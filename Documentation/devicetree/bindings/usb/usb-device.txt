--- conflicted
+++ resolved
@@ -4,16 +4,6 @@
 The reference binding doc is from:
 http://www.devicetree.org/open-firmware/bindings/usb/usb-1_0.ps
 
-<<<<<<< HEAD
-Required properties:
-- compatible: usbVID,PID. The textual representation of VID, PID shall
-  be in lower case hexadecimal with leading zeroes suppressed. The
-  other compatible strings from the above standard binding could also
-  be used, but a device adhering to this binding may leave out all except
-  for usbVID,PID.
-- reg: the port number which this device is connecting to, the range
-  is 1-255.
-=======
 Four types of device-tree nodes are defined: "host-controller nodes"
 representing USB host controllers, "device nodes" representing USB devices,
 "interface nodes" representing USB interfaces and "combined nodes"
@@ -64,7 +54,6 @@
   may leave out all except for "usbVID,PID".
 - reg: the number of the USB hub port or the USB host-controller port to which
   this device is attached. The range is 1-255.
->>>>>>> e021bb4f
 
 
 Required properties for hub nodes with device nodes:
