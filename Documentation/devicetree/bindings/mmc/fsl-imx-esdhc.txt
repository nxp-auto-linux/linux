* Freescale Enhanced Secure Digital Host Controller (eSDHC) for i.MX

The Enhanced Secure Digital Host Controller on Freescale i.MX family
provides an interface for MMC, SD, and SDIO types of memory cards.

This file documents differences between the core properties described
by mmc.txt and the properties used by the sdhci-esdhc-imx driver.

Required properties:
- compatible : Should be "fsl,<chip>-esdhc", the supported chips include
<<<<<<< HEAD
	       "fsl,s32v234-usdhc"
=======
	       "fsl,imx25-esdhc"
	       "fsl,imx35-esdhc"
	       "fsl,imx51-esdhc"
	       "fsl,imx53-esdhc"
	       "fsl,imx6q-usdhc"
	       "fsl,imx6sl-usdhc"
	       "fsl,imx6sx-usdhc"
	       "fsl,imx7d-usdhc"
>>>>>>> 0ab73e6e

Optional properties:
- fsl,wp-controller : Indicate to use controller internal write protection
- fsl,delay-line : Specify the number of delay cells for override mode.
  This is used to set the clock delay for DLL(Delay Line) on override mode
  to select a proper data sampling window in case the clock quality is not good
  due to signal path is too long on the board. Please refer to eSDHC/uSDHC
  chapter, DLL (Delay Line) section in RM for details.
- voltage-ranges : Specify the voltage range in case there are software
  transparent level shifters on the outputs of the controller. Two cells are
  required, first cell specifies minimum slot voltage (mV), second cell
  specifies maximum slot voltage (mV). Several ranges could be specified.
- fsl,tuning-start-tap: Specify the start dealy cell point when send first CMD19
  in tuning procedure.
- fsl,tuning-step: Specify the increasing delay cell steps in tuning procedure.
  The uSDHC use one delay cell as default increasing step to do tuning process.
  This property allows user to change the tuning step to more than one delay
  cells which is useful for some special boards or cards when the default
  tuning step can't find the proper delay window within limited tuning retries.

Examples:

esdhc@70004000 {
	compatible = "fsl,imx51-esdhc";
	reg = <0x70004000 0x4000>;
	interrupts = <1>;
	fsl,wp-controller;
};

esdhc@70008000 {
	compatible = "fsl,imx51-esdhc";
	reg = <0x70008000 0x4000>;
	interrupts = <2>;
	cd-gpios = <&gpio1 6 0>; /* GPIO1_6 */
	wp-gpios = <&gpio1 5 0>; /* GPIO1_5 */
};<|MERGE_RESOLUTION|>--- conflicted
+++ resolved
@@ -8,9 +8,6 @@
 
 Required properties:
 - compatible : Should be "fsl,<chip>-esdhc", the supported chips include
-<<<<<<< HEAD
-	       "fsl,s32v234-usdhc"
-=======
 	       "fsl,imx25-esdhc"
 	       "fsl,imx35-esdhc"
 	       "fsl,imx51-esdhc"
@@ -19,7 +16,7 @@
 	       "fsl,imx6sl-usdhc"
 	       "fsl,imx6sx-usdhc"
 	       "fsl,imx7d-usdhc"
->>>>>>> 0ab73e6e
+	       "fsl,s32v234-usdhc"
 
 Optional properties:
 - fsl,wp-controller : Indicate to use controller internal write protection
