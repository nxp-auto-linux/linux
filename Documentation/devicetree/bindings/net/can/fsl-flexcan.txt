Flexcan CAN controller on Freescale's ARM and PowerPC system-on-a-chip (SOC).

Required properties:

- compatible : Should be "fsl,<processor>-flexcan"

  An implementation should also claim any of the following compatibles
  that it is fully backwards compatible with:

  - fsl,p1010-flexcan
  - fsl,s32v234-flexcan
  - fsl,s32gen1-flexcan

- reg : Offset and length of the register set for this device
- interrupts : Interrupt tuple(s) for this device. If interrupt-names are
               missing, these should specify, in order:
               - for S32V234:
                 1. ERRINT | BOFFINT | BOFFDONEINT | TWRNINT | RWRNINT;
                 2. MB0-63 interrupts;
               - for S32GEN1:
                 1. BOFFINT | BOFFDONEINT | TWRNINT | RWRNINT;
                 2. ERRINT;
                 3. MB0-7 interrupts;
                 4. MB8-127 interrupts;
               - for all the other SoCs:
                 1. all interrupts combined.

Optional properties:

- clock-frequency : The oscillator frequency driving the flexcan device

- xceiver-supply: Regulator that powers the CAN transceiver

- big-endian: This means the registers of FlexCAN controller are big endian.
              This is optional property.i.e. if this property is not present in
              device tree node then controller is assumed to be little endian.
              if this property is present then controller is assumed to be big
              endian.

<<<<<<< HEAD
- interrupt-names: Allows the interrupt specifiers in "interrupts" to be stated
                   in any order, one for each name in here. Can contain:
                   "state" - BOFFINT | BOFFDONEINT | TWRNINT | RWRNINT;
                   "berr" - ERRINT;
                   "mb_0-7" - MB0-7 interrupts;
                   "mb_8-127" - MB8-127 interrupts;
                   "state-berr" - ERRINT | BOFFINT | BOFFDONEINT | TWRNINT |
                                  RWRNINT;
                   "mb" - all MB interrupts;
                   "all" - all interrupts combined.

- s32v234-ocotp: On S32V234 SoCs, phandle pointer to the On-Chip One Time
                 Programmable (OCOTP) node, if CAN FD support is desired on
                 compatible parts

Examples:
=======
- fsl,stop-mode: register bits of stop mode control, the format is
		 <&gpr req_gpr req_bit ack_gpr ack_bit>.
		 gpr is the phandle to general purpose register node.
		 req_gpr is the gpr register offset of CAN stop request.
		 req_bit is the bit offset of CAN stop request.
		 ack_gpr is the gpr register offset of CAN stop acknowledge.
		 ack_bit is the bit offset of CAN stop acknowledge.

- fsl,clk-source: Select the clock source to the CAN Protocol Engine (PE).
		  It's SoC Implementation dependent. Refer to RM for detailed
		  definition. If this property is not set in device tree node
		  then driver selects clock source 1 by default.
		  0: clock source 0 (oscillator clock)
		  1: clock source 1 (peripheral clock)

- wakeup-source: enable CAN remote wakeup

Example:
>>>>>>> fa578e9d

	can@1c000 {
		compatible = "fsl,p1010-flexcan";
		reg = <0x1c000 0x1000>;
		interrupts = <48 0x2>;
		interrupt-parent = <&mpic>;
		clock-frequency = <200000000>; // filled in by bootloader
<<<<<<< HEAD
	};

	flexcan@40055000 {
		compatible = "fsl,s32v234-flexcan";
		reg = <0x0 0x40055000 0x0 0x1000>;
		interrupts = <0 41 4>,
			     <0 42 4>;
		interrupt-names = "state-berr", "mb";
		clocks = <&clks S32V234_CLK_CAN0>,
			 <&clks S32V234_CLK_CAN>;
		clock-names = "ipg", "per";
		s32v234-ocotp = <&ocotp>;
=======
		fsl,clk-source = <0>; // select clock source 0 for PE
>>>>>>> fa578e9d
	};<|MERGE_RESOLUTION|>--- conflicted
+++ resolved
@@ -37,24 +37,6 @@
               if this property is present then controller is assumed to be big
               endian.
 
-<<<<<<< HEAD
-- interrupt-names: Allows the interrupt specifiers in "interrupts" to be stated
-                   in any order, one for each name in here. Can contain:
-                   "state" - BOFFINT | BOFFDONEINT | TWRNINT | RWRNINT;
-                   "berr" - ERRINT;
-                   "mb_0-7" - MB0-7 interrupts;
-                   "mb_8-127" - MB8-127 interrupts;
-                   "state-berr" - ERRINT | BOFFINT | BOFFDONEINT | TWRNINT |
-                                  RWRNINT;
-                   "mb" - all MB interrupts;
-                   "all" - all interrupts combined.
-
-- s32v234-ocotp: On S32V234 SoCs, phandle pointer to the On-Chip One Time
-                 Programmable (OCOTP) node, if CAN FD support is desired on
-                 compatible parts
-
-Examples:
-=======
 - fsl,stop-mode: register bits of stop mode control, the format is
 		 <&gpr req_gpr req_bit ack_gpr ack_bit>.
 		 gpr is the phandle to general purpose register node.
@@ -73,7 +55,6 @@
 - wakeup-source: enable CAN remote wakeup
 
 Example:
->>>>>>> fa578e9d
 
 	can@1c000 {
 		compatible = "fsl,p1010-flexcan";
@@ -81,7 +62,7 @@
 		interrupts = <48 0x2>;
 		interrupt-parent = <&mpic>;
 		clock-frequency = <200000000>; // filled in by bootloader
-<<<<<<< HEAD
+		fsl,clk-source = <0>; // select clock source 0 for PE
 	};
 
 	flexcan@40055000 {
@@ -94,7 +75,4 @@
 			 <&clks S32V234_CLK_CAN>;
 		clock-names = "ipg", "per";
 		s32v234-ocotp = <&ocotp>;
-=======
-		fsl,clk-source = <0>; // select clock source 0 for PE
->>>>>>> fa578e9d
 	};