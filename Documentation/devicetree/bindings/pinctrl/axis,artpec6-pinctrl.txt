--- conflicted
+++ resolved
@@ -19,14 +19,9 @@
 	Available functions and groups (function: group0, group1...):
 		gpio: cpuclkoutgrp0, udlclkoutgrp0, i2c1grp0, i2c2grp0,
 		      i2c3grp0, i2s0grp0, i2s1grp0, i2srefclkgrp0, spi0grp0,
-<<<<<<< HEAD
-		      spi1grp0, pciedebuggrp0, uart0grp0, uart0grp1, uart1grp0,
-		      uart2grp0, uart2grp1, uart3grp0, uart4grp0, uart5grp0,
-=======
 		      spi1grp0, pciedebuggrp0, uart0grp0, uart0grp1, uart0grp2,
 		      uart1grp0, uart1grp1, uart2grp0, uart2grp1, uart2grp2,
 		      uart3grp0, uart4grp0, uart4grp1, uart5grp0, uart5grp1,
->>>>>>> e021bb4f
 		      uart5nocts
 		cpuclkout: cpuclkoutgrp0
 		udlclkout: udlclkoutgrp0
@@ -43,13 +38,8 @@
 		uart1: uart1grp0, uart1grp1
 		uart2: uart2grp0, uart2grp1, uart2grp2
 		uart3: uart3grp0
-<<<<<<< HEAD
-		uart4: uart4grp0
-		uart5: uart5grp0, uart5nocts
-=======
 		uart4: uart4grp0, uart4grp1
 		uart5: uart5grp0, uart5grp1, uart5nocts
->>>>>>> e021bb4f
 		nand: nandgrp0
 		sdio0: sdio0grp0
 		sdio1: sdio1grp0
