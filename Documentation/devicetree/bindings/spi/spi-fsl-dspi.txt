ARM Freescale DSPI controller

Required properties:
<<<<<<< HEAD
- compatible : "fsl,vf610-dspi", "fsl,s32v234-dspi"
=======
- compatible : "fsl,vf610-dspi", "fsl,ls1021a-v1.0-dspi",
		"fsl,ls2085a-dspi"
		or
		"fsl,ls2080a-dspi" followed by "fsl,ls2085a-dspi"
>>>>>>> 0ab73e6e
- reg : Offset and length of the register set for the device
- interrupts : Should contain SPI controller interrupt
- clocks: from common clock binding: handle to dspi clock.
- clock-names: from common clock binding: Shall be "dspi".
- pinctrl-0: pin control group to be used for this controller.
- pinctrl-names: must contain a "default" entry.
- spi-num-chipselects : the number of the chipselect signals.
- bus-num : the slave chip chipselect signal number.

Optional property:
- big-endian: If present the dspi device's registers are implemented
<<<<<<< HEAD
  in big endian mode, otherwise in native mode(same with CPU), for more
  detail please see: Documentation/devicetree/bindings/regmap/regmap.txt.
- compatible = "spidev" if a spidev driver is used to interface the spi
  from userspace
=======
  in big endian mode.
>>>>>>> 0ab73e6e

Optional SPI slave node properties:
- fsl,spi-cs-sck-delay: a delay in nanoseconds between activating chip
  select and the start of clock signal, at the start of a transfer.
- fsl,spi-sck-cs-delay: a delay in nanoseconds between stopping the clock
  signal and deactivating chip select, at the end of a transfer.

Example:

dspi0@4002c000 {
	#address-cells = <1>;
	#size-cells = <0>;
	compatible = "fsl,vf610-dspi";
	reg = <0x4002c000 0x1000>;
	interrupts = <0 67 0x04>;
	clocks = <&clks VF610_CLK_DSPI0>;
	clock-names = "dspi";
	spi-num-chipselects = <5>;
	bus-num = <0>;
	pinctrl-names = "default";
	pinctrl-0 = <&pinctrl_dspi0_1>;
	big-endian;

	sflash: at26df081a@0 {
		#address-cells = <1>;
		#size-cells = <1>;
		compatible = "atmel,at26df081a";
		spi-max-frequency = <16000000>;
		spi-cpol;
		spi-cpha;
		reg = <0>;
		linux,modalias = "m25p80";
		modal = "at26df081a";
		fsl,spi-cs-sck-delay = <100>;
		fsl,spi-sck-cs-delay = <50>;
	};
};

<|MERGE_RESOLUTION|>--- conflicted
+++ resolved
@@ -1,14 +1,10 @@
 ARM Freescale DSPI controller
 
 Required properties:
-<<<<<<< HEAD
-- compatible : "fsl,vf610-dspi", "fsl,s32v234-dspi"
-=======
 - compatible : "fsl,vf610-dspi", "fsl,ls1021a-v1.0-dspi",
-		"fsl,ls2085a-dspi"
+		"fsl,ls2085a-dspi", "fsl,s32v234-dspi"
 		or
 		"fsl,ls2080a-dspi" followed by "fsl,ls2085a-dspi"
->>>>>>> 0ab73e6e
 - reg : Offset and length of the register set for the device
 - interrupts : Should contain SPI controller interrupt
 - clocks: from common clock binding: handle to dspi clock.
@@ -20,14 +16,10 @@
 
 Optional property:
 - big-endian: If present the dspi device's registers are implemented
-<<<<<<< HEAD
   in big endian mode, otherwise in native mode(same with CPU), for more
   detail please see: Documentation/devicetree/bindings/regmap/regmap.txt.
 - compatible = "spidev" if a spidev driver is used to interface the spi
   from userspace
-=======
-  in big endian mode.
->>>>>>> 0ab73e6e
 
 Optional SPI slave node properties:
 - fsl,spi-cs-sck-delay: a delay in nanoseconds between activating chip
