--- conflicted
+++ resolved
@@ -21,10 +21,7 @@
 		- "allwinner,sun50i-a64-r-ccu"
 		- "allwinner,sun50i-h5-ccu"
 		- "allwinner,sun50i-h6-ccu"
-<<<<<<< HEAD
-=======
 		- "allwinner,sun50i-h6-r-ccu"
->>>>>>> e021bb4f
 		- "nextthing,gr8-ccu"
 
 - reg: Must contain the registers base address and length
@@ -39,11 +36,7 @@
 For the main CCU on H6, one more clock is needed:
 - "iosc": the SoC's internal frequency oscillator
 
-<<<<<<< HEAD
-For the PRCM CCUs on A83T/H3/A64, two more clocks are needed:
-=======
 For the PRCM CCUs on A83T/H3/A64/H6, two more clocks are needed:
->>>>>>> e021bb4f
 - "pll-periph": the SoC's peripheral PLL from the main CCU
 - "iosc": the SoC's internal frequency oscillator
 
