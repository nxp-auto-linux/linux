// SPDX-License-Identifier: GPL-2.0-only
/*
 * kernel/workqueue.c - generic async execution with shared worker pool
 *
 * Copyright (C) 2002		Ingo Molnar
 *
 *   Derived from the taskqueue/keventd code by:
 *     David Woodhouse <dwmw2@infradead.org>
 *     Andrew Morton
 *     Kai Petzke <wpp@marie.physik.tu-berlin.de>
 *     Theodore Ts'o <tytso@mit.edu>
 *
 * Made to use alloc_percpu by Christoph Lameter.
 *
 * Copyright (C) 2010		SUSE Linux Products GmbH
 * Copyright (C) 2010		Tejun Heo <tj@kernel.org>
 *
 * This is the generic async execution mechanism.  Work items as are
 * executed in process context.  The worker pool is shared and
 * automatically managed.  There are two worker pools for each CPU (one for
 * normal work items and the other for high priority ones) and some extra
 * pools for workqueues which are not bound to any specific CPU - the
 * number of these backing pools is dynamic.
 *
 * Please read Documentation/core-api/workqueue.rst for details.
 */

#include <linux/export.h>
#include <linux/kernel.h>
#include <linux/sched.h>
#include <linux/init.h>
#include <linux/signal.h>
#include <linux/completion.h>
#include <linux/workqueue.h>
#include <linux/slab.h>
#include <linux/cpu.h>
#include <linux/notifier.h>
#include <linux/kthread.h>
#include <linux/hardirq.h>
#include <linux/mempolicy.h>
#include <linux/freezer.h>
#include <linux/debug_locks.h>
#include <linux/lockdep.h>
#include <linux/idr.h>
#include <linux/jhash.h>
#include <linux/hashtable.h>
#include <linux/rculist.h>
#include <linux/nodemask.h>
#include <linux/moduleparam.h>
#include <linux/uaccess.h>
#include <linux/sched/isolation.h>
#include <linux/nmi.h>
<<<<<<< HEAD
#include <linux/locallock.h>
#include <linux/delay.h>
=======
#include <linux/swait.h>
>>>>>>> fa578e9d

#include "workqueue_internal.h"

enum {
	/*
	 * worker_pool flags
	 *
	 * A bound pool is either associated or disassociated with its CPU.
	 * While associated (!DISASSOCIATED), all workers are bound to the
	 * CPU and none has %WORKER_UNBOUND set and concurrency management
	 * is in effect.
	 *
	 * While DISASSOCIATED, the cpu may be offline and all workers have
	 * %WORKER_UNBOUND set and concurrency management disabled, and may
	 * be executing on any CPU.  The pool behaves as an unbound one.
	 *
	 * Note that DISASSOCIATED should be flipped only while holding
	 * wq_pool_attach_mutex to avoid changing binding state while
	 * worker_attach_to_pool() is in progress.
	 */
	POOL_MANAGER_ACTIVE	= 1 << 0,	/* being managed */
	POOL_DISASSOCIATED	= 1 << 2,	/* cpu can't serve workers */

	/* worker flags */
	WORKER_DIE		= 1 << 1,	/* die die die */
	WORKER_IDLE		= 1 << 2,	/* is idle */
	WORKER_PREP		= 1 << 3,	/* preparing to run works */
	WORKER_CPU_INTENSIVE	= 1 << 6,	/* cpu intensive */
	WORKER_UNBOUND		= 1 << 7,	/* worker is unbound */
	WORKER_REBOUND		= 1 << 8,	/* worker was rebound */

	WORKER_NOT_RUNNING	= WORKER_PREP | WORKER_CPU_INTENSIVE |
				  WORKER_UNBOUND | WORKER_REBOUND,

	NR_STD_WORKER_POOLS	= 2,		/* # standard pools per cpu */

	UNBOUND_POOL_HASH_ORDER	= 6,		/* hashed by pool->attrs */
	BUSY_WORKER_HASH_ORDER	= 6,		/* 64 pointers */

	MAX_IDLE_WORKERS_RATIO	= 4,		/* 1/4 of busy can be idle */
	IDLE_WORKER_TIMEOUT	= 300 * HZ,	/* keep idle ones for 5 mins */

	MAYDAY_INITIAL_TIMEOUT  = HZ / 100 >= 2 ? HZ / 100 : 2,
						/* call for help after 10ms
						   (min two ticks) */
	MAYDAY_INTERVAL		= HZ / 10,	/* and then every 100ms */
	CREATE_COOLDOWN		= HZ,		/* time to breath after fail */

	/*
	 * Rescue workers are used only on emergencies and shared by
	 * all cpus.  Give MIN_NICE.
	 */
	RESCUER_NICE_LEVEL	= MIN_NICE,
	HIGHPRI_NICE_LEVEL	= MIN_NICE,

	WQ_NAME_LEN		= 24,
};

/*
 * Structure fields follow one of the following exclusion rules.
 *
 * I: Modifiable by initialization/destruction paths and read-only for
 *    everyone else.
 *
 * P: Preemption protected.  Disabling preemption is enough and should
 *    only be modified and accessed from the local cpu.
 *
 * L: pool->lock protected.  Access with pool->lock held.
 *
 * X: During normal operation, modification requires pool->lock and should
 *    be done only from local cpu.  Either disabling preemption on local
 *    cpu or grabbing pool->lock is enough for read access.  If
 *    POOL_DISASSOCIATED is set, it's identical to L.
 *
 *    On RT we need the extra protection via rt_lock_idle_list() for
 *    the list manipulations against read access from
 *    wq_worker_sleeping(). All other places are nicely serialized via
 *    pool->lock.
 *
 * A: wq_pool_attach_mutex protected.
 *
 * PL: wq_pool_mutex protected.
 *
 * PR: wq_pool_mutex protected for writes.  RCU protected for reads.
 *
 * PW: wq_pool_mutex and wq->mutex protected for writes.  Either for reads.
 *
 * PWR: wq_pool_mutex and wq->mutex protected for writes.  Either or
 *      RCU for reads.
 *
 * WQ: wq->mutex protected.
 *
 * WR: wq->mutex protected for writes.  RCU protected for reads.
 *
 * MD: wq_mayday_lock protected.
 */

/* struct worker is defined in workqueue_internal.h */

struct worker_pool {
	raw_spinlock_t		lock;		/* the pool lock */
	int			cpu;		/* I: the associated cpu */
	int			node;		/* I: the associated node ID */
	int			id;		/* I: pool ID */
	unsigned int		flags;		/* X: flags */

	unsigned long		watchdog_ts;	/* L: watchdog timestamp */

	struct list_head	worklist;	/* L: list of pending works */

	int			nr_workers;	/* L: total number of workers */
	int			nr_idle;	/* L: currently idle workers */

	struct list_head	idle_list;	/* X: list of idle workers */
	struct timer_list	idle_timer;	/* L: worker idle timeout */
	struct timer_list	mayday_timer;	/* L: SOS timer for workers */

	/* a workers is either on busy_hash or idle_list, or the manager */
	DECLARE_HASHTABLE(busy_hash, BUSY_WORKER_HASH_ORDER);
						/* L: hash of busy workers */

	struct worker		*manager;	/* L: purely informational */
	struct list_head	workers;	/* A: attached workers */
	struct completion	*detach_completion; /* all workers detached */

	struct ida		worker_ida;	/* worker IDs for task name */

	struct workqueue_attrs	*attrs;		/* I: worker attributes */
	struct hlist_node	hash_node;	/* PL: unbound_pool_hash node */
	int			refcnt;		/* PL: refcnt for unbound pools */

	/*
	 * The current concurrency level.  As it's likely to be accessed
	 * from other CPUs during try_to_wake_up(), put it in a separate
	 * cacheline.
	 */
	atomic_t		nr_running ____cacheline_aligned_in_smp;

	/*
	 * Destruction of pool is RCU protected to allow dereferences
	 * from get_work_pool().
	 */
	struct rcu_head		rcu;
} ____cacheline_aligned_in_smp;

/*
 * The per-pool workqueue.  While queued, the lower WORK_STRUCT_FLAG_BITS
 * of work_struct->data are used for flags and the remaining high bits
 * point to the pwq; thus, pwqs need to be aligned at two's power of the
 * number of flag bits.
 */
struct pool_workqueue {
	struct worker_pool	*pool;		/* I: the associated pool */
	struct workqueue_struct *wq;		/* I: the owning workqueue */
	int			work_color;	/* L: current color */
	int			flush_color;	/* L: flushing color */
	int			refcnt;		/* L: reference count */
	int			nr_in_flight[WORK_NR_COLORS];
						/* L: nr of in_flight works */
	int			nr_active;	/* L: nr of active works */
	int			max_active;	/* L: max active works */
	struct list_head	delayed_works;	/* L: delayed works */
	struct list_head	pwqs_node;	/* WR: node on wq->pwqs */
	struct list_head	mayday_node;	/* MD: node on wq->maydays */

	/*
	 * Release of unbound pwq is punted to system_wq.  See put_pwq()
	 * and pwq_unbound_release_workfn() for details.  pool_workqueue
	 * itself is also RCU protected so that the first pwq can be
	 * determined without grabbing wq->mutex.
	 */
	struct work_struct	unbound_release_work;
	struct rcu_head		rcu;
} __aligned(1 << WORK_STRUCT_FLAG_BITS);

/*
 * Structure used to wait for workqueue flush.
 */
struct wq_flusher {
	struct list_head	list;		/* WQ: list of flushers */
	int			flush_color;	/* WQ: flush color waiting for */
	struct completion	done;		/* flush completion */
};

struct wq_device;

/*
 * The externally visible workqueue.  It relays the issued work items to
 * the appropriate worker_pool through its pool_workqueues.
 */
struct workqueue_struct {
	struct list_head	pwqs;		/* WR: all pwqs of this wq */
	struct list_head	list;		/* PR: list of all workqueues */

	struct mutex		mutex;		/* protects this wq */
	int			work_color;	/* WQ: current work color */
	int			flush_color;	/* WQ: current flush color */
	atomic_t		nr_pwqs_to_flush; /* flush in progress */
	struct wq_flusher	*first_flusher;	/* WQ: first flusher */
	struct list_head	flusher_queue;	/* WQ: flush waiters */
	struct list_head	flusher_overflow; /* WQ: flush overflow list */

	struct list_head	maydays;	/* MD: pwqs requesting rescue */
	struct worker		*rescuer;	/* I: rescue worker */

	int			nr_drainers;	/* WQ: drain in progress */
	int			saved_max_active; /* WQ: saved pwq max_active */

	struct workqueue_attrs	*unbound_attrs;	/* PW: only for unbound wqs */
	struct pool_workqueue	*dfl_pwq;	/* PW: only for unbound wqs */

#ifdef CONFIG_SYSFS
	struct wq_device	*wq_dev;	/* I: for sysfs interface */
#endif
#ifdef CONFIG_LOCKDEP
	char			*lock_name;
	struct lock_class_key	key;
	struct lockdep_map	lockdep_map;
#endif
	char			name[WQ_NAME_LEN]; /* I: workqueue name */

	/*
	 * Destruction of workqueue_struct is RCU protected to allow walking
	 * the workqueues list without grabbing wq_pool_mutex.
	 * This is used to dump all workqueues from sysrq.
	 */
	struct rcu_head		rcu;

	/* hot fields used during command issue, aligned to cacheline */
	unsigned int		flags ____cacheline_aligned; /* WQ: WQ_* flags */
	struct pool_workqueue __percpu *cpu_pwqs; /* I: per-cpu pwqs */
	struct pool_workqueue __rcu *numa_pwq_tbl[]; /* PWR: unbound pwqs indexed by node */
};

static struct kmem_cache *pwq_cache;

static cpumask_var_t *wq_numa_possible_cpumask;
					/* possible CPUs of each node */

static bool wq_disable_numa;
module_param_named(disable_numa, wq_disable_numa, bool, 0444);

/* see the comment above the definition of WQ_POWER_EFFICIENT */
static bool wq_power_efficient = IS_ENABLED(CONFIG_WQ_POWER_EFFICIENT_DEFAULT);
module_param_named(power_efficient, wq_power_efficient, bool, 0444);

static bool wq_online;			/* can kworkers be created yet? */

static bool wq_numa_enabled;		/* unbound NUMA affinity enabled */

/* buf for wq_update_unbound_numa_attrs(), protected by CPU hotplug exclusion */
static struct workqueue_attrs *wq_update_unbound_numa_attrs_buf;

static DEFINE_MUTEX(wq_pool_mutex);	/* protects pools and workqueues list */
static DEFINE_MUTEX(wq_pool_attach_mutex); /* protects worker attach/detach */
static DEFINE_RAW_SPINLOCK(wq_mayday_lock);	/* protects wq->maydays list */
static DECLARE_SWAIT_QUEUE_HEAD(wq_manager_wait); /* wait for manager to go away */

static LIST_HEAD(workqueues);		/* PR: list of all workqueues */
static bool workqueue_freezing;		/* PL: have wqs started freezing? */

/* PL: allowable cpus for unbound wqs and work items */
static cpumask_var_t wq_unbound_cpumask;

/* CPU where unbound work was last round robin scheduled from this CPU */
static DEFINE_PER_CPU(int, wq_rr_cpu_last);

/*
 * Local execution of unbound work items is no longer guaranteed.  The
 * following always forces round-robin CPU selection on unbound work items
 * to uncover usages which depend on it.
 */
#ifdef CONFIG_DEBUG_WQ_FORCE_RR_CPU
static bool wq_debug_force_rr_cpu = true;
#else
static bool wq_debug_force_rr_cpu = false;
#endif
module_param_named(debug_force_rr_cpu, wq_debug_force_rr_cpu, bool, 0644);

/* the per-cpu worker pools */
static DEFINE_PER_CPU_SHARED_ALIGNED(struct worker_pool [NR_STD_WORKER_POOLS], cpu_worker_pools);

static DEFINE_IDR(worker_pool_idr);	/* PR: idr of all pools */

/* PL: hash of all unbound pools keyed by pool->attrs */
static DEFINE_HASHTABLE(unbound_pool_hash, UNBOUND_POOL_HASH_ORDER);

/* I: attributes used when instantiating standard unbound pools on demand */
static struct workqueue_attrs *unbound_std_wq_attrs[NR_STD_WORKER_POOLS];

/* I: attributes used when instantiating ordered pools on demand */
static struct workqueue_attrs *ordered_wq_attrs[NR_STD_WORKER_POOLS];

struct workqueue_struct *system_wq __read_mostly;
EXPORT_SYMBOL(system_wq);
struct workqueue_struct *system_highpri_wq __read_mostly;
EXPORT_SYMBOL_GPL(system_highpri_wq);
struct workqueue_struct *system_long_wq __read_mostly;
EXPORT_SYMBOL_GPL(system_long_wq);
struct workqueue_struct *system_unbound_wq __read_mostly;
EXPORT_SYMBOL_GPL(system_unbound_wq);
struct workqueue_struct *system_freezable_wq __read_mostly;
EXPORT_SYMBOL_GPL(system_freezable_wq);
struct workqueue_struct *system_power_efficient_wq __read_mostly;
EXPORT_SYMBOL_GPL(system_power_efficient_wq);
struct workqueue_struct *system_freezable_power_efficient_wq __read_mostly;
EXPORT_SYMBOL_GPL(system_freezable_power_efficient_wq);

static DEFINE_LOCAL_IRQ_LOCK(pendingb_lock);

static int worker_thread(void *__worker);
static void workqueue_sysfs_unregister(struct workqueue_struct *wq);

#define CREATE_TRACE_POINTS
#include <trace/events/workqueue.h>

#define assert_rcu_or_pool_mutex()					\
	RCU_LOCKDEP_WARN(!rcu_read_lock_held() &&			\
			 !lockdep_is_held(&wq_pool_mutex),		\
			 "RCU or wq_pool_mutex should be held")

#define assert_rcu_or_wq_mutex(wq)					\
	RCU_LOCKDEP_WARN(!rcu_read_lock_held() &&			\
			 !lockdep_is_held(&wq->mutex),			\
			 "RCU or wq->mutex should be held")

#define assert_rcu_or_wq_mutex_or_pool_mutex(wq)			\
	RCU_LOCKDEP_WARN(!rcu_read_lock_held() &&			\
			 !lockdep_is_held(&wq->mutex) &&		\
			 !lockdep_is_held(&wq_pool_mutex),		\
			 "RCU, wq->mutex or wq_pool_mutex should be held")

#define for_each_cpu_worker_pool(pool, cpu)				\
	for ((pool) = &per_cpu(cpu_worker_pools, cpu)[0];		\
	     (pool) < &per_cpu(cpu_worker_pools, cpu)[NR_STD_WORKER_POOLS]; \
	     (pool)++)

/**
 * for_each_pool - iterate through all worker_pools in the system
 * @pool: iteration cursor
 * @pi: integer used for iteration
 *
 * This must be called either with wq_pool_mutex held or RCU read
 * locked.  If the pool needs to be used beyond the locking in effect, the
 * caller is responsible for guaranteeing that the pool stays online.
 *
 * The if/else clause exists only for the lockdep assertion and can be
 * ignored.
 */
#define for_each_pool(pool, pi)						\
	idr_for_each_entry(&worker_pool_idr, pool, pi)			\
		if (({ assert_rcu_or_pool_mutex(); false; })) { }	\
		else

/**
 * for_each_pool_worker - iterate through all workers of a worker_pool
 * @worker: iteration cursor
 * @pool: worker_pool to iterate workers of
 *
 * This must be called with wq_pool_attach_mutex.
 *
 * The if/else clause exists only for the lockdep assertion and can be
 * ignored.
 */
#define for_each_pool_worker(worker, pool)				\
	list_for_each_entry((worker), &(pool)->workers, node)		\
		if (({ lockdep_assert_held(&wq_pool_attach_mutex); false; })) { } \
		else

/**
 * for_each_pwq - iterate through all pool_workqueues of the specified workqueue
 * @pwq: iteration cursor
 * @wq: the target workqueue
 *
 * This must be called either with wq->mutex held or RCU read locked.
 * If the pwq needs to be used beyond the locking in effect, the caller is
 * responsible for guaranteeing that the pwq stays online.
 *
 * The if/else clause exists only for the lockdep assertion and can be
 * ignored.
 */
#define for_each_pwq(pwq, wq)						\
	list_for_each_entry_rcu((pwq), &(wq)->pwqs, pwqs_node,		\
				lockdep_is_held(&wq->mutex))		\
		if (({ assert_rcu_or_wq_mutex(wq); false; })) { }	\
		else

#ifdef CONFIG_PREEMPT_RT_BASE
static inline void rt_lock_idle_list(struct worker_pool *pool)
{
	preempt_disable();
}
static inline void rt_unlock_idle_list(struct worker_pool *pool)
{
	preempt_enable();
}
static inline void sched_lock_idle_list(struct worker_pool *pool) { }
static inline void sched_unlock_idle_list(struct worker_pool *pool) { }
#else
static inline void rt_lock_idle_list(struct worker_pool *pool) { }
static inline void rt_unlock_idle_list(struct worker_pool *pool) { }
static inline void sched_lock_idle_list(struct worker_pool *pool)
{
	spin_lock_irq(&pool->lock);
}
static inline void sched_unlock_idle_list(struct worker_pool *pool)
{
	spin_unlock_irq(&pool->lock);
}
#endif


#ifdef CONFIG_DEBUG_OBJECTS_WORK

static struct debug_obj_descr work_debug_descr;

static void *work_debug_hint(void *addr)
{
	return ((struct work_struct *) addr)->func;
}

static bool work_is_static_object(void *addr)
{
	struct work_struct *work = addr;

	return test_bit(WORK_STRUCT_STATIC_BIT, work_data_bits(work));
}

/*
 * fixup_init is called when:
 * - an active object is initialized
 */
static bool work_fixup_init(void *addr, enum debug_obj_state state)
{
	struct work_struct *work = addr;

	switch (state) {
	case ODEBUG_STATE_ACTIVE:
		cancel_work_sync(work);
		debug_object_init(work, &work_debug_descr);
		return true;
	default:
		return false;
	}
}

/*
 * fixup_free is called when:
 * - an active object is freed
 */
static bool work_fixup_free(void *addr, enum debug_obj_state state)
{
	struct work_struct *work = addr;

	switch (state) {
	case ODEBUG_STATE_ACTIVE:
		cancel_work_sync(work);
		debug_object_free(work, &work_debug_descr);
		return true;
	default:
		return false;
	}
}

static struct debug_obj_descr work_debug_descr = {
	.name		= "work_struct",
	.debug_hint	= work_debug_hint,
	.is_static_object = work_is_static_object,
	.fixup_init	= work_fixup_init,
	.fixup_free	= work_fixup_free,
};

static inline void debug_work_activate(struct work_struct *work)
{
	debug_object_activate(work, &work_debug_descr);
}

static inline void debug_work_deactivate(struct work_struct *work)
{
	debug_object_deactivate(work, &work_debug_descr);
}

void __init_work(struct work_struct *work, int onstack)
{
	if (onstack)
		debug_object_init_on_stack(work, &work_debug_descr);
	else
		debug_object_init(work, &work_debug_descr);
}
EXPORT_SYMBOL_GPL(__init_work);

void destroy_work_on_stack(struct work_struct *work)
{
	debug_object_free(work, &work_debug_descr);
}
EXPORT_SYMBOL_GPL(destroy_work_on_stack);

void destroy_delayed_work_on_stack(struct delayed_work *work)
{
	destroy_timer_on_stack(&work->timer);
	debug_object_free(&work->work, &work_debug_descr);
}
EXPORT_SYMBOL_GPL(destroy_delayed_work_on_stack);

#else
static inline void debug_work_activate(struct work_struct *work) { }
static inline void debug_work_deactivate(struct work_struct *work) { }
#endif

/**
 * worker_pool_assign_id - allocate ID and assing it to @pool
 * @pool: the pool pointer of interest
 *
 * Returns 0 if ID in [0, WORK_OFFQ_POOL_NONE) is allocated and assigned
 * successfully, -errno on failure.
 */
static int worker_pool_assign_id(struct worker_pool *pool)
{
	int ret;

	lockdep_assert_held(&wq_pool_mutex);

	ret = idr_alloc(&worker_pool_idr, pool, 0, WORK_OFFQ_POOL_NONE,
			GFP_KERNEL);
	if (ret >= 0) {
		pool->id = ret;
		return 0;
	}
	return ret;
}

/**
 * unbound_pwq_by_node - return the unbound pool_workqueue for the given node
 * @wq: the target workqueue
 * @node: the node ID
 *
 * This must be called with any of wq_pool_mutex, wq->mutex or RCU
 * read locked.
 * If the pwq needs to be used beyond the locking in effect, the caller is
 * responsible for guaranteeing that the pwq stays online.
 *
 * Return: The unbound pool_workqueue for @node.
 */
static struct pool_workqueue *unbound_pwq_by_node(struct workqueue_struct *wq,
						  int node)
{
	assert_rcu_or_wq_mutex_or_pool_mutex(wq);

	/*
	 * XXX: @node can be NUMA_NO_NODE if CPU goes offline while a
	 * delayed item is pending.  The plan is to keep CPU -> NODE
	 * mapping valid and stable across CPU on/offlines.  Once that
	 * happens, this workaround can be removed.
	 */
	if (unlikely(node == NUMA_NO_NODE))
		return wq->dfl_pwq;

	return rcu_dereference_raw(wq->numa_pwq_tbl[node]);
}

static unsigned int work_color_to_flags(int color)
{
	return color << WORK_STRUCT_COLOR_SHIFT;
}

static int get_work_color(struct work_struct *work)
{
	return (*work_data_bits(work) >> WORK_STRUCT_COLOR_SHIFT) &
		((1 << WORK_STRUCT_COLOR_BITS) - 1);
}

static int work_next_color(int color)
{
	return (color + 1) % WORK_NR_COLORS;
}

/*
 * While queued, %WORK_STRUCT_PWQ is set and non flag bits of a work's data
 * contain the pointer to the queued pwq.  Once execution starts, the flag
 * is cleared and the high bits contain OFFQ flags and pool ID.
 *
 * set_work_pwq(), set_work_pool_and_clear_pending(), mark_work_canceling()
 * and clear_work_data() can be used to set the pwq, pool or clear
 * work->data.  These functions should only be called while the work is
 * owned - ie. while the PENDING bit is set.
 *
 * get_work_pool() and get_work_pwq() can be used to obtain the pool or pwq
 * corresponding to a work.  Pool is available once the work has been
 * queued anywhere after initialization until it is sync canceled.  pwq is
 * available only while the work item is queued.
 *
 * %WORK_OFFQ_CANCELING is used to mark a work item which is being
 * canceled.  While being canceled, a work item may have its PENDING set
 * but stay off timer and worklist for arbitrarily long and nobody should
 * try to steal the PENDING bit.
 */
static inline void set_work_data(struct work_struct *work, unsigned long data,
				 unsigned long flags)
{
	WARN_ON_ONCE(!work_pending(work));
	atomic_long_set(&work->data, data | flags | work_static(work));
}

static void set_work_pwq(struct work_struct *work, struct pool_workqueue *pwq,
			 unsigned long extra_flags)
{
	set_work_data(work, (unsigned long)pwq,
		      WORK_STRUCT_PENDING | WORK_STRUCT_PWQ | extra_flags);
}

static void set_work_pool_and_keep_pending(struct work_struct *work,
					   int pool_id)
{
	set_work_data(work, (unsigned long)pool_id << WORK_OFFQ_POOL_SHIFT,
		      WORK_STRUCT_PENDING);
}

static void set_work_pool_and_clear_pending(struct work_struct *work,
					    int pool_id)
{
	/*
	 * The following wmb is paired with the implied mb in
	 * test_and_set_bit(PENDING) and ensures all updates to @work made
	 * here are visible to and precede any updates by the next PENDING
	 * owner.
	 */
	smp_wmb();
	set_work_data(work, (unsigned long)pool_id << WORK_OFFQ_POOL_SHIFT, 0);
	/*
	 * The following mb guarantees that previous clear of a PENDING bit
	 * will not be reordered with any speculative LOADS or STORES from
	 * work->current_func, which is executed afterwards.  This possible
	 * reordering can lead to a missed execution on attempt to queue
	 * the same @work.  E.g. consider this case:
	 *
	 *   CPU#0                         CPU#1
	 *   ----------------------------  --------------------------------
	 *
	 * 1  STORE event_indicated
	 * 2  queue_work_on() {
	 * 3    test_and_set_bit(PENDING)
	 * 4 }                             set_..._and_clear_pending() {
	 * 5                                 set_work_data() # clear bit
	 * 6                                 smp_mb()
	 * 7                               work->current_func() {
	 * 8				      LOAD event_indicated
	 *				   }
	 *
	 * Without an explicit full barrier speculative LOAD on line 8 can
	 * be executed before CPU#0 does STORE on line 1.  If that happens,
	 * CPU#0 observes the PENDING bit is still set and new execution of
	 * a @work is not queued in a hope, that CPU#1 will eventually
	 * finish the queued @work.  Meanwhile CPU#1 does not see
	 * event_indicated is set, because speculative LOAD was executed
	 * before actual STORE.
	 */
	smp_mb();
}

static void clear_work_data(struct work_struct *work)
{
	smp_wmb();	/* see set_work_pool_and_clear_pending() */
	set_work_data(work, WORK_STRUCT_NO_POOL, 0);
}

static struct pool_workqueue *get_work_pwq(struct work_struct *work)
{
	unsigned long data = atomic_long_read(&work->data);

	if (data & WORK_STRUCT_PWQ)
		return (void *)(data & WORK_STRUCT_WQ_DATA_MASK);
	else
		return NULL;
}

/**
 * get_work_pool - return the worker_pool a given work was associated with
 * @work: the work item of interest
 *
 * Pools are created and destroyed under wq_pool_mutex, and allows read
 * access under RCU read lock.  As such, this function should be
 * called under wq_pool_mutex or inside of a rcu_read_lock() region.
 *
 * All fields of the returned pool are accessible as long as the above
 * mentioned locking is in effect.  If the returned pool needs to be used
 * beyond the critical section, the caller is responsible for ensuring the
 * returned pool is and stays online.
 *
 * Return: The worker_pool @work was last associated with.  %NULL if none.
 */
static struct worker_pool *get_work_pool(struct work_struct *work)
{
	unsigned long data = atomic_long_read(&work->data);
	int pool_id;

	assert_rcu_or_pool_mutex();

	if (data & WORK_STRUCT_PWQ)
		return ((struct pool_workqueue *)
			(data & WORK_STRUCT_WQ_DATA_MASK))->pool;

	pool_id = data >> WORK_OFFQ_POOL_SHIFT;
	if (pool_id == WORK_OFFQ_POOL_NONE)
		return NULL;

	return idr_find(&worker_pool_idr, pool_id);
}

/**
 * get_work_pool_id - return the worker pool ID a given work is associated with
 * @work: the work item of interest
 *
 * Return: The worker_pool ID @work was last associated with.
 * %WORK_OFFQ_POOL_NONE if none.
 */
static int get_work_pool_id(struct work_struct *work)
{
	unsigned long data = atomic_long_read(&work->data);

	if (data & WORK_STRUCT_PWQ)
		return ((struct pool_workqueue *)
			(data & WORK_STRUCT_WQ_DATA_MASK))->pool->id;

	return data >> WORK_OFFQ_POOL_SHIFT;
}

static void mark_work_canceling(struct work_struct *work)
{
	unsigned long pool_id = get_work_pool_id(work);

	pool_id <<= WORK_OFFQ_POOL_SHIFT;
	set_work_data(work, pool_id | WORK_OFFQ_CANCELING, WORK_STRUCT_PENDING);
}

static bool work_is_canceling(struct work_struct *work)
{
	unsigned long data = atomic_long_read(&work->data);

	return !(data & WORK_STRUCT_PWQ) && (data & WORK_OFFQ_CANCELING);
}

/*
 * Policy functions.  These define the policies on how the global worker
 * pools are managed.  Unless noted otherwise, these functions assume that
 * they're being called with pool->lock held.
 */

static bool __need_more_worker(struct worker_pool *pool)
{
	return !atomic_read(&pool->nr_running);
}

/*
 * Need to wake up a worker?  Called from anything but currently
 * running workers.
 *
 * Note that, because unbound workers never contribute to nr_running, this
 * function will always return %true for unbound pools as long as the
 * worklist isn't empty.
 */
static bool need_more_worker(struct worker_pool *pool)
{
	return !list_empty(&pool->worklist) && __need_more_worker(pool);
}

/* Can I start working?  Called from busy but !running workers. */
static bool may_start_working(struct worker_pool *pool)
{
	return pool->nr_idle;
}

/* Do I need to keep working?  Called from currently running workers. */
static bool keep_working(struct worker_pool *pool)
{
	return !list_empty(&pool->worklist) &&
		atomic_read(&pool->nr_running) <= 1;
}

/* Do we need a new worker?  Called from manager. */
static bool need_to_create_worker(struct worker_pool *pool)
{
	return need_more_worker(pool) && !may_start_working(pool);
}

/* Do we have too many workers and should some go away? */
static bool too_many_workers(struct worker_pool *pool)
{
	bool managing = pool->flags & POOL_MANAGER_ACTIVE;
	int nr_idle = pool->nr_idle + managing; /* manager is considered idle */
	int nr_busy = pool->nr_workers - nr_idle;

	return nr_idle > 2 && (nr_idle - 2) * MAX_IDLE_WORKERS_RATIO >= nr_busy;
}

/*
 * Wake up functions.
 */

/* Return the first idle worker.  Safe with preemption disabled */
static struct worker *first_idle_worker(struct worker_pool *pool)
{
	if (unlikely(list_empty(&pool->idle_list)))
		return NULL;

	return list_first_entry(&pool->idle_list, struct worker, entry);
}

/**
 * wake_up_worker - wake up an idle worker
 * @pool: worker pool to wake worker from
 *
 * Wake up the first idle worker of @pool.
 *
 * CONTEXT:
 * raw_spin_lock_irq(pool->lock).
 */
static void wake_up_worker(struct worker_pool *pool)
{
	struct worker *worker;

	rt_lock_idle_list(pool);

	worker = first_idle_worker(pool);

	if (likely(worker))
		wake_up_process(worker->task);

	rt_unlock_idle_list(pool);
}

/**
 * wq_worker_running - a worker is running again
 * @task: task waking up
 *
 * This function is called when a worker returns from schedule()
 */
void wq_worker_running(struct task_struct *task)
{
	struct worker *worker = kthread_data(task);

	if (!worker->sleeping)
		return;
	if (!(worker->flags & WORKER_NOT_RUNNING))
		atomic_inc(&worker->pool->nr_running);
	worker->sleeping = 0;
}

/**
 * wq_worker_sleeping - a worker is going to sleep
 * @task: task going to sleep
 *
 * This function is called from schedule() when a busy worker is
 * going to sleep.
 */
void wq_worker_sleeping(struct task_struct *task)
{
<<<<<<< HEAD
	struct worker *worker = kthread_data(task);
=======
	struct worker *next, *worker = kthread_data(task);
>>>>>>> fa578e9d
	struct worker_pool *pool;

	/*
	 * Rescuers, which may not have all the fields set up like normal
	 * workers, also reach here, let's not access anything before
	 * checking NOT_RUNNING.
	 */
	if (worker->flags & WORKER_NOT_RUNNING)
		return;

	pool = worker->pool;

	if (WARN_ON_ONCE(worker->sleeping))
		return;

	worker->sleeping = 1;
<<<<<<< HEAD
=======
	raw_spin_lock_irq(&pool->lock);
>>>>>>> fa578e9d

	/*
	 * The counterpart of the following dec_and_test, implied mb,
	 * worklist not empty test sequence is in insert_work().
	 * Please read comment there.
	 */
	if (atomic_dec_and_test(&pool->nr_running) &&
	    !list_empty(&pool->worklist)) {
<<<<<<< HEAD
		sched_lock_idle_list(pool);
		wake_up_worker(pool);
		sched_unlock_idle_list(pool);
	}
=======
		next = first_idle_worker(pool);
		if (next)
			wake_up_process(next->task);
	}
	raw_spin_unlock_irq(&pool->lock);
}

/**
 * wq_worker_last_func - retrieve worker's last work function
 * @task: Task to retrieve last work function of.
 *
 * Determine the last function a worker executed. This is called from
 * the scheduler to get a worker's last known identity.
 *
 * CONTEXT:
 * raw_spin_lock_irq(rq->lock)
 *
 * This function is called during schedule() when a kworker is going
 * to sleep. It's used by psi to identify aggregation workers during
 * dequeuing, to allow periodic aggregation to shut-off when that
 * worker is the last task in the system or cgroup to go to sleep.
 *
 * As this function doesn't involve any workqueue-related locking, it
 * only returns stable values when called from inside the scheduler's
 * queuing and dequeuing paths, when @task, which must be a kworker,
 * is guaranteed to not be processing any works.
 *
 * Return:
 * The last work function %current executed as a worker, NULL if it
 * hasn't executed any work yet.
 */
work_func_t wq_worker_last_func(struct task_struct *task)
{
	struct worker *worker = kthread_data(task);

	return worker->last_func;
>>>>>>> fa578e9d
}

/**
 * worker_set_flags - set worker flags and adjust nr_running accordingly
 * @worker: self
 * @flags: flags to set
 *
 * Set @flags in @worker->flags and adjust nr_running accordingly.
 *
 * CONTEXT:
 * raw_spin_lock_irq(pool->lock)
 */
static inline void worker_set_flags(struct worker *worker, unsigned int flags)
{
	struct worker_pool *pool = worker->pool;

	WARN_ON_ONCE(worker->task != current);

	/* If transitioning into NOT_RUNNING, adjust nr_running. */
	if ((flags & WORKER_NOT_RUNNING) &&
	    !(worker->flags & WORKER_NOT_RUNNING)) {
		atomic_dec(&pool->nr_running);
	}

	worker->flags |= flags;
}

/**
 * worker_clr_flags - clear worker flags and adjust nr_running accordingly
 * @worker: self
 * @flags: flags to clear
 *
 * Clear @flags in @worker->flags and adjust nr_running accordingly.
 *
 * CONTEXT:
 * raw_spin_lock_irq(pool->lock)
 */
static inline void worker_clr_flags(struct worker *worker, unsigned int flags)
{
	struct worker_pool *pool = worker->pool;
	unsigned int oflags = worker->flags;

	WARN_ON_ONCE(worker->task != current);

	worker->flags &= ~flags;

	/*
	 * If transitioning out of NOT_RUNNING, increment nr_running.  Note
	 * that the nested NOT_RUNNING is not a noop.  NOT_RUNNING is mask
	 * of multiple flags, not a single flag.
	 */
	if ((flags & WORKER_NOT_RUNNING) && (oflags & WORKER_NOT_RUNNING))
		if (!(worker->flags & WORKER_NOT_RUNNING))
			atomic_inc(&pool->nr_running);
}

/**
 * find_worker_executing_work - find worker which is executing a work
 * @pool: pool of interest
 * @work: work to find worker for
 *
 * Find a worker which is executing @work on @pool by searching
 * @pool->busy_hash which is keyed by the address of @work.  For a worker
 * to match, its current execution should match the address of @work and
 * its work function.  This is to avoid unwanted dependency between
 * unrelated work executions through a work item being recycled while still
 * being executed.
 *
 * This is a bit tricky.  A work item may be freed once its execution
 * starts and nothing prevents the freed area from being recycled for
 * another work item.  If the same work item address ends up being reused
 * before the original execution finishes, workqueue will identify the
 * recycled work item as currently executing and make it wait until the
 * current execution finishes, introducing an unwanted dependency.
 *
 * This function checks the work item address and work function to avoid
 * false positives.  Note that this isn't complete as one may construct a
 * work function which can introduce dependency onto itself through a
 * recycled work item.  Well, if somebody wants to shoot oneself in the
 * foot that badly, there's only so much we can do, and if such deadlock
 * actually occurs, it should be easy to locate the culprit work function.
 *
 * CONTEXT:
 * raw_spin_lock_irq(pool->lock).
 *
 * Return:
 * Pointer to worker which is executing @work if found, %NULL
 * otherwise.
 */
static struct worker *find_worker_executing_work(struct worker_pool *pool,
						 struct work_struct *work)
{
	struct worker *worker;

	hash_for_each_possible(pool->busy_hash, worker, hentry,
			       (unsigned long)work)
		if (worker->current_work == work &&
		    worker->current_func == work->func)
			return worker;

	return NULL;
}

/**
 * move_linked_works - move linked works to a list
 * @work: start of series of works to be scheduled
 * @head: target list to append @work to
 * @nextp: out parameter for nested worklist walking
 *
 * Schedule linked works starting from @work to @head.  Work series to
 * be scheduled starts at @work and includes any consecutive work with
 * WORK_STRUCT_LINKED set in its predecessor.
 *
 * If @nextp is not NULL, it's updated to point to the next work of
 * the last scheduled work.  This allows move_linked_works() to be
 * nested inside outer list_for_each_entry_safe().
 *
 * CONTEXT:
 * raw_spin_lock_irq(pool->lock).
 */
static void move_linked_works(struct work_struct *work, struct list_head *head,
			      struct work_struct **nextp)
{
	struct work_struct *n;

	/*
	 * Linked worklist will always end before the end of the list,
	 * use NULL for list head.
	 */
	list_for_each_entry_safe_from(work, n, NULL, entry) {
		list_move_tail(&work->entry, head);
		if (!(*work_data_bits(work) & WORK_STRUCT_LINKED))
			break;
	}

	/*
	 * If we're already inside safe list traversal and have moved
	 * multiple works to the scheduled queue, the next position
	 * needs to be updated.
	 */
	if (nextp)
		*nextp = n;
}

/**
 * get_pwq - get an extra reference on the specified pool_workqueue
 * @pwq: pool_workqueue to get
 *
 * Obtain an extra reference on @pwq.  The caller should guarantee that
 * @pwq has positive refcnt and be holding the matching pool->lock.
 */
static void get_pwq(struct pool_workqueue *pwq)
{
	lockdep_assert_held(&pwq->pool->lock);
	WARN_ON_ONCE(pwq->refcnt <= 0);
	pwq->refcnt++;
}

/**
 * put_pwq - put a pool_workqueue reference
 * @pwq: pool_workqueue to put
 *
 * Drop a reference of @pwq.  If its refcnt reaches zero, schedule its
 * destruction.  The caller should be holding the matching pool->lock.
 */
static void put_pwq(struct pool_workqueue *pwq)
{
	lockdep_assert_held(&pwq->pool->lock);
	if (likely(--pwq->refcnt))
		return;
	if (WARN_ON_ONCE(!(pwq->wq->flags & WQ_UNBOUND)))
		return;
	/*
	 * @pwq can't be released under pool->lock, bounce to
	 * pwq_unbound_release_workfn().  This never recurses on the same
	 * pool->lock as this path is taken only for unbound workqueues and
	 * the release work item is scheduled on a per-cpu workqueue.  To
	 * avoid lockdep warning, unbound pool->locks are given lockdep
	 * subclass of 1 in get_unbound_pool().
	 */
	schedule_work(&pwq->unbound_release_work);
}

/**
 * put_pwq_unlocked - put_pwq() with surrounding pool lock/unlock
 * @pwq: pool_workqueue to put (can be %NULL)
 *
 * put_pwq() with locking.  This function also allows %NULL @pwq.
 */
static void put_pwq_unlocked(struct pool_workqueue *pwq)
{
	if (pwq) {
		/*
		 * As both pwqs and pools are RCU protected, the
		 * following lock operations are safe.
		 */
<<<<<<< HEAD
		rcu_read_lock();
		local_spin_lock_irq(pendingb_lock, &pwq->pool->lock);
		put_pwq(pwq);
		local_spin_unlock_irq(pendingb_lock, &pwq->pool->lock);
		rcu_read_unlock();
=======
		raw_spin_lock_irq(&pwq->pool->lock);
		put_pwq(pwq);
		raw_spin_unlock_irq(&pwq->pool->lock);
>>>>>>> fa578e9d
	}
}

static void pwq_activate_delayed_work(struct work_struct *work)
{
	struct pool_workqueue *pwq = get_work_pwq(work);

	trace_workqueue_activate_work(work);
	if (list_empty(&pwq->pool->worklist))
		pwq->pool->watchdog_ts = jiffies;
	move_linked_works(work, &pwq->pool->worklist, NULL);
	__clear_bit(WORK_STRUCT_DELAYED_BIT, work_data_bits(work));
	pwq->nr_active++;
}

static void pwq_activate_first_delayed(struct pool_workqueue *pwq)
{
	struct work_struct *work = list_first_entry(&pwq->delayed_works,
						    struct work_struct, entry);

	pwq_activate_delayed_work(work);
}

/**
 * pwq_dec_nr_in_flight - decrement pwq's nr_in_flight
 * @pwq: pwq of interest
 * @color: color of work which left the queue
 *
 * A work either has completed or is removed from pending queue,
 * decrement nr_in_flight of its pwq and handle workqueue flushing.
 *
 * CONTEXT:
 * raw_spin_lock_irq(pool->lock).
 */
static void pwq_dec_nr_in_flight(struct pool_workqueue *pwq, int color)
{
	/* uncolored work items don't participate in flushing or nr_active */
	if (color == WORK_NO_COLOR)
		goto out_put;

	pwq->nr_in_flight[color]--;

	pwq->nr_active--;
	if (!list_empty(&pwq->delayed_works)) {
		/* one down, submit a delayed one */
		if (pwq->nr_active < pwq->max_active)
			pwq_activate_first_delayed(pwq);
	}

	/* is flush in progress and are we at the flushing tip? */
	if (likely(pwq->flush_color != color))
		goto out_put;

	/* are there still in-flight works? */
	if (pwq->nr_in_flight[color])
		goto out_put;

	/* this pwq is done, clear flush_color */
	pwq->flush_color = -1;

	/*
	 * If this was the last pwq, wake up the first flusher.  It
	 * will handle the rest.
	 */
	if (atomic_dec_and_test(&pwq->wq->nr_pwqs_to_flush))
		complete(&pwq->wq->first_flusher->done);
out_put:
	put_pwq(pwq);
}

/**
 * try_to_grab_pending - steal work item from worklist and disable irq
 * @work: work item to steal
 * @is_dwork: @work is a delayed_work
 * @flags: place to store irq state
 *
 * Try to grab PENDING bit of @work.  This function can handle @work in any
 * stable state - idle, on timer or on worklist.
 *
 * Return:
 *  1		if @work was pending and we successfully stole PENDING
 *  0		if @work was idle and we claimed PENDING
 *  -EAGAIN	if PENDING couldn't be grabbed at the moment, safe to busy-retry
 *  -ENOENT	if someone else is canceling @work, this state may persist
 *		for arbitrarily long
 *
 * Note:
 * On >= 0 return, the caller owns @work's PENDING bit.  To avoid getting
 * interrupted while holding PENDING and @work off queue, irq must be
 * disabled on entry.  This, combined with delayed_work->timer being
 * irqsafe, ensures that we return -EAGAIN for finite short period of time.
 *
 * On successful return, >= 0, irq is disabled and the caller is
 * responsible for releasing it using local_irq_restore(*@flags).
 *
 * This function is safe to call from any context including IRQ handler.
 */
static int try_to_grab_pending(struct work_struct *work, bool is_dwork,
			       unsigned long *flags)
{
	struct worker_pool *pool;
	struct pool_workqueue *pwq;

	local_lock_irqsave(pendingb_lock, *flags);

	/* try to steal the timer if it exists */
	if (is_dwork) {
		struct delayed_work *dwork = to_delayed_work(work);

		/*
		 * dwork->timer is irqsafe.  If del_timer() fails, it's
		 * guaranteed that the timer is not queued anywhere and not
		 * running on the local CPU.
		 */
		if (likely(del_timer(&dwork->timer)))
			return 1;
	}

	/* try to claim PENDING the normal way */
	if (!test_and_set_bit(WORK_STRUCT_PENDING_BIT, work_data_bits(work)))
		return 0;

	rcu_read_lock();
	/*
	 * The queueing is in progress, or it is already queued. Try to
	 * steal it from ->worklist without clearing WORK_STRUCT_PENDING.
	 */
	pool = get_work_pool(work);
	if (!pool)
		goto fail;

	raw_spin_lock(&pool->lock);
	/*
	 * work->data is guaranteed to point to pwq only while the work
	 * item is queued on pwq->wq, and both updating work->data to point
	 * to pwq on queueing and to pool on dequeueing are done under
	 * pwq->pool->lock.  This in turn guarantees that, if work->data
	 * points to pwq which is associated with a locked pool, the work
	 * item is currently queued on that pool.
	 */
	pwq = get_work_pwq(work);
	if (pwq && pwq->pool == pool) {
		debug_work_deactivate(work);

		/*
		 * A delayed work item cannot be grabbed directly because
		 * it might have linked NO_COLOR work items which, if left
		 * on the delayed_list, will confuse pwq->nr_active
		 * management later on and cause stall.  Make sure the work
		 * item is activated before grabbing.
		 */
		if (*work_data_bits(work) & WORK_STRUCT_DELAYED)
			pwq_activate_delayed_work(work);

		list_del_init(&work->entry);
		pwq_dec_nr_in_flight(pwq, get_work_color(work));

		/* work->data points to pwq iff queued, point to pool */
		set_work_pool_and_keep_pending(work, pool->id);

<<<<<<< HEAD
		spin_unlock(&pool->lock);
=======
		raw_spin_unlock(&pool->lock);
>>>>>>> fa578e9d
		rcu_read_unlock();
		return 1;
	}
	raw_spin_unlock(&pool->lock);
fail:
	rcu_read_unlock();
<<<<<<< HEAD
	local_unlock_irqrestore(pendingb_lock, *flags);
=======
	local_irq_restore(*flags);
>>>>>>> fa578e9d
	if (work_is_canceling(work))
		return -ENOENT;
	cpu_chill();
	return -EAGAIN;
}

/**
 * insert_work - insert a work into a pool
 * @pwq: pwq @work belongs to
 * @work: work to insert
 * @head: insertion point
 * @extra_flags: extra WORK_STRUCT_* flags to set
 *
 * Insert @work which belongs to @pwq after @head.  @extra_flags is or'd to
 * work_struct flags.
 *
 * CONTEXT:
 * raw_spin_lock_irq(pool->lock).
 */
static void insert_work(struct pool_workqueue *pwq, struct work_struct *work,
			struct list_head *head, unsigned int extra_flags)
{
	struct worker_pool *pool = pwq->pool;

	/* we own @work, set data and link */
	set_work_pwq(work, pwq, extra_flags);
	list_add_tail(&work->entry, head);
	get_pwq(pwq);

	/*
	 * Ensure either wq_worker_sleeping() sees the above
	 * list_add_tail() or we see zero nr_running to avoid workers lying
	 * around lazily while there are works to be processed.
	 */
	smp_mb();

	if (__need_more_worker(pool))
		wake_up_worker(pool);
}

/*
 * Test whether @work is being queued from another work executing on the
 * same workqueue.
 */
static bool is_chained_work(struct workqueue_struct *wq)
{
	struct worker *worker;

	worker = current_wq_worker();
	/*
	 * Return %true iff I'm a worker executing a work item on @wq.  If
	 * I'm @worker, it's safe to dereference it without locking.
	 */
	return worker && worker->current_pwq->wq == wq;
}

/*
 * When queueing an unbound work item to a wq, prefer local CPU if allowed
 * by wq_unbound_cpumask.  Otherwise, round robin among the allowed ones to
 * avoid perturbing sensitive tasks.
 */
static int wq_select_unbound_cpu(int cpu)
{
	static bool printed_dbg_warning;
	int new_cpu;

	if (likely(!wq_debug_force_rr_cpu)) {
		if (cpumask_test_cpu(cpu, wq_unbound_cpumask))
			return cpu;
	} else if (!printed_dbg_warning) {
		pr_warn("workqueue: round-robin CPU selection forced, expect performance impact\n");
		printed_dbg_warning = true;
	}

	if (cpumask_empty(wq_unbound_cpumask))
		return cpu;

	new_cpu = __this_cpu_read(wq_rr_cpu_last);
	new_cpu = cpumask_next_and(new_cpu, wq_unbound_cpumask, cpu_online_mask);
	if (unlikely(new_cpu >= nr_cpu_ids)) {
		new_cpu = cpumask_first_and(wq_unbound_cpumask, cpu_online_mask);
		if (unlikely(new_cpu >= nr_cpu_ids))
			return cpu;
	}
	__this_cpu_write(wq_rr_cpu_last, new_cpu);

	return new_cpu;
}

static void __queue_work(int cpu, struct workqueue_struct *wq,
			 struct work_struct *work)
{
	struct pool_workqueue *pwq;
	struct worker_pool *last_pool;
	struct list_head *worklist;
	unsigned int work_flags;
	unsigned int req_cpu = cpu;

	/*
	 * While a work item is PENDING && off queue, a task trying to
	 * steal the PENDING will busy-loop waiting for it to either get
	 * queued or lose PENDING.  Grabbing PENDING and queueing should
	 * happen with IRQ disabled.
	 */
#ifndef CONFIG_PREEMPT_RT_FULL
	/*
	 * nort: On RT the "interrupts-disabled" rule has been replaced with
	 * pendingb_lock.
	 */
	lockdep_assert_irqs_disabled();
#endif

	debug_work_activate(work);

	/* if draining, only works from the same workqueue are allowed */
	if (unlikely(wq->flags & __WQ_DRAINING) &&
	    WARN_ON_ONCE(!is_chained_work(wq)))
		return;
	rcu_read_lock();
retry:
	if (req_cpu == WORK_CPU_UNBOUND)
		cpu = wq_select_unbound_cpu(raw_smp_processor_id());

	/* pwq which will be used unless @work is executing elsewhere */
	if (!(wq->flags & WQ_UNBOUND))
		pwq = per_cpu_ptr(wq->cpu_pwqs, cpu);
	else
		pwq = unbound_pwq_by_node(wq, cpu_to_node(cpu));

	/*
	 * If @work was previously on a different pool, it might still be
	 * running there, in which case the work needs to be queued on that
	 * pool to guarantee non-reentrancy.
	 */
	last_pool = get_work_pool(work);
	if (last_pool && last_pool != pwq->pool) {
		struct worker *worker;

		raw_spin_lock(&last_pool->lock);

		worker = find_worker_executing_work(last_pool, work);

		if (worker && worker->current_pwq->wq == wq) {
			pwq = worker->current_pwq;
		} else {
			/* meh... not running there, queue here */
			raw_spin_unlock(&last_pool->lock);
			raw_spin_lock(&pwq->pool->lock);
		}
	} else {
		raw_spin_lock(&pwq->pool->lock);
	}

	/*
	 * pwq is determined and locked.  For unbound pools, we could have
	 * raced with pwq release and it could already be dead.  If its
	 * refcnt is zero, repeat pwq selection.  Note that pwqs never die
	 * without another pwq replacing it in the numa_pwq_tbl or while
	 * work items are executing on it, so the retrying is guaranteed to
	 * make forward-progress.
	 */
	if (unlikely(!pwq->refcnt)) {
		if (wq->flags & WQ_UNBOUND) {
			raw_spin_unlock(&pwq->pool->lock);
			cpu_relax();
			goto retry;
		}
		/* oops */
		WARN_ONCE(true, "workqueue: per-cpu pwq for %s on cpu%d has 0 refcnt",
			  wq->name, cpu);
	}

	/* pwq determined, queue */
	trace_workqueue_queue_work(req_cpu, pwq, work);

	if (WARN_ON(!list_empty(&work->entry)))
		goto out;

	pwq->nr_in_flight[pwq->work_color]++;
	work_flags = work_color_to_flags(pwq->work_color);

	if (likely(pwq->nr_active < pwq->max_active)) {
		trace_workqueue_activate_work(work);
		pwq->nr_active++;
		worklist = &pwq->pool->worklist;
		if (list_empty(worklist))
			pwq->pool->watchdog_ts = jiffies;
	} else {
		work_flags |= WORK_STRUCT_DELAYED;
		worklist = &pwq->delayed_works;
	}

	insert_work(pwq, work, worklist, work_flags);

out:
<<<<<<< HEAD
	spin_unlock(&pwq->pool->lock);
=======
	raw_spin_unlock(&pwq->pool->lock);
>>>>>>> fa578e9d
	rcu_read_unlock();
}

/**
 * queue_work_on - queue work on specific cpu
 * @cpu: CPU number to execute work on
 * @wq: workqueue to use
 * @work: work to queue
 *
 * We queue the work to a specific CPU, the caller must ensure it
 * can't go away.
 *
 * Return: %false if @work was already on a queue, %true otherwise.
 */
bool queue_work_on(int cpu, struct workqueue_struct *wq,
		   struct work_struct *work)
{
	bool ret = false;
	unsigned long flags;

	local_lock_irqsave(pendingb_lock,flags);

	if (!test_and_set_bit(WORK_STRUCT_PENDING_BIT, work_data_bits(work))) {
		__queue_work(cpu, wq, work);
		ret = true;
	}

	local_unlock_irqrestore(pendingb_lock, flags);
	return ret;
}
EXPORT_SYMBOL(queue_work_on);

/**
 * workqueue_select_cpu_near - Select a CPU based on NUMA node
 * @node: NUMA node ID that we want to select a CPU from
 *
 * This function will attempt to find a "random" cpu available on a given
 * node. If there are no CPUs available on the given node it will return
 * WORK_CPU_UNBOUND indicating that we should just schedule to any
 * available CPU if we need to schedule this work.
 */
static int workqueue_select_cpu_near(int node)
{
	int cpu;

	/* No point in doing this if NUMA isn't enabled for workqueues */
	if (!wq_numa_enabled)
		return WORK_CPU_UNBOUND;

	/* Delay binding to CPU if node is not valid or online */
	if (node < 0 || node >= MAX_NUMNODES || !node_online(node))
		return WORK_CPU_UNBOUND;

	/* Use local node/cpu if we are already there */
	cpu = raw_smp_processor_id();
	if (node == cpu_to_node(cpu))
		return cpu;

	/* Use "random" otherwise know as "first" online CPU of node */
	cpu = cpumask_any_and(cpumask_of_node(node), cpu_online_mask);

	/* If CPU is valid return that, otherwise just defer */
	return cpu < nr_cpu_ids ? cpu : WORK_CPU_UNBOUND;
}

/**
 * queue_work_node - queue work on a "random" cpu for a given NUMA node
 * @node: NUMA node that we are targeting the work for
 * @wq: workqueue to use
 * @work: work to queue
 *
 * We queue the work to a "random" CPU within a given NUMA node. The basic
 * idea here is to provide a way to somehow associate work with a given
 * NUMA node.
 *
 * This function will only make a best effort attempt at getting this onto
 * the right NUMA node. If no node is requested or the requested node is
 * offline then we just fall back to standard queue_work behavior.
 *
 * Currently the "random" CPU ends up being the first available CPU in the
 * intersection of cpu_online_mask and the cpumask of the node, unless we
 * are running on the node. In that case we just use the current CPU.
 *
 * Return: %false if @work was already on a queue, %true otherwise.
 */
bool queue_work_node(int node, struct workqueue_struct *wq,
		     struct work_struct *work)
{
	unsigned long flags;
	bool ret = false;

	/*
	 * This current implementation is specific to unbound workqueues.
	 * Specifically we only return the first available CPU for a given
	 * node instead of cycling through individual CPUs within the node.
	 *
	 * If this is used with a per-cpu workqueue then the logic in
	 * workqueue_select_cpu_near would need to be updated to allow for
	 * some round robin type logic.
	 */
	WARN_ON_ONCE(!(wq->flags & WQ_UNBOUND));

	local_irq_save(flags);

	if (!test_and_set_bit(WORK_STRUCT_PENDING_BIT, work_data_bits(work))) {
		int cpu = workqueue_select_cpu_near(node);

		__queue_work(cpu, wq, work);
		ret = true;
	}

	local_irq_restore(flags);
	return ret;
}
EXPORT_SYMBOL_GPL(queue_work_node);

void delayed_work_timer_fn(struct timer_list *t)
{
	struct delayed_work *dwork = from_timer(dwork, t, timer);
	unsigned long flags;

<<<<<<< HEAD
	/* XXX */
	/* local_lock(pendingb_lock); */
	/* should have been called from irqsafe timer with irq already off */
	__queue_work(dwork->cpu, dwork->wq, &dwork->work);
	/* local_unlock(pendingb_lock); */
=======
	local_irq_save(flags);
	__queue_work(dwork->cpu, dwork->wq, &dwork->work);
	local_irq_restore(flags);
>>>>>>> fa578e9d
}
EXPORT_SYMBOL(delayed_work_timer_fn);

static void __queue_delayed_work(int cpu, struct workqueue_struct *wq,
				struct delayed_work *dwork, unsigned long delay)
{
	struct timer_list *timer = &dwork->timer;
	struct work_struct *work = &dwork->work;

	WARN_ON_ONCE(!wq);
	WARN_ON_ONCE(timer->function != delayed_work_timer_fn);
	WARN_ON_ONCE(timer_pending(timer));
	WARN_ON_ONCE(!list_empty(&work->entry));

	/*
	 * If @delay is 0, queue @dwork->work immediately.  This is for
	 * both optimization and correctness.  The earliest @timer can
	 * expire is on the closest next tick and delayed_work users depend
	 * on that there's no such delay when @delay is 0.
	 */
	if (!delay) {
		__queue_work(cpu, wq, &dwork->work);
		return;
	}

	dwork->wq = wq;
	dwork->cpu = cpu;
	timer->expires = jiffies + delay;

	if (unlikely(cpu != WORK_CPU_UNBOUND))
		add_timer_on(timer, cpu);
	else
		add_timer(timer);
}

/**
 * queue_delayed_work_on - queue work on specific CPU after delay
 * @cpu: CPU number to execute work on
 * @wq: workqueue to use
 * @dwork: work to queue
 * @delay: number of jiffies to wait before queueing
 *
 * Return: %false if @work was already on a queue, %true otherwise.  If
 * @delay is zero and @dwork is idle, it will be scheduled for immediate
 * execution.
 */
bool queue_delayed_work_on(int cpu, struct workqueue_struct *wq,
			   struct delayed_work *dwork, unsigned long delay)
{
	struct work_struct *work = &dwork->work;
	bool ret = false;
	unsigned long flags;

	/* read the comment in __queue_work() */
	local_lock_irqsave(pendingb_lock, flags);

	if (!test_and_set_bit(WORK_STRUCT_PENDING_BIT, work_data_bits(work))) {
		__queue_delayed_work(cpu, wq, dwork, delay);
		ret = true;
	}

	local_unlock_irqrestore(pendingb_lock, flags);
	return ret;
}
EXPORT_SYMBOL(queue_delayed_work_on);

/**
 * mod_delayed_work_on - modify delay of or queue a delayed work on specific CPU
 * @cpu: CPU number to execute work on
 * @wq: workqueue to use
 * @dwork: work to queue
 * @delay: number of jiffies to wait before queueing
 *
 * If @dwork is idle, equivalent to queue_delayed_work_on(); otherwise,
 * modify @dwork's timer so that it expires after @delay.  If @delay is
 * zero, @work is guaranteed to be scheduled immediately regardless of its
 * current state.
 *
 * Return: %false if @dwork was idle and queued, %true if @dwork was
 * pending and its timer was modified.
 *
 * This function is safe to call from any context including IRQ handler.
 * See try_to_grab_pending() for details.
 */
bool mod_delayed_work_on(int cpu, struct workqueue_struct *wq,
			 struct delayed_work *dwork, unsigned long delay)
{
	unsigned long flags;
	int ret;

	do {
		ret = try_to_grab_pending(&dwork->work, true, &flags);
	} while (unlikely(ret == -EAGAIN));

	if (likely(ret >= 0)) {
		__queue_delayed_work(cpu, wq, dwork, delay);
		local_unlock_irqrestore(pendingb_lock, flags);
	}

	/* -ENOENT from try_to_grab_pending() becomes %true */
	return ret;
}
EXPORT_SYMBOL_GPL(mod_delayed_work_on);

static void rcu_work_rcufn(struct rcu_head *rcu)
{
	struct rcu_work *rwork = container_of(rcu, struct rcu_work, rcu);
	unsigned long flags;

	/* read the comment in __queue_work() */
	local_lock_irqsave(pendingb_lock, flags);
	__queue_work(WORK_CPU_UNBOUND, rwork->wq, &rwork->work);
	local_unlock_irqrestore(pendingb_lock, flags);
}

/**
 * queue_rcu_work - queue work after a RCU grace period
 * @wq: workqueue to use
 * @rwork: work to queue
 *
 * Return: %false if @rwork was already pending, %true otherwise.  Note
 * that a full RCU grace period is guaranteed only after a %true return.
 * While @rwork is guaranteed to be executed after a %false return, the
 * execution may happen before a full RCU grace period has passed.
 */
bool queue_rcu_work(struct workqueue_struct *wq, struct rcu_work *rwork)
{
	struct work_struct *work = &rwork->work;

	if (!test_and_set_bit(WORK_STRUCT_PENDING_BIT, work_data_bits(work))) {
		rwork->wq = wq;
		call_rcu(&rwork->rcu, rcu_work_rcufn);
		return true;
	}

	return false;
}
EXPORT_SYMBOL(queue_rcu_work);

/**
 * worker_enter_idle - enter idle state
 * @worker: worker which is entering idle state
 *
 * @worker is entering idle state.  Update stats and idle timer if
 * necessary.
 *
 * LOCKING:
 * raw_spin_lock_irq(pool->lock).
 */
static void worker_enter_idle(struct worker *worker)
{
	struct worker_pool *pool = worker->pool;

	if (WARN_ON_ONCE(worker->flags & WORKER_IDLE) ||
	    WARN_ON_ONCE(!list_empty(&worker->entry) &&
			 (worker->hentry.next || worker->hentry.pprev)))
		return;

	/* can't use worker_set_flags(), also called from create_worker() */
	worker->flags |= WORKER_IDLE;
	pool->nr_idle++;
	worker->last_active = jiffies;

	/* idle_list is LIFO */
	rt_lock_idle_list(pool);
	list_add(&worker->entry, &pool->idle_list);
	rt_unlock_idle_list(pool);

	if (too_many_workers(pool) && !timer_pending(&pool->idle_timer))
		mod_timer(&pool->idle_timer, jiffies + IDLE_WORKER_TIMEOUT);

	/*
	 * Sanity check nr_running.  Because unbind_workers() releases
	 * pool->lock between setting %WORKER_UNBOUND and zapping
	 * nr_running, the warning may trigger spuriously.  Check iff
	 * unbind is not in progress.
	 */
	WARN_ON_ONCE(!(pool->flags & POOL_DISASSOCIATED) &&
		     pool->nr_workers == pool->nr_idle &&
		     atomic_read(&pool->nr_running));
}

/**
 * worker_leave_idle - leave idle state
 * @worker: worker which is leaving idle state
 *
 * @worker is leaving idle state.  Update stats.
 *
 * LOCKING:
 * raw_spin_lock_irq(pool->lock).
 */
static void worker_leave_idle(struct worker *worker)
{
	struct worker_pool *pool = worker->pool;

	if (WARN_ON_ONCE(!(worker->flags & WORKER_IDLE)))
		return;
	worker_clr_flags(worker, WORKER_IDLE);
	pool->nr_idle--;
	rt_lock_idle_list(pool);
	list_del_init(&worker->entry);
	rt_unlock_idle_list(pool);
}

static struct worker *alloc_worker(int node)
{
	struct worker *worker;

	worker = kzalloc_node(sizeof(*worker), GFP_KERNEL, node);
	if (worker) {
		INIT_LIST_HEAD(&worker->entry);
		INIT_LIST_HEAD(&worker->scheduled);
		INIT_LIST_HEAD(&worker->node);
		/* on creation a worker is in !idle && prep state */
		worker->flags = WORKER_PREP;
	}
	return worker;
}

/**
 * worker_attach_to_pool() - attach a worker to a pool
 * @worker: worker to be attached
 * @pool: the target pool
 *
 * Attach @worker to @pool.  Once attached, the %WORKER_UNBOUND flag and
 * cpu-binding of @worker are kept coordinated with the pool across
 * cpu-[un]hotplugs.
 */
static void worker_attach_to_pool(struct worker *worker,
				   struct worker_pool *pool)
{
	mutex_lock(&wq_pool_attach_mutex);

	/*
	 * set_cpus_allowed_ptr() will fail if the cpumask doesn't have any
	 * online CPUs.  It'll be re-applied when any of the CPUs come up.
	 */
	set_cpus_allowed_ptr(worker->task, pool->attrs->cpumask);

	/*
	 * The wq_pool_attach_mutex ensures %POOL_DISASSOCIATED remains
	 * stable across this function.  See the comments above the flag
	 * definition for details.
	 */
	if (pool->flags & POOL_DISASSOCIATED)
		worker->flags |= WORKER_UNBOUND;

	list_add_tail(&worker->node, &pool->workers);
	worker->pool = pool;

	mutex_unlock(&wq_pool_attach_mutex);
}

/**
 * worker_detach_from_pool() - detach a worker from its pool
 * @worker: worker which is attached to its pool
 *
 * Undo the attaching which had been done in worker_attach_to_pool().  The
 * caller worker shouldn't access to the pool after detached except it has
 * other reference to the pool.
 */
static void worker_detach_from_pool(struct worker *worker)
{
	struct worker_pool *pool = worker->pool;
	struct completion *detach_completion = NULL;

	mutex_lock(&wq_pool_attach_mutex);

	list_del(&worker->node);
	worker->pool = NULL;

	if (list_empty(&pool->workers))
		detach_completion = pool->detach_completion;
	mutex_unlock(&wq_pool_attach_mutex);

	/* clear leftover flags without pool->lock after it is detached */
	worker->flags &= ~(WORKER_UNBOUND | WORKER_REBOUND);

	if (detach_completion)
		complete(detach_completion);
}

/**
 * create_worker - create a new workqueue worker
 * @pool: pool the new worker will belong to
 *
 * Create and start a new worker which is attached to @pool.
 *
 * CONTEXT:
 * Might sleep.  Does GFP_KERNEL allocations.
 *
 * Return:
 * Pointer to the newly created worker.
 */
static struct worker *create_worker(struct worker_pool *pool)
{
	struct worker *worker = NULL;
	int id = -1;
	char id_buf[16];

	/* ID is needed to determine kthread name */
	id = ida_simple_get(&pool->worker_ida, 0, 0, GFP_KERNEL);
	if (id < 0)
		goto fail;

	worker = alloc_worker(pool->node);
	if (!worker)
		goto fail;

	worker->id = id;

	if (pool->cpu >= 0)
		snprintf(id_buf, sizeof(id_buf), "%d:%d%s", pool->cpu, id,
			 pool->attrs->nice < 0  ? "H" : "");
	else
		snprintf(id_buf, sizeof(id_buf), "u%d:%d", pool->id, id);

	worker->task = kthread_create_on_node(worker_thread, worker, pool->node,
					      "kworker/%s", id_buf);
	if (IS_ERR(worker->task))
		goto fail;

	set_user_nice(worker->task, pool->attrs->nice);
	kthread_bind_mask(worker->task, pool->attrs->cpumask);

	/* successful, attach the worker to the pool */
	worker_attach_to_pool(worker, pool);

	/* start the newly created worker */
	raw_spin_lock_irq(&pool->lock);
	worker->pool->nr_workers++;
	worker_enter_idle(worker);
	wake_up_process(worker->task);
	raw_spin_unlock_irq(&pool->lock);

	return worker;

fail:
	if (id >= 0)
		ida_simple_remove(&pool->worker_ida, id);
	kfree(worker);
	return NULL;
}

/**
 * destroy_worker - destroy a workqueue worker
 * @worker: worker to be destroyed
 *
 * Destroy @worker and adjust @pool stats accordingly.  The worker should
 * be idle.
 *
 * CONTEXT:
 * raw_spin_lock_irq(pool->lock).
 */
static void destroy_worker(struct worker *worker)
{
	struct worker_pool *pool = worker->pool;

	lockdep_assert_held(&pool->lock);

	/* sanity check frenzy */
	if (WARN_ON(worker->current_work) ||
	    WARN_ON(!list_empty(&worker->scheduled)) ||
	    WARN_ON(!(worker->flags & WORKER_IDLE)))
		return;

	pool->nr_workers--;
	pool->nr_idle--;

	rt_lock_idle_list(pool);
	list_del_init(&worker->entry);
	rt_unlock_idle_list(pool);
	worker->flags |= WORKER_DIE;
	wake_up_process(worker->task);
}

static void idle_worker_timeout(struct timer_list *t)
{
	struct worker_pool *pool = from_timer(pool, t, idle_timer);

	raw_spin_lock_irq(&pool->lock);

	while (too_many_workers(pool)) {
		struct worker *worker;
		unsigned long expires;

		/* idle_list is kept in LIFO order, check the last one */
		worker = list_entry(pool->idle_list.prev, struct worker, entry);
		expires = worker->last_active + IDLE_WORKER_TIMEOUT;

		if (time_before(jiffies, expires)) {
			mod_timer(&pool->idle_timer, expires);
			break;
		}

		destroy_worker(worker);
	}

	raw_spin_unlock_irq(&pool->lock);
}

static void send_mayday(struct work_struct *work)
{
	struct pool_workqueue *pwq = get_work_pwq(work);
	struct workqueue_struct *wq = pwq->wq;

	lockdep_assert_held(&wq_mayday_lock);

	if (!wq->rescuer)
		return;

	/* mayday mayday mayday */
	if (list_empty(&pwq->mayday_node)) {
		/*
		 * If @pwq is for an unbound wq, its base ref may be put at
		 * any time due to an attribute change.  Pin @pwq until the
		 * rescuer is done with it.
		 */
		get_pwq(pwq);
		list_add_tail(&pwq->mayday_node, &wq->maydays);
		wake_up_process(wq->rescuer->task);
	}
}

static void pool_mayday_timeout(struct timer_list *t)
{
	struct worker_pool *pool = from_timer(pool, t, mayday_timer);
	struct work_struct *work;

	raw_spin_lock_irq(&pool->lock);
	raw_spin_lock(&wq_mayday_lock);		/* for wq->maydays */

	if (need_to_create_worker(pool)) {
		/*
		 * We've been trying to create a new worker but
		 * haven't been successful.  We might be hitting an
		 * allocation deadlock.  Send distress signals to
		 * rescuers.
		 */
		list_for_each_entry(work, &pool->worklist, entry)
			send_mayday(work);
	}

	raw_spin_unlock(&wq_mayday_lock);
	raw_spin_unlock_irq(&pool->lock);

	mod_timer(&pool->mayday_timer, jiffies + MAYDAY_INTERVAL);
}

/**
 * maybe_create_worker - create a new worker if necessary
 * @pool: pool to create a new worker for
 *
 * Create a new worker for @pool if necessary.  @pool is guaranteed to
 * have at least one idle worker on return from this function.  If
 * creating a new worker takes longer than MAYDAY_INTERVAL, mayday is
 * sent to all rescuers with works scheduled on @pool to resolve
 * possible allocation deadlock.
 *
 * On return, need_to_create_worker() is guaranteed to be %false and
 * may_start_working() %true.
 *
 * LOCKING:
 * raw_spin_lock_irq(pool->lock) which may be released and regrabbed
 * multiple times.  Does GFP_KERNEL allocations.  Called only from
 * manager.
 */
static void maybe_create_worker(struct worker_pool *pool)
__releases(&pool->lock)
__acquires(&pool->lock)
{
restart:
	raw_spin_unlock_irq(&pool->lock);

	/* if we don't make progress in MAYDAY_INITIAL_TIMEOUT, call for help */
	mod_timer(&pool->mayday_timer, jiffies + MAYDAY_INITIAL_TIMEOUT);

	while (true) {
		if (create_worker(pool) || !need_to_create_worker(pool))
			break;

		schedule_timeout_interruptible(CREATE_COOLDOWN);

		if (!need_to_create_worker(pool))
			break;
	}

	del_timer_sync(&pool->mayday_timer);
	raw_spin_lock_irq(&pool->lock);
	/*
	 * This is necessary even after a new worker was just successfully
	 * created as @pool->lock was dropped and the new worker might have
	 * already become busy.
	 */
	if (need_to_create_worker(pool))
		goto restart;
}

/**
 * manage_workers - manage worker pool
 * @worker: self
 *
 * Assume the manager role and manage the worker pool @worker belongs
 * to.  At any given time, there can be only zero or one manager per
 * pool.  The exclusion is handled automatically by this function.
 *
 * The caller can safely start processing works on false return.  On
 * true return, it's guaranteed that need_to_create_worker() is false
 * and may_start_working() is true.
 *
 * CONTEXT:
 * raw_spin_lock_irq(pool->lock) which may be released and regrabbed
 * multiple times.  Does GFP_KERNEL allocations.
 *
 * Return:
 * %false if the pool doesn't need management and the caller can safely
 * start processing works, %true if management function was performed and
 * the conditions that the caller verified before calling the function may
 * no longer be true.
 */
static bool manage_workers(struct worker *worker)
{
	struct worker_pool *pool = worker->pool;

	if (pool->flags & POOL_MANAGER_ACTIVE)
		return false;

	pool->flags |= POOL_MANAGER_ACTIVE;
	pool->manager = worker;

	maybe_create_worker(pool);

	pool->manager = NULL;
	pool->flags &= ~POOL_MANAGER_ACTIVE;
	swake_up_one(&wq_manager_wait);
	return true;
}

/**
 * process_one_work - process single work
 * @worker: self
 * @work: work to process
 *
 * Process @work.  This function contains all the logics necessary to
 * process a single work including synchronization against and
 * interaction with other workers on the same cpu, queueing and
 * flushing.  As long as context requirement is met, any worker can
 * call this function to process a work.
 *
 * CONTEXT:
 * raw_spin_lock_irq(pool->lock) which is released and regrabbed.
 */
static void process_one_work(struct worker *worker, struct work_struct *work)
__releases(&pool->lock)
__acquires(&pool->lock)
{
	struct pool_workqueue *pwq = get_work_pwq(work);
	struct worker_pool *pool = worker->pool;
	bool cpu_intensive = pwq->wq->flags & WQ_CPU_INTENSIVE;
	int work_color;
	struct worker *collision;
#ifdef CONFIG_LOCKDEP
	/*
	 * It is permissible to free the struct work_struct from
	 * inside the function that is called from it, this we need to
	 * take into account for lockdep too.  To avoid bogus "held
	 * lock freed" warnings as well as problems when looking into
	 * work->lockdep_map, make a copy and use that here.
	 */
	struct lockdep_map lockdep_map;

	lockdep_copy_map(&lockdep_map, &work->lockdep_map);
#endif
	/* ensure we're on the correct CPU */
	WARN_ON_ONCE(!(pool->flags & POOL_DISASSOCIATED) &&
		     raw_smp_processor_id() != pool->cpu);

	/*
	 * A single work shouldn't be executed concurrently by
	 * multiple workers on a single cpu.  Check whether anyone is
	 * already processing the work.  If so, defer the work to the
	 * currently executing one.
	 */
	collision = find_worker_executing_work(pool, work);
	if (unlikely(collision)) {
		move_linked_works(work, &collision->scheduled, NULL);
		return;
	}

	/* claim and dequeue */
	debug_work_deactivate(work);
	hash_add(pool->busy_hash, &worker->hentry, (unsigned long)work);
	worker->current_work = work;
	worker->current_func = work->func;
	worker->current_pwq = pwq;
	work_color = get_work_color(work);

	/*
	 * Record wq name for cmdline and debug reporting, may get
	 * overridden through set_worker_desc().
	 */
	strscpy(worker->desc, pwq->wq->name, WORKER_DESC_LEN);

	list_del_init(&work->entry);

	/*
	 * CPU intensive works don't participate in concurrency management.
	 * They're the scheduler's responsibility.  This takes @worker out
	 * of concurrency management and the next code block will chain
	 * execution of the pending work items.
	 */
	if (unlikely(cpu_intensive))
		worker_set_flags(worker, WORKER_CPU_INTENSIVE);

	/*
	 * Wake up another worker if necessary.  The condition is always
	 * false for normal per-cpu workers since nr_running would always
	 * be >= 1 at this point.  This is used to chain execution of the
	 * pending work items for WORKER_NOT_RUNNING workers such as the
	 * UNBOUND and CPU_INTENSIVE ones.
	 */
	if (need_more_worker(pool))
		wake_up_worker(pool);

	/*
	 * Record the last pool and clear PENDING which should be the last
	 * update to @work.  Also, do this inside @pool->lock so that
	 * PENDING and queued state changes happen together while IRQ is
	 * disabled.
	 */
	set_work_pool_and_clear_pending(work, pool->id);

	raw_spin_unlock_irq(&pool->lock);

	lock_map_acquire(&pwq->wq->lockdep_map);
	lock_map_acquire(&lockdep_map);
	/*
	 * Strictly speaking we should mark the invariant state without holding
	 * any locks, that is, before these two lock_map_acquire()'s.
	 *
	 * However, that would result in:
	 *
	 *   A(W1)
	 *   WFC(C)
	 *		A(W1)
	 *		C(C)
	 *
	 * Which would create W1->C->W1 dependencies, even though there is no
	 * actual deadlock possible. There are two solutions, using a
	 * read-recursive acquire on the work(queue) 'locks', but this will then
	 * hit the lockdep limitation on recursive locks, or simply discard
	 * these locks.
	 *
	 * AFAICT there is no possible deadlock scenario between the
	 * flush_work() and complete() primitives (except for single-threaded
	 * workqueues), so hiding them isn't a problem.
	 */
	lockdep_invariant_state(true);
	trace_workqueue_execute_start(work);
	worker->current_func(work);
	/*
	 * While we must be careful to not use "work" after this, the trace
	 * point will only record its address.
	 */
	trace_workqueue_execute_end(work);
	lock_map_release(&lockdep_map);
	lock_map_release(&pwq->wq->lockdep_map);

	if (unlikely(in_atomic() || lockdep_depth(current) > 0)) {
		pr_err("BUG: workqueue leaked lock or atomic: %s/0x%08x/%d\n"
		       "     last function: %ps\n",
		       current->comm, preempt_count(), task_pid_nr(current),
		       worker->current_func);
		debug_show_held_locks(current);
		dump_stack();
	}

	/*
	 * The following prevents a kworker from hogging CPU on !PREEMPTION
	 * kernels, where a requeueing work item waiting for something to
	 * happen could deadlock with stop_machine as such work item could
	 * indefinitely requeue itself while all other CPUs are trapped in
	 * stop_machine. At the same time, report a quiescent RCU state so
	 * the same condition doesn't freeze RCU.
	 */
	cond_resched();

	raw_spin_lock_irq(&pool->lock);

	/* clear cpu intensive status */
	if (unlikely(cpu_intensive))
		worker_clr_flags(worker, WORKER_CPU_INTENSIVE);

	/* tag the worker for identification in schedule() */
	worker->last_func = worker->current_func;

	/* we're done with it, release */
	hash_del(&worker->hentry);
	worker->current_work = NULL;
	worker->current_func = NULL;
	worker->current_pwq = NULL;
	pwq_dec_nr_in_flight(pwq, work_color);
}

/**
 * process_scheduled_works - process scheduled works
 * @worker: self
 *
 * Process all scheduled works.  Please note that the scheduled list
 * may change while processing a work, so this function repeatedly
 * fetches a work from the top and executes it.
 *
 * CONTEXT:
 * raw_spin_lock_irq(pool->lock) which may be released and regrabbed
 * multiple times.
 */
static void process_scheduled_works(struct worker *worker)
{
	while (!list_empty(&worker->scheduled)) {
		struct work_struct *work = list_first_entry(&worker->scheduled,
						struct work_struct, entry);
		process_one_work(worker, work);
	}
}

static void set_pf_worker(bool val)
{
	mutex_lock(&wq_pool_attach_mutex);
	if (val)
		current->flags |= PF_WQ_WORKER;
	else
		current->flags &= ~PF_WQ_WORKER;
	mutex_unlock(&wq_pool_attach_mutex);
}

/**
 * worker_thread - the worker thread function
 * @__worker: self
 *
 * The worker thread function.  All workers belong to a worker_pool -
 * either a per-cpu one or dynamic unbound one.  These workers process all
 * work items regardless of their specific target workqueue.  The only
 * exception is work items which belong to workqueues with a rescuer which
 * will be explained in rescuer_thread().
 *
 * Return: 0
 */
static int worker_thread(void *__worker)
{
	struct worker *worker = __worker;
	struct worker_pool *pool = worker->pool;

	/* tell the scheduler that this is a workqueue worker */
	set_pf_worker(true);
woke_up:
	raw_spin_lock_irq(&pool->lock);

	/* am I supposed to die? */
	if (unlikely(worker->flags & WORKER_DIE)) {
		raw_spin_unlock_irq(&pool->lock);
		WARN_ON_ONCE(!list_empty(&worker->entry));
		set_pf_worker(false);

		set_task_comm(worker->task, "kworker/dying");
		ida_simple_remove(&pool->worker_ida, worker->id);
		worker_detach_from_pool(worker);
		kfree(worker);
		return 0;
	}

	worker_leave_idle(worker);
recheck:
	/* no more worker necessary? */
	if (!need_more_worker(pool))
		goto sleep;

	/* do we need to manage? */
	if (unlikely(!may_start_working(pool)) && manage_workers(worker))
		goto recheck;

	/*
	 * ->scheduled list can only be filled while a worker is
	 * preparing to process a work or actually processing it.
	 * Make sure nobody diddled with it while I was sleeping.
	 */
	WARN_ON_ONCE(!list_empty(&worker->scheduled));

	/*
	 * Finish PREP stage.  We're guaranteed to have at least one idle
	 * worker or that someone else has already assumed the manager
	 * role.  This is where @worker starts participating in concurrency
	 * management if applicable and concurrency management is restored
	 * after being rebound.  See rebind_workers() for details.
	 */
	worker_clr_flags(worker, WORKER_PREP | WORKER_REBOUND);

	do {
		struct work_struct *work =
			list_first_entry(&pool->worklist,
					 struct work_struct, entry);

		pool->watchdog_ts = jiffies;

		if (likely(!(*work_data_bits(work) & WORK_STRUCT_LINKED))) {
			/* optimization path, not strictly necessary */
			process_one_work(worker, work);
			if (unlikely(!list_empty(&worker->scheduled)))
				process_scheduled_works(worker);
		} else {
			move_linked_works(work, &worker->scheduled, NULL);
			process_scheduled_works(worker);
		}
	} while (keep_working(pool));

	worker_set_flags(worker, WORKER_PREP);
sleep:
	/*
	 * pool->lock is held and there's no work to process and no need to
	 * manage, sleep.  Workers are woken up only while holding
	 * pool->lock or from local cpu, so setting the current state
	 * before releasing pool->lock is enough to prevent losing any
	 * event.
	 */
	worker_enter_idle(worker);
	__set_current_state(TASK_IDLE);
	raw_spin_unlock_irq(&pool->lock);
	schedule();
	goto woke_up;
}

/**
 * rescuer_thread - the rescuer thread function
 * @__rescuer: self
 *
 * Workqueue rescuer thread function.  There's one rescuer for each
 * workqueue which has WQ_MEM_RECLAIM set.
 *
 * Regular work processing on a pool may block trying to create a new
 * worker which uses GFP_KERNEL allocation which has slight chance of
 * developing into deadlock if some works currently on the same queue
 * need to be processed to satisfy the GFP_KERNEL allocation.  This is
 * the problem rescuer solves.
 *
 * When such condition is possible, the pool summons rescuers of all
 * workqueues which have works queued on the pool and let them process
 * those works so that forward progress can be guaranteed.
 *
 * This should happen rarely.
 *
 * Return: 0
 */
static int rescuer_thread(void *__rescuer)
{
	struct worker *rescuer = __rescuer;
	struct workqueue_struct *wq = rescuer->rescue_wq;
	struct list_head *scheduled = &rescuer->scheduled;
	bool should_stop;

	set_user_nice(current, RESCUER_NICE_LEVEL);

	/*
	 * Mark rescuer as worker too.  As WORKER_PREP is never cleared, it
	 * doesn't participate in concurrency management.
	 */
	set_pf_worker(true);
repeat:
	set_current_state(TASK_IDLE);

	/*
	 * By the time the rescuer is requested to stop, the workqueue
	 * shouldn't have any work pending, but @wq->maydays may still have
	 * pwq(s) queued.  This can happen by non-rescuer workers consuming
	 * all the work items before the rescuer got to them.  Go through
	 * @wq->maydays processing before acting on should_stop so that the
	 * list is always empty on exit.
	 */
	should_stop = kthread_should_stop();

	/* see whether any pwq is asking for help */
	raw_spin_lock_irq(&wq_mayday_lock);

	while (!list_empty(&wq->maydays)) {
		struct pool_workqueue *pwq = list_first_entry(&wq->maydays,
					struct pool_workqueue, mayday_node);
		struct worker_pool *pool = pwq->pool;
		struct work_struct *work, *n;
		bool first = true;

		__set_current_state(TASK_RUNNING);
		list_del_init(&pwq->mayday_node);

		raw_spin_unlock_irq(&wq_mayday_lock);

		worker_attach_to_pool(rescuer, pool);

		raw_spin_lock_irq(&pool->lock);

		/*
		 * Slurp in all works issued via this workqueue and
		 * process'em.
		 */
		WARN_ON_ONCE(!list_empty(scheduled));
		list_for_each_entry_safe(work, n, &pool->worklist, entry) {
			if (get_work_pwq(work) == pwq) {
				if (first)
					pool->watchdog_ts = jiffies;
				move_linked_works(work, scheduled, &n);
			}
			first = false;
		}

		if (!list_empty(scheduled)) {
			process_scheduled_works(rescuer);

			/*
			 * The above execution of rescued work items could
			 * have created more to rescue through
			 * pwq_activate_first_delayed() or chained
			 * queueing.  Let's put @pwq back on mayday list so
			 * that such back-to-back work items, which may be
			 * being used to relieve memory pressure, don't
			 * incur MAYDAY_INTERVAL delay inbetween.
			 */
			if (need_to_create_worker(pool)) {
				raw_spin_lock(&wq_mayday_lock);
				/*
				 * Queue iff we aren't racing destruction
				 * and somebody else hasn't queued it already.
				 */
				if (wq->rescuer && list_empty(&pwq->mayday_node)) {
					get_pwq(pwq);
					list_add_tail(&pwq->mayday_node, &wq->maydays);
				}
				raw_spin_unlock(&wq_mayday_lock);
			}
		}

		/*
		 * Put the reference grabbed by send_mayday().  @pool won't
		 * go away while we're still attached to it.
		 */
		put_pwq(pwq);

		/*
		 * Leave this pool.  If need_more_worker() is %true, notify a
		 * regular worker; otherwise, we end up with 0 concurrency
		 * and stalling the execution.
		 */
		if (need_more_worker(pool))
			wake_up_worker(pool);

		raw_spin_unlock_irq(&pool->lock);

		worker_detach_from_pool(rescuer);

		raw_spin_lock_irq(&wq_mayday_lock);
	}

	raw_spin_unlock_irq(&wq_mayday_lock);

	if (should_stop) {
		__set_current_state(TASK_RUNNING);
		set_pf_worker(false);
		return 0;
	}

	/* rescuers should never participate in concurrency management */
	WARN_ON_ONCE(!(rescuer->flags & WORKER_NOT_RUNNING));
	schedule();
	goto repeat;
}

/**
 * check_flush_dependency - check for flush dependency sanity
 * @target_wq: workqueue being flushed
 * @target_work: work item being flushed (NULL for workqueue flushes)
 *
 * %current is trying to flush the whole @target_wq or @target_work on it.
 * If @target_wq doesn't have %WQ_MEM_RECLAIM, verify that %current is not
 * reclaiming memory or running on a workqueue which doesn't have
 * %WQ_MEM_RECLAIM as that can break forward-progress guarantee leading to
 * a deadlock.
 */
static void check_flush_dependency(struct workqueue_struct *target_wq,
				   struct work_struct *target_work)
{
	work_func_t target_func = target_work ? target_work->func : NULL;
	struct worker *worker;

	if (target_wq->flags & WQ_MEM_RECLAIM)
		return;

	worker = current_wq_worker();

	WARN_ONCE(current->flags & PF_MEMALLOC,
		  "workqueue: PF_MEMALLOC task %d(%s) is flushing !WQ_MEM_RECLAIM %s:%ps",
		  current->pid, current->comm, target_wq->name, target_func);
	WARN_ONCE(worker && ((worker->current_pwq->wq->flags &
			      (WQ_MEM_RECLAIM | __WQ_LEGACY)) == WQ_MEM_RECLAIM),
		  "workqueue: WQ_MEM_RECLAIM %s:%ps is flushing !WQ_MEM_RECLAIM %s:%ps",
		  worker->current_pwq->wq->name, worker->current_func,
		  target_wq->name, target_func);
}

struct wq_barrier {
	struct work_struct	work;
	struct completion	done;
	struct task_struct	*task;	/* purely informational */
};

static void wq_barrier_func(struct work_struct *work)
{
	struct wq_barrier *barr = container_of(work, struct wq_barrier, work);
	complete(&barr->done);
}

/**
 * insert_wq_barrier - insert a barrier work
 * @pwq: pwq to insert barrier into
 * @barr: wq_barrier to insert
 * @target: target work to attach @barr to
 * @worker: worker currently executing @target, NULL if @target is not executing
 *
 * @barr is linked to @target such that @barr is completed only after
 * @target finishes execution.  Please note that the ordering
 * guarantee is observed only with respect to @target and on the local
 * cpu.
 *
 * Currently, a queued barrier can't be canceled.  This is because
 * try_to_grab_pending() can't determine whether the work to be
 * grabbed is at the head of the queue and thus can't clear LINKED
 * flag of the previous work while there must be a valid next work
 * after a work with LINKED flag set.
 *
 * Note that when @worker is non-NULL, @target may be modified
 * underneath us, so we can't reliably determine pwq from @target.
 *
 * CONTEXT:
 * raw_spin_lock_irq(pool->lock).
 */
static void insert_wq_barrier(struct pool_workqueue *pwq,
			      struct wq_barrier *barr,
			      struct work_struct *target, struct worker *worker)
{
	struct list_head *head;
	unsigned int linked = 0;

	/*
	 * debugobject calls are safe here even with pool->lock locked
	 * as we know for sure that this will not trigger any of the
	 * checks and call back into the fixup functions where we
	 * might deadlock.
	 */
	INIT_WORK_ONSTACK(&barr->work, wq_barrier_func);
	__set_bit(WORK_STRUCT_PENDING_BIT, work_data_bits(&barr->work));

	init_completion_map(&barr->done, &target->lockdep_map);

	barr->task = current;

	/*
	 * If @target is currently being executed, schedule the
	 * barrier to the worker; otherwise, put it after @target.
	 */
	if (worker)
		head = worker->scheduled.next;
	else {
		unsigned long *bits = work_data_bits(target);

		head = target->entry.next;
		/* there can already be other linked works, inherit and set */
		linked = *bits & WORK_STRUCT_LINKED;
		__set_bit(WORK_STRUCT_LINKED_BIT, bits);
	}

	debug_work_activate(&barr->work);
	insert_work(pwq, &barr->work, head,
		    work_color_to_flags(WORK_NO_COLOR) | linked);
}

/**
 * flush_workqueue_prep_pwqs - prepare pwqs for workqueue flushing
 * @wq: workqueue being flushed
 * @flush_color: new flush color, < 0 for no-op
 * @work_color: new work color, < 0 for no-op
 *
 * Prepare pwqs for workqueue flushing.
 *
 * If @flush_color is non-negative, flush_color on all pwqs should be
 * -1.  If no pwq has in-flight commands at the specified color, all
 * pwq->flush_color's stay at -1 and %false is returned.  If any pwq
 * has in flight commands, its pwq->flush_color is set to
 * @flush_color, @wq->nr_pwqs_to_flush is updated accordingly, pwq
 * wakeup logic is armed and %true is returned.
 *
 * The caller should have initialized @wq->first_flusher prior to
 * calling this function with non-negative @flush_color.  If
 * @flush_color is negative, no flush color update is done and %false
 * is returned.
 *
 * If @work_color is non-negative, all pwqs should have the same
 * work_color which is previous to @work_color and all will be
 * advanced to @work_color.
 *
 * CONTEXT:
 * mutex_lock(wq->mutex).
 *
 * Return:
 * %true if @flush_color >= 0 and there's something to flush.  %false
 * otherwise.
 */
static bool flush_workqueue_prep_pwqs(struct workqueue_struct *wq,
				      int flush_color, int work_color)
{
	bool wait = false;
	struct pool_workqueue *pwq;

	if (flush_color >= 0) {
		WARN_ON_ONCE(atomic_read(&wq->nr_pwqs_to_flush));
		atomic_set(&wq->nr_pwqs_to_flush, 1);
	}

	for_each_pwq(pwq, wq) {
		struct worker_pool *pool = pwq->pool;

		raw_spin_lock_irq(&pool->lock);

		if (flush_color >= 0) {
			WARN_ON_ONCE(pwq->flush_color != -1);

			if (pwq->nr_in_flight[flush_color]) {
				pwq->flush_color = flush_color;
				atomic_inc(&wq->nr_pwqs_to_flush);
				wait = true;
			}
		}

		if (work_color >= 0) {
			WARN_ON_ONCE(work_color != work_next_color(pwq->work_color));
			pwq->work_color = work_color;
		}

		raw_spin_unlock_irq(&pool->lock);
	}

	if (flush_color >= 0 && atomic_dec_and_test(&wq->nr_pwqs_to_flush))
		complete(&wq->first_flusher->done);

	return wait;
}

/**
 * flush_workqueue - ensure that any scheduled work has run to completion.
 * @wq: workqueue to flush
 *
 * This function sleeps until all work items which were queued on entry
 * have finished execution, but it is not livelocked by new incoming ones.
 */
void flush_workqueue(struct workqueue_struct *wq)
{
	struct wq_flusher this_flusher = {
		.list = LIST_HEAD_INIT(this_flusher.list),
		.flush_color = -1,
		.done = COMPLETION_INITIALIZER_ONSTACK_MAP(this_flusher.done, wq->lockdep_map),
	};
	int next_color;

	if (WARN_ON(!wq_online))
		return;

	lock_map_acquire(&wq->lockdep_map);
	lock_map_release(&wq->lockdep_map);

	mutex_lock(&wq->mutex);

	/*
	 * Start-to-wait phase
	 */
	next_color = work_next_color(wq->work_color);

	if (next_color != wq->flush_color) {
		/*
		 * Color space is not full.  The current work_color
		 * becomes our flush_color and work_color is advanced
		 * by one.
		 */
		WARN_ON_ONCE(!list_empty(&wq->flusher_overflow));
		this_flusher.flush_color = wq->work_color;
		wq->work_color = next_color;

		if (!wq->first_flusher) {
			/* no flush in progress, become the first flusher */
			WARN_ON_ONCE(wq->flush_color != this_flusher.flush_color);

			wq->first_flusher = &this_flusher;

			if (!flush_workqueue_prep_pwqs(wq, wq->flush_color,
						       wq->work_color)) {
				/* nothing to flush, done */
				wq->flush_color = next_color;
				wq->first_flusher = NULL;
				goto out_unlock;
			}
		} else {
			/* wait in queue */
			WARN_ON_ONCE(wq->flush_color == this_flusher.flush_color);
			list_add_tail(&this_flusher.list, &wq->flusher_queue);
			flush_workqueue_prep_pwqs(wq, -1, wq->work_color);
		}
	} else {
		/*
		 * Oops, color space is full, wait on overflow queue.
		 * The next flush completion will assign us
		 * flush_color and transfer to flusher_queue.
		 */
		list_add_tail(&this_flusher.list, &wq->flusher_overflow);
	}

	check_flush_dependency(wq, NULL);

	mutex_unlock(&wq->mutex);

	wait_for_completion(&this_flusher.done);

	/*
	 * Wake-up-and-cascade phase
	 *
	 * First flushers are responsible for cascading flushes and
	 * handling overflow.  Non-first flushers can simply return.
	 */
	if (wq->first_flusher != &this_flusher)
		return;

	mutex_lock(&wq->mutex);

	/* we might have raced, check again with mutex held */
	if (wq->first_flusher != &this_flusher)
		goto out_unlock;

	wq->first_flusher = NULL;

	WARN_ON_ONCE(!list_empty(&this_flusher.list));
	WARN_ON_ONCE(wq->flush_color != this_flusher.flush_color);

	while (true) {
		struct wq_flusher *next, *tmp;

		/* complete all the flushers sharing the current flush color */
		list_for_each_entry_safe(next, tmp, &wq->flusher_queue, list) {
			if (next->flush_color != wq->flush_color)
				break;
			list_del_init(&next->list);
			complete(&next->done);
		}

		WARN_ON_ONCE(!list_empty(&wq->flusher_overflow) &&
			     wq->flush_color != work_next_color(wq->work_color));

		/* this flush_color is finished, advance by one */
		wq->flush_color = work_next_color(wq->flush_color);

		/* one color has been freed, handle overflow queue */
		if (!list_empty(&wq->flusher_overflow)) {
			/*
			 * Assign the same color to all overflowed
			 * flushers, advance work_color and append to
			 * flusher_queue.  This is the start-to-wait
			 * phase for these overflowed flushers.
			 */
			list_for_each_entry(tmp, &wq->flusher_overflow, list)
				tmp->flush_color = wq->work_color;

			wq->work_color = work_next_color(wq->work_color);

			list_splice_tail_init(&wq->flusher_overflow,
					      &wq->flusher_queue);
			flush_workqueue_prep_pwqs(wq, -1, wq->work_color);
		}

		if (list_empty(&wq->flusher_queue)) {
			WARN_ON_ONCE(wq->flush_color != wq->work_color);
			break;
		}

		/*
		 * Need to flush more colors.  Make the next flusher
		 * the new first flusher and arm pwqs.
		 */
		WARN_ON_ONCE(wq->flush_color == wq->work_color);
		WARN_ON_ONCE(wq->flush_color != next->flush_color);

		list_del_init(&next->list);
		wq->first_flusher = next;

		if (flush_workqueue_prep_pwqs(wq, wq->flush_color, -1))
			break;

		/*
		 * Meh... this color is already done, clear first
		 * flusher and repeat cascading.
		 */
		wq->first_flusher = NULL;
	}

out_unlock:
	mutex_unlock(&wq->mutex);
}
EXPORT_SYMBOL(flush_workqueue);

/**
 * drain_workqueue - drain a workqueue
 * @wq: workqueue to drain
 *
 * Wait until the workqueue becomes empty.  While draining is in progress,
 * only chain queueing is allowed.  IOW, only currently pending or running
 * work items on @wq can queue further work items on it.  @wq is flushed
 * repeatedly until it becomes empty.  The number of flushing is determined
 * by the depth of chaining and should be relatively short.  Whine if it
 * takes too long.
 */
void drain_workqueue(struct workqueue_struct *wq)
{
	unsigned int flush_cnt = 0;
	struct pool_workqueue *pwq;

	/*
	 * __queue_work() needs to test whether there are drainers, is much
	 * hotter than drain_workqueue() and already looks at @wq->flags.
	 * Use __WQ_DRAINING so that queue doesn't have to check nr_drainers.
	 */
	mutex_lock(&wq->mutex);
	if (!wq->nr_drainers++)
		wq->flags |= __WQ_DRAINING;
	mutex_unlock(&wq->mutex);
reflush:
	flush_workqueue(wq);

	mutex_lock(&wq->mutex);

	for_each_pwq(pwq, wq) {
		bool drained;

		raw_spin_lock_irq(&pwq->pool->lock);
		drained = !pwq->nr_active && list_empty(&pwq->delayed_works);
		raw_spin_unlock_irq(&pwq->pool->lock);

		if (drained)
			continue;

		if (++flush_cnt == 10 ||
		    (flush_cnt % 100 == 0 && flush_cnt <= 1000))
			pr_warn("workqueue %s: drain_workqueue() isn't complete after %u tries\n",
				wq->name, flush_cnt);

		mutex_unlock(&wq->mutex);
		goto reflush;
	}

	if (!--wq->nr_drainers)
		wq->flags &= ~__WQ_DRAINING;
	mutex_unlock(&wq->mutex);
}
EXPORT_SYMBOL_GPL(drain_workqueue);

static bool start_flush_work(struct work_struct *work, struct wq_barrier *barr,
			     bool from_cancel)
{
	struct worker *worker = NULL;
	struct worker_pool *pool;
	struct pool_workqueue *pwq;

	might_sleep();

	rcu_read_lock();
	pool = get_work_pool(work);
	if (!pool) {
		rcu_read_unlock();
		return false;
	}

<<<<<<< HEAD
	spin_lock_irq(&pool->lock);
=======
	raw_spin_lock_irq(&pool->lock);
>>>>>>> fa578e9d
	/* see the comment in try_to_grab_pending() with the same code */
	pwq = get_work_pwq(work);
	if (pwq) {
		if (unlikely(pwq->pool != pool))
			goto already_gone;
	} else {
		worker = find_worker_executing_work(pool, work);
		if (!worker)
			goto already_gone;
		pwq = worker->current_pwq;
	}

	check_flush_dependency(pwq->wq, work);

	insert_wq_barrier(pwq, barr, work, worker);
	raw_spin_unlock_irq(&pool->lock);

	/*
	 * Force a lock recursion deadlock when using flush_work() inside a
	 * single-threaded or rescuer equipped workqueue.
	 *
	 * For single threaded workqueues the deadlock happens when the work
	 * is after the work issuing the flush_work(). For rescuer equipped
	 * workqueues the deadlock happens when the rescuer stalls, blocking
	 * forward progress.
	 */
	if (!from_cancel &&
	    (pwq->wq->saved_max_active == 1 || pwq->wq->rescuer)) {
		lock_map_acquire(&pwq->wq->lockdep_map);
		lock_map_release(&pwq->wq->lockdep_map);
	}
	rcu_read_unlock();
	return true;
already_gone:
<<<<<<< HEAD
	spin_unlock_irq(&pool->lock);
=======
	raw_spin_unlock_irq(&pool->lock);
>>>>>>> fa578e9d
	rcu_read_unlock();
	return false;
}

static bool __flush_work(struct work_struct *work, bool from_cancel)
{
	struct wq_barrier barr;

	if (WARN_ON(!wq_online))
		return false;

	if (WARN_ON(!work->func))
		return false;

	if (!from_cancel) {
		lock_map_acquire(&work->lockdep_map);
		lock_map_release(&work->lockdep_map);
	}

	if (start_flush_work(work, &barr, from_cancel)) {
		wait_for_completion(&barr.done);
		destroy_work_on_stack(&barr.work);
		return true;
	} else {
		return false;
	}
}

/**
 * flush_work - wait for a work to finish executing the last queueing instance
 * @work: the work to flush
 *
 * Wait until @work has finished execution.  @work is guaranteed to be idle
 * on return if it hasn't been requeued since flush started.
 *
 * Return:
 * %true if flush_work() waited for the work to finish execution,
 * %false if it was already idle.
 */
bool flush_work(struct work_struct *work)
{
	return __flush_work(work, false);
}
EXPORT_SYMBOL_GPL(flush_work);

struct cwt_wait {
	wait_queue_entry_t		wait;
	struct work_struct	*work;
};

static int cwt_wakefn(wait_queue_entry_t *wait, unsigned mode, int sync, void *key)
{
	struct cwt_wait *cwait = container_of(wait, struct cwt_wait, wait);

	if (cwait->work != key)
		return 0;
	return autoremove_wake_function(wait, mode, sync, key);
}

static bool __cancel_work_timer(struct work_struct *work, bool is_dwork)
{
	static DECLARE_WAIT_QUEUE_HEAD(cancel_waitq);
	unsigned long flags;
	int ret;

	do {
		ret = try_to_grab_pending(work, is_dwork, &flags);
		/*
		 * If someone else is already canceling, wait for it to
		 * finish.  flush_work() doesn't work for PREEMPT_NONE
		 * because we may get scheduled between @work's completion
		 * and the other canceling task resuming and clearing
		 * CANCELING - flush_work() will return false immediately
		 * as @work is no longer busy, try_to_grab_pending() will
		 * return -ENOENT as @work is still being canceled and the
		 * other canceling task won't be able to clear CANCELING as
		 * we're hogging the CPU.
		 *
		 * Let's wait for completion using a waitqueue.  As this
		 * may lead to the thundering herd problem, use a custom
		 * wake function which matches @work along with exclusive
		 * wait and wakeup.
		 */
		if (unlikely(ret == -ENOENT)) {
			struct cwt_wait cwait;

			init_wait(&cwait.wait);
			cwait.wait.func = cwt_wakefn;
			cwait.work = work;

			prepare_to_wait_exclusive(&cancel_waitq, &cwait.wait,
						  TASK_UNINTERRUPTIBLE);
			if (work_is_canceling(work))
				schedule();
			finish_wait(&cancel_waitq, &cwait.wait);
		}
	} while (unlikely(ret < 0));

	/* tell other tasks trying to grab @work to back off */
	mark_work_canceling(work);
	local_unlock_irqrestore(pendingb_lock, flags);

	/*
	 * This allows canceling during early boot.  We know that @work
	 * isn't executing.
	 */
	if (wq_online)
		__flush_work(work, true);

	clear_work_data(work);

	/*
	 * Paired with prepare_to_wait() above so that either
	 * waitqueue_active() is visible here or !work_is_canceling() is
	 * visible there.
	 */
	smp_mb();
	if (waitqueue_active(&cancel_waitq))
		__wake_up(&cancel_waitq, TASK_NORMAL, 1, work);

	return ret;
}

/**
 * cancel_work_sync - cancel a work and wait for it to finish
 * @work: the work to cancel
 *
 * Cancel @work and wait for its execution to finish.  This function
 * can be used even if the work re-queues itself or migrates to
 * another workqueue.  On return from this function, @work is
 * guaranteed to be not pending or executing on any CPU.
 *
 * cancel_work_sync(&delayed_work->work) must not be used for
 * delayed_work's.  Use cancel_delayed_work_sync() instead.
 *
 * The caller must ensure that the workqueue on which @work was last
 * queued can't be destroyed before this function returns.
 *
 * Return:
 * %true if @work was pending, %false otherwise.
 */
bool cancel_work_sync(struct work_struct *work)
{
	return __cancel_work_timer(work, false);
}
EXPORT_SYMBOL_GPL(cancel_work_sync);

/**
 * flush_delayed_work - wait for a dwork to finish executing the last queueing
 * @dwork: the delayed work to flush
 *
 * Delayed timer is cancelled and the pending work is queued for
 * immediate execution.  Like flush_work(), this function only
 * considers the last queueing instance of @dwork.
 *
 * Return:
 * %true if flush_work() waited for the work to finish execution,
 * %false if it was already idle.
 */
bool flush_delayed_work(struct delayed_work *dwork)
{
	local_lock_irq(pendingb_lock);
	if (del_timer_sync(&dwork->timer))
		__queue_work(dwork->cpu, dwork->wq, &dwork->work);
	local_unlock_irq(pendingb_lock);
	return flush_work(&dwork->work);
}
EXPORT_SYMBOL(flush_delayed_work);

/**
 * flush_rcu_work - wait for a rwork to finish executing the last queueing
 * @rwork: the rcu work to flush
 *
 * Return:
 * %true if flush_rcu_work() waited for the work to finish execution,
 * %false if it was already idle.
 */
bool flush_rcu_work(struct rcu_work *rwork)
{
	if (test_bit(WORK_STRUCT_PENDING_BIT, work_data_bits(&rwork->work))) {
		rcu_barrier();
		flush_work(&rwork->work);
		return true;
	} else {
		return flush_work(&rwork->work);
	}
}
EXPORT_SYMBOL(flush_rcu_work);

static bool __cancel_work(struct work_struct *work, bool is_dwork)
{
	unsigned long flags;
	int ret;

	do {
		ret = try_to_grab_pending(work, is_dwork, &flags);
	} while (unlikely(ret == -EAGAIN));

	if (unlikely(ret < 0))
		return false;

	set_work_pool_and_clear_pending(work, get_work_pool_id(work));
	local_unlock_irqrestore(pendingb_lock, flags);
	return ret;
}

/**
 * cancel_delayed_work - cancel a delayed work
 * @dwork: delayed_work to cancel
 *
 * Kill off a pending delayed_work.
 *
 * Return: %true if @dwork was pending and canceled; %false if it wasn't
 * pending.
 *
 * Note:
 * The work callback function may still be running on return, unless
 * it returns %true and the work doesn't re-arm itself.  Explicitly flush or
 * use cancel_delayed_work_sync() to wait on it.
 *
 * This function is safe to call from any context including IRQ handler.
 */
bool cancel_delayed_work(struct delayed_work *dwork)
{
	return __cancel_work(&dwork->work, true);
}
EXPORT_SYMBOL(cancel_delayed_work);

/**
 * cancel_delayed_work_sync - cancel a delayed work and wait for it to finish
 * @dwork: the delayed work cancel
 *
 * This is cancel_work_sync() for delayed works.
 *
 * Return:
 * %true if @dwork was pending, %false otherwise.
 */
bool cancel_delayed_work_sync(struct delayed_work *dwork)
{
	return __cancel_work_timer(&dwork->work, true);
}
EXPORT_SYMBOL(cancel_delayed_work_sync);

/**
 * schedule_on_each_cpu - execute a function synchronously on each online CPU
 * @func: the function to call
 *
 * schedule_on_each_cpu() executes @func on each online CPU using the
 * system workqueue and blocks until all CPUs have completed.
 * schedule_on_each_cpu() is very slow.
 *
 * Return:
 * 0 on success, -errno on failure.
 */
int schedule_on_each_cpu(work_func_t func)
{
	int cpu;
	struct work_struct __percpu *works;

	works = alloc_percpu(struct work_struct);
	if (!works)
		return -ENOMEM;

	get_online_cpus();

	for_each_online_cpu(cpu) {
		struct work_struct *work = per_cpu_ptr(works, cpu);

		INIT_WORK(work, func);
		schedule_work_on(cpu, work);
	}

	for_each_online_cpu(cpu)
		flush_work(per_cpu_ptr(works, cpu));

	put_online_cpus();
	free_percpu(works);
	return 0;
}

/**
 * execute_in_process_context - reliably execute the routine with user context
 * @fn:		the function to execute
 * @ew:		guaranteed storage for the execute work structure (must
 *		be available when the work executes)
 *
 * Executes the function immediately if process context is available,
 * otherwise schedules the function for delayed execution.
 *
 * Return:	0 - function was executed
 *		1 - function was scheduled for execution
 */
int execute_in_process_context(work_func_t fn, struct execute_work *ew)
{
	if (!in_interrupt()) {
		fn(&ew->work);
		return 0;
	}

	INIT_WORK(&ew->work, fn);
	schedule_work(&ew->work);

	return 1;
}
EXPORT_SYMBOL_GPL(execute_in_process_context);

/**
 * free_workqueue_attrs - free a workqueue_attrs
 * @attrs: workqueue_attrs to free
 *
 * Undo alloc_workqueue_attrs().
 */
void free_workqueue_attrs(struct workqueue_attrs *attrs)
{
	if (attrs) {
		free_cpumask_var(attrs->cpumask);
		kfree(attrs);
	}
}

/**
 * alloc_workqueue_attrs - allocate a workqueue_attrs
 *
 * Allocate a new workqueue_attrs, initialize with default settings and
 * return it.
 *
 * Return: The allocated new workqueue_attr on success. %NULL on failure.
 */
struct workqueue_attrs *alloc_workqueue_attrs(void)
{
	struct workqueue_attrs *attrs;

	attrs = kzalloc(sizeof(*attrs), GFP_KERNEL);
	if (!attrs)
		goto fail;
	if (!alloc_cpumask_var(&attrs->cpumask, GFP_KERNEL))
		goto fail;

	cpumask_copy(attrs->cpumask, cpu_possible_mask);
	return attrs;
fail:
	free_workqueue_attrs(attrs);
	return NULL;
}

static void copy_workqueue_attrs(struct workqueue_attrs *to,
				 const struct workqueue_attrs *from)
{
	to->nice = from->nice;
	cpumask_copy(to->cpumask, from->cpumask);
	/*
	 * Unlike hash and equality test, this function doesn't ignore
	 * ->no_numa as it is used for both pool and wq attrs.  Instead,
	 * get_unbound_pool() explicitly clears ->no_numa after copying.
	 */
	to->no_numa = from->no_numa;
}

/* hash value of the content of @attr */
static u32 wqattrs_hash(const struct workqueue_attrs *attrs)
{
	u32 hash = 0;

	hash = jhash_1word(attrs->nice, hash);
	hash = jhash(cpumask_bits(attrs->cpumask),
		     BITS_TO_LONGS(nr_cpumask_bits) * sizeof(long), hash);
	return hash;
}

/* content equality test */
static bool wqattrs_equal(const struct workqueue_attrs *a,
			  const struct workqueue_attrs *b)
{
	if (a->nice != b->nice)
		return false;
	if (!cpumask_equal(a->cpumask, b->cpumask))
		return false;
	return true;
}

/**
 * init_worker_pool - initialize a newly zalloc'd worker_pool
 * @pool: worker_pool to initialize
 *
 * Initialize a newly zalloc'd @pool.  It also allocates @pool->attrs.
 *
 * Return: 0 on success, -errno on failure.  Even on failure, all fields
 * inside @pool proper are initialized and put_unbound_pool() can be called
 * on @pool safely to release it.
 */
static int init_worker_pool(struct worker_pool *pool)
{
	raw_spin_lock_init(&pool->lock);
	pool->id = -1;
	pool->cpu = -1;
	pool->node = NUMA_NO_NODE;
	pool->flags |= POOL_DISASSOCIATED;
	pool->watchdog_ts = jiffies;
	INIT_LIST_HEAD(&pool->worklist);
	INIT_LIST_HEAD(&pool->idle_list);
	hash_init(pool->busy_hash);

	timer_setup(&pool->idle_timer, idle_worker_timeout, TIMER_DEFERRABLE);

	timer_setup(&pool->mayday_timer, pool_mayday_timeout, 0);

	INIT_LIST_HEAD(&pool->workers);

	ida_init(&pool->worker_ida);
	INIT_HLIST_NODE(&pool->hash_node);
	pool->refcnt = 1;

	/* shouldn't fail above this point */
	pool->attrs = alloc_workqueue_attrs();
	if (!pool->attrs)
		return -ENOMEM;
	return 0;
}

#ifdef CONFIG_LOCKDEP
static void wq_init_lockdep(struct workqueue_struct *wq)
{
	char *lock_name;

	lockdep_register_key(&wq->key);
	lock_name = kasprintf(GFP_KERNEL, "%s%s", "(wq_completion)", wq->name);
	if (!lock_name)
		lock_name = wq->name;

	wq->lock_name = lock_name;
	lockdep_init_map(&wq->lockdep_map, lock_name, &wq->key, 0);
}

static void wq_unregister_lockdep(struct workqueue_struct *wq)
{
	lockdep_unregister_key(&wq->key);
}

static void wq_free_lockdep(struct workqueue_struct *wq)
{
	if (wq->lock_name != wq->name)
		kfree(wq->lock_name);
}
#else
static void wq_init_lockdep(struct workqueue_struct *wq)
{
}

static void wq_unregister_lockdep(struct workqueue_struct *wq)
{
}

static void wq_free_lockdep(struct workqueue_struct *wq)
{
}
#endif

static void rcu_free_wq(struct rcu_head *rcu)
{
	struct workqueue_struct *wq =
		container_of(rcu, struct workqueue_struct, rcu);

	wq_free_lockdep(wq);

	if (!(wq->flags & WQ_UNBOUND))
		free_percpu(wq->cpu_pwqs);
	else
		free_workqueue_attrs(wq->unbound_attrs);

	kfree(wq->rescuer);
	kfree(wq);
}

static void rcu_free_pool(struct rcu_head *rcu)
{
	struct worker_pool *pool = container_of(rcu, struct worker_pool, rcu);

	ida_destroy(&pool->worker_ida);
	free_workqueue_attrs(pool->attrs);
	kfree(pool);
}

/**
 * put_unbound_pool - put a worker_pool
 * @pool: worker_pool to put
 *
 * Put @pool.  If its refcnt reaches zero, it gets destroyed in RCU
 * safe manner.  get_unbound_pool() calls this function on its failure path
 * and this function should be able to release pools which went through,
 * successfully or not, init_worker_pool().
 *
 * Should be called with wq_pool_mutex held.
 */
static void put_unbound_pool(struct worker_pool *pool)
{
	DECLARE_COMPLETION_ONSTACK(detach_completion);
	struct worker *worker;

	lockdep_assert_held(&wq_pool_mutex);

	if (--pool->refcnt)
		return;

	/* sanity checks */
	if (WARN_ON(!(pool->cpu < 0)) ||
	    WARN_ON(!list_empty(&pool->worklist)))
		return;

	/* release id and unhash */
	if (pool->id >= 0)
		idr_remove(&worker_pool_idr, pool->id);
	hash_del(&pool->hash_node);

	/*
	 * Become the manager and destroy all workers.  This prevents
	 * @pool's workers from blocking on attach_mutex.  We're the last
	 * manager and @pool gets freed with the flag set.
	 */
	raw_spin_lock_irq(&pool->lock);
	swait_event_lock_irq(wq_manager_wait,
			    !(pool->flags & POOL_MANAGER_ACTIVE), pool->lock);
	pool->flags |= POOL_MANAGER_ACTIVE;

	while ((worker = first_idle_worker(pool)))
		destroy_worker(worker);
	WARN_ON(pool->nr_workers || pool->nr_idle);
	raw_spin_unlock_irq(&pool->lock);

	mutex_lock(&wq_pool_attach_mutex);
	if (!list_empty(&pool->workers))
		pool->detach_completion = &detach_completion;
	mutex_unlock(&wq_pool_attach_mutex);

	if (pool->detach_completion)
		wait_for_completion(pool->detach_completion);

	/* shut down the timers */
	del_timer_sync(&pool->idle_timer);
	del_timer_sync(&pool->mayday_timer);

	/* RCU protected to allow dereferences from get_work_pool() */
	call_rcu(&pool->rcu, rcu_free_pool);
}

/**
 * get_unbound_pool - get a worker_pool with the specified attributes
 * @attrs: the attributes of the worker_pool to get
 *
 * Obtain a worker_pool which has the same attributes as @attrs, bump the
 * reference count and return it.  If there already is a matching
 * worker_pool, it will be used; otherwise, this function attempts to
 * create a new one.
 *
 * Should be called with wq_pool_mutex held.
 *
 * Return: On success, a worker_pool with the same attributes as @attrs.
 * On failure, %NULL.
 */
static struct worker_pool *get_unbound_pool(const struct workqueue_attrs *attrs)
{
	u32 hash = wqattrs_hash(attrs);
	struct worker_pool *pool;
	int node;
	int target_node = NUMA_NO_NODE;

	lockdep_assert_held(&wq_pool_mutex);

	/* do we already have a matching pool? */
	hash_for_each_possible(unbound_pool_hash, pool, hash_node, hash) {
		if (wqattrs_equal(pool->attrs, attrs)) {
			pool->refcnt++;
			return pool;
		}
	}

	/* if cpumask is contained inside a NUMA node, we belong to that node */
	if (wq_numa_enabled) {
		for_each_node(node) {
			if (cpumask_subset(attrs->cpumask,
					   wq_numa_possible_cpumask[node])) {
				target_node = node;
				break;
			}
		}
	}

	/* nope, create a new one */
	pool = kzalloc_node(sizeof(*pool), GFP_KERNEL, target_node);
	if (!pool || init_worker_pool(pool) < 0)
		goto fail;

	lockdep_set_subclass(&pool->lock, 1);	/* see put_pwq() */
	copy_workqueue_attrs(pool->attrs, attrs);
	pool->node = target_node;

	/*
	 * no_numa isn't a worker_pool attribute, always clear it.  See
	 * 'struct workqueue_attrs' comments for detail.
	 */
	pool->attrs->no_numa = false;

	if (worker_pool_assign_id(pool) < 0)
		goto fail;

	/* create and start the initial worker */
	if (wq_online && !create_worker(pool))
		goto fail;

	/* install */
	hash_add(unbound_pool_hash, &pool->hash_node, hash);

	return pool;
fail:
	if (pool)
		put_unbound_pool(pool);
	return NULL;
}

static void rcu_free_pwq(struct rcu_head *rcu)
{
	kmem_cache_free(pwq_cache,
			container_of(rcu, struct pool_workqueue, rcu));
}

/*
 * Scheduled on system_wq by put_pwq() when an unbound pwq hits zero refcnt
 * and needs to be destroyed.
 */
static void pwq_unbound_release_workfn(struct work_struct *work)
{
	struct pool_workqueue *pwq = container_of(work, struct pool_workqueue,
						  unbound_release_work);
	struct workqueue_struct *wq = pwq->wq;
	struct worker_pool *pool = pwq->pool;
	bool is_last;

	if (WARN_ON_ONCE(!(wq->flags & WQ_UNBOUND)))
		return;

	mutex_lock(&wq->mutex);
	list_del_rcu(&pwq->pwqs_node);
	is_last = list_empty(&wq->pwqs);
	mutex_unlock(&wq->mutex);

	mutex_lock(&wq_pool_mutex);
	put_unbound_pool(pool);
	mutex_unlock(&wq_pool_mutex);

	call_rcu(&pwq->rcu, rcu_free_pwq);

	/*
	 * If we're the last pwq going away, @wq is already dead and no one
	 * is gonna access it anymore.  Schedule RCU free.
	 */
<<<<<<< HEAD
	if (is_last)
		call_rcu(&wq->rcu, rcu_free_wq);
=======
	if (is_last) {
		wq_unregister_lockdep(wq);
		call_rcu(&wq->rcu, rcu_free_wq);
	}
>>>>>>> fa578e9d
}

/**
 * pwq_adjust_max_active - update a pwq's max_active to the current setting
 * @pwq: target pool_workqueue
 *
 * If @pwq isn't freezing, set @pwq->max_active to the associated
 * workqueue's saved_max_active and activate delayed work items
 * accordingly.  If @pwq is freezing, clear @pwq->max_active to zero.
 */
static void pwq_adjust_max_active(struct pool_workqueue *pwq)
{
	struct workqueue_struct *wq = pwq->wq;
	bool freezable = wq->flags & WQ_FREEZABLE;
	unsigned long flags;

	/* for @wq->saved_max_active */
	lockdep_assert_held(&wq->mutex);

	/* fast exit for non-freezable wqs */
	if (!freezable && pwq->max_active == wq->saved_max_active)
		return;

	/* this function can be called during early boot w/ irq disabled */
	raw_spin_lock_irqsave(&pwq->pool->lock, flags);

	/*
	 * During [un]freezing, the caller is responsible for ensuring that
	 * this function is called at least once after @workqueue_freezing
	 * is updated and visible.
	 */
	if (!freezable || !workqueue_freezing) {
		pwq->max_active = wq->saved_max_active;

		while (!list_empty(&pwq->delayed_works) &&
		       pwq->nr_active < pwq->max_active)
			pwq_activate_first_delayed(pwq);

		/*
		 * Need to kick a worker after thawed or an unbound wq's
		 * max_active is bumped.  It's a slow path.  Do it always.
		 */
		wake_up_worker(pwq->pool);
	} else {
		pwq->max_active = 0;
	}

	raw_spin_unlock_irqrestore(&pwq->pool->lock, flags);
}

/* initialize newly alloced @pwq which is associated with @wq and @pool */
static void init_pwq(struct pool_workqueue *pwq, struct workqueue_struct *wq,
		     struct worker_pool *pool)
{
	BUG_ON((unsigned long)pwq & WORK_STRUCT_FLAG_MASK);

	memset(pwq, 0, sizeof(*pwq));

	pwq->pool = pool;
	pwq->wq = wq;
	pwq->flush_color = -1;
	pwq->refcnt = 1;
	INIT_LIST_HEAD(&pwq->delayed_works);
	INIT_LIST_HEAD(&pwq->pwqs_node);
	INIT_LIST_HEAD(&pwq->mayday_node);
	INIT_WORK(&pwq->unbound_release_work, pwq_unbound_release_workfn);
}

/* sync @pwq with the current state of its associated wq and link it */
static void link_pwq(struct pool_workqueue *pwq)
{
	struct workqueue_struct *wq = pwq->wq;

	lockdep_assert_held(&wq->mutex);

	/* may be called multiple times, ignore if already linked */
	if (!list_empty(&pwq->pwqs_node))
		return;

	/* set the matching work_color */
	pwq->work_color = wq->work_color;

	/* sync max_active to the current setting */
	pwq_adjust_max_active(pwq);

	/* link in @pwq */
	list_add_rcu(&pwq->pwqs_node, &wq->pwqs);
}

/* obtain a pool matching @attr and create a pwq associating the pool and @wq */
static struct pool_workqueue *alloc_unbound_pwq(struct workqueue_struct *wq,
					const struct workqueue_attrs *attrs)
{
	struct worker_pool *pool;
	struct pool_workqueue *pwq;

	lockdep_assert_held(&wq_pool_mutex);

	pool = get_unbound_pool(attrs);
	if (!pool)
		return NULL;

	pwq = kmem_cache_alloc_node(pwq_cache, GFP_KERNEL, pool->node);
	if (!pwq) {
		put_unbound_pool(pool);
		return NULL;
	}

	init_pwq(pwq, wq, pool);
	return pwq;
}

/**
 * wq_calc_node_cpumask - calculate a wq_attrs' cpumask for the specified node
 * @attrs: the wq_attrs of the default pwq of the target workqueue
 * @node: the target NUMA node
 * @cpu_going_down: if >= 0, the CPU to consider as offline
 * @cpumask: outarg, the resulting cpumask
 *
 * Calculate the cpumask a workqueue with @attrs should use on @node.  If
 * @cpu_going_down is >= 0, that cpu is considered offline during
 * calculation.  The result is stored in @cpumask.
 *
 * If NUMA affinity is not enabled, @attrs->cpumask is always used.  If
 * enabled and @node has online CPUs requested by @attrs, the returned
 * cpumask is the intersection of the possible CPUs of @node and
 * @attrs->cpumask.
 *
 * The caller is responsible for ensuring that the cpumask of @node stays
 * stable.
 *
 * Return: %true if the resulting @cpumask is different from @attrs->cpumask,
 * %false if equal.
 */
static bool wq_calc_node_cpumask(const struct workqueue_attrs *attrs, int node,
				 int cpu_going_down, cpumask_t *cpumask)
{
	if (!wq_numa_enabled || attrs->no_numa)
		goto use_dfl;

	/* does @node have any online CPUs @attrs wants? */
	cpumask_and(cpumask, cpumask_of_node(node), attrs->cpumask);
	if (cpu_going_down >= 0)
		cpumask_clear_cpu(cpu_going_down, cpumask);

	if (cpumask_empty(cpumask))
		goto use_dfl;

	/* yeap, return possible CPUs in @node that @attrs wants */
	cpumask_and(cpumask, attrs->cpumask, wq_numa_possible_cpumask[node]);

	if (cpumask_empty(cpumask)) {
		pr_warn_once("WARNING: workqueue cpumask: online intersect > "
				"possible intersect\n");
		return false;
	}

	return !cpumask_equal(cpumask, attrs->cpumask);

use_dfl:
	cpumask_copy(cpumask, attrs->cpumask);
	return false;
}

/* install @pwq into @wq's numa_pwq_tbl[] for @node and return the old pwq */
static struct pool_workqueue *numa_pwq_tbl_install(struct workqueue_struct *wq,
						   int node,
						   struct pool_workqueue *pwq)
{
	struct pool_workqueue *old_pwq;

	lockdep_assert_held(&wq_pool_mutex);
	lockdep_assert_held(&wq->mutex);

	/* link_pwq() can handle duplicate calls */
	link_pwq(pwq);

	old_pwq = rcu_access_pointer(wq->numa_pwq_tbl[node]);
	rcu_assign_pointer(wq->numa_pwq_tbl[node], pwq);
	return old_pwq;
}

/* context to store the prepared attrs & pwqs before applying */
struct apply_wqattrs_ctx {
	struct workqueue_struct	*wq;		/* target workqueue */
	struct workqueue_attrs	*attrs;		/* attrs to apply */
	struct list_head	list;		/* queued for batching commit */
	struct pool_workqueue	*dfl_pwq;
	struct pool_workqueue	*pwq_tbl[];
};

/* free the resources after success or abort */
static void apply_wqattrs_cleanup(struct apply_wqattrs_ctx *ctx)
{
	if (ctx) {
		int node;

		for_each_node(node)
			put_pwq_unlocked(ctx->pwq_tbl[node]);
		put_pwq_unlocked(ctx->dfl_pwq);

		free_workqueue_attrs(ctx->attrs);

		kfree(ctx);
	}
}

/* allocate the attrs and pwqs for later installation */
static struct apply_wqattrs_ctx *
apply_wqattrs_prepare(struct workqueue_struct *wq,
		      const struct workqueue_attrs *attrs)
{
	struct apply_wqattrs_ctx *ctx;
	struct workqueue_attrs *new_attrs, *tmp_attrs;
	int node;

	lockdep_assert_held(&wq_pool_mutex);

	ctx = kzalloc(struct_size(ctx, pwq_tbl, nr_node_ids), GFP_KERNEL);

	new_attrs = alloc_workqueue_attrs();
	tmp_attrs = alloc_workqueue_attrs();
	if (!ctx || !new_attrs || !tmp_attrs)
		goto out_free;

	/*
	 * Calculate the attrs of the default pwq.
	 * If the user configured cpumask doesn't overlap with the
	 * wq_unbound_cpumask, we fallback to the wq_unbound_cpumask.
	 */
	copy_workqueue_attrs(new_attrs, attrs);
	cpumask_and(new_attrs->cpumask, new_attrs->cpumask, wq_unbound_cpumask);
	if (unlikely(cpumask_empty(new_attrs->cpumask)))
		cpumask_copy(new_attrs->cpumask, wq_unbound_cpumask);

	/*
	 * We may create multiple pwqs with differing cpumasks.  Make a
	 * copy of @new_attrs which will be modified and used to obtain
	 * pools.
	 */
	copy_workqueue_attrs(tmp_attrs, new_attrs);

	/*
	 * If something goes wrong during CPU up/down, we'll fall back to
	 * the default pwq covering whole @attrs->cpumask.  Always create
	 * it even if we don't use it immediately.
	 */
	ctx->dfl_pwq = alloc_unbound_pwq(wq, new_attrs);
	if (!ctx->dfl_pwq)
		goto out_free;

	for_each_node(node) {
		if (wq_calc_node_cpumask(new_attrs, node, -1, tmp_attrs->cpumask)) {
			ctx->pwq_tbl[node] = alloc_unbound_pwq(wq, tmp_attrs);
			if (!ctx->pwq_tbl[node])
				goto out_free;
		} else {
			ctx->dfl_pwq->refcnt++;
			ctx->pwq_tbl[node] = ctx->dfl_pwq;
		}
	}

	/* save the user configured attrs and sanitize it. */
	copy_workqueue_attrs(new_attrs, attrs);
	cpumask_and(new_attrs->cpumask, new_attrs->cpumask, cpu_possible_mask);
	ctx->attrs = new_attrs;

	ctx->wq = wq;
	free_workqueue_attrs(tmp_attrs);
	return ctx;

out_free:
	free_workqueue_attrs(tmp_attrs);
	free_workqueue_attrs(new_attrs);
	apply_wqattrs_cleanup(ctx);
	return NULL;
}

/* set attrs and install prepared pwqs, @ctx points to old pwqs on return */
static void apply_wqattrs_commit(struct apply_wqattrs_ctx *ctx)
{
	int node;

	/* all pwqs have been created successfully, let's install'em */
	mutex_lock(&ctx->wq->mutex);

	copy_workqueue_attrs(ctx->wq->unbound_attrs, ctx->attrs);

	/* save the previous pwq and install the new one */
	for_each_node(node)
		ctx->pwq_tbl[node] = numa_pwq_tbl_install(ctx->wq, node,
							  ctx->pwq_tbl[node]);

	/* @dfl_pwq might not have been used, ensure it's linked */
	link_pwq(ctx->dfl_pwq);
	swap(ctx->wq->dfl_pwq, ctx->dfl_pwq);

	mutex_unlock(&ctx->wq->mutex);
}

static void apply_wqattrs_lock(void)
{
	/* CPUs should stay stable across pwq creations and installations */
	get_online_cpus();
	mutex_lock(&wq_pool_mutex);
}

static void apply_wqattrs_unlock(void)
{
	mutex_unlock(&wq_pool_mutex);
	put_online_cpus();
}

static int apply_workqueue_attrs_locked(struct workqueue_struct *wq,
					const struct workqueue_attrs *attrs)
{
	struct apply_wqattrs_ctx *ctx;

	/* only unbound workqueues can change attributes */
	if (WARN_ON(!(wq->flags & WQ_UNBOUND)))
		return -EINVAL;

	/* creating multiple pwqs breaks ordering guarantee */
	if (!list_empty(&wq->pwqs)) {
		if (WARN_ON(wq->flags & __WQ_ORDERED_EXPLICIT))
			return -EINVAL;

		wq->flags &= ~__WQ_ORDERED;
	}

	ctx = apply_wqattrs_prepare(wq, attrs);
	if (!ctx)
		return -ENOMEM;

	/* the ctx has been prepared successfully, let's commit it */
	apply_wqattrs_commit(ctx);
	apply_wqattrs_cleanup(ctx);

	return 0;
}

/**
 * apply_workqueue_attrs - apply new workqueue_attrs to an unbound workqueue
 * @wq: the target workqueue
 * @attrs: the workqueue_attrs to apply, allocated with alloc_workqueue_attrs()
 *
 * Apply @attrs to an unbound workqueue @wq.  Unless disabled, on NUMA
 * machines, this function maps a separate pwq to each NUMA node with
 * possibles CPUs in @attrs->cpumask so that work items are affine to the
 * NUMA node it was issued on.  Older pwqs are released as in-flight work
 * items finish.  Note that a work item which repeatedly requeues itself
 * back-to-back will stay on its current pwq.
 *
 * Performs GFP_KERNEL allocations.
 *
 * Assumes caller has CPU hotplug read exclusion, i.e. get_online_cpus().
 *
 * Return: 0 on success and -errno on failure.
 */
int apply_workqueue_attrs(struct workqueue_struct *wq,
			  const struct workqueue_attrs *attrs)
{
	int ret;

	lockdep_assert_cpus_held();

	mutex_lock(&wq_pool_mutex);
	ret = apply_workqueue_attrs_locked(wq, attrs);
	mutex_unlock(&wq_pool_mutex);

	return ret;
}

/**
 * wq_update_unbound_numa - update NUMA affinity of a wq for CPU hot[un]plug
 * @wq: the target workqueue
 * @cpu: the CPU coming up or going down
 * @online: whether @cpu is coming up or going down
 *
 * This function is to be called from %CPU_DOWN_PREPARE, %CPU_ONLINE and
 * %CPU_DOWN_FAILED.  @cpu is being hot[un]plugged, update NUMA affinity of
 * @wq accordingly.
 *
 * If NUMA affinity can't be adjusted due to memory allocation failure, it
 * falls back to @wq->dfl_pwq which may not be optimal but is always
 * correct.
 *
 * Note that when the last allowed CPU of a NUMA node goes offline for a
 * workqueue with a cpumask spanning multiple nodes, the workers which were
 * already executing the work items for the workqueue will lose their CPU
 * affinity and may execute on any CPU.  This is similar to how per-cpu
 * workqueues behave on CPU_DOWN.  If a workqueue user wants strict
 * affinity, it's the user's responsibility to flush the work item from
 * CPU_DOWN_PREPARE.
 */
static void wq_update_unbound_numa(struct workqueue_struct *wq, int cpu,
				   bool online)
{
	int node = cpu_to_node(cpu);
	int cpu_off = online ? -1 : cpu;
	struct pool_workqueue *old_pwq = NULL, *pwq;
	struct workqueue_attrs *target_attrs;
	cpumask_t *cpumask;

	lockdep_assert_held(&wq_pool_mutex);

	if (!wq_numa_enabled || !(wq->flags & WQ_UNBOUND) ||
	    wq->unbound_attrs->no_numa)
		return;

	/*
	 * We don't wanna alloc/free wq_attrs for each wq for each CPU.
	 * Let's use a preallocated one.  The following buf is protected by
	 * CPU hotplug exclusion.
	 */
	target_attrs = wq_update_unbound_numa_attrs_buf;
	cpumask = target_attrs->cpumask;

	copy_workqueue_attrs(target_attrs, wq->unbound_attrs);
	pwq = unbound_pwq_by_node(wq, node);

	/*
	 * Let's determine what needs to be done.  If the target cpumask is
	 * different from the default pwq's, we need to compare it to @pwq's
	 * and create a new one if they don't match.  If the target cpumask
	 * equals the default pwq's, the default pwq should be used.
	 */
	if (wq_calc_node_cpumask(wq->dfl_pwq->pool->attrs, node, cpu_off, cpumask)) {
		if (cpumask_equal(cpumask, pwq->pool->attrs->cpumask))
			return;
	} else {
		goto use_dfl_pwq;
	}

	/* create a new pwq */
	pwq = alloc_unbound_pwq(wq, target_attrs);
	if (!pwq) {
		pr_warn("workqueue: allocation failed while updating NUMA affinity of \"%s\"\n",
			wq->name);
		goto use_dfl_pwq;
	}

	/* Install the new pwq. */
	mutex_lock(&wq->mutex);
	old_pwq = numa_pwq_tbl_install(wq, node, pwq);
	goto out_unlock;

use_dfl_pwq:
	mutex_lock(&wq->mutex);
	raw_spin_lock_irq(&wq->dfl_pwq->pool->lock);
	get_pwq(wq->dfl_pwq);
	raw_spin_unlock_irq(&wq->dfl_pwq->pool->lock);
	old_pwq = numa_pwq_tbl_install(wq, node, wq->dfl_pwq);
out_unlock:
	mutex_unlock(&wq->mutex);
	put_pwq_unlocked(old_pwq);
}

static int alloc_and_link_pwqs(struct workqueue_struct *wq)
{
	bool highpri = wq->flags & WQ_HIGHPRI;
	int cpu, ret;

	if (!(wq->flags & WQ_UNBOUND)) {
		wq->cpu_pwqs = alloc_percpu(struct pool_workqueue);
		if (!wq->cpu_pwqs)
			return -ENOMEM;

		for_each_possible_cpu(cpu) {
			struct pool_workqueue *pwq =
				per_cpu_ptr(wq->cpu_pwqs, cpu);
			struct worker_pool *cpu_pools =
				per_cpu(cpu_worker_pools, cpu);

			init_pwq(pwq, wq, &cpu_pools[highpri]);

			mutex_lock(&wq->mutex);
			link_pwq(pwq);
			mutex_unlock(&wq->mutex);
		}
		return 0;
	}

	get_online_cpus();
	if (wq->flags & __WQ_ORDERED) {
		ret = apply_workqueue_attrs(wq, ordered_wq_attrs[highpri]);
		/* there should only be single pwq for ordering guarantee */
		WARN(!ret && (wq->pwqs.next != &wq->dfl_pwq->pwqs_node ||
			      wq->pwqs.prev != &wq->dfl_pwq->pwqs_node),
		     "ordering guarantee broken for workqueue %s\n", wq->name);
	} else {
		ret = apply_workqueue_attrs(wq, unbound_std_wq_attrs[highpri]);
	}
	put_online_cpus();

	return ret;
}

static int wq_clamp_max_active(int max_active, unsigned int flags,
			       const char *name)
{
	int lim = flags & WQ_UNBOUND ? WQ_UNBOUND_MAX_ACTIVE : WQ_MAX_ACTIVE;

	if (max_active < 1 || max_active > lim)
		pr_warn("workqueue: max_active %d requested for %s is out of range, clamping between %d and %d\n",
			max_active, name, 1, lim);

	return clamp_val(max_active, 1, lim);
}

/*
 * Workqueues which may be used during memory reclaim should have a rescuer
 * to guarantee forward progress.
 */
static int init_rescuer(struct workqueue_struct *wq)
{
	struct worker *rescuer;
	int ret;

	if (!(wq->flags & WQ_MEM_RECLAIM))
		return 0;

	rescuer = alloc_worker(NUMA_NO_NODE);
	if (!rescuer)
		return -ENOMEM;

	rescuer->rescue_wq = wq;
	rescuer->task = kthread_create(rescuer_thread, rescuer, "%s", wq->name);
	ret = PTR_ERR_OR_ZERO(rescuer->task);
	if (ret) {
		kfree(rescuer);
		return ret;
	}

	wq->rescuer = rescuer;
	kthread_bind_mask(rescuer->task, cpu_possible_mask);
	wake_up_process(rescuer->task);

	return 0;
}

__printf(1, 4)
struct workqueue_struct *alloc_workqueue(const char *fmt,
					 unsigned int flags,
					 int max_active, ...)
{
	size_t tbl_size = 0;
	va_list args;
	struct workqueue_struct *wq;
	struct pool_workqueue *pwq;

	/*
	 * Unbound && max_active == 1 used to imply ordered, which is no
	 * longer the case on NUMA machines due to per-node pools.  While
	 * alloc_ordered_workqueue() is the right way to create an ordered
	 * workqueue, keep the previous behavior to avoid subtle breakages
	 * on NUMA.
	 */
	if ((flags & WQ_UNBOUND) && max_active == 1)
		flags |= __WQ_ORDERED;

	/* see the comment above the definition of WQ_POWER_EFFICIENT */
	if ((flags & WQ_POWER_EFFICIENT) && wq_power_efficient)
		flags |= WQ_UNBOUND;

	/* allocate wq and format name */
	if (flags & WQ_UNBOUND)
		tbl_size = nr_node_ids * sizeof(wq->numa_pwq_tbl[0]);

	wq = kzalloc(sizeof(*wq) + tbl_size, GFP_KERNEL);
	if (!wq)
		return NULL;

	if (flags & WQ_UNBOUND) {
		wq->unbound_attrs = alloc_workqueue_attrs();
		if (!wq->unbound_attrs)
			goto err_free_wq;
	}

	va_start(args, max_active);
	vsnprintf(wq->name, sizeof(wq->name), fmt, args);
	va_end(args);

	max_active = max_active ?: WQ_DFL_ACTIVE;
	max_active = wq_clamp_max_active(max_active, flags, wq->name);

	/* init wq */
	wq->flags = flags;
	wq->saved_max_active = max_active;
	mutex_init(&wq->mutex);
	atomic_set(&wq->nr_pwqs_to_flush, 0);
	INIT_LIST_HEAD(&wq->pwqs);
	INIT_LIST_HEAD(&wq->flusher_queue);
	INIT_LIST_HEAD(&wq->flusher_overflow);
	INIT_LIST_HEAD(&wq->maydays);

	wq_init_lockdep(wq);
	INIT_LIST_HEAD(&wq->list);

	if (alloc_and_link_pwqs(wq) < 0)
		goto err_unreg_lockdep;

	if (wq_online && init_rescuer(wq) < 0)
		goto err_destroy;

	if ((wq->flags & WQ_SYSFS) && workqueue_sysfs_register(wq))
		goto err_destroy;

	/*
	 * wq_pool_mutex protects global freeze state and workqueues list.
	 * Grab it, adjust max_active and add the new @wq to workqueues
	 * list.
	 */
	mutex_lock(&wq_pool_mutex);

	mutex_lock(&wq->mutex);
	for_each_pwq(pwq, wq)
		pwq_adjust_max_active(pwq);
	mutex_unlock(&wq->mutex);

	list_add_tail_rcu(&wq->list, &workqueues);

	mutex_unlock(&wq_pool_mutex);

	return wq;

err_unreg_lockdep:
	wq_unregister_lockdep(wq);
	wq_free_lockdep(wq);
err_free_wq:
	free_workqueue_attrs(wq->unbound_attrs);
	kfree(wq);
	return NULL;
err_destroy:
	destroy_workqueue(wq);
	return NULL;
}
EXPORT_SYMBOL_GPL(alloc_workqueue);

/**
 * destroy_workqueue - safely terminate a workqueue
 * @wq: target workqueue
 *
 * Safely destroy a workqueue. All work currently pending will be done first.
 */
void destroy_workqueue(struct workqueue_struct *wq)
{
	struct pool_workqueue *pwq;
	int node;

	/*
	 * Remove it from sysfs first so that sanity check failure doesn't
	 * lead to sysfs name conflicts.
	 */
	workqueue_sysfs_unregister(wq);

	/* drain it before proceeding with destruction */
	drain_workqueue(wq);

	/* kill rescuer, if sanity checks fail, leave it w/o rescuer */
	if (wq->rescuer) {
		struct worker *rescuer = wq->rescuer;

		/* this prevents new queueing */
		raw_spin_lock_irq(&wq_mayday_lock);
		wq->rescuer = NULL;
		raw_spin_unlock_irq(&wq_mayday_lock);

		/* rescuer will empty maydays list before exiting */
		kthread_stop(rescuer->task);
		kfree(rescuer);
	}

	/* sanity checks */
	mutex_lock(&wq->mutex);
	for_each_pwq(pwq, wq) {
		int i;

		for (i = 0; i < WORK_NR_COLORS; i++) {
			if (WARN_ON(pwq->nr_in_flight[i])) {
				mutex_unlock(&wq->mutex);
				show_workqueue_state();
				return;
			}
		}

		if (WARN_ON((pwq != wq->dfl_pwq) && (pwq->refcnt > 1)) ||
		    WARN_ON(pwq->nr_active) ||
		    WARN_ON(!list_empty(&pwq->delayed_works))) {
			mutex_unlock(&wq->mutex);
			show_workqueue_state();
			return;
		}
	}
	mutex_unlock(&wq->mutex);

	/*
	 * wq list is used to freeze wq, remove from list after
	 * flushing is complete in case freeze races us.
	 */
	mutex_lock(&wq_pool_mutex);
	list_del_rcu(&wq->list);
	mutex_unlock(&wq_pool_mutex);

	if (!(wq->flags & WQ_UNBOUND)) {
		wq_unregister_lockdep(wq);
		/*
		 * The base ref is never dropped on per-cpu pwqs.  Directly
		 * schedule RCU free.
		 */
		call_rcu(&wq->rcu, rcu_free_wq);
	} else {
		/*
		 * We're the sole accessor of @wq at this point.  Directly
		 * access numa_pwq_tbl[] and dfl_pwq to put the base refs.
		 * @wq will be freed when the last pwq is released.
		 */
		for_each_node(node) {
			pwq = rcu_access_pointer(wq->numa_pwq_tbl[node]);
			RCU_INIT_POINTER(wq->numa_pwq_tbl[node], NULL);
			put_pwq_unlocked(pwq);
		}

		/*
		 * Put dfl_pwq.  @wq may be freed any time after dfl_pwq is
		 * put.  Don't access it afterwards.
		 */
		pwq = wq->dfl_pwq;
		wq->dfl_pwq = NULL;
		put_pwq_unlocked(pwq);
	}
}
EXPORT_SYMBOL_GPL(destroy_workqueue);

/**
 * workqueue_set_max_active - adjust max_active of a workqueue
 * @wq: target workqueue
 * @max_active: new max_active value.
 *
 * Set max_active of @wq to @max_active.
 *
 * CONTEXT:
 * Don't call from IRQ context.
 */
void workqueue_set_max_active(struct workqueue_struct *wq, int max_active)
{
	struct pool_workqueue *pwq;

	/* disallow meddling with max_active for ordered workqueues */
	if (WARN_ON(wq->flags & __WQ_ORDERED_EXPLICIT))
		return;

	max_active = wq_clamp_max_active(max_active, wq->flags, wq->name);

	mutex_lock(&wq->mutex);

	wq->flags &= ~__WQ_ORDERED;
	wq->saved_max_active = max_active;

	for_each_pwq(pwq, wq)
		pwq_adjust_max_active(pwq);

	mutex_unlock(&wq->mutex);
}
EXPORT_SYMBOL_GPL(workqueue_set_max_active);

/**
 * current_work - retrieve %current task's work struct
 *
 * Determine if %current task is a workqueue worker and what it's working on.
 * Useful to find out the context that the %current task is running in.
 *
 * Return: work struct if %current task is a workqueue worker, %NULL otherwise.
 */
struct work_struct *current_work(void)
{
	struct worker *worker = current_wq_worker();

	return worker ? worker->current_work : NULL;
}
EXPORT_SYMBOL(current_work);

/**
 * current_is_workqueue_rescuer - is %current workqueue rescuer?
 *
 * Determine whether %current is a workqueue rescuer.  Can be used from
 * work functions to determine whether it's being run off the rescuer task.
 *
 * Return: %true if %current is a workqueue rescuer. %false otherwise.
 */
bool current_is_workqueue_rescuer(void)
{
	struct worker *worker = current_wq_worker();

	return worker && worker->rescue_wq;
}

/**
 * workqueue_congested - test whether a workqueue is congested
 * @cpu: CPU in question
 * @wq: target workqueue
 *
 * Test whether @wq's cpu workqueue for @cpu is congested.  There is
 * no synchronization around this function and the test result is
 * unreliable and only useful as advisory hints or for debugging.
 *
 * If @cpu is WORK_CPU_UNBOUND, the test is performed on the local CPU.
 * Note that both per-cpu and unbound workqueues may be associated with
 * multiple pool_workqueues which have separate congested states.  A
 * workqueue being congested on one CPU doesn't mean the workqueue is also
 * contested on other CPUs / NUMA nodes.
 *
 * Return:
 * %true if congested, %false otherwise.
 */
bool workqueue_congested(int cpu, struct workqueue_struct *wq)
{
	struct pool_workqueue *pwq;
	bool ret;

	rcu_read_lock();
	preempt_disable();

	if (cpu == WORK_CPU_UNBOUND)
		cpu = smp_processor_id();

	if (!(wq->flags & WQ_UNBOUND))
		pwq = per_cpu_ptr(wq->cpu_pwqs, cpu);
	else
		pwq = unbound_pwq_by_node(wq, cpu_to_node(cpu));

	ret = !list_empty(&pwq->delayed_works);
	preempt_enable();
	rcu_read_unlock();

	return ret;
}
EXPORT_SYMBOL_GPL(workqueue_congested);

/**
 * work_busy - test whether a work is currently pending or running
 * @work: the work to be tested
 *
 * Test whether @work is currently pending or running.  There is no
 * synchronization around this function and the test result is
 * unreliable and only useful as advisory hints or for debugging.
 *
 * Return:
 * OR'd bitmask of WORK_BUSY_* bits.
 */
unsigned int work_busy(struct work_struct *work)
{
	struct worker_pool *pool;
	unsigned long flags;
	unsigned int ret = 0;

	if (work_pending(work))
		ret |= WORK_BUSY_PENDING;

	rcu_read_lock();
	pool = get_work_pool(work);
	if (pool) {
<<<<<<< HEAD
		spin_lock_irqsave(&pool->lock, flags);
		if (find_worker_executing_work(pool, work))
			ret |= WORK_BUSY_RUNNING;
		spin_unlock_irqrestore(&pool->lock, flags);
=======
		raw_spin_lock_irqsave(&pool->lock, flags);
		if (find_worker_executing_work(pool, work))
			ret |= WORK_BUSY_RUNNING;
		raw_spin_unlock_irqrestore(&pool->lock, flags);
>>>>>>> fa578e9d
	}
	rcu_read_unlock();

	return ret;
}
EXPORT_SYMBOL_GPL(work_busy);

/**
 * set_worker_desc - set description for the current work item
 * @fmt: printf-style format string
 * @...: arguments for the format string
 *
 * This function can be called by a running work function to describe what
 * the work item is about.  If the worker task gets dumped, this
 * information will be printed out together to help debugging.  The
 * description can be at most WORKER_DESC_LEN including the trailing '\0'.
 */
void set_worker_desc(const char *fmt, ...)
{
	struct worker *worker = current_wq_worker();
	va_list args;

	if (worker) {
		va_start(args, fmt);
		vsnprintf(worker->desc, sizeof(worker->desc), fmt, args);
		va_end(args);
	}
}
EXPORT_SYMBOL_GPL(set_worker_desc);

/**
 * print_worker_info - print out worker information and description
 * @log_lvl: the log level to use when printing
 * @task: target task
 *
 * If @task is a worker and currently executing a work item, print out the
 * name of the workqueue being serviced and worker description set with
 * set_worker_desc() by the currently executing work item.
 *
 * This function can be safely called on any task as long as the
 * task_struct itself is accessible.  While safe, this function isn't
 * synchronized and may print out mixups or garbages of limited length.
 */
void print_worker_info(const char *log_lvl, struct task_struct *task)
{
	work_func_t *fn = NULL;
	char name[WQ_NAME_LEN] = { };
	char desc[WORKER_DESC_LEN] = { };
	struct pool_workqueue *pwq = NULL;
	struct workqueue_struct *wq = NULL;
	struct worker *worker;

	if (!(task->flags & PF_WQ_WORKER))
		return;

	/*
	 * This function is called without any synchronization and @task
	 * could be in any state.  Be careful with dereferences.
	 */
	worker = kthread_probe_data(task);

	/*
	 * Carefully copy the associated workqueue's workfn, name and desc.
	 * Keep the original last '\0' in case the original is garbage.
	 */
	probe_kernel_read(&fn, &worker->current_func, sizeof(fn));
	probe_kernel_read(&pwq, &worker->current_pwq, sizeof(pwq));
	probe_kernel_read(&wq, &pwq->wq, sizeof(wq));
	probe_kernel_read(name, wq->name, sizeof(name) - 1);
	probe_kernel_read(desc, worker->desc, sizeof(desc) - 1);

	if (fn || name[0] || desc[0]) {
		printk("%sWorkqueue: %s %ps", log_lvl, name, fn);
		if (strcmp(name, desc))
			pr_cont(" (%s)", desc);
		pr_cont("\n");
	}
}

static void pr_cont_pool_info(struct worker_pool *pool)
{
	pr_cont(" cpus=%*pbl", nr_cpumask_bits, pool->attrs->cpumask);
	if (pool->node != NUMA_NO_NODE)
		pr_cont(" node=%d", pool->node);
	pr_cont(" flags=0x%x nice=%d", pool->flags, pool->attrs->nice);
}

static void pr_cont_work(bool comma, struct work_struct *work)
{
	if (work->func == wq_barrier_func) {
		struct wq_barrier *barr;

		barr = container_of(work, struct wq_barrier, work);

		pr_cont("%s BAR(%d)", comma ? "," : "",
			task_pid_nr(barr->task));
	} else {
		pr_cont("%s %ps", comma ? "," : "", work->func);
	}
}

static void show_pwq(struct pool_workqueue *pwq)
{
	struct worker_pool *pool = pwq->pool;
	struct work_struct *work;
	struct worker *worker;
	bool has_in_flight = false, has_pending = false;
	int bkt;

	pr_info("  pwq %d:", pool->id);
	pr_cont_pool_info(pool);

	pr_cont(" active=%d/%d refcnt=%d%s\n",
		pwq->nr_active, pwq->max_active, pwq->refcnt,
		!list_empty(&pwq->mayday_node) ? " MAYDAY" : "");

	hash_for_each(pool->busy_hash, bkt, worker, hentry) {
		if (worker->current_pwq == pwq) {
			has_in_flight = true;
			break;
		}
	}
	if (has_in_flight) {
		bool comma = false;

		pr_info("    in-flight:");
		hash_for_each(pool->busy_hash, bkt, worker, hentry) {
			if (worker->current_pwq != pwq)
				continue;

			pr_cont("%s %d%s:%ps", comma ? "," : "",
				task_pid_nr(worker->task),
				worker == pwq->wq->rescuer ? "(RESCUER)" : "",
				worker->current_func);
			list_for_each_entry(work, &worker->scheduled, entry)
				pr_cont_work(false, work);
			comma = true;
		}
		pr_cont("\n");
	}

	list_for_each_entry(work, &pool->worklist, entry) {
		if (get_work_pwq(work) == pwq) {
			has_pending = true;
			break;
		}
	}
	if (has_pending) {
		bool comma = false;

		pr_info("    pending:");
		list_for_each_entry(work, &pool->worklist, entry) {
			if (get_work_pwq(work) != pwq)
				continue;

			pr_cont_work(comma, work);
			comma = !(*work_data_bits(work) & WORK_STRUCT_LINKED);
		}
		pr_cont("\n");
	}

	if (!list_empty(&pwq->delayed_works)) {
		bool comma = false;

		pr_info("    delayed:");
		list_for_each_entry(work, &pwq->delayed_works, entry) {
			pr_cont_work(comma, work);
			comma = !(*work_data_bits(work) & WORK_STRUCT_LINKED);
		}
		pr_cont("\n");
	}
}

/**
 * show_workqueue_state - dump workqueue state
 *
 * Called from a sysrq handler or try_to_freeze_tasks() and prints out
 * all busy workqueues and pools.
 */
void show_workqueue_state(void)
{
	struct workqueue_struct *wq;
	struct worker_pool *pool;
	unsigned long flags;
	int pi;

	rcu_read_lock();

	pr_info("Showing busy workqueues and worker pools:\n");

	list_for_each_entry_rcu(wq, &workqueues, list) {
		struct pool_workqueue *pwq;
		bool idle = true;

		for_each_pwq(pwq, wq) {
			if (pwq->nr_active || !list_empty(&pwq->delayed_works)) {
				idle = false;
				break;
			}
		}
		if (idle)
			continue;

		pr_info("workqueue %s: flags=0x%x\n", wq->name, wq->flags);

		for_each_pwq(pwq, wq) {
			raw_spin_lock_irqsave(&pwq->pool->lock, flags);
			if (pwq->nr_active || !list_empty(&pwq->delayed_works))
				show_pwq(pwq);
			raw_spin_unlock_irqrestore(&pwq->pool->lock, flags);
			/*
			 * We could be printing a lot from atomic context, e.g.
			 * sysrq-t -> show_workqueue_state(). Avoid triggering
			 * hard lockup.
			 */
			touch_nmi_watchdog();
		}
	}

	for_each_pool(pool, pi) {
		struct worker *worker;
		bool first = true;

		raw_spin_lock_irqsave(&pool->lock, flags);
		if (pool->nr_workers == pool->nr_idle)
			goto next_pool;

		pr_info("pool %d:", pool->id);
		pr_cont_pool_info(pool);
		pr_cont(" hung=%us workers=%d",
			jiffies_to_msecs(jiffies - pool->watchdog_ts) / 1000,
			pool->nr_workers);
		if (pool->manager)
			pr_cont(" manager: %d",
				task_pid_nr(pool->manager->task));
		list_for_each_entry(worker, &pool->idle_list, entry) {
			pr_cont(" %s%d", first ? "idle: " : "",
				task_pid_nr(worker->task));
			first = false;
		}
		pr_cont("\n");
	next_pool:
		raw_spin_unlock_irqrestore(&pool->lock, flags);
		/*
		 * We could be printing a lot from atomic context, e.g.
		 * sysrq-t -> show_workqueue_state(). Avoid triggering
		 * hard lockup.
		 */
		touch_nmi_watchdog();
	}

	rcu_read_unlock();
}

/* used to show worker information through /proc/PID/{comm,stat,status} */
void wq_worker_comm(char *buf, size_t size, struct task_struct *task)
{
	int off;

	/* always show the actual comm */
	off = strscpy(buf, task->comm, size);
	if (off < 0)
		return;

	/* stabilize PF_WQ_WORKER and worker pool association */
	mutex_lock(&wq_pool_attach_mutex);

	if (task->flags & PF_WQ_WORKER) {
		struct worker *worker = kthread_data(task);
		struct worker_pool *pool = worker->pool;

		if (pool) {
			raw_spin_lock_irq(&pool->lock);
			/*
			 * ->desc tracks information (wq name or
			 * set_worker_desc()) for the latest execution.  If
			 * current, prepend '+', otherwise '-'.
			 */
			if (worker->desc[0] != '\0') {
				if (worker->current_work)
					scnprintf(buf + off, size - off, "+%s",
						  worker->desc);
				else
					scnprintf(buf + off, size - off, "-%s",
						  worker->desc);
			}
			raw_spin_unlock_irq(&pool->lock);
		}
	}

	mutex_unlock(&wq_pool_attach_mutex);
}

#ifdef CONFIG_SMP

/*
 * CPU hotplug.
 *
 * There are two challenges in supporting CPU hotplug.  Firstly, there
 * are a lot of assumptions on strong associations among work, pwq and
 * pool which make migrating pending and scheduled works very
 * difficult to implement without impacting hot paths.  Secondly,
 * worker pools serve mix of short, long and very long running works making
 * blocked draining impractical.
 *
 * This is solved by allowing the pools to be disassociated from the CPU
 * running as an unbound one and allowing it to be reattached later if the
 * cpu comes back online.
 */

static void unbind_workers(int cpu)
{
	struct worker_pool *pool;
	struct worker *worker;

	for_each_cpu_worker_pool(pool, cpu) {
		mutex_lock(&wq_pool_attach_mutex);
		raw_spin_lock_irq(&pool->lock);

		/*
		 * We've blocked all attach/detach operations. Make all workers
		 * unbound and set DISASSOCIATED.  Before this, all workers
		 * except for the ones which are still executing works from
		 * before the last CPU down must be on the cpu.  After
		 * this, they may become diasporas.
		 */
		for_each_pool_worker(worker, pool)
			worker->flags |= WORKER_UNBOUND;

		pool->flags |= POOL_DISASSOCIATED;

		raw_spin_unlock_irq(&pool->lock);
		mutex_unlock(&wq_pool_attach_mutex);

		/*
		 * Call schedule() so that we cross rq->lock and thus can
		 * guarantee sched callbacks see the %WORKER_UNBOUND flag.
		 * This is necessary as scheduler callbacks may be invoked
		 * from other cpus.
		 */
		schedule();

		/*
		 * Sched callbacks are disabled now.  Zap nr_running.
		 * After this, nr_running stays zero and need_more_worker()
		 * and keep_working() are always true as long as the
		 * worklist is not empty.  This pool now behaves as an
		 * unbound (in terms of concurrency management) pool which
		 * are served by workers tied to the pool.
		 */
		atomic_set(&pool->nr_running, 0);

		/*
		 * With concurrency management just turned off, a busy
		 * worker blocking could lead to lengthy stalls.  Kick off
		 * unbound chain execution of currently pending work items.
		 */
		raw_spin_lock_irq(&pool->lock);
		wake_up_worker(pool);
		raw_spin_unlock_irq(&pool->lock);
	}
}

/**
 * rebind_workers - rebind all workers of a pool to the associated CPU
 * @pool: pool of interest
 *
 * @pool->cpu is coming online.  Rebind all workers to the CPU.
 */
static void rebind_workers(struct worker_pool *pool)
{
	struct worker *worker;

	lockdep_assert_held(&wq_pool_attach_mutex);

	/*
	 * Restore CPU affinity of all workers.  As all idle workers should
	 * be on the run-queue of the associated CPU before any local
	 * wake-ups for concurrency management happen, restore CPU affinity
	 * of all workers first and then clear UNBOUND.  As we're called
	 * from CPU_ONLINE, the following shouldn't fail.
	 */
	for_each_pool_worker(worker, pool)
		WARN_ON_ONCE(set_cpus_allowed_ptr(worker->task,
						  pool->attrs->cpumask) < 0);

	raw_spin_lock_irq(&pool->lock);

	pool->flags &= ~POOL_DISASSOCIATED;

	for_each_pool_worker(worker, pool) {
		unsigned int worker_flags = worker->flags;

		/*
		 * A bound idle worker should actually be on the runqueue
		 * of the associated CPU for local wake-ups targeting it to
		 * work.  Kick all idle workers so that they migrate to the
		 * associated CPU.  Doing this in the same loop as
		 * replacing UNBOUND with REBOUND is safe as no worker will
		 * be bound before @pool->lock is released.
		 */
		if (worker_flags & WORKER_IDLE)
			wake_up_process(worker->task);

		/*
		 * We want to clear UNBOUND but can't directly call
		 * worker_clr_flags() or adjust nr_running.  Atomically
		 * replace UNBOUND with another NOT_RUNNING flag REBOUND.
		 * @worker will clear REBOUND using worker_clr_flags() when
		 * it initiates the next execution cycle thus restoring
		 * concurrency management.  Note that when or whether
		 * @worker clears REBOUND doesn't affect correctness.
		 *
		 * WRITE_ONCE() is necessary because @worker->flags may be
		 * tested without holding any lock in
		 * wq_worker_running().  Without it, NOT_RUNNING test may
		 * fail incorrectly leading to premature concurrency
		 * management operations.
		 */
		WARN_ON_ONCE(!(worker_flags & WORKER_UNBOUND));
		worker_flags |= WORKER_REBOUND;
		worker_flags &= ~WORKER_UNBOUND;
		WRITE_ONCE(worker->flags, worker_flags);
	}

	raw_spin_unlock_irq(&pool->lock);
}

/**
 * restore_unbound_workers_cpumask - restore cpumask of unbound workers
 * @pool: unbound pool of interest
 * @cpu: the CPU which is coming up
 *
 * An unbound pool may end up with a cpumask which doesn't have any online
 * CPUs.  When a worker of such pool get scheduled, the scheduler resets
 * its cpus_allowed.  If @cpu is in @pool's cpumask which didn't have any
 * online CPU before, cpus_allowed of all its workers should be restored.
 */
static void restore_unbound_workers_cpumask(struct worker_pool *pool, int cpu)
{
	static cpumask_t cpumask;
	struct worker *worker;

	lockdep_assert_held(&wq_pool_attach_mutex);

	/* is @cpu allowed for @pool? */
	if (!cpumask_test_cpu(cpu, pool->attrs->cpumask))
		return;

	cpumask_and(&cpumask, pool->attrs->cpumask, cpu_online_mask);

	/* as we're called from CPU_ONLINE, the following shouldn't fail */
	for_each_pool_worker(worker, pool)
		WARN_ON_ONCE(set_cpus_allowed_ptr(worker->task, &cpumask) < 0);
}

int workqueue_prepare_cpu(unsigned int cpu)
{
	struct worker_pool *pool;

	for_each_cpu_worker_pool(pool, cpu) {
		if (pool->nr_workers)
			continue;
		if (!create_worker(pool))
			return -ENOMEM;
	}
	return 0;
}

int workqueue_online_cpu(unsigned int cpu)
{
	struct worker_pool *pool;
	struct workqueue_struct *wq;
	int pi;

	mutex_lock(&wq_pool_mutex);

	for_each_pool(pool, pi) {
		mutex_lock(&wq_pool_attach_mutex);

		if (pool->cpu == cpu)
			rebind_workers(pool);
		else if (pool->cpu < 0)
			restore_unbound_workers_cpumask(pool, cpu);

		mutex_unlock(&wq_pool_attach_mutex);
	}

	/* update NUMA affinity of unbound workqueues */
	list_for_each_entry(wq, &workqueues, list)
		wq_update_unbound_numa(wq, cpu, true);

	mutex_unlock(&wq_pool_mutex);
	return 0;
}

int workqueue_offline_cpu(unsigned int cpu)
{
	struct workqueue_struct *wq;

	/* unbinding per-cpu workers should happen on the local CPU */
	if (WARN_ON(cpu != smp_processor_id()))
		return -1;

	unbind_workers(cpu);

	/* update NUMA affinity of unbound workqueues */
	mutex_lock(&wq_pool_mutex);
	list_for_each_entry(wq, &workqueues, list)
		wq_update_unbound_numa(wq, cpu, false);
	mutex_unlock(&wq_pool_mutex);

	return 0;
}

struct work_for_cpu {
	struct work_struct work;
	long (*fn)(void *);
	void *arg;
	long ret;
};

static void work_for_cpu_fn(struct work_struct *work)
{
	struct work_for_cpu *wfc = container_of(work, struct work_for_cpu, work);

	wfc->ret = wfc->fn(wfc->arg);
}

/**
 * work_on_cpu - run a function in thread context on a particular cpu
 * @cpu: the cpu to run on
 * @fn: the function to run
 * @arg: the function arg
 *
 * It is up to the caller to ensure that the cpu doesn't go offline.
 * The caller must not hold any locks which would prevent @fn from completing.
 *
 * Return: The value @fn returns.
 */
long work_on_cpu(int cpu, long (*fn)(void *), void *arg)
{
	struct work_for_cpu wfc = { .fn = fn, .arg = arg };

	INIT_WORK_ONSTACK(&wfc.work, work_for_cpu_fn);
	schedule_work_on(cpu, &wfc.work);
	flush_work(&wfc.work);
	destroy_work_on_stack(&wfc.work);
	return wfc.ret;
}
EXPORT_SYMBOL_GPL(work_on_cpu);

/**
 * work_on_cpu_safe - run a function in thread context on a particular cpu
 * @cpu: the cpu to run on
 * @fn:  the function to run
 * @arg: the function argument
 *
 * Disables CPU hotplug and calls work_on_cpu(). The caller must not hold
 * any locks which would prevent @fn from completing.
 *
 * Return: The value @fn returns.
 */
long work_on_cpu_safe(int cpu, long (*fn)(void *), void *arg)
{
	long ret = -ENODEV;

	get_online_cpus();
	if (cpu_online(cpu))
		ret = work_on_cpu(cpu, fn, arg);
	put_online_cpus();
	return ret;
}
EXPORT_SYMBOL_GPL(work_on_cpu_safe);
#endif /* CONFIG_SMP */

#ifdef CONFIG_FREEZER

/**
 * freeze_workqueues_begin - begin freezing workqueues
 *
 * Start freezing workqueues.  After this function returns, all freezable
 * workqueues will queue new works to their delayed_works list instead of
 * pool->worklist.
 *
 * CONTEXT:
 * Grabs and releases wq_pool_mutex, wq->mutex and pool->lock's.
 */
void freeze_workqueues_begin(void)
{
	struct workqueue_struct *wq;
	struct pool_workqueue *pwq;

	mutex_lock(&wq_pool_mutex);

	WARN_ON_ONCE(workqueue_freezing);
	workqueue_freezing = true;

	list_for_each_entry(wq, &workqueues, list) {
		mutex_lock(&wq->mutex);
		for_each_pwq(pwq, wq)
			pwq_adjust_max_active(pwq);
		mutex_unlock(&wq->mutex);
	}

	mutex_unlock(&wq_pool_mutex);
}

/**
 * freeze_workqueues_busy - are freezable workqueues still busy?
 *
 * Check whether freezing is complete.  This function must be called
 * between freeze_workqueues_begin() and thaw_workqueues().
 *
 * CONTEXT:
 * Grabs and releases wq_pool_mutex.
 *
 * Return:
 * %true if some freezable workqueues are still busy.  %false if freezing
 * is complete.
 */
bool freeze_workqueues_busy(void)
{
	bool busy = false;
	struct workqueue_struct *wq;
	struct pool_workqueue *pwq;

	mutex_lock(&wq_pool_mutex);

	WARN_ON_ONCE(!workqueue_freezing);

	list_for_each_entry(wq, &workqueues, list) {
		if (!(wq->flags & WQ_FREEZABLE))
			continue;
		/*
		 * nr_active is monotonically decreasing.  It's safe
		 * to peek without lock.
		 */
		rcu_read_lock();
		for_each_pwq(pwq, wq) {
			WARN_ON_ONCE(pwq->nr_active < 0);
			if (pwq->nr_active) {
				busy = true;
				rcu_read_unlock();
				goto out_unlock;
			}
		}
		rcu_read_unlock();
	}
out_unlock:
	mutex_unlock(&wq_pool_mutex);
	return busy;
}

/**
 * thaw_workqueues - thaw workqueues
 *
 * Thaw workqueues.  Normal queueing is restored and all collected
 * frozen works are transferred to their respective pool worklists.
 *
 * CONTEXT:
 * Grabs and releases wq_pool_mutex, wq->mutex and pool->lock's.
 */
void thaw_workqueues(void)
{
	struct workqueue_struct *wq;
	struct pool_workqueue *pwq;

	mutex_lock(&wq_pool_mutex);

	if (!workqueue_freezing)
		goto out_unlock;

	workqueue_freezing = false;

	/* restore max_active and repopulate worklist */
	list_for_each_entry(wq, &workqueues, list) {
		mutex_lock(&wq->mutex);
		for_each_pwq(pwq, wq)
			pwq_adjust_max_active(pwq);
		mutex_unlock(&wq->mutex);
	}

out_unlock:
	mutex_unlock(&wq_pool_mutex);
}
#endif /* CONFIG_FREEZER */

static int workqueue_apply_unbound_cpumask(void)
{
	LIST_HEAD(ctxs);
	int ret = 0;
	struct workqueue_struct *wq;
	struct apply_wqattrs_ctx *ctx, *n;

	lockdep_assert_held(&wq_pool_mutex);

	list_for_each_entry(wq, &workqueues, list) {
		if (!(wq->flags & WQ_UNBOUND))
			continue;
		/* creating multiple pwqs breaks ordering guarantee */
		if (wq->flags & __WQ_ORDERED)
			continue;

		ctx = apply_wqattrs_prepare(wq, wq->unbound_attrs);
		if (!ctx) {
			ret = -ENOMEM;
			break;
		}

		list_add_tail(&ctx->list, &ctxs);
	}

	list_for_each_entry_safe(ctx, n, &ctxs, list) {
		if (!ret)
			apply_wqattrs_commit(ctx);
		apply_wqattrs_cleanup(ctx);
	}

	return ret;
}

/**
 *  workqueue_set_unbound_cpumask - Set the low-level unbound cpumask
 *  @cpumask: the cpumask to set
 *
 *  The low-level workqueues cpumask is a global cpumask that limits
 *  the affinity of all unbound workqueues.  This function check the @cpumask
 *  and apply it to all unbound workqueues and updates all pwqs of them.
 *
 *  Retun:	0	- Success
 *  		-EINVAL	- Invalid @cpumask
 *  		-ENOMEM	- Failed to allocate memory for attrs or pwqs.
 */
int workqueue_set_unbound_cpumask(cpumask_var_t cpumask)
{
	int ret = -EINVAL;
	cpumask_var_t saved_cpumask;

	if (!zalloc_cpumask_var(&saved_cpumask, GFP_KERNEL))
		return -ENOMEM;

	/*
	 * Not excluding isolated cpus on purpose.
	 * If the user wishes to include them, we allow that.
	 */
	cpumask_and(cpumask, cpumask, cpu_possible_mask);
	if (!cpumask_empty(cpumask)) {
		apply_wqattrs_lock();

		/* save the old wq_unbound_cpumask. */
		cpumask_copy(saved_cpumask, wq_unbound_cpumask);

		/* update wq_unbound_cpumask at first and apply it to wqs. */
		cpumask_copy(wq_unbound_cpumask, cpumask);
		ret = workqueue_apply_unbound_cpumask();

		/* restore the wq_unbound_cpumask when failed. */
		if (ret < 0)
			cpumask_copy(wq_unbound_cpumask, saved_cpumask);

		apply_wqattrs_unlock();
	}

	free_cpumask_var(saved_cpumask);
	return ret;
}

#ifdef CONFIG_SYSFS
/*
 * Workqueues with WQ_SYSFS flag set is visible to userland via
 * /sys/bus/workqueue/devices/WQ_NAME.  All visible workqueues have the
 * following attributes.
 *
 *  per_cpu	RO bool	: whether the workqueue is per-cpu or unbound
 *  max_active	RW int	: maximum number of in-flight work items
 *
 * Unbound workqueues have the following extra attributes.
 *
 *  pool_ids	RO int	: the associated pool IDs for each node
 *  nice	RW int	: nice value of the workers
 *  cpumask	RW mask	: bitmask of allowed CPUs for the workers
 *  numa	RW bool	: whether enable NUMA affinity
 */
struct wq_device {
	struct workqueue_struct		*wq;
	struct device			dev;
};

static struct workqueue_struct *dev_to_wq(struct device *dev)
{
	struct wq_device *wq_dev = container_of(dev, struct wq_device, dev);

	return wq_dev->wq;
}

static ssize_t per_cpu_show(struct device *dev, struct device_attribute *attr,
			    char *buf)
{
	struct workqueue_struct *wq = dev_to_wq(dev);

	return scnprintf(buf, PAGE_SIZE, "%d\n", (bool)!(wq->flags & WQ_UNBOUND));
}
static DEVICE_ATTR_RO(per_cpu);

static ssize_t max_active_show(struct device *dev,
			       struct device_attribute *attr, char *buf)
{
	struct workqueue_struct *wq = dev_to_wq(dev);

	return scnprintf(buf, PAGE_SIZE, "%d\n", wq->saved_max_active);
}

static ssize_t max_active_store(struct device *dev,
				struct device_attribute *attr, const char *buf,
				size_t count)
{
	struct workqueue_struct *wq = dev_to_wq(dev);
	int val;

	if (sscanf(buf, "%d", &val) != 1 || val <= 0)
		return -EINVAL;

	workqueue_set_max_active(wq, val);
	return count;
}
static DEVICE_ATTR_RW(max_active);

static struct attribute *wq_sysfs_attrs[] = {
	&dev_attr_per_cpu.attr,
	&dev_attr_max_active.attr,
	NULL,
};
ATTRIBUTE_GROUPS(wq_sysfs);

static ssize_t wq_pool_ids_show(struct device *dev,
				struct device_attribute *attr, char *buf)
{
	struct workqueue_struct *wq = dev_to_wq(dev);
	const char *delim = "";
	int node, written = 0;

	get_online_cpus();
	rcu_read_lock();
	for_each_node(node) {
		written += scnprintf(buf + written, PAGE_SIZE - written,
				     "%s%d:%d", delim, node,
				     unbound_pwq_by_node(wq, node)->pool->id);
		delim = " ";
	}
	written += scnprintf(buf + written, PAGE_SIZE - written, "\n");
	rcu_read_unlock();
	put_online_cpus();

	return written;
}

static ssize_t wq_nice_show(struct device *dev, struct device_attribute *attr,
			    char *buf)
{
	struct workqueue_struct *wq = dev_to_wq(dev);
	int written;

	mutex_lock(&wq->mutex);
	written = scnprintf(buf, PAGE_SIZE, "%d\n", wq->unbound_attrs->nice);
	mutex_unlock(&wq->mutex);

	return written;
}

/* prepare workqueue_attrs for sysfs store operations */
static struct workqueue_attrs *wq_sysfs_prep_attrs(struct workqueue_struct *wq)
{
	struct workqueue_attrs *attrs;

	lockdep_assert_held(&wq_pool_mutex);

	attrs = alloc_workqueue_attrs();
	if (!attrs)
		return NULL;

	copy_workqueue_attrs(attrs, wq->unbound_attrs);
	return attrs;
}

static ssize_t wq_nice_store(struct device *dev, struct device_attribute *attr,
			     const char *buf, size_t count)
{
	struct workqueue_struct *wq = dev_to_wq(dev);
	struct workqueue_attrs *attrs;
	int ret = -ENOMEM;

	apply_wqattrs_lock();

	attrs = wq_sysfs_prep_attrs(wq);
	if (!attrs)
		goto out_unlock;

	if (sscanf(buf, "%d", &attrs->nice) == 1 &&
	    attrs->nice >= MIN_NICE && attrs->nice <= MAX_NICE)
		ret = apply_workqueue_attrs_locked(wq, attrs);
	else
		ret = -EINVAL;

out_unlock:
	apply_wqattrs_unlock();
	free_workqueue_attrs(attrs);
	return ret ?: count;
}

static ssize_t wq_cpumask_show(struct device *dev,
			       struct device_attribute *attr, char *buf)
{
	struct workqueue_struct *wq = dev_to_wq(dev);
	int written;

	mutex_lock(&wq->mutex);
	written = scnprintf(buf, PAGE_SIZE, "%*pb\n",
			    cpumask_pr_args(wq->unbound_attrs->cpumask));
	mutex_unlock(&wq->mutex);
	return written;
}

static ssize_t wq_cpumask_store(struct device *dev,
				struct device_attribute *attr,
				const char *buf, size_t count)
{
	struct workqueue_struct *wq = dev_to_wq(dev);
	struct workqueue_attrs *attrs;
	int ret = -ENOMEM;

	apply_wqattrs_lock();

	attrs = wq_sysfs_prep_attrs(wq);
	if (!attrs)
		goto out_unlock;

	ret = cpumask_parse(buf, attrs->cpumask);
	if (!ret)
		ret = apply_workqueue_attrs_locked(wq, attrs);

out_unlock:
	apply_wqattrs_unlock();
	free_workqueue_attrs(attrs);
	return ret ?: count;
}

static ssize_t wq_numa_show(struct device *dev, struct device_attribute *attr,
			    char *buf)
{
	struct workqueue_struct *wq = dev_to_wq(dev);
	int written;

	mutex_lock(&wq->mutex);
	written = scnprintf(buf, PAGE_SIZE, "%d\n",
			    !wq->unbound_attrs->no_numa);
	mutex_unlock(&wq->mutex);

	return written;
}

static ssize_t wq_numa_store(struct device *dev, struct device_attribute *attr,
			     const char *buf, size_t count)
{
	struct workqueue_struct *wq = dev_to_wq(dev);
	struct workqueue_attrs *attrs;
	int v, ret = -ENOMEM;

	apply_wqattrs_lock();

	attrs = wq_sysfs_prep_attrs(wq);
	if (!attrs)
		goto out_unlock;

	ret = -EINVAL;
	if (sscanf(buf, "%d", &v) == 1) {
		attrs->no_numa = !v;
		ret = apply_workqueue_attrs_locked(wq, attrs);
	}

out_unlock:
	apply_wqattrs_unlock();
	free_workqueue_attrs(attrs);
	return ret ?: count;
}

static struct device_attribute wq_sysfs_unbound_attrs[] = {
	__ATTR(pool_ids, 0444, wq_pool_ids_show, NULL),
	__ATTR(nice, 0644, wq_nice_show, wq_nice_store),
	__ATTR(cpumask, 0644, wq_cpumask_show, wq_cpumask_store),
	__ATTR(numa, 0644, wq_numa_show, wq_numa_store),
	__ATTR_NULL,
};

static struct bus_type wq_subsys = {
	.name				= "workqueue",
	.dev_groups			= wq_sysfs_groups,
};

static ssize_t wq_unbound_cpumask_show(struct device *dev,
		struct device_attribute *attr, char *buf)
{
	int written;

	mutex_lock(&wq_pool_mutex);
	written = scnprintf(buf, PAGE_SIZE, "%*pb\n",
			    cpumask_pr_args(wq_unbound_cpumask));
	mutex_unlock(&wq_pool_mutex);

	return written;
}

static ssize_t wq_unbound_cpumask_store(struct device *dev,
		struct device_attribute *attr, const char *buf, size_t count)
{
	cpumask_var_t cpumask;
	int ret;

	if (!zalloc_cpumask_var(&cpumask, GFP_KERNEL))
		return -ENOMEM;

	ret = cpumask_parse(buf, cpumask);
	if (!ret)
		ret = workqueue_set_unbound_cpumask(cpumask);

	free_cpumask_var(cpumask);
	return ret ? ret : count;
}

static struct device_attribute wq_sysfs_cpumask_attr =
	__ATTR(cpumask, 0644, wq_unbound_cpumask_show,
	       wq_unbound_cpumask_store);

static int __init wq_sysfs_init(void)
{
	int err;

	err = subsys_virtual_register(&wq_subsys, NULL);
	if (err)
		return err;

	return device_create_file(wq_subsys.dev_root, &wq_sysfs_cpumask_attr);
}
core_initcall(wq_sysfs_init);

static void wq_device_release(struct device *dev)
{
	struct wq_device *wq_dev = container_of(dev, struct wq_device, dev);

	kfree(wq_dev);
}

/**
 * workqueue_sysfs_register - make a workqueue visible in sysfs
 * @wq: the workqueue to register
 *
 * Expose @wq in sysfs under /sys/bus/workqueue/devices.
 * alloc_workqueue*() automatically calls this function if WQ_SYSFS is set
 * which is the preferred method.
 *
 * Workqueue user should use this function directly iff it wants to apply
 * workqueue_attrs before making the workqueue visible in sysfs; otherwise,
 * apply_workqueue_attrs() may race against userland updating the
 * attributes.
 *
 * Return: 0 on success, -errno on failure.
 */
int workqueue_sysfs_register(struct workqueue_struct *wq)
{
	struct wq_device *wq_dev;
	int ret;

	/*
	 * Adjusting max_active or creating new pwqs by applying
	 * attributes breaks ordering guarantee.  Disallow exposing ordered
	 * workqueues.
	 */
	if (WARN_ON(wq->flags & __WQ_ORDERED_EXPLICIT))
		return -EINVAL;

	wq->wq_dev = wq_dev = kzalloc(sizeof(*wq_dev), GFP_KERNEL);
	if (!wq_dev)
		return -ENOMEM;

	wq_dev->wq = wq;
	wq_dev->dev.bus = &wq_subsys;
	wq_dev->dev.release = wq_device_release;
	dev_set_name(&wq_dev->dev, "%s", wq->name);

	/*
	 * unbound_attrs are created separately.  Suppress uevent until
	 * everything is ready.
	 */
	dev_set_uevent_suppress(&wq_dev->dev, true);

	ret = device_register(&wq_dev->dev);
	if (ret) {
		put_device(&wq_dev->dev);
		wq->wq_dev = NULL;
		return ret;
	}

	if (wq->flags & WQ_UNBOUND) {
		struct device_attribute *attr;

		for (attr = wq_sysfs_unbound_attrs; attr->attr.name; attr++) {
			ret = device_create_file(&wq_dev->dev, attr);
			if (ret) {
				device_unregister(&wq_dev->dev);
				wq->wq_dev = NULL;
				return ret;
			}
		}
	}

	dev_set_uevent_suppress(&wq_dev->dev, false);
	kobject_uevent(&wq_dev->dev.kobj, KOBJ_ADD);
	return 0;
}

/**
 * workqueue_sysfs_unregister - undo workqueue_sysfs_register()
 * @wq: the workqueue to unregister
 *
 * If @wq is registered to sysfs by workqueue_sysfs_register(), unregister.
 */
static void workqueue_sysfs_unregister(struct workqueue_struct *wq)
{
	struct wq_device *wq_dev = wq->wq_dev;

	if (!wq->wq_dev)
		return;

	wq->wq_dev = NULL;
	device_unregister(&wq_dev->dev);
}
#else	/* CONFIG_SYSFS */
static void workqueue_sysfs_unregister(struct workqueue_struct *wq)	{ }
#endif	/* CONFIG_SYSFS */

/*
 * Workqueue watchdog.
 *
 * Stall may be caused by various bugs - missing WQ_MEM_RECLAIM, illegal
 * flush dependency, a concurrency managed work item which stays RUNNING
 * indefinitely.  Workqueue stalls can be very difficult to debug as the
 * usual warning mechanisms don't trigger and internal workqueue state is
 * largely opaque.
 *
 * Workqueue watchdog monitors all worker pools periodically and dumps
 * state if some pools failed to make forward progress for a while where
 * forward progress is defined as the first item on ->worklist changing.
 *
 * This mechanism is controlled through the kernel parameter
 * "workqueue.watchdog_thresh" which can be updated at runtime through the
 * corresponding sysfs parameter file.
 */
#ifdef CONFIG_WQ_WATCHDOG

static unsigned long wq_watchdog_thresh = 30;
static struct timer_list wq_watchdog_timer;

static unsigned long wq_watchdog_touched = INITIAL_JIFFIES;
static DEFINE_PER_CPU(unsigned long, wq_watchdog_touched_cpu) = INITIAL_JIFFIES;

static void wq_watchdog_reset_touched(void)
{
	int cpu;

	wq_watchdog_touched = jiffies;
	for_each_possible_cpu(cpu)
		per_cpu(wq_watchdog_touched_cpu, cpu) = jiffies;
}

static void wq_watchdog_timer_fn(struct timer_list *unused)
{
	unsigned long thresh = READ_ONCE(wq_watchdog_thresh) * HZ;
	bool lockup_detected = false;
	struct worker_pool *pool;
	int pi;

	if (!thresh)
		return;

	rcu_read_lock();

	for_each_pool(pool, pi) {
		unsigned long pool_ts, touched, ts;

		if (list_empty(&pool->worklist))
			continue;

		/* get the latest of pool and touched timestamps */
		pool_ts = READ_ONCE(pool->watchdog_ts);
		touched = READ_ONCE(wq_watchdog_touched);

		if (time_after(pool_ts, touched))
			ts = pool_ts;
		else
			ts = touched;

		if (pool->cpu >= 0) {
			unsigned long cpu_touched =
				READ_ONCE(per_cpu(wq_watchdog_touched_cpu,
						  pool->cpu));
			if (time_after(cpu_touched, ts))
				ts = cpu_touched;
		}

		/* did we stall? */
		if (time_after(jiffies, ts + thresh)) {
			lockup_detected = true;
			pr_emerg("BUG: workqueue lockup - pool");
			pr_cont_pool_info(pool);
			pr_cont(" stuck for %us!\n",
				jiffies_to_msecs(jiffies - pool_ts) / 1000);
		}
	}

	rcu_read_unlock();

	if (lockup_detected)
		show_workqueue_state();

	wq_watchdog_reset_touched();
	mod_timer(&wq_watchdog_timer, jiffies + thresh);
}

notrace void wq_watchdog_touch(int cpu)
{
	if (cpu >= 0)
		per_cpu(wq_watchdog_touched_cpu, cpu) = jiffies;
	else
		wq_watchdog_touched = jiffies;
}

static void wq_watchdog_set_thresh(unsigned long thresh)
{
	wq_watchdog_thresh = 0;
	del_timer_sync(&wq_watchdog_timer);

	if (thresh) {
		wq_watchdog_thresh = thresh;
		wq_watchdog_reset_touched();
		mod_timer(&wq_watchdog_timer, jiffies + thresh * HZ);
	}
}

static int wq_watchdog_param_set_thresh(const char *val,
					const struct kernel_param *kp)
{
	unsigned long thresh;
	int ret;

	ret = kstrtoul(val, 0, &thresh);
	if (ret)
		return ret;

	if (system_wq)
		wq_watchdog_set_thresh(thresh);
	else
		wq_watchdog_thresh = thresh;

	return 0;
}

static const struct kernel_param_ops wq_watchdog_thresh_ops = {
	.set	= wq_watchdog_param_set_thresh,
	.get	= param_get_ulong,
};

module_param_cb(watchdog_thresh, &wq_watchdog_thresh_ops, &wq_watchdog_thresh,
		0644);

static void wq_watchdog_init(void)
{
	timer_setup(&wq_watchdog_timer, wq_watchdog_timer_fn, TIMER_DEFERRABLE);
	wq_watchdog_set_thresh(wq_watchdog_thresh);
}

#else	/* CONFIG_WQ_WATCHDOG */

static inline void wq_watchdog_init(void) { }

#endif	/* CONFIG_WQ_WATCHDOG */

static void __init wq_numa_init(void)
{
	cpumask_var_t *tbl;
	int node, cpu;

	if (num_possible_nodes() <= 1)
		return;

	if (wq_disable_numa) {
		pr_info("workqueue: NUMA affinity support disabled\n");
		return;
	}

	wq_update_unbound_numa_attrs_buf = alloc_workqueue_attrs();
	BUG_ON(!wq_update_unbound_numa_attrs_buf);

	/*
	 * We want masks of possible CPUs of each node which isn't readily
	 * available.  Build one from cpu_to_node() which should have been
	 * fully initialized by now.
	 */
	tbl = kcalloc(nr_node_ids, sizeof(tbl[0]), GFP_KERNEL);
	BUG_ON(!tbl);

	for_each_node(node)
		BUG_ON(!zalloc_cpumask_var_node(&tbl[node], GFP_KERNEL,
				node_online(node) ? node : NUMA_NO_NODE));

	for_each_possible_cpu(cpu) {
		node = cpu_to_node(cpu);
		if (WARN_ON(node == NUMA_NO_NODE)) {
			pr_warn("workqueue: NUMA node mapping not available for cpu%d, disabling NUMA support\n", cpu);
			/* happens iff arch is bonkers, let's just proceed */
			return;
		}
		cpumask_set_cpu(cpu, tbl[node]);
	}

	wq_numa_possible_cpumask = tbl;
	wq_numa_enabled = true;
}

/**
 * workqueue_init_early - early init for workqueue subsystem
 *
 * This is the first half of two-staged workqueue subsystem initialization
 * and invoked as soon as the bare basics - memory allocation, cpumasks and
 * idr are up.  It sets up all the data structures and system workqueues
 * and allows early boot code to create workqueues and queue/cancel work
 * items.  Actual work item execution starts only after kthreads can be
 * created and scheduled right before early initcalls.
 */
int __init workqueue_init_early(void)
{
	int std_nice[NR_STD_WORKER_POOLS] = { 0, HIGHPRI_NICE_LEVEL };
	int hk_flags = HK_FLAG_DOMAIN | HK_FLAG_WQ;
	int i, cpu;

	WARN_ON(__alignof__(struct pool_workqueue) < __alignof__(long long));

	BUG_ON(!alloc_cpumask_var(&wq_unbound_cpumask, GFP_KERNEL));
	cpumask_copy(wq_unbound_cpumask, housekeeping_cpumask(hk_flags));

	pwq_cache = KMEM_CACHE(pool_workqueue, SLAB_PANIC);

	/* initialize CPU pools */
	for_each_possible_cpu(cpu) {
		struct worker_pool *pool;

		i = 0;
		for_each_cpu_worker_pool(pool, cpu) {
			BUG_ON(init_worker_pool(pool));
			pool->cpu = cpu;
			cpumask_copy(pool->attrs->cpumask, cpumask_of(cpu));
			pool->attrs->nice = std_nice[i++];
			pool->node = cpu_to_node(cpu);

			/* alloc pool ID */
			mutex_lock(&wq_pool_mutex);
			BUG_ON(worker_pool_assign_id(pool));
			mutex_unlock(&wq_pool_mutex);
		}
	}

	/* create default unbound and ordered wq attrs */
	for (i = 0; i < NR_STD_WORKER_POOLS; i++) {
		struct workqueue_attrs *attrs;

		BUG_ON(!(attrs = alloc_workqueue_attrs()));
		attrs->nice = std_nice[i];
		unbound_std_wq_attrs[i] = attrs;

		/*
		 * An ordered wq should have only one pwq as ordering is
		 * guaranteed by max_active which is enforced by pwqs.
		 * Turn off NUMA so that dfl_pwq is used for all nodes.
		 */
		BUG_ON(!(attrs = alloc_workqueue_attrs()));
		attrs->nice = std_nice[i];
		attrs->no_numa = true;
		ordered_wq_attrs[i] = attrs;
	}

	system_wq = alloc_workqueue("events", 0, 0);
	system_highpri_wq = alloc_workqueue("events_highpri", WQ_HIGHPRI, 0);
	system_long_wq = alloc_workqueue("events_long", 0, 0);
	system_unbound_wq = alloc_workqueue("events_unbound", WQ_UNBOUND,
					    WQ_UNBOUND_MAX_ACTIVE);
	system_freezable_wq = alloc_workqueue("events_freezable",
					      WQ_FREEZABLE, 0);
	system_power_efficient_wq = alloc_workqueue("events_power_efficient",
					      WQ_POWER_EFFICIENT, 0);
	system_freezable_power_efficient_wq = alloc_workqueue("events_freezable_power_efficient",
					      WQ_FREEZABLE | WQ_POWER_EFFICIENT,
					      0);
	BUG_ON(!system_wq || !system_highpri_wq || !system_long_wq ||
	       !system_unbound_wq || !system_freezable_wq ||
	       !system_power_efficient_wq ||
	       !system_freezable_power_efficient_wq);

	return 0;
}

/**
 * workqueue_init - bring workqueue subsystem fully online
 *
 * This is the latter half of two-staged workqueue subsystem initialization
 * and invoked as soon as kthreads can be created and scheduled.
 * Workqueues have been created and work items queued on them, but there
 * are no kworkers executing the work items yet.  Populate the worker pools
 * with the initial workers and enable future kworker creations.
 */
int __init workqueue_init(void)
{
	struct workqueue_struct *wq;
	struct worker_pool *pool;
	int cpu, bkt;

	/*
	 * It'd be simpler to initialize NUMA in workqueue_init_early() but
	 * CPU to node mapping may not be available that early on some
	 * archs such as power and arm64.  As per-cpu pools created
	 * previously could be missing node hint and unbound pools NUMA
	 * affinity, fix them up.
	 *
	 * Also, while iterating workqueues, create rescuers if requested.
	 */
	wq_numa_init();

	mutex_lock(&wq_pool_mutex);

	for_each_possible_cpu(cpu) {
		for_each_cpu_worker_pool(pool, cpu) {
			pool->node = cpu_to_node(cpu);
		}
	}

	list_for_each_entry(wq, &workqueues, list) {
		wq_update_unbound_numa(wq, smp_processor_id(), true);
		WARN(init_rescuer(wq),
		     "workqueue: failed to create early rescuer for %s",
		     wq->name);
	}

	mutex_unlock(&wq_pool_mutex);

	/* create the initial workers */
	for_each_online_cpu(cpu) {
		for_each_cpu_worker_pool(pool, cpu) {
			pool->flags &= ~POOL_DISASSOCIATED;
			BUG_ON(!create_worker(pool));
		}
	}

	hash_for_each(unbound_pool_hash, bkt, pool, hash_node)
		BUG_ON(!create_worker(pool));

	wq_online = true;
	wq_watchdog_init();

	return 0;
}<|MERGE_RESOLUTION|>--- conflicted
+++ resolved
@@ -50,12 +50,7 @@
 #include <linux/uaccess.h>
 #include <linux/sched/isolation.h>
 #include <linux/nmi.h>
-<<<<<<< HEAD
-#include <linux/locallock.h>
-#include <linux/delay.h>
-=======
 #include <linux/swait.h>
->>>>>>> fa578e9d
 
 #include "workqueue_internal.h"
 
@@ -912,11 +907,7 @@
  */
 void wq_worker_sleeping(struct task_struct *task)
 {
-<<<<<<< HEAD
-	struct worker *worker = kthread_data(task);
-=======
 	struct worker *next, *worker = kthread_data(task);
->>>>>>> fa578e9d
 	struct worker_pool *pool;
 
 	/*
@@ -933,10 +924,7 @@
 		return;
 
 	worker->sleeping = 1;
-<<<<<<< HEAD
-=======
 	raw_spin_lock_irq(&pool->lock);
->>>>>>> fa578e9d
 
 	/*
 	 * The counterpart of the following dec_and_test, implied mb,
@@ -945,12 +933,6 @@
 	 */
 	if (atomic_dec_and_test(&pool->nr_running) &&
 	    !list_empty(&pool->worklist)) {
-<<<<<<< HEAD
-		sched_lock_idle_list(pool);
-		wake_up_worker(pool);
-		sched_unlock_idle_list(pool);
-	}
-=======
 		next = first_idle_worker(pool);
 		if (next)
 			wake_up_process(next->task);
@@ -987,7 +969,6 @@
 	struct worker *worker = kthread_data(task);
 
 	return worker->last_func;
->>>>>>> fa578e9d
 }
 
 /**
@@ -1184,17 +1165,9 @@
 		 * As both pwqs and pools are RCU protected, the
 		 * following lock operations are safe.
 		 */
-<<<<<<< HEAD
-		rcu_read_lock();
-		local_spin_lock_irq(pendingb_lock, &pwq->pool->lock);
-		put_pwq(pwq);
-		local_spin_unlock_irq(pendingb_lock, &pwq->pool->lock);
-		rcu_read_unlock();
-=======
 		raw_spin_lock_irq(&pwq->pool->lock);
 		put_pwq(pwq);
 		raw_spin_unlock_irq(&pwq->pool->lock);
->>>>>>> fa578e9d
 	}
 }
 
@@ -1355,22 +1328,14 @@
 		/* work->data points to pwq iff queued, point to pool */
 		set_work_pool_and_keep_pending(work, pool->id);
 
-<<<<<<< HEAD
-		spin_unlock(&pool->lock);
-=======
 		raw_spin_unlock(&pool->lock);
->>>>>>> fa578e9d
 		rcu_read_unlock();
 		return 1;
 	}
 	raw_spin_unlock(&pool->lock);
 fail:
 	rcu_read_unlock();
-<<<<<<< HEAD
-	local_unlock_irqrestore(pendingb_lock, *flags);
-=======
 	local_irq_restore(*flags);
->>>>>>> fa578e9d
 	if (work_is_canceling(work))
 		return -ENOENT;
 	cpu_chill();
@@ -1566,11 +1531,7 @@
 	insert_work(pwq, work, worklist, work_flags);
 
 out:
-<<<<<<< HEAD
-	spin_unlock(&pwq->pool->lock);
-=======
 	raw_spin_unlock(&pwq->pool->lock);
->>>>>>> fa578e9d
 	rcu_read_unlock();
 }
 
@@ -1692,17 +1653,9 @@
 	struct delayed_work *dwork = from_timer(dwork, t, timer);
 	unsigned long flags;
 
-<<<<<<< HEAD
-	/* XXX */
-	/* local_lock(pendingb_lock); */
-	/* should have been called from irqsafe timer with irq already off */
-	__queue_work(dwork->cpu, dwork->wq, &dwork->work);
-	/* local_unlock(pendingb_lock); */
-=======
 	local_irq_save(flags);
 	__queue_work(dwork->cpu, dwork->wq, &dwork->work);
 	local_irq_restore(flags);
->>>>>>> fa578e9d
 }
 EXPORT_SYMBOL(delayed_work_timer_fn);
 
@@ -3083,11 +3036,7 @@
 		return false;
 	}
 
-<<<<<<< HEAD
-	spin_lock_irq(&pool->lock);
-=======
 	raw_spin_lock_irq(&pool->lock);
->>>>>>> fa578e9d
 	/* see the comment in try_to_grab_pending() with the same code */
 	pwq = get_work_pwq(work);
 	if (pwq) {
@@ -3122,11 +3071,7 @@
 	rcu_read_unlock();
 	return true;
 already_gone:
-<<<<<<< HEAD
-	spin_unlock_irq(&pool->lock);
-=======
 	raw_spin_unlock_irq(&pool->lock);
->>>>>>> fa578e9d
 	rcu_read_unlock();
 	return false;
 }
@@ -3781,15 +3726,10 @@
 	 * If we're the last pwq going away, @wq is already dead and no one
 	 * is gonna access it anymore.  Schedule RCU free.
 	 */
-<<<<<<< HEAD
-	if (is_last)
-		call_rcu(&wq->rcu, rcu_free_wq);
-=======
 	if (is_last) {
 		wq_unregister_lockdep(wq);
 		call_rcu(&wq->rcu, rcu_free_wq);
 	}
->>>>>>> fa578e9d
 }
 
 /**
@@ -4652,17 +4592,10 @@
 	rcu_read_lock();
 	pool = get_work_pool(work);
 	if (pool) {
-<<<<<<< HEAD
-		spin_lock_irqsave(&pool->lock, flags);
-		if (find_worker_executing_work(pool, work))
-			ret |= WORK_BUSY_RUNNING;
-		spin_unlock_irqrestore(&pool->lock, flags);
-=======
 		raw_spin_lock_irqsave(&pool->lock, flags);
 		if (find_worker_executing_work(pool, work))
 			ret |= WORK_BUSY_RUNNING;
 		raw_spin_unlock_irqrestore(&pool->lock, flags);
->>>>>>> fa578e9d
 	}
 	rcu_read_unlock();
 
