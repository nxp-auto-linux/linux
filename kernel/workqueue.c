--- conflicted
+++ resolved
@@ -47,10 +47,7 @@
 #include <linux/nodemask.h>
 #include <linux/moduleparam.h>
 #include <linux/uaccess.h>
-<<<<<<< HEAD
-=======
 #include <linux/sched/isolation.h>
->>>>>>> e021bb4f
 #include <linux/nmi.h>
 #include <linux/locallock.h>
 #include <linux/delay.h>
@@ -133,11 +130,7 @@
  *    wq_worker_sleeping(). All other places are nicely serialized via
  *    pool->lock.
  *
-<<<<<<< HEAD
- * A: pool->attach_mutex protected.
-=======
  * A: wq_pool_attach_mutex protected.
->>>>>>> e021bb4f
  *
  * PL: wq_pool_mutex protected.
  *
@@ -1413,9 +1406,6 @@
 	 * queued or lose PENDING.  Grabbing PENDING and queueing should
 	 * happen with IRQ disabled.
 	 */
-<<<<<<< HEAD
-	WARN_ON_ONCE_NONRT(!irqs_disabled());
-=======
 #ifndef CONFIG_PREEMPT_RT_FULL
 	/*
 	 * nort: On RT the "interrupts-disabled" rule has been replaced with
@@ -1423,7 +1413,6 @@
 	 */
 	lockdep_assert_irqs_disabled();
 #endif
->>>>>>> e021bb4f
 
 	debug_work_activate(work);
 
@@ -4659,11 +4648,6 @@
 		 * hard lockup.
 		 */
 		touch_nmi_watchdog();
-<<<<<<< HEAD
-	}
-
-	rcu_read_unlock();
-=======
 	}
 
 	rcu_read_unlock();
@@ -4706,7 +4690,6 @@
 	}
 
 	mutex_unlock(&wq_pool_attach_mutex);
->>>>>>> e021bb4f
 }
 
 #ifdef CONFIG_SMP
