--- conflicted
+++ resolved
@@ -1311,17 +1311,6 @@
 	if (event) {
 		ret = -EEXIST;
 		goto out;
-<<<<<<< HEAD
-	} else if (delete_event) {
-		ret = -ENOENT;
-		goto out;
-	}
-
-	if (argc < 2) {
-		ret = -EINVAL;
-		goto out;
-=======
->>>>>>> fa578e9d
 	}
 
 	for (i = 0; i < argc - 1; i++) {
