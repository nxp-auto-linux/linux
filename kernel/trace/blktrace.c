// SPDX-License-Identifier: GPL-2.0
/*
 * Copyright (C) 2006 Jens Axboe <axboe@kernel.dk>
 *
 */

#define pr_fmt(fmt) KBUILD_MODNAME ": " fmt

#include <linux/kernel.h>
#include <linux/blkdev.h>
#include <linux/blktrace_api.h>
#include <linux/percpu.h>
#include <linux/init.h>
#include <linux/mutex.h>
#include <linux/slab.h>
#include <linux/debugfs.h>
#include <linux/export.h>
#include <linux/time.h>
#include <linux/uaccess.h>
#include <linux/list.h>
#include <linux/blk-cgroup.h>

#include "../../block/blk.h"

#include <trace/events/block.h>

#include "trace_output.h"

#ifdef CONFIG_BLK_DEV_IO_TRACE

static unsigned int blktrace_seq __read_mostly = 1;

static struct trace_array *blk_tr;
static bool blk_tracer_enabled __read_mostly;

static LIST_HEAD(running_trace_list);
static __cacheline_aligned_in_smp DEFINE_SPINLOCK(running_trace_lock);

/* Select an alternative, minimalistic output than the original one */
#define TRACE_BLK_OPT_CLASSIC	0x1
#define TRACE_BLK_OPT_CGROUP	0x2
#define TRACE_BLK_OPT_CGNAME	0x4

static struct tracer_opt blk_tracer_opts[] = {
	/* Default disable the minimalistic output */
	{ TRACER_OPT(blk_classic, TRACE_BLK_OPT_CLASSIC) },
#ifdef CONFIG_BLK_CGROUP
	{ TRACER_OPT(blk_cgroup, TRACE_BLK_OPT_CGROUP) },
	{ TRACER_OPT(blk_cgname, TRACE_BLK_OPT_CGNAME) },
#endif
	{ }
};

static struct tracer_flags blk_tracer_flags = {
	.val  = 0,
	.opts = blk_tracer_opts,
};

/* Global reference count of probes */
static DEFINE_MUTEX(blk_probe_mutex);
static int blk_probes_ref;

static void blk_register_tracepoints(void);
static void blk_unregister_tracepoints(void);

/*
 * Send out a notify message.
 */
static void trace_note(struct blk_trace *bt, pid_t pid, int action,
		       const void *data, size_t len, u64 cgid)
{
	struct blk_io_trace *t;
	struct ring_buffer_event *event = NULL;
	struct trace_buffer *buffer = NULL;
	int pc = 0;
	int cpu = smp_processor_id();
	bool blk_tracer = blk_tracer_enabled;
	ssize_t cgid_len = cgid ? sizeof(cgid) : 0;

	if (blk_tracer) {
		buffer = blk_tr->array_buffer.buffer;
		pc = preempt_count();
		event = trace_buffer_lock_reserve(buffer, TRACE_BLK,
						  sizeof(*t) + len + cgid_len,
						  0, pc);
		if (!event)
			return;
		t = ring_buffer_event_data(event);
		goto record_it;
	}

	if (!bt->rchan)
		return;

	t = relay_reserve(bt->rchan, sizeof(*t) + len + cgid_len);
	if (t) {
		t->magic = BLK_IO_TRACE_MAGIC | BLK_IO_TRACE_VERSION;
		t->time = ktime_to_ns(ktime_get());
record_it:
		t->device = bt->dev;
		t->action = action | (cgid ? __BLK_TN_CGROUP : 0);
		t->pid = pid;
		t->cpu = cpu;
		t->pdu_len = len + cgid_len;
		if (cgid_len)
			memcpy((void *)t + sizeof(*t), &cgid, cgid_len);
		memcpy((void *) t + sizeof(*t) + cgid_len, data, len);

		if (blk_tracer)
			trace_buffer_unlock_commit(blk_tr, buffer, event, 0, pc);
	}
}

/*
 * Send out a notify for this process, if we haven't done so since a trace
 * started
 */
static void trace_note_tsk(struct task_struct *tsk)
{
	unsigned long flags;
	struct blk_trace *bt;

	tsk->btrace_seq = blktrace_seq;
	spin_lock_irqsave(&running_trace_lock, flags);
	list_for_each_entry(bt, &running_trace_list, running_list) {
		trace_note(bt, tsk->pid, BLK_TN_PROCESS, tsk->comm,
			   sizeof(tsk->comm), 0);
	}
	spin_unlock_irqrestore(&running_trace_lock, flags);
}

static void trace_note_time(struct blk_trace *bt)
{
	struct timespec64 now;
	unsigned long flags;
	u32 words[2];

	/* need to check user space to see if this breaks in y2038 or y2106 */
	ktime_get_real_ts64(&now);
	words[0] = (u32)now.tv_sec;
	words[1] = now.tv_nsec;

	local_irq_save(flags);
	trace_note(bt, 0, BLK_TN_TIMESTAMP, words, sizeof(words), 0);
	local_irq_restore(flags);
}

void __trace_note_message(struct blk_trace *bt, struct blkcg *blkcg,
	const char *fmt, ...)
{
	int n;
	va_list args;
	unsigned long flags;
	char *buf;

	if (unlikely(bt->trace_state != Blktrace_running &&
		     !blk_tracer_enabled))
		return;

	/*
	 * If the BLK_TC_NOTIFY action mask isn't set, don't send any note
	 * message to the trace.
	 */
	if (!(bt->act_mask & BLK_TC_NOTIFY))
		return;

	local_irq_save(flags);
	buf = this_cpu_ptr(bt->msg_data);
	va_start(args, fmt);
	n = vscnprintf(buf, BLK_TN_MAX_MSG, fmt, args);
	va_end(args);

	if (!(blk_tracer_flags.val & TRACE_BLK_OPT_CGROUP))
		blkcg = NULL;
#ifdef CONFIG_BLK_CGROUP
	trace_note(bt, current->pid, BLK_TN_MESSAGE, buf, n,
		   blkcg ? cgroup_id(blkcg->css.cgroup) : 1);
#else
	trace_note(bt, current->pid, BLK_TN_MESSAGE, buf, n, 0);
#endif
	local_irq_restore(flags);
}
EXPORT_SYMBOL_GPL(__trace_note_message);

static int act_log_check(struct blk_trace *bt, u32 what, sector_t sector,
			 pid_t pid)
{
	if (((bt->act_mask << BLK_TC_SHIFT) & what) == 0)
		return 1;
	if (sector && (sector < bt->start_lba || sector > bt->end_lba))
		return 1;
	if (bt->pid && pid != bt->pid)
		return 1;

	return 0;
}

/*
 * Data direction bit lookup
 */
static const u32 ddir_act[2] = { BLK_TC_ACT(BLK_TC_READ),
				 BLK_TC_ACT(BLK_TC_WRITE) };

#define BLK_TC_RAHEAD		BLK_TC_AHEAD
#define BLK_TC_PREFLUSH		BLK_TC_FLUSH

/* The ilog2() calls fall out because they're constant */
#define MASK_TC_BIT(rw, __name) ((rw & REQ_ ## __name) << \
	  (ilog2(BLK_TC_ ## __name) + BLK_TC_SHIFT - __REQ_ ## __name))

/*
 * The worker for the various blk_add_trace*() types. Fills out a
 * blk_io_trace structure and places it in a per-cpu subbuffer.
 */
static void __blk_add_trace(struct blk_trace *bt, sector_t sector, int bytes,
		     int op, int op_flags, u32 what, int error, int pdu_len,
		     void *pdu_data, u64 cgid)
{
	struct task_struct *tsk = current;
	struct ring_buffer_event *event = NULL;
	struct trace_buffer *buffer = NULL;
	struct blk_io_trace *t;
	unsigned long flags = 0;
	unsigned long *sequence;
	pid_t pid;
	int cpu, pc = 0;
	bool blk_tracer = blk_tracer_enabled;
	ssize_t cgid_len = cgid ? sizeof(cgid) : 0;

	if (unlikely(bt->trace_state != Blktrace_running && !blk_tracer))
		return;

	what |= ddir_act[op_is_write(op) ? WRITE : READ];
	what |= MASK_TC_BIT(op_flags, SYNC);
	what |= MASK_TC_BIT(op_flags, RAHEAD);
	what |= MASK_TC_BIT(op_flags, META);
	what |= MASK_TC_BIT(op_flags, PREFLUSH);
	what |= MASK_TC_BIT(op_flags, FUA);
	if (op == REQ_OP_DISCARD || op == REQ_OP_SECURE_ERASE)
		what |= BLK_TC_ACT(BLK_TC_DISCARD);
	if (op == REQ_OP_FLUSH)
		what |= BLK_TC_ACT(BLK_TC_FLUSH);
	if (cgid)
		what |= __BLK_TA_CGROUP;

	pid = tsk->pid;
	if (act_log_check(bt, what, sector, pid))
		return;
	cpu = raw_smp_processor_id();

	if (blk_tracer) {
		tracing_record_cmdline(current);

		buffer = blk_tr->array_buffer.buffer;
		pc = preempt_count();
		event = trace_buffer_lock_reserve(buffer, TRACE_BLK,
						  sizeof(*t) + pdu_len + cgid_len,
						  0, pc);
		if (!event)
			return;
		t = ring_buffer_event_data(event);
		goto record_it;
	}

	if (unlikely(tsk->btrace_seq != blktrace_seq))
		trace_note_tsk(tsk);

	/*
	 * A word about the locking here - we disable interrupts to reserve
	 * some space in the relay per-cpu buffer, to prevent an irq
	 * from coming in and stepping on our toes.
	 */
	local_irq_save(flags);
	t = relay_reserve(bt->rchan, sizeof(*t) + pdu_len + cgid_len);
	if (t) {
		sequence = per_cpu_ptr(bt->sequence, cpu);

		t->magic = BLK_IO_TRACE_MAGIC | BLK_IO_TRACE_VERSION;
		t->sequence = ++(*sequence);
		t->time = ktime_to_ns(ktime_get());
record_it:
		/*
		 * These two are not needed in ftrace as they are in the
		 * generic trace_entry, filled by tracing_generic_entry_update,
		 * but for the trace_event->bin() synthesizer benefit we do it
		 * here too.
		 */
		t->cpu = cpu;
		t->pid = pid;

		t->sector = sector;
		t->bytes = bytes;
		t->action = what;
		t->device = bt->dev;
		t->error = error;
		t->pdu_len = pdu_len + cgid_len;

		if (cgid_len)
			memcpy((void *)t + sizeof(*t), &cgid, cgid_len);
		if (pdu_len)
			memcpy((void *)t + sizeof(*t) + cgid_len, pdu_data, pdu_len);

		if (blk_tracer) {
			trace_buffer_unlock_commit(blk_tr, buffer, event, 0, pc);
			return;
		}
	}

	local_irq_restore(flags);
}

static void blk_trace_free(struct blk_trace *bt)
{
	debugfs_remove(bt->msg_file);
	debugfs_remove(bt->dropped_file);
	relay_close(bt->rchan);
	debugfs_remove(bt->dir);
	free_percpu(bt->sequence);
	free_percpu(bt->msg_data);
	kfree(bt);
}

static void get_probe_ref(void)
{
	mutex_lock(&blk_probe_mutex);
	if (++blk_probes_ref == 1)
		blk_register_tracepoints();
	mutex_unlock(&blk_probe_mutex);
}

static void put_probe_ref(void)
{
	mutex_lock(&blk_probe_mutex);
	if (!--blk_probes_ref)
		blk_unregister_tracepoints();
	mutex_unlock(&blk_probe_mutex);
}

static void blk_trace_cleanup(struct blk_trace *bt)
{
	synchronize_rcu();
	blk_trace_free(bt);
	put_probe_ref();
}

static int __blk_trace_remove(struct request_queue *q)
{
	struct blk_trace *bt;

	bt = rcu_replace_pointer(q->blk_trace, NULL,
				 lockdep_is_held(&q->debugfs_mutex));
	if (!bt)
		return -EINVAL;

	if (bt->trace_state != Blktrace_running)
		blk_trace_cleanup(bt);

	return 0;
}

int blk_trace_remove(struct request_queue *q)
{
	int ret;

	mutex_lock(&q->debugfs_mutex);
	ret = __blk_trace_remove(q);
	mutex_unlock(&q->debugfs_mutex);

	return ret;
}
EXPORT_SYMBOL_GPL(blk_trace_remove);

static ssize_t blk_dropped_read(struct file *filp, char __user *buffer,
				size_t count, loff_t *ppos)
{
	struct blk_trace *bt = filp->private_data;
	char buf[16];

	snprintf(buf, sizeof(buf), "%u\n", atomic_read(&bt->dropped));

	return simple_read_from_buffer(buffer, count, ppos, buf, strlen(buf));
}

static const struct file_operations blk_dropped_fops = {
	.owner =	THIS_MODULE,
	.open =		simple_open,
	.read =		blk_dropped_read,
	.llseek =	default_llseek,
};

static ssize_t blk_msg_write(struct file *filp, const char __user *buffer,
				size_t count, loff_t *ppos)
{
	char *msg;
	struct blk_trace *bt;

	if (count >= BLK_TN_MAX_MSG)
		return -EINVAL;

	msg = memdup_user_nul(buffer, count);
	if (IS_ERR(msg))
		return PTR_ERR(msg);

	bt = filp->private_data;
	__trace_note_message(bt, NULL, "%s", msg);
	kfree(msg);

	return count;
}

static const struct file_operations blk_msg_fops = {
	.owner =	THIS_MODULE,
	.open =		simple_open,
	.write =	blk_msg_write,
	.llseek =	noop_llseek,
};

/*
 * Keep track of how many times we encountered a full subbuffer, to aid
 * the user space app in telling how many lost events there were.
 */
static int blk_subbuf_start_callback(struct rchan_buf *buf, void *subbuf,
				     void *prev_subbuf, size_t prev_padding)
{
	struct blk_trace *bt;

	if (!relay_buf_full(buf))
		return 1;

	bt = buf->chan->private_data;
	atomic_inc(&bt->dropped);
	return 0;
}

static int blk_remove_buf_file_callback(struct dentry *dentry)
{
	debugfs_remove(dentry);

	return 0;
}

static struct dentry *blk_create_buf_file_callback(const char *filename,
						   struct dentry *parent,
						   umode_t mode,
						   struct rchan_buf *buf,
						   int *is_global)
{
	return debugfs_create_file(filename, mode, parent, buf,
					&relay_file_operations);
}

static struct rchan_callbacks blk_relay_callbacks = {
	.subbuf_start		= blk_subbuf_start_callback,
	.create_buf_file	= blk_create_buf_file_callback,
	.remove_buf_file	= blk_remove_buf_file_callback,
};

static void blk_trace_setup_lba(struct blk_trace *bt,
				struct block_device *bdev)
{
	struct hd_struct *part = NULL;

	if (bdev)
		part = bdev->bd_part;

	if (part) {
		bt->start_lba = part->start_sect;
		bt->end_lba = part->start_sect + part->nr_sects;
	} else {
		bt->start_lba = 0;
		bt->end_lba = -1ULL;
	}
}

/*
 * Setup everything required to start tracing
 */
static int do_blk_trace_setup(struct request_queue *q, char *name, dev_t dev,
			      struct block_device *bdev,
			      struct blk_user_trace_setup *buts)
{
	struct blk_trace *bt = NULL;
	struct dentry *dir = NULL;
	int ret;

	lockdep_assert_held(&q->debugfs_mutex);

	if (!buts->buf_size || !buts->buf_nr)
		return -EINVAL;

	strncpy(buts->name, name, BLKTRACE_BDEV_SIZE);
	buts->name[BLKTRACE_BDEV_SIZE - 1] = '\0';

	/*
	 * some device names have larger paths - convert the slashes
	 * to underscores for this to work as expected
	 */
	strreplace(buts->name, '/', '_');

	/*
	 * bdev can be NULL, as with scsi-generic, this is a helpful as
	 * we can be.
	 */
	if (rcu_dereference_protected(q->blk_trace,
				      lockdep_is_held(&q->debugfs_mutex))) {
		pr_warn("Concurrent blktraces are not allowed on %s\n",
			buts->name);
		return -EBUSY;
	}

	bt = kzalloc(sizeof(*bt), GFP_KERNEL);
	if (!bt)
		return -ENOMEM;

	ret = -ENOMEM;
	bt->sequence = alloc_percpu(unsigned long);
	if (!bt->sequence)
		goto err;

	bt->msg_data = __alloc_percpu(BLK_TN_MAX_MSG, __alignof__(char));
	if (!bt->msg_data)
		goto err;

<<<<<<< HEAD
#ifdef CONFIG_BLK_DEBUG_FS
	/*
	 * When tracing whole make_request drivers (multiqueue) block devices,
	 * reuse the existing debugfs directory created by the block layer on
	 * init. For request-based block devices, all partitions block devices,
	 * and scsi-generic block devices we create a temporary new debugfs
	 * directory that will be removed once the trace ends.
	 */
	if (queue_is_mq(q) && bdev && bdev == bdev->bd_contains)
		dir = q->debugfs_dir;
	else
#endif
=======
	/*
	 * When tracing the whole disk reuse the existing debugfs directory
	 * created by the block layer on init. For partitions block devices,
	 * and scsi-generic block devices we create a temporary new debugfs
	 * directory that will be removed once the trace ends.
	 */
	if (bdev && bdev == bdev->bd_contains)
		dir = q->debugfs_dir;
	else
>>>>>>> 85b047c6
		bt->dir = dir = debugfs_create_dir(buts->name, blk_debugfs_root);

	/*
	 * As blktrace relies on debugfs for its interface the debugfs directory
	 * is required, contrary to the usual mantra of not checking for debugfs
	 * files or directories.
	 */
	if (IS_ERR_OR_NULL(dir)) {
		pr_warn("debugfs_dir not present for %s so skipping\n",
			buts->name);
		ret = -ENOENT;
		goto err;
	}

	bt->dev = dev;
	atomic_set(&bt->dropped, 0);
	INIT_LIST_HEAD(&bt->running_list);

	ret = -EIO;
	bt->dropped_file = debugfs_create_file("dropped", 0444, dir, bt,
					       &blk_dropped_fops);

	bt->msg_file = debugfs_create_file("msg", 0222, dir, bt, &blk_msg_fops);

	bt->rchan = relay_open("trace", dir, buts->buf_size,
				buts->buf_nr, &blk_relay_callbacks, bt);
	if (!bt->rchan)
		goto err;

	bt->act_mask = buts->act_mask;
	if (!bt->act_mask)
		bt->act_mask = (u16) -1;

	blk_trace_setup_lba(bt, bdev);

	/* overwrite with user settings */
	if (buts->start_lba)
		bt->start_lba = buts->start_lba;
	if (buts->end_lba)
		bt->end_lba = buts->end_lba;

	bt->pid = buts->pid;
	bt->trace_state = Blktrace_setup;

	rcu_assign_pointer(q->blk_trace, bt);
	get_probe_ref();

	ret = 0;
err:
	if (ret)
		blk_trace_free(bt);
	return ret;
}

static int __blk_trace_setup(struct request_queue *q, char *name, dev_t dev,
			     struct block_device *bdev, char __user *arg)
{
	struct blk_user_trace_setup buts;
	int ret;

	ret = copy_from_user(&buts, arg, sizeof(buts));
	if (ret)
		return -EFAULT;

	ret = do_blk_trace_setup(q, name, dev, bdev, &buts);
	if (ret)
		return ret;

	if (copy_to_user(arg, &buts, sizeof(buts))) {
		__blk_trace_remove(q);
		return -EFAULT;
	}
	return 0;
}

int blk_trace_setup(struct request_queue *q, char *name, dev_t dev,
		    struct block_device *bdev,
		    char __user *arg)
{
	int ret;

	mutex_lock(&q->debugfs_mutex);
	ret = __blk_trace_setup(q, name, dev, bdev, arg);
	mutex_unlock(&q->debugfs_mutex);

	return ret;
}
EXPORT_SYMBOL_GPL(blk_trace_setup);

#if defined(CONFIG_COMPAT) && defined(CONFIG_X86_64)
static int compat_blk_trace_setup(struct request_queue *q, char *name,
				  dev_t dev, struct block_device *bdev,
				  char __user *arg)
{
	struct blk_user_trace_setup buts;
	struct compat_blk_user_trace_setup cbuts;
	int ret;

	if (copy_from_user(&cbuts, arg, sizeof(cbuts)))
		return -EFAULT;

	buts = (struct blk_user_trace_setup) {
		.act_mask = cbuts.act_mask,
		.buf_size = cbuts.buf_size,
		.buf_nr = cbuts.buf_nr,
		.start_lba = cbuts.start_lba,
		.end_lba = cbuts.end_lba,
		.pid = cbuts.pid,
	};

	ret = do_blk_trace_setup(q, name, dev, bdev, &buts);
	if (ret)
		return ret;

	if (copy_to_user(arg, &buts.name, ARRAY_SIZE(buts.name))) {
		__blk_trace_remove(q);
		return -EFAULT;
	}

	return 0;
}
#endif

static int __blk_trace_startstop(struct request_queue *q, int start)
{
	int ret;
	struct blk_trace *bt;

	bt = rcu_dereference_protected(q->blk_trace,
				       lockdep_is_held(&q->debugfs_mutex));
	if (bt == NULL)
		return -EINVAL;

	/*
	 * For starting a trace, we can transition from a setup or stopped
	 * trace. For stopping a trace, the state must be running
	 */
	ret = -EINVAL;
	if (start) {
		if (bt->trace_state == Blktrace_setup ||
		    bt->trace_state == Blktrace_stopped) {
			blktrace_seq++;
			smp_mb();
			bt->trace_state = Blktrace_running;
			spin_lock_irq(&running_trace_lock);
			list_add(&bt->running_list, &running_trace_list);
			spin_unlock_irq(&running_trace_lock);

			trace_note_time(bt);
			ret = 0;
		}
	} else {
		if (bt->trace_state == Blktrace_running) {
			bt->trace_state = Blktrace_stopped;
			spin_lock_irq(&running_trace_lock);
			list_del_init(&bt->running_list);
			spin_unlock_irq(&running_trace_lock);
			relay_flush(bt->rchan);
			ret = 0;
		}
	}

	return ret;
}

int blk_trace_startstop(struct request_queue *q, int start)
{
	int ret;

	mutex_lock(&q->debugfs_mutex);
	ret = __blk_trace_startstop(q, start);
	mutex_unlock(&q->debugfs_mutex);

	return ret;
}
EXPORT_SYMBOL_GPL(blk_trace_startstop);

/*
 * When reading or writing the blktrace sysfs files, the references to the
 * opened sysfs or device files should prevent the underlying block device
 * from being removed. So no further delete protection is really needed.
 */

/**
 * blk_trace_ioctl: - handle the ioctls associated with tracing
 * @bdev:	the block device
 * @cmd:	the ioctl cmd
 * @arg:	the argument data, if any
 *
 **/
int blk_trace_ioctl(struct block_device *bdev, unsigned cmd, char __user *arg)
{
	struct request_queue *q;
	int ret, start = 0;
	char b[BDEVNAME_SIZE];

	q = bdev_get_queue(bdev);
	if (!q)
		return -ENXIO;

	mutex_lock(&q->debugfs_mutex);

	switch (cmd) {
	case BLKTRACESETUP:
		bdevname(bdev, b);
		ret = __blk_trace_setup(q, b, bdev->bd_dev, bdev, arg);
		break;
#if defined(CONFIG_COMPAT) && defined(CONFIG_X86_64)
	case BLKTRACESETUP32:
		bdevname(bdev, b);
		ret = compat_blk_trace_setup(q, b, bdev->bd_dev, bdev, arg);
		break;
#endif
	case BLKTRACESTART:
		start = 1;
		fallthrough;
	case BLKTRACESTOP:
		ret = __blk_trace_startstop(q, start);
		break;
	case BLKTRACETEARDOWN:
		ret = __blk_trace_remove(q);
		break;
	default:
		ret = -ENOTTY;
		break;
	}

	mutex_unlock(&q->debugfs_mutex);
	return ret;
}

/**
 * blk_trace_shutdown: - stop and cleanup trace structures
 * @q:    the request queue associated with the device
 *
 **/
void blk_trace_shutdown(struct request_queue *q)
{
	mutex_lock(&q->debugfs_mutex);
	if (rcu_dereference_protected(q->blk_trace,
				      lockdep_is_held(&q->debugfs_mutex))) {
		__blk_trace_startstop(q, 0);
		__blk_trace_remove(q);
	}

	mutex_unlock(&q->debugfs_mutex);
}

#ifdef CONFIG_BLK_CGROUP
static u64 blk_trace_bio_get_cgid(struct request_queue *q, struct bio *bio)
{
	struct blk_trace *bt;

	/* We don't use the 'bt' value here except as an optimization... */
	bt = rcu_dereference_protected(q->blk_trace, 1);
	if (!bt || !(blk_tracer_flags.val & TRACE_BLK_OPT_CGROUP))
		return 0;

	if (!bio->bi_blkg)
		return 0;
	return cgroup_id(bio_blkcg(bio)->css.cgroup);
}
#else
u64 blk_trace_bio_get_cgid(struct request_queue *q, struct bio *bio)
{
	return 0;
}
#endif

static u64
blk_trace_request_get_cgid(struct request_queue *q, struct request *rq)
{
	if (!rq->bio)
		return 0;
	/* Use the first bio */
	return blk_trace_bio_get_cgid(q, rq->bio);
}

/*
 * blktrace probes
 */

/**
 * blk_add_trace_rq - Add a trace for a request oriented action
 * @rq:		the source request
 * @error:	return status to log
 * @nr_bytes:	number of completed bytes
 * @what:	the action
 * @cgid:	the cgroup info
 *
 * Description:
 *     Records an action against a request. Will log the bio offset + size.
 *
 **/
static void blk_add_trace_rq(struct request *rq, int error,
			     unsigned int nr_bytes, u32 what, u64 cgid)
{
	struct blk_trace *bt;

	rcu_read_lock();
	bt = rcu_dereference(rq->q->blk_trace);
	if (likely(!bt)) {
		rcu_read_unlock();
		return;
	}

	if (blk_rq_is_passthrough(rq))
		what |= BLK_TC_ACT(BLK_TC_PC);
	else
		what |= BLK_TC_ACT(BLK_TC_FS);

	__blk_add_trace(bt, blk_rq_trace_sector(rq), nr_bytes, req_op(rq),
			rq->cmd_flags, what, error, 0, NULL, cgid);
	rcu_read_unlock();
}

static void blk_add_trace_rq_insert(void *ignore,
				    struct request_queue *q, struct request *rq)
{
	blk_add_trace_rq(rq, 0, blk_rq_bytes(rq), BLK_TA_INSERT,
			 blk_trace_request_get_cgid(q, rq));
}

static void blk_add_trace_rq_issue(void *ignore,
				   struct request_queue *q, struct request *rq)
{
	blk_add_trace_rq(rq, 0, blk_rq_bytes(rq), BLK_TA_ISSUE,
			 blk_trace_request_get_cgid(q, rq));
}

static void blk_add_trace_rq_merge(void *ignore,
				   struct request_queue *q, struct request *rq)
{
	blk_add_trace_rq(rq, 0, blk_rq_bytes(rq), BLK_TA_BACKMERGE,
			 blk_trace_request_get_cgid(q, rq));
}

static void blk_add_trace_rq_requeue(void *ignore,
				     struct request_queue *q,
				     struct request *rq)
{
	blk_add_trace_rq(rq, 0, blk_rq_bytes(rq), BLK_TA_REQUEUE,
			 blk_trace_request_get_cgid(q, rq));
}

static void blk_add_trace_rq_complete(void *ignore, struct request *rq,
			int error, unsigned int nr_bytes)
{
	blk_add_trace_rq(rq, error, nr_bytes, BLK_TA_COMPLETE,
			 blk_trace_request_get_cgid(rq->q, rq));
}

/**
 * blk_add_trace_bio - Add a trace for a bio oriented action
 * @q:		queue the io is for
 * @bio:	the source bio
 * @what:	the action
 * @error:	error, if any
 *
 * Description:
 *     Records an action against a bio. Will log the bio offset + size.
 *
 **/
static void blk_add_trace_bio(struct request_queue *q, struct bio *bio,
			      u32 what, int error)
{
	struct blk_trace *bt;

	rcu_read_lock();
	bt = rcu_dereference(q->blk_trace);
	if (likely(!bt)) {
		rcu_read_unlock();
		return;
	}

	__blk_add_trace(bt, bio->bi_iter.bi_sector, bio->bi_iter.bi_size,
			bio_op(bio), bio->bi_opf, what, error, 0, NULL,
			blk_trace_bio_get_cgid(q, bio));
	rcu_read_unlock();
}

static void blk_add_trace_bio_bounce(void *ignore,
				     struct request_queue *q, struct bio *bio)
{
	blk_add_trace_bio(q, bio, BLK_TA_BOUNCE, 0);
}

static void blk_add_trace_bio_complete(void *ignore,
				       struct request_queue *q, struct bio *bio)
{
	blk_add_trace_bio(q, bio, BLK_TA_COMPLETE,
			  blk_status_to_errno(bio->bi_status));
}

static void blk_add_trace_bio_backmerge(void *ignore,
					struct request_queue *q,
					struct request *rq,
					struct bio *bio)
{
	blk_add_trace_bio(q, bio, BLK_TA_BACKMERGE, 0);
}

static void blk_add_trace_bio_frontmerge(void *ignore,
					 struct request_queue *q,
					 struct request *rq,
					 struct bio *bio)
{
	blk_add_trace_bio(q, bio, BLK_TA_FRONTMERGE, 0);
}

static void blk_add_trace_bio_queue(void *ignore,
				    struct request_queue *q, struct bio *bio)
{
	blk_add_trace_bio(q, bio, BLK_TA_QUEUE, 0);
}

static void blk_add_trace_getrq(void *ignore,
				struct request_queue *q,
				struct bio *bio, int rw)
{
	if (bio)
		blk_add_trace_bio(q, bio, BLK_TA_GETRQ, 0);
	else {
		struct blk_trace *bt;

		rcu_read_lock();
		bt = rcu_dereference(q->blk_trace);
		if (bt)
			__blk_add_trace(bt, 0, 0, rw, 0, BLK_TA_GETRQ, 0, 0,
					NULL, 0);
		rcu_read_unlock();
	}
}


static void blk_add_trace_sleeprq(void *ignore,
				  struct request_queue *q,
				  struct bio *bio, int rw)
{
	if (bio)
		blk_add_trace_bio(q, bio, BLK_TA_SLEEPRQ, 0);
	else {
		struct blk_trace *bt;

		rcu_read_lock();
		bt = rcu_dereference(q->blk_trace);
		if (bt)
			__blk_add_trace(bt, 0, 0, rw, 0, BLK_TA_SLEEPRQ,
					0, 0, NULL, 0);
		rcu_read_unlock();
	}
}

static void blk_add_trace_plug(void *ignore, struct request_queue *q)
{
	struct blk_trace *bt;

	rcu_read_lock();
	bt = rcu_dereference(q->blk_trace);
	if (bt)
		__blk_add_trace(bt, 0, 0, 0, 0, BLK_TA_PLUG, 0, 0, NULL, 0);
	rcu_read_unlock();
}

static void blk_add_trace_unplug(void *ignore, struct request_queue *q,
				    unsigned int depth, bool explicit)
{
	struct blk_trace *bt;

	rcu_read_lock();
	bt = rcu_dereference(q->blk_trace);
	if (bt) {
		__be64 rpdu = cpu_to_be64(depth);
		u32 what;

		if (explicit)
			what = BLK_TA_UNPLUG_IO;
		else
			what = BLK_TA_UNPLUG_TIMER;

		__blk_add_trace(bt, 0, 0, 0, 0, what, 0, sizeof(rpdu), &rpdu, 0);
	}
	rcu_read_unlock();
}

static void blk_add_trace_split(void *ignore,
				struct request_queue *q, struct bio *bio,
				unsigned int pdu)
{
	struct blk_trace *bt;

	rcu_read_lock();
	bt = rcu_dereference(q->blk_trace);
	if (bt) {
		__be64 rpdu = cpu_to_be64(pdu);

		__blk_add_trace(bt, bio->bi_iter.bi_sector,
				bio->bi_iter.bi_size, bio_op(bio), bio->bi_opf,
				BLK_TA_SPLIT,
				blk_status_to_errno(bio->bi_status),
				sizeof(rpdu), &rpdu,
				blk_trace_bio_get_cgid(q, bio));
	}
	rcu_read_unlock();
}

/**
 * blk_add_trace_bio_remap - Add a trace for a bio-remap operation
 * @ignore:	trace callback data parameter (not used)
 * @q:		queue the io is for
 * @bio:	the source bio
 * @dev:	target device
 * @from:	source sector
 *
 * Description:
 *     Device mapper or raid target sometimes need to split a bio because
 *     it spans a stripe (or similar). Add a trace for that action.
 *
 **/
static void blk_add_trace_bio_remap(void *ignore,
				    struct request_queue *q, struct bio *bio,
				    dev_t dev, sector_t from)
{
	struct blk_trace *bt;
	struct blk_io_trace_remap r;

	rcu_read_lock();
	bt = rcu_dereference(q->blk_trace);
	if (likely(!bt)) {
		rcu_read_unlock();
		return;
	}

	r.device_from = cpu_to_be32(dev);
	r.device_to   = cpu_to_be32(bio_dev(bio));
	r.sector_from = cpu_to_be64(from);

	__blk_add_trace(bt, bio->bi_iter.bi_sector, bio->bi_iter.bi_size,
			bio_op(bio), bio->bi_opf, BLK_TA_REMAP,
			blk_status_to_errno(bio->bi_status),
			sizeof(r), &r, blk_trace_bio_get_cgid(q, bio));
	rcu_read_unlock();
}

/**
 * blk_add_trace_rq_remap - Add a trace for a request-remap operation
 * @ignore:	trace callback data parameter (not used)
 * @q:		queue the io is for
 * @rq:		the source request
 * @dev:	target device
 * @from:	source sector
 *
 * Description:
 *     Device mapper remaps request to other devices.
 *     Add a trace for that action.
 *
 **/
static void blk_add_trace_rq_remap(void *ignore,
				   struct request_queue *q,
				   struct request *rq, dev_t dev,
				   sector_t from)
{
	struct blk_trace *bt;
	struct blk_io_trace_remap r;

	rcu_read_lock();
	bt = rcu_dereference(q->blk_trace);
	if (likely(!bt)) {
		rcu_read_unlock();
		return;
	}

	r.device_from = cpu_to_be32(dev);
	r.device_to   = cpu_to_be32(disk_devt(rq->rq_disk));
	r.sector_from = cpu_to_be64(from);

	__blk_add_trace(bt, blk_rq_pos(rq), blk_rq_bytes(rq),
			rq_data_dir(rq), 0, BLK_TA_REMAP, 0,
			sizeof(r), &r, blk_trace_request_get_cgid(q, rq));
	rcu_read_unlock();
}

/**
 * blk_add_driver_data - Add binary message with driver-specific data
 * @q:		queue the io is for
 * @rq:		io request
 * @data:	driver-specific data
 * @len:	length of driver-specific data
 *
 * Description:
 *     Some drivers might want to write driver-specific data per request.
 *
 **/
void blk_add_driver_data(struct request_queue *q,
			 struct request *rq,
			 void *data, size_t len)
{
	struct blk_trace *bt;

	rcu_read_lock();
	bt = rcu_dereference(q->blk_trace);
	if (likely(!bt)) {
		rcu_read_unlock();
		return;
	}

	__blk_add_trace(bt, blk_rq_trace_sector(rq), blk_rq_bytes(rq), 0, 0,
				BLK_TA_DRV_DATA, 0, len, data,
				blk_trace_request_get_cgid(q, rq));
	rcu_read_unlock();
}
EXPORT_SYMBOL_GPL(blk_add_driver_data);

static void blk_register_tracepoints(void)
{
	int ret;

	ret = register_trace_block_rq_insert(blk_add_trace_rq_insert, NULL);
	WARN_ON(ret);
	ret = register_trace_block_rq_issue(blk_add_trace_rq_issue, NULL);
	WARN_ON(ret);
	ret = register_trace_block_rq_merge(blk_add_trace_rq_merge, NULL);
	WARN_ON(ret);
	ret = register_trace_block_rq_requeue(blk_add_trace_rq_requeue, NULL);
	WARN_ON(ret);
	ret = register_trace_block_rq_complete(blk_add_trace_rq_complete, NULL);
	WARN_ON(ret);
	ret = register_trace_block_bio_bounce(blk_add_trace_bio_bounce, NULL);
	WARN_ON(ret);
	ret = register_trace_block_bio_complete(blk_add_trace_bio_complete, NULL);
	WARN_ON(ret);
	ret = register_trace_block_bio_backmerge(blk_add_trace_bio_backmerge, NULL);
	WARN_ON(ret);
	ret = register_trace_block_bio_frontmerge(blk_add_trace_bio_frontmerge, NULL);
	WARN_ON(ret);
	ret = register_trace_block_bio_queue(blk_add_trace_bio_queue, NULL);
	WARN_ON(ret);
	ret = register_trace_block_getrq(blk_add_trace_getrq, NULL);
	WARN_ON(ret);
	ret = register_trace_block_sleeprq(blk_add_trace_sleeprq, NULL);
	WARN_ON(ret);
	ret = register_trace_block_plug(blk_add_trace_plug, NULL);
	WARN_ON(ret);
	ret = register_trace_block_unplug(blk_add_trace_unplug, NULL);
	WARN_ON(ret);
	ret = register_trace_block_split(blk_add_trace_split, NULL);
	WARN_ON(ret);
	ret = register_trace_block_bio_remap(blk_add_trace_bio_remap, NULL);
	WARN_ON(ret);
	ret = register_trace_block_rq_remap(blk_add_trace_rq_remap, NULL);
	WARN_ON(ret);
}

static void blk_unregister_tracepoints(void)
{
	unregister_trace_block_rq_remap(blk_add_trace_rq_remap, NULL);
	unregister_trace_block_bio_remap(blk_add_trace_bio_remap, NULL);
	unregister_trace_block_split(blk_add_trace_split, NULL);
	unregister_trace_block_unplug(blk_add_trace_unplug, NULL);
	unregister_trace_block_plug(blk_add_trace_plug, NULL);
	unregister_trace_block_sleeprq(blk_add_trace_sleeprq, NULL);
	unregister_trace_block_getrq(blk_add_trace_getrq, NULL);
	unregister_trace_block_bio_queue(blk_add_trace_bio_queue, NULL);
	unregister_trace_block_bio_frontmerge(blk_add_trace_bio_frontmerge, NULL);
	unregister_trace_block_bio_backmerge(blk_add_trace_bio_backmerge, NULL);
	unregister_trace_block_bio_complete(blk_add_trace_bio_complete, NULL);
	unregister_trace_block_bio_bounce(blk_add_trace_bio_bounce, NULL);
	unregister_trace_block_rq_complete(blk_add_trace_rq_complete, NULL);
	unregister_trace_block_rq_requeue(blk_add_trace_rq_requeue, NULL);
	unregister_trace_block_rq_merge(blk_add_trace_rq_merge, NULL);
	unregister_trace_block_rq_issue(blk_add_trace_rq_issue, NULL);
	unregister_trace_block_rq_insert(blk_add_trace_rq_insert, NULL);

	tracepoint_synchronize_unregister();
}

/*
 * struct blk_io_tracer formatting routines
 */

static void fill_rwbs(char *rwbs, const struct blk_io_trace *t)
{
	int i = 0;
	int tc = t->action >> BLK_TC_SHIFT;

	if ((t->action & ~__BLK_TN_CGROUP) == BLK_TN_MESSAGE) {
		rwbs[i++] = 'N';
		goto out;
	}

	if (tc & BLK_TC_FLUSH)
		rwbs[i++] = 'F';

	if (tc & BLK_TC_DISCARD)
		rwbs[i++] = 'D';
	else if (tc & BLK_TC_WRITE)
		rwbs[i++] = 'W';
	else if (t->bytes)
		rwbs[i++] = 'R';
	else
		rwbs[i++] = 'N';

	if (tc & BLK_TC_FUA)
		rwbs[i++] = 'F';
	if (tc & BLK_TC_AHEAD)
		rwbs[i++] = 'A';
	if (tc & BLK_TC_SYNC)
		rwbs[i++] = 'S';
	if (tc & BLK_TC_META)
		rwbs[i++] = 'M';
out:
	rwbs[i] = '\0';
}

static inline
const struct blk_io_trace *te_blk_io_trace(const struct trace_entry *ent)
{
	return (const struct blk_io_trace *)ent;
}

static inline const void *pdu_start(const struct trace_entry *ent, bool has_cg)
{
	return (void *)(te_blk_io_trace(ent) + 1) + (has_cg ? sizeof(u64) : 0);
}

static inline u64 t_cgid(const struct trace_entry *ent)
{
	return *(u64 *)(te_blk_io_trace(ent) + 1);
}

static inline int pdu_real_len(const struct trace_entry *ent, bool has_cg)
{
	return te_blk_io_trace(ent)->pdu_len - (has_cg ? sizeof(u64) : 0);
}

static inline u32 t_action(const struct trace_entry *ent)
{
	return te_blk_io_trace(ent)->action;
}

static inline u32 t_bytes(const struct trace_entry *ent)
{
	return te_blk_io_trace(ent)->bytes;
}

static inline u32 t_sec(const struct trace_entry *ent)
{
	return te_blk_io_trace(ent)->bytes >> 9;
}

static inline unsigned long long t_sector(const struct trace_entry *ent)
{
	return te_blk_io_trace(ent)->sector;
}

static inline __u16 t_error(const struct trace_entry *ent)
{
	return te_blk_io_trace(ent)->error;
}

static __u64 get_pdu_int(const struct trace_entry *ent, bool has_cg)
{
	const __be64 *val = pdu_start(ent, has_cg);
	return be64_to_cpu(*val);
}

typedef void (blk_log_action_t) (struct trace_iterator *iter, const char *act,
	bool has_cg);

static void blk_log_action_classic(struct trace_iterator *iter, const char *act,
	bool has_cg)
{
	char rwbs[RWBS_LEN];
	unsigned long long ts  = iter->ts;
	unsigned long nsec_rem = do_div(ts, NSEC_PER_SEC);
	unsigned secs	       = (unsigned long)ts;
	const struct blk_io_trace *t = te_blk_io_trace(iter->ent);

	fill_rwbs(rwbs, t);

	trace_seq_printf(&iter->seq,
			 "%3d,%-3d %2d %5d.%09lu %5u %2s %3s ",
			 MAJOR(t->device), MINOR(t->device), iter->cpu,
			 secs, nsec_rem, iter->ent->pid, act, rwbs);
}

static void blk_log_action(struct trace_iterator *iter, const char *act,
	bool has_cg)
{
	char rwbs[RWBS_LEN];
	const struct blk_io_trace *t = te_blk_io_trace(iter->ent);

	fill_rwbs(rwbs, t);
	if (has_cg) {
		u64 id = t_cgid(iter->ent);

		if (blk_tracer_flags.val & TRACE_BLK_OPT_CGNAME) {
			char blkcg_name_buf[NAME_MAX + 1] = "<...>";

			cgroup_path_from_kernfs_id(id, blkcg_name_buf,
				sizeof(blkcg_name_buf));
			trace_seq_printf(&iter->seq, "%3d,%-3d %s %2s %3s ",
				 MAJOR(t->device), MINOR(t->device),
				 blkcg_name_buf, act, rwbs);
		} else {
			/*
			 * The cgid portion used to be "INO,GEN".  Userland
			 * builds a FILEID_INO32_GEN fid out of them and
			 * opens the cgroup using open_by_handle_at(2).
			 * While 32bit ino setups are still the same, 64bit
			 * ones now use the 64bit ino as the whole ID and
			 * no longer use generation.
			 *
			 * Regarldess of the content, always output
			 * "LOW32,HIGH32" so that FILEID_INO32_GEN fid can
			 * be mapped back to @id on both 64 and 32bit ino
			 * setups.  See __kernfs_fh_to_dentry().
			 */
			trace_seq_printf(&iter->seq,
				 "%3d,%-3d %llx,%-llx %2s %3s ",
				 MAJOR(t->device), MINOR(t->device),
				 id & U32_MAX, id >> 32, act, rwbs);
		}
	} else
		trace_seq_printf(&iter->seq, "%3d,%-3d %2s %3s ",
				 MAJOR(t->device), MINOR(t->device), act, rwbs);
}

static void blk_log_dump_pdu(struct trace_seq *s,
	const struct trace_entry *ent, bool has_cg)
{
	const unsigned char *pdu_buf;
	int pdu_len;
	int i, end;

	pdu_buf = pdu_start(ent, has_cg);
	pdu_len = pdu_real_len(ent, has_cg);

	if (!pdu_len)
		return;

	/* find the last zero that needs to be printed */
	for (end = pdu_len - 1; end >= 0; end--)
		if (pdu_buf[end])
			break;
	end++;

	trace_seq_putc(s, '(');

	for (i = 0; i < pdu_len; i++) {

		trace_seq_printf(s, "%s%02x",
				 i == 0 ? "" : " ", pdu_buf[i]);

		/*
		 * stop when the rest is just zeroes and indicate so
		 * with a ".." appended
		 */
		if (i == end && end != pdu_len - 1) {
			trace_seq_puts(s, " ..) ");
			return;
		}
	}

	trace_seq_puts(s, ") ");
}

static void blk_log_generic(struct trace_seq *s, const struct trace_entry *ent, bool has_cg)
{
	char cmd[TASK_COMM_LEN];

	trace_find_cmdline(ent->pid, cmd);

	if (t_action(ent) & BLK_TC_ACT(BLK_TC_PC)) {
		trace_seq_printf(s, "%u ", t_bytes(ent));
		blk_log_dump_pdu(s, ent, has_cg);
		trace_seq_printf(s, "[%s]\n", cmd);
	} else {
		if (t_sec(ent))
			trace_seq_printf(s, "%llu + %u [%s]\n",
						t_sector(ent), t_sec(ent), cmd);
		else
			trace_seq_printf(s, "[%s]\n", cmd);
	}
}

static void blk_log_with_error(struct trace_seq *s,
			      const struct trace_entry *ent, bool has_cg)
{
	if (t_action(ent) & BLK_TC_ACT(BLK_TC_PC)) {
		blk_log_dump_pdu(s, ent, has_cg);
		trace_seq_printf(s, "[%d]\n", t_error(ent));
	} else {
		if (t_sec(ent))
			trace_seq_printf(s, "%llu + %u [%d]\n",
					 t_sector(ent),
					 t_sec(ent), t_error(ent));
		else
			trace_seq_printf(s, "%llu [%d]\n",
					 t_sector(ent), t_error(ent));
	}
}

static void blk_log_remap(struct trace_seq *s, const struct trace_entry *ent, bool has_cg)
{
	const struct blk_io_trace_remap *__r = pdu_start(ent, has_cg);

	trace_seq_printf(s, "%llu + %u <- (%d,%d) %llu\n",
			 t_sector(ent), t_sec(ent),
			 MAJOR(be32_to_cpu(__r->device_from)),
			 MINOR(be32_to_cpu(__r->device_from)),
			 be64_to_cpu(__r->sector_from));
}

static void blk_log_plug(struct trace_seq *s, const struct trace_entry *ent, bool has_cg)
{
	char cmd[TASK_COMM_LEN];

	trace_find_cmdline(ent->pid, cmd);

	trace_seq_printf(s, "[%s]\n", cmd);
}

static void blk_log_unplug(struct trace_seq *s, const struct trace_entry *ent, bool has_cg)
{
	char cmd[TASK_COMM_LEN];

	trace_find_cmdline(ent->pid, cmd);

	trace_seq_printf(s, "[%s] %llu\n", cmd, get_pdu_int(ent, has_cg));
}

static void blk_log_split(struct trace_seq *s, const struct trace_entry *ent, bool has_cg)
{
	char cmd[TASK_COMM_LEN];

	trace_find_cmdline(ent->pid, cmd);

	trace_seq_printf(s, "%llu / %llu [%s]\n", t_sector(ent),
			 get_pdu_int(ent, has_cg), cmd);
}

static void blk_log_msg(struct trace_seq *s, const struct trace_entry *ent,
			bool has_cg)
{

	trace_seq_putmem(s, pdu_start(ent, has_cg),
		pdu_real_len(ent, has_cg));
	trace_seq_putc(s, '\n');
}

/*
 * struct tracer operations
 */

static void blk_tracer_print_header(struct seq_file *m)
{
	if (!(blk_tracer_flags.val & TRACE_BLK_OPT_CLASSIC))
		return;
	seq_puts(m, "# DEV   CPU TIMESTAMP     PID ACT FLG\n"
		    "#  |     |     |           |   |   |\n");
}

static void blk_tracer_start(struct trace_array *tr)
{
	blk_tracer_enabled = true;
}

static int blk_tracer_init(struct trace_array *tr)
{
	blk_tr = tr;
	blk_tracer_start(tr);
	return 0;
}

static void blk_tracer_stop(struct trace_array *tr)
{
	blk_tracer_enabled = false;
}

static void blk_tracer_reset(struct trace_array *tr)
{
	blk_tracer_stop(tr);
}

static const struct {
	const char *act[2];
	void	   (*print)(struct trace_seq *s, const struct trace_entry *ent,
			    bool has_cg);
} what2act[] = {
	[__BLK_TA_QUEUE]	= {{  "Q", "queue" },	   blk_log_generic },
	[__BLK_TA_BACKMERGE]	= {{  "M", "backmerge" },  blk_log_generic },
	[__BLK_TA_FRONTMERGE]	= {{  "F", "frontmerge" }, blk_log_generic },
	[__BLK_TA_GETRQ]	= {{  "G", "getrq" },	   blk_log_generic },
	[__BLK_TA_SLEEPRQ]	= {{  "S", "sleeprq" },	   blk_log_generic },
	[__BLK_TA_REQUEUE]	= {{  "R", "requeue" },	   blk_log_with_error },
	[__BLK_TA_ISSUE]	= {{  "D", "issue" },	   blk_log_generic },
	[__BLK_TA_COMPLETE]	= {{  "C", "complete" },   blk_log_with_error },
	[__BLK_TA_PLUG]		= {{  "P", "plug" },	   blk_log_plug },
	[__BLK_TA_UNPLUG_IO]	= {{  "U", "unplug_io" },  blk_log_unplug },
	[__BLK_TA_UNPLUG_TIMER]	= {{ "UT", "unplug_timer" }, blk_log_unplug },
	[__BLK_TA_INSERT]	= {{  "I", "insert" },	   blk_log_generic },
	[__BLK_TA_SPLIT]	= {{  "X", "split" },	   blk_log_split },
	[__BLK_TA_BOUNCE]	= {{  "B", "bounce" },	   blk_log_generic },
	[__BLK_TA_REMAP]	= {{  "A", "remap" },	   blk_log_remap },
};

static enum print_line_t print_one_line(struct trace_iterator *iter,
					bool classic)
{
	struct trace_array *tr = iter->tr;
	struct trace_seq *s = &iter->seq;
	const struct blk_io_trace *t;
	u16 what;
	bool long_act;
	blk_log_action_t *log_action;
	bool has_cg;

	t	   = te_blk_io_trace(iter->ent);
	what	   = (t->action & ((1 << BLK_TC_SHIFT) - 1)) & ~__BLK_TA_CGROUP;
	long_act   = !!(tr->trace_flags & TRACE_ITER_VERBOSE);
	log_action = classic ? &blk_log_action_classic : &blk_log_action;
	has_cg	   = t->action & __BLK_TA_CGROUP;

	if ((t->action & ~__BLK_TN_CGROUP) == BLK_TN_MESSAGE) {
		log_action(iter, long_act ? "message" : "m", has_cg);
		blk_log_msg(s, iter->ent, has_cg);
		return trace_handle_return(s);
	}

	if (unlikely(what == 0 || what >= ARRAY_SIZE(what2act)))
		trace_seq_printf(s, "Unknown action %x\n", what);
	else {
		log_action(iter, what2act[what].act[long_act], has_cg);
		what2act[what].print(s, iter->ent, has_cg);
	}

	return trace_handle_return(s);
}

static enum print_line_t blk_trace_event_print(struct trace_iterator *iter,
					       int flags, struct trace_event *event)
{
	return print_one_line(iter, false);
}

static void blk_trace_synthesize_old_trace(struct trace_iterator *iter)
{
	struct trace_seq *s = &iter->seq;
	struct blk_io_trace *t = (struct blk_io_trace *)iter->ent;
	const int offset = offsetof(struct blk_io_trace, sector);
	struct blk_io_trace old = {
		.magic	  = BLK_IO_TRACE_MAGIC | BLK_IO_TRACE_VERSION,
		.time     = iter->ts,
	};

	trace_seq_putmem(s, &old, offset);
	trace_seq_putmem(s, &t->sector,
			 sizeof(old) - offset + t->pdu_len);
}

static enum print_line_t
blk_trace_event_print_binary(struct trace_iterator *iter, int flags,
			     struct trace_event *event)
{
	blk_trace_synthesize_old_trace(iter);

	return trace_handle_return(&iter->seq);
}

static enum print_line_t blk_tracer_print_line(struct trace_iterator *iter)
{
	if (!(blk_tracer_flags.val & TRACE_BLK_OPT_CLASSIC))
		return TRACE_TYPE_UNHANDLED;

	return print_one_line(iter, true);
}

static int
blk_tracer_set_flag(struct trace_array *tr, u32 old_flags, u32 bit, int set)
{
	/* don't output context-info for blk_classic output */
	if (bit == TRACE_BLK_OPT_CLASSIC) {
		if (set)
			tr->trace_flags &= ~TRACE_ITER_CONTEXT_INFO;
		else
			tr->trace_flags |= TRACE_ITER_CONTEXT_INFO;
	}
	return 0;
}

static struct tracer blk_tracer __read_mostly = {
	.name		= "blk",
	.init		= blk_tracer_init,
	.reset		= blk_tracer_reset,
	.start		= blk_tracer_start,
	.stop		= blk_tracer_stop,
	.print_header	= blk_tracer_print_header,
	.print_line	= blk_tracer_print_line,
	.flags		= &blk_tracer_flags,
	.set_flag	= blk_tracer_set_flag,
};

static struct trace_event_functions trace_blk_event_funcs = {
	.trace		= blk_trace_event_print,
	.binary		= blk_trace_event_print_binary,
};

static struct trace_event trace_blk_event = {
	.type		= TRACE_BLK,
	.funcs		= &trace_blk_event_funcs,
};

static int __init init_blk_tracer(void)
{
	if (!register_trace_event(&trace_blk_event)) {
		pr_warn("Warning: could not register block events\n");
		return 1;
	}

	if (register_tracer(&blk_tracer) != 0) {
		pr_warn("Warning: could not register the block tracer\n");
		unregister_trace_event(&trace_blk_event);
		return 1;
	}

	return 0;
}

device_initcall(init_blk_tracer);

static int blk_trace_remove_queue(struct request_queue *q)
{
	struct blk_trace *bt;

	bt = rcu_replace_pointer(q->blk_trace, NULL,
				 lockdep_is_held(&q->debugfs_mutex));
	if (bt == NULL)
		return -EINVAL;

	put_probe_ref();
	synchronize_rcu();
	blk_trace_free(bt);
	return 0;
}

/*
 * Setup everything required to start tracing
 */
static int blk_trace_setup_queue(struct request_queue *q,
				 struct block_device *bdev)
{
	struct blk_trace *bt = NULL;
	int ret = -ENOMEM;

	bt = kzalloc(sizeof(*bt), GFP_KERNEL);
	if (!bt)
		return -ENOMEM;

	bt->msg_data = __alloc_percpu(BLK_TN_MAX_MSG, __alignof__(char));
	if (!bt->msg_data)
		goto free_bt;

	bt->dev = bdev->bd_dev;
	bt->act_mask = (u16)-1;

	blk_trace_setup_lba(bt, bdev);

	rcu_assign_pointer(q->blk_trace, bt);
	get_probe_ref();
	return 0;

free_bt:
	blk_trace_free(bt);
	return ret;
}

/*
 * sysfs interface to enable and configure tracing
 */

static ssize_t sysfs_blk_trace_attr_show(struct device *dev,
					 struct device_attribute *attr,
					 char *buf);
static ssize_t sysfs_blk_trace_attr_store(struct device *dev,
					  struct device_attribute *attr,
					  const char *buf, size_t count);
#define BLK_TRACE_DEVICE_ATTR(_name) \
	DEVICE_ATTR(_name, S_IRUGO | S_IWUSR, \
		    sysfs_blk_trace_attr_show, \
		    sysfs_blk_trace_attr_store)

static BLK_TRACE_DEVICE_ATTR(enable);
static BLK_TRACE_DEVICE_ATTR(act_mask);
static BLK_TRACE_DEVICE_ATTR(pid);
static BLK_TRACE_DEVICE_ATTR(start_lba);
static BLK_TRACE_DEVICE_ATTR(end_lba);

static struct attribute *blk_trace_attrs[] = {
	&dev_attr_enable.attr,
	&dev_attr_act_mask.attr,
	&dev_attr_pid.attr,
	&dev_attr_start_lba.attr,
	&dev_attr_end_lba.attr,
	NULL
};

struct attribute_group blk_trace_attr_group = {
	.name  = "trace",
	.attrs = blk_trace_attrs,
};

static const struct {
	int mask;
	const char *str;
} mask_maps[] = {
	{ BLK_TC_READ,		"read"		},
	{ BLK_TC_WRITE,		"write"		},
	{ BLK_TC_FLUSH,		"flush"		},
	{ BLK_TC_SYNC,		"sync"		},
	{ BLK_TC_QUEUE,		"queue"		},
	{ BLK_TC_REQUEUE,	"requeue"	},
	{ BLK_TC_ISSUE,		"issue"		},
	{ BLK_TC_COMPLETE,	"complete"	},
	{ BLK_TC_FS,		"fs"		},
	{ BLK_TC_PC,		"pc"		},
	{ BLK_TC_NOTIFY,	"notify"	},
	{ BLK_TC_AHEAD,		"ahead"		},
	{ BLK_TC_META,		"meta"		},
	{ BLK_TC_DISCARD,	"discard"	},
	{ BLK_TC_DRV_DATA,	"drv_data"	},
	{ BLK_TC_FUA,		"fua"		},
};

static int blk_trace_str2mask(const char *str)
{
	int i;
	int mask = 0;
	char *buf, *s, *token;

	buf = kstrdup(str, GFP_KERNEL);
	if (buf == NULL)
		return -ENOMEM;
	s = strstrip(buf);

	while (1) {
		token = strsep(&s, ",");
		if (token == NULL)
			break;

		if (*token == '\0')
			continue;

		for (i = 0; i < ARRAY_SIZE(mask_maps); i++) {
			if (strcasecmp(token, mask_maps[i].str) == 0) {
				mask |= mask_maps[i].mask;
				break;
			}
		}
		if (i == ARRAY_SIZE(mask_maps)) {
			mask = -EINVAL;
			break;
		}
	}
	kfree(buf);

	return mask;
}

static ssize_t blk_trace_mask2str(char *buf, int mask)
{
	int i;
	char *p = buf;

	for (i = 0; i < ARRAY_SIZE(mask_maps); i++) {
		if (mask & mask_maps[i].mask) {
			p += sprintf(p, "%s%s",
				    (p == buf) ? "" : ",", mask_maps[i].str);
		}
	}
	*p++ = '\n';

	return p - buf;
}

static struct request_queue *blk_trace_get_queue(struct block_device *bdev)
{
	if (bdev->bd_disk == NULL)
		return NULL;

	return bdev_get_queue(bdev);
}

static ssize_t sysfs_blk_trace_attr_show(struct device *dev,
					 struct device_attribute *attr,
					 char *buf)
{
	struct hd_struct *p = dev_to_part(dev);
	struct request_queue *q;
	struct block_device *bdev;
	struct blk_trace *bt;
	ssize_t ret = -ENXIO;

	bdev = bdget(part_devt(p));
	if (bdev == NULL)
		goto out;

	q = blk_trace_get_queue(bdev);
	if (q == NULL)
		goto out_bdput;

	mutex_lock(&q->debugfs_mutex);

	bt = rcu_dereference_protected(q->blk_trace,
				       lockdep_is_held(&q->debugfs_mutex));
	if (attr == &dev_attr_enable) {
		ret = sprintf(buf, "%u\n", !!bt);
		goto out_unlock_bdev;
	}

	if (bt == NULL)
		ret = sprintf(buf, "disabled\n");
	else if (attr == &dev_attr_act_mask)
		ret = blk_trace_mask2str(buf, bt->act_mask);
	else if (attr == &dev_attr_pid)
		ret = sprintf(buf, "%u\n", bt->pid);
	else if (attr == &dev_attr_start_lba)
		ret = sprintf(buf, "%llu\n", bt->start_lba);
	else if (attr == &dev_attr_end_lba)
		ret = sprintf(buf, "%llu\n", bt->end_lba);

out_unlock_bdev:
	mutex_unlock(&q->debugfs_mutex);
out_bdput:
	bdput(bdev);
out:
	return ret;
}

static ssize_t sysfs_blk_trace_attr_store(struct device *dev,
					  struct device_attribute *attr,
					  const char *buf, size_t count)
{
	struct block_device *bdev;
	struct request_queue *q;
	struct hd_struct *p;
	struct blk_trace *bt;
	u64 value;
	ssize_t ret = -EINVAL;

	if (count == 0)
		goto out;

	if (attr == &dev_attr_act_mask) {
		if (kstrtoull(buf, 0, &value)) {
			/* Assume it is a list of trace category names */
			ret = blk_trace_str2mask(buf);
			if (ret < 0)
				goto out;
			value = ret;
		}
	} else if (kstrtoull(buf, 0, &value))
		goto out;

	ret = -ENXIO;

	p = dev_to_part(dev);
	bdev = bdget(part_devt(p));
	if (bdev == NULL)
		goto out;

	q = blk_trace_get_queue(bdev);
	if (q == NULL)
		goto out_bdput;

	mutex_lock(&q->debugfs_mutex);

	bt = rcu_dereference_protected(q->blk_trace,
				       lockdep_is_held(&q->debugfs_mutex));
	if (attr == &dev_attr_enable) {
		if (!!value == !!bt) {
			ret = 0;
			goto out_unlock_bdev;
		}
		if (value)
			ret = blk_trace_setup_queue(q, bdev);
		else
			ret = blk_trace_remove_queue(q);
		goto out_unlock_bdev;
	}

	ret = 0;
	if (bt == NULL) {
		ret = blk_trace_setup_queue(q, bdev);
		bt = rcu_dereference_protected(q->blk_trace,
				lockdep_is_held(&q->debugfs_mutex));
	}

	if (ret == 0) {
		if (attr == &dev_attr_act_mask)
			bt->act_mask = value;
		else if (attr == &dev_attr_pid)
			bt->pid = value;
		else if (attr == &dev_attr_start_lba)
			bt->start_lba = value;
		else if (attr == &dev_attr_end_lba)
			bt->end_lba = value;
	}

out_unlock_bdev:
	mutex_unlock(&q->debugfs_mutex);
out_bdput:
	bdput(bdev);
out:
	return ret ? ret : count;
}

int blk_trace_init_sysfs(struct device *dev)
{
	return sysfs_create_group(&dev->kobj, &blk_trace_attr_group);
}

void blk_trace_remove_sysfs(struct device *dev)
{
	sysfs_remove_group(&dev->kobj, &blk_trace_attr_group);
}

#endif /* CONFIG_BLK_DEV_IO_TRACE */

#ifdef CONFIG_EVENT_TRACING

void blk_fill_rwbs(char *rwbs, unsigned int op, int bytes)
{
	int i = 0;

	if (op & REQ_PREFLUSH)
		rwbs[i++] = 'F';

	switch (op & REQ_OP_MASK) {
	case REQ_OP_WRITE:
	case REQ_OP_WRITE_SAME:
		rwbs[i++] = 'W';
		break;
	case REQ_OP_DISCARD:
		rwbs[i++] = 'D';
		break;
	case REQ_OP_SECURE_ERASE:
		rwbs[i++] = 'D';
		rwbs[i++] = 'E';
		break;
	case REQ_OP_FLUSH:
		rwbs[i++] = 'F';
		break;
	case REQ_OP_READ:
		rwbs[i++] = 'R';
		break;
	default:
		rwbs[i++] = 'N';
	}

	if (op & REQ_FUA)
		rwbs[i++] = 'F';
	if (op & REQ_RAHEAD)
		rwbs[i++] = 'A';
	if (op & REQ_SYNC)
		rwbs[i++] = 'S';
	if (op & REQ_META)
		rwbs[i++] = 'M';

	rwbs[i] = '\0';
}
EXPORT_SYMBOL_GPL(blk_fill_rwbs);

#endif /* CONFIG_EVENT_TRACING */
<|MERGE_RESOLUTION|>--- conflicted
+++ resolved
@@ -521,20 +521,6 @@
 	if (!bt->msg_data)
 		goto err;
 
-<<<<<<< HEAD
-#ifdef CONFIG_BLK_DEBUG_FS
-	/*
-	 * When tracing whole make_request drivers (multiqueue) block devices,
-	 * reuse the existing debugfs directory created by the block layer on
-	 * init. For request-based block devices, all partitions block devices,
-	 * and scsi-generic block devices we create a temporary new debugfs
-	 * directory that will be removed once the trace ends.
-	 */
-	if (queue_is_mq(q) && bdev && bdev == bdev->bd_contains)
-		dir = q->debugfs_dir;
-	else
-#endif
-=======
 	/*
 	 * When tracing the whole disk reuse the existing debugfs directory
 	 * created by the block layer on init. For partitions block devices,
@@ -544,7 +530,6 @@
 	if (bdev && bdev == bdev->bd_contains)
 		dir = q->debugfs_dir;
 	else
->>>>>>> 85b047c6
 		bt->dir = dir = debugfs_create_dir(buts->name, blk_debugfs_root);
 
 	/*
