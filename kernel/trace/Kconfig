--- conflicted
+++ resolved
@@ -642,11 +642,7 @@
 	  Inter-event tracing of quantities such as latencies is also
 	  supported using hist triggers under this option.
 
-<<<<<<< HEAD
-	  See Documentation/trace/histogram.txt.
-=======
 	  See Documentation/trace/histogram.rst.
->>>>>>> e021bb4f
 	  If in doubt, say N.
 
 config MMIOTRACE_TEST
