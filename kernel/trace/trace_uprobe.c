--- conflicted
+++ resolved
@@ -141,9 +141,6 @@
 
 	ret = strncpy_from_user(dst, src, maxlen);
 	if (ret == maxlen)
-<<<<<<< HEAD
-		dst[--ret] = '\0';
-=======
 		dst[ret - 1] = '\0';
 	else if (ret >= 0)
 		/*
@@ -152,7 +149,6 @@
 		 * for in ret.
 		 */
 		ret++;
->>>>>>> e021bb4f
 
 	if (ret < 0) {	/* Failed to fetch string */
 		((u8 *)get_rloc_data(dest))[0] = '\0';
