--- conflicted
+++ resolved
@@ -465,10 +465,7 @@
 	struct synth_field *field;
 	const char *prefix = NULL, *field_type = argv[0], *field_name, *array;
 	int len, ret = 0;
-<<<<<<< HEAD
-=======
 	struct seq_buf s;
->>>>>>> 85b047c6
 	ssize_t size;
 
 	if (field_type[0] == ';')
@@ -507,19 +504,9 @@
 		field_type++;
 	len = strlen(field_type) + 1;
 
-<<<<<<< HEAD
-        if (array) {
-                int l = strlen(array);
-
-                if (l && array[l - 1] == ';')
-                        l--;
-                len += l;
-        }
-=======
 	if (array)
 		len += strlen(array);
 
->>>>>>> 85b047c6
 	if (prefix)
 		len += strlen(prefix);
 
