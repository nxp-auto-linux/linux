--- conflicted
+++ resolved
@@ -129,8 +129,6 @@
 	*p = ':';
 
 	return ret;
-<<<<<<< HEAD
-=======
 }
 
 static bool trace_kprobe_is_busy(struct dyn_event *ev)
@@ -170,7 +168,6 @@
 	return strcmp(trace_probe_name(&tk->tp), event) == 0 &&
 	    (!system || strcmp(trace_probe_group_name(&tk->tp), system) == 0) &&
 	    trace_kprobe_match_command_head(tk, argc, argv);
->>>>>>> fa578e9d
 }
 
 static nokprobe_inline unsigned long trace_kprobe_nhit(struct trace_kprobe *tk)
@@ -515,16 +512,6 @@
 	else
 		ret = register_kprobe(&tk->rp.kp);
 
-<<<<<<< HEAD
-	if (ret == 0) {
-		tk->tp.flags |= TP_FLAG_REGISTERED;
-	} else if (ret == -EILSEQ) {
-		pr_warn("Probing address(0x%p) is not an instruction boundary.\n",
-			tk->rp.kp.addr);
-		ret = -EINVAL;
-	}
-=======
->>>>>>> fa578e9d
 	return ret;
 }
 
