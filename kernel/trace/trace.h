--- conflicted
+++ resolved
@@ -1385,11 +1385,7 @@
 		trace_buffer_unlock_commit(file->tr, buffer, event, irq_flags, pc);
 
 	if (tt)
-<<<<<<< HEAD
-		event_triggers_post_call(file, tt, entry, event);
-=======
 		event_triggers_post_call(file, tt);
->>>>>>> e021bb4f
 }
 
 /**
@@ -1422,11 +1418,7 @@
 						irq_flags, pc, regs);
 
 	if (tt)
-<<<<<<< HEAD
-		event_triggers_post_call(file, tt, entry, event);
-=======
 		event_triggers_post_call(file, tt);
->>>>>>> e021bb4f
 }
 
 #define FILTER_PRED_INVALID	((unsigned short)-1)
@@ -1888,8 +1880,6 @@
 }
 #endif
 
-<<<<<<< HEAD
-=======
 #ifdef CONFIG_PREEMPT_TRACER
 void tracer_preempt_on(unsigned long a0, unsigned long a1);
 void tracer_preempt_off(unsigned long a0, unsigned long a1);
@@ -1905,7 +1895,6 @@
 static inline void tracer_hardirqs_off(unsigned long a0, unsigned long a1) { }
 #endif
 
->>>>>>> e021bb4f
 extern struct trace_iterator *tracepoint_print_iter;
 
 #endif /* _LINUX_KERNEL_TRACE_H */