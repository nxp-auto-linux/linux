--- conflicted
+++ resolved
@@ -269,21 +269,12 @@
 	 */
 	if (numvecs <= nodes) {
 		for_each_node_mask(n, nodemsk) {
-<<<<<<< HEAD
-			cpumask_or(masks + curvec, masks + curvec, node_to_cpumask[n]);
-=======
 			cpumask_or(&masks[curvec].mask, &masks[curvec].mask,
 				   node_to_cpumask[n]);
->>>>>>> fa578e9d
 			if (++curvec == last_affv)
 				curvec = firstvec;
 		}
-<<<<<<< HEAD
-		done = numvecs;
-		goto out;
-=======
 		return numvecs;
->>>>>>> fa578e9d
 	}
 
 	node_vectors = kcalloc(nr_node_ids,
