// SPDX-License-Identifier: GPL-2.0
/*
 * Copyright (C) 1992, 1998-2004 Linus Torvalds, Ingo Molnar
 *
 * This file contains spurious interrupt handling.
 */

#include <linux/jiffies.h>
#include <linux/irq.h>
#include <linux/module.h>
#include <linux/interrupt.h>
#include <linux/moduleparam.h>
#include <linux/timer.h>

#include "internals.h"

static int irqfixup __read_mostly;

#define POLL_SPURIOUS_IRQ_INTERVAL (HZ/10)
static void poll_spurious_irqs(struct timer_list *unused);
static DEFINE_TIMER(poll_spurious_irq_timer, poll_spurious_irqs);
static int irq_poll_cpu;
static atomic_t irq_poll_active;

/*
 * We wait here for a poller to finish.
 *
 * If the poll runs on this CPU, then we yell loudly and return
 * false. That will leave the interrupt line disabled in the worst
 * case, but it should never happen.
 *
 * We wait until the poller is done and then recheck disabled and
 * action (about to be disabled). Only if it's still active, we return
 * true and let the handler run.
 */
bool irq_wait_for_poll(struct irq_desc *desc)
{
	if (WARN_ONCE(irq_poll_cpu == smp_processor_id(),
		      "irq poll in progress on cpu %d for irq %d\n",
		      smp_processor_id(), desc->irq_data.irq))
		return false;

#ifdef CONFIG_SMP
	do {
		raw_spin_unlock(&desc->lock);
		while (irqd_irq_inprogress(&desc->irq_data))
			cpu_relax();
		raw_spin_lock(&desc->lock);
	} while (irqd_irq_inprogress(&desc->irq_data));
	/* Might have been disabled in meantime */
	return !irqd_irq_disabled(&desc->irq_data) && desc->action;
#else
	return false;
#endif
}


/*
 * Recovery handler for misrouted interrupts.
 */
static int try_one_irq(struct irq_desc *desc, bool force)
{
	irqreturn_t ret = IRQ_NONE;
	struct irqaction *action;

	raw_spin_lock(&desc->lock);

	/*
	 * PER_CPU, nested thread interrupts and interrupts explicitly
	 * marked polled are excluded from polling.
	 */
	if (irq_settings_is_per_cpu(desc) ||
	    irq_settings_is_nested_thread(desc) ||
	    irq_settings_is_polled(desc))
		goto out;

	/*
	 * Do not poll disabled interrupts unless the spurious
	 * disabled poller asks explicitly.
	 */
	if (irqd_irq_disabled(&desc->irq_data) && !force)
		goto out;

	/*
	 * All handlers must agree on IRQF_SHARED, so we test just the
	 * first.
	 */
	action = desc->action;
	if (!action || !(action->flags & IRQF_SHARED) ||
	    (action->flags & __IRQF_TIMER))
		goto out;

	/* Already running on another processor */
	if (irqd_irq_inprogress(&desc->irq_data)) {
		/*
		 * Already running: If it is shared get the other
		 * CPU to go looking for our mystery interrupt too
		 */
		desc->istate |= IRQS_PENDING;
		goto out;
	}

	/* Mark it poll in progress */
	desc->istate |= IRQS_POLL_INPROGRESS;
	do {
		if (handle_irq_event(desc) == IRQ_HANDLED)
			ret = IRQ_HANDLED;
		/* Make sure that there is still a valid action */
		action = desc->action;
	} while ((desc->istate & IRQS_PENDING) && action);
	desc->istate &= ~IRQS_POLL_INPROGRESS;
out:
	raw_spin_unlock(&desc->lock);
	return ret == IRQ_HANDLED;
}

static int misrouted_irq(int irq)
{
	struct irq_desc *desc;
	int i, ok = 0;

	if (atomic_inc_return(&irq_poll_active) != 1)
		goto out;

	irq_poll_cpu = smp_processor_id();

	for_each_irq_desc(i, desc) {
		if (!i)
			 continue;

		if (i == irq)	/* Already tried */
			continue;

		if (try_one_irq(desc, false))
			ok = 1;
	}
out:
	atomic_dec(&irq_poll_active);
	/* So the caller can adjust the irq error counts */
	return ok;
}

static void poll_spurious_irqs(struct timer_list *unused)
{
	struct irq_desc *desc;
	int i;

	if (atomic_inc_return(&irq_poll_active) != 1)
		goto out;
	irq_poll_cpu = smp_processor_id();

	for_each_irq_desc(i, desc) {
		unsigned int state;

		if (!i)
			 continue;

		/* Racy but it doesn't matter */
		state = desc->istate;
		barrier();
		if (!(state & IRQS_SPURIOUS_DISABLED))
			continue;

		local_irq_disable();
		try_one_irq(desc, true);
		local_irq_enable();
	}
out:
	atomic_dec(&irq_poll_active);
	mod_timer(&poll_spurious_irq_timer,
		  jiffies + POLL_SPURIOUS_IRQ_INTERVAL);
}

static inline int bad_action_ret(irqreturn_t action_ret)
{
	unsigned int r = action_ret;

	if (likely(r <= (IRQ_HANDLED | IRQ_WAKE_THREAD)))
		return 0;
	return 1;
}

/*
 * If 99,900 of the previous 100,000 interrupts have not been handled
 * then assume that the IRQ is stuck in some manner. Drop a diagnostic
 * and try to turn the IRQ off.
 *
 * (The other 100-of-100,000 interrupts may have been a correctly
 *  functioning device sharing an IRQ with the failing one)
 */
static void __report_bad_irq(struct irq_desc *desc, irqreturn_t action_ret)
{
	unsigned int irq = irq_desc_get_irq(desc);
	struct irqaction *action;
	unsigned long flags;

	if (bad_action_ret(action_ret)) {
		printk(KERN_ERR "irq event %d: bogus return value %x\n",
				irq, action_ret);
	} else {
		printk(KERN_ERR "irq %d: nobody cared (try booting with "
				"the \"irqpoll\" option)\n", irq);
	}
	dump_stack();
	printk(KERN_ERR "handlers:\n");

	/*
	 * We need to take desc->lock here. note_interrupt() is called
	 * w/o desc->lock held, but IRQ_PROGRESS set. We might race
	 * with something else removing an action. It's ok to take
	 * desc->lock here. See synchronize_irq().
	 */
	raw_spin_lock_irqsave(&desc->lock, flags);
	for_each_action_of_desc(desc, action) {
		printk(KERN_ERR "[<%p>] %ps", action->handler, action->handler);
		if (action->thread_fn)
			printk(KERN_CONT " threaded [<%p>] %ps",
					action->thread_fn, action->thread_fn);
		printk(KERN_CONT "\n");
	}
	raw_spin_unlock_irqrestore(&desc->lock, flags);
}

static void report_bad_irq(struct irq_desc *desc, irqreturn_t action_ret)
{
	static int count = 100;

	if (count > 0) {
		count--;
		__report_bad_irq(desc, action_ret);
	}
}

static inline int
try_misrouted_irq(unsigned int irq, struct irq_desc *desc,
		  irqreturn_t action_ret)
{
	struct irqaction *action;

	if (!irqfixup)
		return 0;

	/* We didn't actually handle the IRQ - see if it was misrouted? */
	if (action_ret == IRQ_NONE)
		return 1;

	/*
	 * But for 'irqfixup == 2' we also do it for handled interrupts if
	 * they are marked as IRQF_IRQPOLL (or for irq zero, which is the
	 * traditional PC timer interrupt.. Legacy)
	 */
	if (irqfixup < 2)
		return 0;

	if (!irq)
		return 1;

	/*
	 * Since we don't get the descriptor lock, "action" can
	 * change under us.  We don't really care, but we don't
	 * want to follow a NULL pointer. So tell the compiler to
	 * just load it once by using a barrier.
	 */
	action = desc->action;
	barrier();
	return action && (action->flags & IRQF_IRQPOLL);
}

#define SPURIOUS_DEFERRED	0x80000000

void note_interrupt(struct irq_desc *desc, irqreturn_t action_ret)
{
	unsigned int irq;

	if (desc->istate & IRQS_POLL_INPROGRESS ||
	    irq_settings_is_polled(desc))
		return;

	if (bad_action_ret(action_ret)) {
		report_bad_irq(desc, action_ret);
		return;
	}

	/*
	 * We cannot call note_interrupt from the threaded handler
	 * because we need to look at the compound of all handlers
	 * (primary and threaded). Aside of that in the threaded
	 * shared case we have no serialization against an incoming
	 * hardware interrupt while we are dealing with a threaded
	 * result.
	 *
	 * So in case a thread is woken, we just note the fact and
	 * defer the analysis to the next hardware interrupt.
	 *
	 * The threaded handlers store whether they successfully
	 * handled an interrupt and we check whether that number
	 * changed versus the last invocation.
	 *
	 * We could handle all interrupts with the delayed by one
	 * mechanism, but for the non forced threaded case we'd just
	 * add pointless overhead to the straight hardirq interrupts
	 * for the sake of a few lines less code.
	 */
	if (action_ret & IRQ_WAKE_THREAD) {
		/*
		 * There is a thread woken. Check whether one of the
		 * shared primary handlers returned IRQ_HANDLED. If
		 * not we defer the spurious detection to the next
		 * interrupt.
		 */
		if (action_ret == IRQ_WAKE_THREAD) {
			int handled;
			/*
			 * We use bit 31 of thread_handled_last to
			 * denote the deferred spurious detection
			 * active. No locking necessary as
			 * thread_handled_last is only accessed here
			 * and we have the guarantee that hard
			 * interrupts are not reentrant.
			 */
			if (!(desc->threads_handled_last & SPURIOUS_DEFERRED)) {
				desc->threads_handled_last |= SPURIOUS_DEFERRED;
				return;
			}
			/*
			 * Check whether one of the threaded handlers
			 * returned IRQ_HANDLED since the last
			 * interrupt happened.
			 *
			 * For simplicity we just set bit 31, as it is
			 * set in threads_handled_last as well. So we
			 * avoid extra masking. And we really do not
			 * care about the high bits of the handled
			 * count. We just care about the count being
			 * different than the one we saw before.
			 */
			handled = atomic_read(&desc->threads_handled);
			handled |= SPURIOUS_DEFERRED;
			if (handled != desc->threads_handled_last) {
				action_ret = IRQ_HANDLED;
				/*
				 * Note: We keep the SPURIOUS_DEFERRED
				 * bit set. We are handling the
				 * previous invocation right now.
				 * Keep it for the current one, so the
				 * next hardware interrupt will
				 * account for it.
				 */
				desc->threads_handled_last = handled;
			} else {
				/*
				 * None of the threaded handlers felt
				 * responsible for the last interrupt
				 *
				 * We keep the SPURIOUS_DEFERRED bit
				 * set in threads_handled_last as we
				 * need to account for the current
				 * interrupt as well.
				 */
				action_ret = IRQ_NONE;
			}
		} else {
			/*
			 * One of the primary handlers returned
			 * IRQ_HANDLED. So we don't care about the
			 * threaded handlers on the same line. Clear
			 * the deferred detection bit.
			 *
			 * In theory we could/should check whether the
			 * deferred bit is set and take the result of
			 * the previous run into account here as
			 * well. But it's really not worth the
			 * trouble. If every other interrupt is
			 * handled we never trigger the spurious
			 * detector. And if this is just the one out
			 * of 100k unhandled ones which is handled
			 * then we merily delay the spurious detection
			 * by one hard interrupt. Not a real problem.
			 */
			desc->threads_handled_last &= ~SPURIOUS_DEFERRED;
		}
	}

	if (unlikely(action_ret == IRQ_NONE)) {
		/*
		 * If we are seeing only the odd spurious IRQ caused by
		 * bus asynchronicity then don't eventually trigger an error,
		 * otherwise the counter becomes a doomsday timer for otherwise
		 * working systems
		 */
		if (time_after(jiffies, desc->last_unhandled + HZ/10))
			desc->irqs_unhandled = 1;
		else
			desc->irqs_unhandled++;
		desc->last_unhandled = jiffies;
	}

	irq = irq_desc_get_irq(desc);
	if (unlikely(try_misrouted_irq(irq, desc, action_ret))) {
		int ok = misrouted_irq(irq);
		if (action_ret == IRQ_NONE)
			desc->irqs_unhandled -= ok;
	}

	desc->irq_count++;
	if (likely(desc->irq_count < 100000))
		return;

	desc->irq_count = 0;
	if (unlikely(desc->irqs_unhandled > 99900)) {
		/*
		 * The interrupt is stuck
		 */
		__report_bad_irq(desc, action_ret);
		/*
		 * Now kill the IRQ
		 */
		printk(KERN_EMERG "Disabling IRQ #%d\n", irq);
		desc->istate |= IRQS_SPURIOUS_DISABLED;
		desc->depth++;
		irq_disable(desc);

		mod_timer(&poll_spurious_irq_timer,
			  jiffies + POLL_SPURIOUS_IRQ_INTERVAL);
	}
	desc->irqs_unhandled = 0;
}

bool noirqdebug __read_mostly;

int noirqdebug_setup(char *str)
{
	noirqdebug = 1;
	printk(KERN_INFO "IRQ lockup detection disabled\n");

	return 1;
}

__setup("noirqdebug", noirqdebug_setup);
module_param(noirqdebug, bool, 0644);
MODULE_PARM_DESC(noirqdebug, "Disable irq lockup detection when true");

static int __init irqfixup_setup(char *str)
{
<<<<<<< HEAD
#ifdef CONFIG_PREEMPT_RT_BASE
	pr_warn("irqfixup boot option not supported w/ CONFIG_PREEMPT_RT_BASE\n");
=======
#ifdef CONFIG_PREEMPT_RT
	pr_warn("irqfixup boot option not supported w/ CONFIG_PREEMPT_RT\n");
>>>>>>> fa578e9d
	return 1;
#endif
	irqfixup = 1;
	printk(KERN_WARNING "Misrouted IRQ fixup support enabled.\n");
	printk(KERN_WARNING "This may impact system performance.\n");

	return 1;
}

__setup("irqfixup", irqfixup_setup);
module_param(irqfixup, int, 0644);

static int __init irqpoll_setup(char *str)
{
<<<<<<< HEAD
#ifdef CONFIG_PREEMPT_RT_BASE
	pr_warn("irqpoll boot option not supported w/ CONFIG_PREEMPT_RT_BASE\n");
=======
#ifdef CONFIG_PREEMPT_RT
	pr_warn("irqpoll boot option not supported w/ CONFIG_PREEMPT_RT\n");
>>>>>>> fa578e9d
	return 1;
#endif
	irqfixup = 2;
	printk(KERN_WARNING "Misrouted IRQ fixup and polling support "
				"enabled\n");
	printk(KERN_WARNING "This may significantly impact system "
				"performance\n");
	return 1;
}

__setup("irqpoll", irqpoll_setup);<|MERGE_RESOLUTION|>--- conflicted
+++ resolved
@@ -442,13 +442,8 @@
 
 static int __init irqfixup_setup(char *str)
 {
-<<<<<<< HEAD
-#ifdef CONFIG_PREEMPT_RT_BASE
-	pr_warn("irqfixup boot option not supported w/ CONFIG_PREEMPT_RT_BASE\n");
-=======
 #ifdef CONFIG_PREEMPT_RT
 	pr_warn("irqfixup boot option not supported w/ CONFIG_PREEMPT_RT\n");
->>>>>>> fa578e9d
 	return 1;
 #endif
 	irqfixup = 1;
@@ -463,13 +458,8 @@
 
 static int __init irqpoll_setup(char *str)
 {
-<<<<<<< HEAD
-#ifdef CONFIG_PREEMPT_RT_BASE
-	pr_warn("irqpoll boot option not supported w/ CONFIG_PREEMPT_RT_BASE\n");
-=======
 #ifdef CONFIG_PREEMPT_RT
 	pr_warn("irqpoll boot option not supported w/ CONFIG_PREEMPT_RT\n");
->>>>>>> fa578e9d
 	return 1;
 #endif
 	irqfixup = 2;
