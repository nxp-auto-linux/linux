--- conflicted
+++ resolved
@@ -190,11 +190,7 @@
 
 	retval = __handle_irq_event_percpu(desc, &flags);
 
-<<<<<<< HEAD
-#ifdef CONFIG_PREEMPT_RT_FULL
-=======
 #ifdef CONFIG_PREEMPT_RT
->>>>>>> fa578e9d
 	desc->random_ip = ip;
 #else
 	add_interrupt_randomness(desc->irq_data.irq, flags, ip);
