--- conflicted
+++ resolved
@@ -161,13 +161,8 @@
 
 config RCU_BOOST
 	bool "Enable RCU priority boosting"
-<<<<<<< HEAD
-	depends on (RT_MUTEXES && PREEMPT_RCU && RCU_EXPERT) || PREEMPT_RT_FULL
-	default y if PREEMPT_RT_FULL
-=======
 	depends on (RT_MUTEXES && PREEMPT_RCU && RCU_EXPERT) || PREEMPT_RT
 	default y if PREEMPT_RT
->>>>>>> fa578e9d
 	help
 	  This option boosts the priority of preempted RCU readers that
 	  block the current preemptible RCU grace period for too long.
