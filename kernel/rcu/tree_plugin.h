--- conflicted
+++ resolved
@@ -314,11 +314,7 @@
 	struct rcu_node *rnp;
 	int sleeping_l = 0;
 
-<<<<<<< HEAD
-	RCU_LOCKDEP_WARN(!irqs_disabled(), "rcu_preempt_note_context_switch() invoked with interrupts enabled!!!\n");
-=======
 	lockdep_assert_irqs_disabled();
->>>>>>> e021bb4f
 #if defined(CONFIG_PREEMPT_RT_FULL)
 	sleeping_l = t->sleeping_lock;
 #endif
@@ -1020,11 +1016,6 @@
 
 #ifdef CONFIG_RCU_BOOST
 
-<<<<<<< HEAD
-#include "../locking/rtmutex_common.h"
-
-=======
->>>>>>> e021bb4f
 /*
  * Carry out RCU priority boosting on the task indicated by ->exp_tasks
  * or ->boost_tasks, advancing the pointer to the next task in the
@@ -1691,14 +1682,10 @@
 	 */
 	touch_nmi_watchdog();
 
-<<<<<<< HEAD
-	if (rsp->gpnum == rdp->gpnum) {
-=======
 	ticks_value = rcu_seq_ctr(rsp->gp_seq - rdp->gp_seq);
 	if (ticks_value) {
 		ticks_title = "GPs behind";
 	} else {
->>>>>>> e021bb4f
 		ticks_title = "ticks this GP";
 		ticks_value = rdp->ticks_this_gp;
 	}
