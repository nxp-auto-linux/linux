--- conflicted
+++ resolved
@@ -13,17 +13,6 @@
 
 #include "../locking/rtmutex_common.h"
 
-<<<<<<< HEAD
-/*
- * Control variables for per-CPU and per-rcu_node kthreads.  These
- * handle all flavors of RCU.
- */
-DEFINE_PER_CPU(unsigned int, rcu_cpu_kthread_status);
-DEFINE_PER_CPU(unsigned int, rcu_cpu_kthread_loops);
-DEFINE_PER_CPU(char, rcu_cpu_has_work);
-
-=======
->>>>>>> fa578e9d
 #ifdef CONFIG_RCU_NOCB_CPU
 static cpumask_var_t rcu_nocb_mask; /* CPUs to have callbacks offloaded. */
 static bool __read_mostly rcu_nocb_poll;    /* Offload kthread are to poll. */
@@ -302,11 +291,7 @@
 
 	trace_rcu_utilization(TPS("Start context switch"));
 	lockdep_assert_irqs_disabled();
-<<<<<<< HEAD
-#if defined(CONFIG_PREEMPT_RT_FULL)
-=======
 #if defined(CONFIG_PREEMPT_RT)
->>>>>>> fa578e9d
 	sleeping_l = t->sleeping_lock;
 #endif
 	WARN_ON_ONCE(!preempt && t->rcu_read_lock_nesting > 0 && !sleeping_l);
@@ -487,22 +472,6 @@
 		}
 	}
 
-<<<<<<< HEAD
-	/* Hardware IRQ handlers cannot block, complain if they get here. */
-	if (preempt_count() & (HARDIRQ_MASK | SOFTIRQ_OFFSET)) {
-		lockdep_rcu_suspicious(__FILE__, __LINE__,
-				       "rcu_read_unlock() from irq or softirq with blocking in critical section!!!\n");
-		pr_alert("->rcu_read_unlock_special: %#x (b: %d, enq: %d nq: %d)\n",
-			 t->rcu_read_unlock_special.s,
-			 t->rcu_read_unlock_special.b.blocked,
-			 t->rcu_read_unlock_special.b.exp_need_qs,
-			 t->rcu_read_unlock_special.b.need_qs);
-		local_irq_restore(flags);
-		return;
-	}
-
-=======
->>>>>>> fa578e9d
 	/* Clean up if blocked during RCU read-side critical section. */
 	if (special.b.blocked) {
 		t->rcu_read_unlock_special.b.blocked = false;
@@ -1175,10 +1144,6 @@
 	sp.sched_priority = kthread_prio;
 	sched_setscheduler_nocheck(t, SCHED_FIFO, &sp);
 	wake_up_process(t); /* get to TASK_INTERRUPTIBLE quickly. */
-<<<<<<< HEAD
-	return 0;
-=======
->>>>>>> fa578e9d
 }
 
 /*
@@ -1217,14 +1182,9 @@
 static void __init rcu_spawn_boost_kthreads(void)
 {
 	struct rcu_node *rnp;
-<<<<<<< HEAD
-	rcu_for_each_leaf_node(rcu_state_p, rnp)
-		(void)rcu_spawn_one_boost_kthread(rcu_state_p, rnp);
-=======
 
 	rcu_for_each_leaf_node(rnp)
 		rcu_spawn_one_boost_kthread(rnp);
->>>>>>> fa578e9d
 }
 
 static void rcu_prepare_kthreads(int cpu)
