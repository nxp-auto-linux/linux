/* SPDX-License-Identifier: GPL-2.0+ */
/*
 * Task-based RCU implementations.
 *
 * Copyright (C) 2020 Paul E. McKenney
 */

#ifdef CONFIG_TASKS_RCU_GENERIC

////////////////////////////////////////////////////////////////////////
//
// Generic data structures.

struct rcu_tasks;
typedef void (*rcu_tasks_gp_func_t)(struct rcu_tasks *rtp);
typedef void (*pregp_func_t)(void);
typedef void (*pertask_func_t)(struct task_struct *t, struct list_head *hop);
typedef void (*postscan_func_t)(struct list_head *hop);
typedef void (*holdouts_func_t)(struct list_head *hop, bool ndrpt, bool *frptp);
typedef void (*postgp_func_t)(struct rcu_tasks *rtp);

/**
 * struct rcu_tasks - Definition for a Tasks-RCU-like mechanism.
 * @cbs_head: Head of callback list.
 * @cbs_tail: Tail pointer for callback list.
 * @cbs_wq: Wait queue allowing new callback to get kthread's attention.
 * @cbs_lock: Lock protecting callback list.
 * @kthread_ptr: This flavor's grace-period/callback-invocation kthread.
 * @gp_func: This flavor's grace-period-wait function.
 * @gp_state: Grace period's most recent state transition (debugging).
 * @gp_sleep: Per-grace-period sleep to prevent CPU-bound looping.
 * @init_fract: Initial backoff sleep interval.
 * @gp_jiffies: Time of last @gp_state transition.
 * @gp_start: Most recent grace-period start in jiffies.
 * @n_gps: Number of grace periods completed since boot.
 * @n_ipis: Number of IPIs sent to encourage grace periods to end.
 * @n_ipis_fails: Number of IPI-send failures.
 * @pregp_func: This flavor's pre-grace-period function (optional).
 * @pertask_func: This flavor's per-task scan function (optional).
 * @postscan_func: This flavor's post-task scan function (optional).
 * @holdouts_func: This flavor's holdout-list scan function (optional).
 * @postgp_func: This flavor's post-grace-period function (optional).
 * @call_func: This flavor's call_rcu()-equivalent function.
 * @name: This flavor's textual name.
 * @kname: This flavor's kthread name.
 */
struct rcu_tasks {
	struct rcu_head *cbs_head;
	struct rcu_head **cbs_tail;
	struct wait_queue_head cbs_wq;
	raw_spinlock_t cbs_lock;
	int gp_state;
	int gp_sleep;
	int init_fract;
	unsigned long gp_jiffies;
	unsigned long gp_start;
	unsigned long n_gps;
	unsigned long n_ipis;
	unsigned long n_ipis_fails;
	struct task_struct *kthread_ptr;
	rcu_tasks_gp_func_t gp_func;
	pregp_func_t pregp_func;
	pertask_func_t pertask_func;
	postscan_func_t postscan_func;
	holdouts_func_t holdouts_func;
	postgp_func_t postgp_func;
	call_rcu_func_t call_func;
	char *name;
	char *kname;
};

#define DEFINE_RCU_TASKS(rt_name, gp, call, n)				\
static struct rcu_tasks rt_name =					\
{									\
	.cbs_tail = &rt_name.cbs_head,					\
	.cbs_wq = __WAIT_QUEUE_HEAD_INITIALIZER(rt_name.cbs_wq),	\
	.cbs_lock = __RAW_SPIN_LOCK_UNLOCKED(rt_name.cbs_lock),		\
	.gp_func = gp,							\
	.call_func = call,						\
	.name = n,							\
	.kname = #rt_name,						\
}

/* Track exiting tasks in order to allow them to be waited for. */
DEFINE_STATIC_SRCU(tasks_rcu_exit_srcu);

/* Avoid IPIing CPUs early in the grace period. */
#define RCU_TASK_IPI_DELAY (IS_ENABLED(CONFIG_TASKS_TRACE_RCU_READ_MB) ? HZ / 2 : 0)
static int rcu_task_ipi_delay __read_mostly = RCU_TASK_IPI_DELAY;
module_param(rcu_task_ipi_delay, int, 0644);

/* Control stall timeouts.  Disable with <= 0, otherwise jiffies till stall. */
#define RCU_TASK_STALL_TIMEOUT (HZ * 60 * 10)
static int rcu_task_stall_timeout __read_mostly = RCU_TASK_STALL_TIMEOUT;
module_param(rcu_task_stall_timeout, int, 0644);

/* RCU tasks grace-period state for debugging. */
#define RTGS_INIT		 0
#define RTGS_WAIT_WAIT_CBS	 1
#define RTGS_WAIT_GP		 2
#define RTGS_PRE_WAIT_GP	 3
#define RTGS_SCAN_TASKLIST	 4
#define RTGS_POST_SCAN_TASKLIST	 5
#define RTGS_WAIT_SCAN_HOLDOUTS	 6
#define RTGS_SCAN_HOLDOUTS	 7
#define RTGS_POST_GP		 8
#define RTGS_WAIT_READERS	 9
#define RTGS_INVOKE_CBS		10
#define RTGS_WAIT_CBS		11
#ifndef CONFIG_TINY_RCU
static const char * const rcu_tasks_gp_state_names[] = {
	"RTGS_INIT",
	"RTGS_WAIT_WAIT_CBS",
	"RTGS_WAIT_GP",
	"RTGS_PRE_WAIT_GP",
	"RTGS_SCAN_TASKLIST",
	"RTGS_POST_SCAN_TASKLIST",
	"RTGS_WAIT_SCAN_HOLDOUTS",
	"RTGS_SCAN_HOLDOUTS",
	"RTGS_POST_GP",
	"RTGS_WAIT_READERS",
	"RTGS_INVOKE_CBS",
	"RTGS_WAIT_CBS",
};
#endif /* #ifndef CONFIG_TINY_RCU */

////////////////////////////////////////////////////////////////////////
//
// Generic code.

/* Record grace-period phase and time. */
static void set_tasks_gp_state(struct rcu_tasks *rtp, int newstate)
{
	rtp->gp_state = newstate;
	rtp->gp_jiffies = jiffies;
}

#ifndef CONFIG_TINY_RCU
/* Return state name. */
static const char *tasks_gp_state_getname(struct rcu_tasks *rtp)
{
	int i = data_race(rtp->gp_state); // Let KCSAN detect update races
	int j = READ_ONCE(i); // Prevent the compiler from reading twice

	if (j >= ARRAY_SIZE(rcu_tasks_gp_state_names))
		return "???";
	return rcu_tasks_gp_state_names[j];
}
#endif /* #ifndef CONFIG_TINY_RCU */

// Enqueue a callback for the specified flavor of Tasks RCU.
static void call_rcu_tasks_generic(struct rcu_head *rhp, rcu_callback_t func,
				   struct rcu_tasks *rtp)
{
	unsigned long flags;
	bool needwake;

	rhp->next = NULL;
	rhp->func = func;
	raw_spin_lock_irqsave(&rtp->cbs_lock, flags);
	needwake = !rtp->cbs_head;
	WRITE_ONCE(*rtp->cbs_tail, rhp);
	rtp->cbs_tail = &rhp->next;
	raw_spin_unlock_irqrestore(&rtp->cbs_lock, flags);
	/* We can't create the thread unless interrupts are enabled. */
	if (needwake && READ_ONCE(rtp->kthread_ptr))
		wake_up(&rtp->cbs_wq);
}

// Wait for a grace period for the specified flavor of Tasks RCU.
static void synchronize_rcu_tasks_generic(struct rcu_tasks *rtp)
{
	/* Complain if the scheduler has not started.  */
	RCU_LOCKDEP_WARN(rcu_scheduler_active == RCU_SCHEDULER_INACTIVE,
			 "synchronize_rcu_tasks called too soon");

	/* Wait for the grace period. */
	wait_rcu_gp(rtp->call_func);
}

/* RCU-tasks kthread that detects grace periods and invokes callbacks. */
static int __noreturn rcu_tasks_kthread(void *arg)
{
	unsigned long flags;
	struct rcu_head *list;
	struct rcu_head *next;
	struct rcu_tasks *rtp = arg;

	/* Run on housekeeping CPUs by default.  Sysadm can move if desired. */
	housekeeping_affine(current, HK_FLAG_RCU);
	WRITE_ONCE(rtp->kthread_ptr, current); // Let GPs start!

	/*
	 * Each pass through the following loop makes one check for
	 * newly arrived callbacks, and, if there are some, waits for
	 * one RCU-tasks grace period and then invokes the callbacks.
	 * This loop is terminated by the system going down.  ;-)
	 */
	for (;;) {
		set_tasks_gp_state(rtp, RTGS_WAIT_CBS);

		/* Pick up any new callbacks. */
		raw_spin_lock_irqsave(&rtp->cbs_lock, flags);
		smp_mb__after_spinlock(); // Order updates vs. GP.
		list = rtp->cbs_head;
		rtp->cbs_head = NULL;
		rtp->cbs_tail = &rtp->cbs_head;
		raw_spin_unlock_irqrestore(&rtp->cbs_lock, flags);

		/* If there were none, wait a bit and start over. */
		if (!list) {
			wait_event_interruptible(rtp->cbs_wq,
						 READ_ONCE(rtp->cbs_head));
			if (!rtp->cbs_head) {
				WARN_ON(signal_pending(current));
				set_tasks_gp_state(rtp, RTGS_WAIT_WAIT_CBS);
				schedule_timeout_idle(HZ/10);
			}
			continue;
		}

		// Wait for one grace period.
		set_tasks_gp_state(rtp, RTGS_WAIT_GP);
		rtp->gp_start = jiffies;
		rtp->gp_func(rtp);
		rtp->n_gps++;

		/* Invoke the callbacks. */
		set_tasks_gp_state(rtp, RTGS_INVOKE_CBS);
		while (list) {
			next = list->next;
			local_bh_disable();
			list->func(list);
			local_bh_enable();
			list = next;
			cond_resched();
		}
		/* Paranoid sleep to keep this from entering a tight loop */
		schedule_timeout_idle(rtp->gp_sleep);
	}
}

/* Spawn RCU-tasks grace-period kthread. */
static void __init rcu_spawn_tasks_kthread_generic(struct rcu_tasks *rtp)
{
	struct task_struct *t;

	t = kthread_run(rcu_tasks_kthread, rtp, "%s_kthread", rtp->kname);
	if (WARN_ONCE(IS_ERR(t), "%s: Could not start %s grace-period kthread, OOM is now expected behavior\n", __func__, rtp->name))
		return;
	smp_mb(); /* Ensure others see full kthread. */
}

#ifndef CONFIG_TINY_RCU

/*
 * Print any non-default Tasks RCU settings.
 */
static void __init rcu_tasks_bootup_oddness(void)
{
#if defined(CONFIG_TASKS_RCU) || defined(CONFIG_TASKS_TRACE_RCU)
	if (rcu_task_stall_timeout != RCU_TASK_STALL_TIMEOUT)
		pr_info("\tTasks-RCU CPU stall warnings timeout set to %d (rcu_task_stall_timeout).\n", rcu_task_stall_timeout);
#endif /* #ifdef CONFIG_TASKS_RCU */
#ifdef CONFIG_TASKS_RCU
	pr_info("\tTrampoline variant of Tasks RCU enabled.\n");
#endif /* #ifdef CONFIG_TASKS_RCU */
#ifdef CONFIG_TASKS_RUDE_RCU
	pr_info("\tRude variant of Tasks RCU enabled.\n");
#endif /* #ifdef CONFIG_TASKS_RUDE_RCU */
#ifdef CONFIG_TASKS_TRACE_RCU
	pr_info("\tTracing variant of Tasks RCU enabled.\n");
#endif /* #ifdef CONFIG_TASKS_TRACE_RCU */
}

#endif /* #ifndef CONFIG_TINY_RCU */

#ifndef CONFIG_TINY_RCU
/* Dump out rcutorture-relevant state common to all RCU-tasks flavors. */
static void show_rcu_tasks_generic_gp_kthread(struct rcu_tasks *rtp, char *s)
{
	pr_info("%s: %s(%d) since %lu g:%lu i:%lu/%lu %c%c %s\n",
		rtp->kname,
		tasks_gp_state_getname(rtp), data_race(rtp->gp_state),
		jiffies - data_race(rtp->gp_jiffies),
		data_race(rtp->n_gps),
		data_race(rtp->n_ipis_fails), data_race(rtp->n_ipis),
		".k"[!!data_race(rtp->kthread_ptr)],
		".C"[!!data_race(rtp->cbs_head)],
		s);
}
#endif // #ifndef CONFIG_TINY_RCU

static void exit_tasks_rcu_finish_trace(struct task_struct *t);

#if defined(CONFIG_TASKS_RCU) || defined(CONFIG_TASKS_TRACE_RCU)

////////////////////////////////////////////////////////////////////////
//
// Shared code between task-list-scanning variants of Tasks RCU.

/* Wait for one RCU-tasks grace period. */
static void rcu_tasks_wait_gp(struct rcu_tasks *rtp)
{
	struct task_struct *g, *t;
	unsigned long lastreport;
	LIST_HEAD(holdouts);
	int fract;

	set_tasks_gp_state(rtp, RTGS_PRE_WAIT_GP);
	rtp->pregp_func();

	/*
	 * There were callbacks, so we need to wait for an RCU-tasks
	 * grace period.  Start off by scanning the task list for tasks
	 * that are not already voluntarily blocked.  Mark these tasks
	 * and make a list of them in holdouts.
	 */
	set_tasks_gp_state(rtp, RTGS_SCAN_TASKLIST);
	rcu_read_lock();
	for_each_process_thread(g, t)
		rtp->pertask_func(t, &holdouts);
	rcu_read_unlock();

	set_tasks_gp_state(rtp, RTGS_POST_SCAN_TASKLIST);
	rtp->postscan_func(&holdouts);

	/*
	 * Each pass through the following loop scans the list of holdout
	 * tasks, removing any that are no longer holdouts.  When the list
	 * is empty, we are done.
	 */
	lastreport = jiffies;

	// Start off with initial wait and slowly back off to 1 HZ wait.
	fract = rtp->init_fract;

	while (!list_empty(&holdouts)) {
		bool firstreport;
		bool needreport;
		int rtst;

		/* Slowly back off waiting for holdouts */
		set_tasks_gp_state(rtp, RTGS_WAIT_SCAN_HOLDOUTS);
		schedule_timeout_idle(fract);

		if (fract < HZ)
			fract++;

		rtst = READ_ONCE(rcu_task_stall_timeout);
		needreport = rtst > 0 && time_after(jiffies, lastreport + rtst);
		if (needreport)
			lastreport = jiffies;
		firstreport = true;
		WARN_ON(signal_pending(current));
		set_tasks_gp_state(rtp, RTGS_SCAN_HOLDOUTS);
		rtp->holdouts_func(&holdouts, needreport, &firstreport);
	}

	set_tasks_gp_state(rtp, RTGS_POST_GP);
	rtp->postgp_func(rtp);
}

#endif /* #if defined(CONFIG_TASKS_RCU) || defined(CONFIG_TASKS_TRACE_RCU) */

#ifdef CONFIG_TASKS_RCU

////////////////////////////////////////////////////////////////////////
//
// Simple variant of RCU whose quiescent states are voluntary context
// switch, cond_resched_rcu_qs(), user-space execution, and idle.
// As such, grace periods can take one good long time.  There are no
// read-side primitives similar to rcu_read_lock() and rcu_read_unlock()
// because this implementation is intended to get the system into a safe
// state for some of the manipulations involved in tracing and the like.
// Finally, this implementation does not support high call_rcu_tasks()
// rates from multiple CPUs.  If this is required, per-CPU callback lists
// will be needed.
//
// The implementation uses rcu_tasks_wait_gp(), which relies on function
// pointers in the rcu_tasks structure.  The rcu_spawn_tasks_kthread()
// function sets these function pointers up so that rcu_tasks_wait_gp()
// invokes these functions in this order:
//
// rcu_tasks_pregp_step():
//	Invokes synchronize_rcu() in order to wait for all in-flight
//	t->on_rq and t->nvcsw transitions to complete.	This works because
//	all such transitions are carried out with interrupts disabled.
// rcu_tasks_pertask(), invoked on every non-idle task:
//	For every runnable non-idle task other than the current one, use
//	get_task_struct() to pin down that task, snapshot that task's
//	number of voluntary context switches, and add that task to the
//	holdout list.
// rcu_tasks_postscan():
//	Invoke synchronize_srcu() to ensure that all tasks that were
//	in the process of exiting (and which thus might not know to
//	synchronize with this RCU Tasks grace period) have completed
//	exiting.
// check_all_holdout_tasks(), repeatedly until holdout list is empty:
//	Scans the holdout list, attempting to identify a quiescent state
//	for each task on the list.  If there is a quiescent state, the
//	corresponding task is removed from the holdout list.
// rcu_tasks_postgp():
//	Invokes synchronize_rcu() in order to ensure that all prior
//	t->on_rq and t->nvcsw transitions are seen by all CPUs and tasks
//	to have happened before the end of this RCU Tasks grace period.
//	Again, this works because all such transitions are carried out
//	with interrupts disabled.
//
// For each exiting task, the exit_tasks_rcu_start() and
// exit_tasks_rcu_finish() functions begin and end, respectively, the SRCU
// read-side critical sections waited for by rcu_tasks_postscan().
//
// Pre-grace-period update-side code is ordered before the grace via the
// ->cbs_lock and the smp_mb__after_spinlock().  Pre-grace-period read-side
// code is ordered before the grace period via synchronize_rcu() call
// in rcu_tasks_pregp_step() and by the scheduler's locks and interrupt
// disabling.

/* Pre-grace-period preparation. */
static void rcu_tasks_pregp_step(void)
{
	/*
	 * Wait for all pre-existing t->on_rq and t->nvcsw transitions
	 * to complete.  Invoking synchronize_rcu() suffices because all
	 * these transitions occur with interrupts disabled.  Without this
	 * synchronize_rcu(), a read-side critical section that started
	 * before the grace period might be incorrectly seen as having
	 * started after the grace period.
	 *
	 * This synchronize_rcu() also dispenses with the need for a
	 * memory barrier on the first store to t->rcu_tasks_holdout,
	 * as it forces the store to happen after the beginning of the
	 * grace period.
	 */
	synchronize_rcu();
}

/* Per-task initial processing. */
static void rcu_tasks_pertask(struct task_struct *t, struct list_head *hop)
{
	if (t != current && READ_ONCE(t->on_rq) && !is_idle_task(t)) {
		get_task_struct(t);
		t->rcu_tasks_nvcsw = READ_ONCE(t->nvcsw);
		WRITE_ONCE(t->rcu_tasks_holdout, true);
		list_add(&t->rcu_tasks_holdout_list, hop);
	}
}

/* Processing between scanning taskslist and draining the holdout list. */
static void rcu_tasks_postscan(struct list_head *hop)
{
	/*
	 * Wait for tasks that are in the process of exiting.  This
	 * does only part of the job, ensuring that all tasks that were
	 * previously exiting reach the point where they have disabled
	 * preemption, allowing the later synchronize_rcu() to finish
	 * the job.
	 */
	synchronize_srcu(&tasks_rcu_exit_srcu);
}

/* See if tasks are still holding out, complain if so. */
static void check_holdout_task(struct task_struct *t,
			       bool needreport, bool *firstreport)
{
	int cpu;

	if (!READ_ONCE(t->rcu_tasks_holdout) ||
	    t->rcu_tasks_nvcsw != READ_ONCE(t->nvcsw) ||
	    !READ_ONCE(t->on_rq) ||
	    (IS_ENABLED(CONFIG_NO_HZ_FULL) &&
	     !is_idle_task(t) && t->rcu_tasks_idle_cpu >= 0)) {
		WRITE_ONCE(t->rcu_tasks_holdout, false);
		list_del_init(&t->rcu_tasks_holdout_list);
		put_task_struct(t);
		return;
	}
	rcu_request_urgent_qs_task(t);
	if (!needreport)
		return;
	if (*firstreport) {
		pr_err("INFO: rcu_tasks detected stalls on tasks:\n");
		*firstreport = false;
	}
	cpu = task_cpu(t);
	pr_alert("%p: %c%c nvcsw: %lu/%lu holdout: %d idle_cpu: %d/%d\n",
		 t, ".I"[is_idle_task(t)],
		 "N."[cpu < 0 || !tick_nohz_full_cpu(cpu)],
		 t->rcu_tasks_nvcsw, t->nvcsw, t->rcu_tasks_holdout,
		 t->rcu_tasks_idle_cpu, cpu);
	sched_show_task(t);
}

/* Scan the holdout lists for tasks no longer holding out. */
static void check_all_holdout_tasks(struct list_head *hop,
				    bool needreport, bool *firstreport)
{
	struct task_struct *t, *t1;

	list_for_each_entry_safe(t, t1, hop, rcu_tasks_holdout_list) {
		check_holdout_task(t, needreport, firstreport);
		cond_resched();
	}
}

/* Finish off the Tasks-RCU grace period. */
static void rcu_tasks_postgp(struct rcu_tasks *rtp)
{
	/*
	 * Because ->on_rq and ->nvcsw are not guaranteed to have a full
	 * memory barriers prior to them in the schedule() path, memory
	 * reordering on other CPUs could cause their RCU-tasks read-side
	 * critical sections to extend past the end of the grace period.
	 * However, because these ->nvcsw updates are carried out with
	 * interrupts disabled, we can use synchronize_rcu() to force the
	 * needed ordering on all such CPUs.
	 *
	 * This synchronize_rcu() also confines all ->rcu_tasks_holdout
	 * accesses to be within the grace period, avoiding the need for
	 * memory barriers for ->rcu_tasks_holdout accesses.
	 *
	 * In addition, this synchronize_rcu() waits for exiting tasks
	 * to complete their final preempt_disable() region of execution,
	 * cleaning up after the synchronize_srcu() above.
	 */
	synchronize_rcu();
}

void call_rcu_tasks(struct rcu_head *rhp, rcu_callback_t func);
DEFINE_RCU_TASKS(rcu_tasks, rcu_tasks_wait_gp, call_rcu_tasks, "RCU Tasks");

/**
 * call_rcu_tasks() - Queue an RCU for invocation task-based grace period
 * @rhp: structure to be used for queueing the RCU updates.
 * @func: actual callback function to be invoked after the grace period
 *
 * The callback function will be invoked some time after a full grace
 * period elapses, in other words after all currently executing RCU
 * read-side critical sections have completed. call_rcu_tasks() assumes
 * that the read-side critical sections end at a voluntary context
 * switch (not a preemption!), cond_resched_rcu_qs(), entry into idle,
 * or transition to usermode execution.  As such, there are no read-side
 * primitives analogous to rcu_read_lock() and rcu_read_unlock() because
 * this primitive is intended to determine that all tasks have passed
 * through a safe state, not so much for data-structure synchronization.
 *
 * See the description of call_rcu() for more detailed information on
 * memory ordering guarantees.
 */
void call_rcu_tasks(struct rcu_head *rhp, rcu_callback_t func)
{
	call_rcu_tasks_generic(rhp, func, &rcu_tasks);
}
EXPORT_SYMBOL_GPL(call_rcu_tasks);

/**
 * synchronize_rcu_tasks - wait until an rcu-tasks grace period has elapsed.
 *
 * Control will return to the caller some time after a full rcu-tasks
 * grace period has elapsed, in other words after all currently
 * executing rcu-tasks read-side critical sections have elapsed.  These
 * read-side critical sections are delimited by calls to schedule(),
 * cond_resched_tasks_rcu_qs(), idle execution, userspace execution, calls
 * to synchronize_rcu_tasks(), and (in theory, anyway) cond_resched().
 *
 * This is a very specialized primitive, intended only for a few uses in
 * tracing and other situations requiring manipulation of function
 * preambles and profiling hooks.  The synchronize_rcu_tasks() function
 * is not (yet) intended for heavy use from multiple CPUs.
 *
 * See the description of synchronize_rcu() for more detailed information
 * on memory ordering guarantees.
 */
void synchronize_rcu_tasks(void)
{
	synchronize_rcu_tasks_generic(&rcu_tasks);
}
EXPORT_SYMBOL_GPL(synchronize_rcu_tasks);

/**
 * rcu_barrier_tasks - Wait for in-flight call_rcu_tasks() callbacks.
 *
 * Although the current implementation is guaranteed to wait, it is not
 * obligated to, for example, if there are no pending callbacks.
 */
void rcu_barrier_tasks(void)
{
	/* There is only one callback queue, so this is easy.  ;-) */
	synchronize_rcu_tasks();
}
EXPORT_SYMBOL_GPL(rcu_barrier_tasks);

static int __init rcu_spawn_tasks_kthread(void)
{
	rcu_tasks.gp_sleep = HZ / 10;
	rcu_tasks.init_fract = HZ / 10;
	rcu_tasks.pregp_func = rcu_tasks_pregp_step;
	rcu_tasks.pertask_func = rcu_tasks_pertask;
	rcu_tasks.postscan_func = rcu_tasks_postscan;
	rcu_tasks.holdouts_func = check_all_holdout_tasks;
	rcu_tasks.postgp_func = rcu_tasks_postgp;
	rcu_spawn_tasks_kthread_generic(&rcu_tasks);
	return 0;
}

#if !defined(CONFIG_TINY_RCU)
void show_rcu_tasks_classic_gp_kthread(void)
{
	show_rcu_tasks_generic_gp_kthread(&rcu_tasks, "");
}
EXPORT_SYMBOL_GPL(show_rcu_tasks_classic_gp_kthread);
#endif // !defined(CONFIG_TINY_RCU)

/* Do the srcu_read_lock() for the above synchronize_srcu().  */
void exit_tasks_rcu_start(void) __acquires(&tasks_rcu_exit_srcu)
{
	preempt_disable();
	current->rcu_tasks_idx = __srcu_read_lock(&tasks_rcu_exit_srcu);
	preempt_enable();
}

/* Do the srcu_read_unlock() for the above synchronize_srcu().  */
void exit_tasks_rcu_finish(void) __releases(&tasks_rcu_exit_srcu)
{
	struct task_struct *t = current;

	preempt_disable();
	__srcu_read_unlock(&tasks_rcu_exit_srcu, t->rcu_tasks_idx);
	preempt_enable();
	exit_tasks_rcu_finish_trace(t);
}

#else /* #ifdef CONFIG_TASKS_RCU */
void exit_tasks_rcu_start(void) { }
void exit_tasks_rcu_finish(void) { exit_tasks_rcu_finish_trace(current); }
#endif /* #else #ifdef CONFIG_TASKS_RCU */

#ifdef CONFIG_TASKS_RUDE_RCU

////////////////////////////////////////////////////////////////////////
//
// "Rude" variant of Tasks RCU, inspired by Steve Rostedt's trick of
// passing an empty function to schedule_on_each_cpu().  This approach
// provides an asynchronous call_rcu_tasks_rude() API and batching of
// concurrent calls to the synchronous synchronize_rcu_tasks_rude() API.
// This invokes schedule_on_each_cpu() in order to send IPIs far and wide
// and induces otherwise unnecessary context switches on all online CPUs,
// whether idle or not.
//
// Callback handling is provided by the rcu_tasks_kthread() function.
//
// Ordering is provided by the scheduler's context-switch code.

// Empty function to allow workqueues to force a context switch.
static void rcu_tasks_be_rude(struct work_struct *work)
{
}

// Wait for one rude RCU-tasks grace period.
static void rcu_tasks_rude_wait_gp(struct rcu_tasks *rtp)
{
	rtp->n_ipis += cpumask_weight(cpu_online_mask);
	schedule_on_each_cpu(rcu_tasks_be_rude);
}

void call_rcu_tasks_rude(struct rcu_head *rhp, rcu_callback_t func);
DEFINE_RCU_TASKS(rcu_tasks_rude, rcu_tasks_rude_wait_gp, call_rcu_tasks_rude,
		 "RCU Tasks Rude");

/**
 * call_rcu_tasks_rude() - Queue a callback rude task-based grace period
 * @rhp: structure to be used for queueing the RCU updates.
 * @func: actual callback function to be invoked after the grace period
 *
 * The callback function will be invoked some time after a full grace
 * period elapses, in other words after all currently executing RCU
 * read-side critical sections have completed. call_rcu_tasks_rude()
 * assumes that the read-side critical sections end at context switch,
 * cond_resched_rcu_qs(), or transition to usermode execution.  As such,
 * there are no read-side primitives analogous to rcu_read_lock() and
 * rcu_read_unlock() because this primitive is intended to determine
 * that all tasks have passed through a safe state, not so much for
 * data-structure synchronization.
 *
 * See the description of call_rcu() for more detailed information on
 * memory ordering guarantees.
 */
void call_rcu_tasks_rude(struct rcu_head *rhp, rcu_callback_t func)
{
	call_rcu_tasks_generic(rhp, func, &rcu_tasks_rude);
}
EXPORT_SYMBOL_GPL(call_rcu_tasks_rude);

/**
 * synchronize_rcu_tasks_rude - wait for a rude rcu-tasks grace period
 *
 * Control will return to the caller some time after a rude rcu-tasks
 * grace period has elapsed, in other words after all currently
 * executing rcu-tasks read-side critical sections have elapsed.  These
 * read-side critical sections are delimited by calls to schedule(),
 * cond_resched_tasks_rcu_qs(), userspace execution, and (in theory,
 * anyway) cond_resched().
 *
 * This is a very specialized primitive, intended only for a few uses in
 * tracing and other situations requiring manipulation of function preambles
 * and profiling hooks.  The synchronize_rcu_tasks_rude() function is not
 * (yet) intended for heavy use from multiple CPUs.
 *
 * See the description of synchronize_rcu() for more detailed information
 * on memory ordering guarantees.
 */
void synchronize_rcu_tasks_rude(void)
{
	synchronize_rcu_tasks_generic(&rcu_tasks_rude);
}
EXPORT_SYMBOL_GPL(synchronize_rcu_tasks_rude);

/**
 * rcu_barrier_tasks_rude - Wait for in-flight call_rcu_tasks_rude() callbacks.
 *
 * Although the current implementation is guaranteed to wait, it is not
 * obligated to, for example, if there are no pending callbacks.
 */
void rcu_barrier_tasks_rude(void)
{
	/* There is only one callback queue, so this is easy.  ;-) */
	synchronize_rcu_tasks_rude();
}
EXPORT_SYMBOL_GPL(rcu_barrier_tasks_rude);

static int __init rcu_spawn_tasks_rude_kthread(void)
{
	rcu_tasks_rude.gp_sleep = HZ / 10;
	rcu_spawn_tasks_kthread_generic(&rcu_tasks_rude);
	return 0;
}

#if !defined(CONFIG_TINY_RCU)
void show_rcu_tasks_rude_gp_kthread(void)
{
	show_rcu_tasks_generic_gp_kthread(&rcu_tasks_rude, "");
}
EXPORT_SYMBOL_GPL(show_rcu_tasks_rude_gp_kthread);
#endif // !defined(CONFIG_TINY_RCU)
#endif /* #ifdef CONFIG_TASKS_RUDE_RCU */

////////////////////////////////////////////////////////////////////////
//
// Tracing variant of Tasks RCU.  This variant is designed to be used
// to protect tracing hooks, including those of BPF.  This variant
// therefore:
//
// 1.	Has explicit read-side markers to allow finite grace periods
//	in the face of in-kernel loops for PREEMPT=n builds.
//
// 2.	Protects code in the idle loop, exception entry/exit, and
//	CPU-hotplug code paths, similar to the capabilities of SRCU.
//
// 3.	Avoids expensive read-side instruction, having overhead similar
//	to that of Preemptible RCU.
//
// There are of course downsides.  The grace-period code can send IPIs to
// CPUs, even when those CPUs are in the idle loop or in nohz_full userspace.
// It is necessary to scan the full tasklist, much as for Tasks RCU.  There
// is a single callback queue guarded by a single lock, again, much as for
// Tasks RCU.  If needed, these downsides can be at least partially remedied.
//
// Perhaps most important, this variant of RCU does not affect the vanilla
// flavors, rcu_preempt and rcu_sched.  The fact that RCU Tasks Trace
// readers can operate from idle, offline, and exception entry/exit in no
// way allows rcu_preempt and rcu_sched readers to also do so.
//
// The implementation uses rcu_tasks_wait_gp(), which relies on function
// pointers in the rcu_tasks structure.  The rcu_spawn_tasks_trace_kthread()
// function sets these function pointers up so that rcu_tasks_wait_gp()
// invokes these functions in this order:
//
// rcu_tasks_trace_pregp_step():
//	Initialize the count of readers and block CPU-hotplug operations.
// rcu_tasks_trace_pertask(), invoked on every non-idle task:
//	Initialize per-task state and attempt to identify an immediate
//	quiescent state for that task, or, failing that, attempt to
//	set that task's .need_qs flag so that task's next outermost
//	rcu_read_unlock_trace() will report the quiescent state (in which
//	case the count of readers is incremented).  If both attempts fail,
//	the task is added to a "holdout" list.  Note that IPIs are used
//	to invoke trc_read_check_handler() in the context of running tasks
//	in order to avoid ordering overhead on common-case shared-variable
//	accessses.
// rcu_tasks_trace_postscan():
//	Initialize state and attempt to identify an immediate quiescent
//	state as above (but only for idle tasks), unblock CPU-hotplug
//	operations, and wait for an RCU grace period to avoid races with
//	tasks that are in the process of exiting.
// check_all_holdout_tasks_trace(), repeatedly until holdout list is empty:
//	Scans the holdout list, attempting to identify a quiescent state
//	for each task on the list.  If there is a quiescent state, the
//	corresponding task is removed from the holdout list.
// rcu_tasks_trace_postgp():
//	Wait for the count of readers do drop to zero, reporting any stalls.
//	Also execute full memory barriers to maintain ordering with code
//	executing after the grace period.
//
// The exit_tasks_rcu_finish_trace() synchronizes with exiting tasks.
//
// Pre-grace-period update-side code is ordered before the grace
// period via the ->cbs_lock and barriers in rcu_tasks_kthread().
// Pre-grace-period read-side code is ordered before the grace period by
// atomic_dec_and_test() of the count of readers (for IPIed readers) and by
// scheduler context-switch ordering (for locked-down non-running readers).

// The lockdep state must be outside of #ifdef to be useful.
#ifdef CONFIG_DEBUG_LOCK_ALLOC
static struct lock_class_key rcu_lock_trace_key;
struct lockdep_map rcu_trace_lock_map =
	STATIC_LOCKDEP_MAP_INIT("rcu_read_lock_trace", &rcu_lock_trace_key);
EXPORT_SYMBOL_GPL(rcu_trace_lock_map);
#endif /* #ifdef CONFIG_DEBUG_LOCK_ALLOC */

#ifdef CONFIG_TASKS_TRACE_RCU

static atomic_t trc_n_readers_need_end;		// Number of waited-for readers.
static DECLARE_WAIT_QUEUE_HEAD(trc_wait);	// List of holdout tasks.

// Record outstanding IPIs to each CPU.  No point in sending two...
static DEFINE_PER_CPU(bool, trc_ipi_to_cpu);

// The number of detections of task quiescent state relying on
// heavyweight readers executing explicit memory barriers.
static unsigned long n_heavy_reader_attempts;
static unsigned long n_heavy_reader_updates;
static unsigned long n_heavy_reader_ofl_updates;

void call_rcu_tasks_trace(struct rcu_head *rhp, rcu_callback_t func);
DEFINE_RCU_TASKS(rcu_tasks_trace, rcu_tasks_wait_gp, call_rcu_tasks_trace,
		 "RCU Tasks Trace");

/*
 * This irq_work handler allows rcu_read_unlock_trace() to be invoked
 * while the scheduler locks are held.
 */
static void rcu_read_unlock_iw(struct irq_work *iwp)
{
	wake_up(&trc_wait);
}
static DEFINE_IRQ_WORK(rcu_tasks_trace_iw, rcu_read_unlock_iw);

/* If we are the last reader, wake up the grace-period kthread. */
void rcu_read_unlock_trace_special(struct task_struct *t, int nesting)
{
	int nq = READ_ONCE(t->trc_reader_special.b.need_qs);

	if (IS_ENABLED(CONFIG_TASKS_TRACE_RCU_READ_MB) &&
	    t->trc_reader_special.b.need_mb)
		smp_mb(); // Pairs with update-side barriers.
	// Update .need_qs before ->trc_reader_nesting for irq/NMI handlers.
	if (nq)
		WRITE_ONCE(t->trc_reader_special.b.need_qs, false);
	WRITE_ONCE(t->trc_reader_nesting, nesting);
	if (nq && atomic_dec_and_test(&trc_n_readers_need_end))
		irq_work_queue(&rcu_tasks_trace_iw);
}
EXPORT_SYMBOL_GPL(rcu_read_unlock_trace_special);

/* Add a task to the holdout list, if it is not already on the list. */
static void trc_add_holdout(struct task_struct *t, struct list_head *bhp)
{
	if (list_empty(&t->trc_holdout_list)) {
		get_task_struct(t);
		list_add(&t->trc_holdout_list, bhp);
	}
}

/* Remove a task from the holdout list, if it is in fact present. */
static void trc_del_holdout(struct task_struct *t)
{
	if (!list_empty(&t->trc_holdout_list)) {
		list_del_init(&t->trc_holdout_list);
		put_task_struct(t);
	}
}

/* IPI handler to check task state. */
static void trc_read_check_handler(void *t_in)
{
	struct task_struct *t = current;
	struct task_struct *texp = t_in;

	// If the task is no longer running on this CPU, leave.
	if (unlikely(texp != t)) {
		if (WARN_ON_ONCE(atomic_dec_and_test(&trc_n_readers_need_end)))
			wake_up(&trc_wait);
		goto reset_ipi; // Already on holdout list, so will check later.
	}

	// If the task is not in a read-side critical section, and
	// if this is the last reader, awaken the grace-period kthread.
	if (likely(!READ_ONCE(t->trc_reader_nesting))) {
		if (WARN_ON_ONCE(atomic_dec_and_test(&trc_n_readers_need_end)))
			wake_up(&trc_wait);
		// Mark as checked after decrement to avoid false
		// positives on the above WARN_ON_ONCE().
		WRITE_ONCE(t->trc_reader_checked, true);
		goto reset_ipi;
	}
	// If we are racing with an rcu_read_unlock_trace(), try again later.
	if (unlikely(READ_ONCE(t->trc_reader_nesting) < 0)) {
		if (WARN_ON_ONCE(atomic_dec_and_test(&trc_n_readers_need_end)))
			wake_up(&trc_wait);
		goto reset_ipi;
	}
	WRITE_ONCE(t->trc_reader_checked, true);

	// Get here if the task is in a read-side critical section.  Set
	// its state so that it will awaken the grace-period kthread upon
	// exit from that critical section.
	WARN_ON_ONCE(READ_ONCE(t->trc_reader_special.b.need_qs));
	WRITE_ONCE(t->trc_reader_special.b.need_qs, true);

reset_ipi:
	// Allow future IPIs to be sent on CPU and for task.
	// Also order this IPI handler against any later manipulations of
	// the intended task.
	smp_store_release(per_cpu_ptr(&trc_ipi_to_cpu, smp_processor_id()), false); // ^^^
	smp_store_release(&texp->trc_ipi_to_cpu, -1); // ^^^
}

/* Callback function for scheduler to check locked-down task.  */
static bool trc_inspect_reader(struct task_struct *t, void *arg)
{
	int cpu = task_cpu(t);
	bool in_qs = false;
	bool ofl = cpu_is_offline(cpu);

	if (task_curr(t)) {
		WARN_ON_ONCE(ofl && !is_idle_task(t));

		// If no chance of heavyweight readers, do it the hard way.
		if (!ofl && !IS_ENABLED(CONFIG_TASKS_TRACE_RCU_READ_MB))
			return false;

		// If heavyweight readers are enabled on the remote task,
		// we can inspect its state despite its currently running.
		// However, we cannot safely change its state.
		n_heavy_reader_attempts++;
		if (!ofl && // Check for "running" idle tasks on offline CPUs.
		    !rcu_dynticks_zero_in_eqs(cpu, &t->trc_reader_nesting))
			return false; // No quiescent state, do it the hard way.
		n_heavy_reader_updates++;
		if (ofl)
			n_heavy_reader_ofl_updates++;
		in_qs = true;
	} else {
		// The task is not running, so C-language access is safe.
		in_qs = likely(!t->trc_reader_nesting);
	}

	// Mark as checked so that the grace-period kthread will
	// remove it from the holdout list.
	t->trc_reader_checked = true;

	if (in_qs)
		return true;  // Already in quiescent state, done!!!

	// The task is in a read-side critical section, so set up its
	// state so that it will awaken the grace-period kthread upon exit
	// from that critical section.
	atomic_inc(&trc_n_readers_need_end); // One more to wait on.
	WARN_ON_ONCE(READ_ONCE(t->trc_reader_special.b.need_qs));
	WRITE_ONCE(t->trc_reader_special.b.need_qs, true);
	return true;
}

/* Attempt to extract the state for the specified task. */
static void trc_wait_for_one_reader(struct task_struct *t,
				    struct list_head *bhp)
{
	int cpu;

	// If a previous IPI is still in flight, let it complete.
	if (smp_load_acquire(&t->trc_ipi_to_cpu) != -1) // Order IPI
		return;

	// The current task had better be in a quiescent state.
	if (t == current) {
		t->trc_reader_checked = true;
<<<<<<< HEAD
		WARN_ON_ONCE(t->trc_reader_nesting);
=======
		WARN_ON_ONCE(READ_ONCE(t->trc_reader_nesting));
>>>>>>> 3b17187f
		return;
	}

	// Attempt to nail down the task for inspection.
	get_task_struct(t);
	if (try_invoke_on_locked_down_task(t, trc_inspect_reader, NULL)) {
		put_task_struct(t);
		return;
	}
	put_task_struct(t);

	// If this task is not yet on the holdout list, then we are in
	// an RCU read-side critical section.  Otherwise, the invocation of
	// rcu_add_holdout() that added it to the list did the necessary
	// get_task_struct().  Either way, the task cannot be freed out
	// from under this code.

	// If currently running, send an IPI, either way, add to list.
	trc_add_holdout(t, bhp);
	if (task_curr(t) &&
	    time_after(jiffies + 1, rcu_tasks_trace.gp_start + rcu_task_ipi_delay)) {
		// The task is currently running, so try IPIing it.
		cpu = task_cpu(t);

		// If there is already an IPI outstanding, let it happen.
		if (per_cpu(trc_ipi_to_cpu, cpu) || t->trc_ipi_to_cpu >= 0)
			return;

		atomic_inc(&trc_n_readers_need_end);
		per_cpu(trc_ipi_to_cpu, cpu) = true;
		t->trc_ipi_to_cpu = cpu;
		rcu_tasks_trace.n_ipis++;
		if (smp_call_function_single(cpu,
					     trc_read_check_handler, t, 0)) {
			// Just in case there is some other reason for
			// failure than the target CPU being offline.
			rcu_tasks_trace.n_ipis_fails++;
			per_cpu(trc_ipi_to_cpu, cpu) = false;
			t->trc_ipi_to_cpu = cpu;
			if (atomic_dec_and_test(&trc_n_readers_need_end)) {
				WARN_ON_ONCE(1);
				wake_up(&trc_wait);
			}
		}
	}
}

/* Initialize for a new RCU-tasks-trace grace period. */
static void rcu_tasks_trace_pregp_step(void)
{
	int cpu;

	// Allow for fast-acting IPIs.
	atomic_set(&trc_n_readers_need_end, 1);

	// There shouldn't be any old IPIs, but...
	for_each_possible_cpu(cpu)
		WARN_ON_ONCE(per_cpu(trc_ipi_to_cpu, cpu));

	// Disable CPU hotplug across the tasklist scan.
	// This also waits for all readers in CPU-hotplug code paths.
	cpus_read_lock();
}

/* Do first-round processing for the specified task. */
static void rcu_tasks_trace_pertask(struct task_struct *t,
				    struct list_head *hop)
{
	// During early boot when there is only the one boot CPU, there
	// is no idle task for the other CPUs. Just return.
	if (unlikely(t == NULL))
		return;

	WRITE_ONCE(t->trc_reader_special.b.need_qs, false);
	WRITE_ONCE(t->trc_reader_checked, false);
	t->trc_ipi_to_cpu = -1;
	trc_wait_for_one_reader(t, hop);
}

/*
 * Do intermediate processing between task and holdout scans and
 * pick up the idle tasks.
 */
static void rcu_tasks_trace_postscan(struct list_head *hop)
{
	int cpu;

	for_each_possible_cpu(cpu)
		rcu_tasks_trace_pertask(idle_task(cpu), hop);

	// Re-enable CPU hotplug now that the tasklist scan has completed.
	cpus_read_unlock();

	// Wait for late-stage exiting tasks to finish exiting.
	// These might have passed the call to exit_tasks_rcu_finish().
	synchronize_rcu();
	// Any tasks that exit after this point will set ->trc_reader_checked.
}

/* Show the state of a task stalling the current RCU tasks trace GP. */
static void show_stalled_task_trace(struct task_struct *t, bool *firstreport)
{
	int cpu;

	if (*firstreport) {
		pr_err("INFO: rcu_tasks_trace detected stalls on tasks:\n");
		*firstreport = false;
	}
	// FIXME: This should attempt to use try_invoke_on_nonrunning_task().
	cpu = task_cpu(t);
	pr_alert("P%d: %c%c%c nesting: %d%c cpu: %d\n",
		 t->pid,
		 ".I"[READ_ONCE(t->trc_ipi_to_cpu) > 0],
		 ".i"[is_idle_task(t)],
		 ".N"[cpu > 0 && tick_nohz_full_cpu(cpu)],
		 READ_ONCE(t->trc_reader_nesting),
		 " N"[!!READ_ONCE(t->trc_reader_special.b.need_qs)],
		 cpu);
	sched_show_task(t);
}

/* List stalled IPIs for RCU tasks trace. */
static void show_stalled_ipi_trace(void)
{
	int cpu;

	for_each_possible_cpu(cpu)
		if (per_cpu(trc_ipi_to_cpu, cpu))
			pr_alert("\tIPI outstanding to CPU %d\n", cpu);
}

/* Do one scan of the holdout list. */
static void check_all_holdout_tasks_trace(struct list_head *hop,
					  bool needreport, bool *firstreport)
{
	struct task_struct *g, *t;

	// Disable CPU hotplug across the holdout list scan.
	cpus_read_lock();

	list_for_each_entry_safe(t, g, hop, trc_holdout_list) {
		// If safe and needed, try to check the current task.
		if (READ_ONCE(t->trc_ipi_to_cpu) == -1 &&
		    !READ_ONCE(t->trc_reader_checked))
			trc_wait_for_one_reader(t, hop);

		// If check succeeded, remove this task from the list.
		if (READ_ONCE(t->trc_reader_checked))
			trc_del_holdout(t);
		else if (needreport)
			show_stalled_task_trace(t, firstreport);
	}

	// Re-enable CPU hotplug now that the holdout list scan has completed.
	cpus_read_unlock();

	if (needreport) {
		if (firstreport)
			pr_err("INFO: rcu_tasks_trace detected stalls? (Late IPI?)\n");
		show_stalled_ipi_trace();
	}
}

/* Wait for grace period to complete and provide ordering. */
static void rcu_tasks_trace_postgp(struct rcu_tasks *rtp)
{
	bool firstreport;
	struct task_struct *g, *t;
	LIST_HEAD(holdouts);
	long ret;

	// Remove the safety count.
	smp_mb__before_atomic();  // Order vs. earlier atomics
	atomic_dec(&trc_n_readers_need_end);
	smp_mb__after_atomic();  // Order vs. later atomics

	// Wait for readers.
	set_tasks_gp_state(rtp, RTGS_WAIT_READERS);
	for (;;) {
		ret = wait_event_idle_exclusive_timeout(
				trc_wait,
				atomic_read(&trc_n_readers_need_end) == 0,
				READ_ONCE(rcu_task_stall_timeout));
		if (ret)
			break;  // Count reached zero.
		// Stall warning time, so make a list of the offenders.
		rcu_read_lock();
		for_each_process_thread(g, t)
			if (READ_ONCE(t->trc_reader_special.b.need_qs))
				trc_add_holdout(t, &holdouts);
		rcu_read_unlock();
		firstreport = true;
		list_for_each_entry_safe(t, g, &holdouts, trc_holdout_list) {
			if (READ_ONCE(t->trc_reader_special.b.need_qs))
				show_stalled_task_trace(t, &firstreport);
			trc_del_holdout(t); // Release task_struct reference.
		}
		if (firstreport)
			pr_err("INFO: rcu_tasks_trace detected stalls? (Counter/taskslist mismatch?)\n");
		show_stalled_ipi_trace();
		pr_err("\t%d holdouts\n", atomic_read(&trc_n_readers_need_end));
	}
	smp_mb(); // Caller's code must be ordered after wakeup.
		  // Pairs with pretty much every ordering primitive.
}

/* Report any needed quiescent state for this exiting task. */
static void exit_tasks_rcu_finish_trace(struct task_struct *t)
{
	WRITE_ONCE(t->trc_reader_checked, true);
	WARN_ON_ONCE(READ_ONCE(t->trc_reader_nesting));
	WRITE_ONCE(t->trc_reader_nesting, 0);
	if (WARN_ON_ONCE(READ_ONCE(t->trc_reader_special.b.need_qs)))
		rcu_read_unlock_trace_special(t, 0);
}

/**
 * call_rcu_tasks_trace() - Queue a callback trace task-based grace period
 * @rhp: structure to be used for queueing the RCU updates.
 * @func: actual callback function to be invoked after the grace period
 *
 * The callback function will be invoked some time after a full grace
 * period elapses, in other words after all currently executing RCU
 * read-side critical sections have completed. call_rcu_tasks_trace()
 * assumes that the read-side critical sections end at context switch,
 * cond_resched_rcu_qs(), or transition to usermode execution.  As such,
 * there are no read-side primitives analogous to rcu_read_lock() and
 * rcu_read_unlock() because this primitive is intended to determine
 * that all tasks have passed through a safe state, not so much for
 * data-structure synchronization.
 *
 * See the description of call_rcu() for more detailed information on
 * memory ordering guarantees.
 */
void call_rcu_tasks_trace(struct rcu_head *rhp, rcu_callback_t func)
{
	call_rcu_tasks_generic(rhp, func, &rcu_tasks_trace);
}
EXPORT_SYMBOL_GPL(call_rcu_tasks_trace);

/**
 * synchronize_rcu_tasks_trace - wait for a trace rcu-tasks grace period
 *
 * Control will return to the caller some time after a trace rcu-tasks
 * grace period has elapsed, in other words after all currently executing
 * rcu-tasks read-side critical sections have elapsed.  These read-side
 * critical sections are delimited by calls to rcu_read_lock_trace()
 * and rcu_read_unlock_trace().
 *
 * This is a very specialized primitive, intended only for a few uses in
 * tracing and other situations requiring manipulation of function preambles
 * and profiling hooks.  The synchronize_rcu_tasks_trace() function is not
 * (yet) intended for heavy use from multiple CPUs.
 *
 * See the description of synchronize_rcu() for more detailed information
 * on memory ordering guarantees.
 */
void synchronize_rcu_tasks_trace(void)
{
	RCU_LOCKDEP_WARN(lock_is_held(&rcu_trace_lock_map), "Illegal synchronize_rcu_tasks_trace() in RCU Tasks Trace read-side critical section");
	synchronize_rcu_tasks_generic(&rcu_tasks_trace);
}
EXPORT_SYMBOL_GPL(synchronize_rcu_tasks_trace);

/**
 * rcu_barrier_tasks_trace - Wait for in-flight call_rcu_tasks_trace() callbacks.
 *
 * Although the current implementation is guaranteed to wait, it is not
 * obligated to, for example, if there are no pending callbacks.
 */
void rcu_barrier_tasks_trace(void)
{
	/* There is only one callback queue, so this is easy.  ;-) */
	synchronize_rcu_tasks_trace();
}
EXPORT_SYMBOL_GPL(rcu_barrier_tasks_trace);

static int __init rcu_spawn_tasks_trace_kthread(void)
{
	if (IS_ENABLED(CONFIG_TASKS_TRACE_RCU_READ_MB)) {
		rcu_tasks_trace.gp_sleep = HZ / 10;
		rcu_tasks_trace.init_fract = HZ / 10;
	} else {
		rcu_tasks_trace.gp_sleep = HZ / 200;
		if (rcu_tasks_trace.gp_sleep <= 0)
			rcu_tasks_trace.gp_sleep = 1;
		rcu_tasks_trace.init_fract = HZ / 200;
		if (rcu_tasks_trace.init_fract <= 0)
			rcu_tasks_trace.init_fract = 1;
	}
	rcu_tasks_trace.pregp_func = rcu_tasks_trace_pregp_step;
	rcu_tasks_trace.pertask_func = rcu_tasks_trace_pertask;
	rcu_tasks_trace.postscan_func = rcu_tasks_trace_postscan;
	rcu_tasks_trace.holdouts_func = check_all_holdout_tasks_trace;
	rcu_tasks_trace.postgp_func = rcu_tasks_trace_postgp;
	rcu_spawn_tasks_kthread_generic(&rcu_tasks_trace);
	return 0;
}

#if !defined(CONFIG_TINY_RCU)
void show_rcu_tasks_trace_gp_kthread(void)
{
	char buf[64];

	sprintf(buf, "N%d h:%lu/%lu/%lu", atomic_read(&trc_n_readers_need_end),
		data_race(n_heavy_reader_ofl_updates),
		data_race(n_heavy_reader_updates),
		data_race(n_heavy_reader_attempts));
	show_rcu_tasks_generic_gp_kthread(&rcu_tasks_trace, buf);
}
EXPORT_SYMBOL_GPL(show_rcu_tasks_trace_gp_kthread);
#endif // !defined(CONFIG_TINY_RCU)

#else /* #ifdef CONFIG_TASKS_TRACE_RCU */
static void exit_tasks_rcu_finish_trace(struct task_struct *t) { }
#endif /* #else #ifdef CONFIG_TASKS_TRACE_RCU */

#ifndef CONFIG_TINY_RCU
void show_rcu_tasks_gp_kthreads(void)
{
	show_rcu_tasks_classic_gp_kthread();
	show_rcu_tasks_rude_gp_kthread();
	show_rcu_tasks_trace_gp_kthread();
}
#endif /* #ifndef CONFIG_TINY_RCU */

<<<<<<< HEAD
=======
#ifdef CONFIG_PROVE_RCU
struct rcu_tasks_test_desc {
	struct rcu_head rh;
	const char *name;
	bool notrun;
};

static struct rcu_tasks_test_desc tests[] = {
	{
		.name = "call_rcu_tasks()",
		/* If not defined, the test is skipped. */
		.notrun = !IS_ENABLED(CONFIG_TASKS_RCU),
	},
	{
		.name = "call_rcu_tasks_rude()",
		/* If not defined, the test is skipped. */
		.notrun = !IS_ENABLED(CONFIG_TASKS_RUDE_RCU),
	},
	{
		.name = "call_rcu_tasks_trace()",
		/* If not defined, the test is skipped. */
		.notrun = !IS_ENABLED(CONFIG_TASKS_TRACE_RCU)
	}
};

static void test_rcu_tasks_callback(struct rcu_head *rhp)
{
	struct rcu_tasks_test_desc *rttd =
		container_of(rhp, struct rcu_tasks_test_desc, rh);

	pr_info("Callback from %s invoked.\n", rttd->name);

	rttd->notrun = true;
}

static void rcu_tasks_initiate_self_tests(void)
{
	pr_info("Running RCU-tasks wait API self tests\n");
#ifdef CONFIG_TASKS_RCU
	synchronize_rcu_tasks();
	call_rcu_tasks(&tests[0].rh, test_rcu_tasks_callback);
#endif

#ifdef CONFIG_TASKS_RUDE_RCU
	synchronize_rcu_tasks_rude();
	call_rcu_tasks_rude(&tests[1].rh, test_rcu_tasks_callback);
#endif

#ifdef CONFIG_TASKS_TRACE_RCU
	synchronize_rcu_tasks_trace();
	call_rcu_tasks_trace(&tests[2].rh, test_rcu_tasks_callback);
#endif
}

static int rcu_tasks_verify_self_tests(void)
{
	int ret = 0;
	int i;

	for (i = 0; i < ARRAY_SIZE(tests); i++) {
		if (!tests[i].notrun) {		// still hanging.
			pr_err("%s has been failed.\n", tests[i].name);
			ret = -1;
		}
	}

	if (ret)
		WARN_ON(1);

	return ret;
}
late_initcall(rcu_tasks_verify_self_tests);
#else /* #ifdef CONFIG_PROVE_RCU */
static void rcu_tasks_initiate_self_tests(void) { }
#endif /* #else #ifdef CONFIG_PROVE_RCU */

>>>>>>> 3b17187f
void __init rcu_init_tasks_generic(void)
{
#ifdef CONFIG_TASKS_RCU
	rcu_spawn_tasks_kthread();
#endif

#ifdef CONFIG_TASKS_RUDE_RCU
	rcu_spawn_tasks_rude_kthread();
#endif

#ifdef CONFIG_TASKS_TRACE_RCU
	rcu_spawn_tasks_trace_kthread();
#endif
<<<<<<< HEAD
=======

	// Run the self-tests.
	rcu_tasks_initiate_self_tests();
>>>>>>> 3b17187f
}

#else /* #ifdef CONFIG_TASKS_RCU_GENERIC */
static inline void rcu_tasks_bootup_oddness(void) {}
#endif /* #else #ifdef CONFIG_TASKS_RCU_GENERIC */<|MERGE_RESOLUTION|>--- conflicted
+++ resolved
@@ -985,11 +985,7 @@
 	// The current task had better be in a quiescent state.
 	if (t == current) {
 		t->trc_reader_checked = true;
-<<<<<<< HEAD
-		WARN_ON_ONCE(t->trc_reader_nesting);
-=======
 		WARN_ON_ONCE(READ_ONCE(t->trc_reader_nesting));
->>>>>>> 3b17187f
 		return;
 	}
 
@@ -1316,8 +1312,6 @@
 }
 #endif /* #ifndef CONFIG_TINY_RCU */
 
-<<<<<<< HEAD
-=======
 #ifdef CONFIG_PROVE_RCU
 struct rcu_tasks_test_desc {
 	struct rcu_head rh;
@@ -1394,7 +1388,6 @@
 static void rcu_tasks_initiate_self_tests(void) { }
 #endif /* #else #ifdef CONFIG_PROVE_RCU */
 
->>>>>>> 3b17187f
 void __init rcu_init_tasks_generic(void)
 {
 #ifdef CONFIG_TASKS_RCU
@@ -1408,12 +1401,9 @@
 #ifdef CONFIG_TASKS_TRACE_RCU
 	rcu_spawn_tasks_trace_kthread();
 #endif
-<<<<<<< HEAD
-=======
 
 	// Run the self-tests.
 	rcu_tasks_initiate_self_tests();
->>>>>>> 3b17187f
 }
 
 #else /* #ifdef CONFIG_TASKS_RCU_GENERIC */
