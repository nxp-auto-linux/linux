// SPDX-License-Identifier: GPL-2.0+
/*
 * Read-Copy Update mechanism for mutual exclusion
 *
 * Copyright IBM Corporation, 2008
 *
 * Authors: Dipankar Sarma <dipankar@in.ibm.com>
 *	    Manfred Spraul <manfred@colorfullife.com>
 *	    Paul E. McKenney <paulmck@linux.ibm.com> Hierarchical version
 *
 * Based on the original work by Paul McKenney <paulmck@linux.ibm.com>
 * and inputs from Rusty Russell, Andrea Arcangeli and Andi Kleen.
 *
 * For detailed explanation of Read-Copy Update mechanism see -
 *	Documentation/RCU
 */

#define pr_fmt(fmt) "rcu: " fmt

#include <linux/types.h>
#include <linux/kernel.h>
#include <linux/init.h>
#include <linux/spinlock.h>
#include <linux/smp.h>
#include <linux/rcupdate_wait.h>
#include <linux/interrupt.h>
#include <linux/sched.h>
#include <linux/sched/debug.h>
#include <linux/nmi.h>
#include <linux/atomic.h>
#include <linux/bitops.h>
#include <linux/export.h>
#include <linux/completion.h>
#include <linux/moduleparam.h>
#include <linux/percpu.h>
#include <linux/notifier.h>
#include <linux/cpu.h>
#include <linux/mutex.h>
#include <linux/time.h>
#include <linux/kernel_stat.h>
#include <linux/wait.h>
#include <linux/kthread.h>
#include <uapi/linux/sched/types.h>
#include <linux/prefetch.h>
#include <linux/delay.h>
#include <linux/stop_machine.h>
#include <linux/random.h>
#include <linux/trace_events.h>
#include <linux/suspend.h>
#include <linux/ftrace.h>
<<<<<<< HEAD
#include <linux/delay.h>
=======
#include <linux/tick.h>
#include <linux/sysrq.h>
#include <linux/kprobes.h>
>>>>>>> fa578e9d
#include <linux/gfp.h>
#include <linux/oom.h>
#include <linux/smpboot.h>
#include <linux/jiffies.h>
#include <linux/sched/isolation.h>
<<<<<<< HEAD
=======
#include <linux/sched/clock.h>
>>>>>>> fa578e9d
#include "../time/tick-internal.h"

#include "tree.h"
#include "rcu.h"

#ifdef MODULE_PARAM_PREFIX
#undef MODULE_PARAM_PREFIX
#endif
#define MODULE_PARAM_PREFIX "rcutree."

/* Data structures. */

/*
 * Steal a bit from the bottom of ->dynticks for idle entry/exit
 * control.  Initially this is for TLB flushing.
 */
#define RCU_DYNTICK_CTRL_MASK 0x1
#define RCU_DYNTICK_CTRL_CTR  (RCU_DYNTICK_CTRL_MASK + 1)
#ifndef rcu_eqs_special_exit
#define rcu_eqs_special_exit() do { } while (0)
#endif

static DEFINE_PER_CPU_SHARED_ALIGNED(struct rcu_data, rcu_data) = {
	.dynticks_nesting = 1,
	.dynticks_nmi_nesting = DYNTICK_IRQ_NONIDLE,
	.dynticks = ATOMIC_INIT(RCU_DYNTICK_CTRL_CTR),
};
struct rcu_state rcu_state = {
	.level = { &rcu_state.node[0] },
	.gp_state = RCU_GP_IDLE,
	.gp_seq = (0UL - 300UL) << RCU_SEQ_CTR_SHIFT,
	.barrier_mutex = __MUTEX_INITIALIZER(rcu_state.barrier_mutex),
	.name = RCU_NAME,
	.abbr = RCU_ABBR,
	.exp_mutex = __MUTEX_INITIALIZER(rcu_state.exp_mutex),
	.exp_wake_mutex = __MUTEX_INITIALIZER(rcu_state.exp_wake_mutex),
	.ofl_lock = __RAW_SPIN_LOCK_UNLOCKED(rcu_state.ofl_lock),
};

/* Dump rcu_node combining tree at boot to verify correct setup. */
static bool dump_tree;
module_param(dump_tree, bool, 0444);
/* By default, use RCU_SOFTIRQ instead of rcuc kthreads. */
static bool use_softirq = !IS_ENABLED(CONFIG_PREEMPT_RT);
#ifndef CONFIG_PREEMPT_RT
module_param(use_softirq, bool, 0444);
#endif
/* Control rcu_node-tree auto-balancing at boot time. */
static bool rcu_fanout_exact;
module_param(rcu_fanout_exact, bool, 0444);
/* Increase (but not decrease) the RCU_FANOUT_LEAF at boot time. */
static int rcu_fanout_leaf = RCU_FANOUT_LEAF;
module_param(rcu_fanout_leaf, int, 0444);
int rcu_num_lvls __read_mostly = RCU_NUM_LVLS;
/* Number of rcu_nodes at specified level. */
int num_rcu_lvl[] = NUM_RCU_LVL_INIT;
int rcu_num_nodes __read_mostly = NUM_RCU_NODES; /* Total # rcu_nodes in use. */

/*
 * The rcu_scheduler_active variable is initialized to the value
 * RCU_SCHEDULER_INACTIVE and transitions RCU_SCHEDULER_INIT just before the
 * first task is spawned.  So when this variable is RCU_SCHEDULER_INACTIVE,
 * RCU can assume that there is but one task, allowing RCU to (for example)
 * optimize synchronize_rcu() to a simple barrier().  When this variable
 * is RCU_SCHEDULER_INIT, RCU must actually do all the hard work required
 * to detect real grace periods.  This variable is also used to suppress
 * boot-time false positives from lockdep-RCU error checking.  Finally, it
 * transitions from RCU_SCHEDULER_INIT to RCU_SCHEDULER_RUNNING after RCU
 * is fully initialized, including all of its kthreads having been spawned.
 */
int rcu_scheduler_active __read_mostly;
EXPORT_SYMBOL_GPL(rcu_scheduler_active);

/*
 * The rcu_scheduler_fully_active variable transitions from zero to one
 * during the early_initcall() processing, which is after the scheduler
 * is capable of creating new tasks.  So RCU processing (for example,
 * creating tasks for RCU priority boosting) must be delayed until after
 * rcu_scheduler_fully_active transitions from zero to one.  We also
 * currently delay invocation of any RCU callbacks until after this point.
 *
 * It might later prove better for people registering RCU callbacks during
 * early boot to take responsibility for these callbacks, but one step at
 * a time.
 */
static int rcu_scheduler_fully_active __read_mostly;

static void rcu_report_qs_rnp(unsigned long mask, struct rcu_node *rnp,
			      unsigned long gps, unsigned long flags);
static void rcu_init_new_rnp(struct rcu_node *rnp_leaf);
static void rcu_cleanup_dead_rnp(struct rcu_node *rnp_leaf);
static void rcu_boost_kthread_setaffinity(struct rcu_node *rnp, int outgoingcpu);
static void invoke_rcu_core(void);
static void rcu_report_exp_rdp(struct rcu_data *rdp);
static void sync_sched_exp_online_cleanup(int cpu);

/* rcuc/rcub kthread realtime priority */
static int kthread_prio = IS_ENABLED(CONFIG_RCU_BOOST) ? 1 : 0;
module_param(kthread_prio, int, 0444);

/* Delay in jiffies for grace-period initialization delays, debug only. */

static int gp_preinit_delay;
module_param(gp_preinit_delay, int, 0444);
static int gp_init_delay;
module_param(gp_init_delay, int, 0444);
static int gp_cleanup_delay;
module_param(gp_cleanup_delay, int, 0444);

/* Retrieve RCU kthreads priority for rcutorture */
int rcu_get_gp_kthreads_prio(void)
{
	return kthread_prio;
}
EXPORT_SYMBOL_GPL(rcu_get_gp_kthreads_prio);

/*
 * Number of grace periods between delays, normalized by the duration of
 * the delay.  The longer the delay, the more the grace periods between
 * each delay.  The reason for this normalization is that it means that,
 * for non-zero delays, the overall slowdown of grace periods is constant
 * regardless of the duration of the delay.  This arrangement balances
 * the need for long delays to increase some race probabilities with the
 * need for fast grace periods to increase other race probabilities.
 */
#define PER_RCU_NODE_PERIOD 3	/* Number of grace periods between delays. */

/*
 * Compute the mask of online CPUs for the specified rcu_node structure.
 * This will not be stable unless the rcu_node structure's ->lock is
 * held, but the bit corresponding to the current CPU will be stable
 * in most contexts.
 */
unsigned long rcu_rnp_online_cpus(struct rcu_node *rnp)
{
	return READ_ONCE(rnp->qsmaskinitnext);
}

/*
 * Return true if an RCU grace period is in progress.  The READ_ONCE()s
 * permit this function to be invoked without holding the root rcu_node
 * structure's ->lock, but of course results can be subject to change.
 */
static int rcu_gp_in_progress(void)
{
	return rcu_seq_state(rcu_seq_current(&rcu_state.gp_seq));
}

/*
 * Return the number of callbacks queued on the specified CPU.
 * Handles both the nocbs and normal cases.
 */
static long rcu_get_n_cbs_cpu(int cpu)
{
	struct rcu_data *rdp = per_cpu_ptr(&rcu_data, cpu);

	if (rcu_segcblist_is_enabled(&rdp->cblist))
		return rcu_segcblist_n_cbs(&rdp->cblist);
	return 0;
}

<<<<<<< HEAD
#ifdef CONFIG_PREEMPT_RT_FULL
static void rcu_preempt_qs(void);

void rcu_bh_qs(void)
{
	unsigned long flags;

	/* Callers to this function, rcu_preempt_qs(), must disable irqs. */
	local_irq_save(flags);
	rcu_preempt_qs();
	local_irq_restore(flags);
}
#else
void rcu_bh_qs(void)
=======
void rcu_softirq_qs(void)
>>>>>>> fa578e9d
{
	rcu_qs();
	rcu_preempt_deferred_qs(current);
}
#endif

/*
 * Record entry into an extended quiescent state.  This is only to be
 * called when not already in an extended quiescent state.
 */
static void rcu_dynticks_eqs_enter(void)
{
	struct rcu_data *rdp = this_cpu_ptr(&rcu_data);
	int seq;

	/*
	 * CPUs seeing atomic_add_return() must see prior RCU read-side
	 * critical sections, and we also must force ordering with the
	 * next idle sojourn.
	 */
	seq = atomic_add_return(RCU_DYNTICK_CTRL_CTR, &rdp->dynticks);
	/* Better be in an extended quiescent state! */
	WARN_ON_ONCE(IS_ENABLED(CONFIG_RCU_EQS_DEBUG) &&
		     (seq & RCU_DYNTICK_CTRL_CTR));
	/* Better not have special action (TLB flush) pending! */
	WARN_ON_ONCE(IS_ENABLED(CONFIG_RCU_EQS_DEBUG) &&
		     (seq & RCU_DYNTICK_CTRL_MASK));
}

/*
 * Record exit from an extended quiescent state.  This is only to be
 * called from an extended quiescent state.
 */
static void rcu_dynticks_eqs_exit(void)
{
	struct rcu_data *rdp = this_cpu_ptr(&rcu_data);
	int seq;

	/*
	 * CPUs seeing atomic_add_return() must see prior idle sojourns,
	 * and we also must force ordering with the next RCU read-side
	 * critical section.
	 */
	seq = atomic_add_return(RCU_DYNTICK_CTRL_CTR, &rdp->dynticks);
	WARN_ON_ONCE(IS_ENABLED(CONFIG_RCU_EQS_DEBUG) &&
		     !(seq & RCU_DYNTICK_CTRL_CTR));
	if (seq & RCU_DYNTICK_CTRL_MASK) {
		atomic_andnot(RCU_DYNTICK_CTRL_MASK, &rdp->dynticks);
		smp_mb__after_atomic(); /* _exit after clearing mask. */
		/* Prefer duplicate flushes to losing a flush. */
		rcu_eqs_special_exit();
	}
}

/*
 * Reset the current CPU's ->dynticks counter to indicate that the
 * newly onlined CPU is no longer in an extended quiescent state.
 * This will either leave the counter unchanged, or increment it
 * to the next non-quiescent value.
 *
 * The non-atomic test/increment sequence works because the upper bits
 * of the ->dynticks counter are manipulated only by the corresponding CPU,
 * or when the corresponding CPU is offline.
 */
static void rcu_dynticks_eqs_online(void)
{
	struct rcu_data *rdp = this_cpu_ptr(&rcu_data);

	if (atomic_read(&rdp->dynticks) & RCU_DYNTICK_CTRL_CTR)
		return;
	atomic_add(RCU_DYNTICK_CTRL_CTR, &rdp->dynticks);
}

/*
 * Is the current CPU in an extended quiescent state?
 *
 * No ordering, as we are sampling CPU-local information.
 */
bool rcu_dynticks_curr_cpu_in_eqs(void)
{
	struct rcu_data *rdp = this_cpu_ptr(&rcu_data);

	return !(atomic_read(&rdp->dynticks) & RCU_DYNTICK_CTRL_CTR);
}

/*
 * Snapshot the ->dynticks counter with full ordering so as to allow
 * stable comparison of this counter with past and future snapshots.
 */
int rcu_dynticks_snap(struct rcu_data *rdp)
{
	int snap = atomic_add_return(0, &rdp->dynticks);

	return snap & ~RCU_DYNTICK_CTRL_MASK;
}

/*
 * Return true if the snapshot returned from rcu_dynticks_snap()
 * indicates that RCU is in an extended quiescent state.
 */
static bool rcu_dynticks_in_eqs(int snap)
{
	return !(snap & RCU_DYNTICK_CTRL_CTR);
}

/*
 * Return true if the CPU corresponding to the specified rcu_data
 * structure has spent some time in an extended quiescent state since
 * rcu_dynticks_snap() returned the specified snapshot.
 */
static bool rcu_dynticks_in_eqs_since(struct rcu_data *rdp, int snap)
{
	return snap != rcu_dynticks_snap(rdp);
}

/*
 * Set the special (bottom) bit of the specified CPU so that it
 * will take special action (such as flushing its TLB) on the
 * next exit from an extended quiescent state.  Returns true if
 * the bit was successfully set, or false if the CPU was not in
 * an extended quiescent state.
 */
bool rcu_eqs_special_set(int cpu)
{
	int old;
	int new;
	struct rcu_data *rdp = &per_cpu(rcu_data, cpu);

	do {
		old = atomic_read(&rdp->dynticks);
		if (old & RCU_DYNTICK_CTRL_CTR)
			return false;
		new = old | RCU_DYNTICK_CTRL_MASK;
	} while (atomic_cmpxchg(&rdp->dynticks, old, new) != old);
	return true;
}

/*
 * Let the RCU core know that this CPU has gone through the scheduler,
 * which is a quiescent state.  This is called when the need for a
 * quiescent state is urgent, so we burn an atomic operation and full
 * memory barriers to let the RCU core know about it, regardless of what
 * this CPU might (or might not) do in the near future.
 *
 * We inform the RCU core by emulating a zero-duration dyntick-idle period.
 *
 * The caller must have disabled interrupts and must not be idle.
 */
static void __maybe_unused rcu_momentary_dyntick_idle(void)
{
	int special;

	raw_cpu_write(rcu_data.rcu_need_heavy_qs, false);
	special = atomic_add_return(2 * RCU_DYNTICK_CTRL_CTR,
				    &this_cpu_ptr(&rcu_data)->dynticks);
	/* It is illegal to call this from idle state. */
	WARN_ON_ONCE(!(special & RCU_DYNTICK_CTRL_CTR));
	rcu_preempt_deferred_qs(current);
}

/**
 * rcu_is_cpu_rrupt_from_idle - see if interrupted from idle
 *
 * If the current CPU is idle and running at a first-level (not nested)
 * interrupt from idle, return true.  The caller must have at least
 * disabled preemption.
 */
static int rcu_is_cpu_rrupt_from_idle(void)
{
	/* Called only from within the scheduling-clock interrupt */
	lockdep_assert_in_irq();

	/* Check for counter underflows */
	RCU_LOCKDEP_WARN(__this_cpu_read(rcu_data.dynticks_nesting) < 0,
			 "RCU dynticks_nesting counter underflow!");
	RCU_LOCKDEP_WARN(__this_cpu_read(rcu_data.dynticks_nmi_nesting) <= 0,
			 "RCU dynticks_nmi_nesting counter underflow/zero!");

	/* Are we at first interrupt nesting level? */
	if (__this_cpu_read(rcu_data.dynticks_nmi_nesting) != 1)
		return false;

	/* Does CPU appear to be idle from an RCU standpoint? */
	return __this_cpu_read(rcu_data.dynticks_nesting) == 0;
}

#define DEFAULT_RCU_BLIMIT 10     /* Maximum callbacks per rcu_do_batch ... */
#define DEFAULT_MAX_RCU_BLIMIT 10000 /* ... even during callback flood. */
static long blimit = DEFAULT_RCU_BLIMIT;
#define DEFAULT_RCU_QHIMARK 10000 /* If this many pending, ignore blimit. */
static long qhimark = DEFAULT_RCU_QHIMARK;
#define DEFAULT_RCU_QLOMARK 100   /* Once only this many pending, use blimit. */
static long qlowmark = DEFAULT_RCU_QLOMARK;

module_param(blimit, long, 0444);
module_param(qhimark, long, 0444);
module_param(qlowmark, long, 0444);

static ulong jiffies_till_first_fqs = ULONG_MAX;
static ulong jiffies_till_next_fqs = ULONG_MAX;
static bool rcu_kick_kthreads;
static int rcu_divisor = 7;
module_param(rcu_divisor, int, 0644);

/* Force an exit from rcu_do_batch() after 3 milliseconds. */
static long rcu_resched_ns = 3 * NSEC_PER_MSEC;
module_param(rcu_resched_ns, long, 0644);

/*
 * How long the grace period must be before we start recruiting
 * quiescent-state help from rcu_note_context_switch().
 */
static ulong jiffies_till_sched_qs = ULONG_MAX;
module_param(jiffies_till_sched_qs, ulong, 0444);
static ulong jiffies_to_sched_qs; /* See adjust_jiffies_till_sched_qs(). */
module_param(jiffies_to_sched_qs, ulong, 0444); /* Display only! */

/*
 * Make sure that we give the grace-period kthread time to detect any
 * idle CPUs before taking active measures to force quiescent states.
 * However, don't go below 100 milliseconds, adjusted upwards for really
 * large systems.
 */
static void adjust_jiffies_till_sched_qs(void)
{
	unsigned long j;

	/* If jiffies_till_sched_qs was specified, respect the request. */
	if (jiffies_till_sched_qs != ULONG_MAX) {
		WRITE_ONCE(jiffies_to_sched_qs, jiffies_till_sched_qs);
		return;
	}
	/* Otherwise, set to third fqs scan, but bound below on large system. */
	j = READ_ONCE(jiffies_till_first_fqs) +
		      2 * READ_ONCE(jiffies_till_next_fqs);
	if (j < HZ / 10 + nr_cpu_ids / RCU_JIFFIES_FQS_DIV)
		j = HZ / 10 + nr_cpu_ids / RCU_JIFFIES_FQS_DIV;
	pr_info("RCU calculated value of scheduler-enlistment delay is %ld jiffies.\n", j);
	WRITE_ONCE(jiffies_to_sched_qs, j);
}

static int param_set_first_fqs_jiffies(const char *val, const struct kernel_param *kp)
{
	ulong j;
	int ret = kstrtoul(val, 0, &j);

	if (!ret) {
		WRITE_ONCE(*(ulong *)kp->arg, (j > HZ) ? HZ : j);
		adjust_jiffies_till_sched_qs();
	}
	return ret;
}

static int param_set_next_fqs_jiffies(const char *val, const struct kernel_param *kp)
{
	ulong j;
	int ret = kstrtoul(val, 0, &j);

	if (!ret) {
		WRITE_ONCE(*(ulong *)kp->arg, (j > HZ) ? HZ : (j ?: 1));
		adjust_jiffies_till_sched_qs();
	}
	return ret;
}

static struct kernel_param_ops first_fqs_jiffies_ops = {
	.set = param_set_first_fqs_jiffies,
	.get = param_get_ulong,
};

static struct kernel_param_ops next_fqs_jiffies_ops = {
	.set = param_set_next_fqs_jiffies,
	.get = param_get_ulong,
};

module_param_cb(jiffies_till_first_fqs, &first_fqs_jiffies_ops, &jiffies_till_first_fqs, 0644);
module_param_cb(jiffies_till_next_fqs, &next_fqs_jiffies_ops, &jiffies_till_next_fqs, 0644);
module_param(rcu_kick_kthreads, bool, 0644);

static void force_qs_rnp(int (*f)(struct rcu_data *rdp));
static int rcu_pending(void);

/*
 * Return the number of RCU GPs completed thus far for debug & stats.
 */
unsigned long rcu_get_gp_seq(void)
{
	return READ_ONCE(rcu_state.gp_seq);
}
EXPORT_SYMBOL_GPL(rcu_get_gp_seq);

/*
<<<<<<< HEAD
 * Return the number of RCU-sched GPs completed thus far for debug & stats.
 */
unsigned long rcu_sched_get_gp_seq(void)
{
	return READ_ONCE(rcu_sched_state.gp_seq);
}
EXPORT_SYMBOL_GPL(rcu_sched_get_gp_seq);

#ifndef CONFIG_PREEMPT_RT_FULL
/*
 * Return the number of RCU-bh GPs completed thus far for debug & stats.
 */
unsigned long rcu_bh_get_gp_seq(void)
{
	return READ_ONCE(rcu_bh_state.gp_seq);
}
EXPORT_SYMBOL_GPL(rcu_bh_get_gp_seq);
#endif

/*
=======
>>>>>>> fa578e9d
 * Return the number of RCU expedited batches completed thus far for
 * debug & stats.  Odd numbers mean that a batch is in progress, even
 * numbers mean idle.  The value returned will thus be roughly double
 * the cumulative batches since boot.
 */
unsigned long rcu_exp_batches_completed(void)
{
	return rcu_state.expedited_sequence;
}
EXPORT_SYMBOL_GPL(rcu_exp_batches_completed);

/*
 * Return the root node of the rcu_state structure.
 */
static struct rcu_node *rcu_get_root(void)
{
	return &rcu_state.node[0];
}

#ifndef CONFIG_PREEMPT_RT_FULL
/*
<<<<<<< HEAD
 * Force a quiescent state.
 */
void rcu_force_quiescent_state(void)
{
	force_quiescent_state(rcu_state_p);
}
EXPORT_SYMBOL_GPL(rcu_force_quiescent_state);

/*
 * Force a quiescent state for RCU BH.
 */
void rcu_bh_force_quiescent_state(void)
{
	force_quiescent_state(&rcu_bh_state);
}
EXPORT_SYMBOL_GPL(rcu_bh_force_quiescent_state);

#else
void rcu_force_quiescent_state(void)
{
}
EXPORT_SYMBOL_GPL(rcu_force_quiescent_state);
#endif

/*
 * Force a quiescent state for RCU-sched.
 */
void rcu_sched_force_quiescent_state(void)
{
	force_quiescent_state(&rcu_sched_state);
}
EXPORT_SYMBOL_GPL(rcu_sched_force_quiescent_state);

/*
 * Show the state of the grace-period kthreads.
=======
 * Convert a ->gp_state value to a character string.
>>>>>>> fa578e9d
 */
static const char *gp_state_getname(short gs)
{
	if (gs < 0 || gs >= ARRAY_SIZE(gp_state_names))
		return "???";
	return gp_state_names[gs];
}

/*
 * Send along grace-period-related data for rcutorture diagnostics.
 */
void rcutorture_get_gp_data(enum rcutorture_type test_type, int *flags,
			    unsigned long *gp_seq)
{
	switch (test_type) {
	case RCU_FLAVOR:
<<<<<<< HEAD
		rsp = rcu_state_p;
		break;
#ifndef CONFIG_PREEMPT_RT_FULL
	case RCU_BH_FLAVOR:
		rsp = &rcu_bh_state;
		break;
#endif
	case RCU_SCHED_FLAVOR:
		rsp = &rcu_sched_state;
=======
		*flags = READ_ONCE(rcu_state.gp_flags);
		*gp_seq = rcu_seq_current(&rcu_state.gp_seq);
>>>>>>> fa578e9d
		break;
	default:
		break;
	}
}
EXPORT_SYMBOL_GPL(rcutorture_get_gp_data);

/*
 * Enter an RCU extended quiescent state, which can be either the
 * idle loop or adaptive-tickless usermode execution.
 *
 * We crowbar the ->dynticks_nmi_nesting field to zero to allow for
 * the possibility of usermode upcalls having messed up our count
 * of interrupt nesting level during the prior busy period.
 */
static void rcu_eqs_enter(bool user)
{
	struct rcu_data *rdp = this_cpu_ptr(&rcu_data);

	WARN_ON_ONCE(rdp->dynticks_nmi_nesting != DYNTICK_IRQ_NONIDLE);
	WRITE_ONCE(rdp->dynticks_nmi_nesting, 0);
	WARN_ON_ONCE(IS_ENABLED(CONFIG_RCU_EQS_DEBUG) &&
		     rdp->dynticks_nesting == 0);
	if (rdp->dynticks_nesting != 1) {
		rdp->dynticks_nesting--;
		return;
	}

	lockdep_assert_irqs_disabled();
	trace_rcu_dyntick(TPS("Start"), rdp->dynticks_nesting, 0, atomic_read(&rdp->dynticks));
	WARN_ON_ONCE(IS_ENABLED(CONFIG_RCU_EQS_DEBUG) && !user && !is_idle_task(current));
	rdp = this_cpu_ptr(&rcu_data);
	do_nocb_deferred_wakeup(rdp);
	rcu_prepare_for_idle();
	rcu_preempt_deferred_qs(current);
	WRITE_ONCE(rdp->dynticks_nesting, 0); /* Avoid irq-access tearing. */
	rcu_dynticks_eqs_enter();
	rcu_dynticks_task_enter();
}

/**
 * rcu_idle_enter - inform RCU that current CPU is entering idle
 *
 * Enter idle mode, in other words, -leave- the mode in which RCU
 * read-side critical sections can occur.  (Though RCU read-side
 * critical sections can occur in irq handlers in idle, a possibility
 * handled by irq_enter() and irq_exit().)
 *
 * If you add or remove a call to rcu_idle_enter(), be sure to test with
 * CONFIG_RCU_EQS_DEBUG=y.
 */
void rcu_idle_enter(void)
{
	lockdep_assert_irqs_disabled();
	rcu_eqs_enter(false);
}

#ifdef CONFIG_NO_HZ_FULL
/**
 * rcu_user_enter - inform RCU that we are resuming userspace.
 *
 * Enter RCU idle mode right before resuming userspace.  No use of RCU
 * is permitted between this call and rcu_user_exit(). This way the
 * CPU doesn't need to maintain the tick for RCU maintenance purposes
 * when the CPU runs in userspace.
 *
 * If you add or remove a call to rcu_user_enter(), be sure to test with
 * CONFIG_RCU_EQS_DEBUG=y.
 */
void rcu_user_enter(void)
{
	lockdep_assert_irqs_disabled();
	rcu_eqs_enter(true);
}
#endif /* CONFIG_NO_HZ_FULL */

/*
 * If we are returning from the outermost NMI handler that interrupted an
 * RCU-idle period, update rdp->dynticks and rdp->dynticks_nmi_nesting
 * to let the RCU grace-period handling know that the CPU is back to
 * being RCU-idle.
 *
 * If you add or remove a call to rcu_nmi_exit_common(), be sure to test
 * with CONFIG_RCU_EQS_DEBUG=y.
 */
static __always_inline void rcu_nmi_exit_common(bool irq)
{
	struct rcu_data *rdp = this_cpu_ptr(&rcu_data);

	/*
	 * Check for ->dynticks_nmi_nesting underflow and bad ->dynticks.
	 * (We are exiting an NMI handler, so RCU better be paying attention
	 * to us!)
	 */
	WARN_ON_ONCE(rdp->dynticks_nmi_nesting <= 0);
	WARN_ON_ONCE(rcu_dynticks_curr_cpu_in_eqs());

	/*
	 * If the nesting level is not 1, the CPU wasn't RCU-idle, so
	 * leave it in non-RCU-idle state.
	 */
	if (rdp->dynticks_nmi_nesting != 1) {
		trace_rcu_dyntick(TPS("--="), rdp->dynticks_nmi_nesting, rdp->dynticks_nmi_nesting - 2,
				  atomic_read(&rdp->dynticks));
		WRITE_ONCE(rdp->dynticks_nmi_nesting, /* No store tearing. */
			   rdp->dynticks_nmi_nesting - 2);
		return;
	}

	/* This NMI interrupted an RCU-idle CPU, restore RCU-idleness. */
	trace_rcu_dyntick(TPS("Startirq"), rdp->dynticks_nmi_nesting, 0, atomic_read(&rdp->dynticks));
	WRITE_ONCE(rdp->dynticks_nmi_nesting, 0); /* Avoid store tearing. */

	if (irq)
		rcu_prepare_for_idle();

	rcu_dynticks_eqs_enter();

	if (irq)
		rcu_dynticks_task_enter();
}

/**
 * rcu_nmi_exit - inform RCU of exit from NMI context
 *
 * If you add or remove a call to rcu_nmi_exit(), be sure to test
 * with CONFIG_RCU_EQS_DEBUG=y.
 */
void rcu_nmi_exit(void)
{
	rcu_nmi_exit_common(false);
}

/**
 * rcu_irq_exit - inform RCU that current CPU is exiting irq towards idle
 *
 * Exit from an interrupt handler, which might possibly result in entering
 * idle mode, in other words, leaving the mode in which read-side critical
 * sections can occur.  The caller must have disabled interrupts.
 *
 * This code assumes that the idle loop never does anything that might
 * result in unbalanced calls to irq_enter() and irq_exit().  If your
 * architecture's idle loop violates this assumption, RCU will give you what
 * you deserve, good and hard.  But very infrequently and irreproducibly.
 *
 * Use things like work queues to work around this limitation.
 *
 * You have been warned.
 *
 * If you add or remove a call to rcu_irq_exit(), be sure to test with
 * CONFIG_RCU_EQS_DEBUG=y.
 */
void rcu_irq_exit(void)
{
	lockdep_assert_irqs_disabled();
	rcu_nmi_exit_common(true);
}

/*
 * Wrapper for rcu_irq_exit() where interrupts are enabled.
 *
 * If you add or remove a call to rcu_irq_exit_irqson(), be sure to test
 * with CONFIG_RCU_EQS_DEBUG=y.
 */
void rcu_irq_exit_irqson(void)
{
	unsigned long flags;

	local_irq_save(flags);
	rcu_irq_exit();
	local_irq_restore(flags);
}

/*
 * Exit an RCU extended quiescent state, which can be either the
 * idle loop or adaptive-tickless usermode execution.
 *
 * We crowbar the ->dynticks_nmi_nesting field to DYNTICK_IRQ_NONIDLE to
 * allow for the possibility of usermode upcalls messing up our count of
 * interrupt nesting level during the busy period that is just now starting.
 */
static void rcu_eqs_exit(bool user)
{
	struct rcu_data *rdp;
	long oldval;

	lockdep_assert_irqs_disabled();
	rdp = this_cpu_ptr(&rcu_data);
	oldval = rdp->dynticks_nesting;
	WARN_ON_ONCE(IS_ENABLED(CONFIG_RCU_EQS_DEBUG) && oldval < 0);
	if (oldval) {
		rdp->dynticks_nesting++;
		return;
	}
	rcu_dynticks_task_exit();
	rcu_dynticks_eqs_exit();
	rcu_cleanup_after_idle();
	trace_rcu_dyntick(TPS("End"), rdp->dynticks_nesting, 1, atomic_read(&rdp->dynticks));
	WARN_ON_ONCE(IS_ENABLED(CONFIG_RCU_EQS_DEBUG) && !user && !is_idle_task(current));
	WRITE_ONCE(rdp->dynticks_nesting, 1);
	WARN_ON_ONCE(rdp->dynticks_nmi_nesting);
	WRITE_ONCE(rdp->dynticks_nmi_nesting, DYNTICK_IRQ_NONIDLE);
}

/**
 * rcu_idle_exit - inform RCU that current CPU is leaving idle
 *
 * Exit idle mode, in other words, -enter- the mode in which RCU
 * read-side critical sections can occur.
 *
 * If you add or remove a call to rcu_idle_exit(), be sure to test with
 * CONFIG_RCU_EQS_DEBUG=y.
 */
void rcu_idle_exit(void)
{
	unsigned long flags;

	local_irq_save(flags);
	rcu_eqs_exit(false);
	local_irq_restore(flags);
}

#ifdef CONFIG_NO_HZ_FULL
/**
 * rcu_user_exit - inform RCU that we are exiting userspace.
 *
 * Exit RCU idle mode while entering the kernel because it can
 * run a RCU read side critical section anytime.
 *
 * If you add or remove a call to rcu_user_exit(), be sure to test with
 * CONFIG_RCU_EQS_DEBUG=y.
 */
void rcu_user_exit(void)
{
	rcu_eqs_exit(1);
}
#endif /* CONFIG_NO_HZ_FULL */

/**
 * rcu_nmi_enter_common - inform RCU of entry to NMI context
 * @irq: Is this call from rcu_irq_enter?
 *
 * If the CPU was idle from RCU's viewpoint, update rdp->dynticks and
 * rdp->dynticks_nmi_nesting to let the RCU grace-period handling know
 * that the CPU is active.  This implementation permits nested NMIs, as
 * long as the nesting level does not overflow an int.  (You will probably
 * run out of stack space first.)
 *
 * If you add or remove a call to rcu_nmi_enter_common(), be sure to test
 * with CONFIG_RCU_EQS_DEBUG=y.
 */
static __always_inline void rcu_nmi_enter_common(bool irq)
{
	struct rcu_data *rdp = this_cpu_ptr(&rcu_data);
	long incby = 2;

	/* Complain about underflow. */
	WARN_ON_ONCE(rdp->dynticks_nmi_nesting < 0);

	/*
	 * If idle from RCU viewpoint, atomically increment ->dynticks
	 * to mark non-idle and increment ->dynticks_nmi_nesting by one.
	 * Otherwise, increment ->dynticks_nmi_nesting by two.  This means
	 * if ->dynticks_nmi_nesting is equal to one, we are guaranteed
	 * to be in the outermost NMI handler that interrupted an RCU-idle
	 * period (observation due to Andy Lutomirski).
	 */
	if (rcu_dynticks_curr_cpu_in_eqs()) {

		if (irq)
			rcu_dynticks_task_exit();

		rcu_dynticks_eqs_exit();

		if (irq)
			rcu_cleanup_after_idle();

		incby = 1;
	}
	trace_rcu_dyntick(incby == 1 ? TPS("Endirq") : TPS("++="),
			  rdp->dynticks_nmi_nesting,
			  rdp->dynticks_nmi_nesting + incby, atomic_read(&rdp->dynticks));
	WRITE_ONCE(rdp->dynticks_nmi_nesting, /* Prevent store tearing. */
		   rdp->dynticks_nmi_nesting + incby);
	barrier();
}

/**
 * rcu_nmi_enter - inform RCU of entry to NMI context
 */
void rcu_nmi_enter(void)
{
	rcu_nmi_enter_common(false);
}
NOKPROBE_SYMBOL(rcu_nmi_enter);

/**
 * rcu_irq_enter - inform RCU that current CPU is entering irq away from idle
 *
 * Enter an interrupt handler, which might possibly result in exiting
 * idle mode, in other words, entering the mode in which read-side critical
 * sections can occur.  The caller must have disabled interrupts.
 *
 * Note that the Linux kernel is fully capable of entering an interrupt
 * handler that it never exits, for example when doing upcalls to user mode!
 * This code assumes that the idle loop never does upcalls to user mode.
 * If your architecture's idle loop does do upcalls to user mode (or does
 * anything else that results in unbalanced calls to the irq_enter() and
 * irq_exit() functions), RCU will give you what you deserve, good and hard.
 * But very infrequently and irreproducibly.
 *
 * Use things like work queues to work around this limitation.
 *
 * You have been warned.
 *
 * If you add or remove a call to rcu_irq_enter(), be sure to test with
 * CONFIG_RCU_EQS_DEBUG=y.
 */
void rcu_irq_enter(void)
{
	lockdep_assert_irqs_disabled();
	rcu_nmi_enter_common(true);
}

/*
 * Wrapper for rcu_irq_enter() where interrupts are enabled.
 *
 * If you add or remove a call to rcu_irq_enter_irqson(), be sure to test
 * with CONFIG_RCU_EQS_DEBUG=y.
 */
void rcu_irq_enter_irqson(void)
{
	unsigned long flags;

	local_irq_save(flags);
	rcu_irq_enter();
	local_irq_restore(flags);
}

/**
 * rcu_is_watching - see if RCU thinks that the current CPU is not idle
 *
 * Return true if RCU is watching the running CPU, which means that this
 * CPU can safely enter RCU read-side critical sections.  In other words,
 * if the current CPU is not in its idle loop or is in an interrupt or
 * NMI handler, return true.
 */
bool notrace rcu_is_watching(void)
{
	bool ret;

	preempt_disable_notrace();
	ret = !rcu_dynticks_curr_cpu_in_eqs();
	preempt_enable_notrace();
	return ret;
}
EXPORT_SYMBOL_GPL(rcu_is_watching);

/*
 * If a holdout task is actually running, request an urgent quiescent
 * state from its CPU.  This is unsynchronized, so migrations can cause
 * the request to go to the wrong CPU.  Which is OK, all that will happen
 * is that the CPU's next context switch will be a bit slower and next
 * time around this task will generate another request.
 */
void rcu_request_urgent_qs_task(struct task_struct *t)
{
	int cpu;

	barrier();
	cpu = task_cpu(t);
	if (!task_curr(t))
		return; /* This task is not running on that CPU. */
	smp_store_release(per_cpu_ptr(&rcu_data.rcu_urgent_qs, cpu), true);
}

#if defined(CONFIG_PROVE_RCU) && defined(CONFIG_HOTPLUG_CPU)

/*
 * Is the current CPU online as far as RCU is concerned?
 *
 * Disable preemption to avoid false positives that could otherwise
 * happen due to the current CPU number being sampled, this task being
 * preempted, its old CPU being taken offline, resuming on some other CPU,
 * then determining that its old CPU is now offline.
 *
 * Disable checking if in an NMI handler because we cannot safely
 * report errors from NMI handlers anyway.  In addition, it is OK to use
 * RCU on an offline processor during initial boot, hence the check for
 * rcu_scheduler_fully_active.
 */
bool rcu_lockdep_current_cpu_online(void)
{
	struct rcu_data *rdp;
	struct rcu_node *rnp;
	bool ret = false;

	if (in_nmi() || !rcu_scheduler_fully_active)
		return true;
	preempt_disable();
	rdp = this_cpu_ptr(&rcu_data);
	rnp = rdp->mynode;
	if (rdp->grpmask & rcu_rnp_online_cpus(rnp))
		ret = true;
	preempt_enable();
	return ret;
}
EXPORT_SYMBOL_GPL(rcu_lockdep_current_cpu_online);

#endif /* #if defined(CONFIG_PROVE_RCU) && defined(CONFIG_HOTPLUG_CPU) */

/*
 * We are reporting a quiescent state on behalf of some other CPU, so
 * it is our responsibility to check for and handle potential overflow
 * of the rcu_node ->gp_seq counter with respect to the rcu_data counters.
 * After all, the CPU might be in deep idle state, and thus executing no
 * code whatsoever.
 */
static void rcu_gpnum_ovf(struct rcu_node *rnp, struct rcu_data *rdp)
{
	raw_lockdep_assert_held_rcu_node(rnp);
	if (ULONG_CMP_LT(rcu_seq_current(&rdp->gp_seq) + ULONG_MAX / 4,
			 rnp->gp_seq))
		WRITE_ONCE(rdp->gpwrap, true);
	if (ULONG_CMP_LT(rdp->rcu_iw_gp_seq + ULONG_MAX / 4, rnp->gp_seq))
		rdp->rcu_iw_gp_seq = rnp->gp_seq + ULONG_MAX / 4;
}

/*
 * Snapshot the specified CPU's dynticks counter so that we can later
 * credit them with an implicit quiescent state.  Return 1 if this CPU
 * is in dynticks idle mode, which is an extended quiescent state.
 */
static int dyntick_save_progress_counter(struct rcu_data *rdp)
{
	rdp->dynticks_snap = rcu_dynticks_snap(rdp);
	if (rcu_dynticks_in_eqs(rdp->dynticks_snap)) {
		trace_rcu_fqs(rcu_state.name, rdp->gp_seq, rdp->cpu, TPS("dti"));
		rcu_gpnum_ovf(rdp->mynode, rdp);
		return 1;
	}
	return 0;
}

/*
 * Return true if the specified CPU has passed through a quiescent
 * state by virtue of being in or having passed through an dynticks
 * idle state since the last call to dyntick_save_progress_counter()
 * for this same CPU, or by virtue of having been offline.
 */
static int rcu_implicit_dynticks_qs(struct rcu_data *rdp)
{
	unsigned long jtsq;
	bool *rnhqp;
	bool *ruqp;
	struct rcu_node *rnp = rdp->mynode;

	/*
	 * If the CPU passed through or entered a dynticks idle phase with
	 * no active irq/NMI handlers, then we can safely pretend that the CPU
	 * already acknowledged the request to pass through a quiescent
	 * state.  Either way, that CPU cannot possibly be in an RCU
	 * read-side critical section that started before the beginning
	 * of the current RCU grace period.
	 */
	if (rcu_dynticks_in_eqs_since(rdp, rdp->dynticks_snap)) {
		trace_rcu_fqs(rcu_state.name, rdp->gp_seq, rdp->cpu, TPS("dti"));
		rcu_gpnum_ovf(rnp, rdp);
		return 1;
	}

	/* If waiting too long on an offline CPU, complain. */
	if (!(rdp->grpmask & rcu_rnp_online_cpus(rnp)) &&
	    time_after(jiffies, rcu_state.gp_start + HZ)) {
		bool onl;
		struct rcu_node *rnp1;

		WARN_ON(1);  /* Offline CPUs are supposed to report QS! */
		pr_info("%s: grp: %d-%d level: %d ->gp_seq %ld ->completedqs %ld\n",
			__func__, rnp->grplo, rnp->grphi, rnp->level,
			(long)rnp->gp_seq, (long)rnp->completedqs);
		for (rnp1 = rnp; rnp1; rnp1 = rnp1->parent)
			pr_info("%s: %d:%d ->qsmask %#lx ->qsmaskinit %#lx ->qsmaskinitnext %#lx ->rcu_gp_init_mask %#lx\n",
				__func__, rnp1->grplo, rnp1->grphi, rnp1->qsmask, rnp1->qsmaskinit, rnp1->qsmaskinitnext, rnp1->rcu_gp_init_mask);
		onl = !!(rdp->grpmask & rcu_rnp_online_cpus(rnp));
		pr_info("%s %d: %c online: %ld(%d) offline: %ld(%d)\n",
			__func__, rdp->cpu, ".o"[onl],
			(long)rdp->rcu_onl_gp_seq, rdp->rcu_onl_gp_flags,
			(long)rdp->rcu_ofl_gp_seq, rdp->rcu_ofl_gp_flags);
		return 1; /* Break things loose after complaining. */
	}

	/*
	 * A CPU running for an extended time within the kernel can
	 * delay RCU grace periods: (1) At age jiffies_to_sched_qs,
	 * set .rcu_urgent_qs, (2) At age 2*jiffies_to_sched_qs, set
	 * both .rcu_need_heavy_qs and .rcu_urgent_qs.  Note that the
	 * unsynchronized assignments to the per-CPU rcu_need_heavy_qs
	 * variable are safe because the assignments are repeated if this
	 * CPU failed to pass through a quiescent state.  This code
	 * also checks .jiffies_resched in case jiffies_to_sched_qs
	 * is set way high.
	 */
	jtsq = READ_ONCE(jiffies_to_sched_qs);
	ruqp = per_cpu_ptr(&rcu_data.rcu_urgent_qs, rdp->cpu);
	rnhqp = &per_cpu(rcu_data.rcu_need_heavy_qs, rdp->cpu);
	if (!READ_ONCE(*rnhqp) &&
	    (time_after(jiffies, rcu_state.gp_start + jtsq * 2) ||
	     time_after(jiffies, rcu_state.jiffies_resched))) {
		WRITE_ONCE(*rnhqp, true);
		/* Store rcu_need_heavy_qs before rcu_urgent_qs. */
		smp_store_release(ruqp, true);
	} else if (time_after(jiffies, rcu_state.gp_start + jtsq)) {
		WRITE_ONCE(*ruqp, true);
	}

	/*
	 * NO_HZ_FULL CPUs can run in-kernel without rcu_sched_clock_irq!
	 * The above code handles this, but only for straight cond_resched().
	 * And some in-kernel loops check need_resched() before calling
	 * cond_resched(), which defeats the above code for CPUs that are
	 * running in-kernel with scheduling-clock interrupts disabled.
	 * So hit them over the head with the resched_cpu() hammer!
	 */
	if (tick_nohz_full_cpu(rdp->cpu) &&
		   time_after(jiffies,
			      READ_ONCE(rdp->last_fqs_resched) + jtsq * 3)) {
		resched_cpu(rdp->cpu);
		WRITE_ONCE(rdp->last_fqs_resched, jiffies);
	}

	/*
	 * If more than halfway to RCU CPU stall-warning time, invoke
	 * resched_cpu() more frequently to try to loosen things up a bit.
	 * Also check to see if the CPU is getting hammered with interrupts,
	 * but only once per grace period, just to keep the IPIs down to
	 * a dull roar.
	 */
	if (time_after(jiffies, rcu_state.jiffies_resched)) {
		if (time_after(jiffies,
			       READ_ONCE(rdp->last_fqs_resched) + jtsq)) {
			resched_cpu(rdp->cpu);
			WRITE_ONCE(rdp->last_fqs_resched, jiffies);
		}
		if (IS_ENABLED(CONFIG_IRQ_WORK) &&
		    !rdp->rcu_iw_pending && rdp->rcu_iw_gp_seq != rnp->gp_seq &&
		    (rnp->ffmask & rdp->grpmask)) {
			init_irq_work(&rdp->rcu_iw, rcu_iw_handler);
			rdp->rcu_iw.flags = IRQ_WORK_HARD_IRQ;
			rdp->rcu_iw_pending = true;
			rdp->rcu_iw_gp_seq = rnp->gp_seq;
			irq_work_queue_on(&rdp->rcu_iw, rdp->cpu);
		}
	}

	return 0;
}

/* Trace-event wrapper function for trace_rcu_future_grace_period.  */
static void trace_rcu_this_gp(struct rcu_node *rnp, struct rcu_data *rdp,
			      unsigned long gp_seq_req, const char *s)
{
	trace_rcu_future_grace_period(rcu_state.name, rnp->gp_seq, gp_seq_req,
				      rnp->level, rnp->grplo, rnp->grphi, s);
}

/*
 * rcu_start_this_gp - Request the start of a particular grace period
 * @rnp_start: The leaf node of the CPU from which to start.
 * @rdp: The rcu_data corresponding to the CPU from which to start.
 * @gp_seq_req: The gp_seq of the grace period to start.
 *
 * Start the specified grace period, as needed to handle newly arrived
 * callbacks.  The required future grace periods are recorded in each
 * rcu_node structure's ->gp_seq_needed field.  Returns true if there
 * is reason to awaken the grace-period kthread.
 *
 * The caller must hold the specified rcu_node structure's ->lock, which
 * is why the caller is responsible for waking the grace-period kthread.
 *
 * Returns true if the GP thread needs to be awakened else false.
 */
static bool rcu_start_this_gp(struct rcu_node *rnp_start, struct rcu_data *rdp,
			      unsigned long gp_seq_req)
{
	bool ret = false;
	struct rcu_node *rnp;

	/*
	 * Use funnel locking to either acquire the root rcu_node
	 * structure's lock or bail out if the need for this grace period
	 * has already been recorded -- or if that grace period has in
	 * fact already started.  If there is already a grace period in
	 * progress in a non-leaf node, no recording is needed because the
	 * end of the grace period will scan the leaf rcu_node structures.
	 * Note that rnp_start->lock must not be released.
	 */
	raw_lockdep_assert_held_rcu_node(rnp_start);
	trace_rcu_this_gp(rnp_start, rdp, gp_seq_req, TPS("Startleaf"));
	for (rnp = rnp_start; 1; rnp = rnp->parent) {
		if (rnp != rnp_start)
			raw_spin_lock_rcu_node(rnp);
		if (ULONG_CMP_GE(rnp->gp_seq_needed, gp_seq_req) ||
		    rcu_seq_started(&rnp->gp_seq, gp_seq_req) ||
		    (rnp != rnp_start &&
		     rcu_seq_state(rcu_seq_current(&rnp->gp_seq)))) {
			trace_rcu_this_gp(rnp, rdp, gp_seq_req,
					  TPS("Prestarted"));
			goto unlock_out;
		}
		rnp->gp_seq_needed = gp_seq_req;
		if (rcu_seq_state(rcu_seq_current(&rnp->gp_seq))) {
			/*
			 * We just marked the leaf or internal node, and a
			 * grace period is in progress, which means that
			 * rcu_gp_cleanup() will see the marking.  Bail to
			 * reduce contention.
			 */
			trace_rcu_this_gp(rnp_start, rdp, gp_seq_req,
					  TPS("Startedleaf"));
			goto unlock_out;
		}
		if (rnp != rnp_start && rnp->parent != NULL)
			raw_spin_unlock_rcu_node(rnp);
		if (!rnp->parent)
			break;  /* At root, and perhaps also leaf. */
	}

	/* If GP already in progress, just leave, otherwise start one. */
	if (rcu_gp_in_progress()) {
		trace_rcu_this_gp(rnp, rdp, gp_seq_req, TPS("Startedleafroot"));
		goto unlock_out;
	}
	trace_rcu_this_gp(rnp, rdp, gp_seq_req, TPS("Startedroot"));
	WRITE_ONCE(rcu_state.gp_flags, rcu_state.gp_flags | RCU_GP_FLAG_INIT);
	rcu_state.gp_req_activity = jiffies;
	if (!rcu_state.gp_kthread) {
		trace_rcu_this_gp(rnp, rdp, gp_seq_req, TPS("NoGPkthread"));
		goto unlock_out;
	}
	trace_rcu_grace_period(rcu_state.name, READ_ONCE(rcu_state.gp_seq), TPS("newreq"));
	ret = true;  /* Caller must wake GP kthread. */
unlock_out:
	/* Push furthest requested GP to leaf node and rcu_data structure. */
	if (ULONG_CMP_LT(gp_seq_req, rnp->gp_seq_needed)) {
		rnp_start->gp_seq_needed = rnp->gp_seq_needed;
		rdp->gp_seq_needed = rnp->gp_seq_needed;
	}
	if (rnp != rnp_start)
		raw_spin_unlock_rcu_node(rnp);
	return ret;
}

/*
 * Clean up any old requests for the just-ended grace period.  Also return
 * whether any additional grace periods have been requested.
 */
static bool rcu_future_gp_cleanup(struct rcu_node *rnp)
{
	bool needmore;
	struct rcu_data *rdp = this_cpu_ptr(&rcu_data);

	needmore = ULONG_CMP_LT(rnp->gp_seq, rnp->gp_seq_needed);
	if (!needmore)
		rnp->gp_seq_needed = rnp->gp_seq; /* Avoid counter wrap. */
	trace_rcu_this_gp(rnp, rdp, rnp->gp_seq,
			  needmore ? TPS("CleanupMore") : TPS("Cleanup"));
	return needmore;
}

/*
 * Awaken the grace-period kthread.  Don't do a self-awaken (unless in
 * an interrupt or softirq handler), and don't bother awakening when there
 * is nothing for the grace-period kthread to do (as in several CPUs raced
 * to awaken, and we lost), and finally don't try to awaken a kthread that
 * has not yet been created.  If all those checks are passed, track some
 * debug information and awaken.
 *
 * So why do the self-wakeup when in an interrupt or softirq handler
 * in the grace-period kthread's context?  Because the kthread might have
 * been interrupted just as it was going to sleep, and just after the final
 * pre-sleep check of the awaken condition.  In this case, a wakeup really
 * is required, and is therefore supplied.
 */
static void rcu_gp_kthread_wake(void)
{
<<<<<<< HEAD
	if ((current == rsp->gp_kthread &&
	     !in_interrupt() && !in_serving_softirq()) ||
	    !READ_ONCE(rsp->gp_flags) ||
	    !rsp->gp_kthread)
=======
	if ((current == rcu_state.gp_kthread &&
	     !in_irq() && !in_serving_softirq()) ||
	    !READ_ONCE(rcu_state.gp_flags) ||
	    !rcu_state.gp_kthread)
>>>>>>> fa578e9d
		return;
	WRITE_ONCE(rcu_state.gp_wake_time, jiffies);
	WRITE_ONCE(rcu_state.gp_wake_seq, READ_ONCE(rcu_state.gp_seq));
	swake_up_one(&rcu_state.gp_wq);
}

/*
 * If there is room, assign a ->gp_seq number to any callbacks on this
 * CPU that have not already been assigned.  Also accelerate any callbacks
 * that were previously assigned a ->gp_seq number that has since proven
 * to be too conservative, which can happen if callbacks get assigned a
 * ->gp_seq number while RCU is idle, but with reference to a non-root
 * rcu_node structure.  This function is idempotent, so it does not hurt
 * to call it repeatedly.  Returns an flag saying that we should awaken
 * the RCU grace-period kthread.
 *
 * The caller must hold rnp->lock with interrupts disabled.
 */
static bool rcu_accelerate_cbs(struct rcu_node *rnp, struct rcu_data *rdp)
{
	unsigned long gp_seq_req;
	bool ret = false;

	rcu_lockdep_assert_cblist_protected(rdp);
	raw_lockdep_assert_held_rcu_node(rnp);

	/* If no pending (not yet ready to invoke) callbacks, nothing to do. */
	if (!rcu_segcblist_pend_cbs(&rdp->cblist))
		return false;

	/*
	 * Callbacks are often registered with incomplete grace-period
	 * information.  Something about the fact that getting exact
	 * information requires acquiring a global lock...  RCU therefore
	 * makes a conservative estimate of the grace period number at which
	 * a given callback will become ready to invoke.	The following
	 * code checks this estimate and improves it when possible, thus
	 * accelerating callback invocation to an earlier grace-period
	 * number.
	 */
	gp_seq_req = rcu_seq_snap(&rcu_state.gp_seq);
	if (rcu_segcblist_accelerate(&rdp->cblist, gp_seq_req))
		ret = rcu_start_this_gp(rnp, rdp, gp_seq_req);

	/* Trace depending on how much we were able to accelerate. */
	if (rcu_segcblist_restempty(&rdp->cblist, RCU_WAIT_TAIL))
		trace_rcu_grace_period(rcu_state.name, rdp->gp_seq, TPS("AccWaitCB"));
	else
		trace_rcu_grace_period(rcu_state.name, rdp->gp_seq, TPS("AccReadyCB"));
	return ret;
}

/*
 * Similar to rcu_accelerate_cbs(), but does not require that the leaf
 * rcu_node structure's ->lock be held.  It consults the cached value
 * of ->gp_seq_needed in the rcu_data structure, and if that indicates
 * that a new grace-period request be made, invokes rcu_accelerate_cbs()
 * while holding the leaf rcu_node structure's ->lock.
 */
static void rcu_accelerate_cbs_unlocked(struct rcu_node *rnp,
					struct rcu_data *rdp)
{
	unsigned long c;
	bool needwake;

	rcu_lockdep_assert_cblist_protected(rdp);
	c = rcu_seq_snap(&rcu_state.gp_seq);
	if (!rdp->gpwrap && ULONG_CMP_GE(rdp->gp_seq_needed, c)) {
		/* Old request still live, so mark recent callbacks. */
		(void)rcu_segcblist_accelerate(&rdp->cblist, c);
		return;
	}
	raw_spin_lock_rcu_node(rnp); /* irqs already disabled. */
	needwake = rcu_accelerate_cbs(rnp, rdp);
	raw_spin_unlock_rcu_node(rnp); /* irqs remain disabled. */
	if (needwake)
		rcu_gp_kthread_wake();
}

/*
 * Move any callbacks whose grace period has completed to the
 * RCU_DONE_TAIL sublist, then compact the remaining sublists and
 * assign ->gp_seq numbers to any callbacks in the RCU_NEXT_TAIL
 * sublist.  This function is idempotent, so it does not hurt to
 * invoke it repeatedly.  As long as it is not invoked -too- often...
 * Returns true if the RCU grace-period kthread needs to be awakened.
 *
 * The caller must hold rnp->lock with interrupts disabled.
 */
static bool rcu_advance_cbs(struct rcu_node *rnp, struct rcu_data *rdp)
{
	rcu_lockdep_assert_cblist_protected(rdp);
	raw_lockdep_assert_held_rcu_node(rnp);

	/* If no pending (not yet ready to invoke) callbacks, nothing to do. */
	if (!rcu_segcblist_pend_cbs(&rdp->cblist))
		return false;

	/*
	 * Find all callbacks whose ->gp_seq numbers indicate that they
	 * are ready to invoke, and put them into the RCU_DONE_TAIL sublist.
	 */
	rcu_segcblist_advance(&rdp->cblist, rnp->gp_seq);

	/* Classify any remaining callbacks. */
	return rcu_accelerate_cbs(rnp, rdp);
}

/*
 * Move and classify callbacks, but only if doing so won't require
 * that the RCU grace-period kthread be awakened.
 */
static void __maybe_unused rcu_advance_cbs_nowake(struct rcu_node *rnp,
						  struct rcu_data *rdp)
{
	rcu_lockdep_assert_cblist_protected(rdp);
	if (!rcu_seq_state(rcu_seq_current(&rnp->gp_seq)) ||
	    !raw_spin_trylock_rcu_node(rnp))
		return;
	WARN_ON_ONCE(rcu_advance_cbs(rnp, rdp));
	raw_spin_unlock_rcu_node(rnp);
}

/*
 * Update CPU-local rcu_data state to record the beginnings and ends of
 * grace periods.  The caller must hold the ->lock of the leaf rcu_node
 * structure corresponding to the current CPU, and must have irqs disabled.
 * Returns true if the grace-period kthread needs to be awakened.
 */
static bool __note_gp_changes(struct rcu_node *rnp, struct rcu_data *rdp)
{
	bool ret = false;
	bool need_gp;
	const bool offloaded = IS_ENABLED(CONFIG_RCU_NOCB_CPU) &&
			       rcu_segcblist_is_offloaded(&rdp->cblist);

	raw_lockdep_assert_held_rcu_node(rnp);

	if (rdp->gp_seq == rnp->gp_seq)
		return false; /* Nothing to do. */

	/* Handle the ends of any preceding grace periods first. */
	if (rcu_seq_completed_gp(rdp->gp_seq, rnp->gp_seq) ||
	    unlikely(READ_ONCE(rdp->gpwrap))) {
		if (!offloaded)
			ret = rcu_advance_cbs(rnp, rdp); /* Advance CBs. */
		trace_rcu_grace_period(rcu_state.name, rdp->gp_seq, TPS("cpuend"));
	} else {
		if (!offloaded)
			ret = rcu_accelerate_cbs(rnp, rdp); /* Recent CBs. */
	}

	/* Now handle the beginnings of any new-to-this-CPU grace periods. */
	if (rcu_seq_new_gp(rdp->gp_seq, rnp->gp_seq) ||
	    unlikely(READ_ONCE(rdp->gpwrap))) {
		/*
		 * If the current grace period is waiting for this CPU,
		 * set up to detect a quiescent state, otherwise don't
		 * go looking for one.
		 */
		trace_rcu_grace_period(rcu_state.name, rnp->gp_seq, TPS("cpustart"));
		need_gp = !!(rnp->qsmask & rdp->grpmask);
		rdp->cpu_no_qs.b.norm = need_gp;
		rdp->core_needs_qs = need_gp;
		zero_cpu_stall_ticks(rdp);
	}
	rdp->gp_seq = rnp->gp_seq;  /* Remember new grace-period state. */
	if (ULONG_CMP_LT(rdp->gp_seq_needed, rnp->gp_seq_needed) || rdp->gpwrap)
		rdp->gp_seq_needed = rnp->gp_seq_needed;
	WRITE_ONCE(rdp->gpwrap, false);
	rcu_gpnum_ovf(rnp, rdp);
	return ret;
}

static void note_gp_changes(struct rcu_data *rdp)
{
	unsigned long flags;
	bool needwake;
	struct rcu_node *rnp;

	local_irq_save(flags);
	rnp = rdp->mynode;
	if ((rdp->gp_seq == rcu_seq_current(&rnp->gp_seq) &&
	     !unlikely(READ_ONCE(rdp->gpwrap))) || /* w/out lock. */
	    !raw_spin_trylock_rcu_node(rnp)) { /* irqs already off, so later. */
		local_irq_restore(flags);
		return;
	}
	needwake = __note_gp_changes(rnp, rdp);
	raw_spin_unlock_irqrestore_rcu_node(rnp, flags);
	if (needwake)
		rcu_gp_kthread_wake();
}

static void rcu_gp_slow(int delay)
{
	if (delay > 0 &&
	    !(rcu_seq_ctr(rcu_state.gp_seq) %
	      (rcu_num_nodes * PER_RCU_NODE_PERIOD * delay)))
		schedule_timeout_uninterruptible(delay);
}

/*
 * Initialize a new grace period.  Return false if no grace period required.
 */
static bool rcu_gp_init(void)
{
	unsigned long flags;
	unsigned long oldmask;
	unsigned long mask;
	struct rcu_data *rdp;
	struct rcu_node *rnp = rcu_get_root();

	WRITE_ONCE(rcu_state.gp_activity, jiffies);
	raw_spin_lock_irq_rcu_node(rnp);
	if (!READ_ONCE(rcu_state.gp_flags)) {
		/* Spurious wakeup, tell caller to go back to sleep.  */
		raw_spin_unlock_irq_rcu_node(rnp);
		return false;
	}
	WRITE_ONCE(rcu_state.gp_flags, 0); /* Clear all flags: New GP. */

	if (WARN_ON_ONCE(rcu_gp_in_progress())) {
		/*
		 * Grace period already in progress, don't start another.
		 * Not supposed to be able to happen.
		 */
		raw_spin_unlock_irq_rcu_node(rnp);
		return false;
	}

	/* Advance to a new grace period and initialize state. */
	record_gp_stall_check_time();
	/* Record GP times before starting GP, hence rcu_seq_start(). */
	rcu_seq_start(&rcu_state.gp_seq);
	trace_rcu_grace_period(rcu_state.name, rcu_state.gp_seq, TPS("start"));
	raw_spin_unlock_irq_rcu_node(rnp);

	/*
	 * Apply per-leaf buffered online and offline operations to the
	 * rcu_node tree.  Note that this new grace period need not wait
	 * for subsequent online CPUs, and that quiescent-state forcing
	 * will handle subsequent offline CPUs.
	 */
	rcu_state.gp_state = RCU_GP_ONOFF;
	rcu_for_each_leaf_node(rnp) {
		raw_spin_lock(&rcu_state.ofl_lock);
		raw_spin_lock_irq_rcu_node(rnp);
		if (rnp->qsmaskinit == rnp->qsmaskinitnext &&
		    !rnp->wait_blkd_tasks) {
			/* Nothing to do on this leaf rcu_node structure. */
			raw_spin_unlock_irq_rcu_node(rnp);
			raw_spin_unlock(&rcu_state.ofl_lock);
			continue;
		}

		/* Record old state, apply changes to ->qsmaskinit field. */
		oldmask = rnp->qsmaskinit;
		rnp->qsmaskinit = rnp->qsmaskinitnext;

		/* If zero-ness of ->qsmaskinit changed, propagate up tree. */
		if (!oldmask != !rnp->qsmaskinit) {
			if (!oldmask) { /* First online CPU for rcu_node. */
				if (!rnp->wait_blkd_tasks) /* Ever offline? */
					rcu_init_new_rnp(rnp);
			} else if (rcu_preempt_has_tasks(rnp)) {
				rnp->wait_blkd_tasks = true; /* blocked tasks */
			} else { /* Last offline CPU and can propagate. */
				rcu_cleanup_dead_rnp(rnp);
			}
		}

		/*
		 * If all waited-on tasks from prior grace period are
		 * done, and if all this rcu_node structure's CPUs are
		 * still offline, propagate up the rcu_node tree and
		 * clear ->wait_blkd_tasks.  Otherwise, if one of this
		 * rcu_node structure's CPUs has since come back online,
		 * simply clear ->wait_blkd_tasks.
		 */
		if (rnp->wait_blkd_tasks &&
		    (!rcu_preempt_has_tasks(rnp) || rnp->qsmaskinit)) {
			rnp->wait_blkd_tasks = false;
			if (!rnp->qsmaskinit)
				rcu_cleanup_dead_rnp(rnp);
		}

		raw_spin_unlock_irq_rcu_node(rnp);
		raw_spin_unlock(&rcu_state.ofl_lock);
	}
	rcu_gp_slow(gp_preinit_delay); /* Races with CPU hotplug. */

	/*
	 * Set the quiescent-state-needed bits in all the rcu_node
	 * structures for all currently online CPUs in breadth-first
	 * order, starting from the root rcu_node structure, relying on the
	 * layout of the tree within the rcu_state.node[] array.  Note that
	 * other CPUs will access only the leaves of the hierarchy, thus
	 * seeing that no grace period is in progress, at least until the
	 * corresponding leaf node has been initialized.
	 *
	 * The grace period cannot complete until the initialization
	 * process finishes, because this kthread handles both.
	 */
	rcu_state.gp_state = RCU_GP_INIT;
	rcu_for_each_node_breadth_first(rnp) {
		rcu_gp_slow(gp_init_delay);
		raw_spin_lock_irqsave_rcu_node(rnp, flags);
		rdp = this_cpu_ptr(&rcu_data);
		rcu_preempt_check_blocked_tasks(rnp);
		rnp->qsmask = rnp->qsmaskinit;
		WRITE_ONCE(rnp->gp_seq, rcu_state.gp_seq);
		if (rnp == rdp->mynode)
			(void)__note_gp_changes(rnp, rdp);
		rcu_preempt_boost_start_gp(rnp);
		trace_rcu_grace_period_init(rcu_state.name, rnp->gp_seq,
					    rnp->level, rnp->grplo,
					    rnp->grphi, rnp->qsmask);
		/* Quiescent states for tasks on any now-offline CPUs. */
		mask = rnp->qsmask & ~rnp->qsmaskinitnext;
		rnp->rcu_gp_init_mask = mask;
		if ((mask || rnp->wait_blkd_tasks) && rcu_is_leaf_node(rnp))
			rcu_report_qs_rnp(mask, rnp, rnp->gp_seq, flags);
		else
			raw_spin_unlock_irq_rcu_node(rnp);
		cond_resched_tasks_rcu_qs();
		WRITE_ONCE(rcu_state.gp_activity, jiffies);
	}

	return true;
}

/*
 * Helper function for swait_event_idle_exclusive() wakeup at force-quiescent-state
 * time.
 */
static bool rcu_gp_fqs_check_wake(int *gfp)
{
	struct rcu_node *rnp = rcu_get_root();

	/* Someone like call_rcu() requested a force-quiescent-state scan. */
	*gfp = READ_ONCE(rcu_state.gp_flags);
	if (*gfp & RCU_GP_FLAG_FQS)
		return true;

	/* The current grace period has completed. */
	if (!READ_ONCE(rnp->qsmask) && !rcu_preempt_blocked_readers_cgp(rnp))
		return true;

	return false;
}

/*
 * Do one round of quiescent-state forcing.
 */
static void rcu_gp_fqs(bool first_time)
{
	struct rcu_node *rnp = rcu_get_root();

	WRITE_ONCE(rcu_state.gp_activity, jiffies);
	rcu_state.n_force_qs++;
	if (first_time) {
		/* Collect dyntick-idle snapshots. */
		force_qs_rnp(dyntick_save_progress_counter);
	} else {
		/* Handle dyntick-idle and offline CPUs. */
		force_qs_rnp(rcu_implicit_dynticks_qs);
	}
	/* Clear flag to prevent immediate re-entry. */
	if (READ_ONCE(rcu_state.gp_flags) & RCU_GP_FLAG_FQS) {
		raw_spin_lock_irq_rcu_node(rnp);
		WRITE_ONCE(rcu_state.gp_flags,
			   READ_ONCE(rcu_state.gp_flags) & ~RCU_GP_FLAG_FQS);
		raw_spin_unlock_irq_rcu_node(rnp);
	}
}

/*
 * Loop doing repeated quiescent-state forcing until the grace period ends.
 */
static void rcu_gp_fqs_loop(void)
{
	bool first_gp_fqs;
	int gf;
	unsigned long j;
	int ret;
	struct rcu_node *rnp = rcu_get_root();

	first_gp_fqs = true;
	j = READ_ONCE(jiffies_till_first_fqs);
	ret = 0;
	for (;;) {
		if (!ret) {
			rcu_state.jiffies_force_qs = jiffies + j;
			WRITE_ONCE(rcu_state.jiffies_kick_kthreads,
				   jiffies + (j ? 3 * j : 2));
		}
		trace_rcu_grace_period(rcu_state.name,
				       READ_ONCE(rcu_state.gp_seq),
				       TPS("fqswait"));
		rcu_state.gp_state = RCU_GP_WAIT_FQS;
		ret = swait_event_idle_timeout_exclusive(
				rcu_state.gp_wq, rcu_gp_fqs_check_wake(&gf), j);
		rcu_state.gp_state = RCU_GP_DOING_FQS;
		/* Locking provides needed memory barriers. */
		/* If grace period done, leave loop. */
		if (!READ_ONCE(rnp->qsmask) &&
		    !rcu_preempt_blocked_readers_cgp(rnp))
			break;
		/* If time for quiescent-state forcing, do it. */
		if (ULONG_CMP_GE(jiffies, rcu_state.jiffies_force_qs) ||
		    (gf & RCU_GP_FLAG_FQS)) {
			trace_rcu_grace_period(rcu_state.name,
					       READ_ONCE(rcu_state.gp_seq),
					       TPS("fqsstart"));
			rcu_gp_fqs(first_gp_fqs);
			first_gp_fqs = false;
			trace_rcu_grace_period(rcu_state.name,
					       READ_ONCE(rcu_state.gp_seq),
					       TPS("fqsend"));
			cond_resched_tasks_rcu_qs();
			WRITE_ONCE(rcu_state.gp_activity, jiffies);
			ret = 0; /* Force full wait till next FQS. */
			j = READ_ONCE(jiffies_till_next_fqs);
		} else {
			/* Deal with stray signal. */
			cond_resched_tasks_rcu_qs();
			WRITE_ONCE(rcu_state.gp_activity, jiffies);
			WARN_ON(signal_pending(current));
			trace_rcu_grace_period(rcu_state.name,
					       READ_ONCE(rcu_state.gp_seq),
					       TPS("fqswaitsig"));
			ret = 1; /* Keep old FQS timing. */
			j = jiffies;
			if (time_after(jiffies, rcu_state.jiffies_force_qs))
				j = 1;
			else
				j = rcu_state.jiffies_force_qs - j;
		}
	}
}

/*
 * Clean up after the old grace period.
 */
static void rcu_gp_cleanup(void)
{
	unsigned long gp_duration;
	bool needgp = false;
	unsigned long new_gp_seq;
	bool offloaded;
	struct rcu_data *rdp;
	struct rcu_node *rnp = rcu_get_root();
	struct swait_queue_head *sq;

	WRITE_ONCE(rcu_state.gp_activity, jiffies);
	raw_spin_lock_irq_rcu_node(rnp);
	rcu_state.gp_end = jiffies;
	gp_duration = rcu_state.gp_end - rcu_state.gp_start;
	if (gp_duration > rcu_state.gp_max)
		rcu_state.gp_max = gp_duration;

	/*
	 * We know the grace period is complete, but to everyone else
	 * it appears to still be ongoing.  But it is also the case
	 * that to everyone else it looks like there is nothing that
	 * they can do to advance the grace period.  It is therefore
	 * safe for us to drop the lock in order to mark the grace
	 * period as completed in all of the rcu_node structures.
	 */
	raw_spin_unlock_irq_rcu_node(rnp);

	/*
	 * Propagate new ->gp_seq value to rcu_node structures so that
	 * other CPUs don't have to wait until the start of the next grace
	 * period to process their callbacks.  This also avoids some nasty
	 * RCU grace-period initialization races by forcing the end of
	 * the current grace period to be completely recorded in all of
	 * the rcu_node structures before the beginning of the next grace
	 * period is recorded in any of the rcu_node structures.
	 */
	new_gp_seq = rcu_state.gp_seq;
	rcu_seq_end(&new_gp_seq);
	rcu_for_each_node_breadth_first(rnp) {
		raw_spin_lock_irq_rcu_node(rnp);
		if (WARN_ON_ONCE(rcu_preempt_blocked_readers_cgp(rnp)))
			dump_blkd_tasks(rnp, 10);
		WARN_ON_ONCE(rnp->qsmask);
		WRITE_ONCE(rnp->gp_seq, new_gp_seq);
		rdp = this_cpu_ptr(&rcu_data);
		if (rnp == rdp->mynode)
			needgp = __note_gp_changes(rnp, rdp) || needgp;
		/* smp_mb() provided by prior unlock-lock pair. */
		needgp = rcu_future_gp_cleanup(rnp) || needgp;
		sq = rcu_nocb_gp_get(rnp);
		raw_spin_unlock_irq_rcu_node(rnp);
		rcu_nocb_gp_cleanup(sq);
		cond_resched_tasks_rcu_qs();
		WRITE_ONCE(rcu_state.gp_activity, jiffies);
		rcu_gp_slow(gp_cleanup_delay);
	}
	rnp = rcu_get_root();
	raw_spin_lock_irq_rcu_node(rnp); /* GP before ->gp_seq update. */

	/* Declare grace period done, trace first to use old GP number. */
	trace_rcu_grace_period(rcu_state.name, rcu_state.gp_seq, TPS("end"));
	rcu_seq_end(&rcu_state.gp_seq);
	rcu_state.gp_state = RCU_GP_IDLE;
	/* Check for GP requests since above loop. */
	rdp = this_cpu_ptr(&rcu_data);
	if (!needgp && ULONG_CMP_LT(rnp->gp_seq, rnp->gp_seq_needed)) {
		trace_rcu_this_gp(rnp, rdp, rnp->gp_seq_needed,
				  TPS("CleanupMore"));
		needgp = true;
	}
	/* Advance CBs to reduce false positives below. */
	offloaded = IS_ENABLED(CONFIG_RCU_NOCB_CPU) &&
		    rcu_segcblist_is_offloaded(&rdp->cblist);
	if ((offloaded || !rcu_accelerate_cbs(rnp, rdp)) && needgp) {
		WRITE_ONCE(rcu_state.gp_flags, RCU_GP_FLAG_INIT);
		rcu_state.gp_req_activity = jiffies;
		trace_rcu_grace_period(rcu_state.name,
				       READ_ONCE(rcu_state.gp_seq),
				       TPS("newreq"));
	} else {
		WRITE_ONCE(rcu_state.gp_flags,
			   rcu_state.gp_flags & RCU_GP_FLAG_INIT);
	}
	raw_spin_unlock_irq_rcu_node(rnp);
}

/*
 * Body of kthread that handles grace periods.
 */
static int __noreturn rcu_gp_kthread(void *unused)
{
	rcu_bind_gp_kthread();
	for (;;) {

		/* Handle grace-period start. */
		for (;;) {
			trace_rcu_grace_period(rcu_state.name,
					       READ_ONCE(rcu_state.gp_seq),
					       TPS("reqwait"));
			rcu_state.gp_state = RCU_GP_WAIT_GPS;
			swait_event_idle_exclusive(rcu_state.gp_wq,
					 READ_ONCE(rcu_state.gp_flags) &
					 RCU_GP_FLAG_INIT);
			rcu_state.gp_state = RCU_GP_DONE_GPS;
			/* Locking provides needed memory barrier. */
			if (rcu_gp_init())
				break;
			cond_resched_tasks_rcu_qs();
			WRITE_ONCE(rcu_state.gp_activity, jiffies);
			WARN_ON(signal_pending(current));
			trace_rcu_grace_period(rcu_state.name,
					       READ_ONCE(rcu_state.gp_seq),
					       TPS("reqwaitsig"));
		}

		/* Handle quiescent-state forcing. */
		rcu_gp_fqs_loop();

		/* Handle grace-period end. */
		rcu_state.gp_state = RCU_GP_CLEANUP;
		rcu_gp_cleanup();
		rcu_state.gp_state = RCU_GP_CLEANED;
	}
}

/*
 * Report a full set of quiescent states to the rcu_state data structure.
 * Invoke rcu_gp_kthread_wake() to awaken the grace-period kthread if
 * another grace period is required.  Whether we wake the grace-period
 * kthread or it awakens itself for the next round of quiescent-state
 * forcing, that kthread will clean up after the just-completed grace
 * period.  Note that the caller must hold rnp->lock, which is released
 * before return.
 */
static void rcu_report_qs_rsp(unsigned long flags)
	__releases(rcu_get_root()->lock)
{
	raw_lockdep_assert_held_rcu_node(rcu_get_root());
	WARN_ON_ONCE(!rcu_gp_in_progress());
	WRITE_ONCE(rcu_state.gp_flags,
		   READ_ONCE(rcu_state.gp_flags) | RCU_GP_FLAG_FQS);
	raw_spin_unlock_irqrestore_rcu_node(rcu_get_root(), flags);
	rcu_gp_kthread_wake();
}

/*
 * Similar to rcu_report_qs_rdp(), for which it is a helper function.
 * Allows quiescent states for a group of CPUs to be reported at one go
 * to the specified rcu_node structure, though all the CPUs in the group
 * must be represented by the same rcu_node structure (which need not be a
 * leaf rcu_node structure, though it often will be).  The gps parameter
 * is the grace-period snapshot, which means that the quiescent states
 * are valid only if rnp->gp_seq is equal to gps.  That structure's lock
 * must be held upon entry, and it is released before return.
 *
 * As a special case, if mask is zero, the bit-already-cleared check is
 * disabled.  This allows propagating quiescent state due to resumed tasks
 * during grace-period initialization.
 */
static void rcu_report_qs_rnp(unsigned long mask, struct rcu_node *rnp,
			      unsigned long gps, unsigned long flags)
	__releases(rnp->lock)
{
	unsigned long oldmask = 0;
	struct rcu_node *rnp_c;

	raw_lockdep_assert_held_rcu_node(rnp);

	/* Walk up the rcu_node hierarchy. */
	for (;;) {
		if ((!(rnp->qsmask & mask) && mask) || rnp->gp_seq != gps) {

			/*
			 * Our bit has already been cleared, or the
			 * relevant grace period is already over, so done.
			 */
			raw_spin_unlock_irqrestore_rcu_node(rnp, flags);
			return;
		}
		WARN_ON_ONCE(oldmask); /* Any child must be all zeroed! */
		WARN_ON_ONCE(!rcu_is_leaf_node(rnp) &&
			     rcu_preempt_blocked_readers_cgp(rnp));
		rnp->qsmask &= ~mask;
		trace_rcu_quiescent_state_report(rcu_state.name, rnp->gp_seq,
						 mask, rnp->qsmask, rnp->level,
						 rnp->grplo, rnp->grphi,
						 !!rnp->gp_tasks);
		if (rnp->qsmask != 0 || rcu_preempt_blocked_readers_cgp(rnp)) {

			/* Other bits still set at this level, so done. */
			raw_spin_unlock_irqrestore_rcu_node(rnp, flags);
			return;
		}
		rnp->completedqs = rnp->gp_seq;
		mask = rnp->grpmask;
		if (rnp->parent == NULL) {

			/* No more levels.  Exit loop holding root lock. */

			break;
		}
		raw_spin_unlock_irqrestore_rcu_node(rnp, flags);
		rnp_c = rnp;
		rnp = rnp->parent;
		raw_spin_lock_irqsave_rcu_node(rnp, flags);
		oldmask = rnp_c->qsmask;
	}

	/*
	 * Get here if we are the last CPU to pass through a quiescent
	 * state for this grace period.  Invoke rcu_report_qs_rsp()
	 * to clean up and start the next grace period if one is needed.
	 */
	rcu_report_qs_rsp(flags); /* releases rnp->lock. */
}

/*
 * Record a quiescent state for all tasks that were previously queued
 * on the specified rcu_node structure and that were blocking the current
 * RCU grace period.  The caller must hold the corresponding rnp->lock with
 * irqs disabled, and this lock is released upon return, but irqs remain
 * disabled.
 */
static void __maybe_unused
rcu_report_unblock_qs_rnp(struct rcu_node *rnp, unsigned long flags)
	__releases(rnp->lock)
{
	unsigned long gps;
	unsigned long mask;
	struct rcu_node *rnp_p;

	raw_lockdep_assert_held_rcu_node(rnp);
	if (WARN_ON_ONCE(!IS_ENABLED(CONFIG_PREEMPTION)) ||
	    WARN_ON_ONCE(rcu_preempt_blocked_readers_cgp(rnp)) ||
	    rnp->qsmask != 0) {
		raw_spin_unlock_irqrestore_rcu_node(rnp, flags);
		return;  /* Still need more quiescent states! */
	}

	rnp->completedqs = rnp->gp_seq;
	rnp_p = rnp->parent;
	if (rnp_p == NULL) {
		/*
		 * Only one rcu_node structure in the tree, so don't
		 * try to report up to its nonexistent parent!
		 */
		rcu_report_qs_rsp(flags);
		return;
	}

	/* Report up the rest of the hierarchy, tracking current ->gp_seq. */
	gps = rnp->gp_seq;
	mask = rnp->grpmask;
	raw_spin_unlock_rcu_node(rnp);	/* irqs remain disabled. */
	raw_spin_lock_rcu_node(rnp_p);	/* irqs already disabled. */
	rcu_report_qs_rnp(mask, rnp_p, gps, flags);
}

/*
 * Record a quiescent state for the specified CPU to that CPU's rcu_data
 * structure.  This must be called from the specified CPU.
 */
static void
rcu_report_qs_rdp(int cpu, struct rcu_data *rdp)
{
	unsigned long flags;
	unsigned long mask;
	bool needwake = false;
	const bool offloaded = IS_ENABLED(CONFIG_RCU_NOCB_CPU) &&
			       rcu_segcblist_is_offloaded(&rdp->cblist);
	struct rcu_node *rnp;

	rnp = rdp->mynode;
	raw_spin_lock_irqsave_rcu_node(rnp, flags);
	if (rdp->cpu_no_qs.b.norm || rdp->gp_seq != rnp->gp_seq ||
	    rdp->gpwrap) {

		/*
		 * The grace period in which this quiescent state was
		 * recorded has ended, so don't report it upwards.
		 * We will instead need a new quiescent state that lies
		 * within the current grace period.
		 */
		rdp->cpu_no_qs.b.norm = true;	/* need qs for new gp. */
		raw_spin_unlock_irqrestore_rcu_node(rnp, flags);
		return;
	}
	mask = rdp->grpmask;
	rdp->core_needs_qs = false;
	if ((rnp->qsmask & mask) == 0) {
		raw_spin_unlock_irqrestore_rcu_node(rnp, flags);
	} else {
		/*
		 * This GP can't end until cpu checks in, so all of our
		 * callbacks can be processed during the next GP.
		 */
		if (!offloaded)
			needwake = rcu_accelerate_cbs(rnp, rdp);

		rcu_report_qs_rnp(mask, rnp, rnp->gp_seq, flags);
		/* ^^^ Released rnp->lock */
		if (needwake)
			rcu_gp_kthread_wake();
	}
}

/*
 * Check to see if there is a new grace period of which this CPU
 * is not yet aware, and if so, set up local rcu_data state for it.
 * Otherwise, see if this CPU has just passed through its first
 * quiescent state for this grace period, and record that fact if so.
 */
static void
rcu_check_quiescent_state(struct rcu_data *rdp)
{
	/* Check for grace-period ends and beginnings. */
	note_gp_changes(rdp);

	/*
	 * Does this CPU still need to do its part for current grace period?
	 * If no, return and let the other CPUs do their part as well.
	 */
	if (!rdp->core_needs_qs)
		return;

	/*
	 * Was there a quiescent state since the beginning of the grace
	 * period? If no, then exit and wait for the next call.
	 */
	if (rdp->cpu_no_qs.b.norm)
		return;

	/*
	 * Tell RCU we are done (but rcu_report_qs_rdp() will be the
	 * judge of that).
	 */
	rcu_report_qs_rdp(rdp->cpu, rdp);
}

/*
 * Near the end of the offline process.  Trace the fact that this CPU
 * is going offline.
 */
int rcutree_dying_cpu(unsigned int cpu)
{
	bool blkd;
	struct rcu_data *rdp = this_cpu_ptr(&rcu_data);
	struct rcu_node *rnp = rdp->mynode;

	if (!IS_ENABLED(CONFIG_HOTPLUG_CPU))
		return 0;

	blkd = !!(rnp->qsmask & rdp->grpmask);
	trace_rcu_grace_period(rcu_state.name, rnp->gp_seq,
			       blkd ? TPS("cpuofl") : TPS("cpuofl-bgp"));
	return 0;
}

/*
 * All CPUs for the specified rcu_node structure have gone offline,
 * and all tasks that were preempted within an RCU read-side critical
 * section while running on one of those CPUs have since exited their RCU
 * read-side critical section.  Some other CPU is reporting this fact with
 * the specified rcu_node structure's ->lock held and interrupts disabled.
 * This function therefore goes up the tree of rcu_node structures,
 * clearing the corresponding bits in the ->qsmaskinit fields.  Note that
 * the leaf rcu_node structure's ->qsmaskinit field has already been
 * updated.
 *
 * This function does check that the specified rcu_node structure has
 * all CPUs offline and no blocked tasks, so it is OK to invoke it
 * prematurely.  That said, invoking it after the fact will cost you
 * a needless lock acquisition.  So once it has done its work, don't
 * invoke it again.
 */
static void rcu_cleanup_dead_rnp(struct rcu_node *rnp_leaf)
{
	long mask;
	struct rcu_node *rnp = rnp_leaf;

	raw_lockdep_assert_held_rcu_node(rnp_leaf);
	if (!IS_ENABLED(CONFIG_HOTPLUG_CPU) ||
	    WARN_ON_ONCE(rnp_leaf->qsmaskinit) ||
	    WARN_ON_ONCE(rcu_preempt_has_tasks(rnp_leaf)))
		return;
	for (;;) {
		mask = rnp->grpmask;
		rnp = rnp->parent;
		if (!rnp)
			break;
		raw_spin_lock_rcu_node(rnp); /* irqs already disabled. */
		rnp->qsmaskinit &= ~mask;
		/* Between grace periods, so better already be zero! */
		WARN_ON_ONCE(rnp->qsmask);
		if (rnp->qsmaskinit) {
			raw_spin_unlock_rcu_node(rnp);
			/* irqs remain disabled. */
			return;
		}
		raw_spin_unlock_rcu_node(rnp); /* irqs remain disabled. */
	}
}

/*
 * The CPU has been completely removed, and some other CPU is reporting
 * this fact from process context.  Do the remainder of the cleanup.
 * There can only be one CPU hotplug operation at a time, so no need for
 * explicit locking.
 */
int rcutree_dead_cpu(unsigned int cpu)
{
	struct rcu_data *rdp = per_cpu_ptr(&rcu_data, cpu);
	struct rcu_node *rnp = rdp->mynode;  /* Outgoing CPU's rdp & rnp. */

	if (!IS_ENABLED(CONFIG_HOTPLUG_CPU))
		return 0;

	/* Adjust any no-longer-needed kthreads. */
	rcu_boost_kthread_setaffinity(rnp, -1);
	/* Do any needed no-CB deferred wakeups from this CPU. */
	do_nocb_deferred_wakeup(per_cpu_ptr(&rcu_data, cpu));
	return 0;
}

/*
 * Invoke any RCU callbacks that have made it to the end of their grace
 * period.  Thottle as specified by rdp->blimit.
 */
static void rcu_do_batch(struct rcu_data *rdp)
{
	unsigned long flags;
	const bool offloaded = IS_ENABLED(CONFIG_RCU_NOCB_CPU) &&
			       rcu_segcblist_is_offloaded(&rdp->cblist);
	struct rcu_head *rhp;
	struct rcu_cblist rcl = RCU_CBLIST_INITIALIZER(rcl);
	long bl, count;
	long pending, tlimit = 0;

	/* If no callbacks are ready, just return. */
	if (!rcu_segcblist_ready_cbs(&rdp->cblist)) {
		trace_rcu_batch_start(rcu_state.name,
				      rcu_segcblist_n_lazy_cbs(&rdp->cblist),
				      rcu_segcblist_n_cbs(&rdp->cblist), 0);
		trace_rcu_batch_end(rcu_state.name, 0,
				    !rcu_segcblist_empty(&rdp->cblist),
				    need_resched(), is_idle_task(current),
				    rcu_is_callbacks_kthread());
		return;
	}

	/*
	 * Extract the list of ready callbacks, disabling to prevent
	 * races with call_rcu() from interrupt handlers.  Leave the
	 * callback counts, as rcu_barrier() needs to be conservative.
	 */
	local_irq_save(flags);
	rcu_nocb_lock(rdp);
	WARN_ON_ONCE(cpu_is_offline(smp_processor_id()));
	pending = rcu_segcblist_n_cbs(&rdp->cblist);
	bl = max(rdp->blimit, pending >> rcu_divisor);
	if (unlikely(bl > 100))
		tlimit = local_clock() + rcu_resched_ns;
	trace_rcu_batch_start(rcu_state.name,
			      rcu_segcblist_n_lazy_cbs(&rdp->cblist),
			      rcu_segcblist_n_cbs(&rdp->cblist), bl);
	rcu_segcblist_extract_done_cbs(&rdp->cblist, &rcl);
	if (offloaded)
		rdp->qlen_last_fqs_check = rcu_segcblist_n_cbs(&rdp->cblist);
	rcu_nocb_unlock_irqrestore(rdp, flags);

	/* Invoke callbacks. */
	rhp = rcu_cblist_dequeue(&rcl);
	for (; rhp; rhp = rcu_cblist_dequeue(&rcl)) {
		debug_rcu_head_unqueue(rhp);
		if (__rcu_reclaim(rcu_state.name, rhp))
			rcu_cblist_dequeued_lazy(&rcl);
		/*
		 * Stop only if limit reached and CPU has something to do.
		 * Note: The rcl structure counts down from zero.
		 */
		if (-rcl.len >= bl && !offloaded &&
		    (need_resched() ||
		     (!is_idle_task(current) && !rcu_is_callbacks_kthread())))
			break;
		if (unlikely(tlimit)) {
			/* only call local_clock() every 32 callbacks */
			if (likely((-rcl.len & 31) || local_clock() < tlimit))
				continue;
			/* Exceeded the time limit, so leave. */
			break;
		}
		if (offloaded) {
			WARN_ON_ONCE(in_serving_softirq());
			local_bh_enable();
			lockdep_assert_irqs_enabled();
			cond_resched_tasks_rcu_qs();
			lockdep_assert_irqs_enabled();
			local_bh_disable();
		}
	}

	local_irq_save(flags);
	rcu_nocb_lock(rdp);
	count = -rcl.len;
	trace_rcu_batch_end(rcu_state.name, count, !!rcl.head, need_resched(),
			    is_idle_task(current), rcu_is_callbacks_kthread());

	/* Update counts and requeue any remaining callbacks. */
	rcu_segcblist_insert_done_cbs(&rdp->cblist, &rcl);
	smp_mb(); /* List handling before counting for rcu_barrier(). */
	rcu_segcblist_insert_count(&rdp->cblist, &rcl);

	/* Reinstate batch limit if we have worked down the excess. */
	count = rcu_segcblist_n_cbs(&rdp->cblist);
	if (rdp->blimit >= DEFAULT_MAX_RCU_BLIMIT && count <= qlowmark)
		rdp->blimit = blimit;

	/* Reset ->qlen_last_fqs_check trigger if enough CBs have drained. */
	if (count == 0 && rdp->qlen_last_fqs_check != 0) {
		rdp->qlen_last_fqs_check = 0;
		rdp->n_force_qs_snap = rcu_state.n_force_qs;
	} else if (count < rdp->qlen_last_fqs_check - qhimark)
		rdp->qlen_last_fqs_check = count;

	/*
	 * The following usually indicates a double call_rcu().  To track
	 * this down, try building with CONFIG_DEBUG_OBJECTS_RCU_HEAD=y.
	 */
	WARN_ON_ONCE(count == 0 && !rcu_segcblist_empty(&rdp->cblist));
	WARN_ON_ONCE(!IS_ENABLED(CONFIG_RCU_NOCB_CPU) &&
		     count != 0 && rcu_segcblist_empty(&rdp->cblist));

	rcu_nocb_unlock_irqrestore(rdp, flags);

	/* Re-invoke RCU core processing if there are callbacks remaining. */
	if (!offloaded && rcu_segcblist_ready_cbs(&rdp->cblist))
		invoke_rcu_core();
}

/*
 * This function is invoked from each scheduling-clock interrupt,
 * and checks to see if this CPU is in a non-context-switch quiescent
 * state, for example, user mode or idle loop.  It also schedules RCU
 * core processing.  If the current grace period has gone on too long,
 * it will ask the scheduler to manufacture a context switch for the sole
 * purpose of providing a providing the needed quiescent state.
 */
void rcu_sched_clock_irq(int user)
{
	trace_rcu_utilization(TPS("Start scheduler-tick"));
	raw_cpu_inc(rcu_data.ticks_this_gp);
	/* The load-acquire pairs with the store-release setting to true. */
	if (smp_load_acquire(this_cpu_ptr(&rcu_data.rcu_urgent_qs))) {
		/* Idle and userspace execution already are quiescent states. */
		if (!rcu_is_cpu_rrupt_from_idle() && !user) {
			set_tsk_need_resched(current);
			set_preempt_need_resched();
		}
		__this_cpu_write(rcu_data.rcu_urgent_qs, false);
	}
<<<<<<< HEAD
	rcu_preempt_check_callbacks();
	/* The load-acquire pairs with the store-release setting to true. */
	if (smp_load_acquire(this_cpu_ptr(&rcu_dynticks.rcu_urgent_qs))) {
		/* Idle and userspace execution already are quiescent states. */
		if (!rcu_is_cpu_rrupt_from_idle() && !user) {
			set_tsk_need_resched(current);
			set_preempt_need_resched();
		}
		__this_cpu_write(rcu_dynticks.rcu_urgent_qs, false);
	}
=======
	rcu_flavor_sched_clock_irq(user);
>>>>>>> fa578e9d
	if (rcu_pending())
		invoke_rcu_core();

	trace_rcu_utilization(TPS("End scheduler-tick"));
}

/*
 * Scan the leaf rcu_node structures.  For each structure on which all
 * CPUs have reported a quiescent state and on which there are tasks
 * blocking the current grace period, initiate RCU priority boosting.
 * Otherwise, invoke the specified function to check dyntick state for
 * each CPU that has not yet reported a quiescent state.
 */
static void force_qs_rnp(int (*f)(struct rcu_data *rdp))
{
	int cpu;
	unsigned long flags;
	unsigned long mask;
	struct rcu_node *rnp;

	rcu_for_each_leaf_node(rnp) {
		cond_resched_tasks_rcu_qs();
		mask = 0;
		raw_spin_lock_irqsave_rcu_node(rnp, flags);
		if (rnp->qsmask == 0) {
			if (!IS_ENABLED(CONFIG_PREEMPTION) ||
			    rcu_preempt_blocked_readers_cgp(rnp)) {
				/*
				 * No point in scanning bits because they
				 * are all zero.  But we might need to
				 * priority-boost blocked readers.
				 */
				rcu_initiate_boost(rnp, flags);
				/* rcu_initiate_boost() releases rnp->lock */
				continue;
			}
			raw_spin_unlock_irqrestore_rcu_node(rnp, flags);
			continue;
		}
		for_each_leaf_node_possible_cpu(rnp, cpu) {
			unsigned long bit = leaf_node_cpu_bit(rnp, cpu);
			if ((rnp->qsmask & bit) != 0) {
				if (f(per_cpu_ptr(&rcu_data, cpu)))
					mask |= bit;
			}
		}
		if (mask != 0) {
			/* Idle/offline CPUs, report (releases rnp->lock). */
			rcu_report_qs_rnp(mask, rnp, rnp->gp_seq, flags);
		} else {
			/* Nothing to do here, so just drop the lock. */
			raw_spin_unlock_irqrestore_rcu_node(rnp, flags);
		}
	}
}

/*
 * Force quiescent states on reluctant CPUs, and also detect which
 * CPUs are in dyntick-idle mode.
 */
void rcu_force_quiescent_state(void)
{
	unsigned long flags;
	bool ret;
	struct rcu_node *rnp;
	struct rcu_node *rnp_old = NULL;

	/* Funnel through hierarchy to reduce memory contention. */
	rnp = __this_cpu_read(rcu_data.mynode);
	for (; rnp != NULL; rnp = rnp->parent) {
		ret = (READ_ONCE(rcu_state.gp_flags) & RCU_GP_FLAG_FQS) ||
		      !raw_spin_trylock(&rnp->fqslock);
		if (rnp_old != NULL)
			raw_spin_unlock(&rnp_old->fqslock);
		if (ret)
			return;
		rnp_old = rnp;
	}
	/* rnp_old == rcu_get_root(), rnp == NULL. */

	/* Reached the root of the rcu_node tree, acquire lock. */
	raw_spin_lock_irqsave_rcu_node(rnp_old, flags);
	raw_spin_unlock(&rnp_old->fqslock);
	if (READ_ONCE(rcu_state.gp_flags) & RCU_GP_FLAG_FQS) {
		raw_spin_unlock_irqrestore_rcu_node(rnp_old, flags);
		return;  /* Someone beat us to it. */
	}
	WRITE_ONCE(rcu_state.gp_flags,
		   READ_ONCE(rcu_state.gp_flags) | RCU_GP_FLAG_FQS);
	raw_spin_unlock_irqrestore_rcu_node(rnp_old, flags);
	rcu_gp_kthread_wake();
}
EXPORT_SYMBOL_GPL(rcu_force_quiescent_state);

/* Perform RCU core processing work for the current CPU.  */
static __latent_entropy void rcu_core(void)
{
	unsigned long flags;
	struct rcu_data *rdp = raw_cpu_ptr(&rcu_data);
	struct rcu_node *rnp = rdp->mynode;
	const bool offloaded = IS_ENABLED(CONFIG_RCU_NOCB_CPU) &&
			       rcu_segcblist_is_offloaded(&rdp->cblist);

	if (cpu_is_offline(smp_processor_id()))
		return;
	trace_rcu_utilization(TPS("Start RCU core"));
	WARN_ON_ONCE(!rdp->beenonline);

	/* Report any deferred quiescent states if preemption enabled. */
	if (!(preempt_count() & PREEMPT_MASK)) {
		rcu_preempt_deferred_qs(current);
	} else if (rcu_preempt_need_deferred_qs(current)) {
		set_tsk_need_resched(current);
		set_preempt_need_resched();
	}

	/* Update RCU state based on any recent quiescent states. */
	rcu_check_quiescent_state(rdp);

	/* No grace period and unregistered callbacks? */
	if (!rcu_gp_in_progress() &&
	    rcu_segcblist_is_enabled(&rdp->cblist) && !offloaded) {
		local_irq_save(flags);
		if (!rcu_segcblist_restempty(&rdp->cblist, RCU_NEXT_READY_TAIL))
			rcu_accelerate_cbs_unlocked(rnp, rdp);
		local_irq_restore(flags);
	}

	rcu_check_gp_start_stall(rnp, rdp, rcu_jiffies_till_stall_check());

	/* If there are callbacks ready, invoke them. */
	if (!offloaded && rcu_segcblist_ready_cbs(&rdp->cblist) &&
	    likely(READ_ONCE(rcu_scheduler_fully_active)))
		rcu_do_batch(rdp);

	/* Do any needed deferred wakeups of rcuo kthreads. */
	do_nocb_deferred_wakeup(rdp);
	trace_rcu_utilization(TPS("End RCU core"));
}

static void rcu_core_si(struct softirq_action *h)
{
	rcu_core();
}

static void rcu_wake_cond(struct task_struct *t, int status)
{
	/*
	 * If the thread is yielding, only wake it when this
	 * is invoked from idle
	 */
	if (t && (status != RCU_KTHREAD_YIELDING || is_idle_task(current)))
		wake_up_process(t);
}

static void invoke_rcu_core_kthread(void)
{
	struct task_struct *t;
	unsigned long flags;

	local_irq_save(flags);
	__this_cpu_write(rcu_data.rcu_cpu_has_work, 1);
	t = __this_cpu_read(rcu_data.rcu_cpu_kthread_task);
	if (t != NULL && t != current)
		rcu_wake_cond(t, __this_cpu_read(rcu_data.rcu_cpu_kthread_status));
	local_irq_restore(flags);
}

/*
 * Wake up this CPU's rcuc kthread to do RCU core processing.
 */
<<<<<<< HEAD
static __latent_entropy void rcu_process_callbacks(void)
=======
static void invoke_rcu_core(void)
>>>>>>> fa578e9d
{
	if (!cpu_online(smp_processor_id()))
		return;
<<<<<<< HEAD
	for_each_rcu_flavor(rsp)
		__rcu_process_callbacks(rsp);
=======
	if (use_softirq)
		raise_softirq(RCU_SOFTIRQ);
	else
		invoke_rcu_core_kthread();
}

static void rcu_cpu_kthread_park(unsigned int cpu)
{
	per_cpu(rcu_data.rcu_cpu_kthread_status, cpu) = RCU_KTHREAD_OFFCPU;
}

static int rcu_cpu_kthread_should_run(unsigned int cpu)
{
	return __this_cpu_read(rcu_data.rcu_cpu_has_work);
>>>>>>> fa578e9d
}

static DEFINE_PER_CPU(struct task_struct *, rcu_cpu_kthread_task);
/*
 * Per-CPU kernel thread that invokes RCU callbacks.  This replaces
 * the RCU softirq used in configurations of RCU that do not support RCU
 * priority boosting.
 */
static void rcu_cpu_kthread(unsigned int cpu)
{
<<<<<<< HEAD
	if (unlikely(!READ_ONCE(rcu_scheduler_fully_active)))
		return;
	rcu_do_batch(rsp, rdp);
}

static void rcu_wake_cond(struct task_struct *t, int status)
{
	/*
	 * If the thread is yielding, only wake it when this
	 * is invoked from idle
	 */
	if (t && (status != RCU_KTHREAD_YIELDING || is_idle_task(current)))
		wake_up_process(t);
}

/*
 * Wake up this CPU's rcuc kthread to do RCU core processing.
 */
static void invoke_rcu_core(void)
{
	unsigned long flags;
	struct task_struct *t;

	if (!cpu_online(smp_processor_id()))
		return;
	local_irq_save(flags);
	__this_cpu_write(rcu_cpu_has_work, 1);
	t = __this_cpu_read(rcu_cpu_kthread_task);
	if (t != NULL && current != t)
		rcu_wake_cond(t, __this_cpu_read(rcu_cpu_kthread_status));
	local_irq_restore(flags);
}

static void rcu_cpu_kthread_park(unsigned int cpu)
{
	per_cpu(rcu_cpu_kthread_status, cpu) = RCU_KTHREAD_OFFCPU;
}

static int rcu_cpu_kthread_should_run(unsigned int cpu)
{
	return __this_cpu_read(rcu_cpu_has_work);
}

/*
 * Per-CPU kernel thread that invokes RCU callbacks.  This replaces the
 * RCU softirq used in flavors and configurations of RCU that do not
 * support RCU priority boosting.
 */
static void rcu_cpu_kthread(unsigned int cpu)
{
	unsigned int *statusp = this_cpu_ptr(&rcu_cpu_kthread_status);
	char work, *workp = this_cpu_ptr(&rcu_cpu_has_work);
	int spincnt;

	for (spincnt = 0; spincnt < 10; spincnt++) {
		trace_rcu_utilization(TPS("Start CPU kthread@rcu_wait"));
		local_bh_disable();
		*statusp = RCU_KTHREAD_RUNNING;
		this_cpu_inc(rcu_cpu_kthread_loops);
		local_irq_disable();
		work = *workp;
		*workp = 0;
		local_irq_enable();
		if (work)
			rcu_process_callbacks();
		local_bh_enable();
		if (*workp == 0) {
			trace_rcu_utilization(TPS("End CPU kthread@rcu_wait"));
			*statusp = RCU_KTHREAD_WAITING;
			return;
		}
	}
	*statusp = RCU_KTHREAD_YIELDING;
	trace_rcu_utilization(TPS("Start CPU kthread@rcu_yield"));
	schedule_timeout_interruptible(2);
	trace_rcu_utilization(TPS("End CPU kthread@rcu_yield"));
	*statusp = RCU_KTHREAD_WAITING;
}

static struct smp_hotplug_thread rcu_cpu_thread_spec = {
	.store			= &rcu_cpu_kthread_task,
	.thread_should_run	= rcu_cpu_kthread_should_run,
	.thread_fn		= rcu_cpu_kthread,
	.thread_comm		= "rcuc/%u",
	.setup			= rcu_cpu_kthread_setup,
	.park			= rcu_cpu_kthread_park,
};

/*
 * Spawn per-CPU RCU core processing kthreads.
 */
static int __init rcu_spawn_core_kthreads(void)
{
	int cpu;

	for_each_possible_cpu(cpu)
		per_cpu(rcu_cpu_has_work, cpu) = 0;
	BUG_ON(smpboot_register_percpu_thread(&rcu_cpu_thread_spec));
=======
	unsigned int *statusp = this_cpu_ptr(&rcu_data.rcu_cpu_kthread_status);
	char work, *workp = this_cpu_ptr(&rcu_data.rcu_cpu_has_work);
	int spincnt;

	for (spincnt = 0; spincnt < 10; spincnt++) {
		trace_rcu_utilization(TPS("Start CPU kthread@rcu_wait"));
		local_bh_disable();
		*statusp = RCU_KTHREAD_RUNNING;
		local_irq_disable();
		work = *workp;
		*workp = 0;
		local_irq_enable();
		if (work)
			rcu_core();
		local_bh_enable();
		if (*workp == 0) {
			trace_rcu_utilization(TPS("End CPU kthread@rcu_wait"));
			*statusp = RCU_KTHREAD_WAITING;
			return;
		}
	}
	*statusp = RCU_KTHREAD_YIELDING;
	trace_rcu_utilization(TPS("Start CPU kthread@rcu_yield"));
	schedule_timeout_interruptible(2);
	trace_rcu_utilization(TPS("End CPU kthread@rcu_yield"));
	*statusp = RCU_KTHREAD_WAITING;
}

static struct smp_hotplug_thread rcu_cpu_thread_spec = {
	.store			= &rcu_data.rcu_cpu_kthread_task,
	.thread_should_run	= rcu_cpu_kthread_should_run,
	.thread_fn		= rcu_cpu_kthread,
	.thread_comm		= "rcuc/%u",
	.setup			= rcu_cpu_kthread_setup,
	.park			= rcu_cpu_kthread_park,
};

/*
 * Spawn per-CPU RCU core processing kthreads.
 */
static int __init rcu_spawn_core_kthreads(void)
{
	int cpu;

	for_each_possible_cpu(cpu)
		per_cpu(rcu_data.rcu_cpu_has_work, cpu) = 0;
	if (!IS_ENABLED(CONFIG_RCU_BOOST) && use_softirq)
		return 0;
	WARN_ONCE(smpboot_register_percpu_thread(&rcu_cpu_thread_spec),
		  "%s: Could not start rcuc kthread, OOM is now expected behavior\n", __func__);
>>>>>>> fa578e9d
	return 0;
}
early_initcall(rcu_spawn_core_kthreads);

/*
 * Handle any core-RCU processing required by a call_rcu() invocation.
 */
static void __call_rcu_core(struct rcu_data *rdp, struct rcu_head *head,
			    unsigned long flags)
{
	/*
	 * If called from an extended quiescent state, invoke the RCU
	 * core in order to force a re-evaluation of RCU's idleness.
	 */
	if (!rcu_is_watching())
		invoke_rcu_core();

	/* If interrupts were disabled or CPU offline, don't invoke RCU core. */
	if (irqs_disabled_flags(flags) || cpu_is_offline(smp_processor_id()))
		return;

	/*
	 * Force the grace period if too many callbacks or too long waiting.
	 * Enforce hysteresis, and don't invoke rcu_force_quiescent_state()
	 * if some other CPU has recently done so.  Also, don't bother
	 * invoking rcu_force_quiescent_state() if the newly enqueued callback
	 * is the only one waiting for a grace period to complete.
	 */
	if (unlikely(rcu_segcblist_n_cbs(&rdp->cblist) >
		     rdp->qlen_last_fqs_check + qhimark)) {

		/* Are we ignoring a completed grace period? */
		note_gp_changes(rdp);

		/* Start a new grace period if one not already started. */
		if (!rcu_gp_in_progress()) {
			rcu_accelerate_cbs_unlocked(rdp->mynode, rdp);
		} else {
			/* Give the grace period a kick. */
			rdp->blimit = DEFAULT_MAX_RCU_BLIMIT;
			if (rcu_state.n_force_qs == rdp->n_force_qs_snap &&
			    rcu_segcblist_first_pend_cb(&rdp->cblist) != head)
				rcu_force_quiescent_state();
			rdp->n_force_qs_snap = rcu_state.n_force_qs;
			rdp->qlen_last_fqs_check = rcu_segcblist_n_cbs(&rdp->cblist);
		}
	}
}

/*
 * RCU callback function to leak a callback.
 */
static void rcu_leak_callback(struct rcu_head *rhp)
{
}

/*
 * Helper function for call_rcu() and friends.  The cpu argument will
 * normally be -1, indicating "currently running CPU".  It may specify
 * a CPU only if that CPU is a no-CBs CPU.  Currently, only rcu_barrier()
 * is expected to specify a CPU.
 */
static void
__call_rcu(struct rcu_head *head, rcu_callback_t func, bool lazy)
{
	unsigned long flags;
	struct rcu_data *rdp;
	bool was_alldone;

	/* Misaligned rcu_head! */
	WARN_ON_ONCE((unsigned long)head & (sizeof(void *) - 1));

	if (debug_rcu_head_queue(head)) {
		/*
		 * Probable double call_rcu(), so leak the callback.
		 * Use rcu:rcu_callback trace event to find the previous
		 * time callback was passed to __call_rcu().
		 */
		WARN_ONCE(1, "__call_rcu(): Double-freed CB %p->%pS()!!!\n",
			  head, head->func);
		WRITE_ONCE(head->func, rcu_leak_callback);
		return;
	}
	head->func = func;
	head->next = NULL;
	local_irq_save(flags);
	rdp = this_cpu_ptr(&rcu_data);

	/* Add the callback to our list. */
	if (unlikely(!rcu_segcblist_is_enabled(&rdp->cblist))) {
		// This can trigger due to call_rcu() from offline CPU:
		WARN_ON_ONCE(rcu_scheduler_active != RCU_SCHEDULER_INACTIVE);
		WARN_ON_ONCE(!rcu_is_watching());
		// Very early boot, before rcu_init().  Initialize if needed
		// and then drop through to queue the callback.
		if (rcu_segcblist_empty(&rdp->cblist))
			rcu_segcblist_init(&rdp->cblist);
	}
	if (rcu_nocb_try_bypass(rdp, head, &was_alldone, flags))
		return; // Enqueued onto ->nocb_bypass, so just leave.
	/* If we get here, rcu_nocb_try_bypass() acquired ->nocb_lock. */
	rcu_segcblist_enqueue(&rdp->cblist, head, lazy);
	if (__is_kfree_rcu_offset((unsigned long)func))
		trace_rcu_kfree_callback(rcu_state.name, head,
					 (unsigned long)func,
					 rcu_segcblist_n_lazy_cbs(&rdp->cblist),
					 rcu_segcblist_n_cbs(&rdp->cblist));
	else
		trace_rcu_callback(rcu_state.name, head,
				   rcu_segcblist_n_lazy_cbs(&rdp->cblist),
				   rcu_segcblist_n_cbs(&rdp->cblist));

	/* Go handle any RCU core processing required. */
	if (IS_ENABLED(CONFIG_RCU_NOCB_CPU) &&
	    unlikely(rcu_segcblist_is_offloaded(&rdp->cblist))) {
		__call_rcu_nocb_wake(rdp, was_alldone, flags); /* unlocks */
	} else {
		__call_rcu_core(rdp, head, flags);
		local_irq_restore(flags);
	}
}

#ifndef CONFIG_PREEMPT_RT_FULL
/**
 * call_rcu() - Queue an RCU callback for invocation after a grace period.
 * @head: structure to be used for queueing the RCU updates.
 * @func: actual callback function to be invoked after the grace period
 *
 * The callback function will be invoked some time after a full grace
<<<<<<< HEAD
 * period elapses, in other words after all currently executing RCU
 * read-side critical sections have completed. call_rcu_bh() assumes
 * that the read-side critical sections end on completion of a softirq
 * handler. This means that read-side critical sections in process
 * context must not be interrupted by softirqs. This interface is to be
 * used when most of the read-side critical sections are in softirq context.
 * RCU read-side critical sections are delimited by:
 *
 * - rcu_read_lock() and  rcu_read_unlock(), if in interrupt context, OR
 * - rcu_read_lock_bh() and rcu_read_unlock_bh(), if in process context.
 *
 * These may be nested.
 *
 * See the description of call_rcu() for more detailed information on
 * memory ordering guarantees.
 */
void call_rcu_bh(struct rcu_head *head, rcu_callback_t func)
{
	__call_rcu(head, func, &rcu_bh_state, -1, 0);
}
EXPORT_SYMBOL_GPL(call_rcu_bh);
#endif
=======
 * period elapses, in other words after all pre-existing RCU read-side
 * critical sections have completed.  However, the callback function
 * might well execute concurrently with RCU read-side critical sections
 * that started after call_rcu() was invoked.  RCU read-side critical
 * sections are delimited by rcu_read_lock() and rcu_read_unlock(), and
 * may be nested.  In addition, regions of code across which interrupts,
 * preemption, or softirqs have been disabled also serve as RCU read-side
 * critical sections.  This includes hardware interrupt handlers, softirq
 * handlers, and NMI handlers.
 *
 * Note that all CPUs must agree that the grace period extended beyond
 * all pre-existing RCU read-side critical section.  On systems with more
 * than one CPU, this means that when "func()" is invoked, each CPU is
 * guaranteed to have executed a full memory barrier since the end of its
 * last RCU read-side critical section whose beginning preceded the call
 * to call_rcu().  It also means that each CPU executing an RCU read-side
 * critical section that continues beyond the start of "func()" must have
 * executed a memory barrier after the call_rcu() but before the beginning
 * of that RCU read-side critical section.  Note that these guarantees
 * include CPUs that are offline, idle, or executing in user mode, as
 * well as CPUs that are executing in the kernel.
 *
 * Furthermore, if CPU A invoked call_rcu() and CPU B invoked the
 * resulting RCU callback function "func()", then both CPU A and CPU B are
 * guaranteed to execute a full memory barrier during the time interval
 * between the call to call_rcu() and the invocation of "func()" -- even
 * if CPU A and CPU B are the same CPU (but again only if the system has
 * more than one CPU).
 */
void call_rcu(struct rcu_head *head, rcu_callback_t func)
{
	__call_rcu(head, func, 0);
}
EXPORT_SYMBOL_GPL(call_rcu);
>>>>>>> fa578e9d

/*
 * Queue an RCU callback for lazy invocation after a grace period.
 * This will likely be later named something like "call_rcu_lazy()",
 * but this change will require some way of tagging the lazy RCU
 * callbacks in the list of pending callbacks. Until then, this
 * function may only be called from __kfree_rcu().
 */
void kfree_call_rcu(struct rcu_head *head, rcu_callback_t func)
{
	__call_rcu(head, func, 1);
}
EXPORT_SYMBOL_GPL(kfree_call_rcu);

/*
 * During early boot, any blocking grace-period wait automatically
 * implies a grace period.  Later on, this is never the case for PREEMPTION.
 *
 * Howevr, because a context switch is a grace period for !PREEMPTION, any
 * blocking grace-period wait automatically implies a grace period if
 * there is only one CPU online at any point time during execution of
 * either synchronize_rcu() or synchronize_rcu_expedited().  It is OK to
 * occasionally incorrectly indicate that there are multiple CPUs online
 * when there was in fact only one the whole time, as this just adds some
 * overhead: RCU still operates correctly.
 */
static int rcu_blocking_is_gp(void)
{
	int ret;

	if (IS_ENABLED(CONFIG_PREEMPTION))
		return rcu_scheduler_active == RCU_SCHEDULER_INACTIVE;
	might_sleep();  /* Check for RCU read-side critical section. */
	preempt_disable();
	ret = num_online_cpus() <= 1;
	preempt_enable();
	return ret;
}

/**
 * synchronize_rcu - wait until a grace period has elapsed.
 *
 * Control will return to the caller some time after a full grace
 * period has elapsed, in other words after all currently executing RCU
 * read-side critical sections have completed.  Note, however, that
 * upon return from synchronize_rcu(), the caller might well be executing
 * concurrently with new RCU read-side critical sections that began while
 * synchronize_rcu() was waiting.  RCU read-side critical sections are
 * delimited by rcu_read_lock() and rcu_read_unlock(), and may be nested.
 * In addition, regions of code across which interrupts, preemption, or
 * softirqs have been disabled also serve as RCU read-side critical
 * sections.  This includes hardware interrupt handlers, softirq handlers,
 * and NMI handlers.
 *
 * Note that this guarantee implies further memory-ordering guarantees.
 * On systems with more than one CPU, when synchronize_rcu() returns,
 * each CPU is guaranteed to have executed a full memory barrier since
 * the end of its last RCU read-side critical section whose beginning
 * preceded the call to synchronize_rcu().  In addition, each CPU having
 * an RCU read-side critical section that extends beyond the return from
 * synchronize_rcu() is guaranteed to have executed a full memory barrier
 * after the beginning of synchronize_rcu() and before the beginning of
 * that RCU read-side critical section.  Note that these guarantees include
 * CPUs that are offline, idle, or executing in user mode, as well as CPUs
 * that are executing in the kernel.
 *
 * Furthermore, if CPU A invoked synchronize_rcu(), which returned
 * to its caller on CPU B, then both CPU A and CPU B are guaranteed
 * to have executed a full memory barrier during the execution of
 * synchronize_rcu() -- even if CPU A and CPU B are the same CPU (but
 * again only if the system has more than one CPU).
 */
void synchronize_rcu(void)
{
	RCU_LOCKDEP_WARN(lock_is_held(&rcu_bh_lock_map) ||
			 lock_is_held(&rcu_lock_map) ||
			 lock_is_held(&rcu_sched_lock_map),
			 "Illegal synchronize_rcu() in RCU read-side critical section");
	if (rcu_blocking_is_gp())
		return;
	if (rcu_gp_is_expedited())
		synchronize_rcu_expedited();
	else
		wait_rcu_gp(call_rcu);
}
<<<<<<< HEAD
EXPORT_SYMBOL_GPL(synchronize_sched);

#ifndef CONFIG_PREEMPT_RT_FULL
/**
 * synchronize_rcu_bh - wait until an rcu_bh grace period has elapsed.
 *
 * Control will return to the caller some time after a full rcu_bh grace
 * period has elapsed, in other words after all currently executing rcu_bh
 * read-side critical sections have completed.  RCU read-side critical
 * sections are delimited by rcu_read_lock_bh() and rcu_read_unlock_bh(),
 * and may be nested.
 *
 * See the description of synchronize_sched() for more detailed information
 * on memory ordering guarantees.
 */
void synchronize_rcu_bh(void)
{
	RCU_LOCKDEP_WARN(lock_is_held(&rcu_bh_lock_map) ||
			 lock_is_held(&rcu_lock_map) ||
			 lock_is_held(&rcu_sched_lock_map),
			 "Illegal synchronize_rcu_bh() in RCU-bh read-side critical section");
	if (rcu_blocking_is_gp())
		return;
	if (rcu_gp_is_expedited())
		synchronize_rcu_bh_expedited();
	else
		wait_rcu_gp(call_rcu_bh);
}
EXPORT_SYMBOL_GPL(synchronize_rcu_bh);
#endif
=======
EXPORT_SYMBOL_GPL(synchronize_rcu);
>>>>>>> fa578e9d

/**
 * get_state_synchronize_rcu - Snapshot current RCU state
 *
 * Returns a cookie that is used by a later call to cond_synchronize_rcu()
 * to determine whether or not a full grace period has elapsed in the
 * meantime.
 */
unsigned long get_state_synchronize_rcu(void)
{
	/*
	 * Any prior manipulation of RCU-protected data must happen
	 * before the load from ->gp_seq.
	 */
	smp_mb();  /* ^^^ */
	return rcu_seq_snap(&rcu_state.gp_seq);
}
EXPORT_SYMBOL_GPL(get_state_synchronize_rcu);

/**
 * cond_synchronize_rcu - Conditionally wait for an RCU grace period
 *
 * @oldstate: return value from earlier call to get_state_synchronize_rcu()
 *
 * If a full RCU grace period has elapsed since the earlier call to
 * get_state_synchronize_rcu(), just return.  Otherwise, invoke
 * synchronize_rcu() to wait for a full grace period.
 *
 * Yes, this function does not take counter wrap into account.  But
 * counter wrap is harmless.  If the counter wraps, we have waited for
 * more than 2 billion grace periods (and way more on a 64-bit system!),
 * so waiting for one additional grace period should be just fine.
 */
void cond_synchronize_rcu(unsigned long oldstate)
{
	if (!rcu_seq_done(&rcu_state.gp_seq, oldstate))
		synchronize_rcu();
	else
		smp_mb(); /* Ensure GP ends before subsequent accesses. */
}
EXPORT_SYMBOL_GPL(cond_synchronize_rcu);

/*
 * Check to see if there is any immediate RCU-related work to be done by
 * the current CPU, returning 1 if so and zero otherwise.  The checks are
 * in order of increasing expense: checks that can be carried out against
 * CPU-local state are performed first.  However, we must check for CPU
 * stalls first, else we might not get a chance.
 */
static int rcu_pending(void)
{
	struct rcu_data *rdp = this_cpu_ptr(&rcu_data);
	struct rcu_node *rnp = rdp->mynode;

	/* Check for CPU stalls, if enabled. */
	check_cpu_stall(rdp);

	/* Does this CPU need a deferred NOCB wakeup? */
	if (rcu_nocb_need_deferred_wakeup(rdp))
		return 1;

	/* Is this CPU a NO_HZ_FULL CPU that should ignore RCU? */
	if (rcu_nohz_full_cpu())
		return 0;

	/* Is the RCU core waiting for a quiescent state from this CPU? */
	if (rdp->core_needs_qs && !rdp->cpu_no_qs.b.norm)
		return 1;

	/* Does this CPU have callbacks ready to invoke? */
	if (rcu_segcblist_ready_cbs(&rdp->cblist))
		return 1;

	/* Has RCU gone idle with this CPU needing another grace period? */
	if (!rcu_gp_in_progress() &&
	    rcu_segcblist_is_enabled(&rdp->cblist) &&
	    (!IS_ENABLED(CONFIG_RCU_NOCB_CPU) ||
	     !rcu_segcblist_is_offloaded(&rdp->cblist)) &&
	    !rcu_segcblist_restempty(&rdp->cblist, RCU_NEXT_READY_TAIL))
		return 1;

	/* Have RCU grace period completed or started?  */
	if (rcu_seq_current(&rnp->gp_seq) != rdp->gp_seq ||
	    unlikely(READ_ONCE(rdp->gpwrap))) /* outside lock */
		return 1;

	/* nothing to do */
	return 0;
}

/*
 * Helper function for rcu_barrier() tracing.  If tracing is disabled,
 * the compiler is expected to optimize this away.
 */
static void rcu_barrier_trace(const char *s, int cpu, unsigned long done)
{
	trace_rcu_barrier(rcu_state.name, s, cpu,
			  atomic_read(&rcu_state.barrier_cpu_count), done);
}

/*
 * RCU callback function for rcu_barrier().  If we are last, wake
 * up the task executing rcu_barrier().
 */
static void rcu_barrier_callback(struct rcu_head *rhp)
{
	if (atomic_dec_and_test(&rcu_state.barrier_cpu_count)) {
		rcu_barrier_trace(TPS("LastCB"), -1,
				   rcu_state.barrier_sequence);
		complete(&rcu_state.barrier_completion);
	} else {
		rcu_barrier_trace(TPS("CB"), -1, rcu_state.barrier_sequence);
	}
}

/*
 * Called with preemption disabled, and from cross-cpu IRQ context.
 */
static void rcu_barrier_func(void *unused)
{
	struct rcu_data *rdp = raw_cpu_ptr(&rcu_data);

	rcu_barrier_trace(TPS("IRQ"), -1, rcu_state.barrier_sequence);
	rdp->barrier_head.func = rcu_barrier_callback;
	debug_rcu_head_queue(&rdp->barrier_head);
	rcu_nocb_lock(rdp);
	WARN_ON_ONCE(!rcu_nocb_flush_bypass(rdp, NULL, jiffies));
	if (rcu_segcblist_entrain(&rdp->cblist, &rdp->barrier_head, 0)) {
		atomic_inc(&rcu_state.barrier_cpu_count);
	} else {
		debug_rcu_head_unqueue(&rdp->barrier_head);
		rcu_barrier_trace(TPS("IRQNQ"), -1,
				   rcu_state.barrier_sequence);
	}
	rcu_nocb_unlock(rdp);
}

/**
 * rcu_barrier - Wait until all in-flight call_rcu() callbacks complete.
 *
 * Note that this primitive does not necessarily wait for an RCU grace period
 * to complete.  For example, if there are no RCU callbacks queued anywhere
 * in the system, then rcu_barrier() is within its rights to return
 * immediately, without waiting for anything, much less an RCU grace period.
 */
void rcu_barrier(void)
{
	int cpu;
	struct rcu_data *rdp;
	unsigned long s = rcu_seq_snap(&rcu_state.barrier_sequence);

	rcu_barrier_trace(TPS("Begin"), -1, s);

	/* Take mutex to serialize concurrent rcu_barrier() requests. */
	mutex_lock(&rcu_state.barrier_mutex);

	/* Did someone else do our work for us? */
	if (rcu_seq_done(&rcu_state.barrier_sequence, s)) {
		rcu_barrier_trace(TPS("EarlyExit"), -1,
				   rcu_state.barrier_sequence);
		smp_mb(); /* caller's subsequent code after above check. */
		mutex_unlock(&rcu_state.barrier_mutex);
		return;
	}

	/* Mark the start of the barrier operation. */
	rcu_seq_start(&rcu_state.barrier_sequence);
	rcu_barrier_trace(TPS("Inc1"), -1, rcu_state.barrier_sequence);

	/*
	 * Initialize the count to one rather than to zero in order to
	 * avoid a too-soon return to zero in case of a short grace period
	 * (or preemption of this task).  Exclude CPU-hotplug operations
	 * to ensure that no offline CPU has callbacks queued.
	 */
	init_completion(&rcu_state.barrier_completion);
	atomic_set(&rcu_state.barrier_cpu_count, 1);
	get_online_cpus();

	/*
	 * Force each CPU with callbacks to register a new callback.
	 * When that callback is invoked, we will know that all of the
	 * corresponding CPU's preceding callbacks have been invoked.
	 */
	for_each_possible_cpu(cpu) {
		rdp = per_cpu_ptr(&rcu_data, cpu);
		if (!cpu_online(cpu) &&
		    !rcu_segcblist_is_offloaded(&rdp->cblist))
			continue;
		if (rcu_segcblist_n_cbs(&rdp->cblist)) {
			rcu_barrier_trace(TPS("OnlineQ"), cpu,
					   rcu_state.barrier_sequence);
			smp_call_function_single(cpu, rcu_barrier_func, NULL, 1);
		} else {
			rcu_barrier_trace(TPS("OnlineNQ"), cpu,
					   rcu_state.barrier_sequence);
		}
	}
	put_online_cpus();

	/*
	 * Now that we have an rcu_barrier_callback() callback on each
	 * CPU, and thus each counted, remove the initial count.
	 */
	if (atomic_dec_and_test(&rcu_state.barrier_cpu_count))
		complete(&rcu_state.barrier_completion);

	/* Wait for all rcu_barrier_callback() callbacks to be invoked. */
	wait_for_completion(&rcu_state.barrier_completion);

	/* Mark the end of the barrier operation. */
	rcu_barrier_trace(TPS("Inc2"), -1, rcu_state.barrier_sequence);
	rcu_seq_end(&rcu_state.barrier_sequence);

	/* Other rcu_barrier() invocations can now safely proceed. */
<<<<<<< HEAD
	mutex_unlock(&rsp->barrier_mutex);
}

#ifndef CONFIG_PREEMPT_RT_FULL
/**
 * rcu_barrier_bh - Wait until all in-flight call_rcu_bh() callbacks complete.
 */
void rcu_barrier_bh(void)
{
	_rcu_barrier(&rcu_bh_state);
}
EXPORT_SYMBOL_GPL(rcu_barrier_bh);
#endif

/**
 * rcu_barrier_sched - Wait for in-flight call_rcu_sched() callbacks.
 */
void rcu_barrier_sched(void)
{
	_rcu_barrier(&rcu_sched_state);
}
EXPORT_SYMBOL_GPL(rcu_barrier_sched);
=======
	mutex_unlock(&rcu_state.barrier_mutex);
}
EXPORT_SYMBOL_GPL(rcu_barrier);
>>>>>>> fa578e9d

/*
 * Propagate ->qsinitmask bits up the rcu_node tree to account for the
 * first CPU in a given leaf rcu_node structure coming online.  The caller
 * must hold the corresponding leaf rcu_node ->lock with interrrupts
 * disabled.
 */
static void rcu_init_new_rnp(struct rcu_node *rnp_leaf)
{
	long mask;
	long oldmask;
	struct rcu_node *rnp = rnp_leaf;

	raw_lockdep_assert_held_rcu_node(rnp_leaf);
	WARN_ON_ONCE(rnp->wait_blkd_tasks);
	for (;;) {
		mask = rnp->grpmask;
		rnp = rnp->parent;
		if (rnp == NULL)
			return;
		raw_spin_lock_rcu_node(rnp); /* Interrupts already disabled. */
		oldmask = rnp->qsmaskinit;
		rnp->qsmaskinit |= mask;
		raw_spin_unlock_rcu_node(rnp); /* Interrupts remain disabled. */
		if (oldmask)
			return;
	}
}

/*
 * Do boot-time initialization of a CPU's per-CPU RCU data.
 */
static void __init
rcu_boot_init_percpu_data(int cpu)
{
	struct rcu_data *rdp = per_cpu_ptr(&rcu_data, cpu);

	/* Set up local state, ensuring consistent view of global state. */
	rdp->grpmask = leaf_node_cpu_bit(rdp->mynode, cpu);
	WARN_ON_ONCE(rdp->dynticks_nesting != 1);
	WARN_ON_ONCE(rcu_dynticks_in_eqs(rcu_dynticks_snap(rdp)));
	rdp->rcu_ofl_gp_seq = rcu_state.gp_seq;
	rdp->rcu_ofl_gp_flags = RCU_GP_CLEANED;
	rdp->rcu_onl_gp_seq = rcu_state.gp_seq;
	rdp->rcu_onl_gp_flags = RCU_GP_CLEANED;
	rdp->cpu = cpu;
	rcu_boot_init_nocb_percpu_data(rdp);
}

/*
 * Invoked early in the CPU-online process, when pretty much all services
 * are available.  The incoming CPU is not present.
 *
 * Initializes a CPU's per-CPU RCU data.  Note that only one online or
 * offline event can be happening at a given time.  Note also that we can
 * accept some slop in the rsp->gp_seq access due to the fact that this
 * CPU cannot possibly have any non-offloaded RCU callbacks in flight yet.
 * And any offloaded callbacks are being numbered elsewhere.
 */
int rcutree_prepare_cpu(unsigned int cpu)
{
	unsigned long flags;
	struct rcu_data *rdp = per_cpu_ptr(&rcu_data, cpu);
	struct rcu_node *rnp = rcu_get_root();

	/* Set up local state, ensuring consistent view of global state. */
	raw_spin_lock_irqsave_rcu_node(rnp, flags);
	rdp->qlen_last_fqs_check = 0;
	rdp->n_force_qs_snap = rcu_state.n_force_qs;
	rdp->blimit = blimit;
	if (rcu_segcblist_empty(&rdp->cblist) && /* No early-boot CBs? */
	    !rcu_segcblist_is_offloaded(&rdp->cblist))
		rcu_segcblist_init(&rdp->cblist);  /* Re-enable callbacks. */
	rdp->dynticks_nesting = 1;	/* CPU not up, no tearing. */
	rcu_dynticks_eqs_online();
	raw_spin_unlock_rcu_node(rnp);		/* irqs remain disabled. */

	/*
	 * Add CPU to leaf rcu_node pending-online bitmask.  Any needed
	 * propagation up the rcu_node tree will happen at the beginning
	 * of the next grace period.
	 */
	rnp = rdp->mynode;
	raw_spin_lock_rcu_node(rnp);		/* irqs already disabled. */
	rdp->beenonline = true;	 /* We have now been online. */
	rdp->gp_seq = rnp->gp_seq;
	rdp->gp_seq_needed = rnp->gp_seq;
	rdp->cpu_no_qs.b.norm = true;
	rdp->core_needs_qs = false;
	rdp->rcu_iw_pending = false;
	rdp->rcu_iw_gp_seq = rnp->gp_seq - 1;
	trace_rcu_grace_period(rcu_state.name, rdp->gp_seq, TPS("cpuonl"));
	raw_spin_unlock_irqrestore_rcu_node(rnp, flags);
	rcu_prepare_kthreads(cpu);
	rcu_spawn_cpu_nocb_kthread(cpu);

	return 0;
}

/*
 * Update RCU priority boot kthread affinity for CPU-hotplug changes.
 */
static void rcutree_affinity_setting(unsigned int cpu, int outgoing)
{
	struct rcu_data *rdp = per_cpu_ptr(&rcu_data, cpu);

	rcu_boost_kthread_setaffinity(rdp->mynode, outgoing);
}

/*
 * Near the end of the CPU-online process.  Pretty much all services
 * enabled, and the CPU is now very much alive.
 */
int rcutree_online_cpu(unsigned int cpu)
{
	unsigned long flags;
	struct rcu_data *rdp;
	struct rcu_node *rnp;

<<<<<<< HEAD
	for_each_rcu_flavor(rsp) {
		rdp = per_cpu_ptr(rsp->rda, cpu);
		rnp = rdp->mynode;
		raw_spin_lock_irqsave_rcu_node(rnp, flags);
		rnp->ffmask |= rdp->grpmask;
		raw_spin_unlock_irqrestore_rcu_node(rnp, flags);
	}
=======
	rdp = per_cpu_ptr(&rcu_data, cpu);
	rnp = rdp->mynode;
	raw_spin_lock_irqsave_rcu_node(rnp, flags);
	rnp->ffmask |= rdp->grpmask;
	raw_spin_unlock_irqrestore_rcu_node(rnp, flags);
>>>>>>> fa578e9d
	if (rcu_scheduler_active == RCU_SCHEDULER_INACTIVE)
		return 0; /* Too early in boot for scheduler work. */
	sync_sched_exp_online_cleanup(cpu);
	rcutree_affinity_setting(cpu, -1);
	return 0;
}

/*
 * Near the beginning of the process.  The CPU is still very much alive
 * with pretty much all services enabled.
 */
int rcutree_offline_cpu(unsigned int cpu)
{
	unsigned long flags;
	struct rcu_data *rdp;
	struct rcu_node *rnp;

	rdp = per_cpu_ptr(&rcu_data, cpu);
	rnp = rdp->mynode;
	raw_spin_lock_irqsave_rcu_node(rnp, flags);
	rnp->ffmask &= ~rdp->grpmask;
	raw_spin_unlock_irqrestore_rcu_node(rnp, flags);

	rcutree_affinity_setting(cpu, cpu);
<<<<<<< HEAD
	return 0;
}

/*
 * Near the end of the offline process.  We do only tracing here.
 */
int rcutree_dying_cpu(unsigned int cpu)
{
	struct rcu_state *rsp;

	for_each_rcu_flavor(rsp)
		rcu_cleanup_dying_cpu(rsp);
	return 0;
}

/*
 * The outgoing CPU is gone and we are running elsewhere.
 */
int rcutree_dead_cpu(unsigned int cpu)
{
	struct rcu_state *rsp;

	for_each_rcu_flavor(rsp) {
		rcu_cleanup_dead_cpu(cpu, rsp);
		do_nocb_deferred_wakeup(per_cpu_ptr(rsp->rda, cpu));
	}
=======
>>>>>>> fa578e9d
	return 0;
}

static DEFINE_PER_CPU(int, rcu_cpu_started);

/*
 * Mark the specified CPU as being online so that subsequent grace periods
 * (both expedited and normal) will wait on it.  Note that this means that
 * incoming CPUs are not allowed to use RCU read-side critical sections
 * until this function is called.  Failing to observe this restriction
 * will result in lockdep splats.
 *
 * Note that this function is special in that it is invoked directly
 * from the incoming CPU rather than from the cpuhp_step mechanism.
 * This is because this function must be invoked at a precise location.
 */
void rcu_cpu_starting(unsigned int cpu)
{
	unsigned long flags;
	unsigned long mask;
	int nbits;
	unsigned long oldmask;
	struct rcu_data *rdp;
	struct rcu_node *rnp;

	if (per_cpu(rcu_cpu_started, cpu))
		return;

	per_cpu(rcu_cpu_started, cpu) = 1;

	rdp = per_cpu_ptr(&rcu_data, cpu);
	rnp = rdp->mynode;
	mask = rdp->grpmask;
	raw_spin_lock_irqsave_rcu_node(rnp, flags);
	rnp->qsmaskinitnext |= mask;
	oldmask = rnp->expmaskinitnext;
	rnp->expmaskinitnext |= mask;
	oldmask ^= rnp->expmaskinitnext;
	nbits = bitmap_weight(&oldmask, BITS_PER_LONG);
	/* Allow lockless access for expedited grace periods. */
	smp_store_release(&rcu_state.ncpus, rcu_state.ncpus + nbits); /* ^^^ */
	rcu_gpnum_ovf(rnp, rdp); /* Offline-induced counter wrap? */
	rdp->rcu_onl_gp_seq = READ_ONCE(rcu_state.gp_seq);
	rdp->rcu_onl_gp_flags = READ_ONCE(rcu_state.gp_flags);
	if (rnp->qsmask & mask) { /* RCU waiting on incoming CPU? */
		/* Report QS -after- changing ->qsmaskinitnext! */
		rcu_report_qs_rnp(mask, rnp, rnp->gp_seq, flags);
	} else {
		raw_spin_unlock_irqrestore_rcu_node(rnp, flags);
	}
	smp_mb(); /* Ensure RCU read-side usage follows above initialization. */
}

#ifdef CONFIG_HOTPLUG_CPU
/*
 * The outgoing function has no further need of RCU, so remove it from
 * the rcu_node tree's ->qsmaskinitnext bit masks.
 *
 * Note that this function is special in that it is invoked directly
 * from the outgoing CPU rather than from the cpuhp_step mechanism.
 * This is because this function must be invoked at a precise location.
 */
void rcu_report_dead(unsigned int cpu)
{
	unsigned long flags;
	unsigned long mask;
	struct rcu_data *rdp = per_cpu_ptr(&rcu_data, cpu);
	struct rcu_node *rnp = rdp->mynode;  /* Outgoing CPU's rdp & rnp. */

	/* QS for any half-done expedited grace period. */
	preempt_disable();
	rcu_report_exp_rdp(this_cpu_ptr(&rcu_data));
	preempt_enable();
	rcu_preempt_deferred_qs(current);

	/* Remove outgoing CPU from mask in the leaf rcu_node structure. */
	mask = rdp->grpmask;
	raw_spin_lock(&rcu_state.ofl_lock);
	raw_spin_lock_irqsave_rcu_node(rnp, flags); /* Enforce GP memory-order guarantee. */
	rdp->rcu_ofl_gp_seq = READ_ONCE(rcu_state.gp_seq);
	rdp->rcu_ofl_gp_flags = READ_ONCE(rcu_state.gp_flags);
	if (rnp->qsmask & mask) { /* RCU waiting on outgoing CPU? */
		/* Report quiescent state -before- changing ->qsmaskinitnext! */
		rcu_report_qs_rnp(mask, rnp, rnp->gp_seq, flags);
		raw_spin_lock_irqsave_rcu_node(rnp, flags);
	}
	rnp->qsmaskinitnext &= ~mask;
	raw_spin_unlock_irqrestore_rcu_node(rnp, flags);
	raw_spin_unlock(&rcu_state.ofl_lock);

	per_cpu(rcu_cpu_started, cpu) = 0;
}

/*
 * The outgoing CPU has just passed through the dying-idle state, and we
 * are being invoked from the CPU that was IPIed to continue the offline
 * operation.  Migrate the outgoing CPU's callbacks to the current CPU.
 */
void rcutree_migrate_callbacks(int cpu)
{
	unsigned long flags;
	struct rcu_data *my_rdp;
	struct rcu_node *my_rnp;
	struct rcu_data *rdp = per_cpu_ptr(&rcu_data, cpu);
	bool needwake;

	if (rcu_segcblist_is_offloaded(&rdp->cblist) ||
	    rcu_segcblist_empty(&rdp->cblist))
		return;  /* No callbacks to migrate. */

	local_irq_save(flags);
	my_rdp = this_cpu_ptr(&rcu_data);
	my_rnp = my_rdp->mynode;
	rcu_nocb_lock(my_rdp); /* irqs already disabled. */
	WARN_ON_ONCE(!rcu_nocb_flush_bypass(my_rdp, NULL, jiffies));
	raw_spin_lock_rcu_node(my_rnp); /* irqs already disabled. */
	/* Leverage recent GPs and set GP for new callbacks. */
	needwake = rcu_advance_cbs(my_rnp, rdp) ||
		   rcu_advance_cbs(my_rnp, my_rdp);
	rcu_segcblist_merge(&my_rdp->cblist, &rdp->cblist);
	needwake = needwake || rcu_advance_cbs(my_rnp, my_rdp);
	rcu_segcblist_disable(&rdp->cblist);
	WARN_ON_ONCE(rcu_segcblist_empty(&my_rdp->cblist) !=
		     !rcu_segcblist_n_cbs(&my_rdp->cblist));
	if (rcu_segcblist_is_offloaded(&my_rdp->cblist)) {
		raw_spin_unlock_rcu_node(my_rnp); /* irqs remain disabled. */
		__call_rcu_nocb_wake(my_rdp, true, flags);
	} else {
		rcu_nocb_unlock(my_rdp); /* irqs remain disabled. */
		raw_spin_unlock_irqrestore_rcu_node(my_rnp, flags);
	}
	if (needwake)
		rcu_gp_kthread_wake();
	lockdep_assert_irqs_enabled();
	WARN_ONCE(rcu_segcblist_n_cbs(&rdp->cblist) != 0 ||
		  !rcu_segcblist_empty(&rdp->cblist),
		  "rcu_cleanup_dead_cpu: Callbacks on offline CPU %d: qlen=%lu, 1stCB=%p\n",
		  cpu, rcu_segcblist_n_cbs(&rdp->cblist),
		  rcu_segcblist_first_cb(&rdp->cblist));
}
#endif

/*
 * On non-huge systems, use expedited RCU grace periods to make suspend
 * and hibernation run faster.
 */
static int rcu_pm_notify(struct notifier_block *self,
			 unsigned long action, void *hcpu)
{
	switch (action) {
	case PM_HIBERNATION_PREPARE:
	case PM_SUSPEND_PREPARE:
		rcu_expedite_gp();
		break;
	case PM_POST_HIBERNATION:
	case PM_POST_SUSPEND:
		rcu_unexpedite_gp();
		break;
	default:
		break;
	}
	return NOTIFY_OK;
}

/*
 * Spawn the kthreads that handle RCU's grace periods.
 */
static int __init rcu_spawn_gp_kthread(void)
{
	unsigned long flags;
	int kthread_prio_in = kthread_prio;
	struct rcu_node *rnp;
	struct sched_param sp;
	struct task_struct *t;

	/* Force priority into range. */
	if (IS_ENABLED(CONFIG_RCU_BOOST) && kthread_prio < 2
	    && IS_BUILTIN(CONFIG_RCU_TORTURE_TEST))
		kthread_prio = 2;
	else if (IS_ENABLED(CONFIG_RCU_BOOST) && kthread_prio < 1)
		kthread_prio = 1;
	else if (kthread_prio < 0)
		kthread_prio = 0;
	else if (kthread_prio > 99)
		kthread_prio = 99;

	if (kthread_prio != kthread_prio_in)
		pr_alert("rcu_spawn_gp_kthread(): Limited prio to %d from %d\n",
			 kthread_prio, kthread_prio_in);

	rcu_scheduler_fully_active = 1;
	t = kthread_create(rcu_gp_kthread, NULL, "%s", rcu_state.name);
	if (WARN_ONCE(IS_ERR(t), "%s: Could not start grace-period kthread, OOM is now expected behavior\n", __func__))
		return 0;
	if (kthread_prio) {
		sp.sched_priority = kthread_prio;
		sched_setscheduler_nocheck(t, SCHED_FIFO, &sp);
	}
	rnp = rcu_get_root();
	raw_spin_lock_irqsave_rcu_node(rnp, flags);
	rcu_state.gp_kthread = t;
	raw_spin_unlock_irqrestore_rcu_node(rnp, flags);
	wake_up_process(t);
	rcu_spawn_nocb_kthreads();
	rcu_spawn_boost_kthreads();
	return 0;
}
early_initcall(rcu_spawn_gp_kthread);

/*
 * This function is invoked towards the end of the scheduler's
 * initialization process.  Before this is called, the idle task might
 * contain synchronous grace-period primitives (during which time, this idle
 * task is booting the system, and such primitives are no-ops).  After this
 * function is called, any synchronous grace-period primitives are run as
 * expedited, with the requesting task driving the grace period forward.
 * A later core_initcall() rcu_set_runtime_mode() will switch to full
 * runtime RCU functionality.
 */
void rcu_scheduler_starting(void)
{
	WARN_ON(num_online_cpus() != 1);
	WARN_ON(nr_context_switches() > 0);
	rcu_test_sync_prims();
	rcu_scheduler_active = RCU_SCHEDULER_INIT;
	rcu_test_sync_prims();
}

/*
 * Helper function for rcu_init() that initializes the rcu_state structure.
 */
static void __init rcu_init_one(void)
{
	static const char * const buf[] = RCU_NODE_NAME_INIT;
	static const char * const fqs[] = RCU_FQS_NAME_INIT;
	static struct lock_class_key rcu_node_class[RCU_NUM_LVLS];
	static struct lock_class_key rcu_fqs_class[RCU_NUM_LVLS];

	int levelspread[RCU_NUM_LVLS];		/* kids/node in each level. */
	int cpustride = 1;
	int i;
	int j;
	struct rcu_node *rnp;

	BUILD_BUG_ON(RCU_NUM_LVLS > ARRAY_SIZE(buf));  /* Fix buf[] init! */

	/* Silence gcc 4.8 false positive about array index out of range. */
	if (rcu_num_lvls <= 0 || rcu_num_lvls > RCU_NUM_LVLS)
		panic("rcu_init_one: rcu_num_lvls out of range");

	/* Initialize the level-tracking arrays. */

	for (i = 1; i < rcu_num_lvls; i++)
		rcu_state.level[i] =
			rcu_state.level[i - 1] + num_rcu_lvl[i - 1];
	rcu_init_levelspread(levelspread, num_rcu_lvl);

	/* Initialize the elements themselves, starting from the leaves. */

	for (i = rcu_num_lvls - 1; i >= 0; i--) {
		cpustride *= levelspread[i];
		rnp = rcu_state.level[i];
		for (j = 0; j < num_rcu_lvl[i]; j++, rnp++) {
			raw_spin_lock_init(&ACCESS_PRIVATE(rnp, lock));
			lockdep_set_class_and_name(&ACCESS_PRIVATE(rnp, lock),
						   &rcu_node_class[i], buf[i]);
			raw_spin_lock_init(&rnp->fqslock);
			lockdep_set_class_and_name(&rnp->fqslock,
						   &rcu_fqs_class[i], fqs[i]);
			rnp->gp_seq = rcu_state.gp_seq;
			rnp->gp_seq_needed = rcu_state.gp_seq;
			rnp->completedqs = rcu_state.gp_seq;
			rnp->qsmask = 0;
			rnp->qsmaskinit = 0;
			rnp->grplo = j * cpustride;
			rnp->grphi = (j + 1) * cpustride - 1;
			if (rnp->grphi >= nr_cpu_ids)
				rnp->grphi = nr_cpu_ids - 1;
			if (i == 0) {
				rnp->grpnum = 0;
				rnp->grpmask = 0;
				rnp->parent = NULL;
			} else {
				rnp->grpnum = j % levelspread[i - 1];
				rnp->grpmask = BIT(rnp->grpnum);
				rnp->parent = rcu_state.level[i - 1] +
					      j / levelspread[i - 1];
			}
			rnp->level = i;
			INIT_LIST_HEAD(&rnp->blkd_tasks);
			rcu_init_one_nocb(rnp);
			init_waitqueue_head(&rnp->exp_wq[0]);
			init_waitqueue_head(&rnp->exp_wq[1]);
			init_waitqueue_head(&rnp->exp_wq[2]);
			init_waitqueue_head(&rnp->exp_wq[3]);
			spin_lock_init(&rnp->exp_lock);
		}
	}

	init_swait_queue_head(&rcu_state.gp_wq);
	init_swait_queue_head(&rcu_state.expedited_wq);
	rnp = rcu_first_leaf_node();
	for_each_possible_cpu(i) {
		while (i > rnp->grphi)
			rnp++;
		per_cpu_ptr(&rcu_data, i)->mynode = rnp;
		rcu_boot_init_percpu_data(i);
	}
}

/*
 * Compute the rcu_node tree geometry from kernel parameters.  This cannot
 * replace the definitions in tree.h because those are needed to size
 * the ->node array in the rcu_state structure.
 */
static void __init rcu_init_geometry(void)
{
	ulong d;
	int i;
	int rcu_capacity[RCU_NUM_LVLS];

	/*
	 * Initialize any unspecified boot parameters.
	 * The default values of jiffies_till_first_fqs and
	 * jiffies_till_next_fqs are set to the RCU_JIFFIES_TILL_FORCE_QS
	 * value, which is a function of HZ, then adding one for each
	 * RCU_JIFFIES_FQS_DIV CPUs that might be on the system.
	 */
	d = RCU_JIFFIES_TILL_FORCE_QS + nr_cpu_ids / RCU_JIFFIES_FQS_DIV;
	if (jiffies_till_first_fqs == ULONG_MAX)
		jiffies_till_first_fqs = d;
	if (jiffies_till_next_fqs == ULONG_MAX)
		jiffies_till_next_fqs = d;
	adjust_jiffies_till_sched_qs();

	/* If the compile-time values are accurate, just leave. */
	if (rcu_fanout_leaf == RCU_FANOUT_LEAF &&
	    nr_cpu_ids == NR_CPUS)
		return;
	pr_info("Adjusting geometry for rcu_fanout_leaf=%d, nr_cpu_ids=%u\n",
		rcu_fanout_leaf, nr_cpu_ids);

	/*
	 * The boot-time rcu_fanout_leaf parameter must be at least two
	 * and cannot exceed the number of bits in the rcu_node masks.
	 * Complain and fall back to the compile-time values if this
	 * limit is exceeded.
	 */
	if (rcu_fanout_leaf < 2 ||
	    rcu_fanout_leaf > sizeof(unsigned long) * 8) {
		rcu_fanout_leaf = RCU_FANOUT_LEAF;
		WARN_ON(1);
		return;
	}

	/*
	 * Compute number of nodes that can be handled an rcu_node tree
	 * with the given number of levels.
	 */
	rcu_capacity[0] = rcu_fanout_leaf;
	for (i = 1; i < RCU_NUM_LVLS; i++)
		rcu_capacity[i] = rcu_capacity[i - 1] * RCU_FANOUT;

	/*
	 * The tree must be able to accommodate the configured number of CPUs.
	 * If this limit is exceeded, fall back to the compile-time values.
	 */
	if (nr_cpu_ids > rcu_capacity[RCU_NUM_LVLS - 1]) {
		rcu_fanout_leaf = RCU_FANOUT_LEAF;
		WARN_ON(1);
		return;
	}

	/* Calculate the number of levels in the tree. */
	for (i = 0; nr_cpu_ids > rcu_capacity[i]; i++) {
	}
	rcu_num_lvls = i + 1;

	/* Calculate the number of rcu_nodes at each level of the tree. */
	for (i = 0; i < rcu_num_lvls; i++) {
		int cap = rcu_capacity[(rcu_num_lvls - 1) - i];
		num_rcu_lvl[i] = DIV_ROUND_UP(nr_cpu_ids, cap);
	}

	/* Calculate the total number of rcu_node structures. */
	rcu_num_nodes = 0;
	for (i = 0; i < rcu_num_lvls; i++)
		rcu_num_nodes += num_rcu_lvl[i];
}

/*
 * Dump out the structure of the rcu_node combining tree associated
 * with the rcu_state structure.
 */
static void __init rcu_dump_rcu_node_tree(void)
{
	int level = 0;
	struct rcu_node *rnp;

	pr_info("rcu_node tree layout dump\n");
	pr_info(" ");
	rcu_for_each_node_breadth_first(rnp) {
		if (rnp->level != level) {
			pr_cont("\n");
			pr_info(" ");
			level = rnp->level;
		}
		pr_cont("%d:%d ^%d  ", rnp->grplo, rnp->grphi, rnp->grpnum);
	}
	pr_cont("\n");
}

struct workqueue_struct *rcu_gp_wq;
struct workqueue_struct *rcu_par_gp_wq;

void __init rcu_init(void)
{
	int cpu;

	rcu_early_boot_tests();

	rcu_bootup_announce();
	rcu_init_geometry();
<<<<<<< HEAD
#ifndef CONFIG_PREEMPT_RT_FULL
	rcu_init_one(&rcu_bh_state);
#endif
	rcu_init_one(&rcu_sched_state);
	if (dump_tree)
		rcu_dump_rcu_node_tree(&rcu_sched_state);
	__rcu_init_preempt();
=======
	rcu_init_one();
	if (dump_tree)
		rcu_dump_rcu_node_tree();
	if (use_softirq)
		open_softirq(RCU_SOFTIRQ, rcu_core_si);
>>>>>>> fa578e9d

	/*
	 * We don't need protection against CPU-hotplug here because
	 * this is called early in boot, before either interrupts
	 * or the scheduler are operational.
	 */
	pm_notifier(rcu_pm_notify, 0);
	for_each_online_cpu(cpu) {
		rcutree_prepare_cpu(cpu);
		rcu_cpu_starting(cpu);
		rcutree_online_cpu(cpu);
	}

	/* Create workqueue for expedited GPs and for Tree SRCU. */
	rcu_gp_wq = alloc_workqueue("rcu_gp", WQ_MEM_RECLAIM, 0);
	WARN_ON(!rcu_gp_wq);
	rcu_par_gp_wq = alloc_workqueue("rcu_par_gp", WQ_MEM_RECLAIM, 0);
	WARN_ON(!rcu_par_gp_wq);
	srcu_init();
}

#include "tree_stall.h"
#include "tree_exp.h"
#include "tree_plugin.h"<|MERGE_RESOLUTION|>--- conflicted
+++ resolved
@@ -48,22 +48,15 @@
 #include <linux/trace_events.h>
 #include <linux/suspend.h>
 #include <linux/ftrace.h>
-<<<<<<< HEAD
-#include <linux/delay.h>
-=======
 #include <linux/tick.h>
 #include <linux/sysrq.h>
 #include <linux/kprobes.h>
->>>>>>> fa578e9d
 #include <linux/gfp.h>
 #include <linux/oom.h>
 #include <linux/smpboot.h>
 #include <linux/jiffies.h>
 #include <linux/sched/isolation.h>
-<<<<<<< HEAD
-=======
 #include <linux/sched/clock.h>
->>>>>>> fa578e9d
 #include "../time/tick-internal.h"
 
 #include "tree.h"
@@ -225,24 +218,7 @@
 	return 0;
 }
 
-<<<<<<< HEAD
-#ifdef CONFIG_PREEMPT_RT_FULL
-static void rcu_preempt_qs(void);
-
-void rcu_bh_qs(void)
-{
-	unsigned long flags;
-
-	/* Callers to this function, rcu_preempt_qs(), must disable irqs. */
-	local_irq_save(flags);
-	rcu_preempt_qs();
-	local_irq_restore(flags);
-}
-#else
-void rcu_bh_qs(void)
-=======
 void rcu_softirq_qs(void)
->>>>>>> fa578e9d
 {
 	rcu_qs();
 	rcu_preempt_deferred_qs(current);
@@ -535,29 +511,6 @@
 EXPORT_SYMBOL_GPL(rcu_get_gp_seq);
 
 /*
-<<<<<<< HEAD
- * Return the number of RCU-sched GPs completed thus far for debug & stats.
- */
-unsigned long rcu_sched_get_gp_seq(void)
-{
-	return READ_ONCE(rcu_sched_state.gp_seq);
-}
-EXPORT_SYMBOL_GPL(rcu_sched_get_gp_seq);
-
-#ifndef CONFIG_PREEMPT_RT_FULL
-/*
- * Return the number of RCU-bh GPs completed thus far for debug & stats.
- */
-unsigned long rcu_bh_get_gp_seq(void)
-{
-	return READ_ONCE(rcu_bh_state.gp_seq);
-}
-EXPORT_SYMBOL_GPL(rcu_bh_get_gp_seq);
-#endif
-
-/*
-=======
->>>>>>> fa578e9d
  * Return the number of RCU expedited batches completed thus far for
  * debug & stats.  Odd numbers mean that a batch is in progress, even
  * numbers mean idle.  The value returned will thus be roughly double
@@ -579,45 +532,7 @@
 
 #ifndef CONFIG_PREEMPT_RT_FULL
 /*
-<<<<<<< HEAD
- * Force a quiescent state.
- */
-void rcu_force_quiescent_state(void)
-{
-	force_quiescent_state(rcu_state_p);
-}
-EXPORT_SYMBOL_GPL(rcu_force_quiescent_state);
-
-/*
- * Force a quiescent state for RCU BH.
- */
-void rcu_bh_force_quiescent_state(void)
-{
-	force_quiescent_state(&rcu_bh_state);
-}
-EXPORT_SYMBOL_GPL(rcu_bh_force_quiescent_state);
-
-#else
-void rcu_force_quiescent_state(void)
-{
-}
-EXPORT_SYMBOL_GPL(rcu_force_quiescent_state);
-#endif
-
-/*
- * Force a quiescent state for RCU-sched.
- */
-void rcu_sched_force_quiescent_state(void)
-{
-	force_quiescent_state(&rcu_sched_state);
-}
-EXPORT_SYMBOL_GPL(rcu_sched_force_quiescent_state);
-
-/*
- * Show the state of the grace-period kthreads.
-=======
  * Convert a ->gp_state value to a character string.
->>>>>>> fa578e9d
  */
 static const char *gp_state_getname(short gs)
 {
@@ -634,20 +549,8 @@
 {
 	switch (test_type) {
 	case RCU_FLAVOR:
-<<<<<<< HEAD
-		rsp = rcu_state_p;
-		break;
-#ifndef CONFIG_PREEMPT_RT_FULL
-	case RCU_BH_FLAVOR:
-		rsp = &rcu_bh_state;
-		break;
-#endif
-	case RCU_SCHED_FLAVOR:
-		rsp = &rcu_sched_state;
-=======
 		*flags = READ_ONCE(rcu_state.gp_flags);
 		*gp_seq = rcu_seq_current(&rcu_state.gp_seq);
->>>>>>> fa578e9d
 		break;
 	default:
 		break;
@@ -1334,17 +1237,10 @@
  */
 static void rcu_gp_kthread_wake(void)
 {
-<<<<<<< HEAD
-	if ((current == rsp->gp_kthread &&
-	     !in_interrupt() && !in_serving_softirq()) ||
-	    !READ_ONCE(rsp->gp_flags) ||
-	    !rsp->gp_kthread)
-=======
 	if ((current == rcu_state.gp_kthread &&
 	     !in_irq() && !in_serving_softirq()) ||
 	    !READ_ONCE(rcu_state.gp_flags) ||
 	    !rcu_state.gp_kthread)
->>>>>>> fa578e9d
 		return;
 	WRITE_ONCE(rcu_state.gp_wake_time, jiffies);
 	WRITE_ONCE(rcu_state.gp_wake_seq, READ_ONCE(rcu_state.gp_seq));
@@ -2350,20 +2246,7 @@
 		}
 		__this_cpu_write(rcu_data.rcu_urgent_qs, false);
 	}
-<<<<<<< HEAD
-	rcu_preempt_check_callbacks();
-	/* The load-acquire pairs with the store-release setting to true. */
-	if (smp_load_acquire(this_cpu_ptr(&rcu_dynticks.rcu_urgent_qs))) {
-		/* Idle and userspace execution already are quiescent states. */
-		if (!rcu_is_cpu_rrupt_from_idle() && !user) {
-			set_tsk_need_resched(current);
-			set_preempt_need_resched();
-		}
-		__this_cpu_write(rcu_dynticks.rcu_urgent_qs, false);
-	}
-=======
 	rcu_flavor_sched_clock_irq(user);
->>>>>>> fa578e9d
 	if (rcu_pending())
 		invoke_rcu_core();
 
@@ -2535,18 +2418,10 @@
 /*
  * Wake up this CPU's rcuc kthread to do RCU core processing.
  */
-<<<<<<< HEAD
-static __latent_entropy void rcu_process_callbacks(void)
-=======
 static void invoke_rcu_core(void)
->>>>>>> fa578e9d
 {
 	if (!cpu_online(smp_processor_id()))
 		return;
-<<<<<<< HEAD
-	for_each_rcu_flavor(rsp)
-		__rcu_process_callbacks(rsp);
-=======
 	if (use_softirq)
 		raise_softirq(RCU_SOFTIRQ);
 	else
@@ -2561,7 +2436,6 @@
 static int rcu_cpu_kthread_should_run(unsigned int cpu)
 {
 	return __this_cpu_read(rcu_data.rcu_cpu_has_work);
->>>>>>> fa578e9d
 }
 
 static DEFINE_PER_CPU(struct task_struct *, rcu_cpu_kthread_task);
@@ -2572,106 +2446,6 @@
  */
 static void rcu_cpu_kthread(unsigned int cpu)
 {
-<<<<<<< HEAD
-	if (unlikely(!READ_ONCE(rcu_scheduler_fully_active)))
-		return;
-	rcu_do_batch(rsp, rdp);
-}
-
-static void rcu_wake_cond(struct task_struct *t, int status)
-{
-	/*
-	 * If the thread is yielding, only wake it when this
-	 * is invoked from idle
-	 */
-	if (t && (status != RCU_KTHREAD_YIELDING || is_idle_task(current)))
-		wake_up_process(t);
-}
-
-/*
- * Wake up this CPU's rcuc kthread to do RCU core processing.
- */
-static void invoke_rcu_core(void)
-{
-	unsigned long flags;
-	struct task_struct *t;
-
-	if (!cpu_online(smp_processor_id()))
-		return;
-	local_irq_save(flags);
-	__this_cpu_write(rcu_cpu_has_work, 1);
-	t = __this_cpu_read(rcu_cpu_kthread_task);
-	if (t != NULL && current != t)
-		rcu_wake_cond(t, __this_cpu_read(rcu_cpu_kthread_status));
-	local_irq_restore(flags);
-}
-
-static void rcu_cpu_kthread_park(unsigned int cpu)
-{
-	per_cpu(rcu_cpu_kthread_status, cpu) = RCU_KTHREAD_OFFCPU;
-}
-
-static int rcu_cpu_kthread_should_run(unsigned int cpu)
-{
-	return __this_cpu_read(rcu_cpu_has_work);
-}
-
-/*
- * Per-CPU kernel thread that invokes RCU callbacks.  This replaces the
- * RCU softirq used in flavors and configurations of RCU that do not
- * support RCU priority boosting.
- */
-static void rcu_cpu_kthread(unsigned int cpu)
-{
-	unsigned int *statusp = this_cpu_ptr(&rcu_cpu_kthread_status);
-	char work, *workp = this_cpu_ptr(&rcu_cpu_has_work);
-	int spincnt;
-
-	for (spincnt = 0; spincnt < 10; spincnt++) {
-		trace_rcu_utilization(TPS("Start CPU kthread@rcu_wait"));
-		local_bh_disable();
-		*statusp = RCU_KTHREAD_RUNNING;
-		this_cpu_inc(rcu_cpu_kthread_loops);
-		local_irq_disable();
-		work = *workp;
-		*workp = 0;
-		local_irq_enable();
-		if (work)
-			rcu_process_callbacks();
-		local_bh_enable();
-		if (*workp == 0) {
-			trace_rcu_utilization(TPS("End CPU kthread@rcu_wait"));
-			*statusp = RCU_KTHREAD_WAITING;
-			return;
-		}
-	}
-	*statusp = RCU_KTHREAD_YIELDING;
-	trace_rcu_utilization(TPS("Start CPU kthread@rcu_yield"));
-	schedule_timeout_interruptible(2);
-	trace_rcu_utilization(TPS("End CPU kthread@rcu_yield"));
-	*statusp = RCU_KTHREAD_WAITING;
-}
-
-static struct smp_hotplug_thread rcu_cpu_thread_spec = {
-	.store			= &rcu_cpu_kthread_task,
-	.thread_should_run	= rcu_cpu_kthread_should_run,
-	.thread_fn		= rcu_cpu_kthread,
-	.thread_comm		= "rcuc/%u",
-	.setup			= rcu_cpu_kthread_setup,
-	.park			= rcu_cpu_kthread_park,
-};
-
-/*
- * Spawn per-CPU RCU core processing kthreads.
- */
-static int __init rcu_spawn_core_kthreads(void)
-{
-	int cpu;
-
-	for_each_possible_cpu(cpu)
-		per_cpu(rcu_cpu_has_work, cpu) = 0;
-	BUG_ON(smpboot_register_percpu_thread(&rcu_cpu_thread_spec));
-=======
 	unsigned int *statusp = this_cpu_ptr(&rcu_data.rcu_cpu_kthread_status);
 	char work, *workp = this_cpu_ptr(&rcu_data.rcu_cpu_has_work);
 	int spincnt;
@@ -2722,7 +2496,6 @@
 		return 0;
 	WARN_ONCE(smpboot_register_percpu_thread(&rcu_cpu_thread_spec),
 		  "%s: Could not start rcuc kthread, OOM is now expected behavior\n", __func__);
->>>>>>> fa578e9d
 	return 0;
 }
 early_initcall(rcu_spawn_core_kthreads);
@@ -2852,30 +2625,6 @@
  * @func: actual callback function to be invoked after the grace period
  *
  * The callback function will be invoked some time after a full grace
-<<<<<<< HEAD
- * period elapses, in other words after all currently executing RCU
- * read-side critical sections have completed. call_rcu_bh() assumes
- * that the read-side critical sections end on completion of a softirq
- * handler. This means that read-side critical sections in process
- * context must not be interrupted by softirqs. This interface is to be
- * used when most of the read-side critical sections are in softirq context.
- * RCU read-side critical sections are delimited by:
- *
- * - rcu_read_lock() and  rcu_read_unlock(), if in interrupt context, OR
- * - rcu_read_lock_bh() and rcu_read_unlock_bh(), if in process context.
- *
- * These may be nested.
- *
- * See the description of call_rcu() for more detailed information on
- * memory ordering guarantees.
- */
-void call_rcu_bh(struct rcu_head *head, rcu_callback_t func)
-{
-	__call_rcu(head, func, &rcu_bh_state, -1, 0);
-}
-EXPORT_SYMBOL_GPL(call_rcu_bh);
-#endif
-=======
  * period elapses, in other words after all pre-existing RCU read-side
  * critical sections have completed.  However, the callback function
  * might well execute concurrently with RCU read-side critical sections
@@ -2910,7 +2659,6 @@
 	__call_rcu(head, func, 0);
 }
 EXPORT_SYMBOL_GPL(call_rcu);
->>>>>>> fa578e9d
 
 /*
  * Queue an RCU callback for lazy invocation after a grace period.
@@ -2996,40 +2744,7 @@
 	else
 		wait_rcu_gp(call_rcu);
 }
-<<<<<<< HEAD
-EXPORT_SYMBOL_GPL(synchronize_sched);
-
-#ifndef CONFIG_PREEMPT_RT_FULL
-/**
- * synchronize_rcu_bh - wait until an rcu_bh grace period has elapsed.
- *
- * Control will return to the caller some time after a full rcu_bh grace
- * period has elapsed, in other words after all currently executing rcu_bh
- * read-side critical sections have completed.  RCU read-side critical
- * sections are delimited by rcu_read_lock_bh() and rcu_read_unlock_bh(),
- * and may be nested.
- *
- * See the description of synchronize_sched() for more detailed information
- * on memory ordering guarantees.
- */
-void synchronize_rcu_bh(void)
-{
-	RCU_LOCKDEP_WARN(lock_is_held(&rcu_bh_lock_map) ||
-			 lock_is_held(&rcu_lock_map) ||
-			 lock_is_held(&rcu_sched_lock_map),
-			 "Illegal synchronize_rcu_bh() in RCU-bh read-side critical section");
-	if (rcu_blocking_is_gp())
-		return;
-	if (rcu_gp_is_expedited())
-		synchronize_rcu_bh_expedited();
-	else
-		wait_rcu_gp(call_rcu_bh);
-}
-EXPORT_SYMBOL_GPL(synchronize_rcu_bh);
-#endif
-=======
 EXPORT_SYMBOL_GPL(synchronize_rcu);
->>>>>>> fa578e9d
 
 /**
  * get_state_synchronize_rcu - Snapshot current RCU state
@@ -3245,34 +2960,9 @@
 	rcu_seq_end(&rcu_state.barrier_sequence);
 
 	/* Other rcu_barrier() invocations can now safely proceed. */
-<<<<<<< HEAD
-	mutex_unlock(&rsp->barrier_mutex);
-}
-
-#ifndef CONFIG_PREEMPT_RT_FULL
-/**
- * rcu_barrier_bh - Wait until all in-flight call_rcu_bh() callbacks complete.
- */
-void rcu_barrier_bh(void)
-{
-	_rcu_barrier(&rcu_bh_state);
-}
-EXPORT_SYMBOL_GPL(rcu_barrier_bh);
-#endif
-
-/**
- * rcu_barrier_sched - Wait for in-flight call_rcu_sched() callbacks.
- */
-void rcu_barrier_sched(void)
-{
-	_rcu_barrier(&rcu_sched_state);
-}
-EXPORT_SYMBOL_GPL(rcu_barrier_sched);
-=======
 	mutex_unlock(&rcu_state.barrier_mutex);
 }
 EXPORT_SYMBOL_GPL(rcu_barrier);
->>>>>>> fa578e9d
 
 /*
  * Propagate ->qsinitmask bits up the rcu_node tree to account for the
@@ -3392,21 +3082,11 @@
 	struct rcu_data *rdp;
 	struct rcu_node *rnp;
 
-<<<<<<< HEAD
-	for_each_rcu_flavor(rsp) {
-		rdp = per_cpu_ptr(rsp->rda, cpu);
-		rnp = rdp->mynode;
-		raw_spin_lock_irqsave_rcu_node(rnp, flags);
-		rnp->ffmask |= rdp->grpmask;
-		raw_spin_unlock_irqrestore_rcu_node(rnp, flags);
-	}
-=======
 	rdp = per_cpu_ptr(&rcu_data, cpu);
 	rnp = rdp->mynode;
 	raw_spin_lock_irqsave_rcu_node(rnp, flags);
 	rnp->ffmask |= rdp->grpmask;
 	raw_spin_unlock_irqrestore_rcu_node(rnp, flags);
->>>>>>> fa578e9d
 	if (rcu_scheduler_active == RCU_SCHEDULER_INACTIVE)
 		return 0; /* Too early in boot for scheduler work. */
 	sync_sched_exp_online_cleanup(cpu);
@@ -3431,35 +3111,6 @@
 	raw_spin_unlock_irqrestore_rcu_node(rnp, flags);
 
 	rcutree_affinity_setting(cpu, cpu);
-<<<<<<< HEAD
-	return 0;
-}
-
-/*
- * Near the end of the offline process.  We do only tracing here.
- */
-int rcutree_dying_cpu(unsigned int cpu)
-{
-	struct rcu_state *rsp;
-
-	for_each_rcu_flavor(rsp)
-		rcu_cleanup_dying_cpu(rsp);
-	return 0;
-}
-
-/*
- * The outgoing CPU is gone and we are running elsewhere.
- */
-int rcutree_dead_cpu(unsigned int cpu)
-{
-	struct rcu_state *rsp;
-
-	for_each_rcu_flavor(rsp) {
-		rcu_cleanup_dead_cpu(cpu, rsp);
-		do_nocb_deferred_wakeup(per_cpu_ptr(rsp->rda, cpu));
-	}
-=======
->>>>>>> fa578e9d
 	return 0;
 }
 
@@ -3883,21 +3534,11 @@
 
 	rcu_bootup_announce();
 	rcu_init_geometry();
-<<<<<<< HEAD
-#ifndef CONFIG_PREEMPT_RT_FULL
-	rcu_init_one(&rcu_bh_state);
-#endif
-	rcu_init_one(&rcu_sched_state);
-	if (dump_tree)
-		rcu_dump_rcu_node_tree(&rcu_sched_state);
-	__rcu_init_preempt();
-=======
 	rcu_init_one();
 	if (dump_tree)
 		rcu_dump_rcu_node_tree();
 	if (use_softirq)
 		open_softirq(RCU_SOFTIRQ, rcu_core_si);
->>>>>>> fa578e9d
 
 	/*
 	 * We don't need protection against CPU-hotplug here because
