/* SPDX-License-Identifier: GPL-2.0+ */
/*
 * Read-Copy Update mechanism for mutual exclusion (tree-based version)
 * Internal non-public definitions.
 *
 * Copyright IBM Corporation, 2008
 *
 * Author: Ingo Molnar <mingo@elte.hu>
 *	   Paul E. McKenney <paulmck@linux.ibm.com>
 */

#include <linux/cache.h>
#include <linux/spinlock.h>
#include <linux/rtmutex.h>
#include <linux/threads.h>
#include <linux/cpumask.h>
#include <linux/seqlock.h>
#include <linux/swait.h>
#include <linux/stop_machine.h>
#include <linux/rcu_node_tree.h>

#include "rcu_segcblist.h"

/* Communicate arguments to a workqueue handler. */
struct rcu_exp_work {
	unsigned long rew_s;
	struct work_struct rew_work;
};

/* RCU's kthread states for tracing. */
#define RCU_KTHREAD_STOPPED  0
#define RCU_KTHREAD_RUNNING  1
#define RCU_KTHREAD_WAITING  2
#define RCU_KTHREAD_OFFCPU   3
#define RCU_KTHREAD_YIELDING 4
#define RCU_KTHREAD_MAX      4

/*
 * Definition for node within the RCU grace-period-detection hierarchy.
 */
struct rcu_node {
	raw_spinlock_t __private lock;	/* Root rcu_node's lock protects */
					/*  some rcu_state fields as well as */
					/*  following. */
	unsigned long gp_seq;	/* Track rsp->rcu_gp_seq. */
	unsigned long gp_seq_needed; /* Track furthest future GP request. */
	unsigned long completedqs; /* All QSes done for this node. */
	unsigned long qsmask;	/* CPUs or groups that need to switch in */
				/*  order for current grace period to proceed.*/
				/*  In leaf rcu_node, each bit corresponds to */
				/*  an rcu_data structure, otherwise, each */
				/*  bit corresponds to a child rcu_node */
				/*  structure. */
	unsigned long rcu_gp_init_mask;	/* Mask of offline CPUs at GP init. */
	unsigned long qsmaskinit;
				/* Per-GP initial value for qsmask. */
				/*  Initialized from ->qsmaskinitnext at the */
				/*  beginning of each grace period. */
	unsigned long qsmaskinitnext;
				/* Online CPUs for next grace period. */
	unsigned long expmask;	/* CPUs or groups that need to check in */
				/*  to allow the current expedited GP */
				/*  to complete. */
	unsigned long expmaskinit;
				/* Per-GP initial values for expmask. */
				/*  Initialized from ->expmaskinitnext at the */
				/*  beginning of each expedited GP. */
	unsigned long expmaskinitnext;
				/* Online CPUs for next expedited GP. */
				/*  Any CPU that has ever been online will */
				/*  have its bit set. */
	unsigned long ffmask;	/* Fully functional CPUs. */
	unsigned long grpmask;	/* Mask to apply to parent qsmask. */
				/*  Only one bit will be set in this mask. */
	int	grplo;		/* lowest-numbered CPU or group here. */
	int	grphi;		/* highest-numbered CPU or group here. */
	u8	grpnum;		/* CPU/group number for next level up. */
	u8	level;		/* root is at level 0. */
	bool	wait_blkd_tasks;/* Necessary to wait for blocked tasks to */
				/*  exit RCU read-side critical sections */
				/*  before propagating offline up the */
				/*  rcu_node tree? */
	struct rcu_node *parent;
	struct list_head blkd_tasks;
				/* Tasks blocked in RCU read-side critical */
				/*  section.  Tasks are placed at the head */
				/*  of this list and age towards the tail. */
	struct list_head *gp_tasks;
				/* Pointer to the first task blocking the */
				/*  current grace period, or NULL if there */
				/*  is no such task. */
	struct list_head *exp_tasks;
				/* Pointer to the first task blocking the */
				/*  current expedited grace period, or NULL */
				/*  if there is no such task.  If there */
				/*  is no current expedited grace period, */
				/*  then there can cannot be any such task. */
	struct list_head *boost_tasks;
				/* Pointer to first task that needs to be */
				/*  priority boosted, or NULL if no priority */
				/*  boosting is needed for this rcu_node */
				/*  structure.  If there are no tasks */
				/*  queued on this rcu_node structure that */
				/*  are blocking the current grace period, */
				/*  there can be no such task. */
	struct rt_mutex boost_mtx;
				/* Used only for the priority-boosting */
				/*  side effect, not as a lock. */
	unsigned long boost_time;
				/* When to start boosting (jiffies). */
	struct task_struct *boost_kthread_task;
				/* kthread that takes care of priority */
				/*  boosting for this rcu_node structure. */
	unsigned int boost_kthread_status;
				/* State of boost_kthread_task for tracing. */
#ifdef CONFIG_RCU_NOCB_CPU
	struct swait_queue_head nocb_gp_wq[2];
				/* Place for rcu_nocb_kthread() to wait GP. */
#endif /* #ifdef CONFIG_RCU_NOCB_CPU */
	raw_spinlock_t fqslock ____cacheline_internodealigned_in_smp;

	spinlock_t exp_lock ____cacheline_internodealigned_in_smp;
	unsigned long exp_seq_rq;
	wait_queue_head_t exp_wq[4];
	struct rcu_exp_work rew;
	bool exp_need_flush;	/* Need to flush workitem? */
} ____cacheline_internodealigned_in_smp;

/*
 * Bitmasks in an rcu_node cover the interval [grplo, grphi] of CPU IDs, and
 * are indexed relative to this interval rather than the global CPU ID space.
 * This generates the bit for a CPU in node-local masks.
 */
#define leaf_node_cpu_bit(rnp, cpu) (BIT((cpu) - (rnp)->grplo))

/*
 * Union to allow "aggregate OR" operation on the need for a quiescent
 * state by the normal and expedited grace periods.
 */
union rcu_noqs {
	struct {
		u8 norm;
		u8 exp;
	} b; /* Bits. */
	u16 s; /* Set of bits, aggregate OR here. */
};

/* Per-CPU data for read-copy update. */
struct rcu_data {
	/* 1) quiescent-state and grace-period handling : */
	unsigned long	gp_seq;		/* Track rsp->rcu_gp_seq counter. */
	unsigned long	gp_seq_needed;	/* Track furthest future GP request. */
	union rcu_noqs	cpu_no_qs;	/* No QSes yet for this CPU. */
	bool		core_needs_qs;	/* Core waits for quiesc state. */
	bool		beenonline;	/* CPU online at least once. */
	bool		gpwrap;		/* Possible ->gp_seq wrap. */
	bool		exp_deferred_qs; /* This CPU awaiting a deferred QS? */
	struct rcu_node *mynode;	/* This CPU's leaf of hierarchy */
	unsigned long grpmask;		/* Mask to apply to leaf qsmask. */
	unsigned long	ticks_this_gp;	/* The number of scheduling-clock */
					/*  ticks this CPU has handled */
					/*  during and after the last grace */
					/* period it is aware of. */
	struct irq_work defer_qs_iw;	/* Obtain later scheduler attention. */
	bool defer_qs_iw_pending;	/* Scheduler attention pending? */

	/* 2) batch handling */
	struct rcu_segcblist cblist;	/* Segmented callback list, with */
					/* different callbacks waiting for */
					/* different grace periods. */
	long		qlen_last_fqs_check;
					/* qlen at last check for QS forcing */
	unsigned long	n_force_qs_snap;
					/* did other CPU force QS recently? */
	long		blimit;		/* Upper limit on a processed batch */

	/* 3) dynticks interface. */
	int dynticks_snap;		/* Per-GP tracking for dynticks. */
	long dynticks_nesting;		/* Track process nesting level. */
	long dynticks_nmi_nesting;	/* Track irq/NMI nesting level. */
	atomic_t dynticks;		/* Even value for idle, else odd. */
	bool rcu_need_heavy_qs;		/* GP old, so heavy quiescent state! */
	bool rcu_urgent_qs;		/* GP old need light quiescent state. */
#ifdef CONFIG_RCU_FAST_NO_HZ
	bool all_lazy;			/* All CPU's CBs lazy at idle start? */
	unsigned long last_accelerate;	/* Last jiffy CBs were accelerated. */
	unsigned long last_advance_all;	/* Last jiffy CBs were all advanced. */
	int tick_nohz_enabled_snap;	/* Previously seen value from sysfs. */
#endif /* #ifdef CONFIG_RCU_FAST_NO_HZ */

	/* 4) rcu_barrier(), OOM callbacks, and expediting. */
	struct rcu_head barrier_head;
	int exp_dynticks_snap;		/* Double-check need for IPI. */

	/* 5) Callback offloading. */
#ifdef CONFIG_RCU_NOCB_CPU
	struct swait_queue_head nocb_cb_wq; /* For nocb kthreads to sleep on. */
	struct task_struct *nocb_gp_kthread;
	raw_spinlock_t nocb_lock;	/* Guard following pair of fields. */
	atomic_t nocb_lock_contended;	/* Contention experienced. */
	int nocb_defer_wakeup;		/* Defer wakeup of nocb_kthread. */
	struct timer_list nocb_timer;	/* Enforce finite deferral. */
	unsigned long nocb_gp_adv_time;	/* Last call_rcu() CB adv (jiffies). */

	/* The following fields are used by call_rcu, hence own cacheline. */
	raw_spinlock_t nocb_bypass_lock ____cacheline_internodealigned_in_smp;
	struct rcu_cblist nocb_bypass;	/* Lock-contention-bypass CB list. */
	unsigned long nocb_bypass_first; /* Time (jiffies) of first enqueue. */
	unsigned long nocb_nobypass_last; /* Last ->cblist enqueue (jiffies). */
	int nocb_nobypass_count;	/* # ->cblist enqueues at ^^^ time. */

	/* The following fields are used by GP kthread, hence own cacheline. */
	raw_spinlock_t nocb_gp_lock ____cacheline_internodealigned_in_smp;
	struct timer_list nocb_bypass_timer; /* Force nocb_bypass flush. */
	u8 nocb_gp_sleep;		/* Is the nocb GP thread asleep? */
	u8 nocb_gp_bypass;		/* Found a bypass on last scan? */
	u8 nocb_gp_gp;			/* GP to wait for on last scan? */
	unsigned long nocb_gp_seq;	/*  If so, ->gp_seq to wait for. */
	unsigned long nocb_gp_loops;	/* # passes through wait code. */
	struct swait_queue_head nocb_gp_wq; /* For nocb kthreads to sleep on. */
	bool nocb_cb_sleep;		/* Is the nocb CB thread asleep? */
	struct task_struct *nocb_cb_kthread;
	struct rcu_data *nocb_next_cb_rdp;
					/* Next rcu_data in wakeup chain. */

	/* The following fields are used by CB kthread, hence new cacheline. */
	struct rcu_data *nocb_gp_rdp ____cacheline_internodealigned_in_smp;
					/* GP rdp takes GP-end wakeups. */
#endif /* #ifdef CONFIG_RCU_NOCB_CPU */

	/* 6) RCU priority boosting. */
	struct task_struct *rcu_cpu_kthread_task;
					/* rcuc per-CPU kthread or NULL. */
	unsigned int rcu_cpu_kthread_status;
	char rcu_cpu_has_work;

	/* 7) Diagnostic data, including RCU CPU stall warnings. */
	unsigned int softirq_snap;	/* Snapshot of softirq activity. */
	/* ->rcu_iw* fields protected by leaf rcu_node ->lock. */
	struct irq_work rcu_iw;		/* Check for non-irq activity. */
	bool rcu_iw_pending;		/* Is ->rcu_iw pending? */
	unsigned long rcu_iw_gp_seq;	/* ->gp_seq associated with ->rcu_iw. */
	unsigned long rcu_ofl_gp_seq;	/* ->gp_seq at last offline. */
	short rcu_ofl_gp_flags;		/* ->gp_flags at last offline. */
	unsigned long rcu_onl_gp_seq;	/* ->gp_seq at last online. */
	short rcu_onl_gp_flags;		/* ->gp_flags at last online. */
	unsigned long last_fqs_resched;	/* Time of last rcu_resched(). */

	int cpu;
};

/* Values for nocb_defer_wakeup field in struct rcu_data. */
#define RCU_NOCB_WAKE_NOT	0
#define RCU_NOCB_WAKE		1
#define RCU_NOCB_WAKE_FORCE	2

#define RCU_JIFFIES_TILL_FORCE_QS (1 + (HZ > 250) + (HZ > 500))
					/* For jiffies_till_first_fqs and */
					/*  and jiffies_till_next_fqs. */

#define RCU_JIFFIES_FQS_DIV	256	/* Very large systems need more */
					/*  delay between bouts of */
					/*  quiescent-state forcing. */

#define RCU_STALL_RAT_DELAY	2	/* Allow other CPUs time to take */
					/*  at least one scheduling clock */
					/*  irq before ratting on them. */

#define rcu_wait(cond)							\
do {									\
	for (;;) {							\
		set_current_state(TASK_INTERRUPTIBLE);			\
		if (cond)						\
			break;						\
		schedule();						\
	}								\
	__set_current_state(TASK_RUNNING);				\
} while (0)

/*
 * RCU global state, including node hierarchy.  This hierarchy is
 * represented in "heap" form in a dense array.  The root (first level)
 * of the hierarchy is in ->node[0] (referenced by ->level[0]), the second
 * level in ->node[1] through ->node[m] (->node[1] referenced by ->level[1]),
 * and the third level in ->node[m+1] and following (->node[m+1] referenced
 * by ->level[2]).  The number of levels is determined by the number of
 * CPUs and by CONFIG_RCU_FANOUT.  Small systems will have a "hierarchy"
 * consisting of a single rcu_node.
 */
struct rcu_state {
	struct rcu_node node[NUM_RCU_NODES];	/* Hierarchy. */
	struct rcu_node *level[RCU_NUM_LVLS + 1];
						/* Hierarchy levels (+1 to */
						/*  shut bogus gcc warning) */
	int ncpus;				/* # CPUs seen so far. */

	/* The following fields are guarded by the root rcu_node's lock. */

	u8	boost ____cacheline_internodealigned_in_smp;
						/* Subject to priority boost. */
	unsigned long gp_seq;			/* Grace-period sequence #. */
	struct task_struct *gp_kthread;		/* Task for grace periods. */
	struct swait_queue_head gp_wq;		/* Where GP task waits. */
	short gp_flags;				/* Commands for GP task. */
	short gp_state;				/* GP kthread sleep state. */
	unsigned long gp_wake_time;		/* Last GP kthread wake. */
	unsigned long gp_wake_seq;		/* ->gp_seq at ^^^. */

	/* End of fields guarded by root rcu_node's lock. */

	struct mutex barrier_mutex;		/* Guards barrier fields. */
	atomic_t barrier_cpu_count;		/* # CPUs waiting on. */
	struct completion barrier_completion;	/* Wake at barrier end. */
	unsigned long barrier_sequence;		/* ++ at start and end of */
						/*  rcu_barrier(). */
	/* End of fields guarded by barrier_mutex. */

	struct mutex exp_mutex;			/* Serialize expedited GP. */
	struct mutex exp_wake_mutex;		/* Serialize wakeup. */
	unsigned long expedited_sequence;	/* Take a ticket. */
	atomic_t expedited_need_qs;		/* # CPUs left to check in. */
	struct swait_queue_head expedited_wq;	/* Wait for check-ins. */
	int ncpus_snap;				/* # CPUs seen last time. */

	unsigned long jiffies_force_qs;		/* Time at which to invoke */
						/*  force_quiescent_state(). */
	unsigned long jiffies_kick_kthreads;	/* Time at which to kick */
						/*  kthreads, if configured. */
	unsigned long n_force_qs;		/* Number of calls to */
						/*  force_quiescent_state(). */
	unsigned long gp_start;			/* Time at which GP started, */
						/*  but in jiffies. */
	unsigned long gp_end;			/* Time last GP ended, again */
						/*  in jiffies. */
	unsigned long gp_activity;		/* Time of last GP kthread */
						/*  activity in jiffies. */
	unsigned long gp_req_activity;		/* Time of last GP request */
						/*  in jiffies. */
	unsigned long jiffies_stall;		/* Time at which to check */
						/*  for CPU stalls. */
	unsigned long jiffies_resched;		/* Time at which to resched */
						/*  a reluctant CPU. */
	unsigned long n_force_qs_gpstart;	/* Snapshot of n_force_qs at */
						/*  GP start. */
	unsigned long gp_max;			/* Maximum GP duration in */
						/*  jiffies. */
	const char *name;			/* Name of structure. */
	char abbr;				/* Abbreviated name. */

	raw_spinlock_t ofl_lock ____cacheline_internodealigned_in_smp;
						/* Synchronize offline with */
						/*  GP pre-initialization. */
};

/* Values for rcu_state structure's gp_flags field. */
#define RCU_GP_FLAG_INIT 0x1	/* Need grace-period initialization. */
#define RCU_GP_FLAG_FQS  0x2	/* Need grace-period quiescent-state forcing. */

/* Values for rcu_state structure's gp_state field. */
#define RCU_GP_IDLE	 0	/* Initial state and no GP in progress. */
#define RCU_GP_WAIT_GPS  1	/* Wait for grace-period start. */
#define RCU_GP_DONE_GPS  2	/* Wait done for grace-period start. */
#define RCU_GP_ONOFF     3	/* Grace-period initialization hotplug. */
#define RCU_GP_INIT      4	/* Grace-period initialization. */
#define RCU_GP_WAIT_FQS  5	/* Wait for force-quiescent-state time. */
#define RCU_GP_DOING_FQS 6	/* Wait done for force-quiescent-state time. */
#define RCU_GP_CLEANUP   7	/* Grace-period cleanup started. */
#define RCU_GP_CLEANED   8	/* Grace-period cleanup complete. */

static const char * const gp_state_names[] = {
	"RCU_GP_IDLE",
	"RCU_GP_WAIT_GPS",
	"RCU_GP_DONE_GPS",
	"RCU_GP_ONOFF",
	"RCU_GP_INIT",
	"RCU_GP_WAIT_FQS",
	"RCU_GP_DOING_FQS",
	"RCU_GP_CLEANUP",
	"RCU_GP_CLEANED",
};

/*
 * In order to export the rcu_state name to the tracing tools, it
 * needs to be added in the __tracepoint_string section.
 * This requires defining a separate variable tp_<sname>_varname
 * that points to the string being used, and this will allow
 * the tracing userspace tools to be able to decipher the string
 * address to the matching string.
 */
<<<<<<< HEAD
extern struct rcu_state rcu_sched_state;

#ifndef CONFIG_PREEMPT_RT_FULL
extern struct rcu_state rcu_bh_state;
#endif

#ifdef CONFIG_PREEMPT_RCU
extern struct rcu_state rcu_preempt_state;
#endif /* #ifdef CONFIG_PREEMPT_RCU */

int rcu_dynticks_snap(struct rcu_dynticks *rdtp);

DECLARE_PER_CPU(unsigned int, rcu_cpu_kthread_status);
DECLARE_PER_CPU(int, rcu_cpu_kthread_cpu);
DECLARE_PER_CPU(unsigned int, rcu_cpu_kthread_loops);
DECLARE_PER_CPU(char, rcu_cpu_has_work);

#ifndef RCU_TREE_NONCORE

/* Forward declarations for rcutree_plugin.h */
=======
#ifdef CONFIG_PREEMPT_RCU
#define RCU_ABBR 'p'
#define RCU_NAME_RAW "rcu_preempt"
#else /* #ifdef CONFIG_PREEMPT_RCU */
#define RCU_ABBR 's'
#define RCU_NAME_RAW "rcu_sched"
#endif /* #else #ifdef CONFIG_PREEMPT_RCU */
#ifndef CONFIG_TRACING
#define RCU_NAME RCU_NAME_RAW
#else /* #ifdef CONFIG_TRACING */
static char rcu_name[] = RCU_NAME_RAW;
static const char *tp_rcu_varname __used __tracepoint_string = rcu_name;
#define RCU_NAME rcu_name
#endif /* #else #ifdef CONFIG_TRACING */

int rcu_dynticks_snap(struct rcu_data *rdp);

/* Forward declarations for tree_plugin.h */
>>>>>>> fa578e9d
static void rcu_bootup_announce(void);
static void rcu_qs(void);
static int rcu_preempt_blocked_readers_cgp(struct rcu_node *rnp);
#ifdef CONFIG_HOTPLUG_CPU
static bool rcu_preempt_has_tasks(struct rcu_node *rnp);
#endif /* #ifdef CONFIG_HOTPLUG_CPU */
static int rcu_print_task_exp_stall(struct rcu_node *rnp);
static void rcu_preempt_check_blocked_tasks(struct rcu_node *rnp);
static void rcu_flavor_sched_clock_irq(int user);
void call_rcu(struct rcu_head *head, rcu_callback_t func);
static void dump_blkd_tasks(struct rcu_node *rnp, int ncheck);
static void rcu_initiate_boost(struct rcu_node *rnp, unsigned long flags);
static void rcu_preempt_boost_start_gp(struct rcu_node *rnp);
static bool rcu_is_callbacks_kthread(void);
static void rcu_cpu_kthread_setup(unsigned int cpu);
<<<<<<< HEAD
#ifdef CONFIG_RCU_BOOST
static int rcu_spawn_one_boost_kthread(struct rcu_state *rsp,
						 struct rcu_node *rnp);
#endif /* #ifdef CONFIG_RCU_BOOST */
=======
>>>>>>> fa578e9d
static void __init rcu_spawn_boost_kthreads(void);
static void rcu_prepare_kthreads(int cpu);
static void rcu_cleanup_after_idle(void);
static void rcu_prepare_for_idle(void);
static bool rcu_preempt_has_tasks(struct rcu_node *rnp);
static bool rcu_preempt_need_deferred_qs(struct task_struct *t);
static void rcu_preempt_deferred_qs(struct task_struct *t);
static void zero_cpu_stall_ticks(struct rcu_data *rdp);
static struct swait_queue_head *rcu_nocb_gp_get(struct rcu_node *rnp);
static void rcu_nocb_gp_cleanup(struct swait_queue_head *sq);
static void rcu_init_one_nocb(struct rcu_node *rnp);
static bool rcu_nocb_flush_bypass(struct rcu_data *rdp, struct rcu_head *rhp,
				  unsigned long j);
static bool rcu_nocb_try_bypass(struct rcu_data *rdp, struct rcu_head *rhp,
				bool *was_alldone, unsigned long flags);
static void __call_rcu_nocb_wake(struct rcu_data *rdp, bool was_empty,
				 unsigned long flags);
static int rcu_nocb_need_deferred_wakeup(struct rcu_data *rdp);
static void do_nocb_deferred_wakeup(struct rcu_data *rdp);
static void rcu_boot_init_nocb_percpu_data(struct rcu_data *rdp);
static void rcu_spawn_cpu_nocb_kthread(int cpu);
static void __init rcu_spawn_nocb_kthreads(void);
static void show_rcu_nocb_state(struct rcu_data *rdp);
static void rcu_nocb_lock(struct rcu_data *rdp);
static void rcu_nocb_unlock(struct rcu_data *rdp);
static void rcu_nocb_unlock_irqrestore(struct rcu_data *rdp,
				       unsigned long flags);
static void rcu_lockdep_assert_cblist_protected(struct rcu_data *rdp);
#ifdef CONFIG_RCU_NOCB_CPU
static void __init rcu_organize_nocb_kthreads(void);
#define rcu_nocb_lock_irqsave(rdp, flags)				\
do {									\
	if (!rcu_segcblist_is_offloaded(&(rdp)->cblist))		\
		local_irq_save(flags);					\
	else								\
		raw_spin_lock_irqsave(&(rdp)->nocb_lock, (flags));	\
} while (0)
#else /* #ifdef CONFIG_RCU_NOCB_CPU */
#define rcu_nocb_lock_irqsave(rdp, flags) local_irq_save(flags)
#endif /* #else #ifdef CONFIG_RCU_NOCB_CPU */

static void rcu_bind_gp_kthread(void);
static bool rcu_nohz_full_cpu(void);
static void rcu_dynticks_task_enter(void);
static void rcu_dynticks_task_exit(void);

/* Forward declarations for tree_stall.h */
static void record_gp_stall_check_time(void);
static void rcu_iw_handler(struct irq_work *iwp);
static void check_cpu_stall(struct rcu_data *rdp);
static void rcu_check_gp_start_stall(struct rcu_node *rnp, struct rcu_data *rdp,
				     const unsigned long gpssdelay);<|MERGE_RESOLUTION|>--- conflicted
+++ resolved
@@ -387,28 +387,6 @@
  * the tracing userspace tools to be able to decipher the string
  * address to the matching string.
  */
-<<<<<<< HEAD
-extern struct rcu_state rcu_sched_state;
-
-#ifndef CONFIG_PREEMPT_RT_FULL
-extern struct rcu_state rcu_bh_state;
-#endif
-
-#ifdef CONFIG_PREEMPT_RCU
-extern struct rcu_state rcu_preempt_state;
-#endif /* #ifdef CONFIG_PREEMPT_RCU */
-
-int rcu_dynticks_snap(struct rcu_dynticks *rdtp);
-
-DECLARE_PER_CPU(unsigned int, rcu_cpu_kthread_status);
-DECLARE_PER_CPU(int, rcu_cpu_kthread_cpu);
-DECLARE_PER_CPU(unsigned int, rcu_cpu_kthread_loops);
-DECLARE_PER_CPU(char, rcu_cpu_has_work);
-
-#ifndef RCU_TREE_NONCORE
-
-/* Forward declarations for rcutree_plugin.h */
-=======
 #ifdef CONFIG_PREEMPT_RCU
 #define RCU_ABBR 'p'
 #define RCU_NAME_RAW "rcu_preempt"
@@ -427,7 +405,6 @@
 int rcu_dynticks_snap(struct rcu_data *rdp);
 
 /* Forward declarations for tree_plugin.h */
->>>>>>> fa578e9d
 static void rcu_bootup_announce(void);
 static void rcu_qs(void);
 static int rcu_preempt_blocked_readers_cgp(struct rcu_node *rnp);
@@ -443,13 +420,6 @@
 static void rcu_preempt_boost_start_gp(struct rcu_node *rnp);
 static bool rcu_is_callbacks_kthread(void);
 static void rcu_cpu_kthread_setup(unsigned int cpu);
-<<<<<<< HEAD
-#ifdef CONFIG_RCU_BOOST
-static int rcu_spawn_one_boost_kthread(struct rcu_state *rsp,
-						 struct rcu_node *rnp);
-#endif /* #ifdef CONFIG_RCU_BOOST */
-=======
->>>>>>> fa578e9d
 static void __init rcu_spawn_boost_kthreads(void);
 static void rcu_prepare_kthreads(int cpu);
 static void rcu_cleanup_after_idle(void);
