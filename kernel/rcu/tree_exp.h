/* SPDX-License-Identifier: GPL-2.0+ */
/*
 * RCU expedited grace periods
 *
 * Copyright IBM Corporation, 2016
 *
 * Authors: Paul E. McKenney <paulmck@linux.ibm.com>
 */

#include <linux/lockdep.h>

static void rcu_exp_handler(void *unused);
static int rcu_print_task_exp_stall(struct rcu_node *rnp);

/*
 * Record the start of an expedited grace period.
 */
static void rcu_exp_gp_seq_start(void)
{
	rcu_seq_start(&rcu_state.expedited_sequence);
}

/*
 * Return then value that expedited-grace-period counter will have
 * at the end of the current grace period.
 */
static __maybe_unused unsigned long rcu_exp_gp_seq_endval(void)
{
	return rcu_seq_endval(&rcu_state.expedited_sequence);
}

/*
 * Record the end of an expedited grace period.
 */
static void rcu_exp_gp_seq_end(void)
{
	rcu_seq_end(&rcu_state.expedited_sequence);
	smp_mb(); /* Ensure that consecutive grace periods serialize. */
}

/*
 * Take a snapshot of the expedited-grace-period counter.
 */
static unsigned long rcu_exp_gp_seq_snap(void)
{
	unsigned long s;

	smp_mb(); /* Caller's modifications seen first by other CPUs. */
	s = rcu_seq_snap(&rcu_state.expedited_sequence);
	trace_rcu_exp_grace_period(rcu_state.name, s, TPS("snap"));
	return s;
}

/*
 * Given a counter snapshot from rcu_exp_gp_seq_snap(), return true
 * if a full expedited grace period has elapsed since that snapshot
 * was taken.
 */
static bool rcu_exp_gp_seq_done(unsigned long s)
{
	return rcu_seq_done(&rcu_state.expedited_sequence, s);
}

/*
 * Reset the ->expmaskinit values in the rcu_node tree to reflect any
 * recent CPU-online activity.  Note that these masks are not cleared
 * when CPUs go offline, so they reflect the union of all CPUs that have
 * ever been online.  This means that this function normally takes its
 * no-work-to-do fastpath.
 */
static void sync_exp_reset_tree_hotplug(void)
{
	bool done;
	unsigned long flags;
	unsigned long mask;
	unsigned long oldmask;
	int ncpus = smp_load_acquire(&rcu_state.ncpus); /* Order vs. locking. */
	struct rcu_node *rnp;
	struct rcu_node *rnp_up;

	/* If no new CPUs onlined since last time, nothing to do. */
	if (likely(ncpus == rcu_state.ncpus_snap))
		return;
	rcu_state.ncpus_snap = ncpus;

	/*
	 * Each pass through the following loop propagates newly onlined
	 * CPUs for the current rcu_node structure up the rcu_node tree.
	 */
	rcu_for_each_leaf_node(rnp) {
		raw_spin_lock_irqsave_rcu_node(rnp, flags);
		if (rnp->expmaskinit == rnp->expmaskinitnext) {
			raw_spin_unlock_irqrestore_rcu_node(rnp, flags);
			continue;  /* No new CPUs, nothing to do. */
		}

		/* Update this node's mask, track old value for propagation. */
		oldmask = rnp->expmaskinit;
		rnp->expmaskinit = rnp->expmaskinitnext;
		raw_spin_unlock_irqrestore_rcu_node(rnp, flags);

		/* If was already nonzero, nothing to propagate. */
		if (oldmask)
			continue;

		/* Propagate the new CPU up the tree. */
		mask = rnp->grpmask;
		rnp_up = rnp->parent;
		done = false;
		while (rnp_up) {
			raw_spin_lock_irqsave_rcu_node(rnp_up, flags);
			if (rnp_up->expmaskinit)
				done = true;
			rnp_up->expmaskinit |= mask;
			raw_spin_unlock_irqrestore_rcu_node(rnp_up, flags);
			if (done)
				break;
			mask = rnp_up->grpmask;
			rnp_up = rnp_up->parent;
		}
	}
}

/*
 * Reset the ->expmask values in the rcu_node tree in preparation for
 * a new expedited grace period.
 */
static void __maybe_unused sync_exp_reset_tree(void)
{
	unsigned long flags;
	struct rcu_node *rnp;

	sync_exp_reset_tree_hotplug();
	rcu_for_each_node_breadth_first(rnp) {
		raw_spin_lock_irqsave_rcu_node(rnp, flags);
		WARN_ON_ONCE(rnp->expmask);
		WRITE_ONCE(rnp->expmask, rnp->expmaskinit);
		raw_spin_unlock_irqrestore_rcu_node(rnp, flags);
	}
}

/*
 * Return non-zero if there is no RCU expedited grace period in progress
 * for the specified rcu_node structure, in other words, if all CPUs and
 * tasks covered by the specified rcu_node structure have done their bit
 * for the current expedited grace period.  Works only for preemptible
 * RCU -- other RCU implementation use other means.
 *
 * Caller must hold the specificed rcu_node structure's ->lock
 */
static bool sync_rcu_preempt_exp_done(struct rcu_node *rnp)
{
	raw_lockdep_assert_held_rcu_node(rnp);

	return rnp->exp_tasks == NULL &&
	       READ_ONCE(rnp->expmask) == 0;
}

/*
 * Like sync_rcu_preempt_exp_done(), but this function assumes the caller
 * doesn't hold the rcu_node's ->lock, and will acquire and release the lock
 * itself
 */
static bool sync_rcu_preempt_exp_done_unlocked(struct rcu_node *rnp)
{
	unsigned long flags;
	bool ret;

	raw_spin_lock_irqsave_rcu_node(rnp, flags);
	ret = sync_rcu_preempt_exp_done(rnp);
	raw_spin_unlock_irqrestore_rcu_node(rnp, flags);

	return ret;
}


/*
 * Report the exit from RCU read-side critical section for the last task
 * that queued itself during or before the current expedited preemptible-RCU
 * grace period.  This event is reported either to the rcu_node structure on
 * which the task was queued or to one of that rcu_node structure's ancestors,
 * recursively up the tree.  (Calm down, calm down, we do the recursion
 * iteratively!)
 *
 * Caller must hold the specified rcu_node structure's ->lock.
 */
static void __rcu_report_exp_rnp(struct rcu_node *rnp,
				 bool wake, unsigned long flags)
	__releases(rnp->lock)
{
	unsigned long mask;

	for (;;) {
		if (!sync_rcu_preempt_exp_done(rnp)) {
			if (!rnp->expmask)
				rcu_initiate_boost(rnp, flags);
			else
				raw_spin_unlock_irqrestore_rcu_node(rnp, flags);
			break;
		}
		if (rnp->parent == NULL) {
			raw_spin_unlock_irqrestore_rcu_node(rnp, flags);
			if (wake) {
				smp_mb(); /* EGP done before wake_up(). */
				swake_up_one(&rcu_state.expedited_wq);
			}
			break;
		}
		mask = rnp->grpmask;
		raw_spin_unlock_rcu_node(rnp); /* irqs remain disabled */
		rnp = rnp->parent;
		raw_spin_lock_rcu_node(rnp); /* irqs already disabled */
		WARN_ON_ONCE(!(rnp->expmask & mask));
		WRITE_ONCE(rnp->expmask, rnp->expmask & ~mask);
	}
}

/*
 * Report expedited quiescent state for specified node.  This is a
 * lock-acquisition wrapper function for __rcu_report_exp_rnp().
 */
static void __maybe_unused rcu_report_exp_rnp(struct rcu_node *rnp, bool wake)
{
	unsigned long flags;

	raw_spin_lock_irqsave_rcu_node(rnp, flags);
	__rcu_report_exp_rnp(rnp, wake, flags);
}

/*
 * Report expedited quiescent state for multiple CPUs, all covered by the
 * specified leaf rcu_node structure.
 */
static void rcu_report_exp_cpu_mult(struct rcu_node *rnp,
				    unsigned long mask, bool wake)
{
	unsigned long flags;

	raw_spin_lock_irqsave_rcu_node(rnp, flags);
	if (!(rnp->expmask & mask)) {
		raw_spin_unlock_irqrestore_rcu_node(rnp, flags);
		return;
	}
	WRITE_ONCE(rnp->expmask, rnp->expmask & ~mask);
	__rcu_report_exp_rnp(rnp, wake, flags); /* Releases rnp->lock. */
}

/*
 * Report expedited quiescent state for specified rcu_data (CPU).
 */
static void rcu_report_exp_rdp(struct rcu_data *rdp)
{
	WRITE_ONCE(rdp->exp_deferred_qs, false);
	rcu_report_exp_cpu_mult(rdp->mynode, rdp->grpmask, true);
}

/* Common code for work-done checking. */
static bool sync_exp_work_done(unsigned long s)
{
	if (rcu_exp_gp_seq_done(s)) {
		trace_rcu_exp_grace_period(rcu_state.name, s, TPS("done"));
		smp_mb(); /* Ensure test happens before caller kfree(). */
		return true;
	}
	return false;
}

/*
 * Funnel-lock acquisition for expedited grace periods.  Returns true
 * if some other task completed an expedited grace period that this task
 * can piggy-back on, and with no mutex held.  Otherwise, returns false
 * with the mutex held, indicating that the caller must actually do the
 * expedited grace period.
 */
static bool exp_funnel_lock(unsigned long s)
{
	struct rcu_data *rdp = per_cpu_ptr(&rcu_data, raw_smp_processor_id());
	struct rcu_node *rnp = rdp->mynode;
	struct rcu_node *rnp_root = rcu_get_root();

	/* Low-contention fastpath. */
	if (ULONG_CMP_LT(READ_ONCE(rnp->exp_seq_rq), s) &&
	    (rnp == rnp_root ||
	     ULONG_CMP_LT(READ_ONCE(rnp_root->exp_seq_rq), s)) &&
	    mutex_trylock(&rcu_state.exp_mutex))
		goto fastpath;

	/*
	 * Each pass through the following loop works its way up
	 * the rcu_node tree, returning if others have done the work or
	 * otherwise falls through to acquire ->exp_mutex.  The mapping
	 * from CPU to rcu_node structure can be inexact, as it is just
	 * promoting locality and is not strictly needed for correctness.
	 */
	for (; rnp != NULL; rnp = rnp->parent) {
		if (sync_exp_work_done(s))
			return true;

		/* Work not done, either wait here or go up. */
		spin_lock(&rnp->exp_lock);
		if (ULONG_CMP_GE(rnp->exp_seq_rq, s)) {

			/* Someone else doing GP, so wait for them. */
			spin_unlock(&rnp->exp_lock);
			trace_rcu_exp_funnel_lock(rcu_state.name, rnp->level,
						  rnp->grplo, rnp->grphi,
						  TPS("wait"));
			wait_event(rnp->exp_wq[rcu_seq_ctr(s) & 0x3],
				   sync_exp_work_done(s));
			return true;
		}
		rnp->exp_seq_rq = s; /* Followers can wait on us. */
		spin_unlock(&rnp->exp_lock);
		trace_rcu_exp_funnel_lock(rcu_state.name, rnp->level,
					  rnp->grplo, rnp->grphi, TPS("nxtlvl"));
	}
	mutex_lock(&rcu_state.exp_mutex);
fastpath:
	if (sync_exp_work_done(s)) {
		mutex_unlock(&rcu_state.exp_mutex);
		return true;
	}
	rcu_exp_gp_seq_start();
	trace_rcu_exp_grace_period(rcu_state.name, s, TPS("start"));
	return false;
}

/*
 * Select the CPUs within the specified rcu_node that the upcoming
 * expedited grace period needs to wait for.
 */
static void sync_rcu_exp_select_node_cpus(struct work_struct *wp)
{
	int cpu;
	unsigned long flags;
	unsigned long mask_ofl_test;
	unsigned long mask_ofl_ipi;
	int ret;
	struct rcu_exp_work *rewp =
		container_of(wp, struct rcu_exp_work, rew_work);
	struct rcu_node *rnp = container_of(rewp, struct rcu_node, rew);

	raw_spin_lock_irqsave_rcu_node(rnp, flags);

	/* Each pass checks a CPU for identity, offline, and idle. */
	mask_ofl_test = 0;
	for_each_leaf_node_cpu_mask(rnp, cpu, rnp->expmask) {
		unsigned long mask = leaf_node_cpu_bit(rnp, cpu);
		struct rcu_data *rdp = per_cpu_ptr(&rcu_data, cpu);
		int snap;

		if (raw_smp_processor_id() == cpu ||
		    !(rnp->qsmaskinitnext & mask)) {
			mask_ofl_test |= mask;
		} else {
			snap = rcu_dynticks_snap(rdp);
			if (rcu_dynticks_in_eqs(snap))
				mask_ofl_test |= mask;
			else
				rdp->exp_dynticks_snap = snap;
		}
	}
	mask_ofl_ipi = rnp->expmask & ~mask_ofl_test;

	/*
	 * Need to wait for any blocked tasks as well.	Note that
	 * additional blocking tasks will also block the expedited GP
	 * until such time as the ->expmask bits are cleared.
	 */
	if (rcu_preempt_has_tasks(rnp))
		rnp->exp_tasks = rnp->blkd_tasks.next;
	raw_spin_unlock_irqrestore_rcu_node(rnp, flags);

	/* IPI the remaining CPUs for expedited quiescent state. */
	for_each_leaf_node_cpu_mask(rnp, cpu, mask_ofl_ipi) {
		unsigned long mask = leaf_node_cpu_bit(rnp, cpu);
		struct rcu_data *rdp = per_cpu_ptr(&rcu_data, cpu);

retry_ipi:
		if (rcu_dynticks_in_eqs_since(rdp, rdp->exp_dynticks_snap)) {
			mask_ofl_test |= mask;
			continue;
		}
		if (get_cpu() == cpu) {
			put_cpu();
			continue;
		}
		ret = smp_call_function_single(cpu, rcu_exp_handler, NULL, 0);
		put_cpu();
		if (!ret) {
			mask_ofl_ipi &= ~mask;
			continue;
		}
		/* Failed, raced with CPU hotplug operation. */
		raw_spin_lock_irqsave_rcu_node(rnp, flags);
		if ((rnp->qsmaskinitnext & mask) &&
		    (rnp->expmask & mask)) {
			/* Online, so delay for a bit and try again. */
			raw_spin_unlock_irqrestore_rcu_node(rnp, flags);
			trace_rcu_exp_grace_period(rcu_state.name, rcu_exp_gp_seq_endval(), TPS("selectofl"));
			schedule_timeout_uninterruptible(1);
			goto retry_ipi;
		}
		/* CPU really is offline, so we can ignore it. */
		if (!(rnp->expmask & mask))
			mask_ofl_ipi &= ~mask;
		raw_spin_unlock_irqrestore_rcu_node(rnp, flags);
	}
	/* Report quiescent states for those that went offline. */
	mask_ofl_test |= mask_ofl_ipi;
	if (mask_ofl_test)
		rcu_report_exp_cpu_mult(rnp, mask_ofl_test, false);
}

/*
 * Select the nodes that the upcoming expedited grace period needs
 * to wait for.
 */
static void sync_rcu_exp_select_cpus(void)
{
	struct rcu_node *rnp;

	trace_rcu_exp_grace_period(rcu_state.name, rcu_exp_gp_seq_endval(), TPS("reset"));
	sync_exp_reset_tree();
	trace_rcu_exp_grace_period(rcu_state.name, rcu_exp_gp_seq_endval(), TPS("select"));

	/* Schedule work for each leaf rcu_node structure. */
	rcu_for_each_leaf_node(rnp) {
		rnp->exp_need_flush = false;
		if (!READ_ONCE(rnp->expmask))
			continue; /* Avoid early boot non-existent wq. */
		if (!READ_ONCE(rcu_par_gp_wq) ||
		    rcu_scheduler_active != RCU_SCHEDULER_RUNNING ||
		    rcu_is_last_leaf_node(rnp)) {
			/* No workqueues yet or last leaf, do direct call. */
			sync_rcu_exp_select_node_cpus(&rnp->rew.rew_work);
			continue;
		}
		INIT_WORK(&rnp->rew.rew_work, sync_rcu_exp_select_node_cpus);
<<<<<<< HEAD
		queue_work_on(rnp->grplo, rcu_par_gp_wq, &rnp->rew.rew_work);
=======
		cpu = find_next_bit(&rnp->ffmask, BITS_PER_LONG, -1);
		/* If all offline, queue the work on an unbound CPU. */
		if (unlikely(cpu > rnp->grphi - rnp->grplo))
			cpu = WORK_CPU_UNBOUND;
		else
			cpu += rnp->grplo;
		queue_work_on(cpu, rcu_par_gp_wq, &rnp->rew.rew_work);
>>>>>>> fa578e9d
		rnp->exp_need_flush = true;
	}

	/* Wait for workqueue jobs (if any) to complete. */
	rcu_for_each_leaf_node(rnp)
		if (rnp->exp_need_flush)
			flush_work(&rnp->rew.rew_work);
}

static void synchronize_sched_expedited_wait(void)
{
	int cpu;
	unsigned long jiffies_stall;
	unsigned long jiffies_start;
	unsigned long mask;
	int ndetected;
	struct rcu_node *rnp;
	struct rcu_node *rnp_root = rcu_get_root();
	int ret;

	trace_rcu_exp_grace_period(rcu_state.name, rcu_exp_gp_seq_endval(), TPS("startwait"));
	jiffies_stall = rcu_jiffies_till_stall_check();
	jiffies_start = jiffies;

	for (;;) {
		ret = swait_event_timeout_exclusive(
				rcu_state.expedited_wq,
				sync_rcu_preempt_exp_done_unlocked(rnp_root),
				jiffies_stall);
		if (ret > 0 || sync_rcu_preempt_exp_done_unlocked(rnp_root))
			return;
		WARN_ON(ret < 0);  /* workqueues should not be signaled. */
		if (rcu_cpu_stall_suppress)
			continue;
		panic_on_rcu_stall();
		pr_err("INFO: %s detected expedited stalls on CPUs/tasks: {",
		       rcu_state.name);
		ndetected = 0;
		rcu_for_each_leaf_node(rnp) {
			ndetected += rcu_print_task_exp_stall(rnp);
			for_each_leaf_node_possible_cpu(rnp, cpu) {
				struct rcu_data *rdp;

				mask = leaf_node_cpu_bit(rnp, cpu);
				if (!(READ_ONCE(rnp->expmask) & mask))
					continue;
				ndetected++;
				rdp = per_cpu_ptr(&rcu_data, cpu);
				pr_cont(" %d-%c%c%c", cpu,
					"O."[!!cpu_online(cpu)],
					"o."[!!(rdp->grpmask & rnp->expmaskinit)],
					"N."[!!(rdp->grpmask & rnp->expmaskinitnext)]);
			}
		}
		pr_cont(" } %lu jiffies s: %lu root: %#lx/%c\n",
			jiffies - jiffies_start, rcu_state.expedited_sequence,
			READ_ONCE(rnp_root->expmask),
			".T"[!!rnp_root->exp_tasks]);
		if (ndetected) {
			pr_err("blocking rcu_node structures:");
			rcu_for_each_node_breadth_first(rnp) {
				if (rnp == rnp_root)
					continue; /* printed unconditionally */
				if (sync_rcu_preempt_exp_done_unlocked(rnp))
					continue;
				pr_cont(" l=%u:%d-%d:%#lx/%c",
					rnp->level, rnp->grplo, rnp->grphi,
					READ_ONCE(rnp->expmask),
					".T"[!!rnp->exp_tasks]);
			}
			pr_cont("\n");
		}
		rcu_for_each_leaf_node(rnp) {
			for_each_leaf_node_possible_cpu(rnp, cpu) {
				mask = leaf_node_cpu_bit(rnp, cpu);
				if (!(READ_ONCE(rnp->expmask) & mask))
					continue;
				dump_cpu_task(cpu);
			}
		}
		jiffies_stall = 3 * rcu_jiffies_till_stall_check() + 3;
	}
}

/*
 * Wait for the current expedited grace period to complete, and then
 * wake up everyone who piggybacked on the just-completed expedited
 * grace period.  Also update all the ->exp_seq_rq counters as needed
 * in order to avoid counter-wrap problems.
 */
static void rcu_exp_wait_wake(unsigned long s)
{
	struct rcu_node *rnp;

	synchronize_sched_expedited_wait();

	// Switch over to wakeup mode, allowing the next GP to proceed.
	// End the previous grace period only after acquiring the mutex
	// to ensure that only one GP runs concurrently with wakeups.
	mutex_lock(&rcu_state.exp_wake_mutex);
	rcu_exp_gp_seq_end();
	trace_rcu_exp_grace_period(rcu_state.name, s, TPS("end"));

	rcu_for_each_node_breadth_first(rnp) {
		if (ULONG_CMP_LT(READ_ONCE(rnp->exp_seq_rq), s)) {
			spin_lock(&rnp->exp_lock);
			/* Recheck, avoid hang in case someone just arrived. */
			if (ULONG_CMP_LT(rnp->exp_seq_rq, s))
				rnp->exp_seq_rq = s;
			spin_unlock(&rnp->exp_lock);
		}
		smp_mb(); /* All above changes before wakeup. */
		wake_up_all(&rnp->exp_wq[rcu_seq_ctr(s) & 0x3]);
	}
	trace_rcu_exp_grace_period(rcu_state.name, s, TPS("endwake"));
	mutex_unlock(&rcu_state.exp_wake_mutex);
}

/*
 * Common code to drive an expedited grace period forward, used by
 * workqueues and mid-boot-time tasks.
 */
static void rcu_exp_sel_wait_wake(unsigned long s)
{
	/* Initialize the rcu_node tree in preparation for the wait. */
	sync_rcu_exp_select_cpus();

	/* Wait and clean up, including waking everyone. */
	rcu_exp_wait_wake(s);
}

/*
 * Work-queue handler to drive an expedited grace period forward.
 */
static void wait_rcu_exp_gp(struct work_struct *wp)
{
	struct rcu_exp_work *rewp;

	rewp = container_of(wp, struct rcu_exp_work, rew_work);
	rcu_exp_sel_wait_wake(rewp->rew_s);
}

#ifdef CONFIG_PREEMPT_RCU

/*
 * Remote handler for smp_call_function_single().  If there is an
 * RCU read-side critical section in effect, request that the
 * next rcu_read_unlock() record the quiescent state up the
 * ->expmask fields in the rcu_node tree.  Otherwise, immediately
 * report the quiescent state.
 */
static void rcu_exp_handler(void *unused)
{
	unsigned long flags;
	struct rcu_data *rdp = this_cpu_ptr(&rcu_data);
	struct rcu_node *rnp = rdp->mynode;
	struct task_struct *t = current;

	/*
	 * First, the common case of not being in an RCU read-side
	 * critical section.  If also enabled or idle, immediately
	 * report the quiescent state, otherwise defer.
	 */
	if (!t->rcu_read_lock_nesting) {
		if (!(preempt_count() & (PREEMPT_MASK | SOFTIRQ_MASK)) ||
		    rcu_dynticks_curr_cpu_in_eqs()) {
			rcu_report_exp_rdp(rdp);
		} else {
			rdp->exp_deferred_qs = true;
			set_tsk_need_resched(t);
			set_preempt_need_resched();
		}
		return;
	}

	/*
	 * Second, the less-common case of being in an RCU read-side
	 * critical section.  In this case we can count on a future
	 * rcu_read_unlock().  However, this rcu_read_unlock() might
	 * execute on some other CPU, but in that case there will be
	 * a future context switch.  Either way, if the expedited
	 * grace period is still waiting on this CPU, set ->deferred_qs
	 * so that the eventual quiescent state will be reported.
	 * Note that there is a large group of race conditions that
	 * can have caused this quiescent state to already have been
	 * reported, so we really do need to check ->expmask.
	 */
	if (t->rcu_read_lock_nesting > 0) {
		raw_spin_lock_irqsave_rcu_node(rnp, flags);
		if (rnp->expmask & rdp->grpmask) {
			rdp->exp_deferred_qs = true;
			t->rcu_read_unlock_special.b.exp_hint = true;
		}
		raw_spin_unlock_irqrestore_rcu_node(rnp, flags);
		return;
	}

	/*
	 * The final and least likely case is where the interrupted
	 * code was just about to or just finished exiting the RCU-preempt
	 * read-side critical section, and no, we can't tell which.
	 * So either way, set ->deferred_qs to flag later code that
	 * a quiescent state is required.
	 *
	 * If the CPU is fully enabled (or if some buggy RCU-preempt
	 * read-side critical section is being used from idle), just
	 * invoke rcu_preempt_deferred_qs() to immediately report the
	 * quiescent state.  We cannot use rcu_read_unlock_special()
	 * because we are in an interrupt handler, which will cause that
	 * function to take an early exit without doing anything.
	 *
	 * Otherwise, force a context switch after the CPU enables everything.
	 */
	rdp->exp_deferred_qs = true;
	if (!(preempt_count() & (PREEMPT_MASK | SOFTIRQ_MASK)) ||
	    WARN_ON_ONCE(rcu_dynticks_curr_cpu_in_eqs())) {
		rcu_preempt_deferred_qs(t);
	} else {
		set_tsk_need_resched(t);
		set_preempt_need_resched();
	}
}

/* PREEMPTION=y, so no PREEMPTION=n expedited grace period to clean up after. */
static void sync_sched_exp_online_cleanup(int cpu)
{
}

/*
 * Scan the current list of tasks blocked within RCU read-side critical
 * sections, printing out the tid of each that is blocking the current
 * expedited grace period.
 */
static int rcu_print_task_exp_stall(struct rcu_node *rnp)
{
	struct task_struct *t;
	int ndetected = 0;

	if (!rnp->exp_tasks)
		return 0;
	t = list_entry(rnp->exp_tasks->prev,
		       struct task_struct, rcu_node_entry);
	list_for_each_entry_continue(t, &rnp->blkd_tasks, rcu_node_entry) {
		pr_cont(" P%d", t->pid);
		ndetected++;
	}
	return ndetected;
}

#else /* #ifdef CONFIG_PREEMPT_RCU */

/* Request an expedited quiescent state. */
static void rcu_exp_need_qs(void)
{
	__this_cpu_write(rcu_data.cpu_no_qs.b.exp, true);
	/* Store .exp before .rcu_urgent_qs. */
	smp_store_release(this_cpu_ptr(&rcu_data.rcu_urgent_qs), true);
	set_tsk_need_resched(current);
	set_preempt_need_resched();
}

/* Invoked on each online non-idle CPU for expedited quiescent state. */
static void rcu_exp_handler(void *unused)
{
	struct rcu_data *rdp;
	struct rcu_node *rnp;

	rdp = this_cpu_ptr(&rcu_data);
	rnp = rdp->mynode;
	if (!(READ_ONCE(rnp->expmask) & rdp->grpmask) ||
	    __this_cpu_read(rcu_data.cpu_no_qs.b.exp))
		return;
	if (rcu_is_cpu_rrupt_from_idle()) {
		rcu_report_exp_rdp(this_cpu_ptr(&rcu_data));
		return;
	}
	rcu_exp_need_qs();
}

/* Send IPI for expedited cleanup if needed at end of CPU-hotplug operation. */
static void sync_sched_exp_online_cleanup(int cpu)
{
	unsigned long flags;
	int my_cpu;
	struct rcu_data *rdp;
	int ret;
	struct rcu_node *rnp;

	rdp = per_cpu_ptr(&rcu_data, cpu);
	rnp = rdp->mynode;
	my_cpu = get_cpu();
	/* Quiescent state either not needed or already requested, leave. */
	if (!(READ_ONCE(rnp->expmask) & rdp->grpmask) ||
	    __this_cpu_read(rcu_data.cpu_no_qs.b.exp)) {
		put_cpu();
		return;
	}
	/* Quiescent state needed on current CPU, so set it up locally. */
	if (my_cpu == cpu) {
		local_irq_save(flags);
		rcu_exp_need_qs();
		local_irq_restore(flags);
		put_cpu();
		return;
	}
	/* Quiescent state needed on some other CPU, send IPI. */
	ret = smp_call_function_single(cpu, rcu_exp_handler, NULL, 0);
	put_cpu();
	WARN_ON_ONCE(ret);
}

/*
 * Because preemptible RCU does not exist, we never have to check for
 * tasks blocked within RCU read-side critical sections that are
 * blocking the current expedited grace period.
 */
static int rcu_print_task_exp_stall(struct rcu_node *rnp)
{
	return 0;
}

#endif /* #else #ifdef CONFIG_PREEMPT_RCU */

/**
 * synchronize_rcu_expedited - Brute-force RCU grace period
 *
 * Wait for an RCU grace period, but expedite it.  The basic idea is to
 * IPI all non-idle non-nohz online CPUs.  The IPI handler checks whether
 * the CPU is in an RCU critical section, and if so, it sets a flag that
 * causes the outermost rcu_read_unlock() to report the quiescent state
 * for RCU-preempt or asks the scheduler for help for RCU-sched.  On the
 * other hand, if the CPU is not in an RCU read-side critical section,
 * the IPI handler reports the quiescent state immediately.
 *
 * Although this is a great improvement over previous expedited
 * implementations, it is still unfriendly to real-time workloads, so is
 * thus not recommended for any sort of common-case code.  In fact, if
 * you are using synchronize_rcu_expedited() in a loop, please restructure
 * your code to batch your updates, and then Use a single synchronize_rcu()
 * instead.
 *
 * This has the same semantics as (but is more brutal than) synchronize_rcu().
 */
void synchronize_rcu_expedited(void)
{
	bool boottime = (rcu_scheduler_active == RCU_SCHEDULER_INIT);
	struct rcu_exp_work rew;
	struct rcu_node *rnp;
	unsigned long s;

	RCU_LOCKDEP_WARN(lock_is_held(&rcu_bh_lock_map) ||
			 lock_is_held(&rcu_lock_map) ||
			 lock_is_held(&rcu_sched_lock_map),
			 "Illegal synchronize_rcu_expedited() in RCU read-side critical section");

	/* Is the state is such that the call is a grace period? */
	if (rcu_blocking_is_gp())
		return;

	/* If expedited grace periods are prohibited, fall back to normal. */
	if (rcu_gp_is_normal()) {
		wait_rcu_gp(call_rcu);
		return;
	}

	/* Take a snapshot of the sequence number.  */
	s = rcu_exp_gp_seq_snap();
	if (exp_funnel_lock(s))
		return;  /* Someone else did our work for us. */

	/* Ensure that load happens before action based on it. */
	if (unlikely(boottime)) {
		/* Direct call during scheduler init and early_initcalls(). */
		rcu_exp_sel_wait_wake(s);
	} else {
		/* Marshall arguments & schedule the expedited grace period. */
		rew.rew_s = s;
		INIT_WORK_ONSTACK(&rew.rew_work, wait_rcu_exp_gp);
		queue_work(rcu_gp_wq, &rew.rew_work);
	}

	/* Wait for expedited grace period to complete. */
	rnp = rcu_get_root();
	wait_event(rnp->exp_wq[rcu_seq_ctr(s) & 0x3],
		   sync_exp_work_done(s));
	smp_mb(); /* Workqueue actions happen before return. */

	/* Let the next expedited grace period start. */
	mutex_unlock(&rcu_state.exp_mutex);

	if (likely(!boottime))
		destroy_work_on_stack(&rew.rew_work);
}
EXPORT_SYMBOL_GPL(synchronize_rcu_expedited);<|MERGE_RESOLUTION|>--- conflicted
+++ resolved
@@ -437,9 +437,6 @@
 			continue;
 		}
 		INIT_WORK(&rnp->rew.rew_work, sync_rcu_exp_select_node_cpus);
-<<<<<<< HEAD
-		queue_work_on(rnp->grplo, rcu_par_gp_wq, &rnp->rew.rew_work);
-=======
 		cpu = find_next_bit(&rnp->ffmask, BITS_PER_LONG, -1);
 		/* If all offline, queue the work on an unbound CPU. */
 		if (unlikely(cpu > rnp->grphi - rnp->grplo))
@@ -447,7 +444,6 @@
 		else
 			cpu += rnp->grplo;
 		queue_work_on(cpu, rcu_par_gp_wq, &rnp->rew.rew_work);
->>>>>>> fa578e9d
 		rnp->exp_need_flush = true;
 	}
 
