--- conflicted
+++ resolved
@@ -593,18 +593,11 @@
 	} highest_prio;
 #endif
 #ifdef CONFIG_SMP
-<<<<<<< HEAD
-	unsigned long rt_nr_migratory;
-	unsigned long rt_nr_total;
-	int overloaded;
-	struct plist_head pushable_tasks;
-=======
 	unsigned long		rt_nr_migratory;
 	unsigned long		rt_nr_total;
 	int			overloaded;
 	struct plist_head	pushable_tasks;
 
->>>>>>> e021bb4f
 #endif /* CONFIG_SMP */
 	int			rt_queued;
 
@@ -741,16 +734,6 @@
 	/*
 	 * For IPI pull requests, loop across the rto_mask.
 	 */
-<<<<<<< HEAD
-	struct irq_work rto_push_work;
-	raw_spinlock_t rto_lock;
-	/* These are only updated and read within rto_lock */
-	int rto_loop;
-	int rto_cpu;
-	/* These atomics are updated outside of a lock */
-	atomic_t rto_loop_next;
-	atomic_t rto_loop_start;
-=======
 	struct irq_work		rto_push_work;
 	raw_spinlock_t		rto_lock;
 	/* These are only updated and read within rto_lock */
@@ -759,7 +742,6 @@
 	/* These atomics are updated outside of a lock */
 	atomic_t		rto_loop_next;
 	atomic_t		rto_loop_start;
->>>>>>> e021bb4f
 #endif
 	/*
 	 * The "RT overload" flag: it gets set if a CPU has more than
@@ -1458,17 +1440,10 @@
 /*
  * wake flags
  */
-<<<<<<< HEAD
-#define WF_SYNC		0x01		/* waker goes to sleep after wakeup */
-#define WF_FORK		0x02		/* child wakeup after fork */
-#define WF_MIGRATED	0x4		/* internal use, task got migrated */
-#define WF_LOCK_SLEEPER	0x08		/* wakeup spinlock "sleeper" */
-=======
 #define WF_SYNC			0x01		/* Waker goes to sleep after wakeup */
 #define WF_FORK			0x02		/* Child wakeup after fork */
 #define WF_MIGRATED		0x4		/* Internal use, task got migrated */
 #define WF_LOCK_SLEEPER		0x08		/* wakeup spinlock "sleeper" */
->>>>>>> e021bb4f
 
 /*
  * To aid in avoiding the subversion of "niceness" due to uneven distribution
