// SPDX-License-Identifier: GPL-2.0
/*
 * Completely Fair Scheduling (CFS) Class (SCHED_NORMAL/SCHED_BATCH)
 *
 *  Copyright (C) 2007 Red Hat, Inc., Ingo Molnar <mingo@redhat.com>
 *
 *  Interactivity improvements by Mike Galbraith
 *  (C) 2007 Mike Galbraith <efault@gmx.de>
 *
 *  Various enhancements by Dmitry Adamushko.
 *  (C) 2007 Dmitry Adamushko <dmitry.adamushko@gmail.com>
 *
 *  Group scheduling enhancements by Srivatsa Vaddagiri
 *  Copyright IBM Corporation, 2007
 *  Author: Srivatsa Vaddagiri <vatsa@linux.vnet.ibm.com>
 *
 *  Scaled math optimizations by Thomas Gleixner
 *  Copyright (C) 2007, Thomas Gleixner <tglx@linutronix.de>
 *
 *  Adaptive scheduling granularity, math enhancements by Peter Zijlstra
 *  Copyright (C) 2007 Red Hat, Inc., Peter Zijlstra
 */
#include "sched.h"

#include <trace/events/sched.h>

/*
 * Targeted preemption latency for CPU-bound tasks:
 *
 * NOTE: this latency value is not the same as the concept of
 * 'timeslice length' - timeslices in CFS are of variable length
 * and have no persistent notion like in traditional, time-slice
 * based scheduling concepts.
 *
 * (to see the precise effective timeslice length of your workload,
 *  run vmstat and monitor the context-switches (cs) field)
 *
 * (default: 6ms * (1 + ilog(ncpus)), units: nanoseconds)
 */
unsigned int sysctl_sched_latency			= 6000000ULL;
unsigned int normalized_sysctl_sched_latency		= 6000000ULL;

/*
 * The initial- and re-scaling of tunables is configurable
 *
 * Options are:
 *
 *   SCHED_TUNABLESCALING_NONE - unscaled, always *1
 *   SCHED_TUNABLESCALING_LOG - scaled logarithmical, *1+ilog(ncpus)
 *   SCHED_TUNABLESCALING_LINEAR - scaled linear, *ncpus
 *
 * (default SCHED_TUNABLESCALING_LOG = *(1+ilog(ncpus))
 */
enum sched_tunable_scaling sysctl_sched_tunable_scaling = SCHED_TUNABLESCALING_LOG;

/*
 * Minimal preemption granularity for CPU-bound tasks:
 *
 * (default: 0.75 msec * (1 + ilog(ncpus)), units: nanoseconds)
 */
unsigned int sysctl_sched_min_granularity		= 750000ULL;
unsigned int normalized_sysctl_sched_min_granularity	= 750000ULL;

/*
 * This value is kept at sysctl_sched_latency/sysctl_sched_min_granularity
 */
static unsigned int sched_nr_latency = 8;

/*
 * After fork, child runs first. If set to 0 (default) then
 * parent will (try to) run first.
 */
unsigned int sysctl_sched_child_runs_first __read_mostly;

/*
 * SCHED_OTHER wake-up granularity.
 *
 * This option delays the preemption effects of decoupled workloads
 * and reduces their over-scheduling. Synchronous workloads will still
 * have immediate wakeup/sleep latencies.
 *
 * (default: 1 msec * (1 + ilog(ncpus)), units: nanoseconds)
 */
unsigned int sysctl_sched_wakeup_granularity		= 1000000UL;
unsigned int normalized_sysctl_sched_wakeup_granularity	= 1000000UL;

const_debug unsigned int sysctl_sched_migration_cost	= 500000UL;

#ifdef CONFIG_SMP
/*
 * For asym packing, by default the lower numbered CPU has higher priority.
 */
int __weak arch_asym_cpu_priority(int cpu)
{
	return -cpu;
}
#endif

#ifdef CONFIG_CFS_BANDWIDTH
/*
 * Amount of runtime to allocate from global (tg) to local (per-cfs_rq) pool
 * each time a cfs_rq requests quota.
 *
 * Note: in the case that the slice exceeds the runtime remaining (either due
 * to consumption or the quota being specified to be smaller than the slice)
 * we will always only issue the remaining available time.
 *
 * (default: 5 msec, units: microseconds)
 */
unsigned int sysctl_sched_cfs_bandwidth_slice		= 5000UL;
#endif

/*
 * The margin used when comparing utilization with CPU capacity:
 * util * margin < capacity * 1024
 *
 * (default: ~20%)
 */
unsigned int capacity_margin				= 1280;

static inline void update_load_add(struct load_weight *lw, unsigned long inc)
{
	lw->weight += inc;
	lw->inv_weight = 0;
}

static inline void update_load_sub(struct load_weight *lw, unsigned long dec)
{
	lw->weight -= dec;
	lw->inv_weight = 0;
}

static inline void update_load_set(struct load_weight *lw, unsigned long w)
{
	lw->weight = w;
	lw->inv_weight = 0;
}

/*
 * Increase the granularity value when there are more CPUs,
 * because with more CPUs the 'effective latency' as visible
 * to users decreases. But the relationship is not linear,
 * so pick a second-best guess by going with the log2 of the
 * number of CPUs.
 *
 * This idea comes from the SD scheduler of Con Kolivas:
 */
static unsigned int get_update_sysctl_factor(void)
{
	unsigned int cpus = min_t(unsigned int, num_online_cpus(), 8);
	unsigned int factor;

	switch (sysctl_sched_tunable_scaling) {
	case SCHED_TUNABLESCALING_NONE:
		factor = 1;
		break;
	case SCHED_TUNABLESCALING_LINEAR:
		factor = cpus;
		break;
	case SCHED_TUNABLESCALING_LOG:
	default:
		factor = 1 + ilog2(cpus);
		break;
	}

	return factor;
}

static void update_sysctl(void)
{
	unsigned int factor = get_update_sysctl_factor();

#define SET_SYSCTL(name) \
	(sysctl_##name = (factor) * normalized_sysctl_##name)
	SET_SYSCTL(sched_min_granularity);
	SET_SYSCTL(sched_latency);
	SET_SYSCTL(sched_wakeup_granularity);
#undef SET_SYSCTL
}

void sched_init_granularity(void)
{
	update_sysctl();
}

#define WMULT_CONST	(~0U)
#define WMULT_SHIFT	32

static void __update_inv_weight(struct load_weight *lw)
{
	unsigned long w;

	if (likely(lw->inv_weight))
		return;

	w = scale_load_down(lw->weight);

	if (BITS_PER_LONG > 32 && unlikely(w >= WMULT_CONST))
		lw->inv_weight = 1;
	else if (unlikely(!w))
		lw->inv_weight = WMULT_CONST;
	else
		lw->inv_weight = WMULT_CONST / w;
}

/*
 * delta_exec * weight / lw.weight
 *   OR
 * (delta_exec * (weight * lw->inv_weight)) >> WMULT_SHIFT
 *
 * Either weight := NICE_0_LOAD and lw \e sched_prio_to_wmult[], in which case
 * we're guaranteed shift stays positive because inv_weight is guaranteed to
 * fit 32 bits, and NICE_0_LOAD gives another 10 bits; therefore shift >= 22.
 *
 * Or, weight =< lw.weight (because lw.weight is the runqueue weight), thus
 * weight/lw.weight <= 1, and therefore our shift will also be positive.
 */
static u64 __calc_delta(u64 delta_exec, unsigned long weight, struct load_weight *lw)
{
	u64 fact = scale_load_down(weight);
	int shift = WMULT_SHIFT;

	__update_inv_weight(lw);

	if (unlikely(fact >> 32)) {
		while (fact >> 32) {
			fact >>= 1;
			shift--;
		}
	}

	/* hint to use a 32x32->64 mul */
	fact = (u64)(u32)fact * lw->inv_weight;

	while (fact >> 32) {
		fact >>= 1;
		shift--;
	}

	return mul_u64_u32_shr(delta_exec, fact, shift);
}


const struct sched_class fair_sched_class;

/**************************************************************
 * CFS operations on generic schedulable entities:
 */

#ifdef CONFIG_FAIR_GROUP_SCHED

/* cpu runqueue to which this cfs_rq is attached */
static inline struct rq *rq_of(struct cfs_rq *cfs_rq)
{
	return cfs_rq->rq;
}

static inline struct task_struct *task_of(struct sched_entity *se)
{
	SCHED_WARN_ON(!entity_is_task(se));
	return container_of(se, struct task_struct, se);
}

/* Walk up scheduling entities hierarchy */
#define for_each_sched_entity(se) \
		for (; se; se = se->parent)

static inline struct cfs_rq *task_cfs_rq(struct task_struct *p)
{
	return p->se.cfs_rq;
}

/* runqueue on which this entity is (to be) queued */
static inline struct cfs_rq *cfs_rq_of(struct sched_entity *se)
{
	return se->cfs_rq;
}

/* runqueue "owned" by this group */
static inline struct cfs_rq *group_cfs_rq(struct sched_entity *grp)
{
	return grp->my_q;
}

static inline void list_add_leaf_cfs_rq(struct cfs_rq *cfs_rq)
{
	if (!cfs_rq->on_list) {
		struct rq *rq = rq_of(cfs_rq);
		int cpu = cpu_of(rq);
		/*
		 * Ensure we either appear before our parent (if already
		 * enqueued) or force our parent to appear after us when it is
		 * enqueued. The fact that we always enqueue bottom-up
		 * reduces this to two cases and a special case for the root
		 * cfs_rq. Furthermore, it also means that we will always reset
		 * tmp_alone_branch either when the branch is connected
		 * to a tree or when we reach the beg of the tree
		 */
		if (cfs_rq->tg->parent &&
		    cfs_rq->tg->parent->cfs_rq[cpu]->on_list) {
			/*
			 * If parent is already on the list, we add the child
			 * just before. Thanks to circular linked property of
			 * the list, this means to put the child at the tail
			 * of the list that starts by parent.
			 */
			list_add_tail_rcu(&cfs_rq->leaf_cfs_rq_list,
				&(cfs_rq->tg->parent->cfs_rq[cpu]->leaf_cfs_rq_list));
			/*
			 * The branch is now connected to its tree so we can
			 * reset tmp_alone_branch to the beginning of the
			 * list.
			 */
			rq->tmp_alone_branch = &rq->leaf_cfs_rq_list;
		} else if (!cfs_rq->tg->parent) {
			/*
			 * cfs rq without parent should be put
			 * at the tail of the list.
			 */
			list_add_tail_rcu(&cfs_rq->leaf_cfs_rq_list,
				&rq->leaf_cfs_rq_list);
			/*
			 * We have reach the beg of a tree so we can reset
			 * tmp_alone_branch to the beginning of the list.
			 */
			rq->tmp_alone_branch = &rq->leaf_cfs_rq_list;
		} else {
			/*
			 * The parent has not already been added so we want to
			 * make sure that it will be put after us.
			 * tmp_alone_branch points to the beg of the branch
			 * where we will add parent.
			 */
			list_add_rcu(&cfs_rq->leaf_cfs_rq_list,
				rq->tmp_alone_branch);
			/*
			 * update tmp_alone_branch to points to the new beg
			 * of the branch
			 */
			rq->tmp_alone_branch = &cfs_rq->leaf_cfs_rq_list;
		}

		cfs_rq->on_list = 1;
	}
}

static inline void list_del_leaf_cfs_rq(struct cfs_rq *cfs_rq)
{
	if (cfs_rq->on_list) {
		list_del_rcu(&cfs_rq->leaf_cfs_rq_list);
		cfs_rq->on_list = 0;
	}
}

/* Iterate through all leaf cfs_rq's on a runqueue: */
#define for_each_leaf_cfs_rq(rq, cfs_rq) \
	list_for_each_entry_rcu(cfs_rq, &rq->leaf_cfs_rq_list, leaf_cfs_rq_list)

/* Do the two (enqueued) entities belong to the same group ? */
static inline struct cfs_rq *
is_same_group(struct sched_entity *se, struct sched_entity *pse)
{
	if (se->cfs_rq == pse->cfs_rq)
		return se->cfs_rq;

	return NULL;
}

static inline struct sched_entity *parent_entity(struct sched_entity *se)
{
	return se->parent;
}

static void
find_matching_se(struct sched_entity **se, struct sched_entity **pse)
{
	int se_depth, pse_depth;

	/*
	 * preemption test can be made between sibling entities who are in the
	 * same cfs_rq i.e who have a common parent. Walk up the hierarchy of
	 * both tasks until we find their ancestors who are siblings of common
	 * parent.
	 */

	/* First walk up until both entities are at same depth */
	se_depth = (*se)->depth;
	pse_depth = (*pse)->depth;

	while (se_depth > pse_depth) {
		se_depth--;
		*se = parent_entity(*se);
	}

	while (pse_depth > se_depth) {
		pse_depth--;
		*pse = parent_entity(*pse);
	}

	while (!is_same_group(*se, *pse)) {
		*se = parent_entity(*se);
		*pse = parent_entity(*pse);
	}
}

#else	/* !CONFIG_FAIR_GROUP_SCHED */

static inline struct task_struct *task_of(struct sched_entity *se)
{
	return container_of(se, struct task_struct, se);
}

static inline struct rq *rq_of(struct cfs_rq *cfs_rq)
{
	return container_of(cfs_rq, struct rq, cfs);
}


#define for_each_sched_entity(se) \
		for (; se; se = NULL)

static inline struct cfs_rq *task_cfs_rq(struct task_struct *p)
{
	return &task_rq(p)->cfs;
}

static inline struct cfs_rq *cfs_rq_of(struct sched_entity *se)
{
	struct task_struct *p = task_of(se);
	struct rq *rq = task_rq(p);

	return &rq->cfs;
}

/* runqueue "owned" by this group */
static inline struct cfs_rq *group_cfs_rq(struct sched_entity *grp)
{
	return NULL;
}

static inline void list_add_leaf_cfs_rq(struct cfs_rq *cfs_rq)
{
}

static inline void list_del_leaf_cfs_rq(struct cfs_rq *cfs_rq)
{
}

#define for_each_leaf_cfs_rq(rq, cfs_rq)	\
		for (cfs_rq = &rq->cfs; cfs_rq; cfs_rq = NULL)

static inline struct sched_entity *parent_entity(struct sched_entity *se)
{
	return NULL;
}

static inline void
find_matching_se(struct sched_entity **se, struct sched_entity **pse)
{
}

#endif	/* CONFIG_FAIR_GROUP_SCHED */

static __always_inline
void account_cfs_rq_runtime(struct cfs_rq *cfs_rq, u64 delta_exec);

/**************************************************************
 * Scheduling class tree data structure manipulation methods:
 */

static inline u64 max_vruntime(u64 max_vruntime, u64 vruntime)
{
	s64 delta = (s64)(vruntime - max_vruntime);
	if (delta > 0)
		max_vruntime = vruntime;

	return max_vruntime;
}

static inline u64 min_vruntime(u64 min_vruntime, u64 vruntime)
{
	s64 delta = (s64)(vruntime - min_vruntime);
	if (delta < 0)
		min_vruntime = vruntime;

	return min_vruntime;
}

static inline int entity_before(struct sched_entity *a,
				struct sched_entity *b)
{
	return (s64)(a->vruntime - b->vruntime) < 0;
}

static void update_min_vruntime(struct cfs_rq *cfs_rq)
{
	struct sched_entity *curr = cfs_rq->curr;
	struct rb_node *leftmost = rb_first_cached(&cfs_rq->tasks_timeline);

	u64 vruntime = cfs_rq->min_vruntime;

	if (curr) {
		if (curr->on_rq)
			vruntime = curr->vruntime;
		else
			curr = NULL;
	}

	if (leftmost) { /* non-empty tree */
		struct sched_entity *se;
		se = rb_entry(leftmost, struct sched_entity, run_node);

		if (!curr)
			vruntime = se->vruntime;
		else
			vruntime = min_vruntime(vruntime, se->vruntime);
	}

	/* ensure we never gain time by being placed backwards. */
	cfs_rq->min_vruntime = max_vruntime(cfs_rq->min_vruntime, vruntime);
#ifndef CONFIG_64BIT
	smp_wmb();
	cfs_rq->min_vruntime_copy = cfs_rq->min_vruntime;
#endif
}

/*
 * Enqueue an entity into the rb-tree:
 */
static void __enqueue_entity(struct cfs_rq *cfs_rq, struct sched_entity *se)
{
	struct rb_node **link = &cfs_rq->tasks_timeline.rb_root.rb_node;
	struct rb_node *parent = NULL;
	struct sched_entity *entry;
	bool leftmost = true;

	/*
	 * Find the right place in the rbtree:
	 */
	while (*link) {
		parent = *link;
		entry = rb_entry(parent, struct sched_entity, run_node);
		/*
		 * We dont care about collisions. Nodes with
		 * the same key stay together.
		 */
		if (entity_before(se, entry)) {
			link = &parent->rb_left;
		} else {
			link = &parent->rb_right;
			leftmost = false;
		}
	}

	rb_link_node(&se->run_node, parent, link);
	rb_insert_color_cached(&se->run_node,
			       &cfs_rq->tasks_timeline, leftmost);
}

static void __dequeue_entity(struct cfs_rq *cfs_rq, struct sched_entity *se)
{
	rb_erase_cached(&se->run_node, &cfs_rq->tasks_timeline);
}

struct sched_entity *__pick_first_entity(struct cfs_rq *cfs_rq)
{
	struct rb_node *left = rb_first_cached(&cfs_rq->tasks_timeline);

	if (!left)
		return NULL;

	return rb_entry(left, struct sched_entity, run_node);
}

static struct sched_entity *__pick_next_entity(struct sched_entity *se)
{
	struct rb_node *next = rb_next(&se->run_node);

	if (!next)
		return NULL;

	return rb_entry(next, struct sched_entity, run_node);
}

#ifdef CONFIG_SCHED_DEBUG
struct sched_entity *__pick_last_entity(struct cfs_rq *cfs_rq)
{
	struct rb_node *last = rb_last(&cfs_rq->tasks_timeline.rb_root);

	if (!last)
		return NULL;

	return rb_entry(last, struct sched_entity, run_node);
}

/**************************************************************
 * Scheduling class statistics methods:
 */

int sched_proc_update_handler(struct ctl_table *table, int write,
		void __user *buffer, size_t *lenp,
		loff_t *ppos)
{
	int ret = proc_dointvec_minmax(table, write, buffer, lenp, ppos);
	unsigned int factor = get_update_sysctl_factor();

	if (ret || !write)
		return ret;

	sched_nr_latency = DIV_ROUND_UP(sysctl_sched_latency,
					sysctl_sched_min_granularity);

#define WRT_SYSCTL(name) \
	(normalized_sysctl_##name = sysctl_##name / (factor))
	WRT_SYSCTL(sched_min_granularity);
	WRT_SYSCTL(sched_latency);
	WRT_SYSCTL(sched_wakeup_granularity);
#undef WRT_SYSCTL

	return 0;
}
#endif

/*
 * delta /= w
 */
static inline u64 calc_delta_fair(u64 delta, struct sched_entity *se)
{
	if (unlikely(se->load.weight != NICE_0_LOAD))
		delta = __calc_delta(delta, NICE_0_LOAD, &se->load);

	return delta;
}

/*
 * The idea is to set a period in which each task runs once.
 *
 * When there are too many tasks (sched_nr_latency) we have to stretch
 * this period because otherwise the slices get too small.
 *
 * p = (nr <= nl) ? l : l*nr/nl
 */
static u64 __sched_period(unsigned long nr_running)
{
	if (unlikely(nr_running > sched_nr_latency))
		return nr_running * sysctl_sched_min_granularity;
	else
		return sysctl_sched_latency;
}

/*
 * We calculate the wall-time slice from the period by taking a part
 * proportional to the weight.
 *
 * s = p*P[w/rw]
 */
static u64 sched_slice(struct cfs_rq *cfs_rq, struct sched_entity *se)
{
	u64 slice = __sched_period(cfs_rq->nr_running + !se->on_rq);

	for_each_sched_entity(se) {
		struct load_weight *load;
		struct load_weight lw;

		cfs_rq = cfs_rq_of(se);
		load = &cfs_rq->load;

		if (unlikely(!se->on_rq)) {
			lw = cfs_rq->load;

			update_load_add(&lw, se->load.weight);
			load = &lw;
		}
		slice = __calc_delta(slice, se->load.weight, load);
	}
	return slice;
}

/*
 * We calculate the vruntime slice of a to-be-inserted task.
 *
 * vs = s/w
 */
static u64 sched_vslice(struct cfs_rq *cfs_rq, struct sched_entity *se)
{
	return calc_delta_fair(sched_slice(cfs_rq, se), se);
}

#ifdef CONFIG_SMP
#include "pelt.h"
#include "sched-pelt.h"

static int select_idle_sibling(struct task_struct *p, int prev_cpu, int cpu);
static unsigned long task_h_load(struct task_struct *p);

/* Give new sched_entity start runnable values to heavy its load in infant time */
void init_entity_runnable_average(struct sched_entity *se)
{
	struct sched_avg *sa = &se->avg;

	memset(sa, 0, sizeof(*sa));

	/*
	 * Tasks are intialized with full load to be seen as heavy tasks until
	 * they get a chance to stabilize to their real load level.
	 * Group entities are intialized with zero load to reflect the fact that
	 * nothing has been attached to the task group yet.
	 */
	if (entity_is_task(se))
		sa->runnable_load_avg = sa->load_avg = scale_load_down(se->load.weight);

	se->runnable_weight = se->load.weight;

	/* when this task enqueue'ed, it will contribute to its cfs_rq's load_avg */
}

static inline u64 cfs_rq_clock_task(struct cfs_rq *cfs_rq);
static void attach_entity_cfs_rq(struct sched_entity *se);

/*
 * With new tasks being created, their initial util_avgs are extrapolated
 * based on the cfs_rq's current util_avg:
 *
 *   util_avg = cfs_rq->util_avg / (cfs_rq->load_avg + 1) * se.load.weight
 *
 * However, in many cases, the above util_avg does not give a desired
 * value. Moreover, the sum of the util_avgs may be divergent, such
 * as when the series is a harmonic series.
 *
 * To solve this problem, we also cap the util_avg of successive tasks to
 * only 1/2 of the left utilization budget:
 *
 *   util_avg_cap = (cpu_scale - cfs_rq->avg.util_avg) / 2^n
 *
 * where n denotes the nth task and cpu_scale the CPU capacity.
 *
 * For example, for a CPU with 1024 of capacity, a simplest series from
 * the beginning would be like:
 *
 *  task  util_avg: 512, 256, 128,  64,  32,   16,    8, ...
 * cfs_rq util_avg: 512, 768, 896, 960, 992, 1008, 1016, ...
 *
 * Finally, that extrapolated util_avg is clamped to the cap (util_avg_cap)
 * if util_avg > util_avg_cap.
 */
void post_init_entity_util_avg(struct sched_entity *se)
{
	struct cfs_rq *cfs_rq = cfs_rq_of(se);
	struct sched_avg *sa = &se->avg;
	long cpu_scale = arch_scale_cpu_capacity(NULL, cpu_of(rq_of(cfs_rq)));
	long cap = (long)(cpu_scale - cfs_rq->avg.util_avg) / 2;

	if (cap > 0) {
		if (cfs_rq->avg.util_avg != 0) {
			sa->util_avg  = cfs_rq->avg.util_avg * se->load.weight;
			sa->util_avg /= (cfs_rq->avg.load_avg + 1);

			if (sa->util_avg > cap)
				sa->util_avg = cap;
		} else {
			sa->util_avg = cap;
		}
	}

	if (entity_is_task(se)) {
		struct task_struct *p = task_of(se);
		if (p->sched_class != &fair_sched_class) {
			/*
			 * For !fair tasks do:
			 *
			update_cfs_rq_load_avg(now, cfs_rq);
			attach_entity_load_avg(cfs_rq, se, 0);
			switched_from_fair(rq, p);
			 *
			 * such that the next switched_to_fair() has the
			 * expected state.
			 */
			se->avg.last_update_time = cfs_rq_clock_task(cfs_rq);
			return;
		}
	}

	attach_entity_cfs_rq(se);
}

#else /* !CONFIG_SMP */
void init_entity_runnable_average(struct sched_entity *se)
{
}
void post_init_entity_util_avg(struct sched_entity *se)
{
}
static void update_tg_load_avg(struct cfs_rq *cfs_rq, int force)
{
}
#endif /* CONFIG_SMP */

/*
 * Update the current task's runtime statistics.
 */
static void update_curr(struct cfs_rq *cfs_rq)
{
	struct sched_entity *curr = cfs_rq->curr;
	u64 now = rq_clock_task(rq_of(cfs_rq));
	u64 delta_exec;

	if (unlikely(!curr))
		return;

	delta_exec = now - curr->exec_start;
	if (unlikely((s64)delta_exec <= 0))
		return;

	curr->exec_start = now;

	schedstat_set(curr->statistics.exec_max,
		      max(delta_exec, curr->statistics.exec_max));

	curr->sum_exec_runtime += delta_exec;
	schedstat_add(cfs_rq->exec_clock, delta_exec);

	curr->vruntime += calc_delta_fair(delta_exec, curr);
	update_min_vruntime(cfs_rq);

	if (entity_is_task(curr)) {
		struct task_struct *curtask = task_of(curr);

		trace_sched_stat_runtime(curtask, delta_exec, curr->vruntime);
		cgroup_account_cputime(curtask, delta_exec);
		account_group_exec_runtime(curtask, delta_exec);
	}

	account_cfs_rq_runtime(cfs_rq, delta_exec);
}

static void update_curr_fair(struct rq *rq)
{
	update_curr(cfs_rq_of(&rq->curr->se));
}

static inline void
update_stats_wait_start(struct cfs_rq *cfs_rq, struct sched_entity *se)
{
	u64 wait_start, prev_wait_start;

	if (!schedstat_enabled())
		return;

	wait_start = rq_clock(rq_of(cfs_rq));
	prev_wait_start = schedstat_val(se->statistics.wait_start);

	if (entity_is_task(se) && task_on_rq_migrating(task_of(se)) &&
	    likely(wait_start > prev_wait_start))
		wait_start -= prev_wait_start;

	__schedstat_set(se->statistics.wait_start, wait_start);
}

static inline void
update_stats_wait_end(struct cfs_rq *cfs_rq, struct sched_entity *se)
{
	struct task_struct *p;
	u64 delta;

	if (!schedstat_enabled())
		return;

	delta = rq_clock(rq_of(cfs_rq)) - schedstat_val(se->statistics.wait_start);

	if (entity_is_task(se)) {
		p = task_of(se);
		if (task_on_rq_migrating(p)) {
			/*
			 * Preserve migrating task's wait time so wait_start
			 * time stamp can be adjusted to accumulate wait time
			 * prior to migration.
			 */
			__schedstat_set(se->statistics.wait_start, delta);
			return;
		}
		trace_sched_stat_wait(p, delta);
	}

	__schedstat_set(se->statistics.wait_max,
		      max(schedstat_val(se->statistics.wait_max), delta));
	__schedstat_inc(se->statistics.wait_count);
	__schedstat_add(se->statistics.wait_sum, delta);
	__schedstat_set(se->statistics.wait_start, 0);
}

static inline void
update_stats_enqueue_sleeper(struct cfs_rq *cfs_rq, struct sched_entity *se)
{
	struct task_struct *tsk = NULL;
	u64 sleep_start, block_start;

	if (!schedstat_enabled())
		return;

	sleep_start = schedstat_val(se->statistics.sleep_start);
	block_start = schedstat_val(se->statistics.block_start);

	if (entity_is_task(se))
		tsk = task_of(se);

	if (sleep_start) {
		u64 delta = rq_clock(rq_of(cfs_rq)) - sleep_start;

		if ((s64)delta < 0)
			delta = 0;

		if (unlikely(delta > schedstat_val(se->statistics.sleep_max)))
			__schedstat_set(se->statistics.sleep_max, delta);

		__schedstat_set(se->statistics.sleep_start, 0);
		__schedstat_add(se->statistics.sum_sleep_runtime, delta);

		if (tsk) {
			account_scheduler_latency(tsk, delta >> 10, 1);
			trace_sched_stat_sleep(tsk, delta);
		}
	}
	if (block_start) {
		u64 delta = rq_clock(rq_of(cfs_rq)) - block_start;

		if ((s64)delta < 0)
			delta = 0;

		if (unlikely(delta > schedstat_val(se->statistics.block_max)))
			__schedstat_set(se->statistics.block_max, delta);

		__schedstat_set(se->statistics.block_start, 0);
		__schedstat_add(se->statistics.sum_sleep_runtime, delta);

		if (tsk) {
			if (tsk->in_iowait) {
				__schedstat_add(se->statistics.iowait_sum, delta);
				__schedstat_inc(se->statistics.iowait_count);
				trace_sched_stat_iowait(tsk, delta);
			}

			trace_sched_stat_blocked(tsk, delta);

			/*
			 * Blocking time is in units of nanosecs, so shift by
			 * 20 to get a milliseconds-range estimation of the
			 * amount of time that the task spent sleeping:
			 */
			if (unlikely(prof_on == SLEEP_PROFILING)) {
				profile_hits(SLEEP_PROFILING,
						(void *)get_wchan(tsk),
						delta >> 20);
			}
			account_scheduler_latency(tsk, delta >> 10, 0);
		}
	}
}

/*
 * Task is being enqueued - update stats:
 */
static inline void
update_stats_enqueue(struct cfs_rq *cfs_rq, struct sched_entity *se, int flags)
{
	if (!schedstat_enabled())
		return;

	/*
	 * Are we enqueueing a waiting task? (for current tasks
	 * a dequeue/enqueue event is a NOP)
	 */
	if (se != cfs_rq->curr)
		update_stats_wait_start(cfs_rq, se);

	if (flags & ENQUEUE_WAKEUP)
		update_stats_enqueue_sleeper(cfs_rq, se);
}

static inline void
update_stats_dequeue(struct cfs_rq *cfs_rq, struct sched_entity *se, int flags)
{

	if (!schedstat_enabled())
		return;

	/*
	 * Mark the end of the wait period if dequeueing a
	 * waiting task:
	 */
	if (se != cfs_rq->curr)
		update_stats_wait_end(cfs_rq, se);

	if ((flags & DEQUEUE_SLEEP) && entity_is_task(se)) {
		struct task_struct *tsk = task_of(se);

		if (tsk->state & TASK_INTERRUPTIBLE)
			__schedstat_set(se->statistics.sleep_start,
				      rq_clock(rq_of(cfs_rq)));
		if (tsk->state & TASK_UNINTERRUPTIBLE)
			__schedstat_set(se->statistics.block_start,
				      rq_clock(rq_of(cfs_rq)));
	}
}

/*
 * We are picking a new current task - update its stats:
 */
static inline void
update_stats_curr_start(struct cfs_rq *cfs_rq, struct sched_entity *se)
{
	/*
	 * We are starting a new run period:
	 */
	se->exec_start = rq_clock_task(rq_of(cfs_rq));
}

/**************************************************
 * Scheduling class queueing methods:
 */

#ifdef CONFIG_NUMA_BALANCING
/*
 * Approximate time to scan a full NUMA task in ms. The task scan period is
 * calculated based on the tasks virtual memory size and
 * numa_balancing_scan_size.
 */
unsigned int sysctl_numa_balancing_scan_period_min = 1000;
unsigned int sysctl_numa_balancing_scan_period_max = 60000;

/* Portion of address space to scan in MB */
unsigned int sysctl_numa_balancing_scan_size = 256;

/* Scan @scan_size MB every @scan_period after an initial @scan_delay in ms */
unsigned int sysctl_numa_balancing_scan_delay = 1000;

struct numa_group {
	atomic_t refcount;

	spinlock_t lock; /* nr_tasks, tasks */
	int nr_tasks;
	pid_t gid;
	int active_nodes;

	struct rcu_head rcu;
	unsigned long total_faults;
	unsigned long max_faults_cpu;
	/*
	 * Faults_cpu is used to decide whether memory should move
	 * towards the CPU. As a consequence, these stats are weighted
	 * more by CPU use than by memory faults.
	 */
	unsigned long *faults_cpu;
	unsigned long faults[0];
};

static inline unsigned long group_faults_priv(struct numa_group *ng);
static inline unsigned long group_faults_shared(struct numa_group *ng);

static unsigned int task_nr_scan_windows(struct task_struct *p)
{
	unsigned long rss = 0;
	unsigned long nr_scan_pages;

	/*
	 * Calculations based on RSS as non-present and empty pages are skipped
	 * by the PTE scanner and NUMA hinting faults should be trapped based
	 * on resident pages
	 */
	nr_scan_pages = sysctl_numa_balancing_scan_size << (20 - PAGE_SHIFT);
	rss = get_mm_rss(p->mm);
	if (!rss)
		rss = nr_scan_pages;

	rss = round_up(rss, nr_scan_pages);
	return rss / nr_scan_pages;
}

/* For sanitys sake, never scan more PTEs than MAX_SCAN_WINDOW MB/sec. */
#define MAX_SCAN_WINDOW 2560

static unsigned int task_scan_min(struct task_struct *p)
{
	unsigned int scan_size = READ_ONCE(sysctl_numa_balancing_scan_size);
	unsigned int scan, floor;
	unsigned int windows = 1;

	if (scan_size < MAX_SCAN_WINDOW)
		windows = MAX_SCAN_WINDOW / scan_size;
	floor = 1000 / windows;

	scan = sysctl_numa_balancing_scan_period_min / task_nr_scan_windows(p);
	return max_t(unsigned int, floor, scan);
}

static unsigned int task_scan_start(struct task_struct *p)
{
	unsigned long smin = task_scan_min(p);
	unsigned long period = smin;

	/* Scale the maximum scan period with the amount of shared memory. */
	if (p->numa_group) {
		struct numa_group *ng = p->numa_group;
		unsigned long shared = group_faults_shared(ng);
		unsigned long private = group_faults_priv(ng);

		period *= atomic_read(&ng->refcount);
		period *= shared + 1;
		period /= private + shared + 1;
	}

	return max(smin, period);
}

static unsigned int task_scan_max(struct task_struct *p)
{
	unsigned long smin = task_scan_min(p);
	unsigned long smax;

	/* Watch for min being lower than max due to floor calculations */
	smax = sysctl_numa_balancing_scan_period_max / task_nr_scan_windows(p);

	/* Scale the maximum scan period with the amount of shared memory. */
	if (p->numa_group) {
		struct numa_group *ng = p->numa_group;
		unsigned long shared = group_faults_shared(ng);
		unsigned long private = group_faults_priv(ng);
		unsigned long period = smax;

		period *= atomic_read(&ng->refcount);
		period *= shared + 1;
		period /= private + shared + 1;

		smax = max(smax, period);
	}

	return max(smin, smax);
}

void init_numa_balancing(unsigned long clone_flags, struct task_struct *p)
{
	int mm_users = 0;
	struct mm_struct *mm = p->mm;

	if (mm) {
		mm_users = atomic_read(&mm->mm_users);
		if (mm_users == 1) {
			mm->numa_next_scan = jiffies + msecs_to_jiffies(sysctl_numa_balancing_scan_delay);
			mm->numa_scan_seq = 0;
		}
	}
	p->node_stamp			= 0;
	p->numa_scan_seq		= mm ? mm->numa_scan_seq : 0;
	p->numa_scan_period		= sysctl_numa_balancing_scan_delay;
	p->numa_work.next		= &p->numa_work;
	p->numa_faults			= NULL;
	p->numa_group			= NULL;
	p->last_task_numa_placement	= 0;
	p->last_sum_exec_runtime	= 0;

	/* New address space, reset the preferred nid */
	if (!(clone_flags & CLONE_VM)) {
		p->numa_preferred_nid = -1;
		return;
	}

	/*
	 * New thread, keep existing numa_preferred_nid which should be copied
	 * already by arch_dup_task_struct but stagger when scans start.
	 */
	if (mm) {
		unsigned int delay;

		delay = min_t(unsigned int, task_scan_max(current),
			current->numa_scan_period * mm_users * NSEC_PER_MSEC);
		delay += 2 * TICK_NSEC;
		p->node_stamp = delay;
	}
}

static void account_numa_enqueue(struct rq *rq, struct task_struct *p)
{
	rq->nr_numa_running += (p->numa_preferred_nid != -1);
	rq->nr_preferred_running += (p->numa_preferred_nid == task_node(p));
}

static void account_numa_dequeue(struct rq *rq, struct task_struct *p)
{
	rq->nr_numa_running -= (p->numa_preferred_nid != -1);
	rq->nr_preferred_running -= (p->numa_preferred_nid == task_node(p));
}

/* Shared or private faults. */
#define NR_NUMA_HINT_FAULT_TYPES 2

/* Memory and CPU locality */
#define NR_NUMA_HINT_FAULT_STATS (NR_NUMA_HINT_FAULT_TYPES * 2)

/* Averaged statistics, and temporary buffers. */
#define NR_NUMA_HINT_FAULT_BUCKETS (NR_NUMA_HINT_FAULT_STATS * 2)

pid_t task_numa_group_id(struct task_struct *p)
{
	return p->numa_group ? p->numa_group->gid : 0;
}

/*
 * The averaged statistics, shared & private, memory & CPU,
 * occupy the first half of the array. The second half of the
 * array is for current counters, which are averaged into the
 * first set by task_numa_placement.
 */
static inline int task_faults_idx(enum numa_faults_stats s, int nid, int priv)
{
	return NR_NUMA_HINT_FAULT_TYPES * (s * nr_node_ids + nid) + priv;
}

static inline unsigned long task_faults(struct task_struct *p, int nid)
{
	if (!p->numa_faults)
		return 0;

	return p->numa_faults[task_faults_idx(NUMA_MEM, nid, 0)] +
		p->numa_faults[task_faults_idx(NUMA_MEM, nid, 1)];
}

static inline unsigned long group_faults(struct task_struct *p, int nid)
{
	if (!p->numa_group)
		return 0;

	return p->numa_group->faults[task_faults_idx(NUMA_MEM, nid, 0)] +
		p->numa_group->faults[task_faults_idx(NUMA_MEM, nid, 1)];
}

static inline unsigned long group_faults_cpu(struct numa_group *group, int nid)
{
	return group->faults_cpu[task_faults_idx(NUMA_MEM, nid, 0)] +
		group->faults_cpu[task_faults_idx(NUMA_MEM, nid, 1)];
}

static inline unsigned long group_faults_priv(struct numa_group *ng)
{
	unsigned long faults = 0;
	int node;

	for_each_online_node(node) {
		faults += ng->faults[task_faults_idx(NUMA_MEM, node, 1)];
	}

	return faults;
}

static inline unsigned long group_faults_shared(struct numa_group *ng)
{
	unsigned long faults = 0;
	int node;

	for_each_online_node(node) {
		faults += ng->faults[task_faults_idx(NUMA_MEM, node, 0)];
	}

	return faults;
}

/*
 * A node triggering more than 1/3 as many NUMA faults as the maximum is
 * considered part of a numa group's pseudo-interleaving set. Migrations
 * between these nodes are slowed down, to allow things to settle down.
 */
#define ACTIVE_NODE_FRACTION 3

static bool numa_is_active_node(int nid, struct numa_group *ng)
{
	return group_faults_cpu(ng, nid) * ACTIVE_NODE_FRACTION > ng->max_faults_cpu;
}

/* Handle placement on systems where not all nodes are directly connected. */
static unsigned long score_nearby_nodes(struct task_struct *p, int nid,
					int maxdist, bool task)
{
	unsigned long score = 0;
	int node;

	/*
	 * All nodes are directly connected, and the same distance
	 * from each other. No need for fancy placement algorithms.
	 */
	if (sched_numa_topology_type == NUMA_DIRECT)
		return 0;

	/*
	 * This code is called for each node, introducing N^2 complexity,
	 * which should be ok given the number of nodes rarely exceeds 8.
	 */
	for_each_online_node(node) {
		unsigned long faults;
		int dist = node_distance(nid, node);

		/*
		 * The furthest away nodes in the system are not interesting
		 * for placement; nid was already counted.
		 */
		if (dist == sched_max_numa_distance || node == nid)
			continue;

		/*
		 * On systems with a backplane NUMA topology, compare groups
		 * of nodes, and move tasks towards the group with the most
		 * memory accesses. When comparing two nodes at distance
		 * "hoplimit", only nodes closer by than "hoplimit" are part
		 * of each group. Skip other nodes.
		 */
		if (sched_numa_topology_type == NUMA_BACKPLANE &&
					dist >= maxdist)
			continue;

		/* Add up the faults from nearby nodes. */
		if (task)
			faults = task_faults(p, node);
		else
			faults = group_faults(p, node);

		/*
		 * On systems with a glueless mesh NUMA topology, there are
		 * no fixed "groups of nodes". Instead, nodes that are not
		 * directly connected bounce traffic through intermediate
		 * nodes; a numa_group can occupy any set of nodes.
		 * The further away a node is, the less the faults count.
		 * This seems to result in good task placement.
		 */
		if (sched_numa_topology_type == NUMA_GLUELESS_MESH) {
			faults *= (sched_max_numa_distance - dist);
			faults /= (sched_max_numa_distance - LOCAL_DISTANCE);
		}

		score += faults;
	}

	return score;
}

/*
 * These return the fraction of accesses done by a particular task, or
 * task group, on a particular numa node.  The group weight is given a
 * larger multiplier, in order to group tasks together that are almost
 * evenly spread out between numa nodes.
 */
static inline unsigned long task_weight(struct task_struct *p, int nid,
					int dist)
{
	unsigned long faults, total_faults;

	if (!p->numa_faults)
		return 0;

	total_faults = p->total_numa_faults;

	if (!total_faults)
		return 0;

	faults = task_faults(p, nid);
	faults += score_nearby_nodes(p, nid, dist, true);

	return 1000 * faults / total_faults;
}

static inline unsigned long group_weight(struct task_struct *p, int nid,
					 int dist)
{
	unsigned long faults, total_faults;

	if (!p->numa_group)
		return 0;

	total_faults = p->numa_group->total_faults;

	if (!total_faults)
		return 0;

	faults = group_faults(p, nid);
	faults += score_nearby_nodes(p, nid, dist, false);

	return 1000 * faults / total_faults;
}

bool should_numa_migrate_memory(struct task_struct *p, struct page * page,
				int src_nid, int dst_cpu)
{
	struct numa_group *ng = p->numa_group;
	int dst_nid = cpu_to_node(dst_cpu);
	int last_cpupid, this_cpupid;

	this_cpupid = cpu_pid_to_cpupid(dst_cpu, current->pid);
	last_cpupid = page_cpupid_xchg_last(page, this_cpupid);

	/*
	 * Allow first faults or private faults to migrate immediately early in
	 * the lifetime of a task. The magic number 4 is based on waiting for
	 * two full passes of the "multi-stage node selection" test that is
	 * executed below.
	 */
	if ((p->numa_preferred_nid == -1 || p->numa_scan_seq <= 4) &&
	    (cpupid_pid_unset(last_cpupid) || cpupid_match_pid(p, last_cpupid)))
		return true;

	/*
	 * Multi-stage node selection is used in conjunction with a periodic
	 * migration fault to build a temporal task<->page relation. By using
	 * a two-stage filter we remove short/unlikely relations.
	 *
	 * Using P(p) ~ n_p / n_t as per frequentist probability, we can equate
	 * a task's usage of a particular page (n_p) per total usage of this
	 * page (n_t) (in a given time-span) to a probability.
	 *
	 * Our periodic faults will sample this probability and getting the
	 * same result twice in a row, given these samples are fully
	 * independent, is then given by P(n)^2, provided our sample period
	 * is sufficiently short compared to the usage pattern.
	 *
	 * This quadric squishes small probabilities, making it less likely we
	 * act on an unlikely task<->page relation.
	 */
	if (!cpupid_pid_unset(last_cpupid) &&
				cpupid_to_nid(last_cpupid) != dst_nid)
		return false;

	/* Always allow migrate on private faults */
	if (cpupid_match_pid(p, last_cpupid))
		return true;

	/* A shared fault, but p->numa_group has not been set up yet. */
	if (!ng)
		return true;

	/*
	 * Destination node is much more heavily used than the source
	 * node? Allow migration.
	 */
	if (group_faults_cpu(ng, dst_nid) > group_faults_cpu(ng, src_nid) *
					ACTIVE_NODE_FRACTION)
		return true;

	/*
	 * Distribute memory according to CPU & memory use on each node,
	 * with 3/4 hysteresis to avoid unnecessary memory migrations:
	 *
	 * faults_cpu(dst)   3   faults_cpu(src)
	 * --------------- * - > ---------------
	 * faults_mem(dst)   4   faults_mem(src)
	 */
	return group_faults_cpu(ng, dst_nid) * group_faults(p, src_nid) * 3 >
	       group_faults_cpu(ng, src_nid) * group_faults(p, dst_nid) * 4;
}

static unsigned long weighted_cpuload(struct rq *rq);
static unsigned long source_load(int cpu, int type);
static unsigned long target_load(int cpu, int type);
static unsigned long capacity_of(int cpu);

/* Cached statistics for all CPUs within a node */
struct numa_stats {
	unsigned long load;

	/* Total compute capacity of CPUs on a node */
	unsigned long compute_capacity;

	unsigned int nr_running;
};

/*
 * XXX borrowed from update_sg_lb_stats
 */
static void update_numa_stats(struct numa_stats *ns, int nid)
{
	int smt, cpu, cpus = 0;
	unsigned long capacity;

	memset(ns, 0, sizeof(*ns));
	for_each_cpu(cpu, cpumask_of_node(nid)) {
		struct rq *rq = cpu_rq(cpu);

		ns->nr_running += rq->nr_running;
		ns->load += weighted_cpuload(rq);
		ns->compute_capacity += capacity_of(cpu);

		cpus++;
	}

	/*
	 * If we raced with hotplug and there are no CPUs left in our mask
	 * the @ns structure is NULL'ed and task_numa_compare() will
	 * not find this node attractive.
	 *
	 * We'll detect a huge imbalance and bail there.
	 */
	if (!cpus)
		return;

	/* smt := ceil(cpus / capacity), assumes: 1 < smt_power < 2 */
	smt = DIV_ROUND_UP(SCHED_CAPACITY_SCALE * cpus, ns->compute_capacity);
	capacity = cpus / smt; /* cores */

	capacity = min_t(unsigned, capacity,
		DIV_ROUND_CLOSEST(ns->compute_capacity, SCHED_CAPACITY_SCALE));
}

struct task_numa_env {
	struct task_struct *p;

	int src_cpu, src_nid;
	int dst_cpu, dst_nid;

	struct numa_stats src_stats, dst_stats;

	int imbalance_pct;
	int dist;

	struct task_struct *best_task;
	long best_imp;
	int best_cpu;
};

static void task_numa_assign(struct task_numa_env *env,
			     struct task_struct *p, long imp)
{
	struct rq *rq = cpu_rq(env->dst_cpu);

	/* Bail out if run-queue part of active NUMA balance. */
	if (xchg(&rq->numa_migrate_on, 1))
		return;

	/*
	 * Clear previous best_cpu/rq numa-migrate flag, since task now
	 * found a better CPU to move/swap.
	 */
	if (env->best_cpu != -1) {
		rq = cpu_rq(env->best_cpu);
		WRITE_ONCE(rq->numa_migrate_on, 0);
	}

	if (env->best_task)
		put_task_struct(env->best_task);
	if (p)
		get_task_struct(p);

	env->best_task = p;
	env->best_imp = imp;
	env->best_cpu = env->dst_cpu;
}

static bool load_too_imbalanced(long src_load, long dst_load,
				struct task_numa_env *env)
{
	long imb, old_imb;
	long orig_src_load, orig_dst_load;
	long src_capacity, dst_capacity;

	/*
	 * The load is corrected for the CPU capacity available on each node.
	 *
	 * src_load        dst_load
	 * ------------ vs ---------
	 * src_capacity    dst_capacity
	 */
	src_capacity = env->src_stats.compute_capacity;
	dst_capacity = env->dst_stats.compute_capacity;

	imb = abs(dst_load * src_capacity - src_load * dst_capacity);

	orig_src_load = env->src_stats.load;
	orig_dst_load = env->dst_stats.load;

	old_imb = abs(orig_dst_load * src_capacity - orig_src_load * dst_capacity);

	/* Would this change make things worse? */
	return (imb > old_imb);
}

/*
 * Maximum NUMA importance can be 1998 (2*999);
 * SMALLIMP @ 30 would be close to 1998/64.
 * Used to deter task migration.
 */
#define SMALLIMP	30

/*
 * This checks if the overall compute and NUMA accesses of the system would
 * be improved if the source tasks was migrated to the target dst_cpu taking
 * into account that it might be best if task running on the dst_cpu should
 * be exchanged with the source task
 */
static void task_numa_compare(struct task_numa_env *env,
			      long taskimp, long groupimp, bool maymove)
{
	struct rq *dst_rq = cpu_rq(env->dst_cpu);
	struct task_struct *cur;
	long src_load, dst_load;
	long load;
	long imp = env->p->numa_group ? groupimp : taskimp;
	long moveimp = imp;
	int dist = env->dist;

	if (READ_ONCE(dst_rq->numa_migrate_on))
		return;

	rcu_read_lock();
	cur = task_rcu_dereference(&dst_rq->curr);
	if (cur && ((cur->flags & PF_EXITING) || is_idle_task(cur)))
		cur = NULL;

	/*
	 * Because we have preemption enabled we can get migrated around and
	 * end try selecting ourselves (current == env->p) as a swap candidate.
	 */
	if (cur == env->p)
		goto unlock;

	if (!cur) {
		if (maymove && moveimp >= env->best_imp)
			goto assign;
		else
			goto unlock;
	}

	/*
	 * "imp" is the fault differential for the source task between the
	 * source and destination node. Calculate the total differential for
	 * the source task and potential destination task. The more negative
	 * the value is, the more remote accesses that would be expected to
	 * be incurred if the tasks were swapped.
	 */
<<<<<<< HEAD
	if (cur) {
		/* Skip this swap candidate if cannot move to the source cpu */
		if (!cpumask_test_cpu(env->src_cpu, cur->cpus_ptr))
			goto unlock;
=======
	/* Skip this swap candidate if cannot move to the source cpu */
	if (!cpumask_test_cpu(env->src_cpu, cur->cpus_ptr))
		goto unlock;
>>>>>>> e021bb4f

	/*
	 * If dst and source tasks are in the same NUMA group, or not
	 * in any group then look only at task weights.
	 */
	if (cur->numa_group == env->p->numa_group) {
		imp = taskimp + task_weight(cur, env->src_nid, dist) -
		      task_weight(cur, env->dst_nid, dist);
		/*
		 * Add some hysteresis to prevent swapping the
		 * tasks within a group over tiny differences.
		 */
		if (cur->numa_group)
			imp -= imp / 16;
	} else {
		/*
		 * Compare the group weights. If a task is all by itself
		 * (not part of a group), use the task weight instead.
		 */
		if (cur->numa_group && env->p->numa_group)
			imp += group_weight(cur, env->src_nid, dist) -
			       group_weight(cur, env->dst_nid, dist);
		else
			imp += task_weight(cur, env->src_nid, dist) -
			       task_weight(cur, env->dst_nid, dist);
	}

	if (maymove && moveimp > imp && moveimp > env->best_imp) {
		imp = moveimp;
		cur = NULL;
		goto assign;
	}

	/*
	 * If the NUMA importance is less than SMALLIMP,
	 * task migration might only result in ping pong
	 * of tasks and also hurt performance due to cache
	 * misses.
	 */
	if (imp < SMALLIMP || imp <= env->best_imp + SMALLIMP / 2)
		goto unlock;

	/*
	 * In the overloaded case, try and keep the load balanced.
	 */
	load = task_h_load(env->p) - task_h_load(cur);
	if (!load)
		goto assign;

	dst_load = env->dst_stats.load + load;
	src_load = env->src_stats.load - load;

	if (load_too_imbalanced(src_load, dst_load, env))
		goto unlock;

assign:
	/*
	 * One idle CPU per node is evaluated for a task numa move.
	 * Call select_idle_sibling to maybe find a better one.
	 */
	if (!cur) {
		/*
		 * select_idle_siblings() uses an per-CPU cpumask that
		 * can be used from IRQ context.
		 */
		local_irq_disable();
		env->dst_cpu = select_idle_sibling(env->p, env->src_cpu,
						   env->dst_cpu);
		local_irq_enable();
	}

	task_numa_assign(env, cur, imp);
unlock:
	rcu_read_unlock();
}

static void task_numa_find_cpu(struct task_numa_env *env,
				long taskimp, long groupimp)
{
	long src_load, dst_load, load;
	bool maymove = false;
	int cpu;

	load = task_h_load(env->p);
	dst_load = env->dst_stats.load + load;
	src_load = env->src_stats.load - load;

	/*
	 * If the improvement from just moving env->p direction is better
	 * than swapping tasks around, check if a move is possible.
	 */
	maymove = !load_too_imbalanced(src_load, dst_load, env);

	for_each_cpu(cpu, cpumask_of_node(env->dst_nid)) {
		/* Skip this CPU if the source task cannot migrate */
		if (!cpumask_test_cpu(cpu, env->p->cpus_ptr))
			continue;

		env->dst_cpu = cpu;
		task_numa_compare(env, taskimp, groupimp, maymove);
	}
}

static int task_numa_migrate(struct task_struct *p)
{
	struct task_numa_env env = {
		.p = p,

		.src_cpu = task_cpu(p),
		.src_nid = task_node(p),

		.imbalance_pct = 112,

		.best_task = NULL,
		.best_imp = 0,
		.best_cpu = -1,
	};
	struct sched_domain *sd;
	struct rq *best_rq;
	unsigned long taskweight, groupweight;
	int nid, ret, dist;
	long taskimp, groupimp;

	/*
	 * Pick the lowest SD_NUMA domain, as that would have the smallest
	 * imbalance and would be the first to start moving tasks about.
	 *
	 * And we want to avoid any moving of tasks about, as that would create
	 * random movement of tasks -- counter the numa conditions we're trying
	 * to satisfy here.
	 */
	rcu_read_lock();
	sd = rcu_dereference(per_cpu(sd_numa, env.src_cpu));
	if (sd)
		env.imbalance_pct = 100 + (sd->imbalance_pct - 100) / 2;
	rcu_read_unlock();

	/*
	 * Cpusets can break the scheduler domain tree into smaller
	 * balance domains, some of which do not cross NUMA boundaries.
	 * Tasks that are "trapped" in such domains cannot be migrated
	 * elsewhere, so there is no point in (re)trying.
	 */
	if (unlikely(!sd)) {
		sched_setnuma(p, task_node(p));
		return -EINVAL;
	}

	env.dst_nid = p->numa_preferred_nid;
	dist = env.dist = node_distance(env.src_nid, env.dst_nid);
	taskweight = task_weight(p, env.src_nid, dist);
	groupweight = group_weight(p, env.src_nid, dist);
	update_numa_stats(&env.src_stats, env.src_nid);
	taskimp = task_weight(p, env.dst_nid, dist) - taskweight;
	groupimp = group_weight(p, env.dst_nid, dist) - groupweight;
	update_numa_stats(&env.dst_stats, env.dst_nid);

	/* Try to find a spot on the preferred nid. */
	task_numa_find_cpu(&env, taskimp, groupimp);

	/*
	 * Look at other nodes in these cases:
	 * - there is no space available on the preferred_nid
	 * - the task is part of a numa_group that is interleaved across
	 *   multiple NUMA nodes; in order to better consolidate the group,
	 *   we need to check other locations.
	 */
	if (env.best_cpu == -1 || (p->numa_group && p->numa_group->active_nodes > 1)) {
		for_each_online_node(nid) {
			if (nid == env.src_nid || nid == p->numa_preferred_nid)
				continue;

			dist = node_distance(env.src_nid, env.dst_nid);
			if (sched_numa_topology_type == NUMA_BACKPLANE &&
						dist != env.dist) {
				taskweight = task_weight(p, env.src_nid, dist);
				groupweight = group_weight(p, env.src_nid, dist);
			}

			/* Only consider nodes where both task and groups benefit */
			taskimp = task_weight(p, nid, dist) - taskweight;
			groupimp = group_weight(p, nid, dist) - groupweight;
			if (taskimp < 0 && groupimp < 0)
				continue;

			env.dist = dist;
			env.dst_nid = nid;
			update_numa_stats(&env.dst_stats, env.dst_nid);
			task_numa_find_cpu(&env, taskimp, groupimp);
		}
	}

	/*
	 * If the task is part of a workload that spans multiple NUMA nodes,
	 * and is migrating into one of the workload's active nodes, remember
	 * this node as the task's preferred numa node, so the workload can
	 * settle down.
	 * A task that migrated to a second choice node will be better off
	 * trying for a better one later. Do not set the preferred node here.
	 */
	if (p->numa_group) {
		if (env.best_cpu == -1)
			nid = env.src_nid;
		else
			nid = cpu_to_node(env.best_cpu);

		if (nid != p->numa_preferred_nid)
			sched_setnuma(p, nid);
	}

	/* No better CPU than the current one was found. */
	if (env.best_cpu == -1)
		return -EAGAIN;

	best_rq = cpu_rq(env.best_cpu);
	if (env.best_task == NULL) {
		ret = migrate_task_to(p, env.best_cpu);
		WRITE_ONCE(best_rq->numa_migrate_on, 0);
		if (ret != 0)
			trace_sched_stick_numa(p, env.src_cpu, env.best_cpu);
		return ret;
	}

	ret = migrate_swap(p, env.best_task, env.best_cpu, env.src_cpu);
	WRITE_ONCE(best_rq->numa_migrate_on, 0);

	if (ret != 0)
		trace_sched_stick_numa(p, env.src_cpu, task_cpu(env.best_task));
	put_task_struct(env.best_task);
	return ret;
}

/* Attempt to migrate a task to a CPU on the preferred node. */
static void numa_migrate_preferred(struct task_struct *p)
{
	unsigned long interval = HZ;

	/* This task has no NUMA fault statistics yet */
	if (unlikely(p->numa_preferred_nid == -1 || !p->numa_faults))
		return;

	/* Periodically retry migrating the task to the preferred node */
	interval = min(interval, msecs_to_jiffies(p->numa_scan_period) / 16);
	p->numa_migrate_retry = jiffies + interval;

	/* Success if task is already running on preferred CPU */
	if (task_node(p) == p->numa_preferred_nid)
		return;

	/* Otherwise, try migrate to a CPU on the preferred node */
	task_numa_migrate(p);
}

/*
 * Find out how many nodes on the workload is actively running on. Do this by
 * tracking the nodes from which NUMA hinting faults are triggered. This can
 * be different from the set of nodes where the workload's memory is currently
 * located.
 */
static void numa_group_count_active_nodes(struct numa_group *numa_group)
{
	unsigned long faults, max_faults = 0;
	int nid, active_nodes = 0;

	for_each_online_node(nid) {
		faults = group_faults_cpu(numa_group, nid);
		if (faults > max_faults)
			max_faults = faults;
	}

	for_each_online_node(nid) {
		faults = group_faults_cpu(numa_group, nid);
		if (faults * ACTIVE_NODE_FRACTION > max_faults)
			active_nodes++;
	}

	numa_group->max_faults_cpu = max_faults;
	numa_group->active_nodes = active_nodes;
}

/*
 * When adapting the scan rate, the period is divided into NUMA_PERIOD_SLOTS
 * increments. The more local the fault statistics are, the higher the scan
 * period will be for the next scan window. If local/(local+remote) ratio is
 * below NUMA_PERIOD_THRESHOLD (where range of ratio is 1..NUMA_PERIOD_SLOTS)
 * the scan period will decrease. Aim for 70% local accesses.
 */
#define NUMA_PERIOD_SLOTS 10
#define NUMA_PERIOD_THRESHOLD 7

/*
 * Increase the scan period (slow down scanning) if the majority of
 * our memory is already on our local node, or if the majority of
 * the page accesses are shared with other processes.
 * Otherwise, decrease the scan period.
 */
static void update_task_scan_period(struct task_struct *p,
			unsigned long shared, unsigned long private)
{
	unsigned int period_slot;
	int lr_ratio, ps_ratio;
	int diff;

	unsigned long remote = p->numa_faults_locality[0];
	unsigned long local = p->numa_faults_locality[1];

	/*
	 * If there were no record hinting faults then either the task is
	 * completely idle or all activity is areas that are not of interest
	 * to automatic numa balancing. Related to that, if there were failed
	 * migration then it implies we are migrating too quickly or the local
	 * node is overloaded. In either case, scan slower
	 */
	if (local + shared == 0 || p->numa_faults_locality[2]) {
		p->numa_scan_period = min(p->numa_scan_period_max,
			p->numa_scan_period << 1);

		p->mm->numa_next_scan = jiffies +
			msecs_to_jiffies(p->numa_scan_period);

		return;
	}

	/*
	 * Prepare to scale scan period relative to the current period.
	 *	 == NUMA_PERIOD_THRESHOLD scan period stays the same
	 *       <  NUMA_PERIOD_THRESHOLD scan period decreases (scan faster)
	 *	 >= NUMA_PERIOD_THRESHOLD scan period increases (scan slower)
	 */
	period_slot = DIV_ROUND_UP(p->numa_scan_period, NUMA_PERIOD_SLOTS);
	lr_ratio = (local * NUMA_PERIOD_SLOTS) / (local + remote);
	ps_ratio = (private * NUMA_PERIOD_SLOTS) / (private + shared);

	if (ps_ratio >= NUMA_PERIOD_THRESHOLD) {
		/*
		 * Most memory accesses are local. There is no need to
		 * do fast NUMA scanning, since memory is already local.
		 */
		int slot = ps_ratio - NUMA_PERIOD_THRESHOLD;
		if (!slot)
			slot = 1;
		diff = slot * period_slot;
	} else if (lr_ratio >= NUMA_PERIOD_THRESHOLD) {
		/*
		 * Most memory accesses are shared with other tasks.
		 * There is no point in continuing fast NUMA scanning,
		 * since other tasks may just move the memory elsewhere.
		 */
		int slot = lr_ratio - NUMA_PERIOD_THRESHOLD;
		if (!slot)
			slot = 1;
		diff = slot * period_slot;
	} else {
		/*
		 * Private memory faults exceed (SLOTS-THRESHOLD)/SLOTS,
		 * yet they are not on the local NUMA node. Speed up
		 * NUMA scanning to get the memory moved over.
		 */
		int ratio = max(lr_ratio, ps_ratio);
		diff = -(NUMA_PERIOD_THRESHOLD - ratio) * period_slot;
	}

	p->numa_scan_period = clamp(p->numa_scan_period + diff,
			task_scan_min(p), task_scan_max(p));
	memset(p->numa_faults_locality, 0, sizeof(p->numa_faults_locality));
}

/*
 * Get the fraction of time the task has been running since the last
 * NUMA placement cycle. The scheduler keeps similar statistics, but
 * decays those on a 32ms period, which is orders of magnitude off
 * from the dozens-of-seconds NUMA balancing period. Use the scheduler
 * stats only if the task is so new there are no NUMA statistics yet.
 */
static u64 numa_get_avg_runtime(struct task_struct *p, u64 *period)
{
	u64 runtime, delta, now;
	/* Use the start of this time slice to avoid calculations. */
	now = p->se.exec_start;
	runtime = p->se.sum_exec_runtime;

	if (p->last_task_numa_placement) {
		delta = runtime - p->last_sum_exec_runtime;
		*period = now - p->last_task_numa_placement;
	} else {
		delta = p->se.avg.load_sum;
		*period = LOAD_AVG_MAX;
	}

	p->last_sum_exec_runtime = runtime;
	p->last_task_numa_placement = now;

	return delta;
}

/*
 * Determine the preferred nid for a task in a numa_group. This needs to
 * be done in a way that produces consistent results with group_weight,
 * otherwise workloads might not converge.
 */
static int preferred_group_nid(struct task_struct *p, int nid)
{
	nodemask_t nodes;
	int dist;

	/* Direct connections between all NUMA nodes. */
	if (sched_numa_topology_type == NUMA_DIRECT)
		return nid;

	/*
	 * On a system with glueless mesh NUMA topology, group_weight
	 * scores nodes according to the number of NUMA hinting faults on
	 * both the node itself, and on nearby nodes.
	 */
	if (sched_numa_topology_type == NUMA_GLUELESS_MESH) {
		unsigned long score, max_score = 0;
		int node, max_node = nid;

		dist = sched_max_numa_distance;

		for_each_online_node(node) {
			score = group_weight(p, node, dist);
			if (score > max_score) {
				max_score = score;
				max_node = node;
			}
		}
		return max_node;
	}

	/*
	 * Finding the preferred nid in a system with NUMA backplane
	 * interconnect topology is more involved. The goal is to locate
	 * tasks from numa_groups near each other in the system, and
	 * untangle workloads from different sides of the system. This requires
	 * searching down the hierarchy of node groups, recursively searching
	 * inside the highest scoring group of nodes. The nodemask tricks
	 * keep the complexity of the search down.
	 */
	nodes = node_online_map;
	for (dist = sched_max_numa_distance; dist > LOCAL_DISTANCE; dist--) {
		unsigned long max_faults = 0;
		nodemask_t max_group = NODE_MASK_NONE;
		int a, b;

		/* Are there nodes at this distance from each other? */
		if (!find_numa_distance(dist))
			continue;

		for_each_node_mask(a, nodes) {
			unsigned long faults = 0;
			nodemask_t this_group;
			nodes_clear(this_group);

			/* Sum group's NUMA faults; includes a==b case. */
			for_each_node_mask(b, nodes) {
				if (node_distance(a, b) < dist) {
					faults += group_faults(p, b);
					node_set(b, this_group);
					node_clear(b, nodes);
				}
			}

			/* Remember the top group. */
			if (faults > max_faults) {
				max_faults = faults;
				max_group = this_group;
				/*
				 * subtle: at the smallest distance there is
				 * just one node left in each "group", the
				 * winner is the preferred nid.
				 */
				nid = a;
			}
		}
		/* Next round, evaluate the nodes within max_group. */
		if (!max_faults)
			break;
		nodes = max_group;
	}
	return nid;
}

static void task_numa_placement(struct task_struct *p)
{
	int seq, nid, max_nid = -1;
	unsigned long max_faults = 0;
	unsigned long fault_types[2] = { 0, 0 };
	unsigned long total_faults;
	u64 runtime, period;
	spinlock_t *group_lock = NULL;

	/*
	 * The p->mm->numa_scan_seq field gets updated without
	 * exclusive access. Use READ_ONCE() here to ensure
	 * that the field is read in a single access:
	 */
	seq = READ_ONCE(p->mm->numa_scan_seq);
	if (p->numa_scan_seq == seq)
		return;
	p->numa_scan_seq = seq;
	p->numa_scan_period_max = task_scan_max(p);

	total_faults = p->numa_faults_locality[0] +
		       p->numa_faults_locality[1];
	runtime = numa_get_avg_runtime(p, &period);

	/* If the task is part of a group prevent parallel updates to group stats */
	if (p->numa_group) {
		group_lock = &p->numa_group->lock;
		spin_lock_irq(group_lock);
	}

	/* Find the node with the highest number of faults */
	for_each_online_node(nid) {
		/* Keep track of the offsets in numa_faults array */
		int mem_idx, membuf_idx, cpu_idx, cpubuf_idx;
		unsigned long faults = 0, group_faults = 0;
		int priv;

		for (priv = 0; priv < NR_NUMA_HINT_FAULT_TYPES; priv++) {
			long diff, f_diff, f_weight;

			mem_idx = task_faults_idx(NUMA_MEM, nid, priv);
			membuf_idx = task_faults_idx(NUMA_MEMBUF, nid, priv);
			cpu_idx = task_faults_idx(NUMA_CPU, nid, priv);
			cpubuf_idx = task_faults_idx(NUMA_CPUBUF, nid, priv);

			/* Decay existing window, copy faults since last scan */
			diff = p->numa_faults[membuf_idx] - p->numa_faults[mem_idx] / 2;
			fault_types[priv] += p->numa_faults[membuf_idx];
			p->numa_faults[membuf_idx] = 0;

			/*
			 * Normalize the faults_from, so all tasks in a group
			 * count according to CPU use, instead of by the raw
			 * number of faults. Tasks with little runtime have
			 * little over-all impact on throughput, and thus their
			 * faults are less important.
			 */
			f_weight = div64_u64(runtime << 16, period + 1);
			f_weight = (f_weight * p->numa_faults[cpubuf_idx]) /
				   (total_faults + 1);
			f_diff = f_weight - p->numa_faults[cpu_idx] / 2;
			p->numa_faults[cpubuf_idx] = 0;

			p->numa_faults[mem_idx] += diff;
			p->numa_faults[cpu_idx] += f_diff;
			faults += p->numa_faults[mem_idx];
			p->total_numa_faults += diff;
			if (p->numa_group) {
				/*
				 * safe because we can only change our own group
				 *
				 * mem_idx represents the offset for a given
				 * nid and priv in a specific region because it
				 * is at the beginning of the numa_faults array.
				 */
				p->numa_group->faults[mem_idx] += diff;
				p->numa_group->faults_cpu[mem_idx] += f_diff;
				p->numa_group->total_faults += diff;
				group_faults += p->numa_group->faults[mem_idx];
			}
		}

		if (!p->numa_group) {
			if (faults > max_faults) {
				max_faults = faults;
				max_nid = nid;
			}
		} else if (group_faults > max_faults) {
			max_faults = group_faults;
			max_nid = nid;
		}
	}

	if (p->numa_group) {
		numa_group_count_active_nodes(p->numa_group);
		spin_unlock_irq(group_lock);
		max_nid = preferred_group_nid(p, max_nid);
	}

	if (max_faults) {
		/* Set the new preferred node */
		if (max_nid != p->numa_preferred_nid)
			sched_setnuma(p, max_nid);
	}

	update_task_scan_period(p, fault_types[0], fault_types[1]);
}

static inline int get_numa_group(struct numa_group *grp)
{
	return atomic_inc_not_zero(&grp->refcount);
}

static inline void put_numa_group(struct numa_group *grp)
{
	if (atomic_dec_and_test(&grp->refcount))
		kfree_rcu(grp, rcu);
}

static void task_numa_group(struct task_struct *p, int cpupid, int flags,
			int *priv)
{
	struct numa_group *grp, *my_grp;
	struct task_struct *tsk;
	bool join = false;
	int cpu = cpupid_to_cpu(cpupid);
	int i;

	if (unlikely(!p->numa_group)) {
		unsigned int size = sizeof(struct numa_group) +
				    4*nr_node_ids*sizeof(unsigned long);

		grp = kzalloc(size, GFP_KERNEL | __GFP_NOWARN);
		if (!grp)
			return;

		atomic_set(&grp->refcount, 1);
		grp->active_nodes = 1;
		grp->max_faults_cpu = 0;
		spin_lock_init(&grp->lock);
		grp->gid = p->pid;
		/* Second half of the array tracks nids where faults happen */
		grp->faults_cpu = grp->faults + NR_NUMA_HINT_FAULT_TYPES *
						nr_node_ids;

		for (i = 0; i < NR_NUMA_HINT_FAULT_STATS * nr_node_ids; i++)
			grp->faults[i] = p->numa_faults[i];

		grp->total_faults = p->total_numa_faults;

		grp->nr_tasks++;
		rcu_assign_pointer(p->numa_group, grp);
	}

	rcu_read_lock();
	tsk = READ_ONCE(cpu_rq(cpu)->curr);

	if (!cpupid_match_pid(tsk, cpupid))
		goto no_join;

	grp = rcu_dereference(tsk->numa_group);
	if (!grp)
		goto no_join;

	my_grp = p->numa_group;
	if (grp == my_grp)
		goto no_join;

	/*
	 * Only join the other group if its bigger; if we're the bigger group,
	 * the other task will join us.
	 */
	if (my_grp->nr_tasks > grp->nr_tasks)
		goto no_join;

	/*
	 * Tie-break on the grp address.
	 */
	if (my_grp->nr_tasks == grp->nr_tasks && my_grp > grp)
		goto no_join;

	/* Always join threads in the same process. */
	if (tsk->mm == current->mm)
		join = true;

	/* Simple filter to avoid false positives due to PID collisions */
	if (flags & TNF_SHARED)
		join = true;

	/* Update priv based on whether false sharing was detected */
	*priv = !join;

	if (join && !get_numa_group(grp))
		goto no_join;

	rcu_read_unlock();

	if (!join)
		return;

	BUG_ON(irqs_disabled());
	double_lock_irq(&my_grp->lock, &grp->lock);

	for (i = 0; i < NR_NUMA_HINT_FAULT_STATS * nr_node_ids; i++) {
		my_grp->faults[i] -= p->numa_faults[i];
		grp->faults[i] += p->numa_faults[i];
	}
	my_grp->total_faults -= p->total_numa_faults;
	grp->total_faults += p->total_numa_faults;

	my_grp->nr_tasks--;
	grp->nr_tasks++;

	spin_unlock(&my_grp->lock);
	spin_unlock_irq(&grp->lock);

	rcu_assign_pointer(p->numa_group, grp);

	put_numa_group(my_grp);
	return;

no_join:
	rcu_read_unlock();
	return;
}

void task_numa_free(struct task_struct *p)
{
	struct numa_group *grp = p->numa_group;
	void *numa_faults = p->numa_faults;
	unsigned long flags;
	int i;

	if (grp) {
		spin_lock_irqsave(&grp->lock, flags);
		for (i = 0; i < NR_NUMA_HINT_FAULT_STATS * nr_node_ids; i++)
			grp->faults[i] -= p->numa_faults[i];
		grp->total_faults -= p->total_numa_faults;

		grp->nr_tasks--;
		spin_unlock_irqrestore(&grp->lock, flags);
		RCU_INIT_POINTER(p->numa_group, NULL);
		put_numa_group(grp);
	}

	p->numa_faults = NULL;
	kfree(numa_faults);
}

/*
 * Got a PROT_NONE fault for a page on @node.
 */
void task_numa_fault(int last_cpupid, int mem_node, int pages, int flags)
{
	struct task_struct *p = current;
	bool migrated = flags & TNF_MIGRATED;
	int cpu_node = task_node(current);
	int local = !!(flags & TNF_FAULT_LOCAL);
	struct numa_group *ng;
	int priv;

	if (!static_branch_likely(&sched_numa_balancing))
		return;

	/* for example, ksmd faulting in a user's mm */
	if (!p->mm)
		return;

	/* Allocate buffer to track faults on a per-node basis */
	if (unlikely(!p->numa_faults)) {
		int size = sizeof(*p->numa_faults) *
			   NR_NUMA_HINT_FAULT_BUCKETS * nr_node_ids;

		p->numa_faults = kzalloc(size, GFP_KERNEL|__GFP_NOWARN);
		if (!p->numa_faults)
			return;

		p->total_numa_faults = 0;
		memset(p->numa_faults_locality, 0, sizeof(p->numa_faults_locality));
	}

	/*
	 * First accesses are treated as private, otherwise consider accesses
	 * to be private if the accessing pid has not changed
	 */
	if (unlikely(last_cpupid == (-1 & LAST_CPUPID_MASK))) {
		priv = 1;
	} else {
		priv = cpupid_match_pid(p, last_cpupid);
		if (!priv && !(flags & TNF_NO_GROUP))
			task_numa_group(p, last_cpupid, flags, &priv);
	}

	/*
	 * If a workload spans multiple NUMA nodes, a shared fault that
	 * occurs wholly within the set of nodes that the workload is
	 * actively using should be counted as local. This allows the
	 * scan rate to slow down when a workload has settled down.
	 */
	ng = p->numa_group;
	if (!priv && !local && ng && ng->active_nodes > 1 &&
				numa_is_active_node(cpu_node, ng) &&
				numa_is_active_node(mem_node, ng))
		local = 1;

	/*
	 * Retry task to preferred node migration periodically, in case it
	 * case it previously failed, or the scheduler moved us.
	 */
	if (time_after(jiffies, p->numa_migrate_retry)) {
		task_numa_placement(p);
		numa_migrate_preferred(p);
	}

	if (migrated)
		p->numa_pages_migrated += pages;
	if (flags & TNF_MIGRATE_FAIL)
		p->numa_faults_locality[2] += pages;

	p->numa_faults[task_faults_idx(NUMA_MEMBUF, mem_node, priv)] += pages;
	p->numa_faults[task_faults_idx(NUMA_CPUBUF, cpu_node, priv)] += pages;
	p->numa_faults_locality[local] += pages;
}

static void reset_ptenuma_scan(struct task_struct *p)
{
	/*
	 * We only did a read acquisition of the mmap sem, so
	 * p->mm->numa_scan_seq is written to without exclusive access
	 * and the update is not guaranteed to be atomic. That's not
	 * much of an issue though, since this is just used for
	 * statistical sampling. Use READ_ONCE/WRITE_ONCE, which are not
	 * expensive, to avoid any form of compiler optimizations:
	 */
	WRITE_ONCE(p->mm->numa_scan_seq, READ_ONCE(p->mm->numa_scan_seq) + 1);
	p->mm->numa_scan_offset = 0;
}

/*
 * The expensive part of numa migration is done from task_work context.
 * Triggered from task_tick_numa().
 */
void task_numa_work(struct callback_head *work)
{
	unsigned long migrate, next_scan, now = jiffies;
	struct task_struct *p = current;
	struct mm_struct *mm = p->mm;
	u64 runtime = p->se.sum_exec_runtime;
	struct vm_area_struct *vma;
	unsigned long start, end;
	unsigned long nr_pte_updates = 0;
	long pages, virtpages;

	SCHED_WARN_ON(p != container_of(work, struct task_struct, numa_work));

	work->next = work; /* protect against double add */
	/*
	 * Who cares about NUMA placement when they're dying.
	 *
	 * NOTE: make sure not to dereference p->mm before this check,
	 * exit_task_work() happens _after_ exit_mm() so we could be called
	 * without p->mm even though we still had it when we enqueued this
	 * work.
	 */
	if (p->flags & PF_EXITING)
		return;

	if (!mm->numa_next_scan) {
		mm->numa_next_scan = now +
			msecs_to_jiffies(sysctl_numa_balancing_scan_delay);
	}

	/*
	 * Enforce maximal scan/migration frequency..
	 */
	migrate = mm->numa_next_scan;
	if (time_before(now, migrate))
		return;

	if (p->numa_scan_period == 0) {
		p->numa_scan_period_max = task_scan_max(p);
		p->numa_scan_period = task_scan_start(p);
	}

	next_scan = now + msecs_to_jiffies(p->numa_scan_period);
	if (cmpxchg(&mm->numa_next_scan, migrate, next_scan) != migrate)
		return;

	/*
	 * Delay this task enough that another task of this mm will likely win
	 * the next time around.
	 */
	p->node_stamp += 2 * TICK_NSEC;

	start = mm->numa_scan_offset;
	pages = sysctl_numa_balancing_scan_size;
	pages <<= 20 - PAGE_SHIFT; /* MB in pages */
	virtpages = pages * 8;	   /* Scan up to this much virtual space */
	if (!pages)
		return;


	if (!down_read_trylock(&mm->mmap_sem))
		return;
	vma = find_vma(mm, start);
	if (!vma) {
		reset_ptenuma_scan(p);
		start = 0;
		vma = mm->mmap;
	}
	for (; vma; vma = vma->vm_next) {
		if (!vma_migratable(vma) || !vma_policy_mof(vma) ||
			is_vm_hugetlb_page(vma) || (vma->vm_flags & VM_MIXEDMAP)) {
			continue;
		}

		/*
		 * Shared library pages mapped by multiple processes are not
		 * migrated as it is expected they are cache replicated. Avoid
		 * hinting faults in read-only file-backed mappings or the vdso
		 * as migrating the pages will be of marginal benefit.
		 */
		if (!vma->vm_mm ||
		    (vma->vm_file && (vma->vm_flags & (VM_READ|VM_WRITE)) == (VM_READ)))
			continue;

		/*
		 * Skip inaccessible VMAs to avoid any confusion between
		 * PROT_NONE and NUMA hinting ptes
		 */
		if (!(vma->vm_flags & (VM_READ | VM_EXEC | VM_WRITE)))
			continue;

		do {
			start = max(start, vma->vm_start);
			end = ALIGN(start + (pages << PAGE_SHIFT), HPAGE_SIZE);
			end = min(end, vma->vm_end);
			nr_pte_updates = change_prot_numa(vma, start, end);

			/*
			 * Try to scan sysctl_numa_balancing_size worth of
			 * hpages that have at least one present PTE that
			 * is not already pte-numa. If the VMA contains
			 * areas that are unused or already full of prot_numa
			 * PTEs, scan up to virtpages, to skip through those
			 * areas faster.
			 */
			if (nr_pte_updates)
				pages -= (end - start) >> PAGE_SHIFT;
			virtpages -= (end - start) >> PAGE_SHIFT;

			start = end;
			if (pages <= 0 || virtpages <= 0)
				goto out;

			cond_resched();
		} while (end != vma->vm_end);
	}

out:
	/*
	 * It is possible to reach the end of the VMA list but the last few
	 * VMAs are not guaranteed to the vma_migratable. If they are not, we
	 * would find the !migratable VMA on the next scan but not reset the
	 * scanner to the start so check it now.
	 */
	if (vma)
		mm->numa_scan_offset = start;
	else
		reset_ptenuma_scan(p);
	up_read(&mm->mmap_sem);

	/*
	 * Make sure tasks use at least 32x as much time to run other code
	 * than they used here, to limit NUMA PTE scanning overhead to 3% max.
	 * Usually update_task_scan_period slows down scanning enough; on an
	 * overloaded system we need to limit overhead on a per task basis.
	 */
	if (unlikely(p->se.sum_exec_runtime != runtime)) {
		u64 diff = p->se.sum_exec_runtime - runtime;
		p->node_stamp += 32 * diff;
	}
}

/*
 * Drive the periodic memory faults..
 */
void task_tick_numa(struct rq *rq, struct task_struct *curr)
{
	struct callback_head *work = &curr->numa_work;
	u64 period, now;

	/*
	 * We don't care about NUMA placement if we don't have memory.
	 */
	if (!curr->mm || (curr->flags & PF_EXITING) || work->next != work)
		return;

	/*
	 * Using runtime rather than walltime has the dual advantage that
	 * we (mostly) drive the selection from busy threads and that the
	 * task needs to have done some actual work before we bother with
	 * NUMA placement.
	 */
	now = curr->se.sum_exec_runtime;
	period = (u64)curr->numa_scan_period * NSEC_PER_MSEC;

	if (now > curr->node_stamp + period) {
		if (!curr->node_stamp)
			curr->numa_scan_period = task_scan_start(curr);
		curr->node_stamp += period;

		if (!time_before(jiffies, curr->mm->numa_next_scan)) {
			init_task_work(work, task_numa_work); /* TODO: move this into sched_fork() */
			task_work_add(curr, work, true);
		}
	}
}

static void update_scan_period(struct task_struct *p, int new_cpu)
{
	int src_nid = cpu_to_node(task_cpu(p));
	int dst_nid = cpu_to_node(new_cpu);

	if (!static_branch_likely(&sched_numa_balancing))
		return;

	if (!p->mm || !p->numa_faults || (p->flags & PF_EXITING))
		return;

	if (src_nid == dst_nid)
		return;

	/*
	 * Allow resets if faults have been trapped before one scan
	 * has completed. This is most likely due to a new task that
	 * is pulled cross-node due to wakeups or load balancing.
	 */
	if (p->numa_scan_seq) {
		/*
		 * Avoid scan adjustments if moving to the preferred
		 * node or if the task was not previously running on
		 * the preferred node.
		 */
		if (dst_nid == p->numa_preferred_nid ||
		    (p->numa_preferred_nid != -1 && src_nid != p->numa_preferred_nid))
			return;
	}

	p->numa_scan_period = task_scan_start(p);
}

#else
static void task_tick_numa(struct rq *rq, struct task_struct *curr)
{
}

static inline void account_numa_enqueue(struct rq *rq, struct task_struct *p)
{
}

static inline void account_numa_dequeue(struct rq *rq, struct task_struct *p)
{
}

static inline void update_scan_period(struct task_struct *p, int new_cpu)
{
}

#endif /* CONFIG_NUMA_BALANCING */

static void
account_entity_enqueue(struct cfs_rq *cfs_rq, struct sched_entity *se)
{
	update_load_add(&cfs_rq->load, se->load.weight);
	if (!parent_entity(se))
		update_load_add(&rq_of(cfs_rq)->load, se->load.weight);
#ifdef CONFIG_SMP
	if (entity_is_task(se)) {
		struct rq *rq = rq_of(cfs_rq);

		account_numa_enqueue(rq, task_of(se));
		list_add(&se->group_node, &rq->cfs_tasks);
	}
#endif
	cfs_rq->nr_running++;
}

static void
account_entity_dequeue(struct cfs_rq *cfs_rq, struct sched_entity *se)
{
	update_load_sub(&cfs_rq->load, se->load.weight);
	if (!parent_entity(se))
		update_load_sub(&rq_of(cfs_rq)->load, se->load.weight);
#ifdef CONFIG_SMP
	if (entity_is_task(se)) {
		account_numa_dequeue(rq_of(cfs_rq), task_of(se));
		list_del_init(&se->group_node);
	}
#endif
	cfs_rq->nr_running--;
}

/*
 * Signed add and clamp on underflow.
 *
 * Explicitly do a load-store to ensure the intermediate value never hits
 * memory. This allows lockless observations without ever seeing the negative
 * values.
 */
#define add_positive(_ptr, _val) do {                           \
	typeof(_ptr) ptr = (_ptr);                              \
	typeof(_val) val = (_val);                              \
	typeof(*ptr) res, var = READ_ONCE(*ptr);                \
								\
	res = var + val;                                        \
								\
	if (val < 0 && res > var)                               \
		res = 0;                                        \
								\
	WRITE_ONCE(*ptr, res);                                  \
} while (0)

/*
 * Unsigned subtract and clamp on underflow.
 *
 * Explicitly do a load-store to ensure the intermediate value never hits
 * memory. This allows lockless observations without ever seeing the negative
 * values.
 */
#define sub_positive(_ptr, _val) do {				\
	typeof(_ptr) ptr = (_ptr);				\
	typeof(*ptr) val = (_val);				\
	typeof(*ptr) res, var = READ_ONCE(*ptr);		\
	res = var - val;					\
	if (res > var)						\
		res = 0;					\
	WRITE_ONCE(*ptr, res);					\
} while (0)

#ifdef CONFIG_SMP
static inline void
enqueue_runnable_load_avg(struct cfs_rq *cfs_rq, struct sched_entity *se)
{
	cfs_rq->runnable_weight += se->runnable_weight;

	cfs_rq->avg.runnable_load_avg += se->avg.runnable_load_avg;
	cfs_rq->avg.runnable_load_sum += se_runnable(se) * se->avg.runnable_load_sum;
}

static inline void
dequeue_runnable_load_avg(struct cfs_rq *cfs_rq, struct sched_entity *se)
{
	cfs_rq->runnable_weight -= se->runnable_weight;

	sub_positive(&cfs_rq->avg.runnable_load_avg, se->avg.runnable_load_avg);
	sub_positive(&cfs_rq->avg.runnable_load_sum,
		     se_runnable(se) * se->avg.runnable_load_sum);
}

static inline void
enqueue_load_avg(struct cfs_rq *cfs_rq, struct sched_entity *se)
{
	cfs_rq->avg.load_avg += se->avg.load_avg;
	cfs_rq->avg.load_sum += se_weight(se) * se->avg.load_sum;
}

static inline void
dequeue_load_avg(struct cfs_rq *cfs_rq, struct sched_entity *se)
{
	sub_positive(&cfs_rq->avg.load_avg, se->avg.load_avg);
	sub_positive(&cfs_rq->avg.load_sum, se_weight(se) * se->avg.load_sum);
}
#else
static inline void
enqueue_runnable_load_avg(struct cfs_rq *cfs_rq, struct sched_entity *se) { }
static inline void
dequeue_runnable_load_avg(struct cfs_rq *cfs_rq, struct sched_entity *se) { }
static inline void
enqueue_load_avg(struct cfs_rq *cfs_rq, struct sched_entity *se) { }
static inline void
dequeue_load_avg(struct cfs_rq *cfs_rq, struct sched_entity *se) { }
#endif

static void reweight_entity(struct cfs_rq *cfs_rq, struct sched_entity *se,
			    unsigned long weight, unsigned long runnable)
{
	if (se->on_rq) {
		/* commit outstanding execution time */
		if (cfs_rq->curr == se)
			update_curr(cfs_rq);
		account_entity_dequeue(cfs_rq, se);
		dequeue_runnable_load_avg(cfs_rq, se);
	}
	dequeue_load_avg(cfs_rq, se);

	se->runnable_weight = runnable;
	update_load_set(&se->load, weight);

#ifdef CONFIG_SMP
	do {
		u32 divider = LOAD_AVG_MAX - 1024 + se->avg.period_contrib;

		se->avg.load_avg = div_u64(se_weight(se) * se->avg.load_sum, divider);
		se->avg.runnable_load_avg =
			div_u64(se_runnable(se) * se->avg.runnable_load_sum, divider);
	} while (0);
#endif

	enqueue_load_avg(cfs_rq, se);
	if (se->on_rq) {
		account_entity_enqueue(cfs_rq, se);
		enqueue_runnable_load_avg(cfs_rq, se);
	}
}

void reweight_task(struct task_struct *p, int prio)
{
	struct sched_entity *se = &p->se;
	struct cfs_rq *cfs_rq = cfs_rq_of(se);
	struct load_weight *load = &se->load;
	unsigned long weight = scale_load(sched_prio_to_weight[prio]);

	reweight_entity(cfs_rq, se, weight, weight);
	load->inv_weight = sched_prio_to_wmult[prio];
}

#ifdef CONFIG_FAIR_GROUP_SCHED
#ifdef CONFIG_SMP
/*
 * All this does is approximate the hierarchical proportion which includes that
 * global sum we all love to hate.
 *
 * That is, the weight of a group entity, is the proportional share of the
 * group weight based on the group runqueue weights. That is:
 *
 *                     tg->weight * grq->load.weight
 *   ge->load.weight = -----------------------------               (1)
 *			  \Sum grq->load.weight
 *
 * Now, because computing that sum is prohibitively expensive to compute (been
 * there, done that) we approximate it with this average stuff. The average
 * moves slower and therefore the approximation is cheaper and more stable.
 *
 * So instead of the above, we substitute:
 *
 *   grq->load.weight -> grq->avg.load_avg                         (2)
 *
 * which yields the following:
 *
 *                     tg->weight * grq->avg.load_avg
 *   ge->load.weight = ------------------------------              (3)
 *				tg->load_avg
 *
 * Where: tg->load_avg ~= \Sum grq->avg.load_avg
 *
 * That is shares_avg, and it is right (given the approximation (2)).
 *
 * The problem with it is that because the average is slow -- it was designed
 * to be exactly that of course -- this leads to transients in boundary
 * conditions. In specific, the case where the group was idle and we start the
 * one task. It takes time for our CPU's grq->avg.load_avg to build up,
 * yielding bad latency etc..
 *
 * Now, in that special case (1) reduces to:
 *
 *                     tg->weight * grq->load.weight
 *   ge->load.weight = ----------------------------- = tg->weight   (4)
 *			    grp->load.weight
 *
 * That is, the sum collapses because all other CPUs are idle; the UP scenario.
 *
 * So what we do is modify our approximation (3) to approach (4) in the (near)
 * UP case, like:
 *
 *   ge->load.weight =
 *
 *              tg->weight * grq->load.weight
 *     ---------------------------------------------------         (5)
 *     tg->load_avg - grq->avg.load_avg + grq->load.weight
 *
 * But because grq->load.weight can drop to 0, resulting in a divide by zero,
 * we need to use grq->avg.load_avg as its lower bound, which then gives:
 *
 *
 *                     tg->weight * grq->load.weight
 *   ge->load.weight = -----------------------------		   (6)
 *				tg_load_avg'
 *
 * Where:
 *
 *   tg_load_avg' = tg->load_avg - grq->avg.load_avg +
 *                  max(grq->load.weight, grq->avg.load_avg)
 *
 * And that is shares_weight and is icky. In the (near) UP case it approaches
 * (4) while in the normal case it approaches (3). It consistently
 * overestimates the ge->load.weight and therefore:
 *
 *   \Sum ge->load.weight >= tg->weight
 *
 * hence icky!
 */
static long calc_group_shares(struct cfs_rq *cfs_rq)
{
	long tg_weight, tg_shares, load, shares;
	struct task_group *tg = cfs_rq->tg;

	tg_shares = READ_ONCE(tg->shares);

	load = max(scale_load_down(cfs_rq->load.weight), cfs_rq->avg.load_avg);

	tg_weight = atomic_long_read(&tg->load_avg);

	/* Ensure tg_weight >= load */
	tg_weight -= cfs_rq->tg_load_avg_contrib;
	tg_weight += load;

	shares = (tg_shares * load);
	if (tg_weight)
		shares /= tg_weight;

	/*
	 * MIN_SHARES has to be unscaled here to support per-CPU partitioning
	 * of a group with small tg->shares value. It is a floor value which is
	 * assigned as a minimum load.weight to the sched_entity representing
	 * the group on a CPU.
	 *
	 * E.g. on 64-bit for a group with tg->shares of scale_load(15)=15*1024
	 * on an 8-core system with 8 tasks each runnable on one CPU shares has
	 * to be 15*1024*1/8=1920 instead of scale_load(MIN_SHARES)=2*1024. In
	 * case no task is runnable on a CPU MIN_SHARES=2 should be returned
	 * instead of 0.
	 */
	return clamp_t(long, shares, MIN_SHARES, tg_shares);
}

/*
 * This calculates the effective runnable weight for a group entity based on
 * the group entity weight calculated above.
 *
 * Because of the above approximation (2), our group entity weight is
 * an load_avg based ratio (3). This means that it includes blocked load and
 * does not represent the runnable weight.
 *
 * Approximate the group entity's runnable weight per ratio from the group
 * runqueue:
 *
 *					     grq->avg.runnable_load_avg
 *   ge->runnable_weight = ge->load.weight * -------------------------- (7)
 *						 grq->avg.load_avg
 *
 * However, analogous to above, since the avg numbers are slow, this leads to
 * transients in the from-idle case. Instead we use:
 *
 *   ge->runnable_weight = ge->load.weight *
 *
 *		max(grq->avg.runnable_load_avg, grq->runnable_weight)
 *		-----------------------------------------------------	(8)
 *		      max(grq->avg.load_avg, grq->load.weight)
 *
 * Where these max() serve both to use the 'instant' values to fix the slow
 * from-idle and avoid the /0 on to-idle, similar to (6).
 */
static long calc_group_runnable(struct cfs_rq *cfs_rq, long shares)
{
	long runnable, load_avg;

	load_avg = max(cfs_rq->avg.load_avg,
		       scale_load_down(cfs_rq->load.weight));

	runnable = max(cfs_rq->avg.runnable_load_avg,
		       scale_load_down(cfs_rq->runnable_weight));

	runnable *= shares;
	if (load_avg)
		runnable /= load_avg;

	return clamp_t(long, runnable, MIN_SHARES, shares);
}
#endif /* CONFIG_SMP */

static inline int throttled_hierarchy(struct cfs_rq *cfs_rq);

/*
 * Recomputes the group entity based on the current state of its group
 * runqueue.
 */
static void update_cfs_group(struct sched_entity *se)
{
	struct cfs_rq *gcfs_rq = group_cfs_rq(se);
	long shares, runnable;

	if (!gcfs_rq)
		return;

	if (throttled_hierarchy(gcfs_rq))
		return;

#ifndef CONFIG_SMP
	runnable = shares = READ_ONCE(gcfs_rq->tg->shares);

	if (likely(se->load.weight == shares))
		return;
#else
	shares   = calc_group_shares(gcfs_rq);
	runnable = calc_group_runnable(gcfs_rq, shares);
#endif

	reweight_entity(cfs_rq_of(se), se, shares, runnable);
}

#else /* CONFIG_FAIR_GROUP_SCHED */
static inline void update_cfs_group(struct sched_entity *se)
{
}
#endif /* CONFIG_FAIR_GROUP_SCHED */

static inline void cfs_rq_util_change(struct cfs_rq *cfs_rq, int flags)
{
	struct rq *rq = rq_of(cfs_rq);

	if (&rq->cfs == cfs_rq || (flags & SCHED_CPUFREQ_MIGRATION)) {
		/*
		 * There are a few boundary cases this might miss but it should
		 * get called often enough that that should (hopefully) not be
		 * a real problem.
		 *
		 * It will not get called when we go idle, because the idle
		 * thread is a different class (!fair), nor will the utilization
		 * number include things like RT tasks.
		 *
		 * As is, the util number is not freq-invariant (we'd have to
		 * implement arch_scale_freq_capacity() for that).
		 *
		 * See cpu_util().
		 */
		cpufreq_update_util(rq, flags);
	}
}

#ifdef CONFIG_SMP
#ifdef CONFIG_FAIR_GROUP_SCHED
/**
 * update_tg_load_avg - update the tg's load avg
 * @cfs_rq: the cfs_rq whose avg changed
 * @force: update regardless of how small the difference
 *
 * This function 'ensures': tg->load_avg := \Sum tg->cfs_rq[]->avg.load.
 * However, because tg->load_avg is a global value there are performance
 * considerations.
 *
 * In order to avoid having to look at the other cfs_rq's, we use a
 * differential update where we store the last value we propagated. This in
 * turn allows skipping updates if the differential is 'small'.
 *
 * Updating tg's load_avg is necessary before update_cfs_share().
 */
static inline void update_tg_load_avg(struct cfs_rq *cfs_rq, int force)
{
	long delta = cfs_rq->avg.load_avg - cfs_rq->tg_load_avg_contrib;

	/*
	 * No need to update load_avg for root_task_group as it is not used.
	 */
	if (cfs_rq->tg == &root_task_group)
		return;

	if (force || abs(delta) > cfs_rq->tg_load_avg_contrib / 64) {
		atomic_long_add(delta, &cfs_rq->tg->load_avg);
		cfs_rq->tg_load_avg_contrib = cfs_rq->avg.load_avg;
	}
}

/*
 * Called within set_task_rq() right before setting a task's CPU. The
 * caller only guarantees p->pi_lock is held; no other assumptions,
 * including the state of rq->lock, should be made.
 */
void set_task_rq_fair(struct sched_entity *se,
		      struct cfs_rq *prev, struct cfs_rq *next)
{
	u64 p_last_update_time;
	u64 n_last_update_time;

	if (!sched_feat(ATTACH_AGE_LOAD))
		return;

	/*
	 * We are supposed to update the task to "current" time, then its up to
	 * date and ready to go to new CPU/cfs_rq. But we have difficulty in
	 * getting what current time is, so simply throw away the out-of-date
	 * time. This will result in the wakee task is less decayed, but giving
	 * the wakee more load sounds not bad.
	 */
	if (!(se->avg.last_update_time && prev))
		return;

#ifndef CONFIG_64BIT
	{
		u64 p_last_update_time_copy;
		u64 n_last_update_time_copy;

		do {
			p_last_update_time_copy = prev->load_last_update_time_copy;
			n_last_update_time_copy = next->load_last_update_time_copy;

			smp_rmb();

			p_last_update_time = prev->avg.last_update_time;
			n_last_update_time = next->avg.last_update_time;

		} while (p_last_update_time != p_last_update_time_copy ||
			 n_last_update_time != n_last_update_time_copy);
	}
#else
	p_last_update_time = prev->avg.last_update_time;
	n_last_update_time = next->avg.last_update_time;
#endif
	__update_load_avg_blocked_se(p_last_update_time, cpu_of(rq_of(prev)), se);
	se->avg.last_update_time = n_last_update_time;
}


/*
 * When on migration a sched_entity joins/leaves the PELT hierarchy, we need to
 * propagate its contribution. The key to this propagation is the invariant
 * that for each group:
 *
 *   ge->avg == grq->avg						(1)
 *
 * _IFF_ we look at the pure running and runnable sums. Because they
 * represent the very same entity, just at different points in the hierarchy.
 *
 * Per the above update_tg_cfs_util() is trivial and simply copies the running
 * sum over (but still wrong, because the group entity and group rq do not have
 * their PELT windows aligned).
 *
 * However, update_tg_cfs_runnable() is more complex. So we have:
 *
 *   ge->avg.load_avg = ge->load.weight * ge->avg.runnable_avg		(2)
 *
 * And since, like util, the runnable part should be directly transferable,
 * the following would _appear_ to be the straight forward approach:
 *
 *   grq->avg.load_avg = grq->load.weight * grq->avg.runnable_avg	(3)
 *
 * And per (1) we have:
 *
 *   ge->avg.runnable_avg == grq->avg.runnable_avg
 *
 * Which gives:
 *
 *                      ge->load.weight * grq->avg.load_avg
 *   ge->avg.load_avg = -----------------------------------		(4)
 *                               grq->load.weight
 *
 * Except that is wrong!
 *
 * Because while for entities historical weight is not important and we
 * really only care about our future and therefore can consider a pure
 * runnable sum, runqueues can NOT do this.
 *
 * We specifically want runqueues to have a load_avg that includes
 * historical weights. Those represent the blocked load, the load we expect
 * to (shortly) return to us. This only works by keeping the weights as
 * integral part of the sum. We therefore cannot decompose as per (3).
 *
 * Another reason this doesn't work is that runnable isn't a 0-sum entity.
 * Imagine a rq with 2 tasks that each are runnable 2/3 of the time. Then the
 * rq itself is runnable anywhere between 2/3 and 1 depending on how the
 * runnable section of these tasks overlap (or not). If they were to perfectly
 * align the rq as a whole would be runnable 2/3 of the time. If however we
 * always have at least 1 runnable task, the rq as a whole is always runnable.
 *
 * So we'll have to approximate.. :/
 *
 * Given the constraint:
 *
 *   ge->avg.running_sum <= ge->avg.runnable_sum <= LOAD_AVG_MAX
 *
 * We can construct a rule that adds runnable to a rq by assuming minimal
 * overlap.
 *
 * On removal, we'll assume each task is equally runnable; which yields:
 *
 *   grq->avg.runnable_sum = grq->avg.load_sum / grq->load.weight
 *
 * XXX: only do this for the part of runnable > running ?
 *
 */

static inline void
update_tg_cfs_util(struct cfs_rq *cfs_rq, struct sched_entity *se, struct cfs_rq *gcfs_rq)
{
	long delta = gcfs_rq->avg.util_avg - se->avg.util_avg;

	/* Nothing to update */
	if (!delta)
		return;

	/*
	 * The relation between sum and avg is:
	 *
	 *   LOAD_AVG_MAX - 1024 + sa->period_contrib
	 *
	 * however, the PELT windows are not aligned between grq and gse.
	 */

	/* Set new sched_entity's utilization */
	se->avg.util_avg = gcfs_rq->avg.util_avg;
	se->avg.util_sum = se->avg.util_avg * LOAD_AVG_MAX;

	/* Update parent cfs_rq utilization */
	add_positive(&cfs_rq->avg.util_avg, delta);
	cfs_rq->avg.util_sum = cfs_rq->avg.util_avg * LOAD_AVG_MAX;
}

static inline void
update_tg_cfs_runnable(struct cfs_rq *cfs_rq, struct sched_entity *se, struct cfs_rq *gcfs_rq)
{
	long delta_avg, running_sum, runnable_sum = gcfs_rq->prop_runnable_sum;
	unsigned long runnable_load_avg, load_avg;
	u64 runnable_load_sum, load_sum = 0;
	s64 delta_sum;

	if (!runnable_sum)
		return;

	gcfs_rq->prop_runnable_sum = 0;

	if (runnable_sum >= 0) {
		/*
		 * Add runnable; clip at LOAD_AVG_MAX. Reflects that until
		 * the CPU is saturated running == runnable.
		 */
		runnable_sum += se->avg.load_sum;
		runnable_sum = min(runnable_sum, (long)LOAD_AVG_MAX);
	} else {
		/*
		 * Estimate the new unweighted runnable_sum of the gcfs_rq by
		 * assuming all tasks are equally runnable.
		 */
		if (scale_load_down(gcfs_rq->load.weight)) {
			load_sum = div_s64(gcfs_rq->avg.load_sum,
				scale_load_down(gcfs_rq->load.weight));
		}

		/* But make sure to not inflate se's runnable */
		runnable_sum = min(se->avg.load_sum, load_sum);
	}

	/*
	 * runnable_sum can't be lower than running_sum
	 * As running sum is scale with CPU capacity wehreas the runnable sum
	 * is not we rescale running_sum 1st
	 */
	running_sum = se->avg.util_sum /
		arch_scale_cpu_capacity(NULL, cpu_of(rq_of(cfs_rq)));
	runnable_sum = max(runnable_sum, running_sum);

	load_sum = (s64)se_weight(se) * runnable_sum;
	load_avg = div_s64(load_sum, LOAD_AVG_MAX);

	delta_sum = load_sum - (s64)se_weight(se) * se->avg.load_sum;
	delta_avg = load_avg - se->avg.load_avg;

	se->avg.load_sum = runnable_sum;
	se->avg.load_avg = load_avg;
	add_positive(&cfs_rq->avg.load_avg, delta_avg);
	add_positive(&cfs_rq->avg.load_sum, delta_sum);

	runnable_load_sum = (s64)se_runnable(se) * runnable_sum;
	runnable_load_avg = div_s64(runnable_load_sum, LOAD_AVG_MAX);
	delta_sum = runnable_load_sum - se_weight(se) * se->avg.runnable_load_sum;
	delta_avg = runnable_load_avg - se->avg.runnable_load_avg;

	se->avg.runnable_load_sum = runnable_sum;
	se->avg.runnable_load_avg = runnable_load_avg;

	if (se->on_rq) {
		add_positive(&cfs_rq->avg.runnable_load_avg, delta_avg);
		add_positive(&cfs_rq->avg.runnable_load_sum, delta_sum);
	}
}

static inline void add_tg_cfs_propagate(struct cfs_rq *cfs_rq, long runnable_sum)
{
	cfs_rq->propagate = 1;
	cfs_rq->prop_runnable_sum += runnable_sum;
}

/* Update task and its cfs_rq load average */
static inline int propagate_entity_load_avg(struct sched_entity *se)
{
	struct cfs_rq *cfs_rq, *gcfs_rq;

	if (entity_is_task(se))
		return 0;

	gcfs_rq = group_cfs_rq(se);
	if (!gcfs_rq->propagate)
		return 0;

	gcfs_rq->propagate = 0;

	cfs_rq = cfs_rq_of(se);

	add_tg_cfs_propagate(cfs_rq, gcfs_rq->prop_runnable_sum);

	update_tg_cfs_util(cfs_rq, se, gcfs_rq);
	update_tg_cfs_runnable(cfs_rq, se, gcfs_rq);

	return 1;
}

/*
 * Check if we need to update the load and the utilization of a blocked
 * group_entity:
 */
static inline bool skip_blocked_update(struct sched_entity *se)
{
	struct cfs_rq *gcfs_rq = group_cfs_rq(se);

	/*
	 * If sched_entity still have not zero load or utilization, we have to
	 * decay it:
	 */
	if (se->avg.load_avg || se->avg.util_avg)
		return false;

	/*
	 * If there is a pending propagation, we have to update the load and
	 * the utilization of the sched_entity:
	 */
	if (gcfs_rq->propagate)
		return false;

	/*
	 * Otherwise, the load and the utilization of the sched_entity is
	 * already zero and there is no pending propagation, so it will be a
	 * waste of time to try to decay it:
	 */
	return true;
}

#else /* CONFIG_FAIR_GROUP_SCHED */

static inline void update_tg_load_avg(struct cfs_rq *cfs_rq, int force) {}

static inline int propagate_entity_load_avg(struct sched_entity *se)
{
	return 0;
}

static inline void add_tg_cfs_propagate(struct cfs_rq *cfs_rq, long runnable_sum) {}

#endif /* CONFIG_FAIR_GROUP_SCHED */

/**
 * update_cfs_rq_load_avg - update the cfs_rq's load/util averages
 * @now: current time, as per cfs_rq_clock_task()
 * @cfs_rq: cfs_rq to update
 *
 * The cfs_rq avg is the direct sum of all its entities (blocked and runnable)
 * avg. The immediate corollary is that all (fair) tasks must be attached, see
 * post_init_entity_util_avg().
 *
 * cfs_rq->avg is used for task_h_load() and update_cfs_share() for example.
 *
 * Returns true if the load decayed or we removed load.
 *
 * Since both these conditions indicate a changed cfs_rq->avg.load we should
 * call update_tg_load_avg() when this function returns true.
 */
static inline int
update_cfs_rq_load_avg(u64 now, struct cfs_rq *cfs_rq)
{
	unsigned long removed_load = 0, removed_util = 0, removed_runnable_sum = 0;
	struct sched_avg *sa = &cfs_rq->avg;
	int decayed = 0;

	if (cfs_rq->removed.nr) {
		unsigned long r;
		u32 divider = LOAD_AVG_MAX - 1024 + sa->period_contrib;

		raw_spin_lock(&cfs_rq->removed.lock);
		swap(cfs_rq->removed.util_avg, removed_util);
		swap(cfs_rq->removed.load_avg, removed_load);
		swap(cfs_rq->removed.runnable_sum, removed_runnable_sum);
		cfs_rq->removed.nr = 0;
		raw_spin_unlock(&cfs_rq->removed.lock);

		r = removed_load;
		sub_positive(&sa->load_avg, r);
		sub_positive(&sa->load_sum, r * divider);

		r = removed_util;
		sub_positive(&sa->util_avg, r);
		sub_positive(&sa->util_sum, r * divider);

		add_tg_cfs_propagate(cfs_rq, -(long)removed_runnable_sum);

		decayed = 1;
	}

	decayed |= __update_load_avg_cfs_rq(now, cpu_of(rq_of(cfs_rq)), cfs_rq);

#ifndef CONFIG_64BIT
	smp_wmb();
	cfs_rq->load_last_update_time_copy = sa->last_update_time;
#endif

	if (decayed)
		cfs_rq_util_change(cfs_rq, 0);

	return decayed;
}

/**
 * attach_entity_load_avg - attach this entity to its cfs_rq load avg
 * @cfs_rq: cfs_rq to attach to
 * @se: sched_entity to attach
 * @flags: migration hints
 *
 * Must call update_cfs_rq_load_avg() before this, since we rely on
 * cfs_rq->avg.last_update_time being current.
 */
static void attach_entity_load_avg(struct cfs_rq *cfs_rq, struct sched_entity *se, int flags)
{
	u32 divider = LOAD_AVG_MAX - 1024 + cfs_rq->avg.period_contrib;

	/*
	 * When we attach the @se to the @cfs_rq, we must align the decay
	 * window because without that, really weird and wonderful things can
	 * happen.
	 *
	 * XXX illustrate
	 */
	se->avg.last_update_time = cfs_rq->avg.last_update_time;
	se->avg.period_contrib = cfs_rq->avg.period_contrib;

	/*
	 * Hell(o) Nasty stuff.. we need to recompute _sum based on the new
	 * period_contrib. This isn't strictly correct, but since we're
	 * entirely outside of the PELT hierarchy, nobody cares if we truncate
	 * _sum a little.
	 */
	se->avg.util_sum = se->avg.util_avg * divider;

	se->avg.load_sum = divider;
	if (se_weight(se)) {
		se->avg.load_sum =
			div_u64(se->avg.load_avg * se->avg.load_sum, se_weight(se));
	}

	se->avg.runnable_load_sum = se->avg.load_sum;

	enqueue_load_avg(cfs_rq, se);
	cfs_rq->avg.util_avg += se->avg.util_avg;
	cfs_rq->avg.util_sum += se->avg.util_sum;

	add_tg_cfs_propagate(cfs_rq, se->avg.load_sum);

	cfs_rq_util_change(cfs_rq, flags);
}

/**
 * detach_entity_load_avg - detach this entity from its cfs_rq load avg
 * @cfs_rq: cfs_rq to detach from
 * @se: sched_entity to detach
 *
 * Must call update_cfs_rq_load_avg() before this, since we rely on
 * cfs_rq->avg.last_update_time being current.
 */
static void detach_entity_load_avg(struct cfs_rq *cfs_rq, struct sched_entity *se)
{
	dequeue_load_avg(cfs_rq, se);
	sub_positive(&cfs_rq->avg.util_avg, se->avg.util_avg);
	sub_positive(&cfs_rq->avg.util_sum, se->avg.util_sum);

	add_tg_cfs_propagate(cfs_rq, -se->avg.load_sum);

	cfs_rq_util_change(cfs_rq, 0);
}

/*
 * Optional action to be done while updating the load average
 */
#define UPDATE_TG	0x1
#define SKIP_AGE_LOAD	0x2
#define DO_ATTACH	0x4

/* Update task and its cfs_rq load average */
static inline void update_load_avg(struct cfs_rq *cfs_rq, struct sched_entity *se, int flags)
{
	u64 now = cfs_rq_clock_task(cfs_rq);
	struct rq *rq = rq_of(cfs_rq);
	int cpu = cpu_of(rq);
	int decayed;

	/*
	 * Track task load average for carrying it to new CPU after migrated, and
	 * track group sched_entity load average for task_h_load calc in migration
	 */
	if (se->avg.last_update_time && !(flags & SKIP_AGE_LOAD))
		__update_load_avg_se(now, cpu, cfs_rq, se);

	decayed  = update_cfs_rq_load_avg(now, cfs_rq);
	decayed |= propagate_entity_load_avg(se);

	if (!se->avg.last_update_time && (flags & DO_ATTACH)) {

		/*
		 * DO_ATTACH means we're here from enqueue_entity().
		 * !last_update_time means we've passed through
		 * migrate_task_rq_fair() indicating we migrated.
		 *
		 * IOW we're enqueueing a task on a new CPU.
		 */
		attach_entity_load_avg(cfs_rq, se, SCHED_CPUFREQ_MIGRATION);
		update_tg_load_avg(cfs_rq, 0);

	} else if (decayed && (flags & UPDATE_TG))
		update_tg_load_avg(cfs_rq, 0);
}

#ifndef CONFIG_64BIT
static inline u64 cfs_rq_last_update_time(struct cfs_rq *cfs_rq)
{
	u64 last_update_time_copy;
	u64 last_update_time;

	do {
		last_update_time_copy = cfs_rq->load_last_update_time_copy;
		smp_rmb();
		last_update_time = cfs_rq->avg.last_update_time;
	} while (last_update_time != last_update_time_copy);

	return last_update_time;
}
#else
static inline u64 cfs_rq_last_update_time(struct cfs_rq *cfs_rq)
{
	return cfs_rq->avg.last_update_time;
}
#endif

/*
 * Synchronize entity load avg of dequeued entity without locking
 * the previous rq.
 */
void sync_entity_load_avg(struct sched_entity *se)
{
	struct cfs_rq *cfs_rq = cfs_rq_of(se);
	u64 last_update_time;

	last_update_time = cfs_rq_last_update_time(cfs_rq);
	__update_load_avg_blocked_se(last_update_time, cpu_of(rq_of(cfs_rq)), se);
}

/*
 * Task first catches up with cfs_rq, and then subtract
 * itself from the cfs_rq (task must be off the queue now).
 */
void remove_entity_load_avg(struct sched_entity *se)
{
	struct cfs_rq *cfs_rq = cfs_rq_of(se);
	unsigned long flags;

	/*
	 * tasks cannot exit without having gone through wake_up_new_task() ->
	 * post_init_entity_util_avg() which will have added things to the
	 * cfs_rq, so we can remove unconditionally.
	 *
	 * Similarly for groups, they will have passed through
	 * post_init_entity_util_avg() before unregister_sched_fair_group()
	 * calls this.
	 */

	sync_entity_load_avg(se);

	raw_spin_lock_irqsave(&cfs_rq->removed.lock, flags);
	++cfs_rq->removed.nr;
	cfs_rq->removed.util_avg	+= se->avg.util_avg;
	cfs_rq->removed.load_avg	+= se->avg.load_avg;
	cfs_rq->removed.runnable_sum	+= se->avg.load_sum; /* == runnable_sum */
	raw_spin_unlock_irqrestore(&cfs_rq->removed.lock, flags);
}

static inline unsigned long cfs_rq_runnable_load_avg(struct cfs_rq *cfs_rq)
{
	return cfs_rq->avg.runnable_load_avg;
}

static inline unsigned long cfs_rq_load_avg(struct cfs_rq *cfs_rq)
{
	return cfs_rq->avg.load_avg;
}

static int idle_balance(struct rq *this_rq, struct rq_flags *rf);

static inline unsigned long task_util(struct task_struct *p)
{
	return READ_ONCE(p->se.avg.util_avg);
}

static inline unsigned long _task_util_est(struct task_struct *p)
{
	struct util_est ue = READ_ONCE(p->se.avg.util_est);

	return max(ue.ewma, ue.enqueued);
}

static inline unsigned long task_util_est(struct task_struct *p)
{
	return max(task_util(p), _task_util_est(p));
}

static inline void util_est_enqueue(struct cfs_rq *cfs_rq,
				    struct task_struct *p)
{
	unsigned int enqueued;

	if (!sched_feat(UTIL_EST))
		return;

	/* Update root cfs_rq's estimated utilization */
	enqueued  = cfs_rq->avg.util_est.enqueued;
	enqueued += (_task_util_est(p) | UTIL_AVG_UNCHANGED);
	WRITE_ONCE(cfs_rq->avg.util_est.enqueued, enqueued);
}

/*
 * Check if a (signed) value is within a specified (unsigned) margin,
 * based on the observation that:
 *
 *     abs(x) < y := (unsigned)(x + y - 1) < (2 * y - 1)
 *
 * NOTE: this only works when value + maring < INT_MAX.
 */
static inline bool within_margin(int value, int margin)
{
	return ((unsigned int)(value + margin - 1) < (2 * margin - 1));
}

static void
util_est_dequeue(struct cfs_rq *cfs_rq, struct task_struct *p, bool task_sleep)
{
	long last_ewma_diff;
	struct util_est ue;

	if (!sched_feat(UTIL_EST))
		return;

	/* Update root cfs_rq's estimated utilization */
	ue.enqueued  = cfs_rq->avg.util_est.enqueued;
	ue.enqueued -= min_t(unsigned int, ue.enqueued,
			     (_task_util_est(p) | UTIL_AVG_UNCHANGED));
	WRITE_ONCE(cfs_rq->avg.util_est.enqueued, ue.enqueued);

	/*
	 * Skip update of task's estimated utilization when the task has not
	 * yet completed an activation, e.g. being migrated.
	 */
	if (!task_sleep)
		return;

	/*
	 * If the PELT values haven't changed since enqueue time,
	 * skip the util_est update.
	 */
	ue = p->se.avg.util_est;
	if (ue.enqueued & UTIL_AVG_UNCHANGED)
		return;

	/*
	 * Skip update of task's estimated utilization when its EWMA is
	 * already ~1% close to its last activation value.
	 */
	ue.enqueued = (task_util(p) | UTIL_AVG_UNCHANGED);
	last_ewma_diff = ue.enqueued - ue.ewma;
	if (within_margin(last_ewma_diff, (SCHED_CAPACITY_SCALE / 100)))
		return;

	/*
	 * Update Task's estimated utilization
	 *
	 * When *p completes an activation we can consolidate another sample
	 * of the task size. This is done by storing the current PELT value
	 * as ue.enqueued and by using this value to update the Exponential
	 * Weighted Moving Average (EWMA):
	 *
	 *  ewma(t) = w *  task_util(p) + (1-w) * ewma(t-1)
	 *          = w *  task_util(p) +         ewma(t-1)  - w * ewma(t-1)
	 *          = w * (task_util(p) -         ewma(t-1)) +     ewma(t-1)
	 *          = w * (      last_ewma_diff            ) +     ewma(t-1)
	 *          = w * (last_ewma_diff  +  ewma(t-1) / w)
	 *
	 * Where 'w' is the weight of new samples, which is configured to be
	 * 0.25, thus making w=1/4 ( >>= UTIL_EST_WEIGHT_SHIFT)
	 */
	ue.ewma <<= UTIL_EST_WEIGHT_SHIFT;
	ue.ewma  += last_ewma_diff;
	ue.ewma >>= UTIL_EST_WEIGHT_SHIFT;
	WRITE_ONCE(p->se.avg.util_est, ue);
}

#else /* CONFIG_SMP */

#define UPDATE_TG	0x0
#define SKIP_AGE_LOAD	0x0
#define DO_ATTACH	0x0

static inline void update_load_avg(struct cfs_rq *cfs_rq, struct sched_entity *se, int not_used1)
{
	cfs_rq_util_change(cfs_rq, 0);
}

static inline void remove_entity_load_avg(struct sched_entity *se) {}

static inline void
attach_entity_load_avg(struct cfs_rq *cfs_rq, struct sched_entity *se, int flags) {}
static inline void
detach_entity_load_avg(struct cfs_rq *cfs_rq, struct sched_entity *se) {}

static inline int idle_balance(struct rq *rq, struct rq_flags *rf)
{
	return 0;
}

static inline void
util_est_enqueue(struct cfs_rq *cfs_rq, struct task_struct *p) {}

static inline void
util_est_dequeue(struct cfs_rq *cfs_rq, struct task_struct *p,
		 bool task_sleep) {}

#endif /* CONFIG_SMP */

static void check_spread(struct cfs_rq *cfs_rq, struct sched_entity *se)
{
#ifdef CONFIG_SCHED_DEBUG
	s64 d = se->vruntime - cfs_rq->min_vruntime;

	if (d < 0)
		d = -d;

	if (d > 3*sysctl_sched_latency)
		schedstat_inc(cfs_rq->nr_spread_over);
#endif
}

static void
place_entity(struct cfs_rq *cfs_rq, struct sched_entity *se, int initial)
{
	u64 vruntime = cfs_rq->min_vruntime;

	/*
	 * The 'current' period is already promised to the current tasks,
	 * however the extra weight of the new task will slow them down a
	 * little, place the new task so that it fits in the slot that
	 * stays open at the end.
	 */
	if (initial && sched_feat(START_DEBIT))
		vruntime += sched_vslice(cfs_rq, se);

	/* sleeps up to a single latency don't count. */
	if (!initial) {
		unsigned long thresh = sysctl_sched_latency;

		/*
		 * Halve their sleep time's effect, to allow
		 * for a gentler effect of sleepers:
		 */
		if (sched_feat(GENTLE_FAIR_SLEEPERS))
			thresh >>= 1;

		vruntime -= thresh;
	}

	/* ensure we never gain time by being placed backwards. */
	se->vruntime = max_vruntime(se->vruntime, vruntime);
}

static void check_enqueue_throttle(struct cfs_rq *cfs_rq);

static inline void check_schedstat_required(void)
{
#ifdef CONFIG_SCHEDSTATS
	if (schedstat_enabled())
		return;

	/* Force schedstat enabled if a dependent tracepoint is active */
	if (trace_sched_stat_wait_enabled()    ||
			trace_sched_stat_sleep_enabled()   ||
			trace_sched_stat_iowait_enabled()  ||
			trace_sched_stat_blocked_enabled() ||
			trace_sched_stat_runtime_enabled())  {
		printk_deferred_once("Scheduler tracepoints stat_sleep, stat_iowait, "
			     "stat_blocked and stat_runtime require the "
			     "kernel parameter schedstats=enable or "
			     "kernel.sched_schedstats=1\n");
	}
#endif
}


/*
 * MIGRATION
 *
 *	dequeue
 *	  update_curr()
 *	    update_min_vruntime()
 *	  vruntime -= min_vruntime
 *
 *	enqueue
 *	  update_curr()
 *	    update_min_vruntime()
 *	  vruntime += min_vruntime
 *
 * this way the vruntime transition between RQs is done when both
 * min_vruntime are up-to-date.
 *
 * WAKEUP (remote)
 *
 *	->migrate_task_rq_fair() (p->state == TASK_WAKING)
 *	  vruntime -= min_vruntime
 *
 *	enqueue
 *	  update_curr()
 *	    update_min_vruntime()
 *	  vruntime += min_vruntime
 *
 * this way we don't have the most up-to-date min_vruntime on the originating
 * CPU and an up-to-date min_vruntime on the destination CPU.
 */

static void
enqueue_entity(struct cfs_rq *cfs_rq, struct sched_entity *se, int flags)
{
	bool renorm = !(flags & ENQUEUE_WAKEUP) || (flags & ENQUEUE_MIGRATED);
	bool curr = cfs_rq->curr == se;

	/*
	 * If we're the current task, we must renormalise before calling
	 * update_curr().
	 */
	if (renorm && curr)
		se->vruntime += cfs_rq->min_vruntime;

	update_curr(cfs_rq);

	/*
	 * Otherwise, renormalise after, such that we're placed at the current
	 * moment in time, instead of some random moment in the past. Being
	 * placed in the past could significantly boost this task to the
	 * fairness detriment of existing tasks.
	 */
	if (renorm && !curr)
		se->vruntime += cfs_rq->min_vruntime;

	/*
	 * When enqueuing a sched_entity, we must:
	 *   - Update loads to have both entity and cfs_rq synced with now.
	 *   - Add its load to cfs_rq->runnable_avg
	 *   - For group_entity, update its weight to reflect the new share of
	 *     its group cfs_rq
	 *   - Add its new weight to cfs_rq->load.weight
	 */
	update_load_avg(cfs_rq, se, UPDATE_TG | DO_ATTACH);
	update_cfs_group(se);
	enqueue_runnable_load_avg(cfs_rq, se);
	account_entity_enqueue(cfs_rq, se);

	if (flags & ENQUEUE_WAKEUP)
		place_entity(cfs_rq, se, 0);

	check_schedstat_required();
	update_stats_enqueue(cfs_rq, se, flags);
	check_spread(cfs_rq, se);
	if (!curr)
		__enqueue_entity(cfs_rq, se);
	se->on_rq = 1;

	if (cfs_rq->nr_running == 1) {
		list_add_leaf_cfs_rq(cfs_rq);
		check_enqueue_throttle(cfs_rq);
	}
}

static void __clear_buddies_last(struct sched_entity *se)
{
	for_each_sched_entity(se) {
		struct cfs_rq *cfs_rq = cfs_rq_of(se);
		if (cfs_rq->last != se)
			break;

		cfs_rq->last = NULL;
	}
}

static void __clear_buddies_next(struct sched_entity *se)
{
	for_each_sched_entity(se) {
		struct cfs_rq *cfs_rq = cfs_rq_of(se);
		if (cfs_rq->next != se)
			break;

		cfs_rq->next = NULL;
	}
}

static void __clear_buddies_skip(struct sched_entity *se)
{
	for_each_sched_entity(se) {
		struct cfs_rq *cfs_rq = cfs_rq_of(se);
		if (cfs_rq->skip != se)
			break;

		cfs_rq->skip = NULL;
	}
}

static void clear_buddies(struct cfs_rq *cfs_rq, struct sched_entity *se)
{
	if (cfs_rq->last == se)
		__clear_buddies_last(se);

	if (cfs_rq->next == se)
		__clear_buddies_next(se);

	if (cfs_rq->skip == se)
		__clear_buddies_skip(se);
}

static __always_inline void return_cfs_rq_runtime(struct cfs_rq *cfs_rq);

static void
dequeue_entity(struct cfs_rq *cfs_rq, struct sched_entity *se, int flags)
{
	/*
	 * Update run-time statistics of the 'current'.
	 */
	update_curr(cfs_rq);

	/*
	 * When dequeuing a sched_entity, we must:
	 *   - Update loads to have both entity and cfs_rq synced with now.
	 *   - Substract its load from the cfs_rq->runnable_avg.
	 *   - Substract its previous weight from cfs_rq->load.weight.
	 *   - For group entity, update its weight to reflect the new share
	 *     of its group cfs_rq.
	 */
	update_load_avg(cfs_rq, se, UPDATE_TG);
	dequeue_runnable_load_avg(cfs_rq, se);

	update_stats_dequeue(cfs_rq, se, flags);

	clear_buddies(cfs_rq, se);

	if (se != cfs_rq->curr)
		__dequeue_entity(cfs_rq, se);
	se->on_rq = 0;
	account_entity_dequeue(cfs_rq, se);

	/*
	 * Normalize after update_curr(); which will also have moved
	 * min_vruntime if @se is the one holding it back. But before doing
	 * update_min_vruntime() again, which will discount @se's position and
	 * can move min_vruntime forward still more.
	 */
	if (!(flags & DEQUEUE_SLEEP))
		se->vruntime -= cfs_rq->min_vruntime;

	/* return excess runtime on last dequeue */
	return_cfs_rq_runtime(cfs_rq);

	update_cfs_group(se);

	/*
	 * Now advance min_vruntime if @se was the entity holding it back,
	 * except when: DEQUEUE_SAVE && !DEQUEUE_MOVE, in this case we'll be
	 * put back on, and if we advance min_vruntime, we'll be placed back
	 * further than we started -- ie. we'll be penalized.
	 */
	if ((flags & (DEQUEUE_SAVE | DEQUEUE_MOVE)) != DEQUEUE_SAVE)
		update_min_vruntime(cfs_rq);
}

/*
 * Preempt the current task with a newly woken task if needed:
 */
static void
check_preempt_tick(struct cfs_rq *cfs_rq, struct sched_entity *curr)
{
	unsigned long ideal_runtime, delta_exec;
	struct sched_entity *se;
	s64 delta;

	ideal_runtime = sched_slice(cfs_rq, curr);
	delta_exec = curr->sum_exec_runtime - curr->prev_sum_exec_runtime;
	if (delta_exec > ideal_runtime) {
		resched_curr_lazy(rq_of(cfs_rq));
		/*
		 * The current task ran long enough, ensure it doesn't get
		 * re-elected due to buddy favours.
		 */
		clear_buddies(cfs_rq, curr);
		return;
	}

	/*
	 * Ensure that a task that missed wakeup preemption by a
	 * narrow margin doesn't have to wait for a full slice.
	 * This also mitigates buddy induced latencies under load.
	 */
	if (delta_exec < sysctl_sched_min_granularity)
		return;

	se = __pick_first_entity(cfs_rq);
	delta = curr->vruntime - se->vruntime;

	if (delta < 0)
		return;

	if (delta > ideal_runtime)
		resched_curr_lazy(rq_of(cfs_rq));
}

static void
set_next_entity(struct cfs_rq *cfs_rq, struct sched_entity *se)
{
	/* 'current' is not kept within the tree. */
	if (se->on_rq) {
		/*
		 * Any task has to be enqueued before it get to execute on
		 * a CPU. So account for the time it spent waiting on the
		 * runqueue.
		 */
		update_stats_wait_end(cfs_rq, se);
		__dequeue_entity(cfs_rq, se);
		update_load_avg(cfs_rq, se, UPDATE_TG);
	}

	update_stats_curr_start(cfs_rq, se);
	cfs_rq->curr = se;

	/*
	 * Track our maximum slice length, if the CPU's load is at
	 * least twice that of our own weight (i.e. dont track it
	 * when there are only lesser-weight tasks around):
	 */
	if (schedstat_enabled() && rq_of(cfs_rq)->load.weight >= 2*se->load.weight) {
		schedstat_set(se->statistics.slice_max,
			max((u64)schedstat_val(se->statistics.slice_max),
			    se->sum_exec_runtime - se->prev_sum_exec_runtime));
	}

	se->prev_sum_exec_runtime = se->sum_exec_runtime;
}

static int
wakeup_preempt_entity(struct sched_entity *curr, struct sched_entity *se);

/*
 * Pick the next process, keeping these things in mind, in this order:
 * 1) keep things fair between processes/task groups
 * 2) pick the "next" process, since someone really wants that to run
 * 3) pick the "last" process, for cache locality
 * 4) do not run the "skip" process, if something else is available
 */
static struct sched_entity *
pick_next_entity(struct cfs_rq *cfs_rq, struct sched_entity *curr)
{
	struct sched_entity *left = __pick_first_entity(cfs_rq);
	struct sched_entity *se;

	/*
	 * If curr is set we have to see if its left of the leftmost entity
	 * still in the tree, provided there was anything in the tree at all.
	 */
	if (!left || (curr && entity_before(curr, left)))
		left = curr;

	se = left; /* ideally we run the leftmost entity */

	/*
	 * Avoid running the skip buddy, if running something else can
	 * be done without getting too unfair.
	 */
	if (cfs_rq->skip == se) {
		struct sched_entity *second;

		if (se == curr) {
			second = __pick_first_entity(cfs_rq);
		} else {
			second = __pick_next_entity(se);
			if (!second || (curr && entity_before(curr, second)))
				second = curr;
		}

		if (second && wakeup_preempt_entity(second, left) < 1)
			se = second;
	}

	/*
	 * Prefer last buddy, try to return the CPU to a preempted task.
	 */
	if (cfs_rq->last && wakeup_preempt_entity(cfs_rq->last, left) < 1)
		se = cfs_rq->last;

	/*
	 * Someone really wants this to run. If it's not unfair, run it.
	 */
	if (cfs_rq->next && wakeup_preempt_entity(cfs_rq->next, left) < 1)
		se = cfs_rq->next;

	clear_buddies(cfs_rq, se);

	return se;
}

static bool check_cfs_rq_runtime(struct cfs_rq *cfs_rq);

static void put_prev_entity(struct cfs_rq *cfs_rq, struct sched_entity *prev)
{
	/*
	 * If still on the runqueue then deactivate_task()
	 * was not called and update_curr() has to be done:
	 */
	if (prev->on_rq)
		update_curr(cfs_rq);

	/* throttle cfs_rqs exceeding runtime */
	check_cfs_rq_runtime(cfs_rq);

	check_spread(cfs_rq, prev);

	if (prev->on_rq) {
		update_stats_wait_start(cfs_rq, prev);
		/* Put 'current' back into the tree. */
		__enqueue_entity(cfs_rq, prev);
		/* in !on_rq case, update occurred at dequeue */
		update_load_avg(cfs_rq, prev, 0);
	}
	cfs_rq->curr = NULL;
}

static void
entity_tick(struct cfs_rq *cfs_rq, struct sched_entity *curr, int queued)
{
	/*
	 * Update run-time statistics of the 'current'.
	 */
	update_curr(cfs_rq);

	/*
	 * Ensure that runnable average is periodically updated.
	 */
	update_load_avg(cfs_rq, curr, UPDATE_TG);
	update_cfs_group(curr);

#ifdef CONFIG_SCHED_HRTICK
	/*
	 * queued ticks are scheduled to match the slice, so don't bother
	 * validating it and just reschedule.
	 */
	if (queued) {
		resched_curr_lazy(rq_of(cfs_rq));
		return;
	}
	/*
	 * don't let the period tick interfere with the hrtick preemption
	 */
	if (!sched_feat(DOUBLE_TICK) &&
			hrtimer_active(&rq_of(cfs_rq)->hrtick_timer))
		return;
#endif

	if (cfs_rq->nr_running > 1)
		check_preempt_tick(cfs_rq, curr);
}


/**************************************************
 * CFS bandwidth control machinery
 */

#ifdef CONFIG_CFS_BANDWIDTH

#ifdef HAVE_JUMP_LABEL
static struct static_key __cfs_bandwidth_used;

static inline bool cfs_bandwidth_used(void)
{
	return static_key_false(&__cfs_bandwidth_used);
}

void cfs_bandwidth_usage_inc(void)
{
	static_key_slow_inc_cpuslocked(&__cfs_bandwidth_used);
}

void cfs_bandwidth_usage_dec(void)
{
	static_key_slow_dec_cpuslocked(&__cfs_bandwidth_used);
}
#else /* HAVE_JUMP_LABEL */
static bool cfs_bandwidth_used(void)
{
	return true;
}

void cfs_bandwidth_usage_inc(void) {}
void cfs_bandwidth_usage_dec(void) {}
#endif /* HAVE_JUMP_LABEL */

/*
 * default period for cfs group bandwidth.
 * default: 0.1s, units: nanoseconds
 */
static inline u64 default_cfs_period(void)
{
	return 100000000ULL;
}

static inline u64 sched_cfs_bandwidth_slice(void)
{
	return (u64)sysctl_sched_cfs_bandwidth_slice * NSEC_PER_USEC;
}

/*
 * Replenish runtime according to assigned quota and update expiration time.
 * We use sched_clock_cpu directly instead of rq->clock to avoid adding
 * additional synchronization around rq->lock.
 *
 * requires cfs_b->lock
 */
void __refill_cfs_bandwidth_runtime(struct cfs_bandwidth *cfs_b)
{
	u64 now;

	if (cfs_b->quota == RUNTIME_INF)
		return;

	now = sched_clock_cpu(smp_processor_id());
	cfs_b->runtime = cfs_b->quota;
	cfs_b->runtime_expires = now + ktime_to_ns(cfs_b->period);
	cfs_b->expires_seq++;
}

static inline struct cfs_bandwidth *tg_cfs_bandwidth(struct task_group *tg)
{
	return &tg->cfs_bandwidth;
}

/* rq->task_clock normalized against any time this cfs_rq has spent throttled */
static inline u64 cfs_rq_clock_task(struct cfs_rq *cfs_rq)
{
	if (unlikely(cfs_rq->throttle_count))
		return cfs_rq->throttled_clock_task - cfs_rq->throttled_clock_task_time;

	return rq_clock_task(rq_of(cfs_rq)) - cfs_rq->throttled_clock_task_time;
}

/* returns 0 on failure to allocate runtime */
static int assign_cfs_rq_runtime(struct cfs_rq *cfs_rq)
{
	struct task_group *tg = cfs_rq->tg;
	struct cfs_bandwidth *cfs_b = tg_cfs_bandwidth(tg);
	u64 amount = 0, min_amount, expires;
	int expires_seq;

	/* note: this is a positive sum as runtime_remaining <= 0 */
	min_amount = sched_cfs_bandwidth_slice() - cfs_rq->runtime_remaining;

	raw_spin_lock(&cfs_b->lock);
	if (cfs_b->quota == RUNTIME_INF)
		amount = min_amount;
	else {
		start_cfs_bandwidth(cfs_b);

		if (cfs_b->runtime > 0) {
			amount = min(cfs_b->runtime, min_amount);
			cfs_b->runtime -= amount;
			cfs_b->idle = 0;
		}
	}
	expires_seq = cfs_b->expires_seq;
	expires = cfs_b->runtime_expires;
	raw_spin_unlock(&cfs_b->lock);

	cfs_rq->runtime_remaining += amount;
	/*
	 * we may have advanced our local expiration to account for allowed
	 * spread between our sched_clock and the one on which runtime was
	 * issued.
	 */
	if (cfs_rq->expires_seq != expires_seq) {
		cfs_rq->expires_seq = expires_seq;
		cfs_rq->runtime_expires = expires;
	}

	return cfs_rq->runtime_remaining > 0;
}

/*
 * Note: This depends on the synchronization provided by sched_clock and the
 * fact that rq->clock snapshots this value.
 */
static void expire_cfs_rq_runtime(struct cfs_rq *cfs_rq)
{
	struct cfs_bandwidth *cfs_b = tg_cfs_bandwidth(cfs_rq->tg);

	/* if the deadline is ahead of our clock, nothing to do */
	if (likely((s64)(rq_clock(rq_of(cfs_rq)) - cfs_rq->runtime_expires) < 0))
		return;

	if (cfs_rq->runtime_remaining < 0)
		return;

	/*
	 * If the local deadline has passed we have to consider the
	 * possibility that our sched_clock is 'fast' and the global deadline
	 * has not truly expired.
	 *
	 * Fortunately we can check determine whether this the case by checking
	 * whether the global deadline(cfs_b->expires_seq) has advanced.
	 */
	if (cfs_rq->expires_seq == cfs_b->expires_seq) {
		/* extend local deadline, drift is bounded above by 2 ticks */
		cfs_rq->runtime_expires += TICK_NSEC;
	} else {
		/* global deadline is ahead, expiration has passed */
		cfs_rq->runtime_remaining = 0;
	}
}

static void __account_cfs_rq_runtime(struct cfs_rq *cfs_rq, u64 delta_exec)
{
	/* dock delta_exec before expiring quota (as it could span periods) */
	cfs_rq->runtime_remaining -= delta_exec;
	expire_cfs_rq_runtime(cfs_rq);

	if (likely(cfs_rq->runtime_remaining > 0))
		return;

	/*
	 * if we're unable to extend our runtime we resched so that the active
	 * hierarchy can be throttled
	 */
	if (!assign_cfs_rq_runtime(cfs_rq) && likely(cfs_rq->curr))
		resched_curr_lazy(rq_of(cfs_rq));
}

static __always_inline
void account_cfs_rq_runtime(struct cfs_rq *cfs_rq, u64 delta_exec)
{
	if (!cfs_bandwidth_used() || !cfs_rq->runtime_enabled)
		return;

	__account_cfs_rq_runtime(cfs_rq, delta_exec);
}

static inline int cfs_rq_throttled(struct cfs_rq *cfs_rq)
{
	return cfs_bandwidth_used() && cfs_rq->throttled;
}

/* check whether cfs_rq, or any parent, is throttled */
static inline int throttled_hierarchy(struct cfs_rq *cfs_rq)
{
	return cfs_bandwidth_used() && cfs_rq->throttle_count;
}

/*
 * Ensure that neither of the group entities corresponding to src_cpu or
 * dest_cpu are members of a throttled hierarchy when performing group
 * load-balance operations.
 */
static inline int throttled_lb_pair(struct task_group *tg,
				    int src_cpu, int dest_cpu)
{
	struct cfs_rq *src_cfs_rq, *dest_cfs_rq;

	src_cfs_rq = tg->cfs_rq[src_cpu];
	dest_cfs_rq = tg->cfs_rq[dest_cpu];

	return throttled_hierarchy(src_cfs_rq) ||
	       throttled_hierarchy(dest_cfs_rq);
}

static int tg_unthrottle_up(struct task_group *tg, void *data)
{
	struct rq *rq = data;
	struct cfs_rq *cfs_rq = tg->cfs_rq[cpu_of(rq)];

	cfs_rq->throttle_count--;
	if (!cfs_rq->throttle_count) {
		/* adjust cfs_rq_clock_task() */
		cfs_rq->throttled_clock_task_time += rq_clock_task(rq) -
					     cfs_rq->throttled_clock_task;
	}

	return 0;
}

static int tg_throttle_down(struct task_group *tg, void *data)
{
	struct rq *rq = data;
	struct cfs_rq *cfs_rq = tg->cfs_rq[cpu_of(rq)];

	/* group is entering throttled state, stop time */
	if (!cfs_rq->throttle_count)
		cfs_rq->throttled_clock_task = rq_clock_task(rq);
	cfs_rq->throttle_count++;

	return 0;
}

static void throttle_cfs_rq(struct cfs_rq *cfs_rq)
{
	struct rq *rq = rq_of(cfs_rq);
	struct cfs_bandwidth *cfs_b = tg_cfs_bandwidth(cfs_rq->tg);
	struct sched_entity *se;
	long task_delta, dequeue = 1;
	bool empty;

	se = cfs_rq->tg->se[cpu_of(rq_of(cfs_rq))];

	/* freeze hierarchy runnable averages while throttled */
	rcu_read_lock();
	walk_tg_tree_from(cfs_rq->tg, tg_throttle_down, tg_nop, (void *)rq);
	rcu_read_unlock();

	task_delta = cfs_rq->h_nr_running;
	for_each_sched_entity(se) {
		struct cfs_rq *qcfs_rq = cfs_rq_of(se);
		/* throttled entity or throttle-on-deactivate */
		if (!se->on_rq)
			break;

		if (dequeue)
			dequeue_entity(qcfs_rq, se, DEQUEUE_SLEEP);
		qcfs_rq->h_nr_running -= task_delta;

		if (qcfs_rq->load.weight)
			dequeue = 0;
	}

	if (!se)
		sub_nr_running(rq, task_delta);

	cfs_rq->throttled = 1;
	cfs_rq->throttled_clock = rq_clock(rq);
	raw_spin_lock(&cfs_b->lock);
	empty = list_empty(&cfs_b->throttled_cfs_rq);

	/*
	 * Add to the _head_ of the list, so that an already-started
	 * distribute_cfs_runtime will not see us. If disribute_cfs_runtime is
	 * not running add to the tail so that later runqueues don't get starved.
	 */
	if (cfs_b->distribute_running)
		list_add_rcu(&cfs_rq->throttled_list, &cfs_b->throttled_cfs_rq);
	else
		list_add_tail_rcu(&cfs_rq->throttled_list, &cfs_b->throttled_cfs_rq);

	/*
	 * If we're the first throttled task, make sure the bandwidth
	 * timer is running.
	 */
	if (empty)
		start_cfs_bandwidth(cfs_b);

	raw_spin_unlock(&cfs_b->lock);
}

void unthrottle_cfs_rq(struct cfs_rq *cfs_rq)
{
	struct rq *rq = rq_of(cfs_rq);
	struct cfs_bandwidth *cfs_b = tg_cfs_bandwidth(cfs_rq->tg);
	struct sched_entity *se;
	int enqueue = 1;
	long task_delta;

	se = cfs_rq->tg->se[cpu_of(rq)];

	cfs_rq->throttled = 0;

	update_rq_clock(rq);

	raw_spin_lock(&cfs_b->lock);
	cfs_b->throttled_time += rq_clock(rq) - cfs_rq->throttled_clock;
	list_del_rcu(&cfs_rq->throttled_list);
	raw_spin_unlock(&cfs_b->lock);

	/* update hierarchical throttle state */
	walk_tg_tree_from(cfs_rq->tg, tg_nop, tg_unthrottle_up, (void *)rq);

	if (!cfs_rq->load.weight)
		return;

	task_delta = cfs_rq->h_nr_running;
	for_each_sched_entity(se) {
		if (se->on_rq)
			enqueue = 0;

		cfs_rq = cfs_rq_of(se);
		if (enqueue)
			enqueue_entity(cfs_rq, se, ENQUEUE_WAKEUP);
		cfs_rq->h_nr_running += task_delta;

		if (cfs_rq_throttled(cfs_rq))
			break;
	}

	if (!se)
		add_nr_running(rq, task_delta);

	/* Determine whether we need to wake up potentially idle CPU: */
	if (rq->curr == rq->idle && rq->cfs.nr_running)
		resched_curr(rq);
}

static u64 distribute_cfs_runtime(struct cfs_bandwidth *cfs_b,
		u64 remaining, u64 expires)
{
	struct cfs_rq *cfs_rq;
	u64 runtime;
	u64 starting_runtime = remaining;

	rcu_read_lock();
	list_for_each_entry_rcu(cfs_rq, &cfs_b->throttled_cfs_rq,
				throttled_list) {
		struct rq *rq = rq_of(cfs_rq);
		struct rq_flags rf;

		rq_lock_irqsave(rq, &rf);
		if (!cfs_rq_throttled(cfs_rq))
			goto next;

		runtime = -cfs_rq->runtime_remaining + 1;
		if (runtime > remaining)
			runtime = remaining;
		remaining -= runtime;

		cfs_rq->runtime_remaining += runtime;
		cfs_rq->runtime_expires = expires;

		/* we check whether we're throttled above */
		if (cfs_rq->runtime_remaining > 0)
			unthrottle_cfs_rq(cfs_rq);

next:
		rq_unlock_irqrestore(rq, &rf);

		if (!remaining)
			break;
	}
	rcu_read_unlock();

	return starting_runtime - remaining;
}

/*
 * Responsible for refilling a task_group's bandwidth and unthrottling its
 * cfs_rqs as appropriate. If there has been no activity within the last
 * period the timer is deactivated until scheduling resumes; cfs_b->idle is
 * used to track this state.
 */
static int do_sched_cfs_period_timer(struct cfs_bandwidth *cfs_b, int overrun, unsigned long flags)
{
	u64 runtime, runtime_expires;
	int throttled;

	/* no need to continue the timer with no bandwidth constraint */
	if (cfs_b->quota == RUNTIME_INF)
		goto out_deactivate;

	throttled = !list_empty(&cfs_b->throttled_cfs_rq);
	cfs_b->nr_periods += overrun;

	/*
	 * idle depends on !throttled (for the case of a large deficit), and if
	 * we're going inactive then everything else can be deferred
	 */
	if (cfs_b->idle && !throttled)
		goto out_deactivate;

	__refill_cfs_bandwidth_runtime(cfs_b);

	if (!throttled) {
		/* mark as potentially idle for the upcoming period */
		cfs_b->idle = 1;
		return 0;
	}

	/* account preceding periods in which throttling occurred */
	cfs_b->nr_throttled += overrun;

	runtime_expires = cfs_b->runtime_expires;

	/*
	 * This check is repeated as we are holding onto the new bandwidth while
	 * we unthrottle. This can potentially race with an unthrottled group
	 * trying to acquire new bandwidth from the global pool. This can result
	 * in us over-using our runtime if it is all used during this loop, but
	 * only by limited amounts in that extreme case.
	 */
	while (throttled && cfs_b->runtime > 0 && !cfs_b->distribute_running) {
		runtime = cfs_b->runtime;
		cfs_b->distribute_running = 1;
		raw_spin_unlock_irqrestore(&cfs_b->lock, flags);
		/* we can't nest cfs_b->lock while distributing bandwidth */
		runtime = distribute_cfs_runtime(cfs_b, runtime,
						 runtime_expires);
		raw_spin_lock_irqsave(&cfs_b->lock, flags);

		cfs_b->distribute_running = 0;
		throttled = !list_empty(&cfs_b->throttled_cfs_rq);

		cfs_b->runtime -= min(runtime, cfs_b->runtime);
	}

	/*
	 * While we are ensured activity in the period following an
	 * unthrottle, this also covers the case in which the new bandwidth is
	 * insufficient to cover the existing bandwidth deficit.  (Forcing the
	 * timer to remain active while there are any throttled entities.)
	 */
	cfs_b->idle = 0;

	return 0;

out_deactivate:
	return 1;
}

/* a cfs_rq won't donate quota below this amount */
static const u64 min_cfs_rq_runtime = 1 * NSEC_PER_MSEC;
/* minimum remaining period time to redistribute slack quota */
static const u64 min_bandwidth_expiration = 2 * NSEC_PER_MSEC;
/* how long we wait to gather additional slack before distributing */
static const u64 cfs_bandwidth_slack_period = 5 * NSEC_PER_MSEC;

/*
 * Are we near the end of the current quota period?
 *
 * Requires cfs_b->lock for hrtimer_expires_remaining to be safe against the
 * hrtimer base being cleared by hrtimer_start. In the case of
 * migrate_hrtimers, base is never cleared, so we are fine.
 */
static int runtime_refresh_within(struct cfs_bandwidth *cfs_b, u64 min_expire)
{
	struct hrtimer *refresh_timer = &cfs_b->period_timer;
	u64 remaining;

	/* if the call-back is running a quota refresh is already occurring */
	if (hrtimer_callback_running(refresh_timer))
		return 1;

	/* is a quota refresh about to occur? */
	remaining = ktime_to_ns(hrtimer_expires_remaining(refresh_timer));
	if (remaining < min_expire)
		return 1;

	return 0;
}

static void start_cfs_slack_bandwidth(struct cfs_bandwidth *cfs_b)
{
	u64 min_left = cfs_bandwidth_slack_period + min_bandwidth_expiration;

	/* if there's a quota refresh soon don't bother with slack */
	if (runtime_refresh_within(cfs_b, min_left))
		return;

	hrtimer_start(&cfs_b->slack_timer,
			ns_to_ktime(cfs_bandwidth_slack_period),
			HRTIMER_MODE_REL);
}

/* we know any runtime found here is valid as update_curr() precedes return */
static void __return_cfs_rq_runtime(struct cfs_rq *cfs_rq)
{
	struct cfs_bandwidth *cfs_b = tg_cfs_bandwidth(cfs_rq->tg);
	s64 slack_runtime = cfs_rq->runtime_remaining - min_cfs_rq_runtime;

	if (slack_runtime <= 0)
		return;

	raw_spin_lock(&cfs_b->lock);
	if (cfs_b->quota != RUNTIME_INF &&
	    cfs_rq->runtime_expires == cfs_b->runtime_expires) {
		cfs_b->runtime += slack_runtime;

		/* we are under rq->lock, defer unthrottling using a timer */
		if (cfs_b->runtime > sched_cfs_bandwidth_slice() &&
		    !list_empty(&cfs_b->throttled_cfs_rq))
			start_cfs_slack_bandwidth(cfs_b);
	}
	raw_spin_unlock(&cfs_b->lock);

	/* even if it's not valid for return we don't want to try again */
	cfs_rq->runtime_remaining -= slack_runtime;
}

static __always_inline void return_cfs_rq_runtime(struct cfs_rq *cfs_rq)
{
	if (!cfs_bandwidth_used())
		return;

	if (!cfs_rq->runtime_enabled || cfs_rq->nr_running)
		return;

	__return_cfs_rq_runtime(cfs_rq);
}

/*
 * This is done with a timer (instead of inline with bandwidth return) since
 * it's necessary to juggle rq->locks to unthrottle their respective cfs_rqs.
 */
static void do_sched_cfs_slack_timer(struct cfs_bandwidth *cfs_b)
{
	u64 runtime = 0, slice = sched_cfs_bandwidth_slice();
	unsigned long flags;
	u64 expires;

	/* confirm we're still not at a refresh boundary */
	raw_spin_lock_irqsave(&cfs_b->lock, flags);
	if (cfs_b->distribute_running) {
		raw_spin_unlock_irqrestore(&cfs_b->lock, flags);
		return;
	}

	if (runtime_refresh_within(cfs_b, min_bandwidth_expiration)) {
		raw_spin_unlock_irqrestore(&cfs_b->lock, flags);
		return;
	}

	if (cfs_b->quota != RUNTIME_INF && cfs_b->runtime > slice)
		runtime = cfs_b->runtime;

	expires = cfs_b->runtime_expires;
	if (runtime)
		cfs_b->distribute_running = 1;

	raw_spin_unlock_irqrestore(&cfs_b->lock, flags);

	if (!runtime)
		return;

	runtime = distribute_cfs_runtime(cfs_b, runtime, expires);

	raw_spin_lock_irqsave(&cfs_b->lock, flags);
	if (expires == cfs_b->runtime_expires)
		cfs_b->runtime -= min(runtime, cfs_b->runtime);
	cfs_b->distribute_running = 0;
	raw_spin_unlock_irqrestore(&cfs_b->lock, flags);
}

/*
 * When a group wakes up we want to make sure that its quota is not already
 * expired/exceeded, otherwise it may be allowed to steal additional ticks of
 * runtime as update_curr() throttling can not not trigger until it's on-rq.
 */
static void check_enqueue_throttle(struct cfs_rq *cfs_rq)
{
	if (!cfs_bandwidth_used())
		return;

	/* an active group must be handled by the update_curr()->put() path */
	if (!cfs_rq->runtime_enabled || cfs_rq->curr)
		return;

	/* ensure the group is not already throttled */
	if (cfs_rq_throttled(cfs_rq))
		return;

	/* update runtime allocation */
	account_cfs_rq_runtime(cfs_rq, 0);
	if (cfs_rq->runtime_remaining <= 0)
		throttle_cfs_rq(cfs_rq);
}

static void sync_throttle(struct task_group *tg, int cpu)
{
	struct cfs_rq *pcfs_rq, *cfs_rq;

	if (!cfs_bandwidth_used())
		return;

	if (!tg->parent)
		return;

	cfs_rq = tg->cfs_rq[cpu];
	pcfs_rq = tg->parent->cfs_rq[cpu];

	cfs_rq->throttle_count = pcfs_rq->throttle_count;
	cfs_rq->throttled_clock_task = rq_clock_task(cpu_rq(cpu));
}

/* conditionally throttle active cfs_rq's from put_prev_entity() */
static bool check_cfs_rq_runtime(struct cfs_rq *cfs_rq)
{
	if (!cfs_bandwidth_used())
		return false;

	if (likely(!cfs_rq->runtime_enabled || cfs_rq->runtime_remaining > 0))
		return false;

	/*
	 * it's possible for a throttled entity to be forced into a running
	 * state (e.g. set_curr_task), in this case we're finished.
	 */
	if (cfs_rq_throttled(cfs_rq))
		return true;

	throttle_cfs_rq(cfs_rq);
	return true;
}

static enum hrtimer_restart sched_cfs_slack_timer(struct hrtimer *timer)
{
	struct cfs_bandwidth *cfs_b =
		container_of(timer, struct cfs_bandwidth, slack_timer);

	do_sched_cfs_slack_timer(cfs_b);

	return HRTIMER_NORESTART;
}

static enum hrtimer_restart sched_cfs_period_timer(struct hrtimer *timer)
{
	struct cfs_bandwidth *cfs_b =
		container_of(timer, struct cfs_bandwidth, period_timer);
	unsigned long flags;
	int overrun;
	int idle = 0;

	raw_spin_lock_irqsave(&cfs_b->lock, flags);
	for (;;) {
		overrun = hrtimer_forward_now(timer, cfs_b->period);
		if (!overrun)
			break;

		idle = do_sched_cfs_period_timer(cfs_b, overrun, flags);
	}
	if (idle)
		cfs_b->period_active = 0;
	raw_spin_unlock_irqrestore(&cfs_b->lock, flags);

	return idle ? HRTIMER_NORESTART : HRTIMER_RESTART;
}

void init_cfs_bandwidth(struct cfs_bandwidth *cfs_b)
{
	raw_spin_lock_init(&cfs_b->lock);
	cfs_b->runtime = 0;
	cfs_b->quota = RUNTIME_INF;
	cfs_b->period = ns_to_ktime(default_cfs_period());

	INIT_LIST_HEAD(&cfs_b->throttled_cfs_rq);
	hrtimer_init(&cfs_b->period_timer, CLOCK_MONOTONIC, HRTIMER_MODE_ABS_PINNED_HARD);
	cfs_b->period_timer.function = sched_cfs_period_timer;
	hrtimer_init(&cfs_b->slack_timer, CLOCK_MONOTONIC, HRTIMER_MODE_REL_HARD);
	cfs_b->slack_timer.function = sched_cfs_slack_timer;
	cfs_b->distribute_running = 0;
}

static void init_cfs_rq_runtime(struct cfs_rq *cfs_rq)
{
	cfs_rq->runtime_enabled = 0;
	INIT_LIST_HEAD(&cfs_rq->throttled_list);
}

void start_cfs_bandwidth(struct cfs_bandwidth *cfs_b)
{
	u64 overrun;

	lockdep_assert_held(&cfs_b->lock);

	if (cfs_b->period_active)
		return;

	cfs_b->period_active = 1;
	overrun = hrtimer_forward_now(&cfs_b->period_timer, cfs_b->period);
	cfs_b->runtime_expires += (overrun + 1) * ktime_to_ns(cfs_b->period);
	cfs_b->expires_seq++;
	hrtimer_start_expires(&cfs_b->period_timer, HRTIMER_MODE_ABS_PINNED);
}

static void destroy_cfs_bandwidth(struct cfs_bandwidth *cfs_b)
{
	/* init_cfs_bandwidth() was not called */
	if (!cfs_b->throttled_cfs_rq.next)
		return;

	hrtimer_cancel(&cfs_b->period_timer);
	hrtimer_cancel(&cfs_b->slack_timer);
}

/*
 * Both these CPU hotplug callbacks race against unregister_fair_sched_group()
 *
 * The race is harmless, since modifying bandwidth settings of unhooked group
 * bits doesn't do much.
 */

/* cpu online calback */
static void __maybe_unused update_runtime_enabled(struct rq *rq)
{
	struct task_group *tg;

	lockdep_assert_held(&rq->lock);

	rcu_read_lock();
	list_for_each_entry_rcu(tg, &task_groups, list) {
		struct cfs_bandwidth *cfs_b = &tg->cfs_bandwidth;
		struct cfs_rq *cfs_rq = tg->cfs_rq[cpu_of(rq)];

		raw_spin_lock(&cfs_b->lock);
		cfs_rq->runtime_enabled = cfs_b->quota != RUNTIME_INF;
		raw_spin_unlock(&cfs_b->lock);
	}
	rcu_read_unlock();
}

/* cpu offline callback */
static void __maybe_unused unthrottle_offline_cfs_rqs(struct rq *rq)
{
	struct task_group *tg;

	lockdep_assert_held(&rq->lock);

	rcu_read_lock();
	list_for_each_entry_rcu(tg, &task_groups, list) {
		struct cfs_rq *cfs_rq = tg->cfs_rq[cpu_of(rq)];

		if (!cfs_rq->runtime_enabled)
			continue;

		/*
		 * clock_task is not advancing so we just need to make sure
		 * there's some valid quota amount
		 */
		cfs_rq->runtime_remaining = 1;
		/*
		 * Offline rq is schedulable till CPU is completely disabled
		 * in take_cpu_down(), so we prevent new cfs throttling here.
		 */
		cfs_rq->runtime_enabled = 0;

		if (cfs_rq_throttled(cfs_rq))
			unthrottle_cfs_rq(cfs_rq);
	}
	rcu_read_unlock();
}

#else /* CONFIG_CFS_BANDWIDTH */
static inline u64 cfs_rq_clock_task(struct cfs_rq *cfs_rq)
{
	return rq_clock_task(rq_of(cfs_rq));
}

static void account_cfs_rq_runtime(struct cfs_rq *cfs_rq, u64 delta_exec) {}
static bool check_cfs_rq_runtime(struct cfs_rq *cfs_rq) { return false; }
static void check_enqueue_throttle(struct cfs_rq *cfs_rq) {}
static inline void sync_throttle(struct task_group *tg, int cpu) {}
static __always_inline void return_cfs_rq_runtime(struct cfs_rq *cfs_rq) {}

static inline int cfs_rq_throttled(struct cfs_rq *cfs_rq)
{
	return 0;
}

static inline int throttled_hierarchy(struct cfs_rq *cfs_rq)
{
	return 0;
}

static inline int throttled_lb_pair(struct task_group *tg,
				    int src_cpu, int dest_cpu)
{
	return 0;
}

void init_cfs_bandwidth(struct cfs_bandwidth *cfs_b) {}

#ifdef CONFIG_FAIR_GROUP_SCHED
static void init_cfs_rq_runtime(struct cfs_rq *cfs_rq) {}
#endif

static inline struct cfs_bandwidth *tg_cfs_bandwidth(struct task_group *tg)
{
	return NULL;
}
static inline void destroy_cfs_bandwidth(struct cfs_bandwidth *cfs_b) {}
static inline void update_runtime_enabled(struct rq *rq) {}
static inline void unthrottle_offline_cfs_rqs(struct rq *rq) {}

#endif /* CONFIG_CFS_BANDWIDTH */

/**************************************************
 * CFS operations on tasks:
 */

#ifdef CONFIG_SCHED_HRTICK
static void hrtick_start_fair(struct rq *rq, struct task_struct *p)
{
	struct sched_entity *se = &p->se;
	struct cfs_rq *cfs_rq = cfs_rq_of(se);

	SCHED_WARN_ON(task_rq(p) != rq);

	if (rq->cfs.h_nr_running > 1) {
		u64 slice = sched_slice(cfs_rq, se);
		u64 ran = se->sum_exec_runtime - se->prev_sum_exec_runtime;
		s64 delta = slice - ran;

		if (delta < 0) {
			if (rq->curr == p)
				resched_curr_lazy(rq);
			return;
		}
		hrtick_start(rq, delta);
	}
}

/*
 * called from enqueue/dequeue and updates the hrtick when the
 * current task is from our class and nr_running is low enough
 * to matter.
 */
static void hrtick_update(struct rq *rq)
{
	struct task_struct *curr = rq->curr;

	if (!hrtick_enabled(rq) || curr->sched_class != &fair_sched_class)
		return;

	if (cfs_rq_of(&curr->se)->nr_running < sched_nr_latency)
		hrtick_start_fair(rq, curr);
}
#else /* !CONFIG_SCHED_HRTICK */
static inline void
hrtick_start_fair(struct rq *rq, struct task_struct *p)
{
}

static inline void hrtick_update(struct rq *rq)
{
}
#endif

/*
 * The enqueue_task method is called before nr_running is
 * increased. Here we update the fair scheduling stats and
 * then put the task into the rbtree:
 */
static void
enqueue_task_fair(struct rq *rq, struct task_struct *p, int flags)
{
	struct cfs_rq *cfs_rq;
	struct sched_entity *se = &p->se;

	/*
	 * The code below (indirectly) updates schedutil which looks at
	 * the cfs_rq utilization to select a frequency.
	 * Let's add the task's estimated utilization to the cfs_rq's
	 * estimated utilization, before we update schedutil.
	 */
	util_est_enqueue(&rq->cfs, p);

	/*
	 * If in_iowait is set, the code below may not trigger any cpufreq
	 * utilization updates, so do it here explicitly with the IOWAIT flag
	 * passed.
	 */
	if (p->in_iowait)
		cpufreq_update_util(rq, SCHED_CPUFREQ_IOWAIT);

	for_each_sched_entity(se) {
		if (se->on_rq)
			break;
		cfs_rq = cfs_rq_of(se);
		enqueue_entity(cfs_rq, se, flags);

		/*
		 * end evaluation on encountering a throttled cfs_rq
		 *
		 * note: in the case of encountering a throttled cfs_rq we will
		 * post the final h_nr_running increment below.
		 */
		if (cfs_rq_throttled(cfs_rq))
			break;
		cfs_rq->h_nr_running++;

		flags = ENQUEUE_WAKEUP;
	}

	for_each_sched_entity(se) {
		cfs_rq = cfs_rq_of(se);
		cfs_rq->h_nr_running++;

		if (cfs_rq_throttled(cfs_rq))
			break;

		update_load_avg(cfs_rq, se, UPDATE_TG);
		update_cfs_group(se);
	}

	if (!se)
		add_nr_running(rq, 1);

	hrtick_update(rq);
}

static void set_next_buddy(struct sched_entity *se);

/*
 * The dequeue_task method is called before nr_running is
 * decreased. We remove the task from the rbtree and
 * update the fair scheduling stats:
 */
static void dequeue_task_fair(struct rq *rq, struct task_struct *p, int flags)
{
	struct cfs_rq *cfs_rq;
	struct sched_entity *se = &p->se;
	int task_sleep = flags & DEQUEUE_SLEEP;

	for_each_sched_entity(se) {
		cfs_rq = cfs_rq_of(se);
		dequeue_entity(cfs_rq, se, flags);

		/*
		 * end evaluation on encountering a throttled cfs_rq
		 *
		 * note: in the case of encountering a throttled cfs_rq we will
		 * post the final h_nr_running decrement below.
		*/
		if (cfs_rq_throttled(cfs_rq))
			break;
		cfs_rq->h_nr_running--;

		/* Don't dequeue parent if it has other entities besides us */
		if (cfs_rq->load.weight) {
			/* Avoid re-evaluating load for this entity: */
			se = parent_entity(se);
			/*
			 * Bias pick_next to pick a task from this cfs_rq, as
			 * p is sleeping when it is within its sched_slice.
			 */
			if (task_sleep && se && !throttled_hierarchy(cfs_rq))
				set_next_buddy(se);
			break;
		}
		flags |= DEQUEUE_SLEEP;
	}

	for_each_sched_entity(se) {
		cfs_rq = cfs_rq_of(se);
		cfs_rq->h_nr_running--;

		if (cfs_rq_throttled(cfs_rq))
			break;

		update_load_avg(cfs_rq, se, UPDATE_TG);
		update_cfs_group(se);
	}

	if (!se)
		sub_nr_running(rq, 1);

	util_est_dequeue(&rq->cfs, p, task_sleep);
	hrtick_update(rq);
}

#ifdef CONFIG_SMP

/* Working cpumask for: load_balance, load_balance_newidle. */
DEFINE_PER_CPU(cpumask_var_t, load_balance_mask);
DEFINE_PER_CPU(cpumask_var_t, select_idle_mask);

#ifdef CONFIG_NO_HZ_COMMON
/*
 * per rq 'load' arrray crap; XXX kill this.
 */

/*
 * The exact cpuload calculated at every tick would be:
 *
 *   load' = (1 - 1/2^i) * load + (1/2^i) * cur_load
 *
 * If a CPU misses updates for n ticks (as it was idle) and update gets
 * called on the n+1-th tick when CPU may be busy, then we have:
 *
 *   load_n   = (1 - 1/2^i)^n * load_0
 *   load_n+1 = (1 - 1/2^i)   * load_n + (1/2^i) * cur_load
 *
 * decay_load_missed() below does efficient calculation of
 *
 *   load' = (1 - 1/2^i)^n * load
 *
 * Because x^(n+m) := x^n * x^m we can decompose any x^n in power-of-2 factors.
 * This allows us to precompute the above in said factors, thereby allowing the
 * reduction of an arbitrary n in O(log_2 n) steps. (See also
 * fixed_power_int())
 *
 * The calculation is approximated on a 128 point scale.
 */
#define DEGRADE_SHIFT		7

static const u8 degrade_zero_ticks[CPU_LOAD_IDX_MAX] = {0, 8, 32, 64, 128};
static const u8 degrade_factor[CPU_LOAD_IDX_MAX][DEGRADE_SHIFT + 1] = {
	{   0,   0,  0,  0,  0,  0, 0, 0 },
	{  64,  32,  8,  0,  0,  0, 0, 0 },
	{  96,  72, 40, 12,  1,  0, 0, 0 },
	{ 112,  98, 75, 43, 15,  1, 0, 0 },
	{ 120, 112, 98, 76, 45, 16, 2, 0 }
};

/*
 * Update cpu_load for any missed ticks, due to tickless idle. The backlog
 * would be when CPU is idle and so we just decay the old load without
 * adding any new load.
 */
static unsigned long
decay_load_missed(unsigned long load, unsigned long missed_updates, int idx)
{
	int j = 0;

	if (!missed_updates)
		return load;

	if (missed_updates >= degrade_zero_ticks[idx])
		return 0;

	if (idx == 1)
		return load >> missed_updates;

	while (missed_updates) {
		if (missed_updates % 2)
			load = (load * degrade_factor[idx][j]) >> DEGRADE_SHIFT;

		missed_updates >>= 1;
		j++;
	}
	return load;
}

static struct {
	cpumask_var_t idle_cpus_mask;
	atomic_t nr_cpus;
	int has_blocked;		/* Idle CPUS has blocked load */
	unsigned long next_balance;     /* in jiffy units */
	unsigned long next_blocked;	/* Next update of blocked load in jiffies */
} nohz ____cacheline_aligned;

#endif /* CONFIG_NO_HZ_COMMON */

/**
 * __cpu_load_update - update the rq->cpu_load[] statistics
 * @this_rq: The rq to update statistics for
 * @this_load: The current load
 * @pending_updates: The number of missed updates
 *
 * Update rq->cpu_load[] statistics. This function is usually called every
 * scheduler tick (TICK_NSEC).
 *
 * This function computes a decaying average:
 *
 *   load[i]' = (1 - 1/2^i) * load[i] + (1/2^i) * load
 *
 * Because of NOHZ it might not get called on every tick which gives need for
 * the @pending_updates argument.
 *
 *   load[i]_n = (1 - 1/2^i) * load[i]_n-1 + (1/2^i) * load_n-1
 *             = A * load[i]_n-1 + B ; A := (1 - 1/2^i), B := (1/2^i) * load
 *             = A * (A * load[i]_n-2 + B) + B
 *             = A * (A * (A * load[i]_n-3 + B) + B) + B
 *             = A^3 * load[i]_n-3 + (A^2 + A + 1) * B
 *             = A^n * load[i]_0 + (A^(n-1) + A^(n-2) + ... + 1) * B
 *             = A^n * load[i]_0 + ((1 - A^n) / (1 - A)) * B
 *             = (1 - 1/2^i)^n * (load[i]_0 - load) + load
 *
 * In the above we've assumed load_n := load, which is true for NOHZ_FULL as
 * any change in load would have resulted in the tick being turned back on.
 *
 * For regular NOHZ, this reduces to:
 *
 *   load[i]_n = (1 - 1/2^i)^n * load[i]_0
 *
 * see decay_load_misses(). For NOHZ_FULL we get to subtract and add the extra
 * term.
 */
static void cpu_load_update(struct rq *this_rq, unsigned long this_load,
			    unsigned long pending_updates)
{
	unsigned long __maybe_unused tickless_load = this_rq->cpu_load[0];
	int i, scale;

	this_rq->nr_load_updates++;

	/* Update our load: */
	this_rq->cpu_load[0] = this_load; /* Fasttrack for idx 0 */
	for (i = 1, scale = 2; i < CPU_LOAD_IDX_MAX; i++, scale += scale) {
		unsigned long old_load, new_load;

		/* scale is effectively 1 << i now, and >> i divides by scale */

		old_load = this_rq->cpu_load[i];
#ifdef CONFIG_NO_HZ_COMMON
		old_load = decay_load_missed(old_load, pending_updates - 1, i);
		if (tickless_load) {
			old_load -= decay_load_missed(tickless_load, pending_updates - 1, i);
			/*
			 * old_load can never be a negative value because a
			 * decayed tickless_load cannot be greater than the
			 * original tickless_load.
			 */
			old_load += tickless_load;
		}
#endif
		new_load = this_load;
		/*
		 * Round up the averaging division if load is increasing. This
		 * prevents us from getting stuck on 9 if the load is 10, for
		 * example.
		 */
		if (new_load > old_load)
			new_load += scale - 1;

		this_rq->cpu_load[i] = (old_load * (scale - 1) + new_load) >> i;
	}
}

/* Used instead of source_load when we know the type == 0 */
static unsigned long weighted_cpuload(struct rq *rq)
{
	return cfs_rq_runnable_load_avg(&rq->cfs);
}

#ifdef CONFIG_NO_HZ_COMMON
/*
 * There is no sane way to deal with nohz on smp when using jiffies because the
 * CPU doing the jiffies update might drift wrt the CPU doing the jiffy reading
 * causing off-by-one errors in observed deltas; {0,2} instead of {1,1}.
 *
 * Therefore we need to avoid the delta approach from the regular tick when
 * possible since that would seriously skew the load calculation. This is why we
 * use cpu_load_update_periodic() for CPUs out of nohz. However we'll rely on
 * jiffies deltas for updates happening while in nohz mode (idle ticks, idle
 * loop exit, nohz_idle_balance, nohz full exit...)
 *
 * This means we might still be one tick off for nohz periods.
 */

static void cpu_load_update_nohz(struct rq *this_rq,
				 unsigned long curr_jiffies,
				 unsigned long load)
{
	unsigned long pending_updates;

	pending_updates = curr_jiffies - this_rq->last_load_update_tick;
	if (pending_updates) {
		this_rq->last_load_update_tick = curr_jiffies;
		/*
		 * In the regular NOHZ case, we were idle, this means load 0.
		 * In the NOHZ_FULL case, we were non-idle, we should consider
		 * its weighted load.
		 */
		cpu_load_update(this_rq, load, pending_updates);
	}
}

/*
 * Called from nohz_idle_balance() to update the load ratings before doing the
 * idle balance.
 */
static void cpu_load_update_idle(struct rq *this_rq)
{
	/*
	 * bail if there's load or we're actually up-to-date.
	 */
	if (weighted_cpuload(this_rq))
		return;

	cpu_load_update_nohz(this_rq, READ_ONCE(jiffies), 0);
}

/*
 * Record CPU load on nohz entry so we know the tickless load to account
 * on nohz exit. cpu_load[0] happens then to be updated more frequently
 * than other cpu_load[idx] but it should be fine as cpu_load readers
 * shouldn't rely into synchronized cpu_load[*] updates.
 */
void cpu_load_update_nohz_start(void)
{
	struct rq *this_rq = this_rq();

	/*
	 * This is all lockless but should be fine. If weighted_cpuload changes
	 * concurrently we'll exit nohz. And cpu_load write can race with
	 * cpu_load_update_idle() but both updater would be writing the same.
	 */
	this_rq->cpu_load[0] = weighted_cpuload(this_rq);
}

/*
 * Account the tickless load in the end of a nohz frame.
 */
void cpu_load_update_nohz_stop(void)
{
	unsigned long curr_jiffies = READ_ONCE(jiffies);
	struct rq *this_rq = this_rq();
	unsigned long load;
	struct rq_flags rf;

	if (curr_jiffies == this_rq->last_load_update_tick)
		return;

	load = weighted_cpuload(this_rq);
	rq_lock(this_rq, &rf);
	update_rq_clock(this_rq);
	cpu_load_update_nohz(this_rq, curr_jiffies, load);
	rq_unlock(this_rq, &rf);
}
#else /* !CONFIG_NO_HZ_COMMON */
static inline void cpu_load_update_nohz(struct rq *this_rq,
					unsigned long curr_jiffies,
					unsigned long load) { }
#endif /* CONFIG_NO_HZ_COMMON */

static void cpu_load_update_periodic(struct rq *this_rq, unsigned long load)
{
#ifdef CONFIG_NO_HZ_COMMON
	/* See the mess around cpu_load_update_nohz(). */
	this_rq->last_load_update_tick = READ_ONCE(jiffies);
#endif
	cpu_load_update(this_rq, load, 1);
}

/*
 * Called from scheduler_tick()
 */
void cpu_load_update_active(struct rq *this_rq)
{
	unsigned long load = weighted_cpuload(this_rq);

	if (tick_nohz_tick_stopped())
		cpu_load_update_nohz(this_rq, READ_ONCE(jiffies), load);
	else
		cpu_load_update_periodic(this_rq, load);
}

/*
 * Return a low guess at the load of a migration-source CPU weighted
 * according to the scheduling class and "nice" value.
 *
 * We want to under-estimate the load of migration sources, to
 * balance conservatively.
 */
static unsigned long source_load(int cpu, int type)
{
	struct rq *rq = cpu_rq(cpu);
	unsigned long total = weighted_cpuload(rq);

	if (type == 0 || !sched_feat(LB_BIAS))
		return total;

	return min(rq->cpu_load[type-1], total);
}

/*
 * Return a high guess at the load of a migration-target CPU weighted
 * according to the scheduling class and "nice" value.
 */
static unsigned long target_load(int cpu, int type)
{
	struct rq *rq = cpu_rq(cpu);
	unsigned long total = weighted_cpuload(rq);

	if (type == 0 || !sched_feat(LB_BIAS))
		return total;

	return max(rq->cpu_load[type-1], total);
}

static unsigned long capacity_of(int cpu)
{
	return cpu_rq(cpu)->cpu_capacity;
}

static unsigned long capacity_orig_of(int cpu)
{
	return cpu_rq(cpu)->cpu_capacity_orig;
}

static unsigned long cpu_avg_load_per_task(int cpu)
{
	struct rq *rq = cpu_rq(cpu);
	unsigned long nr_running = READ_ONCE(rq->cfs.h_nr_running);
	unsigned long load_avg = weighted_cpuload(rq);

	if (nr_running)
		return load_avg / nr_running;

	return 0;
}

static void record_wakee(struct task_struct *p)
{
	/*
	 * Only decay a single time; tasks that have less then 1 wakeup per
	 * jiffy will not have built up many flips.
	 */
	if (time_after(jiffies, current->wakee_flip_decay_ts + HZ)) {
		current->wakee_flips >>= 1;
		current->wakee_flip_decay_ts = jiffies;
	}

	if (current->last_wakee != p) {
		current->last_wakee = p;
		current->wakee_flips++;
	}
}

/*
 * Detect M:N waker/wakee relationships via a switching-frequency heuristic.
 *
 * A waker of many should wake a different task than the one last awakened
 * at a frequency roughly N times higher than one of its wakees.
 *
 * In order to determine whether we should let the load spread vs consolidating
 * to shared cache, we look for a minimum 'flip' frequency of llc_size in one
 * partner, and a factor of lls_size higher frequency in the other.
 *
 * With both conditions met, we can be relatively sure that the relationship is
 * non-monogamous, with partner count exceeding socket size.
 *
 * Waker/wakee being client/server, worker/dispatcher, interrupt source or
 * whatever is irrelevant, spread criteria is apparent partner count exceeds
 * socket size.
 */
static int wake_wide(struct task_struct *p)
{
	unsigned int master = current->wakee_flips;
	unsigned int slave = p->wakee_flips;
	int factor = this_cpu_read(sd_llc_size);

	if (master < slave)
		swap(master, slave);
	if (slave < factor || master < slave * factor)
		return 0;
	return 1;
}

/*
 * The purpose of wake_affine() is to quickly determine on which CPU we can run
 * soonest. For the purpose of speed we only consider the waking and previous
 * CPU.
 *
 * wake_affine_idle() - only considers 'now', it check if the waking CPU is
 *			cache-affine and is (or	will be) idle.
 *
 * wake_affine_weight() - considers the weight to reflect the average
 *			  scheduling latency of the CPUs. This seems to work
 *			  for the overloaded case.
 */
static int
wake_affine_idle(int this_cpu, int prev_cpu, int sync)
{
	/*
	 * If this_cpu is idle, it implies the wakeup is from interrupt
	 * context. Only allow the move if cache is shared. Otherwise an
	 * interrupt intensive workload could force all tasks onto one
	 * node depending on the IO topology or IRQ affinity settings.
	 *
	 * If the prev_cpu is idle and cache affine then avoid a migration.
	 * There is no guarantee that the cache hot data from an interrupt
	 * is more important than cache hot data on the prev_cpu and from
	 * a cpufreq perspective, it's better to have higher utilisation
	 * on one CPU.
	 */
	if (available_idle_cpu(this_cpu) && cpus_share_cache(this_cpu, prev_cpu))
		return available_idle_cpu(prev_cpu) ? prev_cpu : this_cpu;

	if (sync && cpu_rq(this_cpu)->nr_running == 1)
		return this_cpu;

	return nr_cpumask_bits;
}

static int
wake_affine_weight(struct sched_domain *sd, struct task_struct *p,
		   int this_cpu, int prev_cpu, int sync)
{
	s64 this_eff_load, prev_eff_load;
	unsigned long task_load;

	this_eff_load = target_load(this_cpu, sd->wake_idx);

	if (sync) {
		unsigned long current_load = task_h_load(current);

		if (current_load > this_eff_load)
			return this_cpu;

		this_eff_load -= current_load;
	}

	task_load = task_h_load(p);

	this_eff_load += task_load;
	if (sched_feat(WA_BIAS))
		this_eff_load *= 100;
	this_eff_load *= capacity_of(prev_cpu);

	prev_eff_load = source_load(prev_cpu, sd->wake_idx);
	prev_eff_load -= task_load;
	if (sched_feat(WA_BIAS))
		prev_eff_load *= 100 + (sd->imbalance_pct - 100) / 2;
	prev_eff_load *= capacity_of(this_cpu);

	/*
	 * If sync, adjust the weight of prev_eff_load such that if
	 * prev_eff == this_eff that select_idle_sibling() will consider
	 * stacking the wakee on top of the waker if no other CPU is
	 * idle.
	 */
	if (sync)
		prev_eff_load += 1;

	return this_eff_load < prev_eff_load ? this_cpu : nr_cpumask_bits;
}

static int wake_affine(struct sched_domain *sd, struct task_struct *p,
		       int this_cpu, int prev_cpu, int sync)
{
	int target = nr_cpumask_bits;

	if (sched_feat(WA_IDLE))
		target = wake_affine_idle(this_cpu, prev_cpu, sync);

	if (sched_feat(WA_WEIGHT) && target == nr_cpumask_bits)
		target = wake_affine_weight(sd, p, this_cpu, prev_cpu, sync);

	schedstat_inc(p->se.statistics.nr_wakeups_affine_attempts);
	if (target == nr_cpumask_bits)
		return prev_cpu;

	schedstat_inc(sd->ttwu_move_affine);
	schedstat_inc(p->se.statistics.nr_wakeups_affine);
	return target;
}

static unsigned long cpu_util_without(int cpu, struct task_struct *p);

static unsigned long capacity_spare_without(int cpu, struct task_struct *p)
{
	return max_t(long, capacity_of(cpu) - cpu_util_without(cpu, p), 0);
}

/*
 * find_idlest_group finds and returns the least busy CPU group within the
 * domain.
 *
 * Assumes p is allowed on at least one CPU in sd.
 */
static struct sched_group *
find_idlest_group(struct sched_domain *sd, struct task_struct *p,
		  int this_cpu, int sd_flag)
{
	struct sched_group *idlest = NULL, *group = sd->groups;
	struct sched_group *most_spare_sg = NULL;
	unsigned long min_runnable_load = ULONG_MAX;
	unsigned long this_runnable_load = ULONG_MAX;
	unsigned long min_avg_load = ULONG_MAX, this_avg_load = ULONG_MAX;
	unsigned long most_spare = 0, this_spare = 0;
	int load_idx = sd->forkexec_idx;
	int imbalance_scale = 100 + (sd->imbalance_pct-100)/2;
	unsigned long imbalance = scale_load_down(NICE_0_LOAD) *
				(sd->imbalance_pct-100) / 100;

	if (sd_flag & SD_BALANCE_WAKE)
		load_idx = sd->wake_idx;

	do {
		unsigned long load, avg_load, runnable_load;
		unsigned long spare_cap, max_spare_cap;
		int local_group;
		int i;

		/* Skip over this group if it has no CPUs allowed */
		if (!cpumask_intersects(sched_group_span(group),
					p->cpus_ptr))
			continue;

		local_group = cpumask_test_cpu(this_cpu,
					       sched_group_span(group));

		/*
		 * Tally up the load of all CPUs in the group and find
		 * the group containing the CPU with most spare capacity.
		 */
		avg_load = 0;
		runnable_load = 0;
		max_spare_cap = 0;

		for_each_cpu(i, sched_group_span(group)) {
			/* Bias balancing toward CPUs of our domain */
			if (local_group)
				load = source_load(i, load_idx);
			else
				load = target_load(i, load_idx);

			runnable_load += load;

			avg_load += cfs_rq_load_avg(&cpu_rq(i)->cfs);

			spare_cap = capacity_spare_without(i, p);

			if (spare_cap > max_spare_cap)
				max_spare_cap = spare_cap;
		}

		/* Adjust by relative CPU capacity of the group */
		avg_load = (avg_load * SCHED_CAPACITY_SCALE) /
					group->sgc->capacity;
		runnable_load = (runnable_load * SCHED_CAPACITY_SCALE) /
					group->sgc->capacity;

		if (local_group) {
			this_runnable_load = runnable_load;
			this_avg_load = avg_load;
			this_spare = max_spare_cap;
		} else {
			if (min_runnable_load > (runnable_load + imbalance)) {
				/*
				 * The runnable load is significantly smaller
				 * so we can pick this new CPU:
				 */
				min_runnable_load = runnable_load;
				min_avg_load = avg_load;
				idlest = group;
			} else if ((runnable_load < (min_runnable_load + imbalance)) &&
				   (100*min_avg_load > imbalance_scale*avg_load)) {
				/*
				 * The runnable loads are close so take the
				 * blocked load into account through avg_load:
				 */
				min_avg_load = avg_load;
				idlest = group;
			}

			if (most_spare < max_spare_cap) {
				most_spare = max_spare_cap;
				most_spare_sg = group;
			}
		}
	} while (group = group->next, group != sd->groups);

	/*
	 * The cross-over point between using spare capacity or least load
	 * is too conservative for high utilization tasks on partially
	 * utilized systems if we require spare_capacity > task_util(p),
	 * so we allow for some task stuffing by using
	 * spare_capacity > task_util(p)/2.
	 *
	 * Spare capacity can't be used for fork because the utilization has
	 * not been set yet, we must first select a rq to compute the initial
	 * utilization.
	 */
	if (sd_flag & SD_BALANCE_FORK)
		goto skip_spare;

	if (this_spare > task_util(p) / 2 &&
	    imbalance_scale*this_spare > 100*most_spare)
		return NULL;

	if (most_spare > task_util(p) / 2)
		return most_spare_sg;

skip_spare:
	if (!idlest)
		return NULL;

	/*
	 * When comparing groups across NUMA domains, it's possible for the
	 * local domain to be very lightly loaded relative to the remote
	 * domains but "imbalance" skews the comparison making remote CPUs
	 * look much more favourable. When considering cross-domain, add
	 * imbalance to the runnable load on the remote node and consider
	 * staying local.
	 */
	if ((sd->flags & SD_NUMA) &&
	    min_runnable_load + imbalance >= this_runnable_load)
		return NULL;

	if (min_runnable_load > (this_runnable_load + imbalance))
		return NULL;

	if ((this_runnable_load < (min_runnable_load + imbalance)) &&
	     (100*this_avg_load < imbalance_scale*min_avg_load))
		return NULL;

	return idlest;
}

/*
 * find_idlest_group_cpu - find the idlest CPU among the CPUs in the group.
 */
static int
find_idlest_group_cpu(struct sched_group *group, struct task_struct *p, int this_cpu)
{
	unsigned long load, min_load = ULONG_MAX;
	unsigned int min_exit_latency = UINT_MAX;
	u64 latest_idle_timestamp = 0;
	int least_loaded_cpu = this_cpu;
	int shallowest_idle_cpu = -1;
	int i;

	/* Check if we have any choice: */
	if (group->group_weight == 1)
		return cpumask_first(sched_group_span(group));

	/* Traverse only the allowed CPUs */
	for_each_cpu_and(i, sched_group_span(group), p->cpus_ptr) {
<<<<<<< HEAD
		if (idle_cpu(i)) {
=======
		if (available_idle_cpu(i)) {
>>>>>>> e021bb4f
			struct rq *rq = cpu_rq(i);
			struct cpuidle_state *idle = idle_get_state(rq);
			if (idle && idle->exit_latency < min_exit_latency) {
				/*
				 * We give priority to a CPU whose idle state
				 * has the smallest exit latency irrespective
				 * of any idle timestamp.
				 */
				min_exit_latency = idle->exit_latency;
				latest_idle_timestamp = rq->idle_stamp;
				shallowest_idle_cpu = i;
			} else if ((!idle || idle->exit_latency == min_exit_latency) &&
				   rq->idle_stamp > latest_idle_timestamp) {
				/*
				 * If equal or no active idle state, then
				 * the most recently idled CPU might have
				 * a warmer cache.
				 */
				latest_idle_timestamp = rq->idle_stamp;
				shallowest_idle_cpu = i;
			}
		} else if (shallowest_idle_cpu == -1) {
			load = weighted_cpuload(cpu_rq(i));
			if (load < min_load) {
				min_load = load;
				least_loaded_cpu = i;
			}
		}
	}

	return shallowest_idle_cpu != -1 ? shallowest_idle_cpu : least_loaded_cpu;
}

static inline int find_idlest_cpu(struct sched_domain *sd, struct task_struct *p,
				  int cpu, int prev_cpu, int sd_flag)
{
	int new_cpu = cpu;

	if (!cpumask_intersects(sched_domain_span(sd), p->cpus_ptr))
		return prev_cpu;

	/*
	 * We need task's util for capacity_spare_without, sync it up to
	 * prev_cpu's last_update_time.
	 */
	if (!(sd_flag & SD_BALANCE_FORK))
		sync_entity_load_avg(&p->se);

	while (sd) {
		struct sched_group *group;
		struct sched_domain *tmp;
		int weight;

		if (!(sd->flags & sd_flag)) {
			sd = sd->child;
			continue;
		}

		group = find_idlest_group(sd, p, cpu, sd_flag);
		if (!group) {
			sd = sd->child;
			continue;
		}

		new_cpu = find_idlest_group_cpu(group, p, cpu);
		if (new_cpu == cpu) {
			/* Now try balancing at a lower domain level of 'cpu': */
			sd = sd->child;
			continue;
		}

		/* Now try balancing at a lower domain level of 'new_cpu': */
		cpu = new_cpu;
		weight = sd->span_weight;
		sd = NULL;
		for_each_domain(cpu, tmp) {
			if (weight <= tmp->span_weight)
				break;
			if (tmp->flags & sd_flag)
				sd = tmp;
		}
	}

	return new_cpu;
}

#ifdef CONFIG_SCHED_SMT
DEFINE_STATIC_KEY_FALSE(sched_smt_present);
<<<<<<< HEAD
=======
EXPORT_SYMBOL_GPL(sched_smt_present);
>>>>>>> e021bb4f

static inline void set_idle_cores(int cpu, int val)
{
	struct sched_domain_shared *sds;

	sds = rcu_dereference(per_cpu(sd_llc_shared, cpu));
	if (sds)
		WRITE_ONCE(sds->has_idle_cores, val);
}

static inline bool test_idle_cores(int cpu, bool def)
{
	struct sched_domain_shared *sds;

	sds = rcu_dereference(per_cpu(sd_llc_shared, cpu));
	if (sds)
		return READ_ONCE(sds->has_idle_cores);

	return def;
}

/*
 * Scans the local SMT mask to see if the entire core is idle, and records this
 * information in sd_llc_shared->has_idle_cores.
 *
 * Since SMT siblings share all cache levels, inspecting this limited remote
 * state should be fairly cheap.
 */
void __update_idle_core(struct rq *rq)
{
	int core = cpu_of(rq);
	int cpu;

	rcu_read_lock();
	if (test_idle_cores(core, true))
		goto unlock;

	for_each_cpu(cpu, cpu_smt_mask(core)) {
		if (cpu == core)
			continue;

		if (!available_idle_cpu(cpu))
			goto unlock;
	}

	set_idle_cores(core, 1);
unlock:
	rcu_read_unlock();
}

/*
 * Scan the entire LLC domain for idle cores; this dynamically switches off if
 * there are no idle cores left in the system; tracked through
 * sd_llc->shared->has_idle_cores and enabled through update_idle_core() above.
 */
static int select_idle_core(struct task_struct *p, struct sched_domain *sd, int target)
{
	struct cpumask *cpus = this_cpu_cpumask_var_ptr(select_idle_mask);
	int core, cpu;

	if (!static_branch_likely(&sched_smt_present))
		return -1;

	if (!test_idle_cores(target, false))
		return -1;

	cpumask_and(cpus, sched_domain_span(sd), p->cpus_ptr);

	for_each_cpu_wrap(core, cpus, target) {
		bool idle = true;

		for_each_cpu(cpu, cpu_smt_mask(core)) {
			cpumask_clear_cpu(cpu, cpus);
			if (!available_idle_cpu(cpu))
				idle = false;
		}

		if (idle)
			return core;
	}

	/*
	 * Failed to find an idle core; stop looking for one.
	 */
	set_idle_cores(target, 0);

	return -1;
}

/*
 * Scan the local SMT mask for idle CPUs.
 */
static int select_idle_smt(struct task_struct *p, struct sched_domain *sd, int target)
{
	int cpu;

	if (!static_branch_likely(&sched_smt_present))
		return -1;

	for_each_cpu(cpu, cpu_smt_mask(target)) {
		if (!cpumask_test_cpu(cpu, p->cpus_ptr))
			continue;
		if (available_idle_cpu(cpu))
			return cpu;
	}

	return -1;
}

#else /* CONFIG_SCHED_SMT */

static inline int select_idle_core(struct task_struct *p, struct sched_domain *sd, int target)
{
	return -1;
}

static inline int select_idle_smt(struct task_struct *p, struct sched_domain *sd, int target)
{
	return -1;
}

#endif /* CONFIG_SCHED_SMT */

/*
 * Scan the LLC domain for idle CPUs; this is dynamically regulated by
 * comparing the average scan cost (tracked in sd->avg_scan_cost) against the
 * average idle time for this rq (as found in rq->avg_idle).
 */
static int select_idle_cpu(struct task_struct *p, struct sched_domain *sd, int target)
{
	struct sched_domain *this_sd;
	u64 avg_cost, avg_idle;
	u64 time, cost;
	s64 delta;
	int cpu, nr = INT_MAX;

	this_sd = rcu_dereference(*this_cpu_ptr(&sd_llc));
	if (!this_sd)
		return -1;

	/*
	 * Due to large variance we need a large fuzz factor; hackbench in
	 * particularly is sensitive here.
	 */
	avg_idle = this_rq()->avg_idle / 512;
	avg_cost = this_sd->avg_scan_cost + 1;

	if (sched_feat(SIS_AVG_CPU) && avg_idle < avg_cost)
		return -1;

	if (sched_feat(SIS_PROP)) {
		u64 span_avg = sd->span_weight * avg_idle;
		if (span_avg > 4*avg_cost)
			nr = div_u64(span_avg, avg_cost);
		else
			nr = 4;
	}

	time = local_clock();

	for_each_cpu_wrap(cpu, sched_domain_span(sd), target) {
		if (!--nr)
			return -1;
		if (!cpumask_test_cpu(cpu, p->cpus_ptr))
			continue;
		if (available_idle_cpu(cpu))
			break;
	}

	time = local_clock() - time;
	cost = this_sd->avg_scan_cost;
	delta = (s64)(time - cost) / 8;
	this_sd->avg_scan_cost += delta;

	return cpu;
}

/*
 * Try and locate an idle core/thread in the LLC cache domain.
 */
static int select_idle_sibling(struct task_struct *p, int prev, int target)
{
	struct sched_domain *sd;
	int i, recent_used_cpu;

	if (available_idle_cpu(target))
		return target;

	/*
	 * If the previous CPU is cache affine and idle, don't be stupid:
	 */
	if (prev != target && cpus_share_cache(prev, target) && available_idle_cpu(prev))
		return prev;

	/* Check a recently used CPU as a potential idle candidate: */
	recent_used_cpu = p->recent_used_cpu;
	if (recent_used_cpu != prev &&
	    recent_used_cpu != target &&
	    cpus_share_cache(recent_used_cpu, target) &&
	    available_idle_cpu(recent_used_cpu) &&
	    cpumask_test_cpu(p->recent_used_cpu, p->cpus_ptr)) {
		/*
		 * Replace recent_used_cpu with prev as it is a potential
		 * candidate for the next wake:
		 */
		p->recent_used_cpu = prev;
		return recent_used_cpu;
	}

	sd = rcu_dereference(per_cpu(sd_llc, target));
	if (!sd)
		return target;

	i = select_idle_core(p, sd, target);
	if ((unsigned)i < nr_cpumask_bits)
		return i;

	i = select_idle_cpu(p, sd, target);
	if ((unsigned)i < nr_cpumask_bits)
		return i;

	i = select_idle_smt(p, sd, target);
	if ((unsigned)i < nr_cpumask_bits)
		return i;

	return target;
}

/**
 * Amount of capacity of a CPU that is (estimated to be) used by CFS tasks
 * @cpu: the CPU to get the utilization of
 *
 * The unit of the return value must be the one of capacity so we can compare
 * the utilization with the capacity of the CPU that is available for CFS task
 * (ie cpu_capacity).
 *
 * cfs_rq.avg.util_avg is the sum of running time of runnable tasks plus the
 * recent utilization of currently non-runnable tasks on a CPU. It represents
 * the amount of utilization of a CPU in the range [0..capacity_orig] where
 * capacity_orig is the cpu_capacity available at the highest frequency
 * (arch_scale_freq_capacity()).
 * The utilization of a CPU converges towards a sum equal to or less than the
 * current capacity (capacity_curr <= capacity_orig) of the CPU because it is
 * the running time on this CPU scaled by capacity_curr.
 *
 * The estimated utilization of a CPU is defined to be the maximum between its
 * cfs_rq.avg.util_avg and the sum of the estimated utilization of the tasks
 * currently RUNNABLE on that CPU.
 * This allows to properly represent the expected utilization of a CPU which
 * has just got a big task running since a long sleep period. At the same time
 * however it preserves the benefits of the "blocked utilization" in
 * describing the potential for other tasks waking up on the same CPU.
 *
 * Nevertheless, cfs_rq.avg.util_avg can be higher than capacity_curr or even
 * higher than capacity_orig because of unfortunate rounding in
 * cfs.avg.util_avg or just after migrating tasks and new task wakeups until
 * the average stabilizes with the new running time. We need to check that the
 * utilization stays within the range of [0..capacity_orig] and cap it if
 * necessary. Without utilization capping, a group could be seen as overloaded
 * (CPU0 utilization at 121% + CPU1 utilization at 80%) whereas CPU1 has 20% of
 * available capacity. We allow utilization to overshoot capacity_curr (but not
 * capacity_orig) as it useful for predicting the capacity required after task
 * migrations (scheduler-driven DVFS).
 *
 * Return: the (estimated) utilization for the specified CPU
 */
static inline unsigned long cpu_util(int cpu)
{
	struct cfs_rq *cfs_rq;
	unsigned int util;

	cfs_rq = &cpu_rq(cpu)->cfs;
	util = READ_ONCE(cfs_rq->avg.util_avg);

	if (sched_feat(UTIL_EST))
		util = max(util, READ_ONCE(cfs_rq->avg.util_est.enqueued));

	return min_t(unsigned long, util, capacity_orig_of(cpu));
}

/*
 * cpu_util_without: compute cpu utilization without any contributions from *p
 * @cpu: the CPU which utilization is requested
 * @p: the task which utilization should be discounted
 *
 * The utilization of a CPU is defined by the utilization of tasks currently
 * enqueued on that CPU as well as tasks which are currently sleeping after an
 * execution on that CPU.
 *
 * This method returns the utilization of the specified CPU by discounting the
 * utilization of the specified task, whenever the task is currently
 * contributing to the CPU utilization.
 */
static unsigned long cpu_util_without(int cpu, struct task_struct *p)
{
	struct cfs_rq *cfs_rq;
	unsigned int util;

	/* Task has no contribution or is new */
	if (cpu != task_cpu(p) || !READ_ONCE(p->se.avg.last_update_time))
		return cpu_util(cpu);

	cfs_rq = &cpu_rq(cpu)->cfs;
	util = READ_ONCE(cfs_rq->avg.util_avg);

	/* Discount task's util from CPU's util */
	util -= min_t(unsigned int, util, task_util(p));

	/*
	 * Covered cases:
	 *
	 * a) if *p is the only task sleeping on this CPU, then:
	 *      cpu_util (== task_util) > util_est (== 0)
	 *    and thus we return:
	 *      cpu_util_without = (cpu_util - task_util) = 0
	 *
	 * b) if other tasks are SLEEPING on this CPU, which is now exiting
	 *    IDLE, then:
	 *      cpu_util >= task_util
	 *      cpu_util > util_est (== 0)
	 *    and thus we discount *p's blocked utilization to return:
	 *      cpu_util_without = (cpu_util - task_util) >= 0
	 *
	 * c) if other tasks are RUNNABLE on that CPU and
	 *      util_est > cpu_util
	 *    then we use util_est since it returns a more restrictive
	 *    estimation of the spare capacity on that CPU, by just
	 *    considering the expected utilization of tasks already
	 *    runnable on that CPU.
	 *
	 * Cases a) and b) are covered by the above code, while case c) is
	 * covered by the following code when estimated utilization is
	 * enabled.
	 */
	if (sched_feat(UTIL_EST)) {
		unsigned int estimated =
			READ_ONCE(cfs_rq->avg.util_est.enqueued);

		/*
		 * Despite the following checks we still have a small window
		 * for a possible race, when an execl's select_task_rq_fair()
		 * races with LB's detach_task():
		 *
		 *   detach_task()
		 *     p->on_rq = TASK_ON_RQ_MIGRATING;
		 *     ---------------------------------- A
		 *     deactivate_task()                   \
		 *       dequeue_task()                     + RaceTime
		 *         util_est_dequeue()              /
		 *     ---------------------------------- B
		 *
		 * The additional check on "current == p" it's required to
		 * properly fix the execl regression and it helps in further
		 * reducing the chances for the above race.
		 */
		if (unlikely(task_on_rq_queued(p) || current == p)) {
			estimated -= min_t(unsigned int, estimated,
					   (_task_util_est(p) | UTIL_AVG_UNCHANGED));
		}
		util = max(util, estimated);
	}

	/*
	 * Utilization (estimated) can exceed the CPU capacity, thus let's
	 * clamp to the maximum CPU capacity to ensure consistency with
	 * the cpu_util call.
	 */
	return min_t(unsigned long, util, capacity_orig_of(cpu));
}

/*
 * Disable WAKE_AFFINE in the case where task @p doesn't fit in the
 * capacity of either the waking CPU @cpu or the previous CPU @prev_cpu.
 *
 * In that case WAKE_AFFINE doesn't make sense and we'll let
 * BALANCE_WAKE sort things out.
 */
static int wake_cap(struct task_struct *p, int cpu, int prev_cpu)
{
	long min_cap, max_cap;

	min_cap = min(capacity_orig_of(prev_cpu), capacity_orig_of(cpu));
	max_cap = cpu_rq(cpu)->rd->max_cpu_capacity;

	/* Minimum capacity is close to max, no need to abort wake_affine */
	if (max_cap - min_cap < max_cap >> 3)
		return 0;

	/* Bring task utilization in sync with prev_cpu */
	sync_entity_load_avg(&p->se);

	return min_cap * 1024 < task_util(p) * capacity_margin;
}

/*
 * select_task_rq_fair: Select target runqueue for the waking task in domains
 * that have the 'sd_flag' flag set. In practice, this is SD_BALANCE_WAKE,
 * SD_BALANCE_FORK, or SD_BALANCE_EXEC.
 *
 * Balances load by selecting the idlest CPU in the idlest group, or under
 * certain conditions an idle sibling CPU if the domain has SD_WAKE_AFFINE set.
 *
 * Returns the target CPU number.
 *
 * preempt must be disabled.
 */
static int
select_task_rq_fair(struct task_struct *p, int prev_cpu, int sd_flag, int wake_flags)
{
	struct sched_domain *tmp, *sd = NULL;
	int cpu = smp_processor_id();
	int new_cpu = prev_cpu;
	int want_affine = 0;
	int sync = (wake_flags & WF_SYNC) && !(current->flags & PF_EXITING);

	if (sd_flag & SD_BALANCE_WAKE) {
		record_wakee(p);
		want_affine = !wake_wide(p) && !wake_cap(p, cpu, prev_cpu)
			      && cpumask_test_cpu(cpu, p->cpus_ptr);
	}

	rcu_read_lock();
	for_each_domain(cpu, tmp) {
		if (!(tmp->flags & SD_LOAD_BALANCE))
			break;

		/*
		 * If both 'cpu' and 'prev_cpu' are part of this domain,
		 * cpu is a valid SD_WAKE_AFFINE target.
		 */
		if (want_affine && (tmp->flags & SD_WAKE_AFFINE) &&
		    cpumask_test_cpu(prev_cpu, sched_domain_span(tmp))) {
			if (cpu != prev_cpu)
				new_cpu = wake_affine(tmp, p, cpu, prev_cpu, sync);

			sd = NULL; /* Prefer wake_affine over balance flags */
			break;
		}

		if (tmp->flags & sd_flag)
			sd = tmp;
		else if (!want_affine)
			break;
	}

	if (unlikely(sd)) {
		/* Slow path */
		new_cpu = find_idlest_cpu(sd, p, cpu, prev_cpu, sd_flag);
	} else if (sd_flag & SD_BALANCE_WAKE) { /* XXX always ? */
		/* Fast path */

		new_cpu = select_idle_sibling(p, prev_cpu, new_cpu);

		if (want_affine)
			current->recent_used_cpu = cpu;
	}
	rcu_read_unlock();

	return new_cpu;
}

static void detach_entity_cfs_rq(struct sched_entity *se);

/*
 * Called immediately before a task is migrated to a new CPU; task_cpu(p) and
 * cfs_rq_of(p) references at time of call are still valid and identify the
 * previous CPU. The caller guarantees p->pi_lock or task_rq(p)->lock is held.
 */
static void migrate_task_rq_fair(struct task_struct *p, int new_cpu)
{
	/*
	 * As blocked tasks retain absolute vruntime the migration needs to
	 * deal with this by subtracting the old and adding the new
	 * min_vruntime -- the latter is done by enqueue_entity() when placing
	 * the task on the new runqueue.
	 */
	if (p->state == TASK_WAKING) {
		struct sched_entity *se = &p->se;
		struct cfs_rq *cfs_rq = cfs_rq_of(se);
		u64 min_vruntime;

#ifndef CONFIG_64BIT
		u64 min_vruntime_copy;

		do {
			min_vruntime_copy = cfs_rq->min_vruntime_copy;
			smp_rmb();
			min_vruntime = cfs_rq->min_vruntime;
		} while (min_vruntime != min_vruntime_copy);
#else
		min_vruntime = cfs_rq->min_vruntime;
#endif

		se->vruntime -= min_vruntime;
	}

	if (p->on_rq == TASK_ON_RQ_MIGRATING) {
		/*
		 * In case of TASK_ON_RQ_MIGRATING we in fact hold the 'old'
		 * rq->lock and can modify state directly.
		 */
		lockdep_assert_held(&task_rq(p)->lock);
		detach_entity_cfs_rq(&p->se);

	} else {
		/*
		 * We are supposed to update the task to "current" time, then
		 * its up to date and ready to go to new CPU/cfs_rq. But we
		 * have difficulty in getting what current time is, so simply
		 * throw away the out-of-date time. This will result in the
		 * wakee task is less decayed, but giving the wakee more load
		 * sounds not bad.
		 */
		remove_entity_load_avg(&p->se);
	}

	/* Tell new CPU we are migrated */
	p->se.avg.last_update_time = 0;

	/* We have migrated, no longer consider this task hot */
	p->se.exec_start = 0;

	update_scan_period(p, new_cpu);
}

static void task_dead_fair(struct task_struct *p)
{
	remove_entity_load_avg(&p->se);
}
#endif /* CONFIG_SMP */

static unsigned long wakeup_gran(struct sched_entity *se)
{
	unsigned long gran = sysctl_sched_wakeup_granularity;

	/*
	 * Since its curr running now, convert the gran from real-time
	 * to virtual-time in his units.
	 *
	 * By using 'se' instead of 'curr' we penalize light tasks, so
	 * they get preempted easier. That is, if 'se' < 'curr' then
	 * the resulting gran will be larger, therefore penalizing the
	 * lighter, if otoh 'se' > 'curr' then the resulting gran will
	 * be smaller, again penalizing the lighter task.
	 *
	 * This is especially important for buddies when the leftmost
	 * task is higher priority than the buddy.
	 */
	return calc_delta_fair(gran, se);
}

/*
 * Should 'se' preempt 'curr'.
 *
 *             |s1
 *        |s2
 *   |s3
 *         g
 *      |<--->|c
 *
 *  w(c, s1) = -1
 *  w(c, s2) =  0
 *  w(c, s3) =  1
 *
 */
static int
wakeup_preempt_entity(struct sched_entity *curr, struct sched_entity *se)
{
	s64 gran, vdiff = curr->vruntime - se->vruntime;

	if (vdiff <= 0)
		return -1;

	gran = wakeup_gran(se);
	if (vdiff > gran)
		return 1;

	return 0;
}

static void set_last_buddy(struct sched_entity *se)
{
	if (entity_is_task(se) && unlikely(task_of(se)->policy == SCHED_IDLE))
		return;

	for_each_sched_entity(se) {
		if (SCHED_WARN_ON(!se->on_rq))
			return;
		cfs_rq_of(se)->last = se;
	}
}

static void set_next_buddy(struct sched_entity *se)
{
	if (entity_is_task(se) && unlikely(task_of(se)->policy == SCHED_IDLE))
		return;

	for_each_sched_entity(se) {
		if (SCHED_WARN_ON(!se->on_rq))
			return;
		cfs_rq_of(se)->next = se;
	}
}

static void set_skip_buddy(struct sched_entity *se)
{
	for_each_sched_entity(se)
		cfs_rq_of(se)->skip = se;
}

/*
 * Preempt the current task with a newly woken task if needed:
 */
static void check_preempt_wakeup(struct rq *rq, struct task_struct *p, int wake_flags)
{
	struct task_struct *curr = rq->curr;
	struct sched_entity *se = &curr->se, *pse = &p->se;
	struct cfs_rq *cfs_rq = task_cfs_rq(curr);
	int scale = cfs_rq->nr_running >= sched_nr_latency;
	int next_buddy_marked = 0;

	if (unlikely(se == pse))
		return;

	/*
	 * This is possible from callers such as attach_tasks(), in which we
	 * unconditionally check_prempt_curr() after an enqueue (which may have
	 * lead to a throttle).  This both saves work and prevents false
	 * next-buddy nomination below.
	 */
	if (unlikely(throttled_hierarchy(cfs_rq_of(pse))))
		return;

	if (sched_feat(NEXT_BUDDY) && scale && !(wake_flags & WF_FORK)) {
		set_next_buddy(pse);
		next_buddy_marked = 1;
	}

	/*
	 * We can come here with TIF_NEED_RESCHED already set from new task
	 * wake up path.
	 *
	 * Note: this also catches the edge-case of curr being in a throttled
	 * group (e.g. via set_curr_task), since update_curr() (in the
	 * enqueue of curr) will have resulted in resched being set.  This
	 * prevents us from potentially nominating it as a false LAST_BUDDY
	 * below.
	 */
	if (test_tsk_need_resched(curr))
		return;

	/* Idle tasks are by definition preempted by non-idle tasks. */
	if (unlikely(curr->policy == SCHED_IDLE) &&
	    likely(p->policy != SCHED_IDLE))
		goto preempt;

	/*
	 * Batch and idle tasks do not preempt non-idle tasks (their preemption
	 * is driven by the tick):
	 */
	if (unlikely(p->policy != SCHED_NORMAL) || !sched_feat(WAKEUP_PREEMPTION))
		return;

	find_matching_se(&se, &pse);
	update_curr(cfs_rq_of(se));
	BUG_ON(!pse);
	if (wakeup_preempt_entity(se, pse) == 1) {
		/*
		 * Bias pick_next to pick the sched entity that is
		 * triggering this preemption.
		 */
		if (!next_buddy_marked)
			set_next_buddy(pse);
		goto preempt;
	}

	return;

preempt:
	resched_curr_lazy(rq);
	/*
	 * Only set the backward buddy when the current task is still
	 * on the rq. This can happen when a wakeup gets interleaved
	 * with schedule on the ->pre_schedule() or idle_balance()
	 * point, either of which can * drop the rq lock.
	 *
	 * Also, during early boot the idle thread is in the fair class,
	 * for obvious reasons its a bad idea to schedule back to it.
	 */
	if (unlikely(!se->on_rq || curr == rq->idle))
		return;

	if (sched_feat(LAST_BUDDY) && scale && entity_is_task(se))
		set_last_buddy(se);
}

static struct task_struct *
pick_next_task_fair(struct rq *rq, struct task_struct *prev, struct rq_flags *rf)
{
	struct cfs_rq *cfs_rq = &rq->cfs;
	struct sched_entity *se;
	struct task_struct *p;
	int new_tasks;

again:
	if (!cfs_rq->nr_running)
		goto idle;

#ifdef CONFIG_FAIR_GROUP_SCHED
	if (prev->sched_class != &fair_sched_class)
		goto simple;

	/*
	 * Because of the set_next_buddy() in dequeue_task_fair() it is rather
	 * likely that a next task is from the same cgroup as the current.
	 *
	 * Therefore attempt to avoid putting and setting the entire cgroup
	 * hierarchy, only change the part that actually changes.
	 */

	do {
		struct sched_entity *curr = cfs_rq->curr;

		/*
		 * Since we got here without doing put_prev_entity() we also
		 * have to consider cfs_rq->curr. If it is still a runnable
		 * entity, update_curr() will update its vruntime, otherwise
		 * forget we've ever seen it.
		 */
		if (curr) {
			if (curr->on_rq)
				update_curr(cfs_rq);
			else
				curr = NULL;

			/*
			 * This call to check_cfs_rq_runtime() will do the
			 * throttle and dequeue its entity in the parent(s).
			 * Therefore the nr_running test will indeed
			 * be correct.
			 */
			if (unlikely(check_cfs_rq_runtime(cfs_rq))) {
				cfs_rq = &rq->cfs;

				if (!cfs_rq->nr_running)
					goto idle;

				goto simple;
			}
		}

		se = pick_next_entity(cfs_rq, curr);
		cfs_rq = group_cfs_rq(se);
	} while (cfs_rq);

	p = task_of(se);

	/*
	 * Since we haven't yet done put_prev_entity and if the selected task
	 * is a different task than we started out with, try and touch the
	 * least amount of cfs_rqs.
	 */
	if (prev != p) {
		struct sched_entity *pse = &prev->se;

		while (!(cfs_rq = is_same_group(se, pse))) {
			int se_depth = se->depth;
			int pse_depth = pse->depth;

			if (se_depth <= pse_depth) {
				put_prev_entity(cfs_rq_of(pse), pse);
				pse = parent_entity(pse);
			}
			if (se_depth >= pse_depth) {
				set_next_entity(cfs_rq_of(se), se);
				se = parent_entity(se);
			}
		}

		put_prev_entity(cfs_rq, pse);
		set_next_entity(cfs_rq, se);
	}

	goto done;
simple:
#endif

	put_prev_task(rq, prev);

	do {
		se = pick_next_entity(cfs_rq, NULL);
		set_next_entity(cfs_rq, se);
		cfs_rq = group_cfs_rq(se);
	} while (cfs_rq);

	p = task_of(se);

done: __maybe_unused;
#ifdef CONFIG_SMP
	/*
	 * Move the next running task to the front of
	 * the list, so our cfs_tasks list becomes MRU
	 * one.
	 */
	list_move(&p->se.group_node, &rq->cfs_tasks);
#endif

	if (hrtick_enabled(rq))
		hrtick_start_fair(rq, p);

	return p;

idle:
	new_tasks = idle_balance(rq, rf);

	/*
	 * Because idle_balance() releases (and re-acquires) rq->lock, it is
	 * possible for any higher priority task to appear. In that case we
	 * must re-start the pick_next_entity() loop.
	 */
	if (new_tasks < 0)
		return RETRY_TASK;

	if (new_tasks > 0)
		goto again;

	return NULL;
}

/*
 * Account for a descheduled task:
 */
static void put_prev_task_fair(struct rq *rq, struct task_struct *prev)
{
	struct sched_entity *se = &prev->se;
	struct cfs_rq *cfs_rq;

	for_each_sched_entity(se) {
		cfs_rq = cfs_rq_of(se);
		put_prev_entity(cfs_rq, se);
	}
}

/*
 * sched_yield() is very simple
 *
 * The magic of dealing with the ->skip buddy is in pick_next_entity.
 */
static void yield_task_fair(struct rq *rq)
{
	struct task_struct *curr = rq->curr;
	struct cfs_rq *cfs_rq = task_cfs_rq(curr);
	struct sched_entity *se = &curr->se;

	/*
	 * Are we the only task in the tree?
	 */
	if (unlikely(rq->nr_running == 1))
		return;

	clear_buddies(cfs_rq, se);

	if (curr->policy != SCHED_BATCH) {
		update_rq_clock(rq);
		/*
		 * Update run-time statistics of the 'current'.
		 */
		update_curr(cfs_rq);
		/*
		 * Tell update_rq_clock() that we've just updated,
		 * so we don't do microscopic update in schedule()
		 * and double the fastpath cost.
		 */
		rq_clock_skip_update(rq);
	}

	set_skip_buddy(se);
}

static bool yield_to_task_fair(struct rq *rq, struct task_struct *p, bool preempt)
{
	struct sched_entity *se = &p->se;

	/* throttled hierarchies are not runnable */
	if (!se->on_rq || throttled_hierarchy(cfs_rq_of(se)))
		return false;

	/* Tell the scheduler that we'd really like pse to run next. */
	set_next_buddy(se);

	yield_task_fair(rq);

	return true;
}

#ifdef CONFIG_SMP
/**************************************************
 * Fair scheduling class load-balancing methods.
 *
 * BASICS
 *
 * The purpose of load-balancing is to achieve the same basic fairness the
 * per-CPU scheduler provides, namely provide a proportional amount of compute
 * time to each task. This is expressed in the following equation:
 *
 *   W_i,n/P_i == W_j,n/P_j for all i,j                               (1)
 *
 * Where W_i,n is the n-th weight average for CPU i. The instantaneous weight
 * W_i,0 is defined as:
 *
 *   W_i,0 = \Sum_j w_i,j                                             (2)
 *
 * Where w_i,j is the weight of the j-th runnable task on CPU i. This weight
 * is derived from the nice value as per sched_prio_to_weight[].
 *
 * The weight average is an exponential decay average of the instantaneous
 * weight:
 *
 *   W'_i,n = (2^n - 1) / 2^n * W_i,n + 1 / 2^n * W_i,0               (3)
 *
 * C_i is the compute capacity of CPU i, typically it is the
 * fraction of 'recent' time available for SCHED_OTHER task execution. But it
 * can also include other factors [XXX].
 *
 * To achieve this balance we define a measure of imbalance which follows
 * directly from (1):
 *
 *   imb_i,j = max{ avg(W/C), W_i/C_i } - min{ avg(W/C), W_j/C_j }    (4)
 *
 * We them move tasks around to minimize the imbalance. In the continuous
 * function space it is obvious this converges, in the discrete case we get
 * a few fun cases generally called infeasible weight scenarios.
 *
 * [XXX expand on:
 *     - infeasible weights;
 *     - local vs global optima in the discrete case. ]
 *
 *
 * SCHED DOMAINS
 *
 * In order to solve the imbalance equation (4), and avoid the obvious O(n^2)
 * for all i,j solution, we create a tree of CPUs that follows the hardware
 * topology where each level pairs two lower groups (or better). This results
 * in O(log n) layers. Furthermore we reduce the number of CPUs going up the
 * tree to only the first of the previous level and we decrease the frequency
 * of load-balance at each level inv. proportional to the number of CPUs in
 * the groups.
 *
 * This yields:
 *
 *     log_2 n     1     n
 *   \Sum       { --- * --- * 2^i } = O(n)                            (5)
 *     i = 0      2^i   2^i
 *                               `- size of each group
 *         |         |     `- number of CPUs doing load-balance
 *         |         `- freq
 *         `- sum over all levels
 *
 * Coupled with a limit on how many tasks we can migrate every balance pass,
 * this makes (5) the runtime complexity of the balancer.
 *
 * An important property here is that each CPU is still (indirectly) connected
 * to every other CPU in at most O(log n) steps:
 *
 * The adjacency matrix of the resulting graph is given by:
 *
 *             log_2 n
 *   A_i,j = \Union     (i % 2^k == 0) && i / 2^(k+1) == j / 2^(k+1)  (6)
 *             k = 0
 *
 * And you'll find that:
 *
 *   A^(log_2 n)_i,j != 0  for all i,j                                (7)
 *
 * Showing there's indeed a path between every CPU in at most O(log n) steps.
 * The task movement gives a factor of O(m), giving a convergence complexity
 * of:
 *
 *   O(nm log n),  n := nr_cpus, m := nr_tasks                        (8)
 *
 *
 * WORK CONSERVING
 *
 * In order to avoid CPUs going idle while there's still work to do, new idle
 * balancing is more aggressive and has the newly idle CPU iterate up the domain
 * tree itself instead of relying on other CPUs to bring it work.
 *
 * This adds some complexity to both (5) and (8) but it reduces the total idle
 * time.
 *
 * [XXX more?]
 *
 *
 * CGROUPS
 *
 * Cgroups make a horror show out of (2), instead of a simple sum we get:
 *
 *                                s_k,i
 *   W_i,0 = \Sum_j \Prod_k w_k * -----                               (9)
 *                                 S_k
 *
 * Where
 *
 *   s_k,i = \Sum_j w_i,j,k  and  S_k = \Sum_i s_k,i                 (10)
 *
 * w_i,j,k is the weight of the j-th runnable task in the k-th cgroup on CPU i.
 *
 * The big problem is S_k, its a global sum needed to compute a local (W_i)
 * property.
 *
 * [XXX write more on how we solve this.. _after_ merging pjt's patches that
 *      rewrite all of this once again.]
 */

static unsigned long __read_mostly max_load_balance_interval = HZ/10;

enum fbq_type { regular, remote, all };

#define LBF_ALL_PINNED	0x01
#define LBF_NEED_BREAK	0x02
#define LBF_DST_PINNED  0x04
#define LBF_SOME_PINNED	0x08
#define LBF_NOHZ_STATS	0x10
#define LBF_NOHZ_AGAIN	0x20

struct lb_env {
	struct sched_domain	*sd;

	struct rq		*src_rq;
	int			src_cpu;

	int			dst_cpu;
	struct rq		*dst_rq;

	struct cpumask		*dst_grpmask;
	int			new_dst_cpu;
	enum cpu_idle_type	idle;
	long			imbalance;
	/* The set of CPUs under consideration for load-balancing */
	struct cpumask		*cpus;

	unsigned int		flags;

	unsigned int		loop;
	unsigned int		loop_break;
	unsigned int		loop_max;

	enum fbq_type		fbq_type;
	struct list_head	tasks;
};

/*
 * Is this task likely cache-hot:
 */
static int task_hot(struct task_struct *p, struct lb_env *env)
{
	s64 delta;

	lockdep_assert_held(&env->src_rq->lock);

	if (p->sched_class != &fair_sched_class)
		return 0;

	if (unlikely(p->policy == SCHED_IDLE))
		return 0;

	/*
	 * Buddy candidates are cache hot:
	 */
	if (sched_feat(CACHE_HOT_BUDDY) && env->dst_rq->nr_running &&
			(&p->se == cfs_rq_of(&p->se)->next ||
			 &p->se == cfs_rq_of(&p->se)->last))
		return 1;

	if (sysctl_sched_migration_cost == -1)
		return 1;
	if (sysctl_sched_migration_cost == 0)
		return 0;

	delta = rq_clock_task(env->src_rq) - p->se.exec_start;

	return delta < (s64)sysctl_sched_migration_cost;
}

#ifdef CONFIG_NUMA_BALANCING
/*
 * Returns 1, if task migration degrades locality
 * Returns 0, if task migration improves locality i.e migration preferred.
 * Returns -1, if task migration is not affected by locality.
 */
static int migrate_degrades_locality(struct task_struct *p, struct lb_env *env)
{
	struct numa_group *numa_group = rcu_dereference(p->numa_group);
	unsigned long src_weight, dst_weight;
	int src_nid, dst_nid, dist;

	if (!static_branch_likely(&sched_numa_balancing))
		return -1;

	if (!p->numa_faults || !(env->sd->flags & SD_NUMA))
		return -1;

	src_nid = cpu_to_node(env->src_cpu);
	dst_nid = cpu_to_node(env->dst_cpu);

	if (src_nid == dst_nid)
		return -1;

	/* Migrating away from the preferred node is always bad. */
	if (src_nid == p->numa_preferred_nid) {
		if (env->src_rq->nr_running > env->src_rq->nr_preferred_running)
			return 1;
		else
			return -1;
	}

	/* Encourage migration to the preferred node. */
	if (dst_nid == p->numa_preferred_nid)
		return 0;

	/* Leaving a core idle is often worse than degrading locality. */
	if (env->idle == CPU_IDLE)
		return -1;

	dist = node_distance(src_nid, dst_nid);
	if (numa_group) {
		src_weight = group_weight(p, src_nid, dist);
		dst_weight = group_weight(p, dst_nid, dist);
	} else {
		src_weight = task_weight(p, src_nid, dist);
		dst_weight = task_weight(p, dst_nid, dist);
	}

	return dst_weight < src_weight;
}

#else
static inline int migrate_degrades_locality(struct task_struct *p,
					     struct lb_env *env)
{
	return -1;
}
#endif

/*
 * can_migrate_task - may task p from runqueue rq be migrated to this_cpu?
 */
static
int can_migrate_task(struct task_struct *p, struct lb_env *env)
{
	int tsk_cache_hot;

	lockdep_assert_held(&env->src_rq->lock);

	/*
	 * We do not migrate tasks that are:
	 * 1) throttled_lb_pair, or
	 * 2) cannot be migrated to this CPU due to cpus_ptr, or
	 * 3) running (obviously), or
	 * 4) are cache-hot on their current CPU.
	 */
	if (throttled_lb_pair(task_group(p), env->src_cpu, env->dst_cpu))
		return 0;

	if (!cpumask_test_cpu(env->dst_cpu, p->cpus_ptr)) {
		int cpu;

		schedstat_inc(p->se.statistics.nr_failed_migrations_affine);

		env->flags |= LBF_SOME_PINNED;

		/*
		 * Remember if this task can be migrated to any other CPU in
		 * our sched_group. We may want to revisit it if we couldn't
		 * meet load balance goals by pulling other tasks on src_cpu.
		 *
		 * Avoid computing new_dst_cpu for NEWLY_IDLE or if we have
		 * already computed one in current iteration.
		 */
		if (env->idle == CPU_NEWLY_IDLE || (env->flags & LBF_DST_PINNED))
			return 0;

		/* Prevent to re-select dst_cpu via env's CPUs: */
		for_each_cpu_and(cpu, env->dst_grpmask, env->cpus) {
			if (cpumask_test_cpu(cpu, p->cpus_ptr)) {
				env->flags |= LBF_DST_PINNED;
				env->new_dst_cpu = cpu;
				break;
			}
		}

		return 0;
	}

	/* Record that we found atleast one task that could run on dst_cpu */
	env->flags &= ~LBF_ALL_PINNED;

	if (task_running(env->src_rq, p)) {
		schedstat_inc(p->se.statistics.nr_failed_migrations_running);
		return 0;
	}

	/*
	 * Aggressive migration if:
	 * 1) destination numa is preferred
	 * 2) task is cache cold, or
	 * 3) too many balance attempts have failed.
	 */
	tsk_cache_hot = migrate_degrades_locality(p, env);
	if (tsk_cache_hot == -1)
		tsk_cache_hot = task_hot(p, env);

	if (tsk_cache_hot <= 0 ||
	    env->sd->nr_balance_failed > env->sd->cache_nice_tries) {
		if (tsk_cache_hot == 1) {
			schedstat_inc(env->sd->lb_hot_gained[env->idle]);
			schedstat_inc(p->se.statistics.nr_forced_migrations);
		}
		return 1;
	}

	schedstat_inc(p->se.statistics.nr_failed_migrations_hot);
	return 0;
}

/*
 * detach_task() -- detach the task for the migration specified in env
 */
static void detach_task(struct task_struct *p, struct lb_env *env)
{
	lockdep_assert_held(&env->src_rq->lock);

	p->on_rq = TASK_ON_RQ_MIGRATING;
	deactivate_task(env->src_rq, p, DEQUEUE_NOCLOCK);
	set_task_cpu(p, env->dst_cpu);
}

/*
 * detach_one_task() -- tries to dequeue exactly one task from env->src_rq, as
 * part of active balancing operations within "domain".
 *
 * Returns a task if successful and NULL otherwise.
 */
static struct task_struct *detach_one_task(struct lb_env *env)
{
	struct task_struct *p;

	lockdep_assert_held(&env->src_rq->lock);

	list_for_each_entry_reverse(p,
			&env->src_rq->cfs_tasks, se.group_node) {
		if (!can_migrate_task(p, env))
			continue;

		detach_task(p, env);

		/*
		 * Right now, this is only the second place where
		 * lb_gained[env->idle] is updated (other is detach_tasks)
		 * so we can safely collect stats here rather than
		 * inside detach_tasks().
		 */
		schedstat_inc(env->sd->lb_gained[env->idle]);
		return p;
	}
	return NULL;
}

static const unsigned int sched_nr_migrate_break = 32;

/*
 * detach_tasks() -- tries to detach up to imbalance weighted load from
 * busiest_rq, as part of a balancing operation within domain "sd".
 *
 * Returns number of detached tasks if successful and 0 otherwise.
 */
static int detach_tasks(struct lb_env *env)
{
	struct list_head *tasks = &env->src_rq->cfs_tasks;
	struct task_struct *p;
	unsigned long load;
	int detached = 0;

	lockdep_assert_held(&env->src_rq->lock);

	if (env->imbalance <= 0)
		return 0;

	while (!list_empty(tasks)) {
		/*
		 * We don't want to steal all, otherwise we may be treated likewise,
		 * which could at worst lead to a livelock crash.
		 */
		if (env->idle != CPU_NOT_IDLE && env->src_rq->nr_running <= 1)
			break;

		p = list_last_entry(tasks, struct task_struct, se.group_node);

		env->loop++;
		/* We've more or less seen every task there is, call it quits */
		if (env->loop > env->loop_max)
			break;

		/* take a breather every nr_migrate tasks */
		if (env->loop > env->loop_break) {
			env->loop_break += sched_nr_migrate_break;
			env->flags |= LBF_NEED_BREAK;
			break;
		}

		if (!can_migrate_task(p, env))
			goto next;

		load = task_h_load(p);

		if (sched_feat(LB_MIN) && load < 16 && !env->sd->nr_balance_failed)
			goto next;

		if ((load / 2) > env->imbalance)
			goto next;

		detach_task(p, env);
		list_add(&p->se.group_node, &env->tasks);

		detached++;
		env->imbalance -= load;

#ifdef CONFIG_PREEMPT
		/*
		 * NEWIDLE balancing is a source of latency, so preemptible
		 * kernels will stop after the first task is detached to minimize
		 * the critical section.
		 */
		if (env->idle == CPU_NEWLY_IDLE)
			break;
#endif

		/*
		 * We only want to steal up to the prescribed amount of
		 * weighted load.
		 */
		if (env->imbalance <= 0)
			break;

		continue;
next:
		list_move(&p->se.group_node, tasks);
	}

	/*
	 * Right now, this is one of only two places we collect this stat
	 * so we can safely collect detach_one_task() stats here rather
	 * than inside detach_one_task().
	 */
	schedstat_add(env->sd->lb_gained[env->idle], detached);

	return detached;
}

/*
 * attach_task() -- attach the task detached by detach_task() to its new rq.
 */
static void attach_task(struct rq *rq, struct task_struct *p)
{
	lockdep_assert_held(&rq->lock);

	BUG_ON(task_rq(p) != rq);
	activate_task(rq, p, ENQUEUE_NOCLOCK);
	p->on_rq = TASK_ON_RQ_QUEUED;
	check_preempt_curr(rq, p, 0);
}

/*
 * attach_one_task() -- attaches the task returned from detach_one_task() to
 * its new rq.
 */
static void attach_one_task(struct rq *rq, struct task_struct *p)
{
	struct rq_flags rf;

	rq_lock(rq, &rf);
	update_rq_clock(rq);
	attach_task(rq, p);
	rq_unlock(rq, &rf);
}

/*
 * attach_tasks() -- attaches all tasks detached by detach_tasks() to their
 * new rq.
 */
static void attach_tasks(struct lb_env *env)
{
	struct list_head *tasks = &env->tasks;
	struct task_struct *p;
	struct rq_flags rf;

	rq_lock(env->dst_rq, &rf);
	update_rq_clock(env->dst_rq);

	while (!list_empty(tasks)) {
		p = list_first_entry(tasks, struct task_struct, se.group_node);
		list_del_init(&p->se.group_node);

		attach_task(env->dst_rq, p);
	}

	rq_unlock(env->dst_rq, &rf);
}

static inline bool cfs_rq_has_blocked(struct cfs_rq *cfs_rq)
{
	if (cfs_rq->avg.load_avg)
		return true;

	if (cfs_rq->avg.util_avg)
		return true;

	return false;
}

static inline bool others_have_blocked(struct rq *rq)
{
	if (READ_ONCE(rq->avg_rt.util_avg))
		return true;

	if (READ_ONCE(rq->avg_dl.util_avg))
		return true;

#ifdef CONFIG_HAVE_SCHED_AVG_IRQ
	if (READ_ONCE(rq->avg_irq.util_avg))
		return true;
#endif

	return false;
}

#ifdef CONFIG_FAIR_GROUP_SCHED

static void update_blocked_averages(int cpu)
{
	struct rq *rq = cpu_rq(cpu);
	struct cfs_rq *cfs_rq;
	const struct sched_class *curr_class;
	struct rq_flags rf;
	bool done = true;

	rq_lock_irqsave(rq, &rf);
	update_rq_clock(rq);

	/*
	 * Iterates the task_group tree in a bottom up fashion, see
	 * list_add_leaf_cfs_rq() for details.
	 */
	for_each_leaf_cfs_rq(rq, cfs_rq) {
		struct sched_entity *se;

		/* throttled entities do not contribute to load */
		if (throttled_hierarchy(cfs_rq))
			continue;

		if (update_cfs_rq_load_avg(cfs_rq_clock_task(cfs_rq), cfs_rq))
			update_tg_load_avg(cfs_rq, 0);

		/* Propagate pending load changes to the parent, if any: */
		se = cfs_rq->tg->se[cpu];
		if (se && !skip_blocked_update(se))
			update_load_avg(cfs_rq_of(se), se, 0);

		/* Don't need periodic decay once load/util_avg are null */
		if (cfs_rq_has_blocked(cfs_rq))
			done = false;
	}

	curr_class = rq->curr->sched_class;
	update_rt_rq_load_avg(rq_clock_task(rq), rq, curr_class == &rt_sched_class);
	update_dl_rq_load_avg(rq_clock_task(rq), rq, curr_class == &dl_sched_class);
	update_irq_load_avg(rq, 0);
	/* Don't need periodic decay once load/util_avg are null */
	if (others_have_blocked(rq))
		done = false;

#ifdef CONFIG_NO_HZ_COMMON
	rq->last_blocked_load_update_tick = jiffies;
	if (done)
		rq->has_blocked_load = 0;
#endif
	rq_unlock_irqrestore(rq, &rf);
}

/*
 * Compute the hierarchical load factor for cfs_rq and all its ascendants.
 * This needs to be done in a top-down fashion because the load of a child
 * group is a fraction of its parents load.
 */
static void update_cfs_rq_h_load(struct cfs_rq *cfs_rq)
{
	struct rq *rq = rq_of(cfs_rq);
	struct sched_entity *se = cfs_rq->tg->se[cpu_of(rq)];
	unsigned long now = jiffies;
	unsigned long load;

	if (cfs_rq->last_h_load_update == now)
		return;

	cfs_rq->h_load_next = NULL;
	for_each_sched_entity(se) {
		cfs_rq = cfs_rq_of(se);
		cfs_rq->h_load_next = se;
		if (cfs_rq->last_h_load_update == now)
			break;
	}

	if (!se) {
		cfs_rq->h_load = cfs_rq_load_avg(cfs_rq);
		cfs_rq->last_h_load_update = now;
	}

	while ((se = cfs_rq->h_load_next) != NULL) {
		load = cfs_rq->h_load;
		load = div64_ul(load * se->avg.load_avg,
			cfs_rq_load_avg(cfs_rq) + 1);
		cfs_rq = group_cfs_rq(se);
		cfs_rq->h_load = load;
		cfs_rq->last_h_load_update = now;
	}
}

static unsigned long task_h_load(struct task_struct *p)
{
	struct cfs_rq *cfs_rq = task_cfs_rq(p);

	update_cfs_rq_h_load(cfs_rq);
	return div64_ul(p->se.avg.load_avg * cfs_rq->h_load,
			cfs_rq_load_avg(cfs_rq) + 1);
}
#else
static inline void update_blocked_averages(int cpu)
{
	struct rq *rq = cpu_rq(cpu);
	struct cfs_rq *cfs_rq = &rq->cfs;
	const struct sched_class *curr_class;
	struct rq_flags rf;

	rq_lock_irqsave(rq, &rf);
	update_rq_clock(rq);
	update_cfs_rq_load_avg(cfs_rq_clock_task(cfs_rq), cfs_rq);

	curr_class = rq->curr->sched_class;
	update_rt_rq_load_avg(rq_clock_task(rq), rq, curr_class == &rt_sched_class);
	update_dl_rq_load_avg(rq_clock_task(rq), rq, curr_class == &dl_sched_class);
	update_irq_load_avg(rq, 0);
#ifdef CONFIG_NO_HZ_COMMON
	rq->last_blocked_load_update_tick = jiffies;
	if (!cfs_rq_has_blocked(cfs_rq) && !others_have_blocked(rq))
		rq->has_blocked_load = 0;
#endif
	rq_unlock_irqrestore(rq, &rf);
}

static unsigned long task_h_load(struct task_struct *p)
{
	return p->se.avg.load_avg;
}
#endif

/********** Helpers for find_busiest_group ************************/

enum group_type {
	group_other = 0,
	group_imbalanced,
	group_overloaded,
};

/*
 * sg_lb_stats - stats of a sched_group required for load_balancing
 */
struct sg_lb_stats {
	unsigned long avg_load; /*Avg load across the CPUs of the group */
	unsigned long group_load; /* Total load over the CPUs of the group */
	unsigned long sum_weighted_load; /* Weighted load of group's tasks */
	unsigned long load_per_task;
	unsigned long group_capacity;
	unsigned long group_util; /* Total utilization of the group */
	unsigned int sum_nr_running; /* Nr tasks running in the group */
	unsigned int idle_cpus;
	unsigned int group_weight;
	enum group_type group_type;
	int group_no_capacity;
#ifdef CONFIG_NUMA_BALANCING
	unsigned int nr_numa_running;
	unsigned int nr_preferred_running;
#endif
};

/*
 * sd_lb_stats - Structure to store the statistics of a sched_domain
 *		 during load balancing.
 */
struct sd_lb_stats {
	struct sched_group *busiest;	/* Busiest group in this sd */
	struct sched_group *local;	/* Local group in this sd */
	unsigned long total_running;
	unsigned long total_load;	/* Total load of all groups in sd */
	unsigned long total_capacity;	/* Total capacity of all groups in sd */
	unsigned long avg_load;	/* Average load across all groups in sd */

	struct sg_lb_stats busiest_stat;/* Statistics of the busiest group */
	struct sg_lb_stats local_stat;	/* Statistics of the local group */
};

static inline void init_sd_lb_stats(struct sd_lb_stats *sds)
{
	/*
	 * Skimp on the clearing to avoid duplicate work. We can avoid clearing
	 * local_stat because update_sg_lb_stats() does a full clear/assignment.
	 * We must however clear busiest_stat::avg_load because
	 * update_sd_pick_busiest() reads this before assignment.
	 */
	*sds = (struct sd_lb_stats){
		.busiest = NULL,
		.local = NULL,
		.total_running = 0UL,
		.total_load = 0UL,
		.total_capacity = 0UL,
		.busiest_stat = {
			.avg_load = 0UL,
			.sum_nr_running = 0,
			.group_type = group_other,
		},
	};
}

/**
 * get_sd_load_idx - Obtain the load index for a given sched domain.
 * @sd: The sched_domain whose load_idx is to be obtained.
 * @idle: The idle status of the CPU for whose sd load_idx is obtained.
 *
 * Return: The load index.
 */
static inline int get_sd_load_idx(struct sched_domain *sd,
					enum cpu_idle_type idle)
{
	int load_idx;

	switch (idle) {
	case CPU_NOT_IDLE:
		load_idx = sd->busy_idx;
		break;

	case CPU_NEWLY_IDLE:
		load_idx = sd->newidle_idx;
		break;
	default:
		load_idx = sd->idle_idx;
		break;
	}

	return load_idx;
}

static unsigned long scale_rt_capacity(struct sched_domain *sd, int cpu)
{
	struct rq *rq = cpu_rq(cpu);
	unsigned long max = arch_scale_cpu_capacity(sd, cpu);
	unsigned long used, free;
	unsigned long irq;

	irq = cpu_util_irq(rq);

	if (unlikely(irq >= max))
		return 1;

	used = READ_ONCE(rq->avg_rt.util_avg);
	used += READ_ONCE(rq->avg_dl.util_avg);

	if (unlikely(used >= max))
		return 1;

	free = max - used;

	return scale_irq_capacity(free, irq, max);
}

static void update_cpu_capacity(struct sched_domain *sd, int cpu)
{
	unsigned long capacity = scale_rt_capacity(sd, cpu);
	struct sched_group *sdg = sd->groups;

	cpu_rq(cpu)->cpu_capacity_orig = arch_scale_cpu_capacity(sd, cpu);

	if (!capacity)
		capacity = 1;

	cpu_rq(cpu)->cpu_capacity = capacity;
	sdg->sgc->capacity = capacity;
	sdg->sgc->min_capacity = capacity;
}

void update_group_capacity(struct sched_domain *sd, int cpu)
{
	struct sched_domain *child = sd->child;
	struct sched_group *group, *sdg = sd->groups;
	unsigned long capacity, min_capacity;
	unsigned long interval;

	interval = msecs_to_jiffies(sd->balance_interval);
	interval = clamp(interval, 1UL, max_load_balance_interval);
	sdg->sgc->next_update = jiffies + interval;

	if (!child) {
		update_cpu_capacity(sd, cpu);
		return;
	}

	capacity = 0;
	min_capacity = ULONG_MAX;

	if (child->flags & SD_OVERLAP) {
		/*
		 * SD_OVERLAP domains cannot assume that child groups
		 * span the current group.
		 */

		for_each_cpu(cpu, sched_group_span(sdg)) {
			struct sched_group_capacity *sgc;
			struct rq *rq = cpu_rq(cpu);

			/*
			 * build_sched_domains() -> init_sched_groups_capacity()
			 * gets here before we've attached the domains to the
			 * runqueues.
			 *
			 * Use capacity_of(), which is set irrespective of domains
			 * in update_cpu_capacity().
			 *
			 * This avoids capacity from being 0 and
			 * causing divide-by-zero issues on boot.
			 */
			if (unlikely(!rq->sd)) {
				capacity += capacity_of(cpu);
			} else {
				sgc = rq->sd->groups->sgc;
				capacity += sgc->capacity;
			}

			min_capacity = min(capacity, min_capacity);
		}
	} else  {
		/*
		 * !SD_OVERLAP domains can assume that child groups
		 * span the current group.
		 */

		group = child->groups;
		do {
			struct sched_group_capacity *sgc = group->sgc;

			capacity += sgc->capacity;
			min_capacity = min(sgc->min_capacity, min_capacity);
			group = group->next;
		} while (group != child->groups);
	}

	sdg->sgc->capacity = capacity;
	sdg->sgc->min_capacity = min_capacity;
}

/*
 * Check whether the capacity of the rq has been noticeably reduced by side
 * activity. The imbalance_pct is used for the threshold.
 * Return true is the capacity is reduced
 */
static inline int
check_cpu_capacity(struct rq *rq, struct sched_domain *sd)
{
	return ((rq->cpu_capacity * sd->imbalance_pct) <
				(rq->cpu_capacity_orig * 100));
}

/*
 * Group imbalance indicates (and tries to solve) the problem where balancing
 * groups is inadequate due to ->cpus_ptr constraints.
 *
 * Imagine a situation of two groups of 4 CPUs each and 4 tasks each with a
 * cpumask covering 1 CPU of the first group and 3 CPUs of the second group.
 * Something like:
 *
 *	{ 0 1 2 3 } { 4 5 6 7 }
 *	        *     * * *
 *
 * If we were to balance group-wise we'd place two tasks in the first group and
 * two tasks in the second group. Clearly this is undesired as it will overload
 * cpu 3 and leave one of the CPUs in the second group unused.
 *
 * The current solution to this issue is detecting the skew in the first group
 * by noticing the lower domain failed to reach balance and had difficulty
 * moving tasks due to affinity constraints.
 *
 * When this is so detected; this group becomes a candidate for busiest; see
 * update_sd_pick_busiest(). And calculate_imbalance() and
 * find_busiest_group() avoid some of the usual balance conditions to allow it
 * to create an effective group imbalance.
 *
 * This is a somewhat tricky proposition since the next run might not find the
 * group imbalance and decide the groups need to be balanced again. A most
 * subtle and fragile situation.
 */

static inline int sg_imbalanced(struct sched_group *group)
{
	return group->sgc->imbalance;
}

/*
 * group_has_capacity returns true if the group has spare capacity that could
 * be used by some tasks.
 * We consider that a group has spare capacity if the  * number of task is
 * smaller than the number of CPUs or if the utilization is lower than the
 * available capacity for CFS tasks.
 * For the latter, we use a threshold to stabilize the state, to take into
 * account the variance of the tasks' load and to return true if the available
 * capacity in meaningful for the load balancer.
 * As an example, an available capacity of 1% can appear but it doesn't make
 * any benefit for the load balance.
 */
static inline bool
group_has_capacity(struct lb_env *env, struct sg_lb_stats *sgs)
{
	if (sgs->sum_nr_running < sgs->group_weight)
		return true;

	if ((sgs->group_capacity * 100) >
			(sgs->group_util * env->sd->imbalance_pct))
		return true;

	return false;
}

/*
 *  group_is_overloaded returns true if the group has more tasks than it can
 *  handle.
 *  group_is_overloaded is not equals to !group_has_capacity because a group
 *  with the exact right number of tasks, has no more spare capacity but is not
 *  overloaded so both group_has_capacity and group_is_overloaded return
 *  false.
 */
static inline bool
group_is_overloaded(struct lb_env *env, struct sg_lb_stats *sgs)
{
	if (sgs->sum_nr_running <= sgs->group_weight)
		return false;

	if ((sgs->group_capacity * 100) <
			(sgs->group_util * env->sd->imbalance_pct))
		return true;

	return false;
}

/*
 * group_smaller_cpu_capacity: Returns true if sched_group sg has smaller
 * per-CPU capacity than sched_group ref.
 */
static inline bool
group_smaller_cpu_capacity(struct sched_group *sg, struct sched_group *ref)
{
	return sg->sgc->min_capacity * capacity_margin <
						ref->sgc->min_capacity * 1024;
}

static inline enum
group_type group_classify(struct sched_group *group,
			  struct sg_lb_stats *sgs)
{
	if (sgs->group_no_capacity)
		return group_overloaded;

	if (sg_imbalanced(group))
		return group_imbalanced;

	return group_other;
}

static bool update_nohz_stats(struct rq *rq, bool force)
{
#ifdef CONFIG_NO_HZ_COMMON
	unsigned int cpu = rq->cpu;

	if (!rq->has_blocked_load)
		return false;

	if (!cpumask_test_cpu(cpu, nohz.idle_cpus_mask))
		return false;

	if (!force && !time_after(jiffies, rq->last_blocked_load_update_tick))
		return true;

	update_blocked_averages(cpu);

	return rq->has_blocked_load;
#else
	return false;
#endif
}

/**
 * update_sg_lb_stats - Update sched_group's statistics for load balancing.
 * @env: The load balancing environment.
 * @group: sched_group whose statistics are to be updated.
 * @load_idx: Load index of sched_domain of this_cpu for load calc.
 * @local_group: Does group contain this_cpu.
 * @sgs: variable to hold the statistics for this group.
 * @overload: Indicate more than one runnable task for any CPU.
 */
static inline void update_sg_lb_stats(struct lb_env *env,
			struct sched_group *group, int load_idx,
			int local_group, struct sg_lb_stats *sgs,
			bool *overload)
{
	unsigned long load;
	int i, nr_running;

	memset(sgs, 0, sizeof(*sgs));

	for_each_cpu_and(i, sched_group_span(group), env->cpus) {
		struct rq *rq = cpu_rq(i);

		if ((env->flags & LBF_NOHZ_STATS) && update_nohz_stats(rq, false))
			env->flags |= LBF_NOHZ_AGAIN;

		/* Bias balancing toward CPUs of our domain: */
		if (local_group)
			load = target_load(i, load_idx);
		else
			load = source_load(i, load_idx);

		sgs->group_load += load;
		sgs->group_util += cpu_util(i);
		sgs->sum_nr_running += rq->cfs.h_nr_running;

		nr_running = rq->nr_running;
		if (nr_running > 1)
			*overload = true;

#ifdef CONFIG_NUMA_BALANCING
		sgs->nr_numa_running += rq->nr_numa_running;
		sgs->nr_preferred_running += rq->nr_preferred_running;
#endif
		sgs->sum_weighted_load += weighted_cpuload(rq);
		/*
		 * No need to call idle_cpu() if nr_running is not 0
		 */
		if (!nr_running && idle_cpu(i))
			sgs->idle_cpus++;
	}

	/* Adjust by relative CPU capacity of the group */
	sgs->group_capacity = group->sgc->capacity;
	sgs->avg_load = (sgs->group_load*SCHED_CAPACITY_SCALE) / sgs->group_capacity;

	if (sgs->sum_nr_running)
		sgs->load_per_task = sgs->sum_weighted_load / sgs->sum_nr_running;

	sgs->group_weight = group->group_weight;

	sgs->group_no_capacity = group_is_overloaded(env, sgs);
	sgs->group_type = group_classify(group, sgs);
}

/**
 * update_sd_pick_busiest - return 1 on busiest group
 * @env: The load balancing environment.
 * @sds: sched_domain statistics
 * @sg: sched_group candidate to be checked for being the busiest
 * @sgs: sched_group statistics
 *
 * Determine if @sg is a busier group than the previously selected
 * busiest group.
 *
 * Return: %true if @sg is a busier group than the previously selected
 * busiest group. %false otherwise.
 */
static bool update_sd_pick_busiest(struct lb_env *env,
				   struct sd_lb_stats *sds,
				   struct sched_group *sg,
				   struct sg_lb_stats *sgs)
{
	struct sg_lb_stats *busiest = &sds->busiest_stat;

	if (sgs->group_type > busiest->group_type)
		return true;

	if (sgs->group_type < busiest->group_type)
		return false;

	if (sgs->avg_load <= busiest->avg_load)
		return false;

	if (!(env->sd->flags & SD_ASYM_CPUCAPACITY))
		goto asym_packing;

	/*
	 * Candidate sg has no more than one task per CPU and
	 * has higher per-CPU capacity. Migrating tasks to less
	 * capable CPUs may harm throughput. Maximize throughput,
	 * power/energy consequences are not considered.
	 */
	if (sgs->sum_nr_running <= sgs->group_weight &&
	    group_smaller_cpu_capacity(sds->local, sg))
		return false;

asym_packing:
	/* This is the busiest node in its class. */
	if (!(env->sd->flags & SD_ASYM_PACKING))
		return true;

	/* No ASYM_PACKING if target CPU is already busy */
	if (env->idle == CPU_NOT_IDLE)
		return true;
	/*
	 * ASYM_PACKING needs to move all the work to the highest
	 * prority CPUs in the group, therefore mark all groups
	 * of lower priority than ourself as busy.
	 */
	if (sgs->sum_nr_running &&
	    sched_asym_prefer(env->dst_cpu, sg->asym_prefer_cpu)) {
		if (!sds->busiest)
			return true;

		/* Prefer to move from lowest priority CPU's work */
		if (sched_asym_prefer(sds->busiest->asym_prefer_cpu,
				      sg->asym_prefer_cpu))
			return true;
	}

	return false;
}

#ifdef CONFIG_NUMA_BALANCING
static inline enum fbq_type fbq_classify_group(struct sg_lb_stats *sgs)
{
	if (sgs->sum_nr_running > sgs->nr_numa_running)
		return regular;
	if (sgs->sum_nr_running > sgs->nr_preferred_running)
		return remote;
	return all;
}

static inline enum fbq_type fbq_classify_rq(struct rq *rq)
{
	if (rq->nr_running > rq->nr_numa_running)
		return regular;
	if (rq->nr_running > rq->nr_preferred_running)
		return remote;
	return all;
}
#else
static inline enum fbq_type fbq_classify_group(struct sg_lb_stats *sgs)
{
	return all;
}

static inline enum fbq_type fbq_classify_rq(struct rq *rq)
{
	return regular;
}
#endif /* CONFIG_NUMA_BALANCING */

/**
 * update_sd_lb_stats - Update sched_domain's statistics for load balancing.
 * @env: The load balancing environment.
 * @sds: variable to hold the statistics for this sched_domain.
 */
static inline void update_sd_lb_stats(struct lb_env *env, struct sd_lb_stats *sds)
{
	struct sched_domain *child = env->sd->child;
	struct sched_group *sg = env->sd->groups;
	struct sg_lb_stats *local = &sds->local_stat;
	struct sg_lb_stats tmp_sgs;
	int load_idx, prefer_sibling = 0;
	bool overload = false;

	if (child && child->flags & SD_PREFER_SIBLING)
		prefer_sibling = 1;

#ifdef CONFIG_NO_HZ_COMMON
	if (env->idle == CPU_NEWLY_IDLE && READ_ONCE(nohz.has_blocked))
		env->flags |= LBF_NOHZ_STATS;
#endif

	load_idx = get_sd_load_idx(env->sd, env->idle);

	do {
		struct sg_lb_stats *sgs = &tmp_sgs;
		int local_group;

		local_group = cpumask_test_cpu(env->dst_cpu, sched_group_span(sg));
		if (local_group) {
			sds->local = sg;
			sgs = local;

			if (env->idle != CPU_NEWLY_IDLE ||
			    time_after_eq(jiffies, sg->sgc->next_update))
				update_group_capacity(env->sd, env->dst_cpu);
		}

		update_sg_lb_stats(env, sg, load_idx, local_group, sgs,
						&overload);

		if (local_group)
			goto next_group;

		/*
		 * In case the child domain prefers tasks go to siblings
		 * first, lower the sg capacity so that we'll try
		 * and move all the excess tasks away. We lower the capacity
		 * of a group only if the local group has the capacity to fit
		 * these excess tasks. The extra check prevents the case where
		 * you always pull from the heaviest group when it is already
		 * under-utilized (possible with a large weight task outweighs
		 * the tasks on the system).
		 */
		if (prefer_sibling && sds->local &&
		    group_has_capacity(env, local) &&
		    (sgs->sum_nr_running > local->sum_nr_running + 1)) {
			sgs->group_no_capacity = 1;
			sgs->group_type = group_classify(sg, sgs);
		}

		if (update_sd_pick_busiest(env, sds, sg, sgs)) {
			sds->busiest = sg;
			sds->busiest_stat = *sgs;
		}

next_group:
		/* Now, start updating sd_lb_stats */
		sds->total_running += sgs->sum_nr_running;
		sds->total_load += sgs->group_load;
		sds->total_capacity += sgs->group_capacity;

		sg = sg->next;
	} while (sg != env->sd->groups);

#ifdef CONFIG_NO_HZ_COMMON
	if ((env->flags & LBF_NOHZ_AGAIN) &&
	    cpumask_subset(nohz.idle_cpus_mask, sched_domain_span(env->sd))) {

		WRITE_ONCE(nohz.next_blocked,
			   jiffies + msecs_to_jiffies(LOAD_AVG_PERIOD));
	}
#endif

	if (env->sd->flags & SD_NUMA)
		env->fbq_type = fbq_classify_group(&sds->busiest_stat);

	if (!env->sd->parent) {
		/* update overload indicator if we are at root domain */
		if (env->dst_rq->rd->overload != overload)
			env->dst_rq->rd->overload = overload;
	}
}

/**
 * check_asym_packing - Check to see if the group is packed into the
 *			sched domain.
 *
 * This is primarily intended to used at the sibling level.  Some
 * cores like POWER7 prefer to use lower numbered SMT threads.  In the
 * case of POWER7, it can move to lower SMT modes only when higher
 * threads are idle.  When in lower SMT modes, the threads will
 * perform better since they share less core resources.  Hence when we
 * have idle threads, we want them to be the higher ones.
 *
 * This packing function is run on idle threads.  It checks to see if
 * the busiest CPU in this domain (core in the P7 case) has a higher
 * CPU number than the packing function is being run on.  Here we are
 * assuming lower CPU number will be equivalent to lower a SMT thread
 * number.
 *
 * Return: 1 when packing is required and a task should be moved to
 * this CPU.  The amount of the imbalance is returned in env->imbalance.
 *
 * @env: The load balancing environment.
 * @sds: Statistics of the sched_domain which is to be packed
 */
static int check_asym_packing(struct lb_env *env, struct sd_lb_stats *sds)
{
	int busiest_cpu;

	if (!(env->sd->flags & SD_ASYM_PACKING))
		return 0;

	if (env->idle == CPU_NOT_IDLE)
		return 0;

	if (!sds->busiest)
		return 0;

	busiest_cpu = sds->busiest->asym_prefer_cpu;
	if (sched_asym_prefer(busiest_cpu, env->dst_cpu))
		return 0;

	env->imbalance = DIV_ROUND_CLOSEST(
		sds->busiest_stat.avg_load * sds->busiest_stat.group_capacity,
		SCHED_CAPACITY_SCALE);

	return 1;
}

/**
 * fix_small_imbalance - Calculate the minor imbalance that exists
 *			amongst the groups of a sched_domain, during
 *			load balancing.
 * @env: The load balancing environment.
 * @sds: Statistics of the sched_domain whose imbalance is to be calculated.
 */
static inline
void fix_small_imbalance(struct lb_env *env, struct sd_lb_stats *sds)
{
	unsigned long tmp, capa_now = 0, capa_move = 0;
	unsigned int imbn = 2;
	unsigned long scaled_busy_load_per_task;
	struct sg_lb_stats *local, *busiest;

	local = &sds->local_stat;
	busiest = &sds->busiest_stat;

	if (!local->sum_nr_running)
		local->load_per_task = cpu_avg_load_per_task(env->dst_cpu);
	else if (busiest->load_per_task > local->load_per_task)
		imbn = 1;

	scaled_busy_load_per_task =
		(busiest->load_per_task * SCHED_CAPACITY_SCALE) /
		busiest->group_capacity;

	if (busiest->avg_load + scaled_busy_load_per_task >=
	    local->avg_load + (scaled_busy_load_per_task * imbn)) {
		env->imbalance = busiest->load_per_task;
		return;
	}

	/*
	 * OK, we don't have enough imbalance to justify moving tasks,
	 * however we may be able to increase total CPU capacity used by
	 * moving them.
	 */

	capa_now += busiest->group_capacity *
			min(busiest->load_per_task, busiest->avg_load);
	capa_now += local->group_capacity *
			min(local->load_per_task, local->avg_load);
	capa_now /= SCHED_CAPACITY_SCALE;

	/* Amount of load we'd subtract */
	if (busiest->avg_load > scaled_busy_load_per_task) {
		capa_move += busiest->group_capacity *
			    min(busiest->load_per_task,
				busiest->avg_load - scaled_busy_load_per_task);
	}

	/* Amount of load we'd add */
	if (busiest->avg_load * busiest->group_capacity <
	    busiest->load_per_task * SCHED_CAPACITY_SCALE) {
		tmp = (busiest->avg_load * busiest->group_capacity) /
		      local->group_capacity;
	} else {
		tmp = (busiest->load_per_task * SCHED_CAPACITY_SCALE) /
		      local->group_capacity;
	}
	capa_move += local->group_capacity *
		    min(local->load_per_task, local->avg_load + tmp);
	capa_move /= SCHED_CAPACITY_SCALE;

	/* Move if we gain throughput */
	if (capa_move > capa_now)
		env->imbalance = busiest->load_per_task;
}

/**
 * calculate_imbalance - Calculate the amount of imbalance present within the
 *			 groups of a given sched_domain during load balance.
 * @env: load balance environment
 * @sds: statistics of the sched_domain whose imbalance is to be calculated.
 */
static inline void calculate_imbalance(struct lb_env *env, struct sd_lb_stats *sds)
{
	unsigned long max_pull, load_above_capacity = ~0UL;
	struct sg_lb_stats *local, *busiest;

	local = &sds->local_stat;
	busiest = &sds->busiest_stat;

	if (busiest->group_type == group_imbalanced) {
		/*
		 * In the group_imb case we cannot rely on group-wide averages
		 * to ensure CPU-load equilibrium, look at wider averages. XXX
		 */
		busiest->load_per_task =
			min(busiest->load_per_task, sds->avg_load);
	}

	/*
	 * Avg load of busiest sg can be less and avg load of local sg can
	 * be greater than avg load across all sgs of sd because avg load
	 * factors in sg capacity and sgs with smaller group_type are
	 * skipped when updating the busiest sg:
	 */
	if (busiest->avg_load <= sds->avg_load ||
	    local->avg_load >= sds->avg_load) {
		env->imbalance = 0;
		return fix_small_imbalance(env, sds);
	}

	/*
	 * If there aren't any idle CPUs, avoid creating some.
	 */
	if (busiest->group_type == group_overloaded &&
	    local->group_type   == group_overloaded) {
		load_above_capacity = busiest->sum_nr_running * SCHED_CAPACITY_SCALE;
		if (load_above_capacity > busiest->group_capacity) {
			load_above_capacity -= busiest->group_capacity;
			load_above_capacity *= scale_load_down(NICE_0_LOAD);
			load_above_capacity /= busiest->group_capacity;
		} else
			load_above_capacity = ~0UL;
	}

	/*
	 * We're trying to get all the CPUs to the average_load, so we don't
	 * want to push ourselves above the average load, nor do we wish to
	 * reduce the max loaded CPU below the average load. At the same time,
	 * we also don't want to reduce the group load below the group
	 * capacity. Thus we look for the minimum possible imbalance.
	 */
	max_pull = min(busiest->avg_load - sds->avg_load, load_above_capacity);

	/* How much load to actually move to equalise the imbalance */
	env->imbalance = min(
		max_pull * busiest->group_capacity,
		(sds->avg_load - local->avg_load) * local->group_capacity
	) / SCHED_CAPACITY_SCALE;

	/*
	 * if *imbalance is less than the average load per runnable task
	 * there is no guarantee that any tasks will be moved so we'll have
	 * a think about bumping its value to force at least one task to be
	 * moved
	 */
	if (env->imbalance < busiest->load_per_task)
		return fix_small_imbalance(env, sds);
}

/******* find_busiest_group() helpers end here *********************/

/**
 * find_busiest_group - Returns the busiest group within the sched_domain
 * if there is an imbalance.
 *
 * Also calculates the amount of weighted load which should be moved
 * to restore balance.
 *
 * @env: The load balancing environment.
 *
 * Return:	- The busiest group if imbalance exists.
 */
static struct sched_group *find_busiest_group(struct lb_env *env)
{
	struct sg_lb_stats *local, *busiest;
	struct sd_lb_stats sds;

	init_sd_lb_stats(&sds);

	/*
	 * Compute the various statistics relavent for load balancing at
	 * this level.
	 */
	update_sd_lb_stats(env, &sds);
	local = &sds.local_stat;
	busiest = &sds.busiest_stat;

	/* ASYM feature bypasses nice load balance check */
	if (check_asym_packing(env, &sds))
		return sds.busiest;

	/* There is no busy sibling group to pull tasks from */
	if (!sds.busiest || busiest->sum_nr_running == 0)
		goto out_balanced;

	/* XXX broken for overlapping NUMA groups */
	sds.avg_load = (SCHED_CAPACITY_SCALE * sds.total_load)
						/ sds.total_capacity;

	/*
	 * If the busiest group is imbalanced the below checks don't
	 * work because they assume all things are equal, which typically
	 * isn't true due to cpus_ptr constraints and the like.
	 */
	if (busiest->group_type == group_imbalanced)
		goto force_balance;

	/*
	 * When dst_cpu is idle, prevent SMP nice and/or asymmetric group
	 * capacities from resulting in underutilization due to avg_load.
	 */
	if (env->idle != CPU_NOT_IDLE && group_has_capacity(env, local) &&
	    busiest->group_no_capacity)
		goto force_balance;

	/*
	 * If the local group is busier than the selected busiest group
	 * don't try and pull any tasks.
	 */
	if (local->avg_load >= busiest->avg_load)
		goto out_balanced;

	/*
	 * Don't pull any tasks if this group is already above the domain
	 * average load.
	 */
	if (local->avg_load >= sds.avg_load)
		goto out_balanced;

	if (env->idle == CPU_IDLE) {
		/*
		 * This CPU is idle. If the busiest group is not overloaded
		 * and there is no imbalance between this and busiest group
		 * wrt idle CPUs, it is balanced. The imbalance becomes
		 * significant if the diff is greater than 1 otherwise we
		 * might end up to just move the imbalance on another group
		 */
		if ((busiest->group_type != group_overloaded) &&
				(local->idle_cpus <= (busiest->idle_cpus + 1)))
			goto out_balanced;
	} else {
		/*
		 * In the CPU_NEWLY_IDLE, CPU_NOT_IDLE cases, use
		 * imbalance_pct to be conservative.
		 */
		if (100 * busiest->avg_load <=
				env->sd->imbalance_pct * local->avg_load)
			goto out_balanced;
	}

force_balance:
	/* Looks like there is an imbalance. Compute it */
	calculate_imbalance(env, &sds);
	return env->imbalance ? sds.busiest : NULL;

out_balanced:
	env->imbalance = 0;
	return NULL;
}

/*
 * find_busiest_queue - find the busiest runqueue among the CPUs in the group.
 */
static struct rq *find_busiest_queue(struct lb_env *env,
				     struct sched_group *group)
{
	struct rq *busiest = NULL, *rq;
	unsigned long busiest_load = 0, busiest_capacity = 1;
	int i;

	for_each_cpu_and(i, sched_group_span(group), env->cpus) {
		unsigned long capacity, wl;
		enum fbq_type rt;

		rq = cpu_rq(i);
		rt = fbq_classify_rq(rq);

		/*
		 * We classify groups/runqueues into three groups:
		 *  - regular: there are !numa tasks
		 *  - remote:  there are numa tasks that run on the 'wrong' node
		 *  - all:     there is no distinction
		 *
		 * In order to avoid migrating ideally placed numa tasks,
		 * ignore those when there's better options.
		 *
		 * If we ignore the actual busiest queue to migrate another
		 * task, the next balance pass can still reduce the busiest
		 * queue by moving tasks around inside the node.
		 *
		 * If we cannot move enough load due to this classification
		 * the next pass will adjust the group classification and
		 * allow migration of more tasks.
		 *
		 * Both cases only affect the total convergence complexity.
		 */
		if (rt > env->fbq_type)
			continue;

		capacity = capacity_of(i);

		wl = weighted_cpuload(rq);

		/*
		 * When comparing with imbalance, use weighted_cpuload()
		 * which is not scaled with the CPU capacity.
		 */

		if (rq->nr_running == 1 && wl > env->imbalance &&
		    !check_cpu_capacity(rq, env->sd))
			continue;

		/*
		 * For the load comparisons with the other CPU's, consider
		 * the weighted_cpuload() scaled with the CPU capacity, so
		 * that the load can be moved away from the CPU that is
		 * potentially running at a lower capacity.
		 *
		 * Thus we're looking for max(wl_i / capacity_i), crosswise
		 * multiplication to rid ourselves of the division works out
		 * to: wl_i * capacity_j > wl_j * capacity_i;  where j is
		 * our previous maximum.
		 */
		if (wl * busiest_capacity > busiest_load * capacity) {
			busiest_load = wl;
			busiest_capacity = capacity;
			busiest = rq;
		}
	}

	return busiest;
}

/*
 * Max backoff if we encounter pinned tasks. Pretty arbitrary value, but
 * so long as it is large enough.
 */
#define MAX_PINNED_INTERVAL	512

static int need_active_balance(struct lb_env *env)
{
	struct sched_domain *sd = env->sd;

	if (env->idle == CPU_NEWLY_IDLE) {

		/*
		 * ASYM_PACKING needs to force migrate tasks from busy but
		 * lower priority CPUs in order to pack all tasks in the
		 * highest priority CPUs.
		 */
		if ((sd->flags & SD_ASYM_PACKING) &&
		    sched_asym_prefer(env->dst_cpu, env->src_cpu))
			return 1;
	}

	/*
	 * The dst_cpu is idle and the src_cpu CPU has only 1 CFS task.
	 * It's worth migrating the task if the src_cpu's capacity is reduced
	 * because of other sched_class or IRQs if more capacity stays
	 * available on dst_cpu.
	 */
	if ((env->idle != CPU_NOT_IDLE) &&
	    (env->src_rq->cfs.h_nr_running == 1)) {
		if ((check_cpu_capacity(env->src_rq, sd)) &&
		    (capacity_of(env->src_cpu)*sd->imbalance_pct < capacity_of(env->dst_cpu)*100))
			return 1;
	}

	return unlikely(sd->nr_balance_failed > sd->cache_nice_tries+2);
}

static int active_load_balance_cpu_stop(void *data);

static int should_we_balance(struct lb_env *env)
{
	struct sched_group *sg = env->sd->groups;
	int cpu, balance_cpu = -1;

	/*
	 * Ensure the balancing environment is consistent; can happen
	 * when the softirq triggers 'during' hotplug.
	 */
	if (!cpumask_test_cpu(env->dst_cpu, env->cpus))
		return 0;

	/*
	 * In the newly idle case, we will allow all the CPUs
	 * to do the newly idle load balance.
	 */
	if (env->idle == CPU_NEWLY_IDLE)
		return 1;

	/* Try to find first idle CPU */
	for_each_cpu_and(cpu, group_balance_mask(sg), env->cpus) {
		if (!idle_cpu(cpu))
			continue;

		balance_cpu = cpu;
		break;
	}

	if (balance_cpu == -1)
		balance_cpu = group_balance_cpu(sg);

	/*
	 * First idle CPU or the first CPU(busiest) in this sched group
	 * is eligible for doing load balancing at this and above domains.
	 */
	return balance_cpu == env->dst_cpu;
}

/*
 * Check this_cpu to ensure it is balanced within domain. Attempt to move
 * tasks if there is an imbalance.
 */
static int load_balance(int this_cpu, struct rq *this_rq,
			struct sched_domain *sd, enum cpu_idle_type idle,
			int *continue_balancing)
{
	int ld_moved, cur_ld_moved, active_balance = 0;
	struct sched_domain *sd_parent = sd->parent;
	struct sched_group *group;
	struct rq *busiest;
	struct rq_flags rf;
	struct cpumask *cpus = this_cpu_cpumask_var_ptr(load_balance_mask);

	struct lb_env env = {
		.sd		= sd,
		.dst_cpu	= this_cpu,
		.dst_rq		= this_rq,
		.dst_grpmask    = sched_group_span(sd->groups),
		.idle		= idle,
		.loop_break	= sched_nr_migrate_break,
		.cpus		= cpus,
		.fbq_type	= all,
		.tasks		= LIST_HEAD_INIT(env.tasks),
	};

	cpumask_and(cpus, sched_domain_span(sd), cpu_active_mask);

	schedstat_inc(sd->lb_count[idle]);

redo:
	if (!should_we_balance(&env)) {
		*continue_balancing = 0;
		goto out_balanced;
	}

	group = find_busiest_group(&env);
	if (!group) {
		schedstat_inc(sd->lb_nobusyg[idle]);
		goto out_balanced;
	}

	busiest = find_busiest_queue(&env, group);
	if (!busiest) {
		schedstat_inc(sd->lb_nobusyq[idle]);
		goto out_balanced;
	}

	BUG_ON(busiest == env.dst_rq);

	schedstat_add(sd->lb_imbalance[idle], env.imbalance);

	env.src_cpu = busiest->cpu;
	env.src_rq = busiest;

	ld_moved = 0;
	if (busiest->nr_running > 1) {
		/*
		 * Attempt to move tasks. If find_busiest_group has found
		 * an imbalance but busiest->nr_running <= 1, the group is
		 * still unbalanced. ld_moved simply stays zero, so it is
		 * correctly treated as an imbalance.
		 */
		env.flags |= LBF_ALL_PINNED;
		env.loop_max  = min(sysctl_sched_nr_migrate, busiest->nr_running);

more_balance:
		rq_lock_irqsave(busiest, &rf);
		update_rq_clock(busiest);

		/*
		 * cur_ld_moved - load moved in current iteration
		 * ld_moved     - cumulative load moved across iterations
		 */
		cur_ld_moved = detach_tasks(&env);

		/*
		 * We've detached some tasks from busiest_rq. Every
		 * task is masked "TASK_ON_RQ_MIGRATING", so we can safely
		 * unlock busiest->lock, and we are able to be sure
		 * that nobody can manipulate the tasks in parallel.
		 * See task_rq_lock() family for the details.
		 */

		rq_unlock(busiest, &rf);

		if (cur_ld_moved) {
			attach_tasks(&env);
			ld_moved += cur_ld_moved;
		}

		local_irq_restore(rf.flags);

		if (env.flags & LBF_NEED_BREAK) {
			env.flags &= ~LBF_NEED_BREAK;
			goto more_balance;
		}

		/*
		 * Revisit (affine) tasks on src_cpu that couldn't be moved to
		 * us and move them to an alternate dst_cpu in our sched_group
		 * where they can run. The upper limit on how many times we
		 * iterate on same src_cpu is dependent on number of CPUs in our
		 * sched_group.
		 *
		 * This changes load balance semantics a bit on who can move
		 * load to a given_cpu. In addition to the given_cpu itself
		 * (or a ilb_cpu acting on its behalf where given_cpu is
		 * nohz-idle), we now have balance_cpu in a position to move
		 * load to given_cpu. In rare situations, this may cause
		 * conflicts (balance_cpu and given_cpu/ilb_cpu deciding
		 * _independently_ and at _same_ time to move some load to
		 * given_cpu) causing exceess load to be moved to given_cpu.
		 * This however should not happen so much in practice and
		 * moreover subsequent load balance cycles should correct the
		 * excess load moved.
		 */
		if ((env.flags & LBF_DST_PINNED) && env.imbalance > 0) {

			/* Prevent to re-select dst_cpu via env's CPUs */
			cpumask_clear_cpu(env.dst_cpu, env.cpus);

			env.dst_rq	 = cpu_rq(env.new_dst_cpu);
			env.dst_cpu	 = env.new_dst_cpu;
			env.flags	&= ~LBF_DST_PINNED;
			env.loop	 = 0;
			env.loop_break	 = sched_nr_migrate_break;

			/*
			 * Go back to "more_balance" rather than "redo" since we
			 * need to continue with same src_cpu.
			 */
			goto more_balance;
		}

		/*
		 * We failed to reach balance because of affinity.
		 */
		if (sd_parent) {
			int *group_imbalance = &sd_parent->groups->sgc->imbalance;

			if ((env.flags & LBF_SOME_PINNED) && env.imbalance > 0)
				*group_imbalance = 1;
		}

		/* All tasks on this runqueue were pinned by CPU affinity */
		if (unlikely(env.flags & LBF_ALL_PINNED)) {
			cpumask_clear_cpu(cpu_of(busiest), cpus);
			/*
			 * Attempting to continue load balancing at the current
			 * sched_domain level only makes sense if there are
			 * active CPUs remaining as possible busiest CPUs to
			 * pull load from which are not contained within the
			 * destination group that is receiving any migrated
			 * load.
			 */
			if (!cpumask_subset(cpus, env.dst_grpmask)) {
				env.loop = 0;
				env.loop_break = sched_nr_migrate_break;
				goto redo;
			}
			goto out_all_pinned;
		}
	}

	if (!ld_moved) {
		schedstat_inc(sd->lb_failed[idle]);
		/*
		 * Increment the failure counter only on periodic balance.
		 * We do not want newidle balance, which can be very
		 * frequent, pollute the failure counter causing
		 * excessive cache_hot migrations and active balances.
		 */
		if (idle != CPU_NEWLY_IDLE)
			sd->nr_balance_failed++;

		if (need_active_balance(&env)) {
			unsigned long flags;

			raw_spin_lock_irqsave(&busiest->lock, flags);

			/*
			 * Don't kick the active_load_balance_cpu_stop,
			 * if the curr task on busiest CPU can't be
			 * moved to this_cpu:
			 */
			if (!cpumask_test_cpu(this_cpu, busiest->curr->cpus_ptr)) {
				raw_spin_unlock_irqrestore(&busiest->lock,
							    flags);
				env.flags |= LBF_ALL_PINNED;
				goto out_one_pinned;
			}

			/*
			 * ->active_balance synchronizes accesses to
			 * ->active_balance_work.  Once set, it's cleared
			 * only after active load balance is finished.
			 */
			if (!busiest->active_balance) {
				busiest->active_balance = 1;
				busiest->push_cpu = this_cpu;
				active_balance = 1;
			}
			raw_spin_unlock_irqrestore(&busiest->lock, flags);

			if (active_balance) {
				stop_one_cpu_nowait(cpu_of(busiest),
					active_load_balance_cpu_stop, busiest,
					&busiest->active_balance_work);
			}

			/* We've kicked active balancing, force task migration. */
			sd->nr_balance_failed = sd->cache_nice_tries+1;
		}
	} else
		sd->nr_balance_failed = 0;

	if (likely(!active_balance)) {
		/* We were unbalanced, so reset the balancing interval */
		sd->balance_interval = sd->min_interval;
	} else {
		/*
		 * If we've begun active balancing, start to back off. This
		 * case may not be covered by the all_pinned logic if there
		 * is only 1 task on the busy runqueue (because we don't call
		 * detach_tasks).
		 */
		if (sd->balance_interval < sd->max_interval)
			sd->balance_interval *= 2;
	}

	goto out;

out_balanced:
	/*
	 * We reach balance although we may have faced some affinity
	 * constraints. Clear the imbalance flag if it was set.
	 */
	if (sd_parent) {
		int *group_imbalance = &sd_parent->groups->sgc->imbalance;

		if (*group_imbalance)
			*group_imbalance = 0;
	}

out_all_pinned:
	/*
	 * We reach balance because all tasks are pinned at this level so
	 * we can't migrate them. Let the imbalance flag set so parent level
	 * can try to migrate them.
	 */
	schedstat_inc(sd->lb_balanced[idle]);

	sd->nr_balance_failed = 0;

out_one_pinned:
	/* tune up the balancing interval */
	if (((env.flags & LBF_ALL_PINNED) &&
			sd->balance_interval < MAX_PINNED_INTERVAL) ||
			(sd->balance_interval < sd->max_interval))
		sd->balance_interval *= 2;

	ld_moved = 0;
out:
	return ld_moved;
}

static inline unsigned long
get_sd_balance_interval(struct sched_domain *sd, int cpu_busy)
{
	unsigned long interval = sd->balance_interval;

	if (cpu_busy)
		interval *= sd->busy_factor;

	/* scale ms to jiffies */
	interval = msecs_to_jiffies(interval);
	interval = clamp(interval, 1UL, max_load_balance_interval);

	return interval;
}

static inline void
update_next_balance(struct sched_domain *sd, unsigned long *next_balance)
{
	unsigned long interval, next;

	/* used by idle balance, so cpu_busy = 0 */
	interval = get_sd_balance_interval(sd, 0);
	next = sd->last_balance + interval;

	if (time_after(*next_balance, next))
		*next_balance = next;
}

/*
 * active_load_balance_cpu_stop is run by the CPU stopper. It pushes
 * running tasks off the busiest CPU onto idle CPUs. It requires at
 * least 1 task to be running on each physical CPU where possible, and
 * avoids physical / logical imbalances.
 */
static int active_load_balance_cpu_stop(void *data)
{
	struct rq *busiest_rq = data;
	int busiest_cpu = cpu_of(busiest_rq);
	int target_cpu = busiest_rq->push_cpu;
	struct rq *target_rq = cpu_rq(target_cpu);
	struct sched_domain *sd;
	struct task_struct *p = NULL;
	struct rq_flags rf;

	rq_lock_irq(busiest_rq, &rf);
	/*
	 * Between queueing the stop-work and running it is a hole in which
	 * CPUs can become inactive. We should not move tasks from or to
	 * inactive CPUs.
	 */
	if (!cpu_active(busiest_cpu) || !cpu_active(target_cpu))
		goto out_unlock;

	/* Make sure the requested CPU hasn't gone down in the meantime: */
	if (unlikely(busiest_cpu != smp_processor_id() ||
		     !busiest_rq->active_balance))
		goto out_unlock;

	/* Is there any task to move? */
	if (busiest_rq->nr_running <= 1)
		goto out_unlock;

	/*
	 * This condition is "impossible", if it occurs
	 * we need to fix it. Originally reported by
	 * Bjorn Helgaas on a 128-CPU setup.
	 */
	BUG_ON(busiest_rq == target_rq);

	/* Search for an sd spanning us and the target CPU. */
	rcu_read_lock();
	for_each_domain(target_cpu, sd) {
		if ((sd->flags & SD_LOAD_BALANCE) &&
		    cpumask_test_cpu(busiest_cpu, sched_domain_span(sd)))
				break;
	}

	if (likely(sd)) {
		struct lb_env env = {
			.sd		= sd,
			.dst_cpu	= target_cpu,
			.dst_rq		= target_rq,
			.src_cpu	= busiest_rq->cpu,
			.src_rq		= busiest_rq,
			.idle		= CPU_IDLE,
			/*
			 * can_migrate_task() doesn't need to compute new_dst_cpu
			 * for active balancing. Since we have CPU_IDLE, but no
			 * @dst_grpmask we need to make that test go away with lying
			 * about DST_PINNED.
			 */
			.flags		= LBF_DST_PINNED,
		};

		schedstat_inc(sd->alb_count);
		update_rq_clock(busiest_rq);

		p = detach_one_task(&env);
		if (p) {
			schedstat_inc(sd->alb_pushed);
			/* Active balancing done, reset the failure counter. */
			sd->nr_balance_failed = 0;
		} else {
			schedstat_inc(sd->alb_failed);
		}
	}
	rcu_read_unlock();
out_unlock:
	busiest_rq->active_balance = 0;
	rq_unlock(busiest_rq, &rf);

	if (p)
		attach_one_task(target_rq, p);

	local_irq_enable();

	return 0;
}

static DEFINE_SPINLOCK(balancing);

/*
 * Scale the max load_balance interval with the number of CPUs in the system.
 * This trades load-balance latency on larger machines for less cross talk.
 */
void update_max_interval(void)
{
	max_load_balance_interval = HZ*num_online_cpus()/10;
}

/*
 * It checks each scheduling domain to see if it is due to be balanced,
 * and initiates a balancing operation if so.
 *
 * Balancing parameters are set up in init_sched_domains.
 */
static void rebalance_domains(struct rq *rq, enum cpu_idle_type idle)
{
	int continue_balancing = 1;
	int cpu = rq->cpu;
	unsigned long interval;
	struct sched_domain *sd;
	/* Earliest time when we have to do rebalance again */
	unsigned long next_balance = jiffies + 60*HZ;
	int update_next_balance = 0;
	int need_serialize, need_decay = 0;
	u64 max_cost = 0;

	rcu_read_lock();
	for_each_domain(cpu, sd) {
		/*
		 * Decay the newidle max times here because this is a regular
		 * visit to all the domains. Decay ~1% per second.
		 */
		if (time_after(jiffies, sd->next_decay_max_lb_cost)) {
			sd->max_newidle_lb_cost =
				(sd->max_newidle_lb_cost * 253) / 256;
			sd->next_decay_max_lb_cost = jiffies + HZ;
			need_decay = 1;
		}
		max_cost += sd->max_newidle_lb_cost;

		if (!(sd->flags & SD_LOAD_BALANCE))
			continue;

		/*
		 * Stop the load balance at this level. There is another
		 * CPU in our sched group which is doing load balancing more
		 * actively.
		 */
		if (!continue_balancing) {
			if (need_decay)
				continue;
			break;
		}

		interval = get_sd_balance_interval(sd, idle != CPU_IDLE);

		need_serialize = sd->flags & SD_SERIALIZE;
		if (need_serialize) {
			if (!spin_trylock(&balancing))
				goto out;
		}

		if (time_after_eq(jiffies, sd->last_balance + interval)) {
			if (load_balance(cpu, rq, sd, idle, &continue_balancing)) {
				/*
				 * The LBF_DST_PINNED logic could have changed
				 * env->dst_cpu, so we can't know our idle
				 * state even if we migrated tasks. Update it.
				 */
				idle = idle_cpu(cpu) ? CPU_IDLE : CPU_NOT_IDLE;
			}
			sd->last_balance = jiffies;
			interval = get_sd_balance_interval(sd, idle != CPU_IDLE);
		}
		if (need_serialize)
			spin_unlock(&balancing);
out:
		if (time_after(next_balance, sd->last_balance + interval)) {
			next_balance = sd->last_balance + interval;
			update_next_balance = 1;
		}
	}
	if (need_decay) {
		/*
		 * Ensure the rq-wide value also decays but keep it at a
		 * reasonable floor to avoid funnies with rq->avg_idle.
		 */
		rq->max_idle_balance_cost =
			max((u64)sysctl_sched_migration_cost, max_cost);
	}
	rcu_read_unlock();

	/*
	 * next_balance will be updated only when there is a need.
	 * When the cpu is attached to null domain for ex, it will not be
	 * updated.
	 */
	if (likely(update_next_balance)) {
		rq->next_balance = next_balance;

#ifdef CONFIG_NO_HZ_COMMON
		/*
		 * If this CPU has been elected to perform the nohz idle
		 * balance. Other idle CPUs have already rebalanced with
		 * nohz_idle_balance() and nohz.next_balance has been
		 * updated accordingly. This CPU is now running the idle load
		 * balance for itself and we need to update the
		 * nohz.next_balance accordingly.
		 */
		if ((idle == CPU_IDLE) && time_after(nohz.next_balance, rq->next_balance))
			nohz.next_balance = rq->next_balance;
#endif
	}
}

static inline int on_null_domain(struct rq *rq)
{
	return unlikely(!rcu_dereference_sched(rq->sd));
}

#ifdef CONFIG_NO_HZ_COMMON
/*
 * idle load balancing details
 * - When one of the busy CPUs notice that there may be an idle rebalancing
 *   needed, they will kick the idle load balancer, which then does idle
 *   load balancing for all the idle CPUs.
 */

static inline int find_new_ilb(void)
{
	int ilb = cpumask_first(nohz.idle_cpus_mask);

	if (ilb < nr_cpu_ids && idle_cpu(ilb))
		return ilb;

	return nr_cpu_ids;
}

/*
 * Kick a CPU to do the nohz balancing, if it is time for it. We pick the
 * nohz_load_balancer CPU (if there is one) otherwise fallback to any idle
 * CPU (if there is one).
 */
static void kick_ilb(unsigned int flags)
{
	int ilb_cpu;

	nohz.next_balance++;

	ilb_cpu = find_new_ilb();

	if (ilb_cpu >= nr_cpu_ids)
		return;

	flags = atomic_fetch_or(flags, nohz_flags(ilb_cpu));
	if (flags & NOHZ_KICK_MASK)
		return;

	/*
	 * Use smp_send_reschedule() instead of resched_cpu().
	 * This way we generate a sched IPI on the target CPU which
	 * is idle. And the softirq performing nohz idle load balance
	 * will be run before returning from the IPI.
	 */
	smp_send_reschedule(ilb_cpu);
}

/*
 * Current heuristic for kicking the idle load balancer in the presence
 * of an idle cpu in the system.
 *   - This rq has more than one task.
 *   - This rq has at least one CFS task and the capacity of the CPU is
 *     significantly reduced because of RT tasks or IRQs.
 *   - At parent of LLC scheduler domain level, this cpu's scheduler group has
 *     multiple busy cpu.
 *   - For SD_ASYM_PACKING, if the lower numbered cpu's in the scheduler
 *     domain span are idle.
 */
static void nohz_balancer_kick(struct rq *rq)
{
	unsigned long now = jiffies;
	struct sched_domain_shared *sds;
	struct sched_domain *sd;
	int nr_busy, i, cpu = rq->cpu;
	unsigned int flags = 0;

	if (unlikely(rq->idle_balance))
		return;

	/*
	 * We may be recently in ticked or tickless idle mode. At the first
	 * busy tick after returning from idle, we will update the busy stats.
	 */
	nohz_balance_exit_idle(rq);

	/*
	 * None are in tickless mode and hence no need for NOHZ idle load
	 * balancing.
	 */
	if (likely(!atomic_read(&nohz.nr_cpus)))
		return;

	if (READ_ONCE(nohz.has_blocked) &&
	    time_after(now, READ_ONCE(nohz.next_blocked)))
		flags = NOHZ_STATS_KICK;

	if (time_before(now, nohz.next_balance))
		goto out;

	if (rq->nr_running >= 2) {
		flags = NOHZ_KICK_MASK;
		goto out;
	}

	rcu_read_lock();
	sds = rcu_dereference(per_cpu(sd_llc_shared, cpu));
	if (sds) {
		/*
		 * XXX: write a coherent comment on why we do this.
		 * See also: http://lkml.kernel.org/r/20111202010832.602203411@sbsiddha-desk.sc.intel.com
		 */
		nr_busy = atomic_read(&sds->nr_busy_cpus);
		if (nr_busy > 1) {
			flags = NOHZ_KICK_MASK;
			goto unlock;
		}

	}

	sd = rcu_dereference(rq->sd);
	if (sd) {
		if ((rq->cfs.h_nr_running >= 1) &&
				check_cpu_capacity(rq, sd)) {
			flags = NOHZ_KICK_MASK;
			goto unlock;
		}
	}

	sd = rcu_dereference(per_cpu(sd_asym, cpu));
	if (sd) {
		for_each_cpu(i, sched_domain_span(sd)) {
			if (i == cpu ||
			    !cpumask_test_cpu(i, nohz.idle_cpus_mask))
				continue;

			if (sched_asym_prefer(i, cpu)) {
				flags = NOHZ_KICK_MASK;
				goto unlock;
			}
		}
	}
unlock:
	rcu_read_unlock();
out:
	if (flags)
		kick_ilb(flags);
}

static void set_cpu_sd_state_busy(int cpu)
{
	struct sched_domain *sd;

	rcu_read_lock();
	sd = rcu_dereference(per_cpu(sd_llc, cpu));

	if (!sd || !sd->nohz_idle)
		goto unlock;
	sd->nohz_idle = 0;

	atomic_inc(&sd->shared->nr_busy_cpus);
unlock:
	rcu_read_unlock();
}

void nohz_balance_exit_idle(struct rq *rq)
{
	SCHED_WARN_ON(rq != this_rq());

	if (likely(!rq->nohz_tick_stopped))
		return;

	rq->nohz_tick_stopped = 0;
	cpumask_clear_cpu(rq->cpu, nohz.idle_cpus_mask);
	atomic_dec(&nohz.nr_cpus);

	set_cpu_sd_state_busy(rq->cpu);
}

static void set_cpu_sd_state_idle(int cpu)
{
	struct sched_domain *sd;

	rcu_read_lock();
	sd = rcu_dereference(per_cpu(sd_llc, cpu));

	if (!sd || sd->nohz_idle)
		goto unlock;
	sd->nohz_idle = 1;

	atomic_dec(&sd->shared->nr_busy_cpus);
unlock:
	rcu_read_unlock();
}

/*
 * This routine will record that the CPU is going idle with tick stopped.
 * This info will be used in performing idle load balancing in the future.
 */
void nohz_balance_enter_idle(int cpu)
{
	struct rq *rq = cpu_rq(cpu);

	SCHED_WARN_ON(cpu != smp_processor_id());

	/* If this CPU is going down, then nothing needs to be done: */
	if (!cpu_active(cpu))
		return;

	/* Spare idle load balancing on CPUs that don't want to be disturbed: */
	if (!housekeeping_cpu(cpu, HK_FLAG_SCHED))
		return;

	/*
	 * Can be set safely without rq->lock held
	 * If a clear happens, it will have evaluated last additions because
	 * rq->lock is held during the check and the clear
	 */
	rq->has_blocked_load = 1;

	/*
	 * The tick is still stopped but load could have been added in the
	 * meantime. We set the nohz.has_blocked flag to trig a check of the
	 * *_avg. The CPU is already part of nohz.idle_cpus_mask so the clear
	 * of nohz.has_blocked can only happen after checking the new load
	 */
	if (rq->nohz_tick_stopped)
		goto out;

	/* If we're a completely isolated CPU, we don't play: */
	if (on_null_domain(rq))
		return;

	rq->nohz_tick_stopped = 1;

	cpumask_set_cpu(cpu, nohz.idle_cpus_mask);
	atomic_inc(&nohz.nr_cpus);

	/*
	 * Ensures that if nohz_idle_balance() fails to observe our
	 * @idle_cpus_mask store, it must observe the @has_blocked
	 * store.
	 */
	smp_mb__after_atomic();

	set_cpu_sd_state_idle(cpu);

out:
	/*
	 * Each time a cpu enter idle, we assume that it has blocked load and
	 * enable the periodic update of the load of idle cpus
	 */
	WRITE_ONCE(nohz.has_blocked, 1);
}

/*
 * Internal function that runs load balance for all idle cpus. The load balance
 * can be a simple update of blocked load or a complete load balance with
 * tasks movement depending of flags.
 * The function returns false if the loop has stopped before running
 * through all idle CPUs.
 */
static bool _nohz_idle_balance(struct rq *this_rq, unsigned int flags,
			       enum cpu_idle_type idle)
{
	/* Earliest time when we have to do rebalance again */
	unsigned long now = jiffies;
	unsigned long next_balance = now + 60*HZ;
	bool has_blocked_load = false;
	int update_next_balance = 0;
	int this_cpu = this_rq->cpu;
	int balance_cpu;
	int ret = false;
	struct rq *rq;

	SCHED_WARN_ON((flags & NOHZ_KICK_MASK) == NOHZ_BALANCE_KICK);

	/*
	 * We assume there will be no idle load after this update and clear
	 * the has_blocked flag. If a cpu enters idle in the mean time, it will
	 * set the has_blocked flag and trig another update of idle load.
	 * Because a cpu that becomes idle, is added to idle_cpus_mask before
	 * setting the flag, we are sure to not clear the state and not
	 * check the load of an idle cpu.
	 */
	WRITE_ONCE(nohz.has_blocked, 0);

	/*
	 * Ensures that if we miss the CPU, we must see the has_blocked
	 * store from nohz_balance_enter_idle().
	 */
	smp_mb();

	for_each_cpu(balance_cpu, nohz.idle_cpus_mask) {
		if (balance_cpu == this_cpu || !idle_cpu(balance_cpu))
			continue;

		/*
		 * If this CPU gets work to do, stop the load balancing
		 * work being done for other CPUs. Next load
		 * balancing owner will pick it up.
		 */
		if (need_resched()) {
			has_blocked_load = true;
			goto abort;
		}

		rq = cpu_rq(balance_cpu);

		has_blocked_load |= update_nohz_stats(rq, true);

		/*
		 * If time for next balance is due,
		 * do the balance.
		 */
		if (time_after_eq(jiffies, rq->next_balance)) {
			struct rq_flags rf;

			rq_lock_irqsave(rq, &rf);
			update_rq_clock(rq);
			cpu_load_update_idle(rq);
			rq_unlock_irqrestore(rq, &rf);

			if (flags & NOHZ_BALANCE_KICK)
				rebalance_domains(rq, CPU_IDLE);
		}

		if (time_after(next_balance, rq->next_balance)) {
			next_balance = rq->next_balance;
			update_next_balance = 1;
		}
	}

	/* Newly idle CPU doesn't need an update */
	if (idle != CPU_NEWLY_IDLE) {
		update_blocked_averages(this_cpu);
		has_blocked_load |= this_rq->has_blocked_load;
	}

	if (flags & NOHZ_BALANCE_KICK)
		rebalance_domains(this_rq, CPU_IDLE);

	WRITE_ONCE(nohz.next_blocked,
		now + msecs_to_jiffies(LOAD_AVG_PERIOD));

	/* The full idle balance loop has been done */
	ret = true;

abort:
	/* There is still blocked load, enable periodic update */
	if (has_blocked_load)
		WRITE_ONCE(nohz.has_blocked, 1);

	/*
	 * next_balance will be updated only when there is a need.
	 * When the CPU is attached to null domain for ex, it will not be
	 * updated.
	 */
	if (likely(update_next_balance))
		nohz.next_balance = next_balance;

	return ret;
}

/*
 * In CONFIG_NO_HZ_COMMON case, the idle balance kickee will do the
 * rebalancing for all the cpus for whom scheduler ticks are stopped.
 */
static bool nohz_idle_balance(struct rq *this_rq, enum cpu_idle_type idle)
{
	int this_cpu = this_rq->cpu;
	unsigned int flags;

	if (!(atomic_read(nohz_flags(this_cpu)) & NOHZ_KICK_MASK))
		return false;

	if (idle != CPU_IDLE) {
		atomic_andnot(NOHZ_KICK_MASK, nohz_flags(this_cpu));
		return false;
	}

	/*
	 * barrier, pairs with nohz_balance_enter_idle(), ensures ...
	 */
	flags = atomic_fetch_andnot(NOHZ_KICK_MASK, nohz_flags(this_cpu));
	if (!(flags & NOHZ_KICK_MASK))
		return false;

	_nohz_idle_balance(this_rq, flags, idle);

	return true;
}

static void nohz_newidle_balance(struct rq *this_rq)
{
	int this_cpu = this_rq->cpu;

	/*
	 * This CPU doesn't want to be disturbed by scheduler
	 * housekeeping
	 */
	if (!housekeeping_cpu(this_cpu, HK_FLAG_SCHED))
		return;

	/* Will wake up very soon. No time for doing anything else*/
	if (this_rq->avg_idle < sysctl_sched_migration_cost)
		return;

	/* Don't need to update blocked load of idle CPUs*/
	if (!READ_ONCE(nohz.has_blocked) ||
	    time_before(jiffies, READ_ONCE(nohz.next_blocked)))
		return;

	raw_spin_unlock(&this_rq->lock);
	/*
	 * This CPU is going to be idle and blocked load of idle CPUs
	 * need to be updated. Run the ilb locally as it is a good
	 * candidate for ilb instead of waking up another idle CPU.
	 * Kick an normal ilb if we failed to do the update.
	 */
	if (!_nohz_idle_balance(this_rq, NOHZ_STATS_KICK, CPU_NEWLY_IDLE))
		kick_ilb(NOHZ_STATS_KICK);
	raw_spin_lock(&this_rq->lock);
}

#else /* !CONFIG_NO_HZ_COMMON */
static inline void nohz_balancer_kick(struct rq *rq) { }

static inline bool nohz_idle_balance(struct rq *this_rq, enum cpu_idle_type idle)
{
	return false;
}

static inline void nohz_newidle_balance(struct rq *this_rq) { }
#endif /* CONFIG_NO_HZ_COMMON */

/*
 * idle_balance is called by schedule() if this_cpu is about to become
 * idle. Attempts to pull tasks from other CPUs.
 */
static int idle_balance(struct rq *this_rq, struct rq_flags *rf)
{
	unsigned long next_balance = jiffies + HZ;
	int this_cpu = this_rq->cpu;
	struct sched_domain *sd;
	int pulled_task = 0;
	u64 curr_cost = 0;

	/*
	 * We must set idle_stamp _before_ calling idle_balance(), such that we
	 * measure the duration of idle_balance() as idle time.
	 */
	this_rq->idle_stamp = rq_clock(this_rq);

	/*
	 * Do not pull tasks towards !active CPUs...
	 */
	if (!cpu_active(this_cpu))
		return 0;

	/*
	 * This is OK, because current is on_cpu, which avoids it being picked
	 * for load-balance and preemption/IRQs are still disabled avoiding
	 * further scheduler activity on it and we're being very careful to
	 * re-start the picking loop.
	 */
	rq_unpin_lock(this_rq, rf);

	if (this_rq->avg_idle < sysctl_sched_migration_cost ||
	    !this_rq->rd->overload) {

		rcu_read_lock();
		sd = rcu_dereference_check_sched_domain(this_rq->sd);
		if (sd)
			update_next_balance(sd, &next_balance);
		rcu_read_unlock();

		nohz_newidle_balance(this_rq);

		goto out;
	}

	raw_spin_unlock(&this_rq->lock);

	update_blocked_averages(this_cpu);
	rcu_read_lock();
	for_each_domain(this_cpu, sd) {
		int continue_balancing = 1;
		u64 t0, domain_cost;

		if (!(sd->flags & SD_LOAD_BALANCE))
			continue;

		if (this_rq->avg_idle < curr_cost + sd->max_newidle_lb_cost) {
			update_next_balance(sd, &next_balance);
			break;
		}

		if (sd->flags & SD_BALANCE_NEWIDLE) {
			t0 = sched_clock_cpu(this_cpu);

			pulled_task = load_balance(this_cpu, this_rq,
						   sd, CPU_NEWLY_IDLE,
						   &continue_balancing);

			domain_cost = sched_clock_cpu(this_cpu) - t0;
			if (domain_cost > sd->max_newidle_lb_cost)
				sd->max_newidle_lb_cost = domain_cost;

			curr_cost += domain_cost;
		}

		update_next_balance(sd, &next_balance);

		/*
		 * Stop searching for tasks to pull if there are
		 * now runnable tasks on this rq.
		 */
		if (pulled_task || this_rq->nr_running > 0)
			break;
	}
	rcu_read_unlock();

	raw_spin_lock(&this_rq->lock);

	if (curr_cost > this_rq->max_idle_balance_cost)
		this_rq->max_idle_balance_cost = curr_cost;

out:
	/*
	 * While browsing the domains, we released the rq lock, a task could
	 * have been enqueued in the meantime. Since we're not going idle,
	 * pretend we pulled a task.
	 */
	if (this_rq->cfs.h_nr_running && !pulled_task)
		pulled_task = 1;

	/* Move the next balance forward */
	if (time_after(this_rq->next_balance, next_balance))
		this_rq->next_balance = next_balance;

	/* Is there a task of a high priority class? */
	if (this_rq->nr_running != this_rq->cfs.h_nr_running)
		pulled_task = -1;

	if (pulled_task)
		this_rq->idle_stamp = 0;

	rq_repin_lock(this_rq, rf);

	return pulled_task;
}

/*
 * run_rebalance_domains is triggered when needed from the scheduler tick.
 * Also triggered for nohz idle balancing (with nohz_balancing_kick set).
 */
static __latent_entropy void run_rebalance_domains(struct softirq_action *h)
{
	struct rq *this_rq = this_rq();
	enum cpu_idle_type idle = this_rq->idle_balance ?
						CPU_IDLE : CPU_NOT_IDLE;

	/*
	 * If this CPU has a pending nohz_balance_kick, then do the
	 * balancing on behalf of the other idle CPUs whose ticks are
	 * stopped. Do nohz_idle_balance *before* rebalance_domains to
	 * give the idle CPUs a chance to load balance. Else we may
	 * load balance only within the local sched_domain hierarchy
	 * and abort nohz_idle_balance altogether if we pull some load.
	 */
	if (nohz_idle_balance(this_rq, idle))
		return;

	/* normal load balance */
	update_blocked_averages(this_rq->cpu);
	rebalance_domains(this_rq, idle);
}

/*
 * Trigger the SCHED_SOFTIRQ if it is time to do periodic load balancing.
 */
void trigger_load_balance(struct rq *rq)
{
	/* Don't need to rebalance while attached to NULL domain */
	if (unlikely(on_null_domain(rq)))
		return;

	if (time_after_eq(jiffies, rq->next_balance))
		raise_softirq(SCHED_SOFTIRQ);

	nohz_balancer_kick(rq);
}

static void rq_online_fair(struct rq *rq)
{
	update_sysctl();

	update_runtime_enabled(rq);
}

static void rq_offline_fair(struct rq *rq)
{
	update_sysctl();

	/* Ensure any throttled groups are reachable by pick_next_task */
	unthrottle_offline_cfs_rqs(rq);
}

#endif /* CONFIG_SMP */

/*
 * scheduler tick hitting a task of our scheduling class.
 *
 * NOTE: This function can be called remotely by the tick offload that
 * goes along full dynticks. Therefore no local assumption can be made
 * and everything must be accessed through the @rq and @curr passed in
 * parameters.
 */
static void task_tick_fair(struct rq *rq, struct task_struct *curr, int queued)
{
	struct cfs_rq *cfs_rq;
	struct sched_entity *se = &curr->se;

	for_each_sched_entity(se) {
		cfs_rq = cfs_rq_of(se);
		entity_tick(cfs_rq, se, queued);
	}

	if (static_branch_unlikely(&sched_numa_balancing))
		task_tick_numa(rq, curr);
}

/*
 * called on fork with the child task as argument from the parent's context
 *  - child not yet on the tasklist
 *  - preemption disabled
 */
static void task_fork_fair(struct task_struct *p)
{
	struct cfs_rq *cfs_rq;
	struct sched_entity *se = &p->se, *curr;
	struct rq *rq = this_rq();
	struct rq_flags rf;

	rq_lock(rq, &rf);
	update_rq_clock(rq);

	cfs_rq = task_cfs_rq(current);
	curr = cfs_rq->curr;
	if (curr) {
		update_curr(cfs_rq);
		se->vruntime = curr->vruntime;
	}
	place_entity(cfs_rq, se, 1);

	if (sysctl_sched_child_runs_first && curr && entity_before(curr, se)) {
		/*
		 * Upon rescheduling, sched_class::put_prev_task() will place
		 * 'current' within the tree based on its new key value.
		 */
		swap(curr->vruntime, se->vruntime);
		resched_curr_lazy(rq);
	}

	se->vruntime -= cfs_rq->min_vruntime;
	rq_unlock(rq, &rf);
}

/*
 * Priority of the task has changed. Check to see if we preempt
 * the current task.
 */
static void
prio_changed_fair(struct rq *rq, struct task_struct *p, int oldprio)
{
	if (!task_on_rq_queued(p))
		return;

	/*
	 * Reschedule if we are currently running on this runqueue and
	 * our priority decreased, or if we are not currently running on
	 * this runqueue and our priority is higher than the current's
	 */
	if (rq->curr == p) {
		if (p->prio > oldprio)
			resched_curr_lazy(rq);
	} else
		check_preempt_curr(rq, p, 0);
}

static inline bool vruntime_normalized(struct task_struct *p)
{
	struct sched_entity *se = &p->se;

	/*
	 * In both the TASK_ON_RQ_QUEUED and TASK_ON_RQ_MIGRATING cases,
	 * the dequeue_entity(.flags=0) will already have normalized the
	 * vruntime.
	 */
	if (p->on_rq)
		return true;

	/*
	 * When !on_rq, vruntime of the task has usually NOT been normalized.
	 * But there are some cases where it has already been normalized:
	 *
	 * - A forked child which is waiting for being woken up by
	 *   wake_up_new_task().
	 * - A task which has been woken up by try_to_wake_up() and
	 *   waiting for actually being woken up by sched_ttwu_pending().
	 */
	if (!se->sum_exec_runtime ||
	    (p->state == TASK_WAKING && p->sched_remote_wakeup))
		return true;

	return false;
}

#ifdef CONFIG_FAIR_GROUP_SCHED
/*
 * Propagate the changes of the sched_entity across the tg tree to make it
 * visible to the root
 */
static void propagate_entity_cfs_rq(struct sched_entity *se)
{
	struct cfs_rq *cfs_rq;

	/* Start to propagate at parent */
	se = se->parent;

	for_each_sched_entity(se) {
		cfs_rq = cfs_rq_of(se);

		if (cfs_rq_throttled(cfs_rq))
			break;

		update_load_avg(cfs_rq, se, UPDATE_TG);
	}
}
#else
static void propagate_entity_cfs_rq(struct sched_entity *se) { }
#endif

static void detach_entity_cfs_rq(struct sched_entity *se)
{
	struct cfs_rq *cfs_rq = cfs_rq_of(se);

	/* Catch up with the cfs_rq and remove our load when we leave */
	update_load_avg(cfs_rq, se, 0);
	detach_entity_load_avg(cfs_rq, se);
	update_tg_load_avg(cfs_rq, false);
	propagate_entity_cfs_rq(se);
}

static void attach_entity_cfs_rq(struct sched_entity *se)
{
	struct cfs_rq *cfs_rq = cfs_rq_of(se);

#ifdef CONFIG_FAIR_GROUP_SCHED
	/*
	 * Since the real-depth could have been changed (only FAIR
	 * class maintain depth value), reset depth properly.
	 */
	se->depth = se->parent ? se->parent->depth + 1 : 0;
#endif

	/* Synchronize entity with its cfs_rq */
	update_load_avg(cfs_rq, se, sched_feat(ATTACH_AGE_LOAD) ? 0 : SKIP_AGE_LOAD);
	attach_entity_load_avg(cfs_rq, se, 0);
	update_tg_load_avg(cfs_rq, false);
	propagate_entity_cfs_rq(se);
}

static void detach_task_cfs_rq(struct task_struct *p)
{
	struct sched_entity *se = &p->se;
	struct cfs_rq *cfs_rq = cfs_rq_of(se);

	if (!vruntime_normalized(p)) {
		/*
		 * Fix up our vruntime so that the current sleep doesn't
		 * cause 'unlimited' sleep bonus.
		 */
		place_entity(cfs_rq, se, 0);
		se->vruntime -= cfs_rq->min_vruntime;
	}

	detach_entity_cfs_rq(se);
}

static void attach_task_cfs_rq(struct task_struct *p)
{
	struct sched_entity *se = &p->se;
	struct cfs_rq *cfs_rq = cfs_rq_of(se);

	attach_entity_cfs_rq(se);

	if (!vruntime_normalized(p))
		se->vruntime += cfs_rq->min_vruntime;
}

static void switched_from_fair(struct rq *rq, struct task_struct *p)
{
	detach_task_cfs_rq(p);
}

static void switched_to_fair(struct rq *rq, struct task_struct *p)
{
	attach_task_cfs_rq(p);

	if (task_on_rq_queued(p)) {
		/*
		 * We were most likely switched from sched_rt, so
		 * kick off the schedule if running, otherwise just see
		 * if we can still preempt the current task.
		 */
		if (rq->curr == p)
			resched_curr(rq);
		else
			check_preempt_curr(rq, p, 0);
	}
}

/* Account for a task changing its policy or group.
 *
 * This routine is mostly called to set cfs_rq->curr field when a task
 * migrates between groups/classes.
 */
static void set_curr_task_fair(struct rq *rq)
{
	struct sched_entity *se = &rq->curr->se;

	for_each_sched_entity(se) {
		struct cfs_rq *cfs_rq = cfs_rq_of(se);

		set_next_entity(cfs_rq, se);
		/* ensure bandwidth has been allocated on our new cfs_rq */
		account_cfs_rq_runtime(cfs_rq, 0);
	}
}

void init_cfs_rq(struct cfs_rq *cfs_rq)
{
	cfs_rq->tasks_timeline = RB_ROOT_CACHED;
	cfs_rq->min_vruntime = (u64)(-(1LL << 20));
#ifndef CONFIG_64BIT
	cfs_rq->min_vruntime_copy = cfs_rq->min_vruntime;
#endif
#ifdef CONFIG_SMP
	raw_spin_lock_init(&cfs_rq->removed.lock);
#endif
}

#ifdef CONFIG_FAIR_GROUP_SCHED
static void task_set_group_fair(struct task_struct *p)
{
	struct sched_entity *se = &p->se;

	set_task_rq(p, task_cpu(p));
	se->depth = se->parent ? se->parent->depth + 1 : 0;
}

static void task_move_group_fair(struct task_struct *p)
{
	detach_task_cfs_rq(p);
	set_task_rq(p, task_cpu(p));

#ifdef CONFIG_SMP
	/* Tell se's cfs_rq has been changed -- migrated */
	p->se.avg.last_update_time = 0;
#endif
	attach_task_cfs_rq(p);
}

static void task_change_group_fair(struct task_struct *p, int type)
{
	switch (type) {
	case TASK_SET_GROUP:
		task_set_group_fair(p);
		break;

	case TASK_MOVE_GROUP:
		task_move_group_fair(p);
		break;
	}
}

void free_fair_sched_group(struct task_group *tg)
{
	int i;

	destroy_cfs_bandwidth(tg_cfs_bandwidth(tg));

	for_each_possible_cpu(i) {
		if (tg->cfs_rq)
			kfree(tg->cfs_rq[i]);
		if (tg->se)
			kfree(tg->se[i]);
	}

	kfree(tg->cfs_rq);
	kfree(tg->se);
}

int alloc_fair_sched_group(struct task_group *tg, struct task_group *parent)
{
	struct sched_entity *se;
	struct cfs_rq *cfs_rq;
	int i;

	tg->cfs_rq = kcalloc(nr_cpu_ids, sizeof(cfs_rq), GFP_KERNEL);
	if (!tg->cfs_rq)
		goto err;
	tg->se = kcalloc(nr_cpu_ids, sizeof(se), GFP_KERNEL);
	if (!tg->se)
		goto err;

	tg->shares = NICE_0_LOAD;

	init_cfs_bandwidth(tg_cfs_bandwidth(tg));

	for_each_possible_cpu(i) {
		cfs_rq = kzalloc_node(sizeof(struct cfs_rq),
				      GFP_KERNEL, cpu_to_node(i));
		if (!cfs_rq)
			goto err;

		se = kzalloc_node(sizeof(struct sched_entity),
				  GFP_KERNEL, cpu_to_node(i));
		if (!se)
			goto err_free_rq;

		init_cfs_rq(cfs_rq);
		init_tg_cfs_entry(tg, cfs_rq, se, i, parent->se[i]);
		init_entity_runnable_average(se);
	}

	return 1;

err_free_rq:
	kfree(cfs_rq);
err:
	return 0;
}

void online_fair_sched_group(struct task_group *tg)
{
	struct sched_entity *se;
	struct rq *rq;
	int i;

	for_each_possible_cpu(i) {
		rq = cpu_rq(i);
		se = tg->se[i];

		raw_spin_lock_irq(&rq->lock);
		update_rq_clock(rq);
		attach_entity_cfs_rq(se);
		sync_throttle(tg, i);
		raw_spin_unlock_irq(&rq->lock);
	}
}

void unregister_fair_sched_group(struct task_group *tg)
{
	unsigned long flags;
	struct rq *rq;
	int cpu;

	for_each_possible_cpu(cpu) {
		if (tg->se[cpu])
			remove_entity_load_avg(tg->se[cpu]);

		/*
		 * Only empty task groups can be destroyed; so we can speculatively
		 * check on_list without danger of it being re-added.
		 */
		if (!tg->cfs_rq[cpu]->on_list)
			continue;

		rq = cpu_rq(cpu);

		raw_spin_lock_irqsave(&rq->lock, flags);
		list_del_leaf_cfs_rq(tg->cfs_rq[cpu]);
		raw_spin_unlock_irqrestore(&rq->lock, flags);
	}
}

void init_tg_cfs_entry(struct task_group *tg, struct cfs_rq *cfs_rq,
			struct sched_entity *se, int cpu,
			struct sched_entity *parent)
{
	struct rq *rq = cpu_rq(cpu);

	cfs_rq->tg = tg;
	cfs_rq->rq = rq;
	init_cfs_rq_runtime(cfs_rq);

	tg->cfs_rq[cpu] = cfs_rq;
	tg->se[cpu] = se;

	/* se could be NULL for root_task_group */
	if (!se)
		return;

	if (!parent) {
		se->cfs_rq = &rq->cfs;
		se->depth = 0;
	} else {
		se->cfs_rq = parent->my_q;
		se->depth = parent->depth + 1;
	}

	se->my_q = cfs_rq;
	/* guarantee group entities always have weight */
	update_load_set(&se->load, NICE_0_LOAD);
	se->parent = parent;
}

static DEFINE_MUTEX(shares_mutex);

int sched_group_set_shares(struct task_group *tg, unsigned long shares)
{
	int i;

	/*
	 * We can't change the weight of the root cgroup.
	 */
	if (!tg->se[0])
		return -EINVAL;

	shares = clamp(shares, scale_load(MIN_SHARES), scale_load(MAX_SHARES));

	mutex_lock(&shares_mutex);
	if (tg->shares == shares)
		goto done;

	tg->shares = shares;
	for_each_possible_cpu(i) {
		struct rq *rq = cpu_rq(i);
		struct sched_entity *se = tg->se[i];
		struct rq_flags rf;

		/* Propagate contribution to hierarchy */
		rq_lock_irqsave(rq, &rf);
		update_rq_clock(rq);
		for_each_sched_entity(se) {
			update_load_avg(cfs_rq_of(se), se, UPDATE_TG);
			update_cfs_group(se);
		}
		rq_unlock_irqrestore(rq, &rf);
	}

done:
	mutex_unlock(&shares_mutex);
	return 0;
}
#else /* CONFIG_FAIR_GROUP_SCHED */

void free_fair_sched_group(struct task_group *tg) { }

int alloc_fair_sched_group(struct task_group *tg, struct task_group *parent)
{
	return 1;
}

void online_fair_sched_group(struct task_group *tg) { }

void unregister_fair_sched_group(struct task_group *tg) { }

#endif /* CONFIG_FAIR_GROUP_SCHED */


static unsigned int get_rr_interval_fair(struct rq *rq, struct task_struct *task)
{
	struct sched_entity *se = &task->se;
	unsigned int rr_interval = 0;

	/*
	 * Time slice is 0 for SCHED_OTHER tasks that are on an otherwise
	 * idle runqueue:
	 */
	if (rq->cfs.load.weight)
		rr_interval = NS_TO_JIFFIES(sched_slice(cfs_rq_of(se), se));

	return rr_interval;
}

/*
 * All the scheduling class methods:
 */
const struct sched_class fair_sched_class = {
	.next			= &idle_sched_class,
	.enqueue_task		= enqueue_task_fair,
	.dequeue_task		= dequeue_task_fair,
	.yield_task		= yield_task_fair,
	.yield_to_task		= yield_to_task_fair,

	.check_preempt_curr	= check_preempt_wakeup,

	.pick_next_task		= pick_next_task_fair,
	.put_prev_task		= put_prev_task_fair,

#ifdef CONFIG_SMP
	.select_task_rq		= select_task_rq_fair,
	.migrate_task_rq	= migrate_task_rq_fair,

	.rq_online		= rq_online_fair,
	.rq_offline		= rq_offline_fair,

	.task_dead		= task_dead_fair,
	.set_cpus_allowed	= set_cpus_allowed_common,
#endif

	.set_curr_task          = set_curr_task_fair,
	.task_tick		= task_tick_fair,
	.task_fork		= task_fork_fair,

	.prio_changed		= prio_changed_fair,
	.switched_from		= switched_from_fair,
	.switched_to		= switched_to_fair,

	.get_rr_interval	= get_rr_interval_fair,

	.update_curr		= update_curr_fair,

#ifdef CONFIG_FAIR_GROUP_SCHED
	.task_change_group	= task_change_group_fair,
#endif
};

#ifdef CONFIG_SCHED_DEBUG
void print_cfs_stats(struct seq_file *m, int cpu)
{
	struct cfs_rq *cfs_rq;

	rcu_read_lock();
	for_each_leaf_cfs_rq(cpu_rq(cpu), cfs_rq)
		print_cfs_rq(m, cpu, cfs_rq);
	rcu_read_unlock();
}

#ifdef CONFIG_NUMA_BALANCING
void show_numa_stats(struct task_struct *p, struct seq_file *m)
{
	int node;
	unsigned long tsf = 0, tpf = 0, gsf = 0, gpf = 0;

	for_each_online_node(node) {
		if (p->numa_faults) {
			tsf = p->numa_faults[task_faults_idx(NUMA_MEM, node, 0)];
			tpf = p->numa_faults[task_faults_idx(NUMA_MEM, node, 1)];
		}
		if (p->numa_group) {
			gsf = p->numa_group->faults[task_faults_idx(NUMA_MEM, node, 0)],
			gpf = p->numa_group->faults[task_faults_idx(NUMA_MEM, node, 1)];
		}
		print_numa_stats(m, node, tsf, tpf, gsf, gpf);
	}
}
#endif /* CONFIG_NUMA_BALANCING */
#endif /* CONFIG_SCHED_DEBUG */

__init void init_sched_fair_class(void)
{
#ifdef CONFIG_SMP
	open_softirq(SCHED_SOFTIRQ, run_rebalance_domains);

#ifdef CONFIG_NO_HZ_COMMON
	nohz.next_balance = jiffies;
	nohz.next_blocked = jiffies;
	zalloc_cpumask_var(&nohz.idle_cpus_mask, GFP_NOWAIT);
#endif
#endif /* SMP */

}<|MERGE_RESOLUTION|>--- conflicted
+++ resolved
@@ -1629,16 +1629,9 @@
 	 * the value is, the more remote accesses that would be expected to
 	 * be incurred if the tasks were swapped.
 	 */
-<<<<<<< HEAD
-	if (cur) {
-		/* Skip this swap candidate if cannot move to the source cpu */
-		if (!cpumask_test_cpu(env->src_cpu, cur->cpus_ptr))
-			goto unlock;
-=======
 	/* Skip this swap candidate if cannot move to the source cpu */
 	if (!cpumask_test_cpu(env->src_cpu, cur->cpus_ptr))
 		goto unlock;
->>>>>>> e021bb4f
 
 	/*
 	 * If dst and source tasks are in the same NUMA group, or not
@@ -4886,9 +4879,9 @@
 	cfs_b->period = ns_to_ktime(default_cfs_period());
 
 	INIT_LIST_HEAD(&cfs_b->throttled_cfs_rq);
-	hrtimer_init(&cfs_b->period_timer, CLOCK_MONOTONIC, HRTIMER_MODE_ABS_PINNED_HARD);
+	hrtimer_init(&cfs_b->period_timer, CLOCK_MONOTONIC, HRTIMER_MODE_ABS_PINNED);
 	cfs_b->period_timer.function = sched_cfs_period_timer;
-	hrtimer_init(&cfs_b->slack_timer, CLOCK_MONOTONIC, HRTIMER_MODE_REL_HARD);
+	hrtimer_init(&cfs_b->slack_timer, CLOCK_MONOTONIC, HRTIMER_MODE_REL);
 	cfs_b->slack_timer.function = sched_cfs_slack_timer;
 	cfs_b->distribute_running = 0;
 }
@@ -5852,11 +5845,7 @@
 
 	/* Traverse only the allowed CPUs */
 	for_each_cpu_and(i, sched_group_span(group), p->cpus_ptr) {
-<<<<<<< HEAD
-		if (idle_cpu(i)) {
-=======
 		if (available_idle_cpu(i)) {
->>>>>>> e021bb4f
 			struct rq *rq = cpu_rq(i);
 			struct cpuidle_state *idle = idle_get_state(rq);
 			if (idle && idle->exit_latency < min_exit_latency) {
@@ -5945,10 +5934,7 @@
 
 #ifdef CONFIG_SCHED_SMT
 DEFINE_STATIC_KEY_FALSE(sched_smt_present);
-<<<<<<< HEAD
-=======
 EXPORT_SYMBOL_GPL(sched_smt_present);
->>>>>>> e021bb4f
 
 static inline void set_idle_cores(int cpu, int val)
 {
