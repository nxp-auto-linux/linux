/*
 * CPUFreq governor based on scheduler-provided CPU utilization data.
 *
 * Copyright (C) 2016, Intel Corporation
 * Author: Rafael J. Wysocki <rafael.j.wysocki@intel.com>
 *
 * This program is free software; you can redistribute it and/or modify
 * it under the terms of the GNU General Public License version 2 as
 * published by the Free Software Foundation.
 */

#define pr_fmt(fmt) KBUILD_MODNAME ": " fmt

#include "sched.h"

#include <trace/events/power.h>

struct sugov_tunables {
	struct gov_attr_set	attr_set;
	unsigned int		rate_limit_us;
};

struct sugov_policy {
	struct cpufreq_policy	*policy;

	struct sugov_tunables	*tunables;
	struct list_head	tunables_hook;

	raw_spinlock_t		update_lock;	/* For shared policies */
	u64			last_freq_update_time;
	s64			freq_update_delay_ns;
	unsigned int		next_freq;
	unsigned int		cached_raw_freq;

	/* The next fields are only needed if fast switch cannot be used: */
	struct			irq_work irq_work;
	struct			kthread_work work;
	struct			mutex work_lock;
	struct			kthread_worker worker;
	struct task_struct	*thread;
	bool			work_in_progress;

	bool			need_freq_update;
};

struct sugov_cpu {
	struct update_util_data	update_util;
	struct sugov_policy	*sg_policy;
	unsigned int		cpu;

	bool			iowait_boost_pending;
	unsigned int		iowait_boost;
	unsigned int		iowait_boost_max;
	u64			last_update;

	unsigned long		bw_dl;
	unsigned long		max;

	/* The field below is for single-CPU policies only: */
#ifdef CONFIG_NO_HZ_COMMON
	unsigned long		saved_idle_calls;
#endif
};

static DEFINE_PER_CPU(struct sugov_cpu, sugov_cpu);

/************************ Governor internals ***********************/

static bool sugov_should_update_freq(struct sugov_policy *sg_policy, u64 time)
{
	s64 delta_ns;

	/*
	 * Since cpufreq_update_util() is called with rq->lock held for
	 * the @target_cpu, our per-CPU data is fully serialized.
	 *
	 * However, drivers cannot in general deal with cross-CPU
	 * requests, so while get_next_freq() will work, our
	 * sugov_update_commit() call may not for the fast switching platforms.
	 *
	 * Hence stop here for remote requests if they aren't supported
	 * by the hardware, as calculating the frequency is pointless if
	 * we cannot in fact act on it.
	 *
	 * For the slow switching platforms, the kthread is always scheduled on
	 * the right set of CPUs and any CPU can find the next frequency and
	 * schedule the kthread.
	 */
	if (sg_policy->policy->fast_switch_enabled &&
	    !cpufreq_this_cpu_can_update(sg_policy->policy))
		return false;

	if (unlikely(sg_policy->need_freq_update))
		return true;

	delta_ns = time - sg_policy->last_freq_update_time;

	return delta_ns >= sg_policy->freq_update_delay_ns;
}

static bool sugov_update_next_freq(struct sugov_policy *sg_policy, u64 time,
				   unsigned int next_freq)
{
	if (sg_policy->next_freq == next_freq)
		return false;

	sg_policy->next_freq = next_freq;
	sg_policy->last_freq_update_time = time;

	return true;
}

static void sugov_fast_switch(struct sugov_policy *sg_policy, u64 time,
			      unsigned int next_freq)
{
	struct cpufreq_policy *policy = sg_policy->policy;

	if (!sugov_update_next_freq(sg_policy, time, next_freq))
		return;

	next_freq = cpufreq_driver_fast_switch(policy, next_freq);
	if (!next_freq)
		return;

	policy->cur = next_freq;
	trace_cpu_frequency(next_freq, smp_processor_id());
}

static void sugov_deferred_update(struct sugov_policy *sg_policy, u64 time,
				  unsigned int next_freq)
{
	if (!sugov_update_next_freq(sg_policy, time, next_freq))
		return;

	if (!sg_policy->work_in_progress) {
		sg_policy->work_in_progress = true;
		irq_work_queue(&sg_policy->irq_work);
	}
}

/**
 * get_next_freq - Compute a new frequency for a given cpufreq policy.
 * @sg_policy: schedutil policy object to compute the new frequency for.
 * @util: Current CPU utilization.
 * @max: CPU capacity.
 *
 * If the utilization is frequency-invariant, choose the new frequency to be
 * proportional to it, that is
 *
 * next_freq = C * max_freq * util / max
 *
 * Otherwise, approximate the would-be frequency-invariant utilization by
 * util_raw * (curr_freq / max_freq) which leads to
 *
 * next_freq = C * curr_freq * util_raw / max
 *
 * Take C = 1.25 for the frequency tipping point at (util / max) = 0.8.
 *
 * The lowest driver-supported frequency which is equal or greater than the raw
 * next_freq (as calculated above) is returned, subject to policy min/max and
 * cpufreq driver limitations.
 */
static unsigned int get_next_freq(struct sugov_policy *sg_policy,
				  unsigned long util, unsigned long max)
{
	struct cpufreq_policy *policy = sg_policy->policy;
	unsigned int freq = arch_scale_freq_invariant() ?
				policy->cpuinfo.max_freq : policy->cur;

	freq = (freq + (freq >> 2)) * util / max;

	if (freq == sg_policy->cached_raw_freq && !sg_policy->need_freq_update)
		return sg_policy->next_freq;

	sg_policy->need_freq_update = false;
	sg_policy->cached_raw_freq = freq;
	return cpufreq_driver_resolve_freq(policy, freq);
}

/*
 * This function computes an effective utilization for the given CPU, to be
 * used for frequency selection given the linear relation: f = u * f_max.
 *
 * The scheduler tracks the following metrics:
 *
 *   cpu_util_{cfs,rt,dl,irq}()
 *   cpu_bw_dl()
 *
 * Where the cfs,rt and dl util numbers are tracked with the same metric and
 * synchronized windows and are thus directly comparable.
 *
 * The cfs,rt,dl utilization are the running times measured with rq->clock_task
 * which excludes things like IRQ and steal-time. These latter are then accrued
 * in the irq utilization.
 *
 * The DL bandwidth number otoh is not a measured metric but a value computed
 * based on the task model parameters and gives the minimal utilization
 * required to meet deadlines.
 */
static unsigned long sugov_get_util(struct sugov_cpu *sg_cpu)
{
	struct rq *rq = cpu_rq(sg_cpu->cpu);
	unsigned long util, irq, max;

	sg_cpu->max = max = arch_scale_cpu_capacity(NULL, sg_cpu->cpu);
	sg_cpu->bw_dl = cpu_bw_dl(rq);

	if (rt_rq_is_runnable(&rq->rt))
		return max;

	/*
	 * Early check to see if IRQ/steal time saturates the CPU, can be
	 * because of inaccuracies in how we track these -- see
	 * update_irq_load_avg().
	 */
	irq = cpu_util_irq(rq);
	if (unlikely(irq >= max))
		return max;

	/*
	 * Because the time spend on RT/DL tasks is visible as 'lost' time to
	 * CFS tasks and we use the same metric to track the effective
	 * utilization (PELT windows are synchronized) we can directly add them
	 * to obtain the CPU's actual utilization.
	 */
	util = cpu_util_cfs(rq);
	util += cpu_util_rt(rq);

	/*
	 * We do not make cpu_util_dl() a permanent part of this sum because we
	 * want to use cpu_bw_dl() later on, but we need to check if the
	 * CFS+RT+DL sum is saturated (ie. no idle time) such that we select
	 * f_max when there is no idle time.
	 *
	 * NOTE: numerical errors or stop class might cause us to not quite hit
	 * saturation when we should -- something for later.
	 */
	if ((util + cpu_util_dl(rq)) >= max)
		return max;

	/*
	 * There is still idle time; further improve the number by using the
	 * irq metric. Because IRQ/steal time is hidden from the task clock we
	 * need to scale the task numbers:
	 *
	 *              1 - irq
	 *   U' = irq + ------- * U
	 *                max
	 */
	util = scale_irq_capacity(util, irq, max);
	util += irq;

	/*
	 * Bandwidth required by DEADLINE must always be granted while, for
	 * FAIR and RT, we use blocked utilization of IDLE CPUs as a mechanism
	 * to gracefully reduce the frequency when no tasks show up for longer
	 * periods of time.
	 *
	 * Ideally we would like to set bw_dl as min/guaranteed freq and util +
	 * bw_dl as requested freq. However, cpufreq is not yet ready for such
	 * an interface. So, we only do the latter for now.
	 */
	return min(max, util + sg_cpu->bw_dl);
}

/**
 * sugov_iowait_reset() - Reset the IO boost status of a CPU.
 * @sg_cpu: the sugov data for the CPU to boost
 * @time: the update time from the caller
 * @set_iowait_boost: true if an IO boost has been requested
 *
 * The IO wait boost of a task is disabled after a tick since the last update
 * of a CPU. If a new IO wait boost is requested after more then a tick, then
 * we enable the boost starting from the minimum frequency, which improves
 * energy efficiency by ignoring sporadic wakeups from IO.
 */
static bool sugov_iowait_reset(struct sugov_cpu *sg_cpu, u64 time,
			       bool set_iowait_boost)
{
	s64 delta_ns = time - sg_cpu->last_update;

	/* Reset boost only if a tick has elapsed since last request */
	if (delta_ns <= TICK_NSEC)
		return false;

	sg_cpu->iowait_boost = set_iowait_boost
		? sg_cpu->sg_policy->policy->min : 0;
	sg_cpu->iowait_boost_pending = set_iowait_boost;

	return true;
}

/**
 * sugov_iowait_boost() - Updates the IO boost status of a CPU.
 * @sg_cpu: the sugov data for the CPU to boost
 * @time: the update time from the caller
 * @flags: SCHED_CPUFREQ_IOWAIT if the task is waking up after an IO wait
 *
 * Each time a task wakes up after an IO operation, the CPU utilization can be
 * boosted to a certain utilization which doubles at each "frequent and
 * successive" wakeup from IO, ranging from the utilization of the minimum
 * OPP to the utilization of the maximum OPP.
 * To keep doubling, an IO boost has to be requested at least once per tick,
 * otherwise we restart from the utilization of the minimum OPP.
 */
static void sugov_iowait_boost(struct sugov_cpu *sg_cpu, u64 time,
			       unsigned int flags)
{
	bool set_iowait_boost = flags & SCHED_CPUFREQ_IOWAIT;

	/* Reset boost if the CPU appears to have been idle enough */
	if (sg_cpu->iowait_boost &&
	    sugov_iowait_reset(sg_cpu, time, set_iowait_boost))
		return;

	/* Boost only tasks waking up after IO */
	if (!set_iowait_boost)
		return;

	/* Ensure boost doubles only one time at each request */
	if (sg_cpu->iowait_boost_pending)
		return;
	sg_cpu->iowait_boost_pending = true;

	/* Double the boost at each request */
	if (sg_cpu->iowait_boost) {
		sg_cpu->iowait_boost <<= 1;
		if (sg_cpu->iowait_boost > sg_cpu->iowait_boost_max)
			sg_cpu->iowait_boost = sg_cpu->iowait_boost_max;
		return;
	}

	/* First wakeup after IO: start with minimum boost */
	sg_cpu->iowait_boost = sg_cpu->sg_policy->policy->min;
}

/**
 * sugov_iowait_apply() - Apply the IO boost to a CPU.
 * @sg_cpu: the sugov data for the cpu to boost
 * @time: the update time from the caller
 * @util: the utilization to (eventually) boost
 * @max: the maximum value the utilization can be boosted to
 *
 * A CPU running a task which woken up after an IO operation can have its
 * utilization boosted to speed up the completion of those IO operations.
 * The IO boost value is increased each time a task wakes up from IO, in
 * sugov_iowait_apply(), and it's instead decreased by this function,
 * each time an increase has not been requested (!iowait_boost_pending).
 *
 * A CPU which also appears to have been idle for at least one tick has also
 * its IO boost utilization reset.
 *
 * This mechanism is designed to boost high frequently IO waiting tasks, while
 * being more conservative on tasks which does sporadic IO operations.
 */
static void sugov_iowait_apply(struct sugov_cpu *sg_cpu, u64 time,
			       unsigned long *util, unsigned long *max)
{
	unsigned int boost_util, boost_max;

	/* No boost currently required */
	if (!sg_cpu->iowait_boost)
		return;

	/* Reset boost if the CPU appears to have been idle enough */
	if (sugov_iowait_reset(sg_cpu, time, false))
		return;

	/*
	 * An IO waiting task has just woken up:
	 * allow to further double the boost value
	 */
	if (sg_cpu->iowait_boost_pending) {
		sg_cpu->iowait_boost_pending = false;
	} else {
		/*
		 * Otherwise: reduce the boost value and disable it when we
		 * reach the minimum.
		 */
		sg_cpu->iowait_boost >>= 1;
		if (sg_cpu->iowait_boost < sg_cpu->sg_policy->policy->min) {
			sg_cpu->iowait_boost = 0;
			return;
		}
	}

	/*
	 * Apply the current boost value: a CPU is boosted only if its current
	 * utilization is smaller then the current IO boost level.
	 */
	boost_util = sg_cpu->iowait_boost;
	boost_max = sg_cpu->iowait_boost_max;
	if (*util * boost_max < *max * boost_util) {
		*util = boost_util;
		*max = boost_max;
	}
}

#ifdef CONFIG_NO_HZ_COMMON
static bool sugov_cpu_is_busy(struct sugov_cpu *sg_cpu)
{
	unsigned long idle_calls = tick_nohz_get_idle_calls_cpu(sg_cpu->cpu);
	bool ret = idle_calls == sg_cpu->saved_idle_calls;

	sg_cpu->saved_idle_calls = idle_calls;
	return ret;
}
#else
static inline bool sugov_cpu_is_busy(struct sugov_cpu *sg_cpu) { return false; }
#endif /* CONFIG_NO_HZ_COMMON */

/*
 * Make sugov_should_update_freq() ignore the rate limit when DL
 * has increased the utilization.
 */
static inline void ignore_dl_rate_limit(struct sugov_cpu *sg_cpu, struct sugov_policy *sg_policy)
{
	if (cpu_bw_dl(cpu_rq(sg_cpu->cpu)) > sg_cpu->bw_dl)
		sg_policy->need_freq_update = true;
}

static void sugov_update_single(struct update_util_data *hook, u64 time,
				unsigned int flags)
{
	struct sugov_cpu *sg_cpu = container_of(hook, struct sugov_cpu, update_util);
	struct sugov_policy *sg_policy = sg_cpu->sg_policy;
	unsigned long util, max;
	unsigned int next_f;
	bool busy;

	sugov_iowait_boost(sg_cpu, time, flags);
	sg_cpu->last_update = time;

	ignore_dl_rate_limit(sg_cpu, sg_policy);

	if (!sugov_should_update_freq(sg_policy, time))
		return;

	busy = sugov_cpu_is_busy(sg_cpu);

	util = sugov_get_util(sg_cpu);
	max = sg_cpu->max;
	sugov_iowait_apply(sg_cpu, time, &util, &max);
	next_f = get_next_freq(sg_policy, util, max);
	/*
	 * Do not reduce the frequency if the CPU has not been idle
	 * recently, as the reduction is likely to be premature then.
	 */
	if (busy && next_f < sg_policy->next_freq) {
		next_f = sg_policy->next_freq;

		/* Reset cached freq as next_freq has changed */
		sg_policy->cached_raw_freq = 0;
	}

	/*
	 * This code runs under rq->lock for the target CPU, so it won't run
	 * concurrently on two different CPUs for the same target and it is not
	 * necessary to acquire the lock in the fast switch case.
	 */
	if (sg_policy->policy->fast_switch_enabled) {
		sugov_fast_switch(sg_policy, time, next_f);
	} else {
<<<<<<< HEAD
		sugov_get_util(&util, &max, sg_cpu->cpu);
		sugov_iowait_boost(sg_cpu, &util, &max);
		next_f = get_next_freq(sg_policy, util, max);
		/*
		 * Do not reduce the frequency if the CPU has not been idle
		 * recently, as the reduction is likely to be premature then.
		 */
		if (busy && next_f < sg_policy->next_freq &&
		    sg_policy->next_freq != UINT_MAX) {
			next_f = sg_policy->next_freq;

			/* Reset cached freq as next_freq has changed */
			sg_policy->cached_raw_freq = 0;
		}
=======
		raw_spin_lock(&sg_policy->update_lock);
		sugov_deferred_update(sg_policy, time, next_f);
		raw_spin_unlock(&sg_policy->update_lock);
>>>>>>> e021bb4f
	}
}

static unsigned int sugov_next_freq_shared(struct sugov_cpu *sg_cpu, u64 time)
{
	struct sugov_policy *sg_policy = sg_cpu->sg_policy;
	struct cpufreq_policy *policy = sg_policy->policy;
	unsigned long util = 0, max = 1;
	unsigned int j;

	for_each_cpu(j, policy->cpus) {
		struct sugov_cpu *j_sg_cpu = &per_cpu(sugov_cpu, j);
		unsigned long j_util, j_max;

		j_util = sugov_get_util(j_sg_cpu);
		j_max = j_sg_cpu->max;
		sugov_iowait_apply(j_sg_cpu, time, &j_util, &j_max);

		if (j_util * max > j_max * util) {
			util = j_util;
			max = j_max;
		}
	}

	return get_next_freq(sg_policy, util, max);
}

static void
sugov_update_shared(struct update_util_data *hook, u64 time, unsigned int flags)
{
	struct sugov_cpu *sg_cpu = container_of(hook, struct sugov_cpu, update_util);
	struct sugov_policy *sg_policy = sg_cpu->sg_policy;
	unsigned int next_f;

	raw_spin_lock(&sg_policy->update_lock);

	sugov_iowait_boost(sg_cpu, time, flags);
	sg_cpu->last_update = time;

	ignore_dl_rate_limit(sg_cpu, sg_policy);

	if (sugov_should_update_freq(sg_policy, time)) {
		next_f = sugov_next_freq_shared(sg_cpu, time);

		if (sg_policy->policy->fast_switch_enabled)
			sugov_fast_switch(sg_policy, time, next_f);
		else
			sugov_deferred_update(sg_policy, time, next_f);
	}

	raw_spin_unlock(&sg_policy->update_lock);
}

static void sugov_work(struct kthread_work *work)
{
	struct sugov_policy *sg_policy = container_of(work, struct sugov_policy, work);
	unsigned int freq;
	unsigned long flags;

	/*
	 * Hold sg_policy->update_lock shortly to handle the case where:
	 * incase sg_policy->next_freq is read here, and then updated by
	 * sugov_deferred_update() just before work_in_progress is set to false
	 * here, we may miss queueing the new update.
	 *
	 * Note: If a work was queued after the update_lock is released,
	 * sugov_work() will just be called again by kthread_work code; and the
	 * request will be proceed before the sugov thread sleeps.
	 */
	raw_spin_lock_irqsave(&sg_policy->update_lock, flags);
	freq = sg_policy->next_freq;
	sg_policy->work_in_progress = false;
	raw_spin_unlock_irqrestore(&sg_policy->update_lock, flags);

	mutex_lock(&sg_policy->work_lock);
	__cpufreq_driver_target(sg_policy->policy, freq, CPUFREQ_RELATION_L);
	mutex_unlock(&sg_policy->work_lock);
}

static void sugov_irq_work(struct irq_work *irq_work)
{
	struct sugov_policy *sg_policy;

	sg_policy = container_of(irq_work, struct sugov_policy, irq_work);

	kthread_queue_work(&sg_policy->worker, &sg_policy->work);
}

/************************** sysfs interface ************************/

static struct sugov_tunables *global_tunables;
static DEFINE_MUTEX(global_tunables_lock);

static inline struct sugov_tunables *to_sugov_tunables(struct gov_attr_set *attr_set)
{
	return container_of(attr_set, struct sugov_tunables, attr_set);
}

static ssize_t rate_limit_us_show(struct gov_attr_set *attr_set, char *buf)
{
	struct sugov_tunables *tunables = to_sugov_tunables(attr_set);

	return sprintf(buf, "%u\n", tunables->rate_limit_us);
}

static ssize_t
rate_limit_us_store(struct gov_attr_set *attr_set, const char *buf, size_t count)
{
	struct sugov_tunables *tunables = to_sugov_tunables(attr_set);
	struct sugov_policy *sg_policy;
	unsigned int rate_limit_us;

	if (kstrtouint(buf, 10, &rate_limit_us))
		return -EINVAL;

	tunables->rate_limit_us = rate_limit_us;

	list_for_each_entry(sg_policy, &attr_set->policy_list, tunables_hook)
		sg_policy->freq_update_delay_ns = rate_limit_us * NSEC_PER_USEC;

	return count;
}

static struct governor_attr rate_limit_us = __ATTR_RW(rate_limit_us);

static struct attribute *sugov_attributes[] = {
	&rate_limit_us.attr,
	NULL
};

static struct kobj_type sugov_tunables_ktype = {
	.default_attrs = sugov_attributes,
	.sysfs_ops = &governor_sysfs_ops,
};

/********************** cpufreq governor interface *********************/

static struct cpufreq_governor schedutil_gov;

static struct sugov_policy *sugov_policy_alloc(struct cpufreq_policy *policy)
{
	struct sugov_policy *sg_policy;

	sg_policy = kzalloc(sizeof(*sg_policy), GFP_KERNEL);
	if (!sg_policy)
		return NULL;

	sg_policy->policy = policy;
	raw_spin_lock_init(&sg_policy->update_lock);
	return sg_policy;
}

static void sugov_policy_free(struct sugov_policy *sg_policy)
{
	kfree(sg_policy);
}

static int sugov_kthread_create(struct sugov_policy *sg_policy)
{
	struct task_struct *thread;
	struct sched_attr attr = {
		.size		= sizeof(struct sched_attr),
		.sched_policy	= SCHED_DEADLINE,
		.sched_flags	= SCHED_FLAG_SUGOV,
		.sched_nice	= 0,
		.sched_priority	= 0,
		/*
		 * Fake (unused) bandwidth; workaround to "fix"
		 * priority inheritance.
		 */
		.sched_runtime	=  1000000,
		.sched_deadline = 10000000,
		.sched_period	= 10000000,
	};
	struct cpufreq_policy *policy = sg_policy->policy;
	int ret;

	/* kthread only required for slow path */
	if (policy->fast_switch_enabled)
		return 0;

	kthread_init_work(&sg_policy->work, sugov_work);
	kthread_init_worker(&sg_policy->worker);
	thread = kthread_create(kthread_worker_fn, &sg_policy->worker,
				"sugov:%d",
				cpumask_first(policy->related_cpus));
	if (IS_ERR(thread)) {
		pr_err("failed to create sugov thread: %ld\n", PTR_ERR(thread));
		return PTR_ERR(thread);
	}

	ret = sched_setattr_nocheck(thread, &attr);
	if (ret) {
		kthread_stop(thread);
		pr_warn("%s: failed to set SCHED_DEADLINE\n", __func__);
		return ret;
	}

	sg_policy->thread = thread;
	kthread_bind_mask(thread, policy->related_cpus);
	init_irq_work(&sg_policy->irq_work, sugov_irq_work);
	mutex_init(&sg_policy->work_lock);

	wake_up_process(thread);

	return 0;
}

static void sugov_kthread_stop(struct sugov_policy *sg_policy)
{
	/* kthread only required for slow path */
	if (sg_policy->policy->fast_switch_enabled)
		return;

	kthread_flush_worker(&sg_policy->worker);
	kthread_stop(sg_policy->thread);
	mutex_destroy(&sg_policy->work_lock);
}

static struct sugov_tunables *sugov_tunables_alloc(struct sugov_policy *sg_policy)
{
	struct sugov_tunables *tunables;

	tunables = kzalloc(sizeof(*tunables), GFP_KERNEL);
	if (tunables) {
		gov_attr_set_init(&tunables->attr_set, &sg_policy->tunables_hook);
		if (!have_governor_per_policy())
			global_tunables = tunables;
	}
	return tunables;
}

static void sugov_tunables_free(struct sugov_tunables *tunables)
{
	if (!have_governor_per_policy())
		global_tunables = NULL;

	kfree(tunables);
}

static int sugov_init(struct cpufreq_policy *policy)
{
	struct sugov_policy *sg_policy;
	struct sugov_tunables *tunables;
	int ret = 0;

	/* State should be equivalent to EXIT */
	if (policy->governor_data)
		return -EBUSY;

	cpufreq_enable_fast_switch(policy);

	sg_policy = sugov_policy_alloc(policy);
	if (!sg_policy) {
		ret = -ENOMEM;
		goto disable_fast_switch;
	}

	ret = sugov_kthread_create(sg_policy);
	if (ret)
		goto free_sg_policy;

	mutex_lock(&global_tunables_lock);

	if (global_tunables) {
		if (WARN_ON(have_governor_per_policy())) {
			ret = -EINVAL;
			goto stop_kthread;
		}
		policy->governor_data = sg_policy;
		sg_policy->tunables = global_tunables;

		gov_attr_set_get(&global_tunables->attr_set, &sg_policy->tunables_hook);
		goto out;
	}

	tunables = sugov_tunables_alloc(sg_policy);
	if (!tunables) {
		ret = -ENOMEM;
		goto stop_kthread;
	}

	tunables->rate_limit_us = cpufreq_policy_transition_delay_us(policy);

	policy->governor_data = sg_policy;
	sg_policy->tunables = tunables;

	ret = kobject_init_and_add(&tunables->attr_set.kobj, &sugov_tunables_ktype,
				   get_governor_parent_kobj(policy), "%s",
				   schedutil_gov.name);
	if (ret)
		goto fail;

out:
	mutex_unlock(&global_tunables_lock);
	return 0;

fail:
	policy->governor_data = NULL;
	sugov_tunables_free(tunables);

stop_kthread:
	sugov_kthread_stop(sg_policy);
	mutex_unlock(&global_tunables_lock);

free_sg_policy:
	sugov_policy_free(sg_policy);

disable_fast_switch:
	cpufreq_disable_fast_switch(policy);

	pr_err("initialization failed (error %d)\n", ret);
	return ret;
}

static void sugov_exit(struct cpufreq_policy *policy)
{
	struct sugov_policy *sg_policy = policy->governor_data;
	struct sugov_tunables *tunables = sg_policy->tunables;
	unsigned int count;

	mutex_lock(&global_tunables_lock);

	count = gov_attr_set_put(&tunables->attr_set, &sg_policy->tunables_hook);
	policy->governor_data = NULL;
	if (!count)
		sugov_tunables_free(tunables);

	mutex_unlock(&global_tunables_lock);

	sugov_kthread_stop(sg_policy);
	sugov_policy_free(sg_policy);
	cpufreq_disable_fast_switch(policy);
}

static int sugov_start(struct cpufreq_policy *policy)
{
	struct sugov_policy *sg_policy = policy->governor_data;
	unsigned int cpu;

	sg_policy->freq_update_delay_ns	= sg_policy->tunables->rate_limit_us * NSEC_PER_USEC;
	sg_policy->last_freq_update_time	= 0;
	sg_policy->next_freq			= 0;
	sg_policy->work_in_progress		= false;
	sg_policy->need_freq_update		= false;
	sg_policy->cached_raw_freq		= 0;

	for_each_cpu(cpu, policy->cpus) {
		struct sugov_cpu *sg_cpu = &per_cpu(sugov_cpu, cpu);

		memset(sg_cpu, 0, sizeof(*sg_cpu));
		sg_cpu->cpu			= cpu;
		sg_cpu->sg_policy		= sg_policy;
		sg_cpu->iowait_boost_max	= policy->cpuinfo.max_freq;
	}

	for_each_cpu(cpu, policy->cpus) {
		struct sugov_cpu *sg_cpu = &per_cpu(sugov_cpu, cpu);

		cpufreq_add_update_util_hook(cpu, &sg_cpu->update_util,
					     policy_is_shared(policy) ?
							sugov_update_shared :
							sugov_update_single);
	}
	return 0;
}

static void sugov_stop(struct cpufreq_policy *policy)
{
	struct sugov_policy *sg_policy = policy->governor_data;
	unsigned int cpu;

	for_each_cpu(cpu, policy->cpus)
		cpufreq_remove_update_util_hook(cpu);

	synchronize_sched();

	if (!policy->fast_switch_enabled) {
		irq_work_sync(&sg_policy->irq_work);
		kthread_cancel_work_sync(&sg_policy->work);
	}
}

static void sugov_limits(struct cpufreq_policy *policy)
{
	struct sugov_policy *sg_policy = policy->governor_data;

	if (!policy->fast_switch_enabled) {
		mutex_lock(&sg_policy->work_lock);
		cpufreq_policy_apply_limits(policy);
		mutex_unlock(&sg_policy->work_lock);
	}

	sg_policy->need_freq_update = true;
}

static struct cpufreq_governor schedutil_gov = {
	.name			= "schedutil",
	.owner			= THIS_MODULE,
	.dynamic_switching	= true,
	.init			= sugov_init,
	.exit			= sugov_exit,
	.start			= sugov_start,
	.stop			= sugov_stop,
	.limits			= sugov_limits,
};

#ifdef CONFIG_CPU_FREQ_DEFAULT_GOV_SCHEDUTIL
struct cpufreq_governor *cpufreq_default_governor(void)
{
	return &schedutil_gov;
}
#endif

static int __init sugov_register(void)
{
	return cpufreq_register_governor(&schedutil_gov);
}
fs_initcall(sugov_register);<|MERGE_RESOLUTION|>--- conflicted
+++ resolved
@@ -461,26 +461,9 @@
 	if (sg_policy->policy->fast_switch_enabled) {
 		sugov_fast_switch(sg_policy, time, next_f);
 	} else {
-<<<<<<< HEAD
-		sugov_get_util(&util, &max, sg_cpu->cpu);
-		sugov_iowait_boost(sg_cpu, &util, &max);
-		next_f = get_next_freq(sg_policy, util, max);
-		/*
-		 * Do not reduce the frequency if the CPU has not been idle
-		 * recently, as the reduction is likely to be premature then.
-		 */
-		if (busy && next_f < sg_policy->next_freq &&
-		    sg_policy->next_freq != UINT_MAX) {
-			next_f = sg_policy->next_freq;
-
-			/* Reset cached freq as next_freq has changed */
-			sg_policy->cached_raw_freq = 0;
-		}
-=======
 		raw_spin_lock(&sg_policy->update_lock);
 		sugov_deferred_update(sg_policy, time, next_f);
 		raw_spin_unlock(&sg_policy->update_lock);
->>>>>>> e021bb4f
 	}
 }
 
