/*
 * Copyright (C) 2010 Red Hat, Inc., Peter Zijlstra
 *
 * Provides a framework for enqueueing and running callbacks from hardirq
 * context. The enqueueing is NMI-safe.
 */

#include <linux/bug.h>
#include <linux/kernel.h>
#include <linux/export.h>
#include <linux/irq_work.h>
#include <linux/percpu.h>
#include <linux/hardirq.h>
#include <linux/irqflags.h>
#include <linux/sched.h>
#include <linux/tick.h>
#include <linux/cpu.h>
#include <linux/notifier.h>
#include <linux/smp.h>
#include <linux/interrupt.h>
#include <asm/processor.h>


static DEFINE_PER_CPU(struct llist_head, raised_list);
static DEFINE_PER_CPU(struct llist_head, lazy_list);

/*
 * Claim the entry so that no one else will poke at it.
 */
static bool irq_work_claim(struct irq_work *work)
{
	unsigned long flags, oflags, nflags;

	/*
	 * Start with our best wish as a premise but only trust any
	 * flag value after cmpxchg() result.
	 */
	flags = work->flags & ~IRQ_WORK_PENDING;
	for (;;) {
		nflags = flags | IRQ_WORK_CLAIMED;
		oflags = cmpxchg(&work->flags, flags, nflags);
		if (oflags == flags)
			break;
		if (oflags & IRQ_WORK_PENDING)
			return false;
		flags = oflags;
		cpu_relax();
	}

	return true;
}

void __weak arch_irq_work_raise(void)
{
	/*
	 * Lame architectures will get the timer tick callback
	 */
}

/*
 * Enqueue the irq_work @work on @cpu unless it's already pending
 * somewhere.
 *
 * Can be re-enqueued while the callback is still in progress.
 */
bool irq_work_queue_on(struct irq_work *work, int cpu)
{
	struct llist_head *list;

	/* All work should have been flushed before going offline */
	WARN_ON_ONCE(cpu_is_offline(cpu));

#ifdef CONFIG_SMP

	/* Arch remote IPI send/receive backend aren't NMI safe */
	WARN_ON_ONCE(in_nmi());

	/* Only queue if not already pending */
	if (!irq_work_claim(work))
		return false;

	if (IS_ENABLED(CONFIG_PREEMPT_RT_FULL) && !(work->flags & IRQ_WORK_HARD_IRQ))
		list = &per_cpu(lazy_list, cpu);
	else
		list = &per_cpu(raised_list, cpu);

	if (llist_add(&work->llnode, list))
		arch_send_call_function_single_ipi(cpu);

#else /* #ifdef CONFIG_SMP */
	irq_work_queue(work);
#endif /* #else #ifdef CONFIG_SMP */

	return true;
}

/* Enqueue the irq work @work on the current CPU */
bool irq_work_queue(struct irq_work *work)
{
	struct llist_head *list;
	bool lazy_work, realtime = IS_ENABLED(CONFIG_PREEMPT_RT_FULL);

	/* Only queue if not already pending */
	if (!irq_work_claim(work))
		return false;

	/* Queue the entry and raise the IPI if needed. */
	preempt_disable();

	lazy_work = work->flags & IRQ_WORK_LAZY;

	if (lazy_work || (realtime && !(work->flags & IRQ_WORK_HARD_IRQ)))
		list = this_cpu_ptr(&lazy_list);
	else
		list = this_cpu_ptr(&raised_list);

	if (llist_add(&work->llnode, list)) {
		if (!lazy_work || tick_nohz_tick_stopped())
			arch_irq_work_raise();
	}

	preempt_enable();

	return true;
}
EXPORT_SYMBOL_GPL(irq_work_queue);

bool irq_work_needs_cpu(void)
{
	struct llist_head *raised, *lazy;

	raised = this_cpu_ptr(&raised_list);
	lazy = this_cpu_ptr(&lazy_list);

	if (llist_empty(raised) && llist_empty(lazy))
		return false;

	/* All work should have been flushed before going offline */
	WARN_ON_ONCE(cpu_is_offline(smp_processor_id()));

	return true;
}

static void irq_work_run_list(struct llist_head *list)
{
	struct irq_work *work, *tmp;
	struct llist_node *llnode;
	unsigned long flags;

<<<<<<< HEAD
	BUG_ON_NONRT(!irqs_disabled());

=======
#ifndef CONFIG_PREEMPT_RT_FULL
	/*
	 * nort: On RT IRQ-work may run in SOFTIRQ context.
	 */
	BUG_ON(!irqs_disabled());
#endif
>>>>>>> e021bb4f
	if (llist_empty(list))
		return;

	llnode = llist_del_all(list);
	llist_for_each_entry_safe(work, tmp, llnode, llnode) {
		/*
		 * Clear the PENDING bit, after this point the @work
		 * can be re-used.
		 * Make it immediately visible so that other CPUs trying
		 * to claim that work don't rely on us to handle their data
		 * while we are in the middle of the func.
		 */
		flags = work->flags & ~IRQ_WORK_PENDING;
		xchg(&work->flags, flags);

		work->func(work);
		/*
		 * Clear the BUSY bit and return to the free state if
		 * no-one else claimed it meanwhile.
		 */
		(void)cmpxchg(&work->flags, flags, flags & ~IRQ_WORK_BUSY);
	}
}

/*
 * hotplug calls this through:
 *  hotplug_cfd() -> flush_smp_call_function_queue()
 */
void irq_work_run(void)
{
	irq_work_run_list(this_cpu_ptr(&raised_list));
	if (IS_ENABLED(CONFIG_PREEMPT_RT_FULL)) {
		/*
		 * NOTE: we raise softirq via IPI for safety,
		 * and execute in irq_work_tick() to move the
		 * overhead from hard to soft irq context.
		 */
		if (!llist_empty(this_cpu_ptr(&lazy_list)))
			raise_softirq(TIMER_SOFTIRQ);
	} else
		irq_work_run_list(this_cpu_ptr(&lazy_list));
}
EXPORT_SYMBOL_GPL(irq_work_run);

void irq_work_tick(void)
{
	struct llist_head *raised = this_cpu_ptr(&raised_list);

	if (!llist_empty(raised) && !arch_irq_work_has_interrupt())
		irq_work_run_list(raised);

	if (!IS_ENABLED(CONFIG_PREEMPT_RT_FULL))
		irq_work_run_list(this_cpu_ptr(&lazy_list));
}

#if defined(CONFIG_IRQ_WORK) && defined(CONFIG_PREEMPT_RT_FULL)
void irq_work_tick_soft(void)
{
	irq_work_run_list(this_cpu_ptr(&lazy_list));
}
#endif

/*
 * Synchronize against the irq_work @entry, ensures the entry is not
 * currently in use.
 */
void irq_work_sync(struct irq_work *work)
{
	lockdep_assert_irqs_enabled();

	while (work->flags & IRQ_WORK_BUSY)
		cpu_relax();
}
EXPORT_SYMBOL_GPL(irq_work_sync);<|MERGE_RESOLUTION|>--- conflicted
+++ resolved
@@ -147,17 +147,12 @@
 	struct llist_node *llnode;
 	unsigned long flags;
 
-<<<<<<< HEAD
-	BUG_ON_NONRT(!irqs_disabled());
-
-=======
 #ifndef CONFIG_PREEMPT_RT_FULL
 	/*
 	 * nort: On RT IRQ-work may run in SOFTIRQ context.
 	 */
 	BUG_ON(!irqs_disabled());
 #endif
->>>>>>> e021bb4f
 	if (llist_empty(list))
 		return;
 
