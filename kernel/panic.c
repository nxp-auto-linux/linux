// SPDX-License-Identifier: GPL-2.0-only
/*
 *  linux/kernel/panic.c
 *
 *  Copyright (C) 1991, 1992  Linus Torvalds
 */

/*
 * This function is used through-out the kernel (including mm and fs)
 * to indicate a major problem.
 */
#include <linux/debug_locks.h>
#include <linux/sched/debug.h>
#include <linux/interrupt.h>
#include <linux/kgdb.h>
#include <linux/kmsg_dump.h>
#include <linux/kallsyms.h>
#include <linux/notifier.h>
#include <linux/vt_kern.h>
#include <linux/module.h>
#include <linux/random.h>
#include <linux/ftrace.h>
#include <linux/reboot.h>
#include <linux/delay.h>
#include <linux/kexec.h>
#include <linux/sched.h>
#include <linux/sysrq.h>
#include <linux/init.h>
#include <linux/nmi.h>
#include <linux/console.h>
#include <linux/bug.h>
#include <linux/ratelimit.h>
#include <linux/debugfs.h>
#include <asm/sections.h>

#define PANIC_TIMER_STEP 100
#define PANIC_BLINK_SPD 18

int panic_on_oops = CONFIG_PANIC_ON_OOPS_VALUE;
static unsigned long tainted_mask =
	IS_ENABLED(CONFIG_GCC_PLUGIN_RANDSTRUCT) ? (1 << TAINT_RANDSTRUCT) : 0;
static int pause_on_oops;
static int pause_on_oops_flag;
static DEFINE_SPINLOCK(pause_on_oops_lock);
bool crash_kexec_post_notifiers;
int panic_on_warn __read_mostly;

int panic_timeout = CONFIG_PANIC_TIMEOUT;
EXPORT_SYMBOL_GPL(panic_timeout);

#define PANIC_PRINT_TASK_INFO		0x00000001
#define PANIC_PRINT_MEM_INFO		0x00000002
#define PANIC_PRINT_TIMER_INFO		0x00000004
#define PANIC_PRINT_LOCK_INFO		0x00000008
#define PANIC_PRINT_FTRACE_INFO		0x00000010
#define PANIC_PRINT_ALL_PRINTK_MSG	0x00000020
unsigned long panic_print;

ATOMIC_NOTIFIER_HEAD(panic_notifier_list);

EXPORT_SYMBOL(panic_notifier_list);

static long no_blink(int state)
{
	return 0;
}

/* Returns how long it waited in ms */
long (*panic_blink)(int state);
EXPORT_SYMBOL(panic_blink);

/*
 * Stop ourself in panic -- architecture code may override this
 */
void __weak panic_smp_self_stop(void)
{
	while (1)
		cpu_relax();
}

/*
 * Stop ourselves in NMI context if another CPU has already panicked. Arch code
 * may override this to prepare for crash dumping, e.g. save regs info.
 */
void __weak nmi_panic_self_stop(struct pt_regs *regs)
{
	panic_smp_self_stop();
}

/*
 * Stop other CPUs in panic.  Architecture dependent code may override this
 * with more suitable version.  For example, if the architecture supports
 * crash dump, it should save registers of each stopped CPU and disable
 * per-CPU features such as virtualization extensions.
 */
void __weak crash_smp_send_stop(void)
{
	static int cpus_stopped;

	/*
	 * This function can be called twice in panic path, but obviously
	 * we execute this only once.
	 */
	if (cpus_stopped)
		return;

	/*
	 * Note smp_send_stop is the usual smp shutdown function, which
	 * unfortunately means it may not be hardened to work in a panic
	 * situation.
	 */
	smp_send_stop();
	cpus_stopped = 1;
}

atomic_t panic_cpu = ATOMIC_INIT(PANIC_CPU_INVALID);

/*
 * A variant of panic() called from NMI context. We return if we've already
 * panicked on this CPU. If another CPU already panicked, loop in
 * nmi_panic_self_stop() which can provide architecture dependent code such
 * as saving register state for crash dump.
 */
void nmi_panic(struct pt_regs *regs, const char *msg)
{
	int old_cpu, cpu;

	cpu = raw_smp_processor_id();
	old_cpu = atomic_cmpxchg(&panic_cpu, PANIC_CPU_INVALID, cpu);

	if (old_cpu == PANIC_CPU_INVALID)
		panic("%s", msg);
	else if (old_cpu != cpu)
		nmi_panic_self_stop(regs);
}
EXPORT_SYMBOL(nmi_panic);

static void panic_print_sys_info(void)
{
	if (panic_print & PANIC_PRINT_ALL_PRINTK_MSG)
		console_flush_on_panic(CONSOLE_REPLAY_ALL);

	if (panic_print & PANIC_PRINT_TASK_INFO)
		show_state();

	if (panic_print & PANIC_PRINT_MEM_INFO)
		show_mem(0, NULL);

	if (panic_print & PANIC_PRINT_TIMER_INFO)
		sysrq_timer_list_show();

	if (panic_print & PANIC_PRINT_LOCK_INFO)
		debug_show_all_locks();

	if (panic_print & PANIC_PRINT_FTRACE_INFO)
		ftrace_dump(DUMP_ALL);
}

/**
 *	panic - halt the system
 *	@fmt: The text string to print
 *
 *	Display a message, then perform cleanups.
 *
 *	This function never returns.
 */
void panic(const char *fmt, ...)
{
	static char buf[1024];
	va_list args;
	long i, i_next = 0, len;
	int state = 0;
	int old_cpu, this_cpu;
	bool _crash_kexec_post_notifiers = crash_kexec_post_notifiers;

	/*
	 * Disable local interrupts. This will prevent panic_smp_self_stop
	 * from deadlocking the first cpu that invokes the panic, since
	 * there is nothing to prevent an interrupt handler (that runs
	 * after setting panic_cpu) from invoking panic() again.
	 */
	local_irq_disable();
	preempt_disable_notrace();

	/*
	 * It's possible to come here directly from a panic-assertion and
	 * not have preempt disabled. Some functions called from here want
	 * preempt to be disabled. No point enabling it later though...
	 *
	 * Only one CPU is allowed to execute the panic code from here. For
	 * multiple parallel invocations of panic, all other CPUs either
	 * stop themself or will wait until they are stopped by the 1st CPU
	 * with smp_send_stop().
	 *
	 * `old_cpu == PANIC_CPU_INVALID' means this is the 1st CPU which
	 * comes here, so go ahead.
	 * `old_cpu == this_cpu' means we came from nmi_panic() which sets
	 * panic_cpu to this CPU.  In this case, this is also the 1st CPU.
	 */
	this_cpu = raw_smp_processor_id();
	old_cpu  = atomic_cmpxchg(&panic_cpu, PANIC_CPU_INVALID, this_cpu);

	if (old_cpu != PANIC_CPU_INVALID && old_cpu != this_cpu)
		panic_smp_self_stop();

	console_verbose();
	bust_spinlocks(1);
	va_start(args, fmt);
	len = vscnprintf(buf, sizeof(buf), fmt, args);
	va_end(args);

	if (len && buf[len - 1] == '\n')
		buf[len - 1] = '\0';

	pr_emerg("Kernel panic - not syncing: %s\n", buf);
#ifdef CONFIG_DEBUG_BUGVERBOSE
	/*
	 * Avoid nested stack-dumping if a panic occurs during oops processing
	 */
	if (!test_taint(TAINT_DIE) && oops_in_progress <= 1)
		dump_stack();
#endif

	/*
	 * If kgdb is enabled, give it a chance to run before we stop all
	 * the other CPUs or else we won't be able to debug processes left
	 * running on them.
	 */
	kgdb_panic(buf);

	/*
	 * If we have crashed and we have a crash kernel loaded let it handle
	 * everything else.
	 * If we want to run this after calling panic_notifiers, pass
	 * the "crash_kexec_post_notifiers" option to the kernel.
	 *
	 * Bypass the panic_cpu check and call __crash_kexec directly.
	 */
	if (!_crash_kexec_post_notifiers) {
		__crash_kexec(NULL);

		/*
		 * Note smp_send_stop is the usual smp shutdown function, which
		 * unfortunately means it may not be hardened to work in a
		 * panic situation.
		 */
		smp_send_stop();
	} else {
		/*
		 * If we want to do crash dump after notifier calls and
		 * kmsg_dump, we will need architecture dependent extra
		 * works in addition to stopping other CPUs.
		 */
		crash_smp_send_stop();
	}

	/*
	 * Run any panic handlers, including those that might need to
	 * add information to the kmsg dump output.
	 */
	atomic_notifier_call_chain(&panic_notifier_list, 0, buf);

	kmsg_dump(KMSG_DUMP_PANIC);

	/*
	 * If you doubt kdump always works fine in any situation,
	 * "crash_kexec_post_notifiers" offers you a chance to run
	 * panic_notifiers and dumping kmsg before kdump.
	 * Note: since some panic_notifiers can make crashed kernel
	 * more unstable, it can increase risks of the kdump failure too.
	 *
	 * Bypass the panic_cpu check and call __crash_kexec directly.
	 */
	if (_crash_kexec_post_notifiers)
		__crash_kexec(NULL);

#ifdef CONFIG_VT
	unblank_screen();
#endif
	console_unblank();

	/*
	 * We may have ended up stopping the CPU holding the lock (in
	 * smp_send_stop()) while still having some valuable data in the console
	 * buffer.  Try to acquire the lock then release it regardless of the
	 * result.  The release will also print the buffers out.  Locks debug
	 * should be disabled to avoid reporting bad unlock balance when
	 * panic() is not being callled from OOPS.
	 */
	debug_locks_off();
	console_flush_on_panic(CONSOLE_FLUSH_PENDING);

	panic_print_sys_info();

	if (!panic_blink)
		panic_blink = no_blink;

	if (panic_timeout > 0) {
		/*
		 * Delay timeout seconds before rebooting the machine.
		 * We can't use the "normal" timers since we just panicked.
		 */
		pr_emerg("Rebooting in %d seconds..\n", panic_timeout);

		for (i = 0; i < panic_timeout * 1000; i += PANIC_TIMER_STEP) {
			touch_nmi_watchdog();
			if (i >= i_next) {
				i += panic_blink(state ^= 1);
				i_next = i + 3600 / PANIC_BLINK_SPD;
			}
			mdelay(PANIC_TIMER_STEP);
		}
	}
	if (panic_timeout != 0) {
		/*
		 * This will not be a clean reboot, with everything
		 * shutting down.  But if there is a chance of
		 * rebooting the system it will be rebooted.
		 */
		if (panic_reboot_mode != REBOOT_UNDEFINED)
			reboot_mode = panic_reboot_mode;
		emergency_restart();
	}
#ifdef __sparc__
	{
		extern int stop_a_enabled;
		/* Make sure the user can actually press Stop-A (L1-A) */
		stop_a_enabled = 1;
		pr_emerg("Press Stop-A (L1-A) from sun keyboard or send break\n"
			 "twice on console to return to the boot prom\n");
	}
#endif
#if defined(CONFIG_S390)
	disabled_wait();
#endif
	pr_emerg("---[ end Kernel panic - not syncing: %s ]---\n", buf);

	/* Do not scroll important messages printed above */
	suppress_printk = 1;
	local_irq_enable();
	for (i = 0; ; i += PANIC_TIMER_STEP) {
		touch_softlockup_watchdog();
		if (i >= i_next) {
			i += panic_blink(state ^= 1);
			i_next = i + 3600 / PANIC_BLINK_SPD;
		}
		mdelay(PANIC_TIMER_STEP);
	}
}

EXPORT_SYMBOL(panic);

/*
 * TAINT_FORCED_RMMOD could be a per-module flag but the module
 * is being removed anyway.
 */
const struct taint_flag taint_flags[TAINT_FLAGS_COUNT] = {
	[ TAINT_PROPRIETARY_MODULE ]	= { 'P', 'G', true },
	[ TAINT_FORCED_MODULE ]		= { 'F', ' ', true },
	[ TAINT_CPU_OUT_OF_SPEC ]	= { 'S', ' ', false },
	[ TAINT_FORCED_RMMOD ]		= { 'R', ' ', false },
	[ TAINT_MACHINE_CHECK ]		= { 'M', ' ', false },
	[ TAINT_BAD_PAGE ]		= { 'B', ' ', false },
	[ TAINT_USER ]			= { 'U', ' ', false },
	[ TAINT_DIE ]			= { 'D', ' ', false },
	[ TAINT_OVERRIDDEN_ACPI_TABLE ]	= { 'A', ' ', false },
	[ TAINT_WARN ]			= { 'W', ' ', false },
	[ TAINT_CRAP ]			= { 'C', ' ', true },
	[ TAINT_FIRMWARE_WORKAROUND ]	= { 'I', ' ', false },
	[ TAINT_OOT_MODULE ]		= { 'O', ' ', true },
	[ TAINT_UNSIGNED_MODULE ]	= { 'E', ' ', true },
	[ TAINT_SOFTLOCKUP ]		= { 'L', ' ', false },
	[ TAINT_LIVEPATCH ]		= { 'K', ' ', true },
	[ TAINT_AUX ]			= { 'X', ' ', true },
	[ TAINT_RANDSTRUCT ]		= { 'T', ' ', true },
};

/**
 * print_tainted - return a string to represent the kernel taint state.
 *
 * For individual taint flag meanings, see Documentation/admin-guide/sysctl/kernel.rst
 *
 * The string is overwritten by the next call to print_tainted(),
 * but is always NULL terminated.
 */
const char *print_tainted(void)
{
	static char buf[TAINT_FLAGS_COUNT + sizeof("Tainted: ")];

	BUILD_BUG_ON(ARRAY_SIZE(taint_flags) != TAINT_FLAGS_COUNT);

	if (tainted_mask) {
		char *s;
		int i;

		s = buf + sprintf(buf, "Tainted: ");
		for (i = 0; i < TAINT_FLAGS_COUNT; i++) {
			const struct taint_flag *t = &taint_flags[i];
			*s++ = test_bit(i, &tainted_mask) ?
					t->c_true : t->c_false;
		}
		*s = 0;
	} else
		snprintf(buf, sizeof(buf), "Not tainted");

	return buf;
}

int test_taint(unsigned flag)
{
	return test_bit(flag, &tainted_mask);
}
EXPORT_SYMBOL(test_taint);

unsigned long get_taint(void)
{
	return tainted_mask;
}

/**
 * add_taint: add a taint flag if not already set.
 * @flag: one of the TAINT_* constants.
 * @lockdep_ok: whether lock debugging is still OK.
 *
 * If something bad has gone wrong, you'll want @lockdebug_ok = false, but for
 * some notewortht-but-not-corrupting cases, it can be set to true.
 */
void add_taint(unsigned flag, enum lockdep_ok lockdep_ok)
{
	if (lockdep_ok == LOCKDEP_NOW_UNRELIABLE && __debug_locks_off())
		pr_warn("Disabling lock debugging due to kernel taint\n");

	set_bit(flag, &tainted_mask);
}
EXPORT_SYMBOL(add_taint);

static void spin_msec(int msecs)
{
	int i;

	for (i = 0; i < msecs; i++) {
		touch_nmi_watchdog();
		mdelay(1);
	}
}

/*
 * It just happens that oops_enter() and oops_exit() are identically
 * implemented...
 */
static void do_oops_enter_exit(void)
{
	unsigned long flags;
	static int spin_counter;

	if (!pause_on_oops)
		return;

	spin_lock_irqsave(&pause_on_oops_lock, flags);
	if (pause_on_oops_flag == 0) {
		/* This CPU may now print the oops message */
		pause_on_oops_flag = 1;
	} else {
		/* We need to stall this CPU */
		if (!spin_counter) {
			/* This CPU gets to do the counting */
			spin_counter = pause_on_oops;
			do {
				spin_unlock(&pause_on_oops_lock);
				spin_msec(MSEC_PER_SEC);
				spin_lock(&pause_on_oops_lock);
			} while (--spin_counter);
			pause_on_oops_flag = 0;
		} else {
			/* This CPU waits for a different one */
			while (spin_counter) {
				spin_unlock(&pause_on_oops_lock);
				spin_msec(1);
				spin_lock(&pause_on_oops_lock);
			}
		}
	}
	spin_unlock_irqrestore(&pause_on_oops_lock, flags);
}

/*
 * Return true if the calling CPU is allowed to print oops-related info.
 * This is a bit racy..
 */
int oops_may_print(void)
{
	return pause_on_oops_flag == 0;
}

/*
 * Called when the architecture enters its oops handler, before it prints
 * anything.  If this is the first CPU to oops, and it's oopsing the first
 * time then let it proceed.
 *
 * This is all enabled by the pause_on_oops kernel boot option.  We do all
 * this to ensure that oopses don't scroll off the screen.  It has the
 * side-effect of preventing later-oopsing CPUs from mucking up the display,
 * too.
 *
 * It turns out that the CPU which is allowed to print ends up pausing for
 * the right duration, whereas all the other CPUs pause for twice as long:
 * once in oops_enter(), once in oops_exit().
 */
void oops_enter(void)
{
	tracing_off();
	/* can't trust the integrity of the kernel anymore: */
	debug_locks_off();
	do_oops_enter_exit();
}

/*
 * 64-bit random ID for oopses:
 */
static u64 oops_id;

static int init_oops_id(void)
{
<<<<<<< HEAD
#ifndef CONFIG_PREEMPT_RT_FULL
=======
#ifndef CONFIG_PREEMPT_RT
>>>>>>> fa578e9d
	if (!oops_id)
		get_random_bytes(&oops_id, sizeof(oops_id));
	else
#endif
		oops_id++;

	return 0;
}
late_initcall(init_oops_id);

void print_oops_end_marker(void)
{
	init_oops_id();
	pr_warn("---[ end trace %016llx ]---\n", (unsigned long long)oops_id);
}

/*
 * Called when the architecture exits its oops handler, after printing
 * everything.
 */
void oops_exit(void)
{
	do_oops_enter_exit();
	print_oops_end_marker();
	kmsg_dump(KMSG_DUMP_OOPS);
}

struct warn_args {
	const char *fmt;
	va_list args;
};

void __warn(const char *file, int line, void *caller, unsigned taint,
	    struct pt_regs *regs, struct warn_args *args)
{
	disable_trace_on_warning();

	if (file)
		pr_warn("WARNING: CPU: %d PID: %d at %s:%d %pS\n",
			raw_smp_processor_id(), current->pid, file, line,
			caller);
	else
		pr_warn("WARNING: CPU: %d PID: %d at %pS\n",
			raw_smp_processor_id(), current->pid, caller);

	if (args)
		vprintk(args->fmt, args->args);

	if (panic_on_warn) {
		/*
		 * This thread may hit another WARN() in the panic path.
		 * Resetting this prevents additional WARN() from panicking the
		 * system on this thread.  Other threads are blocked by the
		 * panic_mutex in panic().
		 */
		panic_on_warn = 0;
		panic("panic_on_warn set ...\n");
	}

	print_modules();

	if (regs)
		show_regs(regs);
	else
		dump_stack();

	print_irqtrace_events(current);

	print_oops_end_marker();

	/* Just a warning, don't kill lockdep. */
	add_taint(taint, LOCKDEP_STILL_OK);
}

#ifndef __WARN_FLAGS
void warn_slowpath_fmt(const char *file, int line, unsigned taint,
		       const char *fmt, ...)
{
	struct warn_args args;

	pr_warn(CUT_HERE);

	if (!fmt) {
		__warn(file, line, __builtin_return_address(0), taint,
		       NULL, NULL);
		return;
	}

	args.fmt = fmt;
	va_start(args.args, fmt);
	__warn(file, line, __builtin_return_address(0), taint, NULL, &args);
	va_end(args.args);
}
EXPORT_SYMBOL(warn_slowpath_fmt);
#else
void __warn_printk(const char *fmt, ...)
{
	va_list args;

	pr_warn(CUT_HERE);

	va_start(args, fmt);
	vprintk(fmt, args);
	va_end(args);
}
EXPORT_SYMBOL(__warn_printk);
#endif

#ifdef CONFIG_BUG

/* Support resetting WARN*_ONCE state */

static int clear_warn_once_set(void *data, u64 val)
{
	generic_bug_clear_once();
	memset(__start_once, 0, __end_once - __start_once);
	return 0;
}

DEFINE_DEBUGFS_ATTRIBUTE(clear_warn_once_fops, NULL, clear_warn_once_set,
			 "%lld\n");

static __init int register_warn_debugfs(void)
{
	/* Don't care about failure */
	debugfs_create_file_unsafe("clear_warn_once", 0200, NULL, NULL,
				   &clear_warn_once_fops);
	return 0;
}

device_initcall(register_warn_debugfs);
#endif

#ifdef CONFIG_STACKPROTECTOR

/*
 * Called when gcc's -fstack-protector feature is used, and
 * gcc detects corruption of the on-stack canary value
 */
__visible void __stack_chk_fail(void)
{
	panic("stack-protector: Kernel stack is corrupted in: %pB",
		__builtin_return_address(0));
}
EXPORT_SYMBOL(__stack_chk_fail);

#endif

#ifdef CONFIG_ARCH_HAS_REFCOUNT
void refcount_error_report(struct pt_regs *regs, const char *err)
{
	WARN_RATELIMIT(1, "refcount_t %s at %pB in %s[%d], uid/euid: %u/%u\n",
		err, (void *)instruction_pointer(regs),
		current->comm, task_pid_nr(current),
		from_kuid_munged(&init_user_ns, current_uid()),
		from_kuid_munged(&init_user_ns, current_euid()));
}
#endif

core_param(panic, panic_timeout, int, 0644);
core_param(panic_print, panic_print, ulong, 0644);
core_param(pause_on_oops, pause_on_oops, int, 0644);
core_param(panic_on_warn, panic_on_warn, int, 0644);
core_param(crash_kexec_post_notifiers, crash_kexec_post_notifiers, bool, 0644);

static int __init oops_setup(char *s)
{
	if (!s)
		return -EINVAL;
	if (!strcmp(s, "panic"))
		panic_on_oops = 1;
	return 0;
}
early_param("oops", oops_setup);<|MERGE_RESOLUTION|>--- conflicted
+++ resolved
@@ -521,11 +521,7 @@
 
 static int init_oops_id(void)
 {
-<<<<<<< HEAD
-#ifndef CONFIG_PREEMPT_RT_FULL
-=======
 #ifndef CONFIG_PREEMPT_RT
->>>>>>> fa578e9d
 	if (!oops_id)
 		get_random_bytes(&oops_id, sizeof(oops_id));
 	else
