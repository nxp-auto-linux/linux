// SPDX-License-Identifier: GPL-2.0-only
/*
 *  linux/kernel/panic.c
 *
 *  Copyright (C) 1991, 1992  Linus Torvalds
 */

/*
 * This function is used through-out the kernel (including mm and fs)
 * to indicate a major problem.
 */
#include <linux/debug_locks.h>
#include <linux/sched/debug.h>
#include <linux/interrupt.h>
#include <linux/kgdb.h>
#include <linux/kmsg_dump.h>
#include <linux/kallsyms.h>
#include <linux/notifier.h>
#include <linux/vt_kern.h>
#include <linux/module.h>
#include <linux/random.h>
#include <linux/ftrace.h>
#include <linux/reboot.h>
#include <linux/delay.h>
#include <linux/kexec.h>
#include <linux/sched.h>
#include <linux/sysrq.h>
#include <linux/init.h>
#include <linux/nmi.h>
#include <linux/console.h>
#include <linux/bug.h>
#include <linux/ratelimit.h>
#include <linux/debugfs.h>
#include <linux/sysfs.h>
#include <asm/sections.h>

#define PANIC_TIMER_STEP 100
#define PANIC_BLINK_SPD 18

#ifdef CONFIG_SMP
/*
 * Should we dump all CPUs backtraces in an oops event?
 * Defaults to 0, can be changed via sysctl.
 */
static unsigned int __read_mostly sysctl_oops_all_cpu_backtrace;
#else
#define sysctl_oops_all_cpu_backtrace 0
#endif /* CONFIG_SMP */

int panic_on_oops = CONFIG_PANIC_ON_OOPS_VALUE;
static unsigned long tainted_mask =
	IS_ENABLED(CONFIG_GCC_PLUGIN_RANDSTRUCT) ? (1 << TAINT_RANDSTRUCT) : 0;
static int pause_on_oops;
static int pause_on_oops_flag;
static DEFINE_SPINLOCK(pause_on_oops_lock);
bool crash_kexec_post_notifiers;
int panic_on_warn __read_mostly;
unsigned long panic_on_taint;
bool panic_on_taint_nousertaint = false;
static unsigned int warn_limit __read_mostly;

int panic_timeout = CONFIG_PANIC_TIMEOUT;
EXPORT_SYMBOL_GPL(panic_timeout);

#define PANIC_PRINT_TASK_INFO		0x00000001
#define PANIC_PRINT_MEM_INFO		0x00000002
#define PANIC_PRINT_TIMER_INFO		0x00000004
#define PANIC_PRINT_LOCK_INFO		0x00000008
#define PANIC_PRINT_FTRACE_INFO		0x00000010
#define PANIC_PRINT_ALL_PRINTK_MSG	0x00000020
unsigned long panic_print;

ATOMIC_NOTIFIER_HEAD(panic_notifier_list);

EXPORT_SYMBOL(panic_notifier_list);

#ifdef CONFIG_SYSCTL
static struct ctl_table kern_panic_table[] = {
#ifdef CONFIG_SMP
	{
		.procname       = "oops_all_cpu_backtrace",
		.data           = &sysctl_oops_all_cpu_backtrace,
		.maxlen         = sizeof(int),
		.mode           = 0644,
		.proc_handler   = proc_dointvec_minmax,
		.extra1         = SYSCTL_ZERO,
		.extra2         = SYSCTL_ONE,
	},
#endif
	{
		.procname       = "warn_limit",
		.data           = &warn_limit,
		.maxlen         = sizeof(warn_limit),
		.mode           = 0644,
		.proc_handler   = proc_douintvec,
	},
	{ }
};

static __init int kernel_panic_sysctls_init(void)
{
	register_sysctl_init("kernel", kern_panic_table);
	return 0;
}
late_initcall(kernel_panic_sysctls_init);
#endif

static atomic_t warn_count = ATOMIC_INIT(0);

#ifdef CONFIG_SYSFS
static ssize_t warn_count_show(struct kobject *kobj, struct kobj_attribute *attr,
			       char *page)
{
	return sysfs_emit(page, "%d\n", atomic_read(&warn_count));
}

static struct kobj_attribute warn_count_attr = __ATTR_RO(warn_count);

static __init int kernel_panic_sysfs_init(void)
{
	sysfs_add_file_to_group(kernel_kobj, &warn_count_attr.attr, NULL);
	return 0;
}
late_initcall(kernel_panic_sysfs_init);
#endif

static long no_blink(int state)
{
	return 0;
}

/* Returns how long it waited in ms */
long (*panic_blink)(int state);
EXPORT_SYMBOL(panic_blink);

/*
 * Stop ourself in panic -- architecture code may override this
 */
void __weak panic_smp_self_stop(void)
{
	while (1)
		cpu_relax();
}

/*
 * Stop ourselves in NMI context if another CPU has already panicked. Arch code
 * may override this to prepare for crash dumping, e.g. save regs info.
 */
void __weak nmi_panic_self_stop(struct pt_regs *regs)
{
	panic_smp_self_stop();
}

/*
 * Stop other CPUs in panic.  Architecture dependent code may override this
 * with more suitable version.  For example, if the architecture supports
 * crash dump, it should save registers of each stopped CPU and disable
 * per-CPU features such as virtualization extensions.
 */
void __weak crash_smp_send_stop(void)
{
	static int cpus_stopped;

	/*
	 * This function can be called twice in panic path, but obviously
	 * we execute this only once.
	 */
	if (cpus_stopped)
		return;

	/*
	 * Note smp_send_stop is the usual smp shutdown function, which
	 * unfortunately means it may not be hardened to work in a panic
	 * situation.
	 */
	smp_send_stop();
	cpus_stopped = 1;
}

atomic_t panic_cpu = ATOMIC_INIT(PANIC_CPU_INVALID);

/*
 * A variant of panic() called from NMI context. We return if we've already
 * panicked on this CPU. If another CPU already panicked, loop in
 * nmi_panic_self_stop() which can provide architecture dependent code such
 * as saving register state for crash dump.
 */
void nmi_panic(struct pt_regs *regs, const char *msg)
{
	int old_cpu, cpu;

	cpu = raw_smp_processor_id();
	old_cpu = atomic_cmpxchg(&panic_cpu, PANIC_CPU_INVALID, cpu);

	if (old_cpu == PANIC_CPU_INVALID)
		panic("%s", msg);
	else if (old_cpu != cpu)
		nmi_panic_self_stop(regs);
}
EXPORT_SYMBOL(nmi_panic);

static void panic_print_sys_info(void)
{
	if (panic_print & PANIC_PRINT_ALL_PRINTK_MSG)
		console_flush_on_panic(CONSOLE_REPLAY_ALL);

	if (panic_print & PANIC_PRINT_TASK_INFO)
		show_state();

	if (panic_print & PANIC_PRINT_MEM_INFO)
		show_mem(0, NULL);

	if (panic_print & PANIC_PRINT_TIMER_INFO)
		sysrq_timer_list_show();

	if (panic_print & PANIC_PRINT_LOCK_INFO)
		debug_show_all_locks();

	if (panic_print & PANIC_PRINT_FTRACE_INFO)
		ftrace_dump(DUMP_ALL);
}

void check_panic_on_warn(const char *origin)
{
	unsigned int limit;

	if (panic_on_warn)
		panic("%s: panic_on_warn set ...\n", origin);

	limit = READ_ONCE(warn_limit);
	if (atomic_inc_return(&warn_count) >= limit && limit)
		panic("%s: system warned too often (kernel.warn_limit is %d)",
		      origin, limit);
}

/**
 *	panic - halt the system
 *	@fmt: The text string to print
 *
 *	Display a message, then perform cleanups.
 *
 *	This function never returns.
 */
void panic(const char *fmt, ...)
{
	static char buf[1024];
	va_list args2;
	va_list args;
	long i, i_next = 0, len;
	int state = 0;
	int old_cpu, this_cpu;
	bool _crash_kexec_post_notifiers = crash_kexec_post_notifiers;

<<<<<<< HEAD
	console_verbose();
	pr_emerg("Kernel panic - not syncing:\n");
	va_start(args2, fmt);
	va_copy(args, args2);
	vprintk(fmt, args2);
	va_end(args2);
#ifdef CONFIG_DEBUG_BUGVERBOSE
	/*
	 * Avoid nested stack-dumping if a panic occurs during oops processing
	 */
	if (!test_taint(TAINT_DIE) && oops_in_progress <= 1)
		dump_stack();
#endif
	pr_flush(1000, true);
=======
	if (panic_on_warn) {
		/*
		 * This thread may hit another WARN() in the panic path.
		 * Resetting this prevents additional WARN() from panicking the
		 * system on this thread.  Other threads are blocked by the
		 * panic_mutex in panic().
		 */
		panic_on_warn = 0;
	}
>>>>>>> 707c4821

	/*
	 * Disable local interrupts. This will prevent panic_smp_self_stop
	 * from deadlocking the first cpu that invokes the panic, since
	 * there is nothing to prevent an interrupt handler (that runs
	 * after setting panic_cpu) from invoking panic() again.
	 */
	local_irq_disable();
	preempt_disable_notrace();

	/*
	 * It's possible to come here directly from a panic-assertion and
	 * not have preempt disabled. Some functions called from here want
	 * preempt to be disabled. No point enabling it later though...
	 *
	 * Only one CPU is allowed to execute the panic code from here. For
	 * multiple parallel invocations of panic, all other CPUs either
	 * stop themself or will wait until they are stopped by the 1st CPU
	 * with smp_send_stop().
	 *
	 * `old_cpu == PANIC_CPU_INVALID' means this is the 1st CPU which
	 * comes here, so go ahead.
	 * `old_cpu == this_cpu' means we came from nmi_panic() which sets
	 * panic_cpu to this CPU.  In this case, this is also the 1st CPU.
	 */
	this_cpu = raw_smp_processor_id();
	old_cpu  = atomic_cmpxchg(&panic_cpu, PANIC_CPU_INVALID, this_cpu);

	if (old_cpu != PANIC_CPU_INVALID && old_cpu != this_cpu)
		panic_smp_self_stop();

	bust_spinlocks(1);
	len = vscnprintf(buf, sizeof(buf), fmt, args);
	va_end(args);

	if (len && buf[len - 1] == '\n')
		buf[len - 1] = '\0';

	/*
	 * If kgdb is enabled, give it a chance to run before we stop all
	 * the other CPUs or else we won't be able to debug processes left
	 * running on them.
	 */
	kgdb_panic(buf);

	/*
	 * If we have crashed and we have a crash kernel loaded let it handle
	 * everything else.
	 * If we want to run this after calling panic_notifiers, pass
	 * the "crash_kexec_post_notifiers" option to the kernel.
	 *
	 * Bypass the panic_cpu check and call __crash_kexec directly.
	 */
	if (!_crash_kexec_post_notifiers) {
		__crash_kexec(NULL);

		/*
		 * Note smp_send_stop is the usual smp shutdown function, which
		 * unfortunately means it may not be hardened to work in a
		 * panic situation.
		 */
		smp_send_stop();
	} else {
		/*
		 * If we want to do crash dump after notifier calls and
		 * kmsg_dump, we will need architecture dependent extra
		 * works in addition to stopping other CPUs.
		 */
		crash_smp_send_stop();
	}

	/*
	 * Run any panic handlers, including those that might need to
	 * add information to the kmsg dump output.
	 */
	atomic_notifier_call_chain(&panic_notifier_list, 0, buf);

	kmsg_dump(KMSG_DUMP_PANIC);

	/*
	 * If you doubt kdump always works fine in any situation,
	 * "crash_kexec_post_notifiers" offers you a chance to run
	 * panic_notifiers and dumping kmsg before kdump.
	 * Note: since some panic_notifiers can make crashed kernel
	 * more unstable, it can increase risks of the kdump failure too.
	 *
	 * Bypass the panic_cpu check and call __crash_kexec directly.
	 */
	if (_crash_kexec_post_notifiers)
		__crash_kexec(NULL);

#ifdef CONFIG_VT
	unblank_screen();
#endif
	console_unblank();

	/*
	 * We may have ended up stopping the CPU holding the lock (in
	 * smp_send_stop()) while still having some valuable data in the console
	 * buffer.  Try to acquire the lock then release it regardless of the
	 * result.  The release will also print the buffers out.  Locks debug
	 * should be disabled to avoid reporting bad unlock balance when
	 * panic() is not being callled from OOPS.
	 */
	debug_locks_off();
	console_flush_on_panic(CONSOLE_FLUSH_PENDING);

	panic_print_sys_info();

	if (!panic_blink)
		panic_blink = no_blink;

	if (panic_timeout > 0) {
		/*
		 * Delay timeout seconds before rebooting the machine.
		 * We can't use the "normal" timers since we just panicked.
		 */
		pr_emerg("Rebooting in %d seconds..\n", panic_timeout);

		for (i = 0; i < panic_timeout * 1000; i += PANIC_TIMER_STEP) {
			touch_nmi_watchdog();
			if (i >= i_next) {
				i += panic_blink(state ^= 1);
				i_next = i + 3600 / PANIC_BLINK_SPD;
			}
			mdelay(PANIC_TIMER_STEP);
		}
	}
	if (panic_timeout != 0) {
		/*
		 * This will not be a clean reboot, with everything
		 * shutting down.  But if there is a chance of
		 * rebooting the system it will be rebooted.
		 */
		if (panic_reboot_mode != REBOOT_UNDEFINED)
			reboot_mode = panic_reboot_mode;
		emergency_restart();
	}
#ifdef __sparc__
	{
		extern int stop_a_enabled;
		/* Make sure the user can actually press Stop-A (L1-A) */
		stop_a_enabled = 1;
		pr_emerg("Press Stop-A (L1-A) from sun keyboard or send break\n"
			 "twice on console to return to the boot prom\n");
	}
#endif
#if defined(CONFIG_S390)
	disabled_wait();
#endif
	pr_emerg("---[ end Kernel panic - not syncing: %s ]---\n", buf);

	/* Do not scroll important messages printed above */
	suppress_printk = 1;
	local_irq_enable();
	for (i = 0; ; i += PANIC_TIMER_STEP) {
		touch_softlockup_watchdog();
		if (i >= i_next) {
			i += panic_blink(state ^= 1);
			i_next = i + 3600 / PANIC_BLINK_SPD;
		}
		mdelay(PANIC_TIMER_STEP);
	}
}

EXPORT_SYMBOL(panic);

/*
 * TAINT_FORCED_RMMOD could be a per-module flag but the module
 * is being removed anyway.
 */
const struct taint_flag taint_flags[TAINT_FLAGS_COUNT] = {
	[ TAINT_PROPRIETARY_MODULE ]	= { 'P', 'G', true },
	[ TAINT_FORCED_MODULE ]		= { 'F', ' ', true },
	[ TAINT_CPU_OUT_OF_SPEC ]	= { 'S', ' ', false },
	[ TAINT_FORCED_RMMOD ]		= { 'R', ' ', false },
	[ TAINT_MACHINE_CHECK ]		= { 'M', ' ', false },
	[ TAINT_BAD_PAGE ]		= { 'B', ' ', false },
	[ TAINT_USER ]			= { 'U', ' ', false },
	[ TAINT_DIE ]			= { 'D', ' ', false },
	[ TAINT_OVERRIDDEN_ACPI_TABLE ]	= { 'A', ' ', false },
	[ TAINT_WARN ]			= { 'W', ' ', false },
	[ TAINT_CRAP ]			= { 'C', ' ', true },
	[ TAINT_FIRMWARE_WORKAROUND ]	= { 'I', ' ', false },
	[ TAINT_OOT_MODULE ]		= { 'O', ' ', true },
	[ TAINT_UNSIGNED_MODULE ]	= { 'E', ' ', true },
	[ TAINT_SOFTLOCKUP ]		= { 'L', ' ', false },
	[ TAINT_LIVEPATCH ]		= { 'K', ' ', true },
	[ TAINT_AUX ]			= { 'X', ' ', true },
	[ TAINT_RANDSTRUCT ]		= { 'T', ' ', true },
};

/**
 * print_tainted - return a string to represent the kernel taint state.
 *
 * For individual taint flag meanings, see Documentation/admin-guide/sysctl/kernel.rst
 *
 * The string is overwritten by the next call to print_tainted(),
 * but is always NULL terminated.
 */
const char *print_tainted(void)
{
	static char buf[TAINT_FLAGS_COUNT + sizeof("Tainted: ")];

	BUILD_BUG_ON(ARRAY_SIZE(taint_flags) != TAINT_FLAGS_COUNT);

	if (tainted_mask) {
		char *s;
		int i;

		s = buf + sprintf(buf, "Tainted: ");
		for (i = 0; i < TAINT_FLAGS_COUNT; i++) {
			const struct taint_flag *t = &taint_flags[i];
			*s++ = test_bit(i, &tainted_mask) ?
					t->c_true : t->c_false;
		}
		*s = 0;
	} else
		snprintf(buf, sizeof(buf), "Not tainted");

	return buf;
}

int test_taint(unsigned flag)
{
	return test_bit(flag, &tainted_mask);
}
EXPORT_SYMBOL(test_taint);

unsigned long get_taint(void)
{
	return tainted_mask;
}

/**
 * add_taint: add a taint flag if not already set.
 * @flag: one of the TAINT_* constants.
 * @lockdep_ok: whether lock debugging is still OK.
 *
 * If something bad has gone wrong, you'll want @lockdebug_ok = false, but for
 * some notewortht-but-not-corrupting cases, it can be set to true.
 */
void add_taint(unsigned flag, enum lockdep_ok lockdep_ok)
{
	if (lockdep_ok == LOCKDEP_NOW_UNRELIABLE && __debug_locks_off())
		pr_warn("Disabling lock debugging due to kernel taint\n");

	set_bit(flag, &tainted_mask);

	if (tainted_mask & panic_on_taint) {
		panic_on_taint = 0;
		panic("panic_on_taint set ...");
	}
}
EXPORT_SYMBOL(add_taint);

static void spin_msec(int msecs)
{
	int i;

	for (i = 0; i < msecs; i++) {
		touch_nmi_watchdog();
		mdelay(1);
	}
}

/*
 * It just happens that oops_enter() and oops_exit() are identically
 * implemented...
 */
static void do_oops_enter_exit(void)
{
	unsigned long flags;
	static int spin_counter;

	if (!pause_on_oops)
		return;

	spin_lock_irqsave(&pause_on_oops_lock, flags);
	if (pause_on_oops_flag == 0) {
		/* This CPU may now print the oops message */
		pause_on_oops_flag = 1;
	} else {
		/* We need to stall this CPU */
		if (!spin_counter) {
			/* This CPU gets to do the counting */
			spin_counter = pause_on_oops;
			do {
				spin_unlock(&pause_on_oops_lock);
				spin_msec(MSEC_PER_SEC);
				spin_lock(&pause_on_oops_lock);
			} while (--spin_counter);
			pause_on_oops_flag = 0;
		} else {
			/* This CPU waits for a different one */
			while (spin_counter) {
				spin_unlock(&pause_on_oops_lock);
				spin_msec(1);
				spin_lock(&pause_on_oops_lock);
			}
		}
	}
	spin_unlock_irqrestore(&pause_on_oops_lock, flags);
}

/*
 * Return true if the calling CPU is allowed to print oops-related info.
 * This is a bit racy..
 */
bool oops_may_print(void)
{
	return pause_on_oops_flag == 0;
}

/*
 * Called when the architecture enters its oops handler, before it prints
 * anything.  If this is the first CPU to oops, and it's oopsing the first
 * time then let it proceed.
 *
 * This is all enabled by the pause_on_oops kernel boot option.  We do all
 * this to ensure that oopses don't scroll off the screen.  It has the
 * side-effect of preventing later-oopsing CPUs from mucking up the display,
 * too.
 *
 * It turns out that the CPU which is allowed to print ends up pausing for
 * the right duration, whereas all the other CPUs pause for twice as long:
 * once in oops_enter(), once in oops_exit().
 */
void oops_enter(void)
{
	tracing_off();
	/* can't trust the integrity of the kernel anymore: */
	debug_locks_off();
	do_oops_enter_exit();

	if (sysctl_oops_all_cpu_backtrace)
		trigger_all_cpu_backtrace();
}

/*
 * 64-bit random ID for oopses:
 */
static u64 oops_id;

static int init_oops_id(void)
{
#ifndef CONFIG_PREEMPT_RT
	if (!oops_id)
		get_random_bytes(&oops_id, sizeof(oops_id));
	else
#endif
		oops_id++;

	return 0;
}
late_initcall(init_oops_id);

static void print_oops_end_marker(void)
{
	init_oops_id();
	pr_warn("---[ end trace %016llx ]---\n", (unsigned long long)oops_id);
	pr_flush(1000, true);
}

/*
 * Called when the architecture exits its oops handler, after printing
 * everything.
 */
void oops_exit(void)
{
	do_oops_enter_exit();
	print_oops_end_marker();
	kmsg_dump(KMSG_DUMP_OOPS);
}

struct warn_args {
	const char *fmt;
	va_list args;
};

void __warn(const char *file, int line, void *caller, unsigned taint,
	    struct pt_regs *regs, struct warn_args *args)
{
	disable_trace_on_warning();

	if (file)
		pr_warn("WARNING: CPU: %d PID: %d at %s:%d %pS\n",
			raw_smp_processor_id(), current->pid, file, line,
			caller);
	else
		pr_warn("WARNING: CPU: %d PID: %d at %pS\n",
			raw_smp_processor_id(), current->pid, caller);

	if (args)
		vprintk(args->fmt, args->args);

	print_modules();

	if (regs)
		show_regs(regs);

	check_panic_on_warn("kernel");

	if (!regs)
		dump_stack();

	print_irqtrace_events(current);

	print_oops_end_marker();

	/* Just a warning, don't kill lockdep. */
	add_taint(taint, LOCKDEP_STILL_OK);
}

#ifndef __WARN_FLAGS
void warn_slowpath_fmt(const char *file, int line, unsigned taint,
		       const char *fmt, ...)
{
	struct warn_args args;

	pr_warn(CUT_HERE);

	if (!fmt) {
		__warn(file, line, __builtin_return_address(0), taint,
		       NULL, NULL);
		return;
	}

	args.fmt = fmt;
	va_start(args.args, fmt);
	__warn(file, line, __builtin_return_address(0), taint, NULL, &args);
	va_end(args.args);
}
EXPORT_SYMBOL(warn_slowpath_fmt);
#else
void __warn_printk(const char *fmt, ...)
{
	va_list args;

	pr_warn(CUT_HERE);

	va_start(args, fmt);
	vprintk(fmt, args);
	va_end(args);
}
EXPORT_SYMBOL(__warn_printk);
#endif

#ifdef CONFIG_BUG

/* Support resetting WARN*_ONCE state */

static int clear_warn_once_set(void *data, u64 val)
{
	generic_bug_clear_once();
	memset(__start_once, 0, __end_once - __start_once);
	return 0;
}

DEFINE_DEBUGFS_ATTRIBUTE(clear_warn_once_fops, NULL, clear_warn_once_set,
			 "%lld\n");

static __init int register_warn_debugfs(void)
{
	/* Don't care about failure */
	debugfs_create_file_unsafe("clear_warn_once", 0200, NULL, NULL,
				   &clear_warn_once_fops);
	return 0;
}

device_initcall(register_warn_debugfs);
#endif

#ifdef CONFIG_STACKPROTECTOR

/*
 * Called when gcc's -fstack-protector feature is used, and
 * gcc detects corruption of the on-stack canary value
 */
__visible noinstr void __stack_chk_fail(void)
{
	instrumentation_begin();
	panic("stack-protector: Kernel stack is corrupted in: %pB",
		__builtin_return_address(0));
	instrumentation_end();
}
EXPORT_SYMBOL(__stack_chk_fail);

#endif

core_param(panic, panic_timeout, int, 0644);
core_param(panic_print, panic_print, ulong, 0644);
core_param(pause_on_oops, pause_on_oops, int, 0644);
core_param(panic_on_warn, panic_on_warn, int, 0644);
core_param(crash_kexec_post_notifiers, crash_kexec_post_notifiers, bool, 0644);

static int __init oops_setup(char *s)
{
	if (!s)
		return -EINVAL;
	if (!strcmp(s, "panic"))
		panic_on_oops = 1;
	return 0;
}
early_param("oops", oops_setup);

static int __init panic_on_taint_setup(char *s)
{
	char *taint_str;

	if (!s)
		return -EINVAL;

	taint_str = strsep(&s, ",");
	if (kstrtoul(taint_str, 16, &panic_on_taint))
		return -EINVAL;

	/* make sure panic_on_taint doesn't hold out-of-range TAINT flags */
	panic_on_taint &= TAINT_FLAGS_MAX;

	if (!panic_on_taint)
		return -EINVAL;

	if (s && !strcmp(s, "nousertaint"))
		panic_on_taint_nousertaint = true;

	pr_info("panic_on_taint: bitmask=0x%lx nousertaint_mode=%sabled\n",
		panic_on_taint, panic_on_taint_nousertaint ? "en" : "dis");

	return 0;
}
early_param("panic_on_taint", panic_on_taint_setup);<|MERGE_RESOLUTION|>--- conflicted
+++ resolved
@@ -251,22 +251,6 @@
 	int old_cpu, this_cpu;
 	bool _crash_kexec_post_notifiers = crash_kexec_post_notifiers;
 
-<<<<<<< HEAD
-	console_verbose();
-	pr_emerg("Kernel panic - not syncing:\n");
-	va_start(args2, fmt);
-	va_copy(args, args2);
-	vprintk(fmt, args2);
-	va_end(args2);
-#ifdef CONFIG_DEBUG_BUGVERBOSE
-	/*
-	 * Avoid nested stack-dumping if a panic occurs during oops processing
-	 */
-	if (!test_taint(TAINT_DIE) && oops_in_progress <= 1)
-		dump_stack();
-#endif
-	pr_flush(1000, true);
-=======
 	if (panic_on_warn) {
 		/*
 		 * This thread may hit another WARN() in the panic path.
@@ -276,7 +260,21 @@
 		 */
 		panic_on_warn = 0;
 	}
->>>>>>> 707c4821
+
+	console_verbose();
+	pr_emerg("Kernel panic - not syncing:\n");
+	va_start(args2, fmt);
+	va_copy(args, args2);
+	vprintk(fmt, args2);
+	va_end(args2);
+#ifdef CONFIG_DEBUG_BUGVERBOSE
+	/*
+	 * Avoid nested stack-dumping if a panic occurs during oops processing
+	 */
+	if (!test_taint(TAINT_DIE) && oops_in_progress <= 1)
+		dump_stack();
+#endif
+	pr_flush(1000, true);
 
 	/*
 	 * Disable local interrupts. This will prevent panic_smp_self_stop
