--- conflicted
+++ resolved
@@ -1023,11 +1023,7 @@
 /* save requested log_buf_len since it's too early to process it */
 static int __init log_buf_len_setup(char *str)
 {
-<<<<<<< HEAD
-	unsigned int size;
-=======
 	u64 size;
->>>>>>> fa578e9d
 
 	if (!str)
 		return -EINVAL;
@@ -1380,11 +1376,6 @@
 	struct printk_log *msg;
 	int len = 0;
 	u64 seq;
-<<<<<<< HEAD
-	u32 idx;
-	int attempts = 0;
-	int num_msg;
-=======
 	int ret;
 
 	prb_iter_copy(&local_iter, iter);
@@ -1439,7 +1430,6 @@
 	int len = 0;
 	bool time;
 	int ret;
->>>>>>> fa578e9d
 
 	text = kmalloc(PRINTK_SPRINT_MAX, GFP_KERNEL);
 	if (!text)
@@ -1452,42 +1442,10 @@
 
 	time = printk_time;
 
-<<<<<<< HEAD
-	logbuf_lock_irq();
-
-try_again:
-	attempts++;
-	if (attempts > 10) {
-		len = -EBUSY;
-		goto out;
-	}
-	num_msg = 0;
-
-=======
->>>>>>> fa578e9d
 	/*
 	 * Setup iter to last event before clear. Clear may
 	 * be lost, but keep going with a best effort.
 	 */
-<<<<<<< HEAD
-	seq = clear_seq;
-	idx = clear_idx;
-	while (seq < log_next_seq) {
-		struct printk_log *msg = log_from_idx(idx);
-
-		len += msg_print_text(msg, true, NULL, 0);
-		idx = log_next(idx);
-		seq++;
-		num_msg++;
-		if (num_msg > 5) {
-			num_msg = 0;
-			logbuf_unlock_irq();
-			logbuf_lock_irq();
-			if (clear_seq < log_first_seq)
-				goto try_again;
-		}
-	}
-=======
 	prb_iter_init(&iter, &printk_rb, NULL);
 	prb_iter_seek(&iter, clear_seq);
 
@@ -1511,27 +1469,12 @@
 					      PRINTK_RECORD_MAX, false, time);
 			continue;
 		}
->>>>>>> fa578e9d
 
 		msg = (struct printk_log *)msgbuf;
 		len -= msg_print_text(msg, true, time, NULL, 0);
 
-<<<<<<< HEAD
-		len -= msg_print_text(msg, true, NULL, 0);
-		idx = log_next(idx);
-		seq++;
-		num_msg++;
-		if (num_msg > 5) {
-			num_msg = 0;
-			logbuf_unlock_irq();
-			logbuf_lock_irq();
-			if (clear_seq < log_first_seq)
-				goto try_again;
-		}
-=======
 		if (clear)
 			clear_seq = seq;
->>>>>>> fa578e9d
 	}
 
 	/* copy messages to buffer */
@@ -1571,17 +1514,8 @@
 			len += textlen;
 	}
 
-<<<<<<< HEAD
-	if (clear) {
-		clear_seq = log_next_seq;
-		clear_idx = log_next_idx;
-	}
-out:
-	logbuf_unlock_irq();
-=======
 	if (clear && !seq)
 		syslog_clear();
->>>>>>> fa578e9d
 
 	if (text)
 		kfree(text);
@@ -1751,15 +1685,7 @@
 	return do_syslog(type, buf, len, SYSLOG_FROM_READER);
 }
 
-<<<<<<< HEAD
-#ifndef CONFIG_PREEMPT_RT_FULL
-/*
- * Special console_lock variants that help to reduce the risk of soft-lockups.
- * They allow to pass console_lock to another printk() call using a busy wait.
- */
-=======
 int printk_delay_msec __read_mostly;
->>>>>>> fa578e9d
 
 static inline void printk_delay(int level)
 {
@@ -2092,53 +2018,6 @@
 		lflags |= LOG_NEWLINE;
 
 	/*
-<<<<<<< HEAD
-	 * Fall back to early_printk if a debugging subsystem has
-	 * killed printk output
-	 */
-	if (unlikely(forced_early_printk(fmt, args)))
-		return 1;
-
-	if (level == LOGLEVEL_SCHED) {
-		level = LOGLEVEL_DEFAULT;
-		in_sched = true;
-	}
-
-	boot_delay_msec(level);
-	printk_delay();
-
-	/* This stops the holder of console_sem just where we want him */
-	logbuf_lock_irqsave(flags);
-	printed_len = vprintk_store(facility, level, dict, dictlen, fmt, args);
-	logbuf_unlock_irqrestore(flags);
-
-	/* If called from the scheduler, we can not call up(). */
-	if (!in_sched) {
-		int may_trylock = 1;
-
-#ifdef CONFIG_PREEMPT_RT_FULL
-		/*
-		 * we can't take a sleeping lock with IRQs or preeption disabled
-		 * so we can't print in these contexts
-		 */
-		if (!(preempt_count() == 0 && !irqs_disabled()))
-			may_trylock = 0;
-#endif
-		/*
-		 * Disable preemption to avoid being preempted while holding
-		 * console_sem which would prevent anyone from printing to
-		 * console
-		 */
-		migrate_disable();
-		/*
-		 * Try to acquire and then immediately release the console
-		 * semaphore.  The release will print out buffers and wake up
-		 * /dev/kmsg and syslog() users.
-		 */
-		if (may_trylock && console_trylock_spinning())
-			console_unlock();
-		migrate_enable();
-=======
 	 * NOTE:
 	 * - rbuf points to beginning of allocated buffer
 	 * - text points to beginning of text
@@ -2157,7 +2036,6 @@
 			cont_flush(ctx);
 		printed_len = log_store(caller_id, facility, level, lflags, ts_nsec, cpu,
 					dict, dictlen, text, text_len);
->>>>>>> fa578e9d
 	}
 
 	prb_commit(&h);
@@ -2451,116 +2329,6 @@
 		return;
 	}
 
-<<<<<<< HEAD
-	/*
-	 * Console drivers are called with interrupts disabled, so
-	 * @console_may_schedule should be cleared before; however, we may
-	 * end up dumping a lot of lines, for example, if called from
-	 * console registration path, and should invoke cond_resched()
-	 * between lines if allowable.  Not doing so can cause a very long
-	 * scheduling stall on a slow console leading to RCU stall and
-	 * softlockup warnings which exacerbate the issue with more
-	 * messages practically incapacitating the system.
-	 *
-	 * console_trylock() is not able to detect the preemptive
-	 * context reliably. Therefore the value must be stored before
-	 * and cleared after the the "again" goto label.
-	 */
-	do_cond_resched = console_may_schedule;
-again:
-	console_may_schedule = 0;
-
-	/*
-	 * We released the console_sem lock, so we need to recheck if
-	 * cpu is online and (if not) is there at least one CON_ANYTIME
-	 * console.
-	 */
-	if (!can_use_console()) {
-		console_locked = 0;
-		up_console_sem();
-		return;
-	}
-
-	for (;;) {
-		struct printk_log *msg;
-		size_t ext_len = 0;
-		size_t len;
-
-		printk_safe_enter_irqsave(flags);
-		raw_spin_lock(&logbuf_lock);
-		if (console_seq < log_first_seq) {
-			len = sprintf(text, "** %u printk messages dropped **\n",
-				      (unsigned)(log_first_seq - console_seq));
-
-			/* messages are gone, move to first one */
-			console_seq = log_first_seq;
-			console_idx = log_first_idx;
-		} else {
-			len = 0;
-		}
-skip:
-		if (console_seq == log_next_seq)
-			break;
-
-		msg = log_from_idx(console_idx);
-		if (suppress_message_printing(msg->level)) {
-			/*
-			 * Skip record we have buffered and already printed
-			 * directly to the console when we received it, and
-			 * record that has level above the console loglevel.
-			 */
-			console_idx = log_next(console_idx);
-			console_seq++;
-			goto skip;
-		}
-
-		len += msg_print_text(msg,
-				console_msg_format & MSG_FORMAT_SYSLOG,
-				text + len,
-				sizeof(text) - len);
-		if (nr_ext_console_drivers) {
-			ext_len = msg_print_ext_header(ext_text,
-						sizeof(ext_text),
-						msg, console_seq);
-			ext_len += msg_print_ext_body(ext_text + ext_len,
-						sizeof(ext_text) - ext_len,
-						log_dict(msg), msg->dict_len,
-						log_text(msg), msg->text_len);
-		}
-		console_idx = log_next(console_idx);
-		console_seq++;
-		raw_spin_unlock(&logbuf_lock);
-
-#ifdef CONFIG_PREEMPT_RT_FULL
-		printk_safe_exit_irqrestore(flags);
-		call_console_drivers(ext_text, ext_len, text, len);
-#else
-		/*
-		 * While actively printing out messages, if another printk()
-		 * were to occur on another CPU, it may wait for this one to
-		 * finish. This task can not be preempted if there is a
-		 * waiter waiting to take over.
-		 */
-		console_lock_spinning_enable();
-
-		stop_critical_timings();	/* don't trace print latency */
-		call_console_drivers(ext_text, ext_len, text, len);
-		start_critical_timings();
-
-		if (console_lock_spinning_disable_and_check()) {
-			printk_safe_exit_irqrestore(flags);
-			return;
-		}
-
-		printk_safe_exit_irqrestore(flags);
-#endif
-
-		if (do_cond_resched)
-			cond_resched();
-	}
-
-=======
->>>>>>> fa578e9d
 	console_locked = 0;
 	up_console_sem();
 }
