--- conflicted
+++ resolved
@@ -392,16 +392,7 @@
 #define LOG_LEVEL(v)		((v) & 0x07)
 #define LOG_FACILITY(v)		((v) >> 3 & 0xff)
 
-<<<<<<< HEAD
-=======
-/* record buffer */
-#define LOG_ALIGN __alignof__(struct printk_log)
-#define __LOG_BUF_LEN (1 << CONFIG_LOG_BUF_SHIFT)
-#define LOG_BUF_LEN_MAX (u32)(1 << 31)
-static char __log_buf[__LOG_BUF_LEN] __aligned(LOG_ALIGN);
-static char *log_buf = __log_buf;
-static u32 log_buf_len = __LOG_BUF_LEN;
-
+#if 0
 /*
  * We cannot access per-CPU data (e.g. per-CPU flush irq_work) before
  * per_cpu_areas are initialised. This variable is set to true when
@@ -413,8 +404,8 @@
 {
 	return __printk_percpu_data_ready;
 }
-
->>>>>>> 527c60e8
+#endif
+
 /* Return log buffer address */
 char *log_buf_addr_get(void)
 {
@@ -1034,13 +1025,14 @@
 #endif /* CONFIG_SMP */
 #endif /* 0 */
 
+#if 0
 static void __init set_percpu_data_ready(void)
 {
-	printk_safe_init();
 	/* Make sure we set this flag only after printk_safe() init is done */
 	barrier();
 	__printk_percpu_data_ready = true;
 }
+#endif
 
 void __init setup_log_buf(int early)
 {
@@ -2770,37 +2762,15 @@
 
 static int __init init_printk_kthread(void)
 {
-<<<<<<< HEAD
 	struct task_struct *thread;
 
 	thread = kthread_run(printk_kthread_func, NULL, "printk");
 	if (IS_ERR(thread)) {
 		pr_err("printk: unable to create printing thread\n");
 		return PTR_ERR(thread);
-=======
-	if (!printk_percpu_data_ready())
-		return;
-
-	preempt_disable();
-	if (waitqueue_active(&log_wait)) {
-		this_cpu_or(printk_pending, PRINTK_PENDING_WAKEUP);
-		irq_work_queue(this_cpu_ptr(&wake_up_klogd_work));
->>>>>>> 527c60e8
-	}
-
-<<<<<<< HEAD
+	}
+
 	return 0;
-=======
-void defer_console_output(void)
-{
-	if (!printk_percpu_data_ready())
-		return;
-
-	preempt_disable();
-	__this_cpu_or(printk_pending, PRINTK_PENDING_OUTPUT);
-	irq_work_queue(this_cpu_ptr(&wake_up_klogd_work));
-	preempt_enable();
->>>>>>> 527c60e8
 }
 late_initcall(init_printk_kthread);
 
