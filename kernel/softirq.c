// SPDX-License-Identifier: GPL-2.0-only
/*
 *	linux/kernel/softirq.c
 *
 *	Copyright (C) 1992 Linus Torvalds
 *
 *	Rewritten. Old one was good in 2.2, but in 2.3 it was immoral. --ANK (990903)
 */

#define pr_fmt(fmt) KBUILD_MODNAME ": " fmt

#include <linux/export.h>
#include <linux/kernel_stat.h>
#include <linux/interrupt.h>
#include <linux/init.h>
#include <linux/mm.h>
#include <linux/notifier.h>
#include <linux/percpu.h>
#include <linux/cpu.h>
#include <linux/freezer.h>
#include <linux/kthread.h>
#include <linux/rcupdate.h>
#include <linux/delay.h>
#include <linux/ftrace.h>
#include <linux/smp.h>
#include <linux/smpboot.h>
#include <linux/tick.h>
#include <linux/locallock.h>
#include <linux/irq.h>
<<<<<<< HEAD
#include <linux/sched/types.h>
=======
#ifdef CONFIG_PREEMPT_RT
#include <linux/locallock.h>
#endif
>>>>>>> fa578e9d

#define CREATE_TRACE_POINTS
#include <trace/events/irq.h>

/*
   - No shared variables, all the data are CPU local.
   - If a softirq needs serialization, let it serialize itself
     by its own spinlocks.
   - Even if softirq is serialized, only local cpu is marked for
     execution. Hence, we get something sort of weak cpu binding.
     Though it is still not clear, will it result in better locality
     or will not.

   Examples:
   - NET RX softirq. It is multithreaded and does not require
     any global serialization.
   - NET TX softirq. It kicks software netdevice queues, hence
     it is logically serialized per device, but this serialization
     is invisible to common code.
   - Tasklets: serialized wrt itself.
 */

#ifndef __ARCH_IRQ_STAT
DEFINE_PER_CPU_ALIGNED(irq_cpustat_t, irq_stat);
EXPORT_PER_CPU_SYMBOL(irq_stat);
#endif

static struct softirq_action softirq_vec[NR_SOFTIRQS] __cacheline_aligned_in_smp;

DEFINE_PER_CPU(struct task_struct *, ksoftirqd);
#ifdef CONFIG_PREEMPT_RT_FULL
#define TIMER_SOFTIRQS ((1 << TIMER_SOFTIRQ) | (1 << HRTIMER_SOFTIRQ))
DEFINE_PER_CPU(struct task_struct *, ktimer_softirqd);
#endif

const char * const softirq_to_name[NR_SOFTIRQS] = {
	"HI", "TIMER", "NET_TX", "NET_RX", "BLOCK", "IRQ_POLL",
	"TASKLET", "SCHED", "HRTIMER", "RCU"
};

#ifdef CONFIG_NO_HZ_COMMON
# ifdef CONFIG_PREEMPT_RT_FULL

struct softirq_runner {
	struct task_struct *runner[NR_SOFTIRQS];
};

static DEFINE_PER_CPU(struct softirq_runner, softirq_runners);

static inline void softirq_set_runner(unsigned int sirq)
{
	struct softirq_runner *sr = this_cpu_ptr(&softirq_runners);

	sr->runner[sirq] = current;
}

static inline void softirq_clr_runner(unsigned int sirq)
{
	struct softirq_runner *sr = this_cpu_ptr(&softirq_runners);

	sr->runner[sirq] = NULL;
}

static bool softirq_check_runner_tsk(struct task_struct *tsk,
				     unsigned int *pending)
{
	bool ret = false;

	if (!tsk)
		return ret;

	/*
	 * The wakeup code in rtmutex.c wakes up the task
	 * _before_ it sets pi_blocked_on to NULL under
	 * tsk->pi_lock. So we need to check for both: state
	 * and pi_blocked_on.
	 * The test against UNINTERRUPTIBLE + ->sleeping_lock is in case the
	 * task does cpu_chill().
	 */
	raw_spin_lock(&tsk->pi_lock);
	if (tsk->pi_blocked_on || tsk->state == TASK_RUNNING ||
	    (tsk->state == TASK_UNINTERRUPTIBLE && tsk->sleeping_lock)) {
		/* Clear all bits pending in that task */
		*pending &= ~(tsk->softirqs_raised);
		ret = true;
	}
	raw_spin_unlock(&tsk->pi_lock);

	return ret;
}

/*
 * On preempt-rt a softirq running context might be blocked on a
 * lock. There might be no other runnable task on this CPU because the
 * lock owner runs on some other CPU. So we have to go into idle with
 * the pending bit set. Therefor we need to check this otherwise we
 * warn about false positives which confuses users and defeats the
 * whole purpose of this test.
 *
 * This code is called with interrupts disabled.
 */
void softirq_check_pending_idle(void)
{
	struct task_struct *tsk;
	static int rate_limit;
	struct softirq_runner *sr = this_cpu_ptr(&softirq_runners);
	u32 warnpending;
	int i;

	if (rate_limit >= 10)
		return;

	warnpending = local_softirq_pending() & SOFTIRQ_STOP_IDLE_MASK;
	if (!warnpending)
		return;
	for (i = 0; i < NR_SOFTIRQS; i++) {
		tsk = sr->runner[i];

		if (softirq_check_runner_tsk(tsk, &warnpending))
			warnpending &= ~(1 << i);
	}

	if (warnpending) {
		tsk = __this_cpu_read(ksoftirqd);
		softirq_check_runner_tsk(tsk, &warnpending);
	}

	if (warnpending) {
		tsk = __this_cpu_read(ktimer_softirqd);
		softirq_check_runner_tsk(tsk, &warnpending);
	}

	if (warnpending) {
		printk(KERN_ERR "NOHZ: local_softirq_pending %02x\n",
		       warnpending);
		rate_limit++;
	}
}
# else
/*
 * On !PREEMPT_RT we just printk rate limited:
 */
void softirq_check_pending_idle(void)
{
	static int rate_limit;

	if (rate_limit < 10 &&
			(local_softirq_pending() & SOFTIRQ_STOP_IDLE_MASK)) {
		printk(KERN_ERR "NOHZ: local_softirq_pending %02x\n",
		       local_softirq_pending());
		rate_limit++;
	}
}
# endif

#else /* !CONFIG_NO_HZ_COMMON */
static inline void softirq_set_runner(unsigned int sirq) { }
static inline void softirq_clr_runner(unsigned int sirq) { }
#endif

/*
 * we cannot loop indefinitely here to avoid userspace starvation,
 * but we also don't want to introduce a worst case 1/HZ latency
 * to the pending events, so lets the scheduler to balance
 * the softirq load for us.
 */
static void wakeup_softirqd(void)
{
	/* Interrupts are disabled: no need to stop preemption */
	struct task_struct *tsk = __this_cpu_read(ksoftirqd);

	if (tsk && tsk->state != TASK_RUNNING)
		wake_up_process(tsk);
}

#ifdef CONFIG_PREEMPT_RT_FULL
static void wakeup_timer_softirqd(void)
{
	/* Interrupts are disabled: no need to stop preemption */
	struct task_struct *tsk = __this_cpu_read(ktimer_softirqd);

	if (tsk && tsk->state != TASK_RUNNING)
		wake_up_process(tsk);
}
#endif

static void handle_softirq(unsigned int vec_nr)
{
	struct softirq_action *h = softirq_vec + vec_nr;
	int prev_count;

	prev_count = preempt_count();

	kstat_incr_softirqs_this_cpu(vec_nr);

	trace_softirq_entry(vec_nr);
	h->action(h);
	trace_softirq_exit(vec_nr);
	if (unlikely(prev_count != preempt_count())) {
		pr_err("huh, entered softirq %u %s %p with preempt_count %08x, exited with %08x?\n",
		       vec_nr, softirq_to_name[vec_nr], h->action,
		       prev_count, preempt_count());
		preempt_count_set(prev_count);
	}
}

#ifndef CONFIG_PREEMPT_RT_FULL
/*
 * If ksoftirqd is scheduled, we do not want to process pending softirqs
 * right now. Let ksoftirqd handle this at its own rate, to get fairness,
 * unless we're doing some of the synchronous softirqs.
 */
#define SOFTIRQ_NOW_MASK ((1 << HI_SOFTIRQ) | (1 << TASKLET_SOFTIRQ))
static bool ksoftirqd_running(unsigned long pending)
{
	struct task_struct *tsk = __this_cpu_read(ksoftirqd);

	if (pending & SOFTIRQ_NOW_MASK)
		return false;
	return tsk && (tsk->state == TASK_RUNNING) &&
		!__kthread_should_park(tsk);
}

static inline int ksoftirqd_softirq_pending(void)
{
	return local_softirq_pending();
}

static void handle_pending_softirqs(u32 pending)
{
	struct softirq_action *h = softirq_vec;
	int softirq_bit;

	local_irq_enable();

	h = softirq_vec;

	while ((softirq_bit = ffs(pending))) {
		unsigned int vec_nr;

		h += softirq_bit - 1;
		vec_nr = h - softirq_vec;
		handle_softirq(vec_nr);

		h++;
		pending >>= softirq_bit;
	}

	rcu_bh_qs();
	local_irq_disable();
}

static void run_ksoftirqd(unsigned int cpu)
{
	local_irq_disable();
	if (ksoftirqd_softirq_pending()) {
		__do_softirq();
		local_irq_enable();
		cond_resched();
		return;
	}
	local_irq_enable();
}

/*
 * preempt_count and SOFTIRQ_OFFSET usage:
 * - preempt_count is changed by SOFTIRQ_OFFSET on entering or leaving
 *   softirq processing.
 * - preempt_count is changed by SOFTIRQ_DISABLE_OFFSET (= 2 * SOFTIRQ_OFFSET)
 *   on local_bh_disable or local_bh_enable.
 * This lets us distinguish between whether we are currently processing
 * softirq and whether we just have bh disabled.
 */

#ifdef CONFIG_PREEMPT_RT
static DEFINE_LOCAL_IRQ_LOCK(bh_lock);
static DEFINE_PER_CPU(long, softirq_counter);

void __local_bh_disable_ip(unsigned long ip, unsigned int cnt)
{
	unsigned long __maybe_unused flags;
	long soft_cnt;

	WARN_ON_ONCE(in_irq());
	if (!in_atomic()) {
		local_lock(bh_lock);
		rcu_read_lock();
	}
	soft_cnt = this_cpu_inc_return(softirq_counter);
	WARN_ON_ONCE(soft_cnt == 0);
	current->softirq_count += SOFTIRQ_DISABLE_OFFSET;

#ifdef CONFIG_TRACE_IRQFLAGS
	local_irq_save(flags);
	if (soft_cnt == 1)
		trace_softirqs_off(ip);
	local_irq_restore(flags);
#endif
}
EXPORT_SYMBOL(__local_bh_disable_ip);

static void local_bh_disable_rt(void)
{
	local_bh_disable();
}

void _local_bh_enable(void)
{
	unsigned long __maybe_unused flags;
	long soft_cnt;

	soft_cnt = this_cpu_dec_return(softirq_counter);
	WARN_ON_ONCE(soft_cnt < 0);

#ifdef CONFIG_TRACE_IRQFLAGS
	local_irq_save(flags);
	if (soft_cnt == 0)
		trace_softirqs_on(_RET_IP_);
	local_irq_restore(flags);
#endif

	current->softirq_count -= SOFTIRQ_DISABLE_OFFSET;
	if (!in_atomic()) {
		rcu_read_unlock();
		local_unlock(bh_lock);
	}
}

void _local_bh_enable_rt(void)
{
	_local_bh_enable();
}

void __local_bh_enable_ip(unsigned long ip, unsigned int cnt)
{
	u32 pending;
	long count;

	WARN_ON_ONCE(in_irq());
	lockdep_assert_irqs_enabled();

	local_irq_disable();
	count = this_cpu_read(softirq_counter);

	if (unlikely(count == 1)) {
		pending = local_softirq_pending();
		if (pending && !ksoftirqd_running(pending)) {
			if (!in_atomic())
				__do_softirq();
			else
				wakeup_softirqd();
		}
		trace_softirqs_on(ip);
	}
	count = this_cpu_dec_return(softirq_counter);
	WARN_ON_ONCE(count < 0);
	local_irq_enable();

	if (!in_atomic()) {
		rcu_read_unlock();
		local_unlock(bh_lock);
	}

	current->softirq_count -= SOFTIRQ_DISABLE_OFFSET;
	preempt_check_resched();
}
EXPORT_SYMBOL(__local_bh_enable_ip);

#else
static void local_bh_disable_rt(void) { }
static void _local_bh_enable_rt(void) { }

/*
 * This one is for softirq.c-internal use,
 * where hardirqs are disabled legitimately:
 */
#ifdef CONFIG_TRACE_IRQFLAGS
void __local_bh_disable_ip(unsigned long ip, unsigned int cnt)
{
	unsigned long flags;

	WARN_ON_ONCE(in_irq());

	raw_local_irq_save(flags);
	/*
	 * The preempt tracer hooks into preempt_count_add and will break
	 * lockdep because it calls back into lockdep after SOFTIRQ_OFFSET
	 * is set and before current->softirq_enabled is cleared.
	 * We must manually increment preempt_count here and manually
	 * call the trace_preempt_off later.
	 */
	__preempt_count_add(cnt);
	/*
	 * Were softirqs turned off above:
	 */
	if (softirq_count() == (cnt & SOFTIRQ_MASK))
		trace_softirqs_off(ip);
	raw_local_irq_restore(flags);

	if (preempt_count() == cnt) {
#ifdef CONFIG_DEBUG_PREEMPT
		current->preempt_disable_ip = get_lock_parent_ip();
#endif
		trace_preempt_off(CALLER_ADDR0, get_lock_parent_ip());
	}
}
EXPORT_SYMBOL(__local_bh_disable_ip);
#endif /* CONFIG_TRACE_IRQFLAGS */

static void __local_bh_enable(unsigned int cnt)
{
	lockdep_assert_irqs_disabled();

	if (preempt_count() == cnt)
		trace_preempt_on(CALLER_ADDR0, get_lock_parent_ip());

	if (softirq_count() == (cnt & SOFTIRQ_MASK))
		trace_softirqs_on(_RET_IP_);

	__preempt_count_sub(cnt);
}

/*
 * Special-case - softirqs can safely be enabled by __do_softirq(),
 * without processing still-pending softirqs:
 */
void _local_bh_enable(void)
{
	WARN_ON_ONCE(in_irq());
	__local_bh_enable(SOFTIRQ_DISABLE_OFFSET);
}
EXPORT_SYMBOL(_local_bh_enable);

void __local_bh_enable_ip(unsigned long ip, unsigned int cnt)
{
	WARN_ON_ONCE(in_irq());
	lockdep_assert_irqs_enabled();
#ifdef CONFIG_TRACE_IRQFLAGS
	local_irq_disable();
#endif
	/*
	 * Are softirqs going to be turned on now:
	 */
	if (softirq_count() == SOFTIRQ_DISABLE_OFFSET)
		trace_softirqs_on(ip);
	/*
	 * Keep preemption disabled until we are done with
	 * softirq processing:
	 */
	preempt_count_sub(cnt - 1);

	if (unlikely(!in_interrupt() && local_softirq_pending())) {
		/*
		 * Run softirq if any pending. And do it in its own stack
		 * as we may be calling this deep in a task call stack already.
		 */
		do_softirq();
	}

	preempt_count_dec();
#ifdef CONFIG_TRACE_IRQFLAGS
	local_irq_enable();
#endif
	preempt_check_resched();
}
EXPORT_SYMBOL(__local_bh_enable_ip);
#endif

/*
 * We restart softirq processing for at most MAX_SOFTIRQ_RESTART times,
 * but break the loop if need_resched() is set or after 2 ms.
 * The MAX_SOFTIRQ_TIME provides a nice upper bound in most cases, but in
 * certain cases, such as stop_machine(), jiffies may cease to
 * increment and so we need the MAX_SOFTIRQ_RESTART limit as
 * well to make sure we eventually return from this method.
 *
 * These limits have been established via experimentation.
 * The two things to balance is latency against fairness -
 * we want to handle softirqs as soon as possible, but they
 * should not be able to lock up the box.
 */
#define MAX_SOFTIRQ_TIME  msecs_to_jiffies(2)
#define MAX_SOFTIRQ_RESTART 10

#ifdef CONFIG_TRACE_IRQFLAGS
/*
 * When we run softirqs from irq_exit() and thus on the hardirq stack we need
 * to keep the lockdep irq context tracking as tight as possible in order to
 * not miss-qualify lock contexts and miss possible deadlocks.
 */

static inline bool lockdep_softirq_start(void)
{
	bool in_hardirq = false;

	if (trace_hardirq_context(current)) {
		in_hardirq = true;
		trace_hardirq_exit();
	}

	lockdep_softirq_enter();

	return in_hardirq;
}

static inline void lockdep_softirq_end(bool in_hardirq)
{
	lockdep_softirq_exit();

	if (in_hardirq)
		trace_hardirq_enter();
}
#else
static inline bool lockdep_softirq_start(void) { return false; }
static inline void lockdep_softirq_end(bool in_hardirq) { }
#endif

asmlinkage __visible void __softirq_entry __do_softirq(void)
{
	unsigned long end = jiffies + MAX_SOFTIRQ_TIME;
	unsigned long old_flags = current->flags;
	int max_restart = MAX_SOFTIRQ_RESTART;
	bool in_hardirq;
	__u32 pending;

	/*
	 * Mask out PF_MEMALLOC as the current task context is borrowed for the
	 * softirq. A softirq handled, such as network RX, might set PF_MEMALLOC
	 * again if the socket is related to swapping.
	 */
	current->flags &= ~PF_MEMALLOC;

	pending = local_softirq_pending();
	account_irq_enter_time(current);

#ifdef CONFIG_PREEMPT_RT
	current->softirq_count |= SOFTIRQ_OFFSET;
#else
	__local_bh_disable_ip(_RET_IP_, SOFTIRQ_OFFSET);
#endif
	in_hardirq = lockdep_softirq_start();

restart:
	/* Reset the pending bitmask before enabling irqs */
	set_softirq_pending(0);

<<<<<<< HEAD
	handle_pending_softirqs(pending);
=======
	local_irq_enable();

	h = softirq_vec;

	while ((softirq_bit = ffs(pending))) {
		unsigned int vec_nr;
		int prev_count;

		h += softirq_bit - 1;

		vec_nr = h - softirq_vec;
		prev_count = preempt_count();

		kstat_incr_softirqs_this_cpu(vec_nr);

		trace_softirq_entry(vec_nr);
		h->action(h);
		trace_softirq_exit(vec_nr);
		if (unlikely(prev_count != preempt_count())) {
			pr_err("huh, entered softirq %u %s %p with preempt_count %08x, exited with %08x?\n",
			       vec_nr, softirq_to_name[vec_nr], h->action,
			       prev_count, preempt_count());
			preempt_count_set(prev_count);
		}
		h++;
		pending >>= softirq_bit;
	}
#ifndef CONFIG_PREEMPT_RT
	if (__this_cpu_read(ksoftirqd) == current)
		rcu_softirq_qs();
#endif
	local_irq_disable();
>>>>>>> fa578e9d

	pending = local_softirq_pending();
	if (pending) {
		if (time_before(jiffies, end) && !need_resched() &&
		    --max_restart)
			goto restart;

		wakeup_softirqd();
	}

	lockdep_softirq_end(in_hardirq);
	account_irq_exit_time(current);
#ifdef CONFIG_PREEMPT_RT
	current->softirq_count &= ~SOFTIRQ_OFFSET;
#else
	__local_bh_enable(SOFTIRQ_OFFSET);
#endif
	WARN_ON_ONCE(in_interrupt());
	current_restore_flags(old_flags, PF_MEMALLOC);
}

#ifndef CONFIG_PREEMPT_RT
asmlinkage __visible void do_softirq(void)
{
	__u32 pending;
	unsigned long flags;

	if (in_interrupt())
		return;

	local_irq_save(flags);

	pending = local_softirq_pending();

	if (pending && !ksoftirqd_running(pending))
		do_softirq_own_stack();

	local_irq_restore(flags);
}
#endif

/*
 * This function must run with irqs disabled!
 */
void raise_softirq_irqoff(unsigned int nr)
{
	__raise_softirq_irqoff(nr);

	/*
	 * If we're in an interrupt or softirq, we're done
	 * (this also catches softirq-disabled code). We will
	 * actually run the softirq once we return from
	 * the irq or softirq.
	 *
	 * Otherwise we wake up ksoftirqd to make sure we
	 * schedule the softirq soon.
	 */
	if (!in_interrupt())
		wakeup_softirqd();
}

void __raise_softirq_irqoff(unsigned int nr)
{
	trace_softirq_raise(nr);
	or_softirq_pending(1UL << nr);
}

static inline void local_bh_disable_nort(void) { local_bh_disable(); }
static inline void _local_bh_enable_nort(void) { _local_bh_enable(); }
static void ksoftirqd_set_sched_params(unsigned int cpu) { }

#else /* !PREEMPT_RT_FULL */

/*
 * On RT we serialize softirq execution with a cpu local lock per softirq
 */
static DEFINE_PER_CPU(struct local_irq_lock [NR_SOFTIRQS], local_softirq_locks);

void __init softirq_early_init(void)
{
	int i;

	for (i = 0; i < NR_SOFTIRQS; i++)
		local_irq_lock_init(local_softirq_locks[i]);
}

static void lock_softirq(int which)
{
	local_lock(local_softirq_locks[which]);
}

static void unlock_softirq(int which)
{
	local_unlock(local_softirq_locks[which]);
}

static void do_single_softirq(int which)
{
	unsigned long old_flags = current->flags;

	current->flags &= ~PF_MEMALLOC;
	vtime_account_irq_enter(current);
	current->flags |= PF_IN_SOFTIRQ;
	lockdep_softirq_enter();
	local_irq_enable();
	handle_softirq(which);
	local_irq_disable();
	lockdep_softirq_exit();
	current->flags &= ~PF_IN_SOFTIRQ;
	vtime_account_irq_enter(current);
	current_restore_flags(old_flags, PF_MEMALLOC);
}

/*
 * Called with interrupts disabled. Process softirqs which were raised
 * in current context (or on behalf of ksoftirqd).
 */
static void do_current_softirqs(void)
{
	while (current->softirqs_raised) {
		int i = __ffs(current->softirqs_raised);
		unsigned int pending, mask = (1U << i);

		current->softirqs_raised &= ~mask;
		local_irq_enable();

		/*
		 * If the lock is contended, we boost the owner to
		 * process the softirq or leave the critical section
		 * now.
		 */
		lock_softirq(i);
		local_irq_disable();
		softirq_set_runner(i);
		/*
		 * Check with the local_softirq_pending() bits,
		 * whether we need to process this still or if someone
		 * else took care of it.
		 */
		pending = local_softirq_pending();
		if (pending & mask) {
			set_softirq_pending(pending & ~mask);
			do_single_softirq(i);
		}
		softirq_clr_runner(i);
		WARN_ON(current->softirq_nestcnt != 1);
		local_irq_enable();
		unlock_softirq(i);
		local_irq_disable();
	}
}

void __local_bh_disable(void)
{
	if (++current->softirq_nestcnt == 1)
		migrate_disable();
}
EXPORT_SYMBOL(__local_bh_disable);

void __local_bh_enable(void)
{
	if (WARN_ON(current->softirq_nestcnt == 0))
		return;

	local_irq_disable();
	if (current->softirq_nestcnt == 1 && current->softirqs_raised)
		do_current_softirqs();
	local_irq_enable();

	if (--current->softirq_nestcnt == 0)
		migrate_enable();
}
EXPORT_SYMBOL(__local_bh_enable);

void _local_bh_enable(void)
{
	if (WARN_ON(current->softirq_nestcnt == 0))
		return;
	if (--current->softirq_nestcnt == 0)
		migrate_enable();
}
EXPORT_SYMBOL(_local_bh_enable);

int in_serving_softirq(void)
{
	return current->flags & PF_IN_SOFTIRQ;
}
EXPORT_SYMBOL(in_serving_softirq);

/* Called with preemption disabled */
static void run_ksoftirqd(unsigned int cpu)
{
	local_irq_disable();
	current->softirq_nestcnt++;

	do_current_softirqs();
	current->softirq_nestcnt--;
	local_irq_enable();
	cond_resched();
}

/*
 * Called from netif_rx_ni(). Preemption enabled, but migration
 * disabled. So the cpu can't go away under us.
 */
void thread_do_softirq(void)
{
	if (!in_serving_softirq() && current->softirqs_raised) {
		current->softirq_nestcnt++;
		do_current_softirqs();
		current->softirq_nestcnt--;
	}
}

static void do_raise_softirq_irqoff(unsigned int nr)
{
	unsigned int mask;

	mask = 1UL << nr;

	trace_softirq_raise(nr);
	or_softirq_pending(mask);

	/*
	 * If we are not in a hard interrupt and inside a bh disabled
	 * region, we simply raise the flag on current. local_bh_enable()
	 * will make sure that the softirq is executed. Otherwise we
	 * delegate it to ksoftirqd.
	 */
	if (!in_irq() && current->softirq_nestcnt)
		current->softirqs_raised |= mask;
	else if (!__this_cpu_read(ksoftirqd) || !__this_cpu_read(ktimer_softirqd))
		return;

	if (mask & TIMER_SOFTIRQS)
		__this_cpu_read(ktimer_softirqd)->softirqs_raised |= mask;
	else
		__this_cpu_read(ksoftirqd)->softirqs_raised |= mask;
}

static void wakeup_proper_softirq(unsigned int nr)
{
	if ((1UL << nr) & TIMER_SOFTIRQS)
		wakeup_timer_softirqd();
	else
		wakeup_softirqd();
}

void __raise_softirq_irqoff(unsigned int nr)
{
	do_raise_softirq_irqoff(nr);
	if (!in_irq() && !current->softirq_nestcnt)
		wakeup_proper_softirq(nr);
}

/*
 * Same as __raise_softirq_irqoff() but will process them in ksoftirqd
 */
void __raise_softirq_irqoff_ksoft(unsigned int nr)
{
	unsigned int mask;

	if (WARN_ON_ONCE(!__this_cpu_read(ksoftirqd) ||
			 !__this_cpu_read(ktimer_softirqd)))
		return;
	mask = 1UL << nr;

	trace_softirq_raise(nr);
	or_softirq_pending(mask);
	if (mask & TIMER_SOFTIRQS)
		__this_cpu_read(ktimer_softirqd)->softirqs_raised |= mask;
	else
		__this_cpu_read(ksoftirqd)->softirqs_raised |= mask;
	wakeup_proper_softirq(nr);
}

/*
 * This function must run with irqs disabled!
 */
void raise_softirq_irqoff(unsigned int nr)
{
	do_raise_softirq_irqoff(nr);

	/*
	 * If we're in an hard interrupt we let irq return code deal
	 * with the wakeup of ksoftirqd.
	 */
	if (in_irq())
		return;
	/*
	 * If we are in thread context but outside of a bh disabled
	 * region, we need to wake ksoftirqd as well.
	 *
	 * CHECKME: Some of the places which do that could be wrapped
	 * into local_bh_disable/enable pairs. Though it's unclear
	 * whether this is worth the effort. To find those places just
	 * raise a WARN() if the condition is met.
	 */
	if (!current->softirq_nestcnt)
		wakeup_proper_softirq(nr);
}

static inline int ksoftirqd_softirq_pending(void)
{
	return current->softirqs_raised;
}

static inline void local_bh_disable_nort(void) { }
static inline void _local_bh_enable_nort(void) { }

static inline void ksoftirqd_set_sched_params(unsigned int cpu)
{
	/* Take over all but timer pending softirqs when starting */
	local_irq_disable();
	current->softirqs_raised = local_softirq_pending() & ~TIMER_SOFTIRQS;
	local_irq_enable();
}

static inline void ktimer_softirqd_set_sched_params(unsigned int cpu)
{
	struct sched_param param = { .sched_priority = 1 };

	sched_setscheduler(current, SCHED_FIFO, &param);

	/* Take over timer pending softirqs when starting */
	local_irq_disable();
	current->softirqs_raised = local_softirq_pending() & TIMER_SOFTIRQS;
	local_irq_enable();
}

static inline void ktimer_softirqd_clr_sched_params(unsigned int cpu,
						    bool online)
{
	struct sched_param param = { .sched_priority = 0 };

	sched_setscheduler(current, SCHED_NORMAL, &param);
}

static int ktimer_softirqd_should_run(unsigned int cpu)
{
	return current->softirqs_raised;
}

#endif /* PREEMPT_RT_FULL */
/*
 * Enter an interrupt context.
 */
void irq_enter(void)
{
	rcu_irq_enter();
	if (is_idle_task(current) && !in_interrupt()) {
		/*
		 * Prevent raise_softirq from needlessly waking up ksoftirqd
		 * here, as softirq will be serviced on return from interrupt.
		 */
		local_bh_disable_nort();
		tick_irq_enter();
		_local_bh_enable_nort();
	}

	__irq_enter();
}

#ifdef CONFIG_PREEMPT_RT

static inline void invoke_softirq(void)
{
	if (this_cpu_read(softirq_counter) == 0)
		wakeup_softirqd();
}

#else

static inline void invoke_softirq(void)
{
#ifndef CONFIG_PREEMPT_RT_FULL
	if (ksoftirqd_running(local_softirq_pending()))
		return;

	if (!force_irqthreads) {
#ifdef CONFIG_HAVE_IRQ_EXIT_ON_IRQ_STACK
		/*
		 * We can safely execute softirq on the current stack if
		 * it is the irq stack, because it should be near empty
		 * at this stage.
		 */
		__do_softirq();
#else
		/*
		 * Otherwise, irq_exit() is called on the task stack that can
		 * be potentially deep already. So call softirq in its own stack
		 * to prevent from any overrun.
		 */
		do_softirq_own_stack();
#endif
	} else {
		wakeup_softirqd();
	}
#else /* PREEMPT_RT_FULL */
	unsigned long flags;

	local_irq_save(flags);
	if (__this_cpu_read(ksoftirqd) &&
			__this_cpu_read(ksoftirqd)->softirqs_raised)
		wakeup_softirqd();
	if (__this_cpu_read(ktimer_softirqd) &&
			__this_cpu_read(ktimer_softirqd)->softirqs_raised)
		wakeup_timer_softirqd();
	local_irq_restore(flags);
#endif
}
#endif

static inline void tick_irq_exit(void)
{
#ifdef CONFIG_NO_HZ_COMMON
	int cpu = smp_processor_id();

	/* Make sure that timer wheel updates are propagated */
	if ((idle_cpu(cpu) && !need_resched()) || tick_nohz_full_cpu(cpu)) {
		if (!in_irq())
			tick_nohz_irq_exit();
	}
#endif
}

/*
 * Exit an interrupt context. Process softirqs if needed and possible:
 */
void irq_exit(void)
{
#ifndef __ARCH_IRQ_EXIT_IRQS_DISABLED
	local_irq_disable();
#else
	lockdep_assert_irqs_disabled();
#endif
	account_irq_exit_time(current);
	preempt_count_sub(HARDIRQ_OFFSET);
	if (!in_interrupt() && local_softirq_pending())
		invoke_softirq();

	tick_irq_exit();
	rcu_irq_exit();
	trace_hardirq_exit(); /* must be last! */
}

<<<<<<< HEAD
=======
/*
 * This function must run with irqs disabled!
 */
#ifdef CONFIG_PREEMPT_RT
void raise_softirq_irqoff(unsigned int nr)
{
	__raise_softirq_irqoff(nr);

	/*
	 * If we're in an hard interrupt we let irq return code deal
	 * with the wakeup of ksoftirqd.
	 */
	if (in_irq())
		return;
	/*
	 * If were are not in BH-disabled section then we have to wake
	 * ksoftirqd.
	 */
	if (this_cpu_read(softirq_counter) == 0)
		wakeup_softirqd();
}

#else

inline void raise_softirq_irqoff(unsigned int nr)
{
	__raise_softirq_irqoff(nr);

	/*
	 * If we're in an interrupt or softirq, we're done
	 * (this also catches softirq-disabled code). We will
	 * actually run the softirq once we return from
	 * the irq or softirq.
	 *
	 * Otherwise we wake up ksoftirqd to make sure we
	 * schedule the softirq soon.
	 */
	if (!in_interrupt())
		wakeup_softirqd();
}

#endif

>>>>>>> fa578e9d
void raise_softirq(unsigned int nr)
{
	unsigned long flags;

	local_irq_save(flags);
	raise_softirq_irqoff(nr);
	local_irq_restore(flags);
}

void open_softirq(int nr, void (*action)(struct softirq_action *))
{
	softirq_vec[nr].action = action;
}

/*
 * Tasklets
 */
struct tasklet_head {
	struct tasklet_struct *head;
	struct tasklet_struct **tail;
};

static DEFINE_PER_CPU(struct tasklet_head, tasklet_vec);
static DEFINE_PER_CPU(struct tasklet_head, tasklet_hi_vec);

static void __tasklet_schedule_common(struct tasklet_struct *t,
				      struct tasklet_head __percpu *headp,
				      unsigned int softirq_nr)
{
	struct tasklet_head *head;
	unsigned long flags;

	local_irq_save(flags);
	if (!tasklet_trylock(t)) {
		local_irq_restore(flags);
		return;
	}

	head = this_cpu_ptr(headp);
again:
	/* We may have been preempted before tasklet_trylock
	 * and __tasklet_action may have already run.
	 * So double check the sched bit while the takslet
	 * is locked before adding it to the list.
	 */
	if (test_bit(TASKLET_STATE_SCHED, &t->state)) {
		t->next = NULL;
		*head->tail = t;
		head->tail = &(t->next);
		raise_softirq_irqoff(softirq_nr);
		tasklet_unlock(t);
	} else {
		/* This is subtle. If we hit the corner case above
		 * It is possible that we get preempted right here,
		 * and another task has successfully called
		 * tasklet_schedule(), then this function, and
		 * failed on the trylock. Thus we must be sure
		 * before releasing the tasklet lock, that the
		 * SCHED_BIT is clear. Otherwise the tasklet
		 * may get its SCHED_BIT set, but not added to the
		 * list
		 */
		if (!tasklet_tryunlock(t))
			goto again;
	}
	local_irq_restore(flags);
}

void __tasklet_schedule(struct tasklet_struct *t)
{
	__tasklet_schedule_common(t, &tasklet_vec,
				  TASKLET_SOFTIRQ);
}
EXPORT_SYMBOL(__tasklet_schedule);

void __tasklet_hi_schedule(struct tasklet_struct *t)
{
	__tasklet_schedule_common(t, &tasklet_hi_vec,
				  HI_SOFTIRQ);
}
EXPORT_SYMBOL(__tasklet_hi_schedule);

void tasklet_enable(struct tasklet_struct *t)
{
	if (!atomic_dec_and_test(&t->count))
		return;
	if (test_and_clear_bit(TASKLET_STATE_PENDING, &t->state))
		tasklet_schedule(t);
}
EXPORT_SYMBOL(tasklet_enable);

static void tasklet_action_common(struct softirq_action *a,
				  struct tasklet_head *tl_head,
				  unsigned int softirq_nr)
{
	struct tasklet_struct *list;
	int loops = 1000000;

	local_irq_disable();
	list = tl_head->head;
	tl_head->head = NULL;
	tl_head->tail = &tl_head->head;
	local_irq_enable();

	while (list) {
		struct tasklet_struct *t = list;

		list = list->next;
		/*
		 * Should always succeed - after a tasklist got on the
		 * list (after getting the SCHED bit set from 0 to 1),
		 * nothing but the tasklet softirq it got queued to can
		 * lock it:
		 */
		if (!tasklet_trylock(t)) {
			WARN_ON(1);
			continue;
		}

		t->next = NULL;

		if (unlikely(atomic_read(&t->count))) {
out_disabled:
			/* implicit unlock: */
			wmb();
			t->state = TASKLET_STATEF_PENDING;
			continue;
		}
		/*
		 * After this point on the tasklet might be rescheduled
		 * on another CPU, but it can only be added to another
		 * CPU's tasklet list if we unlock the tasklet (which we
		 * dont do yet).
		 */
		if (!test_and_clear_bit(TASKLET_STATE_SCHED, &t->state))
			WARN_ON(1);
again:
		t->func(t->data);

		while (!tasklet_tryunlock(t)) {
			/*
			 * If it got disabled meanwhile, bail out:
			 */
			if (atomic_read(&t->count))
				goto out_disabled;
			/*
			 * If it got scheduled meanwhile, re-execute
			 * the tasklet function:
			 */
			if (test_and_clear_bit(TASKLET_STATE_SCHED, &t->state))
				goto again;
			if (!--loops) {
				printk("hm, tasklet state: %08lx\n", t->state);
				WARN_ON(1);
				tasklet_unlock(t);
				break;
			}
		}
	}
}

static __latent_entropy void tasklet_action(struct softirq_action *a)
{
	tasklet_action_common(a, this_cpu_ptr(&tasklet_vec), TASKLET_SOFTIRQ);
}

static __latent_entropy void tasklet_hi_action(struct softirq_action *a)
{
	tasklet_action_common(a, this_cpu_ptr(&tasklet_hi_vec), HI_SOFTIRQ);
}

void tasklet_init(struct tasklet_struct *t,
		  void (*func)(unsigned long), unsigned long data)
{
	t->next = NULL;
	t->state = 0;
	atomic_set(&t->count, 0);
	t->func = func;
	t->data = data;
}
EXPORT_SYMBOL(tasklet_init);

void tasklet_kill(struct tasklet_struct *t)
{
	if (in_interrupt())
		pr_notice("Attempt to kill tasklet from interrupt\n");

	while (test_and_set_bit(TASKLET_STATE_SCHED, &t->state)) {
		do {
<<<<<<< HEAD
			msleep(1);
=======
			local_bh_disable();
			local_bh_enable();
>>>>>>> fa578e9d
		} while (test_bit(TASKLET_STATE_SCHED, &t->state));
	}
	tasklet_unlock_wait(t);
	clear_bit(TASKLET_STATE_SCHED, &t->state);
}
EXPORT_SYMBOL(tasklet_kill);

void __init softirq_init(void)
{
	int cpu;

	for_each_possible_cpu(cpu) {
		per_cpu(tasklet_vec, cpu).tail =
			&per_cpu(tasklet_vec, cpu).head;
		per_cpu(tasklet_hi_vec, cpu).tail =
			&per_cpu(tasklet_hi_vec, cpu).head;
	}

	open_softirq(TASKLET_SOFTIRQ, tasklet_action);
	open_softirq(HI_SOFTIRQ, tasklet_hi_action);
}

#if defined(CONFIG_SMP) || defined(CONFIG_PREEMPT_RT_FULL)
void tasklet_unlock_wait(struct tasklet_struct *t)
{
<<<<<<< HEAD
	while (test_bit(TASKLET_STATE_RUN, &(t)->state)) {
=======
	return local_softirq_pending();
}

static void run_ksoftirqd(unsigned int cpu)
{
	local_bh_disable_rt();
	local_irq_disable();
	if (local_softirq_pending()) {
>>>>>>> fa578e9d
		/*
		 * Hack for now to avoid this busy-loop:
		 */
<<<<<<< HEAD
#ifdef CONFIG_PREEMPT_RT_FULL
		msleep(1);
#else
		barrier();
#endif
	}
}
EXPORT_SYMBOL(tasklet_unlock_wait);
#endif

static int ksoftirqd_should_run(unsigned int cpu)
{
	return ksoftirqd_softirq_pending();
=======
		__do_softirq();
		local_irq_enable();
		_local_bh_enable_rt();
		cond_resched();
		return;
	}
	local_irq_enable();
	_local_bh_enable_rt();
>>>>>>> fa578e9d
}

#ifdef CONFIG_HOTPLUG_CPU
/*
 * tasklet_kill_immediate is called to remove a tasklet which can already be
 * scheduled for execution on @cpu.
 *
 * Unlike tasklet_kill, this function removes the tasklet
 * _immediately_, even if the tasklet is in TASKLET_STATE_SCHED state.
 *
 * When this function is called, @cpu must be in the CPU_DEAD state.
 */
void tasklet_kill_immediate(struct tasklet_struct *t, unsigned int cpu)
{
	struct tasklet_struct **i;

	BUG_ON(cpu_online(cpu));
	BUG_ON(test_bit(TASKLET_STATE_RUN, &t->state));

	if (!test_bit(TASKLET_STATE_SCHED, &t->state))
		return;

	/* CPU is dead, so no lock needed. */
	for (i = &per_cpu(tasklet_vec, cpu).head; *i; i = &(*i)->next) {
		if (*i == t) {
			*i = t->next;
			/* If this was the tail element, move the tail ptr */
			if (*i == NULL)
				per_cpu(tasklet_vec, cpu).tail = i;
			return;
		}
	}
	BUG();
}

static int takeover_tasklets(unsigned int cpu)
{
	/* CPU is dead, so no lock needed. */
	local_irq_disable();

	/* Find end, append list for that CPU. */
	if (&per_cpu(tasklet_vec, cpu).head != per_cpu(tasklet_vec, cpu).tail) {
		*__this_cpu_read(tasklet_vec.tail) = per_cpu(tasklet_vec, cpu).head;
		__this_cpu_write(tasklet_vec.tail, per_cpu(tasklet_vec, cpu).tail);
		per_cpu(tasklet_vec, cpu).head = NULL;
		per_cpu(tasklet_vec, cpu).tail = &per_cpu(tasklet_vec, cpu).head;
	}
	raise_softirq_irqoff(TASKLET_SOFTIRQ);

	if (&per_cpu(tasklet_hi_vec, cpu).head != per_cpu(tasklet_hi_vec, cpu).tail) {
		*__this_cpu_read(tasklet_hi_vec.tail) = per_cpu(tasklet_hi_vec, cpu).head;
		__this_cpu_write(tasklet_hi_vec.tail, per_cpu(tasklet_hi_vec, cpu).tail);
		per_cpu(tasklet_hi_vec, cpu).head = NULL;
		per_cpu(tasklet_hi_vec, cpu).tail = &per_cpu(tasklet_hi_vec, cpu).head;
	}
	raise_softirq_irqoff(HI_SOFTIRQ);

	local_irq_enable();
	return 0;
}
#else
#define takeover_tasklets	NULL
#endif /* CONFIG_HOTPLUG_CPU */

static struct smp_hotplug_thread softirq_threads = {
	.store			= &ksoftirqd,
	.setup			= ksoftirqd_set_sched_params,
	.thread_should_run	= ksoftirqd_should_run,
	.thread_fn		= run_ksoftirqd,
	.thread_comm		= "ksoftirqd/%u",
};

#ifdef CONFIG_PREEMPT_RT_FULL
static struct smp_hotplug_thread softirq_timer_threads = {
	.store			= &ktimer_softirqd,
	.setup			= ktimer_softirqd_set_sched_params,
	.cleanup		= ktimer_softirqd_clr_sched_params,
	.thread_should_run	= ktimer_softirqd_should_run,
	.thread_fn		= run_ksoftirqd,
	.thread_comm		= "ktimersoftd/%u",
};
#endif

static __init int spawn_ksoftirqd(void)
{
#ifdef CONFIG_PREEMPT_RT
	int cpu;

	for_each_possible_cpu(cpu)
		lockdep_set_novalidate_class(per_cpu_ptr(&bh_lock.lock, cpu));
#endif

	cpuhp_setup_state_nocalls(CPUHP_SOFTIRQ_DEAD, "softirq:dead", NULL,
				  takeover_tasklets);
	BUG_ON(smpboot_register_percpu_thread(&softirq_threads));
#ifdef CONFIG_PREEMPT_RT_FULL
	BUG_ON(smpboot_register_percpu_thread(&softirq_timer_threads));
#endif
	return 0;
}
early_initcall(spawn_ksoftirqd);

#ifdef CONFIG_PREEMPT_RT

/*
 * On preempt-rt a softirq running context might be blocked on a
 * lock. There might be no other runnable task on this CPU because the
 * lock owner runs on some other CPU. So we have to go into idle with
 * the pending bit set. Therefor we need to check this otherwise we
 * warn about false positives which confuses users and defeats the
 * whole purpose of this test.
 *
 * This code is called with interrupts disabled.
 */
void softirq_check_pending_idle(void)
{
	struct task_struct *tsk = __this_cpu_read(ksoftirqd);
	static int rate_limit;
	bool okay = false;
	u32 warnpending;

	if (rate_limit >= 10)
		return;

	warnpending = local_softirq_pending() & SOFTIRQ_STOP_IDLE_MASK;
	if (!warnpending)
		return;

	if (!tsk)
		return;
	/*
	 * If ksoftirqd is blocked on a lock then we may go idle with pending
	 * softirq.
	 */
	raw_spin_lock(&tsk->pi_lock);
	if (tsk->pi_blocked_on || tsk->state == TASK_RUNNING ||
	    (tsk->state == TASK_UNINTERRUPTIBLE && tsk->sleeping_lock)) {
		okay = true;
	}
	raw_spin_unlock(&tsk->pi_lock);
	if (okay)
		return;
	/*
	 * The softirq lock is held in non-atomic context and the owner is
	 * blocking on a lock. It will schedule softirqs once the counter goes
	 * back to zero.
	 */
	if (this_cpu_read(softirq_counter) > 0)
		return;

	printk(KERN_ERR "NOHZ: local_softirq_pending %02x\n",
	       warnpending);
	rate_limit++;
}

#else

void softirq_check_pending_idle(void)
{
	static int ratelimit;

	if (ratelimit < 10 &&
	    (local_softirq_pending() & SOFTIRQ_STOP_IDLE_MASK)) {
		pr_warn("NOHZ: local_softirq_pending %02x\n",
			(unsigned int) local_softirq_pending());
		ratelimit++;
	}
}

#endif

/*
 * [ These __weak aliases are kept in a separate compilation unit, so that
 *   GCC does not inline them incorrectly. ]
 */

int __init __weak early_irq_init(void)
{
	return 0;
}

int __init __weak arch_probe_nr_irqs(void)
{
	return NR_IRQS_LEGACY;
}

int __init __weak arch_early_irq_init(void)
{
	return 0;
}

unsigned int __weak arch_dynirq_lower_bound(unsigned int from)
{
	return from;
}<|MERGE_RESOLUTION|>--- conflicted
+++ resolved
@@ -27,13 +27,9 @@
 #include <linux/tick.h>
 #include <linux/locallock.h>
 #include <linux/irq.h>
-<<<<<<< HEAD
-#include <linux/sched/types.h>
-=======
 #ifdef CONFIG_PREEMPT_RT
 #include <linux/locallock.h>
 #endif
->>>>>>> fa578e9d
 
 #define CREATE_TRACE_POINTS
 #include <trace/events/irq.h>
@@ -580,9 +576,6 @@
 	/* Reset the pending bitmask before enabling irqs */
 	set_softirq_pending(0);
 
-<<<<<<< HEAD
-	handle_pending_softirqs(pending);
-=======
 	local_irq_enable();
 
 	h = softirq_vec;
@@ -615,7 +608,6 @@
 		rcu_softirq_qs();
 #endif
 	local_irq_disable();
->>>>>>> fa578e9d
 
 	pending = local_softirq_pending();
 	if (pending) {
@@ -1062,8 +1054,6 @@
 	trace_hardirq_exit(); /* must be last! */
 }
 
-<<<<<<< HEAD
-=======
 /*
  * This function must run with irqs disabled!
  */
@@ -1107,7 +1097,6 @@
 
 #endif
 
->>>>>>> fa578e9d
 void raise_softirq(unsigned int nr)
 {
 	unsigned long flags;
@@ -1297,12 +1286,8 @@
 
 	while (test_and_set_bit(TASKLET_STATE_SCHED, &t->state)) {
 		do {
-<<<<<<< HEAD
-			msleep(1);
-=======
 			local_bh_disable();
 			local_bh_enable();
->>>>>>> fa578e9d
 		} while (test_bit(TASKLET_STATE_SCHED, &t->state));
 	}
 	tasklet_unlock_wait(t);
@@ -1328,9 +1313,6 @@
 #if defined(CONFIG_SMP) || defined(CONFIG_PREEMPT_RT_FULL)
 void tasklet_unlock_wait(struct tasklet_struct *t)
 {
-<<<<<<< HEAD
-	while (test_bit(TASKLET_STATE_RUN, &(t)->state)) {
-=======
 	return local_softirq_pending();
 }
 
@@ -1339,25 +1321,9 @@
 	local_bh_disable_rt();
 	local_irq_disable();
 	if (local_softirq_pending()) {
->>>>>>> fa578e9d
 		/*
 		 * Hack for now to avoid this busy-loop:
 		 */
-<<<<<<< HEAD
-#ifdef CONFIG_PREEMPT_RT_FULL
-		msleep(1);
-#else
-		barrier();
-#endif
-	}
-}
-EXPORT_SYMBOL(tasklet_unlock_wait);
-#endif
-
-static int ksoftirqd_should_run(unsigned int cpu)
-{
-	return ksoftirqd_softirq_pending();
-=======
 		__do_softirq();
 		local_irq_enable();
 		_local_bh_enable_rt();
@@ -1366,7 +1332,6 @@
 	}
 	local_irq_enable();
 	_local_bh_enable_rt();
->>>>>>> fa578e9d
 }
 
 #ifdef CONFIG_HOTPLUG_CPU
