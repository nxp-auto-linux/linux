--- conflicted
+++ resolved
@@ -92,8 +92,6 @@
 	sr->runner[sirq] = NULL;
 }
 
-<<<<<<< HEAD
-=======
 static bool softirq_check_runner_tsk(struct task_struct *tsk,
 				     unsigned int *pending)
 {
@@ -122,7 +120,6 @@
 	return ret;
 }
 
->>>>>>> e021bb4f
 /*
  * On preempt-rt a softirq running context might be blocked on a
  * lock. There might be no other runnable task on this CPU because the
@@ -135,10 +132,7 @@
  */
 void softirq_check_pending_idle(void)
 {
-<<<<<<< HEAD
-=======
 	struct task_struct *tsk;
->>>>>>> e021bb4f
 	static int rate_limit;
 	struct softirq_runner *sr = this_cpu_ptr(&softirq_runners);
 	u32 warnpending;
@@ -148,26 +142,6 @@
 		return;
 
 	warnpending = local_softirq_pending() & SOFTIRQ_STOP_IDLE_MASK;
-<<<<<<< HEAD
-	for (i = 0; i < NR_SOFTIRQS; i++) {
-		struct task_struct *tsk = sr->runner[i];
-
-		/*
-		 * The wakeup code in rtmutex.c wakes up the task
-		 * _before_ it sets pi_blocked_on to NULL under
-		 * tsk->pi_lock. So we need to check for both: state
-		 * and pi_blocked_on.
-		 */
-		if (tsk) {
-			raw_spin_lock(&tsk->pi_lock);
-			if (tsk->pi_blocked_on || tsk->state == TASK_RUNNING) {
-				/* Clear all bits pending in that task */
-				warnpending &= ~(tsk->softirqs_raised);
-				warnpending &= ~(1 << i);
-			}
-			raw_spin_unlock(&tsk->pi_lock);
-		}
-=======
 	if (!warnpending)
 		return;
 	for (i = 0; i < NR_SOFTIRQS; i++) {
@@ -185,7 +159,6 @@
 	if (warnpending) {
 		tsk = __this_cpu_read(ktimer_softirqd);
 		softirq_check_runner_tsk(tsk, &warnpending);
->>>>>>> e021bb4f
 	}
 
 	if (warnpending) {
@@ -202,11 +175,7 @@
 {
 	static int rate_limit;
 
-<<<<<<< HEAD
-	if (rate_limit < 10 && !in_softirq() &&
-=======
 	if (rate_limit < 10 &&
->>>>>>> e021bb4f
 			(local_softirq_pending() & SOFTIRQ_STOP_IDLE_MASK)) {
 		printk(KERN_ERR "NOHZ: local_softirq_pending %02x\n",
 		       local_softirq_pending());
@@ -317,11 +286,7 @@
 	if (ksoftirqd_softirq_pending()) {
 		__do_softirq();
 		local_irq_enable();
-<<<<<<< HEAD
-		cond_resched_rcu_qs();
-=======
 		cond_resched();
->>>>>>> e021bb4f
 		return;
 	}
 	local_irq_enable();
@@ -699,11 +664,7 @@
 	do_current_softirqs();
 	current->softirq_nestcnt--;
 	local_irq_enable();
-<<<<<<< HEAD
-	cond_resched_rcu_qs();
-=======
 	cond_resched();
->>>>>>> e021bb4f
 }
 
 /*
@@ -913,12 +874,7 @@
 	int cpu = smp_processor_id();
 
 	/* Make sure that timer wheel updates are propagated */
-<<<<<<< HEAD
-	if ((idle_cpu(cpu) || tick_nohz_full_cpu(cpu)) &&
-	    !need_resched() && !local_softirq_pending()) {
-=======
 	if ((idle_cpu(cpu) && !need_resched()) || tick_nohz_full_cpu(cpu)) {
->>>>>>> e021bb4f
 		if (!in_irq())
 			tick_nohz_irq_exit();
 	}
@@ -970,54 +926,14 @@
 static DEFINE_PER_CPU(struct tasklet_head, tasklet_vec);
 static DEFINE_PER_CPU(struct tasklet_head, tasklet_hi_vec);
 
-<<<<<<< HEAD
-static void inline
-__tasklet_common_schedule(struct tasklet_struct *t, struct tasklet_head *head, unsigned int nr)
-{
-	if (tasklet_trylock(t)) {
-again:
-		/* We may have been preempted before tasklet_trylock
-		 * and __tasklet_action may have already run.
-		 * So double check the sched bit while the takslet
-		 * is locked before adding it to the list.
-		 */
-		if (test_bit(TASKLET_STATE_SCHED, &t->state)) {
-			t->next = NULL;
-			*head->tail = t;
-			head->tail = &(t->next);
-			raise_softirq_irqoff(nr);
-			tasklet_unlock(t);
-		} else {
-			/* This is subtle. If we hit the corner case above
-			 * It is possible that we get preempted right here,
-			 * and another task has successfully called
-			 * tasklet_schedule(), then this function, and
-			 * failed on the trylock. Thus we must be sure
-			 * before releasing the tasklet lock, that the
-			 * SCHED_BIT is clear. Otherwise the tasklet
-			 * may get its SCHED_BIT set, but not added to the
-			 * list
-			 */
-			if (!tasklet_tryunlock(t))
-				goto again;
-		}
-	}
-}
-
-void __tasklet_schedule(struct tasklet_struct *t)
-=======
 static void __tasklet_schedule_common(struct tasklet_struct *t,
 				      struct tasklet_head __percpu *headp,
 				      unsigned int softirq_nr)
->>>>>>> e021bb4f
 {
 	struct tasklet_head *head;
 	unsigned long flags;
 
 	local_irq_save(flags);
-<<<<<<< HEAD
-	__tasklet_common_schedule(t, this_cpu_ptr(&tasklet_vec), TASKLET_SOFTIRQ);
-=======
 	if (!tasklet_trylock(t)) {
 		local_irq_restore(flags);
 		return;
@@ -1050,7 +966,6 @@
 		if (!tasklet_tryunlock(t))
 			goto again;
 	}
->>>>>>> e021bb4f
 	local_irq_restore(flags);
 }
 
@@ -1063,16 +978,8 @@
 
 void __tasklet_hi_schedule(struct tasklet_struct *t)
 {
-<<<<<<< HEAD
-	unsigned long flags;
-
-	local_irq_save(flags);
-	__tasklet_common_schedule(t, this_cpu_ptr(&tasklet_hi_vec), HI_SOFTIRQ);
-	local_irq_restore(flags);
-=======
 	__tasklet_schedule_common(t, &tasklet_hi_vec,
 				  HI_SOFTIRQ);
->>>>>>> e021bb4f
 }
 EXPORT_SYMBOL(__tasklet_hi_schedule);
 
@@ -1085,12 +992,6 @@
 }
 EXPORT_SYMBOL(tasklet_enable);
 
-<<<<<<< HEAD
-static void __tasklet_action(struct softirq_action *a,
-			     struct tasklet_struct *list)
-{
-	int loops = 1000000;
-=======
 static void tasklet_action_common(struct softirq_action *a,
 				  struct tasklet_head *tl_head,
 				  unsigned int softirq_nr)
@@ -1103,7 +1004,6 @@
 	tl_head->head = NULL;
 	tl_head->tail = &tl_head->head;
 	local_irq_enable();
->>>>>>> e021bb4f
 
 	while (list) {
 		struct tasklet_struct *t = list;
@@ -1120,25 +1020,8 @@
 			continue;
 		}
 
-<<<<<<< HEAD
-		/*
-		 * Should always succeed - after a tasklist got on the
-		 * list (after getting the SCHED bit set from 0 to 1),
-		 * nothing but the tasklet softirq it got queued to can
-		 * lock it:
-		 */
-		if (!tasklet_trylock(t)) {
-			WARN_ON(1);
-			continue;
-		}
-
 		t->next = NULL;
 
-		/*
-		 * If we cannot handle the tasklet because it's disabled,
-		 * mark it as pending. tasklet_enable() will later
-		 * re-schedule the tasklet.
-		 */
 		if (unlikely(atomic_read(&t->count))) {
 out_disabled:
 			/* implicit unlock: */
@@ -1146,7 +1029,6 @@
 			t->state = TASKLET_STATEF_PENDING;
 			continue;
 		}
-
 		/*
 		 * After this point on the tasklet might be rescheduled
 		 * on another CPU, but it can only be added to another
@@ -1155,15 +1037,9 @@
 		 */
 		if (!test_and_clear_bit(TASKLET_STATE_SCHED, &t->state))
 			WARN_ON(1);
-
 again:
 		t->func(t->data);
 
-		/*
-		 * Try to unlock the tasklet. We must use cmpxchg, because
-		 * another CPU might have scheduled or disabled the tasklet.
-		 * We only allow the STATE_RUN -> 0 transition here.
-		 */
 		while (!tasklet_tryunlock(t)) {
 			/*
 			 * If it got disabled meanwhile, bail out:
@@ -1183,84 +1059,17 @@
 				break;
 			}
 		}
-=======
-		t->next = NULL;
-
-		if (unlikely(atomic_read(&t->count))) {
-out_disabled:
-			/* implicit unlock: */
-			wmb();
-			t->state = TASKLET_STATEF_PENDING;
-			continue;
-		}
-		/*
-		 * After this point on the tasklet might be rescheduled
-		 * on another CPU, but it can only be added to another
-		 * CPU's tasklet list if we unlock the tasklet (which we
-		 * dont do yet).
-		 */
-		if (!test_and_clear_bit(TASKLET_STATE_SCHED, &t->state))
-			WARN_ON(1);
-again:
-		t->func(t->data);
-
-		while (!tasklet_tryunlock(t)) {
-			/*
-			 * If it got disabled meanwhile, bail out:
-			 */
-			if (atomic_read(&t->count))
-				goto out_disabled;
-			/*
-			 * If it got scheduled meanwhile, re-execute
-			 * the tasklet function:
-			 */
-			if (test_and_clear_bit(TASKLET_STATE_SCHED, &t->state))
-				goto again;
-			if (!--loops) {
-				printk("hm, tasklet state: %08lx\n", t->state);
-				WARN_ON(1);
-				tasklet_unlock(t);
-				break;
-			}
-		}
->>>>>>> e021bb4f
 	}
 }
 
 static __latent_entropy void tasklet_action(struct softirq_action *a)
-<<<<<<< HEAD
-{
-	struct tasklet_struct *list;
-
-	local_irq_disable();
-	list = __this_cpu_read(tasklet_vec.head);
-	__this_cpu_write(tasklet_vec.head, NULL);
-	__this_cpu_write(tasklet_vec.tail, this_cpu_ptr(&tasklet_vec.head));
-	local_irq_enable();
-
-	__tasklet_action(a, list);
+{
+	tasklet_action_common(a, this_cpu_ptr(&tasklet_vec), TASKLET_SOFTIRQ);
 }
 
 static __latent_entropy void tasklet_hi_action(struct softirq_action *a)
 {
-	struct tasklet_struct *list;
-
-	local_irq_disable();
-	list = __this_cpu_read(tasklet_hi_vec.head);
-	__this_cpu_write(tasklet_hi_vec.head, NULL);
-	__this_cpu_write(tasklet_hi_vec.tail, this_cpu_ptr(&tasklet_hi_vec.head));
-	local_irq_enable();
-
-	__tasklet_action(a, list);
-=======
-{
-	tasklet_action_common(a, this_cpu_ptr(&tasklet_vec), TASKLET_SOFTIRQ);
-}
-
-static __latent_entropy void tasklet_hi_action(struct softirq_action *a)
-{
 	tasklet_action_common(a, this_cpu_ptr(&tasklet_hi_vec), HI_SOFTIRQ);
->>>>>>> e021bb4f
 }
 
 void tasklet_init(struct tasklet_struct *t,
@@ -1288,6 +1097,57 @@
 	clear_bit(TASKLET_STATE_SCHED, &t->state);
 }
 EXPORT_SYMBOL(tasklet_kill);
+
+/*
+ * tasklet_hrtimer
+ */
+
+/*
+ * The trampoline is called when the hrtimer expires. It schedules a tasklet
+ * to run __tasklet_hrtimer_trampoline() which in turn will call the intended
+ * hrtimer callback, but from softirq context.
+ */
+static enum hrtimer_restart __hrtimer_tasklet_trampoline(struct hrtimer *timer)
+{
+	struct tasklet_hrtimer *ttimer =
+		container_of(timer, struct tasklet_hrtimer, timer);
+
+	tasklet_hi_schedule(&ttimer->tasklet);
+	return HRTIMER_NORESTART;
+}
+
+/*
+ * Helper function which calls the hrtimer callback from
+ * tasklet/softirq context
+ */
+static void __tasklet_hrtimer_trampoline(unsigned long data)
+{
+	struct tasklet_hrtimer *ttimer = (void *)data;
+	enum hrtimer_restart restart;
+
+	restart = ttimer->function(&ttimer->timer);
+	if (restart != HRTIMER_NORESTART)
+		hrtimer_restart(&ttimer->timer);
+}
+
+/**
+ * tasklet_hrtimer_init - Init a tasklet/hrtimer combo for softirq callbacks
+ * @ttimer:	 tasklet_hrtimer which is initialized
+ * @function:	 hrtimer callback function which gets called from softirq context
+ * @which_clock: clock id (CLOCK_MONOTONIC/CLOCK_REALTIME)
+ * @mode:	 hrtimer mode (HRTIMER_MODE_ABS/HRTIMER_MODE_REL)
+ */
+void tasklet_hrtimer_init(struct tasklet_hrtimer *ttimer,
+			  enum hrtimer_restart (*function)(struct hrtimer *),
+			  clockid_t which_clock, enum hrtimer_mode mode)
+{
+	hrtimer_init(&ttimer->timer, which_clock, mode);
+	ttimer->timer.function = __hrtimer_tasklet_trampoline;
+	tasklet_init(&ttimer->tasklet, __tasklet_hrtimer_trampoline,
+		     (unsigned long)ttimer);
+	ttimer->function = function;
+}
+EXPORT_SYMBOL_GPL(tasklet_hrtimer_init);
 
 void __init softirq_init(void)
 {
