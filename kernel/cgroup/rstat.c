// SPDX-License-Identifier: GPL-2.0-only
#include "cgroup-internal.h"

#include <linux/sched/cputime.h>

static DEFINE_SPINLOCK(cgroup_rstat_lock);
static DEFINE_PER_CPU(raw_spinlock_t, cgroup_rstat_cpu_lock);

static void cgroup_base_stat_flush(struct cgroup *cgrp, int cpu);

static struct cgroup_rstat_cpu *cgroup_rstat_cpu(struct cgroup *cgrp, int cpu)
{
	return per_cpu_ptr(cgrp->rstat_cpu, cpu);
}

/**
 * cgroup_rstat_updated - keep track of updated rstat_cpu
 * @cgrp: target cgroup
 * @cpu: cpu on which rstat_cpu was updated
 *
 * @cgrp's rstat_cpu on @cpu was updated.  Put it on the parent's matching
 * rstat_cpu->updated_children list.  See the comment on top of
 * cgroup_rstat_cpu definition for details.
 */
void cgroup_rstat_updated(struct cgroup *cgrp, int cpu)
{
	raw_spinlock_t *cpu_lock = per_cpu_ptr(&cgroup_rstat_cpu_lock, cpu);
	struct cgroup *parent;
	unsigned long flags;

	/* nothing to do for root */
	if (!cgroup_parent(cgrp))
		return;

	/*
	 * Paired with the one in cgroup_rstat_cpu_pop_upated().  Either we
	 * see NULL updated_next or they see our updated stat.
	 */
	smp_mb();

	/*
	 * Because @parent's updated_children is terminated with @parent
	 * instead of NULL, we can tell whether @cgrp is on the list by
	 * testing the next pointer for NULL.
	 */
	if (cgroup_rstat_cpu(cgrp, cpu)->updated_next)
		return;

	raw_spin_lock_irqsave(cpu_lock, flags);

	/* put @cgrp and all ancestors on the corresponding updated lists */
	for (parent = cgroup_parent(cgrp); parent;
	     cgrp = parent, parent = cgroup_parent(cgrp)) {
		struct cgroup_rstat_cpu *rstatc = cgroup_rstat_cpu(cgrp, cpu);
		struct cgroup_rstat_cpu *prstatc = cgroup_rstat_cpu(parent, cpu);

		/*
		 * Both additions and removals are bottom-up.  If a cgroup
		 * is already in the tree, all ancestors are.
		 */
		if (rstatc->updated_next)
			break;

		rstatc->updated_next = prstatc->updated_children;
		prstatc->updated_children = cgrp;
	}

	raw_spin_unlock_irqrestore(cpu_lock, flags);
}
EXPORT_SYMBOL_GPL(cgroup_rstat_updated);

/**
 * cgroup_rstat_cpu_pop_updated - iterate and dismantle rstat_cpu updated tree
 * @pos: current position
 * @root: root of the tree to traversal
 * @cpu: target cpu
 *
 * Walks the udpated rstat_cpu tree on @cpu from @root.  %NULL @pos starts
 * the traversal and %NULL return indicates the end.  During traversal,
 * each returned cgroup is unlinked from the tree.  Must be called with the
 * matching cgroup_rstat_cpu_lock held.
 *
 * The only ordering guarantee is that, for a parent and a child pair
 * covered by a given traversal, if a child is visited, its parent is
 * guaranteed to be visited afterwards.
 */
static struct cgroup *cgroup_rstat_cpu_pop_updated(struct cgroup *pos,
						   struct cgroup *root, int cpu)
{
	struct cgroup_rstat_cpu *rstatc;

	if (pos == root)
		return NULL;

	/*
	 * We're gonna walk down to the first leaf and visit/remove it.  We
	 * can pick whatever unvisited node as the starting point.
	 */
	if (!pos)
		pos = root;
	else
		pos = cgroup_parent(pos);

	/* walk down to the first leaf */
	while (true) {
		rstatc = cgroup_rstat_cpu(pos, cpu);
		if (rstatc->updated_children == pos)
			break;
		pos = rstatc->updated_children;
	}

	/*
	 * Unlink @pos from the tree.  As the updated_children list is
	 * singly linked, we have to walk it to find the removal point.
	 * However, due to the way we traverse, @pos will be the first
	 * child in most cases. The only exception is @root.
	 */
	if (rstatc->updated_next) {
		struct cgroup *parent = cgroup_parent(pos);
		struct cgroup_rstat_cpu *prstatc = cgroup_rstat_cpu(parent, cpu);
		struct cgroup_rstat_cpu *nrstatc;
		struct cgroup **nextp;

		nextp = &prstatc->updated_children;
		while (true) {
			nrstatc = cgroup_rstat_cpu(*nextp, cpu);
			if (*nextp == pos)
				break;

			WARN_ON_ONCE(*nextp == parent);
			nextp = &nrstatc->updated_next;
		}

		*nextp = rstatc->updated_next;
		rstatc->updated_next = NULL;

		/*
		 * Paired with the one in cgroup_rstat_cpu_updated().
		 * Either they see NULL updated_next or we see their
		 * updated stat.
		 */
		smp_mb();

		return pos;
	}

	/* only happens for @root */
	return NULL;
}

/* see cgroup_rstat_flush() */
static void cgroup_rstat_flush_locked(struct cgroup *cgrp)
	__releases(&cgroup_rstat_lock) __acquires(&cgroup_rstat_lock)
{
	int cpu;

	lockdep_assert_held(&cgroup_rstat_lock);

	for_each_possible_cpu(cpu) {
		raw_spinlock_t *cpu_lock = per_cpu_ptr(&cgroup_rstat_cpu_lock,
						       cpu);
		struct cgroup *pos = NULL;
		unsigned long flags;

<<<<<<< HEAD
		raw_spin_lock_irqsave(cpu_lock, flags);
		while ((pos = cgroup_rstat_cpu_pop_updated(pos, cgrp, cpu))) {
			struct cgroup_subsys_state *css;

			cgroup_base_stat_flush(pos, cpu);

			rcu_read_lock();
			list_for_each_entry_rcu(css, &pos->rstat_css_list,
						rstat_css_node)
				css->ss->css_rstat_flush(css, cpu);
			rcu_read_unlock();
		}
		raw_spin_unlock_irqrestore(cpu_lock, flags);
=======
		raw_spin_lock_irq(cpu_lock);
		while ((pos = cgroup_rstat_cpu_pop_updated(pos, cgrp, cpu)))
			cgroup_base_stat_flush(pos, cpu);

		raw_spin_unlock_irq(cpu_lock);
>>>>>>> fa578e9d

		if (need_resched() || spin_needbreak(&cgroup_rstat_lock)) {
			spin_unlock(&cgroup_rstat_lock);
			if (!cond_resched())
				cpu_relax();
			spin_lock(&cgroup_rstat_lock);
		}
	}
}

/**
 * cgroup_rstat_flush - flush stats in @cgrp's subtree
 * @cgrp: target cgroup
 *
 * Collect all per-cpu stats in @cgrp's subtree into the global counters
 * and propagate them upwards.  After this function returns, all cgroups in
 * the subtree have up-to-date ->stat.
 *
 * This also gets all cgroups in the subtree including @cgrp off the
 * ->updated_children lists.
 *
 * This function may block.
 */
void cgroup_rstat_flush(struct cgroup *cgrp)
{
	might_sleep();

	spin_lock(&cgroup_rstat_lock);
	cgroup_rstat_flush_locked(cgrp);
	spin_unlock(&cgroup_rstat_lock);
}

/**
 * cgroup_rstat_flush_begin - flush stats in @cgrp's subtree and hold
 * @cgrp: target cgroup
 *
 * Flush stats in @cgrp's subtree and prevent further flushes.  Must be
 * paired with cgroup_rstat_flush_release().
 *
 * This function may block.
 */
static void cgroup_rstat_flush_hold(struct cgroup *cgrp)
	__acquires(&cgroup_rstat_lock)
{
	might_sleep();
	spin_lock(&cgroup_rstat_lock);
	cgroup_rstat_flush_locked(cgrp);
}

/**
 * cgroup_rstat_flush_release - release cgroup_rstat_flush_hold()
 */
static void cgroup_rstat_flush_release(void)
	__releases(&cgroup_rstat_lock)
{
	spin_unlock(&cgroup_rstat_lock);
}

int cgroup_rstat_init(struct cgroup *cgrp)
{
	int cpu;

	/* the root cgrp has rstat_cpu preallocated */
	if (!cgrp->rstat_cpu) {
		cgrp->rstat_cpu = alloc_percpu(struct cgroup_rstat_cpu);
		if (!cgrp->rstat_cpu)
			return -ENOMEM;
	}

	/* ->updated_children list is self terminated */
	for_each_possible_cpu(cpu) {
		struct cgroup_rstat_cpu *rstatc = cgroup_rstat_cpu(cgrp, cpu);

		rstatc->updated_children = cgrp;
		u64_stats_init(&rstatc->bsync);
	}

	return 0;
}

void cgroup_rstat_exit(struct cgroup *cgrp)
{
	int cpu;

	cgroup_rstat_flush(cgrp);

	/* sanity check */
	for_each_possible_cpu(cpu) {
		struct cgroup_rstat_cpu *rstatc = cgroup_rstat_cpu(cgrp, cpu);

		if (WARN_ON_ONCE(rstatc->updated_children != cgrp) ||
		    WARN_ON_ONCE(rstatc->updated_next))
			return;
	}

	free_percpu(cgrp->rstat_cpu);
	cgrp->rstat_cpu = NULL;
}

void __init cgroup_rstat_boot(void)
{
	int cpu;

	for_each_possible_cpu(cpu)
		raw_spin_lock_init(per_cpu_ptr(&cgroup_rstat_cpu_lock, cpu));

	BUG_ON(cgroup_rstat_init(&cgrp_dfl_root.cgrp));
}

/*
 * Functions for cgroup basic resource statistics implemented on top of
 * rstat.
 */
static void cgroup_base_stat_accumulate(struct cgroup_base_stat *dst_bstat,
					struct cgroup_base_stat *src_bstat)
{
	dst_bstat->cputime.utime += src_bstat->cputime.utime;
	dst_bstat->cputime.stime += src_bstat->cputime.stime;
	dst_bstat->cputime.sum_exec_runtime += src_bstat->cputime.sum_exec_runtime;
}

static void cgroup_base_stat_flush(struct cgroup *cgrp, int cpu)
{
	struct cgroup *parent = cgroup_parent(cgrp);
	struct cgroup_rstat_cpu *rstatc = cgroup_rstat_cpu(cgrp, cpu);
	struct task_cputime *last_cputime = &rstatc->last_bstat.cputime;
	struct task_cputime cputime;
	struct cgroup_base_stat delta;
	unsigned seq;

	/* fetch the current per-cpu values */
	do {
		seq = __u64_stats_fetch_begin(&rstatc->bsync);
		cputime = rstatc->bstat.cputime;
	} while (__u64_stats_fetch_retry(&rstatc->bsync, seq));

	/* calculate the delta to propgate */
	delta.cputime.utime = cputime.utime - last_cputime->utime;
	delta.cputime.stime = cputime.stime - last_cputime->stime;
	delta.cputime.sum_exec_runtime = cputime.sum_exec_runtime -
					 last_cputime->sum_exec_runtime;
	*last_cputime = cputime;

	/* transfer the pending stat into delta */
	cgroup_base_stat_accumulate(&delta, &cgrp->pending_bstat);
	memset(&cgrp->pending_bstat, 0, sizeof(cgrp->pending_bstat));

	/* propagate delta into the global stat and the parent's pending */
	cgroup_base_stat_accumulate(&cgrp->bstat, &delta);
	if (parent)
		cgroup_base_stat_accumulate(&parent->pending_bstat, &delta);
}

static struct cgroup_rstat_cpu *
cgroup_base_stat_cputime_account_begin(struct cgroup *cgrp)
{
	struct cgroup_rstat_cpu *rstatc;

	rstatc = get_cpu_ptr(cgrp->rstat_cpu);
	u64_stats_update_begin(&rstatc->bsync);
	return rstatc;
}

static void cgroup_base_stat_cputime_account_end(struct cgroup *cgrp,
						 struct cgroup_rstat_cpu *rstatc)
{
	u64_stats_update_end(&rstatc->bsync);
	cgroup_rstat_updated(cgrp, smp_processor_id());
	put_cpu_ptr(rstatc);
}

void __cgroup_account_cputime(struct cgroup *cgrp, u64 delta_exec)
{
	struct cgroup_rstat_cpu *rstatc;

	rstatc = cgroup_base_stat_cputime_account_begin(cgrp);
	rstatc->bstat.cputime.sum_exec_runtime += delta_exec;
	cgroup_base_stat_cputime_account_end(cgrp, rstatc);
}

void __cgroup_account_cputime_field(struct cgroup *cgrp,
				    enum cpu_usage_stat index, u64 delta_exec)
{
	struct cgroup_rstat_cpu *rstatc;

	rstatc = cgroup_base_stat_cputime_account_begin(cgrp);

	switch (index) {
	case CPUTIME_USER:
	case CPUTIME_NICE:
		rstatc->bstat.cputime.utime += delta_exec;
		break;
	case CPUTIME_SYSTEM:
	case CPUTIME_IRQ:
	case CPUTIME_SOFTIRQ:
		rstatc->bstat.cputime.stime += delta_exec;
		break;
	default:
		break;
	}

	cgroup_base_stat_cputime_account_end(cgrp, rstatc);
}

void cgroup_base_stat_cputime_show(struct seq_file *seq)
{
	struct cgroup *cgrp = seq_css(seq)->cgroup;
	u64 usage, utime, stime;

	if (!cgroup_parent(cgrp))
		return;

	cgroup_rstat_flush_hold(cgrp);
	usage = cgrp->bstat.cputime.sum_exec_runtime;
	cputime_adjust(&cgrp->bstat.cputime, &cgrp->prev_cputime, &utime, &stime);
	cgroup_rstat_flush_release();

	do_div(usage, NSEC_PER_USEC);
	do_div(utime, NSEC_PER_USEC);
	do_div(stime, NSEC_PER_USEC);

	seq_printf(seq, "usage_usec %llu\n"
		   "user_usec %llu\n"
		   "system_usec %llu\n",
		   usage, utime, stime);
}<|MERGE_RESOLUTION|>--- conflicted
+++ resolved
@@ -162,27 +162,11 @@
 		struct cgroup *pos = NULL;
 		unsigned long flags;
 
-<<<<<<< HEAD
-		raw_spin_lock_irqsave(cpu_lock, flags);
-		while ((pos = cgroup_rstat_cpu_pop_updated(pos, cgrp, cpu))) {
-			struct cgroup_subsys_state *css;
-
-			cgroup_base_stat_flush(pos, cpu);
-
-			rcu_read_lock();
-			list_for_each_entry_rcu(css, &pos->rstat_css_list,
-						rstat_css_node)
-				css->ss->css_rstat_flush(css, cpu);
-			rcu_read_unlock();
-		}
-		raw_spin_unlock_irqrestore(cpu_lock, flags);
-=======
 		raw_spin_lock_irq(cpu_lock);
 		while ((pos = cgroup_rstat_cpu_pop_updated(pos, cgrp, cpu)))
 			cgroup_base_stat_flush(pos, cpu);
 
 		raw_spin_unlock_irq(cpu_lock);
->>>>>>> fa578e9d
 
 		if (need_resched() || spin_needbreak(&cgroup_rstat_lock)) {
 			spin_unlock(&cgroup_rstat_lock);
