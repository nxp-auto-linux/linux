--- conflicted
+++ resolved
@@ -1825,15 +1825,10 @@
 	{}
 };
 
-<<<<<<< HEAD
-	if (!data || *data == '\0')
-		return 0;
-=======
 static const struct fs_parameter_description cgroup2_fs_parameters = {
 	.name		= "cgroup2",
 	.specs		= cgroup2_param_specs,
 };
->>>>>>> fa578e9d
 
 static int cgroup2_parse_param(struct fs_context *fc, struct fs_parameter *param)
 {
@@ -2094,13 +2089,8 @@
 
 int cgroup_do_get_tree(struct fs_context *fc)
 {
-<<<<<<< HEAD
-	struct dentry *dentry;
-	bool new_sb = false;
-=======
 	struct cgroup_fs_context *ctx = cgroup_fc2context(fc);
 	int ret;
->>>>>>> fa578e9d
 
 	ctx->kfc.root = ctx->root->kf_root;
 	if (fc->fs_type == &cgroup2_fs_type)
@@ -2115,11 +2105,7 @@
 	 */
 	if (!ret && ctx->ns != &init_cgroup_ns) {
 		struct dentry *nsdentry;
-<<<<<<< HEAD
-		struct super_block *sb = dentry->d_sb;
-=======
 		struct super_block *sb = fc->root->d_sb;
->>>>>>> fa578e9d
 		struct cgroup *cgrp;
 
 		mutex_lock(&cgroup_mutex);
@@ -2131,16 +2117,6 @@
 		mutex_unlock(&cgroup_mutex);
 
 		nsdentry = kernfs_node_dentry(cgrp->kn, sb);
-<<<<<<< HEAD
-		dput(dentry);
-		if (IS_ERR(nsdentry))
-			deactivate_locked_super(sb);
-		dentry = nsdentry;
-	}
-
-	if (!new_sb)
-		cgroup_put(&root->cgrp);
-=======
 		dput(fc->root);
 		if (IS_ERR(nsdentry)) {
 			deactivate_locked_super(sb);
@@ -2162,7 +2138,6 @@
 static void cgroup_fs_context_free(struct fs_context *fc)
 {
 	struct cgroup_fs_context *ctx = cgroup_fc2context(fc);
->>>>>>> fa578e9d
 
 	kfree(ctx->name);
 	kfree(ctx->release_agent);
@@ -4543,21 +4518,6 @@
 		 * consumed first and then ->mg_tasks.  After ->mg_tasks,
 		 * we move onto the next cset.
 		 */
-<<<<<<< HEAD
-		next = it->task_pos->next;
-
-		if (next == it->tasks_head)
-			next = it->mg_tasks_head->next;
-
-		if (next == it->mg_tasks_head)
-			css_task_iter_advance_css_set(it);
-		else
-			it->task_pos = next;
-	} else {
-		/* called from start, proceed to the first cset */
-		css_task_iter_advance_css_set(it);
-	}
-=======
 		if (it->flags & CSS_TASK_ITER_SKIPPED)
 			it->flags &= ~CSS_TASK_ITER_SKIPPED;
 		else
@@ -4578,7 +4538,6 @@
 		return;
 
 	task = list_entry(it->task_pos, struct task_struct, cg_list);
->>>>>>> fa578e9d
 
 	if (it->flags & CSS_TASK_ITER_PROCS) {
 		/* if PROCS, skip over tasks which aren't group leaders */
@@ -5277,8 +5236,6 @@
 	if (ret)
 		goto out_idr_free;
 
-<<<<<<< HEAD
-=======
 	ret = cgroup_bpf_inherit(cgrp);
 	if (ret)
 		goto out_psi_free;
@@ -5299,7 +5256,6 @@
 		set_bit(CGRP_FROZEN, &cgrp->flags);
 	}
 
->>>>>>> fa578e9d
 	spin_lock_irq(&css_set_lock);
 	for (tcgrp = cgrp; tcgrp; tcgrp = cgroup_parent(tcgrp)) {
 		cgrp->ancestor_ids[tcgrp->level] = tcgrp->id;
@@ -6164,8 +6120,6 @@
 	} while_each_subsys_mask();
 }
 
-<<<<<<< HEAD
-=======
 	if (use_task_css_set_links) {
 		spin_lock_irq(&css_set_lock);
 		css_set_skip_task_iters(task_css_set(task), task);
@@ -6174,7 +6128,6 @@
 	}
 }
 
->>>>>>> fa578e9d
 void cgroup_free(struct task_struct *task)
 {
 	struct css_set *cset = task_css_set(task);
