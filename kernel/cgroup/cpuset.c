/*
 *  kernel/cpuset.c
 *
 *  Processor and Memory placement constraints for sets of tasks.
 *
 *  Copyright (C) 2003 BULL SA.
 *  Copyright (C) 2004-2007 Silicon Graphics, Inc.
 *  Copyright (C) 2006 Google, Inc
 *
 *  Portions derived from Patrick Mochel's sysfs code.
 *  sysfs is Copyright (c) 2001-3 Patrick Mochel
 *
 *  2003-10-10 Written by Simon Derr.
 *  2003-10-22 Updates by Stephen Hemminger.
 *  2004 May-July Rework by Paul Jackson.
 *  2006 Rework by Paul Menage to use generic cgroups
 *  2008 Rework of the scheduler domains and CPU hotplug handling
 *       by Max Krasnyansky
 *
 *  This file is subject to the terms and conditions of the GNU General Public
 *  License.  See the file COPYING in the main directory of the Linux
 *  distribution for more details.
 */

#include <linux/cpu.h>
#include <linux/cpumask.h>
#include <linux/cpuset.h>
#include <linux/err.h>
#include <linux/errno.h>
#include <linux/file.h>
#include <linux/fs.h>
#include <linux/init.h>
#include <linux/interrupt.h>
#include <linux/kernel.h>
#include <linux/kmod.h>
#include <linux/list.h>
#include <linux/mempolicy.h>
#include <linux/mm.h>
#include <linux/memory.h>
#include <linux/export.h>
#include <linux/mount.h>
#include <linux/fs_context.h>
#include <linux/namei.h>
#include <linux/pagemap.h>
#include <linux/proc_fs.h>
#include <linux/rcupdate.h>
#include <linux/sched.h>
#include <linux/sched/deadline.h>
#include <linux/sched/mm.h>
#include <linux/sched/task.h>
#include <linux/seq_file.h>
#include <linux/security.h>
#include <linux/slab.h>
#include <linux/spinlock.h>
#include <linux/stat.h>
#include <linux/string.h>
#include <linux/time.h>
#include <linux/time64.h>
#include <linux/backing-dev.h>
#include <linux/sort.h>
#include <linux/oom.h>
#include <linux/sched/isolation.h>
#include <linux/uaccess.h>
#include <linux/atomic.h>
#include <linux/mutex.h>
#include <linux/cgroup.h>
#include <linux/wait.h>

DEFINE_STATIC_KEY_FALSE(cpusets_pre_enable_key);
DEFINE_STATIC_KEY_FALSE(cpusets_enabled_key);

/* See "Frequency meter" comments, below. */

struct fmeter {
	int cnt;		/* unprocessed events count */
	int val;		/* most recent output value */
	time64_t time;		/* clock (secs) when val computed */
	spinlock_t lock;	/* guards read or write of above */
};

struct cpuset {
	struct cgroup_subsys_state css;

	unsigned long flags;		/* "unsigned long" so bitops work */

	/*
	 * On default hierarchy:
	 *
	 * The user-configured masks can only be changed by writing to
	 * cpuset.cpus and cpuset.mems, and won't be limited by the
	 * parent masks.
	 *
	 * The effective masks is the real masks that apply to the tasks
	 * in the cpuset. They may be changed if the configured masks are
	 * changed or hotplug happens.
	 *
	 * effective_mask == configured_mask & parent's effective_mask,
	 * and if it ends up empty, it will inherit the parent's mask.
	 *
	 *
	 * On legacy hierachy:
	 *
	 * The user-configured masks are always the same with effective masks.
	 */

	/* user-configured CPUs and Memory Nodes allow to tasks */
	cpumask_var_t cpus_allowed;
	nodemask_t mems_allowed;

	/* effective CPUs and Memory Nodes allow to tasks */
	cpumask_var_t effective_cpus;
	nodemask_t effective_mems;

	/*
	 * CPUs allocated to child sub-partitions (default hierarchy only)
	 * - CPUs granted by the parent = effective_cpus U subparts_cpus
	 * - effective_cpus and subparts_cpus are mutually exclusive.
	 *
	 * effective_cpus contains only onlined CPUs, but subparts_cpus
	 * may have offlined ones.
	 */
	cpumask_var_t subparts_cpus;

	/*
	 * This is old Memory Nodes tasks took on.
	 *
	 * - top_cpuset.old_mems_allowed is initialized to mems_allowed.
	 * - A new cpuset's old_mems_allowed is initialized when some
	 *   task is moved into it.
	 * - old_mems_allowed is used in cpuset_migrate_mm() when we change
	 *   cpuset.mems_allowed and have tasks' nodemask updated, and
	 *   then old_mems_allowed is updated to mems_allowed.
	 */
	nodemask_t old_mems_allowed;

	struct fmeter fmeter;		/* memory_pressure filter */

	/*
	 * Tasks are being attached to this cpuset.  Used to prevent
	 * zeroing cpus/mems_allowed between ->can_attach() and ->attach().
	 */
	int attach_in_progress;

	/* partition number for rebuild_sched_domains() */
	int pn;

	/* for custom sched domain */
	int relax_domain_level;

	/* number of CPUs in subparts_cpus */
	int nr_subparts_cpus;

	/* partition root state */
	int partition_root_state;

	/*
	 * Default hierarchy only:
	 * use_parent_ecpus - set if using parent's effective_cpus
	 * child_ecpus_count - # of children with use_parent_ecpus set
	 */
	int use_parent_ecpus;
	int child_ecpus_count;
};

/*
 * Partition root states:
 *
 *   0 - not a partition root
 *
 *   1 - partition root
 *
 *  -1 - invalid partition root
 *       None of the cpus in cpus_allowed can be put into the parent's
 *       subparts_cpus. In this case, the cpuset is not a real partition
 *       root anymore.  However, the CPU_EXCLUSIVE bit will still be set
 *       and the cpuset can be restored back to a partition root if the
 *       parent cpuset can give more CPUs back to this child cpuset.
 */
#define PRS_DISABLED		0
#define PRS_ENABLED		1
#define PRS_ERROR		-1

/*
 * Temporary cpumasks for working with partitions that are passed among
 * functions to avoid memory allocation in inner functions.
 */
struct tmpmasks {
	cpumask_var_t addmask, delmask;	/* For partition root */
	cpumask_var_t new_cpus;		/* For update_cpumasks_hier() */
};

static inline struct cpuset *css_cs(struct cgroup_subsys_state *css)
{
	return css ? container_of(css, struct cpuset, css) : NULL;
}

/* Retrieve the cpuset for a task */
static inline struct cpuset *task_cs(struct task_struct *task)
{
	return css_cs(task_css(task, cpuset_cgrp_id));
}

static inline struct cpuset *parent_cs(struct cpuset *cs)
{
	return css_cs(cs->css.parent);
}

/* bits in struct cpuset flags field */
typedef enum {
	CS_ONLINE,
	CS_CPU_EXCLUSIVE,
	CS_MEM_EXCLUSIVE,
	CS_MEM_HARDWALL,
	CS_MEMORY_MIGRATE,
	CS_SCHED_LOAD_BALANCE,
	CS_SPREAD_PAGE,
	CS_SPREAD_SLAB,
} cpuset_flagbits_t;

/* convenient tests for these bits */
static inline bool is_cpuset_online(struct cpuset *cs)
{
	return test_bit(CS_ONLINE, &cs->flags) && !css_is_dying(&cs->css);
}

static inline int is_cpu_exclusive(const struct cpuset *cs)
{
	return test_bit(CS_CPU_EXCLUSIVE, &cs->flags);
}

static inline int is_mem_exclusive(const struct cpuset *cs)
{
	return test_bit(CS_MEM_EXCLUSIVE, &cs->flags);
}

static inline int is_mem_hardwall(const struct cpuset *cs)
{
	return test_bit(CS_MEM_HARDWALL, &cs->flags);
}

static inline int is_sched_load_balance(const struct cpuset *cs)
{
	return test_bit(CS_SCHED_LOAD_BALANCE, &cs->flags);
}

static inline int is_memory_migrate(const struct cpuset *cs)
{
	return test_bit(CS_MEMORY_MIGRATE, &cs->flags);
}

static inline int is_spread_page(const struct cpuset *cs)
{
	return test_bit(CS_SPREAD_PAGE, &cs->flags);
}

static inline int is_spread_slab(const struct cpuset *cs)
{
	return test_bit(CS_SPREAD_SLAB, &cs->flags);
}

static inline int is_partition_root(const struct cpuset *cs)
{
	return cs->partition_root_state > 0;
}

static struct cpuset top_cpuset = {
	.flags = ((1 << CS_ONLINE) | (1 << CS_CPU_EXCLUSIVE) |
		  (1 << CS_MEM_EXCLUSIVE)),
	.partition_root_state = PRS_ENABLED,
};

/**
 * cpuset_for_each_child - traverse online children of a cpuset
 * @child_cs: loop cursor pointing to the current child
 * @pos_css: used for iteration
 * @parent_cs: target cpuset to walk children of
 *
 * Walk @child_cs through the online children of @parent_cs.  Must be used
 * with RCU read locked.
 */
#define cpuset_for_each_child(child_cs, pos_css, parent_cs)		\
	css_for_each_child((pos_css), &(parent_cs)->css)		\
		if (is_cpuset_online(((child_cs) = css_cs((pos_css)))))

/**
 * cpuset_for_each_descendant_pre - pre-order walk of a cpuset's descendants
 * @des_cs: loop cursor pointing to the current descendant
 * @pos_css: used for iteration
 * @root_cs: target cpuset to walk ancestor of
 *
 * Walk @des_cs through the online descendants of @root_cs.  Must be used
 * with RCU read locked.  The caller may modify @pos_css by calling
 * css_rightmost_descendant() to skip subtree.  @root_cs is included in the
 * iteration and the first node to be visited.
 */
#define cpuset_for_each_descendant_pre(des_cs, pos_css, root_cs)	\
	css_for_each_descendant_pre((pos_css), &(root_cs)->css)		\
		if (is_cpuset_online(((des_cs) = css_cs((pos_css)))))

/*
 * There are two global locks guarding cpuset structures - cpuset_mutex and
 * callback_lock. We also require taking task_lock() when dereferencing a
 * task's cpuset pointer. See "The task_lock() exception", at the end of this
 * comment.
 *
 * A task must hold both locks to modify cpusets.  If a task holds
 * cpuset_mutex, then it blocks others wanting that mutex, ensuring that it
 * is the only task able to also acquire callback_lock and be able to
 * modify cpusets.  It can perform various checks on the cpuset structure
 * first, knowing nothing will change.  It can also allocate memory while
 * just holding cpuset_mutex.  While it is performing these checks, various
 * callback routines can briefly acquire callback_lock to query cpusets.
 * Once it is ready to make the changes, it takes callback_lock, blocking
 * everyone else.
 *
 * Calls to the kernel memory allocator can not be made while holding
 * callback_lock, as that would risk double tripping on callback_lock
 * from one of the callbacks into the cpuset code from within
 * __alloc_pages().
 *
 * If a task is only holding callback_lock, then it has read-only
 * access to cpusets.
 *
 * Now, the task_struct fields mems_allowed and mempolicy may be changed
 * by other task, we use alloc_lock in the task_struct fields to protect
 * them.
 *
 * The cpuset_common_file_read() handlers only hold callback_lock across
 * small pieces of code, such as when reading out possibly multi-word
 * cpumasks and nodemasks.
 *
 * Accessing a task's cpuset should be done in accordance with the
 * guidelines for accessing subsystem state in kernel/cgroup.c
 */

<<<<<<< HEAD
static DEFINE_MUTEX(cpuset_mutex);
=======
DEFINE_STATIC_PERCPU_RWSEM(cpuset_rwsem);

void cpuset_read_lock(void)
{
	percpu_down_read(&cpuset_rwsem);
}

void cpuset_read_unlock(void)
{
	percpu_up_read(&cpuset_rwsem);
}

>>>>>>> fa578e9d
static DEFINE_RAW_SPINLOCK(callback_lock);

static struct workqueue_struct *cpuset_migrate_mm_wq;

/*
 * CPU / memory hotplug is handled asynchronously.
 */
static void cpuset_hotplug_workfn(struct work_struct *work);
static DECLARE_WORK(cpuset_hotplug_work, cpuset_hotplug_workfn);

static DECLARE_WAIT_QUEUE_HEAD(cpuset_attach_wq);

/*
 * Cgroup v2 behavior is used when on default hierarchy or the
 * cgroup_v2_mode flag is set.
 */
static inline bool is_in_v2_mode(void)
{
	return cgroup_subsys_on_dfl(cpuset_cgrp_subsys) ||
	      (cpuset_cgrp_subsys.root->flags & CGRP_ROOT_CPUSET_V2_MODE);
}

/*
 * Return in pmask the portion of a cpusets's cpus_allowed that
 * are online.  If none are online, walk up the cpuset hierarchy
 * until we find one that does have some online cpus.
 *
 * One way or another, we guarantee to return some non-empty subset
 * of cpu_online_mask.
 *
 * Call with callback_lock or cpuset_mutex held.
 */
static void guarantee_online_cpus(struct cpuset *cs, struct cpumask *pmask)
{
	while (!cpumask_intersects(cs->effective_cpus, cpu_online_mask)) {
		cs = parent_cs(cs);
		if (unlikely(!cs)) {
			/*
			 * The top cpuset doesn't have any online cpu as a
			 * consequence of a race between cpuset_hotplug_work
			 * and cpu hotplug notifier.  But we know the top
			 * cpuset's effective_cpus is on its way to to be
			 * identical to cpu_online_mask.
			 */
			cpumask_copy(pmask, cpu_online_mask);
			return;
		}
	}
	cpumask_and(pmask, cs->effective_cpus, cpu_online_mask);
}

/*
 * Return in *pmask the portion of a cpusets's mems_allowed that
 * are online, with memory.  If none are online with memory, walk
 * up the cpuset hierarchy until we find one that does have some
 * online mems.  The top cpuset always has some mems online.
 *
 * One way or another, we guarantee to return some non-empty subset
 * of node_states[N_MEMORY].
 *
 * Call with callback_lock or cpuset_mutex held.
 */
static void guarantee_online_mems(struct cpuset *cs, nodemask_t *pmask)
{
	while (!nodes_intersects(cs->effective_mems, node_states[N_MEMORY]))
		cs = parent_cs(cs);
	nodes_and(*pmask, cs->effective_mems, node_states[N_MEMORY]);
}

/*
 * update task's spread flag if cpuset's page/slab spread flag is set
 *
 * Call with callback_lock or cpuset_mutex held.
 */
static void cpuset_update_task_spread_flag(struct cpuset *cs,
					struct task_struct *tsk)
{
	if (is_spread_page(cs))
		task_set_spread_page(tsk);
	else
		task_clear_spread_page(tsk);

	if (is_spread_slab(cs))
		task_set_spread_slab(tsk);
	else
		task_clear_spread_slab(tsk);
}

/*
 * is_cpuset_subset(p, q) - Is cpuset p a subset of cpuset q?
 *
 * One cpuset is a subset of another if all its allowed CPUs and
 * Memory Nodes are a subset of the other, and its exclusive flags
 * are only set if the other's are set.  Call holding cpuset_mutex.
 */

static int is_cpuset_subset(const struct cpuset *p, const struct cpuset *q)
{
	return	cpumask_subset(p->cpus_allowed, q->cpus_allowed) &&
		nodes_subset(p->mems_allowed, q->mems_allowed) &&
		is_cpu_exclusive(p) <= is_cpu_exclusive(q) &&
		is_mem_exclusive(p) <= is_mem_exclusive(q);
}

/**
 * alloc_cpumasks - allocate three cpumasks for cpuset
 * @cs:  the cpuset that have cpumasks to be allocated.
 * @tmp: the tmpmasks structure pointer
 * Return: 0 if successful, -ENOMEM otherwise.
 *
 * Only one of the two input arguments should be non-NULL.
 */
static inline int alloc_cpumasks(struct cpuset *cs, struct tmpmasks *tmp)
{
	cpumask_var_t *pmask1, *pmask2, *pmask3;

	if (cs) {
		pmask1 = &cs->cpus_allowed;
		pmask2 = &cs->effective_cpus;
		pmask3 = &cs->subparts_cpus;
	} else {
		pmask1 = &tmp->new_cpus;
		pmask2 = &tmp->addmask;
		pmask3 = &tmp->delmask;
	}

	if (!zalloc_cpumask_var(pmask1, GFP_KERNEL))
		return -ENOMEM;

	if (!zalloc_cpumask_var(pmask2, GFP_KERNEL))
		goto free_one;

	if (!zalloc_cpumask_var(pmask3, GFP_KERNEL))
		goto free_two;

	return 0;

free_two:
	free_cpumask_var(*pmask2);
free_one:
	free_cpumask_var(*pmask1);
	return -ENOMEM;
}

/**
 * free_cpumasks - free cpumasks in a tmpmasks structure
 * @cs:  the cpuset that have cpumasks to be free.
 * @tmp: the tmpmasks structure pointer
 */
static inline void free_cpumasks(struct cpuset *cs, struct tmpmasks *tmp)
{
	if (cs) {
		free_cpumask_var(cs->cpus_allowed);
		free_cpumask_var(cs->effective_cpus);
		free_cpumask_var(cs->subparts_cpus);
	}
	if (tmp) {
		free_cpumask_var(tmp->new_cpus);
		free_cpumask_var(tmp->addmask);
		free_cpumask_var(tmp->delmask);
	}
}

/**
 * alloc_trial_cpuset - allocate a trial cpuset
 * @cs: the cpuset that the trial cpuset duplicates
 */
static struct cpuset *alloc_trial_cpuset(struct cpuset *cs)
{
	struct cpuset *trial;

	trial = kmemdup(cs, sizeof(*cs), GFP_KERNEL);
	if (!trial)
		return NULL;

	if (alloc_cpumasks(trial, NULL)) {
		kfree(trial);
		return NULL;
	}

	cpumask_copy(trial->cpus_allowed, cs->cpus_allowed);
	cpumask_copy(trial->effective_cpus, cs->effective_cpus);
	return trial;
}

/**
 * free_cpuset - free the cpuset
 * @cs: the cpuset to be freed
 */
static inline void free_cpuset(struct cpuset *cs)
{
	free_cpumasks(cs, NULL);
	kfree(cs);
}

/*
 * validate_change() - Used to validate that any proposed cpuset change
 *		       follows the structural rules for cpusets.
 *
 * If we replaced the flag and mask values of the current cpuset
 * (cur) with those values in the trial cpuset (trial), would
 * our various subset and exclusive rules still be valid?  Presumes
 * cpuset_mutex held.
 *
 * 'cur' is the address of an actual, in-use cpuset.  Operations
 * such as list traversal that depend on the actual address of the
 * cpuset in the list must use cur below, not trial.
 *
 * 'trial' is the address of bulk structure copy of cur, with
 * perhaps one or more of the fields cpus_allowed, mems_allowed,
 * or flags changed to new, trial values.
 *
 * Return 0 if valid, -errno if not.
 */

static int validate_change(struct cpuset *cur, struct cpuset *trial)
{
	struct cgroup_subsys_state *css;
	struct cpuset *c, *par;
	int ret;

	rcu_read_lock();

	/* Each of our child cpusets must be a subset of us */
	ret = -EBUSY;
	cpuset_for_each_child(c, css, cur)
		if (!is_cpuset_subset(c, trial))
			goto out;

	/* Remaining checks don't apply to root cpuset */
	ret = 0;
	if (cur == &top_cpuset)
		goto out;

	par = parent_cs(cur);

	/* On legacy hiearchy, we must be a subset of our parent cpuset. */
	ret = -EACCES;
	if (!is_in_v2_mode() && !is_cpuset_subset(trial, par))
		goto out;

	/*
	 * If either I or some sibling (!= me) is exclusive, we can't
	 * overlap
	 */
	ret = -EINVAL;
	cpuset_for_each_child(c, css, par) {
		if ((is_cpu_exclusive(trial) || is_cpu_exclusive(c)) &&
		    c != cur &&
		    cpumask_intersects(trial->cpus_allowed, c->cpus_allowed))
			goto out;
		if ((is_mem_exclusive(trial) || is_mem_exclusive(c)) &&
		    c != cur &&
		    nodes_intersects(trial->mems_allowed, c->mems_allowed))
			goto out;
	}

	/*
	 * Cpusets with tasks - existing or newly being attached - can't
	 * be changed to have empty cpus_allowed or mems_allowed.
	 */
	ret = -ENOSPC;
	if ((cgroup_is_populated(cur->css.cgroup) || cur->attach_in_progress)) {
		if (!cpumask_empty(cur->cpus_allowed) &&
		    cpumask_empty(trial->cpus_allowed))
			goto out;
		if (!nodes_empty(cur->mems_allowed) &&
		    nodes_empty(trial->mems_allowed))
			goto out;
	}

	/*
	 * We can't shrink if we won't have enough room for SCHED_DEADLINE
	 * tasks.
	 */
	ret = -EBUSY;
	if (is_cpu_exclusive(cur) &&
	    !cpuset_cpumask_can_shrink(cur->cpus_allowed,
				       trial->cpus_allowed))
		goto out;

	ret = 0;
out:
	rcu_read_unlock();
	return ret;
}

#ifdef CONFIG_SMP
/*
 * Helper routine for generate_sched_domains().
 * Do cpusets a, b have overlapping effective cpus_allowed masks?
 */
static int cpusets_overlap(struct cpuset *a, struct cpuset *b)
{
	return cpumask_intersects(a->effective_cpus, b->effective_cpus);
}

static void
update_domain_attr(struct sched_domain_attr *dattr, struct cpuset *c)
{
	if (dattr->relax_domain_level < c->relax_domain_level)
		dattr->relax_domain_level = c->relax_domain_level;
	return;
}

static void update_domain_attr_tree(struct sched_domain_attr *dattr,
				    struct cpuset *root_cs)
{
	struct cpuset *cp;
	struct cgroup_subsys_state *pos_css;

	rcu_read_lock();
	cpuset_for_each_descendant_pre(cp, pos_css, root_cs) {
		/* skip the whole subtree if @cp doesn't have any CPU */
		if (cpumask_empty(cp->cpus_allowed)) {
			pos_css = css_rightmost_descendant(pos_css);
			continue;
		}

		if (is_sched_load_balance(cp))
			update_domain_attr(dattr, cp);
	}
	rcu_read_unlock();
}

/* Must be called with cpuset_mutex held.  */
static inline int nr_cpusets(void)
{
	/* jump label reference count + the top-level cpuset */
	return static_key_count(&cpusets_enabled_key.key) + 1;
}

/*
 * generate_sched_domains()
 *
 * This function builds a partial partition of the systems CPUs
 * A 'partial partition' is a set of non-overlapping subsets whose
 * union is a subset of that set.
 * The output of this function needs to be passed to kernel/sched/core.c
 * partition_sched_domains() routine, which will rebuild the scheduler's
 * load balancing domains (sched domains) as specified by that partial
 * partition.
 *
 * See "What is sched_load_balance" in Documentation/admin-guide/cgroup-v1/cpusets.rst
 * for a background explanation of this.
 *
 * Does not return errors, on the theory that the callers of this
 * routine would rather not worry about failures to rebuild sched
 * domains when operating in the severe memory shortage situations
 * that could cause allocation failures below.
 *
 * Must be called with cpuset_mutex held.
 *
 * The three key local variables below are:
 *    cp - cpuset pointer, used (together with pos_css) to perform a
 *	   top-down scan of all cpusets. For our purposes, rebuilding
 *	   the schedulers sched domains, we can ignore !is_sched_load_
 *	   balance cpusets.
 *  csa  - (for CpuSet Array) Array of pointers to all the cpusets
 *	   that need to be load balanced, for convenient iterative
 *	   access by the subsequent code that finds the best partition,
 *	   i.e the set of domains (subsets) of CPUs such that the
 *	   cpus_allowed of every cpuset marked is_sched_load_balance
 *	   is a subset of one of these domains, while there are as
 *	   many such domains as possible, each as small as possible.
 * doms  - Conversion of 'csa' to an array of cpumasks, for passing to
 *	   the kernel/sched/core.c routine partition_sched_domains() in a
 *	   convenient format, that can be easily compared to the prior
 *	   value to determine what partition elements (sched domains)
 *	   were changed (added or removed.)
 *
 * Finding the best partition (set of domains):
 *	The triple nested loops below over i, j, k scan over the
 *	load balanced cpusets (using the array of cpuset pointers in
 *	csa[]) looking for pairs of cpusets that have overlapping
 *	cpus_allowed, but which don't have the same 'pn' partition
 *	number and gives them in the same partition number.  It keeps
 *	looping on the 'restart' label until it can no longer find
 *	any such pairs.
 *
 *	The union of the cpus_allowed masks from the set of
 *	all cpusets having the same 'pn' value then form the one
 *	element of the partition (one sched domain) to be passed to
 *	partition_sched_domains().
 */
static int generate_sched_domains(cpumask_var_t **domains,
			struct sched_domain_attr **attributes)
{
	struct cpuset *cp;	/* top-down scan of cpusets */
	struct cpuset **csa;	/* array of all cpuset ptrs */
	int csn;		/* how many cpuset ptrs in csa so far */
	int i, j, k;		/* indices for partition finding loops */
	cpumask_var_t *doms;	/* resulting partition; i.e. sched domains */
	struct sched_domain_attr *dattr;  /* attributes for custom domains */
	int ndoms = 0;		/* number of sched domains in result */
	int nslot;		/* next empty doms[] struct cpumask slot */
	struct cgroup_subsys_state *pos_css;
	bool root_load_balance = is_sched_load_balance(&top_cpuset);

	doms = NULL;
	dattr = NULL;
	csa = NULL;

	/* Special case for the 99% of systems with one, full, sched domain */
	if (root_load_balance && !top_cpuset.nr_subparts_cpus) {
		ndoms = 1;
		doms = alloc_sched_domains(ndoms);
		if (!doms)
			goto done;

		dattr = kmalloc(sizeof(struct sched_domain_attr), GFP_KERNEL);
		if (dattr) {
			*dattr = SD_ATTR_INIT;
			update_domain_attr_tree(dattr, &top_cpuset);
		}
		cpumask_and(doms[0], top_cpuset.effective_cpus,
			    housekeeping_cpumask(HK_FLAG_DOMAIN));

		goto done;
	}

	csa = kmalloc_array(nr_cpusets(), sizeof(cp), GFP_KERNEL);
	if (!csa)
		goto done;
	csn = 0;

	rcu_read_lock();
	if (root_load_balance)
		csa[csn++] = &top_cpuset;
	cpuset_for_each_descendant_pre(cp, pos_css, &top_cpuset) {
		if (cp == &top_cpuset)
			continue;
		/*
		 * Continue traversing beyond @cp iff @cp has some CPUs and
		 * isn't load balancing.  The former is obvious.  The
		 * latter: All child cpusets contain a subset of the
		 * parent's cpus, so just skip them, and then we call
		 * update_domain_attr_tree() to calc relax_domain_level of
		 * the corresponding sched domain.
		 *
		 * If root is load-balancing, we can skip @cp if it
		 * is a subset of the root's effective_cpus.
		 */
		if (!cpumask_empty(cp->cpus_allowed) &&
		    !(is_sched_load_balance(cp) &&
		      cpumask_intersects(cp->cpus_allowed,
					 housekeeping_cpumask(HK_FLAG_DOMAIN))))
			continue;

		if (root_load_balance &&
		    cpumask_subset(cp->cpus_allowed, top_cpuset.effective_cpus))
			continue;

		if (is_sched_load_balance(cp) &&
		    !cpumask_empty(cp->effective_cpus))
			csa[csn++] = cp;

		/* skip @cp's subtree if not a partition root */
		if (!is_partition_root(cp))
			pos_css = css_rightmost_descendant(pos_css);
	}
	rcu_read_unlock();

	for (i = 0; i < csn; i++)
		csa[i]->pn = i;
	ndoms = csn;

restart:
	/* Find the best partition (set of sched domains) */
	for (i = 0; i < csn; i++) {
		struct cpuset *a = csa[i];
		int apn = a->pn;

		for (j = 0; j < csn; j++) {
			struct cpuset *b = csa[j];
			int bpn = b->pn;

			if (apn != bpn && cpusets_overlap(a, b)) {
				for (k = 0; k < csn; k++) {
					struct cpuset *c = csa[k];

					if (c->pn == bpn)
						c->pn = apn;
				}
				ndoms--;	/* one less element */
				goto restart;
			}
		}
	}

	/*
	 * Now we know how many domains to create.
	 * Convert <csn, csa> to <ndoms, doms> and populate cpu masks.
	 */
	doms = alloc_sched_domains(ndoms);
	if (!doms)
		goto done;

	/*
	 * The rest of the code, including the scheduler, can deal with
	 * dattr==NULL case. No need to abort if alloc fails.
	 */
	dattr = kmalloc_array(ndoms, sizeof(struct sched_domain_attr),
			      GFP_KERNEL);

	for (nslot = 0, i = 0; i < csn; i++) {
		struct cpuset *a = csa[i];
		struct cpumask *dp;
		int apn = a->pn;

		if (apn < 0) {
			/* Skip completed partitions */
			continue;
		}

		dp = doms[nslot];

		if (nslot == ndoms) {
			static int warnings = 10;
			if (warnings) {
				pr_warn("rebuild_sched_domains confused: nslot %d, ndoms %d, csn %d, i %d, apn %d\n",
					nslot, ndoms, csn, i, apn);
				warnings--;
			}
			continue;
		}

		cpumask_clear(dp);
		if (dattr)
			*(dattr + nslot) = SD_ATTR_INIT;
		for (j = i; j < csn; j++) {
			struct cpuset *b = csa[j];

			if (apn == b->pn) {
				cpumask_or(dp, dp, b->effective_cpus);
				cpumask_and(dp, dp, housekeeping_cpumask(HK_FLAG_DOMAIN));
				if (dattr)
					update_domain_attr_tree(dattr + nslot, b);

				/* Done with this partition */
				b->pn = -1;
			}
		}
		nslot++;
	}
	BUG_ON(nslot != ndoms);

done:
	kfree(csa);

	/*
	 * Fallback to the default domain if kmalloc() failed.
	 * See comments in partition_sched_domains().
	 */
	if (doms == NULL)
		ndoms = 1;

	*domains    = doms;
	*attributes = dattr;
	return ndoms;
}

static void update_tasks_root_domain(struct cpuset *cs)
{
	struct css_task_iter it;
	struct task_struct *task;

	css_task_iter_start(&cs->css, 0, &it);

	while ((task = css_task_iter_next(&it)))
		dl_add_task_root_domain(task);

	css_task_iter_end(&it);
}

static void rebuild_root_domains(void)
{
	struct cpuset *cs = NULL;
	struct cgroup_subsys_state *pos_css;

	percpu_rwsem_assert_held(&cpuset_rwsem);
	lockdep_assert_cpus_held();
	lockdep_assert_held(&sched_domains_mutex);

	cgroup_enable_task_cg_lists();

	rcu_read_lock();

	/*
	 * Clear default root domain DL accounting, it will be computed again
	 * if a task belongs to it.
	 */
	dl_clear_root_domain(&def_root_domain);

	cpuset_for_each_descendant_pre(cs, pos_css, &top_cpuset) {

		if (cpumask_empty(cs->effective_cpus)) {
			pos_css = css_rightmost_descendant(pos_css);
			continue;
		}

		css_get(&cs->css);

		rcu_read_unlock();

		update_tasks_root_domain(cs);

		rcu_read_lock();
		css_put(&cs->css);
	}
	rcu_read_unlock();
}

static void
partition_and_rebuild_sched_domains(int ndoms_new, cpumask_var_t doms_new[],
				    struct sched_domain_attr *dattr_new)
{
	mutex_lock(&sched_domains_mutex);
	partition_sched_domains_locked(ndoms_new, doms_new, dattr_new);
	rebuild_root_domains();
	mutex_unlock(&sched_domains_mutex);
}

/*
 * Rebuild scheduler domains.
 *
 * If the flag 'sched_load_balance' of any cpuset with non-empty
 * 'cpus' changes, or if the 'cpus' allowed changes in any cpuset
 * which has that flag enabled, or if any cpuset with a non-empty
 * 'cpus' is removed, then call this routine to rebuild the
 * scheduler's dynamic sched domains.
 *
 * Call with cpuset_mutex held.  Takes get_online_cpus().
 */
static void rebuild_sched_domains_locked(void)
{
	struct sched_domain_attr *attr;
	cpumask_var_t *doms;
	int ndoms;

	lockdep_assert_cpus_held();
	percpu_rwsem_assert_held(&cpuset_rwsem);

	/*
	 * We have raced with CPU hotplug. Don't do anything to avoid
	 * passing doms with offlined cpu to partition_sched_domains().
	 * Anyways, hotplug work item will rebuild sched domains.
	 */
	if (!top_cpuset.nr_subparts_cpus &&
	    !cpumask_equal(top_cpuset.effective_cpus, cpu_active_mask))
		return;

	if (top_cpuset.nr_subparts_cpus &&
	   !cpumask_subset(top_cpuset.effective_cpus, cpu_active_mask))
		return;

	/* Generate domain masks and attrs */
	ndoms = generate_sched_domains(&doms, &attr);

	/* Have scheduler rebuild the domains */
	partition_and_rebuild_sched_domains(ndoms, doms, attr);
}
#else /* !CONFIG_SMP */
static void rebuild_sched_domains_locked(void)
{
}
#endif /* CONFIG_SMP */

void rebuild_sched_domains(void)
{
	get_online_cpus();
	percpu_down_write(&cpuset_rwsem);
	rebuild_sched_domains_locked();
	percpu_up_write(&cpuset_rwsem);
	put_online_cpus();
}

/**
 * update_tasks_cpumask - Update the cpumasks of tasks in the cpuset.
 * @cs: the cpuset in which each task's cpus_allowed mask needs to be changed
 *
 * Iterate through each task of @cs updating its cpus_allowed to the
 * effective cpuset's.  As this function is called with cpuset_mutex held,
 * cpuset membership stays stable.
 */
static void update_tasks_cpumask(struct cpuset *cs)
{
	struct css_task_iter it;
	struct task_struct *task;

	css_task_iter_start(&cs->css, 0, &it);
	while ((task = css_task_iter_next(&it)))
		set_cpus_allowed_ptr(task, cs->effective_cpus);
	css_task_iter_end(&it);
}

/**
 * compute_effective_cpumask - Compute the effective cpumask of the cpuset
 * @new_cpus: the temp variable for the new effective_cpus mask
 * @cs: the cpuset the need to recompute the new effective_cpus mask
 * @parent: the parent cpuset
 *
 * If the parent has subpartition CPUs, include them in the list of
 * allowable CPUs in computing the new effective_cpus mask. Since offlined
 * CPUs are not removed from subparts_cpus, we have to use cpu_active_mask
 * to mask those out.
 */
static void compute_effective_cpumask(struct cpumask *new_cpus,
				      struct cpuset *cs, struct cpuset *parent)
{
	if (parent->nr_subparts_cpus) {
		cpumask_or(new_cpus, parent->effective_cpus,
			   parent->subparts_cpus);
		cpumask_and(new_cpus, new_cpus, cs->cpus_allowed);
		cpumask_and(new_cpus, new_cpus, cpu_active_mask);
	} else {
		cpumask_and(new_cpus, cs->cpus_allowed, parent->effective_cpus);
	}
}

/*
 * Commands for update_parent_subparts_cpumask
 */
enum subparts_cmd {
	partcmd_enable,		/* Enable partition root	 */
	partcmd_disable,	/* Disable partition root	 */
	partcmd_update,		/* Update parent's subparts_cpus */
};

/**
 * update_parent_subparts_cpumask - update subparts_cpus mask of parent cpuset
 * @cpuset:  The cpuset that requests change in partition root state
 * @cmd:     Partition root state change command
 * @newmask: Optional new cpumask for partcmd_update
 * @tmp:     Temporary addmask and delmask
 * Return:   0, 1 or an error code
 *
 * For partcmd_enable, the cpuset is being transformed from a non-partition
 * root to a partition root. The cpus_allowed mask of the given cpuset will
 * be put into parent's subparts_cpus and taken away from parent's
 * effective_cpus. The function will return 0 if all the CPUs listed in
 * cpus_allowed can be granted or an error code will be returned.
 *
 * For partcmd_disable, the cpuset is being transofrmed from a partition
 * root back to a non-partition root. any CPUs in cpus_allowed that are in
 * parent's subparts_cpus will be taken away from that cpumask and put back
 * into parent's effective_cpus. 0 should always be returned.
 *
 * For partcmd_update, if the optional newmask is specified, the cpu
 * list is to be changed from cpus_allowed to newmask. Otherwise,
 * cpus_allowed is assumed to remain the same. The cpuset should either
 * be a partition root or an invalid partition root. The partition root
 * state may change if newmask is NULL and none of the requested CPUs can
 * be granted by the parent. The function will return 1 if changes to
 * parent's subparts_cpus and effective_cpus happen or 0 otherwise.
 * Error code should only be returned when newmask is non-NULL.
 *
 * The partcmd_enable and partcmd_disable commands are used by
 * update_prstate(). The partcmd_update command is used by
 * update_cpumasks_hier() with newmask NULL and update_cpumask() with
 * newmask set.
 *
 * The checking is more strict when enabling partition root than the
 * other two commands.
 *
 * Because of the implicit cpu exclusive nature of a partition root,
 * cpumask changes that violates the cpu exclusivity rule will not be
 * permitted when checked by validate_change(). The validate_change()
 * function will also prevent any changes to the cpu list if it is not
 * a superset of children's cpu lists.
 */
static int update_parent_subparts_cpumask(struct cpuset *cpuset, int cmd,
					  struct cpumask *newmask,
					  struct tmpmasks *tmp)
{
	struct cpuset *parent = parent_cs(cpuset);
	int adding;	/* Moving cpus from effective_cpus to subparts_cpus */
	int deleting;	/* Moving cpus from subparts_cpus to effective_cpus */
	bool part_error = false;	/* Partition error? */

	percpu_rwsem_assert_held(&cpuset_rwsem);

	/*
	 * The parent must be a partition root.
	 * The new cpumask, if present, or the current cpus_allowed must
	 * not be empty.
	 */
	if (!is_partition_root(parent) ||
	   (newmask && cpumask_empty(newmask)) ||
	   (!newmask && cpumask_empty(cpuset->cpus_allowed)))
		return -EINVAL;

	/*
	 * Enabling/disabling partition root is not allowed if there are
	 * online children.
	 */
	if ((cmd != partcmd_update) && css_has_online_children(&cpuset->css))
		return -EBUSY;

	/*
	 * Enabling partition root is not allowed if not all the CPUs
	 * can be granted from parent's effective_cpus or at least one
	 * CPU will be left after that.
	 */
	if ((cmd == partcmd_enable) &&
	   (!cpumask_subset(cpuset->cpus_allowed, parent->effective_cpus) ||
	     cpumask_equal(cpuset->cpus_allowed, parent->effective_cpus)))
		return -EINVAL;

	/*
	 * A cpumask update cannot make parent's effective_cpus become empty.
	 */
	adding = deleting = false;
	if (cmd == partcmd_enable) {
		cpumask_copy(tmp->addmask, cpuset->cpus_allowed);
		adding = true;
	} else if (cmd == partcmd_disable) {
		deleting = cpumask_and(tmp->delmask, cpuset->cpus_allowed,
				       parent->subparts_cpus);
	} else if (newmask) {
		/*
		 * partcmd_update with newmask:
		 *
		 * delmask = cpus_allowed & ~newmask & parent->subparts_cpus
		 * addmask = newmask & parent->effective_cpus
		 *		     & ~parent->subparts_cpus
		 */
		cpumask_andnot(tmp->delmask, cpuset->cpus_allowed, newmask);
		deleting = cpumask_and(tmp->delmask, tmp->delmask,
				       parent->subparts_cpus);

		cpumask_and(tmp->addmask, newmask, parent->effective_cpus);
		adding = cpumask_andnot(tmp->addmask, tmp->addmask,
					parent->subparts_cpus);
		/*
		 * Return error if the new effective_cpus could become empty.
		 */
		if (adding &&
		    cpumask_equal(parent->effective_cpus, tmp->addmask)) {
			if (!deleting)
				return -EINVAL;
			/*
			 * As some of the CPUs in subparts_cpus might have
			 * been offlined, we need to compute the real delmask
			 * to confirm that.
			 */
			if (!cpumask_and(tmp->addmask, tmp->delmask,
					 cpu_active_mask))
				return -EINVAL;
			cpumask_copy(tmp->addmask, parent->effective_cpus);
		}
	} else {
		/*
		 * partcmd_update w/o newmask:
		 *
		 * addmask = cpus_allowed & parent->effectiveb_cpus
		 *
		 * Note that parent's subparts_cpus may have been
		 * pre-shrunk in case there is a change in the cpu list.
		 * So no deletion is needed.
		 */
		adding = cpumask_and(tmp->addmask, cpuset->cpus_allowed,
				     parent->effective_cpus);
		part_error = cpumask_equal(tmp->addmask,
					   parent->effective_cpus);
	}

	if (cmd == partcmd_update) {
		int prev_prs = cpuset->partition_root_state;

		/*
		 * Check for possible transition between PRS_ENABLED
		 * and PRS_ERROR.
		 */
		switch (cpuset->partition_root_state) {
		case PRS_ENABLED:
			if (part_error)
				cpuset->partition_root_state = PRS_ERROR;
			break;
		case PRS_ERROR:
			if (!part_error)
				cpuset->partition_root_state = PRS_ENABLED;
			break;
		}
		/*
		 * Set part_error if previously in invalid state.
		 */
		part_error = (prev_prs == PRS_ERROR);
	}

	if (!part_error && (cpuset->partition_root_state == PRS_ERROR))
		return 0;	/* Nothing need to be done */

	if (cpuset->partition_root_state == PRS_ERROR) {
		/*
		 * Remove all its cpus from parent's subparts_cpus.
		 */
		adding = false;
		deleting = cpumask_and(tmp->delmask, cpuset->cpus_allowed,
				       parent->subparts_cpus);
	}

	if (!adding && !deleting)
		return 0;

	/*
	 * Change the parent's subparts_cpus.
	 * Newly added CPUs will be removed from effective_cpus and
	 * newly deleted ones will be added back to effective_cpus.
	 */
	raw_spin_lock_irq(&callback_lock);
	if (adding) {
		cpumask_or(parent->subparts_cpus,
			   parent->subparts_cpus, tmp->addmask);
		cpumask_andnot(parent->effective_cpus,
			       parent->effective_cpus, tmp->addmask);
	}
	if (deleting) {
		cpumask_andnot(parent->subparts_cpus,
			       parent->subparts_cpus, tmp->delmask);
		/*
		 * Some of the CPUs in subparts_cpus might have been offlined.
		 */
		cpumask_and(tmp->delmask, tmp->delmask, cpu_active_mask);
		cpumask_or(parent->effective_cpus,
			   parent->effective_cpus, tmp->delmask);
	}

	parent->nr_subparts_cpus = cpumask_weight(parent->subparts_cpus);
	raw_spin_unlock_irq(&callback_lock);

	return cmd == partcmd_update;
}

/*
 * update_cpumasks_hier - Update effective cpumasks and tasks in the subtree
 * @cs:  the cpuset to consider
 * @tmp: temp variables for calculating effective_cpus & partition setup
 *
 * When congifured cpumask is changed, the effective cpumasks of this cpuset
 * and all its descendants need to be updated.
 *
 * On legacy hierachy, effective_cpus will be the same with cpu_allowed.
 *
 * Called with cpuset_mutex held
 */
static void update_cpumasks_hier(struct cpuset *cs, struct tmpmasks *tmp)
{
	struct cpuset *cp;
	struct cgroup_subsys_state *pos_css;
	bool need_rebuild_sched_domains = false;

	rcu_read_lock();
	cpuset_for_each_descendant_pre(cp, pos_css, cs) {
		struct cpuset *parent = parent_cs(cp);

		compute_effective_cpumask(tmp->new_cpus, cp, parent);

		/*
		 * If it becomes empty, inherit the effective mask of the
		 * parent, which is guaranteed to have some CPUs.
		 */
		if (is_in_v2_mode() && cpumask_empty(tmp->new_cpus)) {
			cpumask_copy(tmp->new_cpus, parent->effective_cpus);
			if (!cp->use_parent_ecpus) {
				cp->use_parent_ecpus = true;
				parent->child_ecpus_count++;
			}
		} else if (cp->use_parent_ecpus) {
			cp->use_parent_ecpus = false;
			WARN_ON_ONCE(!parent->child_ecpus_count);
			parent->child_ecpus_count--;
		}

		/*
		 * Skip the whole subtree if the cpumask remains the same
		 * and has no partition root state.
		 */
		if (!cp->partition_root_state &&
		    cpumask_equal(tmp->new_cpus, cp->effective_cpus)) {
			pos_css = css_rightmost_descendant(pos_css);
			continue;
		}

		/*
		 * update_parent_subparts_cpumask() should have been called
		 * for cs already in update_cpumask(). We should also call
		 * update_tasks_cpumask() again for tasks in the parent
		 * cpuset if the parent's subparts_cpus changes.
		 */
		if ((cp != cs) && cp->partition_root_state) {
			switch (parent->partition_root_state) {
			case PRS_DISABLED:
				/*
				 * If parent is not a partition root or an
				 * invalid partition root, clear the state
				 * state and the CS_CPU_EXCLUSIVE flag.
				 */
				WARN_ON_ONCE(cp->partition_root_state
					     != PRS_ERROR);
				cp->partition_root_state = 0;

				/*
				 * clear_bit() is an atomic operation and
				 * readers aren't interested in the state
				 * of CS_CPU_EXCLUSIVE anyway. So we can
				 * just update the flag without holding
				 * the callback_lock.
				 */
				clear_bit(CS_CPU_EXCLUSIVE, &cp->flags);
				break;

			case PRS_ENABLED:
				if (update_parent_subparts_cpumask(cp, partcmd_update, NULL, tmp))
					update_tasks_cpumask(parent);
				break;

			case PRS_ERROR:
				/*
				 * When parent is invalid, it has to be too.
				 */
				cp->partition_root_state = PRS_ERROR;
				if (cp->nr_subparts_cpus) {
					cp->nr_subparts_cpus = 0;
					cpumask_clear(cp->subparts_cpus);
				}
				break;
			}
		}

		if (!css_tryget_online(&cp->css))
			continue;
		rcu_read_unlock();

		raw_spin_lock_irq(&callback_lock);
<<<<<<< HEAD
		cpumask_copy(cp->effective_cpus, new_cpus);
=======

		cpumask_copy(cp->effective_cpus, tmp->new_cpus);
		if (cp->nr_subparts_cpus &&
		   (cp->partition_root_state != PRS_ENABLED)) {
			cp->nr_subparts_cpus = 0;
			cpumask_clear(cp->subparts_cpus);
		} else if (cp->nr_subparts_cpus) {
			/*
			 * Make sure that effective_cpus & subparts_cpus
			 * are mutually exclusive.
			 *
			 * In the unlikely event that effective_cpus
			 * becomes empty. we clear cp->nr_subparts_cpus and
			 * let its child partition roots to compete for
			 * CPUs again.
			 */
			cpumask_andnot(cp->effective_cpus, cp->effective_cpus,
				       cp->subparts_cpus);
			if (cpumask_empty(cp->effective_cpus)) {
				cpumask_copy(cp->effective_cpus, tmp->new_cpus);
				cpumask_clear(cp->subparts_cpus);
				cp->nr_subparts_cpus = 0;
			} else if (!cpumask_subset(cp->subparts_cpus,
						   tmp->new_cpus)) {
				cpumask_andnot(cp->subparts_cpus,
					cp->subparts_cpus, tmp->new_cpus);
				cp->nr_subparts_cpus
					= cpumask_weight(cp->subparts_cpus);
			}
		}
>>>>>>> fa578e9d
		raw_spin_unlock_irq(&callback_lock);

		WARN_ON(!is_in_v2_mode() &&
			!cpumask_equal(cp->cpus_allowed, cp->effective_cpus));

		update_tasks_cpumask(cp);

		/*
		 * On legacy hierarchy, if the effective cpumask of any non-
		 * empty cpuset is changed, we need to rebuild sched domains.
		 * On default hierarchy, the cpuset needs to be a partition
		 * root as well.
		 */
		if (!cpumask_empty(cp->cpus_allowed) &&
		    is_sched_load_balance(cp) &&
		   (!cgroup_subsys_on_dfl(cpuset_cgrp_subsys) ||
		    is_partition_root(cp)))
			need_rebuild_sched_domains = true;

		rcu_read_lock();
		css_put(&cp->css);
	}
	rcu_read_unlock();

	if (need_rebuild_sched_domains)
		rebuild_sched_domains_locked();
}

/**
 * update_sibling_cpumasks - Update siblings cpumasks
 * @parent:  Parent cpuset
 * @cs:      Current cpuset
 * @tmp:     Temp variables
 */
static void update_sibling_cpumasks(struct cpuset *parent, struct cpuset *cs,
				    struct tmpmasks *tmp)
{
	struct cpuset *sibling;
	struct cgroup_subsys_state *pos_css;

	/*
	 * Check all its siblings and call update_cpumasks_hier()
	 * if their use_parent_ecpus flag is set in order for them
	 * to use the right effective_cpus value.
	 */
	rcu_read_lock();
	cpuset_for_each_child(sibling, pos_css, parent) {
		if (sibling == cs)
			continue;
		if (!sibling->use_parent_ecpus)
			continue;

		update_cpumasks_hier(sibling, tmp);
	}
	rcu_read_unlock();
}

/**
 * update_cpumask - update the cpus_allowed mask of a cpuset and all tasks in it
 * @cs: the cpuset to consider
 * @trialcs: trial cpuset
 * @buf: buffer of cpu numbers written to this cpuset
 */
static int update_cpumask(struct cpuset *cs, struct cpuset *trialcs,
			  const char *buf)
{
	int retval;
	struct tmpmasks tmp;

	/* top_cpuset.cpus_allowed tracks cpu_online_mask; it's read-only */
	if (cs == &top_cpuset)
		return -EACCES;

	/*
	 * An empty cpus_allowed is ok only if the cpuset has no tasks.
	 * Since cpulist_parse() fails on an empty mask, we special case
	 * that parsing.  The validate_change() call ensures that cpusets
	 * with tasks have cpus.
	 */
	if (!*buf) {
		cpumask_clear(trialcs->cpus_allowed);
	} else {
		retval = cpulist_parse(buf, trialcs->cpus_allowed);
		if (retval < 0)
			return retval;

		if (!cpumask_subset(trialcs->cpus_allowed,
				    top_cpuset.cpus_allowed))
			return -EINVAL;
	}

	/* Nothing to do if the cpus didn't change */
	if (cpumask_equal(cs->cpus_allowed, trialcs->cpus_allowed))
		return 0;

	retval = validate_change(cs, trialcs);
	if (retval < 0)
		return retval;

<<<<<<< HEAD
	raw_spin_lock_irq(&callback_lock);
	cpumask_copy(cs->cpus_allowed, trialcs->cpus_allowed);
	raw_spin_unlock_irq(&callback_lock);
=======
#ifdef CONFIG_CPUMASK_OFFSTACK
	/*
	 * Use the cpumasks in trialcs for tmpmasks when they are pointers
	 * to allocated cpumasks.
	 */
	tmp.addmask  = trialcs->subparts_cpus;
	tmp.delmask  = trialcs->effective_cpus;
	tmp.new_cpus = trialcs->cpus_allowed;
#endif

	if (cs->partition_root_state) {
		/* Cpumask of a partition root cannot be empty */
		if (cpumask_empty(trialcs->cpus_allowed))
			return -EINVAL;
		if (update_parent_subparts_cpumask(cs, partcmd_update,
					trialcs->cpus_allowed, &tmp) < 0)
			return -EINVAL;
	}

	raw_spin_lock_irq(&callback_lock);
	cpumask_copy(cs->cpus_allowed, trialcs->cpus_allowed);
>>>>>>> fa578e9d

	/*
	 * Make sure that subparts_cpus is a subset of cpus_allowed.
	 */
	if (cs->nr_subparts_cpus) {
		cpumask_andnot(cs->subparts_cpus, cs->subparts_cpus,
			       cs->cpus_allowed);
		cs->nr_subparts_cpus = cpumask_weight(cs->subparts_cpus);
	}
	raw_spin_unlock_irq(&callback_lock);

	update_cpumasks_hier(cs, &tmp);

	if (cs->partition_root_state) {
		struct cpuset *parent = parent_cs(cs);

		/*
		 * For partition root, update the cpumasks of sibling
		 * cpusets if they use parent's effective_cpus.
		 */
		if (parent->child_ecpus_count)
			update_sibling_cpumasks(parent, cs, &tmp);
	}
	return 0;
}

/*
 * Migrate memory region from one set of nodes to another.  This is
 * performed asynchronously as it can be called from process migration path
 * holding locks involved in process management.  All mm migrations are
 * performed in the queued order and can be waited for by flushing
 * cpuset_migrate_mm_wq.
 */

struct cpuset_migrate_mm_work {
	struct work_struct	work;
	struct mm_struct	*mm;
	nodemask_t		from;
	nodemask_t		to;
};

static void cpuset_migrate_mm_workfn(struct work_struct *work)
{
	struct cpuset_migrate_mm_work *mwork =
		container_of(work, struct cpuset_migrate_mm_work, work);

	/* on a wq worker, no need to worry about %current's mems_allowed */
	do_migrate_pages(mwork->mm, &mwork->from, &mwork->to, MPOL_MF_MOVE_ALL);
	mmput(mwork->mm);
	kfree(mwork);
}

static void cpuset_migrate_mm(struct mm_struct *mm, const nodemask_t *from,
							const nodemask_t *to)
{
	struct cpuset_migrate_mm_work *mwork;

	mwork = kzalloc(sizeof(*mwork), GFP_KERNEL);
	if (mwork) {
		mwork->mm = mm;
		mwork->from = *from;
		mwork->to = *to;
		INIT_WORK(&mwork->work, cpuset_migrate_mm_workfn);
		queue_work(cpuset_migrate_mm_wq, &mwork->work);
	} else {
		mmput(mm);
	}
}

static void cpuset_post_attach(void)
{
	flush_workqueue(cpuset_migrate_mm_wq);
}

/*
 * cpuset_change_task_nodemask - change task's mems_allowed and mempolicy
 * @tsk: the task to change
 * @newmems: new nodes that the task will be set
 *
 * We use the mems_allowed_seq seqlock to safely update both tsk->mems_allowed
 * and rebind an eventual tasks' mempolicy. If the task is allocating in
 * parallel, it might temporarily see an empty intersection, which results in
 * a seqlock check and retry before OOM or allocation failure.
 */
static void cpuset_change_task_nodemask(struct task_struct *tsk,
					nodemask_t *newmems)
{
	task_lock(tsk);

	local_irq_disable();
	write_seqcount_begin(&tsk->mems_allowed_seq);

	nodes_or(tsk->mems_allowed, tsk->mems_allowed, *newmems);
	mpol_rebind_task(tsk, newmems);
	tsk->mems_allowed = *newmems;

	write_seqcount_end(&tsk->mems_allowed_seq);
	local_irq_enable();

	task_unlock(tsk);
}

static void *cpuset_being_rebound;

/**
 * update_tasks_nodemask - Update the nodemasks of tasks in the cpuset.
 * @cs: the cpuset in which each task's mems_allowed mask needs to be changed
 *
 * Iterate through each task of @cs updating its mems_allowed to the
 * effective cpuset's.  As this function is called with cpuset_mutex held,
 * cpuset membership stays stable.
 */
static void update_tasks_nodemask(struct cpuset *cs)
{
	static nodemask_t newmems;	/* protected by cpuset_mutex */
	struct css_task_iter it;
	struct task_struct *task;

	cpuset_being_rebound = cs;		/* causes mpol_dup() rebind */

	guarantee_online_mems(cs, &newmems);

	/*
	 * The mpol_rebind_mm() call takes mmap_sem, which we couldn't
	 * take while holding tasklist_lock.  Forks can happen - the
	 * mpol_dup() cpuset_being_rebound check will catch such forks,
	 * and rebind their vma mempolicies too.  Because we still hold
	 * the global cpuset_mutex, we know that no other rebind effort
	 * will be contending for the global variable cpuset_being_rebound.
	 * It's ok if we rebind the same mm twice; mpol_rebind_mm()
	 * is idempotent.  Also migrate pages in each mm to new nodes.
	 */
	css_task_iter_start(&cs->css, 0, &it);
	while ((task = css_task_iter_next(&it))) {
		struct mm_struct *mm;
		bool migrate;

		cpuset_change_task_nodemask(task, &newmems);

		mm = get_task_mm(task);
		if (!mm)
			continue;

		migrate = is_memory_migrate(cs);

		mpol_rebind_mm(mm, &cs->mems_allowed);
		if (migrate)
			cpuset_migrate_mm(mm, &cs->old_mems_allowed, &newmems);
		else
			mmput(mm);
	}
	css_task_iter_end(&it);

	/*
	 * All the tasks' nodemasks have been updated, update
	 * cs->old_mems_allowed.
	 */
	cs->old_mems_allowed = newmems;

	/* We're done rebinding vmas to this cpuset's new mems_allowed. */
	cpuset_being_rebound = NULL;
}

/*
 * update_nodemasks_hier - Update effective nodemasks and tasks in the subtree
 * @cs: the cpuset to consider
 * @new_mems: a temp variable for calculating new effective_mems
 *
 * When configured nodemask is changed, the effective nodemasks of this cpuset
 * and all its descendants need to be updated.
 *
 * On legacy hiearchy, effective_mems will be the same with mems_allowed.
 *
 * Called with cpuset_mutex held
 */
static void update_nodemasks_hier(struct cpuset *cs, nodemask_t *new_mems)
{
	struct cpuset *cp;
	struct cgroup_subsys_state *pos_css;

	rcu_read_lock();
	cpuset_for_each_descendant_pre(cp, pos_css, cs) {
		struct cpuset *parent = parent_cs(cp);

		nodes_and(*new_mems, cp->mems_allowed, parent->effective_mems);

		/*
		 * If it becomes empty, inherit the effective mask of the
		 * parent, which is guaranteed to have some MEMs.
		 */
		if (is_in_v2_mode() && nodes_empty(*new_mems))
			*new_mems = parent->effective_mems;

		/* Skip the whole subtree if the nodemask remains the same. */
		if (nodes_equal(*new_mems, cp->effective_mems)) {
			pos_css = css_rightmost_descendant(pos_css);
			continue;
		}

		if (!css_tryget_online(&cp->css))
			continue;
		rcu_read_unlock();

		raw_spin_lock_irq(&callback_lock);
		cp->effective_mems = *new_mems;
		raw_spin_unlock_irq(&callback_lock);

		WARN_ON(!is_in_v2_mode() &&
			!nodes_equal(cp->mems_allowed, cp->effective_mems));

		update_tasks_nodemask(cp);

		rcu_read_lock();
		css_put(&cp->css);
	}
	rcu_read_unlock();
}

/*
 * Handle user request to change the 'mems' memory placement
 * of a cpuset.  Needs to validate the request, update the
 * cpusets mems_allowed, and for each task in the cpuset,
 * update mems_allowed and rebind task's mempolicy and any vma
 * mempolicies and if the cpuset is marked 'memory_migrate',
 * migrate the tasks pages to the new memory.
 *
 * Call with cpuset_mutex held. May take callback_lock during call.
 * Will take tasklist_lock, scan tasklist for tasks in cpuset cs,
 * lock each such tasks mm->mmap_sem, scan its vma's and rebind
 * their mempolicies to the cpusets new mems_allowed.
 */
static int update_nodemask(struct cpuset *cs, struct cpuset *trialcs,
			   const char *buf)
{
	int retval;

	/*
	 * top_cpuset.mems_allowed tracks node_stats[N_MEMORY];
	 * it's read-only
	 */
	if (cs == &top_cpuset) {
		retval = -EACCES;
		goto done;
	}

	/*
	 * An empty mems_allowed is ok iff there are no tasks in the cpuset.
	 * Since nodelist_parse() fails on an empty mask, we special case
	 * that parsing.  The validate_change() call ensures that cpusets
	 * with tasks have memory.
	 */
	if (!*buf) {
		nodes_clear(trialcs->mems_allowed);
	} else {
		retval = nodelist_parse(buf, trialcs->mems_allowed);
		if (retval < 0)
			goto done;

		if (!nodes_subset(trialcs->mems_allowed,
				  top_cpuset.mems_allowed)) {
			retval = -EINVAL;
			goto done;
		}
	}

	if (nodes_equal(cs->mems_allowed, trialcs->mems_allowed)) {
		retval = 0;		/* Too easy - nothing to do */
		goto done;
	}
	retval = validate_change(cs, trialcs);
	if (retval < 0)
		goto done;

	raw_spin_lock_irq(&callback_lock);
	cs->mems_allowed = trialcs->mems_allowed;
	raw_spin_unlock_irq(&callback_lock);

	/* use trialcs->mems_allowed as a temp variable */
	update_nodemasks_hier(cs, &trialcs->mems_allowed);
done:
	return retval;
}

bool current_cpuset_is_being_rebound(void)
{
	bool ret;

	rcu_read_lock();
	ret = task_cs(current) == cpuset_being_rebound;
	rcu_read_unlock();

	return ret;
}

static int update_relax_domain_level(struct cpuset *cs, s64 val)
{
#ifdef CONFIG_SMP
	if (val < -1 || val >= sched_domain_level_max)
		return -EINVAL;
#endif

	if (val != cs->relax_domain_level) {
		cs->relax_domain_level = val;
		if (!cpumask_empty(cs->cpus_allowed) &&
		    is_sched_load_balance(cs))
			rebuild_sched_domains_locked();
	}

	return 0;
}

/**
 * update_tasks_flags - update the spread flags of tasks in the cpuset.
 * @cs: the cpuset in which each task's spread flags needs to be changed
 *
 * Iterate through each task of @cs updating its spread flags.  As this
 * function is called with cpuset_mutex held, cpuset membership stays
 * stable.
 */
static void update_tasks_flags(struct cpuset *cs)
{
	struct css_task_iter it;
	struct task_struct *task;

	css_task_iter_start(&cs->css, 0, &it);
	while ((task = css_task_iter_next(&it)))
		cpuset_update_task_spread_flag(cs, task);
	css_task_iter_end(&it);
}

/*
 * update_flag - read a 0 or a 1 in a file and update associated flag
 * bit:		the bit to update (see cpuset_flagbits_t)
 * cs:		the cpuset to update
 * turning_on: 	whether the flag is being set or cleared
 *
 * Call with cpuset_mutex held.
 */

static int update_flag(cpuset_flagbits_t bit, struct cpuset *cs,
		       int turning_on)
{
	struct cpuset *trialcs;
	int balance_flag_changed;
	int spread_flag_changed;
	int err;

	trialcs = alloc_trial_cpuset(cs);
	if (!trialcs)
		return -ENOMEM;

	if (turning_on)
		set_bit(bit, &trialcs->flags);
	else
		clear_bit(bit, &trialcs->flags);

	err = validate_change(cs, trialcs);
	if (err < 0)
		goto out;

	balance_flag_changed = (is_sched_load_balance(cs) !=
				is_sched_load_balance(trialcs));

	spread_flag_changed = ((is_spread_slab(cs) != is_spread_slab(trialcs))
			|| (is_spread_page(cs) != is_spread_page(trialcs)));

	raw_spin_lock_irq(&callback_lock);
	cs->flags = trialcs->flags;
	raw_spin_unlock_irq(&callback_lock);

	if (!cpumask_empty(trialcs->cpus_allowed) && balance_flag_changed)
		rebuild_sched_domains_locked();

	if (spread_flag_changed)
		update_tasks_flags(cs);
out:
	free_cpuset(trialcs);
	return err;
}

/*
 * update_prstate - update partititon_root_state
 * cs:	the cpuset to update
 * val: 0 - disabled, 1 - enabled
 *
 * Call with cpuset_mutex held.
 */
static int update_prstate(struct cpuset *cs, int val)
{
	int err;
	struct cpuset *parent = parent_cs(cs);
	struct tmpmasks tmp;

	if ((val != 0) && (val != 1))
		return -EINVAL;
	if (val == cs->partition_root_state)
		return 0;

	/*
	 * Cannot force a partial or invalid partition root to a full
	 * partition root.
	 */
	if (val && cs->partition_root_state)
		return -EINVAL;

	if (alloc_cpumasks(NULL, &tmp))
		return -ENOMEM;

	err = -EINVAL;
	if (!cs->partition_root_state) {
		/*
		 * Turning on partition root requires setting the
		 * CS_CPU_EXCLUSIVE bit implicitly as well and cpus_allowed
		 * cannot be NULL.
		 */
		if (cpumask_empty(cs->cpus_allowed))
			goto out;

		err = update_flag(CS_CPU_EXCLUSIVE, cs, 1);
		if (err)
			goto out;

		err = update_parent_subparts_cpumask(cs, partcmd_enable,
						     NULL, &tmp);
		if (err) {
			update_flag(CS_CPU_EXCLUSIVE, cs, 0);
			goto out;
		}
		cs->partition_root_state = PRS_ENABLED;
	} else {
		/*
		 * Turning off partition root will clear the
		 * CS_CPU_EXCLUSIVE bit.
		 */
		if (cs->partition_root_state == PRS_ERROR) {
			cs->partition_root_state = 0;
			update_flag(CS_CPU_EXCLUSIVE, cs, 0);
			err = 0;
			goto out;
		}

		err = update_parent_subparts_cpumask(cs, partcmd_disable,
						     NULL, &tmp);
		if (err)
			goto out;

		cs->partition_root_state = 0;

		/* Turning off CS_CPU_EXCLUSIVE will not return error */
		update_flag(CS_CPU_EXCLUSIVE, cs, 0);
	}

	/*
	 * Update cpumask of parent's tasks except when it is the top
	 * cpuset as some system daemons cannot be mapped to other CPUs.
	 */
	if (parent != &top_cpuset)
		update_tasks_cpumask(parent);

	if (parent->child_ecpus_count)
		update_sibling_cpumasks(parent, cs, &tmp);

	rebuild_sched_domains_locked();
out:
	free_cpumasks(NULL, &tmp);
	return err;
}

/*
 * Frequency meter - How fast is some event occurring?
 *
 * These routines manage a digitally filtered, constant time based,
 * event frequency meter.  There are four routines:
 *   fmeter_init() - initialize a frequency meter.
 *   fmeter_markevent() - called each time the event happens.
 *   fmeter_getrate() - returns the recent rate of such events.
 *   fmeter_update() - internal routine used to update fmeter.
 *
 * A common data structure is passed to each of these routines,
 * which is used to keep track of the state required to manage the
 * frequency meter and its digital filter.
 *
 * The filter works on the number of events marked per unit time.
 * The filter is single-pole low-pass recursive (IIR).  The time unit
 * is 1 second.  Arithmetic is done using 32-bit integers scaled to
 * simulate 3 decimal digits of precision (multiplied by 1000).
 *
 * With an FM_COEF of 933, and a time base of 1 second, the filter
 * has a half-life of 10 seconds, meaning that if the events quit
 * happening, then the rate returned from the fmeter_getrate()
 * will be cut in half each 10 seconds, until it converges to zero.
 *
 * It is not worth doing a real infinitely recursive filter.  If more
 * than FM_MAXTICKS ticks have elapsed since the last filter event,
 * just compute FM_MAXTICKS ticks worth, by which point the level
 * will be stable.
 *
 * Limit the count of unprocessed events to FM_MAXCNT, so as to avoid
 * arithmetic overflow in the fmeter_update() routine.
 *
 * Given the simple 32 bit integer arithmetic used, this meter works
 * best for reporting rates between one per millisecond (msec) and
 * one per 32 (approx) seconds.  At constant rates faster than one
 * per msec it maxes out at values just under 1,000,000.  At constant
 * rates between one per msec, and one per second it will stabilize
 * to a value N*1000, where N is the rate of events per second.
 * At constant rates between one per second and one per 32 seconds,
 * it will be choppy, moving up on the seconds that have an event,
 * and then decaying until the next event.  At rates slower than
 * about one in 32 seconds, it decays all the way back to zero between
 * each event.
 */

#define FM_COEF 933		/* coefficient for half-life of 10 secs */
#define FM_MAXTICKS ((u32)99)   /* useless computing more ticks than this */
#define FM_MAXCNT 1000000	/* limit cnt to avoid overflow */
#define FM_SCALE 1000		/* faux fixed point scale */

/* Initialize a frequency meter */
static void fmeter_init(struct fmeter *fmp)
{
	fmp->cnt = 0;
	fmp->val = 0;
	fmp->time = 0;
	spin_lock_init(&fmp->lock);
}

/* Internal meter update - process cnt events and update value */
static void fmeter_update(struct fmeter *fmp)
{
	time64_t now;
	u32 ticks;

	now = ktime_get_seconds();
	ticks = now - fmp->time;

	if (ticks == 0)
		return;

	ticks = min(FM_MAXTICKS, ticks);
	while (ticks-- > 0)
		fmp->val = (FM_COEF * fmp->val) / FM_SCALE;
	fmp->time = now;

	fmp->val += ((FM_SCALE - FM_COEF) * fmp->cnt) / FM_SCALE;
	fmp->cnt = 0;
}

/* Process any previous ticks, then bump cnt by one (times scale). */
static void fmeter_markevent(struct fmeter *fmp)
{
	spin_lock(&fmp->lock);
	fmeter_update(fmp);
	fmp->cnt = min(FM_MAXCNT, fmp->cnt + FM_SCALE);
	spin_unlock(&fmp->lock);
}

/* Process any previous ticks, then return current value. */
static int fmeter_getrate(struct fmeter *fmp)
{
	int val;

	spin_lock(&fmp->lock);
	fmeter_update(fmp);
	val = fmp->val;
	spin_unlock(&fmp->lock);
	return val;
}

static struct cpuset *cpuset_attach_old_cs;

/* Called by cgroups to determine if a cpuset is usable; cpuset_mutex held */
static int cpuset_can_attach(struct cgroup_taskset *tset)
{
	struct cgroup_subsys_state *css;
	struct cpuset *cs;
	struct task_struct *task;
	int ret;

	/* used later by cpuset_attach() */
	cpuset_attach_old_cs = task_cs(cgroup_taskset_first(tset, &css));
	cs = css_cs(css);

	percpu_down_write(&cpuset_rwsem);

	/* allow moving tasks into an empty cpuset if on default hierarchy */
	ret = -ENOSPC;
	if (!is_in_v2_mode() &&
	    (cpumask_empty(cs->cpus_allowed) || nodes_empty(cs->mems_allowed)))
		goto out_unlock;

	cgroup_taskset_for_each(task, css, tset) {
		ret = task_can_attach(task, cs->cpus_allowed);
		if (ret)
			goto out_unlock;
		ret = security_task_setscheduler(task);
		if (ret)
			goto out_unlock;
	}

	/*
	 * Mark attach is in progress.  This makes validate_change() fail
	 * changes which zero cpus/mems_allowed.
	 */
	cs->attach_in_progress++;
	ret = 0;
out_unlock:
	percpu_up_write(&cpuset_rwsem);
	return ret;
}

static void cpuset_cancel_attach(struct cgroup_taskset *tset)
{
	struct cgroup_subsys_state *css;

	cgroup_taskset_first(tset, &css);

	percpu_down_write(&cpuset_rwsem);
	css_cs(css)->attach_in_progress--;
	percpu_up_write(&cpuset_rwsem);
}

/*
 * Protected by cpuset_mutex.  cpus_attach is used only by cpuset_attach()
 * but we can't allocate it dynamically there.  Define it global and
 * allocate from cpuset_init().
 */
static cpumask_var_t cpus_attach;

static void cpuset_attach(struct cgroup_taskset *tset)
{
	/* static buf protected by cpuset_mutex */
	static nodemask_t cpuset_attach_nodemask_to;
	struct task_struct *task;
	struct task_struct *leader;
	struct cgroup_subsys_state *css;
	struct cpuset *cs;
	struct cpuset *oldcs = cpuset_attach_old_cs;

	cgroup_taskset_first(tset, &css);
	cs = css_cs(css);

	percpu_down_write(&cpuset_rwsem);

	/* prepare for attach */
	if (cs == &top_cpuset)
		cpumask_copy(cpus_attach, cpu_possible_mask);
	else
		guarantee_online_cpus(cs, cpus_attach);

	guarantee_online_mems(cs, &cpuset_attach_nodemask_to);

	cgroup_taskset_for_each(task, css, tset) {
		/*
		 * can_attach beforehand should guarantee that this doesn't
		 * fail.  TODO: have a better way to handle failure here
		 */
		WARN_ON_ONCE(set_cpus_allowed_ptr(task, cpus_attach));

		cpuset_change_task_nodemask(task, &cpuset_attach_nodemask_to);
		cpuset_update_task_spread_flag(cs, task);
	}

	/*
	 * Change mm for all threadgroup leaders. This is expensive and may
	 * sleep and should be moved outside migration path proper.
	 */
	cpuset_attach_nodemask_to = cs->effective_mems;
	cgroup_taskset_for_each_leader(leader, css, tset) {
		struct mm_struct *mm = get_task_mm(leader);

		if (mm) {
			mpol_rebind_mm(mm, &cpuset_attach_nodemask_to);

			/*
			 * old_mems_allowed is the same with mems_allowed
			 * here, except if this task is being moved
			 * automatically due to hotplug.  In that case
			 * @mems_allowed has been updated and is empty, so
			 * @old_mems_allowed is the right nodesets that we
			 * migrate mm from.
			 */
			if (is_memory_migrate(cs))
				cpuset_migrate_mm(mm, &oldcs->old_mems_allowed,
						  &cpuset_attach_nodemask_to);
			else
				mmput(mm);
		}
	}

	cs->old_mems_allowed = cpuset_attach_nodemask_to;

	cs->attach_in_progress--;
	if (!cs->attach_in_progress)
		wake_up(&cpuset_attach_wq);

	percpu_up_write(&cpuset_rwsem);
}

/* The various types of files and directories in a cpuset file system */

typedef enum {
	FILE_MEMORY_MIGRATE,
	FILE_CPULIST,
	FILE_MEMLIST,
	FILE_EFFECTIVE_CPULIST,
	FILE_EFFECTIVE_MEMLIST,
	FILE_SUBPARTS_CPULIST,
	FILE_CPU_EXCLUSIVE,
	FILE_MEM_EXCLUSIVE,
	FILE_MEM_HARDWALL,
	FILE_SCHED_LOAD_BALANCE,
	FILE_PARTITION_ROOT,
	FILE_SCHED_RELAX_DOMAIN_LEVEL,
	FILE_MEMORY_PRESSURE_ENABLED,
	FILE_MEMORY_PRESSURE,
	FILE_SPREAD_PAGE,
	FILE_SPREAD_SLAB,
} cpuset_filetype_t;

static int cpuset_write_u64(struct cgroup_subsys_state *css, struct cftype *cft,
			    u64 val)
{
	struct cpuset *cs = css_cs(css);
	cpuset_filetype_t type = cft->private;
	int retval = 0;

	get_online_cpus();
	percpu_down_write(&cpuset_rwsem);
	if (!is_cpuset_online(cs)) {
		retval = -ENODEV;
		goto out_unlock;
	}

	switch (type) {
	case FILE_CPU_EXCLUSIVE:
		retval = update_flag(CS_CPU_EXCLUSIVE, cs, val);
		break;
	case FILE_MEM_EXCLUSIVE:
		retval = update_flag(CS_MEM_EXCLUSIVE, cs, val);
		break;
	case FILE_MEM_HARDWALL:
		retval = update_flag(CS_MEM_HARDWALL, cs, val);
		break;
	case FILE_SCHED_LOAD_BALANCE:
		retval = update_flag(CS_SCHED_LOAD_BALANCE, cs, val);
		break;
	case FILE_MEMORY_MIGRATE:
		retval = update_flag(CS_MEMORY_MIGRATE, cs, val);
		break;
	case FILE_MEMORY_PRESSURE_ENABLED:
		cpuset_memory_pressure_enabled = !!val;
		break;
	case FILE_SPREAD_PAGE:
		retval = update_flag(CS_SPREAD_PAGE, cs, val);
		break;
	case FILE_SPREAD_SLAB:
		retval = update_flag(CS_SPREAD_SLAB, cs, val);
		break;
	default:
		retval = -EINVAL;
		break;
	}
out_unlock:
	percpu_up_write(&cpuset_rwsem);
	put_online_cpus();
	return retval;
}

static int cpuset_write_s64(struct cgroup_subsys_state *css, struct cftype *cft,
			    s64 val)
{
	struct cpuset *cs = css_cs(css);
	cpuset_filetype_t type = cft->private;
	int retval = -ENODEV;

	get_online_cpus();
	percpu_down_write(&cpuset_rwsem);
	if (!is_cpuset_online(cs))
		goto out_unlock;

	switch (type) {
	case FILE_SCHED_RELAX_DOMAIN_LEVEL:
		retval = update_relax_domain_level(cs, val);
		break;
	default:
		retval = -EINVAL;
		break;
	}
out_unlock:
	percpu_up_write(&cpuset_rwsem);
	put_online_cpus();
	return retval;
}

/*
 * Common handling for a write to a "cpus" or "mems" file.
 */
static ssize_t cpuset_write_resmask(struct kernfs_open_file *of,
				    char *buf, size_t nbytes, loff_t off)
{
	struct cpuset *cs = css_cs(of_css(of));
	struct cpuset *trialcs;
	int retval = -ENODEV;

	buf = strstrip(buf);

	/*
	 * CPU or memory hotunplug may leave @cs w/o any execution
	 * resources, in which case the hotplug code asynchronously updates
	 * configuration and transfers all tasks to the nearest ancestor
	 * which can execute.
	 *
	 * As writes to "cpus" or "mems" may restore @cs's execution
	 * resources, wait for the previously scheduled operations before
	 * proceeding, so that we don't end up keep removing tasks added
	 * after execution capability is restored.
	 *
	 * cpuset_hotplug_work calls back into cgroup core via
	 * cgroup_transfer_tasks() and waiting for it from a cgroupfs
	 * operation like this one can lead to a deadlock through kernfs
	 * active_ref protection.  Let's break the protection.  Losing the
	 * protection is okay as we check whether @cs is online after
	 * grabbing cpuset_mutex anyway.  This only happens on the legacy
	 * hierarchies.
	 */
	css_get(&cs->css);
	kernfs_break_active_protection(of->kn);
	flush_work(&cpuset_hotplug_work);

	get_online_cpus();
	percpu_down_write(&cpuset_rwsem);
	if (!is_cpuset_online(cs))
		goto out_unlock;

	trialcs = alloc_trial_cpuset(cs);
	if (!trialcs) {
		retval = -ENOMEM;
		goto out_unlock;
	}

	switch (of_cft(of)->private) {
	case FILE_CPULIST:
		retval = update_cpumask(cs, trialcs, buf);
		break;
	case FILE_MEMLIST:
		retval = update_nodemask(cs, trialcs, buf);
		break;
	default:
		retval = -EINVAL;
		break;
	}

	free_cpuset(trialcs);
out_unlock:
	percpu_up_write(&cpuset_rwsem);
	put_online_cpus();
	kernfs_unbreak_active_protection(of->kn);
	css_put(&cs->css);
	flush_workqueue(cpuset_migrate_mm_wq);
	return retval ?: nbytes;
}

/*
 * These ascii lists should be read in a single call, by using a user
 * buffer large enough to hold the entire map.  If read in smaller
 * chunks, there is no guarantee of atomicity.  Since the display format
 * used, list of ranges of sequential numbers, is variable length,
 * and since these maps can change value dynamically, one could read
 * gibberish by doing partial reads while a list was changing.
 */
static int cpuset_common_seq_show(struct seq_file *sf, void *v)
{
	struct cpuset *cs = css_cs(seq_css(sf));
	cpuset_filetype_t type = seq_cft(sf)->private;
	int ret = 0;

	raw_spin_lock_irq(&callback_lock);

	switch (type) {
	case FILE_CPULIST:
		seq_printf(sf, "%*pbl\n", cpumask_pr_args(cs->cpus_allowed));
		break;
	case FILE_MEMLIST:
		seq_printf(sf, "%*pbl\n", nodemask_pr_args(&cs->mems_allowed));
		break;
	case FILE_EFFECTIVE_CPULIST:
		seq_printf(sf, "%*pbl\n", cpumask_pr_args(cs->effective_cpus));
		break;
	case FILE_EFFECTIVE_MEMLIST:
		seq_printf(sf, "%*pbl\n", nodemask_pr_args(&cs->effective_mems));
		break;
	case FILE_SUBPARTS_CPULIST:
		seq_printf(sf, "%*pbl\n", cpumask_pr_args(cs->subparts_cpus));
		break;
	default:
		ret = -EINVAL;
	}

	raw_spin_unlock_irq(&callback_lock);
	return ret;
}

static u64 cpuset_read_u64(struct cgroup_subsys_state *css, struct cftype *cft)
{
	struct cpuset *cs = css_cs(css);
	cpuset_filetype_t type = cft->private;
	switch (type) {
	case FILE_CPU_EXCLUSIVE:
		return is_cpu_exclusive(cs);
	case FILE_MEM_EXCLUSIVE:
		return is_mem_exclusive(cs);
	case FILE_MEM_HARDWALL:
		return is_mem_hardwall(cs);
	case FILE_SCHED_LOAD_BALANCE:
		return is_sched_load_balance(cs);
	case FILE_MEMORY_MIGRATE:
		return is_memory_migrate(cs);
	case FILE_MEMORY_PRESSURE_ENABLED:
		return cpuset_memory_pressure_enabled;
	case FILE_MEMORY_PRESSURE:
		return fmeter_getrate(&cs->fmeter);
	case FILE_SPREAD_PAGE:
		return is_spread_page(cs);
	case FILE_SPREAD_SLAB:
		return is_spread_slab(cs);
	default:
		BUG();
	}

	/* Unreachable but makes gcc happy */
	return 0;
}

static s64 cpuset_read_s64(struct cgroup_subsys_state *css, struct cftype *cft)
{
	struct cpuset *cs = css_cs(css);
	cpuset_filetype_t type = cft->private;
	switch (type) {
	case FILE_SCHED_RELAX_DOMAIN_LEVEL:
		return cs->relax_domain_level;
	default:
		BUG();
	}

	/* Unrechable but makes gcc happy */
	return 0;
}

static int sched_partition_show(struct seq_file *seq, void *v)
{
	struct cpuset *cs = css_cs(seq_css(seq));

	switch (cs->partition_root_state) {
	case PRS_ENABLED:
		seq_puts(seq, "root\n");
		break;
	case PRS_DISABLED:
		seq_puts(seq, "member\n");
		break;
	case PRS_ERROR:
		seq_puts(seq, "root invalid\n");
		break;
	}
	return 0;
}

static ssize_t sched_partition_write(struct kernfs_open_file *of, char *buf,
				     size_t nbytes, loff_t off)
{
	struct cpuset *cs = css_cs(of_css(of));
	int val;
	int retval = -ENODEV;

	buf = strstrip(buf);

	/*
	 * Convert "root" to ENABLED, and convert "member" to DISABLED.
	 */
	if (!strcmp(buf, "root"))
		val = PRS_ENABLED;
	else if (!strcmp(buf, "member"))
		val = PRS_DISABLED;
	else
		return -EINVAL;

	css_get(&cs->css);
	get_online_cpus();
	percpu_down_write(&cpuset_rwsem);
	if (!is_cpuset_online(cs))
		goto out_unlock;

	retval = update_prstate(cs, val);
out_unlock:
	percpu_up_write(&cpuset_rwsem);
	put_online_cpus();
	css_put(&cs->css);
	return retval ?: nbytes;
}

/*
 * for the common functions, 'private' gives the type of file
 */

static struct cftype legacy_files[] = {
	{
		.name = "cpus",
		.seq_show = cpuset_common_seq_show,
		.write = cpuset_write_resmask,
		.max_write_len = (100U + 6 * NR_CPUS),
		.private = FILE_CPULIST,
	},

	{
		.name = "mems",
		.seq_show = cpuset_common_seq_show,
		.write = cpuset_write_resmask,
		.max_write_len = (100U + 6 * MAX_NUMNODES),
		.private = FILE_MEMLIST,
	},

	{
		.name = "effective_cpus",
		.seq_show = cpuset_common_seq_show,
		.private = FILE_EFFECTIVE_CPULIST,
	},

	{
		.name = "effective_mems",
		.seq_show = cpuset_common_seq_show,
		.private = FILE_EFFECTIVE_MEMLIST,
	},

	{
		.name = "cpu_exclusive",
		.read_u64 = cpuset_read_u64,
		.write_u64 = cpuset_write_u64,
		.private = FILE_CPU_EXCLUSIVE,
	},

	{
		.name = "mem_exclusive",
		.read_u64 = cpuset_read_u64,
		.write_u64 = cpuset_write_u64,
		.private = FILE_MEM_EXCLUSIVE,
	},

	{
		.name = "mem_hardwall",
		.read_u64 = cpuset_read_u64,
		.write_u64 = cpuset_write_u64,
		.private = FILE_MEM_HARDWALL,
	},

	{
		.name = "sched_load_balance",
		.read_u64 = cpuset_read_u64,
		.write_u64 = cpuset_write_u64,
		.private = FILE_SCHED_LOAD_BALANCE,
	},

	{
		.name = "sched_relax_domain_level",
		.read_s64 = cpuset_read_s64,
		.write_s64 = cpuset_write_s64,
		.private = FILE_SCHED_RELAX_DOMAIN_LEVEL,
	},

	{
		.name = "memory_migrate",
		.read_u64 = cpuset_read_u64,
		.write_u64 = cpuset_write_u64,
		.private = FILE_MEMORY_MIGRATE,
	},

	{
		.name = "memory_pressure",
		.read_u64 = cpuset_read_u64,
		.private = FILE_MEMORY_PRESSURE,
	},

	{
		.name = "memory_spread_page",
		.read_u64 = cpuset_read_u64,
		.write_u64 = cpuset_write_u64,
		.private = FILE_SPREAD_PAGE,
	},

	{
		.name = "memory_spread_slab",
		.read_u64 = cpuset_read_u64,
		.write_u64 = cpuset_write_u64,
		.private = FILE_SPREAD_SLAB,
	},

	{
		.name = "memory_pressure_enabled",
		.flags = CFTYPE_ONLY_ON_ROOT,
		.read_u64 = cpuset_read_u64,
		.write_u64 = cpuset_write_u64,
		.private = FILE_MEMORY_PRESSURE_ENABLED,
	},

	{ }	/* terminate */
};

/*
 * This is currently a minimal set for the default hierarchy. It can be
 * expanded later on by migrating more features and control files from v1.
 */
static struct cftype dfl_files[] = {
	{
		.name = "cpus",
		.seq_show = cpuset_common_seq_show,
		.write = cpuset_write_resmask,
		.max_write_len = (100U + 6 * NR_CPUS),
		.private = FILE_CPULIST,
		.flags = CFTYPE_NOT_ON_ROOT,
	},

	{
		.name = "mems",
		.seq_show = cpuset_common_seq_show,
		.write = cpuset_write_resmask,
		.max_write_len = (100U + 6 * MAX_NUMNODES),
		.private = FILE_MEMLIST,
		.flags = CFTYPE_NOT_ON_ROOT,
	},

	{
		.name = "cpus.effective",
		.seq_show = cpuset_common_seq_show,
		.private = FILE_EFFECTIVE_CPULIST,
	},

	{
		.name = "mems.effective",
		.seq_show = cpuset_common_seq_show,
		.private = FILE_EFFECTIVE_MEMLIST,
	},

	{
		.name = "cpus.partition",
		.seq_show = sched_partition_show,
		.write = sched_partition_write,
		.private = FILE_PARTITION_ROOT,
		.flags = CFTYPE_NOT_ON_ROOT,
	},

	{
		.name = "cpus.subpartitions",
		.seq_show = cpuset_common_seq_show,
		.private = FILE_SUBPARTS_CPULIST,
		.flags = CFTYPE_DEBUG,
	},

	{ }	/* terminate */
};


/*
 *	cpuset_css_alloc - allocate a cpuset css
 *	cgrp:	control group that the new cpuset will be part of
 */

static struct cgroup_subsys_state *
cpuset_css_alloc(struct cgroup_subsys_state *parent_css)
{
	struct cpuset *cs;

	if (!parent_css)
		return &top_cpuset.css;

	cs = kzalloc(sizeof(*cs), GFP_KERNEL);
	if (!cs)
		return ERR_PTR(-ENOMEM);

	if (alloc_cpumasks(cs, NULL)) {
		kfree(cs);
		return ERR_PTR(-ENOMEM);
	}

	set_bit(CS_SCHED_LOAD_BALANCE, &cs->flags);
	nodes_clear(cs->mems_allowed);
	nodes_clear(cs->effective_mems);
	fmeter_init(&cs->fmeter);
	cs->relax_domain_level = -1;

	return &cs->css;
}

static int cpuset_css_online(struct cgroup_subsys_state *css)
{
	struct cpuset *cs = css_cs(css);
	struct cpuset *parent = parent_cs(cs);
	struct cpuset *tmp_cs;
	struct cgroup_subsys_state *pos_css;

	if (!parent)
		return 0;

	get_online_cpus();
	percpu_down_write(&cpuset_rwsem);

	set_bit(CS_ONLINE, &cs->flags);
	if (is_spread_page(parent))
		set_bit(CS_SPREAD_PAGE, &cs->flags);
	if (is_spread_slab(parent))
		set_bit(CS_SPREAD_SLAB, &cs->flags);

	cpuset_inc();

	raw_spin_lock_irq(&callback_lock);
	if (is_in_v2_mode()) {
		cpumask_copy(cs->effective_cpus, parent->effective_cpus);
		cs->effective_mems = parent->effective_mems;
		cs->use_parent_ecpus = true;
		parent->child_ecpus_count++;
	}
	raw_spin_unlock_irq(&callback_lock);

	if (!test_bit(CGRP_CPUSET_CLONE_CHILDREN, &css->cgroup->flags))
		goto out_unlock;

	/*
	 * Clone @parent's configuration if CGRP_CPUSET_CLONE_CHILDREN is
	 * set.  This flag handling is implemented in cgroup core for
	 * histrical reasons - the flag may be specified during mount.
	 *
	 * Currently, if any sibling cpusets have exclusive cpus or mem, we
	 * refuse to clone the configuration - thereby refusing the task to
	 * be entered, and as a result refusing the sys_unshare() or
	 * clone() which initiated it.  If this becomes a problem for some
	 * users who wish to allow that scenario, then this could be
	 * changed to grant parent->cpus_allowed-sibling_cpus_exclusive
	 * (and likewise for mems) to the new cgroup.
	 */
	rcu_read_lock();
	cpuset_for_each_child(tmp_cs, pos_css, parent) {
		if (is_mem_exclusive(tmp_cs) || is_cpu_exclusive(tmp_cs)) {
			rcu_read_unlock();
			goto out_unlock;
		}
	}
	rcu_read_unlock();

	raw_spin_lock_irq(&callback_lock);
	cs->mems_allowed = parent->mems_allowed;
	cs->effective_mems = parent->mems_allowed;
	cpumask_copy(cs->cpus_allowed, parent->cpus_allowed);
	cpumask_copy(cs->effective_cpus, parent->cpus_allowed);
	raw_spin_unlock_irq(&callback_lock);
out_unlock:
	percpu_up_write(&cpuset_rwsem);
	put_online_cpus();
	return 0;
}

/*
 * If the cpuset being removed has its flag 'sched_load_balance'
 * enabled, then simulate turning sched_load_balance off, which
 * will call rebuild_sched_domains_locked(). That is not needed
 * in the default hierarchy where only changes in partition
 * will cause repartitioning.
 *
 * If the cpuset has the 'sched.partition' flag enabled, simulate
 * turning 'sched.partition" off.
 */

static void cpuset_css_offline(struct cgroup_subsys_state *css)
{
	struct cpuset *cs = css_cs(css);

	get_online_cpus();
	percpu_down_write(&cpuset_rwsem);

	if (is_partition_root(cs))
		update_prstate(cs, 0);

	if (!cgroup_subsys_on_dfl(cpuset_cgrp_subsys) &&
	    is_sched_load_balance(cs))
		update_flag(CS_SCHED_LOAD_BALANCE, cs, 0);

	if (cs->use_parent_ecpus) {
		struct cpuset *parent = parent_cs(cs);

		cs->use_parent_ecpus = false;
		parent->child_ecpus_count--;
	}

	cpuset_dec();
	clear_bit(CS_ONLINE, &cs->flags);

	percpu_up_write(&cpuset_rwsem);
	put_online_cpus();
}

static void cpuset_css_free(struct cgroup_subsys_state *css)
{
	struct cpuset *cs = css_cs(css);

	free_cpuset(cs);
}

static void cpuset_bind(struct cgroup_subsys_state *root_css)
{
<<<<<<< HEAD
	mutex_lock(&cpuset_mutex);
=======
	percpu_down_write(&cpuset_rwsem);
>>>>>>> fa578e9d
	raw_spin_lock_irq(&callback_lock);

	if (is_in_v2_mode()) {
		cpumask_copy(top_cpuset.cpus_allowed, cpu_possible_mask);
		top_cpuset.mems_allowed = node_possible_map;
	} else {
		cpumask_copy(top_cpuset.cpus_allowed,
			     top_cpuset.effective_cpus);
		top_cpuset.mems_allowed = top_cpuset.effective_mems;
	}

	raw_spin_unlock_irq(&callback_lock);
<<<<<<< HEAD
	mutex_unlock(&cpuset_mutex);
=======
	percpu_up_write(&cpuset_rwsem);
>>>>>>> fa578e9d
}

/*
 * Make sure the new task conform to the current state of its parent,
 * which could have been changed by cpuset just after it inherits the
 * state from the parent and before it sits on the cgroup's task list.
 */
static void cpuset_fork(struct task_struct *task)
{
	if (task_css_is_root(task, cpuset_cgrp_id))
		return;

	set_cpus_allowed_ptr(task, current->cpus_ptr);
	task->mems_allowed = current->mems_allowed;
}

struct cgroup_subsys cpuset_cgrp_subsys = {
	.css_alloc	= cpuset_css_alloc,
	.css_online	= cpuset_css_online,
	.css_offline	= cpuset_css_offline,
	.css_free	= cpuset_css_free,
	.can_attach	= cpuset_can_attach,
	.cancel_attach	= cpuset_cancel_attach,
	.attach		= cpuset_attach,
	.post_attach	= cpuset_post_attach,
	.bind		= cpuset_bind,
	.fork		= cpuset_fork,
	.legacy_cftypes	= legacy_files,
	.dfl_cftypes	= dfl_files,
	.early_init	= true,
	.threaded	= true,
};

/**
 * cpuset_init - initialize cpusets at system boot
 *
 * Description: Initialize top_cpuset
 **/

int __init cpuset_init(void)
{
	BUG_ON(percpu_init_rwsem(&cpuset_rwsem));

	BUG_ON(!alloc_cpumask_var(&top_cpuset.cpus_allowed, GFP_KERNEL));
	BUG_ON(!alloc_cpumask_var(&top_cpuset.effective_cpus, GFP_KERNEL));
	BUG_ON(!zalloc_cpumask_var(&top_cpuset.subparts_cpus, GFP_KERNEL));

	cpumask_setall(top_cpuset.cpus_allowed);
	nodes_setall(top_cpuset.mems_allowed);
	cpumask_setall(top_cpuset.effective_cpus);
	nodes_setall(top_cpuset.effective_mems);

	fmeter_init(&top_cpuset.fmeter);
	set_bit(CS_SCHED_LOAD_BALANCE, &top_cpuset.flags);
	top_cpuset.relax_domain_level = -1;

	BUG_ON(!alloc_cpumask_var(&cpus_attach, GFP_KERNEL));

	return 0;
}

/*
 * If CPU and/or memory hotplug handlers, below, unplug any CPUs
 * or memory nodes, we need to walk over the cpuset hierarchy,
 * removing that CPU or node from all cpusets.  If this removes the
 * last CPU or node from a cpuset, then move the tasks in the empty
 * cpuset to its next-highest non-empty parent.
 */
static void remove_tasks_in_empty_cpuset(struct cpuset *cs)
{
	struct cpuset *parent;

	/*
	 * Find its next-highest non-empty parent, (top cpuset
	 * has online cpus, so can't be empty).
	 */
	parent = parent_cs(cs);
	while (cpumask_empty(parent->cpus_allowed) ||
			nodes_empty(parent->mems_allowed))
		parent = parent_cs(parent);

	if (cgroup_transfer_tasks(parent->css.cgroup, cs->css.cgroup)) {
		pr_err("cpuset: failed to transfer tasks out of empty cpuset ");
		pr_cont_cgroup_name(cs->css.cgroup);
		pr_cont("\n");
	}
}

static void
hotplug_update_tasks_legacy(struct cpuset *cs,
			    struct cpumask *new_cpus, nodemask_t *new_mems,
			    bool cpus_updated, bool mems_updated)
{
	bool is_empty;

	raw_spin_lock_irq(&callback_lock);
	cpumask_copy(cs->cpus_allowed, new_cpus);
	cpumask_copy(cs->effective_cpus, new_cpus);
	cs->mems_allowed = *new_mems;
	cs->effective_mems = *new_mems;
	raw_spin_unlock_irq(&callback_lock);

	/*
	 * Don't call update_tasks_cpumask() if the cpuset becomes empty,
	 * as the tasks will be migratecd to an ancestor.
	 */
	if (cpus_updated && !cpumask_empty(cs->cpus_allowed))
		update_tasks_cpumask(cs);
	if (mems_updated && !nodes_empty(cs->mems_allowed))
		update_tasks_nodemask(cs);

	is_empty = cpumask_empty(cs->cpus_allowed) ||
		   nodes_empty(cs->mems_allowed);

	percpu_up_write(&cpuset_rwsem);

	/*
	 * Move tasks to the nearest ancestor with execution resources,
	 * This is full cgroup operation which will also call back into
	 * cpuset. Should be done outside any lock.
	 */
	if (is_empty)
		remove_tasks_in_empty_cpuset(cs);

	percpu_down_write(&cpuset_rwsem);
}

static void
hotplug_update_tasks(struct cpuset *cs,
		     struct cpumask *new_cpus, nodemask_t *new_mems,
		     bool cpus_updated, bool mems_updated)
{
	if (cpumask_empty(new_cpus))
		cpumask_copy(new_cpus, parent_cs(cs)->effective_cpus);
	if (nodes_empty(*new_mems))
		*new_mems = parent_cs(cs)->effective_mems;

	raw_spin_lock_irq(&callback_lock);
	cpumask_copy(cs->effective_cpus, new_cpus);
	cs->effective_mems = *new_mems;
	raw_spin_unlock_irq(&callback_lock);

	if (cpus_updated)
		update_tasks_cpumask(cs);
	if (mems_updated)
		update_tasks_nodemask(cs);
}

static bool force_rebuild;

void cpuset_force_rebuild(void)
{
	force_rebuild = true;
}

/**
 * cpuset_hotplug_update_tasks - update tasks in a cpuset for hotunplug
 * @cs: cpuset in interest
 * @tmp: the tmpmasks structure pointer
 *
 * Compare @cs's cpu and mem masks against top_cpuset and if some have gone
 * offline, update @cs accordingly.  If @cs ends up with no CPU or memory,
 * all its tasks are moved to the nearest ancestor with both resources.
 */
static void cpuset_hotplug_update_tasks(struct cpuset *cs, struct tmpmasks *tmp)
{
	static cpumask_t new_cpus;
	static nodemask_t new_mems;
	bool cpus_updated;
	bool mems_updated;
	struct cpuset *parent;
retry:
	wait_event(cpuset_attach_wq, cs->attach_in_progress == 0);

	percpu_down_write(&cpuset_rwsem);

	/*
	 * We have raced with task attaching. We wait until attaching
	 * is finished, so we won't attach a task to an empty cpuset.
	 */
	if (cs->attach_in_progress) {
		percpu_up_write(&cpuset_rwsem);
		goto retry;
	}

	parent =  parent_cs(cs);
	compute_effective_cpumask(&new_cpus, cs, parent);
	nodes_and(new_mems, cs->mems_allowed, parent->effective_mems);

	if (cs->nr_subparts_cpus)
		/*
		 * Make sure that CPUs allocated to child partitions
		 * do not show up in effective_cpus.
		 */
		cpumask_andnot(&new_cpus, &new_cpus, cs->subparts_cpus);

	if (!tmp || !cs->partition_root_state)
		goto update_tasks;

	/*
	 * In the unlikely event that a partition root has empty
	 * effective_cpus or its parent becomes erroneous, we have to
	 * transition it to the erroneous state.
	 */
	if (is_partition_root(cs) && (cpumask_empty(&new_cpus) ||
	   (parent->partition_root_state == PRS_ERROR))) {
		if (cs->nr_subparts_cpus) {
			cs->nr_subparts_cpus = 0;
			cpumask_clear(cs->subparts_cpus);
			compute_effective_cpumask(&new_cpus, cs, parent);
		}

		/*
		 * If the effective_cpus is empty because the child
		 * partitions take away all the CPUs, we can keep
		 * the current partition and let the child partitions
		 * fight for available CPUs.
		 */
		if ((parent->partition_root_state == PRS_ERROR) ||
		     cpumask_empty(&new_cpus)) {
			update_parent_subparts_cpumask(cs, partcmd_disable,
						       NULL, tmp);
			cs->partition_root_state = PRS_ERROR;
		}
		cpuset_force_rebuild();
	}

	/*
	 * On the other hand, an erroneous partition root may be transitioned
	 * back to a regular one or a partition root with no CPU allocated
	 * from the parent may change to erroneous.
	 */
	if (is_partition_root(parent) &&
	   ((cs->partition_root_state == PRS_ERROR) ||
	    !cpumask_intersects(&new_cpus, parent->subparts_cpus)) &&
	     update_parent_subparts_cpumask(cs, partcmd_update, NULL, tmp))
		cpuset_force_rebuild();

update_tasks:
	cpus_updated = !cpumask_equal(&new_cpus, cs->effective_cpus);
	mems_updated = !nodes_equal(new_mems, cs->effective_mems);

	if (is_in_v2_mode())
		hotplug_update_tasks(cs, &new_cpus, &new_mems,
				     cpus_updated, mems_updated);
	else
		hotplug_update_tasks_legacy(cs, &new_cpus, &new_mems,
					    cpus_updated, mems_updated);

	percpu_up_write(&cpuset_rwsem);
}

/**
 * cpuset_hotplug_workfn - handle CPU/memory hotunplug for a cpuset
 *
 * This function is called after either CPU or memory configuration has
 * changed and updates cpuset accordingly.  The top_cpuset is always
 * synchronized to cpu_active_mask and N_MEMORY, which is necessary in
 * order to make cpusets transparent (of no affect) on systems that are
 * actively using CPU hotplug but making no active use of cpusets.
 *
 * Non-root cpusets are only affected by offlining.  If any CPUs or memory
 * nodes have been taken down, cpuset_hotplug_update_tasks() is invoked on
 * all descendants.
 *
 * Note that CPU offlining during suspend is ignored.  We don't modify
 * cpusets across suspend/resume cycles at all.
 */
static void cpuset_hotplug_workfn(struct work_struct *work)
{
	static cpumask_t new_cpus;
	static nodemask_t new_mems;
	bool cpus_updated, mems_updated;
	bool on_dfl = is_in_v2_mode();
	struct tmpmasks tmp, *ptmp = NULL;

	if (on_dfl && !alloc_cpumasks(NULL, &tmp))
		ptmp = &tmp;

	percpu_down_write(&cpuset_rwsem);

	/* fetch the available cpus/mems and find out which changed how */
	cpumask_copy(&new_cpus, cpu_active_mask);
	new_mems = node_states[N_MEMORY];

	/*
	 * If subparts_cpus is populated, it is likely that the check below
	 * will produce a false positive on cpus_updated when the cpu list
	 * isn't changed. It is extra work, but it is better to be safe.
	 */
	cpus_updated = !cpumask_equal(top_cpuset.effective_cpus, &new_cpus);
	mems_updated = !nodes_equal(top_cpuset.effective_mems, new_mems);

	/* synchronize cpus_allowed to cpu_active_mask */
	if (cpus_updated) {
		raw_spin_lock_irq(&callback_lock);
		if (!on_dfl)
			cpumask_copy(top_cpuset.cpus_allowed, &new_cpus);
		/*
		 * Make sure that CPUs allocated to child partitions
		 * do not show up in effective_cpus. If no CPU is left,
		 * we clear the subparts_cpus & let the child partitions
		 * fight for the CPUs again.
		 */
		if (top_cpuset.nr_subparts_cpus) {
			if (cpumask_subset(&new_cpus,
					   top_cpuset.subparts_cpus)) {
				top_cpuset.nr_subparts_cpus = 0;
				cpumask_clear(top_cpuset.subparts_cpus);
			} else {
				cpumask_andnot(&new_cpus, &new_cpus,
					       top_cpuset.subparts_cpus);
			}
		}
		cpumask_copy(top_cpuset.effective_cpus, &new_cpus);
		raw_spin_unlock_irq(&callback_lock);
		/* we don't mess with cpumasks of tasks in top_cpuset */
	}

	/* synchronize mems_allowed to N_MEMORY */
	if (mems_updated) {
		raw_spin_lock_irq(&callback_lock);
		if (!on_dfl)
			top_cpuset.mems_allowed = new_mems;
		top_cpuset.effective_mems = new_mems;
		raw_spin_unlock_irq(&callback_lock);
		update_tasks_nodemask(&top_cpuset);
	}

	percpu_up_write(&cpuset_rwsem);

	/* if cpus or mems changed, we need to propagate to descendants */
	if (cpus_updated || mems_updated) {
		struct cpuset *cs;
		struct cgroup_subsys_state *pos_css;

		rcu_read_lock();
		cpuset_for_each_descendant_pre(cs, pos_css, &top_cpuset) {
			if (cs == &top_cpuset || !css_tryget_online(&cs->css))
				continue;
			rcu_read_unlock();

			cpuset_hotplug_update_tasks(cs, ptmp);

			rcu_read_lock();
			css_put(&cs->css);
		}
		rcu_read_unlock();
	}

	/* rebuild sched domains if cpus_allowed has changed */
	if (cpus_updated || force_rebuild) {
		force_rebuild = false;
		rebuild_sched_domains();
	}

	free_cpumasks(NULL, ptmp);
}

void cpuset_update_active_cpus(void)
{
	/*
	 * We're inside cpu hotplug critical region which usually nests
	 * inside cgroup synchronization.  Bounce actual hotplug processing
	 * to a work item to avoid reverse locking order.
	 */
	schedule_work(&cpuset_hotplug_work);
}

void cpuset_wait_for_hotplug(void)
{
	flush_work(&cpuset_hotplug_work);
}

/*
 * Keep top_cpuset.mems_allowed tracking node_states[N_MEMORY].
 * Call this routine anytime after node_states[N_MEMORY] changes.
 * See cpuset_update_active_cpus() for CPU hotplug handling.
 */
static int cpuset_track_online_nodes(struct notifier_block *self,
				unsigned long action, void *arg)
{
	schedule_work(&cpuset_hotplug_work);
	return NOTIFY_OK;
}

static struct notifier_block cpuset_track_online_nodes_nb = {
	.notifier_call = cpuset_track_online_nodes,
	.priority = 10,		/* ??! */
};

/**
 * cpuset_init_smp - initialize cpus_allowed
 *
 * Description: Finish top cpuset after cpu, node maps are initialized
 */
void __init cpuset_init_smp(void)
{
	cpumask_copy(top_cpuset.cpus_allowed, cpu_active_mask);
	top_cpuset.mems_allowed = node_states[N_MEMORY];
	top_cpuset.old_mems_allowed = top_cpuset.mems_allowed;

	cpumask_copy(top_cpuset.effective_cpus, cpu_active_mask);
	top_cpuset.effective_mems = node_states[N_MEMORY];

	register_hotmemory_notifier(&cpuset_track_online_nodes_nb);

	cpuset_migrate_mm_wq = alloc_ordered_workqueue("cpuset_migrate_mm", 0);
	BUG_ON(!cpuset_migrate_mm_wq);
}

/**
 * cpuset_cpus_allowed - return cpus_allowed mask from a tasks cpuset.
 * @tsk: pointer to task_struct from which to obtain cpuset->cpus_allowed.
 * @pmask: pointer to struct cpumask variable to receive cpus_allowed set.
 *
 * Description: Returns the cpumask_var_t cpus_allowed of the cpuset
 * attached to the specified @tsk.  Guaranteed to return some non-empty
 * subset of cpu_online_mask, even if this means going outside the
 * tasks cpuset.
 **/

void cpuset_cpus_allowed(struct task_struct *tsk, struct cpumask *pmask)
{
	unsigned long flags;

	raw_spin_lock_irqsave(&callback_lock, flags);
	rcu_read_lock();
	guarantee_online_cpus(task_cs(tsk), pmask);
	rcu_read_unlock();
	raw_spin_unlock_irqrestore(&callback_lock, flags);
}

/**
 * cpuset_cpus_allowed_fallback - final fallback before complete catastrophe.
 * @tsk: pointer to task_struct with which the scheduler is struggling
 *
 * Description: In the case that the scheduler cannot find an allowed cpu in
 * tsk->cpus_allowed, we fall back to task_cs(tsk)->cpus_allowed. In legacy
 * mode however, this value is the same as task_cs(tsk)->effective_cpus,
 * which will not contain a sane cpumask during cases such as cpu hotplugging.
 * This is the absolute last resort for the scheduler and it is only used if
 * _every_ other avenue has been traveled.
 **/

void cpuset_cpus_allowed_fallback(struct task_struct *tsk)
{
	rcu_read_lock();
	do_set_cpus_allowed(tsk, is_in_v2_mode() ?
		task_cs(tsk)->cpus_allowed : cpu_possible_mask);
	rcu_read_unlock();

	/*
	 * We own tsk->cpus_allowed, nobody can change it under us.
	 *
	 * But we used cs && cs->cpus_allowed lockless and thus can
	 * race with cgroup_attach_task() or update_cpumask() and get
	 * the wrong tsk->cpus_allowed. However, both cases imply the
	 * subsequent cpuset_change_cpumask()->set_cpus_allowed_ptr()
	 * which takes task_rq_lock().
	 *
	 * If we are called after it dropped the lock we must see all
	 * changes in tsk_cs()->cpus_allowed. Otherwise we can temporary
	 * set any mask even if it is not right from task_cs() pov,
	 * the pending set_cpus_allowed_ptr() will fix things.
	 *
	 * select_fallback_rq() will fix things ups and set cpu_possible_mask
	 * if required.
	 */
}

void __init cpuset_init_current_mems_allowed(void)
{
	nodes_setall(current->mems_allowed);
}

/**
 * cpuset_mems_allowed - return mems_allowed mask from a tasks cpuset.
 * @tsk: pointer to task_struct from which to obtain cpuset->mems_allowed.
 *
 * Description: Returns the nodemask_t mems_allowed of the cpuset
 * attached to the specified @tsk.  Guaranteed to return some non-empty
 * subset of node_states[N_MEMORY], even if this means going outside the
 * tasks cpuset.
 **/

nodemask_t cpuset_mems_allowed(struct task_struct *tsk)
{
	nodemask_t mask;
	unsigned long flags;

	raw_spin_lock_irqsave(&callback_lock, flags);
	rcu_read_lock();
	guarantee_online_mems(task_cs(tsk), &mask);
	rcu_read_unlock();
	raw_spin_unlock_irqrestore(&callback_lock, flags);

	return mask;
}

/**
 * cpuset_nodemask_valid_mems_allowed - check nodemask vs. curremt mems_allowed
 * @nodemask: the nodemask to be checked
 *
 * Are any of the nodes in the nodemask allowed in current->mems_allowed?
 */
int cpuset_nodemask_valid_mems_allowed(nodemask_t *nodemask)
{
	return nodes_intersects(*nodemask, current->mems_allowed);
}

/*
 * nearest_hardwall_ancestor() - Returns the nearest mem_exclusive or
 * mem_hardwall ancestor to the specified cpuset.  Call holding
 * callback_lock.  If no ancestor is mem_exclusive or mem_hardwall
 * (an unusual configuration), then returns the root cpuset.
 */
static struct cpuset *nearest_hardwall_ancestor(struct cpuset *cs)
{
	while (!(is_mem_exclusive(cs) || is_mem_hardwall(cs)) && parent_cs(cs))
		cs = parent_cs(cs);
	return cs;
}

/**
 * cpuset_node_allowed - Can we allocate on a memory node?
 * @node: is this an allowed node?
 * @gfp_mask: memory allocation flags
 *
 * If we're in interrupt, yes, we can always allocate.  If @node is set in
 * current's mems_allowed, yes.  If it's not a __GFP_HARDWALL request and this
 * node is set in the nearest hardwalled cpuset ancestor to current's cpuset,
 * yes.  If current has access to memory reserves as an oom victim, yes.
 * Otherwise, no.
 *
 * GFP_USER allocations are marked with the __GFP_HARDWALL bit,
 * and do not allow allocations outside the current tasks cpuset
 * unless the task has been OOM killed.
 * GFP_KERNEL allocations are not so marked, so can escape to the
 * nearest enclosing hardwalled ancestor cpuset.
 *
 * Scanning up parent cpusets requires callback_lock.  The
 * __alloc_pages() routine only calls here with __GFP_HARDWALL bit
 * _not_ set if it's a GFP_KERNEL allocation, and all nodes in the
 * current tasks mems_allowed came up empty on the first pass over
 * the zonelist.  So only GFP_KERNEL allocations, if all nodes in the
 * cpuset are short of memory, might require taking the callback_lock.
 *
 * The first call here from mm/page_alloc:get_page_from_freelist()
 * has __GFP_HARDWALL set in gfp_mask, enforcing hardwall cpusets,
 * so no allocation on a node outside the cpuset is allowed (unless
 * in interrupt, of course).
 *
 * The second pass through get_page_from_freelist() doesn't even call
 * here for GFP_ATOMIC calls.  For those calls, the __alloc_pages()
 * variable 'wait' is not set, and the bit ALLOC_CPUSET is not set
 * in alloc_flags.  That logic and the checks below have the combined
 * affect that:
 *	in_interrupt - any node ok (current task context irrelevant)
 *	GFP_ATOMIC   - any node ok
 *	tsk_is_oom_victim   - any node ok
 *	GFP_KERNEL   - any node in enclosing hardwalled cpuset ok
 *	GFP_USER     - only nodes in current tasks mems allowed ok.
 */
bool __cpuset_node_allowed(int node, gfp_t gfp_mask)
{
	struct cpuset *cs;		/* current cpuset ancestors */
	int allowed;			/* is allocation in zone z allowed? */
	unsigned long flags;

	if (in_interrupt())
		return true;
	if (node_isset(node, current->mems_allowed))
		return true;
	/*
	 * Allow tasks that have access to memory reserves because they have
	 * been OOM killed to get memory anywhere.
	 */
	if (unlikely(tsk_is_oom_victim(current)))
		return true;
	if (gfp_mask & __GFP_HARDWALL)	/* If hardwall request, stop here */
		return false;

	if (current->flags & PF_EXITING) /* Let dying task have memory */
		return true;

	/* Not hardwall and node outside mems_allowed: scan up cpusets */
	raw_spin_lock_irqsave(&callback_lock, flags);

	rcu_read_lock();
	cs = nearest_hardwall_ancestor(task_cs(current));
	allowed = node_isset(node, cs->mems_allowed);
	rcu_read_unlock();

	raw_spin_unlock_irqrestore(&callback_lock, flags);
	return allowed;
}

/**
 * cpuset_mem_spread_node() - On which node to begin search for a file page
 * cpuset_slab_spread_node() - On which node to begin search for a slab page
 *
 * If a task is marked PF_SPREAD_PAGE or PF_SPREAD_SLAB (as for
 * tasks in a cpuset with is_spread_page or is_spread_slab set),
 * and if the memory allocation used cpuset_mem_spread_node()
 * to determine on which node to start looking, as it will for
 * certain page cache or slab cache pages such as used for file
 * system buffers and inode caches, then instead of starting on the
 * local node to look for a free page, rather spread the starting
 * node around the tasks mems_allowed nodes.
 *
 * We don't have to worry about the returned node being offline
 * because "it can't happen", and even if it did, it would be ok.
 *
 * The routines calling guarantee_online_mems() are careful to
 * only set nodes in task->mems_allowed that are online.  So it
 * should not be possible for the following code to return an
 * offline node.  But if it did, that would be ok, as this routine
 * is not returning the node where the allocation must be, only
 * the node where the search should start.  The zonelist passed to
 * __alloc_pages() will include all nodes.  If the slab allocator
 * is passed an offline node, it will fall back to the local node.
 * See kmem_cache_alloc_node().
 */

static int cpuset_spread_node(int *rotor)
{
	return *rotor = next_node_in(*rotor, current->mems_allowed);
}

int cpuset_mem_spread_node(void)
{
	if (current->cpuset_mem_spread_rotor == NUMA_NO_NODE)
		current->cpuset_mem_spread_rotor =
			node_random(&current->mems_allowed);

	return cpuset_spread_node(&current->cpuset_mem_spread_rotor);
}

int cpuset_slab_spread_node(void)
{
	if (current->cpuset_slab_spread_rotor == NUMA_NO_NODE)
		current->cpuset_slab_spread_rotor =
			node_random(&current->mems_allowed);

	return cpuset_spread_node(&current->cpuset_slab_spread_rotor);
}

EXPORT_SYMBOL_GPL(cpuset_mem_spread_node);

/**
 * cpuset_mems_allowed_intersects - Does @tsk1's mems_allowed intersect @tsk2's?
 * @tsk1: pointer to task_struct of some task.
 * @tsk2: pointer to task_struct of some other task.
 *
 * Description: Return true if @tsk1's mems_allowed intersects the
 * mems_allowed of @tsk2.  Used by the OOM killer to determine if
 * one of the task's memory usage might impact the memory available
 * to the other.
 **/

int cpuset_mems_allowed_intersects(const struct task_struct *tsk1,
				   const struct task_struct *tsk2)
{
	return nodes_intersects(tsk1->mems_allowed, tsk2->mems_allowed);
}

/**
 * cpuset_print_current_mems_allowed - prints current's cpuset and mems_allowed
 *
 * Description: Prints current's name, cpuset name, and cached copy of its
 * mems_allowed to the kernel log.
 */
void cpuset_print_current_mems_allowed(void)
{
	struct cgroup *cgrp;

	rcu_read_lock();

	cgrp = task_cs(current)->css.cgroup;
	pr_cont(",cpuset=");
	pr_cont_cgroup_name(cgrp);
	pr_cont(",mems_allowed=%*pbl",
		nodemask_pr_args(&current->mems_allowed));

	rcu_read_unlock();
}

/*
 * Collection of memory_pressure is suppressed unless
 * this flag is enabled by writing "1" to the special
 * cpuset file 'memory_pressure_enabled' in the root cpuset.
 */

int cpuset_memory_pressure_enabled __read_mostly;

/**
 * cpuset_memory_pressure_bump - keep stats of per-cpuset reclaims.
 *
 * Keep a running average of the rate of synchronous (direct)
 * page reclaim efforts initiated by tasks in each cpuset.
 *
 * This represents the rate at which some task in the cpuset
 * ran low on memory on all nodes it was allowed to use, and
 * had to enter the kernels page reclaim code in an effort to
 * create more free memory by tossing clean pages or swapping
 * or writing dirty pages.
 *
 * Display to user space in the per-cpuset read-only file
 * "memory_pressure".  Value displayed is an integer
 * representing the recent rate of entry into the synchronous
 * (direct) page reclaim by any task attached to the cpuset.
 **/

void __cpuset_memory_pressure_bump(void)
{
	rcu_read_lock();
	fmeter_markevent(&task_cs(current)->fmeter);
	rcu_read_unlock();
}

#ifdef CONFIG_PROC_PID_CPUSET
/*
 * proc_cpuset_show()
 *  - Print tasks cpuset path into seq_file.
 *  - Used for /proc/<pid>/cpuset.
 *  - No need to task_lock(tsk) on this tsk->cpuset reference, as it
 *    doesn't really matter if tsk->cpuset changes after we read it,
 *    and we take cpuset_mutex, keeping cpuset_attach() from changing it
 *    anyway.
 */
int proc_cpuset_show(struct seq_file *m, struct pid_namespace *ns,
		     struct pid *pid, struct task_struct *tsk)
{
	char *buf;
	struct cgroup_subsys_state *css;
	int retval;

	retval = -ENOMEM;
	buf = kmalloc(PATH_MAX, GFP_KERNEL);
	if (!buf)
		goto out;

	css = task_get_css(tsk, cpuset_cgrp_id);
	retval = cgroup_path_ns(css->cgroup, buf, PATH_MAX,
				current->nsproxy->cgroup_ns);
	css_put(css);
	if (retval >= PATH_MAX)
		retval = -ENAMETOOLONG;
	if (retval < 0)
		goto out_free;
	seq_puts(m, buf);
	seq_putc(m, '\n');
	retval = 0;
out_free:
	kfree(buf);
out:
	return retval;
}
#endif /* CONFIG_PROC_PID_CPUSET */

/* Display task mems_allowed in /proc/<pid>/status file. */
void cpuset_task_status_allowed(struct seq_file *m, struct task_struct *task)
{
	seq_printf(m, "Mems_allowed:\t%*pb\n",
		   nodemask_pr_args(&task->mems_allowed));
	seq_printf(m, "Mems_allowed_list:\t%*pbl\n",
		   nodemask_pr_args(&task->mems_allowed));
}<|MERGE_RESOLUTION|>--- conflicted
+++ resolved
@@ -333,9 +333,6 @@
  * guidelines for accessing subsystem state in kernel/cgroup.c
  */
 
-<<<<<<< HEAD
-static DEFINE_MUTEX(cpuset_mutex);
-=======
 DEFINE_STATIC_PERCPU_RWSEM(cpuset_rwsem);
 
 void cpuset_read_lock(void)
@@ -348,7 +345,6 @@
 	percpu_up_read(&cpuset_rwsem);
 }
 
->>>>>>> fa578e9d
 static DEFINE_RAW_SPINLOCK(callback_lock);
 
 static struct workqueue_struct *cpuset_migrate_mm_wq;
@@ -1384,9 +1380,6 @@
 		rcu_read_unlock();
 
 		raw_spin_lock_irq(&callback_lock);
-<<<<<<< HEAD
-		cpumask_copy(cp->effective_cpus, new_cpus);
-=======
 
 		cpumask_copy(cp->effective_cpus, tmp->new_cpus);
 		if (cp->nr_subparts_cpus &&
@@ -1417,7 +1410,6 @@
 					= cpumask_weight(cp->subparts_cpus);
 			}
 		}
->>>>>>> fa578e9d
 		raw_spin_unlock_irq(&callback_lock);
 
 		WARN_ON(!is_in_v2_mode() &&
@@ -1517,11 +1509,6 @@
 	if (retval < 0)
 		return retval;
 
-<<<<<<< HEAD
-	raw_spin_lock_irq(&callback_lock);
-	cpumask_copy(cs->cpus_allowed, trialcs->cpus_allowed);
-	raw_spin_unlock_irq(&callback_lock);
-=======
 #ifdef CONFIG_CPUMASK_OFFSTACK
 	/*
 	 * Use the cpumasks in trialcs for tmpmasks when they are pointers
@@ -1543,7 +1530,6 @@
 
 	raw_spin_lock_irq(&callback_lock);
 	cpumask_copy(cs->cpus_allowed, trialcs->cpus_allowed);
->>>>>>> fa578e9d
 
 	/*
 	 * Make sure that subparts_cpus is a subset of cpus_allowed.
@@ -2850,11 +2836,7 @@
 
 static void cpuset_bind(struct cgroup_subsys_state *root_css)
 {
-<<<<<<< HEAD
-	mutex_lock(&cpuset_mutex);
-=======
 	percpu_down_write(&cpuset_rwsem);
->>>>>>> fa578e9d
 	raw_spin_lock_irq(&callback_lock);
 
 	if (is_in_v2_mode()) {
@@ -2867,11 +2849,7 @@
 	}
 
 	raw_spin_unlock_irq(&callback_lock);
-<<<<<<< HEAD
-	mutex_unlock(&cpuset_mutex);
-=======
 	percpu_up_write(&cpuset_rwsem);
->>>>>>> fa578e9d
 }
 
 /*
