--- conflicted
+++ resolved
@@ -697,11 +697,7 @@
 }
 EXPORT_SYMBOL_GPL(__mmdrop);
 
-<<<<<<< HEAD
-#ifdef CONFIG_PREEMPT_RT_BASE
-=======
 #ifdef CONFIG_PREEMPT_RT
->>>>>>> fa578e9d
 /*
  * RCU callback for delayed mm drop. Not strictly rcu, but we don't
  * want another facility to make this work.
@@ -1681,29 +1677,6 @@
 #endif
 }
 
-<<<<<<< HEAD
-#ifdef CONFIG_POSIX_TIMERS
-/*
- * Initialize POSIX timer handling for a single task.
- */
-static void posix_cpu_timers_init(struct task_struct *tsk)
-{
-#ifdef CONFIG_PREEMPT_RT_BASE
-	tsk->posix_timer_list = NULL;
-#endif
-	tsk->cputime_expires.prof_exp = 0;
-	tsk->cputime_expires.virt_exp = 0;
-	tsk->cputime_expires.sched_exp = 0;
-	INIT_LIST_HEAD(&tsk->cpu_timers[0]);
-	INIT_LIST_HEAD(&tsk->cpu_timers[1]);
-	INIT_LIST_HEAD(&tsk->cpu_timers[2]);
-}
-#else
-static inline void posix_cpu_timers_init(struct task_struct *tsk) { }
-#endif
-
-=======
->>>>>>> fa578e9d
 static inline void init_task_pid_links(struct task_struct *task)
 {
 	enum pid_type type;
@@ -1737,8 +1710,6 @@
 #endif /* #ifdef CONFIG_TASKS_RCU */
 }
 
-<<<<<<< HEAD
-=======
 struct pid *pidfd_pid(const struct file *file)
 {
 	if (file->f_op == &pidfd_fops)
@@ -1800,7 +1771,6 @@
 #endif
 };
 
->>>>>>> fa578e9d
 static void __delayed_free_task(struct rcu_head *rhp)
 {
 	struct task_struct *tsk = container_of(rhp, struct task_struct, rcu);
