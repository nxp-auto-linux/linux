--- conflicted
+++ resolved
@@ -1157,16 +1157,10 @@
 	 * match on CONFIG_PREEMPT_RT = n. With PREEMPT_RT check the hard
 	 * expiry mode because unmarked timers are moved to softirq expiry.
 	 */
-<<<<<<< HEAD
-#ifndef CONFIG_PREEMPT_RT_BASE
-	WARN_ON_ONCE(!(mode & HRTIMER_MODE_SOFT) ^ !timer->is_soft);
-#endif
-=======
 	if (!IS_ENABLED(CONFIG_PREEMPT_RT))
 		WARN_ON_ONCE(!(mode & HRTIMER_MODE_SOFT) ^ !timer->is_soft);
 	else
 		WARN_ON_ONCE(!(mode & HRTIMER_MODE_HARD) ^ !timer->is_hard);
->>>>>>> fa578e9d
 
 	base = lock_hrtimer_base(timer, &flags);
 
@@ -1314,12 +1308,6 @@
 {
 	int ret;
 
-<<<<<<< HEAD
-		if (ret >= 0)
-			return ret;
-		hrtimer_grab_expiry_lock(timer);
-	}
-=======
 	do {
 		ret = hrtimer_try_to_cancel(timer);
 
@@ -1327,7 +1315,6 @@
 			hrtimer_cancel_wait_running(timer);
 	} while (ret < 0);
 	return ret;
->>>>>>> fa578e9d
 }
 EXPORT_SYMBOL_GPL(hrtimer_cancel);
 
@@ -1423,12 +1410,7 @@
 static void __hrtimer_init(struct hrtimer *timer, clockid_t clock_id,
 			   enum hrtimer_mode mode)
 {
-<<<<<<< HEAD
-	bool softtimer;
-	int base;
-=======
 	bool softtimer = !!(mode & HRTIMER_MODE_SOFT);
->>>>>>> fa578e9d
 	struct hrtimer_cpu_base *cpu_base;
 	int base;
 
@@ -1648,11 +1630,7 @@
 	unsigned long flags;
 	ktime_t now;
 
-<<<<<<< HEAD
-	spin_lock(&cpu_base->softirq_expiry_lock);
-=======
 	hrtimer_cpu_base_lock_expiry(cpu_base);
->>>>>>> fa578e9d
 	raw_spin_lock_irqsave(&cpu_base->lock, flags);
 
 	now = hrtimer_update_base(cpu_base);
@@ -1662,11 +1640,7 @@
 	hrtimer_update_softirq_timer(cpu_base, true);
 
 	raw_spin_unlock_irqrestore(&cpu_base->lock, flags);
-<<<<<<< HEAD
-	spin_unlock(&cpu_base->softirq_expiry_lock);
-=======
 	hrtimer_cpu_base_unlock_expiry(cpu_base);
->>>>>>> fa578e9d
 }
 
 #ifdef CONFIG_HIGH_RES_TIMERS
@@ -1838,21 +1812,6 @@
 	return HRTIMER_NORESTART;
 }
 
-<<<<<<< HEAD
-static void __hrtimer_init_sleeper(struct hrtimer_sleeper *sl,
-				   clockid_t clock_id,
-				   enum hrtimer_mode mode,
-				   struct task_struct *task)
-{
-#ifdef CONFIG_PREEMPT_RT_FULL
-	if (!(mode & (HRTIMER_MODE_SOFT | HRTIMER_MODE_HARD))) {
-		if (task_is_realtime(current) || system_state != SYSTEM_RUNNING)
-			mode |= HRTIMER_MODE_HARD;
-		else
-			mode |= HRTIMER_MODE_SOFT;
-	}
-#endif
-=======
 /**
  * hrtimer_sleeper_start_expires - Start a hrtimer sleeper timer
  * @sl:		sleeper to be started
@@ -1905,7 +1864,6 @@
 			mode |= HRTIMER_MODE_HARD;
 	}
 
->>>>>>> fa578e9d
 	__hrtimer_init(&sl->timer, clock_id, mode);
 	sl->timer.function = hrtimer_wakeup;
 	sl->task = current;
@@ -2013,11 +1971,7 @@
 	int ret;
 
 	hrtimer_init_sleeper_on_stack(&t, restart->nanosleep.clockid,
-<<<<<<< HEAD
-				      HRTIMER_MODE_ABS, current);
-=======
 				      HRTIMER_MODE_ABS);
->>>>>>> fa578e9d
 	hrtimer_set_expires_tv64(&t.timer, restart->nanosleep.expires);
 	ret = do_nanosleep(&t, HRTIMER_MODE_ABS);
 	destroy_hrtimer_on_stack(&t.timer);
@@ -2036,11 +1990,7 @@
 	if (dl_task(current) || rt_task(current))
 		slack = 0;
 
-<<<<<<< HEAD
-	hrtimer_init_sleeper_on_stack(&t, clockid, mode, current);
-=======
 	hrtimer_init_sleeper_on_stack(&t, clockid, mode);
->>>>>>> fa578e9d
 	hrtimer_set_expires_range_ns(&t.timer, timespec64_to_ktime(*rqtp), slack);
 	ret = do_nanosleep(&t, mode);
 	if (ret != -ERESTART_RESTARTBLOCK)
@@ -2100,11 +2050,7 @@
 }
 #endif
 
-<<<<<<< HEAD
-#ifdef CONFIG_PREEMPT_RT_FULL
-=======
 #ifdef CONFIG_PREEMPT_RT
->>>>>>> fa578e9d
 /*
  * Sleep for 1 ms in hope whoever holds what we want will let it go.
  */
@@ -2157,11 +2103,7 @@
 	cpu_base->softirq_next_timer = NULL;
 	cpu_base->expires_next = KTIME_MAX;
 	cpu_base->softirq_expires_next = KTIME_MAX;
-<<<<<<< HEAD
-	spin_lock_init(&cpu_base->softirq_expiry_lock);
-=======
 	hrtimer_cpu_base_init_expiry_lock(cpu_base);
->>>>>>> fa578e9d
 	return 0;
 }
 
@@ -2280,16 +2222,9 @@
 		return -EINTR;
 	}
 
-<<<<<<< HEAD
-	hrtimer_init_sleeper_on_stack(&t, clock_id, mode, current);
-	hrtimer_set_expires_range_ns(&t.timer, *expires, delta);
-
-	hrtimer_start_expires(&t.timer, mode);
-=======
 	hrtimer_init_sleeper_on_stack(&t, clock_id, mode);
 	hrtimer_set_expires_range_ns(&t.timer, *expires, delta);
 	hrtimer_sleeper_start_expires(&t, mode);
->>>>>>> fa578e9d
 
 	if (likely(t.task))
 		schedule();
