// SPDX-License-Identifier: GPL-2.0
/*
 *  Copyright(C) 2005-2006, Thomas Gleixner <tglx@linutronix.de>
 *  Copyright(C) 2005-2007, Red Hat, Inc., Ingo Molnar
 *  Copyright(C) 2006-2007  Timesys Corp., Thomas Gleixner
 *
 *  No idle tick implementation for low and high resolution timers
 *
 *  Started by: Thomas Gleixner and Ingo Molnar
 */
#include <linux/cpu.h>
#include <linux/err.h>
#include <linux/hrtimer.h>
#include <linux/interrupt.h>
#include <linux/kernel_stat.h>
#include <linux/percpu.h>
#include <linux/nmi.h>
#include <linux/profile.h>
#include <linux/sched/signal.h>
#include <linux/sched/clock.h>
#include <linux/sched/stat.h>
#include <linux/sched/nohz.h>
#include <linux/module.h>
#include <linux/irq_work.h>
#include <linux/posix-timers.h>
#include <linux/context_tracking.h>
#include <linux/mm.h>

#include <asm/irq_regs.h>

#include "tick-internal.h"

#include <trace/events/timer.h>

/*
 * Per-CPU nohz control structure
 */
static DEFINE_PER_CPU(struct tick_sched, tick_cpu_sched);

struct tick_sched *tick_get_tick_sched(int cpu)
{
	return &per_cpu(tick_cpu_sched, cpu);
}

#if defined(CONFIG_NO_HZ_COMMON) || defined(CONFIG_HIGH_RES_TIMERS)
/*
 * The time, when the last jiffy update happened. Protected by jiffies_lock.
 */
static ktime_t last_jiffies_update;

/*
 * Must be called with interrupts disabled !
 */
static void tick_do_update_jiffies64(ktime_t now)
{
	unsigned long ticks = 0;
	ktime_t delta;

	/*
	 * Do a quick check without holding jiffies_lock:
	 * The READ_ONCE() pairs with two updates done later in this function.
	 */
	delta = ktime_sub(now, READ_ONCE(last_jiffies_update));
	if (delta < tick_period)
		return;

	/* Reevaluate with jiffies_lock held */
	raw_spin_lock(&jiffies_lock);
	write_seqcount_begin(&jiffies_seq);

	delta = ktime_sub(now, last_jiffies_update);
	if (delta >= tick_period) {

		delta = ktime_sub(delta, tick_period);
		/* Pairs with the lockless read in this function. */
		WRITE_ONCE(last_jiffies_update,
			   ktime_add(last_jiffies_update, tick_period));

		/* Slow path for long timeouts */
		if (unlikely(delta >= tick_period)) {
			s64 incr = ktime_to_ns(tick_period);

			ticks = ktime_divns(delta, incr);

			/* Pairs with the lockless read in this function. */
			WRITE_ONCE(last_jiffies_update,
				   ktime_add_ns(last_jiffies_update,
						incr * ticks));
		}
		do_timer(++ticks);

		/* Keep the tick_next_period variable up to date */
		tick_next_period = ktime_add(last_jiffies_update, tick_period);
	} else {
		write_seqcount_end(&jiffies_seq);
		raw_spin_unlock(&jiffies_lock);
		return;
	}
	write_seqcount_end(&jiffies_seq);
	raw_spin_unlock(&jiffies_lock);
	update_wall_time();
}

/*
 * Initialize and return retrieve the jiffies update.
 */
static ktime_t tick_init_jiffy_update(void)
{
	ktime_t period;

	raw_spin_lock(&jiffies_lock);
	write_seqcount_begin(&jiffies_seq);
	/* Did we start the jiffies update yet ? */
	if (last_jiffies_update == 0)
		last_jiffies_update = tick_next_period;
	period = last_jiffies_update;
	write_seqcount_end(&jiffies_seq);
	raw_spin_unlock(&jiffies_lock);
	return period;
}

static void tick_sched_do_timer(struct tick_sched *ts, ktime_t now)
{
	int cpu = smp_processor_id();

#ifdef CONFIG_NO_HZ_COMMON
	/*
	 * Check if the do_timer duty was dropped. We don't care about
	 * concurrency: This happens only when the CPU in charge went
	 * into a long sleep. If two CPUs happen to assign themselves to
	 * this duty, then the jiffies update is still serialized by
	 * jiffies_lock.
	 *
	 * If nohz_full is enabled, this should not happen because the
	 * tick_do_timer_cpu never relinquishes.
	 */
	if (unlikely(tick_do_timer_cpu == TICK_DO_TIMER_NONE)) {
#ifdef CONFIG_NO_HZ_FULL
		WARN_ON(tick_nohz_full_running);
#endif
		tick_do_timer_cpu = cpu;
	}
#endif

	/* Check, if the jiffies need an update */
	if (tick_do_timer_cpu == cpu)
		tick_do_update_jiffies64(now);

	if (ts->inidle)
		ts->got_idle_tick = 1;
}

static void tick_sched_handle(struct tick_sched *ts, struct pt_regs *regs)
{
#ifdef CONFIG_NO_HZ_COMMON
	/*
	 * When we are idle and the tick is stopped, we have to touch
	 * the watchdog as we might not schedule for a really long
	 * time. This happens on complete idle SMP systems while
	 * waiting on the login prompt. We also increment the "start of
	 * idle" jiffy stamp so the idle accounting adjustment we do
	 * when we go busy again does not account too much ticks.
	 */
	if (ts->tick_stopped) {
		touch_softlockup_watchdog_sched();
		if (is_idle_task(current))
			ts->idle_jiffies++;
		/*
		 * In case the current tick fired too early past its expected
		 * expiration, make sure we don't bypass the next clock reprogramming
		 * to the same deadline.
		 */
		ts->next_tick = 0;
	}
#endif
	update_process_times(user_mode(regs));
	profile_tick(CPU_PROFILING);
}
#endif

#ifdef CONFIG_NO_HZ_FULL
cpumask_var_t tick_nohz_full_mask;
bool tick_nohz_full_running;
static atomic_t tick_dep_mask;

static bool check_tick_dependency(atomic_t *dep)
{
	int val = atomic_read(dep);

	if (val & TICK_DEP_MASK_POSIX_TIMER) {
		trace_tick_stop(0, TICK_DEP_MASK_POSIX_TIMER);
		return true;
	}

	if (val & TICK_DEP_MASK_PERF_EVENTS) {
		trace_tick_stop(0, TICK_DEP_MASK_PERF_EVENTS);
		return true;
	}

	if (val & TICK_DEP_MASK_SCHED) {
		trace_tick_stop(0, TICK_DEP_MASK_SCHED);
		return true;
	}

	if (val & TICK_DEP_MASK_CLOCK_UNSTABLE) {
		trace_tick_stop(0, TICK_DEP_MASK_CLOCK_UNSTABLE);
		return true;
	}

	return false;
}

static bool can_stop_full_tick(int cpu, struct tick_sched *ts)
{
	lockdep_assert_irqs_disabled();

	if (unlikely(!cpu_online(cpu)))
		return false;

	if (check_tick_dependency(&tick_dep_mask))
		return false;

	if (check_tick_dependency(&ts->tick_dep_mask))
		return false;

	if (check_tick_dependency(&current->tick_dep_mask))
		return false;

	if (check_tick_dependency(&current->signal->tick_dep_mask))
		return false;

	return true;
}

static void nohz_full_kick_func(struct irq_work *work)
{
	/* Empty, the tick restart happens on tick_nohz_irq_exit() */
}

static DEFINE_PER_CPU(struct irq_work, nohz_full_kick_work) = {
	.func = nohz_full_kick_func,
	.flags = IRQ_WORK_HARD_IRQ,
};

/*
 * Kick this CPU if it's full dynticks in order to force it to
 * re-evaluate its dependency on the tick and restart it if necessary.
 * This kick, unlike tick_nohz_full_kick_cpu() and tick_nohz_full_kick_all(),
 * is NMI safe.
 */
static void tick_nohz_full_kick(void)
{
	if (!tick_nohz_full_cpu(smp_processor_id()))
		return;

	irq_work_queue(this_cpu_ptr(&nohz_full_kick_work));
}

/*
 * Kick the CPU if it's full dynticks in order to force it to
 * re-evaluate its dependency on the tick and restart it if necessary.
 */
void tick_nohz_full_kick_cpu(int cpu)
{
	if (!tick_nohz_full_cpu(cpu))
		return;

	irq_work_queue_on(&per_cpu(nohz_full_kick_work, cpu), cpu);
}

/*
 * Kick all full dynticks CPUs in order to force these to re-evaluate
 * their dependency on the tick and restart it if necessary.
 */
static void tick_nohz_full_kick_all(void)
{
	int cpu;

	if (!tick_nohz_full_running)
		return;

	preempt_disable();
	for_each_cpu_and(cpu, tick_nohz_full_mask, cpu_online_mask)
		tick_nohz_full_kick_cpu(cpu);
	preempt_enable();
}

static void tick_nohz_dep_set_all(atomic_t *dep,
				  enum tick_dep_bits bit)
{
	int prev;

	prev = atomic_fetch_or(BIT(bit), dep);
	if (!prev)
		tick_nohz_full_kick_all();
}

/*
 * Set a global tick dependency. Used by perf events that rely on freq and
 * by unstable clock.
 */
void tick_nohz_dep_set(enum tick_dep_bits bit)
{
	tick_nohz_dep_set_all(&tick_dep_mask, bit);
}

void tick_nohz_dep_clear(enum tick_dep_bits bit)
{
	atomic_andnot(BIT(bit), &tick_dep_mask);
}

/*
 * Set per-CPU tick dependency. Used by scheduler and perf events in order to
 * manage events throttling.
 */
void tick_nohz_dep_set_cpu(int cpu, enum tick_dep_bits bit)
{
	int prev;
	struct tick_sched *ts;

	ts = per_cpu_ptr(&tick_cpu_sched, cpu);

	prev = atomic_fetch_or(BIT(bit), &ts->tick_dep_mask);
	if (!prev) {
		preempt_disable();
		/* Perf needs local kick that is NMI safe */
		if (cpu == smp_processor_id()) {
			tick_nohz_full_kick();
		} else {
			/* Remote irq work not NMI-safe */
			if (!WARN_ON_ONCE(in_nmi()))
				tick_nohz_full_kick_cpu(cpu);
		}
		preempt_enable();
	}
}

void tick_nohz_dep_clear_cpu(int cpu, enum tick_dep_bits bit)
{
	struct tick_sched *ts = per_cpu_ptr(&tick_cpu_sched, cpu);

	atomic_andnot(BIT(bit), &ts->tick_dep_mask);
}

/*
 * Set a per-task tick dependency. Posix CPU timers need this in order to elapse
 * per task timers.
 */
void tick_nohz_dep_set_task(struct task_struct *tsk, enum tick_dep_bits bit)
{
	/*
	 * We could optimize this with just kicking the target running the task
	 * if that noise matters for nohz full users.
	 */
	tick_nohz_dep_set_all(&tsk->tick_dep_mask, bit);
}

void tick_nohz_dep_clear_task(struct task_struct *tsk, enum tick_dep_bits bit)
{
	atomic_andnot(BIT(bit), &tsk->tick_dep_mask);
}

/*
 * Set a per-taskgroup tick dependency. Posix CPU timers need this in order to elapse
 * per process timers.
 */
void tick_nohz_dep_set_signal(struct signal_struct *sig, enum tick_dep_bits bit)
{
	tick_nohz_dep_set_all(&sig->tick_dep_mask, bit);
}

void tick_nohz_dep_clear_signal(struct signal_struct *sig, enum tick_dep_bits bit)
{
	atomic_andnot(BIT(bit), &sig->tick_dep_mask);
}

/*
 * Re-evaluate the need for the tick as we switch the current task.
 * It might need the tick due to per task/process properties:
 * perf events, posix CPU timers, ...
 */
void __tick_nohz_task_switch(void)
{
	unsigned long flags;
	struct tick_sched *ts;

	local_irq_save(flags);

	if (!tick_nohz_full_cpu(smp_processor_id()))
		goto out;

	ts = this_cpu_ptr(&tick_cpu_sched);

	if (ts->tick_stopped) {
		if (atomic_read(&current->tick_dep_mask) ||
		    atomic_read(&current->signal->tick_dep_mask))
			tick_nohz_full_kick();
	}
out:
	local_irq_restore(flags);
}

/* Get the boot-time nohz CPU list from the kernel parameters. */
void __init tick_nohz_full_setup(cpumask_var_t cpumask)
{
	alloc_bootmem_cpumask_var(&tick_nohz_full_mask);
	cpumask_copy(tick_nohz_full_mask, cpumask);
	tick_nohz_full_running = true;
}

static int tick_nohz_cpu_down(unsigned int cpu)
{
	/*
	 * The tick_do_timer_cpu CPU handles housekeeping duty (unbound
	 * timers, workqueues, timekeeping, ...) on behalf of full dynticks
	 * CPUs. It must remain online when nohz full is enabled.
	 */
	if (tick_nohz_full_running && tick_do_timer_cpu == cpu)
		return -EBUSY;
	return 0;
}

void __init tick_nohz_init(void)
{
	int cpu, ret;

	if (!tick_nohz_full_running)
		return;

	/*
	 * Full dynticks uses irq work to drive the tick rescheduling on safe
	 * locking contexts. But then we need irq work to raise its own
	 * interrupts to avoid circular dependency on the tick
	 */
	if (!arch_irq_work_has_interrupt()) {
		pr_warn("NO_HZ: Can't run full dynticks because arch doesn't support irq work self-IPIs\n");
		cpumask_clear(tick_nohz_full_mask);
		tick_nohz_full_running = false;
		return;
	}

	if (IS_ENABLED(CONFIG_PM_SLEEP_SMP) &&
			!IS_ENABLED(CONFIG_PM_SLEEP_SMP_NONZERO_CPU)) {
		cpu = smp_processor_id();

		if (cpumask_test_cpu(cpu, tick_nohz_full_mask)) {
			pr_warn("NO_HZ: Clearing %d from nohz_full range "
				"for timekeeping\n", cpu);
			cpumask_clear_cpu(cpu, tick_nohz_full_mask);
		}
	}

	for_each_cpu(cpu, tick_nohz_full_mask)
		context_tracking_cpu_set(cpu);

	ret = cpuhp_setup_state_nocalls(CPUHP_AP_ONLINE_DYN,
					"kernel/nohz:predown", NULL,
					tick_nohz_cpu_down);
	WARN_ON(ret < 0);
	pr_info("NO_HZ: Full dynticks CPUs: %*pbl.\n",
		cpumask_pr_args(tick_nohz_full_mask));
}
#endif

/*
 * NOHZ - aka dynamic tick functionality
 */
#ifdef CONFIG_NO_HZ_COMMON
/*
 * NO HZ enabled ?
 */
bool tick_nohz_enabled __read_mostly  = true;
unsigned long tick_nohz_active  __read_mostly;
/*
 * Enable / Disable tickless mode
 */
static int __init setup_tick_nohz(char *str)
{
	return (kstrtobool(str, &tick_nohz_enabled) == 0);
}

__setup("nohz=", setup_tick_nohz);

bool tick_nohz_tick_stopped(void)
{
	struct tick_sched *ts = this_cpu_ptr(&tick_cpu_sched);

	return ts->tick_stopped;
}

bool tick_nohz_tick_stopped_cpu(int cpu)
{
	struct tick_sched *ts = per_cpu_ptr(&tick_cpu_sched, cpu);

	return ts->tick_stopped;
}

/**
 * tick_nohz_update_jiffies - update jiffies when idle was interrupted
 *
 * Called from interrupt entry when the CPU was idle
 *
 * In case the sched_tick was stopped on this CPU, we have to check if jiffies
 * must be updated. Otherwise an interrupt handler could use a stale jiffy
 * value. We do this unconditionally on any CPU, as we don't know whether the
 * CPU, which has the update task assigned is in a long sleep.
 */
static void tick_nohz_update_jiffies(ktime_t now)
{
	unsigned long flags;

	__this_cpu_write(tick_cpu_sched.idle_waketime, now);

	local_irq_save(flags);
	tick_do_update_jiffies64(now);
	local_irq_restore(flags);

	touch_softlockup_watchdog_sched();
}

/*
 * Updates the per-CPU time idle statistics counters
 */
static void
update_ts_time_stats(int cpu, struct tick_sched *ts, ktime_t now, u64 *last_update_time)
{
	ktime_t delta;

	if (ts->idle_active) {
		delta = ktime_sub(now, ts->idle_entrytime);
		if (nr_iowait_cpu(cpu) > 0)
			ts->iowait_sleeptime = ktime_add(ts->iowait_sleeptime, delta);
		else
			ts->idle_sleeptime = ktime_add(ts->idle_sleeptime, delta);
		ts->idle_entrytime = now;
	}

	if (last_update_time)
		*last_update_time = ktime_to_us(now);

}

static void tick_nohz_stop_idle(struct tick_sched *ts, ktime_t now)
{
	update_ts_time_stats(smp_processor_id(), ts, now, NULL);
	ts->idle_active = 0;

	sched_clock_idle_wakeup_event();
}

static void tick_nohz_start_idle(struct tick_sched *ts)
{
	ts->idle_entrytime = ktime_get();
	ts->idle_active = 1;
	sched_clock_idle_sleep_event();
}

/**
 * get_cpu_idle_time_us - get the total idle time of a CPU
 * @cpu: CPU number to query
 * @last_update_time: variable to store update time in. Do not update
 * counters if NULL.
 *
 * Return the cumulative idle time (since boot) for a given
 * CPU, in microseconds.
 *
 * This time is measured via accounting rather than sampling,
 * and is as accurate as ktime_get() is.
 *
 * This function returns -1 if NOHZ is not enabled.
 */
u64 get_cpu_idle_time_us(int cpu, u64 *last_update_time)
{
	struct tick_sched *ts = &per_cpu(tick_cpu_sched, cpu);
	ktime_t now, idle;

	if (!tick_nohz_active)
		return -1;

	now = ktime_get();
	if (last_update_time) {
		update_ts_time_stats(cpu, ts, now, last_update_time);
		idle = ts->idle_sleeptime;
	} else {
		if (ts->idle_active && !nr_iowait_cpu(cpu)) {
			ktime_t delta = ktime_sub(now, ts->idle_entrytime);

			idle = ktime_add(ts->idle_sleeptime, delta);
		} else {
			idle = ts->idle_sleeptime;
		}
	}

	return ktime_to_us(idle);

}
EXPORT_SYMBOL_GPL(get_cpu_idle_time_us);

/**
 * get_cpu_iowait_time_us - get the total iowait time of a CPU
 * @cpu: CPU number to query
 * @last_update_time: variable to store update time in. Do not update
 * counters if NULL.
 *
 * Return the cumulative iowait time (since boot) for a given
 * CPU, in microseconds.
 *
 * This time is measured via accounting rather than sampling,
 * and is as accurate as ktime_get() is.
 *
 * This function returns -1 if NOHZ is not enabled.
 */
u64 get_cpu_iowait_time_us(int cpu, u64 *last_update_time)
{
	struct tick_sched *ts = &per_cpu(tick_cpu_sched, cpu);
	ktime_t now, iowait;

	if (!tick_nohz_active)
		return -1;

	now = ktime_get();
	if (last_update_time) {
		update_ts_time_stats(cpu, ts, now, last_update_time);
		iowait = ts->iowait_sleeptime;
	} else {
		if (ts->idle_active && nr_iowait_cpu(cpu) > 0) {
			ktime_t delta = ktime_sub(now, ts->idle_entrytime);

			iowait = ktime_add(ts->iowait_sleeptime, delta);
		} else {
			iowait = ts->iowait_sleeptime;
		}
	}

	return ktime_to_us(iowait);
}
EXPORT_SYMBOL_GPL(get_cpu_iowait_time_us);

static void tick_nohz_restart(struct tick_sched *ts, ktime_t now)
{
	hrtimer_cancel(&ts->sched_timer);
	hrtimer_set_expires(&ts->sched_timer, ts->last_tick);

	/* Forward the time to expire in the future */
	hrtimer_forward(&ts->sched_timer, now, tick_period);

	if (ts->nohz_mode == NOHZ_MODE_HIGHRES) {
		hrtimer_start_expires(&ts->sched_timer,
				      HRTIMER_MODE_ABS_PINNED_HARD);
	} else {
		tick_program_event(hrtimer_get_expires(&ts->sched_timer), 1);
	}

	/*
	 * Reset to make sure next tick stop doesn't get fooled by past
	 * cached clock deadline.
	 */
	ts->next_tick = 0;
}

static inline bool local_timer_softirq_pending(void)
{
	return local_softirq_pending() & BIT(TIMER_SOFTIRQ);
}

static ktime_t tick_nohz_next_event(struct tick_sched *ts, int cpu)
{
	u64 basemono, next_tick, next_tmr, next_rcu, delta, expires;
	unsigned long basejiff;
	unsigned int seq;

	/* Read jiffies and the time when jiffies were updated last */
	do {
		seq = read_seqcount_begin(&jiffies_seq);
		basemono = last_jiffies_update;
		basejiff = jiffies;
	} while (read_seqcount_retry(&jiffies_seq, seq));
	ts->last_jiffies = basejiff;
	ts->timer_expires_base = basemono;

	/*
	 * Keep the periodic tick, when RCU, architecture or irq_work
	 * requests it.
	 * Aside of that check whether the local timer softirq is
	 * pending. If so its a bad idea to call get_next_timer_interrupt()
	 * because there is an already expired timer, so it will request
	 * immeditate expiry, which rearms the hardware timer with a
	 * minimal delta which brings us back to this place
	 * immediately. Lather, rinse and repeat...
	 */
	if (rcu_needs_cpu(basemono, &next_rcu) || arch_needs_cpu() ||
	    irq_work_needs_cpu() || local_timer_softirq_pending()) {
		next_tick = basemono + TICK_NSEC;
	} else {
		/*
		 * Get the next pending timer. If high resolution
		 * timers are enabled this only takes the timer wheel
		 * timers into account. If high resolution timers are
		 * disabled this also looks at the next expiring
		 * hrtimer.
		 */
		next_tmr = get_next_timer_interrupt(basejiff, basemono);
		ts->next_timer = next_tmr;
		/* Take the next rcu event into account */
		next_tick = next_rcu < next_tmr ? next_rcu : next_tmr;
	}

	/*
	 * If the tick is due in the next period, keep it ticking or
	 * force prod the timer.
	 */
	delta = next_tick - basemono;
	if (delta <= (u64)TICK_NSEC) {
		/*
		 * Tell the timer code that the base is not idle, i.e. undo
		 * the effect of get_next_timer_interrupt():
		 */
		timer_clear_idle();
		/*
		 * We've not stopped the tick yet, and there's a timer in the
		 * next period, so no point in stopping it either, bail.
		 */
		if (!ts->tick_stopped) {
			ts->timer_expires = 0;
			goto out;
		}
	}

	/*
	 * If this CPU is the one which had the do_timer() duty last, we limit
	 * the sleep time to the timekeeping max_deferment value.
	 * Otherwise we can sleep as long as we want.
	 */
	delta = timekeeping_max_deferment();
	if (cpu != tick_do_timer_cpu &&
	    (tick_do_timer_cpu != TICK_DO_TIMER_NONE || !ts->do_timer_last))
		delta = KTIME_MAX;

	/* Calculate the next expiry time */
	if (delta < (KTIME_MAX - basemono))
		expires = basemono + delta;
	else
		expires = KTIME_MAX;

	ts->timer_expires = min_t(u64, expires, next_tick);

out:
	return ts->timer_expires;
}

static void tick_nohz_stop_tick(struct tick_sched *ts, int cpu)
{
	struct clock_event_device *dev = __this_cpu_read(tick_cpu_device.evtdev);
	u64 basemono = ts->timer_expires_base;
	u64 expires = ts->timer_expires;
	ktime_t tick = expires;

	/* Make sure we won't be trying to stop it twice in a row. */
	ts->timer_expires_base = 0;

	/*
	 * If this CPU is the one which updates jiffies, then give up
	 * the assignment and let it be taken by the CPU which runs
	 * the tick timer next, which might be this CPU as well. If we
	 * don't drop this here the jiffies might be stale and
	 * do_timer() never invoked. Keep track of the fact that it
	 * was the one which had the do_timer() duty last.
	 */
	if (cpu == tick_do_timer_cpu) {
		tick_do_timer_cpu = TICK_DO_TIMER_NONE;
		ts->do_timer_last = 1;
	} else if (tick_do_timer_cpu != TICK_DO_TIMER_NONE) {
		ts->do_timer_last = 0;
	}

	/* Skip reprogram of event if its not changed */
	if (ts->tick_stopped && (expires == ts->next_tick)) {
		/* Sanity check: make sure clockevent is actually programmed */
		if (tick == KTIME_MAX || ts->next_tick == hrtimer_get_expires(&ts->sched_timer))
			return;

		WARN_ON_ONCE(1);
		printk_once("basemono: %llu ts->next_tick: %llu dev->next_event: %llu timer->active: %d timer->expires: %llu\n",
			    basemono, ts->next_tick, dev->next_event,
			    hrtimer_active(&ts->sched_timer), hrtimer_get_expires(&ts->sched_timer));
	}

	/*
	 * nohz_stop_sched_tick can be called several times before
	 * the nohz_restart_sched_tick is called. This happens when
	 * interrupts arrive which do not cause a reschedule. In the
	 * first call we save the current tick time, so we can restart
	 * the scheduler tick in nohz_restart_sched_tick.
	 */
	if (!ts->tick_stopped) {
		calc_load_nohz_start();
		quiet_vmstat();

		ts->last_tick = hrtimer_get_expires(&ts->sched_timer);
		ts->tick_stopped = 1;
		trace_tick_stop(1, TICK_DEP_MASK_NONE);
	}

	ts->next_tick = tick;

	/*
	 * If the expiration time == KTIME_MAX, then we simply stop
	 * the tick timer.
	 */
	if (unlikely(expires == KTIME_MAX)) {
		if (ts->nohz_mode == NOHZ_MODE_HIGHRES)
			hrtimer_cancel(&ts->sched_timer);
		return;
	}

	if (ts->nohz_mode == NOHZ_MODE_HIGHRES) {
		hrtimer_start(&ts->sched_timer, tick,
			      HRTIMER_MODE_ABS_PINNED_HARD);
	} else {
		hrtimer_set_expires(&ts->sched_timer, tick);
		tick_program_event(tick, 1);
	}
}

static void tick_nohz_retain_tick(struct tick_sched *ts)
{
	ts->timer_expires_base = 0;
}

#ifdef CONFIG_NO_HZ_FULL
static void tick_nohz_stop_sched_tick(struct tick_sched *ts, int cpu)
{
	if (tick_nohz_next_event(ts, cpu))
		tick_nohz_stop_tick(ts, cpu);
	else
		tick_nohz_retain_tick(ts);
}
#endif /* CONFIG_NO_HZ_FULL */

static void tick_nohz_restart_sched_tick(struct tick_sched *ts, ktime_t now)
{
	/* Update jiffies first */
	tick_do_update_jiffies64(now);

	/*
	 * Clear the timer idle flag, so we avoid IPIs on remote queueing and
	 * the clock forward checks in the enqueue path:
	 */
	timer_clear_idle();

	calc_load_nohz_stop();
	touch_softlockup_watchdog_sched();
	/*
	 * Cancel the scheduled timer and restore the tick
	 */
	ts->tick_stopped  = 0;
	ts->idle_exittime = now;

	tick_nohz_restart(ts, now);
}

static void tick_nohz_full_update_tick(struct tick_sched *ts)
{
#ifdef CONFIG_NO_HZ_FULL
	int cpu = smp_processor_id();

	if (!tick_nohz_full_cpu(cpu))
		return;

	if (!ts->tick_stopped && ts->nohz_mode == NOHZ_MODE_INACTIVE)
		return;

	if (can_stop_full_tick(cpu, ts))
		tick_nohz_stop_sched_tick(ts, cpu);
	else if (ts->tick_stopped)
		tick_nohz_restart_sched_tick(ts, ktime_get());
#endif
}

static bool can_stop_idle_tick(int cpu, struct tick_sched *ts)
{
	/*
	 * If this CPU is offline and it is the one which updates
	 * jiffies, then give up the assignment and let it be taken by
	 * the CPU which runs the tick timer next. If we don't drop
	 * this here the jiffies might be stale and do_timer() never
	 * invoked.
	 */
	if (unlikely(!cpu_online(cpu))) {
		if (cpu == tick_do_timer_cpu)
			tick_do_timer_cpu = TICK_DO_TIMER_NONE;
		/*
		 * Make sure the CPU doesn't get fooled by obsolete tick
		 * deadline if it comes back online later.
		 */
		ts->next_tick = 0;
		return false;
	}

	if (unlikely(ts->nohz_mode == NOHZ_MODE_INACTIVE))
		return false;

	if (need_resched())
		return false;

<<<<<<< HEAD
	if (unlikely(local_softirq_pending() && cpu_online(cpu))) {
=======
	if (unlikely(local_softirq_pending())) {
>>>>>>> fa578e9d
		softirq_check_pending_idle();
		return false;
	}

	if (tick_nohz_full_enabled()) {
		/*
		 * Keep the tick alive to guarantee timekeeping progression
		 * if there are full dynticks CPUs around
		 */
		if (tick_do_timer_cpu == cpu)
			return false;
		/*
		 * Boot safety: make sure the timekeeping duty has been
		 * assigned before entering dyntick-idle mode,
		 * tick_do_timer_cpu is TICK_DO_TIMER_BOOT
		 */
		if (unlikely(tick_do_timer_cpu == TICK_DO_TIMER_BOOT))
			return false;

		/* Should not happen for nohz-full */
		if (WARN_ON_ONCE(tick_do_timer_cpu == TICK_DO_TIMER_NONE))
			return false;
	}

	return true;
}

static void __tick_nohz_idle_stop_tick(struct tick_sched *ts)
{
	ktime_t expires;
	int cpu = smp_processor_id();

	/*
	 * If tick_nohz_get_sleep_length() ran tick_nohz_next_event(), the
	 * tick timer expiration time is known already.
	 */
	if (ts->timer_expires_base)
		expires = ts->timer_expires;
	else if (can_stop_idle_tick(cpu, ts))
		expires = tick_nohz_next_event(ts, cpu);
	else
		return;

	ts->idle_calls++;

	if (expires > 0LL) {
		int was_stopped = ts->tick_stopped;

		tick_nohz_stop_tick(ts, cpu);

		ts->idle_sleeps++;
		ts->idle_expires = expires;

		if (!was_stopped && ts->tick_stopped) {
			ts->idle_jiffies = ts->last_jiffies;
			nohz_balance_enter_idle(cpu);
		}
	} else {
		tick_nohz_retain_tick(ts);
	}
}

/**
 * tick_nohz_idle_stop_tick - stop the idle tick from the idle task
 *
 * When the next event is more than a tick into the future, stop the idle tick
 */
void tick_nohz_idle_stop_tick(void)
{
	__tick_nohz_idle_stop_tick(this_cpu_ptr(&tick_cpu_sched));
}

void tick_nohz_idle_retain_tick(void)
{
	tick_nohz_retain_tick(this_cpu_ptr(&tick_cpu_sched));
	/*
	 * Undo the effect of get_next_timer_interrupt() called from
	 * tick_nohz_next_event().
	 */
	timer_clear_idle();
}

/**
 * tick_nohz_idle_enter - prepare for entering idle on the current CPU
 *
 * Called when we start the idle loop.
 */
void tick_nohz_idle_enter(void)
{
	struct tick_sched *ts;

	lockdep_assert_irqs_enabled();

	local_irq_disable();

	ts = this_cpu_ptr(&tick_cpu_sched);

	WARN_ON_ONCE(ts->timer_expires_base);

	ts->inidle = 1;
	tick_nohz_start_idle(ts);

	local_irq_enable();
}

/**
 * tick_nohz_irq_exit - update next tick event from interrupt exit
 *
 * When an interrupt fires while we are idle and it doesn't cause
 * a reschedule, it may still add, modify or delete a timer, enqueue
 * an RCU callback, etc...
 * So we need to re-calculate and reprogram the next tick event.
 */
void tick_nohz_irq_exit(void)
{
	struct tick_sched *ts = this_cpu_ptr(&tick_cpu_sched);

	if (ts->inidle)
		tick_nohz_start_idle(ts);
	else
		tick_nohz_full_update_tick(ts);
}

/**
 * tick_nohz_idle_got_tick - Check whether or not the tick handler has run
 */
bool tick_nohz_idle_got_tick(void)
{
	struct tick_sched *ts = this_cpu_ptr(&tick_cpu_sched);

	if (ts->got_idle_tick) {
		ts->got_idle_tick = 0;
		return true;
	}
	return false;
}

/**
 * tick_nohz_get_next_hrtimer - return the next expiration time for the hrtimer
 * or the tick, whatever that expires first. Note that, if the tick has been
 * stopped, it returns the next hrtimer.
 *
 * Called from power state control code with interrupts disabled
 */
ktime_t tick_nohz_get_next_hrtimer(void)
{
	return __this_cpu_read(tick_cpu_device.evtdev)->next_event;
}

/**
 * tick_nohz_get_sleep_length - return the expected length of the current sleep
 * @delta_next: duration until the next event if the tick cannot be stopped
 *
 * Called from power state control code with interrupts disabled
 */
ktime_t tick_nohz_get_sleep_length(ktime_t *delta_next)
{
	struct clock_event_device *dev = __this_cpu_read(tick_cpu_device.evtdev);
	struct tick_sched *ts = this_cpu_ptr(&tick_cpu_sched);
	int cpu = smp_processor_id();
	/*
	 * The idle entry time is expected to be a sufficient approximation of
	 * the current time at this point.
	 */
	ktime_t now = ts->idle_entrytime;
	ktime_t next_event;

	WARN_ON_ONCE(!ts->inidle);

	*delta_next = ktime_sub(dev->next_event, now);

	if (!can_stop_idle_tick(cpu, ts))
		return *delta_next;

	next_event = tick_nohz_next_event(ts, cpu);
	if (!next_event)
		return *delta_next;

	/*
	 * If the next highres timer to expire is earlier than next_event, the
	 * idle governor needs to know that.
	 */
	next_event = min_t(u64, next_event,
			   hrtimer_next_event_without(&ts->sched_timer));

	return ktime_sub(next_event, now);
}

/**
 * tick_nohz_get_idle_calls_cpu - return the current idle calls counter value
 * for a particular CPU.
 *
 * Called from the schedutil frequency scaling governor in scheduler context.
 */
unsigned long tick_nohz_get_idle_calls_cpu(int cpu)
{
	struct tick_sched *ts = tick_get_tick_sched(cpu);

	return ts->idle_calls;
}

/**
 * tick_nohz_get_idle_calls - return the current idle calls counter value
 *
 * Called from the schedutil frequency scaling governor in scheduler context.
 */
unsigned long tick_nohz_get_idle_calls(void)
{
	struct tick_sched *ts = this_cpu_ptr(&tick_cpu_sched);

	return ts->idle_calls;
}

static void tick_nohz_account_idle_ticks(struct tick_sched *ts)
{
#ifndef CONFIG_VIRT_CPU_ACCOUNTING_NATIVE
	unsigned long ticks;

	if (vtime_accounting_cpu_enabled())
		return;
	/*
	 * We stopped the tick in idle. Update process times would miss the
	 * time we slept as update_process_times does only a 1 tick
	 * accounting. Enforce that this is accounted to idle !
	 */
	ticks = jiffies - ts->idle_jiffies;
	/*
	 * We might be one off. Do not randomly account a huge number of ticks!
	 */
	if (ticks && ticks < LONG_MAX)
		account_idle_ticks(ticks);
#endif
}

static void __tick_nohz_idle_restart_tick(struct tick_sched *ts, ktime_t now)
{
	tick_nohz_restart_sched_tick(ts, now);
	tick_nohz_account_idle_ticks(ts);
}

void tick_nohz_idle_restart_tick(void)
{
	struct tick_sched *ts = this_cpu_ptr(&tick_cpu_sched);

	if (ts->tick_stopped)
		__tick_nohz_idle_restart_tick(ts, ktime_get());
}

/**
 * tick_nohz_idle_exit - restart the idle tick from the idle task
 *
 * Restart the idle tick when the CPU is woken up from idle
 * This also exit the RCU extended quiescent state. The CPU
 * can use RCU again after this function is called.
 */
void tick_nohz_idle_exit(void)
{
	struct tick_sched *ts = this_cpu_ptr(&tick_cpu_sched);
	bool idle_active, tick_stopped;
	ktime_t now;

	local_irq_disable();

	WARN_ON_ONCE(!ts->inidle);
	WARN_ON_ONCE(ts->timer_expires_base);

	ts->inidle = 0;
	idle_active = ts->idle_active;
	tick_stopped = ts->tick_stopped;

	if (idle_active || tick_stopped)
		now = ktime_get();

	if (idle_active)
		tick_nohz_stop_idle(ts, now);

	if (tick_stopped)
		__tick_nohz_idle_restart_tick(ts, now);

	local_irq_enable();
}

/*
 * The nohz low res interrupt handler
 */
static void tick_nohz_handler(struct clock_event_device *dev)
{
	struct tick_sched *ts = this_cpu_ptr(&tick_cpu_sched);
	struct pt_regs *regs = get_irq_regs();
	ktime_t now = ktime_get();

	dev->next_event = KTIME_MAX;

	tick_sched_do_timer(ts, now);
	tick_sched_handle(ts, regs);

	/* No need to reprogram if we are running tickless  */
	if (unlikely(ts->tick_stopped))
		return;

	hrtimer_forward(&ts->sched_timer, now, tick_period);
	tick_program_event(hrtimer_get_expires(&ts->sched_timer), 1);
}

static inline void tick_nohz_activate(struct tick_sched *ts, int mode)
{
	if (!tick_nohz_enabled)
		return;
	ts->nohz_mode = mode;
	/* One update is enough */
	if (!test_and_set_bit(0, &tick_nohz_active))
		timers_update_nohz();
}

/**
 * tick_nohz_switch_to_nohz - switch to nohz mode
 */
static void tick_nohz_switch_to_nohz(void)
{
	struct tick_sched *ts = this_cpu_ptr(&tick_cpu_sched);
	ktime_t next;

	if (!tick_nohz_enabled)
		return;

	if (tick_switch_to_oneshot(tick_nohz_handler))
		return;

	/*
	 * Recycle the hrtimer in ts, so we can share the
	 * hrtimer_forward with the highres code.
	 */
	hrtimer_init(&ts->sched_timer, CLOCK_MONOTONIC, HRTIMER_MODE_ABS_HARD);
	/* Get the next period */
	next = tick_init_jiffy_update();

	hrtimer_set_expires(&ts->sched_timer, next);
	hrtimer_forward_now(&ts->sched_timer, tick_period);
	tick_program_event(hrtimer_get_expires(&ts->sched_timer), 1);
	tick_nohz_activate(ts, NOHZ_MODE_LOWRES);
}

static inline void tick_nohz_irq_enter(void)
{
	struct tick_sched *ts = this_cpu_ptr(&tick_cpu_sched);
	ktime_t now;

	if (!ts->idle_active && !ts->tick_stopped)
		return;
	now = ktime_get();
	if (ts->idle_active)
		tick_nohz_stop_idle(ts, now);
	if (ts->tick_stopped)
		tick_nohz_update_jiffies(now);
}

#else

static inline void tick_nohz_switch_to_nohz(void) { }
static inline void tick_nohz_irq_enter(void) { }
static inline void tick_nohz_activate(struct tick_sched *ts, int mode) { }

#endif /* CONFIG_NO_HZ_COMMON */

/*
 * Called from irq_enter to notify about the possible interruption of idle()
 */
void tick_irq_enter(void)
{
	tick_check_oneshot_broadcast_this_cpu();
	tick_nohz_irq_enter();
}

/*
 * High resolution timer specific code
 */
#ifdef CONFIG_HIGH_RES_TIMERS
/*
 * We rearm the timer until we get disabled by the idle code.
 * Called with interrupts disabled.
 */
static enum hrtimer_restart tick_sched_timer(struct hrtimer *timer)
{
	struct tick_sched *ts =
		container_of(timer, struct tick_sched, sched_timer);
	struct pt_regs *regs = get_irq_regs();
	ktime_t now = ktime_get();

	tick_sched_do_timer(ts, now);

	/*
	 * Do not call, when we are not in irq context and have
	 * no valid regs pointer
	 */
	if (regs)
		tick_sched_handle(ts, regs);
	else
		ts->next_tick = 0;

	/* No need to reprogram if we are in idle or full dynticks mode */
	if (unlikely(ts->tick_stopped))
		return HRTIMER_NORESTART;

	hrtimer_forward(timer, now, tick_period);

	return HRTIMER_RESTART;
}

static int sched_skew_tick;

static int __init skew_tick(char *str)
{
	get_option(&str, &sched_skew_tick);

	return 0;
}
early_param("skew_tick", skew_tick);

/**
 * tick_setup_sched_timer - setup the tick emulation timer
 */
void tick_setup_sched_timer(void)
{
	struct tick_sched *ts = this_cpu_ptr(&tick_cpu_sched);
	ktime_t now = ktime_get();

	/*
	 * Emulate tick processing via per-CPU hrtimers:
	 */
	hrtimer_init(&ts->sched_timer, CLOCK_MONOTONIC, HRTIMER_MODE_ABS_HARD);
	ts->sched_timer.function = tick_sched_timer;

	/* Get the next period (per-CPU) */
	hrtimer_set_expires(&ts->sched_timer, tick_init_jiffy_update());

	/* Offset the tick to avert jiffies_lock contention. */
	if (sched_skew_tick) {
		u64 offset = ktime_to_ns(tick_period) >> 1;
		do_div(offset, num_possible_cpus());
		offset *= smp_processor_id();
		hrtimer_add_expires_ns(&ts->sched_timer, offset);
	}

	hrtimer_forward(&ts->sched_timer, now, tick_period);
	hrtimer_start_expires(&ts->sched_timer, HRTIMER_MODE_ABS_PINNED_HARD);
	tick_nohz_activate(ts, NOHZ_MODE_HIGHRES);
}
#endif /* HIGH_RES_TIMERS */

#if defined CONFIG_NO_HZ_COMMON || defined CONFIG_HIGH_RES_TIMERS
void tick_cancel_sched_timer(int cpu)
{
	struct tick_sched *ts = &per_cpu(tick_cpu_sched, cpu);

# ifdef CONFIG_HIGH_RES_TIMERS
	if (ts->sched_timer.base)
		hrtimer_cancel(&ts->sched_timer);
# endif

	memset(ts, 0, sizeof(*ts));
}
#endif

/**
 * Async notification about clocksource changes
 */
void tick_clock_notify(void)
{
	int cpu;

	for_each_possible_cpu(cpu)
		set_bit(0, &per_cpu(tick_cpu_sched, cpu).check_clocks);
}

/*
 * Async notification about clock event changes
 */
void tick_oneshot_notify(void)
{
	struct tick_sched *ts = this_cpu_ptr(&tick_cpu_sched);

	set_bit(0, &ts->check_clocks);
}

/**
 * Check, if a change happened, which makes oneshot possible.
 *
 * Called cyclic from the hrtimer softirq (driven by the timer
 * softirq) allow_nohz signals, that we can switch into low-res nohz
 * mode, because high resolution timers are disabled (either compile
 * or runtime). Called with interrupts disabled.
 */
int tick_check_oneshot_change(int allow_nohz)
{
	struct tick_sched *ts = this_cpu_ptr(&tick_cpu_sched);

	if (!test_and_clear_bit(0, &ts->check_clocks))
		return 0;

	if (ts->nohz_mode != NOHZ_MODE_INACTIVE)
		return 0;

	if (!timekeeping_valid_for_hres() || !tick_is_oneshot_available())
		return 0;

	if (!allow_nohz)
		return 1;

	tick_nohz_switch_to_nohz();
	return 0;
}<|MERGE_RESOLUTION|>--- conflicted
+++ resolved
@@ -903,11 +903,7 @@
 	if (need_resched())
 		return false;
 
-<<<<<<< HEAD
-	if (unlikely(local_softirq_pending() && cpu_online(cpu))) {
-=======
 	if (unlikely(local_softirq_pending())) {
->>>>>>> fa578e9d
 		softirq_check_pending_idle();
 		return false;
 	}
