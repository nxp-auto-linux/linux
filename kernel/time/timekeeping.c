--- conflicted
+++ resolved
@@ -824,11 +824,7 @@
 
 	} while (read_seqcount_retry(&tk_core.seq, seq));
 
-<<<<<<< HEAD
-	return base + nsecs;
-=======
 	return ktime_add_ns(base, nsecs);
->>>>>>> fa578e9d
 }
 EXPORT_SYMBOL_GPL(ktime_get_coarse_with_offset);
 
