// SPDX-License-Identifier: GPL-2.0
/*
 * Alarmtimer interface
 *
 * This interface provides a timer which is similarto hrtimers,
 * but triggers a RTC alarm if the box is suspend.
 *
 * This interface is influenced by the Android RTC Alarm timer
 * interface.
 *
 * Copyright (C) 2010 IBM Corperation
 *
 * Author: John Stultz <john.stultz@linaro.org>
 */
#include <linux/time.h>
#include <linux/hrtimer.h>
#include <linux/timerqueue.h>
#include <linux/rtc.h>
#include <linux/sched/signal.h>
#include <linux/sched/debug.h>
#include <linux/alarmtimer.h>
#include <linux/mutex.h>
#include <linux/platform_device.h>
#include <linux/posix-timers.h>
#include <linux/workqueue.h>
#include <linux/freezer.h>
#include <linux/compat.h>
#include <linux/module.h>

#include "posix-timers.h"

#define CREATE_TRACE_POINTS
#include <trace/events/alarmtimer.h>

/**
 * struct alarm_base - Alarm timer bases
 * @lock:		Lock for syncrhonized access to the base
 * @timerqueue:		Timerqueue head managing the list of events
 * @gettime:		Function to read the time correlating to the base
 * @base_clockid:	clockid for the base
 */
static struct alarm_base {
	spinlock_t		lock;
	struct timerqueue_head	timerqueue;
	ktime_t			(*gettime)(void);
	clockid_t		base_clockid;
} alarm_bases[ALARM_NUMTYPE];

#if defined(CONFIG_POSIX_TIMERS) || defined(CONFIG_RTC_CLASS)
/* freezer information to handle clock_nanosleep triggered wakeups */
static enum alarmtimer_type freezer_alarmtype;
static ktime_t freezer_expires;
static ktime_t freezer_delta;
static DEFINE_SPINLOCK(freezer_delta_lock);
#endif

#ifdef CONFIG_RTC_CLASS
static struct wakeup_source *ws;

/* rtc timer and device for setting alarm wakeups at suspend */
static struct rtc_timer		rtctimer;
static struct rtc_device	*rtcdev;
static DEFINE_SPINLOCK(rtcdev_lock);

/**
 * alarmtimer_get_rtcdev - Return selected rtcdevice
 *
 * This function returns the rtc device to use for wakealarms.
 * If one has not already been chosen, it checks to see if a
 * functional rtc device is available.
 */
struct rtc_device *alarmtimer_get_rtcdev(void)
{
	unsigned long flags;
	struct rtc_device *ret;

	spin_lock_irqsave(&rtcdev_lock, flags);
	ret = rtcdev;
	spin_unlock_irqrestore(&rtcdev_lock, flags);

	return ret;
}
EXPORT_SYMBOL_GPL(alarmtimer_get_rtcdev);

static int alarmtimer_rtc_add_device(struct device *dev,
				struct class_interface *class_intf)
{
	unsigned long flags;
	struct rtc_device *rtc = to_rtc_device(dev);
	struct wakeup_source *__ws;
	struct platform_device *pdev;
	int ret = 0;

	if (rtcdev)
		return -EBUSY;

	if (!rtc->ops->set_alarm)
		return -1;
	if (!device_may_wakeup(rtc->dev.parent))
		return -1;

	__ws = wakeup_source_register(dev, "alarmtimer");
	pdev = platform_device_register_data(dev, "alarmtimer",
					     PLATFORM_DEVID_AUTO, NULL, 0);

	spin_lock_irqsave(&rtcdev_lock, flags);
	if (__ws && !IS_ERR(pdev) && !rtcdev) {
		if (!try_module_get(rtc->owner)) {
			ret = -1;
			goto unlock;
		}

		rtcdev = rtc;
		/* hold a reference so it doesn't go away */
		get_device(dev);
		ws = __ws;
		__ws = NULL;
		pdev = NULL;
	} else {
		ret = -1;
	}
unlock:
	spin_unlock_irqrestore(&rtcdev_lock, flags);

	platform_device_unregister(pdev);
	wakeup_source_unregister(__ws);

	return ret;
}

static inline void alarmtimer_rtc_timer_init(void)
{
	rtc_timer_init(&rtctimer, NULL, NULL);
}

static struct class_interface alarmtimer_rtc_interface = {
	.add_dev = &alarmtimer_rtc_add_device,
};

static int alarmtimer_rtc_interface_setup(void)
{
	alarmtimer_rtc_interface.class = rtc_class;
	return class_interface_register(&alarmtimer_rtc_interface);
}
static void alarmtimer_rtc_interface_remove(void)
{
	class_interface_unregister(&alarmtimer_rtc_interface);
}
#else
struct rtc_device *alarmtimer_get_rtcdev(void)
{
	return NULL;
}
#define rtcdev (NULL)
static inline int alarmtimer_rtc_interface_setup(void) { return 0; }
static inline void alarmtimer_rtc_interface_remove(void) { }
static inline void alarmtimer_rtc_timer_init(void) { }
#endif

/**
 * alarmtimer_enqueue - Adds an alarm timer to an alarm_base timerqueue
 * @base: pointer to the base where the timer is being run
 * @alarm: pointer to alarm being enqueued.
 *
 * Adds alarm to a alarm_base timerqueue
 *
 * Must hold base->lock when calling.
 */
static void alarmtimer_enqueue(struct alarm_base *base, struct alarm *alarm)
{
	if (alarm->state & ALARMTIMER_STATE_ENQUEUED)
		timerqueue_del(&base->timerqueue, &alarm->node);

	timerqueue_add(&base->timerqueue, &alarm->node);
	alarm->state |= ALARMTIMER_STATE_ENQUEUED;
}

/**
 * alarmtimer_dequeue - Removes an alarm timer from an alarm_base timerqueue
 * @base: pointer to the base where the timer is running
 * @alarm: pointer to alarm being removed
 *
 * Removes alarm to a alarm_base timerqueue
 *
 * Must hold base->lock when calling.
 */
static void alarmtimer_dequeue(struct alarm_base *base, struct alarm *alarm)
{
	if (!(alarm->state & ALARMTIMER_STATE_ENQUEUED))
		return;

	timerqueue_del(&base->timerqueue, &alarm->node);
	alarm->state &= ~ALARMTIMER_STATE_ENQUEUED;
}


/**
 * alarmtimer_fired - Handles alarm hrtimer being fired.
 * @timer: pointer to hrtimer being run
 *
 * When a alarm timer fires, this runs through the timerqueue to
 * see which alarms expired, and runs those. If there are more alarm
 * timers queued for the future, we set the hrtimer to fire when
 * when the next future alarm timer expires.
 */
static enum hrtimer_restart alarmtimer_fired(struct hrtimer *timer)
{
	struct alarm *alarm = container_of(timer, struct alarm, timer);
	struct alarm_base *base = &alarm_bases[alarm->type];
	unsigned long flags;
	int ret = HRTIMER_NORESTART;
	int restart = ALARMTIMER_NORESTART;

	spin_lock_irqsave(&base->lock, flags);
	alarmtimer_dequeue(base, alarm);
	spin_unlock_irqrestore(&base->lock, flags);

	if (alarm->function)
		restart = alarm->function(alarm, base->gettime());

	spin_lock_irqsave(&base->lock, flags);
	if (restart != ALARMTIMER_NORESTART) {
		hrtimer_set_expires(&alarm->timer, alarm->node.expires);
		alarmtimer_enqueue(base, alarm);
		ret = HRTIMER_RESTART;
	}
	spin_unlock_irqrestore(&base->lock, flags);

	trace_alarmtimer_fired(alarm, base->gettime());
	return ret;

}

ktime_t alarm_expires_remaining(const struct alarm *alarm)
{
	struct alarm_base *base = &alarm_bases[alarm->type];
	return ktime_sub(alarm->node.expires, base->gettime());
}
EXPORT_SYMBOL_GPL(alarm_expires_remaining);

#ifdef CONFIG_RTC_CLASS
/**
 * alarmtimer_suspend - Suspend time callback
 * @dev: unused
 *
 * When we are going into suspend, we look through the bases
 * to see which is the soonest timer to expire. We then
 * set an rtc timer to fire that far into the future, which
 * will wake us from suspend.
 */
static int alarmtimer_suspend(struct device *dev)
{
	ktime_t min, now, expires;
	int i, ret, type;
	struct rtc_device *rtc;
	unsigned long flags;
	struct rtc_time tm;

	spin_lock_irqsave(&freezer_delta_lock, flags);
	min = freezer_delta;
	expires = freezer_expires;
	type = freezer_alarmtype;
	freezer_delta = 0;
	spin_unlock_irqrestore(&freezer_delta_lock, flags);

	rtc = alarmtimer_get_rtcdev();
	/* If we have no rtcdev, just return */
	if (!rtc)
		return 0;

	/* Find the soonest timer to expire*/
	for (i = 0; i < ALARM_NUMTYPE; i++) {
		struct alarm_base *base = &alarm_bases[i];
		struct timerqueue_node *next;
		ktime_t delta;

		spin_lock_irqsave(&base->lock, flags);
		next = timerqueue_getnext(&base->timerqueue);
		spin_unlock_irqrestore(&base->lock, flags);
		if (!next)
			continue;
		delta = ktime_sub(next->expires, base->gettime());
		if (!min || (delta < min)) {
			expires = next->expires;
			min = delta;
			type = i;
		}
	}
	if (min == 0)
		return 0;

	if (ktime_to_ns(min) < 2 * NSEC_PER_SEC) {
		__pm_wakeup_event(ws, 2 * MSEC_PER_SEC);
		return -EBUSY;
	}

	trace_alarmtimer_suspend(expires, type);

	/* Setup an rtc timer to fire that far in the future */
	rtc_timer_cancel(rtc, &rtctimer);
	rtc_read_time(rtc, &tm);
	now = rtc_tm_to_ktime(tm);
	now = ktime_add(now, min);

	/* Set alarm, if in the past reject suspend briefly to handle */
	ret = rtc_timer_start(rtc, &rtctimer, now, 0);
	if (ret < 0)
		__pm_wakeup_event(ws, MSEC_PER_SEC);
	return ret;
}

static int alarmtimer_resume(struct device *dev)
{
	struct rtc_device *rtc;

	rtc = alarmtimer_get_rtcdev();
	if (rtc)
		rtc_timer_cancel(rtc, &rtctimer);
	return 0;
}

#else
static int alarmtimer_suspend(struct device *dev)
{
	return 0;
}

static int alarmtimer_resume(struct device *dev)
{
	return 0;
}
#endif

static void
__alarm_init(struct alarm *alarm, enum alarmtimer_type type,
	     enum alarmtimer_restart (*function)(struct alarm *, ktime_t))
{
	timerqueue_init(&alarm->node);
	alarm->timer.function = alarmtimer_fired;
	alarm->function = function;
	alarm->type = type;
	alarm->state = ALARMTIMER_STATE_INACTIVE;
}

/**
 * alarm_init - Initialize an alarm structure
 * @alarm: ptr to alarm to be initialized
 * @type: the type of the alarm
 * @function: callback that is run when the alarm fires
 */
void alarm_init(struct alarm *alarm, enum alarmtimer_type type,
		enum alarmtimer_restart (*function)(struct alarm *, ktime_t))
{
	hrtimer_init(&alarm->timer, alarm_bases[type].base_clockid,
		     HRTIMER_MODE_ABS);
	__alarm_init(alarm, type, function);
}
EXPORT_SYMBOL_GPL(alarm_init);

/**
 * alarm_start - Sets an absolute alarm to fire
 * @alarm: ptr to alarm to set
 * @start: time to run the alarm
 */
void alarm_start(struct alarm *alarm, ktime_t start)
{
	struct alarm_base *base = &alarm_bases[alarm->type];
	unsigned long flags;

	spin_lock_irqsave(&base->lock, flags);
	alarm->node.expires = start;
	alarmtimer_enqueue(base, alarm);
	hrtimer_start(&alarm->timer, alarm->node.expires, HRTIMER_MODE_ABS);
	spin_unlock_irqrestore(&base->lock, flags);

	trace_alarmtimer_start(alarm, base->gettime());
}
EXPORT_SYMBOL_GPL(alarm_start);

/**
 * alarm_start_relative - Sets a relative alarm to fire
 * @alarm: ptr to alarm to set
 * @start: time relative to now to run the alarm
 */
void alarm_start_relative(struct alarm *alarm, ktime_t start)
{
	struct alarm_base *base = &alarm_bases[alarm->type];

	start = ktime_add_safe(start, base->gettime());
	alarm_start(alarm, start);
}
EXPORT_SYMBOL_GPL(alarm_start_relative);

void alarm_restart(struct alarm *alarm)
{
	struct alarm_base *base = &alarm_bases[alarm->type];
	unsigned long flags;

	spin_lock_irqsave(&base->lock, flags);
	hrtimer_set_expires(&alarm->timer, alarm->node.expires);
	hrtimer_restart(&alarm->timer);
	alarmtimer_enqueue(base, alarm);
	spin_unlock_irqrestore(&base->lock, flags);
}
EXPORT_SYMBOL_GPL(alarm_restart);

/**
 * alarm_try_to_cancel - Tries to cancel an alarm timer
 * @alarm: ptr to alarm to be canceled
 *
 * Returns 1 if the timer was canceled, 0 if it was not running,
 * and -1 if the callback was running
 */
int alarm_try_to_cancel(struct alarm *alarm)
{
	struct alarm_base *base = &alarm_bases[alarm->type];
	unsigned long flags;
	int ret;

	spin_lock_irqsave(&base->lock, flags);
	ret = hrtimer_try_to_cancel(&alarm->timer);
	if (ret >= 0)
		alarmtimer_dequeue(base, alarm);
	spin_unlock_irqrestore(&base->lock, flags);

	trace_alarmtimer_cancel(alarm, base->gettime());
	return ret;
}
EXPORT_SYMBOL_GPL(alarm_try_to_cancel);


/**
 * alarm_cancel - Spins trying to cancel an alarm timer until it is done
 * @alarm: ptr to alarm to be canceled
 *
 * Returns 1 if the timer was canceled, 0 if it was not active.
 */
int alarm_cancel(struct alarm *alarm)
{
	for (;;) {
		int ret = alarm_try_to_cancel(alarm);
		if (ret >= 0)
			return ret;
<<<<<<< HEAD
		hrtimer_grab_expiry_lock(&alarm->timer);
=======
		hrtimer_cancel_wait_running(&alarm->timer);
>>>>>>> fa578e9d
	}
}
EXPORT_SYMBOL_GPL(alarm_cancel);


u64 alarm_forward(struct alarm *alarm, ktime_t now, ktime_t interval)
{
	u64 overrun = 1;
	ktime_t delta;

	delta = ktime_sub(now, alarm->node.expires);

	if (delta < 0)
		return 0;

	if (unlikely(delta >= interval)) {
		s64 incr = ktime_to_ns(interval);

		overrun = ktime_divns(delta, incr);

		alarm->node.expires = ktime_add_ns(alarm->node.expires,
							incr*overrun);

		if (alarm->node.expires > now)
			return overrun;
		/*
		 * This (and the ktime_add() below) is the
		 * correction for exact:
		 */
		overrun++;
	}

	alarm->node.expires = ktime_add_safe(alarm->node.expires, interval);
	return overrun;
}
EXPORT_SYMBOL_GPL(alarm_forward);

u64 alarm_forward_now(struct alarm *alarm, ktime_t interval)
{
	struct alarm_base *base = &alarm_bases[alarm->type];

	return alarm_forward(alarm, base->gettime(), interval);
}
EXPORT_SYMBOL_GPL(alarm_forward_now);

#ifdef CONFIG_POSIX_TIMERS

static void alarmtimer_freezerset(ktime_t absexp, enum alarmtimer_type type)
{
	struct alarm_base *base;
	unsigned long flags;
	ktime_t delta;

	switch(type) {
	case ALARM_REALTIME:
		base = &alarm_bases[ALARM_REALTIME];
		type = ALARM_REALTIME_FREEZER;
		break;
	case ALARM_BOOTTIME:
		base = &alarm_bases[ALARM_BOOTTIME];
		type = ALARM_BOOTTIME_FREEZER;
		break;
	default:
		WARN_ONCE(1, "Invalid alarm type: %d\n", type);
		return;
	}

	delta = ktime_sub(absexp, base->gettime());

	spin_lock_irqsave(&freezer_delta_lock, flags);
	if (!freezer_delta || (delta < freezer_delta)) {
		freezer_delta = delta;
		freezer_expires = absexp;
		freezer_alarmtype = type;
	}
	spin_unlock_irqrestore(&freezer_delta_lock, flags);
}

/**
 * clock2alarm - helper that converts from clockid to alarmtypes
 * @clockid: clockid.
 */
static enum alarmtimer_type clock2alarm(clockid_t clockid)
{
	if (clockid == CLOCK_REALTIME_ALARM)
		return ALARM_REALTIME;
	if (clockid == CLOCK_BOOTTIME_ALARM)
		return ALARM_BOOTTIME;
	return -1;
}

/**
 * alarm_handle_timer - Callback for posix timers
 * @alarm: alarm that fired
 *
 * Posix timer callback for expired alarm timers.
 */
static enum alarmtimer_restart alarm_handle_timer(struct alarm *alarm,
							ktime_t now)
{
	struct k_itimer *ptr = container_of(alarm, struct k_itimer,
					    it.alarm.alarmtimer);
	enum alarmtimer_restart result = ALARMTIMER_NORESTART;
	unsigned long flags;
	int si_private = 0;

	spin_lock_irqsave(&ptr->it_lock, flags);

	ptr->it_active = 0;
	if (ptr->it_interval)
		si_private = ++ptr->it_requeue_pending;

	if (posix_timer_event(ptr, si_private) && ptr->it_interval) {
		/*
		 * Handle ignored signals and rearm the timer. This will go
		 * away once we handle ignored signals proper.
		 */
		ptr->it_overrun += alarm_forward_now(alarm, ptr->it_interval);
		++ptr->it_requeue_pending;
		ptr->it_active = 1;
		result = ALARMTIMER_RESTART;
	}
	spin_unlock_irqrestore(&ptr->it_lock, flags);

	return result;
}

/**
 * alarm_timer_rearm - Posix timer callback for rearming timer
 * @timr:	Pointer to the posixtimer data struct
 */
static void alarm_timer_rearm(struct k_itimer *timr)
{
	struct alarm *alarm = &timr->it.alarm.alarmtimer;

	timr->it_overrun += alarm_forward_now(alarm, timr->it_interval);
	alarm_start(alarm, alarm->node.expires);
}

/**
 * alarm_timer_forward - Posix timer callback for forwarding timer
 * @timr:	Pointer to the posixtimer data struct
 * @now:	Current time to forward the timer against
 */
static s64 alarm_timer_forward(struct k_itimer *timr, ktime_t now)
{
	struct alarm *alarm = &timr->it.alarm.alarmtimer;

	return alarm_forward(alarm, timr->it_interval, now);
}

/**
 * alarm_timer_remaining - Posix timer callback to retrieve remaining time
 * @timr:	Pointer to the posixtimer data struct
 * @now:	Current time to calculate against
 */
static ktime_t alarm_timer_remaining(struct k_itimer *timr, ktime_t now)
{
	struct alarm *alarm = &timr->it.alarm.alarmtimer;

	return ktime_sub(alarm->node.expires, now);
}

/**
 * alarm_timer_try_to_cancel - Posix timer callback to cancel a timer
 * @timr:	Pointer to the posixtimer data struct
 */
static int alarm_timer_try_to_cancel(struct k_itimer *timr)
{
	return alarm_try_to_cancel(&timr->it.alarm.alarmtimer);
}

/**
 * alarm_timer_wait_running - Posix timer callback to wait for a timer
 * @timr:	Pointer to the posixtimer data struct
 *
 * Called from the core code when timer cancel detected that the callback
 * is running. @timr is unlocked and rcu read lock is held to prevent it
 * from being freed.
 */
static void alarm_timer_wait_running(struct k_itimer *timr)
{
	hrtimer_cancel_wait_running(&timr->it.alarm.alarmtimer.timer);
}

/**
 * alarm_timer_arm - Posix timer callback to arm a timer
 * @timr:	Pointer to the posixtimer data struct
 * @expires:	The new expiry time
 * @absolute:	Expiry value is absolute time
 * @sigev_none:	Posix timer does not deliver signals
 */
static void alarm_timer_arm(struct k_itimer *timr, ktime_t expires,
			    bool absolute, bool sigev_none)
{
	struct alarm *alarm = &timr->it.alarm.alarmtimer;
	struct alarm_base *base = &alarm_bases[alarm->type];

	if (!absolute)
		expires = ktime_add_safe(expires, base->gettime());
	if (sigev_none)
		alarm->node.expires = expires;
	else
		alarm_start(&timr->it.alarm.alarmtimer, expires);
}

/**
 * alarm_clock_getres - posix getres interface
 * @which_clock: clockid
 * @tp: timespec to fill
 *
 * Returns the granularity of underlying alarm base clock
 */
static int alarm_clock_getres(const clockid_t which_clock, struct timespec64 *tp)
{
	if (!alarmtimer_get_rtcdev())
		return -EINVAL;

	tp->tv_sec = 0;
	tp->tv_nsec = hrtimer_resolution;
	return 0;
}

/**
 * alarm_clock_get - posix clock_get interface
 * @which_clock: clockid
 * @tp: timespec to fill.
 *
 * Provides the underlying alarm base time.
 */
static int alarm_clock_get(clockid_t which_clock, struct timespec64 *tp)
{
	struct alarm_base *base = &alarm_bases[clock2alarm(which_clock)];

	if (!alarmtimer_get_rtcdev())
		return -EINVAL;

	*tp = ktime_to_timespec64(base->gettime());
	return 0;
}

/**
 * alarm_timer_create - posix timer_create interface
 * @new_timer: k_itimer pointer to manage
 *
 * Initializes the k_itimer structure.
 */
static int alarm_timer_create(struct k_itimer *new_timer)
{
	enum  alarmtimer_type type;

	if (!alarmtimer_get_rtcdev())
		return -EOPNOTSUPP;

	if (!capable(CAP_WAKE_ALARM))
		return -EPERM;

	type = clock2alarm(new_timer->it_clock);
	alarm_init(&new_timer->it.alarm.alarmtimer, type, alarm_handle_timer);
	return 0;
}

/**
 * alarmtimer_nsleep_wakeup - Wakeup function for alarm_timer_nsleep
 * @alarm: ptr to alarm that fired
 *
 * Wakes up the task that set the alarmtimer
 */
static enum alarmtimer_restart alarmtimer_nsleep_wakeup(struct alarm *alarm,
								ktime_t now)
{
	struct task_struct *task = (struct task_struct *)alarm->data;

	alarm->data = NULL;
	if (task)
		wake_up_process(task);
	return ALARMTIMER_NORESTART;
}

/**
 * alarmtimer_do_nsleep - Internal alarmtimer nsleep implementation
 * @alarm: ptr to alarmtimer
 * @absexp: absolute expiration time
 *
 * Sets the alarm timer and sleeps until it is fired or interrupted.
 */
static int alarmtimer_do_nsleep(struct alarm *alarm, ktime_t absexp,
				enum alarmtimer_type type)
{
	struct restart_block *restart;
	alarm->data = (void *)current;
	do {
		set_current_state(TASK_INTERRUPTIBLE);
		alarm_start(alarm, absexp);
		if (likely(alarm->data))
			schedule();

		alarm_cancel(alarm);
	} while (alarm->data && !signal_pending(current));

	__set_current_state(TASK_RUNNING);

	destroy_hrtimer_on_stack(&alarm->timer);

	if (!alarm->data)
		return 0;

	if (freezing(current))
		alarmtimer_freezerset(absexp, type);
	restart = &current->restart_block;
	if (restart->nanosleep.type != TT_NONE) {
		struct timespec64 rmt;
		ktime_t rem;

		rem = ktime_sub(absexp, alarm_bases[type].gettime());

		if (rem <= 0)
			return 0;
		rmt = ktime_to_timespec64(rem);

		return nanosleep_copyout(restart, &rmt);
	}
	return -ERESTART_RESTARTBLOCK;
}

static void
alarm_init_on_stack(struct alarm *alarm, enum alarmtimer_type type,
		    enum alarmtimer_restart (*function)(struct alarm *, ktime_t))
{
	hrtimer_init_on_stack(&alarm->timer, alarm_bases[type].base_clockid,
			      HRTIMER_MODE_ABS);
	__alarm_init(alarm, type, function);
}

/**
 * alarm_timer_nsleep_restart - restartblock alarmtimer nsleep
 * @restart: ptr to restart block
 *
 * Handles restarted clock_nanosleep calls
 */
static long __sched alarm_timer_nsleep_restart(struct restart_block *restart)
{
	enum  alarmtimer_type type = restart->nanosleep.clockid;
	ktime_t exp = restart->nanosleep.expires;
	struct alarm alarm;

	alarm_init_on_stack(&alarm, type, alarmtimer_nsleep_wakeup);

	return alarmtimer_do_nsleep(&alarm, exp, type);
}

/**
 * alarm_timer_nsleep - alarmtimer nanosleep
 * @which_clock: clockid
 * @flags: determins abstime or relative
 * @tsreq: requested sleep time (abs or rel)
 * @rmtp: remaining sleep time saved
 *
 * Handles clock_nanosleep calls against _ALARM clockids
 */
static int alarm_timer_nsleep(const clockid_t which_clock, int flags,
			      const struct timespec64 *tsreq)
{
	enum  alarmtimer_type type = clock2alarm(which_clock);
	struct restart_block *restart = &current->restart_block;
	struct alarm alarm;
	ktime_t exp;
	int ret = 0;

	if (!alarmtimer_get_rtcdev())
		return -EOPNOTSUPP;

	if (flags & ~TIMER_ABSTIME)
		return -EINVAL;

	if (!capable(CAP_WAKE_ALARM))
		return -EPERM;

	alarm_init_on_stack(&alarm, type, alarmtimer_nsleep_wakeup);

	exp = timespec64_to_ktime(*tsreq);
	/* Convert (if necessary) to absolute time */
	if (flags != TIMER_ABSTIME) {
		ktime_t now = alarm_bases[type].gettime();

		exp = ktime_add_safe(now, exp);
	}

	ret = alarmtimer_do_nsleep(&alarm, exp, type);
	if (ret != -ERESTART_RESTARTBLOCK)
		return ret;

	/* abs timers don't set remaining time or restart */
	if (flags == TIMER_ABSTIME)
		return -ERESTARTNOHAND;

	restart->fn = alarm_timer_nsleep_restart;
	restart->nanosleep.clockid = type;
	restart->nanosleep.expires = exp;
	return ret;
}

const struct k_clock alarm_clock = {
	.clock_getres		= alarm_clock_getres,
	.clock_get		= alarm_clock_get,
	.timer_create		= alarm_timer_create,
	.timer_set		= common_timer_set,
	.timer_del		= common_timer_del,
	.timer_get		= common_timer_get,
	.timer_arm		= alarm_timer_arm,
	.timer_rearm		= alarm_timer_rearm,
	.timer_forward		= alarm_timer_forward,
	.timer_remaining	= alarm_timer_remaining,
	.timer_try_to_cancel	= alarm_timer_try_to_cancel,
	.timer_wait_running	= alarm_timer_wait_running,
	.nsleep			= alarm_timer_nsleep,
};
#endif /* CONFIG_POSIX_TIMERS */


/* Suspend hook structures */
static const struct dev_pm_ops alarmtimer_pm_ops = {
	.suspend = alarmtimer_suspend,
	.resume = alarmtimer_resume,
};

static struct platform_driver alarmtimer_driver = {
	.driver = {
		.name = "alarmtimer",
		.pm = &alarmtimer_pm_ops,
	}
};

/**
 * alarmtimer_init - Initialize alarm timer code
 *
 * This function initializes the alarm bases and registers
 * the posix clock ids.
 */
static int __init alarmtimer_init(void)
{
	int error;
	int i;

	alarmtimer_rtc_timer_init();

	/* Initialize alarm bases */
	alarm_bases[ALARM_REALTIME].base_clockid = CLOCK_REALTIME;
	alarm_bases[ALARM_REALTIME].gettime = &ktime_get_real;
	alarm_bases[ALARM_BOOTTIME].base_clockid = CLOCK_BOOTTIME;
	alarm_bases[ALARM_BOOTTIME].gettime = &ktime_get_boottime;
	for (i = 0; i < ALARM_NUMTYPE; i++) {
		timerqueue_init_head(&alarm_bases[i].timerqueue);
		spin_lock_init(&alarm_bases[i].lock);
	}

	error = alarmtimer_rtc_interface_setup();
	if (error)
		return error;

	error = platform_driver_register(&alarmtimer_driver);
	if (error)
		goto out_if;

	return 0;
out_if:
	alarmtimer_rtc_interface_remove();
	return error;
}
device_initcall(alarmtimer_init);<|MERGE_RESOLUTION|>--- conflicted
+++ resolved
@@ -441,11 +441,7 @@
 		int ret = alarm_try_to_cancel(alarm);
 		if (ret >= 0)
 			return ret;
-<<<<<<< HEAD
-		hrtimer_grab_expiry_lock(&alarm->timer);
-=======
 		hrtimer_cancel_wait_running(&alarm->timer);
->>>>>>> fa578e9d
 	}
 }
 EXPORT_SYMBOL_GPL(alarm_cancel);
