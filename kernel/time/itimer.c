// SPDX-License-Identifier: GPL-2.0
/*
 * Copyright (C) 1992 Darren Senn
 */

/* These are all the functions necessary to implement itimers */

#include <linux/mm.h>
#include <linux/interrupt.h>
#include <linux/syscalls.h>
#include <linux/time.h>
#include <linux/sched/signal.h>
#include <linux/sched/cputime.h>
#include <linux/posix-timers.h>
#include <linux/hrtimer.h>
#include <trace/events/timer.h>
#include <linux/compat.h>

#include <linux/uaccess.h>

/**
 * itimer_get_remtime - get remaining time for the timer
 *
 * @timer: the timer to read
 *
 * Returns the delta between the expiry time and now, which can be
 * less than zero or 1usec for an pending expired timer
 */
static struct timeval itimer_get_remtime(struct hrtimer *timer)
{
	ktime_t rem = __hrtimer_get_remaining(timer, true);

	/*
	 * Racy but safe: if the itimer expires after the above
	 * hrtimer_get_remtime() call but before this condition
	 * then we return 0 - which is correct.
	 */
	if (hrtimer_active(timer)) {
		if (rem <= 0)
			rem = NSEC_PER_USEC;
	} else
		rem = 0;

	return ktime_to_timeval(rem);
}

static void get_cpu_itimer(struct task_struct *tsk, unsigned int clock_id,
			   struct itimerval *const value)
{
	u64 val, interval;
	struct cpu_itimer *it = &tsk->signal->it[clock_id];

	spin_lock_irq(&tsk->sighand->siglock);

	val = it->expires;
	interval = it->incr;
	if (val) {
		u64 t, samples[CPUCLOCK_MAX];

		thread_group_sample_cputime(tsk, samples);
		t = samples[clock_id];

		if (val < t)
			/* about to fire */
			val = TICK_NSEC;
		else
			val -= t;
	}

	spin_unlock_irq(&tsk->sighand->siglock);

	value->it_value = ns_to_timeval(val);
	value->it_interval = ns_to_timeval(interval);
}

int do_getitimer(int which, struct itimerval *value)
{
	struct task_struct *tsk = current;

	switch (which) {
	case ITIMER_REAL:
		spin_lock_irq(&tsk->sighand->siglock);
		value->it_value = itimer_get_remtime(&tsk->signal->real_timer);
		value->it_interval =
			ktime_to_timeval(tsk->signal->it_real_incr);
		spin_unlock_irq(&tsk->sighand->siglock);
		break;
	case ITIMER_VIRTUAL:
		get_cpu_itimer(tsk, CPUCLOCK_VIRT, value);
		break;
	case ITIMER_PROF:
		get_cpu_itimer(tsk, CPUCLOCK_PROF, value);
		break;
	default:
		return(-EINVAL);
	}
	return 0;
}

SYSCALL_DEFINE2(getitimer, int, which, struct itimerval __user *, value)
{
	int error = -EFAULT;
	struct itimerval get_buffer;

	if (value) {
		error = do_getitimer(which, &get_buffer);
		if (!error &&
		    copy_to_user(value, &get_buffer, sizeof(get_buffer)))
			error = -EFAULT;
	}
	return error;
}

#ifdef CONFIG_COMPAT
COMPAT_SYSCALL_DEFINE2(getitimer, int, which,
		       struct compat_itimerval __user *, it)
{
	struct itimerval kit;
	int error = do_getitimer(which, &kit);

	if (!error && put_compat_itimerval(it, &kit))
		error = -EFAULT;
	return error;
}
#endif


/*
 * The timer is automagically restarted, when interval != 0
 */
enum hrtimer_restart it_real_fn(struct hrtimer *timer)
{
	struct signal_struct *sig =
		container_of(timer, struct signal_struct, real_timer);
	struct pid *leader_pid = sig->pids[PIDTYPE_TGID];

	trace_itimer_expire(ITIMER_REAL, leader_pid, 0);
	kill_pid_info(SIGALRM, SEND_SIG_PRIV, leader_pid);

	return HRTIMER_NORESTART;
}

static void set_cpu_itimer(struct task_struct *tsk, unsigned int clock_id,
			   const struct itimerval *const value,
			   struct itimerval *const ovalue)
{
	u64 oval, nval, ointerval, ninterval;
	struct cpu_itimer *it = &tsk->signal->it[clock_id];

	/*
	 * Use the to_ktime conversion because that clamps the maximum
	 * value to KTIME_MAX and avoid multiplication overflows.
	 */
	nval = ktime_to_ns(timeval_to_ktime(value->it_value));
	ninterval = ktime_to_ns(timeval_to_ktime(value->it_interval));

	spin_lock_irq(&tsk->sighand->siglock);

	oval = it->expires;
	ointerval = it->incr;
	if (oval || nval) {
		if (nval > 0)
			nval += TICK_NSEC;
		set_process_cpu_timer(tsk, clock_id, &nval, &oval);
	}
	it->expires = nval;
	it->incr = ninterval;
	trace_itimer_state(clock_id == CPUCLOCK_VIRT ?
			   ITIMER_VIRTUAL : ITIMER_PROF, value, nval);

	spin_unlock_irq(&tsk->sighand->siglock);

	if (ovalue) {
		ovalue->it_value = ns_to_timeval(oval);
		ovalue->it_interval = ns_to_timeval(ointerval);
	}
}

/*
 * Returns true if the timeval is in canonical form
 */
#define timeval_valid(t) \
	(((t)->tv_sec >= 0) && (((unsigned long) (t)->tv_usec) < USEC_PER_SEC))

int do_setitimer(int which, struct itimerval *value, struct itimerval *ovalue)
{
	struct task_struct *tsk = current;
	struct hrtimer *timer;
	ktime_t expires;

	/*
	 * Validate the timevals in value.
	 */
	if (!timeval_valid(&value->it_value) ||
	    !timeval_valid(&value->it_interval))
		return -EINVAL;

	switch (which) {
	case ITIMER_REAL:
again:
		spin_lock_irq(&tsk->sighand->siglock);
		timer = &tsk->signal->real_timer;
		if (ovalue) {
			ovalue->it_value = itimer_get_remtime(timer);
			ovalue->it_interval
				= ktime_to_timeval(tsk->signal->it_real_incr);
		}
		/* We are sharing ->siglock with it_real_fn() */
		if (hrtimer_try_to_cancel(timer) < 0) {
			spin_unlock_irq(&tsk->sighand->siglock);
<<<<<<< HEAD
			hrtimer_grab_expiry_lock(timer);
=======
			hrtimer_cancel_wait_running(timer);
>>>>>>> fa578e9d
			goto again;
		}
		expires = timeval_to_ktime(value->it_value);
		if (expires != 0) {
			tsk->signal->it_real_incr =
				timeval_to_ktime(value->it_interval);
			hrtimer_start(timer, expires, HRTIMER_MODE_REL);
		} else
			tsk->signal->it_real_incr = 0;

		trace_itimer_state(ITIMER_REAL, value, 0);
		spin_unlock_irq(&tsk->sighand->siglock);
		break;
	case ITIMER_VIRTUAL:
		set_cpu_itimer(tsk, CPUCLOCK_VIRT, value, ovalue);
		break;
	case ITIMER_PROF:
		set_cpu_itimer(tsk, CPUCLOCK_PROF, value, ovalue);
		break;
	default:
		return -EINVAL;
	}
	return 0;
}

#ifdef __ARCH_WANT_SYS_ALARM

/**
 * alarm_setitimer - set alarm in seconds
 *
 * @seconds:	number of seconds until alarm
 *		0 disables the alarm
 *
 * Returns the remaining time in seconds of a pending timer or 0 when
 * the timer is not active.
 *
 * On 32 bit machines the seconds value is limited to (INT_MAX/2) to avoid
 * negative timeval settings which would cause immediate expiry.
 */
static unsigned int alarm_setitimer(unsigned int seconds)
{
	struct itimerval it_new, it_old;

#if BITS_PER_LONG < 64
	if (seconds > INT_MAX)
		seconds = INT_MAX;
#endif
	it_new.it_value.tv_sec = seconds;
	it_new.it_value.tv_usec = 0;
	it_new.it_interval.tv_sec = it_new.it_interval.tv_usec = 0;

	do_setitimer(ITIMER_REAL, &it_new, &it_old);

	/*
	 * We can't return 0 if we have an alarm pending ...  And we'd
	 * better return too much than too little anyway
	 */
	if ((!it_old.it_value.tv_sec && it_old.it_value.tv_usec) ||
	      it_old.it_value.tv_usec >= 500000)
		it_old.it_value.tv_sec++;

	return it_old.it_value.tv_sec;
}

/*
 * For backwards compatibility?  This can be done in libc so Alpha
 * and all newer ports shouldn't need it.
 */
SYSCALL_DEFINE1(alarm, unsigned int, seconds)
{
	return alarm_setitimer(seconds);
}

#endif

SYSCALL_DEFINE3(setitimer, int, which, struct itimerval __user *, value,
		struct itimerval __user *, ovalue)
{
	struct itimerval set_buffer, get_buffer;
	int error;

	if (value) {
		if(copy_from_user(&set_buffer, value, sizeof(set_buffer)))
			return -EFAULT;
	} else {
		memset(&set_buffer, 0, sizeof(set_buffer));
		printk_once(KERN_WARNING "%s calls setitimer() with new_value NULL pointer."
			    " Misfeature support will be removed\n",
			    current->comm);
	}

	error = do_setitimer(which, &set_buffer, ovalue ? &get_buffer : NULL);
	if (error || !ovalue)
		return error;

	if (copy_to_user(ovalue, &get_buffer, sizeof(get_buffer)))
		return -EFAULT;
	return 0;
}

#ifdef CONFIG_COMPAT
COMPAT_SYSCALL_DEFINE3(setitimer, int, which,
		       struct compat_itimerval __user *, in,
		       struct compat_itimerval __user *, out)
{
	struct itimerval kin, kout;
	int error;

	if (in) {
		if (get_compat_itimerval(&kin, in))
			return -EFAULT;
	} else {
		memset(&kin, 0, sizeof(kin));
	}

	error = do_setitimer(which, &kin, out ? &kout : NULL);
	if (error || !out)
		return error;
	if (put_compat_itimerval(out, &kout))
		return -EFAULT;
	return 0;
}
#endif<|MERGE_RESOLUTION|>--- conflicted
+++ resolved
@@ -208,11 +208,7 @@
 		/* We are sharing ->siglock with it_real_fn() */
 		if (hrtimer_try_to_cancel(timer) < 0) {
 			spin_unlock_irq(&tsk->sighand->siglock);
-<<<<<<< HEAD
-			hrtimer_grab_expiry_lock(timer);
-=======
 			hrtimer_cancel_wait_running(timer);
->>>>>>> fa578e9d
 			goto again;
 		}
 		expires = timeval_to_ktime(value->it_value);
