--- conflicted
+++ resolved
@@ -177,13 +177,6 @@
 static void __kthread_parkme(struct kthread *self)
 {
 	for (;;) {
-<<<<<<< HEAD
-		set_current_state(TASK_PARKED);
-		if (!test_bit(KTHREAD_SHOULD_PARK, &self->flags))
-			break;
-		if (!test_and_set_bit(KTHREAD_IS_PARKED, &self->flags))
-			complete(&self->parked);
-=======
 		/*
 		 * TASK_PARKED is a special state; we must serialize against
 		 * possible pending wakeups to avoid store-store collisions on
@@ -198,7 +191,6 @@
 			break;
 
 		complete(&self->parked);
->>>>>>> e021bb4f
 		schedule();
 	}
 	__set_current_state(TASK_RUNNING);
