--- conflicted
+++ resolved
@@ -794,12 +794,7 @@
 		goto done;
 	}
 
-<<<<<<< HEAD
-	preempt_disable();
-	this_cpu_inc(bpf_prog_active);
-=======
 	bpf_disable_instrumentation();
->>>>>>> fa578e9d
 	if (map->map_type == BPF_MAP_TYPE_PERCPU_HASH ||
 	    map->map_type == BPF_MAP_TYPE_LRU_PERCPU_HASH) {
 		err = bpf_percpu_hash_copy(map, key, value);
@@ -824,10 +819,6 @@
 			ptr = map->ops->map_lookup_elem_sys_only(map, key);
 		else
 			ptr = map->ops->map_lookup_elem(map, key);
-<<<<<<< HEAD
-		if (ptr)
-			memcpy(value, ptr, value_size);
-=======
 		if (IS_ERR(ptr)) {
 			err = PTR_ERR(ptr);
 		} else if (!ptr) {
@@ -842,15 +833,9 @@
 			/* mask lock, since value wasn't zero inited */
 			check_and_init_map_lock(map, value);
 		}
->>>>>>> fa578e9d
 		rcu_read_unlock();
 	}
-<<<<<<< HEAD
-	this_cpu_dec(bpf_prog_active);
-	preempt_enable();
-=======
 	bpf_enable_instrumentation();
->>>>>>> fa578e9d
 
 done:
 	if (err)
@@ -978,12 +963,7 @@
 		err = map->ops->map_update_elem(map, key, value, attr->flags);
 		rcu_read_unlock();
 	}
-<<<<<<< HEAD
-	__this_cpu_dec(bpf_prog_active);
-	preempt_enable();
-=======
 	bpf_enable_instrumentation();
->>>>>>> fa578e9d
 	maybe_wait_bpf_programs(map);
 out:
 free_value:
@@ -1033,12 +1013,7 @@
 	rcu_read_lock();
 	err = map->ops->map_delete_elem(map, key);
 	rcu_read_unlock();
-<<<<<<< HEAD
-	__this_cpu_dec(bpf_prog_active);
-	preempt_enable();
-=======
 	bpf_enable_instrumentation();
->>>>>>> fa578e9d
 	maybe_wait_bpf_programs(map);
 out:
 	kfree(key);
@@ -1615,8 +1590,6 @@
 		case BPF_CGROUP_UDP6_SENDMSG:
 		case BPF_CGROUP_UDP4_RECVMSG:
 		case BPF_CGROUP_UDP6_RECVMSG:
-<<<<<<< HEAD
-=======
 			return 0;
 		default:
 			return -EINVAL;
@@ -1633,7 +1606,6 @@
 		switch (expected_attach_type) {
 		case BPF_CGROUP_SETSOCKOPT:
 		case BPF_CGROUP_GETSOCKOPT:
->>>>>>> fa578e9d
 			return 0;
 		default:
 			return -EINVAL;
@@ -2395,12 +2367,9 @@
 		info.xlated_prog_len = 0;
 		info.nr_jited_ksyms = 0;
 		info.nr_jited_func_lens = 0;
-<<<<<<< HEAD
-=======
 		info.nr_func_info = 0;
 		info.nr_line_info = 0;
 		info.nr_jited_line_info = 0;
->>>>>>> fa578e9d
 		goto done;
 	}
 
