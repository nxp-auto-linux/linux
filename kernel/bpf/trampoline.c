--- conflicted
+++ resolved
@@ -590,13 +590,8 @@
 
 		stats = this_cpu_ptr(prog->stats);
 		flags = u64_stats_update_begin_irqsave(&stats->syncp);
-<<<<<<< HEAD
-		stats->cnt++;
-		stats->nsecs += sched_clock() - start;
-=======
 		u64_stats_inc(&stats->cnt);
 		u64_stats_add(&stats->nsecs, sched_clock() - start);
->>>>>>> 92b4b594
 		u64_stats_update_end_irqrestore(&stats->syncp, flags);
 	}
 }
