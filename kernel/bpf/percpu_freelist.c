// SPDX-License-Identifier: GPL-2.0-only
/* Copyright (c) 2016 Facebook
 */
#include "percpu_freelist.h"

int pcpu_freelist_init(struct pcpu_freelist *s)
{
	int cpu;

	s->freelist = alloc_percpu(struct pcpu_freelist_head);
	if (!s->freelist)
		return -ENOMEM;

	for_each_possible_cpu(cpu) {
		struct pcpu_freelist_head *head = per_cpu_ptr(s->freelist, cpu);

		raw_spin_lock_init(&head->lock);
		head->first = NULL;
	}
	return 0;
}

void pcpu_freelist_destroy(struct pcpu_freelist *s)
{
	free_percpu(s->freelist);
}

<<<<<<< HEAD
static inline void ___pcpu_freelist_push(struct pcpu_freelist_head *head,
					 struct pcpu_freelist_node *node)
=======
static inline void pcpu_freelist_push_node(struct pcpu_freelist_head *head,
					   struct pcpu_freelist_node *node)
>>>>>>> fa578e9d
{
	node->next = head->first;
	head->first = node;
}

static inline void ___pcpu_freelist_push(struct pcpu_freelist_head *head,
					 struct pcpu_freelist_node *node)
{
	raw_spin_lock(&head->lock);
	pcpu_freelist_push_node(head, node);
	raw_spin_unlock(&head->lock);
}

void __pcpu_freelist_push(struct pcpu_freelist *s,
			struct pcpu_freelist_node *node)
{
	struct pcpu_freelist_head *head = this_cpu_ptr(s->freelist);

	___pcpu_freelist_push(head, node);
}

void pcpu_freelist_push(struct pcpu_freelist *s,
			struct pcpu_freelist_node *node)
{
	unsigned long flags;

	local_irq_save(flags);
	__pcpu_freelist_push(s, node);
	local_irq_restore(flags);
}

void pcpu_freelist_populate(struct pcpu_freelist *s, void *buf, u32 elem_size,
			    u32 nr_elems)
{
	struct pcpu_freelist_head *head;
	int i, cpu, pcpu_entries;

	pcpu_entries = nr_elems / num_possible_cpus() + 1;
	i = 0;

	for_each_possible_cpu(cpu) {
again:
		head = per_cpu_ptr(s->freelist, cpu);
<<<<<<< HEAD
		___pcpu_freelist_push(head, buf);
=======
		/* No locking required as this is not visible yet. */
		pcpu_freelist_push_node(head, buf);
>>>>>>> fa578e9d
		i++;
		buf += elem_size;
		if (i == nr_elems)
			break;
		if (i % pcpu_entries)
			goto again;
	}
}

struct pcpu_freelist_node *__pcpu_freelist_pop(struct pcpu_freelist *s)
{
	struct pcpu_freelist_head *head;
	struct pcpu_freelist_node *node;
	int orig_cpu, cpu;

	orig_cpu = cpu = raw_smp_processor_id();
	while (1) {
		head = per_cpu_ptr(s->freelist, cpu);
		raw_spin_lock(&head->lock);
		node = head->first;
		if (node) {
			head->first = node->next;
			raw_spin_unlock(&head->lock);
			return node;
		}
		raw_spin_unlock(&head->lock);
		cpu = cpumask_next(cpu, cpu_possible_mask);
		if (cpu >= nr_cpu_ids)
			cpu = 0;
		if (cpu == orig_cpu)
			return NULL;
	}
}

struct pcpu_freelist_node *pcpu_freelist_pop(struct pcpu_freelist *s)
{
	struct pcpu_freelist_node *ret;
	unsigned long flags;

	local_irq_save(flags);
	ret = __pcpu_freelist_pop(s);
	local_irq_restore(flags);
	return ret;
}<|MERGE_RESOLUTION|>--- conflicted
+++ resolved
@@ -25,13 +25,8 @@
 	free_percpu(s->freelist);
 }
 
-<<<<<<< HEAD
-static inline void ___pcpu_freelist_push(struct pcpu_freelist_head *head,
-					 struct pcpu_freelist_node *node)
-=======
 static inline void pcpu_freelist_push_node(struct pcpu_freelist_head *head,
 					   struct pcpu_freelist_node *node)
->>>>>>> fa578e9d
 {
 	node->next = head->first;
 	head->first = node;
@@ -75,12 +70,8 @@
 	for_each_possible_cpu(cpu) {
 again:
 		head = per_cpu_ptr(s->freelist, cpu);
-<<<<<<< HEAD
-		___pcpu_freelist_push(head, buf);
-=======
 		/* No locking required as this is not visible yet. */
 		pcpu_freelist_push_node(head, buf);
->>>>>>> fa578e9d
 		i++;
 		buf += elem_size;
 		if (i == nr_elems)
