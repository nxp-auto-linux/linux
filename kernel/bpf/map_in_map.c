// SPDX-License-Identifier: GPL-2.0-only
/* Copyright (c) 2017 Facebook
 */
#include <linux/slab.h>
#include <linux/bpf.h>

#include "map_in_map.h"

struct bpf_map *bpf_map_meta_alloc(int inner_map_ufd)
{
	struct bpf_map *inner_map, *inner_map_meta;
	u32 inner_map_meta_size;
	struct fd f;

	f = fdget(inner_map_ufd);
	inner_map = __bpf_map_get(f);
	if (IS_ERR(inner_map))
		return inner_map;

	/* prog_array->owner_prog_type and owner_jited
	 * is a runtime binding.  Doing static check alone
	 * in the verifier is not enough.
	 */
	if (inner_map->map_type == BPF_MAP_TYPE_PROG_ARRAY ||
	    inner_map->map_type == BPF_MAP_TYPE_CGROUP_STORAGE ||
	    inner_map->map_type == BPF_MAP_TYPE_PERCPU_CGROUP_STORAGE) {
		fdput(f);
		return ERR_PTR(-ENOTSUPP);
	}

	/* Does not support >1 level map-in-map */
	if (inner_map->inner_map_meta) {
		fdput(f);
		return ERR_PTR(-EINVAL);
	}

<<<<<<< HEAD
=======
	if (map_value_has_spin_lock(inner_map)) {
		fdput(f);
		return ERR_PTR(-ENOTSUPP);
	}

>>>>>>> fa578e9d
	inner_map_meta_size = sizeof(*inner_map_meta);
	/* In some cases verifier needs to access beyond just base map. */
	if (inner_map->ops == &array_map_ops)
		inner_map_meta_size = sizeof(struct bpf_array);

	inner_map_meta = kzalloc(inner_map_meta_size, GFP_USER);
	if (!inner_map_meta) {
		fdput(f);
		return ERR_PTR(-ENOMEM);
	}

	inner_map_meta->map_type = inner_map->map_type;
	inner_map_meta->key_size = inner_map->key_size;
	inner_map_meta->value_size = inner_map->value_size;
	inner_map_meta->map_flags = inner_map->map_flags;
	inner_map_meta->max_entries = inner_map->max_entries;
	inner_map_meta->spin_lock_off = inner_map->spin_lock_off;

	/* Misc members not needed in bpf_map_meta_equal() check. */
	inner_map_meta->ops = inner_map->ops;
	if (inner_map->ops == &array_map_ops) {
		inner_map_meta->unpriv_array = inner_map->unpriv_array;
		container_of(inner_map_meta, struct bpf_array, map)->index_mask =
		     container_of(inner_map, struct bpf_array, map)->index_mask;
	}

	/* Misc members not needed in bpf_map_meta_equal() check. */
	inner_map_meta->ops = inner_map->ops;
	if (inner_map->ops == &array_map_ops) {
		inner_map_meta->unpriv_array = inner_map->unpriv_array;
		container_of(inner_map_meta, struct bpf_array, map)->index_mask =
		     container_of(inner_map, struct bpf_array, map)->index_mask;
	}

	fdput(f);
	return inner_map_meta;
}

void bpf_map_meta_free(struct bpf_map *map_meta)
{
	kfree(map_meta);
}

bool bpf_map_meta_equal(const struct bpf_map *meta0,
			const struct bpf_map *meta1)
{
	/* No need to compare ops because it is covered by map_type */
	return meta0->map_type == meta1->map_type &&
		meta0->key_size == meta1->key_size &&
		meta0->value_size == meta1->value_size &&
		meta0->map_flags == meta1->map_flags &&
		meta0->max_entries == meta1->max_entries;
}

void *bpf_map_fd_get_ptr(struct bpf_map *map,
			 struct file *map_file /* not used */,
			 int ufd)
{
	struct bpf_map *inner_map;
	struct fd f;

	f = fdget(ufd);
	inner_map = __bpf_map_get(f);
	if (IS_ERR(inner_map))
		return inner_map;

	if (bpf_map_meta_equal(map->inner_map_meta, inner_map))
		inner_map = bpf_map_inc(inner_map, false);
	else
		inner_map = ERR_PTR(-EINVAL);

	fdput(f);
	return inner_map;
}

void bpf_map_fd_put_ptr(void *ptr)
{
	/* ptr->ops->map_free() has to go through one
	 * rcu grace period by itself.
	 */
	bpf_map_put(ptr);
}

u32 bpf_map_fd_sys_lookup_elem(void *ptr)
{
	return ((struct bpf_map *)ptr)->id;
}<|MERGE_RESOLUTION|>--- conflicted
+++ resolved
@@ -34,14 +34,11 @@
 		return ERR_PTR(-EINVAL);
 	}
 
-<<<<<<< HEAD
-=======
 	if (map_value_has_spin_lock(inner_map)) {
 		fdput(f);
 		return ERR_PTR(-ENOTSUPP);
 	}
 
->>>>>>> fa578e9d
 	inner_map_meta_size = sizeof(*inner_map_meta);
 	/* In some cases verifier needs to access beyond just base map. */
 	if (inner_map->ops == &array_map_ops)
