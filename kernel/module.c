// SPDX-License-Identifier: GPL-2.0-or-later
/*
   Copyright (C) 2002 Richard Henderson
   Copyright (C) 2001 Rusty Russell, 2002, 2010 Rusty Russell IBM.

*/
#include <linux/export.h>
#include <linux/extable.h>
#include <linux/moduleloader.h>
#include <linux/module_signature.h>
#include <linux/trace_events.h>
#include <linux/init.h>
#include <linux/kallsyms.h>
#include <linux/file.h>
#include <linux/fs.h>
#include <linux/sysfs.h>
#include <linux/kernel.h>
#include <linux/slab.h>
#include <linux/vmalloc.h>
#include <linux/elf.h>
#include <linux/proc_fs.h>
#include <linux/security.h>
#include <linux/seq_file.h>
#include <linux/syscalls.h>
#include <linux/fcntl.h>
#include <linux/rcupdate.h>
#include <linux/capability.h>
#include <linux/cpu.h>
#include <linux/moduleparam.h>
#include <linux/errno.h>
#include <linux/err.h>
#include <linux/vermagic.h>
#include <linux/notifier.h>
#include <linux/sched.h>
#include <linux/device.h>
#include <linux/string.h>
#include <linux/mutex.h>
#include <linux/rculist.h>
#include <linux/uaccess.h>
#include <asm/cacheflush.h>
#include <linux/set_memory.h>
#include <asm/mmu_context.h>
#include <linux/license.h>
#include <asm/sections.h>
#include <linux/tracepoint.h>
#include <linux/ftrace.h>
#include <linux/livepatch.h>
#include <linux/async.h>
#include <linux/percpu.h>
#include <linux/kmemleak.h>
#include <linux/jump_label.h>
#include <linux/pfn.h>
#include <linux/bsearch.h>
#include <linux/dynamic_debug.h>
#include <linux/audit.h>
#include <uapi/linux/module.h>
#include "module-internal.h"

#define CREATE_TRACE_POINTS
#include <trace/events/module.h>

#ifndef ARCH_SHF_SMALL
#define ARCH_SHF_SMALL 0
#endif

/*
 * Modules' sections will be aligned on page boundaries
 * to ensure complete separation of code and data, but
 * only when CONFIG_ARCH_HAS_STRICT_MODULE_RWX=y
 */
#ifdef CONFIG_ARCH_HAS_STRICT_MODULE_RWX
# define debug_align(X) ALIGN(X, PAGE_SIZE)
#else
# define debug_align(X) (X)
#endif

/* If this is set, the section belongs in the init part of the module */
#define INIT_OFFSET_MASK (1UL << (BITS_PER_LONG-1))

/*
 * Mutex protects:
 * 1) List of modules (also safely readable with preempt_disable),
 * 2) module_use links,
 * 3) module_addr_min/module_addr_max.
 * (delete and add uses RCU list operations). */
DEFINE_MUTEX(module_mutex);
EXPORT_SYMBOL_GPL(module_mutex);
static LIST_HEAD(modules);

/* Work queue for freeing init sections in success case */
static struct work_struct init_free_wq;
static struct llist_head init_free_list;

#ifdef CONFIG_MODULES_TREE_LOOKUP

/*
 * Use a latched RB-tree for __module_address(); this allows us to use
 * RCU-sched lookups of the address from any context.
 *
 * This is conditional on PERF_EVENTS || TRACING because those can really hit
 * __module_address() hard by doing a lot of stack unwinding; potentially from
 * NMI context.
 */

static __always_inline unsigned long __mod_tree_val(struct latch_tree_node *n)
{
	struct module_layout *layout = container_of(n, struct module_layout, mtn.node);

	return (unsigned long)layout->base;
}

static __always_inline unsigned long __mod_tree_size(struct latch_tree_node *n)
{
	struct module_layout *layout = container_of(n, struct module_layout, mtn.node);

	return (unsigned long)layout->size;
}

static __always_inline bool
mod_tree_less(struct latch_tree_node *a, struct latch_tree_node *b)
{
	return __mod_tree_val(a) < __mod_tree_val(b);
}

static __always_inline int
mod_tree_comp(void *key, struct latch_tree_node *n)
{
	unsigned long val = (unsigned long)key;
	unsigned long start, end;

	start = __mod_tree_val(n);
	if (val < start)
		return -1;

	end = start + __mod_tree_size(n);
	if (val >= end)
		return 1;

	return 0;
}

static const struct latch_tree_ops mod_tree_ops = {
	.less = mod_tree_less,
	.comp = mod_tree_comp,
};

static struct mod_tree_root {
	struct latch_tree_root root;
	unsigned long addr_min;
	unsigned long addr_max;
} mod_tree __cacheline_aligned = {
	.addr_min = -1UL,
};

#define module_addr_min mod_tree.addr_min
#define module_addr_max mod_tree.addr_max

static noinline void __mod_tree_insert(struct mod_tree_node *node)
{
	latch_tree_insert(&node->node, &mod_tree.root, &mod_tree_ops);
}

static void __mod_tree_remove(struct mod_tree_node *node)
{
	latch_tree_erase(&node->node, &mod_tree.root, &mod_tree_ops);
}

/*
 * These modifications: insert, remove_init and remove; are serialized by the
 * module_mutex.
 */
static void mod_tree_insert(struct module *mod)
{
	mod->core_layout.mtn.mod = mod;
	mod->init_layout.mtn.mod = mod;

	__mod_tree_insert(&mod->core_layout.mtn);
	if (mod->init_layout.size)
		__mod_tree_insert(&mod->init_layout.mtn);
}

static void mod_tree_remove_init(struct module *mod)
{
	if (mod->init_layout.size)
		__mod_tree_remove(&mod->init_layout.mtn);
}

static void mod_tree_remove(struct module *mod)
{
	__mod_tree_remove(&mod->core_layout.mtn);
	mod_tree_remove_init(mod);
}

static struct module *mod_find(unsigned long addr)
{
	struct latch_tree_node *ltn;

	ltn = latch_tree_find((void *)addr, &mod_tree.root, &mod_tree_ops);
	if (!ltn)
		return NULL;

	return container_of(ltn, struct mod_tree_node, node)->mod;
}

#else /* MODULES_TREE_LOOKUP */

static unsigned long module_addr_min = -1UL, module_addr_max = 0;

static void mod_tree_insert(struct module *mod) { }
static void mod_tree_remove_init(struct module *mod) { }
static void mod_tree_remove(struct module *mod) { }

static struct module *mod_find(unsigned long addr)
{
	struct module *mod;

	list_for_each_entry_rcu(mod, &modules, list,
				lockdep_is_held(&module_mutex)) {
		if (within_module(addr, mod))
			return mod;
	}

	return NULL;
}

#endif /* MODULES_TREE_LOOKUP */

/*
 * Bounds of module text, for speeding up __module_address.
 * Protected by module_mutex.
 */
static void __mod_update_bounds(void *base, unsigned int size)
{
	unsigned long min = (unsigned long)base;
	unsigned long max = min + size;

	if (min < module_addr_min)
		module_addr_min = min;
	if (max > module_addr_max)
		module_addr_max = max;
}

static void mod_update_bounds(struct module *mod)
{
	__mod_update_bounds(mod->core_layout.base, mod->core_layout.size);
	if (mod->init_layout.size)
		__mod_update_bounds(mod->init_layout.base, mod->init_layout.size);
}

#ifdef CONFIG_KGDB_KDB
struct list_head *kdb_modules = &modules; /* kdb needs the list of modules */
#endif /* CONFIG_KGDB_KDB */

static void module_assert_mutex(void)
{
	lockdep_assert_held(&module_mutex);
}

static void module_assert_mutex_or_preempt(void)
{
#ifdef CONFIG_LOCKDEP
	if (unlikely(!debug_locks))
		return;

	WARN_ON_ONCE(!rcu_read_lock_sched_held() &&
		!lockdep_is_held(&module_mutex));
#endif
}

static bool sig_enforce = IS_ENABLED(CONFIG_MODULE_SIG_FORCE);
module_param(sig_enforce, bool_enable_only, 0644);

/*
 * Export sig_enforce kernel cmdline parameter to allow other subsystems rely
 * on that instead of directly to CONFIG_MODULE_SIG_FORCE config.
 */
bool is_module_sig_enforced(void)
{
	return sig_enforce;
}
EXPORT_SYMBOL(is_module_sig_enforced);

void set_module_sig_enforced(void)
{
	sig_enforce = true;
}

/* Block module loading/unloading? */
int modules_disabled = 0;
core_param(nomodule, modules_disabled, bint, 0);

/* Waiting for a module to finish initializing? */
static DECLARE_WAIT_QUEUE_HEAD(module_wq);

static BLOCKING_NOTIFIER_HEAD(module_notify_list);

int register_module_notifier(struct notifier_block *nb)
{
	return blocking_notifier_chain_register(&module_notify_list, nb);
}
EXPORT_SYMBOL(register_module_notifier);

int unregister_module_notifier(struct notifier_block *nb)
{
	return blocking_notifier_chain_unregister(&module_notify_list, nb);
}
EXPORT_SYMBOL(unregister_module_notifier);

/*
 * We require a truly strong try_module_get(): 0 means success.
 * Otherwise an error is returned due to ongoing or failed
 * initialization etc.
 */
static inline int strong_try_module_get(struct module *mod)
{
	BUG_ON(mod && mod->state == MODULE_STATE_UNFORMED);
	if (mod && mod->state == MODULE_STATE_COMING)
		return -EBUSY;
	if (try_module_get(mod))
		return 0;
	else
		return -ENOENT;
}

static inline void add_taint_module(struct module *mod, unsigned flag,
				    enum lockdep_ok lockdep_ok)
{
	add_taint(flag, lockdep_ok);
	set_bit(flag, &mod->taints);
}

/*
 * A thread that wants to hold a reference to a module only while it
 * is running can call this to safely exit.  nfsd and lockd use this.
 */
void __noreturn __module_put_and_exit(struct module *mod, long code)
{
	module_put(mod);
	do_exit(code);
}
EXPORT_SYMBOL(__module_put_and_exit);

/* Find a module section: 0 means not found. */
static unsigned int find_sec(const struct load_info *info, const char *name)
{
	unsigned int i;

	for (i = 1; i < info->hdr->e_shnum; i++) {
		Elf_Shdr *shdr = &info->sechdrs[i];
		/* Alloc bit cleared means "ignore it." */
		if ((shdr->sh_flags & SHF_ALLOC)
		    && strcmp(info->secstrings + shdr->sh_name, name) == 0)
			return i;
	}
	return 0;
}

/* Find a module section, or NULL. */
static void *section_addr(const struct load_info *info, const char *name)
{
	/* Section 0 has sh_addr 0. */
	return (void *)info->sechdrs[find_sec(info, name)].sh_addr;
}

/* Find a module section, or NULL.  Fill in number of "objects" in section. */
static void *section_objs(const struct load_info *info,
			  const char *name,
			  size_t object_size,
			  unsigned int *num)
{
	unsigned int sec = find_sec(info, name);

	/* Section 0 has sh_addr 0 and sh_size 0. */
	*num = info->sechdrs[sec].sh_size / object_size;
	return (void *)info->sechdrs[sec].sh_addr;
}

/* Provided by the linker */
extern const struct kernel_symbol __start___ksymtab[];
extern const struct kernel_symbol __stop___ksymtab[];
extern const struct kernel_symbol __start___ksymtab_gpl[];
extern const struct kernel_symbol __stop___ksymtab_gpl[];
extern const struct kernel_symbol __start___ksymtab_gpl_future[];
extern const struct kernel_symbol __stop___ksymtab_gpl_future[];
extern const s32 __start___kcrctab[];
extern const s32 __start___kcrctab_gpl[];
extern const s32 __start___kcrctab_gpl_future[];
#ifdef CONFIG_UNUSED_SYMBOLS
extern const struct kernel_symbol __start___ksymtab_unused[];
extern const struct kernel_symbol __stop___ksymtab_unused[];
extern const struct kernel_symbol __start___ksymtab_unused_gpl[];
extern const struct kernel_symbol __stop___ksymtab_unused_gpl[];
extern const s32 __start___kcrctab_unused[];
extern const s32 __start___kcrctab_unused_gpl[];
#endif

#ifndef CONFIG_MODVERSIONS
#define symversion(base, idx) NULL
#else
#define symversion(base, idx) ((base != NULL) ? ((base) + (idx)) : NULL)
#endif

static bool each_symbol_in_section(const struct symsearch *arr,
				   unsigned int arrsize,
				   struct module *owner,
				   bool (*fn)(const struct symsearch *syms,
					      struct module *owner,
					      void *data),
				   void *data)
{
	unsigned int j;

	for (j = 0; j < arrsize; j++) {
		if (fn(&arr[j], owner, data))
			return true;
	}

	return false;
}

/* Returns true as soon as fn returns true, otherwise false. */
bool each_symbol_section(bool (*fn)(const struct symsearch *arr,
				    struct module *owner,
				    void *data),
			 void *data)
{
	struct module *mod;
	static const struct symsearch arr[] = {
		{ __start___ksymtab, __stop___ksymtab, __start___kcrctab,
		  NOT_GPL_ONLY, false },
		{ __start___ksymtab_gpl, __stop___ksymtab_gpl,
		  __start___kcrctab_gpl,
		  GPL_ONLY, false },
		{ __start___ksymtab_gpl_future, __stop___ksymtab_gpl_future,
		  __start___kcrctab_gpl_future,
		  WILL_BE_GPL_ONLY, false },
#ifdef CONFIG_UNUSED_SYMBOLS
		{ __start___ksymtab_unused, __stop___ksymtab_unused,
		  __start___kcrctab_unused,
		  NOT_GPL_ONLY, true },
		{ __start___ksymtab_unused_gpl, __stop___ksymtab_unused_gpl,
		  __start___kcrctab_unused_gpl,
		  GPL_ONLY, true },
#endif
	};

	module_assert_mutex_or_preempt();

	if (each_symbol_in_section(arr, ARRAY_SIZE(arr), NULL, fn, data))
		return true;

	list_for_each_entry_rcu(mod, &modules, list,
				lockdep_is_held(&module_mutex)) {
		struct symsearch arr[] = {
			{ mod->syms, mod->syms + mod->num_syms, mod->crcs,
			  NOT_GPL_ONLY, false },
			{ mod->gpl_syms, mod->gpl_syms + mod->num_gpl_syms,
			  mod->gpl_crcs,
			  GPL_ONLY, false },
			{ mod->gpl_future_syms,
			  mod->gpl_future_syms + mod->num_gpl_future_syms,
			  mod->gpl_future_crcs,
			  WILL_BE_GPL_ONLY, false },
#ifdef CONFIG_UNUSED_SYMBOLS
			{ mod->unused_syms,
			  mod->unused_syms + mod->num_unused_syms,
			  mod->unused_crcs,
			  NOT_GPL_ONLY, true },
			{ mod->unused_gpl_syms,
			  mod->unused_gpl_syms + mod->num_unused_gpl_syms,
			  mod->unused_gpl_crcs,
			  GPL_ONLY, true },
#endif
		};

		if (mod->state == MODULE_STATE_UNFORMED)
			continue;

		if (each_symbol_in_section(arr, ARRAY_SIZE(arr), mod, fn, data))
			return true;
	}
	return false;
}
EXPORT_SYMBOL_GPL(each_symbol_section);

struct find_symbol_arg {
	/* Input */
	const char *name;
	bool gplok;
	bool warn;

	/* Output */
	struct module *owner;
	const s32 *crc;
	const struct kernel_symbol *sym;
};

static bool check_exported_symbol(const struct symsearch *syms,
				  struct module *owner,
				  unsigned int symnum, void *data)
{
	struct find_symbol_arg *fsa = data;

	if (!fsa->gplok) {
		if (syms->licence == GPL_ONLY)
			return false;
		if (syms->licence == WILL_BE_GPL_ONLY && fsa->warn) {
			pr_warn("Symbol %s is being used by a non-GPL module, "
				"which will not be allowed in the future\n",
				fsa->name);
		}
	}

#ifdef CONFIG_UNUSED_SYMBOLS
	if (syms->unused && fsa->warn) {
		pr_warn("Symbol %s is marked as UNUSED, however this module is "
			"using it.\n", fsa->name);
		pr_warn("This symbol will go away in the future.\n");
		pr_warn("Please evaluate if this is the right api to use and "
			"if it really is, submit a report to the linux kernel "
			"mailing list together with submitting your code for "
			"inclusion.\n");
	}
#endif

	fsa->owner = owner;
	fsa->crc = symversion(syms->crcs, symnum);
	fsa->sym = &syms->start[symnum];
	return true;
}

static unsigned long kernel_symbol_value(const struct kernel_symbol *sym)
{
#ifdef CONFIG_HAVE_ARCH_PREL32_RELOCATIONS
	return (unsigned long)offset_to_ptr(&sym->value_offset);
#else
	return sym->value;
#endif
}

static const char *kernel_symbol_name(const struct kernel_symbol *sym)
{
#ifdef CONFIG_HAVE_ARCH_PREL32_RELOCATIONS
	return offset_to_ptr(&sym->name_offset);
#else
	return sym->name;
#endif
}

static const char *kernel_symbol_namespace(const struct kernel_symbol *sym)
{
#ifdef CONFIG_HAVE_ARCH_PREL32_RELOCATIONS
	if (!sym->namespace_offset)
		return NULL;
	return offset_to_ptr(&sym->namespace_offset);
#else
	return sym->namespace;
#endif
}

static int cmp_name(const void *name, const void *sym)
{
	return strcmp(name, kernel_symbol_name(sym));
}

static bool find_exported_symbol_in_section(const struct symsearch *syms,
					    struct module *owner,
					    void *data)
{
	struct find_symbol_arg *fsa = data;
	struct kernel_symbol *sym;

	sym = bsearch(fsa->name, syms->start, syms->stop - syms->start,
			sizeof(struct kernel_symbol), cmp_name);

	if (sym != NULL && check_exported_symbol(syms, owner,
						 sym - syms->start, data))
		return true;

	return false;
}

/* Find an exported symbol and return it, along with, (optional) crc and
 * (optional) module which owns it.  Needs preempt disabled or module_mutex. */
const struct kernel_symbol *find_symbol(const char *name,
					struct module **owner,
					const s32 **crc,
					bool gplok,
					bool warn)
{
	struct find_symbol_arg fsa;

	fsa.name = name;
	fsa.gplok = gplok;
	fsa.warn = warn;

	if (each_symbol_section(find_exported_symbol_in_section, &fsa)) {
		if (owner)
			*owner = fsa.owner;
		if (crc)
			*crc = fsa.crc;
		return fsa.sym;
	}

	pr_debug("Failed to find symbol %s\n", name);
	return NULL;
}
EXPORT_SYMBOL_GPL(find_symbol);

/*
 * Search for module by name: must hold module_mutex (or preempt disabled
 * for read-only access).
 */
static struct module *find_module_all(const char *name, size_t len,
				      bool even_unformed)
{
	struct module *mod;

	module_assert_mutex_or_preempt();

	list_for_each_entry_rcu(mod, &modules, list,
				lockdep_is_held(&module_mutex)) {
		if (!even_unformed && mod->state == MODULE_STATE_UNFORMED)
			continue;
		if (strlen(mod->name) == len && !memcmp(mod->name, name, len))
			return mod;
	}
	return NULL;
}

struct module *find_module(const char *name)
{
	module_assert_mutex();
	return find_module_all(name, strlen(name), false);
}
EXPORT_SYMBOL_GPL(find_module);

#ifdef CONFIG_SMP

static inline void __percpu *mod_percpu(struct module *mod)
{
	return mod->percpu;
}

static int percpu_modalloc(struct module *mod, struct load_info *info)
{
	Elf_Shdr *pcpusec = &info->sechdrs[info->index.pcpu];
	unsigned long align = pcpusec->sh_addralign;

	if (!pcpusec->sh_size)
		return 0;

	if (align > PAGE_SIZE) {
		pr_warn("%s: per-cpu alignment %li > %li\n",
			mod->name, align, PAGE_SIZE);
		align = PAGE_SIZE;
	}

	mod->percpu = __alloc_reserved_percpu(pcpusec->sh_size, align);
	if (!mod->percpu) {
		pr_warn("%s: Could not allocate %lu bytes percpu data\n",
			mod->name, (unsigned long)pcpusec->sh_size);
		return -ENOMEM;
	}
	mod->percpu_size = pcpusec->sh_size;
	return 0;
}

static void percpu_modfree(struct module *mod)
{
	free_percpu(mod->percpu);
}

static unsigned int find_pcpusec(struct load_info *info)
{
	return find_sec(info, ".data..percpu");
}

static void percpu_modcopy(struct module *mod,
			   const void *from, unsigned long size)
{
	int cpu;

	for_each_possible_cpu(cpu)
		memcpy(per_cpu_ptr(mod->percpu, cpu), from, size);
}

bool __is_module_percpu_address(unsigned long addr, unsigned long *can_addr)
{
	struct module *mod;
	unsigned int cpu;

	preempt_disable();

	list_for_each_entry_rcu(mod, &modules, list) {
		if (mod->state == MODULE_STATE_UNFORMED)
			continue;
		if (!mod->percpu_size)
			continue;
		for_each_possible_cpu(cpu) {
			void *start = per_cpu_ptr(mod->percpu, cpu);
			void *va = (void *)addr;

			if (va >= start && va < start + mod->percpu_size) {
				if (can_addr) {
					*can_addr = (unsigned long) (va - start);
					*can_addr += (unsigned long)
						per_cpu_ptr(mod->percpu,
							    get_boot_cpu_id());
				}
				preempt_enable();
				return true;
			}
		}
	}

	preempt_enable();
	return false;
}

/**
 * is_module_percpu_address - test whether address is from module static percpu
 * @addr: address to test
 *
 * Test whether @addr belongs to module static percpu area.
 *
 * RETURNS:
 * %true if @addr is from module static percpu area
 */
bool is_module_percpu_address(unsigned long addr)
{
	return __is_module_percpu_address(addr, NULL);
}

#else /* ... !CONFIG_SMP */

static inline void __percpu *mod_percpu(struct module *mod)
{
	return NULL;
}
static int percpu_modalloc(struct module *mod, struct load_info *info)
{
	/* UP modules shouldn't have this section: ENOMEM isn't quite right */
	if (info->sechdrs[info->index.pcpu].sh_size != 0)
		return -ENOMEM;
	return 0;
}
static inline void percpu_modfree(struct module *mod)
{
}
static unsigned int find_pcpusec(struct load_info *info)
{
	return 0;
}
static inline void percpu_modcopy(struct module *mod,
				  const void *from, unsigned long size)
{
	/* pcpusec should be 0, and size of that section should be 0. */
	BUG_ON(size != 0);
}
bool is_module_percpu_address(unsigned long addr)
{
	return false;
}

bool __is_module_percpu_address(unsigned long addr, unsigned long *can_addr)
{
	return false;
}

#endif /* CONFIG_SMP */

#define MODINFO_ATTR(field)	\
static void setup_modinfo_##field(struct module *mod, const char *s)  \
{                                                                     \
	mod->field = kstrdup(s, GFP_KERNEL);                          \
}                                                                     \
static ssize_t show_modinfo_##field(struct module_attribute *mattr,   \
			struct module_kobject *mk, char *buffer)      \
{                                                                     \
	return scnprintf(buffer, PAGE_SIZE, "%s\n", mk->mod->field);  \
}                                                                     \
static int modinfo_##field##_exists(struct module *mod)               \
{                                                                     \
	return mod->field != NULL;                                    \
}                                                                     \
static void free_modinfo_##field(struct module *mod)                  \
{                                                                     \
	kfree(mod->field);                                            \
	mod->field = NULL;                                            \
}                                                                     \
static struct module_attribute modinfo_##field = {                    \
	.attr = { .name = __stringify(field), .mode = 0444 },         \
	.show = show_modinfo_##field,                                 \
	.setup = setup_modinfo_##field,                               \
	.test = modinfo_##field##_exists,                             \
	.free = free_modinfo_##field,                                 \
};

MODINFO_ATTR(version);
MODINFO_ATTR(srcversion);

static char last_unloaded_module[MODULE_NAME_LEN+1];

#ifdef CONFIG_MODULE_UNLOAD

EXPORT_TRACEPOINT_SYMBOL(module_get);

/* MODULE_REF_BASE is the base reference count by kmodule loader. */
#define MODULE_REF_BASE	1

/* Init the unload section of the module. */
static int module_unload_init(struct module *mod)
{
	/*
	 * Initialize reference counter to MODULE_REF_BASE.
	 * refcnt == 0 means module is going.
	 */
	atomic_set(&mod->refcnt, MODULE_REF_BASE);

	INIT_LIST_HEAD(&mod->source_list);
	INIT_LIST_HEAD(&mod->target_list);

	/* Hold reference count during initialization. */
	atomic_inc(&mod->refcnt);

	return 0;
}

/* Does a already use b? */
static int already_uses(struct module *a, struct module *b)
{
	struct module_use *use;

	list_for_each_entry(use, &b->source_list, source_list) {
		if (use->source == a) {
			pr_debug("%s uses %s!\n", a->name, b->name);
			return 1;
		}
	}
	pr_debug("%s does not use %s!\n", a->name, b->name);
	return 0;
}

/*
 * Module a uses b
 *  - we add 'a' as a "source", 'b' as a "target" of module use
 *  - the module_use is added to the list of 'b' sources (so
 *    'b' can walk the list to see who sourced them), and of 'a'
 *    targets (so 'a' can see what modules it targets).
 */
static int add_module_usage(struct module *a, struct module *b)
{
	struct module_use *use;

	pr_debug("Allocating new usage for %s.\n", a->name);
	use = kmalloc(sizeof(*use), GFP_ATOMIC);
	if (!use)
		return -ENOMEM;

	use->source = a;
	use->target = b;
	list_add(&use->source_list, &b->source_list);
	list_add(&use->target_list, &a->target_list);
	return 0;
}

/* Module a uses b: caller needs module_mutex() */
int ref_module(struct module *a, struct module *b)
{
	int err;

	if (b == NULL || already_uses(a, b))
		return 0;

	/* If module isn't available, we fail. */
	err = strong_try_module_get(b);
	if (err)
		return err;

	err = add_module_usage(a, b);
	if (err) {
		module_put(b);
		return err;
	}
	return 0;
}
EXPORT_SYMBOL_GPL(ref_module);

/* Clear the unload stuff of the module. */
static void module_unload_free(struct module *mod)
{
	struct module_use *use, *tmp;

	mutex_lock(&module_mutex);
	list_for_each_entry_safe(use, tmp, &mod->target_list, target_list) {
		struct module *i = use->target;
		pr_debug("%s unusing %s\n", mod->name, i->name);
		module_put(i);
		list_del(&use->source_list);
		list_del(&use->target_list);
		kfree(use);
	}
	mutex_unlock(&module_mutex);
}

#ifdef CONFIG_MODULE_FORCE_UNLOAD
static inline int try_force_unload(unsigned int flags)
{
	int ret = (flags & O_TRUNC);
	if (ret)
		add_taint(TAINT_FORCED_RMMOD, LOCKDEP_NOW_UNRELIABLE);
	return ret;
}
#else
static inline int try_force_unload(unsigned int flags)
{
	return 0;
}
#endif /* CONFIG_MODULE_FORCE_UNLOAD */

/* Try to release refcount of module, 0 means success. */
static int try_release_module_ref(struct module *mod)
{
	int ret;

	/* Try to decrement refcnt which we set at loading */
	ret = atomic_sub_return(MODULE_REF_BASE, &mod->refcnt);
	BUG_ON(ret < 0);
	if (ret)
		/* Someone can put this right now, recover with checking */
		ret = atomic_add_unless(&mod->refcnt, MODULE_REF_BASE, 0);

	return ret;
}

static int try_stop_module(struct module *mod, int flags, int *forced)
{
	/* If it's not unused, quit unless we're forcing. */
	if (try_release_module_ref(mod) != 0) {
		*forced = try_force_unload(flags);
		if (!(*forced))
			return -EWOULDBLOCK;
	}

	/* Mark it as dying. */
	mod->state = MODULE_STATE_GOING;

	return 0;
}

/**
 * module_refcount - return the refcount or -1 if unloading
 *
 * @mod:	the module we're checking
 *
 * Returns:
 *	-1 if the module is in the process of unloading
 *	otherwise the number of references in the kernel to the module
 */
int module_refcount(struct module *mod)
{
	return atomic_read(&mod->refcnt) - MODULE_REF_BASE;
}
EXPORT_SYMBOL(module_refcount);

/* This exists whether we can unload or not */
static void free_module(struct module *mod);

SYSCALL_DEFINE2(delete_module, const char __user *, name_user,
		unsigned int, flags)
{
	struct module *mod;
	char name[MODULE_NAME_LEN];
	int ret, forced = 0;

	if (!capable(CAP_SYS_MODULE) || modules_disabled)
		return -EPERM;

	if (strncpy_from_user(name, name_user, MODULE_NAME_LEN-1) < 0)
		return -EFAULT;
	name[MODULE_NAME_LEN-1] = '\0';

	audit_log_kern_module(name);

	if (mutex_lock_interruptible(&module_mutex) != 0)
		return -EINTR;

	mod = find_module(name);
	if (!mod) {
		ret = -ENOENT;
		goto out;
	}

	if (!list_empty(&mod->source_list)) {
		/* Other modules depend on us: get rid of them first. */
		ret = -EWOULDBLOCK;
		goto out;
	}

	/* Doing init or already dying? */
	if (mod->state != MODULE_STATE_LIVE) {
		/* FIXME: if (force), slam module count damn the torpedoes */
		pr_debug("%s already dying\n", mod->name);
		ret = -EBUSY;
		goto out;
	}

	/* If it has an init func, it must have an exit func to unload */
	if (mod->init && !mod->exit) {
		forced = try_force_unload(flags);
		if (!forced) {
			/* This module can't be removed */
			ret = -EBUSY;
			goto out;
		}
	}

	/* Stop the machine so refcounts can't move and disable module. */
	ret = try_stop_module(mod, flags, &forced);
	if (ret != 0)
		goto out;

	mutex_unlock(&module_mutex);
	/* Final destruction now no one is using it. */
	if (mod->exit != NULL)
		mod->exit();
	blocking_notifier_call_chain(&module_notify_list,
				     MODULE_STATE_GOING, mod);
	klp_module_going(mod);
	ftrace_release_mod(mod);

	async_synchronize_full();

	/* Store the name of the last unloaded module for diagnostic purposes */
	strlcpy(last_unloaded_module, mod->name, sizeof(last_unloaded_module));

	free_module(mod);
	/* someone could wait for the module in add_unformed_module() */
	wake_up_all(&module_wq);
	return 0;
out:
	mutex_unlock(&module_mutex);
	return ret;
}

static inline void print_unload_info(struct seq_file *m, struct module *mod)
{
	struct module_use *use;
	int printed_something = 0;

	seq_printf(m, " %i ", module_refcount(mod));

	/*
	 * Always include a trailing , so userspace can differentiate
	 * between this and the old multi-field proc format.
	 */
	list_for_each_entry(use, &mod->source_list, source_list) {
		printed_something = 1;
		seq_printf(m, "%s,", use->source->name);
	}

	if (mod->init != NULL && mod->exit == NULL) {
		printed_something = 1;
		seq_puts(m, "[permanent],");
	}

	if (!printed_something)
		seq_puts(m, "-");
}

void __symbol_put(const char *symbol)
{
	struct module *owner;

	preempt_disable();
	if (!find_symbol(symbol, &owner, NULL, true, false))
		BUG();
	module_put(owner);
	preempt_enable();
}
EXPORT_SYMBOL(__symbol_put);

/* Note this assumes addr is a function, which it currently always is. */
void symbol_put_addr(void *addr)
{
	struct module *modaddr;
	unsigned long a = (unsigned long)dereference_function_descriptor(addr);

	if (core_kernel_text(a))
		return;

	/*
	 * Even though we hold a reference on the module; we still need to
	 * disable preemption in order to safely traverse the data structure.
	 */
	preempt_disable();
	modaddr = __module_text_address(a);
	BUG_ON(!modaddr);
	module_put(modaddr);
	preempt_enable();
}
EXPORT_SYMBOL_GPL(symbol_put_addr);

static ssize_t show_refcnt(struct module_attribute *mattr,
			   struct module_kobject *mk, char *buffer)
{
	return sprintf(buffer, "%i\n", module_refcount(mk->mod));
}

static struct module_attribute modinfo_refcnt =
	__ATTR(refcnt, 0444, show_refcnt, NULL);

void __module_get(struct module *module)
{
	if (module) {
		preempt_disable();
		atomic_inc(&module->refcnt);
		trace_module_get(module, _RET_IP_);
		preempt_enable();
	}
}
EXPORT_SYMBOL(__module_get);

bool try_module_get(struct module *module)
{
	bool ret = true;

	if (module) {
		preempt_disable();
		/* Note: here, we can fail to get a reference */
		if (likely(module_is_live(module) &&
			   atomic_inc_not_zero(&module->refcnt) != 0))
			trace_module_get(module, _RET_IP_);
		else
			ret = false;

		preempt_enable();
	}
	return ret;
}
EXPORT_SYMBOL(try_module_get);

void module_put(struct module *module)
{
	int ret;

	if (module) {
		preempt_disable();
		ret = atomic_dec_if_positive(&module->refcnt);
		WARN_ON(ret < 0);	/* Failed to put refcount */
		trace_module_put(module, _RET_IP_);
		preempt_enable();
	}
}
EXPORT_SYMBOL(module_put);

#else /* !CONFIG_MODULE_UNLOAD */
static inline void print_unload_info(struct seq_file *m, struct module *mod)
{
	/* We don't know the usage count, or what modules are using. */
	seq_puts(m, " - -");
}

static inline void module_unload_free(struct module *mod)
{
}

int ref_module(struct module *a, struct module *b)
{
	return strong_try_module_get(b);
}
EXPORT_SYMBOL_GPL(ref_module);

static inline int module_unload_init(struct module *mod)
{
	return 0;
}
#endif /* CONFIG_MODULE_UNLOAD */

static size_t module_flags_taint(struct module *mod, char *buf)
{
	size_t l = 0;
	int i;

	for (i = 0; i < TAINT_FLAGS_COUNT; i++) {
		if (taint_flags[i].module && test_bit(i, &mod->taints))
			buf[l++] = taint_flags[i].c_true;
	}

	return l;
}

static ssize_t show_initstate(struct module_attribute *mattr,
			      struct module_kobject *mk, char *buffer)
{
	const char *state = "unknown";

	switch (mk->mod->state) {
	case MODULE_STATE_LIVE:
		state = "live";
		break;
	case MODULE_STATE_COMING:
		state = "coming";
		break;
	case MODULE_STATE_GOING:
		state = "going";
		break;
	default:
		BUG();
	}
	return sprintf(buffer, "%s\n", state);
}

static struct module_attribute modinfo_initstate =
	__ATTR(initstate, 0444, show_initstate, NULL);

static ssize_t store_uevent(struct module_attribute *mattr,
			    struct module_kobject *mk,
			    const char *buffer, size_t count)
{
	int rc;

	rc = kobject_synth_uevent(&mk->kobj, buffer, count);
	return rc ? rc : count;
}

struct module_attribute module_uevent =
	__ATTR(uevent, 0200, NULL, store_uevent);

static ssize_t show_coresize(struct module_attribute *mattr,
			     struct module_kobject *mk, char *buffer)
{
	return sprintf(buffer, "%u\n", mk->mod->core_layout.size);
}

static struct module_attribute modinfo_coresize =
	__ATTR(coresize, 0444, show_coresize, NULL);

static ssize_t show_initsize(struct module_attribute *mattr,
			     struct module_kobject *mk, char *buffer)
{
	return sprintf(buffer, "%u\n", mk->mod->init_layout.size);
}

static struct module_attribute modinfo_initsize =
	__ATTR(initsize, 0444, show_initsize, NULL);

static ssize_t show_taint(struct module_attribute *mattr,
			  struct module_kobject *mk, char *buffer)
{
	size_t l;

	l = module_flags_taint(mk->mod, buffer);
	buffer[l++] = '\n';
	return l;
}

static struct module_attribute modinfo_taint =
	__ATTR(taint, 0444, show_taint, NULL);

static struct module_attribute *modinfo_attrs[] = {
	&module_uevent,
	&modinfo_version,
	&modinfo_srcversion,
	&modinfo_initstate,
	&modinfo_coresize,
	&modinfo_initsize,
	&modinfo_taint,
#ifdef CONFIG_MODULE_UNLOAD
	&modinfo_refcnt,
#endif
	NULL,
};

static const char vermagic[] = VERMAGIC_STRING;

static int try_to_force_load(struct module *mod, const char *reason)
{
#ifdef CONFIG_MODULE_FORCE_LOAD
	if (!test_taint(TAINT_FORCED_MODULE))
		pr_warn("%s: %s: kernel tainted.\n", mod->name, reason);
	add_taint_module(mod, TAINT_FORCED_MODULE, LOCKDEP_NOW_UNRELIABLE);
	return 0;
#else
	return -ENOEXEC;
#endif
}

#ifdef CONFIG_MODVERSIONS

static u32 resolve_rel_crc(const s32 *crc)
{
	return *(u32 *)((void *)crc + *crc);
}

static int check_version(const struct load_info *info,
			 const char *symname,
			 struct module *mod,
			 const s32 *crc)
{
	Elf_Shdr *sechdrs = info->sechdrs;
	unsigned int versindex = info->index.vers;
	unsigned int i, num_versions;
	struct modversion_info *versions;

	/* Exporting module didn't supply crcs?  OK, we're already tainted. */
	if (!crc)
		return 1;

	/* No versions at all?  modprobe --force does this. */
	if (versindex == 0)
		return try_to_force_load(mod, symname) == 0;

	versions = (void *) sechdrs[versindex].sh_addr;
	num_versions = sechdrs[versindex].sh_size
		/ sizeof(struct modversion_info);

	for (i = 0; i < num_versions; i++) {
		u32 crcval;

		if (strcmp(versions[i].name, symname) != 0)
			continue;

		if (IS_ENABLED(CONFIG_MODULE_REL_CRCS))
			crcval = resolve_rel_crc(crc);
		else
			crcval = *crc;
		if (versions[i].crc == crcval)
			return 1;
		pr_debug("Found checksum %X vs module %lX\n",
			 crcval, versions[i].crc);
		goto bad_version;
	}

	/* Broken toolchain. Warn once, then let it go.. */
	pr_warn_once("%s: no symbol version for %s\n", info->name, symname);
	return 1;

bad_version:
	pr_warn("%s: disagrees about version of symbol %s\n",
	       info->name, symname);
	return 0;
}

static inline int check_modstruct_version(const struct load_info *info,
					  struct module *mod)
{
	const s32 *crc;

	/*
	 * Since this should be found in kernel (which can't be removed), no
	 * locking is necessary -- use preempt_disable() to placate lockdep.
	 */
	preempt_disable();
	if (!find_symbol("module_layout", NULL, &crc, true, false)) {
		preempt_enable();
		BUG();
	}
	preempt_enable();
	return check_version(info, "module_layout", mod, crc);
}

/* First part is kernel version, which we ignore if module has crcs. */
static inline int same_magic(const char *amagic, const char *bmagic,
			     bool has_crcs)
{
	if (has_crcs) {
		amagic += strcspn(amagic, " ");
		bmagic += strcspn(bmagic, " ");
	}
	return strcmp(amagic, bmagic) == 0;
}
#else
static inline int check_version(const struct load_info *info,
				const char *symname,
				struct module *mod,
				const s32 *crc)
{
	return 1;
}

static inline int check_modstruct_version(const struct load_info *info,
					  struct module *mod)
{
	return 1;
}

static inline int same_magic(const char *amagic, const char *bmagic,
			     bool has_crcs)
{
	return strcmp(amagic, bmagic) == 0;
}
#endif /* CONFIG_MODVERSIONS */

static char *get_modinfo(const struct load_info *info, const char *tag);
static char *get_next_modinfo(const struct load_info *info, const char *tag,
			      char *prev);

static int verify_namespace_is_imported(const struct load_info *info,
					const struct kernel_symbol *sym,
					struct module *mod)
{
	const char *namespace;
	char *imported_namespace;

	namespace = kernel_symbol_namespace(sym);
	if (namespace) {
		imported_namespace = get_modinfo(info, "import_ns");
		while (imported_namespace) {
			if (strcmp(namespace, imported_namespace) == 0)
				return 0;
			imported_namespace = get_next_modinfo(
				info, "import_ns", imported_namespace);
		}
#ifdef CONFIG_MODULE_ALLOW_MISSING_NAMESPACE_IMPORTS
		pr_warn(
#else
		pr_err(
#endif
			"%s: module uses symbol (%s) from namespace %s, but does not import it.\n",
			mod->name, kernel_symbol_name(sym), namespace);
#ifndef CONFIG_MODULE_ALLOW_MISSING_NAMESPACE_IMPORTS
		return -EINVAL;
#endif
	}
	return 0;
}


/* Resolve a symbol for this module.  I.e. if we find one, record usage. */
static const struct kernel_symbol *resolve_symbol(struct module *mod,
						  const struct load_info *info,
						  const char *name,
						  char ownername[])
{
	struct module *owner;
	const struct kernel_symbol *sym;
	const s32 *crc;
	int err;

	/*
	 * The module_mutex should not be a heavily contended lock;
	 * if we get the occasional sleep here, we'll go an extra iteration
	 * in the wait_event_interruptible(), which is harmless.
	 */
	sched_annotate_sleep();
	mutex_lock(&module_mutex);
	sym = find_symbol(name, &owner, &crc,
			  !(mod->taints & (1 << TAINT_PROPRIETARY_MODULE)), true);
	if (!sym)
		goto unlock;

	if (!check_version(info, name, mod, crc)) {
		sym = ERR_PTR(-EINVAL);
		goto getname;
	}

	err = verify_namespace_is_imported(info, sym, mod);
	if (err) {
		sym = ERR_PTR(err);
		goto getname;
	}

	err = ref_module(mod, owner);
	if (err) {
		sym = ERR_PTR(err);
		goto getname;
	}

getname:
	/* We must make copy under the lock if we failed to get ref. */
	strncpy(ownername, module_name(owner), MODULE_NAME_LEN);
unlock:
	mutex_unlock(&module_mutex);
	return sym;
}

static const struct kernel_symbol *
resolve_symbol_wait(struct module *mod,
		    const struct load_info *info,
		    const char *name)
{
	const struct kernel_symbol *ksym;
	char owner[MODULE_NAME_LEN];

	if (wait_event_interruptible_timeout(module_wq,
			!IS_ERR(ksym = resolve_symbol(mod, info, name, owner))
			|| PTR_ERR(ksym) != -EBUSY,
					     30 * HZ) <= 0) {
		pr_warn("%s: gave up waiting for init of module %s.\n",
			mod->name, owner);
	}
	return ksym;
}

/*
 * /sys/module/foo/sections stuff
 * J. Corbet <corbet@lwn.net>
 */
#ifdef CONFIG_SYSFS

#ifdef CONFIG_KALLSYMS
static inline bool sect_empty(const Elf_Shdr *sect)
{
	return !(sect->sh_flags & SHF_ALLOC) || sect->sh_size == 0;
}

struct module_sect_attr {
	struct module_attribute mattr;
	char *name;
	unsigned long address;
};

struct module_sect_attrs {
	struct attribute_group grp;
	unsigned int nsections;
	struct module_sect_attr attrs[0];
};

static ssize_t module_sect_show(struct module_attribute *mattr,
				struct module_kobject *mk, char *buf)
{
	struct module_sect_attr *sattr =
		container_of(mattr, struct module_sect_attr, mattr);
	return sprintf(buf, "0x%px\n", kptr_restrict < 2 ?
		       (void *)sattr->address : NULL);
}

static void free_sect_attrs(struct module_sect_attrs *sect_attrs)
{
	unsigned int section;

	for (section = 0; section < sect_attrs->nsections; section++)
		kfree(sect_attrs->attrs[section].name);
	kfree(sect_attrs);
}

static void add_sect_attrs(struct module *mod, const struct load_info *info)
{
	unsigned int nloaded = 0, i, size[2];
	struct module_sect_attrs *sect_attrs;
	struct module_sect_attr *sattr;
	struct attribute **gattr;

	/* Count loaded sections and allocate structures */
	for (i = 0; i < info->hdr->e_shnum; i++)
		if (!sect_empty(&info->sechdrs[i]))
			nloaded++;
	size[0] = ALIGN(struct_size(sect_attrs, attrs, nloaded),
			sizeof(sect_attrs->grp.attrs[0]));
	size[1] = (nloaded + 1) * sizeof(sect_attrs->grp.attrs[0]);
	sect_attrs = kzalloc(size[0] + size[1], GFP_KERNEL);
	if (sect_attrs == NULL)
		return;

	/* Setup section attributes. */
	sect_attrs->grp.name = "sections";
	sect_attrs->grp.attrs = (void *)sect_attrs + size[0];

	sect_attrs->nsections = 0;
	sattr = &sect_attrs->attrs[0];
	gattr = &sect_attrs->grp.attrs[0];
	for (i = 0; i < info->hdr->e_shnum; i++) {
		Elf_Shdr *sec = &info->sechdrs[i];
		if (sect_empty(sec))
			continue;
		sattr->address = sec->sh_addr;
		sattr->name = kstrdup(info->secstrings + sec->sh_name,
					GFP_KERNEL);
		if (sattr->name == NULL)
			goto out;
		sect_attrs->nsections++;
		sysfs_attr_init(&sattr->mattr.attr);
		sattr->mattr.show = module_sect_show;
		sattr->mattr.store = NULL;
		sattr->mattr.attr.name = sattr->name;
		sattr->mattr.attr.mode = S_IRUSR;
		*(gattr++) = &(sattr++)->mattr.attr;
	}
	*gattr = NULL;

	if (sysfs_create_group(&mod->mkobj.kobj, &sect_attrs->grp))
		goto out;

	mod->sect_attrs = sect_attrs;
	return;
  out:
	free_sect_attrs(sect_attrs);
}

static void remove_sect_attrs(struct module *mod)
{
	if (mod->sect_attrs) {
		sysfs_remove_group(&mod->mkobj.kobj,
				   &mod->sect_attrs->grp);
		/* We are positive that no one is using any sect attrs
		 * at this point.  Deallocate immediately. */
		free_sect_attrs(mod->sect_attrs);
		mod->sect_attrs = NULL;
	}
}

/*
 * /sys/module/foo/notes/.section.name gives contents of SHT_NOTE sections.
 */

struct module_notes_attrs {
	struct kobject *dir;
	unsigned int notes;
	struct bin_attribute attrs[0];
};

static ssize_t module_notes_read(struct file *filp, struct kobject *kobj,
				 struct bin_attribute *bin_attr,
				 char *buf, loff_t pos, size_t count)
{
	/*
	 * The caller checked the pos and count against our size.
	 */
	memcpy(buf, bin_attr->private + pos, count);
	return count;
}

static void free_notes_attrs(struct module_notes_attrs *notes_attrs,
			     unsigned int i)
{
	if (notes_attrs->dir) {
		while (i-- > 0)
			sysfs_remove_bin_file(notes_attrs->dir,
					      &notes_attrs->attrs[i]);
		kobject_put(notes_attrs->dir);
	}
	kfree(notes_attrs);
}

static void add_notes_attrs(struct module *mod, const struct load_info *info)
{
	unsigned int notes, loaded, i;
	struct module_notes_attrs *notes_attrs;
	struct bin_attribute *nattr;

	/* failed to create section attributes, so can't create notes */
	if (!mod->sect_attrs)
		return;

	/* Count notes sections and allocate structures.  */
	notes = 0;
	for (i = 0; i < info->hdr->e_shnum; i++)
		if (!sect_empty(&info->sechdrs[i]) &&
		    (info->sechdrs[i].sh_type == SHT_NOTE))
			++notes;

	if (notes == 0)
		return;

	notes_attrs = kzalloc(struct_size(notes_attrs, attrs, notes),
			      GFP_KERNEL);
	if (notes_attrs == NULL)
		return;

	notes_attrs->notes = notes;
	nattr = &notes_attrs->attrs[0];
	for (loaded = i = 0; i < info->hdr->e_shnum; ++i) {
		if (sect_empty(&info->sechdrs[i]))
			continue;
		if (info->sechdrs[i].sh_type == SHT_NOTE) {
			sysfs_bin_attr_init(nattr);
			nattr->attr.name = mod->sect_attrs->attrs[loaded].name;
			nattr->attr.mode = S_IRUGO;
			nattr->size = info->sechdrs[i].sh_size;
			nattr->private = (void *) info->sechdrs[i].sh_addr;
			nattr->read = module_notes_read;
			++nattr;
		}
		++loaded;
	}

	notes_attrs->dir = kobject_create_and_add("notes", &mod->mkobj.kobj);
	if (!notes_attrs->dir)
		goto out;

	for (i = 0; i < notes; ++i)
		if (sysfs_create_bin_file(notes_attrs->dir,
					  &notes_attrs->attrs[i]))
			goto out;

	mod->notes_attrs = notes_attrs;
	return;

  out:
	free_notes_attrs(notes_attrs, i);
}

static void remove_notes_attrs(struct module *mod)
{
	if (mod->notes_attrs)
		free_notes_attrs(mod->notes_attrs, mod->notes_attrs->notes);
}

#else

static inline void add_sect_attrs(struct module *mod,
				  const struct load_info *info)
{
}

static inline void remove_sect_attrs(struct module *mod)
{
}

static inline void add_notes_attrs(struct module *mod,
				   const struct load_info *info)
{
}

static inline void remove_notes_attrs(struct module *mod)
{
}
#endif /* CONFIG_KALLSYMS */

static void del_usage_links(struct module *mod)
{
#ifdef CONFIG_MODULE_UNLOAD
	struct module_use *use;

	mutex_lock(&module_mutex);
	list_for_each_entry(use, &mod->target_list, target_list)
		sysfs_remove_link(use->target->holders_dir, mod->name);
	mutex_unlock(&module_mutex);
#endif
}

static int add_usage_links(struct module *mod)
{
	int ret = 0;
#ifdef CONFIG_MODULE_UNLOAD
	struct module_use *use;

	mutex_lock(&module_mutex);
	list_for_each_entry(use, &mod->target_list, target_list) {
		ret = sysfs_create_link(use->target->holders_dir,
					&mod->mkobj.kobj, mod->name);
		if (ret)
			break;
	}
	mutex_unlock(&module_mutex);
	if (ret)
		del_usage_links(mod);
#endif
	return ret;
}

static void module_remove_modinfo_attrs(struct module *mod, int end);

static int module_add_modinfo_attrs(struct module *mod)
{
	struct module_attribute *attr;
	struct module_attribute *temp_attr;
	int error = 0;
	int i;

	mod->modinfo_attrs = kzalloc((sizeof(struct module_attribute) *
					(ARRAY_SIZE(modinfo_attrs) + 1)),
					GFP_KERNEL);
	if (!mod->modinfo_attrs)
		return -ENOMEM;

	temp_attr = mod->modinfo_attrs;
	for (i = 0; (attr = modinfo_attrs[i]); i++) {
		if (!attr->test || attr->test(mod)) {
			memcpy(temp_attr, attr, sizeof(*temp_attr));
			sysfs_attr_init(&temp_attr->attr);
			error = sysfs_create_file(&mod->mkobj.kobj,
					&temp_attr->attr);
			if (error)
				goto error_out;
			++temp_attr;
		}
	}

	return 0;

error_out:
	if (i > 0)
		module_remove_modinfo_attrs(mod, --i);
	else
		kfree(mod->modinfo_attrs);
	return error;
}

static void module_remove_modinfo_attrs(struct module *mod, int end)
{
	struct module_attribute *attr;
	int i;

	for (i = 0; (attr = &mod->modinfo_attrs[i]); i++) {
		if (end >= 0 && i > end)
			break;
		/* pick a field to test for end of list */
		if (!attr->attr.name)
			break;
		sysfs_remove_file(&mod->mkobj.kobj, &attr->attr);
		if (attr->free)
			attr->free(mod);
	}
	kfree(mod->modinfo_attrs);
}

static void mod_kobject_put(struct module *mod)
{
	DECLARE_COMPLETION_ONSTACK(c);
	mod->mkobj.kobj_completion = &c;
	kobject_put(&mod->mkobj.kobj);
	wait_for_completion(&c);
}

static int mod_sysfs_init(struct module *mod)
{
	int err;
	struct kobject *kobj;

	if (!module_sysfs_initialized) {
		pr_err("%s: module sysfs not initialized\n", mod->name);
		err = -EINVAL;
		goto out;
	}

	kobj = kset_find_obj(module_kset, mod->name);
	if (kobj) {
		pr_err("%s: module is already loaded\n", mod->name);
		kobject_put(kobj);
		err = -EINVAL;
		goto out;
	}

	mod->mkobj.mod = mod;

	memset(&mod->mkobj.kobj, 0, sizeof(mod->mkobj.kobj));
	mod->mkobj.kobj.kset = module_kset;
	err = kobject_init_and_add(&mod->mkobj.kobj, &module_ktype, NULL,
				   "%s", mod->name);
	if (err)
		mod_kobject_put(mod);

	/* delay uevent until full sysfs population */
out:
	return err;
}

static int mod_sysfs_setup(struct module *mod,
			   const struct load_info *info,
			   struct kernel_param *kparam,
			   unsigned int num_params)
{
	int err;

	err = mod_sysfs_init(mod);
	if (err)
		goto out;

	mod->holders_dir = kobject_create_and_add("holders", &mod->mkobj.kobj);
	if (!mod->holders_dir) {
		err = -ENOMEM;
		goto out_unreg;
	}

	err = module_param_sysfs_setup(mod, kparam, num_params);
	if (err)
		goto out_unreg_holders;

	err = module_add_modinfo_attrs(mod);
	if (err)
		goto out_unreg_param;

	err = add_usage_links(mod);
	if (err)
		goto out_unreg_modinfo_attrs;

	add_sect_attrs(mod, info);
	add_notes_attrs(mod, info);

	kobject_uevent(&mod->mkobj.kobj, KOBJ_ADD);
	return 0;

out_unreg_modinfo_attrs:
	module_remove_modinfo_attrs(mod, -1);
out_unreg_param:
	module_param_sysfs_remove(mod);
out_unreg_holders:
	kobject_put(mod->holders_dir);
out_unreg:
	mod_kobject_put(mod);
out:
	return err;
}

static void mod_sysfs_fini(struct module *mod)
{
	remove_notes_attrs(mod);
	remove_sect_attrs(mod);
	mod_kobject_put(mod);
}

static void init_param_lock(struct module *mod)
{
	mutex_init(&mod->param_lock);
}
#else /* !CONFIG_SYSFS */

static int mod_sysfs_setup(struct module *mod,
			   const struct load_info *info,
			   struct kernel_param *kparam,
			   unsigned int num_params)
{
	return 0;
}

static void mod_sysfs_fini(struct module *mod)
{
}

static void module_remove_modinfo_attrs(struct module *mod, int end)
{
}

static void del_usage_links(struct module *mod)
{
}

static void init_param_lock(struct module *mod)
{
}
#endif /* CONFIG_SYSFS */

static void mod_sysfs_teardown(struct module *mod)
{
	del_usage_links(mod);
	module_remove_modinfo_attrs(mod, -1);
	module_param_sysfs_remove(mod);
	kobject_put(mod->mkobj.drivers_dir);
	kobject_put(mod->holders_dir);
	mod_sysfs_fini(mod);
}

#ifdef CONFIG_ARCH_HAS_STRICT_MODULE_RWX
/*
 * LKM RO/NX protection: protect module's text/ro-data
 * from modification and any data from execution.
 *
 * General layout of module is:
 *          [text] [read-only-data] [ro-after-init] [writable data]
 * text_size -----^                ^               ^               ^
 * ro_size ------------------------|               |               |
 * ro_after_init_size -----------------------------|               |
 * size -----------------------------------------------------------|
 *
 * These values are always page-aligned (as is base)
 */
static void frob_text(const struct module_layout *layout,
		      int (*set_memory)(unsigned long start, int num_pages))
{
	BUG_ON((unsigned long)layout->base & (PAGE_SIZE-1));
	BUG_ON((unsigned long)layout->text_size & (PAGE_SIZE-1));
	set_memory((unsigned long)layout->base,
		   layout->text_size >> PAGE_SHIFT);
}

#ifdef CONFIG_STRICT_MODULE_RWX
static void frob_rodata(const struct module_layout *layout,
			int (*set_memory)(unsigned long start, int num_pages))
{
	BUG_ON((unsigned long)layout->base & (PAGE_SIZE-1));
	BUG_ON((unsigned long)layout->text_size & (PAGE_SIZE-1));
	BUG_ON((unsigned long)layout->ro_size & (PAGE_SIZE-1));
	set_memory((unsigned long)layout->base + layout->text_size,
		   (layout->ro_size - layout->text_size) >> PAGE_SHIFT);
}

static void frob_ro_after_init(const struct module_layout *layout,
				int (*set_memory)(unsigned long start, int num_pages))
{
	BUG_ON((unsigned long)layout->base & (PAGE_SIZE-1));
	BUG_ON((unsigned long)layout->ro_size & (PAGE_SIZE-1));
	BUG_ON((unsigned long)layout->ro_after_init_size & (PAGE_SIZE-1));
	set_memory((unsigned long)layout->base + layout->ro_size,
		   (layout->ro_after_init_size - layout->ro_size) >> PAGE_SHIFT);
}

static void frob_writable_data(const struct module_layout *layout,
			       int (*set_memory)(unsigned long start, int num_pages))
{
	BUG_ON((unsigned long)layout->base & (PAGE_SIZE-1));
	BUG_ON((unsigned long)layout->ro_after_init_size & (PAGE_SIZE-1));
	BUG_ON((unsigned long)layout->size & (PAGE_SIZE-1));
	set_memory((unsigned long)layout->base + layout->ro_after_init_size,
		   (layout->size - layout->ro_after_init_size) >> PAGE_SHIFT);
}

/* livepatching wants to disable read-only so it can frob module. */
void module_disable_ro(const struct module *mod)
{
	if (!rodata_enabled)
		return;

	frob_text(&mod->core_layout, set_memory_rw);
	frob_rodata(&mod->core_layout, set_memory_rw);
	frob_ro_after_init(&mod->core_layout, set_memory_rw);
	frob_text(&mod->init_layout, set_memory_rw);
	frob_rodata(&mod->init_layout, set_memory_rw);
}

void module_enable_ro(const struct module *mod, bool after_init)
{
	if (!rodata_enabled)
		return;

	set_vm_flush_reset_perms(mod->core_layout.base);
	set_vm_flush_reset_perms(mod->init_layout.base);
	frob_text(&mod->core_layout, set_memory_ro);
<<<<<<< HEAD
	frob_text(&mod->core_layout, set_memory_x);
=======
>>>>>>> fa578e9d

	frob_rodata(&mod->core_layout, set_memory_ro);

	frob_text(&mod->init_layout, set_memory_ro);
	frob_text(&mod->init_layout, set_memory_x);

	frob_rodata(&mod->init_layout, set_memory_ro);

	if (after_init)
		frob_ro_after_init(&mod->core_layout, set_memory_ro);
}

static void module_enable_nx(const struct module *mod)
{
	frob_rodata(&mod->core_layout, set_memory_nx);
	frob_ro_after_init(&mod->core_layout, set_memory_nx);
	frob_writable_data(&mod->core_layout, set_memory_nx);
	frob_rodata(&mod->init_layout, set_memory_nx);
	frob_writable_data(&mod->init_layout, set_memory_nx);
}

/* Iterate through all modules and set each module's text as RW */
void set_all_modules_text_rw(void)
{
	struct module *mod;

	if (!rodata_enabled)
		return;

	mutex_lock(&module_mutex);
	list_for_each_entry_rcu(mod, &modules, list) {
		if (mod->state == MODULE_STATE_UNFORMED)
			continue;

		frob_text(&mod->core_layout, set_memory_rw);
		frob_text(&mod->init_layout, set_memory_rw);
	}
	mutex_unlock(&module_mutex);
}

/* Iterate through all modules and set each module's text as RO */
void set_all_modules_text_ro(void)
{
	struct module *mod;

	if (!rodata_enabled)
		return;

	mutex_lock(&module_mutex);
	list_for_each_entry_rcu(mod, &modules, list) {
		/*
		 * Ignore going modules since it's possible that ro
		 * protection has already been disabled, otherwise we'll
		 * run into protection faults at module deallocation.
		 */
		if (mod->state == MODULE_STATE_UNFORMED ||
			mod->state == MODULE_STATE_GOING)
			continue;

		frob_text(&mod->core_layout, set_memory_ro);
		frob_text(&mod->init_layout, set_memory_ro);
	}
	mutex_unlock(&module_mutex);
}
#else /* !CONFIG_STRICT_MODULE_RWX */
static void module_enable_nx(const struct module *mod) { }
#endif /*  CONFIG_STRICT_MODULE_RWX */
static void module_enable_x(const struct module *mod)
{
	frob_text(&mod->core_layout, set_memory_x);
	frob_text(&mod->init_layout, set_memory_x);
}
#else /* !CONFIG_ARCH_HAS_STRICT_MODULE_RWX */
static void module_enable_nx(const struct module *mod) { }
static void module_enable_x(const struct module *mod) { }
#endif /* CONFIG_ARCH_HAS_STRICT_MODULE_RWX */


#ifdef CONFIG_LIVEPATCH
/*
 * Persist Elf information about a module. Copy the Elf header,
 * section header table, section string table, and symtab section
 * index from info to mod->klp_info.
 */
static int copy_module_elf(struct module *mod, struct load_info *info)
{
	unsigned int size, symndx;
	int ret;

	size = sizeof(*mod->klp_info);
	mod->klp_info = kmalloc(size, GFP_KERNEL);
	if (mod->klp_info == NULL)
		return -ENOMEM;

	/* Elf header */
	size = sizeof(mod->klp_info->hdr);
	memcpy(&mod->klp_info->hdr, info->hdr, size);

	/* Elf section header table */
	size = sizeof(*info->sechdrs) * info->hdr->e_shnum;
	mod->klp_info->sechdrs = kmemdup(info->sechdrs, size, GFP_KERNEL);
	if (mod->klp_info->sechdrs == NULL) {
		ret = -ENOMEM;
		goto free_info;
	}

	/* Elf section name string table */
	size = info->sechdrs[info->hdr->e_shstrndx].sh_size;
	mod->klp_info->secstrings = kmemdup(info->secstrings, size, GFP_KERNEL);
	if (mod->klp_info->secstrings == NULL) {
		ret = -ENOMEM;
		goto free_sechdrs;
	}

	/* Elf symbol section index */
	symndx = info->index.sym;
	mod->klp_info->symndx = symndx;

	/*
	 * For livepatch modules, core_kallsyms.symtab is a complete
	 * copy of the original symbol table. Adjust sh_addr to point
	 * to core_kallsyms.symtab since the copy of the symtab in module
	 * init memory is freed at the end of do_init_module().
	 */
	mod->klp_info->sechdrs[symndx].sh_addr = \
		(unsigned long) mod->core_kallsyms.symtab;

	return 0;

free_sechdrs:
	kfree(mod->klp_info->sechdrs);
free_info:
	kfree(mod->klp_info);
	return ret;
}

static void free_module_elf(struct module *mod)
{
	kfree(mod->klp_info->sechdrs);
	kfree(mod->klp_info->secstrings);
	kfree(mod->klp_info);
}
#else /* !CONFIG_LIVEPATCH */
static int copy_module_elf(struct module *mod, struct load_info *info)
{
	return 0;
}

static void free_module_elf(struct module *mod)
{
}
#endif /* CONFIG_LIVEPATCH */

void __weak module_memfree(void *module_region)
{
	/*
	 * This memory may be RO, and freeing RO memory in an interrupt is not
	 * supported by vmalloc.
	 */
	WARN_ON(in_interrupt());
	vfree(module_region);
}

void __weak module_arch_cleanup(struct module *mod)
{
}

void __weak module_arch_freeing_init(struct module *mod)
{
}

/* Free a module, remove from lists, etc. */
static void free_module(struct module *mod)
{
	trace_module_free(mod);

	mod_sysfs_teardown(mod);

	/* We leave it in list to prevent duplicate loads, but make sure
	 * that noone uses it while it's being deconstructed. */
	mutex_lock(&module_mutex);
	mod->state = MODULE_STATE_UNFORMED;
	mutex_unlock(&module_mutex);

	/* Remove dynamic debug info */
	ddebug_remove_module(mod->name);

	/* Arch-specific cleanup. */
	module_arch_cleanup(mod);

	/* Module unload stuff */
	module_unload_free(mod);

	/* Free any allocated parameters. */
	destroy_params(mod->kp, mod->num_kp);

	if (is_livepatch_module(mod))
		free_module_elf(mod);

	/* Now we can delete it from the lists */
	mutex_lock(&module_mutex);
	/* Unlink carefully: kallsyms could be walking list. */
	list_del_rcu(&mod->list);
	mod_tree_remove(mod);
	/* Remove this module from bug list, this uses list_del_rcu */
	module_bug_cleanup(mod);
	/* Wait for RCU-sched synchronizing before releasing mod->list and buglist. */
	synchronize_rcu();
	mutex_unlock(&module_mutex);

	/* This may be empty, but that's OK */
	module_arch_freeing_init(mod);
	module_memfree(mod->init_layout.base);
	kfree(mod->args);
	percpu_modfree(mod);

	/* Free lock-classes; relies on the preceding sync_rcu(). */
	lockdep_free_key_range(mod->core_layout.base, mod->core_layout.size);

	/* Finally, free the core (containing the module structure) */
	module_memfree(mod->core_layout.base);
}

void *__symbol_get(const char *symbol)
{
	struct module *owner;
	const struct kernel_symbol *sym;

	preempt_disable();
	sym = find_symbol(symbol, &owner, NULL, true, true);
	if (sym && strong_try_module_get(owner))
		sym = NULL;
	preempt_enable();

	return sym ? (void *)kernel_symbol_value(sym) : NULL;
}
EXPORT_SYMBOL_GPL(__symbol_get);

/*
 * Ensure that an exported symbol [global namespace] does not already exist
 * in the kernel or in some other module's exported symbol table.
 *
 * You must hold the module_mutex.
 */
static int verify_exported_symbols(struct module *mod)
{
	unsigned int i;
	struct module *owner;
	const struct kernel_symbol *s;
	struct {
		const struct kernel_symbol *sym;
		unsigned int num;
	} arr[] = {
		{ mod->syms, mod->num_syms },
		{ mod->gpl_syms, mod->num_gpl_syms },
		{ mod->gpl_future_syms, mod->num_gpl_future_syms },
#ifdef CONFIG_UNUSED_SYMBOLS
		{ mod->unused_syms, mod->num_unused_syms },
		{ mod->unused_gpl_syms, mod->num_unused_gpl_syms },
#endif
	};

	for (i = 0; i < ARRAY_SIZE(arr); i++) {
		for (s = arr[i].sym; s < arr[i].sym + arr[i].num; s++) {
			if (find_symbol(kernel_symbol_name(s), &owner, NULL,
					true, false)) {
				pr_err("%s: exports duplicate symbol %s"
				       " (owned by %s)\n",
				       mod->name, kernel_symbol_name(s),
				       module_name(owner));
				return -ENOEXEC;
			}
		}
	}
	return 0;
}

/* Change all symbols so that st_value encodes the pointer directly. */
static int simplify_symbols(struct module *mod, const struct load_info *info)
{
	Elf_Shdr *symsec = &info->sechdrs[info->index.sym];
	Elf_Sym *sym = (void *)symsec->sh_addr;
	unsigned long secbase;
	unsigned int i;
	int ret = 0;
	const struct kernel_symbol *ksym;

	for (i = 1; i < symsec->sh_size / sizeof(Elf_Sym); i++) {
		const char *name = info->strtab + sym[i].st_name;

		switch (sym[i].st_shndx) {
		case SHN_COMMON:
			/* Ignore common symbols */
			if (!strncmp(name, "__gnu_lto", 9))
				break;

			/* We compiled with -fno-common.  These are not
			   supposed to happen.  */
			pr_debug("Common symbol: %s\n", name);
			pr_warn("%s: please compile with -fno-common\n",
			       mod->name);
			ret = -ENOEXEC;
			break;

		case SHN_ABS:
			/* Don't need to do anything */
			pr_debug("Absolute symbol: 0x%08lx\n",
			       (long)sym[i].st_value);
			break;

		case SHN_LIVEPATCH:
			/* Livepatch symbols are resolved by livepatch */
			break;

		case SHN_UNDEF:
			ksym = resolve_symbol_wait(mod, info, name);
			/* Ok if resolved.  */
			if (ksym && !IS_ERR(ksym)) {
				sym[i].st_value = kernel_symbol_value(ksym);
				break;
			}

			/* Ok if weak.  */
			if (!ksym && ELF_ST_BIND(sym[i].st_info) == STB_WEAK)
				break;

			ret = PTR_ERR(ksym) ?: -ENOENT;
			pr_warn("%s: Unknown symbol %s (err %d)\n",
				mod->name, name, ret);
			break;

		default:
			/* Divert to percpu allocation if a percpu var. */
			if (sym[i].st_shndx == info->index.pcpu)
				secbase = (unsigned long)mod_percpu(mod);
			else
				secbase = info->sechdrs[sym[i].st_shndx].sh_addr;
			sym[i].st_value += secbase;
			break;
		}
	}

	return ret;
}

static int apply_relocations(struct module *mod, const struct load_info *info)
{
	unsigned int i;
	int err = 0;

	/* Now do relocations. */
	for (i = 1; i < info->hdr->e_shnum; i++) {
		unsigned int infosec = info->sechdrs[i].sh_info;

		/* Not a valid relocation section? */
		if (infosec >= info->hdr->e_shnum)
			continue;

		/* Don't bother with non-allocated sections */
		if (!(info->sechdrs[infosec].sh_flags & SHF_ALLOC))
			continue;

		/* Livepatch relocation sections are applied by livepatch */
		if (info->sechdrs[i].sh_flags & SHF_RELA_LIVEPATCH)
			continue;

		if (info->sechdrs[i].sh_type == SHT_REL)
			err = apply_relocate(info->sechdrs, info->strtab,
					     info->index.sym, i, mod);
		else if (info->sechdrs[i].sh_type == SHT_RELA)
			err = apply_relocate_add(info->sechdrs, info->strtab,
						 info->index.sym, i, mod);
		if (err < 0)
			break;
	}
	return err;
}

/* Additional bytes needed by arch in front of individual sections */
unsigned int __weak arch_mod_section_prepend(struct module *mod,
					     unsigned int section)
{
	/* default implementation just returns zero */
	return 0;
}

/* Update size with this section: return offset. */
static long get_offset(struct module *mod, unsigned int *size,
		       Elf_Shdr *sechdr, unsigned int section)
{
	long ret;

	*size += arch_mod_section_prepend(mod, section);
	ret = ALIGN(*size, sechdr->sh_addralign ?: 1);
	*size = ret + sechdr->sh_size;
	return ret;
}

/* Lay out the SHF_ALLOC sections in a way not dissimilar to how ld
   might -- code, read-only data, read-write data, small data.  Tally
   sizes, and place the offsets into sh_entsize fields: high bit means it
   belongs in init. */
static void layout_sections(struct module *mod, struct load_info *info)
{
	static unsigned long const masks[][2] = {
		/* NOTE: all executable code must be the first section
		 * in this array; otherwise modify the text_size
		 * finder in the two loops below */
		{ SHF_EXECINSTR | SHF_ALLOC, ARCH_SHF_SMALL },
		{ SHF_ALLOC, SHF_WRITE | ARCH_SHF_SMALL },
		{ SHF_RO_AFTER_INIT | SHF_ALLOC, ARCH_SHF_SMALL },
		{ SHF_WRITE | SHF_ALLOC, ARCH_SHF_SMALL },
		{ ARCH_SHF_SMALL | SHF_ALLOC, 0 }
	};
	unsigned int m, i;

	for (i = 0; i < info->hdr->e_shnum; i++)
		info->sechdrs[i].sh_entsize = ~0UL;

	pr_debug("Core section allocation order:\n");
	for (m = 0; m < ARRAY_SIZE(masks); ++m) {
		for (i = 0; i < info->hdr->e_shnum; ++i) {
			Elf_Shdr *s = &info->sechdrs[i];
			const char *sname = info->secstrings + s->sh_name;

			if ((s->sh_flags & masks[m][0]) != masks[m][0]
			    || (s->sh_flags & masks[m][1])
			    || s->sh_entsize != ~0UL
			    || strstarts(sname, ".init"))
				continue;
			s->sh_entsize = get_offset(mod, &mod->core_layout.size, s, i);
			pr_debug("\t%s\n", sname);
		}
		switch (m) {
		case 0: /* executable */
			mod->core_layout.size = debug_align(mod->core_layout.size);
			mod->core_layout.text_size = mod->core_layout.size;
			break;
		case 1: /* RO: text and ro-data */
			mod->core_layout.size = debug_align(mod->core_layout.size);
			mod->core_layout.ro_size = mod->core_layout.size;
			break;
		case 2: /* RO after init */
			mod->core_layout.size = debug_align(mod->core_layout.size);
			mod->core_layout.ro_after_init_size = mod->core_layout.size;
			break;
		case 4: /* whole core */
			mod->core_layout.size = debug_align(mod->core_layout.size);
			break;
		}
	}

	pr_debug("Init section allocation order:\n");
	for (m = 0; m < ARRAY_SIZE(masks); ++m) {
		for (i = 0; i < info->hdr->e_shnum; ++i) {
			Elf_Shdr *s = &info->sechdrs[i];
			const char *sname = info->secstrings + s->sh_name;

			if ((s->sh_flags & masks[m][0]) != masks[m][0]
			    || (s->sh_flags & masks[m][1])
			    || s->sh_entsize != ~0UL
			    || !strstarts(sname, ".init"))
				continue;
			s->sh_entsize = (get_offset(mod, &mod->init_layout.size, s, i)
					 | INIT_OFFSET_MASK);
			pr_debug("\t%s\n", sname);
		}
		switch (m) {
		case 0: /* executable */
			mod->init_layout.size = debug_align(mod->init_layout.size);
			mod->init_layout.text_size = mod->init_layout.size;
			break;
		case 1: /* RO: text and ro-data */
			mod->init_layout.size = debug_align(mod->init_layout.size);
			mod->init_layout.ro_size = mod->init_layout.size;
			break;
		case 2:
			/*
			 * RO after init doesn't apply to init_layout (only
			 * core_layout), so it just takes the value of ro_size.
			 */
			mod->init_layout.ro_after_init_size = mod->init_layout.ro_size;
			break;
		case 4: /* whole init */
			mod->init_layout.size = debug_align(mod->init_layout.size);
			break;
		}
	}
}

static void set_license(struct module *mod, const char *license)
{
	if (!license)
		license = "unspecified";

	if (!license_is_gpl_compatible(license)) {
		if (!test_taint(TAINT_PROPRIETARY_MODULE))
			pr_warn("%s: module license '%s' taints kernel.\n",
				mod->name, license);
		add_taint_module(mod, TAINT_PROPRIETARY_MODULE,
				 LOCKDEP_NOW_UNRELIABLE);
	}
}

/* Parse tag=value strings from .modinfo section */
static char *next_string(char *string, unsigned long *secsize)
{
	/* Skip non-zero chars */
	while (string[0]) {
		string++;
		if ((*secsize)-- <= 1)
			return NULL;
	}

	/* Skip any zero padding. */
	while (!string[0]) {
		string++;
		if ((*secsize)-- <= 1)
			return NULL;
	}
	return string;
}

static char *get_next_modinfo(const struct load_info *info, const char *tag,
			      char *prev)
{
	char *p;
	unsigned int taglen = strlen(tag);
	Elf_Shdr *infosec = &info->sechdrs[info->index.info];
	unsigned long size = infosec->sh_size;

	/*
	 * get_modinfo() calls made before rewrite_section_headers()
	 * must use sh_offset, as sh_addr isn't set!
	 */
	char *modinfo = (char *)info->hdr + infosec->sh_offset;

	if (prev) {
		size -= prev - modinfo;
		modinfo = next_string(prev, &size);
	}

	for (p = modinfo; p; p = next_string(p, &size)) {
		if (strncmp(p, tag, taglen) == 0 && p[taglen] == '=')
			return p + taglen + 1;
	}
	return NULL;
}

static char *get_modinfo(const struct load_info *info, const char *tag)
{
	return get_next_modinfo(info, tag, NULL);
}

static void setup_modinfo(struct module *mod, struct load_info *info)
{
	struct module_attribute *attr;
	int i;

	for (i = 0; (attr = modinfo_attrs[i]); i++) {
		if (attr->setup)
			attr->setup(mod, get_modinfo(info, attr->attr.name));
	}
}

static void free_modinfo(struct module *mod)
{
	struct module_attribute *attr;
	int i;

	for (i = 0; (attr = modinfo_attrs[i]); i++) {
		if (attr->free)
			attr->free(mod);
	}
}

#ifdef CONFIG_KALLSYMS

/* Lookup exported symbol in given range of kernel_symbols */
static const struct kernel_symbol *lookup_exported_symbol(const char *name,
							  const struct kernel_symbol *start,
							  const struct kernel_symbol *stop)
{
	return bsearch(name, start, stop - start,
			sizeof(struct kernel_symbol), cmp_name);
}

static int is_exported(const char *name, unsigned long value,
		       const struct module *mod)
{
	const struct kernel_symbol *ks;
	if (!mod)
		ks = lookup_exported_symbol(name, __start___ksymtab, __stop___ksymtab);
	else
		ks = lookup_exported_symbol(name, mod->syms, mod->syms + mod->num_syms);

	return ks != NULL && kernel_symbol_value(ks) == value;
}

/* As per nm */
static char elf_type(const Elf_Sym *sym, const struct load_info *info)
{
	const Elf_Shdr *sechdrs = info->sechdrs;

	if (ELF_ST_BIND(sym->st_info) == STB_WEAK) {
		if (ELF_ST_TYPE(sym->st_info) == STT_OBJECT)
			return 'v';
		else
			return 'w';
	}
	if (sym->st_shndx == SHN_UNDEF)
		return 'U';
	if (sym->st_shndx == SHN_ABS || sym->st_shndx == info->index.pcpu)
		return 'a';
	if (sym->st_shndx >= SHN_LORESERVE)
		return '?';
	if (sechdrs[sym->st_shndx].sh_flags & SHF_EXECINSTR)
		return 't';
	if (sechdrs[sym->st_shndx].sh_flags & SHF_ALLOC
	    && sechdrs[sym->st_shndx].sh_type != SHT_NOBITS) {
		if (!(sechdrs[sym->st_shndx].sh_flags & SHF_WRITE))
			return 'r';
		else if (sechdrs[sym->st_shndx].sh_flags & ARCH_SHF_SMALL)
			return 'g';
		else
			return 'd';
	}
	if (sechdrs[sym->st_shndx].sh_type == SHT_NOBITS) {
		if (sechdrs[sym->st_shndx].sh_flags & ARCH_SHF_SMALL)
			return 's';
		else
			return 'b';
	}
	if (strstarts(info->secstrings + sechdrs[sym->st_shndx].sh_name,
		      ".debug")) {
		return 'n';
	}
	return '?';
}

static bool is_core_symbol(const Elf_Sym *src, const Elf_Shdr *sechdrs,
			unsigned int shnum, unsigned int pcpundx)
{
	const Elf_Shdr *sec;

	if (src->st_shndx == SHN_UNDEF
	    || src->st_shndx >= shnum
	    || !src->st_name)
		return false;

#ifdef CONFIG_KALLSYMS_ALL
	if (src->st_shndx == pcpundx)
		return true;
#endif

	sec = sechdrs + src->st_shndx;
	if (!(sec->sh_flags & SHF_ALLOC)
#ifndef CONFIG_KALLSYMS_ALL
	    || !(sec->sh_flags & SHF_EXECINSTR)
#endif
	    || (sec->sh_entsize & INIT_OFFSET_MASK))
		return false;

	return true;
}

/*
 * We only allocate and copy the strings needed by the parts of symtab
 * we keep.  This is simple, but has the effect of making multiple
 * copies of duplicates.  We could be more sophisticated, see
 * linux-kernel thread starting with
 * <73defb5e4bca04a6431392cc341112b1@localhost>.
 */
static void layout_symtab(struct module *mod, struct load_info *info)
{
	Elf_Shdr *symsect = info->sechdrs + info->index.sym;
	Elf_Shdr *strsect = info->sechdrs + info->index.str;
	const Elf_Sym *src;
	unsigned int i, nsrc, ndst, strtab_size = 0;

	/* Put symbol section at end of init part of module. */
	symsect->sh_flags |= SHF_ALLOC;
	symsect->sh_entsize = get_offset(mod, &mod->init_layout.size, symsect,
					 info->index.sym) | INIT_OFFSET_MASK;
	pr_debug("\t%s\n", info->secstrings + symsect->sh_name);

	src = (void *)info->hdr + symsect->sh_offset;
	nsrc = symsect->sh_size / sizeof(*src);

	/* Compute total space required for the core symbols' strtab. */
	for (ndst = i = 0; i < nsrc; i++) {
		if (i == 0 || is_livepatch_module(mod) ||
		    is_core_symbol(src+i, info->sechdrs, info->hdr->e_shnum,
				   info->index.pcpu)) {
			strtab_size += strlen(&info->strtab[src[i].st_name])+1;
			ndst++;
		}
	}

	/* Append room for core symbols at end of core part. */
	info->symoffs = ALIGN(mod->core_layout.size, symsect->sh_addralign ?: 1);
	info->stroffs = mod->core_layout.size = info->symoffs + ndst * sizeof(Elf_Sym);
	mod->core_layout.size += strtab_size;
	info->core_typeoffs = mod->core_layout.size;
	mod->core_layout.size += ndst * sizeof(char);
	mod->core_layout.size = debug_align(mod->core_layout.size);

	/* Put string table section at end of init part of module. */
	strsect->sh_flags |= SHF_ALLOC;
	strsect->sh_entsize = get_offset(mod, &mod->init_layout.size, strsect,
					 info->index.str) | INIT_OFFSET_MASK;
	pr_debug("\t%s\n", info->secstrings + strsect->sh_name);

	/* We'll tack temporary mod_kallsyms on the end. */
	mod->init_layout.size = ALIGN(mod->init_layout.size,
				      __alignof__(struct mod_kallsyms));
	info->mod_kallsyms_init_off = mod->init_layout.size;
	mod->init_layout.size += sizeof(struct mod_kallsyms);
	info->init_typeoffs = mod->init_layout.size;
	mod->init_layout.size += nsrc * sizeof(char);
	mod->init_layout.size = debug_align(mod->init_layout.size);
}

/*
 * We use the full symtab and strtab which layout_symtab arranged to
 * be appended to the init section.  Later we switch to the cut-down
 * core-only ones.
 */
static void add_kallsyms(struct module *mod, const struct load_info *info)
{
	unsigned int i, ndst;
	const Elf_Sym *src;
	Elf_Sym *dst;
	char *s;
	Elf_Shdr *symsec = &info->sechdrs[info->index.sym];

	/* Set up to point into init section. */
	mod->kallsyms = mod->init_layout.base + info->mod_kallsyms_init_off;

	mod->kallsyms->symtab = (void *)symsec->sh_addr;
	mod->kallsyms->num_symtab = symsec->sh_size / sizeof(Elf_Sym);
	/* Make sure we get permanent strtab: don't use info->strtab. */
	mod->kallsyms->strtab = (void *)info->sechdrs[info->index.str].sh_addr;
	mod->kallsyms->typetab = mod->init_layout.base + info->init_typeoffs;

	/*
	 * Now populate the cut down core kallsyms for after init
	 * and set types up while we still have access to sections.
	 */
	mod->core_kallsyms.symtab = dst = mod->core_layout.base + info->symoffs;
	mod->core_kallsyms.strtab = s = mod->core_layout.base + info->stroffs;
	mod->core_kallsyms.typetab = mod->core_layout.base + info->core_typeoffs;
	src = mod->kallsyms->symtab;
	for (ndst = i = 0; i < mod->kallsyms->num_symtab; i++) {
		mod->kallsyms->typetab[i] = elf_type(src + i, info);
		if (i == 0 || is_livepatch_module(mod) ||
		    is_core_symbol(src+i, info->sechdrs, info->hdr->e_shnum,
				   info->index.pcpu)) {
			mod->core_kallsyms.typetab[ndst] =
			    mod->kallsyms->typetab[i];
			dst[ndst] = src[i];
			dst[ndst++].st_name = s - mod->core_kallsyms.strtab;
			s += strlcpy(s, &mod->kallsyms->strtab[src[i].st_name],
				     KSYM_NAME_LEN) + 1;
		}
	}
	mod->core_kallsyms.num_symtab = ndst;
}
#else
static inline void layout_symtab(struct module *mod, struct load_info *info)
{
}

static void add_kallsyms(struct module *mod, const struct load_info *info)
{
}
#endif /* CONFIG_KALLSYMS */

static void dynamic_debug_setup(struct module *mod, struct _ddebug *debug, unsigned int num)
{
	if (!debug)
		return;
	ddebug_add_module(debug, num, mod->name);
}

static void dynamic_debug_remove(struct module *mod, struct _ddebug *debug)
{
	if (debug)
		ddebug_remove_module(mod->name);
}

void * __weak module_alloc(unsigned long size)
{
	return vmalloc_exec(size);
}

bool __weak module_exit_section(const char *name)
{
	return strstarts(name, ".exit");
}

#ifdef CONFIG_DEBUG_KMEMLEAK
static void kmemleak_load_module(const struct module *mod,
				 const struct load_info *info)
{
	unsigned int i;

	/* only scan the sections containing data */
	kmemleak_scan_area(mod, sizeof(struct module), GFP_KERNEL);

	for (i = 1; i < info->hdr->e_shnum; i++) {
		/* Scan all writable sections that's not executable */
		if (!(info->sechdrs[i].sh_flags & SHF_ALLOC) ||
		    !(info->sechdrs[i].sh_flags & SHF_WRITE) ||
		    (info->sechdrs[i].sh_flags & SHF_EXECINSTR))
			continue;

		kmemleak_scan_area((void *)info->sechdrs[i].sh_addr,
				   info->sechdrs[i].sh_size, GFP_KERNEL);
	}
}
#else
static inline void kmemleak_load_module(const struct module *mod,
					const struct load_info *info)
{
}
#endif

#ifdef CONFIG_MODULE_SIG
static int module_sig_check(struct load_info *info, int flags)
{
	int err = -ENODATA;
	const unsigned long markerlen = sizeof(MODULE_SIG_STRING) - 1;
	const char *reason;
	const void *mod = info->hdr;

	/*
	 * Require flags == 0, as a module with version information
	 * removed is no longer the module that was signed
	 */
	if (flags == 0 &&
	    info->len > markerlen &&
	    memcmp(mod + info->len - markerlen, MODULE_SIG_STRING, markerlen) == 0) {
		/* We truncate the module to discard the signature */
		info->len -= markerlen;
		err = mod_verify_sig(mod, info);
	}

	switch (err) {
	case 0:
		info->sig_ok = true;
		return 0;

		/* We don't permit modules to be loaded into trusted kernels
		 * without a valid signature on them, but if we're not
		 * enforcing, certain errors are non-fatal.
		 */
	case -ENODATA:
		reason = "Loading of unsigned module";
		goto decide;
	case -ENOPKG:
		reason = "Loading of module with unsupported crypto";
		goto decide;
	case -ENOKEY:
		reason = "Loading of module with unavailable key";
	decide:
		if (is_module_sig_enforced()) {
			pr_notice("%s is rejected\n", reason);
			return -EKEYREJECTED;
		}

		return security_locked_down(LOCKDOWN_MODULE_SIGNATURE);

		/* All other errors are fatal, including nomem, unparseable
		 * signatures and signature check failures - even if signatures
		 * aren't required.
		 */
	default:
		return err;
	}
}
#else /* !CONFIG_MODULE_SIG */
static int module_sig_check(struct load_info *info, int flags)
{
	return 0;
}
#endif /* !CONFIG_MODULE_SIG */

/* Sanity checks against invalid binaries, wrong arch, weird elf version. */
static int elf_header_check(struct load_info *info)
{
	if (info->len < sizeof(*(info->hdr)))
		return -ENOEXEC;

	if (memcmp(info->hdr->e_ident, ELFMAG, SELFMAG) != 0
	    || info->hdr->e_type != ET_REL
	    || !elf_check_arch(info->hdr)
	    || info->hdr->e_shentsize != sizeof(Elf_Shdr))
		return -ENOEXEC;

	if (info->hdr->e_shoff >= info->len
	    || (info->hdr->e_shnum * sizeof(Elf_Shdr) >
		info->len - info->hdr->e_shoff))
		return -ENOEXEC;

	return 0;
}

#define COPY_CHUNK_SIZE (16*PAGE_SIZE)

static int copy_chunked_from_user(void *dst, const void __user *usrc, unsigned long len)
{
	do {
		unsigned long n = min(len, COPY_CHUNK_SIZE);

		if (copy_from_user(dst, usrc, n) != 0)
			return -EFAULT;
		cond_resched();
		dst += n;
		usrc += n;
		len -= n;
	} while (len);
	return 0;
}

#ifdef CONFIG_LIVEPATCH
static int check_modinfo_livepatch(struct module *mod, struct load_info *info)
{
	if (get_modinfo(info, "livepatch")) {
		mod->klp = true;
		add_taint_module(mod, TAINT_LIVEPATCH, LOCKDEP_STILL_OK);
		pr_notice_once("%s: tainting kernel with TAINT_LIVEPATCH\n",
			       mod->name);
	}

	return 0;
}
#else /* !CONFIG_LIVEPATCH */
static int check_modinfo_livepatch(struct module *mod, struct load_info *info)
{
	if (get_modinfo(info, "livepatch")) {
		pr_err("%s: module is marked as livepatch module, but livepatch support is disabled",
		       mod->name);
		return -ENOEXEC;
	}

	return 0;
}
#endif /* CONFIG_LIVEPATCH */

static void check_modinfo_retpoline(struct module *mod, struct load_info *info)
{
	if (retpoline_module_ok(get_modinfo(info, "retpoline")))
		return;

	pr_warn("%s: loading module not compiled with retpoline compiler.\n",
		mod->name);
}

/* Sets info->hdr and info->len. */
static int copy_module_from_user(const void __user *umod, unsigned long len,
				  struct load_info *info)
{
	int err;

	info->len = len;
	if (info->len < sizeof(*(info->hdr)))
		return -ENOEXEC;

	err = security_kernel_load_data(LOADING_MODULE);
	if (err)
		return err;

	/* Suck in entire file: we'll want most of it. */
	info->hdr = __vmalloc(info->len,
			GFP_KERNEL | __GFP_NOWARN, PAGE_KERNEL);
	if (!info->hdr)
		return -ENOMEM;

	if (copy_chunked_from_user(info->hdr, umod, info->len) != 0) {
		vfree(info->hdr);
		return -EFAULT;
	}

	return 0;
}

static void free_copy(struct load_info *info)
{
	vfree(info->hdr);
}

static int rewrite_section_headers(struct load_info *info, int flags)
{
	unsigned int i;

	/* This should always be true, but let's be sure. */
	info->sechdrs[0].sh_addr = 0;

	for (i = 1; i < info->hdr->e_shnum; i++) {
		Elf_Shdr *shdr = &info->sechdrs[i];
		if (shdr->sh_type != SHT_NOBITS
		    && info->len < shdr->sh_offset + shdr->sh_size) {
			pr_err("Module len %lu truncated\n", info->len);
			return -ENOEXEC;
		}

		/* Mark all sections sh_addr with their address in the
		   temporary image. */
		shdr->sh_addr = (size_t)info->hdr + shdr->sh_offset;

#ifndef CONFIG_MODULE_UNLOAD
		/* Don't load .exit sections */
		if (module_exit_section(info->secstrings+shdr->sh_name))
			shdr->sh_flags &= ~(unsigned long)SHF_ALLOC;
#endif
	}

	/* Track but don't keep modinfo and version sections. */
	info->sechdrs[info->index.vers].sh_flags &= ~(unsigned long)SHF_ALLOC;
	info->sechdrs[info->index.info].sh_flags &= ~(unsigned long)SHF_ALLOC;

	return 0;
}

/*
 * Set up our basic convenience variables (pointers to section headers,
 * search for module section index etc), and do some basic section
 * verification.
 *
 * Set info->mod to the temporary copy of the module in info->hdr. The final one
 * will be allocated in move_module().
 */
static int setup_load_info(struct load_info *info, int flags)
{
	unsigned int i;

	/* Set up the convenience variables */
	info->sechdrs = (void *)info->hdr + info->hdr->e_shoff;
	info->secstrings = (void *)info->hdr
		+ info->sechdrs[info->hdr->e_shstrndx].sh_offset;

	/* Try to find a name early so we can log errors with a module name */
	info->index.info = find_sec(info, ".modinfo");
	if (info->index.info)
		info->name = get_modinfo(info, "name");

	/* Find internal symbols and strings. */
	for (i = 1; i < info->hdr->e_shnum; i++) {
		if (info->sechdrs[i].sh_type == SHT_SYMTAB) {
			info->index.sym = i;
			info->index.str = info->sechdrs[i].sh_link;
			info->strtab = (char *)info->hdr
				+ info->sechdrs[info->index.str].sh_offset;
			break;
		}
	}

	if (info->index.sym == 0) {
		pr_warn("%s: module has no symbols (stripped?)\n",
			info->name ?: "(missing .modinfo section or name field)");
		return -ENOEXEC;
	}

	info->index.mod = find_sec(info, ".gnu.linkonce.this_module");
	if (!info->index.mod) {
		pr_warn("%s: No module found in object\n",
			info->name ?: "(missing .modinfo section or name field)");
		return -ENOEXEC;
	}
	/* This is temporary: point mod into copy of data. */
	info->mod = (void *)info->hdr + info->sechdrs[info->index.mod].sh_offset;

	/*
	 * If we didn't load the .modinfo 'name' field earlier, fall back to
	 * on-disk struct mod 'name' field.
	 */
	if (!info->name)
		info->name = info->mod->name;

	if (flags & MODULE_INIT_IGNORE_MODVERSIONS)
		info->index.vers = 0; /* Pretend no __versions section! */
	else
		info->index.vers = find_sec(info, "__versions");

	info->index.pcpu = find_pcpusec(info);

	return 0;
}

static int check_modinfo(struct module *mod, struct load_info *info, int flags)
{
	const char *modmagic = get_modinfo(info, "vermagic");
	int err;

	if (flags & MODULE_INIT_IGNORE_VERMAGIC)
		modmagic = NULL;

	/* This is allowed: modprobe --force will invalidate it. */
	if (!modmagic) {
		err = try_to_force_load(mod, "bad vermagic");
		if (err)
			return err;
	} else if (!same_magic(modmagic, vermagic, info->index.vers)) {
		pr_err("%s: version magic '%s' should be '%s'\n",
		       info->name, modmagic, vermagic);
		return -ENOEXEC;
	}

	if (!get_modinfo(info, "intree")) {
		if (!test_taint(TAINT_OOT_MODULE))
			pr_warn("%s: loading out-of-tree module taints kernel.\n",
				mod->name);
		add_taint_module(mod, TAINT_OOT_MODULE, LOCKDEP_STILL_OK);
	}

	check_modinfo_retpoline(mod, info);

	if (get_modinfo(info, "staging")) {
		add_taint_module(mod, TAINT_CRAP, LOCKDEP_STILL_OK);
		pr_warn("%s: module is from the staging directory, the quality "
			"is unknown, you have been warned.\n", mod->name);
	}

	err = check_modinfo_livepatch(mod, info);
	if (err)
		return err;

	/* Set up license info based on the info section */
	set_license(mod, get_modinfo(info, "license"));

	return 0;
}

static int find_module_sections(struct module *mod, struct load_info *info)
{
	mod->kp = section_objs(info, "__param",
			       sizeof(*mod->kp), &mod->num_kp);
	mod->syms = section_objs(info, "__ksymtab",
				 sizeof(*mod->syms), &mod->num_syms);
	mod->crcs = section_addr(info, "__kcrctab");
	mod->gpl_syms = section_objs(info, "__ksymtab_gpl",
				     sizeof(*mod->gpl_syms),
				     &mod->num_gpl_syms);
	mod->gpl_crcs = section_addr(info, "__kcrctab_gpl");
	mod->gpl_future_syms = section_objs(info,
					    "__ksymtab_gpl_future",
					    sizeof(*mod->gpl_future_syms),
					    &mod->num_gpl_future_syms);
	mod->gpl_future_crcs = section_addr(info, "__kcrctab_gpl_future");

#ifdef CONFIG_UNUSED_SYMBOLS
	mod->unused_syms = section_objs(info, "__ksymtab_unused",
					sizeof(*mod->unused_syms),
					&mod->num_unused_syms);
	mod->unused_crcs = section_addr(info, "__kcrctab_unused");
	mod->unused_gpl_syms = section_objs(info, "__ksymtab_unused_gpl",
					    sizeof(*mod->unused_gpl_syms),
					    &mod->num_unused_gpl_syms);
	mod->unused_gpl_crcs = section_addr(info, "__kcrctab_unused_gpl");
#endif
#ifdef CONFIG_CONSTRUCTORS
	mod->ctors = section_objs(info, ".ctors",
				  sizeof(*mod->ctors), &mod->num_ctors);
	if (!mod->ctors)
		mod->ctors = section_objs(info, ".init_array",
				sizeof(*mod->ctors), &mod->num_ctors);
	else if (find_sec(info, ".init_array")) {
		/*
		 * This shouldn't happen with same compiler and binutils
		 * building all parts of the module.
		 */
		pr_warn("%s: has both .ctors and .init_array.\n",
		       mod->name);
		return -EINVAL;
	}
#endif

#ifdef CONFIG_TRACEPOINTS
	mod->tracepoints_ptrs = section_objs(info, "__tracepoints_ptrs",
					     sizeof(*mod->tracepoints_ptrs),
					     &mod->num_tracepoints);
#endif
<<<<<<< HEAD
=======
#ifdef CONFIG_TREE_SRCU
	mod->srcu_struct_ptrs = section_objs(info, "___srcu_struct_ptrs",
					     sizeof(*mod->srcu_struct_ptrs),
					     &mod->num_srcu_structs);
#endif
#ifdef CONFIG_BPF_EVENTS
	mod->bpf_raw_events = section_objs(info, "__bpf_raw_tp_map",
					   sizeof(*mod->bpf_raw_events),
					   &mod->num_bpf_raw_events);
#endif
>>>>>>> fa578e9d
#ifdef CONFIG_JUMP_LABEL
	mod->jump_entries = section_objs(info, "__jump_table",
					sizeof(*mod->jump_entries),
					&mod->num_jump_entries);
#endif
#ifdef CONFIG_EVENT_TRACING
	mod->trace_events = section_objs(info, "_ftrace_events",
					 sizeof(*mod->trace_events),
					 &mod->num_trace_events);
	mod->trace_evals = section_objs(info, "_ftrace_eval_map",
					sizeof(*mod->trace_evals),
					&mod->num_trace_evals);
#endif
#ifdef CONFIG_TRACING
	mod->trace_bprintk_fmt_start = section_objs(info, "__trace_printk_fmt",
					 sizeof(*mod->trace_bprintk_fmt_start),
					 &mod->num_trace_bprintk_fmt);
#endif
#ifdef CONFIG_FTRACE_MCOUNT_RECORD
	/* sechdrs[0].sh_size is always zero */
	mod->ftrace_callsites = section_objs(info, "__mcount_loc",
					     sizeof(*mod->ftrace_callsites),
					     &mod->num_ftrace_callsites);
#endif
#ifdef CONFIG_FUNCTION_ERROR_INJECTION
	mod->ei_funcs = section_objs(info, "_error_injection_whitelist",
					    sizeof(*mod->ei_funcs),
					    &mod->num_ei_funcs);
#endif
	mod->extable = section_objs(info, "__ex_table",
				    sizeof(*mod->extable), &mod->num_exentries);

	if (section_addr(info, "__obsparm"))
		pr_warn("%s: Ignoring obsolete parameters\n", mod->name);

	info->debug = section_objs(info, "__verbose",
				   sizeof(*info->debug), &info->num_debug);

	return 0;
}

static int move_module(struct module *mod, struct load_info *info)
{
	int i;
	void *ptr;

	/* Do the allocs. */
	ptr = module_alloc(mod->core_layout.size);
	/*
	 * The pointer to this block is stored in the module structure
	 * which is inside the block. Just mark it as not being a
	 * leak.
	 */
	kmemleak_not_leak(ptr);
	if (!ptr)
		return -ENOMEM;

	memset(ptr, 0, mod->core_layout.size);
	mod->core_layout.base = ptr;

	if (mod->init_layout.size) {
		ptr = module_alloc(mod->init_layout.size);
		/*
		 * The pointer to this block is stored in the module structure
		 * which is inside the block. This block doesn't need to be
		 * scanned as it contains data and code that will be freed
		 * after the module is initialized.
		 */
		kmemleak_ignore(ptr);
		if (!ptr) {
			module_memfree(mod->core_layout.base);
			return -ENOMEM;
		}
		memset(ptr, 0, mod->init_layout.size);
		mod->init_layout.base = ptr;
	} else
		mod->init_layout.base = NULL;

	/* Transfer each section which specifies SHF_ALLOC */
	pr_debug("final section addresses:\n");
	for (i = 0; i < info->hdr->e_shnum; i++) {
		void *dest;
		Elf_Shdr *shdr = &info->sechdrs[i];

		if (!(shdr->sh_flags & SHF_ALLOC))
			continue;

		if (shdr->sh_entsize & INIT_OFFSET_MASK)
			dest = mod->init_layout.base
				+ (shdr->sh_entsize & ~INIT_OFFSET_MASK);
		else
			dest = mod->core_layout.base + shdr->sh_entsize;

		if (shdr->sh_type != SHT_NOBITS)
			memcpy(dest, (void *)shdr->sh_addr, shdr->sh_size);
		/* Update sh_addr to point to copy in image. */
		shdr->sh_addr = (unsigned long)dest;
		pr_debug("\t0x%lx %s\n",
			 (long)shdr->sh_addr, info->secstrings + shdr->sh_name);
	}

	return 0;
}

static int check_module_license_and_versions(struct module *mod)
{
	int prev_taint = test_taint(TAINT_PROPRIETARY_MODULE);

	/*
	 * ndiswrapper is under GPL by itself, but loads proprietary modules.
	 * Don't use add_taint_module(), as it would prevent ndiswrapper from
	 * using GPL-only symbols it needs.
	 */
	if (strcmp(mod->name, "ndiswrapper") == 0)
		add_taint(TAINT_PROPRIETARY_MODULE, LOCKDEP_NOW_UNRELIABLE);

	/* driverloader was caught wrongly pretending to be under GPL */
	if (strcmp(mod->name, "driverloader") == 0)
		add_taint_module(mod, TAINT_PROPRIETARY_MODULE,
				 LOCKDEP_NOW_UNRELIABLE);

	/* lve claims to be GPL but upstream won't provide source */
	if (strcmp(mod->name, "lve") == 0)
		add_taint_module(mod, TAINT_PROPRIETARY_MODULE,
				 LOCKDEP_NOW_UNRELIABLE);

	if (!prev_taint && test_taint(TAINT_PROPRIETARY_MODULE))
		pr_warn("%s: module license taints kernel.\n", mod->name);

#ifdef CONFIG_MODVERSIONS
	if ((mod->num_syms && !mod->crcs)
	    || (mod->num_gpl_syms && !mod->gpl_crcs)
	    || (mod->num_gpl_future_syms && !mod->gpl_future_crcs)
#ifdef CONFIG_UNUSED_SYMBOLS
	    || (mod->num_unused_syms && !mod->unused_crcs)
	    || (mod->num_unused_gpl_syms && !mod->unused_gpl_crcs)
#endif
		) {
		return try_to_force_load(mod,
					 "no versions for exported symbols");
	}
#endif
	return 0;
}

static void flush_module_icache(const struct module *mod)
{
	mm_segment_t old_fs;

	/* flush the icache in correct context */
	old_fs = get_fs();
	set_fs(KERNEL_DS);

	/*
	 * Flush the instruction cache, since we've played with text.
	 * Do it before processing of module parameters, so the module
	 * can provide parameter accessor functions of its own.
	 */
	if (mod->init_layout.base)
		flush_icache_range((unsigned long)mod->init_layout.base,
				   (unsigned long)mod->init_layout.base
				   + mod->init_layout.size);
	flush_icache_range((unsigned long)mod->core_layout.base,
			   (unsigned long)mod->core_layout.base + mod->core_layout.size);

	set_fs(old_fs);
}

int __weak module_frob_arch_sections(Elf_Ehdr *hdr,
				     Elf_Shdr *sechdrs,
				     char *secstrings,
				     struct module *mod)
{
	return 0;
}

/* module_blacklist is a comma-separated list of module names */
static char *module_blacklist;
static bool blacklisted(const char *module_name)
{
	const char *p;
	size_t len;

	if (!module_blacklist)
		return false;

	for (p = module_blacklist; *p; p += len) {
		len = strcspn(p, ",");
		if (strlen(module_name) == len && !memcmp(module_name, p, len))
			return true;
		if (p[len] == ',')
			len++;
	}
	return false;
}
core_param(module_blacklist, module_blacklist, charp, 0400);

static struct module *layout_and_allocate(struct load_info *info, int flags)
{
	struct module *mod;
	unsigned int ndx;
	int err;

	err = check_modinfo(info->mod, info, flags);
	if (err)
		return ERR_PTR(err);

	/* Allow arches to frob section contents and sizes.  */
	err = module_frob_arch_sections(info->hdr, info->sechdrs,
					info->secstrings, info->mod);
	if (err < 0)
		return ERR_PTR(err);

	/* We will do a special allocation for per-cpu sections later. */
	info->sechdrs[info->index.pcpu].sh_flags &= ~(unsigned long)SHF_ALLOC;

	/*
	 * Mark ro_after_init section with SHF_RO_AFTER_INIT so that
	 * layout_sections() can put it in the right place.
	 * Note: ro_after_init sections also have SHF_{WRITE,ALLOC} set.
	 */
	ndx = find_sec(info, ".data..ro_after_init");
	if (ndx)
		info->sechdrs[ndx].sh_flags |= SHF_RO_AFTER_INIT;
	/*
	 * Mark the __jump_table section as ro_after_init as well: these data
	 * structures are never modified, with the exception of entries that
	 * refer to code in the __init section, which are annotated as such
	 * at module load time.
	 */
	ndx = find_sec(info, "__jump_table");
	if (ndx)
		info->sechdrs[ndx].sh_flags |= SHF_RO_AFTER_INIT;

	/* Determine total sizes, and put offsets in sh_entsize.  For now
	   this is done generically; there doesn't appear to be any
	   special cases for the architectures. */
	layout_sections(info->mod, info);
	layout_symtab(info->mod, info);

	/* Allocate and move to the final place */
	err = move_module(info->mod, info);
	if (err)
		return ERR_PTR(err);

	/* Module has been copied to its final place now: return it. */
	mod = (void *)info->sechdrs[info->index.mod].sh_addr;
	kmemleak_load_module(mod, info);
	return mod;
}

/* mod is no longer valid after this! */
static void module_deallocate(struct module *mod, struct load_info *info)
{
	percpu_modfree(mod);
	module_arch_freeing_init(mod);
	module_memfree(mod->init_layout.base);
	module_memfree(mod->core_layout.base);
}

int __weak module_finalize(const Elf_Ehdr *hdr,
			   const Elf_Shdr *sechdrs,
			   struct module *me)
{
	return 0;
}

static int post_relocation(struct module *mod, const struct load_info *info)
{
	/* Sort exception table now relocations are done. */
	sort_extable(mod->extable, mod->extable + mod->num_exentries);

	/* Copy relocated percpu area over. */
	percpu_modcopy(mod, (void *)info->sechdrs[info->index.pcpu].sh_addr,
		       info->sechdrs[info->index.pcpu].sh_size);

	/* Setup kallsyms-specific fields. */
	add_kallsyms(mod, info);

	/* Arch-specific module finalizing. */
	return module_finalize(info->hdr, info->sechdrs, mod);
}

/* Is this module of this name done loading?  No locks held. */
static bool finished_loading(const char *name)
{
	struct module *mod;
	bool ret;

	/*
	 * The module_mutex should not be a heavily contended lock;
	 * if we get the occasional sleep here, we'll go an extra iteration
	 * in the wait_event_interruptible(), which is harmless.
	 */
	sched_annotate_sleep();
	mutex_lock(&module_mutex);
	mod = find_module_all(name, strlen(name), true);
	ret = !mod || mod->state == MODULE_STATE_LIVE;
	mutex_unlock(&module_mutex);

	return ret;
}

/* Call module constructors. */
static void do_mod_ctors(struct module *mod)
{
#ifdef CONFIG_CONSTRUCTORS
	unsigned long i;

	for (i = 0; i < mod->num_ctors; i++)
		mod->ctors[i]();
#endif
}

/* For freeing module_init on success, in case kallsyms traversing */
struct mod_initfree {
	struct llist_node node;
	void *module_init;
};

static void do_free_init(struct work_struct *w)
{
	struct llist_node *pos, *n, *list;
	struct mod_initfree *initfree;

	list = llist_del_all(&init_free_list);

	synchronize_rcu();

	llist_for_each_safe(pos, n, list) {
		initfree = container_of(pos, struct mod_initfree, node);
		module_memfree(initfree->module_init);
		kfree(initfree);
	}
}

static int __init modules_wq_init(void)
{
	INIT_WORK(&init_free_wq, do_free_init);
	init_llist_head(&init_free_list);
	return 0;
}
module_init(modules_wq_init);

/*
 * This is where the real work happens.
 *
 * Keep it uninlined to provide a reliable breakpoint target, e.g. for the gdb
 * helper command 'lx-symbols'.
 */
static noinline int do_init_module(struct module *mod)
{
	int ret = 0;
	struct mod_initfree *freeinit;

	freeinit = kmalloc(sizeof(*freeinit), GFP_KERNEL);
	if (!freeinit) {
		ret = -ENOMEM;
		goto fail;
	}
	freeinit->module_init = mod->init_layout.base;

	/*
	 * We want to find out whether @mod uses async during init.  Clear
	 * PF_USED_ASYNC.  async_schedule*() will set it.
	 */
	current->flags &= ~PF_USED_ASYNC;

	do_mod_ctors(mod);
	/* Start the module */
	if (mod->init != NULL)
		ret = do_one_initcall(mod->init);
	if (ret < 0) {
		goto fail_free_freeinit;
	}
	if (ret > 0) {
		pr_warn("%s: '%s'->init suspiciously returned %d, it should "
			"follow 0/-E convention\n"
			"%s: loading module anyway...\n",
			__func__, mod->name, ret, __func__);
		dump_stack();
	}

	/* Now it's a first class citizen! */
	mod->state = MODULE_STATE_LIVE;
	blocking_notifier_call_chain(&module_notify_list,
				     MODULE_STATE_LIVE, mod);

	/*
	 * We need to finish all async code before the module init sequence
	 * is done.  This has potential to deadlock.  For example, a newly
	 * detected block device can trigger request_module() of the
	 * default iosched from async probing task.  Once userland helper
	 * reaches here, async_synchronize_full() will wait on the async
	 * task waiting on request_module() and deadlock.
	 *
	 * This deadlock is avoided by perfomring async_synchronize_full()
	 * iff module init queued any async jobs.  This isn't a full
	 * solution as it will deadlock the same if module loading from
	 * async jobs nests more than once; however, due to the various
	 * constraints, this hack seems to be the best option for now.
	 * Please refer to the following thread for details.
	 *
	 * http://thread.gmane.org/gmane.linux.kernel/1420814
	 */
	if (!mod->async_probe_requested && (current->flags & PF_USED_ASYNC))
		async_synchronize_full();

	ftrace_free_mem(mod, mod->init_layout.base, mod->init_layout.base +
			mod->init_layout.size);
	mutex_lock(&module_mutex);
	/* Drop initial reference. */
	module_put(mod);
	trim_init_extable(mod);
#ifdef CONFIG_KALLSYMS
	/* Switch to core kallsyms now init is done: kallsyms may be walking! */
	rcu_assign_pointer(mod->kallsyms, &mod->core_kallsyms);
#endif
	module_enable_ro(mod, true);
	mod_tree_remove_init(mod);
	module_arch_freeing_init(mod);
	mod->init_layout.base = NULL;
	mod->init_layout.size = 0;
	mod->init_layout.ro_size = 0;
	mod->init_layout.ro_after_init_size = 0;
	mod->init_layout.text_size = 0;
	/*
	 * We want to free module_init, but be aware that kallsyms may be
	 * walking this with preempt disabled.  In all the failure paths, we
	 * call synchronize_rcu(), but we don't want to slow down the success
	 * path. module_memfree() cannot be called in an interrupt, so do the
	 * work and call synchronize_rcu() in a work queue.
	 *
	 * Note that module_alloc() on most architectures creates W+X page
	 * mappings which won't be cleaned up until do_free_init() runs.  Any
	 * code such as mark_rodata_ro() which depends on those mappings to
	 * be cleaned up needs to sync with the queued work - ie
	 * rcu_barrier()
	 */
	if (llist_add(&freeinit->node, &init_free_list))
		schedule_work(&init_free_wq);

	mutex_unlock(&module_mutex);
	wake_up_all(&module_wq);

	return 0;

fail_free_freeinit:
	kfree(freeinit);
fail:
	/* Try to protect us from buggy refcounters. */
	mod->state = MODULE_STATE_GOING;
	synchronize_rcu();
	module_put(mod);
	blocking_notifier_call_chain(&module_notify_list,
				     MODULE_STATE_GOING, mod);
	klp_module_going(mod);
	ftrace_release_mod(mod);
	free_module(mod);
	wake_up_all(&module_wq);
	return ret;
}

static int may_init_module(void)
{
	if (!capable(CAP_SYS_MODULE) || modules_disabled)
		return -EPERM;

	return 0;
}

/*
 * We try to place it in the list now to make sure it's unique before
 * we dedicate too many resources.  In particular, temporary percpu
 * memory exhaustion.
 */
static int add_unformed_module(struct module *mod)
{
	int err;
	struct module *old;

	mod->state = MODULE_STATE_UNFORMED;

again:
	mutex_lock(&module_mutex);
	old = find_module_all(mod->name, strlen(mod->name), true);
	if (old != NULL) {
		if (old->state != MODULE_STATE_LIVE) {
			/* Wait in case it fails to load. */
			mutex_unlock(&module_mutex);
			err = wait_event_interruptible(module_wq,
					       finished_loading(mod->name));
			if (err)
				goto out_unlocked;
			goto again;
		}
		err = -EEXIST;
		goto out;
	}
	mod_update_bounds(mod);
	list_add_rcu(&mod->list, &modules);
	mod_tree_insert(mod);
	err = 0;

out:
	mutex_unlock(&module_mutex);
out_unlocked:
	return err;
}

static int complete_formation(struct module *mod, struct load_info *info)
{
	int err;

	mutex_lock(&module_mutex);

	/* Find duplicate symbols (must be called under lock). */
	err = verify_exported_symbols(mod);
	if (err < 0)
		goto out;

	/* This relies on module_mutex for list integrity. */
	module_bug_finalize(info->hdr, info->sechdrs, mod);

	module_enable_ro(mod, false);
	module_enable_nx(mod);
	module_enable_x(mod);

	/* Mark state as coming so strong_try_module_get() ignores us,
	 * but kallsyms etc. can see us. */
	mod->state = MODULE_STATE_COMING;
	mutex_unlock(&module_mutex);

	return 0;

out:
	mutex_unlock(&module_mutex);
	return err;
}

static int prepare_coming_module(struct module *mod)
{
	int err;

	ftrace_module_enable(mod);
	err = klp_module_coming(mod);
	if (err)
		return err;

	blocking_notifier_call_chain(&module_notify_list,
				     MODULE_STATE_COMING, mod);
	return 0;
}

static int unknown_module_param_cb(char *param, char *val, const char *modname,
				   void *arg)
{
	struct module *mod = arg;
	int ret;

	if (strcmp(param, "async_probe") == 0) {
		mod->async_probe_requested = true;
		return 0;
	}

	/* Check for magic 'dyndbg' arg */
	ret = ddebug_dyndbg_module_param_cb(param, val, modname);
	if (ret != 0)
		pr_warn("%s: unknown parameter '%s' ignored\n", modname, param);
	return 0;
}

/* Allocate and load the module: note that size of section 0 is always
   zero, and we rely on this for optional sections. */
static int load_module(struct load_info *info, const char __user *uargs,
		       int flags)
{
	struct module *mod;
	long err = 0;
	char *after_dashes;

	err = elf_header_check(info);
	if (err)
		goto free_copy;

	err = setup_load_info(info, flags);
	if (err)
		goto free_copy;

	if (blacklisted(info->name)) {
		err = -EPERM;
		goto free_copy;
	}

	err = module_sig_check(info, flags);
	if (err)
		goto free_copy;

	err = rewrite_section_headers(info, flags);
	if (err)
		goto free_copy;

	/* Check module struct version now, before we try to use module. */
	if (!check_modstruct_version(info, info->mod)) {
		err = -ENOEXEC;
		goto free_copy;
	}

	/* Figure out module layout, and allocate all the memory. */
	mod = layout_and_allocate(info, flags);
	if (IS_ERR(mod)) {
		err = PTR_ERR(mod);
		goto free_copy;
	}

	audit_log_kern_module(mod->name);

	/* Reserve our place in the list. */
	err = add_unformed_module(mod);
	if (err)
		goto free_module;

#ifdef CONFIG_MODULE_SIG
	mod->sig_ok = info->sig_ok;
	if (!mod->sig_ok) {
		pr_notice_once("%s: module verification failed: signature "
			       "and/or required key missing - tainting "
			       "kernel\n", mod->name);
		add_taint_module(mod, TAINT_UNSIGNED_MODULE, LOCKDEP_STILL_OK);
	}
#endif

	/* To avoid stressing percpu allocator, do this once we're unique. */
	err = percpu_modalloc(mod, info);
	if (err)
		goto unlink_mod;

	/* Now module is in final location, initialize linked lists, etc. */
	err = module_unload_init(mod);
	if (err)
		goto unlink_mod;

	init_param_lock(mod);

	/* Now we've got everything in the final locations, we can
	 * find optional sections. */
	err = find_module_sections(mod, info);
	if (err)
		goto free_unload;

	err = check_module_license_and_versions(mod);
	if (err)
		goto free_unload;

	/* Set up MODINFO_ATTR fields */
	setup_modinfo(mod, info);

	/* Fix up syms, so that st_value is a pointer to location. */
	err = simplify_symbols(mod, info);
	if (err < 0)
		goto free_modinfo;

	err = apply_relocations(mod, info);
	if (err < 0)
		goto free_modinfo;

	err = post_relocation(mod, info);
	if (err < 0)
		goto free_modinfo;

	flush_module_icache(mod);

	/* Now copy in args */
	mod->args = strndup_user(uargs, ~0UL >> 1);
	if (IS_ERR(mod->args)) {
		err = PTR_ERR(mod->args);
		goto free_arch_cleanup;
	}

	dynamic_debug_setup(mod, info->debug, info->num_debug);

	/* Ftrace init must be called in the MODULE_STATE_UNFORMED state */
	ftrace_module_init(mod);

	/* Finally it's fully formed, ready to start executing. */
	err = complete_formation(mod, info);
	if (err)
		goto ddebug_cleanup;

	err = prepare_coming_module(mod);
	if (err)
		goto bug_cleanup;

	/* Module is ready to execute: parsing args may do that. */
	after_dashes = parse_args(mod->name, mod->args, mod->kp, mod->num_kp,
				  -32768, 32767, mod,
				  unknown_module_param_cb);
	if (IS_ERR(after_dashes)) {
		err = PTR_ERR(after_dashes);
		goto coming_cleanup;
	} else if (after_dashes) {
		pr_warn("%s: parameters '%s' after `--' ignored\n",
		       mod->name, after_dashes);
	}

	/* Link in to sysfs. */
	err = mod_sysfs_setup(mod, info, mod->kp, mod->num_kp);
	if (err < 0)
		goto coming_cleanup;

	if (is_livepatch_module(mod)) {
		err = copy_module_elf(mod, info);
		if (err < 0)
			goto sysfs_cleanup;
	}

	/* Get rid of temporary copy. */
	free_copy(info);

	/* Done! */
	trace_module_load(mod);

	return do_init_module(mod);

 sysfs_cleanup:
	mod_sysfs_teardown(mod);
 coming_cleanup:
	mod->state = MODULE_STATE_GOING;
	destroy_params(mod->kp, mod->num_kp);
	blocking_notifier_call_chain(&module_notify_list,
				     MODULE_STATE_GOING, mod);
	klp_module_going(mod);
 bug_cleanup:
	/* module_bug_cleanup needs module_mutex protection */
	mutex_lock(&module_mutex);
	module_bug_cleanup(mod);
	mutex_unlock(&module_mutex);

 ddebug_cleanup:
	ftrace_release_mod(mod);
	dynamic_debug_remove(mod, info->debug);
	synchronize_rcu();
	kfree(mod->args);
 free_arch_cleanup:
	module_arch_cleanup(mod);
 free_modinfo:
	free_modinfo(mod);
 free_unload:
	module_unload_free(mod);
 unlink_mod:
	mutex_lock(&module_mutex);
	/* Unlink carefully: kallsyms could be walking list. */
	list_del_rcu(&mod->list);
	mod_tree_remove(mod);
	wake_up_all(&module_wq);
	/* Wait for RCU-sched synchronizing before releasing mod->list. */
	synchronize_rcu();
	mutex_unlock(&module_mutex);
 free_module:
	/* Free lock-classes; relies on the preceding sync_rcu() */
	lockdep_free_key_range(mod->core_layout.base, mod->core_layout.size);

	module_deallocate(mod, info);
 free_copy:
	free_copy(info);
	return err;
}

SYSCALL_DEFINE3(init_module, void __user *, umod,
		unsigned long, len, const char __user *, uargs)
{
	int err;
	struct load_info info = { };

	err = may_init_module();
	if (err)
		return err;

	pr_debug("init_module: umod=%p, len=%lu, uargs=%p\n",
	       umod, len, uargs);

	err = copy_module_from_user(umod, len, &info);
	if (err)
		return err;

	return load_module(&info, uargs, 0);
}

SYSCALL_DEFINE3(finit_module, int, fd, const char __user *, uargs, int, flags)
{
	struct load_info info = { };
	loff_t size;
	void *hdr;
	int err;

	err = may_init_module();
	if (err)
		return err;

	pr_debug("finit_module: fd=%d, uargs=%p, flags=%i\n", fd, uargs, flags);

	if (flags & ~(MODULE_INIT_IGNORE_MODVERSIONS
		      |MODULE_INIT_IGNORE_VERMAGIC))
		return -EINVAL;

	err = kernel_read_file_from_fd(fd, &hdr, &size, INT_MAX,
				       READING_MODULE);
	if (err)
		return err;
	info.hdr = hdr;
	info.len = size;

	return load_module(&info, uargs, flags);
}

static inline int within(unsigned long addr, void *start, unsigned long size)
{
	return ((void *)addr >= start && (void *)addr < start + size);
}

#ifdef CONFIG_KALLSYMS
/*
 * This ignores the intensely annoying "mapping symbols" found
 * in ARM ELF files: $a, $t and $d.
 */
static inline int is_arm_mapping_symbol(const char *str)
{
	if (str[0] == '.' && str[1] == 'L')
		return true;
	return str[0] == '$' && strchr("axtd", str[1])
	       && (str[2] == '\0' || str[2] == '.');
}

static const char *kallsyms_symbol_name(struct mod_kallsyms *kallsyms, unsigned int symnum)
{
	return kallsyms->strtab + kallsyms->symtab[symnum].st_name;
}

/*
 * Given a module and address, find the corresponding symbol and return its name
 * while providing its size and offset if needed.
 */
static const char *find_kallsyms_symbol(struct module *mod,
					unsigned long addr,
					unsigned long *size,
					unsigned long *offset)
{
	unsigned int i, best = 0;
	unsigned long nextval, bestval;
	struct mod_kallsyms *kallsyms = rcu_dereference_sched(mod->kallsyms);

	/* At worse, next value is at end of module */
	if (within_module_init(addr, mod))
		nextval = (unsigned long)mod->init_layout.base+mod->init_layout.text_size;
	else
		nextval = (unsigned long)mod->core_layout.base+mod->core_layout.text_size;

	bestval = kallsyms_symbol_value(&kallsyms->symtab[best]);

	/* Scan for closest preceding symbol, and next symbol. (ELF
	   starts real symbols at 1). */
	for (i = 1; i < kallsyms->num_symtab; i++) {
		const Elf_Sym *sym = &kallsyms->symtab[i];
		unsigned long thisval = kallsyms_symbol_value(sym);

		if (sym->st_shndx == SHN_UNDEF)
			continue;

		/* We ignore unnamed symbols: they're uninformative
		 * and inserted at a whim. */
		if (*kallsyms_symbol_name(kallsyms, i) == '\0'
		    || is_arm_mapping_symbol(kallsyms_symbol_name(kallsyms, i)))
			continue;

		if (thisval <= addr && thisval > bestval) {
			best = i;
			bestval = thisval;
		}
		if (thisval > addr && thisval < nextval)
			nextval = thisval;
	}

	if (!best)
		return NULL;

	if (size)
		*size = nextval - bestval;
	if (offset)
		*offset = addr - bestval;

	return kallsyms_symbol_name(kallsyms, best);
}

void * __weak dereference_module_function_descriptor(struct module *mod,
						     void *ptr)
{
	return ptr;
}

/* For kallsyms to ask for address resolution.  NULL means not found.  Careful
 * not to lock to avoid deadlock on oopses, simply disable preemption. */
const char *module_address_lookup(unsigned long addr,
			    unsigned long *size,
			    unsigned long *offset,
			    char **modname,
			    char *namebuf)
{
	const char *ret = NULL;
	struct module *mod;

	preempt_disable();
	mod = __module_address(addr);
	if (mod) {
		if (modname)
			*modname = mod->name;

		ret = find_kallsyms_symbol(mod, addr, size, offset);
	}
	/* Make a copy in here where it's safe */
	if (ret) {
		strncpy(namebuf, ret, KSYM_NAME_LEN - 1);
		ret = namebuf;
	}
	preempt_enable();

	return ret;
}

int lookup_module_symbol_name(unsigned long addr, char *symname)
{
	struct module *mod;

	preempt_disable();
	list_for_each_entry_rcu(mod, &modules, list) {
		if (mod->state == MODULE_STATE_UNFORMED)
			continue;
		if (within_module(addr, mod)) {
			const char *sym;

			sym = find_kallsyms_symbol(mod, addr, NULL, NULL);
			if (!sym)
				goto out;

			strlcpy(symname, sym, KSYM_NAME_LEN);
			preempt_enable();
			return 0;
		}
	}
out:
	preempt_enable();
	return -ERANGE;
}

int lookup_module_symbol_attrs(unsigned long addr, unsigned long *size,
			unsigned long *offset, char *modname, char *name)
{
	struct module *mod;

	preempt_disable();
	list_for_each_entry_rcu(mod, &modules, list) {
		if (mod->state == MODULE_STATE_UNFORMED)
			continue;
		if (within_module(addr, mod)) {
			const char *sym;

			sym = find_kallsyms_symbol(mod, addr, size, offset);
			if (!sym)
				goto out;
			if (modname)
				strlcpy(modname, mod->name, MODULE_NAME_LEN);
			if (name)
				strlcpy(name, sym, KSYM_NAME_LEN);
			preempt_enable();
			return 0;
		}
	}
out:
	preempt_enable();
	return -ERANGE;
}

int module_get_kallsym(unsigned int symnum, unsigned long *value, char *type,
			char *name, char *module_name, int *exported)
{
	struct module *mod;

	preempt_disable();
	list_for_each_entry_rcu(mod, &modules, list) {
		struct mod_kallsyms *kallsyms;

		if (mod->state == MODULE_STATE_UNFORMED)
			continue;
		kallsyms = rcu_dereference_sched(mod->kallsyms);
		if (symnum < kallsyms->num_symtab) {
			const Elf_Sym *sym = &kallsyms->symtab[symnum];

			*value = kallsyms_symbol_value(sym);
			*type = kallsyms->typetab[symnum];
			strlcpy(name, kallsyms_symbol_name(kallsyms, symnum), KSYM_NAME_LEN);
			strlcpy(module_name, mod->name, MODULE_NAME_LEN);
			*exported = is_exported(name, *value, mod);
			preempt_enable();
			return 0;
		}
		symnum -= kallsyms->num_symtab;
	}
	preempt_enable();
	return -ERANGE;
}

/* Given a module and name of symbol, find and return the symbol's value */
static unsigned long find_kallsyms_symbol_value(struct module *mod, const char *name)
{
	unsigned int i;
	struct mod_kallsyms *kallsyms = rcu_dereference_sched(mod->kallsyms);

	for (i = 0; i < kallsyms->num_symtab; i++) {
		const Elf_Sym *sym = &kallsyms->symtab[i];

		if (strcmp(name, kallsyms_symbol_name(kallsyms, i)) == 0 &&
		    sym->st_shndx != SHN_UNDEF)
			return kallsyms_symbol_value(sym);
	}
	return 0;
}

/* Look for this name: can be of form module:name. */
unsigned long module_kallsyms_lookup_name(const char *name)
{
	struct module *mod;
	char *colon;
	unsigned long ret = 0;

	/* Don't lock: we're in enough trouble already. */
	preempt_disable();
	if ((colon = strnchr(name, MODULE_NAME_LEN, ':')) != NULL) {
		if ((mod = find_module_all(name, colon - name, false)) != NULL)
			ret = find_kallsyms_symbol_value(mod, colon+1);
	} else {
		list_for_each_entry_rcu(mod, &modules, list) {
			if (mod->state == MODULE_STATE_UNFORMED)
				continue;
			if ((ret = find_kallsyms_symbol_value(mod, name)) != 0)
				break;
		}
	}
	preempt_enable();
	return ret;
}

int module_kallsyms_on_each_symbol(int (*fn)(void *, const char *,
					     struct module *, unsigned long),
				   void *data)
{
	struct module *mod;
	unsigned int i;
	int ret;

	module_assert_mutex();

	list_for_each_entry(mod, &modules, list) {
		/* We hold module_mutex: no need for rcu_dereference_sched */
		struct mod_kallsyms *kallsyms = mod->kallsyms;

		if (mod->state == MODULE_STATE_UNFORMED)
			continue;
		for (i = 0; i < kallsyms->num_symtab; i++) {
			const Elf_Sym *sym = &kallsyms->symtab[i];

			if (sym->st_shndx == SHN_UNDEF)
				continue;

			ret = fn(data, kallsyms_symbol_name(kallsyms, i),
				 mod, kallsyms_symbol_value(sym));
			if (ret != 0)
				return ret;
		}
	}
	return 0;
}
#endif /* CONFIG_KALLSYMS */

/* Maximum number of characters written by module_flags() */
#define MODULE_FLAGS_BUF_SIZE (TAINT_FLAGS_COUNT + 4)

/* Keep in sync with MODULE_FLAGS_BUF_SIZE !!! */
static char *module_flags(struct module *mod, char *buf)
{
	int bx = 0;

	BUG_ON(mod->state == MODULE_STATE_UNFORMED);
	if (mod->taints ||
	    mod->state == MODULE_STATE_GOING ||
	    mod->state == MODULE_STATE_COMING) {
		buf[bx++] = '(';
		bx += module_flags_taint(mod, buf + bx);
		/* Show a - for module-is-being-unloaded */
		if (mod->state == MODULE_STATE_GOING)
			buf[bx++] = '-';
		/* Show a + for module-is-being-loaded */
		if (mod->state == MODULE_STATE_COMING)
			buf[bx++] = '+';
		buf[bx++] = ')';
	}
	buf[bx] = '\0';

	return buf;
}

#ifdef CONFIG_PROC_FS
/* Called by the /proc file system to return a list of modules. */
static void *m_start(struct seq_file *m, loff_t *pos)
{
	mutex_lock(&module_mutex);
	return seq_list_start(&modules, *pos);
}

static void *m_next(struct seq_file *m, void *p, loff_t *pos)
{
	return seq_list_next(p, &modules, pos);
}

static void m_stop(struct seq_file *m, void *p)
{
	mutex_unlock(&module_mutex);
}

static int m_show(struct seq_file *m, void *p)
{
	struct module *mod = list_entry(p, struct module, list);
	char buf[MODULE_FLAGS_BUF_SIZE];
	void *value;

	/* We always ignore unformed modules. */
	if (mod->state == MODULE_STATE_UNFORMED)
		return 0;

	seq_printf(m, "%s %u",
		   mod->name, mod->init_layout.size + mod->core_layout.size);
	print_unload_info(m, mod);

	/* Informative for users. */
	seq_printf(m, " %s",
		   mod->state == MODULE_STATE_GOING ? "Unloading" :
		   mod->state == MODULE_STATE_COMING ? "Loading" :
		   "Live");
	/* Used by oprofile and other similar tools. */
	value = m->private ? NULL : mod->core_layout.base;
	seq_printf(m, " 0x%px", value);

	/* Taints info */
	if (mod->taints)
		seq_printf(m, " %s", module_flags(mod, buf));

	seq_puts(m, "\n");
	return 0;
}

/* Format: modulename size refcount deps address

   Where refcount is a number or -, and deps is a comma-separated list
   of depends or -.
*/
static const struct seq_operations modules_op = {
	.start	= m_start,
	.next	= m_next,
	.stop	= m_stop,
	.show	= m_show
};

/*
 * This also sets the "private" pointer to non-NULL if the
 * kernel pointers should be hidden (so you can just test
 * "m->private" to see if you should keep the values private).
 *
 * We use the same logic as for /proc/kallsyms.
 */
static int modules_open(struct inode *inode, struct file *file)
{
	int err = seq_open(file, &modules_op);

	if (!err) {
		struct seq_file *m = file->private_data;
		m->private = kallsyms_show_value() ? NULL : (void *)8ul;
	}

	return err;
}

static const struct file_operations proc_modules_operations = {
	.open		= modules_open,
	.read		= seq_read,
	.llseek		= seq_lseek,
	.release	= seq_release,
};

static int __init proc_modules_init(void)
{
	proc_create("modules", 0, NULL, &proc_modules_operations);
	return 0;
}
module_init(proc_modules_init);
#endif

/* Given an address, look for it in the module exception tables. */
const struct exception_table_entry *search_module_extables(unsigned long addr)
{
	const struct exception_table_entry *e = NULL;
	struct module *mod;

	preempt_disable();
	mod = __module_address(addr);
	if (!mod)
		goto out;

	if (!mod->num_exentries)
		goto out;

	e = search_extable(mod->extable,
			   mod->num_exentries,
			   addr);
out:
	preempt_enable();

	/*
	 * Now, if we found one, we are running inside it now, hence
	 * we cannot unload the module, hence no refcnt needed.
	 */
	return e;
}

/*
 * is_module_address - is this address inside a module?
 * @addr: the address to check.
 *
 * See is_module_text_address() if you simply want to see if the address
 * is code (not data).
 */
bool is_module_address(unsigned long addr)
{
	bool ret;

	preempt_disable();
	ret = __module_address(addr) != NULL;
	preempt_enable();

	return ret;
}

/*
 * __module_address - get the module which contains an address.
 * @addr: the address.
 *
 * Must be called with preempt disabled or module mutex held so that
 * module doesn't get freed during this.
 */
struct module *__module_address(unsigned long addr)
{
	struct module *mod;

	if (addr < module_addr_min || addr > module_addr_max)
		return NULL;

	module_assert_mutex_or_preempt();

	mod = mod_find(addr);
	if (mod) {
		BUG_ON(!within_module(addr, mod));
		if (mod->state == MODULE_STATE_UNFORMED)
			mod = NULL;
	}
	return mod;
}
EXPORT_SYMBOL_GPL(__module_address);

/*
 * is_module_text_address - is this address inside module code?
 * @addr: the address to check.
 *
 * See is_module_address() if you simply want to see if the address is
 * anywhere in a module.  See kernel_text_address() for testing if an
 * address corresponds to kernel or module code.
 */
bool is_module_text_address(unsigned long addr)
{
	bool ret;

	preempt_disable();
	ret = __module_text_address(addr) != NULL;
	preempt_enable();

	return ret;
}

/*
 * __module_text_address - get the module whose code contains an address.
 * @addr: the address.
 *
 * Must be called with preempt disabled or module mutex held so that
 * module doesn't get freed during this.
 */
struct module *__module_text_address(unsigned long addr)
{
	struct module *mod = __module_address(addr);
	if (mod) {
		/* Make sure it's within the text section. */
		if (!within(addr, mod->init_layout.base, mod->init_layout.text_size)
		    && !within(addr, mod->core_layout.base, mod->core_layout.text_size))
			mod = NULL;
	}
	return mod;
}
EXPORT_SYMBOL_GPL(__module_text_address);

/* Don't grab lock, we're oopsing. */
void print_modules(void)
{
	struct module *mod;
	char buf[MODULE_FLAGS_BUF_SIZE];

	printk(KERN_DEFAULT "Modules linked in:");
	/* Most callers should already have preempt disabled, but make sure */
	preempt_disable();
	list_for_each_entry_rcu(mod, &modules, list) {
		if (mod->state == MODULE_STATE_UNFORMED)
			continue;
		pr_cont(" %s%s", mod->name, module_flags(mod, buf));
	}
	preempt_enable();
	if (last_unloaded_module[0])
		pr_cont(" [last unloaded: %s]", last_unloaded_module);
	pr_cont("\n");
}

#ifdef CONFIG_MODVERSIONS
/* Generate the signature for all relevant module structures here.
 * If these change, we don't want to try to parse the module. */
void module_layout(struct module *mod,
		   struct modversion_info *ver,
		   struct kernel_param *kp,
		   struct kernel_symbol *ks,
		   struct tracepoint * const *tp)
{
}
EXPORT_SYMBOL(module_layout);
#endif<|MERGE_RESOLUTION|>--- conflicted
+++ resolved
@@ -2018,10 +2018,6 @@
 	set_vm_flush_reset_perms(mod->core_layout.base);
 	set_vm_flush_reset_perms(mod->init_layout.base);
 	frob_text(&mod->core_layout, set_memory_ro);
-<<<<<<< HEAD
-	frob_text(&mod->core_layout, set_memory_x);
-=======
->>>>>>> fa578e9d
 
 	frob_rodata(&mod->core_layout, set_memory_ro);
 
@@ -3205,8 +3201,6 @@
 					     sizeof(*mod->tracepoints_ptrs),
 					     &mod->num_tracepoints);
 #endif
-<<<<<<< HEAD
-=======
 #ifdef CONFIG_TREE_SRCU
 	mod->srcu_struct_ptrs = section_objs(info, "___srcu_struct_ptrs",
 					     sizeof(*mod->srcu_struct_ptrs),
@@ -3217,7 +3211,6 @@
 					   sizeof(*mod->bpf_raw_events),
 					   &mod->num_bpf_raw_events);
 #endif
->>>>>>> fa578e9d
 #ifdef CONFIG_JUMP_LABEL
 	mod->jump_entries = section_objs(info, "__jump_table",
 					sizeof(*mod->jump_entries),
