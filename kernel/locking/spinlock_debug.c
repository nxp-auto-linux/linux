/*
 * Copyright 2005, Red Hat, Inc., Ingo Molnar
 * Released under the General Public License (GPL).
 *
 * This file contains the spinlock/rwlock implementations for
 * DEBUG_SPINLOCK.
 */

#include <linux/spinlock.h>
#include <linux/nmi.h>
#include <linux/interrupt.h>
#include <linux/debug_locks.h>
#include <linux/delay.h>
#include <linux/export.h>

void __raw_spin_lock_init(raw_spinlock_t *lock, const char *name,
			  struct lock_class_key *key)
{
#ifdef CONFIG_DEBUG_LOCK_ALLOC
	/*
	 * Make sure we are not reinitializing a held lock:
	 */
	debug_check_no_locks_freed((void *)lock, sizeof(*lock));
	lockdep_init_map(&lock->dep_map, name, key, 0);
#endif
	lock->raw_lock = (arch_spinlock_t)__ARCH_SPIN_LOCK_UNLOCKED;
	lock->magic = SPINLOCK_MAGIC;
	lock->owner = SPINLOCK_OWNER_INIT;
	lock->owner_cpu = -1;
}

EXPORT_SYMBOL(__raw_spin_lock_init);

<<<<<<< HEAD
#ifndef CONFIG_PREEMPT_RT_FULL
=======
#ifndef CONFIG_PREEMPT_RT
>>>>>>> fa578e9d
void __rwlock_init(rwlock_t *lock, const char *name,
		   struct lock_class_key *key)
{
#ifdef CONFIG_DEBUG_LOCK_ALLOC
	/*
	 * Make sure we are not reinitializing a held lock:
	 */
	debug_check_no_locks_freed((void *)lock, sizeof(*lock));
	lockdep_init_map(&lock->dep_map, name, key, 0);
#endif
	lock->raw_lock = (arch_rwlock_t) __ARCH_RW_LOCK_UNLOCKED;
	lock->magic = RWLOCK_MAGIC;
	lock->owner = SPINLOCK_OWNER_INIT;
	lock->owner_cpu = -1;
}

EXPORT_SYMBOL(__rwlock_init);
#endif

static void spin_dump(raw_spinlock_t *lock, const char *msg)
{
	struct task_struct *owner = READ_ONCE(lock->owner);

	if (owner == SPINLOCK_OWNER_INIT)
		owner = NULL;
	printk(KERN_EMERG "BUG: spinlock %s on CPU#%d, %s/%d\n",
		msg, raw_smp_processor_id(),
		current->comm, task_pid_nr(current));
	printk(KERN_EMERG " lock: %pS, .magic: %08x, .owner: %s/%d, "
			".owner_cpu: %d\n",
		lock, READ_ONCE(lock->magic),
		owner ? owner->comm : "<none>",
		owner ? task_pid_nr(owner) : -1,
		READ_ONCE(lock->owner_cpu));
	dump_stack();
}

static void spin_bug(raw_spinlock_t *lock, const char *msg)
{
	if (!debug_locks_off())
		return;

	spin_dump(lock, msg);
}

#define SPIN_BUG_ON(cond, lock, msg) if (unlikely(cond)) spin_bug(lock, msg)

static inline void
debug_spin_lock_before(raw_spinlock_t *lock)
{
	SPIN_BUG_ON(READ_ONCE(lock->magic) != SPINLOCK_MAGIC, lock, "bad magic");
	SPIN_BUG_ON(READ_ONCE(lock->owner) == current, lock, "recursion");
	SPIN_BUG_ON(READ_ONCE(lock->owner_cpu) == raw_smp_processor_id(),
							lock, "cpu recursion");
}

static inline void debug_spin_lock_after(raw_spinlock_t *lock)
{
	WRITE_ONCE(lock->owner_cpu, raw_smp_processor_id());
	WRITE_ONCE(lock->owner, current);
}

static inline void debug_spin_unlock(raw_spinlock_t *lock)
{
	SPIN_BUG_ON(lock->magic != SPINLOCK_MAGIC, lock, "bad magic");
	SPIN_BUG_ON(!raw_spin_is_locked(lock), lock, "already unlocked");
	SPIN_BUG_ON(lock->owner != current, lock, "wrong owner");
	SPIN_BUG_ON(lock->owner_cpu != raw_smp_processor_id(),
							lock, "wrong CPU");
	WRITE_ONCE(lock->owner, SPINLOCK_OWNER_INIT);
	WRITE_ONCE(lock->owner_cpu, -1);
}

/*
 * We are now relying on the NMI watchdog to detect lockup instead of doing
 * the detection here with an unfair lock which can cause problem of its own.
 */
void do_raw_spin_lock(raw_spinlock_t *lock)
{
	debug_spin_lock_before(lock);
	arch_spin_lock(&lock->raw_lock);
	mmiowb_spin_lock();
	debug_spin_lock_after(lock);
}

int do_raw_spin_trylock(raw_spinlock_t *lock)
{
	int ret = arch_spin_trylock(&lock->raw_lock);

	if (ret) {
		mmiowb_spin_lock();
		debug_spin_lock_after(lock);
	}
#ifndef CONFIG_SMP
	/*
	 * Must not happen on UP:
	 */
	SPIN_BUG_ON(!ret, lock, "trylock failure on UP");
#endif
	return ret;
}

void do_raw_spin_unlock(raw_spinlock_t *lock)
{
	mmiowb_spin_unlock();
	debug_spin_unlock(lock);
	arch_spin_unlock(&lock->raw_lock);
}

<<<<<<< HEAD
#ifndef CONFIG_PREEMPT_RT_FULL
=======
#ifndef CONFIG_PREEMPT_RT
>>>>>>> fa578e9d
static void rwlock_bug(rwlock_t *lock, const char *msg)
{
	if (!debug_locks_off())
		return;

	printk(KERN_EMERG "BUG: rwlock %s on CPU#%d, %s/%d, %p\n",
		msg, raw_smp_processor_id(), current->comm,
		task_pid_nr(current), lock);
	dump_stack();
}

#define RWLOCK_BUG_ON(cond, lock, msg) if (unlikely(cond)) rwlock_bug(lock, msg)

void do_raw_read_lock(rwlock_t *lock)
{
	RWLOCK_BUG_ON(lock->magic != RWLOCK_MAGIC, lock, "bad magic");
	arch_read_lock(&lock->raw_lock);
}

int do_raw_read_trylock(rwlock_t *lock)
{
	int ret = arch_read_trylock(&lock->raw_lock);

#ifndef CONFIG_SMP
	/*
	 * Must not happen on UP:
	 */
	RWLOCK_BUG_ON(!ret, lock, "trylock failure on UP");
#endif
	return ret;
}

void do_raw_read_unlock(rwlock_t *lock)
{
	RWLOCK_BUG_ON(lock->magic != RWLOCK_MAGIC, lock, "bad magic");
	arch_read_unlock(&lock->raw_lock);
}

static inline void debug_write_lock_before(rwlock_t *lock)
{
	RWLOCK_BUG_ON(lock->magic != RWLOCK_MAGIC, lock, "bad magic");
	RWLOCK_BUG_ON(lock->owner == current, lock, "recursion");
	RWLOCK_BUG_ON(lock->owner_cpu == raw_smp_processor_id(),
							lock, "cpu recursion");
}

static inline void debug_write_lock_after(rwlock_t *lock)
{
	WRITE_ONCE(lock->owner_cpu, raw_smp_processor_id());
	WRITE_ONCE(lock->owner, current);
}

static inline void debug_write_unlock(rwlock_t *lock)
{
	RWLOCK_BUG_ON(lock->magic != RWLOCK_MAGIC, lock, "bad magic");
	RWLOCK_BUG_ON(lock->owner != current, lock, "wrong owner");
	RWLOCK_BUG_ON(lock->owner_cpu != raw_smp_processor_id(),
							lock, "wrong CPU");
	WRITE_ONCE(lock->owner, SPINLOCK_OWNER_INIT);
	WRITE_ONCE(lock->owner_cpu, -1);
}

void do_raw_write_lock(rwlock_t *lock)
{
	debug_write_lock_before(lock);
	arch_write_lock(&lock->raw_lock);
	debug_write_lock_after(lock);
}

int do_raw_write_trylock(rwlock_t *lock)
{
	int ret = arch_write_trylock(&lock->raw_lock);

	if (ret)
		debug_write_lock_after(lock);
#ifndef CONFIG_SMP
	/*
	 * Must not happen on UP:
	 */
	RWLOCK_BUG_ON(!ret, lock, "trylock failure on UP");
#endif
	return ret;
}

void do_raw_write_unlock(rwlock_t *lock)
{
	debug_write_unlock(lock);
	arch_write_unlock(&lock->raw_lock);
}

#endif<|MERGE_RESOLUTION|>--- conflicted
+++ resolved
@@ -31,11 +31,7 @@
 
 EXPORT_SYMBOL(__raw_spin_lock_init);
 
-<<<<<<< HEAD
-#ifndef CONFIG_PREEMPT_RT_FULL
-=======
 #ifndef CONFIG_PREEMPT_RT
->>>>>>> fa578e9d
 void __rwlock_init(rwlock_t *lock, const char *name,
 		   struct lock_class_key *key)
 {
@@ -145,11 +141,7 @@
 	arch_spin_unlock(&lock->raw_lock);
 }
 
-<<<<<<< HEAD
-#ifndef CONFIG_PREEMPT_RT_FULL
-=======
 #ifndef CONFIG_PREEMPT_RT
->>>>>>> fa578e9d
 static void rwlock_bug(rwlock_t *lock, const char *msg)
 {
 	if (!debug_locks_off())
