--- conflicted
+++ resolved
@@ -915,13 +915,9 @@
 	/* Initialize the statistics so that each run gets its own numbers. */
 	if (nwriters_stress) {
 		lock_is_write_held = 0;
-<<<<<<< HEAD
-		cxt.lwsa = kmalloc(sizeof(*cxt.lwsa) * cxt.nrealwriters_stress, GFP_KERNEL);
-=======
 		cxt.lwsa = kmalloc_array(cxt.nrealwriters_stress,
 					 sizeof(*cxt.lwsa),
 					 GFP_KERNEL);
->>>>>>> e021bb4f
 		if (cxt.lwsa == NULL) {
 			VERBOSE_TOROUT_STRING("cxt.lwsa: Out of memory");
 			firsterr = -ENOMEM;
@@ -950,13 +946,9 @@
 
 		if (nreaders_stress) {
 			lock_is_read_held = 0;
-<<<<<<< HEAD
-			cxt.lrsa = kmalloc(sizeof(*cxt.lrsa) * cxt.nrealreaders_stress, GFP_KERNEL);
-=======
 			cxt.lrsa = kmalloc_array(cxt.nrealreaders_stress,
 						 sizeof(*cxt.lrsa),
 						 GFP_KERNEL);
->>>>>>> e021bb4f
 			if (cxt.lrsa == NULL) {
 				VERBOSE_TOROUT_STRING("cxt.lrsa: Out of memory");
 				firsterr = -ENOMEM;
@@ -999,12 +991,8 @@
 	}
 
 	if (nwriters_stress) {
-<<<<<<< HEAD
-		writer_tasks = kzalloc(cxt.nrealwriters_stress * sizeof(writer_tasks[0]),
-=======
 		writer_tasks = kcalloc(cxt.nrealwriters_stress,
 				       sizeof(writer_tasks[0]),
->>>>>>> e021bb4f
 				       GFP_KERNEL);
 		if (writer_tasks == NULL) {
 			VERBOSE_TOROUT_ERRSTRING("writer_tasks: Out of memory");
