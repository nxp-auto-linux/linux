/* CPU control.
 * (C) 2001, 2002, 2003, 2004 Rusty Russell
 *
 * This code is licenced under the GPL.
 */
#include <linux/proc_fs.h>
#include <linux/smp.h>
#include <linux/init.h>
#include <linux/notifier.h>
#include <linux/sched/signal.h>
#include <linux/sched/hotplug.h>
#include <linux/sched/isolation.h>
#include <linux/sched/task.h>
#include <linux/sched/smt.h>
#include <linux/unistd.h>
#include <linux/cpu.h>
#include <linux/oom.h>
#include <linux/rcupdate.h>
#include <linux/export.h>
#include <linux/bug.h>
#include <linux/kthread.h>
#include <linux/stop_machine.h>
#include <linux/mutex.h>
#include <linux/gfp.h>
#include <linux/suspend.h>
#include <linux/lockdep.h>
#include <linux/tick.h>
#include <linux/irq.h>
#include <linux/nmi.h>
#include <linux/smpboot.h>
#include <linux/relay.h>
#include <linux/slab.h>
#include <linux/percpu-rwsem.h>

#include <trace/events/power.h>
#define CREATE_TRACE_POINTS
#include <trace/events/cpuhp.h>

#include "smpboot.h"

/**
 * cpuhp_cpu_state - Per cpu hotplug state storage
 * @state:	The current cpu state
 * @target:	The target state
 * @thread:	Pointer to the hotplug thread
 * @should_run:	Thread should execute
 * @rollback:	Perform a rollback
 * @single:	Single callback invocation
 * @bringup:	Single callback bringup or teardown selector
 * @cb_state:	The state for a single callback (install/uninstall)
 * @result:	Result of the operation
 * @done_up:	Signal completion to the issuer of the task for cpu-up
 * @done_down:	Signal completion to the issuer of the task for cpu-down
 */
struct cpuhp_cpu_state {
	enum cpuhp_state	state;
	enum cpuhp_state	target;
	enum cpuhp_state	fail;
#ifdef CONFIG_SMP
	struct task_struct	*thread;
	bool			should_run;
	bool			rollback;
	bool			single;
	bool			bringup;
	struct hlist_node	*node;
	struct hlist_node	*last;
	enum cpuhp_state	cb_state;
	int			result;
	struct completion	done_up;
	struct completion	done_down;
#endif
};

static DEFINE_PER_CPU(struct cpuhp_cpu_state, cpuhp_state) = {
	.fail = CPUHP_INVALID,
};

<<<<<<< HEAD
#if defined(CONFIG_HOTPLUG_CPU) && defined(CONFIG_PREEMPT_RT_FULL)
static DEFINE_PER_CPU(struct rt_rw_lock, cpuhp_pin_lock) = \
	__RWLOCK_RT_INITIALIZER(cpuhp_pin_lock);
=======
#ifdef CONFIG_SMP
cpumask_t cpus_booted_once_mask;
>>>>>>> fa578e9d
#endif

#if defined(CONFIG_LOCKDEP) && defined(CONFIG_SMP)
static struct lockdep_map cpuhp_state_up_map =
	STATIC_LOCKDEP_MAP_INIT("cpuhp_state-up", &cpuhp_state_up_map);
static struct lockdep_map cpuhp_state_down_map =
	STATIC_LOCKDEP_MAP_INIT("cpuhp_state-down", &cpuhp_state_down_map);


static inline void cpuhp_lock_acquire(bool bringup)
{
	lock_map_acquire(bringup ? &cpuhp_state_up_map : &cpuhp_state_down_map);
}

static inline void cpuhp_lock_release(bool bringup)
{
	lock_map_release(bringup ? &cpuhp_state_up_map : &cpuhp_state_down_map);
}
#else

static inline void cpuhp_lock_acquire(bool bringup) { }
static inline void cpuhp_lock_release(bool bringup) { }

#endif

/**
 * cpuhp_step - Hotplug state machine step
 * @name:	Name of the step
 * @startup:	Startup function of the step
 * @teardown:	Teardown function of the step
 * @cant_stop:	Bringup/teardown can't be stopped at this step
 */
struct cpuhp_step {
	const char		*name;
	union {
		int		(*single)(unsigned int cpu);
		int		(*multi)(unsigned int cpu,
					 struct hlist_node *node);
	} startup;
	union {
		int		(*single)(unsigned int cpu);
		int		(*multi)(unsigned int cpu,
					 struct hlist_node *node);
	} teardown;
	struct hlist_head	list;
	bool			cant_stop;
	bool			multi_instance;
};

static DEFINE_MUTEX(cpuhp_state_mutex);
static struct cpuhp_step cpuhp_hp_states[];

static struct cpuhp_step *cpuhp_get_step(enum cpuhp_state state)
{
	return cpuhp_hp_states + state;
}

/**
 * cpuhp_invoke_callback _ Invoke the callbacks for a given state
 * @cpu:	The cpu for which the callback should be invoked
 * @state:	The state to do callbacks for
 * @bringup:	True if the bringup callback should be invoked
 * @node:	For multi-instance, do a single entry callback for install/remove
 * @lastp:	For multi-instance rollback, remember how far we got
 *
 * Called from cpu hotplug and from the state register machinery.
 */
static int cpuhp_invoke_callback(unsigned int cpu, enum cpuhp_state state,
				 bool bringup, struct hlist_node *node,
				 struct hlist_node **lastp)
{
	struct cpuhp_cpu_state *st = per_cpu_ptr(&cpuhp_state, cpu);
	struct cpuhp_step *step = cpuhp_get_step(state);
	int (*cbm)(unsigned int cpu, struct hlist_node *node);
	int (*cb)(unsigned int cpu);
	int ret, cnt;

	if (st->fail == state) {
		st->fail = CPUHP_INVALID;

		if (!(bringup ? step->startup.single : step->teardown.single))
			return 0;

		return -EAGAIN;
	}

	if (!step->multi_instance) {
		WARN_ON_ONCE(lastp && *lastp);
		cb = bringup ? step->startup.single : step->teardown.single;
		if (!cb)
			return 0;
		trace_cpuhp_enter(cpu, st->target, state, cb);
		ret = cb(cpu);
		trace_cpuhp_exit(cpu, st->state, state, ret);
		return ret;
	}
	cbm = bringup ? step->startup.multi : step->teardown.multi;
	if (!cbm)
		return 0;

	/* Single invocation for instance add/remove */
	if (node) {
		WARN_ON_ONCE(lastp && *lastp);
		trace_cpuhp_multi_enter(cpu, st->target, state, cbm, node);
		ret = cbm(cpu, node);
		trace_cpuhp_exit(cpu, st->state, state, ret);
		return ret;
	}

	/* State transition. Invoke on all instances */
	cnt = 0;
	hlist_for_each(node, &step->list) {
		if (lastp && node == *lastp)
			break;

		trace_cpuhp_multi_enter(cpu, st->target, state, cbm, node);
		ret = cbm(cpu, node);
		trace_cpuhp_exit(cpu, st->state, state, ret);
		if (ret) {
			if (!lastp)
				goto err;

			*lastp = node;
			return ret;
		}
		cnt++;
	}
	if (lastp)
		*lastp = NULL;
	return 0;
err:
	/* Rollback the instances if one failed */
	cbm = !bringup ? step->startup.multi : step->teardown.multi;
	if (!cbm)
		return ret;

	hlist_for_each(node, &step->list) {
		if (!cnt--)
			break;

		trace_cpuhp_multi_enter(cpu, st->target, state, cbm, node);
		ret = cbm(cpu, node);
		trace_cpuhp_exit(cpu, st->state, state, ret);
		/*
		 * Rollback must not fail,
		 */
		WARN_ON_ONCE(ret);
	}
	return ret;
}

#ifdef CONFIG_SMP
static bool cpuhp_is_ap_state(enum cpuhp_state state)
{
	/*
	 * The extra check for CPUHP_TEARDOWN_CPU is only for documentation
	 * purposes as that state is handled explicitly in cpu_down.
	 */
	return state > CPUHP_BRINGUP_CPU && state != CPUHP_TEARDOWN_CPU;
}

static inline void wait_for_ap_thread(struct cpuhp_cpu_state *st, bool bringup)
{
	struct completion *done = bringup ? &st->done_up : &st->done_down;
	wait_for_completion(done);
}

static inline void complete_ap_thread(struct cpuhp_cpu_state *st, bool bringup)
{
	struct completion *done = bringup ? &st->done_up : &st->done_down;
	complete(done);
}

/*
 * The former STARTING/DYING states, ran with IRQs disabled and must not fail.
 */
static bool cpuhp_is_atomic_state(enum cpuhp_state state)
{
	return CPUHP_AP_IDLE_DEAD <= state && state < CPUHP_AP_ONLINE;
}

/* Serializes the updates to cpu_online_mask, cpu_present_mask */
static DEFINE_MUTEX(cpu_add_remove_lock);
bool cpuhp_tasks_frozen;
EXPORT_SYMBOL_GPL(cpuhp_tasks_frozen);

/*
 * The following two APIs (cpu_maps_update_begin/done) must be used when
 * attempting to serialize the updates to cpu_online_mask & cpu_present_mask.
 */
void cpu_maps_update_begin(void)
{
	mutex_lock(&cpu_add_remove_lock);
}

void cpu_maps_update_done(void)
{
	mutex_unlock(&cpu_add_remove_lock);
}

/*
 * If set, cpu_up and cpu_down will return -EBUSY and do nothing.
 * Should always be manipulated under cpu_add_remove_lock
 */
static int cpu_hotplug_disabled;

#ifdef CONFIG_HOTPLUG_CPU

/**
 * pin_current_cpu - Prevent the current cpu from being unplugged
 */
void pin_current_cpu(void)
{
#ifdef CONFIG_PREEMPT_RT_FULL
	struct rt_rw_lock *cpuhp_pin;
	unsigned int cpu;
	int ret;

again:
	cpuhp_pin = this_cpu_ptr(&cpuhp_pin_lock);
	ret = __read_rt_trylock(cpuhp_pin);
	if (ret) {
		current->pinned_on_cpu = smp_processor_id();
		return;
	}
	cpu = smp_processor_id();
	preempt_lazy_enable();
	preempt_enable();

	__read_rt_lock(cpuhp_pin);

	preempt_disable();
	preempt_lazy_disable();
	if (cpu != smp_processor_id()) {
		__read_rt_unlock(cpuhp_pin);
		goto again;
	}
	current->pinned_on_cpu = cpu;
#endif
}

/**
 * unpin_current_cpu - Allow unplug of current cpu
 */
void unpin_current_cpu(void)
{
#ifdef CONFIG_PREEMPT_RT_FULL
	struct rt_rw_lock *cpuhp_pin = this_cpu_ptr(&cpuhp_pin_lock);

	if (WARN_ON(current->pinned_on_cpu != smp_processor_id()))
		cpuhp_pin = per_cpu_ptr(&cpuhp_pin_lock, current->pinned_on_cpu);

	current->pinned_on_cpu = -1;
	__read_rt_unlock(cpuhp_pin);
#endif
}

DEFINE_STATIC_PERCPU_RWSEM(cpu_hotplug_lock);

void cpus_read_lock(void)
{
	percpu_down_read(&cpu_hotplug_lock);
}
EXPORT_SYMBOL_GPL(cpus_read_lock);

int cpus_read_trylock(void)
{
	return percpu_down_read_trylock(&cpu_hotplug_lock);
}
EXPORT_SYMBOL_GPL(cpus_read_trylock);

void cpus_read_unlock(void)
{
	percpu_up_read(&cpu_hotplug_lock);
}
EXPORT_SYMBOL_GPL(cpus_read_unlock);

void cpus_write_lock(void)
{
	percpu_down_write(&cpu_hotplug_lock);
}

void cpus_write_unlock(void)
{
	percpu_up_write(&cpu_hotplug_lock);
}

void lockdep_assert_cpus_held(void)
{
	/*
	 * We can't have hotplug operations before userspace starts running,
	 * and some init codepaths will knowingly not take the hotplug lock.
	 * This is all valid, so mute lockdep until it makes sense to report
	 * unheld locks.
	 */
	if (system_state < SYSTEM_RUNNING)
		return;

	percpu_rwsem_assert_held(&cpu_hotplug_lock);
}

static void lockdep_acquire_cpus_lock(void)
{
	rwsem_acquire(&cpu_hotplug_lock.dep_map, 0, 0, _THIS_IP_);
}

static void lockdep_release_cpus_lock(void)
{
	rwsem_release(&cpu_hotplug_lock.dep_map, 1, _THIS_IP_);
}

/*
 * Wait for currently running CPU hotplug operations to complete (if any) and
 * disable future CPU hotplug (from sysfs). The 'cpu_add_remove_lock' protects
 * the 'cpu_hotplug_disabled' flag. The same lock is also acquired by the
 * hotplug path before performing hotplug operations. So acquiring that lock
 * guarantees mutual exclusion from any currently running hotplug operations.
 */
void cpu_hotplug_disable(void)
{
	cpu_maps_update_begin();
	cpu_hotplug_disabled++;
	cpu_maps_update_done();
}
EXPORT_SYMBOL_GPL(cpu_hotplug_disable);

static void __cpu_hotplug_enable(void)
{
	if (WARN_ONCE(!cpu_hotplug_disabled, "Unbalanced cpu hotplug enable\n"))
		return;
	cpu_hotplug_disabled--;
}

void cpu_hotplug_enable(void)
{
	cpu_maps_update_begin();
	__cpu_hotplug_enable();
	cpu_maps_update_done();
}
EXPORT_SYMBOL_GPL(cpu_hotplug_enable);

#else

static void lockdep_acquire_cpus_lock(void)
{
}

static void lockdep_release_cpus_lock(void)
{
}

#endif	/* CONFIG_HOTPLUG_CPU */

/*
 * Architectures that need SMT-specific errata handling during SMT hotplug
 * should override this.
 */
void __weak arch_smt_update(void) { }

#ifdef CONFIG_HOTPLUG_SMT
enum cpuhp_smt_control cpu_smt_control __read_mostly = CPU_SMT_ENABLED;

void __init cpu_smt_disable(bool force)
{
	if (!cpu_smt_possible())
		return;

	if (force) {
		pr_info("SMT: Force disabled\n");
		cpu_smt_control = CPU_SMT_FORCE_DISABLED;
	} else {
		pr_info("SMT: disabled\n");
		cpu_smt_control = CPU_SMT_DISABLED;
	}
}

/*
 * The decision whether SMT is supported can only be done after the full
 * CPU identification. Called from architecture code.
 */
void __init cpu_smt_check_topology(void)
{
	if (!topology_smt_supported())
		cpu_smt_control = CPU_SMT_NOT_SUPPORTED;
}

static int __init smt_cmdline_disable(char *str)
{
	cpu_smt_disable(str && !strcmp(str, "force"));
	return 0;
}
early_param("nosmt", smt_cmdline_disable);

static inline bool cpu_smt_allowed(unsigned int cpu)
{
	if (cpu_smt_control == CPU_SMT_ENABLED)
		return true;

	if (topology_is_primary_thread(cpu))
		return true;

	/*
	 * On x86 it's required to boot all logical CPUs at least once so
	 * that the init code can get a chance to set CR4.MCE on each
	 * CPU. Otherwise, a broadacasted MCE observing CR4.MCE=0b on any
	 * core will shutdown the machine.
	 */
	return !cpumask_test_cpu(cpu, &cpus_booted_once_mask);
}

/* Returns true if SMT is not supported of forcefully (irreversibly) disabled */
bool cpu_smt_possible(void)
{
	return cpu_smt_control != CPU_SMT_FORCE_DISABLED &&
		cpu_smt_control != CPU_SMT_NOT_SUPPORTED;
}
EXPORT_SYMBOL_GPL(cpu_smt_possible);
#else
static inline bool cpu_smt_allowed(unsigned int cpu) { return true; }
#endif

static inline enum cpuhp_state
cpuhp_set_state(struct cpuhp_cpu_state *st, enum cpuhp_state target)
{
	enum cpuhp_state prev_state = st->state;

	st->rollback = false;
	st->last = NULL;

	st->target = target;
	st->single = false;
	st->bringup = st->state < target;

	return prev_state;
}

static inline void
cpuhp_reset_state(struct cpuhp_cpu_state *st, enum cpuhp_state prev_state)
{
	st->rollback = true;

	/*
	 * If we have st->last we need to undo partial multi_instance of this
	 * state first. Otherwise start undo at the previous state.
	 */
	if (!st->last) {
		if (st->bringup)
			st->state--;
		else
			st->state++;
	}

	st->target = prev_state;
	st->bringup = !st->bringup;
}

/* Regular hotplug invocation of the AP hotplug thread */
static void __cpuhp_kick_ap(struct cpuhp_cpu_state *st)
{
	if (!st->single && st->state == st->target)
		return;

	st->result = 0;
	/*
	 * Make sure the above stores are visible before should_run becomes
	 * true. Paired with the mb() above in cpuhp_thread_fun()
	 */
	smp_mb();
	st->should_run = true;
	wake_up_process(st->thread);
	wait_for_ap_thread(st, st->bringup);
}

static int cpuhp_kick_ap(struct cpuhp_cpu_state *st, enum cpuhp_state target)
{
	enum cpuhp_state prev_state;
	int ret;

	prev_state = cpuhp_set_state(st, target);
	__cpuhp_kick_ap(st);
	if ((ret = st->result)) {
		cpuhp_reset_state(st, prev_state);
		__cpuhp_kick_ap(st);
	}

	return ret;
}

static int bringup_wait_for_ap(unsigned int cpu)
{
	struct cpuhp_cpu_state *st = per_cpu_ptr(&cpuhp_state, cpu);

	/* Wait for the CPU to reach CPUHP_AP_ONLINE_IDLE */
	wait_for_ap_thread(st, true);
	if (WARN_ON_ONCE((!cpu_online(cpu))))
		return -ECANCELED;

	/* Unpark the hotplug thread of the target cpu */
	kthread_unpark(st->thread);

	/*
	 * SMT soft disabling on X86 requires to bring the CPU out of the
	 * BIOS 'wait for SIPI' state in order to set the CR4.MCE bit.  The
	 * CPU marked itself as booted_once in notify_cpu_starting() so the
	 * cpu_smt_allowed() check will now return false if this is not the
	 * primary sibling.
	 */
	if (!cpu_smt_allowed(cpu))
		return -ECANCELED;

	if (st->target <= CPUHP_AP_ONLINE_IDLE)
		return 0;

	return cpuhp_kick_ap(st, st->target);
}

static int bringup_cpu(unsigned int cpu)
{
	struct task_struct *idle = idle_thread_get(cpu);
	int ret;

	/*
	 * Some architectures have to walk the irq descriptors to
	 * setup the vector space for the cpu which comes online.
	 * Prevent irq alloc/free across the bringup.
	 */
	irq_lock_sparse();

	/* Arch-specific enabling code. */
	ret = __cpu_up(cpu, idle);
	irq_unlock_sparse();
	if (ret)
		return ret;
	return bringup_wait_for_ap(cpu);
}

/*
 * Hotplug state machine related functions
 */

static void undo_cpu_up(unsigned int cpu, struct cpuhp_cpu_state *st)
{
	for (st->state--; st->state > st->target; st->state--)
		cpuhp_invoke_callback(cpu, st->state, false, NULL, NULL);
}

static inline bool can_rollback_cpu(struct cpuhp_cpu_state *st)
{
	if (IS_ENABLED(CONFIG_HOTPLUG_CPU))
		return true;
	/*
	 * When CPU hotplug is disabled, then taking the CPU down is not
	 * possible because takedown_cpu() and the architecture and
	 * subsystem specific mechanisms are not available. So the CPU
	 * which would be completely unplugged again needs to stay around
	 * in the current state.
	 */
	return st->state <= CPUHP_BRINGUP_CPU;
}

static int cpuhp_up_callbacks(unsigned int cpu, struct cpuhp_cpu_state *st,
			      enum cpuhp_state target)
{
	enum cpuhp_state prev_state = st->state;
	int ret = 0;

	while (st->state < target) {
		st->state++;
		ret = cpuhp_invoke_callback(cpu, st->state, true, NULL, NULL);
		if (ret) {
			if (can_rollback_cpu(st)) {
				st->target = prev_state;
				undo_cpu_up(cpu, st);
			}
			break;
		}
	}
	return ret;
}

/*
 * The cpu hotplug threads manage the bringup and teardown of the cpus
 */
static void cpuhp_create(unsigned int cpu)
{
	struct cpuhp_cpu_state *st = per_cpu_ptr(&cpuhp_state, cpu);

	init_completion(&st->done_up);
	init_completion(&st->done_down);
}

static int cpuhp_should_run(unsigned int cpu)
{
	struct cpuhp_cpu_state *st = this_cpu_ptr(&cpuhp_state);

	return st->should_run;
}

/*
 * Execute teardown/startup callbacks on the plugged cpu. Also used to invoke
 * callbacks when a state gets [un]installed at runtime.
 *
 * Each invocation of this function by the smpboot thread does a single AP
 * state callback.
 *
 * It has 3 modes of operation:
 *  - single: runs st->cb_state
 *  - up:     runs ++st->state, while st->state < st->target
 *  - down:   runs st->state--, while st->state > st->target
 *
 * When complete or on error, should_run is cleared and the completion is fired.
 */
static void cpuhp_thread_fun(unsigned int cpu)
{
	struct cpuhp_cpu_state *st = this_cpu_ptr(&cpuhp_state);
	bool bringup = st->bringup;
	enum cpuhp_state state;

	if (WARN_ON_ONCE(!st->should_run))
		return;

	/*
	 * ACQUIRE for the cpuhp_should_run() load of ->should_run. Ensures
	 * that if we see ->should_run we also see the rest of the state.
	 */
	smp_mb();

	/*
	 * The BP holds the hotplug lock, but we're now running on the AP,
	 * ensure that anybody asserting the lock is held, will actually find
	 * it so.
	 */
	lockdep_acquire_cpus_lock();
	cpuhp_lock_acquire(bringup);

	if (st->single) {
		state = st->cb_state;
		st->should_run = false;
	} else {
		if (bringup) {
			st->state++;
			state = st->state;
			st->should_run = (st->state < st->target);
			WARN_ON_ONCE(st->state > st->target);
		} else {
			state = st->state;
			st->state--;
			st->should_run = (st->state > st->target);
			WARN_ON_ONCE(st->state < st->target);
		}
	}

	WARN_ON_ONCE(!cpuhp_is_ap_state(state));

	if (cpuhp_is_atomic_state(state)) {
		local_irq_disable();
		st->result = cpuhp_invoke_callback(cpu, state, bringup, st->node, &st->last);
		local_irq_enable();

		/*
		 * STARTING/DYING must not fail!
		 */
		WARN_ON_ONCE(st->result);
	} else {
		st->result = cpuhp_invoke_callback(cpu, state, bringup, st->node, &st->last);
	}

	if (st->result) {
		/*
		 * If we fail on a rollback, we're up a creek without no
		 * paddle, no way forward, no way back. We loose, thanks for
		 * playing.
		 */
		WARN_ON_ONCE(st->rollback);
		st->should_run = false;
	}

	cpuhp_lock_release(bringup);
	lockdep_release_cpus_lock();

	if (!st->should_run)
		complete_ap_thread(st, bringup);
}

/* Invoke a single callback on a remote cpu */
static int
cpuhp_invoke_ap_callback(int cpu, enum cpuhp_state state, bool bringup,
			 struct hlist_node *node)
{
	struct cpuhp_cpu_state *st = per_cpu_ptr(&cpuhp_state, cpu);
	int ret;

	if (!cpu_online(cpu))
		return 0;

	cpuhp_lock_acquire(false);
	cpuhp_lock_release(false);

	cpuhp_lock_acquire(true);
	cpuhp_lock_release(true);

	/*
	 * If we are up and running, use the hotplug thread. For early calls
	 * we invoke the thread function directly.
	 */
	if (!st->thread)
		return cpuhp_invoke_callback(cpu, state, bringup, node, NULL);

	st->rollback = false;
	st->last = NULL;

	st->node = node;
	st->bringup = bringup;
	st->cb_state = state;
	st->single = true;

	__cpuhp_kick_ap(st);

	/*
	 * If we failed and did a partial, do a rollback.
	 */
	if ((ret = st->result) && st->last) {
		st->rollback = true;
		st->bringup = !bringup;

		__cpuhp_kick_ap(st);
	}

	/*
	 * Clean up the leftovers so the next hotplug operation wont use stale
	 * data.
	 */
	st->node = st->last = NULL;
	return ret;
}

static int cpuhp_kick_ap_work(unsigned int cpu)
{
	struct cpuhp_cpu_state *st = per_cpu_ptr(&cpuhp_state, cpu);
	enum cpuhp_state prev_state = st->state;
	int ret;

	cpuhp_lock_acquire(false);
	cpuhp_lock_release(false);

	cpuhp_lock_acquire(true);
	cpuhp_lock_release(true);

	trace_cpuhp_enter(cpu, st->target, prev_state, cpuhp_kick_ap_work);
	ret = cpuhp_kick_ap(st, st->target);
	trace_cpuhp_exit(cpu, st->state, prev_state, ret);

	return ret;
}

static struct smp_hotplug_thread cpuhp_threads = {
	.store			= &cpuhp_state.thread,
	.create			= &cpuhp_create,
	.thread_should_run	= cpuhp_should_run,
	.thread_fn		= cpuhp_thread_fun,
	.thread_comm		= "cpuhp/%u",
	.selfparking		= true,
};

void __init cpuhp_threads_init(void)
{
	BUG_ON(smpboot_register_percpu_thread(&cpuhp_threads));
	kthread_unpark(this_cpu_read(cpuhp_state.thread));
}

#ifdef CONFIG_HOTPLUG_CPU
/**
 * clear_tasks_mm_cpumask - Safely clear tasks' mm_cpumask for a CPU
 * @cpu: a CPU id
 *
 * This function walks all processes, finds a valid mm struct for each one and
 * then clears a corresponding bit in mm's cpumask.  While this all sounds
 * trivial, there are various non-obvious corner cases, which this function
 * tries to solve in a safe manner.
 *
 * Also note that the function uses a somewhat relaxed locking scheme, so it may
 * be called only for an already offlined CPU.
 */
void clear_tasks_mm_cpumask(int cpu)
{
	struct task_struct *p;

	/*
	 * This function is called after the cpu is taken down and marked
	 * offline, so its not like new tasks will ever get this cpu set in
	 * their mm mask. -- Peter Zijlstra
	 * Thus, we may use rcu_read_lock() here, instead of grabbing
	 * full-fledged tasklist_lock.
	 */
	WARN_ON(cpu_online(cpu));
	rcu_read_lock();
	for_each_process(p) {
		struct task_struct *t;

		/*
		 * Main thread might exit, but other threads may still have
		 * a valid mm. Find one.
		 */
		t = find_lock_task_mm(p);
		if (!t)
			continue;
		cpumask_clear_cpu(cpu, mm_cpumask(t->mm));
		task_unlock(t);
	}
	rcu_read_unlock();
}

/* Take this CPU down. */
static int take_cpu_down(void *_param)
{
	struct cpuhp_cpu_state *st = this_cpu_ptr(&cpuhp_state);
	enum cpuhp_state target = max((int)st->target, CPUHP_AP_OFFLINE);
	int err, cpu = smp_processor_id();
	int ret;

#ifdef CONFIG_PREEMPT_RT
	/*
	 * If any tasks disabled migration before we got here,
	 * go back and sleep again.
	 */
	if (cpu_nr_pinned(cpu))
		return -EAGAIN;
#endif

	/* Ensure this CPU doesn't handle any more interrupts. */
	err = __cpu_disable();
	if (err < 0)
		return err;

	/*
	 * We get here while we are in CPUHP_TEARDOWN_CPU state and we must not
	 * do this step again.
	 */
	WARN_ON(st->state != CPUHP_TEARDOWN_CPU);
	st->state--;
	/* Invoke the former CPU_DYING callbacks */
	for (; st->state > target; st->state--) {
		ret = cpuhp_invoke_callback(cpu, st->state, false, NULL, NULL);
		/*
		 * DYING must not fail!
		 */
		WARN_ON_ONCE(ret);
	}

	/* Give up timekeeping duties */
	tick_handover_do_timer();
	/* Remove CPU from timer broadcasting */
	tick_offline_cpu(cpu);
	/* Park the stopper thread */
	stop_machine_park(cpu);
	return 0;
}

#ifdef CONFIG_PREEMPT_RT
struct task_struct *takedown_cpu_task;
#endif

static int takedown_cpu(unsigned int cpu)
{
#ifdef CONFIG_PREEMPT_RT_FULL
	struct rt_rw_lock *cpuhp_pin = per_cpu_ptr(&cpuhp_pin_lock, cpu);
#endif
	struct cpuhp_cpu_state *st = per_cpu_ptr(&cpuhp_state, cpu);
	int err;

	/* Park the smpboot threads */
	kthread_park(per_cpu_ptr(&cpuhp_state, cpu)->thread);

	/*
	 * Prevent irq alloc/free while the dying cpu reorganizes the
	 * interrupt affinities.
	 */
	irq_lock_sparse();

<<<<<<< HEAD
#ifdef CONFIG_PREEMPT_RT_FULL
	__write_rt_lock(cpuhp_pin);
=======
#ifdef CONFIG_PREEMPT_RT
	WARN_ON_ONCE(takedown_cpu_task);
	takedown_cpu_task = current;

again:
	/*
	 * If a task pins this CPU after we pass this check, take_cpu_down
	 * will return -EAGAIN.
	 */
	for (;;) {
		int nr_pinned;

		set_current_state(TASK_UNINTERRUPTIBLE);
		nr_pinned = cpu_nr_pinned(cpu);
		if (nr_pinned == 0)
			break;
		schedule();
	}
	set_current_state(TASK_RUNNING);
>>>>>>> fa578e9d
#endif

	/*
	 * So now all preempt/rcu users must observe !cpu_active().
	 */
	err = stop_machine_cpuslocked(take_cpu_down, NULL, cpumask_of(cpu));
#ifdef CONFIG_PREEMPT_RT
	if (err == -EAGAIN)
		goto again;
#endif
	if (err) {
<<<<<<< HEAD
#ifdef CONFIG_PREEMPT_RT_FULL
		__write_rt_unlock(cpuhp_pin);
=======
#ifdef CONFIG_PREEMPT_RT
		takedown_cpu_task = NULL;
>>>>>>> fa578e9d
#endif
		/* CPU refused to die */
		irq_unlock_sparse();
		/* Unpark the hotplug thread so we can rollback there */
		kthread_unpark(per_cpu_ptr(&cpuhp_state, cpu)->thread);
		return err;
	}
	BUG_ON(cpu_online(cpu));

	/*
	 * The teardown callback for CPUHP_AP_SCHED_STARTING will have removed
	 * all runnable tasks from the CPU, there's only the idle task left now
	 * that the migration thread is done doing the stop_machine thing.
	 *
	 * Wait for the stop thread to go away.
	 */
	wait_for_ap_thread(st, false);
	BUG_ON(st->state != CPUHP_AP_IDLE_DEAD);

<<<<<<< HEAD
#ifdef CONFIG_PREEMPT_RT_FULL
	__write_rt_unlock(cpuhp_pin);
=======
#ifdef CONFIG_PREEMPT_RT
	takedown_cpu_task = NULL;
>>>>>>> fa578e9d
#endif
	/* Interrupts are moved away from the dying cpu, reenable alloc/free */
	irq_unlock_sparse();

	hotplug_cpu__broadcast_tick_pull(cpu);
	/* This actually kills the CPU. */
	__cpu_die(cpu);

	tick_cleanup_dead_cpu(cpu);
	rcutree_migrate_callbacks(cpu);
	return 0;
}

static void cpuhp_complete_idle_dead(void *arg)
{
	struct cpuhp_cpu_state *st = arg;

	complete_ap_thread(st, false);
}

void cpuhp_report_idle_dead(void)
{
	struct cpuhp_cpu_state *st = this_cpu_ptr(&cpuhp_state);

	BUG_ON(st->state != CPUHP_AP_OFFLINE);
	rcu_report_dead(smp_processor_id());
	st->state = CPUHP_AP_IDLE_DEAD;
	/*
	 * We cannot call complete after rcu_report_dead() so we delegate it
	 * to an online cpu.
	 */
	smp_call_function_single(cpumask_first(cpu_online_mask),
				 cpuhp_complete_idle_dead, st, 0);
}

static void undo_cpu_down(unsigned int cpu, struct cpuhp_cpu_state *st)
{
	for (st->state++; st->state < st->target; st->state++)
		cpuhp_invoke_callback(cpu, st->state, true, NULL, NULL);
}

static int cpuhp_down_callbacks(unsigned int cpu, struct cpuhp_cpu_state *st,
				enum cpuhp_state target)
{
	enum cpuhp_state prev_state = st->state;
	int ret = 0;

	for (; st->state > target; st->state--) {
		ret = cpuhp_invoke_callback(cpu, st->state, false, NULL, NULL);
		if (ret) {
			st->target = prev_state;
			if (st->state < prev_state)
				undo_cpu_down(cpu, st);
			break;
		}
	}
	return ret;
}

/* Requires cpu_add_remove_lock to be held */
static int __ref _cpu_down(unsigned int cpu, int tasks_frozen,
			   enum cpuhp_state target)
{
	struct cpuhp_cpu_state *st = per_cpu_ptr(&cpuhp_state, cpu);
	int prev_state, ret = 0;

	if (num_online_cpus() == 1)
		return -EBUSY;

	if (!cpu_present(cpu))
		return -EINVAL;

	cpus_write_lock();

	cpuhp_tasks_frozen = tasks_frozen;

	prev_state = cpuhp_set_state(st, target);
	/*
	 * If the current CPU state is in the range of the AP hotplug thread,
	 * then we need to kick the thread.
	 */
	if (st->state > CPUHP_TEARDOWN_CPU) {
		st->target = max((int)target, CPUHP_TEARDOWN_CPU);
		ret = cpuhp_kick_ap_work(cpu);
		/*
		 * The AP side has done the error rollback already. Just
		 * return the error code..
		 */
		if (ret)
			goto out;

		/*
		 * We might have stopped still in the range of the AP hotplug
		 * thread. Nothing to do anymore.
		 */
		if (st->state > CPUHP_TEARDOWN_CPU)
			goto out;

		st->target = target;
	}
	/*
	 * The AP brought itself down to CPUHP_TEARDOWN_CPU. So we need
	 * to do the further cleanups.
	 */
	ret = cpuhp_down_callbacks(cpu, st, target);
	if (ret && st->state == CPUHP_TEARDOWN_CPU && st->state < prev_state) {
		cpuhp_reset_state(st, prev_state);
		__cpuhp_kick_ap(st);
	}

out:
	cpus_write_unlock();
	/*
	 * Do post unplug cleanup. This is still protected against
	 * concurrent CPU hotplug via cpu_add_remove_lock.
	 */
	lockup_detector_cleanup();
	arch_smt_update();
	return ret;
}

static int cpu_down_maps_locked(unsigned int cpu, enum cpuhp_state target)
{
	if (cpu_hotplug_disabled)
		return -EBUSY;
	return _cpu_down(cpu, 0, target);
}

static int do_cpu_down(unsigned int cpu, enum cpuhp_state target)
{
	int err;

	cpu_maps_update_begin();
	err = cpu_down_maps_locked(cpu, target);
	cpu_maps_update_done();
	return err;
}

int cpu_down(unsigned int cpu)
{
	return do_cpu_down(cpu, CPUHP_OFFLINE);
}
EXPORT_SYMBOL(cpu_down);

#else
#define takedown_cpu		NULL
#endif /*CONFIG_HOTPLUG_CPU*/

/**
 * notify_cpu_starting(cpu) - Invoke the callbacks on the starting CPU
 * @cpu: cpu that just started
 *
 * It must be called by the arch code on the new cpu, before the new cpu
 * enables interrupts and before the "boot" cpu returns from __cpu_up().
 */
void notify_cpu_starting(unsigned int cpu)
{
	struct cpuhp_cpu_state *st = per_cpu_ptr(&cpuhp_state, cpu);
	enum cpuhp_state target = min((int)st->target, CPUHP_AP_ONLINE);
	int ret;

	rcu_cpu_starting(cpu);	/* Enables RCU usage on this CPU. */
	cpumask_set_cpu(cpu, &cpus_booted_once_mask);
	while (st->state < target) {
		st->state++;
		ret = cpuhp_invoke_callback(cpu, st->state, true, NULL, NULL);
		/*
		 * STARTING must not fail!
		 */
		WARN_ON_ONCE(ret);
	}
}

/*
 * Called from the idle task. Wake up the controlling task which brings the
 * hotplug thread of the upcoming CPU up and then delegates the rest of the
 * online bringup to the hotplug thread.
 */
void cpuhp_online_idle(enum cpuhp_state state)
{
	struct cpuhp_cpu_state *st = this_cpu_ptr(&cpuhp_state);

	/* Happens for the boot cpu */
	if (state != CPUHP_AP_ONLINE_IDLE)
		return;

	/*
	 * Unpart the stopper thread before we start the idle loop (and start
	 * scheduling); this ensures the stopper task is always available.
	 */
	stop_machine_unpark(smp_processor_id());

	st->state = CPUHP_AP_ONLINE_IDLE;
	complete_ap_thread(st, true);
}

/* Requires cpu_add_remove_lock to be held */
static int _cpu_up(unsigned int cpu, int tasks_frozen, enum cpuhp_state target)
{
	struct cpuhp_cpu_state *st = per_cpu_ptr(&cpuhp_state, cpu);
	struct task_struct *idle;
	int ret = 0;

	cpus_write_lock();

	if (!cpu_present(cpu)) {
		ret = -EINVAL;
		goto out;
	}

	/*
	 * The caller of do_cpu_up might have raced with another
	 * caller. Ignore it for now.
	 */
	if (st->state >= target)
		goto out;

	if (st->state == CPUHP_OFFLINE) {
		/* Let it fail before we try to bring the cpu up */
		idle = idle_thread_get(cpu);
		if (IS_ERR(idle)) {
			ret = PTR_ERR(idle);
			goto out;
		}
	}

	cpuhp_tasks_frozen = tasks_frozen;

	cpuhp_set_state(st, target);
	/*
	 * If the current CPU state is in the range of the AP hotplug thread,
	 * then we need to kick the thread once more.
	 */
	if (st->state > CPUHP_BRINGUP_CPU) {
		ret = cpuhp_kick_ap_work(cpu);
		/*
		 * The AP side has done the error rollback already. Just
		 * return the error code..
		 */
		if (ret)
			goto out;
	}

	/*
	 * Try to reach the target state. We max out on the BP at
	 * CPUHP_BRINGUP_CPU. After that the AP hotplug thread is
	 * responsible for bringing it up to the target state.
	 */
	target = min((int)target, CPUHP_BRINGUP_CPU);
	ret = cpuhp_up_callbacks(cpu, st, target);
out:
	cpus_write_unlock();
	arch_smt_update();
	return ret;
}

static int do_cpu_up(unsigned int cpu, enum cpuhp_state target)
{
	int err = 0;

	if (!cpu_possible(cpu)) {
		pr_err("can't online cpu %d because it is not configured as may-hotadd at boot time\n",
		       cpu);
#if defined(CONFIG_IA64)
		pr_err("please check additional_cpus= boot parameter\n");
#endif
		return -EINVAL;
	}

	err = try_online_node(cpu_to_node(cpu));
	if (err)
		return err;

	cpu_maps_update_begin();

	if (cpu_hotplug_disabled) {
		err = -EBUSY;
		goto out;
	}
	if (!cpu_smt_allowed(cpu)) {
		err = -EPERM;
		goto out;
	}

	err = _cpu_up(cpu, 0, target);
out:
	cpu_maps_update_done();
	return err;
}

int cpu_up(unsigned int cpu)
{
	return do_cpu_up(cpu, CPUHP_ONLINE);
}
EXPORT_SYMBOL_GPL(cpu_up);

#ifdef CONFIG_PM_SLEEP_SMP
static cpumask_var_t frozen_cpus;

int freeze_secondary_cpus(int primary)
{
	int cpu, error = 0;

	cpu_maps_update_begin();
	if (primary == -1) {
		primary = cpumask_first(cpu_online_mask);
		if (!housekeeping_cpu(primary, HK_FLAG_TIMER))
			primary = housekeeping_any_cpu(HK_FLAG_TIMER);
	} else {
		if (!cpu_online(primary))
			primary = cpumask_first(cpu_online_mask);
	}

	/*
	 * We take down all of the non-boot CPUs in one shot to avoid races
	 * with the userspace trying to use the CPU hotplug at the same time
	 */
	cpumask_clear(frozen_cpus);

	pr_info("Disabling non-boot CPUs ...\n");
	for_each_online_cpu(cpu) {
		if (cpu == primary)
			continue;

		if (pm_wakeup_pending()) {
			pr_info("Wakeup pending. Abort CPU freeze\n");
			error = -EBUSY;
			break;
		}

		trace_suspend_resume(TPS("CPU_OFF"), cpu, true);
		error = _cpu_down(cpu, 1, CPUHP_OFFLINE);
		trace_suspend_resume(TPS("CPU_OFF"), cpu, false);
		if (!error)
			cpumask_set_cpu(cpu, frozen_cpus);
		else {
			pr_err("Error taking CPU%d down: %d\n", cpu, error);
			break;
		}
	}

	if (!error)
		BUG_ON(num_online_cpus() > 1);
	else
		pr_err("Non-boot CPUs are not disabled\n");

	/*
	 * Make sure the CPUs won't be enabled by someone else. We need to do
	 * this even in case of failure as all disable_nonboot_cpus() users are
	 * supposed to do enable_nonboot_cpus() on the failure path.
	 */
	cpu_hotplug_disabled++;

	cpu_maps_update_done();
	return error;
}

void __weak arch_enable_nonboot_cpus_begin(void)
{
}

void __weak arch_enable_nonboot_cpus_end(void)
{
}

void enable_nonboot_cpus(void)
{
	int cpu, error;

	/* Allow everyone to use the CPU hotplug again */
	cpu_maps_update_begin();
	__cpu_hotplug_enable();
	if (cpumask_empty(frozen_cpus))
		goto out;

	pr_info("Enabling non-boot CPUs ...\n");

	arch_enable_nonboot_cpus_begin();

	for_each_cpu(cpu, frozen_cpus) {
		trace_suspend_resume(TPS("CPU_ON"), cpu, true);
		error = _cpu_up(cpu, 1, CPUHP_ONLINE);
		trace_suspend_resume(TPS("CPU_ON"), cpu, false);
		if (!error) {
			pr_info("CPU%d is up\n", cpu);
			continue;
		}
		pr_warn("Error taking CPU%d up: %d\n", cpu, error);
	}

	arch_enable_nonboot_cpus_end();

	cpumask_clear(frozen_cpus);
out:
	cpu_maps_update_done();
}

static int __init alloc_frozen_cpus(void)
{
	if (!alloc_cpumask_var(&frozen_cpus, GFP_KERNEL|__GFP_ZERO))
		return -ENOMEM;
	return 0;
}
core_initcall(alloc_frozen_cpus);

/*
 * When callbacks for CPU hotplug notifications are being executed, we must
 * ensure that the state of the system with respect to the tasks being frozen
 * or not, as reported by the notification, remains unchanged *throughout the
 * duration* of the execution of the callbacks.
 * Hence we need to prevent the freezer from racing with regular CPU hotplug.
 *
 * This synchronization is implemented by mutually excluding regular CPU
 * hotplug and Suspend/Hibernate call paths by hooking onto the Suspend/
 * Hibernate notifications.
 */
static int
cpu_hotplug_pm_callback(struct notifier_block *nb,
			unsigned long action, void *ptr)
{
	switch (action) {

	case PM_SUSPEND_PREPARE:
	case PM_HIBERNATION_PREPARE:
		cpu_hotplug_disable();
		break;

	case PM_POST_SUSPEND:
	case PM_POST_HIBERNATION:
		cpu_hotplug_enable();
		break;

	default:
		return NOTIFY_DONE;
	}

	return NOTIFY_OK;
}


static int __init cpu_hotplug_pm_sync_init(void)
{
	/*
	 * cpu_hotplug_pm_callback has higher priority than x86
	 * bsp_pm_callback which depends on cpu_hotplug_pm_callback
	 * to disable cpu hotplug to avoid cpu hotplug race.
	 */
	pm_notifier(cpu_hotplug_pm_callback, 0);
	return 0;
}
core_initcall(cpu_hotplug_pm_sync_init);

#endif /* CONFIG_PM_SLEEP_SMP */

int __boot_cpu_id;

#endif /* CONFIG_SMP */

/* Boot processor state steps */
static struct cpuhp_step cpuhp_hp_states[] = {
	[CPUHP_OFFLINE] = {
		.name			= "offline",
		.startup.single		= NULL,
		.teardown.single	= NULL,
	},
#ifdef CONFIG_SMP
	[CPUHP_CREATE_THREADS]= {
		.name			= "threads:prepare",
		.startup.single		= smpboot_create_threads,
		.teardown.single	= NULL,
		.cant_stop		= true,
	},
	[CPUHP_PERF_PREPARE] = {
		.name			= "perf:prepare",
		.startup.single		= perf_event_init_cpu,
		.teardown.single	= perf_event_exit_cpu,
	},
	[CPUHP_WORKQUEUE_PREP] = {
		.name			= "workqueue:prepare",
		.startup.single		= workqueue_prepare_cpu,
		.teardown.single	= NULL,
	},
	[CPUHP_HRTIMERS_PREPARE] = {
		.name			= "hrtimers:prepare",
		.startup.single		= hrtimers_prepare_cpu,
		.teardown.single	= hrtimers_dead_cpu,
	},
	[CPUHP_SMPCFD_PREPARE] = {
		.name			= "smpcfd:prepare",
		.startup.single		= smpcfd_prepare_cpu,
		.teardown.single	= smpcfd_dead_cpu,
	},
	[CPUHP_RELAY_PREPARE] = {
		.name			= "relay:prepare",
		.startup.single		= relay_prepare_cpu,
		.teardown.single	= NULL,
	},
	[CPUHP_SLAB_PREPARE] = {
		.name			= "slab:prepare",
		.startup.single		= slab_prepare_cpu,
		.teardown.single	= slab_dead_cpu,
	},
	[CPUHP_RCUTREE_PREP] = {
		.name			= "RCU/tree:prepare",
		.startup.single		= rcutree_prepare_cpu,
		.teardown.single	= rcutree_dead_cpu,
	},
	/*
	 * On the tear-down path, timers_dead_cpu() must be invoked
	 * before blk_mq_queue_reinit_notify() from notify_dead(),
	 * otherwise a RCU stall occurs.
	 */
	[CPUHP_TIMERS_PREPARE] = {
		.name			= "timers:prepare",
		.startup.single		= timers_prepare_cpu,
		.teardown.single	= timers_dead_cpu,
	},
	/* Kicks the plugged cpu into life */
	[CPUHP_BRINGUP_CPU] = {
		.name			= "cpu:bringup",
		.startup.single		= bringup_cpu,
		.teardown.single	= NULL,
		.cant_stop		= true,
	},
	/* Final state before CPU kills itself */
	[CPUHP_AP_IDLE_DEAD] = {
		.name			= "idle:dead",
	},
	/*
	 * Last state before CPU enters the idle loop to die. Transient state
	 * for synchronization.
	 */
	[CPUHP_AP_OFFLINE] = {
		.name			= "ap:offline",
		.cant_stop		= true,
	},
	/* First state is scheduler control. Interrupts are disabled */
	[CPUHP_AP_SCHED_STARTING] = {
		.name			= "sched:starting",
		.startup.single		= sched_cpu_starting,
		.teardown.single	= sched_cpu_dying,
	},
	[CPUHP_AP_RCUTREE_DYING] = {
		.name			= "RCU/tree:dying",
		.startup.single		= NULL,
		.teardown.single	= rcutree_dying_cpu,
	},
	[CPUHP_AP_SMPCFD_DYING] = {
		.name			= "smpcfd:dying",
		.startup.single		= NULL,
		.teardown.single	= smpcfd_dying_cpu,
	},
	/* Entry state on starting. Interrupts enabled from here on. Transient
	 * state for synchronsization */
	[CPUHP_AP_ONLINE] = {
		.name			= "ap:online",
	},
	/*
	 * Handled on controll processor until the plugged processor manages
	 * this itself.
	 */
	[CPUHP_TEARDOWN_CPU] = {
		.name			= "cpu:teardown",
		.startup.single		= NULL,
		.teardown.single	= takedown_cpu,
		.cant_stop		= true,
	},
	/* Handle smpboot threads park/unpark */
	[CPUHP_AP_SMPBOOT_THREADS] = {
		.name			= "smpboot/threads:online",
		.startup.single		= smpboot_unpark_threads,
		.teardown.single	= smpboot_park_threads,
	},
	[CPUHP_AP_IRQ_AFFINITY_ONLINE] = {
		.name			= "irq/affinity:online",
		.startup.single		= irq_affinity_online_cpu,
		.teardown.single	= NULL,
	},
	[CPUHP_AP_PERF_ONLINE] = {
		.name			= "perf:online",
		.startup.single		= perf_event_init_cpu,
		.teardown.single	= perf_event_exit_cpu,
	},
	[CPUHP_AP_WATCHDOG_ONLINE] = {
		.name			= "lockup_detector:online",
		.startup.single		= lockup_detector_online_cpu,
		.teardown.single	= lockup_detector_offline_cpu,
	},
	[CPUHP_AP_WORKQUEUE_ONLINE] = {
		.name			= "workqueue:online",
		.startup.single		= workqueue_online_cpu,
		.teardown.single	= workqueue_offline_cpu,
	},
	[CPUHP_AP_RCUTREE_ONLINE] = {
		.name			= "RCU/tree:online",
		.startup.single		= rcutree_online_cpu,
		.teardown.single	= rcutree_offline_cpu,
	},
#endif
	/*
	 * The dynamically registered state space is here
	 */

#ifdef CONFIG_SMP
	/* Last state is scheduler control setting the cpu active */
	[CPUHP_AP_ACTIVE] = {
		.name			= "sched:active",
		.startup.single		= sched_cpu_activate,
		.teardown.single	= sched_cpu_deactivate,
	},
#endif

	/* CPU is fully up and running. */
	[CPUHP_ONLINE] = {
		.name			= "online",
		.startup.single		= NULL,
		.teardown.single	= NULL,
	},
};

/* Sanity check for callbacks */
static int cpuhp_cb_check(enum cpuhp_state state)
{
	if (state <= CPUHP_OFFLINE || state >= CPUHP_ONLINE)
		return -EINVAL;
	return 0;
}

/*
 * Returns a free for dynamic slot assignment of the Online state. The states
 * are protected by the cpuhp_slot_states mutex and an empty slot is identified
 * by having no name assigned.
 */
static int cpuhp_reserve_state(enum cpuhp_state state)
{
	enum cpuhp_state i, end;
	struct cpuhp_step *step;

	switch (state) {
	case CPUHP_AP_ONLINE_DYN:
		step = cpuhp_hp_states + CPUHP_AP_ONLINE_DYN;
		end = CPUHP_AP_ONLINE_DYN_END;
		break;
	case CPUHP_BP_PREPARE_DYN:
		step = cpuhp_hp_states + CPUHP_BP_PREPARE_DYN;
		end = CPUHP_BP_PREPARE_DYN_END;
		break;
	default:
		return -EINVAL;
	}

	for (i = state; i <= end; i++, step++) {
		if (!step->name)
			return i;
	}
	WARN(1, "No more dynamic states available for CPU hotplug\n");
	return -ENOSPC;
}

static int cpuhp_store_callbacks(enum cpuhp_state state, const char *name,
				 int (*startup)(unsigned int cpu),
				 int (*teardown)(unsigned int cpu),
				 bool multi_instance)
{
	/* (Un)Install the callbacks for further cpu hotplug operations */
	struct cpuhp_step *sp;
	int ret = 0;

	/*
	 * If name is NULL, then the state gets removed.
	 *
	 * CPUHP_AP_ONLINE_DYN and CPUHP_BP_PREPARE_DYN are handed out on
	 * the first allocation from these dynamic ranges, so the removal
	 * would trigger a new allocation and clear the wrong (already
	 * empty) state, leaving the callbacks of the to be cleared state
	 * dangling, which causes wreckage on the next hotplug operation.
	 */
	if (name && (state == CPUHP_AP_ONLINE_DYN ||
		     state == CPUHP_BP_PREPARE_DYN)) {
		ret = cpuhp_reserve_state(state);
		if (ret < 0)
			return ret;
		state = ret;
	}
	sp = cpuhp_get_step(state);
	if (name && sp->name)
		return -EBUSY;

	sp->startup.single = startup;
	sp->teardown.single = teardown;
	sp->name = name;
	sp->multi_instance = multi_instance;
	INIT_HLIST_HEAD(&sp->list);
	return ret;
}

static void *cpuhp_get_teardown_cb(enum cpuhp_state state)
{
	return cpuhp_get_step(state)->teardown.single;
}

/*
 * Call the startup/teardown function for a step either on the AP or
 * on the current CPU.
 */
static int cpuhp_issue_call(int cpu, enum cpuhp_state state, bool bringup,
			    struct hlist_node *node)
{
	struct cpuhp_step *sp = cpuhp_get_step(state);
	int ret;

	/*
	 * If there's nothing to do, we done.
	 * Relies on the union for multi_instance.
	 */
	if ((bringup && !sp->startup.single) ||
	    (!bringup && !sp->teardown.single))
		return 0;
	/*
	 * The non AP bound callbacks can fail on bringup. On teardown
	 * e.g. module removal we crash for now.
	 */
#ifdef CONFIG_SMP
	if (cpuhp_is_ap_state(state))
		ret = cpuhp_invoke_ap_callback(cpu, state, bringup, node);
	else
		ret = cpuhp_invoke_callback(cpu, state, bringup, node, NULL);
#else
	ret = cpuhp_invoke_callback(cpu, state, bringup, node, NULL);
#endif
	BUG_ON(ret && !bringup);
	return ret;
}

/*
 * Called from __cpuhp_setup_state on a recoverable failure.
 *
 * Note: The teardown callbacks for rollback are not allowed to fail!
 */
static void cpuhp_rollback_install(int failedcpu, enum cpuhp_state state,
				   struct hlist_node *node)
{
	int cpu;

	/* Roll back the already executed steps on the other cpus */
	for_each_present_cpu(cpu) {
		struct cpuhp_cpu_state *st = per_cpu_ptr(&cpuhp_state, cpu);
		int cpustate = st->state;

		if (cpu >= failedcpu)
			break;

		/* Did we invoke the startup call on that cpu ? */
		if (cpustate >= state)
			cpuhp_issue_call(cpu, state, false, node);
	}
}

int __cpuhp_state_add_instance_cpuslocked(enum cpuhp_state state,
					  struct hlist_node *node,
					  bool invoke)
{
	struct cpuhp_step *sp;
	int cpu;
	int ret;

	lockdep_assert_cpus_held();

	sp = cpuhp_get_step(state);
	if (sp->multi_instance == false)
		return -EINVAL;

	mutex_lock(&cpuhp_state_mutex);

	if (!invoke || !sp->startup.multi)
		goto add_node;

	/*
	 * Try to call the startup callback for each present cpu
	 * depending on the hotplug state of the cpu.
	 */
	for_each_present_cpu(cpu) {
		struct cpuhp_cpu_state *st = per_cpu_ptr(&cpuhp_state, cpu);
		int cpustate = st->state;

		if (cpustate < state)
			continue;

		ret = cpuhp_issue_call(cpu, state, true, node);
		if (ret) {
			if (sp->teardown.multi)
				cpuhp_rollback_install(cpu, state, node);
			goto unlock;
		}
	}
add_node:
	ret = 0;
	hlist_add_head(node, &sp->list);
unlock:
	mutex_unlock(&cpuhp_state_mutex);
	return ret;
}

int __cpuhp_state_add_instance(enum cpuhp_state state, struct hlist_node *node,
			       bool invoke)
{
	int ret;

	cpus_read_lock();
	ret = __cpuhp_state_add_instance_cpuslocked(state, node, invoke);
	cpus_read_unlock();
	return ret;
}
EXPORT_SYMBOL_GPL(__cpuhp_state_add_instance);

/**
 * __cpuhp_setup_state_cpuslocked - Setup the callbacks for an hotplug machine state
 * @state:		The state to setup
 * @invoke:		If true, the startup function is invoked for cpus where
 *			cpu state >= @state
 * @startup:		startup callback function
 * @teardown:		teardown callback function
 * @multi_instance:	State is set up for multiple instances which get
 *			added afterwards.
 *
 * The caller needs to hold cpus read locked while calling this function.
 * Returns:
 *   On success:
 *      Positive state number if @state is CPUHP_AP_ONLINE_DYN
 *      0 for all other states
 *   On failure: proper (negative) error code
 */
int __cpuhp_setup_state_cpuslocked(enum cpuhp_state state,
				   const char *name, bool invoke,
				   int (*startup)(unsigned int cpu),
				   int (*teardown)(unsigned int cpu),
				   bool multi_instance)
{
	int cpu, ret = 0;
	bool dynstate;

	lockdep_assert_cpus_held();

	if (cpuhp_cb_check(state) || !name)
		return -EINVAL;

	mutex_lock(&cpuhp_state_mutex);

	ret = cpuhp_store_callbacks(state, name, startup, teardown,
				    multi_instance);

	dynstate = state == CPUHP_AP_ONLINE_DYN;
	if (ret > 0 && dynstate) {
		state = ret;
		ret = 0;
	}

	if (ret || !invoke || !startup)
		goto out;

	/*
	 * Try to call the startup callback for each present cpu
	 * depending on the hotplug state of the cpu.
	 */
	for_each_present_cpu(cpu) {
		struct cpuhp_cpu_state *st = per_cpu_ptr(&cpuhp_state, cpu);
		int cpustate = st->state;

		if (cpustate < state)
			continue;

		ret = cpuhp_issue_call(cpu, state, true, NULL);
		if (ret) {
			if (teardown)
				cpuhp_rollback_install(cpu, state, NULL);
			cpuhp_store_callbacks(state, NULL, NULL, NULL, false);
			goto out;
		}
	}
out:
	mutex_unlock(&cpuhp_state_mutex);
	/*
	 * If the requested state is CPUHP_AP_ONLINE_DYN, return the
	 * dynamically allocated state in case of success.
	 */
	if (!ret && dynstate)
		return state;
	return ret;
}
EXPORT_SYMBOL(__cpuhp_setup_state_cpuslocked);

int __cpuhp_setup_state(enum cpuhp_state state,
			const char *name, bool invoke,
			int (*startup)(unsigned int cpu),
			int (*teardown)(unsigned int cpu),
			bool multi_instance)
{
	int ret;

	cpus_read_lock();
	ret = __cpuhp_setup_state_cpuslocked(state, name, invoke, startup,
					     teardown, multi_instance);
	cpus_read_unlock();
	return ret;
}
EXPORT_SYMBOL(__cpuhp_setup_state);

int __cpuhp_state_remove_instance(enum cpuhp_state state,
				  struct hlist_node *node, bool invoke)
{
	struct cpuhp_step *sp = cpuhp_get_step(state);
	int cpu;

	BUG_ON(cpuhp_cb_check(state));

	if (!sp->multi_instance)
		return -EINVAL;

	cpus_read_lock();
	mutex_lock(&cpuhp_state_mutex);

	if (!invoke || !cpuhp_get_teardown_cb(state))
		goto remove;
	/*
	 * Call the teardown callback for each present cpu depending
	 * on the hotplug state of the cpu. This function is not
	 * allowed to fail currently!
	 */
	for_each_present_cpu(cpu) {
		struct cpuhp_cpu_state *st = per_cpu_ptr(&cpuhp_state, cpu);
		int cpustate = st->state;

		if (cpustate >= state)
			cpuhp_issue_call(cpu, state, false, node);
	}

remove:
	hlist_del(node);
	mutex_unlock(&cpuhp_state_mutex);
	cpus_read_unlock();

	return 0;
}
EXPORT_SYMBOL_GPL(__cpuhp_state_remove_instance);

/**
 * __cpuhp_remove_state_cpuslocked - Remove the callbacks for an hotplug machine state
 * @state:	The state to remove
 * @invoke:	If true, the teardown function is invoked for cpus where
 *		cpu state >= @state
 *
 * The caller needs to hold cpus read locked while calling this function.
 * The teardown callback is currently not allowed to fail. Think
 * about module removal!
 */
void __cpuhp_remove_state_cpuslocked(enum cpuhp_state state, bool invoke)
{
	struct cpuhp_step *sp = cpuhp_get_step(state);
	int cpu;

	BUG_ON(cpuhp_cb_check(state));

	lockdep_assert_cpus_held();

	mutex_lock(&cpuhp_state_mutex);
	if (sp->multi_instance) {
		WARN(!hlist_empty(&sp->list),
		     "Error: Removing state %d which has instances left.\n",
		     state);
		goto remove;
	}

	if (!invoke || !cpuhp_get_teardown_cb(state))
		goto remove;

	/*
	 * Call the teardown callback for each present cpu depending
	 * on the hotplug state of the cpu. This function is not
	 * allowed to fail currently!
	 */
	for_each_present_cpu(cpu) {
		struct cpuhp_cpu_state *st = per_cpu_ptr(&cpuhp_state, cpu);
		int cpustate = st->state;

		if (cpustate >= state)
			cpuhp_issue_call(cpu, state, false, NULL);
	}
remove:
	cpuhp_store_callbacks(state, NULL, NULL, NULL, false);
	mutex_unlock(&cpuhp_state_mutex);
}
EXPORT_SYMBOL(__cpuhp_remove_state_cpuslocked);

void __cpuhp_remove_state(enum cpuhp_state state, bool invoke)
{
	cpus_read_lock();
	__cpuhp_remove_state_cpuslocked(state, invoke);
	cpus_read_unlock();
}
EXPORT_SYMBOL(__cpuhp_remove_state);

#ifdef CONFIG_HOTPLUG_SMT
static void cpuhp_offline_cpu_device(unsigned int cpu)
{
	struct device *dev = get_cpu_device(cpu);

	dev->offline = true;
	/* Tell user space about the state change */
	kobject_uevent(&dev->kobj, KOBJ_OFFLINE);
}

static void cpuhp_online_cpu_device(unsigned int cpu)
{
	struct device *dev = get_cpu_device(cpu);

	dev->offline = false;
	/* Tell user space about the state change */
	kobject_uevent(&dev->kobj, KOBJ_ONLINE);
}

int cpuhp_smt_disable(enum cpuhp_smt_control ctrlval)
{
	int cpu, ret = 0;

	cpu_maps_update_begin();
	for_each_online_cpu(cpu) {
		if (topology_is_primary_thread(cpu))
			continue;
		ret = cpu_down_maps_locked(cpu, CPUHP_OFFLINE);
		if (ret)
			break;
		/*
		 * As this needs to hold the cpu maps lock it's impossible
		 * to call device_offline() because that ends up calling
		 * cpu_down() which takes cpu maps lock. cpu maps lock
		 * needs to be held as this might race against in kernel
		 * abusers of the hotplug machinery (thermal management).
		 *
		 * So nothing would update device:offline state. That would
		 * leave the sysfs entry stale and prevent onlining after
		 * smt control has been changed to 'off' again. This is
		 * called under the sysfs hotplug lock, so it is properly
		 * serialized against the regular offline usage.
		 */
		cpuhp_offline_cpu_device(cpu);
	}
	if (!ret)
		cpu_smt_control = ctrlval;
	cpu_maps_update_done();
	return ret;
}

int cpuhp_smt_enable(void)
{
	int cpu, ret = 0;

	cpu_maps_update_begin();
	cpu_smt_control = CPU_SMT_ENABLED;
	for_each_present_cpu(cpu) {
		/* Skip online CPUs and CPUs on offline nodes */
		if (cpu_online(cpu) || !node_online(cpu_to_node(cpu)))
			continue;
		ret = _cpu_up(cpu, 0, CPUHP_ONLINE);
		if (ret)
			break;
		/* See comment in cpuhp_smt_disable() */
		cpuhp_online_cpu_device(cpu);
	}
	cpu_maps_update_done();
	return ret;
}
#endif

#if defined(CONFIG_SYSFS) && defined(CONFIG_HOTPLUG_CPU)
static ssize_t show_cpuhp_state(struct device *dev,
				struct device_attribute *attr, char *buf)
{
	struct cpuhp_cpu_state *st = per_cpu_ptr(&cpuhp_state, dev->id);

	return sprintf(buf, "%d\n", st->state);
}
static DEVICE_ATTR(state, 0444, show_cpuhp_state, NULL);

static ssize_t write_cpuhp_target(struct device *dev,
				  struct device_attribute *attr,
				  const char *buf, size_t count)
{
	struct cpuhp_cpu_state *st = per_cpu_ptr(&cpuhp_state, dev->id);
	struct cpuhp_step *sp;
	int target, ret;

	ret = kstrtoint(buf, 10, &target);
	if (ret)
		return ret;

#ifdef CONFIG_CPU_HOTPLUG_STATE_CONTROL
	if (target < CPUHP_OFFLINE || target > CPUHP_ONLINE)
		return -EINVAL;
#else
	if (target != CPUHP_OFFLINE && target != CPUHP_ONLINE)
		return -EINVAL;
#endif

	ret = lock_device_hotplug_sysfs();
	if (ret)
		return ret;

	mutex_lock(&cpuhp_state_mutex);
	sp = cpuhp_get_step(target);
	ret = !sp->name || sp->cant_stop ? -EINVAL : 0;
	mutex_unlock(&cpuhp_state_mutex);
	if (ret)
		goto out;

	if (st->state < target)
		ret = do_cpu_up(dev->id, target);
	else
		ret = do_cpu_down(dev->id, target);
out:
	unlock_device_hotplug();
	return ret ? ret : count;
}

static ssize_t show_cpuhp_target(struct device *dev,
				 struct device_attribute *attr, char *buf)
{
	struct cpuhp_cpu_state *st = per_cpu_ptr(&cpuhp_state, dev->id);

	return sprintf(buf, "%d\n", st->target);
}
static DEVICE_ATTR(target, 0644, show_cpuhp_target, write_cpuhp_target);


static ssize_t write_cpuhp_fail(struct device *dev,
				struct device_attribute *attr,
				const char *buf, size_t count)
{
	struct cpuhp_cpu_state *st = per_cpu_ptr(&cpuhp_state, dev->id);
	struct cpuhp_step *sp;
	int fail, ret;

	ret = kstrtoint(buf, 10, &fail);
	if (ret)
		return ret;

	if (fail < CPUHP_OFFLINE || fail > CPUHP_ONLINE)
		return -EINVAL;

	/*
	 * Cannot fail STARTING/DYING callbacks.
	 */
	if (cpuhp_is_atomic_state(fail))
		return -EINVAL;

	/*
	 * Cannot fail anything that doesn't have callbacks.
	 */
	mutex_lock(&cpuhp_state_mutex);
	sp = cpuhp_get_step(fail);
	if (!sp->startup.single && !sp->teardown.single)
		ret = -EINVAL;
	mutex_unlock(&cpuhp_state_mutex);
	if (ret)
		return ret;

	st->fail = fail;

	return count;
}

static ssize_t show_cpuhp_fail(struct device *dev,
			       struct device_attribute *attr, char *buf)
{
	struct cpuhp_cpu_state *st = per_cpu_ptr(&cpuhp_state, dev->id);

	return sprintf(buf, "%d\n", st->fail);
}

static DEVICE_ATTR(fail, 0644, show_cpuhp_fail, write_cpuhp_fail);

static struct attribute *cpuhp_cpu_attrs[] = {
	&dev_attr_state.attr,
	&dev_attr_target.attr,
	&dev_attr_fail.attr,
	NULL
};

static const struct attribute_group cpuhp_cpu_attr_group = {
	.attrs = cpuhp_cpu_attrs,
	.name = "hotplug",
	NULL
};

static ssize_t show_cpuhp_states(struct device *dev,
				 struct device_attribute *attr, char *buf)
{
	ssize_t cur, res = 0;
	int i;

	mutex_lock(&cpuhp_state_mutex);
	for (i = CPUHP_OFFLINE; i <= CPUHP_ONLINE; i++) {
		struct cpuhp_step *sp = cpuhp_get_step(i);

		if (sp->name) {
			cur = sprintf(buf, "%3d: %s\n", i, sp->name);
			buf += cur;
			res += cur;
		}
	}
	mutex_unlock(&cpuhp_state_mutex);
	return res;
}
static DEVICE_ATTR(states, 0444, show_cpuhp_states, NULL);

static struct attribute *cpuhp_cpu_root_attrs[] = {
	&dev_attr_states.attr,
	NULL
};

static const struct attribute_group cpuhp_cpu_root_attr_group = {
	.attrs = cpuhp_cpu_root_attrs,
	.name = "hotplug",
	NULL
};

#ifdef CONFIG_HOTPLUG_SMT

static ssize_t
<<<<<<< HEAD
show_smt_control(struct device *dev, struct device_attribute *attr, char *buf)
{
	return snprintf(buf, PAGE_SIZE - 2, "%s\n", smt_states[cpu_smt_control]);
}

static void cpuhp_offline_cpu_device(unsigned int cpu)
{
	struct device *dev = get_cpu_device(cpu);

	dev->offline = true;
	/* Tell user space about the state change */
	kobject_uevent(&dev->kobj, KOBJ_OFFLINE);
}

static void cpuhp_online_cpu_device(unsigned int cpu)
{
	struct device *dev = get_cpu_device(cpu);

	dev->offline = false;
	/* Tell user space about the state change */
	kobject_uevent(&dev->kobj, KOBJ_ONLINE);
}

int cpuhp_smt_disable(enum cpuhp_smt_control ctrlval)
{
	int cpu, ret = 0;

	cpu_maps_update_begin();
	for_each_online_cpu(cpu) {
		if (topology_is_primary_thread(cpu))
			continue;
		ret = cpu_down_maps_locked(cpu, CPUHP_OFFLINE);
		if (ret)
			break;
		/*
		 * As this needs to hold the cpu maps lock it's impossible
		 * to call device_offline() because that ends up calling
		 * cpu_down() which takes cpu maps lock. cpu maps lock
		 * needs to be held as this might race against in kernel
		 * abusers of the hotplug machinery (thermal management).
		 *
		 * So nothing would update device:offline state. That would
		 * leave the sysfs entry stale and prevent onlining after
		 * smt control has been changed to 'off' again. This is
		 * called under the sysfs hotplug lock, so it is properly
		 * serialized against the regular offline usage.
		 */
		cpuhp_offline_cpu_device(cpu);
	}
	if (!ret) {
		cpu_smt_control = ctrlval;
		arch_smt_update();
	}
	cpu_maps_update_done();
	return ret;
}

int cpuhp_smt_enable(void)
{
	int cpu, ret = 0;

	cpu_maps_update_begin();
	cpu_smt_control = CPU_SMT_ENABLED;
	arch_smt_update();
	for_each_present_cpu(cpu) {
		/* Skip online CPUs and CPUs on offline nodes */
		if (cpu_online(cpu) || !node_online(cpu_to_node(cpu)))
			continue;
		ret = _cpu_up(cpu, 0, CPUHP_ONLINE);
		if (ret)
			break;
		/* See comment in cpuhp_smt_disable() */
		cpuhp_online_cpu_device(cpu);
	}
	cpu_maps_update_done();
	return ret;
}

static ssize_t
store_smt_control(struct device *dev, struct device_attribute *attr,
		  const char *buf, size_t count)
=======
__store_smt_control(struct device *dev, struct device_attribute *attr,
		    const char *buf, size_t count)
>>>>>>> fa578e9d
{
	int ctrlval, ret;

	if (sysfs_streq(buf, "on"))
		ctrlval = CPU_SMT_ENABLED;
	else if (sysfs_streq(buf, "off"))
		ctrlval = CPU_SMT_DISABLED;
	else if (sysfs_streq(buf, "forceoff"))
		ctrlval = CPU_SMT_FORCE_DISABLED;
	else
		return -EINVAL;

	if (cpu_smt_control == CPU_SMT_FORCE_DISABLED)
		return -EPERM;

	if (cpu_smt_control == CPU_SMT_NOT_SUPPORTED)
		return -ENODEV;

	ret = lock_device_hotplug_sysfs();
	if (ret)
		return ret;

	if (ctrlval != cpu_smt_control) {
		switch (ctrlval) {
		case CPU_SMT_ENABLED:
			ret = cpuhp_smt_enable();
			break;
		case CPU_SMT_DISABLED:
		case CPU_SMT_FORCE_DISABLED:
			ret = cpuhp_smt_disable(ctrlval);
			break;
		}
	}

	unlock_device_hotplug();
	return ret ? ret : count;
}

#else /* !CONFIG_HOTPLUG_SMT */
static ssize_t
__store_smt_control(struct device *dev, struct device_attribute *attr,
		    const char *buf, size_t count)
{
	return -ENODEV;
}
#endif /* CONFIG_HOTPLUG_SMT */

static const char *smt_states[] = {
	[CPU_SMT_ENABLED]		= "on",
	[CPU_SMT_DISABLED]		= "off",
	[CPU_SMT_FORCE_DISABLED]	= "forceoff",
	[CPU_SMT_NOT_SUPPORTED]		= "notsupported",
	[CPU_SMT_NOT_IMPLEMENTED]	= "notimplemented",
};

static ssize_t
show_smt_control(struct device *dev, struct device_attribute *attr, char *buf)
{
	const char *state = smt_states[cpu_smt_control];

	return snprintf(buf, PAGE_SIZE - 2, "%s\n", state);
}

static ssize_t
store_smt_control(struct device *dev, struct device_attribute *attr,
		  const char *buf, size_t count)
{
	return __store_smt_control(dev, attr, buf, count);
}
static DEVICE_ATTR(control, 0644, show_smt_control, store_smt_control);

static ssize_t
show_smt_active(struct device *dev, struct device_attribute *attr, char *buf)
{
	return snprintf(buf, PAGE_SIZE - 2, "%d\n", sched_smt_active());
}
static DEVICE_ATTR(active, 0444, show_smt_active, NULL);

static struct attribute *cpuhp_smt_attrs[] = {
	&dev_attr_control.attr,
	&dev_attr_active.attr,
	NULL
};

static const struct attribute_group cpuhp_smt_attr_group = {
	.attrs = cpuhp_smt_attrs,
	.name = "smt",
	NULL
};

static int __init cpu_smt_sysfs_init(void)
{
	return sysfs_create_group(&cpu_subsys.dev_root->kobj,
				  &cpuhp_smt_attr_group);
}

static int __init cpuhp_sysfs_init(void)
{
	int cpu, ret;

	ret = cpu_smt_sysfs_init();
	if (ret)
		return ret;

	ret = sysfs_create_group(&cpu_subsys.dev_root->kobj,
				 &cpuhp_cpu_root_attr_group);
	if (ret)
		return ret;

	for_each_possible_cpu(cpu) {
		struct device *dev = get_cpu_device(cpu);

		if (!dev)
			continue;
		ret = sysfs_create_group(&dev->kobj, &cpuhp_cpu_attr_group);
		if (ret)
			return ret;
	}
	return 0;
}
device_initcall(cpuhp_sysfs_init);
#endif /* CONFIG_SYSFS && CONFIG_HOTPLUG_CPU */

/*
 * cpu_bit_bitmap[] is a special, "compressed" data structure that
 * represents all NR_CPUS bits binary values of 1<<nr.
 *
 * It is used by cpumask_of() to get a constant address to a CPU
 * mask value that has a single bit set only.
 */

/* cpu_bit_bitmap[0] is empty - so we can back into it */
#define MASK_DECLARE_1(x)	[x+1][0] = (1UL << (x))
#define MASK_DECLARE_2(x)	MASK_DECLARE_1(x), MASK_DECLARE_1(x+1)
#define MASK_DECLARE_4(x)	MASK_DECLARE_2(x), MASK_DECLARE_2(x+2)
#define MASK_DECLARE_8(x)	MASK_DECLARE_4(x), MASK_DECLARE_4(x+4)

const unsigned long cpu_bit_bitmap[BITS_PER_LONG+1][BITS_TO_LONGS(NR_CPUS)] = {

	MASK_DECLARE_8(0),	MASK_DECLARE_8(8),
	MASK_DECLARE_8(16),	MASK_DECLARE_8(24),
#if BITS_PER_LONG > 32
	MASK_DECLARE_8(32),	MASK_DECLARE_8(40),
	MASK_DECLARE_8(48),	MASK_DECLARE_8(56),
#endif
};
EXPORT_SYMBOL_GPL(cpu_bit_bitmap);

const DECLARE_BITMAP(cpu_all_bits, NR_CPUS) = CPU_BITS_ALL;
EXPORT_SYMBOL(cpu_all_bits);

#ifdef CONFIG_INIT_ALL_POSSIBLE
struct cpumask __cpu_possible_mask __read_mostly
	= {CPU_BITS_ALL};
#else
struct cpumask __cpu_possible_mask __read_mostly;
#endif
EXPORT_SYMBOL(__cpu_possible_mask);

struct cpumask __cpu_online_mask __read_mostly;
EXPORT_SYMBOL(__cpu_online_mask);

struct cpumask __cpu_present_mask __read_mostly;
EXPORT_SYMBOL(__cpu_present_mask);

struct cpumask __cpu_active_mask __read_mostly;
EXPORT_SYMBOL(__cpu_active_mask);

atomic_t __num_online_cpus __read_mostly;
EXPORT_SYMBOL(__num_online_cpus);

void init_cpu_present(const struct cpumask *src)
{
	cpumask_copy(&__cpu_present_mask, src);
}

void init_cpu_possible(const struct cpumask *src)
{
	cpumask_copy(&__cpu_possible_mask, src);
}

void init_cpu_online(const struct cpumask *src)
{
	cpumask_copy(&__cpu_online_mask, src);
}

void set_cpu_online(unsigned int cpu, bool online)
{
	/*
	 * atomic_inc/dec() is required to handle the horrid abuse of this
	 * function by the reboot and kexec code which invoke it from
	 * IPI/NMI broadcasts when shutting down CPUs. Invocation from
	 * regular CPU hotplug is properly serialized.
	 *
	 * Note, that the fact that __num_online_cpus is of type atomic_t
	 * does not protect readers which are not serialized against
	 * concurrent hotplug operations.
	 */
	if (online) {
		if (!cpumask_test_and_set_cpu(cpu, &__cpu_online_mask))
			atomic_inc(&__num_online_cpus);
	} else {
		if (cpumask_test_and_clear_cpu(cpu, &__cpu_online_mask))
			atomic_dec(&__num_online_cpus);
	}
}

/*
 * Activate the first processor.
 */
void __init boot_cpu_init(void)
{
	int cpu = smp_processor_id();

	/* Mark the boot cpu "present", "online" etc for SMP and UP case */
	set_cpu_online(cpu, true);
	set_cpu_active(cpu, true);
	set_cpu_present(cpu, true);
	set_cpu_possible(cpu, true);

#ifdef CONFIG_SMP
	__boot_cpu_id = cpu;
#endif
}

/*
 * Must be called _AFTER_ setting up the per_cpu areas
 */
void __init boot_cpu_hotplug_init(void)
{
#ifdef CONFIG_SMP
	cpumask_set_cpu(smp_processor_id(), &cpus_booted_once_mask);
#endif
	this_cpu_write(cpuhp_state.state, CPUHP_ONLINE);
}

<<<<<<< HEAD
enum cpu_mitigations cpu_mitigations __ro_after_init = CPU_MITIGATIONS_AUTO;
=======
/*
 * These are used for a global "mitigations=" cmdline option for toggling
 * optional CPU mitigations.
 */
enum cpu_mitigations {
	CPU_MITIGATIONS_OFF,
	CPU_MITIGATIONS_AUTO,
	CPU_MITIGATIONS_AUTO_NOSMT,
};

static enum cpu_mitigations cpu_mitigations __ro_after_init =
	CPU_MITIGATIONS_AUTO;
>>>>>>> fa578e9d

static int __init mitigations_parse_cmdline(char *arg)
{
	if (!strcmp(arg, "off"))
		cpu_mitigations = CPU_MITIGATIONS_OFF;
	else if (!strcmp(arg, "auto"))
		cpu_mitigations = CPU_MITIGATIONS_AUTO;
	else if (!strcmp(arg, "auto,nosmt"))
		cpu_mitigations = CPU_MITIGATIONS_AUTO_NOSMT;
	else
		pr_crit("Unsupported mitigations=%s, system may still be vulnerable\n",
			arg);

	return 0;
}
<<<<<<< HEAD
early_param("mitigations", mitigations_parse_cmdline);
=======
early_param("mitigations", mitigations_parse_cmdline);

/* mitigations=off */
bool cpu_mitigations_off(void)
{
	return cpu_mitigations == CPU_MITIGATIONS_OFF;
}
EXPORT_SYMBOL_GPL(cpu_mitigations_off);

/* mitigations=auto,nosmt */
bool cpu_mitigations_auto_nosmt(void)
{
	return cpu_mitigations == CPU_MITIGATIONS_AUTO_NOSMT;
}
EXPORT_SYMBOL_GPL(cpu_mitigations_auto_nosmt);
>>>>>>> fa578e9d
<|MERGE_RESOLUTION|>--- conflicted
+++ resolved
@@ -75,14 +75,8 @@
 	.fail = CPUHP_INVALID,
 };
 
-<<<<<<< HEAD
-#if defined(CONFIG_HOTPLUG_CPU) && defined(CONFIG_PREEMPT_RT_FULL)
-static DEFINE_PER_CPU(struct rt_rw_lock, cpuhp_pin_lock) = \
-	__RWLOCK_RT_INITIALIZER(cpuhp_pin_lock);
-=======
 #ifdef CONFIG_SMP
 cpumask_t cpus_booted_once_mask;
->>>>>>> fa578e9d
 #endif
 
 #if defined(CONFIG_LOCKDEP) && defined(CONFIG_SMP)
@@ -962,10 +956,6 @@
 	 */
 	irq_lock_sparse();
 
-<<<<<<< HEAD
-#ifdef CONFIG_PREEMPT_RT_FULL
-	__write_rt_lock(cpuhp_pin);
-=======
 #ifdef CONFIG_PREEMPT_RT
 	WARN_ON_ONCE(takedown_cpu_task);
 	takedown_cpu_task = current;
@@ -985,7 +975,6 @@
 		schedule();
 	}
 	set_current_state(TASK_RUNNING);
->>>>>>> fa578e9d
 #endif
 
 	/*
@@ -997,13 +986,8 @@
 		goto again;
 #endif
 	if (err) {
-<<<<<<< HEAD
-#ifdef CONFIG_PREEMPT_RT_FULL
-		__write_rt_unlock(cpuhp_pin);
-=======
 #ifdef CONFIG_PREEMPT_RT
 		takedown_cpu_task = NULL;
->>>>>>> fa578e9d
 #endif
 		/* CPU refused to die */
 		irq_unlock_sparse();
@@ -1023,13 +1007,8 @@
 	wait_for_ap_thread(st, false);
 	BUG_ON(st->state != CPUHP_AP_IDLE_DEAD);
 
-<<<<<<< HEAD
-#ifdef CONFIG_PREEMPT_RT_FULL
-	__write_rt_unlock(cpuhp_pin);
-=======
 #ifdef CONFIG_PREEMPT_RT
 	takedown_cpu_task = NULL;
->>>>>>> fa578e9d
 #endif
 	/* Interrupts are moved away from the dying cpu, reenable alloc/free */
 	irq_unlock_sparse();
@@ -2258,92 +2237,8 @@
 #ifdef CONFIG_HOTPLUG_SMT
 
 static ssize_t
-<<<<<<< HEAD
-show_smt_control(struct device *dev, struct device_attribute *attr, char *buf)
-{
-	return snprintf(buf, PAGE_SIZE - 2, "%s\n", smt_states[cpu_smt_control]);
-}
-
-static void cpuhp_offline_cpu_device(unsigned int cpu)
-{
-	struct device *dev = get_cpu_device(cpu);
-
-	dev->offline = true;
-	/* Tell user space about the state change */
-	kobject_uevent(&dev->kobj, KOBJ_OFFLINE);
-}
-
-static void cpuhp_online_cpu_device(unsigned int cpu)
-{
-	struct device *dev = get_cpu_device(cpu);
-
-	dev->offline = false;
-	/* Tell user space about the state change */
-	kobject_uevent(&dev->kobj, KOBJ_ONLINE);
-}
-
-int cpuhp_smt_disable(enum cpuhp_smt_control ctrlval)
-{
-	int cpu, ret = 0;
-
-	cpu_maps_update_begin();
-	for_each_online_cpu(cpu) {
-		if (topology_is_primary_thread(cpu))
-			continue;
-		ret = cpu_down_maps_locked(cpu, CPUHP_OFFLINE);
-		if (ret)
-			break;
-		/*
-		 * As this needs to hold the cpu maps lock it's impossible
-		 * to call device_offline() because that ends up calling
-		 * cpu_down() which takes cpu maps lock. cpu maps lock
-		 * needs to be held as this might race against in kernel
-		 * abusers of the hotplug machinery (thermal management).
-		 *
-		 * So nothing would update device:offline state. That would
-		 * leave the sysfs entry stale and prevent onlining after
-		 * smt control has been changed to 'off' again. This is
-		 * called under the sysfs hotplug lock, so it is properly
-		 * serialized against the regular offline usage.
-		 */
-		cpuhp_offline_cpu_device(cpu);
-	}
-	if (!ret) {
-		cpu_smt_control = ctrlval;
-		arch_smt_update();
-	}
-	cpu_maps_update_done();
-	return ret;
-}
-
-int cpuhp_smt_enable(void)
-{
-	int cpu, ret = 0;
-
-	cpu_maps_update_begin();
-	cpu_smt_control = CPU_SMT_ENABLED;
-	arch_smt_update();
-	for_each_present_cpu(cpu) {
-		/* Skip online CPUs and CPUs on offline nodes */
-		if (cpu_online(cpu) || !node_online(cpu_to_node(cpu)))
-			continue;
-		ret = _cpu_up(cpu, 0, CPUHP_ONLINE);
-		if (ret)
-			break;
-		/* See comment in cpuhp_smt_disable() */
-		cpuhp_online_cpu_device(cpu);
-	}
-	cpu_maps_update_done();
-	return ret;
-}
-
-static ssize_t
-store_smt_control(struct device *dev, struct device_attribute *attr,
-		  const char *buf, size_t count)
-=======
 __store_smt_control(struct device *dev, struct device_attribute *attr,
 		    const char *buf, size_t count)
->>>>>>> fa578e9d
 {
 	int ctrlval, ret;
 
@@ -2580,9 +2475,6 @@
 	this_cpu_write(cpuhp_state.state, CPUHP_ONLINE);
 }
 
-<<<<<<< HEAD
-enum cpu_mitigations cpu_mitigations __ro_after_init = CPU_MITIGATIONS_AUTO;
-=======
 /*
  * These are used for a global "mitigations=" cmdline option for toggling
  * optional CPU mitigations.
@@ -2595,7 +2487,6 @@
 
 static enum cpu_mitigations cpu_mitigations __ro_after_init =
 	CPU_MITIGATIONS_AUTO;
->>>>>>> fa578e9d
 
 static int __init mitigations_parse_cmdline(char *arg)
 {
@@ -2611,9 +2502,6 @@
 
 	return 0;
 }
-<<<<<<< HEAD
-early_param("mitigations", mitigations_parse_cmdline);
-=======
 early_param("mitigations", mitigations_parse_cmdline);
 
 /* mitigations=off */
@@ -2628,5 +2516,4 @@
 {
 	return cpu_mitigations == CPU_MITIGATIONS_AUTO_NOSMT;
 }
-EXPORT_SYMBOL_GPL(cpu_mitigations_auto_nosmt);
->>>>>>> fa578e9d
+EXPORT_SYMBOL_GPL(cpu_mitigations_auto_nosmt);