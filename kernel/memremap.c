/* SPDX-License-Identifier: GPL-2.0 */
/* Copyright(c) 2015 Intel Corporation. All rights reserved. */
#include <linux/radix-tree.h>
#include <linux/device.h>
#include <linux/types.h>
#include <linux/pfn_t.h>
#include <linux/io.h>
#include <linux/kasan.h>
#include <linux/mm.h>
#include <linux/memory_hotplug.h>
#include <linux/swap.h>
#include <linux/swapops.h>
#include <linux/wait_bit.h>

static DEFINE_MUTEX(pgmap_lock);
static RADIX_TREE(pgmap_radix, GFP_KERNEL);
#define SECTION_MASK ~((1UL << PA_SECTION_SHIFT) - 1)
#define SECTION_SIZE (1UL << PA_SECTION_SHIFT)

static unsigned long order_at(struct resource *res, unsigned long pgoff)
{
	unsigned long phys_pgoff = PHYS_PFN(res->start) + pgoff;
	unsigned long nr_pages, mask;

	nr_pages = PHYS_PFN(resource_size(res));
	if (nr_pages == pgoff)
		return ULONG_MAX;

	/*
	 * What is the largest aligned power-of-2 range available from
	 * this resource pgoff to the end of the resource range,
	 * considering the alignment of the current pgoff?
	 */
	mask = phys_pgoff | rounddown_pow_of_two(nr_pages - pgoff);
	if (!mask)
		return ULONG_MAX;

	return find_first_bit(&mask, BITS_PER_LONG);
}

#define foreach_order_pgoff(res, order, pgoff) \
	for (pgoff = 0, order = order_at((res), pgoff); order < ULONG_MAX; \
			pgoff += 1UL << order, order = order_at((res), pgoff))

#if IS_ENABLED(CONFIG_DEVICE_PRIVATE)
vm_fault_t device_private_entry_fault(struct vm_area_struct *vma,
		       unsigned long addr,
		       swp_entry_t entry,
		       unsigned int flags,
		       pmd_t *pmdp)
{
	struct page *page = device_private_entry_to_page(entry);

	/*
	 * The page_fault() callback must migrate page back to system memory
	 * so that CPU can access it. This might fail for various reasons
	 * (device issue, device was unsafely unplugged, ...). When such
	 * error conditions happen, the callback must return VM_FAULT_SIGBUS.
	 *
	 * Note that because memory cgroup charges are accounted to the device
	 * memory, this should never fail because of memory restrictions (but
	 * allocation of regular system page might still fail because we are
	 * out of memory).
	 *
	 * There is a more in-depth description of what that callback can and
	 * cannot do, in include/linux/memremap.h
	 */
	return page->pgmap->page_fault(vma, addr, page, flags, pmdp);
}
EXPORT_SYMBOL(device_private_entry_fault);
#endif /* CONFIG_DEVICE_PRIVATE */

static void pgmap_radix_release(struct resource *res, unsigned long end_pgoff)
{
	unsigned long pgoff, order;

	mutex_lock(&pgmap_lock);
	foreach_order_pgoff(res, order, pgoff) {
		if (pgoff >= end_pgoff)
			break;
		radix_tree_delete(&pgmap_radix, PHYS_PFN(res->start) + pgoff);
	}
	mutex_unlock(&pgmap_lock);

	synchronize_rcu();
}

static unsigned long pfn_first(struct dev_pagemap *pgmap)
{
	const struct resource *res = &pgmap->res;
	struct vmem_altmap *altmap = &pgmap->altmap;
	unsigned long pfn;

	pfn = res->start >> PAGE_SHIFT;
	if (pgmap->altmap_valid)
		pfn += vmem_altmap_offset(altmap);
	return pfn;
}

static unsigned long pfn_end(struct dev_pagemap *pgmap)
{
	const struct resource *res = &pgmap->res;

	return (res->start + resource_size(res)) >> PAGE_SHIFT;
}

static unsigned long pfn_next(unsigned long pfn)
{
	if (pfn % 1024 == 0)
		cond_resched();
	return pfn + 1;
}

#define for_each_device_pfn(pfn, map) \
	for (pfn = pfn_first(map); pfn < pfn_end(map); pfn = pfn_next(pfn))

static void devm_memremap_pages_release(void *data)
{
	struct dev_pagemap *pgmap = data;
	struct device *dev = pgmap->dev;
	struct resource *res = &pgmap->res;
	resource_size_t align_start, align_size;
	unsigned long pfn;

	pgmap->kill(pgmap->ref);
	for_each_device_pfn(pfn, pgmap)
		put_page(pfn_to_page(pfn));

	/* pages are dead and unused, undo the arch mapping */
	align_start = res->start & ~(SECTION_SIZE - 1);
	align_size = ALIGN(res->start + resource_size(res), SECTION_SIZE)
		- align_start;

	mem_hotplug_begin();
	if (pgmap->type == MEMORY_DEVICE_PRIVATE) {
		pfn = align_start >> PAGE_SHIFT;
		__remove_pages(page_zone(pfn_to_page(pfn)), pfn,
				align_size >> PAGE_SHIFT, NULL);
	} else {
		arch_remove_memory(align_start, align_size,
				pgmap->altmap_valid ? &pgmap->altmap : NULL);
		kasan_remove_zero_shadow(__va(align_start), align_size);
	}
	mem_hotplug_done();

	untrack_pfn(NULL, PHYS_PFN(align_start), align_size);
	pgmap_radix_release(res, -1);
<<<<<<< HEAD
	dev_WARN_ONCE(dev, pgmap->altmap && pgmap->altmap->alloc,
			"%s: failed to free all reserved pages\n", __func__);
}

/* assumes rcu_read_lock() held at entry */
struct dev_pagemap *find_dev_pagemap(resource_size_t phys)
{
	struct page_map *page_map;

	WARN_ON_ONCE(!rcu_read_lock_held());

	page_map = radix_tree_lookup(&pgmap_radix, PHYS_PFN(phys));
	return page_map ? &page_map->pgmap : NULL;
=======
	dev_WARN_ONCE(dev, pgmap->altmap.alloc,
		      "%s: failed to free all reserved pages\n", __func__);
>>>>>>> e021bb4f
}

/**
 * devm_memremap_pages - remap and provide memmap backing for the given resource
 * @dev: hosting device for @res
 * @pgmap: pointer to a struct dev_pagemap
 *
 * Notes:
 * 1/ At a minimum the res, ref and type members of @pgmap must be initialized
 *    by the caller before passing it to this function
 *
 * 2/ The altmap field may optionally be initialized, in which case altmap_valid
 *    must be set to true
 *
 * 3/ pgmap->ref must be 'live' on entry and will be killed at
 *    devm_memremap_pages_release() time, or if this routine fails.
 *
 * 4/ res is expected to be a host memory range that could feasibly be
 *    treated as a "System RAM" range, i.e. not a device mmio range, but
 *    this is not enforced.
 */
void *devm_memremap_pages(struct device *dev, struct dev_pagemap *pgmap)
{
	resource_size_t align_start, align_size, align_end;
	struct vmem_altmap *altmap = pgmap->altmap_valid ?
			&pgmap->altmap : NULL;
	struct resource *res = &pgmap->res;
	unsigned long pfn, pgoff, order;
	pgprot_t pgprot = PAGE_KERNEL;
<<<<<<< HEAD
	struct dev_pagemap *pgmap;
	struct page_map *page_map;
	int error, nid, is_ram, i = 0;
	struct dev_pagemap *conflict_pgmap;
=======
	int error, nid, is_ram;
	struct dev_pagemap *conflict_pgmap;

	if (!pgmap->ref || !pgmap->kill)
		return ERR_PTR(-EINVAL);
>>>>>>> e021bb4f

	align_start = res->start & ~(SECTION_SIZE - 1);
	align_size = ALIGN(res->start + resource_size(res), SECTION_SIZE)
		- align_start;
	align_end = align_start + align_size - 1;
<<<<<<< HEAD

	conflict_pgmap = get_dev_pagemap(PHYS_PFN(align_start), NULL);
	if (conflict_pgmap) {
		dev_WARN(dev, "Conflicting mapping in same section\n");
		put_dev_pagemap(conflict_pgmap);
		return ERR_PTR(-ENOMEM);
	}

	conflict_pgmap = get_dev_pagemap(PHYS_PFN(align_end), NULL);
	if (conflict_pgmap) {
		dev_WARN(dev, "Conflicting mapping in same section\n");
		put_dev_pagemap(conflict_pgmap);
		return ERR_PTR(-ENOMEM);
	}

	is_ram = region_intersects(align_start, align_size,
		IORESOURCE_SYSTEM_RAM, IORES_DESC_NONE);
=======
>>>>>>> e021bb4f

	conflict_pgmap = get_dev_pagemap(PHYS_PFN(align_start), NULL);
	if (conflict_pgmap) {
		dev_WARN(dev, "Conflicting mapping in same section\n");
		put_dev_pagemap(conflict_pgmap);
		return ERR_PTR(-ENOMEM);
	}

	conflict_pgmap = get_dev_pagemap(PHYS_PFN(align_end), NULL);
	if (conflict_pgmap) {
		dev_WARN(dev, "Conflicting mapping in same section\n");
		put_dev_pagemap(conflict_pgmap);
		return ERR_PTR(-ENOMEM);
	}

	is_ram = region_intersects(align_start, align_size,
		IORESOURCE_SYSTEM_RAM, IORES_DESC_NONE);

	if (is_ram != REGION_DISJOINT) {
		WARN_ONCE(1, "%s attempted on %s region %pr\n", __func__,
				is_ram == REGION_MIXED ? "mixed" : "ram", res);
		error = -ENXIO;
		goto err_array;
	}

	pgmap->dev = dev;

	mutex_lock(&pgmap_lock);
	error = 0;

	foreach_order_pgoff(res, order, pgoff) {
		error = __radix_tree_insert(&pgmap_radix,
				PHYS_PFN(res->start) + pgoff, order, pgmap);
		if (error) {
			dev_err(dev, "%s: failed: %d\n", __func__, error);
			break;
		}
	}
	mutex_unlock(&pgmap_lock);
	if (error)
		goto err_radix;

	nid = dev_to_node(dev);
	if (nid < 0)
		nid = numa_mem_id();

	error = track_pfn_remap(NULL, &pgprot, PHYS_PFN(align_start), 0,
			align_size);
	if (error)
		goto err_pfn_remap;

	mem_hotplug_begin();

	/*
	 * For device private memory we call add_pages() as we only need to
	 * allocate and initialize struct page for the device memory. More-
	 * over the device memory is un-accessible thus we do not want to
	 * create a linear mapping for the memory like arch_add_memory()
	 * would do.
	 *
	 * For all other device memory types, which are accessible by
	 * the CPU, we do want the linear mapping and thus use
	 * arch_add_memory().
	 */
	if (pgmap->type == MEMORY_DEVICE_PRIVATE) {
		error = add_pages(nid, align_start >> PAGE_SHIFT,
				align_size >> PAGE_SHIFT, NULL, false);
	} else {
		error = kasan_add_zero_shadow(__va(align_start), align_size);
		if (error) {
			mem_hotplug_done();
			goto err_kasan;
		}

		error = arch_add_memory(nid, align_start, align_size, altmap,
				false);
	}

	if (!error) {
		struct zone *zone;

		zone = &NODE_DATA(nid)->node_zones[ZONE_DEVICE];
		move_pfn_range_to_zone(zone, align_start >> PAGE_SHIFT,
				align_size >> PAGE_SHIFT, altmap);
	}

	mem_hotplug_done();
	if (error)
		goto err_add_memory;

	for_each_device_pfn(pfn, pgmap) {
		struct page *page = pfn_to_page(pfn);

		/*
		 * ZONE_DEVICE pages union ->lru with a ->pgmap back
		 * pointer.  It is a bug if a ZONE_DEVICE page is ever
		 * freed or placed on a driver-private list.  Seed the
		 * storage with LIST_POISON* values.
		 */
		list_del(&page->lru);
		page->pgmap = pgmap;
		percpu_ref_get(pgmap->ref);
	}

	error = devm_add_action_or_reset(dev, devm_memremap_pages_release,
			pgmap);
	if (error)
		return ERR_PTR(error);

	return __va(res->start);

 err_add_memory:
	kasan_remove_zero_shadow(__va(align_start), align_size);
 err_kasan:
	untrack_pfn(NULL, PHYS_PFN(align_start), align_size);
 err_pfn_remap:
 err_radix:
	pgmap_radix_release(res, pgoff);
<<<<<<< HEAD
	devres_free(page_map);
=======
 err_array:
	pgmap->kill(pgmap->ref);
>>>>>>> e021bb4f
	return ERR_PTR(error);
}
EXPORT_SYMBOL_GPL(devm_memremap_pages);

unsigned long vmem_altmap_offset(struct vmem_altmap *altmap)
{
	/* number of pfns from base where pfn_to_page() is valid */
	return altmap->reserve + altmap->free;
}

void vmem_altmap_free(struct vmem_altmap *altmap, unsigned long nr_pfns)
{
	altmap->alloc -= nr_pfns;
}

/**
 * get_dev_pagemap() - take a new live reference on the dev_pagemap for @pfn
 * @pfn: page frame number to lookup page_map
 * @pgmap: optional known pgmap that already has a reference
 *
 * If @pgmap is non-NULL and covers @pfn it will be returned as-is.  If @pgmap
 * is non-NULL but does not cover @pfn the reference to it will be released.
 */
struct dev_pagemap *get_dev_pagemap(unsigned long pfn,
		struct dev_pagemap *pgmap)
{
	resource_size_t phys = PFN_PHYS(pfn);

	/*
	 * In the cached case we're already holding a live reference.
	 */
	if (pgmap) {
		if (phys >= pgmap->res.start && phys <= pgmap->res.end)
			return pgmap;
		put_dev_pagemap(pgmap);
	}

	/* fall back to slow path lookup */
	rcu_read_lock();
	pgmap = radix_tree_lookup(&pgmap_radix, PHYS_PFN(phys));
	if (pgmap && !percpu_ref_tryget_live(pgmap->ref))
		pgmap = NULL;
	rcu_read_unlock();

	return pgmap;
}
EXPORT_SYMBOL_GPL(get_dev_pagemap);

#ifdef CONFIG_DEV_PAGEMAP_OPS
DEFINE_STATIC_KEY_FALSE(devmap_managed_key);
EXPORT_SYMBOL(devmap_managed_key);
static atomic_t devmap_enable;

/*
 * Toggle the static key for ->page_free() callbacks when dev_pagemap
 * pages go idle.
 */
void dev_pagemap_get_ops(void)
{
	if (atomic_inc_return(&devmap_enable) == 1)
		static_branch_enable(&devmap_managed_key);
}
EXPORT_SYMBOL_GPL(dev_pagemap_get_ops);

void dev_pagemap_put_ops(void)
{
	if (atomic_dec_and_test(&devmap_enable))
		static_branch_disable(&devmap_managed_key);
}
EXPORT_SYMBOL_GPL(dev_pagemap_put_ops);

void __put_devmap_managed_page(struct page *page)
{
	int count = page_ref_dec_return(page);

	/*
	 * If refcount is 1 then page is freed and refcount is stable as nobody
	 * holds a reference on the page.
	 */
	if (count == 1) {
		/* Clear Active bit in case of parallel mark_page_accessed */
		__ClearPageActive(page);
		__ClearPageWaiters(page);

		mem_cgroup_uncharge(page);

		page->pgmap->page_free(page, page->pgmap->data);
	} else if (!count)
		__put_page(page);
}
EXPORT_SYMBOL(__put_devmap_managed_page);
#endif /* CONFIG_DEV_PAGEMAP_OPS */<|MERGE_RESOLUTION|>--- conflicted
+++ resolved
@@ -145,24 +145,8 @@
 
 	untrack_pfn(NULL, PHYS_PFN(align_start), align_size);
 	pgmap_radix_release(res, -1);
-<<<<<<< HEAD
-	dev_WARN_ONCE(dev, pgmap->altmap && pgmap->altmap->alloc,
-			"%s: failed to free all reserved pages\n", __func__);
-}
-
-/* assumes rcu_read_lock() held at entry */
-struct dev_pagemap *find_dev_pagemap(resource_size_t phys)
-{
-	struct page_map *page_map;
-
-	WARN_ON_ONCE(!rcu_read_lock_held());
-
-	page_map = radix_tree_lookup(&pgmap_radix, PHYS_PFN(phys));
-	return page_map ? &page_map->pgmap : NULL;
-=======
 	dev_WARN_ONCE(dev, pgmap->altmap.alloc,
 		      "%s: failed to free all reserved pages\n", __func__);
->>>>>>> e021bb4f
 }
 
 /**
@@ -192,43 +176,16 @@
 	struct resource *res = &pgmap->res;
 	unsigned long pfn, pgoff, order;
 	pgprot_t pgprot = PAGE_KERNEL;
-<<<<<<< HEAD
-	struct dev_pagemap *pgmap;
-	struct page_map *page_map;
-	int error, nid, is_ram, i = 0;
-	struct dev_pagemap *conflict_pgmap;
-=======
 	int error, nid, is_ram;
 	struct dev_pagemap *conflict_pgmap;
 
 	if (!pgmap->ref || !pgmap->kill)
 		return ERR_PTR(-EINVAL);
->>>>>>> e021bb4f
 
 	align_start = res->start & ~(SECTION_SIZE - 1);
 	align_size = ALIGN(res->start + resource_size(res), SECTION_SIZE)
 		- align_start;
 	align_end = align_start + align_size - 1;
-<<<<<<< HEAD
-
-	conflict_pgmap = get_dev_pagemap(PHYS_PFN(align_start), NULL);
-	if (conflict_pgmap) {
-		dev_WARN(dev, "Conflicting mapping in same section\n");
-		put_dev_pagemap(conflict_pgmap);
-		return ERR_PTR(-ENOMEM);
-	}
-
-	conflict_pgmap = get_dev_pagemap(PHYS_PFN(align_end), NULL);
-	if (conflict_pgmap) {
-		dev_WARN(dev, "Conflicting mapping in same section\n");
-		put_dev_pagemap(conflict_pgmap);
-		return ERR_PTR(-ENOMEM);
-	}
-
-	is_ram = region_intersects(align_start, align_size,
-		IORESOURCE_SYSTEM_RAM, IORES_DESC_NONE);
-=======
->>>>>>> e021bb4f
 
 	conflict_pgmap = get_dev_pagemap(PHYS_PFN(align_start), NULL);
 	if (conflict_pgmap) {
@@ -347,12 +304,8 @@
  err_pfn_remap:
  err_radix:
 	pgmap_radix_release(res, pgoff);
-<<<<<<< HEAD
-	devres_free(page_map);
-=======
  err_array:
 	pgmap->kill(pgmap->ref);
->>>>>>> e021bb4f
 	return ERR_PTR(error);
 }
 EXPORT_SYMBOL_GPL(devm_memremap_pages);
