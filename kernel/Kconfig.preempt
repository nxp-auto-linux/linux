<<<<<<< HEAD
config PREEMPT
	bool
	select PREEMPT_COUNT

config PREEMPT_RT_BASE
	bool
	select PREEMPT
=======
# SPDX-License-Identifier: GPL-2.0-only
>>>>>>> fa578e9d

config HAVE_PREEMPT_LAZY
	bool

config PREEMPT_LAZY
<<<<<<< HEAD
	def_bool y if HAVE_PREEMPT_LAZY && PREEMPT_RT_FULL
=======
	def_bool y if HAVE_PREEMPT_LAZY && PREEMPT_RT
>>>>>>> fa578e9d

choice
	prompt "Preemption Model"
	default PREEMPT_NONE

config PREEMPT_NONE
	bool "No Forced Preemption (Server)"
	help
	  This is the traditional Linux preemption model, geared towards
	  throughput. It will still provide good latencies most of the
	  time, but there are no guarantees and occasional longer delays
	  are possible.

	  Select this option if you are building a kernel for a server or
	  scientific/computation system, or if you want to maximize the
	  raw processing power of the kernel, irrespective of scheduling
	  latencies.

config PREEMPT_VOLUNTARY
	bool "Voluntary Kernel Preemption (Desktop)"
	depends on !ARCH_NO_PREEMPT
	help
	  This option reduces the latency of the kernel by adding more
	  "explicit preemption points" to the kernel code. These new
	  preemption points have been selected to reduce the maximum
	  latency of rescheduling, providing faster application reactions,
	  at the cost of slightly lower throughput.

	  This allows reaction to interactive events by allowing a
	  low priority process to voluntarily preempt itself even if it
	  is in kernel mode executing a system call. This allows
	  applications to run more 'smoothly' even when the system is
	  under load.

	  Select this if you are building a kernel for a desktop system.

config PREEMPT__LL
	bool "Preemptible Kernel (Low-Latency Desktop)"
	depends on !ARCH_NO_PREEMPT
<<<<<<< HEAD
	select PREEMPT
=======
	select PREEMPTION
>>>>>>> fa578e9d
	select UNINLINE_SPIN_UNLOCK if !ARCH_INLINE_SPIN_UNLOCK
	help
	  This option reduces the latency of the kernel by making
	  all kernel code (that is not executing in a critical section)
	  preemptible.  This allows reaction to interactive events by
	  permitting a low priority process to be preempted involuntarily
	  even if it is in kernel mode executing a system call and would
	  otherwise not be about to reach a natural preemption point.
	  This allows applications to run more 'smoothly' even when the
	  system is under load, at the cost of slightly lower throughput
	  and a slight runtime overhead to kernel code.

	  Select this if you are building a kernel for a desktop or
	  embedded system with latency requirements in the milliseconds
	  range.

<<<<<<< HEAD
config PREEMPT_RTB
	bool "Preemptible Kernel (Basic RT)"
	select PREEMPT_RT_BASE
	help
	  This option is basically the same as (Low-Latency Desktop) but
	  enables changes which are preliminary for the full preemptible
	  RT kernel.

config PREEMPT_RT_FULL
	bool "Fully Preemptible Kernel (RT)"
	depends on IRQ_FORCED_THREADING
	select PREEMPT_RT_BASE
	select PREEMPT_RCU
	help
	  All and everything
=======
config PREEMPT_RT
	bool "Fully Preemptible Kernel (Real-Time)"
	depends on EXPERT && ARCH_SUPPORTS_RT
	select PREEMPTION
	help
	  This option turns the kernel into a real-time kernel by replacing
	  various locking primitives (spinlocks, rwlocks, etc.) with
	  preemptible priority-inheritance aware variants, enforcing
	  interrupt threading and introducing mechanisms to break up long
	  non-preemptible sections. This makes the kernel, except for very
	  low level and critical code pathes (entry code, scheduler, low
	  level interrupt handling) fully preemptible and brings most
	  execution contexts under scheduler control.

	  Select this if you are building a kernel for systems which
	  require real-time guarantees.
>>>>>>> fa578e9d

endchoice

config PREEMPT_COUNT
       bool

config PREEMPTION
       bool
       select PREEMPT_COUNT<|MERGE_RESOLUTION|>--- conflicted
+++ resolved
@@ -1,24 +1,10 @@
-<<<<<<< HEAD
-config PREEMPT
-	bool
-	select PREEMPT_COUNT
-
-config PREEMPT_RT_BASE
-	bool
-	select PREEMPT
-=======
 # SPDX-License-Identifier: GPL-2.0-only
->>>>>>> fa578e9d
 
 config HAVE_PREEMPT_LAZY
 	bool
 
 config PREEMPT_LAZY
-<<<<<<< HEAD
-	def_bool y if HAVE_PREEMPT_LAZY && PREEMPT_RT_FULL
-=======
 	def_bool y if HAVE_PREEMPT_LAZY && PREEMPT_RT
->>>>>>> fa578e9d
 
 choice
 	prompt "Preemption Model"
@@ -58,11 +44,7 @@
 config PREEMPT__LL
 	bool "Preemptible Kernel (Low-Latency Desktop)"
 	depends on !ARCH_NO_PREEMPT
-<<<<<<< HEAD
-	select PREEMPT
-=======
 	select PREEMPTION
->>>>>>> fa578e9d
 	select UNINLINE_SPIN_UNLOCK if !ARCH_INLINE_SPIN_UNLOCK
 	help
 	  This option reduces the latency of the kernel by making
@@ -79,23 +61,6 @@
 	  embedded system with latency requirements in the milliseconds
 	  range.
 
-<<<<<<< HEAD
-config PREEMPT_RTB
-	bool "Preemptible Kernel (Basic RT)"
-	select PREEMPT_RT_BASE
-	help
-	  This option is basically the same as (Low-Latency Desktop) but
-	  enables changes which are preliminary for the full preemptible
-	  RT kernel.
-
-config PREEMPT_RT_FULL
-	bool "Fully Preemptible Kernel (RT)"
-	depends on IRQ_FORCED_THREADING
-	select PREEMPT_RT_BASE
-	select PREEMPT_RCU
-	help
-	  All and everything
-=======
 config PREEMPT_RT
 	bool "Fully Preemptible Kernel (Real-Time)"
 	depends on EXPERT && ARCH_SUPPORTS_RT
@@ -112,7 +77,6 @@
 
 	  Select this if you are building a kernel for systems which
 	  require real-time guarantees.
->>>>>>> fa578e9d
 
 endchoice
 
