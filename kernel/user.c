--- conflicted
+++ resolved
@@ -169,16 +169,8 @@
 	if (!up)
 		return;
 
-<<<<<<< HEAD
-	local_irq_save_nort(flags);
-	if (atomic_dec_and_lock(&up->__count, &uidhash_lock))
-		free_user(up, flags);
-	else
-		local_irq_restore_nort(flags);
-=======
 	if (refcount_dec_and_lock_irqsave(&up->__count, &uidhash_lock, &flags))
 		free_user(up, flags);
->>>>>>> e021bb4f
 }
 
 struct user_struct *alloc_uid(kuid_t uid)
