--- conflicted
+++ resolved
@@ -21,10 +21,7 @@
 #include <linux/sched/task_stack.h>
 #include <linux/sched/cputime.h>
 #include <linux/sched/rt.h>
-<<<<<<< HEAD
-=======
 #include <linux/file.h>
->>>>>>> fa578e9d
 #include <linux/fs.h>
 #include <linux/proc_fs.h>
 #include <linux/tty.h>
@@ -1178,12 +1175,7 @@
 	assert_spin_locked(&t->sighand->siglock);
 
 	result = TRACE_SIGNAL_IGNORED;
-<<<<<<< HEAD
-	if (!prepare_signal(sig, t,
-			from_ancestor_ns || (info == SEND_SIG_PRIV) || (info == SEND_SIG_FORCED)))
-=======
 	if (!prepare_signal(sig, t, force))
->>>>>>> fa578e9d
 		goto ret;
 
 	pending = (type != PIDTYPE_PID) ? &t->signal->shared_pending : &t->pending;
@@ -1411,11 +1403,7 @@
  * that is why we also clear SIGNAL_UNKILLABLE.
  */
 static int
-<<<<<<< HEAD
-do_force_sig_info(int sig, struct siginfo *info, struct task_struct *t)
-=======
 force_sig_info_to_task(struct kernel_siginfo *info, struct task_struct *t)
->>>>>>> fa578e9d
 {
 	unsigned long int flags;
 	int ret, blocked, ignored;
@@ -1473,43 +1461,9 @@
 	return ret;
 }
 
-<<<<<<< HEAD
-int force_sig_info(int sig, struct siginfo *info, struct task_struct *t)
-{
-/*
- * On some archs, PREEMPT_RT has to delay sending a signal from a trap
- * since it can not enable preemption, and the signal code's spin_locks
- * turn into mutexes. Instead, it must set TIF_NOTIFY_RESUME which will
- * send the signal on exit of the trap.
- */
-#ifdef ARCH_RT_DELAYS_SIGNAL_SEND
-	if (in_atomic()) {
-		if (WARN_ON_ONCE(t != current))
-			return 0;
-		if (WARN_ON_ONCE(t->forced_info.si_signo))
-			return 0;
-
-		if (is_si_special(info)) {
-			WARN_ON_ONCE(info != SEND_SIG_PRIV);
-			t->forced_info.si_signo = sig;
-			t->forced_info.si_errno = 0;
-			t->forced_info.si_code = SI_KERNEL;
-			t->forced_info.si_pid = 0;
-			t->forced_info.si_uid = 0;
-		} else {
-			t->forced_info = *info;
-		}
-
-		set_tsk_thread_flag(t, TIF_NOTIFY_RESUME);
-		return 0;
-	}
-#endif
-	return do_force_sig_info(sig, info, t);
-=======
 int force_sig_info(struct kernel_siginfo *info)
 {
 	return force_sig_info_to_task(info, current);
->>>>>>> fa578e9d
 }
 
 /*
@@ -2375,10 +2329,7 @@
 			do_notify_parent_cldstop(current, false, why);
 
 		read_unlock(&tasklist_lock);
-<<<<<<< HEAD
-=======
 		cgroup_enter_frozen();
->>>>>>> fa578e9d
 		freezable_schedule();
 		cgroup_leave_frozen(true);
 	} else {
@@ -3281,8 +3232,6 @@
 }
 #endif
 
-<<<<<<< HEAD
-=======
 static const struct {
 	unsigned char limit, layout;
 } sig_sicodes[] = {
@@ -3318,7 +3267,6 @@
 	return false;
 }
 
->>>>>>> fa578e9d
 enum siginfo_layout siginfo_layout(unsigned sig, int si_code)
 {
 	enum siginfo_layout layout = SIL_KILL;
