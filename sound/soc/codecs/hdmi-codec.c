--- conflicted
+++ resolved
@@ -804,18 +804,6 @@
 			__func__, ret);
 		return ret;
 	}
-<<<<<<< HEAD
-
-	dev_set_drvdata(dev, hcp);
-	return 0;
-}
-
-static int hdmi_codec_remove(struct platform_device *pdev)
-{
-	snd_soc_unregister_codec(&pdev->dev);
-
-=======
->>>>>>> e021bb4f
 	return 0;
 }
 
