#include <linux/module.h>
#include <linux/err.h>
#include <linux/kernel.h>
#include <linux/delay.h>
#include <linux/regulator/consumer.h>
#include <linux/types.h>
#include <linux/clk.h>
#include <linux/of.h>
#include <linux/platform_device.h>
#include <linux/regmap.h>
#include <sound/soc.h>
#include <sound/pcm.h>
#include <sound/pcm_params.h>
#include <sound/tlv.h>
#include <sound/jack.h>

#define CDC_D_REVISION1			(0xf000)
#define CDC_D_PERPH_SUBTYPE		(0xf005)
#define CDC_D_INT_EN_SET		(0x015)
#define CDC_D_INT_EN_CLR		(0x016)
#define MBHC_SWITCH_INT			BIT(7)
#define MBHC_MIC_ELECTRICAL_INS_REM_DET	BIT(6)
#define MBHC_BUTTON_PRESS_DET		BIT(5)
#define MBHC_BUTTON_RELEASE_DET		BIT(4)
#define CDC_D_CDC_RST_CTL		(0xf046)
#define RST_CTL_DIG_SW_RST_N_MASK	BIT(7)
#define RST_CTL_DIG_SW_RST_N_RESET	0
#define RST_CTL_DIG_SW_RST_N_REMOVE_RESET BIT(7)

#define CDC_D_CDC_TOP_CLK_CTL		(0xf048)
#define TOP_CLK_CTL_A_MCLK_MCLK2_EN_MASK (BIT(2) | BIT(3))
#define TOP_CLK_CTL_A_MCLK_EN_ENABLE	 BIT(2)
#define TOP_CLK_CTL_A_MCLK2_EN_ENABLE	BIT(3)

#define CDC_D_CDC_ANA_CLK_CTL		(0xf049)
#define ANA_CLK_CTL_EAR_HPHR_CLK_EN_MASK BIT(0)
#define ANA_CLK_CTL_EAR_HPHR_CLK_EN	BIT(0)
#define ANA_CLK_CTL_EAR_HPHL_CLK_EN	BIT(1)
#define ANA_CLK_CTL_SPKR_CLK_EN_MASK	BIT(4)
#define ANA_CLK_CTL_SPKR_CLK_EN	BIT(4)
#define ANA_CLK_CTL_TXA_CLK25_EN	BIT(5)

#define CDC_D_CDC_DIG_CLK_CTL		(0xf04A)
#define DIG_CLK_CTL_RXD1_CLK_EN		BIT(0)
#define DIG_CLK_CTL_RXD2_CLK_EN		BIT(1)
#define DIG_CLK_CTL_RXD3_CLK_EN		BIT(2)
#define DIG_CLK_CTL_D_MBHC_CLK_EN_MASK	BIT(3)
#define DIG_CLK_CTL_D_MBHC_CLK_EN	BIT(3)
#define DIG_CLK_CTL_TXD_CLK_EN		BIT(4)
#define DIG_CLK_CTL_NCP_CLK_EN_MASK	BIT(6)
#define DIG_CLK_CTL_NCP_CLK_EN		BIT(6)
#define DIG_CLK_CTL_RXD_PDM_CLK_EN_MASK	BIT(7)
#define DIG_CLK_CTL_RXD_PDM_CLK_EN	BIT(7)

#define CDC_D_CDC_CONN_TX1_CTL		(0xf050)
#define CONN_TX1_SERIAL_TX1_MUX		GENMASK(1, 0)
#define CONN_TX1_SERIAL_TX1_ADC_1	0x0
#define CONN_TX1_SERIAL_TX1_RX_PDM_LB	0x1
#define CONN_TX1_SERIAL_TX1_ZERO	0x2

#define CDC_D_CDC_CONN_TX2_CTL		(0xf051)
#define CONN_TX2_SERIAL_TX2_MUX		GENMASK(1, 0)
#define CONN_TX2_SERIAL_TX2_ADC_2	0x0
#define CONN_TX2_SERIAL_TX2_RX_PDM_LB	0x1
#define CONN_TX2_SERIAL_TX2_ZERO	0x2
#define CDC_D_CDC_CONN_HPHR_DAC_CTL	(0xf052)
#define CDC_D_CDC_CONN_RX1_CTL		(0xf053)
#define CDC_D_CDC_CONN_RX2_CTL		(0xf054)
#define CDC_D_CDC_CONN_RX3_CTL		(0xf055)
#define CDC_D_CDC_CONN_RX_LB_CTL	(0xf056)
#define CDC_D_SEC_ACCESS		(0xf0D0)
#define CDC_D_PERPH_RESET_CTL3		(0xf0DA)
#define CDC_D_PERPH_RESET_CTL4		(0xf0DB)
#define CDC_A_REVISION1			(0xf100)
#define CDC_A_REVISION2			(0xf101)
#define CDC_A_REVISION3			(0xf102)
#define CDC_A_REVISION4			(0xf103)
#define CDC_A_PERPH_TYPE		(0xf104)
#define CDC_A_PERPH_SUBTYPE		(0xf105)
#define CDC_A_INT_RT_STS		(0xf110)
#define CDC_A_INT_SET_TYPE		(0xf111)
#define CDC_A_INT_POLARITY_HIGH		(0xf112)
#define CDC_A_INT_POLARITY_LOW		(0xf113)
#define CDC_A_INT_LATCHED_CLR		(0xf114)
#define CDC_A_INT_EN_SET		(0xf115)
#define CDC_A_INT_EN_CLR		(0xf116)
#define CDC_A_INT_LATCHED_STS		(0xf118)
#define CDC_A_INT_PENDING_STS		(0xf119)
#define CDC_A_INT_MID_SEL		(0xf11A)
#define CDC_A_INT_PRIORITY		(0xf11B)
#define CDC_A_MICB_1_EN			(0xf140)
#define MICB_1_EN_MICB_ENABLE		BIT(7)
#define MICB_1_EN_BYP_CAP_MASK		BIT(6)
#define MICB_1_EN_NO_EXT_BYP_CAP	BIT(6)
#define MICB_1_EN_EXT_BYP_CAP		0
#define MICB_1_EN_PULL_DOWN_EN_MASK	BIT(5)
#define MICB_1_EN_PULL_DOWN_EN_ENABLE	BIT(5)
#define MICB_1_EN_OPA_STG2_TAIL_CURR_MASK GENMASK(3, 1)
#define MICB_1_EN_OPA_STG2_TAIL_CURR_1_60UA	(0x4)
#define MICB_1_EN_PULL_UP_EN_MASK	BIT(4)
#define MICB_1_EN_TX3_GND_SEL_MASK	BIT(0)
#define MICB_1_EN_TX3_GND_SEL_TX_GND	0

#define CDC_A_MICB_1_VAL		(0xf141)
#define MICB_MIN_VAL 1600
#define MICB_STEP_SIZE 50
#define MICB_VOLTAGE_REGVAL(v)		(((v - MICB_MIN_VAL)/MICB_STEP_SIZE) << 3)
#define MICB_1_VAL_MICB_OUT_VAL_MASK	GENMASK(7, 3)
#define MICB_1_VAL_MICB_OUT_VAL_V2P70V	((0x16)  << 3)
#define MICB_1_VAL_MICB_OUT_VAL_V1P80V	((0x4)  << 3)
#define CDC_A_MICB_1_CTL		(0xf142)

#define MICB_1_CTL_CFILT_REF_SEL_MASK		BIT(1)
#define MICB_1_CTL_CFILT_REF_SEL_HPF_REF	BIT(1)
#define MICB_1_CTL_EXT_PRECHARG_EN_MASK		BIT(5)
#define MICB_1_CTL_EXT_PRECHARG_EN_ENABLE	BIT(5)
#define MICB_1_CTL_INT_PRECHARG_BYP_MASK	BIT(6)
#define MICB_1_CTL_INT_PRECHARG_BYP_EXT_PRECHRG_SEL	BIT(6)

#define CDC_A_MICB_1_INT_RBIAS			(0xf143)
#define MICB_1_INT_TX1_INT_RBIAS_EN_MASK	BIT(7)
#define MICB_1_INT_TX1_INT_RBIAS_EN_ENABLE	BIT(7)
#define MICB_1_INT_TX1_INT_RBIAS_EN_DISABLE	0

#define MICB_1_INT_TX1_INT_PULLUP_EN_MASK	BIT(6)
#define MICB_1_INT_TX1_INT_PULLUP_EN_TX1N_TO_MICBIAS BIT(6)
#define MICB_1_INT_TX1_INT_PULLUP_EN_TX1N_TO_GND	0

#define MICB_1_INT_TX2_INT_RBIAS_EN_MASK	BIT(4)
#define MICB_1_INT_TX2_INT_RBIAS_EN_ENABLE	BIT(4)
#define MICB_1_INT_TX2_INT_RBIAS_EN_DISABLE	0
#define MICB_1_INT_TX2_INT_PULLUP_EN_MASK	BIT(3)
#define MICB_1_INT_TX2_INT_PULLUP_EN_TX1N_TO_MICBIAS BIT(3)
#define MICB_1_INT_TX2_INT_PULLUP_EN_TX1N_TO_GND	0

#define MICB_1_INT_TX3_INT_RBIAS_EN_MASK	BIT(1)
#define MICB_1_INT_TX3_INT_RBIAS_EN_ENABLE	BIT(1)
#define MICB_1_INT_TX3_INT_RBIAS_EN_DISABLE	0
#define MICB_1_INT_TX3_INT_PULLUP_EN_MASK	BIT(0)
#define MICB_1_INT_TX3_INT_PULLUP_EN_TX1N_TO_MICBIAS BIT(0)
#define MICB_1_INT_TX3_INT_PULLUP_EN_TX1N_TO_GND	0

#define CDC_A_MICB_2_EN			(0xf144)
#define CDC_A_MICB_2_EN_ENABLE		BIT(7)
#define CDC_A_MICB_2_PULL_DOWN_EN_MASK	BIT(5)
#define CDC_A_MICB_2_PULL_DOWN_EN	BIT(5)
#define CDC_A_TX_1_2_ATEST_CTL_2	(0xf145)
#define CDC_A_MASTER_BIAS_CTL		(0xf146)
#define CDC_A_MBHC_DET_CTL_1		(0xf147)
#define CDC_A_MBHC_DET_CTL_L_DET_EN			BIT(7)
#define CDC_A_MBHC_DET_CTL_GND_DET_EN			BIT(6)
#define CDC_A_MBHC_DET_CTL_MECH_DET_TYPE_INSERTION	BIT(5)
#define CDC_A_MBHC_DET_CTL_MECH_DET_TYPE_REMOVAL	(0)
#define CDC_A_MBHC_DET_CTL_MECH_DET_TYPE_MASK		BIT(5)
#define CDC_A_MBHC_DET_CTL_MECH_DET_TYPE_SHIFT		(5)
#define CDC_A_MBHC_DET_CTL_MIC_CLAMP_CTL_AUTO		BIT(4)
#define CDC_A_MBHC_DET_CTL_MIC_CLAMP_CTL_MANUAL		BIT(3)
#define CDC_A_MBHC_DET_CTL_MIC_CLAMP_CTL_MASK		GENMASK(4, 3)
#define CDC_A_MBHC_DET_CTL_MBHC_BIAS_EN			BIT(2)
#define CDC_A_MBHC_DET_CTL_2		(0xf150)
#define CDC_A_MBHC_DET_CTL_HS_L_DET_PULL_UP_CTRL_I_3P0	(BIT(7) | BIT(6))
#define CDC_A_MBHC_DET_CTL_HS_L_DET_COMPA_CTRL_V0P9_VDD	BIT(5)
#define CDC_A_PLUG_TYPE_MASK				GENMASK(4, 3)
#define CDC_A_HPHL_PLUG_TYPE_NO				BIT(4)
#define CDC_A_GND_PLUG_TYPE_NO				BIT(3)
#define CDC_A_MBHC_DET_CTL_HPHL_100K_TO_GND_EN_MASK	BIT(0)
#define CDC_A_MBHC_DET_CTL_HPHL_100K_TO_GND_EN		BIT(0)
#define CDC_A_MBHC_FSM_CTL		(0xf151)
#define CDC_A_MBHC_FSM_CTL_MBHC_FSM_EN			BIT(7)
#define CDC_A_MBHC_FSM_CTL_MBHC_FSM_EN_MASK		BIT(7)
#define CDC_A_MBHC_FSM_CTL_BTN_ISRC_CTRL_I_100UA	(0x3 << 4)
#define CDC_A_MBHC_FSM_CTL_BTN_ISRC_CTRL_MASK		GENMASK(6, 4)
#define CDC_A_MBHC_DBNC_TIMER		(0xf152)
#define CDC_A_MBHC_DBNC_TIMER_BTN_DBNC_T_16MS		BIT(3)
#define CDC_A_MBHC_DBNC_TIMER_INSREM_DBNC_T_256_MS	(0x9 << 4)
#define CDC_A_MBHC_BTN0_ZDET_CTL_0	(0xf153)
#define CDC_A_MBHC_BTN1_ZDET_CTL_1	(0xf154)
#define CDC_A_MBHC_BTN2_ZDET_CTL_2	(0xf155)
#define CDC_A_MBHC_BTN3_CTL		(0xf156)
#define CDC_A_MBHC_BTN4_CTL		(0xf157)
#define CDC_A_MBHC_BTN_VREF_FINE_SHIFT	(2)
#define CDC_A_MBHC_BTN_VREF_FINE_MASK	GENMASK(4, 2)
#define CDC_A_MBHC_BTN_VREF_COARSE_MASK	GENMASK(7, 5)
#define CDC_A_MBHC_BTN_VREF_COARSE_SHIFT (5)
#define CDC_A_MBHC_BTN_VREF_MASK	(CDC_A_MBHC_BTN_VREF_COARSE_MASK | \
					CDC_A_MBHC_BTN_VREF_FINE_MASK)
#define CDC_A_MBHC_RESULT_1		(0xf158)
#define CDC_A_MBHC_RESULT_1_BTN_RESULT_MASK	GENMASK(4, 0)
#define CDC_A_TX_1_EN			(0xf160)
#define CDC_A_TX_2_EN			(0xf161)
#define CDC_A_TX_1_2_TEST_CTL_1		(0xf162)
#define CDC_A_TX_1_2_TEST_CTL_2		(0xf163)
#define CDC_A_TX_1_2_ATEST_CTL		(0xf164)
#define CDC_A_TX_1_2_OPAMP_BIAS		(0xf165)
#define CDC_A_TX_3_EN			(0xf167)
#define CDC_A_NCP_EN			(0xf180)
#define CDC_A_NCP_CLK			(0xf181)
#define CDC_A_NCP_FBCTRL		(0xf183)
#define CDC_A_NCP_FBCTRL_FB_CLK_INV_MASK	BIT(5)
#define CDC_A_NCP_FBCTRL_FB_CLK_INV		BIT(5)
#define CDC_A_NCP_BIAS			(0xf184)
#define CDC_A_NCP_VCTRL			(0xf185)
#define CDC_A_NCP_TEST			(0xf186)
#define CDC_A_NCP_CLIM_ADDR		(0xf187)
#define CDC_A_RX_CLOCK_DIVIDER		(0xf190)
#define CDC_A_RX_COM_OCP_CTL		(0xf191)
#define CDC_A_RX_COM_OCP_COUNT		(0xf192)
#define CDC_A_RX_COM_BIAS_DAC		(0xf193)
#define RX_COM_BIAS_DAC_RX_BIAS_EN_MASK		BIT(7)
#define RX_COM_BIAS_DAC_RX_BIAS_EN_ENABLE	BIT(7)
#define RX_COM_BIAS_DAC_DAC_REF_EN_MASK		BIT(0)
#define RX_COM_BIAS_DAC_DAC_REF_EN_ENABLE	BIT(0)

#define CDC_A_RX_HPH_BIAS_PA		(0xf194)
#define CDC_A_RX_HPH_BIAS_LDO_OCP	(0xf195)
#define CDC_A_RX_HPH_BIAS_CNP		(0xf196)
#define CDC_A_RX_HPH_CNP_EN		(0xf197)
#define CDC_A_RX_HPH_L_PA_DAC_CTL	(0xf19B)
#define RX_HPA_L_PA_DAC_CTL_DATA_RESET_MASK	BIT(1)
#define RX_HPA_L_PA_DAC_CTL_DATA_RESET_RESET	BIT(1)
#define CDC_A_RX_HPH_R_PA_DAC_CTL	(0xf19D)
#define RX_HPH_R_PA_DAC_CTL_DATA_RESET	BIT(1)
#define RX_HPH_R_PA_DAC_CTL_DATA_RESET_MASK BIT(1)

#define CDC_A_RX_EAR_CTL			(0xf19E)
#define RX_EAR_CTL_SPK_VBAT_LDO_EN_MASK		BIT(0)
#define RX_EAR_CTL_SPK_VBAT_LDO_EN_ENABLE	BIT(0)

#define CDC_A_SPKR_DAC_CTL		(0xf1B0)
#define SPKR_DAC_CTL_DAC_RESET_MASK	BIT(4)
#define SPKR_DAC_CTL_DAC_RESET_NORMAL	0

#define CDC_A_SPKR_DRV_CTL		(0xf1B2)
#define SPKR_DRV_CTL_DEF_MASK		0xEF
#define SPKR_DRV_CLASSD_PA_EN_MASK	BIT(7)
#define SPKR_DRV_CLASSD_PA_EN_ENABLE	BIT(7)
#define SPKR_DRV_CAL_EN			BIT(6)
#define SPKR_DRV_SETTLE_EN		BIT(5)
#define SPKR_DRV_FW_EN			BIT(3)
#define SPKR_DRV_BOOST_SET		BIT(2)
#define SPKR_DRV_CMFB_SET		BIT(1)
#define SPKR_DRV_GAIN_SET		BIT(0)
#define SPKR_DRV_CTL_DEF_VAL (SPKR_DRV_CLASSD_PA_EN_ENABLE | \
		SPKR_DRV_CAL_EN | SPKR_DRV_SETTLE_EN | \
		SPKR_DRV_FW_EN | SPKR_DRV_BOOST_SET | \
		SPKR_DRV_CMFB_SET | SPKR_DRV_GAIN_SET)
#define CDC_A_SPKR_OCP_CTL		(0xf1B4)
#define CDC_A_SPKR_PWRSTG_CTL		(0xf1B5)
#define SPKR_PWRSTG_CTL_DAC_EN_MASK	BIT(0)
#define SPKR_PWRSTG_CTL_DAC_EN		BIT(0)
#define SPKR_PWRSTG_CTL_MASK		0xE0
#define SPKR_PWRSTG_CTL_BBM_MASK	BIT(7)
#define SPKR_PWRSTG_CTL_BBM_EN		BIT(7)
#define SPKR_PWRSTG_CTL_HBRDGE_EN_MASK	BIT(6)
#define SPKR_PWRSTG_CTL_HBRDGE_EN	BIT(6)
#define SPKR_PWRSTG_CTL_CLAMP_EN_MASK	BIT(5)
#define SPKR_PWRSTG_CTL_CLAMP_EN	BIT(5)

#define CDC_A_SPKR_DRV_DBG		(0xf1B7)
#define CDC_A_CURRENT_LIMIT		(0xf1C0)
#define CDC_A_BOOST_EN_CTL		(0xf1C3)
#define CDC_A_SLOPE_COMP_IP_ZERO	(0xf1C4)
#define CDC_A_SEC_ACCESS		(0xf1D0)
#define CDC_A_PERPH_RESET_CTL3		(0xf1DA)
#define CDC_A_PERPH_RESET_CTL4		(0xf1DB)

#define MSM8916_WCD_ANALOG_RATES (SNDRV_PCM_RATE_8000 | SNDRV_PCM_RATE_16000 |\
			SNDRV_PCM_RATE_32000 | SNDRV_PCM_RATE_48000)
#define MSM8916_WCD_ANALOG_FORMATS (SNDRV_PCM_FMTBIT_S16_LE |\
				    SNDRV_PCM_FMTBIT_S32_LE)

static int btn_mask = SND_JACK_BTN_0 | SND_JACK_BTN_1 |
	       SND_JACK_BTN_2 | SND_JACK_BTN_3 | SND_JACK_BTN_4;
static int hs_jack_mask = SND_JACK_HEADPHONE | SND_JACK_HEADSET;

static const char * const supply_names[] = {
	"vdd-cdc-io",
	"vdd-cdc-tx-rx-cx",
};

#define MBHC_MAX_BUTTONS	(5)

struct pm8916_wcd_analog_priv {
	u16 pmic_rev;
	u16 codec_version;
	bool	mbhc_btn_enabled;
	/* special event to detect accessory type */
	int	mbhc_btn0_released;
	bool	detect_accessory_type;
	struct clk *mclk;
	struct snd_soc_component *component;
	struct regulator_bulk_data supplies[ARRAY_SIZE(supply_names)];
	struct snd_soc_jack *jack;
	bool hphl_jack_type_normally_open;
	bool gnd_jack_type_normally_open;
	/* Voltage threshold when internal current source of 100uA is used */
	u32 vref_btn_cs[MBHC_MAX_BUTTONS];
	/* Voltage threshold when microphone bias is ON */
	u32 vref_btn_micb[MBHC_MAX_BUTTONS];
	unsigned int micbias1_cap_mode;
	unsigned int micbias2_cap_mode;
	unsigned int micbias_mv;
};

static const char *const adc2_mux_text[] = { "ZERO", "INP2", "INP3" };
static const char *const rdac2_mux_text[] = { "ZERO", "RX2", "RX1" };
static const char *const hph_text[] = { "ZERO", "Switch", };

static const struct soc_enum hph_enum = SOC_ENUM_SINGLE_VIRT(
					ARRAY_SIZE(hph_text), hph_text);

static const struct snd_kcontrol_new hphl_mux = SOC_DAPM_ENUM("HPHL", hph_enum);
static const struct snd_kcontrol_new hphr_mux = SOC_DAPM_ENUM("HPHR", hph_enum);

/* ADC2 MUX */
static const struct soc_enum adc2_enum = SOC_ENUM_SINGLE_VIRT(
			ARRAY_SIZE(adc2_mux_text), adc2_mux_text);

/* RDAC2 MUX */
static const struct soc_enum rdac2_mux_enum = SOC_ENUM_SINGLE(
			CDC_D_CDC_CONN_HPHR_DAC_CTL, 0, 3, rdac2_mux_text);

static const struct snd_kcontrol_new spkr_switch[] = {
	SOC_DAPM_SINGLE("Switch", CDC_A_SPKR_DAC_CTL, 7, 1, 0)
};

static const struct snd_kcontrol_new rdac2_mux = SOC_DAPM_ENUM(
					"RDAC2 MUX Mux", rdac2_mux_enum);
static const struct snd_kcontrol_new tx_adc2_mux = SOC_DAPM_ENUM(
					"ADC2 MUX Mux", adc2_enum);

/* Analog Gain control 0 dB to +24 dB in 6 dB steps */
static const DECLARE_TLV_DB_SCALE(analog_gain, 0, 600, 0);

static const struct snd_kcontrol_new pm8916_wcd_analog_snd_controls[] = {
	SOC_SINGLE_TLV("ADC1 Volume", CDC_A_TX_1_EN, 3, 8, 0, analog_gain),
	SOC_SINGLE_TLV("ADC2 Volume", CDC_A_TX_2_EN, 3, 8, 0, analog_gain),
	SOC_SINGLE_TLV("ADC3 Volume", CDC_A_TX_3_EN, 3, 8, 0, analog_gain),
};

static void pm8916_wcd_analog_micbias_enable(struct snd_soc_component *component)
{
	struct pm8916_wcd_analog_priv *wcd = snd_soc_component_get_drvdata(component);

	snd_soc_component_update_bits(component, CDC_A_MICB_1_CTL,
			    MICB_1_CTL_EXT_PRECHARG_EN_MASK |
			    MICB_1_CTL_INT_PRECHARG_BYP_MASK,
			    MICB_1_CTL_INT_PRECHARG_BYP_EXT_PRECHRG_SEL
			    | MICB_1_CTL_EXT_PRECHARG_EN_ENABLE);

	if (wcd->micbias_mv) {
<<<<<<< HEAD
		snd_soc_update_bits(codec, CDC_A_MICB_1_VAL,
=======
		snd_soc_component_update_bits(component, CDC_A_MICB_1_VAL,
>>>>>>> e021bb4f
				    MICB_1_VAL_MICB_OUT_VAL_MASK,
				    MICB_VOLTAGE_REGVAL(wcd->micbias_mv));
		/*
		 * Special headset needs MICBIAS as 2.7V so wait for
		 * 50 msec for the MICBIAS to reach 2.7 volts.
		 */
		if (wcd->micbias_mv >= 2700)
			msleep(50);
	}

	snd_soc_component_update_bits(component, CDC_A_MICB_1_CTL,
			    MICB_1_CTL_EXT_PRECHARG_EN_MASK |
			    MICB_1_CTL_INT_PRECHARG_BYP_MASK, 0);

}

static int pm8916_wcd_analog_enable_micbias_ext(struct snd_soc_component
						 *component, int event,
						 int reg, unsigned int cap_mode)
{
	switch (event) {
	case SND_SOC_DAPM_POST_PMU:
		pm8916_wcd_analog_micbias_enable(component);
		snd_soc_component_update_bits(component, CDC_A_MICB_1_EN,
				    MICB_1_EN_BYP_CAP_MASK, cap_mode);
		break;
	}

	return 0;
}

static int pm8916_wcd_analog_enable_micbias_int(struct snd_soc_component
						 *component, int event,
						 int reg, u32 cap_mode)
{

	switch (event) {
	case SND_SOC_DAPM_PRE_PMU:
		snd_soc_component_update_bits(component, CDC_A_MICB_1_INT_RBIAS,
				    MICB_1_INT_TX2_INT_RBIAS_EN_MASK,
				    MICB_1_INT_TX2_INT_RBIAS_EN_ENABLE);
		snd_soc_component_update_bits(component, reg, MICB_1_EN_PULL_DOWN_EN_MASK, 0);
		snd_soc_component_update_bits(component, CDC_A_MICB_1_EN,
				    MICB_1_EN_OPA_STG2_TAIL_CURR_MASK,
				    MICB_1_EN_OPA_STG2_TAIL_CURR_1_60UA);

		break;
	case SND_SOC_DAPM_POST_PMU:
		pm8916_wcd_analog_micbias_enable(component);
		snd_soc_component_update_bits(component, CDC_A_MICB_1_EN,
				    MICB_1_EN_BYP_CAP_MASK, cap_mode);
		break;
	}

	return 0;
}

static int pm8916_wcd_analog_enable_micbias_ext1(struct
						  snd_soc_dapm_widget
						  *w, struct snd_kcontrol
						  *kcontrol, int event)
{
	struct snd_soc_component *component = snd_soc_dapm_to_component(w->dapm);
	struct pm8916_wcd_analog_priv *wcd = snd_soc_component_get_drvdata(component);

	return pm8916_wcd_analog_enable_micbias_ext(component, event, w->reg,
						     wcd->micbias1_cap_mode);
}

static int pm8916_wcd_analog_enable_micbias_ext2(struct
						  snd_soc_dapm_widget
						  *w, struct snd_kcontrol
						  *kcontrol, int event)
{
	struct snd_soc_component *component = snd_soc_dapm_to_component(w->dapm);
	struct pm8916_wcd_analog_priv *wcd = snd_soc_component_get_drvdata(component);

	return pm8916_wcd_analog_enable_micbias_ext(component, event, w->reg,
						     wcd->micbias2_cap_mode);

}

static int pm8916_wcd_analog_enable_micbias_int1(struct
						  snd_soc_dapm_widget
						  *w, struct snd_kcontrol
						  *kcontrol, int event)
{
	struct snd_soc_component *component = snd_soc_dapm_to_component(w->dapm);
	struct pm8916_wcd_analog_priv *wcd = snd_soc_component_get_drvdata(component);

	return pm8916_wcd_analog_enable_micbias_int(component, event, w->reg,
						     wcd->micbias1_cap_mode);
}

static int pm8916_mbhc_configure_bias(struct pm8916_wcd_analog_priv *priv,
				      bool micbias2_enabled)
{
	struct snd_soc_component *component = priv->component;
	u32 coarse, fine, reg_val, reg_addr;
	int *vrefs, i;

	if (!micbias2_enabled) { /* use internal 100uA Current source */
		/* Enable internal 2.2k Internal Rbias Resistor */
		snd_soc_component_update_bits(component, CDC_A_MICB_1_INT_RBIAS,
				    MICB_1_INT_TX2_INT_RBIAS_EN_MASK,
				    MICB_1_INT_TX2_INT_RBIAS_EN_ENABLE);
		/* Remove pull down on MIC BIAS2 */
		snd_soc_component_update_bits(component, CDC_A_MICB_2_EN,
				   CDC_A_MICB_2_PULL_DOWN_EN_MASK,
				   0);
		/* enable 100uA internal current source */
		snd_soc_component_update_bits(component, CDC_A_MBHC_FSM_CTL,
				    CDC_A_MBHC_FSM_CTL_BTN_ISRC_CTRL_MASK,
				    CDC_A_MBHC_FSM_CTL_BTN_ISRC_CTRL_I_100UA);
	}
	snd_soc_component_update_bits(component, CDC_A_MBHC_FSM_CTL,
			CDC_A_MBHC_FSM_CTL_MBHC_FSM_EN_MASK,
			CDC_A_MBHC_FSM_CTL_MBHC_FSM_EN);

	if (micbias2_enabled)
		vrefs = &priv->vref_btn_micb[0];
	else
		vrefs = &priv->vref_btn_cs[0];

	/* program vref ranges for all the buttons */
	reg_addr = CDC_A_MBHC_BTN0_ZDET_CTL_0;
	for (i = 0; i <  MBHC_MAX_BUTTONS; i++) {
		/* split mv in to coarse parts of 100mv & fine parts of 12mv */
		coarse = (vrefs[i] / 100);
		fine = ((vrefs[i] % 100) / 12);
		reg_val = (coarse << CDC_A_MBHC_BTN_VREF_COARSE_SHIFT) |
			 (fine << CDC_A_MBHC_BTN_VREF_FINE_SHIFT);
		snd_soc_component_update_bits(component, reg_addr,
			       CDC_A_MBHC_BTN_VREF_MASK,
			       reg_val);
		reg_addr++;
	}

	return 0;
}

static void pm8916_wcd_setup_mbhc(struct pm8916_wcd_analog_priv *wcd)
{
	struct snd_soc_component *component = wcd->component;
	bool micbias_enabled = false;
	u32 plug_type = 0;
	u32 int_en_mask;

	snd_soc_component_write(component, CDC_A_MBHC_DET_CTL_1,
		      CDC_A_MBHC_DET_CTL_L_DET_EN |
		      CDC_A_MBHC_DET_CTL_MECH_DET_TYPE_INSERTION |
		      CDC_A_MBHC_DET_CTL_MIC_CLAMP_CTL_AUTO |
		      CDC_A_MBHC_DET_CTL_MBHC_BIAS_EN);

	if (wcd->hphl_jack_type_normally_open)
		plug_type |= CDC_A_HPHL_PLUG_TYPE_NO;

	if (wcd->gnd_jack_type_normally_open)
		plug_type |= CDC_A_GND_PLUG_TYPE_NO;

	snd_soc_component_write(component, CDC_A_MBHC_DET_CTL_2,
		      CDC_A_MBHC_DET_CTL_HS_L_DET_PULL_UP_CTRL_I_3P0 |
		      CDC_A_MBHC_DET_CTL_HS_L_DET_COMPA_CTRL_V0P9_VDD |
		      plug_type |
		      CDC_A_MBHC_DET_CTL_HPHL_100K_TO_GND_EN);


	snd_soc_component_write(component, CDC_A_MBHC_DBNC_TIMER,
		      CDC_A_MBHC_DBNC_TIMER_INSREM_DBNC_T_256_MS |
		      CDC_A_MBHC_DBNC_TIMER_BTN_DBNC_T_16MS);

	/* enable MBHC clock */
	snd_soc_component_update_bits(component, CDC_D_CDC_DIG_CLK_CTL,
			    DIG_CLK_CTL_D_MBHC_CLK_EN_MASK,
			    DIG_CLK_CTL_D_MBHC_CLK_EN);

	if (snd_soc_component_read32(component, CDC_A_MICB_2_EN) & CDC_A_MICB_2_EN_ENABLE)
		micbias_enabled = true;

	pm8916_mbhc_configure_bias(wcd, micbias_enabled);

	int_en_mask = MBHC_SWITCH_INT;
	if (wcd->mbhc_btn_enabled)
		int_en_mask |= MBHC_BUTTON_PRESS_DET | MBHC_BUTTON_RELEASE_DET;

	snd_soc_component_update_bits(component, CDC_D_INT_EN_CLR, int_en_mask, 0);
	snd_soc_component_update_bits(component, CDC_D_INT_EN_SET, int_en_mask, int_en_mask);
	wcd->mbhc_btn0_released = false;
	wcd->detect_accessory_type = true;
}

static int pm8916_wcd_analog_enable_micbias_int2(struct
						  snd_soc_dapm_widget
						  *w, struct snd_kcontrol
						  *kcontrol, int event)
{
	struct snd_soc_component *component = snd_soc_dapm_to_component(w->dapm);
	struct pm8916_wcd_analog_priv *wcd = snd_soc_component_get_drvdata(component);

	switch (event) {
	case SND_SOC_DAPM_POST_PMU:
		pm8916_mbhc_configure_bias(wcd, true);
		break;
	case SND_SOC_DAPM_POST_PMD:
		pm8916_mbhc_configure_bias(wcd, false);
		break;
	}

	return pm8916_wcd_analog_enable_micbias_int(component, event, w->reg,
						     wcd->micbias2_cap_mode);
}

static int pm8916_wcd_analog_enable_adc(struct snd_soc_dapm_widget *w,
					 struct snd_kcontrol *kcontrol,
					 int event)
{
	struct snd_soc_component *component = snd_soc_dapm_to_component(w->dapm);
	u16 adc_reg = CDC_A_TX_1_2_TEST_CTL_2;
	u8 init_bit_shift;

	if (w->reg == CDC_A_TX_1_EN)
		init_bit_shift = 5;
	else
		init_bit_shift = 4;

	switch (event) {
	case SND_SOC_DAPM_PRE_PMU:
		if (w->reg == CDC_A_TX_2_EN)
			snd_soc_component_update_bits(component, CDC_A_MICB_1_CTL,
					    MICB_1_CTL_CFILT_REF_SEL_MASK,
					    MICB_1_CTL_CFILT_REF_SEL_HPF_REF);
		/*
		 * Add delay of 10 ms to give sufficient time for the voltage
		 * to shoot up and settle so that the txfe init does not
		 * happen when the input voltage is changing too much.
		 */
		usleep_range(10000, 10010);
		snd_soc_component_update_bits(component, adc_reg, 1 << init_bit_shift,
				    1 << init_bit_shift);
		switch (w->reg) {
		case CDC_A_TX_1_EN:
			snd_soc_component_update_bits(component, CDC_D_CDC_CONN_TX1_CTL,
					    CONN_TX1_SERIAL_TX1_MUX,
					    CONN_TX1_SERIAL_TX1_ADC_1);
			break;
		case CDC_A_TX_2_EN:
		case CDC_A_TX_3_EN:
			snd_soc_component_update_bits(component, CDC_D_CDC_CONN_TX2_CTL,
					    CONN_TX2_SERIAL_TX2_MUX,
					    CONN_TX2_SERIAL_TX2_ADC_2);
			break;
		}
		break;
	case SND_SOC_DAPM_POST_PMU:
		/*
		 * Add delay of 12 ms before deasserting the init
		 * to reduce the tx pop
		 */
		usleep_range(12000, 12010);
		snd_soc_component_update_bits(component, adc_reg, 1 << init_bit_shift, 0x00);
		break;
	case SND_SOC_DAPM_POST_PMD:
		switch (w->reg) {
		case CDC_A_TX_1_EN:
			snd_soc_component_update_bits(component, CDC_D_CDC_CONN_TX1_CTL,
					    CONN_TX1_SERIAL_TX1_MUX,
					    CONN_TX1_SERIAL_TX1_ZERO);
			break;
		case CDC_A_TX_2_EN:
			snd_soc_component_update_bits(component, CDC_A_MICB_1_CTL,
					    MICB_1_CTL_CFILT_REF_SEL_MASK, 0);
			/* fall through */
		case CDC_A_TX_3_EN:
			snd_soc_component_update_bits(component, CDC_D_CDC_CONN_TX2_CTL,
					    CONN_TX2_SERIAL_TX2_MUX,
					    CONN_TX2_SERIAL_TX2_ZERO);
			break;
		}


		break;
	}
	return 0;
}

static int pm8916_wcd_analog_enable_spk_pa(struct snd_soc_dapm_widget *w,
					    struct snd_kcontrol *kcontrol,
					    int event)
{
	struct snd_soc_component *component = snd_soc_dapm_to_component(w->dapm);

	switch (event) {
	case SND_SOC_DAPM_PRE_PMU:
		snd_soc_component_update_bits(component, CDC_A_SPKR_PWRSTG_CTL,
				    SPKR_PWRSTG_CTL_DAC_EN_MASK |
				    SPKR_PWRSTG_CTL_BBM_MASK |
				    SPKR_PWRSTG_CTL_HBRDGE_EN_MASK |
				    SPKR_PWRSTG_CTL_CLAMP_EN_MASK,
				    SPKR_PWRSTG_CTL_DAC_EN|
				    SPKR_PWRSTG_CTL_BBM_EN |
				    SPKR_PWRSTG_CTL_HBRDGE_EN |
				    SPKR_PWRSTG_CTL_CLAMP_EN);

		snd_soc_component_update_bits(component, CDC_A_RX_EAR_CTL,
				    RX_EAR_CTL_SPK_VBAT_LDO_EN_MASK,
				    RX_EAR_CTL_SPK_VBAT_LDO_EN_ENABLE);
		break;
	case SND_SOC_DAPM_POST_PMU:
		snd_soc_component_update_bits(component, CDC_A_SPKR_DRV_CTL,
				    SPKR_DRV_CTL_DEF_MASK,
				    SPKR_DRV_CTL_DEF_VAL);
		snd_soc_component_update_bits(component, w->reg,
				    SPKR_DRV_CLASSD_PA_EN_MASK,
				    SPKR_DRV_CLASSD_PA_EN_ENABLE);
		break;
	case SND_SOC_DAPM_POST_PMD:
		snd_soc_component_update_bits(component, CDC_A_SPKR_PWRSTG_CTL,
				    SPKR_PWRSTG_CTL_DAC_EN_MASK|
				    SPKR_PWRSTG_CTL_BBM_MASK |
				    SPKR_PWRSTG_CTL_HBRDGE_EN_MASK |
				    SPKR_PWRSTG_CTL_CLAMP_EN_MASK, 0);

		snd_soc_component_update_bits(component, CDC_A_SPKR_DAC_CTL,
				    SPKR_DAC_CTL_DAC_RESET_MASK,
				    SPKR_DAC_CTL_DAC_RESET_NORMAL);
		snd_soc_component_update_bits(component, CDC_A_RX_EAR_CTL,
				    RX_EAR_CTL_SPK_VBAT_LDO_EN_MASK, 0);
		break;
	}
	return 0;
}

static const struct reg_default wcd_reg_defaults_2_0[] = {
	{CDC_A_RX_COM_OCP_CTL, 0xD1},
	{CDC_A_RX_COM_OCP_COUNT, 0xFF},
	{CDC_D_SEC_ACCESS, 0xA5},
	{CDC_D_PERPH_RESET_CTL3, 0x0F},
	{CDC_A_TX_1_2_OPAMP_BIAS, 0x4F},
	{CDC_A_NCP_FBCTRL, 0x28},
	{CDC_A_SPKR_DRV_CTL, 0x69},
	{CDC_A_SPKR_DRV_DBG, 0x01},
	{CDC_A_BOOST_EN_CTL, 0x5F},
	{CDC_A_SLOPE_COMP_IP_ZERO, 0x88},
	{CDC_A_SEC_ACCESS, 0xA5},
	{CDC_A_PERPH_RESET_CTL3, 0x0F},
	{CDC_A_CURRENT_LIMIT, 0x82},
	{CDC_A_SPKR_DAC_CTL, 0x03},
	{CDC_A_SPKR_OCP_CTL, 0xE1},
	{CDC_A_MASTER_BIAS_CTL, 0x30},
};

static int pm8916_wcd_analog_probe(struct snd_soc_component *component)
{
	struct pm8916_wcd_analog_priv *priv = dev_get_drvdata(component->dev);
	int err, reg;

	err = regulator_bulk_enable(ARRAY_SIZE(priv->supplies), priv->supplies);
	if (err != 0) {
		dev_err(component->dev, "failed to enable regulators (%d)\n", err);
		return err;
	}

	snd_soc_component_init_regmap(component,
				  dev_get_regmap(component->dev->parent, NULL));
	snd_soc_component_set_drvdata(component, priv);
	priv->pmic_rev = snd_soc_component_read32(component, CDC_D_REVISION1);
	priv->codec_version = snd_soc_component_read32(component, CDC_D_PERPH_SUBTYPE);

	dev_info(component->dev, "PMIC REV: %d\t CODEC Version: %d\n",
		 priv->pmic_rev, priv->codec_version);

	snd_soc_component_write(component, CDC_D_PERPH_RESET_CTL4, 0x01);
	snd_soc_component_write(component, CDC_A_PERPH_RESET_CTL4, 0x01);

	for (reg = 0; reg < ARRAY_SIZE(wcd_reg_defaults_2_0); reg++)
		snd_soc_component_write(component, wcd_reg_defaults_2_0[reg].reg,
			      wcd_reg_defaults_2_0[reg].def);

	priv->component = component;

	snd_soc_component_update_bits(component, CDC_D_CDC_RST_CTL,
			    RST_CTL_DIG_SW_RST_N_MASK,
			    RST_CTL_DIG_SW_RST_N_REMOVE_RESET);

	pm8916_wcd_setup_mbhc(priv);

	return 0;
}

static void pm8916_wcd_analog_remove(struct snd_soc_component *component)
{
	struct pm8916_wcd_analog_priv *priv = dev_get_drvdata(component->dev);

	snd_soc_component_update_bits(component, CDC_D_CDC_RST_CTL,
			    RST_CTL_DIG_SW_RST_N_MASK, 0);

	regulator_bulk_disable(ARRAY_SIZE(priv->supplies),
				      priv->supplies);
}

static const struct snd_soc_dapm_route pm8916_wcd_analog_audio_map[] = {

	{"PDM_RX1", NULL, "PDM Playback"},
	{"PDM_RX2", NULL, "PDM Playback"},
	{"PDM_RX3", NULL, "PDM Playback"},
	{"PDM Capture", NULL, "PDM_TX"},

	/* ADC Connections */
	{"PDM_TX", NULL, "ADC2"},
	{"PDM_TX", NULL, "ADC3"},
	{"ADC2", NULL, "ADC2 MUX"},
	{"ADC3", NULL, "ADC2 MUX"},
	{"ADC2 MUX", "INP2", "ADC2_INP2"},
	{"ADC2 MUX", "INP3", "ADC2_INP3"},

	{"PDM_TX", NULL, "ADC1"},
	{"ADC1", NULL, "AMIC1"},
	{"ADC2_INP2", NULL, "AMIC2"},
	{"ADC2_INP3", NULL, "AMIC3"},

	/* RDAC Connections */
	{"HPHR DAC", NULL, "RDAC2 MUX"},
	{"RDAC2 MUX", "RX1", "PDM_RX1"},
	{"RDAC2 MUX", "RX2", "PDM_RX2"},
	{"HPHL DAC", NULL, "PDM_RX1"},
	{"PDM_RX1", NULL, "RXD1_CLK"},
	{"PDM_RX2", NULL, "RXD2_CLK"},
	{"PDM_RX3", NULL, "RXD3_CLK"},

	{"PDM_RX1", NULL, "RXD_PDM_CLK"},
	{"PDM_RX2", NULL, "RXD_PDM_CLK"},
	{"PDM_RX3", NULL, "RXD_PDM_CLK"},

	{"ADC1", NULL, "TXD_CLK"},
	{"ADC2", NULL, "TXD_CLK"},
	{"ADC3", NULL, "TXD_CLK"},

	{"ADC1", NULL, "TXA_CLK25"},
	{"ADC2", NULL, "TXA_CLK25"},
	{"ADC3", NULL, "TXA_CLK25"},

	{"PDM_RX1", NULL, "A_MCLK2"},
	{"PDM_RX2", NULL, "A_MCLK2"},
	{"PDM_RX3", NULL, "A_MCLK2"},

	{"PDM_TX", NULL, "A_MCLK2"},
	{"A_MCLK2", NULL, "A_MCLK"},

	/* Headset (RX MIX1 and RX MIX2) */
	{"HEADPHONE", NULL, "HPHL PA"},
	{"HEADPHONE", NULL, "HPHR PA"},

	{"HPHL PA", NULL, "EAR_HPHL_CLK"},
	{"HPHR PA", NULL, "EAR_HPHR_CLK"},

	{"CP", NULL, "NCP_CLK"},

	{"HPHL PA", NULL, "HPHL"},
	{"HPHR PA", NULL, "HPHR"},
	{"HPHL PA", NULL, "CP"},
	{"HPHL PA", NULL, "RX_BIAS"},
	{"HPHR PA", NULL, "CP"},
	{"HPHR PA", NULL, "RX_BIAS"},
	{"HPHL", "Switch", "HPHL DAC"},
	{"HPHR", "Switch", "HPHR DAC"},

	{"RX_BIAS", NULL, "DAC_REF"},

	{"SPK_OUT", NULL, "SPK PA"},
	{"SPK PA", NULL, "RX_BIAS"},
	{"SPK PA", NULL, "SPKR_CLK"},
	{"SPK PA", NULL, "SPK DAC"},
	{"SPK DAC", "Switch", "PDM_RX3"},

	{"MIC BIAS Internal1", NULL, "INT_LDO_H"},
	{"MIC BIAS Internal2", NULL, "INT_LDO_H"},
	{"MIC BIAS External1", NULL, "INT_LDO_H"},
	{"MIC BIAS External2", NULL, "INT_LDO_H"},
	{"MIC BIAS Internal1", NULL, "vdd-micbias"},
	{"MIC BIAS Internal2", NULL, "vdd-micbias"},
	{"MIC BIAS External1", NULL, "vdd-micbias"},
	{"MIC BIAS External2", NULL, "vdd-micbias"},
};

static const struct snd_soc_dapm_widget pm8916_wcd_analog_dapm_widgets[] = {

	SND_SOC_DAPM_AIF_IN("PDM_RX1", NULL, 0, SND_SOC_NOPM, 0, 0),
	SND_SOC_DAPM_AIF_IN("PDM_RX2", NULL, 0, SND_SOC_NOPM, 0, 0),
	SND_SOC_DAPM_AIF_IN("PDM_RX3", NULL, 0, SND_SOC_NOPM, 0, 0),
	SND_SOC_DAPM_AIF_OUT("PDM_TX", NULL, 0, SND_SOC_NOPM, 0, 0),

	SND_SOC_DAPM_INPUT("AMIC1"),
	SND_SOC_DAPM_INPUT("AMIC3"),
	SND_SOC_DAPM_INPUT("AMIC2"),
	SND_SOC_DAPM_OUTPUT("HEADPHONE"),

	/* RX stuff */
	SND_SOC_DAPM_SUPPLY("INT_LDO_H", SND_SOC_NOPM, 1, 0, NULL, 0),

	SND_SOC_DAPM_PGA("HPHL PA", CDC_A_RX_HPH_CNP_EN, 5, 0, NULL, 0),
	SND_SOC_DAPM_MUX("HPHL", SND_SOC_NOPM, 0, 0, &hphl_mux),
	SND_SOC_DAPM_MIXER("HPHL DAC", CDC_A_RX_HPH_L_PA_DAC_CTL, 3, 0, NULL,
			   0),
	SND_SOC_DAPM_PGA("HPHR PA", CDC_A_RX_HPH_CNP_EN, 4, 0, NULL, 0),
	SND_SOC_DAPM_MUX("HPHR", SND_SOC_NOPM, 0, 0, &hphr_mux),
	SND_SOC_DAPM_MIXER("HPHR DAC", CDC_A_RX_HPH_R_PA_DAC_CTL, 3, 0, NULL,
			   0),
	SND_SOC_DAPM_MIXER("SPK DAC", SND_SOC_NOPM, 0, 0,
			   spkr_switch, ARRAY_SIZE(spkr_switch)),

	/* Speaker */
	SND_SOC_DAPM_OUTPUT("SPK_OUT"),
	SND_SOC_DAPM_PGA_E("SPK PA", CDC_A_SPKR_DRV_CTL,
			   6, 0, NULL, 0,
			   pm8916_wcd_analog_enable_spk_pa,
			   SND_SOC_DAPM_PRE_PMU | SND_SOC_DAPM_POST_PMU |
			   SND_SOC_DAPM_PRE_PMD | SND_SOC_DAPM_POST_PMD),
	SND_SOC_DAPM_REGULATOR_SUPPLY("vdd-micbias", 0, 0),
	SND_SOC_DAPM_SUPPLY("CP", CDC_A_NCP_EN, 0, 0, NULL, 0),

	SND_SOC_DAPM_SUPPLY("DAC_REF", CDC_A_RX_COM_BIAS_DAC, 0, 0, NULL, 0),
	SND_SOC_DAPM_SUPPLY("RX_BIAS", CDC_A_RX_COM_BIAS_DAC, 7, 0, NULL, 0),

	/* TX */
	SND_SOC_DAPM_SUPPLY("MIC BIAS Internal1", CDC_A_MICB_1_EN, 7, 0,
			    pm8916_wcd_analog_enable_micbias_int1,
			    SND_SOC_DAPM_PRE_PMU | SND_SOC_DAPM_POST_PMU |
			    SND_SOC_DAPM_POST_PMD),
	SND_SOC_DAPM_SUPPLY("MIC BIAS Internal2", CDC_A_MICB_2_EN, 7, 0,
			    pm8916_wcd_analog_enable_micbias_int2,
			    SND_SOC_DAPM_PRE_PMU | SND_SOC_DAPM_POST_PMU |
			    SND_SOC_DAPM_POST_PMD),

	SND_SOC_DAPM_SUPPLY("MIC BIAS External1", CDC_A_MICB_1_EN, 7, 0,
			    pm8916_wcd_analog_enable_micbias_ext1,
			    SND_SOC_DAPM_PRE_PMU | SND_SOC_DAPM_POST_PMD),
	SND_SOC_DAPM_SUPPLY("MIC BIAS External2", CDC_A_MICB_2_EN, 7, 0,
			    pm8916_wcd_analog_enable_micbias_ext2,
			    SND_SOC_DAPM_POST_PMU | SND_SOC_DAPM_POST_PMD),

	SND_SOC_DAPM_ADC_E("ADC1", NULL, CDC_A_TX_1_EN, 7, 0,
			   pm8916_wcd_analog_enable_adc,
			   SND_SOC_DAPM_PRE_PMU | SND_SOC_DAPM_POST_PMU |
			   SND_SOC_DAPM_POST_PMD),
	SND_SOC_DAPM_ADC_E("ADC2_INP2", NULL, CDC_A_TX_2_EN, 7, 0,
			   pm8916_wcd_analog_enable_adc,
			   SND_SOC_DAPM_PRE_PMU | SND_SOC_DAPM_POST_PMU |
			   SND_SOC_DAPM_POST_PMD),
	SND_SOC_DAPM_ADC_E("ADC2_INP3", NULL, CDC_A_TX_3_EN, 7, 0,
			   pm8916_wcd_analog_enable_adc,
			   SND_SOC_DAPM_PRE_PMU | SND_SOC_DAPM_POST_PMU |
			   SND_SOC_DAPM_POST_PMD),

	SND_SOC_DAPM_MIXER("ADC2", SND_SOC_NOPM, 0, 0, NULL, 0),
	SND_SOC_DAPM_MIXER("ADC3", SND_SOC_NOPM, 0, 0, NULL, 0),

	SND_SOC_DAPM_MUX("ADC2 MUX", SND_SOC_NOPM, 0, 0, &tx_adc2_mux),
	SND_SOC_DAPM_MUX("RDAC2 MUX", SND_SOC_NOPM, 0, 0, &rdac2_mux),

	/* Analog path clocks */
	SND_SOC_DAPM_SUPPLY("EAR_HPHR_CLK", CDC_D_CDC_ANA_CLK_CTL, 0, 0, NULL,
			    0),
	SND_SOC_DAPM_SUPPLY("EAR_HPHL_CLK", CDC_D_CDC_ANA_CLK_CTL, 1, 0, NULL,
			    0),
	SND_SOC_DAPM_SUPPLY("SPKR_CLK", CDC_D_CDC_ANA_CLK_CTL, 4, 0, NULL, 0),
	SND_SOC_DAPM_SUPPLY("TXA_CLK25", CDC_D_CDC_ANA_CLK_CTL, 5, 0, NULL, 0),

	/* Digital path clocks */

	SND_SOC_DAPM_SUPPLY("RXD1_CLK", CDC_D_CDC_DIG_CLK_CTL, 0, 0, NULL, 0),
	SND_SOC_DAPM_SUPPLY("RXD2_CLK", CDC_D_CDC_DIG_CLK_CTL, 1, 0, NULL, 0),
	SND_SOC_DAPM_SUPPLY("RXD3_CLK", CDC_D_CDC_DIG_CLK_CTL, 2, 0, NULL, 0),

	SND_SOC_DAPM_SUPPLY("TXD_CLK", CDC_D_CDC_DIG_CLK_CTL, 4, 0, NULL, 0),
	SND_SOC_DAPM_SUPPLY("NCP_CLK", CDC_D_CDC_DIG_CLK_CTL, 6, 0, NULL, 0),
	SND_SOC_DAPM_SUPPLY("RXD_PDM_CLK", CDC_D_CDC_DIG_CLK_CTL, 7, 0, NULL,
			    0),

	/* System Clock source */
	SND_SOC_DAPM_SUPPLY("A_MCLK", CDC_D_CDC_TOP_CLK_CTL, 2, 0, NULL, 0),
	/* TX ADC and RX DAC Clock source. */
	SND_SOC_DAPM_SUPPLY("A_MCLK2", CDC_D_CDC_TOP_CLK_CTL, 3, 0, NULL, 0),
};

static int pm8916_wcd_analog_set_jack(struct snd_soc_component *component,
				      struct snd_soc_jack *jack,
				      void *data)
{
	struct pm8916_wcd_analog_priv *wcd = snd_soc_component_get_drvdata(component);

	wcd->jack = jack;

	return 0;
}

static irqreturn_t mbhc_btn_release_irq_handler(int irq, void *arg)
{
	struct pm8916_wcd_analog_priv *priv = arg;

	if (priv->detect_accessory_type) {
		struct snd_soc_component *component = priv->component;
		u32 val = snd_soc_component_read32(component, CDC_A_MBHC_RESULT_1);

		/* check if its BTN0 thats released */
		if ((val != -1) && !(val & CDC_A_MBHC_RESULT_1_BTN_RESULT_MASK))
			priv->mbhc_btn0_released = true;

	} else {
		snd_soc_jack_report(priv->jack, 0, btn_mask);
	}

	return IRQ_HANDLED;
}

static irqreturn_t mbhc_btn_press_irq_handler(int irq, void *arg)
{
	struct pm8916_wcd_analog_priv *priv = arg;
	struct snd_soc_component *component = priv->component;
	u32 btn_result;

	btn_result = snd_soc_component_read32(component, CDC_A_MBHC_RESULT_1) &
				  CDC_A_MBHC_RESULT_1_BTN_RESULT_MASK;

	switch (btn_result) {
	case 0xf:
		snd_soc_jack_report(priv->jack, SND_JACK_BTN_4, btn_mask);
		break;
	case 0x7:
		snd_soc_jack_report(priv->jack, SND_JACK_BTN_3, btn_mask);
		break;
	case 0x3:
		snd_soc_jack_report(priv->jack, SND_JACK_BTN_2, btn_mask);
		break;
	case 0x1:
		snd_soc_jack_report(priv->jack, SND_JACK_BTN_1, btn_mask);
		break;
	case 0x0:
		/* handle BTN_0 specially for type detection */
		if (!priv->detect_accessory_type)
			snd_soc_jack_report(priv->jack,
					    SND_JACK_BTN_0, btn_mask);
		break;
	default:
		dev_err(component->dev,
			"Unexpected button press result (%x)", btn_result);
		break;
	}

	return IRQ_HANDLED;
}

static irqreturn_t pm8916_mbhc_switch_irq_handler(int irq, void *arg)
{
	struct pm8916_wcd_analog_priv *priv = arg;
	struct snd_soc_component *component = priv->component;
	bool ins = false;

	if (snd_soc_component_read32(component, CDC_A_MBHC_DET_CTL_1) &
				CDC_A_MBHC_DET_CTL_MECH_DET_TYPE_MASK)
		ins = true;

	/* Set the detection type appropriately */
	snd_soc_component_update_bits(component, CDC_A_MBHC_DET_CTL_1,
			    CDC_A_MBHC_DET_CTL_MECH_DET_TYPE_MASK,
			    (!ins << CDC_A_MBHC_DET_CTL_MECH_DET_TYPE_SHIFT));


	if (ins) { /* hs insertion */
		bool micbias_enabled = false;

		if (snd_soc_component_read32(component, CDC_A_MICB_2_EN) &
				CDC_A_MICB_2_EN_ENABLE)
			micbias_enabled = true;

		pm8916_mbhc_configure_bias(priv, micbias_enabled);

		/*
		 * if only a btn0 press event is receive just before
		 * insert event then its a 3 pole headphone else if
		 * both press and release event received then its
		 * a headset.
		 */
		if (priv->mbhc_btn0_released)
			snd_soc_jack_report(priv->jack,
					    SND_JACK_HEADSET, hs_jack_mask);
		else
			snd_soc_jack_report(priv->jack,
					    SND_JACK_HEADPHONE, hs_jack_mask);

		priv->detect_accessory_type = false;

	} else { /* removal */
		snd_soc_jack_report(priv->jack, 0, hs_jack_mask);
		priv->detect_accessory_type = true;
		priv->mbhc_btn0_released = false;
	}

	return IRQ_HANDLED;
}

static struct snd_soc_dai_driver pm8916_wcd_analog_dai[] = {
	[0] = {
	       .name = "pm8916_wcd_analog_pdm_rx",
	       .id = 0,
	       .playback = {
			    .stream_name = "PDM Playback",
			    .rates = MSM8916_WCD_ANALOG_RATES,
			    .formats = MSM8916_WCD_ANALOG_FORMATS,
			    .channels_min = 1,
			    .channels_max = 3,
			    },
	       },
	[1] = {
	       .name = "pm8916_wcd_analog_pdm_tx",
	       .id = 1,
	       .capture = {
			   .stream_name = "PDM Capture",
			   .rates = MSM8916_WCD_ANALOG_RATES,
			   .formats = MSM8916_WCD_ANALOG_FORMATS,
			   .channels_min = 1,
			   .channels_max = 4,
			   },
	       },
};

static const struct snd_soc_component_driver pm8916_wcd_analog = {
	.probe			= pm8916_wcd_analog_probe,
	.remove			= pm8916_wcd_analog_remove,
	.set_jack		= pm8916_wcd_analog_set_jack,
	.controls		= pm8916_wcd_analog_snd_controls,
	.num_controls		= ARRAY_SIZE(pm8916_wcd_analog_snd_controls),
	.dapm_widgets		= pm8916_wcd_analog_dapm_widgets,
	.num_dapm_widgets	= ARRAY_SIZE(pm8916_wcd_analog_dapm_widgets),
	.dapm_routes		= pm8916_wcd_analog_audio_map,
	.num_dapm_routes	= ARRAY_SIZE(pm8916_wcd_analog_audio_map),
	.idle_bias_on		= 1,
	.use_pmdown_time	= 1,
	.endianness		= 1,
	.non_legacy_dai_naming	= 1,
};

static int pm8916_wcd_analog_parse_dt(struct device *dev,
				       struct pm8916_wcd_analog_priv *priv)
{
	int rval;

	if (of_property_read_bool(dev->of_node, "qcom,micbias1-ext-cap"))
		priv->micbias1_cap_mode = MICB_1_EN_EXT_BYP_CAP;
	else
		priv->micbias1_cap_mode = MICB_1_EN_NO_EXT_BYP_CAP;

	if (of_property_read_bool(dev->of_node, "qcom,micbias2-ext-cap"))
		priv->micbias2_cap_mode = MICB_1_EN_EXT_BYP_CAP;
	else
		priv->micbias2_cap_mode = MICB_1_EN_NO_EXT_BYP_CAP;

	of_property_read_u32(dev->of_node, "qcom,micbias-lvl",
			     &priv->micbias_mv);

	if (of_property_read_bool(dev->of_node,
				  "qcom,hphl-jack-type-normally-open"))
		priv->hphl_jack_type_normally_open = true;
	else
		priv->hphl_jack_type_normally_open = false;

	if (of_property_read_bool(dev->of_node,
				  "qcom,gnd-jack-type-normally-open"))
		priv->gnd_jack_type_normally_open = true;
	else
		priv->gnd_jack_type_normally_open = false;

	priv->mbhc_btn_enabled = true;
	rval = of_property_read_u32_array(dev->of_node,
					  "qcom,mbhc-vthreshold-low",
					  &priv->vref_btn_cs[0],
					  MBHC_MAX_BUTTONS);
	if (rval < 0) {
		priv->mbhc_btn_enabled = false;
	} else {
		rval = of_property_read_u32_array(dev->of_node,
						  "qcom,mbhc-vthreshold-high",
						  &priv->vref_btn_micb[0],
						  MBHC_MAX_BUTTONS);
		if (rval < 0)
			priv->mbhc_btn_enabled = false;
	}

	if (!priv->mbhc_btn_enabled)
		dev_err(dev,
			"DT property missing, MBHC btn detection disabled\n");


	return 0;
}

static int pm8916_wcd_analog_spmi_probe(struct platform_device *pdev)
{
	struct pm8916_wcd_analog_priv *priv;
	struct device *dev = &pdev->dev;
	int ret, i, irq;

	priv = devm_kzalloc(dev, sizeof(*priv), GFP_KERNEL);
	if (!priv)
		return -ENOMEM;

	ret = pm8916_wcd_analog_parse_dt(dev, priv);
	if (ret < 0)
		return ret;

	priv->mclk = devm_clk_get(dev, "mclk");
	if (IS_ERR(priv->mclk)) {
		dev_err(dev, "failed to get mclk\n");
		return PTR_ERR(priv->mclk);
	}

	for (i = 0; i < ARRAY_SIZE(supply_names); i++)
		priv->supplies[i].supply = supply_names[i];

	ret = devm_regulator_bulk_get(dev, ARRAY_SIZE(priv->supplies),
				    priv->supplies);
	if (ret) {
		dev_err(dev, "Failed to get regulator supplies %d\n", ret);
		return ret;
	}

	ret = clk_prepare_enable(priv->mclk);
	if (ret < 0) {
		dev_err(dev, "failed to enable mclk %d\n", ret);
		return ret;
	}

	irq = platform_get_irq_byname(pdev, "mbhc_switch_int");
	if (irq < 0) {
		dev_err(dev, "failed to get mbhc switch irq\n");
		return irq;
	}

	ret = devm_request_threaded_irq(dev, irq, NULL,
			       pm8916_mbhc_switch_irq_handler,
			       IRQF_TRIGGER_RISING | IRQF_TRIGGER_FALLING |
			       IRQF_ONESHOT,
			       "mbhc switch irq", priv);
	if (ret)
		dev_err(dev, "cannot request mbhc switch irq\n");

	if (priv->mbhc_btn_enabled) {
		irq = platform_get_irq_byname(pdev, "mbhc_but_press_det");
		if (irq < 0) {
			dev_err(dev, "failed to get button press irq\n");
			return irq;
		}

		ret = devm_request_threaded_irq(dev, irq, NULL,
				       mbhc_btn_press_irq_handler,
				       IRQF_TRIGGER_RISING |
				       IRQF_TRIGGER_FALLING | IRQF_ONESHOT,
				       "mbhc btn press irq", priv);
		if (ret)
			dev_err(dev, "cannot request mbhc button press irq\n");

		irq = platform_get_irq_byname(pdev, "mbhc_but_rel_det");
		if (irq < 0) {
			dev_err(dev, "failed to get button release irq\n");
			return irq;
		}

		ret = devm_request_threaded_irq(dev, irq, NULL,
				       mbhc_btn_release_irq_handler,
				       IRQF_TRIGGER_RISING |
				       IRQF_TRIGGER_FALLING | IRQF_ONESHOT,
				       "mbhc btn release irq", priv);
		if (ret)
			dev_err(dev, "cannot request mbhc button release irq\n");

	}

	dev_set_drvdata(dev, priv);

	return devm_snd_soc_register_component(dev, &pm8916_wcd_analog,
				      pm8916_wcd_analog_dai,
				      ARRAY_SIZE(pm8916_wcd_analog_dai));
}

static int pm8916_wcd_analog_spmi_remove(struct platform_device *pdev)
{
	struct pm8916_wcd_analog_priv *priv = dev_get_drvdata(&pdev->dev);

	clk_disable_unprepare(priv->mclk);

	return 0;
}

static const struct of_device_id pm8916_wcd_analog_spmi_match_table[] = {
	{ .compatible = "qcom,pm8916-wcd-analog-codec", },
	{ }
};

MODULE_DEVICE_TABLE(of, pm8916_wcd_analog_spmi_match_table);

static struct platform_driver pm8916_wcd_analog_spmi_driver = {
	.driver = {
		   .name = "qcom,pm8916-wcd-spmi-codec",
		   .of_match_table = pm8916_wcd_analog_spmi_match_table,
	},
	.probe = pm8916_wcd_analog_spmi_probe,
	.remove = pm8916_wcd_analog_spmi_remove,
};

module_platform_driver(pm8916_wcd_analog_spmi_driver);

MODULE_AUTHOR("Srinivas Kandagatla <srinivas.kandagatla@linaro.org>");
MODULE_DESCRIPTION("PMIC PM8916 WCD Analog Codec driver");
MODULE_LICENSE("GPL v2");<|MERGE_RESOLUTION|>--- conflicted
+++ resolved
@@ -349,11 +349,7 @@
 			    | MICB_1_CTL_EXT_PRECHARG_EN_ENABLE);
 
 	if (wcd->micbias_mv) {
-<<<<<<< HEAD
-		snd_soc_update_bits(codec, CDC_A_MICB_1_VAL,
-=======
 		snd_soc_component_update_bits(component, CDC_A_MICB_1_VAL,
->>>>>>> e021bb4f
 				    MICB_1_VAL_MICB_OUT_VAL_MASK,
 				    MICB_VOLTAGE_REGVAL(wcd->micbias_mv));
 		/*
