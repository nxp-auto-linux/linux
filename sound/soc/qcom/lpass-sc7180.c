// SPDX-License-Identifier: GPL-2.0-only
/*
 * Copyright (c) 2020, The Linux Foundation. All rights reserved.
 *
 * lpass-sc7180.c -- ALSA SoC platform-machine driver for QTi LPASS
 */

#include <linux/clk.h>
#include <linux/device.h>
#include <linux/err.h>
#include <linux/kernel.h>
#include <linux/module.h>
#include <linux/of.h>
#include <linux/platform_device.h>
#include <dt-bindings/sound/sc7180-lpass.h>
#include <sound/pcm.h>
#include <sound/soc.h>

#include "lpass-lpaif-reg.h"
#include "lpass.h"

static struct snd_soc_dai_driver sc7180_lpass_cpu_dai_driver[] = {
	{
		.id = MI2S_PRIMARY,
		.name = "Primary MI2S",
		.playback = {
			.stream_name = "Primary Playback",
			.formats	= SNDRV_PCM_FMTBIT_S16,
			.rates = SNDRV_PCM_RATE_48000,
			.rate_min	= 48000,
			.rate_max	= 48000,
			.channels_min	= 2,
			.channels_max	= 2,
		},
		.capture = {
			.stream_name = "Primary Capture",
			.formats = SNDRV_PCM_FMTBIT_S16 |
				SNDRV_PCM_FMTBIT_S32,
			.rates = SNDRV_PCM_RATE_48000,
			.rate_min	= 48000,
			.rate_max	= 48000,
			.channels_min	= 2,
			.channels_max	= 2,
		},
		.probe	= &asoc_qcom_lpass_cpu_dai_probe,
		.ops    = &asoc_qcom_lpass_cpu_dai_ops,
	}, {
		.id = MI2S_SECONDARY,
		.name = "Secondary MI2S",
		.playback = {
			.stream_name = "Secondary Playback",
			.formats	= SNDRV_PCM_FMTBIT_S16,
			.rates = SNDRV_PCM_RATE_48000,
			.rate_min	= 48000,
			.rate_max	= 48000,
			.channels_min	= 2,
			.channels_max	= 2,
		},
		.probe	= &asoc_qcom_lpass_cpu_dai_probe,
		.ops    = &asoc_qcom_lpass_cpu_dai_ops,
<<<<<<< HEAD
=======
		.pcm_new = lpass_cpu_pcm_new,
>>>>>>> 3b17187f
	}, {
		.id = LPASS_DP_RX,
		.name = "Hdmi",
		.playback = {
			.stream_name = "Hdmi Playback",
			.formats	= SNDRV_PCM_FMTBIT_S24,
			.rates = SNDRV_PCM_RATE_48000,
			.rate_min	= 48000,
			.rate_max	= 48000,
			.channels_min	= 2,
			.channels_max	= 2,
		},
		.ops    = &asoc_qcom_lpass_hdmi_dai_ops,
	},
};

static int sc7180_lpass_alloc_dma_channel(struct lpass_data *drvdata,
					   int direction, unsigned int dai_id)
{
	struct lpass_variant *v = drvdata->variant;
	int chan = 0;

	if (dai_id == LPASS_DP_RX) {
		if (direction == SNDRV_PCM_STREAM_PLAYBACK) {
			chan = find_first_zero_bit(&drvdata->hdmi_dma_ch_bit_map,
						v->hdmi_rdma_channels);

			if (chan >= v->hdmi_rdma_channels)
				return -EBUSY;
		}
		set_bit(chan, &drvdata->hdmi_dma_ch_bit_map);
	} else {
		if (direction == SNDRV_PCM_STREAM_PLAYBACK) {
			chan = find_first_zero_bit(&drvdata->dma_ch_bit_map,
						v->rdma_channels);

			if (chan >= v->rdma_channels)
				return -EBUSY;
		} else {
			chan = find_next_zero_bit(&drvdata->dma_ch_bit_map,
					v->wrdma_channel_start +
					v->wrdma_channels,
					v->wrdma_channel_start);

			if (chan >=  v->wrdma_channel_start + v->wrdma_channels)
				return -EBUSY;
		}

		set_bit(chan, &drvdata->dma_ch_bit_map);
	}
	return chan;
}

static int sc7180_lpass_free_dma_channel(struct lpass_data *drvdata, int chan, unsigned int dai_id)
{
	if (dai_id == LPASS_DP_RX)
		clear_bit(chan, &drvdata->hdmi_dma_ch_bit_map);
	else
		clear_bit(chan, &drvdata->dma_ch_bit_map);

	return 0;
}

static int sc7180_lpass_init(struct platform_device *pdev)
{
	struct lpass_data *drvdata = platform_get_drvdata(pdev);
	struct lpass_variant *variant = drvdata->variant;
	struct device *dev = &pdev->dev;
	int ret, i;

	drvdata->clks = devm_kcalloc(dev, variant->num_clks,
				     sizeof(*drvdata->clks), GFP_KERNEL);
	drvdata->num_clks = variant->num_clks;

	for (i = 0; i < drvdata->num_clks; i++)
		drvdata->clks[i].id = variant->clk_name[i];

	ret = devm_clk_bulk_get(dev, drvdata->num_clks, drvdata->clks);
	if (ret) {
		dev_err(dev, "Failed to get clocks %d\n", ret);
		return ret;
	}

	ret = clk_bulk_prepare_enable(drvdata->num_clks, drvdata->clks);
	if (ret) {
		dev_err(dev, "sc7180 clk_enable failed\n");
		return ret;
	}

	return 0;
}

static int sc7180_lpass_exit(struct platform_device *pdev)
{
	struct lpass_data *drvdata = platform_get_drvdata(pdev);

	clk_bulk_disable_unprepare(drvdata->num_clks, drvdata->clks);

	return 0;
}

static struct lpass_variant sc7180_data = {
	.i2sctrl_reg_base	= 0x1000,
	.i2sctrl_reg_stride	= 0x1000,
	.i2s_ports		= 3,
	.irq_reg_base		= 0x9000,
	.irq_reg_stride		= 0x1000,
	.irq_ports		= 3,
	.rdma_reg_base		= 0xC000,
	.rdma_reg_stride	= 0x1000,
	.rdma_channels		= 5,
	.hdmi_rdma_reg_base		= 0x64000,
	.hdmi_rdma_reg_stride	= 0x1000,
	.hdmi_rdma_channels		= 4,
	.dmactl_audif_start	= 1,
	.wrdma_reg_base		= 0x18000,
	.wrdma_reg_stride	= 0x1000,
	.wrdma_channel_start	= 5,
	.wrdma_channels		= 4,

	.loopback		= REG_FIELD_ID(0x1000, 17, 17, 3, 0x1000),
	.spken			= REG_FIELD_ID(0x1000, 16, 16, 3, 0x1000),
	.spkmode		= REG_FIELD_ID(0x1000, 11, 15, 3, 0x1000),
	.spkmono		= REG_FIELD_ID(0x1000, 10, 10, 3, 0x1000),
	.micen			= REG_FIELD_ID(0x1000, 9, 9, 3, 0x1000),
	.micmode		= REG_FIELD_ID(0x1000, 4, 8, 3, 0x1000),
	.micmono		= REG_FIELD_ID(0x1000, 3, 3, 3, 0x1000),
	.wssrc			= REG_FIELD_ID(0x1000, 2, 2, 3, 0x1000),
	.bitwidth		= REG_FIELD_ID(0x1000, 0, 1, 3, 0x1000),

	.rdma_dyncclk		= REG_FIELD_ID(0xC000, 21, 21, 5, 0x1000),
	.rdma_bursten		= REG_FIELD_ID(0xC000, 20, 20, 5, 0x1000),
	.rdma_wpscnt		= REG_FIELD_ID(0xC000, 16, 19, 5, 0x1000),
	.rdma_intf			= REG_FIELD_ID(0xC000, 12, 15, 5, 0x1000),
	.rdma_fifowm		= REG_FIELD_ID(0xC000, 1, 5, 5, 0x1000),
	.rdma_enable		= REG_FIELD_ID(0xC000, 0, 0, 5, 0x1000),

	.wrdma_dyncclk		= REG_FIELD_ID(0x18000, 22, 22, 4, 0x1000),
	.wrdma_bursten		= REG_FIELD_ID(0x18000, 21, 21, 4, 0x1000),
	.wrdma_wpscnt		= REG_FIELD_ID(0x18000, 17, 20, 4, 0x1000),
	.wrdma_intf		= REG_FIELD_ID(0x18000, 12, 16, 4, 0x1000),
	.wrdma_fifowm		= REG_FIELD_ID(0x18000, 1, 5, 4, 0x1000),
	.wrdma_enable		= REG_FIELD_ID(0x18000, 0, 0, 4, 0x1000),

	.hdmi_tx_ctl_addr	= 0x1000,
	.hdmi_legacy_addr	= 0x1008,
	.hdmi_vbit_addr		= 0x610c0,
	.hdmi_ch_lsb_addr	= 0x61048,
	.hdmi_ch_msb_addr	= 0x6104c,
	.ch_stride		= 0x8,
	.hdmi_parity_addr	= 0x61034,
	.hdmi_dmactl_addr	= 0x61038,
	.hdmi_dma_stride	= 0x4,
	.hdmi_DP_addr		= 0x610c8,
	.hdmi_sstream_addr	= 0x6101c,
	.hdmi_irq_reg_base		= 0x63000,
	.hdmi_irq_ports		= 1,

	.hdmi_rdma_dyncclk		= REG_FIELD_ID(0x64000, 14, 14, 4, 0x1000),
	.hdmi_rdma_bursten		= REG_FIELD_ID(0x64000, 13, 13, 4, 0x1000),
	.hdmi_rdma_burst8		= REG_FIELD_ID(0x64000, 15, 15, 4, 0x1000),
	.hdmi_rdma_burst16		= REG_FIELD_ID(0x64000, 16, 16, 4, 0x1000),
	.hdmi_rdma_dynburst		= REG_FIELD_ID(0x64000, 18, 18, 4, 0x1000),
	.hdmi_rdma_wpscnt		= REG_FIELD_ID(0x64000, 10, 12, 4, 0x1000),
	.hdmi_rdma_fifowm		= REG_FIELD_ID(0x64000, 1, 5, 4, 0x1000),
	.hdmi_rdma_enable		= REG_FIELD_ID(0x64000, 0, 0, 4, 0x1000),

	.sstream_en		= REG_FIELD(0x6101c, 0, 0),
	.dma_sel			= REG_FIELD(0x6101c, 1, 2),
	.auto_bbit_en	= REG_FIELD(0x6101c, 3, 3),
	.layout			= REG_FIELD(0x6101c, 4, 4),
	.layout_sp		= REG_FIELD(0x6101c, 5, 8),
	.set_sp_on_en	= REG_FIELD(0x6101c, 10, 10),
	.dp_audio		= REG_FIELD(0x6101c, 11, 11),
	.dp_staffing_en	= REG_FIELD(0x6101c, 12, 12),
	.dp_sp_b_hw_en	= REG_FIELD(0x6101c, 13, 13),

	.mute			= REG_FIELD(0x610c8, 0, 0),
	.as_sdp_cc		= REG_FIELD(0x610c8, 1, 3),
	.as_sdp_ct		= REG_FIELD(0x610c8, 4, 7),
	.aif_db4			= REG_FIELD(0x610c8, 8, 15),
	.frequency		= REG_FIELD(0x610c8, 16, 21),
	.mst_index		= REG_FIELD(0x610c8, 28, 29),
	.dptx_index		= REG_FIELD(0x610c8, 30, 31),

	.soft_reset		= REG_FIELD(0x1000, 31, 31),
	.force_reset	= REG_FIELD(0x1000, 30, 30),

	.use_hw_chs		= REG_FIELD(0x61038, 0, 0),
	.use_hw_usr		= REG_FIELD(0x61038, 1, 1),
	.hw_chs_sel		= REG_FIELD(0x61038, 2, 4),
	.hw_usr_sel		= REG_FIELD(0x61038, 5, 6),

	.replace_vbit	= REG_FIELD(0x610c0, 0, 0),
	.vbit_stream	= REG_FIELD(0x610c0, 1, 1),

	.legacy_en		=  REG_FIELD(0x1008, 0, 0),
	.calc_en		=  REG_FIELD(0x61034, 0, 0),
	.lsb_bits		=  REG_FIELD(0x61048, 0, 31),
	.msb_bits		=  REG_FIELD(0x6104c, 0, 31),


	.clk_name		= (const char*[]) {
				   "pcnoc-sway-clk",
				   "audio-core",
				   "pcnoc-mport-clk",
				},
	.num_clks		= 3,
	.dai_driver		= sc7180_lpass_cpu_dai_driver,
	.num_dai		= ARRAY_SIZE(sc7180_lpass_cpu_dai_driver),
	.dai_osr_clk_names      = (const char *[]) {
				   "mclk0",
				   "null",
				},
	.dai_bit_clk_names      = (const char *[]) {
				   "mi2s-bit-clk0",
				   "mi2s-bit-clk1",
				},
	.init			= sc7180_lpass_init,
	.exit			= sc7180_lpass_exit,
	.alloc_dma_channel	= sc7180_lpass_alloc_dma_channel,
	.free_dma_channel	= sc7180_lpass_free_dma_channel,
};

static const struct of_device_id sc7180_lpass_cpu_device_id[] __maybe_unused = {
	{.compatible = "qcom,sc7180-lpass-cpu", .data = &sc7180_data},
	{}
};
MODULE_DEVICE_TABLE(of, sc7180_lpass_cpu_device_id);

static struct platform_driver sc7180_lpass_cpu_platform_driver = {
	.driver = {
		.name = "sc7180-lpass-cpu",
		.of_match_table = of_match_ptr(sc7180_lpass_cpu_device_id),
	},
	.probe = asoc_qcom_lpass_cpu_platform_probe,
	.remove = asoc_qcom_lpass_cpu_platform_remove,
	.shutdown = asoc_qcom_lpass_cpu_platform_shutdown,
};

module_platform_driver(sc7180_lpass_cpu_platform_driver);

MODULE_DESCRIPTION("SC7180 LPASS CPU DRIVER");
MODULE_LICENSE("GPL v2");<|MERGE_RESOLUTION|>--- conflicted
+++ resolved
@@ -58,10 +58,7 @@
 		},
 		.probe	= &asoc_qcom_lpass_cpu_dai_probe,
 		.ops    = &asoc_qcom_lpass_cpu_dai_ops,
-<<<<<<< HEAD
-=======
 		.pcm_new = lpass_cpu_pcm_new,
->>>>>>> 3b17187f
 	}, {
 		.id = LPASS_DP_RX,
 		.name = "Hdmi",
