// SPDX-License-Identifier: GPL-2.0
// Copyright (c) 2018, Linaro Limited.
// Copyright (c) 2018, The Linux Foundation. All rights reserved.

#include <linux/module.h>
#include "common.h"

int qcom_snd_parse_of(struct snd_soc_card *card)
{
	struct device_node *np;
	struct device_node *codec = NULL;
	struct device_node *platform = NULL;
	struct device_node *cpu = NULL;
	struct device *dev = card->dev;
	struct snd_soc_dai_link *link;
	struct of_phandle_args args;
<<<<<<< HEAD
=======
	struct snd_soc_dai_link_component *dlc;
>>>>>>> fa578e9d
	int ret, num_links;

	ret = snd_soc_of_parse_card_name(card, "model");
	if (ret) {
		dev_err(dev, "Error parsing card name: %d\n", ret);
		return ret;
	}

	/* DAPM routes */
	if (of_property_read_bool(dev->of_node, "audio-routing")) {
		ret = snd_soc_of_parse_audio_routing(card,
				"audio-routing");
		if (ret)
			return ret;
	}

	/* Populate links */
	num_links = of_get_child_count(dev->of_node);

	/* Allocate the DAI link array */
	card->dai_link = kcalloc(num_links, sizeof(*link), GFP_KERNEL);
	if (!card->dai_link)
		return -ENOMEM;

	card->num_links = num_links;
	link = card->dai_link;

	for_each_child_of_node(dev->of_node, np) {
		dlc = devm_kzalloc(dev, 2 * sizeof(*dlc), GFP_KERNEL);
		if (!dlc)
			return -ENOMEM;

		link->cpus	= &dlc[0];
		link->platforms	= &dlc[1];

		link->num_cpus		= 1;
		link->num_platforms	= 1;

		ret = of_property_read_string(np, "link-name", &link->name);
		if (ret) {
			dev_err(card->dev, "error getting codec dai_link name\n");
			goto err;
		}

		cpu = of_get_child_by_name(np, "cpu");
		platform = of_get_child_by_name(np, "platform");
		codec = of_get_child_by_name(np, "codec");

		if (!cpu) {
			dev_err(dev, "%s: Can't find cpu DT node\n", link->name);
			ret = -EINVAL;
			goto err;
		}

		ret = of_parse_phandle_with_args(cpu, "sound-dai",
					"#sound-dai-cells", 0, &args);
		if (ret) {
<<<<<<< HEAD
			dev_err(card->dev, "error getting cpu phandle\n");
			goto err;
		}
		link->cpu_of_node = args.np;
=======
			dev_err(card->dev, "%s: error getting cpu phandle\n", link->name);
			goto err;
		}
		link->cpus->of_node = args.np;
>>>>>>> fa578e9d
		link->id = args.args[0];

		ret = snd_soc_of_get_dai_name(cpu, &link->cpus->dai_name);
		if (ret) {
			dev_err(card->dev, "%s: error getting cpu dai name\n", link->name);
			goto err;
		}

		if (codec && platform) {
			link->platforms->of_node = of_parse_phandle(platform,
					"sound-dai",
					0);
			if (!link->platforms->of_node) {
				dev_err(card->dev, "%s: platform dai not found\n", link->name);
				ret = -EINVAL;
				goto err;
			}

			ret = snd_soc_of_get_dai_link_codecs(dev, codec, link);
			if (ret < 0) {
				dev_err(card->dev, "%s: codec dai not found\n", link->name);
				goto err;
			}
			link->no_pcm = 1;
			link->ignore_pmdown_time = 1;
		} else {
			dlc = devm_kzalloc(dev, sizeof(*dlc), GFP_KERNEL);
			if (!dlc)
				return -ENOMEM;

			link->codecs	 = dlc;
			link->num_codecs = 1;

			link->platforms->of_node = link->cpus->of_node;
			link->codecs->dai_name = "snd-soc-dummy-dai";
			link->codecs->name = "snd-soc-dummy";
			link->dynamic = 1;
		}

		link->ignore_suspend = 1;
		link->nonatomic = 1;
		link->dpcm_playback = 1;
		link->dpcm_capture = 1;
		link->stream_name = link->name;
		link++;

		of_node_put(cpu);
		of_node_put(codec);
		of_node_put(platform);
	}

	return 0;
err:
	of_node_put(np);
	of_node_put(cpu);
	of_node_put(codec);
	of_node_put(platform);
	kfree(card->dai_link);
	return ret;
}
EXPORT_SYMBOL(qcom_snd_parse_of);

MODULE_LICENSE("GPL v2");<|MERGE_RESOLUTION|>--- conflicted
+++ resolved
@@ -14,10 +14,7 @@
 	struct device *dev = card->dev;
 	struct snd_soc_dai_link *link;
 	struct of_phandle_args args;
-<<<<<<< HEAD
-=======
 	struct snd_soc_dai_link_component *dlc;
->>>>>>> fa578e9d
 	int ret, num_links;
 
 	ret = snd_soc_of_parse_card_name(card, "model");
@@ -75,17 +72,10 @@
 		ret = of_parse_phandle_with_args(cpu, "sound-dai",
 					"#sound-dai-cells", 0, &args);
 		if (ret) {
-<<<<<<< HEAD
-			dev_err(card->dev, "error getting cpu phandle\n");
-			goto err;
-		}
-		link->cpu_of_node = args.np;
-=======
 			dev_err(card->dev, "%s: error getting cpu phandle\n", link->name);
 			goto err;
 		}
 		link->cpus->of_node = args.np;
->>>>>>> fa578e9d
 		link->id = args.args[0];
 
 		ret = snd_soc_of_get_dai_name(cpu, &link->cpus->dai_name);
