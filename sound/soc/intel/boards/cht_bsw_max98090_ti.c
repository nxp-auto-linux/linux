--- conflicted
+++ resolved
@@ -12,10 +12,7 @@
  */
 
 #include <linux/dmi.h>
-<<<<<<< HEAD
-=======
 #include <linux/gpio/consumer.h>
->>>>>>> fa578e9d
 #include <linux/module.h>
 #include <linux/platform_device.h>
 #include <linux/slab.h>
@@ -403,8 +400,6 @@
 
 static const struct dmi_system_id cht_max98090_quirk_table[] = {
 	{
-<<<<<<< HEAD
-=======
 		/* Banjo model Chromebook */
 		.matches = {
 			DMI_MATCH(DMI_PRODUCT_NAME, "Banjo"),
@@ -419,7 +414,6 @@
 		.driver_data = (void *)QUIRK_PMC_PLT_CLK_0,
 	},
 	{
->>>>>>> fa578e9d
 		/* Clapper model Chromebook */
 		.matches = {
 			DMI_MATCH(DMI_PRODUCT_NAME, "Clapper"),
@@ -427,8 +421,6 @@
 		.driver_data = (void *)QUIRK_PMC_PLT_CLK_0,
 	},
 	{
-<<<<<<< HEAD
-=======
 		/* Cyan model Chromebook */
 		.matches = {
 			DMI_MATCH(DMI_PRODUCT_NAME, "Cyan"),
@@ -450,7 +442,6 @@
 		.driver_data = (void *)QUIRK_PMC_PLT_CLK_0,
 	},
 	{
->>>>>>> fa578e9d
 		/* Gnawty model Chromebook (Acer Chromebook CB3-111) */
 		.matches = {
 			DMI_MATCH(DMI_PRODUCT_NAME, "Gnawty"),
@@ -458,8 +449,6 @@
 		.driver_data = (void *)QUIRK_PMC_PLT_CLK_0,
 	},
 	{
-<<<<<<< HEAD
-=======
 		/* Heli model Chromebook */
 		.matches = {
 			DMI_MATCH(DMI_PRODUCT_NAME, "Heli"),
@@ -516,15 +505,12 @@
 		.driver_data = (void *)QUIRK_PMC_PLT_CLK_0,
 	},
 	{
->>>>>>> fa578e9d
 		/* Swanky model Chromebook (Toshiba Chromebook 2) */
 		.matches = {
 			DMI_MATCH(DMI_PRODUCT_NAME, "Swanky"),
 		},
 		.driver_data = (void *)QUIRK_PMC_PLT_CLK_0,
 	},
-<<<<<<< HEAD
-=======
 	{
 		/* Winky model Chromebook */
 		.matches = {
@@ -532,7 +518,6 @@
 		},
 		.driver_data = (void *)QUIRK_PMC_PLT_CLK_0,
 	},
->>>>>>> fa578e9d
 	{}
 };
 
@@ -543,16 +528,8 @@
 	int ret_val = 0;
 	struct cht_mc_private *drv;
 	const char *mclk_name;
-<<<<<<< HEAD
-	int quirks = 0;
-
-	dmi_id = dmi_first_match(cht_max98090_quirk_table);
-	if (dmi_id)
-		quirks = (unsigned long)dmi_id->driver_data;
-=======
 	struct snd_soc_acpi_mach *mach;
 	const char *platform_name;
->>>>>>> fa578e9d
 
 	drv = devm_kzalloc(&pdev->dev, sizeof(*drv), GFP_KERNEL);
 	if (!drv)
@@ -587,11 +564,7 @@
 	/* register the soc card */
 	snd_soc_card_set_drvdata(&snd_soc_card_cht, drv);
 
-<<<<<<< HEAD
-	if (quirks & QUIRK_PMC_PLT_CLK_0)
-=======
 	if (drv->quirks & QUIRK_PMC_PLT_CLK_0)
->>>>>>> fa578e9d
 		mclk_name = "pmc_plt_clk_0";
 	else
 		mclk_name = "pmc_plt_clk_3";
