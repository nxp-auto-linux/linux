/*
 * Intel Kabylake I2S Machine Driver with MAXIM98927
 * RT5514 and RT5663 Codecs
 *
 * Copyright (C) 2017, Intel Corporation. All rights reserved.
 *
 * Modified from:
 *   Intel Kabylake I2S Machine driver supporting MAXIM98927 and
 *   RT5663 codecs
 *
 * This program is free software; you can redistribute it and/or
 * modify it under the terms of the GNU General Public License version
 * 2 as published by the Free Software Foundation.
 *
 * This program is distributed in the hope that it will be useful,
 * but WITHOUT ANY WARRANTY; without even the implied warranty of
 * MERCHANTABILITY or FITNESS FOR A PARTICULAR PURPOSE.  See the
 * GNU General Public License for more details.
 */

#include <linux/input.h>
#include <linux/module.h>
#include <linux/platform_device.h>
#include <sound/core.h>
#include <sound/jack.h>
#include <sound/pcm.h>
#include <sound/pcm_params.h>
#include <sound/soc.h>
#include "../../codecs/rt5514.h"
#include "../../codecs/rt5663.h"
#include "../../codecs/hdac_hdmi.h"
#include "../skylake/skl.h"

#define KBL_REALTEK_CODEC_DAI "rt5663-aif"
#define KBL_REALTEK_DMIC_CODEC_DAI "rt5514-aif1"
#define KBL_MAXIM_CODEC_DAI "max98927-aif1"
#define MAXIM_DEV0_NAME "i2c-MX98927:00"
#define MAXIM_DEV1_NAME "i2c-MX98927:01"
#define RT5514_DEV_NAME "i2c-10EC5514:00"
#define RT5663_DEV_NAME "i2c-10EC5663:00"
#define RT5514_AIF1_BCLK_FREQ (48000 * 8 * 16)
#define RT5514_AIF1_SYSCLK_FREQ 12288000
#define NAME_SIZE 32

#define DMIC_CH(p) p->list[p->count-1]


static struct snd_soc_card kabylake_audio_card;
static const struct snd_pcm_hw_constraint_list *dmic_constraints;

struct kbl_hdmi_pcm {
	struct list_head head;
	struct snd_soc_dai *codec_dai;
	int device;
};

struct kbl_codec_private {
	struct snd_soc_jack kabylake_headset;
	struct list_head hdmi_pcm_list;
	struct snd_soc_jack kabylake_hdmi[2];
};

enum {
	KBL_DPCM_AUDIO_PB = 0,
	KBL_DPCM_AUDIO_CP,
	KBL_DPCM_AUDIO_HS_PB,
	KBL_DPCM_AUDIO_ECHO_REF_CP,
	KBL_DPCM_AUDIO_DMIC_CP,
	KBL_DPCM_AUDIO_RT5514_DSP,
	KBL_DPCM_AUDIO_HDMI1_PB,
	KBL_DPCM_AUDIO_HDMI2_PB,
};

static const struct snd_kcontrol_new kabylake_controls[] = {
	SOC_DAPM_PIN_SWITCH("Headphone Jack"),
	SOC_DAPM_PIN_SWITCH("Headset Mic"),
	SOC_DAPM_PIN_SWITCH("Left Spk"),
	SOC_DAPM_PIN_SWITCH("Right Spk"),
	SOC_DAPM_PIN_SWITCH("DMIC"),
};

static const struct snd_soc_dapm_widget kabylake_widgets[] = {
	SND_SOC_DAPM_HP("Headphone Jack", NULL),
	SND_SOC_DAPM_MIC("Headset Mic", NULL),
	SND_SOC_DAPM_SPK("Left Spk", NULL),
	SND_SOC_DAPM_SPK("Right Spk", NULL),
	SND_SOC_DAPM_MIC("DMIC", NULL),
	SND_SOC_DAPM_SPK("HDMI1", NULL),
	SND_SOC_DAPM_SPK("HDMI2", NULL),

};

static const struct snd_soc_dapm_route kabylake_map[] = {
	/* Headphones */
	{ "Headphone Jack", NULL, "HPOL" },
	{ "Headphone Jack", NULL, "HPOR" },

	/* speaker */
	{ "Left Spk", NULL, "Left BE_OUT" },
	{ "Right Spk", NULL, "Right BE_OUT" },

	/* other jacks */
	{ "IN1P", NULL, "Headset Mic" },
	{ "IN1N", NULL, "Headset Mic" },

	/* CODEC BE connections */
	{ "Left HiFi Playback", NULL, "ssp0 Tx" },
	{ "Right HiFi Playback", NULL, "ssp0 Tx" },
	{ "ssp0 Tx", NULL, "spk_out" },

	{ "AIF Playback", NULL, "ssp1 Tx" },
	{ "ssp1 Tx", NULL, "codec1_out" },

	{ "hs_in", NULL, "ssp1 Rx" },
	{ "ssp1 Rx", NULL, "AIF Capture" },

	{ "codec1_in", NULL, "ssp0 Rx" },
	{ "ssp0 Rx", NULL, "AIF1 Capture" },

	/* IV feedback path */
	{ "codec0_fb_in", NULL, "ssp0 Rx"},
	{ "ssp0 Rx", NULL, "Left HiFi Capture" },
	{ "ssp0 Rx", NULL, "Right HiFi Capture" },

	/* DMIC */
	{ "DMIC1L", NULL, "DMIC" },
	{ "DMIC1R", NULL, "DMIC" },
	{ "DMIC2L", NULL, "DMIC" },
	{ "DMIC2R", NULL, "DMIC" },

	{ "hifi2", NULL, "iDisp2 Tx" },
	{ "iDisp2 Tx", NULL, "iDisp2_out" },
	{ "hifi1", NULL, "iDisp1 Tx" },
	{ "iDisp1 Tx", NULL, "iDisp1_out" },
};

static struct snd_soc_codec_conf max98927_codec_conf[] = {
	{
		.dev_name = MAXIM_DEV0_NAME,
		.name_prefix = "Right",
	},
	{
		.dev_name = MAXIM_DEV1_NAME,
		.name_prefix = "Left",
	},
};

static struct snd_soc_dai_link_component ssp0_codec_components[] = {
	{ /* Left */
		.name = MAXIM_DEV0_NAME,
		.dai_name = KBL_MAXIM_CODEC_DAI,
	},
	{ /* Right */
		.name = MAXIM_DEV1_NAME,
		.dai_name = KBL_MAXIM_CODEC_DAI,
	},
	{ /*dmic */
		.name = RT5514_DEV_NAME,
		.dai_name = KBL_REALTEK_DMIC_CODEC_DAI,
	},
};

static int kabylake_rt5663_fe_init(struct snd_soc_pcm_runtime *rtd)
{
	struct snd_soc_dapm_context *dapm;
	struct snd_soc_component *component = rtd->cpu_dai->component;
	int ret;

	dapm = snd_soc_component_get_dapm(component);
	ret = snd_soc_dapm_ignore_suspend(dapm, "Reference Capture");
	if (ret)
		dev_err(rtd->dev, "Ref Cap -Ignore suspend failed = %d\n", ret);

	return ret;
}

static int kabylake_rt5663_codec_init(struct snd_soc_pcm_runtime *rtd)
{
	int ret;
	struct kbl_codec_private *ctx = snd_soc_card_get_drvdata(rtd->card);
	struct snd_soc_component *component = rtd->codec_dai->component;
	struct snd_soc_jack *jack;

	/*
	 * Headset buttons map to the google Reference headset.
	 * These can be configured by userspace.
	 */
	ret = snd_soc_card_jack_new(&kabylake_audio_card, "Headset Jack",
			SND_JACK_HEADSET | SND_JACK_BTN_0 | SND_JACK_BTN_1 |
			SND_JACK_BTN_2 | SND_JACK_BTN_3, &ctx->kabylake_headset,
			NULL, 0);
	if (ret) {
		dev_err(rtd->dev, "Headset Jack creation failed %d\n", ret);
		return ret;
	}

	jack = &ctx->kabylake_headset;
	snd_jack_set_key(jack->jack, SND_JACK_BTN_0, KEY_PLAYPAUSE);
	snd_jack_set_key(jack->jack, SND_JACK_BTN_1, KEY_VOICECOMMAND);
	snd_jack_set_key(jack->jack, SND_JACK_BTN_2, KEY_VOLUMEUP);
	snd_jack_set_key(jack->jack, SND_JACK_BTN_3, KEY_VOLUMEDOWN);

	snd_soc_component_set_jack(component, &ctx->kabylake_headset, NULL);

	ret = snd_soc_dapm_ignore_suspend(&rtd->card->dapm, "DMIC");
	if (ret)
		dev_err(rtd->dev, "DMIC - Ignore suspend failed = %d\n", ret);

	return ret;
}

static int kabylake_hdmi_init(struct snd_soc_pcm_runtime *rtd, int device)
{
	struct kbl_codec_private *ctx = snd_soc_card_get_drvdata(rtd->card);
	struct snd_soc_dai *dai = rtd->codec_dai;
	struct kbl_hdmi_pcm *pcm;

	pcm = devm_kzalloc(rtd->card->dev, sizeof(*pcm), GFP_KERNEL);
	if (!pcm)
		return -ENOMEM;

	pcm->device = device;
	pcm->codec_dai = dai;

	list_add_tail(&pcm->head, &ctx->hdmi_pcm_list);

	return 0;
}

static int kabylake_hdmi1_init(struct snd_soc_pcm_runtime *rtd)
{
	return kabylake_hdmi_init(rtd, KBL_DPCM_AUDIO_HDMI1_PB);
}

static int kabylake_hdmi2_init(struct snd_soc_pcm_runtime *rtd)
{
	return kabylake_hdmi_init(rtd, KBL_DPCM_AUDIO_HDMI2_PB);
}

static const unsigned int rates[] = {
	48000,
};

static const struct snd_pcm_hw_constraint_list constraints_rates = {
	.count = ARRAY_SIZE(rates),
	.list  = rates,
	.mask = 0,
};

static const unsigned int channels[] = {
	2,
};

static const struct snd_pcm_hw_constraint_list constraints_channels = {
	.count = ARRAY_SIZE(channels),
	.list = channels,
	.mask = 0,
};

static int kbl_fe_startup(struct snd_pcm_substream *substream)
{
	struct snd_pcm_runtime *runtime = substream->runtime;

	/*
	 * On this platform for PCM device we support,
	 * 48Khz
	 * stereo
	 * 16 bit audio
	 */

	runtime->hw.channels_max = 2;
	snd_pcm_hw_constraint_list(runtime, 0, SNDRV_PCM_HW_PARAM_CHANNELS,
					   &constraints_channels);

	runtime->hw.formats = SNDRV_PCM_FMTBIT_S16_LE;
	snd_pcm_hw_constraint_msbits(runtime, 0, 16, 16);

	snd_pcm_hw_constraint_list(runtime, 0,
				SNDRV_PCM_HW_PARAM_RATE, &constraints_rates);

	return 0;
}

static const struct snd_soc_ops kabylake_rt5663_fe_ops = {
	.startup = kbl_fe_startup,
};

static int kabylake_ssp_fixup(struct snd_soc_pcm_runtime *rtd,
					struct snd_pcm_hw_params *params)
{
	struct snd_interval *rate = hw_param_interval(params,
			SNDRV_PCM_HW_PARAM_RATE);
	struct snd_interval *channels = hw_param_interval(params,
			SNDRV_PCM_HW_PARAM_CHANNELS);
	struct snd_mask *fmt = hw_param_mask(params, SNDRV_PCM_HW_PARAM_FORMAT);
	struct snd_soc_dpcm *dpcm = container_of(
			params, struct snd_soc_dpcm, hw_params);
	struct snd_soc_dai_link *fe_dai_link = dpcm->fe->dai_link;
	struct snd_soc_dai_link *be_dai_link = dpcm->be->dai_link;

	/*
	 * The ADSP will convert the FE rate to 48k, stereo, 24 bit
	 */
	if (!strcmp(fe_dai_link->name, "Kbl Audio Port") ||
	    !strcmp(fe_dai_link->name, "Kbl Audio Headset Playback") ||
	    !strcmp(fe_dai_link->name, "Kbl Audio Capture Port")) {
		rate->min = rate->max = 48000;
		channels->min = channels->max = 2;
		snd_mask_none(fmt);
		snd_mask_set_format(fmt, SNDRV_PCM_FORMAT_S24_LE);
	} else if (!strcmp(fe_dai_link->name, "Kbl Audio DMIC cap")) {
		if (params_channels(params) == 2 ||
				DMIC_CH(dmic_constraints) == 2)
			channels->min = channels->max = 2;
		else
			channels->min = channels->max = 4;
	}
	/*
	 * The speaker on the SSP0 supports S16_LE and not S24_LE.
	 * thus changing the mask here
	 */
	if (!strcmp(be_dai_link->name, "SSP0-Codec"))
		snd_mask_set_format(fmt, SNDRV_PCM_FORMAT_S16_LE);

	return 0;
}

static int kabylake_rt5663_hw_params(struct snd_pcm_substream *substream,
	struct snd_pcm_hw_params *params)
{
	struct snd_soc_pcm_runtime *rtd = substream->private_data;
	struct snd_soc_dai *codec_dai = rtd->codec_dai;
	int ret;

	/* use ASRC for internal clocks, as PLL rate isn't multiple of BCLK */
	rt5663_sel_asrc_clk_src(codec_dai->component,
			RT5663_DA_STEREO_FILTER | RT5663_AD_STEREO_FILTER,
			RT5663_CLK_SEL_I2S1_ASRC);

	ret = snd_soc_dai_set_sysclk(codec_dai,
			RT5663_SCLK_S_MCLK, 24576000, SND_SOC_CLOCK_IN);
	if (ret < 0)
		dev_err(rtd->dev, "snd_soc_dai_set_sysclk err = %d\n", ret);

	return ret;
}

static struct snd_soc_ops kabylake_rt5663_ops = {
	.hw_params = kabylake_rt5663_hw_params,
};

static int kabylake_ssp0_hw_params(struct snd_pcm_substream *substream,
	struct snd_pcm_hw_params *params)
{
	struct snd_soc_pcm_runtime *rtd = substream->private_data;
	int ret = 0, j;

	for (j = 0; j < rtd->num_codecs; j++) {
		struct snd_soc_dai *codec_dai = rtd->codec_dais[j];

		if (!strcmp(codec_dai->component->name, RT5514_DEV_NAME)) {
			ret = snd_soc_dai_set_tdm_slot(codec_dai, 0xF, 0, 8, 16);
			if (ret < 0) {
				dev_err(rtd->dev, "set TDM slot err:%d\n", ret);
				return ret;
			}

			ret = snd_soc_dai_set_sysclk(codec_dai,
				RT5514_SCLK_S_MCLK, 24576000, SND_SOC_CLOCK_IN);
			if (ret < 0) {
				dev_err(rtd->dev, "set sysclk err: %d\n", ret);
				return ret;
			}
		}
		if (!strcmp(codec_dai->component->name, MAXIM_DEV0_NAME)) {
			ret = snd_soc_dai_set_tdm_slot(codec_dai, 0x30, 3, 8, 16);
			if (ret < 0) {
				dev_err(rtd->dev, "DEV0 TDM slot err:%d\n", ret);
				return ret;
			}
		}

		if (!strcmp(codec_dai->component->name, MAXIM_DEV1_NAME)) {
			ret = snd_soc_dai_set_tdm_slot(codec_dai, 0xC0, 3, 8, 16);
			if (ret < 0) {
				dev_err(rtd->dev, "DEV1 TDM slot err:%d\n", ret);
				return ret;
			}
		}
	}
	return ret;
}

static struct snd_soc_ops kabylake_ssp0_ops = {
	.hw_params = kabylake_ssp0_hw_params,
};

static const unsigned int channels_dmic[] = {
	4,
};

static const struct snd_pcm_hw_constraint_list constraints_dmic_channels = {
	.count = ARRAY_SIZE(channels_dmic),
	.list = channels_dmic,
	.mask = 0,
};

static const unsigned int dmic_2ch[] = {
	4,
};

static const struct snd_pcm_hw_constraint_list constraints_dmic_2ch = {
	.count = ARRAY_SIZE(dmic_2ch),
	.list = dmic_2ch,
	.mask = 0,
};

static int kabylake_dmic_startup(struct snd_pcm_substream *substream)
{
	struct snd_pcm_runtime *runtime = substream->runtime;

	runtime->hw.channels_max = DMIC_CH(dmic_constraints);
	snd_pcm_hw_constraint_list(runtime, 0, SNDRV_PCM_HW_PARAM_CHANNELS,
			dmic_constraints);

	return snd_pcm_hw_constraint_list(substream->runtime, 0,
			SNDRV_PCM_HW_PARAM_RATE, &constraints_rates);
}

static struct snd_soc_ops kabylake_dmic_ops = {
	.startup = kabylake_dmic_startup,
};

/* kabylake digital audio interface glue - connects codec <--> CPU */
static struct snd_soc_dai_link kabylake_dais[] = {
	/* Front End DAI links */
	[KBL_DPCM_AUDIO_PB] = {
		.name = "Kbl Audio Port",
		.stream_name = "Audio",
		.cpu_dai_name = "System Pin",
		.platform_name = "0000:00:1f.3",
		.dynamic = 1,
		.codec_name = "snd-soc-dummy",
		.codec_dai_name = "snd-soc-dummy-dai",
		.nonatomic = 1,
		.init = kabylake_rt5663_fe_init,
		.trigger = {
			SND_SOC_DPCM_TRIGGER_POST, SND_SOC_DPCM_TRIGGER_POST},
		.dpcm_playback = 1,
		.ops = &kabylake_rt5663_fe_ops,
	},
	[KBL_DPCM_AUDIO_CP] = {
		.name = "Kbl Audio Capture Port",
		.stream_name = "Audio Record",
		.cpu_dai_name = "System Pin",
		.platform_name = "0000:00:1f.3",
		.dynamic = 1,
		.codec_name = "snd-soc-dummy",
		.codec_dai_name = "snd-soc-dummy-dai",
		.nonatomic = 1,
		.trigger = {
			SND_SOC_DPCM_TRIGGER_POST, SND_SOC_DPCM_TRIGGER_POST},
		.dpcm_capture = 1,
		.ops = &kabylake_rt5663_fe_ops,
	},
	[KBL_DPCM_AUDIO_HS_PB] = {
		.name = "Kbl Audio Headset Playback",
		.stream_name = "Headset Audio",
		.cpu_dai_name = "System Pin2",
		.codec_name = "snd-soc-dummy",
		.codec_dai_name = "snd-soc-dummy-dai",
		.platform_name = "0000:00:1f.3",
		.dpcm_playback = 1,
		.nonatomic = 1,
		.dynamic = 1,
	},
	[KBL_DPCM_AUDIO_ECHO_REF_CP] = {
		.name = "Kbl Audio Echo Reference cap",
		.stream_name = "Echoreference Capture",
		.cpu_dai_name = "Echoref Pin",
		.codec_name = "snd-soc-dummy",
		.codec_dai_name = "snd-soc-dummy-dai",
		.platform_name = "0000:00:1f.3",
		.init = NULL,
		.capture_only = 1,
		.nonatomic = 1,
	},
	[KBL_DPCM_AUDIO_RT5514_DSP] = {
		.name = "rt5514 dsp",
		.stream_name = "Wake on Voice",
		.cpu_dai_name = "spi-PRP0001:00",
		.platform_name = "spi-PRP0001:00",
		.codec_name = "snd-soc-dummy",
		.codec_dai_name = "snd-soc-dummy-dai",
	},
	[KBL_DPCM_AUDIO_DMIC_CP] = {
		.name = "Kbl Audio DMIC cap",
		.stream_name = "dmiccap",
		.cpu_dai_name = "DMIC Pin",
		.codec_name = "snd-soc-dummy",
		.codec_dai_name = "snd-soc-dummy-dai",
		.platform_name = "0000:00:1f.3",
		.init = NULL,
		.dpcm_capture = 1,
		.nonatomic = 1,
		.dynamic = 1,
		.ops = &kabylake_dmic_ops,
	},
	[KBL_DPCM_AUDIO_HDMI1_PB] = {
		.name = "Kbl HDMI Port1",
		.stream_name = "Hdmi1",
		.cpu_dai_name = "HDMI1 Pin",
		.codec_name = "snd-soc-dummy",
		.codec_dai_name = "snd-soc-dummy-dai",
		.platform_name = "0000:00:1f.3",
		.dpcm_playback = 1,
		.init = NULL,
		.trigger = {
			SND_SOC_DPCM_TRIGGER_POST, SND_SOC_DPCM_TRIGGER_POST},
		.nonatomic = 1,
		.dynamic = 1,
	},
	[KBL_DPCM_AUDIO_HDMI2_PB] = {
		.name = "Kbl HDMI Port2",
		.stream_name = "Hdmi2",
		.cpu_dai_name = "HDMI2 Pin",
		.codec_name = "snd-soc-dummy",
		.codec_dai_name = "snd-soc-dummy-dai",
		.platform_name = "0000:00:1f.3",
		.dpcm_playback = 1,
		.init = NULL,
		.trigger = {
			SND_SOC_DPCM_TRIGGER_POST, SND_SOC_DPCM_TRIGGER_POST},
		.nonatomic = 1,
		.dynamic = 1,
	},
	/* Back End DAI links */
	/* single Back end dai for both max speakers and dmic */
	{
		/* SSP0 - Codec */
		.name = "SSP0-Codec",
		.id = 0,
		.cpu_dai_name = "SSP0 Pin",
		.platform_name = "0000:00:1f.3",
		.no_pcm = 1,
		.codecs = ssp0_codec_components,
		.num_codecs = ARRAY_SIZE(ssp0_codec_components),
		.dai_fmt = SND_SOC_DAIFMT_DSP_B |
			SND_SOC_DAIFMT_NB_NF |
			SND_SOC_DAIFMT_CBS_CFS,
		.ignore_pmdown_time = 1,
		.be_hw_params_fixup = kabylake_ssp_fixup,
		.dpcm_playback = 1,
		.dpcm_capture = 1,
		.ops = &kabylake_ssp0_ops,
	},
	{
		.name = "SSP1-Codec",
		.id = 1,
		.cpu_dai_name = "SSP1 Pin",
		.platform_name = "0000:00:1f.3",
		.no_pcm = 1,
		.codec_name = RT5663_DEV_NAME,
		.codec_dai_name = KBL_REALTEK_CODEC_DAI,
		.init = kabylake_rt5663_codec_init,
		.dai_fmt = SND_SOC_DAIFMT_I2S | SND_SOC_DAIFMT_NB_NF |
			SND_SOC_DAIFMT_CBS_CFS,
		.ignore_pmdown_time = 1,
		.be_hw_params_fixup = kabylake_ssp_fixup,
		.ops = &kabylake_rt5663_ops,
		.dpcm_playback = 1,
		.dpcm_capture = 1,
	},
	{
		.name = "iDisp1",
		.id = 3,
		.cpu_dai_name = "iDisp1 Pin",
		.codec_name = "ehdaudio0D2",
		.codec_dai_name = "intel-hdmi-hifi1",
		.platform_name = "0000:00:1f.3",
		.dpcm_playback = 1,
		.init = kabylake_hdmi1_init,
		.no_pcm = 1,
	},
	{
		.name = "iDisp2",
		.id = 4,
		.cpu_dai_name = "iDisp2 Pin",
		.codec_name = "ehdaudio0D2",
		.codec_dai_name = "intel-hdmi-hifi2",
		.platform_name = "0000:00:1f.3",
		.init = kabylake_hdmi2_init,
		.dpcm_playback = 1,
		.no_pcm = 1,
	},
};

static int kabylake_card_late_probe(struct snd_soc_card *card)
{
	struct kbl_codec_private *ctx = snd_soc_card_get_drvdata(card);
	struct kbl_hdmi_pcm *pcm;
	struct snd_soc_component *component = NULL;
	int err, i = 0;
	char jack_name[NAME_SIZE];

	list_for_each_entry(pcm, &ctx->hdmi_pcm_list, head) {
<<<<<<< HEAD
		codec = pcm->codec_dai->codec;
=======
		component = pcm->codec_dai->component;
>>>>>>> e021bb4f
		snprintf(jack_name, sizeof(jack_name),
			"HDMI/DP,pcm=%d Jack", pcm->device);
		err = snd_soc_card_jack_new(card, jack_name,
				SND_JACK_AVOUT, &ctx->kabylake_hdmi[i],
				NULL, 0);

		if (err)
			return err;
		err = hdac_hdmi_jack_init(pcm->codec_dai, pcm->device,
						&ctx->kabylake_hdmi[i]);
		if (err < 0)
			return err;
		i++;
	}

	if (!component)
		return -EINVAL;

	return hdac_hdmi_jack_port_init(component, &card->dapm);
}

/*
 * kabylake audio machine driver for  MAX98927 + RT5514 + RT5663
 */
static struct snd_soc_card kabylake_audio_card = {
	.name = "kbl_r5514_5663_max",
	.owner = THIS_MODULE,
	.dai_link = kabylake_dais,
	.num_links = ARRAY_SIZE(kabylake_dais),
	.controls = kabylake_controls,
	.num_controls = ARRAY_SIZE(kabylake_controls),
	.dapm_widgets = kabylake_widgets,
	.num_dapm_widgets = ARRAY_SIZE(kabylake_widgets),
	.dapm_routes = kabylake_map,
	.num_dapm_routes = ARRAY_SIZE(kabylake_map),
	.codec_conf = max98927_codec_conf,
	.num_configs = ARRAY_SIZE(max98927_codec_conf),
	.fully_routed = true,
	.late_probe = kabylake_card_late_probe,
};

static int kabylake_audio_probe(struct platform_device *pdev)
{
	struct kbl_codec_private *ctx;
	struct skl_machine_pdata *pdata;

	ctx = devm_kzalloc(&pdev->dev, sizeof(*ctx), GFP_KERNEL);
	if (!ctx)
		return -ENOMEM;

	INIT_LIST_HEAD(&ctx->hdmi_pcm_list);

	kabylake_audio_card.dev = &pdev->dev;
	snd_soc_card_set_drvdata(&kabylake_audio_card, ctx);

	pdata = dev_get_drvdata(&pdev->dev);
	if (pdata)
		dmic_constraints = pdata->dmic_num == 2 ?
			&constraints_dmic_2ch : &constraints_dmic_channels;

	return devm_snd_soc_register_card(&pdev->dev, &kabylake_audio_card);
}

static const struct platform_device_id kbl_board_ids[] = {
	{ .name = "kbl_r5514_5663_max" },
	{ }
};

static struct platform_driver kabylake_audio = {
	.probe = kabylake_audio_probe,
	.driver = {
		.name = "kbl_r5514_5663_max",
		.pm = &snd_soc_pm_ops,
	},
	.id_table = kbl_board_ids,
};

module_platform_driver(kabylake_audio)

/* Module information */
MODULE_DESCRIPTION("Audio Machine driver-RT5663 RT5514 & MAX98927");
MODULE_AUTHOR("Harsha Priya <harshapriya.n@intel.com>");
MODULE_LICENSE("GPL v2");
MODULE_ALIAS("platform:kbl_r5514_5663_max");<|MERGE_RESOLUTION|>--- conflicted
+++ resolved
@@ -604,11 +604,7 @@
 	char jack_name[NAME_SIZE];
 
 	list_for_each_entry(pcm, &ctx->hdmi_pcm_list, head) {
-<<<<<<< HEAD
-		codec = pcm->codec_dai->codec;
-=======
 		component = pcm->codec_dai->component;
->>>>>>> e021bb4f
 		snprintf(jack_name, sizeof(jack_name),
 			"HDMI/DP,pcm=%d Jack", pcm->device);
 		err = snd_soc_card_jack_new(card, jack_name,
