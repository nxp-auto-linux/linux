// SPDX-License-Identifier: GPL-2.0-only
// Copyright (c) 2020 Intel Corporation

/*
 *  sof_sdw - ASOC Machine driver for Intel SoundWire platforms
 */

#include <linux/device.h>
#include <linux/dmi.h>
#include <linux/module.h>
#include <linux/soundwire/sdw.h>
#include <linux/soundwire/sdw_type.h>
#include <sound/soc.h>
#include <sound/soc-acpi.h>
#include "sof_sdw_common.h"
#include "../../codecs/rt711.h"

unsigned long sof_sdw_quirk = RT711_JD1;
static int quirk_override = -1;
module_param_named(quirk, quirk_override, int, 0444);
MODULE_PARM_DESC(quirk, "Board-specific quirk override");

#define INC_ID(BE, CPU, LINK)	do { (BE)++; (CPU)++; (LINK)++; } while (0)

static void log_quirks(struct device *dev)
{
	if (SOF_RT711_JDSRC(sof_sdw_quirk))
		dev_dbg(dev, "quirk realtek,jack-detect-source %ld\n",
			SOF_RT711_JDSRC(sof_sdw_quirk));
	if (sof_sdw_quirk & SOF_SDW_FOUR_SPK)
		dev_dbg(dev, "quirk SOF_SDW_FOUR_SPK enabled\n");
	if (sof_sdw_quirk & SOF_SDW_TGL_HDMI)
		dev_dbg(dev, "quirk SOF_SDW_TGL_HDMI enabled\n");
	if (sof_sdw_quirk & SOF_SDW_PCH_DMIC)
		dev_dbg(dev, "quirk SOF_SDW_PCH_DMIC enabled\n");
	if (SOF_SSP_GET_PORT(sof_sdw_quirk))
		dev_dbg(dev, "SSP port %ld\n",
			SOF_SSP_GET_PORT(sof_sdw_quirk));
	if (sof_sdw_quirk & SOF_RT715_DAI_ID_FIX)
		dev_dbg(dev, "quirk SOF_RT715_DAI_ID_FIX enabled\n");
	if (sof_sdw_quirk & SOF_SDW_NO_AGGREGATION)
		dev_dbg(dev, "quirk SOF_SDW_NO_AGGREGATION enabled\n");
}

static int sof_sdw_quirk_cb(const struct dmi_system_id *id)
{
	sof_sdw_quirk = (unsigned long)id->driver_data;
	return 1;
}

static const struct dmi_system_id sof_sdw_quirk_table[] = {
	/* CometLake devices */
	{
		.callback = sof_sdw_quirk_cb,
		.matches = {
			DMI_MATCH(DMI_SYS_VENDOR, "Intel Corporation"),
			DMI_MATCH(DMI_PRODUCT_NAME, "CometLake Client"),
		},
		.driver_data = (void *)SOF_SDW_PCH_DMIC,
	},
	{
		.callback = sof_sdw_quirk_cb,
		.matches = {
			DMI_MATCH(DMI_SYS_VENDOR, "Dell Inc"),
			DMI_EXACT_MATCH(DMI_PRODUCT_SKU, "09C6")
		},
		.driver_data = (void *)(RT711_JD2 |
					SOF_RT715_DAI_ID_FIX),
	},
	{
		/* early version of SKU 09C6 */
		.callback = sof_sdw_quirk_cb,
		.matches = {
			DMI_MATCH(DMI_SYS_VENDOR, "Dell Inc"),
			DMI_EXACT_MATCH(DMI_PRODUCT_SKU, "0983")
		},
		.driver_data = (void *)(RT711_JD2 |
					SOF_RT715_DAI_ID_FIX),
	},
	{
		.callback = sof_sdw_quirk_cb,
		.matches = {
			DMI_MATCH(DMI_SYS_VENDOR, "Dell Inc"),
			DMI_EXACT_MATCH(DMI_PRODUCT_SKU, "098F"),
		},
		.driver_data = (void *)(RT711_JD2 |
					SOF_RT715_DAI_ID_FIX |
					SOF_SDW_FOUR_SPK),
	},
	{
		.callback = sof_sdw_quirk_cb,
		.matches = {
			DMI_MATCH(DMI_SYS_VENDOR, "Dell Inc"),
			DMI_EXACT_MATCH(DMI_PRODUCT_SKU, "0990"),
		},
		.driver_data = (void *)(RT711_JD2 |
					SOF_RT715_DAI_ID_FIX |
					SOF_SDW_FOUR_SPK),
	},
	/* IceLake devices */
	{
		.callback = sof_sdw_quirk_cb,
		.matches = {
			DMI_MATCH(DMI_SYS_VENDOR, "Intel Corporation"),
			DMI_MATCH(DMI_PRODUCT_NAME, "Ice Lake Client"),
		},
		.driver_data = (void *)SOF_SDW_PCH_DMIC,
	},
	/* TigerLake devices */
	{
		.callback = sof_sdw_quirk_cb,
		.matches = {
			DMI_MATCH(DMI_SYS_VENDOR, "Intel Corporation"),
			DMI_MATCH(DMI_PRODUCT_NAME,
				  "Tiger Lake Client Platform"),
		},
		.driver_data = (void *)(SOF_SDW_TGL_HDMI |
<<<<<<< HEAD
					SOF_RT711_JD_SRC_JD1 |
=======
					RT711_JD1 |
>>>>>>> 3b17187f
					SOF_SDW_PCH_DMIC |
					SOF_SSP_PORT(SOF_I2S_SSP2)),
	},
	{
		.callback = sof_sdw_quirk_cb,
		.matches = {
			DMI_MATCH(DMI_SYS_VENDOR, "Dell Inc"),
			DMI_EXACT_MATCH(DMI_PRODUCT_SKU, "0A3E")
		},
		.driver_data = (void *)(SOF_SDW_TGL_HDMI |
<<<<<<< HEAD
					SOF_RT711_JD_SRC_JD2 |
=======
					RT711_JD2 |
>>>>>>> 3b17187f
					SOF_RT715_DAI_ID_FIX),
	},
	{
		/* Dell XPS 9710 */
		.callback = sof_sdw_quirk_cb,
		.matches = {
			DMI_MATCH(DMI_SYS_VENDOR, "Dell Inc"),
<<<<<<< HEAD
			DMI_EXACT_MATCH(DMI_PRODUCT_SKU, "0A5E")
		},
		.driver_data = (void *)(SOF_SDW_TGL_HDMI |
					SOF_RT711_JD_SRC_JD2 |
=======
			DMI_EXACT_MATCH(DMI_PRODUCT_SKU, "0A5D")
		},
		.driver_data = (void *)(SOF_SDW_TGL_HDMI |
					RT711_JD2 |
					SOF_RT715_DAI_ID_FIX |
					SOF_SDW_FOUR_SPK),
	},
	{
		.callback = sof_sdw_quirk_cb,
		.matches = {
			DMI_MATCH(DMI_SYS_VENDOR, "Dell Inc"),
			DMI_EXACT_MATCH(DMI_PRODUCT_SKU, "0A5E")
		},
		.driver_data = (void *)(SOF_SDW_TGL_HDMI |
					RT711_JD2 |
>>>>>>> 3b17187f
					SOF_RT715_DAI_ID_FIX |
					SOF_SDW_FOUR_SPK),
	},
	{
		.callback = sof_sdw_quirk_cb,
		.matches = {
			DMI_MATCH(DMI_SYS_VENDOR, "Google"),
			DMI_MATCH(DMI_PRODUCT_NAME, "Volteer"),
		},
		.driver_data = (void *)(SOF_SDW_TGL_HDMI |
					SOF_SDW_PCH_DMIC |
<<<<<<< HEAD
					SOF_SDW_FOUR_SPK),
=======
					SOF_SDW_FOUR_SPK |
					SOF_BT_OFFLOAD_SSP(2) |
					SOF_SSP_BT_OFFLOAD_PRESENT),
>>>>>>> 3b17187f
	},
	{
		.callback = sof_sdw_quirk_cb,
		.matches = {
			DMI_MATCH(DMI_SYS_VENDOR, "Google"),
			DMI_MATCH(DMI_PRODUCT_NAME, "Ripto"),
		},
		.driver_data = (void *)(SOF_SDW_TGL_HDMI |
					SOF_SDW_PCH_DMIC |
					SOF_SDW_FOUR_SPK),
	},
	{
		/*
		 * this entry covers multiple HP SKUs. The family name
		 * does not seem robust enough, so we use a partial
		 * match that ignores the product name suffix
		 * (e.g. 15-eb1xxx, 14t-ea000 or 13-aw2xxx)
		 */
		.callback = sof_sdw_quirk_cb,
		.matches = {
			DMI_MATCH(DMI_SYS_VENDOR, "HP"),
			DMI_MATCH(DMI_PRODUCT_NAME, "HP Spectre x360 Convertible"),
		},
		.driver_data = (void *)(SOF_SDW_TGL_HDMI |
					SOF_SDW_PCH_DMIC |
<<<<<<< HEAD
					SOF_RT711_JD_SRC_JD2),
=======
					RT711_JD2),
	},
	{
		/* NUC15 'Bishop County' LAPBC510 and LAPBC710 skews */
		.callback = sof_sdw_quirk_cb,
		.matches = {
			DMI_MATCH(DMI_SYS_VENDOR, "Intel(R) Client Systems"),
			DMI_MATCH(DMI_PRODUCT_NAME, "LAPBC"),
		},
		.driver_data = (void *)(SOF_SDW_TGL_HDMI |
					SOF_SDW_PCH_DMIC |
					RT711_JD1),
>>>>>>> 3b17187f
	},
	/* TigerLake-SDCA devices */
	{
		.callback = sof_sdw_quirk_cb,
		.matches = {
			DMI_MATCH(DMI_SYS_VENDOR, "Dell Inc"),
			DMI_EXACT_MATCH(DMI_PRODUCT_SKU, "0A32")
		},
		.driver_data = (void *)(SOF_SDW_TGL_HDMI |
<<<<<<< HEAD
					SOF_RT711_JD_SRC_JD2 |
=======
					RT711_JD2 |
>>>>>>> 3b17187f
					SOF_RT715_DAI_ID_FIX |
					SOF_SDW_FOUR_SPK),
	},
	/* AlderLake devices */
	{
		.callback = sof_sdw_quirk_cb,
		.matches = {
			DMI_MATCH(DMI_SYS_VENDOR, "Intel Corporation"),
			DMI_MATCH(DMI_PRODUCT_NAME, "Alder Lake Client Platform"),
		},
<<<<<<< HEAD
		.driver_data = (void *)(SOF_RT711_JD_SRC_JD1 |
					SOF_SDW_TGL_HDMI |
					SOF_RT715_DAI_ID_FIX |
					SOF_SDW_PCH_DMIC),
=======
		.driver_data = (void *)(RT711_JD2_100K |
					SOF_SDW_TGL_HDMI |
					SOF_RT715_DAI_ID_FIX |
					SOF_BT_OFFLOAD_SSP(2) |
					SOF_SSP_BT_OFFLOAD_PRESENT),
	},
	{
		.callback = sof_sdw_quirk_cb,
		.matches = {
			DMI_MATCH(DMI_SYS_VENDOR, "Google"),
			DMI_MATCH(DMI_PRODUCT_NAME, "Brya"),
		},
		.driver_data = (void *)(SOF_SDW_TGL_HDMI |
					SOF_SDW_PCH_DMIC |
					SOF_SDW_FOUR_SPK |
					SOF_BT_OFFLOAD_SSP(2) |
					SOF_SSP_BT_OFFLOAD_PRESENT),
>>>>>>> 3b17187f
	},
	{}
};

static struct snd_soc_dai_link_component dmic_component[] = {
	{
		.name = "dmic-codec",
		.dai_name = "dmic-hifi",
	}
};

static struct snd_soc_dai_link_component platform_component[] = {
	{
		/* name might be overridden during probe */
		.name = "0000:00:1f.3"
	}
};

/* these wrappers are only needed to avoid typecast compilation errors */
int sdw_startup(struct snd_pcm_substream *substream)
{
	return sdw_startup_stream(substream);
}

int sdw_prepare(struct snd_pcm_substream *substream)
{
	struct snd_soc_pcm_runtime *rtd = asoc_substream_to_rtd(substream);
	struct sdw_stream_runtime *sdw_stream;
	struct snd_soc_dai *dai;

	/* Find stream from first CPU DAI */
	dai = asoc_rtd_to_cpu(rtd, 0);

	sdw_stream = snd_soc_dai_get_sdw_stream(dai, substream->stream);

	if (IS_ERR(sdw_stream)) {
		dev_err(rtd->dev, "no stream found for DAI %s", dai->name);
		return PTR_ERR(sdw_stream);
	}

	return sdw_prepare_stream(sdw_stream);
}

int sdw_trigger(struct snd_pcm_substream *substream, int cmd)
{
	struct snd_soc_pcm_runtime *rtd = asoc_substream_to_rtd(substream);
	struct sdw_stream_runtime *sdw_stream;
	struct snd_soc_dai *dai;
	int ret;

	/* Find stream from first CPU DAI */
	dai = asoc_rtd_to_cpu(rtd, 0);

	sdw_stream = snd_soc_dai_get_sdw_stream(dai, substream->stream);

	if (IS_ERR(sdw_stream)) {
		dev_err(rtd->dev, "no stream found for DAI %s", dai->name);
		return PTR_ERR(sdw_stream);
	}

	switch (cmd) {
	case SNDRV_PCM_TRIGGER_START:
	case SNDRV_PCM_TRIGGER_PAUSE_RELEASE:
	case SNDRV_PCM_TRIGGER_RESUME:
		ret = sdw_enable_stream(sdw_stream);
		break;

	case SNDRV_PCM_TRIGGER_PAUSE_PUSH:
	case SNDRV_PCM_TRIGGER_SUSPEND:
	case SNDRV_PCM_TRIGGER_STOP:
		ret = sdw_disable_stream(sdw_stream);
		break;
	default:
		ret = -EINVAL;
		break;
	}

	if (ret)
		dev_err(rtd->dev, "%s trigger %d failed: %d", __func__, cmd, ret);

	return ret;
}

int sdw_hw_free(struct snd_pcm_substream *substream)
{
	struct snd_soc_pcm_runtime *rtd = asoc_substream_to_rtd(substream);
	struct sdw_stream_runtime *sdw_stream;
	struct snd_soc_dai *dai;

	/* Find stream from first CPU DAI */
	dai = asoc_rtd_to_cpu(rtd, 0);

	sdw_stream = snd_soc_dai_get_sdw_stream(dai, substream->stream);

	if (IS_ERR(sdw_stream)) {
		dev_err(rtd->dev, "no stream found for DAI %s", dai->name);
		return PTR_ERR(sdw_stream);
	}

	return sdw_deprepare_stream(sdw_stream);
}

void sdw_shutdown(struct snd_pcm_substream *substream)
{
	sdw_shutdown_stream(substream);
}

static const struct snd_soc_ops sdw_ops = {
	.startup = sdw_startup,
	.prepare = sdw_prepare,
	.trigger = sdw_trigger,
	.hw_free = sdw_hw_free,
	.shutdown = sdw_shutdown,
};

static int sof_sdw_mic_codec_mockup_init(struct snd_soc_card *card,
					 const struct snd_soc_acpi_link_adr *link,
					 struct snd_soc_dai_link *dai_links,
					 struct sof_sdw_codec_info *info,
					 bool playback)
{
	/*
	 * force DAI link to use same ID as RT715 and DMIC
	 * to reuse topologies
	 */
	dai_links->id = SDW_DMIC_DAI_ID;
	return 0;
}

static struct sof_sdw_codec_info codec_info_list[] = {
	{
		.part_id = 0x700,
		.direction = {true, true},
		.dai_name = "rt700-aif1",
		.init = sof_sdw_rt700_init,
	},
	{
		.part_id = 0x711,
		.version_id = 3,
		.direction = {true, true},
		.dai_name = "rt711-sdca-aif1",
		.init = sof_sdw_rt711_sdca_init,
		.exit = sof_sdw_rt711_sdca_exit,
	},
	{
		.part_id = 0x711,
		.version_id = 2,
		.direction = {true, true},
		.dai_name = "rt711-aif1",
		.init = sof_sdw_rt711_init,
		.exit = sof_sdw_rt711_exit,
	},
	{
		.part_id = 0x1308,
		.acpi_id = "10EC1308",
		.direction = {true, false},
		.dai_name = "rt1308-aif",
		.ops = &sof_sdw_rt1308_i2s_ops,
		.init = sof_sdw_rt1308_init,
	},
	{
		.part_id = 0x1316,
		.direction = {true, true},
		.dai_name = "rt1316-aif",
		.init = sof_sdw_rt1316_init,
	},
	{
		.part_id = 0x714,
		.version_id = 3,
		.direction = {false, true},
		.ignore_pch_dmic = true,
		.dai_name = "rt715-aif2",
		.init = sof_sdw_rt715_sdca_init,
	},
	{
		.part_id = 0x715,
		.version_id = 3,
		.direction = {false, true},
		.ignore_pch_dmic = true,
		.dai_name = "rt715-aif2",
		.init = sof_sdw_rt715_sdca_init,
	},
	{
		.part_id = 0x714,
		.version_id = 2,
		.direction = {false, true},
		.ignore_pch_dmic = true,
		.dai_name = "rt715-aif2",
		.init = sof_sdw_rt715_init,
	},
	{
		.part_id = 0x715,
		.version_id = 2,
		.direction = {false, true},
		.ignore_pch_dmic = true,
		.dai_name = "rt715-aif2",
		.init = sof_sdw_rt715_init,
	},
	{
		.part_id = 0x8373,
		.direction = {true, true},
		.dai_name = "max98373-aif1",
		.init = sof_sdw_mx8373_init,
		.codec_card_late_probe = sof_sdw_mx8373_late_probe,
	},
	{
		.part_id = 0x5682,
		.direction = {true, true},
		.dai_name = "rt5682-sdw",
		.init = sof_sdw_rt5682_init,
	},
	{
		.part_id = 0xaaaa, /* generic codec mockup */
		.version_id = 0,
		.direction = {true, true},
		.dai_name = "sdw-mockup-aif1",
		.init = NULL,
	},
	{
		.part_id = 0xaa55, /* headset codec mockup */
		.version_id = 0,
		.direction = {true, true},
		.dai_name = "sdw-mockup-aif1",
		.init = NULL,
	},
	{
		.part_id = 0x55aa, /* amplifier mockup */
		.version_id = 0,
		.direction = {true, false},
		.dai_name = "sdw-mockup-aif1",
		.init = NULL,
	},
	{
		.part_id = 0x5555,
		.version_id = 0,
		.direction = {false, true},
		.dai_name = "sdw-mockup-aif1",
		.init = sof_sdw_mic_codec_mockup_init,
	},
};

static inline int find_codec_info_part(u64 adr)
{
	unsigned int part_id, sdw_version;
	int i;

	part_id = SDW_PART_ID(adr);
	sdw_version = SDW_VERSION(adr);
	for (i = 0; i < ARRAY_SIZE(codec_info_list); i++)
		/*
		 * A codec info is for all sdw version with the part id if
		 * version_id is not specified in the codec info.
		 */
		if (part_id == codec_info_list[i].part_id &&
		    (!codec_info_list[i].version_id ||
		     sdw_version == codec_info_list[i].version_id))
			return i;

	return -EINVAL;

}

static inline int find_codec_info_acpi(const u8 *acpi_id)
{
	int i;

	if (!acpi_id[0])
		return -EINVAL;

	for (i = 0; i < ARRAY_SIZE(codec_info_list); i++)
		if (!memcmp(codec_info_list[i].acpi_id, acpi_id,
			    ACPI_ID_LEN))
			break;

	if (i == ARRAY_SIZE(codec_info_list))
		return -EINVAL;

	return i;
}

/*
 * get BE dailink number and CPU DAI number based on sdw link adr.
 * Since some sdw slaves may be aggregated, the CPU DAI number
 * may be larger than the number of BE dailinks.
 */
static int get_sdw_dailink_info(const struct snd_soc_acpi_link_adr *links,
				int *sdw_be_num, int *sdw_cpu_dai_num)
{
	const struct snd_soc_acpi_link_adr *link;
	bool group_visited[SDW_MAX_GROUPS];
	bool no_aggregation;
	int i;

	no_aggregation = sof_sdw_quirk & SOF_SDW_NO_AGGREGATION;
	*sdw_cpu_dai_num = 0;
	*sdw_be_num  = 0;

	if (!links)
		return -EINVAL;

	for (i = 0; i < SDW_MAX_GROUPS; i++)
		group_visited[i] = false;

	for (link = links; link->num_adr; link++) {
		const struct snd_soc_acpi_endpoint *endpoint;
		int codec_index;
		int stream;
		u64 adr;

		adr = link->adr_d->adr;
		codec_index = find_codec_info_part(adr);
		if (codec_index < 0)
			return codec_index;

		endpoint = link->adr_d->endpoints;

		/* count DAI number for playback and capture */
		for_each_pcm_streams(stream) {
			if (!codec_info_list[codec_index].direction[stream])
				continue;

			(*sdw_cpu_dai_num)++;

			/* count BE for each non-aggregated slave or group */
			if (!endpoint->aggregated || no_aggregation ||
			    !group_visited[endpoint->group_id])
				(*sdw_be_num)++;
		}

		if (endpoint->aggregated)
			group_visited[endpoint->group_id] = true;
	}

	return 0;
}

static void init_dai_link(struct device *dev, struct snd_soc_dai_link *dai_links,
			  int be_id, char *name, int playback, int capture,
			  struct snd_soc_dai_link_component *cpus, int cpus_num,
			  struct snd_soc_dai_link_component *codecs, int codecs_num,
			  int (*init)(struct snd_soc_pcm_runtime *rtd),
			  const struct snd_soc_ops *ops)
{
	dev_dbg(dev, "create dai link %s, id %d\n", name, be_id);
	dai_links->id = be_id;
	dai_links->name = name;
	dai_links->platforms = platform_component;
	dai_links->num_platforms = ARRAY_SIZE(platform_component);
	dai_links->no_pcm = 1;
	dai_links->cpus = cpus;
	dai_links->num_cpus = cpus_num;
	dai_links->codecs = codecs;
	dai_links->num_codecs = codecs_num;
	dai_links->dpcm_playback = playback;
	dai_links->dpcm_capture = capture;
	dai_links->init = init;
	dai_links->ops = ops;
}

static bool is_unique_device(const struct snd_soc_acpi_link_adr *link,
			     unsigned int sdw_version,
			     unsigned int mfg_id,
			     unsigned int part_id,
			     unsigned int class_id,
			     int index_in_link
			    )
{
	int i;

	for (i = 0; i < link->num_adr; i++) {
		unsigned int sdw1_version, mfg1_id, part1_id, class1_id;
		u64 adr;

		/* skip itself */
		if (i == index_in_link)
			continue;

		adr = link->adr_d[i].adr;

		sdw1_version = SDW_VERSION(adr);
		mfg1_id = SDW_MFG_ID(adr);
		part1_id = SDW_PART_ID(adr);
		class1_id = SDW_CLASS_ID(adr);

		if (sdw_version == sdw1_version &&
		    mfg_id == mfg1_id &&
		    part_id == part1_id &&
		    class_id == class1_id)
			return false;
	}

	return true;
}

static int create_codec_dai_name(struct device *dev,
				 const struct snd_soc_acpi_link_adr *link,
				 struct snd_soc_dai_link_component *codec,
				 int offset,
				 struct snd_soc_codec_conf *codec_conf,
				 int codec_count,
				 int *codec_conf_index)
{
	int i;

	/* sanity check */
	if (*codec_conf_index + link->num_adr > codec_count) {
		dev_err(dev, "codec_conf: out-of-bounds access requested\n");
		return -EINVAL;
	}

	for (i = 0; i < link->num_adr; i++) {
		unsigned int sdw_version, unique_id, mfg_id;
		unsigned int link_id, part_id, class_id;
		int codec_index, comp_index;
		char *codec_str;
		u64 adr;

		adr = link->adr_d[i].adr;

		sdw_version = SDW_VERSION(adr);
		link_id = SDW_DISCO_LINK_ID(adr);
		unique_id = SDW_UNIQUE_ID(adr);
		mfg_id = SDW_MFG_ID(adr);
		part_id = SDW_PART_ID(adr);
		class_id = SDW_CLASS_ID(adr);

		comp_index = i + offset;
		if (is_unique_device(link, sdw_version, mfg_id, part_id,
				     class_id, i)) {
			codec_str = "sdw:%01x:%04x:%04x:%02x";
			codec[comp_index].name =
				devm_kasprintf(dev, GFP_KERNEL, codec_str,
					       link_id, mfg_id, part_id,
					       class_id);
		} else {
			codec_str = "sdw:%01x:%04x:%04x:%02x:%01x";
			codec[comp_index].name =
				devm_kasprintf(dev, GFP_KERNEL, codec_str,
					       link_id, mfg_id, part_id,
					       class_id, unique_id);
		}

		if (!codec[comp_index].name)
			return -ENOMEM;

		codec_index = find_codec_info_part(adr);
		if (codec_index < 0)
			return codec_index;

		codec[comp_index].dai_name =
			codec_info_list[codec_index].dai_name;

		codec_conf[*codec_conf_index].dlc = codec[comp_index];
		codec_conf[*codec_conf_index].name_prefix = link->adr_d[i].name_prefix;

		++*codec_conf_index;
	}

	return 0;
}

static int set_codec_init_func(struct snd_soc_card *card,
			       const struct snd_soc_acpi_link_adr *link,
			       struct snd_soc_dai_link *dai_links,
			       bool playback, int group_id)
{
	int i;

	do {
		/*
		 * Initialize the codec. If codec is part of an aggregated
		 * group (group_id>0), initialize all codecs belonging to
		 * same group.
		 */
		for (i = 0; i < link->num_adr; i++) {
			int codec_index;

			codec_index = find_codec_info_part(link->adr_d[i].adr);

			if (codec_index < 0)
				return codec_index;
			/* The group_id is > 0 iff the codec is aggregated */
			if (link->adr_d[i].endpoints->group_id != group_id)
				continue;
			if (codec_info_list[codec_index].init)
				codec_info_list[codec_index].init(card,
						link,
						dai_links,
						&codec_info_list[codec_index],
						playback);
		}
		link++;
	} while (link->mask && group_id);

	return 0;
}

/*
 * check endpoint status in slaves and gather link ID for all slaves in
 * the same group to generate different CPU DAI. Now only support
 * one sdw link with all slaves set with only single group id.
 *
 * one slave on one sdw link with aggregated = 0
 * one sdw BE DAI <---> one-cpu DAI <---> one-codec DAI
 *
 * two or more slaves on one sdw link with aggregated = 0
 * one sdw BE DAI  <---> one-cpu DAI <---> multi-codec DAIs
 *
 * multiple links with multiple slaves with aggregated = 1
 * one sdw BE DAI  <---> 1 .. N CPU DAIs <----> 1 .. N codec DAIs
 */
static int get_slave_info(const struct snd_soc_acpi_link_adr *adr_link,
			  struct device *dev, int *cpu_dai_id, int *cpu_dai_num,
			  int *codec_num, unsigned int *group_id,
			  bool *group_generated)
{
	const struct snd_soc_acpi_adr_device *adr_d;
	const struct snd_soc_acpi_link_adr *adr_next;
	bool no_aggregation;
	int index = 0;

	no_aggregation = sof_sdw_quirk & SOF_SDW_NO_AGGREGATION;
	*codec_num = adr_link->num_adr;
	adr_d = adr_link->adr_d;

	/* make sure the link mask has a single bit set */
	if (!is_power_of_2(adr_link->mask))
		return -EINVAL;

	cpu_dai_id[index++] = ffs(adr_link->mask) - 1;
	if (!adr_d->endpoints->aggregated || no_aggregation) {
		*cpu_dai_num = 1;
		*group_id = 0;
		return 0;
	}

	*group_id = adr_d->endpoints->group_id;

	/* gather other link ID of slaves in the same group */
	for (adr_next = adr_link + 1; adr_next && adr_next->num_adr;
		adr_next++) {
		const struct snd_soc_acpi_endpoint *endpoint;

		endpoint = adr_next->adr_d->endpoints;
		if (!endpoint->aggregated ||
		    endpoint->group_id != *group_id)
			continue;

		/* make sure the link mask has a single bit set */
		if (!is_power_of_2(adr_next->mask))
			return -EINVAL;

		if (index >= SDW_MAX_CPU_DAIS) {
			dev_err(dev, " cpu_dai_id array overflows");
			return -EINVAL;
		}

		cpu_dai_id[index++] = ffs(adr_next->mask) - 1;
		*codec_num += adr_next->num_adr;
	}

	/*
	 * indicate CPU DAIs for this group have been generated
	 * to avoid generating CPU DAIs for this group again.
	 */
	group_generated[*group_id] = true;
	*cpu_dai_num = index;

	return 0;
}

static int create_sdw_dailink(struct snd_soc_card *card,
			      struct device *dev, int *be_index,
			      struct snd_soc_dai_link *dai_links,
			      int sdw_be_num, int sdw_cpu_dai_num,
			      struct snd_soc_dai_link_component *cpus,
			      const struct snd_soc_acpi_link_adr *link,
			      int *cpu_id, bool *group_generated,
			      struct snd_soc_codec_conf *codec_conf,
			      int codec_count,
			      int *codec_conf_index,
			      bool *ignore_pch_dmic)
{
	const struct snd_soc_acpi_link_adr *link_next;
	struct snd_soc_dai_link_component *codecs;
	int cpu_dai_id[SDW_MAX_CPU_DAIS];
	int cpu_dai_num, cpu_dai_index;
	unsigned int group_id;
	int codec_idx = 0;
	int i = 0, j = 0;
	int codec_index;
	int codec_num;
	int stream;
	int ret;
	int k;

	ret = get_slave_info(link, dev, cpu_dai_id, &cpu_dai_num, &codec_num,
			     &group_id, group_generated);
	if (ret)
		return ret;

	codecs = devm_kcalloc(dev, codec_num, sizeof(*codecs), GFP_KERNEL);
	if (!codecs)
		return -ENOMEM;

	/* generate codec name on different links in the same group */
	for (link_next = link; link_next && link_next->num_adr &&
	     i < cpu_dai_num; link_next++) {
		const struct snd_soc_acpi_endpoint *endpoints;

		endpoints = link_next->adr_d->endpoints;
		if (group_id && (!endpoints->aggregated ||
				 endpoints->group_id != group_id))
			continue;

		/* skip the link excluded by this processed group */
		if (cpu_dai_id[i] != ffs(link_next->mask) - 1)
			continue;

		ret = create_codec_dai_name(dev, link_next, codecs, codec_idx,
					    codec_conf, codec_count, codec_conf_index);
		if (ret < 0)
			return ret;

		/* check next link to create codec dai in the processed group */
		i++;
		codec_idx += link_next->num_adr;
	}

	/* find codec info to create BE DAI */
	codec_index = find_codec_info_part(link->adr_d[0].adr);
	if (codec_index < 0)
		return codec_index;

	if (codec_info_list[codec_index].ignore_pch_dmic)
		*ignore_pch_dmic = true;

	cpu_dai_index = *cpu_id;
	for_each_pcm_streams(stream) {
		char *name, *cpu_name;
		int playback, capture;
		static const char * const sdw_stream_name[] = {
			"SDW%d-Playback",
			"SDW%d-Capture",
		};

		if (!codec_info_list[codec_index].direction[stream])
			continue;

		/* create stream name according to first link id */
		name = devm_kasprintf(dev, GFP_KERNEL,
				      sdw_stream_name[stream], cpu_dai_id[0]);
		if (!name)
			return -ENOMEM;

		/*
		 * generate CPU DAI name base on the sdw link ID and
		 * PIN ID with offset of 2 according to sdw dai driver.
		 */
		for (k = 0; k < cpu_dai_num; k++) {
			cpu_name = devm_kasprintf(dev, GFP_KERNEL,
						  "SDW%d Pin%d", cpu_dai_id[k],
						  j + SDW_INTEL_BIDIR_PDI_BASE);
			if (!cpu_name)
				return -ENOMEM;

			if (cpu_dai_index >= sdw_cpu_dai_num) {
				dev_err(dev, "invalid cpu dai index %d",
					cpu_dai_index);
				return -EINVAL;
			}

			cpus[cpu_dai_index++].dai_name = cpu_name;
		}

		if (*be_index >= sdw_be_num) {
			dev_err(dev, " invalid be dai index %d", *be_index);
			return -EINVAL;
		}

		if (*cpu_id >= sdw_cpu_dai_num) {
			dev_err(dev, " invalid cpu dai index %d", *cpu_id);
			return -EINVAL;
		}

		playback = (stream == SNDRV_PCM_STREAM_PLAYBACK);
		capture = (stream == SNDRV_PCM_STREAM_CAPTURE);
		init_dai_link(dev, dai_links + *be_index, *be_index, name,
			      playback, capture,
			      cpus + *cpu_id, cpu_dai_num,
			      codecs, codec_num,
			      NULL, &sdw_ops);
		/*
		 * SoundWire DAILINKs use 'stream' functions and Bank Switch operations
		 * based on wait_for_completion(), tag them as 'nonatomic'.
		 */
		dai_links[*be_index].nonatomic = true;

		ret = set_codec_init_func(card, link, dai_links + (*be_index)++,
					  playback, group_id);
		if (ret < 0) {
			dev_err(dev, "failed to init codec %d", codec_index);
			return ret;
		}

		*cpu_id += cpu_dai_num;
		j++;
	}

	return 0;
}

/*
 * DAI link ID of SSP & DMIC & HDMI are based on last
 * link ID used by sdw link. Since be_id may be changed
 * in init func of sdw codec, it is not equal to be_id
 */
static inline int get_next_be_id(struct snd_soc_dai_link *links,
				 int be_id)
{
	return links[be_id - 1].id + 1;
}

#define IDISP_CODEC_MASK	0x4

static int sof_card_codec_conf_alloc(struct device *dev,
				     struct snd_soc_acpi_mach_params *mach_params,
				     struct snd_soc_codec_conf **codec_conf,
				     int *codec_conf_count)
{
	const struct snd_soc_acpi_link_adr *adr_link;
	struct snd_soc_codec_conf *c_conf;
	int num_codecs = 0;
	int i;

	adr_link = mach_params->links;
	if (!adr_link)
		return -EINVAL;

	/* generate DAI links by each sdw link */
	for (; adr_link->num_adr; adr_link++) {
		for (i = 0; i < adr_link->num_adr; i++) {
			if (!adr_link->adr_d[i].name_prefix) {
				dev_err(dev, "codec 0x%llx does not have a name prefix\n",
					adr_link->adr_d[i].adr);
				return -EINVAL;
			}
		}
		num_codecs += adr_link->num_adr;
	}

	c_conf = devm_kzalloc(dev, num_codecs * sizeof(*c_conf), GFP_KERNEL);
	if (!c_conf)
		return -ENOMEM;

	*codec_conf = c_conf;
	*codec_conf_count = num_codecs;

	return 0;
}

static int sof_card_dai_links_create(struct device *dev,
				     struct snd_soc_acpi_mach *mach,
				     struct snd_soc_card *card)
{
	int ssp_num, sdw_be_num = 0, hdmi_num = 0, dmic_num;
	struct mc_private *ctx = snd_soc_card_get_drvdata(card);
	struct snd_soc_dai_link_component *idisp_components;
	struct snd_soc_dai_link_component *ssp_components;
	struct snd_soc_acpi_mach_params *mach_params;
	const struct snd_soc_acpi_link_adr *adr_link;
	struct snd_soc_dai_link_component *cpus;
	struct snd_soc_codec_conf *codec_conf;
	bool ignore_pch_dmic = false;
	int codec_conf_count;
	int codec_conf_index = 0;
	bool group_generated[SDW_MAX_GROUPS];
	int ssp_codec_index, ssp_mask;
	struct snd_soc_dai_link *links;
	int num_links, link_id = 0;
	char *name, *cpu_name;
	int total_cpu_dai_num;
	int sdw_cpu_dai_num;
	int i, j, be_id = 0;
	int cpu_id = 0;
	int comp_num;
	int ret;

	mach_params = &mach->mach_params;

	/* allocate codec conf, will be populated when dailinks are created */
	ret = sof_card_codec_conf_alloc(dev, mach_params, &codec_conf, &codec_conf_count);
	if (ret < 0)
		return ret;

	/* reset amp_num to ensure amp_num++ starts from 0 in each probe */
	for (i = 0; i < ARRAY_SIZE(codec_info_list); i++)
		codec_info_list[i].amp_num = 0;

	if (sof_sdw_quirk & SOF_SDW_TGL_HDMI)
		hdmi_num = SOF_TGL_HDMI_COUNT;
	else
		hdmi_num = SOF_PRE_TGL_HDMI_COUNT;

	ssp_mask = SOF_SSP_GET_PORT(sof_sdw_quirk);
	/*
	 * on generic tgl platform, I2S or sdw mode is supported
	 * based on board rework. A ACPI device is registered in
	 * system only when I2S mode is supported, not sdw mode.
	 * Here check ACPI ID to confirm I2S is supported.
	 */
	ssp_codec_index = find_codec_info_acpi(mach->id);
	ssp_num = ssp_codec_index >= 0 ? hweight_long(ssp_mask) : 0;
	comp_num = hdmi_num + ssp_num;

	ret = get_sdw_dailink_info(mach_params->links,
				   &sdw_be_num, &sdw_cpu_dai_num);
	if (ret < 0) {
		dev_err(dev, "failed to get sdw link info %d", ret);
		return ret;
	}

	if (mach_params->codec_mask & IDISP_CODEC_MASK)
		ctx->idisp_codec = true;

	/* enable dmic01 & dmic16k */
	dmic_num = (sof_sdw_quirk & SOF_SDW_PCH_DMIC || mach_params->dmic_num) ? 2 : 0;
	comp_num += dmic_num;

	if (sof_sdw_quirk & SOF_SSP_BT_OFFLOAD_PRESENT)
		comp_num++;

	dev_dbg(dev, "sdw %d, ssp %d, dmic %d, hdmi %d", sdw_be_num, ssp_num,
		dmic_num, ctx->idisp_codec ? hdmi_num : 0);

	/* allocate BE dailinks */
	num_links = comp_num + sdw_be_num;
	links = devm_kcalloc(dev, num_links, sizeof(*links), GFP_KERNEL);

	/* allocated CPU DAIs */
	total_cpu_dai_num = comp_num + sdw_cpu_dai_num;
	cpus = devm_kcalloc(dev, total_cpu_dai_num, sizeof(*cpus),
			    GFP_KERNEL);

	if (!links || !cpus)
		return -ENOMEM;

	/* SDW */
	if (!sdw_be_num)
		goto SSP;

	adr_link = mach_params->links;
	if (!adr_link)
		return -EINVAL;

	/*
	 * SoundWire Slaves aggregated in the same group may be
	 * located on different hardware links. Clear array to indicate
	 * CPU DAIs for this group have not been generated.
	 */
	for (i = 0; i < SDW_MAX_GROUPS; i++)
		group_generated[i] = false;

	/* generate DAI links by each sdw link */
	for (; adr_link->num_adr; adr_link++) {
		const struct snd_soc_acpi_endpoint *endpoint;

		endpoint = adr_link->adr_d->endpoints;
		if (endpoint->aggregated && !endpoint->group_id) {
			dev_err(dev, "invalid group id on link %x",
				adr_link->mask);
			continue;
		}

		/* this group has been generated */
		if (endpoint->aggregated &&
		    group_generated[endpoint->group_id])
			continue;

		ret = create_sdw_dailink(card, dev, &be_id, links, sdw_be_num,
					 sdw_cpu_dai_num, cpus, adr_link,
					 &cpu_id, group_generated,
					 codec_conf, codec_conf_count,
					 &codec_conf_index,
					 &ignore_pch_dmic);
		if (ret < 0) {
			dev_err(dev, "failed to create dai link %d", be_id);
			return -ENOMEM;
		}
	}

	/* non-sdw DAI follows sdw DAI */
	link_id = be_id;

	/* get BE ID for non-sdw DAI */
	be_id = get_next_be_id(links, be_id);

SSP:
	/* SSP */
	if (!ssp_num)
		goto DMIC;

	for (i = 0, j = 0; ssp_mask; i++, ssp_mask >>= 1) {
		struct sof_sdw_codec_info *info;
		int playback, capture;
		char *codec_name;

		if (!(ssp_mask & 0x1))
			continue;

		name = devm_kasprintf(dev, GFP_KERNEL,
				      "SSP%d-Codec", i);
		if (!name)
			return -ENOMEM;

		cpu_name = devm_kasprintf(dev, GFP_KERNEL, "SSP%d Pin", i);
		if (!cpu_name)
			return -ENOMEM;

		ssp_components = devm_kzalloc(dev, sizeof(*ssp_components),
					      GFP_KERNEL);
		if (!ssp_components)
			return -ENOMEM;

		info = &codec_info_list[ssp_codec_index];
		codec_name = devm_kasprintf(dev, GFP_KERNEL, "i2c-%s:0%d",
					    info->acpi_id, j++);
		if (!codec_name)
			return -ENOMEM;

		ssp_components->name = codec_name;
		ssp_components->dai_name = info->dai_name;
		cpus[cpu_id].dai_name = cpu_name;

		playback = info->direction[SNDRV_PCM_STREAM_PLAYBACK];
		capture = info->direction[SNDRV_PCM_STREAM_CAPTURE];
		init_dai_link(dev, links + link_id, be_id, name,
			      playback, capture,
			      cpus + cpu_id, 1,
			      ssp_components, 1,
			      NULL, info->ops);

		ret = info->init(card, NULL, links + link_id, info, 0);
		if (ret < 0)
			return ret;

		INC_ID(be_id, cpu_id, link_id);
	}

DMIC:
	/* dmic */
	if (dmic_num > 0) {
		if (ignore_pch_dmic) {
			dev_warn(dev, "Ignoring PCH DMIC\n");
			goto HDMI;
		}
		cpus[cpu_id].dai_name = "DMIC01 Pin";
		init_dai_link(dev, links + link_id, be_id, "dmic01",
			      0, 1, // DMIC only supports capture
			      cpus + cpu_id, 1,
			      dmic_component, 1,
			      sof_sdw_dmic_init, NULL);
		INC_ID(be_id, cpu_id, link_id);

		cpus[cpu_id].dai_name = "DMIC16k Pin";
		init_dai_link(dev, links + link_id, be_id, "dmic16k",
			      0, 1, // DMIC only supports capture
			      cpus + cpu_id, 1,
			      dmic_component, 1,
			      /* don't call sof_sdw_dmic_init() twice */
			      NULL, NULL);
		INC_ID(be_id, cpu_id, link_id);
	}

HDMI:
	/* HDMI */
	if (hdmi_num > 0) {
		idisp_components = devm_kcalloc(dev, hdmi_num,
						sizeof(*idisp_components),
						GFP_KERNEL);
		if (!idisp_components)
			return -ENOMEM;
	}

	for (i = 0; i < hdmi_num; i++) {
		name = devm_kasprintf(dev, GFP_KERNEL,
				      "iDisp%d", i + 1);
		if (!name)
			return -ENOMEM;

		if (ctx->idisp_codec) {
			idisp_components[i].name = "ehdaudio0D2";
			idisp_components[i].dai_name = devm_kasprintf(dev,
								      GFP_KERNEL,
								      "intel-hdmi-hifi%d",
								      i + 1);
			if (!idisp_components[i].dai_name)
				return -ENOMEM;
		} else {
			idisp_components[i].name = "snd-soc-dummy";
			idisp_components[i].dai_name = "snd-soc-dummy-dai";
		}

		cpu_name = devm_kasprintf(dev, GFP_KERNEL,
					  "iDisp%d Pin", i + 1);
		if (!cpu_name)
			return -ENOMEM;

		cpus[cpu_id].dai_name = cpu_name;
		init_dai_link(dev, links + link_id, be_id, name,
			      1, 0, // HDMI only supports playback
			      cpus + cpu_id, 1,
			      idisp_components + i, 1,
			      sof_sdw_hdmi_init, NULL);
		INC_ID(be_id, cpu_id, link_id);
	}

	if (sof_sdw_quirk & SOF_SSP_BT_OFFLOAD_PRESENT) {
		int port = (sof_sdw_quirk & SOF_BT_OFFLOAD_SSP_MASK) >>
				SOF_BT_OFFLOAD_SSP_SHIFT;

		name = devm_kasprintf(dev, GFP_KERNEL, "SSP%d-BT", port);
		if (!name)
			return -ENOMEM;

		ssp_components = devm_kzalloc(dev, sizeof(*ssp_components),
						GFP_KERNEL);
		if (!ssp_components)
			return -ENOMEM;

		ssp_components->name = "snd-soc-dummy";
		ssp_components->dai_name = "snd-soc-dummy-dai";

		cpu_name = devm_kasprintf(dev, GFP_KERNEL, "SSP%d Pin", port);
		if (!cpu_name)
			return -ENOMEM;

		cpus[cpu_id].dai_name = cpu_name;
		init_dai_link(dev, links + link_id, be_id, name, 1, 1,
				cpus + cpu_id, 1, ssp_components, 1, NULL, NULL);
	}

	card->dai_link = links;
	card->num_links = num_links;

	card->codec_conf = codec_conf;
	card->num_configs = codec_conf_count;

	return 0;
}

static int sof_sdw_card_late_probe(struct snd_soc_card *card)
{
	int i, ret;

	for (i = 0; i < ARRAY_SIZE(codec_info_list); i++) {
		if (!codec_info_list[i].late_probe)
			continue;

		ret = codec_info_list[i].codec_card_late_probe(card);
		if (ret < 0)
			return ret;
	}

	return sof_sdw_hdmi_card_late_probe(card);
}

/* SoC card */
static const char sdw_card_long_name[] = "Intel Soundwire SOF";

static struct snd_soc_card card_sof_sdw = {
	.name = "soundwire",
	.owner = THIS_MODULE,
	.late_probe = sof_sdw_card_late_probe,
};

static int mc_probe(struct platform_device *pdev)
{
	struct snd_soc_card *card = &card_sof_sdw;
	struct snd_soc_acpi_mach *mach;
	struct mc_private *ctx;
	int amp_num = 0, i;
	int ret;

	dev_dbg(&pdev->dev, "Entry %s\n", __func__);

	ctx = devm_kzalloc(&pdev->dev, sizeof(*ctx), GFP_KERNEL);
	if (!ctx)
		return -ENOMEM;

	dmi_check_system(sof_sdw_quirk_table);

	if (quirk_override != -1) {
		dev_info(&pdev->dev, "Overriding quirk 0x%lx => 0x%x\n",
			 sof_sdw_quirk, quirk_override);
		sof_sdw_quirk = quirk_override;
	}
	log_quirks(&pdev->dev);

	INIT_LIST_HEAD(&ctx->hdmi_pcm_list);

	card->dev = &pdev->dev;
	snd_soc_card_set_drvdata(card, ctx);

	mach = pdev->dev.platform_data;
	ret = sof_card_dai_links_create(&pdev->dev, mach,
					card);
	if (ret < 0)
		return ret;

	/*
	 * the default amp_num is zero for each codec and
	 * amp_num will only be increased for active amp
	 * codecs on used platform
	 */
	for (i = 0; i < ARRAY_SIZE(codec_info_list); i++)
		amp_num += codec_info_list[i].amp_num;

	card->components = devm_kasprintf(card->dev, GFP_KERNEL,
					  "cfg-spk:%d cfg-amp:%d",
					  (sof_sdw_quirk & SOF_SDW_FOUR_SPK)
					  ? 4 : 2, amp_num);
	if (!card->components)
		return -ENOMEM;

	if (mach->mach_params.dmic_num) {
		card->components = devm_kasprintf(card->dev, GFP_KERNEL,
						  "%s mic:dmic cfg-mics:%d",
						  card->components,
						  mach->mach_params.dmic_num);
		if (!card->components)
			return -ENOMEM;
	}

	card->long_name = sdw_card_long_name;

	/* Register the card */
	ret = devm_snd_soc_register_card(&pdev->dev, card);
	if (ret) {
		dev_err(card->dev, "snd_soc_register_card failed %d\n", ret);
		return ret;
	}

	platform_set_drvdata(pdev, card);

	return ret;
}

static int mc_remove(struct platform_device *pdev)
{
	struct snd_soc_card *card = platform_get_drvdata(pdev);
	struct snd_soc_dai_link *link;
	int ret;
	int i, j;

	for (i = 0; i < ARRAY_SIZE(codec_info_list); i++) {
		if (!codec_info_list[i].exit)
			continue;
		/*
		 * We don't need to call .exit function if there is no matched
		 * dai link found.
		 */
		for_each_card_prelinks(card, j, link) {
			if (!strcmp(link->codecs[0].dai_name,
				    codec_info_list[i].dai_name)) {
				ret = codec_info_list[i].exit(card, link);
				if (ret)
					dev_warn(&pdev->dev,
						 "codec exit failed %d\n",
						 ret);
				break;
			}
		}
	}

	return 0;
}

static struct platform_driver sof_sdw_driver = {
	.driver = {
		.name = "sof_sdw",
		.pm = &snd_soc_pm_ops,
	},
	.probe = mc_probe,
	.remove = mc_remove,
};

module_platform_driver(sof_sdw_driver);

MODULE_DESCRIPTION("ASoC SoundWire Generic Machine driver");
MODULE_AUTHOR("Bard Liao <yung-chuan.liao@linux.intel.com>");
MODULE_AUTHOR("Rander Wang <rander.wang@linux.intel.com>");
MODULE_AUTHOR("Pierre-Louis Bossart <pierre-louis.bossart@linux.intel.com>");
MODULE_LICENSE("GPL v2");
MODULE_ALIAS("platform:sof_sdw");
MODULE_IMPORT_NS(SND_SOC_INTEL_HDA_DSP_COMMON);
MODULE_IMPORT_NS(SND_SOC_INTEL_SOF_MAXIM_COMMON);<|MERGE_RESOLUTION|>--- conflicted
+++ resolved
@@ -115,11 +115,7 @@
 				  "Tiger Lake Client Platform"),
 		},
 		.driver_data = (void *)(SOF_SDW_TGL_HDMI |
-<<<<<<< HEAD
-					SOF_RT711_JD_SRC_JD1 |
-=======
 					RT711_JD1 |
->>>>>>> 3b17187f
 					SOF_SDW_PCH_DMIC |
 					SOF_SSP_PORT(SOF_I2S_SSP2)),
 	},
@@ -130,11 +126,7 @@
 			DMI_EXACT_MATCH(DMI_PRODUCT_SKU, "0A3E")
 		},
 		.driver_data = (void *)(SOF_SDW_TGL_HDMI |
-<<<<<<< HEAD
-					SOF_RT711_JD_SRC_JD2 |
-=======
 					RT711_JD2 |
->>>>>>> 3b17187f
 					SOF_RT715_DAI_ID_FIX),
 	},
 	{
@@ -142,12 +134,6 @@
 		.callback = sof_sdw_quirk_cb,
 		.matches = {
 			DMI_MATCH(DMI_SYS_VENDOR, "Dell Inc"),
-<<<<<<< HEAD
-			DMI_EXACT_MATCH(DMI_PRODUCT_SKU, "0A5E")
-		},
-		.driver_data = (void *)(SOF_SDW_TGL_HDMI |
-					SOF_RT711_JD_SRC_JD2 |
-=======
 			DMI_EXACT_MATCH(DMI_PRODUCT_SKU, "0A5D")
 		},
 		.driver_data = (void *)(SOF_SDW_TGL_HDMI |
@@ -163,7 +149,6 @@
 		},
 		.driver_data = (void *)(SOF_SDW_TGL_HDMI |
 					RT711_JD2 |
->>>>>>> 3b17187f
 					SOF_RT715_DAI_ID_FIX |
 					SOF_SDW_FOUR_SPK),
 	},
@@ -175,13 +160,9 @@
 		},
 		.driver_data = (void *)(SOF_SDW_TGL_HDMI |
 					SOF_SDW_PCH_DMIC |
-<<<<<<< HEAD
-					SOF_SDW_FOUR_SPK),
-=======
 					SOF_SDW_FOUR_SPK |
 					SOF_BT_OFFLOAD_SSP(2) |
 					SOF_SSP_BT_OFFLOAD_PRESENT),
->>>>>>> 3b17187f
 	},
 	{
 		.callback = sof_sdw_quirk_cb,
@@ -207,9 +188,6 @@
 		},
 		.driver_data = (void *)(SOF_SDW_TGL_HDMI |
 					SOF_SDW_PCH_DMIC |
-<<<<<<< HEAD
-					SOF_RT711_JD_SRC_JD2),
-=======
 					RT711_JD2),
 	},
 	{
@@ -222,7 +200,6 @@
 		.driver_data = (void *)(SOF_SDW_TGL_HDMI |
 					SOF_SDW_PCH_DMIC |
 					RT711_JD1),
->>>>>>> 3b17187f
 	},
 	/* TigerLake-SDCA devices */
 	{
@@ -232,11 +209,7 @@
 			DMI_EXACT_MATCH(DMI_PRODUCT_SKU, "0A32")
 		},
 		.driver_data = (void *)(SOF_SDW_TGL_HDMI |
-<<<<<<< HEAD
-					SOF_RT711_JD_SRC_JD2 |
-=======
 					RT711_JD2 |
->>>>>>> 3b17187f
 					SOF_RT715_DAI_ID_FIX |
 					SOF_SDW_FOUR_SPK),
 	},
@@ -247,12 +220,6 @@
 			DMI_MATCH(DMI_SYS_VENDOR, "Intel Corporation"),
 			DMI_MATCH(DMI_PRODUCT_NAME, "Alder Lake Client Platform"),
 		},
-<<<<<<< HEAD
-		.driver_data = (void *)(SOF_RT711_JD_SRC_JD1 |
-					SOF_SDW_TGL_HDMI |
-					SOF_RT715_DAI_ID_FIX |
-					SOF_SDW_PCH_DMIC),
-=======
 		.driver_data = (void *)(RT711_JD2_100K |
 					SOF_SDW_TGL_HDMI |
 					SOF_RT715_DAI_ID_FIX |
@@ -270,7 +237,6 @@
 					SOF_SDW_FOUR_SPK |
 					SOF_BT_OFFLOAD_SSP(2) |
 					SOF_SSP_BT_OFFLOAD_PRESENT),
->>>>>>> 3b17187f
 	},
 	{}
 };
