/*
 *  skl-pcm.c -ASoC HDA Platform driver file implementing PCM functionality
 *
 *  Copyright (C) 2014-2015 Intel Corp
 *  Author:  Jeeja KP <jeeja.kp@intel.com>
 *
 *  ~~~~~~~~~~~~~~~~~~~~~~~~~~~~~~~~~~~~~~~~~~~~~~~~~~~~~~~~~~~~~~~~~~~~~~~~~~
 *
 *  This program is free software; you can redistribute it and/or modify
 *  it under the terms of the GNU General Public License as published by
 *  the Free Software Foundation; version 2 of the License.
 *
 *  This program is distributed in the hope that it will be useful, but
 *  WITHOUT ANY WARRANTY; without even the implied warranty of
 *  MERCHANTABILITY or FITNESS FOR A PARTICULAR PURPOSE.  See the GNU
 *  General Public License for more details.
 *
 * ~~~~~~~~~~~~~~~~~~~~~~~~~~~~~~~~~~~~~~~~~~~~~~~~~~~~~~~~~~~~~~~~~~~~~~~~~~
 *
 */

#include <linux/pci.h>
#include <linux/pm_runtime.h>
#include <linux/delay.h>
#include <sound/pcm_params.h>
#include <sound/soc.h>
#include "skl.h"
#include "skl-topology.h"
#include "skl-sst-dsp.h"
#include "skl-sst-ipc.h"

#define HDA_MONO 1
#define HDA_STEREO 2
#define HDA_QUAD 4

static const struct snd_pcm_hardware azx_pcm_hw = {
	.info =			(SNDRV_PCM_INFO_MMAP |
				 SNDRV_PCM_INFO_INTERLEAVED |
				 SNDRV_PCM_INFO_BLOCK_TRANSFER |
				 SNDRV_PCM_INFO_MMAP_VALID |
				 SNDRV_PCM_INFO_PAUSE |
				 SNDRV_PCM_INFO_RESUME |
				 SNDRV_PCM_INFO_SYNC_START |
				 SNDRV_PCM_INFO_HAS_WALL_CLOCK | /* legacy */
				 SNDRV_PCM_INFO_HAS_LINK_ATIME |
				 SNDRV_PCM_INFO_NO_PERIOD_WAKEUP),
	.formats =		SNDRV_PCM_FMTBIT_S16_LE |
				SNDRV_PCM_FMTBIT_S32_LE |
				SNDRV_PCM_FMTBIT_S24_LE,
	.rates =		SNDRV_PCM_RATE_48000 | SNDRV_PCM_RATE_16000 |
				SNDRV_PCM_RATE_8000,
	.rate_min =		8000,
	.rate_max =		48000,
	.channels_min =		1,
	.channels_max =		8,
	.buffer_bytes_max =	AZX_MAX_BUF_SIZE,
	.period_bytes_min =	128,
	.period_bytes_max =	AZX_MAX_BUF_SIZE / 2,
	.periods_min =		2,
	.periods_max =		AZX_MAX_FRAG,
	.fifo_size =		0,
};

static inline
struct hdac_ext_stream *get_hdac_ext_stream(struct snd_pcm_substream *substream)
{
	return substream->runtime->private_data;
}

static struct hdac_bus *get_bus_ctx(struct snd_pcm_substream *substream)
{
	struct hdac_ext_stream *stream = get_hdac_ext_stream(substream);
	struct hdac_stream *hstream = hdac_stream(stream);
	struct hdac_bus *bus = hstream->bus;
	return bus;
}

static int skl_substream_alloc_pages(struct hdac_bus *bus,
				 struct snd_pcm_substream *substream,
				 size_t size)
{
	struct hdac_ext_stream *stream = get_hdac_ext_stream(substream);

	hdac_stream(stream)->bufsize = 0;
	hdac_stream(stream)->period_bytes = 0;
	hdac_stream(stream)->format_val = 0;

	return snd_pcm_lib_malloc_pages(substream, size);
}

static int skl_substream_free_pages(struct hdac_bus *bus,
				struct snd_pcm_substream *substream)
{
	return snd_pcm_lib_free_pages(substream);
}

static void skl_set_pcm_constrains(struct hdac_bus *bus,
				 struct snd_pcm_runtime *runtime)
{
	snd_pcm_hw_constraint_integer(runtime, SNDRV_PCM_HW_PARAM_PERIODS);

	/* avoid wrap-around with wall-clock */
	snd_pcm_hw_constraint_minmax(runtime, SNDRV_PCM_HW_PARAM_BUFFER_TIME,
				     20, 178000000);
}

static enum hdac_ext_stream_type skl_get_host_stream_type(struct hdac_bus *bus)
{
	if (bus->ppcap)
		return HDAC_EXT_STREAM_TYPE_HOST;
	else
		return HDAC_EXT_STREAM_TYPE_COUPLED;
}

/*
 * check if the stream opened is marked as ignore_suspend by machine, if so
 * then enable suspend_active refcount
 *
 * The count supend_active does not need lock as it is used in open/close
 * and suspend context
 */
static void skl_set_suspend_active(struct snd_pcm_substream *substream,
					 struct snd_soc_dai *dai, bool enable)
{
	struct hdac_bus *bus = dev_get_drvdata(dai->dev);
	struct snd_soc_dapm_widget *w;
	struct skl *skl = bus_to_skl(bus);

	if (substream->stream == SNDRV_PCM_STREAM_PLAYBACK)
		w = dai->playback_widget;
	else
		w = dai->capture_widget;

	if (w->ignore_suspend && enable)
		skl->supend_active++;
	else if (w->ignore_suspend && !enable)
		skl->supend_active--;
}

int skl_pcm_host_dma_prepare(struct device *dev, struct skl_pipe_params *params)
{
	struct hdac_bus *bus = dev_get_drvdata(dev);
	unsigned int format_val;
	struct hdac_stream *hstream;
	struct hdac_ext_stream *stream;
	int err;

	hstream = snd_hdac_get_stream(bus, params->stream,
					params->host_dma_id + 1);
	if (!hstream)
		return -EINVAL;

	stream = stream_to_hdac_ext_stream(hstream);
	snd_hdac_ext_stream_decouple(bus, stream, true);

	format_val = snd_hdac_calc_stream_format(params->s_freq,
			params->ch, params->format, params->host_bps, 0);

	dev_dbg(dev, "format_val=%d, rate=%d, ch=%d, format=%d\n",
		format_val, params->s_freq, params->ch, params->format);

	snd_hdac_stream_reset(hdac_stream(stream));
	err = snd_hdac_stream_set_params(hdac_stream(stream), format_val);
	if (err < 0)
		return err;

	err = snd_hdac_stream_setup(hdac_stream(stream));
	if (err < 0)
		return err;

	hdac_stream(stream)->prepared = 1;

	return 0;
}

int skl_pcm_link_dma_prepare(struct device *dev, struct skl_pipe_params *params)
{
	struct hdac_bus *bus = dev_get_drvdata(dev);
	unsigned int format_val;
	struct hdac_stream *hstream;
	struct hdac_ext_stream *stream;
	struct hdac_ext_link *link;

	hstream = snd_hdac_get_stream(bus, params->stream,
					params->link_dma_id + 1);
	if (!hstream)
		return -EINVAL;

	stream = stream_to_hdac_ext_stream(hstream);
	snd_hdac_ext_stream_decouple(bus, stream, true);
	format_val = snd_hdac_calc_stream_format(params->s_freq, params->ch,
					params->format, params->link_bps, 0);

	dev_dbg(dev, "format_val=%d, rate=%d, ch=%d, format=%d\n",
		format_val, params->s_freq, params->ch, params->format);

	snd_hdac_ext_link_stream_reset(stream);

	snd_hdac_ext_link_stream_setup(stream, format_val);

	list_for_each_entry(link, &bus->hlink_list, list) {
		if (link->index == params->link_index)
			snd_hdac_ext_link_set_stream_id(link,
					hstream->stream_tag);
	}

	stream->link_prepared = 1;

	return 0;
}

static int skl_pcm_open(struct snd_pcm_substream *substream,
		struct snd_soc_dai *dai)
{
	struct hdac_bus *bus = dev_get_drvdata(dai->dev);
	struct hdac_ext_stream *stream;
	struct snd_pcm_runtime *runtime = substream->runtime;
	struct skl_dma_params *dma_params;
	struct skl *skl = get_skl_ctx(dai->dev);
	struct skl_module_cfg *mconfig;

	dev_dbg(dai->dev, "%s: %s\n", __func__, dai->name);

	stream = snd_hdac_ext_stream_assign(bus, substream,
					skl_get_host_stream_type(bus));
	if (stream == NULL)
		return -EBUSY;

	skl_set_pcm_constrains(bus, runtime);

	/*
	 * disable WALLCLOCK timestamps for capture streams
	 * until we figure out how to handle digital inputs
	 */
	if (substream->stream == SNDRV_PCM_STREAM_CAPTURE) {
		runtime->hw.info &= ~SNDRV_PCM_INFO_HAS_WALL_CLOCK; /* legacy */
		runtime->hw.info &= ~SNDRV_PCM_INFO_HAS_LINK_ATIME;
	}

	runtime->private_data = stream;

	dma_params = kzalloc(sizeof(*dma_params), GFP_KERNEL);
	if (!dma_params)
		return -ENOMEM;

	dma_params->stream_tag = hdac_stream(stream)->stream_tag;
	snd_soc_dai_set_dma_data(dai, substream, dma_params);

	dev_dbg(dai->dev, "stream tag set in dma params=%d\n",
				 dma_params->stream_tag);
	skl_set_suspend_active(substream, dai, true);
	snd_pcm_set_sync(substream);

	mconfig = skl_tplg_fe_get_cpr_module(dai, substream->stream);
	if (!mconfig)
		return -EINVAL;

	skl_tplg_d0i3_get(skl, mconfig->d0i3_caps);

	return 0;
}

static int skl_pcm_prepare(struct snd_pcm_substream *substream,
		struct snd_soc_dai *dai)
{
	struct skl *skl = get_skl_ctx(dai->dev);
	struct skl_module_cfg *mconfig;
	int ret;

	dev_dbg(dai->dev, "%s: %s\n", __func__, dai->name);

	mconfig = skl_tplg_fe_get_cpr_module(dai, substream->stream);

	/*
	 * In case of XRUN recovery or in the case when the application
	 * calls prepare another time, reset the FW pipe to clean state
	 */
	if (mconfig &&
		(substream->runtime->status->state == SNDRV_PCM_STATE_XRUN ||
		 mconfig->pipe->state == SKL_PIPE_CREATED ||
		 mconfig->pipe->state == SKL_PIPE_PAUSED)) {

		ret = skl_reset_pipe(skl->skl_sst, mconfig->pipe);

		if (ret < 0)
			return ret;

		ret = skl_pcm_host_dma_prepare(dai->dev,
					mconfig->pipe->p_params);
		if (ret < 0)
			return ret;
	}

	return 0;
}

static int skl_pcm_hw_params(struct snd_pcm_substream *substream,
				struct snd_pcm_hw_params *params,
				struct snd_soc_dai *dai)
{
	struct hdac_bus *bus = dev_get_drvdata(dai->dev);
	struct hdac_ext_stream *stream = get_hdac_ext_stream(substream);
	struct snd_pcm_runtime *runtime = substream->runtime;
	struct skl_pipe_params p_params = {0};
	struct skl_module_cfg *m_cfg;
	int ret, dma_id;

	dev_dbg(dai->dev, "%s: %s\n", __func__, dai->name);
	ret = skl_substream_alloc_pages(bus, substream,
					  params_buffer_bytes(params));
	if (ret < 0)
		return ret;

	dev_dbg(dai->dev, "format_val, rate=%d, ch=%d, format=%d\n",
			runtime->rate, runtime->channels, runtime->format);

	dma_id = hdac_stream(stream)->stream_tag - 1;
	dev_dbg(dai->dev, "dma_id=%d\n", dma_id);

	p_params.s_fmt = snd_pcm_format_width(params_format(params));
	p_params.ch = params_channels(params);
	p_params.s_freq = params_rate(params);
	p_params.host_dma_id = dma_id;
	p_params.stream = substream->stream;
	p_params.format = params_format(params);
	if (substream->stream == SNDRV_PCM_STREAM_PLAYBACK)
		p_params.host_bps = dai->driver->playback.sig_bits;
	else
		p_params.host_bps = dai->driver->capture.sig_bits;


	m_cfg = skl_tplg_fe_get_cpr_module(dai, p_params.stream);
	if (m_cfg)
		skl_tplg_update_pipe_params(dai->dev, m_cfg, &p_params);

	return 0;
}

static void skl_pcm_close(struct snd_pcm_substream *substream,
		struct snd_soc_dai *dai)
{
	struct hdac_ext_stream *stream = get_hdac_ext_stream(substream);
	struct hdac_bus *bus = dev_get_drvdata(dai->dev);
	struct skl_dma_params *dma_params = NULL;
	struct skl *skl = bus_to_skl(bus);
	struct skl_module_cfg *mconfig;

	dev_dbg(dai->dev, "%s: %s\n", __func__, dai->name);

	snd_hdac_ext_stream_release(stream, skl_get_host_stream_type(bus));

	dma_params = snd_soc_dai_get_dma_data(dai, substream);
	/*
	 * now we should set this to NULL as we are freeing by the
	 * dma_params
	 */
	snd_soc_dai_set_dma_data(dai, substream, NULL);
	skl_set_suspend_active(substream, dai, false);

	/*
	 * check if close is for "Reference Pin" and set back the
	 * CGCTL.MISCBDCGE if disabled by driver
	 */
	if (!strncmp(dai->name, "Reference Pin", 13) &&
			skl->skl_sst->miscbdcg_disabled) {
		skl->skl_sst->enable_miscbdcge(dai->dev, true);
		skl->skl_sst->miscbdcg_disabled = false;
	}

	mconfig = skl_tplg_fe_get_cpr_module(dai, substream->stream);
	if (mconfig)
		skl_tplg_d0i3_put(skl, mconfig->d0i3_caps);

	kfree(dma_params);
}

static int skl_pcm_hw_free(struct snd_pcm_substream *substream,
		struct snd_soc_dai *dai)
{
	struct hdac_bus *bus = dev_get_drvdata(dai->dev);
	struct hdac_ext_stream *stream = get_hdac_ext_stream(substream);
	struct skl *skl = get_skl_ctx(dai->dev);
	struct skl_module_cfg *mconfig;
	int ret;

	dev_dbg(dai->dev, "%s: %s\n", __func__, dai->name);

	mconfig = skl_tplg_fe_get_cpr_module(dai, substream->stream);

	if (mconfig) {
		ret = skl_reset_pipe(skl->skl_sst, mconfig->pipe);
		if (ret < 0)
			dev_err(dai->dev, "%s:Reset failed ret =%d",
						__func__, ret);
	}

	snd_hdac_stream_cleanup(hdac_stream(stream));
	hdac_stream(stream)->prepared = 0;

	return skl_substream_free_pages(bus, substream);
}

static int skl_be_hw_params(struct snd_pcm_substream *substream,
				struct snd_pcm_hw_params *params,
				struct snd_soc_dai *dai)
{
	struct skl_pipe_params p_params = {0};

	p_params.s_fmt = snd_pcm_format_width(params_format(params));
	p_params.ch = params_channels(params);
	p_params.s_freq = params_rate(params);
	p_params.stream = substream->stream;

	return skl_tplg_be_update_params(dai, &p_params);
}

static int skl_decoupled_trigger(struct snd_pcm_substream *substream,
		int cmd)
{
	struct hdac_bus *bus = get_bus_ctx(substream);
	struct hdac_ext_stream *stream;
	int start;
	unsigned long cookie;
	struct hdac_stream *hstr;

	stream = get_hdac_ext_stream(substream);
	hstr = hdac_stream(stream);

	if (!hstr->prepared)
		return -EPIPE;

	switch (cmd) {
	case SNDRV_PCM_TRIGGER_START:
	case SNDRV_PCM_TRIGGER_PAUSE_RELEASE:
	case SNDRV_PCM_TRIGGER_RESUME:
		start = 1;
		break;

	case SNDRV_PCM_TRIGGER_PAUSE_PUSH:
	case SNDRV_PCM_TRIGGER_SUSPEND:
	case SNDRV_PCM_TRIGGER_STOP:
		start = 0;
		break;

	default:
		return -EINVAL;
	}

	spin_lock_irqsave(&bus->reg_lock, cookie);

	if (start) {
		snd_hdac_stream_start(hdac_stream(stream), true);
		snd_hdac_stream_timecounter_init(hstr, 0);
	} else {
		snd_hdac_stream_stop(hdac_stream(stream));
	}

	spin_unlock_irqrestore(&bus->reg_lock, cookie);

	return 0;
}

static int skl_pcm_trigger(struct snd_pcm_substream *substream, int cmd,
		struct snd_soc_dai *dai)
{
	struct skl *skl = get_skl_ctx(dai->dev);
	struct skl_sst *ctx = skl->skl_sst;
	struct skl_module_cfg *mconfig;
	struct hdac_bus *bus = get_bus_ctx(substream);
	struct hdac_ext_stream *stream = get_hdac_ext_stream(substream);
	struct snd_soc_dapm_widget *w;
	int ret;

	mconfig = skl_tplg_fe_get_cpr_module(dai, substream->stream);
	if (!mconfig)
		return -EIO;

	if (substream->stream == SNDRV_PCM_STREAM_PLAYBACK)
		w = dai->playback_widget;
	else
		w = dai->capture_widget;

	switch (cmd) {
	case SNDRV_PCM_TRIGGER_RESUME:
		if (!w->ignore_suspend) {
			/*
			 * enable DMA Resume enable bit for the stream, set the
			 * dpib & lpib position to resume before starting the
			 * DMA
			 */
			snd_hdac_ext_stream_drsm_enable(bus, true,
						hdac_stream(stream)->index);
			snd_hdac_ext_stream_set_dpibr(bus, stream,
							stream->lpib);
			snd_hdac_ext_stream_set_lpib(stream, stream->lpib);
		}

	case SNDRV_PCM_TRIGGER_START:
	case SNDRV_PCM_TRIGGER_PAUSE_RELEASE:
		/*
		 * Start HOST DMA and Start FE Pipe.This is to make sure that
		 * there are no underrun/overrun in the case when the FE
		 * pipeline is started but there is a delay in starting the
		 * DMA channel on the host.
		 */
		ret = skl_decoupled_trigger(substream, cmd);
		if (ret < 0)
			return ret;
		return skl_run_pipe(ctx, mconfig->pipe);
		break;

	case SNDRV_PCM_TRIGGER_PAUSE_PUSH:
	case SNDRV_PCM_TRIGGER_SUSPEND:
	case SNDRV_PCM_TRIGGER_STOP:
		/*
		 * Stop FE Pipe first and stop DMA. This is to make sure that
		 * there are no underrun/overrun in the case if there is a delay
		 * between the two operations.
		 */
		ret = skl_stop_pipe(ctx, mconfig->pipe);
		if (ret < 0)
			return ret;

		ret = skl_decoupled_trigger(substream, cmd);
		if ((cmd == SNDRV_PCM_TRIGGER_SUSPEND) && !w->ignore_suspend) {
			/* save the dpib and lpib positions */
			stream->dpib = readl(bus->remap_addr +
					AZX_REG_VS_SDXDPIB_XBASE +
					(AZX_REG_VS_SDXDPIB_XINTERVAL *
					hdac_stream(stream)->index));

			stream->lpib = snd_hdac_stream_get_pos_lpib(
							hdac_stream(stream));
			snd_hdac_ext_stream_decouple(bus, stream, false);
		}
		break;

	default:
		return -EINVAL;
	}

	return 0;
}


static int skl_link_hw_params(struct snd_pcm_substream *substream,
				struct snd_pcm_hw_params *params,
				struct snd_soc_dai *dai)
{
	struct hdac_bus *bus = dev_get_drvdata(dai->dev);
	struct hdac_ext_stream *link_dev;
	struct snd_soc_pcm_runtime *rtd = snd_pcm_substream_chip(substream);
	struct snd_soc_dai *codec_dai = rtd->codec_dai;
	struct skl_pipe_params p_params = {0};
	struct hdac_ext_link *link;
	int stream_tag;

	link_dev = snd_hdac_ext_stream_assign(bus, substream,
					HDAC_EXT_STREAM_TYPE_LINK);
	if (!link_dev)
		return -EBUSY;

	snd_soc_dai_set_dma_data(dai, substream, (void *)link_dev);

	link = snd_hdac_ext_bus_get_link(bus, codec_dai->component->name);
	if (!link)
		return -EINVAL;

	stream_tag = hdac_stream(link_dev)->stream_tag;

	/* set the stream tag in the codec dai dma params  */
	snd_soc_dai_set_tdm_slot(codec_dai, stream_tag, 0, 0, 0);

	p_params.s_fmt = snd_pcm_format_width(params_format(params));
	p_params.ch = params_channels(params);
	p_params.s_freq = params_rate(params);
	p_params.stream = substream->stream;
	p_params.link_dma_id = stream_tag - 1;
	p_params.link_index = link->index;
	p_params.format = params_format(params);

	if (substream->stream == SNDRV_PCM_STREAM_PLAYBACK)
		p_params.link_bps = codec_dai->driver->playback.sig_bits;
	else
		p_params.link_bps = codec_dai->driver->capture.sig_bits;

	return skl_tplg_be_update_params(dai, &p_params);
}

static int skl_link_pcm_prepare(struct snd_pcm_substream *substream,
		struct snd_soc_dai *dai)
{
	struct skl *skl = get_skl_ctx(dai->dev);
	struct skl_module_cfg *mconfig = NULL;

	/* In case of XRUN recovery, reset the FW pipe to clean state */
	mconfig = skl_tplg_be_get_cpr_module(dai, substream->stream);
	if (mconfig && !mconfig->pipe->passthru &&
		(substream->runtime->status->state == SNDRV_PCM_STATE_XRUN))
		skl_reset_pipe(skl->skl_sst, mconfig->pipe);

	return 0;
}

static int skl_link_pcm_trigger(struct snd_pcm_substream *substream,
	int cmd, struct snd_soc_dai *dai)
{
	struct hdac_ext_stream *link_dev =
				snd_soc_dai_get_dma_data(dai, substream);
	struct hdac_bus *bus = get_bus_ctx(substream);
	struct hdac_ext_stream *stream = get_hdac_ext_stream(substream);

	dev_dbg(dai->dev, "In %s cmd=%d\n", __func__, cmd);
	switch (cmd) {
	case SNDRV_PCM_TRIGGER_RESUME:
	case SNDRV_PCM_TRIGGER_START:
	case SNDRV_PCM_TRIGGER_PAUSE_RELEASE:
		snd_hdac_ext_link_stream_start(link_dev);
		break;

	case SNDRV_PCM_TRIGGER_PAUSE_PUSH:
	case SNDRV_PCM_TRIGGER_SUSPEND:
	case SNDRV_PCM_TRIGGER_STOP:
		snd_hdac_ext_link_stream_clear(link_dev);
		if (cmd == SNDRV_PCM_TRIGGER_SUSPEND)
			snd_hdac_ext_stream_decouple(bus, stream, false);
		break;

	default:
		return -EINVAL;
	}
	return 0;
}

static int skl_link_hw_free(struct snd_pcm_substream *substream,
		struct snd_soc_dai *dai)
{
	struct hdac_bus *bus = dev_get_drvdata(dai->dev);
	struct snd_soc_pcm_runtime *rtd = snd_pcm_substream_chip(substream);
	struct hdac_ext_stream *link_dev =
				snd_soc_dai_get_dma_data(dai, substream);
	struct hdac_ext_link *link;

	dev_dbg(dai->dev, "%s: %s\n", __func__, dai->name);

	link_dev->link_prepared = 0;

	link = snd_hdac_ext_bus_get_link(bus, rtd->codec_dai->component->name);
	if (!link)
		return -EINVAL;

	snd_hdac_ext_link_clear_stream_id(link, hdac_stream(link_dev)->stream_tag);
	snd_hdac_ext_stream_release(link_dev, HDAC_EXT_STREAM_TYPE_LINK);
	return 0;
}

static const struct snd_soc_dai_ops skl_pcm_dai_ops = {
	.startup = skl_pcm_open,
	.shutdown = skl_pcm_close,
	.prepare = skl_pcm_prepare,
	.hw_params = skl_pcm_hw_params,
	.hw_free = skl_pcm_hw_free,
	.trigger = skl_pcm_trigger,
};

static const struct snd_soc_dai_ops skl_dmic_dai_ops = {
	.hw_params = skl_be_hw_params,
};

static const struct snd_soc_dai_ops skl_be_ssp_dai_ops = {
	.hw_params = skl_be_hw_params,
};

static const struct snd_soc_dai_ops skl_link_dai_ops = {
	.prepare = skl_link_pcm_prepare,
	.hw_params = skl_link_hw_params,
	.hw_free = skl_link_hw_free,
	.trigger = skl_link_pcm_trigger,
};

static struct snd_soc_dai_driver skl_fe_dai[] = {
{
	.name = "System Pin",
	.ops = &skl_pcm_dai_ops,
	.playback = {
		.stream_name = "System Playback",
		.channels_min = HDA_MONO,
		.channels_max = HDA_STEREO,
		.rates = SNDRV_PCM_RATE_48000 | SNDRV_PCM_RATE_16000 | SNDRV_PCM_RATE_8000,
		.formats = SNDRV_PCM_FMTBIT_S16_LE |
			SNDRV_PCM_FMTBIT_S24_LE | SNDRV_PCM_FMTBIT_S32_LE,
		.sig_bits = 32,
	},
	.capture = {
		.stream_name = "System Capture",
		.channels_min = HDA_MONO,
		.channels_max = HDA_STEREO,
		.rates = SNDRV_PCM_RATE_48000 | SNDRV_PCM_RATE_16000,
		.formats = SNDRV_PCM_FMTBIT_S16_LE | SNDRV_PCM_FMTBIT_S24_LE,
		.sig_bits = 32,
	},
},
{
	.name = "System Pin2",
	.ops = &skl_pcm_dai_ops,
	.playback = {
		.stream_name = "Headset Playback",
		.channels_min = HDA_MONO,
		.channels_max = HDA_STEREO,
		.rates = SNDRV_PCM_RATE_48000 | SNDRV_PCM_RATE_16000 |
			SNDRV_PCM_RATE_8000,
		.formats = SNDRV_PCM_FMTBIT_S16_LE |
			SNDRV_PCM_FMTBIT_S24_LE | SNDRV_PCM_FMTBIT_S32_LE,
	},
},
{
	.name = "Echoref Pin",
	.ops = &skl_pcm_dai_ops,
	.capture = {
		.stream_name = "Echoreference Capture",
		.channels_min = HDA_STEREO,
		.channels_max = HDA_STEREO,
		.rates = SNDRV_PCM_RATE_48000 | SNDRV_PCM_RATE_16000 |
			SNDRV_PCM_RATE_8000,
		.formats = SNDRV_PCM_FMTBIT_S16_LE |
			SNDRV_PCM_FMTBIT_S24_LE | SNDRV_PCM_FMTBIT_S32_LE,
	},
},
{
	.name = "Reference Pin",
	.ops = &skl_pcm_dai_ops,
	.capture = {
		.stream_name = "Reference Capture",
		.channels_min = HDA_MONO,
		.channels_max = HDA_QUAD,
		.rates = SNDRV_PCM_RATE_48000 | SNDRV_PCM_RATE_16000,
		.formats = SNDRV_PCM_FMTBIT_S16_LE | SNDRV_PCM_FMTBIT_S24_LE,
		.sig_bits = 32,
	},
},
{
	.name = "Deepbuffer Pin",
	.ops = &skl_pcm_dai_ops,
	.playback = {
		.stream_name = "Deepbuffer Playback",
		.channels_min = HDA_STEREO,
		.channels_max = HDA_STEREO,
		.rates = SNDRV_PCM_RATE_48000,
		.formats = SNDRV_PCM_FMTBIT_S16_LE | SNDRV_PCM_FMTBIT_S24_LE,
		.sig_bits = 32,
	},
},
{
	.name = "LowLatency Pin",
	.ops = &skl_pcm_dai_ops,
	.playback = {
		.stream_name = "Low Latency Playback",
		.channels_min = HDA_STEREO,
		.channels_max = HDA_STEREO,
		.rates = SNDRV_PCM_RATE_48000,
		.formats = SNDRV_PCM_FMTBIT_S16_LE | SNDRV_PCM_FMTBIT_S24_LE,
		.sig_bits = 32,
	},
},
{
	.name = "DMIC Pin",
	.ops = &skl_pcm_dai_ops,
	.capture = {
		.stream_name = "DMIC Capture",
		.channels_min = HDA_MONO,
		.channels_max = HDA_QUAD,
		.rates = SNDRV_PCM_RATE_48000 | SNDRV_PCM_RATE_16000,
		.formats = SNDRV_PCM_FMTBIT_S16_LE | SNDRV_PCM_FMTBIT_S24_LE,
		.sig_bits = 32,
	},
},
{
	.name = "HDMI1 Pin",
	.ops = &skl_pcm_dai_ops,
	.playback = {
		.stream_name = "HDMI1 Playback",
		.channels_min = HDA_STEREO,
		.channels_max = 8,
		.rates = SNDRV_PCM_RATE_32000 |	SNDRV_PCM_RATE_44100 |
			SNDRV_PCM_RATE_48000 | SNDRV_PCM_RATE_88200 |
			SNDRV_PCM_RATE_96000 | SNDRV_PCM_RATE_176400 |
			SNDRV_PCM_RATE_192000,
		.formats = SNDRV_PCM_FMTBIT_S16_LE | SNDRV_PCM_FMTBIT_S24_LE |
			SNDRV_PCM_FMTBIT_S32_LE,
		.sig_bits = 32,
	},
},
{
	.name = "HDMI2 Pin",
	.ops = &skl_pcm_dai_ops,
	.playback = {
		.stream_name = "HDMI2 Playback",
		.channels_min = HDA_STEREO,
		.channels_max = 8,
		.rates = SNDRV_PCM_RATE_32000 |	SNDRV_PCM_RATE_44100 |
			SNDRV_PCM_RATE_48000 | SNDRV_PCM_RATE_88200 |
			SNDRV_PCM_RATE_96000 | SNDRV_PCM_RATE_176400 |
			SNDRV_PCM_RATE_192000,
		.formats = SNDRV_PCM_FMTBIT_S16_LE | SNDRV_PCM_FMTBIT_S24_LE |
			SNDRV_PCM_FMTBIT_S32_LE,
		.sig_bits = 32,
	},
},
{
	.name = "HDMI3 Pin",
	.ops = &skl_pcm_dai_ops,
	.playback = {
		.stream_name = "HDMI3 Playback",
		.channels_min = HDA_STEREO,
		.channels_max = 8,
		.rates = SNDRV_PCM_RATE_32000 |	SNDRV_PCM_RATE_44100 |
			SNDRV_PCM_RATE_48000 | SNDRV_PCM_RATE_88200 |
			SNDRV_PCM_RATE_96000 | SNDRV_PCM_RATE_176400 |
			SNDRV_PCM_RATE_192000,
		.formats = SNDRV_PCM_FMTBIT_S16_LE | SNDRV_PCM_FMTBIT_S24_LE |
			SNDRV_PCM_FMTBIT_S32_LE,
		.sig_bits = 32,
	},
},
};

/* BE CPU  Dais */
static struct snd_soc_dai_driver skl_platform_dai[] = {
{
	.name = "SSP0 Pin",
	.ops = &skl_be_ssp_dai_ops,
	.playback = {
		.stream_name = "ssp0 Tx",
		.channels_min = HDA_STEREO,
		.channels_max = HDA_STEREO,
		.rates = SNDRV_PCM_RATE_48000,
		.formats = SNDRV_PCM_FMTBIT_S16_LE,
	},
	.capture = {
		.stream_name = "ssp0 Rx",
		.channels_min = HDA_STEREO,
		.channels_max = HDA_STEREO,
		.rates = SNDRV_PCM_RATE_48000,
		.formats = SNDRV_PCM_FMTBIT_S16_LE,
	},
},
{
	.name = "SSP1 Pin",
	.ops = &skl_be_ssp_dai_ops,
	.playback = {
		.stream_name = "ssp1 Tx",
		.channels_min = HDA_STEREO,
		.channels_max = HDA_STEREO,
		.rates = SNDRV_PCM_RATE_48000,
		.formats = SNDRV_PCM_FMTBIT_S16_LE,
	},
	.capture = {
		.stream_name = "ssp1 Rx",
		.channels_min = HDA_STEREO,
		.channels_max = HDA_STEREO,
		.rates = SNDRV_PCM_RATE_48000,
		.formats = SNDRV_PCM_FMTBIT_S16_LE,
	},
},
{
	.name = "SSP2 Pin",
	.ops = &skl_be_ssp_dai_ops,
	.playback = {
		.stream_name = "ssp2 Tx",
		.channels_min = HDA_STEREO,
		.channels_max = HDA_STEREO,
		.rates = SNDRV_PCM_RATE_48000,
		.formats = SNDRV_PCM_FMTBIT_S16_LE,
	},
	.capture = {
		.stream_name = "ssp2 Rx",
		.channels_min = HDA_STEREO,
		.channels_max = HDA_STEREO,
		.rates = SNDRV_PCM_RATE_48000,
		.formats = SNDRV_PCM_FMTBIT_S16_LE,
	},
},
{
	.name = "SSP3 Pin",
	.ops = &skl_be_ssp_dai_ops,
	.playback = {
		.stream_name = "ssp3 Tx",
		.channels_min = HDA_STEREO,
		.channels_max = HDA_STEREO,
		.rates = SNDRV_PCM_RATE_48000,
		.formats = SNDRV_PCM_FMTBIT_S16_LE,
	},
	.capture = {
		.stream_name = "ssp3 Rx",
		.channels_min = HDA_STEREO,
		.channels_max = HDA_STEREO,
		.rates = SNDRV_PCM_RATE_48000,
		.formats = SNDRV_PCM_FMTBIT_S16_LE,
	},
},
{
	.name = "SSP4 Pin",
	.ops = &skl_be_ssp_dai_ops,
	.playback = {
		.stream_name = "ssp4 Tx",
		.channels_min = HDA_STEREO,
		.channels_max = HDA_STEREO,
		.rates = SNDRV_PCM_RATE_48000,
		.formats = SNDRV_PCM_FMTBIT_S16_LE,
	},
	.capture = {
		.stream_name = "ssp4 Rx",
		.channels_min = HDA_STEREO,
		.channels_max = HDA_STEREO,
		.rates = SNDRV_PCM_RATE_48000,
		.formats = SNDRV_PCM_FMTBIT_S16_LE,
	},
},
{
	.name = "SSP5 Pin",
	.ops = &skl_be_ssp_dai_ops,
	.playback = {
		.stream_name = "ssp5 Tx",
		.channels_min = HDA_STEREO,
		.channels_max = HDA_STEREO,
		.rates = SNDRV_PCM_RATE_48000,
		.formats = SNDRV_PCM_FMTBIT_S16_LE,
	},
	.capture = {
		.stream_name = "ssp5 Rx",
		.channels_min = HDA_STEREO,
		.channels_max = HDA_STEREO,
		.rates = SNDRV_PCM_RATE_48000,
		.formats = SNDRV_PCM_FMTBIT_S16_LE,
	},
},
{
	.name = "iDisp1 Pin",
	.ops = &skl_link_dai_ops,
	.playback = {
		.stream_name = "iDisp1 Tx",
		.channels_min = HDA_STEREO,
		.channels_max = 8,
		.rates = SNDRV_PCM_RATE_8000|SNDRV_PCM_RATE_16000|SNDRV_PCM_RATE_48000,
		.formats = SNDRV_PCM_FMTBIT_S16_LE | SNDRV_PCM_FMTBIT_S32_LE |
			SNDRV_PCM_FMTBIT_S24_LE,
	},
},
{
	.name = "iDisp2 Pin",
	.ops = &skl_link_dai_ops,
	.playback = {
		.stream_name = "iDisp2 Tx",
		.channels_min = HDA_STEREO,
		.channels_max = 8,
		.rates = SNDRV_PCM_RATE_8000|SNDRV_PCM_RATE_16000|
			SNDRV_PCM_RATE_48000,
		.formats = SNDRV_PCM_FMTBIT_S16_LE | SNDRV_PCM_FMTBIT_S32_LE |
			SNDRV_PCM_FMTBIT_S24_LE,
	},
},
{
	.name = "iDisp3 Pin",
	.ops = &skl_link_dai_ops,
	.playback = {
		.stream_name = "iDisp3 Tx",
		.channels_min = HDA_STEREO,
		.channels_max = 8,
		.rates = SNDRV_PCM_RATE_8000|SNDRV_PCM_RATE_16000|
			SNDRV_PCM_RATE_48000,
		.formats = SNDRV_PCM_FMTBIT_S16_LE | SNDRV_PCM_FMTBIT_S32_LE |
			SNDRV_PCM_FMTBIT_S24_LE,
	},
},
{
	.name = "DMIC01 Pin",
	.ops = &skl_dmic_dai_ops,
	.capture = {
		.stream_name = "DMIC01 Rx",
		.channels_min = HDA_MONO,
		.channels_max = HDA_QUAD,
		.rates = SNDRV_PCM_RATE_48000 | SNDRV_PCM_RATE_16000,
		.formats = SNDRV_PCM_FMTBIT_S16_LE | SNDRV_PCM_FMTBIT_S24_LE,
	},
},
{
	.name = "DMIC16k Pin",
	.ops = &skl_dmic_dai_ops,
	.capture = {
		.stream_name = "DMIC16k Rx",
		.channels_min = HDA_MONO,
		.channels_max = HDA_QUAD,
		.rates = SNDRV_PCM_RATE_16000,
		.formats = SNDRV_PCM_FMTBIT_S16_LE,
	},
},
{
	.name = "HD-Codec Pin",
	.ops = &skl_link_dai_ops,
	.playback = {
		.stream_name = "HD-Codec Tx",
		.channels_min = HDA_STEREO,
		.channels_max = HDA_STEREO,
		.rates = SNDRV_PCM_RATE_48000,
		.formats = SNDRV_PCM_FMTBIT_S16_LE,
	},
	.capture = {
		.stream_name = "HD-Codec Rx",
		.channels_min = HDA_STEREO,
		.channels_max = HDA_STEREO,
		.rates = SNDRV_PCM_RATE_48000,
		.formats = SNDRV_PCM_FMTBIT_S16_LE,
	},
},
};

int skl_dai_load(struct snd_soc_component *cmp, int index,
			struct snd_soc_dai_driver *dai_drv,
			struct snd_soc_tplg_pcm *pcm, struct snd_soc_dai *dai)
{
	dai_drv->ops = &skl_pcm_dai_ops;

	return 0;
}

static int skl_platform_open(struct snd_pcm_substream *substream)
{
	struct snd_soc_pcm_runtime *rtd = substream->private_data;
	struct snd_soc_dai_link *dai_link = rtd->dai_link;

	dev_dbg(rtd->cpu_dai->dev, "In %s:%s\n", __func__,
					dai_link->cpu_dai_name);

	snd_soc_set_runtime_hwparams(substream, &azx_pcm_hw);

	return 0;
}

static int skl_coupled_trigger(struct snd_pcm_substream *substream,
					int cmd)
{
	struct hdac_bus *bus = get_bus_ctx(substream);
	struct hdac_ext_stream *stream;
	struct snd_pcm_substream *s;
	bool start;
	int sbits = 0;
	unsigned long cookie;
	struct hdac_stream *hstr;

	stream = get_hdac_ext_stream(substream);
	hstr = hdac_stream(stream);

	dev_dbg(bus->dev, "In %s cmd=%d\n", __func__, cmd);

	if (!hstr->prepared)
		return -EPIPE;

	switch (cmd) {
	case SNDRV_PCM_TRIGGER_START:
	case SNDRV_PCM_TRIGGER_PAUSE_RELEASE:
	case SNDRV_PCM_TRIGGER_RESUME:
		start = true;
		break;

	case SNDRV_PCM_TRIGGER_PAUSE_PUSH:
	case SNDRV_PCM_TRIGGER_SUSPEND:
	case SNDRV_PCM_TRIGGER_STOP:
		start = false;
		break;

	default:
		return -EINVAL;
	}

	snd_pcm_group_for_each_entry(s, substream) {
		if (s->pcm->card != substream->pcm->card)
			continue;
		stream = get_hdac_ext_stream(s);
		sbits |= 1 << hdac_stream(stream)->index;
		snd_pcm_trigger_done(s, substream);
	}

	spin_lock_irqsave(&bus->reg_lock, cookie);

	/* first, set SYNC bits of corresponding streams */
	snd_hdac_stream_sync_trigger(hstr, true, sbits, AZX_REG_SSYNC);

	snd_pcm_group_for_each_entry(s, substream) {
		if (s->pcm->card != substream->pcm->card)
			continue;
		stream = get_hdac_ext_stream(s);
		if (start)
			snd_hdac_stream_start(hdac_stream(stream), true);
		else
			snd_hdac_stream_stop(hdac_stream(stream));
	}
	spin_unlock_irqrestore(&bus->reg_lock, cookie);

	snd_hdac_stream_sync(hstr, start, sbits);

	spin_lock_irqsave(&bus->reg_lock, cookie);

	/* reset SYNC bits */
	snd_hdac_stream_sync_trigger(hstr, false, sbits, AZX_REG_SSYNC);
	if (start)
		snd_hdac_stream_timecounter_init(hstr, sbits);
	spin_unlock_irqrestore(&bus->reg_lock, cookie);

	return 0;
}

static int skl_platform_pcm_trigger(struct snd_pcm_substream *substream,
					int cmd)
{
	struct hdac_bus *bus = get_bus_ctx(substream);

	if (!bus->ppcap)
		return skl_coupled_trigger(substream, cmd);

	return 0;
}

static snd_pcm_uframes_t skl_platform_pcm_pointer
			(struct snd_pcm_substream *substream)
{
	struct hdac_ext_stream *hstream = get_hdac_ext_stream(substream);
	struct hdac_bus *bus = get_bus_ctx(substream);
	unsigned int pos;

	/*
	 * Use DPIB for Playback stream as the periodic DMA Position-in-
	 * Buffer Writes may be scheduled at the same time or later than
	 * the MSI and does not guarantee to reflect the Position of the
	 * last buffer that was transferred. Whereas DPIB register in
	 * HAD space reflects the actual data that is transferred.
	 * Use the position buffer for capture, as DPIB write gets
	 * completed earlier than the actual data written to the DDR.
	 *
	 * For capture stream following workaround is required to fix the
	 * incorrect position reporting.
	 *
	 * 1. Wait for 20us before reading the DMA position in buffer once
	 * the interrupt is generated for stream completion as update happens
	 * on the HDA frame boundary i.e. 20.833uSec.
	 * 2. Read DPIB register to flush the DMA position value. This dummy
	 * read is required to flush DMA position value.
	 * 3. Read the DMA Position-in-Buffer. This value now will be equal to
	 * or greater than period boundary.
	 */

	if (substream->stream == SNDRV_PCM_STREAM_PLAYBACK) {
		pos = readl(bus->remap_addr + AZX_REG_VS_SDXDPIB_XBASE +
				(AZX_REG_VS_SDXDPIB_XINTERVAL *
				hdac_stream(hstream)->index));
	} else {
		udelay(20);
		readl(bus->remap_addr +
				AZX_REG_VS_SDXDPIB_XBASE +
				(AZX_REG_VS_SDXDPIB_XINTERVAL *
				 hdac_stream(hstream)->index));
		pos = snd_hdac_stream_get_pos_posbuf(hdac_stream(hstream));
	}

	if (pos >= hdac_stream(hstream)->bufsize)
		pos = 0;

	return bytes_to_frames(substream->runtime, pos);
}

static u64 skl_adjust_codec_delay(struct snd_pcm_substream *substream,
				u64 nsec)
{
	struct snd_soc_pcm_runtime *rtd = snd_pcm_substream_chip(substream);
	struct snd_soc_dai *codec_dai = rtd->codec_dai;
	u64 codec_frames, codec_nsecs;

	if (!codec_dai->driver->ops->delay)
		return nsec;

	codec_frames = codec_dai->driver->ops->delay(substream, codec_dai);
	codec_nsecs = div_u64(codec_frames * 1000000000LL,
			      substream->runtime->rate);

	if (substream->stream == SNDRV_PCM_STREAM_CAPTURE)
		return nsec + codec_nsecs;

	return (nsec > codec_nsecs) ? nsec - codec_nsecs : 0;
}

static int skl_get_time_info(struct snd_pcm_substream *substream,
			struct timespec *system_ts, struct timespec *audio_ts,
			struct snd_pcm_audio_tstamp_config *audio_tstamp_config,
			struct snd_pcm_audio_tstamp_report *audio_tstamp_report)
{
	struct hdac_ext_stream *sstream = get_hdac_ext_stream(substream);
	struct hdac_stream *hstr = hdac_stream(sstream);
	u64 nsec;

	if ((substream->runtime->hw.info & SNDRV_PCM_INFO_HAS_LINK_ATIME) &&
		(audio_tstamp_config->type_requested == SNDRV_PCM_AUDIO_TSTAMP_TYPE_LINK)) {

		snd_pcm_gettime(substream->runtime, system_ts);

		nsec = timecounter_read(&hstr->tc);
		nsec = div_u64(nsec, 3); /* can be optimized */
		if (audio_tstamp_config->report_delay)
			nsec = skl_adjust_codec_delay(substream, nsec);

		*audio_ts = ns_to_timespec(nsec);

		audio_tstamp_report->actual_type = SNDRV_PCM_AUDIO_TSTAMP_TYPE_LINK;
		audio_tstamp_report->accuracy_report = 1; /* rest of struct is valid */
		audio_tstamp_report->accuracy = 42; /* 24MHzWallClk == 42ns resolution */

	} else {
		audio_tstamp_report->actual_type = SNDRV_PCM_AUDIO_TSTAMP_TYPE_DEFAULT;
	}

	return 0;
}

static const struct snd_pcm_ops skl_platform_ops = {
	.open = skl_platform_open,
	.ioctl = snd_pcm_lib_ioctl,
	.trigger = skl_platform_pcm_trigger,
	.pointer = skl_platform_pcm_pointer,
	.get_time_info =  skl_get_time_info,
	.mmap = snd_pcm_lib_default_mmap,
	.page = snd_pcm_sgbuf_ops_page,
};

static void skl_pcm_free(struct snd_pcm *pcm)
{
	snd_pcm_lib_preallocate_free_for_all(pcm);
}

#define MAX_PREALLOC_SIZE	(32 * 1024 * 1024)

static int skl_pcm_new(struct snd_soc_pcm_runtime *rtd)
{
	struct snd_soc_dai *dai = rtd->cpu_dai;
	struct hdac_bus *bus = dev_get_drvdata(dai->dev);
	struct snd_pcm *pcm = rtd->pcm;
	unsigned int size;
	int retval = 0;
	struct skl *skl = bus_to_skl(bus);

	if (dai->driver->playback.channels_min ||
		dai->driver->capture.channels_min) {
		/* buffer pre-allocation */
		size = CONFIG_SND_HDA_PREALLOC_SIZE * 1024;
		if (size > MAX_PREALLOC_SIZE)
			size = MAX_PREALLOC_SIZE;
		retval = snd_pcm_lib_preallocate_pages_for_all(pcm,
						SNDRV_DMA_TYPE_DEV_SG,
						snd_dma_pci_data(skl->pci),
						size, MAX_PREALLOC_SIZE);
		if (retval) {
			dev_err(dai->dev, "dma buffer allocation fail\n");
			return retval;
		}
	}

	return retval;
}

static int skl_get_module_info(struct skl *skl, struct skl_module_cfg *mconfig)
{
	struct skl_sst *ctx = skl->skl_sst;
	struct skl_module_inst_id *pin_id;
	uuid_le *uuid_mod, *uuid_tplg;
	struct skl_module *skl_module;
	struct uuid_module *module;
	int i, ret = -EIO;

	uuid_mod = (uuid_le *)mconfig->guid;

	if (list_empty(&ctx->uuid_list)) {
		dev_err(ctx->dev, "Module list is empty\n");
		return -EIO;
	}

	list_for_each_entry(module, &ctx->uuid_list, list) {
		if (uuid_le_cmp(*uuid_mod, module->uuid) == 0) {
			mconfig->id.module_id = module->id;
			if (mconfig->module)
				mconfig->module->loadable = module->is_loadable;
			ret = 0;
			break;
		}
	}

	if (ret)
		return ret;

	uuid_mod = &module->uuid;
	ret = -EIO;
	for (i = 0; i < skl->nr_modules; i++) {
		skl_module = skl->modules[i];
		uuid_tplg = &skl_module->uuid;
		if (!uuid_le_cmp(*uuid_mod, *uuid_tplg)) {
			mconfig->module = skl_module;
			ret = 0;
			break;
		}
	}
	if (skl->nr_modules && ret)
		return ret;

	list_for_each_entry(module, &ctx->uuid_list, list) {
		for (i = 0; i < MAX_IN_QUEUE; i++) {
			pin_id = &mconfig->m_in_pin[i].id;
			if (!uuid_le_cmp(pin_id->mod_uuid, module->uuid))
				pin_id->module_id = module->id;
		}

		for (i = 0; i < MAX_OUT_QUEUE; i++) {
			pin_id = &mconfig->m_out_pin[i].id;
			if (!uuid_le_cmp(pin_id->mod_uuid, module->uuid))
				pin_id->module_id = module->id;
		}
	}

	return 0;
}

static int skl_populate_modules(struct skl *skl)
{
	struct skl_pipeline *p;
	struct skl_pipe_module *m;
	struct snd_soc_dapm_widget *w;
	struct skl_module_cfg *mconfig;
	int ret = 0;

	list_for_each_entry(p, &skl->ppl_list, node) {
		list_for_each_entry(m, &p->pipe->w_list, node) {
			w = m->w;
			mconfig = w->priv;

			ret = skl_get_module_info(skl, mconfig);
			if (ret < 0) {
				dev_err(skl->skl_sst->dev,
					"query module info failed\n");
				return ret;
			}

			skl_tplg_add_moduleid_in_bind_params(skl, w);
		}
	}

	return ret;
}

static int skl_platform_soc_probe(struct snd_soc_component *component)
{
	struct hdac_bus *bus = dev_get_drvdata(component->dev);
	struct skl *skl = bus_to_skl(bus);
	const struct skl_dsp_ops *ops;
	int ret;

	pm_runtime_get_sync(component->dev);
	if (bus->ppcap) {
		skl->component = component;

		/* init debugfs */
		skl->debugfs = skl_debugfs_init(skl);

		ret = skl_tplg_init(component, bus);
		if (ret < 0) {
			dev_err(component->dev, "Failed to init topology!\n");
			return ret;
		}

		/* load the firmwares, since all is set */
		ops = skl_get_dsp_ops(skl->pci->device);
		if (!ops)
			return -EIO;

		if (skl->skl_sst->is_first_boot == false) {
			dev_err(component->dev, "DSP reports first boot done!!!\n");
			return -EIO;
		}

<<<<<<< HEAD
		/* disable dynamic clock gating during fw and lib download */
		skl->skl_sst->enable_miscbdcge(platform->dev, false);

		ret = ops->init_fw(platform->dev, skl->skl_sst);
		skl->skl_sst->enable_miscbdcge(platform->dev, true);
=======
		/*
		 * Disable dynamic clock and power gating during firmware
		 * and library download
		 */
		skl->skl_sst->enable_miscbdcge(component->dev, false);
		skl->skl_sst->clock_power_gating(component->dev, false);

		ret = ops->init_fw(component->dev, skl->skl_sst);
		skl->skl_sst->enable_miscbdcge(component->dev, true);
		skl->skl_sst->clock_power_gating(component->dev, true);
>>>>>>> e021bb4f
		if (ret < 0) {
			dev_err(component->dev, "Failed to boot first fw: %d\n", ret);
			return ret;
		}
		skl_populate_modules(skl);
		skl->skl_sst->update_d0i3c = skl_update_d0i3c;
		skl_dsp_enable_notification(skl->skl_sst, false);

		if (skl->cfg.astate_cfg != NULL) {
			skl_dsp_set_astate_cfg(skl->skl_sst,
					skl->cfg.astate_cfg->count,
					skl->cfg.astate_cfg);
		}
	}
	pm_runtime_mark_last_busy(component->dev);
	pm_runtime_put_autosuspend(component->dev);

	return 0;
}

static const struct snd_soc_component_driver skl_component  = {
	.name		= "pcm",
	.probe		= skl_platform_soc_probe,
	.ops		= &skl_platform_ops,
	.pcm_new	= skl_pcm_new,
	.pcm_free	= skl_pcm_free,
};

int skl_platform_register(struct device *dev)
{
	int ret;
	struct snd_soc_dai_driver *dais;
	int num_dais = ARRAY_SIZE(skl_platform_dai);
	struct hdac_bus *bus = dev_get_drvdata(dev);
	struct skl *skl = bus_to_skl(bus);

	INIT_LIST_HEAD(&skl->ppl_list);
	INIT_LIST_HEAD(&skl->bind_list);

	skl->dais = kmemdup(skl_platform_dai, sizeof(skl_platform_dai),
			    GFP_KERNEL);
	if (!skl->dais) {
		ret = -ENOMEM;
		goto err;
	}

	if (!skl->use_tplg_pcm) {
		dais = krealloc(skl->dais, sizeof(skl_fe_dai) +
				sizeof(skl_platform_dai), GFP_KERNEL);
		if (!dais) {
			ret = -ENOMEM;
			goto err;
		}

		skl->dais = dais;
		memcpy(&skl->dais[ARRAY_SIZE(skl_platform_dai)], skl_fe_dai,
		       sizeof(skl_fe_dai));
		num_dais += ARRAY_SIZE(skl_fe_dai);
	}

	ret = devm_snd_soc_register_component(dev, &skl_component,
					 skl->dais, num_dais);
	if (ret)
		dev_err(dev, "soc component registration failed %d\n", ret);
err:
	return ret;
}

int skl_platform_unregister(struct device *dev)
{
	struct hdac_bus *bus = dev_get_drvdata(dev);
	struct skl *skl = bus_to_skl(bus);
	struct skl_module_deferred_bind *modules, *tmp;

	if (!list_empty(&skl->bind_list)) {
		list_for_each_entry_safe(modules, tmp, &skl->bind_list, node) {
			list_del(&modules->node);
			kfree(modules);
		}
	}

	kfree(skl->dais);

	return 0;
}<|MERGE_RESOLUTION|>--- conflicted
+++ resolved
@@ -1381,13 +1381,6 @@
 			return -EIO;
 		}
 
-<<<<<<< HEAD
-		/* disable dynamic clock gating during fw and lib download */
-		skl->skl_sst->enable_miscbdcge(platform->dev, false);
-
-		ret = ops->init_fw(platform->dev, skl->skl_sst);
-		skl->skl_sst->enable_miscbdcge(platform->dev, true);
-=======
 		/*
 		 * Disable dynamic clock and power gating during firmware
 		 * and library download
@@ -1398,7 +1391,6 @@
 		ret = ops->init_fw(component->dev, skl->skl_sst);
 		skl->skl_sst->enable_miscbdcge(component->dev, true);
 		skl->skl_sst->clock_power_gating(component->dev, true);
->>>>>>> e021bb4f
 		if (ret < 0) {
 			dev_err(component->dev, "Failed to boot first fw: %d\n", ret);
 			return ret;
