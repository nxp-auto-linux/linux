// SPDX-License-Identifier: GPL-2.0
//
// Freescale ESAI ALSA SoC Digital Audio Interface (DAI) driver
//
// Copyright (C) 2014 Freescale Semiconductor, Inc.

#include <linux/clk.h>
#include <linux/dmaengine.h>
#include <linux/module.h>
#include <linux/of_irq.h>
#include <linux/of_platform.h>
#include <linux/pm_runtime.h>
#include <sound/dmaengine_pcm.h>
#include <sound/pcm_params.h>

#include "fsl_esai.h"
#include "imx-pcm.h"

#define FSL_ESAI_FORMATS	(SNDRV_PCM_FMTBIT_S8 | \
				SNDRV_PCM_FMTBIT_S16_LE | \
				SNDRV_PCM_FMTBIT_S20_3LE | \
				SNDRV_PCM_FMTBIT_S24_LE)

/**
 * fsl_esai: ESAI private data
 *
 * @dma_params_rx: DMA parameters for receive channel
 * @dma_params_tx: DMA parameters for transmit channel
 * @pdev: platform device pointer
 * @regmap: regmap handler
 * @coreclk: clock source to access register
 * @extalclk: esai clock source to derive HCK, SCK and FS
 * @fsysclk: system clock source to derive HCK, SCK and FS
 * @spbaclk: SPBA clock (optional, depending on SoC design)
 * @task: tasklet to handle the reset operation
 * @lock: spin lock between hw_reset() and trigger()
 * @fifo_depth: depth of tx/rx FIFO
 * @slot_width: width of each DAI slot
 * @slots: number of slots
 * @channels: channel num for tx or rx
 * @hck_rate: clock rate of desired HCKx clock
 * @sck_rate: clock rate of desired SCKx clock
 * @hck_dir: the direction of HCKx pads
 * @sck_div: if using PSR/PM dividers for SCKx clock
 * @slave_mode: if fully using DAI slave mode
 * @synchronous: if using tx/rx synchronous mode
 * @reset_at_xrun: flags for enable reset operaton
 * @name: driver name
 */
struct fsl_esai {
	struct snd_dmaengine_dai_dma_data dma_params_rx;
	struct snd_dmaengine_dai_dma_data dma_params_tx;
	struct platform_device *pdev;
	struct regmap *regmap;
	struct clk *coreclk;
	struct clk *extalclk;
	struct clk *fsysclk;
	struct clk *spbaclk;
	struct tasklet_struct task;
	spinlock_t lock; /* Protect hw_reset and trigger */
	u32 fifo_depth;
	u32 slot_width;
	u32 slots;
	u32 tx_mask;
	u32 rx_mask;
<<<<<<< HEAD
=======
	u32 channels[2];
>>>>>>> fa578e9d
	u32 hck_rate[2];
	u32 sck_rate[2];
	bool hck_dir[2];
	bool sck_div[2];
	bool slave_mode;
	bool synchronous;
	bool reset_at_xrun;
	char name[32];
};

static irqreturn_t esai_isr(int irq, void *devid)
{
	struct fsl_esai *esai_priv = (struct fsl_esai *)devid;
	struct platform_device *pdev = esai_priv->pdev;
	u32 esr;
	u32 saisr;

	regmap_read(esai_priv->regmap, REG_ESAI_ESR, &esr);
	regmap_read(esai_priv->regmap, REG_ESAI_SAISR, &saisr);

	if ((saisr & (ESAI_SAISR_TUE | ESAI_SAISR_ROE)) &&
	    esai_priv->reset_at_xrun) {
		dev_dbg(&pdev->dev, "reset module for xrun\n");
		tasklet_schedule(&esai_priv->task);
	}

	if (esr & ESAI_ESR_TINIT_MASK)
		dev_dbg(&pdev->dev, "isr: Transmission Initialized\n");

	if (esr & ESAI_ESR_RFF_MASK)
		dev_warn(&pdev->dev, "isr: Receiving overrun\n");

	if (esr & ESAI_ESR_TFE_MASK)
		dev_warn(&pdev->dev, "isr: Transmission underrun\n");

	if (esr & ESAI_ESR_TLS_MASK)
		dev_dbg(&pdev->dev, "isr: Just transmitted the last slot\n");

	if (esr & ESAI_ESR_TDE_MASK)
		dev_dbg(&pdev->dev, "isr: Transmission data exception\n");

	if (esr & ESAI_ESR_TED_MASK)
		dev_dbg(&pdev->dev, "isr: Transmitting even slots\n");

	if (esr & ESAI_ESR_TD_MASK)
		dev_dbg(&pdev->dev, "isr: Transmitting data\n");

	if (esr & ESAI_ESR_RLS_MASK)
		dev_dbg(&pdev->dev, "isr: Just received the last slot\n");

	if (esr & ESAI_ESR_RDE_MASK)
		dev_dbg(&pdev->dev, "isr: Receiving data exception\n");

	if (esr & ESAI_ESR_RED_MASK)
		dev_dbg(&pdev->dev, "isr: Receiving even slots\n");

	if (esr & ESAI_ESR_RD_MASK)
		dev_dbg(&pdev->dev, "isr: Receiving data\n");

	return IRQ_HANDLED;
}

/**
 * This function is used to calculate the divisors of psr, pm, fp and it is
 * supposed to be called in set_dai_sysclk() and set_bclk().
 *
 * @ratio: desired overall ratio for the paticipating dividers
 * @usefp: for HCK setting, there is no need to set fp divider
 * @fp: bypass other dividers by setting fp directly if fp != 0
 * @tx: current setting is for playback or capture
 */
static int fsl_esai_divisor_cal(struct snd_soc_dai *dai, bool tx, u32 ratio,
				bool usefp, u32 fp)
{
	struct fsl_esai *esai_priv = snd_soc_dai_get_drvdata(dai);
	u32 psr, pm = 999, maxfp, prod, sub, savesub, i, j;

	maxfp = usefp ? 16 : 1;

	if (usefp && fp)
		goto out_fp;

	if (ratio > 2 * 8 * 256 * maxfp || ratio < 2) {
		dev_err(dai->dev, "the ratio is out of range (2 ~ %d)\n",
				2 * 8 * 256 * maxfp);
		return -EINVAL;
	} else if (ratio % 2) {
		dev_err(dai->dev, "the raio must be even if using upper divider\n");
		return -EINVAL;
	}

	ratio /= 2;

	psr = ratio <= 256 * maxfp ? ESAI_xCCR_xPSR_BYPASS : ESAI_xCCR_xPSR_DIV8;

	/* Do not loop-search if PM (1 ~ 256) alone can serve the ratio */
	if (ratio <= 256) {
		pm = ratio;
		fp = 1;
		goto out;
	}

	/* Set the max fluctuation -- 0.1% of the max devisor */
	savesub = (psr ? 1 : 8)  * 256 * maxfp / 1000;

	/* Find the best value for PM */
	for (i = 1; i <= 256; i++) {
		for (j = 1; j <= maxfp; j++) {
			/* PSR (1 or 8) * PM (1 ~ 256) * FP (1 ~ 16) */
			prod = (psr ? 1 : 8) * i * j;

			if (prod == ratio)
				sub = 0;
			else if (prod / ratio == 1)
				sub = prod - ratio;
			else if (ratio / prod == 1)
				sub = ratio - prod;
			else
				continue;

			/* Calculate the fraction */
			sub = sub * 1000 / ratio;
			if (sub < savesub) {
				savesub = sub;
				pm = i;
				fp = j;
			}

			/* We are lucky */
			if (savesub == 0)
				goto out;
		}
	}

	if (pm == 999) {
		dev_err(dai->dev, "failed to calculate proper divisors\n");
		return -EINVAL;
	}

out:
	regmap_update_bits(esai_priv->regmap, REG_ESAI_xCCR(tx),
			   ESAI_xCCR_xPSR_MASK | ESAI_xCCR_xPM_MASK,
			   psr | ESAI_xCCR_xPM(pm));

out_fp:
	/* Bypass fp if not being required */
	if (maxfp <= 1)
		return 0;

	regmap_update_bits(esai_priv->regmap, REG_ESAI_xCCR(tx),
			   ESAI_xCCR_xFP_MASK, ESAI_xCCR_xFP(fp));

	return 0;
}

/**
 * This function mainly configures the clock frequency of MCLK (HCKT/HCKR)
 *
 * @Parameters:
 * clk_id: The clock source of HCKT/HCKR
 *	  (Input from outside; output from inside, FSYS or EXTAL)
 * freq: The required clock rate of HCKT/HCKR
 * dir: The clock direction of HCKT/HCKR
 *
 * Note: If the direction is input, we do not care about clk_id.
 */
static int fsl_esai_set_dai_sysclk(struct snd_soc_dai *dai, int clk_id,
				   unsigned int freq, int dir)
{
	struct fsl_esai *esai_priv = snd_soc_dai_get_drvdata(dai);
	struct clk *clksrc = esai_priv->extalclk;
	bool tx = (clk_id <= ESAI_HCKT_EXTAL || esai_priv->synchronous);
	bool in = dir == SND_SOC_CLOCK_IN;
	u32 ratio, ecr = 0;
	unsigned long clk_rate;
	int ret;

	if (freq == 0) {
		dev_err(dai->dev, "%sput freq of HCK%c should not be 0Hz\n",
			in ? "in" : "out", tx ? 'T' : 'R');
		return -EINVAL;
	}

	/* Bypass divider settings if the requirement doesn't change */
	if (freq == esai_priv->hck_rate[tx] && dir == esai_priv->hck_dir[tx])
		return 0;

	/* sck_div can be only bypassed if ETO/ERO=0 and SNC_SOC_CLOCK_OUT */
	esai_priv->sck_div[tx] = true;

	/* Set the direction of HCKT/HCKR pins */
	regmap_update_bits(esai_priv->regmap, REG_ESAI_xCCR(tx),
			   ESAI_xCCR_xHCKD, in ? 0 : ESAI_xCCR_xHCKD);

	if (in)
		goto out;

	switch (clk_id) {
	case ESAI_HCKT_FSYS:
	case ESAI_HCKR_FSYS:
		clksrc = esai_priv->fsysclk;
		break;
	case ESAI_HCKT_EXTAL:
		ecr |= ESAI_ECR_ETI;
		break;
	case ESAI_HCKR_EXTAL:
		ecr |= esai_priv->synchronous ? ESAI_ECR_ETI : ESAI_ECR_ERI;
		break;
	default:
		return -EINVAL;
	}

	if (IS_ERR(clksrc)) {
		dev_err(dai->dev, "no assigned %s clock\n",
				clk_id % 2 ? "extal" : "fsys");
		return PTR_ERR(clksrc);
	}
	clk_rate = clk_get_rate(clksrc);

	ratio = clk_rate / freq;
	if (ratio * freq > clk_rate)
		ret = ratio * freq - clk_rate;
	else if (ratio * freq < clk_rate)
		ret = clk_rate - ratio * freq;
	else
		ret = 0;

	/* Block if clock source can not be divided into the required rate */
	if (ret != 0 && clk_rate / ret < 1000) {
		dev_err(dai->dev, "failed to derive required HCK%c rate\n",
				tx ? 'T' : 'R');
		return -EINVAL;
	}

	/* Only EXTAL source can be output directly without using PSR and PM */
	if (ratio == 1 && clksrc == esai_priv->extalclk) {
		/* Bypass all the dividers if not being needed */
		ecr |= tx ? ESAI_ECR_ETO : ESAI_ECR_ERO;
		goto out;
	} else if (ratio < 2) {
		/* The ratio should be no less than 2 if using other sources */
		dev_err(dai->dev, "failed to derive required HCK%c rate\n",
				tx ? 'T' : 'R');
		return -EINVAL;
	}

	ret = fsl_esai_divisor_cal(dai, tx, ratio, false, 0);
	if (ret)
		return ret;

	esai_priv->sck_div[tx] = false;

out:
	esai_priv->hck_dir[tx] = dir;
	esai_priv->hck_rate[tx] = freq;

	regmap_update_bits(esai_priv->regmap, REG_ESAI_ECR,
			   tx ? ESAI_ECR_ETI | ESAI_ECR_ETO :
			   ESAI_ECR_ERI | ESAI_ECR_ERO, ecr);

	return 0;
}

/**
 * This function configures the related dividers according to the bclk rate
 */
static int fsl_esai_set_bclk(struct snd_soc_dai *dai, bool tx, u32 freq)
{
	struct fsl_esai *esai_priv = snd_soc_dai_get_drvdata(dai);
	u32 hck_rate = esai_priv->hck_rate[tx];
	u32 sub, ratio = hck_rate / freq;
	int ret;

	/* Don't apply for fully slave mode or unchanged bclk */
	if (esai_priv->slave_mode || esai_priv->sck_rate[tx] == freq)
		return 0;

	if (ratio * freq > hck_rate)
		sub = ratio * freq - hck_rate;
	else if (ratio * freq < hck_rate)
		sub = hck_rate - ratio * freq;
	else
		sub = 0;

	/* Block if clock source can not be divided into the required rate */
	if (sub != 0 && hck_rate / sub < 1000) {
		dev_err(dai->dev, "failed to derive required SCK%c rate\n",
				tx ? 'T' : 'R');
		return -EINVAL;
	}

	/* The ratio should be contented by FP alone if bypassing PM and PSR */
	if (!esai_priv->sck_div[tx] && (ratio > 16 || ratio == 0)) {
		dev_err(dai->dev, "the ratio is out of range (1 ~ 16)\n");
		return -EINVAL;
	}

	ret = fsl_esai_divisor_cal(dai, tx, ratio, true,
			esai_priv->sck_div[tx] ? 0 : ratio);
	if (ret)
		return ret;

	/* Save current bclk rate */
	esai_priv->sck_rate[tx] = freq;

	return 0;
}

static int fsl_esai_set_dai_tdm_slot(struct snd_soc_dai *dai, u32 tx_mask,
				     u32 rx_mask, int slots, int slot_width)
{
	struct fsl_esai *esai_priv = snd_soc_dai_get_drvdata(dai);

	regmap_update_bits(esai_priv->regmap, REG_ESAI_TCCR,
			   ESAI_xCCR_xDC_MASK, ESAI_xCCR_xDC(slots));

	regmap_update_bits(esai_priv->regmap, REG_ESAI_RCCR,
			   ESAI_xCCR_xDC_MASK, ESAI_xCCR_xDC(slots));

	esai_priv->slot_width = slot_width;
	esai_priv->slots = slots;
	esai_priv->tx_mask = tx_mask;
	esai_priv->rx_mask = rx_mask;

	return 0;
}

static int fsl_esai_set_dai_fmt(struct snd_soc_dai *dai, unsigned int fmt)
{
	struct fsl_esai *esai_priv = snd_soc_dai_get_drvdata(dai);
	u32 xcr = 0, xccr = 0, mask;

	/* DAI mode */
	switch (fmt & SND_SOC_DAIFMT_FORMAT_MASK) {
	case SND_SOC_DAIFMT_I2S:
		/* Data on rising edge of bclk, frame low, 1clk before data */
		xcr |= ESAI_xCR_xFSR;
		xccr |= ESAI_xCCR_xFSP | ESAI_xCCR_xCKP | ESAI_xCCR_xHCKP;
		break;
	case SND_SOC_DAIFMT_LEFT_J:
		/* Data on rising edge of bclk, frame high */
		xccr |= ESAI_xCCR_xCKP | ESAI_xCCR_xHCKP;
		break;
	case SND_SOC_DAIFMT_RIGHT_J:
		/* Data on rising edge of bclk, frame high, right aligned */
		xccr |= ESAI_xCCR_xCKP | ESAI_xCCR_xHCKP;
		xcr  |= ESAI_xCR_xWA;
		break;
	case SND_SOC_DAIFMT_DSP_A:
		/* Data on rising edge of bclk, frame high, 1clk before data */
		xcr |= ESAI_xCR_xFSL | ESAI_xCR_xFSR;
		xccr |= ESAI_xCCR_xCKP | ESAI_xCCR_xHCKP;
		break;
	case SND_SOC_DAIFMT_DSP_B:
		/* Data on rising edge of bclk, frame high */
		xcr |= ESAI_xCR_xFSL;
		xccr |= ESAI_xCCR_xCKP | ESAI_xCCR_xHCKP;
		break;
	default:
		return -EINVAL;
	}

	/* DAI clock inversion */
	switch (fmt & SND_SOC_DAIFMT_INV_MASK) {
	case SND_SOC_DAIFMT_NB_NF:
		/* Nothing to do for both normal cases */
		break;
	case SND_SOC_DAIFMT_IB_NF:
		/* Invert bit clock */
		xccr ^= ESAI_xCCR_xCKP | ESAI_xCCR_xHCKP;
		break;
	case SND_SOC_DAIFMT_NB_IF:
		/* Invert frame clock */
		xccr ^= ESAI_xCCR_xFSP;
		break;
	case SND_SOC_DAIFMT_IB_IF:
		/* Invert both clocks */
		xccr ^= ESAI_xCCR_xCKP | ESAI_xCCR_xHCKP | ESAI_xCCR_xFSP;
		break;
	default:
		return -EINVAL;
	}

	esai_priv->slave_mode = false;

	/* DAI clock master masks */
	switch (fmt & SND_SOC_DAIFMT_MASTER_MASK) {
	case SND_SOC_DAIFMT_CBM_CFM:
		esai_priv->slave_mode = true;
		break;
	case SND_SOC_DAIFMT_CBS_CFM:
		xccr |= ESAI_xCCR_xCKD;
		break;
	case SND_SOC_DAIFMT_CBM_CFS:
		xccr |= ESAI_xCCR_xFSD;
		break;
	case SND_SOC_DAIFMT_CBS_CFS:
		xccr |= ESAI_xCCR_xFSD | ESAI_xCCR_xCKD;
		break;
	default:
		return -EINVAL;
	}

	mask = ESAI_xCR_xFSL | ESAI_xCR_xFSR | ESAI_xCR_xWA;
	regmap_update_bits(esai_priv->regmap, REG_ESAI_TCR, mask, xcr);
	regmap_update_bits(esai_priv->regmap, REG_ESAI_RCR, mask, xcr);

	mask = ESAI_xCCR_xCKP | ESAI_xCCR_xHCKP | ESAI_xCCR_xFSP |
		ESAI_xCCR_xFSD | ESAI_xCCR_xCKD;
	regmap_update_bits(esai_priv->regmap, REG_ESAI_TCCR, mask, xccr);
	regmap_update_bits(esai_priv->regmap, REG_ESAI_RCCR, mask, xccr);

	return 0;
}

static int fsl_esai_startup(struct snd_pcm_substream *substream,
			    struct snd_soc_dai *dai)
{
	struct fsl_esai *esai_priv = snd_soc_dai_get_drvdata(dai);

	if (!dai->active) {
		/* Set synchronous mode */
		regmap_update_bits(esai_priv->regmap, REG_ESAI_SAICR,
				   ESAI_SAICR_SYNC, esai_priv->synchronous ?
				   ESAI_SAICR_SYNC : 0);

		/* Set a default slot number -- 2 */
		regmap_update_bits(esai_priv->regmap, REG_ESAI_TCCR,
				   ESAI_xCCR_xDC_MASK, ESAI_xCCR_xDC(2));
		regmap_update_bits(esai_priv->regmap, REG_ESAI_RCCR,
				   ESAI_xCCR_xDC_MASK, ESAI_xCCR_xDC(2));
	}

	return 0;

}

static int fsl_esai_hw_params(struct snd_pcm_substream *substream,
			      struct snd_pcm_hw_params *params,
			      struct snd_soc_dai *dai)
{
	struct fsl_esai *esai_priv = snd_soc_dai_get_drvdata(dai);
	bool tx = substream->stream == SNDRV_PCM_STREAM_PLAYBACK;
	u32 width = params_width(params);
	u32 channels = params_channels(params);
	u32 pins = DIV_ROUND_UP(channels, esai_priv->slots);
	u32 slot_width = width;
	u32 bclk, mask, val;
	int ret;

	/* Override slot_width if being specifically set */
	if (esai_priv->slot_width)
		slot_width = esai_priv->slot_width;

	bclk = params_rate(params) * slot_width * esai_priv->slots;

	ret = fsl_esai_set_bclk(dai, esai_priv->synchronous || tx, bclk);
	if (ret)
		return ret;

	mask = ESAI_xCR_xSWS_MASK;
	val = ESAI_xCR_xSWS(slot_width, width);

	regmap_update_bits(esai_priv->regmap, REG_ESAI_xCR(tx), mask, val);
	/* Recording in synchronous mode needs to set TCR also */
	if (!tx && esai_priv->synchronous)
		regmap_update_bits(esai_priv->regmap, REG_ESAI_TCR, mask, val);

	/* Use Normal mode to support monaural audio */
	regmap_update_bits(esai_priv->regmap, REG_ESAI_xCR(tx),
			   ESAI_xCR_xMOD_MASK, params_channels(params) > 1 ?
			   ESAI_xCR_xMOD_NETWORK : 0);

	regmap_update_bits(esai_priv->regmap, REG_ESAI_xFCR(tx),
			   ESAI_xFCR_xFR_MASK, ESAI_xFCR_xFR);

	mask = ESAI_xFCR_xFR_MASK | ESAI_xFCR_xWA_MASK | ESAI_xFCR_xFWM_MASK |
	      (tx ? ESAI_xFCR_TE_MASK | ESAI_xFCR_TIEN : ESAI_xFCR_RE_MASK);
	val = ESAI_xFCR_xWA(width) | ESAI_xFCR_xFWM(esai_priv->fifo_depth) |
	     (tx ? ESAI_xFCR_TE(pins) | ESAI_xFCR_TIEN : ESAI_xFCR_RE(pins));

	regmap_update_bits(esai_priv->regmap, REG_ESAI_xFCR(tx), mask, val);

	if (tx)
		regmap_update_bits(esai_priv->regmap, REG_ESAI_TCR,
				ESAI_xCR_PADC, ESAI_xCR_PADC);

	/* Remove ESAI personal reset by configuring ESAI_PCRC and ESAI_PRRC */
	regmap_update_bits(esai_priv->regmap, REG_ESAI_PRRC,
			   ESAI_PRRC_PDC_MASK, ESAI_PRRC_PDC(ESAI_GPIO));
	regmap_update_bits(esai_priv->regmap, REG_ESAI_PCRC,
			   ESAI_PCRC_PC_MASK, ESAI_PCRC_PC(ESAI_GPIO));
	return 0;
}

static int fsl_esai_hw_init(struct fsl_esai *esai_priv)
{
	struct platform_device *pdev = esai_priv->pdev;
	int ret;

	/* Reset ESAI unit */
	ret = regmap_update_bits(esai_priv->regmap, REG_ESAI_ECR,
				 ESAI_ECR_ESAIEN_MASK | ESAI_ECR_ERST_MASK,
				 ESAI_ECR_ESAIEN | ESAI_ECR_ERST);
	if (ret) {
		dev_err(&pdev->dev, "failed to reset ESAI: %d\n", ret);
		return ret;
	}

	/*
	 * We need to enable ESAI so as to access some of its registers.
	 * Otherwise, we would fail to dump regmap from user space.
	 */
	ret = regmap_update_bits(esai_priv->regmap, REG_ESAI_ECR,
				 ESAI_ECR_ESAIEN_MASK | ESAI_ECR_ERST_MASK,
				 ESAI_ECR_ESAIEN);
	if (ret) {
		dev_err(&pdev->dev, "failed to enable ESAI: %d\n", ret);
		return ret;
	}

	regmap_update_bits(esai_priv->regmap, REG_ESAI_PRRC,
			   ESAI_PRRC_PDC_MASK, 0);
	regmap_update_bits(esai_priv->regmap, REG_ESAI_PCRC,
			   ESAI_PCRC_PC_MASK, 0);

	return 0;
}

static int fsl_esai_register_restore(struct fsl_esai *esai_priv)
{
	int ret;

	/* FIFO reset for safety */
	regmap_update_bits(esai_priv->regmap, REG_ESAI_TFCR,
			   ESAI_xFCR_xFR, ESAI_xFCR_xFR);
	regmap_update_bits(esai_priv->regmap, REG_ESAI_RFCR,
			   ESAI_xFCR_xFR, ESAI_xFCR_xFR);

	regcache_mark_dirty(esai_priv->regmap);
	ret = regcache_sync(esai_priv->regmap);
	if (ret)
		return ret;

	/* FIFO reset done */
	regmap_update_bits(esai_priv->regmap, REG_ESAI_TFCR, ESAI_xFCR_xFR, 0);
	regmap_update_bits(esai_priv->regmap, REG_ESAI_RFCR, ESAI_xFCR_xFR, 0);

	return 0;
}

static void fsl_esai_trigger_start(struct fsl_esai *esai_priv, bool tx)
{
	u8 i, channels = esai_priv->channels[tx];
	u32 pins = DIV_ROUND_UP(channels, esai_priv->slots);
	u32 mask;

	regmap_update_bits(esai_priv->regmap, REG_ESAI_xFCR(tx),
			   ESAI_xFCR_xFEN_MASK, ESAI_xFCR_xFEN);

	/* Write initial words reqiured by ESAI as normal procedure */
	for (i = 0; tx && i < channels; i++)
		regmap_write(esai_priv->regmap, REG_ESAI_ETDR, 0x0);

	/*
	 * When set the TE/RE in the end of enablement flow, there
	 * will be channel swap issue for multi data line case.
	 * In order to workaround this issue, we switch the bit
	 * enablement sequence to below sequence
	 * 1) clear the xSMB & xSMA: which is done in probe and
	 *                           stop state.
	 * 2) set TE/RE
	 * 3) set xSMB
	 * 4) set xSMA:  xSMA is the last one in this flow, which
	 *               will trigger esai to start.
	 */
	regmap_update_bits(esai_priv->regmap, REG_ESAI_xCR(tx),
			   tx ? ESAI_xCR_TE_MASK : ESAI_xCR_RE_MASK,
			   tx ? ESAI_xCR_TE(pins) : ESAI_xCR_RE(pins));
	mask = tx ? esai_priv->tx_mask : esai_priv->rx_mask;

	regmap_update_bits(esai_priv->regmap, REG_ESAI_xSMB(tx),
			   ESAI_xSMB_xS_MASK, ESAI_xSMB_xS(mask));
	regmap_update_bits(esai_priv->regmap, REG_ESAI_xSMA(tx),
			   ESAI_xSMA_xS_MASK, ESAI_xSMA_xS(mask));

	/* Enable Exception interrupt */
	regmap_update_bits(esai_priv->regmap, REG_ESAI_xCR(tx),
			   ESAI_xCR_xEIE_MASK, ESAI_xCR_xEIE);
}

static void fsl_esai_trigger_stop(struct fsl_esai *esai_priv, bool tx)
{
	regmap_update_bits(esai_priv->regmap, REG_ESAI_xCR(tx),
			   ESAI_xCR_xEIE_MASK, 0);

	regmap_update_bits(esai_priv->regmap, REG_ESAI_xCR(tx),
			   tx ? ESAI_xCR_TE_MASK : ESAI_xCR_RE_MASK, 0);
	regmap_update_bits(esai_priv->regmap, REG_ESAI_xSMA(tx),
			   ESAI_xSMA_xS_MASK, 0);
	regmap_update_bits(esai_priv->regmap, REG_ESAI_xSMB(tx),
			   ESAI_xSMB_xS_MASK, 0);

	/* Disable and reset FIFO */
	regmap_update_bits(esai_priv->regmap, REG_ESAI_xFCR(tx),
			   ESAI_xFCR_xFR | ESAI_xFCR_xFEN, ESAI_xFCR_xFR);
	regmap_update_bits(esai_priv->regmap, REG_ESAI_xFCR(tx),
			   ESAI_xFCR_xFR, 0);
}

static void fsl_esai_hw_reset(unsigned long arg)
{
	struct fsl_esai *esai_priv = (struct fsl_esai *)arg;
	bool tx = true, rx = false, enabled[2];
	unsigned long lock_flags;
	u32 tfcr, rfcr;

	spin_lock_irqsave(&esai_priv->lock, lock_flags);
	/* Save the registers */
	regmap_read(esai_priv->regmap, REG_ESAI_TFCR, &tfcr);
	regmap_read(esai_priv->regmap, REG_ESAI_RFCR, &rfcr);
	enabled[tx] = tfcr & ESAI_xFCR_xFEN;
	enabled[rx] = rfcr & ESAI_xFCR_xFEN;

	/* Stop the tx & rx */
	fsl_esai_trigger_stop(esai_priv, tx);
	fsl_esai_trigger_stop(esai_priv, rx);

	/* Reset the esai, and ignore return value */
	fsl_esai_hw_init(esai_priv);

	/* Enforce ESAI personal resets for both TX and RX */
	regmap_update_bits(esai_priv->regmap, REG_ESAI_TCR,
			   ESAI_xCR_xPR_MASK, ESAI_xCR_xPR);
	regmap_update_bits(esai_priv->regmap, REG_ESAI_RCR,
			   ESAI_xCR_xPR_MASK, ESAI_xCR_xPR);

	/* Restore registers by regcache_sync, and ignore return value */
	fsl_esai_register_restore(esai_priv);

	/* Remove ESAI personal resets by configuring PCRC and PRRC also */
	regmap_update_bits(esai_priv->regmap, REG_ESAI_TCR,
			   ESAI_xCR_xPR_MASK, 0);
	regmap_update_bits(esai_priv->regmap, REG_ESAI_RCR,
			   ESAI_xCR_xPR_MASK, 0);
	regmap_update_bits(esai_priv->regmap, REG_ESAI_PRRC,
			   ESAI_PRRC_PDC_MASK, ESAI_PRRC_PDC(ESAI_GPIO));
	regmap_update_bits(esai_priv->regmap, REG_ESAI_PCRC,
			   ESAI_PCRC_PC_MASK, ESAI_PCRC_PC(ESAI_GPIO));

	/* Restart tx / rx, if they already enabled */
	if (enabled[tx])
		fsl_esai_trigger_start(esai_priv, tx);
	if (enabled[rx])
		fsl_esai_trigger_start(esai_priv, rx);

	spin_unlock_irqrestore(&esai_priv->lock, lock_flags);
}

static int fsl_esai_trigger(struct snd_pcm_substream *substream, int cmd,
			    struct snd_soc_dai *dai)
{
	struct fsl_esai *esai_priv = snd_soc_dai_get_drvdata(dai);
	bool tx = substream->stream == SNDRV_PCM_STREAM_PLAYBACK;
<<<<<<< HEAD
	u8 i, channels = substream->runtime->channels;
	u32 pins = DIV_ROUND_UP(channels, esai_priv->slots);
	u32 mask;
=======
	unsigned long lock_flags;

	esai_priv->channels[tx] = substream->runtime->channels;
>>>>>>> fa578e9d

	switch (cmd) {
	case SNDRV_PCM_TRIGGER_START:
	case SNDRV_PCM_TRIGGER_RESUME:
	case SNDRV_PCM_TRIGGER_PAUSE_RELEASE:
<<<<<<< HEAD
		regmap_update_bits(esai_priv->regmap, REG_ESAI_xFCR(tx),
				   ESAI_xFCR_xFEN_MASK, ESAI_xFCR_xFEN);

		/* Write initial words reqiured by ESAI as normal procedure */
		for (i = 0; tx && i < channels; i++)
			regmap_write(esai_priv->regmap, REG_ESAI_ETDR, 0x0);

		/*
		 * When set the TE/RE in the end of enablement flow, there
		 * will be channel swap issue for multi data line case.
		 * In order to workaround this issue, we switch the bit
		 * enablement sequence to below sequence
		 * 1) clear the xSMB & xSMA: which is done in probe and
		 *                           stop state.
		 * 2) set TE/RE
		 * 3) set xSMB
		 * 4) set xSMA:  xSMA is the last one in this flow, which
		 *               will trigger esai to start.
		 */
		regmap_update_bits(esai_priv->regmap, REG_ESAI_xCR(tx),
				   tx ? ESAI_xCR_TE_MASK : ESAI_xCR_RE_MASK,
				   tx ? ESAI_xCR_TE(pins) : ESAI_xCR_RE(pins));
		mask = tx ? esai_priv->tx_mask : esai_priv->rx_mask;

		regmap_update_bits(esai_priv->regmap, REG_ESAI_xSMB(tx),
				   ESAI_xSMB_xS_MASK, ESAI_xSMB_xS(mask));
		regmap_update_bits(esai_priv->regmap, REG_ESAI_xSMA(tx),
				   ESAI_xSMA_xS_MASK, ESAI_xSMA_xS(mask));

=======
		spin_lock_irqsave(&esai_priv->lock, lock_flags);
		fsl_esai_trigger_start(esai_priv, tx);
		spin_unlock_irqrestore(&esai_priv->lock, lock_flags);
>>>>>>> fa578e9d
		break;
	case SNDRV_PCM_TRIGGER_SUSPEND:
	case SNDRV_PCM_TRIGGER_STOP:
	case SNDRV_PCM_TRIGGER_PAUSE_PUSH:
<<<<<<< HEAD
		regmap_update_bits(esai_priv->regmap, REG_ESAI_xCR(tx),
				   tx ? ESAI_xCR_TE_MASK : ESAI_xCR_RE_MASK, 0);
		regmap_update_bits(esai_priv->regmap, REG_ESAI_xSMA(tx),
				   ESAI_xSMA_xS_MASK, 0);
		regmap_update_bits(esai_priv->regmap, REG_ESAI_xSMB(tx),
				   ESAI_xSMB_xS_MASK, 0);

		/* Disable and reset FIFO */
		regmap_update_bits(esai_priv->regmap, REG_ESAI_xFCR(tx),
				   ESAI_xFCR_xFR | ESAI_xFCR_xFEN, ESAI_xFCR_xFR);
		regmap_update_bits(esai_priv->regmap, REG_ESAI_xFCR(tx),
				   ESAI_xFCR_xFR, 0);
=======
		spin_lock_irqsave(&esai_priv->lock, lock_flags);
		fsl_esai_trigger_stop(esai_priv, tx);
		spin_unlock_irqrestore(&esai_priv->lock, lock_flags);
>>>>>>> fa578e9d
		break;
	default:
		return -EINVAL;
	}

	return 0;
}

static const struct snd_soc_dai_ops fsl_esai_dai_ops = {
	.startup = fsl_esai_startup,
	.trigger = fsl_esai_trigger,
	.hw_params = fsl_esai_hw_params,
	.set_sysclk = fsl_esai_set_dai_sysclk,
	.set_fmt = fsl_esai_set_dai_fmt,
	.set_tdm_slot = fsl_esai_set_dai_tdm_slot,
};

static int fsl_esai_dai_probe(struct snd_soc_dai *dai)
{
	struct fsl_esai *esai_priv = snd_soc_dai_get_drvdata(dai);

	snd_soc_dai_init_dma_data(dai, &esai_priv->dma_params_tx,
				  &esai_priv->dma_params_rx);

	return 0;
}

static struct snd_soc_dai_driver fsl_esai_dai = {
	.probe = fsl_esai_dai_probe,
	.playback = {
		.stream_name = "CPU-Playback",
		.channels_min = 1,
		.channels_max = 12,
		.rates = SNDRV_PCM_RATE_8000_192000,
		.formats = FSL_ESAI_FORMATS,
	},
	.capture = {
		.stream_name = "CPU-Capture",
		.channels_min = 1,
		.channels_max = 8,
		.rates = SNDRV_PCM_RATE_8000_192000,
		.formats = FSL_ESAI_FORMATS,
	},
	.ops = &fsl_esai_dai_ops,
};

static const struct snd_soc_component_driver fsl_esai_component = {
	.name		= "fsl-esai",
};

static const struct reg_default fsl_esai_reg_defaults[] = {
	{REG_ESAI_ETDR,	 0x00000000},
	{REG_ESAI_ECR,	 0x00000000},
	{REG_ESAI_TFCR,	 0x00000000},
	{REG_ESAI_RFCR,	 0x00000000},
	{REG_ESAI_TX0,	 0x00000000},
	{REG_ESAI_TX1,	 0x00000000},
	{REG_ESAI_TX2,	 0x00000000},
	{REG_ESAI_TX3,	 0x00000000},
	{REG_ESAI_TX4,	 0x00000000},
	{REG_ESAI_TX5,	 0x00000000},
	{REG_ESAI_TSR,	 0x00000000},
	{REG_ESAI_SAICR, 0x00000000},
	{REG_ESAI_TCR,	 0x00000000},
	{REG_ESAI_TCCR,	 0x00000000},
	{REG_ESAI_RCR,	 0x00000000},
	{REG_ESAI_RCCR,	 0x00000000},
	{REG_ESAI_TSMA,  0x0000ffff},
	{REG_ESAI_TSMB,  0x0000ffff},
	{REG_ESAI_RSMA,  0x0000ffff},
	{REG_ESAI_RSMB,  0x0000ffff},
	{REG_ESAI_PRRC,  0x00000000},
	{REG_ESAI_PCRC,  0x00000000},
};

static bool fsl_esai_readable_reg(struct device *dev, unsigned int reg)
{
	switch (reg) {
	case REG_ESAI_ERDR:
	case REG_ESAI_ECR:
	case REG_ESAI_ESR:
	case REG_ESAI_TFCR:
	case REG_ESAI_TFSR:
	case REG_ESAI_RFCR:
	case REG_ESAI_RFSR:
	case REG_ESAI_RX0:
	case REG_ESAI_RX1:
	case REG_ESAI_RX2:
	case REG_ESAI_RX3:
	case REG_ESAI_SAISR:
	case REG_ESAI_SAICR:
	case REG_ESAI_TCR:
	case REG_ESAI_TCCR:
	case REG_ESAI_RCR:
	case REG_ESAI_RCCR:
	case REG_ESAI_TSMA:
	case REG_ESAI_TSMB:
	case REG_ESAI_RSMA:
	case REG_ESAI_RSMB:
	case REG_ESAI_PRRC:
	case REG_ESAI_PCRC:
		return true;
	default:
		return false;
	}
}

static bool fsl_esai_volatile_reg(struct device *dev, unsigned int reg)
{
	switch (reg) {
	case REG_ESAI_ERDR:
	case REG_ESAI_ESR:
	case REG_ESAI_TFSR:
	case REG_ESAI_RFSR:
	case REG_ESAI_RX0:
	case REG_ESAI_RX1:
	case REG_ESAI_RX2:
	case REG_ESAI_RX3:
	case REG_ESAI_SAISR:
		return true;
	default:
		return false;
	}
}

static bool fsl_esai_writeable_reg(struct device *dev, unsigned int reg)
{
	switch (reg) {
	case REG_ESAI_ETDR:
	case REG_ESAI_ECR:
	case REG_ESAI_TFCR:
	case REG_ESAI_RFCR:
	case REG_ESAI_TX0:
	case REG_ESAI_TX1:
	case REG_ESAI_TX2:
	case REG_ESAI_TX3:
	case REG_ESAI_TX4:
	case REG_ESAI_TX5:
	case REG_ESAI_TSR:
	case REG_ESAI_SAICR:
	case REG_ESAI_TCR:
	case REG_ESAI_TCCR:
	case REG_ESAI_RCR:
	case REG_ESAI_RCCR:
	case REG_ESAI_TSMA:
	case REG_ESAI_TSMB:
	case REG_ESAI_RSMA:
	case REG_ESAI_RSMB:
	case REG_ESAI_PRRC:
	case REG_ESAI_PCRC:
		return true;
	default:
		return false;
	}
}

static const struct regmap_config fsl_esai_regmap_config = {
	.reg_bits = 32,
	.reg_stride = 4,
	.val_bits = 32,

	.max_register = REG_ESAI_PCRC,
	.reg_defaults = fsl_esai_reg_defaults,
	.num_reg_defaults = ARRAY_SIZE(fsl_esai_reg_defaults),
	.readable_reg = fsl_esai_readable_reg,
	.volatile_reg = fsl_esai_volatile_reg,
	.writeable_reg = fsl_esai_writeable_reg,
	.cache_type = REGCACHE_FLAT,
};

static int fsl_esai_probe(struct platform_device *pdev)
{
	struct device_node *np = pdev->dev.of_node;
	struct fsl_esai *esai_priv;
	struct resource *res;
	const __be32 *iprop;
	void __iomem *regs;
	int irq, ret;

	esai_priv = devm_kzalloc(&pdev->dev, sizeof(*esai_priv), GFP_KERNEL);
	if (!esai_priv)
		return -ENOMEM;

	esai_priv->pdev = pdev;
	snprintf(esai_priv->name, sizeof(esai_priv->name), "%pOFn", np);

	if (of_device_is_compatible(np, "fsl,vf610-esai") ||
	    of_device_is_compatible(np, "fsl,imx35-esai"))
		esai_priv->reset_at_xrun = true;

	/* Get the addresses and IRQ */
	res = platform_get_resource(pdev, IORESOURCE_MEM, 0);
	regs = devm_ioremap_resource(&pdev->dev, res);
	if (IS_ERR(regs))
		return PTR_ERR(regs);

	esai_priv->regmap = devm_regmap_init_mmio_clk(&pdev->dev,
			"core", regs, &fsl_esai_regmap_config);
	if (IS_ERR(esai_priv->regmap)) {
		dev_err(&pdev->dev, "failed to init regmap: %ld\n",
				PTR_ERR(esai_priv->regmap));
		return PTR_ERR(esai_priv->regmap);
	}

	esai_priv->coreclk = devm_clk_get(&pdev->dev, "core");
	if (IS_ERR(esai_priv->coreclk)) {
		dev_err(&pdev->dev, "failed to get core clock: %ld\n",
				PTR_ERR(esai_priv->coreclk));
		return PTR_ERR(esai_priv->coreclk);
	}

	esai_priv->extalclk = devm_clk_get(&pdev->dev, "extal");
	if (IS_ERR(esai_priv->extalclk))
		dev_warn(&pdev->dev, "failed to get extal clock: %ld\n",
				PTR_ERR(esai_priv->extalclk));

	esai_priv->fsysclk = devm_clk_get(&pdev->dev, "fsys");
	if (IS_ERR(esai_priv->fsysclk))
		dev_warn(&pdev->dev, "failed to get fsys clock: %ld\n",
				PTR_ERR(esai_priv->fsysclk));

	esai_priv->spbaclk = devm_clk_get(&pdev->dev, "spba");
	if (IS_ERR(esai_priv->spbaclk))
		dev_warn(&pdev->dev, "failed to get spba clock: %ld\n",
				PTR_ERR(esai_priv->spbaclk));

	irq = platform_get_irq(pdev, 0);
	if (irq < 0)
		return irq;

	ret = devm_request_irq(&pdev->dev, irq, esai_isr, 0,
			       esai_priv->name, esai_priv);
	if (ret) {
		dev_err(&pdev->dev, "failed to claim irq %u\n", irq);
		return ret;
	}

	/* Set a default slot number */
	esai_priv->slots = 2;

	/* Set a default master/slave state */
	esai_priv->slave_mode = true;

	/* Determine the FIFO depth */
	iprop = of_get_property(np, "fsl,fifo-depth", NULL);
	if (iprop)
		esai_priv->fifo_depth = be32_to_cpup(iprop);
	else
		esai_priv->fifo_depth = 64;

	esai_priv->dma_params_tx.maxburst = 16;
	esai_priv->dma_params_rx.maxburst = 16;
	esai_priv->dma_params_tx.addr = res->start + REG_ESAI_ETDR;
	esai_priv->dma_params_rx.addr = res->start + REG_ESAI_ERDR;

	esai_priv->synchronous =
		of_property_read_bool(np, "fsl,esai-synchronous");

	/* Implement full symmetry for synchronous mode */
	if (esai_priv->synchronous) {
		fsl_esai_dai.symmetric_rates = 1;
		fsl_esai_dai.symmetric_channels = 1;
		fsl_esai_dai.symmetric_samplebits = 1;
	}

	dev_set_drvdata(&pdev->dev, esai_priv);

	spin_lock_init(&esai_priv->lock);
	ret = fsl_esai_hw_init(esai_priv);
	if (ret)
		return ret;

	esai_priv->tx_mask = 0xFFFFFFFF;
	esai_priv->rx_mask = 0xFFFFFFFF;

	/* Clear the TSMA, TSMB, RSMA, RSMB */
	regmap_write(esai_priv->regmap, REG_ESAI_TSMA, 0);
	regmap_write(esai_priv->regmap, REG_ESAI_TSMB, 0);
	regmap_write(esai_priv->regmap, REG_ESAI_RSMA, 0);
	regmap_write(esai_priv->regmap, REG_ESAI_RSMB, 0);

	esai_priv->tx_mask = 0xFFFFFFFF;
	esai_priv->rx_mask = 0xFFFFFFFF;

	/* Clear the TSMA, TSMB, RSMA, RSMB */
	regmap_write(esai_priv->regmap, REG_ESAI_TSMA, 0);
	regmap_write(esai_priv->regmap, REG_ESAI_TSMB, 0);
	regmap_write(esai_priv->regmap, REG_ESAI_RSMA, 0);
	regmap_write(esai_priv->regmap, REG_ESAI_RSMB, 0);

	ret = devm_snd_soc_register_component(&pdev->dev, &fsl_esai_component,
					      &fsl_esai_dai, 1);
	if (ret) {
		dev_err(&pdev->dev, "failed to register DAI: %d\n", ret);
		return ret;
	}

	tasklet_init(&esai_priv->task, fsl_esai_hw_reset,
		     (unsigned long)esai_priv);

	pm_runtime_enable(&pdev->dev);

	regcache_cache_only(esai_priv->regmap, true);

	ret = imx_pcm_dma_init(pdev, IMX_ESAI_DMABUF_SIZE);
	if (ret)
		dev_err(&pdev->dev, "failed to init imx pcm dma: %d\n", ret);

	return ret;
}

static int fsl_esai_remove(struct platform_device *pdev)
{
	struct fsl_esai *esai_priv = platform_get_drvdata(pdev);

	pm_runtime_disable(&pdev->dev);
	tasklet_kill(&esai_priv->task);

	return 0;
}

static const struct of_device_id fsl_esai_dt_ids[] = {
	{ .compatible = "fsl,imx35-esai", },
	{ .compatible = "fsl,vf610-esai", },
	{ .compatible = "fsl,imx6ull-esai", },
	{}
};
MODULE_DEVICE_TABLE(of, fsl_esai_dt_ids);

#ifdef CONFIG_PM
static int fsl_esai_runtime_resume(struct device *dev)
{
	struct fsl_esai *esai = dev_get_drvdata(dev);
	int ret;

	/*
	 * Some platforms might use the same bit to gate all three or two of
	 * clocks, so keep all clocks open/close at the same time for safety
	 */
	ret = clk_prepare_enable(esai->coreclk);
	if (ret)
		return ret;
	if (!IS_ERR(esai->spbaclk)) {
		ret = clk_prepare_enable(esai->spbaclk);
		if (ret)
			goto err_spbaclk;
	}
	if (!IS_ERR(esai->extalclk)) {
		ret = clk_prepare_enable(esai->extalclk);
		if (ret)
			goto err_extalclk;
	}
	if (!IS_ERR(esai->fsysclk)) {
		ret = clk_prepare_enable(esai->fsysclk);
		if (ret)
			goto err_fsysclk;
	}

	regcache_cache_only(esai->regmap, false);

	ret = fsl_esai_register_restore(esai);
	if (ret)
		goto err_regcache_sync;

	return 0;

err_regcache_sync:
	if (!IS_ERR(esai->fsysclk))
		clk_disable_unprepare(esai->fsysclk);
err_fsysclk:
	if (!IS_ERR(esai->extalclk))
		clk_disable_unprepare(esai->extalclk);
err_extalclk:
	if (!IS_ERR(esai->spbaclk))
		clk_disable_unprepare(esai->spbaclk);
err_spbaclk:
	clk_disable_unprepare(esai->coreclk);

	return ret;
}

static int fsl_esai_runtime_suspend(struct device *dev)
{
	struct fsl_esai *esai = dev_get_drvdata(dev);

	regcache_cache_only(esai->regmap, true);

	if (!IS_ERR(esai->fsysclk))
		clk_disable_unprepare(esai->fsysclk);
	if (!IS_ERR(esai->extalclk))
		clk_disable_unprepare(esai->extalclk);
	if (!IS_ERR(esai->spbaclk))
		clk_disable_unprepare(esai->spbaclk);
	clk_disable_unprepare(esai->coreclk);

	return 0;
}
#endif /* CONFIG_PM */

static const struct dev_pm_ops fsl_esai_pm_ops = {
	SET_RUNTIME_PM_OPS(fsl_esai_runtime_suspend,
			   fsl_esai_runtime_resume,
			   NULL)
	SET_SYSTEM_SLEEP_PM_OPS(pm_runtime_force_suspend,
				pm_runtime_force_resume)
};

static struct platform_driver fsl_esai_driver = {
	.probe = fsl_esai_probe,
	.remove = fsl_esai_remove,
	.driver = {
		.name = "fsl-esai-dai",
		.pm = &fsl_esai_pm_ops,
		.of_match_table = fsl_esai_dt_ids,
	},
};

module_platform_driver(fsl_esai_driver);

MODULE_AUTHOR("Freescale Semiconductor, Inc.");
MODULE_DESCRIPTION("Freescale ESAI CPU DAI driver");
MODULE_LICENSE("GPL v2");
MODULE_ALIAS("platform:fsl-esai-dai");<|MERGE_RESOLUTION|>--- conflicted
+++ resolved
@@ -63,10 +63,7 @@
 	u32 slots;
 	u32 tx_mask;
 	u32 rx_mask;
-<<<<<<< HEAD
-=======
 	u32 channels[2];
->>>>>>> fa578e9d
 	u32 hck_rate[2];
 	u32 sck_rate[2];
 	bool hck_dir[2];
@@ -731,77 +728,24 @@
 {
 	struct fsl_esai *esai_priv = snd_soc_dai_get_drvdata(dai);
 	bool tx = substream->stream == SNDRV_PCM_STREAM_PLAYBACK;
-<<<<<<< HEAD
-	u8 i, channels = substream->runtime->channels;
-	u32 pins = DIV_ROUND_UP(channels, esai_priv->slots);
-	u32 mask;
-=======
 	unsigned long lock_flags;
 
 	esai_priv->channels[tx] = substream->runtime->channels;
->>>>>>> fa578e9d
 
 	switch (cmd) {
 	case SNDRV_PCM_TRIGGER_START:
 	case SNDRV_PCM_TRIGGER_RESUME:
 	case SNDRV_PCM_TRIGGER_PAUSE_RELEASE:
-<<<<<<< HEAD
-		regmap_update_bits(esai_priv->regmap, REG_ESAI_xFCR(tx),
-				   ESAI_xFCR_xFEN_MASK, ESAI_xFCR_xFEN);
-
-		/* Write initial words reqiured by ESAI as normal procedure */
-		for (i = 0; tx && i < channels; i++)
-			regmap_write(esai_priv->regmap, REG_ESAI_ETDR, 0x0);
-
-		/*
-		 * When set the TE/RE in the end of enablement flow, there
-		 * will be channel swap issue for multi data line case.
-		 * In order to workaround this issue, we switch the bit
-		 * enablement sequence to below sequence
-		 * 1) clear the xSMB & xSMA: which is done in probe and
-		 *                           stop state.
-		 * 2) set TE/RE
-		 * 3) set xSMB
-		 * 4) set xSMA:  xSMA is the last one in this flow, which
-		 *               will trigger esai to start.
-		 */
-		regmap_update_bits(esai_priv->regmap, REG_ESAI_xCR(tx),
-				   tx ? ESAI_xCR_TE_MASK : ESAI_xCR_RE_MASK,
-				   tx ? ESAI_xCR_TE(pins) : ESAI_xCR_RE(pins));
-		mask = tx ? esai_priv->tx_mask : esai_priv->rx_mask;
-
-		regmap_update_bits(esai_priv->regmap, REG_ESAI_xSMB(tx),
-				   ESAI_xSMB_xS_MASK, ESAI_xSMB_xS(mask));
-		regmap_update_bits(esai_priv->regmap, REG_ESAI_xSMA(tx),
-				   ESAI_xSMA_xS_MASK, ESAI_xSMA_xS(mask));
-
-=======
 		spin_lock_irqsave(&esai_priv->lock, lock_flags);
 		fsl_esai_trigger_start(esai_priv, tx);
 		spin_unlock_irqrestore(&esai_priv->lock, lock_flags);
->>>>>>> fa578e9d
 		break;
 	case SNDRV_PCM_TRIGGER_SUSPEND:
 	case SNDRV_PCM_TRIGGER_STOP:
 	case SNDRV_PCM_TRIGGER_PAUSE_PUSH:
-<<<<<<< HEAD
-		regmap_update_bits(esai_priv->regmap, REG_ESAI_xCR(tx),
-				   tx ? ESAI_xCR_TE_MASK : ESAI_xCR_RE_MASK, 0);
-		regmap_update_bits(esai_priv->regmap, REG_ESAI_xSMA(tx),
-				   ESAI_xSMA_xS_MASK, 0);
-		regmap_update_bits(esai_priv->regmap, REG_ESAI_xSMB(tx),
-				   ESAI_xSMB_xS_MASK, 0);
-
-		/* Disable and reset FIFO */
-		regmap_update_bits(esai_priv->regmap, REG_ESAI_xFCR(tx),
-				   ESAI_xFCR_xFR | ESAI_xFCR_xFEN, ESAI_xFCR_xFR);
-		regmap_update_bits(esai_priv->regmap, REG_ESAI_xFCR(tx),
-				   ESAI_xFCR_xFR, 0);
-=======
 		spin_lock_irqsave(&esai_priv->lock, lock_flags);
 		fsl_esai_trigger_stop(esai_priv, tx);
 		spin_unlock_irqrestore(&esai_priv->lock, lock_flags);
->>>>>>> fa578e9d
 		break;
 	default:
 		return -EINVAL;
