// SPDX-License-Identifier: GPL-2.0
//
// Freescale SSI ALSA SoC Digital Audio Interface (DAI) driver
//
// Author: Timur Tabi <timur@freescale.com>
//
// Copyright 2007-2010 Freescale Semiconductor, Inc.
//
// Some notes why imx-pcm-fiq is used instead of DMA on some boards:
//
// The i.MX SSI core has some nasty limitations in AC97 mode. While most
// sane processor vendors have a FIFO per AC97 slot, the i.MX has only
// one FIFO which combines all valid receive slots. We cannot even select
// which slots we want to receive. The WM9712 with which this driver
// was developed with always sends GPIO status data in slot 12 which
// we receive in our (PCM-) data stream. The only chance we have is to
// manually skip this data in the FIQ handler. With sampling rates different
// from 48000Hz not every frame has valid receive data, so the ratio
// between pcm data and GPIO status data changes. Our FIQ handler is not
// able to handle this, hence this driver only works with 48000Hz sampling
// rate.
// Reading and writing AC97 registers is another challenge. The core
// provides us status bits when the read register is updated with *another*
// value. When we read the same register two times (and the register still
// contains the same value) these status bits are not set. We work
// around this by not polling these bits but only wait a fixed delay.

#include <linux/init.h>
#include <linux/io.h>
#include <linux/module.h>
#include <linux/interrupt.h>
#include <linux/clk.h>
#include <linux/ctype.h>
#include <linux/device.h>
#include <linux/delay.h>
#include <linux/mutex.h>
#include <linux/slab.h>
#include <linux/spinlock.h>
#include <linux/of.h>
#include <linux/of_address.h>
#include <linux/of_irq.h>
#include <linux/of_platform.h>

#include <sound/core.h>
#include <sound/pcm.h>
#include <sound/pcm_params.h>
#include <sound/initval.h>
#include <sound/soc.h>
#include <sound/dmaengine_pcm.h>

#include "fsl_ssi.h"
#include "imx-pcm.h"

/* Define RX and TX to index ssi->regvals array; Can be 0 or 1 only */
#define RX 0
#define TX 1

/**
 * FSLSSI_I2S_FORMATS: audio formats supported by the SSI
 *
 * The SSI has a limitation in that the samples must be in the same byte
 * order as the host CPU.  This is because when multiple bytes are written
 * to the STX register, the bytes and bits must be written in the same
 * order.  The STX is a shift register, so all the bits need to be aligned
 * (bit-endianness must match byte-endianness).  Processors typically write
 * the bits within a byte in the same order that the bytes of a word are
 * written in.  So if the host CPU is big-endian, then only big-endian
 * samples will be written to STX properly.
 */
#ifdef __BIG_ENDIAN
#define FSLSSI_I2S_FORMATS \
	(SNDRV_PCM_FMTBIT_S8 | \
	 SNDRV_PCM_FMTBIT_S16_BE | \
	 SNDRV_PCM_FMTBIT_S18_3BE | \
	 SNDRV_PCM_FMTBIT_S20_3BE | \
	 SNDRV_PCM_FMTBIT_S24_3BE | \
	 SNDRV_PCM_FMTBIT_S24_BE)
#else
#define FSLSSI_I2S_FORMATS \
	(SNDRV_PCM_FMTBIT_S8 | \
	 SNDRV_PCM_FMTBIT_S16_LE | \
	 SNDRV_PCM_FMTBIT_S18_3LE | \
	 SNDRV_PCM_FMTBIT_S20_3LE | \
	 SNDRV_PCM_FMTBIT_S24_3LE | \
	 SNDRV_PCM_FMTBIT_S24_LE)
#endif

/*
 * In AC97 mode, TXDIR bit is forced to 0 and TFDIR bit is forced to 1:
 *  - SSI inputs external bit clock and outputs frame sync clock -- CBM_CFS
 *  - Also have NB_NF to mark these two clocks will not be inverted
 */
#define FSLSSI_AC97_DAIFMT \
	(SND_SOC_DAIFMT_AC97 | \
	 SND_SOC_DAIFMT_CBM_CFS | \
	 SND_SOC_DAIFMT_NB_NF)

#define FSLSSI_SIER_DBG_RX_FLAGS \
	(SSI_SIER_RFF0_EN | \
	 SSI_SIER_RLS_EN | \
	 SSI_SIER_RFS_EN | \
	 SSI_SIER_ROE0_EN | \
	 SSI_SIER_RFRC_EN)
#define FSLSSI_SIER_DBG_TX_FLAGS \
	(SSI_SIER_TFE0_EN | \
	 SSI_SIER_TLS_EN | \
	 SSI_SIER_TFS_EN | \
	 SSI_SIER_TUE0_EN | \
	 SSI_SIER_TFRC_EN)

enum fsl_ssi_type {
	FSL_SSI_MCP8610,
	FSL_SSI_MX21,
	FSL_SSI_MX35,
	FSL_SSI_MX51,
};

struct fsl_ssi_regvals {
	u32 sier;
	u32 srcr;
	u32 stcr;
	u32 scr;
};

static bool fsl_ssi_readable_reg(struct device *dev, unsigned int reg)
{
	switch (reg) {
	case REG_SSI_SACCEN:
	case REG_SSI_SACCDIS:
		return false;
	default:
		return true;
	}
}

static bool fsl_ssi_volatile_reg(struct device *dev, unsigned int reg)
{
	switch (reg) {
	case REG_SSI_STX0:
	case REG_SSI_STX1:
	case REG_SSI_SRX0:
	case REG_SSI_SRX1:
	case REG_SSI_SISR:
	case REG_SSI_SFCSR:
	case REG_SSI_SACNT:
	case REG_SSI_SACADD:
	case REG_SSI_SACDAT:
	case REG_SSI_SATAG:
	case REG_SSI_SACCST:
	case REG_SSI_SOR:
		return true;
	default:
		return false;
	}
}

static bool fsl_ssi_precious_reg(struct device *dev, unsigned int reg)
{
	switch (reg) {
	case REG_SSI_SRX0:
	case REG_SSI_SRX1:
	case REG_SSI_SISR:
	case REG_SSI_SACADD:
	case REG_SSI_SACDAT:
	case REG_SSI_SATAG:
		return true;
	default:
		return false;
	}
}

static bool fsl_ssi_writeable_reg(struct device *dev, unsigned int reg)
{
	switch (reg) {
	case REG_SSI_SRX0:
	case REG_SSI_SRX1:
	case REG_SSI_SACCST:
		return false;
	default:
		return true;
	}
}

static const struct regmap_config fsl_ssi_regconfig = {
	.max_register = REG_SSI_SACCDIS,
	.reg_bits = 32,
	.val_bits = 32,
	.reg_stride = 4,
	.val_format_endian = REGMAP_ENDIAN_NATIVE,
	.num_reg_defaults_raw = REG_SSI_SACCDIS / sizeof(uint32_t) + 1,
	.readable_reg = fsl_ssi_readable_reg,
	.volatile_reg = fsl_ssi_volatile_reg,
	.precious_reg = fsl_ssi_precious_reg,
	.writeable_reg = fsl_ssi_writeable_reg,
	.cache_type = REGCACHE_FLAT,
};

struct fsl_ssi_soc_data {
	bool imx;
	bool imx21regs; /* imx21-class SSI - no SACC{ST,EN,DIS} regs */
	bool offline_config;
	u32 sisr_write_mask;
};

/**
 * fsl_ssi: per-SSI private data
 *
 * @regs: Pointer to the regmap registers
 * @irq: IRQ of this SSI
 * @cpu_dai_drv: CPU DAI driver for this device
 *
 * @dai_fmt: DAI configuration this device is currently used with
 * @streams: Mask of current active streams: BIT(TX) and BIT(RX)
 * @i2s_net: I2S and Network mode configurations of SCR register
 *           (this is the initial settings based on the DAI format)
 * @synchronous: Use synchronous mode - both of TX and RX use STCK and SFCK
 * @use_dma: DMA is used or FIQ with stream filter
 * @use_dual_fifo: DMA with support for dual FIFO mode
 * @has_ipg_clk_name: If "ipg" is in the clock name list of device tree
 * @fifo_depth: Depth of the SSI FIFOs
 * @slot_width: Width of each DAI slot
 * @slots: Number of slots
 * @regvals: Specific RX/TX register settings
 *
 * @clk: Clock source to access register
 * @baudclk: Clock source to generate bit and frame-sync clocks
 * @baudclk_streams: Active streams that are using baudclk
 *
 * @regcache_sfcsr: Cache sfcsr register value during suspend and resume
 * @regcache_sacnt: Cache sacnt register value during suspend and resume
 *
 * @dma_params_tx: DMA transmit parameters
 * @dma_params_rx: DMA receive parameters
 * @ssi_phys: physical address of the SSI registers
 *
 * @fiq_params: FIQ stream filtering parameters
 *
 * @card_pdev: Platform_device pointer to register a sound card for PowerPC or
 *             to register a CODEC platform device for AC97
 * @card_name: Platform_device name to register a sound card for PowerPC or
 *             to register a CODEC platform device for AC97
 * @card_idx: The index of SSI to register a sound card for PowerPC or
 *            to register a CODEC platform device for AC97
 *
 * @dbg_stats: Debugging statistics
 *
 * @soc: SoC specific data
 * @dev: Pointer to &pdev->dev
 *
 * @fifo_watermark: The FIFO watermark setting. Notifies DMA when there are
 *                  @fifo_watermark or fewer words in TX fifo or
 *                  @fifo_watermark or more empty words in RX fifo.
 * @dma_maxburst: Max number of words to transfer in one go. So far,
 *                this is always the same as fifo_watermark.
 *
 * @ac97_reg_lock: Mutex lock to serialize AC97 register access operations
 */
struct fsl_ssi {
	struct regmap *regs;
	int irq;
	struct snd_soc_dai_driver cpu_dai_drv;

	unsigned int dai_fmt;
	u8 streams;
	u8 i2s_net;
	bool synchronous;
	bool use_dma;
	bool use_dual_fifo;
	bool has_ipg_clk_name;
	unsigned int fifo_depth;
	unsigned int slot_width;
	unsigned int slots;
	struct fsl_ssi_regvals regvals[2];

	struct clk *clk;
	struct clk *baudclk;
	unsigned int baudclk_streams;

	u32 regcache_sfcsr;
	u32 regcache_sacnt;

	struct snd_dmaengine_dai_dma_data dma_params_tx;
	struct snd_dmaengine_dai_dma_data dma_params_rx;
	dma_addr_t ssi_phys;

	struct imx_pcm_fiq_params fiq_params;

	struct platform_device *card_pdev;
	char card_name[32];
	u32 card_idx;

	struct fsl_ssi_dbg dbg_stats;

	const struct fsl_ssi_soc_data *soc;
	struct device *dev;

	u32 fifo_watermark;
	u32 dma_maxburst;

	struct mutex ac97_reg_lock;
};

/*
 * SoC specific data
 *
 * Notes:
 * 1) SSI in earlier SoCS has critical bits in control registers that
 *    cannot be changed after SSI starts running -- a software reset
 *    (set SSIEN to 0) is required to change their values. So adding
 *    an offline_config flag for these SoCs.
 * 2) SDMA is available since imx35. However, imx35 does not support
 *    DMA bits changing when SSI is running, so set offline_config.
 * 3) imx51 and later versions support register configurations when
 *    SSI is running (SSIEN); For these versions, DMA needs to be
 *    configured before SSI sends DMA request to avoid an undefined
 *    DMA request on the SDMA side.
 */

static struct fsl_ssi_soc_data fsl_ssi_mpc8610 = {
	.imx = false,
	.offline_config = true,
	.sisr_write_mask = SSI_SISR_RFRC | SSI_SISR_TFRC |
			   SSI_SISR_ROE0 | SSI_SISR_ROE1 |
			   SSI_SISR_TUE0 | SSI_SISR_TUE1,
};

static struct fsl_ssi_soc_data fsl_ssi_imx21 = {
	.imx = true,
	.imx21regs = true,
	.offline_config = true,
	.sisr_write_mask = 0,
};

static struct fsl_ssi_soc_data fsl_ssi_imx35 = {
	.imx = true,
	.offline_config = true,
	.sisr_write_mask = SSI_SISR_RFRC | SSI_SISR_TFRC |
			   SSI_SISR_ROE0 | SSI_SISR_ROE1 |
			   SSI_SISR_TUE0 | SSI_SISR_TUE1,
};

static struct fsl_ssi_soc_data fsl_ssi_imx51 = {
	.imx = true,
	.offline_config = false,
	.sisr_write_mask = SSI_SISR_ROE0 | SSI_SISR_ROE1 |
			   SSI_SISR_TUE0 | SSI_SISR_TUE1,
};

static const struct of_device_id fsl_ssi_ids[] = {
	{ .compatible = "fsl,mpc8610-ssi", .data = &fsl_ssi_mpc8610 },
	{ .compatible = "fsl,imx51-ssi", .data = &fsl_ssi_imx51 },
	{ .compatible = "fsl,imx35-ssi", .data = &fsl_ssi_imx35 },
	{ .compatible = "fsl,imx21-ssi", .data = &fsl_ssi_imx21 },
	{}
};
MODULE_DEVICE_TABLE(of, fsl_ssi_ids);

static bool fsl_ssi_is_ac97(struct fsl_ssi *ssi)
{
	return (ssi->dai_fmt & SND_SOC_DAIFMT_FORMAT_MASK) ==
		SND_SOC_DAIFMT_AC97;
}

static bool fsl_ssi_is_i2s_master(struct fsl_ssi *ssi)
{
	return (ssi->dai_fmt & SND_SOC_DAIFMT_MASTER_MASK) ==
		SND_SOC_DAIFMT_CBS_CFS;
}

static bool fsl_ssi_is_i2s_cbm_cfs(struct fsl_ssi *ssi)
{
	return (ssi->dai_fmt & SND_SOC_DAIFMT_MASTER_MASK) ==
		SND_SOC_DAIFMT_CBM_CFS;
}

/**
 * Interrupt handler to gather states
 */
static irqreturn_t fsl_ssi_isr(int irq, void *dev_id)
{
	struct fsl_ssi *ssi = dev_id;
	struct regmap *regs = ssi->regs;
	u32 sisr, sisr2;

	regmap_read(regs, REG_SSI_SISR, &sisr);

	sisr2 = sisr & ssi->soc->sisr_write_mask;
	/* Clear the bits that we set */
	if (sisr2)
		regmap_write(regs, REG_SSI_SISR, sisr2);

	fsl_ssi_dbg_isr(&ssi->dbg_stats, sisr);

	return IRQ_HANDLED;
}

/**
 * Set SCR, SIER, STCR and SRCR registers with cached values in regvals
 *
 * Notes:
 * 1) For offline_config SoCs, enable all necessary bits of both streams
 *    when 1st stream starts, even if the opposite stream will not start
 * 2) It also clears FIFO before setting regvals; SOR is safe to set online
 */
static void fsl_ssi_config_enable(struct fsl_ssi *ssi, bool tx)
{
	struct fsl_ssi_regvals *vals = ssi->regvals;
	int dir = tx ? TX : RX;
	u32 sier, srcr, stcr;

	/* Clear dirty data in the FIFO; It also prevents channel slipping */
	regmap_update_bits(ssi->regs, REG_SSI_SOR,
			   SSI_SOR_xX_CLR(tx), SSI_SOR_xX_CLR(tx));

	/*
	 * On offline_config SoCs, SxCR and SIER are already configured when
	 * the previous stream started. So skip all SxCR and SIER settings
	 * to prevent online reconfigurations, then jump to set SCR directly
	 */
	if (ssi->soc->offline_config && ssi->streams)
		goto enable_scr;

	if (ssi->soc->offline_config) {
		/*
		 * Online reconfiguration not supported, so enable all bits for
		 * both streams at once to avoid necessity of reconfigurations
		 */
		srcr = vals[RX].srcr | vals[TX].srcr;
		stcr = vals[RX].stcr | vals[TX].stcr;
		sier = vals[RX].sier | vals[TX].sier;
	} else {
		/* Otherwise, only set bits for the current stream */
		srcr = vals[dir].srcr;
		stcr = vals[dir].stcr;
		sier = vals[dir].sier;
	}

	/* Configure SRCR, STCR and SIER at once */
	regmap_update_bits(ssi->regs, REG_SSI_SRCR, srcr, srcr);
	regmap_update_bits(ssi->regs, REG_SSI_STCR, stcr, stcr);
	regmap_update_bits(ssi->regs, REG_SSI_SIER, sier, sier);

enable_scr:
	/*
	 * Start DMA before setting TE to avoid FIFO underrun
	 * which may cause a channel slip or a channel swap
	 *
	 * TODO: FIQ cases might also need this upon testing
	 */
	if (ssi->use_dma && tx) {
		int try = 100;
		u32 sfcsr;

		/* Enable SSI first to send TX DMA request */
		regmap_update_bits(ssi->regs, REG_SSI_SCR,
				   SSI_SCR_SSIEN, SSI_SCR_SSIEN);

		/* Busy wait until TX FIFO not empty -- DMA working */
		do {
			regmap_read(ssi->regs, REG_SSI_SFCSR, &sfcsr);
			if (SSI_SFCSR_TFCNT0(sfcsr))
				break;
		} while (--try);

		/* FIFO still empty -- something might be wrong */
		if (!SSI_SFCSR_TFCNT0(sfcsr))
			dev_warn(ssi->dev, "Timeout waiting TX FIFO filling\n");
	}
	/* Enable all remaining bits in SCR */
	regmap_update_bits(ssi->regs, REG_SSI_SCR,
			   vals[dir].scr, vals[dir].scr);

	/* Log the enabled stream to the mask */
	ssi->streams |= BIT(dir);
}

/**
 * Exclude bits that are used by the opposite stream
 *
 * When both streams are active, disabling some bits for the current stream
 * might break the other stream if these bits are used by it.
 *
 * @vals : regvals of the current stream
 * @avals: regvals of the opposite stream
 * @aactive: active state of the opposite stream
 *
 *  1) XOR vals and avals to get the differences if the other stream is active;
 *     Otherwise, return current vals if the other stream is not active
 *  2) AND the result of 1) with the current vals
 */
#define _ssi_xor_shared_bits(vals, avals, aactive) \
	((vals) ^ ((avals) * (aactive)))

#define ssi_excl_shared_bits(vals, avals, aactive) \
	((vals) & _ssi_xor_shared_bits(vals, avals, aactive))

/**
 * Unset SCR, SIER, STCR and SRCR registers with cached values in regvals
 *
 * Notes:
 * 1) For offline_config SoCs, to avoid online reconfigurations, disable all
 *    bits of both streams at once when the last stream is abort to end
 * 2) It also clears FIFO after unsetting regvals; SOR is safe to set online
 */
static void fsl_ssi_config_disable(struct fsl_ssi *ssi, bool tx)
{
	struct fsl_ssi_regvals *vals, *avals;
	u32 sier, srcr, stcr, scr;
	int adir = tx ? RX : TX;
	int dir = tx ? TX : RX;
	bool aactive;

	/* Check if the opposite stream is active */
	aactive = ssi->streams & BIT(adir);

	vals = &ssi->regvals[dir];

	/* Get regvals of the opposite stream to keep opposite stream safe */
	avals = &ssi->regvals[adir];

	/*
	 * To keep the other stream safe, exclude shared bits between
	 * both streams, and get safe bits to disable current stream
	 */
	scr = ssi_excl_shared_bits(vals->scr, avals->scr, aactive);

	/* Disable safe bits of SCR register for the current stream */
	regmap_update_bits(ssi->regs, REG_SSI_SCR, scr, 0);

	/* Log the disabled stream to the mask */
	ssi->streams &= ~BIT(dir);

	/*
	 * On offline_config SoCs, if the other stream is active, skip
	 * SxCR and SIER settings to prevent online reconfigurations
	 */
	if (ssi->soc->offline_config && aactive)
		goto fifo_clear;

	if (ssi->soc->offline_config) {
		/* Now there is only current stream active, disable all bits */
		srcr = vals->srcr | avals->srcr;
		stcr = vals->stcr | avals->stcr;
		sier = vals->sier | avals->sier;
	} else {
		/*
		 * To keep the other stream safe, exclude shared bits between
		 * both streams, and get safe bits to disable current stream
		 */
		sier = ssi_excl_shared_bits(vals->sier, avals->sier, aactive);
		srcr = ssi_excl_shared_bits(vals->srcr, avals->srcr, aactive);
		stcr = ssi_excl_shared_bits(vals->stcr, avals->stcr, aactive);
	}

	/* Clear configurations of SRCR, STCR and SIER at once */
	regmap_update_bits(ssi->regs, REG_SSI_SRCR, srcr, 0);
	regmap_update_bits(ssi->regs, REG_SSI_STCR, stcr, 0);
	regmap_update_bits(ssi->regs, REG_SSI_SIER, sier, 0);

fifo_clear:
	/* Clear remaining data in the FIFO */
	regmap_update_bits(ssi->regs, REG_SSI_SOR,
			   SSI_SOR_xX_CLR(tx), SSI_SOR_xX_CLR(tx));
}

static void fsl_ssi_tx_ac97_saccst_setup(struct fsl_ssi *ssi)
{
	struct regmap *regs = ssi->regs;

	/* no SACC{ST,EN,DIS} regs on imx21-class SSI */
	if (!ssi->soc->imx21regs) {
		/* Disable all channel slots */
		regmap_write(regs, REG_SSI_SACCDIS, 0xff);
		/* Enable slots 3 & 4 -- PCM Playback Left & Right channels */
		regmap_write(regs, REG_SSI_SACCEN, 0x300);
	}
}

/**
 * Cache critical bits of SIER, SRCR, STCR and SCR to later set them safely
 */
static void fsl_ssi_setup_regvals(struct fsl_ssi *ssi)
{
	struct fsl_ssi_regvals *vals = ssi->regvals;

	vals[RX].sier = SSI_SIER_RFF0_EN | FSLSSI_SIER_DBG_RX_FLAGS;
	vals[RX].srcr = SSI_SRCR_RFEN0;
	vals[RX].scr = SSI_SCR_SSIEN | SSI_SCR_RE;
	vals[TX].sier = SSI_SIER_TFE0_EN | FSLSSI_SIER_DBG_TX_FLAGS;
	vals[TX].stcr = SSI_STCR_TFEN0;
	vals[TX].scr = SSI_SCR_SSIEN | SSI_SCR_TE;

	/* AC97 has already enabled SSIEN, RE and TE, so ignore them */
	if (fsl_ssi_is_ac97(ssi))
		vals[RX].scr = vals[TX].scr = 0;

	if (ssi->use_dual_fifo) {
		vals[RX].srcr |= SSI_SRCR_RFEN1;
		vals[TX].stcr |= SSI_STCR_TFEN1;
	}

	if (ssi->use_dma) {
		vals[RX].sier |= SSI_SIER_RDMAE;
		vals[TX].sier |= SSI_SIER_TDMAE;
	} else {
		vals[RX].sier |= SSI_SIER_RIE;
		vals[TX].sier |= SSI_SIER_TIE;
	}
}

static void fsl_ssi_setup_ac97(struct fsl_ssi *ssi)
{
	struct regmap *regs = ssi->regs;

	/* Setup the clock control register */
	regmap_write(regs, REG_SSI_STCCR, SSI_SxCCR_WL(17) | SSI_SxCCR_DC(13));
	regmap_write(regs, REG_SSI_SRCCR, SSI_SxCCR_WL(17) | SSI_SxCCR_DC(13));

	/* Enable AC97 mode and startup the SSI */
	regmap_write(regs, REG_SSI_SACNT, SSI_SACNT_AC97EN | SSI_SACNT_FV);

	/* AC97 has to communicate with codec before starting a stream */
	regmap_update_bits(regs, REG_SSI_SCR,
			   SSI_SCR_SSIEN | SSI_SCR_TE | SSI_SCR_RE,
			   SSI_SCR_SSIEN | SSI_SCR_TE | SSI_SCR_RE);

	regmap_write(regs, REG_SSI_SOR, SSI_SOR_WAIT(3));
}

static int fsl_ssi_startup(struct snd_pcm_substream *substream,
			   struct snd_soc_dai *dai)
{
	struct snd_soc_pcm_runtime *rtd = substream->private_data;
	struct fsl_ssi *ssi = snd_soc_dai_get_drvdata(rtd->cpu_dai);
	int ret;

	ret = clk_prepare_enable(ssi->clk);
	if (ret)
		return ret;

	/*
	 * When using dual fifo mode, it is safer to ensure an even period
	 * size. If appearing to an odd number while DMA always starts its
	 * task from fifo0, fifo1 would be neglected at the end of each
	 * period. But SSI would still access fifo1 with an invalid data.
	 */
	if (ssi->use_dual_fifo)
		snd_pcm_hw_constraint_step(substream->runtime, 0,
					   SNDRV_PCM_HW_PARAM_PERIOD_SIZE, 2);

	return 0;
}

static void fsl_ssi_shutdown(struct snd_pcm_substream *substream,
			     struct snd_soc_dai *dai)
{
	struct snd_soc_pcm_runtime *rtd = substream->private_data;
	struct fsl_ssi *ssi = snd_soc_dai_get_drvdata(rtd->cpu_dai);

	clk_disable_unprepare(ssi->clk);
}

/**
 * Configure Digital Audio Interface bit clock
 *
 * Note: This function can be only called when using SSI as DAI master
 *
 * Quick instruction for parameters:
 * freq: Output BCLK frequency = samplerate * slots * slot_width
 *       (In 2-channel I2S Master mode, slot_width is fixed 32)
 */
static int fsl_ssi_set_bclk(struct snd_pcm_substream *substream,
			    struct snd_soc_dai *dai,
			    struct snd_pcm_hw_params *hw_params)
{
	bool tx2, tx = substream->stream == SNDRV_PCM_STREAM_PLAYBACK;
	struct fsl_ssi *ssi = snd_soc_dai_get_drvdata(dai);
	struct regmap *regs = ssi->regs;
	u32 pm = 999, div2, psr, stccr, mask, afreq, factor, i;
	unsigned long clkrate, baudrate, tmprate;
	unsigned int slots = params_channels(hw_params);
	unsigned int slot_width = 32;
	u64 sub, savesub = 100000;
	unsigned int freq;
	bool baudclk_is_used;
	int ret;

	/* Override slots and slot_width if being specifically set... */
	if (ssi->slots)
		slots = ssi->slots;
	/* ...but keep 32 bits if slots is 2 -- I2S Master mode */
	if (ssi->slot_width && slots != 2)
		slot_width = ssi->slot_width;

	/* Generate bit clock based on the slot number and slot width */
	freq = slots * slot_width * params_rate(hw_params);

	/* Don't apply it to any non-baudclk circumstance */
	if (IS_ERR(ssi->baudclk))
		return -EINVAL;

	/*
	 * Hardware limitation: The bclk rate must be
	 * never greater than 1/5 IPG clock rate
	 */
	if (freq * 5 > clk_get_rate(ssi->clk)) {
		dev_err(dai->dev, "bitclk > ipgclk / 5\n");
		return -EINVAL;
	}

	baudclk_is_used = ssi->baudclk_streams & ~(BIT(substream->stream));

	/* It should be already enough to divide clock by setting pm alone */
	psr = 0;
	div2 = 0;

	factor = (div2 + 1) * (7 * psr + 1) * 2;

	for (i = 0; i < 255; i++) {
		tmprate = freq * factor * (i + 1);

		if (baudclk_is_used)
			clkrate = clk_get_rate(ssi->baudclk);
		else
			clkrate = clk_round_rate(ssi->baudclk, tmprate);

		clkrate /= factor;
		afreq = clkrate / (i + 1);

		if (freq == afreq)
			sub = 0;
		else if (freq / afreq == 1)
			sub = freq - afreq;
		else if (afreq / freq == 1)
			sub = afreq - freq;
		else
			continue;

		/* Calculate the fraction */
		sub *= 100000;
		do_div(sub, freq);

		if (sub < savesub && !(i == 0 && psr == 0 && div2 == 0)) {
			baudrate = tmprate;
			savesub = sub;
			pm = i;
		}

		/* We are lucky */
		if (savesub == 0)
			break;
	}

	/* No proper pm found if it is still remaining the initial value */
	if (pm == 999) {
		dev_err(dai->dev, "failed to handle the required sysclk\n");
		return -EINVAL;
	}

	stccr = SSI_SxCCR_PM(pm + 1) | (div2 ? SSI_SxCCR_DIV2 : 0) |
		(psr ? SSI_SxCCR_PSR : 0);
	mask = SSI_SxCCR_PM_MASK | SSI_SxCCR_DIV2 | SSI_SxCCR_PSR;

	/* STCCR is used for RX in synchronous mode */
	tx2 = tx || ssi->synchronous;
	regmap_update_bits(regs, REG_SSI_SxCCR(tx2), mask, stccr);

	if (!baudclk_is_used) {
		ret = clk_set_rate(ssi->baudclk, baudrate);
		if (ret) {
			dev_err(dai->dev, "failed to set baudclk rate\n");
			return -EINVAL;
		}
	}

	return 0;
}

/**
 * Configure SSI based on PCM hardware parameters
 *
 * Notes:
 * 1) SxCCR.WL bits are critical bits that require SSI to be temporarily
 *    disabled on offline_config SoCs. Even for online configurable SoCs
 *    running in synchronous mode (both TX and RX use STCCR), it is not
 *    safe to re-configure them when both two streams start running.
 * 2) SxCCR.PM, SxCCR.DIV2 and SxCCR.PSR bits will be configured in the
 *    fsl_ssi_set_bclk() if SSI is the DAI clock master.
 */
static int fsl_ssi_hw_params(struct snd_pcm_substream *substream,
			     struct snd_pcm_hw_params *hw_params,
			     struct snd_soc_dai *dai)
{
	bool tx2, tx = substream->stream == SNDRV_PCM_STREAM_PLAYBACK;
	struct fsl_ssi *ssi = snd_soc_dai_get_drvdata(dai);
	struct regmap *regs = ssi->regs;
	unsigned int channels = params_channels(hw_params);
	unsigned int sample_size = params_width(hw_params);
	u32 wl = SSI_SxCCR_WL(sample_size);
	int ret;

	/*
	 * SSI is properly configured if it is enabled and running in
	 * the synchronous mode; Note that AC97 mode is an exception
	 * that should set separate configurations for STCCR and SRCCR
	 * despite running in the synchronous mode.
	 */
	if (ssi->streams && ssi->synchronous)
		return 0;

	if (fsl_ssi_is_i2s_master(ssi)) {
		ret = fsl_ssi_set_bclk(substream, dai, hw_params);
		if (ret)
			return ret;

		/* Do not enable the clock if it is already enabled */
		if (!(ssi->baudclk_streams & BIT(substream->stream))) {
			ret = clk_prepare_enable(ssi->baudclk);
			if (ret)
				return ret;

			ssi->baudclk_streams |= BIT(substream->stream);
		}
	}

	if (!fsl_ssi_is_ac97(ssi)) {
		/*
		 * Keep the ssi->i2s_net intact while having a local variable
		 * to override settings for special use cases. Otherwise, the
		 * ssi->i2s_net will lose the settings for regular use cases.
		 */
		u8 i2s_net = ssi->i2s_net;

		/* Normal + Network mode to send 16-bit data in 32-bit frames */
		if (fsl_ssi_is_i2s_cbm_cfs(ssi) && sample_size == 16)
			i2s_net = SSI_SCR_I2S_MODE_NORMAL | SSI_SCR_NET;

		/* Use Normal mode to send mono data at 1st slot of 2 slots */
		if (channels == 1)
			i2s_net = SSI_SCR_I2S_MODE_NORMAL;

		regmap_update_bits(regs, REG_SSI_SCR,
				   SSI_SCR_I2S_NET_MASK, i2s_net);
	}

	/* In synchronous mode, the SSI uses STCCR for capture */
	tx2 = tx || ssi->synchronous;
	regmap_update_bits(regs, REG_SSI_SxCCR(tx2), SSI_SxCCR_WL_MASK, wl);

	return 0;
}

static int fsl_ssi_hw_free(struct snd_pcm_substream *substream,
			   struct snd_soc_dai *dai)
{
	struct snd_soc_pcm_runtime *rtd = substream->private_data;
	struct fsl_ssi *ssi = snd_soc_dai_get_drvdata(rtd->cpu_dai);

	if (fsl_ssi_is_i2s_master(ssi) &&
	    ssi->baudclk_streams & BIT(substream->stream)) {
		clk_disable_unprepare(ssi->baudclk);
		ssi->baudclk_streams &= ~BIT(substream->stream);
	}

	return 0;
}

static int _fsl_ssi_set_dai_fmt(struct fsl_ssi *ssi, unsigned int fmt)
{
	u32 strcr = 0, scr = 0, stcr, srcr, mask;

	ssi->dai_fmt = fmt;

	/* Synchronize frame sync clock for TE to avoid data slipping */
	scr |= SSI_SCR_SYNC_TX_FS;

	/* Set to default shifting settings: LSB_ALIGNED */
	strcr |= SSI_STCR_TXBIT0;

	/* Use Network mode as default */
	ssi->i2s_net = SSI_SCR_NET;
	switch (fmt & SND_SOC_DAIFMT_FORMAT_MASK) {
	case SND_SOC_DAIFMT_I2S:
		switch (fmt & SND_SOC_DAIFMT_MASTER_MASK) {
		case SND_SOC_DAIFMT_CBS_CFS:
			if (IS_ERR(ssi->baudclk)) {
				dev_err(ssi->dev,
					"missing baudclk for master mode\n");
				return -EINVAL;
			}
			/* fall through */
		case SND_SOC_DAIFMT_CBM_CFS:
			ssi->i2s_net |= SSI_SCR_I2S_MODE_MASTER;
			break;
		case SND_SOC_DAIFMT_CBM_CFM:
			ssi->i2s_net |= SSI_SCR_I2S_MODE_SLAVE;
			break;
		default:
			return -EINVAL;
		}

		regmap_update_bits(ssi->regs, REG_SSI_STCCR,
				   SSI_SxCCR_DC_MASK, SSI_SxCCR_DC(2));
		regmap_update_bits(ssi->regs, REG_SSI_SRCCR,
				   SSI_SxCCR_DC_MASK, SSI_SxCCR_DC(2));

		/* Data on rising edge of bclk, frame low, 1clk before data */
		strcr |= SSI_STCR_TFSI | SSI_STCR_TSCKP | SSI_STCR_TEFS;
		break;
	case SND_SOC_DAIFMT_LEFT_J:
		/* Data on rising edge of bclk, frame high */
		strcr |= SSI_STCR_TSCKP;
		break;
	case SND_SOC_DAIFMT_DSP_A:
		/* Data on rising edge of bclk, frame high, 1clk before data */
		strcr |= SSI_STCR_TFSL | SSI_STCR_TSCKP | SSI_STCR_TEFS;
		break;
	case SND_SOC_DAIFMT_DSP_B:
		/* Data on rising edge of bclk, frame high */
		strcr |= SSI_STCR_TFSL | SSI_STCR_TSCKP;
		break;
	case SND_SOC_DAIFMT_AC97:
		/* Data on falling edge of bclk, frame high, 1clk before data */
		strcr |= SSI_STCR_TEFS;
		break;
	default:
		return -EINVAL;
	}

	scr |= ssi->i2s_net;

	/* DAI clock inversion */
	switch (fmt & SND_SOC_DAIFMT_INV_MASK) {
	case SND_SOC_DAIFMT_NB_NF:
		/* Nothing to do for both normal cases */
		break;
	case SND_SOC_DAIFMT_IB_NF:
		/* Invert bit clock */
		strcr ^= SSI_STCR_TSCKP;
		break;
	case SND_SOC_DAIFMT_NB_IF:
		/* Invert frame clock */
		strcr ^= SSI_STCR_TFSI;
		break;
	case SND_SOC_DAIFMT_IB_IF:
		/* Invert both clocks */
		strcr ^= SSI_STCR_TSCKP;
		strcr ^= SSI_STCR_TFSI;
		break;
	default:
		return -EINVAL;
	}

	/* DAI clock master masks */
	switch (fmt & SND_SOC_DAIFMT_MASTER_MASK) {
	case SND_SOC_DAIFMT_CBS_CFS:
		/* Output bit and frame sync clocks */
		strcr |= SSI_STCR_TFDIR | SSI_STCR_TXDIR;
		scr |= SSI_SCR_SYS_CLK_EN;
		break;
	case SND_SOC_DAIFMT_CBM_CFM:
		/* Input bit or frame sync clocks */
		break;
	case SND_SOC_DAIFMT_CBM_CFS:
		/* Input bit clock but output frame sync clock */
		strcr |= SSI_STCR_TFDIR;
		break;
	default:
		return -EINVAL;
	}

	stcr = strcr;
	srcr = strcr;

	/* Set SYN mode and clear RXDIR bit when using SYN or AC97 mode */
	if (ssi->synchronous || fsl_ssi_is_ac97(ssi)) {
		srcr &= ~SSI_SRCR_RXDIR;
		scr |= SSI_SCR_SYN;
	}

	mask = SSI_STCR_TFDIR | SSI_STCR_TXDIR | SSI_STCR_TSCKP |
	       SSI_STCR_TFSL | SSI_STCR_TFSI | SSI_STCR_TEFS | SSI_STCR_TXBIT0;

	regmap_update_bits(ssi->regs, REG_SSI_STCR, mask, stcr);
	regmap_update_bits(ssi->regs, REG_SSI_SRCR, mask, srcr);

	mask = SSI_SCR_SYNC_TX_FS | SSI_SCR_I2S_MODE_MASK |
	       SSI_SCR_SYS_CLK_EN | SSI_SCR_SYN;
	regmap_update_bits(ssi->regs, REG_SSI_SCR, mask, scr);

	return 0;
}

/**
 * Configure Digital Audio Interface (DAI) Format
 */
static int fsl_ssi_set_dai_fmt(struct snd_soc_dai *dai, unsigned int fmt)
{
	struct fsl_ssi *ssi = snd_soc_dai_get_drvdata(dai);

	/* AC97 configured DAIFMT earlier in the probe() */
	if (fsl_ssi_is_ac97(ssi))
		return 0;

	return _fsl_ssi_set_dai_fmt(ssi, fmt);
}

/**
 * Set TDM slot number and slot width
 */
static int fsl_ssi_set_dai_tdm_slot(struct snd_soc_dai *dai, u32 tx_mask,
				    u32 rx_mask, int slots, int slot_width)
{
	struct fsl_ssi *ssi = snd_soc_dai_get_drvdata(dai);
	struct regmap *regs = ssi->regs;
	u32 val;

	/* The word length should be 8, 10, 12, 16, 18, 20, 22 or 24 */
	if (slot_width & 1 || slot_width < 8 || slot_width > 24) {
		dev_err(dai->dev, "invalid slot width: %d\n", slot_width);
		return -EINVAL;
	}

	/* The slot number should be >= 2 if using Network mode or I2S mode */
	if (ssi->i2s_net && slots < 2) {
		dev_err(dai->dev, "slot number should be >= 2 in I2S or NET\n");
		return -EINVAL;
	}

	regmap_update_bits(regs, REG_SSI_STCCR,
			   SSI_SxCCR_DC_MASK, SSI_SxCCR_DC(slots));
	regmap_update_bits(regs, REG_SSI_SRCCR,
			   SSI_SxCCR_DC_MASK, SSI_SxCCR_DC(slots));

	/* Save the SCR register value */
	regmap_read(regs, REG_SSI_SCR, &val);
	/* Temporarily enable SSI to allow SxMSKs to be configurable */
	regmap_update_bits(regs, REG_SSI_SCR, SSI_SCR_SSIEN, SSI_SCR_SSIEN);

	regmap_write(regs, REG_SSI_STMSK, ~tx_mask);
	regmap_write(regs, REG_SSI_SRMSK, ~rx_mask);

	/* Restore the value of SSIEN bit */
	regmap_update_bits(regs, REG_SSI_SCR, SSI_SCR_SSIEN, val);

	ssi->slot_width = slot_width;
	ssi->slots = slots;

	return 0;
}

/**
 * Start or stop SSI and corresponding DMA transaction.
 *
 * The DMA channel is in external master start and pause mode, which
 * means the SSI completely controls the flow of data.
 */
static int fsl_ssi_trigger(struct snd_pcm_substream *substream, int cmd,
			   struct snd_soc_dai *dai)
{
	struct snd_soc_pcm_runtime *rtd = substream->private_data;
	struct fsl_ssi *ssi = snd_soc_dai_get_drvdata(rtd->cpu_dai);
	bool tx = substream->stream == SNDRV_PCM_STREAM_PLAYBACK;

	switch (cmd) {
	case SNDRV_PCM_TRIGGER_START:
	case SNDRV_PCM_TRIGGER_RESUME:
	case SNDRV_PCM_TRIGGER_PAUSE_RELEASE:
		/*
		 * SACCST might be modified via AC Link by a CODEC if it sends
		 * extra bits in their SLOTREQ requests, which'll accidentally
		 * send valid data to slots other than normal playback slots.
		 *
		 * To be safe, configure SACCST right before TX starts.
		 */
		if (tx && fsl_ssi_is_ac97(ssi))
			fsl_ssi_tx_ac97_saccst_setup(ssi);
		fsl_ssi_config_enable(ssi, tx);
		break;

	case SNDRV_PCM_TRIGGER_STOP:
	case SNDRV_PCM_TRIGGER_SUSPEND:
	case SNDRV_PCM_TRIGGER_PAUSE_PUSH:
		fsl_ssi_config_disable(ssi, tx);
		break;

	default:
		return -EINVAL;
	}

	return 0;
}

static int fsl_ssi_dai_probe(struct snd_soc_dai *dai)
{
	struct fsl_ssi *ssi = snd_soc_dai_get_drvdata(dai);

	if (ssi->soc->imx && ssi->use_dma)
		snd_soc_dai_init_dma_data(dai, &ssi->dma_params_tx,
					  &ssi->dma_params_rx);

	return 0;
}

static const struct snd_soc_dai_ops fsl_ssi_dai_ops = {
	.startup = fsl_ssi_startup,
	.shutdown = fsl_ssi_shutdown,
	.hw_params = fsl_ssi_hw_params,
	.hw_free = fsl_ssi_hw_free,
	.set_fmt = fsl_ssi_set_dai_fmt,
	.set_tdm_slot = fsl_ssi_set_dai_tdm_slot,
	.trigger = fsl_ssi_trigger,
};

static struct snd_soc_dai_driver fsl_ssi_dai_template = {
	.probe = fsl_ssi_dai_probe,
	.playback = {
		.stream_name = "CPU-Playback",
		.channels_min = 1,
		.channels_max = 32,
		.rates = SNDRV_PCM_RATE_CONTINUOUS,
		.formats = FSLSSI_I2S_FORMATS,
	},
	.capture = {
		.stream_name = "CPU-Capture",
		.channels_min = 1,
		.channels_max = 32,
		.rates = SNDRV_PCM_RATE_CONTINUOUS,
		.formats = FSLSSI_I2S_FORMATS,
	},
	.ops = &fsl_ssi_dai_ops,
};

static const struct snd_soc_component_driver fsl_ssi_component = {
	.name = "fsl-ssi",
};

static struct snd_soc_dai_driver fsl_ssi_ac97_dai = {
	.bus_control = true,
	.symmetric_channels = 1,
	.probe = fsl_ssi_dai_probe,
	.playback = {
		.stream_name = "AC97 Playback",
		.channels_min = 2,
		.channels_max = 2,
		.rates = SNDRV_PCM_RATE_8000_48000,
		.formats = SNDRV_PCM_FMTBIT_S16 | SNDRV_PCM_FMTBIT_S20,
	},
	.capture = {
		.stream_name = "AC97 Capture",
		.channels_min = 2,
		.channels_max = 2,
		.rates = SNDRV_PCM_RATE_48000,
		/* 16-bit capture is broken (errata ERR003778) */
		.formats = SNDRV_PCM_FMTBIT_S20,
	},
	.ops = &fsl_ssi_dai_ops,
};

static struct fsl_ssi *fsl_ac97_data;

static void fsl_ssi_ac97_write(struct snd_ac97 *ac97, unsigned short reg,
			       unsigned short val)
{
	struct regmap *regs = fsl_ac97_data->regs;
	unsigned int lreg;
	unsigned int lval;
	int ret;

	if (reg > 0x7f)
		return;

	mutex_lock(&fsl_ac97_data->ac97_reg_lock);

	ret = clk_prepare_enable(fsl_ac97_data->clk);
	if (ret) {
		pr_err("ac97 write clk_prepare_enable failed: %d\n",
			ret);
		goto ret_unlock;
	}

	lreg = reg <<  12;
	regmap_write(regs, REG_SSI_SACADD, lreg);

	lval = val << 4;
	regmap_write(regs, REG_SSI_SACDAT, lval);

	regmap_update_bits(regs, REG_SSI_SACNT,
			   SSI_SACNT_RDWR_MASK, SSI_SACNT_WR);
	udelay(100);

	clk_disable_unprepare(fsl_ac97_data->clk);

ret_unlock:
	mutex_unlock(&fsl_ac97_data->ac97_reg_lock);
}

static unsigned short fsl_ssi_ac97_read(struct snd_ac97 *ac97,
					unsigned short reg)
{
	struct regmap *regs = fsl_ac97_data->regs;
	unsigned short val = 0;
	u32 reg_val;
	unsigned int lreg;
	int ret;

	mutex_lock(&fsl_ac97_data->ac97_reg_lock);

	ret = clk_prepare_enable(fsl_ac97_data->clk);
	if (ret) {
		pr_err("ac97 read clk_prepare_enable failed: %d\n", ret);
		goto ret_unlock;
	}

	lreg = (reg & 0x7f) <<  12;
	regmap_write(regs, REG_SSI_SACADD, lreg);
	regmap_update_bits(regs, REG_SSI_SACNT,
			   SSI_SACNT_RDWR_MASK, SSI_SACNT_RD);

	udelay(100);

	regmap_read(regs, REG_SSI_SACDAT, &reg_val);
	val = (reg_val >> 4) & 0xffff;

	clk_disable_unprepare(fsl_ac97_data->clk);

ret_unlock:
	mutex_unlock(&fsl_ac97_data->ac97_reg_lock);
	return val;
}

static struct snd_ac97_bus_ops fsl_ssi_ac97_ops = {
	.read = fsl_ssi_ac97_read,
	.write = fsl_ssi_ac97_write,
};

/**
 * Initialize SSI registers
 */
static int fsl_ssi_hw_init(struct fsl_ssi *ssi)
{
	u32 wm = ssi->fifo_watermark;

	/* Initialize regvals */
	fsl_ssi_setup_regvals(ssi);

	/* Set watermarks */
	regmap_write(ssi->regs, REG_SSI_SFCSR,
		     SSI_SFCSR_TFWM0(wm) | SSI_SFCSR_RFWM0(wm) |
		     SSI_SFCSR_TFWM1(wm) | SSI_SFCSR_RFWM1(wm));

	/* Enable Dual FIFO mode */
	if (ssi->use_dual_fifo)
		regmap_update_bits(ssi->regs, REG_SSI_SCR,
				   SSI_SCR_TCH_EN, SSI_SCR_TCH_EN);

	/* AC97 should start earlier to communicate with CODECs */
	if (fsl_ssi_is_ac97(ssi)) {
		_fsl_ssi_set_dai_fmt(ssi, ssi->dai_fmt);
		fsl_ssi_setup_ac97(ssi);
	}

	return 0;
}

/**
 * Clear SSI registers
 */
static void fsl_ssi_hw_clean(struct fsl_ssi *ssi)
{
	/* Disable registers for AC97 */
	if (fsl_ssi_is_ac97(ssi)) {
		/* Disable TE and RE bits first */
		regmap_update_bits(ssi->regs, REG_SSI_SCR,
				   SSI_SCR_TE | SSI_SCR_RE, 0);
		/* Disable AC97 mode */
		regmap_write(ssi->regs, REG_SSI_SACNT, 0);
		/* Unset WAIT bits */
		regmap_write(ssi->regs, REG_SSI_SOR, 0);
		/* Disable SSI -- software reset */
		regmap_update_bits(ssi->regs, REG_SSI_SCR, SSI_SCR_SSIEN, 0);
	}
}
/**
 * Make every character in a string lower-case
 */
static void make_lowercase(char *s)
{
	if (!s)
		return;
	for (; *s; s++)
		*s = tolower(*s);
}

static int fsl_ssi_imx_probe(struct platform_device *pdev,
			     struct fsl_ssi *ssi, void __iomem *iomem)
{
	struct device *dev = &pdev->dev;
	int ret;

	/* Backward compatible for a DT without ipg clock name assigned */
	if (ssi->has_ipg_clk_name)
		ssi->clk = devm_clk_get(dev, "ipg");
	else
		ssi->clk = devm_clk_get(dev, NULL);
	if (IS_ERR(ssi->clk)) {
		ret = PTR_ERR(ssi->clk);
		dev_err(dev, "failed to get clock: %d\n", ret);
		return ret;
	}

	/* Enable the clock since regmap will not handle it in this case */
	if (!ssi->has_ipg_clk_name) {
		ret = clk_prepare_enable(ssi->clk);
		if (ret) {
			dev_err(dev, "clk_prepare_enable failed: %d\n", ret);
			return ret;
		}
	}

	/* Do not error out for slave cases that live without a baud clock */
	ssi->baudclk = devm_clk_get(dev, "baud");
	if (IS_ERR(ssi->baudclk))
		dev_dbg(dev, "failed to get baud clock: %ld\n",
			 PTR_ERR(ssi->baudclk));

	ssi->dma_params_tx.maxburst = ssi->dma_maxburst;
	ssi->dma_params_rx.maxburst = ssi->dma_maxburst;
	ssi->dma_params_tx.addr = ssi->ssi_phys + REG_SSI_STX0;
	ssi->dma_params_rx.addr = ssi->ssi_phys + REG_SSI_SRX0;

	/* Use even numbers to avoid channel swap due to SDMA script design */
	if (ssi->use_dual_fifo) {
		ssi->dma_params_tx.maxburst &= ~0x1;
		ssi->dma_params_rx.maxburst &= ~0x1;
	}

	if (!ssi->use_dma) {
		/*
		 * Some boards use an incompatible codec. Use imx-fiq-pcm-audio
		 * to get it working, as DMA is not possible in this situation.
		 */
		ssi->fiq_params.irq = ssi->irq;
		ssi->fiq_params.base = iomem;
		ssi->fiq_params.dma_params_rx = &ssi->dma_params_rx;
		ssi->fiq_params.dma_params_tx = &ssi->dma_params_tx;

		ret = imx_pcm_fiq_init(pdev, &ssi->fiq_params);
		if (ret)
			goto error_pcm;
	} else {
		ret = imx_pcm_dma_init(pdev, IMX_SSI_DMABUF_SIZE);
		if (ret)
			goto error_pcm;
	}

	return 0;

error_pcm:
	if (!ssi->has_ipg_clk_name)
		clk_disable_unprepare(ssi->clk);

	return ret;
}

static void fsl_ssi_imx_clean(struct platform_device *pdev, struct fsl_ssi *ssi)
{
	if (!ssi->use_dma)
		imx_pcm_fiq_exit(pdev);
	if (!ssi->has_ipg_clk_name)
		clk_disable_unprepare(ssi->clk);
}

static int fsl_ssi_probe_from_dt(struct fsl_ssi *ssi)
{
	struct device *dev = ssi->dev;
	struct device_node *np = dev->of_node;
	const struct of_device_id *of_id;
	const char *p, *sprop;
	const __be32 *iprop;
	u32 dmas[4];
	int ret;

	of_id = of_match_device(fsl_ssi_ids, dev);
	if (!of_id || !of_id->data)
		return -EINVAL;

	ssi->soc = of_id->data;

	ret = of_property_match_string(np, "clock-names", "ipg");
	/* Get error code if not found */
	ssi->has_ipg_clk_name = ret >= 0;

	/* Check if being used in AC97 mode */
	sprop = of_get_property(np, "fsl,mode", NULL);
	if (sprop && !strcmp(sprop, "ac97-slave")) {
		ssi->dai_fmt = FSLSSI_AC97_DAIFMT;

		ret = of_property_read_u32(np, "cell-index", &ssi->card_idx);
		if (ret) {
			dev_err(dev, "failed to get SSI index property\n");
			return -EINVAL;
		}
		strcpy(ssi->card_name, "ac97-codec");
	} else if (!of_find_property(np, "fsl,ssi-asynchronous", NULL)) {
		/*
		 * In synchronous mode, STCK and STFS ports are used by RX
		 * as well. So the software should limit the sample rates,
		 * sample bits and channels to be symmetric.
		 *
		 * This is exclusive with FSLSSI_AC97_FORMATS as AC97 runs
		 * in the SSI synchronous mode however it does not have to
		 * limit symmetric sample rates and sample bits.
		 */
		ssi->synchronous = true;
	}

	/* Select DMA or FIQ */
	ssi->use_dma = !of_property_read_bool(np, "fsl,fiq-stream-filter");

	/* Fetch FIFO depth; Set to 8 for older DT without this property */
	iprop = of_get_property(np, "fsl,fifo-depth", NULL);
	if (iprop)
		ssi->fifo_depth = be32_to_cpup(iprop);
	else
		ssi->fifo_depth = 8;

	/* Use dual FIFO mode depending on the support from SDMA script */
	ret = of_property_read_u32_array(np, "dmas", dmas, 4);
	if (ssi->use_dma && !ret && dmas[2] == IMX_DMATYPE_SSI_DUAL)
		ssi->use_dual_fifo = true;

	/*
	 * Backward compatible for older bindings by manually triggering the
	 * machine driver's probe(). Use /compatible property, including the
	 * address of CPU DAI driver structure, as the name of machine driver
	 *
	 * If card_name is set by AC97 earlier, bypass here since it uses a
	 * different name to register the device.
	 */
	if (!ssi->card_name[0] && of_get_property(np, "codec-handle", NULL)) {
		sprop = of_get_property(of_find_node_by_path("/"),
					"compatible", NULL);
		/* Strip "fsl," in the compatible name if applicable */
		p = strrchr(sprop, ',');
		if (p)
			sprop = p + 1;
		snprintf(ssi->card_name, sizeof(ssi->card_name),
			 "snd-soc-%s", sprop);
		make_lowercase(ssi->card_name);
		ssi->card_idx = 0;
	}

	return 0;
}

static int fsl_ssi_probe(struct platform_device *pdev)
{
	struct regmap_config regconfig = fsl_ssi_regconfig;
	struct device *dev = &pdev->dev;
	struct fsl_ssi *ssi;
	struct resource *res;
	void __iomem *iomem;
	int ret = 0;

	ssi = devm_kzalloc(dev, sizeof(*ssi), GFP_KERNEL);
	if (!ssi)
		return -ENOMEM;

	ssi->dev = dev;

<<<<<<< HEAD
		fsl_ac97_data = ssi_private;
=======
	/* Probe from DT */
	ret = fsl_ssi_probe_from_dt(ssi);
	if (ret)
		return ret;

	if (fsl_ssi_is_ac97(ssi)) {
		memcpy(&ssi->cpu_dai_drv, &fsl_ssi_ac97_dai,
		       sizeof(fsl_ssi_ac97_dai));
		fsl_ac97_data = ssi;
>>>>>>> e021bb4f
	} else {
		memcpy(&ssi->cpu_dai_drv, &fsl_ssi_dai_template,
		       sizeof(fsl_ssi_dai_template));
	}
	ssi->cpu_dai_drv.name = dev_name(dev);

	res = platform_get_resource(pdev, IORESOURCE_MEM, 0);
	iomem = devm_ioremap_resource(dev, res);
	if (IS_ERR(iomem))
		return PTR_ERR(iomem);
	ssi->ssi_phys = res->start;

	if (ssi->soc->imx21regs) {
		/* No SACC{ST,EN,DIS} regs in imx21-class SSI */
		regconfig.max_register = REG_SSI_SRMSK;
		regconfig.num_reg_defaults_raw =
			REG_SSI_SRMSK / sizeof(uint32_t) + 1;
	}

	if (ssi->has_ipg_clk_name)
		ssi->regs = devm_regmap_init_mmio_clk(dev, "ipg", iomem,
						      &regconfig);
	else
		ssi->regs = devm_regmap_init_mmio(dev, iomem, &regconfig);
	if (IS_ERR(ssi->regs)) {
		dev_err(dev, "failed to init register map\n");
		return PTR_ERR(ssi->regs);
	}

	ssi->irq = platform_get_irq(pdev, 0);
	if (ssi->irq < 0) {
		dev_err(dev, "no irq for node %s\n", pdev->name);
		return ssi->irq;
	}

	/* Set software limitations for synchronous mode except AC97 */
	if (ssi->synchronous && !fsl_ssi_is_ac97(ssi)) {
		ssi->cpu_dai_drv.symmetric_rates = 1;
		ssi->cpu_dai_drv.symmetric_channels = 1;
		ssi->cpu_dai_drv.symmetric_samplebits = 1;
	}

	/*
	 * Configure TX and RX DMA watermarks -- when to send a DMA request
	 *
	 * Values should be tested to avoid FIFO under/over run. Set maxburst
	 * to fifo_watermark to maxiumize DMA transaction to reduce overhead.
	 */
	switch (ssi->fifo_depth) {
	case 15:
		/*
		 * Set to 8 as a balanced configuration -- When TX FIFO has 8
		 * empty slots, send a DMA request to fill these 8 slots. The
		 * remaining 7 slots should be able to allow DMA to finish the
		 * transaction before TX FIFO underruns; Same applies to RX.
		 *
		 * Tested with cases running at 48kHz @ 16 bits x 16 channels
		 */
		ssi->fifo_watermark = 8;
		ssi->dma_maxburst = 8;
		break;
	case 8:
	default:
		/* Safely use old watermark configurations for older chips */
		ssi->fifo_watermark = ssi->fifo_depth - 2;
		ssi->dma_maxburst = ssi->fifo_depth - 2;
		break;
	}

	dev_set_drvdata(dev, ssi);

	if (ssi->soc->imx) {
		ret = fsl_ssi_imx_probe(pdev, ssi, iomem);
		if (ret)
			return ret;
	}

<<<<<<< HEAD
	if (fsl_ssi_is_ac97(ssi_private)) {
		ret = snd_soc_set_ac97_ops_of_reset(&fsl_ssi_ac97_ops, pdev);
		if (ret) {
			dev_err(&pdev->dev, "could not set AC'97 ops\n");
=======
	if (fsl_ssi_is_ac97(ssi)) {
		mutex_init(&ssi->ac97_reg_lock);
		ret = snd_soc_set_ac97_ops_of_reset(&fsl_ssi_ac97_ops, pdev);
		if (ret) {
			dev_err(dev, "failed to set AC'97 ops\n");
>>>>>>> e021bb4f
			goto error_ac97_ops;
		}
	}

<<<<<<< HEAD
	ret = devm_snd_soc_register_component(&pdev->dev, &fsl_ssi_component,
					      &ssi_private->cpu_dai_drv, 1);
=======
	ret = devm_snd_soc_register_component(dev, &fsl_ssi_component,
					      &ssi->cpu_dai_drv, 1);
>>>>>>> e021bb4f
	if (ret) {
		dev_err(dev, "failed to register DAI: %d\n", ret);
		goto error_asoc_register;
	}

	if (ssi->use_dma) {
		ret = devm_request_irq(dev, ssi->irq, fsl_ssi_isr, 0,
				       dev_name(dev), ssi);
		if (ret < 0) {
			dev_err(dev, "failed to claim irq %u\n", ssi->irq);
			goto error_asoc_register;
		}
	}

	ret = fsl_ssi_debugfs_create(&ssi->dbg_stats, dev);
	if (ret)
		goto error_asoc_register;

	/* Initially configures SSI registers */
	fsl_ssi_hw_init(ssi);

	/* Register a platform device for older bindings or AC97 */
	if (ssi->card_name[0]) {
		struct device *parent = dev;
		/*
		 * Do not set SSI dev as the parent of AC97 CODEC device since
		 * it does not have a DT node. Otherwise ASoC core will assume
		 * CODEC has the same DT node as the SSI, so it may bypass the
		 * dai_probe() of SSI and then cause NULL DMA data pointers.
		 */
		if (fsl_ssi_is_ac97(ssi))
			parent = NULL;

		ssi->card_pdev = platform_device_register_data(parent,
				ssi->card_name, ssi->card_idx, NULL, 0);
		if (IS_ERR(ssi->card_pdev)) {
			ret = PTR_ERR(ssi->card_pdev);
			dev_err(dev, "failed to register %s: %d\n",
				ssi->card_name, ret);
			goto error_sound_card;
		}
	}

	return 0;

error_sound_card:
	fsl_ssi_debugfs_remove(&ssi->dbg_stats);
error_asoc_register:
<<<<<<< HEAD
	if (fsl_ssi_is_ac97(ssi_private))
		snd_soc_set_ac97_ops(NULL);

error_ac97_ops:
	if (ssi_private->soc->imx)
		fsl_ssi_imx_clean(pdev, ssi_private);
=======
	if (fsl_ssi_is_ac97(ssi))
		snd_soc_set_ac97_ops(NULL);
error_ac97_ops:
	if (fsl_ssi_is_ac97(ssi))
		mutex_destroy(&ssi->ac97_reg_lock);

	if (ssi->soc->imx)
		fsl_ssi_imx_clean(pdev, ssi);
>>>>>>> e021bb4f

	return ret;
}

static int fsl_ssi_remove(struct platform_device *pdev)
{
	struct fsl_ssi *ssi = dev_get_drvdata(&pdev->dev);

	fsl_ssi_debugfs_remove(&ssi->dbg_stats);

	if (ssi->card_pdev)
		platform_device_unregister(ssi->card_pdev);

	/* Clean up SSI registers */
	fsl_ssi_hw_clean(ssi);

	if (ssi->soc->imx)
		fsl_ssi_imx_clean(pdev, ssi);

	if (fsl_ssi_is_ac97(ssi)) {
		snd_soc_set_ac97_ops(NULL);
		mutex_destroy(&ssi->ac97_reg_lock);
	}

	return 0;
}

#ifdef CONFIG_PM_SLEEP
static int fsl_ssi_suspend(struct device *dev)
{
	struct fsl_ssi *ssi = dev_get_drvdata(dev);
	struct regmap *regs = ssi->regs;

	regmap_read(regs, REG_SSI_SFCSR, &ssi->regcache_sfcsr);
	regmap_read(regs, REG_SSI_SACNT, &ssi->regcache_sacnt);

	regcache_cache_only(regs, true);
	regcache_mark_dirty(regs);

	return 0;
}

static int fsl_ssi_resume(struct device *dev)
{
	struct fsl_ssi *ssi = dev_get_drvdata(dev);
	struct regmap *regs = ssi->regs;

	regcache_cache_only(regs, false);

	regmap_update_bits(regs, REG_SSI_SFCSR,
			   SSI_SFCSR_RFWM1_MASK | SSI_SFCSR_TFWM1_MASK |
			   SSI_SFCSR_RFWM0_MASK | SSI_SFCSR_TFWM0_MASK,
			   ssi->regcache_sfcsr);
	regmap_write(regs, REG_SSI_SACNT, ssi->regcache_sacnt);

	return regcache_sync(regs);
}
#endif /* CONFIG_PM_SLEEP */

static const struct dev_pm_ops fsl_ssi_pm = {
	SET_SYSTEM_SLEEP_PM_OPS(fsl_ssi_suspend, fsl_ssi_resume)
};

static struct platform_driver fsl_ssi_driver = {
	.driver = {
		.name = "fsl-ssi-dai",
		.of_match_table = fsl_ssi_ids,
		.pm = &fsl_ssi_pm,
	},
	.probe = fsl_ssi_probe,
	.remove = fsl_ssi_remove,
};

module_platform_driver(fsl_ssi_driver);

MODULE_ALIAS("platform:fsl-ssi-dai");
MODULE_AUTHOR("Timur Tabi <timur@freescale.com>");
MODULE_DESCRIPTION("Freescale Synchronous Serial Interface (SSI) ASoC Driver");
MODULE_LICENSE("GPL v2");<|MERGE_RESOLUTION|>--- conflicted
+++ resolved
@@ -1469,9 +1469,6 @@
 
 	ssi->dev = dev;
 
-<<<<<<< HEAD
-		fsl_ac97_data = ssi_private;
-=======
 	/* Probe from DT */
 	ret = fsl_ssi_probe_from_dt(ssi);
 	if (ret)
@@ -1481,7 +1478,6 @@
 		memcpy(&ssi->cpu_dai_drv, &fsl_ssi_ac97_dai,
 		       sizeof(fsl_ssi_ac97_dai));
 		fsl_ac97_data = ssi;
->>>>>>> e021bb4f
 	} else {
 		memcpy(&ssi->cpu_dai_drv, &fsl_ssi_dai_template,
 		       sizeof(fsl_ssi_dai_template));
@@ -1559,29 +1555,17 @@
 			return ret;
 	}
 
-<<<<<<< HEAD
-	if (fsl_ssi_is_ac97(ssi_private)) {
-		ret = snd_soc_set_ac97_ops_of_reset(&fsl_ssi_ac97_ops, pdev);
-		if (ret) {
-			dev_err(&pdev->dev, "could not set AC'97 ops\n");
-=======
 	if (fsl_ssi_is_ac97(ssi)) {
 		mutex_init(&ssi->ac97_reg_lock);
 		ret = snd_soc_set_ac97_ops_of_reset(&fsl_ssi_ac97_ops, pdev);
 		if (ret) {
 			dev_err(dev, "failed to set AC'97 ops\n");
->>>>>>> e021bb4f
 			goto error_ac97_ops;
 		}
 	}
 
-<<<<<<< HEAD
-	ret = devm_snd_soc_register_component(&pdev->dev, &fsl_ssi_component,
-					      &ssi_private->cpu_dai_drv, 1);
-=======
 	ret = devm_snd_soc_register_component(dev, &fsl_ssi_component,
 					      &ssi->cpu_dai_drv, 1);
->>>>>>> e021bb4f
 	if (ret) {
 		dev_err(dev, "failed to register DAI: %d\n", ret);
 		goto error_asoc_register;
@@ -1630,14 +1614,6 @@
 error_sound_card:
 	fsl_ssi_debugfs_remove(&ssi->dbg_stats);
 error_asoc_register:
-<<<<<<< HEAD
-	if (fsl_ssi_is_ac97(ssi_private))
-		snd_soc_set_ac97_ops(NULL);
-
-error_ac97_ops:
-	if (ssi_private->soc->imx)
-		fsl_ssi_imx_clean(pdev, ssi_private);
-=======
 	if (fsl_ssi_is_ac97(ssi))
 		snd_soc_set_ac97_ops(NULL);
 error_ac97_ops:
@@ -1646,7 +1622,6 @@
 
 	if (ssi->soc->imx)
 		fsl_ssi_imx_clean(pdev, ssi);
->>>>>>> e021bb4f
 
 	return ret;
 }
