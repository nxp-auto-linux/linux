/* sound/soc/samsung/i2s.c
 *
 * ALSA SoC Audio Layer - Samsung I2S Controller driver
 *
 * Copyright (c) 2010 Samsung Electronics Co. Ltd.
 *	Jaswinder Singh <jassisinghbrar@gmail.com>
 *
 * This program is free software; you can redistribute it and/or modify
 * it under the terms of the GNU General Public License version 2 as
 * published by the Free Software Foundation.
 */

#include <dt-bindings/sound/samsung-i2s.h>
#include <linux/delay.h>
#include <linux/slab.h>
#include <linux/clk.h>
#include <linux/clk-provider.h>
#include <linux/io.h>
#include <linux/module.h>
#include <linux/of.h>
#include <linux/of_device.h>
#include <linux/of_gpio.h>
#include <linux/pm_runtime.h>

#include <sound/soc.h>
#include <sound/pcm_params.h>

#include <linux/platform_data/asoc-s3c.h>

#include "dma.h"
#include "idma.h"
#include "i2s.h"
#include "i2s-regs.h"

#define msecs_to_loops(t) (loops_per_jiffy / 1000 * HZ * t)

struct samsung_i2s_variant_regs {
	unsigned int	bfs_off;
	unsigned int	rfs_off;
	unsigned int	sdf_off;
	unsigned int	txr_off;
	unsigned int	rclksrc_off;
	unsigned int	mss_off;
	unsigned int	cdclkcon_off;
	unsigned int	lrp_off;
	unsigned int	bfs_mask;
	unsigned int	rfs_mask;
	unsigned int	ftx0cnt_off;
};

struct samsung_i2s_dai_data {
	u32 quirks;
	unsigned int pcm_rates;
	const struct samsung_i2s_variant_regs *i2s_variant_regs;
};

struct i2s_dai {
	/* Platform device for this DAI */
	struct platform_device *pdev;
	/* Memory mapped SFR region */
	void __iomem	*addr;
	/* Rate of RCLK source clock */
	unsigned long rclk_srcrate;
	/* Frame Clock */
	unsigned frmclk;
	/*
	 * Specifically requested RCLK,BCLK by MACHINE Driver.
	 * 0 indicates CPU driver is free to choose any value.
	 */
	unsigned rfs, bfs;
	/* I2S Controller's core clock */
	struct clk *clk;
	/* Clock for generating I2S signals */
	struct clk *op_clk;
	/* Pointer to the Primary_Fifo if this is Sec_Fifo, NULL otherwise */
	struct i2s_dai *pri_dai;
	/* Pointer to the Secondary_Fifo if it has one, NULL otherwise */
	struct i2s_dai *sec_dai;
#define DAI_OPENED	(1 << 0) /* Dai is opened */
#define DAI_MANAGER	(1 << 1) /* Dai is the manager */
	unsigned mode;
	/* Driver for this DAI */
	struct snd_soc_dai_driver i2s_dai_drv;
	/* DMA parameters */
	struct snd_dmaengine_dai_dma_data dma_playback;
	struct snd_dmaengine_dai_dma_data dma_capture;
	struct snd_dmaengine_dai_dma_data idma_playback;
	dma_filter_fn filter;
	u32	quirks;
	u32	suspend_i2smod;
	u32	suspend_i2scon;
	u32	suspend_i2spsr;
	const struct samsung_i2s_variant_regs *variant_regs;

	/* Spinlock protecting access to the device's registers */
	spinlock_t spinlock;
	spinlock_t *lock;

	/* Below fields are only valid if this is the primary FIFO */
	struct clk *clk_table[3];
	struct clk_onecell_data clk_data;
};

/* Lock for cross i/f checks */
static DEFINE_SPINLOCK(lock);

/* If this is the 'overlay' stereo DAI */
static inline bool is_secondary(struct i2s_dai *i2s)
{
	return i2s->pri_dai ? true : false;
}

/* If operating in SoC-Slave mode */
static inline bool is_slave(struct i2s_dai *i2s)
{
	u32 mod = readl(i2s->addr + I2SMOD);
	return (mod & (1 << i2s->variant_regs->mss_off)) ? true : false;
}

/* If this interface of the controller is transmitting data */
static inline bool tx_active(struct i2s_dai *i2s)
{
	u32 active;

	if (!i2s)
		return false;

	active = readl(i2s->addr + I2SCON);

	if (is_secondary(i2s))
		active &= CON_TXSDMA_ACTIVE;
	else
		active &= CON_TXDMA_ACTIVE;

	return active ? true : false;
}

/* Return pointer to the other DAI */
static inline struct i2s_dai *get_other_dai(struct i2s_dai *i2s)
{
	return i2s->pri_dai ? : i2s->sec_dai;
}

/* If the other interface of the controller is transmitting data */
static inline bool other_tx_active(struct i2s_dai *i2s)
{
	struct i2s_dai *other = get_other_dai(i2s);

	return tx_active(other);
}

/* If any interface of the controller is transmitting data */
static inline bool any_tx_active(struct i2s_dai *i2s)
{
	return tx_active(i2s) || other_tx_active(i2s);
}

/* If this interface of the controller is receiving data */
static inline bool rx_active(struct i2s_dai *i2s)
{
	u32 active;

	if (!i2s)
		return false;

	active = readl(i2s->addr + I2SCON) & CON_RXDMA_ACTIVE;

	return active ? true : false;
}

/* If the other interface of the controller is receiving data */
static inline bool other_rx_active(struct i2s_dai *i2s)
{
	struct i2s_dai *other = get_other_dai(i2s);

	return rx_active(other);
}

/* If any interface of the controller is receiving data */
static inline bool any_rx_active(struct i2s_dai *i2s)
{
	return rx_active(i2s) || other_rx_active(i2s);
}

/* If the other DAI is transmitting or receiving data */
static inline bool other_active(struct i2s_dai *i2s)
{
	return other_rx_active(i2s) || other_tx_active(i2s);
}

/* If this DAI is transmitting or receiving data */
static inline bool this_active(struct i2s_dai *i2s)
{
	return tx_active(i2s) || rx_active(i2s);
}

/* If the controller is active anyway */
static inline bool any_active(struct i2s_dai *i2s)
{
	return this_active(i2s) || other_active(i2s);
}

static inline struct i2s_dai *to_info(struct snd_soc_dai *dai)
{
	return snd_soc_dai_get_drvdata(dai);
}

static inline bool is_opened(struct i2s_dai *i2s)
{
	if (i2s && (i2s->mode & DAI_OPENED))
		return true;
	else
		return false;
}

static inline bool is_manager(struct i2s_dai *i2s)
{
	if (is_opened(i2s) && (i2s->mode & DAI_MANAGER))
		return true;
	else
		return false;
}

/* Read RCLK of I2S (in multiples of LRCLK) */
static inline unsigned get_rfs(struct i2s_dai *i2s)
{
	u32 rfs;
	rfs = readl(i2s->addr + I2SMOD) >> i2s->variant_regs->rfs_off;
	rfs &= i2s->variant_regs->rfs_mask;

	switch (rfs) {
	case 7: return 192;
	case 6: return 96;
	case 5: return 128;
	case 4: return 64;
	case 3:	return 768;
	case 2: return 384;
	case 1:	return 512;
	default: return 256;
	}
}

/* Write RCLK of I2S (in multiples of LRCLK) */
static inline void set_rfs(struct i2s_dai *i2s, unsigned rfs)
{
	u32 mod = readl(i2s->addr + I2SMOD);
	int rfs_shift = i2s->variant_regs->rfs_off;

	mod &= ~(i2s->variant_regs->rfs_mask << rfs_shift);

	switch (rfs) {
	case 192:
		mod |= (EXYNOS7_MOD_RCLK_192FS << rfs_shift);
		break;
	case 96:
		mod |= (EXYNOS7_MOD_RCLK_96FS << rfs_shift);
		break;
	case 128:
		mod |= (EXYNOS7_MOD_RCLK_128FS << rfs_shift);
		break;
	case 64:
		mod |= (EXYNOS7_MOD_RCLK_64FS << rfs_shift);
		break;
	case 768:
		mod |= (MOD_RCLK_768FS << rfs_shift);
		break;
	case 512:
		mod |= (MOD_RCLK_512FS << rfs_shift);
		break;
	case 384:
		mod |= (MOD_RCLK_384FS << rfs_shift);
		break;
	default:
		mod |= (MOD_RCLK_256FS << rfs_shift);
		break;
	}

	writel(mod, i2s->addr + I2SMOD);
}

/* Read Bit-Clock of I2S (in multiples of LRCLK) */
static inline unsigned get_bfs(struct i2s_dai *i2s)
{
	u32 bfs;
	bfs = readl(i2s->addr + I2SMOD) >> i2s->variant_regs->bfs_off;
	bfs &= i2s->variant_regs->bfs_mask;

	switch (bfs) {
	case 8: return 256;
	case 7: return 192;
	case 6: return 128;
	case 5: return 96;
	case 4: return 64;
	case 3: return 24;
	case 2: return 16;
	case 1:	return 48;
	default: return 32;
	}
}

/* Write Bit-Clock of I2S (in multiples of LRCLK) */
static inline void set_bfs(struct i2s_dai *i2s, unsigned bfs)
{
	u32 mod = readl(i2s->addr + I2SMOD);
	int tdm = i2s->quirks & QUIRK_SUPPORTS_TDM;
	int bfs_shift = i2s->variant_regs->bfs_off;

	/* Non-TDM I2S controllers do not support BCLK > 48 * FS */
	if (!tdm && bfs > 48) {
		dev_err(&i2s->pdev->dev, "Unsupported BCLK divider\n");
		return;
	}

	mod &= ~(i2s->variant_regs->bfs_mask << bfs_shift);

	switch (bfs) {
	case 48:
		mod |= (MOD_BCLK_48FS << bfs_shift);
		break;
	case 32:
		mod |= (MOD_BCLK_32FS << bfs_shift);
		break;
	case 24:
		mod |= (MOD_BCLK_24FS << bfs_shift);
		break;
	case 16:
		mod |= (MOD_BCLK_16FS << bfs_shift);
		break;
	case 64:
		mod |= (EXYNOS5420_MOD_BCLK_64FS << bfs_shift);
		break;
	case 96:
		mod |= (EXYNOS5420_MOD_BCLK_96FS << bfs_shift);
		break;
	case 128:
		mod |= (EXYNOS5420_MOD_BCLK_128FS << bfs_shift);
		break;
	case 192:
		mod |= (EXYNOS5420_MOD_BCLK_192FS << bfs_shift);
		break;
	case 256:
		mod |= (EXYNOS5420_MOD_BCLK_256FS << bfs_shift);
		break;
	default:
		dev_err(&i2s->pdev->dev, "Wrong BCLK Divider!\n");
		return;
	}

	writel(mod, i2s->addr + I2SMOD);
}

/* Sample-Size */
static inline int get_blc(struct i2s_dai *i2s)
{
	int blc = readl(i2s->addr + I2SMOD);

	blc = (blc >> 13) & 0x3;

	switch (blc) {
	case 2: return 24;
	case 1:	return 8;
	default: return 16;
	}
}

/* TX Channel Control */
static void i2s_txctrl(struct i2s_dai *i2s, int on)
{
	void __iomem *addr = i2s->addr;
	int txr_off = i2s->variant_regs->txr_off;
	u32 con = readl(addr + I2SCON);
	u32 mod = readl(addr + I2SMOD) & ~(3 << txr_off);

	if (on) {
		con |= CON_ACTIVE;
		con &= ~CON_TXCH_PAUSE;

		if (is_secondary(i2s)) {
			con |= CON_TXSDMA_ACTIVE;
			con &= ~CON_TXSDMA_PAUSE;
		} else {
			con |= CON_TXDMA_ACTIVE;
			con &= ~CON_TXDMA_PAUSE;
		}

		if (any_rx_active(i2s))
			mod |= 2 << txr_off;
		else
			mod |= 0 << txr_off;
	} else {
		if (is_secondary(i2s)) {
			con |=  CON_TXSDMA_PAUSE;
			con &= ~CON_TXSDMA_ACTIVE;
		} else {
			con |=  CON_TXDMA_PAUSE;
			con &= ~CON_TXDMA_ACTIVE;
		}

		if (other_tx_active(i2s)) {
			writel(con, addr + I2SCON);
			return;
		}

		con |=  CON_TXCH_PAUSE;

		if (any_rx_active(i2s))
			mod |= 1 << txr_off;
		else
			con &= ~CON_ACTIVE;
	}

	writel(mod, addr + I2SMOD);
	writel(con, addr + I2SCON);
}

/* RX Channel Control */
static void i2s_rxctrl(struct i2s_dai *i2s, int on)
{
	void __iomem *addr = i2s->addr;
	int txr_off = i2s->variant_regs->txr_off;
	u32 con = readl(addr + I2SCON);
	u32 mod = readl(addr + I2SMOD) & ~(3 << txr_off);

	if (on) {
		con |= CON_RXDMA_ACTIVE | CON_ACTIVE;
		con &= ~(CON_RXDMA_PAUSE | CON_RXCH_PAUSE);

		if (any_tx_active(i2s))
			mod |= 2 << txr_off;
		else
			mod |= 1 << txr_off;
	} else {
		con |=  CON_RXDMA_PAUSE | CON_RXCH_PAUSE;
		con &= ~CON_RXDMA_ACTIVE;

		if (any_tx_active(i2s))
			mod |= 0 << txr_off;
		else
			con &= ~CON_ACTIVE;
	}

	writel(mod, addr + I2SMOD);
	writel(con, addr + I2SCON);
}

/* Flush FIFO of an interface */
static inline void i2s_fifo(struct i2s_dai *i2s, u32 flush)
{
	void __iomem *fic;
	u32 val;

	if (!i2s)
		return;

	if (is_secondary(i2s))
		fic = i2s->addr + I2SFICS;
	else
		fic = i2s->addr + I2SFIC;

	/* Flush the FIFO */
	writel(readl(fic) | flush, fic);

	/* Be patient */
	val = msecs_to_loops(1) / 1000; /* 1 usec */
	while (--val)
		cpu_relax();

	writel(readl(fic) & ~flush, fic);
}

static int i2s_set_sysclk(struct snd_soc_dai *dai,
	  int clk_id, unsigned int rfs, int dir)
{
	struct i2s_dai *i2s = to_info(dai);
	struct i2s_dai *other = get_other_dai(i2s);
	const struct samsung_i2s_variant_regs *i2s_regs = i2s->variant_regs;
	unsigned int cdcon_mask = 1 << i2s_regs->cdclkcon_off;
	unsigned int rsrc_mask = 1 << i2s_regs->rclksrc_off;
	u32 mod, mask, val = 0;
	unsigned long flags;
	int ret = 0;

	pm_runtime_get_sync(dai->dev);

	spin_lock_irqsave(i2s->lock, flags);
	mod = readl(i2s->addr + I2SMOD);
	spin_unlock_irqrestore(i2s->lock, flags);

	switch (clk_id) {
	case SAMSUNG_I2S_OPCLK:
		mask = MOD_OPCLK_MASK;
		val = (dir << MOD_OPCLK_SHIFT) & MOD_OPCLK_MASK;
		break;
	case SAMSUNG_I2S_CDCLK:
		mask = 1 << i2s_regs->cdclkcon_off;
		/* Shouldn't matter in GATING(CLOCK_IN) mode */
		if (dir == SND_SOC_CLOCK_IN)
			rfs = 0;

		if ((rfs && other && other->rfs && (other->rfs != rfs)) ||
				(any_active(i2s) &&
				(((dir == SND_SOC_CLOCK_IN)
					&& !(mod & cdcon_mask)) ||
				((dir == SND_SOC_CLOCK_OUT)
					&& (mod & cdcon_mask))))) {
			dev_err(&i2s->pdev->dev,
				"%s:%d Other DAI busy\n", __func__, __LINE__);
			ret = -EAGAIN;
			goto err;
		}

		if (dir == SND_SOC_CLOCK_IN)
			val = 1 << i2s_regs->cdclkcon_off;

		i2s->rfs = rfs;
		break;

	case SAMSUNG_I2S_RCLKSRC_0: /* clock corrsponding to IISMOD[10] := 0 */
	case SAMSUNG_I2S_RCLKSRC_1: /* clock corrsponding to IISMOD[10] := 1 */
		mask = 1 << i2s_regs->rclksrc_off;

		if ((i2s->quirks & QUIRK_NO_MUXPSR)
				|| (clk_id == SAMSUNG_I2S_RCLKSRC_0))
			clk_id = 0;
		else
			clk_id = 1;

		if (!any_active(i2s)) {
			if (i2s->op_clk && !IS_ERR(i2s->op_clk)) {
				if ((clk_id && !(mod & rsrc_mask)) ||
					(!clk_id && (mod & rsrc_mask))) {
					clk_disable_unprepare(i2s->op_clk);
					clk_put(i2s->op_clk);
				} else {
					i2s->rclk_srcrate =
						clk_get_rate(i2s->op_clk);
					goto done;
				}
			}

			if (clk_id)
				i2s->op_clk = clk_get(&i2s->pdev->dev,
						"i2s_opclk1");
			else
				i2s->op_clk = clk_get(&i2s->pdev->dev,
						"i2s_opclk0");

			if (WARN_ON(IS_ERR(i2s->op_clk))) {
				ret = PTR_ERR(i2s->op_clk);
				i2s->op_clk = NULL;
				goto err;
			}

			ret = clk_prepare_enable(i2s->op_clk);
			if (ret) {
				clk_put(i2s->op_clk);
				i2s->op_clk = NULL;
				goto err;
			}
			i2s->rclk_srcrate = clk_get_rate(i2s->op_clk);

			/* Over-ride the other's */
			if (other) {
				other->op_clk = i2s->op_clk;
				other->rclk_srcrate = i2s->rclk_srcrate;
			}
		} else if ((!clk_id && (mod & rsrc_mask))
				|| (clk_id && !(mod & rsrc_mask))) {
			dev_err(&i2s->pdev->dev,
				"%s:%d Other DAI busy\n", __func__, __LINE__);
			ret = -EAGAIN;
			goto err;
		} else {
			/* Call can't be on the active DAI */
			i2s->op_clk = other->op_clk;
			i2s->rclk_srcrate = other->rclk_srcrate;
			goto done;
		}

		if (clk_id == 1)
			val = 1 << i2s_regs->rclksrc_off;
		break;
	default:
		dev_err(&i2s->pdev->dev, "We don't serve that!\n");
		ret = -EINVAL;
		goto err;
	}

	spin_lock_irqsave(i2s->lock, flags);
	mod = readl(i2s->addr + I2SMOD);
	mod = (mod & ~mask) | val;
	writel(mod, i2s->addr + I2SMOD);
	spin_unlock_irqrestore(i2s->lock, flags);
done:
	pm_runtime_put(dai->dev);

	return 0;
err:
	pm_runtime_put(dai->dev);
	return ret;
}

static int i2s_set_fmt(struct snd_soc_dai *dai,
	unsigned int fmt)
{
	struct i2s_dai *i2s = to_info(dai);
	int lrp_shift, sdf_shift, sdf_mask, lrp_rlow, mod_slave;
	u32 mod, tmp = 0;
	unsigned long flags;

	lrp_shift = i2s->variant_regs->lrp_off;
	sdf_shift = i2s->variant_regs->sdf_off;
	mod_slave = 1 << i2s->variant_regs->mss_off;

	sdf_mask = MOD_SDF_MASK << sdf_shift;
	lrp_rlow = MOD_LR_RLOW << lrp_shift;

	/* Format is priority */
	switch (fmt & SND_SOC_DAIFMT_FORMAT_MASK) {
	case SND_SOC_DAIFMT_RIGHT_J:
		tmp |= lrp_rlow;
		tmp |= (MOD_SDF_MSB << sdf_shift);
		break;
	case SND_SOC_DAIFMT_LEFT_J:
		tmp |= lrp_rlow;
		tmp |= (MOD_SDF_LSB << sdf_shift);
		break;
	case SND_SOC_DAIFMT_I2S:
		tmp |= (MOD_SDF_IIS << sdf_shift);
		break;
	default:
		dev_err(&i2s->pdev->dev, "Format not supported\n");
		return -EINVAL;
	}

	/*
	 * INV flag is relative to the FORMAT flag - if set it simply
	 * flips the polarity specified by the Standard
	 */
	switch (fmt & SND_SOC_DAIFMT_INV_MASK) {
	case SND_SOC_DAIFMT_NB_NF:
		break;
	case SND_SOC_DAIFMT_NB_IF:
		if (tmp & lrp_rlow)
			tmp &= ~lrp_rlow;
		else
			tmp |= lrp_rlow;
		break;
	default:
		dev_err(&i2s->pdev->dev, "Polarity not supported\n");
		return -EINVAL;
	}

	switch (fmt & SND_SOC_DAIFMT_MASTER_MASK) {
	case SND_SOC_DAIFMT_CBM_CFM:
		tmp |= mod_slave;
		break;
	case SND_SOC_DAIFMT_CBS_CFS:
		/*
		 * Set default source clock in Master mode, only when the
		 * CLK_I2S_RCLK_SRC clock is not exposed so we ensure any
		 * clock configuration assigned in DT is not overwritten.
		 */
		if (i2s->rclk_srcrate == 0 && i2s->clk_data.clks == NULL)
			i2s_set_sysclk(dai, SAMSUNG_I2S_RCLKSRC_0,
							0, SND_SOC_CLOCK_IN);
		break;
	default:
		dev_err(&i2s->pdev->dev, "master/slave format not supported\n");
		return -EINVAL;
	}

	pm_runtime_get_sync(dai->dev);
	spin_lock_irqsave(i2s->lock, flags);
	mod = readl(i2s->addr + I2SMOD);
	/*
	 * Don't change the I2S mode if any controller is active on this
	 * channel.
	 */
	if (any_active(i2s) &&
		((mod & (sdf_mask | lrp_rlow | mod_slave)) != tmp)) {
		spin_unlock_irqrestore(i2s->lock, flags);
		pm_runtime_put(dai->dev);
		dev_err(&i2s->pdev->dev,
				"%s:%d Other DAI busy\n", __func__, __LINE__);
		return -EAGAIN;
	}

	mod &= ~(sdf_mask | lrp_rlow | mod_slave);
	mod |= tmp;
	writel(mod, i2s->addr + I2SMOD);
	spin_unlock_irqrestore(i2s->lock, flags);
	pm_runtime_put(dai->dev);

	return 0;
}

static int i2s_hw_params(struct snd_pcm_substream *substream,
	struct snd_pcm_hw_params *params, struct snd_soc_dai *dai)
{
	struct i2s_dai *i2s = to_info(dai);
	u32 mod, mask = 0, val = 0;
	unsigned long flags;

	WARN_ON(!pm_runtime_active(dai->dev));

	if (!is_secondary(i2s))
		mask |= (MOD_DC2_EN | MOD_DC1_EN);

	switch (params_channels(params)) {
	case 6:
		val |= MOD_DC2_EN;
		/* fall through */
	case 4:
		val |= MOD_DC1_EN;
		break;
	case 2:
		if (substream->stream == SNDRV_PCM_STREAM_PLAYBACK)
			i2s->dma_playback.addr_width = 4;
		else
			i2s->dma_capture.addr_width = 4;
		break;
	case 1:
		if (substream->stream == SNDRV_PCM_STREAM_PLAYBACK)
			i2s->dma_playback.addr_width = 2;
		else
			i2s->dma_capture.addr_width = 2;

		break;
	default:
		dev_err(&i2s->pdev->dev, "%d channels not supported\n",
				params_channels(params));
		return -EINVAL;
	}

	if (is_secondary(i2s))
		mask |= MOD_BLCS_MASK;
	else
		mask |= MOD_BLCP_MASK;

	if (is_manager(i2s))
		mask |= MOD_BLC_MASK;

	switch (params_width(params)) {
	case 8:
		if (is_secondary(i2s))
			val |= MOD_BLCS_8BIT;
		else
			val |= MOD_BLCP_8BIT;
		if (is_manager(i2s))
			val |= MOD_BLC_8BIT;
		break;
	case 16:
		if (is_secondary(i2s))
			val |= MOD_BLCS_16BIT;
		else
			val |= MOD_BLCP_16BIT;
		if (is_manager(i2s))
			val |= MOD_BLC_16BIT;
		break;
	case 24:
		if (is_secondary(i2s))
			val |= MOD_BLCS_24BIT;
		else
			val |= MOD_BLCP_24BIT;
		if (is_manager(i2s))
			val |= MOD_BLC_24BIT;
		break;
	default:
		dev_err(&i2s->pdev->dev, "Format(%d) not supported\n",
				params_format(params));
		return -EINVAL;
	}

	spin_lock_irqsave(i2s->lock, flags);
	mod = readl(i2s->addr + I2SMOD);
	mod = (mod & ~mask) | val;
	writel(mod, i2s->addr + I2SMOD);
	spin_unlock_irqrestore(i2s->lock, flags);

	snd_soc_dai_init_dma_data(dai, &i2s->dma_playback, &i2s->dma_capture);

	i2s->frmclk = params_rate(params);

	return 0;
}

/* We set constraints on the substream acc to the version of I2S */
static int i2s_startup(struct snd_pcm_substream *substream,
	  struct snd_soc_dai *dai)
{
	struct i2s_dai *i2s = to_info(dai);
	struct i2s_dai *other = get_other_dai(i2s);
	unsigned long flags;

	pm_runtime_get_sync(dai->dev);

	spin_lock_irqsave(&lock, flags);

	i2s->mode |= DAI_OPENED;

	if (is_manager(other))
		i2s->mode &= ~DAI_MANAGER;
	else
		i2s->mode |= DAI_MANAGER;

	if (!any_active(i2s) && (i2s->quirks & QUIRK_NEED_RSTCLR))
		writel(CON_RSTCLR, i2s->addr + I2SCON);

	spin_unlock_irqrestore(&lock, flags);

	return 0;
}

static void i2s_shutdown(struct snd_pcm_substream *substream,
	struct snd_soc_dai *dai)
{
	struct i2s_dai *i2s = to_info(dai);
	struct i2s_dai *other = get_other_dai(i2s);
	unsigned long flags;

	spin_lock_irqsave(&lock, flags);

	i2s->mode &= ~DAI_OPENED;
	i2s->mode &= ~DAI_MANAGER;

	if (is_opened(other))
		other->mode |= DAI_MANAGER;

	/* Reset any constraint on RFS and BFS */
	i2s->rfs = 0;
	i2s->bfs = 0;

	spin_unlock_irqrestore(&lock, flags);

	pm_runtime_put(dai->dev);
}

static int config_setup(struct i2s_dai *i2s)
{
	struct i2s_dai *other = get_other_dai(i2s);
	unsigned rfs, bfs, blc;
	u32 psr;

	blc = get_blc(i2s);

	bfs = i2s->bfs;

	if (!bfs && other)
		bfs = other->bfs;

	/* Select least possible multiple(2) if no constraint set */
	if (!bfs)
		bfs = blc * 2;

	rfs = i2s->rfs;

	if (!rfs && other)
		rfs = other->rfs;

	if ((rfs == 256 || rfs == 512) && (blc == 24)) {
		dev_err(&i2s->pdev->dev,
			"%d-RFS not supported for 24-blc\n", rfs);
		return -EINVAL;
	}

	if (!rfs) {
		if (bfs == 16 || bfs == 32)
			rfs = 256;
		else
			rfs = 384;
	}

	/* If already setup and running */
	if (any_active(i2s) && (get_rfs(i2s) != rfs || get_bfs(i2s) != bfs)) {
		dev_err(&i2s->pdev->dev,
				"%s:%d Other DAI busy\n", __func__, __LINE__);
		return -EAGAIN;
	}

	set_bfs(i2s, bfs);
	set_rfs(i2s, rfs);

	/* Don't bother with PSR in Slave mode */
	if (is_slave(i2s))
		return 0;

	if (!(i2s->quirks & QUIRK_NO_MUXPSR)) {
		struct clk *rclksrc = i2s->clk_table[CLK_I2S_RCLK_SRC];

<<<<<<< HEAD
		if (i2s->rclk_srcrate == 0 && rclksrc && !IS_ERR(rclksrc))
=======
		if (rclksrc && !IS_ERR(rclksrc))
>>>>>>> e021bb4f
			i2s->rclk_srcrate = clk_get_rate(rclksrc);

		psr = i2s->rclk_srcrate / i2s->frmclk / rfs;
		writel(((psr - 1) << 8) | PSR_PSREN, i2s->addr + I2SPSR);
		dev_dbg(&i2s->pdev->dev,
			"RCLK_SRC=%luHz PSR=%u, RCLK=%dfs, BCLK=%dfs\n",
				i2s->rclk_srcrate, psr, rfs, bfs);
	}

	return 0;
}

static int i2s_trigger(struct snd_pcm_substream *substream,
	int cmd, struct snd_soc_dai *dai)
{
	int capture = (substream->stream == SNDRV_PCM_STREAM_CAPTURE);
	struct snd_soc_pcm_runtime *rtd = substream->private_data;
	struct i2s_dai *i2s = to_info(rtd->cpu_dai);
	unsigned long flags;

	switch (cmd) {
	case SNDRV_PCM_TRIGGER_START:
	case SNDRV_PCM_TRIGGER_RESUME:
	case SNDRV_PCM_TRIGGER_PAUSE_RELEASE:
		pm_runtime_get_sync(dai->dev);
		spin_lock_irqsave(i2s->lock, flags);

		if (config_setup(i2s)) {
			spin_unlock_irqrestore(i2s->lock, flags);
			return -EINVAL;
		}

		if (capture)
			i2s_rxctrl(i2s, 1);
		else
			i2s_txctrl(i2s, 1);

		spin_unlock_irqrestore(i2s->lock, flags);
		break;
	case SNDRV_PCM_TRIGGER_STOP:
	case SNDRV_PCM_TRIGGER_SUSPEND:
	case SNDRV_PCM_TRIGGER_PAUSE_PUSH:
		spin_lock_irqsave(i2s->lock, flags);

		if (capture) {
			i2s_rxctrl(i2s, 0);
			i2s_fifo(i2s, FIC_RXFLUSH);
		} else {
			i2s_txctrl(i2s, 0);
			i2s_fifo(i2s, FIC_TXFLUSH);
		}

		spin_unlock_irqrestore(i2s->lock, flags);
		pm_runtime_put(dai->dev);
		break;
	}

	return 0;
}

static int i2s_set_clkdiv(struct snd_soc_dai *dai,
	int div_id, int div)
{
	struct i2s_dai *i2s = to_info(dai);
	struct i2s_dai *other = get_other_dai(i2s);

	switch (div_id) {
	case SAMSUNG_I2S_DIV_BCLK:
		pm_runtime_get_sync(dai->dev);
		if ((any_active(i2s) && div && (get_bfs(i2s) != div))
			|| (other && other->bfs && (other->bfs != div))) {
			pm_runtime_put(dai->dev);
			dev_err(&i2s->pdev->dev,
				"%s:%d Other DAI busy\n", __func__, __LINE__);
			return -EAGAIN;
		}
		i2s->bfs = div;
		pm_runtime_put(dai->dev);
		break;
	default:
		dev_err(&i2s->pdev->dev,
			"Invalid clock divider(%d)\n", div_id);
		return -EINVAL;
	}

	return 0;
}

static snd_pcm_sframes_t
i2s_delay(struct snd_pcm_substream *substream, struct snd_soc_dai *dai)
{
	struct i2s_dai *i2s = to_info(dai);
	u32 reg = readl(i2s->addr + I2SFIC);
	snd_pcm_sframes_t delay;
	const struct samsung_i2s_variant_regs *i2s_regs = i2s->variant_regs;

	WARN_ON(!pm_runtime_active(dai->dev));

	if (substream->stream == SNDRV_PCM_STREAM_CAPTURE)
		delay = FIC_RXCOUNT(reg);
	else if (is_secondary(i2s))
		delay = FICS_TXCOUNT(readl(i2s->addr + I2SFICS));
	else
		delay = (reg >> i2s_regs->ftx0cnt_off) & 0x7f;

	return delay;
}

#ifdef CONFIG_PM
static int i2s_suspend(struct snd_soc_dai *dai)
{
	return pm_runtime_force_suspend(dai->dev);
}

static int i2s_resume(struct snd_soc_dai *dai)
{
	return pm_runtime_force_resume(dai->dev);
}
#else
#define i2s_suspend NULL
#define i2s_resume  NULL
#endif

static int samsung_i2s_dai_probe(struct snd_soc_dai *dai)
{
	struct i2s_dai *i2s = to_info(dai);
	struct i2s_dai *other = get_other_dai(i2s);
	unsigned long flags;

	pm_runtime_get_sync(dai->dev);

	if (is_secondary(i2s)) { /* If this is probe on the secondary DAI */
		snd_soc_dai_init_dma_data(dai, &other->sec_dai->dma_playback,
					   NULL);
	} else {
		snd_soc_dai_init_dma_data(dai, &i2s->dma_playback,
					   &i2s->dma_capture);

		if (i2s->quirks & QUIRK_NEED_RSTCLR)
			writel(CON_RSTCLR, i2s->addr + I2SCON);

		if (i2s->quirks & QUIRK_SUPPORTS_IDMA)
			idma_reg_addr_init(i2s->addr,
					i2s->sec_dai->idma_playback.addr);
	}

	/* Reset any constraint on RFS and BFS */
	i2s->rfs = 0;
	i2s->bfs = 0;
	i2s->rclk_srcrate = 0;

	spin_lock_irqsave(i2s->lock, flags);
	i2s_txctrl(i2s, 0);
	i2s_rxctrl(i2s, 0);
	i2s_fifo(i2s, FIC_TXFLUSH);
	i2s_fifo(other, FIC_TXFLUSH);
	i2s_fifo(i2s, FIC_RXFLUSH);
	spin_unlock_irqrestore(i2s->lock, flags);

	/* Gate CDCLK by default */
	if (!is_opened(other))
		i2s_set_sysclk(dai, SAMSUNG_I2S_CDCLK,
				0, SND_SOC_CLOCK_IN);
	pm_runtime_put(dai->dev);

	return 0;
}

static int samsung_i2s_dai_remove(struct snd_soc_dai *dai)
{
	struct i2s_dai *i2s = snd_soc_dai_get_drvdata(dai);
	unsigned long flags;

	pm_runtime_get_sync(dai->dev);

	if (!is_secondary(i2s)) {
		if (i2s->quirks & QUIRK_NEED_RSTCLR) {
			spin_lock_irqsave(i2s->lock, flags);
			writel(0, i2s->addr + I2SCON);
			spin_unlock_irqrestore(i2s->lock, flags);
		}
	}

	pm_runtime_put(dai->dev);

	return 0;
}

static const struct snd_soc_dai_ops samsung_i2s_dai_ops = {
	.trigger = i2s_trigger,
	.hw_params = i2s_hw_params,
	.set_fmt = i2s_set_fmt,
	.set_clkdiv = i2s_set_clkdiv,
	.set_sysclk = i2s_set_sysclk,
	.startup = i2s_startup,
	.shutdown = i2s_shutdown,
	.delay = i2s_delay,
};

static const struct snd_soc_component_driver samsung_i2s_component = {
	.name		= "samsung-i2s",
};

#define SAMSUNG_I2S_FMTS	(SNDRV_PCM_FMTBIT_S8 | \
					SNDRV_PCM_FMTBIT_S16_LE | \
					SNDRV_PCM_FMTBIT_S24_LE)

static struct i2s_dai *i2s_alloc_dai(struct platform_device *pdev,
				const struct samsung_i2s_dai_data *i2s_dai_data,
				bool sec)
{
	struct i2s_dai *i2s;

	i2s = devm_kzalloc(&pdev->dev, sizeof(struct i2s_dai), GFP_KERNEL);
	if (i2s == NULL)
		return NULL;

	i2s->pdev = pdev;
	i2s->pri_dai = NULL;
	i2s->sec_dai = NULL;
	i2s->i2s_dai_drv.id = 1;
	i2s->i2s_dai_drv.symmetric_rates = 1;
	i2s->i2s_dai_drv.probe = samsung_i2s_dai_probe;
	i2s->i2s_dai_drv.remove = samsung_i2s_dai_remove;
	i2s->i2s_dai_drv.ops = &samsung_i2s_dai_ops;
	i2s->i2s_dai_drv.suspend = i2s_suspend;
	i2s->i2s_dai_drv.resume = i2s_resume;
	i2s->i2s_dai_drv.playback.channels_min = 1;
	i2s->i2s_dai_drv.playback.channels_max = 2;
	i2s->i2s_dai_drv.playback.rates = i2s_dai_data->pcm_rates;
	i2s->i2s_dai_drv.playback.formats = SAMSUNG_I2S_FMTS;

	if (!sec) {
		i2s->i2s_dai_drv.name = SAMSUNG_I2S_DAI;
		i2s->i2s_dai_drv.capture.channels_min = 1;
		i2s->i2s_dai_drv.capture.channels_max = 2;
		i2s->i2s_dai_drv.capture.rates = i2s_dai_data->pcm_rates;
		i2s->i2s_dai_drv.capture.formats = SAMSUNG_I2S_FMTS;
	} else {
		i2s->i2s_dai_drv.name = SAMSUNG_I2S_DAI_SEC;
	}
	return i2s;
}

#ifdef CONFIG_PM
static int i2s_runtime_suspend(struct device *dev)
{
	struct i2s_dai *i2s = dev_get_drvdata(dev);

	i2s->suspend_i2smod = readl(i2s->addr + I2SMOD);
	i2s->suspend_i2scon = readl(i2s->addr + I2SCON);
	i2s->suspend_i2spsr = readl(i2s->addr + I2SPSR);

	if (i2s->op_clk)
		clk_disable_unprepare(i2s->op_clk);
	clk_disable_unprepare(i2s->clk);

	return 0;
}

static int i2s_runtime_resume(struct device *dev)
{
	struct i2s_dai *i2s = dev_get_drvdata(dev);
	int ret;

	ret = clk_prepare_enable(i2s->clk);
	if (ret)
		return ret;

	if (i2s->op_clk) {
		ret = clk_prepare_enable(i2s->op_clk);
		if (ret) {
			clk_disable_unprepare(i2s->clk);
			return ret;
		}
	}

	writel(i2s->suspend_i2scon, i2s->addr + I2SCON);
	writel(i2s->suspend_i2smod, i2s->addr + I2SMOD);
	writel(i2s->suspend_i2spsr, i2s->addr + I2SPSR);

	return 0;
}
#endif /* CONFIG_PM */

static void i2s_unregister_clocks(struct i2s_dai *i2s)
{
	int i;

	for (i = 0; i < i2s->clk_data.clk_num; i++) {
		if (!IS_ERR(i2s->clk_table[i]))
			clk_unregister(i2s->clk_table[i]);
	}
}

static void i2s_unregister_clock_provider(struct platform_device *pdev)
{
	struct i2s_dai *i2s = dev_get_drvdata(&pdev->dev);

	of_clk_del_provider(pdev->dev.of_node);
	i2s_unregister_clocks(i2s);
}

static int i2s_register_clock_provider(struct platform_device *pdev)
{
	const char * const i2s_clk_desc[] = { "cdclk", "rclk_src", "prescaler" };
	const char *clk_name[2] = { "i2s_opclk0", "i2s_opclk1" };
	const char *p_names[2] = { NULL };
	struct device *dev = &pdev->dev;
	struct i2s_dai *i2s = dev_get_drvdata(dev);
	const struct samsung_i2s_variant_regs *reg_info = i2s->variant_regs;
	const char *i2s_clk_name[ARRAY_SIZE(i2s_clk_desc)];
	struct clk *rclksrc;
	int ret, i;

	/* Register the clock provider only if it's expected in the DTB */
	if (!of_find_property(dev->of_node, "#clock-cells", NULL))
		return 0;

	/* Get the RCLKSRC mux clock parent clock names */
	for (i = 0; i < ARRAY_SIZE(p_names); i++) {
		rclksrc = clk_get(dev, clk_name[i]);
		if (IS_ERR(rclksrc))
			continue;
		p_names[i] = __clk_get_name(rclksrc);
		clk_put(rclksrc);
	}

	for (i = 0; i < ARRAY_SIZE(i2s_clk_desc); i++) {
		i2s_clk_name[i] = devm_kasprintf(dev, GFP_KERNEL, "%s_%s",
						dev_name(dev), i2s_clk_desc[i]);
		if (!i2s_clk_name[i])
			return -ENOMEM;
	}

	if (!(i2s->quirks & QUIRK_NO_MUXPSR)) {
		/* Activate the prescaler */
		u32 val = readl(i2s->addr + I2SPSR);
		writel(val | PSR_PSREN, i2s->addr + I2SPSR);

		i2s->clk_table[CLK_I2S_RCLK_SRC] = clk_register_mux(dev,
				i2s_clk_name[CLK_I2S_RCLK_SRC], p_names,
				ARRAY_SIZE(p_names),
				CLK_SET_RATE_NO_REPARENT | CLK_SET_RATE_PARENT,
				i2s->addr + I2SMOD, reg_info->rclksrc_off,
				1, 0, i2s->lock);

		i2s->clk_table[CLK_I2S_RCLK_PSR] = clk_register_divider(dev,
				i2s_clk_name[CLK_I2S_RCLK_PSR],
				i2s_clk_name[CLK_I2S_RCLK_SRC],
				CLK_SET_RATE_PARENT,
				i2s->addr + I2SPSR, 8, 6, 0, i2s->lock);

		p_names[0] = i2s_clk_name[CLK_I2S_RCLK_PSR];
		i2s->clk_data.clk_num = 2;
	}

	i2s->clk_table[CLK_I2S_CDCLK] = clk_register_gate(dev,
				i2s_clk_name[CLK_I2S_CDCLK], p_names[0],
				CLK_SET_RATE_PARENT,
				i2s->addr + I2SMOD, reg_info->cdclkcon_off,
				CLK_GATE_SET_TO_DISABLE, i2s->lock);

	i2s->clk_data.clk_num += 1;
	i2s->clk_data.clks = i2s->clk_table;

	ret = of_clk_add_provider(dev->of_node, of_clk_src_onecell_get,
				  &i2s->clk_data);
	if (ret < 0) {
		dev_err(dev, "failed to add clock provider: %d\n", ret);
		i2s_unregister_clocks(i2s);
	}

	return ret;
}

static int samsung_i2s_probe(struct platform_device *pdev)
{
	struct i2s_dai *pri_dai, *sec_dai = NULL;
	struct s3c_audio_pdata *i2s_pdata = pdev->dev.platform_data;
	struct resource *res;
	u32 regs_base, quirks = 0, idma_addr = 0;
	struct device_node *np = pdev->dev.of_node;
	const struct samsung_i2s_dai_data *i2s_dai_data;
	int ret;

	if (IS_ENABLED(CONFIG_OF) && pdev->dev.of_node)
		i2s_dai_data = of_device_get_match_data(&pdev->dev);
	else
		i2s_dai_data = (struct samsung_i2s_dai_data *)
				platform_get_device_id(pdev)->driver_data;

	pri_dai = i2s_alloc_dai(pdev, i2s_dai_data, false);
	if (!pri_dai) {
		dev_err(&pdev->dev, "Unable to alloc I2S_pri\n");
		return -ENOMEM;
	}

	spin_lock_init(&pri_dai->spinlock);
	pri_dai->lock = &pri_dai->spinlock;

	if (!np) {
		if (i2s_pdata == NULL) {
			dev_err(&pdev->dev, "Can't work without s3c_audio_pdata\n");
			return -EINVAL;
		}

		pri_dai->dma_playback.filter_data = i2s_pdata->dma_playback;
		pri_dai->dma_capture.filter_data = i2s_pdata->dma_capture;
		pri_dai->filter = i2s_pdata->dma_filter;

		quirks = i2s_pdata->type.quirks;
		idma_addr = i2s_pdata->type.idma_addr;
	} else {
		quirks = i2s_dai_data->quirks;
		if (of_property_read_u32(np, "samsung,idma-addr",
					 &idma_addr)) {
			if (quirks & QUIRK_SUPPORTS_IDMA) {
				dev_info(&pdev->dev, "idma address is not"\
						"specified");
			}
		}
	}
	quirks &= ~(QUIRK_SEC_DAI | QUIRK_SUPPORTS_IDMA);

	res = platform_get_resource(pdev, IORESOURCE_MEM, 0);
	pri_dai->addr = devm_ioremap_resource(&pdev->dev, res);
	if (IS_ERR(pri_dai->addr))
		return PTR_ERR(pri_dai->addr);

	regs_base = res->start;

	pri_dai->clk = devm_clk_get(&pdev->dev, "iis");
	if (IS_ERR(pri_dai->clk)) {
		dev_err(&pdev->dev, "Failed to get iis clock\n");
		return PTR_ERR(pri_dai->clk);
	}

	ret = clk_prepare_enable(pri_dai->clk);
	if (ret != 0) {
		dev_err(&pdev->dev, "failed to enable clock: %d\n", ret);
		return ret;
	}
	pri_dai->dma_playback.addr = regs_base + I2STXD;
	pri_dai->dma_capture.addr = regs_base + I2SRXD;
	pri_dai->dma_playback.chan_name = "tx";
	pri_dai->dma_capture.chan_name = "rx";
	pri_dai->dma_playback.addr_width = 4;
	pri_dai->dma_capture.addr_width = 4;
	pri_dai->quirks = quirks;
	pri_dai->variant_regs = i2s_dai_data->i2s_variant_regs;

	if (quirks & QUIRK_PRI_6CHAN)
		pri_dai->i2s_dai_drv.playback.channels_max = 6;

	ret = samsung_asoc_dma_platform_register(&pdev->dev, pri_dai->filter,
						 NULL, NULL);
	if (ret < 0)
		goto err_disable_clk;

	ret = devm_snd_soc_register_component(&pdev->dev,
					&samsung_i2s_component,
					&pri_dai->i2s_dai_drv, 1);
	if (ret < 0)
		goto err_disable_clk;

	if (quirks & QUIRK_SEC_DAI) {
		sec_dai = i2s_alloc_dai(pdev, i2s_dai_data, true);
		if (!sec_dai) {
			dev_err(&pdev->dev, "Unable to alloc I2S_sec\n");
			ret = -ENOMEM;
			goto err_disable_clk;
		}

		sec_dai->lock = &pri_dai->spinlock;
		sec_dai->variant_regs = pri_dai->variant_regs;
		sec_dai->dma_playback.addr = regs_base + I2STXDS;
		sec_dai->dma_playback.chan_name = "tx-sec";

		if (!np) {
			sec_dai->dma_playback.filter_data = i2s_pdata->dma_play_sec;
			sec_dai->filter = i2s_pdata->dma_filter;
		}

		sec_dai->dma_playback.addr_width = 4;
		sec_dai->addr = pri_dai->addr;
		sec_dai->clk = pri_dai->clk;
		sec_dai->quirks = quirks;
		sec_dai->idma_playback.addr = idma_addr;
		sec_dai->pri_dai = pri_dai;
		pri_dai->sec_dai = sec_dai;

		ret = samsung_asoc_dma_platform_register(&pdev->dev,
					sec_dai->filter, "tx-sec", NULL);
		if (ret < 0)
			goto err_disable_clk;

		ret = devm_snd_soc_register_component(&pdev->dev,
						&samsung_i2s_component,
						&sec_dai->i2s_dai_drv, 1);
		if (ret < 0)
			goto err_disable_clk;
	}

	if (i2s_pdata && i2s_pdata->cfg_gpio && i2s_pdata->cfg_gpio(pdev)) {
		dev_err(&pdev->dev, "Unable to configure gpio\n");
		ret = -EINVAL;
		goto err_disable_clk;
	}

	dev_set_drvdata(&pdev->dev, pri_dai);

	pm_runtime_set_active(&pdev->dev);
	pm_runtime_enable(&pdev->dev);

	ret = i2s_register_clock_provider(pdev);
	if (ret < 0)
		goto err_disable_pm;

	pri_dai->op_clk = clk_get_parent(pri_dai->clk_table[CLK_I2S_RCLK_SRC]);

	return 0;

err_disable_pm:
	pm_runtime_disable(&pdev->dev);
err_disable_clk:
	clk_disable_unprepare(pri_dai->clk);
	return ret;
}

static int samsung_i2s_remove(struct platform_device *pdev)
{
	struct i2s_dai *pri_dai;

	pri_dai = dev_get_drvdata(&pdev->dev);

	pm_runtime_get_sync(&pdev->dev);
	pm_runtime_disable(&pdev->dev);

	i2s_unregister_clock_provider(pdev);
	clk_disable_unprepare(pri_dai->clk);
	pm_runtime_put_noidle(&pdev->dev);

	return 0;
}

static const struct samsung_i2s_variant_regs i2sv3_regs = {
	.bfs_off = 1,
	.rfs_off = 3,
	.sdf_off = 5,
	.txr_off = 8,
	.rclksrc_off = 10,
	.mss_off = 11,
	.cdclkcon_off = 12,
	.lrp_off = 7,
	.bfs_mask = 0x3,
	.rfs_mask = 0x3,
	.ftx0cnt_off = 8,
};

static const struct samsung_i2s_variant_regs i2sv6_regs = {
	.bfs_off = 0,
	.rfs_off = 4,
	.sdf_off = 6,
	.txr_off = 8,
	.rclksrc_off = 10,
	.mss_off = 11,
	.cdclkcon_off = 12,
	.lrp_off = 15,
	.bfs_mask = 0xf,
	.rfs_mask = 0x3,
	.ftx0cnt_off = 8,
};

static const struct samsung_i2s_variant_regs i2sv7_regs = {
	.bfs_off = 0,
	.rfs_off = 4,
	.sdf_off = 7,
	.txr_off = 9,
	.rclksrc_off = 11,
	.mss_off = 12,
	.cdclkcon_off = 22,
	.lrp_off = 15,
	.bfs_mask = 0xf,
	.rfs_mask = 0x7,
	.ftx0cnt_off = 0,
};

static const struct samsung_i2s_variant_regs i2sv5_i2s1_regs = {
	.bfs_off = 0,
	.rfs_off = 3,
	.sdf_off = 6,
	.txr_off = 8,
	.rclksrc_off = 10,
	.mss_off = 11,
	.cdclkcon_off = 12,
	.lrp_off = 15,
	.bfs_mask = 0x7,
	.rfs_mask = 0x7,
	.ftx0cnt_off = 8,
};

static const struct samsung_i2s_dai_data i2sv3_dai_type = {
	.quirks = QUIRK_NO_MUXPSR,
	.pcm_rates = SNDRV_PCM_RATE_8000_96000,
	.i2s_variant_regs = &i2sv3_regs,
};

static const struct samsung_i2s_dai_data i2sv5_dai_type = {
	.quirks = QUIRK_PRI_6CHAN | QUIRK_SEC_DAI | QUIRK_NEED_RSTCLR |
			QUIRK_SUPPORTS_IDMA,
	.pcm_rates = SNDRV_PCM_RATE_8000_96000,
	.i2s_variant_regs = &i2sv3_regs,
};

static const struct samsung_i2s_dai_data i2sv6_dai_type = {
	.quirks = QUIRK_PRI_6CHAN | QUIRK_SEC_DAI | QUIRK_NEED_RSTCLR |
			QUIRK_SUPPORTS_TDM | QUIRK_SUPPORTS_IDMA,
	.pcm_rates = SNDRV_PCM_RATE_8000_96000,
	.i2s_variant_regs = &i2sv6_regs,
};

static const struct samsung_i2s_dai_data i2sv7_dai_type = {
	.quirks = QUIRK_PRI_6CHAN | QUIRK_SEC_DAI | QUIRK_NEED_RSTCLR |
			QUIRK_SUPPORTS_TDM,
	.pcm_rates = SNDRV_PCM_RATE_8000_192000,
	.i2s_variant_regs = &i2sv7_regs,
};

static const struct samsung_i2s_dai_data i2sv5_dai_type_i2s1 = {
	.quirks = QUIRK_PRI_6CHAN | QUIRK_NEED_RSTCLR,
	.pcm_rates = SNDRV_PCM_RATE_8000_96000,
	.i2s_variant_regs = &i2sv5_i2s1_regs,
};

static const struct platform_device_id samsung_i2s_driver_ids[] = {
	{
		.name           = "samsung-i2s",
		.driver_data	= (kernel_ulong_t)&i2sv3_dai_type,
	},
	{},
};
MODULE_DEVICE_TABLE(platform, samsung_i2s_driver_ids);

#ifdef CONFIG_OF
static const struct of_device_id exynos_i2s_match[] = {
	{
		.compatible = "samsung,s3c6410-i2s",
		.data = &i2sv3_dai_type,
	}, {
		.compatible = "samsung,s5pv210-i2s",
		.data = &i2sv5_dai_type,
	}, {
		.compatible = "samsung,exynos5420-i2s",
		.data = &i2sv6_dai_type,
	}, {
		.compatible = "samsung,exynos7-i2s",
		.data = &i2sv7_dai_type,
	}, {
		.compatible = "samsung,exynos7-i2s1",
		.data = &i2sv5_dai_type_i2s1,
	},
	{},
};
MODULE_DEVICE_TABLE(of, exynos_i2s_match);
#endif

static const struct dev_pm_ops samsung_i2s_pm = {
	SET_RUNTIME_PM_OPS(i2s_runtime_suspend,
				i2s_runtime_resume, NULL)
	SET_SYSTEM_SLEEP_PM_OPS(pm_runtime_force_suspend,
				     pm_runtime_force_resume)
};

static struct platform_driver samsung_i2s_driver = {
	.probe  = samsung_i2s_probe,
	.remove = samsung_i2s_remove,
	.id_table = samsung_i2s_driver_ids,
	.driver = {
		.name = "samsung-i2s",
		.of_match_table = of_match_ptr(exynos_i2s_match),
		.pm = &samsung_i2s_pm,
	},
};

module_platform_driver(samsung_i2s_driver);

/* Module information */
MODULE_AUTHOR("Jaswinder Singh, <jassisinghbrar@gmail.com>");
MODULE_DESCRIPTION("Samsung I2S Interface");
MODULE_ALIAS("platform:samsung-i2s");
MODULE_LICENSE("GPL");<|MERGE_RESOLUTION|>--- conflicted
+++ resolved
@@ -888,11 +888,7 @@
 	if (!(i2s->quirks & QUIRK_NO_MUXPSR)) {
 		struct clk *rclksrc = i2s->clk_table[CLK_I2S_RCLK_SRC];
 
-<<<<<<< HEAD
-		if (i2s->rclk_srcrate == 0 && rclksrc && !IS_ERR(rclksrc))
-=======
 		if (rclksrc && !IS_ERR(rclksrc))
->>>>>>> e021bb4f
 			i2s->rclk_srcrate = clk_get_rate(rclksrc);
 
 		psr = i2s->rclk_srcrate / i2s->frmclk / rfs;
