--- conflicted
+++ resolved
@@ -58,8 +58,6 @@
 #define EP93XX_I2S_RXLINCTRLDATA_R_JUST	BIT(1) /* Right justify */
 
 #define EP93XX_I2S_TXLINCTRLDATA_R_JUST	BIT(2) /* Right justify */
-<<<<<<< HEAD
-=======
 
 /*
  * Transmit empty interrupt level select:
@@ -68,7 +66,6 @@
  */
 #define EP93XX_I2S_TXCTRL_TXEMPTY_LVL	BIT(0)
 #define EP93XX_I2S_TXCTRL_TXUFIE	BIT(1) /* Transmit interrupt enable */
->>>>>>> e021bb4f
 
 #define EP93XX_I2S_CLKCFG_LRS		(1 << 0) /* lrclk polarity */
 #define EP93XX_I2S_CLKCFG_CKP		(1 << 1) /* Bit clock polarity */
