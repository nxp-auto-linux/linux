--- conflicted
+++ resolved
@@ -1490,18 +1490,11 @@
 	if (STM_SAI_IS_F4(sai->pdata))
 		return 0;
 
-<<<<<<< HEAD
-	if (STM_SAI_IS_PLAYBACK(sai)) {
-		memcpy(sai->cpu_dai_drv, &stm32_sai_playback_dai,
-		       sizeof(stm32_sai_playback_dai));
-		sai->cpu_dai_drv->playback.stream_name = sai->cpu_dai_drv->name;
-=======
 	/* Register mclk provider if requested */
 	if (of_find_property(np, "#clock-cells", NULL)) {
 		ret = stm32_sai_add_mclk_provider(sai);
 		if (ret < 0)
 			return ret;
->>>>>>> fa578e9d
 	} else {
 		sai->sai_mclk = devm_clk_get(&pdev->dev, "MCLK");
 		if (IS_ERR(sai->sai_mclk)) {
