/*
 *  hdac_i915.c - routines for sync between HD-A core and i915 display driver
 *
 *  This program is free software; you can redistribute it and/or modify it
 *  under the terms of the GNU General Public License as published by the Free
 *  Software Foundation; either version 2 of the License, or (at your option)
 *  any later version.
 *
 *  This program is distributed in the hope that it will be useful, but
 *  WITHOUT ANY WARRANTY; without even the implied warranty of MERCHANTABILITY
 *  or FITNESS FOR A PARTICULAR PURPOSE.  See the GNU General Public License
 *  for more details.
 */

#include <linux/init.h>
#include <linux/module.h>
#include <linux/pci.h>
#include <sound/core.h>
#include <sound/hdaudio.h>
#include <sound/hda_i915.h>
#include <sound/hda_register.h>

static struct completion bind_complete;

#define CONTROLLER_IN_GPU(pci) (((pci)->device == 0x0a0c) || \
				((pci)->device == 0x0c0c) || \
				((pci)->device == 0x0d0c) || \
				((pci)->device == 0x160c))

/**
 * snd_hdac_i915_set_bclk - Reprogram BCLK for HSW/BDW
 * @bus: HDA core bus
 *
 * Intel HSW/BDW display HDA controller is in GPU. Both its power and link BCLK
 * depends on GPU. Two Extended Mode registers EM4 (M value) and EM5 (N Value)
 * are used to convert CDClk (Core Display Clock) to 24MHz BCLK:
 * BCLK = CDCLK * M / N
 * The values will be lost when the display power well is disabled and need to
 * be restored to avoid abnormal playback speed.
 *
 * Call this function at initializing and changing power well, as well as
 * at ELD notifier for the hotplug.
 */
void snd_hdac_i915_set_bclk(struct hdac_bus *bus)
{
	struct drm_audio_component *acomp = bus->audio_component;
	struct pci_dev *pci = to_pci_dev(bus->dev);
	int cdclk_freq;
	unsigned int bclk_m, bclk_n;

	if (!acomp || !acomp->ops || !acomp->ops->get_cdclk_freq)
		return; /* only for i915 binding */
	if (!CONTROLLER_IN_GPU(pci))
		return; /* only HSW/BDW */

	cdclk_freq = acomp->ops->get_cdclk_freq(acomp->dev);
	switch (cdclk_freq) {
	case 337500:
		bclk_m = 16;
		bclk_n = 225;
		break;

	case 450000:
	default: /* default CDCLK 450MHz */
		bclk_m = 4;
		bclk_n = 75;
		break;

	case 540000:
		bclk_m = 4;
		bclk_n = 90;
		break;

	case 675000:
		bclk_m = 8;
		bclk_n = 225;
		break;
	}

	snd_hdac_chip_writew(bus, HSW_EM4, bclk_m);
	snd_hdac_chip_writew(bus, HSW_EM5, bclk_n);
}
EXPORT_SYMBOL_GPL(snd_hdac_i915_set_bclk);

static int i915_component_master_match(struct device *dev, void *data)
{
	return !strcmp(dev->driver->name, "i915");
}

<<<<<<< HEAD
/**
 * snd_hdac_i915_register_notifier - Register i915 audio component ops
 * @aops: i915 audio component ops
 *
 * This function is supposed to be used only by a HD-audio controller
 * driver that needs the interaction with i915 graphics.
 *
 * This function sets the given ops to be called by the i915 graphics driver.
 *
 * Returns zero for success or a negative error code.
 */
int snd_hdac_i915_register_notifier(const struct i915_audio_component_audio_ops *aops)
{
	if (!hdac_acomp)
		return -ENODEV;

	hdac_acomp->audio_ops = aops;
	return 0;
}
EXPORT_SYMBOL_GPL(snd_hdac_i915_register_notifier);

=======
>>>>>>> e021bb4f
/* check whether intel graphics is present */
static bool i915_gfx_present(void)
{
	static const struct pci_device_id ids[] = {
		{ PCI_DEVICE(PCI_VENDOR_ID_INTEL, PCI_ANY_ID),
		  .class = PCI_BASE_CLASS_DISPLAY << 16,
		  .class_mask = 0xff << 16 },
		{}
	};
	return pci_dev_present(ids);
}

static int i915_master_bind(struct device *dev,
			    struct drm_audio_component *acomp)
{
	complete_all(&bind_complete);
	/* clear audio_ops here as it was needed only for completion call */
	acomp->audio_ops = NULL;
	return 0;
}

static const struct drm_audio_component_audio_ops i915_init_ops = {
	.master_bind = i915_master_bind
};

/**
 * snd_hdac_i915_init - Initialize i915 audio component
 * @bus: HDA core bus
 *
 * This function is supposed to be used only by a HD-audio controller
 * driver that needs the interaction with i915 graphics.
 *
 * This function initializes and sets up the audio component to communicate
 * with i915 graphics driver.
 *
 * Returns zero for success or a negative error code.
 */
int snd_hdac_i915_init(struct hdac_bus *bus)
{
	struct drm_audio_component *acomp;
	int err;

	if (!i915_gfx_present())
		return -ENODEV;

	init_completion(&bind_complete);

	err = snd_hdac_acomp_init(bus, &i915_init_ops,
				  i915_component_master_match,
				  sizeof(struct i915_audio_component) - sizeof(*acomp));
	if (err < 0)
		return err;
	acomp = bus->audio_component;
	if (!acomp)
		return -ENODEV;
	if (!acomp->ops) {
		request_module("i915");
		/* 10s timeout */
		wait_for_completion_timeout(&bind_complete,
					    msecs_to_jiffies(10 * 1000));
	}
	if (!acomp->ops) {
		dev_info(bus->dev, "couldn't bind with audio component\n");
		snd_hdac_acomp_exit(bus);
		return -ENODEV;
	}
	return 0;
}
EXPORT_SYMBOL_GPL(snd_hdac_i915_init);<|MERGE_RESOLUTION|>--- conflicted
+++ resolved
@@ -87,30 +87,6 @@
 	return !strcmp(dev->driver->name, "i915");
 }
 
-<<<<<<< HEAD
-/**
- * snd_hdac_i915_register_notifier - Register i915 audio component ops
- * @aops: i915 audio component ops
- *
- * This function is supposed to be used only by a HD-audio controller
- * driver that needs the interaction with i915 graphics.
- *
- * This function sets the given ops to be called by the i915 graphics driver.
- *
- * Returns zero for success or a negative error code.
- */
-int snd_hdac_i915_register_notifier(const struct i915_audio_component_audio_ops *aops)
-{
-	if (!hdac_acomp)
-		return -ENODEV;
-
-	hdac_acomp->audio_ops = aops;
-	return 0;
-}
-EXPORT_SYMBOL_GPL(snd_hdac_i915_register_notifier);
-
-=======
->>>>>>> e021bb4f
 /* check whether intel graphics is present */
 static bool i915_gfx_present(void)
 {
