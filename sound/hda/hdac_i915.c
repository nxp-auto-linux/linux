--- conflicted
+++ resolved
@@ -136,19 +136,12 @@
 	if (!acomp)
 		return -ENODEV;
 	if (!acomp->ops) {
-<<<<<<< HEAD
-		request_module("i915");
-		/* 60s timeout */
-		wait_for_completion_timeout(&bind_complete,
-					    msecs_to_jiffies(60 * 1000));
-=======
 		if (!IS_ENABLED(CONFIG_MODULES) ||
 		    !request_module("i915")) {
 			/* 60s timeout */
 			wait_for_completion_timeout(&bind_complete,
 						   msecs_to_jiffies(60 * 1000));
 		}
->>>>>>> fa578e9d
 	}
 	if (!acomp->ops) {
 		dev_info(bus->dev, "couldn't bind with audio component\n");
