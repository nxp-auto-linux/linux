--- conflicted
+++ resolved
@@ -632,11 +632,7 @@
  */
 static void *
 snd_usb_find_input_terminal_descriptor(struct usb_host_interface *ctrl_iface,
-<<<<<<< HEAD
-				       int terminal_id, bool uac23)
-=======
 				       int terminal_id, int protocol)
->>>>>>> fa578e9d
 {
 	struct uac2_input_terminal_descriptor *term = NULL;
 	size_t minlen = uac23 ? sizeof(struct uac2_input_terminal_descriptor) :
@@ -645,11 +641,7 @@
 	while ((term = snd_usb_find_csint_desc(ctrl_iface->extra,
 					       ctrl_iface->extralen,
 					       term, UAC_INPUT_TERMINAL))) {
-<<<<<<< HEAD
-		if (term->bLength < minlen)
-=======
 		if (!snd_usb_validate_audio_desc(term, protocol))
->>>>>>> fa578e9d
 			continue;
 		if (term->bTerminalID == terminal_id)
 			return term;
@@ -668,14 +660,9 @@
 	while ((term = snd_usb_find_csint_desc(ctrl_iface->extra,
 					       ctrl_iface->extralen,
 					       term, UAC_OUTPUT_TERMINAL))) {
-<<<<<<< HEAD
-		if (term->bLength >= sizeof(*term) &&
-		    term->bTerminalID == terminal_id)
-=======
 		if (!snd_usb_validate_audio_desc(term, protocol))
 			continue;
 		if (term->bTerminalID == terminal_id)
->>>>>>> fa578e9d
 			return term;
 	}
 
@@ -750,11 +737,7 @@
 
 		iterm = snd_usb_find_input_terminal_descriptor(chip->ctrl_intf,
 							       as->bTerminalLink,
-<<<<<<< HEAD
-							       false);
-=======
 							       protocol);
->>>>>>> fa578e9d
 		if (iterm) {
 			num_channels = iterm->bNrChannels;
 			chconfig = le16_to_cpu(iterm->wChannelConfig);
@@ -790,11 +773,7 @@
 		 */
 		input_term = snd_usb_find_input_terminal_descriptor(chip->ctrl_intf,
 								    as->bTerminalLink,
-<<<<<<< HEAD
-								    true);
-=======
 								    protocol);
->>>>>>> fa578e9d
 		if (input_term) {
 			clock = input_term->bCSourceID;
 			if (!chconfig && (num_channels == input_term->bNrChannels))
@@ -1029,11 +1008,7 @@
 	 */
 	input_term = snd_usb_find_input_terminal_descriptor(chip->ctrl_intf,
 							    as->bTerminalLink,
-<<<<<<< HEAD
-							    true);
-=======
 							    UAC_VERSION_3);
->>>>>>> fa578e9d
 	if (input_term) {
 		clock = input_term->bCSourceID;
 		goto found_clock;
