--- conflicted
+++ resolved
@@ -3466,9 +3466,6 @@
 		.vendor_name = "Dell",
 		.product_name = "WD19 Dock",
 		.profile_name = "Dell-WD15-Dock",
-<<<<<<< HEAD
-		.ifnum = QUIRK_NO_INTERFACE
-=======
 		.ifnum = QUIRK_ANY_INTERFACE,
 		.type = QUIRK_SETUP_FMT_AFTER_RESUME
 	}
@@ -3593,7 +3590,6 @@
 				.ifnum = -1
 			}
 		}
->>>>>>> fa578e9d
 	}
 },
 
