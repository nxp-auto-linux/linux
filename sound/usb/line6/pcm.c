// SPDX-License-Identifier: GPL-2.0-only
/*
 * Line 6 Linux USB driver
 *
 * Copyright (C) 2004-2010 Markus Grabner (grabner@icg.tugraz.at)
 */

#include <linux/slab.h>
#include <linux/export.h>
#include <sound/core.h>
#include <sound/control.h>
#include <sound/pcm.h>
#include <sound/pcm_params.h>

#include "capture.h"
#include "driver.h"
#include "playback.h"

/* impulse response volume controls */
static int snd_line6_impulse_volume_info(struct snd_kcontrol *kcontrol,
					 struct snd_ctl_elem_info *uinfo)
{
	uinfo->type = SNDRV_CTL_ELEM_TYPE_INTEGER;
	uinfo->count = 1;
	uinfo->value.integer.min = 0;
	uinfo->value.integer.max = 255;
	return 0;
}

static int snd_line6_impulse_volume_get(struct snd_kcontrol *kcontrol,
					struct snd_ctl_elem_value *ucontrol)
{
	struct snd_line6_pcm *line6pcm = snd_kcontrol_chip(kcontrol);

	ucontrol->value.integer.value[0] = line6pcm->impulse_volume;
	return 0;
}

static int snd_line6_impulse_volume_put(struct snd_kcontrol *kcontrol,
					struct snd_ctl_elem_value *ucontrol)
{
	struct snd_line6_pcm *line6pcm = snd_kcontrol_chip(kcontrol);
	int value = ucontrol->value.integer.value[0];
	int err;

	if (line6pcm->impulse_volume == value)
		return 0;

	line6pcm->impulse_volume = value;
	if (value > 0) {
		err = line6_pcm_acquire(line6pcm, LINE6_STREAM_IMPULSE, true);
		if (err < 0) {
			line6pcm->impulse_volume = 0;
			return err;
		}
	} else {
		line6_pcm_release(line6pcm, LINE6_STREAM_IMPULSE);
	}
	return 1;
}

/* impulse response period controls */
static int snd_line6_impulse_period_info(struct snd_kcontrol *kcontrol,
					 struct snd_ctl_elem_info *uinfo)
{
	uinfo->type = SNDRV_CTL_ELEM_TYPE_INTEGER;
	uinfo->count = 1;
	uinfo->value.integer.min = 0;
	uinfo->value.integer.max = 2000;
	return 0;
}

static int snd_line6_impulse_period_get(struct snd_kcontrol *kcontrol,
					struct snd_ctl_elem_value *ucontrol)
{
	struct snd_line6_pcm *line6pcm = snd_kcontrol_chip(kcontrol);

	ucontrol->value.integer.value[0] = line6pcm->impulse_period;
	return 0;
}

static int snd_line6_impulse_period_put(struct snd_kcontrol *kcontrol,
					struct snd_ctl_elem_value *ucontrol)
{
	struct snd_line6_pcm *line6pcm = snd_kcontrol_chip(kcontrol);
	int value = ucontrol->value.integer.value[0];

	if (line6pcm->impulse_period == value)
		return 0;

	line6pcm->impulse_period = value;
	return 1;
}

/*
	Unlink all currently active URBs.
*/
static void line6_unlink_audio_urbs(struct snd_line6_pcm *line6pcm,
				    struct line6_pcm_stream *pcms)
{
	int i;

	for (i = 0; i < line6pcm->line6->iso_buffers; i++) {
		if (test_bit(i, &pcms->active_urbs)) {
			if (!test_and_set_bit(i, &pcms->unlink_urbs))
				usb_unlink_urb(pcms->urbs[i]);
		}
	}
}

/*
	Wait until unlinking of all currently active URBs has been finished.
*/
static void line6_wait_clear_audio_urbs(struct snd_line6_pcm *line6pcm,
					struct line6_pcm_stream *pcms)
{
	int timeout = HZ;
	int i;
	int alive;

	do {
		alive = 0;
		for (i = 0; i < line6pcm->line6->iso_buffers; i++) {
			if (test_bit(i, &pcms->active_urbs))
				alive++;
		}
		if (!alive)
			break;
		set_current_state(TASK_UNINTERRUPTIBLE);
		schedule_timeout(1);
	} while (--timeout > 0);
	if (alive)
		dev_err(line6pcm->line6->ifcdev,
			"timeout: still %d active urbs..\n", alive);
}

static inline struct line6_pcm_stream *
get_stream(struct snd_line6_pcm *line6pcm, int direction)
{
	return (direction == SNDRV_PCM_STREAM_PLAYBACK) ?
		&line6pcm->out : &line6pcm->in;
}

/* allocate a buffer if not opened yet;
 * call this in line6pcm.state_mutex
 */
static int line6_buffer_acquire(struct snd_line6_pcm *line6pcm,
				struct line6_pcm_stream *pstr, int direction, int type)
{
	const int pkt_size =
		(direction == SNDRV_PCM_STREAM_PLAYBACK) ?
			line6pcm->max_packet_size_out :
			line6pcm->max_packet_size_in;

	/* Invoked multiple times in a row so allocate once only */
	if (!test_and_set_bit(type, &pstr->opened) && !pstr->buffer) {
		pstr->buffer =
			kmalloc(array3_size(line6pcm->line6->iso_buffers,
					    LINE6_ISO_PACKETS, pkt_size),
				GFP_KERNEL);
		if (!pstr->buffer)
			return -ENOMEM;
	}
	return 0;
}

/* free a buffer if all streams are closed;
 * call this in line6pcm.state_mutex
 */
static void line6_buffer_release(struct snd_line6_pcm *line6pcm,
				 struct line6_pcm_stream *pstr, int type)
{
	clear_bit(type, &pstr->opened);
	if (!pstr->opened) {
		line6_wait_clear_audio_urbs(line6pcm, pstr);
		kfree(pstr->buffer);
		pstr->buffer = NULL;
	}
}

/* start a PCM stream */
static int line6_stream_start(struct snd_line6_pcm *line6pcm, int direction,
			      int type)
{
	unsigned long flags;
	struct line6_pcm_stream *pstr = get_stream(line6pcm, direction);
	int ret = 0;

	spin_lock_irqsave(&pstr->lock, flags);
	if (!test_and_set_bit(type, &pstr->running) &&
	    !(pstr->active_urbs || pstr->unlink_urbs)) {
		pstr->count = 0;
		/* Submit all currently available URBs */
		if (direction == SNDRV_PCM_STREAM_PLAYBACK)
			ret = line6_submit_audio_out_all_urbs(line6pcm);
		else
			ret = line6_submit_audio_in_all_urbs(line6pcm);
	}

	if (ret < 0)
		clear_bit(type, &pstr->running);
	spin_unlock_irqrestore(&pstr->lock, flags);
	return ret;
}

/* stop a PCM stream; this doesn't sync with the unlinked URBs */
static void line6_stream_stop(struct snd_line6_pcm *line6pcm, int direction,
			  int type)
{
	unsigned long flags;
	struct line6_pcm_stream *pstr = get_stream(line6pcm, direction);

	spin_lock_irqsave(&pstr->lock, flags);
	clear_bit(type, &pstr->running);
	if (!pstr->running) {
		spin_unlock_irqrestore(&pstr->lock, flags);
		line6_unlink_audio_urbs(line6pcm, pstr);
		spin_lock_irqsave(&pstr->lock, flags);
		if (direction == SNDRV_PCM_STREAM_CAPTURE) {
			line6pcm->prev_fbuf = NULL;
			line6pcm->prev_fsize = 0;
		}
	}
	spin_unlock_irqrestore(&pstr->lock, flags);
}

/* common PCM trigger callback */
int snd_line6_trigger(struct snd_pcm_substream *substream, int cmd)
{
	struct snd_line6_pcm *line6pcm = snd_pcm_substream_chip(substream);
	struct snd_pcm_substream *s;
	int err;

	clear_bit(LINE6_FLAG_PREPARED, &line6pcm->flags);

	snd_pcm_group_for_each_entry(s, substream) {
		if (s->pcm->card != substream->pcm->card)
			continue;

		switch (cmd) {
		case SNDRV_PCM_TRIGGER_START:
		case SNDRV_PCM_TRIGGER_RESUME:
			if (s->stream == SNDRV_PCM_STREAM_CAPTURE &&
				(line6pcm->line6->properties->capabilities &
					LINE6_CAP_IN_NEEDS_OUT)) {
				err = line6_stream_start(line6pcm, SNDRV_PCM_STREAM_PLAYBACK,
						 LINE6_STREAM_CAPTURE_HELPER);
				if (err < 0)
					return err;
			}
			err = line6_stream_start(line6pcm, s->stream,
						 LINE6_STREAM_PCM);
			if (err < 0)
				return err;
			break;

		case SNDRV_PCM_TRIGGER_STOP:
		case SNDRV_PCM_TRIGGER_SUSPEND:
			if (s->stream == SNDRV_PCM_STREAM_CAPTURE &&
				(line6pcm->line6->properties->capabilities &
					LINE6_CAP_IN_NEEDS_OUT)) {
				line6_stream_stop(line6pcm, SNDRV_PCM_STREAM_PLAYBACK,
					  LINE6_STREAM_CAPTURE_HELPER);
			}
			line6_stream_stop(line6pcm, s->stream,
					  LINE6_STREAM_PCM);
			break;

		case SNDRV_PCM_TRIGGER_PAUSE_PUSH:
			if (s->stream != SNDRV_PCM_STREAM_PLAYBACK)
				return -EINVAL;
			set_bit(LINE6_FLAG_PAUSE_PLAYBACK, &line6pcm->flags);
			break;

		case SNDRV_PCM_TRIGGER_PAUSE_RELEASE:
			if (s->stream != SNDRV_PCM_STREAM_PLAYBACK)
				return -EINVAL;
			clear_bit(LINE6_FLAG_PAUSE_PLAYBACK, &line6pcm->flags);
			break;

		default:
			return -EINVAL;
		}
	}

	return 0;
}

/* common PCM pointer callback */
snd_pcm_uframes_t snd_line6_pointer(struct snd_pcm_substream *substream)
{
	struct snd_line6_pcm *line6pcm = snd_pcm_substream_chip(substream);
	struct line6_pcm_stream *pstr = get_stream(line6pcm, substream->stream);

	return pstr->pos_done;
}

/* Acquire and optionally start duplex streams:
 * type is either LINE6_STREAM_IMPULSE or LINE6_STREAM_MONITOR
 */
int line6_pcm_acquire(struct snd_line6_pcm *line6pcm, int type, bool start)
{
	struct line6_pcm_stream *pstr;
	int ret = 0, dir;

	/* TODO: We should assert SNDRV_PCM_STREAM_PLAYBACK/CAPTURE == 0/1 */
	mutex_lock(&line6pcm->state_mutex);
	for (dir = 0; dir < 2; dir++) {
		pstr = get_stream(line6pcm, dir);
		ret = line6_buffer_acquire(line6pcm, pstr, dir, type);
		if (ret < 0)
			goto error;
		if (!pstr->running)
			line6_wait_clear_audio_urbs(line6pcm, pstr);
	}
	if (start) {
		for (dir = 0; dir < 2; dir++) {
			ret = line6_stream_start(line6pcm, dir, type);
			if (ret < 0)
				goto error;
		}
	}
 error:
	mutex_unlock(&line6pcm->state_mutex);
	if (ret < 0)
		line6_pcm_release(line6pcm, type);
	return ret;
}
EXPORT_SYMBOL_GPL(line6_pcm_acquire);

/* Stop and release duplex streams */
void line6_pcm_release(struct snd_line6_pcm *line6pcm, int type)
{
	struct line6_pcm_stream *pstr;
	int dir;

	mutex_lock(&line6pcm->state_mutex);
	for (dir = 0; dir < 2; dir++)
		line6_stream_stop(line6pcm, dir, type);
	for (dir = 0; dir < 2; dir++) {
		pstr = get_stream(line6pcm, dir);
		line6_buffer_release(line6pcm, pstr, type);
	}
	mutex_unlock(&line6pcm->state_mutex);
}
EXPORT_SYMBOL_GPL(line6_pcm_release);

/* common PCM hw_params callback */
int snd_line6_hw_params(struct snd_pcm_substream *substream,
			struct snd_pcm_hw_params *hw_params)
{
	int ret;
	struct snd_line6_pcm *line6pcm = snd_pcm_substream_chip(substream);
	struct line6_pcm_stream *pstr = get_stream(line6pcm, substream->stream);

	mutex_lock(&line6pcm->state_mutex);
	ret = line6_buffer_acquire(line6pcm, pstr, substream->stream,
	                           LINE6_STREAM_PCM);
	if (ret < 0)
		goto error;

	ret = snd_pcm_lib_malloc_pages(substream,
				       params_buffer_bytes(hw_params));
	if (ret < 0) {
		line6_buffer_release(line6pcm, pstr, LINE6_STREAM_PCM);
		goto error;
	}

	pstr->period = params_period_bytes(hw_params);
 error:
	mutex_unlock(&line6pcm->state_mutex);
	return ret;
}

/* common PCM hw_free callback */
int snd_line6_hw_free(struct snd_pcm_substream *substream)
{
	struct snd_line6_pcm *line6pcm = snd_pcm_substream_chip(substream);
	struct line6_pcm_stream *pstr = get_stream(line6pcm, substream->stream);

	mutex_lock(&line6pcm->state_mutex);
	line6_buffer_release(line6pcm, pstr, LINE6_STREAM_PCM);
	mutex_unlock(&line6pcm->state_mutex);
	return snd_pcm_lib_free_pages(substream);
}


/* control info callback */
static int snd_line6_control_playback_info(struct snd_kcontrol *kcontrol,
					   struct snd_ctl_elem_info *uinfo)
{
	uinfo->type = SNDRV_CTL_ELEM_TYPE_INTEGER;
	uinfo->count = 2;
	uinfo->value.integer.min = 0;
	uinfo->value.integer.max = 256;
	return 0;
}

/* control get callback */
static int snd_line6_control_playback_get(struct snd_kcontrol *kcontrol,
					  struct snd_ctl_elem_value *ucontrol)
{
	int i;
	struct snd_line6_pcm *line6pcm = snd_kcontrol_chip(kcontrol);

	for (i = 0; i < 2; i++)
		ucontrol->value.integer.value[i] = line6pcm->volume_playback[i];

	return 0;
}

/* control put callback */
static int snd_line6_control_playback_put(struct snd_kcontrol *kcontrol,
					  struct snd_ctl_elem_value *ucontrol)
{
	int i, changed = 0;
	struct snd_line6_pcm *line6pcm = snd_kcontrol_chip(kcontrol);

	for (i = 0; i < 2; i++)
		if (line6pcm->volume_playback[i] !=
		    ucontrol->value.integer.value[i]) {
			line6pcm->volume_playback[i] =
			    ucontrol->value.integer.value[i];
			changed = 1;
		}

	return changed;
}

/* control definition */
static const struct snd_kcontrol_new line6_controls[] = {
	{
		.iface = SNDRV_CTL_ELEM_IFACE_MIXER,
		.name = "PCM Playback Volume",
		.info = snd_line6_control_playback_info,
		.get = snd_line6_control_playback_get,
		.put = snd_line6_control_playback_put
	},
	{
		.iface = SNDRV_CTL_ELEM_IFACE_MIXER,
		.name = "Impulse Response Volume",
		.info = snd_line6_impulse_volume_info,
		.get = snd_line6_impulse_volume_get,
		.put = snd_line6_impulse_volume_put
	},
	{
		.iface = SNDRV_CTL_ELEM_IFACE_MIXER,
		.name = "Impulse Response Period",
		.info = snd_line6_impulse_period_info,
		.get = snd_line6_impulse_period_get,
		.put = snd_line6_impulse_period_put
	},
};

/*
	Cleanup the PCM device.
*/
static void cleanup_urbs(struct line6_pcm_stream *pcms, int iso_buffers)
{
	int i;

	/* Most likely impossible in current code... */
	if (pcms->urbs == NULL)
		return;

	for (i = 0; i < iso_buffers; i++) {
		if (pcms->urbs[i]) {
			usb_kill_urb(pcms->urbs[i]);
			usb_free_urb(pcms->urbs[i]);
		}
	}
	kfree(pcms->urbs);
	pcms->urbs = NULL;
}

static void line6_cleanup_pcm(struct snd_pcm *pcm)
{
	struct snd_line6_pcm *line6pcm = snd_pcm_chip(pcm);

	cleanup_urbs(&line6pcm->out, line6pcm->line6->iso_buffers);
	cleanup_urbs(&line6pcm->in, line6pcm->line6->iso_buffers);
	kfree(line6pcm);
}

/* create a PCM device */
static int snd_line6_new_pcm(struct usb_line6 *line6, struct snd_pcm **pcm_ret)
{
	struct snd_pcm *pcm;
	int err;

	err = snd_pcm_new(line6->card, (char *)line6->properties->name,
			  0, 1, 1, pcm_ret);
	if (err < 0)
		return err;
	pcm = *pcm_ret;
	strcpy(pcm->name, line6->properties->name);

	/* set operators */
	snd_pcm_set_ops(pcm, SNDRV_PCM_STREAM_PLAYBACK,
			&snd_line6_playback_ops);
	snd_pcm_set_ops(pcm, SNDRV_PCM_STREAM_CAPTURE, &snd_line6_capture_ops);

	/* pre-allocation of buffers */
	snd_pcm_lib_preallocate_pages_for_all(pcm, SNDRV_DMA_TYPE_CONTINUOUS,
					      snd_dma_continuous_data
					      (GFP_KERNEL), 64 * 1024,
					      128 * 1024);
	return 0;
}

/*
	Sync with PCM stream stops.
*/
void line6_pcm_disconnect(struct snd_line6_pcm *line6pcm)
{
	line6_unlink_audio_urbs(line6pcm, &line6pcm->out);
	line6_unlink_audio_urbs(line6pcm, &line6pcm->in);
	line6_wait_clear_audio_urbs(line6pcm, &line6pcm->out);
	line6_wait_clear_audio_urbs(line6pcm, &line6pcm->in);
}

/*
	Create and register the PCM device and mixer entries.
	Create URBs for playback and capture.
*/
int line6_init_pcm(struct usb_line6 *line6,
		   struct line6_pcm_properties *properties)
{
	int i, err;
	unsigned ep_read = line6->properties->ep_audio_r;
	unsigned ep_write = line6->properties->ep_audio_w;
	struct snd_pcm *pcm;
	struct snd_line6_pcm *line6pcm;

	if (!(line6->properties->capabilities & LINE6_CAP_PCM))
		return 0;	/* skip PCM initialization and report success */

	err = snd_line6_new_pcm(line6, &pcm);
	if (err < 0)
		return err;

	line6pcm = kzalloc(sizeof(*line6pcm), GFP_KERNEL);
	if (!line6pcm)
		return -ENOMEM;

	mutex_init(&line6pcm->state_mutex);
	line6pcm->pcm = pcm;
	line6pcm->properties = properties;
	line6pcm->volume_playback[0] = line6pcm->volume_playback[1] = 255;
	line6pcm->volume_monitor = 255;
	line6pcm->line6 = line6;

<<<<<<< HEAD
	line6pcm->max_packet_size_in =
		usb_maxpacket(line6->usbdev,
			usb_rcvisocpipe(line6->usbdev, ep_read), 0);
	line6pcm->max_packet_size_out =
		usb_maxpacket(line6->usbdev,
			usb_sndisocpipe(line6->usbdev, ep_write), 1);
	if (!line6pcm->max_packet_size_in || !line6pcm->max_packet_size_out) {
		dev_err(line6pcm->line6->ifcdev,
			"cannot get proper max packet size\n");
		return -EINVAL;
	}

=======
>>>>>>> fa578e9d
	spin_lock_init(&line6pcm->out.lock);
	spin_lock_init(&line6pcm->in.lock);
	line6pcm->impulse_period = LINE6_IMPULSE_DEFAULT_PERIOD;

	line6->line6pcm = line6pcm;

	pcm->private_data = line6pcm;
	pcm->private_free = line6_cleanup_pcm;

	line6pcm->max_packet_size_in =
		usb_maxpacket(line6->usbdev,
			usb_rcvisocpipe(line6->usbdev, ep_read), 0);
	line6pcm->max_packet_size_out =
		usb_maxpacket(line6->usbdev,
			usb_sndisocpipe(line6->usbdev, ep_write), 1);
	if (!line6pcm->max_packet_size_in || !line6pcm->max_packet_size_out) {
		dev_err(line6pcm->line6->ifcdev,
			"cannot get proper max packet size\n");
		return -EINVAL;
	}

	err = line6_create_audio_out_urbs(line6pcm);
	if (err < 0)
		return err;

	err = line6_create_audio_in_urbs(line6pcm);
	if (err < 0)
		return err;

	/* mixer: */
	for (i = 0; i < ARRAY_SIZE(line6_controls); i++) {
		err = snd_ctl_add(line6->card,
				  snd_ctl_new1(&line6_controls[i], line6pcm));
		if (err < 0)
			return err;
	}

	return 0;
}
EXPORT_SYMBOL_GPL(line6_init_pcm);

/* prepare pcm callback */
int snd_line6_prepare(struct snd_pcm_substream *substream)
{
	struct snd_line6_pcm *line6pcm = snd_pcm_substream_chip(substream);
	struct line6_pcm_stream *pstr = get_stream(line6pcm, substream->stream);

	mutex_lock(&line6pcm->state_mutex);
	if (!pstr->running)
		line6_wait_clear_audio_urbs(line6pcm, pstr);

	if (!test_and_set_bit(LINE6_FLAG_PREPARED, &line6pcm->flags)) {
		line6pcm->out.count = 0;
		line6pcm->out.pos = 0;
		line6pcm->out.pos_done = 0;
		line6pcm->out.bytes = 0;
		line6pcm->in.count = 0;
		line6pcm->in.pos_done = 0;
		line6pcm->in.bytes = 0;
	}

	mutex_unlock(&line6pcm->state_mutex);
	return 0;
}<|MERGE_RESOLUTION|>--- conflicted
+++ resolved
@@ -550,7 +550,15 @@
 	line6pcm->volume_monitor = 255;
 	line6pcm->line6 = line6;
 
-<<<<<<< HEAD
+	spin_lock_init(&line6pcm->out.lock);
+	spin_lock_init(&line6pcm->in.lock);
+	line6pcm->impulse_period = LINE6_IMPULSE_DEFAULT_PERIOD;
+
+	line6->line6pcm = line6pcm;
+
+	pcm->private_data = line6pcm;
+	pcm->private_free = line6_cleanup_pcm;
+
 	line6pcm->max_packet_size_in =
 		usb_maxpacket(line6->usbdev,
 			usb_rcvisocpipe(line6->usbdev, ep_read), 0);
@@ -563,29 +571,6 @@
 		return -EINVAL;
 	}
 
-=======
->>>>>>> fa578e9d
-	spin_lock_init(&line6pcm->out.lock);
-	spin_lock_init(&line6pcm->in.lock);
-	line6pcm->impulse_period = LINE6_IMPULSE_DEFAULT_PERIOD;
-
-	line6->line6pcm = line6pcm;
-
-	pcm->private_data = line6pcm;
-	pcm->private_free = line6_cleanup_pcm;
-
-	line6pcm->max_packet_size_in =
-		usb_maxpacket(line6->usbdev,
-			usb_rcvisocpipe(line6->usbdev, ep_read), 0);
-	line6pcm->max_packet_size_out =
-		usb_maxpacket(line6->usbdev,
-			usb_sndisocpipe(line6->usbdev, ep_write), 1);
-	if (!line6pcm->max_packet_size_in || !line6pcm->max_packet_size_out) {
-		dev_err(line6pcm->line6->ifcdev,
-			"cannot get proper max packet size\n");
-		return -EINVAL;
-	}
-
 	err = line6_create_audio_out_urbs(line6pcm);
 	if (err < 0)
 		return err;
