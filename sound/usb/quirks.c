// SPDX-License-Identifier: GPL-2.0-or-later
/*
 */

#include <linux/init.h>
#include <linux/slab.h>
#include <linux/usb.h>
#include <linux/usb/audio.h>
#include <linux/usb/midi.h>
#include <linux/bits.h>

#include <sound/control.h>
#include <sound/core.h>
#include <sound/info.h>
#include <sound/pcm.h>

#include "usbaudio.h"
#include "card.h"
#include "mixer.h"
#include "mixer_quirks.h"
#include "midi.h"
#include "quirks.h"
#include "helper.h"
#include "endpoint.h"
#include "pcm.h"
#include "clock.h"
#include "stream.h"

/*
 * handle the quirks for the contained interfaces
 */
static int create_composite_quirk(struct snd_usb_audio *chip,
				  struct usb_interface *iface,
				  struct usb_driver *driver,
				  const struct snd_usb_audio_quirk *quirk_comp)
{
	int probed_ifnum = get_iface_desc(iface->altsetting)->bInterfaceNumber;
	const struct snd_usb_audio_quirk *quirk;
	int err;

	for (quirk = quirk_comp->data; quirk->ifnum >= 0; ++quirk) {
		iface = usb_ifnum_to_if(chip->dev, quirk->ifnum);
		if (!iface)
			continue;
		if (quirk->ifnum != probed_ifnum &&
		    usb_interface_claimed(iface))
			continue;
		err = snd_usb_create_quirk(chip, iface, driver, quirk);
		if (err < 0)
			return err;
	}

	for (quirk = quirk_comp->data; quirk->ifnum >= 0; ++quirk) {
		iface = usb_ifnum_to_if(chip->dev, quirk->ifnum);
		if (!iface)
			continue;
		if (quirk->ifnum != probed_ifnum &&
		    !usb_interface_claimed(iface))
			usb_driver_claim_interface(driver, iface, (void *)-1L);
	}

	return 0;
}

static int ignore_interface_quirk(struct snd_usb_audio *chip,
				  struct usb_interface *iface,
				  struct usb_driver *driver,
				  const struct snd_usb_audio_quirk *quirk)
{
	return 0;
}


/*
 * Allow alignment on audio sub-slot (channel samples) rather than
 * on audio slots (audio frames)
 */
static int create_align_transfer_quirk(struct snd_usb_audio *chip,
				       struct usb_interface *iface,
				       struct usb_driver *driver,
				       const struct snd_usb_audio_quirk *quirk)
{
	chip->txfr_quirk = 1;
	return 1;	/* Continue with creating streams and mixer */
}

static int create_any_midi_quirk(struct snd_usb_audio *chip,
				 struct usb_interface *intf,
				 struct usb_driver *driver,
				 const struct snd_usb_audio_quirk *quirk)
{
	return snd_usbmidi_create(chip->card, intf, &chip->midi_list, quirk);
}

/*
 * create a stream for an interface with proper descriptors
 */
static int create_standard_audio_quirk(struct snd_usb_audio *chip,
				       struct usb_interface *iface,
				       struct usb_driver *driver,
				       const struct snd_usb_audio_quirk *quirk)
{
	struct usb_host_interface *alts;
	struct usb_interface_descriptor *altsd;
	int err;

	if (chip->usb_id == USB_ID(0x1686, 0x00dd)) /* Zoom R16/24 */
		chip->tx_length_quirk = 1;

	alts = &iface->altsetting[0];
	altsd = get_iface_desc(alts);
	err = snd_usb_parse_audio_interface(chip, altsd->bInterfaceNumber);
	if (err < 0) {
		usb_audio_err(chip, "cannot setup if %d: error %d\n",
			   altsd->bInterfaceNumber, err);
		return err;
	}
	/* reset the current interface */
	usb_set_interface(chip->dev, altsd->bInterfaceNumber, 0);
	return 0;
}

/*
 * create a stream for an endpoint/altsetting without proper descriptors
 */
static int create_fixed_stream_quirk(struct snd_usb_audio *chip,
				     struct usb_interface *iface,
				     struct usb_driver *driver,
				     const struct snd_usb_audio_quirk *quirk)
{
	struct audioformat *fp;
	struct usb_host_interface *alts;
	struct usb_interface_descriptor *altsd;
	int stream, err;
	unsigned *rate_table = NULL;

	fp = kmemdup(quirk->data, sizeof(*fp), GFP_KERNEL);
	if (!fp)
		return -ENOMEM;

	INIT_LIST_HEAD(&fp->list);
	if (fp->nr_rates > MAX_NR_RATES) {
		kfree(fp);
		return -EINVAL;
	}
	if (fp->nr_rates > 0) {
		rate_table = kmemdup(fp->rate_table,
				     sizeof(int) * fp->nr_rates, GFP_KERNEL);
		if (!rate_table) {
			kfree(fp);
			return -ENOMEM;
		}
		fp->rate_table = rate_table;
	}

	stream = (fp->endpoint & USB_DIR_IN)
		? SNDRV_PCM_STREAM_CAPTURE : SNDRV_PCM_STREAM_PLAYBACK;
	err = snd_usb_add_audio_stream(chip, stream, fp);
	if (err < 0)
		goto error;
	if (fp->iface != get_iface_desc(&iface->altsetting[0])->bInterfaceNumber ||
	    fp->altset_idx >= iface->num_altsetting) {
		err = -EINVAL;
		goto error;
	}
	alts = &iface->altsetting[fp->altset_idx];
	altsd = get_iface_desc(alts);
	if (altsd->bNumEndpoints < 1) {
		err = -EINVAL;
		goto error;
	}

	fp->protocol = altsd->bInterfaceProtocol;

	if (fp->datainterval == 0)
		fp->datainterval = snd_usb_parse_datainterval(chip, alts);
	if (fp->maxpacksize == 0)
		fp->maxpacksize = le16_to_cpu(get_endpoint(alts, 0)->wMaxPacketSize);
	usb_set_interface(chip->dev, fp->iface, 0);
	snd_usb_init_pitch(chip, fp->iface, alts, fp);
	snd_usb_init_sample_rate(chip, fp->iface, alts, fp, fp->rate_max);
	return 0;

 error:
	list_del(&fp->list); /* unlink for avoiding double-free */
	kfree(fp);
	kfree(rate_table);
	return err;
}

static int create_auto_pcm_quirk(struct snd_usb_audio *chip,
				 struct usb_interface *iface,
				 struct usb_driver *driver)
{
	struct usb_host_interface *alts;
	struct usb_interface_descriptor *altsd;
	struct usb_endpoint_descriptor *epd;
	struct uac1_as_header_descriptor *ashd;
	struct uac_format_type_i_discrete_descriptor *fmtd;

	/*
	 * Most Roland/Yamaha audio streaming interfaces have more or less
	 * standard descriptors, but older devices might lack descriptors, and
	 * future ones might change, so ensure that we fail silently if the
	 * interface doesn't look exactly right.
	 */

	/* must have a non-zero altsetting for streaming */
	if (iface->num_altsetting < 2)
		return -ENODEV;
	alts = &iface->altsetting[1];
	altsd = get_iface_desc(alts);

	/* must have an isochronous endpoint for streaming */
	if (altsd->bNumEndpoints < 1)
		return -ENODEV;
	epd = get_endpoint(alts, 0);
	if (!usb_endpoint_xfer_isoc(epd))
		return -ENODEV;

	/* must have format descriptors */
	ashd = snd_usb_find_csint_desc(alts->extra, alts->extralen, NULL,
				       UAC_AS_GENERAL);
	fmtd = snd_usb_find_csint_desc(alts->extra, alts->extralen, NULL,
				       UAC_FORMAT_TYPE);
	if (!ashd || ashd->bLength < 7 ||
	    !fmtd || fmtd->bLength < 8)
		return -ENODEV;

	return create_standard_audio_quirk(chip, iface, driver, NULL);
}

static int create_yamaha_midi_quirk(struct snd_usb_audio *chip,
				    struct usb_interface *iface,
				    struct usb_driver *driver,
				    struct usb_host_interface *alts)
{
	static const struct snd_usb_audio_quirk yamaha_midi_quirk = {
		.type = QUIRK_MIDI_YAMAHA
	};
	struct usb_midi_in_jack_descriptor *injd;
	struct usb_midi_out_jack_descriptor *outjd;

	/* must have some valid jack descriptors */
	injd = snd_usb_find_csint_desc(alts->extra, alts->extralen,
				       NULL, USB_MS_MIDI_IN_JACK);
	outjd = snd_usb_find_csint_desc(alts->extra, alts->extralen,
					NULL, USB_MS_MIDI_OUT_JACK);
	if (!injd && !outjd)
		return -ENODEV;
	if ((injd && !snd_usb_validate_midi_desc(injd)) ||
	    (outjd && !snd_usb_validate_midi_desc(outjd)))
		return -ENODEV;
	if (injd && (injd->bLength < 5 ||
		     (injd->bJackType != USB_MS_EMBEDDED &&
		      injd->bJackType != USB_MS_EXTERNAL)))
		return -ENODEV;
	if (outjd && (outjd->bLength < 6 ||
		      (outjd->bJackType != USB_MS_EMBEDDED &&
		       outjd->bJackType != USB_MS_EXTERNAL)))
		return -ENODEV;
	return create_any_midi_quirk(chip, iface, driver, &yamaha_midi_quirk);
}

static int create_roland_midi_quirk(struct snd_usb_audio *chip,
				    struct usb_interface *iface,
				    struct usb_driver *driver,
				    struct usb_host_interface *alts)
{
	static const struct snd_usb_audio_quirk roland_midi_quirk = {
		.type = QUIRK_MIDI_ROLAND
	};
	u8 *roland_desc = NULL;

	/* might have a vendor-specific descriptor <06 24 F1 02 ...> */
	for (;;) {
		roland_desc = snd_usb_find_csint_desc(alts->extra,
						      alts->extralen,
						      roland_desc, 0xf1);
		if (!roland_desc)
			return -ENODEV;
		if (roland_desc[0] < 6 || roland_desc[3] != 2)
			continue;
		return create_any_midi_quirk(chip, iface, driver,
					     &roland_midi_quirk);
	}
}

static int create_std_midi_quirk(struct snd_usb_audio *chip,
				 struct usb_interface *iface,
				 struct usb_driver *driver,
				 struct usb_host_interface *alts)
{
	struct usb_ms_header_descriptor *mshd;
	struct usb_ms_endpoint_descriptor *msepd;

	/* must have the MIDIStreaming interface header descriptor*/
	mshd = (struct usb_ms_header_descriptor *)alts->extra;
	if (alts->extralen < 7 ||
	    mshd->bLength < 7 ||
	    mshd->bDescriptorType != USB_DT_CS_INTERFACE ||
	    mshd->bDescriptorSubtype != USB_MS_HEADER)
		return -ENODEV;
	/* must have the MIDIStreaming endpoint descriptor*/
	msepd = (struct usb_ms_endpoint_descriptor *)alts->endpoint[0].extra;
	if (alts->endpoint[0].extralen < 4 ||
	    msepd->bLength < 4 ||
	    msepd->bDescriptorType != USB_DT_CS_ENDPOINT ||
	    msepd->bDescriptorSubtype != UAC_MS_GENERAL ||
	    msepd->bNumEmbMIDIJack < 1 ||
	    msepd->bNumEmbMIDIJack > 16)
		return -ENODEV;

	return create_any_midi_quirk(chip, iface, driver, NULL);
}

static int create_auto_midi_quirk(struct snd_usb_audio *chip,
				  struct usb_interface *iface,
				  struct usb_driver *driver)
{
	struct usb_host_interface *alts;
	struct usb_interface_descriptor *altsd;
	struct usb_endpoint_descriptor *epd;
	int err;

	alts = &iface->altsetting[0];
	altsd = get_iface_desc(alts);

	/* must have at least one bulk/interrupt endpoint for streaming */
	if (altsd->bNumEndpoints < 1)
		return -ENODEV;
	epd = get_endpoint(alts, 0);
	if (!usb_endpoint_xfer_bulk(epd) &&
	    !usb_endpoint_xfer_int(epd))
		return -ENODEV;

	switch (USB_ID_VENDOR(chip->usb_id)) {
	case 0x0499: /* Yamaha */
		err = create_yamaha_midi_quirk(chip, iface, driver, alts);
		if (err != -ENODEV)
			return err;
		break;
	case 0x0582: /* Roland */
		err = create_roland_midi_quirk(chip, iface, driver, alts);
		if (err != -ENODEV)
			return err;
		break;
	}

	return create_std_midi_quirk(chip, iface, driver, alts);
}

static int create_autodetect_quirk(struct snd_usb_audio *chip,
				   struct usb_interface *iface,
				   struct usb_driver *driver)
{
	int err;

	err = create_auto_pcm_quirk(chip, iface, driver);
	if (err == -ENODEV)
		err = create_auto_midi_quirk(chip, iface, driver);
	return err;
}

static int create_autodetect_quirks(struct snd_usb_audio *chip,
				    struct usb_interface *iface,
				    struct usb_driver *driver,
				    const struct snd_usb_audio_quirk *quirk)
{
	int probed_ifnum = get_iface_desc(iface->altsetting)->bInterfaceNumber;
	int ifcount, ifnum, err;

	err = create_autodetect_quirk(chip, iface, driver);
	if (err < 0)
		return err;

	/*
	 * ALSA PCM playback/capture devices cannot be registered in two steps,
	 * so we have to claim the other corresponding interface here.
	 */
	ifcount = chip->dev->actconfig->desc.bNumInterfaces;
	for (ifnum = 0; ifnum < ifcount; ifnum++) {
		if (ifnum == probed_ifnum || quirk->ifnum >= 0)
			continue;
		iface = usb_ifnum_to_if(chip->dev, ifnum);
		if (!iface ||
		    usb_interface_claimed(iface) ||
		    get_iface_desc(iface->altsetting)->bInterfaceClass !=
							USB_CLASS_VENDOR_SPEC)
			continue;

		err = create_autodetect_quirk(chip, iface, driver);
		if (err >= 0)
			usb_driver_claim_interface(driver, iface, (void *)-1L);
	}

	return 0;
}

/*
 * Create a stream for an Edirol UA-700/UA-25/UA-4FX interface.  
 * The only way to detect the sample rate is by looking at wMaxPacketSize.
 */
static int create_uaxx_quirk(struct snd_usb_audio *chip,
			     struct usb_interface *iface,
			     struct usb_driver *driver,
			     const struct snd_usb_audio_quirk *quirk)
{
	static const struct audioformat ua_format = {
		.formats = SNDRV_PCM_FMTBIT_S24_3LE,
		.channels = 2,
		.fmt_type = UAC_FORMAT_TYPE_I,
		.altsetting = 1,
		.altset_idx = 1,
		.rates = SNDRV_PCM_RATE_CONTINUOUS,
	};
	struct usb_host_interface *alts;
	struct usb_interface_descriptor *altsd;
	struct audioformat *fp;
	int stream, err;

	/* both PCM and MIDI interfaces have 2 or more altsettings */
	if (iface->num_altsetting < 2)
		return -ENXIO;
	alts = &iface->altsetting[1];
	altsd = get_iface_desc(alts);

	if (altsd->bNumEndpoints == 2) {
		static const struct snd_usb_midi_endpoint_info ua700_ep = {
			.out_cables = 0x0003,
			.in_cables  = 0x0003
		};
		static const struct snd_usb_audio_quirk ua700_quirk = {
			.type = QUIRK_MIDI_FIXED_ENDPOINT,
			.data = &ua700_ep
		};
		static const struct snd_usb_midi_endpoint_info uaxx_ep = {
			.out_cables = 0x0001,
			.in_cables  = 0x0001
		};
		static const struct snd_usb_audio_quirk uaxx_quirk = {
			.type = QUIRK_MIDI_FIXED_ENDPOINT,
			.data = &uaxx_ep
		};
		const struct snd_usb_audio_quirk *quirk =
			chip->usb_id == USB_ID(0x0582, 0x002b)
			? &ua700_quirk : &uaxx_quirk;
		return __snd_usbmidi_create(chip->card, iface,
					  &chip->midi_list, quirk,
					  chip->usb_id);
	}

	if (altsd->bNumEndpoints != 1)
		return -ENXIO;

	fp = kmemdup(&ua_format, sizeof(*fp), GFP_KERNEL);
	if (!fp)
		return -ENOMEM;

	fp->iface = altsd->bInterfaceNumber;
	fp->endpoint = get_endpoint(alts, 0)->bEndpointAddress;
	fp->ep_attr = get_endpoint(alts, 0)->bmAttributes;
	fp->datainterval = 0;
	fp->maxpacksize = le16_to_cpu(get_endpoint(alts, 0)->wMaxPacketSize);
	INIT_LIST_HEAD(&fp->list);

	switch (fp->maxpacksize) {
	case 0x120:
		fp->rate_max = fp->rate_min = 44100;
		break;
	case 0x138:
	case 0x140:
		fp->rate_max = fp->rate_min = 48000;
		break;
	case 0x258:
	case 0x260:
		fp->rate_max = fp->rate_min = 96000;
		break;
	default:
		usb_audio_err(chip, "unknown sample rate\n");
		kfree(fp);
		return -ENXIO;
	}

	stream = (fp->endpoint & USB_DIR_IN)
		? SNDRV_PCM_STREAM_CAPTURE : SNDRV_PCM_STREAM_PLAYBACK;
	err = snd_usb_add_audio_stream(chip, stream, fp);
	if (err < 0) {
		list_del(&fp->list); /* unlink for avoiding double-free */
		kfree(fp);
		return err;
	}
	usb_set_interface(chip->dev, fp->iface, 0);
	return 0;
}

/*
 * Create a standard mixer for the specified interface.
 */
static int create_standard_mixer_quirk(struct snd_usb_audio *chip,
				       struct usb_interface *iface,
				       struct usb_driver *driver,
				       const struct snd_usb_audio_quirk *quirk)
{
	if (quirk->ifnum < 0)
		return 0;

	return snd_usb_create_mixer(chip, quirk->ifnum, 0);
}


static int setup_fmt_after_resume_quirk(struct snd_usb_audio *chip,
				       struct usb_interface *iface,
				       struct usb_driver *driver,
				       const struct snd_usb_audio_quirk *quirk)
{
	chip->setup_fmt_after_resume_quirk = 1;
	return 1;	/* Continue with creating streams and mixer */
}

/*
 * audio-interface quirks
 *
 * returns zero if no standard audio/MIDI parsing is needed.
 * returns a positive value if standard audio/midi interfaces are parsed
 * after this.
 * returns a negative value at error.
 */
int snd_usb_create_quirk(struct snd_usb_audio *chip,
			 struct usb_interface *iface,
			 struct usb_driver *driver,
			 const struct snd_usb_audio_quirk *quirk)
{
	typedef int (*quirk_func_t)(struct snd_usb_audio *,
				    struct usb_interface *,
				    struct usb_driver *,
				    const struct snd_usb_audio_quirk *);
	static const quirk_func_t quirk_funcs[] = {
		[QUIRK_IGNORE_INTERFACE] = ignore_interface_quirk,
		[QUIRK_COMPOSITE] = create_composite_quirk,
		[QUIRK_AUTODETECT] = create_autodetect_quirks,
		[QUIRK_MIDI_STANDARD_INTERFACE] = create_any_midi_quirk,
		[QUIRK_MIDI_FIXED_ENDPOINT] = create_any_midi_quirk,
		[QUIRK_MIDI_YAMAHA] = create_any_midi_quirk,
		[QUIRK_MIDI_ROLAND] = create_any_midi_quirk,
		[QUIRK_MIDI_MIDIMAN] = create_any_midi_quirk,
		[QUIRK_MIDI_NOVATION] = create_any_midi_quirk,
		[QUIRK_MIDI_RAW_BYTES] = create_any_midi_quirk,
		[QUIRK_MIDI_EMAGIC] = create_any_midi_quirk,
		[QUIRK_MIDI_CME] = create_any_midi_quirk,
		[QUIRK_MIDI_AKAI] = create_any_midi_quirk,
		[QUIRK_MIDI_FTDI] = create_any_midi_quirk,
		[QUIRK_MIDI_CH345] = create_any_midi_quirk,
		[QUIRK_AUDIO_STANDARD_INTERFACE] = create_standard_audio_quirk,
		[QUIRK_AUDIO_FIXED_ENDPOINT] = create_fixed_stream_quirk,
		[QUIRK_AUDIO_EDIROL_UAXX] = create_uaxx_quirk,
		[QUIRK_AUDIO_ALIGN_TRANSFER] = create_align_transfer_quirk,
		[QUIRK_AUDIO_STANDARD_MIXER] = create_standard_mixer_quirk,
		[QUIRK_SETUP_FMT_AFTER_RESUME] = setup_fmt_after_resume_quirk,
	};

	if (quirk->type < QUIRK_TYPE_COUNT) {
		return quirk_funcs[quirk->type](chip, iface, driver, quirk);
	} else {
		usb_audio_err(chip, "invalid quirk type %d\n", quirk->type);
		return -ENXIO;
	}
}

/*
 * boot quirks
 */

#define EXTIGY_FIRMWARE_SIZE_OLD 794
#define EXTIGY_FIRMWARE_SIZE_NEW 483

static int snd_usb_extigy_boot_quirk(struct usb_device *dev, struct usb_interface *intf)
{
	struct usb_host_config *config = dev->actconfig;
	int err;

	if (le16_to_cpu(get_cfg_desc(config)->wTotalLength) == EXTIGY_FIRMWARE_SIZE_OLD ||
	    le16_to_cpu(get_cfg_desc(config)->wTotalLength) == EXTIGY_FIRMWARE_SIZE_NEW) {
		dev_dbg(&dev->dev, "sending Extigy boot sequence...\n");
		/* Send message to force it to reconnect with full interface. */
		err = snd_usb_ctl_msg(dev, usb_sndctrlpipe(dev,0),
				      0x10, 0x43, 0x0001, 0x000a, NULL, 0);
		if (err < 0)
			dev_dbg(&dev->dev, "error sending boot message: %d\n", err);
		err = usb_get_descriptor(dev, USB_DT_DEVICE, 0,
				&dev->descriptor, sizeof(dev->descriptor));
		config = dev->actconfig;
		if (err < 0)
			dev_dbg(&dev->dev, "error usb_get_descriptor: %d\n", err);
		err = usb_reset_configuration(dev);
		if (err < 0)
			dev_dbg(&dev->dev, "error usb_reset_configuration: %d\n", err);
		dev_dbg(&dev->dev, "extigy_boot: new boot length = %d\n",
			    le16_to_cpu(get_cfg_desc(config)->wTotalLength));
		return -ENODEV; /* quit this anyway */
	}
	return 0;
}

static int snd_usb_audigy2nx_boot_quirk(struct usb_device *dev)
{
	u8 buf = 1;

	snd_usb_ctl_msg(dev, usb_rcvctrlpipe(dev, 0), 0x2a,
			USB_DIR_IN | USB_TYPE_VENDOR | USB_RECIP_OTHER,
			0, 0, &buf, 1);
	if (buf == 0) {
		snd_usb_ctl_msg(dev, usb_sndctrlpipe(dev, 0), 0x29,
				USB_DIR_OUT | USB_TYPE_VENDOR | USB_RECIP_OTHER,
				1, 2000, NULL, 0);
		return -ENODEV;
	}
	return 0;
}

static int snd_usb_fasttrackpro_boot_quirk(struct usb_device *dev)
{
	int err;

	if (dev->actconfig->desc.bConfigurationValue == 1) {
		dev_info(&dev->dev,
			   "Fast Track Pro switching to config #2\n");
		/* This function has to be available by the usb core module.
		 * if it is not avialable the boot quirk has to be left out
		 * and the configuration has to be set by udev or hotplug
		 * rules
		 */
		err = usb_driver_set_configuration(dev, 2);
		if (err < 0)
			dev_dbg(&dev->dev,
				"error usb_driver_set_configuration: %d\n",
				err);
		/* Always return an error, so that we stop creating a device
		   that will just be destroyed and recreated with a new
		   configuration */
		return -ENODEV;
	} else
		dev_info(&dev->dev, "Fast Track Pro config OK\n");

	return 0;
}

/*
 * C-Media CM106/CM106+ have four 16-bit internal registers that are nicely
 * documented in the device's data sheet.
 */
static int snd_usb_cm106_write_int_reg(struct usb_device *dev, int reg, u16 value)
{
	u8 buf[4];
	buf[0] = 0x20;
	buf[1] = value & 0xff;
	buf[2] = (value >> 8) & 0xff;
	buf[3] = reg;
	return snd_usb_ctl_msg(dev, usb_sndctrlpipe(dev, 0), USB_REQ_SET_CONFIGURATION,
			       USB_DIR_OUT | USB_TYPE_CLASS | USB_RECIP_ENDPOINT,
			       0, 0, &buf, 4);
}

static int snd_usb_cm106_boot_quirk(struct usb_device *dev)
{
	/*
	 * Enable line-out driver mode, set headphone source to front
	 * channels, enable stereo mic.
	 */
	return snd_usb_cm106_write_int_reg(dev, 2, 0x8004);
}

/*
 * CM6206 registers from the CM6206 datasheet rev 2.1
 */
#define CM6206_REG0_DMA_MASTER BIT(15)
#define CM6206_REG0_SPDIFO_RATE_48K (2 << 12)
#define CM6206_REG0_SPDIFO_RATE_96K (7 << 12)
/* Bit 4 thru 11 is the S/PDIF category code */
#define CM6206_REG0_SPDIFO_CAT_CODE_GENERAL (0 << 4)
#define CM6206_REG0_SPDIFO_EMPHASIS_CD BIT(3)
#define CM6206_REG0_SPDIFO_COPYRIGHT_NA BIT(2)
#define CM6206_REG0_SPDIFO_NON_AUDIO BIT(1)
#define CM6206_REG0_SPDIFO_PRO_FORMAT BIT(0)

#define CM6206_REG1_TEST_SEL_CLK BIT(14)
#define CM6206_REG1_PLLBIN_EN BIT(13)
#define CM6206_REG1_SOFT_MUTE_EN BIT(12)
#define CM6206_REG1_GPIO4_OUT BIT(11)
#define CM6206_REG1_GPIO4_OE BIT(10)
#define CM6206_REG1_GPIO3_OUT BIT(9)
#define CM6206_REG1_GPIO3_OE BIT(8)
#define CM6206_REG1_GPIO2_OUT BIT(7)
#define CM6206_REG1_GPIO2_OE BIT(6)
#define CM6206_REG1_GPIO1_OUT BIT(5)
#define CM6206_REG1_GPIO1_OE BIT(4)
#define CM6206_REG1_SPDIFO_INVALID BIT(3)
#define CM6206_REG1_SPDIF_LOOP_EN BIT(2)
#define CM6206_REG1_SPDIFO_DIS BIT(1)
#define CM6206_REG1_SPDIFI_MIX BIT(0)

#define CM6206_REG2_DRIVER_ON BIT(15)
#define CM6206_REG2_HEADP_SEL_SIDE_CHANNELS (0 << 13)
#define CM6206_REG2_HEADP_SEL_SURROUND_CHANNELS (1 << 13)
#define CM6206_REG2_HEADP_SEL_CENTER_SUBW (2 << 13)
#define CM6206_REG2_HEADP_SEL_FRONT_CHANNELS (3 << 13)
#define CM6206_REG2_MUTE_HEADPHONE_RIGHT BIT(12)
#define CM6206_REG2_MUTE_HEADPHONE_LEFT BIT(11)
#define CM6206_REG2_MUTE_REAR_SURROUND_RIGHT BIT(10)
#define CM6206_REG2_MUTE_REAR_SURROUND_LEFT BIT(9)
#define CM6206_REG2_MUTE_SIDE_SURROUND_RIGHT BIT(8)
#define CM6206_REG2_MUTE_SIDE_SURROUND_LEFT BIT(7)
#define CM6206_REG2_MUTE_SUBWOOFER BIT(6)
#define CM6206_REG2_MUTE_CENTER BIT(5)
#define CM6206_REG2_MUTE_RIGHT_FRONT BIT(3)
#define CM6206_REG2_MUTE_LEFT_FRONT BIT(3)
#define CM6206_REG2_EN_BTL BIT(2)
#define CM6206_REG2_MCUCLKSEL_1_5_MHZ (0)
#define CM6206_REG2_MCUCLKSEL_3_MHZ (1)
#define CM6206_REG2_MCUCLKSEL_6_MHZ (2)
#define CM6206_REG2_MCUCLKSEL_12_MHZ (3)

/* Bit 11..13 sets the sensitivity to FLY tuner volume control VP/VD signal */
#define CM6206_REG3_FLYSPEED_DEFAULT (2 << 11)
#define CM6206_REG3_VRAP25EN BIT(10)
#define CM6206_REG3_MSEL1 BIT(9)
#define CM6206_REG3_SPDIFI_RATE_44_1K BIT(0 << 7)
#define CM6206_REG3_SPDIFI_RATE_48K BIT(2 << 7)
#define CM6206_REG3_SPDIFI_RATE_32K BIT(3 << 7)
#define CM6206_REG3_PINSEL BIT(6)
#define CM6206_REG3_FOE BIT(5)
#define CM6206_REG3_ROE BIT(4)
#define CM6206_REG3_CBOE BIT(3)
#define CM6206_REG3_LOSE BIT(2)
#define CM6206_REG3_HPOE BIT(1)
#define CM6206_REG3_SPDIFI_CANREC BIT(0)

#define CM6206_REG5_DA_RSTN BIT(13)
#define CM6206_REG5_AD_RSTN BIT(12)
#define CM6206_REG5_SPDIFO_AD2SPDO BIT(12)
#define CM6206_REG5_SPDIFO_SEL_FRONT (0 << 9)
#define CM6206_REG5_SPDIFO_SEL_SIDE_SUR (1 << 9)
#define CM6206_REG5_SPDIFO_SEL_CEN_LFE (2 << 9)
#define CM6206_REG5_SPDIFO_SEL_REAR_SUR (3 << 9)
#define CM6206_REG5_CODECM BIT(8)
#define CM6206_REG5_EN_HPF BIT(7)
#define CM6206_REG5_T_SEL_DSDA4 BIT(6)
#define CM6206_REG5_T_SEL_DSDA3 BIT(5)
#define CM6206_REG5_T_SEL_DSDA2 BIT(4)
#define CM6206_REG5_T_SEL_DSDA1 BIT(3)
#define CM6206_REG5_T_SEL_DSDAD_NORMAL 0
#define CM6206_REG5_T_SEL_DSDAD_FRONT 4
#define CM6206_REG5_T_SEL_DSDAD_S_SURROUND 5
#define CM6206_REG5_T_SEL_DSDAD_CEN_LFE 6
#define CM6206_REG5_T_SEL_DSDAD_R_SURROUND 7

static int snd_usb_cm6206_boot_quirk(struct usb_device *dev)
{
	int err  = 0, reg;
	int val[] = {
		/*
		 * Values here are chosen based on sniffing USB traffic
		 * under Windows.
		 *
		 * REG0: DAC is master, sample rate 48kHz, no copyright
		 */
		CM6206_REG0_SPDIFO_RATE_48K |
		CM6206_REG0_SPDIFO_COPYRIGHT_NA,
		/*
		 * REG1: PLL binary search enable, soft mute enable.
		 */
		CM6206_REG1_PLLBIN_EN |
		CM6206_REG1_SOFT_MUTE_EN,
		/*
		 * REG2: enable output drivers,
		 * select front channels to the headphone output,
		 * then mute the headphone channels, run the MCU
		 * at 1.5 MHz.
		 */
		CM6206_REG2_DRIVER_ON |
		CM6206_REG2_HEADP_SEL_FRONT_CHANNELS |
		CM6206_REG2_MUTE_HEADPHONE_RIGHT |
		CM6206_REG2_MUTE_HEADPHONE_LEFT,
		/*
		 * REG3: default flyspeed, set 2.5V mic bias
		 * enable all line out ports and enable SPDIF
		 */
		CM6206_REG3_FLYSPEED_DEFAULT |
		CM6206_REG3_VRAP25EN |
		CM6206_REG3_FOE |
		CM6206_REG3_ROE |
		CM6206_REG3_CBOE |
		CM6206_REG3_LOSE |
		CM6206_REG3_HPOE |
		CM6206_REG3_SPDIFI_CANREC,
		/* REG4 is just a bunch of GPIO lines */
		0x0000,
		/* REG5: de-assert AD/DA reset signals */
		CM6206_REG5_DA_RSTN |
		CM6206_REG5_AD_RSTN };

	for (reg = 0; reg < ARRAY_SIZE(val); reg++) {
		err = snd_usb_cm106_write_int_reg(dev, reg, val[reg]);
		if (err < 0)
			return err;
	}

	return err;
}

/* quirk for Plantronics GameCom 780 with CM6302 chip */
static int snd_usb_gamecon780_boot_quirk(struct usb_device *dev)
{
	/* set the initial volume and don't change; other values are either
	 * too loud or silent due to firmware bug (bko#65251)
	 */
	u8 buf[2] = { 0x74, 0xe3 };
	return snd_usb_ctl_msg(dev, usb_sndctrlpipe(dev, 0), UAC_SET_CUR,
			USB_RECIP_INTERFACE | USB_TYPE_CLASS | USB_DIR_OUT,
			UAC_FU_VOLUME << 8, 9 << 8, buf, 2);
}

/*
 * Novation Twitch DJ controller
 * Focusrite Novation Saffire 6 USB audio card
 */
static int snd_usb_novation_boot_quirk(struct usb_device *dev)
{
	/* preemptively set up the device because otherwise the
	 * raw MIDI endpoints are not active */
	usb_set_interface(dev, 0, 1);
	return 0;
}

/*
 * This call will put the synth in "USB send" mode, i.e it will send MIDI
 * messages through USB (this is disabled at startup). The synth will
 * acknowledge by sending a sysex on endpoint 0x85 and by displaying a USB
 * sign on its LCD. Values here are chosen based on sniffing USB traffic
 * under Windows.
 */
static int snd_usb_accessmusic_boot_quirk(struct usb_device *dev)
{
	int err, actual_length;
	/* "midi send" enable */
	static const u8 seq[] = { 0x4e, 0x73, 0x52, 0x01 };
	void *buf;

	if (snd_usb_pipe_sanity_check(dev, usb_sndintpipe(dev, 0x05)))
		return -EINVAL;
	buf = kmemdup(seq, ARRAY_SIZE(seq), GFP_KERNEL);
	if (!buf)
		return -ENOMEM;
	err = usb_interrupt_msg(dev, usb_sndintpipe(dev, 0x05), buf,
			ARRAY_SIZE(seq), &actual_length, 1000);
	kfree(buf);
	if (err < 0)
		return err;

	return 0;
}

/*
 * Some sound cards from Native Instruments are in fact compliant to the USB
 * audio standard of version 2 and other approved USB standards, even though
 * they come up as vendor-specific device when first connected.
 *
 * However, they can be told to come up with a new set of descriptors
 * upon their next enumeration, and the interfaces announced by the new
 * descriptors will then be handled by the kernel's class drivers. As the
 * product ID will also change, no further checks are required.
 */

static int snd_usb_nativeinstruments_boot_quirk(struct usb_device *dev)
{
	int ret;

	if (snd_usb_pipe_sanity_check(dev, usb_sndctrlpipe(dev, 0)))
		return -EINVAL;
	ret = usb_control_msg(dev, usb_sndctrlpipe(dev, 0),
				  0xaf, USB_TYPE_VENDOR | USB_RECIP_DEVICE,
				  1, 0, NULL, 0, 1000);

	if (ret < 0)
		return ret;

	usb_reset_device(dev);

	/* return -EAGAIN, so the creation of an audio interface for this
	 * temporary device is aborted. The device will reconnect with a
	 * new product ID */
	return -EAGAIN;
}

static void mbox2_setup_48_24_magic(struct usb_device *dev)
{
	u8 srate[3];
	u8 temp[12];

	/* Choose 48000Hz permanently */
	srate[0] = 0x80;
	srate[1] = 0xbb;
	srate[2] = 0x00;

	/* Send the magic! */
	snd_usb_ctl_msg(dev, usb_rcvctrlpipe(dev, 0),
		0x01, 0x22, 0x0100, 0x0085, &temp, 0x0003);
	snd_usb_ctl_msg(dev, usb_sndctrlpipe(dev, 0),
		0x81, 0xa2, 0x0100, 0x0085, &srate, 0x0003);
	snd_usb_ctl_msg(dev, usb_sndctrlpipe(dev, 0),
		0x81, 0xa2, 0x0100, 0x0086, &srate, 0x0003);
	snd_usb_ctl_msg(dev, usb_sndctrlpipe(dev, 0),
		0x81, 0xa2, 0x0100, 0x0003, &srate, 0x0003);
	return;
}

/* Digidesign Mbox 2 needs to load firmware onboard
 * and driver must wait a few seconds for initialisation.
 */

#define MBOX2_FIRMWARE_SIZE    646
#define MBOX2_BOOT_LOADING     0x01 /* Hard coded into the device */
#define MBOX2_BOOT_READY       0x02 /* Hard coded into the device */

static int snd_usb_mbox2_boot_quirk(struct usb_device *dev)
{
	struct usb_host_config *config = dev->actconfig;
	int err;
	u8 bootresponse[0x12];
	int fwsize;
	int count;

	fwsize = le16_to_cpu(get_cfg_desc(config)->wTotalLength);

	if (fwsize != MBOX2_FIRMWARE_SIZE) {
		dev_err(&dev->dev, "Invalid firmware size=%d.\n", fwsize);
		return -ENODEV;
	}

	dev_dbg(&dev->dev, "Sending Digidesign Mbox 2 boot sequence...\n");

	count = 0;
	bootresponse[0] = MBOX2_BOOT_LOADING;
	while ((bootresponse[0] == MBOX2_BOOT_LOADING) && (count < 10)) {
		msleep(500); /* 0.5 second delay */
		snd_usb_ctl_msg(dev, usb_rcvctrlpipe(dev, 0),
			/* Control magic - load onboard firmware */
			0x85, 0xc0, 0x0001, 0x0000, &bootresponse, 0x0012);
		if (bootresponse[0] == MBOX2_BOOT_READY)
			break;
		dev_dbg(&dev->dev, "device not ready, resending boot sequence...\n");
		count++;
	}

	if (bootresponse[0] != MBOX2_BOOT_READY) {
		dev_err(&dev->dev, "Unknown bootresponse=%d, or timed out, ignoring device.\n", bootresponse[0]);
		return -ENODEV;
	}

	dev_dbg(&dev->dev, "device initialised!\n");

	err = usb_get_descriptor(dev, USB_DT_DEVICE, 0,
		&dev->descriptor, sizeof(dev->descriptor));
	config = dev->actconfig;
	if (err < 0)
		dev_dbg(&dev->dev, "error usb_get_descriptor: %d\n", err);

	err = usb_reset_configuration(dev);
	if (err < 0)
		dev_dbg(&dev->dev, "error usb_reset_configuration: %d\n", err);
	dev_dbg(&dev->dev, "mbox2_boot: new boot length = %d\n",
		le16_to_cpu(get_cfg_desc(config)->wTotalLength));

	mbox2_setup_48_24_magic(dev);

	dev_info(&dev->dev, "Digidesign Mbox 2: 24bit 48kHz");

	return 0; /* Successful boot */
}

static int snd_usb_axefx3_boot_quirk(struct usb_device *dev)
{
	int err;

	dev_dbg(&dev->dev, "Waiting for Axe-Fx III to boot up...\n");

	if (snd_usb_pipe_sanity_check(dev, usb_sndctrlpipe(dev, 0)))
		return -EINVAL;
	/* If the Axe-Fx III has not fully booted, it will timeout when trying
	 * to enable the audio streaming interface. A more generous timeout is
	 * used here to detect when the Axe-Fx III has finished booting as the
	 * set interface message will be acked once it has
	 */
	err = usb_control_msg(dev, usb_sndctrlpipe(dev, 0),
				USB_REQ_SET_INTERFACE, USB_RECIP_INTERFACE,
				1, 1, NULL, 0, 120000);
	if (err < 0) {
		dev_err(&dev->dev,
			"failed waiting for Axe-Fx III to boot: %d\n", err);
		return err;
	}

	dev_dbg(&dev->dev, "Axe-Fx III is now ready\n");

	err = usb_set_interface(dev, 1, 0);
	if (err < 0)
		dev_dbg(&dev->dev,
			"error stopping Axe-Fx III interface: %d\n", err);

	return 0;
}


#define MICROBOOK_BUF_SIZE 128

static int snd_usb_motu_microbookii_communicate(struct usb_device *dev, u8 *buf,
						int buf_size, int *length)
{
	int err, actual_length;

	if (snd_usb_pipe_sanity_check(dev, usb_sndintpipe(dev, 0x01)))
		return -EINVAL;
	err = usb_interrupt_msg(dev, usb_sndintpipe(dev, 0x01), buf, *length,
				&actual_length, 1000);
	if (err < 0)
		return err;

	print_hex_dump(KERN_DEBUG, "MicroBookII snd: ", DUMP_PREFIX_NONE, 16, 1,
		       buf, actual_length, false);

	memset(buf, 0, buf_size);

	if (snd_usb_pipe_sanity_check(dev, usb_rcvintpipe(dev, 0x82)))
		return -EINVAL;
	err = usb_interrupt_msg(dev, usb_rcvintpipe(dev, 0x82), buf, buf_size,
				&actual_length, 1000);
	if (err < 0)
		return err;

	print_hex_dump(KERN_DEBUG, "MicroBookII rcv: ", DUMP_PREFIX_NONE, 16, 1,
		       buf, actual_length, false);

	*length = actual_length;
	return 0;
}

static int snd_usb_motu_microbookii_boot_quirk(struct usb_device *dev)
{
	int err, actual_length, poll_attempts = 0;
	static const u8 set_samplerate_seq[] = { 0x00, 0x00, 0x00, 0x00,
						 0x00, 0x00, 0x0b, 0x14,
						 0x00, 0x00, 0x00, 0x01 };
	static const u8 poll_ready_seq[] = { 0x00, 0x04, 0x00, 0x00,
					     0x00, 0x00, 0x0b, 0x18 };
	u8 *buf = kzalloc(MICROBOOK_BUF_SIZE, GFP_KERNEL);

	if (!buf)
		return -ENOMEM;

	dev_info(&dev->dev, "Waiting for MOTU Microbook II to boot up...\n");

	/* First we tell the device which sample rate to use. */
	memcpy(buf, set_samplerate_seq, sizeof(set_samplerate_seq));
	actual_length = sizeof(set_samplerate_seq);
	err = snd_usb_motu_microbookii_communicate(dev, buf, MICROBOOK_BUF_SIZE,
						   &actual_length);

	if (err < 0) {
		dev_err(&dev->dev,
			"failed setting the sample rate for Motu MicroBook II: %d\n",
			err);
		goto free_buf;
	}

	/* Then we poll every 100 ms until the device informs of its readiness. */
	while (true) {
		if (++poll_attempts > 100) {
			dev_err(&dev->dev,
				"failed booting Motu MicroBook II: timeout\n");
			err = -ENODEV;
			goto free_buf;
		}

		memset(buf, 0, MICROBOOK_BUF_SIZE);
		memcpy(buf, poll_ready_seq, sizeof(poll_ready_seq));

		actual_length = sizeof(poll_ready_seq);
		err = snd_usb_motu_microbookii_communicate(
			dev, buf, MICROBOOK_BUF_SIZE, &actual_length);
		if (err < 0) {
			dev_err(&dev->dev,
				"failed booting Motu MicroBook II: communication error %d\n",
				err);
			goto free_buf;
		}

		/* the device signals its readiness through a message of the
		 * form
		 *           XX 06 00 00 00 00 0b 18  00 00 00 01
		 * If the device is not yet ready to accept audio data, the
		 * last byte of that sequence is 00.
		 */
		if (actual_length == 12 && buf[actual_length - 1] == 1)
			break;

		msleep(100);
	}

	dev_info(&dev->dev, "MOTU MicroBook II ready\n");

free_buf:
	kfree(buf);
	return err;
}

static int snd_usb_motu_m_series_boot_quirk(struct usb_device *dev)
{
	int ret;

	if (snd_usb_pipe_sanity_check(dev, usb_sndctrlpipe(dev, 0)))
		return -EINVAL;
	ret = usb_control_msg(dev, usb_sndctrlpipe(dev, 0),
			      1, USB_TYPE_VENDOR | USB_RECIP_DEVICE,
			      0x0, 0, NULL, 0, 1000);

	if (ret < 0)
		return ret;

	msleep(2000);

	ret = usb_control_msg(dev, usb_sndctrlpipe(dev, 0),
			      1, USB_TYPE_VENDOR | USB_RECIP_DEVICE,
			      0x20, 0, NULL, 0, 1000);

	if (ret < 0)
		return ret;

	return 0;
}

/*
 * Setup quirks
 */
#define MAUDIO_SET		0x01 /* parse device_setup */
#define MAUDIO_SET_COMPATIBLE	0x80 /* use only "win-compatible" interfaces */
#define MAUDIO_SET_DTS		0x02 /* enable DTS Digital Output */
#define MAUDIO_SET_96K		0x04 /* 48-96KHz rate if set, 8-48KHz otherwise */
#define MAUDIO_SET_24B		0x08 /* 24bits sample if set, 16bits otherwise */
#define MAUDIO_SET_DI		0x10 /* enable Digital Input */
#define MAUDIO_SET_MASK		0x1f /* bit mask for setup value */
#define MAUDIO_SET_24B_48K_DI	 0x19 /* 24bits+48KHz+Digital Input */
#define MAUDIO_SET_24B_48K_NOTDI 0x09 /* 24bits+48KHz+No Digital Input */
#define MAUDIO_SET_16B_48K_DI	 0x11 /* 16bits+48KHz+Digital Input */
#define MAUDIO_SET_16B_48K_NOTDI 0x01 /* 16bits+48KHz+No Digital Input */

static int quattro_skip_setting_quirk(struct snd_usb_audio *chip,
				      int iface, int altno)
{
	/* Reset ALL ifaces to 0 altsetting.
	 * Call it for every possible altsetting of every interface.
	 */
	usb_set_interface(chip->dev, iface, 0);
	if (chip->setup & MAUDIO_SET) {
		if (chip->setup & MAUDIO_SET_COMPATIBLE) {
			if (iface != 1 && iface != 2)
				return 1; /* skip all interfaces but 1 and 2 */
		} else {
			unsigned int mask;
			if (iface == 1 || iface == 2)
				return 1; /* skip interfaces 1 and 2 */
			if ((chip->setup & MAUDIO_SET_96K) && altno != 1)
				return 1; /* skip this altsetting */
			mask = chip->setup & MAUDIO_SET_MASK;
			if (mask == MAUDIO_SET_24B_48K_DI && altno != 2)
				return 1; /* skip this altsetting */
			if (mask == MAUDIO_SET_24B_48K_NOTDI && altno != 3)
				return 1; /* skip this altsetting */
			if (mask == MAUDIO_SET_16B_48K_NOTDI && altno != 4)
				return 1; /* skip this altsetting */
		}
	}
	usb_audio_dbg(chip,
		    "using altsetting %d for interface %d config %d\n",
		    altno, iface, chip->setup);
	return 0; /* keep this altsetting */
}

static int audiophile_skip_setting_quirk(struct snd_usb_audio *chip,
					 int iface,
					 int altno)
{
	/* Reset ALL ifaces to 0 altsetting.
	 * Call it for every possible altsetting of every interface.
	 */
	usb_set_interface(chip->dev, iface, 0);

	if (chip->setup & MAUDIO_SET) {
		unsigned int mask;
		if ((chip->setup & MAUDIO_SET_DTS) && altno != 6)
			return 1; /* skip this altsetting */
		if ((chip->setup & MAUDIO_SET_96K) && altno != 1)
			return 1; /* skip this altsetting */
		mask = chip->setup & MAUDIO_SET_MASK;
		if (mask == MAUDIO_SET_24B_48K_DI && altno != 2)
			return 1; /* skip this altsetting */
		if (mask == MAUDIO_SET_24B_48K_NOTDI && altno != 3)
			return 1; /* skip this altsetting */
		if (mask == MAUDIO_SET_16B_48K_DI && altno != 4)
			return 1; /* skip this altsetting */
		if (mask == MAUDIO_SET_16B_48K_NOTDI && altno != 5)
			return 1; /* skip this altsetting */
	}

	return 0; /* keep this altsetting */
}

static int fasttrackpro_skip_setting_quirk(struct snd_usb_audio *chip,
					   int iface, int altno)
{
	/* Reset ALL ifaces to 0 altsetting.
	 * Call it for every possible altsetting of every interface.
	 */
	usb_set_interface(chip->dev, iface, 0);

	/* possible configuration where both inputs and only one output is
	 *used is not supported by the current setup
	 */
	if (chip->setup & (MAUDIO_SET | MAUDIO_SET_24B)) {
		if (chip->setup & MAUDIO_SET_96K) {
			if (altno != 3 && altno != 6)
				return 1;
		} else if (chip->setup & MAUDIO_SET_DI) {
			if (iface == 4)
				return 1; /* no analog input */
			if (altno != 2 && altno != 5)
				return 1; /* enable only altsets 2 and 5 */
		} else {
			if (iface == 5)
				return 1; /* disable digialt input */
			if (altno != 2 && altno != 5)
				return 1; /* enalbe only altsets 2 and 5 */
		}
	} else {
		/* keep only 16-Bit mode */
		if (altno != 1)
			return 1;
	}

	usb_audio_dbg(chip,
		    "using altsetting %d for interface %d config %d\n",
		    altno, iface, chip->setup);
	return 0; /* keep this altsetting */
}

int snd_usb_apply_interface_quirk(struct snd_usb_audio *chip,
				  int iface,
				  int altno)
{
	/* audiophile usb: skip altsets incompatible with device_setup */
	if (chip->usb_id == USB_ID(0x0763, 0x2003))
		return audiophile_skip_setting_quirk(chip, iface, altno);
	/* quattro usb: skip altsets incompatible with device_setup */
	if (chip->usb_id == USB_ID(0x0763, 0x2001))
		return quattro_skip_setting_quirk(chip, iface, altno);
	/* fasttrackpro usb: skip altsets incompatible with device_setup */
	if (chip->usb_id == USB_ID(0x0763, 0x2012))
		return fasttrackpro_skip_setting_quirk(chip, iface, altno);

	return 0;
}

int snd_usb_apply_boot_quirk(struct usb_device *dev,
			     struct usb_interface *intf,
			     const struct snd_usb_audio_quirk *quirk,
			     unsigned int id)
{
	switch (id) {
	case USB_ID(0x041e, 0x3000):
		/* SB Extigy needs special boot-up sequence */
		/* if more models come, this will go to the quirk list. */
		return snd_usb_extigy_boot_quirk(dev, intf);

	case USB_ID(0x041e, 0x3020):
		/* SB Audigy 2 NX needs its own boot-up magic, too */
		return snd_usb_audigy2nx_boot_quirk(dev);

	case USB_ID(0x10f5, 0x0200):
		/* C-Media CM106 / Turtle Beach Audio Advantage Roadie */
		return snd_usb_cm106_boot_quirk(dev);

	case USB_ID(0x0d8c, 0x0102):
		/* C-Media CM6206 / CM106-Like Sound Device */
	case USB_ID(0x0ccd, 0x00b1): /* Terratec Aureon 7.1 USB */
		return snd_usb_cm6206_boot_quirk(dev);

	case USB_ID(0x0dba, 0x3000):
		/* Digidesign Mbox 2 */
		return snd_usb_mbox2_boot_quirk(dev);

	case USB_ID(0x1235, 0x0010): /* Focusrite Novation Saffire 6 USB */
	case USB_ID(0x1235, 0x0018): /* Focusrite Novation Twitch */
		return snd_usb_novation_boot_quirk(dev);

	case USB_ID(0x133e, 0x0815):
		/* Access Music VirusTI Desktop */
		return snd_usb_accessmusic_boot_quirk(dev);

	case USB_ID(0x17cc, 0x1000): /* Komplete Audio 6 */
	case USB_ID(0x17cc, 0x1010): /* Traktor Audio 6 */
	case USB_ID(0x17cc, 0x1020): /* Traktor Audio 10 */
		return snd_usb_nativeinstruments_boot_quirk(dev);
	case USB_ID(0x0763, 0x2012):  /* M-Audio Fast Track Pro USB */
		return snd_usb_fasttrackpro_boot_quirk(dev);
	case USB_ID(0x047f, 0xc010): /* Plantronics Gamecom 780 */
		return snd_usb_gamecon780_boot_quirk(dev);
	case USB_ID(0x2466, 0x8010): /* Fractal Audio Axe-Fx 3 */
		return snd_usb_axefx3_boot_quirk(dev);
	case USB_ID(0x07fd, 0x0004): /* MOTU MicroBook II */
		return snd_usb_motu_microbookii_boot_quirk(dev);
	}

	return 0;
}

int snd_usb_apply_boot_quirk_once(struct usb_device *dev,
				  struct usb_interface *intf,
				  const struct snd_usb_audio_quirk *quirk,
				  unsigned int id)
{
	switch (id) {
	case USB_ID(0x07fd, 0x0008): /* MOTU M Series */
		return snd_usb_motu_m_series_boot_quirk(dev);
	}

	return 0;
}

/*
 * check if the device uses big-endian samples
 */
int snd_usb_is_big_endian_format(struct snd_usb_audio *chip, struct audioformat *fp)
{
	/* it depends on altsetting whether the device is big-endian or not */
	switch (chip->usb_id) {
	case USB_ID(0x0763, 0x2001): /* M-Audio Quattro: captured data only */
		if (fp->altsetting == 2 || fp->altsetting == 3 ||
			fp->altsetting == 5 || fp->altsetting == 6)
			return 1;
		break;
	case USB_ID(0x0763, 0x2003): /* M-Audio Audiophile USB */
		if (chip->setup == 0x00 ||
			fp->altsetting == 1 || fp->altsetting == 2 ||
			fp->altsetting == 3)
			return 1;
		break;
	case USB_ID(0x0763, 0x2012): /* M-Audio Fast Track Pro */
		if (fp->altsetting == 2 || fp->altsetting == 3 ||
			fp->altsetting == 5 || fp->altsetting == 6)
			return 1;
		break;
	}
	return 0;
}

/*
 * For E-Mu 0404USB/0202USB/TrackerPre/0204 sample rate should be set for device,
 * not for interface.
 */

enum {
	EMU_QUIRK_SR_44100HZ = 0,
	EMU_QUIRK_SR_48000HZ,
	EMU_QUIRK_SR_88200HZ,
	EMU_QUIRK_SR_96000HZ,
	EMU_QUIRK_SR_176400HZ,
	EMU_QUIRK_SR_192000HZ
};

static void set_format_emu_quirk(struct snd_usb_substream *subs,
				 struct audioformat *fmt)
{
	unsigned char emu_samplerate_id = 0;

	/* When capture is active
	 * sample rate shouldn't be changed
	 * by playback substream
	 */
	if (subs->direction == SNDRV_PCM_STREAM_PLAYBACK) {
		if (subs->stream->substream[SNDRV_PCM_STREAM_CAPTURE].interface != -1)
			return;
	}

	switch (fmt->rate_min) {
	case 48000:
		emu_samplerate_id = EMU_QUIRK_SR_48000HZ;
		break;
	case 88200:
		emu_samplerate_id = EMU_QUIRK_SR_88200HZ;
		break;
	case 96000:
		emu_samplerate_id = EMU_QUIRK_SR_96000HZ;
		break;
	case 176400:
		emu_samplerate_id = EMU_QUIRK_SR_176400HZ;
		break;
	case 192000:
		emu_samplerate_id = EMU_QUIRK_SR_192000HZ;
		break;
	default:
		emu_samplerate_id = EMU_QUIRK_SR_44100HZ;
		break;
	}
	snd_emuusb_set_samplerate(subs->stream->chip, emu_samplerate_id);
	subs->pkt_offset_adj = (emu_samplerate_id >= EMU_QUIRK_SR_176400HZ) ? 4 : 0;
}

void snd_usb_set_format_quirk(struct snd_usb_substream *subs,
			      struct audioformat *fmt)
{
	switch (subs->stream->chip->usb_id) {
	case USB_ID(0x041e, 0x3f02): /* E-Mu 0202 USB */
	case USB_ID(0x041e, 0x3f04): /* E-Mu 0404 USB */
	case USB_ID(0x041e, 0x3f0a): /* E-Mu Tracker Pre */
	case USB_ID(0x041e, 0x3f19): /* E-Mu 0204 USB */
		set_format_emu_quirk(subs, fmt);
		break;
	}
}

bool snd_usb_get_sample_rate_quirk(struct snd_usb_audio *chip)
{
	/* devices which do not support reading the sample rate. */
	switch (chip->usb_id) {
	case USB_ID(0x041E, 0x4080): /* Creative Live Cam VF0610 */
	case USB_ID(0x04D8, 0xFEEA): /* Benchmark DAC1 Pre */
	case USB_ID(0x0556, 0x0014): /* Phoenix Audio TMX320VC */
	case USB_ID(0x05A3, 0x9420): /* ELP HD USB Camera */
	case USB_ID(0x05a7, 0x1020): /* Bose Companion 5 */
	case USB_ID(0x074D, 0x3553): /* Outlaw RR2150 (Micronas UAC3553B) */
	case USB_ID(0x1395, 0x740a): /* Sennheiser DECT */
	case USB_ID(0x1901, 0x0191): /* GE B850V3 CP2114 audio interface */
	case USB_ID(0x21B4, 0x0081): /* AudioQuest DragonFly */
	case USB_ID(0x2912, 0x30c8): /* Audioengine D1 */
		return true;
	}

	/* devices of these vendors don't support reading rate, either */
	switch (USB_ID_VENDOR(chip->usb_id)) {
	case 0x045E: /* MS Lifecam */
	case 0x047F: /* Plantronics */
	case 0x1de7: /* Phoenix Audio */
		return true;
	}

	return false;
}

/* ITF-USB DSD based DACs need a vendor cmd to switch
 * between PCM and native DSD mode
 */
static bool is_itf_usb_dsd_dac(unsigned int id)
{
	switch (id) {
	case USB_ID(0x154e, 0x1003): /* Denon DA-300USB */
	case USB_ID(0x154e, 0x3005): /* Marantz HD-DAC1 */
	case USB_ID(0x154e, 0x3006): /* Marantz SA-14S1 */
	case USB_ID(0x1852, 0x5065): /* Luxman DA-06 */
	case USB_ID(0x0644, 0x8043): /* TEAC UD-501/UD-501V2/UD-503/NT-503 */
	case USB_ID(0x0644, 0x8044): /* Esoteric D-05X */
	case USB_ID(0x0644, 0x804a): /* TEAC UD-301 */
		return true;
	}
	return false;
}

int snd_usb_select_mode_quirk(struct snd_usb_substream *subs,
			      struct audioformat *fmt)
{
	struct usb_device *dev = subs->dev;
	int err;

	if (is_itf_usb_dsd_dac(subs->stream->chip->usb_id)) {
		/* First switch to alt set 0, otherwise the mode switch cmd
		 * will not be accepted by the DAC
		 */
		err = usb_set_interface(dev, fmt->iface, 0);
		if (err < 0)
			return err;

		msleep(20); /* Delay needed after setting the interface */

		/* Vendor mode switch cmd is required. */
		if (fmt->formats & SNDRV_PCM_FMTBIT_DSD_U32_BE) {
			/* DSD mode (DSD_U32) requested */
			err = snd_usb_ctl_msg(dev, usb_sndctrlpipe(dev, 0), 0,
					      USB_DIR_OUT|USB_TYPE_VENDOR|USB_RECIP_INTERFACE,
					      1, 1, NULL, 0);
			if (err < 0)
				return err;

		} else {
			/* PCM or DOP mode (S32) requested */
			/* PCM mode (S16) requested */
			err = snd_usb_ctl_msg(dev, usb_sndctrlpipe(dev, 0), 0,
					      USB_DIR_OUT|USB_TYPE_VENDOR|USB_RECIP_INTERFACE,
					      0, 1, NULL, 0);
			if (err < 0)
				return err;

		}
		msleep(20);
	}
	return 0;
}

void snd_usb_endpoint_start_quirk(struct snd_usb_endpoint *ep)
{
	/*
	 * "Playback Design" products send bogus feedback data at the start
	 * of the stream. Ignore them.
	 */
	if (USB_ID_VENDOR(ep->chip->usb_id) == 0x23ba &&
	    ep->type == SND_USB_ENDPOINT_TYPE_SYNC)
		ep->skip_packets = 4;

	/*
	 * M-Audio Fast Track C400/C600 - when packets are not skipped, real
	 * world latency varies by approx. +/- 50 frames (at 96KHz) each time
	 * the stream is (re)started. When skipping packets 16 at endpoint
	 * start up, the real world latency is stable within +/- 1 frame (also
	 * across power cycles).
	 */
	if ((ep->chip->usb_id == USB_ID(0x0763, 0x2030) ||
	     ep->chip->usb_id == USB_ID(0x0763, 0x2031)) &&
	    ep->type == SND_USB_ENDPOINT_TYPE_DATA)
		ep->skip_packets = 16;

	/* Work around devices that report unreasonable feedback data */
	if ((ep->chip->usb_id == USB_ID(0x0644, 0x8038) ||  /* TEAC UD-H01 */
	     ep->chip->usb_id == USB_ID(0x1852, 0x5034)) && /* T+A Dac8 */
	    ep->syncmaxsize == 4)
		ep->tenor_fb_quirk = 1;
}

void snd_usb_set_interface_quirk(struct usb_device *dev)
{
	struct snd_usb_audio *chip = dev_get_drvdata(&dev->dev);

	if (!chip)
		return;
	/*
	 * "Playback Design" products need a 50ms delay after setting the
	 * USB interface.
	 */
	switch (USB_ID_VENDOR(chip->usb_id)) {
	case 0x23ba: /* Playback Design */
	case 0x0644: /* TEAC Corp. */
		msleep(50);
		break;
	}
}

/* quirk applied after snd_usb_ctl_msg(); not applied during boot quirks */
void snd_usb_ctl_msg_quirk(struct usb_device *dev, unsigned int pipe,
			   __u8 request, __u8 requesttype, __u16 value,
			   __u16 index, void *data, __u16 size)
{
	struct snd_usb_audio *chip = dev_get_drvdata(&dev->dev);

	if (!chip)
		return;
	/*
	 * "Playback Design" products need a 20ms delay after each
	 * class compliant request
	 */
	if (USB_ID_VENDOR(chip->usb_id) == 0x23ba &&
	    (requesttype & USB_TYPE_MASK) == USB_TYPE_CLASS)
		msleep(20);

	/*
	 * "TEAC Corp." products need a 20ms delay after each
	 * class compliant request
	 */
	if (USB_ID_VENDOR(chip->usb_id) == 0x0644 &&
	    (requesttype & USB_TYPE_MASK) == USB_TYPE_CLASS)
		msleep(20);

	/* ITF-USB DSD based DACs functionality need a delay
	 * after each class compliant request
	 */
	if (is_itf_usb_dsd_dac(chip->usb_id)
	    && (requesttype & USB_TYPE_MASK) == USB_TYPE_CLASS)
		msleep(20);

	/* Zoom R16/24, Logitech H650e, Jabra 550a needs a tiny delay here,
	 * otherwise requests like get/set frequency return as failed despite
	 * actually succeeding.
	 */
	if ((chip->usb_id == USB_ID(0x1686, 0x00dd) ||
	     chip->usb_id == USB_ID(0x046d, 0x0a46) ||
	     chip->usb_id == USB_ID(0x0b0e, 0x0349)) &&
	    (requesttype & USB_TYPE_MASK) == USB_TYPE_CLASS)
		usleep_range(1000, 2000);
}

/*
 * snd_usb_interface_dsd_format_quirks() is called from format.c to
 * augment the PCM format bit-field for DSD types. The UAC standards
 * don't have a designated bit field to denote DSD-capable interfaces,
 * hence all hardware that is known to support this format has to be
 * listed here.
 */
u64 snd_usb_interface_dsd_format_quirks(struct snd_usb_audio *chip,
					struct audioformat *fp,
					unsigned int sample_bytes)
{
	struct usb_interface *iface;

	/* Playback Designs */
	if (USB_ID_VENDOR(chip->usb_id) == 0x23ba &&
	    USB_ID_PRODUCT(chip->usb_id) < 0x0110) {
		switch (fp->altsetting) {
		case 1:
			fp->dsd_dop = true;
			return SNDRV_PCM_FMTBIT_DSD_U16_LE;
		case 2:
			fp->dsd_bitrev = true;
			return SNDRV_PCM_FMTBIT_DSD_U8;
		case 3:
			fp->dsd_bitrev = true;
			return SNDRV_PCM_FMTBIT_DSD_U16_LE;
		}
	}

	/* XMOS based USB DACs */
	switch (chip->usb_id) {
	case USB_ID(0x1511, 0x0037): /* AURALiC VEGA */
	case USB_ID(0x2522, 0x0012): /* LH Labs VI DAC Infinity */
	case USB_ID(0x2772, 0x0230): /* Pro-Ject Pre Box S2 Digital */
		if (fp->altsetting == 2)
			return SNDRV_PCM_FMTBIT_DSD_U32_BE;
		break;

<<<<<<< HEAD
	case USB_ID(0x10cb, 0x0103): /* The Bit Opus #3; with fp->dsd_raw */
	case USB_ID(0x152a, 0x85de): /* SMSL D1 DAC */
	case USB_ID(0x16d0, 0x09dd): /* Encore mDSD */
=======
>>>>>>> fa578e9d
	case USB_ID(0x0d8c, 0x0316): /* Hegel HD12 DSD */
	case USB_ID(0x10cb, 0x0103): /* The Bit Opus #3; with fp->dsd_raw */
	case USB_ID(0x16b0, 0x06b2): /* NuPrime DAC-10 */
	case USB_ID(0x16d0, 0x09dd): /* Encore mDSD */
	case USB_ID(0x16d0, 0x0733): /* Furutech ADL Stratos */
	case USB_ID(0x16d0, 0x09db): /* NuPrime Audio DAC-9 */
	case USB_ID(0x1db5, 0x0003): /* Bryston BDA3 */
	case USB_ID(0x22e1, 0xca01): /* HDTA Serenade DSD */
	case USB_ID(0x249c, 0x9326): /* M2Tech Young MkIII */
	case USB_ID(0x2616, 0x0106): /* PS Audio NuWave DAC */
	case USB_ID(0x2622, 0x0041): /* Audiolab M-DAC+ */
	case USB_ID(0x27f7, 0x3002): /* W4S DAC-2v2SE */
	case USB_ID(0x29a2, 0x0086): /* Mutec MC3+ USB */
	case USB_ID(0x6b42, 0x0042): /* MSB Technology */
		if (fp->altsetting == 3)
			return SNDRV_PCM_FMTBIT_DSD_U32_BE;
		break;

	/* Amanero Combo384 USB based DACs with native DSD support */
	case USB_ID(0x16d0, 0x071a):  /* Amanero - Combo384 */
	case USB_ID(0x2ab6, 0x0004):  /* T+A DAC8DSD-V2.0, MP1000E-V2.0, MP2000R-V2.0, MP2500R-V2.0, MP3100HV-V2.0 */
	case USB_ID(0x2ab6, 0x0005):  /* T+A USB HD Audio 1 */
	case USB_ID(0x2ab6, 0x0006):  /* T+A USB HD Audio 2 */
		if (fp->altsetting == 2) {
			switch (le16_to_cpu(chip->dev->descriptor.bcdDevice)) {
			case 0x199:
				return SNDRV_PCM_FMTBIT_DSD_U32_LE;
			case 0x19b:
			case 0x203:
				return SNDRV_PCM_FMTBIT_DSD_U32_BE;
			default:
				break;
			}
		}
		break;
	case USB_ID(0x16d0, 0x0a23):
		if (fp->altsetting == 2)
			return SNDRV_PCM_FMTBIT_DSD_U32_BE;
		break;

	default:
		break;
	}

	/* ITF-USB DSD based DACs */
	if (is_itf_usb_dsd_dac(chip->usb_id)) {
		iface = usb_ifnum_to_if(chip->dev, fp->iface);

		/* Altsetting 2 support native DSD if the num of altsets is
		 * three (0-2),
		 * Altsetting 3 support native DSD if the num of altsets is
		 * four (0-3).
		 */
		if (fp->altsetting == iface->num_altsetting - 1)
			return SNDRV_PCM_FMTBIT_DSD_U32_BE;
	}

	/* Mostly generic method to detect many DSD-capable implementations -
	 * from XMOS/Thesycon
	 */
	switch (USB_ID_VENDOR(chip->usb_id)) {
	case 0x152a:  /* Thesycon devices */
	case 0x20b1:  /* XMOS based devices */
	case 0x22d9:  /* Oppo */
	case 0x23ba:  /* Playback Designs */
	case 0x25ce:  /* Mytek devices */
<<<<<<< HEAD
	case 0x2ab6:  /* T+A devices */
=======
	case 0x278b:  /* Rotel? */
	case 0x292b:  /* Gustard/Ess based devices */
	case 0x2ab6:  /* T+A devices */
	case 0x3842:  /* EVGA */
	case 0xc502:  /* HiBy devices */
>>>>>>> fa578e9d
		if (fp->dsd_raw)
			return SNDRV_PCM_FMTBIT_DSD_U32_BE;
		break;
	default:
		break;

	}

	return 0;
}

void snd_usb_audioformat_attributes_quirk(struct snd_usb_audio *chip,
					  struct audioformat *fp,
					  int stream)
{
	switch (chip->usb_id) {
	case USB_ID(0x0a92, 0x0053): /* AudioTrak Optoplay */
		/* Optoplay sets the sample rate attribute although
		 * it seems not supporting it in fact.
		 */
		fp->attributes &= ~UAC_EP_CS_ATTR_SAMPLE_RATE;
		break;
	case USB_ID(0x041e, 0x3020): /* Creative SB Audigy 2 NX */
	case USB_ID(0x0763, 0x2003): /* M-Audio Audiophile USB */
		/* doesn't set the sample rate attribute, but supports it */
		fp->attributes |= UAC_EP_CS_ATTR_SAMPLE_RATE;
		break;
	case USB_ID(0x0763, 0x2001):  /* M-Audio Quattro USB */
	case USB_ID(0x0763, 0x2012):  /* M-Audio Fast Track Pro USB */
	case USB_ID(0x047f, 0x0ca1): /* plantronics headset */
	case USB_ID(0x077d, 0x07af): /* Griffin iMic (note that there is
					an older model 77d:223) */
	/*
	 * plantronics headset and Griffin iMic have set adaptive-in
	 * although it's really not...
	 */
		fp->ep_attr &= ~USB_ENDPOINT_SYNCTYPE;
		if (stream == SNDRV_PCM_STREAM_PLAYBACK)
			fp->ep_attr |= USB_ENDPOINT_SYNC_ADAPTIVE;
		else
			fp->ep_attr |= USB_ENDPOINT_SYNC_SYNC;
		break;
	}
}<|MERGE_RESOLUTION|>--- conflicted
+++ resolved
@@ -1641,12 +1641,6 @@
 			return SNDRV_PCM_FMTBIT_DSD_U32_BE;
 		break;
 
-<<<<<<< HEAD
-	case USB_ID(0x10cb, 0x0103): /* The Bit Opus #3; with fp->dsd_raw */
-	case USB_ID(0x152a, 0x85de): /* SMSL D1 DAC */
-	case USB_ID(0x16d0, 0x09dd): /* Encore mDSD */
-=======
->>>>>>> fa578e9d
 	case USB_ID(0x0d8c, 0x0316): /* Hegel HD12 DSD */
 	case USB_ID(0x10cb, 0x0103): /* The Bit Opus #3; with fp->dsd_raw */
 	case USB_ID(0x16b0, 0x06b2): /* NuPrime DAC-10 */
@@ -1713,15 +1707,11 @@
 	case 0x22d9:  /* Oppo */
 	case 0x23ba:  /* Playback Designs */
 	case 0x25ce:  /* Mytek devices */
-<<<<<<< HEAD
-	case 0x2ab6:  /* T+A devices */
-=======
 	case 0x278b:  /* Rotel? */
 	case 0x292b:  /* Gustard/Ess based devices */
 	case 0x2ab6:  /* T+A devices */
 	case 0x3842:  /* EVGA */
 	case 0xc502:  /* HiBy devices */
->>>>>>> fa578e9d
 		if (fp->dsd_raw)
 			return SNDRV_PCM_FMTBIT_DSD_U32_BE;
 		break;
