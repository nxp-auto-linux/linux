/*
 *   (Tentative) USB Audio Driver for ALSA
 *
 *   Mixer control part
 *
 *   Copyright (c) 2002 by Takashi Iwai <tiwai@suse.de>
 *
 *   Many codes borrowed from audio.c by
 *	    Alan Cox (alan@lxorguk.ukuu.org.uk)
 *	    Thomas Sailer (sailer@ife.ee.ethz.ch)
 *
 *
 *   This program is free software; you can redistribute it and/or modify
 *   it under the terms of the GNU General Public License as published by
 *   the Free Software Foundation; either version 2 of the License, or
 *   (at your option) any later version.
 *
 *   This program is distributed in the hope that it will be useful,
 *   but WITHOUT ANY WARRANTY; without even the implied warranty of
 *   MERCHANTABILITY or FITNESS FOR A PARTICULAR PURPOSE.  See the
 *   GNU General Public License for more details.
 *
 *   You should have received a copy of the GNU General Public License
 *   along with this program; if not, write to the Free Software
 *   Foundation, Inc., 59 Temple Place, Suite 330, Boston, MA  02111-1307 USA
 *
 */

/*
 * TODOs, for both the mixer and the streaming interfaces:
 *
 *  - support for UAC2 effect units
 *  - support for graphical equalizers
 *  - RANGE and MEM set commands (UAC2)
 *  - RANGE and MEM interrupt dispatchers (UAC2)
 *  - audio channel clustering (UAC2)
 *  - audio sample rate converter units (UAC2)
 *  - proper handling of clock multipliers (UAC2)
 *  - dispatch clock change notifications (UAC2)
 *  	- stop PCM streams which use a clock that became invalid
 *  	- stop PCM streams which use a clock selector that has changed
 *  	- parse available sample rates again when clock sources changed
 */

#include <linux/bitops.h>
#include <linux/init.h>
#include <linux/list.h>
#include <linux/log2.h>
#include <linux/slab.h>
#include <linux/string.h>
#include <linux/usb.h>
#include <linux/usb/audio.h>
#include <linux/usb/audio-v2.h>
#include <linux/usb/audio-v3.h>

#include <sound/core.h>
#include <sound/control.h>
#include <sound/hwdep.h>
#include <sound/info.h>
#include <sound/tlv.h>

#include "usbaudio.h"
#include "mixer.h"
#include "helper.h"
#include "mixer_quirks.h"
#include "power.h"

#define MAX_ID_ELEMS	256

struct usb_audio_term {
	int id;
	int type;
	int channels;
	unsigned int chconfig;
	int name;
};

struct usbmix_name_map;

struct mixer_build {
	struct snd_usb_audio *chip;
	struct usb_mixer_interface *mixer;
	unsigned char *buffer;
	unsigned int buflen;
	DECLARE_BITMAP(unitbitmap, MAX_ID_ELEMS);
	struct usb_audio_term oterm;
	const struct usbmix_name_map *map;
	const struct usbmix_selector_map *selector_map;
};

/*E-mu 0202/0404/0204 eXtension Unit(XU) control*/
enum {
	USB_XU_CLOCK_RATE 		= 0xe301,
	USB_XU_CLOCK_SOURCE		= 0xe302,
	USB_XU_DIGITAL_IO_STATUS	= 0xe303,
	USB_XU_DEVICE_OPTIONS		= 0xe304,
	USB_XU_DIRECT_MONITORING	= 0xe305,
	USB_XU_METERING			= 0xe306
};
enum {
	USB_XU_CLOCK_SOURCE_SELECTOR = 0x02,	/* clock source*/
	USB_XU_CLOCK_RATE_SELECTOR = 0x03,	/* clock rate */
	USB_XU_DIGITAL_FORMAT_SELECTOR = 0x01,	/* the spdif format */
	USB_XU_SOFT_LIMIT_SELECTOR = 0x03	/* soft limiter */
};

/*
 * manual mapping of mixer names
 * if the mixer topology is too complicated and the parsed names are
 * ambiguous, add the entries in usbmixer_maps.c.
 */
#include "mixer_maps.c"

static const struct usbmix_name_map *
find_map(const struct usbmix_name_map *p, int unitid, int control)
{
	if (!p)
		return NULL;

	for (; p->id; p++) {
		if (p->id == unitid &&
		    (!control || !p->control || control == p->control))
			return p;
	}
	return NULL;
}

/* get the mapped name if the unit matches */
static int
check_mapped_name(const struct usbmix_name_map *p, char *buf, int buflen)
{
	if (!p || !p->name)
		return 0;

	buflen--;
	return strlcpy(buf, p->name, buflen);
}

/* ignore the error value if ignore_ctl_error flag is set */
#define filter_error(cval, err) \
	((cval)->head.mixer->ignore_ctl_error ? 0 : (err))

/* check whether the control should be ignored */
static inline int
check_ignored_ctl(const struct usbmix_name_map *p)
{
	if (!p || p->name || p->dB)
		return 0;
	return 1;
}

/* dB mapping */
static inline void check_mapped_dB(const struct usbmix_name_map *p,
				   struct usb_mixer_elem_info *cval)
{
	if (p && p->dB) {
		cval->dBmin = p->dB->min;
		cval->dBmax = p->dB->max;
		cval->initialized = 1;
	}
}

/* get the mapped selector source name */
static int check_mapped_selector_name(struct mixer_build *state, int unitid,
				      int index, char *buf, int buflen)
{
	const struct usbmix_selector_map *p;

	if (!state->selector_map)
		return 0;
	for (p = state->selector_map; p->id; p++) {
		if (p->id == unitid && index < p->count)
			return strlcpy(buf, p->names[index], buflen);
	}
	return 0;
}

/*
 * find an audio control unit with the given unit id
 */
static void *find_audio_control_unit(struct mixer_build *state,
				     unsigned char unit)
{
	/* we just parse the header */
	struct uac_feature_unit_descriptor *hdr = NULL;

	while ((hdr = snd_usb_find_desc(state->buffer, state->buflen, hdr,
					USB_DT_CS_INTERFACE)) != NULL) {
		if (hdr->bLength >= 4 &&
		    hdr->bDescriptorSubtype >= UAC_INPUT_TERMINAL &&
		    hdr->bDescriptorSubtype <= UAC3_SAMPLE_RATE_CONVERTER &&
		    hdr->bUnitID == unit)
			return hdr;
	}

	return NULL;
}

/*
 * copy a string with the given id
 */
static int snd_usb_copy_string_desc(struct snd_usb_audio *chip,
				    int index, char *buf, int maxlen)
{
<<<<<<< HEAD
	int len = usb_string(state->chip->dev, index, buf, maxlen - 1);
=======
	int len = usb_string(chip->dev, index, buf, maxlen - 1);
>>>>>>> e021bb4f

	if (len < 0)
		return 0;

	buf[len] = 0;
	return len;
}

/*
 * convert from the byte/word on usb descriptor to the zero-based integer
 */
static int convert_signed_value(struct usb_mixer_elem_info *cval, int val)
{
	switch (cval->val_type) {
	case USB_MIXER_BOOLEAN:
		return !!val;
	case USB_MIXER_INV_BOOLEAN:
		return !val;
	case USB_MIXER_U8:
		val &= 0xff;
		break;
	case USB_MIXER_S8:
		val &= 0xff;
		if (val >= 0x80)
			val -= 0x100;
		break;
	case USB_MIXER_U16:
		val &= 0xffff;
		break;
	case USB_MIXER_S16:
		val &= 0xffff;
		if (val >= 0x8000)
			val -= 0x10000;
		break;
	}
	return val;
}

/*
 * convert from the zero-based int to the byte/word for usb descriptor
 */
static int convert_bytes_value(struct usb_mixer_elem_info *cval, int val)
{
	switch (cval->val_type) {
	case USB_MIXER_BOOLEAN:
		return !!val;
	case USB_MIXER_INV_BOOLEAN:
		return !val;
	case USB_MIXER_S8:
	case USB_MIXER_U8:
		return val & 0xff;
	case USB_MIXER_S16:
	case USB_MIXER_U16:
		return val & 0xffff;
	}
	return 0; /* not reached */
}

static int get_relative_value(struct usb_mixer_elem_info *cval, int val)
{
	if (!cval->res)
		cval->res = 1;
	if (val < cval->min)
		return 0;
	else if (val >= cval->max)
		return (cval->max - cval->min + cval->res - 1) / cval->res;
	else
		return (val - cval->min) / cval->res;
}

static int get_abs_value(struct usb_mixer_elem_info *cval, int val)
{
	if (val < 0)
		return cval->min;
	if (!cval->res)
		cval->res = 1;
	val *= cval->res;
	val += cval->min;
	if (val > cval->max)
		return cval->max;
	return val;
}

static int uac2_ctl_value_size(int val_type)
{
	switch (val_type) {
	case USB_MIXER_S32:
	case USB_MIXER_U32:
		return 4;
	case USB_MIXER_S16:
	case USB_MIXER_U16:
		return 2;
	default:
		return 1;
	}
	return 0; /* unreachable */
}


/*
 * retrieve a mixer value
 */

static int get_ctl_value_v1(struct usb_mixer_elem_info *cval, int request,
			    int validx, int *value_ret)
{
	struct snd_usb_audio *chip = cval->head.mixer->chip;
	unsigned char buf[2];
	int val_len = cval->val_type >= USB_MIXER_S16 ? 2 : 1;
	int timeout = 10;
	int idx = 0, err;

	err = snd_usb_lock_shutdown(chip);
	if (err < 0)
		return -EIO;

	while (timeout-- > 0) {
		idx = snd_usb_ctrl_intf(chip) | (cval->head.id << 8);
		err = snd_usb_ctl_msg(chip->dev, usb_rcvctrlpipe(chip->dev, 0), request,
				      USB_RECIP_INTERFACE | USB_TYPE_CLASS | USB_DIR_IN,
				      validx, idx, buf, val_len);
		if (err >= val_len) {
			*value_ret = convert_signed_value(cval, snd_usb_combine_bytes(buf, val_len));
			err = 0;
			goto out;
		} else if (err == -ETIMEDOUT) {
			goto out;
		}
	}
	usb_audio_dbg(chip,
		"cannot get ctl value: req = %#x, wValue = %#x, wIndex = %#x, type = %d\n",
		request, validx, idx, cval->val_type);
	err = -EINVAL;

 out:
	snd_usb_unlock_shutdown(chip);
	return err;
}

static int get_ctl_value_v2(struct usb_mixer_elem_info *cval, int request,
			    int validx, int *value_ret)
{
	struct snd_usb_audio *chip = cval->head.mixer->chip;
	/* enough space for one range */
	unsigned char buf[sizeof(__u16) + 3 * sizeof(__u32)];
	unsigned char *val;
	int idx = 0, ret, val_size, size;
	__u8 bRequest;

	val_size = uac2_ctl_value_size(cval->val_type);

	if (request == UAC_GET_CUR) {
		bRequest = UAC2_CS_CUR;
		size = val_size;
	} else {
		bRequest = UAC2_CS_RANGE;
		size = sizeof(__u16) + 3 * val_size;
	}

	memset(buf, 0, sizeof(buf));

	ret = snd_usb_lock_shutdown(chip) ? -EIO : 0;
	if (ret)
		goto error;

	idx = snd_usb_ctrl_intf(chip) | (cval->head.id << 8);
	ret = snd_usb_ctl_msg(chip->dev, usb_rcvctrlpipe(chip->dev, 0), bRequest,
			      USB_RECIP_INTERFACE | USB_TYPE_CLASS | USB_DIR_IN,
			      validx, idx, buf, size);
	snd_usb_unlock_shutdown(chip);

	if (ret < 0) {
error:
		usb_audio_err(chip,
			"cannot get ctl value: req = %#x, wValue = %#x, wIndex = %#x, type = %d\n",
			request, validx, idx, cval->val_type);
		return ret;
	}

	/* FIXME: how should we handle multiple triplets here? */

	switch (request) {
	case UAC_GET_CUR:
		val = buf;
		break;
	case UAC_GET_MIN:
		val = buf + sizeof(__u16);
		break;
	case UAC_GET_MAX:
		val = buf + sizeof(__u16) + val_size;
		break;
	case UAC_GET_RES:
		val = buf + sizeof(__u16) + val_size * 2;
		break;
	default:
		return -EINVAL;
	}

	*value_ret = convert_signed_value(cval,
					  snd_usb_combine_bytes(val, val_size));

	return 0;
}

static int get_ctl_value(struct usb_mixer_elem_info *cval, int request,
			 int validx, int *value_ret)
{
	validx += cval->idx_off;

	return (cval->head.mixer->protocol == UAC_VERSION_1) ?
		get_ctl_value_v1(cval, request, validx, value_ret) :
		get_ctl_value_v2(cval, request, validx, value_ret);
}

static int get_cur_ctl_value(struct usb_mixer_elem_info *cval,
			     int validx, int *value)
{
	return get_ctl_value(cval, UAC_GET_CUR, validx, value);
}

/* channel = 0: master, 1 = first channel */
static inline int get_cur_mix_raw(struct usb_mixer_elem_info *cval,
				  int channel, int *value)
{
	return get_ctl_value(cval, UAC_GET_CUR,
			     (cval->control << 8) | channel,
			     value);
}

int snd_usb_get_cur_mix_value(struct usb_mixer_elem_info *cval,
			     int channel, int index, int *value)
{
	int err;

	if (cval->cached & (1 << channel)) {
		*value = cval->cache_val[index];
		return 0;
	}
	err = get_cur_mix_raw(cval, channel, value);
	if (err < 0) {
		if (!cval->head.mixer->ignore_ctl_error)
			usb_audio_dbg(cval->head.mixer->chip,
				"cannot get current value for control %d ch %d: err = %d\n",
				      cval->control, channel, err);
		return err;
	}
	cval->cached |= 1 << channel;
	cval->cache_val[index] = *value;
	return 0;
}

/*
 * set a mixer value
 */

int snd_usb_mixer_set_ctl_value(struct usb_mixer_elem_info *cval,
				int request, int validx, int value_set)
{
	struct snd_usb_audio *chip = cval->head.mixer->chip;
	unsigned char buf[4];
	int idx = 0, val_len, err, timeout = 10;

	validx += cval->idx_off;


	if (cval->head.mixer->protocol == UAC_VERSION_1) {
		val_len = cval->val_type >= USB_MIXER_S16 ? 2 : 1;
	} else { /* UAC_VERSION_2/3 */
		val_len = uac2_ctl_value_size(cval->val_type);

		/* FIXME */
		if (request != UAC_SET_CUR) {
			usb_audio_dbg(chip, "RANGE setting not yet supported\n");
			return -EINVAL;
		}

		request = UAC2_CS_CUR;
	}

	value_set = convert_bytes_value(cval, value_set);
	buf[0] = value_set & 0xff;
	buf[1] = (value_set >> 8) & 0xff;
	buf[2] = (value_set >> 16) & 0xff;
	buf[3] = (value_set >> 24) & 0xff;

	err = snd_usb_lock_shutdown(chip);
	if (err < 0)
		return -EIO;

	while (timeout-- > 0) {
		idx = snd_usb_ctrl_intf(chip) | (cval->head.id << 8);
		err = snd_usb_ctl_msg(chip->dev,
				      usb_sndctrlpipe(chip->dev, 0), request,
				      USB_RECIP_INTERFACE | USB_TYPE_CLASS | USB_DIR_OUT,
				      validx, idx, buf, val_len);
		if (err >= 0) {
			err = 0;
			goto out;
		} else if (err == -ETIMEDOUT) {
			goto out;
		}
	}
	usb_audio_dbg(chip, "cannot set ctl value: req = %#x, wValue = %#x, wIndex = %#x, type = %d, data = %#x/%#x\n",
		      request, validx, idx, cval->val_type, buf[0], buf[1]);
	err = -EINVAL;

 out:
	snd_usb_unlock_shutdown(chip);
	return err;
}

static int set_cur_ctl_value(struct usb_mixer_elem_info *cval,
			     int validx, int value)
{
	return snd_usb_mixer_set_ctl_value(cval, UAC_SET_CUR, validx, value);
}

int snd_usb_set_cur_mix_value(struct usb_mixer_elem_info *cval, int channel,
			     int index, int value)
{
	int err;
	unsigned int read_only = (channel == 0) ?
		cval->master_readonly :
		cval->ch_readonly & (1 << (channel - 1));

	if (read_only) {
		usb_audio_dbg(cval->head.mixer->chip,
			      "%s(): channel %d of control %d is read_only\n",
			    __func__, channel, cval->control);
		return 0;
	}

	err = snd_usb_mixer_set_ctl_value(cval,
					  UAC_SET_CUR, (cval->control << 8) | channel,
					  value);
	if (err < 0)
		return err;
	cval->cached |= 1 << channel;
	cval->cache_val[index] = value;
	return 0;
}

/*
 * TLV callback for mixer volume controls
 */
int snd_usb_mixer_vol_tlv(struct snd_kcontrol *kcontrol, int op_flag,
			 unsigned int size, unsigned int __user *_tlv)
{
	struct usb_mixer_elem_info *cval = kcontrol->private_data;
	DECLARE_TLV_DB_MINMAX(scale, 0, 0);

	if (size < sizeof(scale))
		return -ENOMEM;
	if (cval->min_mute)
		scale[0] = SNDRV_CTL_TLVT_DB_MINMAX_MUTE;
	scale[2] = cval->dBmin;
	scale[3] = cval->dBmax;
	if (copy_to_user(_tlv, scale, sizeof(scale)))
		return -EFAULT;
	return 0;
}

/*
 * parser routines begin here...
 */

static int parse_audio_unit(struct mixer_build *state, int unitid);


/*
 * check if the input/output channel routing is enabled on the given bitmap.
 * used for mixer unit parser
 */
static int check_matrix_bitmap(unsigned char *bmap,
			       int ich, int och, int num_outs)
{
	int idx = ich * num_outs + och;
	return bmap[idx >> 3] & (0x80 >> (idx & 7));
}

/*
 * add an alsa control element
 * search and increment the index until an empty slot is found.
 *
 * if failed, give up and free the control instance.
 */

int snd_usb_mixer_add_control(struct usb_mixer_elem_list *list,
			      struct snd_kcontrol *kctl)
{
	struct usb_mixer_interface *mixer = list->mixer;
	int err;

	while (snd_ctl_find_id(mixer->chip->card, &kctl->id))
		kctl->id.index++;
	err = snd_ctl_add(mixer->chip->card, kctl);
	if (err < 0) {
		usb_audio_dbg(mixer->chip, "cannot add control (err = %d)\n",
			      err);
		return err;
	}
	list->kctl = kctl;
	list->next_id_elem = mixer->id_elems[list->id];
	mixer->id_elems[list->id] = list;
	return 0;
}

/*
 * get a terminal name string
 */

static struct iterm_name_combo {
	int type;
	char *name;
} iterm_names[] = {
	{ 0x0300, "Output" },
	{ 0x0301, "Speaker" },
	{ 0x0302, "Headphone" },
	{ 0x0303, "HMD Audio" },
	{ 0x0304, "Desktop Speaker" },
	{ 0x0305, "Room Speaker" },
	{ 0x0306, "Com Speaker" },
	{ 0x0307, "LFE" },
	{ 0x0600, "External In" },
	{ 0x0601, "Analog In" },
	{ 0x0602, "Digital In" },
	{ 0x0603, "Line" },
	{ 0x0604, "Legacy In" },
	{ 0x0605, "IEC958 In" },
	{ 0x0606, "1394 DA Stream" },
	{ 0x0607, "1394 DV Stream" },
	{ 0x0700, "Embedded" },
	{ 0x0701, "Noise Source" },
	{ 0x0702, "Equalization Noise" },
	{ 0x0703, "CD" },
	{ 0x0704, "DAT" },
	{ 0x0705, "DCC" },
	{ 0x0706, "MiniDisk" },
	{ 0x0707, "Analog Tape" },
	{ 0x0708, "Phonograph" },
	{ 0x0709, "VCR Audio" },
	{ 0x070a, "Video Disk Audio" },
	{ 0x070b, "DVD Audio" },
	{ 0x070c, "TV Tuner Audio" },
	{ 0x070d, "Satellite Rec Audio" },
	{ 0x070e, "Cable Tuner Audio" },
	{ 0x070f, "DSS Audio" },
	{ 0x0710, "Radio Receiver" },
	{ 0x0711, "Radio Transmitter" },
	{ 0x0712, "Multi-Track Recorder" },
	{ 0x0713, "Synthesizer" },
	{ 0 },
};

static int get_term_name(struct snd_usb_audio *chip, struct usb_audio_term *iterm,
			 unsigned char *name, int maxlen, int term_only)
{
	struct iterm_name_combo *names;
	int len;

	if (iterm->name) {
		len = snd_usb_copy_string_desc(chip, iterm->name,
						name, maxlen);
		if (len)
			return len;
	}

	/* virtual type - not a real terminal */
	if (iterm->type >> 16) {
		if (term_only)
			return 0;
		switch (iterm->type >> 16) {
		case UAC3_SELECTOR_UNIT:
			strcpy(name, "Selector");
			return 8;
		case UAC3_PROCESSING_UNIT:
			strcpy(name, "Process Unit");
			return 12;
		case UAC3_EXTENSION_UNIT:
			strcpy(name, "Ext Unit");
			return 8;
		case UAC3_MIXER_UNIT:
			strcpy(name, "Mixer");
			return 5;
		default:
			return sprintf(name, "Unit %d", iterm->id);
		}
	}

	switch (iterm->type & 0xff00) {
	case 0x0100:
		strcpy(name, "PCM");
		return 3;
	case 0x0200:
		strcpy(name, "Mic");
		return 3;
	case 0x0400:
		strcpy(name, "Headset");
		return 7;
	case 0x0500:
		strcpy(name, "Phone");
		return 5;
	}

	for (names = iterm_names; names->type; names++) {
		if (names->type == iterm->type) {
			strcpy(name, names->name);
			return strlen(names->name);
		}
	}

	return 0;
}

/*
 * Get logical cluster information for UAC3 devices.
 */
static int get_cluster_channels_v3(struct mixer_build *state, unsigned int cluster_id)
{
	struct uac3_cluster_header_descriptor c_header;
	int err;

	err = snd_usb_ctl_msg(state->chip->dev,
			usb_rcvctrlpipe(state->chip->dev, 0),
			UAC3_CS_REQ_HIGH_CAPABILITY_DESCRIPTOR,
			USB_RECIP_INTERFACE | USB_TYPE_CLASS | USB_DIR_IN,
			cluster_id,
			snd_usb_ctrl_intf(state->chip),
			&c_header, sizeof(c_header));
	if (err < 0)
		goto error;
	if (err != sizeof(c_header)) {
		err = -EIO;
		goto error;
	}

	return c_header.bNrChannels;

error:
	usb_audio_err(state->chip, "cannot request logical cluster ID: %d (err: %d)\n", cluster_id, err);
	return err;
}

/*
 * Get number of channels for a Mixer Unit.
 */
static int uac_mixer_unit_get_channels(struct mixer_build *state,
				       struct uac_mixer_unit_descriptor *desc)
{
	int mu_channels;
	void *c;

	if (desc->bLength < sizeof(*desc))
		return -EINVAL;
	if (!desc->bNrInPins)
		return -EINVAL;

	switch (state->mixer->protocol) {
	case UAC_VERSION_1:
	case UAC_VERSION_2:
	default:
		if (desc->bLength < sizeof(*desc) + desc->bNrInPins + 1)
			return 0; /* no bmControls -> skip */
		mu_channels = uac_mixer_unit_bNrChannels(desc);
		break;
	case UAC_VERSION_3:
		mu_channels = get_cluster_channels_v3(state,
				uac3_mixer_unit_wClusterDescrID(desc));
		break;
	}

	if (!mu_channels)
		return 0;

	c = uac_mixer_unit_bmControls(desc, state->mixer->protocol);
	if (c - (void *)desc + (mu_channels - 1) / 8 >= desc->bLength)
		return 0; /* no bmControls -> skip */

	return mu_channels;
}

/*
 * parse the source unit recursively until it reaches to a terminal
 * or a branched unit.
 */
static int check_input_term(struct mixer_build *state, int id,
			    struct usb_audio_term *term)
{
	int protocol = state->mixer->protocol;
	int err;
	void *p1;

	memset(term, 0, sizeof(*term));
	while ((p1 = find_audio_control_unit(state, id)) != NULL) {
		unsigned char *hdr = p1;
		term->id = id;

		if (protocol == UAC_VERSION_1 || protocol == UAC_VERSION_2) {
			switch (hdr[2]) {
			case UAC_INPUT_TERMINAL:
				if (protocol == UAC_VERSION_1) {
					struct uac_input_terminal_descriptor *d = p1;

					term->type = le16_to_cpu(d->wTerminalType);
					term->channels = d->bNrChannels;
					term->chconfig = le16_to_cpu(d->wChannelConfig);
					term->name = d->iTerminal;
				} else { /* UAC_VERSION_2 */
					struct uac2_input_terminal_descriptor *d = p1;

					/* call recursively to verify that the
					 * referenced clock entity is valid */
					err = check_input_term(state, d->bCSourceID, term);
					if (err < 0)
						return err;

					/* save input term properties after recursion,
					 * to ensure they are not overriden by the
					 * recursion calls */
					term->id = id;
					term->type = le16_to_cpu(d->wTerminalType);
					term->channels = d->bNrChannels;
					term->chconfig = le32_to_cpu(d->bmChannelConfig);
					term->name = d->iTerminal;
				}
				return 0;
			case UAC_FEATURE_UNIT: {
				/* the header is the same for v1 and v2 */
				struct uac_feature_unit_descriptor *d = p1;

				id = d->bSourceID;
				break; /* continue to parse */
			}
			case UAC_MIXER_UNIT: {
				struct uac_mixer_unit_descriptor *d = p1;

				term->type = UAC3_MIXER_UNIT << 16; /* virtual type */
				term->channels = uac_mixer_unit_bNrChannels(d);
				term->chconfig = uac_mixer_unit_wChannelConfig(d, protocol);
				term->name = uac_mixer_unit_iMixer(d);
				return 0;
			}
			case UAC_SELECTOR_UNIT:
			case UAC2_CLOCK_SELECTOR: {
				struct uac_selector_unit_descriptor *d = p1;
				/* call recursively to retrieve the channel info */
				err = check_input_term(state, d->baSourceID[0], term);
				if (err < 0)
					return err;
				term->type = UAC3_SELECTOR_UNIT << 16; /* virtual type */
				term->id = id;
				term->name = uac_selector_unit_iSelector(d);
				return 0;
			}
			case UAC1_PROCESSING_UNIT:
			/* UAC2_EFFECT_UNIT */
				if (protocol == UAC_VERSION_1)
					term->type = UAC3_PROCESSING_UNIT << 16; /* virtual type */
				else /* UAC_VERSION_2 */
					term->type = UAC3_EFFECT_UNIT << 16; /* virtual type */
				/* fall through */
			case UAC1_EXTENSION_UNIT:
			/* UAC2_PROCESSING_UNIT_V2 */
				if (protocol == UAC_VERSION_1 && !term->type)
					term->type = UAC3_EXTENSION_UNIT << 16; /* virtual type */
				else if (protocol == UAC_VERSION_2 && !term->type)
					term->type = UAC3_PROCESSING_UNIT << 16; /* virtual type */
				/* fall through */
			case UAC2_EXTENSION_UNIT_V2: {
				struct uac_processing_unit_descriptor *d = p1;

				if (protocol == UAC_VERSION_2 &&
					hdr[2] == UAC2_EFFECT_UNIT) {
					/* UAC2/UAC1 unit IDs overlap here in an
					 * uncompatible way. Ignore this unit for now.
					 */
					return 0;
				}

				if (d->bNrInPins) {
					id = d->baSourceID[0];
					break; /* continue to parse */
				}
				if (!term->type)
					term->type = UAC3_EXTENSION_UNIT << 16; /* virtual type */

				term->channels = uac_processing_unit_bNrChannels(d);
				term->chconfig = uac_processing_unit_wChannelConfig(d, protocol);
				term->name = uac_processing_unit_iProcessing(d, protocol);
				return 0;
			}
			case UAC2_CLOCK_SOURCE: {
				struct uac_clock_source_descriptor *d = p1;

				term->type = UAC3_CLOCK_SOURCE << 16; /* virtual type */
				term->id = id;
				term->name = d->iClockSource;
				return 0;
			}
			default:
				return -ENODEV;
			}
		} else { /* UAC_VERSION_3 */
			switch (hdr[2]) {
			case UAC_INPUT_TERMINAL: {
				struct uac3_input_terminal_descriptor *d = p1;

				/* call recursively to verify that the
				 * referenced clock entity is valid */
				err = check_input_term(state, d->bCSourceID, term);
				if (err < 0)
					return err;

				/* save input term properties after recursion,
				 * to ensure they are not overriden by the
				 * recursion calls */
				term->id = id;
				term->type = le16_to_cpu(d->wTerminalType);

				err = get_cluster_channels_v3(state, le16_to_cpu(d->wClusterDescrID));
				if (err < 0)
					return err;
				term->channels = err;

				/* REVISIT: UAC3 IT doesn't have channels cfg */
				term->chconfig = 0;

				term->name = le16_to_cpu(d->wTerminalDescrStr);
				return 0;
			}
			case UAC3_FEATURE_UNIT: {
				struct uac3_feature_unit_descriptor *d = p1;

				id = d->bSourceID;
				break; /* continue to parse */
			}
			case UAC3_CLOCK_SOURCE: {
				struct uac3_clock_source_descriptor *d = p1;

				term->type = UAC3_CLOCK_SOURCE << 16; /* virtual type */
				term->id = id;
				term->name = le16_to_cpu(d->wClockSourceStr);
				return 0;
			}
			case UAC3_MIXER_UNIT: {
				struct uac_mixer_unit_descriptor *d = p1;

				err = uac_mixer_unit_get_channels(state, d);
				if (err <= 0)
					return err;

				term->channels = err;
				term->type = UAC3_MIXER_UNIT << 16; /* virtual type */

				return 0;
			}
			case UAC3_SELECTOR_UNIT:
			case UAC3_CLOCK_SELECTOR: {
				struct uac_selector_unit_descriptor *d = p1;
				/* call recursively to retrieve the channel info */
				err = check_input_term(state, d->baSourceID[0], term);
				if (err < 0)
					return err;
				term->type = UAC3_SELECTOR_UNIT << 16; /* virtual type */
				term->id = id;
				term->name = 0; /* TODO: UAC3 Class-specific strings */

				return 0;
			}
			case UAC3_PROCESSING_UNIT: {
				struct uac_processing_unit_descriptor *d = p1;

				if (!d->bNrInPins)
					return -EINVAL;

				/* call recursively to retrieve the channel info */
				err = check_input_term(state, d->baSourceID[0], term);
				if (err < 0)
					return err;

				term->type = UAC3_PROCESSING_UNIT << 16; /* virtual type */
				term->id = id;
				term->name = 0; /* TODO: UAC3 Class-specific strings */

				return 0;
			}
			default:
				return -ENODEV;
			}
		}
	}
	return -ENODEV;
}

/*
 * Feature Unit
 */

/* feature unit control information */
struct usb_feature_control_info {
	int control;
	const char *name;
	int type;	/* data type for uac1 */
	int type_uac2;	/* data type for uac2 if different from uac1, else -1 */
};

static struct usb_feature_control_info audio_feature_info[] = {
	{ UAC_FU_MUTE,			"Mute",			USB_MIXER_INV_BOOLEAN, -1 },
	{ UAC_FU_VOLUME,		"Volume",		USB_MIXER_S16, -1 },
	{ UAC_FU_BASS,			"Tone Control - Bass",	USB_MIXER_S8, -1 },
	{ UAC_FU_MID,			"Tone Control - Mid",	USB_MIXER_S8, -1 },
	{ UAC_FU_TREBLE,		"Tone Control - Treble", USB_MIXER_S8, -1 },
	{ UAC_FU_GRAPHIC_EQUALIZER,	"Graphic Equalizer",	USB_MIXER_S8, -1 }, /* FIXME: not implemented yet */
	{ UAC_FU_AUTOMATIC_GAIN,	"Auto Gain Control",	USB_MIXER_BOOLEAN, -1 },
	{ UAC_FU_DELAY,			"Delay Control",	USB_MIXER_U16, USB_MIXER_U32 },
	{ UAC_FU_BASS_BOOST,		"Bass Boost",		USB_MIXER_BOOLEAN, -1 },
	{ UAC_FU_LOUDNESS,		"Loudness",		USB_MIXER_BOOLEAN, -1 },
	/* UAC2 specific */
	{ UAC2_FU_INPUT_GAIN,		"Input Gain Control",	USB_MIXER_S16, -1 },
	{ UAC2_FU_INPUT_GAIN_PAD,	"Input Gain Pad Control", USB_MIXER_S16, -1 },
	{ UAC2_FU_PHASE_INVERTER,	 "Phase Inverter Control", USB_MIXER_BOOLEAN, -1 },
};

/* private_free callback */
void snd_usb_mixer_elem_free(struct snd_kcontrol *kctl)
{
	kfree(kctl->private_data);
	kctl->private_data = NULL;
}

/*
 * interface to ALSA control for feature/mixer units
 */

/* volume control quirks */
static void volume_control_quirks(struct usb_mixer_elem_info *cval,
				  struct snd_kcontrol *kctl)
{
	struct snd_usb_audio *chip = cval->head.mixer->chip;
	switch (chip->usb_id) {
	case USB_ID(0x0763, 0x2030): /* M-Audio Fast Track C400 */
	case USB_ID(0x0763, 0x2031): /* M-Audio Fast Track C600 */
		if (strcmp(kctl->id.name, "Effect Duration") == 0) {
			cval->min = 0x0000;
			cval->max = 0xffff;
			cval->res = 0x00e6;
			break;
		}
		if (strcmp(kctl->id.name, "Effect Volume") == 0 ||
		    strcmp(kctl->id.name, "Effect Feedback Volume") == 0) {
			cval->min = 0x00;
			cval->max = 0xff;
			break;
		}
		if (strstr(kctl->id.name, "Effect Return") != NULL) {
			cval->min = 0xb706;
			cval->max = 0xff7b;
			cval->res = 0x0073;
			break;
		}
		if ((strstr(kctl->id.name, "Playback Volume") != NULL) ||
			(strstr(kctl->id.name, "Effect Send") != NULL)) {
			cval->min = 0xb5fb; /* -73 dB = 0xb6ff */
			cval->max = 0xfcfe;
			cval->res = 0x0073;
		}
		break;

	case USB_ID(0x0763, 0x2081): /* M-Audio Fast Track Ultra 8R */
	case USB_ID(0x0763, 0x2080): /* M-Audio Fast Track Ultra */
		if (strcmp(kctl->id.name, "Effect Duration") == 0) {
			usb_audio_info(chip,
				       "set quirk for FTU Effect Duration\n");
			cval->min = 0x0000;
			cval->max = 0x7f00;
			cval->res = 0x0100;
			break;
		}
		if (strcmp(kctl->id.name, "Effect Volume") == 0 ||
		    strcmp(kctl->id.name, "Effect Feedback Volume") == 0) {
			usb_audio_info(chip,
				       "set quirks for FTU Effect Feedback/Volume\n");
			cval->min = 0x00;
			cval->max = 0x7f;
			break;
		}
		break;

	case USB_ID(0x0d8c, 0x0103):
		if (!strcmp(kctl->id.name, "PCM Playback Volume")) {
			usb_audio_info(chip,
				 "set volume quirk for CM102-A+/102S+\n");
			cval->min = -256;
		}
		break;

	case USB_ID(0x0471, 0x0101):
	case USB_ID(0x0471, 0x0104):
	case USB_ID(0x0471, 0x0105):
	case USB_ID(0x0672, 0x1041):
	/* quirk for UDA1321/N101.
	 * note that detection between firmware 2.1.1.7 (N101)
	 * and later 2.1.1.21 is not very clear from datasheets.
	 * I hope that the min value is -15360 for newer firmware --jk
	 */
		if (!strcmp(kctl->id.name, "PCM Playback Volume") &&
		    cval->min == -15616) {
			usb_audio_info(chip,
				 "set volume quirk for UDA1321/N101 chip\n");
			cval->max = -256;
		}
		break;

	case USB_ID(0x046d, 0x09a4):
		if (!strcmp(kctl->id.name, "Mic Capture Volume")) {
			usb_audio_info(chip,
				"set volume quirk for QuickCam E3500\n");
			cval->min = 6080;
			cval->max = 8768;
			cval->res = 192;
		}
		break;

	case USB_ID(0x046d, 0x0807): /* Logitech Webcam C500 */
	case USB_ID(0x046d, 0x0808):
	case USB_ID(0x046d, 0x0809):
	case USB_ID(0x046d, 0x0819): /* Logitech Webcam C210 */
	case USB_ID(0x046d, 0x081b): /* HD Webcam c310 */
	case USB_ID(0x046d, 0x081d): /* HD Webcam c510 */
	case USB_ID(0x046d, 0x0825): /* HD Webcam c270 */
	case USB_ID(0x046d, 0x0826): /* HD Webcam c525 */
	case USB_ID(0x046d, 0x08ca): /* Logitech Quickcam Fusion */
	case USB_ID(0x046d, 0x0991):
	case USB_ID(0x046d, 0x09a2): /* QuickCam Communicate Deluxe/S7500 */
	/* Most audio usb devices lie about volume resolution.
	 * Most Logitech webcams have res = 384.
	 * Probably there is some logitech magic behind this number --fishor
	 */
		if (!strcmp(kctl->id.name, "Mic Capture Volume")) {
			usb_audio_info(chip,
				"set resolution quirk: cval->res = 384\n");
			cval->res = 384;
		}
		break;
	}
}

/*
 * retrieve the minimum and maximum values for the specified control
 */
static int get_min_max_with_quirks(struct usb_mixer_elem_info *cval,
				   int default_min, struct snd_kcontrol *kctl)
{
	/* for failsafe */
	cval->min = default_min;
	cval->max = cval->min + 1;
	cval->res = 1;
	cval->dBmin = cval->dBmax = 0;

	if (cval->val_type == USB_MIXER_BOOLEAN ||
	    cval->val_type == USB_MIXER_INV_BOOLEAN) {
		cval->initialized = 1;
	} else {
		int minchn = 0;
		if (cval->cmask) {
			int i;
			for (i = 0; i < MAX_CHANNELS; i++)
				if (cval->cmask & (1 << i)) {
					minchn = i + 1;
					break;
				}
		}
		if (get_ctl_value(cval, UAC_GET_MAX, (cval->control << 8) | minchn, &cval->max) < 0 ||
		    get_ctl_value(cval, UAC_GET_MIN, (cval->control << 8) | minchn, &cval->min) < 0) {
			usb_audio_err(cval->head.mixer->chip,
				      "%d:%d: cannot get min/max values for control %d (id %d)\n",
				   cval->head.id, snd_usb_ctrl_intf(cval->head.mixer->chip),
							       cval->control, cval->head.id);
			return -EINVAL;
		}
		if (get_ctl_value(cval, UAC_GET_RES,
				  (cval->control << 8) | minchn,
				  &cval->res) < 0) {
			cval->res = 1;
		} else {
			int last_valid_res = cval->res;

			while (cval->res > 1) {
				if (snd_usb_mixer_set_ctl_value(cval, UAC_SET_RES,
								(cval->control << 8) | minchn,
								cval->res / 2) < 0)
					break;
				cval->res /= 2;
			}
			if (get_ctl_value(cval, UAC_GET_RES,
					  (cval->control << 8) | minchn, &cval->res) < 0)
				cval->res = last_valid_res;
		}
		if (cval->res == 0)
			cval->res = 1;

		/* Additional checks for the proper resolution
		 *
		 * Some devices report smaller resolutions than actually
		 * reacting.  They don't return errors but simply clip
		 * to the lower aligned value.
		 */
		if (cval->min + cval->res < cval->max) {
			int last_valid_res = cval->res;
			int saved, test, check;
			get_cur_mix_raw(cval, minchn, &saved);
			for (;;) {
				test = saved;
				if (test < cval->max)
					test += cval->res;
				else
					test -= cval->res;
				if (test < cval->min || test > cval->max ||
				    snd_usb_set_cur_mix_value(cval, minchn, 0, test) ||
				    get_cur_mix_raw(cval, minchn, &check)) {
					cval->res = last_valid_res;
					break;
				}
				if (test == check)
					break;
				cval->res *= 2;
			}
			snd_usb_set_cur_mix_value(cval, minchn, 0, saved);
		}

		cval->initialized = 1;
	}

	if (kctl)
		volume_control_quirks(cval, kctl);

	/* USB descriptions contain the dB scale in 1/256 dB unit
	 * while ALSA TLV contains in 1/100 dB unit
	 */
	cval->dBmin = (convert_signed_value(cval, cval->min) * 100) / 256;
	cval->dBmax = (convert_signed_value(cval, cval->max) * 100) / 256;
	if (cval->dBmin > cval->dBmax) {
		/* something is wrong; assume it's either from/to 0dB */
		if (cval->dBmin < 0)
			cval->dBmax = 0;
		else if (cval->dBmin > 0)
			cval->dBmin = 0;
		if (cval->dBmin > cval->dBmax) {
			/* totally crap, return an error */
			return -EINVAL;
		}
	}

	return 0;
}

#define get_min_max(cval, def)	get_min_max_with_quirks(cval, def, NULL)

/* get a feature/mixer unit info */
static int mixer_ctl_feature_info(struct snd_kcontrol *kcontrol,
				  struct snd_ctl_elem_info *uinfo)
{
	struct usb_mixer_elem_info *cval = kcontrol->private_data;

	if (cval->val_type == USB_MIXER_BOOLEAN ||
	    cval->val_type == USB_MIXER_INV_BOOLEAN)
		uinfo->type = SNDRV_CTL_ELEM_TYPE_BOOLEAN;
	else
		uinfo->type = SNDRV_CTL_ELEM_TYPE_INTEGER;
	uinfo->count = cval->channels;
	if (cval->val_type == USB_MIXER_BOOLEAN ||
	    cval->val_type == USB_MIXER_INV_BOOLEAN) {
		uinfo->value.integer.min = 0;
		uinfo->value.integer.max = 1;
	} else {
		if (!cval->initialized) {
			get_min_max_with_quirks(cval, 0, kcontrol);
			if (cval->initialized && cval->dBmin >= cval->dBmax) {
				kcontrol->vd[0].access &= 
					~(SNDRV_CTL_ELEM_ACCESS_TLV_READ |
					  SNDRV_CTL_ELEM_ACCESS_TLV_CALLBACK);
				snd_ctl_notify(cval->head.mixer->chip->card,
					       SNDRV_CTL_EVENT_MASK_INFO,
					       &kcontrol->id);
			}
		}
		uinfo->value.integer.min = 0;
		uinfo->value.integer.max =
			(cval->max - cval->min + cval->res - 1) / cval->res;
	}
	return 0;
}

/* get the current value from feature/mixer unit */
static int mixer_ctl_feature_get(struct snd_kcontrol *kcontrol,
				 struct snd_ctl_elem_value *ucontrol)
{
	struct usb_mixer_elem_info *cval = kcontrol->private_data;
	int c, cnt, val, err;

	ucontrol->value.integer.value[0] = cval->min;
	if (cval->cmask) {
		cnt = 0;
		for (c = 0; c < MAX_CHANNELS; c++) {
			if (!(cval->cmask & (1 << c)))
				continue;
			err = snd_usb_get_cur_mix_value(cval, c + 1, cnt, &val);
			if (err < 0)
				return filter_error(cval, err);
			val = get_relative_value(cval, val);
			ucontrol->value.integer.value[cnt] = val;
			cnt++;
		}
		return 0;
	} else {
		/* master channel */
		err = snd_usb_get_cur_mix_value(cval, 0, 0, &val);
		if (err < 0)
			return filter_error(cval, err);
		val = get_relative_value(cval, val);
		ucontrol->value.integer.value[0] = val;
	}
	return 0;
}

/* put the current value to feature/mixer unit */
static int mixer_ctl_feature_put(struct snd_kcontrol *kcontrol,
				 struct snd_ctl_elem_value *ucontrol)
{
	struct usb_mixer_elem_info *cval = kcontrol->private_data;
	int c, cnt, val, oval, err;
	int changed = 0;

	if (cval->cmask) {
		cnt = 0;
		for (c = 0; c < MAX_CHANNELS; c++) {
			if (!(cval->cmask & (1 << c)))
				continue;
			err = snd_usb_get_cur_mix_value(cval, c + 1, cnt, &oval);
			if (err < 0)
				return filter_error(cval, err);
			val = ucontrol->value.integer.value[cnt];
			val = get_abs_value(cval, val);
			if (oval != val) {
				snd_usb_set_cur_mix_value(cval, c + 1, cnt, val);
				changed = 1;
			}
			cnt++;
		}
	} else {
		/* master channel */
		err = snd_usb_get_cur_mix_value(cval, 0, 0, &oval);
		if (err < 0)
			return filter_error(cval, err);
		val = ucontrol->value.integer.value[0];
		val = get_abs_value(cval, val);
		if (val != oval) {
			snd_usb_set_cur_mix_value(cval, 0, 0, val);
			changed = 1;
		}
	}
	return changed;
}

/* get the boolean value from the master channel of a UAC control */
static int mixer_ctl_master_bool_get(struct snd_kcontrol *kcontrol,
				     struct snd_ctl_elem_value *ucontrol)
{
	struct usb_mixer_elem_info *cval = kcontrol->private_data;
	int val, err;

	err = snd_usb_get_cur_mix_value(cval, 0, 0, &val);
	if (err < 0)
		return filter_error(cval, err);
	val = (val != 0);
	ucontrol->value.integer.value[0] = val;
	return 0;
}

/* get the connectors status and report it as boolean type */
static int mixer_ctl_connector_get(struct snd_kcontrol *kcontrol,
				   struct snd_ctl_elem_value *ucontrol)
{
	struct usb_mixer_elem_info *cval = kcontrol->private_data;
	struct snd_usb_audio *chip = cval->head.mixer->chip;
	int idx = 0, validx, ret, val;

	validx = cval->control << 8 | 0;

	ret = snd_usb_lock_shutdown(chip) ? -EIO : 0;
	if (ret)
		goto error;

	idx = snd_usb_ctrl_intf(chip) | (cval->head.id << 8);
	if (cval->head.mixer->protocol == UAC_VERSION_2) {
		struct uac2_connectors_ctl_blk uac2_conn;

		ret = snd_usb_ctl_msg(chip->dev, usb_rcvctrlpipe(chip->dev, 0), UAC2_CS_CUR,
				      USB_RECIP_INTERFACE | USB_TYPE_CLASS | USB_DIR_IN,
				      validx, idx, &uac2_conn, sizeof(uac2_conn));
		val = !!uac2_conn.bNrChannels;
	} else { /* UAC_VERSION_3 */
		struct uac3_insertion_ctl_blk uac3_conn;

		ret = snd_usb_ctl_msg(chip->dev, usb_rcvctrlpipe(chip->dev, 0), UAC2_CS_CUR,
				      USB_RECIP_INTERFACE | USB_TYPE_CLASS | USB_DIR_IN,
				      validx, idx, &uac3_conn, sizeof(uac3_conn));
		val = !!uac3_conn.bmConInserted;
	}

	snd_usb_unlock_shutdown(chip);

	if (ret < 0) {
error:
		usb_audio_err(chip,
			"cannot get connectors status: req = %#x, wValue = %#x, wIndex = %#x, type = %d\n",
			UAC_GET_CUR, validx, idx, cval->val_type);
		return ret;
	}

	ucontrol->value.integer.value[0] = val;
	return 0;
}

static struct snd_kcontrol_new usb_feature_unit_ctl = {
	.iface = SNDRV_CTL_ELEM_IFACE_MIXER,
	.name = "", /* will be filled later manually */
	.info = mixer_ctl_feature_info,
	.get = mixer_ctl_feature_get,
	.put = mixer_ctl_feature_put,
};

/* the read-only variant */
static const struct snd_kcontrol_new usb_feature_unit_ctl_ro = {
	.iface = SNDRV_CTL_ELEM_IFACE_MIXER,
	.name = "", /* will be filled later manually */
	.info = mixer_ctl_feature_info,
	.get = mixer_ctl_feature_get,
	.put = NULL,
};

/*
 * A control which shows the boolean value from reading a UAC control on
 * the master channel.
 */
static struct snd_kcontrol_new usb_bool_master_control_ctl_ro = {
	.iface = SNDRV_CTL_ELEM_IFACE_CARD,
	.name = "", /* will be filled later manually */
	.access = SNDRV_CTL_ELEM_ACCESS_READ,
	.info = snd_ctl_boolean_mono_info,
	.get = mixer_ctl_master_bool_get,
	.put = NULL,
};

static const struct snd_kcontrol_new usb_connector_ctl_ro = {
	.iface = SNDRV_CTL_ELEM_IFACE_CARD,
	.name = "", /* will be filled later manually */
	.access = SNDRV_CTL_ELEM_ACCESS_READ,
	.info = snd_ctl_boolean_mono_info,
	.get = mixer_ctl_connector_get,
	.put = NULL,
};

/*
 * This symbol is exported in order to allow the mixer quirks to
 * hook up to the standard feature unit control mechanism
 */
struct snd_kcontrol_new *snd_usb_feature_unit_ctl = &usb_feature_unit_ctl;

/*
 * build a feature control
 */
static size_t append_ctl_name(struct snd_kcontrol *kctl, const char *str)
{
	return strlcat(kctl->id.name, str, sizeof(kctl->id.name));
}

/*
 * A lot of headsets/headphones have a "Speaker" mixer. Make sure we
 * rename it to "Headphone". We determine if something is a headphone
 * similar to how udev determines form factor.
 */
static void check_no_speaker_on_headset(struct snd_kcontrol *kctl,
					struct snd_card *card)
{
	const char *names_to_check[] = {
		"Headset", "headset", "Headphone", "headphone", NULL};
	const char **s;
	bool found = false;

	if (strcmp("Speaker", kctl->id.name))
		return;

	for (s = names_to_check; *s; s++)
		if (strstr(card->shortname, *s)) {
			found = true;
			break;
		}

	if (!found)
		return;

	strlcpy(kctl->id.name, "Headphone", sizeof(kctl->id.name));
}

static struct usb_feature_control_info *get_feature_control_info(int control)
{
	int i;

	for (i = 0; i < ARRAY_SIZE(audio_feature_info); ++i) {
		if (audio_feature_info[i].control == control)
			return &audio_feature_info[i];
	}
	return NULL;
}

static void __build_feature_ctl(struct usb_mixer_interface *mixer,
				const struct usbmix_name_map *imap,
				unsigned int ctl_mask, int control,
				struct usb_audio_term *iterm,
				struct usb_audio_term *oterm,
				int unitid, int nameid, int readonly_mask)
{
	struct usb_feature_control_info *ctl_info;
	unsigned int len = 0;
	int mapped_name = 0;
	struct snd_kcontrol *kctl;
	struct usb_mixer_elem_info *cval;
	const struct usbmix_name_map *map;
	unsigned int range;

	if (control == UAC_FU_GRAPHIC_EQUALIZER) {
		/* FIXME: not supported yet */
		return;
	}

	map = find_map(imap, unitid, control);
	if (check_ignored_ctl(map))
		return;

	cval = kzalloc(sizeof(*cval), GFP_KERNEL);
	if (!cval)
		return;
	snd_usb_mixer_elem_init_std(&cval->head, mixer, unitid);
	cval->control = control;
	cval->cmask = ctl_mask;

	ctl_info = get_feature_control_info(control);
	if (!ctl_info) {
		kfree(cval);
		return;
	}
	if (mixer->protocol == UAC_VERSION_1)
		cval->val_type = ctl_info->type;
	else /* UAC_VERSION_2 */
		cval->val_type = ctl_info->type_uac2 >= 0 ?
			ctl_info->type_uac2 : ctl_info->type;

	if (ctl_mask == 0) {
		cval->channels = 1;	/* master channel */
		cval->master_readonly = readonly_mask;
	} else {
		int i, c = 0;
		for (i = 0; i < 16; i++)
			if (ctl_mask & (1 << i))
				c++;
		cval->channels = c;
		cval->ch_readonly = readonly_mask;
	}

	/*
	 * If all channels in the mask are marked read-only, make the control
	 * read-only. snd_usb_set_cur_mix_value() will check the mask again and won't
	 * issue write commands to read-only channels.
	 */
	if (cval->channels == readonly_mask)
		kctl = snd_ctl_new1(&usb_feature_unit_ctl_ro, cval);
	else
		kctl = snd_ctl_new1(&usb_feature_unit_ctl, cval);

	if (!kctl) {
		usb_audio_err(mixer->chip, "cannot malloc kcontrol\n");
		kfree(cval);
		return;
	}
	kctl->private_free = snd_usb_mixer_elem_free;

	len = check_mapped_name(map, kctl->id.name, sizeof(kctl->id.name));
	mapped_name = len != 0;
	if (!len && nameid)
		len = snd_usb_copy_string_desc(mixer->chip, nameid,
				kctl->id.name, sizeof(kctl->id.name));

	switch (control) {
	case UAC_FU_MUTE:
	case UAC_FU_VOLUME:
		/*
		 * determine the control name.  the rule is:
		 * - if a name id is given in descriptor, use it.
		 * - if the connected input can be determined, then use the name
		 *   of terminal type.
		 * - if the connected output can be determined, use it.
		 * - otherwise, anonymous name.
		 */
		if (!len) {
			if (iterm)
				len = get_term_name(mixer->chip, iterm,
						    kctl->id.name,
						    sizeof(kctl->id.name), 1);
			if (!len && oterm)
				len = get_term_name(mixer->chip, oterm,
						    kctl->id.name,
						    sizeof(kctl->id.name), 1);
			if (!len)
				snprintf(kctl->id.name, sizeof(kctl->id.name),
					 "Feature %d", unitid);
		}

		if (!mapped_name)
			check_no_speaker_on_headset(kctl, mixer->chip->card);

		/*
		 * determine the stream direction:
		 * if the connected output is USB stream, then it's likely a
		 * capture stream.  otherwise it should be playback (hopefully :)
		 */
		if (!mapped_name && oterm && !(oterm->type >> 16)) {
			if ((oterm->type & 0xff00) == 0x0100)
				append_ctl_name(kctl, " Capture");
			else
				append_ctl_name(kctl, " Playback");
		}
		append_ctl_name(kctl, control == UAC_FU_MUTE ?
				" Switch" : " Volume");
		break;
	default:
		if (!len)
			strlcpy(kctl->id.name, audio_feature_info[control-1].name,
				sizeof(kctl->id.name));
		break;
	}

	/* get min/max values */
	get_min_max_with_quirks(cval, 0, kctl);

	if (control == UAC_FU_VOLUME) {
		check_mapped_dB(map, cval);
		if (cval->dBmin < cval->dBmax || !cval->initialized) {
			kctl->tlv.c = snd_usb_mixer_vol_tlv;
			kctl->vd[0].access |=
				SNDRV_CTL_ELEM_ACCESS_TLV_READ |
				SNDRV_CTL_ELEM_ACCESS_TLV_CALLBACK;
		}
	}

	snd_usb_mixer_fu_apply_quirk(mixer, cval, unitid, kctl);

	range = (cval->max - cval->min) / cval->res;
	/*
	 * Are there devices with volume range more than 255? I use a bit more
	 * to be sure. 384 is a resolution magic number found on Logitech
	 * devices. It will definitively catch all buggy Logitech devices.
	 */
	if (range > 384) {
		usb_audio_warn(mixer->chip,
			       "Warning! Unlikely big volume range (=%u), cval->res is probably wrong.",
			       range);
		usb_audio_warn(mixer->chip,
			       "[%d] FU [%s] ch = %d, val = %d/%d/%d",
			       cval->head.id, kctl->id.name, cval->channels,
			       cval->min, cval->max, cval->res);
	}

	usb_audio_dbg(mixer->chip, "[%d] FU [%s] ch = %d, val = %d/%d/%d\n",
		      cval->head.id, kctl->id.name, cval->channels,
		      cval->min, cval->max, cval->res);
	snd_usb_mixer_add_control(&cval->head, kctl);
}

static void build_feature_ctl(struct mixer_build *state, void *raw_desc,
			      unsigned int ctl_mask, int control,
			      struct usb_audio_term *iterm, int unitid,
			      int readonly_mask)
{
	struct uac_feature_unit_descriptor *desc = raw_desc;
	int nameid = uac_feature_unit_iFeature(desc);

	__build_feature_ctl(state->mixer, state->map, ctl_mask, control,
			iterm, &state->oterm, unitid, nameid, readonly_mask);
}

static void build_feature_ctl_badd(struct usb_mixer_interface *mixer,
			      unsigned int ctl_mask, int control, int unitid,
			      const struct usbmix_name_map *badd_map)
{
	__build_feature_ctl(mixer, badd_map, ctl_mask, control,
			NULL, NULL, unitid, 0, 0);
}

static void get_connector_control_name(struct usb_mixer_interface *mixer,
				       struct usb_audio_term *term,
				       bool is_input, char *name, int name_size)
{
	int name_len = get_term_name(mixer->chip, term, name, name_size, 0);

	if (name_len == 0)
		strlcpy(name, "Unknown", name_size);

	/*
	 *  sound/core/ctljack.c has a convention of naming jack controls
	 * by ending in " Jack".  Make it slightly more useful by
	 * indicating Input or Output after the terminal name.
	 */
	if (is_input)
		strlcat(name, " - Input Jack", name_size);
	else
		strlcat(name, " - Output Jack", name_size);
}

/* Build a mixer control for a UAC connector control (jack-detect) */
static void build_connector_control(struct usb_mixer_interface *mixer,
				    struct usb_audio_term *term, bool is_input)
{
	struct snd_kcontrol *kctl;
	struct usb_mixer_elem_info *cval;

	cval = kzalloc(sizeof(*cval), GFP_KERNEL);
	if (!cval)
		return;
	snd_usb_mixer_elem_init_std(&cval->head, mixer, term->id);
	/*
	 * UAC2: The first byte from reading the UAC2_TE_CONNECTOR control returns the
	 * number of channels connected.
	 *
	 * UAC3: The first byte specifies size of bitmap for the inserted controls. The
	 * following byte(s) specifies which connectors are inserted.
	 *
	 * This boolean ctl will simply report if any channels are connected
	 * or not.
	 */
	if (mixer->protocol == UAC_VERSION_2)
		cval->control = UAC2_TE_CONNECTOR;
	else /* UAC_VERSION_3 */
		cval->control = UAC3_TE_INSERTION;

	cval->val_type = USB_MIXER_BOOLEAN;
	cval->channels = 1; /* report true if any channel is connected */
	cval->min = 0;
	cval->max = 1;
	kctl = snd_ctl_new1(&usb_connector_ctl_ro, cval);
	if (!kctl) {
		usb_audio_err(mixer->chip, "cannot malloc kcontrol\n");
		kfree(cval);
		return;
	}
	get_connector_control_name(mixer, term, is_input, kctl->id.name,
				   sizeof(kctl->id.name));
	kctl->private_free = snd_usb_mixer_elem_free;
	snd_usb_mixer_add_control(&cval->head, kctl);
}

static int parse_clock_source_unit(struct mixer_build *state, int unitid,
				   void *_ftr)
{
	struct uac_clock_source_descriptor *hdr = _ftr;
	struct usb_mixer_elem_info *cval;
	struct snd_kcontrol *kctl;
	char name[SNDRV_CTL_ELEM_ID_NAME_MAXLEN];
	int ret;

	if (state->mixer->protocol != UAC_VERSION_2)
		return -EINVAL;

	if (hdr->bLength != sizeof(*hdr)) {
		usb_audio_dbg(state->chip,
			      "Bogus clock source descriptor length of %d, ignoring.\n",
			      hdr->bLength);
		return 0;
	}

	/*
	 * The only property of this unit we are interested in is the
	 * clock source validity. If that isn't readable, just bail out.
	 */
	if (!uac_v2v3_control_is_readable(hdr->bmControls,
				      UAC2_CS_CONTROL_CLOCK_VALID))
		return 0;

	cval = kzalloc(sizeof(*cval), GFP_KERNEL);
	if (!cval)
		return -ENOMEM;

	snd_usb_mixer_elem_init_std(&cval->head, state->mixer, hdr->bClockID);

	cval->min = 0;
	cval->max = 1;
	cval->channels = 1;
	cval->val_type = USB_MIXER_BOOLEAN;
	cval->control = UAC2_CS_CONTROL_CLOCK_VALID;

	cval->master_readonly = 1;
	/* From UAC2 5.2.5.1.2 "Only the get request is supported." */
	kctl = snd_ctl_new1(&usb_bool_master_control_ctl_ro, cval);

	if (!kctl) {
		kfree(cval);
		return -ENOMEM;
	}

	kctl->private_free = snd_usb_mixer_elem_free;
	ret = snd_usb_copy_string_desc(state->chip, hdr->iClockSource,
				       name, sizeof(name));
	if (ret > 0)
		snprintf(kctl->id.name, sizeof(kctl->id.name),
			 "%s Validity", name);
	else
		snprintf(kctl->id.name, sizeof(kctl->id.name),
			 "Clock Source %d Validity", hdr->bClockID);

	return snd_usb_mixer_add_control(&cval->head, kctl);
}

/*
 * parse a feature unit
 *
 * most of controls are defined here.
 */
static int parse_audio_feature_unit(struct mixer_build *state, int unitid,
				    void *_ftr)
{
	int channels, i, j;
	struct usb_audio_term iterm;
	unsigned int master_bits, first_ch_bits;
	int err, csize;
	struct uac_feature_unit_descriptor *hdr = _ftr;
	__u8 *bmaControls;

	if (state->mixer->protocol == UAC_VERSION_1) {
		if (hdr->bLength < 7) {
			usb_audio_err(state->chip,
				      "unit %u: invalid UAC_FEATURE_UNIT descriptor\n",
				      unitid);
			return -EINVAL;
		}
		csize = hdr->bControlSize;
		if (!csize) {
			usb_audio_dbg(state->chip,
				      "unit %u: invalid bControlSize == 0\n",
				      unitid);
			return -EINVAL;
		}
		channels = (hdr->bLength - 7) / csize - 1;
		bmaControls = hdr->bmaControls;
		if (hdr->bLength < 7 + csize) {
			usb_audio_err(state->chip,
				      "unit %u: invalid UAC_FEATURE_UNIT descriptor\n",
				      unitid);
			return -EINVAL;
		}
	} else if (state->mixer->protocol == UAC_VERSION_2) {
		struct uac2_feature_unit_descriptor *ftr = _ftr;
		if (hdr->bLength < 6) {
			usb_audio_err(state->chip,
				      "unit %u: invalid UAC_FEATURE_UNIT descriptor\n",
				      unitid);
			return -EINVAL;
		}
		csize = 4;
		channels = (hdr->bLength - 6) / 4 - 1;
		bmaControls = ftr->bmaControls;
		if (hdr->bLength < 6 + csize) {
			usb_audio_err(state->chip,
				      "unit %u: invalid UAC_FEATURE_UNIT descriptor\n",
				      unitid);
			return -EINVAL;
		}
	} else { /* UAC_VERSION_3 */
		struct uac3_feature_unit_descriptor *ftr = _ftr;

		if (hdr->bLength < 7) {
			usb_audio_err(state->chip,
				      "unit %u: invalid UAC3_FEATURE_UNIT descriptor\n",
				      unitid);
			return -EINVAL;
		}
		csize = 4;
		channels = (ftr->bLength - 7) / 4 - 1;
		bmaControls = ftr->bmaControls;
		if (hdr->bLength < 7 + csize) {
			usb_audio_err(state->chip,
				      "unit %u: invalid UAC3_FEATURE_UNIT descriptor\n",
				      unitid);
			return -EINVAL;
		}
	}

	/* parse the source unit */
	err = parse_audio_unit(state, hdr->bSourceID);
	if (err < 0)
		return err;

	/* determine the input source type and name */
	err = check_input_term(state, hdr->bSourceID, &iterm);
	if (err < 0)
		return err;

	master_bits = snd_usb_combine_bytes(bmaControls, csize);
	/* master configuration quirks */
	switch (state->chip->usb_id) {
	case USB_ID(0x08bb, 0x2702):
		usb_audio_info(state->chip,
			       "usbmixer: master volume quirk for PCM2702 chip\n");
		/* disable non-functional volume control */
		master_bits &= ~UAC_CONTROL_BIT(UAC_FU_VOLUME);
		break;
	case USB_ID(0x1130, 0xf211):
		usb_audio_info(state->chip,
			       "usbmixer: volume control quirk for Tenx TP6911 Audio Headset\n");
		/* disable non-functional volume control */
		channels = 0;
		break;

	}
	if (channels > 0)
		first_ch_bits = snd_usb_combine_bytes(bmaControls + csize, csize);
	else
		first_ch_bits = 0;

	if (state->mixer->protocol == UAC_VERSION_1) {
		/* check all control types */
		for (i = 0; i < 10; i++) {
			unsigned int ch_bits = 0;
			int control = audio_feature_info[i].control;

			for (j = 0; j < channels; j++) {
				unsigned int mask;

				mask = snd_usb_combine_bytes(bmaControls +
							     csize * (j+1), csize);
				if (mask & (1 << i))
					ch_bits |= (1 << j);
			}
			/* audio class v1 controls are never read-only */

			/*
			 * The first channel must be set
			 * (for ease of programming).
			 */
			if (ch_bits & 1)
				build_feature_ctl(state, _ftr, ch_bits, control,
						  &iterm, unitid, 0);
			if (master_bits & (1 << i))
				build_feature_ctl(state, _ftr, 0, control,
						  &iterm, unitid, 0);
		}
	} else { /* UAC_VERSION_2/3 */
		for (i = 0; i < ARRAY_SIZE(audio_feature_info); i++) {
			unsigned int ch_bits = 0;
			unsigned int ch_read_only = 0;
			int control = audio_feature_info[i].control;

			for (j = 0; j < channels; j++) {
				unsigned int mask;

				mask = snd_usb_combine_bytes(bmaControls +
							     csize * (j+1), csize);
				if (uac_v2v3_control_is_readable(mask, control)) {
					ch_bits |= (1 << j);
					if (!uac_v2v3_control_is_writeable(mask, control))
						ch_read_only |= (1 << j);
				}
			}

			/*
			 * NOTE: build_feature_ctl() will mark the control
			 * read-only if all channels are marked read-only in
			 * the descriptors. Otherwise, the control will be
			 * reported as writeable, but the driver will not
			 * actually issue a write command for read-only
			 * channels.
			 */

			/*
			 * The first channel must be set
			 * (for ease of programming).
			 */
			if (ch_bits & 1)
				build_feature_ctl(state, _ftr, ch_bits, control,
						  &iterm, unitid, ch_read_only);
			if (uac_v2v3_control_is_readable(master_bits, control))
				build_feature_ctl(state, _ftr, 0, control,
						  &iterm, unitid,
						  !uac_v2v3_control_is_writeable(master_bits,
										 control));
		}
	}

	return 0;
}

/*
 * Mixer Unit
 */

/*
 * build a mixer unit control
 *
 * the callbacks are identical with feature unit.
 * input channel number (zero based) is given in control field instead.
 */
static void build_mixer_unit_ctl(struct mixer_build *state,
				 struct uac_mixer_unit_descriptor *desc,
				 int in_pin, int in_ch, int num_outs,
				 int unitid, struct usb_audio_term *iterm)
{
	struct usb_mixer_elem_info *cval;
	unsigned int i, len;
	struct snd_kcontrol *kctl;
	const struct usbmix_name_map *map;

	map = find_map(state->map, unitid, 0);
	if (check_ignored_ctl(map))
		return;

	cval = kzalloc(sizeof(*cval), GFP_KERNEL);
	if (!cval)
		return;

	snd_usb_mixer_elem_init_std(&cval->head, state->mixer, unitid);
	cval->control = in_ch + 1; /* based on 1 */
	cval->val_type = USB_MIXER_S16;
	for (i = 0; i < num_outs; i++) {
		__u8 *c = uac_mixer_unit_bmControls(desc, state->mixer->protocol);

		if (check_matrix_bitmap(c, in_ch, i, num_outs)) {
			cval->cmask |= (1 << i);
			cval->channels++;
		}
	}

	/* get min/max values */
	get_min_max(cval, 0);

	kctl = snd_ctl_new1(&usb_feature_unit_ctl, cval);
	if (!kctl) {
		usb_audio_err(state->chip, "cannot malloc kcontrol\n");
		kfree(cval);
		return;
	}
	kctl->private_free = snd_usb_mixer_elem_free;

	len = check_mapped_name(map, kctl->id.name, sizeof(kctl->id.name));
	if (!len)
		len = get_term_name(state->chip, iterm, kctl->id.name,
				    sizeof(kctl->id.name), 0);
	if (!len)
		len = sprintf(kctl->id.name, "Mixer Source %d", in_ch + 1);
	append_ctl_name(kctl, " Volume");

	usb_audio_dbg(state->chip, "[%d] MU [%s] ch = %d, val = %d/%d\n",
		    cval->head.id, kctl->id.name, cval->channels, cval->min, cval->max);
	snd_usb_mixer_add_control(&cval->head, kctl);
}

static int parse_audio_input_terminal(struct mixer_build *state, int unitid,
				      void *raw_desc)
{
	struct usb_audio_term iterm;
	unsigned int control, bmctls, term_id;

	if (state->mixer->protocol == UAC_VERSION_2) {
		struct uac2_input_terminal_descriptor *d_v2 = raw_desc;
		if (d_v2->bLength < sizeof(*d_v2))
			return -EINVAL;
		control = UAC2_TE_CONNECTOR;
		term_id = d_v2->bTerminalID;
		bmctls = le16_to_cpu(d_v2->bmControls);
	} else if (state->mixer->protocol == UAC_VERSION_3) {
		struct uac3_input_terminal_descriptor *d_v3 = raw_desc;
		if (d_v3->bLength < sizeof(*d_v3))
			return -EINVAL;
		control = UAC3_TE_INSERTION;
		term_id = d_v3->bTerminalID;
		bmctls = le32_to_cpu(d_v3->bmControls);
	} else {
		return 0; /* UAC1. No Insertion control */
	}

	check_input_term(state, term_id, &iterm);

	/* Check for jack detection. */
	if (uac_v2v3_control_is_readable(bmctls, control))
		build_connector_control(state->mixer, &iterm, true);

	return 0;
}

/*
 * parse a mixer unit
 */
static int parse_audio_mixer_unit(struct mixer_build *state, int unitid,
				  void *raw_desc)
{
	struct uac_mixer_unit_descriptor *desc = raw_desc;
	struct usb_audio_term iterm;
	int input_pins, num_ins, num_outs;
	int pin, ich, err;

	err = uac_mixer_unit_get_channels(state, desc);
	if (err < 0) {
		usb_audio_err(state->chip,
			      "invalid MIXER UNIT descriptor %d\n",
			      unitid);
		return err;
	}

	num_outs = err;
	input_pins = desc->bNrInPins;

	num_ins = 0;
	ich = 0;
	for (pin = 0; pin < input_pins; pin++) {
		err = parse_audio_unit(state, desc->baSourceID[pin]);
		if (err < 0)
			continue;
		/* no bmControls field (e.g. Maya44) -> ignore */
		if (!num_outs)
			continue;
		err = check_input_term(state, desc->baSourceID[pin], &iterm);
		if (err < 0)
			return err;
		num_ins += iterm.channels;
		for (; ich < num_ins; ich++) {
			int och, ich_has_controls = 0;

			for (och = 0; och < num_outs; och++) {
				__u8 *c = uac_mixer_unit_bmControls(desc,
						state->mixer->protocol);

				if (check_matrix_bitmap(c, ich, och, num_outs)) {
					ich_has_controls = 1;
					break;
				}
			}
			if (ich_has_controls)
				build_mixer_unit_ctl(state, desc, pin, ich, num_outs,
						     unitid, &iterm);
		}
	}
	return 0;
}

/*
 * Processing Unit / Extension Unit
 */

/* get callback for processing/extension unit */
static int mixer_ctl_procunit_get(struct snd_kcontrol *kcontrol,
				  struct snd_ctl_elem_value *ucontrol)
{
	struct usb_mixer_elem_info *cval = kcontrol->private_data;
	int err, val;

	err = get_cur_ctl_value(cval, cval->control << 8, &val);
	if (err < 0) {
		ucontrol->value.integer.value[0] = cval->min;
		return filter_error(cval, err);
	}
	val = get_relative_value(cval, val);
	ucontrol->value.integer.value[0] = val;
	return 0;
}

/* put callback for processing/extension unit */
static int mixer_ctl_procunit_put(struct snd_kcontrol *kcontrol,
				  struct snd_ctl_elem_value *ucontrol)
{
	struct usb_mixer_elem_info *cval = kcontrol->private_data;
	int val, oval, err;

	err = get_cur_ctl_value(cval, cval->control << 8, &oval);
	if (err < 0)
		return filter_error(cval, err);
	val = ucontrol->value.integer.value[0];
	val = get_abs_value(cval, val);
	if (val != oval) {
		set_cur_ctl_value(cval, cval->control << 8, val);
		return 1;
	}
	return 0;
}

/* alsa control interface for processing/extension unit */
static const struct snd_kcontrol_new mixer_procunit_ctl = {
	.iface = SNDRV_CTL_ELEM_IFACE_MIXER,
	.name = "", /* will be filled later */
	.info = mixer_ctl_feature_info,
	.get = mixer_ctl_procunit_get,
	.put = mixer_ctl_procunit_put,
};

/*
 * predefined data for processing units
 */
struct procunit_value_info {
	int control;
	char *suffix;
	int val_type;
	int min_value;
};

struct procunit_info {
	int type;
	char *name;
	struct procunit_value_info *values;
};

static struct procunit_value_info undefined_proc_info[] = {
	{ 0x00, "Control Undefined", 0 },
	{ 0 }
};

static struct procunit_value_info updown_proc_info[] = {
	{ UAC_UD_ENABLE, "Switch", USB_MIXER_BOOLEAN },
	{ UAC_UD_MODE_SELECT, "Mode Select", USB_MIXER_U8, 1 },
	{ 0 }
};
static struct procunit_value_info prologic_proc_info[] = {
	{ UAC_DP_ENABLE, "Switch", USB_MIXER_BOOLEAN },
	{ UAC_DP_MODE_SELECT, "Mode Select", USB_MIXER_U8, 1 },
	{ 0 }
};
static struct procunit_value_info threed_enh_proc_info[] = {
	{ UAC_3D_ENABLE, "Switch", USB_MIXER_BOOLEAN },
	{ UAC_3D_SPACE, "Spaciousness", USB_MIXER_U8 },
	{ 0 }
};
static struct procunit_value_info reverb_proc_info[] = {
	{ UAC_REVERB_ENABLE, "Switch", USB_MIXER_BOOLEAN },
	{ UAC_REVERB_LEVEL, "Level", USB_MIXER_U8 },
	{ UAC_REVERB_TIME, "Time", USB_MIXER_U16 },
	{ UAC_REVERB_FEEDBACK, "Feedback", USB_MIXER_U8 },
	{ 0 }
};
static struct procunit_value_info chorus_proc_info[] = {
	{ UAC_CHORUS_ENABLE, "Switch", USB_MIXER_BOOLEAN },
	{ UAC_CHORUS_LEVEL, "Level", USB_MIXER_U8 },
	{ UAC_CHORUS_RATE, "Rate", USB_MIXER_U16 },
	{ UAC_CHORUS_DEPTH, "Depth", USB_MIXER_U16 },
	{ 0 }
};
static struct procunit_value_info dcr_proc_info[] = {
	{ UAC_DCR_ENABLE, "Switch", USB_MIXER_BOOLEAN },
	{ UAC_DCR_RATE, "Ratio", USB_MIXER_U16 },
	{ UAC_DCR_MAXAMPL, "Max Amp", USB_MIXER_S16 },
	{ UAC_DCR_THRESHOLD, "Threshold", USB_MIXER_S16 },
	{ UAC_DCR_ATTACK_TIME, "Attack Time", USB_MIXER_U16 },
	{ UAC_DCR_RELEASE_TIME, "Release Time", USB_MIXER_U16 },
	{ 0 }
};

static struct procunit_info procunits[] = {
	{ UAC_PROCESS_UP_DOWNMIX, "Up Down", updown_proc_info },
	{ UAC_PROCESS_DOLBY_PROLOGIC, "Dolby Prologic", prologic_proc_info },
	{ UAC_PROCESS_STEREO_EXTENDER, "3D Stereo Extender", threed_enh_proc_info },
	{ UAC_PROCESS_REVERB, "Reverb", reverb_proc_info },
	{ UAC_PROCESS_CHORUS, "Chorus", chorus_proc_info },
	{ UAC_PROCESS_DYN_RANGE_COMP, "DCR", dcr_proc_info },
	{ 0 },
};

static struct procunit_value_info uac3_updown_proc_info[] = {
	{ UAC3_UD_MODE_SELECT, "Mode Select", USB_MIXER_U8, 1 },
	{ 0 }
};
static struct procunit_value_info uac3_stereo_ext_proc_info[] = {
	{ UAC3_EXT_WIDTH_CONTROL, "Width Control", USB_MIXER_U8 },
	{ 0 }
};

static struct procunit_info uac3_procunits[] = {
	{ UAC3_PROCESS_UP_DOWNMIX, "Up Down", uac3_updown_proc_info },
	{ UAC3_PROCESS_STEREO_EXTENDER, "3D Stereo Extender", uac3_stereo_ext_proc_info },
	{ UAC3_PROCESS_MULTI_FUNCTION, "Multi-Function", undefined_proc_info },
	{ 0 },
};

/*
 * predefined data for extension units
 */
static struct procunit_value_info clock_rate_xu_info[] = {
	{ USB_XU_CLOCK_RATE_SELECTOR, "Selector", USB_MIXER_U8, 0 },
	{ 0 }
};
static struct procunit_value_info clock_source_xu_info[] = {
	{ USB_XU_CLOCK_SOURCE_SELECTOR, "External", USB_MIXER_BOOLEAN },
	{ 0 }
};
static struct procunit_value_info spdif_format_xu_info[] = {
	{ USB_XU_DIGITAL_FORMAT_SELECTOR, "SPDIF/AC3", USB_MIXER_BOOLEAN },
	{ 0 }
};
static struct procunit_value_info soft_limit_xu_info[] = {
	{ USB_XU_SOFT_LIMIT_SELECTOR, " ", USB_MIXER_BOOLEAN },
	{ 0 }
};
static struct procunit_info extunits[] = {
	{ USB_XU_CLOCK_RATE, "Clock rate", clock_rate_xu_info },
	{ USB_XU_CLOCK_SOURCE, "DigitalIn CLK source", clock_source_xu_info },
	{ USB_XU_DIGITAL_IO_STATUS, "DigitalOut format:", spdif_format_xu_info },
	{ USB_XU_DEVICE_OPTIONS, "AnalogueIn Soft Limit", soft_limit_xu_info },
	{ 0 }
};

/*
 * build a processing/extension unit
 */
static int build_audio_procunit(struct mixer_build *state, int unitid,
				void *raw_desc, struct procunit_info *list,
				char *name)
{
	struct uac_processing_unit_descriptor *desc = raw_desc;
	int num_ins;
	struct usb_mixer_elem_info *cval;
	struct snd_kcontrol *kctl;
	int i, err, nameid, type, len;
	struct procunit_info *info;
	struct procunit_value_info *valinfo;
	const struct usbmix_name_map *map;
	static struct procunit_value_info default_value_info[] = {
		{ 0x01, "Switch", USB_MIXER_BOOLEAN },
		{ 0 }
	};
	static struct procunit_info default_info = {
		0, NULL, default_value_info
	};

	if (desc->bLength < 13) {
		usb_audio_err(state->chip, "invalid %s descriptor (id %d)\n", name, unitid);
		return -EINVAL;
	}

	num_ins = desc->bNrInPins;
	if (desc->bLength < 13 + num_ins ||
	    desc->bLength < num_ins + uac_processing_unit_bControlSize(desc, state->mixer->protocol)) {
		usb_audio_err(state->chip, "invalid %s descriptor (id %d)\n", name, unitid);
		return -EINVAL;
	}

	for (i = 0; i < num_ins; i++) {
		err = parse_audio_unit(state, desc->baSourceID[i]);
		if (err < 0)
			return err;
	}

	type = le16_to_cpu(desc->wProcessType);
	for (info = list; info && info->type; info++)
		if (info->type == type)
			break;
	if (!info || !info->type)
		info = &default_info;

	for (valinfo = info->values; valinfo->control; valinfo++) {
		__u8 *controls = uac_processing_unit_bmControls(desc, state->mixer->protocol);

		if (state->mixer->protocol == UAC_VERSION_1) {
			if (!(controls[valinfo->control / 8] &
					(1 << ((valinfo->control % 8) - 1))))
				continue;
		} else { /* UAC_VERSION_2/3 */
			if (!uac_v2v3_control_is_readable(controls[valinfo->control / 8],
							  valinfo->control))
				continue;
		}

		map = find_map(state->map, unitid, valinfo->control);
		if (check_ignored_ctl(map))
			continue;
		cval = kzalloc(sizeof(*cval), GFP_KERNEL);
		if (!cval)
			return -ENOMEM;
		snd_usb_mixer_elem_init_std(&cval->head, state->mixer, unitid);
		cval->control = valinfo->control;
		cval->val_type = valinfo->val_type;
		cval->channels = 1;

		if (state->mixer->protocol > UAC_VERSION_1 &&
		    !uac_v2v3_control_is_writeable(controls[valinfo->control / 8],
						   valinfo->control))
			cval->master_readonly = 1;

		/* get min/max values */
		switch (type) {
		case UAC_PROCESS_UP_DOWNMIX: {
			bool mode_sel = false;

			switch (state->mixer->protocol) {
			case UAC_VERSION_1:
			case UAC_VERSION_2:
			default:
				if (cval->control == UAC_UD_MODE_SELECT)
					mode_sel = true;
				break;
			case UAC_VERSION_3:
				if (cval->control == UAC3_UD_MODE_SELECT)
					mode_sel = true;
				break;
			}

			if (mode_sel) {
				__u8 *control_spec = uac_processing_unit_specific(desc,
								state->mixer->protocol);
				cval->min = 1;
				cval->max = control_spec[0];
				cval->res = 1;
				cval->initialized = 1;
				break;
			}

			get_min_max(cval, valinfo->min_value);
			break;
		}
		case USB_XU_CLOCK_RATE:
			/*
			 * E-Mu USB 0404/0202/TrackerPre/0204
			 * samplerate control quirk
			 */
			cval->min = 0;
			cval->max = 5;
			cval->res = 1;
			cval->initialized = 1;
			break;
		default:
			get_min_max(cval, valinfo->min_value);
			break;
		}

		kctl = snd_ctl_new1(&mixer_procunit_ctl, cval);
		if (!kctl) {
			kfree(cval);
			return -ENOMEM;
		}
		kctl->private_free = snd_usb_mixer_elem_free;

		if (check_mapped_name(map, kctl->id.name, sizeof(kctl->id.name))) {
			/* nothing */ ;
		} else if (info->name) {
			strlcpy(kctl->id.name, info->name, sizeof(kctl->id.name));
		} else {
			nameid = uac_processing_unit_iProcessing(desc, state->mixer->protocol);
			len = 0;
			if (nameid)
				len = snd_usb_copy_string_desc(state->chip,
							       nameid,
							       kctl->id.name,
							       sizeof(kctl->id.name));
			if (!len)
				strlcpy(kctl->id.name, name, sizeof(kctl->id.name));
		}
		append_ctl_name(kctl, " ");
		append_ctl_name(kctl, valinfo->suffix);

		usb_audio_dbg(state->chip,
			      "[%d] PU [%s] ch = %d, val = %d/%d\n",
			      cval->head.id, kctl->id.name, cval->channels,
			      cval->min, cval->max);

		err = snd_usb_mixer_add_control(&cval->head, kctl);
		if (err < 0)
			return err;
	}
	return 0;
}

static int parse_audio_processing_unit(struct mixer_build *state, int unitid,
				       void *raw_desc)
{
	switch (state->mixer->protocol) {
	case UAC_VERSION_1:
	case UAC_VERSION_2:
	default:
		return build_audio_procunit(state, unitid, raw_desc,
				procunits, "Processing Unit");
	case UAC_VERSION_3:
		return build_audio_procunit(state, unitid, raw_desc,
				uac3_procunits, "Processing Unit");
	}
}

static int parse_audio_extension_unit(struct mixer_build *state, int unitid,
				      void *raw_desc)
{
	/*
	 * Note that we parse extension units with processing unit descriptors.
	 * That's ok as the layout is the same.
	 */
	return build_audio_procunit(state, unitid, raw_desc,
				    extunits, "Extension Unit");
}

/*
 * Selector Unit
 */

/*
 * info callback for selector unit
 * use an enumerator type for routing
 */
static int mixer_ctl_selector_info(struct snd_kcontrol *kcontrol,
				   struct snd_ctl_elem_info *uinfo)
{
	struct usb_mixer_elem_info *cval = kcontrol->private_data;
	const char **itemlist = (const char **)kcontrol->private_value;

	if (snd_BUG_ON(!itemlist))
		return -EINVAL;
	return snd_ctl_enum_info(uinfo, 1, cval->max, itemlist);
}

/* get callback for selector unit */
static int mixer_ctl_selector_get(struct snd_kcontrol *kcontrol,
				  struct snd_ctl_elem_value *ucontrol)
{
	struct usb_mixer_elem_info *cval = kcontrol->private_data;
	int val, err;

	err = get_cur_ctl_value(cval, cval->control << 8, &val);
	if (err < 0) {
		ucontrol->value.enumerated.item[0] = 0;
		return filter_error(cval, err);
	}
	val = get_relative_value(cval, val);
	ucontrol->value.enumerated.item[0] = val;
	return 0;
}

/* put callback for selector unit */
static int mixer_ctl_selector_put(struct snd_kcontrol *kcontrol,
				  struct snd_ctl_elem_value *ucontrol)
{
	struct usb_mixer_elem_info *cval = kcontrol->private_data;
	int val, oval, err;

	err = get_cur_ctl_value(cval, cval->control << 8, &oval);
	if (err < 0)
		return filter_error(cval, err);
	val = ucontrol->value.enumerated.item[0];
	val = get_abs_value(cval, val);
	if (val != oval) {
		set_cur_ctl_value(cval, cval->control << 8, val);
		return 1;
	}
	return 0;
}

/* alsa control interface for selector unit */
static const struct snd_kcontrol_new mixer_selectunit_ctl = {
	.iface = SNDRV_CTL_ELEM_IFACE_MIXER,
	.name = "", /* will be filled later */
	.info = mixer_ctl_selector_info,
	.get = mixer_ctl_selector_get,
	.put = mixer_ctl_selector_put,
};

/*
 * private free callback.
 * free both private_data and private_value
 */
static void usb_mixer_selector_elem_free(struct snd_kcontrol *kctl)
{
	int i, num_ins = 0;

	if (kctl->private_data) {
		struct usb_mixer_elem_info *cval = kctl->private_data;
		num_ins = cval->max;
		kfree(cval);
		kctl->private_data = NULL;
	}
	if (kctl->private_value) {
		char **itemlist = (char **)kctl->private_value;
		for (i = 0; i < num_ins; i++)
			kfree(itemlist[i]);
		kfree(itemlist);
		kctl->private_value = 0;
	}
}

/*
 * parse a selector unit
 */
static int parse_audio_selector_unit(struct mixer_build *state, int unitid,
				     void *raw_desc)
{
	struct uac_selector_unit_descriptor *desc = raw_desc;
	unsigned int i, nameid, len;
	int err;
	struct usb_mixer_elem_info *cval;
	struct snd_kcontrol *kctl;
	const struct usbmix_name_map *map;
	char **namelist;

	if (desc->bLength < 5 || !desc->bNrInPins ||
	    desc->bLength < 5 + desc->bNrInPins) {
		usb_audio_err(state->chip,
			"invalid SELECTOR UNIT descriptor %d\n", unitid);
		return -EINVAL;
	}

	for (i = 0; i < desc->bNrInPins; i++) {
		err = parse_audio_unit(state, desc->baSourceID[i]);
		if (err < 0)
			return err;
	}

	if (desc->bNrInPins == 1) /* only one ? nonsense! */
		return 0;

	map = find_map(state->map, unitid, 0);
	if (check_ignored_ctl(map))
		return 0;

	cval = kzalloc(sizeof(*cval), GFP_KERNEL);
	if (!cval)
		return -ENOMEM;
	snd_usb_mixer_elem_init_std(&cval->head, state->mixer, unitid);
	cval->val_type = USB_MIXER_U8;
	cval->channels = 1;
	cval->min = 1;
	cval->max = desc->bNrInPins;
	cval->res = 1;
	cval->initialized = 1;

	switch (state->mixer->protocol) {
	case UAC_VERSION_1:
	default:
		cval->control = 0;
		break;
	case UAC_VERSION_2:
	case UAC_VERSION_3:
		if (desc->bDescriptorSubtype == UAC2_CLOCK_SELECTOR ||
		    desc->bDescriptorSubtype == UAC3_CLOCK_SELECTOR)
			cval->control = UAC2_CX_CLOCK_SELECTOR;
		else /* UAC2/3_SELECTOR_UNIT */
			cval->control = UAC2_SU_SELECTOR;
		break;
	}

	namelist = kmalloc_array(desc->bNrInPins, sizeof(char *), GFP_KERNEL);
	if (!namelist) {
		kfree(cval);
		return -ENOMEM;
	}
#define MAX_ITEM_NAME_LEN	64
	for (i = 0; i < desc->bNrInPins; i++) {
		struct usb_audio_term iterm;
		len = 0;
		namelist[i] = kmalloc(MAX_ITEM_NAME_LEN, GFP_KERNEL);
		if (!namelist[i]) {
			while (i--)
				kfree(namelist[i]);
			kfree(namelist);
			kfree(cval);
			return -ENOMEM;
		}
		len = check_mapped_selector_name(state, unitid, i, namelist[i],
						 MAX_ITEM_NAME_LEN);
		if (! len && check_input_term(state, desc->baSourceID[i], &iterm) >= 0)
			len = get_term_name(state->chip, &iterm, namelist[i],
					    MAX_ITEM_NAME_LEN, 0);
		if (! len)
			sprintf(namelist[i], "Input %u", i);
	}

	kctl = snd_ctl_new1(&mixer_selectunit_ctl, cval);
	if (! kctl) {
		usb_audio_err(state->chip, "cannot malloc kcontrol\n");
		kfree(namelist);
		kfree(cval);
		return -ENOMEM;
	}
	kctl->private_value = (unsigned long)namelist;
	kctl->private_free = usb_mixer_selector_elem_free;

	/* check the static mapping table at first */
	len = check_mapped_name(map, kctl->id.name, sizeof(kctl->id.name));
	if (!len) {
		/* no mapping ? */
<<<<<<< HEAD
		/* if iSelector is given, use it */
		nameid = uac_selector_unit_iSelector(desc);
		if (nameid)
			len = snd_usb_copy_string_desc(state, nameid,
						       kctl->id.name,
						       sizeof(kctl->id.name));
		/* ... or pick up the terminal name at next */
		if (!len)
			len = get_term_name(state, &state->oterm,
=======
		switch (state->mixer->protocol) {
		case UAC_VERSION_1:
		case UAC_VERSION_2:
		default:
		/* if iSelector is given, use it */
			nameid = uac_selector_unit_iSelector(desc);
			if (nameid)
				len = snd_usb_copy_string_desc(state->chip,
							nameid, kctl->id.name,
							sizeof(kctl->id.name));
			break;
		case UAC_VERSION_3:
			/* TODO: Class-Specific strings not yet supported */
			break;
		}

		/* ... or pick up the terminal name at next */
		if (!len)
			len = get_term_name(state->chip, &state->oterm,
>>>>>>> e021bb4f
				    kctl->id.name, sizeof(kctl->id.name), 0);
		/* ... or use the fixed string "USB" as the last resort */
		if (!len)
			strlcpy(kctl->id.name, "USB", sizeof(kctl->id.name));

		/* and add the proper suffix */
<<<<<<< HEAD
		if (desc->bDescriptorSubtype == UAC2_CLOCK_SELECTOR)
=======
		if (desc->bDescriptorSubtype == UAC2_CLOCK_SELECTOR ||
		    desc->bDescriptorSubtype == UAC3_CLOCK_SELECTOR)
>>>>>>> e021bb4f
			append_ctl_name(kctl, " Clock Source");
		else if ((state->oterm.type & 0xff00) == 0x0100)
			append_ctl_name(kctl, " Capture Source");
		else
			append_ctl_name(kctl, " Playback Source");
	}

	usb_audio_dbg(state->chip, "[%d] SU [%s] items = %d\n",
		    cval->head.id, kctl->id.name, desc->bNrInPins);
	return snd_usb_mixer_add_control(&cval->head, kctl);
}

/*
 * parse an audio unit recursively
 */

static int parse_audio_unit(struct mixer_build *state, int unitid)
{
	unsigned char *p1;
	int protocol = state->mixer->protocol;

	if (test_and_set_bit(unitid, state->unitbitmap))
		return 0; /* the unit already visited */

	p1 = find_audio_control_unit(state, unitid);
	if (!p1) {
		usb_audio_err(state->chip, "unit %d not found!\n", unitid);
		return -EINVAL;
	}

	if (protocol == UAC_VERSION_1 || protocol == UAC_VERSION_2) {
		switch (p1[2]) {
		case UAC_INPUT_TERMINAL:
			return parse_audio_input_terminal(state, unitid, p1);
		case UAC_MIXER_UNIT:
			return parse_audio_mixer_unit(state, unitid, p1);
		case UAC2_CLOCK_SOURCE:
			return parse_clock_source_unit(state, unitid, p1);
		case UAC_SELECTOR_UNIT:
		case UAC2_CLOCK_SELECTOR:
			return parse_audio_selector_unit(state, unitid, p1);
		case UAC_FEATURE_UNIT:
			return parse_audio_feature_unit(state, unitid, p1);
		case UAC1_PROCESSING_UNIT:
		/*   UAC2_EFFECT_UNIT has the same value */
			if (protocol == UAC_VERSION_1)
				return parse_audio_processing_unit(state, unitid, p1);
			else
				return 0; /* FIXME - effect units not implemented yet */
		case UAC1_EXTENSION_UNIT:
		/*   UAC2_PROCESSING_UNIT_V2 has the same value */
			if (protocol == UAC_VERSION_1)
				return parse_audio_extension_unit(state, unitid, p1);
			else /* UAC_VERSION_2 */
				return parse_audio_processing_unit(state, unitid, p1);
		case UAC2_EXTENSION_UNIT_V2:
			return parse_audio_extension_unit(state, unitid, p1);
		default:
			usb_audio_err(state->chip,
				"unit %u: unexpected type 0x%02x\n", unitid, p1[2]);
			return -EINVAL;
		}
	} else { /* UAC_VERSION_3 */
		switch (p1[2]) {
		case UAC_INPUT_TERMINAL:
			return parse_audio_input_terminal(state, unitid, p1);
		case UAC3_MIXER_UNIT:
			return parse_audio_mixer_unit(state, unitid, p1);
		case UAC3_CLOCK_SOURCE:
			return parse_clock_source_unit(state, unitid, p1);
		case UAC3_SELECTOR_UNIT:
		case UAC3_CLOCK_SELECTOR:
			return parse_audio_selector_unit(state, unitid, p1);
		case UAC3_FEATURE_UNIT:
			return parse_audio_feature_unit(state, unitid, p1);
		case UAC3_EFFECT_UNIT:
			return 0; /* FIXME - effect units not implemented yet */
		case UAC3_PROCESSING_UNIT:
			return parse_audio_processing_unit(state, unitid, p1);
		case UAC3_EXTENSION_UNIT:
			return parse_audio_extension_unit(state, unitid, p1);
		default:
			usb_audio_err(state->chip,
				"unit %u: unexpected type 0x%02x\n", unitid, p1[2]);
			return -EINVAL;
		}
	}
}

static void snd_usb_mixer_free(struct usb_mixer_interface *mixer)
{
	/* kill pending URBs */
	snd_usb_mixer_disconnect(mixer);

	kfree(mixer->id_elems);
	if (mixer->urb) {
		kfree(mixer->urb->transfer_buffer);
		usb_free_urb(mixer->urb);
	}
	usb_free_urb(mixer->rc_urb);
	kfree(mixer->rc_setup_packet);
	kfree(mixer);
}

static int snd_usb_mixer_dev_free(struct snd_device *device)
{
	struct usb_mixer_interface *mixer = device->device_data;
	snd_usb_mixer_free(mixer);
	return 0;
}

/* UAC3 predefined channels configuration */
struct uac3_badd_profile {
	int subclass;
	const char *name;
	int c_chmask;	/* capture channels mask */
	int p_chmask;	/* playback channels mask */
	int st_chmask;	/* side tone mixing channel mask */
};

static struct uac3_badd_profile uac3_badd_profiles[] = {
	{
		/*
		 * BAIF, BAOF or combination of both
		 * IN: Mono or Stereo cfg, Mono alt possible
		 * OUT: Mono or Stereo cfg, Mono alt possible
		 */
		.subclass = UAC3_FUNCTION_SUBCLASS_GENERIC_IO,
		.name = "GENERIC IO",
		.c_chmask = -1,		/* dynamic channels */
		.p_chmask = -1,		/* dynamic channels */
	},
	{
		/* BAOF; Stereo only cfg, Mono alt possible */
		.subclass = UAC3_FUNCTION_SUBCLASS_HEADPHONE,
		.name = "HEADPHONE",
		.p_chmask = 3,
	},
	{
		/* BAOF; Mono or Stereo cfg, Mono alt possible */
		.subclass = UAC3_FUNCTION_SUBCLASS_SPEAKER,
		.name = "SPEAKER",
		.p_chmask = -1,		/* dynamic channels */
	},
	{
		/* BAIF; Mono or Stereo cfg, Mono alt possible */
		.subclass = UAC3_FUNCTION_SUBCLASS_MICROPHONE,
		.name = "MICROPHONE",
		.c_chmask = -1,		/* dynamic channels */
	},
	{
		/*
		 * BAIOF topology
		 * IN: Mono only
		 * OUT: Mono or Stereo cfg, Mono alt possible
		 */
		.subclass = UAC3_FUNCTION_SUBCLASS_HEADSET,
		.name = "HEADSET",
		.c_chmask = 1,
		.p_chmask = -1,		/* dynamic channels */
		.st_chmask = 1,
	},
	{
		/* BAIOF; IN: Mono only; OUT: Stereo only, Mono alt possible */
		.subclass = UAC3_FUNCTION_SUBCLASS_HEADSET_ADAPTER,
		.name = "HEADSET ADAPTER",
		.c_chmask = 1,
		.p_chmask = 3,
		.st_chmask = 1,
	},
	{
		/* BAIF + BAOF; IN: Mono only; OUT: Mono only */
		.subclass = UAC3_FUNCTION_SUBCLASS_SPEAKERPHONE,
		.name = "SPEAKERPHONE",
		.c_chmask = 1,
		.p_chmask = 1,
	},
	{ 0 } /* terminator */
};

static bool uac3_badd_func_has_valid_channels(struct usb_mixer_interface *mixer,
					      struct uac3_badd_profile *f,
					      int c_chmask, int p_chmask)
{
	/*
	 * If both playback/capture channels are dynamic, make sure
	 * at least one channel is present
	 */
	if (f->c_chmask < 0 && f->p_chmask < 0) {
		if (!c_chmask && !p_chmask) {
			usb_audio_warn(mixer->chip, "BAAD %s: no channels?",
				       f->name);
			return false;
		}
		return true;
	}

	if ((f->c_chmask < 0 && !c_chmask) ||
	    (f->c_chmask >= 0 && f->c_chmask != c_chmask)) {
		usb_audio_warn(mixer->chip, "BAAD %s c_chmask mismatch",
			       f->name);
		return false;
	}
	if ((f->p_chmask < 0 && !p_chmask) ||
	    (f->p_chmask >= 0 && f->p_chmask != p_chmask)) {
		usb_audio_warn(mixer->chip, "BAAD %s p_chmask mismatch",
			       f->name);
		return false;
	}
	return true;
}

/*
 * create mixer controls for UAC3 BADD profiles
 *
 * UAC3 BADD device doesn't contain CS descriptors thus we will guess everything
 *
 * BADD device may contain Mixer Unit, which doesn't have any controls, skip it
 */
static int snd_usb_mixer_controls_badd(struct usb_mixer_interface *mixer,
				       int ctrlif)
{
	struct usb_device *dev = mixer->chip->dev;
	struct usb_interface_assoc_descriptor *assoc;
	int badd_profile = mixer->chip->badd_profile;
	struct uac3_badd_profile *f;
	const struct usbmix_ctl_map *map;
	int p_chmask = 0, c_chmask = 0, st_chmask = 0;
	int i;

	assoc = usb_ifnum_to_if(dev, ctrlif)->intf_assoc;

	/* Detect BADD capture/playback channels from AS EP descriptors */
	for (i = 0; i < assoc->bInterfaceCount; i++) {
		int intf = assoc->bFirstInterface + i;

		struct usb_interface *iface;
		struct usb_host_interface *alts;
		struct usb_interface_descriptor *altsd;
		unsigned int maxpacksize;
		char dir_in;
		int chmask, num;

		if (intf == ctrlif)
			continue;

		iface = usb_ifnum_to_if(dev, intf);
		num = iface->num_altsetting;

		if (num < 2)
			return -EINVAL;

		/*
		 * The number of Channels in an AudioStreaming interface
		 * and the audio sample bit resolution (16 bits or 24
		 * bits) can be derived from the wMaxPacketSize field in
		 * the Standard AS Audio Data Endpoint descriptor in
		 * Alternate Setting 1
		 */
		alts = &iface->altsetting[1];
		altsd = get_iface_desc(alts);

		if (altsd->bNumEndpoints < 1)
			return -EINVAL;

		/* check direction */
		dir_in = (get_endpoint(alts, 0)->bEndpointAddress & USB_DIR_IN);
		maxpacksize = le16_to_cpu(get_endpoint(alts, 0)->wMaxPacketSize);

		switch (maxpacksize) {
		default:
			usb_audio_err(mixer->chip,
				"incorrect wMaxPacketSize 0x%x for BADD profile\n",
				maxpacksize);
			return -EINVAL;
		case UAC3_BADD_EP_MAXPSIZE_SYNC_MONO_16:
		case UAC3_BADD_EP_MAXPSIZE_ASYNC_MONO_16:
		case UAC3_BADD_EP_MAXPSIZE_SYNC_MONO_24:
		case UAC3_BADD_EP_MAXPSIZE_ASYNC_MONO_24:
			chmask = 1;
			break;
		case UAC3_BADD_EP_MAXPSIZE_SYNC_STEREO_16:
		case UAC3_BADD_EP_MAXPSIZE_ASYNC_STEREO_16:
		case UAC3_BADD_EP_MAXPSIZE_SYNC_STEREO_24:
		case UAC3_BADD_EP_MAXPSIZE_ASYNC_STEREO_24:
			chmask = 3;
			break;
		}

		if (dir_in)
			c_chmask = chmask;
		else
			p_chmask = chmask;
	}

	usb_audio_dbg(mixer->chip,
		"UAC3 BADD profile 0x%x: detected c_chmask=%d p_chmask=%d\n",
		badd_profile, c_chmask, p_chmask);

	/* check the mapping table */
	for (map = uac3_badd_usbmix_ctl_maps; map->id; map++) {
		if (map->id == badd_profile)
			break;
	}

	if (!map->id)
		return -EINVAL;

	for (f = uac3_badd_profiles; f->name; f++) {
		if (badd_profile == f->subclass)
			break;
	}
	if (!f->name)
		return -EINVAL;
	if (!uac3_badd_func_has_valid_channels(mixer, f, c_chmask, p_chmask))
		return -EINVAL;
	st_chmask = f->st_chmask;

	/* Playback */
	if (p_chmask) {
		/* Master channel, always writable */
		build_feature_ctl_badd(mixer, 0, UAC_FU_MUTE,
				       UAC3_BADD_FU_ID2, map->map);
		/* Mono/Stereo volume channels, always writable */
		build_feature_ctl_badd(mixer, p_chmask, UAC_FU_VOLUME,
				       UAC3_BADD_FU_ID2, map->map);
	}

	/* Capture */
	if (c_chmask) {
		/* Master channel, always writable */
		build_feature_ctl_badd(mixer, 0, UAC_FU_MUTE,
				       UAC3_BADD_FU_ID5, map->map);
		/* Mono/Stereo volume channels, always writable */
		build_feature_ctl_badd(mixer, c_chmask, UAC_FU_VOLUME,
				       UAC3_BADD_FU_ID5, map->map);
	}

	/* Side tone-mixing */
	if (st_chmask) {
		/* Master channel, always writable */
		build_feature_ctl_badd(mixer, 0, UAC_FU_MUTE,
				       UAC3_BADD_FU_ID7, map->map);
		/* Mono volume channel, always writable */
		build_feature_ctl_badd(mixer, 1, UAC_FU_VOLUME,
				       UAC3_BADD_FU_ID7, map->map);
	}

	/* Insertion Control */
	if (f->subclass == UAC3_FUNCTION_SUBCLASS_HEADSET_ADAPTER) {
		struct usb_audio_term iterm, oterm;

		/* Input Term - Insertion control */
		memset(&iterm, 0, sizeof(iterm));
		iterm.id = UAC3_BADD_IT_ID4;
		iterm.type = UAC_BIDIR_TERMINAL_HEADSET;
		build_connector_control(mixer, &iterm, true);

		/* Output Term - Insertion control */
		memset(&oterm, 0, sizeof(oterm));
		oterm.id = UAC3_BADD_OT_ID3;
		oterm.type = UAC_BIDIR_TERMINAL_HEADSET;
		build_connector_control(mixer, &oterm, false);
	}

	return 0;
}

/*
 * create mixer controls
 *
 * walk through all UAC_OUTPUT_TERMINAL descriptors to search for mixers
 */
static int snd_usb_mixer_controls(struct usb_mixer_interface *mixer)
{
	struct mixer_build state;
	int err;
	const struct usbmix_ctl_map *map;
	void *p;

	memset(&state, 0, sizeof(state));
	state.chip = mixer->chip;
	state.mixer = mixer;
	state.buffer = mixer->hostif->extra;
	state.buflen = mixer->hostif->extralen;

	/* check the mapping table */
	for (map = usbmix_ctl_maps; map->id; map++) {
		if (map->id == state.chip->usb_id) {
			state.map = map->map;
			state.selector_map = map->selector_map;
			mixer->ignore_ctl_error = map->ignore_ctl_error;
			break;
		}
	}

	p = NULL;
	while ((p = snd_usb_find_csint_desc(mixer->hostif->extra,
					    mixer->hostif->extralen,
					    p, UAC_OUTPUT_TERMINAL)) != NULL) {
		if (mixer->protocol == UAC_VERSION_1) {
			struct uac1_output_terminal_descriptor *desc = p;

			if (desc->bLength < sizeof(*desc))
				continue; /* invalid descriptor? */
			/* mark terminal ID as visited */
			set_bit(desc->bTerminalID, state.unitbitmap);
			state.oterm.id = desc->bTerminalID;
			state.oterm.type = le16_to_cpu(desc->wTerminalType);
			state.oterm.name = desc->iTerminal;
			err = parse_audio_unit(&state, desc->bSourceID);
			if (err < 0 && err != -EINVAL)
				return err;
		} else if (mixer->protocol == UAC_VERSION_2) {
			struct uac2_output_terminal_descriptor *desc = p;

			if (desc->bLength < sizeof(*desc))
				continue; /* invalid descriptor? */
			/* mark terminal ID as visited */
			set_bit(desc->bTerminalID, state.unitbitmap);
			state.oterm.id = desc->bTerminalID;
			state.oterm.type = le16_to_cpu(desc->wTerminalType);
			state.oterm.name = desc->iTerminal;
			err = parse_audio_unit(&state, desc->bSourceID);
			if (err < 0 && err != -EINVAL)
				return err;

			/*
			 * For UAC2, use the same approach to also add the
			 * clock selectors
			 */
			err = parse_audio_unit(&state, desc->bCSourceID);
			if (err < 0 && err != -EINVAL)
				return err;

			if (uac_v2v3_control_is_readable(le16_to_cpu(desc->bmControls),
							 UAC2_TE_CONNECTOR)) {
				build_connector_control(state.mixer, &state.oterm,
							false);
			}
		} else {  /* UAC_VERSION_3 */
			struct uac3_output_terminal_descriptor *desc = p;

			if (desc->bLength < sizeof(*desc))
				continue; /* invalid descriptor? */
			/* mark terminal ID as visited */
			set_bit(desc->bTerminalID, state.unitbitmap);
			state.oterm.id = desc->bTerminalID;
			state.oterm.type = le16_to_cpu(desc->wTerminalType);
			state.oterm.name = le16_to_cpu(desc->wTerminalDescrStr);
			err = parse_audio_unit(&state, desc->bSourceID);
			if (err < 0 && err != -EINVAL)
				return err;

			/*
			 * For UAC3, use the same approach to also add the
			 * clock selectors
			 */
			err = parse_audio_unit(&state, desc->bCSourceID);
			if (err < 0 && err != -EINVAL)
				return err;

			if (uac_v2v3_control_is_readable(le32_to_cpu(desc->bmControls),
							 UAC3_TE_INSERTION)) {
				build_connector_control(state.mixer, &state.oterm,
							false);
			}
		}
	}

	return 0;
}

void snd_usb_mixer_notify_id(struct usb_mixer_interface *mixer, int unitid)
{
	struct usb_mixer_elem_list *list;

	for_each_mixer_elem(list, mixer, unitid) {
		struct usb_mixer_elem_info *info =
			mixer_elem_list_to_info(list);
		/* invalidate cache, so the value is read from the device */
		info->cached = 0;
		snd_ctl_notify(mixer->chip->card, SNDRV_CTL_EVENT_MASK_VALUE,
			       &list->kctl->id);
	}
}

static void snd_usb_mixer_dump_cval(struct snd_info_buffer *buffer,
				    struct usb_mixer_elem_list *list)
{
	struct usb_mixer_elem_info *cval = mixer_elem_list_to_info(list);
	static char *val_types[] = {"BOOLEAN", "INV_BOOLEAN",
				    "S8", "U8", "S16", "U16"};
	snd_iprintf(buffer, "    Info: id=%i, control=%i, cmask=0x%x, "
			    "channels=%i, type=\"%s\"\n", cval->head.id,
			    cval->control, cval->cmask, cval->channels,
			    val_types[cval->val_type]);
	snd_iprintf(buffer, "    Volume: min=%i, max=%i, dBmin=%i, dBmax=%i\n",
			    cval->min, cval->max, cval->dBmin, cval->dBmax);
}

static void snd_usb_mixer_proc_read(struct snd_info_entry *entry,
				    struct snd_info_buffer *buffer)
{
	struct snd_usb_audio *chip = entry->private_data;
	struct usb_mixer_interface *mixer;
	struct usb_mixer_elem_list *list;
	int unitid;

	list_for_each_entry(mixer, &chip->mixer_list, list) {
		snd_iprintf(buffer,
			"USB Mixer: usb_id=0x%08x, ctrlif=%i, ctlerr=%i\n",
				chip->usb_id, snd_usb_ctrl_intf(chip),
				mixer->ignore_ctl_error);
		snd_iprintf(buffer, "Card: %s\n", chip->card->longname);
		for (unitid = 0; unitid < MAX_ID_ELEMS; unitid++) {
			for_each_mixer_elem(list, mixer, unitid) {
				snd_iprintf(buffer, "  Unit: %i\n", list->id);
				if (list->kctl)
					snd_iprintf(buffer,
						    "    Control: name=\"%s\", index=%i\n",
						    list->kctl->id.name,
						    list->kctl->id.index);
				if (list->dump)
					list->dump(buffer, list);
			}
		}
	}
}

static void snd_usb_mixer_interrupt_v2(struct usb_mixer_interface *mixer,
				       int attribute, int value, int index)
{
	struct usb_mixer_elem_list *list;
	__u8 unitid = (index >> 8) & 0xff;
	__u8 control = (value >> 8) & 0xff;
	__u8 channel = value & 0xff;
	unsigned int count = 0;

	if (channel >= MAX_CHANNELS) {
		usb_audio_dbg(mixer->chip,
			"%s(): bogus channel number %d\n",
			__func__, channel);
		return;
	}

	for_each_mixer_elem(list, mixer, unitid)
		count++;

	if (count == 0)
		return;

	for_each_mixer_elem(list, mixer, unitid) {
		struct usb_mixer_elem_info *info;

		if (!list->kctl)
			continue;

		info = mixer_elem_list_to_info(list);
		if (count > 1 && info->control != control)
			continue;

		switch (attribute) {
		case UAC2_CS_CUR:
			/* invalidate cache, so the value is read from the device */
			if (channel)
				info->cached &= ~(1 << channel);
			else /* master channel */
				info->cached = 0;

			snd_ctl_notify(mixer->chip->card, SNDRV_CTL_EVENT_MASK_VALUE,
				       &info->head.kctl->id);
			break;

		case UAC2_CS_RANGE:
			/* TODO */
			break;

		case UAC2_CS_MEM:
			/* TODO */
			break;

		default:
			usb_audio_dbg(mixer->chip,
				"unknown attribute %d in interrupt\n",
				attribute);
			break;
		} /* switch */
	}
}

static void snd_usb_mixer_interrupt(struct urb *urb)
{
	struct usb_mixer_interface *mixer = urb->context;
	int len = urb->actual_length;
	int ustatus = urb->status;

	if (ustatus != 0)
		goto requeue;

	if (mixer->protocol == UAC_VERSION_1) {
		struct uac1_status_word *status;

		for (status = urb->transfer_buffer;
		     len >= sizeof(*status);
		     len -= sizeof(*status), status++) {
			dev_dbg(&urb->dev->dev, "status interrupt: %02x %02x\n",
						status->bStatusType,
						status->bOriginator);

			/* ignore any notifications not from the control interface */
			if ((status->bStatusType & UAC1_STATUS_TYPE_ORIG_MASK) !=
				UAC1_STATUS_TYPE_ORIG_AUDIO_CONTROL_IF)
				continue;

			if (status->bStatusType & UAC1_STATUS_TYPE_MEM_CHANGED)
				snd_usb_mixer_rc_memory_change(mixer, status->bOriginator);
			else
				snd_usb_mixer_notify_id(mixer, status->bOriginator);
		}
	} else { /* UAC_VERSION_2 */
		struct uac2_interrupt_data_msg *msg;

		for (msg = urb->transfer_buffer;
		     len >= sizeof(*msg);
		     len -= sizeof(*msg), msg++) {
			/* drop vendor specific and endpoint requests */
			if ((msg->bInfo & UAC2_INTERRUPT_DATA_MSG_VENDOR) ||
			    (msg->bInfo & UAC2_INTERRUPT_DATA_MSG_EP))
				continue;

			snd_usb_mixer_interrupt_v2(mixer, msg->bAttribute,
						   le16_to_cpu(msg->wValue),
						   le16_to_cpu(msg->wIndex));
		}
	}

requeue:
	if (ustatus != -ENOENT &&
	    ustatus != -ECONNRESET &&
	    ustatus != -ESHUTDOWN) {
		urb->dev = mixer->chip->dev;
		usb_submit_urb(urb, GFP_ATOMIC);
	}
}

/* create the handler for the optional status interrupt endpoint */
static int snd_usb_mixer_status_create(struct usb_mixer_interface *mixer)
{
	struct usb_endpoint_descriptor *ep;
	void *transfer_buffer;
	int buffer_length;
	unsigned int epnum;

	/* we need one interrupt input endpoint */
	if (get_iface_desc(mixer->hostif)->bNumEndpoints < 1)
		return 0;
	ep = get_endpoint(mixer->hostif, 0);
	if (!usb_endpoint_dir_in(ep) || !usb_endpoint_xfer_int(ep))
		return 0;

	epnum = usb_endpoint_num(ep);
	buffer_length = le16_to_cpu(ep->wMaxPacketSize);
	transfer_buffer = kmalloc(buffer_length, GFP_KERNEL);
	if (!transfer_buffer)
		return -ENOMEM;
	mixer->urb = usb_alloc_urb(0, GFP_KERNEL);
	if (!mixer->urb) {
		kfree(transfer_buffer);
		return -ENOMEM;
	}
	usb_fill_int_urb(mixer->urb, mixer->chip->dev,
			 usb_rcvintpipe(mixer->chip->dev, epnum),
			 transfer_buffer, buffer_length,
			 snd_usb_mixer_interrupt, mixer, ep->bInterval);
	usb_submit_urb(mixer->urb, GFP_KERNEL);
	return 0;
}

static int keep_iface_ctl_get(struct snd_kcontrol *kcontrol,
			      struct snd_ctl_elem_value *ucontrol)
{
	struct usb_mixer_interface *mixer = snd_kcontrol_chip(kcontrol);

	ucontrol->value.integer.value[0] = mixer->chip->keep_iface;
	return 0;
}

static int keep_iface_ctl_put(struct snd_kcontrol *kcontrol,
			      struct snd_ctl_elem_value *ucontrol)
{
	struct usb_mixer_interface *mixer = snd_kcontrol_chip(kcontrol);
	bool keep_iface = !!ucontrol->value.integer.value[0];

	if (mixer->chip->keep_iface == keep_iface)
		return 0;
	mixer->chip->keep_iface = keep_iface;
	return 1;
}

static const struct snd_kcontrol_new keep_iface_ctl = {
	.iface = SNDRV_CTL_ELEM_IFACE_CARD,
	.name = "Keep Interface",
	.info = snd_ctl_boolean_mono_info,
	.get = keep_iface_ctl_get,
	.put = keep_iface_ctl_put,
};

static int create_keep_iface_ctl(struct usb_mixer_interface *mixer)
{
	struct snd_kcontrol *kctl = snd_ctl_new1(&keep_iface_ctl, mixer);

	/* need only one control per card */
	if (snd_ctl_find_id(mixer->chip->card, &kctl->id)) {
		snd_ctl_free_one(kctl);
		return 0;
	}

	return snd_ctl_add(mixer->chip->card, kctl);
}

int snd_usb_create_mixer(struct snd_usb_audio *chip, int ctrlif,
			 int ignore_error)
{
	static struct snd_device_ops dev_ops = {
		.dev_free = snd_usb_mixer_dev_free
	};
	struct usb_mixer_interface *mixer;
	struct snd_info_entry *entry;
	int err;

	strcpy(chip->card->mixername, "USB Mixer");

	mixer = kzalloc(sizeof(*mixer), GFP_KERNEL);
	if (!mixer)
		return -ENOMEM;
	mixer->chip = chip;
	mixer->ignore_ctl_error = ignore_error;
	mixer->id_elems = kcalloc(MAX_ID_ELEMS, sizeof(*mixer->id_elems),
				  GFP_KERNEL);
	if (!mixer->id_elems) {
		kfree(mixer);
		return -ENOMEM;
	}

	mixer->hostif = &usb_ifnum_to_if(chip->dev, ctrlif)->altsetting[0];
	switch (get_iface_desc(mixer->hostif)->bInterfaceProtocol) {
	case UAC_VERSION_1:
	default:
		mixer->protocol = UAC_VERSION_1;
		break;
	case UAC_VERSION_2:
		mixer->protocol = UAC_VERSION_2;
		break;
	case UAC_VERSION_3:
		mixer->protocol = UAC_VERSION_3;
		break;
	}

	if (mixer->protocol == UAC_VERSION_3 &&
			chip->badd_profile >= UAC3_FUNCTION_SUBCLASS_GENERIC_IO) {
		err = snd_usb_mixer_controls_badd(mixer, ctrlif);
		if (err < 0)
			goto _error;
	} else {
		err = snd_usb_mixer_controls(mixer);
		if (err < 0)
			goto _error;
	}

	err = snd_usb_mixer_status_create(mixer);
	if (err < 0)
		goto _error;

	err = create_keep_iface_ctl(mixer);
	if (err < 0)
		goto _error;

	snd_usb_mixer_apply_create_quirk(mixer);

	err = snd_device_new(chip->card, SNDRV_DEV_CODEC, mixer, &dev_ops);
	if (err < 0)
		goto _error;

	if (list_empty(&chip->mixer_list) &&
	    !snd_card_proc_new(chip->card, "usbmixer", &entry))
		snd_info_set_text_ops(entry, chip, snd_usb_mixer_proc_read);

	list_add(&mixer->list, &chip->mixer_list);
	return 0;

_error:
	snd_usb_mixer_free(mixer);
	return err;
}

void snd_usb_mixer_disconnect(struct usb_mixer_interface *mixer)
{
	if (mixer->disconnected)
		return;
	if (mixer->urb)
		usb_kill_urb(mixer->urb);
	if (mixer->rc_urb)
		usb_kill_urb(mixer->rc_urb);
	mixer->disconnected = true;
}

#ifdef CONFIG_PM
/* stop any bus activity of a mixer */
static void snd_usb_mixer_inactivate(struct usb_mixer_interface *mixer)
{
	usb_kill_urb(mixer->urb);
	usb_kill_urb(mixer->rc_urb);
}

static int snd_usb_mixer_activate(struct usb_mixer_interface *mixer)
{
	int err;

	if (mixer->urb) {
		err = usb_submit_urb(mixer->urb, GFP_NOIO);
		if (err < 0)
			return err;
	}

	return 0;
}

int snd_usb_mixer_suspend(struct usb_mixer_interface *mixer)
{
	snd_usb_mixer_inactivate(mixer);
	return 0;
}

static int restore_mixer_value(struct usb_mixer_elem_list *list)
{
	struct usb_mixer_elem_info *cval = mixer_elem_list_to_info(list);
	int c, err, idx;

	if (cval->cmask) {
		idx = 0;
		for (c = 0; c < MAX_CHANNELS; c++) {
			if (!(cval->cmask & (1 << c)))
				continue;
			if (cval->cached & (1 << (c + 1))) {
				err = snd_usb_set_cur_mix_value(cval, c + 1, idx,
							cval->cache_val[idx]);
				if (err < 0)
					return err;
			}
			idx++;
		}
	} else {
		/* master */
		if (cval->cached) {
			err = snd_usb_set_cur_mix_value(cval, 0, 0, *cval->cache_val);
			if (err < 0)
				return err;
		}
	}

	return 0;
}

int snd_usb_mixer_resume(struct usb_mixer_interface *mixer, bool reset_resume)
{
	struct usb_mixer_elem_list *list;
	int id, err;

	if (reset_resume) {
		/* restore cached mixer values */
		for (id = 0; id < MAX_ID_ELEMS; id++) {
			for_each_mixer_elem(list, mixer, id) {
				if (list->resume) {
					err = list->resume(list);
					if (err < 0)
						return err;
				}
			}
		}
	}

	snd_usb_mixer_resume_quirk(mixer);

	return snd_usb_mixer_activate(mixer);
}
#endif

void snd_usb_mixer_elem_init_std(struct usb_mixer_elem_list *list,
				 struct usb_mixer_interface *mixer,
				 int unitid)
{
	list->mixer = mixer;
	list->id = unitid;
	list->dump = snd_usb_mixer_dump_cval;
#ifdef CONFIG_PM
	list->resume = restore_mixer_value;
#endif
}<|MERGE_RESOLUTION|>--- conflicted
+++ resolved
@@ -202,11 +202,7 @@
 static int snd_usb_copy_string_desc(struct snd_usb_audio *chip,
 				    int index, char *buf, int maxlen)
 {
-<<<<<<< HEAD
-	int len = usb_string(state->chip->dev, index, buf, maxlen - 1);
-=======
 	int len = usb_string(chip->dev, index, buf, maxlen - 1);
->>>>>>> e021bb4f
 
 	if (len < 0)
 		return 0;
@@ -2694,17 +2690,6 @@
 	len = check_mapped_name(map, kctl->id.name, sizeof(kctl->id.name));
 	if (!len) {
 		/* no mapping ? */
-<<<<<<< HEAD
-		/* if iSelector is given, use it */
-		nameid = uac_selector_unit_iSelector(desc);
-		if (nameid)
-			len = snd_usb_copy_string_desc(state, nameid,
-						       kctl->id.name,
-						       sizeof(kctl->id.name));
-		/* ... or pick up the terminal name at next */
-		if (!len)
-			len = get_term_name(state, &state->oterm,
-=======
 		switch (state->mixer->protocol) {
 		case UAC_VERSION_1:
 		case UAC_VERSION_2:
@@ -2724,19 +2709,14 @@
 		/* ... or pick up the terminal name at next */
 		if (!len)
 			len = get_term_name(state->chip, &state->oterm,
->>>>>>> e021bb4f
 				    kctl->id.name, sizeof(kctl->id.name), 0);
 		/* ... or use the fixed string "USB" as the last resort */
 		if (!len)
 			strlcpy(kctl->id.name, "USB", sizeof(kctl->id.name));
 
 		/* and add the proper suffix */
-<<<<<<< HEAD
-		if (desc->bDescriptorSubtype == UAC2_CLOCK_SELECTOR)
-=======
 		if (desc->bDescriptorSubtype == UAC2_CLOCK_SELECTOR ||
 		    desc->bDescriptorSubtype == UAC3_CLOCK_SELECTOR)
->>>>>>> e021bb4f
 			append_ctl_name(kctl, " Clock Source");
 		else if ((state->oterm.type & 0xff00) == 0x0100)
 			append_ctl_name(kctl, " Capture Source");
