// SPDX-License-Identifier: GPL-2.0-or-later
/*
 *  Hardware dependent layer
 *  Copyright (c) by Jaroslav Kysela <perex@perex.cz>
 */

#include <linux/major.h>
#include <linux/init.h>
#include <linux/slab.h>
#include <linux/time.h>
#include <linux/mutex.h>
#include <linux/module.h>
#include <linux/sched/signal.h>
#include <sound/core.h>
#include <sound/control.h>
#include <sound/minors.h>
#include <sound/hwdep.h>
#include <sound/info.h>

MODULE_AUTHOR("Jaroslav Kysela <perex@perex.cz>");
MODULE_DESCRIPTION("Hardware dependent layer");
MODULE_LICENSE("GPL");

static LIST_HEAD(snd_hwdep_devices);
static DEFINE_MUTEX(register_mutex);

static int snd_hwdep_dev_free(struct snd_device *device);
static int snd_hwdep_dev_register(struct snd_device *device);
static int snd_hwdep_dev_disconnect(struct snd_device *device);


static struct snd_hwdep *snd_hwdep_search(struct snd_card *card, int device)
{
	struct snd_hwdep *hwdep;

	list_for_each_entry(hwdep, &snd_hwdep_devices, list)
		if (hwdep->card == card && hwdep->device == device)
			return hwdep;
	return NULL;
}

static loff_t snd_hwdep_llseek(struct file * file, loff_t offset, int orig)
{
	struct snd_hwdep *hw = file->private_data;
	if (hw->ops.llseek)
		return hw->ops.llseek(hw, file, offset, orig);
	return -ENXIO;
}

static ssize_t snd_hwdep_read(struct file * file, char __user *buf,
			      size_t count, loff_t *offset)
{
	struct snd_hwdep *hw = file->private_data;
	if (hw->ops.read)
		return hw->ops.read(hw, buf, count, offset);
	return -ENXIO;	
}

static ssize_t snd_hwdep_write(struct file * file, const char __user *buf,
			       size_t count, loff_t *offset)
{
	struct snd_hwdep *hw = file->private_data;
	if (hw->ops.write)
		return hw->ops.write(hw, buf, count, offset);
	return -ENXIO;	
}

static int snd_hwdep_open(struct inode *inode, struct file * file)
{
	int major = imajor(inode);
	struct snd_hwdep *hw;
	int err;
	wait_queue_entry_t wait;

	if (major == snd_major) {
		hw = snd_lookup_minor_data(iminor(inode),
					   SNDRV_DEVICE_TYPE_HWDEP);
#ifdef CONFIG_SND_OSSEMUL
	} else if (major == SOUND_MAJOR) {
		hw = snd_lookup_oss_minor_data(iminor(inode),
					       SNDRV_OSS_DEVICE_TYPE_DMFM);
#endif
	} else
		return -ENXIO;
	if (hw == NULL)
		return -ENODEV;

	if (!try_module_get(hw->card->module)) {
		snd_card_unref(hw->card);
		return -EFAULT;
	}

	init_waitqueue_entry(&wait, current);
	add_wait_queue(&hw->open_wait, &wait);
	mutex_lock(&hw->open_mutex);
	while (1) {
		if (hw->exclusive && hw->used > 0) {
			err = -EBUSY;
			break;
		}
		if (!hw->ops.open) {
			err = 0;
			break;
		}
		err = hw->ops.open(hw, file);
		if (err >= 0)
			break;
		if (err == -EAGAIN) {
			if (file->f_flags & O_NONBLOCK) {
				err = -EBUSY;
				break;
			}
		} else
			break;
		set_current_state(TASK_INTERRUPTIBLE);
		mutex_unlock(&hw->open_mutex);
		schedule();
		mutex_lock(&hw->open_mutex);
		if (hw->card->shutdown) {
			err = -ENODEV;
			break;
		}
		if (signal_pending(current)) {
			err = -ERESTARTSYS;
			break;
		}
	}
	remove_wait_queue(&hw->open_wait, &wait);
	if (err >= 0) {
		err = snd_card_file_add(hw->card, file);
		if (err >= 0) {
			file->private_data = hw;
			hw->used++;
		} else {
			if (hw->ops.release)
				hw->ops.release(hw, file);
		}
	}
	mutex_unlock(&hw->open_mutex);
	if (err < 0)
		module_put(hw->card->module);
	snd_card_unref(hw->card);
	return err;
}

static int snd_hwdep_release(struct inode *inode, struct file * file)
{
	int err = 0;
	struct snd_hwdep *hw = file->private_data;
	struct module *mod = hw->card->module;

	mutex_lock(&hw->open_mutex);
	if (hw->ops.release)
		err = hw->ops.release(hw, file);
	if (hw->used > 0)
		hw->used--;
	mutex_unlock(&hw->open_mutex);
	wake_up(&hw->open_wait);

	snd_card_file_remove(hw->card, file);
	module_put(mod);
	return err;
}

static __poll_t snd_hwdep_poll(struct file * file, poll_table * wait)
{
	struct snd_hwdep *hw = file->private_data;
	if (hw->ops.poll)
		return hw->ops.poll(hw, file, wait);
	return 0;
}

static int snd_hwdep_info(struct snd_hwdep *hw,
			  struct snd_hwdep_info __user *_info)
{
	struct snd_hwdep_info info;
	
	memset(&info, 0, sizeof(info));
	info.card = hw->card->number;
	strlcpy(info.id, hw->id, sizeof(info.id));	
	strlcpy(info.name, hw->name, sizeof(info.name));
	info.iface = hw->iface;
	if (copy_to_user(_info, &info, sizeof(info)))
		return -EFAULT;
	return 0;
}

static int snd_hwdep_dsp_status(struct snd_hwdep *hw,
				struct snd_hwdep_dsp_status __user *_info)
{
	struct snd_hwdep_dsp_status info;
	int err;
	
	if (! hw->ops.dsp_status)
		return -ENXIO;
	memset(&info, 0, sizeof(info));
	info.dsp_loaded = hw->dsp_loaded;
	if ((err = hw->ops.dsp_status(hw, &info)) < 0)
		return err;
	if (copy_to_user(_info, &info, sizeof(info)))
		return -EFAULT;
	return 0;
}

static int snd_hwdep_dsp_load(struct snd_hwdep *hw,
			      struct snd_hwdep_dsp_image *info)
{
	int err;
	
	if (! hw->ops.dsp_load)
		return -ENXIO;
	if (info->index >= 32)
		return -EINVAL;
	/* check whether the dsp was already loaded */
<<<<<<< HEAD
	if (hw->dsp_loaded & (1u << info.index))
=======
	if (hw->dsp_loaded & (1u << info->index))
>>>>>>> d1988041
		return -EBUSY;
	err = hw->ops.dsp_load(hw, info);
	if (err < 0)
		return err;
<<<<<<< HEAD
	hw->dsp_loaded |= (1u << info.index);
=======
	hw->dsp_loaded |= (1u << info->index);
>>>>>>> d1988041
	return 0;
}

static int snd_hwdep_dsp_load_user(struct snd_hwdep *hw,
				   struct snd_hwdep_dsp_image __user *_info)
{
	struct snd_hwdep_dsp_image info = {};

	if (copy_from_user(&info, _info, sizeof(info)))
		return -EFAULT;
	return snd_hwdep_dsp_load(hw, &info);
}


static long snd_hwdep_ioctl(struct file * file, unsigned int cmd,
			    unsigned long arg)
{
	struct snd_hwdep *hw = file->private_data;
	void __user *argp = (void __user *)arg;
	switch (cmd) {
	case SNDRV_HWDEP_IOCTL_PVERSION:
		return put_user(SNDRV_HWDEP_VERSION, (int __user *)argp);
	case SNDRV_HWDEP_IOCTL_INFO:
		return snd_hwdep_info(hw, argp);
	case SNDRV_HWDEP_IOCTL_DSP_STATUS:
		return snd_hwdep_dsp_status(hw, argp);
	case SNDRV_HWDEP_IOCTL_DSP_LOAD:
		return snd_hwdep_dsp_load_user(hw, argp);
	}
	if (hw->ops.ioctl)
		return hw->ops.ioctl(hw, file, cmd, arg);
	return -ENOTTY;
}

static int snd_hwdep_mmap(struct file * file, struct vm_area_struct * vma)
{
	struct snd_hwdep *hw = file->private_data;
	if (hw->ops.mmap)
		return hw->ops.mmap(hw, file, vma);
	return -ENXIO;
}

static int snd_hwdep_control_ioctl(struct snd_card *card,
				   struct snd_ctl_file * control,
				   unsigned int cmd, unsigned long arg)
{
	switch (cmd) {
	case SNDRV_CTL_IOCTL_HWDEP_NEXT_DEVICE:
		{
			int device;

			if (get_user(device, (int __user *)arg))
				return -EFAULT;
			mutex_lock(&register_mutex);

			if (device < 0)
				device = 0;
			else if (device < SNDRV_MINOR_HWDEPS)
				device++;
			else
				device = SNDRV_MINOR_HWDEPS;

			while (device < SNDRV_MINOR_HWDEPS) {
				if (snd_hwdep_search(card, device))
					break;
				device++;
			}
			if (device >= SNDRV_MINOR_HWDEPS)
				device = -1;
			mutex_unlock(&register_mutex);
			if (put_user(device, (int __user *)arg))
				return -EFAULT;
			return 0;
		}
	case SNDRV_CTL_IOCTL_HWDEP_INFO:
		{
			struct snd_hwdep_info __user *info = (struct snd_hwdep_info __user *)arg;
			int device, err;
			struct snd_hwdep *hwdep;

			if (get_user(device, &info->device))
				return -EFAULT;
			mutex_lock(&register_mutex);
			hwdep = snd_hwdep_search(card, device);
			if (hwdep)
				err = snd_hwdep_info(hwdep, info);
			else
				err = -ENXIO;
			mutex_unlock(&register_mutex);
			return err;
		}
	}
	return -ENOIOCTLCMD;
}

#ifdef CONFIG_COMPAT
#include "hwdep_compat.c"
#else
#define snd_hwdep_ioctl_compat	NULL
#endif

/*

 */

static const struct file_operations snd_hwdep_f_ops =
{
	.owner = 	THIS_MODULE,
	.llseek =	snd_hwdep_llseek,
	.read = 	snd_hwdep_read,
	.write =	snd_hwdep_write,
	.open =		snd_hwdep_open,
	.release =	snd_hwdep_release,
	.poll =		snd_hwdep_poll,
	.unlocked_ioctl =	snd_hwdep_ioctl,
	.compat_ioctl =	snd_hwdep_ioctl_compat,
	.mmap =		snd_hwdep_mmap,
};

static void release_hwdep_device(struct device *dev)
{
	kfree(container_of(dev, struct snd_hwdep, dev));
}

/**
 * snd_hwdep_new - create a new hwdep instance
 * @card: the card instance
 * @id: the id string
 * @device: the device index (zero-based)
 * @rhwdep: the pointer to store the new hwdep instance
 *
 * Creates a new hwdep instance with the given index on the card.
 * The callbacks (hwdep->ops) must be set on the returned instance
 * after this call manually by the caller.
 *
 * Return: Zero if successful, or a negative error code on failure.
 */
int snd_hwdep_new(struct snd_card *card, char *id, int device,
		  struct snd_hwdep **rhwdep)
{
	struct snd_hwdep *hwdep;
	int err;
	static const struct snd_device_ops ops = {
		.dev_free = snd_hwdep_dev_free,
		.dev_register = snd_hwdep_dev_register,
		.dev_disconnect = snd_hwdep_dev_disconnect,
	};

	if (snd_BUG_ON(!card))
		return -ENXIO;
	if (rhwdep)
		*rhwdep = NULL;
	hwdep = kzalloc(sizeof(*hwdep), GFP_KERNEL);
	if (!hwdep)
		return -ENOMEM;

	init_waitqueue_head(&hwdep->open_wait);
	mutex_init(&hwdep->open_mutex);
	hwdep->card = card;
	hwdep->device = device;
	if (id)
		strlcpy(hwdep->id, id, sizeof(hwdep->id));

	snd_device_initialize(&hwdep->dev, card);
	hwdep->dev.release = release_hwdep_device;
	dev_set_name(&hwdep->dev, "hwC%iD%i", card->number, device);
#ifdef CONFIG_SND_OSSEMUL
	hwdep->oss_type = -1;
#endif

	err = snd_device_new(card, SNDRV_DEV_HWDEP, hwdep, &ops);
	if (err < 0) {
		put_device(&hwdep->dev);
		return err;
	}

	if (rhwdep)
		*rhwdep = hwdep;
	return 0;
}
EXPORT_SYMBOL(snd_hwdep_new);

static int snd_hwdep_dev_free(struct snd_device *device)
{
	struct snd_hwdep *hwdep = device->device_data;
	if (!hwdep)
		return 0;
	if (hwdep->private_free)
		hwdep->private_free(hwdep);
	put_device(&hwdep->dev);
	return 0;
}

static int snd_hwdep_dev_register(struct snd_device *device)
{
	struct snd_hwdep *hwdep = device->device_data;
	struct snd_card *card = hwdep->card;
	int err;

	mutex_lock(&register_mutex);
	if (snd_hwdep_search(card, hwdep->device)) {
		mutex_unlock(&register_mutex);
		return -EBUSY;
	}
	list_add_tail(&hwdep->list, &snd_hwdep_devices);
	err = snd_register_device(SNDRV_DEVICE_TYPE_HWDEP,
				  hwdep->card, hwdep->device,
				  &snd_hwdep_f_ops, hwdep, &hwdep->dev);
	if (err < 0) {
		dev_err(&hwdep->dev, "unable to register\n");
		list_del(&hwdep->list);
		mutex_unlock(&register_mutex);
		return err;
	}

#ifdef CONFIG_SND_OSSEMUL
	hwdep->ossreg = 0;
	if (hwdep->oss_type >= 0) {
		if (hwdep->oss_type == SNDRV_OSS_DEVICE_TYPE_DMFM &&
		    hwdep->device)
			dev_warn(&hwdep->dev,
				 "only hwdep device 0 can be registered as OSS direct FM device!\n");
		else if (snd_register_oss_device(hwdep->oss_type,
						 card, hwdep->device,
						 &snd_hwdep_f_ops, hwdep) < 0)
			dev_warn(&hwdep->dev,
				 "unable to register OSS compatibility device\n");
		else
			hwdep->ossreg = 1;
	}
#endif
	mutex_unlock(&register_mutex);
	return 0;
}

static int snd_hwdep_dev_disconnect(struct snd_device *device)
{
	struct snd_hwdep *hwdep = device->device_data;

	if (snd_BUG_ON(!hwdep))
		return -ENXIO;
	mutex_lock(&register_mutex);
	if (snd_hwdep_search(hwdep->card, hwdep->device) != hwdep) {
		mutex_unlock(&register_mutex);
		return -EINVAL;
	}
	mutex_lock(&hwdep->open_mutex);
	wake_up(&hwdep->open_wait);
#ifdef CONFIG_SND_OSSEMUL
	if (hwdep->ossreg)
		snd_unregister_oss_device(hwdep->oss_type, hwdep->card, hwdep->device);
#endif
	snd_unregister_device(&hwdep->dev);
	list_del_init(&hwdep->list);
	mutex_unlock(&hwdep->open_mutex);
	mutex_unlock(&register_mutex);
	return 0;
}

#ifdef CONFIG_SND_PROC_FS
/*
 *  Info interface
 */

static void snd_hwdep_proc_read(struct snd_info_entry *entry,
				struct snd_info_buffer *buffer)
{
	struct snd_hwdep *hwdep;

	mutex_lock(&register_mutex);
	list_for_each_entry(hwdep, &snd_hwdep_devices, list)
		snd_iprintf(buffer, "%02i-%02i: %s\n",
			    hwdep->card->number, hwdep->device, hwdep->name);
	mutex_unlock(&register_mutex);
}

static struct snd_info_entry *snd_hwdep_proc_entry;

static void __init snd_hwdep_proc_init(void)
{
	struct snd_info_entry *entry;

	if ((entry = snd_info_create_module_entry(THIS_MODULE, "hwdep", NULL)) != NULL) {
		entry->c.text.read = snd_hwdep_proc_read;
		if (snd_info_register(entry) < 0) {
			snd_info_free_entry(entry);
			entry = NULL;
		}
	}
	snd_hwdep_proc_entry = entry;
}

static void __exit snd_hwdep_proc_done(void)
{
	snd_info_free_entry(snd_hwdep_proc_entry);
}
#else /* !CONFIG_SND_PROC_FS */
#define snd_hwdep_proc_init()
#define snd_hwdep_proc_done()
#endif /* CONFIG_SND_PROC_FS */


/*
 *  ENTRY functions
 */

static int __init alsa_hwdep_init(void)
{
	snd_hwdep_proc_init();
	snd_ctl_register_ioctl(snd_hwdep_control_ioctl);
	snd_ctl_register_ioctl_compat(snd_hwdep_control_ioctl);
	return 0;
}

static void __exit alsa_hwdep_exit(void)
{
	snd_ctl_unregister_ioctl(snd_hwdep_control_ioctl);
	snd_ctl_unregister_ioctl_compat(snd_hwdep_control_ioctl);
	snd_hwdep_proc_done();
}

module_init(alsa_hwdep_init)
module_exit(alsa_hwdep_exit)<|MERGE_RESOLUTION|>--- conflicted
+++ resolved
@@ -212,20 +212,12 @@
 	if (info->index >= 32)
 		return -EINVAL;
 	/* check whether the dsp was already loaded */
-<<<<<<< HEAD
-	if (hw->dsp_loaded & (1u << info.index))
-=======
 	if (hw->dsp_loaded & (1u << info->index))
->>>>>>> d1988041
 		return -EBUSY;
 	err = hw->ops.dsp_load(hw, info);
 	if (err < 0)
 		return err;
-<<<<<<< HEAD
-	hw->dsp_loaded |= (1u << info.index);
-=======
 	hw->dsp_loaded |= (1u << info->index);
->>>>>>> d1988041
 	return 0;
 }
 
