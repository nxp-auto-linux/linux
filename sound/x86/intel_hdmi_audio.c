--- conflicted
+++ resolved
@@ -1843,19 +1843,7 @@
 	for_each_port(card_ctx, port) {
 		int i;
 
-<<<<<<< HEAD
-		ctx->card_ctx = card_ctx;
-		ctx->dev = card_ctx->dev;
-		ctx->port = port;
-		ctx->pipe = -1;
-
-		spin_lock_init(&ctx->had_spinlock);
-		mutex_init(&ctx->mutex);
-		INIT_WORK(&ctx->hdmi_audio_wq, had_audio_wq);
-
-=======
 		ctx = &card_ctx->pcm_ctx[port];
->>>>>>> e021bb4f
 		ret = snd_pcm_new(card, INTEL_HAD, port, MAX_PB_STREAMS,
 				  MAX_CAP_STREAMS, &pcm);
 		if (ret)
