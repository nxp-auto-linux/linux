--- conflicted
+++ resolved
@@ -2947,28 +2947,19 @@
 #ifdef CONFIG_PM_SLEEP
 static int hda_codec_force_resume(struct device *dev)
 {
-<<<<<<< HEAD
-=======
 	struct hda_codec *codec = dev_to_hda_codec(dev);
 	bool forced_resume = !codec->relaxed_resume && codec->jacktbl.used;
->>>>>>> fa578e9d
 	int ret;
 
 	/* The get/put pair below enforces the runtime resume even if the
 	 * device hasn't been used at suspend time.  This trick is needed to
 	 * update the jack state change during the sleep.
 	 */
-<<<<<<< HEAD
-	pm_runtime_get_noresume(dev);
-	ret = pm_runtime_force_resume(dev);
-	pm_runtime_put(dev);
-=======
 	if (forced_resume)
 		pm_runtime_get_noresume(dev);
 	ret = pm_runtime_force_resume(dev);
 	if (forced_resume)
 		pm_runtime_put(dev);
->>>>>>> fa578e9d
 	return ret;
 }
 
