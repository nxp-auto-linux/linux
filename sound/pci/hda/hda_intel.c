// SPDX-License-Identifier: GPL-2.0-or-later
/*
 *
 *  hda_intel.c - Implementation of primary alsa driver code base
 *                for Intel HD Audio.
 *
 *  Copyright(c) 2004 Intel Corporation. All rights reserved.
 *
 *  Copyright (c) 2004 Takashi Iwai <tiwai@suse.de>
 *                     PeiSen Hou <pshou@realtek.com.tw>
 *
 *  CONTACTS:
 *
 *  Matt Jared		matt.jared@intel.com
 *  Andy Kopp		andy.kopp@intel.com
 *  Dan Kogan		dan.d.kogan@intel.com
 *
 *  CHANGES:
 *
 *  2004.12.01	Major rewrite by tiwai, merged the work of pshou
 */

#include <linux/delay.h>
#include <linux/interrupt.h>
#include <linux/kernel.h>
#include <linux/module.h>
#include <linux/dma-mapping.h>
#include <linux/moduleparam.h>
#include <linux/init.h>
#include <linux/slab.h>
#include <linux/pci.h>
#include <linux/mutex.h>
#include <linux/io.h>
#include <linux/pm_runtime.h>
#include <linux/clocksource.h>
#include <linux/time.h>
#include <linux/completion.h>

#ifdef CONFIG_X86
/* for snoop control */
#include <asm/pgtable.h>
#include <asm/set_memory.h>
#include <asm/cpufeature.h>
#endif
#include <sound/core.h>
#include <sound/initval.h>
#include <sound/hdaudio.h>
#include <sound/hda_i915.h>
#include <sound/intel-nhlt.h>
#include <linux/vgaarb.h>
#include <linux/vga_switcheroo.h>
#include <linux/firmware.h>
#include <sound/hda_codec.h>
#include "hda_controller.h"
#include "hda_intel.h"

#define CREATE_TRACE_POINTS
#include "hda_intel_trace.h"

/* position fix mode */
enum {
	POS_FIX_AUTO,
	POS_FIX_LPIB,
	POS_FIX_POSBUF,
	POS_FIX_VIACOMBO,
	POS_FIX_COMBO,
	POS_FIX_SKL,
	POS_FIX_FIFO,
};

/* Defines for ATI HD Audio support in SB450 south bridge */
#define ATI_SB450_HDAUDIO_MISC_CNTR2_ADDR   0x42
#define ATI_SB450_HDAUDIO_ENABLE_SNOOP      0x02

/* Defines for Nvidia HDA support */
#define NVIDIA_HDA_TRANSREG_ADDR      0x4e
#define NVIDIA_HDA_ENABLE_COHBITS     0x0f
#define NVIDIA_HDA_ISTRM_COH          0x4d
#define NVIDIA_HDA_OSTRM_COH          0x4c
#define NVIDIA_HDA_ENABLE_COHBIT      0x01

/* Defines for Intel SCH HDA snoop control */
#define INTEL_HDA_CGCTL	 0x48
#define INTEL_HDA_CGCTL_MISCBDCGE        (0x1 << 6)
#define INTEL_SCH_HDA_DEVC      0x78
#define INTEL_SCH_HDA_DEVC_NOSNOOP       (0x1<<11)

/* Define VIA HD Audio Device ID*/
#define VIA_HDAC_DEVICE_ID		0x3288

/* max number of SDs */
/* ICH, ATI and VIA have 4 playback and 4 capture */
#define ICH6_NUM_CAPTURE	4
#define ICH6_NUM_PLAYBACK	4

/* ULI has 6 playback and 5 capture */
#define ULI_NUM_CAPTURE		5
#define ULI_NUM_PLAYBACK	6

/* ATI HDMI may have up to 8 playbacks and 0 capture */
#define ATIHDMI_NUM_CAPTURE	0
#define ATIHDMI_NUM_PLAYBACK	8

/* TERA has 4 playback and 3 capture */
#define TERA_NUM_CAPTURE	3
#define TERA_NUM_PLAYBACK	4


static int index[SNDRV_CARDS] = SNDRV_DEFAULT_IDX;
static char *id[SNDRV_CARDS] = SNDRV_DEFAULT_STR;
static bool enable[SNDRV_CARDS] = SNDRV_DEFAULT_ENABLE_PNP;
static char *model[SNDRV_CARDS];
static int position_fix[SNDRV_CARDS] = {[0 ... (SNDRV_CARDS-1)] = -1};
static int bdl_pos_adj[SNDRV_CARDS] = {[0 ... (SNDRV_CARDS-1)] = -1};
static int probe_mask[SNDRV_CARDS] = {[0 ... (SNDRV_CARDS-1)] = -1};
static int probe_only[SNDRV_CARDS];
static int jackpoll_ms[SNDRV_CARDS];
static int single_cmd = -1;
static int enable_msi = -1;
#ifdef CONFIG_SND_HDA_PATCH_LOADER
static char *patch[SNDRV_CARDS];
#endif
#ifdef CONFIG_SND_HDA_INPUT_BEEP
static bool beep_mode[SNDRV_CARDS] = {[0 ... (SNDRV_CARDS-1)] =
					CONFIG_SND_HDA_INPUT_BEEP_MODE};
#endif
static bool dmic_detect = IS_ENABLED(CONFIG_SND_HDA_INTEL_DETECT_DMIC);

module_param_array(index, int, NULL, 0444);
MODULE_PARM_DESC(index, "Index value for Intel HD audio interface.");
module_param_array(id, charp, NULL, 0444);
MODULE_PARM_DESC(id, "ID string for Intel HD audio interface.");
module_param_array(enable, bool, NULL, 0444);
MODULE_PARM_DESC(enable, "Enable Intel HD audio interface.");
module_param_array(model, charp, NULL, 0444);
MODULE_PARM_DESC(model, "Use the given board model.");
module_param_array(position_fix, int, NULL, 0444);
MODULE_PARM_DESC(position_fix, "DMA pointer read method."
		 "(-1 = system default, 0 = auto, 1 = LPIB, 2 = POSBUF, 3 = VIACOMBO, 4 = COMBO, 5 = SKL+, 6 = FIFO).");
module_param_array(bdl_pos_adj, int, NULL, 0644);
MODULE_PARM_DESC(bdl_pos_adj, "BDL position adjustment offset.");
module_param_array(probe_mask, int, NULL, 0444);
MODULE_PARM_DESC(probe_mask, "Bitmask to probe codecs (default = -1).");
module_param_array(probe_only, int, NULL, 0444);
MODULE_PARM_DESC(probe_only, "Only probing and no codec initialization.");
module_param_array(jackpoll_ms, int, NULL, 0444);
MODULE_PARM_DESC(jackpoll_ms, "Ms between polling for jack events (default = 0, using unsol events only)");
module_param(single_cmd, bint, 0444);
MODULE_PARM_DESC(single_cmd, "Use single command to communicate with codecs "
		 "(for debugging only).");
module_param(enable_msi, bint, 0444);
MODULE_PARM_DESC(enable_msi, "Enable Message Signaled Interrupt (MSI)");
#ifdef CONFIG_SND_HDA_PATCH_LOADER
module_param_array(patch, charp, NULL, 0444);
MODULE_PARM_DESC(patch, "Patch file for Intel HD audio interface.");
#endif
#ifdef CONFIG_SND_HDA_INPUT_BEEP
module_param_array(beep_mode, bool, NULL, 0444);
MODULE_PARM_DESC(beep_mode, "Select HDA Beep registration mode "
			    "(0=off, 1=on) (default=1).");
#endif
module_param(dmic_detect, bool, 0444);
MODULE_PARM_DESC(dmic_detect, "DMIC detect on SKL+ platforms");

#ifdef CONFIG_PM
static int param_set_xint(const char *val, const struct kernel_param *kp);
static const struct kernel_param_ops param_ops_xint = {
	.set = param_set_xint,
	.get = param_get_int,
};
#define param_check_xint param_check_int

static int power_save = CONFIG_SND_HDA_POWER_SAVE_DEFAULT;
module_param(power_save, xint, 0644);
MODULE_PARM_DESC(power_save, "Automatic power-saving timeout "
		 "(in second, 0 = disable).");

static bool pm_blacklist = true;
module_param(pm_blacklist, bool, 0644);
MODULE_PARM_DESC(pm_blacklist, "Enable power-management blacklist");

/* reset the HD-audio controller in power save mode.
 * this may give more power-saving, but will take longer time to
 * wake up.
 */
static bool power_save_controller = 1;
module_param(power_save_controller, bool, 0644);
MODULE_PARM_DESC(power_save_controller, "Reset controller in power save mode.");
#else
#define power_save	0
#endif /* CONFIG_PM */

static int align_buffer_size = -1;
module_param(align_buffer_size, bint, 0644);
MODULE_PARM_DESC(align_buffer_size,
		"Force buffer and period sizes to be multiple of 128 bytes.");

#ifdef CONFIG_X86
static int hda_snoop = -1;
module_param_named(snoop, hda_snoop, bint, 0444);
MODULE_PARM_DESC(snoop, "Enable/disable snooping");
#else
#define hda_snoop		true
#endif


MODULE_LICENSE("GPL");
MODULE_SUPPORTED_DEVICE("{{Intel, ICH6},"
			 "{Intel, ICH6M},"
			 "{Intel, ICH7},"
			 "{Intel, ESB2},"
			 "{Intel, ICH8},"
			 "{Intel, ICH9},"
			 "{Intel, ICH10},"
			 "{Intel, PCH},"
			 "{Intel, CPT},"
			 "{Intel, PPT},"
			 "{Intel, LPT},"
			 "{Intel, LPT_LP},"
			 "{Intel, WPT_LP},"
			 "{Intel, SPT},"
			 "{Intel, SPT_LP},"
			 "{Intel, HPT},"
			 "{Intel, PBG},"
			 "{Intel, SCH},"
			 "{ATI, SB450},"
			 "{ATI, SB600},"
			 "{ATI, RS600},"
			 "{ATI, RS690},"
			 "{ATI, RS780},"
			 "{ATI, R600},"
			 "{ATI, RV630},"
			 "{ATI, RV610},"
			 "{ATI, RV670},"
			 "{ATI, RV635},"
			 "{ATI, RV620},"
			 "{ATI, RV770},"
			 "{VIA, VT8251},"
			 "{VIA, VT8237A},"
			 "{SiS, SIS966},"
			 "{ULI, M5461}}");
MODULE_DESCRIPTION("Intel HDA driver");

#if defined(CONFIG_PM) && defined(CONFIG_VGA_SWITCHEROO)
#if IS_ENABLED(CONFIG_SND_HDA_CODEC_HDMI)
#define SUPPORT_VGA_SWITCHEROO
#endif
#endif


/*
 */

/* driver types */
enum {
	AZX_DRIVER_ICH,
	AZX_DRIVER_PCH,
	AZX_DRIVER_SCH,
	AZX_DRIVER_SKL,
	AZX_DRIVER_HDMI,
	AZX_DRIVER_ATI,
	AZX_DRIVER_ATIHDMI,
	AZX_DRIVER_ATIHDMI_NS,
	AZX_DRIVER_VIA,
	AZX_DRIVER_SIS,
	AZX_DRIVER_ULI,
	AZX_DRIVER_NVIDIA,
	AZX_DRIVER_TERA,
	AZX_DRIVER_CTX,
	AZX_DRIVER_CTHDA,
	AZX_DRIVER_CMEDIA,
	AZX_DRIVER_ZHAOXIN,
	AZX_DRIVER_GENERIC,
	AZX_NUM_DRIVERS, /* keep this as last entry */
};

#define azx_get_snoop_type(chip) \
	(((chip)->driver_caps & AZX_DCAPS_SNOOP_MASK) >> 10)
#define AZX_DCAPS_SNOOP_TYPE(type) ((AZX_SNOOP_TYPE_ ## type) << 10)

/* quirks for old Intel chipsets */
#define AZX_DCAPS_INTEL_ICH \
	(AZX_DCAPS_OLD_SSYNC | AZX_DCAPS_NO_ALIGN_BUFSIZE |\
	 AZX_DCAPS_SYNC_WRITE)

/* quirks for Intel PCH */
#define AZX_DCAPS_INTEL_PCH_BASE \
	(AZX_DCAPS_NO_ALIGN_BUFSIZE | AZX_DCAPS_COUNT_LPIB_DELAY |\
	 AZX_DCAPS_SNOOP_TYPE(SCH) | AZX_DCAPS_SYNC_WRITE)

/* PCH up to IVB; no runtime PM; bind with i915 gfx */
#define AZX_DCAPS_INTEL_PCH_NOPM \
	(AZX_DCAPS_INTEL_PCH_BASE | AZX_DCAPS_I915_COMPONENT)

/* PCH for HSW/BDW; with runtime PM */
/* no i915 binding for this as HSW/BDW has another controller for HDMI */
#define AZX_DCAPS_INTEL_PCH \
	(AZX_DCAPS_INTEL_PCH_BASE | AZX_DCAPS_PM_RUNTIME)

/* HSW HDMI */
#define AZX_DCAPS_INTEL_HASWELL \
	(/*AZX_DCAPS_ALIGN_BUFSIZE |*/ AZX_DCAPS_COUNT_LPIB_DELAY |\
	 AZX_DCAPS_PM_RUNTIME | AZX_DCAPS_I915_COMPONENT |\
	 AZX_DCAPS_SNOOP_TYPE(SCH) | AZX_DCAPS_SYNC_WRITE)

/* Broadwell HDMI can't use position buffer reliably, force to use LPIB */
#define AZX_DCAPS_INTEL_BROADWELL \
	(/*AZX_DCAPS_ALIGN_BUFSIZE |*/ AZX_DCAPS_POSFIX_LPIB |\
	 AZX_DCAPS_PM_RUNTIME | AZX_DCAPS_I915_COMPONENT |\
	 AZX_DCAPS_SNOOP_TYPE(SCH) | AZX_DCAPS_SYNC_WRITE)

#define AZX_DCAPS_INTEL_BAYTRAIL \
	(AZX_DCAPS_INTEL_PCH_BASE | AZX_DCAPS_I915_COMPONENT)

#define AZX_DCAPS_INTEL_BRASWELL \
	(AZX_DCAPS_INTEL_PCH_BASE | AZX_DCAPS_PM_RUNTIME |\
	 AZX_DCAPS_I915_COMPONENT)

#define AZX_DCAPS_INTEL_SKYLAKE \
	(AZX_DCAPS_INTEL_PCH_BASE | AZX_DCAPS_PM_RUNTIME |\
	 AZX_DCAPS_SYNC_WRITE |\
	 AZX_DCAPS_SEPARATE_STREAM_TAG | AZX_DCAPS_I915_COMPONENT)

#define AZX_DCAPS_INTEL_BROXTON		AZX_DCAPS_INTEL_SKYLAKE

/* quirks for ATI SB / AMD Hudson */
#define AZX_DCAPS_PRESET_ATI_SB \
	(AZX_DCAPS_NO_TCSEL | AZX_DCAPS_SYNC_WRITE | AZX_DCAPS_POSFIX_LPIB |\
	 AZX_DCAPS_SNOOP_TYPE(ATI))

/* quirks for ATI/AMD HDMI */
#define AZX_DCAPS_PRESET_ATI_HDMI \
	(AZX_DCAPS_NO_TCSEL | AZX_DCAPS_SYNC_WRITE | AZX_DCAPS_POSFIX_LPIB|\
	 AZX_DCAPS_NO_MSI64)

/* quirks for ATI HDMI with snoop off */
#define AZX_DCAPS_PRESET_ATI_HDMI_NS \
	(AZX_DCAPS_PRESET_ATI_HDMI | AZX_DCAPS_SNOOP_OFF)

/* quirks for AMD SB */
#define AZX_DCAPS_PRESET_AMD_SB \
	(AZX_DCAPS_NO_TCSEL | AZX_DCAPS_SYNC_WRITE | AZX_DCAPS_AMD_WORKAROUND |\
	 AZX_DCAPS_SNOOP_TYPE(ATI) | AZX_DCAPS_PM_RUNTIME)

/* quirks for Nvidia */
#define AZX_DCAPS_PRESET_NVIDIA \
	(AZX_DCAPS_NO_MSI | AZX_DCAPS_CORBRP_SELF_CLEAR |\
	 AZX_DCAPS_SNOOP_TYPE(NVIDIA))

#define AZX_DCAPS_PRESET_CTHDA \
	(AZX_DCAPS_NO_MSI | AZX_DCAPS_POSFIX_LPIB |\
	 AZX_DCAPS_NO_64BIT |\
	 AZX_DCAPS_4K_BDLE_BOUNDARY | AZX_DCAPS_SNOOP_OFF)

/*
 * vga_switcheroo support
 */
#ifdef SUPPORT_VGA_SWITCHEROO
#define use_vga_switcheroo(chip)	((chip)->use_vga_switcheroo)
#define needs_eld_notify_link(chip)	((chip)->bus.keep_power)
#else
#define use_vga_switcheroo(chip)	0
#define needs_eld_notify_link(chip)	false
#endif

#define CONTROLLER_IN_GPU(pci) (((pci)->device == 0x0a0c) || \
					((pci)->device == 0x0c0c) || \
					((pci)->device == 0x0d0c) || \
					((pci)->device == 0x160c))

#define IS_BXT(pci) ((pci)->vendor == 0x8086 && (pci)->device == 0x5a98)
#define IS_CFL(pci) ((pci)->vendor == 0x8086 && (pci)->device == 0xa348)
#define IS_CNL(pci) ((pci)->vendor == 0x8086 && (pci)->device == 0x9dc8)

static char *driver_short_names[] = {
	[AZX_DRIVER_ICH] = "HDA Intel",
	[AZX_DRIVER_PCH] = "HDA Intel PCH",
	[AZX_DRIVER_SCH] = "HDA Intel MID",
	[AZX_DRIVER_SKL] = "HDA Intel PCH", /* kept old name for compatibility */
	[AZX_DRIVER_HDMI] = "HDA Intel HDMI",
	[AZX_DRIVER_ATI] = "HDA ATI SB",
	[AZX_DRIVER_ATIHDMI] = "HDA ATI HDMI",
	[AZX_DRIVER_ATIHDMI_NS] = "HDA ATI HDMI",
	[AZX_DRIVER_VIA] = "HDA VIA VT82xx",
	[AZX_DRIVER_SIS] = "HDA SIS966",
	[AZX_DRIVER_ULI] = "HDA ULI M5461",
	[AZX_DRIVER_NVIDIA] = "HDA NVidia",
	[AZX_DRIVER_TERA] = "HDA Teradici", 
	[AZX_DRIVER_CTX] = "HDA Creative", 
	[AZX_DRIVER_CTHDA] = "HDA Creative",
	[AZX_DRIVER_CMEDIA] = "HDA C-Media",
	[AZX_DRIVER_ZHAOXIN] = "HDA Zhaoxin",
	[AZX_DRIVER_GENERIC] = "HD-Audio Generic",
};

<<<<<<< HEAD
#ifdef CONFIG_X86
static void __mark_pages_wc(struct azx *chip, struct snd_dma_buffer *dmab, bool on)
{
	int pages;

	if (azx_snoop(chip))
		return;
	if (!dmab || !dmab->area || !dmab->bytes)
		return;

#ifdef CONFIG_SND_DMA_SGBUF
	if (dmab->dev.type == SNDRV_DMA_TYPE_DEV_SG) {
		struct snd_sg_buf *sgbuf = dmab->private_data;
		if (!chip->uc_buffer)
			return; /* deal with only CORB/RIRB buffers */
		if (on)
			set_pages_array_wc(sgbuf->page_table, sgbuf->pages);
		else
			set_pages_array_wb(sgbuf->page_table, sgbuf->pages);
		return;
	}
#endif

	pages = (dmab->bytes + PAGE_SIZE - 1) >> PAGE_SHIFT;
	if (on)
		set_memory_wc((unsigned long)dmab->area, pages);
	else
		set_memory_wb((unsigned long)dmab->area, pages);
}

static inline void mark_pages_wc(struct azx *chip, struct snd_dma_buffer *buf,
				 bool on)
{
	__mark_pages_wc(chip, buf, on);
}
static inline void mark_runtime_wc(struct azx *chip, struct azx_dev *azx_dev,
				   struct snd_pcm_substream *substream, bool on)
{
	if (azx_dev->wc_marked != on) {
		__mark_pages_wc(chip, snd_pcm_get_dma_buf(substream), on);
		azx_dev->wc_marked = on;
	}
}
#else
/* NOP for other archs */
static inline void mark_pages_wc(struct azx *chip, struct snd_dma_buffer *buf,
				 bool on)
{
}
static inline void mark_runtime_wc(struct azx *chip, struct azx_dev *azx_dev,
				   struct snd_pcm_substream *substream, bool on)
{
}
#endif

=======
>>>>>>> fa578e9d
static int azx_acquire_irq(struct azx *chip, int do_disconnect);
static void set_default_power_save(struct azx *chip);

/*
 * initialize the PCI registers
 */
/* update bits in a PCI register byte */
static void update_pci_byte(struct pci_dev *pci, unsigned int reg,
			    unsigned char mask, unsigned char val)
{
	unsigned char data;

	pci_read_config_byte(pci, reg, &data);
	data &= ~mask;
	data |= (val & mask);
	pci_write_config_byte(pci, reg, data);
}

static void azx_init_pci(struct azx *chip)
{
	int snoop_type = azx_get_snoop_type(chip);

	/* Clear bits 0-2 of PCI register TCSEL (at offset 0x44)
	 * TCSEL == Traffic Class Select Register, which sets PCI express QOS
	 * Ensuring these bits are 0 clears playback static on some HD Audio
	 * codecs.
	 * The PCI register TCSEL is defined in the Intel manuals.
	 */
	if (!(chip->driver_caps & AZX_DCAPS_NO_TCSEL)) {
		dev_dbg(chip->card->dev, "Clearing TCSEL\n");
		update_pci_byte(chip->pci, AZX_PCIREG_TCSEL, 0x07, 0);
	}

	/* For ATI SB450/600/700/800/900 and AMD Hudson azalia HD audio,
	 * we need to enable snoop.
	 */
	if (snoop_type == AZX_SNOOP_TYPE_ATI) {
		dev_dbg(chip->card->dev, "Setting ATI snoop: %d\n",
			azx_snoop(chip));
		update_pci_byte(chip->pci,
				ATI_SB450_HDAUDIO_MISC_CNTR2_ADDR, 0x07,
				azx_snoop(chip) ? ATI_SB450_HDAUDIO_ENABLE_SNOOP : 0);
	}

	/* For NVIDIA HDA, enable snoop */
	if (snoop_type == AZX_SNOOP_TYPE_NVIDIA) {
		dev_dbg(chip->card->dev, "Setting Nvidia snoop: %d\n",
			azx_snoop(chip));
		update_pci_byte(chip->pci,
				NVIDIA_HDA_TRANSREG_ADDR,
				0x0f, NVIDIA_HDA_ENABLE_COHBITS);
		update_pci_byte(chip->pci,
				NVIDIA_HDA_ISTRM_COH,
				0x01, NVIDIA_HDA_ENABLE_COHBIT);
		update_pci_byte(chip->pci,
				NVIDIA_HDA_OSTRM_COH,
				0x01, NVIDIA_HDA_ENABLE_COHBIT);
	}

	/* Enable SCH/PCH snoop if needed */
	if (snoop_type == AZX_SNOOP_TYPE_SCH) {
		unsigned short snoop;
		pci_read_config_word(chip->pci, INTEL_SCH_HDA_DEVC, &snoop);
		if ((!azx_snoop(chip) && !(snoop & INTEL_SCH_HDA_DEVC_NOSNOOP)) ||
		    (azx_snoop(chip) && (snoop & INTEL_SCH_HDA_DEVC_NOSNOOP))) {
			snoop &= ~INTEL_SCH_HDA_DEVC_NOSNOOP;
			if (!azx_snoop(chip))
				snoop |= INTEL_SCH_HDA_DEVC_NOSNOOP;
			pci_write_config_word(chip->pci, INTEL_SCH_HDA_DEVC, snoop);
			pci_read_config_word(chip->pci,
				INTEL_SCH_HDA_DEVC, &snoop);
		}
		dev_dbg(chip->card->dev, "SCH snoop: %s\n",
			(snoop & INTEL_SCH_HDA_DEVC_NOSNOOP) ?
			"Disabled" : "Enabled");
        }
}

/*
 * In BXT-P A0, HD-Audio DMA requests is later than expected,
 * and makes an audio stream sensitive to system latencies when
 * 24/32 bits are playing.
 * Adjusting threshold of DMA fifo to force the DMA request
 * sooner to improve latency tolerance at the expense of power.
 */
static void bxt_reduce_dma_latency(struct azx *chip)
{
	u32 val;

	val = azx_readl(chip, VS_EM4L);
	val &= (0x3 << 20);
	azx_writel(chip, VS_EM4L, val);
}

/*
 * ML_LCAP bits:
 *  bit 0: 6 MHz Supported
 *  bit 1: 12 MHz Supported
 *  bit 2: 24 MHz Supported
 *  bit 3: 48 MHz Supported
 *  bit 4: 96 MHz Supported
 *  bit 5: 192 MHz Supported
 */
static int intel_get_lctl_scf(struct azx *chip)
{
	struct hdac_bus *bus = azx_bus(chip);
	static int preferred_bits[] = { 2, 3, 1, 4, 5 };
	u32 val, t;
	int i;

	val = readl(bus->mlcap + AZX_ML_BASE + AZX_REG_ML_LCAP);

	for (i = 0; i < ARRAY_SIZE(preferred_bits); i++) {
		t = preferred_bits[i];
		if (val & (1 << t))
			return t;
	}

	dev_warn(chip->card->dev, "set audio clock frequency to 6MHz");
	return 0;
}

static int intel_ml_lctl_set_power(struct azx *chip, int state)
{
	struct hdac_bus *bus = azx_bus(chip);
	u32 val;
	int timeout;

	/*
	 * the codecs are sharing the first link setting by default
	 * If other links are enabled for stream, they need similar fix
	 */
	val = readl(bus->mlcap + AZX_ML_BASE + AZX_REG_ML_LCTL);
	val &= ~AZX_MLCTL_SPA;
	val |= state << AZX_MLCTL_SPA_SHIFT;
	writel(val, bus->mlcap + AZX_ML_BASE + AZX_REG_ML_LCTL);
	/* wait for CPA */
	timeout = 50;
	while (timeout) {
		if (((readl(bus->mlcap + AZX_ML_BASE + AZX_REG_ML_LCTL)) &
		    AZX_MLCTL_CPA) == (state << AZX_MLCTL_CPA_SHIFT))
			return 0;
		timeout--;
		udelay(10);
	}

	return -1;
}

static void intel_init_lctl(struct azx *chip)
{
	struct hdac_bus *bus = azx_bus(chip);
	u32 val;
	int ret;

	/* 0. check lctl register value is correct or not */
	val = readl(bus->mlcap + AZX_ML_BASE + AZX_REG_ML_LCTL);
	/* if SCF is already set, let's use it */
	if ((val & ML_LCTL_SCF_MASK) != 0)
		return;

	/*
	 * Before operating on SPA, CPA must match SPA.
	 * Any deviation may result in undefined behavior.
	 */
	if (((val & AZX_MLCTL_SPA) >> AZX_MLCTL_SPA_SHIFT) !=
		((val & AZX_MLCTL_CPA) >> AZX_MLCTL_CPA_SHIFT))
		return;

	/* 1. turn link down: set SPA to 0 and wait CPA to 0 */
	ret = intel_ml_lctl_set_power(chip, 0);
	udelay(100);
	if (ret)
		goto set_spa;

	/* 2. update SCF to select a properly audio clock*/
	val &= ~ML_LCTL_SCF_MASK;
	val |= intel_get_lctl_scf(chip);
	writel(val, bus->mlcap + AZX_ML_BASE + AZX_REG_ML_LCTL);

set_spa:
	/* 4. turn link up: set SPA to 1 and wait CPA to 1 */
	intel_ml_lctl_set_power(chip, 1);
	udelay(100);
}

static void hda_intel_init_chip(struct azx *chip, bool full_reset)
{
	struct hdac_bus *bus = azx_bus(chip);
	struct pci_dev *pci = chip->pci;
	u32 val;

	snd_hdac_set_codec_wakeup(bus, true);
	if (chip->driver_type == AZX_DRIVER_SKL) {
		pci_read_config_dword(pci, INTEL_HDA_CGCTL, &val);
		val = val & ~INTEL_HDA_CGCTL_MISCBDCGE;
		pci_write_config_dword(pci, INTEL_HDA_CGCTL, val);
	}
	azx_init_chip(chip, full_reset);
	if (chip->driver_type == AZX_DRIVER_SKL) {
		pci_read_config_dword(pci, INTEL_HDA_CGCTL, &val);
		val = val | INTEL_HDA_CGCTL_MISCBDCGE;
		pci_write_config_dword(pci, INTEL_HDA_CGCTL, val);
	}

	snd_hdac_set_codec_wakeup(bus, false);

	/* reduce dma latency to avoid noise */
	if (IS_BXT(pci))
		bxt_reduce_dma_latency(chip);

	if (bus->mlcap != NULL)
		intel_init_lctl(chip);
}

/* calculate runtime delay from LPIB */
static int azx_get_delay_from_lpib(struct azx *chip, struct azx_dev *azx_dev,
				   unsigned int pos)
{
	struct snd_pcm_substream *substream = azx_dev->core.substream;
	int stream = substream->stream;
	unsigned int lpib_pos = azx_get_pos_lpib(chip, azx_dev);
	int delay;

	if (stream == SNDRV_PCM_STREAM_PLAYBACK)
		delay = pos - lpib_pos;
	else
		delay = lpib_pos - pos;
	if (delay < 0) {
		if (delay >= azx_dev->core.delay_negative_threshold)
			delay = 0;
		else
			delay += azx_dev->core.bufsize;
	}

	if (delay >= azx_dev->core.period_bytes) {
		dev_info(chip->card->dev,
			 "Unstable LPIB (%d >= %d); disabling LPIB delay counting\n",
			 delay, azx_dev->core.period_bytes);
		delay = 0;
		chip->driver_caps &= ~AZX_DCAPS_COUNT_LPIB_DELAY;
		chip->get_delay[stream] = NULL;
	}

	return bytes_to_frames(substream->runtime, delay);
}

static int azx_position_ok(struct azx *chip, struct azx_dev *azx_dev);

/* called from IRQ */
static int azx_position_check(struct azx *chip, struct azx_dev *azx_dev)
{
	struct hda_intel *hda = container_of(chip, struct hda_intel, chip);
	int ok;

	ok = azx_position_ok(chip, azx_dev);
	if (ok == 1) {
		azx_dev->irq_pending = 0;
		return ok;
	} else if (ok == 0) {
		/* bogus IRQ, process it later */
		azx_dev->irq_pending = 1;
		schedule_work(&hda->irq_pending_work);
	}
	return 0;
}

#define display_power(chip, enable) \
	snd_hdac_display_power(azx_bus(chip), HDA_CODEC_IDX_CONTROLLER, enable)

/*
 * Check whether the current DMA position is acceptable for updating
 * periods.  Returns non-zero if it's OK.
 *
 * Many HD-audio controllers appear pretty inaccurate about
 * the update-IRQ timing.  The IRQ is issued before actually the
 * data is processed.  So, we need to process it afterwords in a
 * workqueue.
 */
static int azx_position_ok(struct azx *chip, struct azx_dev *azx_dev)
{
	struct snd_pcm_substream *substream = azx_dev->core.substream;
	int stream = substream->stream;
	u32 wallclk;
	unsigned int pos;

	wallclk = azx_readl(chip, WALLCLK) - azx_dev->core.start_wallclk;
	if (wallclk < (azx_dev->core.period_wallclk * 2) / 3)
		return -1;	/* bogus (too early) interrupt */

	if (chip->get_position[stream])
		pos = chip->get_position[stream](chip, azx_dev);
	else { /* use the position buffer as default */
		pos = azx_get_pos_posbuf(chip, azx_dev);
		if (!pos || pos == (u32)-1) {
			dev_info(chip->card->dev,
				 "Invalid position buffer, using LPIB read method instead.\n");
			chip->get_position[stream] = azx_get_pos_lpib;
			if (chip->get_position[0] == azx_get_pos_lpib &&
			    chip->get_position[1] == azx_get_pos_lpib)
				azx_bus(chip)->use_posbuf = false;
			pos = azx_get_pos_lpib(chip, azx_dev);
			chip->get_delay[stream] = NULL;
		} else {
			chip->get_position[stream] = azx_get_pos_posbuf;
			if (chip->driver_caps & AZX_DCAPS_COUNT_LPIB_DELAY)
				chip->get_delay[stream] = azx_get_delay_from_lpib;
		}
	}

	if (pos >= azx_dev->core.bufsize)
		pos = 0;

	if (WARN_ONCE(!azx_dev->core.period_bytes,
		      "hda-intel: zero azx_dev->period_bytes"))
		return -1; /* this shouldn't happen! */
	if (wallclk < (azx_dev->core.period_wallclk * 5) / 4 &&
	    pos % azx_dev->core.period_bytes > azx_dev->core.period_bytes / 2)
		/* NG - it's below the first next period boundary */
		return chip->bdl_pos_adj ? 0 : -1;
	azx_dev->core.start_wallclk += wallclk;
	return 1; /* OK, it's fine */
}

/*
 * The work for pending PCM period updates.
 */
static void azx_irq_pending_work(struct work_struct *work)
{
	struct hda_intel *hda = container_of(work, struct hda_intel, irq_pending_work);
	struct azx *chip = &hda->chip;
	struct hdac_bus *bus = azx_bus(chip);
	struct hdac_stream *s;
	int pending, ok;

	if (!hda->irq_pending_warned) {
		dev_info(chip->card->dev,
			 "IRQ timing workaround is activated for card #%d. Suggest a bigger bdl_pos_adj.\n",
			 chip->card->number);
		hda->irq_pending_warned = 1;
	}

	for (;;) {
		pending = 0;
		spin_lock_irq(&bus->reg_lock);
		list_for_each_entry(s, &bus->stream_list, list) {
			struct azx_dev *azx_dev = stream_to_azx_dev(s);
			if (!azx_dev->irq_pending ||
			    !s->substream ||
			    !s->running)
				continue;
			ok = azx_position_ok(chip, azx_dev);
			if (ok > 0) {
				azx_dev->irq_pending = 0;
				spin_unlock(&bus->reg_lock);
				snd_pcm_period_elapsed(s->substream);
				spin_lock(&bus->reg_lock);
			} else if (ok < 0) {
				pending = 0;	/* too early */
			} else
				pending++;
		}
		spin_unlock_irq(&bus->reg_lock);
		if (!pending)
			return;
		msleep(1);
	}
}

/* clear irq_pending flags and assure no on-going workq */
static void azx_clear_irq_pending(struct azx *chip)
{
	struct hdac_bus *bus = azx_bus(chip);
	struct hdac_stream *s;

	spin_lock_irq(&bus->reg_lock);
	list_for_each_entry(s, &bus->stream_list, list) {
		struct azx_dev *azx_dev = stream_to_azx_dev(s);
		azx_dev->irq_pending = 0;
	}
	spin_unlock_irq(&bus->reg_lock);
}

static int azx_acquire_irq(struct azx *chip, int do_disconnect)
{
	struct hdac_bus *bus = azx_bus(chip);

	if (request_irq(chip->pci->irq, azx_interrupt,
			chip->msi ? 0 : IRQF_SHARED,
			chip->card->irq_descr, chip)) {
		dev_err(chip->card->dev,
			"unable to grab IRQ %d, disabling device\n",
			chip->pci->irq);
		if (do_disconnect)
			snd_card_disconnect(chip->card);
		return -1;
	}
	bus->irq = chip->pci->irq;
	pci_intx(chip->pci, !chip->msi);
	return 0;
}

/* get the current DMA position with correction on VIA chips */
static unsigned int azx_via_get_position(struct azx *chip,
					 struct azx_dev *azx_dev)
{
	unsigned int link_pos, mini_pos, bound_pos;
	unsigned int mod_link_pos, mod_dma_pos, mod_mini_pos;
	unsigned int fifo_size;

	link_pos = snd_hdac_stream_get_pos_lpib(azx_stream(azx_dev));
	if (azx_dev->core.substream->stream == SNDRV_PCM_STREAM_PLAYBACK) {
		/* Playback, no problem using link position */
		return link_pos;
	}

	/* Capture */
	/* For new chipset,
	 * use mod to get the DMA position just like old chipset
	 */
	mod_dma_pos = le32_to_cpu(*azx_dev->core.posbuf);
	mod_dma_pos %= azx_dev->core.period_bytes;

	fifo_size = azx_stream(azx_dev)->fifo_size - 1;

	if (azx_dev->insufficient) {
		/* Link position never gather than FIFO size */
		if (link_pos <= fifo_size)
			return 0;

		azx_dev->insufficient = 0;
	}

	if (link_pos <= fifo_size)
		mini_pos = azx_dev->core.bufsize + link_pos - fifo_size;
	else
		mini_pos = link_pos - fifo_size;

	/* Find nearest previous boudary */
	mod_mini_pos = mini_pos % azx_dev->core.period_bytes;
	mod_link_pos = link_pos % azx_dev->core.period_bytes;
	if (mod_link_pos >= fifo_size)
		bound_pos = link_pos - mod_link_pos;
	else if (mod_dma_pos >= mod_mini_pos)
		bound_pos = mini_pos - mod_mini_pos;
	else {
		bound_pos = mini_pos - mod_mini_pos + azx_dev->core.period_bytes;
		if (bound_pos >= azx_dev->core.bufsize)
			bound_pos = 0;
	}

	/* Calculate real DMA position we want */
	return bound_pos + mod_dma_pos;
}

#define AMD_FIFO_SIZE	32

/* get the current DMA position with FIFO size correction */
static unsigned int azx_get_pos_fifo(struct azx *chip, struct azx_dev *azx_dev)
{
	struct snd_pcm_substream *substream = azx_dev->core.substream;
	struct snd_pcm_runtime *runtime = substream->runtime;
	unsigned int pos, delay;

	pos = snd_hdac_stream_get_pos_lpib(azx_stream(azx_dev));
	if (!runtime)
		return pos;

	runtime->delay = AMD_FIFO_SIZE;
	delay = frames_to_bytes(runtime, AMD_FIFO_SIZE);
	if (azx_dev->insufficient) {
		if (pos < delay) {
			delay = pos;
			runtime->delay = bytes_to_frames(runtime, pos);
		} else {
			azx_dev->insufficient = 0;
		}
	}

	/* correct the DMA position for capture stream */
	if (substream->stream == SNDRV_PCM_STREAM_CAPTURE) {
		if (pos < delay)
			pos += azx_dev->core.bufsize;
		pos -= delay;
	}

	return pos;
}

static int azx_get_delay_from_fifo(struct azx *chip, struct azx_dev *azx_dev,
				   unsigned int pos)
{
	struct snd_pcm_substream *substream = azx_dev->core.substream;

	/* just read back the calculated value in the above */
	return substream->runtime->delay;
}

static unsigned int azx_skl_get_dpib_pos(struct azx *chip,
					 struct azx_dev *azx_dev)
{
	return _snd_hdac_chip_readl(azx_bus(chip),
				    AZX_REG_VS_SDXDPIB_XBASE +
				    (AZX_REG_VS_SDXDPIB_XINTERVAL *
				     azx_dev->core.index));
}

/* get the current DMA position with correction on SKL+ chips */
static unsigned int azx_get_pos_skl(struct azx *chip, struct azx_dev *azx_dev)
{
	/* DPIB register gives a more accurate position for playback */
	if (azx_dev->core.substream->stream == SNDRV_PCM_STREAM_PLAYBACK)
		return azx_skl_get_dpib_pos(chip, azx_dev);

	/* For capture, we need to read posbuf, but it requires a delay
	 * for the possible boundary overlap; the read of DPIB fetches the
	 * actual posbuf
	 */
	udelay(20);
	azx_skl_get_dpib_pos(chip, azx_dev);
	return azx_get_pos_posbuf(chip, azx_dev);
}

#ifdef CONFIG_PM
static DEFINE_MUTEX(card_list_lock);
static LIST_HEAD(card_list);

static void azx_add_card_list(struct azx *chip)
{
	struct hda_intel *hda = container_of(chip, struct hda_intel, chip);
	mutex_lock(&card_list_lock);
	list_add(&hda->list, &card_list);
	mutex_unlock(&card_list_lock);
}

static void azx_del_card_list(struct azx *chip)
{
	struct hda_intel *hda = container_of(chip, struct hda_intel, chip);
	mutex_lock(&card_list_lock);
	list_del_init(&hda->list);
	mutex_unlock(&card_list_lock);
}

/* trigger power-save check at writing parameter */
static int param_set_xint(const char *val, const struct kernel_param *kp)
{
	struct hda_intel *hda;
	struct azx *chip;
	int prev = power_save;
	int ret = param_set_int(val, kp);

	if (ret || prev == power_save)
		return ret;

	mutex_lock(&card_list_lock);
	list_for_each_entry(hda, &card_list, list) {
		chip = &hda->chip;
		if (!hda->probe_continued || chip->disabled)
			continue;
		snd_hda_set_power_save(&chip->bus, power_save * 1000);
	}
	mutex_unlock(&card_list_lock);
	return 0;
}

/*
 * power management
 */
static bool azx_is_pm_ready(struct snd_card *card)
{
	struct azx *chip;
	struct hda_intel *hda;

	if (!card)
		return false;
	chip = card->private_data;
	hda = container_of(chip, struct hda_intel, chip);
	if (chip->disabled || hda->init_failed || !chip->running)
		return false;
	return true;
}

static void __azx_runtime_suspend(struct azx *chip)
{
	azx_stop_chip(chip);
	azx_enter_link_reset(chip);
	azx_clear_irq_pending(chip);
	display_power(chip, false);
}

static void __azx_runtime_resume(struct azx *chip, bool from_rt)
{
	struct hda_intel *hda = container_of(chip, struct hda_intel, chip);
	struct hdac_bus *bus = azx_bus(chip);
	struct hda_codec *codec;
	int status;

	display_power(chip, true);
	if (hda->need_i915_power)
		snd_hdac_i915_set_bclk(bus);

	/* Read STATESTS before controller reset */
	status = azx_readw(chip, STATESTS);

	azx_init_pci(chip);
	hda_intel_init_chip(chip, true);

	if (status && from_rt) {
		list_for_each_codec(codec, &chip->bus)
			if (status & (1 << codec->addr))
				schedule_delayed_work(&codec->jackpoll_work,
						      codec->jackpoll_interval);
	}

	/* power down again for link-controlled chips */
	if (!hda->need_i915_power)
		display_power(chip, false);
}

#ifdef CONFIG_PM_SLEEP
static int azx_suspend(struct device *dev)
{
	struct snd_card *card = dev_get_drvdata(dev);
	struct azx *chip;
	struct hdac_bus *bus;

	if (!azx_is_pm_ready(card))
		return 0;

	chip = card->private_data;
	bus = azx_bus(chip);
	snd_power_change_state(card, SNDRV_CTL_POWER_D3hot);
	__azx_runtime_suspend(chip);
	if (bus->irq >= 0) {
		free_irq(bus->irq, chip);
		bus->irq = -1;
	}

	if (chip->msi)
		pci_disable_msi(chip->pci);

	trace_azx_suspend(chip);
	return 0;
}

static int azx_resume(struct device *dev)
{
	struct snd_card *card = dev_get_drvdata(dev);
	struct azx *chip;

	if (!azx_is_pm_ready(card))
		return 0;

	chip = card->private_data;
	if (chip->msi)
		if (pci_enable_msi(chip->pci) < 0)
			chip->msi = 0;
	if (azx_acquire_irq(chip, 1) < 0)
		return -EIO;
	__azx_runtime_resume(chip, false);
	snd_power_change_state(card, SNDRV_CTL_POWER_D0);

	trace_azx_resume(chip);
	return 0;
}

/* put codec down to D3 at hibernation for Intel SKL+;
 * otherwise BIOS may still access the codec and screw up the driver
 */
static int azx_freeze_noirq(struct device *dev)
{
	struct snd_card *card = dev_get_drvdata(dev);
	struct azx *chip = card->private_data;
	struct pci_dev *pci = to_pci_dev(dev);

	if (chip->driver_type == AZX_DRIVER_SKL)
		pci_set_power_state(pci, PCI_D3hot);

	return 0;
}

static int azx_thaw_noirq(struct device *dev)
{
	struct snd_card *card = dev_get_drvdata(dev);
	struct azx *chip = card->private_data;
	struct pci_dev *pci = to_pci_dev(dev);

	if (chip->driver_type == AZX_DRIVER_SKL)
		pci_set_power_state(pci, PCI_D0);

	return 0;
}
#endif /* CONFIG_PM_SLEEP */

static int azx_runtime_suspend(struct device *dev)
{
	struct snd_card *card = dev_get_drvdata(dev);
	struct azx *chip;

	if (!azx_is_pm_ready(card))
		return 0;
	chip = card->private_data;
	if (!azx_has_pm_runtime(chip))
		return 0;

	/* enable controller wake up event */
	azx_writew(chip, WAKEEN, azx_readw(chip, WAKEEN) |
		  STATESTS_INT_MASK);

	__azx_runtime_suspend(chip);
	trace_azx_runtime_suspend(chip);
	return 0;
}

static int azx_runtime_resume(struct device *dev)
{
	struct snd_card *card = dev_get_drvdata(dev);
	struct azx *chip;

	if (!azx_is_pm_ready(card))
		return 0;
	chip = card->private_data;
	if (!azx_has_pm_runtime(chip))
		return 0;
	__azx_runtime_resume(chip, true);

	/* disable controller Wake Up event*/
	azx_writew(chip, WAKEEN, azx_readw(chip, WAKEEN) &
			~STATESTS_INT_MASK);

	trace_azx_runtime_resume(chip);
	return 0;
}

static int azx_runtime_idle(struct device *dev)
{
	struct snd_card *card = dev_get_drvdata(dev);
	struct azx *chip;
	struct hda_intel *hda;

	if (!card)
		return 0;

	chip = card->private_data;
	hda = container_of(chip, struct hda_intel, chip);
	if (chip->disabled || hda->init_failed)
		return 0;

	if (!power_save_controller || !azx_has_pm_runtime(chip) ||
	    azx_bus(chip)->codec_powered || !chip->running)
		return -EBUSY;

	/* ELD notification gets broken when HD-audio bus is off */
	if (needs_eld_notify_link(chip))
		return -EBUSY;

	return 0;
}

static const struct dev_pm_ops azx_pm = {
	SET_SYSTEM_SLEEP_PM_OPS(azx_suspend, azx_resume)
#ifdef CONFIG_PM_SLEEP
	.freeze_noirq = azx_freeze_noirq,
	.thaw_noirq = azx_thaw_noirq,
#endif
	SET_RUNTIME_PM_OPS(azx_runtime_suspend, azx_runtime_resume, azx_runtime_idle)
};

#define AZX_PM_OPS	&azx_pm
#else
#define azx_add_card_list(chip) /* NOP */
#define azx_del_card_list(chip) /* NOP */
#define AZX_PM_OPS	NULL
#endif /* CONFIG_PM */


static int azx_probe_continue(struct azx *chip);

#ifdef SUPPORT_VGA_SWITCHEROO
static struct pci_dev *get_bound_vga(struct pci_dev *pci);

static void azx_vs_set_state(struct pci_dev *pci,
			     enum vga_switcheroo_state state)
{
	struct snd_card *card = pci_get_drvdata(pci);
	struct azx *chip = card->private_data;
	struct hda_intel *hda = container_of(chip, struct hda_intel, chip);
	struct hda_codec *codec;
	bool disabled;

	wait_for_completion(&hda->probe_wait);
	if (hda->init_failed)
		return;

	disabled = (state == VGA_SWITCHEROO_OFF);
	if (chip->disabled == disabled)
		return;

	if (!hda->probe_continued) {
		chip->disabled = disabled;
		if (!disabled) {
			dev_info(chip->card->dev,
				 "Start delayed initialization\n");
			if (azx_probe_continue(chip) < 0) {
				dev_err(chip->card->dev, "initialization error\n");
				hda->init_failed = true;
			}
		}
	} else {
		dev_info(chip->card->dev, "%s via vga_switcheroo\n",
			 disabled ? "Disabling" : "Enabling");
		if (disabled) {
			list_for_each_codec(codec, &chip->bus) {
				pm_runtime_suspend(hda_codec_dev(codec));
				pm_runtime_disable(hda_codec_dev(codec));
			}
			pm_runtime_suspend(card->dev);
			pm_runtime_disable(card->dev);
			/* when we get suspended by vga_switcheroo we end up in D3cold,
			 * however we have no ACPI handle, so pci/acpi can't put us there,
			 * put ourselves there */
			pci->current_state = PCI_D3cold;
			chip->disabled = true;
			if (snd_hda_lock_devices(&chip->bus))
				dev_warn(chip->card->dev,
					 "Cannot lock devices!\n");
		} else {
			snd_hda_unlock_devices(&chip->bus);
			chip->disabled = false;
			pm_runtime_enable(card->dev);
			list_for_each_codec(codec, &chip->bus) {
				pm_runtime_enable(hda_codec_dev(codec));
				pm_runtime_resume(hda_codec_dev(codec));
			}
		}
	}
}

static bool azx_vs_can_switch(struct pci_dev *pci)
{
	struct snd_card *card = pci_get_drvdata(pci);
	struct azx *chip = card->private_data;
	struct hda_intel *hda = container_of(chip, struct hda_intel, chip);

	wait_for_completion(&hda->probe_wait);
	if (hda->init_failed)
		return false;
	if (chip->disabled || !hda->probe_continued)
		return true;
	if (snd_hda_lock_devices(&chip->bus))
		return false;
	snd_hda_unlock_devices(&chip->bus);
	return true;
}

/*
 * The discrete GPU cannot power down unless the HDA controller runtime
 * suspends, so activate runtime PM on codecs even if power_save == 0.
 */
static void setup_vga_switcheroo_runtime_pm(struct azx *chip)
{
	struct hda_intel *hda = container_of(chip, struct hda_intel, chip);
	struct hda_codec *codec;

	if (hda->use_vga_switcheroo && !needs_eld_notify_link(chip)) {
		list_for_each_codec(codec, &chip->bus)
			codec->auto_runtime_pm = 1;
		/* reset the power save setup */
		if (chip->running)
			set_default_power_save(chip);
	}
}

static void azx_vs_gpu_bound(struct pci_dev *pci,
			     enum vga_switcheroo_client_id client_id)
{
	struct snd_card *card = pci_get_drvdata(pci);
	struct azx *chip = card->private_data;

	if (client_id == VGA_SWITCHEROO_DIS)
		chip->bus.keep_power = 0;
	setup_vga_switcheroo_runtime_pm(chip);
}

static void init_vga_switcheroo(struct azx *chip)
{
	struct hda_intel *hda = container_of(chip, struct hda_intel, chip);
	struct pci_dev *p = get_bound_vga(chip->pci);
	struct pci_dev *parent;
	if (p) {
		dev_info(chip->card->dev,
			 "Handle vga_switcheroo audio client\n");
		hda->use_vga_switcheroo = 1;

		/* cleared in either gpu_bound op or codec probe, or when its
		 * upstream port has _PR3 (i.e. dGPU).
		 */
		parent = pci_upstream_bridge(p);
		chip->bus.keep_power = parent ? !pci_pr3_present(parent) : 1;
		chip->driver_caps |= AZX_DCAPS_PM_RUNTIME;
		pci_dev_put(p);
	}
}

static const struct vga_switcheroo_client_ops azx_vs_ops = {
	.set_gpu_state = azx_vs_set_state,
	.can_switch = azx_vs_can_switch,
	.gpu_bound = azx_vs_gpu_bound,
};

static int register_vga_switcheroo(struct azx *chip)
{
	struct hda_intel *hda = container_of(chip, struct hda_intel, chip);
	struct pci_dev *p;
	int err;

	if (!hda->use_vga_switcheroo)
		return 0;

	p = get_bound_vga(chip->pci);
	err = vga_switcheroo_register_audio_client(chip->pci, &azx_vs_ops, p);
	pci_dev_put(p);

	if (err < 0)
		return err;
	hda->vga_switcheroo_registered = 1;

	return 0;
}
#else
#define init_vga_switcheroo(chip)		/* NOP */
#define register_vga_switcheroo(chip)		0
#define check_hdmi_disabled(pci)	false
#define setup_vga_switcheroo_runtime_pm(chip)	/* NOP */
#endif /* SUPPORT_VGA_SWITCHER */

/*
 * destructor
 */
static int azx_free(struct azx *chip)
{
	struct pci_dev *pci = chip->pci;
	struct hda_intel *hda = container_of(chip, struct hda_intel, chip);
	struct hdac_bus *bus = azx_bus(chip);

	if (azx_has_pm_runtime(chip) && chip->running)
		pm_runtime_get_noresume(&pci->dev);
	chip->running = 0;

	azx_del_card_list(chip);

	hda->init_failed = 1; /* to be sure */
	complete_all(&hda->probe_wait);

	if (use_vga_switcheroo(hda)) {
		if (chip->disabled && hda->probe_continued)
			snd_hda_unlock_devices(&chip->bus);
		if (hda->vga_switcheroo_registered)
			vga_switcheroo_unregister_client(chip->pci);
	}

	if (bus->chip_init) {
		azx_clear_irq_pending(chip);
		azx_stop_all_streams(chip);
		azx_stop_chip(chip);
	}

	if (bus->irq >= 0)
		free_irq(bus->irq, (void*)chip);
	if (chip->msi)
		pci_disable_msi(chip->pci);
	iounmap(bus->remap_addr);

	azx_free_stream_pages(chip);
	azx_free_streams(chip);
	snd_hdac_bus_exit(bus);

	if (chip->region_requested)
		pci_release_regions(chip->pci);

	pci_disable_device(chip->pci);
#ifdef CONFIG_SND_HDA_PATCH_LOADER
	release_firmware(chip->fw);
#endif
	display_power(chip, false);

	if (chip->driver_caps & AZX_DCAPS_I915_COMPONENT)
		snd_hdac_i915_exit(bus);
	kfree(hda);

	return 0;
}

static int azx_dev_disconnect(struct snd_device *device)
{
	struct azx *chip = device->device_data;
	struct hdac_bus *bus = azx_bus(chip);

	chip->bus.shutdown = 1;
	cancel_work_sync(&bus->unsol_work);

	return 0;
}

static int azx_dev_free(struct snd_device *device)
{
	return azx_free(device->device_data);
}

#ifdef SUPPORT_VGA_SWITCHEROO
/*
 * Check of disabled HDMI controller by vga_switcheroo
 */
static struct pci_dev *get_bound_vga(struct pci_dev *pci)
{
	struct pci_dev *p;

	/* check only discrete GPU */
	switch (pci->vendor) {
	case PCI_VENDOR_ID_ATI:
	case PCI_VENDOR_ID_AMD:
	case PCI_VENDOR_ID_NVIDIA:
		if (pci->devfn == 1) {
			p = pci_get_domain_bus_and_slot(pci_domain_nr(pci->bus),
							pci->bus->number, 0);
			if (p) {
				if ((p->class >> 16) == PCI_BASE_CLASS_DISPLAY)
					return p;
				pci_dev_put(p);
			}
		}
		break;
	}
	return NULL;
}

static bool check_hdmi_disabled(struct pci_dev *pci)
{
	bool vga_inactive = false;
	struct pci_dev *p = get_bound_vga(pci);

	if (p) {
		if (vga_switcheroo_get_client_state(p) == VGA_SWITCHEROO_OFF)
			vga_inactive = true;
		pci_dev_put(p);
	}
	return vga_inactive;
}
#endif /* SUPPORT_VGA_SWITCHEROO */

/*
 * white/black-listing for position_fix
 */
static struct snd_pci_quirk position_fix_list[] = {
	SND_PCI_QUIRK(0x1028, 0x01cc, "Dell D820", POS_FIX_LPIB),
	SND_PCI_QUIRK(0x1028, 0x01de, "Dell Precision 390", POS_FIX_LPIB),
	SND_PCI_QUIRK(0x103c, 0x306d, "HP dv3", POS_FIX_LPIB),
	SND_PCI_QUIRK(0x1043, 0x813d, "ASUS P5AD2", POS_FIX_LPIB),
	SND_PCI_QUIRK(0x1043, 0x81b3, "ASUS", POS_FIX_LPIB),
	SND_PCI_QUIRK(0x1043, 0x81e7, "ASUS M2V", POS_FIX_LPIB),
	SND_PCI_QUIRK(0x104d, 0x9069, "Sony VPCS11V9E", POS_FIX_LPIB),
	SND_PCI_QUIRK(0x10de, 0xcb89, "Macbook Pro 7,1", POS_FIX_LPIB),
	SND_PCI_QUIRK(0x1297, 0x3166, "Shuttle", POS_FIX_LPIB),
	SND_PCI_QUIRK(0x1458, 0xa022, "ga-ma770-ud3", POS_FIX_LPIB),
	SND_PCI_QUIRK(0x1462, 0x1002, "MSI Wind U115", POS_FIX_LPIB),
	SND_PCI_QUIRK(0x1565, 0x8218, "Biostar Microtech", POS_FIX_LPIB),
	SND_PCI_QUIRK(0x1849, 0x0888, "775Dual-VSTA", POS_FIX_LPIB),
	SND_PCI_QUIRK(0x8086, 0x2503, "DG965OT AAD63733-203", POS_FIX_LPIB),
	{}
};

static int check_position_fix(struct azx *chip, int fix)
{
	const struct snd_pci_quirk *q;

	switch (fix) {
	case POS_FIX_AUTO:
	case POS_FIX_LPIB:
	case POS_FIX_POSBUF:
	case POS_FIX_VIACOMBO:
	case POS_FIX_COMBO:
	case POS_FIX_SKL:
	case POS_FIX_FIFO:
		return fix;
	}

	q = snd_pci_quirk_lookup(chip->pci, position_fix_list);
	if (q) {
		dev_info(chip->card->dev,
			 "position_fix set to %d for device %04x:%04x\n",
			 q->value, q->subvendor, q->subdevice);
		return q->value;
	}

	/* Check VIA/ATI HD Audio Controller exist */
	if (chip->driver_type == AZX_DRIVER_VIA) {
		dev_dbg(chip->card->dev, "Using VIACOMBO position fix\n");
		return POS_FIX_VIACOMBO;
	}
	if (chip->driver_caps & AZX_DCAPS_AMD_WORKAROUND) {
		dev_dbg(chip->card->dev, "Using FIFO position fix\n");
		return POS_FIX_FIFO;
	}
	if (chip->driver_caps & AZX_DCAPS_POSFIX_LPIB) {
		dev_dbg(chip->card->dev, "Using LPIB position fix\n");
		return POS_FIX_LPIB;
	}
	if (chip->driver_type == AZX_DRIVER_SKL) {
		dev_dbg(chip->card->dev, "Using SKL position fix\n");
		return POS_FIX_SKL;
	}
	return POS_FIX_AUTO;
}

static void assign_position_fix(struct azx *chip, int fix)
{
	static azx_get_pos_callback_t callbacks[] = {
		[POS_FIX_AUTO] = NULL,
		[POS_FIX_LPIB] = azx_get_pos_lpib,
		[POS_FIX_POSBUF] = azx_get_pos_posbuf,
		[POS_FIX_VIACOMBO] = azx_via_get_position,
		[POS_FIX_COMBO] = azx_get_pos_lpib,
		[POS_FIX_SKL] = azx_get_pos_skl,
		[POS_FIX_FIFO] = azx_get_pos_fifo,
	};

	chip->get_position[0] = chip->get_position[1] = callbacks[fix];

	/* combo mode uses LPIB only for playback */
	if (fix == POS_FIX_COMBO)
		chip->get_position[1] = NULL;

	if ((fix == POS_FIX_POSBUF || fix == POS_FIX_SKL) &&
	    (chip->driver_caps & AZX_DCAPS_COUNT_LPIB_DELAY)) {
		chip->get_delay[0] = chip->get_delay[1] =
			azx_get_delay_from_lpib;
	}

	if (fix == POS_FIX_FIFO)
		chip->get_delay[0] = chip->get_delay[1] =
			azx_get_delay_from_fifo;
}

/*
 * black-lists for probe_mask
 */
static struct snd_pci_quirk probe_mask_list[] = {
	/* Thinkpad often breaks the controller communication when accessing
	 * to the non-working (or non-existing) modem codec slot.
	 */
	SND_PCI_QUIRK(0x1014, 0x05b7, "Thinkpad Z60", 0x01),
	SND_PCI_QUIRK(0x17aa, 0x2010, "Thinkpad X/T/R60", 0x01),
	SND_PCI_QUIRK(0x17aa, 0x20ac, "Thinkpad X/T/R61", 0x01),
	/* broken BIOS */
	SND_PCI_QUIRK(0x1028, 0x20ac, "Dell Studio Desktop", 0x01),
	/* including bogus ALC268 in slot#2 that conflicts with ALC888 */
	SND_PCI_QUIRK(0x17c0, 0x4085, "Medion MD96630", 0x01),
	/* forced codec slots */
	SND_PCI_QUIRK(0x1043, 0x1262, "ASUS W5Fm", 0x103),
	SND_PCI_QUIRK(0x1046, 0x1262, "ASUS W5F", 0x103),
	/* WinFast VP200 H (Teradici) user reported broken communication */
	SND_PCI_QUIRK(0x3a21, 0x040d, "WinFast VP200 H", 0x101),
	{}
};

#define AZX_FORCE_CODEC_MASK	0x100

static void check_probe_mask(struct azx *chip, int dev)
{
	const struct snd_pci_quirk *q;

	chip->codec_probe_mask = probe_mask[dev];
	if (chip->codec_probe_mask == -1) {
		q = snd_pci_quirk_lookup(chip->pci, probe_mask_list);
		if (q) {
			dev_info(chip->card->dev,
				 "probe_mask set to 0x%x for device %04x:%04x\n",
				 q->value, q->subvendor, q->subdevice);
			chip->codec_probe_mask = q->value;
		}
	}

	/* check forced option */
	if (chip->codec_probe_mask != -1 &&
	    (chip->codec_probe_mask & AZX_FORCE_CODEC_MASK)) {
		azx_bus(chip)->codec_mask = chip->codec_probe_mask & 0xff;
		dev_info(chip->card->dev, "codec_mask forced to 0x%x\n",
			 (int)azx_bus(chip)->codec_mask);
	}
}

/*
 * white/black-list for enable_msi
 */
static struct snd_pci_quirk msi_black_list[] = {
	SND_PCI_QUIRK(0x103c, 0x2191, "HP", 0), /* AMD Hudson */
	SND_PCI_QUIRK(0x103c, 0x2192, "HP", 0), /* AMD Hudson */
	SND_PCI_QUIRK(0x103c, 0x21f7, "HP", 0), /* AMD Hudson */
	SND_PCI_QUIRK(0x103c, 0x21fa, "HP", 0), /* AMD Hudson */
	SND_PCI_QUIRK(0x1043, 0x81f2, "ASUS", 0), /* Athlon64 X2 + nvidia */
	SND_PCI_QUIRK(0x1043, 0x81f6, "ASUS", 0), /* nvidia */
	SND_PCI_QUIRK(0x1043, 0x822d, "ASUS", 0), /* Athlon64 X2 + nvidia MCP55 */
	SND_PCI_QUIRK(0x1179, 0xfb44, "Toshiba Satellite C870", 0), /* AMD Hudson */
	SND_PCI_QUIRK(0x1849, 0x0888, "ASRock", 0), /* Athlon64 X2 + nvidia */
	SND_PCI_QUIRK(0xa0a0, 0x0575, "Aopen MZ915-M", 0), /* ICH6 */
	{}
};

static void check_msi(struct azx *chip)
{
	const struct snd_pci_quirk *q;

	if (enable_msi >= 0) {
		chip->msi = !!enable_msi;
		return;
	}
	chip->msi = 1;	/* enable MSI as default */
	q = snd_pci_quirk_lookup(chip->pci, msi_black_list);
	if (q) {
		dev_info(chip->card->dev,
			 "msi for device %04x:%04x set to %d\n",
			 q->subvendor, q->subdevice, q->value);
		chip->msi = q->value;
		return;
	}

	/* NVidia chipsets seem to cause troubles with MSI */
	if (chip->driver_caps & AZX_DCAPS_NO_MSI) {
		dev_info(chip->card->dev, "Disabling MSI\n");
		chip->msi = 0;
	}
}

/* check the snoop mode availability */
static void azx_check_snoop_available(struct azx *chip)
{
	int snoop = hda_snoop;

	if (snoop >= 0) {
		dev_info(chip->card->dev, "Force to %s mode by module option\n",
			 snoop ? "snoop" : "non-snoop");
		chip->snoop = snoop;
		chip->uc_buffer = !snoop;
		return;
	}

	snoop = true;
	if (azx_get_snoop_type(chip) == AZX_SNOOP_TYPE_NONE &&
	    chip->driver_type == AZX_DRIVER_VIA) {
		/* force to non-snoop mode for a new VIA controller
		 * when BIOS is set
		 */
		u8 val;
		pci_read_config_byte(chip->pci, 0x42, &val);
		if (!(val & 0x80) && (chip->pci->revision == 0x30 ||
				      chip->pci->revision == 0x20))
			snoop = false;
	}

	if (chip->driver_caps & AZX_DCAPS_SNOOP_OFF)
		snoop = false;

	chip->snoop = snoop;
	if (!snoop) {
		dev_info(chip->card->dev, "Force to non-snoop mode\n");
		/* C-Media requires non-cached pages only for CORB/RIRB */
		if (chip->driver_type != AZX_DRIVER_CMEDIA)
			chip->uc_buffer = true;
	}
}

static void azx_probe_work(struct work_struct *work)
{
	struct hda_intel *hda = container_of(work, struct hda_intel, probe_work);
	azx_probe_continue(&hda->chip);
}

static int default_bdl_pos_adj(struct azx *chip)
{
	/* some exceptions: Atoms seem problematic with value 1 */
	if (chip->pci->vendor == PCI_VENDOR_ID_INTEL) {
		switch (chip->pci->device) {
		case 0x0f04: /* Baytrail */
		case 0x2284: /* Braswell */
			return 32;
		}
	}

	switch (chip->driver_type) {
	case AZX_DRIVER_ICH:
	case AZX_DRIVER_PCH:
		return 1;
	default:
		return 32;
	}
}

/*
 * constructor
 */
static const struct hda_controller_ops pci_hda_ops;

static int azx_create(struct snd_card *card, struct pci_dev *pci,
		      int dev, unsigned int driver_caps,
		      struct azx **rchip)
{
	static struct snd_device_ops ops = {
		.dev_disconnect = azx_dev_disconnect,
		.dev_free = azx_dev_free,
	};
	struct hda_intel *hda;
	struct azx *chip;
	int err;

	*rchip = NULL;

	err = pci_enable_device(pci);
	if (err < 0)
		return err;

	hda = kzalloc(sizeof(*hda), GFP_KERNEL);
	if (!hda) {
		pci_disable_device(pci);
		return -ENOMEM;
	}

	chip = &hda->chip;
	mutex_init(&chip->open_mutex);
	chip->card = card;
	chip->pci = pci;
	chip->ops = &pci_hda_ops;
	chip->driver_caps = driver_caps;
	chip->driver_type = driver_caps & 0xff;
	check_msi(chip);
	chip->dev_index = dev;
	if (jackpoll_ms[dev] >= 50 && jackpoll_ms[dev] <= 60000)
		chip->jackpoll_interval = msecs_to_jiffies(jackpoll_ms[dev]);
	INIT_LIST_HEAD(&chip->pcm_list);
	INIT_WORK(&hda->irq_pending_work, azx_irq_pending_work);
	INIT_LIST_HEAD(&hda->list);
	init_vga_switcheroo(chip);
	init_completion(&hda->probe_wait);

	assign_position_fix(chip, check_position_fix(chip, position_fix[dev]));

	check_probe_mask(chip, dev);

	if (single_cmd < 0) /* allow fallback to single_cmd at errors */
		chip->fallback_to_single_cmd = 1;
	else /* explicitly set to single_cmd or not */
		chip->single_cmd = single_cmd;

	azx_check_snoop_available(chip);

	if (bdl_pos_adj[dev] < 0)
		chip->bdl_pos_adj = default_bdl_pos_adj(chip);
	else
		chip->bdl_pos_adj = bdl_pos_adj[dev];

<<<<<<< HEAD
	/* Workaround for a communication error on CFL (bko#199007) and CNL */
	if (IS_CFL(pci) || IS_CNL(pci))
		chip->polling_mode = 1;

	err = azx_bus_init(chip, model[dev], &pci_hda_io_ops);
=======
	err = azx_bus_init(chip, model[dev]);
>>>>>>> fa578e9d
	if (err < 0) {
		kfree(hda);
		pci_disable_device(pci);
		return err;
	}

	/* use the non-cached pages in non-snoop mode */
	if (!azx_snoop(chip))
		azx_bus(chip)->dma_type = SNDRV_DMA_TYPE_DEV_UC;

	/* Workaround for a communication error on CFL (bko#199007) and CNL */
	if (IS_CFL(pci) || IS_CNL(pci))
		azx_bus(chip)->polling_mode = 1;

	if (chip->driver_type == AZX_DRIVER_NVIDIA) {
		dev_dbg(chip->card->dev, "Enable delay in RIRB handling\n");
		chip->bus.needs_damn_long_delay = 1;
	}

	err = snd_device_new(card, SNDRV_DEV_LOWLEVEL, chip, &ops);
	if (err < 0) {
		dev_err(card->dev, "Error creating device [card]!\n");
		azx_free(chip);
		return err;
	}

	/* continue probing in work context as may trigger request module */
	INIT_WORK(&hda->probe_work, azx_probe_work);

	*rchip = chip;

	return 0;
}

static int azx_first_init(struct azx *chip)
{
	int dev = chip->dev_index;
	struct pci_dev *pci = chip->pci;
	struct snd_card *card = chip->card;
	struct hdac_bus *bus = azx_bus(chip);
	int err;
	unsigned short gcap;
	unsigned int dma_bits = 64;

#if BITS_PER_LONG != 64
	/* Fix up base address on ULI M5461 */
	if (chip->driver_type == AZX_DRIVER_ULI) {
		u16 tmp3;
		pci_read_config_word(pci, 0x40, &tmp3);
		pci_write_config_word(pci, 0x40, tmp3 | 0x10);
		pci_write_config_dword(pci, PCI_BASE_ADDRESS_1, 0);
	}
#endif

	err = pci_request_regions(pci, "ICH HD audio");
	if (err < 0)
		return err;
	chip->region_requested = 1;

	bus->addr = pci_resource_start(pci, 0);
	bus->remap_addr = pci_ioremap_bar(pci, 0);
	if (bus->remap_addr == NULL) {
		dev_err(card->dev, "ioremap error\n");
		return -ENXIO;
	}

	if (chip->driver_type == AZX_DRIVER_SKL)
		snd_hdac_bus_parse_capabilities(bus);

	/*
	 * Some Intel CPUs has always running timer (ART) feature and
	 * controller may have Global time sync reporting capability, so
	 * check both of these before declaring synchronized time reporting
	 * capability SNDRV_PCM_INFO_HAS_LINK_SYNCHRONIZED_ATIME
	 */
	chip->gts_present = false;

#ifdef CONFIG_X86
	if (bus->ppcap && boot_cpu_has(X86_FEATURE_ART))
		chip->gts_present = true;
#endif

	if (chip->msi) {
		if (chip->driver_caps & AZX_DCAPS_NO_MSI64) {
			dev_dbg(card->dev, "Disabling 64bit MSI\n");
			pci->no_64bit_msi = true;
		}
		if (pci_enable_msi(pci) < 0)
			chip->msi = 0;
	}

	pci_set_master(pci);
	synchronize_irq(bus->irq);

	gcap = azx_readw(chip, GCAP);
	dev_dbg(card->dev, "chipset global capabilities = 0x%x\n", gcap);

	/* AMD devices support 40 or 48bit DMA, take the safe one */
	if (chip->pci->vendor == PCI_VENDOR_ID_AMD)
		dma_bits = 40;

	/* disable SB600 64bit support for safety */
	if (chip->pci->vendor == PCI_VENDOR_ID_ATI) {
		struct pci_dev *p_smbus;
		dma_bits = 40;
		p_smbus = pci_get_device(PCI_VENDOR_ID_ATI,
					 PCI_DEVICE_ID_ATI_SBX00_SMBUS,
					 NULL);
		if (p_smbus) {
			if (p_smbus->revision < 0x30)
				gcap &= ~AZX_GCAP_64OK;
			pci_dev_put(p_smbus);
		}
	}

	/* NVidia hardware normally only supports up to 40 bits of DMA */
	if (chip->pci->vendor == PCI_VENDOR_ID_NVIDIA)
		dma_bits = 40;

	/* disable 64bit DMA address on some devices */
	if (chip->driver_caps & AZX_DCAPS_NO_64BIT) {
		dev_dbg(card->dev, "Disabling 64bit DMA\n");
		gcap &= ~AZX_GCAP_64OK;
	}

	/* disable buffer size rounding to 128-byte multiples if supported */
	if (align_buffer_size >= 0)
		chip->align_buffer_size = !!align_buffer_size;
	else {
		if (chip->driver_caps & AZX_DCAPS_NO_ALIGN_BUFSIZE)
			chip->align_buffer_size = 0;
		else
			chip->align_buffer_size = 1;
	}

	/* allow 64bit DMA address if supported by H/W */
	if (!(gcap & AZX_GCAP_64OK))
		dma_bits = 32;
	if (!dma_set_mask(&pci->dev, DMA_BIT_MASK(dma_bits))) {
		dma_set_coherent_mask(&pci->dev, DMA_BIT_MASK(dma_bits));
	} else {
		dma_set_mask(&pci->dev, DMA_BIT_MASK(32));
		dma_set_coherent_mask(&pci->dev, DMA_BIT_MASK(32));
	}

	/* read number of streams from GCAP register instead of using
	 * hardcoded value
	 */
	chip->capture_streams = (gcap >> 8) & 0x0f;
	chip->playback_streams = (gcap >> 12) & 0x0f;
	if (!chip->playback_streams && !chip->capture_streams) {
		/* gcap didn't give any info, switching to old method */

		switch (chip->driver_type) {
		case AZX_DRIVER_ULI:
			chip->playback_streams = ULI_NUM_PLAYBACK;
			chip->capture_streams = ULI_NUM_CAPTURE;
			break;
		case AZX_DRIVER_ATIHDMI:
		case AZX_DRIVER_ATIHDMI_NS:
			chip->playback_streams = ATIHDMI_NUM_PLAYBACK;
			chip->capture_streams = ATIHDMI_NUM_CAPTURE;
			break;
		case AZX_DRIVER_GENERIC:
		default:
			chip->playback_streams = ICH6_NUM_PLAYBACK;
			chip->capture_streams = ICH6_NUM_CAPTURE;
			break;
		}
	}
	chip->capture_index_offset = 0;
	chip->playback_index_offset = chip->capture_streams;
	chip->num_streams = chip->playback_streams + chip->capture_streams;

	/* sanity check for the SDxCTL.STRM field overflow */
	if (chip->num_streams > 15 &&
	    (chip->driver_caps & AZX_DCAPS_SEPARATE_STREAM_TAG) == 0) {
		dev_warn(chip->card->dev, "number of I/O streams is %d, "
			 "forcing separate stream tags", chip->num_streams);
		chip->driver_caps |= AZX_DCAPS_SEPARATE_STREAM_TAG;
	}

	/* initialize streams */
	err = azx_init_streams(chip);
	if (err < 0)
		return err;

	err = azx_alloc_stream_pages(chip);
	if (err < 0)
		return err;

	/* initialize chip */
	azx_init_pci(chip);

	snd_hdac_i915_set_bclk(bus);

	hda_intel_init_chip(chip, (probe_only[dev] & 2) == 0);

	/* codec detection */
	if (!azx_bus(chip)->codec_mask) {
		dev_err(card->dev, "no codecs found!\n");
		return -ENODEV;
	}

	if (azx_acquire_irq(chip, 0) < 0)
		return -EBUSY;

	strcpy(card->driver, "HDA-Intel");
	strlcpy(card->shortname, driver_short_names[chip->driver_type],
		sizeof(card->shortname));
	snprintf(card->longname, sizeof(card->longname),
		 "%s at 0x%lx irq %i",
		 card->shortname, bus->addr, bus->irq);

	return 0;
}

#ifdef CONFIG_SND_HDA_PATCH_LOADER
/* callback from request_firmware_nowait() */
static void azx_firmware_cb(const struct firmware *fw, void *context)
{
	struct snd_card *card = context;
	struct azx *chip = card->private_data;
	struct pci_dev *pci = chip->pci;

	if (!fw) {
		dev_err(card->dev, "Cannot load firmware, aborting\n");
		goto error;
	}

	chip->fw = fw;
	if (!chip->disabled) {
		/* continue probing */
		if (azx_probe_continue(chip))
			goto error;
	}
	return; /* OK */

 error:
	snd_card_free(card);
	pci_set_drvdata(pci, NULL);
}
#endif

static int disable_msi_reset_irq(struct azx *chip)
{
	struct hdac_bus *bus = azx_bus(chip);
	int err;

	free_irq(bus->irq, chip);
	bus->irq = -1;
	pci_disable_msi(chip->pci);
	chip->msi = 0;
	err = azx_acquire_irq(chip, 1);
	if (err < 0)
		return err;

	return 0;
}

static void pcm_mmap_prepare(struct snd_pcm_substream *substream,
			     struct vm_area_struct *area)
{
#ifdef CONFIG_X86
	struct azx_pcm *apcm = snd_pcm_substream_chip(substream);
	struct azx *chip = apcm->chip;
	if (chip->uc_buffer)
		area->vm_page_prot = pgprot_writecombine(area->vm_page_prot);
#endif
}

static const struct hda_controller_ops pci_hda_ops = {
	.disable_msi_reset_irq = disable_msi_reset_irq,
	.pcm_mmap_prepare = pcm_mmap_prepare,
	.position_check = azx_position_check,
};

static int azx_check_dmic(struct pci_dev *pci, struct azx *chip)
{
	struct nhlt_acpi_table *nhlt;
	int ret = 0;

	if (chip->driver_type == AZX_DRIVER_SKL &&
	    pci->class != 0x040300) {
		nhlt = intel_nhlt_init(&pci->dev);
		if (nhlt) {
			if (intel_nhlt_get_dmic_geo(&pci->dev, nhlt)) {
				ret = -ENODEV;
				dev_info(&pci->dev, "Digital mics found on Skylake+ platform, aborting probe\n");
			}
			intel_nhlt_free(nhlt);
		}
	}
	return ret;
}

static int azx_probe(struct pci_dev *pci,
		     const struct pci_device_id *pci_id)
{
	static int dev;
	struct snd_card *card;
	struct hda_intel *hda;
	struct azx *chip;
	bool schedule_probe;
	int err;

	if (dev >= SNDRV_CARDS)
		return -ENODEV;
	if (!enable[dev]) {
		dev++;
		return -ENOENT;
	}

	err = snd_card_new(&pci->dev, index[dev], id[dev], THIS_MODULE,
			   0, &card);
	if (err < 0) {
		dev_err(&pci->dev, "Error creating card!\n");
		return err;
	}

	err = azx_create(card, pci, dev, pci_id->driver_data, &chip);
	if (err < 0)
		goto out_free;
	card->private_data = chip;
	hda = container_of(chip, struct hda_intel, chip);

	/*
	 * stop probe if digital microphones detected on Skylake+ platform
	 * with the DSP enabled. This is an opt-in behavior defined at build
	 * time or at run-time with a module parameter
	 */
	if (dmic_detect) {
		err = azx_check_dmic(pci, chip);
		if (err < 0)
			goto out_free;
	}

	pci_set_drvdata(pci, card);

	err = register_vga_switcheroo(chip);
	if (err < 0) {
		dev_err(card->dev, "Error registering vga_switcheroo client\n");
		goto out_free;
	}

	if (check_hdmi_disabled(pci)) {
		dev_info(card->dev, "VGA controller is disabled\n");
		dev_info(card->dev, "Delaying initialization\n");
		chip->disabled = true;
	}

	schedule_probe = !chip->disabled;

#ifdef CONFIG_SND_HDA_PATCH_LOADER
	if (patch[dev] && *patch[dev]) {
		dev_info(card->dev, "Applying patch firmware '%s'\n",
			 patch[dev]);
		err = request_firmware_nowait(THIS_MODULE, true, patch[dev],
					      &pci->dev, GFP_KERNEL, card,
					      azx_firmware_cb);
		if (err < 0)
			goto out_free;
		schedule_probe = false; /* continued in azx_firmware_cb() */
	}
#endif /* CONFIG_SND_HDA_PATCH_LOADER */

#ifndef CONFIG_SND_HDA_I915
	if (CONTROLLER_IN_GPU(pci))
		dev_err(card->dev, "Haswell/Broadwell HDMI/DP must build in CONFIG_SND_HDA_I915\n");
#endif

	if (schedule_probe)
		schedule_work(&hda->probe_work);

	dev++;
	if (chip->disabled)
		complete_all(&hda->probe_wait);
	return 0;

out_free:
	snd_card_free(card);
	return err;
}

#ifdef CONFIG_PM
/* On some boards setting power_save to a non 0 value leads to clicking /
 * popping sounds when ever we enter/leave powersaving mode. Ideally we would
 * figure out how to avoid these sounds, but that is not always feasible.
 * So we keep a list of devices where we disable powersaving as its known
 * to causes problems on these devices.
 */
static struct snd_pci_quirk power_save_blacklist[] = {
	/* https://bugzilla.redhat.com/show_bug.cgi?id=1525104 */
	SND_PCI_QUIRK(0x1849, 0xc892, "Asrock B85M-ITX", 0),
	/* https://bugzilla.redhat.com/show_bug.cgi?id=1525104 */
	SND_PCI_QUIRK(0x1849, 0x0397, "Asrock N68C-S UCC", 0),
	/* https://bugzilla.redhat.com/show_bug.cgi?id=1525104 */
	SND_PCI_QUIRK(0x1849, 0x7662, "Asrock H81M-HDS", 0),
	/* https://bugzilla.redhat.com/show_bug.cgi?id=1525104 */
	SND_PCI_QUIRK(0x1043, 0x8733, "Asus Prime X370-Pro", 0),
	/* https://bugzilla.redhat.com/show_bug.cgi?id=1581607 */
	SND_PCI_QUIRK(0x1558, 0x3501, "Clevo W35xSS_370SS", 0),
	/* https://bugzilla.redhat.com/show_bug.cgi?id=1525104 */
<<<<<<< HEAD
=======
	SND_PCI_QUIRK(0x1558, 0x6504, "Clevo W65_67SB", 0),
	/* https://bugzilla.redhat.com/show_bug.cgi?id=1525104 */
>>>>>>> fa578e9d
	SND_PCI_QUIRK(0x1028, 0x0497, "Dell Precision T3600", 0),
	/* https://bugzilla.redhat.com/show_bug.cgi?id=1525104 */
	/* Note the P55A-UD3 and Z87-D3HP share the subsys id for the HDA dev */
	SND_PCI_QUIRK(0x1458, 0xa002, "Gigabyte P55A-UD3 / Z87-D3HP", 0),
	/* https://bugzilla.redhat.com/show_bug.cgi?id=1525104 */
	SND_PCI_QUIRK(0x8086, 0x2040, "Intel DZ77BH-55K", 0),
	/* https://bugzilla.kernel.org/show_bug.cgi?id=199607 */
	SND_PCI_QUIRK(0x8086, 0x2057, "Intel NUC5i7RYB", 0),
	/* https://bugs.launchpad.net/bugs/1821663 */
	SND_PCI_QUIRK(0x8086, 0x2064, "Intel SDP 8086:2064", 0),
	/* https://bugzilla.redhat.com/show_bug.cgi?id=1520902 */
	SND_PCI_QUIRK(0x8086, 0x2068, "Intel NUC7i3BNB", 0),
	/* https://bugzilla.kernel.org/show_bug.cgi?id=198611 */
	SND_PCI_QUIRK(0x17aa, 0x2227, "Lenovo X1 Carbon 3rd Gen", 0),
	/* https://bugzilla.redhat.com/show_bug.cgi?id=1689623 */
	SND_PCI_QUIRK(0x17aa, 0x367b, "Lenovo IdeaCentre B550", 0),
	/* https://bugzilla.redhat.com/show_bug.cgi?id=1572975 */
	SND_PCI_QUIRK(0x17aa, 0x36a7, "Lenovo C50 All in one", 0),
	/* https://bugs.launchpad.net/bugs/1821663 */
	SND_PCI_QUIRK(0x1631, 0xe017, "Packard Bell NEC IMEDIA 5204", 0),
	{}
};
#endif /* CONFIG_PM */

static void set_default_power_save(struct azx *chip)
{
	int val = power_save;

#ifdef CONFIG_PM
	if (pm_blacklist) {
		const struct snd_pci_quirk *q;

		q = snd_pci_quirk_lookup(chip->pci, power_save_blacklist);
		if (q && val) {
			dev_info(chip->card->dev, "device %04x:%04x is on the power_save blacklist, forcing power_save to 0\n",
				 q->subvendor, q->subdevice);
			val = 0;
		}
	}
#endif /* CONFIG_PM */
	snd_hda_set_power_save(&chip->bus, val * 1000);
}

/* number of codec slots for each chipset: 0 = default slots (i.e. 4) */
static unsigned int azx_max_codecs[AZX_NUM_DRIVERS] = {
	[AZX_DRIVER_NVIDIA] = 8,
	[AZX_DRIVER_TERA] = 1,
};

static int azx_probe_continue(struct azx *chip)
{
	struct hda_intel *hda = container_of(chip, struct hda_intel, chip);
	struct hdac_bus *bus = azx_bus(chip);
	struct pci_dev *pci = chip->pci;
	int dev = chip->dev_index;
	int err;

	to_hda_bus(bus)->bus_probing = 1;
	hda->probe_continued = 1;

	/* bind with i915 if needed */
	if (chip->driver_caps & AZX_DCAPS_I915_COMPONENT) {
		err = snd_hdac_i915_init(bus);
		if (err < 0) {
			/* if the controller is bound only with HDMI/DP
			 * (for HSW and BDW), we need to abort the probe;
			 * for other chips, still continue probing as other
			 * codecs can be on the same link.
			 */
			if (CONTROLLER_IN_GPU(pci)) {
				dev_err(chip->card->dev,
					"HSW/BDW HD-audio HDMI/DP requires binding with gfx driver\n");
				goto out_free;
			} else {
				/* don't bother any longer */
				chip->driver_caps &= ~AZX_DCAPS_I915_COMPONENT;
			}
		}

		/* HSW/BDW controllers need this power */
		if (CONTROLLER_IN_GPU(pci))
			hda->need_i915_power = 1;
	}

	/* Request display power well for the HDA controller or codec. For
	 * Haswell/Broadwell, both the display HDA controller and codec need
	 * this power. For other platforms, like Baytrail/Braswell, only the
	 * display codec needs the power and it can be released after probe.
	 */
	display_power(chip, true);

	err = azx_first_init(chip);
	if (err < 0)
		goto out_free;

#ifdef CONFIG_SND_HDA_INPUT_BEEP
	chip->beep_mode = beep_mode[dev];
#endif

	/* create codec instances */
	err = azx_probe_codecs(chip, azx_max_codecs[chip->driver_type]);
	if (err < 0)
		goto out_free;

#ifdef CONFIG_SND_HDA_PATCH_LOADER
	if (chip->fw) {
		err = snd_hda_load_patch(&chip->bus, chip->fw->size,
					 chip->fw->data);
		if (err < 0)
			goto out_free;
#ifndef CONFIG_PM
		release_firmware(chip->fw); /* no longer needed */
		chip->fw = NULL;
#endif
	}
#endif
	if ((probe_only[dev] & 1) == 0) {
		err = azx_codec_configure(chip);
		if (err < 0)
			goto out_free;
	}

	err = snd_card_register(chip->card);
	if (err < 0)
		goto out_free;

	setup_vga_switcheroo_runtime_pm(chip);

	chip->running = 1;
	azx_add_card_list(chip);

	set_default_power_save(chip);

	if (azx_has_pm_runtime(chip))
		pm_runtime_put_autosuspend(&pci->dev);

out_free:
	if (err < 0 || !hda->need_i915_power)
		display_power(chip, false);
	if (err < 0)
		hda->init_failed = 1;
	complete_all(&hda->probe_wait);
	to_hda_bus(bus)->bus_probing = 0;
	return err;
}

static void azx_remove(struct pci_dev *pci)
{
	struct snd_card *card = pci_get_drvdata(pci);
	struct azx *chip;
	struct hda_intel *hda;

	if (card) {
		/* cancel the pending probing work */
		chip = card->private_data;
		hda = container_of(chip, struct hda_intel, chip);
		/* FIXME: below is an ugly workaround.
		 * Both device_release_driver() and driver_probe_device()
		 * take *both* the device's and its parent's lock before
		 * calling the remove() and probe() callbacks.  The codec
		 * probe takes the locks of both the codec itself and its
		 * parent, i.e. the PCI controller dev.  Meanwhile, when
		 * the PCI controller is unbound, it takes its lock, too
		 * ==> ouch, a deadlock!
		 * As a workaround, we unlock temporarily here the controller
		 * device during cancel_work_sync() call.
		 */
		device_unlock(&pci->dev);
		cancel_work_sync(&hda->probe_work);
		device_lock(&pci->dev);

		snd_card_free(card);
	}
}

static void azx_shutdown(struct pci_dev *pci)
{
	struct snd_card *card = pci_get_drvdata(pci);
	struct azx *chip;

	if (!card)
		return;
	chip = card->private_data;
	if (chip && chip->running)
		azx_stop_chip(chip);
}

/* PCI IDs */
static const struct pci_device_id azx_ids[] = {
	/* CPT */
	{ PCI_DEVICE(0x8086, 0x1c20),
	  .driver_data = AZX_DRIVER_PCH | AZX_DCAPS_INTEL_PCH_NOPM },
	/* PBG */
	{ PCI_DEVICE(0x8086, 0x1d20),
	  .driver_data = AZX_DRIVER_PCH | AZX_DCAPS_INTEL_PCH_NOPM },
	/* Panther Point */
	{ PCI_DEVICE(0x8086, 0x1e20),
	  .driver_data = AZX_DRIVER_PCH | AZX_DCAPS_INTEL_PCH_NOPM },
	/* Lynx Point */
	{ PCI_DEVICE(0x8086, 0x8c20),
	  .driver_data = AZX_DRIVER_PCH | AZX_DCAPS_INTEL_PCH },
	/* 9 Series */
	{ PCI_DEVICE(0x8086, 0x8ca0),
	  .driver_data = AZX_DRIVER_PCH | AZX_DCAPS_INTEL_PCH },
	/* Wellsburg */
	{ PCI_DEVICE(0x8086, 0x8d20),
	  .driver_data = AZX_DRIVER_PCH | AZX_DCAPS_INTEL_PCH },
	{ PCI_DEVICE(0x8086, 0x8d21),
	  .driver_data = AZX_DRIVER_PCH | AZX_DCAPS_INTEL_PCH },
	/* Lewisburg */
	{ PCI_DEVICE(0x8086, 0xa1f0),
	  .driver_data = AZX_DRIVER_PCH | AZX_DCAPS_INTEL_SKYLAKE },
	{ PCI_DEVICE(0x8086, 0xa270),
	  .driver_data = AZX_DRIVER_PCH | AZX_DCAPS_INTEL_SKYLAKE },
	/* Lynx Point-LP */
	{ PCI_DEVICE(0x8086, 0x9c20),
	  .driver_data = AZX_DRIVER_PCH | AZX_DCAPS_INTEL_PCH },
	/* Lynx Point-LP */
	{ PCI_DEVICE(0x8086, 0x9c21),
	  .driver_data = AZX_DRIVER_PCH | AZX_DCAPS_INTEL_PCH },
	/* Wildcat Point-LP */
	{ PCI_DEVICE(0x8086, 0x9ca0),
	  .driver_data = AZX_DRIVER_PCH | AZX_DCAPS_INTEL_PCH },
	/* Sunrise Point */
	{ PCI_DEVICE(0x8086, 0xa170),
	  .driver_data = AZX_DRIVER_SKL | AZX_DCAPS_INTEL_SKYLAKE },
	/* Sunrise Point-LP */
	{ PCI_DEVICE(0x8086, 0x9d70),
	  .driver_data = AZX_DRIVER_SKL | AZX_DCAPS_INTEL_SKYLAKE },
	/* Kabylake */
	{ PCI_DEVICE(0x8086, 0xa171),
	  .driver_data = AZX_DRIVER_SKL | AZX_DCAPS_INTEL_SKYLAKE },
	/* Kabylake-LP */
	{ PCI_DEVICE(0x8086, 0x9d71),
	  .driver_data = AZX_DRIVER_SKL | AZX_DCAPS_INTEL_SKYLAKE },
	/* Kabylake-H */
	{ PCI_DEVICE(0x8086, 0xa2f0),
	  .driver_data = AZX_DRIVER_SKL | AZX_DCAPS_INTEL_SKYLAKE },
	/* Coffelake */
	{ PCI_DEVICE(0x8086, 0xa348),
	  .driver_data = AZX_DRIVER_SKL | AZX_DCAPS_INTEL_SKYLAKE},
	/* Cannonlake */
	{ PCI_DEVICE(0x8086, 0x9dc8),
	  .driver_data = AZX_DRIVER_SKL | AZX_DCAPS_INTEL_SKYLAKE},
	/* CometLake-LP */
	{ PCI_DEVICE(0x8086, 0x02C8),
	  .driver_data = AZX_DRIVER_SKL | AZX_DCAPS_INTEL_SKYLAKE},
	/* CometLake-H */
	{ PCI_DEVICE(0x8086, 0x06C8),
	  .driver_data = AZX_DRIVER_SKL | AZX_DCAPS_INTEL_SKYLAKE},
	/* CometLake-S */
	{ PCI_DEVICE(0x8086, 0xa3f0),
	  .driver_data = AZX_DRIVER_SKL | AZX_DCAPS_INTEL_SKYLAKE},
	/* Icelake */
	{ PCI_DEVICE(0x8086, 0x34c8),
	  .driver_data = AZX_DRIVER_SKL | AZX_DCAPS_INTEL_SKYLAKE},
	/* Jasperlake */
	{ PCI_DEVICE(0x8086, 0x38c8),
	  .driver_data = AZX_DRIVER_SKL | AZX_DCAPS_INTEL_SKYLAKE},
	{ PCI_DEVICE(0x8086, 0x4dc8),
	  .driver_data = AZX_DRIVER_SKL | AZX_DCAPS_INTEL_SKYLAKE},
	/* Tigerlake */
	{ PCI_DEVICE(0x8086, 0xa0c8),
	  .driver_data = AZX_DRIVER_SKL | AZX_DCAPS_INTEL_SKYLAKE},
	/* Elkhart Lake */
	{ PCI_DEVICE(0x8086, 0x4b55),
	  .driver_data = AZX_DRIVER_SKL | AZX_DCAPS_INTEL_SKYLAKE},
	/* Broxton-P(Apollolake) */
	{ PCI_DEVICE(0x8086, 0x5a98),
	  .driver_data = AZX_DRIVER_SKL | AZX_DCAPS_INTEL_BROXTON },
	/* Broxton-T */
	{ PCI_DEVICE(0x8086, 0x1a98),
	  .driver_data = AZX_DRIVER_SKL | AZX_DCAPS_INTEL_BROXTON },
	/* Gemini-Lake */
	{ PCI_DEVICE(0x8086, 0x3198),
	  .driver_data = AZX_DRIVER_SKL | AZX_DCAPS_INTEL_BROXTON },
	/* Haswell */
	{ PCI_DEVICE(0x8086, 0x0a0c),
	  .driver_data = AZX_DRIVER_HDMI | AZX_DCAPS_INTEL_HASWELL },
	{ PCI_DEVICE(0x8086, 0x0c0c),
	  .driver_data = AZX_DRIVER_HDMI | AZX_DCAPS_INTEL_HASWELL },
	{ PCI_DEVICE(0x8086, 0x0d0c),
	  .driver_data = AZX_DRIVER_HDMI | AZX_DCAPS_INTEL_HASWELL },
	/* Broadwell */
	{ PCI_DEVICE(0x8086, 0x160c),
	  .driver_data = AZX_DRIVER_HDMI | AZX_DCAPS_INTEL_BROADWELL },
	/* 5 Series/3400 */
	{ PCI_DEVICE(0x8086, 0x3b56),
	  .driver_data = AZX_DRIVER_SCH | AZX_DCAPS_INTEL_PCH_NOPM },
	/* Poulsbo */
	{ PCI_DEVICE(0x8086, 0x811b),
	  .driver_data = AZX_DRIVER_SCH | AZX_DCAPS_INTEL_PCH_BASE },
	/* Oaktrail */
	{ PCI_DEVICE(0x8086, 0x080a),
	  .driver_data = AZX_DRIVER_SCH | AZX_DCAPS_INTEL_PCH_BASE },
	/* BayTrail */
	{ PCI_DEVICE(0x8086, 0x0f04),
	  .driver_data = AZX_DRIVER_PCH | AZX_DCAPS_INTEL_BAYTRAIL },
	/* Braswell */
	{ PCI_DEVICE(0x8086, 0x2284),
	  .driver_data = AZX_DRIVER_PCH | AZX_DCAPS_INTEL_BRASWELL },
	/* ICH6 */
	{ PCI_DEVICE(0x8086, 0x2668),
	  .driver_data = AZX_DRIVER_ICH | AZX_DCAPS_INTEL_ICH },
	/* ICH7 */
	{ PCI_DEVICE(0x8086, 0x27d8),
	  .driver_data = AZX_DRIVER_ICH | AZX_DCAPS_INTEL_ICH },
	/* ESB2 */
	{ PCI_DEVICE(0x8086, 0x269a),
	  .driver_data = AZX_DRIVER_ICH | AZX_DCAPS_INTEL_ICH },
	/* ICH8 */
	{ PCI_DEVICE(0x8086, 0x284b),
	  .driver_data = AZX_DRIVER_ICH | AZX_DCAPS_INTEL_ICH },
	/* ICH9 */
	{ PCI_DEVICE(0x8086, 0x293e),
	  .driver_data = AZX_DRIVER_ICH | AZX_DCAPS_INTEL_ICH },
	/* ICH9 */
	{ PCI_DEVICE(0x8086, 0x293f),
	  .driver_data = AZX_DRIVER_ICH | AZX_DCAPS_INTEL_ICH },
	/* ICH10 */
	{ PCI_DEVICE(0x8086, 0x3a3e),
	  .driver_data = AZX_DRIVER_ICH | AZX_DCAPS_INTEL_ICH },
	/* ICH10 */
	{ PCI_DEVICE(0x8086, 0x3a6e),
	  .driver_data = AZX_DRIVER_ICH | AZX_DCAPS_INTEL_ICH },
	/* Generic Intel */
	{ PCI_DEVICE(PCI_VENDOR_ID_INTEL, PCI_ANY_ID),
	  .class = PCI_CLASS_MULTIMEDIA_HD_AUDIO << 8,
	  .class_mask = 0xffffff,
	  .driver_data = AZX_DRIVER_ICH | AZX_DCAPS_NO_ALIGN_BUFSIZE },
	/* ATI SB 450/600/700/800/900 */
	{ PCI_DEVICE(0x1002, 0x437b),
	  .driver_data = AZX_DRIVER_ATI | AZX_DCAPS_PRESET_ATI_SB },
	{ PCI_DEVICE(0x1002, 0x4383),
	  .driver_data = AZX_DRIVER_ATI | AZX_DCAPS_PRESET_ATI_SB },
	/* AMD Hudson */
	{ PCI_DEVICE(0x1022, 0x780d),
	  .driver_data = AZX_DRIVER_GENERIC | AZX_DCAPS_PRESET_ATI_SB },
<<<<<<< HEAD
	/* AMD Stoney */
	{ PCI_DEVICE(0x1022, 0x157a),
	  .driver_data = AZX_DRIVER_GENERIC | AZX_DCAPS_PRESET_ATI_SB |
			 AZX_DCAPS_PM_RUNTIME },
	/* AMD Raven */
	{ PCI_DEVICE(0x1022, 0x15e3),
=======
	/* AMD, X370 & co */
	{ PCI_DEVICE(0x1022, 0x1457),
	  .driver_data = AZX_DRIVER_GENERIC | AZX_DCAPS_PRESET_AMD_SB },
	/* AMD, X570 & co */
	{ PCI_DEVICE(0x1022, 0x1487),
	  .driver_data = AZX_DRIVER_GENERIC | AZX_DCAPS_PRESET_AMD_SB },
	/* AMD Stoney */
	{ PCI_DEVICE(0x1022, 0x157a),
>>>>>>> fa578e9d
	  .driver_data = AZX_DRIVER_GENERIC | AZX_DCAPS_PRESET_ATI_SB |
			 AZX_DCAPS_PM_RUNTIME },
	/* AMD Raven */
	{ PCI_DEVICE(0x1022, 0x15e3),
	  .driver_data = AZX_DRIVER_GENERIC | AZX_DCAPS_PRESET_AMD_SB },
	/* ATI HDMI */
	{ PCI_DEVICE(0x1002, 0x0002),
	  .driver_data = AZX_DRIVER_ATIHDMI_NS | AZX_DCAPS_PRESET_ATI_HDMI_NS },
	{ PCI_DEVICE(0x1002, 0x1308),
	  .driver_data = AZX_DRIVER_ATIHDMI_NS | AZX_DCAPS_PRESET_ATI_HDMI_NS },
	{ PCI_DEVICE(0x1002, 0x157a),
	  .driver_data = AZX_DRIVER_ATIHDMI_NS | AZX_DCAPS_PRESET_ATI_HDMI_NS },
	{ PCI_DEVICE(0x1002, 0x15b3),
	  .driver_data = AZX_DRIVER_ATIHDMI_NS | AZX_DCAPS_PRESET_ATI_HDMI_NS },
	{ PCI_DEVICE(0x1002, 0x793b),
	  .driver_data = AZX_DRIVER_ATIHDMI | AZX_DCAPS_PRESET_ATI_HDMI },
	{ PCI_DEVICE(0x1002, 0x7919),
	  .driver_data = AZX_DRIVER_ATIHDMI | AZX_DCAPS_PRESET_ATI_HDMI },
	{ PCI_DEVICE(0x1002, 0x960f),
	  .driver_data = AZX_DRIVER_ATIHDMI | AZX_DCAPS_PRESET_ATI_HDMI },
	{ PCI_DEVICE(0x1002, 0x970f),
	  .driver_data = AZX_DRIVER_ATIHDMI | AZX_DCAPS_PRESET_ATI_HDMI },
	{ PCI_DEVICE(0x1002, 0x9840),
	  .driver_data = AZX_DRIVER_ATIHDMI_NS | AZX_DCAPS_PRESET_ATI_HDMI_NS },
	{ PCI_DEVICE(0x1002, 0xaa00),
	  .driver_data = AZX_DRIVER_ATIHDMI | AZX_DCAPS_PRESET_ATI_HDMI },
	{ PCI_DEVICE(0x1002, 0xaa08),
	  .driver_data = AZX_DRIVER_ATIHDMI | AZX_DCAPS_PRESET_ATI_HDMI },
	{ PCI_DEVICE(0x1002, 0xaa10),
	  .driver_data = AZX_DRIVER_ATIHDMI | AZX_DCAPS_PRESET_ATI_HDMI },
	{ PCI_DEVICE(0x1002, 0xaa18),
	  .driver_data = AZX_DRIVER_ATIHDMI | AZX_DCAPS_PRESET_ATI_HDMI },
	{ PCI_DEVICE(0x1002, 0xaa20),
	  .driver_data = AZX_DRIVER_ATIHDMI | AZX_DCAPS_PRESET_ATI_HDMI },
	{ PCI_DEVICE(0x1002, 0xaa28),
	  .driver_data = AZX_DRIVER_ATIHDMI | AZX_DCAPS_PRESET_ATI_HDMI },
	{ PCI_DEVICE(0x1002, 0xaa30),
	  .driver_data = AZX_DRIVER_ATIHDMI | AZX_DCAPS_PRESET_ATI_HDMI },
	{ PCI_DEVICE(0x1002, 0xaa38),
	  .driver_data = AZX_DRIVER_ATIHDMI | AZX_DCAPS_PRESET_ATI_HDMI },
	{ PCI_DEVICE(0x1002, 0xaa40),
	  .driver_data = AZX_DRIVER_ATIHDMI | AZX_DCAPS_PRESET_ATI_HDMI },
	{ PCI_DEVICE(0x1002, 0xaa48),
	  .driver_data = AZX_DRIVER_ATIHDMI | AZX_DCAPS_PRESET_ATI_HDMI },
	{ PCI_DEVICE(0x1002, 0xaa50),
	  .driver_data = AZX_DRIVER_ATIHDMI | AZX_DCAPS_PRESET_ATI_HDMI },
	{ PCI_DEVICE(0x1002, 0xaa58),
	  .driver_data = AZX_DRIVER_ATIHDMI | AZX_DCAPS_PRESET_ATI_HDMI },
	{ PCI_DEVICE(0x1002, 0xaa60),
	  .driver_data = AZX_DRIVER_ATIHDMI | AZX_DCAPS_PRESET_ATI_HDMI },
	{ PCI_DEVICE(0x1002, 0xaa68),
	  .driver_data = AZX_DRIVER_ATIHDMI | AZX_DCAPS_PRESET_ATI_HDMI },
	{ PCI_DEVICE(0x1002, 0xaa80),
	  .driver_data = AZX_DRIVER_ATIHDMI | AZX_DCAPS_PRESET_ATI_HDMI },
	{ PCI_DEVICE(0x1002, 0xaa88),
	  .driver_data = AZX_DRIVER_ATIHDMI | AZX_DCAPS_PRESET_ATI_HDMI },
	{ PCI_DEVICE(0x1002, 0xaa90),
	  .driver_data = AZX_DRIVER_ATIHDMI | AZX_DCAPS_PRESET_ATI_HDMI },
	{ PCI_DEVICE(0x1002, 0xaa98),
	  .driver_data = AZX_DRIVER_ATIHDMI | AZX_DCAPS_PRESET_ATI_HDMI },
	{ PCI_DEVICE(0x1002, 0x9902),
	  .driver_data = AZX_DRIVER_ATIHDMI_NS | AZX_DCAPS_PRESET_ATI_HDMI_NS },
	{ PCI_DEVICE(0x1002, 0xaaa0),
	  .driver_data = AZX_DRIVER_ATIHDMI_NS | AZX_DCAPS_PRESET_ATI_HDMI_NS },
	{ PCI_DEVICE(0x1002, 0xaaa8),
	  .driver_data = AZX_DRIVER_ATIHDMI_NS | AZX_DCAPS_PRESET_ATI_HDMI_NS },
	{ PCI_DEVICE(0x1002, 0xaab0),
	  .driver_data = AZX_DRIVER_ATIHDMI_NS | AZX_DCAPS_PRESET_ATI_HDMI_NS },
	{ PCI_DEVICE(0x1002, 0xaac0),
	  .driver_data = AZX_DRIVER_ATIHDMI_NS | AZX_DCAPS_PRESET_ATI_HDMI_NS },
	{ PCI_DEVICE(0x1002, 0xaac8),
	  .driver_data = AZX_DRIVER_ATIHDMI_NS | AZX_DCAPS_PRESET_ATI_HDMI_NS },
	{ PCI_DEVICE(0x1002, 0xaad8),
	  .driver_data = AZX_DRIVER_ATIHDMI_NS | AZX_DCAPS_PRESET_ATI_HDMI_NS },
	{ PCI_DEVICE(0x1002, 0xaae8),
	  .driver_data = AZX_DRIVER_ATIHDMI_NS | AZX_DCAPS_PRESET_ATI_HDMI_NS },
	{ PCI_DEVICE(0x1002, 0xaae0),
	  .driver_data = AZX_DRIVER_ATIHDMI_NS | AZX_DCAPS_PRESET_ATI_HDMI_NS },
	{ PCI_DEVICE(0x1002, 0xaaf0),
	  .driver_data = AZX_DRIVER_ATIHDMI_NS | AZX_DCAPS_PRESET_ATI_HDMI_NS },
	/* VIA VT8251/VT8237A */
	{ PCI_DEVICE(0x1106, 0x3288), .driver_data = AZX_DRIVER_VIA },
	/* VIA GFX VT7122/VX900 */
	{ PCI_DEVICE(0x1106, 0x9170), .driver_data = AZX_DRIVER_GENERIC },
	/* VIA GFX VT6122/VX11 */
	{ PCI_DEVICE(0x1106, 0x9140), .driver_data = AZX_DRIVER_GENERIC },
	/* SIS966 */
	{ PCI_DEVICE(0x1039, 0x7502), .driver_data = AZX_DRIVER_SIS },
	/* ULI M5461 */
	{ PCI_DEVICE(0x10b9, 0x5461), .driver_data = AZX_DRIVER_ULI },
	/* NVIDIA MCP */
	{ PCI_DEVICE(PCI_VENDOR_ID_NVIDIA, PCI_ANY_ID),
	  .class = PCI_CLASS_MULTIMEDIA_HD_AUDIO << 8,
	  .class_mask = 0xffffff,
	  .driver_data = AZX_DRIVER_NVIDIA | AZX_DCAPS_PRESET_NVIDIA },
	/* Teradici */
	{ PCI_DEVICE(0x6549, 0x1200),
	  .driver_data = AZX_DRIVER_TERA | AZX_DCAPS_NO_64BIT },
	{ PCI_DEVICE(0x6549, 0x2200),
	  .driver_data = AZX_DRIVER_TERA | AZX_DCAPS_NO_64BIT },
	/* Creative X-Fi (CA0110-IBG) */
	/* CTHDA chips */
	{ PCI_DEVICE(0x1102, 0x0010),
	  .driver_data = AZX_DRIVER_CTHDA | AZX_DCAPS_PRESET_CTHDA },
	{ PCI_DEVICE(0x1102, 0x0012),
	  .driver_data = AZX_DRIVER_CTHDA | AZX_DCAPS_PRESET_CTHDA },
#if !IS_ENABLED(CONFIG_SND_CTXFI)
	/* the following entry conflicts with snd-ctxfi driver,
	 * as ctxfi driver mutates from HD-audio to native mode with
	 * a special command sequence.
	 */
	{ PCI_DEVICE(PCI_VENDOR_ID_CREATIVE, PCI_ANY_ID),
	  .class = PCI_CLASS_MULTIMEDIA_HD_AUDIO << 8,
	  .class_mask = 0xffffff,
	  .driver_data = AZX_DRIVER_CTX | AZX_DCAPS_CTX_WORKAROUND |
	  AZX_DCAPS_NO_64BIT | AZX_DCAPS_POSFIX_LPIB },
#else
	/* this entry seems still valid -- i.e. without emu20kx chip */
	{ PCI_DEVICE(0x1102, 0x0009),
	  .driver_data = AZX_DRIVER_CTX | AZX_DCAPS_CTX_WORKAROUND |
	  AZX_DCAPS_NO_64BIT | AZX_DCAPS_POSFIX_LPIB },
#endif
	/* CM8888 */
	{ PCI_DEVICE(0x13f6, 0x5011),
	  .driver_data = AZX_DRIVER_CMEDIA |
	  AZX_DCAPS_NO_MSI | AZX_DCAPS_POSFIX_LPIB | AZX_DCAPS_SNOOP_OFF },
	/* Vortex86MX */
	{ PCI_DEVICE(0x17f3, 0x3010), .driver_data = AZX_DRIVER_GENERIC },
	/* VMware HDAudio */
	{ PCI_DEVICE(0x15ad, 0x1977), .driver_data = AZX_DRIVER_GENERIC },
	/* AMD/ATI Generic, PCI class code and Vendor ID for HD Audio */
	{ PCI_DEVICE(PCI_VENDOR_ID_ATI, PCI_ANY_ID),
	  .class = PCI_CLASS_MULTIMEDIA_HD_AUDIO << 8,
	  .class_mask = 0xffffff,
	  .driver_data = AZX_DRIVER_GENERIC | AZX_DCAPS_PRESET_ATI_HDMI },
	{ PCI_DEVICE(PCI_VENDOR_ID_AMD, PCI_ANY_ID),
	  .class = PCI_CLASS_MULTIMEDIA_HD_AUDIO << 8,
	  .class_mask = 0xffffff,
	  .driver_data = AZX_DRIVER_GENERIC | AZX_DCAPS_PRESET_ATI_HDMI },
	/* Zhaoxin */
	{ PCI_DEVICE(0x1d17, 0x3288), .driver_data = AZX_DRIVER_ZHAOXIN },
	{ 0, }
};
MODULE_DEVICE_TABLE(pci, azx_ids);

/* pci_driver definition */
static struct pci_driver azx_driver = {
	.name = KBUILD_MODNAME,
	.id_table = azx_ids,
	.probe = azx_probe,
	.remove = azx_remove,
	.shutdown = azx_shutdown,
	.driver = {
		.pm = AZX_PM_OPS,
	},
};

module_pci_driver(azx_driver);<|MERGE_RESOLUTION|>--- conflicted
+++ resolved
@@ -393,64 +393,6 @@
 	[AZX_DRIVER_GENERIC] = "HD-Audio Generic",
 };
 
-<<<<<<< HEAD
-#ifdef CONFIG_X86
-static void __mark_pages_wc(struct azx *chip, struct snd_dma_buffer *dmab, bool on)
-{
-	int pages;
-
-	if (azx_snoop(chip))
-		return;
-	if (!dmab || !dmab->area || !dmab->bytes)
-		return;
-
-#ifdef CONFIG_SND_DMA_SGBUF
-	if (dmab->dev.type == SNDRV_DMA_TYPE_DEV_SG) {
-		struct snd_sg_buf *sgbuf = dmab->private_data;
-		if (!chip->uc_buffer)
-			return; /* deal with only CORB/RIRB buffers */
-		if (on)
-			set_pages_array_wc(sgbuf->page_table, sgbuf->pages);
-		else
-			set_pages_array_wb(sgbuf->page_table, sgbuf->pages);
-		return;
-	}
-#endif
-
-	pages = (dmab->bytes + PAGE_SIZE - 1) >> PAGE_SHIFT;
-	if (on)
-		set_memory_wc((unsigned long)dmab->area, pages);
-	else
-		set_memory_wb((unsigned long)dmab->area, pages);
-}
-
-static inline void mark_pages_wc(struct azx *chip, struct snd_dma_buffer *buf,
-				 bool on)
-{
-	__mark_pages_wc(chip, buf, on);
-}
-static inline void mark_runtime_wc(struct azx *chip, struct azx_dev *azx_dev,
-				   struct snd_pcm_substream *substream, bool on)
-{
-	if (azx_dev->wc_marked != on) {
-		__mark_pages_wc(chip, snd_pcm_get_dma_buf(substream), on);
-		azx_dev->wc_marked = on;
-	}
-}
-#else
-/* NOP for other archs */
-static inline void mark_pages_wc(struct azx *chip, struct snd_dma_buffer *buf,
-				 bool on)
-{
-}
-static inline void mark_runtime_wc(struct azx *chip, struct azx_dev *azx_dev,
-				   struct snd_pcm_substream *substream, bool on)
-{
-}
-#endif
-
-=======
->>>>>>> fa578e9d
 static int azx_acquire_irq(struct azx *chip, int do_disconnect);
 static void set_default_power_save(struct azx *chip);
 
@@ -1810,15 +1752,7 @@
 	else
 		chip->bdl_pos_adj = bdl_pos_adj[dev];
 
-<<<<<<< HEAD
-	/* Workaround for a communication error on CFL (bko#199007) and CNL */
-	if (IS_CFL(pci) || IS_CNL(pci))
-		chip->polling_mode = 1;
-
-	err = azx_bus_init(chip, model[dev], &pci_hda_io_ops);
-=======
 	err = azx_bus_init(chip, model[dev]);
->>>>>>> fa578e9d
 	if (err < 0) {
 		kfree(hda);
 		pci_disable_device(pci);
@@ -2222,11 +2156,8 @@
 	/* https://bugzilla.redhat.com/show_bug.cgi?id=1581607 */
 	SND_PCI_QUIRK(0x1558, 0x3501, "Clevo W35xSS_370SS", 0),
 	/* https://bugzilla.redhat.com/show_bug.cgi?id=1525104 */
-<<<<<<< HEAD
-=======
 	SND_PCI_QUIRK(0x1558, 0x6504, "Clevo W65_67SB", 0),
 	/* https://bugzilla.redhat.com/show_bug.cgi?id=1525104 */
->>>>>>> fa578e9d
 	SND_PCI_QUIRK(0x1028, 0x0497, "Dell Precision T3600", 0),
 	/* https://bugzilla.redhat.com/show_bug.cgi?id=1525104 */
 	/* Note the P55A-UD3 and Z87-D3HP share the subsys id for the HDA dev */
@@ -2565,14 +2496,6 @@
 	/* AMD Hudson */
 	{ PCI_DEVICE(0x1022, 0x780d),
 	  .driver_data = AZX_DRIVER_GENERIC | AZX_DCAPS_PRESET_ATI_SB },
-<<<<<<< HEAD
-	/* AMD Stoney */
-	{ PCI_DEVICE(0x1022, 0x157a),
-	  .driver_data = AZX_DRIVER_GENERIC | AZX_DCAPS_PRESET_ATI_SB |
-			 AZX_DCAPS_PM_RUNTIME },
-	/* AMD Raven */
-	{ PCI_DEVICE(0x1022, 0x15e3),
-=======
 	/* AMD, X370 & co */
 	{ PCI_DEVICE(0x1022, 0x1457),
 	  .driver_data = AZX_DRIVER_GENERIC | AZX_DCAPS_PRESET_AMD_SB },
@@ -2581,7 +2504,6 @@
 	  .driver_data = AZX_DRIVER_GENERIC | AZX_DCAPS_PRESET_AMD_SB },
 	/* AMD Stoney */
 	{ PCI_DEVICE(0x1022, 0x157a),
->>>>>>> fa578e9d
 	  .driver_data = AZX_DRIVER_GENERIC | AZX_DCAPS_PRESET_ATI_SB |
 			 AZX_DCAPS_PM_RUNTIME },
 	/* AMD Raven */
