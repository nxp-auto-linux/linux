--- conflicted
+++ resolved
@@ -276,10 +276,7 @@
 	struct iscsi_tm		tmhdr;
 	struct timer_list	tmf_timer;
 	int			tmf_state;	/* see TMF_INITIAL, etc.*/
-<<<<<<< HEAD
-=======
 	struct iscsi_task	*running_aborted_task;
->>>>>>> 3b17187f
 
 	/* iSCSI session-wide sequencing */
 	uint32_t		cmdsn;
