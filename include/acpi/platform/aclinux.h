--- conflicted
+++ resolved
@@ -102,11 +102,7 @@
 
 #define acpi_cache_t                        struct kmem_cache
 #define acpi_spinlock                       spinlock_t *
-<<<<<<< HEAD
-#define acpi_raw_spinlock		raw_spinlock_t *
-=======
 #define acpi_raw_spinlock                   raw_spinlock_t *
->>>>>>> e021bb4f
 #define acpi_cpu_flags                      unsigned long
 
 /* Use native linux version of acpi_os_allocate_zeroed */
@@ -129,20 +125,6 @@
 #define ACPI_USE_ALTERNATE_PROTOTYPE_acpi_os_acquire_raw_lock
 #define ACPI_USE_ALTERNATE_PROTOTYPE_acpi_os_release_raw_lock
 
-#define acpi_os_create_raw_lock(__handle)			\
-({								\
-	 raw_spinlock_t *lock = ACPI_ALLOCATE(sizeof(*lock));	\
-								\
-	 if (lock) {						\
-		*(__handle) = lock;				\
-		raw_spin_lock_init(*(__handle));		\
-	 }							\
-	 lock ? AE_OK : AE_NO_MEMORY;				\
- })
-
-#define acpi_os_delete_raw_lock(__handle)	kfree(__handle)
-
-
 /*
  * OSL interfaces used by debugger/disassembler
  */
