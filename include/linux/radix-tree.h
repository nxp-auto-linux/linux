/* SPDX-License-Identifier: GPL-2.0-or-later */
/*
 * Copyright (C) 2001 Momchil Velikov
 * Portions Copyright (C) 2001 Christoph Hellwig
 * Copyright (C) 2006 Nick Piggin
 * Copyright (C) 2012 Konstantin Khlebnikov
 */
#ifndef _LINUX_RADIX_TREE_H
#define _LINUX_RADIX_TREE_H

#include <linux/bitops.h>
#include <linux/kernel.h>
#include <linux/list.h>
#include <linux/preempt.h>
#include <linux/rcupdate.h>
#include <linux/spinlock.h>
#include <linux/types.h>
#include <linux/xarray.h>

/* Keep unconverted code working */
#define radix_tree_root		xarray
#define radix_tree_node		xa_node

/*
 * The bottom two bits of the slot determine how the remaining bits in the
 * slot are interpreted:
 *
 * 00 - data pointer
 * 10 - internal entry
 * x1 - value entry
 *
 * The internal entry may be a pointer to the next level in the tree, a
 * sibling entry, or an indicator that the entry in this slot has been moved
 * to another location in the tree and the lookup should be restarted.  While
 * NULL fits the 'data pointer' pattern, it means that there is no entry in
 * the tree for this index (no matter what level of the tree it is found at).
 * This means that storing a NULL entry in the tree is the same as deleting
 * the entry from the tree.
 */
#define RADIX_TREE_ENTRY_MASK		3UL
#define RADIX_TREE_INTERNAL_NODE	2UL

static inline bool radix_tree_is_internal_node(void *ptr)
{
	return ((unsigned long)ptr & RADIX_TREE_ENTRY_MASK) ==
				RADIX_TREE_INTERNAL_NODE;
}

/*** radix-tree API starts here ***/

#define RADIX_TREE_MAP_SHIFT	XA_CHUNK_SHIFT
#define RADIX_TREE_MAP_SIZE	(1UL << RADIX_TREE_MAP_SHIFT)
#define RADIX_TREE_MAP_MASK	(RADIX_TREE_MAP_SIZE-1)

#define RADIX_TREE_MAX_TAGS	XA_MAX_MARKS
#define RADIX_TREE_TAG_LONGS	XA_MARK_LONGS

#define RADIX_TREE_INDEX_BITS  (8 /* CHAR_BIT */ * sizeof(unsigned long))
#define RADIX_TREE_MAX_PATH (DIV_ROUND_UP(RADIX_TREE_INDEX_BITS, \
					  RADIX_TREE_MAP_SHIFT))

/* The IDR tag is stored in the low bits of xa_flags */
#define ROOT_IS_IDR	((__force gfp_t)4)
/* The top bits of xa_flags are used to store the root tags */
#define ROOT_TAG_SHIFT	(__GFP_BITS_SHIFT)

#define RADIX_TREE_INIT(name, mask)	XARRAY_INIT(name, mask)

#define RADIX_TREE(name, mask) \
	struct radix_tree_root name = RADIX_TREE_INIT(name, mask)

#define INIT_RADIX_TREE(root, mask) xa_init_flags(root, mask)

static inline bool radix_tree_empty(const struct radix_tree_root *root)
{
	return root->xa_head == NULL;
}

/**
 * struct radix_tree_iter - radix tree iterator state
 *
 * @index:	index of current slot
 * @next_index:	one beyond the last index for this chunk
 * @tags:	bit-mask for tag-iterating
 * @node:	node that contains current slot
 *
 * This radix tree iterator works in terms of "chunks" of slots.  A chunk is a
 * subinterval of slots contained within one radix tree leaf node.  It is
 * described by a pointer to its first slot and a struct radix_tree_iter
 * which holds the chunk's position in the tree and its size.  For tagged
 * iteration radix_tree_iter also holds the slots' bit-mask for one chosen
 * radix tree tag.
 */
struct radix_tree_iter {
	unsigned long	index;
	unsigned long	next_index;
	unsigned long	tags;
	struct radix_tree_node *node;
};

/**
 * Radix-tree synchronization
 *
 * The radix-tree API requires that users provide all synchronisation (with
 * specific exceptions, noted below).
 *
 * Synchronization of access to the data items being stored in the tree, and
 * management of their lifetimes must be completely managed by API users.
 *
 * For API usage, in general,
 * - any function _modifying_ the tree or tags (inserting or deleting
 *   items, setting or clearing tags) must exclude other modifications, and
 *   exclude any functions reading the tree.
 * - any function _reading_ the tree or tags (looking up items or tags,
 *   gang lookups) must exclude modifications to the tree, but may occur
 *   concurrently with other readers.
 *
 * The notable exceptions to this rule are the following functions:
 * __radix_tree_lookup
 * radix_tree_lookup
 * radix_tree_lookup_slot
 * radix_tree_tag_get
 * radix_tree_gang_lookup
 * radix_tree_gang_lookup_tag
 * radix_tree_gang_lookup_tag_slot
 * radix_tree_tagged
 *
 * The first 7 functions are able to be called locklessly, using RCU. The
 * caller must ensure calls to these functions are made within rcu_read_lock()
 * regions. Other readers (lock-free or otherwise) and modifications may be
 * running concurrently.
 *
 * It is still required that the caller manage the synchronization and lifetimes
 * of the items. So if RCU lock-free lookups are used, typically this would mean
 * that the items have their own locks, or are amenable to lock-free access; and
 * that the items are freed by RCU (or only freed after having been deleted from
 * the radix tree *and* a synchronize_rcu() grace period).
 *
 * (Note, rcu_assign_pointer and rcu_dereference are not needed to control
 * access to data items when inserting into or looking up from the radix tree)
 *
 * Note that the value returned by radix_tree_tag_get() may not be relied upon
 * if only the RCU read lock is held.  Functions to set/clear tags and to
 * delete nodes running concurrently with it may affect its result such that
 * two consecutive reads in the same locked section may return different
 * values.  If reliability is required, modification functions must also be
 * excluded from concurrency.
 *
 * radix_tree_tagged is able to be called without locking or RCU.
 */

/**
 * radix_tree_deref_slot - dereference a slot
 * @slot: slot pointer, returned by radix_tree_lookup_slot
 *
 * For use with radix_tree_lookup_slot().  Caller must hold tree at least read
 * locked across slot lookup and dereference. Not required if write lock is
 * held (ie. items cannot be concurrently inserted).
 *
 * radix_tree_deref_retry must be used to confirm validity of the pointer if
 * only the read lock is held.
 *
 * Return: entry stored in that slot.
 */
static inline void *radix_tree_deref_slot(void __rcu **slot)
{
	return rcu_dereference(*slot);
}

/**
 * radix_tree_deref_slot_protected - dereference a slot with tree lock held
 * @slot: slot pointer, returned by radix_tree_lookup_slot
 *
 * Similar to radix_tree_deref_slot.  The caller does not hold the RCU read
 * lock but it must hold the tree lock to prevent parallel updates.
 *
 * Return: entry stored in that slot.
 */
static inline void *radix_tree_deref_slot_protected(void __rcu **slot,
							spinlock_t *treelock)
{
	return rcu_dereference_protected(*slot, lockdep_is_held(treelock));
}

/**
 * radix_tree_deref_retry	- check radix_tree_deref_slot
 * @arg:	pointer returned by radix_tree_deref_slot
 * Returns:	0 if retry is not required, otherwise retry is required
 *
 * radix_tree_deref_retry must be used with radix_tree_deref_slot.
 */
static inline int radix_tree_deref_retry(void *arg)
{
	return unlikely(radix_tree_is_internal_node(arg));
}

/**
 * radix_tree_exception	- radix_tree_deref_slot returned either exception?
 * @arg:	value returned by radix_tree_deref_slot
 * Returns:	0 if well-aligned pointer, non-0 if either kind of exception.
 */
static inline int radix_tree_exception(void *arg)
{
	return unlikely((unsigned long)arg & RADIX_TREE_ENTRY_MASK);
}

int radix_tree_insert(struct radix_tree_root *, unsigned long index,
			void *);
void *__radix_tree_lookup(const struct radix_tree_root *, unsigned long index,
			  struct radix_tree_node **nodep, void __rcu ***slotp);
void *radix_tree_lookup(const struct radix_tree_root *, unsigned long);
void __rcu **radix_tree_lookup_slot(const struct radix_tree_root *,
					unsigned long index);
void __radix_tree_replace(struct radix_tree_root *, struct radix_tree_node *,
			  void __rcu **slot, void *entry);
void radix_tree_iter_replace(struct radix_tree_root *,
		const struct radix_tree_iter *, void __rcu **slot, void *entry);
void radix_tree_replace_slot(struct radix_tree_root *,
			     void __rcu **slot, void *entry);
void radix_tree_iter_delete(struct radix_tree_root *,
			struct radix_tree_iter *iter, void __rcu **slot);
void *radix_tree_delete_item(struct radix_tree_root *, unsigned long, void *);
void *radix_tree_delete(struct radix_tree_root *, unsigned long);
unsigned int radix_tree_gang_lookup(const struct radix_tree_root *,
			void **results, unsigned long first_index,
			unsigned int max_items);
int radix_tree_preload(gfp_t gfp_mask);
int radix_tree_maybe_preload(gfp_t gfp_mask);
<<<<<<< HEAD
int radix_tree_maybe_preload_order(gfp_t gfp_mask, int order);
void radix_tree_preload_end(void);

=======
void radix_tree_preload_end(void);
>>>>>>> fa578e9d
void radix_tree_init(void);
void *radix_tree_tag_set(struct radix_tree_root *,
			unsigned long index, unsigned int tag);
void *radix_tree_tag_clear(struct radix_tree_root *,
			unsigned long index, unsigned int tag);
int radix_tree_tag_get(const struct radix_tree_root *,
			unsigned long index, unsigned int tag);
void radix_tree_iter_tag_clear(struct radix_tree_root *,
		const struct radix_tree_iter *iter, unsigned int tag);
unsigned int radix_tree_gang_lookup_tag(const struct radix_tree_root *,
		void **results, unsigned long first_index,
		unsigned int max_items, unsigned int tag);
unsigned int radix_tree_gang_lookup_tag_slot(const struct radix_tree_root *,
		void __rcu ***results, unsigned long first_index,
		unsigned int max_items, unsigned int tag);
int radix_tree_tagged(const struct radix_tree_root *, unsigned int tag);

<<<<<<< HEAD
int radix_tree_split_preload(unsigned old_order, unsigned new_order, gfp_t);
int radix_tree_split(struct radix_tree_root *, unsigned long index,
			unsigned new_order);
int radix_tree_join(struct radix_tree_root *, unsigned long index,
			unsigned new_order, void *);

=======
>>>>>>> fa578e9d
void __rcu **idr_get_free(struct radix_tree_root *root,
			      struct radix_tree_iter *iter, gfp_t gfp,
			      unsigned long max);

enum {
	RADIX_TREE_ITER_TAG_MASK = 0x0f,	/* tag index in lower nybble */
	RADIX_TREE_ITER_TAGGED   = 0x10,	/* lookup tagged slots */
	RADIX_TREE_ITER_CONTIG   = 0x20,	/* stop at first hole */
};

/**
 * radix_tree_iter_init - initialize radix tree iterator
 *
 * @iter:	pointer to iterator state
 * @start:	iteration starting index
 * Returns:	NULL
 */
static __always_inline void __rcu **
radix_tree_iter_init(struct radix_tree_iter *iter, unsigned long start)
{
	/*
	 * Leave iter->tags uninitialized. radix_tree_next_chunk() will fill it
	 * in the case of a successful tagged chunk lookup.  If the lookup was
	 * unsuccessful or non-tagged then nobody cares about ->tags.
	 *
	 * Set index to zero to bypass next_index overflow protection.
	 * See the comment in radix_tree_next_chunk() for details.
	 */
	iter->index = 0;
	iter->next_index = start;
	return NULL;
}

/**
 * radix_tree_next_chunk - find next chunk of slots for iteration
 *
 * @root:	radix tree root
 * @iter:	iterator state
 * @flags:	RADIX_TREE_ITER_* flags and tag index
 * Returns:	pointer to chunk first slot, or NULL if there no more left
 *
 * This function looks up the next chunk in the radix tree starting from
 * @iter->next_index.  It returns a pointer to the chunk's first slot.
 * Also it fills @iter with data about chunk: position in the tree (index),
 * its end (next_index), and constructs a bit mask for tagged iterating (tags).
 */
void __rcu **radix_tree_next_chunk(const struct radix_tree_root *,
			     struct radix_tree_iter *iter, unsigned flags);

/**
 * radix_tree_iter_lookup - look up an index in the radix tree
 * @root: radix tree root
 * @iter: iterator state
 * @index: key to look up
 *
 * If @index is present in the radix tree, this function returns the slot
 * containing it and updates @iter to describe the entry.  If @index is not
 * present, it returns NULL.
 */
static inline void __rcu **
radix_tree_iter_lookup(const struct radix_tree_root *root,
			struct radix_tree_iter *iter, unsigned long index)
{
	radix_tree_iter_init(iter, index);
	return radix_tree_next_chunk(root, iter, RADIX_TREE_ITER_CONTIG);
}

/**
 * radix_tree_iter_retry - retry this chunk of the iteration
 * @iter:	iterator state
 *
 * If we iterate over a tree protected only by the RCU lock, a race
 * against deletion or creation may result in seeing a slot for which
 * radix_tree_deref_retry() returns true.  If so, call this function
 * and continue the iteration.
 */
static inline __must_check
void __rcu **radix_tree_iter_retry(struct radix_tree_iter *iter)
{
	iter->next_index = iter->index;
	iter->tags = 0;
	return NULL;
}

static inline unsigned long
__radix_tree_iter_add(struct radix_tree_iter *iter, unsigned long slots)
{
	return iter->index + slots;
}

/**
 * radix_tree_iter_resume - resume iterating when the chunk may be invalid
 * @slot: pointer to current slot
 * @iter: iterator state
 * Returns: New slot pointer
 *
 * If the iterator needs to release then reacquire a lock, the chunk may
 * have been invalidated by an insertion or deletion.  Call this function
 * before releasing the lock to continue the iteration from the next index.
 */
void __rcu **__must_check radix_tree_iter_resume(void __rcu **slot,
					struct radix_tree_iter *iter);

/**
 * radix_tree_chunk_size - get current chunk size
 *
 * @iter:	pointer to radix tree iterator
 * Returns:	current chunk size
 */
static __always_inline long
radix_tree_chunk_size(struct radix_tree_iter *iter)
{
	return iter->next_index - iter->index;
}

/**
 * radix_tree_next_slot - find next slot in chunk
 *
 * @slot:	pointer to current slot
 * @iter:	pointer to interator state
 * @flags:	RADIX_TREE_ITER_*, should be constant
 * Returns:	pointer to next slot, or NULL if there no more left
 *
 * This function updates @iter->index in the case of a successful lookup.
 * For tagged lookup it also eats @iter->tags.
 *
 * There are several cases where 'slot' can be passed in as NULL to this
 * function.  These cases result from the use of radix_tree_iter_resume() or
 * radix_tree_iter_retry().  In these cases we don't end up dereferencing
 * 'slot' because either:
 * a) we are doing tagged iteration and iter->tags has been set to 0, or
 * b) we are doing non-tagged iteration, and iter->index and iter->next_index
 *    have been set up so that radix_tree_chunk_size() returns 1 or 0.
 */
static __always_inline void __rcu **radix_tree_next_slot(void __rcu **slot,
				struct radix_tree_iter *iter, unsigned flags)
{
	if (flags & RADIX_TREE_ITER_TAGGED) {
		iter->tags >>= 1;
		if (unlikely(!iter->tags))
			return NULL;
		if (likely(iter->tags & 1ul)) {
			iter->index = __radix_tree_iter_add(iter, 1);
			slot++;
			goto found;
		}
		if (!(flags & RADIX_TREE_ITER_CONTIG)) {
			unsigned offset = __ffs(iter->tags);

			iter->tags >>= offset++;
			iter->index = __radix_tree_iter_add(iter, offset);
			slot += offset;
			goto found;
		}
	} else {
		long count = radix_tree_chunk_size(iter);

		while (--count > 0) {
			slot++;
			iter->index = __radix_tree_iter_add(iter, 1);

			if (likely(*slot))
				goto found;
			if (flags & RADIX_TREE_ITER_CONTIG) {
				/* forbid switching to the next chunk */
				iter->next_index = 0;
				break;
			}
		}
	}
	return NULL;

 found:
	return slot;
}

/**
 * radix_tree_for_each_slot - iterate over non-empty slots
 *
 * @slot:	the void** variable for pointer to slot
 * @root:	the struct radix_tree_root pointer
 * @iter:	the struct radix_tree_iter pointer
 * @start:	iteration starting index
 *
 * @slot points to radix tree slot, @iter->index contains its index.
 */
#define radix_tree_for_each_slot(slot, root, iter, start)		\
	for (slot = radix_tree_iter_init(iter, start) ;			\
	     slot || (slot = radix_tree_next_chunk(root, iter, 0)) ;	\
	     slot = radix_tree_next_slot(slot, iter, 0))

/**
 * radix_tree_for_each_tagged - iterate over tagged slots
 *
 * @slot:	the void** variable for pointer to slot
 * @root:	the struct radix_tree_root pointer
 * @iter:	the struct radix_tree_iter pointer
 * @start:	iteration starting index
 * @tag:	tag index
 *
 * @slot points to radix tree slot, @iter->index contains its index.
 */
#define radix_tree_for_each_tagged(slot, root, iter, start, tag)	\
	for (slot = radix_tree_iter_init(iter, start) ;			\
	     slot || (slot = radix_tree_next_chunk(root, iter,		\
			      RADIX_TREE_ITER_TAGGED | tag)) ;		\
	     slot = radix_tree_next_slot(slot, iter,			\
				RADIX_TREE_ITER_TAGGED | tag))

#endif /* _LINUX_RADIX_TREE_H */<|MERGE_RESOLUTION|>--- conflicted
+++ resolved
@@ -226,13 +226,7 @@
 			unsigned int max_items);
 int radix_tree_preload(gfp_t gfp_mask);
 int radix_tree_maybe_preload(gfp_t gfp_mask);
-<<<<<<< HEAD
-int radix_tree_maybe_preload_order(gfp_t gfp_mask, int order);
 void radix_tree_preload_end(void);
-
-=======
-void radix_tree_preload_end(void);
->>>>>>> fa578e9d
 void radix_tree_init(void);
 void *radix_tree_tag_set(struct radix_tree_root *,
 			unsigned long index, unsigned int tag);
@@ -250,15 +244,6 @@
 		unsigned int max_items, unsigned int tag);
 int radix_tree_tagged(const struct radix_tree_root *, unsigned int tag);
 
-<<<<<<< HEAD
-int radix_tree_split_preload(unsigned old_order, unsigned new_order, gfp_t);
-int radix_tree_split(struct radix_tree_root *, unsigned long index,
-			unsigned new_order);
-int radix_tree_join(struct radix_tree_root *, unsigned long index,
-			unsigned new_order, void *);
-
-=======
->>>>>>> fa578e9d
 void __rcu **idr_get_free(struct radix_tree_root *root,
 			      struct radix_tree_iter *iter, gfp_t gfp,
 			      unsigned long max);
