--- conflicted
+++ resolved
@@ -221,11 +221,7 @@
 #define get_cpu()		({ preempt_disable(); __smp_processor_id(); })
 #define put_cpu()		preempt_enable()
 
-<<<<<<< HEAD
-#define get_cpu_light()		({ migrate_disable(); smp_processor_id(); })
-=======
 #define get_cpu_light()		({ migrate_disable(); __smp_processor_id(); })
->>>>>>> fa578e9d
 #define put_cpu_light()		migrate_enable()
 
 /*
