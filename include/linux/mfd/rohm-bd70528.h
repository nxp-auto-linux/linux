/* SPDX-License-Identifier: GPL-2.0-or-later */
/* Copyright (C) 2018 ROHM Semiconductors */

#ifndef __LINUX_MFD_BD70528_H__
#define __LINUX_MFD_BD70528_H__

#include <linux/bits.h>
#include <linux/device.h>
#include <linux/mfd/rohm-generic.h>
#include <linux/mfd/rohm-shared.h>
#include <linux/regmap.h>

enum {
	BD70528_BUCK1,
	BD70528_BUCK2,
	BD70528_BUCK3,
	BD70528_LDO1,
	BD70528_LDO2,
	BD70528_LDO3,
	BD70528_LED1,
	BD70528_LED2,
};

struct bd70528_data {
	struct rohm_regmap_dev chip;
	struct mutex rtc_timer_lock;
};

#define BD70528_BUCK_VOLTS 17
#define BD70528_BUCK_VOLTS 17
#define BD70528_BUCK_VOLTS 17
#define BD70528_LDO_VOLTS 0x20

#define BD70528_REG_BUCK1_EN	0x0F
#define BD70528_REG_BUCK1_VOLT	0x15
#define BD70528_REG_BUCK2_EN	0x10
#define BD70528_REG_BUCK2_VOLT	0x16
#define BD70528_REG_BUCK3_EN	0x11
#define BD70528_REG_BUCK3_VOLT	0x17
#define BD70528_REG_LDO1_EN	0x1b
#define BD70528_REG_LDO1_VOLT	0x1e
#define BD70528_REG_LDO2_EN	0x1c
#define BD70528_REG_LDO2_VOLT	0x1f
#define BD70528_REG_LDO3_EN	0x1d
#define BD70528_REG_LDO3_VOLT	0x20
#define BD70528_REG_LED_CTRL	0x2b
#define BD70528_REG_LED_VOLT	0x29
#define BD70528_REG_LED_EN	0x2a

/* main irq registers */
#define BD70528_REG_INT_MAIN	0x7E
#define BD70528_REG_INT_MAIN_MASK 0x74

/* 'sub irq' registers */
#define BD70528_REG_INT_SHDN	0x7F
#define BD70528_REG_INT_PWR_FLT	0x80
#define BD70528_REG_INT_VR_FLT	0x81
#define BD70528_REG_INT_MISC	0x82
#define BD70528_REG_INT_BAT1	0x83
#define BD70528_REG_INT_BAT2	0x84
#define BD70528_REG_INT_RTC	0x85
#define BD70528_REG_INT_GPIO	0x86
#define BD70528_REG_INT_OP_FAIL	0x87

#define BD70528_REG_INT_SHDN_MASK	0x75
#define BD70528_REG_INT_PWR_FLT_MASK	0x76
#define BD70528_REG_INT_VR_FLT_MASK	0x77
#define BD70528_REG_INT_MISC_MASK	0x78
#define BD70528_REG_INT_BAT1_MASK	0x79
#define BD70528_REG_INT_BAT2_MASK	0x7a
#define BD70528_REG_INT_RTC_MASK	0x7b
#define BD70528_REG_INT_GPIO_MASK	0x7c
#define BD70528_REG_INT_OP_FAIL_MASK	0x7d

/* Reset related 'magic' registers */
#define BD70528_REG_SHIPMODE	0x03
#define BD70528_REG_HWRESET	0x04
#define BD70528_REG_WARMRESET	0x05
#define BD70528_REG_STANDBY	0x06

/* GPIO registers */
#define BD70528_REG_GPIO_STATE	0x8F

#define BD70528_REG_GPIO1_IN	0x4d
#define BD70528_REG_GPIO2_IN	0x4f
#define BD70528_REG_GPIO3_IN	0x51
#define BD70528_REG_GPIO4_IN	0x53
#define BD70528_REG_GPIO1_OUT	0x4e
#define BD70528_REG_GPIO2_OUT	0x50
#define BD70528_REG_GPIO3_OUT	0x52
#define BD70528_REG_GPIO4_OUT	0x54

/* RTC */

#define BD70528_REG_RTC_COUNT_H		0x2d
#define BD70528_REG_RTC_COUNT_L		0x2e
#define BD70528_REG_RTC_SEC		0x2f
#define BD70528_REG_RTC_MINUTE		0x30
#define BD70528_REG_RTC_HOUR		0x31
#define BD70528_REG_RTC_WEEK		0x32
#define BD70528_REG_RTC_DAY		0x33
#define BD70528_REG_RTC_MONTH		0x34
#define BD70528_REG_RTC_YEAR		0x35

#define BD70528_REG_RTC_ALM_SEC		0x36
#define BD70528_REG_RTC_ALM_START	BD70528_REG_RTC_ALM_SEC
#define BD70528_REG_RTC_ALM_MINUTE	0x37
#define BD70528_REG_RTC_ALM_HOUR	0x38
#define BD70528_REG_RTC_ALM_WEEK	0x39
#define BD70528_REG_RTC_ALM_DAY		0x3a
#define BD70528_REG_RTC_ALM_MONTH	0x3b
#define BD70528_REG_RTC_ALM_YEAR	0x3c
#define BD70528_REG_RTC_ALM_MASK	0x3d
#define BD70528_REG_RTC_ALM_REPEAT	0x3e
#define BD70528_REG_RTC_START		BD70528_REG_RTC_SEC

#define BD70528_REG_RTC_WAKE_SEC	0x43
#define BD70528_REG_RTC_WAKE_START	BD70528_REG_RTC_WAKE_SEC
#define BD70528_REG_RTC_WAKE_MIN	0x44
#define BD70528_REG_RTC_WAKE_HOUR	0x45
#define BD70528_REG_RTC_WAKE_CTRL	0x46

#define BD70528_REG_ELAPSED_TIMER_EN	0x42
#define BD70528_REG_WAKE_EN		0x46

/* WDT registers */
#define BD70528_REG_WDT_CTRL		0x4A
#define BD70528_REG_WDT_HOUR		0x49
#define BD70528_REG_WDT_MINUTE		0x48
#define BD70528_REG_WDT_SEC		0x47

/* Charger / Battery */
#define BD70528_REG_CHG_CURR_STAT	0x59
#define BD70528_REG_CHG_BAT_STAT	0x57
#define BD70528_REG_CHG_BAT_TEMP	0x58
#define BD70528_REG_CHG_IN_STAT		0x56
#define BD70528_REG_CHG_DCIN_ILIM	0x5d
#define BD70528_REG_CHG_CHG_CURR_WARM	0x61
#define BD70528_REG_CHG_CHG_CURR_COLD	0x62

/* Masks for main IRQ register bits */
enum {
	BD70528_INT_SHDN,
#define BD70528_INT_SHDN_MASK BIT(BD70528_INT_SHDN)
	BD70528_INT_PWR_FLT,
#define BD70528_INT_PWR_FLT_MASK BIT(BD70528_INT_PWR_FLT)
	BD70528_INT_VR_FLT,
#define BD70528_INT_VR_FLT_MASK BIT(BD70528_INT_VR_FLT)
	BD70528_INT_MISC,
#define BD70528_INT_MISC_MASK BIT(BD70528_INT_MISC)
	BD70528_INT_BAT1,
#define BD70528_INT_BAT1_MASK BIT(BD70528_INT_BAT1)
	BD70528_INT_RTC,
#define BD70528_INT_RTC_MASK BIT(BD70528_INT_RTC)
	BD70528_INT_GPIO,
#define BD70528_INT_GPIO_MASK BIT(BD70528_INT_GPIO)
	BD70528_INT_OP_FAIL,
#define BD70528_INT_OP_FAIL_MASK BIT(BD70528_INT_OP_FAIL)
};

/* IRQs */
enum {
	/* Shutdown register IRQs */
	BD70528_INT_LONGPUSH,
	BD70528_INT_WDT,
	BD70528_INT_HWRESET,
	BD70528_INT_RSTB_FAULT,
	BD70528_INT_VBAT_UVLO,
	BD70528_INT_TSD,
	BD70528_INT_RSTIN,
	/* Power failure register IRQs */
	BD70528_INT_BUCK1_FAULT,
	BD70528_INT_BUCK2_FAULT,
	BD70528_INT_BUCK3_FAULT,
	BD70528_INT_LDO1_FAULT,
	BD70528_INT_LDO2_FAULT,
	BD70528_INT_LDO3_FAULT,
	BD70528_INT_LED1_FAULT,
	BD70528_INT_LED2_FAULT,
	/* VR FAULT register IRQs */
	BD70528_INT_BUCK1_OCP,
	BD70528_INT_BUCK2_OCP,
	BD70528_INT_BUCK3_OCP,
	BD70528_INT_LED1_OCP,
	BD70528_INT_LED2_OCP,
	BD70528_INT_BUCK1_FULLON,
	BD70528_INT_BUCK2_FULLON,
	/* PMU register interrupts */
	BD70528_INT_SHORTPUSH,
	BD70528_INT_AUTO_WAKEUP,
	BD70528_INT_STATE_CHANGE,
	/* Charger 1 register IRQs */
	BD70528_INT_BAT_OV_RES,
	BD70528_INT_BAT_OV_DET,
	BD70528_INT_DBAT_DET,
	BD70528_INT_BATTSD_COLD_RES,
	BD70528_INT_BATTSD_COLD_DET,
	BD70528_INT_BATTSD_HOT_RES,
	BD70528_INT_BATTSD_HOT_DET,
	BD70528_INT_CHG_TSD,
	/* Charger 2 register IRQs */
	BD70528_INT_BAT_RMV,
	BD70528_INT_BAT_DET,
	BD70528_INT_DCIN2_OV_RES,
	BD70528_INT_DCIN2_OV_DET,
	BD70528_INT_DCIN2_RMV,
	BD70528_INT_DCIN2_DET,
	BD70528_INT_DCIN1_RMV,
	BD70528_INT_DCIN1_DET,
	/* RTC register IRQs */
	BD70528_INT_RTC_ALARM,
	BD70528_INT_ELPS_TIM,
	/* GPIO register IRQs */
	BD70528_INT_GPIO0,
	BD70528_INT_GPIO1,
	BD70528_INT_GPIO2,
	BD70528_INT_GPIO3,
	/* Invalid operation register IRQs */
	BD70528_INT_BUCK1_DVS_OPFAIL,
	BD70528_INT_BUCK2_DVS_OPFAIL,
	BD70528_INT_BUCK3_DVS_OPFAIL,
	BD70528_INT_LED1_VOLT_OPFAIL,
	BD70528_INT_LED2_VOLT_OPFAIL,
};

/* Masks */
#define BD70528_INT_LONGPUSH_MASK 0x1
#define BD70528_INT_WDT_MASK 0x2
#define BD70528_INT_HWRESET_MASK 0x4
#define BD70528_INT_RSTB_FAULT_MASK 0x8
#define BD70528_INT_VBAT_UVLO_MASK 0x10
#define BD70528_INT_TSD_MASK 0x20
#define BD70528_INT_RSTIN_MASK 0x40

#define BD70528_INT_BUCK1_FAULT_MASK 0x1
#define BD70528_INT_BUCK2_FAULT_MASK 0x2
#define BD70528_INT_BUCK3_FAULT_MASK 0x4
#define BD70528_INT_LDO1_FAULT_MASK 0x8
#define BD70528_INT_LDO2_FAULT_MASK 0x10
#define BD70528_INT_LDO3_FAULT_MASK 0x20
#define BD70528_INT_LED1_FAULT_MASK 0x40
#define BD70528_INT_LED2_FAULT_MASK 0x80

#define BD70528_INT_BUCK1_OCP_MASK 0x1
#define BD70528_INT_BUCK2_OCP_MASK 0x2
#define BD70528_INT_BUCK3_OCP_MASK 0x4
#define BD70528_INT_LED1_OCP_MASK 0x8
#define BD70528_INT_LED2_OCP_MASK 0x10
#define BD70528_INT_BUCK1_FULLON_MASK 0x20
#define BD70528_INT_BUCK2_FULLON_MASK 0x40

#define BD70528_INT_SHORTPUSH_MASK 0x1
#define BD70528_INT_AUTO_WAKEUP_MASK 0x2
#define BD70528_INT_STATE_CHANGE_MASK 0x10

#define BD70528_INT_BAT_OV_RES_MASK 0x1
#define BD70528_INT_BAT_OV_DET_MASK 0x2
#define BD70528_INT_DBAT_DET_MASK 0x4
#define BD70528_INT_BATTSD_COLD_RES_MASK 0x8
#define BD70528_INT_BATTSD_COLD_DET_MASK 0x10
#define BD70528_INT_BATTSD_HOT_RES_MASK 0x20
#define BD70528_INT_BATTSD_HOT_DET_MASK 0x40
#define BD70528_INT_CHG_TSD_MASK 0x80

#define BD70528_INT_BAT_RMV_MASK 0x1
#define BD70528_INT_BAT_DET_MASK 0x2
#define BD70528_INT_DCIN2_OV_RES_MASK 0x4
#define BD70528_INT_DCIN2_OV_DET_MASK 0x8
#define BD70528_INT_DCIN2_RMV_MASK 0x10
#define BD70528_INT_DCIN2_DET_MASK 0x20
#define BD70528_INT_DCIN1_RMV_MASK 0x40
#define BD70528_INT_DCIN1_DET_MASK 0x80

#define BD70528_INT_RTC_ALARM_MASK 0x1
#define BD70528_INT_ELPS_TIM_MASK 0x2

#define BD70528_INT_GPIO0_MASK 0x1
#define BD70528_INT_GPIO1_MASK 0x2
#define BD70528_INT_GPIO2_MASK 0x4
#define BD70528_INT_GPIO3_MASK 0x8

#define BD70528_INT_BUCK1_DVS_OPFAIL_MASK 0x1
#define BD70528_INT_BUCK2_DVS_OPFAIL_MASK 0x2
#define BD70528_INT_BUCK3_DVS_OPFAIL_MASK 0x4
#define BD70528_INT_LED1_VOLT_OPFAIL_MASK 0x10
#define BD70528_INT_LED2_VOLT_OPFAIL_MASK 0x20

#define BD70528_DEBOUNCE_MASK 0x3

#define BD70528_DEBOUNCE_DISABLE 0
#define BD70528_DEBOUNCE_15MS 1
#define BD70528_DEBOUNCE_30MS 2
#define BD70528_DEBOUNCE_50MS 3

#define BD70528_GPIO_DRIVE_MASK 0x2
#define BD70528_GPIO_PUSH_PULL 0x0
#define BD70528_GPIO_OPEN_DRAIN 0x2

#define BD70528_GPIO_OUT_EN_MASK 0x80
#define BD70528_GPIO_OUT_ENABLE 0x80
#define BD70528_GPIO_OUT_DISABLE 0x0

#define BD70528_GPIO_OUT_HI 0x1
#define BD70528_GPIO_OUT_LO 0x0
#define BD70528_GPIO_OUT_MASK 0x1

#define BD70528_GPIO_IN_STATE_BASE 1

/* RTC masks to mask out reserved bits */

<<<<<<< HEAD
#define BD70528_MASK_RTC_SEC		0x7f
#define BD70528_MASK_RTC_MINUTE		0x7f
#define BD70528_MASK_RTC_HOUR_24H	0x80
#define BD70528_MASK_RTC_HOUR_PM	0x20
#define BD70528_MASK_RTC_HOUR		0x3f
#define BD70528_MASK_RTC_DAY		0x3f
#define BD70528_MASK_RTC_WEEK		0x07
#define BD70528_MASK_RTC_MONTH		0x1f
#define BD70528_MASK_RTC_YEAR		0xff
#define BD70528_MASK_RTC_COUNT_L	0x7f

=======
>>>>>>> d1988041
#define BD70528_MASK_ELAPSED_TIMER_EN	0x1
/* Mask second, min and hour fields
 * HW would support ALM irq for over 24h
 * (by setting day, month and year too)
 * but as we wish to keep this same as for
 * wake-up we limit ALM to 24H and only
 * unmask sec, min and hour
 */
#define BD70528_MASK_WAKE_EN		0x1

/* WDT masks */
#define BD70528_MASK_WDT_EN		0x1
#define BD70528_MASK_WDT_HOUR		0x1
#define BD70528_MASK_WDT_MINUTE		0x7f
#define BD70528_MASK_WDT_SEC		0x7f

#define BD70528_WDT_STATE_BIT		0x1
#define BD70528_ELAPSED_STATE_BIT	0x2
#define BD70528_WAKE_STATE_BIT		0x4

/* Charger masks */
#define BD70528_MASK_CHG_STAT		0x7f
#define BD70528_MASK_CHG_BAT_TIMER	0x20
#define BD70528_MASK_CHG_BAT_OVERVOLT	0x10
#define BD70528_MASK_CHG_BAT_DETECT	0x1
#define BD70528_MASK_CHG_DCIN1_UVLO	0x1
#define BD70528_MASK_CHG_DCIN_ILIM	0x3f
#define BD70528_MASK_CHG_CHG_CURR	0x1f
#define BD70528_MASK_CHG_TRICKLE_CURR	0x10

/*
 * Note, external battery register is the lonely rider at
 * address 0xc5. See how to stuff that in the regmap
 */
#define BD70528_MAX_REGISTER 0x94

/* Buck control masks */
#define BD70528_MASK_RUN_EN	0x4
#define BD70528_MASK_STBY_EN	0x2
#define BD70528_MASK_IDLE_EN	0x1
#define BD70528_MASK_LED1_EN	0x1
#define BD70528_MASK_LED2_EN	0x10

#define BD70528_MASK_BUCK_VOLT	0xf
#define BD70528_MASK_LDO_VOLT	0x1f
#define BD70528_MASK_LED1_VOLT	0x1
#define BD70528_MASK_LED2_VOLT	0x10

/* Misc irq masks */
#define BD70528_INT_MASK_SHORT_PUSH	1
#define BD70528_INT_MASK_AUTO_WAKE	2
#define BD70528_INT_MASK_POWER_STATE	4

#define BD70528_MASK_BUCK_RAMP 0x10
#define BD70528_SIFT_BUCK_RAMP 4

#if IS_ENABLED(CONFIG_BD70528_WATCHDOG)

int bd70528_wdt_set(struct rohm_regmap_dev *data, int enable, int *old_state);
void bd70528_wdt_lock(struct rohm_regmap_dev *data);
void bd70528_wdt_unlock(struct rohm_regmap_dev *data);

#else /* CONFIG_BD70528_WATCHDOG */

static inline int bd70528_wdt_set(struct rohm_regmap_dev *data, int enable,
				  int *old_state)
{
	return 0;
}

static inline void bd70528_wdt_lock(struct rohm_regmap_dev *data)
{
}

static inline void bd70528_wdt_unlock(struct rohm_regmap_dev *data)
{
}

#endif /* CONFIG_BD70528_WATCHDOG */

#endif /* __LINUX_MFD_BD70528_H__ */<|MERGE_RESOLUTION|>--- conflicted
+++ resolved
@@ -308,20 +308,6 @@
 
 /* RTC masks to mask out reserved bits */
 
-<<<<<<< HEAD
-#define BD70528_MASK_RTC_SEC		0x7f
-#define BD70528_MASK_RTC_MINUTE		0x7f
-#define BD70528_MASK_RTC_HOUR_24H	0x80
-#define BD70528_MASK_RTC_HOUR_PM	0x20
-#define BD70528_MASK_RTC_HOUR		0x3f
-#define BD70528_MASK_RTC_DAY		0x3f
-#define BD70528_MASK_RTC_WEEK		0x07
-#define BD70528_MASK_RTC_MONTH		0x1f
-#define BD70528_MASK_RTC_YEAR		0xff
-#define BD70528_MASK_RTC_COUNT_L	0x7f
-
-=======
->>>>>>> d1988041
 #define BD70528_MASK_ELAPSED_TIMER_EN	0x1
 /* Mask second, min and hour fields
  * HW would support ALM irq for over 24h
