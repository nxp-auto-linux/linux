--- conflicted
+++ resolved
@@ -92,30 +92,6 @@
 
 static inline unsigned long
 u64_stats_update_begin_irqsave(struct u64_stats_sync *syncp)
-<<<<<<< HEAD
-{
-	unsigned long flags = 0;
-
-#if BITS_PER_LONG==32 && defined(CONFIG_SMP)
-	local_irq_save(flags);
-	write_seqcount_begin(&syncp->seq);
-#endif
-	return flags;
-}
-
-static inline void
-u64_stats_update_end_irqrestore(struct u64_stats_sync *syncp,
-				unsigned long flags)
-{
-#if BITS_PER_LONG==32 && defined(CONFIG_SMP)
-	write_seqcount_end(&syncp->seq);
-	local_irq_restore(flags);
-#endif
-}
-
-static inline void u64_stats_update_begin_raw(struct u64_stats_sync *syncp)
-=======
->>>>>>> e021bb4f
 {
 	unsigned long flags = 0;
 
