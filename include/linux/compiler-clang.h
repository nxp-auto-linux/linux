--- conflicted
+++ resolved
@@ -13,15 +13,6 @@
  */
 #define __UNIQUE_ID(prefix) __PASTE(__PASTE(__UNIQUE_ID_, prefix), __COUNTER__)
 
-<<<<<<< HEAD
-#undef __no_sanitize_address
-#define __no_sanitize_address __attribute__((no_sanitize("address")))
-
-/* Clang doesn't have a way to turn it off per-function, yet. */
-#ifdef __noretpoline
-#undef __noretpoline
-#endif
-=======
 /* all clang versions usable with the kernel support KASAN ABI version 5 */
 #define KASAN_ABI_VERSION 5
 
@@ -52,5 +43,4 @@
 #define barrier() __asm__ __volatile__("" : : : "memory")
 #define __must_be_array(a) BUILD_BUG_ON_ZERO(__same_type((a), &(a)[0]))
 #define __assume_aligned(a, ...)	\
-	__attribute__((__assume_aligned__(a, ## __VA_ARGS__)))
->>>>>>> e021bb4f
+	__attribute__((__assume_aligned__(a, ## __VA_ARGS__)))