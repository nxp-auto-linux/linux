/*
 * Generic EDAC defs
 *
 * Author: Dave Jiang <djiang@mvista.com>
 *
 * 2006-2008 (c) MontaVista Software, Inc. This file is licensed under
 * the terms of the GNU General Public License version 2. This program
 * is licensed "as is" without any warranty of any kind, whether express
 * or implied.
 *
 */
#ifndef _LINUX_EDAC_H_
#define _LINUX_EDAC_H_

#include <linux/atomic.h>
#include <linux/device.h>
#include <linux/completion.h>
#include <linux/workqueue.h>
#include <linux/debugfs.h>
#include <linux/numa.h>

#define EDAC_DEVICE_NAME_LEN	31

struct device;

#define EDAC_OPSTATE_INVAL	-1
#define EDAC_OPSTATE_POLL	0
#define EDAC_OPSTATE_NMI	1
#define EDAC_OPSTATE_INT	2

extern int edac_op_state;

struct bus_type *edac_get_sysfs_subsys(void);
int edac_get_report_status(void);
void edac_set_report_status(int new);

enum {
	EDAC_REPORTING_ENABLED,
	EDAC_REPORTING_DISABLED,
	EDAC_REPORTING_FORCE
};

static inline void opstate_init(void)
{
	switch (edac_op_state) {
	case EDAC_OPSTATE_POLL:
	case EDAC_OPSTATE_NMI:
		break;
	default:
		edac_op_state = EDAC_OPSTATE_POLL;
	}
	return;
}

/* Max length of a DIMM label*/
#define EDAC_MC_LABEL_LEN	31

/* Maximum size of the location string */
#define LOCATION_SIZE 256

/* Defines the maximum number of labels that can be reported */
#define EDAC_MAX_LABELS		8

/* String used to join two or more labels */
#define OTHER_LABEL " or "

/**
 * enum dev_type - describe the type of memory DRAM chips used at the stick
 * @DEV_UNKNOWN:	Can't be determined, or MC doesn't support detect it
 * @DEV_X1:		1 bit for data
 * @DEV_X2:		2 bits for data
 * @DEV_X4:		4 bits for data
 * @DEV_X8:		8 bits for data
 * @DEV_X16:		16 bits for data
 * @DEV_X32:		32 bits for data
 * @DEV_X64:		64 bits for data
 *
 * Typical values are x4 and x8.
 */
enum dev_type {
	DEV_UNKNOWN = 0,
	DEV_X1,
	DEV_X2,
	DEV_X4,
	DEV_X8,
	DEV_X16,
	DEV_X32,		/* Do these parts exist? */
	DEV_X64			/* Do these parts exist? */
};

#define DEV_FLAG_UNKNOWN	BIT(DEV_UNKNOWN)
#define DEV_FLAG_X1		BIT(DEV_X1)
#define DEV_FLAG_X2		BIT(DEV_X2)
#define DEV_FLAG_X4		BIT(DEV_X4)
#define DEV_FLAG_X8		BIT(DEV_X8)
#define DEV_FLAG_X16		BIT(DEV_X16)
#define DEV_FLAG_X32		BIT(DEV_X32)
#define DEV_FLAG_X64		BIT(DEV_X64)

/**
 * enum hw_event_mc_err_type - type of the detected error
 *
 * @HW_EVENT_ERR_CORRECTED:	Corrected Error - Indicates that an ECC
 *				corrected error was detected
 * @HW_EVENT_ERR_UNCORRECTED:	Uncorrected Error - Indicates an error that
 *				can't be corrected by ECC, but it is not
 *				fatal (maybe it is on an unused memory area,
 *				or the memory controller could recover from
 *				it for example, by re-trying the operation).
 * @HW_EVENT_ERR_DEFERRED:	Deferred Error - Indicates an uncorrectable
 *				error whose handling is not urgent. This could
 *				be due to hardware data poisoning where the
 *				system can continue operation until the poisoned
 *				data is consumed. Preemptive measures may also
 *				be taken, e.g. offlining pages, etc.
 * @HW_EVENT_ERR_FATAL:		Fatal Error - Uncorrected error that could not
 *				be recovered.
 * @HW_EVENT_ERR_INFO:		Informational - The CPER spec defines a forth
 *				type of error: informational logs.
 */
enum hw_event_mc_err_type {
	HW_EVENT_ERR_CORRECTED,
	HW_EVENT_ERR_UNCORRECTED,
	HW_EVENT_ERR_DEFERRED,
	HW_EVENT_ERR_FATAL,
	HW_EVENT_ERR_INFO,
};

static inline char *mc_event_error_type(const unsigned int err_type)
{
	switch (err_type) {
	case HW_EVENT_ERR_CORRECTED:
		return "Corrected";
	case HW_EVENT_ERR_UNCORRECTED:
		return "Uncorrected";
	case HW_EVENT_ERR_DEFERRED:
		return "Deferred";
	case HW_EVENT_ERR_FATAL:
		return "Fatal";
	default:
	case HW_EVENT_ERR_INFO:
		return "Info";
	}
}

/**
 * enum mem_type - memory types. For a more detailed reference, please see
 *			http://en.wikipedia.org/wiki/DRAM
 *
 * @MEM_EMPTY:		Empty csrow
 * @MEM_RESERVED:	Reserved csrow type
 * @MEM_UNKNOWN:	Unknown csrow type
 * @MEM_FPM:		FPM - Fast Page Mode, used on systems up to 1995.
 * @MEM_EDO:		EDO - Extended data out, used on systems up to 1998.
 * @MEM_BEDO:		BEDO - Burst Extended data out, an EDO variant.
 * @MEM_SDR:		SDR - Single data rate SDRAM
 *			http://en.wikipedia.org/wiki/Synchronous_dynamic_random-access_memory
 *			They use 3 pins for chip select: Pins 0 and 2 are
 *			for rank 0; pins 1 and 3 are for rank 1, if the memory
 *			is dual-rank.
 * @MEM_RDR:		Registered SDR SDRAM
 * @MEM_DDR:		Double data rate SDRAM
 *			http://en.wikipedia.org/wiki/DDR_SDRAM
 * @MEM_RDDR:		Registered Double data rate SDRAM
 *			This is a variant of the DDR memories.
 *			A registered memory has a buffer inside it, hiding
 *			part of the memory details to the memory controller.
 * @MEM_RMBS:		Rambus DRAM, used on a few Pentium III/IV controllers.
 * @MEM_DDR2:		DDR2 RAM, as described at JEDEC JESD79-2F.
 *			Those memories are labeled as "PC2-" instead of "PC" to
 *			differentiate from DDR.
 * @MEM_FB_DDR2:	Fully-Buffered DDR2, as described at JEDEC Std No. 205
 *			and JESD206.
 *			Those memories are accessed per DIMM slot, and not by
 *			a chip select signal.
 * @MEM_RDDR2:		Registered DDR2 RAM
 *			This is a variant of the DDR2 memories.
 * @MEM_XDR:		Rambus XDR
 *			It is an evolution of the original RAMBUS memories,
 *			created to compete with DDR2. Weren't used on any
 *			x86 arch, but cell_edac PPC memory controller uses it.
 * @MEM_DDR3:		DDR3 RAM
 * @MEM_RDDR3:		Registered DDR3 RAM
 *			This is a variant of the DDR3 memories.
 * @MEM_LRDDR3:		Load-Reduced DDR3 memory.
 * @MEM_DDR4:		Unbuffered DDR4 RAM
 * @MEM_RDDR4:		Registered DDR4 RAM
 *			This is a variant of the DDR4 memories.
 * @MEM_LRDDR4:		Load-Reduced DDR4 memory.
 * @MEM_NVDIMM:		Non-volatile RAM
 */
enum mem_type {
	MEM_EMPTY = 0,
	MEM_RESERVED,
	MEM_UNKNOWN,
	MEM_FPM,
	MEM_EDO,
	MEM_BEDO,
	MEM_SDR,
	MEM_RDR,
	MEM_DDR,
	MEM_RDDR,
	MEM_RMBS,
	MEM_DDR2,
	MEM_FB_DDR2,
	MEM_RDDR2,
	MEM_XDR,
	MEM_DDR3,
	MEM_RDDR3,
	MEM_LRDDR3,
	MEM_DDR4,
	MEM_RDDR4,
	MEM_LRDDR4,
	MEM_NVDIMM,
};

#define MEM_FLAG_EMPTY		BIT(MEM_EMPTY)
#define MEM_FLAG_RESERVED	BIT(MEM_RESERVED)
#define MEM_FLAG_UNKNOWN	BIT(MEM_UNKNOWN)
#define MEM_FLAG_FPM		BIT(MEM_FPM)
#define MEM_FLAG_EDO		BIT(MEM_EDO)
#define MEM_FLAG_BEDO		BIT(MEM_BEDO)
#define MEM_FLAG_SDR		BIT(MEM_SDR)
#define MEM_FLAG_RDR		BIT(MEM_RDR)
#define MEM_FLAG_DDR		BIT(MEM_DDR)
#define MEM_FLAG_RDDR		BIT(MEM_RDDR)
#define MEM_FLAG_RMBS		BIT(MEM_RMBS)
#define MEM_FLAG_DDR2           BIT(MEM_DDR2)
#define MEM_FLAG_FB_DDR2        BIT(MEM_FB_DDR2)
#define MEM_FLAG_RDDR2          BIT(MEM_RDDR2)
#define MEM_FLAG_XDR            BIT(MEM_XDR)
#define MEM_FLAG_DDR3           BIT(MEM_DDR3)
#define MEM_FLAG_RDDR3          BIT(MEM_RDDR3)
#define MEM_FLAG_DDR4           BIT(MEM_DDR4)
#define MEM_FLAG_RDDR4          BIT(MEM_RDDR4)
#define MEM_FLAG_LRDDR4         BIT(MEM_LRDDR4)
#define MEM_FLAG_NVDIMM         BIT(MEM_NVDIMM)

/**
 * enum edac-type - Error Detection and Correction capabilities and mode
 * @EDAC_UNKNOWN:	Unknown if ECC is available
 * @EDAC_NONE:		Doesn't support ECC
 * @EDAC_RESERVED:	Reserved ECC type
 * @EDAC_PARITY:	Detects parity errors
 * @EDAC_EC:		Error Checking - no correction
 * @EDAC_SECDED:	Single bit error correction, Double detection
 * @EDAC_S2ECD2ED:	Chipkill x2 devices - do these exist?
 * @EDAC_S4ECD4ED:	Chipkill x4 devices
 * @EDAC_S8ECD8ED:	Chipkill x8 devices
 * @EDAC_S16ECD16ED:	Chipkill x16 devices
 */
enum edac_type {
	EDAC_UNKNOWN =	0,
	EDAC_NONE,
	EDAC_RESERVED,
	EDAC_PARITY,
	EDAC_EC,
	EDAC_SECDED,
	EDAC_S2ECD2ED,
	EDAC_S4ECD4ED,
	EDAC_S8ECD8ED,
	EDAC_S16ECD16ED,
};

#define EDAC_FLAG_UNKNOWN	BIT(EDAC_UNKNOWN)
#define EDAC_FLAG_NONE		BIT(EDAC_NONE)
#define EDAC_FLAG_PARITY	BIT(EDAC_PARITY)
#define EDAC_FLAG_EC		BIT(EDAC_EC)
#define EDAC_FLAG_SECDED	BIT(EDAC_SECDED)
#define EDAC_FLAG_S2ECD2ED	BIT(EDAC_S2ECD2ED)
#define EDAC_FLAG_S4ECD4ED	BIT(EDAC_S4ECD4ED)
#define EDAC_FLAG_S8ECD8ED	BIT(EDAC_S8ECD8ED)
#define EDAC_FLAG_S16ECD16ED	BIT(EDAC_S16ECD16ED)

/**
 * enum scrub_type - scrubbing capabilities
 * @SCRUB_UNKNOWN:		Unknown if scrubber is available
 * @SCRUB_NONE:			No scrubber
 * @SCRUB_SW_PROG:		SW progressive (sequential) scrubbing
 * @SCRUB_SW_SRC:		Software scrub only errors
 * @SCRUB_SW_PROG_SRC:		Progressive software scrub from an error
 * @SCRUB_SW_TUNABLE:		Software scrub frequency is tunable
 * @SCRUB_HW_PROG:		HW progressive (sequential) scrubbing
 * @SCRUB_HW_SRC:		Hardware scrub only errors
 * @SCRUB_HW_PROG_SRC:		Progressive hardware scrub from an error
 * @SCRUB_HW_TUNABLE:		Hardware scrub frequency is tunable
 */
enum scrub_type {
	SCRUB_UNKNOWN =	0,
	SCRUB_NONE,
	SCRUB_SW_PROG,
	SCRUB_SW_SRC,
	SCRUB_SW_PROG_SRC,
	SCRUB_SW_TUNABLE,
	SCRUB_HW_PROG,
	SCRUB_HW_SRC,
	SCRUB_HW_PROG_SRC,
	SCRUB_HW_TUNABLE
};

#define SCRUB_FLAG_SW_PROG	BIT(SCRUB_SW_PROG)
#define SCRUB_FLAG_SW_SRC	BIT(SCRUB_SW_SRC)
#define SCRUB_FLAG_SW_PROG_SRC	BIT(SCRUB_SW_PROG_SRC)
#define SCRUB_FLAG_SW_TUN	BIT(SCRUB_SW_SCRUB_TUNABLE)
#define SCRUB_FLAG_HW_PROG	BIT(SCRUB_HW_PROG)
#define SCRUB_FLAG_HW_SRC	BIT(SCRUB_HW_SRC)
#define SCRUB_FLAG_HW_PROG_SRC	BIT(SCRUB_HW_PROG_SRC)
#define SCRUB_FLAG_HW_TUN	BIT(SCRUB_HW_TUNABLE)

/* FIXME - should have notify capabilities: NMI, LOG, PROC, etc */

/* EDAC internal operation states */
#define	OP_ALLOC		0x100
#define OP_RUNNING_POLL		0x201
#define OP_RUNNING_INTERRUPT	0x202
#define OP_RUNNING_POLL_INTR	0x203
#define OP_OFFLINE		0x300

/**
 * enum edac_mc_layer - memory controller hierarchy layer
 *
 * @EDAC_MC_LAYER_BRANCH:	memory layer is named "branch"
 * @EDAC_MC_LAYER_CHANNEL:	memory layer is named "channel"
 * @EDAC_MC_LAYER_SLOT:		memory layer is named "slot"
 * @EDAC_MC_LAYER_CHIP_SELECT:	memory layer is named "chip select"
 * @EDAC_MC_LAYER_ALL_MEM:	memory layout is unknown. All memory is mapped
 *				as a single memory area. This is used when
 *				retrieving errors from a firmware driven driver.
 *
 * This enum is used by the drivers to tell edac_mc_sysfs what name should
 * be used when describing a memory stick location.
 */
enum edac_mc_layer_type {
	EDAC_MC_LAYER_BRANCH,
	EDAC_MC_LAYER_CHANNEL,
	EDAC_MC_LAYER_SLOT,
	EDAC_MC_LAYER_CHIP_SELECT,
	EDAC_MC_LAYER_ALL_MEM,
};

/**
 * struct edac_mc_layer - describes the memory controller hierarchy
 * @type:		layer type
 * @size:		number of components per layer. For example,
 *			if the channel layer has two channels, size = 2
 * @is_virt_csrow:	This layer is part of the "csrow" when old API
 *			compatibility mode is enabled. Otherwise, it is
 *			a channel
 */
struct edac_mc_layer {
	enum edac_mc_layer_type	type;
	unsigned		size;
	bool			is_virt_csrow;
};

/*
 * Maximum number of layers used by the memory controller to uniquely
 * identify a single memory stick.
 * NOTE: Changing this constant requires not only to change the constant
 * below, but also to change the existing code at the core, as there are
 * some code there that are optimized for 3 layers.
 */
#define EDAC_MAX_LAYERS		3

/**
 * EDAC_DIMM_OFF - Macro responsible to get a pointer offset inside a pointer
 *		   array for the element given by [layer0,layer1,layer2]
 *		   position
 *
 * @layers:	a struct edac_mc_layer array, describing how many elements
 *		were allocated for each layer
 * @nlayers:	Number of layers at the @layers array
 * @layer0:	layer0 position
 * @layer1:	layer1 position. Unused if n_layers < 2
 * @layer2:	layer2 position. Unused if n_layers < 3
 *
 * For 1 layer, this macro returns "var[layer0] - var";
 *
 * For 2 layers, this macro is similar to allocate a bi-dimensional array
 * and to return "var[layer0][layer1] - var";
 *
 * For 3 layers, this macro is similar to allocate a tri-dimensional array
 * and to return "var[layer0][layer1][layer2] - var".
 *
 * A loop could be used here to make it more generic, but, as we only have
 * 3 layers, this is a little faster.
 *
 * By design, layers can never be 0 or more than 3. If that ever happens,
 * a NULL is returned, causing an OOPS during the memory allocation routine,
 * with would point to the developer that he's doing something wrong.
 */
#define EDAC_DIMM_OFF(layers, nlayers, layer0, layer1, layer2) ({		\
	int __i;							\
	if ((nlayers) == 1)						\
		__i = layer0;						\
	else if ((nlayers) == 2)					\
		__i = (layer1) + ((layers[1]).size * (layer0));		\
	else if ((nlayers) == 3)					\
		__i = (layer2) + ((layers[2]).size * ((layer1) +	\
			    ((layers[1]).size * (layer0))));		\
	else								\
		__i = -EINVAL;						\
	__i;								\
})

/**
 * EDAC_DIMM_PTR - Macro responsible to get a pointer inside a pointer array
 *		   for the element given by [layer0,layer1,layer2] position
 *
 * @layers:	a struct edac_mc_layer array, describing how many elements
 *		were allocated for each layer
 * @var:	name of the var where we want to get the pointer
 *		(like mci->dimms)
 * @nlayers:	Number of layers at the @layers array
 * @layer0:	layer0 position
 * @layer1:	layer1 position. Unused if n_layers < 2
 * @layer2:	layer2 position. Unused if n_layers < 3
 *
 * For 1 layer, this macro returns "var[layer0]";
 *
 * For 2 layers, this macro is similar to allocate a bi-dimensional array
 * and to return "var[layer0][layer1]";
 *
 * For 3 layers, this macro is similar to allocate a tri-dimensional array
 * and to return "var[layer0][layer1][layer2]";
 */
#define EDAC_DIMM_PTR(layers, var, nlayers, layer0, layer1, layer2) ({	\
	typeof(*var) __p;						\
	int ___i = EDAC_DIMM_OFF(layers, nlayers, layer0, layer1, layer2);	\
	if (___i < 0)							\
		__p = NULL;						\
	else								\
		__p = (var)[___i];					\
	__p;								\
})

struct dimm_info {
	struct device dev;

	char label[EDAC_MC_LABEL_LEN + 1];	/* DIMM label on motherboard */

	/* Memory location data */
	unsigned int location[EDAC_MAX_LAYERS];

	struct mem_ctl_info *mci;	/* the parent */

	u32 grain;		/* granularity of reported error in bytes */
	enum dev_type dtype;	/* memory device type */
	enum mem_type mtype;	/* memory dimm type */
	enum edac_type edac_mode;	/* EDAC mode for this dimm */

	u32 nr_pages;			/* number of pages on this dimm */

	unsigned int csrow, cschannel;	/* Points to the old API data */

	u16 smbios_handle;              /* Handle for SMBIOS type 17 */
};

/**
 * struct rank_info - contains the information for one DIMM rank
 *
 * @chan_idx:	channel number where the rank is (typically, 0 or 1)
 * @ce_count:	number of correctable errors for this rank
 * @csrow:	A pointer to the chip select row structure (the parent
 *		structure). The location of the rank is given by
 *		the (csrow->csrow_idx, chan_idx) vector.
 * @dimm:	A pointer to the DIMM structure, where the DIMM label
 *		information is stored.
 *
 * FIXME: Currently, the EDAC core model will assume one DIMM per rank.
 *	  This is a bad assumption, but it makes this patch easier. Later
 *	  patches in this series will fix this issue.
 */
struct rank_info {
	int chan_idx;
	struct csrow_info *csrow;
	struct dimm_info *dimm;

	u32 ce_count;		/* Correctable Errors for this csrow */
};

struct csrow_info {
	struct device dev;

	/* Used only by edac_mc_find_csrow_by_page() */
	unsigned long first_page;	/* first page number in csrow */
	unsigned long last_page;	/* last page number in csrow */
	unsigned long page_mask;	/* used for interleaving -
					 * 0UL for non intlv */

	int csrow_idx;			/* the chip-select row */

	u32 ue_count;		/* Uncorrectable Errors for this csrow */
	u32 ce_count;		/* Correctable Errors for this csrow */

	struct mem_ctl_info *mci;	/* the parent */

	/* channel information for this csrow */
	u32 nr_channels;
	struct rank_info **channels;
};

/*
 * struct errcount_attribute - used to store the several error counts
 */
struct errcount_attribute_data {
	int n_layers;
	int pos[EDAC_MAX_LAYERS];
	int layer0, layer1, layer2;
};

/**
 * struct edac_raw_error_desc - Raw error report structure
 * @grain:			minimum granularity for an error report, in bytes
 * @error_count:		number of errors of the same type
 * @top_layer:			top layer of the error (layer[0])
 * @mid_layer:			middle layer of the error (layer[1])
 * @low_layer:			low layer of the error (layer[2])
 * @page_frame_number:		page where the error happened
 * @offset_in_page:		page offset
 * @syndrome:			syndrome of the error (or 0 if unknown or if
 * 				the syndrome is not applicable)
 * @msg:			error message
 * @location:			location of the error
 * @label:			label of the affected DIMM(s)
 * @other_detail:		other driver-specific detail about the error
 * @enable_per_layer_report:	if false, the error affects all layers
 *				(typically, a memory controller error)
 */
struct edac_raw_error_desc {
	/*
	 * NOTE: everything before grain won't be cleaned by
	 * edac_raw_error_desc_clean()
	 */
	char location[LOCATION_SIZE];
	char label[(EDAC_MC_LABEL_LEN + 1 + sizeof(OTHER_LABEL)) * EDAC_MAX_LABELS];
	long grain;

	/* the vars below and grain will be cleaned on every new error report */
	u16 error_count;
	int top_layer;
	int mid_layer;
	int low_layer;
	unsigned long page_frame_number;
	unsigned long offset_in_page;
	unsigned long syndrome;
	const char *msg;
	const char *other_detail;
	bool enable_per_layer_report;
};

/* MEMORY controller information structure
 */
struct mem_ctl_info {
	struct device			dev;
	struct bus_type			*bus;

	struct list_head link;	/* for global list of mem_ctl_info structs */

	struct module *owner;	/* Module owner of this control struct */

	unsigned long mtype_cap;	/* memory types supported by mc */
	unsigned long edac_ctl_cap;	/* Mem controller EDAC capabilities */
	unsigned long edac_cap;	/* configuration capabilities - this is
				 * closely related to edac_ctl_cap.  The
				 * difference is that the controller may be
				 * capable of s4ecd4ed which would be listed
				 * in edac_ctl_cap, but if channels aren't
				 * capable of s4ecd4ed then the edac_cap would
				 * not have that capability.
				 */
	unsigned long scrub_cap;	/* chipset scrub capabilities */
	enum scrub_type scrub_mode;	/* current scrub mode */

	/* Translates sdram memory scrub rate given in bytes/sec to the
	   internal representation and configures whatever else needs
	   to be configured.
	 */
	int (*set_sdram_scrub_rate) (struct mem_ctl_info * mci, u32 bw);

	/* Get the current sdram memory scrub rate from the internal
	   representation and converts it to the closest matching
	   bandwidth in bytes/sec.
	 */
	int (*get_sdram_scrub_rate) (struct mem_ctl_info * mci);


	/* pointer to edac checking routine */
	void (*edac_check) (struct mem_ctl_info * mci);

	/*
	 * Remaps memory pages: controller pages to physical pages.
	 * For most MC's, this will be NULL.
	 */
	/* FIXME - why not send the phys page to begin with? */
	unsigned long (*ctl_page_to_phys) (struct mem_ctl_info * mci,
					   unsigned long page);
	int mc_idx;
	struct csrow_info **csrows;
	unsigned int nr_csrows, num_cschannel;

	/*
	 * Memory Controller hierarchy
	 *
	 * There are basically two types of memory controller: the ones that
	 * sees memory sticks ("dimms"), and the ones that sees memory ranks.
	 * All old memory controllers enumerate memories per rank, but most
	 * of the recent drivers enumerate memories per DIMM, instead.
	 * When the memory controller is per rank, csbased is true.
	 */
	unsigned int n_layers;
	struct edac_mc_layer *layers;
	bool csbased;

	/*
	 * DIMM info. Will eventually remove the entire csrows_info some day
	 */
	unsigned int tot_dimms;
	struct dimm_info **dimms;

	/*
	 * FIXME - what about controllers on other busses? - IDs must be
	 * unique.  dev pointer should be sufficiently unique, but
	 * BUS:SLOT.FUNC numbers may not be unique.
	 */
	struct device *pdev;
	const char *mod_name;
	const char *ctl_name;
	const char *dev_name;
	void *pvt_info;
	unsigned long start_time;	/* mci load start time (in jiffies) */

	/*
	 * drivers shouldn't access those fields directly, as the core
	 * already handles that.
	 */
	u32 ce_noinfo_count, ue_noinfo_count;
	u32 ue_mc, ce_mc;
	u32 *ce_per_layer[EDAC_MAX_LAYERS], *ue_per_layer[EDAC_MAX_LAYERS];

	struct completion complete;

	/* Additional top controller level attributes, but specified
	 * by the low level driver.
	 *
	 * Set by the low level driver to provide attributes at the
	 * controller level.
	 * An array of structures, NULL terminated
	 *
	 * If attributes are desired, then set to array of attributes
	 * If no attributes are desired, leave NULL
	 */
	const struct mcidev_sysfs_attribute *mc_driver_sysfs_attributes;

	/* work struct for this MC */
	struct delayed_work work;

	/*
	 * Used to report an error - by being at the global struct
	 * makes the memory allocated by the EDAC core
	 */
	struct edac_raw_error_desc error_desc;

	/* the internal state of this controller instance */
	int op_state;

	struct dentry *debugfs;
	u8 fake_inject_layer[EDAC_MAX_LAYERS];
	bool fake_inject_ue;
	u16 fake_inject_count;
};
<<<<<<< HEAD

/*
 * Maximum number of memory controllers in the coherent fabric.
 */
#define EDAC_MAX_MCS	2 * MAX_NUMNODES

=======
>>>>>>> f7688b48
#endif<|MERGE_RESOLUTION|>--- conflicted
+++ resolved
@@ -669,13 +669,4 @@
 	bool fake_inject_ue;
 	u16 fake_inject_count;
 };
-<<<<<<< HEAD
-
-/*
- * Maximum number of memory controllers in the coherent fabric.
- */
-#define EDAC_MAX_MCS	2 * MAX_NUMNODES
-
-=======
->>>>>>> f7688b48
 #endif