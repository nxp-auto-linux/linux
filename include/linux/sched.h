--- conflicted
+++ resolved
@@ -708,23 +708,6 @@
 	int				nr_cpus_allowed;
 	const cpumask_t			*cpus_ptr;
 	cpumask_t			cpus_mask;
-<<<<<<< HEAD
-#if defined(CONFIG_SMP) && defined(CONFIG_PREEMPT_RT_BASE)
-	int				migrate_disable;
-	int				migrate_disable_update;
-	int				pinned_on_cpu;
-# ifdef CONFIG_SCHED_DEBUG
-	int				migrate_disable_atomic;
-# endif
-
-#elif !defined(CONFIG_SMP) && defined(CONFIG_PREEMPT_RT_BASE)
-# ifdef CONFIG_SCHED_DEBUG
-	int				migrate_disable;
-	int				migrate_disable_atomic;
-# endif
-#endif
-#ifdef CONFIG_PREEMPT_RT_FULL
-=======
 #if defined(CONFIG_SMP) && defined(CONFIG_PREEMPT_RT)
 	int				migrate_disable;
 	bool				migrate_disable_scheduled;
@@ -737,7 +720,6 @@
 # endif
 #endif
 #ifdef CONFIG_PREEMPT_RT
->>>>>>> fa578e9d
 	int				sleeping_lock;
 #endif
 
@@ -903,18 +885,8 @@
 	unsigned long			min_flt;
 	unsigned long			maj_flt;
 
-<<<<<<< HEAD
-#ifdef CONFIG_POSIX_TIMERS
-	struct task_cputime		cputime_expires;
-	struct list_head		cpu_timers[3];
-#ifdef CONFIG_PREEMPT_RT_BASE
-	struct task_struct		*posix_timer_list;
-#endif
-#endif
-=======
 	/* Empty if CONFIG_POSIX_CPUTIMERS=n */
 	struct posix_cputimers		posix_cputimers;
->>>>>>> fa578e9d
 
 	/* Process credentials: */
 
@@ -970,15 +942,9 @@
 	/* Restored if set_restore_sigmask() was used: */
 	sigset_t			saved_sigmask;
 	struct sigpending		pending;
-<<<<<<< HEAD
-#ifdef CONFIG_PREEMPT_RT_FULL
-	/* TODO: move me into ->restart_block ? */
-	struct				siginfo forced_info;
-=======
 #ifdef CONFIG_PREEMPT_RT
 	/* TODO: move me into ->restart_block ? */
 	struct				kernel_siginfo forced_info;
->>>>>>> fa578e9d
 #endif
 	unsigned long			sas_ss_sp;
 	size_t				sas_ss_size;
@@ -1307,16 +1273,7 @@
 	unsigned int			sequential_io;
 	unsigned int			sequential_io_avg;
 #endif
-<<<<<<< HEAD
-#ifdef CONFIG_PREEMPT_RT_BASE
-	struct rcu_head			put_rcu;
-	int				softirq_nestcnt;
-	unsigned int			softirqs_raised;
-#endif
-#ifdef CONFIG_PREEMPT_RT_FULL
-=======
 #ifdef CONFIG_PREEMPT_RT
->>>>>>> fa578e9d
 # if defined CONFIG_HIGHMEM || defined CONFIG_X86_32
 	int				kmap_idx;
 	pte_t				kmap_pte[KM_TYPE_NR];
@@ -1549,11 +1506,8 @@
 #define PF_KTHREAD		0x00200000	/* I am a kernel thread */
 #define PF_RANDOMIZE		0x00400000	/* Randomize virtual address space */
 #define PF_SWAPWRITE		0x00800000	/* Allowed to write to swap */
-<<<<<<< HEAD
-=======
 #define PF_MEMSTALL		0x01000000	/* Stalled due to lack of memory */
 #define PF_UMH			0x02000000	/* I'm an Usermodehelper process */
->>>>>>> fa578e9d
 #define PF_NO_SETAFFINITY	0x04000000	/* Userland is not allowed to meddle with cpus_mask */
 #define PF_MCE_EARLY		0x08000000      /* Early kill for mce process policy */
 #define PF_MEMALLOC_NOCMA	0x10000000	/* All allocation request will have _GFP_MOVABLE cleared */
@@ -1606,10 +1560,7 @@
 #define PFA_SPEC_SSB_FORCE_DISABLE	4	/* Speculative Store Bypass force disabled*/
 #define PFA_SPEC_IB_DISABLE		5	/* Indirect branch speculation restricted */
 #define PFA_SPEC_IB_FORCE_DISABLE	6	/* Indirect branch speculation permanently restricted */
-<<<<<<< HEAD
-=======
 #define PFA_SPEC_SSB_NOEXEC		7	/* Speculative Store Bypass clear on execve() */
->>>>>>> fa578e9d
 
 #define TASK_PFA_TEST(name, func)					\
 	static inline bool task_##func(struct task_struct *p)		\
@@ -1888,11 +1839,7 @@
 {
 	if (task->state & (__TASK_STOPPED | __TASK_TRACED))
 		return true;
-<<<<<<< HEAD
-#ifdef CONFIG_PREEMPT_RT_FULL
-=======
 #ifdef CONFIG_PREEMPT_RT
->>>>>>> fa578e9d
 	if (task->saved_state & (__TASK_STOPPED | __TASK_TRACED))
 		return true;
 #endif
@@ -1903,11 +1850,7 @@
 {
 	bool traced_stopped;
 
-<<<<<<< HEAD
-#ifdef CONFIG_PREEMPT_RT_FULL
-=======
 #ifdef CONFIG_PREEMPT_RT
->>>>>>> fa578e9d
 	unsigned long flags;
 
 	raw_spin_lock_irqsave(&task->pi_lock, flags);
@@ -1925,11 +1868,7 @@
 
 	if (task->state & __TASK_TRACED)
 		return true;
-<<<<<<< HEAD
-#ifdef CONFIG_PREEMPT_RT_FULL
-=======
 #ifdef CONFIG_PREEMPT_RT
->>>>>>> fa578e9d
 	/* in case the task is sleeping on tasklist_lock */
 	raw_spin_lock_irq(&task->pi_lock);
 	if (task->state & __TASK_TRACED)
@@ -1993,11 +1932,7 @@
 	return unlikely(tif_need_resched());
 }
 
-<<<<<<< HEAD
-#ifdef CONFIG_PREEMPT_RT_FULL
-=======
 #ifdef CONFIG_PREEMPT_RT
->>>>>>> fa578e9d
 static inline void sleeping_lock_inc(void)
 {
 	current->sleeping_lock++;
