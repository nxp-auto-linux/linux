/* SPDX-License-Identifier: GPL-2.0-only */
/* Copyright (c) 2011-2014 PLUMgrid, http://plumgrid.com
 */
#ifndef _LINUX_BPF_H
#define _LINUX_BPF_H 1

#include <uapi/linux/bpf.h>

#include <linux/workqueue.h>
#include <linux/file.h>
#include <linux/percpu.h>
#include <linux/err.h>
#include <linux/rbtree_latch.h>
#include <linux/numa.h>
#include <linux/mm_types.h>
#include <linux/wait.h>
#include <linux/u64_stats_sync.h>
#include <linux/refcount.h>
#include <linux/mutex.h>
#include <linux/module.h>
#include <linux/kallsyms.h>
#include <linux/capability.h>

struct bpf_verifier_env;
struct bpf_verifier_log;
struct perf_event;
struct bpf_prog;
struct bpf_prog_aux;
struct bpf_map;
struct sock;
struct seq_file;
struct btf;
struct btf_type;
struct exception_table_entry;
struct seq_operations;
struct bpf_iter_aux_info;
struct bpf_local_storage;
struct bpf_local_storage_map;

extern struct idr btf_idr;
extern spinlock_t btf_idr_lock;

typedef int (*bpf_iter_init_seq_priv_t)(void *private_data,
					struct bpf_iter_aux_info *aux);
typedef void (*bpf_iter_fini_seq_priv_t)(void *private_data);
struct bpf_iter_seq_info {
	const struct seq_operations *seq_ops;
	bpf_iter_init_seq_priv_t init_seq_private;
	bpf_iter_fini_seq_priv_t fini_seq_private;
	u32 seq_priv_size;
};

/* map is generic key/value storage optionally accesible by eBPF programs */
struct bpf_map_ops {
	/* funcs callable from userspace (via syscall) */
	int (*map_alloc_check)(union bpf_attr *attr);
	struct bpf_map *(*map_alloc)(union bpf_attr *attr);
	void (*map_release)(struct bpf_map *map, struct file *map_file);
	void (*map_free)(struct bpf_map *map);
	int (*map_get_next_key)(struct bpf_map *map, void *key, void *next_key);
	void (*map_release_uref)(struct bpf_map *map);
	void *(*map_lookup_elem_sys_only)(struct bpf_map *map, void *key);
	int (*map_lookup_batch)(struct bpf_map *map, const union bpf_attr *attr,
				union bpf_attr __user *uattr);
	int (*map_lookup_and_delete_batch)(struct bpf_map *map,
					   const union bpf_attr *attr,
					   union bpf_attr __user *uattr);
	int (*map_update_batch)(struct bpf_map *map, const union bpf_attr *attr,
				union bpf_attr __user *uattr);
	int (*map_delete_batch)(struct bpf_map *map, const union bpf_attr *attr,
				union bpf_attr __user *uattr);

	/* funcs callable from userspace and from eBPF programs */
	void *(*map_lookup_elem)(struct bpf_map *map, void *key);
	int (*map_update_elem)(struct bpf_map *map, void *key, void *value, u64 flags);
	int (*map_delete_elem)(struct bpf_map *map, void *key);
	int (*map_push_elem)(struct bpf_map *map, void *value, u64 flags);
	int (*map_pop_elem)(struct bpf_map *map, void *value);
	int (*map_peek_elem)(struct bpf_map *map, void *value);

	/* funcs called by prog_array and perf_event_array map */
	void *(*map_fd_get_ptr)(struct bpf_map *map, struct file *map_file,
				int fd);
	void (*map_fd_put_ptr)(void *ptr);
	int (*map_gen_lookup)(struct bpf_map *map, struct bpf_insn *insn_buf);
	u32 (*map_fd_sys_lookup_elem)(void *ptr);
	void (*map_seq_show_elem)(struct bpf_map *map, void *key,
				  struct seq_file *m);
	int (*map_check_btf)(const struct bpf_map *map,
			     const struct btf *btf,
			     const struct btf_type *key_type,
			     const struct btf_type *value_type);

	/* Prog poke tracking helpers. */
	int (*map_poke_track)(struct bpf_map *map, struct bpf_prog_aux *aux);
	void (*map_poke_untrack)(struct bpf_map *map, struct bpf_prog_aux *aux);
	void (*map_poke_run)(struct bpf_map *map, u32 key, struct bpf_prog *old,
			     struct bpf_prog *new);

	/* Direct value access helpers. */
	int (*map_direct_value_addr)(const struct bpf_map *map,
				     u64 *imm, u32 off);
	int (*map_direct_value_meta)(const struct bpf_map *map,
				     u64 imm, u32 *off);
	int (*map_mmap)(struct bpf_map *map, struct vm_area_struct *vma);
	__poll_t (*map_poll)(struct bpf_map *map, struct file *filp,
			     struct poll_table_struct *pts);

	/* Functions called by bpf_local_storage maps */
	int (*map_local_storage_charge)(struct bpf_local_storage_map *smap,
					void *owner, u32 size);
	void (*map_local_storage_uncharge)(struct bpf_local_storage_map *smap,
					   void *owner, u32 size);
	struct bpf_local_storage __rcu ** (*map_owner_storage_ptr)(void *owner);

	/* map_meta_equal must be implemented for maps that can be
	 * used as an inner map.  It is a runtime check to ensure
	 * an inner map can be inserted to an outer map.
	 *
	 * Some properties of the inner map has been used during the
	 * verification time.  When inserting an inner map at the runtime,
	 * map_meta_equal has to ensure the inserting map has the same
	 * properties that the verifier has used earlier.
	 */
	bool (*map_meta_equal)(const struct bpf_map *meta0,
			       const struct bpf_map *meta1);

	/* BTF name and id of struct allocated by map_alloc */
	const char * const map_btf_name;
	int *map_btf_id;

	/* bpf_iter info used to open a seq_file */
	const struct bpf_iter_seq_info *iter_seq_info;
};

struct bpf_map_memory {
	u32 pages;
	struct user_struct *user;
};

struct bpf_map {
	/* The first two cachelines with read-mostly members of which some
	 * are also accessed in fast-path (e.g. ops, max_entries).
	 */
	const struct bpf_map_ops *ops ____cacheline_aligned;
	struct bpf_map *inner_map_meta;
#ifdef CONFIG_SECURITY
	void *security;
#endif
	enum bpf_map_type map_type;
	u32 key_size;
	u32 value_size;
	u32 max_entries;
	u32 map_flags;
	int spin_lock_off; /* >=0 valid offset, <0 error */
	u32 id;
	int numa_node;
	u32 btf_key_type_id;
	u32 btf_value_type_id;
	struct btf *btf;
	struct bpf_map_memory memory;
	char name[BPF_OBJ_NAME_LEN];
	u32 btf_vmlinux_value_type_id;
	bool bypass_spec_v1;
	bool frozen; /* write-once; write-protected by freeze_mutex */
	/* 22 bytes hole */

	/* The 3rd and 4th cacheline with misc members to avoid false sharing
	 * particularly with refcounting.
	 */
	atomic64_t refcnt ____cacheline_aligned;
	atomic64_t usercnt;
	struct work_struct work;
	struct mutex freeze_mutex;
	u64 writecnt; /* writable mmap cnt; protected by freeze_mutex */
};

static inline bool map_value_has_spin_lock(const struct bpf_map *map)
{
	return map->spin_lock_off >= 0;
}

static inline void check_and_init_map_lock(struct bpf_map *map, void *dst)
{
	if (likely(!map_value_has_spin_lock(map)))
		return;
	*(struct bpf_spin_lock *)(dst + map->spin_lock_off) =
		(struct bpf_spin_lock){};
}

/* copy everything but bpf_spin_lock */
static inline void copy_map_value(struct bpf_map *map, void *dst, void *src)
{
	if (unlikely(map_value_has_spin_lock(map))) {
		u32 off = map->spin_lock_off;

		memcpy(dst, src, off);
		memcpy(dst + off + sizeof(struct bpf_spin_lock),
		       src + off + sizeof(struct bpf_spin_lock),
		       map->value_size - off - sizeof(struct bpf_spin_lock));
	} else {
		memcpy(dst, src, map->value_size);
	}
}
void copy_map_value_locked(struct bpf_map *map, void *dst, void *src,
			   bool lock_src);
int bpf_obj_name_cpy(char *dst, const char *src, unsigned int size);

struct bpf_offload_dev;
struct bpf_offloaded_map;

struct bpf_map_dev_ops {
	int (*map_get_next_key)(struct bpf_offloaded_map *map,
				void *key, void *next_key);
	int (*map_lookup_elem)(struct bpf_offloaded_map *map,
			       void *key, void *value);
	int (*map_update_elem)(struct bpf_offloaded_map *map,
			       void *key, void *value, u64 flags);
	int (*map_delete_elem)(struct bpf_offloaded_map *map, void *key);
};

struct bpf_offloaded_map {
	struct bpf_map map;
	struct net_device *netdev;
	const struct bpf_map_dev_ops *dev_ops;
	void *dev_priv;
	struct list_head offloads;
};

static inline struct bpf_offloaded_map *map_to_offmap(struct bpf_map *map)
{
	return container_of(map, struct bpf_offloaded_map, map);
}

static inline bool bpf_map_offload_neutral(const struct bpf_map *map)
{
	return map->map_type == BPF_MAP_TYPE_PERF_EVENT_ARRAY;
}

static inline bool bpf_map_support_seq_show(const struct bpf_map *map)
{
	return (map->btf_value_type_id || map->btf_vmlinux_value_type_id) &&
		map->ops->map_seq_show_elem;
}

int map_check_no_btf(const struct bpf_map *map,
		     const struct btf *btf,
		     const struct btf_type *key_type,
		     const struct btf_type *value_type);

bool bpf_map_meta_equal(const struct bpf_map *meta0,
			const struct bpf_map *meta1);

extern const struct bpf_map_ops bpf_map_offload_ops;

/* function argument constraints */
enum bpf_arg_type {
	ARG_DONTCARE = 0,	/* unused argument in helper function */

	/* the following constraints used to prototype
	 * bpf_map_lookup/update/delete_elem() functions
	 */
	ARG_CONST_MAP_PTR,	/* const argument used as pointer to bpf_map */
	ARG_PTR_TO_MAP_KEY,	/* pointer to stack used as map key */
	ARG_PTR_TO_MAP_VALUE,	/* pointer to stack used as map value */
	ARG_PTR_TO_UNINIT_MAP_VALUE,	/* pointer to valid memory used to store a map value */
	ARG_PTR_TO_MAP_VALUE_OR_NULL,	/* pointer to stack used as map value or NULL */

	/* the following constraints used to prototype bpf_memcmp() and other
	 * functions that access data on eBPF program stack
	 */
	ARG_PTR_TO_MEM,		/* pointer to valid memory (stack, packet, map value) */
	ARG_PTR_TO_MEM_OR_NULL, /* pointer to valid memory or NULL */
	ARG_PTR_TO_UNINIT_MEM,	/* pointer to memory does not need to be initialized,
				 * helper function must fill all bytes or clear
				 * them in error case.
				 */

	ARG_CONST_SIZE,		/* number of bytes accessed from memory */
	ARG_CONST_SIZE_OR_ZERO,	/* number of bytes accessed from memory or 0 */

	ARG_PTR_TO_CTX,		/* pointer to context */
	ARG_PTR_TO_CTX_OR_NULL,	/* pointer to context or NULL */
	ARG_ANYTHING,		/* any (initialized) argument is ok */
	ARG_PTR_TO_SPIN_LOCK,	/* pointer to bpf_spin_lock */
	ARG_PTR_TO_SOCK_COMMON,	/* pointer to sock_common */
	ARG_PTR_TO_INT,		/* pointer to int */
	ARG_PTR_TO_LONG,	/* pointer to long */
	ARG_PTR_TO_SOCKET,	/* pointer to bpf_sock (fullsock) */
	ARG_PTR_TO_SOCKET_OR_NULL,	/* pointer to bpf_sock (fullsock) or NULL */
	ARG_PTR_TO_BTF_ID,	/* pointer to in-kernel struct */
	ARG_PTR_TO_ALLOC_MEM,	/* pointer to dynamically allocated memory */
	ARG_PTR_TO_ALLOC_MEM_OR_NULL,	/* pointer to dynamically allocated memory or NULL */
	ARG_CONST_ALLOC_SIZE_OR_ZERO,	/* number of allocated bytes requested */
	ARG_PTR_TO_BTF_ID_SOCK_COMMON,	/* pointer to in-kernel sock_common or bpf-mirrored bpf_sock */
	ARG_PTR_TO_PERCPU_BTF_ID,	/* pointer to in-kernel percpu type */
	__BPF_ARG_TYPE_MAX,
};

/* type of values returned from helper functions */
enum bpf_return_type {
	RET_INTEGER,			/* function returns integer */
	RET_VOID,			/* function doesn't return anything */
	RET_PTR_TO_MAP_VALUE,		/* returns a pointer to map elem value */
	RET_PTR_TO_MAP_VALUE_OR_NULL,	/* returns a pointer to map elem value or NULL */
	RET_PTR_TO_SOCKET_OR_NULL,	/* returns a pointer to a socket or NULL */
	RET_PTR_TO_TCP_SOCK_OR_NULL,	/* returns a pointer to a tcp_sock or NULL */
	RET_PTR_TO_SOCK_COMMON_OR_NULL,	/* returns a pointer to a sock_common or NULL */
	RET_PTR_TO_ALLOC_MEM_OR_NULL,	/* returns a pointer to dynamically allocated memory or NULL */
	RET_PTR_TO_BTF_ID_OR_NULL,	/* returns a pointer to a btf_id or NULL */
	RET_PTR_TO_MEM_OR_BTF_ID_OR_NULL, /* returns a pointer to a valid memory or a btf_id or NULL */
	RET_PTR_TO_MEM_OR_BTF_ID,	/* returns a pointer to a valid memory or a btf_id */
};

/* eBPF function prototype used by verifier to allow BPF_CALLs from eBPF programs
 * to in-kernel helper functions and for adjusting imm32 field in BPF_CALL
 * instructions after verifying
 */
struct bpf_func_proto {
	u64 (*func)(u64 r1, u64 r2, u64 r3, u64 r4, u64 r5);
	bool gpl_only;
	bool pkt_access;
	enum bpf_return_type ret_type;
	union {
		struct {
			enum bpf_arg_type arg1_type;
			enum bpf_arg_type arg2_type;
			enum bpf_arg_type arg3_type;
			enum bpf_arg_type arg4_type;
			enum bpf_arg_type arg5_type;
		};
		enum bpf_arg_type arg_type[5];
	};
	union {
		struct {
			u32 *arg1_btf_id;
			u32 *arg2_btf_id;
			u32 *arg3_btf_id;
			u32 *arg4_btf_id;
			u32 *arg5_btf_id;
		};
		u32 *arg_btf_id[5];
	};
	int *ret_btf_id; /* return value btf_id */
	bool (*allowed)(const struct bpf_prog *prog);
};

/* bpf_context is intentionally undefined structure. Pointer to bpf_context is
 * the first argument to eBPF programs.
 * For socket filters: 'struct bpf_context *' == 'struct sk_buff *'
 */
struct bpf_context;

enum bpf_access_type {
	BPF_READ = 1,
	BPF_WRITE = 2
};

/* types of values stored in eBPF registers */
/* Pointer types represent:
 * pointer
 * pointer + imm
 * pointer + (u16) var
 * pointer + (u16) var + imm
 * if (range > 0) then [ptr, ptr + range - off) is safe to access
 * if (id > 0) means that some 'var' was added
 * if (off > 0) means that 'imm' was added
 */
enum bpf_reg_type {
	NOT_INIT = 0,		 /* nothing was written into register */
	SCALAR_VALUE,		 /* reg doesn't contain a valid pointer */
	PTR_TO_CTX,		 /* reg points to bpf_context */
	CONST_PTR_TO_MAP,	 /* reg points to struct bpf_map */
	PTR_TO_MAP_VALUE,	 /* reg points to map element value */
	PTR_TO_MAP_VALUE_OR_NULL,/* points to map elem value or NULL */
	PTR_TO_STACK,		 /* reg == frame_pointer + offset */
	PTR_TO_PACKET_META,	 /* skb->data - meta_len */
	PTR_TO_PACKET,		 /* reg points to skb->data */
	PTR_TO_PACKET_END,	 /* skb->data + headlen */
	PTR_TO_FLOW_KEYS,	 /* reg points to bpf_flow_keys */
	PTR_TO_SOCKET,		 /* reg points to struct bpf_sock */
	PTR_TO_SOCKET_OR_NULL,	 /* reg points to struct bpf_sock or NULL */
	PTR_TO_SOCK_COMMON,	 /* reg points to sock_common */
	PTR_TO_SOCK_COMMON_OR_NULL, /* reg points to sock_common or NULL */
	PTR_TO_TCP_SOCK,	 /* reg points to struct tcp_sock */
	PTR_TO_TCP_SOCK_OR_NULL, /* reg points to struct tcp_sock or NULL */
	PTR_TO_TP_BUFFER,	 /* reg points to a writable raw tp's buffer */
	PTR_TO_XDP_SOCK,	 /* reg points to struct xdp_sock */
	/* PTR_TO_BTF_ID points to a kernel struct that does not need
	 * to be null checked by the BPF program. This does not imply the
	 * pointer is _not_ null and in practice this can easily be a null
	 * pointer when reading pointer chains. The assumption is program
	 * context will handle null pointer dereference typically via fault
	 * handling. The verifier must keep this in mind and can make no
	 * assumptions about null or non-null when doing branch analysis.
	 * Further, when passed into helpers the helpers can not, without
	 * additional context, assume the value is non-null.
	 */
	PTR_TO_BTF_ID,
	/* PTR_TO_BTF_ID_OR_NULL points to a kernel struct that has not
	 * been checked for null. Used primarily to inform the verifier
	 * an explicit null check is required for this struct.
	 */
	PTR_TO_BTF_ID_OR_NULL,
	PTR_TO_MEM,		 /* reg points to valid memory region */
	PTR_TO_MEM_OR_NULL,	 /* reg points to valid memory region or NULL */
	PTR_TO_RDONLY_BUF,	 /* reg points to a readonly buffer */
	PTR_TO_RDONLY_BUF_OR_NULL, /* reg points to a readonly buffer or NULL */
	PTR_TO_RDWR_BUF,	 /* reg points to a read/write buffer */
	PTR_TO_RDWR_BUF_OR_NULL, /* reg points to a read/write buffer or NULL */
	PTR_TO_PERCPU_BTF_ID,	 /* reg points to a percpu kernel variable */
};

/* The information passed from prog-specific *_is_valid_access
 * back to the verifier.
 */
struct bpf_insn_access_aux {
	enum bpf_reg_type reg_type;
	union {
		int ctx_field_size;
		u32 btf_id;
	};
	struct bpf_verifier_log *log; /* for verbose logs */
};

static inline void
bpf_ctx_record_field_size(struct bpf_insn_access_aux *aux, u32 size)
{
	aux->ctx_field_size = size;
}

struct bpf_prog_ops {
	int (*test_run)(struct bpf_prog *prog, const union bpf_attr *kattr,
			union bpf_attr __user *uattr);
};

struct bpf_verifier_ops {
	/* return eBPF function prototype for verification */
	const struct bpf_func_proto *
	(*get_func_proto)(enum bpf_func_id func_id,
			  const struct bpf_prog *prog);

	/* return true if 'size' wide access at offset 'off' within bpf_context
	 * with 'type' (read or write) is allowed
	 */
	bool (*is_valid_access)(int off, int size, enum bpf_access_type type,
				const struct bpf_prog *prog,
				struct bpf_insn_access_aux *info);
	int (*gen_prologue)(struct bpf_insn *insn, bool direct_write,
			    const struct bpf_prog *prog);
	int (*gen_ld_abs)(const struct bpf_insn *orig,
			  struct bpf_insn *insn_buf);
	u32 (*convert_ctx_access)(enum bpf_access_type type,
				  const struct bpf_insn *src,
				  struct bpf_insn *dst,
				  struct bpf_prog *prog, u32 *target_size);
	int (*btf_struct_access)(struct bpf_verifier_log *log,
				 const struct btf_type *t, int off, int size,
				 enum bpf_access_type atype,
				 u32 *next_btf_id);
};

struct bpf_prog_offload_ops {
	/* verifier basic callbacks */
	int (*insn_hook)(struct bpf_verifier_env *env,
			 int insn_idx, int prev_insn_idx);
	int (*finalize)(struct bpf_verifier_env *env);
	/* verifier optimization callbacks (called after .finalize) */
	int (*replace_insn)(struct bpf_verifier_env *env, u32 off,
			    struct bpf_insn *insn);
	int (*remove_insns)(struct bpf_verifier_env *env, u32 off, u32 cnt);
	/* program management callbacks */
	int (*prepare)(struct bpf_prog *prog);
	int (*translate)(struct bpf_prog *prog);
	void (*destroy)(struct bpf_prog *prog);
};

struct bpf_prog_offload {
	struct bpf_prog		*prog;
	struct net_device	*netdev;
	struct bpf_offload_dev	*offdev;
	void			*dev_priv;
	struct list_head	offloads;
	bool			dev_state;
	bool			opt_failed;
	void			*jited_image;
	u32			jited_len;
};

enum bpf_cgroup_storage_type {
	BPF_CGROUP_STORAGE_SHARED,
	BPF_CGROUP_STORAGE_PERCPU,
	__BPF_CGROUP_STORAGE_MAX
};

#define MAX_BPF_CGROUP_STORAGE_TYPE __BPF_CGROUP_STORAGE_MAX

/* The longest tracepoint has 12 args.
 * See include/trace/bpf_probe.h
 */
#define MAX_BPF_FUNC_ARGS 12

struct bpf_prog_stats {
	u64 cnt;
	u64 nsecs;
	struct u64_stats_sync syncp;
} __aligned(2 * sizeof(u64));

struct btf_func_model {
	u8 ret_size;
	u8 nr_args;
	u8 arg_size[MAX_BPF_FUNC_ARGS];
};

/* Restore arguments before returning from trampoline to let original function
 * continue executing. This flag is used for fentry progs when there are no
 * fexit progs.
 */
#define BPF_TRAMP_F_RESTORE_REGS	BIT(0)
/* Call original function after fentry progs, but before fexit progs.
 * Makes sense for fentry/fexit, normal calls and indirect calls.
 */
#define BPF_TRAMP_F_CALL_ORIG		BIT(1)
/* Skip current frame and return to parent.  Makes sense for fentry/fexit
 * programs only. Should not be used with normal calls and indirect calls.
 */
#define BPF_TRAMP_F_SKIP_FRAME		BIT(2)

/* Each call __bpf_prog_enter + call bpf_func + call __bpf_prog_exit is ~50
 * bytes on x86.  Pick a number to fit into BPF_IMAGE_SIZE / 2
 */
#define BPF_MAX_TRAMP_PROGS 40

struct bpf_tramp_progs {
	struct bpf_prog *progs[BPF_MAX_TRAMP_PROGS];
	int nr_progs;
};

/* Different use cases for BPF trampoline:
 * 1. replace nop at the function entry (kprobe equivalent)
 *    flags = BPF_TRAMP_F_RESTORE_REGS
 *    fentry = a set of programs to run before returning from trampoline
 *
 * 2. replace nop at the function entry (kprobe + kretprobe equivalent)
 *    flags = BPF_TRAMP_F_CALL_ORIG | BPF_TRAMP_F_SKIP_FRAME
 *    orig_call = fentry_ip + MCOUNT_INSN_SIZE
 *    fentry = a set of program to run before calling original function
 *    fexit = a set of program to run after original function
 *
 * 3. replace direct call instruction anywhere in the function body
 *    or assign a function pointer for indirect call (like tcp_congestion_ops->cong_avoid)
 *    With flags = 0
 *      fentry = a set of programs to run before returning from trampoline
 *    With flags = BPF_TRAMP_F_CALL_ORIG
 *      orig_call = original callback addr or direct function addr
 *      fentry = a set of program to run before calling original function
 *      fexit = a set of program to run after original function
 */
int arch_prepare_bpf_trampoline(void *image, void *image_end,
				const struct btf_func_model *m, u32 flags,
				struct bpf_tramp_progs *tprogs,
				void *orig_call);
/* these two functions are called from generated trampoline */
u64 notrace __bpf_prog_enter(void);
void notrace __bpf_prog_exit(struct bpf_prog *prog, u64 start);
void notrace __bpf_prog_enter_sleepable(void);
void notrace __bpf_prog_exit_sleepable(void);

struct bpf_ksym {
	unsigned long		 start;
	unsigned long		 end;
	char			 name[KSYM_NAME_LEN];
	struct list_head	 lnode;
	struct latch_tree_node	 tnode;
	bool			 prog;
};

enum bpf_tramp_prog_type {
	BPF_TRAMP_FENTRY,
	BPF_TRAMP_FEXIT,
	BPF_TRAMP_MODIFY_RETURN,
	BPF_TRAMP_MAX,
	BPF_TRAMP_REPLACE, /* more than MAX */
};

struct bpf_trampoline {
	/* hlist for trampoline_table */
	struct hlist_node hlist;
	/* serializes access to fields of this trampoline */
	struct mutex mutex;
	refcount_t refcnt;
	u64 key;
	struct {
		struct btf_func_model model;
		void *addr;
		bool ftrace_managed;
	} func;
	/* if !NULL this is BPF_PROG_TYPE_EXT program that extends another BPF
	 * program by replacing one of its functions. func.addr is the address
	 * of the function it replaced.
	 */
	struct bpf_prog *extension_prog;
	/* list of BPF programs using this trampoline */
	struct hlist_head progs_hlist[BPF_TRAMP_MAX];
	/* Number of attached programs. A counter per kind. */
	int progs_cnt[BPF_TRAMP_MAX];
	/* Executable image of trampoline */
	void *image;
	u64 selector;
	struct bpf_ksym ksym;
};

struct bpf_attach_target_info {
	struct btf_func_model fmodel;
	long tgt_addr;
	const char *tgt_name;
	const struct btf_type *tgt_type;
};

#define BPF_DISPATCHER_MAX 48 /* Fits in 2048B */

struct bpf_dispatcher_prog {
	struct bpf_prog *prog;
	refcount_t users;
};

struct bpf_dispatcher {
	/* dispatcher mutex */
	struct mutex mutex;
	void *func;
	struct bpf_dispatcher_prog progs[BPF_DISPATCHER_MAX];
	int num_progs;
	void *image;
	u32 image_off;
	struct bpf_ksym ksym;
};

static __always_inline unsigned int bpf_dispatcher_nop_func(
	const void *ctx,
	const struct bpf_insn *insnsi,
	unsigned int (*bpf_func)(const void *,
				 const struct bpf_insn *))
{
	return bpf_func(ctx, insnsi);
}
#ifdef CONFIG_BPF_JIT
int bpf_trampoline_link_prog(struct bpf_prog *prog, struct bpf_trampoline *tr);
int bpf_trampoline_unlink_prog(struct bpf_prog *prog, struct bpf_trampoline *tr);
struct bpf_trampoline *bpf_trampoline_get(u64 key,
					  struct bpf_attach_target_info *tgt_info);
void bpf_trampoline_put(struct bpf_trampoline *tr);
#define BPF_DISPATCHER_INIT(_name) {				\
	.mutex = __MUTEX_INITIALIZER(_name.mutex),		\
	.func = &_name##_func,					\
	.progs = {},						\
	.num_progs = 0,						\
	.image = NULL,						\
	.image_off = 0,						\
	.ksym = {						\
		.name  = #_name,				\
		.lnode = LIST_HEAD_INIT(_name.ksym.lnode),	\
	},							\
}

#define DEFINE_BPF_DISPATCHER(name)					\
	noinline unsigned int bpf_dispatcher_##name##_func(		\
		const void *ctx,					\
		const struct bpf_insn *insnsi,				\
		unsigned int (*bpf_func)(const void *,			\
					 const struct bpf_insn *))	\
	{								\
		return bpf_func(ctx, insnsi);				\
	}								\
	EXPORT_SYMBOL(bpf_dispatcher_##name##_func);			\
	struct bpf_dispatcher bpf_dispatcher_##name =			\
		BPF_DISPATCHER_INIT(bpf_dispatcher_##name);
#define DECLARE_BPF_DISPATCHER(name)					\
	unsigned int bpf_dispatcher_##name##_func(			\
		const void *ctx,					\
		const struct bpf_insn *insnsi,				\
		unsigned int (*bpf_func)(const void *,			\
					 const struct bpf_insn *));	\
	extern struct bpf_dispatcher bpf_dispatcher_##name;
#define BPF_DISPATCHER_FUNC(name) bpf_dispatcher_##name##_func
#define BPF_DISPATCHER_PTR(name) (&bpf_dispatcher_##name)
void bpf_dispatcher_change_prog(struct bpf_dispatcher *d, struct bpf_prog *from,
				struct bpf_prog *to);
/* Called only from JIT-enabled code, so there's no need for stubs. */
void *bpf_jit_alloc_exec_page(void);
void bpf_image_ksym_add(void *data, struct bpf_ksym *ksym);
void bpf_image_ksym_del(struct bpf_ksym *ksym);
void bpf_ksym_add(struct bpf_ksym *ksym);
void bpf_ksym_del(struct bpf_ksym *ksym);
#else
static inline int bpf_trampoline_link_prog(struct bpf_prog *prog,
					   struct bpf_trampoline *tr)
{
	return -ENOTSUPP;
}
static inline int bpf_trampoline_unlink_prog(struct bpf_prog *prog,
					     struct bpf_trampoline *tr)
{
	return -ENOTSUPP;
}
static inline struct bpf_trampoline *bpf_trampoline_get(u64 key,
							struct bpf_attach_target_info *tgt_info)
{
	return ERR_PTR(-EOPNOTSUPP);
}
static inline void bpf_trampoline_put(struct bpf_trampoline *tr) {}
#define DEFINE_BPF_DISPATCHER(name)
#define DECLARE_BPF_DISPATCHER(name)
#define BPF_DISPATCHER_FUNC(name) bpf_dispatcher_nop_func
#define BPF_DISPATCHER_PTR(name) NULL
static inline void bpf_dispatcher_change_prog(struct bpf_dispatcher *d,
					      struct bpf_prog *from,
					      struct bpf_prog *to) {}
static inline bool is_bpf_image_address(unsigned long address)
{
	return false;
}
#endif

struct bpf_func_info_aux {
	u16 linkage;
	bool unreliable;
};

enum bpf_jit_poke_reason {
	BPF_POKE_REASON_TAIL_CALL,
};

/* Descriptor of pokes pointing /into/ the JITed image. */
struct bpf_jit_poke_descriptor {
	void *tailcall_target;
	void *tailcall_bypass;
	void *bypass_addr;
	union {
		struct {
			struct bpf_map *map;
			u32 key;
		} tail_call;
	};
	bool tailcall_target_stable;
	u8 adj_off;
	u16 reason;
	u32 insn_idx;
};

/* reg_type info for ctx arguments */
struct bpf_ctx_arg_aux {
	u32 offset;
	enum bpf_reg_type reg_type;
	u32 btf_id;
};

struct bpf_prog_aux {
	atomic64_t refcnt;
	u32 used_map_cnt;
	u32 max_ctx_offset;
	u32 max_pkt_offset;
	u32 max_tp_access;
	u32 stack_depth;
	u32 id;
	u32 func_cnt; /* used by non-func prog as the number of func progs */
	u32 func_idx; /* 0 for non-func prog, the index in func array for func prog */
	u32 attach_btf_id; /* in-kernel BTF type id to attach to */
	u32 ctx_arg_info_size;
	u32 max_rdonly_access;
	u32 max_rdwr_access;
	const struct bpf_ctx_arg_aux *ctx_arg_info;
	struct mutex dst_mutex; /* protects dst_* pointers below, *after* prog becomes visible */
	struct bpf_prog *dst_prog;
	struct bpf_trampoline *dst_trampoline;
	enum bpf_prog_type saved_dst_prog_type;
	enum bpf_attach_type saved_dst_attach_type;
	bool verifier_zext; /* Zero extensions has been inserted by verifier. */
	bool offload_requested;
	bool attach_btf_trace; /* true if attaching to BTF-enabled raw tp */
	bool func_proto_unreliable;
	bool sleepable;
	bool tail_call_reachable;
	enum bpf_tramp_prog_type trampoline_prog_type;
	struct hlist_node tramp_hlist;
	/* BTF_KIND_FUNC_PROTO for valid attach_btf_id */
	const struct btf_type *attach_func_proto;
	/* function name for valid attach_btf_id */
	const char *attach_func_name;
	struct bpf_prog **func;
	void *jit_data; /* JIT specific data. arch dependent */
	struct bpf_jit_poke_descriptor *poke_tab;
	u32 size_poke_tab;
	struct bpf_ksym ksym;
	const struct bpf_prog_ops *ops;
	struct bpf_map **used_maps;
	struct mutex used_maps_mutex; /* mutex for used_maps and used_map_cnt */
	struct bpf_prog *prog;
	struct user_struct *user;
	u64 load_time; /* ns since boottime */
	struct bpf_map *cgroup_storage[MAX_BPF_CGROUP_STORAGE_TYPE];
	char name[BPF_OBJ_NAME_LEN];
#ifdef CONFIG_SECURITY
	void *security;
#endif
	struct bpf_prog_offload *offload;
	struct btf *btf;
	struct bpf_func_info *func_info;
	struct bpf_func_info_aux *func_info_aux;
	/* bpf_line_info loaded from userspace.  linfo->insn_off
	 * has the xlated insn offset.
	 * Both the main and sub prog share the same linfo.
	 * The subprog can access its first linfo by
	 * using the linfo_idx.
	 */
	struct bpf_line_info *linfo;
	/* jited_linfo is the jited addr of the linfo.  It has a
	 * one to one mapping to linfo:
	 * jited_linfo[i] is the jited addr for the linfo[i]->insn_off.
	 * Both the main and sub prog share the same jited_linfo.
	 * The subprog can access its first jited_linfo by
	 * using the linfo_idx.
	 */
	void **jited_linfo;
	u32 func_info_cnt;
	u32 nr_linfo;
	/* subprog can use linfo_idx to access its first linfo and
	 * jited_linfo.
	 * main prog always has linfo_idx == 0
	 */
	u32 linfo_idx;
	u32 num_exentries;
	struct exception_table_entry *extable;
	struct bpf_prog_stats __percpu *stats;
	union {
		struct work_struct work;
		struct rcu_head	rcu;
	};
};

struct bpf_array_aux {
	/* 'Ownership' of prog array is claimed by the first program that
	 * is going to use this map or by the first program which FD is
	 * stored in the map to make sure that all callers and callees have
	 * the same prog type and JITed flag.
	 */
	enum bpf_prog_type type;
	bool jited;
	/* Programs with direct jumps into programs part of this array. */
	struct list_head poke_progs;
	struct bpf_map *map;
	struct mutex poke_mutex;
	struct work_struct work;
};

struct bpf_link {
	atomic64_t refcnt;
	u32 id;
	enum bpf_link_type type;
	const struct bpf_link_ops *ops;
	struct bpf_prog *prog;
	struct work_struct work;
};

struct bpf_link_ops {
	void (*release)(struct bpf_link *link);
	void (*dealloc)(struct bpf_link *link);
	int (*detach)(struct bpf_link *link);
	int (*update_prog)(struct bpf_link *link, struct bpf_prog *new_prog,
			   struct bpf_prog *old_prog);
	void (*show_fdinfo)(const struct bpf_link *link, struct seq_file *seq);
	int (*fill_link_info)(const struct bpf_link *link,
			      struct bpf_link_info *info);
};

struct bpf_link_primer {
	struct bpf_link *link;
	struct file *file;
	int fd;
	u32 id;
};

struct bpf_struct_ops_value;
struct btf_type;
struct btf_member;

#define BPF_STRUCT_OPS_MAX_NR_MEMBERS 64
struct bpf_struct_ops {
	const struct bpf_verifier_ops *verifier_ops;
	int (*init)(struct btf *btf);
	int (*check_member)(const struct btf_type *t,
			    const struct btf_member *member);
	int (*init_member)(const struct btf_type *t,
			   const struct btf_member *member,
			   void *kdata, const void *udata);
	int (*reg)(void *kdata);
	void (*unreg)(void *kdata);
	const struct btf_type *type;
	const struct btf_type *value_type;
	const char *name;
	struct btf_func_model func_models[BPF_STRUCT_OPS_MAX_NR_MEMBERS];
	u32 type_id;
	u32 value_id;
};

#if defined(CONFIG_BPF_JIT) && defined(CONFIG_BPF_SYSCALL)
#define BPF_MODULE_OWNER ((void *)((0xeB9FUL << 2) + POISON_POINTER_DELTA))
const struct bpf_struct_ops *bpf_struct_ops_find(u32 type_id);
void bpf_struct_ops_init(struct btf *btf, struct bpf_verifier_log *log);
bool bpf_struct_ops_get(const void *kdata);
void bpf_struct_ops_put(const void *kdata);
int bpf_struct_ops_map_sys_lookup_elem(struct bpf_map *map, void *key,
				       void *value);
static inline bool bpf_try_module_get(const void *data, struct module *owner)
{
	if (owner == BPF_MODULE_OWNER)
		return bpf_struct_ops_get(data);
	else
		return try_module_get(owner);
}
static inline void bpf_module_put(const void *data, struct module *owner)
{
	if (owner == BPF_MODULE_OWNER)
		bpf_struct_ops_put(data);
	else
		module_put(owner);
}
#else
static inline const struct bpf_struct_ops *bpf_struct_ops_find(u32 type_id)
{
	return NULL;
}
static inline void bpf_struct_ops_init(struct btf *btf,
				       struct bpf_verifier_log *log)
{
}
static inline bool bpf_try_module_get(const void *data, struct module *owner)
{
	return try_module_get(owner);
}
static inline void bpf_module_put(const void *data, struct module *owner)
{
	module_put(owner);
}
static inline int bpf_struct_ops_map_sys_lookup_elem(struct bpf_map *map,
						     void *key,
						     void *value)
{
	return -EINVAL;
}
#endif

struct bpf_array {
	struct bpf_map map;
	u32 elem_size;
	u32 index_mask;
	struct bpf_array_aux *aux;
	union {
		char value[0] __aligned(8);
		void *ptrs[0] __aligned(8);
		void __percpu *pptrs[0] __aligned(8);
	};
};

#define BPF_COMPLEXITY_LIMIT_INSNS      1000000 /* yes. 1M insns */
#define MAX_TAIL_CALL_CNT 32

#define BPF_F_ACCESS_MASK	(BPF_F_RDONLY |		\
				 BPF_F_RDONLY_PROG |	\
				 BPF_F_WRONLY |		\
				 BPF_F_WRONLY_PROG)

#define BPF_MAP_CAN_READ	BIT(0)
#define BPF_MAP_CAN_WRITE	BIT(1)

static inline u32 bpf_map_flags_to_cap(struct bpf_map *map)
{
	u32 access_flags = map->map_flags & (BPF_F_RDONLY_PROG | BPF_F_WRONLY_PROG);

	/* Combination of BPF_F_RDONLY_PROG | BPF_F_WRONLY_PROG is
	 * not possible.
	 */
	if (access_flags & BPF_F_RDONLY_PROG)
		return BPF_MAP_CAN_READ;
	else if (access_flags & BPF_F_WRONLY_PROG)
		return BPF_MAP_CAN_WRITE;
	else
		return BPF_MAP_CAN_READ | BPF_MAP_CAN_WRITE;
}

static inline bool bpf_map_flags_access_ok(u32 access_flags)
{
	return (access_flags & (BPF_F_RDONLY_PROG | BPF_F_WRONLY_PROG)) !=
	       (BPF_F_RDONLY_PROG | BPF_F_WRONLY_PROG);
}

struct bpf_event_entry {
	struct perf_event *event;
	struct file *perf_file;
	struct file *map_file;
	struct rcu_head rcu;
};

bool bpf_prog_array_compatible(struct bpf_array *array, const struct bpf_prog *fp);
int bpf_prog_calc_tag(struct bpf_prog *fp);
const char *kernel_type_name(u32 btf_type_id);

const struct bpf_func_proto *bpf_get_trace_printk_proto(void);

typedef unsigned long (*bpf_ctx_copy_t)(void *dst, const void *src,
					unsigned long off, unsigned long len);
typedef u32 (*bpf_convert_ctx_access_t)(enum bpf_access_type type,
					const struct bpf_insn *src,
					struct bpf_insn *dst,
					struct bpf_prog *prog,
					u32 *target_size);

u64 bpf_event_output(struct bpf_map *map, u64 flags, void *meta, u64 meta_size,
		     void *ctx, u64 ctx_size, bpf_ctx_copy_t ctx_copy);

/* an array of programs to be executed under rcu_lock.
 *
 * Typical usage:
 * ret = BPF_PROG_RUN_ARRAY(&bpf_prog_array, ctx, BPF_PROG_RUN);
 *
 * the structure returned by bpf_prog_array_alloc() should be populated
 * with program pointers and the last pointer must be NULL.
 * The user has to keep refcnt on the program and make sure the program
 * is removed from the array before bpf_prog_put().
 * The 'struct bpf_prog_array *' should only be replaced with xchg()
 * since other cpus are walking the array of pointers in parallel.
 */
struct bpf_prog_array_item {
	struct bpf_prog *prog;
	struct bpf_cgroup_storage *cgroup_storage[MAX_BPF_CGROUP_STORAGE_TYPE];
};

struct bpf_prog_array {
	struct rcu_head rcu;
	struct bpf_prog_array_item items[];
};

struct bpf_prog_array *bpf_prog_array_alloc(u32 prog_cnt, gfp_t flags);
void bpf_prog_array_free(struct bpf_prog_array *progs);
int bpf_prog_array_length(struct bpf_prog_array *progs);
bool bpf_prog_array_is_empty(struct bpf_prog_array *array);
int bpf_prog_array_copy_to_user(struct bpf_prog_array *progs,
				__u32 __user *prog_ids, u32 cnt);

void bpf_prog_array_delete_safe(struct bpf_prog_array *progs,
				struct bpf_prog *old_prog);
int bpf_prog_array_delete_safe_at(struct bpf_prog_array *array, int index);
int bpf_prog_array_update_at(struct bpf_prog_array *array, int index,
			     struct bpf_prog *prog);
int bpf_prog_array_copy_info(struct bpf_prog_array *array,
			     u32 *prog_ids, u32 request_cnt,
			     u32 *prog_cnt);
int bpf_prog_array_copy(struct bpf_prog_array *old_array,
			struct bpf_prog *exclude_prog,
			struct bpf_prog *include_prog,
			struct bpf_prog_array **new_array);

#define __BPF_PROG_RUN_ARRAY(array, ctx, func, check_non_null)	\
	({						\
		struct bpf_prog_array_item *_item;	\
		struct bpf_prog *_prog;			\
		struct bpf_prog_array *_array;		\
		u32 _ret = 1;				\
		migrate_disable();			\
		rcu_read_lock();			\
		_array = rcu_dereference(array);	\
		if (unlikely(check_non_null && !_array))\
			goto _out;			\
		_item = &_array->items[0];		\
		while ((_prog = READ_ONCE(_item->prog))) {		\
			bpf_cgroup_storage_set(_item->cgroup_storage);	\
			_ret &= func(_prog, ctx);	\
			_item++;			\
		}					\
_out:							\
		rcu_read_unlock();			\
		migrate_enable();			\
		_ret;					\
	 })

/* To be used by __cgroup_bpf_run_filter_skb for EGRESS BPF progs
 * so BPF programs can request cwr for TCP packets.
 *
 * Current cgroup skb programs can only return 0 or 1 (0 to drop the
 * packet. This macro changes the behavior so the low order bit
 * indicates whether the packet should be dropped (0) or not (1)
 * and the next bit is a congestion notification bit. This could be
 * used by TCP to call tcp_enter_cwr()
 *
 * Hence, new allowed return values of CGROUP EGRESS BPF programs are:
 *   0: drop packet
 *   1: keep packet
 *   2: drop packet and cn
 *   3: keep packet and cn
 *
 * This macro then converts it to one of the NET_XMIT or an error
 * code that is then interpreted as drop packet (and no cn):
 *   0: NET_XMIT_SUCCESS  skb should be transmitted
 *   1: NET_XMIT_DROP     skb should be dropped and cn
 *   2: NET_XMIT_CN       skb should be transmitted and cn
 *   3: -EPERM            skb should be dropped
 */
#define BPF_PROG_CGROUP_INET_EGRESS_RUN_ARRAY(array, ctx, func)		\
	({						\
		struct bpf_prog_array_item *_item;	\
		struct bpf_prog *_prog;			\
		struct bpf_prog_array *_array;		\
		u32 ret;				\
		u32 _ret = 1;				\
		u32 _cn = 0;				\
		migrate_disable();			\
		rcu_read_lock();			\
		_array = rcu_dereference(array);	\
		_item = &_array->items[0];		\
		while ((_prog = READ_ONCE(_item->prog))) {		\
			bpf_cgroup_storage_set(_item->cgroup_storage);	\
			ret = func(_prog, ctx);		\
			_ret &= (ret & 1);		\
			_cn |= (ret & 2);		\
			_item++;			\
		}					\
		rcu_read_unlock();			\
		migrate_enable();			\
		if (_ret)				\
			_ret = (_cn ? NET_XMIT_CN : NET_XMIT_SUCCESS);	\
		else					\
			_ret = (_cn ? NET_XMIT_DROP : -EPERM);		\
		_ret;					\
	})

#define BPF_PROG_RUN_ARRAY(array, ctx, func)		\
	__BPF_PROG_RUN_ARRAY(array, ctx, func, false)

#define BPF_PROG_RUN_ARRAY_CHECK(array, ctx, func)	\
	__BPF_PROG_RUN_ARRAY(array, ctx, func, true)

#ifdef CONFIG_BPF_SYSCALL
DECLARE_PER_CPU(int, bpf_prog_active);
extern struct mutex bpf_stats_enabled_mutex;

/*
 * Block execution of BPF programs attached to instrumentation (perf,
 * kprobes, tracepoints) to prevent deadlocks on map operations as any of
 * these events can happen inside a region which holds a map bucket lock
 * and can deadlock on it.
 *
 * Use the preemption safe inc/dec variants on RT because migrate disable
 * is preemptible on RT and preemption in the middle of the RMW operation
 * might lead to inconsistent state. Use the raw variants for non RT
 * kernels as migrate_disable() maps to preempt_disable() so the slightly
 * more expensive save operation can be avoided.
 */
static inline void bpf_disable_instrumentation(void)
{
	migrate_disable();
	if (IS_ENABLED(CONFIG_PREEMPT_RT))
		this_cpu_inc(bpf_prog_active);
	else
		__this_cpu_inc(bpf_prog_active);
}

static inline void bpf_enable_instrumentation(void)
{
	if (IS_ENABLED(CONFIG_PREEMPT_RT))
		this_cpu_dec(bpf_prog_active);
	else
		__this_cpu_dec(bpf_prog_active);
	migrate_enable();
}

extern const struct file_operations bpf_map_fops;
extern const struct file_operations bpf_prog_fops;
extern const struct file_operations bpf_iter_fops;

#define BPF_PROG_TYPE(_id, _name, prog_ctx_type, kern_ctx_type) \
	extern const struct bpf_prog_ops _name ## _prog_ops; \
	extern const struct bpf_verifier_ops _name ## _verifier_ops;
#define BPF_MAP_TYPE(_id, _ops) \
	extern const struct bpf_map_ops _ops;
#define BPF_LINK_TYPE(_id, _name)
#include <linux/bpf_types.h>
#undef BPF_PROG_TYPE
#undef BPF_MAP_TYPE
#undef BPF_LINK_TYPE

extern const struct bpf_prog_ops bpf_offload_prog_ops;
extern const struct bpf_verifier_ops tc_cls_act_analyzer_ops;
extern const struct bpf_verifier_ops xdp_analyzer_ops;

struct bpf_prog *bpf_prog_get(u32 ufd);
struct bpf_prog *bpf_prog_get_type_dev(u32 ufd, enum bpf_prog_type type,
				       bool attach_drv);
void bpf_prog_add(struct bpf_prog *prog, int i);
void bpf_prog_sub(struct bpf_prog *prog, int i);
void bpf_prog_inc(struct bpf_prog *prog);
struct bpf_prog * __must_check bpf_prog_inc_not_zero(struct bpf_prog *prog);
void bpf_prog_put(struct bpf_prog *prog);
int __bpf_prog_charge(struct user_struct *user, u32 pages);
void __bpf_prog_uncharge(struct user_struct *user, u32 pages);
void __bpf_free_used_maps(struct bpf_prog_aux *aux,
			  struct bpf_map **used_maps, u32 len);

void bpf_prog_free_id(struct bpf_prog *prog, bool do_idr_lock);
void bpf_map_free_id(struct bpf_map *map, bool do_idr_lock);

struct bpf_map *bpf_map_get(u32 ufd);
struct bpf_map *bpf_map_get_with_uref(u32 ufd);
struct bpf_map *__bpf_map_get(struct fd f);
void bpf_map_inc(struct bpf_map *map);
void bpf_map_inc_with_uref(struct bpf_map *map);
struct bpf_map * __must_check bpf_map_inc_not_zero(struct bpf_map *map);
void bpf_map_put_with_uref(struct bpf_map *map);
void bpf_map_put(struct bpf_map *map);
int bpf_map_charge_memlock(struct bpf_map *map, u32 pages);
void bpf_map_uncharge_memlock(struct bpf_map *map, u32 pages);
int bpf_map_charge_init(struct bpf_map_memory *mem, u64 size);
void bpf_map_charge_finish(struct bpf_map_memory *mem);
void bpf_map_charge_move(struct bpf_map_memory *dst,
			 struct bpf_map_memory *src);
void *bpf_map_area_alloc(u64 size, int numa_node);
void *bpf_map_area_mmapable_alloc(u64 size, int numa_node);
void bpf_map_area_free(void *base);
void bpf_map_init_from_attr(struct bpf_map *map, union bpf_attr *attr);
int  generic_map_lookup_batch(struct bpf_map *map,
			      const union bpf_attr *attr,
			      union bpf_attr __user *uattr);
int  generic_map_update_batch(struct bpf_map *map,
			      const union bpf_attr *attr,
			      union bpf_attr __user *uattr);
int  generic_map_delete_batch(struct bpf_map *map,
			      const union bpf_attr *attr,
			      union bpf_attr __user *uattr);
struct bpf_map *bpf_map_get_curr_or_next(u32 *id);
struct bpf_prog *bpf_prog_get_curr_or_next(u32 *id);

extern int sysctl_unprivileged_bpf_disabled;

static inline bool bpf_allow_ptr_leaks(void)
{
	return perfmon_capable();
}

static inline bool bpf_allow_ptr_to_map_access(void)
{
	return perfmon_capable();
}

static inline bool bpf_bypass_spec_v1(void)
{
	return perfmon_capable();
}

static inline bool bpf_bypass_spec_v4(void)
{
	return perfmon_capable();
}

int bpf_map_new_fd(struct bpf_map *map, int flags);
int bpf_prog_new_fd(struct bpf_prog *prog);

void bpf_link_init(struct bpf_link *link, enum bpf_link_type type,
		   const struct bpf_link_ops *ops, struct bpf_prog *prog);
int bpf_link_prime(struct bpf_link *link, struct bpf_link_primer *primer);
int bpf_link_settle(struct bpf_link_primer *primer);
void bpf_link_cleanup(struct bpf_link_primer *primer);
void bpf_link_inc(struct bpf_link *link);
void bpf_link_put(struct bpf_link *link);
int bpf_link_new_fd(struct bpf_link *link);
struct file *bpf_link_new_file(struct bpf_link *link, int *reserved_fd);
struct bpf_link *bpf_link_get_from_fd(u32 ufd);

int bpf_obj_pin_user(u32 ufd, const char __user *pathname);
int bpf_obj_get_user(const char __user *pathname, int flags);

#define BPF_ITER_FUNC_PREFIX "bpf_iter_"
#define DEFINE_BPF_ITER_FUNC(target, args...)			\
	extern int bpf_iter_ ## target(args);			\
	int __init bpf_iter_ ## target(args) { return 0; }

struct bpf_iter_aux_info {
	struct bpf_map *map;
};

typedef int (*bpf_iter_attach_target_t)(struct bpf_prog *prog,
					union bpf_iter_link_info *linfo,
					struct bpf_iter_aux_info *aux);
typedef void (*bpf_iter_detach_target_t)(struct bpf_iter_aux_info *aux);
typedef void (*bpf_iter_show_fdinfo_t) (const struct bpf_iter_aux_info *aux,
					struct seq_file *seq);
typedef int (*bpf_iter_fill_link_info_t)(const struct bpf_iter_aux_info *aux,
					 struct bpf_link_info *info);

#define BPF_ITER_CTX_ARG_MAX 2
struct bpf_iter_reg {
	const char *target;
	bpf_iter_attach_target_t attach_target;
	bpf_iter_detach_target_t detach_target;
	bpf_iter_show_fdinfo_t show_fdinfo;
	bpf_iter_fill_link_info_t fill_link_info;
	u32 ctx_arg_info_size;
	struct bpf_ctx_arg_aux ctx_arg_info[BPF_ITER_CTX_ARG_MAX];
	const struct bpf_iter_seq_info *seq_info;
};

struct bpf_iter_meta {
	__bpf_md_ptr(struct seq_file *, seq);
	u64 session_id;
	u64 seq_num;
};

struct bpf_iter__bpf_map_elem {
	__bpf_md_ptr(struct bpf_iter_meta *, meta);
	__bpf_md_ptr(struct bpf_map *, map);
	__bpf_md_ptr(void *, key);
	__bpf_md_ptr(void *, value);
};

int bpf_iter_reg_target(const struct bpf_iter_reg *reg_info);
void bpf_iter_unreg_target(const struct bpf_iter_reg *reg_info);
bool bpf_iter_prog_supported(struct bpf_prog *prog);
int bpf_iter_link_attach(const union bpf_attr *attr, struct bpf_prog *prog);
int bpf_iter_new_fd(struct bpf_link *link);
bool bpf_link_is_iter(struct bpf_link *link);
struct bpf_prog *bpf_iter_get_info(struct bpf_iter_meta *meta, bool in_stop);
int bpf_iter_run_prog(struct bpf_prog *prog, void *ctx);
void bpf_iter_map_show_fdinfo(const struct bpf_iter_aux_info *aux,
			      struct seq_file *seq);
int bpf_iter_map_fill_link_info(const struct bpf_iter_aux_info *aux,
				struct bpf_link_info *info);

int bpf_percpu_hash_copy(struct bpf_map *map, void *key, void *value);
int bpf_percpu_array_copy(struct bpf_map *map, void *key, void *value);
int bpf_percpu_hash_update(struct bpf_map *map, void *key, void *value,
			   u64 flags);
int bpf_percpu_array_update(struct bpf_map *map, void *key, void *value,
			    u64 flags);

int bpf_stackmap_copy(struct bpf_map *map, void *key, void *value);

int bpf_fd_array_map_update_elem(struct bpf_map *map, struct file *map_file,
				 void *key, void *value, u64 map_flags);
int bpf_fd_array_map_lookup_elem(struct bpf_map *map, void *key, u32 *value);
int bpf_fd_htab_map_update_elem(struct bpf_map *map, struct file *map_file,
				void *key, void *value, u64 map_flags);
int bpf_fd_htab_map_lookup_elem(struct bpf_map *map, void *key, u32 *value);

int bpf_get_file_flag(int flags);
int bpf_check_uarg_tail_zero(void __user *uaddr, size_t expected_size,
			     size_t actual_size);

/* memcpy that is used with 8-byte aligned pointers, power-of-8 size and
 * forced to use 'long' read/writes to try to atomically copy long counters.
 * Best-effort only.  No barriers here, since it _will_ race with concurrent
 * updates from BPF programs. Called from bpf syscall and mostly used with
 * size 8 or 16 bytes, so ask compiler to inline it.
 */
static inline void bpf_long_memcpy(void *dst, const void *src, u32 size)
{
	const long *lsrc = src;
	long *ldst = dst;

	size /= sizeof(long);
	while (size--)
		*ldst++ = *lsrc++;
}

/* verify correctness of eBPF program */
int bpf_check(struct bpf_prog **fp, union bpf_attr *attr,
	      union bpf_attr __user *uattr);
void bpf_patch_call_args(struct bpf_insn *insn, u32 stack_depth);

struct btf *bpf_get_btf_vmlinux(void);

/* Map specifics */
struct xdp_buff;
struct sk_buff;

struct bpf_dtab_netdev *__dev_map_lookup_elem(struct bpf_map *map, u32 key);
struct bpf_dtab_netdev *__dev_map_hash_lookup_elem(struct bpf_map *map, u32 key);
void __dev_flush(void);
int dev_xdp_enqueue(struct net_device *dev, struct xdp_buff *xdp,
		    struct net_device *dev_rx);
int dev_map_enqueue(struct bpf_dtab_netdev *dst, struct xdp_buff *xdp,
		    struct net_device *dev_rx);
int dev_map_generic_redirect(struct bpf_dtab_netdev *dst, struct sk_buff *skb,
			     struct bpf_prog *xdp_prog);
bool dev_map_can_have_prog(struct bpf_map *map);

struct bpf_cpu_map_entry *__cpu_map_lookup_elem(struct bpf_map *map, u32 key);
void __cpu_map_flush(void);
int cpu_map_enqueue(struct bpf_cpu_map_entry *rcpu, struct xdp_buff *xdp,
		    struct net_device *dev_rx);
bool cpu_map_prog_allowed(struct bpf_map *map);

/* Return map's numa specified by userspace */
static inline int bpf_map_attr_numa_node(const union bpf_attr *attr)
{
	return (attr->map_flags & BPF_F_NUMA_NODE) ?
		attr->numa_node : NUMA_NO_NODE;
}

struct bpf_prog *bpf_prog_get_type_path(const char *name, enum bpf_prog_type type);
int array_map_alloc_check(union bpf_attr *attr);

int bpf_prog_test_run_xdp(struct bpf_prog *prog, const union bpf_attr *kattr,
			  union bpf_attr __user *uattr);
int bpf_prog_test_run_skb(struct bpf_prog *prog, const union bpf_attr *kattr,
			  union bpf_attr __user *uattr);
int bpf_prog_test_run_tracing(struct bpf_prog *prog,
			      const union bpf_attr *kattr,
			      union bpf_attr __user *uattr);
int bpf_prog_test_run_flow_dissector(struct bpf_prog *prog,
				     const union bpf_attr *kattr,
				     union bpf_attr __user *uattr);
int bpf_prog_test_run_raw_tp(struct bpf_prog *prog,
			     const union bpf_attr *kattr,
			     union bpf_attr __user *uattr);
bool btf_ctx_access(int off, int size, enum bpf_access_type type,
		    const struct bpf_prog *prog,
		    struct bpf_insn_access_aux *info);
int btf_struct_access(struct bpf_verifier_log *log,
		      const struct btf_type *t, int off, int size,
		      enum bpf_access_type atype,
		      u32 *next_btf_id);
bool btf_struct_ids_match(struct bpf_verifier_log *log,
			  int off, u32 id, u32 need_type_id);

int btf_distill_func_proto(struct bpf_verifier_log *log,
			   struct btf *btf,
			   const struct btf_type *func_proto,
			   const char *func_name,
			   struct btf_func_model *m);

struct bpf_reg_state;
int btf_check_func_arg_match(struct bpf_verifier_env *env, int subprog,
			     struct bpf_reg_state *regs);
int btf_prepare_func_args(struct bpf_verifier_env *env, int subprog,
			  struct bpf_reg_state *reg);
int btf_check_type_match(struct bpf_verifier_log *log, const struct bpf_prog *prog,
			 struct btf *btf, const struct btf_type *t);

struct bpf_prog *bpf_prog_by_id(u32 id);
struct bpf_link *bpf_link_by_id(u32 id);

const struct bpf_func_proto *bpf_base_func_proto(enum bpf_func_id func_id);
#else /* !CONFIG_BPF_SYSCALL */
static inline struct bpf_prog *bpf_prog_get(u32 ufd)
{
	return ERR_PTR(-EOPNOTSUPP);
}

static inline struct bpf_prog *bpf_prog_get_type_dev(u32 ufd,
						     enum bpf_prog_type type,
						     bool attach_drv)
{
	return ERR_PTR(-EOPNOTSUPP);
}

static inline void bpf_prog_add(struct bpf_prog *prog, int i)
{
}

static inline void bpf_prog_sub(struct bpf_prog *prog, int i)
{
}

static inline void bpf_prog_put(struct bpf_prog *prog)
{
}

static inline void bpf_prog_inc(struct bpf_prog *prog)
{
}

static inline struct bpf_prog *__must_check
bpf_prog_inc_not_zero(struct bpf_prog *prog)
{
	return ERR_PTR(-EOPNOTSUPP);
}

static inline int __bpf_prog_charge(struct user_struct *user, u32 pages)
{
	return 0;
}

static inline void __bpf_prog_uncharge(struct user_struct *user, u32 pages)
{
}

static inline void bpf_link_init(struct bpf_link *link, enum bpf_link_type type,
				 const struct bpf_link_ops *ops,
				 struct bpf_prog *prog)
{
}

static inline int bpf_link_prime(struct bpf_link *link,
				 struct bpf_link_primer *primer)
{
	return -EOPNOTSUPP;
}

static inline int bpf_link_settle(struct bpf_link_primer *primer)
{
	return -EOPNOTSUPP;
}

static inline void bpf_link_cleanup(struct bpf_link_primer *primer)
{
}

static inline void bpf_link_inc(struct bpf_link *link)
{
}

static inline void bpf_link_put(struct bpf_link *link)
{
}

static inline int bpf_obj_get_user(const char __user *pathname, int flags)
{
	return -EOPNOTSUPP;
}

static inline struct net_device  *__dev_map_lookup_elem(struct bpf_map *map,
						       u32 key)
{
	return NULL;
}

static inline struct net_device  *__dev_map_hash_lookup_elem(struct bpf_map *map,
							     u32 key)
{
	return NULL;
}
static inline bool dev_map_can_have_prog(struct bpf_map *map)
{
	return false;
}

static inline void __dev_flush(void)
{
}

struct xdp_buff;
struct bpf_dtab_netdev;

static inline
int dev_xdp_enqueue(struct net_device *dev, struct xdp_buff *xdp,
		    struct net_device *dev_rx)
{
	return 0;
}

static inline
int dev_map_enqueue(struct bpf_dtab_netdev *dst, struct xdp_buff *xdp,
		    struct net_device *dev_rx)
{
	return 0;
}

struct sk_buff;

static inline int dev_map_generic_redirect(struct bpf_dtab_netdev *dst,
					   struct sk_buff *skb,
					   struct bpf_prog *xdp_prog)
{
	return 0;
}

static inline
struct bpf_cpu_map_entry *__cpu_map_lookup_elem(struct bpf_map *map, u32 key)
{
	return NULL;
}

static inline void __cpu_map_flush(void)
{
}

static inline int cpu_map_enqueue(struct bpf_cpu_map_entry *rcpu,
				  struct xdp_buff *xdp,
				  struct net_device *dev_rx)
{
	return 0;
}

static inline bool cpu_map_prog_allowed(struct bpf_map *map)
{
	return false;
}

static inline struct bpf_prog *bpf_prog_get_type_path(const char *name,
				enum bpf_prog_type type)
{
	return ERR_PTR(-EOPNOTSUPP);
}

static inline int bpf_prog_test_run_xdp(struct bpf_prog *prog,
					const union bpf_attr *kattr,
					union bpf_attr __user *uattr)
{
	return -ENOTSUPP;
}

static inline int bpf_prog_test_run_skb(struct bpf_prog *prog,
					const union bpf_attr *kattr,
					union bpf_attr __user *uattr)
{
	return -ENOTSUPP;
}

static inline int bpf_prog_test_run_tracing(struct bpf_prog *prog,
					    const union bpf_attr *kattr,
					    union bpf_attr __user *uattr)
{
	return -ENOTSUPP;
}

static inline int bpf_prog_test_run_flow_dissector(struct bpf_prog *prog,
						   const union bpf_attr *kattr,
						   union bpf_attr __user *uattr)
{
	return -ENOTSUPP;
}

static inline void bpf_map_put(struct bpf_map *map)
{
}

static inline struct bpf_prog *bpf_prog_by_id(u32 id)
{
	return ERR_PTR(-ENOTSUPP);
}

static inline const struct bpf_func_proto *
bpf_base_func_proto(enum bpf_func_id func_id)
{
	return NULL;
}
#endif /* CONFIG_BPF_SYSCALL */

static inline struct bpf_prog *bpf_prog_get_type(u32 ufd,
						 enum bpf_prog_type type)
{
	return bpf_prog_get_type_dev(ufd, type, false);
}

bool bpf_prog_get_ok(struct bpf_prog *, enum bpf_prog_type *, bool);

int bpf_prog_offload_compile(struct bpf_prog *prog);
void bpf_prog_offload_destroy(struct bpf_prog *prog);
int bpf_prog_offload_info_fill(struct bpf_prog_info *info,
			       struct bpf_prog *prog);

int bpf_map_offload_info_fill(struct bpf_map_info *info, struct bpf_map *map);

int bpf_map_offload_lookup_elem(struct bpf_map *map, void *key, void *value);
int bpf_map_offload_update_elem(struct bpf_map *map,
				void *key, void *value, u64 flags);
int bpf_map_offload_delete_elem(struct bpf_map *map, void *key);
int bpf_map_offload_get_next_key(struct bpf_map *map,
				 void *key, void *next_key);

bool bpf_offload_prog_map_match(struct bpf_prog *prog, struct bpf_map *map);

struct bpf_offload_dev *
bpf_offload_dev_create(const struct bpf_prog_offload_ops *ops, void *priv);
void bpf_offload_dev_destroy(struct bpf_offload_dev *offdev);
void *bpf_offload_dev_priv(struct bpf_offload_dev *offdev);
int bpf_offload_dev_netdev_register(struct bpf_offload_dev *offdev,
				    struct net_device *netdev);
void bpf_offload_dev_netdev_unregister(struct bpf_offload_dev *offdev,
				       struct net_device *netdev);
bool bpf_offload_dev_match(struct bpf_prog *prog, struct net_device *netdev);

#if defined(CONFIG_NET) && defined(CONFIG_BPF_SYSCALL)
int bpf_prog_offload_init(struct bpf_prog *prog, union bpf_attr *attr);

static inline bool bpf_prog_is_dev_bound(const struct bpf_prog_aux *aux)
{
	return aux->offload_requested;
}

static inline bool bpf_map_is_dev_bound(struct bpf_map *map)
{
	return unlikely(map->ops == &bpf_map_offload_ops);
}

struct bpf_map *bpf_map_offload_map_alloc(union bpf_attr *attr);
void bpf_map_offload_map_free(struct bpf_map *map);
#else
static inline int bpf_prog_offload_init(struct bpf_prog *prog,
					union bpf_attr *attr)
{
	return -EOPNOTSUPP;
}

static inline bool bpf_prog_is_dev_bound(struct bpf_prog_aux *aux)
{
	return false;
}

static inline bool bpf_map_is_dev_bound(struct bpf_map *map)
{
	return false;
}

static inline struct bpf_map *bpf_map_offload_map_alloc(union bpf_attr *attr)
{
	return ERR_PTR(-EOPNOTSUPP);
}

static inline void bpf_map_offload_map_free(struct bpf_map *map)
{
}
#endif /* CONFIG_NET && CONFIG_BPF_SYSCALL */

#if defined(CONFIG_BPF_STREAM_PARSER)
int sock_map_prog_update(struct bpf_map *map, struct bpf_prog *prog,
			 struct bpf_prog *old, u32 which);
int sock_map_get_from_fd(const union bpf_attr *attr, struct bpf_prog *prog);
int sock_map_prog_detach(const union bpf_attr *attr, enum bpf_prog_type ptype);
<<<<<<< HEAD
=======
int sock_map_update_elem_sys(struct bpf_map *map, void *key, void *value, u64 flags);
void sock_map_unhash(struct sock *sk);
void sock_map_close(struct sock *sk, long timeout);
>>>>>>> d1988041
#else
static inline int sock_map_prog_update(struct bpf_map *map,
				       struct bpf_prog *prog,
				       struct bpf_prog *old, u32 which)
{
	return -EOPNOTSUPP;
}

static inline int sock_map_get_from_fd(const union bpf_attr *attr,
				       struct bpf_prog *prog)
{
	return -EINVAL;
}
<<<<<<< HEAD

static inline int sock_map_prog_detach(const union bpf_attr *attr,
				       enum bpf_prog_type ptype)
{
	return -EOPNOTSUPP;
}
#endif
=======
>>>>>>> d1988041

static inline int sock_map_prog_detach(const union bpf_attr *attr,
				       enum bpf_prog_type ptype)
{
	return -EOPNOTSUPP;
}

static inline int sock_map_update_elem_sys(struct bpf_map *map, void *key, void *value,
					   u64 flags)
{
	return -EOPNOTSUPP;
}
#endif /* CONFIG_BPF_STREAM_PARSER */

#if defined(CONFIG_INET) && defined(CONFIG_BPF_SYSCALL)
void bpf_sk_reuseport_detach(struct sock *sk);
int bpf_fd_reuseport_array_lookup_elem(struct bpf_map *map, void *key,
				       void *value);
int bpf_fd_reuseport_array_update_elem(struct bpf_map *map, void *key,
				       void *value, u64 map_flags);
#else
static inline void bpf_sk_reuseport_detach(struct sock *sk)
{
}

#ifdef CONFIG_BPF_SYSCALL
static inline int bpf_fd_reuseport_array_lookup_elem(struct bpf_map *map,
						     void *key, void *value)
{
	return -EOPNOTSUPP;
}

static inline int bpf_fd_reuseport_array_update_elem(struct bpf_map *map,
						     void *key, void *value,
						     u64 map_flags)
{
	return -EOPNOTSUPP;
}
#endif /* CONFIG_BPF_SYSCALL */
#endif /* defined(CONFIG_INET) && defined(CONFIG_BPF_SYSCALL) */

/* verifier prototypes for helper functions called from eBPF programs */
extern const struct bpf_func_proto bpf_map_lookup_elem_proto;
extern const struct bpf_func_proto bpf_map_update_elem_proto;
extern const struct bpf_func_proto bpf_map_delete_elem_proto;
extern const struct bpf_func_proto bpf_map_push_elem_proto;
extern const struct bpf_func_proto bpf_map_pop_elem_proto;
extern const struct bpf_func_proto bpf_map_peek_elem_proto;

extern const struct bpf_func_proto bpf_get_prandom_u32_proto;
extern const struct bpf_func_proto bpf_get_smp_processor_id_proto;
extern const struct bpf_func_proto bpf_get_numa_node_id_proto;
extern const struct bpf_func_proto bpf_tail_call_proto;
extern const struct bpf_func_proto bpf_ktime_get_ns_proto;
extern const struct bpf_func_proto bpf_ktime_get_boot_ns_proto;
extern const struct bpf_func_proto bpf_get_current_pid_tgid_proto;
extern const struct bpf_func_proto bpf_get_current_uid_gid_proto;
extern const struct bpf_func_proto bpf_get_current_comm_proto;
extern const struct bpf_func_proto bpf_get_stackid_proto;
extern const struct bpf_func_proto bpf_get_stack_proto;
extern const struct bpf_func_proto bpf_get_task_stack_proto;
extern const struct bpf_func_proto bpf_get_stackid_proto_pe;
extern const struct bpf_func_proto bpf_get_stack_proto_pe;
extern const struct bpf_func_proto bpf_sock_map_update_proto;
extern const struct bpf_func_proto bpf_sock_hash_update_proto;
extern const struct bpf_func_proto bpf_get_current_cgroup_id_proto;
extern const struct bpf_func_proto bpf_get_current_ancestor_cgroup_id_proto;
extern const struct bpf_func_proto bpf_msg_redirect_hash_proto;
extern const struct bpf_func_proto bpf_msg_redirect_map_proto;
extern const struct bpf_func_proto bpf_sk_redirect_hash_proto;
extern const struct bpf_func_proto bpf_sk_redirect_map_proto;
extern const struct bpf_func_proto bpf_spin_lock_proto;
extern const struct bpf_func_proto bpf_spin_unlock_proto;
extern const struct bpf_func_proto bpf_get_local_storage_proto;
extern const struct bpf_func_proto bpf_strtol_proto;
extern const struct bpf_func_proto bpf_strtoul_proto;
extern const struct bpf_func_proto bpf_tcp_sock_proto;
extern const struct bpf_func_proto bpf_jiffies64_proto;
extern const struct bpf_func_proto bpf_get_ns_current_pid_tgid_proto;
extern const struct bpf_func_proto bpf_event_output_data_proto;
extern const struct bpf_func_proto bpf_ringbuf_output_proto;
extern const struct bpf_func_proto bpf_ringbuf_reserve_proto;
extern const struct bpf_func_proto bpf_ringbuf_submit_proto;
extern const struct bpf_func_proto bpf_ringbuf_discard_proto;
extern const struct bpf_func_proto bpf_ringbuf_query_proto;
extern const struct bpf_func_proto bpf_skc_to_tcp6_sock_proto;
extern const struct bpf_func_proto bpf_skc_to_tcp_sock_proto;
extern const struct bpf_func_proto bpf_skc_to_tcp_timewait_sock_proto;
extern const struct bpf_func_proto bpf_skc_to_tcp_request_sock_proto;
extern const struct bpf_func_proto bpf_skc_to_udp6_sock_proto;
extern const struct bpf_func_proto bpf_copy_from_user_proto;
extern const struct bpf_func_proto bpf_snprintf_btf_proto;
extern const struct bpf_func_proto bpf_per_cpu_ptr_proto;
extern const struct bpf_func_proto bpf_this_cpu_ptr_proto;

const struct bpf_func_proto *bpf_tracing_func_proto(
	enum bpf_func_id func_id, const struct bpf_prog *prog);

const struct bpf_func_proto *tracing_prog_func_proto(
  enum bpf_func_id func_id, const struct bpf_prog *prog);

/* Shared helpers among cBPF and eBPF. */
void bpf_user_rnd_init_once(void);
u64 bpf_user_rnd_u32(u64 r1, u64 r2, u64 r3, u64 r4, u64 r5);
u64 bpf_get_raw_cpu_id(u64 r1, u64 r2, u64 r3, u64 r4, u64 r5);

#if defined(CONFIG_NET)
bool bpf_sock_common_is_valid_access(int off, int size,
				     enum bpf_access_type type,
				     struct bpf_insn_access_aux *info);
bool bpf_sock_is_valid_access(int off, int size, enum bpf_access_type type,
			      struct bpf_insn_access_aux *info);
u32 bpf_sock_convert_ctx_access(enum bpf_access_type type,
				const struct bpf_insn *si,
				struct bpf_insn *insn_buf,
				struct bpf_prog *prog,
				u32 *target_size);
#else
static inline bool bpf_sock_common_is_valid_access(int off, int size,
						   enum bpf_access_type type,
						   struct bpf_insn_access_aux *info)
{
	return false;
}
static inline bool bpf_sock_is_valid_access(int off, int size,
					    enum bpf_access_type type,
					    struct bpf_insn_access_aux *info)
{
	return false;
}
static inline u32 bpf_sock_convert_ctx_access(enum bpf_access_type type,
					      const struct bpf_insn *si,
					      struct bpf_insn *insn_buf,
					      struct bpf_prog *prog,
					      u32 *target_size)
{
	return 0;
}
#endif

#ifdef CONFIG_INET
struct sk_reuseport_kern {
	struct sk_buff *skb;
	struct sock *sk;
	struct sock *selected_sk;
	void *data_end;
	u32 hash;
	u32 reuseport_id;
	bool bind_inany;
};
bool bpf_tcp_sock_is_valid_access(int off, int size, enum bpf_access_type type,
				  struct bpf_insn_access_aux *info);

u32 bpf_tcp_sock_convert_ctx_access(enum bpf_access_type type,
				    const struct bpf_insn *si,
				    struct bpf_insn *insn_buf,
				    struct bpf_prog *prog,
				    u32 *target_size);

bool bpf_xdp_sock_is_valid_access(int off, int size, enum bpf_access_type type,
				  struct bpf_insn_access_aux *info);

u32 bpf_xdp_sock_convert_ctx_access(enum bpf_access_type type,
				    const struct bpf_insn *si,
				    struct bpf_insn *insn_buf,
				    struct bpf_prog *prog,
				    u32 *target_size);
#else
static inline bool bpf_tcp_sock_is_valid_access(int off, int size,
						enum bpf_access_type type,
						struct bpf_insn_access_aux *info)
{
	return false;
}

static inline u32 bpf_tcp_sock_convert_ctx_access(enum bpf_access_type type,
						  const struct bpf_insn *si,
						  struct bpf_insn *insn_buf,
						  struct bpf_prog *prog,
						  u32 *target_size)
{
	return 0;
}
static inline bool bpf_xdp_sock_is_valid_access(int off, int size,
						enum bpf_access_type type,
						struct bpf_insn_access_aux *info)
{
	return false;
}

static inline u32 bpf_xdp_sock_convert_ctx_access(enum bpf_access_type type,
						  const struct bpf_insn *si,
						  struct bpf_insn *insn_buf,
						  struct bpf_prog *prog,
						  u32 *target_size)
{
	return 0;
}
#endif /* CONFIG_INET */

enum bpf_text_poke_type {
	BPF_MOD_CALL,
	BPF_MOD_JUMP,
};

int bpf_arch_text_poke(void *ip, enum bpf_text_poke_type t,
		       void *addr1, void *addr2);

struct btf_id_set;
bool btf_id_set_contains(const struct btf_id_set *set, u32 id);

#endif /* _LINUX_BPF_H */<|MERGE_RESOLUTION|>--- conflicted
+++ resolved
@@ -1724,12 +1724,9 @@
 			 struct bpf_prog *old, u32 which);
 int sock_map_get_from_fd(const union bpf_attr *attr, struct bpf_prog *prog);
 int sock_map_prog_detach(const union bpf_attr *attr, enum bpf_prog_type ptype);
-<<<<<<< HEAD
-=======
 int sock_map_update_elem_sys(struct bpf_map *map, void *key, void *value, u64 flags);
 void sock_map_unhash(struct sock *sk);
 void sock_map_close(struct sock *sk, long timeout);
->>>>>>> d1988041
 #else
 static inline int sock_map_prog_update(struct bpf_map *map,
 				       struct bpf_prog *prog,
@@ -1743,16 +1740,6 @@
 {
 	return -EINVAL;
 }
-<<<<<<< HEAD
-
-static inline int sock_map_prog_detach(const union bpf_attr *attr,
-				       enum bpf_prog_type ptype)
-{
-	return -EOPNOTSUPP;
-}
-#endif
-=======
->>>>>>> d1988041
 
 static inline int sock_map_prog_detach(const union bpf_attr *attr,
 				       enum bpf_prog_type ptype)
