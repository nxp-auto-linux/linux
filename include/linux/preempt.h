/* SPDX-License-Identifier: GPL-2.0 */
#ifndef __LINUX_PREEMPT_H
#define __LINUX_PREEMPT_H

/*
 * include/linux/preempt.h - macros for accessing and manipulating
 * preempt_count (used for kernel preemption, interrupt count, etc.)
 */

#include <linux/linkage.h>
#include <linux/list.h>

/*
 * We put the hardirq and softirq counter into the preemption
 * counter. The bitmask has the following meaning:
 *
 * - bits 0-7 are the preemption count (max preemption depth: 256)
 * - bits 8-15 are the softirq count (max # of softirqs: 256)
 *
 * The hardirq count could in theory be the same as the number of
 * interrupts in the system, but we run all interrupt handlers with
 * interrupts disabled, so we cannot have nesting interrupts. Though
 * there are a few palaeontologic drivers which reenable interrupts in
 * the handler, so we need more than one bit here.
 *
 *         PREEMPT_MASK:	0x000000ff
 *         SOFTIRQ_MASK:	0x0000ff00
 *         HARDIRQ_MASK:	0x000f0000
 *             NMI_MASK:	0x00100000
 * PREEMPT_NEED_RESCHED:	0x80000000
 */
#define PREEMPT_BITS	8
#define SOFTIRQ_BITS	8
#define HARDIRQ_BITS	4
#define NMI_BITS	1

#define PREEMPT_SHIFT	0
#define SOFTIRQ_SHIFT	(PREEMPT_SHIFT + PREEMPT_BITS)
#define HARDIRQ_SHIFT	(SOFTIRQ_SHIFT + SOFTIRQ_BITS)
#define NMI_SHIFT	(HARDIRQ_SHIFT + HARDIRQ_BITS)

#define __IRQ_MASK(x)	((1UL << (x))-1)

#define PREEMPT_MASK	(__IRQ_MASK(PREEMPT_BITS) << PREEMPT_SHIFT)
#define SOFTIRQ_MASK	(__IRQ_MASK(SOFTIRQ_BITS) << SOFTIRQ_SHIFT)
#define HARDIRQ_MASK	(__IRQ_MASK(HARDIRQ_BITS) << HARDIRQ_SHIFT)
#define NMI_MASK	(__IRQ_MASK(NMI_BITS)     << NMI_SHIFT)

#define PREEMPT_OFFSET	(1UL << PREEMPT_SHIFT)
#define SOFTIRQ_OFFSET	(1UL << SOFTIRQ_SHIFT)
#define HARDIRQ_OFFSET	(1UL << HARDIRQ_SHIFT)
#define NMI_OFFSET	(1UL << NMI_SHIFT)

#ifndef CONFIG_PREEMPT_RT_FULL
# define SOFTIRQ_DISABLE_OFFSET		(2 * SOFTIRQ_OFFSET)
#else
# define SOFTIRQ_DISABLE_OFFSET		(0)
#endif

#define PREEMPT_DISABLED	(PREEMPT_DISABLE_OFFSET + PREEMPT_ENABLED)

/*
 * Disable preemption until the scheduler is running -- use an unconditional
 * value so that it also works on !PREEMPT_COUNT kernels.
 *
 * Reset by start_kernel()->sched_init()->init_idle()->init_idle_preempt_count().
 */
#define INIT_PREEMPT_COUNT	PREEMPT_OFFSET

/*
 * Initial preempt_count value; reflects the preempt_count schedule invariant
 * which states that during context switches:
 *
 *    preempt_count() == 2*PREEMPT_DISABLE_OFFSET
 *
 * Note: PREEMPT_DISABLE_OFFSET is 0 for !PREEMPT_COUNT kernels.
 * Note: See finish_task_switch().
 */
#define FORK_PREEMPT_COUNT	(2*PREEMPT_DISABLE_OFFSET + PREEMPT_ENABLED)

/* preempt_count() and related functions, depends on PREEMPT_NEED_RESCHED */
#include <asm/preempt.h>

#define hardirq_count()	(preempt_count() & HARDIRQ_MASK)
#define irq_count()	(preempt_count() & (HARDIRQ_MASK | SOFTIRQ_MASK \
				 | NMI_MASK))
<<<<<<< HEAD
#ifndef CONFIG_PREEMPT_RT_FULL
# define softirq_count()	(preempt_count() & SOFTIRQ_MASK)
# define in_serving_softirq()	(softirq_count() & SOFTIRQ_OFFSET)
#else
# define softirq_count()	((unsigned long)current->softirq_nestcnt)
extern int in_serving_softirq(void);
#endif

=======
>>>>>>> fa578e9d
/*
 * Are we doing bottom half or hardware interrupt processing?
 *
 * in_irq()       - We're in (hard) IRQ context
 * in_softirq()   - We have BH disabled, or are processing softirqs
 * in_interrupt() - We're in NMI,IRQ,SoftIRQ context or have BH disabled
 * in_serving_softirq() - We're in softirq context
 * in_nmi()       - We're in NMI context
 * in_task()	  - We're in task context
 *
 * Note: due to the BH disabled confusion: in_softirq(),in_interrupt() really
 *       should not be used in new code.
 */
#define in_irq()		(hardirq_count())
#define in_interrupt()		(irq_count())
#define in_nmi()		(preempt_count() & NMI_MASK)
#define in_task()		(!(preempt_count() & \
				   (NMI_MASK | HARDIRQ_MASK | SOFTIRQ_OFFSET)))
#ifdef CONFIG_PREEMPT_RT

#define softirq_count()		((long)current->softirq_count)
#define in_softirq()		(softirq_count())
#define in_serving_softirq()	(current->softirq_count & SOFTIRQ_OFFSET)

#else

#define softirq_count()		(preempt_count() & SOFTIRQ_MASK)
#define in_softirq()		(softirq_count())
#define in_serving_softirq()	(softirq_count() & SOFTIRQ_OFFSET)

#endif

/*
 * The preempt_count offset after preempt_disable();
 */
#if defined(CONFIG_PREEMPT_COUNT)
# define PREEMPT_DISABLE_OFFSET	PREEMPT_OFFSET
#else
# define PREEMPT_DISABLE_OFFSET	0
#endif

/*
 * The preempt_count offset after spin_lock()
 */
<<<<<<< HEAD
#if !defined(CONFIG_PREEMPT_RT_FULL)
=======
#if !defined(CONFIG_PREEMPT_RT)
>>>>>>> fa578e9d
#define PREEMPT_LOCK_OFFSET	PREEMPT_DISABLE_OFFSET
#else
#define PREEMPT_LOCK_OFFSET	0
#endif

/*
 * The preempt_count offset needed for things like:
 *
 *  spin_lock_bh()
 *
 * Which need to disable both preemption (CONFIG_PREEMPT_COUNT) and
 * softirqs, such that unlock sequences of:
 *
 *  spin_unlock();
 *  local_bh_enable();
 *
 * Work as expected.
 */
#define SOFTIRQ_LOCK_OFFSET (SOFTIRQ_DISABLE_OFFSET + PREEMPT_LOCK_OFFSET)

/*
 * Are we running in atomic context?  WARNING: this macro cannot
 * always detect atomic context; in particular, it cannot know about
 * held spinlocks in non-preemptible kernels.  Thus it should not be
 * used in the general case to determine whether sleeping is possible.
 * Do not use in_atomic() in driver code.
 */
#define in_atomic()	(preempt_count() != 0)

/*
 * Check whether we were atomic before we did preempt_disable():
 * (used by the scheduler)
 */
#define in_atomic_preempt_off() (preempt_count() != PREEMPT_DISABLE_OFFSET)

#if defined(CONFIG_DEBUG_PREEMPT) || defined(CONFIG_TRACE_PREEMPT_TOGGLE)
extern void preempt_count_add(int val);
extern void preempt_count_sub(int val);
#define preempt_count_dec_and_test() \
	({ preempt_count_sub(1); should_resched(0); })
#else
#define preempt_count_add(val)	__preempt_count_add(val)
#define preempt_count_sub(val)	__preempt_count_sub(val)
#define preempt_count_dec_and_test() __preempt_count_dec_and_test()
#endif

#define __preempt_count_inc() __preempt_count_add(1)
#define __preempt_count_dec() __preempt_count_sub(1)

#define preempt_count_inc() preempt_count_add(1)
#define preempt_count_dec() preempt_count_sub(1)

#ifdef CONFIG_PREEMPT_LAZY
#define add_preempt_lazy_count(val)	do { preempt_lazy_count() += (val); } while (0)
#define sub_preempt_lazy_count(val)	do { preempt_lazy_count() -= (val); } while (0)
#define inc_preempt_lazy_count()	add_preempt_lazy_count(1)
#define dec_preempt_lazy_count()	sub_preempt_lazy_count(1)
#define preempt_lazy_count()		(current_thread_info()->preempt_lazy_count)
#else
#define add_preempt_lazy_count(val)	do { } while (0)
#define sub_preempt_lazy_count(val)	do { } while (0)
#define inc_preempt_lazy_count()	do { } while (0)
#define dec_preempt_lazy_count()	do { } while (0)
#define preempt_lazy_count()		(0)
#endif

#ifdef CONFIG_PREEMPT_COUNT

#define preempt_disable() \
do { \
	preempt_count_inc(); \
	barrier(); \
} while (0)

#define preempt_lazy_disable() \
do { \
	inc_preempt_lazy_count(); \
	barrier(); \
} while (0)

#define sched_preempt_enable_no_resched() \
do { \
	barrier(); \
	preempt_count_dec(); \
} while (0)

<<<<<<< HEAD
#ifdef CONFIG_PREEMPT_RT_BASE
=======
#ifdef CONFIG_PREEMPT_RT
>>>>>>> fa578e9d
# define preempt_enable_no_resched() sched_preempt_enable_no_resched()
# define preempt_check_resched_rt() preempt_check_resched()
#else
# define preempt_enable_no_resched() preempt_enable()
# define preempt_check_resched_rt() barrier();
#endif

#define preemptible()	(preempt_count() == 0 && !irqs_disabled())

<<<<<<< HEAD
#if defined(CONFIG_SMP) && defined(CONFIG_PREEMPT_RT_BASE)
=======
#if defined(CONFIG_SMP) && defined(CONFIG_PREEMPT_RT)
>>>>>>> fa578e9d

extern void migrate_disable(void);
extern void migrate_enable(void);

int __migrate_disabled(struct task_struct *p);

<<<<<<< HEAD
#elif !defined(CONFIG_SMP) && defined(CONFIG_PREEMPT_RT_BASE)
=======
#elif !defined(CONFIG_SMP) && defined(CONFIG_PREEMPT_RT)
>>>>>>> fa578e9d

extern void migrate_disable(void);
extern void migrate_enable(void);
static inline int __migrate_disabled(struct task_struct *p)
{
	return 0;
}

#else
#define migrate_disable()		preempt_disable()
#define migrate_enable()		preempt_enable()
static inline int __migrate_disabled(struct task_struct *p)
{
	return 0;
}
#endif

<<<<<<< HEAD
#ifdef CONFIG_PREEMPT
=======
#ifdef CONFIG_PREEMPTION
>>>>>>> fa578e9d
#define preempt_enable() \
do { \
	barrier(); \
	if (unlikely(preempt_count_dec_and_test())) \
		__preempt_schedule(); \
} while (0)

#define preempt_enable_notrace() \
do { \
	barrier(); \
	if (unlikely(__preempt_count_dec_and_test())) \
		__preempt_schedule_notrace(); \
} while (0)

#define preempt_check_resched() \
do { \
	if (should_resched(0)) \
		__preempt_schedule(); \
} while (0)

#define preempt_lazy_enable() \
do { \
	dec_preempt_lazy_count(); \
	barrier(); \
	preempt_check_resched(); \
} while (0)

<<<<<<< HEAD
#else /* !CONFIG_PREEMPT */
=======
#else /* !CONFIG_PREEMPTION */
>>>>>>> fa578e9d
#define preempt_enable() \
do { \
	barrier(); \
	preempt_count_dec(); \
} while (0)

#define preempt_lazy_enable() \
do { \
	dec_preempt_lazy_count(); \
	barrier(); \
} while (0)

#define preempt_enable_notrace() \
do { \
	barrier(); \
	__preempt_count_dec(); \
} while (0)

#define preempt_check_resched() do { } while (0)
#endif /* CONFIG_PREEMPTION */

#define preempt_disable_notrace() \
do { \
	__preempt_count_inc(); \
	barrier(); \
} while (0)

#define preempt_enable_no_resched_notrace() \
do { \
	barrier(); \
	__preempt_count_dec(); \
} while (0)

#else /* !CONFIG_PREEMPT_COUNT */

/*
 * Even if we don't have any preemption, we need preempt disable/enable
 * to be barriers, so that we don't have things like get_user/put_user
 * that can cause faults and scheduling migrate into our preempt-protected
 * region.
 */
#define preempt_disable()			barrier()
#define sched_preempt_enable_no_resched()	barrier()
#define preempt_enable_no_resched()		barrier()
#define preempt_enable()			barrier()
#define preempt_check_resched()			do { } while (0)

#define preempt_disable_notrace()		barrier()
#define preempt_enable_no_resched_notrace()	barrier()
#define preempt_enable_notrace()		barrier()
#define preempt_check_resched_rt()		barrier()
#define preemptible()				0

#define migrate_disable()			barrier()
#define migrate_enable()			barrier()

static inline int __migrate_disabled(struct task_struct *p)
{
	return 0;
}
#endif /* CONFIG_PREEMPT_COUNT */

#ifdef MODULE
/*
 * Modules have no business playing preemption tricks.
 */
#undef sched_preempt_enable_no_resched
#undef preempt_enable_no_resched
#undef preempt_enable_no_resched_notrace
#undef preempt_check_resched
#endif

#define preempt_set_need_resched() \
do { \
	set_preempt_need_resched(); \
} while (0)
#define preempt_fold_need_resched() \
do { \
	if (tif_need_resched_now()) \
		set_preempt_need_resched(); \
} while (0)

<<<<<<< HEAD
#ifdef CONFIG_PREEMPT_RT_FULL
=======
#ifdef CONFIG_PREEMPT_RT
>>>>>>> fa578e9d
# define preempt_disable_rt()		preempt_disable()
# define preempt_enable_rt()		preempt_enable()
# define preempt_disable_nort()		barrier()
# define preempt_enable_nort()		barrier()
#else
# define preempt_disable_rt()		barrier()
# define preempt_enable_rt()		barrier()
# define preempt_disable_nort()		preempt_disable()
# define preempt_enable_nort()		preempt_enable()
#endif

#ifdef CONFIG_PREEMPT_NOTIFIERS

struct preempt_notifier;

/**
 * preempt_ops - notifiers called when a task is preempted and rescheduled
 * @sched_in: we're about to be rescheduled:
 *    notifier: struct preempt_notifier for the task being scheduled
 *    cpu:  cpu we're scheduled on
 * @sched_out: we've just been preempted
 *    notifier: struct preempt_notifier for the task being preempted
 *    next: the task that's kicking us out
 *
 * Please note that sched_in and out are called under different
 * contexts.  sched_out is called with rq lock held and irq disabled
 * while sched_in is called without rq lock and irq enabled.  This
 * difference is intentional and depended upon by its users.
 */
struct preempt_ops {
	void (*sched_in)(struct preempt_notifier *notifier, int cpu);
	void (*sched_out)(struct preempt_notifier *notifier,
			  struct task_struct *next);
};

/**
 * preempt_notifier - key for installing preemption notifiers
 * @link: internal use
 * @ops: defines the notifier functions to be called
 *
 * Usually used in conjunction with container_of().
 */
struct preempt_notifier {
	struct hlist_node link;
	struct preempt_ops *ops;
};

void preempt_notifier_inc(void);
void preempt_notifier_dec(void);
void preempt_notifier_register(struct preempt_notifier *notifier);
void preempt_notifier_unregister(struct preempt_notifier *notifier);

static inline void preempt_notifier_init(struct preempt_notifier *notifier,
				     struct preempt_ops *ops)
{
	INIT_HLIST_NODE(&notifier->link);
	notifier->ops = ops;
}

#endif

#endif /* __LINUX_PREEMPT_H */<|MERGE_RESOLUTION|>--- conflicted
+++ resolved
@@ -84,17 +84,6 @@
 #define hardirq_count()	(preempt_count() & HARDIRQ_MASK)
 #define irq_count()	(preempt_count() & (HARDIRQ_MASK | SOFTIRQ_MASK \
 				 | NMI_MASK))
-<<<<<<< HEAD
-#ifndef CONFIG_PREEMPT_RT_FULL
-# define softirq_count()	(preempt_count() & SOFTIRQ_MASK)
-# define in_serving_softirq()	(softirq_count() & SOFTIRQ_OFFSET)
-#else
-# define softirq_count()	((unsigned long)current->softirq_nestcnt)
-extern int in_serving_softirq(void);
-#endif
-
-=======
->>>>>>> fa578e9d
 /*
  * Are we doing bottom half or hardware interrupt processing?
  *
@@ -139,11 +128,7 @@
 /*
  * The preempt_count offset after spin_lock()
  */
-<<<<<<< HEAD
-#if !defined(CONFIG_PREEMPT_RT_FULL)
-=======
 #if !defined(CONFIG_PREEMPT_RT)
->>>>>>> fa578e9d
 #define PREEMPT_LOCK_OFFSET	PREEMPT_DISABLE_OFFSET
 #else
 #define PREEMPT_LOCK_OFFSET	0
@@ -230,11 +215,7 @@
 	preempt_count_dec(); \
 } while (0)
 
-<<<<<<< HEAD
-#ifdef CONFIG_PREEMPT_RT_BASE
-=======
 #ifdef CONFIG_PREEMPT_RT
->>>>>>> fa578e9d
 # define preempt_enable_no_resched() sched_preempt_enable_no_resched()
 # define preempt_check_resched_rt() preempt_check_resched()
 #else
@@ -244,22 +225,14 @@
 
 #define preemptible()	(preempt_count() == 0 && !irqs_disabled())
 
-<<<<<<< HEAD
-#if defined(CONFIG_SMP) && defined(CONFIG_PREEMPT_RT_BASE)
-=======
 #if defined(CONFIG_SMP) && defined(CONFIG_PREEMPT_RT)
->>>>>>> fa578e9d
 
 extern void migrate_disable(void);
 extern void migrate_enable(void);
 
 int __migrate_disabled(struct task_struct *p);
 
-<<<<<<< HEAD
-#elif !defined(CONFIG_SMP) && defined(CONFIG_PREEMPT_RT_BASE)
-=======
 #elif !defined(CONFIG_SMP) && defined(CONFIG_PREEMPT_RT)
->>>>>>> fa578e9d
 
 extern void migrate_disable(void);
 extern void migrate_enable(void);
@@ -277,11 +250,7 @@
 }
 #endif
 
-<<<<<<< HEAD
-#ifdef CONFIG_PREEMPT
-=======
 #ifdef CONFIG_PREEMPTION
->>>>>>> fa578e9d
 #define preempt_enable() \
 do { \
 	barrier(); \
@@ -309,11 +278,7 @@
 	preempt_check_resched(); \
 } while (0)
 
-<<<<<<< HEAD
-#else /* !CONFIG_PREEMPT */
-=======
 #else /* !CONFIG_PREEMPTION */
->>>>>>> fa578e9d
 #define preempt_enable() \
 do { \
 	barrier(); \
@@ -396,11 +361,7 @@
 		set_preempt_need_resched(); \
 } while (0)
 
-<<<<<<< HEAD
-#ifdef CONFIG_PREEMPT_RT_FULL
-=======
 #ifdef CONFIG_PREEMPT_RT
->>>>>>> fa578e9d
 # define preempt_disable_rt()		preempt_disable()
 # define preempt_enable_rt()		preempt_enable()
 # define preempt_disable_nort()		barrier()
