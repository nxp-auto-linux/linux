--- conflicted
+++ resolved
@@ -112,21 +112,13 @@
 
 #if defined(CONFIG_HIGHMEM) || defined(CONFIG_X86_32)
 
-<<<<<<< HEAD
-#ifndef CONFIG_PREEMPT_RT_FULL
-=======
-#ifndef CONFIG_PREEMPT_RT
->>>>>>> fa578e9d
+#ifndef CONFIG_PREEMPT_RT
 DECLARE_PER_CPU(int, __kmap_atomic_idx);
 #endif
 
 static inline int kmap_atomic_idx_push(void)
 {
-<<<<<<< HEAD
-#ifndef CONFIG_PREEMPT_RT_FULL
-=======
-#ifndef CONFIG_PREEMPT_RT
->>>>>>> fa578e9d
+#ifndef CONFIG_PREEMPT_RT
 	int idx = __this_cpu_inc_return(__kmap_atomic_idx) - 1;
 
 # ifdef CONFIG_DEBUG_HIGHMEM
@@ -143,11 +135,7 @@
 
 static inline int kmap_atomic_idx(void)
 {
-<<<<<<< HEAD
-#ifndef CONFIG_PREEMPT_RT_FULL
-=======
-#ifndef CONFIG_PREEMPT_RT
->>>>>>> fa578e9d
+#ifndef CONFIG_PREEMPT_RT
 	return __this_cpu_read(__kmap_atomic_idx) - 1;
 #else
 	return current->kmap_idx - 1;
@@ -156,11 +144,7 @@
 
 static inline void kmap_atomic_idx_pop(void)
 {
-<<<<<<< HEAD
-#ifndef CONFIG_PREEMPT_RT_FULL
-=======
-#ifndef CONFIG_PREEMPT_RT
->>>>>>> fa578e9d
+#ifndef CONFIG_PREEMPT_RT
 # ifdef CONFIG_DEBUG_HIGHMEM
 	int idx = __this_cpu_dec_return(__kmap_atomic_idx);
 
