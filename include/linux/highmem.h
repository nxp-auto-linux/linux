--- conflicted
+++ resolved
@@ -327,11 +327,7 @@
 	char *addr = kmap_local_page(page);
 	memset(addr + offset, 0, len);
 	flush_dcache_page(page);
-<<<<<<< HEAD
-	kunmap_atomic(addr);
-=======
 	kunmap_local(addr);
->>>>>>> d92805b6
 }
 
 #endif /* _LINUX_HIGHMEM_H */