/* SPDX-License-Identifier: GPL-2.0-only */
/*
 * Copyright © 2006-2015, Intel Corporation.
 *
 * Authors: Ashok Raj <ashok.raj@intel.com>
 *          Anil S Keshavamurthy <anil.s.keshavamurthy@intel.com>
 *          David Woodhouse <David.Woodhouse@intel.com>
 */

#ifndef _INTEL_IOMMU_H_
#define _INTEL_IOMMU_H_

#include <linux/types.h>
#include <linux/iova.h>
#include <linux/io.h>
#include <linux/idr.h>
#include <linux/mmu_notifier.h>
#include <linux/list.h>
#include <linux/iommu.h>
#include <linux/io-64-nonatomic-lo-hi.h>
#include <linux/dmar.h>
#include <linux/ioasid.h>
#include <linux/bitfield.h>

#include <asm/cacheflush.h>
#include <asm/iommu.h>

/*
 * VT-d hardware uses 4KiB page size regardless of host page size.
 */
#define VTD_PAGE_SHIFT		(12)
#define VTD_PAGE_SIZE		(1UL << VTD_PAGE_SHIFT)
#define VTD_PAGE_MASK		(((u64)-1) << VTD_PAGE_SHIFT)
#define VTD_PAGE_ALIGN(addr)	(((addr) + VTD_PAGE_SIZE - 1) & VTD_PAGE_MASK)

#define VTD_STRIDE_SHIFT        (9)
#define VTD_STRIDE_MASK         (((u64)-1) << VTD_STRIDE_SHIFT)

#define DMA_PTE_READ		BIT_ULL(0)
#define DMA_PTE_WRITE		BIT_ULL(1)
#define DMA_PTE_LARGE_PAGE	BIT_ULL(7)
#define DMA_PTE_SNP		BIT_ULL(11)

#define DMA_FL_PTE_PRESENT	BIT_ULL(0)
#define DMA_FL_PTE_US		BIT_ULL(2)
#define DMA_FL_PTE_ACCESS	BIT_ULL(5)
#define DMA_FL_PTE_DIRTY	BIT_ULL(6)
#define DMA_FL_PTE_XD		BIT_ULL(63)

#define ADDR_WIDTH_5LEVEL	(57)
#define ADDR_WIDTH_4LEVEL	(48)

#define CONTEXT_TT_MULTI_LEVEL	0
#define CONTEXT_TT_DEV_IOTLB	1
#define CONTEXT_TT_PASS_THROUGH 2
#define CONTEXT_PASIDE		BIT_ULL(3)

/*
 * Intel IOMMU register specification per version 1.0 public spec.
 */
#define	DMAR_VER_REG	0x0	/* Arch version supported by this IOMMU */
#define	DMAR_CAP_REG	0x8	/* Hardware supported capabilities */
#define	DMAR_ECAP_REG	0x10	/* Extended capabilities supported */
#define	DMAR_GCMD_REG	0x18	/* Global command register */
#define	DMAR_GSTS_REG	0x1c	/* Global status register */
#define	DMAR_RTADDR_REG	0x20	/* Root entry table */
#define	DMAR_CCMD_REG	0x28	/* Context command reg */
#define	DMAR_FSTS_REG	0x34	/* Fault Status register */
#define	DMAR_FECTL_REG	0x38	/* Fault control register */
#define	DMAR_FEDATA_REG	0x3c	/* Fault event interrupt data register */
#define	DMAR_FEADDR_REG	0x40	/* Fault event interrupt addr register */
#define	DMAR_FEUADDR_REG 0x44	/* Upper address register */
#define	DMAR_AFLOG_REG	0x58	/* Advanced Fault control */
#define	DMAR_PMEN_REG	0x64	/* Enable Protected Memory Region */
#define	DMAR_PLMBASE_REG 0x68	/* PMRR Low addr */
#define	DMAR_PLMLIMIT_REG 0x6c	/* PMRR low limit */
#define	DMAR_PHMBASE_REG 0x70	/* pmrr high base addr */
#define	DMAR_PHMLIMIT_REG 0x78	/* pmrr high limit */
#define DMAR_IQH_REG	0x80	/* Invalidation queue head register */
#define DMAR_IQT_REG	0x88	/* Invalidation queue tail register */
#define DMAR_IQ_SHIFT	4	/* Invalidation queue head/tail shift */
#define DMAR_IQA_REG	0x90	/* Invalidation queue addr register */
#define DMAR_ICS_REG	0x9c	/* Invalidation complete status register */
#define DMAR_IQER_REG	0xb0	/* Invalidation queue error record register */
#define DMAR_IRTA_REG	0xb8    /* Interrupt remapping table addr register */
#define DMAR_PQH_REG	0xc0	/* Page request queue head register */
#define DMAR_PQT_REG	0xc8	/* Page request queue tail register */
#define DMAR_PQA_REG	0xd0	/* Page request queue address register */
#define DMAR_PRS_REG	0xdc	/* Page request status register */
#define DMAR_PECTL_REG	0xe0	/* Page request event control register */
#define	DMAR_PEDATA_REG	0xe4	/* Page request event interrupt data register */
#define	DMAR_PEADDR_REG	0xe8	/* Page request event interrupt addr register */
#define	DMAR_PEUADDR_REG 0xec	/* Page request event Upper address register */
#define DMAR_MTRRCAP_REG 0x100	/* MTRR capability register */
#define DMAR_MTRRDEF_REG 0x108	/* MTRR default type register */
#define DMAR_MTRR_FIX64K_00000_REG 0x120 /* MTRR Fixed range registers */
#define DMAR_MTRR_FIX16K_80000_REG 0x128
#define DMAR_MTRR_FIX16K_A0000_REG 0x130
#define DMAR_MTRR_FIX4K_C0000_REG 0x138
#define DMAR_MTRR_FIX4K_C8000_REG 0x140
#define DMAR_MTRR_FIX4K_D0000_REG 0x148
#define DMAR_MTRR_FIX4K_D8000_REG 0x150
#define DMAR_MTRR_FIX4K_E0000_REG 0x158
#define DMAR_MTRR_FIX4K_E8000_REG 0x160
#define DMAR_MTRR_FIX4K_F0000_REG 0x168
#define DMAR_MTRR_FIX4K_F8000_REG 0x170
#define DMAR_MTRR_PHYSBASE0_REG 0x180 /* MTRR Variable range registers */
#define DMAR_MTRR_PHYSMASK0_REG 0x188
#define DMAR_MTRR_PHYSBASE1_REG 0x190
#define DMAR_MTRR_PHYSMASK1_REG 0x198
#define DMAR_MTRR_PHYSBASE2_REG 0x1a0
#define DMAR_MTRR_PHYSMASK2_REG 0x1a8
#define DMAR_MTRR_PHYSBASE3_REG 0x1b0
#define DMAR_MTRR_PHYSMASK3_REG 0x1b8
#define DMAR_MTRR_PHYSBASE4_REG 0x1c0
#define DMAR_MTRR_PHYSMASK4_REG 0x1c8
#define DMAR_MTRR_PHYSBASE5_REG 0x1d0
#define DMAR_MTRR_PHYSMASK5_REG 0x1d8
#define DMAR_MTRR_PHYSBASE6_REG 0x1e0
#define DMAR_MTRR_PHYSMASK6_REG 0x1e8
#define DMAR_MTRR_PHYSBASE7_REG 0x1f0
#define DMAR_MTRR_PHYSMASK7_REG 0x1f8
#define DMAR_MTRR_PHYSBASE8_REG 0x200
#define DMAR_MTRR_PHYSMASK8_REG 0x208
#define DMAR_MTRR_PHYSBASE9_REG 0x210
#define DMAR_MTRR_PHYSMASK9_REG 0x218
#define DMAR_VCCAP_REG		0xe30 /* Virtual command capability register */
#define DMAR_VCMD_REG		0xe00 /* Virtual command register */
#define DMAR_VCRSP_REG		0xe10 /* Virtual command response register */
<<<<<<< HEAD
=======

#define DMAR_IQER_REG_IQEI(reg)		FIELD_GET(GENMASK_ULL(3, 0), reg)
#define DMAR_IQER_REG_ITESID(reg)	FIELD_GET(GENMASK_ULL(47, 32), reg)
#define DMAR_IQER_REG_ICESID(reg)	FIELD_GET(GENMASK_ULL(63, 48), reg)
>>>>>>> 3b17187f

#define OFFSET_STRIDE		(9)

#define dmar_readq(a) readq(a)
#define dmar_writeq(a,v) writeq(v,a)
#define dmar_readl(a) readl(a)
#define dmar_writel(a, v) writel(v, a)

#define DMAR_VER_MAJOR(v)		(((v) & 0xf0) >> 4)
#define DMAR_VER_MINOR(v)		((v) & 0x0f)

/*
 * Decoding Capability Register
 */
#define cap_5lp_support(c)	(((c) >> 60) & 1)
#define cap_pi_support(c)	(((c) >> 59) & 1)
#define cap_fl1gp_support(c)	(((c) >> 56) & 1)
#define cap_read_drain(c)	(((c) >> 55) & 1)
#define cap_write_drain(c)	(((c) >> 54) & 1)
#define cap_max_amask_val(c)	(((c) >> 48) & 0x3f)
#define cap_num_fault_regs(c)	((((c) >> 40) & 0xff) + 1)
#define cap_pgsel_inv(c)	(((c) >> 39) & 1)

#define cap_super_page_val(c)	(((c) >> 34) & 0xf)
#define cap_super_offset(c)	(((find_first_bit(&cap_super_page_val(c), 4)) \
					* OFFSET_STRIDE) + 21)

#define cap_fault_reg_offset(c)	((((c) >> 24) & 0x3ff) * 16)
#define cap_max_fault_reg_offset(c) \
	(cap_fault_reg_offset(c) + cap_num_fault_regs(c) * 16)

#define cap_zlr(c)		(((c) >> 22) & 1)
#define cap_isoch(c)		(((c) >> 23) & 1)
#define cap_mgaw(c)		((((c) >> 16) & 0x3f) + 1)
#define cap_sagaw(c)		(((c) >> 8) & 0x1f)
#define cap_caching_mode(c)	(((c) >> 7) & 1)
#define cap_phmr(c)		(((c) >> 6) & 1)
#define cap_plmr(c)		(((c) >> 5) & 1)
#define cap_rwbf(c)		(((c) >> 4) & 1)
#define cap_afl(c)		(((c) >> 3) & 1)
#define cap_ndoms(c)		(((unsigned long)1) << (4 + 2 * ((c) & 0x7)))
/*
 * Extended Capability Register
 */

#define	ecap_rps(e)		(((e) >> 49) & 0x1)
#define ecap_smpwc(e)		(((e) >> 48) & 0x1)
#define ecap_flts(e)		(((e) >> 47) & 0x1)
#define ecap_slts(e)		(((e) >> 46) & 0x1)
#define ecap_slads(e)		(((e) >> 45) & 0x1)
#define ecap_vcs(e)		(((e) >> 44) & 0x1)
#define ecap_smts(e)		(((e) >> 43) & 0x1)
#define ecap_dit(e)		(((e) >> 41) & 0x1)
#define ecap_pds(e)		(((e) >> 42) & 0x1)
#define ecap_pasid(e)		(((e) >> 40) & 0x1)
#define ecap_pss(e)		(((e) >> 35) & 0x1f)
#define ecap_eafs(e)		(((e) >> 34) & 0x1)
#define ecap_nwfs(e)		(((e) >> 33) & 0x1)
#define ecap_srs(e)		(((e) >> 31) & 0x1)
#define ecap_ers(e)		(((e) >> 30) & 0x1)
#define ecap_prs(e)		(((e) >> 29) & 0x1)
#define ecap_broken_pasid(e)	(((e) >> 28) & 0x1)
#define ecap_dis(e)		(((e) >> 27) & 0x1)
#define ecap_nest(e)		(((e) >> 26) & 0x1)
#define ecap_mts(e)		(((e) >> 25) & 0x1)
#define ecap_ecs(e)		(((e) >> 24) & 0x1)
#define ecap_iotlb_offset(e) 	((((e) >> 8) & 0x3ff) * 16)
#define ecap_max_iotlb_offset(e) (ecap_iotlb_offset(e) + 16)
#define ecap_coherent(e)	((e) & 0x1)
#define ecap_qis(e)		((e) & 0x2)
#define ecap_pass_through(e)	(((e) >> 6) & 0x1)
#define ecap_eim_support(e)	(((e) >> 4) & 0x1)
#define ecap_ir_support(e)	(((e) >> 3) & 0x1)
#define ecap_dev_iotlb_support(e)	(((e) >> 2) & 0x1)
#define ecap_max_handle_mask(e) (((e) >> 20) & 0xf)
#define ecap_sc_support(e)	(((e) >> 7) & 0x1) /* Snooping Control */

/* Virtual command interface capability */
#define vccap_pasid(v)		(((v) & DMA_VCS_PAS)) /* PASID allocation */

/* IOTLB_REG */
#define DMA_TLB_FLUSH_GRANU_OFFSET  60
#define DMA_TLB_GLOBAL_FLUSH (((u64)1) << 60)
#define DMA_TLB_DSI_FLUSH (((u64)2) << 60)
#define DMA_TLB_PSI_FLUSH (((u64)3) << 60)
#define DMA_TLB_IIRG(type) ((type >> 60) & 3)
#define DMA_TLB_IAIG(val) (((val) >> 57) & 3)
#define DMA_TLB_READ_DRAIN (((u64)1) << 49)
#define DMA_TLB_WRITE_DRAIN (((u64)1) << 48)
#define DMA_TLB_DID(id)	(((u64)((id) & 0xffff)) << 32)
#define DMA_TLB_IVT (((u64)1) << 63)
#define DMA_TLB_IH_NONLEAF (((u64)1) << 6)
#define DMA_TLB_MAX_SIZE (0x3f)

/* INVALID_DESC */
#define DMA_CCMD_INVL_GRANU_OFFSET  61
#define DMA_ID_TLB_GLOBAL_FLUSH	(((u64)1) << 4)
#define DMA_ID_TLB_DSI_FLUSH	(((u64)2) << 4)
#define DMA_ID_TLB_PSI_FLUSH	(((u64)3) << 4)
#define DMA_ID_TLB_READ_DRAIN	(((u64)1) << 7)
#define DMA_ID_TLB_WRITE_DRAIN	(((u64)1) << 6)
#define DMA_ID_TLB_DID(id)	(((u64)((id & 0xffff) << 16)))
#define DMA_ID_TLB_IH_NONLEAF	(((u64)1) << 6)
#define DMA_ID_TLB_ADDR(addr)	(addr)
#define DMA_ID_TLB_ADDR_MASK(mask)	(mask)

/* PMEN_REG */
#define DMA_PMEN_EPM (((u32)1)<<31)
#define DMA_PMEN_PRS (((u32)1)<<0)

/* GCMD_REG */
#define DMA_GCMD_TE (((u32)1) << 31)
#define DMA_GCMD_SRTP (((u32)1) << 30)
#define DMA_GCMD_SFL (((u32)1) << 29)
#define DMA_GCMD_EAFL (((u32)1) << 28)
#define DMA_GCMD_WBF (((u32)1) << 27)
#define DMA_GCMD_QIE (((u32)1) << 26)
#define DMA_GCMD_SIRTP (((u32)1) << 24)
#define DMA_GCMD_IRE (((u32) 1) << 25)
#define DMA_GCMD_CFI (((u32) 1) << 23)

/* GSTS_REG */
#define DMA_GSTS_TES (((u32)1) << 31)
#define DMA_GSTS_RTPS (((u32)1) << 30)
#define DMA_GSTS_FLS (((u32)1) << 29)
#define DMA_GSTS_AFLS (((u32)1) << 28)
#define DMA_GSTS_WBFS (((u32)1) << 27)
#define DMA_GSTS_QIES (((u32)1) << 26)
#define DMA_GSTS_IRTPS (((u32)1) << 24)
#define DMA_GSTS_IRES (((u32)1) << 25)
#define DMA_GSTS_CFIS (((u32)1) << 23)

/* DMA_RTADDR_REG */
#define DMA_RTADDR_RTT (((u64)1) << 11)
#define DMA_RTADDR_SMT (((u64)1) << 10)

/* CCMD_REG */
#define DMA_CCMD_ICC (((u64)1) << 63)
#define DMA_CCMD_GLOBAL_INVL (((u64)1) << 61)
#define DMA_CCMD_DOMAIN_INVL (((u64)2) << 61)
#define DMA_CCMD_DEVICE_INVL (((u64)3) << 61)
#define DMA_CCMD_FM(m) (((u64)((m) & 0x3)) << 32)
#define DMA_CCMD_MASK_NOBIT 0
#define DMA_CCMD_MASK_1BIT 1
#define DMA_CCMD_MASK_2BIT 2
#define DMA_CCMD_MASK_3BIT 3
#define DMA_CCMD_SID(s) (((u64)((s) & 0xffff)) << 16)
#define DMA_CCMD_DID(d) ((u64)((d) & 0xffff))

/* FECTL_REG */
#define DMA_FECTL_IM (((u32)1) << 31)

/* FSTS_REG */
#define DMA_FSTS_PFO (1 << 0) /* Primary Fault Overflow */
#define DMA_FSTS_PPF (1 << 1) /* Primary Pending Fault */
#define DMA_FSTS_IQE (1 << 4) /* Invalidation Queue Error */
#define DMA_FSTS_ICE (1 << 5) /* Invalidation Completion Error */
#define DMA_FSTS_ITE (1 << 6) /* Invalidation Time-out Error */
#define DMA_FSTS_PRO (1 << 7) /* Page Request Overflow */
#define dma_fsts_fault_record_index(s) (((s) >> 8) & 0xff)

/* FRCD_REG, 32 bits access */
#define DMA_FRCD_F (((u32)1) << 31)
#define dma_frcd_type(d) ((d >> 30) & 1)
#define dma_frcd_fault_reason(c) (c & 0xff)
#define dma_frcd_source_id(c) (c & 0xffff)
#define dma_frcd_pasid_value(c) (((c) >> 8) & 0xfffff)
#define dma_frcd_pasid_present(c) (((c) >> 31) & 1)
/* low 64 bit */
#define dma_frcd_page_addr(d) (d & (((u64)-1) << PAGE_SHIFT))

/* PRS_REG */
#define DMA_PRS_PPR	((u32)1)
#define DMA_PRS_PRO	((u32)2)

#define DMA_VCS_PAS	((u64)1)

#define IOMMU_WAIT_OP(iommu, offset, op, cond, sts)			\
do {									\
	cycles_t start_time = get_cycles();				\
	while (1) {							\
		sts = op(iommu->reg + offset);				\
		if (cond)						\
			break;						\
		if (DMAR_OPERATION_TIMEOUT < (get_cycles() - start_time))\
			panic("DMAR hardware is malfunctioning\n");	\
		cpu_relax();						\
	}								\
} while (0)

#define QI_LENGTH	256	/* queue length */

enum {
	QI_FREE,
	QI_IN_USE,
	QI_DONE,
	QI_ABORT
};

#define QI_CC_TYPE		0x1
#define QI_IOTLB_TYPE		0x2
#define QI_DIOTLB_TYPE		0x3
#define QI_IEC_TYPE		0x4
#define QI_IWD_TYPE		0x5
#define QI_EIOTLB_TYPE		0x6
#define QI_PC_TYPE		0x7
#define QI_DEIOTLB_TYPE		0x8
#define QI_PGRP_RESP_TYPE	0x9
#define QI_PSTRM_RESP_TYPE	0xa

#define QI_IEC_SELECTIVE	(((u64)1) << 4)
#define QI_IEC_IIDEX(idx)	(((u64)(idx & 0xffff) << 32))
#define QI_IEC_IM(m)		(((u64)(m & 0x1f) << 27))

#define QI_IWD_STATUS_DATA(d)	(((u64)d) << 32)
#define QI_IWD_STATUS_WRITE	(((u64)1) << 5)
#define QI_IWD_FENCE		(((u64)1) << 6)
#define QI_IWD_PRQ_DRAIN	(((u64)1) << 7)

#define QI_IOTLB_DID(did) 	(((u64)did) << 16)
#define QI_IOTLB_DR(dr) 	(((u64)dr) << 7)
#define QI_IOTLB_DW(dw) 	(((u64)dw) << 6)
#define QI_IOTLB_GRAN(gran) 	(((u64)gran) >> (DMA_TLB_FLUSH_GRANU_OFFSET-4))
#define QI_IOTLB_ADDR(addr)	(((u64)addr) & VTD_PAGE_MASK)
#define QI_IOTLB_IH(ih)		(((u64)ih) << 6)
#define QI_IOTLB_AM(am)		(((u8)am) & 0x3f)

#define QI_CC_FM(fm)		(((u64)fm) << 48)
#define QI_CC_SID(sid)		(((u64)sid) << 32)
#define QI_CC_DID(did)		(((u64)did) << 16)
#define QI_CC_GRAN(gran)	(((u64)gran) >> (DMA_CCMD_INVL_GRANU_OFFSET-4))

#define QI_DEV_IOTLB_SID(sid)	((u64)((sid) & 0xffff) << 32)
#define QI_DEV_IOTLB_QDEP(qdep)	(((qdep) & 0x1f) << 16)
#define QI_DEV_IOTLB_ADDR(addr)	((u64)(addr) & VTD_PAGE_MASK)
#define QI_DEV_IOTLB_PFSID(pfsid) (((u64)(pfsid & 0xf) << 12) | \
				   ((u64)((pfsid >> 4) & 0xfff) << 52))
#define QI_DEV_IOTLB_SIZE	1
#define QI_DEV_IOTLB_MAX_INVS	32

#define QI_PC_PASID(pasid)	(((u64)pasid) << 32)
#define QI_PC_DID(did)		(((u64)did) << 16)
#define QI_PC_GRAN(gran)	(((u64)gran) << 4)

/* PASID cache invalidation granu */
#define QI_PC_ALL_PASIDS	0
#define QI_PC_PASID_SEL		1
#define QI_PC_GLOBAL		3

#define QI_EIOTLB_ADDR(addr)	((u64)(addr) & VTD_PAGE_MASK)
#define QI_EIOTLB_IH(ih)	(((u64)ih) << 6)
#define QI_EIOTLB_AM(am)	(((u64)am) & 0x3f)
#define QI_EIOTLB_PASID(pasid) 	(((u64)pasid) << 32)
#define QI_EIOTLB_DID(did)	(((u64)did) << 16)
#define QI_EIOTLB_GRAN(gran) 	(((u64)gran) << 4)

/* QI Dev-IOTLB inv granu */
#define QI_DEV_IOTLB_GRAN_ALL		1
#define QI_DEV_IOTLB_GRAN_PASID_SEL	0

#define QI_DEV_EIOTLB_ADDR(a)	((u64)(a) & VTD_PAGE_MASK)
#define QI_DEV_EIOTLB_SIZE	(((u64)1) << 11)
#define QI_DEV_EIOTLB_PASID(p)	((u64)((p) & 0xfffff) << 32)
#define QI_DEV_EIOTLB_SID(sid)	((u64)((sid) & 0xffff) << 16)
#define QI_DEV_EIOTLB_QDEP(qd)	((u64)((qd) & 0x1f) << 4)
#define QI_DEV_EIOTLB_PFSID(pfsid) (((u64)(pfsid & 0xf) << 12) | \
				    ((u64)((pfsid >> 4) & 0xfff) << 52))
#define QI_DEV_EIOTLB_MAX_INVS	32

/* Page group response descriptor QW0 */
#define QI_PGRP_PASID_P(p)	(((u64)(p)) << 4)
#define QI_PGRP_PDP(p)		(((u64)(p)) << 5)
#define QI_PGRP_RESP_CODE(res)	(((u64)(res)) << 12)
#define QI_PGRP_DID(rid)	(((u64)(rid)) << 16)
#define QI_PGRP_PASID(pasid)	(((u64)(pasid)) << 32)

/* Page group response descriptor QW1 */
#define QI_PGRP_LPIG(x)		(((u64)(x)) << 2)
#define QI_PGRP_IDX(idx)	(((u64)(idx)) << 3)


#define QI_RESP_SUCCESS		0x0
#define QI_RESP_INVALID		0x1
#define QI_RESP_FAILURE		0xf

#define QI_GRAN_NONG_PASID		2
#define QI_GRAN_PSI_PASID		3

#define qi_shift(iommu)		(DMAR_IQ_SHIFT + !!ecap_smts((iommu)->ecap))

struct qi_desc {
	u64 qw0;
	u64 qw1;
	u64 qw2;
	u64 qw3;
};

struct q_inval {
	raw_spinlock_t  q_lock;
	void		*desc;          /* invalidation queue */
	int             *desc_status;   /* desc status */
	int             free_head;      /* first free entry */
	int             free_tail;      /* last free entry */
	int             free_cnt;
};

struct dmar_pci_notify_info;

#ifdef CONFIG_IRQ_REMAP
/* 1MB - maximum possible interrupt remapping table size */
#define INTR_REMAP_PAGE_ORDER	8
#define INTR_REMAP_TABLE_REG_SIZE	0xf
#define INTR_REMAP_TABLE_REG_SIZE_MASK  0xf

#define INTR_REMAP_TABLE_ENTRIES	65536

struct irq_domain;

struct ir_table {
	struct irte *base;
	unsigned long *bitmap;
};

void intel_irq_remap_add_device(struct dmar_pci_notify_info *info);
#else
static inline void
intel_irq_remap_add_device(struct dmar_pci_notify_info *info) { }
#endif

struct iommu_flush {
	void (*flush_context)(struct intel_iommu *iommu, u16 did, u16 sid,
			      u8 fm, u64 type);
	void (*flush_iotlb)(struct intel_iommu *iommu, u16 did, u64 addr,
			    unsigned int size_order, u64 type);
};

enum {
	SR_DMAR_FECTL_REG,
	SR_DMAR_FEDATA_REG,
	SR_DMAR_FEADDR_REG,
	SR_DMAR_FEUADDR_REG,
	MAX_SR_DMAR_REGS
};

#define VTD_FLAG_TRANS_PRE_ENABLED	(1 << 0)
#define VTD_FLAG_IRQ_REMAP_PRE_ENABLED	(1 << 1)
#define VTD_FLAG_SVM_CAPABLE		(1 << 2)

extern int intel_iommu_sm;
extern spinlock_t device_domain_lock;

#define sm_supported(iommu)	(intel_iommu_sm && ecap_smts((iommu)->ecap))
#define pasid_supported(iommu)	(sm_supported(iommu) &&			\
				 ecap_pasid((iommu)->ecap))

struct pasid_entry;
struct pasid_state_entry;
struct page_req_dsc;

/*
 * 0: Present
 * 1-11: Reserved
 * 12-63: Context Ptr (12 - (haw-1))
 * 64-127: Reserved
 */
struct root_entry {
	u64     lo;
	u64     hi;
};

/*
 * low 64 bits:
 * 0: present
 * 1: fault processing disable
 * 2-3: translation type
 * 12-63: address space root
 * high 64 bits:
 * 0-2: address width
 * 3-6: aval
 * 8-23: domain id
 */
struct context_entry {
	u64 lo;
	u64 hi;
};

/* si_domain contains mulitple devices */
#define DOMAIN_FLAG_STATIC_IDENTITY		BIT(0)

/*
 * When VT-d works in the scalable mode, it allows DMA translation to
 * happen through either first level or second level page table. This
 * bit marks that the DMA translation for the domain goes through the
 * first level page table, otherwise, it goes through the second level.
 */
#define DOMAIN_FLAG_USE_FIRST_LEVEL		BIT(1)

/*
 * Domain represents a virtual machine which demands iommu nested
 * translation mode support.
 */
#define DOMAIN_FLAG_NESTING_MODE		BIT(2)

struct dmar_domain {
	int	nid;			/* node id */

	unsigned int iommu_refcnt[DMAR_UNITS_SUPPORTED];
					/* Refcount of devices per iommu */


	u16		iommu_did[DMAR_UNITS_SUPPORTED];
					/* Domain ids per IOMMU. Use u16 since
					 * domain ids are 16 bit wide according
					 * to VT-d spec, section 9.3 */

	u8 has_iotlb_device: 1;
	u8 iommu_coherency: 1;		/* indicate coherency of iommu access */
	u8 iommu_snooping: 1;		/* indicate snooping control feature */

	struct list_head devices;	/* all devices' list */
	struct list_head subdevices;	/* all subdevices' list */
	struct iova_domain iovad;	/* iova's that belong to this domain */

	struct dma_pte	*pgd;		/* virtual address */
	int		gaw;		/* max guest address width */

	/* adjusted guest address width, 0 is level 2 30-bit */
	int		agaw;

	int		flags;		/* flags to find out type of domain */
	int		iommu_superpage;/* Level of superpages supported:
					   0 == 4KiB (no superpages), 1 == 2MiB,
					   2 == 1GiB, 3 == 512GiB, 4 == 1TiB */
	u64		max_addr;	/* maximum mapped address */

	u32		default_pasid;	/*
					 * The default pasid used for non-SVM
					 * traffic on mediated devices.
					 */

	struct iommu_domain domain;	/* generic domain data structure for
					   iommu core */
};

struct intel_iommu {
	void __iomem	*reg; /* Pointer to hardware regs, virtual addr */
	u64 		reg_phys; /* physical address of hw register set */
	u64		reg_size; /* size of hw register set */
	u64		cap;
	u64		ecap;
	u64		vccap;
	u32		gcmd; /* Holds TE, EAFL. Don't need SRTP, SFL, WBF */
	raw_spinlock_t	register_lock; /* protect register handling */
	int		seq_id;	/* sequence id of the iommu */
	int		agaw; /* agaw of this iommu */
	int		msagaw; /* max sagaw of this iommu */
	unsigned int 	irq, pr_irq;
	u16		segment;     /* PCI segment# */
	unsigned char 	name[13];    /* Device Name */

#ifdef CONFIG_INTEL_IOMMU
	unsigned long 	*domain_ids; /* bitmap of domains */
	struct dmar_domain ***domains; /* ptr to domains */
	spinlock_t	lock; /* protect context, domain ids */
	struct root_entry *root_entry; /* virtual address */

	struct iommu_flush flush;
#endif
#ifdef CONFIG_INTEL_IOMMU_SVM
	struct page_req_dsc *prq;
	unsigned char prq_name[16];    /* Name for PRQ interrupt */
	struct completion prq_complete;
	struct ioasid_allocator_ops pasid_allocator; /* Custom allocator for PASIDs */
#endif
	struct iopf_queue *iopf_queue;
	unsigned char iopfq_name[16];
	struct q_inval  *qi;            /* Queued invalidation info */
	u32 *iommu_state; /* Store iommu states between suspend and resume.*/

#ifdef CONFIG_IRQ_REMAP
	struct ir_table *ir_table;	/* Interrupt remapping info */
	struct irq_domain *ir_domain;
	struct irq_domain *ir_msi_domain;
#endif
	struct iommu_device iommu;  /* IOMMU core code handle */
	int		node;
	u32		flags;      /* Software defined flags */

	struct dmar_drhd_unit *drhd;
	void *perf_statistic;
};

/* Per subdevice private data */
struct subdev_domain_info {
	struct list_head link_phys;	/* link to phys device siblings */
	struct list_head link_domain;	/* link to domain siblings */
	struct device *pdev;		/* physical device derived from */
	struct dmar_domain *domain;	/* aux-domain */
	int users;			/* user count */
};

/* PCI domain-device relationship */
struct device_domain_info {
	struct list_head link;	/* link to domain siblings */
	struct list_head global; /* link to global list */
	struct list_head table;	/* link to pasid table */
	struct list_head subdevices; /* subdevices sibling */
	u32 segment;		/* PCI segment number */
	u8 bus;			/* PCI bus number */
	u8 devfn;		/* PCI devfn number */
	u16 pfsid;		/* SRIOV physical function source ID */
	u8 pasid_supported:3;
	u8 pasid_enabled:1;
	u8 pri_supported:1;
	u8 pri_enabled:1;
	u8 ats_supported:1;
	u8 ats_enabled:1;
	u8 auxd_enabled:1;	/* Multiple domains per device */
	u8 ats_qdep;
	struct device *dev; /* it's NULL for PCIe-to-PCI bridge */
	struct intel_iommu *iommu; /* IOMMU used by this device */
	struct dmar_domain *domain; /* pointer to domain */
	struct pasid_table *pasid_table; /* pasid table */
};

static inline void __iommu_flush_cache(
	struct intel_iommu *iommu, void *addr, int size)
{
	if (!ecap_coherent(iommu->ecap))
		clflush_cache_range(addr, size);
}

/* Convert generic struct iommu_domain to private struct dmar_domain */
static inline struct dmar_domain *to_dmar_domain(struct iommu_domain *dom)
{
	return container_of(dom, struct dmar_domain, domain);
}

/*
 * 0: readable
 * 1: writable
 * 2-6: reserved
 * 7: super page
 * 8-10: available
 * 11: snoop behavior
 * 12-63: Host physical address
 */
struct dma_pte {
	u64 val;
};

static inline void dma_clear_pte(struct dma_pte *pte)
{
	pte->val = 0;
}

static inline u64 dma_pte_addr(struct dma_pte *pte)
{
#ifdef CONFIG_64BIT
	return pte->val & VTD_PAGE_MASK & (~DMA_FL_PTE_XD);
#else
	/* Must have a full atomic 64-bit read */
	return  __cmpxchg64(&pte->val, 0ULL, 0ULL) &
			VTD_PAGE_MASK & (~DMA_FL_PTE_XD);
#endif
}

static inline bool dma_pte_present(struct dma_pte *pte)
{
	return (pte->val & 3) != 0;
}

static inline bool dma_pte_superpage(struct dma_pte *pte)
{
	return (pte->val & DMA_PTE_LARGE_PAGE);
}

static inline int first_pte_in_page(struct dma_pte *pte)
{
	return !((unsigned long)pte & ~VTD_PAGE_MASK);
}

extern struct dmar_drhd_unit * dmar_find_matched_drhd_unit(struct pci_dev *dev);
extern int dmar_find_matched_atsr_unit(struct pci_dev *dev);

extern int dmar_enable_qi(struct intel_iommu *iommu);
extern void dmar_disable_qi(struct intel_iommu *iommu);
extern int dmar_reenable_qi(struct intel_iommu *iommu);
extern void qi_global_iec(struct intel_iommu *iommu);

extern void qi_flush_context(struct intel_iommu *iommu, u16 did, u16 sid,
			     u8 fm, u64 type);
extern void qi_flush_iotlb(struct intel_iommu *iommu, u16 did, u64 addr,
			  unsigned int size_order, u64 type);
extern void qi_flush_dev_iotlb(struct intel_iommu *iommu, u16 sid, u16 pfsid,
			u16 qdep, u64 addr, unsigned mask);

void qi_flush_piotlb(struct intel_iommu *iommu, u16 did, u32 pasid, u64 addr,
		     unsigned long npages, bool ih);

void qi_flush_dev_iotlb_pasid(struct intel_iommu *iommu, u16 sid, u16 pfsid,
			      u32 pasid, u16 qdep, u64 addr,
			      unsigned int size_order);
void qi_flush_pasid_cache(struct intel_iommu *iommu, u16 did, u64 granu,
			  u32 pasid);

int qi_submit_sync(struct intel_iommu *iommu, struct qi_desc *desc,
		   unsigned int count, unsigned long options);
/*
 * Options used in qi_submit_sync:
 * QI_OPT_WAIT_DRAIN - Wait for PRQ drain completion, spec 6.5.2.8.
 */
#define QI_OPT_WAIT_DRAIN		BIT(0)

extern int dmar_ir_support(void);

void *alloc_pgtable_page(int node);
void free_pgtable_page(void *vaddr);
struct intel_iommu *domain_get_iommu(struct dmar_domain *domain);
int for_each_device_domain(int (*fn)(struct device_domain_info *info,
				     void *data), void *data);
void iommu_flush_write_buffer(struct intel_iommu *iommu);
int intel_iommu_enable_pasid(struct intel_iommu *iommu, struct device *dev);
struct dmar_domain *find_domain(struct device *dev);
struct device_domain_info *get_domain_info(struct device *dev);
struct intel_iommu *device_to_iommu(struct device *dev, u8 *bus, u8 *devfn);

#ifdef CONFIG_INTEL_IOMMU_SVM
extern void intel_svm_check(struct intel_iommu *iommu);
extern int intel_svm_enable_prq(struct intel_iommu *iommu);
extern int intel_svm_finish_prq(struct intel_iommu *iommu);
int intel_svm_bind_gpasid(struct iommu_domain *domain, struct device *dev,
			  struct iommu_gpasid_bind_data *data);
int intel_svm_unbind_gpasid(struct device *dev, u32 pasid);
struct iommu_sva *intel_svm_bind(struct device *dev, struct mm_struct *mm,
				 void *drvdata);
void intel_svm_unbind(struct iommu_sva *handle);
u32 intel_svm_get_pasid(struct iommu_sva *handle);
int intel_svm_page_response(struct device *dev, struct iommu_fault_event *evt,
			    struct iommu_page_response *msg);

struct intel_svm_dev {
	struct list_head list;
	struct rcu_head rcu;
	struct device *dev;
	struct intel_iommu *iommu;
<<<<<<< HEAD
	struct svm_dev_ops *ops;
=======
>>>>>>> 3b17187f
	struct iommu_sva sva;
	unsigned long prq_seq_number;
	u32 pasid;
	int users;
	u16 did;
	u16 dev_iotlb:1;
	u16 sid, qdep;
};

struct intel_svm {
	struct mmu_notifier notifier;
	struct mm_struct *mm;

	unsigned int flags;
	u32 pasid;
	int gpasid; /* In case that guest PASID is different from host PASID */
	struct list_head devs;
};
#else
static inline void intel_svm_check(struct intel_iommu *iommu) {}
#endif

#ifdef CONFIG_INTEL_IOMMU_DEBUGFS
void intel_iommu_debugfs_init(void);
#else
static inline void intel_iommu_debugfs_init(void) {}
#endif /* CONFIG_INTEL_IOMMU_DEBUGFS */

extern const struct attribute_group *intel_iommu_groups[];
bool context_present(struct context_entry *context);
struct context_entry *iommu_context_addr(struct intel_iommu *iommu, u8 bus,
					 u8 devfn, int alloc);

#ifdef CONFIG_INTEL_IOMMU
extern int iommu_calculate_agaw(struct intel_iommu *iommu);
extern int iommu_calculate_max_sagaw(struct intel_iommu *iommu);
extern int dmar_disabled;
extern int intel_iommu_enabled;
extern int intel_iommu_gfx_mapped;
#else
static inline int iommu_calculate_agaw(struct intel_iommu *iommu)
{
	return 0;
}
static inline int iommu_calculate_max_sagaw(struct intel_iommu *iommu)
{
	return 0;
}
#define dmar_disabled	(1)
#define intel_iommu_enabled (0)
#endif

static inline const char *decode_prq_descriptor(char *str, size_t size,
		u64 dw0, u64 dw1, u64 dw2, u64 dw3)
{
	char *buf = str;
	int bytes;

	bytes = snprintf(buf, size,
			 "rid=0x%llx addr=0x%llx %c%c%c%c%c pasid=0x%llx index=0x%llx",
			 FIELD_GET(GENMASK_ULL(31, 16), dw0),
			 FIELD_GET(GENMASK_ULL(63, 12), dw1),
			 dw1 & BIT_ULL(0) ? 'r' : '-',
			 dw1 & BIT_ULL(1) ? 'w' : '-',
			 dw0 & BIT_ULL(52) ? 'x' : '-',
			 dw0 & BIT_ULL(53) ? 'p' : '-',
			 dw1 & BIT_ULL(2) ? 'l' : '-',
			 FIELD_GET(GENMASK_ULL(51, 32), dw0),
			 FIELD_GET(GENMASK_ULL(11, 3), dw1));

	/* Private Data */
	if (dw0 & BIT_ULL(9)) {
		size -= bytes;
		buf += bytes;
		snprintf(buf, size, " private=0x%llx/0x%llx\n", dw2, dw3);
	}

	return str;
}

#endif<|MERGE_RESOLUTION|>--- conflicted
+++ resolved
@@ -127,13 +127,10 @@
 #define DMAR_VCCAP_REG		0xe30 /* Virtual command capability register */
 #define DMAR_VCMD_REG		0xe00 /* Virtual command register */
 #define DMAR_VCRSP_REG		0xe10 /* Virtual command response register */
-<<<<<<< HEAD
-=======
 
 #define DMAR_IQER_REG_IQEI(reg)		FIELD_GET(GENMASK_ULL(3, 0), reg)
 #define DMAR_IQER_REG_ITESID(reg)	FIELD_GET(GENMASK_ULL(47, 32), reg)
 #define DMAR_IQER_REG_ICESID(reg)	FIELD_GET(GENMASK_ULL(63, 48), reg)
->>>>>>> 3b17187f
 
 #define OFFSET_STRIDE		(9)
 
@@ -780,10 +777,6 @@
 	struct rcu_head rcu;
 	struct device *dev;
 	struct intel_iommu *iommu;
-<<<<<<< HEAD
-	struct svm_dev_ops *ops;
-=======
->>>>>>> 3b17187f
 	struct iommu_sva sva;
 	unsigned long prq_seq_number;
 	u32 pasid;
