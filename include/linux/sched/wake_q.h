/* SPDX-License-Identifier: GPL-2.0 */
#ifndef _LINUX_SCHED_WAKE_Q_H
#define _LINUX_SCHED_WAKE_Q_H

/*
 * Wake-queues are lists of tasks with a pending wakeup, whose
 * callers have already marked the task as woken internally,
 * and can thus carry on. A common use case is being able to
 * do the wakeups once the corresponding user lock as been
 * released.
 *
 * We hold reference to each task in the list across the wakeup,
 * thus guaranteeing that the memory is still valid by the time
 * the actual wakeups are performed in wake_up_q().
 *
 * One per task suffices, because there's never a need for a task to be
 * in two wake queues simultaneously; it is forbidden to abandon a task
 * in a wake queue (a call to wake_up_q() _must_ follow), so if a task is
 * already in a wake queue, the wakeup will happen soon and the second
 * waker can just skip it.
 *
 * The DEFINE_WAKE_Q macro declares and initializes the list head.
 * wake_up_q() does NOT reinitialize the list; it's expected to be
 * called near the end of a function. Otherwise, the list can be
 * re-initialized for later re-use by wake_q_init().
 *
 * NOTE that this can cause spurious wakeups. schedule() callers
 * must ensure the call is done inside a loop, confirming that the
 * wakeup condition has in fact occurred.
 *
 * NOTE that there is no guarantee the wakeup will happen any later than the
 * wake_q_add() location. Therefore task must be ready to be woken at the
 * location of the wake_q_add().
 */

#include <linux/sched.h>

struct wake_q_head {
	struct wake_q_node *first;
	struct wake_q_node **lastp;
};

#define WAKE_Q_TAIL ((struct wake_q_node *) 0x01)

#define DEFINE_WAKE_Q(name)				\
	struct wake_q_head name = { WAKE_Q_TAIL, &name.first }

static inline void wake_q_init(struct wake_q_head *head)
{
	head->first = WAKE_Q_TAIL;
	head->lastp = &head->first;
}

<<<<<<< HEAD
extern void __wake_q_add(struct wake_q_head *head,
			 struct task_struct *task, bool sleeper);
static inline void wake_q_add(struct wake_q_head *head,
			      struct task_struct *task)
{
	__wake_q_add(head, task, false);
}

static inline void wake_q_add_sleeper(struct wake_q_head *head,
				      struct task_struct *task)
{
	__wake_q_add(head, task, true);
}

extern void __wake_up_q(struct wake_q_head *head, bool sleeper);
=======
static inline bool wake_q_empty(struct wake_q_head *head)
{
	return head->first == WAKE_Q_TAIL;
}

extern void wake_q_add(struct wake_q_head *head, struct task_struct *task);
extern void wake_q_add_safe(struct wake_q_head *head, struct task_struct *task);
extern void wake_q_add_sleeper(struct wake_q_head *head, struct task_struct *task);
extern void __wake_up_q(struct wake_q_head *head, bool sleeper);

>>>>>>> fa578e9d
static inline void wake_up_q(struct wake_q_head *head)
{
	__wake_up_q(head, false);
}

static inline void wake_up_q_sleeper(struct wake_q_head *head)
{
	__wake_up_q(head, true);
}

#endif /* _LINUX_SCHED_WAKE_Q_H */<|MERGE_RESOLUTION|>--- conflicted
+++ resolved
@@ -51,23 +51,6 @@
 	head->lastp = &head->first;
 }
 
-<<<<<<< HEAD
-extern void __wake_q_add(struct wake_q_head *head,
-			 struct task_struct *task, bool sleeper);
-static inline void wake_q_add(struct wake_q_head *head,
-			      struct task_struct *task)
-{
-	__wake_q_add(head, task, false);
-}
-
-static inline void wake_q_add_sleeper(struct wake_q_head *head,
-				      struct task_struct *task)
-{
-	__wake_q_add(head, task, true);
-}
-
-extern void __wake_up_q(struct wake_q_head *head, bool sleeper);
-=======
 static inline bool wake_q_empty(struct wake_q_head *head)
 {
 	return head->first == WAKE_Q_TAIL;
@@ -78,7 +61,6 @@
 extern void wake_q_add_sleeper(struct wake_q_head *head, struct task_struct *task);
 extern void __wake_up_q(struct wake_q_head *head, bool sleeper);
 
->>>>>>> fa578e9d
 static inline void wake_up_q(struct wake_q_head *head)
 {
 	__wake_up_q(head, false);
