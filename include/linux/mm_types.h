--- conflicted
+++ resolved
@@ -339,16 +339,10 @@
 
 struct kioctx_table;
 struct mm_struct {
-<<<<<<< HEAD
-	struct vm_area_struct *mmap;		/* list of VMAs */
-	struct rb_root mm_rb;
-	u64 vmacache_seqnum;                   /* per-thread vmacache */
-=======
 	struct {
 		struct vm_area_struct *mmap;		/* list of VMAs */
 		struct rb_root mm_rb;
 		u64 vmacache_seqnum;                   /* per-thread vmacache */
->>>>>>> e021bb4f
 #ifdef CONFIG_MMU
 		unsigned long (*get_unmapped_area) (struct file *filp,
 				unsigned long addr, unsigned long len,
@@ -492,13 +486,6 @@
 #ifdef CONFIG_PREEMPT_RT_BASE
 		struct rcu_head delayed_drop;
 #endif
-<<<<<<< HEAD
-	struct uprobes_state uprobes_state;
-#ifdef CONFIG_PREEMPT_RT_BASE
-	struct rcu_head delayed_drop;
-#endif
-=======
->>>>>>> e021bb4f
 #ifdef CONFIG_HUGETLB_PAGE
 		atomic_long_t hugetlb_usage;
 #endif
