/* SPDX-License-Identifier: GPL-2.0 */
/*
 * Written by Mark Hemment, 1996 (markhe@nextd.demon.co.uk).
 *
 * (C) SGI 2006, Christoph Lameter
 * 	Cleaned up and restructured to ease the addition of alternative
 * 	implementations of SLAB allocators.
 * (C) Linux Foundation 2008-2013
 *      Unified interface for all slab allocators
 */

#ifndef _LINUX_SLAB_H
#define	_LINUX_SLAB_H

#include <linux/gfp.h>
#include <linux/overflow.h>
#include <linux/types.h>
#include <linux/workqueue.h>


/*
 * Flags to pass to kmem_cache_create().
 * The ones marked DEBUG are only valid if CONFIG_DEBUG_SLAB is set.
 */
/* DEBUG: Perform (expensive) checks on alloc/free */
#define SLAB_CONSISTENCY_CHECKS	((slab_flags_t __force)0x00000100U)
/* DEBUG: Red zone objs in a cache */
#define SLAB_RED_ZONE		((slab_flags_t __force)0x00000400U)
/* DEBUG: Poison objects */
#define SLAB_POISON		((slab_flags_t __force)0x00000800U)
/* Align objs on cache lines */
#define SLAB_HWCACHE_ALIGN	((slab_flags_t __force)0x00002000U)
/* Use GFP_DMA memory */
#define SLAB_CACHE_DMA		((slab_flags_t __force)0x00004000U)
/* DEBUG: Store the last owner for bug hunting */
#define SLAB_STORE_USER		((slab_flags_t __force)0x00010000U)
/* Panic if kmem_cache_create() fails */
#define SLAB_PANIC		((slab_flags_t __force)0x00040000U)
/*
 * SLAB_TYPESAFE_BY_RCU - **WARNING** READ THIS!
 *
 * This delays freeing the SLAB page by a grace period, it does _NOT_
 * delay object freeing. This means that if you do kmem_cache_free()
 * that memory location is free to be reused at any time. Thus it may
 * be possible to see another object there in the same RCU grace period.
 *
 * This feature only ensures the memory location backing the object
 * stays valid, the trick to using this is relying on an independent
 * object validation pass. Something like:
 *
 *  rcu_read_lock()
 * again:
 *  obj = lockless_lookup(key);
 *  if (obj) {
 *    if (!try_get_ref(obj)) // might fail for free objects
 *      goto again;
 *
 *    if (obj->key != key) { // not the object we expected
 *      put_ref(obj);
 *      goto again;
 *    }
 *  }
 *  rcu_read_unlock();
 *
 * This is useful if we need to approach a kernel structure obliquely,
 * from its address obtained without the usual locking. We can lock
 * the structure to stabilize it and check it's still at the given address,
 * only if we can be sure that the memory has not been meanwhile reused
 * for some other kind of object (which our subsystem's lock might corrupt).
 *
 * rcu_read_lock before reading the address, then rcu_read_unlock after
 * taking the spinlock within the structure expected at that address.
 *
 * Note that SLAB_TYPESAFE_BY_RCU was originally named SLAB_DESTROY_BY_RCU.
 */
/* Defer freeing slabs to RCU */
#define SLAB_TYPESAFE_BY_RCU	((slab_flags_t __force)0x00080000U)
/* Spread some memory over cpuset */
#define SLAB_MEM_SPREAD		((slab_flags_t __force)0x00100000U)
/* Trace allocations and frees */
#define SLAB_TRACE		((slab_flags_t __force)0x00200000U)

/* Flag to prevent checks on free */
#ifdef CONFIG_DEBUG_OBJECTS
# define SLAB_DEBUG_OBJECTS	((slab_flags_t __force)0x00400000U)
#else
# define SLAB_DEBUG_OBJECTS	0
#endif

/* Avoid kmemleak tracing */
#define SLAB_NOLEAKTRACE	((slab_flags_t __force)0x00800000U)

<<<<<<< HEAD
=======
/* Fault injection mark */
>>>>>>> e021bb4f
#ifdef CONFIG_FAILSLAB
# define SLAB_FAILSLAB		((slab_flags_t __force)0x02000000U)
#else
# define SLAB_FAILSLAB		0
#endif
/* Account to memcg */
#ifdef CONFIG_MEMCG_KMEM
# define SLAB_ACCOUNT		((slab_flags_t __force)0x04000000U)
#else
# define SLAB_ACCOUNT		0
#endif

#ifdef CONFIG_KASAN
#define SLAB_KASAN		((slab_flags_t __force)0x08000000U)
#else
#define SLAB_KASAN		0
#endif

/* The following flags affect the page allocator grouping pages by mobility */
/* Objects are reclaimable */
#define SLAB_RECLAIM_ACCOUNT	((slab_flags_t __force)0x00020000U)
#define SLAB_TEMPORARY		SLAB_RECLAIM_ACCOUNT	/* Objects are short-lived */
/*
 * ZERO_SIZE_PTR will be returned for zero sized kmalloc requests.
 *
 * Dereferencing ZERO_SIZE_PTR will lead to a distinct access fault.
 *
 * ZERO_SIZE_PTR can be passed to kfree though in the same way that NULL can.
 * Both make kfree a no-op.
 */
#define ZERO_SIZE_PTR ((void *)16)

#define ZERO_OR_NULL_PTR(x) ((unsigned long)(x) <= \
				(unsigned long)ZERO_SIZE_PTR)

#include <linux/kasan.h>

struct mem_cgroup;
/*
 * struct kmem_cache related prototypes
 */
void __init kmem_cache_init(void);
bool slab_is_available(void);

extern bool usercopy_fallback;

struct kmem_cache *kmem_cache_create(const char *name, unsigned int size,
			unsigned int align, slab_flags_t flags,
			void (*ctor)(void *));
struct kmem_cache *kmem_cache_create_usercopy(const char *name,
			unsigned int size, unsigned int align,
			slab_flags_t flags,
			unsigned int useroffset, unsigned int usersize,
			void (*ctor)(void *));
void kmem_cache_destroy(struct kmem_cache *);
int kmem_cache_shrink(struct kmem_cache *);

void memcg_create_kmem_cache(struct mem_cgroup *, struct kmem_cache *);
void memcg_deactivate_kmem_caches(struct mem_cgroup *);
void memcg_destroy_kmem_caches(struct mem_cgroup *);

/*
 * Please use this macro to create slab caches. Simply specify the
 * name of the structure and maybe some flags that are listed above.
 *
 * The alignment of the struct determines object alignment. If you
 * f.e. add ____cacheline_aligned_in_smp to the struct declaration
 * then the objects will be properly aligned in SMP configurations.
 */
#define KMEM_CACHE(__struct, __flags)					\
		kmem_cache_create(#__struct, sizeof(struct __struct),	\
			__alignof__(struct __struct), (__flags), NULL)

/*
 * To whitelist a single field for copying to/from usercopy, use this
 * macro instead for KMEM_CACHE() above.
 */
#define KMEM_CACHE_USERCOPY(__struct, __flags, __field)			\
		kmem_cache_create_usercopy(#__struct,			\
			sizeof(struct __struct),			\
			__alignof__(struct __struct), (__flags),	\
			offsetof(struct __struct, __field),		\
			sizeof_field(struct __struct, __field), NULL)

/*
 * Common kmalloc functions provided by all allocators
 */
void * __must_check __krealloc(const void *, size_t, gfp_t);
void * __must_check krealloc(const void *, size_t, gfp_t);
void kfree(const void *);
void kzfree(const void *);
size_t ksize(const void *);

#ifdef CONFIG_HAVE_HARDENED_USERCOPY_ALLOCATOR
void __check_heap_object(const void *ptr, unsigned long n, struct page *page,
			bool to_user);
#else
static inline void __check_heap_object(const void *ptr, unsigned long n,
				       struct page *page, bool to_user) { }
#endif

/*
 * Some archs want to perform DMA into kmalloc caches and need a guaranteed
 * alignment larger than the alignment of a 64-bit integer.
 * Setting ARCH_KMALLOC_MINALIGN in arch headers allows that.
 */
#if defined(ARCH_DMA_MINALIGN) && ARCH_DMA_MINALIGN > 8
#define ARCH_KMALLOC_MINALIGN ARCH_DMA_MINALIGN
#define KMALLOC_MIN_SIZE ARCH_DMA_MINALIGN
#define KMALLOC_SHIFT_LOW ilog2(ARCH_DMA_MINALIGN)
#else
#define ARCH_KMALLOC_MINALIGN __alignof__(unsigned long long)
#endif

/*
 * Setting ARCH_SLAB_MINALIGN in arch headers allows a different alignment.
 * Intended for arches that get misalignment faults even for 64 bit integer
 * aligned buffers.
 */
#ifndef ARCH_SLAB_MINALIGN
#define ARCH_SLAB_MINALIGN __alignof__(unsigned long long)
#endif

/*
 * kmalloc and friends return ARCH_KMALLOC_MINALIGN aligned
 * pointers. kmem_cache_alloc and friends return ARCH_SLAB_MINALIGN
 * aligned pointers.
 */
#define __assume_kmalloc_alignment __assume_aligned(ARCH_KMALLOC_MINALIGN)
#define __assume_slab_alignment __assume_aligned(ARCH_SLAB_MINALIGN)
#define __assume_page_alignment __assume_aligned(PAGE_SIZE)

/*
 * Kmalloc array related definitions
 */

#ifdef CONFIG_SLAB
/*
 * The largest kmalloc size supported by the SLAB allocators is
 * 32 megabyte (2^25) or the maximum allocatable page order if that is
 * less than 32 MB.
 *
 * WARNING: Its not easy to increase this value since the allocators have
 * to do various tricks to work around compiler limitations in order to
 * ensure proper constant folding.
 */
#define KMALLOC_SHIFT_HIGH	((MAX_ORDER + PAGE_SHIFT - 1) <= 25 ? \
				(MAX_ORDER + PAGE_SHIFT - 1) : 25)
#define KMALLOC_SHIFT_MAX	KMALLOC_SHIFT_HIGH
#ifndef KMALLOC_SHIFT_LOW
#define KMALLOC_SHIFT_LOW	5
#endif
#endif

#ifdef CONFIG_SLUB
/*
 * SLUB directly allocates requests fitting in to an order-1 page
 * (PAGE_SIZE*2).  Larger requests are passed to the page allocator.
 */
#define KMALLOC_SHIFT_HIGH	(PAGE_SHIFT + 1)
#define KMALLOC_SHIFT_MAX	(MAX_ORDER + PAGE_SHIFT - 1)
#ifndef KMALLOC_SHIFT_LOW
#define KMALLOC_SHIFT_LOW	3
#endif
#endif

#ifdef CONFIG_SLOB
/*
 * SLOB passes all requests larger than one page to the page allocator.
 * No kmalloc array is necessary since objects of different sizes can
 * be allocated from the same page.
 */
#define KMALLOC_SHIFT_HIGH	PAGE_SHIFT
#define KMALLOC_SHIFT_MAX	(MAX_ORDER + PAGE_SHIFT - 1)
#ifndef KMALLOC_SHIFT_LOW
#define KMALLOC_SHIFT_LOW	3
#endif
#endif

/* Maximum allocatable size */
#define KMALLOC_MAX_SIZE	(1UL << KMALLOC_SHIFT_MAX)
/* Maximum size for which we actually use a slab cache */
#define KMALLOC_MAX_CACHE_SIZE	(1UL << KMALLOC_SHIFT_HIGH)
/* Maximum order allocatable via the slab allocagtor */
#define KMALLOC_MAX_ORDER	(KMALLOC_SHIFT_MAX - PAGE_SHIFT)

/*
 * Kmalloc subsystem.
 */
#ifndef KMALLOC_MIN_SIZE
#define KMALLOC_MIN_SIZE (1 << KMALLOC_SHIFT_LOW)
#endif

/*
 * This restriction comes from byte sized index implementation.
 * Page size is normally 2^12 bytes and, in this case, if we want to use
 * byte sized index which can represent 2^8 entries, the size of the object
 * should be equal or greater to 2^12 / 2^8 = 2^4 = 16.
 * If minimum size of kmalloc is less than 16, we use it as minimum object
 * size and give up to use byte sized index.
 */
#define SLAB_OBJ_MIN_SIZE      (KMALLOC_MIN_SIZE < 16 ? \
                               (KMALLOC_MIN_SIZE) : 16)

#ifndef CONFIG_SLOB
extern struct kmem_cache *kmalloc_caches[KMALLOC_SHIFT_HIGH + 1];
#ifdef CONFIG_ZONE_DMA
extern struct kmem_cache *kmalloc_dma_caches[KMALLOC_SHIFT_HIGH + 1];
#endif

/*
 * Figure out which kmalloc slab an allocation of a certain size
 * belongs to.
 * 0 = zero alloc
 * 1 =  65 .. 96 bytes
 * 2 = 129 .. 192 bytes
 * n = 2^(n-1)+1 .. 2^n
 */
static __always_inline unsigned int kmalloc_index(size_t size)
{
	if (!size)
		return 0;

	if (size <= KMALLOC_MIN_SIZE)
		return KMALLOC_SHIFT_LOW;

	if (KMALLOC_MIN_SIZE <= 32 && size > 64 && size <= 96)
		return 1;
	if (KMALLOC_MIN_SIZE <= 64 && size > 128 && size <= 192)
		return 2;
	if (size <=          8) return 3;
	if (size <=         16) return 4;
	if (size <=         32) return 5;
	if (size <=         64) return 6;
	if (size <=        128) return 7;
	if (size <=        256) return 8;
	if (size <=        512) return 9;
	if (size <=       1024) return 10;
	if (size <=   2 * 1024) return 11;
	if (size <=   4 * 1024) return 12;
	if (size <=   8 * 1024) return 13;
	if (size <=  16 * 1024) return 14;
	if (size <=  32 * 1024) return 15;
	if (size <=  64 * 1024) return 16;
	if (size <= 128 * 1024) return 17;
	if (size <= 256 * 1024) return 18;
	if (size <= 512 * 1024) return 19;
	if (size <= 1024 * 1024) return 20;
	if (size <=  2 * 1024 * 1024) return 21;
	if (size <=  4 * 1024 * 1024) return 22;
	if (size <=  8 * 1024 * 1024) return 23;
	if (size <=  16 * 1024 * 1024) return 24;
	if (size <=  32 * 1024 * 1024) return 25;
	if (size <=  64 * 1024 * 1024) return 26;
	BUG();

	/* Will never be reached. Needed because the compiler may complain */
	return -1;
}
#endif /* !CONFIG_SLOB */

void *__kmalloc(size_t size, gfp_t flags) __assume_kmalloc_alignment __malloc;
void *kmem_cache_alloc(struct kmem_cache *, gfp_t flags) __assume_slab_alignment __malloc;
void kmem_cache_free(struct kmem_cache *, void *);

/*
 * Bulk allocation and freeing operations. These are accelerated in an
 * allocator specific way to avoid taking locks repeatedly or building
 * metadata structures unnecessarily.
 *
 * Note that interrupts must be enabled when calling these functions.
 */
void kmem_cache_free_bulk(struct kmem_cache *, size_t, void **);
int kmem_cache_alloc_bulk(struct kmem_cache *, gfp_t, size_t, void **);

/*
 * Caller must not use kfree_bulk() on memory not originally allocated
 * by kmalloc(), because the SLOB allocator cannot handle this.
 */
static __always_inline void kfree_bulk(size_t size, void **p)
{
	kmem_cache_free_bulk(NULL, size, p);
}

#ifdef CONFIG_NUMA
void *__kmalloc_node(size_t size, gfp_t flags, int node) __assume_kmalloc_alignment __malloc;
void *kmem_cache_alloc_node(struct kmem_cache *, gfp_t flags, int node) __assume_slab_alignment __malloc;
#else
static __always_inline void *__kmalloc_node(size_t size, gfp_t flags, int node)
{
	return __kmalloc(size, flags);
}

static __always_inline void *kmem_cache_alloc_node(struct kmem_cache *s, gfp_t flags, int node)
{
	return kmem_cache_alloc(s, flags);
}
#endif

#ifdef CONFIG_TRACING
extern void *kmem_cache_alloc_trace(struct kmem_cache *, gfp_t, size_t) __assume_slab_alignment __malloc;

#ifdef CONFIG_NUMA
extern void *kmem_cache_alloc_node_trace(struct kmem_cache *s,
					   gfp_t gfpflags,
					   int node, size_t size) __assume_slab_alignment __malloc;
#else
static __always_inline void *
kmem_cache_alloc_node_trace(struct kmem_cache *s,
			      gfp_t gfpflags,
			      int node, size_t size)
{
	return kmem_cache_alloc_trace(s, gfpflags, size);
}
#endif /* CONFIG_NUMA */

#else /* CONFIG_TRACING */
static __always_inline void *kmem_cache_alloc_trace(struct kmem_cache *s,
		gfp_t flags, size_t size)
{
	void *ret = kmem_cache_alloc(s, flags);

	kasan_kmalloc(s, ret, size, flags);
	return ret;
}

static __always_inline void *
kmem_cache_alloc_node_trace(struct kmem_cache *s,
			      gfp_t gfpflags,
			      int node, size_t size)
{
	void *ret = kmem_cache_alloc_node(s, gfpflags, node);

	kasan_kmalloc(s, ret, size, gfpflags);
	return ret;
}
#endif /* CONFIG_TRACING */

extern void *kmalloc_order(size_t size, gfp_t flags, unsigned int order) __assume_page_alignment __malloc;

#ifdef CONFIG_TRACING
extern void *kmalloc_order_trace(size_t size, gfp_t flags, unsigned int order) __assume_page_alignment __malloc;
#else
static __always_inline void *
kmalloc_order_trace(size_t size, gfp_t flags, unsigned int order)
{
	return kmalloc_order(size, flags, order);
}
#endif

static __always_inline void *kmalloc_large(size_t size, gfp_t flags)
{
	unsigned int order = get_order(size);
	return kmalloc_order_trace(size, flags, order);
}

/**
 * kmalloc - allocate memory
 * @size: how many bytes of memory are required.
 * @flags: the type of memory to allocate.
 *
 * kmalloc is the normal method of allocating memory
 * for objects smaller than page size in the kernel.
 *
 * The @flags argument may be one of:
 *
 * %GFP_USER - Allocate memory on behalf of user.  May sleep.
 *
 * %GFP_KERNEL - Allocate normal kernel ram.  May sleep.
 *
 * %GFP_ATOMIC - Allocation will not sleep.  May use emergency pools.
 *   For example, use this inside interrupt handlers.
 *
 * %GFP_HIGHUSER - Allocate pages from high memory.
 *
 * %GFP_NOIO - Do not do any I/O at all while trying to get memory.
 *
 * %GFP_NOFS - Do not make any fs calls while trying to get memory.
 *
 * %GFP_NOWAIT - Allocation will not sleep.
 *
 * %__GFP_THISNODE - Allocate node-local memory only.
 *
 * %GFP_DMA - Allocation suitable for DMA.
 *   Should only be used for kmalloc() caches. Otherwise, use a
 *   slab created with SLAB_DMA.
 *
 * Also it is possible to set different flags by OR'ing
 * in one or more of the following additional @flags:
 *
 * %__GFP_HIGH - This allocation has high priority and may use emergency pools.
 *
 * %__GFP_NOFAIL - Indicate that this allocation is in no way allowed to fail
 *   (think twice before using).
 *
 * %__GFP_NORETRY - If memory is not immediately available,
 *   then give up at once.
 *
 * %__GFP_NOWARN - If allocation fails, don't issue any warnings.
 *
 * %__GFP_RETRY_MAYFAIL - Try really hard to succeed the allocation but fail
 *   eventually.
 *
 * There are other flags available as well, but these are not intended
 * for general use, and so are not documented here. For a full list of
 * potential flags, always refer to linux/gfp.h.
 */
static __always_inline void *kmalloc(size_t size, gfp_t flags)
{
	if (__builtin_constant_p(size)) {
		if (size > KMALLOC_MAX_CACHE_SIZE)
			return kmalloc_large(size, flags);
#ifndef CONFIG_SLOB
		if (!(flags & GFP_DMA)) {
			unsigned int index = kmalloc_index(size);

			if (!index)
				return ZERO_SIZE_PTR;

			return kmem_cache_alloc_trace(kmalloc_caches[index],
					flags, size);
		}
#endif
	}
	return __kmalloc(size, flags);
}

/*
 * Determine size used for the nth kmalloc cache.
 * return size or 0 if a kmalloc cache for that
 * size does not exist
 */
static __always_inline unsigned int kmalloc_size(unsigned int n)
{
#ifndef CONFIG_SLOB
	if (n > 2)
		return 1U << n;

	if (n == 1 && KMALLOC_MIN_SIZE <= 32)
		return 96;

	if (n == 2 && KMALLOC_MIN_SIZE <= 64)
		return 192;
#endif
	return 0;
}

static __always_inline void *kmalloc_node(size_t size, gfp_t flags, int node)
{
#ifndef CONFIG_SLOB
	if (__builtin_constant_p(size) &&
		size <= KMALLOC_MAX_CACHE_SIZE && !(flags & GFP_DMA)) {
		unsigned int i = kmalloc_index(size);

		if (!i)
			return ZERO_SIZE_PTR;

		return kmem_cache_alloc_node_trace(kmalloc_caches[i],
						flags, node, size);
	}
#endif
	return __kmalloc_node(size, flags, node);
}

struct memcg_cache_array {
	struct rcu_head rcu;
	struct kmem_cache *entries[0];
};

/*
 * This is the main placeholder for memcg-related information in kmem caches.
 * Both the root cache and the child caches will have it. For the root cache,
 * this will hold a dynamically allocated array large enough to hold
 * information about the currently limited memcgs in the system. To allow the
 * array to be accessed without taking any locks, on relocation we free the old
 * version only after a grace period.
 *
 * Root and child caches hold different metadata.
 *
 * @root_cache:	Common to root and child caches.  NULL for root, pointer to
 *		the root cache for children.
 *
 * The following fields are specific to root caches.
 *
 * @memcg_caches: kmemcg ID indexed table of child caches.  This table is
 *		used to index child cachces during allocation and cleared
 *		early during shutdown.
 *
 * @root_caches_node: List node for slab_root_caches list.
 *
 * @children:	List of all child caches.  While the child caches are also
 *		reachable through @memcg_caches, a child cache remains on
 *		this list until it is actually destroyed.
 *
 * The following fields are specific to child caches.
 *
 * @memcg:	Pointer to the memcg this cache belongs to.
 *
 * @children_node: List node for @root_cache->children list.
 *
 * @kmem_caches_node: List node for @memcg->kmem_caches list.
 */
struct memcg_cache_params {
	struct kmem_cache *root_cache;
	union {
		struct {
			struct memcg_cache_array __rcu *memcg_caches;
			struct list_head __root_caches_node;
			struct list_head children;
			bool dying;
		};
		struct {
			struct mem_cgroup *memcg;
			struct list_head children_node;
			struct list_head kmem_caches_node;

			void (*deact_fn)(struct kmem_cache *);
			union {
				struct rcu_head deact_rcu_head;
				struct work_struct deact_work;
			};
		};
	};
};

int memcg_update_all_caches(int num_memcgs);

/**
 * kmalloc_array - allocate memory for an array.
 * @n: number of elements.
 * @size: element size.
 * @flags: the type of memory to allocate (see kmalloc).
 */
static inline void *kmalloc_array(size_t n, size_t size, gfp_t flags)
{
	size_t bytes;

	if (unlikely(check_mul_overflow(n, size, &bytes)))
		return NULL;
	if (__builtin_constant_p(n) && __builtin_constant_p(size))
		return kmalloc(bytes, flags);
	return __kmalloc(bytes, flags);
}

/**
 * kcalloc - allocate memory for an array. The memory is set to zero.
 * @n: number of elements.
 * @size: element size.
 * @flags: the type of memory to allocate (see kmalloc).
 */
static inline void *kcalloc(size_t n, size_t size, gfp_t flags)
{
	return kmalloc_array(n, size, flags | __GFP_ZERO);
}

/*
 * kmalloc_track_caller is a special version of kmalloc that records the
 * calling function of the routine calling it for slab leak tracking instead
 * of just the calling function (confusing, eh?).
 * It's useful when the call to kmalloc comes from a widely-used standard
 * allocator where we care about the real place the memory allocation
 * request comes from.
 */
extern void *__kmalloc_track_caller(size_t, gfp_t, unsigned long);
#define kmalloc_track_caller(size, flags) \
	__kmalloc_track_caller(size, flags, _RET_IP_)

static inline void *kmalloc_array_node(size_t n, size_t size, gfp_t flags,
				       int node)
{
	size_t bytes;

	if (unlikely(check_mul_overflow(n, size, &bytes)))
		return NULL;
	if (__builtin_constant_p(n) && __builtin_constant_p(size))
		return kmalloc_node(bytes, flags, node);
	return __kmalloc_node(bytes, flags, node);
}

static inline void *kcalloc_node(size_t n, size_t size, gfp_t flags, int node)
{
	return kmalloc_array_node(n, size, flags | __GFP_ZERO, node);
}


#ifdef CONFIG_NUMA
extern void *__kmalloc_node_track_caller(size_t, gfp_t, int, unsigned long);
#define kmalloc_node_track_caller(size, flags, node) \
	__kmalloc_node_track_caller(size, flags, node, \
			_RET_IP_)

#else /* CONFIG_NUMA */

#define kmalloc_node_track_caller(size, flags, node) \
	kmalloc_track_caller(size, flags)

#endif /* CONFIG_NUMA */

/*
 * Shortcuts
 */
static inline void *kmem_cache_zalloc(struct kmem_cache *k, gfp_t flags)
{
	return kmem_cache_alloc(k, flags | __GFP_ZERO);
}

/**
 * kzalloc - allocate memory. The memory is set to zero.
 * @size: how many bytes of memory are required.
 * @flags: the type of memory to allocate (see kmalloc).
 */
static inline void *kzalloc(size_t size, gfp_t flags)
{
	return kmalloc(size, flags | __GFP_ZERO);
}

/**
 * kzalloc_node - allocate zeroed memory from a particular memory node.
 * @size: how many bytes of memory are required.
 * @flags: the type of memory to allocate (see kmalloc).
 * @node: memory node from which to allocate
 */
static inline void *kzalloc_node(size_t size, gfp_t flags, int node)
{
	return kmalloc_node(size, flags | __GFP_ZERO, node);
}

unsigned int kmem_cache_size(struct kmem_cache *s);
void __init kmem_cache_init_late(void);

#if defined(CONFIG_SMP) && defined(CONFIG_SLAB)
int slab_prepare_cpu(unsigned int cpu);
int slab_dead_cpu(unsigned int cpu);
#else
#define slab_prepare_cpu	NULL
#define slab_dead_cpu		NULL
#endif

#endif	/* _LINUX_SLAB_H */<|MERGE_RESOLUTION|>--- conflicted
+++ resolved
@@ -90,10 +90,7 @@
 /* Avoid kmemleak tracing */
 #define SLAB_NOLEAKTRACE	((slab_flags_t __force)0x00800000U)
 
-<<<<<<< HEAD
-=======
 /* Fault injection mark */
->>>>>>> e021bb4f
 #ifdef CONFIG_FAILSLAB
 # define SLAB_FAILSLAB		((slab_flags_t __force)0x02000000U)
 #else
