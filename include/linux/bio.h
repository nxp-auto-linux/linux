--- conflicted
+++ resolved
@@ -546,8 +546,6 @@
 #define bio_dev(bio) \
 	disk_devt((bio)->bi_disk)
 
-<<<<<<< HEAD
-=======
 #if defined(CONFIG_MEMCG) && defined(CONFIG_BLK_CGROUP)
 int bio_associate_blkcg_from_page(struct bio *bio, struct page *page);
 #else
@@ -555,7 +553,6 @@
 						struct page *page) {  return 0; }
 #endif
 
->>>>>>> e021bb4f
 #ifdef CONFIG_BLK_CGROUP
 int bio_associate_blkcg(struct bio *bio, struct cgroup_subsys_state *blkcg_css);
 int bio_associate_blkg(struct bio *bio, struct blkcg_gq *blkg);
