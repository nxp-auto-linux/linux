--- conflicted
+++ resolved
@@ -307,11 +307,7 @@
 })
 
 /* Include rwlock functions */
-<<<<<<< HEAD
-#ifdef CONFIG_PREEMPT_RT_FULL
-=======
 #ifdef CONFIG_PREEMPT_RT
->>>>>>> fa578e9d
 # include <linux/rwlock_rt.h>
 #else
 # include <linux/rwlock.h>
@@ -326,15 +322,9 @@
 # include <linux/spinlock_api_up.h>
 #endif
 
-<<<<<<< HEAD
-#ifdef CONFIG_PREEMPT_RT_FULL
-# include <linux/spinlock_rt.h>
-#else /* PREEMPT_RT_FULL */
-=======
 #ifdef CONFIG_PREEMPT_RT
 # include <linux/spinlock_rt.h>
 #else /* PREEMPT_RT */
->>>>>>> fa578e9d
 
 /*
  * Map the spin_lock functions to the raw variants for PREEMPT_RT=n
@@ -456,11 +446,7 @@
 
 #define assert_spin_locked(lock)	assert_raw_spin_locked(&(lock)->rlock)
 
-<<<<<<< HEAD
-#endif /* !PREEMPT_RT_FULL */
-=======
 #endif /* !PREEMPT_RT */
->>>>>>> fa578e9d
 
 /*
  * Pull the atomic_t declaration:
