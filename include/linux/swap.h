/* SPDX-License-Identifier: GPL-2.0 */
#ifndef _LINUX_SWAP_H
#define _LINUX_SWAP_H

#include <linux/spinlock.h>
#include <linux/linkage.h>
#include <linux/mmzone.h>
#include <linux/list.h>
#include <linux/memcontrol.h>
#include <linux/sched.h>
#include <linux/node.h>
#include <linux/fs.h>
#include <linux/atomic.h>
#include <linux/page-flags.h>
#include <linux/locallock.h>
#include <asm/page.h>

struct notifier_block;

struct bio;

#define SWAP_FLAG_PREFER	0x8000	/* set if swap priority specified */
#define SWAP_FLAG_PRIO_MASK	0x7fff
#define SWAP_FLAG_PRIO_SHIFT	0
#define SWAP_FLAG_DISCARD	0x10000 /* enable discard for swap */
#define SWAP_FLAG_DISCARD_ONCE	0x20000 /* discard swap area at swapon-time */
#define SWAP_FLAG_DISCARD_PAGES 0x40000 /* discard page-clusters after use */

#define SWAP_FLAGS_VALID	(SWAP_FLAG_PRIO_MASK | SWAP_FLAG_PREFER | \
				 SWAP_FLAG_DISCARD | SWAP_FLAG_DISCARD_ONCE | \
				 SWAP_FLAG_DISCARD_PAGES)
#define SWAP_BATCH 64

static inline int current_is_kswapd(void)
{
	return current->flags & PF_KSWAPD;
}

/*
 * MAX_SWAPFILES defines the maximum number of swaptypes: things which can
 * be swapped to.  The swap type and the offset into that swap type are
 * encoded into pte's and into pgoff_t's in the swapcache.  Using five bits
 * for the type means that the maximum number of swapcache pages is 27 bits
 * on 32-bit-pgoff_t architectures.  And that assumes that the architecture packs
 * the type/offset into the pte as 5/27 as well.
 */
#define MAX_SWAPFILES_SHIFT	5

/*
 * Use some of the swap files numbers for other purposes. This
 * is a convenient way to hook into the VM to trigger special
 * actions on faults.
 */

/*
 * Unaddressable device memory support. See include/linux/hmm.h and
 * Documentation/vm/hmm.rst. Short description is we need struct pages for
 * device memory that is unaddressable (inaccessible) by CPU, so that we can
 * migrate part of a process memory to device memory.
 *
 * When a page is migrated from CPU to device, we set the CPU page table entry
 * to a special SWP_DEVICE_* entry.
 */
#ifdef CONFIG_DEVICE_PRIVATE
#define SWP_DEVICE_NUM 2
#define SWP_DEVICE_WRITE (MAX_SWAPFILES+SWP_HWPOISON_NUM+SWP_MIGRATION_NUM)
#define SWP_DEVICE_READ (MAX_SWAPFILES+SWP_HWPOISON_NUM+SWP_MIGRATION_NUM+1)
#else
#define SWP_DEVICE_NUM 0
#endif

/*
 * NUMA node memory migration support
 */
#ifdef CONFIG_MIGRATION
#define SWP_MIGRATION_NUM 2
#define SWP_MIGRATION_READ	(MAX_SWAPFILES + SWP_HWPOISON_NUM)
#define SWP_MIGRATION_WRITE	(MAX_SWAPFILES + SWP_HWPOISON_NUM + 1)
#else
#define SWP_MIGRATION_NUM 0
#endif

/*
 * Handling of hardware poisoned pages with memory corruption.
 */
#ifdef CONFIG_MEMORY_FAILURE
#define SWP_HWPOISON_NUM 1
#define SWP_HWPOISON		MAX_SWAPFILES
#else
#define SWP_HWPOISON_NUM 0
#endif

#define MAX_SWAPFILES \
	((1 << MAX_SWAPFILES_SHIFT) - SWP_DEVICE_NUM - \
	SWP_MIGRATION_NUM - SWP_HWPOISON_NUM)

/*
 * Magic header for a swap area. The first part of the union is
 * what the swap magic looks like for the old (limited to 128MB)
 * swap area format, the second part of the union adds - in the
 * old reserved area - some extra information. Note that the first
 * kilobyte is reserved for boot loader or disk label stuff...
 *
 * Having the magic at the end of the PAGE_SIZE makes detecting swap
 * areas somewhat tricky on machines that support multiple page sizes.
 * For 2.5 we'll probably want to move the magic to just beyond the
 * bootbits...
 */
union swap_header {
	struct {
		char reserved[PAGE_SIZE - 10];
		char magic[10];			/* SWAP-SPACE or SWAPSPACE2 */
	} magic;
	struct {
		char		bootbits[1024];	/* Space for disklabel etc. */
		__u32		version;
		__u32		last_page;
		__u32		nr_badpages;
		unsigned char	sws_uuid[16];
		unsigned char	sws_volume[16];
		__u32		padding[117];
		__u32		badpages[1];
	} info;
};

/*
 * current->reclaim_state points to one of these when a task is running
 * memory reclaim
 */
struct reclaim_state {
	unsigned long reclaimed_slab;
};

#ifdef __KERNEL__

struct address_space;
struct sysinfo;
struct writeback_control;
struct zone;

/*
 * A swap extent maps a range of a swapfile's PAGE_SIZE pages onto a range of
 * disk blocks.  A list of swap extents maps the entire swapfile.  (Where the
 * term `swapfile' refers to either a blockdevice or an IS_REG file.  Apart
 * from setup, they're handled identically.
 *
 * We always assume that blocks are of size PAGE_SIZE.
 */
struct swap_extent {
	struct list_head list;
	pgoff_t start_page;
	pgoff_t nr_pages;
	sector_t start_block;
};

/*
 * Max bad pages in the new format..
 */
#define __swapoffset(x) ((unsigned long)&((union swap_header *)0)->x)
#define MAX_SWAP_BADPAGES \
	((__swapoffset(magic.magic) - __swapoffset(info.badpages)) / sizeof(int))

enum {
	SWP_USED	= (1 << 0),	/* is slot in swap_info[] used? */
	SWP_WRITEOK	= (1 << 1),	/* ok to write to this swap?	*/
	SWP_DISCARDABLE = (1 << 2),	/* blkdev support discard */
	SWP_DISCARDING	= (1 << 3),	/* now discarding a free cluster */
	SWP_SOLIDSTATE	= (1 << 4),	/* blkdev seeks are cheap */
	SWP_CONTINUED	= (1 << 5),	/* swap_map has count continuation */
	SWP_BLKDEV	= (1 << 6),	/* its a block device */
	SWP_FILE	= (1 << 7),	/* set after swap_activate success */
	SWP_AREA_DISCARD = (1 << 8),	/* single-time swap area discards */
	SWP_PAGE_DISCARD = (1 << 9),	/* freed swap page-cluster discards */
	SWP_STABLE_WRITES = (1 << 10),	/* no overwrite PG_writeback pages */
	SWP_SYNCHRONOUS_IO = (1 << 11),	/* synchronous IO is efficient */
					/* add others here before... */
	SWP_SCANNING	= (1 << 12),	/* refcount in scan_swap_map */
};

#define SWAP_CLUSTER_MAX 32UL
#define COMPACT_CLUSTER_MAX SWAP_CLUSTER_MAX

#define SWAP_MAP_MAX	0x3e	/* Max duplication count, in first swap_map */
#define SWAP_MAP_BAD	0x3f	/* Note pageblock is bad, in first swap_map */
#define SWAP_HAS_CACHE	0x40	/* Flag page is cached, in first swap_map */
#define SWAP_CONT_MAX	0x7f	/* Max count, in each swap_map continuation */
#define COUNT_CONTINUED	0x80	/* See swap_map continuation for full count */
#define SWAP_MAP_SHMEM	0xbf	/* Owned by shmem/tmpfs, in first swap_map */

/*
 * We use this to track usage of a cluster. A cluster is a block of swap disk
 * space with SWAPFILE_CLUSTER pages long and naturally aligns in disk. All
 * free clusters are organized into a list. We fetch an entry from the list to
 * get a free cluster.
 *
 * The data field stores next cluster if the cluster is free or cluster usage
 * counter otherwise. The flags field determines if a cluster is free. This is
 * protected by swap_info_struct.lock.
 */
struct swap_cluster_info {
	spinlock_t lock;	/*
				 * Protect swap_cluster_info fields
				 * and swap_info_struct->swap_map
				 * elements correspond to the swap
				 * cluster
				 */
	unsigned int data:24;
	unsigned int flags:8;
};
#define CLUSTER_FLAG_FREE 1 /* This cluster is free */
#define CLUSTER_FLAG_NEXT_NULL 2 /* This cluster has no next cluster */
#define CLUSTER_FLAG_HUGE 4 /* This cluster is backing a transparent huge page */

/*
 * We assign a cluster to each CPU, so each CPU can allocate swap entry from
 * its own cluster and swapout sequentially. The purpose is to optimize swapout
 * throughput.
 */
struct percpu_cluster {
	struct swap_cluster_info index; /* Current cluster index */
	unsigned int next; /* Likely next allocation offset */
};

struct swap_cluster_list {
	struct swap_cluster_info head;
	struct swap_cluster_info tail;
};

/*
 * The in-memory structure used to track swap areas.
 */
struct swap_info_struct {
	unsigned long	flags;		/* SWP_USED etc: see above */
	signed short	prio;		/* swap priority of this type */
	struct plist_node list;		/* entry in swap_active_head */
	signed char	type;		/* strange name for an index */
	unsigned int	max;		/* extent of the swap_map */
	unsigned char *swap_map;	/* vmalloc'ed array of usage counts */
	struct swap_cluster_info *cluster_info; /* cluster info. Only for SSD */
	struct swap_cluster_list free_clusters; /* free clusters list */
	unsigned int lowest_bit;	/* index of first free in swap_map */
	unsigned int highest_bit;	/* index of last free in swap_map */
	unsigned int pages;		/* total of usable pages of swap */
	unsigned int inuse_pages;	/* number of those currently in use */
	unsigned int cluster_next;	/* likely index for next allocation */
	unsigned int cluster_nr;	/* countdown to next cluster search */
	struct percpu_cluster __percpu *percpu_cluster; /* per cpu's swap location */
	struct swap_extent *curr_swap_extent;
	struct swap_extent first_swap_extent;
	struct block_device *bdev;	/* swap device or bdev of swap file */
	struct file *swap_file;		/* seldom referenced */
	unsigned int old_block_size;	/* seldom referenced */
#ifdef CONFIG_FRONTSWAP
	unsigned long *frontswap_map;	/* frontswap in-use, one bit per page */
	atomic_t frontswap_pages;	/* frontswap pages in-use counter */
#endif
	spinlock_t lock;		/*
					 * protect map scan related fields like
					 * swap_map, lowest_bit, highest_bit,
					 * inuse_pages, cluster_next,
					 * cluster_nr, lowest_alloc,
					 * highest_alloc, free/discard cluster
					 * list. other fields are only changed
					 * at swapon/swapoff, so are protected
					 * by swap_lock. changing flags need
					 * hold this lock and swap_lock. If
					 * both locks need hold, hold swap_lock
					 * first.
					 */
	spinlock_t cont_lock;		/*
					 * protect swap count continuation page
					 * list.
					 */
	struct work_struct discard_work; /* discard worker */
	struct swap_cluster_list discard_clusters; /* discard clusters list */
	struct plist_node avail_lists[0]; /*
					   * entries in swap_avail_heads, one
					   * entry per node.
					   * Must be last as the number of the
					   * array is nr_node_ids, which is not
					   * a fixed value so have to allocate
					   * dynamically.
					   * And it has to be an array so that
					   * plist_for_each_* can work.
					   */
};

#ifdef CONFIG_64BIT
#define SWAP_RA_ORDER_CEILING	5
#else
/* Avoid stack overflow, because we need to save part of page table */
#define SWAP_RA_ORDER_CEILING	3
#define SWAP_RA_PTE_CACHE_SIZE	(1 << SWAP_RA_ORDER_CEILING)
#endif

struct vma_swap_readahead {
	unsigned short win;
	unsigned short offset;
	unsigned short nr_pte;
#ifdef CONFIG_64BIT
	pte_t *ptes;
#else
	pte_t ptes[SWAP_RA_PTE_CACHE_SIZE];
#endif
};

/* linux/mm/workingset.c */
void *workingset_eviction(struct address_space *mapping, struct page *page);
bool workingset_refault(void *shadow);
void workingset_activation(struct page *page);
<<<<<<< HEAD
void __workingset_update_node(struct radix_tree_node *node, void *private);
DECLARE_LOCAL_IRQ_LOCK(shadow_nodes_lock);
=======

/* Do not use directly, use workingset_lookup_update */
void workingset_update_node(struct radix_tree_node *node);

/* Returns workingset_update_node() if the mapping has shadow entries. */
#define workingset_lookup_update(mapping)				\
({									\
	radix_tree_update_node_t __helper = workingset_update_node;	\
	if (dax_mapping(mapping) || shmem_mapping(mapping))		\
		__helper = NULL;					\
	__helper;							\
})
>>>>>>> e021bb4f

/* linux/mm/page_alloc.c */
extern unsigned long totalram_pages;
extern unsigned long totalreserve_pages;
extern unsigned long nr_free_buffer_pages(void);
extern unsigned long nr_free_pagecache_pages(void);

/* Definition of global_zone_page_state not available yet */
#define nr_free_pages() global_zone_page_state(NR_FREE_PAGES)


/* linux/mm/swap.c */
DECLARE_LOCAL_IRQ_LOCK(swapvec_lock);
extern void lru_cache_add(struct page *);
extern void lru_cache_add_anon(struct page *page);
extern void lru_cache_add_file(struct page *page);
extern void lru_add_page_tail(struct page *page, struct page *page_tail,
			 struct lruvec *lruvec, struct list_head *head);
extern void activate_page(struct page *);
extern void mark_page_accessed(struct page *);
extern void lru_add_drain(void);
extern void lru_add_drain_cpu(int cpu);
extern void lru_add_drain_all(void);
extern void rotate_reclaimable_page(struct page *page);
extern void deactivate_file_page(struct page *page);
extern void mark_page_lazyfree(struct page *page);
extern void swap_setup(void);

extern void lru_cache_add_active_or_unevictable(struct page *page,
						struct vm_area_struct *vma);

/* linux/mm/vmscan.c */
extern unsigned long zone_reclaimable_pages(struct zone *zone);
extern unsigned long try_to_free_pages(struct zonelist *zonelist, int order,
					gfp_t gfp_mask, nodemask_t *mask);
extern int __isolate_lru_page(struct page *page, isolate_mode_t mode);
extern unsigned long try_to_free_mem_cgroup_pages(struct mem_cgroup *memcg,
						  unsigned long nr_pages,
						  gfp_t gfp_mask,
						  bool may_swap);
extern unsigned long mem_cgroup_shrink_node(struct mem_cgroup *mem,
						gfp_t gfp_mask, bool noswap,
						pg_data_t *pgdat,
						unsigned long *nr_scanned);
extern unsigned long shrink_all_memory(unsigned long nr_pages);
extern int vm_swappiness;
extern int remove_mapping(struct address_space *mapping, struct page *page);
extern unsigned long vm_total_pages;

#ifdef CONFIG_NUMA
extern int node_reclaim_mode;
extern int sysctl_min_unmapped_ratio;
extern int sysctl_min_slab_ratio;
extern int node_reclaim(struct pglist_data *, gfp_t, unsigned int);
#else
#define node_reclaim_mode 0
static inline int node_reclaim(struct pglist_data *pgdat, gfp_t mask,
				unsigned int order)
{
	return 0;
}
#endif

extern int page_evictable(struct page *page);
extern void check_move_unevictable_pages(struct page **, int nr_pages);

extern int kswapd_run(int nid);
extern void kswapd_stop(int nid);

#ifdef CONFIG_SWAP

#include <linux/blk_types.h> /* for bio_end_io_t */

/* linux/mm/page_io.c */
extern int swap_readpage(struct page *page, bool do_poll);
extern int swap_writepage(struct page *page, struct writeback_control *wbc);
extern void end_swap_bio_write(struct bio *bio);
extern int __swap_writepage(struct page *page, struct writeback_control *wbc,
	bio_end_io_t end_write_func);
extern int swap_set_page_dirty(struct page *page);

int add_swap_extent(struct swap_info_struct *sis, unsigned long start_page,
		unsigned long nr_pages, sector_t start_block);
int generic_swapfile_activate(struct swap_info_struct *, struct file *,
		sector_t *);

/* linux/mm/swap_state.c */
/* One swap address space for each 64M swap space */
#define SWAP_ADDRESS_SPACE_SHIFT	14
#define SWAP_ADDRESS_SPACE_PAGES	(1 << SWAP_ADDRESS_SPACE_SHIFT)
extern struct address_space *swapper_spaces[];
#define swap_address_space(entry)			    \
	(&swapper_spaces[swp_type(entry)][swp_offset(entry) \
		>> SWAP_ADDRESS_SPACE_SHIFT])
extern unsigned long total_swapcache_pages(void);
extern void show_swap_cache_info(void);
extern int add_to_swap(struct page *page);
extern int add_to_swap_cache(struct page *, swp_entry_t, gfp_t);
extern int __add_to_swap_cache(struct page *page, swp_entry_t entry);
extern void __delete_from_swap_cache(struct page *);
extern void delete_from_swap_cache(struct page *);
extern void free_page_and_swap_cache(struct page *);
extern void free_pages_and_swap_cache(struct page **, int);
extern struct page *lookup_swap_cache(swp_entry_t entry,
				      struct vm_area_struct *vma,
				      unsigned long addr);
extern struct page *read_swap_cache_async(swp_entry_t, gfp_t,
			struct vm_area_struct *vma, unsigned long addr,
			bool do_poll);
extern struct page *__read_swap_cache_async(swp_entry_t, gfp_t,
			struct vm_area_struct *vma, unsigned long addr,
			bool *new_page_allocated);
extern struct page *swap_cluster_readahead(swp_entry_t entry, gfp_t flag,
				struct vm_fault *vmf);
extern struct page *swapin_readahead(swp_entry_t entry, gfp_t flag,
				struct vm_fault *vmf);

/* linux/mm/swapfile.c */
extern atomic_long_t nr_swap_pages;
extern long total_swap_pages;
extern atomic_t nr_rotate_swap;
extern bool has_usable_swap(void);

/* Swap 50% full? Release swapcache more aggressively.. */
static inline bool vm_swap_full(void)
{
	return atomic_long_read(&nr_swap_pages) * 2 < total_swap_pages;
}

static inline long get_nr_swap_pages(void)
{
	return atomic_long_read(&nr_swap_pages);
}

extern void si_swapinfo(struct sysinfo *);
extern swp_entry_t get_swap_page(struct page *page);
extern void put_swap_page(struct page *page, swp_entry_t entry);
extern swp_entry_t get_swap_page_of_type(int);
extern int get_swap_pages(int n, swp_entry_t swp_entries[], int entry_size);
extern int add_swap_count_continuation(swp_entry_t, gfp_t);
extern void swap_shmem_alloc(swp_entry_t);
extern int swap_duplicate(swp_entry_t);
extern int swapcache_prepare(swp_entry_t);
extern void swap_free(swp_entry_t);
extern void swapcache_free_entries(swp_entry_t *entries, int n);
extern int free_swap_and_cache(swp_entry_t);
extern int swap_type_of(dev_t, sector_t, struct block_device **);
extern unsigned int count_swap_pages(int, int);
extern sector_t map_swap_page(struct page *, struct block_device **);
extern sector_t swapdev_block(int, pgoff_t);
extern int page_swapcount(struct page *);
extern int __swap_count(struct swap_info_struct *si, swp_entry_t entry);
extern int __swp_swapcount(swp_entry_t entry);
extern int swp_swapcount(swp_entry_t entry);
extern struct swap_info_struct *page_swap_info(struct page *);
extern struct swap_info_struct *swp_swap_info(swp_entry_t entry);
extern bool reuse_swap_page(struct page *, int *);
extern int try_to_free_swap(struct page *);
struct backing_dev_info;
extern int init_swap_address_space(unsigned int type, unsigned long nr_pages);
extern void exit_swap_address_space(unsigned int type);

#else /* CONFIG_SWAP */

static inline int swap_readpage(struct page *page, bool do_poll)
{
	return 0;
}

static inline struct swap_info_struct *swp_swap_info(swp_entry_t entry)
{
	return NULL;
}

#define swap_address_space(entry)		(NULL)
#define get_nr_swap_pages()			0L
#define total_swap_pages			0L
#define total_swapcache_pages()			0UL
#define vm_swap_full()				0

#define si_swapinfo(val) \
	do { (val)->freeswap = (val)->totalswap = 0; } while (0)
/* only sparc can not include linux/pagemap.h in this file
 * so leave put_page and release_pages undeclared... */
#define free_page_and_swap_cache(page) \
	put_page(page)
#define free_pages_and_swap_cache(pages, nr) \
	release_pages((pages), (nr));

static inline void show_swap_cache_info(void)
{
}

#define free_swap_and_cache(e) ({(is_migration_entry(e) || is_device_private_entry(e));})
#define swapcache_prepare(e) ({(is_migration_entry(e) || is_device_private_entry(e));})

static inline int add_swap_count_continuation(swp_entry_t swp, gfp_t gfp_mask)
{
	return 0;
}

static inline void swap_shmem_alloc(swp_entry_t swp)
{
}

static inline int swap_duplicate(swp_entry_t swp)
{
	return 0;
}

static inline void swap_free(swp_entry_t swp)
{
}

static inline void put_swap_page(struct page *page, swp_entry_t swp)
{
}

static inline struct page *swap_cluster_readahead(swp_entry_t entry,
				gfp_t gfp_mask, struct vm_fault *vmf)
{
	return NULL;
}

static inline struct page *swapin_readahead(swp_entry_t swp, gfp_t gfp_mask,
			struct vm_fault *vmf)
{
	return NULL;
}

static inline int swap_writepage(struct page *p, struct writeback_control *wbc)
{
	return 0;
}

static inline struct page *lookup_swap_cache(swp_entry_t swp,
					     struct vm_area_struct *vma,
					     unsigned long addr)
{
	return NULL;
}

static inline int add_to_swap(struct page *page)
{
	return 0;
}

static inline int add_to_swap_cache(struct page *page, swp_entry_t entry,
							gfp_t gfp_mask)
{
	return -1;
}

static inline void __delete_from_swap_cache(struct page *page)
{
}

static inline void delete_from_swap_cache(struct page *page)
{
}

static inline int page_swapcount(struct page *page)
{
	return 0;
}

static inline int __swap_count(struct swap_info_struct *si, swp_entry_t entry)
{
	return 0;
}

static inline int __swp_swapcount(swp_entry_t entry)
{
	return 0;
}

static inline int swp_swapcount(swp_entry_t entry)
{
	return 0;
}

#define reuse_swap_page(page, total_map_swapcount) \
	(page_trans_huge_mapcount(page, total_map_swapcount) == 1)

static inline int try_to_free_swap(struct page *page)
{
	return 0;
}

static inline swp_entry_t get_swap_page(struct page *page)
{
	swp_entry_t entry;
	entry.val = 0;
	return entry;
}

#endif /* CONFIG_SWAP */

#ifdef CONFIG_THP_SWAP
extern int split_swap_cluster(swp_entry_t entry);
#else
static inline int split_swap_cluster(swp_entry_t entry)
{
	return 0;
}
#endif

#ifdef CONFIG_MEMCG
static inline int mem_cgroup_swappiness(struct mem_cgroup *memcg)
{
	/* Cgroup2 doesn't have per-cgroup swappiness */
	if (cgroup_subsys_on_dfl(memory_cgrp_subsys))
		return vm_swappiness;

	/* root ? */
	if (mem_cgroup_disabled() || !memcg->css.parent)
		return vm_swappiness;

	return memcg->swappiness;
}
#else
static inline int mem_cgroup_swappiness(struct mem_cgroup *mem)
{
	return vm_swappiness;
}
#endif

#if defined(CONFIG_SWAP) && defined(CONFIG_MEMCG) && defined(CONFIG_BLK_CGROUP)
extern void mem_cgroup_throttle_swaprate(struct mem_cgroup *memcg, int node,
					 gfp_t gfp_mask);
#else
static inline void mem_cgroup_throttle_swaprate(struct mem_cgroup *memcg,
						int node, gfp_t gfp_mask)
{
}
#endif

#ifdef CONFIG_MEMCG_SWAP
extern void mem_cgroup_swapout(struct page *page, swp_entry_t entry);
extern int mem_cgroup_try_charge_swap(struct page *page, swp_entry_t entry);
extern void mem_cgroup_uncharge_swap(swp_entry_t entry, unsigned int nr_pages);
extern long mem_cgroup_get_nr_swap_pages(struct mem_cgroup *memcg);
extern bool mem_cgroup_swap_full(struct page *page);
#else
static inline void mem_cgroup_swapout(struct page *page, swp_entry_t entry)
{
}

static inline int mem_cgroup_try_charge_swap(struct page *page,
					     swp_entry_t entry)
{
	return 0;
}

static inline void mem_cgroup_uncharge_swap(swp_entry_t entry,
					    unsigned int nr_pages)
{
}

static inline long mem_cgroup_get_nr_swap_pages(struct mem_cgroup *memcg)
{
	return get_nr_swap_pages();
}

static inline bool mem_cgroup_swap_full(struct page *page)
{
	return vm_swap_full();
}
#endif

#endif /* __KERNEL__*/
#endif /* _LINUX_SWAP_H */<|MERGE_RESOLUTION|>--- conflicted
+++ resolved
@@ -308,10 +308,6 @@
 void *workingset_eviction(struct address_space *mapping, struct page *page);
 bool workingset_refault(void *shadow);
 void workingset_activation(struct page *page);
-<<<<<<< HEAD
-void __workingset_update_node(struct radix_tree_node *node, void *private);
-DECLARE_LOCAL_IRQ_LOCK(shadow_nodes_lock);
-=======
 
 /* Do not use directly, use workingset_lookup_update */
 void workingset_update_node(struct radix_tree_node *node);
@@ -324,7 +320,6 @@
 		__helper = NULL;					\
 	__helper;							\
 })
->>>>>>> e021bb4f
 
 /* linux/mm/page_alloc.c */
 extern unsigned long totalram_pages;
