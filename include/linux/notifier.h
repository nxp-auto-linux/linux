/* SPDX-License-Identifier: GPL-2.0 */
/*
 *	Routines to manage notifier chains for passing status changes to any
 *	interested routines. We need this instead of hard coded call lists so
 *	that modules can poke their nose into the innards. The network devices
 *	needed them so here they are for the rest of you.
 *
 *				Alan Cox <Alan.Cox@linux.org>
 */

#ifndef _LINUX_NOTIFIER_H
#define _LINUX_NOTIFIER_H
#include <linux/errno.h>
#include <linux/mutex.h>
#include <linux/rwsem.h>
#include <linux/srcu.h>

/*
 * Notifier chains are of four types:
 *
 *	Atomic notifier chains: Chain callbacks run in interrupt/atomic
 *		context. Callouts are not allowed to block.
 *	Blocking notifier chains: Chain callbacks run in process context.
 *		Callouts are allowed to block.
 *	Raw notifier chains: There are no restrictions on callbacks,
 *		registration, or unregistration.  All locking and protection
 *		must be provided by the caller.
 *	SRCU notifier chains: A variant of blocking notifier chains, with
 *		the same restrictions.
 *
 * atomic_notifier_chain_register() may be called from an atomic context,
 * but blocking_notifier_chain_register() and srcu_notifier_chain_register()
 * must be called from a process context.  Ditto for the corresponding
 * _unregister() routines.
 *
 * atomic_notifier_chain_unregister(), blocking_notifier_chain_unregister(),
 * and srcu_notifier_chain_unregister() _must not_ be called from within
 * the call chain.
 *
 * SRCU notifier chains are an alternative form of blocking notifier chains.
 * They use SRCU (Sleepable Read-Copy Update) instead of rw-semaphores for
 * protection of the chain links.  This means there is _very_ low overhead
 * in srcu_notifier_call_chain(): no cache bounces and no memory barriers.
 * As compensation, srcu_notifier_chain_unregister() is rather expensive.
 * SRCU notifier chains should be used when the chain will be called very
 * often but notifier_blocks will seldom be removed.
 */

struct notifier_block;

typedef	int (*notifier_fn_t)(struct notifier_block *nb,
			unsigned long action, void *data);

struct notifier_block {
	notifier_fn_t notifier_call;
	struct notifier_block __rcu *next;
	int priority;
};

struct atomic_notifier_head {
	spinlock_t lock;
	struct notifier_block __rcu *head;
};

struct blocking_notifier_head {
	struct rw_semaphore rwsem;
	struct notifier_block __rcu *head;
};

struct raw_notifier_head {
	struct notifier_block __rcu *head;
};

struct srcu_notifier_head {
	struct mutex mutex;
	struct srcu_struct srcu;
	struct notifier_block __rcu *head;
};

#define ATOMIC_INIT_NOTIFIER_HEAD(name) do {	\
		spin_lock_init(&(name)->lock);	\
		(name)->head = NULL;		\
	} while (0)
#define BLOCKING_INIT_NOTIFIER_HEAD(name) do {	\
		init_rwsem(&(name)->rwsem);	\
		(name)->head = NULL;		\
	} while (0)
#define RAW_INIT_NOTIFIER_HEAD(name) do {	\
		(name)->head = NULL;		\
	} while (0)

/* srcu_notifier_heads must be cleaned up dynamically */
extern void srcu_init_notifier_head(struct srcu_notifier_head *nh);
#define srcu_cleanup_notifier_head(name)	\
		cleanup_srcu_struct(&(name)->srcu);

#define ATOMIC_NOTIFIER_INIT(name) {				\
		.lock = __SPIN_LOCK_UNLOCKED(name.lock),	\
		.head = NULL }
#define BLOCKING_NOTIFIER_INIT(name) {				\
		.rwsem = __RWSEM_INITIALIZER((name).rwsem),	\
		.head = NULL }
#define RAW_NOTIFIER_INIT(name)	{				\
		.head = NULL }

#define SRCU_NOTIFIER_INIT(name, pcpu)				\
	{							\
		.mutex = __MUTEX_INITIALIZER(name.mutex),	\
		.head = NULL,					\
		.srcu = __SRCU_STRUCT_INIT(name.srcu, pcpu),	\
	}

#define ATOMIC_NOTIFIER_HEAD(name)				\
	struct atomic_notifier_head name =			\
		ATOMIC_NOTIFIER_INIT(name)
#define BLOCKING_NOTIFIER_HEAD(name)				\
	struct blocking_notifier_head name =			\
		BLOCKING_NOTIFIER_INIT(name)
#define RAW_NOTIFIER_HEAD(name)					\
	struct raw_notifier_head name =				\
		RAW_NOTIFIER_INIT(name)

#ifdef CONFIG_TREE_SRCU
#define _SRCU_NOTIFIER_HEAD(name, mod)				\
	static DEFINE_PER_CPU(struct srcu_data,			\
			name##_head_srcu_data);			\
	mod struct srcu_notifier_head name =			\
			SRCU_NOTIFIER_INIT(name, name##_head_srcu_data)

#else
#define _SRCU_NOTIFIER_HEAD(name, mod)				\
	mod struct srcu_notifier_head name =			\
			SRCU_NOTIFIER_INIT(name, name)

#endif

#define SRCU_NOTIFIER_HEAD(name)				\
<<<<<<< HEAD
	_SRCU_NOTIFIER_HEAD(name, )
=======
	_SRCU_NOTIFIER_HEAD(name, /* not static */)
>>>>>>> e021bb4f

#define SRCU_NOTIFIER_HEAD_STATIC(name)				\
	_SRCU_NOTIFIER_HEAD(name, static)

#ifdef __KERNEL__

extern int atomic_notifier_chain_register(struct atomic_notifier_head *nh,
		struct notifier_block *nb);
extern int blocking_notifier_chain_register(struct blocking_notifier_head *nh,
		struct notifier_block *nb);
extern int raw_notifier_chain_register(struct raw_notifier_head *nh,
		struct notifier_block *nb);
extern int srcu_notifier_chain_register(struct srcu_notifier_head *nh,
		struct notifier_block *nb);

extern int blocking_notifier_chain_cond_register(
		struct blocking_notifier_head *nh,
		struct notifier_block *nb);

extern int atomic_notifier_chain_unregister(struct atomic_notifier_head *nh,
		struct notifier_block *nb);
extern int blocking_notifier_chain_unregister(struct blocking_notifier_head *nh,
		struct notifier_block *nb);
extern int raw_notifier_chain_unregister(struct raw_notifier_head *nh,
		struct notifier_block *nb);
extern int srcu_notifier_chain_unregister(struct srcu_notifier_head *nh,
		struct notifier_block *nb);

extern int atomic_notifier_call_chain(struct atomic_notifier_head *nh,
		unsigned long val, void *v);
extern int __atomic_notifier_call_chain(struct atomic_notifier_head *nh,
	unsigned long val, void *v, int nr_to_call, int *nr_calls);
extern int blocking_notifier_call_chain(struct blocking_notifier_head *nh,
		unsigned long val, void *v);
extern int __blocking_notifier_call_chain(struct blocking_notifier_head *nh,
	unsigned long val, void *v, int nr_to_call, int *nr_calls);
extern int raw_notifier_call_chain(struct raw_notifier_head *nh,
		unsigned long val, void *v);
extern int __raw_notifier_call_chain(struct raw_notifier_head *nh,
	unsigned long val, void *v, int nr_to_call, int *nr_calls);
extern int srcu_notifier_call_chain(struct srcu_notifier_head *nh,
		unsigned long val, void *v);
extern int __srcu_notifier_call_chain(struct srcu_notifier_head *nh,
	unsigned long val, void *v, int nr_to_call, int *nr_calls);

#define NOTIFY_DONE		0x0000		/* Don't care */
#define NOTIFY_OK		0x0001		/* Suits me */
#define NOTIFY_STOP_MASK	0x8000		/* Don't call further */
#define NOTIFY_BAD		(NOTIFY_STOP_MASK|0x0002)
						/* Bad/Veto action */
/*
 * Clean way to return from the notifier and stop further calls.
 */
#define NOTIFY_STOP		(NOTIFY_OK|NOTIFY_STOP_MASK)

/* Encapsulate (negative) errno value (in particular, NOTIFY_BAD <=> EPERM). */
static inline int notifier_from_errno(int err)
{
	if (err)
		return NOTIFY_STOP_MASK | (NOTIFY_OK - err);

	return NOTIFY_OK;
}

/* Restore (negative) errno value from notify return value. */
static inline int notifier_to_errno(int ret)
{
	ret &= ~NOTIFY_STOP_MASK;
	return ret > NOTIFY_OK ? NOTIFY_OK - ret : 0;
}

/*
 *	Declared notifiers so far. I can imagine quite a few more chains
 *	over time (eg laptop power reset chains, reboot chain (to clean
 *	device units up), device [un]mount chain, module load/unload chain,
 *	low memory chain, screenblank chain (for plug in modular screenblankers)
 *	VC switch chains (for loadable kernel svgalib VC switch helpers) etc...
 */

/* CPU notfiers are defined in include/linux/cpu.h. */

/* netdevice notifiers are defined in include/linux/netdevice.h */

/* reboot notifiers are defined in include/linux/reboot.h. */

/* Hibernation and suspend events are defined in include/linux/suspend.h. */

/* Virtual Terminal events are defined in include/linux/vt.h. */

#define NETLINK_URELEASE	0x0001	/* Unicast netlink socket released */

/* Console keyboard events.
 * Note: KBD_KEYCODE is always sent before KBD_UNBOUND_KEYCODE, KBD_UNICODE and
 * KBD_KEYSYM. */
#define KBD_KEYCODE		0x0001 /* Keyboard keycode, called before any other */
#define KBD_UNBOUND_KEYCODE	0x0002 /* Keyboard keycode which is not bound to any other */
#define KBD_UNICODE		0x0003 /* Keyboard unicode */
#define KBD_KEYSYM		0x0004 /* Keyboard keysym */
#define KBD_POST_KEYSYM		0x0005 /* Called after keyboard keysym interpretation */

extern struct blocking_notifier_head reboot_notifier_list;

#endif /* __KERNEL__ */
#endif /* _LINUX_NOTIFIER_H */<|MERGE_RESOLUTION|>--- conflicted
+++ resolved
@@ -7,7 +7,7 @@
  *
  *				Alan Cox <Alan.Cox@linux.org>
  */
-
+ 
 #ifndef _LINUX_NOTIFIER_H
 #define _LINUX_NOTIFIER_H
 #include <linux/errno.h>
@@ -135,11 +135,7 @@
 #endif
 
 #define SRCU_NOTIFIER_HEAD(name)				\
-<<<<<<< HEAD
-	_SRCU_NOTIFIER_HEAD(name, )
-=======
 	_SRCU_NOTIFIER_HEAD(name, /* not static */)
->>>>>>> e021bb4f
 
 #define SRCU_NOTIFIER_HEAD_STATIC(name)				\
 	_SRCU_NOTIFIER_HEAD(name, static)
@@ -213,12 +209,12 @@
 
 /*
  *	Declared notifiers so far. I can imagine quite a few more chains
- *	over time (eg laptop power reset chains, reboot chain (to clean
+ *	over time (eg laptop power reset chains, reboot chain (to clean 
  *	device units up), device [un]mount chain, module load/unload chain,
- *	low memory chain, screenblank chain (for plug in modular screenblankers)
+ *	low memory chain, screenblank chain (for plug in modular screenblankers) 
  *	VC switch chains (for loadable kernel svgalib VC switch helpers) etc...
  */
-
+ 
 /* CPU notfiers are defined in include/linux/cpu.h. */
 
 /* netdevice notifiers are defined in include/linux/netdevice.h */
