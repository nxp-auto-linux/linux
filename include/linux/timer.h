/* SPDX-License-Identifier: GPL-2.0 */
#ifndef _LINUX_TIMER_H
#define _LINUX_TIMER_H

#include <linux/list.h>
#include <linux/ktime.h>
#include <linux/stddef.h>
#include <linux/debugobjects.h>
#include <linux/stringify.h>

struct timer_list {
	/*
	 * All fields that change during normal runtime grouped to the
	 * same cacheline
	 */
	struct hlist_node	entry;
	unsigned long		expires;
	void			(*function)(struct timer_list *);
	u32			flags;

#ifdef CONFIG_LOCKDEP
	struct lockdep_map	lockdep_map;
#endif
};

#ifdef CONFIG_LOCKDEP
/*
 * NB: because we have to copy the lockdep_map, setting the lockdep_map key
 * (second argument) here is required, otherwise it could be initialised to
 * the copy of the lockdep_map later! We use the pointer to and the string
 * "<file>:<line>" as the key resp. the name of the lockdep_map.
 */
#define __TIMER_LOCKDEP_MAP_INITIALIZER(_kn)				\
	.lockdep_map = STATIC_LOCKDEP_MAP_INIT(_kn, &_kn),
#else
#define __TIMER_LOCKDEP_MAP_INITIALIZER(_kn)
#endif

/**
 * @TIMER_DEFERRABLE: A deferrable timer will work normally when the
 * system is busy, but will not cause a CPU to come out of idle just
 * to service it; instead, the timer will be serviced when the CPU
 * eventually wakes up with a subsequent non-deferrable timer.
 *
 * @TIMER_IRQSAFE: An irqsafe timer is executed with IRQ disabled and
 * it's safe to wait for the completion of the running instance from
 * IRQ handlers, for example, by calling del_timer_sync().
 *
 * Note: The irq disabled callback execution is a special case for
 * workqueue locking issues. It's not meant for executing random crap
 * with interrupts disabled. Abuse is monitored!
 *
 * @TIMER_PINNED: A pinned timer will not be affected by any timer
 * placement heuristics (like, NOHZ) and will always expire on the CPU
 * on which the timer was enqueued.
 *
 * Note: Because enqueuing of timers can migrate the timer from one
 * CPU to another, pinned timers are not guaranteed to stay on the
 * initialy selected CPU.  They move to the CPU on which the enqueue
 * function is invoked via mod_timer() or add_timer().  If the timer
 * should be placed on a particular CPU, then add_timer_on() has to be
 * used.
 */
#define TIMER_CPUMASK		0x0003FFFF
#define TIMER_MIGRATING		0x00040000
#define TIMER_BASEMASK		(TIMER_CPUMASK | TIMER_MIGRATING)
#define TIMER_DEFERRABLE	0x00080000
#define TIMER_PINNED		0x00100000
#define TIMER_IRQSAFE		0x00200000
#define TIMER_ARRAYSHIFT	22
#define TIMER_ARRAYMASK		0xFFC00000

#define TIMER_TRACE_FLAGMASK	(TIMER_MIGRATING | TIMER_DEFERRABLE | TIMER_PINNED | TIMER_IRQSAFE)

#define __TIMER_INITIALIZER(_function, _flags) {		\
		.entry = { .next = TIMER_ENTRY_STATIC },	\
		.function = (_function),			\
		.flags = (_flags),				\
		__TIMER_LOCKDEP_MAP_INITIALIZER(		\
			__FILE__ ":" __stringify(__LINE__))	\
	}

#define DEFINE_TIMER(_name, _function)				\
	struct timer_list _name =				\
		__TIMER_INITIALIZER(_function, 0)

/*
 * LOCKDEP and DEBUG timer interfaces.
 */
void init_timer_key(struct timer_list *timer,
		    void (*func)(struct timer_list *), unsigned int flags,
		    const char *name, struct lock_class_key *key);

#ifdef CONFIG_DEBUG_OBJECTS_TIMERS
extern void init_timer_on_stack_key(struct timer_list *timer,
				    void (*func)(struct timer_list *),
				    unsigned int flags, const char *name,
				    struct lock_class_key *key);
#else
static inline void init_timer_on_stack_key(struct timer_list *timer,
					   void (*func)(struct timer_list *),
					   unsigned int flags,
					   const char *name,
					   struct lock_class_key *key)
{
	init_timer_key(timer, func, flags, name, key);
}
#endif

#ifdef CONFIG_LOCKDEP
#define __init_timer(_timer, _fn, _flags)				\
	do {								\
		static struct lock_class_key __key;			\
		init_timer_key((_timer), (_fn), (_flags), #_timer, &__key);\
	} while (0)

#define __init_timer_on_stack(_timer, _fn, _flags)			\
	do {								\
		static struct lock_class_key __key;			\
		init_timer_on_stack_key((_timer), (_fn), (_flags),	\
					#_timer, &__key);		 \
	} while (0)
#else
#define __init_timer(_timer, _fn, _flags)				\
	init_timer_key((_timer), (_fn), (_flags), NULL, NULL)
#define __init_timer_on_stack(_timer, _fn, _flags)			\
	init_timer_on_stack_key((_timer), (_fn), (_flags), NULL, NULL)
#endif

/**
 * timer_setup - prepare a timer for first use
 * @timer: the timer in question
 * @callback: the function to call when timer expires
 * @flags: any TIMER_* flags
 *
 * Regular timer initialization should use either DEFINE_TIMER() above,
 * or timer_setup(). For timers on the stack, timer_setup_on_stack() must
 * be used and must be balanced with a call to destroy_timer_on_stack().
 */
#define timer_setup(timer, callback, flags)			\
	__init_timer((timer), (callback), (flags))

#define timer_setup_on_stack(timer, callback, flags)		\
	__init_timer_on_stack((timer), (callback), (flags))

#ifdef CONFIG_DEBUG_OBJECTS_TIMERS
extern void destroy_timer_on_stack(struct timer_list *timer);
#else
static inline void destroy_timer_on_stack(struct timer_list *timer) { }
#endif

#define from_timer(var, callback_timer, timer_fieldname) \
	container_of(callback_timer, typeof(*var), timer_fieldname)

/**
 * timer_pending - is a timer pending?
 * @timer: the timer in question
 *
 * timer_pending will tell whether a given timer is currently pending,
 * or not. Callers must ensure serialization wrt. other operations done
 * to this timer, eg. interrupt contexts, or other CPUs on SMP.
 *
 * return value: 1 if the timer is pending, 0 if not.
 */
static inline int timer_pending(const struct timer_list * timer)
{
	return timer->entry.pprev != NULL;
}

extern void add_timer_on(struct timer_list *timer, int cpu);
extern int del_timer(struct timer_list * timer);
extern int mod_timer(struct timer_list *timer, unsigned long expires);
extern int mod_timer_pending(struct timer_list *timer, unsigned long expires);
extern int timer_reduce(struct timer_list *timer, unsigned long expires);

/*
 * The jiffies value which is added to now, when there is no timer
 * in the timer wheel:
 */
#define NEXT_TIMER_MAX_DELTA	((1UL << 30) - 1)

extern void add_timer(struct timer_list *timer);

extern int try_to_del_timer_sync(struct timer_list *timer);

<<<<<<< HEAD
#if defined(CONFIG_SMP) || defined(CONFIG_PREEMPT_RT_FULL)
=======
#if defined(CONFIG_SMP) || defined(CONFIG_PREEMPT_RT)
>>>>>>> fa578e9d
  extern int del_timer_sync(struct timer_list *timer);
#else
# define del_timer_sync(t)		del_timer(t)
#endif

#define del_singleshot_timer_sync(t) del_timer_sync(t)

extern void init_timers(void);
extern void run_local_timers(void);
struct hrtimer;
extern enum hrtimer_restart it_real_fn(struct hrtimer *);

#if defined(CONFIG_SMP) && defined(CONFIG_NO_HZ_COMMON)
struct ctl_table;

extern unsigned int sysctl_timer_migration;
int timer_migration_handler(struct ctl_table *table, int write,
			    void __user *buffer, size_t *lenp,
			    loff_t *ppos);
#endif

unsigned long __round_jiffies(unsigned long j, int cpu);
unsigned long __round_jiffies_relative(unsigned long j, int cpu);
unsigned long round_jiffies(unsigned long j);
unsigned long round_jiffies_relative(unsigned long j);

unsigned long __round_jiffies_up(unsigned long j, int cpu);
unsigned long __round_jiffies_up_relative(unsigned long j, int cpu);
unsigned long round_jiffies_up(unsigned long j);
unsigned long round_jiffies_up_relative(unsigned long j);

#ifdef CONFIG_HOTPLUG_CPU
int timers_prepare_cpu(unsigned int cpu);
int timers_dead_cpu(unsigned int cpu);
#else
#define timers_prepare_cpu	NULL
#define timers_dead_cpu		NULL
#endif

#endif<|MERGE_RESOLUTION|>--- conflicted
+++ resolved
@@ -183,11 +183,7 @@
 
 extern int try_to_del_timer_sync(struct timer_list *timer);
 
-<<<<<<< HEAD
-#if defined(CONFIG_SMP) || defined(CONFIG_PREEMPT_RT_FULL)
-=======
 #if defined(CONFIG_SMP) || defined(CONFIG_PREEMPT_RT)
->>>>>>> fa578e9d
   extern int del_timer_sync(struct timer_list *timer);
 #else
 # define del_timer_sync(t)		del_timer(t)
