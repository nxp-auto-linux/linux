--- conflicted
+++ resolved
@@ -209,10 +209,7 @@
  *				  mask. Applies only to affinity managed irqs.
  * IRQD_SINGLE_TARGET		- IRQ allows only a single affinity target
  * IRQD_DEFAULT_TRIGGER_SET	- Expected trigger already been set
-<<<<<<< HEAD
-=======
  * IRQD_CAN_RESERVE		- Can use reservation mode
->>>>>>> e021bb4f
  */
 enum {
 	IRQD_TRIGGER_MASK		= 0xf,
@@ -234,10 +231,7 @@
 	IRQD_MANAGED_SHUTDOWN		= (1 << 23),
 	IRQD_SINGLE_TARGET		= (1 << 24),
 	IRQD_DEFAULT_TRIGGER_SET	= (1 << 25),
-<<<<<<< HEAD
-=======
 	IRQD_CAN_RESERVE		= (1 << 26),
->>>>>>> e021bb4f
 };
 
 #define __irqd_to_state(d) ACCESS_PRIVATE((d)->common, state_use_accessors)
