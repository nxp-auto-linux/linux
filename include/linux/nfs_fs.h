--- conflicted
+++ resolved
@@ -165,11 +165,7 @@
 
 	/* Readers: in-flight sillydelete RPC calls */
 	/* Writers: rmdir */
-<<<<<<< HEAD
-#ifdef CONFIG_PREEMPT_RT_BASE
-=======
 #ifdef CONFIG_PREEMPT_RT
->>>>>>> fa578e9d
 	struct semaphore        rmdir_sem;
 #else
 	struct rw_semaphore	rmdir_sem;
