--- conflicted
+++ resolved
@@ -37,14 +37,8 @@
 #define ___GFP_THISNODE		0x40000u
 #define ___GFP_ATOMIC		0x80000u
 #define ___GFP_ACCOUNT		0x100000u
-<<<<<<< HEAD
-#define ___GFP_DIRECT_RECLAIM	0x400000u
-#define ___GFP_WRITE		0x800000u
-#define ___GFP_KSWAPD_RECLAIM	0x1000000u
-=======
 #define ___GFP_DIRECT_RECLAIM	0x200000u
 #define ___GFP_KSWAPD_RECLAIM	0x400000u
->>>>>>> e021bb4f
 #ifdef CONFIG_LOCKDEP
 #define ___GFP_NOLOCKDEP	0x800000u
 #else
@@ -209,15 +203,11 @@
  * Action modifiers
  * ~~~~~~~~~~~~~~~~
  *
-<<<<<<< HEAD
- * __GFP_ZERO returns a zeroed page on success.
-=======
  * %__GFP_NOWARN suppresses allocation failure reports.
  *
  * %__GFP_COMP address compound page metadata.
  *
  * %__GFP_ZERO returns a zeroed page on success.
->>>>>>> e021bb4f
  */
 #define __GFP_NOWARN	((__force gfp_t)___GFP_NOWARN)
 #define __GFP_COMP	((__force gfp_t)___GFP_COMP)
