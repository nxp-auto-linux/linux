--- conflicted
+++ resolved
@@ -75,167 +75,15 @@
 #define __must_be_array(a)	BUILD_BUG_ON_ZERO(__same_type((a), &(a)[0]))
 #endif
 
-<<<<<<< HEAD
-/*
- * Feature detection for gnu_inline (gnu89 extern inline semantics). Either
- * __GNUC_STDC_INLINE__ is defined (not using gnu89 extern inline semantics,
- * and we opt in to the gnu89 semantics), or __GNUC_STDC_INLINE__ is not
- * defined so the gnu89 semantics are the default.
- */
-#ifdef __GNUC_STDC_INLINE__
-# define __gnu_inline	__attribute__((gnu_inline))
-#else
-# define __gnu_inline
-#endif
-
-/*
- * Force always-inline if the user requests it so via the .config,
- * or if gcc is too old.
- * GCC does not warn about unused static inline functions for
- * -Wunused-function.  This turns out to avoid the need for complex #ifdef
- * directives.  Suppress the warning in clang as well by using "unused"
- * function attribute, which is redundant but not harmful for gcc.
- * Prefer gnu_inline, so that extern inline functions do not emit an
- * externally visible function. This makes extern inline behave as per gnu89
- * semantics rather than c99. This prevents multiple symbol definition errors
- * of extern inline functions at link time.
- * A lot of inline functions can cause havoc with function tracing.
- */
-#if !defined(CONFIG_ARCH_SUPPORTS_OPTIMIZED_INLINING) ||		\
-    !defined(CONFIG_OPTIMIZE_INLINING) || (__GNUC__ < 4)
-#define inline \
-	inline __attribute__((always_inline, unused)) notrace __gnu_inline
-#else
-#define inline inline		__attribute__((unused)) notrace __gnu_inline
-#endif
-
-#define __inline__ inline
-#define __inline inline
-#define __always_inline	inline __attribute__((always_inline))
-#define  noinline	__attribute__((noinline))
-
-#define __deprecated	__attribute__((deprecated))
-#define __packed	__attribute__((packed))
-#define __weak		__attribute__((weak))
-#define __alias(symbol)	__attribute__((alias(#symbol)))
-
-#ifdef RETPOLINE
-#define __noretpoline __attribute__((indirect_branch("keep")))
-#endif
-
-/*
- * it doesn't make sense on ARM (currently the only user of __naked)
- * to trace naked functions because then mcount is called without
- * stack and frame pointer being set up and there is no chance to
- * restore the lr register to the value before mcount was called.
- *
- * The asm() bodies of naked functions often depend on standard calling
- * conventions, therefore they must be noinline and noclone.
- *
- * GCC 4.[56] currently fail to enforce this, so we must do so ourselves.
- * See GCC PR44290.
- */
-#define __naked		__attribute__((naked)) noinline __noclone notrace
-
-#define __noreturn	__attribute__((noreturn))
-
-/*
- * From the GCC manual:
- *
- * Many functions have no effects except the return value and their
- * return value depends only on the parameters and/or global
- * variables.  Such a function can be subject to common subexpression
- * elimination and loop optimization just as an arithmetic operator
- * would be.
- * [...]
- */
-#define __pure			__attribute__((pure))
-#define __aligned(x)		__attribute__((aligned(x)))
-#define __aligned_largest	__attribute__((aligned))
-#define __printf(a, b)		__attribute__((format(printf, a, b)))
-#define __scanf(a, b)		__attribute__((format(scanf, a, b)))
-#define __attribute_const__	__attribute__((__const__))
-#define __maybe_unused		__attribute__((unused))
-#define __always_unused		__attribute__((unused))
-#define __mode(x)               __attribute__((mode(x)))
-
-/* gcc version specific checks */
-
-#if GCC_VERSION < 30200
-# error Sorry, your compiler is too old - please upgrade it.
-#endif
-
-#if GCC_VERSION < 30300
-# define __used			__attribute__((__unused__))
-#else
-# define __used			__attribute__((__used__))
-#endif
-
-#ifdef CONFIG_GCOV_KERNEL
-# if GCC_VERSION < 30400
-#   error "GCOV profiling support for gcc versions below 3.4 not included"
-# endif /* __GNUC_MINOR__ */
-#endif /* CONFIG_GCOV_KERNEL */
-
-#if GCC_VERSION >= 30400
-#define __must_check		__attribute__((warn_unused_result))
-#define __malloc		__attribute__((__malloc__))
-#endif
-
-#if GCC_VERSION >= 40000
-
-/* GCC 4.1.[01] miscompiles __weak */
-#ifdef __KERNEL__
-# if GCC_VERSION >= 40100 &&  GCC_VERSION <= 40101
-#  error Your version of gcc miscompiles the __weak directive
-# endif
-#endif
-
-#define __used			__attribute__((__used__))
-#define __compiler_offsetof(a, b)					\
-	__builtin_offsetof(a, b)
-
-#if GCC_VERSION >= 40100
-# define __compiletime_object_size(obj) __builtin_object_size(obj, 0)
-#endif
-
-#if GCC_VERSION >= 40300
-/* Mark functions as cold. gcc will assume any path leading to a call
- * to them will be unlikely.  This means a lot of manual unlikely()s
- * are unnecessary now for any paths leading to the usual suspects
- * like BUG(), printk(), panic() etc. [but let's keep them for now for
- * older compilers]
- *
- * Early snapshots of gcc 4.3 don't support this and we can't detect this
- * in the preprocessor, but we can live with this because they're unreleased.
- * Maketime probing would be overkill here.
- *
- * gcc also has a __attribute__((__hot__)) to move hot functions into
- * a special section, but I don't see any sense in this right now in
- * the kernel context
- */
-#define __cold			__attribute__((__cold__))
-
-=======
 #ifdef CONFIG_RETPOLINE
 #define __noretpoline __attribute__((indirect_branch("keep")))
 #endif
 
->>>>>>> e021bb4f
 #define __UNIQUE_ID(prefix) __PASTE(__PASTE(__UNIQUE_ID_, prefix), __COUNTER__)
 
 #define __optimize(level)	__attribute__((__optimize__(level)))
 
-<<<<<<< HEAD
-#if GCC_VERSION >= 40400
-#define __optimize(level)	__attribute__((__optimize__(level)))
-#define __nostackprotector	__optimize("no-stack-protector")
-#endif /* GCC_VERSION >= 40400 */
-
-#if GCC_VERSION >= 40500
-=======
 #define __compiletime_object_size(obj) __builtin_object_size(obj, 0)
->>>>>>> e021bb4f
 
 #ifndef __CHECKER__
 #define __compiletime_warning(message) __attribute__((warning(message)))
@@ -245,15 +93,6 @@
 #define __latent_entropy __attribute__((latent_entropy))
 #endif
 #endif /* __CHECKER__ */
-
-/*
- * calling noreturn functions, __builtin_unreachable() and __builtin_trap()
- * confuse the stack allocation in gcc, leading to overly large stack
- * frames, see https://gcc.gnu.org/bugzilla/show_bug.cgi?id=82365
- *
- * Adding an empty inline assembly before it works around the problem
- */
-#define barrier_before_unreachable() asm volatile("")
 
 /*
  * calling noreturn functions, __builtin_unreachable() and __builtin_trap()
@@ -299,12 +138,7 @@
  */
 #define __visible	__attribute__((externally_visible))
 
-<<<<<<< HEAD
-#endif /* GCC_VERSION >= 40600 */
-
-=======
 /* gcc version specific checks */
->>>>>>> e021bb4f
 
 #if GCC_VERSION >= 40900 && !defined(__CHECKER__)
 /*
