--- conflicted
+++ resolved
@@ -59,14 +59,11 @@
 			     struct device_attribute *attr, char *buf);
 extern ssize_t cpu_show_mds(struct device *dev,
 			    struct device_attribute *attr, char *buf);
-<<<<<<< HEAD
-=======
 extern ssize_t cpu_show_tsx_async_abort(struct device *dev,
 					struct device_attribute *attr,
 					char *buf);
 extern ssize_t cpu_show_itlb_multihit(struct device *dev,
 				      struct device_attribute *attr, char *buf);
->>>>>>> fa578e9d
 
 extern __printf(4, 5)
 struct device *cpu_device_create(struct device *parent, void *drvdata,
@@ -214,51 +211,19 @@
 extern enum cpuhp_smt_control cpu_smt_control;
 extern void cpu_smt_disable(bool force);
 extern void cpu_smt_check_topology(void);
-<<<<<<< HEAD
-=======
 extern bool cpu_smt_possible(void);
->>>>>>> fa578e9d
 extern int cpuhp_smt_enable(void);
 extern int cpuhp_smt_disable(enum cpuhp_smt_control ctrlval);
 #else
 # define cpu_smt_control		(CPU_SMT_NOT_IMPLEMENTED)
 static inline void cpu_smt_disable(bool force) { }
 static inline void cpu_smt_check_topology(void) { }
-<<<<<<< HEAD
-=======
 static inline bool cpu_smt_possible(void) { return false; }
->>>>>>> fa578e9d
 static inline int cpuhp_smt_enable(void) { return 0; }
 static inline int cpuhp_smt_disable(enum cpuhp_smt_control ctrlval) { return 0; }
 #endif
 
-<<<<<<< HEAD
-/*
- * These are used for a global "mitigations=" cmdline option for toggling
- * optional CPU mitigations.
- */
-enum cpu_mitigations {
-	CPU_MITIGATIONS_OFF,
-	CPU_MITIGATIONS_AUTO,
-	CPU_MITIGATIONS_AUTO_NOSMT,
-};
-
-extern enum cpu_mitigations cpu_mitigations;
-
-/* mitigations=off */
-static inline bool cpu_mitigations_off(void)
-{
-	return cpu_mitigations == CPU_MITIGATIONS_OFF;
-}
-
-/* mitigations=auto,nosmt */
-static inline bool cpu_mitigations_auto_nosmt(void)
-{
-	return cpu_mitigations == CPU_MITIGATIONS_AUTO_NOSMT;
-}
-=======
 extern bool cpu_mitigations_off(void);
 extern bool cpu_mitigations_auto_nosmt(void);
->>>>>>> fa578e9d
 
 #endif /* _LINUX_CPU_H_ */