/* SPDX-License-Identifier: GPL-2.0 */
/*
 * include/linux/cpu.h - generic cpu definition
 *
 * This is mainly for topological representation. We define the 
 * basic 'struct cpu' here, which can be embedded in per-arch 
 * definitions of processors.
 *
 * Basic handling of the devices is done in drivers/base/cpu.c
 *
 * CPUs are exported via sysfs in the devices/system/cpu
 * directory. 
 */
#ifndef _LINUX_CPU_H_
#define _LINUX_CPU_H_

#include <linux/node.h>
#include <linux/compiler.h>
#include <linux/cpumask.h>
#include <linux/cpuhotplug.h>

struct device;
struct device_node;
struct attribute_group;

struct cpu {
	int node_id;		/* The node which contains the CPU */
	int hotpluggable;	/* creates sysfs control file if hotpluggable */
	struct device dev;
};

extern void boot_cpu_init(void);
extern void boot_cpu_hotplug_init(void);
extern void cpu_init(void);
extern void trap_init(void);

extern int register_cpu(struct cpu *cpu, int num);
extern struct device *get_cpu_device(unsigned cpu);
extern bool cpu_is_hotpluggable(unsigned cpu);
extern bool arch_match_cpu_phys_id(int cpu, u64 phys_id);
extern bool arch_find_n_match_cpu_physical_id(struct device_node *cpun,
					      int cpu, unsigned int *thread);

extern int cpu_add_dev_attr(struct device_attribute *attr);
extern void cpu_remove_dev_attr(struct device_attribute *attr);

extern int cpu_add_dev_attr_group(struct attribute_group *attrs);
extern void cpu_remove_dev_attr_group(struct attribute_group *attrs);

extern ssize_t cpu_show_meltdown(struct device *dev,
				 struct device_attribute *attr, char *buf);
extern ssize_t cpu_show_spectre_v1(struct device *dev,
				   struct device_attribute *attr, char *buf);
extern ssize_t cpu_show_spectre_v2(struct device *dev,
				   struct device_attribute *attr, char *buf);
extern ssize_t cpu_show_spec_store_bypass(struct device *dev,
					  struct device_attribute *attr, char *buf);
extern ssize_t cpu_show_l1tf(struct device *dev,
			     struct device_attribute *attr, char *buf);

extern __printf(4, 5)
struct device *cpu_device_create(struct device *parent, void *drvdata,
				 const struct attribute_group **groups,
				 const char *fmt, ...);
#ifdef CONFIG_HOTPLUG_CPU
extern void unregister_cpu(struct cpu *cpu);
extern ssize_t arch_cpu_probe(const char *, size_t);
extern ssize_t arch_cpu_release(const char *, size_t);
#endif

/*
 * These states are not related to the core CPU hotplug mechanism. They are
 * used by various (sub)architectures to track internal state
 */
#define CPU_ONLINE		0x0002 /* CPU is up */
#define CPU_UP_PREPARE		0x0003 /* CPU coming up */
#define CPU_DEAD		0x0007 /* CPU dead */
#define CPU_DEAD_FROZEN		0x0008 /* CPU timed out on unplug */
#define CPU_POST_DEAD		0x0009 /* CPU successfully unplugged */
#define CPU_BROKEN		0x000B /* CPU did not die properly */

#ifdef CONFIG_SMP
extern bool cpuhp_tasks_frozen;
int cpu_up(unsigned int cpu);
void notify_cpu_starting(unsigned int cpu);
extern void cpu_maps_update_begin(void);
extern void cpu_maps_update_done(void);

#else	/* CONFIG_SMP */
#define cpuhp_tasks_frozen	0

static inline void cpu_maps_update_begin(void)
{
}

static inline void cpu_maps_update_done(void)
{
}

#endif /* CONFIG_SMP */
extern struct bus_type cpu_subsys;

#ifdef CONFIG_HOTPLUG_CPU
extern void cpus_write_lock(void);
extern void cpus_write_unlock(void);
extern void cpus_read_lock(void);
extern void cpus_read_unlock(void);
extern int  cpus_read_trylock(void);
extern void lockdep_assert_cpus_held(void);
extern void cpu_hotplug_disable(void);
extern void cpu_hotplug_enable(void);
void clear_tasks_mm_cpumask(int cpu);
int cpu_down(unsigned int cpu);
extern void pin_current_cpu(void);
extern void unpin_current_cpu(void);

#else /* CONFIG_HOTPLUG_CPU */

static inline void cpus_write_lock(void) { }
static inline void cpus_write_unlock(void) { }
static inline void cpus_read_lock(void) { }
static inline void cpus_read_unlock(void) { }
static inline int  cpus_read_trylock(void) { return true; }
static inline void lockdep_assert_cpus_held(void) { }
static inline void cpu_hotplug_disable(void) { }
static inline void cpu_hotplug_enable(void) { }
static inline void pin_current_cpu(void) { }
static inline void unpin_current_cpu(void) { }

#endif	/* !CONFIG_HOTPLUG_CPU */

/* Wrappers which go away once all code is converted */
static inline void cpu_hotplug_begin(void) { cpus_write_lock(); }
static inline void cpu_hotplug_done(void) { cpus_write_unlock(); }
static inline void get_online_cpus(void) { cpus_read_lock(); }
static inline void put_online_cpus(void) { cpus_read_unlock(); }

#ifdef CONFIG_PM_SLEEP_SMP
extern int freeze_secondary_cpus(int primary);
static inline int disable_nonboot_cpus(void)
{
	return freeze_secondary_cpus(0);
}
extern void enable_nonboot_cpus(void);
#else /* !CONFIG_PM_SLEEP_SMP */
static inline int disable_nonboot_cpus(void) { return 0; }
static inline void enable_nonboot_cpus(void) {}
#endif /* !CONFIG_PM_SLEEP_SMP */

void cpu_startup_entry(enum cpuhp_state state);

void cpu_idle_poll_ctrl(bool enable);

/* Attach to any functions which should be considered cpuidle. */
#define __cpuidle	__attribute__((__section__(".cpuidle.text")))

bool cpu_in_idle(unsigned long pc);

void arch_cpu_idle(void);
void arch_cpu_idle_prepare(void);
void arch_cpu_idle_enter(void);
void arch_cpu_idle_exit(void);
void arch_cpu_idle_dead(void);

int cpu_report_state(int cpu);
int cpu_check_up_prepare(int cpu);
void cpu_set_state_online(int cpu);
void play_idle(unsigned long duration_ms);

#ifdef CONFIG_HOTPLUG_CPU
bool cpu_wait_death(unsigned int cpu, int seconds);
bool cpu_report_death(void);
void cpuhp_report_idle_dead(void);
#else
static inline void cpuhp_report_idle_dead(void) { }
#endif /* #ifdef CONFIG_HOTPLUG_CPU */

enum cpuhp_smt_control {
	CPU_SMT_ENABLED,
	CPU_SMT_DISABLED,
	CPU_SMT_FORCE_DISABLED,
	CPU_SMT_NOT_SUPPORTED,
};

#if defined(CONFIG_SMP) && defined(CONFIG_HOTPLUG_SMT)
extern enum cpuhp_smt_control cpu_smt_control;
extern void cpu_smt_disable(bool force);
<<<<<<< HEAD
extern void cpu_smt_check_topology_early(void);
=======
>>>>>>> e021bb4f
extern void cpu_smt_check_topology(void);
#else
# define cpu_smt_control		(CPU_SMT_ENABLED)
static inline void cpu_smt_disable(bool force) { }
<<<<<<< HEAD
static inline void cpu_smt_check_topology_early(void) { }
=======
>>>>>>> e021bb4f
static inline void cpu_smt_check_topology(void) { }
#endif

#endif /* _LINUX_CPU_H_ */<|MERGE_RESOLUTION|>--- conflicted
+++ resolved
@@ -185,18 +185,10 @@
 #if defined(CONFIG_SMP) && defined(CONFIG_HOTPLUG_SMT)
 extern enum cpuhp_smt_control cpu_smt_control;
 extern void cpu_smt_disable(bool force);
-<<<<<<< HEAD
-extern void cpu_smt_check_topology_early(void);
-=======
->>>>>>> e021bb4f
 extern void cpu_smt_check_topology(void);
 #else
 # define cpu_smt_control		(CPU_SMT_ENABLED)
 static inline void cpu_smt_disable(bool force) { }
-<<<<<<< HEAD
-static inline void cpu_smt_check_topology_early(void) { }
-=======
->>>>>>> e021bb4f
 static inline void cpu_smt_check_topology(void) { }
 #endif
 
