--- conflicted
+++ resolved
@@ -1368,10 +1368,7 @@
 	NVME_SC_ANA_INACCESSIBLE	= 0x302,
 	NVME_SC_ANA_TRANSITION		= 0x303,
 	NVME_SC_HOST_PATH_ERROR		= 0x370,
-<<<<<<< HEAD
-=======
 	NVME_SC_HOST_ABORTED_CMD	= 0x371,
->>>>>>> fa578e9d
 
 	NVME_SC_CRD			= 0x1800,
 	NVME_SC_DNR			= 0x4000,
