/* SPDX-License-Identifier: GPL-2.0 */
#ifndef _LINUX_DELAY_H
#define _LINUX_DELAY_H

/*
 * Copyright (C) 1993 Linus Torvalds
 *
 * Delay routines, using a pre-computed "loops_per_jiffy" value.
 *
 * Please note that ndelay(), udelay() and mdelay() may return early for
 * several reasons:
 *  1. computed loops_per_jiffy too low (due to the time taken to
 *     execute the timer interrupt.)
 *  2. cache behaviour affecting the time it takes to execute the
 *     loop function.
 *  3. CPU clock rate changes.
 *
 * Please see this thread:
 *   http://lists.openwall.net/linux-kernel/2011/01/09/56
 */

#include <linux/kernel.h>

extern unsigned long loops_per_jiffy;

#include <asm/delay.h>

/*
 * Using udelay() for intervals greater than a few milliseconds can
 * risk overflow for high loops_per_jiffy (high bogomips) machines. The
 * mdelay() provides a wrapper to prevent this.  For delays greater
 * than MAX_UDELAY_MS milliseconds, the wrapper is used.  Architecture
 * specific values can be defined in asm-???/delay.h as an override.
 * The 2nd mdelay() definition ensures GCC will optimize away the 
 * while loop for the common cases where n <= MAX_UDELAY_MS  --  Paul G.
 */

#ifndef MAX_UDELAY_MS
#define MAX_UDELAY_MS	5
#endif

#ifndef mdelay
#define mdelay(n) (\
	(__builtin_constant_p(n) && (n)<=MAX_UDELAY_MS) ? udelay((n)*1000) : \
	({unsigned long __ms=(n); while (__ms--) udelay(1000);}))
#endif

#ifndef ndelay
static inline void ndelay(unsigned long x)
{
	udelay(DIV_ROUND_UP(x, 1000));
}
#define ndelay(x) ndelay(x)
#endif

extern unsigned long lpj_fine;
void calibrate_delay(void);
void __attribute__((weak)) calibration_delay_done(void);
void msleep(unsigned int msecs);
unsigned long msleep_interruptible(unsigned int msecs);
void usleep_range(unsigned long min, unsigned long max);

static inline void ssleep(unsigned int seconds)
{
	msleep(seconds * 1000);
}

<<<<<<< HEAD
#ifdef CONFIG_PREEMPT_RT_FULL
=======
#ifdef CONFIG_PREEMPT_RT
>>>>>>> fa578e9d
extern void cpu_chill(void);
#else
# define cpu_chill()	cpu_relax()
#endif

#endif /* defined(_LINUX_DELAY_H) */<|MERGE_RESOLUTION|>--- conflicted
+++ resolved
@@ -65,11 +65,7 @@
 	msleep(seconds * 1000);
 }
 
-<<<<<<< HEAD
-#ifdef CONFIG_PREEMPT_RT_FULL
-=======
 #ifdef CONFIG_PREEMPT_RT
->>>>>>> fa578e9d
 extern void cpu_chill(void);
 #else
 # define cpu_chill()	cpu_relax()
