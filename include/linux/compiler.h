/* SPDX-License-Identifier: GPL-2.0 */
#ifndef __LINUX_COMPILER_H
#define __LINUX_COMPILER_H

#include <linux/compiler_types.h>

#ifndef __ASSEMBLY__

#ifdef __KERNEL__

/*
 * Note: DISABLE_BRANCH_PROFILING can be used by special lowlevel code
 * to disable branch tracing on a per file basis.
 */
#if defined(CONFIG_TRACE_BRANCH_PROFILING) \
    && !defined(DISABLE_BRANCH_PROFILING) && !defined(__CHECKER__)
void ftrace_likely_update(struct ftrace_likely_data *f, int val,
			  int expect, int is_constant);

#define likely_notrace(x)	__builtin_expect(!!(x), 1)
#define unlikely_notrace(x)	__builtin_expect(!!(x), 0)

#define __branch_check__(x, expect, is_constant) ({			\
			long ______r;					\
			static struct ftrace_likely_data		\
				__attribute__((__aligned__(4)))		\
				__attribute__((section("_ftrace_annotated_branch"))) \
				______f = {				\
				.data.func = __func__,			\
				.data.file = __FILE__,			\
				.data.line = __LINE__,			\
			};						\
			______r = __builtin_expect(!!(x), expect);	\
			ftrace_likely_update(&______f, ______r,		\
					     expect, is_constant);	\
			______r;					\
		})

/*
 * Using __builtin_constant_p(x) to ignore cases where the return
 * value is always the same.  This idea is taken from a similar patch
 * written by Daniel Walker.
 */
# ifndef likely
#  define likely(x)	(__branch_check__(x, 1, __builtin_constant_p(x)))
# endif
# ifndef unlikely
#  define unlikely(x)	(__branch_check__(x, 0, __builtin_constant_p(x)))
# endif

#ifdef CONFIG_PROFILE_ALL_BRANCHES
/*
 * "Define 'is'", Bill Clinton
 * "Define 'if'", Steven Rostedt
 */
#define if(cond, ...) __trace_if( (cond , ## __VA_ARGS__) )
#define __trace_if(cond) \
	if (__builtin_constant_p(!!(cond)) ? !!(cond) :			\
	({								\
		int ______r;						\
		static struct ftrace_branch_data			\
			__attribute__((__aligned__(4)))			\
			__attribute__((section("_ftrace_branch")))	\
			______f = {					\
				.func = __func__,			\
				.file = __FILE__,			\
				.line = __LINE__,			\
			};						\
		______r = !!(cond);					\
		______f.miss_hit[______r]++;					\
		______r;						\
	}))
#endif /* CONFIG_PROFILE_ALL_BRANCHES */

#else
# define likely(x)	__builtin_expect(!!(x), 1)
# define unlikely(x)	__builtin_expect(!!(x), 0)
#endif

/* Optimization barrier */
#ifndef barrier
# define barrier() __memory_barrier()
#endif

#ifndef barrier_data
# define barrier_data(ptr) barrier()
#endif

/* workaround for GCC PR82365 if needed */
#ifndef barrier_before_unreachable
# define barrier_before_unreachable() do { } while (0)
#endif

/* Unreachable code */
#ifdef CONFIG_STACK_VALIDATION
/*
 * These macros help objtool understand GCC code flow for unreachable code.
 * The __COUNTER__ based labels are a hack to make each instance of the macros
 * unique, to convince GCC not to merge duplicate inline asm statements.
 */
#define annotate_reachable() ({						\
	asm volatile("%c0:\n\t"						\
		     ".pushsection .discard.reachable\n\t"		\
		     ".long %c0b - .\n\t"				\
		     ".popsection\n\t" : : "i" (__COUNTER__));		\
})
#define annotate_unreachable() ({					\
	asm volatile("%c0:\n\t"						\
		     ".pushsection .discard.unreachable\n\t"		\
		     ".long %c0b - .\n\t"				\
		     ".popsection\n\t" : : "i" (__COUNTER__));		\
})
#define ASM_UNREACHABLE							\
	"999:\n\t"							\
	".pushsection .discard.unreachable\n\t"				\
	".long 999b - .\n\t"						\
	".popsection\n\t"
#else
#define annotate_reachable()
#define annotate_unreachable()
#endif

#ifndef ASM_UNREACHABLE
# define ASM_UNREACHABLE
#endif
#ifndef unreachable
# define unreachable() do { annotate_reachable(); do { } while (1); } while (0)
#endif

/*
 * KENTRY - kernel entry point
 * This can be used to annotate symbols (functions or data) that are used
 * without their linker symbol being referenced explicitly. For example,
 * interrupt vector handlers, or functions in the kernel image that are found
 * programatically.
 *
 * Not required for symbols exported with EXPORT_SYMBOL, or initcalls. Those
 * are handled in their own way (with KEEP() in linker scripts).
 *
 * KENTRY can be avoided if the symbols in question are marked as KEEP() in the
 * linker script. For example an architecture could KEEP() its entire
 * boot/exception vector code rather than annotate each function and data.
 */
#ifndef KENTRY
# define KENTRY(sym)						\
	extern typeof(sym) sym;					\
	static const unsigned long __kentry_##sym		\
	__used							\
	__attribute__((section("___kentry" "+" #sym ), used))	\
	= (unsigned long)&sym;
#endif

#ifndef RELOC_HIDE
# define RELOC_HIDE(ptr, off)					\
  ({ unsigned long __ptr;					\
     __ptr = (unsigned long) (ptr);				\
    (typeof(ptr)) (__ptr + (off)); })
#endif

#ifndef OPTIMIZER_HIDE_VAR
#define OPTIMIZER_HIDE_VAR(var) barrier()
#endif

/* Not-quite-unique ID. */
#ifndef __UNIQUE_ID
# define __UNIQUE_ID(prefix) __PASTE(__PASTE(__UNIQUE_ID_, prefix), __LINE__)
#endif

#include <uapi/linux/types.h>

#define __READ_ONCE_SIZE						\
({									\
	switch (size) {							\
	case 1: *(__u8 *)res = *(volatile __u8 *)p; break;		\
	case 2: *(__u16 *)res = *(volatile __u16 *)p; break;		\
	case 4: *(__u32 *)res = *(volatile __u32 *)p; break;		\
	case 8: *(__u64 *)res = *(volatile __u64 *)p; break;		\
	default:							\
		barrier();						\
		__builtin_memcpy((void *)res, (const void *)p, size);	\
		barrier();						\
	}								\
})

static __always_inline
void __read_once_size(const volatile void *p, void *res, int size)
{
	__READ_ONCE_SIZE;
}

#ifdef CONFIG_KASAN
/*
 * We can't declare function 'inline' because __no_sanitize_address confilcts
 * with inlining. Attempt to inline it may cause a build failure.
 * 	https://gcc.gnu.org/bugzilla/show_bug.cgi?id=67368
 * '__maybe_unused' allows us to avoid defined-but-not-used warnings.
 */
# define __no_kasan_or_inline __no_sanitize_address __maybe_unused
#else
# define __no_kasan_or_inline __always_inline
#endif

static __no_kasan_or_inline
void __read_once_size_nocheck(const volatile void *p, void *res, int size)
{
	__READ_ONCE_SIZE;
}

static __always_inline void __write_once_size(volatile void *p, void *res, int size)
{
	switch (size) {
	case 1: *(volatile __u8 *)p = *(__u8 *)res; break;
	case 2: *(volatile __u16 *)p = *(__u16 *)res; break;
	case 4: *(volatile __u32 *)p = *(__u32 *)res; break;
	case 8: *(volatile __u64 *)p = *(__u64 *)res; break;
	default:
		barrier();
		__builtin_memcpy((void *)p, (const void *)res, size);
		barrier();
	}
}

/*
 * Prevent the compiler from merging or refetching reads or writes. The
 * compiler is also forbidden from reordering successive instances of
 * READ_ONCE and WRITE_ONCE, but only when the compiler is aware of some
 * particular ordering. One way to make the compiler aware of ordering is to
 * put the two invocations of READ_ONCE or WRITE_ONCE in different C
 * statements.
 *
 * These two macros will also work on aggregate data types like structs or
 * unions. If the size of the accessed data type exceeds the word size of
 * the machine (e.g., 32 bits or 64 bits) READ_ONCE() and WRITE_ONCE() will
 * fall back to memcpy(). There's at least two memcpy()s: one for the
 * __builtin_memcpy() and then one for the macro doing the copy of variable
 * - '__u' allocated on the stack.
 *
 * Their two major use cases are: (1) Mediating communication between
 * process-level code and irq/NMI handlers, all running on the same CPU,
 * and (2) Ensuring that the compiler does not fold, spindle, or otherwise
 * mutilate accesses that either do not require ordering or that interact
 * with an explicit memory barrier or atomic instruction that provides the
 * required ordering.
 */
#include <asm/barrier.h>
<<<<<<< HEAD
=======
#include <linux/kasan-checks.h>
>>>>>>> e021bb4f

#define __READ_ONCE(x, check)						\
({									\
	union { typeof(x) __val; char __c[1]; } __u;			\
	if (check)							\
		__read_once_size(&(x), __u.__c, sizeof(x));		\
	else								\
		__read_once_size_nocheck(&(x), __u.__c, sizeof(x));	\
	smp_read_barrier_depends(); /* Enforce dependency ordering from x */ \
	__u.__val;							\
})
#define READ_ONCE(x) __READ_ONCE(x, 1)

/*
 * Use READ_ONCE_NOCHECK() instead of READ_ONCE() if you need
 * to hide memory access from KASAN.
 */
#define READ_ONCE_NOCHECK(x) __READ_ONCE(x, 0)

static __no_kasan_or_inline
unsigned long read_word_at_a_time(const void *addr)
{
	kasan_check_read(addr, 1);
	return *(unsigned long *)addr;
}

#define WRITE_ONCE(x, val) \
({							\
	union { typeof(x) __val; char __c[1]; } __u =	\
		{ .__val = (__force typeof(x)) (val) }; \
	__write_once_size(&(x), __u.__c, sizeof(x));	\
	__u.__val;					\
})

#endif /* __KERNEL__ */

<<<<<<< HEAD
=======
/*
 * Force the compiler to emit 'sym' as a symbol, so that we can reference
 * it from inline assembler. Necessary in case 'sym' could be inlined
 * otherwise, or eliminated entirely due to lack of references that are
 * visible to the compiler.
 */
#define __ADDRESSABLE(sym) \
	static void * __attribute__((section(".discard.addressable"), used)) \
		__PASTE(__addressable_##sym, __LINE__) = (void *)&sym;

/**
 * offset_to_ptr - convert a relative memory offset to an absolute pointer
 * @off:	the address of the 32-bit offset value
 */
static inline void *offset_to_ptr(const int *off)
{
	return (void *)((unsigned long)off + *off);
}

>>>>>>> e021bb4f
#endif /* __ASSEMBLY__ */

#ifndef __optimize
# define __optimize(level)
#endif

/* Compile time object size, -1 for unknown */
#ifndef __compiletime_object_size
# define __compiletime_object_size(obj) -1
#endif
#ifndef __compiletime_warning
# define __compiletime_warning(message)
#endif
#ifndef __compiletime_error
# define __compiletime_error(message)
/*
 * Sparse complains of variable sized arrays due to the temporary variable in
 * __compiletime_assert. Unfortunately we can't just expand it out to make
 * sparse see a constant array size without breaking compiletime_assert on old
 * versions of GCC (e.g. 4.2.4), so hide the array from sparse altogether.
 */
# ifndef __CHECKER__
#  define __compiletime_error_fallback(condition) \
	do { ((void)sizeof(char[1 - 2 * condition])); } while (0)
# endif
#endif
#ifndef __compiletime_error_fallback
# define __compiletime_error_fallback(condition) do { } while (0)
#endif

#ifdef __OPTIMIZE__
# define __compiletime_assert(condition, msg, prefix, suffix)		\
	do {								\
		int __cond = !(condition);				\
		extern void prefix ## suffix(void) __compiletime_error(msg); \
		if (__cond)						\
			prefix ## suffix();				\
		__compiletime_error_fallback(__cond);			\
	} while (0)
#else
# define __compiletime_assert(condition, msg, prefix, suffix) do { } while (0)
#endif

#define _compiletime_assert(condition, msg, prefix, suffix) \
	__compiletime_assert(condition, msg, prefix, suffix)

/**
 * compiletime_assert - break build and emit msg if condition is false
 * @condition: a compile-time constant condition to check
 * @msg:       a message to emit if condition is false
 *
 * In tradition of POSIX assert, this macro will break the build if the
 * supplied condition is *false*, emitting the supplied error message if the
 * compiler has support to do so.
 */
#define compiletime_assert(condition, msg) \
	_compiletime_assert(condition, msg, __compiletime_assert_, __LINE__)

#define compiletime_assert_atomic_type(t)				\
	compiletime_assert(__native_word(t),				\
		"Need native word sized stores/loads for atomicity.")

#endif /* __LINUX_COMPILER_H */<|MERGE_RESOLUTION|>--- conflicted
+++ resolved
@@ -243,10 +243,7 @@
  * required ordering.
  */
 #include <asm/barrier.h>
-<<<<<<< HEAD
-=======
 #include <linux/kasan-checks.h>
->>>>>>> e021bb4f
 
 #define __READ_ONCE(x, check)						\
 ({									\
@@ -283,8 +280,6 @@
 
 #endif /* __KERNEL__ */
 
-<<<<<<< HEAD
-=======
 /*
  * Force the compiler to emit 'sym' as a symbol, so that we can reference
  * it from inline assembler. Necessary in case 'sym' could be inlined
@@ -304,7 +299,6 @@
 	return (void *)((unsigned long)off + *off);
 }
 
->>>>>>> e021bb4f
 #endif /* __ASSEMBLY__ */
 
 #ifndef __optimize
