--- conflicted
+++ resolved
@@ -569,15 +569,11 @@
 #endif
 	struct rcu_head		rcu_head;
 	wait_queue_head_t	mq_freeze_wq;
-<<<<<<< HEAD
-	struct swork_event	mq_pcpu_wake;
-=======
 	/*
 	 * Protect concurrent access to q_usage_counter by
 	 * percpu_ref_kill() and percpu_ref_reinit().
 	 */
 	struct mutex		mq_freeze_lock;
->>>>>>> fa578e9d
 	struct percpu_ref	q_usage_counter;
 
 	struct blk_mq_tag_set	*tag_set;
