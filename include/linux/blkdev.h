/* SPDX-License-Identifier: GPL-2.0 */
#ifndef _LINUX_BLKDEV_H
#define _LINUX_BLKDEV_H

#include <linux/sched.h>
#include <linux/sched/clock.h>

#ifdef CONFIG_BLOCK

#include <linux/major.h>
#include <linux/genhd.h>
#include <linux/list.h>
#include <linux/llist.h>
#include <linux/timer.h>
#include <linux/workqueue.h>
#include <linux/pagemap.h>
#include <linux/backing-dev-defs.h>
#include <linux/wait.h>
#include <linux/mempool.h>
#include <linux/pfn.h>
#include <linux/bio.h>
#include <linux/stringify.h>
#include <linux/gfp.h>
#include <linux/bsg.h>
#include <linux/smp.h>
#include <linux/rcupdate.h>
#include <linux/percpu-refcount.h>
#include <linux/scatterlist.h>
#include <linux/blkzoned.h>
#include <linux/swork.h>

struct module;
struct scsi_ioctl_command;

struct request_queue;
struct elevator_queue;
struct blk_trace;
struct request;
struct sg_io_hdr;
struct bsg_job;
struct blkcg_gq;
struct blk_flush_queue;
struct pr_ops;
struct rq_qos;
struct blk_queue_stats;
struct blk_stat_callback;

#define BLKDEV_MIN_RQ	4
#define BLKDEV_MAX_RQ	128	/* Default maximum */

/* Must be consistent with blk_mq_poll_stats_bkt() */
#define BLK_MQ_POLL_STATS_BKTS 16

/*
 * Maximum number of blkcg policies allowed to be registered concurrently.
 * Defined here to simplify include dependency.
 */
#define BLKCG_MAX_POLS		5

typedef void (rq_end_io_fn)(struct request *, blk_status_t);

#define BLK_RL_SYNCFULL		(1U << 0)
#define BLK_RL_ASYNCFULL	(1U << 1)

struct request_list {
	struct request_queue	*q;	/* the queue this rl belongs to */
#ifdef CONFIG_BLK_CGROUP
	struct blkcg_gq		*blkg;	/* blkg this request pool belongs to */
#endif
	/*
	 * count[], starved[], and wait[] are indexed by
	 * BLK_RW_SYNC/BLK_RW_ASYNC
	 */
	int			count[2];
	int			starved[2];
	mempool_t		*rq_pool;
	wait_queue_head_t	wait[2];
	unsigned int		flags;
};

/*
 * request flags */
typedef __u32 __bitwise req_flags_t;

/* elevator knows about this request */
#define RQF_SORTED		((__force req_flags_t)(1 << 0))
/* drive already may have started this one */
#define RQF_STARTED		((__force req_flags_t)(1 << 1))
/* uses tagged queueing */
#define RQF_QUEUED		((__force req_flags_t)(1 << 2))
/* may not be passed by ioscheduler */
#define RQF_SOFTBARRIER		((__force req_flags_t)(1 << 3))
/* request for flush sequence */
#define RQF_FLUSH_SEQ		((__force req_flags_t)(1 << 4))
/* merge of different types, fail separately */
#define RQF_MIXED_MERGE		((__force req_flags_t)(1 << 5))
/* track inflight for MQ */
#define RQF_MQ_INFLIGHT		((__force req_flags_t)(1 << 6))
/* don't call prep for this one */
#define RQF_DONTPREP		((__force req_flags_t)(1 << 7))
/* set for "ide_preempt" requests and also for requests for which the SCSI
   "quiesce" state must be ignored. */
#define RQF_PREEMPT		((__force req_flags_t)(1 << 8))
/* contains copies of user pages */
#define RQF_COPY_USER		((__force req_flags_t)(1 << 9))
/* vaguely specified driver internal error.  Ignored by the block layer */
#define RQF_FAILED		((__force req_flags_t)(1 << 10))
/* don't warn about errors */
#define RQF_QUIET		((__force req_flags_t)(1 << 11))
/* elevator private data attached */
#define RQF_ELVPRIV		((__force req_flags_t)(1 << 12))
/* account I/O stat */
#define RQF_IO_STAT		((__force req_flags_t)(1 << 13))
/* request came from our alloc pool */
#define RQF_ALLOCED		((__force req_flags_t)(1 << 14))
/* runtime pm request */
#define RQF_PM			((__force req_flags_t)(1 << 15))
/* on IO scheduler merge hash */
#define RQF_HASHED		((__force req_flags_t)(1 << 16))
/* IO stats tracking on */
#define RQF_STATS		((__force req_flags_t)(1 << 17))
/* Look at ->special_vec for the actual data payload instead of the
   bio chain. */
#define RQF_SPECIAL_PAYLOAD	((__force req_flags_t)(1 << 18))
/* The per-zone write lock is held for this request */
#define RQF_ZONE_WRITE_LOCKED	((__force req_flags_t)(1 << 19))
/* already slept for hybrid poll */
#define RQF_MQ_POLL_SLEPT	((__force req_flags_t)(1 << 20))
/* ->timeout has been called, don't expire again */
#define RQF_TIMED_OUT		((__force req_flags_t)(1 << 21))

/* flags that prevent us from merging requests: */
#define RQF_NOMERGE_FLAGS \
	(RQF_STARTED | RQF_SOFTBARRIER | RQF_FLUSH_SEQ | RQF_SPECIAL_PAYLOAD)

/*
 * Request state for blk-mq.
 */
enum mq_rq_state {
	MQ_RQ_IDLE		= 0,
	MQ_RQ_IN_FLIGHT		= 1,
	MQ_RQ_COMPLETE		= 2,
};

/*
 * Try to put the fields that are referenced together in the same cacheline.
 *
 * If you modify this structure, make sure to update blk_rq_init() and
 * especially blk_mq_rq_ctx_init() to take care of the added fields.
 */
struct request {
<<<<<<< HEAD
	struct list_head queuelist;
#ifdef CONFIG_PREEMPT_RT_FULL
	struct work_struct work;
#endif
	union {
		struct __call_single_data csd;
		u64 fifo_time;
	};

=======
>>>>>>> e021bb4f
	struct request_queue *q;
#ifdef CONFIG_PREEMPT_RT_FULL
	struct work_struct work;
#endif
	struct blk_mq_ctx *mq_ctx;

	int cpu;
	unsigned int cmd_flags;		/* op and common flags */
	req_flags_t rq_flags;

	int internal_tag;

	/* the following two fields are internal, NEVER access directly */
	unsigned int __data_len;	/* total data len */
	int tag;
	sector_t __sector;		/* sector cursor */

	struct bio *bio;
	struct bio *biotail;

	struct list_head queuelist;

	/*
	 * The hash is used inside the scheduler, and killed once the
	 * request reaches the dispatch list. The ipi_list is only used
	 * to queue the request for softirq completion, which is long
	 * after the request has been unhashed (and even removed from
	 * the dispatch list).
	 */
	union {
		struct hlist_node hash;	/* merge hash */
		struct list_head ipi_list;
	};

	/*
	 * The rb_node is only used inside the io scheduler, requests
	 * are pruned when moved to the dispatch queue. So let the
	 * completion_data share space with the rb_node.
	 */
	union {
		struct rb_node rb_node;	/* sort/lookup */
		struct bio_vec special_vec;
		void *completion_data;
		int error_count; /* for legacy drivers, don't use */
	};

	/*
	 * Three pointers are available for the IO schedulers, if they need
	 * more they have to dynamically allocate it.  Flush requests are
	 * never put on the IO scheduler. So let the flush fields share
	 * space with the elevator data.
	 */
	union {
		struct {
			struct io_cq		*icq;
			void			*priv[2];
		} elv;

		struct {
			unsigned int		seq;
			struct list_head	list;
			rq_end_io_fn		*saved_end_io;
		} flush;
	};

	struct gendisk *rq_disk;
	struct hd_struct *part;
	/* Time that I/O was submitted to the kernel. */
	u64 start_time_ns;
	/* Time that I/O was submitted to the device. */
	u64 io_start_time_ns;

#ifdef CONFIG_BLK_WBT
	unsigned short wbt_flags;
#endif
#ifdef CONFIG_BLK_DEV_THROTTLING_LOW
	unsigned short throtl_size;
#endif

	/*
	 * Number of scatter-gather DMA addr+len pairs after
	 * physical address coalescing is performed.
	 */
	unsigned short nr_phys_segments;

#if defined(CONFIG_BLK_DEV_INTEGRITY)
	unsigned short nr_integrity_segments;
#endif

	unsigned short write_hint;
	unsigned short ioprio;

	void *special;		/* opaque pointer available for LLD use */

	unsigned int extra_len;	/* length of alignment and padding */

	enum mq_rq_state state;
	refcount_t ref;

	unsigned int timeout;

	/* access through blk_rq_set_deadline, blk_rq_deadline */
	unsigned long __deadline;

	struct list_head timeout_list;

	union {
		struct __call_single_data csd;
		u64 fifo_time;
	};

	/*
	 * completion callback.
	 */
	rq_end_io_fn *end_io;
	void *end_io_data;

	/* for bidi */
	struct request *next_rq;

#ifdef CONFIG_BLK_CGROUP
	struct request_list *rl;		/* rl this rq is alloced from */
#endif
};

static inline bool blk_op_is_scsi(unsigned int op)
{
	return op == REQ_OP_SCSI_IN || op == REQ_OP_SCSI_OUT;
}

static inline bool blk_op_is_private(unsigned int op)
{
	return op == REQ_OP_DRV_IN || op == REQ_OP_DRV_OUT;
}

static inline bool blk_rq_is_scsi(struct request *rq)
{
	return blk_op_is_scsi(req_op(rq));
}

static inline bool blk_rq_is_private(struct request *rq)
{
	return blk_op_is_private(req_op(rq));
}

static inline bool blk_rq_is_passthrough(struct request *rq)
{
	return blk_rq_is_scsi(rq) || blk_rq_is_private(rq);
}

static inline bool bio_is_passthrough(struct bio *bio)
{
	unsigned op = bio_op(bio);

	return blk_op_is_scsi(op) || blk_op_is_private(op);
}

static inline unsigned short req_get_ioprio(struct request *req)
{
	return req->ioprio;
}

#include <linux/elevator.h>

struct blk_queue_ctx;

typedef void (request_fn_proc) (struct request_queue *q);
typedef blk_qc_t (make_request_fn) (struct request_queue *q, struct bio *bio);
typedef bool (poll_q_fn) (struct request_queue *q, blk_qc_t);
typedef int (prep_rq_fn) (struct request_queue *, struct request *);
typedef void (unprep_rq_fn) (struct request_queue *, struct request *);

struct bio_vec;
typedef void (softirq_done_fn)(struct request *);
typedef int (dma_drain_needed_fn)(struct request *);
typedef int (lld_busy_fn) (struct request_queue *q);
typedef int (bsg_job_fn) (struct bsg_job *);
typedef int (init_rq_fn)(struct request_queue *, struct request *, gfp_t);
typedef void (exit_rq_fn)(struct request_queue *, struct request *);

enum blk_eh_timer_return {
	BLK_EH_DONE,		/* drivers has completed the command */
	BLK_EH_RESET_TIMER,	/* reset timer and try again */
};

typedef enum blk_eh_timer_return (rq_timed_out_fn)(struct request *);

enum blk_queue_state {
	Queue_down,
	Queue_up,
};

struct blk_queue_tag {
	struct request **tag_index;	/* map of busy tags */
	unsigned long *tag_map;		/* bit map of free/busy tags */
	int max_depth;			/* what we will send to device */
	int real_max_depth;		/* what the array can hold */
	atomic_t refcnt;		/* map can be shared */
	int alloc_policy;		/* tag allocation policy */
	int next_tag;			/* next tag */
};
#define BLK_TAG_ALLOC_FIFO 0 /* allocate starting from 0 */
#define BLK_TAG_ALLOC_RR 1 /* allocate starting from last allocated tag */

#define BLK_SCSI_MAX_CMDS	(256)
#define BLK_SCSI_CMD_PER_LONG	(BLK_SCSI_MAX_CMDS / (sizeof(long) * 8))

/*
 * Zoned block device models (zoned limit).
 */
enum blk_zoned_model {
	BLK_ZONED_NONE,	/* Regular block device */
	BLK_ZONED_HA,	/* Host-aware zoned block device */
	BLK_ZONED_HM,	/* Host-managed zoned block device */
};

struct queue_limits {
	unsigned long		bounce_pfn;
	unsigned long		seg_boundary_mask;
	unsigned long		virt_boundary_mask;

	unsigned int		max_hw_sectors;
	unsigned int		max_dev_sectors;
	unsigned int		chunk_sectors;
	unsigned int		max_sectors;
	unsigned int		max_segment_size;
	unsigned int		physical_block_size;
	unsigned int		alignment_offset;
	unsigned int		io_min;
	unsigned int		io_opt;
	unsigned int		max_discard_sectors;
	unsigned int		max_hw_discard_sectors;
	unsigned int		max_write_same_sectors;
	unsigned int		max_write_zeroes_sectors;
	unsigned int		discard_granularity;
	unsigned int		discard_alignment;

	unsigned short		logical_block_size;
	unsigned short		max_segments;
	unsigned short		max_integrity_segments;
	unsigned short		max_discard_segments;

	unsigned char		misaligned;
	unsigned char		discard_misaligned;
	unsigned char		cluster;
	unsigned char		raid_partial_stripes_expensive;
	enum blk_zoned_model	zoned;
};

#ifdef CONFIG_BLK_DEV_ZONED

struct blk_zone_report_hdr {
	unsigned int	nr_zones;
	u8		padding[60];
};

extern int blkdev_report_zones(struct block_device *bdev,
			       sector_t sector, struct blk_zone *zones,
			       unsigned int *nr_zones, gfp_t gfp_mask);
extern int blkdev_reset_zones(struct block_device *bdev, sector_t sectors,
			      sector_t nr_sectors, gfp_t gfp_mask);

extern int blkdev_report_zones_ioctl(struct block_device *bdev, fmode_t mode,
				     unsigned int cmd, unsigned long arg);
extern int blkdev_reset_zones_ioctl(struct block_device *bdev, fmode_t mode,
				    unsigned int cmd, unsigned long arg);

#else /* CONFIG_BLK_DEV_ZONED */

static inline int blkdev_report_zones_ioctl(struct block_device *bdev,
					    fmode_t mode, unsigned int cmd,
					    unsigned long arg)
{
	return -ENOTTY;
}

static inline int blkdev_reset_zones_ioctl(struct block_device *bdev,
					   fmode_t mode, unsigned int cmd,
					   unsigned long arg)
{
	return -ENOTTY;
}

#endif /* CONFIG_BLK_DEV_ZONED */

struct request_queue {
	/*
	 * Together with queue_head for cacheline sharing
	 */
	struct list_head	queue_head;
	struct request		*last_merge;
	struct elevator_queue	*elevator;
	int			nr_rqs[2];	/* # allocated [a]sync rqs */
	int			nr_rqs_elvpriv;	/* # allocated rqs w/ elvpriv */

	struct blk_queue_stats	*stats;
	struct rq_qos		*rq_qos;

	/*
	 * If blkcg is not used, @q->root_rl serves all requests.  If blkcg
	 * is used, root blkg allocates from @q->root_rl and all other
	 * blkgs from their own blkg->rl.  Which one to use should be
	 * determined using bio_request_list().
	 */
	struct request_list	root_rl;

	request_fn_proc		*request_fn;
	make_request_fn		*make_request_fn;
	poll_q_fn		*poll_fn;
	prep_rq_fn		*prep_rq_fn;
	unprep_rq_fn		*unprep_rq_fn;
	softirq_done_fn		*softirq_done_fn;
	rq_timed_out_fn		*rq_timed_out_fn;
	dma_drain_needed_fn	*dma_drain_needed;
	lld_busy_fn		*lld_busy_fn;
	/* Called just after a request is allocated */
	init_rq_fn		*init_rq_fn;
	/* Called just before a request is freed */
	exit_rq_fn		*exit_rq_fn;
	/* Called from inside blk_get_request() */
	void (*initialize_rq_fn)(struct request *rq);

	const struct blk_mq_ops	*mq_ops;

	unsigned int		*mq_map;

	/* sw queues */
	struct blk_mq_ctx __percpu	*queue_ctx;
	unsigned int		nr_queues;

	unsigned int		queue_depth;

	/* hw dispatch queues */
	struct blk_mq_hw_ctx	**queue_hw_ctx;
	unsigned int		nr_hw_queues;

	/*
	 * Dispatch queue sorting
	 */
	sector_t		end_sector;
	struct request		*boundary_rq;

	/*
	 * Delayed queue handling
	 */
	struct delayed_work	delay_work;

	struct backing_dev_info	*backing_dev_info;

	/*
	 * The queue owner gets to use this for whatever they like.
	 * ll_rw_blk doesn't touch it.
	 */
	void			*queuedata;

	/*
	 * various queue flags, see QUEUE_* below
	 */
	unsigned long		queue_flags;

	/*
	 * ida allocated id for this queue.  Used to index queues from
	 * ioctx.
	 */
	int			id;

	/*
	 * queue needs bounce pages for pages above this limit
	 */
	gfp_t			bounce_gfp;

	/*
	 * protects queue structures from reentrancy. ->__queue_lock should
	 * _never_ be used directly, it is queue private. always use
	 * ->queue_lock.
	 */
	spinlock_t		__queue_lock;
	spinlock_t		*queue_lock;

	/*
	 * queue kobject
	 */
	struct kobject kobj;

	/*
	 * mq queue kobject
	 */
	struct kobject mq_kobj;

#ifdef  CONFIG_BLK_DEV_INTEGRITY
	struct blk_integrity integrity;
#endif	/* CONFIG_BLK_DEV_INTEGRITY */

#ifdef CONFIG_PM
	struct device		*dev;
	int			rpm_status;
	unsigned int		nr_pending;
#endif

	/*
	 * queue settings
	 */
	unsigned long		nr_requests;	/* Max # of requests */
	unsigned int		nr_congestion_on;
	unsigned int		nr_congestion_off;
	unsigned int		nr_batching;

	unsigned int		dma_drain_size;
	void			*dma_drain_buffer;
	unsigned int		dma_pad_mask;
	unsigned int		dma_alignment;

	struct blk_queue_tag	*queue_tags;

	unsigned int		nr_sorted;
	unsigned int		in_flight[2];

	/*
	 * Number of active block driver functions for which blk_drain_queue()
	 * must wait. Must be incremented around functions that unlock the
	 * queue_lock internally, e.g. scsi_request_fn().
	 */
	unsigned int		request_fn_active;

	unsigned int		rq_timeout;
	int			poll_nsec;

	struct blk_stat_callback	*poll_cb;
	struct blk_rq_stat	poll_stat[BLK_MQ_POLL_STATS_BKTS];

	struct timer_list	timeout;
	struct work_struct	timeout_work;
	struct list_head	timeout_list;

	struct list_head	icq_list;
#ifdef CONFIG_BLK_CGROUP
	DECLARE_BITMAP		(blkcg_pols, BLKCG_MAX_POLS);
	struct blkcg_gq		*root_blkg;
	struct list_head	blkg_list;
#endif

	struct queue_limits	limits;

#ifdef CONFIG_BLK_DEV_ZONED
	/*
	 * Zoned block device information for request dispatch control.
	 * nr_zones is the total number of zones of the device. This is always
	 * 0 for regular block devices. seq_zones_bitmap is a bitmap of nr_zones
	 * bits which indicates if a zone is conventional (bit clear) or
	 * sequential (bit set). seq_zones_wlock is a bitmap of nr_zones
	 * bits which indicates if a zone is write locked, that is, if a write
	 * request targeting the zone was dispatched. All three fields are
	 * initialized by the low level device driver (e.g. scsi/sd.c).
	 * Stacking drivers (device mappers) may or may not initialize
	 * these fields.
	 *
	 * Reads of this information must be protected with blk_queue_enter() /
	 * blk_queue_exit(). Modifying this information is only allowed while
	 * no requests are being processed. See also blk_mq_freeze_queue() and
	 * blk_mq_unfreeze_queue().
	 */
	unsigned int		nr_zones;
	unsigned long		*seq_zones_bitmap;
	unsigned long		*seq_zones_wlock;
#endif /* CONFIG_BLK_DEV_ZONED */

	/*
	 * sg stuff
	 */
	unsigned int		sg_timeout;
	unsigned int		sg_reserved_size;
	int			node;
#ifdef CONFIG_BLK_DEV_IO_TRACE
	struct blk_trace	*blk_trace;
	struct mutex		blk_trace_mutex;
#endif
	/*
	 * for flush operations
	 */
	struct blk_flush_queue	*fq;

	struct list_head	requeue_list;
	spinlock_t		requeue_lock;
	struct delayed_work	requeue_work;

	struct mutex		sysfs_lock;

	int			bypass_depth;
	atomic_t		mq_freeze_depth;

#if defined(CONFIG_BLK_DEV_BSG)
	bsg_job_fn		*bsg_job_fn;
	struct bsg_class_device bsg_dev;
#endif

#ifdef CONFIG_BLK_DEV_THROTTLING
	/* Throttle data */
	struct throtl_data *td;
#endif
	struct rcu_head		rcu_head;
	wait_queue_head_t	mq_freeze_wq;
	struct swork_event	mq_pcpu_wake;
	struct percpu_ref	q_usage_counter;
	struct list_head	all_q_node;

	struct blk_mq_tag_set	*tag_set;
	struct list_head	tag_set_list;
	struct bio_set		bio_split;

#ifdef CONFIG_BLK_DEBUG_FS
	struct dentry		*debugfs_dir;
	struct dentry		*sched_debugfs_dir;
#endif

	bool			mq_sysfs_init_done;

	size_t			cmd_size;
	void			*rq_alloc_data;

	struct work_struct	release_work;

#define BLK_MAX_WRITE_HINTS	5
	u64			write_hints[BLK_MAX_WRITE_HINTS];
};

#define QUEUE_FLAG_QUEUED	0	/* uses generic tag queueing */
#define QUEUE_FLAG_STOPPED	1	/* queue is stopped */
#define QUEUE_FLAG_DYING	2	/* queue being torn down */
#define QUEUE_FLAG_BYPASS	3	/* act as dumb FIFO queue */
#define QUEUE_FLAG_BIDI		4	/* queue supports bidi requests */
#define QUEUE_FLAG_NOMERGES     5	/* disable merge attempts */
#define QUEUE_FLAG_SAME_COMP	6	/* complete on same CPU-group */
#define QUEUE_FLAG_FAIL_IO	7	/* fake timeout */
#define QUEUE_FLAG_NONROT	9	/* non-rotational device (SSD) */
#define QUEUE_FLAG_VIRT        QUEUE_FLAG_NONROT /* paravirt device */
#define QUEUE_FLAG_IO_STAT     10	/* do IO stats */
#define QUEUE_FLAG_DISCARD     11	/* supports DISCARD */
#define QUEUE_FLAG_NOXMERGES   12	/* No extended merges */
#define QUEUE_FLAG_ADD_RANDOM  13	/* Contributes to random pool */
#define QUEUE_FLAG_SECERASE    14	/* supports secure erase */
#define QUEUE_FLAG_SAME_FORCE  15	/* force complete on same CPU */
#define QUEUE_FLAG_DEAD        16	/* queue tear-down finished */
#define QUEUE_FLAG_INIT_DONE   17	/* queue is initialized */
#define QUEUE_FLAG_NO_SG_MERGE 18	/* don't attempt to merge SG segments*/
#define QUEUE_FLAG_POLL	       19	/* IO polling enabled if set */
#define QUEUE_FLAG_WC	       20	/* Write back caching */
#define QUEUE_FLAG_FUA	       21	/* device supports FUA writes */
#define QUEUE_FLAG_FLUSH_NQ    22	/* flush not queueuable */
#define QUEUE_FLAG_DAX         23	/* device supports DAX */
#define QUEUE_FLAG_STATS       24	/* track rq completion times */
#define QUEUE_FLAG_POLL_STATS  25	/* collecting stats for hybrid polling */
#define QUEUE_FLAG_REGISTERED  26	/* queue has been registered to a disk */
#define QUEUE_FLAG_SCSI_PASSTHROUGH 27	/* queue supports SCSI commands */
#define QUEUE_FLAG_QUIESCED    28	/* queue has been quiesced */
#define QUEUE_FLAG_PREEMPT_ONLY	29	/* only process REQ_PREEMPT requests */

#define QUEUE_FLAG_DEFAULT	((1 << QUEUE_FLAG_IO_STAT) |		\
				 (1 << QUEUE_FLAG_SAME_COMP)	|	\
				 (1 << QUEUE_FLAG_ADD_RANDOM))

#define QUEUE_FLAG_MQ_DEFAULT	((1 << QUEUE_FLAG_IO_STAT) |		\
				 (1 << QUEUE_FLAG_SAME_COMP)	|	\
				 (1 << QUEUE_FLAG_POLL))

void blk_queue_flag_set(unsigned int flag, struct request_queue *q);
void blk_queue_flag_clear(unsigned int flag, struct request_queue *q);
bool blk_queue_flag_test_and_set(unsigned int flag, struct request_queue *q);
bool blk_queue_flag_test_and_clear(unsigned int flag, struct request_queue *q);

#define blk_queue_tagged(q)	test_bit(QUEUE_FLAG_QUEUED, &(q)->queue_flags)
#define blk_queue_stopped(q)	test_bit(QUEUE_FLAG_STOPPED, &(q)->queue_flags)
#define blk_queue_dying(q)	test_bit(QUEUE_FLAG_DYING, &(q)->queue_flags)
#define blk_queue_dead(q)	test_bit(QUEUE_FLAG_DEAD, &(q)->queue_flags)
#define blk_queue_bypass(q)	test_bit(QUEUE_FLAG_BYPASS, &(q)->queue_flags)
#define blk_queue_init_done(q)	test_bit(QUEUE_FLAG_INIT_DONE, &(q)->queue_flags)
#define blk_queue_nomerges(q)	test_bit(QUEUE_FLAG_NOMERGES, &(q)->queue_flags)
#define blk_queue_noxmerges(q)	\
	test_bit(QUEUE_FLAG_NOXMERGES, &(q)->queue_flags)
#define blk_queue_nonrot(q)	test_bit(QUEUE_FLAG_NONROT, &(q)->queue_flags)
#define blk_queue_io_stat(q)	test_bit(QUEUE_FLAG_IO_STAT, &(q)->queue_flags)
#define blk_queue_add_random(q)	test_bit(QUEUE_FLAG_ADD_RANDOM, &(q)->queue_flags)
#define blk_queue_discard(q)	test_bit(QUEUE_FLAG_DISCARD, &(q)->queue_flags)
#define blk_queue_secure_erase(q) \
	(test_bit(QUEUE_FLAG_SECERASE, &(q)->queue_flags))
#define blk_queue_dax(q)	test_bit(QUEUE_FLAG_DAX, &(q)->queue_flags)
#define blk_queue_scsi_passthrough(q)	\
	test_bit(QUEUE_FLAG_SCSI_PASSTHROUGH, &(q)->queue_flags)

#define blk_noretry_request(rq) \
	((rq)->cmd_flags & (REQ_FAILFAST_DEV|REQ_FAILFAST_TRANSPORT| \
			     REQ_FAILFAST_DRIVER))
#define blk_queue_quiesced(q)	test_bit(QUEUE_FLAG_QUIESCED, &(q)->queue_flags)
#define blk_queue_preempt_only(q)				\
	test_bit(QUEUE_FLAG_PREEMPT_ONLY, &(q)->queue_flags)
#define blk_queue_fua(q)	test_bit(QUEUE_FLAG_FUA, &(q)->queue_flags)

extern int blk_set_preempt_only(struct request_queue *q);
extern void blk_clear_preempt_only(struct request_queue *q);

static inline int queue_in_flight(struct request_queue *q)
{
	return q->in_flight[0] + q->in_flight[1];
}

static inline bool blk_account_rq(struct request *rq)
{
	return (rq->rq_flags & RQF_STARTED) && !blk_rq_is_passthrough(rq);
}

#define blk_rq_cpu_valid(rq)	((rq)->cpu != -1)
#define blk_bidi_rq(rq)		((rq)->next_rq != NULL)
/* rq->queuelist of dequeued request must be list_empty() */
#define blk_queued_rq(rq)	(!list_empty(&(rq)->queuelist))

#define list_entry_rq(ptr)	list_entry((ptr), struct request, queuelist)

#define rq_data_dir(rq)		(op_is_write(req_op(rq)) ? WRITE : READ)

/*
 * Driver can handle struct request, if it either has an old style
 * request_fn defined, or is blk-mq based.
 */
static inline bool queue_is_rq_based(struct request_queue *q)
{
	return q->request_fn || q->mq_ops;
}

static inline unsigned int blk_queue_cluster(struct request_queue *q)
{
	return q->limits.cluster;
}

static inline enum blk_zoned_model
blk_queue_zoned_model(struct request_queue *q)
{
	return q->limits.zoned;
}

static inline bool blk_queue_is_zoned(struct request_queue *q)
{
	switch (blk_queue_zoned_model(q)) {
	case BLK_ZONED_HA:
	case BLK_ZONED_HM:
		return true;
	default:
		return false;
	}
}

static inline unsigned int blk_queue_zone_sectors(struct request_queue *q)
{
	return blk_queue_is_zoned(q) ? q->limits.chunk_sectors : 0;
}

#ifdef CONFIG_BLK_DEV_ZONED
static inline unsigned int blk_queue_zone_no(struct request_queue *q,
					     sector_t sector)
{
	if (!blk_queue_is_zoned(q))
		return 0;
	return sector >> ilog2(q->limits.chunk_sectors);
}

static inline bool blk_queue_zone_is_seq(struct request_queue *q,
					 sector_t sector)
{
	if (!blk_queue_is_zoned(q) || !q->seq_zones_bitmap)
		return false;
	return test_bit(blk_queue_zone_no(q, sector), q->seq_zones_bitmap);
}
#endif /* CONFIG_BLK_DEV_ZONED */

static inline bool rq_is_sync(struct request *rq)
{
	return op_is_sync(rq->cmd_flags);
}

static inline bool blk_rl_full(struct request_list *rl, bool sync)
{
	unsigned int flag = sync ? BLK_RL_SYNCFULL : BLK_RL_ASYNCFULL;

	return rl->flags & flag;
}

static inline void blk_set_rl_full(struct request_list *rl, bool sync)
{
	unsigned int flag = sync ? BLK_RL_SYNCFULL : BLK_RL_ASYNCFULL;

	rl->flags |= flag;
}

static inline void blk_clear_rl_full(struct request_list *rl, bool sync)
{
	unsigned int flag = sync ? BLK_RL_SYNCFULL : BLK_RL_ASYNCFULL;

	rl->flags &= ~flag;
}

static inline bool rq_mergeable(struct request *rq)
{
	if (blk_rq_is_passthrough(rq))
		return false;

	if (req_op(rq) == REQ_OP_FLUSH)
		return false;

	if (req_op(rq) == REQ_OP_WRITE_ZEROES)
		return false;

	if (rq->cmd_flags & REQ_NOMERGE_FLAGS)
		return false;
	if (rq->rq_flags & RQF_NOMERGE_FLAGS)
		return false;

	return true;
}

static inline bool blk_write_same_mergeable(struct bio *a, struct bio *b)
{
	if (bio_page(a) == bio_page(b) &&
	    bio_offset(a) == bio_offset(b))
		return true;

	return false;
}

static inline unsigned int blk_queue_depth(struct request_queue *q)
{
	if (q->queue_depth)
		return q->queue_depth;

	return q->nr_requests;
}

/*
 * q->prep_rq_fn return values
 */
enum {
	BLKPREP_OK,		/* serve it */
	BLKPREP_KILL,		/* fatal error, kill, return -EIO */
	BLKPREP_DEFER,		/* leave on queue */
	BLKPREP_INVALID,	/* invalid command, kill, return -EREMOTEIO */
};

extern unsigned long blk_max_low_pfn, blk_max_pfn;

/*
 * standard bounce addresses:
 *
 * BLK_BOUNCE_HIGH	: bounce all highmem pages
 * BLK_BOUNCE_ANY	: don't bounce anything
 * BLK_BOUNCE_ISA	: bounce pages above ISA DMA boundary
 */

#if BITS_PER_LONG == 32
#define BLK_BOUNCE_HIGH		((u64)blk_max_low_pfn << PAGE_SHIFT)
#else
#define BLK_BOUNCE_HIGH		-1ULL
#endif
#define BLK_BOUNCE_ANY		(-1ULL)
#define BLK_BOUNCE_ISA		(DMA_BIT_MASK(24))

/*
 * default timeout for SG_IO if none specified
 */
#define BLK_DEFAULT_SG_TIMEOUT	(60 * HZ)
#define BLK_MIN_SG_TIMEOUT	(7 * HZ)

struct rq_map_data {
	struct page **pages;
	int page_order;
	int nr_entries;
	unsigned long offset;
	int null_mapped;
	int from_user;
};

struct req_iterator {
	struct bvec_iter iter;
	struct bio *bio;
};

/* This should not be used directly - use rq_for_each_segment */
#define for_each_bio(_bio)		\
	for (; _bio; _bio = _bio->bi_next)
#define __rq_for_each_bio(_bio, rq)	\
	if ((rq->bio))			\
		for (_bio = (rq)->bio; _bio; _bio = _bio->bi_next)

#define rq_for_each_segment(bvl, _rq, _iter)			\
	__rq_for_each_bio(_iter.bio, _rq)			\
		bio_for_each_segment(bvl, _iter.bio, _iter.iter)

#define rq_iter_last(bvec, _iter)				\
		(_iter.bio->bi_next == NULL &&			\
		 bio_iter_last(bvec, _iter.iter))

#ifndef ARCH_IMPLEMENTS_FLUSH_DCACHE_PAGE
# error	"You should define ARCH_IMPLEMENTS_FLUSH_DCACHE_PAGE for your platform"
#endif
#if ARCH_IMPLEMENTS_FLUSH_DCACHE_PAGE
extern void rq_flush_dcache_pages(struct request *rq);
#else
static inline void rq_flush_dcache_pages(struct request *rq)
{
}
#endif

extern int blk_register_queue(struct gendisk *disk);
extern void blk_unregister_queue(struct gendisk *disk);
extern blk_qc_t generic_make_request(struct bio *bio);
extern blk_qc_t direct_make_request(struct bio *bio);
extern void blk_rq_init(struct request_queue *q, struct request *rq);
extern void blk_init_request_from_bio(struct request *req, struct bio *bio);
extern void blk_put_request(struct request *);
extern void __blk_put_request(struct request_queue *, struct request *);
extern struct request *blk_get_request(struct request_queue *, unsigned int op,
				       blk_mq_req_flags_t flags);
extern void blk_requeue_request(struct request_queue *, struct request *);
extern int blk_lld_busy(struct request_queue *q);
extern int blk_rq_prep_clone(struct request *rq, struct request *rq_src,
			     struct bio_set *bs, gfp_t gfp_mask,
			     int (*bio_ctr)(struct bio *, struct bio *, void *),
			     void *data);
extern void blk_rq_unprep_clone(struct request *rq);
extern blk_status_t blk_insert_cloned_request(struct request_queue *q,
				     struct request *rq);
extern int blk_rq_append_bio(struct request *rq, struct bio **bio);
extern void blk_delay_queue(struct request_queue *, unsigned long);
extern void blk_queue_split(struct request_queue *, struct bio **);
extern void blk_recount_segments(struct request_queue *, struct bio *);
extern int scsi_verify_blk_ioctl(struct block_device *, unsigned int);
extern int scsi_cmd_blk_ioctl(struct block_device *, fmode_t,
			      unsigned int, void __user *);
extern int scsi_cmd_ioctl(struct request_queue *, struct gendisk *, fmode_t,
			  unsigned int, void __user *);
extern int sg_scsi_ioctl(struct request_queue *, struct gendisk *, fmode_t,
			 struct scsi_ioctl_command __user *);

extern int blk_queue_enter(struct request_queue *q, blk_mq_req_flags_t flags);
extern void blk_queue_exit(struct request_queue *q);
extern void blk_start_queue(struct request_queue *q);
extern void blk_start_queue_async(struct request_queue *q);
extern void blk_stop_queue(struct request_queue *q);
extern void blk_sync_queue(struct request_queue *q);
extern void __blk_stop_queue(struct request_queue *q);
extern void __blk_run_queue(struct request_queue *q);
extern void __blk_run_queue_uncond(struct request_queue *q);
extern void blk_run_queue(struct request_queue *);
extern void blk_run_queue_async(struct request_queue *q);
extern int blk_rq_map_user(struct request_queue *, struct request *,
			   struct rq_map_data *, void __user *, unsigned long,
			   gfp_t);
extern int blk_rq_unmap_user(struct bio *);
extern int blk_rq_map_kern(struct request_queue *, struct request *, void *, unsigned int, gfp_t);
extern int blk_rq_map_user_iov(struct request_queue *, struct request *,
			       struct rq_map_data *, const struct iov_iter *,
			       gfp_t);
extern void blk_execute_rq(struct request_queue *, struct gendisk *,
			  struct request *, int);
extern void blk_execute_rq_nowait(struct request_queue *, struct gendisk *,
				  struct request *, int, rq_end_io_fn *);

int blk_status_to_errno(blk_status_t status);
blk_status_t errno_to_blk_status(int errno);

bool blk_poll(struct request_queue *q, blk_qc_t cookie);

static inline struct request_queue *bdev_get_queue(struct block_device *bdev)
{
	return bdev->bd_disk->queue;	/* this is never NULL */
}

/*
 * The basic unit of block I/O is a sector. It is used in a number of contexts
 * in Linux (blk, bio, genhd). The size of one sector is 512 = 2**9
 * bytes. Variables of type sector_t represent an offset or size that is a
 * multiple of 512 bytes. Hence these two constants.
 */
#ifndef SECTOR_SHIFT
#define SECTOR_SHIFT 9
#endif
#ifndef SECTOR_SIZE
#define SECTOR_SIZE (1 << SECTOR_SHIFT)
#endif

/*
 * blk_rq_pos()			: the current sector
 * blk_rq_bytes()		: bytes left in the entire request
 * blk_rq_cur_bytes()		: bytes left in the current segment
 * blk_rq_err_bytes()		: bytes left till the next error boundary
 * blk_rq_sectors()		: sectors left in the entire request
 * blk_rq_cur_sectors()		: sectors left in the current segment
 */
static inline sector_t blk_rq_pos(const struct request *rq)
{
	return rq->__sector;
}

static inline unsigned int blk_rq_bytes(const struct request *rq)
{
	return rq->__data_len;
}

static inline int blk_rq_cur_bytes(const struct request *rq)
{
	return rq->bio ? bio_cur_bytes(rq->bio) : 0;
}

extern unsigned int blk_rq_err_bytes(const struct request *rq);

static inline unsigned int blk_rq_sectors(const struct request *rq)
{
	return blk_rq_bytes(rq) >> SECTOR_SHIFT;
}

static inline unsigned int blk_rq_cur_sectors(const struct request *rq)
{
	return blk_rq_cur_bytes(rq) >> SECTOR_SHIFT;
}

#ifdef CONFIG_BLK_DEV_ZONED
static inline unsigned int blk_rq_zone_no(struct request *rq)
{
	return blk_queue_zone_no(rq->q, blk_rq_pos(rq));
}

static inline unsigned int blk_rq_zone_is_seq(struct request *rq)
{
	return blk_queue_zone_is_seq(rq->q, blk_rq_pos(rq));
}
#endif /* CONFIG_BLK_DEV_ZONED */

/*
 * Some commands like WRITE SAME have a payload or data transfer size which
 * is different from the size of the request.  Any driver that supports such
 * commands using the RQF_SPECIAL_PAYLOAD flag needs to use this helper to
 * calculate the data transfer size.
 */
static inline unsigned int blk_rq_payload_bytes(struct request *rq)
{
	if (rq->rq_flags & RQF_SPECIAL_PAYLOAD)
		return rq->special_vec.bv_len;
	return blk_rq_bytes(rq);
}

static inline unsigned int blk_queue_get_max_sectors(struct request_queue *q,
						     int op)
{
	if (unlikely(op == REQ_OP_DISCARD || op == REQ_OP_SECURE_ERASE))
		return min(q->limits.max_discard_sectors,
			   UINT_MAX >> SECTOR_SHIFT);

	if (unlikely(op == REQ_OP_WRITE_SAME))
		return q->limits.max_write_same_sectors;

	if (unlikely(op == REQ_OP_WRITE_ZEROES))
		return q->limits.max_write_zeroes_sectors;

	return q->limits.max_sectors;
}

/*
 * Return maximum size of a request at given offset. Only valid for
 * file system requests.
 */
static inline unsigned int blk_max_size_offset(struct request_queue *q,
					       sector_t offset)
{
	if (!q->limits.chunk_sectors)
		return q->limits.max_sectors;

	return min(q->limits.max_sectors, (unsigned int)(q->limits.chunk_sectors -
			(offset & (q->limits.chunk_sectors - 1))));
}

static inline unsigned int blk_rq_get_max_sectors(struct request *rq,
						  sector_t offset)
{
	struct request_queue *q = rq->q;

	if (blk_rq_is_passthrough(rq))
		return q->limits.max_hw_sectors;

	if (!q->limits.chunk_sectors ||
	    req_op(rq) == REQ_OP_DISCARD ||
	    req_op(rq) == REQ_OP_SECURE_ERASE)
		return blk_queue_get_max_sectors(q, req_op(rq));

	return min(blk_max_size_offset(q, offset),
			blk_queue_get_max_sectors(q, req_op(rq)));
}

static inline unsigned int blk_rq_count_bios(struct request *rq)
{
	unsigned int nr_bios = 0;
	struct bio *bio;

	__rq_for_each_bio(bio, rq)
		nr_bios++;

	return nr_bios;
}

/*
 * Request issue related functions.
 */
extern struct request *blk_peek_request(struct request_queue *q);
extern void blk_start_request(struct request *rq);
extern struct request *blk_fetch_request(struct request_queue *q);

void blk_steal_bios(struct bio_list *list, struct request *rq);

/*
 * Request completion related functions.
 *
 * blk_update_request() completes given number of bytes and updates
 * the request without completing it.
 *
 * blk_end_request() and friends.  __blk_end_request() must be called
 * with the request queue spinlock acquired.
 *
 * Several drivers define their own end_request and call
 * blk_end_request() for parts of the original function.
 * This prevents code duplication in drivers.
 */
extern bool blk_update_request(struct request *rq, blk_status_t error,
			       unsigned int nr_bytes);
extern void blk_finish_request(struct request *rq, blk_status_t error);
extern bool blk_end_request(struct request *rq, blk_status_t error,
			    unsigned int nr_bytes);
extern void blk_end_request_all(struct request *rq, blk_status_t error);
extern bool __blk_end_request(struct request *rq, blk_status_t error,
			      unsigned int nr_bytes);
extern void __blk_end_request_all(struct request *rq, blk_status_t error);
extern bool __blk_end_request_cur(struct request *rq, blk_status_t error);

extern void blk_complete_request(struct request *);
extern void __blk_complete_request(struct request *);
extern void blk_abort_request(struct request *);
extern void blk_unprep_request(struct request *);

/*
 * Access functions for manipulating queue properties
 */
extern struct request_queue *blk_init_queue_node(request_fn_proc *rfn,
					spinlock_t *lock, int node_id);
extern struct request_queue *blk_init_queue(request_fn_proc *, spinlock_t *);
extern int blk_init_allocated_queue(struct request_queue *);
extern void blk_cleanup_queue(struct request_queue *);
extern void blk_queue_make_request(struct request_queue *, make_request_fn *);
extern void blk_queue_bounce_limit(struct request_queue *, u64);
extern void blk_queue_max_hw_sectors(struct request_queue *, unsigned int);
extern void blk_queue_chunk_sectors(struct request_queue *, unsigned int);
extern void blk_queue_max_segments(struct request_queue *, unsigned short);
extern void blk_queue_max_discard_segments(struct request_queue *,
		unsigned short);
extern void blk_queue_max_segment_size(struct request_queue *, unsigned int);
extern void blk_queue_max_discard_sectors(struct request_queue *q,
		unsigned int max_discard_sectors);
extern void blk_queue_max_write_same_sectors(struct request_queue *q,
		unsigned int max_write_same_sectors);
extern void blk_queue_max_write_zeroes_sectors(struct request_queue *q,
		unsigned int max_write_same_sectors);
extern void blk_queue_logical_block_size(struct request_queue *, unsigned short);
extern void blk_queue_physical_block_size(struct request_queue *, unsigned int);
extern void blk_queue_alignment_offset(struct request_queue *q,
				       unsigned int alignment);
extern void blk_limits_io_min(struct queue_limits *limits, unsigned int min);
extern void blk_queue_io_min(struct request_queue *q, unsigned int min);
extern void blk_limits_io_opt(struct queue_limits *limits, unsigned int opt);
extern void blk_queue_io_opt(struct request_queue *q, unsigned int opt);
extern void blk_set_queue_depth(struct request_queue *q, unsigned int depth);
extern void blk_set_default_limits(struct queue_limits *lim);
extern void blk_set_stacking_limits(struct queue_limits *lim);
extern int blk_stack_limits(struct queue_limits *t, struct queue_limits *b,
			    sector_t offset);
extern int bdev_stack_limits(struct queue_limits *t, struct block_device *bdev,
			    sector_t offset);
extern void disk_stack_limits(struct gendisk *disk, struct block_device *bdev,
			      sector_t offset);
extern void blk_queue_stack_limits(struct request_queue *t, struct request_queue *b);
extern void blk_queue_dma_pad(struct request_queue *, unsigned int);
extern void blk_queue_update_dma_pad(struct request_queue *, unsigned int);
extern int blk_queue_dma_drain(struct request_queue *q,
			       dma_drain_needed_fn *dma_drain_needed,
			       void *buf, unsigned int size);
extern void blk_queue_lld_busy(struct request_queue *q, lld_busy_fn *fn);
extern void blk_queue_segment_boundary(struct request_queue *, unsigned long);
extern void blk_queue_virt_boundary(struct request_queue *, unsigned long);
extern void blk_queue_prep_rq(struct request_queue *, prep_rq_fn *pfn);
extern void blk_queue_unprep_rq(struct request_queue *, unprep_rq_fn *ufn);
extern void blk_queue_dma_alignment(struct request_queue *, int);
extern void blk_queue_update_dma_alignment(struct request_queue *, int);
extern void blk_queue_softirq_done(struct request_queue *, softirq_done_fn *);
extern void blk_queue_rq_timed_out(struct request_queue *, rq_timed_out_fn *);
extern void blk_queue_rq_timeout(struct request_queue *, unsigned int);
extern void blk_queue_flush_queueable(struct request_queue *q, bool queueable);
extern void blk_queue_write_cache(struct request_queue *q, bool enabled, bool fua);

/*
 * Number of physical segments as sent to the device.
 *
 * Normally this is the number of discontiguous data segments sent by the
 * submitter.  But for data-less command like discard we might have no
 * actual data segments submitted, but the driver might have to add it's
 * own special payload.  In that case we still return 1 here so that this
 * special payload will be mapped.
 */
static inline unsigned short blk_rq_nr_phys_segments(struct request *rq)
{
	if (rq->rq_flags & RQF_SPECIAL_PAYLOAD)
		return 1;
	return rq->nr_phys_segments;
}

/*
 * Number of discard segments (or ranges) the driver needs to fill in.
 * Each discard bio merged into a request is counted as one segment.
 */
static inline unsigned short blk_rq_nr_discard_segments(struct request *rq)
{
	return max_t(unsigned short, rq->nr_phys_segments, 1);
}

extern int blk_rq_map_sg(struct request_queue *, struct request *, struct scatterlist *);
extern void blk_dump_rq_flags(struct request *, char *);
extern long nr_blockdev_pages(void);

bool __must_check blk_get_queue(struct request_queue *);
struct request_queue *blk_alloc_queue(gfp_t);
struct request_queue *blk_alloc_queue_node(gfp_t gfp_mask, int node_id,
					   spinlock_t *lock);
extern void blk_put_queue(struct request_queue *);
extern void blk_set_queue_dying(struct request_queue *);

/*
 * block layer runtime pm functions
 */
#ifdef CONFIG_PM
extern void blk_pm_runtime_init(struct request_queue *q, struct device *dev);
extern int blk_pre_runtime_suspend(struct request_queue *q);
extern void blk_post_runtime_suspend(struct request_queue *q, int err);
extern void blk_pre_runtime_resume(struct request_queue *q);
extern void blk_post_runtime_resume(struct request_queue *q, int err);
extern void blk_set_runtime_active(struct request_queue *q);
#else
static inline void blk_pm_runtime_init(struct request_queue *q,
	struct device *dev) {}
static inline int blk_pre_runtime_suspend(struct request_queue *q)
{
	return -ENOSYS;
}
static inline void blk_post_runtime_suspend(struct request_queue *q, int err) {}
static inline void blk_pre_runtime_resume(struct request_queue *q) {}
static inline void blk_post_runtime_resume(struct request_queue *q, int err) {}
static inline void blk_set_runtime_active(struct request_queue *q) {}
#endif

/*
 * blk_plug permits building a queue of related requests by holding the I/O
 * fragments for a short period. This allows merging of sequential requests
 * into single larger request. As the requests are moved from a per-task list to
 * the device's request_queue in a batch, this results in improved scalability
 * as the lock contention for request_queue lock is reduced.
 *
 * It is ok not to disable preemption when adding the request to the plug list
 * or when attempting a merge, because blk_schedule_flush_list() will only flush
 * the plug list when the task sleeps by itself. For details, please see
 * schedule() where blk_schedule_flush_plug() is called.
 */
struct blk_plug {
	struct list_head list; /* requests */
	struct list_head mq_list; /* blk-mq requests */
	struct list_head cb_list; /* md requires an unplug callback */
};
#define BLK_MAX_REQUEST_COUNT 16
#define BLK_PLUG_FLUSH_SIZE (128 * 1024)

struct blk_plug_cb;
typedef void (*blk_plug_cb_fn)(struct blk_plug_cb *, bool);
struct blk_plug_cb {
	struct list_head list;
	blk_plug_cb_fn callback;
	void *data;
};
extern struct blk_plug_cb *blk_check_plugged(blk_plug_cb_fn unplug,
					     void *data, int size);
extern void blk_start_plug(struct blk_plug *);
extern void blk_finish_plug(struct blk_plug *);
extern void blk_flush_plug_list(struct blk_plug *, bool);

static inline void blk_flush_plug(struct task_struct *tsk)
{
	struct blk_plug *plug = tsk->plug;

	if (plug)
		blk_flush_plug_list(plug, false);
}

static inline void blk_schedule_flush_plug(struct task_struct *tsk)
{
	struct blk_plug *plug = tsk->plug;

	if (plug)
		blk_flush_plug_list(plug, true);
}

static inline bool blk_needs_flush_plug(struct task_struct *tsk)
{
	struct blk_plug *plug = tsk->plug;

	return plug &&
		(!list_empty(&plug->list) ||
		 !list_empty(&plug->mq_list) ||
		 !list_empty(&plug->cb_list));
}

/*
 * tag stuff
 */
extern int blk_queue_start_tag(struct request_queue *, struct request *);
extern struct request *blk_queue_find_tag(struct request_queue *, int);
extern void blk_queue_end_tag(struct request_queue *, struct request *);
extern int blk_queue_init_tags(struct request_queue *, int, struct blk_queue_tag *, int);
extern void blk_queue_free_tags(struct request_queue *);
extern int blk_queue_resize_tags(struct request_queue *, int);
extern struct blk_queue_tag *blk_init_tags(int, int);
extern void blk_free_tags(struct blk_queue_tag *);

static inline struct request *blk_map_queue_find_tag(struct blk_queue_tag *bqt,
						int tag)
{
	if (unlikely(bqt == NULL || tag >= bqt->real_max_depth))
		return NULL;
	return bqt->tag_index[tag];
}

extern int blkdev_issue_flush(struct block_device *, gfp_t, sector_t *);
extern int blkdev_issue_write_same(struct block_device *bdev, sector_t sector,
		sector_t nr_sects, gfp_t gfp_mask, struct page *page);

#define BLKDEV_DISCARD_SECURE	(1 << 0)	/* issue a secure erase */

extern int blkdev_issue_discard(struct block_device *bdev, sector_t sector,
		sector_t nr_sects, gfp_t gfp_mask, unsigned long flags);
extern int __blkdev_issue_discard(struct block_device *bdev, sector_t sector,
		sector_t nr_sects, gfp_t gfp_mask, int flags,
		struct bio **biop);

#define BLKDEV_ZERO_NOUNMAP	(1 << 0)  /* do not free blocks */
#define BLKDEV_ZERO_NOFALLBACK	(1 << 1)  /* don't write explicit zeroes */

extern int __blkdev_issue_zeroout(struct block_device *bdev, sector_t sector,
		sector_t nr_sects, gfp_t gfp_mask, struct bio **biop,
		unsigned flags);
extern int blkdev_issue_zeroout(struct block_device *bdev, sector_t sector,
		sector_t nr_sects, gfp_t gfp_mask, unsigned flags);

static inline int sb_issue_discard(struct super_block *sb, sector_t block,
		sector_t nr_blocks, gfp_t gfp_mask, unsigned long flags)
{
	return blkdev_issue_discard(sb->s_bdev,
				    block << (sb->s_blocksize_bits -
					      SECTOR_SHIFT),
				    nr_blocks << (sb->s_blocksize_bits -
						  SECTOR_SHIFT),
				    gfp_mask, flags);
}
static inline int sb_issue_zeroout(struct super_block *sb, sector_t block,
		sector_t nr_blocks, gfp_t gfp_mask)
{
	return blkdev_issue_zeroout(sb->s_bdev,
				    block << (sb->s_blocksize_bits -
					      SECTOR_SHIFT),
				    nr_blocks << (sb->s_blocksize_bits -
						  SECTOR_SHIFT),
				    gfp_mask, 0);
}

extern int blk_verify_command(unsigned char *cmd, fmode_t mode);

enum blk_default_limits {
	BLK_MAX_SEGMENTS	= 128,
	BLK_SAFE_MAX_SECTORS	= 255,
	BLK_DEF_MAX_SECTORS	= 2560,
	BLK_MAX_SEGMENT_SIZE	= 65536,
	BLK_SEG_BOUNDARY_MASK	= 0xFFFFFFFFUL,
};

static inline unsigned long queue_segment_boundary(struct request_queue *q)
{
	return q->limits.seg_boundary_mask;
}

static inline unsigned long queue_virt_boundary(struct request_queue *q)
{
	return q->limits.virt_boundary_mask;
}

static inline unsigned int queue_max_sectors(struct request_queue *q)
{
	return q->limits.max_sectors;
}

static inline unsigned int queue_max_hw_sectors(struct request_queue *q)
{
	return q->limits.max_hw_sectors;
}

static inline unsigned short queue_max_segments(struct request_queue *q)
{
	return q->limits.max_segments;
}

static inline unsigned short queue_max_discard_segments(struct request_queue *q)
{
	return q->limits.max_discard_segments;
}

static inline unsigned int queue_max_segment_size(struct request_queue *q)
{
	return q->limits.max_segment_size;
}

static inline unsigned short queue_logical_block_size(struct request_queue *q)
{
	int retval = 512;

	if (q && q->limits.logical_block_size)
		retval = q->limits.logical_block_size;

	return retval;
}

static inline unsigned short bdev_logical_block_size(struct block_device *bdev)
{
	return queue_logical_block_size(bdev_get_queue(bdev));
}

static inline unsigned int queue_physical_block_size(struct request_queue *q)
{
	return q->limits.physical_block_size;
}

static inline unsigned int bdev_physical_block_size(struct block_device *bdev)
{
	return queue_physical_block_size(bdev_get_queue(bdev));
}

static inline unsigned int queue_io_min(struct request_queue *q)
{
	return q->limits.io_min;
}

static inline int bdev_io_min(struct block_device *bdev)
{
	return queue_io_min(bdev_get_queue(bdev));
}

static inline unsigned int queue_io_opt(struct request_queue *q)
{
	return q->limits.io_opt;
}

static inline int bdev_io_opt(struct block_device *bdev)
{
	return queue_io_opt(bdev_get_queue(bdev));
}

static inline int queue_alignment_offset(struct request_queue *q)
{
	if (q->limits.misaligned)
		return -1;

	return q->limits.alignment_offset;
}

static inline int queue_limit_alignment_offset(struct queue_limits *lim, sector_t sector)
{
	unsigned int granularity = max(lim->physical_block_size, lim->io_min);
	unsigned int alignment = sector_div(sector, granularity >> SECTOR_SHIFT)
		<< SECTOR_SHIFT;

	return (granularity + lim->alignment_offset - alignment) % granularity;
}

static inline int bdev_alignment_offset(struct block_device *bdev)
{
	struct request_queue *q = bdev_get_queue(bdev);

	if (q->limits.misaligned)
		return -1;

	if (bdev != bdev->bd_contains)
		return bdev->bd_part->alignment_offset;

	return q->limits.alignment_offset;
}

static inline int queue_discard_alignment(struct request_queue *q)
{
	if (q->limits.discard_misaligned)
		return -1;

	return q->limits.discard_alignment;
}

static inline int queue_limit_discard_alignment(struct queue_limits *lim, sector_t sector)
{
	unsigned int alignment, granularity, offset;

	if (!lim->max_discard_sectors)
		return 0;

	/* Why are these in bytes, not sectors? */
	alignment = lim->discard_alignment >> SECTOR_SHIFT;
	granularity = lim->discard_granularity >> SECTOR_SHIFT;
	if (!granularity)
		return 0;

	/* Offset of the partition start in 'granularity' sectors */
	offset = sector_div(sector, granularity);

	/* And why do we do this modulus *again* in blkdev_issue_discard()? */
	offset = (granularity + alignment - offset) % granularity;

	/* Turn it back into bytes, gaah */
	return offset << SECTOR_SHIFT;
}

static inline int bdev_discard_alignment(struct block_device *bdev)
{
	struct request_queue *q = bdev_get_queue(bdev);

	if (bdev != bdev->bd_contains)
		return bdev->bd_part->discard_alignment;

	return q->limits.discard_alignment;
}

static inline unsigned int bdev_write_same(struct block_device *bdev)
{
	struct request_queue *q = bdev_get_queue(bdev);

	if (q)
		return q->limits.max_write_same_sectors;

	return 0;
}

static inline unsigned int bdev_write_zeroes_sectors(struct block_device *bdev)
{
	struct request_queue *q = bdev_get_queue(bdev);

	if (q)
		return q->limits.max_write_zeroes_sectors;

	return 0;
}

static inline enum blk_zoned_model bdev_zoned_model(struct block_device *bdev)
{
	struct request_queue *q = bdev_get_queue(bdev);

	if (q)
		return blk_queue_zoned_model(q);

	return BLK_ZONED_NONE;
}

static inline bool bdev_is_zoned(struct block_device *bdev)
{
	struct request_queue *q = bdev_get_queue(bdev);

	if (q)
		return blk_queue_is_zoned(q);

	return false;
}

static inline unsigned int bdev_zone_sectors(struct block_device *bdev)
{
	struct request_queue *q = bdev_get_queue(bdev);

	if (q)
		return blk_queue_zone_sectors(q);
	return 0;
}

static inline int queue_dma_alignment(struct request_queue *q)
{
	return q ? q->dma_alignment : 511;
}

static inline int blk_rq_aligned(struct request_queue *q, unsigned long addr,
				 unsigned int len)
{
	unsigned int alignment = queue_dma_alignment(q) | q->dma_pad_mask;
	return !(addr & alignment) && !(len & alignment);
}

/* assumes size > 256 */
static inline unsigned int blksize_bits(unsigned int size)
{
	unsigned int bits = 8;
	do {
		bits++;
		size >>= 1;
	} while (size > 256);
	return bits;
}

static inline unsigned int block_size(struct block_device *bdev)
{
	return bdev->bd_block_size;
}

static inline bool queue_flush_queueable(struct request_queue *q)
{
	return !test_bit(QUEUE_FLAG_FLUSH_NQ, &q->queue_flags);
}

typedef struct {struct page *v;} Sector;

unsigned char *read_dev_sector(struct block_device *, sector_t, Sector *);

static inline void put_dev_sector(Sector p)
{
	put_page(p.v);
}

static inline bool __bvec_gap_to_prev(struct request_queue *q,
				struct bio_vec *bprv, unsigned int offset)
{
	return offset ||
		((bprv->bv_offset + bprv->bv_len) & queue_virt_boundary(q));
}

/*
 * Check if adding a bio_vec after bprv with offset would create a gap in
 * the SG list. Most drivers don't care about this, but some do.
 */
static inline bool bvec_gap_to_prev(struct request_queue *q,
				struct bio_vec *bprv, unsigned int offset)
{
	if (!queue_virt_boundary(q))
		return false;
	return __bvec_gap_to_prev(q, bprv, offset);
}

/*
 * Check if the two bvecs from two bios can be merged to one segment.
 * If yes, no need to check gap between the two bios since the 1st bio
 * and the 1st bvec in the 2nd bio can be handled in one segment.
 */
static inline bool bios_segs_mergeable(struct request_queue *q,
		struct bio *prev, struct bio_vec *prev_last_bv,
		struct bio_vec *next_first_bv)
{
	if (!BIOVEC_PHYS_MERGEABLE(prev_last_bv, next_first_bv))
		return false;
	if (!BIOVEC_SEG_BOUNDARY(q, prev_last_bv, next_first_bv))
		return false;
	if (prev->bi_seg_back_size + next_first_bv->bv_len >
			queue_max_segment_size(q))
		return false;
	return true;
}

static inline bool bio_will_gap(struct request_queue *q,
				struct request *prev_rq,
				struct bio *prev,
				struct bio *next)
{
	if (bio_has_data(prev) && queue_virt_boundary(q)) {
		struct bio_vec pb, nb;

		/*
		 * don't merge if the 1st bio starts with non-zero
		 * offset, otherwise it is quite difficult to respect
		 * sg gap limit. We work hard to merge a huge number of small
		 * single bios in case of mkfs.
		 */
		if (prev_rq)
			bio_get_first_bvec(prev_rq->bio, &pb);
		else
			bio_get_first_bvec(prev, &pb);
		if (pb.bv_offset)
			return true;

		/*
		 * We don't need to worry about the situation that the
		 * merged segment ends in unaligned virt boundary:
		 *
		 * - if 'pb' ends aligned, the merged segment ends aligned
		 * - if 'pb' ends unaligned, the next bio must include
		 *   one single bvec of 'nb', otherwise the 'nb' can't
		 *   merge with 'pb'
		 */
		bio_get_last_bvec(prev, &pb);
		bio_get_first_bvec(next, &nb);

		if (!bios_segs_mergeable(q, prev, &pb, &nb))
			return __bvec_gap_to_prev(q, &pb, nb.bv_offset);
	}

	return false;
}

static inline bool req_gap_back_merge(struct request *req, struct bio *bio)
{
	return bio_will_gap(req->q, req, req->biotail, bio);
}

static inline bool req_gap_front_merge(struct request *req, struct bio *bio)
{
	return bio_will_gap(req->q, NULL, bio, req->bio);
}

int kblockd_schedule_work(struct work_struct *work);
int kblockd_schedule_work_on(int cpu, struct work_struct *work);
int kblockd_mod_delayed_work_on(int cpu, struct delayed_work *dwork, unsigned long delay);

#define MODULE_ALIAS_BLOCKDEV(major,minor) \
	MODULE_ALIAS("block-major-" __stringify(major) "-" __stringify(minor))
#define MODULE_ALIAS_BLOCKDEV_MAJOR(major) \
	MODULE_ALIAS("block-major-" __stringify(major) "-*")

#if defined(CONFIG_BLK_DEV_INTEGRITY)

enum blk_integrity_flags {
	BLK_INTEGRITY_VERIFY		= 1 << 0,
	BLK_INTEGRITY_GENERATE		= 1 << 1,
	BLK_INTEGRITY_DEVICE_CAPABLE	= 1 << 2,
	BLK_INTEGRITY_IP_CHECKSUM	= 1 << 3,
};

struct blk_integrity_iter {
	void			*prot_buf;
	void			*data_buf;
	sector_t		seed;
	unsigned int		data_size;
	unsigned short		interval;
	const char		*disk_name;
};

typedef blk_status_t (integrity_processing_fn) (struct blk_integrity_iter *);

struct blk_integrity_profile {
	integrity_processing_fn		*generate_fn;
	integrity_processing_fn		*verify_fn;
	const char			*name;
};

extern void blk_integrity_register(struct gendisk *, struct blk_integrity *);
extern void blk_integrity_unregister(struct gendisk *);
extern int blk_integrity_compare(struct gendisk *, struct gendisk *);
extern int blk_rq_map_integrity_sg(struct request_queue *, struct bio *,
				   struct scatterlist *);
extern int blk_rq_count_integrity_sg(struct request_queue *, struct bio *);
extern bool blk_integrity_merge_rq(struct request_queue *, struct request *,
				   struct request *);
extern bool blk_integrity_merge_bio(struct request_queue *, struct request *,
				    struct bio *);

static inline struct blk_integrity *blk_get_integrity(struct gendisk *disk)
{
	struct blk_integrity *bi = &disk->queue->integrity;

	if (!bi->profile)
		return NULL;

	return bi;
}

static inline
struct blk_integrity *bdev_get_integrity(struct block_device *bdev)
{
	return blk_get_integrity(bdev->bd_disk);
}

static inline bool blk_integrity_rq(struct request *rq)
{
	return rq->cmd_flags & REQ_INTEGRITY;
}

static inline void blk_queue_max_integrity_segments(struct request_queue *q,
						    unsigned int segs)
{
	q->limits.max_integrity_segments = segs;
}

static inline unsigned short
queue_max_integrity_segments(struct request_queue *q)
{
	return q->limits.max_integrity_segments;
}

static inline bool integrity_req_gap_back_merge(struct request *req,
						struct bio *next)
{
	struct bio_integrity_payload *bip = bio_integrity(req->bio);
	struct bio_integrity_payload *bip_next = bio_integrity(next);

	return bvec_gap_to_prev(req->q, &bip->bip_vec[bip->bip_vcnt - 1],
				bip_next->bip_vec[0].bv_offset);
}

static inline bool integrity_req_gap_front_merge(struct request *req,
						 struct bio *bio)
{
	struct bio_integrity_payload *bip = bio_integrity(bio);
	struct bio_integrity_payload *bip_next = bio_integrity(req->bio);

	return bvec_gap_to_prev(req->q, &bip->bip_vec[bip->bip_vcnt - 1],
				bip_next->bip_vec[0].bv_offset);
}

/**
 * bio_integrity_intervals - Return number of integrity intervals for a bio
 * @bi:		blk_integrity profile for device
 * @sectors:	Size of the bio in 512-byte sectors
 *
 * Description: The block layer calculates everything in 512 byte
 * sectors but integrity metadata is done in terms of the data integrity
 * interval size of the storage device.  Convert the block layer sectors
 * to the appropriate number of integrity intervals.
 */
static inline unsigned int bio_integrity_intervals(struct blk_integrity *bi,
						   unsigned int sectors)
{
	return sectors >> (bi->interval_exp - 9);
}

static inline unsigned int bio_integrity_bytes(struct blk_integrity *bi,
					       unsigned int sectors)
{
	return bio_integrity_intervals(bi, sectors) * bi->tuple_size;
}

#else /* CONFIG_BLK_DEV_INTEGRITY */

struct bio;
struct block_device;
struct gendisk;
struct blk_integrity;

static inline int blk_integrity_rq(struct request *rq)
{
	return 0;
}
static inline int blk_rq_count_integrity_sg(struct request_queue *q,
					    struct bio *b)
{
	return 0;
}
static inline int blk_rq_map_integrity_sg(struct request_queue *q,
					  struct bio *b,
					  struct scatterlist *s)
{
	return 0;
}
static inline struct blk_integrity *bdev_get_integrity(struct block_device *b)
{
	return NULL;
}
static inline struct blk_integrity *blk_get_integrity(struct gendisk *disk)
{
	return NULL;
}
static inline int blk_integrity_compare(struct gendisk *a, struct gendisk *b)
{
	return 0;
}
static inline void blk_integrity_register(struct gendisk *d,
					 struct blk_integrity *b)
{
}
static inline void blk_integrity_unregister(struct gendisk *d)
{
}
static inline void blk_queue_max_integrity_segments(struct request_queue *q,
						    unsigned int segs)
{
}
static inline unsigned short queue_max_integrity_segments(struct request_queue *q)
{
	return 0;
}
static inline bool blk_integrity_merge_rq(struct request_queue *rq,
					  struct request *r1,
					  struct request *r2)
{
	return true;
}
static inline bool blk_integrity_merge_bio(struct request_queue *rq,
					   struct request *r,
					   struct bio *b)
{
	return true;
}

static inline bool integrity_req_gap_back_merge(struct request *req,
						struct bio *next)
{
	return false;
}
static inline bool integrity_req_gap_front_merge(struct request *req,
						 struct bio *bio)
{
	return false;
}

static inline unsigned int bio_integrity_intervals(struct blk_integrity *bi,
						   unsigned int sectors)
{
	return 0;
}

static inline unsigned int bio_integrity_bytes(struct blk_integrity *bi,
					       unsigned int sectors)
{
	return 0;
}

#endif /* CONFIG_BLK_DEV_INTEGRITY */

struct block_device_operations {
	int (*open) (struct block_device *, fmode_t);
	void (*release) (struct gendisk *, fmode_t);
	int (*rw_page)(struct block_device *, sector_t, struct page *, unsigned int);
	int (*ioctl) (struct block_device *, fmode_t, unsigned, unsigned long);
	int (*compat_ioctl) (struct block_device *, fmode_t, unsigned, unsigned long);
	unsigned int (*check_events) (struct gendisk *disk,
				      unsigned int clearing);
	/* ->media_changed() is DEPRECATED, use ->check_events() instead */
	int (*media_changed) (struct gendisk *);
	void (*unlock_native_capacity) (struct gendisk *);
	int (*revalidate_disk) (struct gendisk *);
	int (*getgeo)(struct block_device *, struct hd_geometry *);
	/* this callback is with swap_lock and sometimes page table lock held */
	void (*swap_slot_free_notify) (struct block_device *, unsigned long);
	struct module *owner;
	const struct pr_ops *pr_ops;
};

extern int __blkdev_driver_ioctl(struct block_device *, fmode_t, unsigned int,
				 unsigned long);
extern int bdev_read_page(struct block_device *, sector_t, struct page *);
extern int bdev_write_page(struct block_device *, sector_t, struct page *,
						struct writeback_control *);

#ifdef CONFIG_BLK_DEV_ZONED
bool blk_req_needs_zone_write_lock(struct request *rq);
void __blk_req_zone_write_lock(struct request *rq);
void __blk_req_zone_write_unlock(struct request *rq);

static inline void blk_req_zone_write_lock(struct request *rq)
{
	if (blk_req_needs_zone_write_lock(rq))
		__blk_req_zone_write_lock(rq);
}

static inline void blk_req_zone_write_unlock(struct request *rq)
{
	if (rq->rq_flags & RQF_ZONE_WRITE_LOCKED)
		__blk_req_zone_write_unlock(rq);
}

static inline bool blk_req_zone_is_write_locked(struct request *rq)
{
	return rq->q->seq_zones_wlock &&
		test_bit(blk_rq_zone_no(rq), rq->q->seq_zones_wlock);
}

static inline bool blk_req_can_dispatch_to_zone(struct request *rq)
{
	if (!blk_req_needs_zone_write_lock(rq))
		return true;
	return !blk_req_zone_is_write_locked(rq);
}
#else
static inline bool blk_req_needs_zone_write_lock(struct request *rq)
{
	return false;
}

static inline void blk_req_zone_write_lock(struct request *rq)
{
}

static inline void blk_req_zone_write_unlock(struct request *rq)
{
}
static inline bool blk_req_zone_is_write_locked(struct request *rq)
{
	return false;
}

static inline bool blk_req_can_dispatch_to_zone(struct request *rq)
{
	return true;
}
#endif /* CONFIG_BLK_DEV_ZONED */

#else /* CONFIG_BLOCK */

struct block_device;

/*
 * stubs for when the block layer is configured out
 */
#define buffer_heads_over_limit 0

static inline long nr_blockdev_pages(void)
{
	return 0;
}

struct blk_plug {
};

static inline void blk_start_plug(struct blk_plug *plug)
{
}

static inline void blk_finish_plug(struct blk_plug *plug)
{
}

static inline void blk_flush_plug(struct task_struct *task)
{
}

static inline void blk_schedule_flush_plug(struct task_struct *task)
{
}


static inline bool blk_needs_flush_plug(struct task_struct *tsk)
{
	return false;
}

static inline int blkdev_issue_flush(struct block_device *bdev, gfp_t gfp_mask,
				     sector_t *error_sector)
{
	return 0;
}

#endif /* CONFIG_BLOCK */

#endif<|MERGE_RESOLUTION|>--- conflicted
+++ resolved
@@ -149,18 +149,6 @@
  * especially blk_mq_rq_ctx_init() to take care of the added fields.
  */
 struct request {
-<<<<<<< HEAD
-	struct list_head queuelist;
-#ifdef CONFIG_PREEMPT_RT_FULL
-	struct work_struct work;
-#endif
-	union {
-		struct __call_single_data csd;
-		u64 fifo_time;
-	};
-
-=======
->>>>>>> e021bb4f
 	struct request_queue *q;
 #ifdef CONFIG_PREEMPT_RT_FULL
 	struct work_struct work;
