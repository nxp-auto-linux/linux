--- conflicted
+++ resolved
@@ -18,7 +18,6 @@
 #endif
 } local_lock_t;
 
-<<<<<<< HEAD
 #ifdef CONFIG_PREEMPT_RT
 
 #define INIT_LOCAL_LOCK(lockname)	{	\
@@ -26,23 +25,6 @@
 	.owner		= NULL,			\
 	.nestcnt	= 0,			\
 	}
-#else
-
-# ifdef CONFIG_DEBUG_LOCK_ALLOC
-#  define LL_DEP_MAP_INIT(lockname)			\
-	.dep_map = {					\
-		.name = #lockname,			\
-		.wait_type_inner = LD_WAIT_CONFIG,	\
-	}
-# else
-#  define LL_DEP_MAP_INIT(lockname)
-# endif
-
-#define INIT_LOCAL_LOCK(lockname)	{ LL_DEP_MAP_INIT(lockname) }
-
-#endif
-
-#ifdef CONFIG_PREEMPT_RT
 
 static inline void ___local_lock_init(local_lock_t *l)
 {
@@ -56,15 +38,15 @@
 	___local_lock_init(l);					\
 } while (0)
 
-#else
+#elif defined(CONFIG_DEBUG_LOCK_ALLOC)
 
-#define __local_lock_init(l)					\
-do {								\
-	static struct lock_class_key __key;			\
-								\
-	debug_check_no_locks_freed((void *)l, sizeof(*l));	\
-	lockdep_init_map_wait(&(l)->dep_map, #l, &__key, 0, LD_WAIT_CONFIG);\
-} while (0)
+# define LOCAL_LOCK_DEBUG_INIT(lockname)		\
+	.dep_map = {					\
+		.name = #lockname,			\
+		.wait_type_inner = LD_WAIT_CONFIG,	\
+		.lock_type = LD_LOCK_PERCPU,		\
+	},						\
+	.owner = NULL,
 #endif
 
 #ifdef CONFIG_PREEMPT_RT
@@ -92,17 +74,6 @@
 }
 
 #elif defined(CONFIG_DEBUG_LOCK_ALLOC)
-=======
-#ifdef CONFIG_DEBUG_LOCK_ALLOC
-# define LOCAL_LOCK_DEBUG_INIT(lockname)		\
-	.dep_map = {					\
-		.name = #lockname,			\
-		.wait_type_inner = LD_WAIT_CONFIG,	\
-		.lock_type = LD_LOCK_PERCPU,		\
-	},						\
-	.owner = NULL,
-
->>>>>>> c31c2cca
 static inline void local_lock_acquire(local_lock_t *l)
 {
 	lock_map_acquire(&l->dep_map);
@@ -128,22 +99,7 @@
 static inline void local_lock_debug_init(local_lock_t *l) { }
 #endif /* !CONFIG_DEBUG_LOCK_ALLOC */
 
-<<<<<<< HEAD
 #ifdef CONFIG_PREEMPT_RT
-=======
-#define INIT_LOCAL_LOCK(lockname)	{ LOCAL_LOCK_DEBUG_INIT(lockname) }
-
-#define __local_lock_init(lock)					\
-do {								\
-	static struct lock_class_key __key;			\
-								\
-	debug_check_no_locks_freed((void *)lock, sizeof(*lock));\
-	lockdep_init_map_type(&(lock)->dep_map, #lock, &__key,  \
-			      0, LD_WAIT_CONFIG, LD_WAIT_INV,	\
-			      LD_LOCK_PERCPU);			\
-	local_lock_debug_init(lock);				\
-} while (0)
->>>>>>> c31c2cca
 
 #define __local_lock(lock)					\
 	do {							\
@@ -184,6 +140,19 @@
 
 #else
 
+#define INIT_LOCAL_LOCK(lockname)	{ LOCAL_LOCK_DEBUG_INIT(lockname) }
+
+#define __local_lock_init(lock)					\
+do {								\
+	static struct lock_class_key __key;			\
+								\
+	debug_check_no_locks_freed((void *)lock, sizeof(*lock));\
+	lockdep_init_map_type(&(lock)->dep_map, #lock, &__key,  \
+			      0, LD_WAIT_CONFIG, LD_WAIT_INV,	\
+			      LD_LOCK_PERCPU);			\
+	local_lock_debug_init(lock);				\
+} while (0)
+
 #define __local_lock(lock)					\
 	do {							\
 		preempt_disable();				\
