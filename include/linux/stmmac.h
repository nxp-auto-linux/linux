--- conflicted
+++ resolved
@@ -174,10 +174,7 @@
 	struct clk *clk_ptp_ref;
 	unsigned int clk_ptp_rate;
 	unsigned int clk_ref_rate;
-<<<<<<< HEAD
-=======
 	s32 ptp_max_adj;
->>>>>>> fa578e9d
 	struct reset_control *stmmac_rst;
 	struct stmmac_axi *axi;
 	int has_gmac4;
