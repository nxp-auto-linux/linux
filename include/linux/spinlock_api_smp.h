--- conflicted
+++ resolved
@@ -187,11 +187,7 @@
 	return 0;
 }
 
-<<<<<<< HEAD
-#ifndef CONFIG_PREEMPT_RT_FULL
-=======
 #ifndef CONFIG_PREEMPT_RT
->>>>>>> fa578e9d
 # include <linux/rwlock_api_smp.h>
 #endif
 
