/* SPDX-License-Identifier: GPL-2.0 */
#ifndef _LINUX_NFS_XDR_H
#define _LINUX_NFS_XDR_H

#include <linux/nfsacl.h>
#include <linux/sunrpc/gss_api.h>

/*
 * To change the maximum rsize and wsize supported by the NFS client, adjust
 * NFS_MAX_FILE_IO_SIZE.  64KB is a typical maximum, but some servers can
 * support a megabyte or more.  The default is left at 4096 bytes, which is
 * reasonable for NFS over UDP.
 */
#define NFS_MAX_FILE_IO_SIZE	(1048576U)
#define NFS_DEF_FILE_IO_SIZE	(4096U)
#define NFS_MIN_FILE_IO_SIZE	(1024U)

struct nfs4_string {
	unsigned int len;
	char *data;
};

struct nfs_fsid {
	uint64_t		major;
	uint64_t		minor;
};

/*
 * Helper for checking equality between 2 fsids.
 */
static inline int nfs_fsid_equal(const struct nfs_fsid *a, const struct nfs_fsid *b)
{
	return a->major == b->major && a->minor == b->minor;
}

struct nfs4_threshold {
	__u32	bm;
	__u32	l_type;
	__u64	rd_sz;
	__u64	wr_sz;
	__u64	rd_io_sz;
	__u64	wr_io_sz;
};

struct nfs_fattr {
	unsigned int		valid;		/* which fields are valid */
	umode_t			mode;
	__u32			nlink;
	kuid_t			uid;
	kgid_t			gid;
	dev_t			rdev;
	__u64			size;
	union {
		struct {
			__u32	blocksize;
			__u32	blocks;
		} nfs2;
		struct {
			__u64	used;
		} nfs3;
	} du;
	struct nfs_fsid		fsid;
	__u64			fileid;
	__u64			mounted_on_fileid;
	struct timespec		atime;
	struct timespec		mtime;
	struct timespec		ctime;
	__u64			change_attr;	/* NFSv4 change attribute */
	__u64			pre_change_attr;/* pre-op NFSv4 change attribute */
	__u64			pre_size;	/* pre_op_attr.size	  */
	struct timespec		pre_mtime;	/* pre_op_attr.mtime	  */
	struct timespec		pre_ctime;	/* pre_op_attr.ctime	  */
	unsigned long		time_start;
	unsigned long		gencount;
	struct nfs4_string	*owner_name;
	struct nfs4_string	*group_name;
	struct nfs4_threshold	*mdsthreshold;	/* pNFS threshold hints */
};

#define NFS_ATTR_FATTR_TYPE		(1U << 0)
#define NFS_ATTR_FATTR_MODE		(1U << 1)
#define NFS_ATTR_FATTR_NLINK		(1U << 2)
#define NFS_ATTR_FATTR_OWNER		(1U << 3)
#define NFS_ATTR_FATTR_GROUP		(1U << 4)
#define NFS_ATTR_FATTR_RDEV		(1U << 5)
#define NFS_ATTR_FATTR_SIZE		(1U << 6)
#define NFS_ATTR_FATTR_PRESIZE		(1U << 7)
#define NFS_ATTR_FATTR_BLOCKS_USED	(1U << 8)
#define NFS_ATTR_FATTR_SPACE_USED	(1U << 9)
#define NFS_ATTR_FATTR_FSID		(1U << 10)
#define NFS_ATTR_FATTR_FILEID		(1U << 11)
#define NFS_ATTR_FATTR_ATIME		(1U << 12)
#define NFS_ATTR_FATTR_MTIME		(1U << 13)
#define NFS_ATTR_FATTR_CTIME		(1U << 14)
#define NFS_ATTR_FATTR_PREMTIME		(1U << 15)
#define NFS_ATTR_FATTR_PRECTIME		(1U << 16)
#define NFS_ATTR_FATTR_CHANGE		(1U << 17)
#define NFS_ATTR_FATTR_PRECHANGE	(1U << 18)
#define NFS_ATTR_FATTR_V4_LOCATIONS	(1U << 19)
#define NFS_ATTR_FATTR_V4_REFERRAL	(1U << 20)
#define NFS_ATTR_FATTR_MOUNTPOINT	(1U << 21)
#define NFS_ATTR_FATTR_MOUNTED_ON_FILEID (1U << 22)
#define NFS_ATTR_FATTR_OWNER_NAME	(1U << 23)
#define NFS_ATTR_FATTR_GROUP_NAME	(1U << 24)
#define NFS_ATTR_FATTR_V4_SECURITY_LABEL (1U << 25)

#define NFS_ATTR_FATTR (NFS_ATTR_FATTR_TYPE \
		| NFS_ATTR_FATTR_MODE \
		| NFS_ATTR_FATTR_NLINK \
		| NFS_ATTR_FATTR_OWNER \
		| NFS_ATTR_FATTR_GROUP \
		| NFS_ATTR_FATTR_RDEV \
		| NFS_ATTR_FATTR_SIZE \
		| NFS_ATTR_FATTR_FSID \
		| NFS_ATTR_FATTR_FILEID \
		| NFS_ATTR_FATTR_ATIME \
		| NFS_ATTR_FATTR_MTIME \
		| NFS_ATTR_FATTR_CTIME \
		| NFS_ATTR_FATTR_CHANGE)
#define NFS_ATTR_FATTR_V2 (NFS_ATTR_FATTR \
		| NFS_ATTR_FATTR_BLOCKS_USED)
#define NFS_ATTR_FATTR_V3 (NFS_ATTR_FATTR \
		| NFS_ATTR_FATTR_SPACE_USED)
#define NFS_ATTR_FATTR_V4 (NFS_ATTR_FATTR \
		| NFS_ATTR_FATTR_SPACE_USED \
		| NFS_ATTR_FATTR_V4_SECURITY_LABEL)

/*
 * Maximal number of supported layout drivers.
 */
#define NFS_MAX_LAYOUT_TYPES 8

/*
 * Info on the file system
 */
struct nfs_fsinfo {
	struct nfs_fattr	*fattr; /* Post-op attributes */
	__u32			rtmax;	/* max.  read transfer size */
	__u32			rtpref;	/* pref. read transfer size */
	__u32			rtmult;	/* reads should be multiple of this */
	__u32			wtmax;	/* max.  write transfer size */
	__u32			wtpref;	/* pref. write transfer size */
	__u32			wtmult;	/* writes should be multiple of this */
	__u32			dtpref;	/* pref. readdir transfer size */
	__u64			maxfilesize;
	struct timespec		time_delta; /* server time granularity */
	__u32			lease_time; /* in seconds */
	__u32			nlayouttypes; /* number of layouttypes */
	__u32			layouttype[NFS_MAX_LAYOUT_TYPES]; /* supported pnfs layout driver */
	__u32			blksize; /* preferred pnfs io block size */
	__u32			clone_blksize; /* granularity of a CLONE operation */
};

struct nfs_fsstat {
	struct nfs_fattr	*fattr; /* Post-op attributes */
	__u64			tbytes;	/* total size in bytes */
	__u64			fbytes;	/* # of free bytes */
	__u64			abytes;	/* # of bytes available to user */
	__u64			tfiles;	/* # of files */
	__u64			ffiles;	/* # of free files */
	__u64			afiles;	/* # of files available to user */
};

struct nfs2_fsstat {
	__u32			tsize;  /* Server transfer size */
	__u32			bsize;  /* Filesystem block size */
	__u32			blocks; /* No. of "bsize" blocks on filesystem */
	__u32			bfree;  /* No. of free "bsize" blocks */
	__u32			bavail; /* No. of available "bsize" blocks */
};

struct nfs_pathconf {
	struct nfs_fattr	*fattr; /* Post-op attributes */
	__u32			max_link; /* max # of hard links */
	__u32			max_namelen; /* max name length */
};

struct nfs4_change_info {
	u32			atomic;
	u64			before;
	u64			after;
};

struct nfs_seqid;

/* nfs41 sessions channel attributes */
struct nfs4_channel_attrs {
	u32			max_rqst_sz;
	u32			max_resp_sz;
	u32			max_resp_sz_cached;
	u32			max_ops;
	u32			max_reqs;
};

struct nfs4_slot;
struct nfs4_sequence_args {
	struct nfs4_slot	*sa_slot;
	u8			sa_cache_this : 1,
				sa_privileged : 1;
};

struct nfs4_sequence_res {
	struct nfs4_slot	*sr_slot;	/* slot used to send request */
	unsigned long		sr_timestamp;
	int			sr_status;	/* sequence operation status */
	u32			sr_status_flags;
	u32			sr_highest_slotid;
	u32			sr_target_highest_slotid;
};

struct nfs4_get_lease_time_args {
	struct nfs4_sequence_args	la_seq_args;
};

struct nfs4_get_lease_time_res {
	struct nfs4_sequence_res	lr_seq_res;
	struct nfs_fsinfo	       *lr_fsinfo;
};

struct xdr_stream;
struct nfs4_xdr_opaque_data;

struct nfs4_xdr_opaque_ops {
	void (*encode)(struct xdr_stream *, const void *args,
			const struct nfs4_xdr_opaque_data *);
	void (*free)(struct nfs4_xdr_opaque_data *);
};

struct nfs4_xdr_opaque_data {
	const struct nfs4_xdr_opaque_ops *ops;
	void *data;
};

#define PNFS_LAYOUT_MAXSIZE 4096

struct nfs4_layoutdriver_data {
	struct page **pages;
	__u32 pglen;
	__u32 len;
};

struct pnfs_layout_range {
	u32 iomode;
	u64 offset;
	u64 length;
};

struct nfs4_layoutget_args {
	struct nfs4_sequence_args seq_args;
	__u32 type;
	struct pnfs_layout_range range;
	__u64 minlength;
	__u32 maxcount;
	struct inode *inode;
	struct nfs_open_context *ctx;
	nfs4_stateid stateid;
	struct nfs4_layoutdriver_data layout;
};

struct nfs4_layoutget_res {
	struct nfs4_sequence_res seq_res;
	int status;
	__u32 return_on_close;
	struct pnfs_layout_range range;
	__u32 type;
	nfs4_stateid stateid;
	struct nfs4_layoutdriver_data *layoutp;
};

struct nfs4_layoutget {
	struct nfs4_layoutget_args args;
	struct nfs4_layoutget_res res;
	const struct cred *cred;
	gfp_t gfp_flags;
};

struct nfs4_getdeviceinfo_args {
	struct nfs4_sequence_args seq_args;
	struct pnfs_device *pdev;
	__u32 notify_types;
};

struct nfs4_getdeviceinfo_res {
	struct nfs4_sequence_res seq_res;
	struct pnfs_device *pdev;
	__u32 notification;
};

struct nfs4_layoutcommit_args {
	struct nfs4_sequence_args seq_args;
	nfs4_stateid stateid;
	__u64 lastbytewritten;
	struct inode *inode;
	const u32 *bitmask;
	size_t layoutupdate_len;
	struct page *layoutupdate_page;
	struct page **layoutupdate_pages;
	__be32 *start_p;
};

struct nfs4_layoutcommit_res {
	struct nfs4_sequence_res seq_res;
	struct nfs_fattr *fattr;
	const struct nfs_server *server;
	int status;
};

struct nfs4_layoutcommit_data {
	struct rpc_task task;
	struct nfs_fattr fattr;
	struct list_head lseg_list;
	const struct cred *cred;
	struct inode *inode;
	struct nfs4_layoutcommit_args args;
	struct nfs4_layoutcommit_res res;
};

struct nfs4_layoutreturn_args {
	struct nfs4_sequence_args seq_args;
	struct pnfs_layout_hdr *layout;
	struct inode *inode;
	struct pnfs_layout_range range;
	nfs4_stateid stateid;
	__u32   layout_type;
	struct nfs4_xdr_opaque_data *ld_private;
};

struct nfs4_layoutreturn_res {
	struct nfs4_sequence_res seq_res;
	u32 lrs_present;
	nfs4_stateid stateid;
};

struct nfs4_layoutreturn {
	struct nfs4_layoutreturn_args args;
	struct nfs4_layoutreturn_res res;
	const struct cred *cred;
	struct nfs_client *clp;
	struct inode *inode;
	int rpc_status;
	struct nfs4_xdr_opaque_data ld_private;
};

#define PNFS_LAYOUTSTATS_MAXSIZE 256

struct nfs42_layoutstat_args;
struct nfs42_layoutstat_devinfo;
typedef	void (*layoutstats_encode_t)(struct xdr_stream *,
		struct nfs42_layoutstat_args *,
		struct nfs42_layoutstat_devinfo *);

/* Per file per deviceid layoutstats */
struct nfs42_layoutstat_devinfo {
	struct nfs4_deviceid dev_id;
	__u64 offset;
	__u64 length;
	__u64 read_count;
	__u64 read_bytes;
	__u64 write_count;
	__u64 write_bytes;
	__u32 layout_type;
	struct nfs4_xdr_opaque_data ld_private;
};

struct nfs42_layoutstat_args {
	struct nfs4_sequence_args seq_args;
	struct nfs_fh *fh;
	struct inode *inode;
	nfs4_stateid stateid;
	int num_dev;
	struct nfs42_layoutstat_devinfo *devinfo;
};

struct nfs42_layoutstat_res {
	struct nfs4_sequence_res seq_res;
	int num_dev;
	int rpc_status;
};

struct nfs42_layoutstat_data {
	struct inode *inode;
	struct nfs42_layoutstat_args args;
	struct nfs42_layoutstat_res res;
};

struct nfs42_device_error {
	struct nfs4_deviceid dev_id;
	int status;
	enum nfs_opnum4 opnum;
};

struct nfs42_layout_error {
	__u64 offset;
	__u64 length;
	nfs4_stateid stateid;
	struct nfs42_device_error errors[1];
};

#define NFS42_LAYOUTERROR_MAX 5

struct nfs42_layouterror_args {
	struct nfs4_sequence_args seq_args;
	struct inode *inode;
	unsigned int num_errors;
	struct nfs42_layout_error errors[NFS42_LAYOUTERROR_MAX];
};

struct nfs42_layouterror_res {
	struct nfs4_sequence_res seq_res;
	unsigned int num_errors;
	int rpc_status;
};

struct nfs42_layouterror_data {
	struct nfs42_layouterror_args args;
	struct nfs42_layouterror_res res;
	struct inode *inode;
	struct pnfs_layout_segment *lseg;
};

struct nfs42_clone_args {
	struct nfs4_sequence_args	seq_args;
	struct nfs_fh			*src_fh;
	struct nfs_fh			*dst_fh;
	nfs4_stateid			src_stateid;
	nfs4_stateid			dst_stateid;
	__u64				src_offset;
	__u64				dst_offset;
	__u64				count;
	const u32			*dst_bitmask;
};

struct nfs42_clone_res {
	struct nfs4_sequence_res	seq_res;
	unsigned int			rpc_status;
	struct nfs_fattr		*dst_fattr;
	const struct nfs_server		*server;
};

struct stateowner_id {
	__u64	create_time;
	__u32	uniquifier;
};

/*
 * Arguments to the open call.
 */
struct nfs_openargs {
	struct nfs4_sequence_args	seq_args;
	const struct nfs_fh *	fh;
	struct nfs_seqid *	seqid;
	int			open_flags;
	fmode_t			fmode;
	u32			share_access;
	u32			access;
	__u64                   clientid;
	struct stateowner_id	id;
	union {
		struct {
			struct iattr *  attrs;    /* UNCHECKED, GUARDED, EXCLUSIVE4_1 */
			nfs4_verifier   verifier; /* EXCLUSIVE */
		};
		nfs4_stateid	delegation;		/* CLAIM_DELEGATE_CUR */
		fmode_t		delegation_type;	/* CLAIM_PREVIOUS */
	} u;
	const struct qstr *	name;
	const struct nfs_server *server;	 /* Needed for ID mapping */
	const u32 *		bitmask;
	const u32 *		open_bitmap;
	enum open_claim_type4	claim;
	enum createmode4	createmode;
	const struct nfs4_label *label;
	umode_t			umask;
	struct nfs4_layoutget_args *lg_args;
};

struct nfs_openres {
	struct nfs4_sequence_res	seq_res;
	nfs4_stateid            stateid;
	struct nfs_fh           fh;
	struct nfs4_change_info	cinfo;
	__u32                   rflags;
	struct nfs_fattr *      f_attr;
	struct nfs4_label	*f_label;
	struct nfs_seqid *	seqid;
	const struct nfs_server *server;
	fmode_t			delegation_type;
	nfs4_stateid		delegation;
	unsigned long		pagemod_limit;
	__u32			do_recall;
	__u32			attrset[NFS4_BITMAP_SIZE];
	struct nfs4_string	*owner;
	struct nfs4_string	*group_owner;
	__u32			access_request;
	__u32			access_supported;
	__u32			access_result;
	struct nfs4_layoutget_res *lg_res;
};

/*
 * Arguments to the open_confirm call.
 */
struct nfs_open_confirmargs {
	struct nfs4_sequence_args	seq_args;
	const struct nfs_fh *	fh;
	nfs4_stateid *		stateid;
	struct nfs_seqid *	seqid;
};

struct nfs_open_confirmres {
	struct nfs4_sequence_res	seq_res;
	nfs4_stateid            stateid;
	struct nfs_seqid *	seqid;
};

/*
 * Arguments to the close call.
 */
struct nfs_closeargs {
	struct nfs4_sequence_args	seq_args;
	struct nfs_fh *         fh;
	nfs4_stateid 		stateid;
	struct nfs_seqid *	seqid;
	fmode_t			fmode;
	u32			share_access;
	const u32 *		bitmask;
	struct nfs4_layoutreturn_args *lr_args;
};

struct nfs_closeres {
	struct nfs4_sequence_res	seq_res;
	nfs4_stateid            stateid;
	struct nfs_fattr *	fattr;
	struct nfs_seqid *	seqid;
	const struct nfs_server *server;
	struct nfs4_layoutreturn_res *lr_res;
	int lr_ret;
};
/*
 *  * Arguments to the lock,lockt, and locku call.
 *   */
struct nfs_lowner {
	__u64			clientid;
	__u64			id;
	dev_t			s_dev;
};

struct nfs_lock_args {
	struct nfs4_sequence_args	seq_args;
	struct nfs_fh *		fh;
	struct file_lock *	fl;
	struct nfs_seqid *	lock_seqid;
	nfs4_stateid		lock_stateid;
	struct nfs_seqid *	open_seqid;
	nfs4_stateid		open_stateid;
	struct nfs_lowner	lock_owner;
	unsigned char		block : 1;
	unsigned char		reclaim : 1;
	unsigned char		new_lock : 1;
	unsigned char		new_lock_owner : 1;
};

struct nfs_lock_res {
	struct nfs4_sequence_res	seq_res;
	nfs4_stateid		stateid;
	struct nfs_seqid *	lock_seqid;
	struct nfs_seqid *	open_seqid;
};

struct nfs_locku_args {
	struct nfs4_sequence_args	seq_args;
	struct nfs_fh *		fh;
	struct file_lock *	fl;
	struct nfs_seqid *	seqid;
	nfs4_stateid 		stateid;
};

struct nfs_locku_res {
	struct nfs4_sequence_res	seq_res;
	nfs4_stateid		stateid;
	struct nfs_seqid *	seqid;
};

struct nfs_lockt_args {
	struct nfs4_sequence_args	seq_args;
	struct nfs_fh *		fh;
	struct file_lock *	fl;
	struct nfs_lowner	lock_owner;
};

struct nfs_lockt_res {
	struct nfs4_sequence_res	seq_res;
	struct file_lock *	denied; /* LOCK, LOCKT failed */
};

struct nfs_release_lockowner_args {
	struct nfs4_sequence_args	seq_args;
	struct nfs_lowner	lock_owner;
};

struct nfs_release_lockowner_res {
	struct nfs4_sequence_res	seq_res;
};

struct nfs4_delegreturnargs {
	struct nfs4_sequence_args	seq_args;
	const struct nfs_fh *fhandle;
	const nfs4_stateid *stateid;
	const u32 * bitmask;
	struct nfs4_layoutreturn_args *lr_args;
};

struct nfs4_delegreturnres {
	struct nfs4_sequence_res	seq_res;
	struct nfs_fattr * fattr;
	struct nfs_server *server;
	struct nfs4_layoutreturn_res *lr_res;
	int lr_ret;
};

/*
 * Arguments to the write call.
 */
struct nfs_write_verifier {
	char			data[8];
};

struct nfs_writeverf {
	struct nfs_write_verifier verifier;
	enum nfs3_stable_how	committed;
};

/*
 * Arguments shared by the read and write call.
 */
struct nfs_pgio_args {
	struct nfs4_sequence_args	seq_args;
	struct nfs_fh *		fh;
	struct nfs_open_context *context;
	struct nfs_lock_context *lock_context;
	nfs4_stateid		stateid;
	__u64			offset;
	__u32			count;
	unsigned int		pgbase;
	struct page **		pages;
	union {
		unsigned int		replen;			/* used by read */
		struct {
			const u32 *		bitmask;	/* used by write */
			enum nfs3_stable_how	stable;		/* used by write */
		};
	};
};

struct nfs_pgio_res {
	struct nfs4_sequence_res	seq_res;
	struct nfs_fattr *	fattr;
	__u32			count;
	__u32			op_status;
	union {
		struct {
			unsigned int		replen;		/* used by read */
			int			eof;		/* used by read */
		};
		struct {
			struct nfs_writeverf *	verf;		/* used by write */
			const struct nfs_server *server;	/* used by write */
		};
	};
};

/*
 * Arguments to the commit call.
 */
struct nfs_commitargs {
	struct nfs4_sequence_args	seq_args;
	struct nfs_fh		*fh;
	__u64			offset;
	__u32			count;
	const u32		*bitmask;
};

struct nfs_commitres {
	struct nfs4_sequence_res	seq_res;
	__u32			op_status;
	struct nfs_fattr	*fattr;
	struct nfs_writeverf	*verf;
	const struct nfs_server *server;
};

/*
 * Common arguments to the unlink call
 */
struct nfs_removeargs {
	struct nfs4_sequence_args	seq_args;
	const struct nfs_fh	*fh;
	struct qstr		name;
};

struct nfs_removeres {
	struct nfs4_sequence_res 	seq_res;
	struct nfs_server *server;
	struct nfs_fattr	*dir_attr;
	struct nfs4_change_info	cinfo;
};

/*
 * Common arguments to the rename call
 */
struct nfs_renameargs {
	struct nfs4_sequence_args	seq_args;
	const struct nfs_fh		*old_dir;
	const struct nfs_fh		*new_dir;
	const struct qstr		*old_name;
	const struct qstr		*new_name;
};

struct nfs_renameres {
	struct nfs4_sequence_res	seq_res;
	struct nfs_server		*server;
	struct nfs4_change_info		old_cinfo;
	struct nfs_fattr		*old_fattr;
	struct nfs4_change_info		new_cinfo;
	struct nfs_fattr		*new_fattr;
};

/* parsed sec= options */
#define NFS_AUTH_INFO_MAX_FLAVORS 12 /* see fs/nfs/super.c */
struct nfs_auth_info {
	unsigned int            flavor_len;
	rpc_authflavor_t        flavors[NFS_AUTH_INFO_MAX_FLAVORS];
};

/*
 * Argument struct for decode_entry function
 */
struct nfs_entry {
	__u64			ino;
	__u64			cookie,
				prev_cookie;
	const char *		name;
	unsigned int		len;
	int			eof;
	struct nfs_fh *		fh;
	struct nfs_fattr *	fattr;
	struct nfs4_label  *label;
	unsigned char		d_type;
	struct nfs_server *	server;
};

/*
 * The following types are for NFSv2 only.
 */
struct nfs_sattrargs {
	struct nfs_fh *		fh;
	struct iattr *		sattr;
};

struct nfs_diropargs {
	struct nfs_fh *		fh;
	const char *		name;
	unsigned int		len;
};

struct nfs_createargs {
	struct nfs_fh *		fh;
	const char *		name;
	unsigned int		len;
	struct iattr *		sattr;
};

struct nfs_setattrargs {
	struct nfs4_sequence_args 	seq_args;
	struct nfs_fh *                 fh;
	nfs4_stateid                    stateid;
	struct iattr *                  iap;
	const struct nfs_server *	server; /* Needed for name mapping */
	const u32 *			bitmask;
	const struct nfs4_label		*label;
};

struct nfs_setaclargs {
	struct nfs4_sequence_args	seq_args;
	struct nfs_fh *			fh;
	size_t				acl_len;
	struct page **			acl_pages;
};

struct nfs_setaclres {
	struct nfs4_sequence_res	seq_res;
};

struct nfs_getaclargs {
	struct nfs4_sequence_args 	seq_args;
	struct nfs_fh *			fh;
	size_t				acl_len;
	struct page **			acl_pages;
};

/* getxattr ACL interface flags */
#define NFS4_ACL_TRUNC		0x0001	/* ACL was truncated */
struct nfs_getaclres {
	struct nfs4_sequence_res	seq_res;
	size_t				acl_len;
	size_t				acl_data_offset;
	int				acl_flags;
	struct page *			acl_scratch;
};

struct nfs_setattrres {
	struct nfs4_sequence_res	seq_res;
	struct nfs_fattr *              fattr;
	struct nfs4_label		*label;
	const struct nfs_server *	server;
};

struct nfs_linkargs {
	struct nfs_fh *		fromfh;
	struct nfs_fh *		tofh;
	const char *		toname;
	unsigned int		tolen;
};

struct nfs_symlinkargs {
	struct nfs_fh *		fromfh;
	const char *		fromname;
	unsigned int		fromlen;
	struct page **		pages;
	unsigned int		pathlen;
	struct iattr *		sattr;
};

struct nfs_readdirargs {
	struct nfs_fh *		fh;
	__u32			cookie;
	unsigned int		count;
	struct page **		pages;
};

struct nfs3_getaclargs {
	struct nfs_fh *		fh;
	int			mask;
	struct page **		pages;
};

struct nfs3_setaclargs {
	struct inode *		inode;
	int			mask;
	struct posix_acl *	acl_access;
	struct posix_acl *	acl_default;
	size_t			len;
	unsigned int		npages;
	struct page **		pages;
};

struct nfs_diropok {
	struct nfs_fh *		fh;
	struct nfs_fattr *	fattr;
};

struct nfs_readlinkargs {
	struct nfs_fh *		fh;
	unsigned int		pgbase;
	unsigned int		pglen;
	struct page **		pages;
};

struct nfs3_sattrargs {
	struct nfs_fh *		fh;
	struct iattr *		sattr;
	unsigned int		guard;
	struct timespec		guardtime;
};

struct nfs3_diropargs {
	struct nfs_fh *		fh;
	const char *		name;
	unsigned int		len;
};

struct nfs3_accessargs {
	struct nfs_fh *		fh;
	__u32			access;
};

struct nfs3_createargs {
	struct nfs_fh *		fh;
	const char *		name;
	unsigned int		len;
	struct iattr *		sattr;
	enum nfs3_createmode	createmode;
	__be32			verifier[2];
};

struct nfs3_mkdirargs {
	struct nfs_fh *		fh;
	const char *		name;
	unsigned int		len;
	struct iattr *		sattr;
};

struct nfs3_symlinkargs {
	struct nfs_fh *		fromfh;
	const char *		fromname;
	unsigned int		fromlen;
	struct page **		pages;
	unsigned int		pathlen;
	struct iattr *		sattr;
};

struct nfs3_mknodargs {
	struct nfs_fh *		fh;
	const char *		name;
	unsigned int		len;
	enum nfs3_ftype		type;
	struct iattr *		sattr;
	dev_t			rdev;
};

struct nfs3_linkargs {
	struct nfs_fh *		fromfh;
	struct nfs_fh *		tofh;
	const char *		toname;
	unsigned int		tolen;
};

struct nfs3_readdirargs {
	struct nfs_fh *		fh;
	__u64			cookie;
	__be32			verf[2];
	bool			plus;
	unsigned int            count;
	struct page **		pages;
};

struct nfs3_diropres {
	struct nfs_fattr *	dir_attr;
	struct nfs_fh *		fh;
	struct nfs_fattr *	fattr;
};

struct nfs3_accessres {
	struct nfs_fattr *	fattr;
	__u32			access;
};

struct nfs3_readlinkargs {
	struct nfs_fh *		fh;
	unsigned int		pgbase;
	unsigned int		pglen;
	struct page **		pages;
};

struct nfs3_linkres {
	struct nfs_fattr *	dir_attr;
	struct nfs_fattr *	fattr;
};

struct nfs3_readdirres {
	struct nfs_fattr *	dir_attr;
	__be32 *		verf;
	bool			plus;
};

struct nfs3_getaclres {
	struct nfs_fattr *	fattr;
	int			mask;
	unsigned int		acl_access_count;
	unsigned int		acl_default_count;
	struct posix_acl *	acl_access;
	struct posix_acl *	acl_default;
};

#if IS_ENABLED(CONFIG_NFS_V4)

typedef u64 clientid4;

struct nfs4_accessargs {
	struct nfs4_sequence_args	seq_args;
	const struct nfs_fh *		fh;
	const u32 *			bitmask;
	u32				access;
};

struct nfs4_accessres {
	struct nfs4_sequence_res	seq_res;
	const struct nfs_server *	server;
	struct nfs_fattr *		fattr;
	u32				supported;
	u32				access;
};

struct nfs4_create_arg {
	struct nfs4_sequence_args 	seq_args;
	u32				ftype;
	union {
		struct {
			struct page **	pages;
			unsigned int	len;
		} symlink;   /* NF4LNK */
		struct {
			u32		specdata1;
			u32		specdata2;
		} device;    /* NF4BLK, NF4CHR */
	} u;
	const struct qstr *		name;
	const struct nfs_server *	server;
	const struct iattr *		attrs;
	const struct nfs_fh *		dir_fh;
	const u32 *			bitmask;
	const struct nfs4_label		*label;
	umode_t				umask;
};

struct nfs4_create_res {
	struct nfs4_sequence_res	seq_res;
	const struct nfs_server *	server;
	struct nfs_fh *			fh;
	struct nfs_fattr *		fattr;
	struct nfs4_label		*label;
	struct nfs4_change_info		dir_cinfo;
};

struct nfs4_fsinfo_arg {
	struct nfs4_sequence_args	seq_args;
	const struct nfs_fh *		fh;
	const u32 *			bitmask;
};

struct nfs4_fsinfo_res {
	struct nfs4_sequence_res	seq_res;
	struct nfs_fsinfo	       *fsinfo;
};

struct nfs4_getattr_arg {
	struct nfs4_sequence_args	seq_args;
	const struct nfs_fh *		fh;
	const u32 *			bitmask;
};

struct nfs4_getattr_res {
	struct nfs4_sequence_res	seq_res;
	const struct nfs_server *	server;
	struct nfs_fattr *		fattr;
	struct nfs4_label		*label;
};

struct nfs4_link_arg {
	struct nfs4_sequence_args 	seq_args;
	const struct nfs_fh *		fh;
	const struct nfs_fh *		dir_fh;
	const struct qstr *		name;
	const u32 *			bitmask;
};

struct nfs4_link_res {
	struct nfs4_sequence_res	seq_res;
	const struct nfs_server *	server;
	struct nfs_fattr *		fattr;
	struct nfs4_label		*label;
	struct nfs4_change_info		cinfo;
	struct nfs_fattr *		dir_attr;
};

struct nfs4_lookup_arg {
	struct nfs4_sequence_args	seq_args;
	const struct nfs_fh *		dir_fh;
	const struct qstr *		name;
	const u32 *			bitmask;
};

struct nfs4_lookup_res {
	struct nfs4_sequence_res	seq_res;
	const struct nfs_server *	server;
	struct nfs_fattr *		fattr;
	struct nfs_fh *			fh;
	struct nfs4_label		*label;
};

struct nfs4_lookupp_arg {
	struct nfs4_sequence_args	seq_args;
	const struct nfs_fh		*fh;
	const u32			*bitmask;
};

struct nfs4_lookupp_res {
	struct nfs4_sequence_res	seq_res;
	const struct nfs_server		*server;
	struct nfs_fattr		*fattr;
	struct nfs_fh			*fh;
	struct nfs4_label		*label;
};

struct nfs4_lookup_root_arg {
	struct nfs4_sequence_args	seq_args;
	const u32 *			bitmask;
};

struct nfs4_pathconf_arg {
	struct nfs4_sequence_args	seq_args;
	const struct nfs_fh *		fh;
	const u32 *			bitmask;
};

struct nfs4_pathconf_res {
	struct nfs4_sequence_res	seq_res;
	struct nfs_pathconf	       *pathconf;
};

struct nfs4_readdir_arg {
	struct nfs4_sequence_args	seq_args;
	const struct nfs_fh *		fh;
	u64				cookie;
	nfs4_verifier			verifier;
	u32				count;
	struct page **			pages;	/* zero-copy data */
	unsigned int			pgbase;	/* zero-copy data */
	const u32 *			bitmask;
	bool				plus;
};

struct nfs4_readdir_res {
	struct nfs4_sequence_res	seq_res;
	nfs4_verifier			verifier;
	unsigned int			pgbase;
};

struct nfs4_readlink {
	struct nfs4_sequence_args	seq_args;
	const struct nfs_fh *		fh;
	unsigned int			pgbase;
	unsigned int			pglen;   /* zero-copy data */
	struct page **			pages;   /* zero-copy data */
};

struct nfs4_readlink_res {
	struct nfs4_sequence_res	seq_res;
};

struct nfs4_setclientid {
	const nfs4_verifier *		sc_verifier;
	u32				sc_prog;
	unsigned int			sc_netid_len;
	char				sc_netid[RPCBIND_MAXNETIDLEN + 1];
	unsigned int			sc_uaddr_len;
	char				sc_uaddr[RPCBIND_MAXUADDRLEN + 1];
	struct nfs_client		*sc_clnt;
	struct rpc_cred			*sc_cred;
};

struct nfs4_setclientid_res {
	u64				clientid;
	nfs4_verifier			confirm;
};

struct nfs4_statfs_arg {
	struct nfs4_sequence_args	seq_args;
	const struct nfs_fh *		fh;
	const u32 *			bitmask;
};

struct nfs4_statfs_res {
	struct nfs4_sequence_res	seq_res;
	struct nfs_fsstat	       *fsstat;
};

struct nfs4_server_caps_arg {
	struct nfs4_sequence_args	seq_args;
	struct nfs_fh		       *fhandle;
	const u32 *			bitmask;
};

struct nfs4_server_caps_res {
	struct nfs4_sequence_res	seq_res;
	u32				attr_bitmask[3];
	u32				exclcreat_bitmask[3];
	u32				acl_bitmask;
	u32				has_links;
	u32				has_symlinks;
	u32				fh_expire_type;
};

#define NFS4_PATHNAME_MAXCOMPONENTS 512
struct nfs4_pathname {
	unsigned int ncomponents;
	struct nfs4_string components[NFS4_PATHNAME_MAXCOMPONENTS];
};

#define NFS4_FS_LOCATION_MAXSERVERS 10
struct nfs4_fs_location {
	unsigned int nservers;
	struct nfs4_string servers[NFS4_FS_LOCATION_MAXSERVERS];
	struct nfs4_pathname rootpath;
};

#define NFS4_FS_LOCATIONS_MAXENTRIES 10
struct nfs4_fs_locations {
	struct nfs_fattr fattr;
	const struct nfs_server *server;
	struct nfs4_pathname fs_path;
	int nlocations;
	struct nfs4_fs_location locations[NFS4_FS_LOCATIONS_MAXENTRIES];
};

struct nfs4_fs_locations_arg {
	struct nfs4_sequence_args	seq_args;
	const struct nfs_fh *dir_fh;
	const struct nfs_fh *fh;
	const struct qstr *name;
	struct page *page;
	const u32 *bitmask;
	clientid4 clientid;
	unsigned char migration:1, renew:1;
};

struct nfs4_fs_locations_res {
	struct nfs4_sequence_res	seq_res;
	struct nfs4_fs_locations       *fs_locations;
	unsigned char			migration:1, renew:1;
};

struct nfs4_secinfo4 {
	u32			flavor;
	struct rpcsec_gss_info	flavor_info;
};

struct nfs4_secinfo_flavors {
	unsigned int		num_flavors;
	struct nfs4_secinfo4	flavors[0];
};

struct nfs4_secinfo_arg {
	struct nfs4_sequence_args	seq_args;
	const struct nfs_fh		*dir_fh;
	const struct qstr		*name;
};

struct nfs4_secinfo_res {
	struct nfs4_sequence_res	seq_res;
	struct nfs4_secinfo_flavors	*flavors;
};

struct nfs4_fsid_present_arg {
	struct nfs4_sequence_args	seq_args;
	const struct nfs_fh		*fh;
	clientid4			clientid;
	unsigned char			renew:1;
};

struct nfs4_fsid_present_res {
	struct nfs4_sequence_res	seq_res;
	struct nfs_fh			*fh;
	unsigned char			renew:1;
};

#endif /* CONFIG_NFS_V4 */

struct nfstime4 {
	u64	seconds;
	u32	nseconds;
};

#ifdef CONFIG_NFS_V4_1

struct pnfs_commit_bucket {
	struct list_head written;
	struct list_head committing;
	struct pnfs_layout_segment *wlseg;
	struct pnfs_layout_segment *clseg;
	struct nfs_writeverf direct_verf;
};

struct pnfs_ds_commit_info {
	int nwritten;
	int ncommitting;
	int nbuckets;
	struct pnfs_commit_bucket *buckets;
};

struct nfs41_state_protection {
	u32 how;
	struct nfs4_op_map enforce;
	struct nfs4_op_map allow;
};

struct nfs41_exchange_id_args {
	struct nfs_client		*client;
	nfs4_verifier			verifier;
	u32				flags;
	struct nfs41_state_protection	state_protect;
};

struct nfs41_server_owner {
	uint64_t			minor_id;
	uint32_t			major_id_sz;
	char				major_id[NFS4_OPAQUE_LIMIT];
};

struct nfs41_server_scope {
	uint32_t			server_scope_sz;
	char 				server_scope[NFS4_OPAQUE_LIMIT];
};

struct nfs41_impl_id {
	char				domain[NFS4_OPAQUE_LIMIT + 1];
	char				name[NFS4_OPAQUE_LIMIT + 1];
	struct nfstime4			date;
};

struct nfs41_bind_conn_to_session_args {
	struct nfs_client		*client;
	struct nfs4_sessionid		sessionid;
	u32				dir;
	bool				use_conn_in_rdma_mode;
};

struct nfs41_bind_conn_to_session_res {
	struct nfs4_sessionid		sessionid;
	u32				dir;
	bool				use_conn_in_rdma_mode;
};

struct nfs41_exchange_id_res {
	u64				clientid;
	u32				seqid;
	u32				flags;
	struct nfs41_server_owner	*server_owner;
	struct nfs41_server_scope	*server_scope;
	struct nfs41_impl_id		*impl_id;
	struct nfs41_state_protection	state_protect;
};

struct nfs41_create_session_args {
	struct nfs_client	       *client;
	u64				clientid;
	uint32_t			seqid;
	uint32_t			flags;
	uint32_t			cb_program;
	struct nfs4_channel_attrs	fc_attrs;	/* Fore Channel */
	struct nfs4_channel_attrs	bc_attrs;	/* Back Channel */
};

struct nfs41_create_session_res {
	struct nfs4_sessionid		sessionid;
	uint32_t			seqid;
	uint32_t			flags;
	struct nfs4_channel_attrs	fc_attrs;	/* Fore Channel */
	struct nfs4_channel_attrs	bc_attrs;	/* Back Channel */
};

struct nfs41_reclaim_complete_args {
	struct nfs4_sequence_args	seq_args;
	/* In the future extend to include curr_fh for use with migration */
	unsigned char			one_fs:1;
};

struct nfs41_reclaim_complete_res {
	struct nfs4_sequence_res	seq_res;
};

#define SECINFO_STYLE_CURRENT_FH 0
#define SECINFO_STYLE_PARENT 1
struct nfs41_secinfo_no_name_args {
	struct nfs4_sequence_args	seq_args;
	int				style;
};

struct nfs41_test_stateid_args {
	struct nfs4_sequence_args	seq_args;
	nfs4_stateid			*stateid;
};

struct nfs41_test_stateid_res {
	struct nfs4_sequence_res	seq_res;
	unsigned int			status;
};

struct nfs41_free_stateid_args {
	struct nfs4_sequence_args	seq_args;
	nfs4_stateid			stateid;
};

struct nfs41_free_stateid_res {
	struct nfs4_sequence_res	seq_res;
	unsigned int			status;
};

static inline void
nfs_free_pnfs_ds_cinfo(struct pnfs_ds_commit_info *cinfo)
{
	kfree(cinfo->buckets);
}

#else

struct pnfs_ds_commit_info {
};

static inline void
nfs_free_pnfs_ds_cinfo(struct pnfs_ds_commit_info *cinfo)
{
}

#endif /* CONFIG_NFS_V4_1 */

#ifdef CONFIG_NFS_V4_2
struct nfs42_falloc_args {
	struct nfs4_sequence_args	seq_args;

	struct nfs_fh			*falloc_fh;
	nfs4_stateid			 falloc_stateid;
	u64				 falloc_offset;
	u64				 falloc_length;
	const u32			*falloc_bitmask;
};

struct nfs42_falloc_res {
	struct nfs4_sequence_res	seq_res;
	unsigned int			status;

	struct nfs_fattr		*falloc_fattr;
	const struct nfs_server		*falloc_server;
};

struct nfs42_copy_args {
	struct nfs4_sequence_args	seq_args;

	struct nfs_fh			*src_fh;
	nfs4_stateid			src_stateid;
	u64				src_pos;

	struct nfs_fh			*dst_fh;
	nfs4_stateid			dst_stateid;
	u64				dst_pos;

	u64				count;
	bool				sync;
};

struct nfs42_write_res {
	nfs4_stateid		stateid;
	u64			count;
	struct nfs_writeverf	verifier;
};

struct nfs42_copy_res {
	struct nfs4_sequence_res	seq_res;
	struct nfs42_write_res		write_res;
	bool				consecutive;
	bool				synchronous;
	struct nfs_commitres		commit_res;
};

struct nfs42_offload_status_args {
	struct nfs4_sequence_args	osa_seq_args;
	struct nfs_fh			*osa_src_fh;
	nfs4_stateid			osa_stateid;
};

struct nfs42_offload_status_res {
	struct nfs4_sequence_res	osr_seq_res;
	uint64_t			osr_count;
	int				osr_status;
};

struct nfs42_seek_args {
	struct nfs4_sequence_args	seq_args;

	struct nfs_fh			*sa_fh;
	nfs4_stateid			sa_stateid;
	u64				sa_offset;
	u32				sa_what;
};

struct nfs42_seek_res {
	struct nfs4_sequence_res	seq_res;
	unsigned int			status;

	u32	sr_eof;
	u64	sr_offset;
};
#endif

struct nfs_page;

#define NFS_PAGEVEC_SIZE	(8U)

struct nfs_page_array {
	struct page		**pagevec;
	unsigned int		npages;		/* Max length of pagevec */
	struct page		*page_array[NFS_PAGEVEC_SIZE];
};

/* used as flag bits in nfs_pgio_header */
enum {
	NFS_IOHDR_ERROR = 0,
	NFS_IOHDR_EOF,
	NFS_IOHDR_REDO,
	NFS_IOHDR_STAT,
	NFS_IOHDR_RESEND_PNFS,
	NFS_IOHDR_RESEND_MDS,
};

struct nfs_io_completion;
struct nfs_pgio_header {
	struct inode		*inode;
	const struct cred		*cred;
	struct list_head	pages;
	struct nfs_page		*req;
	struct nfs_writeverf	verf;		/* Used for writes */
	fmode_t			rw_mode;
	struct pnfs_layout_segment *lseg;
	loff_t			io_start;
	const struct rpc_call_ops *mds_ops;
	void (*release) (struct nfs_pgio_header *hdr);
	const struct nfs_pgio_completion_ops *completion_ops;
	const struct nfs_rw_ops	*rw_ops;
	struct nfs_io_completion *io_completion;
	struct nfs_direct_req	*dreq;

	int			pnfs_error;
	int			error;		/* merge with pnfs_error */
	unsigned int		good_bytes;	/* boundary of good data */
	unsigned long		flags;

	/*
	 * rpc data
	 */
	struct rpc_task		task;
	struct nfs_fattr	fattr;
	struct nfs_pgio_args	args;		/* argument struct */
	struct nfs_pgio_res	res;		/* result struct */
	unsigned long		timestamp;	/* For lease renewal */
	int (*pgio_done_cb)(struct rpc_task *, struct nfs_pgio_header *);
	__u64			mds_offset;	/* Filelayout dense stripe */
	struct nfs_page_array	page_array;
	struct nfs_client	*ds_clp;	/* pNFS data server */
	int			ds_commit_idx;	/* ds index if ds_clp is set */
	int			pgio_mirror_idx;/* mirror index in pgio layer */
};

struct nfs_mds_commit_info {
	atomic_t rpcs_out;
	atomic_long_t		ncommit;
	struct list_head	list;
};

struct nfs_commit_info;
struct nfs_commit_data;
struct nfs_inode;
struct nfs_commit_completion_ops {
	void (*completion) (struct nfs_commit_data *data);
	void (*resched_write) (struct nfs_commit_info *, struct nfs_page *);
};

struct nfs_commit_info {
	struct inode 			*inode;	/* Needed for inode->i_lock */
	struct nfs_mds_commit_info	*mds;
	struct pnfs_ds_commit_info	*ds;
	struct nfs_direct_req		*dreq;	/* O_DIRECT request */
	const struct nfs_commit_completion_ops *completion_ops;
};

struct nfs_commit_data {
	struct rpc_task		task;
	struct inode		*inode;
	const struct cred		*cred;
	struct nfs_fattr	fattr;
	struct nfs_writeverf	verf;
	struct list_head	pages;		/* Coalesced requests we wish to flush */
	struct list_head	list;		/* lists of struct nfs_write_data */
	struct nfs_direct_req	*dreq;		/* O_DIRECT request */
	struct nfs_commitargs	args;		/* argument struct */
	struct nfs_commitres	res;		/* result struct */
	struct nfs_open_context *context;
	struct pnfs_layout_segment *lseg;
	struct nfs_client	*ds_clp;	/* pNFS data server */
	int			ds_commit_index;
	loff_t			lwb;
	const struct rpc_call_ops *mds_ops;
	const struct nfs_commit_completion_ops *completion_ops;
	int (*commit_done_cb) (struct rpc_task *task, struct nfs_commit_data *data);
	unsigned long		flags;
};

struct nfs_pgio_completion_ops {
	void	(*error_cleanup)(struct list_head *head, int);
	void	(*init_hdr)(struct nfs_pgio_header *hdr);
	void	(*completion)(struct nfs_pgio_header *hdr);
	void	(*reschedule_io)(struct nfs_pgio_header *hdr);
};

struct nfs_unlinkdata {
	struct nfs_removeargs args;
	struct nfs_removeres res;
	struct dentry *dentry;
	struct swait_queue_head wq;
<<<<<<< HEAD
	struct rpc_cred	*cred;
=======
	const struct cred *cred;
>>>>>>> fa578e9d
	struct nfs_fattr dir_attr;
	long timeout;
};

struct nfs_renamedata {
	struct nfs_renameargs	args;
	struct nfs_renameres	res;
	const struct cred	*cred;
	struct inode		*old_dir;
	struct dentry		*old_dentry;
	struct nfs_fattr	old_fattr;
	struct inode		*new_dir;
	struct dentry		*new_dentry;
	struct nfs_fattr	new_fattr;
	void (*complete)(struct rpc_task *, struct nfs_renamedata *);
	long timeout;
	bool cancelled;
};

struct nfs_access_entry;
struct nfs_client;
struct rpc_timeout;
struct nfs_subversion;
struct nfs_mount_info;
struct nfs_client_initdata;
struct nfs_pageio_descriptor;

/*
 * RPC procedure vector for NFSv2/NFSv3 demuxing
 */
struct nfs_rpc_ops {
	u32	version;		/* Protocol version */
	const struct dentry_operations *dentry_ops;
	const struct inode_operations *dir_inode_ops;
	const struct inode_operations *file_inode_ops;
	const struct file_operations *file_ops;
	const struct nlmclnt_operations *nlmclnt_ops;

	int	(*getroot) (struct nfs_server *, struct nfs_fh *,
			    struct nfs_fsinfo *);
	struct vfsmount *(*submount) (struct nfs_server *, struct dentry *,
				      struct nfs_fh *, struct nfs_fattr *);
	struct dentry *(*try_mount) (int, const char *, struct nfs_mount_info *,
				     struct nfs_subversion *);
	int	(*getattr) (struct nfs_server *, struct nfs_fh *,
			    struct nfs_fattr *, struct nfs4_label *,
			    struct inode *);
	int	(*setattr) (struct dentry *, struct nfs_fattr *,
			    struct iattr *);
	int	(*lookup)  (struct inode *, const struct qstr *,
			    struct nfs_fh *, struct nfs_fattr *,
			    struct nfs4_label *);
	int	(*lookupp) (struct inode *, struct nfs_fh *,
			    struct nfs_fattr *, struct nfs4_label *);
	int	(*access)  (struct inode *, struct nfs_access_entry *);
	int	(*readlink)(struct inode *, struct page *, unsigned int,
			    unsigned int);
	int	(*create)  (struct inode *, struct dentry *,
			    struct iattr *, int);
	int	(*remove)  (struct inode *, struct dentry *);
	void	(*unlink_setup)  (struct rpc_message *, struct dentry *, struct inode *);
	void	(*unlink_rpc_prepare) (struct rpc_task *, struct nfs_unlinkdata *);
	int	(*unlink_done) (struct rpc_task *, struct inode *);
	void	(*rename_setup)  (struct rpc_message *msg,
			struct dentry *old_dentry,
			struct dentry *new_dentry);
	void	(*rename_rpc_prepare)(struct rpc_task *task, struct nfs_renamedata *);
	int	(*rename_done) (struct rpc_task *task, struct inode *old_dir, struct inode *new_dir);
	int	(*link)    (struct inode *, struct inode *, const struct qstr *);
	int	(*symlink) (struct inode *, struct dentry *, struct page *,
			    unsigned int, struct iattr *);
	int	(*mkdir)   (struct inode *, struct dentry *, struct iattr *);
	int	(*rmdir)   (struct inode *, const struct qstr *);
	int	(*readdir) (struct dentry *, const struct cred *,
			    u64, struct page **, unsigned int, bool);
	int	(*mknod)   (struct inode *, struct dentry *, struct iattr *,
			    dev_t);
	int	(*statfs)  (struct nfs_server *, struct nfs_fh *,
			    struct nfs_fsstat *);
	int	(*fsinfo)  (struct nfs_server *, struct nfs_fh *,
			    struct nfs_fsinfo *);
	int	(*pathconf) (struct nfs_server *, struct nfs_fh *,
			     struct nfs_pathconf *);
	int	(*set_capabilities)(struct nfs_server *, struct nfs_fh *);
	int	(*decode_dirent)(struct xdr_stream *, struct nfs_entry *, bool);
	int	(*pgio_rpc_prepare)(struct rpc_task *,
				    struct nfs_pgio_header *);
	void	(*read_setup)(struct nfs_pgio_header *, struct rpc_message *);
	int	(*read_done)(struct rpc_task *, struct nfs_pgio_header *);
	void	(*write_setup)(struct nfs_pgio_header *, struct rpc_message *,
				struct rpc_clnt **);
	int	(*write_done)(struct rpc_task *, struct nfs_pgio_header *);
	void	(*commit_setup) (struct nfs_commit_data *, struct rpc_message *,
				struct rpc_clnt **);
	void	(*commit_rpc_prepare)(struct rpc_task *, struct nfs_commit_data *);
	int	(*commit_done) (struct rpc_task *, struct nfs_commit_data *);
	int	(*lock)(struct file *, int, struct file_lock *);
	int	(*lock_check_bounds)(const struct file_lock *);
	void	(*clear_acl_cache)(struct inode *);
	void	(*close_context)(struct nfs_open_context *ctx, int);
	struct inode * (*open_context) (struct inode *dir,
				struct nfs_open_context *ctx,
				int open_flags,
				struct iattr *iattr,
				int *);
	int (*have_delegation)(struct inode *, fmode_t);
	struct nfs_client *(*alloc_client) (const struct nfs_client_initdata *);
	struct nfs_client *(*init_client) (struct nfs_client *,
				const struct nfs_client_initdata *);
	void	(*free_client) (struct nfs_client *);
	struct nfs_server *(*create_server)(struct nfs_mount_info *, struct nfs_subversion *);
	struct nfs_server *(*clone_server)(struct nfs_server *, struct nfs_fh *,
					   struct nfs_fattr *, rpc_authflavor_t);
};

/*
 * 	NFS_CALL(getattr, inode, (fattr));
 * into
 *	NFS_PROTO(inode)->getattr(fattr);
 */
#define NFS_CALL(op, inode, args)	NFS_PROTO(inode)->op args

/*
 * Function vectors etc. for the NFS client
 */
extern const struct nfs_rpc_ops	nfs_v2_clientops;
extern const struct nfs_rpc_ops	nfs_v3_clientops;
extern const struct nfs_rpc_ops	nfs_v4_clientops;
extern const struct rpc_version nfs_version2;
extern const struct rpc_version nfs_version3;
extern const struct rpc_version nfs_version4;

extern const struct rpc_version nfsacl_version3;
extern const struct rpc_program nfsacl_program;

#endif<|MERGE_RESOLUTION|>--- conflicted
+++ resolved
@@ -1595,11 +1595,7 @@
 	struct nfs_removeres res;
 	struct dentry *dentry;
 	struct swait_queue_head wq;
-<<<<<<< HEAD
-	struct rpc_cred	*cred;
-=======
 	const struct cred *cred;
->>>>>>> fa578e9d
 	struct nfs_fattr dir_attr;
 	long timeout;
 };
