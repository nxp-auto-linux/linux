--- conflicted
+++ resolved
@@ -89,14 +89,6 @@
 	return 1;
 }
 #endif
-<<<<<<< HEAD
-extern int set_current_groups(struct group_info *);
-extern void set_groups(struct cred *, struct group_info *);
-extern int groups_search(const struct group_info *, kgid_t);
-extern bool may_setgroups(void);
-extern void groups_sort(struct group_info *);
-=======
->>>>>>> e021bb4f
 
 /*
  * The security context of a task
