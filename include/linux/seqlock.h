--- conflicted
+++ resolved
@@ -452,11 +452,7 @@
 	unsigned ret;
 
 repeat:
-<<<<<<< HEAD
-	ret = ACCESS_ONCE(sl->seqcount.sequence);
-=======
 	ret = READ_ONCE(sl->seqcount.sequence);
->>>>>>> e021bb4f
 	if (unlikely(ret & 1)) {
 		/*
 		 * Take the lock and let the writer proceed (i.e. evtl
