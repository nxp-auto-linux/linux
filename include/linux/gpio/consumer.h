/* SPDX-License-Identifier: GPL-2.0 */
#ifndef __LINUX_GPIO_CONSUMER_H
#define __LINUX_GPIO_CONSUMER_H

#include <linux/bug.h>
#include <linux/err.h>
#include <linux/kernel.h>

struct device;

/**
 * Opaque descriptor for a GPIO. These are obtained using gpiod_get() and are
 * preferable to the old integer-based handles.
 *
 * Contrary to integers, a pointer to a gpio_desc is guaranteed to be valid
 * until the GPIO is released.
 */
struct gpio_desc;

/**
 * Opaque descriptor for a structure of GPIO array attributes.  This structure
 * is attached to struct gpiod_descs obtained from gpiod_get_array() and can be
 * passed back to get/set array functions in order to activate fast processing
 * path if applicable.
 */
struct gpio_array;

/**
 * Struct containing an array of descriptors that can be obtained using
 * gpiod_get_array().
 */
struct gpio_descs {
	struct gpio_array *info;
	unsigned int ndescs;
	struct gpio_desc *desc[];
};

#define GPIOD_FLAGS_BIT_DIR_SET		BIT(0)
#define GPIOD_FLAGS_BIT_DIR_OUT		BIT(1)
#define GPIOD_FLAGS_BIT_DIR_VAL		BIT(2)
#define GPIOD_FLAGS_BIT_OPEN_DRAIN	BIT(3)
#define GPIOD_FLAGS_BIT_NONEXCLUSIVE	BIT(4)

/**
 * Optional flags that can be passed to one of gpiod_* to configure direction
 * and output value. These values cannot be OR'd.
 */
enum gpiod_flags {
	GPIOD_ASIS	= 0,
	GPIOD_IN	= GPIOD_FLAGS_BIT_DIR_SET,
	GPIOD_OUT_LOW	= GPIOD_FLAGS_BIT_DIR_SET | GPIOD_FLAGS_BIT_DIR_OUT,
	GPIOD_OUT_HIGH	= GPIOD_FLAGS_BIT_DIR_SET | GPIOD_FLAGS_BIT_DIR_OUT |
			  GPIOD_FLAGS_BIT_DIR_VAL,
	GPIOD_OUT_LOW_OPEN_DRAIN = GPIOD_OUT_LOW | GPIOD_FLAGS_BIT_OPEN_DRAIN,
	GPIOD_OUT_HIGH_OPEN_DRAIN = GPIOD_OUT_HIGH | GPIOD_FLAGS_BIT_OPEN_DRAIN,
};

#ifdef CONFIG_GPIOLIB

/* Return the number of GPIOs associated with a device / function */
int gpiod_count(struct device *dev, const char *con_id);

/* Acquire and dispose GPIOs */
struct gpio_desc *__must_check gpiod_get(struct device *dev,
					 const char *con_id,
					 enum gpiod_flags flags);
struct gpio_desc *__must_check gpiod_get_index(struct device *dev,
					       const char *con_id,
					       unsigned int idx,
					       enum gpiod_flags flags);
struct gpio_desc *__must_check gpiod_get_optional(struct device *dev,
						  const char *con_id,
						  enum gpiod_flags flags);
struct gpio_desc *__must_check gpiod_get_index_optional(struct device *dev,
							const char *con_id,
							unsigned int index,
							enum gpiod_flags flags);
struct gpio_descs *__must_check gpiod_get_array(struct device *dev,
						const char *con_id,
						enum gpiod_flags flags);
struct gpio_descs *__must_check gpiod_get_array_optional(struct device *dev,
							const char *con_id,
							enum gpiod_flags flags);
void gpiod_put(struct gpio_desc *desc);
void gpiod_put_array(struct gpio_descs *descs);

struct gpio_desc *__must_check devm_gpiod_get(struct device *dev,
					      const char *con_id,
					      enum gpiod_flags flags);
struct gpio_desc *__must_check devm_gpiod_get_index(struct device *dev,
						    const char *con_id,
						    unsigned int idx,
						    enum gpiod_flags flags);
struct gpio_desc *__must_check devm_gpiod_get_optional(struct device *dev,
						       const char *con_id,
						       enum gpiod_flags flags);
struct gpio_desc *__must_check
devm_gpiod_get_index_optional(struct device *dev, const char *con_id,
			      unsigned int index, enum gpiod_flags flags);
struct gpio_descs *__must_check devm_gpiod_get_array(struct device *dev,
						     const char *con_id,
						     enum gpiod_flags flags);
struct gpio_descs *__must_check
devm_gpiod_get_array_optional(struct device *dev, const char *con_id,
			      enum gpiod_flags flags);
void devm_gpiod_put(struct device *dev, struct gpio_desc *desc);
void devm_gpiod_unhinge(struct device *dev, struct gpio_desc *desc);
void devm_gpiod_put_array(struct device *dev, struct gpio_descs *descs);

int gpiod_get_direction(struct gpio_desc *desc);
int gpiod_direction_input(struct gpio_desc *desc);
int gpiod_direction_output(struct gpio_desc *desc, int value);
int gpiod_direction_output_raw(struct gpio_desc *desc, int value);

/* Value get/set from non-sleeping context */
int gpiod_get_value(const struct gpio_desc *desc);
int gpiod_get_array_value(unsigned int array_size,
			  struct gpio_desc **desc_array,
			  struct gpio_array *array_info,
			  unsigned long *value_bitmap);
void gpiod_set_value(struct gpio_desc *desc, int value);
int gpiod_set_array_value(unsigned int array_size,
			  struct gpio_desc **desc_array,
			  struct gpio_array *array_info,
			  unsigned long *value_bitmap);
int gpiod_get_raw_value(const struct gpio_desc *desc);
int gpiod_get_raw_array_value(unsigned int array_size,
			      struct gpio_desc **desc_array,
			      struct gpio_array *array_info,
			      unsigned long *value_bitmap);
void gpiod_set_raw_value(struct gpio_desc *desc, int value);
int gpiod_set_raw_array_value(unsigned int array_size,
			      struct gpio_desc **desc_array,
			      struct gpio_array *array_info,
			      unsigned long *value_bitmap);

/* Value get/set from sleeping context */
int gpiod_get_value_cansleep(const struct gpio_desc *desc);
int gpiod_get_array_value_cansleep(unsigned int array_size,
				   struct gpio_desc **desc_array,
				   struct gpio_array *array_info,
				   unsigned long *value_bitmap);
void gpiod_set_value_cansleep(struct gpio_desc *desc, int value);
int gpiod_set_array_value_cansleep(unsigned int array_size,
				   struct gpio_desc **desc_array,
				   struct gpio_array *array_info,
				   unsigned long *value_bitmap);
int gpiod_get_raw_value_cansleep(const struct gpio_desc *desc);
int gpiod_get_raw_array_value_cansleep(unsigned int array_size,
				       struct gpio_desc **desc_array,
				       struct gpio_array *array_info,
				       unsigned long *value_bitmap);
void gpiod_set_raw_value_cansleep(struct gpio_desc *desc, int value);
int gpiod_set_raw_array_value_cansleep(unsigned int array_size,
				       struct gpio_desc **desc_array,
				       struct gpio_array *array_info,
				       unsigned long *value_bitmap);

int gpiod_set_debounce(struct gpio_desc *desc, unsigned debounce);
int gpiod_set_transitory(struct gpio_desc *desc, bool transitory);
void gpiod_toggle_active_low(struct gpio_desc *desc);

int gpiod_is_active_low(const struct gpio_desc *desc);
int gpiod_cansleep(const struct gpio_desc *desc);

int gpiod_to_irq(const struct gpio_desc *desc);
int gpiod_set_consumer_name(struct gpio_desc *desc, const char *name);

/* Convert between the old gpio_ and new gpiod_ interfaces */
struct gpio_desc *gpio_to_desc(unsigned gpio);
int desc_to_gpio(const struct gpio_desc *desc);

/* Child properties interface */
struct fwnode_handle;

struct gpio_desc *fwnode_get_named_gpiod(struct fwnode_handle *fwnode,
					 const char *propname, int index,
					 enum gpiod_flags dflags,
					 const char *label);
struct gpio_desc *devm_fwnode_get_index_gpiod_from_child(struct device *dev,
						const char *con_id, int index,
						struct fwnode_handle *child,
						enum gpiod_flags flags,
						const char *label);

#else /* CONFIG_GPIOLIB */

static inline int gpiod_count(struct device *dev, const char *con_id)
{
	return 0;
}

static inline struct gpio_desc *__must_check gpiod_get(struct device *dev,
						       const char *con_id,
						       enum gpiod_flags flags)
{
	return ERR_PTR(-ENOSYS);
}
static inline struct gpio_desc *__must_check
gpiod_get_index(struct device *dev,
		const char *con_id,
		unsigned int idx,
		enum gpiod_flags flags)
{
	return ERR_PTR(-ENOSYS);
}

static inline struct gpio_desc *__must_check
gpiod_get_optional(struct device *dev, const char *con_id,
		   enum gpiod_flags flags)
{
	return NULL;
}

static inline struct gpio_desc *__must_check
gpiod_get_index_optional(struct device *dev, const char *con_id,
			 unsigned int index, enum gpiod_flags flags)
{
	return NULL;
}

static inline struct gpio_descs *__must_check
gpiod_get_array(struct device *dev, const char *con_id,
		enum gpiod_flags flags)
{
	return ERR_PTR(-ENOSYS);
}

static inline struct gpio_descs *__must_check
gpiod_get_array_optional(struct device *dev, const char *con_id,
			 enum gpiod_flags flags)
{
	return NULL;
}

static inline void gpiod_put(struct gpio_desc *desc)
{
	might_sleep();

	/* GPIO can never have been requested */
	WARN_ON(desc);
}

static inline void devm_gpiod_unhinge(struct device *dev,
				      struct gpio_desc *desc)
{
	might_sleep();

	/* GPIO can never have been requested */
	WARN_ON(desc);
}

static inline void gpiod_put_array(struct gpio_descs *descs)
{
	might_sleep();

	/* GPIO can never have been requested */
	WARN_ON(descs);
}

static inline struct gpio_desc *__must_check
devm_gpiod_get(struct device *dev,
		 const char *con_id,
		 enum gpiod_flags flags)
{
	return ERR_PTR(-ENOSYS);
}
static inline
struct gpio_desc *__must_check
devm_gpiod_get_index(struct device *dev,
		       const char *con_id,
		       unsigned int idx,
		       enum gpiod_flags flags)
{
	return ERR_PTR(-ENOSYS);
}

static inline struct gpio_desc *__must_check
devm_gpiod_get_optional(struct device *dev, const char *con_id,
			  enum gpiod_flags flags)
{
	return NULL;
}

static inline struct gpio_desc *__must_check
devm_gpiod_get_index_optional(struct device *dev, const char *con_id,
				unsigned int index, enum gpiod_flags flags)
{
	return NULL;
}

static inline struct gpio_descs *__must_check
devm_gpiod_get_array(struct device *dev, const char *con_id,
		     enum gpiod_flags flags)
{
	return ERR_PTR(-ENOSYS);
}

static inline struct gpio_descs *__must_check
devm_gpiod_get_array_optional(struct device *dev, const char *con_id,
			      enum gpiod_flags flags)
{
	return NULL;
}

static inline void devm_gpiod_put(struct device *dev, struct gpio_desc *desc)
{
	might_sleep();

	/* GPIO can never have been requested */
	WARN_ON(desc);
}

static inline void devm_gpiod_put_array(struct device *dev,
					struct gpio_descs *descs)
{
	might_sleep();

	/* GPIO can never have been requested */
	WARN_ON(descs);
}


static inline int gpiod_get_direction(const struct gpio_desc *desc)
{
	/* GPIO can never have been requested */
	WARN_ON(desc);
	return -ENOSYS;
}
static inline int gpiod_direction_input(struct gpio_desc *desc)
{
	/* GPIO can never have been requested */
	WARN_ON(desc);
	return -ENOSYS;
}
static inline int gpiod_direction_output(struct gpio_desc *desc, int value)
{
	/* GPIO can never have been requested */
	WARN_ON(desc);
	return -ENOSYS;
}
static inline int gpiod_direction_output_raw(struct gpio_desc *desc, int value)
{
	/* GPIO can never have been requested */
	WARN_ON(desc);
	return -ENOSYS;
}


static inline int gpiod_get_value(const struct gpio_desc *desc)
{
	/* GPIO can never have been requested */
	WARN_ON(desc);
	return 0;
}
static inline int gpiod_get_array_value(unsigned int array_size,
					struct gpio_desc **desc_array,
					struct gpio_array *array_info,
					unsigned long *value_bitmap)
{
	/* GPIO can never have been requested */
	WARN_ON(desc_array);
	return 0;
}
static inline void gpiod_set_value(struct gpio_desc *desc, int value)
{
	/* GPIO can never have been requested */
	WARN_ON(desc);
}
static inline int gpiod_set_array_value(unsigned int array_size,
					struct gpio_desc **desc_array,
					struct gpio_array *array_info,
					unsigned long *value_bitmap)
{
	/* GPIO can never have been requested */
	WARN_ON(desc_array);
	return 0;
}
static inline int gpiod_get_raw_value(const struct gpio_desc *desc)
{
	/* GPIO can never have been requested */
	WARN_ON(desc);
	return 0;
}
static inline int gpiod_get_raw_array_value(unsigned int array_size,
					    struct gpio_desc **desc_array,
					    struct gpio_array *array_info,
					    unsigned long *value_bitmap)
{
	/* GPIO can never have been requested */
	WARN_ON(desc_array);
	return 0;
}
static inline void gpiod_set_raw_value(struct gpio_desc *desc, int value)
{
	/* GPIO can never have been requested */
	WARN_ON(desc);
}
static inline int gpiod_set_raw_array_value(unsigned int array_size,
					    struct gpio_desc **desc_array,
					    struct gpio_array *array_info,
					    unsigned long *value_bitmap)
{
	/* GPIO can never have been requested */
	WARN_ON(desc_array);
	return 0;
}

static inline int gpiod_get_value_cansleep(const struct gpio_desc *desc)
{
	/* GPIO can never have been requested */
	WARN_ON(desc);
	return 0;
}
static inline int gpiod_get_array_value_cansleep(unsigned int array_size,
				     struct gpio_desc **desc_array,
				     struct gpio_array *array_info,
				     unsigned long *value_bitmap)
{
	/* GPIO can never have been requested */
	WARN_ON(desc_array);
	return 0;
}
static inline void gpiod_set_value_cansleep(struct gpio_desc *desc, int value)
{
	/* GPIO can never have been requested */
	WARN_ON(desc);
}
static inline int gpiod_set_array_value_cansleep(unsigned int array_size,
					    struct gpio_desc **desc_array,
					    struct gpio_array *array_info,
					    unsigned long *value_bitmap)
{
	/* GPIO can never have been requested */
	WARN_ON(desc_array);
	return 0;
}
static inline int gpiod_get_raw_value_cansleep(const struct gpio_desc *desc)
{
	/* GPIO can never have been requested */
	WARN_ON(desc);
	return 0;
}
static inline int gpiod_get_raw_array_value_cansleep(unsigned int array_size,
					       struct gpio_desc **desc_array,
					       struct gpio_array *array_info,
					       unsigned long *value_bitmap)
{
	/* GPIO can never have been requested */
	WARN_ON(desc_array);
	return 0;
}
static inline void gpiod_set_raw_value_cansleep(struct gpio_desc *desc,
						int value)
{
	/* GPIO can never have been requested */
	WARN_ON(desc);
}
static inline int gpiod_set_raw_array_value_cansleep(unsigned int array_size,
						struct gpio_desc **desc_array,
						struct gpio_array *array_info,
						unsigned long *value_bitmap)
{
	/* GPIO can never have been requested */
	WARN_ON(desc_array);
	return 0;
}

static inline int gpiod_set_debounce(struct gpio_desc *desc, unsigned debounce)
{
	/* GPIO can never have been requested */
	WARN_ON(desc);
	return -ENOSYS;
}

static inline int gpiod_set_transitory(struct gpio_desc *desc, bool transitory)
{
	/* GPIO can never have been requested */
	WARN_ON(desc);
	return -ENOSYS;
}

static inline void gpiod_toggle_active_low(struct gpio_desc *desc)
{
	/* GPIO can never have been requested */
	WARN_ON(desc);
}

static inline int gpiod_is_active_low(const struct gpio_desc *desc)
{
	/* GPIO can never have been requested */
	WARN_ON(desc);
	return 0;
}
static inline int gpiod_cansleep(const struct gpio_desc *desc)
{
	/* GPIO can never have been requested */
	WARN_ON(desc);
	return 0;
}

static inline int gpiod_to_irq(const struct gpio_desc *desc)
{
	/* GPIO can never have been requested */
	WARN_ON(desc);
	return -EINVAL;
}

static inline int gpiod_set_consumer_name(struct gpio_desc *desc,
					  const char *name)
{
	/* GPIO can never have been requested */
<<<<<<< HEAD
	WARN_ON(1);
=======
	WARN_ON(desc);
>>>>>>> fa578e9d
	return -EINVAL;
}

static inline struct gpio_desc *gpio_to_desc(unsigned gpio)
{
	return NULL;
}

static inline int desc_to_gpio(const struct gpio_desc *desc)
{
	/* GPIO can never have been requested */
	WARN_ON(desc);
	return -EINVAL;
}

/* Child properties interface */
struct fwnode_handle;

static inline
struct gpio_desc *fwnode_get_named_gpiod(struct fwnode_handle *fwnode,
					 const char *propname, int index,
					 enum gpiod_flags dflags,
					 const char *label)
{
	return ERR_PTR(-ENOSYS);
}

static inline
struct gpio_desc *devm_fwnode_get_index_gpiod_from_child(struct device *dev,
						const char *con_id, int index,
						struct fwnode_handle *child,
						enum gpiod_flags flags,
						const char *label)
{
	return ERR_PTR(-ENOSYS);
}

#endif /* CONFIG_GPIOLIB */

static inline
struct gpio_desc *devm_fwnode_get_gpiod_from_child(struct device *dev,
						   const char *con_id,
						   struct fwnode_handle *child,
						   enum gpiod_flags flags,
						   const char *label)
{
	return devm_fwnode_get_index_gpiod_from_child(dev, con_id, 0, child,
						      flags, label);
}

#if IS_ENABLED(CONFIG_GPIOLIB) && IS_ENABLED(CONFIG_OF_GPIO)
struct device_node;

struct gpio_desc *gpiod_get_from_of_node(struct device_node *node,
					 const char *propname, int index,
					 enum gpiod_flags dflags,
					 const char *label);

#else  /* CONFIG_GPIOLIB && CONFIG_OF_GPIO */

struct device_node;

static inline
struct gpio_desc *gpiod_get_from_of_node(struct device_node *node,
					 const char *propname, int index,
					 enum gpiod_flags dflags,
					 const char *label)
{
	return ERR_PTR(-ENOSYS);
}

#endif /* CONFIG_GPIOLIB && CONFIG_OF_GPIO */

#ifdef CONFIG_GPIOLIB
struct device_node;

struct gpio_desc *devm_gpiod_get_from_of_node(struct device *dev,
					      struct device_node *node,
					      const char *propname, int index,
					      enum gpiod_flags dflags,
					      const char *label);

#else  /* CONFIG_GPIOLIB */

struct device_node;

static inline
struct gpio_desc *devm_gpiod_get_from_of_node(struct device *dev,
					      struct device_node *node,
					      const char *propname, int index,
					      enum gpiod_flags dflags,
					      const char *label)
{
	return ERR_PTR(-ENOSYS);
}

#endif /* CONFIG_GPIOLIB */

struct acpi_gpio_params {
	unsigned int crs_entry_index;
	unsigned int line_index;
	bool active_low;
};

struct acpi_gpio_mapping {
	const char *name;
	const struct acpi_gpio_params *data;
	unsigned int size;

/* Ignore IoRestriction field */
#define ACPI_GPIO_QUIRK_NO_IO_RESTRICTION	BIT(0)
/*
 * When ACPI GPIO mapping table is in use the index parameter inside it
 * refers to the GPIO resource in _CRS method. That index has no
 * distinction of actual type of the resource. When consumer wants to
 * get GpioIo type explicitly, this quirk may be used.
 */
#define ACPI_GPIO_QUIRK_ONLY_GPIOIO		BIT(1)

	unsigned int quirks;
};

#if IS_ENABLED(CONFIG_GPIOLIB) && IS_ENABLED(CONFIG_ACPI)

struct acpi_device;

int acpi_dev_add_driver_gpios(struct acpi_device *adev,
			      const struct acpi_gpio_mapping *gpios);
void acpi_dev_remove_driver_gpios(struct acpi_device *adev);

int devm_acpi_dev_add_driver_gpios(struct device *dev,
				   const struct acpi_gpio_mapping *gpios);
void devm_acpi_dev_remove_driver_gpios(struct device *dev);

#else  /* CONFIG_GPIOLIB && CONFIG_ACPI */

struct acpi_device;

static inline int acpi_dev_add_driver_gpios(struct acpi_device *adev,
			      const struct acpi_gpio_mapping *gpios)
{
	return -ENXIO;
}
static inline void acpi_dev_remove_driver_gpios(struct acpi_device *adev) {}

static inline int devm_acpi_dev_add_driver_gpios(struct device *dev,
			      const struct acpi_gpio_mapping *gpios)
{
	return -ENXIO;
}
static inline void devm_acpi_dev_remove_driver_gpios(struct device *dev) {}

#endif /* CONFIG_GPIOLIB && CONFIG_ACPI */


#if IS_ENABLED(CONFIG_GPIOLIB) && IS_ENABLED(CONFIG_GPIO_SYSFS)

int gpiod_export(struct gpio_desc *desc, bool direction_may_change);
int gpiod_export_link(struct device *dev, const char *name,
		      struct gpio_desc *desc);
void gpiod_unexport(struct gpio_desc *desc);

#else  /* CONFIG_GPIOLIB && CONFIG_GPIO_SYSFS */

static inline int gpiod_export(struct gpio_desc *desc,
			       bool direction_may_change)
{
	return -ENOSYS;
}

static inline int gpiod_export_link(struct device *dev, const char *name,
				    struct gpio_desc *desc)
{
	return -ENOSYS;
}

static inline void gpiod_unexport(struct gpio_desc *desc)
{
}

#endif /* CONFIG_GPIOLIB && CONFIG_GPIO_SYSFS */

#endif<|MERGE_RESOLUTION|>--- conflicted
+++ resolved
@@ -510,11 +510,7 @@
 					  const char *name)
 {
 	/* GPIO can never have been requested */
-<<<<<<< HEAD
-	WARN_ON(1);
-=======
-	WARN_ON(desc);
->>>>>>> fa578e9d
+	WARN_ON(desc);
 	return -EINVAL;
 }
 
