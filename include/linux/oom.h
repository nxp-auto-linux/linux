/* SPDX-License-Identifier: GPL-2.0 */
#ifndef __INCLUDE_LINUX_OOM_H
#define __INCLUDE_LINUX_OOM_H


#include <linux/sched/signal.h>
#include <linux/types.h>
#include <linux/nodemask.h>
#include <uapi/linux/oom.h>
#include <linux/sched/coredump.h> /* MMF_* */
#include <linux/mm.h> /* VM_FAULT* */

struct zonelist;
struct notifier_block;
struct mem_cgroup;
struct task_struct;

/*
 * Details of the page allocation that triggered the oom killer that are used to
 * determine what should be killed.
 */
struct oom_control {
	/* Used to determine cpuset */
	struct zonelist *zonelist;

	/* Used to determine mempolicy */
	nodemask_t *nodemask;

	/* Memory cgroup in which oom is invoked, or NULL for global oom */
	struct mem_cgroup *memcg;

	/* Used to determine cpuset and node locality requirement */
	const gfp_t gfp_mask;

	/*
	 * order == -1 means the oom kill is required by sysrq, otherwise only
	 * for display purposes.
	 */
	const int order;

	/* Used by oom implementation, do not set */
	unsigned long totalpages;
	struct task_struct *chosen;
	unsigned long chosen_points;
};

extern struct mutex oom_lock;

static inline void set_current_oom_origin(void)
{
	current->signal->oom_flag_origin = true;
}

static inline void clear_current_oom_origin(void)
{
	current->signal->oom_flag_origin = false;
}

static inline bool oom_task_origin(const struct task_struct *p)
{
	return p->signal->oom_flag_origin;
}

static inline bool tsk_is_oom_victim(struct task_struct * tsk)
{
	return tsk->signal->oom_mm;
}

/*
 * Use this helper if tsk->mm != mm and the victim mm needs a special
 * handling. This is guaranteed to stay true after once set.
 */
static inline bool mm_is_oom_victim(struct mm_struct *mm)
{
	return test_bit(MMF_OOM_VICTIM, &mm->flags);
}

/*
 * Checks whether a page fault on the given mm is still reliable.
 * This is no longer true if the oom reaper started to reap the
 * address space which is reflected by MMF_UNSTABLE flag set in
 * the mm. At that moment any !shared mapping would lose the content
 * and could cause a memory corruption (zero pages instead of the
 * original content).
 *
 * User should call this before establishing a page table entry for
 * a !shared mapping and under the proper page table lock.
 *
 * Return 0 when the PF is safe VM_FAULT_SIGBUS otherwise.
 */
static inline vm_fault_t check_stable_address_space(struct mm_struct *mm)
{
	if (unlikely(test_bit(MMF_UNSTABLE, &mm->flags)))
		return VM_FAULT_SIGBUS;
	return 0;
}

<<<<<<< HEAD
void __oom_reap_task_mm(struct mm_struct *mm);
=======
bool __oom_reap_task_mm(struct mm_struct *mm);
>>>>>>> e021bb4f

extern unsigned long oom_badness(struct task_struct *p,
		struct mem_cgroup *memcg, const nodemask_t *nodemask,
		unsigned long totalpages);

extern bool out_of_memory(struct oom_control *oc);

extern void exit_oom_victim(void);

extern int register_oom_notifier(struct notifier_block *nb);
extern int unregister_oom_notifier(struct notifier_block *nb);

extern bool oom_killer_disable(signed long timeout);
extern void oom_killer_enable(void);

extern struct task_struct *find_lock_task_mm(struct task_struct *p);

/* sysctls */
extern int sysctl_oom_dump_tasks;
extern int sysctl_oom_kill_allocating_task;
extern int sysctl_panic_on_oom;
#endif /* _INCLUDE_LINUX_OOM_H */<|MERGE_RESOLUTION|>--- conflicted
+++ resolved
@@ -95,11 +95,7 @@
 	return 0;
 }
 
-<<<<<<< HEAD
-void __oom_reap_task_mm(struct mm_struct *mm);
-=======
 bool __oom_reap_task_mm(struct mm_struct *mm);
->>>>>>> e021bb4f
 
 extern unsigned long oom_badness(struct task_struct *p,
 		struct mem_cgroup *memcg, const nodemask_t *nodemask,
