/* SPDX-License-Identifier: GPL-2.0 */
#ifndef _LINUX_FS_H
#define _LINUX_FS_H

#include <linux/linkage.h>
#include <linux/wait_bit.h>
#include <linux/kdev_t.h>
#include <linux/dcache.h>
#include <linux/path.h>
#include <linux/stat.h>
#include <linux/cache.h>
#include <linux/list.h>
#include <linux/list_lru.h>
#include <linux/llist.h>
#include <linux/radix-tree.h>
#include <linux/xarray.h>
#include <linux/rbtree.h>
#include <linux/init.h>
#include <linux/pid.h>
#include <linux/bug.h>
#include <linux/mutex.h>
#include <linux/rwsem.h>
#include <linux/mm_types.h>
#include <linux/capability.h>
#include <linux/semaphore.h>
#include <linux/fcntl.h>
#include <linux/fiemap.h>
#include <linux/rculist_bl.h>
#include <linux/atomic.h>
#include <linux/shrinker.h>
#include <linux/migrate_mode.h>
#include <linux/uidgid.h>
#include <linux/lockdep.h>
#include <linux/percpu-rwsem.h>
#include <linux/workqueue.h>
#include <linux/delayed_call.h>
#include <linux/uuid.h>
#include <linux/errseq.h>
#include <linux/ioprio.h>
#include <linux/fs_types.h>
#include <linux/build_bug.h>
#include <linux/stddef.h>

#include <asm/byteorder.h>
#include <uapi/linux/fs.h>

struct backing_dev_info;
struct bdi_writeback;
struct bio;
struct export_operations;
struct hd_geometry;
struct iovec;
struct kiocb;
struct kobject;
struct pipe_inode_info;
struct poll_table_struct;
struct kstatfs;
struct vm_area_struct;
struct vfsmount;
struct cred;
struct swap_info_struct;
struct seq_file;
struct workqueue_struct;
struct iov_iter;
struct fscrypt_info;
struct fscrypt_operations;
struct fsverity_info;
struct fsverity_operations;
struct fs_context;
struct fs_parameter_description;

extern void __init inode_init(void);
extern void __init inode_init_early(void);
extern void __init files_init(void);
extern void __init files_maxfiles_init(void);

extern struct files_stat_struct files_stat;
extern unsigned long get_max_files(void);
extern unsigned int sysctl_nr_open;
extern struct inodes_stat_t inodes_stat;
extern int leases_enable, lease_break_time;
extern int sysctl_protected_symlinks;
extern int sysctl_protected_hardlinks;
extern int sysctl_protected_fifos;
extern int sysctl_protected_regular;

typedef __kernel_rwf_t rwf_t;

struct buffer_head;
typedef int (get_block_t)(struct inode *inode, sector_t iblock,
			struct buffer_head *bh_result, int create);
typedef int (dio_iodone_t)(struct kiocb *iocb, loff_t offset,
			ssize_t bytes, void *private);

#define MAY_EXEC		0x00000001
#define MAY_WRITE		0x00000002
#define MAY_READ		0x00000004
#define MAY_APPEND		0x00000008
#define MAY_ACCESS		0x00000010
#define MAY_OPEN		0x00000020
#define MAY_CHDIR		0x00000040
/* called from RCU mode, don't block */
#define MAY_NOT_BLOCK		0x00000080

/*
 * flags in file.f_mode.  Note that FMODE_READ and FMODE_WRITE must correspond
 * to O_WRONLY and O_RDWR via the strange trick in do_dentry_open()
 */

/* file is open for reading */
#define FMODE_READ		((__force fmode_t)0x1)
/* file is open for writing */
#define FMODE_WRITE		((__force fmode_t)0x2)
/* file is seekable */
#define FMODE_LSEEK		((__force fmode_t)0x4)
/* file can be accessed using pread */
#define FMODE_PREAD		((__force fmode_t)0x8)
/* file can be accessed using pwrite */
#define FMODE_PWRITE		((__force fmode_t)0x10)
/* File is opened for execution with sys_execve / sys_uselib */
#define FMODE_EXEC		((__force fmode_t)0x20)
/* File is opened with O_NDELAY (only set for block devices) */
#define FMODE_NDELAY		((__force fmode_t)0x40)
/* File is opened with O_EXCL (only set for block devices) */
#define FMODE_EXCL		((__force fmode_t)0x80)
/* File is opened using open(.., 3, ..) and is writeable only for ioctls
   (specialy hack for floppy.c) */
#define FMODE_WRITE_IOCTL	((__force fmode_t)0x100)
/* 32bit hashes as llseek() offset (for directories) */
#define FMODE_32BITHASH         ((__force fmode_t)0x200)
/* 64bit hashes as llseek() offset (for directories) */
#define FMODE_64BITHASH         ((__force fmode_t)0x400)

/*
 * Don't update ctime and mtime.
 *
 * Currently a special hack for the XFS open_by_handle ioctl, but we'll
 * hopefully graduate it to a proper O_CMTIME flag supported by open(2) soon.
 */
#define FMODE_NOCMTIME		((__force fmode_t)0x800)

/* Expect random access pattern */
#define FMODE_RANDOM		((__force fmode_t)0x1000)

/* File is huge (eg. /dev/kmem): treat loff_t as unsigned */
#define FMODE_UNSIGNED_OFFSET	((__force fmode_t)0x2000)

/* File is opened with O_PATH; almost nothing can be done with it */
#define FMODE_PATH		((__force fmode_t)0x4000)

/* File needs atomic accesses to f_pos */
#define FMODE_ATOMIC_POS	((__force fmode_t)0x8000)
/* Write access to underlying fs */
#define FMODE_WRITER		((__force fmode_t)0x10000)
/* Has read method(s) */
#define FMODE_CAN_READ          ((__force fmode_t)0x20000)
/* Has write method(s) */
#define FMODE_CAN_WRITE         ((__force fmode_t)0x40000)

#define FMODE_OPENED		((__force fmode_t)0x80000)
#define FMODE_CREATED		((__force fmode_t)0x100000)

/* File is stream-like */
#define FMODE_STREAM		((__force fmode_t)0x200000)

/* File was opened by fanotify and shouldn't generate fanotify events */
#define FMODE_NONOTIFY		((__force fmode_t)0x4000000)

/* File is capable of returning -EAGAIN if I/O will block */
#define FMODE_NOWAIT		((__force fmode_t)0x8000000)

/* File represents mount that needs unmounting */
#define FMODE_NEED_UNMOUNT	((__force fmode_t)0x10000000)

/* File does not contribute to nr_files count */
#define FMODE_NOACCOUNT		((__force fmode_t)0x20000000)

/*
 * Flag for rw_copy_check_uvector and compat_rw_copy_check_uvector
 * that indicates that they should check the contents of the iovec are
 * valid, but not check the memory that the iovec elements
 * points too.
 */
#define CHECK_IOVEC_ONLY -1

/*
 * Attribute flags.  These should be or-ed together to figure out what
 * has been changed!
 */
#define ATTR_MODE	(1 << 0)
#define ATTR_UID	(1 << 1)
#define ATTR_GID	(1 << 2)
#define ATTR_SIZE	(1 << 3)
#define ATTR_ATIME	(1 << 4)
#define ATTR_MTIME	(1 << 5)
#define ATTR_CTIME	(1 << 6)
#define ATTR_ATIME_SET	(1 << 7)
#define ATTR_MTIME_SET	(1 << 8)
#define ATTR_FORCE	(1 << 9) /* Not a change, but a change it */
#define ATTR_KILL_SUID	(1 << 11)
#define ATTR_KILL_SGID	(1 << 12)
#define ATTR_FILE	(1 << 13)
#define ATTR_KILL_PRIV	(1 << 14)
#define ATTR_OPEN	(1 << 15) /* Truncating from open(O_TRUNC) */
#define ATTR_TIMES_SET	(1 << 16)
#define ATTR_TOUCH	(1 << 17)

/*
 * Whiteout is represented by a char device.  The following constants define the
 * mode and device number to use.
 */
#define WHITEOUT_MODE 0
#define WHITEOUT_DEV 0

/*
 * This is the Inode Attributes structure, used for notify_change().  It
 * uses the above definitions as flags, to know which values have changed.
 * Also, in this manner, a Filesystem can look at only the values it cares
 * about.  Basically, these are the attributes that the VFS layer can
 * request to change from the FS layer.
 *
 * Derek Atkins <warlord@MIT.EDU> 94-10-20
 */
struct iattr {
	unsigned int	ia_valid;
	umode_t		ia_mode;
	kuid_t		ia_uid;
	kgid_t		ia_gid;
	loff_t		ia_size;
	struct timespec64 ia_atime;
	struct timespec64 ia_mtime;
	struct timespec64 ia_ctime;

	/*
	 * Not an attribute, but an auxiliary info for filesystems wanting to
	 * implement an ftruncate() like method.  NOTE: filesystem should
	 * check for (ia_valid & ATTR_FILE), and not for (ia_file != NULL).
	 */
	struct file	*ia_file;
};

/*
 * Includes for diskquotas.
 */
#include <linux/quota.h>

/*
 * Maximum number of layers of fs stack.  Needs to be limited to
 * prevent kernel stack overflow
 */
#define FILESYSTEM_MAX_STACK_DEPTH 2

/** 
 * enum positive_aop_returns - aop return codes with specific semantics
 *
 * @AOP_WRITEPAGE_ACTIVATE: Informs the caller that page writeback has
 * 			    completed, that the page is still locked, and
 * 			    should be considered active.  The VM uses this hint
 * 			    to return the page to the active list -- it won't
 * 			    be a candidate for writeback again in the near
 * 			    future.  Other callers must be careful to unlock
 * 			    the page if they get this return.  Returned by
 * 			    writepage(); 
 *
 * @AOP_TRUNCATED_PAGE: The AOP method that was handed a locked page has
 *  			unlocked it and the page might have been truncated.
 *  			The caller should back up to acquiring a new page and
 *  			trying again.  The aop will be taking reasonable
 *  			precautions not to livelock.  If the caller held a page
 *  			reference, it should drop it before retrying.  Returned
 *  			by readpage().
 *
 * address_space_operation functions return these large constants to indicate
 * special semantics to the caller.  These are much larger than the bytes in a
 * page to allow for functions that return the number of bytes operated on in a
 * given page.
 */

enum positive_aop_returns {
	AOP_WRITEPAGE_ACTIVATE	= 0x80000,
	AOP_TRUNCATED_PAGE	= 0x80001,
};

#define AOP_FLAG_CONT_EXPAND		0x0001 /* called from cont_expand */
#define AOP_FLAG_NOFS			0x0002 /* used by filesystem to direct
						* helper code (eg buffer layer)
						* to clear GFP_FS from alloc */

/*
 * oh the beauties of C type declarations.
 */
struct page;
struct address_space;
struct writeback_control;

/*
 * Write life time hint values.
 * Stored in struct inode as u8.
 */
enum rw_hint {
	WRITE_LIFE_NOT_SET	= 0,
	WRITE_LIFE_NONE		= RWH_WRITE_LIFE_NONE,
	WRITE_LIFE_SHORT	= RWH_WRITE_LIFE_SHORT,
	WRITE_LIFE_MEDIUM	= RWH_WRITE_LIFE_MEDIUM,
	WRITE_LIFE_LONG		= RWH_WRITE_LIFE_LONG,
	WRITE_LIFE_EXTREME	= RWH_WRITE_LIFE_EXTREME,
};

#define IOCB_EVENTFD		(1 << 0)
#define IOCB_APPEND		(1 << 1)
#define IOCB_DIRECT		(1 << 2)
#define IOCB_HIPRI		(1 << 3)
#define IOCB_DSYNC		(1 << 4)
#define IOCB_SYNC		(1 << 5)
#define IOCB_WRITE		(1 << 6)
#define IOCB_NOWAIT		(1 << 7)

struct kiocb {
	struct file		*ki_filp;

	/* The 'ki_filp' pointer is shared in a union for aio */
	randomized_struct_fields_start

	loff_t			ki_pos;
	void (*ki_complete)(struct kiocb *iocb, long ret, long ret2);
	void			*private;
	int			ki_flags;
	u16			ki_hint;
	u16			ki_ioprio; /* See linux/ioprio.h */
<<<<<<< HEAD
=======
	unsigned int		ki_cookie; /* for ->iopoll */
>>>>>>> fa578e9d

	randomized_struct_fields_end
};

static inline bool is_sync_kiocb(struct kiocb *kiocb)
{
	return kiocb->ki_complete == NULL;
}

/*
 * "descriptor" for what we're up to with a read.
 * This allows us to use the same read code yet
 * have multiple different users of the data that
 * we read from a file.
 *
 * The simplest case just copies the data to user
 * mode.
 */
typedef struct {
	size_t written;
	size_t count;
	union {
		char __user *buf;
		void *data;
	} arg;
	int error;
} read_descriptor_t;

typedef int (*read_actor_t)(read_descriptor_t *, struct page *,
		unsigned long, unsigned long);

struct address_space_operations {
	int (*writepage)(struct page *page, struct writeback_control *wbc);
	int (*readpage)(struct file *, struct page *);

	/* Write back some dirty pages from this mapping. */
	int (*writepages)(struct address_space *, struct writeback_control *);

	/* Set a page dirty.  Return true if this dirtied it */
	int (*set_page_dirty)(struct page *page);

	/*
	 * Reads in the requested pages. Unlike ->readpage(), this is
	 * PURELY used for read-ahead!.
	 */
	int (*readpages)(struct file *filp, struct address_space *mapping,
			struct list_head *pages, unsigned nr_pages);

	int (*write_begin)(struct file *, struct address_space *mapping,
				loff_t pos, unsigned len, unsigned flags,
				struct page **pagep, void **fsdata);
	int (*write_end)(struct file *, struct address_space *mapping,
				loff_t pos, unsigned len, unsigned copied,
				struct page *page, void *fsdata);

	/* Unfortunately this kludge is needed for FIBMAP. Don't use it */
	sector_t (*bmap)(struct address_space *, sector_t);
	void (*invalidatepage) (struct page *, unsigned int, unsigned int);
	int (*releasepage) (struct page *, gfp_t);
	void (*freepage)(struct page *);
	ssize_t (*direct_IO)(struct kiocb *, struct iov_iter *iter);
	/*
	 * migrate the contents of a page to the specified target. If
	 * migrate_mode is MIGRATE_ASYNC, it must not block.
	 */
	int (*migratepage) (struct address_space *,
			struct page *, struct page *, enum migrate_mode);
	bool (*isolate_page)(struct page *, isolate_mode_t);
	void (*putback_page)(struct page *);
	int (*launder_page) (struct page *);
	int (*is_partially_uptodate) (struct page *, unsigned long,
					unsigned long);
	void (*is_dirty_writeback) (struct page *, bool *, bool *);
	int (*error_remove_page)(struct address_space *, struct page *);

	/* swapfile support */
	int (*swap_activate)(struct swap_info_struct *sis, struct file *file,
				sector_t *span);
	void (*swap_deactivate)(struct file *file);
};

extern const struct address_space_operations empty_aops;

/*
 * pagecache_write_begin/pagecache_write_end must be used by general code
 * to write into the pagecache.
 */
int pagecache_write_begin(struct file *, struct address_space *mapping,
				loff_t pos, unsigned len, unsigned flags,
				struct page **pagep, void **fsdata);

int pagecache_write_end(struct file *, struct address_space *mapping,
				loff_t pos, unsigned len, unsigned copied,
				struct page *page, void *fsdata);

/**
 * struct address_space - Contents of a cacheable, mappable object.
 * @host: Owner, either the inode or the block_device.
 * @i_pages: Cached pages.
 * @gfp_mask: Memory allocation flags to use for allocating pages.
 * @i_mmap_writable: Number of VM_SHARED mappings.
 * @nr_thps: Number of THPs in the pagecache (non-shmem only).
 * @i_mmap: Tree of private and shared mappings.
 * @i_mmap_rwsem: Protects @i_mmap and @i_mmap_writable.
 * @nrpages: Number of page entries, protected by the i_pages lock.
 * @nrexceptional: Shadow or DAX entries, protected by the i_pages lock.
 * @writeback_index: Writeback starts here.
 * @a_ops: Methods.
 * @flags: Error bits and flags (AS_*).
 * @wb_err: The most recent error which has occurred.
 * @private_lock: For use by the owner of the address_space.
 * @private_list: For use by the owner of the address_space.
 * @private_data: For use by the owner of the address_space.
 */
struct address_space {
	struct inode		*host;
	struct xarray		i_pages;
	gfp_t			gfp_mask;
	atomic_t		i_mmap_writable;
#ifdef CONFIG_READ_ONLY_THP_FOR_FS
	/* number of thp, only for non-shmem files */
	atomic_t		nr_thps;
#endif
	struct rb_root_cached	i_mmap;
	struct rw_semaphore	i_mmap_rwsem;
	unsigned long		nrpages;
	unsigned long		nrexceptional;
	pgoff_t			writeback_index;
	const struct address_space_operations *a_ops;
	unsigned long		flags;
	errseq_t		wb_err;
	spinlock_t		private_lock;
	struct list_head	private_list;
	void			*private_data;
} __attribute__((aligned(sizeof(long)))) __randomize_layout;
	/*
	 * On most architectures that alignment is already the case; but
	 * must be enforced here for CRIS, to let the least significant bit
	 * of struct page's "mapping" pointer be used for PAGE_MAPPING_ANON.
	 */
struct request_queue;

struct block_device {
	dev_t			bd_dev;  /* not a kdev_t - it's a search key */
	int			bd_openers;
	struct inode *		bd_inode;	/* will die */
	struct super_block *	bd_super;
	struct mutex		bd_mutex;	/* open/close mutex */
	void *			bd_claiming;
	void *			bd_holder;
	int			bd_holders;
	bool			bd_write_holder;
#ifdef CONFIG_SYSFS
	struct list_head	bd_holder_disks;
#endif
	struct block_device *	bd_contains;
	unsigned		bd_block_size;
	u8			bd_partno;
	struct hd_struct *	bd_part;
	/* number of times partitions within this device have been opened. */
	unsigned		bd_part_count;
	int			bd_invalidated;
	struct gendisk *	bd_disk;
	struct request_queue *  bd_queue;
	struct backing_dev_info *bd_bdi;
	struct list_head	bd_list;
	/*
	 * Private data.  You must have bd_claim'ed the block_device
	 * to use this.  NOTE:  bd_claim allows an owner to claim
	 * the same device multiple times, the owner must take special
	 * care to not mess up bd_private for that case.
	 */
	unsigned long		bd_private;

	/* The counter of freeze processes */
	int			bd_fsfreeze_count;
	/* Mutex for freeze */
	struct mutex		bd_fsfreeze_mutex;
} __randomize_layout;

/* XArray tags, for tagging dirty and writeback pages in the pagecache. */
#define PAGECACHE_TAG_DIRTY	XA_MARK_0
#define PAGECACHE_TAG_WRITEBACK	XA_MARK_1
#define PAGECACHE_TAG_TOWRITE	XA_MARK_2

/*
 * Returns true if any of the pages in the mapping are marked with the tag.
 */
static inline bool mapping_tagged(struct address_space *mapping, xa_mark_t tag)
{
	return xa_marked(&mapping->i_pages, tag);
}

static inline void i_mmap_lock_write(struct address_space *mapping)
{
	down_write(&mapping->i_mmap_rwsem);
}

static inline void i_mmap_unlock_write(struct address_space *mapping)
{
	up_write(&mapping->i_mmap_rwsem);
}

static inline void i_mmap_lock_read(struct address_space *mapping)
{
	down_read(&mapping->i_mmap_rwsem);
}

static inline void i_mmap_unlock_read(struct address_space *mapping)
{
	up_read(&mapping->i_mmap_rwsem);
}

/*
 * Might pages of this file be mapped into userspace?
 */
static inline int mapping_mapped(struct address_space *mapping)
{
	return	!RB_EMPTY_ROOT(&mapping->i_mmap.rb_root);
}

/*
 * Might pages of this file have been modified in userspace?
 * Note that i_mmap_writable counts all VM_SHARED vmas: do_mmap_pgoff
 * marks vma as VM_SHARED if it is shared, and the file was opened for
 * writing i.e. vma may be mprotected writable even if now readonly.
 *
 * If i_mmap_writable is negative, no new writable mappings are allowed. You
 * can only deny writable mappings, if none exists right now.
 */
static inline int mapping_writably_mapped(struct address_space *mapping)
{
	return atomic_read(&mapping->i_mmap_writable) > 0;
}

static inline int mapping_map_writable(struct address_space *mapping)
{
	return atomic_inc_unless_negative(&mapping->i_mmap_writable) ?
		0 : -EPERM;
}

static inline void mapping_unmap_writable(struct address_space *mapping)
{
	atomic_dec(&mapping->i_mmap_writable);
}

static inline int mapping_deny_writable(struct address_space *mapping)
{
	return atomic_dec_unless_positive(&mapping->i_mmap_writable) ?
		0 : -EBUSY;
}

static inline void mapping_allow_writable(struct address_space *mapping)
{
	atomic_inc(&mapping->i_mmap_writable);
}

/*
 * Use sequence counter to get consistent i_size on 32-bit processors.
 */
#if BITS_PER_LONG==32 && defined(CONFIG_SMP)
#include <linux/seqlock.h>
#define __NEED_I_SIZE_ORDERED
#define i_size_ordered_init(inode) seqcount_init(&inode->i_size_seqcount)
#else
#define i_size_ordered_init(inode) do { } while (0)
#endif

struct posix_acl;
#define ACL_NOT_CACHED ((void *)(-1))
#define ACL_DONT_CACHE ((void *)(-3))

static inline struct posix_acl *
uncached_acl_sentinel(struct task_struct *task)
{
	return (void *)task + 1;
}

static inline bool
is_uncached_acl(struct posix_acl *acl)
{
	return (long)acl & 1;
}

#define IOP_FASTPERM	0x0001
#define IOP_LOOKUP	0x0002
#define IOP_NOFOLLOW	0x0004
#define IOP_XATTR	0x0008
#define IOP_DEFAULT_READLINK	0x0010

struct fsnotify_mark_connector;

/*
 * Keep mostly read-only and often accessed (especially for
 * the RCU path lookup and 'stat' data) fields at the beginning
 * of the 'struct inode'
 */
struct inode {
	umode_t			i_mode;
	unsigned short		i_opflags;
	kuid_t			i_uid;
	kgid_t			i_gid;
	unsigned int		i_flags;

#ifdef CONFIG_FS_POSIX_ACL
	struct posix_acl	*i_acl;
	struct posix_acl	*i_default_acl;
#endif

	const struct inode_operations	*i_op;
	struct super_block	*i_sb;
	struct address_space	*i_mapping;

#ifdef CONFIG_SECURITY
	void			*i_security;
#endif

	/* Stat data, not accessed from path walking */
	unsigned long		i_ino;
	/*
	 * Filesystems may only read i_nlink directly.  They shall use the
	 * following functions for modification:
	 *
	 *    (set|clear|inc|drop)_nlink
	 *    inode_(inc|dec)_link_count
	 */
	union {
		const unsigned int i_nlink;
		unsigned int __i_nlink;
	};
	dev_t			i_rdev;
	loff_t			i_size;
	struct timespec64	i_atime;
	struct timespec64	i_mtime;
	struct timespec64	i_ctime;
	spinlock_t		i_lock;	/* i_blocks, i_bytes, maybe i_size */
	unsigned short          i_bytes;
	u8			i_blkbits;
	u8			i_write_hint;
	blkcnt_t		i_blocks;

#ifdef __NEED_I_SIZE_ORDERED
	seqcount_t		i_size_seqcount;
#endif

	/* Misc */
	unsigned long		i_state;
	struct rw_semaphore	i_rwsem;

	unsigned long		dirtied_when;	/* jiffies of first dirtying */
	unsigned long		dirtied_time_when;

	struct hlist_node	i_hash;
	struct list_head	i_io_list;	/* backing dev IO list */
#ifdef CONFIG_CGROUP_WRITEBACK
	struct bdi_writeback	*i_wb;		/* the associated cgroup wb */

	/* foreign inode detection, see wbc_detach_inode() */
	int			i_wb_frn_winner;
	u16			i_wb_frn_avg_time;
	u16			i_wb_frn_history;
#endif
	struct list_head	i_lru;		/* inode LRU list */
	struct list_head	i_sb_list;
	struct list_head	i_wb_list;	/* backing dev writeback list */
	union {
		struct hlist_head	i_dentry;
		struct rcu_head		i_rcu;
	};
	atomic64_t		i_version;
	atomic_t		i_count;
	atomic_t		i_dio_count;
	atomic_t		i_writecount;
#if defined(CONFIG_IMA) || defined(CONFIG_FILE_LOCKING)
	atomic_t		i_readcount; /* struct files open RO */
#endif
	union {
		const struct file_operations	*i_fop;	/* former ->i_op->default_file_ops */
		void (*free_inode)(struct inode *);
	};
	struct file_lock_context	*i_flctx;
	struct address_space	i_data;
	struct list_head	i_devices;
	union {
		struct pipe_inode_info	*i_pipe;
		struct block_device	*i_bdev;
		struct cdev		*i_cdev;
		char			*i_link;
		unsigned		__i_dir_seq;
	};

	__u32			i_generation;

#ifdef CONFIG_FSNOTIFY
	__u32			i_fsnotify_mask; /* all events this inode cares about */
	struct fsnotify_mark_connector __rcu	*i_fsnotify_marks;
#endif

#ifdef CONFIG_FS_ENCRYPTION
	struct fscrypt_info	*i_crypt_info;
#endif

#ifdef CONFIG_FS_VERITY
	struct fsverity_info	*i_verity_info;
#endif

	void			*i_private; /* fs or device private pointer */
} __randomize_layout;

struct timespec64 timestamp_truncate(struct timespec64 t, struct inode *inode);

static inline unsigned int i_blocksize(const struct inode *node)
{
	return (1 << node->i_blkbits);
}

static inline int inode_unhashed(struct inode *inode)
{
	return hlist_unhashed(&inode->i_hash);
}

/*
 * __mark_inode_dirty expects inodes to be hashed.  Since we don't
 * want special inodes in the fileset inode space, we make them
 * appear hashed, but do not put on any lists.  hlist_del()
 * will work fine and require no locking.
 */
static inline void inode_fake_hash(struct inode *inode)
{
	hlist_add_fake(&inode->i_hash);
}

/*
 * inode->i_mutex nesting subclasses for the lock validator:
 *
 * 0: the object of the current VFS operation
 * 1: parent
 * 2: child/target
 * 3: xattr
 * 4: second non-directory
 * 5: second parent (when locking independent directories in rename)
 *
 * I_MUTEX_NONDIR2 is for certain operations (such as rename) which lock two
 * non-directories at once.
 *
 * The locking order between these classes is
 * parent[2] -> child -> grandchild -> normal -> xattr -> second non-directory
 */
enum inode_i_mutex_lock_class
{
	I_MUTEX_NORMAL,
	I_MUTEX_PARENT,
	I_MUTEX_CHILD,
	I_MUTEX_XATTR,
	I_MUTEX_NONDIR2,
	I_MUTEX_PARENT2,
};

static inline void inode_lock(struct inode *inode)
{
	down_write(&inode->i_rwsem);
}

static inline void inode_unlock(struct inode *inode)
{
	up_write(&inode->i_rwsem);
}

static inline void inode_lock_shared(struct inode *inode)
{
	down_read(&inode->i_rwsem);
}

static inline void inode_unlock_shared(struct inode *inode)
{
	up_read(&inode->i_rwsem);
}

static inline int inode_trylock(struct inode *inode)
{
	return down_write_trylock(&inode->i_rwsem);
}

static inline int inode_trylock_shared(struct inode *inode)
{
	return down_read_trylock(&inode->i_rwsem);
}

static inline int inode_is_locked(struct inode *inode)
{
	return rwsem_is_locked(&inode->i_rwsem);
}

static inline void inode_lock_nested(struct inode *inode, unsigned subclass)
{
	down_write_nested(&inode->i_rwsem, subclass);
}

static inline void inode_lock_shared_nested(struct inode *inode, unsigned subclass)
{
	down_read_nested(&inode->i_rwsem, subclass);
}

void lock_two_nondirectories(struct inode *, struct inode*);
void unlock_two_nondirectories(struct inode *, struct inode*);

/*
 * NOTE: in a 32bit arch with a preemptable kernel and
 * an UP compile the i_size_read/write must be atomic
 * with respect to the local cpu (unlike with preempt disabled),
 * but they don't need to be atomic with respect to other cpus like in
 * true SMP (so they need either to either locally disable irq around
 * the read or for example on x86 they can be still implemented as a
 * cmpxchg8b without the need of the lock prefix). For SMP compiles
 * and 64bit archs it makes no difference if preempt is enabled or not.
 */
static inline loff_t i_size_read(const struct inode *inode)
{
#if BITS_PER_LONG==32 && defined(CONFIG_SMP)
	loff_t i_size;
	unsigned int seq;

	do {
		seq = read_seqcount_begin(&inode->i_size_seqcount);
		i_size = inode->i_size;
	} while (read_seqcount_retry(&inode->i_size_seqcount, seq));
	return i_size;
#elif BITS_PER_LONG==32 && defined(CONFIG_PREEMPTION)
	loff_t i_size;

	preempt_disable();
	i_size = inode->i_size;
	preempt_enable();
	return i_size;
#else
	return inode->i_size;
#endif
}

/*
 * NOTE: unlike i_size_read(), i_size_write() does need locking around it
 * (normally i_mutex), otherwise on 32bit/SMP an update of i_size_seqcount
 * can be lost, resulting in subsequent i_size_read() calls spinning forever.
 */
static inline void i_size_write(struct inode *inode, loff_t i_size)
{
#if BITS_PER_LONG==32 && defined(CONFIG_SMP)
	preempt_disable();
	write_seqcount_begin(&inode->i_size_seqcount);
	inode->i_size = i_size;
	write_seqcount_end(&inode->i_size_seqcount);
	preempt_enable();
#elif BITS_PER_LONG==32 && defined(CONFIG_PREEMPTION)
	preempt_disable();
	inode->i_size = i_size;
	preempt_enable();
#else
	inode->i_size = i_size;
#endif
}

static inline unsigned iminor(const struct inode *inode)
{
	return MINOR(inode->i_rdev);
}

static inline unsigned imajor(const struct inode *inode)
{
	return MAJOR(inode->i_rdev);
}

extern struct block_device *I_BDEV(struct inode *inode);

struct fown_struct {
	rwlock_t lock;          /* protects pid, uid, euid fields */
	struct pid *pid;	/* pid or -pgrp where SIGIO should be sent */
	enum pid_type pid_type;	/* Kind of process group SIGIO should be sent to */
	kuid_t uid, euid;	/* uid/euid of process setting the owner */
	int signum;		/* posix.1b rt signal to be delivered on IO */
};

/*
 * Track a single file's readahead state
 */
struct file_ra_state {
	pgoff_t start;			/* where readahead started */
	unsigned int size;		/* # of readahead pages */
	unsigned int async_size;	/* do asynchronous readahead when
					   there are only # of pages ahead */

	unsigned int ra_pages;		/* Maximum readahead window */
	unsigned int mmap_miss;		/* Cache miss stat for mmap accesses */
	loff_t prev_pos;		/* Cache last read() position */
};

/*
 * Check if @index falls in the readahead windows.
 */
static inline int ra_has_index(struct file_ra_state *ra, pgoff_t index)
{
	return (index >= ra->start &&
		index <  ra->start + ra->size);
}

struct file {
	union {
		struct llist_node	fu_llist;
		struct rcu_head 	fu_rcuhead;
	} f_u;
	struct path		f_path;
	struct inode		*f_inode;	/* cached value */
	const struct file_operations	*f_op;

	/*
	 * Protects f_ep_links, f_flags.
	 * Must not be taken from IRQ context.
	 */
	spinlock_t		f_lock;
	enum rw_hint		f_write_hint;
	atomic_long_t		f_count;
	unsigned int 		f_flags;
	fmode_t			f_mode;
	struct mutex		f_pos_lock;
	loff_t			f_pos;
	struct fown_struct	f_owner;
	const struct cred	*f_cred;
	struct file_ra_state	f_ra;

	u64			f_version;
#ifdef CONFIG_SECURITY
	void			*f_security;
#endif
	/* needed for tty driver, and maybe others */
	void			*private_data;

#ifdef CONFIG_EPOLL
	/* Used by fs/eventpoll.c to link all the hooks to this file */
	struct list_head	f_ep_links;
	struct list_head	f_tfile_llink;
#endif /* #ifdef CONFIG_EPOLL */
	struct address_space	*f_mapping;
	errseq_t		f_wb_err;
} __randomize_layout
  __attribute__((aligned(4)));	/* lest something weird decides that 2 is OK */

struct file_handle {
	__u32 handle_bytes;
	int handle_type;
	/* file identifier */
	unsigned char f_handle[0];
};

static inline struct file *get_file(struct file *f)
{
	atomic_long_inc(&f->f_count);
	return f;
}
#define get_file_rcu_many(x, cnt)	\
	atomic_long_add_unless(&(x)->f_count, (cnt), 0)
#define get_file_rcu(x) get_file_rcu_many((x), 1)
#define file_count(x)	atomic_long_read(&(x)->f_count)

#define	MAX_NON_LFS	((1UL<<31) - 1)

/* Page cache limit. The filesystems should put that into their s_maxbytes 
   limits, otherwise bad things can happen in VM. */ 
#if BITS_PER_LONG==32
#define MAX_LFS_FILESIZE	((loff_t)ULONG_MAX << PAGE_SHIFT)
#elif BITS_PER_LONG==64
#define MAX_LFS_FILESIZE 	((loff_t)LLONG_MAX)
#endif

#define FL_POSIX	1
#define FL_FLOCK	2
#define FL_DELEG	4	/* NFSv4 delegation */
#define FL_ACCESS	8	/* not trying to lock, just looking */
#define FL_EXISTS	16	/* when unlocking, test for existence */
#define FL_LEASE	32	/* lease held on this file */
#define FL_CLOSE	64	/* unlock on close */
#define FL_SLEEP	128	/* A blocking lock */
#define FL_DOWNGRADE_PENDING	256 /* Lease is being downgraded */
#define FL_UNLOCK_PENDING	512 /* Lease is being broken */
#define FL_OFDLCK	1024	/* lock is "owned" by struct file */
#define FL_LAYOUT	2048	/* outstanding pNFS layout */

#define FL_CLOSE_POSIX (FL_POSIX | FL_CLOSE)

/*
 * Special return value from posix_lock_file() and vfs_lock_file() for
 * asynchronous locking.
 */
#define FILE_LOCK_DEFERRED 1

/* legacy typedef, should eventually be removed */
typedef void *fl_owner_t;

struct file_lock;

struct file_lock_operations {
	void (*fl_copy_lock)(struct file_lock *, struct file_lock *);
	void (*fl_release_private)(struct file_lock *);
};

struct lock_manager_operations {
	fl_owner_t (*lm_get_owner)(fl_owner_t);
	void (*lm_put_owner)(fl_owner_t);
	void (*lm_notify)(struct file_lock *);	/* unblock callback */
	int (*lm_grant)(struct file_lock *, int);
	bool (*lm_break)(struct file_lock *);
	int (*lm_change)(struct file_lock *, int, struct list_head *);
	void (*lm_setup)(struct file_lock *, void **);
};

struct lock_manager {
	struct list_head list;
	/*
	 * NFSv4 and up also want opens blocked during the grace period;
	 * NLM doesn't care:
	 */
	bool block_opens;
};

struct net;
void locks_start_grace(struct net *, struct lock_manager *);
void locks_end_grace(struct lock_manager *);
bool locks_in_grace(struct net *);
bool opens_in_grace(struct net *);

/* that will die - we need it for nfs_lock_info */
#include <linux/nfs_fs_i.h>

/*
 * struct file_lock represents a generic "file lock". It's used to represent
 * POSIX byte range locks, BSD (flock) locks, and leases. It's important to
 * note that the same struct is used to represent both a request for a lock and
 * the lock itself, but the same object is never used for both.
 *
 * FIXME: should we create a separate "struct lock_request" to help distinguish
 * these two uses?
 *
 * The varous i_flctx lists are ordered by:
 *
 * 1) lock owner
 * 2) lock range start
 * 3) lock range end
 *
 * Obviously, the last two criteria only matter for POSIX locks.
 */
struct file_lock {
	struct file_lock *fl_blocker;	/* The lock, that is blocking us */
	struct list_head fl_list;	/* link into file_lock_context */
	struct hlist_node fl_link;	/* node in global lists */
	struct list_head fl_blocked_requests;	/* list of requests with
						 * ->fl_blocker pointing here
						 */
	struct list_head fl_blocked_member;	/* node in
						 * ->fl_blocker->fl_blocked_requests
						 */
	fl_owner_t fl_owner;
	unsigned int fl_flags;
	unsigned char fl_type;
	unsigned int fl_pid;
	int fl_link_cpu;		/* what cpu's list is this on? */
	wait_queue_head_t fl_wait;
	struct file *fl_file;
	loff_t fl_start;
	loff_t fl_end;

	struct fasync_struct *	fl_fasync; /* for lease break notifications */
	/* for lease breaks: */
	unsigned long fl_break_time;
	unsigned long fl_downgrade_time;

	const struct file_lock_operations *fl_ops;	/* Callbacks for filesystems */
	const struct lock_manager_operations *fl_lmops;	/* Callbacks for lockmanagers */
	union {
		struct nfs_lock_info	nfs_fl;
		struct nfs4_lock_info	nfs4_fl;
		struct {
			struct list_head link;	/* link in AFS vnode's pending_locks list */
			int state;		/* state of grant or error if -ve */
			unsigned int	debug_id;
		} afs;
	} fl_u;
} __randomize_layout;

struct file_lock_context {
	spinlock_t		flc_lock;
	struct list_head	flc_flock;
	struct list_head	flc_posix;
	struct list_head	flc_lease;
};

/* The following constant reflects the upper bound of the file/locking space */
#ifndef OFFSET_MAX
#define INT_LIMIT(x)	(~((x)1 << (sizeof(x)*8 - 1)))
#define OFFSET_MAX	INT_LIMIT(loff_t)
#define OFFT_OFFSET_MAX	INT_LIMIT(off_t)
#endif

extern void send_sigio(struct fown_struct *fown, int fd, int band);

#define locks_inode(f) file_inode(f)

#ifdef CONFIG_FILE_LOCKING
extern int fcntl_getlk(struct file *, unsigned int, struct flock *);
extern int fcntl_setlk(unsigned int, struct file *, unsigned int,
			struct flock *);

#if BITS_PER_LONG == 32
extern int fcntl_getlk64(struct file *, unsigned int, struct flock64 *);
extern int fcntl_setlk64(unsigned int, struct file *, unsigned int,
			struct flock64 *);
#endif

extern int fcntl_setlease(unsigned int fd, struct file *filp, long arg);
extern int fcntl_getlease(struct file *filp);

/* fs/locks.c */
void locks_free_lock_context(struct inode *inode);
void locks_free_lock(struct file_lock *fl);
extern void locks_init_lock(struct file_lock *);
extern struct file_lock * locks_alloc_lock(void);
extern void locks_copy_lock(struct file_lock *, struct file_lock *);
extern void locks_copy_conflock(struct file_lock *, struct file_lock *);
extern void locks_remove_posix(struct file *, fl_owner_t);
extern void locks_remove_file(struct file *);
extern void locks_release_private(struct file_lock *);
extern void posix_test_lock(struct file *, struct file_lock *);
extern int posix_lock_file(struct file *, struct file_lock *, struct file_lock *);
extern int locks_delete_block(struct file_lock *);
extern int vfs_test_lock(struct file *, struct file_lock *);
extern int vfs_lock_file(struct file *, unsigned int, struct file_lock *, struct file_lock *);
extern int vfs_cancel_lock(struct file *filp, struct file_lock *fl);
extern int locks_lock_inode_wait(struct inode *inode, struct file_lock *fl);
extern int __break_lease(struct inode *inode, unsigned int flags, unsigned int type);
extern void lease_get_mtime(struct inode *, struct timespec64 *time);
extern int generic_setlease(struct file *, long, struct file_lock **, void **priv);
extern int vfs_setlease(struct file *, long, struct file_lock **, void **);
extern int lease_modify(struct file_lock *, int, struct list_head *);

struct notifier_block;
extern int lease_register_notifier(struct notifier_block *);
extern void lease_unregister_notifier(struct notifier_block *);

struct files_struct;
extern void show_fd_locks(struct seq_file *f,
			 struct file *filp, struct files_struct *files);
#else /* !CONFIG_FILE_LOCKING */
static inline int fcntl_getlk(struct file *file, unsigned int cmd,
			      struct flock __user *user)
{
	return -EINVAL;
}

static inline int fcntl_setlk(unsigned int fd, struct file *file,
			      unsigned int cmd, struct flock __user *user)
{
	return -EACCES;
}

#if BITS_PER_LONG == 32
static inline int fcntl_getlk64(struct file *file, unsigned int cmd,
				struct flock64 __user *user)
{
	return -EINVAL;
}

static inline int fcntl_setlk64(unsigned int fd, struct file *file,
				unsigned int cmd, struct flock64 __user *user)
{
	return -EACCES;
}
#endif
static inline int fcntl_setlease(unsigned int fd, struct file *filp, long arg)
{
	return -EINVAL;
}

static inline int fcntl_getlease(struct file *filp)
{
	return F_UNLCK;
}

static inline void
locks_free_lock_context(struct inode *inode)
{
}

static inline void locks_init_lock(struct file_lock *fl)
{
	return;
}

static inline void locks_copy_conflock(struct file_lock *new, struct file_lock *fl)
{
	return;
}

static inline void locks_copy_lock(struct file_lock *new, struct file_lock *fl)
{
	return;
}

static inline void locks_remove_posix(struct file *filp, fl_owner_t owner)
{
	return;
}

static inline void locks_remove_file(struct file *filp)
{
	return;
}

static inline void posix_test_lock(struct file *filp, struct file_lock *fl)
{
	return;
}

static inline int posix_lock_file(struct file *filp, struct file_lock *fl,
				  struct file_lock *conflock)
{
	return -ENOLCK;
}

static inline int locks_delete_block(struct file_lock *waiter)
{
	return -ENOENT;
}

static inline int vfs_test_lock(struct file *filp, struct file_lock *fl)
{
	return 0;
}

static inline int vfs_lock_file(struct file *filp, unsigned int cmd,
				struct file_lock *fl, struct file_lock *conf)
{
	return -ENOLCK;
}

static inline int vfs_cancel_lock(struct file *filp, struct file_lock *fl)
{
	return 0;
}

static inline int locks_lock_inode_wait(struct inode *inode, struct file_lock *fl)
{
	return -ENOLCK;
}

static inline int __break_lease(struct inode *inode, unsigned int mode, unsigned int type)
{
	return 0;
}

static inline void lease_get_mtime(struct inode *inode,
				   struct timespec64 *time)
{
	return;
}

static inline int generic_setlease(struct file *filp, long arg,
				    struct file_lock **flp, void **priv)
{
	return -EINVAL;
}

static inline int vfs_setlease(struct file *filp, long arg,
			       struct file_lock **lease, void **priv)
{
	return -EINVAL;
}

static inline int lease_modify(struct file_lock *fl, int arg,
			       struct list_head *dispose)
{
	return -EINVAL;
}

struct files_struct;
static inline void show_fd_locks(struct seq_file *f,
			struct file *filp, struct files_struct *files) {}
#endif /* !CONFIG_FILE_LOCKING */

static inline struct inode *file_inode(const struct file *f)
{
	return f->f_inode;
}

static inline struct dentry *file_dentry(const struct file *file)
{
	return d_real(file->f_path.dentry, file_inode(file));
}

static inline int locks_lock_file_wait(struct file *filp, struct file_lock *fl)
{
	return locks_lock_inode_wait(locks_inode(filp), fl);
}

struct fasync_struct {
	rwlock_t		fa_lock;
	int			magic;
	int			fa_fd;
	struct fasync_struct	*fa_next; /* singly linked list */
	struct file		*fa_file;
	struct rcu_head		fa_rcu;
};

#define FASYNC_MAGIC 0x4601

/* SMP safe fasync helpers: */
extern int fasync_helper(int, struct file *, int, struct fasync_struct **);
extern struct fasync_struct *fasync_insert_entry(int, struct file *, struct fasync_struct **, struct fasync_struct *);
extern int fasync_remove_entry(struct file *, struct fasync_struct **);
extern struct fasync_struct *fasync_alloc(void);
extern void fasync_free(struct fasync_struct *);

/* can be called from interrupts */
extern void kill_fasync(struct fasync_struct **, int, int);

extern void __f_setown(struct file *filp, struct pid *, enum pid_type, int force);
extern int f_setown(struct file *filp, unsigned long arg, int force);
extern void f_delown(struct file *filp);
extern pid_t f_getown(struct file *filp);
extern int send_sigurg(struct fown_struct *fown);

/*
 * sb->s_flags.  Note that these mirror the equivalent MS_* flags where
 * represented in both.
 */
#define SB_RDONLY	 1	/* Mount read-only */
#define SB_NOSUID	 2	/* Ignore suid and sgid bits */
#define SB_NODEV	 4	/* Disallow access to device special files */
#define SB_NOEXEC	 8	/* Disallow program execution */
#define SB_SYNCHRONOUS	16	/* Writes are synced at once */
#define SB_MANDLOCK	64	/* Allow mandatory locks on an FS */
#define SB_DIRSYNC	128	/* Directory modifications are synchronous */
#define SB_NOATIME	1024	/* Do not update access times. */
#define SB_NODIRATIME	2048	/* Do not update directory access times */
#define SB_SILENT	32768
#define SB_POSIXACL	(1<<16)	/* VFS does not apply the umask */
#define SB_KERNMOUNT	(1<<22) /* this is a kern_mount call */
#define SB_I_VERSION	(1<<23) /* Update inode I_version field */
#define SB_LAZYTIME	(1<<25) /* Update the on-disk [acm]times lazily */

/* These sb flags are internal to the kernel */
#define SB_SUBMOUNT     (1<<26)
#define SB_FORCE    	(1<<27)
#define SB_NOSEC	(1<<28)
#define SB_BORN		(1<<29)
#define SB_ACTIVE	(1<<30)
#define SB_NOUSER	(1<<31)

/*
 *	Umount options
 */

#define MNT_FORCE	0x00000001	/* Attempt to forcibily umount */
#define MNT_DETACH	0x00000002	/* Just detach from the tree */
#define MNT_EXPIRE	0x00000004	/* Mark for expiry */
#define UMOUNT_NOFOLLOW	0x00000008	/* Don't follow symlink on umount */
#define UMOUNT_UNUSED	0x80000000	/* Flag guaranteed to be unused */

/* sb->s_iflags */
#define SB_I_CGROUPWB	0x00000001	/* cgroup-aware writeback enabled */
#define SB_I_NOEXEC	0x00000002	/* Ignore executables on this fs */
#define SB_I_NODEV	0x00000004	/* Ignore devices on this fs */
#define SB_I_MULTIROOT	0x00000008	/* Multiple roots to the dentry tree */

/* sb->s_iflags to limit user namespace mounts */
#define SB_I_USERNS_VISIBLE		0x00000010 /* fstype already mounted */
#define SB_I_IMA_UNVERIFIABLE_SIGNATURE	0x00000020
#define SB_I_UNTRUSTED_MOUNTER		0x00000040

/* Possible states of 'frozen' field */
enum {
	SB_UNFROZEN = 0,		/* FS is unfrozen */
	SB_FREEZE_WRITE	= 1,		/* Writes, dir ops, ioctls frozen */
	SB_FREEZE_PAGEFAULT = 2,	/* Page faults stopped as well */
	SB_FREEZE_FS = 3,		/* For internal FS use (e.g. to stop
					 * internal threads if needed) */
	SB_FREEZE_COMPLETE = 4,		/* ->freeze_fs finished successfully */
};

#define SB_FREEZE_LEVELS (SB_FREEZE_COMPLETE - 1)

struct sb_writers {
	int				frozen;		/* Is sb frozen? */
	wait_queue_head_t		wait_unfrozen;	/* for get_super_thawed() */
	struct percpu_rw_semaphore	rw_sem[SB_FREEZE_LEVELS];
};

struct super_block {
	struct list_head	s_list;		/* Keep this first */
	dev_t			s_dev;		/* search index; _not_ kdev_t */
	unsigned char		s_blocksize_bits;
	unsigned long		s_blocksize;
	loff_t			s_maxbytes;	/* Max file size */
	struct file_system_type	*s_type;
	const struct super_operations	*s_op;
	const struct dquot_operations	*dq_op;
	const struct quotactl_ops	*s_qcop;
	const struct export_operations *s_export_op;
	unsigned long		s_flags;
	unsigned long		s_iflags;	/* internal SB_I_* flags */
	unsigned long		s_magic;
	struct dentry		*s_root;
	struct rw_semaphore	s_umount;
	int			s_count;
	atomic_t		s_active;
#ifdef CONFIG_SECURITY
	void                    *s_security;
#endif
	const struct xattr_handler **s_xattr;
#ifdef CONFIG_FS_ENCRYPTION
	const struct fscrypt_operations	*s_cop;
	struct key		*s_master_keys; /* master crypto keys in use */
#endif
#ifdef CONFIG_FS_VERITY
	const struct fsverity_operations *s_vop;
#endif
	struct hlist_bl_head	s_roots;	/* alternate root dentries for NFS */
	struct list_head	s_mounts;	/* list of mounts; _not_ for fs use */
	struct block_device	*s_bdev;
	struct backing_dev_info *s_bdi;
	struct mtd_info		*s_mtd;
	struct hlist_node	s_instances;
	unsigned int		s_quota_types;	/* Bitmask of supported quota types */
	struct quota_info	s_dquot;	/* Diskquota specific options */

	struct sb_writers	s_writers;

	/*
	 * Keep s_fs_info, s_time_gran, s_fsnotify_mask, and
	 * s_fsnotify_marks together for cache efficiency. They are frequently
	 * accessed and rarely modified.
	 */
	void			*s_fs_info;	/* Filesystem private info */

	/* Granularity of c/m/atime in ns (cannot be worse than a second) */
	u32			s_time_gran;
	/* Time limits for c/m/atime in seconds */
	time64_t		   s_time_min;
	time64_t		   s_time_max;
#ifdef CONFIG_FSNOTIFY
	__u32			s_fsnotify_mask;
	struct fsnotify_mark_connector __rcu	*s_fsnotify_marks;
#endif

	char			s_id[32];	/* Informational name */
	uuid_t			s_uuid;		/* UUID */

	unsigned int		s_max_links;
	fmode_t			s_mode;

	/*
	 * The next field is for VFS *only*. No filesystems have any business
	 * even looking at it. You had been warned.
	 */
	struct mutex s_vfs_rename_mutex;	/* Kludge */

	/*
	 * Filesystem subtype.  If non-empty the filesystem type field
	 * in /proc/mounts will be "type.subtype"
	 */
	const char *s_subtype;

	const struct dentry_operations *s_d_op; /* default d_op for dentries */

	/*
	 * Saved pool identifier for cleancache (-1 means none)
	 */
	int cleancache_poolid;

	struct shrinker s_shrink;	/* per-sb shrinker handle */

	/* Number of inodes with nlink == 0 but still referenced */
	atomic_long_t s_remove_count;

	/* Pending fsnotify inode refs */
	atomic_long_t s_fsnotify_inode_refs;

	/* Being remounted read-only */
	int s_readonly_remount;

	/* AIO completions deferred from interrupt context */
	struct workqueue_struct *s_dio_done_wq;
	struct hlist_head s_pins;

	/*
	 * Owning user namespace and default context in which to
	 * interpret filesystem uids, gids, quotas, device nodes,
	 * xattrs and security labels.
	 */
	struct user_namespace *s_user_ns;

	/*
	 * The list_lru structure is essentially just a pointer to a table
	 * of per-node lru lists, each of which has its own spinlock.
	 * There is no need to put them into separate cachelines.
	 */
	struct list_lru		s_dentry_lru;
	struct list_lru		s_inode_lru;
	struct rcu_head		rcu;
	struct work_struct	destroy_work;

	struct mutex		s_sync_lock;	/* sync serialisation lock */

	/*
	 * Indicates how deep in a filesystem stack this SB is
	 */
	int s_stack_depth;

	/* s_inode_list_lock protects s_inodes */
	spinlock_t		s_inode_list_lock ____cacheline_aligned_in_smp;
	struct list_head	s_inodes;	/* all inodes */

	spinlock_t		s_inode_wblist_lock;
	struct list_head	s_inodes_wb;	/* writeback inodes */
} __randomize_layout;

/* Helper functions so that in most cases filesystems will
 * not need to deal directly with kuid_t and kgid_t and can
 * instead deal with the raw numeric values that are stored
 * in the filesystem.
 */
static inline uid_t i_uid_read(const struct inode *inode)
{
	return from_kuid(inode->i_sb->s_user_ns, inode->i_uid);
}

static inline gid_t i_gid_read(const struct inode *inode)
{
	return from_kgid(inode->i_sb->s_user_ns, inode->i_gid);
}

static inline void i_uid_write(struct inode *inode, uid_t uid)
{
	inode->i_uid = make_kuid(inode->i_sb->s_user_ns, uid);
}

static inline void i_gid_write(struct inode *inode, gid_t gid)
{
	inode->i_gid = make_kgid(inode->i_sb->s_user_ns, gid);
}

extern struct timespec64 timespec64_trunc(struct timespec64 t, unsigned gran);
extern struct timespec64 current_time(struct inode *inode);

/*
 * Snapshotting support.
 */

void __sb_end_write(struct super_block *sb, int level);
int __sb_start_write(struct super_block *sb, int level, bool wait);

#define __sb_writers_acquired(sb, lev)	\
	percpu_rwsem_acquire(&(sb)->s_writers.rw_sem[(lev)-1], 1, _THIS_IP_)
#define __sb_writers_release(sb, lev)	\
	percpu_rwsem_release(&(sb)->s_writers.rw_sem[(lev)-1], 1, _THIS_IP_)

/**
 * sb_end_write - drop write access to a superblock
 * @sb: the super we wrote to
 *
 * Decrement number of writers to the filesystem. Wake up possible waiters
 * wanting to freeze the filesystem.
 */
static inline void sb_end_write(struct super_block *sb)
{
	__sb_end_write(sb, SB_FREEZE_WRITE);
}

/**
 * sb_end_pagefault - drop write access to a superblock from a page fault
 * @sb: the super we wrote to
 *
 * Decrement number of processes handling write page fault to the filesystem.
 * Wake up possible waiters wanting to freeze the filesystem.
 */
static inline void sb_end_pagefault(struct super_block *sb)
{
	__sb_end_write(sb, SB_FREEZE_PAGEFAULT);
}

/**
 * sb_end_intwrite - drop write access to a superblock for internal fs purposes
 * @sb: the super we wrote to
 *
 * Decrement fs-internal number of writers to the filesystem.  Wake up possible
 * waiters wanting to freeze the filesystem.
 */
static inline void sb_end_intwrite(struct super_block *sb)
{
	__sb_end_write(sb, SB_FREEZE_FS);
}

/**
 * sb_start_write - get write access to a superblock
 * @sb: the super we write to
 *
 * When a process wants to write data or metadata to a file system (i.e. dirty
 * a page or an inode), it should embed the operation in a sb_start_write() -
 * sb_end_write() pair to get exclusion against file system freezing. This
 * function increments number of writers preventing freezing. If the file
 * system is already frozen, the function waits until the file system is
 * thawed.
 *
 * Since freeze protection behaves as a lock, users have to preserve
 * ordering of freeze protection and other filesystem locks. Generally,
 * freeze protection should be the outermost lock. In particular, we have:
 *
 * sb_start_write
 *   -> i_mutex			(write path, truncate, directory ops, ...)
 *   -> s_umount		(freeze_super, thaw_super)
 */
static inline void sb_start_write(struct super_block *sb)
{
	__sb_start_write(sb, SB_FREEZE_WRITE, true);
}

static inline int sb_start_write_trylock(struct super_block *sb)
{
	return __sb_start_write(sb, SB_FREEZE_WRITE, false);
}

/**
 * sb_start_pagefault - get write access to a superblock from a page fault
 * @sb: the super we write to
 *
 * When a process starts handling write page fault, it should embed the
 * operation into sb_start_pagefault() - sb_end_pagefault() pair to get
 * exclusion against file system freezing. This is needed since the page fault
 * is going to dirty a page. This function increments number of running page
 * faults preventing freezing. If the file system is already frozen, the
 * function waits until the file system is thawed.
 *
 * Since page fault freeze protection behaves as a lock, users have to preserve
 * ordering of freeze protection and other filesystem locks. It is advised to
 * put sb_start_pagefault() close to mmap_sem in lock ordering. Page fault
 * handling code implies lock dependency:
 *
 * mmap_sem
 *   -> sb_start_pagefault
 */
static inline void sb_start_pagefault(struct super_block *sb)
{
	__sb_start_write(sb, SB_FREEZE_PAGEFAULT, true);
}

/*
 * sb_start_intwrite - get write access to a superblock for internal fs purposes
 * @sb: the super we write to
 *
 * This is the third level of protection against filesystem freezing. It is
 * free for use by a filesystem. The only requirement is that it must rank
 * below sb_start_pagefault.
 *
 * For example filesystem can call sb_start_intwrite() when starting a
 * transaction which somewhat eases handling of freezing for internal sources
 * of filesystem changes (internal fs threads, discarding preallocation on file
 * close, etc.).
 */
static inline void sb_start_intwrite(struct super_block *sb)
{
	__sb_start_write(sb, SB_FREEZE_FS, true);
}

static inline int sb_start_intwrite_trylock(struct super_block *sb)
{
	return __sb_start_write(sb, SB_FREEZE_FS, false);
}


extern bool inode_owner_or_capable(const struct inode *inode);

/*
 * VFS helper functions..
 */
extern int vfs_create(struct inode *, struct dentry *, umode_t, bool);
extern int vfs_mkdir(struct inode *, struct dentry *, umode_t);
extern int vfs_mknod(struct inode *, struct dentry *, umode_t, dev_t);
extern int vfs_symlink(struct inode *, struct dentry *, const char *);
extern int vfs_link(struct dentry *, struct inode *, struct dentry *, struct inode **);
extern int vfs_rmdir(struct inode *, struct dentry *);
extern int vfs_unlink(struct inode *, struct dentry *, struct inode **);
extern int vfs_rename(struct inode *, struct dentry *, struct inode *, struct dentry *, struct inode **, unsigned int);
extern int vfs_whiteout(struct inode *, struct dentry *);

extern struct dentry *vfs_tmpfile(struct dentry *dentry, umode_t mode,
				  int open_flag);

int vfs_mkobj(struct dentry *, umode_t,
		int (*f)(struct dentry *, umode_t, void *),
		void *);

extern long vfs_ioctl(struct file *file, unsigned int cmd, unsigned long arg);

#ifdef CONFIG_COMPAT
extern long compat_ptr_ioctl(struct file *file, unsigned int cmd,
					unsigned long arg);
#else
#define compat_ptr_ioctl NULL
#endif

/*
 * VFS file helper functions.
 */
extern void inode_init_owner(struct inode *inode, const struct inode *dir,
			umode_t mode);
extern bool may_open_dev(const struct path *path);
/*
 * VFS FS_IOC_FIEMAP helper definitions.
 */
struct fiemap_extent_info {
	unsigned int fi_flags;		/* Flags as passed from user */
	unsigned int fi_extents_mapped;	/* Number of mapped extents */
	unsigned int fi_extents_max;	/* Size of fiemap_extent array */
	struct fiemap_extent __user *fi_extents_start; /* Start of
							fiemap_extent array */
};
int fiemap_fill_next_extent(struct fiemap_extent_info *info, u64 logical,
			    u64 phys, u64 len, u32 flags);
int fiemap_check_flags(struct fiemap_extent_info *fieinfo, u32 fs_flags);

/*
 * This is the "filldir" function type, used by readdir() to let
 * the kernel specify what kind of dirent layout it wants to have.
 * This allows the kernel to read directories into kernel space or
 * to have different dirent layouts depending on the binary type.
 */
struct dir_context;
typedef int (*filldir_t)(struct dir_context *, const char *, int, loff_t, u64,
			 unsigned);

struct dir_context {
	filldir_t actor;
	loff_t pos;
};

struct block_device_operations;

/* These macros are for out of kernel modules to test that
 * the kernel supports the unlocked_ioctl and compat_ioctl
 * fields in struct file_operations. */
#define HAVE_COMPAT_IOCTL 1
#define HAVE_UNLOCKED_IOCTL 1

/*
 * These flags let !MMU mmap() govern direct device mapping vs immediate
 * copying more easily for MAP_PRIVATE, especially for ROM filesystems.
 *
 * NOMMU_MAP_COPY:	Copy can be mapped (MAP_PRIVATE)
 * NOMMU_MAP_DIRECT:	Can be mapped directly (MAP_SHARED)
 * NOMMU_MAP_READ:	Can be mapped for reading
 * NOMMU_MAP_WRITE:	Can be mapped for writing
 * NOMMU_MAP_EXEC:	Can be mapped for execution
 */
#define NOMMU_MAP_COPY		0x00000001
#define NOMMU_MAP_DIRECT	0x00000008
#define NOMMU_MAP_READ		VM_MAYREAD
#define NOMMU_MAP_WRITE		VM_MAYWRITE
#define NOMMU_MAP_EXEC		VM_MAYEXEC

#define NOMMU_VMFLAGS \
	(NOMMU_MAP_READ | NOMMU_MAP_WRITE | NOMMU_MAP_EXEC)

/*
 * These flags control the behavior of the remap_file_range function pointer.
 * If it is called with len == 0 that means "remap to end of source file".
 * See Documentation/filesystems/vfs.rst for more details about this call.
 *
 * REMAP_FILE_DEDUP: only remap if contents identical (i.e. deduplicate)
 * REMAP_FILE_CAN_SHORTEN: caller can handle a shortened request
 */
#define REMAP_FILE_DEDUP		(1 << 0)
#define REMAP_FILE_CAN_SHORTEN		(1 << 1)

/*
 * These flags signal that the caller is ok with altering various aspects of
 * the behavior of the remap operation.  The changes must be made by the
 * implementation; the vfs remap helper functions can take advantage of them.
 * Flags in this category exist to preserve the quirky behavior of the hoisted
 * btrfs clone/dedupe ioctls.
 */
#define REMAP_FILE_ADVISORY		(REMAP_FILE_CAN_SHORTEN)

struct iov_iter;

struct file_operations {
	struct module *owner;
	loff_t (*llseek) (struct file *, loff_t, int);
	ssize_t (*read) (struct file *, char __user *, size_t, loff_t *);
	ssize_t (*write) (struct file *, const char __user *, size_t, loff_t *);
	ssize_t (*read_iter) (struct kiocb *, struct iov_iter *);
	ssize_t (*write_iter) (struct kiocb *, struct iov_iter *);
	int (*iopoll)(struct kiocb *kiocb, bool spin);
	int (*iterate) (struct file *, struct dir_context *);
	int (*iterate_shared) (struct file *, struct dir_context *);
	__poll_t (*poll) (struct file *, struct poll_table_struct *);
	long (*unlocked_ioctl) (struct file *, unsigned int, unsigned long);
	long (*compat_ioctl) (struct file *, unsigned int, unsigned long);
	int (*mmap) (struct file *, struct vm_area_struct *);
	unsigned long mmap_supported_flags;
	int (*open) (struct inode *, struct file *);
	int (*flush) (struct file *, fl_owner_t id);
	int (*release) (struct inode *, struct file *);
	int (*fsync) (struct file *, loff_t, loff_t, int datasync);
	int (*fasync) (int, struct file *, int);
	int (*lock) (struct file *, int, struct file_lock *);
	ssize_t (*sendpage) (struct file *, struct page *, int, size_t, loff_t *, int);
	unsigned long (*get_unmapped_area)(struct file *, unsigned long, unsigned long, unsigned long, unsigned long);
	int (*check_flags)(int);
	int (*flock) (struct file *, int, struct file_lock *);
	ssize_t (*splice_write)(struct pipe_inode_info *, struct file *, loff_t *, size_t, unsigned int);
	ssize_t (*splice_read)(struct file *, loff_t *, struct pipe_inode_info *, size_t, unsigned int);
	int (*setlease)(struct file *, long, struct file_lock **, void **);
	long (*fallocate)(struct file *file, int mode, loff_t offset,
			  loff_t len);
	void (*show_fdinfo)(struct seq_file *m, struct file *f);
#ifndef CONFIG_MMU
	unsigned (*mmap_capabilities)(struct file *);
#endif
	ssize_t (*copy_file_range)(struct file *, loff_t, struct file *,
			loff_t, size_t, unsigned int);
	loff_t (*remap_file_range)(struct file *file_in, loff_t pos_in,
				   struct file *file_out, loff_t pos_out,
				   loff_t len, unsigned int remap_flags);
	int (*fadvise)(struct file *, loff_t, loff_t, int);
} __randomize_layout;

struct inode_operations {
	struct dentry * (*lookup) (struct inode *,struct dentry *, unsigned int);
	const char * (*get_link) (struct dentry *, struct inode *, struct delayed_call *);
	int (*permission) (struct inode *, int);
	struct posix_acl * (*get_acl)(struct inode *, int);

	int (*readlink) (struct dentry *, char __user *,int);

	int (*create) (struct inode *,struct dentry *, umode_t, bool);
	int (*link) (struct dentry *,struct inode *,struct dentry *);
	int (*unlink) (struct inode *,struct dentry *);
	int (*symlink) (struct inode *,struct dentry *,const char *);
	int (*mkdir) (struct inode *,struct dentry *,umode_t);
	int (*rmdir) (struct inode *,struct dentry *);
	int (*mknod) (struct inode *,struct dentry *,umode_t,dev_t);
	int (*rename) (struct inode *, struct dentry *,
			struct inode *, struct dentry *, unsigned int);
	int (*setattr) (struct dentry *, struct iattr *);
	int (*getattr) (const struct path *, struct kstat *, u32, unsigned int);
	ssize_t (*listxattr) (struct dentry *, char *, size_t);
	int (*fiemap)(struct inode *, struct fiemap_extent_info *, u64 start,
		      u64 len);
	int (*update_time)(struct inode *, struct timespec64 *, int);
	int (*atomic_open)(struct inode *, struct dentry *,
			   struct file *, unsigned open_flag,
			   umode_t create_mode);
	int (*tmpfile) (struct inode *, struct dentry *, umode_t);
	int (*set_acl)(struct inode *, struct posix_acl *, int);
} ____cacheline_aligned;

static inline ssize_t call_read_iter(struct file *file, struct kiocb *kio,
				     struct iov_iter *iter)
{
	return file->f_op->read_iter(kio, iter);
}

static inline ssize_t call_write_iter(struct file *file, struct kiocb *kio,
				      struct iov_iter *iter)
{
	return file->f_op->write_iter(kio, iter);
}

static inline int call_mmap(struct file *file, struct vm_area_struct *vma)
{
	return file->f_op->mmap(file, vma);
}

ssize_t rw_copy_check_uvector(int type, const struct iovec __user * uvector,
			      unsigned long nr_segs, unsigned long fast_segs,
			      struct iovec *fast_pointer,
			      struct iovec **ret_pointer);

extern ssize_t __vfs_read(struct file *, char __user *, size_t, loff_t *);
extern ssize_t vfs_read(struct file *, char __user *, size_t, loff_t *);
extern ssize_t vfs_write(struct file *, const char __user *, size_t, loff_t *);
extern ssize_t vfs_readv(struct file *, const struct iovec __user *,
		unsigned long, loff_t *, rwf_t);
extern ssize_t vfs_copy_file_range(struct file *, loff_t , struct file *,
				   loff_t, size_t, unsigned int);
extern ssize_t generic_copy_file_range(struct file *file_in, loff_t pos_in,
				       struct file *file_out, loff_t pos_out,
				       size_t len, unsigned int flags);
extern int generic_remap_file_range_prep(struct file *file_in, loff_t pos_in,
					 struct file *file_out, loff_t pos_out,
					 loff_t *count,
					 unsigned int remap_flags);
extern loff_t do_clone_file_range(struct file *file_in, loff_t pos_in,
				  struct file *file_out, loff_t pos_out,
				  loff_t len, unsigned int remap_flags);
extern loff_t vfs_clone_file_range(struct file *file_in, loff_t pos_in,
				   struct file *file_out, loff_t pos_out,
				   loff_t len, unsigned int remap_flags);
extern int vfs_dedupe_file_range(struct file *file,
				 struct file_dedupe_range *same);
extern loff_t vfs_dedupe_file_range_one(struct file *src_file, loff_t src_pos,
					struct file *dst_file, loff_t dst_pos,
					loff_t len, unsigned int remap_flags);


struct super_operations {
   	struct inode *(*alloc_inode)(struct super_block *sb);
	void (*destroy_inode)(struct inode *);
	void (*free_inode)(struct inode *);

   	void (*dirty_inode) (struct inode *, int flags);
	int (*write_inode) (struct inode *, struct writeback_control *wbc);
	int (*drop_inode) (struct inode *);
	void (*evict_inode) (struct inode *);
	void (*put_super) (struct super_block *);
	int (*sync_fs)(struct super_block *sb, int wait);
	int (*freeze_super) (struct super_block *);
	int (*freeze_fs) (struct super_block *);
	int (*thaw_super) (struct super_block *);
	int (*unfreeze_fs) (struct super_block *);
	int (*statfs) (struct dentry *, struct kstatfs *);
	int (*remount_fs) (struct super_block *, int *, char *);
	void (*umount_begin) (struct super_block *);

	int (*show_options)(struct seq_file *, struct dentry *);
	int (*show_devname)(struct seq_file *, struct dentry *);
	int (*show_path)(struct seq_file *, struct dentry *);
	int (*show_stats)(struct seq_file *, struct dentry *);
#ifdef CONFIG_QUOTA
	ssize_t (*quota_read)(struct super_block *, int, char *, size_t, loff_t);
	ssize_t (*quota_write)(struct super_block *, int, const char *, size_t, loff_t);
	struct dquot **(*get_dquots)(struct inode *);
#endif
	int (*bdev_try_to_free_page)(struct super_block*, struct page*, gfp_t);
	long (*nr_cached_objects)(struct super_block *,
				  struct shrink_control *);
	long (*free_cached_objects)(struct super_block *,
				    struct shrink_control *);
};

/*
 * Inode flags - they have no relation to superblock flags now
 */
#define S_SYNC		1	/* Writes are synced at once */
#define S_NOATIME	2	/* Do not update access times */
#define S_APPEND	4	/* Append-only file */
#define S_IMMUTABLE	8	/* Immutable file */
#define S_DEAD		16	/* removed, but still open directory */
#define S_NOQUOTA	32	/* Inode is not counted to quota */
#define S_DIRSYNC	64	/* Directory modifications are synchronous */
#define S_NOCMTIME	128	/* Do not update file c/mtime */
#define S_SWAPFILE	256	/* Do not truncate: swapon got its bmaps */
#define S_PRIVATE	512	/* Inode is fs-internal */
#define S_IMA		1024	/* Inode has an associated IMA struct */
#define S_AUTOMOUNT	2048	/* Automount/referral quasi-directory */
#define S_NOSEC		4096	/* no suid or xattr security attributes */
#ifdef CONFIG_FS_DAX
#define S_DAX		8192	/* Direct Access, avoiding the page cache */
#else
#define S_DAX		0	/* Make all the DAX code disappear */
#endif
#define S_ENCRYPTED	16384	/* Encrypted file (using fs/crypto/) */
#define S_CASEFOLD	32768	/* Casefolded file */
#define S_VERITY	65536	/* Verity file (using fs/verity/) */

/*
 * Note that nosuid etc flags are inode-specific: setting some file-system
 * flags just means all the inodes inherit those flags by default. It might be
 * possible to override it selectively if you really wanted to with some
 * ioctl() that is not currently implemented.
 *
 * Exception: SB_RDONLY is always applied to the entire file system.
 *
 * Unfortunately, it is possible to change a filesystems flags with it mounted
 * with files in use.  This means that all of the inodes will not have their
 * i_flags updated.  Hence, i_flags no longer inherit the superblock mount
 * flags, so these have to be checked separately. -- rmk@arm.uk.linux.org
 */
#define __IS_FLG(inode, flg)	((inode)->i_sb->s_flags & (flg))

static inline bool sb_rdonly(const struct super_block *sb) { return sb->s_flags & SB_RDONLY; }
#define IS_RDONLY(inode)	sb_rdonly((inode)->i_sb)
#define IS_SYNC(inode)		(__IS_FLG(inode, SB_SYNCHRONOUS) || \
					((inode)->i_flags & S_SYNC))
#define IS_DIRSYNC(inode)	(__IS_FLG(inode, SB_SYNCHRONOUS|SB_DIRSYNC) || \
					((inode)->i_flags & (S_SYNC|S_DIRSYNC)))
#define IS_MANDLOCK(inode)	__IS_FLG(inode, SB_MANDLOCK)
#define IS_NOATIME(inode)	__IS_FLG(inode, SB_RDONLY|SB_NOATIME)
#define IS_I_VERSION(inode)	__IS_FLG(inode, SB_I_VERSION)

#define IS_NOQUOTA(inode)	((inode)->i_flags & S_NOQUOTA)
#define IS_APPEND(inode)	((inode)->i_flags & S_APPEND)
#define IS_IMMUTABLE(inode)	((inode)->i_flags & S_IMMUTABLE)
#define IS_POSIXACL(inode)	__IS_FLG(inode, SB_POSIXACL)

#define IS_DEADDIR(inode)	((inode)->i_flags & S_DEAD)
#define IS_NOCMTIME(inode)	((inode)->i_flags & S_NOCMTIME)
#define IS_SWAPFILE(inode)	((inode)->i_flags & S_SWAPFILE)
#define IS_PRIVATE(inode)	((inode)->i_flags & S_PRIVATE)
#define IS_IMA(inode)		((inode)->i_flags & S_IMA)
#define IS_AUTOMOUNT(inode)	((inode)->i_flags & S_AUTOMOUNT)
#define IS_NOSEC(inode)		((inode)->i_flags & S_NOSEC)
#define IS_DAX(inode)		((inode)->i_flags & S_DAX)
#define IS_ENCRYPTED(inode)	((inode)->i_flags & S_ENCRYPTED)
#define IS_CASEFOLDED(inode)	((inode)->i_flags & S_CASEFOLD)
#define IS_VERITY(inode)	((inode)->i_flags & S_VERITY)

#define IS_WHITEOUT(inode)	(S_ISCHR(inode->i_mode) && \
				 (inode)->i_rdev == WHITEOUT_DEV)

static inline bool HAS_UNMAPPED_ID(struct inode *inode)
{
	return !uid_valid(inode->i_uid) || !gid_valid(inode->i_gid);
}

static inline enum rw_hint file_write_hint(struct file *file)
{
	if (file->f_write_hint != WRITE_LIFE_NOT_SET)
		return file->f_write_hint;

	return file_inode(file)->i_write_hint;
}

static inline int iocb_flags(struct file *file);

static inline u16 ki_hint_validate(enum rw_hint hint)
{
	typeof(((struct kiocb *)0)->ki_hint) max_hint = -1;

	if (hint <= max_hint)
		return hint;
	return 0;
}

static inline void init_sync_kiocb(struct kiocb *kiocb, struct file *filp)
{
	*kiocb = (struct kiocb) {
		.ki_filp = filp,
		.ki_flags = iocb_flags(filp),
		.ki_hint = ki_hint_validate(file_write_hint(filp)),
		.ki_ioprio = get_current_ioprio(),
	};
}

/*
 * Inode state bits.  Protected by inode->i_lock
 *
 * Three bits determine the dirty state of the inode, I_DIRTY_SYNC,
 * I_DIRTY_DATASYNC and I_DIRTY_PAGES.
 *
 * Four bits define the lifetime of an inode.  Initially, inodes are I_NEW,
 * until that flag is cleared.  I_WILL_FREE, I_FREEING and I_CLEAR are set at
 * various stages of removing an inode.
 *
 * Two bits are used for locking and completion notification, I_NEW and I_SYNC.
 *
 * I_DIRTY_SYNC		Inode is dirty, but doesn't have to be written on
 *			fdatasync().  i_atime is the usual cause.
 * I_DIRTY_DATASYNC	Data-related inode changes pending. We keep track of
 *			these changes separately from I_DIRTY_SYNC so that we
 *			don't have to write inode on fdatasync() when only
 *			mtime has changed in it.
 * I_DIRTY_PAGES	Inode has dirty pages.  Inode itself may be clean.
 * I_NEW		Serves as both a mutex and completion notification.
 *			New inodes set I_NEW.  If two processes both create
 *			the same inode, one of them will release its inode and
 *			wait for I_NEW to be released before returning.
 *			Inodes in I_WILL_FREE, I_FREEING or I_CLEAR state can
 *			also cause waiting on I_NEW, without I_NEW actually
 *			being set.  find_inode() uses this to prevent returning
 *			nearly-dead inodes.
 * I_WILL_FREE		Must be set when calling write_inode_now() if i_count
 *			is zero.  I_FREEING must be set when I_WILL_FREE is
 *			cleared.
 * I_FREEING		Set when inode is about to be freed but still has dirty
 *			pages or buffers attached or the inode itself is still
 *			dirty.
 * I_CLEAR		Added by clear_inode().  In this state the inode is
 *			clean and can be destroyed.  Inode keeps I_FREEING.
 *
 *			Inodes that are I_WILL_FREE, I_FREEING or I_CLEAR are
 *			prohibited for many purposes.  iget() must wait for
 *			the inode to be completely released, then create it
 *			anew.  Other functions will just ignore such inodes,
 *			if appropriate.  I_NEW is used for waiting.
 *
 * I_SYNC		Writeback of inode is running. The bit is set during
 *			data writeback, and cleared with a wakeup on the bit
 *			address once it is done. The bit is also used to pin
 *			the inode in memory for flusher thread.
 *
 * I_REFERENCED		Marks the inode as recently references on the LRU list.
 *
 * I_DIO_WAKEUP		Never set.  Only used as a key for wait_on_bit().
 *
 * I_WB_SWITCH		Cgroup bdi_writeback switching in progress.  Used to
 *			synchronize competing switching instances and to tell
 *			wb stat updates to grab the i_pages lock.  See
 *			inode_switch_wbs_work_fn() for details.
 *
 * I_OVL_INUSE		Used by overlayfs to get exclusive ownership on upper
 *			and work dirs among overlayfs mounts.
 *
 * I_CREATING		New object's inode in the middle of setting up.
 *
 * Q: What is the difference between I_WILL_FREE and I_FREEING?
 */
#define I_DIRTY_SYNC		(1 << 0)
#define I_DIRTY_DATASYNC	(1 << 1)
#define I_DIRTY_PAGES		(1 << 2)
#define __I_NEW			3
#define I_NEW			(1 << __I_NEW)
#define I_WILL_FREE		(1 << 4)
#define I_FREEING		(1 << 5)
#define I_CLEAR			(1 << 6)
#define __I_SYNC		7
#define I_SYNC			(1 << __I_SYNC)
#define I_REFERENCED		(1 << 8)
#define __I_DIO_WAKEUP		9
#define I_DIO_WAKEUP		(1 << __I_DIO_WAKEUP)
#define I_LINKABLE		(1 << 10)
#define I_DIRTY_TIME		(1 << 11)
#define __I_DIRTY_TIME_EXPIRED	12
#define I_DIRTY_TIME_EXPIRED	(1 << __I_DIRTY_TIME_EXPIRED)
#define I_WB_SWITCH		(1 << 13)
#define I_OVL_INUSE		(1 << 14)
#define I_CREATING		(1 << 15)

#define I_DIRTY_INODE (I_DIRTY_SYNC | I_DIRTY_DATASYNC)
#define I_DIRTY (I_DIRTY_INODE | I_DIRTY_PAGES)
#define I_DIRTY_ALL (I_DIRTY | I_DIRTY_TIME)

extern void __mark_inode_dirty(struct inode *, int);
static inline void mark_inode_dirty(struct inode *inode)
{
	__mark_inode_dirty(inode, I_DIRTY);
}

static inline void mark_inode_dirty_sync(struct inode *inode)
{
	__mark_inode_dirty(inode, I_DIRTY_SYNC);
}

extern void inc_nlink(struct inode *inode);
extern void drop_nlink(struct inode *inode);
extern void clear_nlink(struct inode *inode);
extern void set_nlink(struct inode *inode, unsigned int nlink);

static inline void inode_inc_link_count(struct inode *inode)
{
	inc_nlink(inode);
	mark_inode_dirty(inode);
}

static inline void inode_dec_link_count(struct inode *inode)
{
	drop_nlink(inode);
	mark_inode_dirty(inode);
}

enum file_time_flags {
	S_ATIME = 1,
	S_MTIME = 2,
	S_CTIME = 4,
	S_VERSION = 8,
};

extern bool atime_needs_update(const struct path *, struct inode *);
extern void touch_atime(const struct path *);
static inline void file_accessed(struct file *file)
{
	if (!(file->f_flags & O_NOATIME))
		touch_atime(&file->f_path);
}

extern int file_modified(struct file *file);

int sync_inode(struct inode *inode, struct writeback_control *wbc);
int sync_inode_metadata(struct inode *inode, int wait);

struct file_system_type {
	const char *name;
	int fs_flags;
#define FS_REQUIRES_DEV		1 
#define FS_BINARY_MOUNTDATA	2
#define FS_HAS_SUBTYPE		4
#define FS_USERNS_MOUNT		8	/* Can be mounted by userns root */
#define FS_DISALLOW_NOTIFY_PERM	16	/* Disable fanotify permission events */
#define FS_RENAME_DOES_D_MOVE	32768	/* FS will handle d_move() during rename() internally. */
	int (*init_fs_context)(struct fs_context *);
	const struct fs_parameter_description *parameters;
	struct dentry *(*mount) (struct file_system_type *, int,
		       const char *, void *);
	void (*kill_sb) (struct super_block *);
	struct module *owner;
	struct file_system_type * next;
	struct hlist_head fs_supers;

	struct lock_class_key s_lock_key;
	struct lock_class_key s_umount_key;
	struct lock_class_key s_vfs_rename_key;
	struct lock_class_key s_writers_key[SB_FREEZE_LEVELS];

	struct lock_class_key i_lock_key;
	struct lock_class_key i_mutex_key;
	struct lock_class_key i_mutex_dir_key;
};

#define MODULE_ALIAS_FS(NAME) MODULE_ALIAS("fs-" NAME)

#ifdef CONFIG_BLOCK
extern struct dentry *mount_bdev(struct file_system_type *fs_type,
	int flags, const char *dev_name, void *data,
	int (*fill_super)(struct super_block *, void *, int));
#else
static inline struct dentry *mount_bdev(struct file_system_type *fs_type,
	int flags, const char *dev_name, void *data,
	int (*fill_super)(struct super_block *, void *, int))
{
	return ERR_PTR(-ENODEV);
}
#endif
extern struct dentry *mount_single(struct file_system_type *fs_type,
	int flags, void *data,
	int (*fill_super)(struct super_block *, void *, int));
extern struct dentry *mount_nodev(struct file_system_type *fs_type,
	int flags, void *data,
	int (*fill_super)(struct super_block *, void *, int));
extern struct dentry *mount_subtree(struct vfsmount *mnt, const char *path);
void generic_shutdown_super(struct super_block *sb);
#ifdef CONFIG_BLOCK
void kill_block_super(struct super_block *sb);
#else
static inline void kill_block_super(struct super_block *sb)
{
	BUG();
}
#endif
void kill_anon_super(struct super_block *sb);
void kill_litter_super(struct super_block *sb);
void deactivate_super(struct super_block *sb);
void deactivate_locked_super(struct super_block *sb);
int set_anon_super(struct super_block *s, void *data);
int set_anon_super_fc(struct super_block *s, struct fs_context *fc);
int get_anon_bdev(dev_t *);
void free_anon_bdev(dev_t);
struct super_block *sget_fc(struct fs_context *fc,
			    int (*test)(struct super_block *, struct fs_context *),
			    int (*set)(struct super_block *, struct fs_context *));
struct super_block *sget(struct file_system_type *type,
			int (*test)(struct super_block *,void *),
			int (*set)(struct super_block *,void *),
			int flags, void *data);

/* Alas, no aliases. Too much hassle with bringing module.h everywhere */
#define fops_get(fops) \
	(((fops) && try_module_get((fops)->owner) ? (fops) : NULL))
#define fops_put(fops) \
	do { if (fops) module_put((fops)->owner); } while(0)
/*
 * This one is to be used *ONLY* from ->open() instances.
 * fops must be non-NULL, pinned down *and* module dependencies
 * should be sufficient to pin the caller down as well.
 */
#define replace_fops(f, fops) \
	do {	\
		struct file *__file = (f); \
		fops_put(__file->f_op); \
		BUG_ON(!(__file->f_op = (fops))); \
	} while(0)

extern int register_filesystem(struct file_system_type *);
extern int unregister_filesystem(struct file_system_type *);
extern struct vfsmount *kern_mount(struct file_system_type *);
extern void kern_unmount(struct vfsmount *mnt);
extern int may_umount_tree(struct vfsmount *);
extern int may_umount(struct vfsmount *);
extern long do_mount(const char *, const char __user *,
		     const char *, unsigned long, void *);
extern struct vfsmount *collect_mounts(const struct path *);
extern void drop_collected_mounts(struct vfsmount *);
extern int iterate_mounts(int (*)(struct vfsmount *, void *), void *,
			  struct vfsmount *);
extern int vfs_statfs(const struct path *, struct kstatfs *);
extern int user_statfs(const char __user *, struct kstatfs *);
extern int fd_statfs(int, struct kstatfs *);
extern int freeze_super(struct super_block *super);
extern int thaw_super(struct super_block *super);
extern bool our_mnt(struct vfsmount *mnt);
extern __printf(2, 3)
int super_setup_bdi_name(struct super_block *sb, char *fmt, ...);
extern int super_setup_bdi(struct super_block *sb);

extern int current_umask(void);

extern void ihold(struct inode * inode);
extern void iput(struct inode *);
extern int generic_update_time(struct inode *, struct timespec64 *, int);

/* /sys/fs */
extern struct kobject *fs_kobj;

#define MAX_RW_COUNT (INT_MAX & PAGE_MASK)

#ifdef CONFIG_MANDATORY_FILE_LOCKING
extern int locks_mandatory_locked(struct file *);
extern int locks_mandatory_area(struct inode *, struct file *, loff_t, loff_t, unsigned char);

/*
 * Candidates for mandatory locking have the setgid bit set
 * but no group execute bit -  an otherwise meaningless combination.
 */

static inline int __mandatory_lock(struct inode *ino)
{
	return (ino->i_mode & (S_ISGID | S_IXGRP)) == S_ISGID;
}

/*
 * ... and these candidates should be on SB_MANDLOCK mounted fs,
 * otherwise these will be advisory locks
 */

static inline int mandatory_lock(struct inode *ino)
{
	return IS_MANDLOCK(ino) && __mandatory_lock(ino);
}

static inline int locks_verify_locked(struct file *file)
{
	if (mandatory_lock(locks_inode(file)))
		return locks_mandatory_locked(file);
	return 0;
}

static inline int locks_verify_truncate(struct inode *inode,
				    struct file *f,
				    loff_t size)
{
	if (!inode->i_flctx || !mandatory_lock(inode))
		return 0;

	if (size < inode->i_size) {
		return locks_mandatory_area(inode, f, size, inode->i_size - 1,
				F_WRLCK);
	} else {
		return locks_mandatory_area(inode, f, inode->i_size, size - 1,
				F_WRLCK);
	}
}

#else /* !CONFIG_MANDATORY_FILE_LOCKING */

static inline int locks_mandatory_locked(struct file *file)
{
	return 0;
}

static inline int locks_mandatory_area(struct inode *inode, struct file *filp,
                                       loff_t start, loff_t end, unsigned char type)
{
	return 0;
}

static inline int __mandatory_lock(struct inode *inode)
{
	return 0;
}

static inline int mandatory_lock(struct inode *inode)
{
	return 0;
}

static inline int locks_verify_locked(struct file *file)
{
	return 0;
}

static inline int locks_verify_truncate(struct inode *inode, struct file *filp,
					size_t size)
{
	return 0;
}

#endif /* CONFIG_MANDATORY_FILE_LOCKING */


#ifdef CONFIG_FILE_LOCKING
static inline int break_lease(struct inode *inode, unsigned int mode)
{
	/*
	 * Since this check is lockless, we must ensure that any refcounts
	 * taken are done before checking i_flctx->flc_lease. Otherwise, we
	 * could end up racing with tasks trying to set a new lease on this
	 * file.
	 */
	smp_mb();
	if (inode->i_flctx && !list_empty_careful(&inode->i_flctx->flc_lease))
		return __break_lease(inode, mode, FL_LEASE);
	return 0;
}

static inline int break_deleg(struct inode *inode, unsigned int mode)
{
	/*
	 * Since this check is lockless, we must ensure that any refcounts
	 * taken are done before checking i_flctx->flc_lease. Otherwise, we
	 * could end up racing with tasks trying to set a new lease on this
	 * file.
	 */
	smp_mb();
	if (inode->i_flctx && !list_empty_careful(&inode->i_flctx->flc_lease))
		return __break_lease(inode, mode, FL_DELEG);
	return 0;
}

static inline int try_break_deleg(struct inode *inode, struct inode **delegated_inode)
{
	int ret;

	ret = break_deleg(inode, O_WRONLY|O_NONBLOCK);
	if (ret == -EWOULDBLOCK && delegated_inode) {
		*delegated_inode = inode;
		ihold(inode);
	}
	return ret;
}

static inline int break_deleg_wait(struct inode **delegated_inode)
{
	int ret;

	ret = break_deleg(*delegated_inode, O_WRONLY);
	iput(*delegated_inode);
	*delegated_inode = NULL;
	return ret;
}

static inline int break_layout(struct inode *inode, bool wait)
{
	smp_mb();
	if (inode->i_flctx && !list_empty_careful(&inode->i_flctx->flc_lease))
		return __break_lease(inode,
				wait ? O_WRONLY : O_WRONLY | O_NONBLOCK,
				FL_LAYOUT);
	return 0;
}

#else /* !CONFIG_FILE_LOCKING */
static inline int break_lease(struct inode *inode, unsigned int mode)
{
	return 0;
}

static inline int break_deleg(struct inode *inode, unsigned int mode)
{
	return 0;
}

static inline int try_break_deleg(struct inode *inode, struct inode **delegated_inode)
{
	return 0;
}

static inline int break_deleg_wait(struct inode **delegated_inode)
{
	BUG();
	return 0;
}

static inline int break_layout(struct inode *inode, bool wait)
{
	return 0;
}

#endif /* CONFIG_FILE_LOCKING */

/* fs/open.c */
struct audit_names;
struct filename {
	const char		*name;	/* pointer to actual string */
	const __user char	*uptr;	/* original userland pointer */
	int			refcnt;
	struct audit_names	*aname;
	const char		iname[];
};
static_assert(offsetof(struct filename, iname) % sizeof(long) == 0);

extern long vfs_truncate(const struct path *, loff_t);
extern int do_truncate(struct dentry *, loff_t start, unsigned int time_attrs,
		       struct file *filp);
extern int vfs_fallocate(struct file *file, int mode, loff_t offset,
			loff_t len);
extern long do_sys_open(int dfd, const char __user *filename, int flags,
			umode_t mode);
extern struct file *file_open_name(struct filename *, int, umode_t);
extern struct file *filp_open(const char *, int, umode_t);
extern struct file *file_open_root(struct dentry *, struct vfsmount *,
				   const char *, int, umode_t);
extern struct file * dentry_open(const struct path *, int, const struct cred *);
extern struct file * open_with_fake_path(const struct path *, int,
					 struct inode*, const struct cred *);
static inline struct file *file_clone_open(struct file *file)
{
	return dentry_open(&file->f_path, file->f_flags, file->f_cred);
}
extern int filp_close(struct file *, fl_owner_t id);

extern struct filename *getname_flags(const char __user *, int, int *);
extern struct filename *getname(const char __user *);
extern struct filename *getname_kernel(const char *);
extern void putname(struct filename *name);

extern int finish_open(struct file *file, struct dentry *dentry,
			int (*open)(struct inode *, struct file *));
extern int finish_no_open(struct file *file, struct dentry *dentry);

/* fs/ioctl.c */

extern int ioctl_preallocate(struct file *filp, void __user *argp);

/* fs/dcache.c */
extern void __init vfs_caches_init_early(void);
extern void __init vfs_caches_init(void);

extern struct kmem_cache *names_cachep;

#define __getname()		kmem_cache_alloc(names_cachep, GFP_KERNEL)
#define __putname(name)		kmem_cache_free(names_cachep, (void *)(name))

#ifdef CONFIG_BLOCK
extern int register_blkdev(unsigned int, const char *);
extern void unregister_blkdev(unsigned int, const char *);
extern void bdev_unhash_inode(dev_t dev);
extern struct block_device *bdget(dev_t);
extern struct block_device *bdgrab(struct block_device *bdev);
extern void bd_set_size(struct block_device *, loff_t size);
extern void bd_forget(struct inode *inode);
extern void bdput(struct block_device *);
extern void invalidate_bdev(struct block_device *);
extern void iterate_bdevs(void (*)(struct block_device *, void *), void *);
extern int sync_blockdev(struct block_device *bdev);
extern void kill_bdev(struct block_device *);
extern struct super_block *freeze_bdev(struct block_device *);
extern void emergency_thaw_all(void);
extern void emergency_thaw_bdev(struct super_block *sb);
extern int thaw_bdev(struct block_device *bdev, struct super_block *sb);
extern int fsync_bdev(struct block_device *);

extern struct super_block *blockdev_superblock;

static inline bool sb_is_blkdev_sb(struct super_block *sb)
{
	return sb == blockdev_superblock;
}
#else
static inline void bd_forget(struct inode *inode) {}
static inline int sync_blockdev(struct block_device *bdev) { return 0; }
static inline void kill_bdev(struct block_device *bdev) {}
static inline void invalidate_bdev(struct block_device *bdev) {}

static inline struct super_block *freeze_bdev(struct block_device *sb)
{
	return NULL;
}

static inline int thaw_bdev(struct block_device *bdev, struct super_block *sb)
{
	return 0;
}

static inline int emergency_thaw_bdev(struct super_block *sb)
{
	return 0;
}

static inline void iterate_bdevs(void (*f)(struct block_device *, void *), void *arg)
{
}

static inline bool sb_is_blkdev_sb(struct super_block *sb)
{
	return false;
}
#endif
extern int sync_filesystem(struct super_block *);
extern const struct file_operations def_blk_fops;
extern const struct file_operations def_chr_fops;
#ifdef CONFIG_BLOCK
extern int ioctl_by_bdev(struct block_device *, unsigned, unsigned long);
extern int blkdev_ioctl(struct block_device *, fmode_t, unsigned, unsigned long);
extern long compat_blkdev_ioctl(struct file *, unsigned, unsigned long);
extern int blkdev_get(struct block_device *bdev, fmode_t mode, void *holder);
extern struct block_device *blkdev_get_by_path(const char *path, fmode_t mode,
					       void *holder);
extern struct block_device *blkdev_get_by_dev(dev_t dev, fmode_t mode,
					      void *holder);
extern struct block_device *bd_start_claiming(struct block_device *bdev,
					      void *holder);
extern void bd_finish_claiming(struct block_device *bdev,
			       struct block_device *whole, void *holder);
extern void bd_abort_claiming(struct block_device *bdev,
			      struct block_device *whole, void *holder);
extern void blkdev_put(struct block_device *bdev, fmode_t mode);
extern int __blkdev_reread_part(struct block_device *bdev);
extern int blkdev_reread_part(struct block_device *bdev);

#ifdef CONFIG_SYSFS
extern int bd_link_disk_holder(struct block_device *bdev, struct gendisk *disk);
extern void bd_unlink_disk_holder(struct block_device *bdev,
				  struct gendisk *disk);
#else
static inline int bd_link_disk_holder(struct block_device *bdev,
				      struct gendisk *disk)
{
	return 0;
}
static inline void bd_unlink_disk_holder(struct block_device *bdev,
					 struct gendisk *disk)
{
}
#endif
#endif

/* fs/char_dev.c */
#define CHRDEV_MAJOR_MAX 512
/* Marks the bottom of the first segment of free char majors */
#define CHRDEV_MAJOR_DYN_END 234
/* Marks the top and bottom of the second segment of free char majors */
#define CHRDEV_MAJOR_DYN_EXT_START 511
#define CHRDEV_MAJOR_DYN_EXT_END 384

extern int alloc_chrdev_region(dev_t *, unsigned, unsigned, const char *);
extern int register_chrdev_region(dev_t, unsigned, const char *);
extern int __register_chrdev(unsigned int major, unsigned int baseminor,
			     unsigned int count, const char *name,
			     const struct file_operations *fops);
extern void __unregister_chrdev(unsigned int major, unsigned int baseminor,
				unsigned int count, const char *name);
extern void unregister_chrdev_region(dev_t, unsigned);
extern void chrdev_show(struct seq_file *,off_t);

static inline int register_chrdev(unsigned int major, const char *name,
				  const struct file_operations *fops)
{
	return __register_chrdev(major, 0, 256, name, fops);
}

static inline void unregister_chrdev(unsigned int major, const char *name)
{
	__unregister_chrdev(major, 0, 256, name);
}

/* fs/block_dev.c */
#define BDEVNAME_SIZE	32	/* Largest string for a blockdev identifier */
#define BDEVT_SIZE	10	/* Largest string for MAJ:MIN for blkdev */

#ifdef CONFIG_BLOCK
#define BLKDEV_MAJOR_MAX	512
extern const char *__bdevname(dev_t, char *buffer);
extern const char *bdevname(struct block_device *bdev, char *buffer);
extern struct block_device *lookup_bdev(const char *);
extern void blkdev_show(struct seq_file *,off_t);

#else
#define BLKDEV_MAJOR_MAX	0
#endif

extern void init_special_inode(struct inode *, umode_t, dev_t);

/* Invalid inode operations -- fs/bad_inode.c */
extern void make_bad_inode(struct inode *);
extern bool is_bad_inode(struct inode *);

#ifdef CONFIG_BLOCK
extern void check_disk_size_change(struct gendisk *disk,
		struct block_device *bdev, bool verbose);
extern int revalidate_disk(struct gendisk *);
extern int check_disk_change(struct block_device *);
extern int __invalidate_device(struct block_device *, bool);
extern int invalidate_partition(struct gendisk *, int);
#endif
unsigned long invalidate_mapping_pages(struct address_space *mapping,
					pgoff_t start, pgoff_t end);

static inline void invalidate_remote_inode(struct inode *inode)
{
	if (S_ISREG(inode->i_mode) || S_ISDIR(inode->i_mode) ||
	    S_ISLNK(inode->i_mode))
		invalidate_mapping_pages(inode->i_mapping, 0, -1);
}
extern int invalidate_inode_pages2(struct address_space *mapping);
extern int invalidate_inode_pages2_range(struct address_space *mapping,
					 pgoff_t start, pgoff_t end);
extern int write_inode_now(struct inode *, int);
extern int filemap_fdatawrite(struct address_space *);
extern int filemap_flush(struct address_space *);
extern int filemap_fdatawait_keep_errors(struct address_space *mapping);
extern int filemap_fdatawait_range(struct address_space *, loff_t lstart,
				   loff_t lend);
extern int filemap_fdatawait_range_keep_errors(struct address_space *mapping,
		loff_t start_byte, loff_t end_byte);

static inline int filemap_fdatawait(struct address_space *mapping)
{
	return filemap_fdatawait_range(mapping, 0, LLONG_MAX);
}

extern bool filemap_range_has_page(struct address_space *, loff_t lstart,
				  loff_t lend);
extern int filemap_write_and_wait(struct address_space *mapping);
extern int filemap_write_and_wait_range(struct address_space *mapping,
				        loff_t lstart, loff_t lend);
extern int __filemap_fdatawrite_range(struct address_space *mapping,
				loff_t start, loff_t end, int sync_mode);
extern int filemap_fdatawrite_range(struct address_space *mapping,
				loff_t start, loff_t end);
extern int filemap_check_errors(struct address_space *mapping);
extern void __filemap_set_wb_err(struct address_space *mapping, int err);

extern int __must_check file_fdatawait_range(struct file *file, loff_t lstart,
						loff_t lend);
extern int __must_check file_check_and_advance_wb_err(struct file *file);
extern int __must_check file_write_and_wait_range(struct file *file,
						loff_t start, loff_t end);

static inline int file_write_and_wait(struct file *file)
{
	return file_write_and_wait_range(file, 0, LLONG_MAX);
}

/**
 * filemap_set_wb_err - set a writeback error on an address_space
 * @mapping: mapping in which to set writeback error
 * @err: error to be set in mapping
 *
 * When writeback fails in some way, we must record that error so that
 * userspace can be informed when fsync and the like are called.  We endeavor
 * to report errors on any file that was open at the time of the error.  Some
 * internal callers also need to know when writeback errors have occurred.
 *
 * When a writeback error occurs, most filesystems will want to call
 * filemap_set_wb_err to record the error in the mapping so that it will be
 * automatically reported whenever fsync is called on the file.
 */
static inline void filemap_set_wb_err(struct address_space *mapping, int err)
{
	/* Fastpath for common case of no error */
	if (unlikely(err))
		__filemap_set_wb_err(mapping, err);
}

/**
 * filemap_check_wb_error - has an error occurred since the mark was sampled?
 * @mapping: mapping to check for writeback errors
 * @since: previously-sampled errseq_t
 *
 * Grab the errseq_t value from the mapping, and see if it has changed "since"
 * the given value was sampled.
 *
 * If it has then report the latest error set, otherwise return 0.
 */
static inline int filemap_check_wb_err(struct address_space *mapping,
					errseq_t since)
{
	return errseq_check(&mapping->wb_err, since);
}

/**
 * filemap_sample_wb_err - sample the current errseq_t to test for later errors
 * @mapping: mapping to be sampled
 *
 * Writeback errors are always reported relative to a particular sample point
 * in the past. This function provides those sample points.
 */
static inline errseq_t filemap_sample_wb_err(struct address_space *mapping)
{
	return errseq_sample(&mapping->wb_err);
}

static inline int filemap_nr_thps(struct address_space *mapping)
{
#ifdef CONFIG_READ_ONLY_THP_FOR_FS
	return atomic_read(&mapping->nr_thps);
#else
	return 0;
#endif
}

static inline void filemap_nr_thps_inc(struct address_space *mapping)
{
#ifdef CONFIG_READ_ONLY_THP_FOR_FS
	atomic_inc(&mapping->nr_thps);
#else
	WARN_ON_ONCE(1);
#endif
}

static inline void filemap_nr_thps_dec(struct address_space *mapping)
{
#ifdef CONFIG_READ_ONLY_THP_FOR_FS
	atomic_dec(&mapping->nr_thps);
#else
	WARN_ON_ONCE(1);
#endif
}

extern int vfs_fsync_range(struct file *file, loff_t start, loff_t end,
			   int datasync);
extern int vfs_fsync(struct file *file, int datasync);

extern int sync_file_range(struct file *file, loff_t offset, loff_t nbytes,
				unsigned int flags);

/*
 * Sync the bytes written if this was a synchronous write.  Expect ki_pos
 * to already be updated for the write, and will return either the amount
 * of bytes passed in, or an error if syncing the file failed.
 */
static inline ssize_t generic_write_sync(struct kiocb *iocb, ssize_t count)
{
	if (iocb->ki_flags & IOCB_DSYNC) {
		int ret = vfs_fsync_range(iocb->ki_filp,
				iocb->ki_pos - count, iocb->ki_pos - 1,
				(iocb->ki_flags & IOCB_SYNC) ? 0 : 1);
		if (ret)
			return ret;
	}

	return count;
}

extern void emergency_sync(void);
extern void emergency_remount(void);
#ifdef CONFIG_BLOCK
extern sector_t bmap(struct inode *, sector_t);
#endif
extern int notify_change(struct dentry *, struct iattr *, struct inode **);
extern int inode_permission(struct inode *, int);
extern int generic_permission(struct inode *, int);
extern int __check_sticky(struct inode *dir, struct inode *inode);

static inline bool execute_ok(struct inode *inode)
{
	return (inode->i_mode & S_IXUGO) || S_ISDIR(inode->i_mode);
}

static inline void file_start_write(struct file *file)
{
	if (!S_ISREG(file_inode(file)->i_mode))
		return;
	__sb_start_write(file_inode(file)->i_sb, SB_FREEZE_WRITE, true);
}

static inline bool file_start_write_trylock(struct file *file)
{
	if (!S_ISREG(file_inode(file)->i_mode))
		return true;
	return __sb_start_write(file_inode(file)->i_sb, SB_FREEZE_WRITE, false);
}

static inline void file_end_write(struct file *file)
{
	if (!S_ISREG(file_inode(file)->i_mode))
		return;
	__sb_end_write(file_inode(file)->i_sb, SB_FREEZE_WRITE);
}

/*
 * get_write_access() gets write permission for a file.
 * put_write_access() releases this write permission.
 * This is used for regular files.
 * We cannot support write (and maybe mmap read-write shared) accesses and
 * MAP_DENYWRITE mmappings simultaneously. The i_writecount field of an inode
 * can have the following values:
 * 0: no writers, no VM_DENYWRITE mappings
 * < 0: (-i_writecount) vm_area_structs with VM_DENYWRITE set exist
 * > 0: (i_writecount) users are writing to the file.
 *
 * Normally we operate on that counter with atomic_{inc,dec} and it's safe
 * except for the cases where we don't hold i_writecount yet. Then we need to
 * use {get,deny}_write_access() - these functions check the sign and refuse
 * to do the change if sign is wrong.
 */
static inline int get_write_access(struct inode *inode)
{
	return atomic_inc_unless_negative(&inode->i_writecount) ? 0 : -ETXTBSY;
}
static inline int deny_write_access(struct file *file)
{
	struct inode *inode = file_inode(file);
	return atomic_dec_unless_positive(&inode->i_writecount) ? 0 : -ETXTBSY;
}
static inline void put_write_access(struct inode * inode)
{
	atomic_dec(&inode->i_writecount);
}
static inline void allow_write_access(struct file *file)
{
	if (file)
		atomic_inc(&file_inode(file)->i_writecount);
}
static inline bool inode_is_open_for_write(const struct inode *inode)
{
	return atomic_read(&inode->i_writecount) > 0;
}

#if defined(CONFIG_IMA) || defined(CONFIG_FILE_LOCKING)
static inline void i_readcount_dec(struct inode *inode)
{
	BUG_ON(!atomic_read(&inode->i_readcount));
	atomic_dec(&inode->i_readcount);
}
static inline void i_readcount_inc(struct inode *inode)
{
	atomic_inc(&inode->i_readcount);
}
#else
static inline void i_readcount_dec(struct inode *inode)
{
	return;
}
static inline void i_readcount_inc(struct inode *inode)
{
	return;
}
#endif
extern int do_pipe_flags(int *, int);

#define __kernel_read_file_id(id) \
	id(UNKNOWN, unknown)		\
	id(FIRMWARE, firmware)		\
	id(FIRMWARE_PREALLOC_BUFFER, firmware)	\
	id(MODULE, kernel-module)		\
	id(KEXEC_IMAGE, kexec-image)		\
	id(KEXEC_INITRAMFS, kexec-initramfs)	\
	id(POLICY, security-policy)		\
	id(X509_CERTIFICATE, x509-certificate)	\
	id(MAX_ID, )

#define __fid_enumify(ENUM, dummy) READING_ ## ENUM,
#define __fid_stringify(dummy, str) #str,

enum kernel_read_file_id {
	__kernel_read_file_id(__fid_enumify)
};

static const char * const kernel_read_file_str[] = {
	__kernel_read_file_id(__fid_stringify)
};

static inline const char *kernel_read_file_id_str(enum kernel_read_file_id id)
{
	if ((unsigned)id >= READING_MAX_ID)
		return kernel_read_file_str[READING_UNKNOWN];

	return kernel_read_file_str[id];
}

extern int kernel_read_file(struct file *, void **, loff_t *, loff_t,
			    enum kernel_read_file_id);
extern int kernel_read_file_from_path(const char *, void **, loff_t *, loff_t,
				      enum kernel_read_file_id);
extern int kernel_read_file_from_fd(int, void **, loff_t *, loff_t,
				    enum kernel_read_file_id);
extern ssize_t kernel_read(struct file *, void *, size_t, loff_t *);
extern ssize_t kernel_write(struct file *, const void *, size_t, loff_t *);
extern ssize_t __kernel_write(struct file *, const void *, size_t, loff_t *);
extern struct file * open_exec(const char *);
 
/* fs/dcache.c -- generic fs support functions */
extern bool is_subdir(struct dentry *, struct dentry *);
extern bool path_is_under(const struct path *, const struct path *);

extern char *file_path(struct file *, char *, int);

#include <linux/err.h>

/* needed for stackable file system support */
extern loff_t default_llseek(struct file *file, loff_t offset, int whence);

extern loff_t vfs_llseek(struct file *file, loff_t offset, int whence);

extern int inode_init_always(struct super_block *, struct inode *);
extern void inode_init_once(struct inode *);
extern void address_space_init_once(struct address_space *mapping);
extern struct inode * igrab(struct inode *);
extern ino_t iunique(struct super_block *, ino_t);
extern int inode_needs_sync(struct inode *inode);
extern int generic_delete_inode(struct inode *inode);
static inline int generic_drop_inode(struct inode *inode)
{
	return !inode->i_nlink || inode_unhashed(inode);
}

extern struct inode *ilookup5_nowait(struct super_block *sb,
		unsigned long hashval, int (*test)(struct inode *, void *),
		void *data);
extern struct inode *ilookup5(struct super_block *sb, unsigned long hashval,
		int (*test)(struct inode *, void *), void *data);
extern struct inode *ilookup(struct super_block *sb, unsigned long ino);

extern struct inode *inode_insert5(struct inode *inode, unsigned long hashval,
		int (*test)(struct inode *, void *),
		int (*set)(struct inode *, void *),
		void *data);
extern struct inode * iget5_locked(struct super_block *, unsigned long, int (*test)(struct inode *, void *), int (*set)(struct inode *, void *), void *);
extern struct inode * iget_locked(struct super_block *, unsigned long);
extern struct inode *find_inode_nowait(struct super_block *,
				       unsigned long,
				       int (*match)(struct inode *,
						    unsigned long, void *),
				       void *data);
extern int insert_inode_locked4(struct inode *, unsigned long, int (*test)(struct inode *, void *), void *);
extern int insert_inode_locked(struct inode *);
#ifdef CONFIG_DEBUG_LOCK_ALLOC
extern void lockdep_annotate_inode_mutex_key(struct inode *inode);
#else
static inline void lockdep_annotate_inode_mutex_key(struct inode *inode) { };
#endif
extern void unlock_new_inode(struct inode *);
extern void discard_new_inode(struct inode *);
extern unsigned int get_next_ino(void);
extern void evict_inodes(struct super_block *sb);

extern void __iget(struct inode * inode);
extern void iget_failed(struct inode *);
extern void clear_inode(struct inode *);
extern void __destroy_inode(struct inode *);
extern struct inode *new_inode_pseudo(struct super_block *sb);
extern struct inode *new_inode(struct super_block *sb);
extern void free_inode_nonrcu(struct inode *inode);
extern int should_remove_suid(struct dentry *);
extern int file_remove_privs(struct file *);

extern void __insert_inode_hash(struct inode *, unsigned long hashval);
static inline void insert_inode_hash(struct inode *inode)
{
	__insert_inode_hash(inode, inode->i_ino);
}

extern void __remove_inode_hash(struct inode *);
static inline void remove_inode_hash(struct inode *inode)
{
	if (!inode_unhashed(inode) && !hlist_fake(&inode->i_hash))
		__remove_inode_hash(inode);
}

extern void inode_sb_list_add(struct inode *inode);

#ifdef CONFIG_BLOCK
extern int bdev_read_only(struct block_device *);
#endif
extern int set_blocksize(struct block_device *, int);
extern int sb_set_blocksize(struct super_block *, int);
extern int sb_min_blocksize(struct super_block *, int);

extern int generic_file_mmap(struct file *, struct vm_area_struct *);
extern int generic_file_readonly_mmap(struct file *, struct vm_area_struct *);
extern ssize_t generic_write_checks(struct kiocb *, struct iov_iter *);
extern int generic_remap_checks(struct file *file_in, loff_t pos_in,
				struct file *file_out, loff_t pos_out,
				loff_t *count, unsigned int remap_flags);
extern int generic_file_rw_checks(struct file *file_in, struct file *file_out);
extern int generic_copy_file_checks(struct file *file_in, loff_t pos_in,
				    struct file *file_out, loff_t pos_out,
				    size_t *count, unsigned int flags);
extern ssize_t generic_file_read_iter(struct kiocb *, struct iov_iter *);
extern ssize_t __generic_file_write_iter(struct kiocb *, struct iov_iter *);
extern ssize_t generic_file_write_iter(struct kiocb *, struct iov_iter *);
extern ssize_t generic_file_direct_write(struct kiocb *, struct iov_iter *);
extern ssize_t generic_perform_write(struct file *, struct iov_iter *, loff_t);

ssize_t vfs_iter_read(struct file *file, struct iov_iter *iter, loff_t *ppos,
		rwf_t flags);
ssize_t vfs_iter_write(struct file *file, struct iov_iter *iter, loff_t *ppos,
		rwf_t flags);

/* fs/block_dev.c */
extern ssize_t blkdev_read_iter(struct kiocb *iocb, struct iov_iter *to);
extern ssize_t blkdev_write_iter(struct kiocb *iocb, struct iov_iter *from);
extern int blkdev_fsync(struct file *filp, loff_t start, loff_t end,
			int datasync);
extern void block_sync_page(struct page *page);

/* fs/splice.c */
extern ssize_t generic_file_splice_read(struct file *, loff_t *,
		struct pipe_inode_info *, size_t, unsigned int);
extern ssize_t iter_file_splice_write(struct pipe_inode_info *,
		struct file *, loff_t *, size_t, unsigned int);
extern ssize_t generic_splice_sendpage(struct pipe_inode_info *pipe,
		struct file *out, loff_t *, size_t len, unsigned int flags);
extern long do_splice_direct(struct file *in, loff_t *ppos, struct file *out,
		loff_t *opos, size_t len, unsigned int flags);


extern void
file_ra_state_init(struct file_ra_state *ra, struct address_space *mapping);
extern loff_t noop_llseek(struct file *file, loff_t offset, int whence);
extern loff_t no_llseek(struct file *file, loff_t offset, int whence);
extern loff_t vfs_setpos(struct file *file, loff_t offset, loff_t maxsize);
extern loff_t generic_file_llseek(struct file *file, loff_t offset, int whence);
extern loff_t generic_file_llseek_size(struct file *file, loff_t offset,
		int whence, loff_t maxsize, loff_t eof);
extern loff_t fixed_size_llseek(struct file *file, loff_t offset,
		int whence, loff_t size);
extern loff_t no_seek_end_llseek_size(struct file *, loff_t, int, loff_t);
extern loff_t no_seek_end_llseek(struct file *, loff_t, int);
extern int generic_file_open(struct inode * inode, struct file * filp);
extern int nonseekable_open(struct inode * inode, struct file * filp);
extern int stream_open(struct inode * inode, struct file * filp);

#ifdef CONFIG_BLOCK
typedef void (dio_submit_t)(struct bio *bio, struct inode *inode,
			    loff_t file_offset);

enum {
	/* need locking between buffered and direct access */
	DIO_LOCKING	= 0x01,

	/* filesystem does not support filling holes */
	DIO_SKIP_HOLES	= 0x02,
};

void dio_end_io(struct bio *bio);
void dio_warn_stale_pagecache(struct file *filp);

ssize_t __blockdev_direct_IO(struct kiocb *iocb, struct inode *inode,
			     struct block_device *bdev, struct iov_iter *iter,
			     get_block_t get_block,
			     dio_iodone_t end_io, dio_submit_t submit_io,
			     int flags);

static inline ssize_t blockdev_direct_IO(struct kiocb *iocb,
					 struct inode *inode,
					 struct iov_iter *iter,
					 get_block_t get_block)
{
	return __blockdev_direct_IO(iocb, inode, inode->i_sb->s_bdev, iter,
			get_block, NULL, NULL, DIO_LOCKING | DIO_SKIP_HOLES);
}
#endif

void inode_dio_wait(struct inode *inode);

/*
 * inode_dio_begin - signal start of a direct I/O requests
 * @inode: inode the direct I/O happens on
 *
 * This is called once we've finished processing a direct I/O request,
 * and is used to wake up callers waiting for direct I/O to be quiesced.
 */
static inline void inode_dio_begin(struct inode *inode)
{
	atomic_inc(&inode->i_dio_count);
}

/*
 * inode_dio_end - signal finish of a direct I/O requests
 * @inode: inode the direct I/O happens on
 *
 * This is called once we've finished processing a direct I/O request,
 * and is used to wake up callers waiting for direct I/O to be quiesced.
 */
static inline void inode_dio_end(struct inode *inode)
{
	if (atomic_dec_and_test(&inode->i_dio_count))
		wake_up_bit(&inode->i_state, __I_DIO_WAKEUP);
}

extern void inode_set_flags(struct inode *inode, unsigned int flags,
			    unsigned int mask);

extern const struct file_operations generic_ro_fops;

#define special_file(m) (S_ISCHR(m)||S_ISBLK(m)||S_ISFIFO(m)||S_ISSOCK(m))

extern int readlink_copy(char __user *, int, const char *);
extern int page_readlink(struct dentry *, char __user *, int);
extern const char *page_get_link(struct dentry *, struct inode *,
				 struct delayed_call *);
extern void page_put_link(void *);
extern int __page_symlink(struct inode *inode, const char *symname, int len,
		int nofs);
extern int page_symlink(struct inode *inode, const char *symname, int len);
extern const struct inode_operations page_symlink_inode_operations;
extern void kfree_link(void *);
extern void generic_fillattr(struct inode *, struct kstat *);
extern int vfs_getattr_nosec(const struct path *, struct kstat *, u32, unsigned int);
extern int vfs_getattr(const struct path *, struct kstat *, u32, unsigned int);
void __inode_add_bytes(struct inode *inode, loff_t bytes);
void inode_add_bytes(struct inode *inode, loff_t bytes);
void __inode_sub_bytes(struct inode *inode, loff_t bytes);
void inode_sub_bytes(struct inode *inode, loff_t bytes);
static inline loff_t __inode_get_bytes(struct inode *inode)
{
	return (((loff_t)inode->i_blocks) << 9) + inode->i_bytes;
}
loff_t inode_get_bytes(struct inode *inode);
void inode_set_bytes(struct inode *inode, loff_t bytes);
const char *simple_get_link(struct dentry *, struct inode *,
			    struct delayed_call *);
extern const struct inode_operations simple_symlink_inode_operations;

extern int iterate_dir(struct file *, struct dir_context *);

extern int vfs_statx(int, const char __user *, int, struct kstat *, u32);
extern int vfs_statx_fd(unsigned int, struct kstat *, u32, unsigned int);

static inline int vfs_stat(const char __user *filename, struct kstat *stat)
{
	return vfs_statx(AT_FDCWD, filename, AT_NO_AUTOMOUNT,
			 stat, STATX_BASIC_STATS);
}
static inline int vfs_lstat(const char __user *name, struct kstat *stat)
{
	return vfs_statx(AT_FDCWD, name, AT_SYMLINK_NOFOLLOW | AT_NO_AUTOMOUNT,
			 stat, STATX_BASIC_STATS);
}
static inline int vfs_fstatat(int dfd, const char __user *filename,
			      struct kstat *stat, int flags)
{
	return vfs_statx(dfd, filename, flags | AT_NO_AUTOMOUNT,
			 stat, STATX_BASIC_STATS);
}
static inline int vfs_fstat(int fd, struct kstat *stat)
{
	return vfs_statx_fd(fd, stat, STATX_BASIC_STATS, 0);
}


extern const char *vfs_get_link(struct dentry *, struct delayed_call *);
extern int vfs_readlink(struct dentry *, char __user *, int);

extern int __generic_block_fiemap(struct inode *inode,
				  struct fiemap_extent_info *fieinfo,
				  loff_t start, loff_t len,
				  get_block_t *get_block);
extern int generic_block_fiemap(struct inode *inode,
				struct fiemap_extent_info *fieinfo, u64 start,
				u64 len, get_block_t *get_block);

extern struct file_system_type *get_filesystem(struct file_system_type *fs);
extern void put_filesystem(struct file_system_type *fs);
extern struct file_system_type *get_fs_type(const char *name);
extern struct super_block *get_super(struct block_device *);
extern struct super_block *get_super_thawed(struct block_device *);
extern struct super_block *get_super_exclusive_thawed(struct block_device *bdev);
extern struct super_block *get_active_super(struct block_device *bdev);
extern void drop_super(struct super_block *sb);
extern void drop_super_exclusive(struct super_block *sb);
extern void iterate_supers(void (*)(struct super_block *, void *), void *);
extern void iterate_supers_type(struct file_system_type *,
			        void (*)(struct super_block *, void *), void *);

extern int dcache_dir_open(struct inode *, struct file *);
extern int dcache_dir_close(struct inode *, struct file *);
extern loff_t dcache_dir_lseek(struct file *, loff_t, int);
extern int dcache_readdir(struct file *, struct dir_context *);
extern int simple_setattr(struct dentry *, struct iattr *);
extern int simple_getattr(const struct path *, struct kstat *, u32, unsigned int);
extern int simple_statfs(struct dentry *, struct kstatfs *);
extern int simple_open(struct inode *inode, struct file *file);
extern int simple_link(struct dentry *, struct inode *, struct dentry *);
extern int simple_unlink(struct inode *, struct dentry *);
extern int simple_rmdir(struct inode *, struct dentry *);
extern int simple_rename(struct inode *, struct dentry *,
			 struct inode *, struct dentry *, unsigned int);
extern int noop_fsync(struct file *, loff_t, loff_t, int);
extern int noop_set_page_dirty(struct page *page);
extern void noop_invalidatepage(struct page *page, unsigned int offset,
		unsigned int length);
extern ssize_t noop_direct_IO(struct kiocb *iocb, struct iov_iter *iter);
extern int simple_empty(struct dentry *);
extern int simple_readpage(struct file *file, struct page *page);
extern int simple_write_begin(struct file *file, struct address_space *mapping,
			loff_t pos, unsigned len, unsigned flags,
			struct page **pagep, void **fsdata);
extern int simple_write_end(struct file *file, struct address_space *mapping,
			loff_t pos, unsigned len, unsigned copied,
			struct page *page, void *fsdata);
extern int always_delete_dentry(const struct dentry *);
extern struct inode *alloc_anon_inode(struct super_block *);
extern int simple_nosetlease(struct file *, long, struct file_lock **, void **);
extern const struct dentry_operations simple_dentry_operations;

extern struct dentry *simple_lookup(struct inode *, struct dentry *, unsigned int flags);
extern ssize_t generic_read_dir(struct file *, char __user *, size_t, loff_t *);
extern const struct file_operations simple_dir_operations;
extern const struct inode_operations simple_dir_inode_operations;
extern void make_empty_dir_inode(struct inode *inode);
extern bool is_empty_dir_inode(struct inode *inode);
struct tree_descr { const char *name; const struct file_operations *ops; int mode; };
struct dentry *d_alloc_name(struct dentry *, const char *);
extern int simple_fill_super(struct super_block *, unsigned long,
			     const struct tree_descr *);
extern int simple_pin_fs(struct file_system_type *, struct vfsmount **mount, int *count);
extern void simple_release_fs(struct vfsmount **mount, int *count);

extern ssize_t simple_read_from_buffer(void __user *to, size_t count,
			loff_t *ppos, const void *from, size_t available);
extern ssize_t simple_write_to_buffer(void *to, size_t available, loff_t *ppos,
		const void __user *from, size_t count);

extern int __generic_file_fsync(struct file *, loff_t, loff_t, int);
extern int generic_file_fsync(struct file *, loff_t, loff_t, int);

extern int generic_check_addressable(unsigned, u64);

#ifdef CONFIG_MIGRATION
extern int buffer_migrate_page(struct address_space *,
				struct page *, struct page *,
				enum migrate_mode);
extern int buffer_migrate_page_norefs(struct address_space *,
				struct page *, struct page *,
				enum migrate_mode);
#else
#define buffer_migrate_page NULL
#define buffer_migrate_page_norefs NULL
#endif

extern int setattr_prepare(struct dentry *, struct iattr *);
extern int inode_newsize_ok(const struct inode *, loff_t offset);
extern void setattr_copy(struct inode *inode, const struct iattr *attr);

extern int file_update_time(struct file *file);

static inline bool io_is_direct(struct file *filp)
{
	return (filp->f_flags & O_DIRECT) || IS_DAX(filp->f_mapping->host);
}

static inline bool vma_is_dax(struct vm_area_struct *vma)
{
	return vma->vm_file && IS_DAX(vma->vm_file->f_mapping->host);
}

static inline bool vma_is_fsdax(struct vm_area_struct *vma)
{
	struct inode *inode;

	if (!vma->vm_file)
		return false;
	if (!vma_is_dax(vma))
		return false;
	inode = file_inode(vma->vm_file);
	if (S_ISCHR(inode->i_mode))
		return false; /* device-dax */
	return true;
}

static inline int iocb_flags(struct file *file)
{
	int res = 0;
	if (file->f_flags & O_APPEND)
		res |= IOCB_APPEND;
	if (io_is_direct(file))
		res |= IOCB_DIRECT;
	if ((file->f_flags & O_DSYNC) || IS_SYNC(file->f_mapping->host))
		res |= IOCB_DSYNC;
	if (file->f_flags & __O_SYNC)
		res |= IOCB_SYNC;
	return res;
}

static inline int kiocb_set_rw_flags(struct kiocb *ki, rwf_t flags)
{
	if (unlikely(flags & ~RWF_SUPPORTED))
		return -EOPNOTSUPP;

	if (flags & RWF_NOWAIT) {
		if (!(ki->ki_filp->f_mode & FMODE_NOWAIT))
			return -EOPNOTSUPP;
		ki->ki_flags |= IOCB_NOWAIT;
	}
	if (flags & RWF_HIPRI)
		ki->ki_flags |= IOCB_HIPRI;
	if (flags & RWF_DSYNC)
		ki->ki_flags |= IOCB_DSYNC;
	if (flags & RWF_SYNC)
		ki->ki_flags |= (IOCB_DSYNC | IOCB_SYNC);
	if (flags & RWF_APPEND)
		ki->ki_flags |= IOCB_APPEND;
	return 0;
}

static inline ino_t parent_ino(struct dentry *dentry)
{
	ino_t res;

	/*
	 * Don't strictly need d_lock here? If the parent ino could change
	 * then surely we'd have a deeper race in the caller?
	 */
	spin_lock(&dentry->d_lock);
	res = dentry->d_parent->d_inode->i_ino;
	spin_unlock(&dentry->d_lock);
	return res;
}

/* Transaction based IO helpers */

/*
 * An argresp is stored in an allocated page and holds the
 * size of the argument or response, along with its content
 */
struct simple_transaction_argresp {
	ssize_t size;
	char data[0];
};

#define SIMPLE_TRANSACTION_LIMIT (PAGE_SIZE - sizeof(struct simple_transaction_argresp))

char *simple_transaction_get(struct file *file, const char __user *buf,
				size_t size);
ssize_t simple_transaction_read(struct file *file, char __user *buf,
				size_t size, loff_t *pos);
int simple_transaction_release(struct inode *inode, struct file *file);

void simple_transaction_set(struct file *file, size_t n);

/*
 * simple attribute files
 *
 * These attributes behave similar to those in sysfs:
 *
 * Writing to an attribute immediately sets a value, an open file can be
 * written to multiple times.
 *
 * Reading from an attribute creates a buffer from the value that might get
 * read with multiple read calls. When the attribute has been read
 * completely, no further read calls are possible until the file is opened
 * again.
 *
 * All attributes contain a text representation of a numeric value
 * that are accessed with the get() and set() functions.
 */
#define DEFINE_SIMPLE_ATTRIBUTE(__fops, __get, __set, __fmt)		\
static int __fops ## _open(struct inode *inode, struct file *file)	\
{									\
	__simple_attr_check_format(__fmt, 0ull);			\
	return simple_attr_open(inode, file, __get, __set, __fmt);	\
}									\
static const struct file_operations __fops = {				\
	.owner	 = THIS_MODULE,						\
	.open	 = __fops ## _open,					\
	.release = simple_attr_release,					\
	.read	 = simple_attr_read,					\
	.write	 = simple_attr_write,					\
	.llseek	 = generic_file_llseek,					\
}

static inline __printf(1, 2)
void __simple_attr_check_format(const char *fmt, ...)
{
	/* don't do anything, just let the compiler check the arguments; */
}

int simple_attr_open(struct inode *inode, struct file *file,
		     int (*get)(void *, u64 *), int (*set)(void *, u64),
		     const char *fmt);
int simple_attr_release(struct inode *inode, struct file *file);
ssize_t simple_attr_read(struct file *file, char __user *buf,
			 size_t len, loff_t *ppos);
ssize_t simple_attr_write(struct file *file, const char __user *buf,
			  size_t len, loff_t *ppos);

struct ctl_table;
int proc_nr_files(struct ctl_table *table, int write,
		  void __user *buffer, size_t *lenp, loff_t *ppos);
int proc_nr_dentry(struct ctl_table *table, int write,
		  void __user *buffer, size_t *lenp, loff_t *ppos);
int proc_nr_inodes(struct ctl_table *table, int write,
		   void __user *buffer, size_t *lenp, loff_t *ppos);
int __init get_filesystem_list(char *buf);

#define __FMODE_EXEC		((__force int) FMODE_EXEC)
#define __FMODE_NONOTIFY	((__force int) FMODE_NONOTIFY)

#define ACC_MODE(x) ("\004\002\006\006"[(x)&O_ACCMODE])
#define OPEN_FMODE(flag) ((__force fmode_t)(((flag + 1) & O_ACCMODE) | \
					    (flag & __FMODE_NONOTIFY)))

static inline bool is_sxid(umode_t mode)
{
	return (mode & S_ISUID) || ((mode & S_ISGID) && (mode & S_IXGRP));
}

static inline int check_sticky(struct inode *dir, struct inode *inode)
{
	if (!(dir->i_mode & S_ISVTX))
		return 0;

	return __check_sticky(dir, inode);
}

static inline void inode_has_no_xattr(struct inode *inode)
{
	if (!is_sxid(inode->i_mode) && (inode->i_sb->s_flags & SB_NOSEC))
		inode->i_flags |= S_NOSEC;
}

static inline bool is_root_inode(struct inode *inode)
{
	return inode == inode->i_sb->s_root->d_inode;
}

static inline bool dir_emit(struct dir_context *ctx,
			    const char *name, int namelen,
			    u64 ino, unsigned type)
{
	return ctx->actor(ctx, name, namelen, ctx->pos, ino, type) == 0;
}
static inline bool dir_emit_dot(struct file *file, struct dir_context *ctx)
{
	return ctx->actor(ctx, ".", 1, ctx->pos,
			  file->f_path.dentry->d_inode->i_ino, DT_DIR) == 0;
}
static inline bool dir_emit_dotdot(struct file *file, struct dir_context *ctx)
{
	return ctx->actor(ctx, "..", 2, ctx->pos,
			  parent_ino(file->f_path.dentry), DT_DIR) == 0;
}
static inline bool dir_emit_dots(struct file *file, struct dir_context *ctx)
{
	if (ctx->pos == 0) {
		if (!dir_emit_dot(file, ctx))
			return false;
		ctx->pos = 1;
	}
	if (ctx->pos == 1) {
		if (!dir_emit_dotdot(file, ctx))
			return false;
		ctx->pos = 2;
	}
	return true;
}
static inline bool dir_relax(struct inode *inode)
{
	inode_unlock(inode);
	inode_lock(inode);
	return !IS_DEADDIR(inode);
}

static inline bool dir_relax_shared(struct inode *inode)
{
	inode_unlock_shared(inode);
	inode_lock_shared(inode);
	return !IS_DEADDIR(inode);
}

extern bool path_noexec(const struct path *path);
extern void inode_nohighmem(struct inode *inode);

/* mm/fadvise.c */
extern int vfs_fadvise(struct file *file, loff_t offset, loff_t len,
		       int advice);
extern int generic_fadvise(struct file *file, loff_t offset, loff_t len,
			   int advice);

#if defined(CONFIG_IO_URING)
extern struct sock *io_uring_get_socket(struct file *file);
#else
static inline struct sock *io_uring_get_socket(struct file *file)
{
	return NULL;
}
#endif

int vfs_ioc_setflags_prepare(struct inode *inode, unsigned int oldflags,
			     unsigned int flags);

int vfs_ioc_fssetxattr_check(struct inode *inode, const struct fsxattr *old_fa,
			     struct fsxattr *fa);

static inline void simple_fill_fsxattr(struct fsxattr *fa, __u32 xflags)
{
	memset(fa, 0, sizeof(*fa));
	fa->fsx_xflags = xflags;
}

/*
 * Flush file data before changing attributes.  Caller must hold any locks
 * required to prevent further writes to this file until we're done setting
 * flags.
 */
static inline int inode_drain_writes(struct inode *inode)
{
	inode_dio_wait(inode);
	return filemap_write_and_wait(inode->i_mapping);
}

#endif /* _LINUX_FS_H */<|MERGE_RESOLUTION|>--- conflicted
+++ resolved
@@ -327,10 +327,7 @@
 	int			ki_flags;
 	u16			ki_hint;
 	u16			ki_ioprio; /* See linux/ioprio.h */
-<<<<<<< HEAD
-=======
 	unsigned int		ki_cookie; /* for ->iopoll */
->>>>>>> fa578e9d
 
 	randomized_struct_fields_end
 };
