--- conflicted
+++ resolved
@@ -488,11 +488,7 @@
  * @regs:	Pointer to pt_regs (NMI entry regs)
  * @irq_state:	Return value from matching call to irqentry_nmi_enter()
  *
-<<<<<<< HEAD
- * Last action before returning to the low level assmenbly code.
-=======
  * Last action before returning to the low level assembly code.
->>>>>>> 3b17187f
  *
  * Counterpart to irqentry_nmi_enter().
  */
