--- conflicted
+++ resolved
@@ -96,12 +96,8 @@
  * @altmap: pre-allocated/reserved memory for vmemmap allocations
  * @res: physical address range covered by @ref
  * @ref: reference count that pins the devm_memremap_pages() mapping
-<<<<<<< HEAD
- * @kill: callback to transition @ref to the dead state
-=======
  * @internal_ref: internal reference if @ref is not provided by the caller
  * @done: completion for @internal_ref
->>>>>>> f7688b48
  * @dev: host device of the mapping for debug
  * @data: private data pointer for page_free()
  * @type: memory type: see MEMORY_* in memory_hotplug.h
@@ -112,14 +108,8 @@
 	struct vmem_altmap altmap;
 	struct resource res;
 	struct percpu_ref *ref;
-<<<<<<< HEAD
-	void (*kill)(struct percpu_ref *ref);
-	struct device *dev;
-	void *data;
-=======
 	struct percpu_ref internal_ref;
 	struct completion done;
->>>>>>> f7688b48
 	enum memory_type type;
 	unsigned int flags;
 	const struct dev_pagemap_ops *ops;
