/* SPDX-License-Identifier: GPL-2.0 */

#ifndef _LINUX_TRACE_EVENT_H
#define _LINUX_TRACE_EVENT_H

#include <linux/ring_buffer.h>
#include <linux/trace_seq.h>
#include <linux/percpu.h>
#include <linux/hardirq.h>
#include <linux/perf_event.h>
#include <linux/tracepoint.h>

struct trace_array;
struct trace_buffer;
struct tracer;
struct dentry;
struct bpf_prog;

const char *trace_print_flags_seq(struct trace_seq *p, const char *delim,
				  unsigned long flags,
				  const struct trace_print_flags *flag_array);

const char *trace_print_symbols_seq(struct trace_seq *p, unsigned long val,
				    const struct trace_print_flags *symbol_array);

#if BITS_PER_LONG == 32
const char *trace_print_flags_seq_u64(struct trace_seq *p, const char *delim,
		      unsigned long long flags,
		      const struct trace_print_flags_u64 *flag_array);

const char *trace_print_symbols_seq_u64(struct trace_seq *p,
					unsigned long long val,
					const struct trace_print_flags_u64
								 *symbol_array);
#endif

const char *trace_print_bitmask_seq(struct trace_seq *p, void *bitmask_ptr,
				    unsigned int bitmask_size);

const char *trace_print_hex_seq(struct trace_seq *p,
				const unsigned char *buf, int len,
				bool concatenate);

const char *trace_print_array_seq(struct trace_seq *p,
				   const void *buf, int count,
				   size_t el_size);

struct trace_iterator;
struct trace_event;

int trace_raw_output_prep(struct trace_iterator *iter,
			  struct trace_event *event);

/*
 * The trace entry - the most basic unit of tracing. This is what
 * is printed in the end as a single line in the trace output, such as:
 *
 *     bash-15816 [01]   235.197585: idle_cpu <- irq_enter
 */
struct trace_entry {
	unsigned short		type;
	unsigned char		flags;
	unsigned char		preempt_count;
	int			pid;
	unsigned short		migrate_disable;
	unsigned short		padding;
	unsigned char		preempt_lazy_count;
};

#define TRACE_EVENT_TYPE_MAX						\
	((1 << (sizeof(((struct trace_entry *)0)->type) * 8)) - 1)

/*
 * Trace iterator - used by printout routines who present trace
 * results to users and which routines might sleep, etc:
 */
struct trace_iterator {
	struct trace_array	*tr;
	struct tracer		*trace;
	struct trace_buffer	*trace_buffer;
	void			*private;
	int			cpu_file;
	struct mutex		mutex;
	struct ring_buffer_iter	**buffer_iter;
	unsigned long		iter_flags;

	/* trace_seq for __print_flags() and __print_symbolic() etc. */
	struct trace_seq	tmp_seq;

	cpumask_var_t		started;

	/* it's true when current open file is snapshot */
	bool			snapshot;

	/* The below is zeroed out in pipe_read */
	struct trace_seq	seq;
	struct trace_entry	*ent;
	unsigned long		lost_events;
	int			leftover;
	int			ent_size;
	int			cpu;
	u64			ts;

	loff_t			pos;
	long			idx;

	/* All new field here will be zeroed out in pipe_read */
};

enum trace_iter_flags {
	TRACE_FILE_LAT_FMT	= 1,
	TRACE_FILE_ANNOTATE	= 2,
	TRACE_FILE_TIME_IN_NS	= 4,
};


typedef enum print_line_t (*trace_print_func)(struct trace_iterator *iter,
				      int flags, struct trace_event *event);

struct trace_event_functions {
	trace_print_func	trace;
	trace_print_func	raw;
	trace_print_func	hex;
	trace_print_func	binary;
};

struct trace_event {
	struct hlist_node		node;
	struct list_head		list;
	int				type;
	struct trace_event_functions	*funcs;
};

extern int register_trace_event(struct trace_event *event);
extern int unregister_trace_event(struct trace_event *event);

/* Return values for print_line callback */
enum print_line_t {
	TRACE_TYPE_PARTIAL_LINE	= 0,	/* Retry after flushing the seq */
	TRACE_TYPE_HANDLED	= 1,
	TRACE_TYPE_UNHANDLED	= 2,	/* Relay to other output functions */
	TRACE_TYPE_NO_CONSUME	= 3	/* Handled but ask to not consume */
};

enum print_line_t trace_handle_return(struct trace_seq *s);

void tracing_generic_entry_update(struct trace_entry *entry,
				  unsigned long flags,
				  int pc);
struct trace_event_file;

struct ring_buffer_event *
trace_event_buffer_lock_reserve(struct ring_buffer **current_buffer,
				struct trace_event_file *trace_file,
				int type, unsigned long len,
				unsigned long flags, int pc);

#define TRACE_RECORD_CMDLINE	BIT(0)
#define TRACE_RECORD_TGID	BIT(1)

void tracing_record_taskinfo(struct task_struct *task, int flags);
void tracing_record_taskinfo_sched_switch(struct task_struct *prev,
					  struct task_struct *next, int flags);

void tracing_record_cmdline(struct task_struct *task);
void tracing_record_tgid(struct task_struct *task);

int trace_output_call(struct trace_iterator *iter, char *name, char *fmt, ...);

struct event_filter;

enum trace_reg {
	TRACE_REG_REGISTER,
	TRACE_REG_UNREGISTER,
#ifdef CONFIG_PERF_EVENTS
	TRACE_REG_PERF_REGISTER,
	TRACE_REG_PERF_UNREGISTER,
	TRACE_REG_PERF_OPEN,
	TRACE_REG_PERF_CLOSE,
	/*
	 * These (ADD/DEL) use a 'boolean' return value, where 1 (true) means a
	 * custom action was taken and the default action is not to be
	 * performed.
	 */
	TRACE_REG_PERF_ADD,
	TRACE_REG_PERF_DEL,
#endif
};

struct trace_event_call;

struct trace_event_class {
	const char		*system;
	void			*probe;
#ifdef CONFIG_PERF_EVENTS
	void			*perf_probe;
#endif
	int			(*reg)(struct trace_event_call *event,
				       enum trace_reg type, void *data);
	int			(*define_fields)(struct trace_event_call *);
	struct list_head	*(*get_fields)(struct trace_event_call *);
	struct list_head	fields;
	int			(*raw_init)(struct trace_event_call *);
};

extern int trace_event_reg(struct trace_event_call *event,
			    enum trace_reg type, void *data);

struct trace_event_buffer {
	struct ring_buffer		*buffer;
	struct ring_buffer_event	*event;
	struct trace_event_file		*trace_file;
	void				*entry;
	unsigned long			flags;
	int				pc;
};

void *trace_event_buffer_reserve(struct trace_event_buffer *fbuffer,
				  struct trace_event_file *trace_file,
				  unsigned long len);

void trace_event_buffer_commit(struct trace_event_buffer *fbuffer);

enum {
	TRACE_EVENT_FL_FILTERED_BIT,
	TRACE_EVENT_FL_CAP_ANY_BIT,
	TRACE_EVENT_FL_NO_SET_FILTER_BIT,
	TRACE_EVENT_FL_IGNORE_ENABLE_BIT,
	TRACE_EVENT_FL_TRACEPOINT_BIT,
	TRACE_EVENT_FL_KPROBE_BIT,
	TRACE_EVENT_FL_UPROBE_BIT,
};

/*
 * Event flags:
 *  FILTERED	  - The event has a filter attached
 *  CAP_ANY	  - Any user can enable for perf
 *  NO_SET_FILTER - Set when filter has error and is to be ignored
 *  IGNORE_ENABLE - For trace internal events, do not enable with debugfs file
 *  TRACEPOINT    - Event is a tracepoint
 *  KPROBE        - Event is a kprobe
 *  UPROBE        - Event is a uprobe
 */
enum {
	TRACE_EVENT_FL_FILTERED		= (1 << TRACE_EVENT_FL_FILTERED_BIT),
	TRACE_EVENT_FL_CAP_ANY		= (1 << TRACE_EVENT_FL_CAP_ANY_BIT),
	TRACE_EVENT_FL_NO_SET_FILTER	= (1 << TRACE_EVENT_FL_NO_SET_FILTER_BIT),
	TRACE_EVENT_FL_IGNORE_ENABLE	= (1 << TRACE_EVENT_FL_IGNORE_ENABLE_BIT),
	TRACE_EVENT_FL_TRACEPOINT	= (1 << TRACE_EVENT_FL_TRACEPOINT_BIT),
	TRACE_EVENT_FL_KPROBE		= (1 << TRACE_EVENT_FL_KPROBE_BIT),
	TRACE_EVENT_FL_UPROBE		= (1 << TRACE_EVENT_FL_UPROBE_BIT),
};

#define TRACE_EVENT_FL_UKPROBE (TRACE_EVENT_FL_KPROBE | TRACE_EVENT_FL_UPROBE)

struct trace_event_call {
	struct list_head	list;
	struct trace_event_class *class;
	union {
		char			*name;
		/* Set TRACE_EVENT_FL_TRACEPOINT flag when using "tp" */
		struct tracepoint	*tp;
	};
	struct trace_event	event;
	char			*print_fmt;
	struct event_filter	*filter;
	void			*mod;
	void			*data;
	/*
	 *   bit 0:		filter_active
	 *   bit 1:		allow trace by non root (cap any)
	 *   bit 2:		failed to apply filter
	 *   bit 3:		trace internal event (do not enable)
	 *   bit 4:		Event was enabled by module
	 *   bit 5:		use call filter rather than file filter
	 *   bit 6:		Event is a tracepoint
	 */
	int			flags; /* static flags of different events */

#ifdef CONFIG_PERF_EVENTS
	int				perf_refcount;
	struct hlist_head __percpu	*perf_events;
	struct bpf_prog_array __rcu	*prog_array;

	int	(*perf_perm)(struct trace_event_call *,
			     struct perf_event *);
#endif
};

#ifdef CONFIG_PERF_EVENTS
static inline bool bpf_prog_array_valid(struct trace_event_call *call)
{
	/*
	 * This inline function checks whether call->prog_array
	 * is valid or not. The function is called in various places,
	 * outside rcu_read_lock/unlock, as a heuristic to speed up execution.
	 *
	 * If this function returns true, and later call->prog_array
	 * becomes false inside rcu_read_lock/unlock region,
	 * we bail out then. If this function return false,
	 * there is a risk that we might miss a few events if the checking
	 * were delayed until inside rcu_read_lock/unlock region and
	 * call->prog_array happened to become non-NULL then.
	 *
	 * Here, READ_ONCE() is used instead of rcu_access_pointer().
	 * rcu_access_pointer() requires the actual definition of
	 * "struct bpf_prog_array" while READ_ONCE() only needs
	 * a declaration of the same type.
	 */
	return !!READ_ONCE(call->prog_array);
}
#endif

static inline const char *
trace_event_name(struct trace_event_call *call)
{
	if (call->flags & TRACE_EVENT_FL_TRACEPOINT)
		return call->tp ? call->tp->name : NULL;
	else
		return call->name;
}

struct trace_array;
struct trace_subsystem_dir;

enum {
	EVENT_FILE_FL_ENABLED_BIT,
	EVENT_FILE_FL_RECORDED_CMD_BIT,
	EVENT_FILE_FL_RECORDED_TGID_BIT,
	EVENT_FILE_FL_FILTERED_BIT,
	EVENT_FILE_FL_NO_SET_FILTER_BIT,
	EVENT_FILE_FL_SOFT_MODE_BIT,
	EVENT_FILE_FL_SOFT_DISABLED_BIT,
	EVENT_FILE_FL_TRIGGER_MODE_BIT,
	EVENT_FILE_FL_TRIGGER_COND_BIT,
	EVENT_FILE_FL_PID_FILTER_BIT,
	EVENT_FILE_FL_WAS_ENABLED_BIT,
};

/*
 * Event file flags:
 *  ENABLED	  - The event is enabled
 *  RECORDED_CMD  - The comms should be recorded at sched_switch
 *  RECORDED_TGID - The tgids should be recorded at sched_switch
 *  FILTERED	  - The event has a filter attached
 *  NO_SET_FILTER - Set when filter has error and is to be ignored
 *  SOFT_MODE     - The event is enabled/disabled by SOFT_DISABLED
 *  SOFT_DISABLED - When set, do not trace the event (even though its
 *                   tracepoint may be enabled)
 *  TRIGGER_MODE  - When set, invoke the triggers associated with the event
 *  TRIGGER_COND  - When set, one or more triggers has an associated filter
 *  PID_FILTER    - When set, the event is filtered based on pid
 *  WAS_ENABLED   - Set when enabled to know to clear trace on module removal
 */
enum {
	EVENT_FILE_FL_ENABLED		= (1 << EVENT_FILE_FL_ENABLED_BIT),
	EVENT_FILE_FL_RECORDED_CMD	= (1 << EVENT_FILE_FL_RECORDED_CMD_BIT),
	EVENT_FILE_FL_RECORDED_TGID	= (1 << EVENT_FILE_FL_RECORDED_TGID_BIT),
	EVENT_FILE_FL_FILTERED		= (1 << EVENT_FILE_FL_FILTERED_BIT),
	EVENT_FILE_FL_NO_SET_FILTER	= (1 << EVENT_FILE_FL_NO_SET_FILTER_BIT),
	EVENT_FILE_FL_SOFT_MODE		= (1 << EVENT_FILE_FL_SOFT_MODE_BIT),
	EVENT_FILE_FL_SOFT_DISABLED	= (1 << EVENT_FILE_FL_SOFT_DISABLED_BIT),
	EVENT_FILE_FL_TRIGGER_MODE	= (1 << EVENT_FILE_FL_TRIGGER_MODE_BIT),
	EVENT_FILE_FL_TRIGGER_COND	= (1 << EVENT_FILE_FL_TRIGGER_COND_BIT),
	EVENT_FILE_FL_PID_FILTER	= (1 << EVENT_FILE_FL_PID_FILTER_BIT),
	EVENT_FILE_FL_WAS_ENABLED	= (1 << EVENT_FILE_FL_WAS_ENABLED_BIT),
};

struct trace_event_file {
	struct list_head		list;
	struct trace_event_call		*event_call;
	struct event_filter __rcu	*filter;
	struct dentry			*dir;
	struct trace_array		*tr;
	struct trace_subsystem_dir	*system;
	struct list_head		triggers;

	/*
	 * 32 bit flags:
	 *   bit 0:		enabled
	 *   bit 1:		enabled cmd record
	 *   bit 2:		enable/disable with the soft disable bit
	 *   bit 3:		soft disabled
	 *   bit 4:		trigger enabled
	 *
	 * Note: The bits must be set atomically to prevent races
	 * from other writers. Reads of flags do not need to be in
	 * sync as they occur in critical sections. But the way flags
	 * is currently used, these changes do not affect the code
	 * except that when a change is made, it may have a slight
	 * delay in propagating the changes to other CPUs due to
	 * caching and such. Which is mostly OK ;-)
	 */
	unsigned long		flags;
	atomic_t		sm_ref;	/* soft-mode reference counter */
	atomic_t		tm_ref;	/* trigger-mode reference counter */
};

#define __TRACE_EVENT_FLAGS(name, value)				\
	static int __init trace_init_flags_##name(void)			\
	{								\
		event_##name.flags |= value;				\
		return 0;						\
	}								\
	early_initcall(trace_init_flags_##name);

#define __TRACE_EVENT_PERF_PERM(name, expr...)				\
	static int perf_perm_##name(struct trace_event_call *tp_event, \
				    struct perf_event *p_event)		\
	{								\
		return ({ expr; });					\
	}								\
	static int __init trace_init_perf_perm_##name(void)		\
	{								\
		event_##name.perf_perm = &perf_perm_##name;		\
		return 0;						\
	}								\
	early_initcall(trace_init_perf_perm_##name);

#define PERF_MAX_TRACE_SIZE	2048

#define MAX_FILTER_STR_VAL	256	/* Should handle KSYM_SYMBOL_LEN */

enum event_trigger_type {
	ETT_NONE		= (0),
	ETT_TRACE_ONOFF		= (1 << 0),
	ETT_SNAPSHOT		= (1 << 1),
	ETT_STACKTRACE		= (1 << 2),
	ETT_EVENT_ENABLE	= (1 << 3),
	ETT_EVENT_HIST		= (1 << 4),
	ETT_HIST_ENABLE		= (1 << 5),
};

extern int filter_match_preds(struct event_filter *filter, void *rec);

extern enum event_trigger_type
event_triggers_call(struct trace_event_file *file, void *rec,
		    struct ring_buffer_event *event);
extern void
event_triggers_post_call(struct trace_event_file *file,
<<<<<<< HEAD
			 enum event_trigger_type tt,
			 void *rec, struct ring_buffer_event *event);
=======
			 enum event_trigger_type tt);
>>>>>>> e021bb4f

bool trace_event_ignore_this_pid(struct trace_event_file *trace_file);

/**
 * trace_trigger_soft_disabled - do triggers and test if soft disabled
 * @file: The file pointer of the event to test
 *
 * If any triggers without filters are attached to this event, they
 * will be called here. If the event is soft disabled and has no
 * triggers that require testing the fields, it will return true,
 * otherwise false.
 */
static inline bool
trace_trigger_soft_disabled(struct trace_event_file *file)
{
	unsigned long eflags = file->flags;

	if (!(eflags & EVENT_FILE_FL_TRIGGER_COND)) {
		if (eflags & EVENT_FILE_FL_TRIGGER_MODE)
			event_triggers_call(file, NULL, NULL);
		if (eflags & EVENT_FILE_FL_SOFT_DISABLED)
			return true;
		if (eflags & EVENT_FILE_FL_PID_FILTER)
			return trace_event_ignore_this_pid(file);
	}
	return false;
}

#ifdef CONFIG_BPF_EVENTS
unsigned int trace_call_bpf(struct trace_event_call *call, void *ctx);
int perf_event_attach_bpf_prog(struct perf_event *event, struct bpf_prog *prog);
void perf_event_detach_bpf_prog(struct perf_event *event);
int perf_event_query_prog_array(struct perf_event *event, void __user *info);
int bpf_probe_register(struct bpf_raw_event_map *btp, struct bpf_prog *prog);
int bpf_probe_unregister(struct bpf_raw_event_map *btp, struct bpf_prog *prog);
struct bpf_raw_event_map *bpf_find_raw_tracepoint(const char *name);
int bpf_get_perf_event_info(const struct perf_event *event, u32 *prog_id,
			    u32 *fd_type, const char **buf,
			    u64 *probe_offset, u64 *probe_addr);
#else
static inline unsigned int trace_call_bpf(struct trace_event_call *call, void *ctx)
{
	return 1;
}

static inline int
perf_event_attach_bpf_prog(struct perf_event *event, struct bpf_prog *prog)
{
	return -EOPNOTSUPP;
}

static inline void perf_event_detach_bpf_prog(struct perf_event *event) { }

static inline int
perf_event_query_prog_array(struct perf_event *event, void __user *info)
{
	return -EOPNOTSUPP;
}
static inline int bpf_probe_register(struct bpf_raw_event_map *btp, struct bpf_prog *p)
{
	return -EOPNOTSUPP;
}
static inline int bpf_probe_unregister(struct bpf_raw_event_map *btp, struct bpf_prog *p)
{
	return -EOPNOTSUPP;
}
static inline struct bpf_raw_event_map *bpf_find_raw_tracepoint(const char *name)
{
	return NULL;
}
static inline int bpf_get_perf_event_info(const struct perf_event *event,
					  u32 *prog_id, u32 *fd_type,
					  const char **buf, u64 *probe_offset,
					  u64 *probe_addr)
{
	return -EOPNOTSUPP;
}
#endif

enum {
	FILTER_OTHER = 0,
	FILTER_STATIC_STRING,
	FILTER_DYN_STRING,
	FILTER_PTR_STRING,
	FILTER_TRACE_FN,
	FILTER_COMM,
	FILTER_CPU,
};

extern int trace_event_raw_init(struct trace_event_call *call);
extern int trace_define_field(struct trace_event_call *call, const char *type,
			      const char *name, int offset, int size,
			      int is_signed, int filter_type);
extern int trace_add_event_call(struct trace_event_call *call);
extern int trace_remove_event_call(struct trace_event_call *call);
extern int trace_event_get_offsets(struct trace_event_call *call);

#define is_signed_type(type)	(((type)(-1)) < (type)1)

int trace_set_clr_event(const char *system, const char *event, int set);

/*
 * The double __builtin_constant_p is because gcc will give us an error
 * if we try to allocate the static variable to fmt if it is not a
 * constant. Even with the outer if statement optimizing out.
 */
#define event_trace_printk(ip, fmt, args...)				\
do {									\
	__trace_printk_check_format(fmt, ##args);			\
	tracing_record_cmdline(current);				\
	if (__builtin_constant_p(fmt)) {				\
		static const char *trace_printk_fmt			\
		  __attribute__((section("__trace_printk_fmt"))) =	\
			__builtin_constant_p(fmt) ? fmt : NULL;		\
									\
		__trace_bprintk(ip, trace_printk_fmt, ##args);		\
	} else								\
		__trace_printk(ip, fmt, ##args);			\
} while (0)

#ifdef CONFIG_PERF_EVENTS
struct perf_event;

DECLARE_PER_CPU(struct pt_regs, perf_trace_regs);
DECLARE_PER_CPU(int, bpf_kprobe_override);

extern int  perf_trace_init(struct perf_event *event);
extern void perf_trace_destroy(struct perf_event *event);
extern int  perf_trace_add(struct perf_event *event, int flags);
extern void perf_trace_del(struct perf_event *event, int flags);
#ifdef CONFIG_KPROBE_EVENTS
extern int  perf_kprobe_init(struct perf_event *event, bool is_retprobe);
extern void perf_kprobe_destroy(struct perf_event *event);
extern int bpf_get_kprobe_info(const struct perf_event *event,
			       u32 *fd_type, const char **symbol,
			       u64 *probe_offset, u64 *probe_addr,
			       bool perf_type_tracepoint);
#endif
#ifdef CONFIG_UPROBE_EVENTS
extern int  perf_uprobe_init(struct perf_event *event, bool is_retprobe);
extern void perf_uprobe_destroy(struct perf_event *event);
extern int bpf_get_uprobe_info(const struct perf_event *event,
			       u32 *fd_type, const char **filename,
			       u64 *probe_offset, bool perf_type_tracepoint);
#endif
extern int  ftrace_profile_set_filter(struct perf_event *event, int event_id,
				     char *filter_str);
extern void ftrace_profile_free_filter(struct perf_event *event);
void perf_trace_buf_update(void *record, u16 type);
void *perf_trace_buf_alloc(int size, struct pt_regs **regs, int *rctxp);

void bpf_trace_run1(struct bpf_prog *prog, u64 arg1);
void bpf_trace_run2(struct bpf_prog *prog, u64 arg1, u64 arg2);
void bpf_trace_run3(struct bpf_prog *prog, u64 arg1, u64 arg2,
		    u64 arg3);
void bpf_trace_run4(struct bpf_prog *prog, u64 arg1, u64 arg2,
		    u64 arg3, u64 arg4);
void bpf_trace_run5(struct bpf_prog *prog, u64 arg1, u64 arg2,
		    u64 arg3, u64 arg4, u64 arg5);
void bpf_trace_run6(struct bpf_prog *prog, u64 arg1, u64 arg2,
		    u64 arg3, u64 arg4, u64 arg5, u64 arg6);
void bpf_trace_run7(struct bpf_prog *prog, u64 arg1, u64 arg2,
		    u64 arg3, u64 arg4, u64 arg5, u64 arg6, u64 arg7);
void bpf_trace_run8(struct bpf_prog *prog, u64 arg1, u64 arg2,
		    u64 arg3, u64 arg4, u64 arg5, u64 arg6, u64 arg7,
		    u64 arg8);
void bpf_trace_run9(struct bpf_prog *prog, u64 arg1, u64 arg2,
		    u64 arg3, u64 arg4, u64 arg5, u64 arg6, u64 arg7,
		    u64 arg8, u64 arg9);
void bpf_trace_run10(struct bpf_prog *prog, u64 arg1, u64 arg2,
		     u64 arg3, u64 arg4, u64 arg5, u64 arg6, u64 arg7,
		     u64 arg8, u64 arg9, u64 arg10);
void bpf_trace_run11(struct bpf_prog *prog, u64 arg1, u64 arg2,
		     u64 arg3, u64 arg4, u64 arg5, u64 arg6, u64 arg7,
		     u64 arg8, u64 arg9, u64 arg10, u64 arg11);
void bpf_trace_run12(struct bpf_prog *prog, u64 arg1, u64 arg2,
		     u64 arg3, u64 arg4, u64 arg5, u64 arg6, u64 arg7,
		     u64 arg8, u64 arg9, u64 arg10, u64 arg11, u64 arg12);
void perf_trace_run_bpf_submit(void *raw_data, int size, int rctx,
			       struct trace_event_call *call, u64 count,
			       struct pt_regs *regs, struct hlist_head *head,
			       struct task_struct *task);

static inline void
perf_trace_buf_submit(void *raw_data, int size, int rctx, u16 type,
		       u64 count, struct pt_regs *regs, void *head,
		       struct task_struct *task)
{
	perf_tp_event(type, count, raw_data, size, regs, head, rctx, task);
}

#endif

#endif /* _LINUX_TRACE_EVENT_H */<|MERGE_RESOLUTION|>--- conflicted
+++ resolved
@@ -438,12 +438,7 @@
 		    struct ring_buffer_event *event);
 extern void
 event_triggers_post_call(struct trace_event_file *file,
-<<<<<<< HEAD
-			 enum event_trigger_type tt,
-			 void *rec, struct ring_buffer_event *event);
-=======
 			 enum event_trigger_type tt);
->>>>>>> e021bb4f
 
 bool trace_event_ignore_this_pid(struct trace_event_file *trace_file);
 
