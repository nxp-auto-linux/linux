/* SPDX-License-Identifier: GPL-2.0 */

#ifndef _LINUX_TRACE_EVENT_H
#define _LINUX_TRACE_EVENT_H

#include <linux/ring_buffer.h>
#include <linux/trace_seq.h>
#include <linux/percpu.h>
#include <linux/hardirq.h>
#include <linux/perf_event.h>
#include <linux/tracepoint.h>

struct trace_array;
struct trace_buffer;
struct tracer;
struct dentry;
struct bpf_prog;

const char *trace_print_flags_seq(struct trace_seq *p, const char *delim,
				  unsigned long flags,
				  const struct trace_print_flags *flag_array);

const char *trace_print_symbols_seq(struct trace_seq *p, unsigned long val,
				    const struct trace_print_flags *symbol_array);

#if BITS_PER_LONG == 32
const char *trace_print_flags_seq_u64(struct trace_seq *p, const char *delim,
		      unsigned long long flags,
		      const struct trace_print_flags_u64 *flag_array);

const char *trace_print_symbols_seq_u64(struct trace_seq *p,
					unsigned long long val,
					const struct trace_print_flags_u64
								 *symbol_array);
#endif

const char *trace_print_bitmask_seq(struct trace_seq *p, void *bitmask_ptr,
				    unsigned int bitmask_size);

const char *trace_print_hex_seq(struct trace_seq *p,
				const unsigned char *buf, int len,
				bool concatenate);

const char *trace_print_array_seq(struct trace_seq *p,
				   const void *buf, int count,
				   size_t el_size);

struct trace_iterator;
struct trace_event;

int trace_raw_output_prep(struct trace_iterator *iter,
			  struct trace_event *event);

/*
 * The trace entry - the most basic unit of tracing. This is what
 * is printed in the end as a single line in the trace output, such as:
 *
 *     bash-15816 [01]   235.197585: idle_cpu <- irq_enter
 */
struct trace_entry {
	unsigned short		type;
	unsigned char		flags;
	unsigned char		preempt_count;
	int			pid;
<<<<<<< HEAD
	unsigned short		migrate_disable;
	unsigned short		padding;
=======
	unsigned char		migrate_disable;
>>>>>>> fa578e9d
	unsigned char		preempt_lazy_count;
};

#define TRACE_EVENT_TYPE_MAX						\
	((1 << (sizeof(((struct trace_entry *)0)->type) * 8)) - 1)

/*
 * Trace iterator - used by printout routines who present trace
 * results to users and which routines might sleep, etc:
 */
struct trace_iterator {
	struct trace_array	*tr;
	struct tracer		*trace;
	struct trace_buffer	*trace_buffer;
	void			*private;
	int			cpu_file;
	struct mutex		mutex;
	struct ring_buffer_iter	**buffer_iter;
	unsigned long		iter_flags;

	/* trace_seq for __print_flags() and __print_symbolic() etc. */
	struct trace_seq	tmp_seq;

	cpumask_var_t		started;

	/* it's true when current open file is snapshot */
	bool			snapshot;

	/* The below is zeroed out in pipe_read */
	struct trace_seq	seq;
	struct trace_entry	*ent;
	unsigned long		lost_events;
	int			leftover;
	int			ent_size;
	int			cpu;
	u64			ts;

	loff_t			pos;
	long			idx;

	/* All new field here will be zeroed out in pipe_read */
};

enum trace_iter_flags {
	TRACE_FILE_LAT_FMT	= 1,
	TRACE_FILE_ANNOTATE	= 2,
	TRACE_FILE_TIME_IN_NS	= 4,
};


typedef enum print_line_t (*trace_print_func)(struct trace_iterator *iter,
				      int flags, struct trace_event *event);

struct trace_event_functions {
	trace_print_func	trace;
	trace_print_func	raw;
	trace_print_func	hex;
	trace_print_func	binary;
};

struct trace_event {
	struct hlist_node		node;
	struct list_head		list;
	int				type;
	struct trace_event_functions	*funcs;
};

extern int register_trace_event(struct trace_event *event);
extern int unregister_trace_event(struct trace_event *event);

/* Return values for print_line callback */
enum print_line_t {
	TRACE_TYPE_PARTIAL_LINE	= 0,	/* Retry after flushing the seq */
	TRACE_TYPE_HANDLED	= 1,
	TRACE_TYPE_UNHANDLED	= 2,	/* Relay to other output functions */
	TRACE_TYPE_NO_CONSUME	= 3	/* Handled but ask to not consume */
};

enum print_line_t trace_handle_return(struct trace_seq *s);

void tracing_generic_entry_update(struct trace_entry *entry,
				  unsigned short type,
				  unsigned long flags,
				  int pc);
struct trace_event_file;

struct ring_buffer_event *
trace_event_buffer_lock_reserve(struct ring_buffer **current_buffer,
				struct trace_event_file *trace_file,
				int type, unsigned long len,
				unsigned long flags, int pc);

#define TRACE_RECORD_CMDLINE	BIT(0)
#define TRACE_RECORD_TGID	BIT(1)

void tracing_record_taskinfo(struct task_struct *task, int flags);
void tracing_record_taskinfo_sched_switch(struct task_struct *prev,
					  struct task_struct *next, int flags);

void tracing_record_cmdline(struct task_struct *task);
void tracing_record_tgid(struct task_struct *task);

int trace_output_call(struct trace_iterator *iter, char *name, char *fmt, ...);

struct event_filter;

enum trace_reg {
	TRACE_REG_REGISTER,
	TRACE_REG_UNREGISTER,
#ifdef CONFIG_PERF_EVENTS
	TRACE_REG_PERF_REGISTER,
	TRACE_REG_PERF_UNREGISTER,
	TRACE_REG_PERF_OPEN,
	TRACE_REG_PERF_CLOSE,
	/*
	 * These (ADD/DEL) use a 'boolean' return value, where 1 (true) means a
	 * custom action was taken and the default action is not to be
	 * performed.
	 */
	TRACE_REG_PERF_ADD,
	TRACE_REG_PERF_DEL,
#endif
};

struct trace_event_call;

struct trace_event_class {
	const char		*system;
	void			*probe;
#ifdef CONFIG_PERF_EVENTS
	void			*perf_probe;
#endif
	int			(*reg)(struct trace_event_call *event,
				       enum trace_reg type, void *data);
	int			(*define_fields)(struct trace_event_call *);
	struct list_head	*(*get_fields)(struct trace_event_call *);
	struct list_head	fields;
	int			(*raw_init)(struct trace_event_call *);
};

extern int trace_event_reg(struct trace_event_call *event,
			    enum trace_reg type, void *data);

struct trace_event_buffer {
	struct ring_buffer		*buffer;
	struct ring_buffer_event	*event;
	struct trace_event_file		*trace_file;
	void				*entry;
	unsigned long			flags;
	int				pc;
};

void *trace_event_buffer_reserve(struct trace_event_buffer *fbuffer,
				  struct trace_event_file *trace_file,
				  unsigned long len);

void trace_event_buffer_commit(struct trace_event_buffer *fbuffer);

enum {
	TRACE_EVENT_FL_FILTERED_BIT,
	TRACE_EVENT_FL_CAP_ANY_BIT,
	TRACE_EVENT_FL_NO_SET_FILTER_BIT,
	TRACE_EVENT_FL_IGNORE_ENABLE_BIT,
	TRACE_EVENT_FL_TRACEPOINT_BIT,
	TRACE_EVENT_FL_KPROBE_BIT,
	TRACE_EVENT_FL_UPROBE_BIT,
};

/*
 * Event flags:
 *  FILTERED	  - The event has a filter attached
 *  CAP_ANY	  - Any user can enable for perf
 *  NO_SET_FILTER - Set when filter has error and is to be ignored
 *  IGNORE_ENABLE - For trace internal events, do not enable with debugfs file
 *  TRACEPOINT    - Event is a tracepoint
 *  KPROBE        - Event is a kprobe
 *  UPROBE        - Event is a uprobe
 */
enum {
	TRACE_EVENT_FL_FILTERED		= (1 << TRACE_EVENT_FL_FILTERED_BIT),
	TRACE_EVENT_FL_CAP_ANY		= (1 << TRACE_EVENT_FL_CAP_ANY_BIT),
	TRACE_EVENT_FL_NO_SET_FILTER	= (1 << TRACE_EVENT_FL_NO_SET_FILTER_BIT),
	TRACE_EVENT_FL_IGNORE_ENABLE	= (1 << TRACE_EVENT_FL_IGNORE_ENABLE_BIT),
	TRACE_EVENT_FL_TRACEPOINT	= (1 << TRACE_EVENT_FL_TRACEPOINT_BIT),
	TRACE_EVENT_FL_KPROBE		= (1 << TRACE_EVENT_FL_KPROBE_BIT),
	TRACE_EVENT_FL_UPROBE		= (1 << TRACE_EVENT_FL_UPROBE_BIT),
};

#define TRACE_EVENT_FL_UKPROBE (TRACE_EVENT_FL_KPROBE | TRACE_EVENT_FL_UPROBE)

struct trace_event_call {
	struct list_head	list;
	struct trace_event_class *class;
	union {
		char			*name;
		/* Set TRACE_EVENT_FL_TRACEPOINT flag when using "tp" */
		struct tracepoint	*tp;
	};
	struct trace_event	event;
	char			*print_fmt;
	struct event_filter	*filter;
	void			*mod;
	void			*data;
	/*
	 *   bit 0:		filter_active
	 *   bit 1:		allow trace by non root (cap any)
	 *   bit 2:		failed to apply filter
	 *   bit 3:		trace internal event (do not enable)
	 *   bit 4:		Event was enabled by module
	 *   bit 5:		use call filter rather than file filter
	 *   bit 6:		Event is a tracepoint
	 */
	int			flags; /* static flags of different events */

#ifdef CONFIG_PERF_EVENTS
	int				perf_refcount;
	struct hlist_head __percpu	*perf_events;
	struct bpf_prog_array __rcu	*prog_array;

	int	(*perf_perm)(struct trace_event_call *,
			     struct perf_event *);
#endif
};

#ifdef CONFIG_PERF_EVENTS
static inline bool bpf_prog_array_valid(struct trace_event_call *call)
{
	/*
	 * This inline function checks whether call->prog_array
	 * is valid or not. The function is called in various places,
	 * outside rcu_read_lock/unlock, as a heuristic to speed up execution.
	 *
	 * If this function returns true, and later call->prog_array
	 * becomes false inside rcu_read_lock/unlock region,
	 * we bail out then. If this function return false,
	 * there is a risk that we might miss a few events if the checking
	 * were delayed until inside rcu_read_lock/unlock region and
	 * call->prog_array happened to become non-NULL then.
	 *
	 * Here, READ_ONCE() is used instead of rcu_access_pointer().
	 * rcu_access_pointer() requires the actual definition of
	 * "struct bpf_prog_array" while READ_ONCE() only needs
	 * a declaration of the same type.
	 */
	return !!READ_ONCE(call->prog_array);
}
#endif

static inline const char *
trace_event_name(struct trace_event_call *call)
{
	if (call->flags & TRACE_EVENT_FL_TRACEPOINT)
		return call->tp ? call->tp->name : NULL;
	else
		return call->name;
}

static inline struct list_head *
trace_get_fields(struct trace_event_call *event_call)
{
	if (!event_call->class->get_fields)
		return &event_call->class->fields;
	return event_call->class->get_fields(event_call);
}

struct trace_array;
struct trace_subsystem_dir;

enum {
	EVENT_FILE_FL_ENABLED_BIT,
	EVENT_FILE_FL_RECORDED_CMD_BIT,
	EVENT_FILE_FL_RECORDED_TGID_BIT,
	EVENT_FILE_FL_FILTERED_BIT,
	EVENT_FILE_FL_NO_SET_FILTER_BIT,
	EVENT_FILE_FL_SOFT_MODE_BIT,
	EVENT_FILE_FL_SOFT_DISABLED_BIT,
	EVENT_FILE_FL_TRIGGER_MODE_BIT,
	EVENT_FILE_FL_TRIGGER_COND_BIT,
	EVENT_FILE_FL_PID_FILTER_BIT,
	EVENT_FILE_FL_WAS_ENABLED_BIT,
};

/*
 * Event file flags:
 *  ENABLED	  - The event is enabled
 *  RECORDED_CMD  - The comms should be recorded at sched_switch
 *  RECORDED_TGID - The tgids should be recorded at sched_switch
 *  FILTERED	  - The event has a filter attached
 *  NO_SET_FILTER - Set when filter has error and is to be ignored
 *  SOFT_MODE     - The event is enabled/disabled by SOFT_DISABLED
 *  SOFT_DISABLED - When set, do not trace the event (even though its
 *                   tracepoint may be enabled)
 *  TRIGGER_MODE  - When set, invoke the triggers associated with the event
 *  TRIGGER_COND  - When set, one or more triggers has an associated filter
 *  PID_FILTER    - When set, the event is filtered based on pid
 *  WAS_ENABLED   - Set when enabled to know to clear trace on module removal
 */
enum {
	EVENT_FILE_FL_ENABLED		= (1 << EVENT_FILE_FL_ENABLED_BIT),
	EVENT_FILE_FL_RECORDED_CMD	= (1 << EVENT_FILE_FL_RECORDED_CMD_BIT),
	EVENT_FILE_FL_RECORDED_TGID	= (1 << EVENT_FILE_FL_RECORDED_TGID_BIT),
	EVENT_FILE_FL_FILTERED		= (1 << EVENT_FILE_FL_FILTERED_BIT),
	EVENT_FILE_FL_NO_SET_FILTER	= (1 << EVENT_FILE_FL_NO_SET_FILTER_BIT),
	EVENT_FILE_FL_SOFT_MODE		= (1 << EVENT_FILE_FL_SOFT_MODE_BIT),
	EVENT_FILE_FL_SOFT_DISABLED	= (1 << EVENT_FILE_FL_SOFT_DISABLED_BIT),
	EVENT_FILE_FL_TRIGGER_MODE	= (1 << EVENT_FILE_FL_TRIGGER_MODE_BIT),
	EVENT_FILE_FL_TRIGGER_COND	= (1 << EVENT_FILE_FL_TRIGGER_COND_BIT),
	EVENT_FILE_FL_PID_FILTER	= (1 << EVENT_FILE_FL_PID_FILTER_BIT),
	EVENT_FILE_FL_WAS_ENABLED	= (1 << EVENT_FILE_FL_WAS_ENABLED_BIT),
};

struct trace_event_file {
	struct list_head		list;
	struct trace_event_call		*event_call;
	struct event_filter __rcu	*filter;
	struct dentry			*dir;
	struct trace_array		*tr;
	struct trace_subsystem_dir	*system;
	struct list_head		triggers;

	/*
	 * 32 bit flags:
	 *   bit 0:		enabled
	 *   bit 1:		enabled cmd record
	 *   bit 2:		enable/disable with the soft disable bit
	 *   bit 3:		soft disabled
	 *   bit 4:		trigger enabled
	 *
	 * Note: The bits must be set atomically to prevent races
	 * from other writers. Reads of flags do not need to be in
	 * sync as they occur in critical sections. But the way flags
	 * is currently used, these changes do not affect the code
	 * except that when a change is made, it may have a slight
	 * delay in propagating the changes to other CPUs due to
	 * caching and such. Which is mostly OK ;-)
	 */
	unsigned long		flags;
	atomic_t		sm_ref;	/* soft-mode reference counter */
	atomic_t		tm_ref;	/* trigger-mode reference counter */
};

#define __TRACE_EVENT_FLAGS(name, value)				\
	static int __init trace_init_flags_##name(void)			\
	{								\
		event_##name.flags |= value;				\
		return 0;						\
	}								\
	early_initcall(trace_init_flags_##name);

#define __TRACE_EVENT_PERF_PERM(name, expr...)				\
	static int perf_perm_##name(struct trace_event_call *tp_event, \
				    struct perf_event *p_event)		\
	{								\
		return ({ expr; });					\
	}								\
	static int __init trace_init_perf_perm_##name(void)		\
	{								\
		event_##name.perf_perm = &perf_perm_##name;		\
		return 0;						\
	}								\
	early_initcall(trace_init_perf_perm_##name);

#define PERF_MAX_TRACE_SIZE	2048

#define MAX_FILTER_STR_VAL	256	/* Should handle KSYM_SYMBOL_LEN */

enum event_trigger_type {
	ETT_NONE		= (0),
	ETT_TRACE_ONOFF		= (1 << 0),
	ETT_SNAPSHOT		= (1 << 1),
	ETT_STACKTRACE		= (1 << 2),
	ETT_EVENT_ENABLE	= (1 << 3),
	ETT_EVENT_HIST		= (1 << 4),
	ETT_HIST_ENABLE		= (1 << 5),
};

extern int filter_match_preds(struct event_filter *filter, void *rec);

extern enum event_trigger_type
event_triggers_call(struct trace_event_file *file, void *rec,
		    struct ring_buffer_event *event);
extern void
event_triggers_post_call(struct trace_event_file *file,
			 enum event_trigger_type tt);

bool trace_event_ignore_this_pid(struct trace_event_file *trace_file);

/**
 * trace_trigger_soft_disabled - do triggers and test if soft disabled
 * @file: The file pointer of the event to test
 *
 * If any triggers without filters are attached to this event, they
 * will be called here. If the event is soft disabled and has no
 * triggers that require testing the fields, it will return true,
 * otherwise false.
 */
static inline bool
trace_trigger_soft_disabled(struct trace_event_file *file)
{
	unsigned long eflags = file->flags;

	if (!(eflags & EVENT_FILE_FL_TRIGGER_COND)) {
		if (eflags & EVENT_FILE_FL_TRIGGER_MODE)
			event_triggers_call(file, NULL, NULL);
		if (eflags & EVENT_FILE_FL_SOFT_DISABLED)
			return true;
		if (eflags & EVENT_FILE_FL_PID_FILTER)
			return trace_event_ignore_this_pid(file);
	}
	return false;
}

#ifdef CONFIG_BPF_EVENTS
unsigned int trace_call_bpf(struct trace_event_call *call, void *ctx);
int perf_event_attach_bpf_prog(struct perf_event *event, struct bpf_prog *prog);
void perf_event_detach_bpf_prog(struct perf_event *event);
int perf_event_query_prog_array(struct perf_event *event, void __user *info);
int bpf_probe_register(struct bpf_raw_event_map *btp, struct bpf_prog *prog);
int bpf_probe_unregister(struct bpf_raw_event_map *btp, struct bpf_prog *prog);
struct bpf_raw_event_map *bpf_get_raw_tracepoint(const char *name);
void bpf_put_raw_tracepoint(struct bpf_raw_event_map *btp);
int bpf_get_perf_event_info(const struct perf_event *event, u32 *prog_id,
			    u32 *fd_type, const char **buf,
			    u64 *probe_offset, u64 *probe_addr);
#else
static inline unsigned int trace_call_bpf(struct trace_event_call *call, void *ctx)
{
	return 1;
}

static inline int
perf_event_attach_bpf_prog(struct perf_event *event, struct bpf_prog *prog)
{
	return -EOPNOTSUPP;
}

static inline void perf_event_detach_bpf_prog(struct perf_event *event) { }

static inline int
perf_event_query_prog_array(struct perf_event *event, void __user *info)
{
	return -EOPNOTSUPP;
}
static inline int bpf_probe_register(struct bpf_raw_event_map *btp, struct bpf_prog *p)
{
	return -EOPNOTSUPP;
}
static inline int bpf_probe_unregister(struct bpf_raw_event_map *btp, struct bpf_prog *p)
{
	return -EOPNOTSUPP;
}
static inline struct bpf_raw_event_map *bpf_get_raw_tracepoint(const char *name)
{
	return NULL;
}
static inline void bpf_put_raw_tracepoint(struct bpf_raw_event_map *btp)
{
}
static inline int bpf_get_perf_event_info(const struct perf_event *event,
					  u32 *prog_id, u32 *fd_type,
					  const char **buf, u64 *probe_offset,
					  u64 *probe_addr)
{
	return -EOPNOTSUPP;
}
#endif

enum {
	FILTER_OTHER = 0,
	FILTER_STATIC_STRING,
	FILTER_DYN_STRING,
	FILTER_PTR_STRING,
	FILTER_TRACE_FN,
	FILTER_COMM,
	FILTER_CPU,
};

extern int trace_event_raw_init(struct trace_event_call *call);
extern int trace_define_field(struct trace_event_call *call, const char *type,
			      const char *name, int offset, int size,
			      int is_signed, int filter_type);
extern int trace_add_event_call(struct trace_event_call *call);
extern int trace_remove_event_call(struct trace_event_call *call);
extern int trace_event_get_offsets(struct trace_event_call *call);

#define is_signed_type(type)	(((type)(-1)) < (type)1)

int ftrace_set_clr_event(struct trace_array *tr, char *buf, int set);
int trace_set_clr_event(const char *system, const char *event, int set);

/*
 * The double __builtin_constant_p is because gcc will give us an error
 * if we try to allocate the static variable to fmt if it is not a
 * constant. Even with the outer if statement optimizing out.
 */
#define event_trace_printk(ip, fmt, args...)				\
do {									\
	__trace_printk_check_format(fmt, ##args);			\
	tracing_record_cmdline(current);				\
	if (__builtin_constant_p(fmt)) {				\
		static const char *trace_printk_fmt			\
		  __attribute__((section("__trace_printk_fmt"))) =	\
			__builtin_constant_p(fmt) ? fmt : NULL;		\
									\
		__trace_bprintk(ip, trace_printk_fmt, ##args);		\
	} else								\
		__trace_printk(ip, fmt, ##args);			\
} while (0)

#ifdef CONFIG_PERF_EVENTS
struct perf_event;

DECLARE_PER_CPU(struct pt_regs, perf_trace_regs);
DECLARE_PER_CPU(int, bpf_kprobe_override);

extern int  perf_trace_init(struct perf_event *event);
extern void perf_trace_destroy(struct perf_event *event);
extern int  perf_trace_add(struct perf_event *event, int flags);
extern void perf_trace_del(struct perf_event *event, int flags);
#ifdef CONFIG_KPROBE_EVENTS
extern int  perf_kprobe_init(struct perf_event *event, bool is_retprobe);
extern void perf_kprobe_destroy(struct perf_event *event);
extern int bpf_get_kprobe_info(const struct perf_event *event,
			       u32 *fd_type, const char **symbol,
			       u64 *probe_offset, u64 *probe_addr,
			       bool perf_type_tracepoint);
#endif
#ifdef CONFIG_UPROBE_EVENTS
extern int  perf_uprobe_init(struct perf_event *event,
			     unsigned long ref_ctr_offset, bool is_retprobe);
extern void perf_uprobe_destroy(struct perf_event *event);
extern int bpf_get_uprobe_info(const struct perf_event *event,
			       u32 *fd_type, const char **filename,
			       u64 *probe_offset, bool perf_type_tracepoint);
#endif
extern int  ftrace_profile_set_filter(struct perf_event *event, int event_id,
				     char *filter_str);
extern void ftrace_profile_free_filter(struct perf_event *event);
void perf_trace_buf_update(void *record, u16 type);
void *perf_trace_buf_alloc(int size, struct pt_regs **regs, int *rctxp);

void bpf_trace_run1(struct bpf_prog *prog, u64 arg1);
void bpf_trace_run2(struct bpf_prog *prog, u64 arg1, u64 arg2);
void bpf_trace_run3(struct bpf_prog *prog, u64 arg1, u64 arg2,
		    u64 arg3);
void bpf_trace_run4(struct bpf_prog *prog, u64 arg1, u64 arg2,
		    u64 arg3, u64 arg4);
void bpf_trace_run5(struct bpf_prog *prog, u64 arg1, u64 arg2,
		    u64 arg3, u64 arg4, u64 arg5);
void bpf_trace_run6(struct bpf_prog *prog, u64 arg1, u64 arg2,
		    u64 arg3, u64 arg4, u64 arg5, u64 arg6);
void bpf_trace_run7(struct bpf_prog *prog, u64 arg1, u64 arg2,
		    u64 arg3, u64 arg4, u64 arg5, u64 arg6, u64 arg7);
void bpf_trace_run8(struct bpf_prog *prog, u64 arg1, u64 arg2,
		    u64 arg3, u64 arg4, u64 arg5, u64 arg6, u64 arg7,
		    u64 arg8);
void bpf_trace_run9(struct bpf_prog *prog, u64 arg1, u64 arg2,
		    u64 arg3, u64 arg4, u64 arg5, u64 arg6, u64 arg7,
		    u64 arg8, u64 arg9);
void bpf_trace_run10(struct bpf_prog *prog, u64 arg1, u64 arg2,
		     u64 arg3, u64 arg4, u64 arg5, u64 arg6, u64 arg7,
		     u64 arg8, u64 arg9, u64 arg10);
void bpf_trace_run11(struct bpf_prog *prog, u64 arg1, u64 arg2,
		     u64 arg3, u64 arg4, u64 arg5, u64 arg6, u64 arg7,
		     u64 arg8, u64 arg9, u64 arg10, u64 arg11);
void bpf_trace_run12(struct bpf_prog *prog, u64 arg1, u64 arg2,
		     u64 arg3, u64 arg4, u64 arg5, u64 arg6, u64 arg7,
		     u64 arg8, u64 arg9, u64 arg10, u64 arg11, u64 arg12);
void perf_trace_run_bpf_submit(void *raw_data, int size, int rctx,
			       struct trace_event_call *call, u64 count,
			       struct pt_regs *regs, struct hlist_head *head,
			       struct task_struct *task);

static inline void
perf_trace_buf_submit(void *raw_data, int size, int rctx, u16 type,
		       u64 count, struct pt_regs *regs, void *head,
		       struct task_struct *task)
{
	perf_tp_event(type, count, raw_data, size, regs, head, rctx, task);
}

#endif

#endif /* _LINUX_TRACE_EVENT_H */<|MERGE_RESOLUTION|>--- conflicted
+++ resolved
@@ -62,12 +62,7 @@
 	unsigned char		flags;
 	unsigned char		preempt_count;
 	int			pid;
-<<<<<<< HEAD
-	unsigned short		migrate_disable;
-	unsigned short		padding;
-=======
 	unsigned char		migrate_disable;
->>>>>>> fa578e9d
 	unsigned char		preempt_lazy_count;
 };
 
