--- conflicted
+++ resolved
@@ -56,11 +56,7 @@
 # define lockdep_softirq_exit()		do { } while (0)
 #endif
 
-<<<<<<< HEAD
-#if defined(CONFIG_TRACE_IRQFLAGS) && !defined(CONFIG_PREEMPT_RT_FULL)
-=======
 #if defined(CONFIG_TRACE_IRQFLAGS) && !defined(CONFIG_PREEMPT_RT)
->>>>>>> fa578e9d
 # define lockdep_softirq_enter()		\
 do {						\
 	current->softirq_context++;		\
