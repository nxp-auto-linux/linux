/* SPDX-License-Identifier: GPL-2.0 */
/*
 * include/linux/irqflags.h
 *
 * IRQ flags tracing: follow the state of the hardirq and softirq flags and
 * provide callbacks for transitions between ON and OFF states.
 *
 * This file gets included from lowlevel asm headers too, to provide
 * wrapped versions of the local_irq_*() APIs, based on the
 * raw_local_irq_*() macros from the lowlevel headers.
 */
#ifndef _LINUX_TRACE_IRQFLAGS_H
#define _LINUX_TRACE_IRQFLAGS_H

#include <linux/typecheck.h>
#include <asm/irqflags.h>

/* Currently trace_softirqs_on/off is used only by lockdep */
#ifdef CONFIG_PROVE_LOCKING
  extern void trace_softirqs_on(unsigned long ip);
  extern void trace_softirqs_off(unsigned long ip);
  extern void lockdep_hardirqs_on(unsigned long ip);
  extern void lockdep_hardirqs_off(unsigned long ip);
#else
  static inline void trace_softirqs_on(unsigned long ip) { }
  static inline void trace_softirqs_off(unsigned long ip) { }
  static inline void lockdep_hardirqs_on(unsigned long ip) { }
  static inline void lockdep_hardirqs_off(unsigned long ip) { }
#endif

#ifdef CONFIG_TRACE_IRQFLAGS
  extern void trace_hardirqs_on(void);
  extern void trace_hardirqs_off(void);
# define trace_hardirq_context(p)	((p)->hardirq_context)
# define trace_softirq_context(p)	((p)->softirq_context)
# define trace_hardirqs_enabled(p)	((p)->hardirqs_enabled)
# define trace_softirqs_enabled(p)	((p)->softirqs_enabled)
# define trace_hardirq_enter()			\
do {						\
	current->hardirq_context++;		\
} while (0)
# define trace_hardirq_exit()			\
do {						\
	current->hardirq_context--;		\
<<<<<<< HEAD
	crossrelease_hist_end(XHLOCK_HARD);	\
} while (0)
# define INIT_TRACE_IRQFLAGS	.softirqs_enabled = 1,
=======
} while (0)
>>>>>>> e021bb4f
#else
# define trace_hardirqs_on()		do { } while (0)
# define trace_hardirqs_off()		do { } while (0)
# define trace_hardirq_context(p)	0
# define trace_softirq_context(p)	0
# define trace_hardirqs_enabled(p)	0
# define trace_softirqs_enabled(p)	0
# define trace_hardirq_enter()		do { } while (0)
# define trace_hardirq_exit()		do { } while (0)
# define INIT_TRACE_IRQFLAGS
#endif

#if defined(CONFIG_TRACE_IRQFLAGS) && !defined(CONFIG_PREEMPT_RT_FULL)
# define lockdep_softirq_enter()		\
do {						\
	current->softirq_context++;		\
	crossrelease_hist_start(XHLOCK_SOFT);	\
} while (0)
# define lockdep_softirq_exit()			\
do {						\
	current->softirq_context--;		\
	crossrelease_hist_end(XHLOCK_SOFT);	\
} while (0)
#else
# define lockdep_softirq_enter()	do { } while (0)
# define lockdep_softirq_exit()		do { } while (0)
<<<<<<< HEAD
=======
#endif

#if defined(CONFIG_TRACE_IRQFLAGS) && !defined(CONFIG_PREEMPT_RT_FULL)
# define lockdep_softirq_enter()		\
do {						\
	current->softirq_context++;		\
} while (0)
# define lockdep_softirq_exit()			\
do {						\
	current->softirq_context--;		\
} while (0)

#else
# define lockdep_softirq_enter()	do { } while (0)
# define lockdep_softirq_exit()		do { } while (0)
>>>>>>> e021bb4f
#endif

#if defined(CONFIG_IRQSOFF_TRACER) || \
	defined(CONFIG_PREEMPT_TRACER)
 extern void stop_critical_timings(void);
 extern void start_critical_timings(void);
#else
# define stop_critical_timings() do { } while (0)
# define start_critical_timings() do { } while (0)
#endif

/*
 * Wrap the arch provided IRQ routines to provide appropriate checks.
 */
#define raw_local_irq_disable()		arch_local_irq_disable()
#define raw_local_irq_enable()		arch_local_irq_enable()
#define raw_local_irq_save(flags)			\
	do {						\
		typecheck(unsigned long, flags);	\
		flags = arch_local_irq_save();		\
	} while (0)
#define raw_local_irq_restore(flags)			\
	do {						\
		typecheck(unsigned long, flags);	\
		arch_local_irq_restore(flags);		\
	} while (0)
#define raw_local_save_flags(flags)			\
	do {						\
		typecheck(unsigned long, flags);	\
		flags = arch_local_save_flags();	\
	} while (0)
#define raw_irqs_disabled_flags(flags)			\
	({						\
		typecheck(unsigned long, flags);	\
		arch_irqs_disabled_flags(flags);	\
	})
#define raw_irqs_disabled()		(arch_irqs_disabled())
#define raw_safe_halt()			arch_safe_halt()

/*
 * The local_irq_*() APIs are equal to the raw_local_irq*()
 * if !TRACE_IRQFLAGS.
 */
#ifdef CONFIG_TRACE_IRQFLAGS
#define local_irq_enable() \
	do { trace_hardirqs_on(); raw_local_irq_enable(); } while (0)
#define local_irq_disable() \
	do { raw_local_irq_disable(); trace_hardirqs_off(); } while (0)
#define local_irq_save(flags)				\
	do {						\
		raw_local_irq_save(flags);		\
		trace_hardirqs_off();			\
	} while (0)


#define local_irq_restore(flags)			\
	do {						\
		if (raw_irqs_disabled_flags(flags)) {	\
			raw_local_irq_restore(flags);	\
			trace_hardirqs_off();		\
		} else {				\
			trace_hardirqs_on();		\
			raw_local_irq_restore(flags);	\
		}					\
	} while (0)

#define safe_halt()				\
	do {					\
		trace_hardirqs_on();		\
		raw_safe_halt();		\
	} while (0)


#else /* !CONFIG_TRACE_IRQFLAGS */

#define local_irq_enable()	do { raw_local_irq_enable(); } while (0)
#define local_irq_disable()	do { raw_local_irq_disable(); } while (0)
#define local_irq_save(flags)					\
	do {							\
		raw_local_irq_save(flags);			\
	} while (0)
#define local_irq_restore(flags) do { raw_local_irq_restore(flags); } while (0)
#define safe_halt()		do { raw_safe_halt(); } while (0)

#endif /* CONFIG_TRACE_IRQFLAGS */

#define local_save_flags(flags)	raw_local_save_flags(flags)

/*
 * Some architectures don't define arch_irqs_disabled(), so even if either
 * definition would be fine we need to use different ones for the time being
 * to avoid build issues.
 */
#ifdef CONFIG_TRACE_IRQFLAGS_SUPPORT
#define irqs_disabled()					\
	({						\
		unsigned long _flags;			\
		raw_local_save_flags(_flags);		\
		raw_irqs_disabled_flags(_flags);	\
	})
#else /* !CONFIG_TRACE_IRQFLAGS_SUPPORT */
#define irqs_disabled()	raw_irqs_disabled()
#endif /* CONFIG_TRACE_IRQFLAGS_SUPPORT */

#define irqs_disabled_flags(flags) raw_irqs_disabled_flags(flags)

/*
 * local_irq* variants depending on RT/!RT
 */
#ifdef CONFIG_PREEMPT_RT_FULL
# define local_irq_disable_nort()	do { } while (0)
# define local_irq_enable_nort()	do { } while (0)
# define local_irq_save_nort(flags)	local_save_flags(flags)
# define local_irq_restore_nort(flags)	(void)(flags)
# define local_irq_disable_rt()		local_irq_disable()
# define local_irq_enable_rt()		local_irq_enable()
#else
# define local_irq_disable_nort()	local_irq_disable()
# define local_irq_enable_nort()	local_irq_enable()
# define local_irq_save_nort(flags)	local_irq_save(flags)
# define local_irq_restore_nort(flags)	local_irq_restore(flags)
# define local_irq_disable_rt()		do { } while (0)
# define local_irq_enable_rt()		do { } while (0)
#endif

#endif<|MERGE_RESOLUTION|>--- conflicted
+++ resolved
@@ -42,13 +42,7 @@
 # define trace_hardirq_exit()			\
 do {						\
 	current->hardirq_context--;		\
-<<<<<<< HEAD
-	crossrelease_hist_end(XHLOCK_HARD);	\
 } while (0)
-# define INIT_TRACE_IRQFLAGS	.softirqs_enabled = 1,
-=======
-} while (0)
->>>>>>> e021bb4f
 #else
 # define trace_hardirqs_on()		do { } while (0)
 # define trace_hardirqs_off()		do { } while (0)
@@ -58,25 +52,8 @@
 # define trace_softirqs_enabled(p)	0
 # define trace_hardirq_enter()		do { } while (0)
 # define trace_hardirq_exit()		do { } while (0)
-# define INIT_TRACE_IRQFLAGS
-#endif
-
-#if defined(CONFIG_TRACE_IRQFLAGS) && !defined(CONFIG_PREEMPT_RT_FULL)
-# define lockdep_softirq_enter()		\
-do {						\
-	current->softirq_context++;		\
-	crossrelease_hist_start(XHLOCK_SOFT);	\
-} while (0)
-# define lockdep_softirq_exit()			\
-do {						\
-	current->softirq_context--;		\
-	crossrelease_hist_end(XHLOCK_SOFT);	\
-} while (0)
-#else
 # define lockdep_softirq_enter()	do { } while (0)
 # define lockdep_softirq_exit()		do { } while (0)
-<<<<<<< HEAD
-=======
 #endif
 
 #if defined(CONFIG_TRACE_IRQFLAGS) && !defined(CONFIG_PREEMPT_RT_FULL)
@@ -92,7 +69,6 @@
 #else
 # define lockdep_softirq_enter()	do { } while (0)
 # define lockdep_softirq_exit()		do { } while (0)
->>>>>>> e021bb4f
 #endif
 
 #if defined(CONFIG_IRQSOFF_TRACER) || \
@@ -199,23 +175,4 @@
 
 #define irqs_disabled_flags(flags) raw_irqs_disabled_flags(flags)
 
-/*
- * local_irq* variants depending on RT/!RT
- */
-#ifdef CONFIG_PREEMPT_RT_FULL
-# define local_irq_disable_nort()	do { } while (0)
-# define local_irq_enable_nort()	do { } while (0)
-# define local_irq_save_nort(flags)	local_save_flags(flags)
-# define local_irq_restore_nort(flags)	(void)(flags)
-# define local_irq_disable_rt()		local_irq_disable()
-# define local_irq_enable_rt()		local_irq_enable()
-#else
-# define local_irq_disable_nort()	local_irq_disable()
-# define local_irq_enable_nort()	local_irq_enable()
-# define local_irq_save_nort(flags)	local_irq_save(flags)
-# define local_irq_restore_nort(flags)	local_irq_restore(flags)
-# define local_irq_disable_rt()		do { } while (0)
-# define local_irq_enable_rt()		do { } while (0)
-#endif
-
 #endif