/*
 * Network device features.
 *
 *
 * This program is free software; you can redistribute it and/or
 * modify it under the terms of the GNU General Public License
 * as published by the Free Software Foundation; either version
 * 2 of the License, or (at your option) any later version.
 */
#ifndef _LINUX_NETDEV_FEATURES_H
#define _LINUX_NETDEV_FEATURES_H

#include <linux/types.h>
#include <linux/bitops.h>
#include <asm/byteorder.h>

typedef u64 netdev_features_t;

enum {
	NETIF_F_SG_BIT,			/* Scatter/gather IO. */
	NETIF_F_IP_CSUM_BIT,		/* Can checksum TCP/UDP over IPv4. */
	__UNUSED_NETIF_F_1,
	NETIF_F_HW_CSUM_BIT,		/* Can checksum all the packets. */
	NETIF_F_IPV6_CSUM_BIT,		/* Can checksum TCP/UDP over IPV6 */
	NETIF_F_HIGHDMA_BIT,		/* Can DMA to high memory. */
	NETIF_F_FRAGLIST_BIT,		/* Scatter/gather IO. */
	NETIF_F_HW_VLAN_CTAG_TX_BIT,	/* Transmit VLAN CTAG HW acceleration */
	NETIF_F_HW_VLAN_CTAG_RX_BIT,	/* Receive VLAN CTAG HW acceleration */
	NETIF_F_HW_VLAN_CTAG_FILTER_BIT,/* Receive filtering on VLAN CTAGs */
	NETIF_F_VLAN_CHALLENGED_BIT,	/* Device cannot handle VLAN packets */
	NETIF_F_GSO_BIT,		/* Enable software GSO. */
	NETIF_F_LLTX_BIT,		/* LockLess TX - deprecated. Please */
					/* do not use LLTX in new drivers */
	NETIF_F_NETNS_LOCAL_BIT,	/* Does not change network namespaces */
	NETIF_F_GRO_BIT,		/* Generic receive offload */
	NETIF_F_LRO_BIT,		/* large receive offload */

	/**/NETIF_F_GSO_SHIFT,		/* keep the order of SKB_GSO_* bits */
	NETIF_F_TSO_BIT			/* ... TCPv4 segmentation */
		= NETIF_F_GSO_SHIFT,
	NETIF_F_GSO_ROBUST_BIT,		/* ... ->SKB_GSO_DODGY */
	NETIF_F_TSO_ECN_BIT,		/* ... TCP ECN support */
	NETIF_F_TSO_MANGLEID_BIT,	/* ... IPV4 ID mangling allowed */
	NETIF_F_TSO6_BIT,		/* ... TCPv6 segmentation */
	NETIF_F_FSO_BIT,		/* ... FCoE segmentation */
	NETIF_F_GSO_GRE_BIT,		/* ... GRE with TSO */
	NETIF_F_GSO_GRE_CSUM_BIT,	/* ... GRE with csum with TSO */
	NETIF_F_GSO_IPXIP4_BIT,		/* ... IP4 or IP6 over IP4 with TSO */
	NETIF_F_GSO_IPXIP6_BIT,		/* ... IP4 or IP6 over IP6 with TSO */
	NETIF_F_GSO_UDP_TUNNEL_BIT,	/* ... UDP TUNNEL with TSO */
	NETIF_F_GSO_UDP_TUNNEL_CSUM_BIT,/* ... UDP TUNNEL with TSO & CSUM */
	NETIF_F_GSO_PARTIAL_BIT,	/* ... Only segment inner-most L4
					 *     in hardware and all other
					 *     headers in software.
					 */
	NETIF_F_GSO_TUNNEL_REMCSUM_BIT, /* ... TUNNEL with TSO & REMCSUM */
	NETIF_F_GSO_SCTP_BIT,		/* ... SCTP fragmentation */
	NETIF_F_GSO_ESP_BIT,		/* ... ESP with TSO */
	NETIF_F_GSO_UDP_BIT,		/* ... UFO, deprecated except tuntap */
<<<<<<< HEAD
	/**/NETIF_F_GSO_LAST =		/* last bit, see GSO_MASK */
		NETIF_F_GSO_UDP_BIT,
=======
	NETIF_F_GSO_UDP_L4_BIT,		/* ... UDP payload GSO (not UFO) */
	/**/NETIF_F_GSO_LAST =		/* last bit, see GSO_MASK */
		NETIF_F_GSO_UDP_L4_BIT,
>>>>>>> e021bb4f

	NETIF_F_FCOE_CRC_BIT,		/* FCoE CRC32 */
	NETIF_F_SCTP_CRC_BIT,		/* SCTP checksum offload */
	NETIF_F_FCOE_MTU_BIT,		/* Supports max FCoE MTU, 2158 bytes*/
	NETIF_F_NTUPLE_BIT,		/* N-tuple filters supported */
	NETIF_F_RXHASH_BIT,		/* Receive hashing offload */
	NETIF_F_RXCSUM_BIT,		/* Receive checksumming offload */
	NETIF_F_NOCACHE_COPY_BIT,	/* Use no-cache copyfromuser */
	NETIF_F_LOOPBACK_BIT,		/* Enable loopback */
	NETIF_F_RXFCS_BIT,		/* Append FCS to skb pkt data */
	NETIF_F_RXALL_BIT,		/* Receive errored frames too */
	NETIF_F_HW_VLAN_STAG_TX_BIT,	/* Transmit VLAN STAG HW acceleration */
	NETIF_F_HW_VLAN_STAG_RX_BIT,	/* Receive VLAN STAG HW acceleration */
	NETIF_F_HW_VLAN_STAG_FILTER_BIT,/* Receive filtering on VLAN STAGs */
	NETIF_F_HW_L2FW_DOFFLOAD_BIT,	/* Allow L2 Forwarding in Hardware */

	NETIF_F_HW_TC_BIT,		/* Offload TC infrastructure */
	NETIF_F_HW_ESP_BIT,		/* Hardware ESP transformation offload */
	NETIF_F_HW_ESP_TX_CSUM_BIT,	/* ESP with TX checksum offload */
	NETIF_F_RX_UDP_TUNNEL_PORT_BIT, /* Offload of RX port for UDP tunnels */
	NETIF_F_HW_TLS_TX_BIT,		/* Hardware TLS TX offload */
	NETIF_F_HW_TLS_RX_BIT,		/* Hardware TLS RX offload */

	NETIF_F_GRO_HW_BIT,		/* Hardware Generic receive offload */
	NETIF_F_HW_TLS_RECORD_BIT,	/* Offload TLS record */

	/*
	 * Add your fresh new feature above and remember to update
	 * netdev_features_strings[] in net/core/ethtool.c and maybe
	 * some feature mask #defines below. Please also describe it
	 * in Documentation/networking/netdev-features.txt.
	 */

	/**/NETDEV_FEATURE_COUNT
};

/* copy'n'paste compression ;) */
#define __NETIF_F_BIT(bit)	((netdev_features_t)1 << (bit))
#define __NETIF_F(name)		__NETIF_F_BIT(NETIF_F_##name##_BIT)

#define NETIF_F_FCOE_CRC	__NETIF_F(FCOE_CRC)
#define NETIF_F_FCOE_MTU	__NETIF_F(FCOE_MTU)
#define NETIF_F_FRAGLIST	__NETIF_F(FRAGLIST)
#define NETIF_F_FSO		__NETIF_F(FSO)
#define NETIF_F_GRO		__NETIF_F(GRO)
#define NETIF_F_GRO_HW		__NETIF_F(GRO_HW)
#define NETIF_F_GSO		__NETIF_F(GSO)
#define NETIF_F_GSO_ROBUST	__NETIF_F(GSO_ROBUST)
#define NETIF_F_HIGHDMA		__NETIF_F(HIGHDMA)
#define NETIF_F_HW_CSUM		__NETIF_F(HW_CSUM)
#define NETIF_F_HW_VLAN_CTAG_FILTER __NETIF_F(HW_VLAN_CTAG_FILTER)
#define NETIF_F_HW_VLAN_CTAG_RX	__NETIF_F(HW_VLAN_CTAG_RX)
#define NETIF_F_HW_VLAN_CTAG_TX	__NETIF_F(HW_VLAN_CTAG_TX)
#define NETIF_F_IP_CSUM		__NETIF_F(IP_CSUM)
#define NETIF_F_IPV6_CSUM	__NETIF_F(IPV6_CSUM)
#define NETIF_F_LLTX		__NETIF_F(LLTX)
#define NETIF_F_LOOPBACK	__NETIF_F(LOOPBACK)
#define NETIF_F_LRO		__NETIF_F(LRO)
#define NETIF_F_NETNS_LOCAL	__NETIF_F(NETNS_LOCAL)
#define NETIF_F_NOCACHE_COPY	__NETIF_F(NOCACHE_COPY)
#define NETIF_F_NTUPLE		__NETIF_F(NTUPLE)
#define NETIF_F_RXCSUM		__NETIF_F(RXCSUM)
#define NETIF_F_RXHASH		__NETIF_F(RXHASH)
#define NETIF_F_SCTP_CRC	__NETIF_F(SCTP_CRC)
#define NETIF_F_SG		__NETIF_F(SG)
#define NETIF_F_TSO6		__NETIF_F(TSO6)
#define NETIF_F_TSO_ECN		__NETIF_F(TSO_ECN)
#define NETIF_F_TSO		__NETIF_F(TSO)
#define NETIF_F_VLAN_CHALLENGED	__NETIF_F(VLAN_CHALLENGED)
#define NETIF_F_RXFCS		__NETIF_F(RXFCS)
#define NETIF_F_RXALL		__NETIF_F(RXALL)
#define NETIF_F_GSO_GRE		__NETIF_F(GSO_GRE)
#define NETIF_F_GSO_GRE_CSUM	__NETIF_F(GSO_GRE_CSUM)
#define NETIF_F_GSO_IPXIP4	__NETIF_F(GSO_IPXIP4)
#define NETIF_F_GSO_IPXIP6	__NETIF_F(GSO_IPXIP6)
#define NETIF_F_GSO_UDP_TUNNEL	__NETIF_F(GSO_UDP_TUNNEL)
#define NETIF_F_GSO_UDP_TUNNEL_CSUM __NETIF_F(GSO_UDP_TUNNEL_CSUM)
#define NETIF_F_TSO_MANGLEID	__NETIF_F(TSO_MANGLEID)
#define NETIF_F_GSO_PARTIAL	 __NETIF_F(GSO_PARTIAL)
#define NETIF_F_GSO_TUNNEL_REMCSUM __NETIF_F(GSO_TUNNEL_REMCSUM)
#define NETIF_F_GSO_SCTP	__NETIF_F(GSO_SCTP)
#define NETIF_F_GSO_ESP		__NETIF_F(GSO_ESP)
#define NETIF_F_GSO_UDP		__NETIF_F(GSO_UDP)
#define NETIF_F_HW_VLAN_STAG_FILTER __NETIF_F(HW_VLAN_STAG_FILTER)
#define NETIF_F_HW_VLAN_STAG_RX	__NETIF_F(HW_VLAN_STAG_RX)
#define NETIF_F_HW_VLAN_STAG_TX	__NETIF_F(HW_VLAN_STAG_TX)
#define NETIF_F_HW_L2FW_DOFFLOAD	__NETIF_F(HW_L2FW_DOFFLOAD)
#define NETIF_F_HW_TC		__NETIF_F(HW_TC)
#define NETIF_F_HW_ESP		__NETIF_F(HW_ESP)
#define NETIF_F_HW_ESP_TX_CSUM	__NETIF_F(HW_ESP_TX_CSUM)
#define	NETIF_F_RX_UDP_TUNNEL_PORT  __NETIF_F(RX_UDP_TUNNEL_PORT)
#define NETIF_F_HW_TLS_RECORD	__NETIF_F(HW_TLS_RECORD)
#define NETIF_F_GSO_UDP_L4	__NETIF_F(GSO_UDP_L4)
#define NETIF_F_HW_TLS_TX	__NETIF_F(HW_TLS_TX)
#define NETIF_F_HW_TLS_RX	__NETIF_F(HW_TLS_RX)

/* Finds the next feature with the highest number of the range of start till 0.
 */
static inline int find_next_netdev_feature(u64 feature, unsigned long start)
{
	/* like BITMAP_LAST_WORD_MASK() for u64
	 * this sets the most significant 64 - start to 0.
	 */
	feature &= ~0ULL >> (-start & ((sizeof(feature) * 8) - 1));

	return fls64(feature) - 1;
}

/* This goes for the MSB to the LSB through the set feature bits,
 * mask_addr should be a u64 and bit an int
 */
#define for_each_netdev_feature(mask_addr, bit)				\
	for ((bit) = find_next_netdev_feature((mask_addr),		\
					      NETDEV_FEATURE_COUNT);	\
	     (bit) >= 0;						\
	     (bit) = find_next_netdev_feature((mask_addr), (bit) - 1))

/* Features valid for ethtool to change */
/* = all defined minus driver/device-class-related */
#define NETIF_F_NEVER_CHANGE	(NETIF_F_VLAN_CHALLENGED | \
				 NETIF_F_LLTX | NETIF_F_NETNS_LOCAL)

/* remember that ((t)1 << t_BITS) is undefined in C99 */
#define NETIF_F_ETHTOOL_BITS	((__NETIF_F_BIT(NETDEV_FEATURE_COUNT - 1) | \
		(__NETIF_F_BIT(NETDEV_FEATURE_COUNT - 1) - 1)) & \
		~NETIF_F_NEVER_CHANGE)

/* Segmentation offload feature mask */
#define NETIF_F_GSO_MASK	(__NETIF_F_BIT(NETIF_F_GSO_LAST + 1) - \
		__NETIF_F_BIT(NETIF_F_GSO_SHIFT))

/* List of IP checksum features. Note that NETIF_F_ HW_CSUM should not be
 * set in features when NETIF_F_IP_CSUM or NETIF_F_IPV6_CSUM are set--
 * this would be contradictory
 */
#define NETIF_F_CSUM_MASK	(NETIF_F_IP_CSUM | NETIF_F_IPV6_CSUM | \
				 NETIF_F_HW_CSUM)

#define NETIF_F_ALL_TSO 	(NETIF_F_TSO | NETIF_F_TSO6 | \
				 NETIF_F_TSO_ECN | NETIF_F_TSO_MANGLEID)

#define NETIF_F_ALL_FCOE	(NETIF_F_FCOE_CRC | NETIF_F_FCOE_MTU | \
				 NETIF_F_FSO)

/* List of features with software fallbacks. */
#define NETIF_F_GSO_SOFTWARE	(NETIF_F_ALL_TSO | \
				 NETIF_F_GSO_SCTP)

/*
 * If one device supports one of these features, then enable them
 * for all in netdev_increment_features.
 */
#define NETIF_F_ONE_FOR_ALL	(NETIF_F_GSO_SOFTWARE | NETIF_F_GSO_ROBUST | \
				 NETIF_F_SG | NETIF_F_HIGHDMA |		\
				 NETIF_F_FRAGLIST | NETIF_F_VLAN_CHALLENGED)

/*
 * If one device doesn't support one of these features, then disable it
 * for all in netdev_increment_features.
 */
#define NETIF_F_ALL_FOR_ALL	(NETIF_F_NOCACHE_COPY | NETIF_F_FSO)

/*
 * If upper/master device has these features disabled, they must be disabled
 * on all lower/slave devices as well.
 */
#define NETIF_F_UPPER_DISABLES	NETIF_F_LRO

/* changeable features with no special hardware requirements */
#define NETIF_F_SOFT_FEATURES	(NETIF_F_GSO | NETIF_F_GRO)

#define NETIF_F_VLAN_FEATURES	(NETIF_F_HW_VLAN_CTAG_FILTER | \
				 NETIF_F_HW_VLAN_CTAG_RX | \
				 NETIF_F_HW_VLAN_CTAG_TX | \
				 NETIF_F_HW_VLAN_STAG_FILTER | \
				 NETIF_F_HW_VLAN_STAG_RX | \
				 NETIF_F_HW_VLAN_STAG_TX)

#define NETIF_F_GSO_ENCAP_ALL	(NETIF_F_GSO_GRE |			\
				 NETIF_F_GSO_GRE_CSUM |			\
				 NETIF_F_GSO_IPXIP4 |			\
				 NETIF_F_GSO_IPXIP6 |			\
				 NETIF_F_GSO_UDP_TUNNEL |		\
				 NETIF_F_GSO_UDP_TUNNEL_CSUM)

#endif	/* _LINUX_NETDEV_FEATURES_H */<|MERGE_RESOLUTION|>--- conflicted
+++ resolved
@@ -57,14 +57,9 @@
 	NETIF_F_GSO_SCTP_BIT,		/* ... SCTP fragmentation */
 	NETIF_F_GSO_ESP_BIT,		/* ... ESP with TSO */
 	NETIF_F_GSO_UDP_BIT,		/* ... UFO, deprecated except tuntap */
-<<<<<<< HEAD
-	/**/NETIF_F_GSO_LAST =		/* last bit, see GSO_MASK */
-		NETIF_F_GSO_UDP_BIT,
-=======
 	NETIF_F_GSO_UDP_L4_BIT,		/* ... UDP payload GSO (not UFO) */
 	/**/NETIF_F_GSO_LAST =		/* last bit, see GSO_MASK */
 		NETIF_F_GSO_UDP_L4_BIT,
->>>>>>> e021bb4f
 
 	NETIF_F_FCOE_CRC_BIT,		/* FCoE CRC32 */
 	NETIF_F_SCTP_CRC_BIT,		/* SCTP checksum offload */
