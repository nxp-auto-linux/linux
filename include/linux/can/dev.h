/* SPDX-License-Identifier: GPL-2.0 */
/*
 * linux/can/dev.h
 *
 * Definitions for the CAN network device driver interface
 *
 * Copyright (C) 2006 Andrey Volkov <avolkov@varma-el.com>
 *               Varma Electronics Oy
 *
 * Copyright (C) 2008 Wolfgang Grandegger <wg@grandegger.com>
 *
 */

#ifndef _CAN_DEV_H
#define _CAN_DEV_H

#include <linux/can.h>
#include <linux/can/error.h>
#include <linux/can/led.h>
#include <linux/can/netlink.h>
#include <linux/can/skb.h>
#include <linux/netdevice.h>

/*
 * CAN mode
 */
enum can_mode {
	CAN_MODE_STOP = 0,
	CAN_MODE_START,
	CAN_MODE_SLEEP
};

/*
 * CAN common private data
 */
struct can_priv {
	struct net_device *dev;
	struct can_device_stats can_stats;

	struct can_bittiming bittiming, data_bittiming;
	const struct can_bittiming_const *bittiming_const,
		*data_bittiming_const;
	const u16 *termination_const;
	unsigned int termination_const_cnt;
	u16 termination;
	const u32 *bitrate_const;
	unsigned int bitrate_const_cnt;
	const u32 *data_bitrate_const;
	unsigned int data_bitrate_const_cnt;
	u32 bitrate_max;
	struct can_clock clock;

	enum can_state state;

	/* CAN controller features - see include/uapi/linux/can/netlink.h */
	u32 ctrlmode;		/* current options setting */
	u32 ctrlmode_supported;	/* options that can be modified by netlink */
	u32 ctrlmode_static;	/* static enabled options for driver/hardware */

	int restart_ms;
	struct delayed_work restart_work;

	int (*do_set_bittiming)(struct net_device *dev);
	int (*do_set_data_bittiming)(struct net_device *dev);
	int (*do_set_mode)(struct net_device *dev, enum can_mode mode);
	int (*do_set_termination)(struct net_device *dev, u16 term);
	int (*do_get_state)(const struct net_device *dev,
			    enum can_state *state);
	int (*do_get_berr_counter)(const struct net_device *dev,
				   struct can_berr_counter *bec);

	unsigned int echo_skb_max;
	struct sk_buff **echo_skb;

#ifdef CONFIG_CAN_LEDS
	struct led_trigger *tx_led_trig;
	char tx_led_trig_name[CAN_LED_NAME_SZ];
	struct led_trigger *rx_led_trig;
	char rx_led_trig_name[CAN_LED_NAME_SZ];
	struct led_trigger *rxtx_led_trig;
	char rxtx_led_trig_name[CAN_LED_NAME_SZ];
#endif
};

/*
 * get_can_dlc(value) - helper macro to cast a given data length code (dlc)
 * to __u8 and ensure the dlc value to be max. 8 bytes.
 *
 * To be used in the CAN netdriver receive path to ensure conformance with
 * ISO 11898-1 Chapter 8.4.2.3 (DLC field)
 */
#define get_can_dlc(i)		(min_t(__u8, (i), CAN_MAX_DLC))
#define get_canfd_dlc(i)	(min_t(__u8, (i), CANFD_MAX_DLC))

/* Check for outgoing skbs that have not been created by the CAN subsystem */
static inline bool can_skb_headroom_valid(struct net_device *dev,
					  struct sk_buff *skb)
{
	/* af_packet creates a headroom of HH_DATA_MOD bytes which is fine */
	if (WARN_ON_ONCE(skb_headroom(skb) < sizeof(struct can_skb_priv)))
		return false;

	/* af_packet does not apply CAN skb specific settings */
	if (skb->ip_summed == CHECKSUM_NONE) {
		/* init headroom */
		can_skb_prv(skb)->ifindex = dev->ifindex;
		can_skb_prv(skb)->skbcnt = 0;

		skb->ip_summed = CHECKSUM_UNNECESSARY;

		/* preform proper loopback on capable devices */
		if (dev->flags & IFF_ECHO)
			skb->pkt_type = PACKET_LOOPBACK;
		else
			skb->pkt_type = PACKET_HOST;

		skb_reset_mac_header(skb);
		skb_reset_network_header(skb);
		skb_reset_transport_header(skb);
	}

	return true;
}

/* Drop a given socketbuffer if it does not contain a valid CAN frame. */
static inline bool can_dropped_invalid_skb(struct net_device *dev,
					  struct sk_buff *skb)
{
	const struct canfd_frame *cfd = (struct canfd_frame *)skb->data;

	if (skb->protocol == htons(ETH_P_CAN)) {
		if (unlikely(skb->len != CAN_MTU ||
			     cfd->len > CAN_MAX_DLEN))
			goto inval_skb;
	} else if (skb->protocol == htons(ETH_P_CANFD)) {
		if (unlikely(skb->len != CANFD_MTU ||
			     cfd->len > CANFD_MAX_DLEN))
			goto inval_skb;
	} else
		goto inval_skb;

	if (!can_skb_headroom_valid(dev, skb))
		goto inval_skb;

	return false;

inval_skb:
	kfree_skb(skb);
	dev->stats.tx_dropped++;
	return true;
}

static inline bool can_is_canfd_skb(const struct sk_buff *skb)
{
	/* the CAN specific type of skb is identified by its data length */
	return skb->len == CANFD_MTU;
}

/* helper to define static CAN controller features at device creation time */
static inline void can_set_static_ctrlmode(struct net_device *dev,
					   u32 static_mode)
{
	struct can_priv *priv = netdev_priv(dev);

	/* alloc_candev() succeeded => netdev_priv() is valid at this point */
	priv->ctrlmode = static_mode;
	priv->ctrlmode_static = static_mode;

	/* override MTU which was set by default in can_setup()? */
	if (static_mode & CAN_CTRLMODE_FD)
		dev->mtu = CANFD_MTU;
}

/* get data length from can_dlc with sanitized can_dlc */
u8 can_dlc2len(u8 can_dlc);

/* map the sanitized data length to an appropriate data length code */
u8 can_len2dlc(u8 len);

struct net_device *alloc_candev_mqs(int sizeof_priv, unsigned int echo_skb_max,
				    unsigned int txqs, unsigned int rxqs);
#define alloc_candev(sizeof_priv, echo_skb_max) \
	alloc_candev_mqs(sizeof_priv, echo_skb_max, 1, 1)
#define alloc_candev_mq(sizeof_priv, echo_skb_max, count) \
	alloc_candev_mqs(sizeof_priv, echo_skb_max, count, count)
void free_candev(struct net_device *dev);

/* a candev safe wrapper around netdev_priv */
struct can_priv *safe_candev_priv(struct net_device *dev);

int open_candev(struct net_device *dev);
void close_candev(struct net_device *dev);
int can_change_mtu(struct net_device *dev, int new_mtu);

int register_candev(struct net_device *dev);
void unregister_candev(struct net_device *dev);

int can_restart_now(struct net_device *dev);
void can_bus_off(struct net_device *dev);

void can_change_state(struct net_device *dev, struct can_frame *cf,
		      enum can_state tx_state, enum can_state rx_state);

void can_put_echo_skb(struct sk_buff *skb, struct net_device *dev,
		      unsigned int idx);
<<<<<<< HEAD
struct sk_buff *__can_get_echo_skb(struct net_device *dev, unsigned int idx, u8 *len_ptr);
=======
struct sk_buff *__can_get_echo_skb(struct net_device *dev, unsigned int idx,
				   u8 *len_ptr);
>>>>>>> fa578e9d
unsigned int can_get_echo_skb(struct net_device *dev, unsigned int idx);
void can_free_echo_skb(struct net_device *dev, unsigned int idx);

#ifdef CONFIG_OF
void of_can_transceiver(struct net_device *dev);
#else
static inline void of_can_transceiver(struct net_device *dev) { }
#endif

struct sk_buff *alloc_can_skb(struct net_device *dev, struct can_frame **cf);
struct sk_buff *alloc_canfd_skb(struct net_device *dev,
				struct canfd_frame **cfd);
struct sk_buff *alloc_can_err_skb(struct net_device *dev,
				  struct can_frame **cf);

#endif /* !_CAN_DEV_H */<|MERGE_RESOLUTION|>--- conflicted
+++ resolved
@@ -203,12 +203,8 @@
 
 void can_put_echo_skb(struct sk_buff *skb, struct net_device *dev,
 		      unsigned int idx);
-<<<<<<< HEAD
-struct sk_buff *__can_get_echo_skb(struct net_device *dev, unsigned int idx, u8 *len_ptr);
-=======
 struct sk_buff *__can_get_echo_skb(struct net_device *dev, unsigned int idx,
 				   u8 *len_ptr);
->>>>>>> fa578e9d
 unsigned int can_get_echo_skb(struct net_device *dev, unsigned int idx);
 void can_free_echo_skb(struct net_device *dev, unsigned int idx);
 
