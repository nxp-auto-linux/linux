/* SPDX-License-Identifier: GPL-2.0-only */
/*
 * linux/can/rx-offload.h
 *
 * Copyright (c) 2014 David Jander, Protonic Holland
 * Copyright (c) 2014-2017 Pengutronix, Marc Kleine-Budde <kernel@pengutronix.de>
<<<<<<< HEAD
 * Copyright 2019 NXP
 *
 * This program is free software; you can redistribute it and/or modify
 * it under the terms of the version 2 of the GNU General Public License
 * as published by the Free Software Foundation
 *
 * This program is distributed in the hope that it will be useful,
 * but WITHOUT ANY WARRANTY; without even the implied warranty of
 * MERCHANTABILITY or FITNESS FOR A PARTICULAR PURPOSE. See the
 * GNU General Public License for more details.
=======
>>>>>>> fa578e9d
 */

#ifndef _CAN_RX_OFFLOAD_H
#define _CAN_RX_OFFLOAD_H

#include <linux/netdevice.h>
#include <linux/can.h>

struct can_rx_offload {
	struct net_device *dev;

<<<<<<< HEAD
	unsigned int (*mailbox_read)(struct can_rx_offload *offload, bool drop,
				     struct sk_buff **skb, u32 *timestamp,
				     unsigned int mb);
=======
	unsigned int (*mailbox_read)(struct can_rx_offload *offload,
				     struct can_frame *cf,
				     u32 *timestamp, unsigned int mb);
>>>>>>> fa578e9d

	struct sk_buff_head skb_queue;
	u32 skb_queue_len_max;

	unsigned int mb_first;
	unsigned int mb_last;

	struct napi_struct napi;

	bool inc;
};

int can_rx_offload_add_timestamp(struct net_device *dev,
				 struct can_rx_offload *offload);
int can_rx_offload_add_fifo(struct net_device *dev,
			    struct can_rx_offload *offload,
			    unsigned int weight);
int can_rx_offload_irq_offload_timestamp(struct can_rx_offload *offload,
					 u64 reg);
int can_rx_offload_irq_offload_fifo(struct can_rx_offload *offload);
int can_rx_offload_queue_sorted(struct can_rx_offload *offload,
				struct sk_buff *skb, u32 timestamp);
unsigned int can_rx_offload_get_echo_skb(struct can_rx_offload *offload,
					 unsigned int idx, u32 timestamp);
int can_rx_offload_queue_tail(struct can_rx_offload *offload,
			      struct sk_buff *skb);
void can_rx_offload_reset(struct can_rx_offload *offload);
void can_rx_offload_del(struct can_rx_offload *offload);
void can_rx_offload_enable(struct can_rx_offload *offload);

static inline void can_rx_offload_schedule(struct can_rx_offload *offload)
{
	napi_schedule(&offload->napi);
}

static inline void can_rx_offload_disable(struct can_rx_offload *offload)
{
	napi_disable(&offload->napi);
}

#endif /* !_CAN_RX_OFFLOAD_H */<|MERGE_RESOLUTION|>--- conflicted
+++ resolved
@@ -4,19 +4,6 @@
  *
  * Copyright (c) 2014 David Jander, Protonic Holland
  * Copyright (c) 2014-2017 Pengutronix, Marc Kleine-Budde <kernel@pengutronix.de>
-<<<<<<< HEAD
- * Copyright 2019 NXP
- *
- * This program is free software; you can redistribute it and/or modify
- * it under the terms of the version 2 of the GNU General Public License
- * as published by the Free Software Foundation
- *
- * This program is distributed in the hope that it will be useful,
- * but WITHOUT ANY WARRANTY; without even the implied warranty of
- * MERCHANTABILITY or FITNESS FOR A PARTICULAR PURPOSE. See the
- * GNU General Public License for more details.
-=======
->>>>>>> fa578e9d
  */
 
 #ifndef _CAN_RX_OFFLOAD_H
@@ -28,15 +15,9 @@
 struct can_rx_offload {
 	struct net_device *dev;
 
-<<<<<<< HEAD
-	unsigned int (*mailbox_read)(struct can_rx_offload *offload, bool drop,
-				     struct sk_buff **skb, u32 *timestamp,
-				     unsigned int mb);
-=======
 	unsigned int (*mailbox_read)(struct can_rx_offload *offload,
 				     struct can_frame *cf,
 				     u32 *timestamp, unsigned int mb);
->>>>>>> fa578e9d
 
 	struct sk_buff_head skb_queue;
 	u32 skb_queue_len_max;
