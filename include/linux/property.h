/*
 * property.h - Unified device property interface.
 *
 * Copyright (C) 2014, Intel Corporation
 * Authors: Rafael J. Wysocki <rafael.j.wysocki@intel.com>
 *          Mika Westerberg <mika.westerberg@linux.intel.com>
 *
 * This program is free software; you can redistribute it and/or modify
 * it under the terms of the GNU General Public License version 2 as
 * published by the Free Software Foundation.
 */

#ifndef _LINUX_PROPERTY_H_
#define _LINUX_PROPERTY_H_

#include <linux/fwnode.h>
#include <linux/types.h>

struct device;

enum dev_prop_type {
	DEV_PROP_U8,
	DEV_PROP_U16,
	DEV_PROP_U32,
	DEV_PROP_U64,
	DEV_PROP_STRING,
	DEV_PROP_MAX,
};

enum dev_dma_attr {
	DEV_DMA_NOT_SUPPORTED,
	DEV_DMA_NON_COHERENT,
	DEV_DMA_COHERENT,
};

struct fwnode_handle *dev_fwnode(struct device *dev);

bool device_property_present(struct device *dev, const char *propname);
int device_property_read_u8_array(struct device *dev, const char *propname,
				  u8 *val, size_t nval);
int device_property_read_u16_array(struct device *dev, const char *propname,
				   u16 *val, size_t nval);
int device_property_read_u32_array(struct device *dev, const char *propname,
				   u32 *val, size_t nval);
int device_property_read_u64_array(struct device *dev, const char *propname,
				   u64 *val, size_t nval);
int device_property_read_string_array(struct device *dev, const char *propname,
				      const char **val, size_t nval);
int device_property_read_string(struct device *dev, const char *propname,
				const char **val);
int device_property_match_string(struct device *dev,
				 const char *propname, const char *string);

bool fwnode_device_is_available(const struct fwnode_handle *fwnode);
bool fwnode_property_present(const struct fwnode_handle *fwnode,
			     const char *propname);
int fwnode_property_read_u8_array(const struct fwnode_handle *fwnode,
				  const char *propname, u8 *val,
				  size_t nval);
int fwnode_property_read_u16_array(const struct fwnode_handle *fwnode,
				   const char *propname, u16 *val,
				   size_t nval);
int fwnode_property_read_u32_array(const struct fwnode_handle *fwnode,
				   const char *propname, u32 *val,
				   size_t nval);
int fwnode_property_read_u64_array(const struct fwnode_handle *fwnode,
				   const char *propname, u64 *val,
				   size_t nval);
int fwnode_property_read_string_array(const struct fwnode_handle *fwnode,
				      const char *propname, const char **val,
				      size_t nval);
int fwnode_property_read_string(const struct fwnode_handle *fwnode,
				const char *propname, const char **val);
int fwnode_property_match_string(const struct fwnode_handle *fwnode,
				 const char *propname, const char *string);
int fwnode_property_get_reference_args(const struct fwnode_handle *fwnode,
				       const char *prop, const char *nargs_prop,
				       unsigned int nargs, unsigned int index,
				       struct fwnode_reference_args *args);

struct fwnode_handle *fwnode_get_parent(const struct fwnode_handle *fwnode);
struct fwnode_handle *fwnode_get_next_parent(
	struct fwnode_handle *fwnode);
struct fwnode_handle *fwnode_get_next_child_node(
	const struct fwnode_handle *fwnode, struct fwnode_handle *child);
struct fwnode_handle *fwnode_get_next_available_child_node(
	const struct fwnode_handle *fwnode, struct fwnode_handle *child);

#define fwnode_for_each_child_node(fwnode, child)			\
	for (child = fwnode_get_next_child_node(fwnode, NULL); child;	\
	     child = fwnode_get_next_child_node(fwnode, child))

#define fwnode_for_each_available_child_node(fwnode, child)		       \
	for (child = fwnode_get_next_available_child_node(fwnode, NULL); child;\
	     child = fwnode_get_next_available_child_node(fwnode, child))

struct fwnode_handle *device_get_next_child_node(
	struct device *dev, struct fwnode_handle *child);

#define device_for_each_child_node(dev, child)				\
	for (child = device_get_next_child_node(dev, NULL); child;	\
	     child = device_get_next_child_node(dev, child))

struct fwnode_handle *fwnode_get_named_child_node(
	const struct fwnode_handle *fwnode, const char *childname);
struct fwnode_handle *device_get_named_child_node(struct device *dev,
						  const char *childname);

struct fwnode_handle *fwnode_handle_get(struct fwnode_handle *fwnode);
void fwnode_handle_put(struct fwnode_handle *fwnode);

int fwnode_irq_get(struct fwnode_handle *fwnode, unsigned int index);

unsigned int device_get_child_node_count(struct device *dev);

static inline bool device_property_read_bool(struct device *dev,
					     const char *propname)
{
	return device_property_present(dev, propname);
}

static inline int device_property_read_u8(struct device *dev,
					  const char *propname, u8 *val)
{
	return device_property_read_u8_array(dev, propname, val, 1);
}

static inline int device_property_read_u16(struct device *dev,
					   const char *propname, u16 *val)
{
	return device_property_read_u16_array(dev, propname, val, 1);
}

static inline int device_property_read_u32(struct device *dev,
					   const char *propname, u32 *val)
{
	return device_property_read_u32_array(dev, propname, val, 1);
}

static inline int device_property_read_u64(struct device *dev,
					   const char *propname, u64 *val)
{
	return device_property_read_u64_array(dev, propname, val, 1);
}

static inline bool fwnode_property_read_bool(const struct fwnode_handle *fwnode,
					     const char *propname)
{
	return fwnode_property_present(fwnode, propname);
}

static inline int fwnode_property_read_u8(const struct fwnode_handle *fwnode,
					  const char *propname, u8 *val)
{
	return fwnode_property_read_u8_array(fwnode, propname, val, 1);
}

static inline int fwnode_property_read_u16(const struct fwnode_handle *fwnode,
					   const char *propname, u16 *val)
{
	return fwnode_property_read_u16_array(fwnode, propname, val, 1);
}

static inline int fwnode_property_read_u32(const struct fwnode_handle *fwnode,
					   const char *propname, u32 *val)
{
	return fwnode_property_read_u32_array(fwnode, propname, val, 1);
}

static inline int fwnode_property_read_u64(const struct fwnode_handle *fwnode,
					   const char *propname, u64 *val)
{
	return fwnode_property_read_u64_array(fwnode, propname, val, 1);
}

/**
 * struct property_entry - "Built-in" device property representation.
 * @name: Name of the property.
 * @length: Length of data making up the value.
 * @is_array: True when the property is an array.
 * @type: Type of the data in unions.
 * @pointer: Pointer to the property (an array of items of the given type).
 * @value: Value of the property (when it is a single item of the given type).
 */
struct property_entry {
	const char *name;
	size_t length;
	bool is_array;
	enum dev_prop_type type;
	union {
		union {
			const u8 *u8_data;
			const u16 *u16_data;
			const u32 *u32_data;
			const u64 *u64_data;
			const char * const *str;
		} pointer;
		union {
			u8 u8_data;
			u16 u16_data;
			u32 u32_data;
			u64 u64_data;
			const char *str;
		} value;
	};
};

/*
 * Note: the below four initializers for the anonymous union are carefully
 * crafted to avoid gcc-4.4.4's problems with initialization of anon unions
 * and structs.
 */

<<<<<<< HEAD
#define PROPERTY_ENTRY_INTEGER_ARRAY(_name_, _type_, _val_)	\
(struct property_entry) {					\
	.name = _name_,						\
	.length = ARRAY_SIZE(_val_) * sizeof(_type_),		\
	.is_array = true,					\
	.is_string = false,					\
	{ .pointer = { ._type_##_data = _val_ } },		\
=======
#define PROPERTY_ENTRY_INTEGER_ARRAY(_name_, _type_, _Type_, _val_)	\
(struct property_entry) {						\
	.name = _name_,							\
	.length = ARRAY_SIZE(_val_) * sizeof(_type_),			\
	.is_array = true,						\
	.type = DEV_PROP_##_Type_,					\
	{ .pointer = { ._type_##_data = _val_ } },			\
>>>>>>> e021bb4f
}

#define PROPERTY_ENTRY_U8_ARRAY(_name_, _val_)			\
	PROPERTY_ENTRY_INTEGER_ARRAY(_name_, u8, U8, _val_)
#define PROPERTY_ENTRY_U16_ARRAY(_name_, _val_)			\
	PROPERTY_ENTRY_INTEGER_ARRAY(_name_, u16, U16, _val_)
#define PROPERTY_ENTRY_U32_ARRAY(_name_, _val_)			\
	PROPERTY_ENTRY_INTEGER_ARRAY(_name_, u32, U32, _val_)
#define PROPERTY_ENTRY_U64_ARRAY(_name_, _val_)			\
	PROPERTY_ENTRY_INTEGER_ARRAY(_name_, u64, U64, _val_)

#define PROPERTY_ENTRY_STRING_ARRAY(_name_, _val_)		\
(struct property_entry) {					\
	.name = _name_,						\
	.length = ARRAY_SIZE(_val_) * sizeof(const char *),	\
	.is_array = true,					\
	.type = DEV_PROP_STRING,				\
	{ .pointer = { .str = _val_ } },			\
}

<<<<<<< HEAD
#define PROPERTY_ENTRY_INTEGER(_name_, _type_, _val_)	\
(struct property_entry) {				\
	.name = _name_,					\
	.length = sizeof(_type_),			\
	.is_string = false,				\
	{ .value = { ._type_##_data = _val_ } },	\
=======
#define PROPERTY_ENTRY_INTEGER(_name_, _type_, _Type_, _val_)	\
(struct property_entry) {					\
	.name = _name_,						\
	.length = sizeof(_type_),				\
	.type = DEV_PROP_##_Type_,				\
	{ .value = { ._type_##_data = _val_ } },		\
>>>>>>> e021bb4f
}

#define PROPERTY_ENTRY_U8(_name_, _val_)		\
	PROPERTY_ENTRY_INTEGER(_name_, u8, U8, _val_)
#define PROPERTY_ENTRY_U16(_name_, _val_)		\
	PROPERTY_ENTRY_INTEGER(_name_, u16, U16, _val_)
#define PROPERTY_ENTRY_U32(_name_, _val_)		\
	PROPERTY_ENTRY_INTEGER(_name_, u32, U32, _val_)
#define PROPERTY_ENTRY_U64(_name_, _val_)		\
	PROPERTY_ENTRY_INTEGER(_name_, u64, U64, _val_)

#define PROPERTY_ENTRY_STRING(_name_, _val_)		\
(struct property_entry) {				\
	.name = _name_,					\
	.length = sizeof(_val_),			\
	.type = DEV_PROP_STRING,			\
	{ .value = { .str = _val_ } },			\
}

#define PROPERTY_ENTRY_BOOL(_name_)		\
(struct property_entry) {			\
	.name = _name_,				\
}

struct property_entry *
property_entries_dup(const struct property_entry *properties);

void property_entries_free(const struct property_entry *properties);

int device_add_properties(struct device *dev,
			  const struct property_entry *properties);
void device_remove_properties(struct device *dev);

bool device_dma_supported(struct device *dev);

enum dev_dma_attr device_get_dma_attr(struct device *dev);

const void *device_get_match_data(struct device *dev);

int device_get_phy_mode(struct device *dev);

void *device_get_mac_address(struct device *dev, char *addr, int alen);

int fwnode_get_phy_mode(struct fwnode_handle *fwnode);
void *fwnode_get_mac_address(struct fwnode_handle *fwnode,
			     char *addr, int alen);
struct fwnode_handle *fwnode_graph_get_next_endpoint(
	const struct fwnode_handle *fwnode, struct fwnode_handle *prev);
struct fwnode_handle *
fwnode_graph_get_port_parent(const struct fwnode_handle *fwnode);
struct fwnode_handle *fwnode_graph_get_remote_port_parent(
	const struct fwnode_handle *fwnode);
struct fwnode_handle *fwnode_graph_get_remote_port(
	const struct fwnode_handle *fwnode);
struct fwnode_handle *fwnode_graph_get_remote_endpoint(
	const struct fwnode_handle *fwnode);
struct fwnode_handle *
fwnode_graph_get_remote_node(const struct fwnode_handle *fwnode, u32 port,
			     u32 endpoint);

#define fwnode_graph_for_each_endpoint(fwnode, child)			\
	for (child = NULL;						\
	     (child = fwnode_graph_get_next_endpoint(fwnode, child)); )

int fwnode_graph_parse_endpoint(const struct fwnode_handle *fwnode,
				struct fwnode_endpoint *endpoint);

#endif /* _LINUX_PROPERTY_H_ */<|MERGE_RESOLUTION|>--- conflicted
+++ resolved
@@ -211,15 +211,6 @@
  * and structs.
  */
 
-<<<<<<< HEAD
-#define PROPERTY_ENTRY_INTEGER_ARRAY(_name_, _type_, _val_)	\
-(struct property_entry) {					\
-	.name = _name_,						\
-	.length = ARRAY_SIZE(_val_) * sizeof(_type_),		\
-	.is_array = true,					\
-	.is_string = false,					\
-	{ .pointer = { ._type_##_data = _val_ } },		\
-=======
 #define PROPERTY_ENTRY_INTEGER_ARRAY(_name_, _type_, _Type_, _val_)	\
 (struct property_entry) {						\
 	.name = _name_,							\
@@ -227,7 +218,6 @@
 	.is_array = true,						\
 	.type = DEV_PROP_##_Type_,					\
 	{ .pointer = { ._type_##_data = _val_ } },			\
->>>>>>> e021bb4f
 }
 
 #define PROPERTY_ENTRY_U8_ARRAY(_name_, _val_)			\
@@ -248,21 +238,12 @@
 	{ .pointer = { .str = _val_ } },			\
 }
 
-<<<<<<< HEAD
-#define PROPERTY_ENTRY_INTEGER(_name_, _type_, _val_)	\
-(struct property_entry) {				\
-	.name = _name_,					\
-	.length = sizeof(_type_),			\
-	.is_string = false,				\
-	{ .value = { ._type_##_data = _val_ } },	\
-=======
 #define PROPERTY_ENTRY_INTEGER(_name_, _type_, _Type_, _val_)	\
 (struct property_entry) {					\
 	.name = _name_,						\
 	.length = sizeof(_type_),				\
 	.type = DEV_PROP_##_Type_,				\
 	{ .value = { ._type_##_data = _val_ } },		\
->>>>>>> e021bb4f
 }
 
 #define PROPERTY_ENTRY_U8(_name_, _val_)		\
