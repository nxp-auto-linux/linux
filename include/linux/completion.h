/* SPDX-License-Identifier: GPL-2.0 */
#ifndef __LINUX_COMPLETION_H
#define __LINUX_COMPLETION_H

/*
 * (C) Copyright 2001 Linus Torvalds
 *
 * Atomic wait-for-completion handler data structures.
 * See kernel/sched/completion.c for details.
 */

#include <linux/swait.h>
<<<<<<< HEAD
#ifdef CONFIG_LOCKDEP_COMPLETIONS
#include <linux/lockdep.h>
#endif
=======
>>>>>>> e021bb4f

/*
 * struct completion - structure used to maintain state for a "completion"
 *
 * This is the opaque structure used to maintain the state for a "completion".
 * Completions currently use a FIFO to queue threads that have to wait for
 * the "completion" event.
 *
 * See also:  complete(), wait_for_completion() (and friends _timeout,
 * _interruptible, _interruptible_timeout, and _killable), init_completion(),
 * reinit_completion(), and macros DECLARE_COMPLETION(),
 * DECLARE_COMPLETION_ONSTACK().
 */
struct completion {
	unsigned int done;
	struct swait_queue_head wait;
<<<<<<< HEAD
#ifdef CONFIG_LOCKDEP_COMPLETIONS
	struct lockdep_map_cross map;
#endif
=======
>>>>>>> e021bb4f
};

#define init_completion_map(x, m) __init_completion(x)
#define init_completion(x) __init_completion(x)
static inline void complete_acquire(struct completion *x) {}
static inline void complete_release(struct completion *x) {}

#define COMPLETION_INITIALIZER(work) \
<<<<<<< HEAD
	{ 0, __SWAIT_QUEUE_HEAD_INITIALIZER((work).wait), \
	STATIC_CROSS_LOCKDEP_MAP_INIT("(complete)" #work, &(work)) }
#else
#define COMPLETION_INITIALIZER(work) \
	{ 0, __SWAIT_QUEUE_HEAD_INITIALIZER((work).wait) }
#endif
=======
	{ 0, __SWAIT_QUEUE_HEAD_INITIALIZER((work).wait) }

#define COMPLETION_INITIALIZER_ONSTACK_MAP(work, map) \
	(*({ init_completion_map(&(work), &(map)); &(work); }))
>>>>>>> e021bb4f

#define COMPLETION_INITIALIZER_ONSTACK(work) \
	(*({ init_completion(&work); &work; }))

/**
 * DECLARE_COMPLETION - declare and initialize a completion structure
 * @work:  identifier for the completion structure
 *
 * This macro declares and initializes a completion structure. Generally used
 * for static declarations. You should use the _ONSTACK variant for automatic
 * variables.
 */
#define DECLARE_COMPLETION(work) \
	struct completion work = COMPLETION_INITIALIZER(work)

/*
 * Lockdep needs to run a non-constant initializer for on-stack
 * completions - so we use the _ONSTACK() variant for those that
 * are on the kernel stack:
 */
/**
 * DECLARE_COMPLETION_ONSTACK - declare and initialize a completion structure
 * @work:  identifier for the completion structure
 *
 * This macro declares and initializes a completion structure on the kernel
 * stack.
 */
#ifdef CONFIG_LOCKDEP
# define DECLARE_COMPLETION_ONSTACK(work) \
	struct completion work = COMPLETION_INITIALIZER_ONSTACK(work)
# define DECLARE_COMPLETION_ONSTACK_MAP(work, map) \
	struct completion work = COMPLETION_INITIALIZER_ONSTACK_MAP(work, map)
#else
# define DECLARE_COMPLETION_ONSTACK(work) DECLARE_COMPLETION(work)
# define DECLARE_COMPLETION_ONSTACK_MAP(work, map) DECLARE_COMPLETION(work)
#endif

/**
 * init_completion - Initialize a dynamically allocated completion
 * @x:  pointer to completion structure that is to be initialized
 *
 * This inline function will initialize a dynamically created completion
 * structure.
 */
static inline void __init_completion(struct completion *x)
{
	x->done = 0;
	init_swait_queue_head(&x->wait);
}

/**
 * reinit_completion - reinitialize a completion structure
 * @x:  pointer to completion structure that is to be reinitialized
 *
 * This inline function should be used to reinitialize a completion structure so it can
 * be reused. This is especially important after complete_all() is used.
 */
static inline void reinit_completion(struct completion *x)
{
	x->done = 0;
}

extern void wait_for_completion(struct completion *);
extern void wait_for_completion_io(struct completion *);
extern int wait_for_completion_interruptible(struct completion *x);
extern int wait_for_completion_killable(struct completion *x);
extern unsigned long wait_for_completion_timeout(struct completion *x,
						   unsigned long timeout);
extern unsigned long wait_for_completion_io_timeout(struct completion *x,
						    unsigned long timeout);
extern long wait_for_completion_interruptible_timeout(
	struct completion *x, unsigned long timeout);
extern long wait_for_completion_killable_timeout(
	struct completion *x, unsigned long timeout);
extern bool try_wait_for_completion(struct completion *x);
extern bool completion_done(struct completion *x);

extern void complete(struct completion *);
extern void complete_all(struct completion *);

#endif<|MERGE_RESOLUTION|>--- conflicted
+++ resolved
@@ -10,12 +10,6 @@
  */
 
 #include <linux/swait.h>
-<<<<<<< HEAD
-#ifdef CONFIG_LOCKDEP_COMPLETIONS
-#include <linux/lockdep.h>
-#endif
-=======
->>>>>>> e021bb4f
 
 /*
  * struct completion - structure used to maintain state for a "completion"
@@ -32,12 +26,6 @@
 struct completion {
 	unsigned int done;
 	struct swait_queue_head wait;
-<<<<<<< HEAD
-#ifdef CONFIG_LOCKDEP_COMPLETIONS
-	struct lockdep_map_cross map;
-#endif
-=======
->>>>>>> e021bb4f
 };
 
 #define init_completion_map(x, m) __init_completion(x)
@@ -46,19 +34,10 @@
 static inline void complete_release(struct completion *x) {}
 
 #define COMPLETION_INITIALIZER(work) \
-<<<<<<< HEAD
-	{ 0, __SWAIT_QUEUE_HEAD_INITIALIZER((work).wait), \
-	STATIC_CROSS_LOCKDEP_MAP_INIT("(complete)" #work, &(work)) }
-#else
-#define COMPLETION_INITIALIZER(work) \
-	{ 0, __SWAIT_QUEUE_HEAD_INITIALIZER((work).wait) }
-#endif
-=======
 	{ 0, __SWAIT_QUEUE_HEAD_INITIALIZER((work).wait) }
 
 #define COMPLETION_INITIALIZER_ONSTACK_MAP(work, map) \
 	(*({ init_completion_map(&(work), &(map)); &(work); }))
->>>>>>> e021bb4f
 
 #define COMPLETION_INITIALIZER_ONSTACK(work) \
 	(*({ init_completion(&work); &work; }))
