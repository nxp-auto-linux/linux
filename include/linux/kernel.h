--- conflicted
+++ resolved
@@ -230,8 +230,6 @@
 
 # define might_sleep_no_state_check() \
 	do { ___might_sleep(__FILE__, __LINE__, 0); might_resched(); } while (0)
-<<<<<<< HEAD
-=======
 
 /**
  * cant_sleep - annotation for functions that cannot sleep
@@ -240,7 +238,6 @@
  */
 # define cant_sleep() \
 	do { __cant_sleep(__FILE__, __LINE__, 0); } while (0)
->>>>>>> fa578e9d
 # define sched_annotate_sleep()	(current->task_state_change = 0)
 /**
  * non_block_start - annotate the start of section where sleeping is prohibited
@@ -266,10 +263,7 @@
 				   int preempt_offset) { }
 # define might_sleep() do { might_resched(); } while (0)
 # define might_sleep_no_state_check() do { might_resched(); } while (0)
-<<<<<<< HEAD
-=======
 # define cant_sleep() do { } while (0)
->>>>>>> fa578e9d
 # define sched_annotate_sleep() do { } while (0)
 # define non_block_start() do { } while (0)
 # define non_block_end() do { } while (0)
