--- conflicted
+++ resolved
@@ -49,13 +49,10 @@
 #ifdef CONFIG_PARAVIRT
 	FIX_PARAVIRT_BOOTMAP,
 #endif
-<<<<<<< HEAD
-=======
 #ifdef CONFIG_ACPI
 	FIX_ACPI_BEGIN,
 	FIX_ACPI_END = FIX_ACPI_BEGIN + FIX_ACPI_PAGES - 1,
 #endif
->>>>>>> 5b664cb2
 #ifdef CONFIG_PROVIDE_OHCI1394_DMA_INIT
 	FIX_OHCI1394_BASE,
 #endif
