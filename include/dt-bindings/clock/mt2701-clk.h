--- conflicted
+++ resolved
@@ -171,22 +171,12 @@
 #define CLK_TOP_8BDAC				151
 #define CLK_TOP_WBG_DIG_416M			152
 #define CLK_TOP_DPI				153
-<<<<<<< HEAD
-#define CLK_TOP_HDMITX_CLKDIG_CTS		154
-#define CLK_TOP_DSI0_LNTC_DSI			155
-#define CLK_TOP_AUD_EXT1			156
-#define CLK_TOP_AUD_EXT2			157
-#define CLK_TOP_NFI1X_PAD			158
-#define CLK_TOP_AXISEL_D4			159
-#define CLK_TOP_NR				160
-=======
 #define CLK_TOP_DSI0_LNTC_DSI			154
 #define CLK_TOP_AUD_EXT1			155
 #define CLK_TOP_AUD_EXT2			156
 #define CLK_TOP_NFI1X_PAD			157
 #define CLK_TOP_AXISEL_D4			158
 #define CLK_TOP_NR				159
->>>>>>> e021bb4f
 
 /* APMIXEDSYS */
 
