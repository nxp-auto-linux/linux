/* SPDX-License-Identifier: GPL-2.0 */
/*
 * Operations on the network namespace
 */
#ifndef __NET_NET_NAMESPACE_H
#define __NET_NET_NAMESPACE_H

#include <linux/atomic.h>
#include <linux/refcount.h>
#include <linux/workqueue.h>
#include <linux/list.h>
#include <linux/sysctl.h>
#include <linux/uidgid.h>

#include <net/flow.h>
#include <net/netns/core.h>
#include <net/netns/mib.h>
#include <net/netns/unix.h>
#include <net/netns/packet.h>
#include <net/netns/ipv4.h>
#include <net/netns/ipv6.h>
#include <net/netns/nexthop.h>
#include <net/netns/ieee802154_6lowpan.h>
#include <net/netns/sctp.h>
#include <net/netns/dccp.h>
#include <net/netns/netfilter.h>
#include <net/netns/x_tables.h>
#if defined(CONFIG_NF_CONNTRACK) || defined(CONFIG_NF_CONNTRACK_MODULE)
#include <net/netns/conntrack.h>
#endif
#include <net/netns/nftables.h>
#include <net/netns/xfrm.h>
#include <net/netns/mpls.h>
#include <net/netns/can.h>
#include <net/netns/xdp.h>
#include <linux/ns_common.h>
#include <linux/idr.h>
#include <linux/skbuff.h>
#include <linux/notifier.h>

struct user_namespace;
struct proc_dir_entry;
struct net_device;
struct sock;
struct ctl_table_header;
struct net_generic;
struct uevent_sock;
struct netns_ipvs;
struct bpf_prog;


#define NETDEV_HASHBITS    8
#define NETDEV_HASHENTRIES (1 << NETDEV_HASHBITS)

struct net {
	/* First cache line can be often dirtied.
	 * Do not place here read-mostly fields.
	 */
	refcount_t		passive;	/* To decide when the network
						 * namespace should be freed.
						 */
	refcount_t		count;		/* To decided when the network
						 *  namespace should be shut down.
						 */
	spinlock_t		rules_mod_lock;

	unsigned int		dev_unreg_count;

	unsigned int		dev_base_seq;	/* protected by rtnl_mutex */
	int			ifindex;

	spinlock_t		nsid_lock;
	atomic_t		fnhe_genid;

	struct list_head	list;		/* list of network namespaces */
	struct list_head	exit_list;	/* To linked to call pernet exit
						 * methods on dead net (
						 * pernet_ops_rwsem read locked),
						 * or to unregister pernet ops
						 * (pernet_ops_rwsem write locked).
						 */
	struct llist_node	cleanup_list;	/* namespaces on death row */

#ifdef CONFIG_KEYS
	struct key_tag		*key_domain;	/* Key domain of operation tag */
#endif
	struct user_namespace   *user_ns;	/* Owning user namespace */
	struct ucounts		*ucounts;
	struct idr		netns_ids;

	struct ns_common	ns;

	struct list_head 	dev_base_head;
	struct proc_dir_entry 	*proc_net;
	struct proc_dir_entry 	*proc_net_stat;

#ifdef CONFIG_SYSCTL
	struct ctl_table_set	sysctls;
#endif

	struct sock 		*rtnl;			/* rtnetlink socket */
	struct sock		*genl_sock;

	struct uevent_sock	*uevent_sock;		/* uevent socket */

	struct hlist_head 	*dev_name_head;
	struct hlist_head	*dev_index_head;
<<<<<<< HEAD
	struct raw_notifier_head	netdev_chain;

	unsigned int		dev_base_seq;	/* protected by rtnl_mutex */
	int			ifindex;
	unsigned int		dev_unreg_count;
=======
	/* Note that @hash_mix can be read millions times per second,
	 * it is critical that it is on a read_mostly cache line.
	 */
	u32			hash_mix;

	struct net_device       *loopback_dev;          /* The loopback */
>>>>>>> 531e93d1

	/* core fib_rules */
	struct list_head	rules_ops;

	struct netns_core	core;
	struct netns_mib	mib;
	struct netns_packet	packet;
	struct netns_unix	unx;
	struct netns_nexthop	nexthop;
	struct netns_ipv4	ipv4;
#if IS_ENABLED(CONFIG_IPV6)
	struct netns_ipv6	ipv6;
#endif
#if IS_ENABLED(CONFIG_IEEE802154_6LOWPAN)
	struct netns_ieee802154_lowpan	ieee802154_lowpan;
#endif
#if defined(CONFIG_IP_SCTP) || defined(CONFIG_IP_SCTP_MODULE)
	struct netns_sctp	sctp;
#endif
#if defined(CONFIG_IP_DCCP) || defined(CONFIG_IP_DCCP_MODULE)
	struct netns_dccp	dccp;
#endif
#ifdef CONFIG_NETFILTER
	struct netns_nf		nf;
	struct netns_xt		xt;
#if defined(CONFIG_NF_CONNTRACK) || defined(CONFIG_NF_CONNTRACK_MODULE)
	struct netns_ct		ct;
#endif
#if defined(CONFIG_NF_TABLES) || defined(CONFIG_NF_TABLES_MODULE)
	struct netns_nftables	nft;
#endif
#if IS_ENABLED(CONFIG_NF_DEFRAG_IPV6)
	struct netns_nf_frag	nf_frag;
	struct ctl_table_header *nf_frag_frags_hdr;
#endif
	struct sock		*nfnl;
	struct sock		*nfnl_stash;
#if IS_ENABLED(CONFIG_NETFILTER_NETLINK_ACCT)
	struct list_head        nfnl_acct_list;
#endif
#if IS_ENABLED(CONFIG_NF_CT_NETLINK_TIMEOUT)
	struct list_head	nfct_timeout_list;
#endif
#endif
#ifdef CONFIG_WEXT_CORE
	struct sk_buff_head	wext_nlevents;
#endif
	struct net_generic __rcu	*gen;

	struct bpf_prog __rcu	*flow_dissector_prog;

	/* Note : following structs are cache line aligned */
#ifdef CONFIG_XFRM
	struct netns_xfrm	xfrm;
#endif
#if IS_ENABLED(CONFIG_IP_VS)
	struct netns_ipvs	*ipvs;
#endif
#if IS_ENABLED(CONFIG_MPLS)
	struct netns_mpls	mpls;
#endif
#if IS_ENABLED(CONFIG_CAN)
	struct netns_can	can;
#endif
#ifdef CONFIG_XDP_SOCKETS
	struct netns_xdp	xdp;
#endif
#if IS_ENABLED(CONFIG_CRYPTO_USER)
	struct sock		*crypto_nlsk;
#endif
	struct sock		*diag_nlsk;
} __randomize_layout;

#include <linux/seq_file_net.h>

/* Init's network namespace */
extern struct net init_net;

#ifdef CONFIG_NET_NS
struct net *copy_net_ns(unsigned long flags, struct user_namespace *user_ns,
			struct net *old_net);

void net_ns_get_ownership(const struct net *net, kuid_t *uid, kgid_t *gid);

void net_ns_barrier(void);
#else /* CONFIG_NET_NS */
#include <linux/sched.h>
#include <linux/nsproxy.h>
static inline struct net *copy_net_ns(unsigned long flags,
	struct user_namespace *user_ns, struct net *old_net)
{
	if (flags & CLONE_NEWNET)
		return ERR_PTR(-EINVAL);
	return old_net;
}

static inline void net_ns_get_ownership(const struct net *net,
					kuid_t *uid, kgid_t *gid)
{
	*uid = GLOBAL_ROOT_UID;
	*gid = GLOBAL_ROOT_GID;
}

static inline void net_ns_barrier(void) {}
#endif /* CONFIG_NET_NS */


extern struct list_head net_namespace_list;

struct net *get_net_ns_by_pid(pid_t pid);
struct net *get_net_ns_by_fd(int fd);

#ifdef CONFIG_SYSCTL
void ipx_register_sysctl(void);
void ipx_unregister_sysctl(void);
#else
#define ipx_register_sysctl()
#define ipx_unregister_sysctl()
#endif

#ifdef CONFIG_NET_NS
void __put_net(struct net *net);

static inline struct net *get_net(struct net *net)
{
	refcount_inc(&net->count);
	return net;
}

static inline struct net *maybe_get_net(struct net *net)
{
	/* Used when we know struct net exists but we
	 * aren't guaranteed a previous reference count
	 * exists.  If the reference count is zero this
	 * function fails and returns NULL.
	 */
	if (!refcount_inc_not_zero(&net->count))
		net = NULL;
	return net;
}

static inline void put_net(struct net *net)
{
	if (refcount_dec_and_test(&net->count))
		__put_net(net);
}

static inline
int net_eq(const struct net *net1, const struct net *net2)
{
	return net1 == net2;
}

static inline int check_net(const struct net *net)
{
	return refcount_read(&net->count) != 0;
}

void net_drop_ns(void *);

#else

static inline struct net *get_net(struct net *net)
{
	return net;
}

static inline void put_net(struct net *net)
{
}

static inline struct net *maybe_get_net(struct net *net)
{
	return net;
}

static inline
int net_eq(const struct net *net1, const struct net *net2)
{
	return 1;
}

static inline int check_net(const struct net *net)
{
	return 1;
}

#define net_drop_ns NULL
#endif


typedef struct {
#ifdef CONFIG_NET_NS
	struct net *net;
#endif
} possible_net_t;

static inline void write_pnet(possible_net_t *pnet, struct net *net)
{
#ifdef CONFIG_NET_NS
	pnet->net = net;
#endif
}

static inline struct net *read_pnet(const possible_net_t *pnet)
{
#ifdef CONFIG_NET_NS
	return pnet->net;
#else
	return &init_net;
#endif
}

/* Protected by net_rwsem */
#define for_each_net(VAR)				\
	list_for_each_entry(VAR, &net_namespace_list, list)
#define for_each_net_continue_reverse(VAR)		\
	list_for_each_entry_continue_reverse(VAR, &net_namespace_list, list)
#define for_each_net_rcu(VAR)				\
	list_for_each_entry_rcu(VAR, &net_namespace_list, list)

#ifdef CONFIG_NET_NS
#define __net_init
#define __net_exit
#define __net_initdata
#define __net_initconst
#else
#define __net_init	__init
#define __net_exit	__ref
#define __net_initdata	__initdata
#define __net_initconst	__initconst
#endif

int peernet2id_alloc(struct net *net, struct net *peer);
int peernet2id(struct net *net, struct net *peer);
bool peernet_has_id(struct net *net, struct net *peer);
struct net *get_net_ns_by_id(struct net *net, int id);

struct pernet_operations {
	struct list_head list;
	/*
	 * Below methods are called without any exclusive locks.
	 * More than one net may be constructed and destructed
	 * in parallel on several cpus. Every pernet_operations
	 * have to keep in mind all other pernet_operations and
	 * to introduce a locking, if they share common resources.
	 *
	 * The only time they are called with exclusive lock is
	 * from register_pernet_subsys(), unregister_pernet_subsys()
	 * register_pernet_device() and unregister_pernet_device().
	 *
	 * Exit methods using blocking RCU primitives, such as
	 * synchronize_rcu(), should be implemented via exit_batch.
	 * Then, destruction of a group of net requires single
	 * synchronize_rcu() related to these pernet_operations,
	 * instead of separate synchronize_rcu() for every net.
	 * Please, avoid synchronize_rcu() at all, where it's possible.
	 *
	 * Note that a combination of pre_exit() and exit() can
	 * be used, since a synchronize_rcu() is guaranteed between
	 * the calls.
	 */
	int (*init)(struct net *net);
	void (*pre_exit)(struct net *net);
	void (*exit)(struct net *net);
	void (*exit_batch)(struct list_head *net_exit_list);
	unsigned int *id;
	size_t size;
};

/*
 * Use these carefully.  If you implement a network device and it
 * needs per network namespace operations use device pernet operations,
 * otherwise use pernet subsys operations.
 *
 * Network interfaces need to be removed from a dying netns _before_
 * subsys notifiers can be called, as most of the network code cleanup
 * (which is done from subsys notifiers) runs with the assumption that
 * dev_remove_pack has been called so no new packets will arrive during
 * and after the cleanup functions have been called.  dev_remove_pack
 * is not per namespace so instead the guarantee of no more packets
 * arriving in a network namespace is provided by ensuring that all
 * network devices and all sockets have left the network namespace
 * before the cleanup methods are called.
 *
 * For the longest time the ipv4 icmp code was registered as a pernet
 * device which caused kernel oops, and panics during network
 * namespace cleanup.   So please don't get this wrong.
 */
int register_pernet_subsys(struct pernet_operations *);
void unregister_pernet_subsys(struct pernet_operations *);
int register_pernet_device(struct pernet_operations *);
void unregister_pernet_device(struct pernet_operations *);

struct ctl_table;
struct ctl_table_header;

#ifdef CONFIG_SYSCTL
int net_sysctl_init(void);
struct ctl_table_header *register_net_sysctl(struct net *net, const char *path,
					     struct ctl_table *table);
void unregister_net_sysctl_table(struct ctl_table_header *header);
#else
static inline int net_sysctl_init(void) { return 0; }
static inline struct ctl_table_header *register_net_sysctl(struct net *net,
	const char *path, struct ctl_table *table)
{
	return NULL;
}
static inline void unregister_net_sysctl_table(struct ctl_table_header *header)
{
}
#endif

static inline int rt_genid_ipv4(struct net *net)
{
	return atomic_read(&net->ipv4.rt_genid);
}

static inline void rt_genid_bump_ipv4(struct net *net)
{
	atomic_inc(&net->ipv4.rt_genid);
}

extern void (*__fib6_flush_trees)(struct net *net);
static inline void rt_genid_bump_ipv6(struct net *net)
{
	if (__fib6_flush_trees)
		__fib6_flush_trees(net);
}

#if IS_ENABLED(CONFIG_IEEE802154_6LOWPAN)
static inline struct netns_ieee802154_lowpan *
net_ieee802154_lowpan(struct net *net)
{
	return &net->ieee802154_lowpan;
}
#endif

/* For callers who don't really care about whether it's IPv4 or IPv6 */
static inline void rt_genid_bump_all(struct net *net)
{
	rt_genid_bump_ipv4(net);
	rt_genid_bump_ipv6(net);
}

static inline int fnhe_genid(struct net *net)
{
	return atomic_read(&net->fnhe_genid);
}

static inline void fnhe_genid_bump(struct net *net)
{
	atomic_inc(&net->fnhe_genid);
}

#endif /* __NET_NET_NAMESPACE_H */<|MERGE_RESOLUTION|>--- conflicted
+++ resolved
@@ -105,20 +105,14 @@
 
 	struct hlist_head 	*dev_name_head;
 	struct hlist_head	*dev_index_head;
-<<<<<<< HEAD
 	struct raw_notifier_head	netdev_chain;
 
-	unsigned int		dev_base_seq;	/* protected by rtnl_mutex */
-	int			ifindex;
-	unsigned int		dev_unreg_count;
-=======
 	/* Note that @hash_mix can be read millions times per second,
 	 * it is critical that it is on a read_mostly cache line.
 	 */
 	u32			hash_mix;
 
 	struct net_device       *loopback_dev;          /* The loopback */
->>>>>>> 531e93d1
 
 	/* core fib_rules */
 	struct list_head	rules_ops;
