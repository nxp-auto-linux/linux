--- conflicted
+++ resolved
@@ -2,11 +2,7 @@
 #ifndef __NET_FRAG_H__
 #define __NET_FRAG_H__
 
-<<<<<<< HEAD
-#include <linux/rhashtable.h>
-=======
 #include <linux/rhashtable-types.h>
->>>>>>> e021bb4f
 
 struct netns_frags {
 	/* sysctls */
