--- conflicted
+++ resolved
@@ -527,8 +527,6 @@
 		dst->ops->update_pmtu(dst, NULL, skb, mtu);
 }
 
-<<<<<<< HEAD
-=======
 static inline void skb_tunnel_check_pmtu(struct sk_buff *skb,
 					 struct dst_entry *encap_dst,
 					 int headroom)
@@ -539,5 +537,4 @@
 		skb_dst_update_pmtu(skb, encap_mtu - headroom);
 }
 
->>>>>>> e021bb4f
 #endif /* _NET_DST_H */