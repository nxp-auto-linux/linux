--- conflicted
+++ resolved
@@ -524,7 +524,6 @@
 
 	if (dst && dst->ops->update_pmtu)
 		dst->ops->update_pmtu(dst, NULL, skb, mtu, true);
-<<<<<<< HEAD
 }
 
 /* update dst pmtu but not do neighbor confirm */
@@ -534,22 +533,6 @@
 
 	if (dst && dst->ops->update_pmtu)
 		dst->ops->update_pmtu(dst, NULL, skb, mtu, false);
-=======
->>>>>>> d1988041
-}
-
-/* update dst pmtu but not do neighbor confirm */
-static inline void skb_dst_update_pmtu_no_confirm(struct sk_buff *skb, u32 mtu)
-{
-	struct dst_entry *dst = skb_dst(skb);
-
-<<<<<<< HEAD
-	if (skb->len > encap_mtu - headroom)
-		skb_dst_update_pmtu_no_confirm(skb, encap_mtu - headroom);
-=======
-	if (dst && dst->ops->update_pmtu)
-		dst->ops->update_pmtu(dst, NULL, skb, mtu, false);
->>>>>>> d1988041
 }
 
 #endif /* _NET_DST_H */