/* SPDX-License-Identifier: GPL-2.0-or-later */
/* SCTP kernel implementation
 * (C) Copyright IBM Corp. 2001, 2004
 * Copyright (c) 1999-2000 Cisco, Inc.
 * Copyright (c) 1999-2001 Motorola, Inc.
 * Copyright (c) 2001-2003 Intel Corp.
 *
 * This file is part of the SCTP kernel implementation
 *
 * The base lksctp header.
 *
 * Please send any bug reports or fixes you make to the
 * email address(es):
 *    lksctp developers <linux-sctp@vger.kernel.org>
 *
 * Written or modified by:
 *    La Monte H.P. Yarroll <piggy@acm.org>
 *    Xingang Guo           <xingang.guo@intel.com>
 *    Jon Grimm             <jgrimm@us.ibm.com>
 *    Daisy Chang           <daisyc@us.ibm.com>
 *    Sridhar Samudrala     <sri@us.ibm.com>
 *    Ardelle Fan           <ardelle.fan@intel.com>
 *    Ryan Layer            <rmlayer@us.ibm.com>
 *    Kevin Gao             <kevin.gao@intel.com> 
 */

#ifndef __net_sctp_h__
#define __net_sctp_h__

/* Header Strategy.
 *    Start getting some control over the header file depencies:
 *       includes
 *       constants
 *       structs
 *       prototypes
 *       macros, externs, and inlines
 *
 *   Move test_frame specific items out of the kernel headers
 *   and into the test frame headers.   This is not perfect in any sense
 *   and will continue to evolve.
 */

#include <linux/types.h>
#include <linux/slab.h>
#include <linux/in.h>
#include <linux/tty.h>
#include <linux/proc_fs.h>
#include <linux/spinlock.h>
#include <linux/jiffies.h>
#include <linux/idr.h>

#if IS_ENABLED(CONFIG_IPV6)
#include <net/ipv6.h>
#include <net/ip6_route.h>
#endif

#include <linux/uaccess.h>
#include <asm/page.h>
#include <net/sock.h>
#include <net/snmp.h>
#include <net/sctp/structs.h>
#include <net/sctp/constants.h>

#ifdef CONFIG_IP_SCTP_MODULE
#define SCTP_PROTOSW_FLAG 0
#else /* static! */
#define SCTP_PROTOSW_FLAG INET_PROTOSW_PERMANENT
#endif

/* Round an int up to the next multiple of 4.  */
#define SCTP_PAD4(s) (((s)+3)&~3)
/* Truncate to the previous multiple of 4.  */
#define SCTP_TRUNC4(s) ((s)&~3)

/*
 * Function declarations.
 */

/*
 * sctp/protocol.c
 */
int sctp_copy_local_addr_list(struct net *net, struct sctp_bind_addr *addr,
			      enum sctp_scope, gfp_t gfp, int flags);
struct sctp_pf *sctp_get_pf_specific(sa_family_t family);
int sctp_register_pf(struct sctp_pf *, sa_family_t);
void sctp_addr_wq_mgmt(struct net *, struct sctp_sockaddr_entry *, int);

/*
 * sctp/socket.c
 */
int sctp_inet_connect(struct socket *sock, struct sockaddr *uaddr,
		      int addr_len, int flags);
int sctp_backlog_rcv(struct sock *sk, struct sk_buff *skb);
int sctp_inet_listen(struct socket *sock, int backlog);
void sctp_write_space(struct sock *sk);
void sctp_data_ready(struct sock *sk);
__poll_t sctp_poll(struct file *file, struct socket *sock,
		poll_table *wait);
void sctp_sock_rfree(struct sk_buff *skb);
void sctp_copy_sock(struct sock *newsk, struct sock *sk,
		    struct sctp_association *asoc);
extern struct percpu_counter sctp_sockets_allocated;
int sctp_asconf_mgmt(struct sctp_sock *, struct sctp_sockaddr_entry *);
struct sk_buff *sctp_skb_recv_datagram(struct sock *, int, int, int *);

void sctp_transport_walk_start(struct rhashtable_iter *iter);
void sctp_transport_walk_stop(struct rhashtable_iter *iter);
struct sctp_transport *sctp_transport_get_next(struct net *net,
			struct rhashtable_iter *iter);
struct sctp_transport *sctp_transport_get_idx(struct net *net,
			struct rhashtable_iter *iter, int pos);
int sctp_transport_lookup_process(int (*cb)(struct sctp_transport *, void *),
				  struct net *net,
				  const union sctp_addr *laddr,
				  const union sctp_addr *paddr, void *p);
int sctp_for_each_transport(int (*cb)(struct sctp_transport *, void *),
			    int (*cb_done)(struct sctp_transport *, void *),
			    struct net *net, int *pos, void *p);
int sctp_for_each_endpoint(int (*cb)(struct sctp_endpoint *, void *), void *p);
int sctp_get_sctp_info(struct sock *sk, struct sctp_association *asoc,
		       struct sctp_info *info);

/*
 * sctp/primitive.c
 */
int sctp_primitive_ASSOCIATE(struct net *, struct sctp_association *, void *arg);
int sctp_primitive_SHUTDOWN(struct net *, struct sctp_association *, void *arg);
int sctp_primitive_ABORT(struct net *, struct sctp_association *, void *arg);
int sctp_primitive_SEND(struct net *, struct sctp_association *, void *arg);
int sctp_primitive_REQUESTHEARTBEAT(struct net *, struct sctp_association *, void *arg);
int sctp_primitive_ASCONF(struct net *, struct sctp_association *, void *arg);
int sctp_primitive_RECONF(struct net *net, struct sctp_association *asoc,
			  void *arg);

/*
 * sctp/input.c
 */
int sctp_rcv(struct sk_buff *skb);
int sctp_v4_err(struct sk_buff *skb, u32 info);
int sctp_hash_endpoint(struct sctp_endpoint *ep);
void sctp_unhash_endpoint(struct sctp_endpoint *);
struct sock *sctp_err_lookup(struct net *net, int family, struct sk_buff *,
			     struct sctphdr *, struct sctp_association **,
			     struct sctp_transport **);
void sctp_err_finish(struct sock *, struct sctp_transport *);
void sctp_icmp_frag_needed(struct sock *, struct sctp_association *,
			   struct sctp_transport *t, __u32 pmtu);
void sctp_icmp_redirect(struct sock *, struct sctp_transport *,
			struct sk_buff *);
void sctp_icmp_proto_unreachable(struct sock *sk,
				 struct sctp_association *asoc,
				 struct sctp_transport *t);
void sctp_backlog_migrate(struct sctp_association *assoc,
			  struct sock *oldsk, struct sock *newsk);
int sctp_transport_hashtable_init(void);
void sctp_transport_hashtable_destroy(void);
int sctp_hash_transport(struct sctp_transport *t);
void sctp_unhash_transport(struct sctp_transport *t);
struct sctp_transport *sctp_addrs_lookup_transport(
				struct net *net,
				const union sctp_addr *laddr,
				const union sctp_addr *paddr);
struct sctp_transport *sctp_epaddr_lookup_transport(
				const struct sctp_endpoint *ep,
				const union sctp_addr *paddr);

/*
 * sctp/proc.c
 */
int __net_init sctp_proc_init(struct net *net);

/*
 * sctp/offload.c
 */
int sctp_offload_init(void);

/*
 * sctp/stream_sched.c
 */
void sctp_sched_ops_init(void);

/*
 * sctp/stream.c
 */
int sctp_send_reset_streams(struct sctp_association *asoc,
			    struct sctp_reset_streams *params);
int sctp_send_reset_assoc(struct sctp_association *asoc);
int sctp_send_add_streams(struct sctp_association *asoc,
			  struct sctp_add_streams *params);

/*
 * Module global variables
 */

 /*
  * sctp/protocol.c
  */
extern struct kmem_cache *sctp_chunk_cachep __read_mostly;
extern struct kmem_cache *sctp_bucket_cachep __read_mostly;
extern long sysctl_sctp_mem[3];
extern int sysctl_sctp_rmem[3];
extern int sysctl_sctp_wmem[3];

/*
 *  Section:  Macros, externs, and inlines
 */

/* SCTP SNMP MIB stats handlers */
#define SCTP_INC_STATS(net, field)	SNMP_INC_STATS((net)->sctp.sctp_statistics, field)
#define __SCTP_INC_STATS(net, field)	__SNMP_INC_STATS((net)->sctp.sctp_statistics, field)
#define SCTP_DEC_STATS(net, field)	SNMP_DEC_STATS((net)->sctp.sctp_statistics, field)

/* sctp mib definitions */
enum {
	SCTP_MIB_NUM = 0,
	SCTP_MIB_CURRESTAB,			/* CurrEstab */
	SCTP_MIB_ACTIVEESTABS,			/* ActiveEstabs */
	SCTP_MIB_PASSIVEESTABS,			/* PassiveEstabs */
	SCTP_MIB_ABORTEDS,			/* Aborteds */
	SCTP_MIB_SHUTDOWNS,			/* Shutdowns */
	SCTP_MIB_OUTOFBLUES,			/* OutOfBlues */
	SCTP_MIB_CHECKSUMERRORS,		/* ChecksumErrors */
	SCTP_MIB_OUTCTRLCHUNKS,			/* OutCtrlChunks */
	SCTP_MIB_OUTORDERCHUNKS,		/* OutOrderChunks */
	SCTP_MIB_OUTUNORDERCHUNKS,		/* OutUnorderChunks */
	SCTP_MIB_INCTRLCHUNKS,			/* InCtrlChunks */
	SCTP_MIB_INORDERCHUNKS,			/* InOrderChunks */
	SCTP_MIB_INUNORDERCHUNKS,		/* InUnorderChunks */
	SCTP_MIB_FRAGUSRMSGS,			/* FragUsrMsgs */
	SCTP_MIB_REASMUSRMSGS,			/* ReasmUsrMsgs */
	SCTP_MIB_OUTSCTPPACKS,			/* OutSCTPPacks */
	SCTP_MIB_INSCTPPACKS,			/* InSCTPPacks */
	SCTP_MIB_T1_INIT_EXPIREDS,
	SCTP_MIB_T1_COOKIE_EXPIREDS,
	SCTP_MIB_T2_SHUTDOWN_EXPIREDS,
	SCTP_MIB_T3_RTX_EXPIREDS,
	SCTP_MIB_T4_RTO_EXPIREDS,
	SCTP_MIB_T5_SHUTDOWN_GUARD_EXPIREDS,
	SCTP_MIB_DELAY_SACK_EXPIREDS,
	SCTP_MIB_AUTOCLOSE_EXPIREDS,
	SCTP_MIB_T1_RETRANSMITS,
	SCTP_MIB_T3_RETRANSMITS,
	SCTP_MIB_PMTUD_RETRANSMITS,
	SCTP_MIB_FAST_RETRANSMITS,
	SCTP_MIB_IN_PKT_SOFTIRQ,
	SCTP_MIB_IN_PKT_BACKLOG,
	SCTP_MIB_IN_PKT_DISCARDS,
	SCTP_MIB_IN_DATA_CHUNK_DISCARDS,
	__SCTP_MIB_MAX
};

#define SCTP_MIB_MAX    __SCTP_MIB_MAX
struct sctp_mib {
        unsigned long   mibs[SCTP_MIB_MAX];
};

/* helper function to track stats about max rto and related transport */
static inline void sctp_max_rto(struct sctp_association *asoc,
				struct sctp_transport *trans)
{
	if (asoc->stats.max_obs_rto < (__u64)trans->rto) {
		asoc->stats.max_obs_rto = trans->rto;
		memset(&asoc->stats.obs_rto_ipaddr, 0,
			sizeof(struct sockaddr_storage));
		memcpy(&asoc->stats.obs_rto_ipaddr, &trans->ipaddr,
			trans->af_specific->sockaddr_len);
	}
}

/*
 * Macros for keeping a global reference of object allocations.
 */
#ifdef CONFIG_SCTP_DBG_OBJCNT

extern atomic_t sctp_dbg_objcnt_sock;
extern atomic_t sctp_dbg_objcnt_ep;
extern atomic_t sctp_dbg_objcnt_assoc;
extern atomic_t sctp_dbg_objcnt_transport;
extern atomic_t sctp_dbg_objcnt_chunk;
extern atomic_t sctp_dbg_objcnt_bind_addr;
extern atomic_t sctp_dbg_objcnt_bind_bucket;
extern atomic_t sctp_dbg_objcnt_addr;
extern atomic_t sctp_dbg_objcnt_datamsg;
extern atomic_t sctp_dbg_objcnt_keys;

/* Macros to atomically increment/decrement objcnt counters.  */
#define SCTP_DBG_OBJCNT_INC(name) \
atomic_inc(&sctp_dbg_objcnt_## name)
#define SCTP_DBG_OBJCNT_DEC(name) \
atomic_dec(&sctp_dbg_objcnt_## name)
#define SCTP_DBG_OBJCNT(name) \
atomic_t sctp_dbg_objcnt_## name = ATOMIC_INIT(0)

/* Macro to help create new entries in in the global array of
 * objcnt counters.
 */
#define SCTP_DBG_OBJCNT_ENTRY(name) \
{.label= #name, .counter= &sctp_dbg_objcnt_## name}

void sctp_dbg_objcnt_init(struct net *);

#else

#define SCTP_DBG_OBJCNT_INC(name)
#define SCTP_DBG_OBJCNT_DEC(name)

static inline void sctp_dbg_objcnt_init(struct net *net) { return; }

#endif /* CONFIG_SCTP_DBG_OBJCOUNT */

#if defined CONFIG_SYSCTL
void sctp_sysctl_register(void);
void sctp_sysctl_unregister(void);
int sctp_sysctl_net_register(struct net *net);
void sctp_sysctl_net_unregister(struct net *net);
#else
static inline void sctp_sysctl_register(void) { return; }
static inline void sctp_sysctl_unregister(void) { return; }
static inline int sctp_sysctl_net_register(struct net *net) { return 0; }
static inline void sctp_sysctl_net_unregister(struct net *net) { return; }
#endif

/* Size of Supported Address Parameter for 'x' address types. */
#define SCTP_SAT_LEN(x) (sizeof(struct sctp_paramhdr) + (x) * sizeof(__u16))

#if IS_ENABLED(CONFIG_IPV6)

void sctp_v6_pf_init(void);
void sctp_v6_pf_exit(void);
int sctp_v6_protosw_init(void);
void sctp_v6_protosw_exit(void);
int sctp_v6_add_protocol(void);
void sctp_v6_del_protocol(void);

#else /* #ifdef defined(CONFIG_IPV6) */

static inline void sctp_v6_pf_init(void) { return; }
static inline void sctp_v6_pf_exit(void) { return; }
static inline int sctp_v6_protosw_init(void) { return 0; }
static inline void sctp_v6_protosw_exit(void) { return; }
static inline int sctp_v6_add_protocol(void) { return 0; }
static inline void sctp_v6_del_protocol(void) { return; }

#endif /* #if defined(CONFIG_IPV6) */


/* Map an association to an assoc_id. */
static inline sctp_assoc_t sctp_assoc2id(const struct sctp_association *asoc)
{
	return asoc ? asoc->assoc_id : 0;
}

static inline enum sctp_sstat_state
sctp_assoc_to_state(const struct sctp_association *asoc)
{
	/* SCTP's uapi always had SCTP_EMPTY(=0) as a dummy state, but we
	 * got rid of it in kernel space. Therefore SCTP_CLOSED et al
	 * start at =1 in user space, but actually as =0 in kernel space.
	 * Now that we can not break user space and SCTP_EMPTY is exposed
	 * there, we need to fix it up with an ugly offset not to break
	 * applications. :(
	 */
	return asoc->state + 1;
}

/* Look up the association by its id.  */
struct sctp_association *sctp_id2assoc(struct sock *sk, sctp_assoc_t id);

int sctp_do_peeloff(struct sock *sk, sctp_assoc_t id, struct socket **sockp);

/* A macro to walk a list of skbs.  */
#define sctp_skb_for_each(pos, head, tmp) \
	skb_queue_walk_safe(head, pos, tmp)

/**
 *	sctp_list_dequeue - remove from the head of the queue
 *	@list: list to dequeue from
 *
 *	Remove the head of the list. The head item is
 *	returned or %NULL if the list is empty.
 */

static inline struct list_head *sctp_list_dequeue(struct list_head *list)
{
	struct list_head *result = NULL;

	if (!list_empty(list)) {
		result = list->next;
		list_del_init(result);
	}
	return result;
}

/* SCTP version of skb_set_owner_r.  We need this one because
 * of the way we have to do receive buffer accounting on bundled
 * chunks.
 */
static inline void sctp_skb_set_owner_r(struct sk_buff *skb, struct sock *sk)
{
	struct sctp_ulpevent *event = sctp_skb2event(skb);

	skb_orphan(skb);
	skb->sk = sk;
	skb->destructor = sctp_sock_rfree;
	atomic_add(event->rmem_len, &sk->sk_rmem_alloc);
	/*
	 * This mimics the behavior of skb_set_owner_r
	 */
	sk_mem_charge(sk, event->rmem_len);
}

/* Tests if the list has one and only one entry. */
static inline int sctp_list_single_entry(struct list_head *head)
{
	return (head->next != head) && (head->next == head->prev);
}

static inline bool sctp_chunk_pending(const struct sctp_chunk *chunk)
{
	return !list_empty(&chunk->list);
}

/* Walk through a list of TLV parameters.  Don't trust the
 * individual parameter lengths and instead depend on
 * the chunk length to indicate when to stop.  Make sure
 * there is room for a param header too.
 */
#define sctp_walk_params(pos, chunk, member)\
_sctp_walk_params((pos), (chunk), ntohs((chunk)->chunk_hdr.length), member)

#define _sctp_walk_params(pos, chunk, end, member)\
for (pos.v = chunk->member;\
     (pos.v + offsetof(struct sctp_paramhdr, length) + sizeof(pos.p->length) <=\
      (void *)chunk + end) &&\
     pos.v <= (void *)chunk + end - ntohs(pos.p->length) &&\
     ntohs(pos.p->length) >= sizeof(struct sctp_paramhdr);\
     pos.v += SCTP_PAD4(ntohs(pos.p->length)))

#define sctp_walk_errors(err, chunk_hdr)\
_sctp_walk_errors((err), (chunk_hdr), ntohs((chunk_hdr)->length))

#define _sctp_walk_errors(err, chunk_hdr, end)\
for (err = (struct sctp_errhdr *)((void *)chunk_hdr + \
	    sizeof(struct sctp_chunkhdr));\
     ((void *)err + offsetof(struct sctp_errhdr, length) + sizeof(err->length) <=\
      (void *)chunk_hdr + end) &&\
     (void *)err <= (void *)chunk_hdr + end - ntohs(err->length) &&\
     ntohs(err->length) >= sizeof(struct sctp_errhdr); \
     err = (struct sctp_errhdr *)((void *)err + SCTP_PAD4(ntohs(err->length))))

#define sctp_walk_fwdtsn(pos, chunk)\
_sctp_walk_fwdtsn((pos), (chunk), ntohs((chunk)->chunk_hdr->length) - sizeof(struct sctp_fwdtsn_chunk))

#define _sctp_walk_fwdtsn(pos, chunk, end)\
for (pos = chunk->subh.fwdtsn_hdr->skip;\
     (void *)pos <= (void *)chunk->subh.fwdtsn_hdr->skip + end - sizeof(struct sctp_fwdtsn_skip);\
     pos++)

/* External references. */

extern struct proto sctp_prot;
extern struct proto sctpv6_prot;
void sctp_put_port(struct sock *sk);

extern struct idr sctp_assocs_id;
extern spinlock_t sctp_assocs_id_lock;

/* Static inline functions. */

/* Convert from an IP version number to an Address Family symbol.  */
static inline int ipver2af(__u8 ipver)
{
	switch (ipver) {
	case 4:
	        return  AF_INET;
	case 6:
		return AF_INET6;
	default:
		return 0;
	}
}

/* Convert from an address parameter type to an address family.  */
static inline int param_type2af(__be16 type)
{
	switch (type) {
	case SCTP_PARAM_IPV4_ADDRESS:
	        return  AF_INET;
	case SCTP_PARAM_IPV6_ADDRESS:
		return AF_INET6;
	default:
		return 0;
	}
}

/* Warning: The following hash functions assume a power of two 'size'. */
/* This is the hash function for the SCTP port hash table. */
static inline int sctp_phashfn(struct net *net, __u16 lport)
{
	return (net_hash_mix(net) + lport) & (sctp_port_hashsize - 1);
}

/* This is the hash function for the endpoint hash table. */
static inline int sctp_ep_hashfn(struct net *net, __u16 lport)
{
	return (net_hash_mix(net) + lport) & (sctp_ep_hashsize - 1);
}

#define sctp_for_each_hentry(epb, head) \
	hlist_for_each_entry(epb, head, node)

/* Is a socket of this style? */
#define sctp_style(sk, style) __sctp_style((sk), (SCTP_SOCKET_##style))
static inline int __sctp_style(const struct sock *sk,
			       enum sctp_socket_type style)
{
	return sctp_sk(sk)->type == style;
}

/* Is the association in this state? */
#define sctp_state(asoc, state) __sctp_state((asoc), (SCTP_STATE_##state))
static inline int __sctp_state(const struct sctp_association *asoc,
			       enum sctp_state state)
{
	return asoc->state == state;
}

/* Is the socket in this state? */
#define sctp_sstate(sk, state) __sctp_sstate((sk), (SCTP_SS_##state))
static inline int __sctp_sstate(const struct sock *sk,
				enum sctp_sock_state state)
{
	return sk->sk_state == state;
}

/* Map v4-mapped v6 address back to v4 address */
static inline void sctp_v6_map_v4(union sctp_addr *addr)
{
	addr->v4.sin_family = AF_INET;
	addr->v4.sin_port = addr->v6.sin6_port;
	addr->v4.sin_addr.s_addr = addr->v6.sin6_addr.s6_addr32[3];
}

/* Map v4 address to v4-mapped v6 address */
static inline void sctp_v4_map_v6(union sctp_addr *addr)
{
	__be16 port;

	port = addr->v4.sin_port;
	addr->v6.sin6_addr.s6_addr32[3] = addr->v4.sin_addr.s_addr;
	addr->v6.sin6_port = port;
	addr->v6.sin6_family = AF_INET6;
	addr->v6.sin6_flowinfo = 0;
	addr->v6.sin6_scope_id = 0;
	addr->v6.sin6_addr.s6_addr32[0] = 0;
	addr->v6.sin6_addr.s6_addr32[1] = 0;
	addr->v6.sin6_addr.s6_addr32[2] = htonl(0x0000ffff);
}

/* The cookie is always 0 since this is how it's used in the
 * pmtu code.
 */
static inline struct dst_entry *sctp_transport_dst_check(struct sctp_transport *t)
{
	if (t->dst && !dst_check(t->dst, t->dst_cookie))
		sctp_transport_dst_release(t);

	return t->dst;
}

/* Calculate max payload size given a MTU, or the total overhead if
 * given MTU is zero
 */
static inline __u32 sctp_mtu_payload(const struct sctp_sock *sp,
				     __u32 mtu, __u32 extra)
{
	__u32 overhead = sizeof(struct sctphdr) + extra;

	if (sp)
		overhead += sp->pf->af->net_header_len;
	else
		overhead += sizeof(struct ipv6hdr);

	if (WARN_ON_ONCE(mtu && mtu <= overhead))
		mtu = overhead;

	return mtu ? mtu - overhead : overhead;
}

static inline __u32 sctp_dst_mtu(const struct dst_entry *dst)
{
	return SCTP_TRUNC4(max_t(__u32, dst_mtu(dst),
				 SCTP_DEFAULT_MINSEGMENT));
}

static inline bool sctp_transport_pmtu_check(struct sctp_transport *t)
{
	__u32 pmtu = sctp_dst_mtu(t->dst);

	if (t->pathmtu == pmtu)
		return true;

	t->pathmtu = pmtu;

	return false;
}

<<<<<<< HEAD
=======
static inline __u32 sctp_min_frag_point(struct sctp_sock *sp, __u16 datasize)
{
	return sctp_mtu_payload(sp, SCTP_DEFAULT_MINSEGMENT, datasize);
}

static inline bool sctp_newsk_ready(const struct sock *sk)
{
	return sock_flag(sk, SOCK_DEAD) || sk->sk_socket;
}

>>>>>>> fa578e9d
#endif /* __net_sctp_h__ */<|MERGE_RESOLUTION|>--- conflicted
+++ resolved
@@ -605,8 +605,6 @@
 	return false;
 }
 
-<<<<<<< HEAD
-=======
 static inline __u32 sctp_min_frag_point(struct sctp_sock *sp, __u16 datasize)
 {
 	return sctp_mtu_payload(sp, SCTP_DEFAULT_MINSEGMENT, datasize);
@@ -617,5 +615,4 @@
 	return sock_flag(sk, SOCK_DEAD) || sk->sk_socket;
 }
 
->>>>>>> fa578e9d
 #endif /* __net_sctp_h__ */