/* SCTP kernel implementation
 * (C) Copyright IBM Corp. 2001, 2004
 * Copyright (c) 1999-2000 Cisco, Inc.
 * Copyright (c) 1999-2001 Motorola, Inc.
 * Copyright (c) 2001-2003 Intel Corp.
 *
 * This file is part of the SCTP kernel implementation
 *
 * The base lksctp header.
 *
 * This SCTP implementation is free software;
 * you can redistribute it and/or modify it under the terms of
 * the GNU General Public License as published by
 * the Free Software Foundation; either version 2, or (at your option)
 * any later version.
 *
 * This SCTP implementation is distributed in the hope that it
 * will be useful, but WITHOUT ANY WARRANTY; without even the implied
 *                 ************************
 * warranty of MERCHANTABILITY or FITNESS FOR A PARTICULAR PURPOSE.
 * See the GNU General Public License for more details.
 *
 * You should have received a copy of the GNU General Public License
 * along with GNU CC; see the file COPYING.  If not, see
 * <http://www.gnu.org/licenses/>.
 *
 * Please send any bug reports or fixes you make to the
 * email address(es):
 *    lksctp developers <linux-sctp@vger.kernel.org>
 *
 * Written or modified by:
 *    La Monte H.P. Yarroll <piggy@acm.org>
 *    Xingang Guo           <xingang.guo@intel.com>
 *    Jon Grimm             <jgrimm@us.ibm.com>
 *    Daisy Chang           <daisyc@us.ibm.com>
 *    Sridhar Samudrala     <sri@us.ibm.com>
 *    Ardelle Fan           <ardelle.fan@intel.com>
 *    Ryan Layer            <rmlayer@us.ibm.com>
 *    Kevin Gao             <kevin.gao@intel.com> 
 */

#ifndef __net_sctp_h__
#define __net_sctp_h__

/* Header Strategy.
 *    Start getting some control over the header file depencies:
 *       includes
 *       constants
 *       structs
 *       prototypes
 *       macros, externs, and inlines
 *
 *   Move test_frame specific items out of the kernel headers
 *   and into the test frame headers.   This is not perfect in any sense
 *   and will continue to evolve.
 */

#include <linux/types.h>
#include <linux/slab.h>
#include <linux/in.h>
#include <linux/tty.h>
#include <linux/proc_fs.h>
#include <linux/spinlock.h>
#include <linux/jiffies.h>
#include <linux/idr.h>

#if IS_ENABLED(CONFIG_IPV6)
#include <net/ipv6.h>
#include <net/ip6_route.h>
#endif

#include <linux/uaccess.h>
#include <asm/page.h>
#include <net/sock.h>
#include <net/snmp.h>
#include <net/sctp/structs.h>
#include <net/sctp/constants.h>

#ifdef CONFIG_IP_SCTP_MODULE
#define SCTP_PROTOSW_FLAG 0
#else /* static! */
#define SCTP_PROTOSW_FLAG INET_PROTOSW_PERMANENT
#endif

/* Round an int up to the next multiple of 4.  */
#define SCTP_PAD4(s) (((s)+3)&~3)
/* Truncate to the previous multiple of 4.  */
#define SCTP_TRUNC4(s) ((s)&~3)

/*
 * Function declarations.
 */

/*
 * sctp/protocol.c
 */
int sctp_copy_local_addr_list(struct net *net, struct sctp_bind_addr *addr,
			      enum sctp_scope, gfp_t gfp, int flags);
struct sctp_pf *sctp_get_pf_specific(sa_family_t family);
int sctp_register_pf(struct sctp_pf *, sa_family_t);
void sctp_addr_wq_mgmt(struct net *, struct sctp_sockaddr_entry *, int);

/*
 * sctp/socket.c
 */
int sctp_inet_connect(struct socket *sock, struct sockaddr *uaddr,
		      int addr_len, int flags);
int sctp_backlog_rcv(struct sock *sk, struct sk_buff *skb);
int sctp_inet_listen(struct socket *sock, int backlog);
void sctp_write_space(struct sock *sk);
void sctp_data_ready(struct sock *sk);
__poll_t sctp_poll(struct file *file, struct socket *sock,
		poll_table *wait);
void sctp_sock_rfree(struct sk_buff *skb);
void sctp_copy_sock(struct sock *newsk, struct sock *sk,
		    struct sctp_association *asoc);
extern struct percpu_counter sctp_sockets_allocated;
int sctp_asconf_mgmt(struct sctp_sock *, struct sctp_sockaddr_entry *);
struct sk_buff *sctp_skb_recv_datagram(struct sock *, int, int, int *);

void sctp_transport_walk_start(struct rhashtable_iter *iter);
void sctp_transport_walk_stop(struct rhashtable_iter *iter);
struct sctp_transport *sctp_transport_get_next(struct net *net,
			struct rhashtable_iter *iter);
struct sctp_transport *sctp_transport_get_idx(struct net *net,
			struct rhashtable_iter *iter, int pos);
int sctp_transport_lookup_process(int (*cb)(struct sctp_transport *, void *),
				  struct net *net,
				  const union sctp_addr *laddr,
				  const union sctp_addr *paddr, void *p);
int sctp_for_each_transport(int (*cb)(struct sctp_transport *, void *),
			    int (*cb_done)(struct sctp_transport *, void *),
			    struct net *net, int *pos, void *p);
int sctp_for_each_endpoint(int (*cb)(struct sctp_endpoint *, void *), void *p);
int sctp_get_sctp_info(struct sock *sk, struct sctp_association *asoc,
		       struct sctp_info *info);

/*
 * sctp/primitive.c
 */
int sctp_primitive_ASSOCIATE(struct net *, struct sctp_association *, void *arg);
int sctp_primitive_SHUTDOWN(struct net *, struct sctp_association *, void *arg);
int sctp_primitive_ABORT(struct net *, struct sctp_association *, void *arg);
int sctp_primitive_SEND(struct net *, struct sctp_association *, void *arg);
int sctp_primitive_REQUESTHEARTBEAT(struct net *, struct sctp_association *, void *arg);
int sctp_primitive_ASCONF(struct net *, struct sctp_association *, void *arg);
int sctp_primitive_RECONF(struct net *net, struct sctp_association *asoc,
			  void *arg);

/*
 * sctp/input.c
 */
int sctp_rcv(struct sk_buff *skb);
void sctp_v4_err(struct sk_buff *skb, u32 info);
void sctp_hash_endpoint(struct sctp_endpoint *);
void sctp_unhash_endpoint(struct sctp_endpoint *);
struct sock *sctp_err_lookup(struct net *net, int family, struct sk_buff *,
			     struct sctphdr *, struct sctp_association **,
			     struct sctp_transport **);
void sctp_err_finish(struct sock *, struct sctp_transport *);
void sctp_icmp_frag_needed(struct sock *, struct sctp_association *,
			   struct sctp_transport *t, __u32 pmtu);
void sctp_icmp_redirect(struct sock *, struct sctp_transport *,
			struct sk_buff *);
void sctp_icmp_proto_unreachable(struct sock *sk,
				 struct sctp_association *asoc,
				 struct sctp_transport *t);
void sctp_backlog_migrate(struct sctp_association *assoc,
			  struct sock *oldsk, struct sock *newsk);
int sctp_transport_hashtable_init(void);
void sctp_transport_hashtable_destroy(void);
int sctp_hash_transport(struct sctp_transport *t);
void sctp_unhash_transport(struct sctp_transport *t);
struct sctp_transport *sctp_addrs_lookup_transport(
				struct net *net,
				const union sctp_addr *laddr,
				const union sctp_addr *paddr);
struct sctp_transport *sctp_epaddr_lookup_transport(
				const struct sctp_endpoint *ep,
				const union sctp_addr *paddr);

/*
 * sctp/proc.c
 */
int __net_init sctp_proc_init(struct net *net);

/*
 * sctp/offload.c
 */
int sctp_offload_init(void);

/*
 * sctp/stream_sched.c
 */
void sctp_sched_ops_init(void);

/*
 * sctp/stream.c
 */
int sctp_send_reset_streams(struct sctp_association *asoc,
			    struct sctp_reset_streams *params);
int sctp_send_reset_assoc(struct sctp_association *asoc);
int sctp_send_add_streams(struct sctp_association *asoc,
			  struct sctp_add_streams *params);

/*
 * Module global variables
 */

 /*
  * sctp/protocol.c
  */
extern struct kmem_cache *sctp_chunk_cachep __read_mostly;
extern struct kmem_cache *sctp_bucket_cachep __read_mostly;
extern long sysctl_sctp_mem[3];
extern int sysctl_sctp_rmem[3];
extern int sysctl_sctp_wmem[3];

/*
 *  Section:  Macros, externs, and inlines
 */

/* SCTP SNMP MIB stats handlers */
#define SCTP_INC_STATS(net, field)	SNMP_INC_STATS((net)->sctp.sctp_statistics, field)
#define __SCTP_INC_STATS(net, field)	__SNMP_INC_STATS((net)->sctp.sctp_statistics, field)
#define SCTP_DEC_STATS(net, field)	SNMP_DEC_STATS((net)->sctp.sctp_statistics, field)

/* sctp mib definitions */
enum {
	SCTP_MIB_NUM = 0,
	SCTP_MIB_CURRESTAB,			/* CurrEstab */
	SCTP_MIB_ACTIVEESTABS,			/* ActiveEstabs */
	SCTP_MIB_PASSIVEESTABS,			/* PassiveEstabs */
	SCTP_MIB_ABORTEDS,			/* Aborteds */
	SCTP_MIB_SHUTDOWNS,			/* Shutdowns */
	SCTP_MIB_OUTOFBLUES,			/* OutOfBlues */
	SCTP_MIB_CHECKSUMERRORS,		/* ChecksumErrors */
	SCTP_MIB_OUTCTRLCHUNKS,			/* OutCtrlChunks */
	SCTP_MIB_OUTORDERCHUNKS,		/* OutOrderChunks */
	SCTP_MIB_OUTUNORDERCHUNKS,		/* OutUnorderChunks */
	SCTP_MIB_INCTRLCHUNKS,			/* InCtrlChunks */
	SCTP_MIB_INORDERCHUNKS,			/* InOrderChunks */
	SCTP_MIB_INUNORDERCHUNKS,		/* InUnorderChunks */
	SCTP_MIB_FRAGUSRMSGS,			/* FragUsrMsgs */
	SCTP_MIB_REASMUSRMSGS,			/* ReasmUsrMsgs */
	SCTP_MIB_OUTSCTPPACKS,			/* OutSCTPPacks */
	SCTP_MIB_INSCTPPACKS,			/* InSCTPPacks */
	SCTP_MIB_T1_INIT_EXPIREDS,
	SCTP_MIB_T1_COOKIE_EXPIREDS,
	SCTP_MIB_T2_SHUTDOWN_EXPIREDS,
	SCTP_MIB_T3_RTX_EXPIREDS,
	SCTP_MIB_T4_RTO_EXPIREDS,
	SCTP_MIB_T5_SHUTDOWN_GUARD_EXPIREDS,
	SCTP_MIB_DELAY_SACK_EXPIREDS,
	SCTP_MIB_AUTOCLOSE_EXPIREDS,
	SCTP_MIB_T1_RETRANSMITS,
	SCTP_MIB_T3_RETRANSMITS,
	SCTP_MIB_PMTUD_RETRANSMITS,
	SCTP_MIB_FAST_RETRANSMITS,
	SCTP_MIB_IN_PKT_SOFTIRQ,
	SCTP_MIB_IN_PKT_BACKLOG,
	SCTP_MIB_IN_PKT_DISCARDS,
	SCTP_MIB_IN_DATA_CHUNK_DISCARDS,
	__SCTP_MIB_MAX
};

#define SCTP_MIB_MAX    __SCTP_MIB_MAX
struct sctp_mib {
        unsigned long   mibs[SCTP_MIB_MAX];
};

/* helper function to track stats about max rto and related transport */
static inline void sctp_max_rto(struct sctp_association *asoc,
				struct sctp_transport *trans)
{
	if (asoc->stats.max_obs_rto < (__u64)trans->rto) {
		asoc->stats.max_obs_rto = trans->rto;
		memset(&asoc->stats.obs_rto_ipaddr, 0,
			sizeof(struct sockaddr_storage));
		memcpy(&asoc->stats.obs_rto_ipaddr, &trans->ipaddr,
			trans->af_specific->sockaddr_len);
	}
}

/*
 * Macros for keeping a global reference of object allocations.
 */
#ifdef CONFIG_SCTP_DBG_OBJCNT

extern atomic_t sctp_dbg_objcnt_sock;
extern atomic_t sctp_dbg_objcnt_ep;
extern atomic_t sctp_dbg_objcnt_assoc;
extern atomic_t sctp_dbg_objcnt_transport;
extern atomic_t sctp_dbg_objcnt_chunk;
extern atomic_t sctp_dbg_objcnt_bind_addr;
extern atomic_t sctp_dbg_objcnt_bind_bucket;
extern atomic_t sctp_dbg_objcnt_addr;
extern atomic_t sctp_dbg_objcnt_datamsg;
extern atomic_t sctp_dbg_objcnt_keys;

/* Macros to atomically increment/decrement objcnt counters.  */
#define SCTP_DBG_OBJCNT_INC(name) \
atomic_inc(&sctp_dbg_objcnt_## name)
#define SCTP_DBG_OBJCNT_DEC(name) \
atomic_dec(&sctp_dbg_objcnt_## name)
#define SCTP_DBG_OBJCNT(name) \
atomic_t sctp_dbg_objcnt_## name = ATOMIC_INIT(0)

/* Macro to help create new entries in in the global array of
 * objcnt counters.
 */
#define SCTP_DBG_OBJCNT_ENTRY(name) \
{.label= #name, .counter= &sctp_dbg_objcnt_## name}

void sctp_dbg_objcnt_init(struct net *);

#else

#define SCTP_DBG_OBJCNT_INC(name)
#define SCTP_DBG_OBJCNT_DEC(name)

static inline void sctp_dbg_objcnt_init(struct net *net) { return; }

#endif /* CONFIG_SCTP_DBG_OBJCOUNT */

#if defined CONFIG_SYSCTL
void sctp_sysctl_register(void);
void sctp_sysctl_unregister(void);
int sctp_sysctl_net_register(struct net *net);
void sctp_sysctl_net_unregister(struct net *net);
#else
static inline void sctp_sysctl_register(void) { return; }
static inline void sctp_sysctl_unregister(void) { return; }
static inline int sctp_sysctl_net_register(struct net *net) { return 0; }
static inline void sctp_sysctl_net_unregister(struct net *net) { return; }
#endif

/* Size of Supported Address Parameter for 'x' address types. */
#define SCTP_SAT_LEN(x) (sizeof(struct sctp_paramhdr) + (x) * sizeof(__u16))

#if IS_ENABLED(CONFIG_IPV6)

void sctp_v6_pf_init(void);
void sctp_v6_pf_exit(void);
int sctp_v6_protosw_init(void);
void sctp_v6_protosw_exit(void);
int sctp_v6_add_protocol(void);
void sctp_v6_del_protocol(void);

#else /* #ifdef defined(CONFIG_IPV6) */

static inline void sctp_v6_pf_init(void) { return; }
static inline void sctp_v6_pf_exit(void) { return; }
static inline int sctp_v6_protosw_init(void) { return 0; }
static inline void sctp_v6_protosw_exit(void) { return; }
static inline int sctp_v6_add_protocol(void) { return 0; }
static inline void sctp_v6_del_protocol(void) { return; }

#endif /* #if defined(CONFIG_IPV6) */


/* Map an association to an assoc_id. */
static inline sctp_assoc_t sctp_assoc2id(const struct sctp_association *asoc)
{
	return asoc ? asoc->assoc_id : 0;
}

static inline enum sctp_sstat_state
sctp_assoc_to_state(const struct sctp_association *asoc)
{
	/* SCTP's uapi always had SCTP_EMPTY(=0) as a dummy state, but we
	 * got rid of it in kernel space. Therefore SCTP_CLOSED et al
	 * start at =1 in user space, but actually as =0 in kernel space.
	 * Now that we can not break user space and SCTP_EMPTY is exposed
	 * there, we need to fix it up with an ugly offset not to break
	 * applications. :(
	 */
	return asoc->state + 1;
}

/* Look up the association by its id.  */
struct sctp_association *sctp_id2assoc(struct sock *sk, sctp_assoc_t id);

int sctp_do_peeloff(struct sock *sk, sctp_assoc_t id, struct socket **sockp);

/* A macro to walk a list of skbs.  */
#define sctp_skb_for_each(pos, head, tmp) \
	skb_queue_walk_safe(head, pos, tmp)

/**
 *	sctp_list_dequeue - remove from the head of the queue
 *	@list: list to dequeue from
 *
 *	Remove the head of the list. The head item is
 *	returned or %NULL if the list is empty.
 */

static inline struct list_head *sctp_list_dequeue(struct list_head *list)
{
	struct list_head *result = NULL;

	if (!list_empty(list)) {
		result = list->next;
		list_del_init(result);
	}
	return result;
}

/* SCTP version of skb_set_owner_r.  We need this one because
 * of the way we have to do receive buffer accounting on bundled
 * chunks.
 */
static inline void sctp_skb_set_owner_r(struct sk_buff *skb, struct sock *sk)
{
	struct sctp_ulpevent *event = sctp_skb2event(skb);

	skb_orphan(skb);
	skb->sk = sk;
	skb->destructor = sctp_sock_rfree;
	atomic_add(event->rmem_len, &sk->sk_rmem_alloc);
	/*
	 * This mimics the behavior of skb_set_owner_r
	 */
	sk->sk_forward_alloc -= event->rmem_len;
}

/* Tests if the list has one and only one entry. */
static inline int sctp_list_single_entry(struct list_head *head)
{
	return (head->next != head) && (head->next == head->prev);
}

<<<<<<< HEAD
/* Break down data chunks at this point.  */
static inline int sctp_frag_point(const struct sctp_association *asoc, int pmtu)
{
	struct sctp_sock *sp = sctp_sk(asoc->base.sk);
	int frag = pmtu;

	frag -= sp->pf->af->net_header_len;
	frag -= sizeof(struct sctphdr) + sizeof(struct sctp_data_chunk);

	if (asoc->user_frag)
		frag = min_t(int, frag, asoc->user_frag);

	frag = SCTP_TRUNC4(min_t(int, frag, SCTP_MAX_CHUNK_LEN -
					    sizeof(struct sctp_data_chunk)));

	return frag;
}

static inline void sctp_assoc_pending_pmtu(struct sctp_association *asoc)
{
	sctp_assoc_sync_pmtu(asoc);
	asoc->pmtu_pending = 0;
}

=======
>>>>>>> e021bb4f
static inline bool sctp_chunk_pending(const struct sctp_chunk *chunk)
{
	return !list_empty(&chunk->list);
}

/* Walk through a list of TLV parameters.  Don't trust the
 * individual parameter lengths and instead depend on
 * the chunk length to indicate when to stop.  Make sure
 * there is room for a param header too.
 */
#define sctp_walk_params(pos, chunk, member)\
_sctp_walk_params((pos), (chunk), ntohs((chunk)->chunk_hdr.length), member)

#define _sctp_walk_params(pos, chunk, end, member)\
for (pos.v = chunk->member;\
     (pos.v + offsetof(struct sctp_paramhdr, length) + sizeof(pos.p->length) <=\
      (void *)chunk + end) &&\
     pos.v <= (void *)chunk + end - ntohs(pos.p->length) &&\
     ntohs(pos.p->length) >= sizeof(struct sctp_paramhdr);\
     pos.v += SCTP_PAD4(ntohs(pos.p->length)))

#define sctp_walk_errors(err, chunk_hdr)\
_sctp_walk_errors((err), (chunk_hdr), ntohs((chunk_hdr)->length))

#define _sctp_walk_errors(err, chunk_hdr, end)\
for (err = (struct sctp_errhdr *)((void *)chunk_hdr + \
	    sizeof(struct sctp_chunkhdr));\
     ((void *)err + offsetof(struct sctp_errhdr, length) + sizeof(err->length) <=\
      (void *)chunk_hdr + end) &&\
     (void *)err <= (void *)chunk_hdr + end - ntohs(err->length) &&\
     ntohs(err->length) >= sizeof(struct sctp_errhdr); \
     err = (struct sctp_errhdr *)((void *)err + SCTP_PAD4(ntohs(err->length))))

#define sctp_walk_fwdtsn(pos, chunk)\
_sctp_walk_fwdtsn((pos), (chunk), ntohs((chunk)->chunk_hdr->length) - sizeof(struct sctp_fwdtsn_chunk))

#define _sctp_walk_fwdtsn(pos, chunk, end)\
for (pos = chunk->subh.fwdtsn_hdr->skip;\
     (void *)pos <= (void *)chunk->subh.fwdtsn_hdr->skip + end - sizeof(struct sctp_fwdtsn_skip);\
     pos++)

/* External references. */

extern struct proto sctp_prot;
extern struct proto sctpv6_prot;
void sctp_put_port(struct sock *sk);

extern struct idr sctp_assocs_id;
extern spinlock_t sctp_assocs_id_lock;

/* Static inline functions. */

/* Convert from an IP version number to an Address Family symbol.  */
static inline int ipver2af(__u8 ipver)
{
	switch (ipver) {
	case 4:
	        return  AF_INET;
	case 6:
		return AF_INET6;
	default:
		return 0;
	}
}

/* Convert from an address parameter type to an address family.  */
static inline int param_type2af(__be16 type)
{
	switch (type) {
	case SCTP_PARAM_IPV4_ADDRESS:
	        return  AF_INET;
	case SCTP_PARAM_IPV6_ADDRESS:
		return AF_INET6;
	default:
		return 0;
	}
}

/* Warning: The following hash functions assume a power of two 'size'. */
/* This is the hash function for the SCTP port hash table. */
static inline int sctp_phashfn(struct net *net, __u16 lport)
{
	return (net_hash_mix(net) + lport) & (sctp_port_hashsize - 1);
}

/* This is the hash function for the endpoint hash table. */
static inline int sctp_ep_hashfn(struct net *net, __u16 lport)
{
	return (net_hash_mix(net) + lport) & (sctp_ep_hashsize - 1);
}

#define sctp_for_each_hentry(epb, head) \
	hlist_for_each_entry(epb, head, node)

/* Is a socket of this style? */
#define sctp_style(sk, style) __sctp_style((sk), (SCTP_SOCKET_##style))
static inline int __sctp_style(const struct sock *sk,
			       enum sctp_socket_type style)
{
	return sctp_sk(sk)->type == style;
}

/* Is the association in this state? */
#define sctp_state(asoc, state) __sctp_state((asoc), (SCTP_STATE_##state))
static inline int __sctp_state(const struct sctp_association *asoc,
			       enum sctp_state state)
{
	return asoc->state == state;
}

/* Is the socket in this state? */
#define sctp_sstate(sk, state) __sctp_sstate((sk), (SCTP_SS_##state))
static inline int __sctp_sstate(const struct sock *sk,
				enum sctp_sock_state state)
{
	return sk->sk_state == state;
}

/* Map v4-mapped v6 address back to v4 address */
static inline void sctp_v6_map_v4(union sctp_addr *addr)
{
	addr->v4.sin_family = AF_INET;
	addr->v4.sin_port = addr->v6.sin6_port;
	addr->v4.sin_addr.s_addr = addr->v6.sin6_addr.s6_addr32[3];
}

/* Map v4 address to v4-mapped v6 address */
static inline void sctp_v4_map_v6(union sctp_addr *addr)
{
	__be16 port;

	port = addr->v4.sin_port;
	addr->v6.sin6_addr.s6_addr32[3] = addr->v4.sin_addr.s_addr;
	addr->v6.sin6_port = port;
	addr->v6.sin6_family = AF_INET6;
	addr->v6.sin6_flowinfo = 0;
	addr->v6.sin6_scope_id = 0;
	addr->v6.sin6_addr.s6_addr32[0] = 0;
	addr->v6.sin6_addr.s6_addr32[1] = 0;
	addr->v6.sin6_addr.s6_addr32[2] = htonl(0x0000ffff);
}

/* The cookie is always 0 since this is how it's used in the
 * pmtu code.
 */
static inline struct dst_entry *sctp_transport_dst_check(struct sctp_transport *t)
{
	if (t->dst && !dst_check(t->dst, t->dst_cookie))
		sctp_transport_dst_release(t);

	return t->dst;
}

/* Calculate max payload size given a MTU, or the total overhead if
 * given MTU is zero
 */
static inline __u32 sctp_mtu_payload(const struct sctp_sock *sp,
				     __u32 mtu, __u32 extra)
{
	__u32 overhead = sizeof(struct sctphdr) + extra;

	if (sp)
		overhead += sp->pf->af->net_header_len;
	else
		overhead += sizeof(struct ipv6hdr);

	if (WARN_ON_ONCE(mtu && mtu <= overhead))
		mtu = overhead;

	return mtu ? mtu - overhead : overhead;
}

static inline __u32 sctp_dst_mtu(const struct dst_entry *dst)
{
	return SCTP_TRUNC4(max_t(__u32, dst_mtu(dst),
				 SCTP_DEFAULT_MINSEGMENT));
}

static inline bool sctp_transport_pmtu_check(struct sctp_transport *t)
{
	__u32 pmtu = sctp_dst_mtu(t->dst);

	if (t->pathmtu == pmtu)
		return true;

	t->pathmtu = pmtu;

	return false;
}

#endif /* __net_sctp_h__ */<|MERGE_RESOLUTION|>--- conflicted
+++ resolved
@@ -430,33 +430,6 @@
 	return (head->next != head) && (head->next == head->prev);
 }
 
-<<<<<<< HEAD
-/* Break down data chunks at this point.  */
-static inline int sctp_frag_point(const struct sctp_association *asoc, int pmtu)
-{
-	struct sctp_sock *sp = sctp_sk(asoc->base.sk);
-	int frag = pmtu;
-
-	frag -= sp->pf->af->net_header_len;
-	frag -= sizeof(struct sctphdr) + sizeof(struct sctp_data_chunk);
-
-	if (asoc->user_frag)
-		frag = min_t(int, frag, asoc->user_frag);
-
-	frag = SCTP_TRUNC4(min_t(int, frag, SCTP_MAX_CHUNK_LEN -
-					    sizeof(struct sctp_data_chunk)));
-
-	return frag;
-}
-
-static inline void sctp_assoc_pending_pmtu(struct sctp_association *asoc)
-{
-	sctp_assoc_sync_pmtu(asoc);
-	asoc->pmtu_pending = 0;
-}
-
-=======
->>>>>>> e021bb4f
 static inline bool sctp_chunk_pending(const struct sctp_chunk *chunk)
 {
 	return !list_empty(&chunk->list);
