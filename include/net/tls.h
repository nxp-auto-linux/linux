--- conflicted
+++ resolved
@@ -36,17 +36,11 @@
 
 #include <linux/types.h>
 #include <asm/byteorder.h>
-<<<<<<< HEAD
-#include <linux/socket.h>
-#include <linux/tcp.h>
-#include <net/tcp.h>
-=======
 #include <linux/crypto.h>
 #include <linux/socket.h>
 #include <linux/tcp.h>
 #include <net/tcp.h>
 #include <net/strparser.h>
->>>>>>> e021bb4f
 
 #include <uapi/linux/tls.h>
 
@@ -132,15 +126,6 @@
 	bool decrypted;
 };
 
-<<<<<<< HEAD
-union tls_crypto_context {
-	struct tls_crypto_info info;
-	struct tls12_crypto_info_aes_gcm_128 aes_gcm_128;
-};
-
-struct tls_context {
-	union tls_crypto_context crypto_send;
-=======
 struct tls_record_info {
 	struct list_head list;
 	u32 end_seq;
@@ -148,7 +133,6 @@
 	int num_frags;
 	skb_frag_t frags[MAX_SKB_FRAGS];
 };
->>>>>>> e021bb4f
 
 struct tls_offload_context_tx {
 	struct crypto_aead *aead_send;
@@ -343,11 +327,7 @@
 
 static inline void tls_err_abort(struct sock *sk, int err)
 {
-<<<<<<< HEAD
-	sk->sk_err = EBADMSG;
-=======
 	sk->sk_err = err;
->>>>>>> e021bb4f
 	sk->sk_error_report(sk);
 }
 
