/* SPDX-License-Identifier: GPL-2.0-only */
/*
 * Stream Parser
 *
 * Copyright (c) 2016 Tom Herbert <tom@herbertland.com>
 */

#ifndef __NET_STRPARSER_H_
#define __NET_STRPARSER_H_

#include <linux/skbuff.h>
#include <net/sock.h>

#define STRP_STATS_ADD(stat, count) ((stat) += (count))
#define STRP_STATS_INCR(stat) ((stat)++)

struct strp_stats {
	unsigned long long msgs;
	unsigned long long bytes;
	unsigned int mem_fail;
	unsigned int need_more_hdr;
	unsigned int msg_too_big;
	unsigned int msg_timeouts;
	unsigned int bad_hdr_len;
};

struct strp_aggr_stats {
	unsigned long long msgs;
	unsigned long long bytes;
	unsigned int mem_fail;
	unsigned int need_more_hdr;
	unsigned int msg_too_big;
	unsigned int msg_timeouts;
	unsigned int bad_hdr_len;
	unsigned int aborts;
	unsigned int interrupted;
	unsigned int unrecov_intr;
};

struct strparser;

/* Callbacks are called with lock held for the attached socket */
struct strp_callbacks {
	int (*parse_msg)(struct strparser *strp, struct sk_buff *skb);
	void (*rcv_msg)(struct strparser *strp, struct sk_buff *skb);
	int (*read_sock_done)(struct strparser *strp, int err);
	void (*abort_parser)(struct strparser *strp, int err);
	void (*lock)(struct strparser *strp);
	void (*unlock)(struct strparser *strp);
};

struct strp_msg {
	int full_len;
	int offset;
};

struct _strp_msg {
	/* Internal cb structure. struct strp_msg must be first for passing
	 * to upper layer.
	 */
	struct strp_msg strp;
	int accum_len;
};

struct sk_skb_cb {
#define SK_SKB_CB_PRIV_LEN 20
	unsigned char data[SK_SKB_CB_PRIV_LEN];
	struct _strp_msg strp;
<<<<<<< HEAD
=======
	/* temp_reg is a temporary register used for bpf_convert_data_end_access
	 * when dst_reg == src_reg.
	 */
	u64 temp_reg;
>>>>>>> 3b17187f
};

static inline struct strp_msg *strp_msg(struct sk_buff *skb)
{
	return (struct strp_msg *)((void *)skb->cb +
		offsetof(struct sk_skb_cb, strp));
}

/* Structure for an attached lower socket */
struct strparser {
	struct sock *sk;

	u32 stopped : 1;
	u32 paused : 1;
	u32 aborted : 1;
	u32 interrupted : 1;
	u32 unrecov_intr : 1;

	struct sk_buff **skb_nextp;
	struct sk_buff *skb_head;
	unsigned int need_bytes;
	struct delayed_work msg_timer_work;
	struct work_struct work;
	struct strp_stats stats;
	struct strp_callbacks cb;
};

/* Must be called with lock held for attached socket */
static inline void strp_pause(struct strparser *strp)
{
	strp->paused = 1;
}

/* May be called without holding lock for attached socket */
void strp_unpause(struct strparser *strp);
/* Must be called with process lock held (lock_sock) */
void __strp_unpause(struct strparser *strp);

static inline void save_strp_stats(struct strparser *strp,
				   struct strp_aggr_stats *agg_stats)
{
	/* Save psock statistics in the mux when psock is being unattached. */

#define SAVE_PSOCK_STATS(_stat) (agg_stats->_stat +=		\
				 strp->stats._stat)
	SAVE_PSOCK_STATS(msgs);
	SAVE_PSOCK_STATS(bytes);
	SAVE_PSOCK_STATS(mem_fail);
	SAVE_PSOCK_STATS(need_more_hdr);
	SAVE_PSOCK_STATS(msg_too_big);
	SAVE_PSOCK_STATS(msg_timeouts);
	SAVE_PSOCK_STATS(bad_hdr_len);
#undef SAVE_PSOCK_STATS

	if (strp->aborted)
		agg_stats->aborts++;
	if (strp->interrupted)
		agg_stats->interrupted++;
	if (strp->unrecov_intr)
		agg_stats->unrecov_intr++;
}

static inline void aggregate_strp_stats(struct strp_aggr_stats *stats,
					struct strp_aggr_stats *agg_stats)
{
#define SAVE_PSOCK_STATS(_stat) (agg_stats->_stat += stats->_stat)
	SAVE_PSOCK_STATS(msgs);
	SAVE_PSOCK_STATS(bytes);
	SAVE_PSOCK_STATS(mem_fail);
	SAVE_PSOCK_STATS(need_more_hdr);
	SAVE_PSOCK_STATS(msg_too_big);
	SAVE_PSOCK_STATS(msg_timeouts);
	SAVE_PSOCK_STATS(bad_hdr_len);
	SAVE_PSOCK_STATS(aborts);
	SAVE_PSOCK_STATS(interrupted);
	SAVE_PSOCK_STATS(unrecov_intr);
#undef SAVE_PSOCK_STATS

}

void strp_done(struct strparser *strp);
void strp_stop(struct strparser *strp);
void strp_check_rcv(struct strparser *strp);
int strp_init(struct strparser *strp, struct sock *sk,
	      const struct strp_callbacks *cb);
void strp_data_ready(struct strparser *strp);
int strp_process(struct strparser *strp, struct sk_buff *orig_skb,
		 unsigned int orig_offset, size_t orig_len,
		 size_t max_msg_size, long timeo);

#endif /* __NET_STRPARSER_H_ */<|MERGE_RESOLUTION|>--- conflicted
+++ resolved
@@ -66,13 +66,10 @@
 #define SK_SKB_CB_PRIV_LEN 20
 	unsigned char data[SK_SKB_CB_PRIV_LEN];
 	struct _strp_msg strp;
-<<<<<<< HEAD
-=======
 	/* temp_reg is a temporary register used for bpf_convert_data_end_access
 	 * when dst_reg == src_reg.
 	 */
 	u64 temp_reg;
->>>>>>> 3b17187f
 };
 
 static inline struct strp_msg *strp_msg(struct sk_buff *skb)
