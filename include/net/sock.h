--- conflicted
+++ resolved
@@ -2353,11 +2353,7 @@
 
 	return kt;
 #else
-<<<<<<< HEAD
-	return sk->sk_stamp;
-=======
 	return READ_ONCE(sk->sk_stamp);
->>>>>>> fa578e9d
 #endif
 }
 
@@ -2368,11 +2364,7 @@
 	sk->sk_stamp = kt;
 	write_sequnlock(&sk->sk_stamp_seq);
 #else
-<<<<<<< HEAD
-	sk->sk_stamp = kt;
-=======
 	WRITE_ONCE(sk->sk_stamp, kt);
->>>>>>> fa578e9d
 #endif
 }
 
