--- conflicted
+++ resolved
@@ -142,17 +142,11 @@
 {
 	if (qdisc->flags & TCQ_F_NOLOCK)
 		return spin_is_locked(&qdisc->seqlock);
-<<<<<<< HEAD
-#ifdef CONFIG_PREEMPT_RT_BASE
-=======
 #ifdef CONFIG_PREEMPT_RT
->>>>>>> fa578e9d
 	return spin_is_locked(&qdisc->running.lock) ? true : false;
 #else
 	return (raw_read_seqcount(&qdisc->running) & 1) ? true : false;
 #endif
-<<<<<<< HEAD
-=======
 }
 
 static inline bool qdisc_is_percpu_stats(const struct Qdisc *q)
@@ -165,7 +159,6 @@
 	if (qdisc_is_percpu_stats(qdisc))
 		return READ_ONCE(qdisc->empty);
 	return !READ_ONCE(qdisc->q.qlen);
->>>>>>> fa578e9d
 }
 
 static inline bool qdisc_run_begin(struct Qdisc *qdisc)
@@ -177,11 +170,7 @@
 	} else if (qdisc_is_running(qdisc)) {
 		return false;
 	}
-<<<<<<< HEAD
-#ifdef CONFIG_PREEMPT_RT_BASE
-=======
 #ifdef CONFIG_PREEMPT_RT
->>>>>>> fa578e9d
 	if (try_write_seqlock(&qdisc->running))
 		return true;
 	return false;
@@ -197,11 +186,7 @@
 
 static inline void qdisc_run_end(struct Qdisc *qdisc)
 {
-<<<<<<< HEAD
-#ifdef CONFIG_PREEMPT_RT_BASE
-=======
 #ifdef CONFIG_PREEMPT_RT
->>>>>>> fa578e9d
 	write_sequnlock(&qdisc->running);
 #else
 	write_seqcount_end(&qdisc->running);
@@ -504,16 +489,10 @@
 {
 	u32 qlen = q->qstats.qlen;
 
-<<<<<<< HEAD
-	if (q->flags & TCQ_F_NOLOCK)
-		qlen += atomic_read(&q->q.atomic_qlen);
-	else
-=======
 	if (qdisc_is_percpu_stats(q)) {
 		for_each_possible_cpu(i)
 			qlen += per_cpu_ptr(q->cpu_qstats, i)->qlen;
 	} else {
->>>>>>> fa578e9d
 		qlen += q->q.qlen;
 
 	return qlen;
