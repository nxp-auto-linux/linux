--- conflicted
+++ resolved
@@ -457,10 +457,7 @@
 #define BTRFS_SUPER_FLAG_SEEDING	(1ULL << 32)
 #define BTRFS_SUPER_FLAG_METADUMP	(1ULL << 33)
 #define BTRFS_SUPER_FLAG_METADUMP_V2	(1ULL << 34)
-<<<<<<< HEAD
-=======
 #define BTRFS_SUPER_FLAG_CHANGING_FSID	(1ULL << 35)
->>>>>>> e021bb4f
 
 
 /*
