--- conflicted
+++ resolved
@@ -198,8 +198,6 @@
 # define PR_CAP_AMBIENT_LOWER		3
 # define PR_CAP_AMBIENT_CLEAR_ALL	4
 
-<<<<<<< HEAD
-=======
 /* arm64 Scalable Vector Extension controls */
 /* Flag values must be kept in sync with ptrace NT_ARM_SVE interface */
 #define PR_SVE_SET_VL			50	/* set task vector length */
@@ -209,16 +207,12 @@
 # define PR_SVE_VL_LEN_MASK		0xffff
 # define PR_SVE_VL_INHERIT		(1 << 17) /* inherit across exec */
 
->>>>>>> e021bb4f
 /* Per task speculation control */
 #define PR_GET_SPECULATION_CTRL		52
 #define PR_SET_SPECULATION_CTRL		53
 /* Speculation control variants */
 # define PR_SPEC_STORE_BYPASS		0
-<<<<<<< HEAD
-=======
 # define PR_SPEC_INDIRECT_BRANCH	1
->>>>>>> e021bb4f
 /* Return and control values for PR_SET/GET_SPECULATION_CTRL */
 # define PR_SPEC_NOT_AFFECTED		0
 # define PR_SPEC_PRCTL			(1UL << 0)
