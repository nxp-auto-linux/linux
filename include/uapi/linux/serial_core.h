/* SPDX-License-Identifier: GPL-2.0+ WITH Linux-syscall-note */
/*
 *  linux/drivers/char/serial_core.h
 *
 *  Copyright (C) 2000 Deep Blue Solutions Ltd.
 *
 * This program is free software; you can redistribute it and/or modify
 * it under the terms of the GNU General Public License as published by
 * the Free Software Foundation; either version 2 of the License, or
 * (at your option) any later version.
 *
 * This program is distributed in the hope that it will be useful,
 * but WITHOUT ANY WARRANTY; without even the implied warranty of
 * MERCHANTABILITY or FITNESS FOR A PARTICULAR PURPOSE.  See the
 * GNU General Public License for more details.
 *
 * You should have received a copy of the GNU General Public License
 * along with this program; if not, write to the Free Software
 * Foundation, Inc., 59 Temple Place, Suite 330, Boston, MA  02111-1307  USA
 */
#ifndef _UAPILINUX_SERIAL_CORE_H
#define _UAPILINUX_SERIAL_CORE_H

#include <linux/serial.h>

/*
 * The type definitions.  These are from Ted Ts'o's serial.h
 */
#define PORT_UNKNOWN	0
#define PORT_8250	1
#define PORT_16450	2
#define PORT_16550	3
#define PORT_16550A	4
#define PORT_CIRRUS	5
#define PORT_16650	6
#define PORT_16650V2	7
#define PORT_16750	8
#define PORT_STARTECH	9
#define PORT_16C950	10
#define PORT_16654	11
#define PORT_16850	12
#define PORT_RSA	13
#define PORT_NS16550A	14
#define PORT_XSCALE	15
#define PORT_RM9000	16	/* PMC-Sierra RM9xxx internal UART */
#define PORT_OCTEON	17	/* Cavium OCTEON internal UART */
#define PORT_AR7	18	/* Texas Instruments AR7 internal UART */
#define PORT_U6_16550A	19	/* ST-Ericsson U6xxx internal UART */
#define PORT_TEGRA	20	/* NVIDIA Tegra internal UART */
#define PORT_XR17D15X	21	/* Exar XR17D15x UART */
#define PORT_LPC3220	22	/* NXP LPC32xx SoC "Standard" UART */
#define PORT_8250_CIR	23	/* CIR infrared port, has its own driver */
#define PORT_XR17V35X	24	/* Exar XR17V35x UARTs */
#define PORT_BRCM_TRUMANAGE	25
#define PORT_ALTR_16550_F32 26	/* Altera 16550 UART with 32 FIFOs */
#define PORT_ALTR_16550_F64 27	/* Altera 16550 UART with 64 FIFOs */
#define PORT_ALTR_16550_F128 28 /* Altera 16550 UART with 128 FIFOs */
#define PORT_RT2880	29	/* Ralink RT2880 internal UART */
#define PORT_16550A_FSL64 30	/* Freescale 16550 UART with 64 FIFOs */

/*
 * ARM specific type numbers.  These are not currently guaranteed
 * to be implemented, and will change in the future.  These are
 * separate so any additions to the old serial.c that occur before
 * we are merged can be easily merged here.
 */
#define PORT_PXA	31
#define PORT_AMBA	32
#define PORT_CLPS711X	33
#define PORT_SA1100	34
#define PORT_UART00	35
#define PORT_OWL	36
#define PORT_21285	37

/* Sparc type numbers.  */
#define PORT_SUNZILOG	38
#define PORT_SUNSAB	39

/* Nuvoton UART */
#define PORT_NPCM	40

/* Intel EG20 */
#define PORT_PCH_8LINE	44
#define PORT_PCH_2LINE	45

/* DEC */
#define PORT_DZ		46
#define PORT_ZS		47

/* Parisc type numbers. */
#define PORT_MUX	48

/* Atmel AT91 SoC */
#define PORT_ATMEL	49

/* Macintosh Zilog type numbers */
#define PORT_MAC_ZILOG	50	/* m68k : not yet implemented */
#define PORT_PMAC_ZILOG	51

/* SH-SCI */
#define PORT_SCI	52
#define PORT_SCIF	53
#define PORT_IRDA	54

/* Samsung S3C2410 SoC and derivatives thereof */
#define PORT_S3C2410    55

/* SGI IP22 aka Indy / Challenge S / Indigo 2 */
#define PORT_IP22ZILOG	56

/* Sharp LH7a40x -- an ARM9 SoC series */
#define PORT_LH7A40X	57

/* PPC CPM type number */
#define PORT_CPM        58

/* MPC52xx (and MPC512x) type numbers */
#define PORT_MPC52xx	59

/* IBM icom */
#define PORT_ICOM	60

/* Samsung S3C2440 SoC */
#define PORT_S3C2440	61

/* Motorola i.MX SoC */
#define PORT_IMX	62

/* Marvell MPSC */
#define PORT_MPSC	63

/* TXX9 type number */
#define PORT_TXX9	64

/* NEC VR4100 series SIU/DSIU */
#define PORT_VR41XX_SIU		65
#define PORT_VR41XX_DSIU	66

/* Samsung S3C2400 SoC */
#define PORT_S3C2400	67

/* M32R SIO */
#define PORT_M32R_SIO	68

/*Digi jsm */
#define PORT_JSM        69

#define PORT_PNX8XXX	70

/* Hilscher netx */
#define PORT_NETX	71

/* SUN4V Hypervisor Console */
#define PORT_SUNHV	72

#define PORT_S3C2412	73

/* Xilinx uartlite */
#define PORT_UARTLITE	74

/* Blackfin bf5xx */
#define PORT_BFIN	75

/* Micrel KS8695 */
#define PORT_KS8695	76

/* Broadcom SB1250, etc. SOC */
#define PORT_SB1250_DUART	77

/* Freescale ColdFire */
#define PORT_MCF	78

/* Blackfin SPORT */
#define PORT_BFIN_SPORT		79

/* MN10300 on-chip UART numbers */
#define PORT_MN10300		80
#define PORT_MN10300_CTS	81

#define PORT_SC26XX	82

/* SH-SCI */
#define PORT_SCIFA	83

#define PORT_S3C6400	84

/* NWPSERIAL, now removed */
#define PORT_NWPSERIAL	85

/* MAX3100 */
#define PORT_MAX3100    86

/* Timberdale UART */
#define PORT_TIMBUART	87

/* Qualcomm MSM SoCs */
#define PORT_MSM	88

/* BCM63xx family SoCs */
#define PORT_BCM63XX	89

/* Aeroflex Gaisler GRLIB APBUART */
#define PORT_APBUART    90

/* Altera UARTs */
#define PORT_ALTERA_JTAGUART	91
#define PORT_ALTERA_UART	92

/* SH-SCI */
#define PORT_SCIFB	93

/* MAX310X */
#define PORT_MAX310X	94

/* TI DA8xx/66AK2x */
#define PORT_DA830	95

/* TI OMAP-UART */
#define PORT_OMAP	96

/* VIA VT8500 SoC */
#define PORT_VT8500	97

/* Cadence (Xilinx Zynq) UART */
#define PORT_XUARTPS	98

/* Atheros AR933X SoC */
#define PORT_AR933X	99

/* Energy Micro efm32 SoC */
#define PORT_EFMUART   100

/* ARC (Synopsys) on-chip UART */
#define PORT_ARC       101

/* Rocketport EXPRESS/INFINITY */
#define PORT_RP2	102

/* Freescale lpuart */
#define PORT_LPUART	103

/* SH-SCI */
#define PORT_HSCIF	104

/* ST ASC type numbers */
#define PORT_ASC       105

/* Tilera TILE-Gx UART */
#define PORT_TILEGX	106

/* MEN 16z135 UART */
#define PORT_MEN_Z135	107

/* SC16IS74xx */
#define PORT_SC16IS7XX   108

/* MESON */
#define PORT_MESON	109

/* Conexant Digicolor */
#define PORT_DIGICOLOR	110

/* SPRD SERIAL  */
#define PORT_SPRD	111

/* Cris v10 / v32 SoC */
#define PORT_CRIS	112

<<<<<<< HEAD
/* Freescale Linflex UART */
#define PORT_LINFLEXUART	113
=======
/* STM32 USART */
#define PORT_STM32	113

/* MVEBU UART */
#define PORT_MVEBU	114

/* Microchip PIC32 UART */
#define PORT_PIC32	115

/* MPS2 UART */
#define PORT_MPS2UART	116

/* MediaTek BTIF */
#define PORT_MTK_BTIF	117
>>>>>>> 0ab73e6e

#endif /* _UAPILINUX_SERIAL_CORE_H */<|MERGE_RESOLUTION|>--- conflicted
+++ resolved
@@ -266,10 +266,6 @@
 /* Cris v10 / v32 SoC */
 #define PORT_CRIS	112
 
-<<<<<<< HEAD
-/* Freescale Linflex UART */
-#define PORT_LINFLEXUART	113
-=======
 /* STM32 USART */
 #define PORT_STM32	113
 
@@ -284,6 +280,8 @@
 
 /* MediaTek BTIF */
 #define PORT_MTK_BTIF	117
->>>>>>> 0ab73e6e
+
+/* Freescale Linflex UART */
+#define PORT_LINFLEXUART	118
 
 #endif /* _UAPILINUX_SERIAL_CORE_H */