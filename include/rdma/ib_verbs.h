--- conflicted
+++ resolved
@@ -4082,8 +4082,6 @@
 	grh->sgid_attr = NULL;
 }
 
-<<<<<<< HEAD
-=======
 void rdma_destroy_ah_attr(struct rdma_ah_attr *ah_attr);
 void rdma_move_grh_sgid_attr(struct rdma_ah_attr *attr, union ib_gid *dgid,
 			     u32 flow_label, u8 hop_limit, u8 traffic_class,
@@ -4094,7 +4092,6 @@
 			  const struct rdma_ah_attr *new);
 void rdma_move_ah_attr(struct rdma_ah_attr *dest, struct rdma_ah_attr *src);
 
->>>>>>> e021bb4f
 /**
  * rdma_ah_find_type - Return address handle type.
  *
