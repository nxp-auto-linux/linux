/*
 * Copyright (c) 2004 Mellanox Technologies Ltd.  All rights reserved.
 * Copyright (c) 2004 Infinicon Corporation.  All rights reserved.
 * Copyright (c) 2004 Intel Corporation.  All rights reserved.
 * Copyright (c) 2004 Topspin Corporation.  All rights reserved.
 * Copyright (c) 2004 Voltaire Corporation.  All rights reserved.
 * Copyright (c) 2005 Sun Microsystems, Inc. All rights reserved.
 * Copyright (c) 2005, 2006, 2007 Cisco Systems.  All rights reserved.
 *
 * This software is available to you under a choice of one of two
 * licenses.  You may choose to be licensed under the terms of the GNU
 * General Public License (GPL) Version 2, available from the file
 * COPYING in the main directory of this source tree, or the
 * OpenIB.org BSD license below:
 *
 *     Redistribution and use in source and binary forms, with or
 *     without modification, are permitted provided that the following
 *     conditions are met:
 *
 *      - Redistributions of source code must retain the above
 *        copyright notice, this list of conditions and the following
 *        disclaimer.
 *
 *      - Redistributions in binary form must reproduce the above
 *        copyright notice, this list of conditions and the following
 *        disclaimer in the documentation and/or other materials
 *        provided with the distribution.
 *
 * THE SOFTWARE IS PROVIDED "AS IS", WITHOUT WARRANTY OF ANY KIND,
 * EXPRESS OR IMPLIED, INCLUDING BUT NOT LIMITED TO THE WARRANTIES OF
 * MERCHANTABILITY, FITNESS FOR A PARTICULAR PURPOSE AND
 * NONINFRINGEMENT. IN NO EVENT SHALL THE AUTHORS OR COPYRIGHT HOLDERS
 * BE LIABLE FOR ANY CLAIM, DAMAGES OR OTHER LIABILITY, WHETHER IN AN
 * ACTION OF CONTRACT, TORT OR OTHERWISE, ARISING FROM, OUT OF OR IN
 * CONNECTION WITH THE SOFTWARE OR THE USE OR OTHER DEALINGS IN THE
 * SOFTWARE.
 */

#if !defined(IB_VERBS_H)
#define IB_VERBS_H

#include <linux/types.h>
#include <linux/device.h>
#include <linux/dma-mapping.h>
#include <linux/kref.h>
#include <linux/list.h>
#include <linux/rwsem.h>
#include <linux/workqueue.h>
#include <linux/irq_poll.h>
#include <uapi/linux/if_ether.h>
#include <net/ipv6.h>
#include <net/ip.h>
#include <linux/string.h>
#include <linux/slab.h>
#include <linux/netdevice.h>
#include <linux/refcount.h>
#include <linux/if_link.h>
#include <linux/atomic.h>
#include <linux/mmu_notifier.h>
#include <linux/uaccess.h>
#include <linux/cgroup_rdma.h>
#include <linux/irqflags.h>
#include <linux/preempt.h>
#include <linux/dim.h>
#include <uapi/rdma/ib_user_verbs.h>
#include <rdma/rdma_counter.h>
#include <rdma/restrack.h>
#include <rdma/signature.h>
#include <uapi/rdma/rdma_user_ioctl.h>
#include <uapi/rdma/ib_user_ioctl_verbs.h>

#define IB_FW_VERSION_NAME_MAX	ETHTOOL_FWVERS_LEN

struct ib_umem_odp;

extern struct workqueue_struct *ib_wq;
extern struct workqueue_struct *ib_comp_wq;
extern struct workqueue_struct *ib_comp_unbound_wq;

__printf(3, 4) __cold
void ibdev_printk(const char *level, const struct ib_device *ibdev,
		  const char *format, ...);
__printf(2, 3) __cold
void ibdev_emerg(const struct ib_device *ibdev, const char *format, ...);
__printf(2, 3) __cold
void ibdev_alert(const struct ib_device *ibdev, const char *format, ...);
__printf(2, 3) __cold
void ibdev_crit(const struct ib_device *ibdev, const char *format, ...);
__printf(2, 3) __cold
void ibdev_err(const struct ib_device *ibdev, const char *format, ...);
__printf(2, 3) __cold
void ibdev_warn(const struct ib_device *ibdev, const char *format, ...);
__printf(2, 3) __cold
void ibdev_notice(const struct ib_device *ibdev, const char *format, ...);
__printf(2, 3) __cold
void ibdev_info(const struct ib_device *ibdev, const char *format, ...);

#if defined(CONFIG_DYNAMIC_DEBUG)
#define ibdev_dbg(__dev, format, args...)                       \
	dynamic_ibdev_dbg(__dev, format, ##args)
#else
__printf(2, 3) __cold
static inline
void ibdev_dbg(const struct ib_device *ibdev, const char *format, ...) {}
#endif

#define ibdev_level_ratelimited(ibdev_level, ibdev, fmt, ...)           \
do {                                                                    \
	static DEFINE_RATELIMIT_STATE(_rs,                              \
				      DEFAULT_RATELIMIT_INTERVAL,       \
				      DEFAULT_RATELIMIT_BURST);         \
	if (__ratelimit(&_rs))                                          \
		ibdev_level(ibdev, fmt, ##__VA_ARGS__);                 \
} while (0)

#define ibdev_emerg_ratelimited(ibdev, fmt, ...) \
	ibdev_level_ratelimited(ibdev_emerg, ibdev, fmt, ##__VA_ARGS__)
#define ibdev_alert_ratelimited(ibdev, fmt, ...) \
	ibdev_level_ratelimited(ibdev_alert, ibdev, fmt, ##__VA_ARGS__)
#define ibdev_crit_ratelimited(ibdev, fmt, ...) \
	ibdev_level_ratelimited(ibdev_crit, ibdev, fmt, ##__VA_ARGS__)
#define ibdev_err_ratelimited(ibdev, fmt, ...) \
	ibdev_level_ratelimited(ibdev_err, ibdev, fmt, ##__VA_ARGS__)
#define ibdev_warn_ratelimited(ibdev, fmt, ...) \
	ibdev_level_ratelimited(ibdev_warn, ibdev, fmt, ##__VA_ARGS__)
#define ibdev_notice_ratelimited(ibdev, fmt, ...) \
	ibdev_level_ratelimited(ibdev_notice, ibdev, fmt, ##__VA_ARGS__)
#define ibdev_info_ratelimited(ibdev, fmt, ...) \
	ibdev_level_ratelimited(ibdev_info, ibdev, fmt, ##__VA_ARGS__)

#if defined(CONFIG_DYNAMIC_DEBUG)
/* descriptor check is first to prevent flooding with "callbacks suppressed" */
#define ibdev_dbg_ratelimited(ibdev, fmt, ...)                          \
do {                                                                    \
	static DEFINE_RATELIMIT_STATE(_rs,                              \
				      DEFAULT_RATELIMIT_INTERVAL,       \
				      DEFAULT_RATELIMIT_BURST);         \
	DEFINE_DYNAMIC_DEBUG_METADATA(descriptor, fmt);                 \
	if (DYNAMIC_DEBUG_BRANCH(descriptor) && __ratelimit(&_rs))      \
		__dynamic_ibdev_dbg(&descriptor, ibdev, fmt,            \
				    ##__VA_ARGS__);                     \
} while (0)
#else
__printf(2, 3) __cold
static inline
void ibdev_dbg_ratelimited(const struct ib_device *ibdev, const char *format, ...) {}
#endif

union ib_gid {
	u8	raw[16];
	struct {
		__be64	subnet_prefix;
		__be64	interface_id;
	} global;
};

extern union ib_gid zgid;

enum ib_gid_type {
	/* If link layer is Ethernet, this is RoCE V1 */
	IB_GID_TYPE_IB        = 0,
	IB_GID_TYPE_ROCE      = 0,
	IB_GID_TYPE_ROCE_UDP_ENCAP = 1,
	IB_GID_TYPE_SIZE
};

#define ROCE_V2_UDP_DPORT      4791
struct ib_gid_attr {
	struct net_device __rcu	*ndev;
	struct ib_device	*device;
	union ib_gid		gid;
	enum ib_gid_type	gid_type;
	u16			index;
	u8			port_num;
};

enum {
	/* set the local administered indication */
	IB_SA_WELL_KNOWN_GUID	= BIT_ULL(57) | 2,
};

enum rdma_transport_type {
	RDMA_TRANSPORT_IB,
	RDMA_TRANSPORT_IWARP,
	RDMA_TRANSPORT_USNIC,
	RDMA_TRANSPORT_USNIC_UDP,
	RDMA_TRANSPORT_UNSPECIFIED,
};

enum rdma_protocol_type {
	RDMA_PROTOCOL_IB,
	RDMA_PROTOCOL_IBOE,
	RDMA_PROTOCOL_IWARP,
	RDMA_PROTOCOL_USNIC_UDP
};

__attribute_const__ enum rdma_transport_type
rdma_node_get_transport(unsigned int node_type);

enum rdma_network_type {
	RDMA_NETWORK_IB,
	RDMA_NETWORK_ROCE_V1 = RDMA_NETWORK_IB,
	RDMA_NETWORK_IPV4,
	RDMA_NETWORK_IPV6
};

static inline enum ib_gid_type ib_network_to_gid_type(enum rdma_network_type network_type)
{
	if (network_type == RDMA_NETWORK_IPV4 ||
	    network_type == RDMA_NETWORK_IPV6)
		return IB_GID_TYPE_ROCE_UDP_ENCAP;

	/* IB_GID_TYPE_IB same as RDMA_NETWORK_ROCE_V1 */
	return IB_GID_TYPE_IB;
}

static inline enum rdma_network_type
rdma_gid_attr_network_type(const struct ib_gid_attr *attr)
{
	if (attr->gid_type == IB_GID_TYPE_IB)
		return RDMA_NETWORK_IB;

	if (ipv6_addr_v4mapped((struct in6_addr *)&attr->gid))
		return RDMA_NETWORK_IPV4;
	else
		return RDMA_NETWORK_IPV6;
}

enum rdma_link_layer {
	IB_LINK_LAYER_UNSPECIFIED,
	IB_LINK_LAYER_INFINIBAND,
	IB_LINK_LAYER_ETHERNET,
};

enum ib_device_cap_flags {
	IB_DEVICE_RESIZE_MAX_WR			= (1 << 0),
	IB_DEVICE_BAD_PKEY_CNTR			= (1 << 1),
	IB_DEVICE_BAD_QKEY_CNTR			= (1 << 2),
	IB_DEVICE_RAW_MULTI			= (1 << 3),
	IB_DEVICE_AUTO_PATH_MIG			= (1 << 4),
	IB_DEVICE_CHANGE_PHY_PORT		= (1 << 5),
	IB_DEVICE_UD_AV_PORT_ENFORCE		= (1 << 6),
	IB_DEVICE_CURR_QP_STATE_MOD		= (1 << 7),
	IB_DEVICE_SHUTDOWN_PORT			= (1 << 8),
	/* Not in use, former INIT_TYPE		= (1 << 9),*/
	IB_DEVICE_PORT_ACTIVE_EVENT		= (1 << 10),
	IB_DEVICE_SYS_IMAGE_GUID		= (1 << 11),
	IB_DEVICE_RC_RNR_NAK_GEN		= (1 << 12),
	IB_DEVICE_SRQ_RESIZE			= (1 << 13),
	IB_DEVICE_N_NOTIFY_CQ			= (1 << 14),

	/*
	 * This device supports a per-device lkey or stag that can be
	 * used without performing a memory registration for the local
	 * memory.  Note that ULPs should never check this flag, but
	 * instead of use the local_dma_lkey flag in the ib_pd structure,
	 * which will always contain a usable lkey.
	 */
	IB_DEVICE_LOCAL_DMA_LKEY		= (1 << 15),
	/* Reserved, old SEND_W_INV		= (1 << 16),*/
	IB_DEVICE_MEM_WINDOW			= (1 << 17),
	/*
	 * Devices should set IB_DEVICE_UD_IP_SUM if they support
	 * insertion of UDP and TCP checksum on outgoing UD IPoIB
	 * messages and can verify the validity of checksum for
	 * incoming messages.  Setting this flag implies that the
	 * IPoIB driver may set NETIF_F_IP_CSUM for datagram mode.
	 */
	IB_DEVICE_UD_IP_CSUM			= (1 << 18),
	IB_DEVICE_UD_TSO			= (1 << 19),
	IB_DEVICE_XRC				= (1 << 20),

	/*
	 * This device supports the IB "base memory management extension",
	 * which includes support for fast registrations (IB_WR_REG_MR,
	 * IB_WR_LOCAL_INV and IB_WR_SEND_WITH_INV verbs).  This flag should
	 * also be set by any iWarp device which must support FRs to comply
	 * to the iWarp verbs spec.  iWarp devices also support the
	 * IB_WR_RDMA_READ_WITH_INV verb for RDMA READs that invalidate the
	 * stag.
	 */
	IB_DEVICE_MEM_MGT_EXTENSIONS		= (1 << 21),
	IB_DEVICE_BLOCK_MULTICAST_LOOPBACK	= (1 << 22),
	IB_DEVICE_MEM_WINDOW_TYPE_2A		= (1 << 23),
	IB_DEVICE_MEM_WINDOW_TYPE_2B		= (1 << 24),
	IB_DEVICE_RC_IP_CSUM			= (1 << 25),
	/* Deprecated. Please use IB_RAW_PACKET_CAP_IP_CSUM. */
	IB_DEVICE_RAW_IP_CSUM			= (1 << 26),
	/*
	 * Devices should set IB_DEVICE_CROSS_CHANNEL if they
	 * support execution of WQEs that involve synchronization
	 * of I/O operations with single completion queue managed
	 * by hardware.
	 */
	IB_DEVICE_CROSS_CHANNEL			= (1 << 27),
	IB_DEVICE_MANAGED_FLOW_STEERING		= (1 << 29),
	IB_DEVICE_INTEGRITY_HANDOVER		= (1 << 30),
	IB_DEVICE_ON_DEMAND_PAGING		= (1ULL << 31),
	IB_DEVICE_SG_GAPS_REG			= (1ULL << 32),
	IB_DEVICE_VIRTUAL_FUNCTION		= (1ULL << 33),
	/* Deprecated. Please use IB_RAW_PACKET_CAP_SCATTER_FCS. */
	IB_DEVICE_RAW_SCATTER_FCS		= (1ULL << 34),
	IB_DEVICE_RDMA_NETDEV_OPA_VNIC		= (1ULL << 35),
	/* The device supports padding incoming writes to cacheline. */
	IB_DEVICE_PCI_WRITE_END_PADDING		= (1ULL << 36),
	IB_DEVICE_ALLOW_USER_UNREG		= (1ULL << 37),
};

enum ib_atomic_cap {
	IB_ATOMIC_NONE,
	IB_ATOMIC_HCA,
	IB_ATOMIC_GLOB
};

enum ib_odp_general_cap_bits {
	IB_ODP_SUPPORT		= 1 << 0,
	IB_ODP_SUPPORT_IMPLICIT = 1 << 1,
};

enum ib_odp_transport_cap_bits {
	IB_ODP_SUPPORT_SEND	= 1 << 0,
	IB_ODP_SUPPORT_RECV	= 1 << 1,
	IB_ODP_SUPPORT_WRITE	= 1 << 2,
	IB_ODP_SUPPORT_READ	= 1 << 3,
	IB_ODP_SUPPORT_ATOMIC	= 1 << 4,
	IB_ODP_SUPPORT_SRQ_RECV	= 1 << 5,
};

struct ib_odp_caps {
	uint64_t general_caps;
	struct {
		uint32_t  rc_odp_caps;
		uint32_t  uc_odp_caps;
		uint32_t  ud_odp_caps;
		uint32_t  xrc_odp_caps;
	} per_transport_caps;
};

struct ib_rss_caps {
	/* Corresponding bit will be set if qp type from
	 * 'enum ib_qp_type' is supported, e.g.
	 * supported_qpts |= 1 << IB_QPT_UD
	 */
	u32 supported_qpts;
	u32 max_rwq_indirection_tables;
	u32 max_rwq_indirection_table_size;
};

enum ib_tm_cap_flags {
	/*  Support tag matching with rendezvous offload for RC transport */
	IB_TM_CAP_RNDV_RC = 1 << 0,
};

struct ib_tm_caps {
	/* Max size of RNDV header */
	u32 max_rndv_hdr_size;
	/* Max number of entries in tag matching list */
	u32 max_num_tags;
	/* From enum ib_tm_cap_flags */
	u32 flags;
	/* Max number of outstanding list operations */
	u32 max_ops;
	/* Max number of SGE in tag matching entry */
	u32 max_sge;
};

struct ib_cq_init_attr {
	unsigned int	cqe;
	u32		comp_vector;
	u32		flags;
};

enum ib_cq_attr_mask {
	IB_CQ_MODERATE = 1 << 0,
};

struct ib_cq_caps {
	u16     max_cq_moderation_count;
	u16     max_cq_moderation_period;
};

struct ib_dm_mr_attr {
	u64		length;
	u64		offset;
	u32		access_flags;
};

struct ib_dm_alloc_attr {
	u64	length;
	u32	alignment;
	u32	flags;
};

struct ib_device_attr {
	u64			fw_ver;
	__be64			sys_image_guid;
	u64			max_mr_size;
	u64			page_size_cap;
	u32			vendor_id;
	u32			vendor_part_id;
	u32			hw_ver;
	int			max_qp;
	int			max_qp_wr;
	u64			device_cap_flags;
	int			max_send_sge;
	int			max_recv_sge;
	int			max_sge_rd;
	int			max_cq;
	int			max_cqe;
	int			max_mr;
	int			max_pd;
	int			max_qp_rd_atom;
	int			max_ee_rd_atom;
	int			max_res_rd_atom;
	int			max_qp_init_rd_atom;
	int			max_ee_init_rd_atom;
	enum ib_atomic_cap	atomic_cap;
	enum ib_atomic_cap	masked_atomic_cap;
	int			max_ee;
	int			max_rdd;
	int			max_mw;
	int			max_raw_ipv6_qp;
	int			max_raw_ethy_qp;
	int			max_mcast_grp;
	int			max_mcast_qp_attach;
	int			max_total_mcast_qp_attach;
	int			max_ah;
	int			max_fmr;
	int			max_map_per_fmr;
	int			max_srq;
	int			max_srq_wr;
	int			max_srq_sge;
	unsigned int		max_fast_reg_page_list_len;
	unsigned int		max_pi_fast_reg_page_list_len;
	u16			max_pkeys;
	u8			local_ca_ack_delay;
	int			sig_prot_cap;
	int			sig_guard_cap;
	struct ib_odp_caps	odp_caps;
	uint64_t		timestamp_mask;
	uint64_t		hca_core_clock; /* in KHZ */
	struct ib_rss_caps	rss_caps;
	u32			max_wq_type_rq;
	u32			raw_packet_caps; /* Use ib_raw_packet_caps enum */
	struct ib_tm_caps	tm_caps;
	struct ib_cq_caps       cq_caps;
	u64			max_dm_size;
};

enum ib_mtu {
	IB_MTU_256  = 1,
	IB_MTU_512  = 2,
	IB_MTU_1024 = 3,
	IB_MTU_2048 = 4,
	IB_MTU_4096 = 5
};

static inline int ib_mtu_enum_to_int(enum ib_mtu mtu)
{
	switch (mtu) {
	case IB_MTU_256:  return  256;
	case IB_MTU_512:  return  512;
	case IB_MTU_1024: return 1024;
	case IB_MTU_2048: return 2048;
	case IB_MTU_4096: return 4096;
	default: 	  return -1;
	}
}

static inline enum ib_mtu ib_mtu_int_to_enum(int mtu)
{
	if (mtu >= 4096)
		return IB_MTU_4096;
	else if (mtu >= 2048)
		return IB_MTU_2048;
	else if (mtu >= 1024)
		return IB_MTU_1024;
	else if (mtu >= 512)
		return IB_MTU_512;
	else
		return IB_MTU_256;
}

enum ib_port_state {
	IB_PORT_NOP		= 0,
	IB_PORT_DOWN		= 1,
	IB_PORT_INIT		= 2,
	IB_PORT_ARMED		= 3,
	IB_PORT_ACTIVE		= 4,
	IB_PORT_ACTIVE_DEFER	= 5
};

enum ib_port_phys_state {
	IB_PORT_PHYS_STATE_SLEEP = 1,
	IB_PORT_PHYS_STATE_POLLING = 2,
	IB_PORT_PHYS_STATE_DISABLED = 3,
	IB_PORT_PHYS_STATE_PORT_CONFIGURATION_TRAINING = 4,
	IB_PORT_PHYS_STATE_LINK_UP = 5,
	IB_PORT_PHYS_STATE_LINK_ERROR_RECOVERY = 6,
	IB_PORT_PHYS_STATE_PHY_TEST = 7,
};

enum ib_port_width {
	IB_WIDTH_1X	= 1,
	IB_WIDTH_2X	= 16,
	IB_WIDTH_4X	= 2,
	IB_WIDTH_8X	= 4,
	IB_WIDTH_12X	= 8
};

static inline int ib_width_enum_to_int(enum ib_port_width width)
{
	switch (width) {
	case IB_WIDTH_1X:  return  1;
	case IB_WIDTH_2X:  return  2;
	case IB_WIDTH_4X:  return  4;
	case IB_WIDTH_8X:  return  8;
	case IB_WIDTH_12X: return 12;
	default: 	  return -1;
	}
}

enum ib_port_speed {
	IB_SPEED_SDR	= 1,
	IB_SPEED_DDR	= 2,
	IB_SPEED_QDR	= 4,
	IB_SPEED_FDR10	= 8,
	IB_SPEED_FDR	= 16,
	IB_SPEED_EDR	= 32,
	IB_SPEED_HDR	= 64
};

/**
 * struct rdma_hw_stats
 * @lock - Mutex to protect parallel write access to lifespan and values
 *    of counters, which are 64bits and not guaranteeed to be written
 *    atomicaly on 32bits systems.
 * @timestamp - Used by the core code to track when the last update was
 * @lifespan - Used by the core code to determine how old the counters
 *   should be before being updated again.  Stored in jiffies, defaults
 *   to 10 milliseconds, drivers can override the default be specifying
 *   their own value during their allocation routine.
 * @name - Array of pointers to static names used for the counters in
 *   directory.
 * @num_counters - How many hardware counters there are.  If name is
 *   shorter than this number, a kernel oops will result.  Driver authors
 *   are encouraged to leave BUILD_BUG_ON(ARRAY_SIZE(@name) < num_counters)
 *   in their code to prevent this.
 * @value - Array of u64 counters that are accessed by the sysfs code and
 *   filled in by the drivers get_stats routine
 */
struct rdma_hw_stats {
	struct mutex	lock; /* Protect lifespan and values[] */
	unsigned long	timestamp;
	unsigned long	lifespan;
	const char * const *names;
	int		num_counters;
	u64		value[];
};

#define RDMA_HW_STATS_DEFAULT_LIFESPAN 10
/**
 * rdma_alloc_hw_stats_struct - Helper function to allocate dynamic struct
 *   for drivers.
 * @names - Array of static const char *
 * @num_counters - How many elements in array
 * @lifespan - How many milliseconds between updates
 */
static inline struct rdma_hw_stats *rdma_alloc_hw_stats_struct(
		const char * const *names, int num_counters,
		unsigned long lifespan)
{
	struct rdma_hw_stats *stats;

	stats = kzalloc(sizeof(*stats) + num_counters * sizeof(u64),
			GFP_KERNEL);
	if (!stats)
		return NULL;
	stats->names = names;
	stats->num_counters = num_counters;
	stats->lifespan = msecs_to_jiffies(lifespan);

	return stats;
}


/* Define bits for the various functionality this port needs to be supported by
 * the core.
 */
/* Management                           0x00000FFF */
#define RDMA_CORE_CAP_IB_MAD            0x00000001
#define RDMA_CORE_CAP_IB_SMI            0x00000002
#define RDMA_CORE_CAP_IB_CM             0x00000004
#define RDMA_CORE_CAP_IW_CM             0x00000008
#define RDMA_CORE_CAP_IB_SA             0x00000010
#define RDMA_CORE_CAP_OPA_MAD           0x00000020

/* Address format                       0x000FF000 */
#define RDMA_CORE_CAP_AF_IB             0x00001000
#define RDMA_CORE_CAP_ETH_AH            0x00002000
#define RDMA_CORE_CAP_OPA_AH            0x00004000
#define RDMA_CORE_CAP_IB_GRH_REQUIRED   0x00008000

/* Protocol                             0xFFF00000 */
#define RDMA_CORE_CAP_PROT_IB           0x00100000
#define RDMA_CORE_CAP_PROT_ROCE         0x00200000
#define RDMA_CORE_CAP_PROT_IWARP        0x00400000
#define RDMA_CORE_CAP_PROT_ROCE_UDP_ENCAP 0x00800000
#define RDMA_CORE_CAP_PROT_RAW_PACKET   0x01000000
#define RDMA_CORE_CAP_PROT_USNIC        0x02000000

#define RDMA_CORE_PORT_IB_GRH_REQUIRED (RDMA_CORE_CAP_IB_GRH_REQUIRED \
					| RDMA_CORE_CAP_PROT_ROCE     \
					| RDMA_CORE_CAP_PROT_ROCE_UDP_ENCAP)

#define RDMA_CORE_PORT_IBA_IB          (RDMA_CORE_CAP_PROT_IB  \
					| RDMA_CORE_CAP_IB_MAD \
					| RDMA_CORE_CAP_IB_SMI \
					| RDMA_CORE_CAP_IB_CM  \
					| RDMA_CORE_CAP_IB_SA  \
					| RDMA_CORE_CAP_AF_IB)
#define RDMA_CORE_PORT_IBA_ROCE        (RDMA_CORE_CAP_PROT_ROCE \
					| RDMA_CORE_CAP_IB_MAD  \
					| RDMA_CORE_CAP_IB_CM   \
					| RDMA_CORE_CAP_AF_IB   \
					| RDMA_CORE_CAP_ETH_AH)
#define RDMA_CORE_PORT_IBA_ROCE_UDP_ENCAP			\
					(RDMA_CORE_CAP_PROT_ROCE_UDP_ENCAP \
					| RDMA_CORE_CAP_IB_MAD  \
					| RDMA_CORE_CAP_IB_CM   \
					| RDMA_CORE_CAP_AF_IB   \
					| RDMA_CORE_CAP_ETH_AH)
#define RDMA_CORE_PORT_IWARP           (RDMA_CORE_CAP_PROT_IWARP \
					| RDMA_CORE_CAP_IW_CM)
#define RDMA_CORE_PORT_INTEL_OPA       (RDMA_CORE_PORT_IBA_IB  \
					| RDMA_CORE_CAP_OPA_MAD)

#define RDMA_CORE_PORT_RAW_PACKET	(RDMA_CORE_CAP_PROT_RAW_PACKET)

#define RDMA_CORE_PORT_USNIC		(RDMA_CORE_CAP_PROT_USNIC)

struct ib_port_attr {
	u64			subnet_prefix;
	enum ib_port_state	state;
	enum ib_mtu		max_mtu;
	enum ib_mtu		active_mtu;
	int			gid_tbl_len;
	unsigned int		ip_gids:1;
	/* This is the value from PortInfo CapabilityMask, defined by IBA */
	u32			port_cap_flags;
	u32			max_msg_sz;
	u32			bad_pkey_cntr;
	u32			qkey_viol_cntr;
	u16			pkey_tbl_len;
	u32			sm_lid;
	u32			lid;
	u8			lmc;
	u8			max_vl_num;
	u8			sm_sl;
	u8			subnet_timeout;
	u8			init_type_reply;
	u8			active_width;
	u8			active_speed;
	u8                      phys_state;
	u16			port_cap_flags2;
};

enum ib_device_modify_flags {
	IB_DEVICE_MODIFY_SYS_IMAGE_GUID	= 1 << 0,
	IB_DEVICE_MODIFY_NODE_DESC	= 1 << 1
};

#define IB_DEVICE_NODE_DESC_MAX 64

struct ib_device_modify {
	u64	sys_image_guid;
	char	node_desc[IB_DEVICE_NODE_DESC_MAX];
};

enum ib_port_modify_flags {
	IB_PORT_SHUTDOWN		= 1,
	IB_PORT_INIT_TYPE		= (1<<2),
	IB_PORT_RESET_QKEY_CNTR		= (1<<3),
	IB_PORT_OPA_MASK_CHG		= (1<<4)
};

struct ib_port_modify {
	u32	set_port_cap_mask;
	u32	clr_port_cap_mask;
	u8	init_type;
};

enum ib_event_type {
	IB_EVENT_CQ_ERR,
	IB_EVENT_QP_FATAL,
	IB_EVENT_QP_REQ_ERR,
	IB_EVENT_QP_ACCESS_ERR,
	IB_EVENT_COMM_EST,
	IB_EVENT_SQ_DRAINED,
	IB_EVENT_PATH_MIG,
	IB_EVENT_PATH_MIG_ERR,
	IB_EVENT_DEVICE_FATAL,
	IB_EVENT_PORT_ACTIVE,
	IB_EVENT_PORT_ERR,
	IB_EVENT_LID_CHANGE,
	IB_EVENT_PKEY_CHANGE,
	IB_EVENT_SM_CHANGE,
	IB_EVENT_SRQ_ERR,
	IB_EVENT_SRQ_LIMIT_REACHED,
	IB_EVENT_QP_LAST_WQE_REACHED,
	IB_EVENT_CLIENT_REREGISTER,
	IB_EVENT_GID_CHANGE,
	IB_EVENT_WQ_FATAL,
};

const char *__attribute_const__ ib_event_msg(enum ib_event_type event);

struct ib_event {
	struct ib_device	*device;
	union {
		struct ib_cq	*cq;
		struct ib_qp	*qp;
		struct ib_srq	*srq;
		struct ib_wq	*wq;
		u8		port_num;
	} element;
	enum ib_event_type	event;
};

struct ib_event_handler {
	struct ib_device *device;
	void            (*handler)(struct ib_event_handler *, struct ib_event *);
	struct list_head  list;
};

#define INIT_IB_EVENT_HANDLER(_ptr, _device, _handler)		\
	do {							\
		(_ptr)->device  = _device;			\
		(_ptr)->handler = _handler;			\
		INIT_LIST_HEAD(&(_ptr)->list);			\
	} while (0)

struct ib_global_route {
	const struct ib_gid_attr *sgid_attr;
	union ib_gid	dgid;
	u32		flow_label;
	u8		sgid_index;
	u8		hop_limit;
	u8		traffic_class;
};

struct ib_grh {
	__be32		version_tclass_flow;
	__be16		paylen;
	u8		next_hdr;
	u8		hop_limit;
	union ib_gid	sgid;
	union ib_gid	dgid;
};

union rdma_network_hdr {
	struct ib_grh ibgrh;
	struct {
		/* The IB spec states that if it's IPv4, the header
		 * is located in the last 20 bytes of the header.
		 */
		u8		reserved[20];
		struct iphdr	roce4grh;
	};
};

#define IB_QPN_MASK		0xFFFFFF

enum {
	IB_MULTICAST_QPN = 0xffffff
};

#define IB_LID_PERMISSIVE	cpu_to_be16(0xFFFF)
#define IB_MULTICAST_LID_BASE	cpu_to_be16(0xC000)

enum ib_ah_flags {
	IB_AH_GRH	= 1
};

enum ib_rate {
	IB_RATE_PORT_CURRENT = 0,
	IB_RATE_2_5_GBPS = 2,
	IB_RATE_5_GBPS   = 5,
	IB_RATE_10_GBPS  = 3,
	IB_RATE_20_GBPS  = 6,
	IB_RATE_30_GBPS  = 4,
	IB_RATE_40_GBPS  = 7,
	IB_RATE_60_GBPS  = 8,
	IB_RATE_80_GBPS  = 9,
	IB_RATE_120_GBPS = 10,
	IB_RATE_14_GBPS  = 11,
	IB_RATE_56_GBPS  = 12,
	IB_RATE_112_GBPS = 13,
	IB_RATE_168_GBPS = 14,
	IB_RATE_25_GBPS  = 15,
	IB_RATE_100_GBPS = 16,
	IB_RATE_200_GBPS = 17,
	IB_RATE_300_GBPS = 18,
	IB_RATE_28_GBPS  = 19,
	IB_RATE_50_GBPS  = 20,
	IB_RATE_400_GBPS = 21,
	IB_RATE_600_GBPS = 22,
};

/**
 * ib_rate_to_mult - Convert the IB rate enum to a multiple of the
 * base rate of 2.5 Gbit/sec.  For example, IB_RATE_5_GBPS will be
 * converted to 2, since 5 Gbit/sec is 2 * 2.5 Gbit/sec.
 * @rate: rate to convert.
 */
__attribute_const__ int ib_rate_to_mult(enum ib_rate rate);

/**
 * ib_rate_to_mbps - Convert the IB rate enum to Mbps.
 * For example, IB_RATE_2_5_GBPS will be converted to 2500.
 * @rate: rate to convert.
 */
__attribute_const__ int ib_rate_to_mbps(enum ib_rate rate);


/**
 * enum ib_mr_type - memory region type
 * @IB_MR_TYPE_MEM_REG:       memory region that is used for
 *                            normal registration
 * @IB_MR_TYPE_SG_GAPS:       memory region that is capable to
 *                            register any arbitrary sg lists (without
 *                            the normal mr constraints - see
 *                            ib_map_mr_sg)
 * @IB_MR_TYPE_DM:            memory region that is used for device
 *                            memory registration
 * @IB_MR_TYPE_USER:          memory region that is used for the user-space
 *                            application
 * @IB_MR_TYPE_DMA:           memory region that is used for DMA operations
 *                            without address translations (VA=PA)
 * @IB_MR_TYPE_INTEGRITY:     memory region that is used for
 *                            data integrity operations
 */
enum ib_mr_type {
	IB_MR_TYPE_MEM_REG,
	IB_MR_TYPE_SG_GAPS,
	IB_MR_TYPE_DM,
	IB_MR_TYPE_USER,
	IB_MR_TYPE_DMA,
	IB_MR_TYPE_INTEGRITY,
};

enum ib_mr_status_check {
	IB_MR_CHECK_SIG_STATUS = 1,
};

/**
 * struct ib_mr_status - Memory region status container
 *
 * @fail_status: Bitmask of MR checks status. For each
 *     failed check a corresponding status bit is set.
 * @sig_err: Additional info for IB_MR_CEHCK_SIG_STATUS
 *     failure.
 */
struct ib_mr_status {
	u32		    fail_status;
	struct ib_sig_err   sig_err;
};

/**
 * mult_to_ib_rate - Convert a multiple of 2.5 Gbit/sec to an IB rate
 * enum.
 * @mult: multiple to convert.
 */
__attribute_const__ enum ib_rate mult_to_ib_rate(int mult);

enum rdma_ah_attr_type {
	RDMA_AH_ATTR_TYPE_UNDEFINED,
	RDMA_AH_ATTR_TYPE_IB,
	RDMA_AH_ATTR_TYPE_ROCE,
	RDMA_AH_ATTR_TYPE_OPA,
};

struct ib_ah_attr {
	u16			dlid;
	u8			src_path_bits;
};

struct roce_ah_attr {
	u8			dmac[ETH_ALEN];
};

struct opa_ah_attr {
	u32			dlid;
	u8			src_path_bits;
	bool			make_grd;
};

struct rdma_ah_attr {
	struct ib_global_route	grh;
	u8			sl;
	u8			static_rate;
	u8			port_num;
	u8			ah_flags;
	enum rdma_ah_attr_type type;
	union {
		struct ib_ah_attr ib;
		struct roce_ah_attr roce;
		struct opa_ah_attr opa;
	};
};

enum ib_wc_status {
	IB_WC_SUCCESS,
	IB_WC_LOC_LEN_ERR,
	IB_WC_LOC_QP_OP_ERR,
	IB_WC_LOC_EEC_OP_ERR,
	IB_WC_LOC_PROT_ERR,
	IB_WC_WR_FLUSH_ERR,
	IB_WC_MW_BIND_ERR,
	IB_WC_BAD_RESP_ERR,
	IB_WC_LOC_ACCESS_ERR,
	IB_WC_REM_INV_REQ_ERR,
	IB_WC_REM_ACCESS_ERR,
	IB_WC_REM_OP_ERR,
	IB_WC_RETRY_EXC_ERR,
	IB_WC_RNR_RETRY_EXC_ERR,
	IB_WC_LOC_RDD_VIOL_ERR,
	IB_WC_REM_INV_RD_REQ_ERR,
	IB_WC_REM_ABORT_ERR,
	IB_WC_INV_EECN_ERR,
	IB_WC_INV_EEC_STATE_ERR,
	IB_WC_FATAL_ERR,
	IB_WC_RESP_TIMEOUT_ERR,
	IB_WC_GENERAL_ERR
};

const char *__attribute_const__ ib_wc_status_msg(enum ib_wc_status status);

enum ib_wc_opcode {
	IB_WC_SEND,
	IB_WC_RDMA_WRITE,
	IB_WC_RDMA_READ,
	IB_WC_COMP_SWAP,
	IB_WC_FETCH_ADD,
	IB_WC_LSO,
	IB_WC_LOCAL_INV,
	IB_WC_REG_MR,
	IB_WC_MASKED_COMP_SWAP,
	IB_WC_MASKED_FETCH_ADD,
/*
 * Set value of IB_WC_RECV so consumers can test if a completion is a
 * receive by testing (opcode & IB_WC_RECV).
 */
	IB_WC_RECV			= 1 << 7,
	IB_WC_RECV_RDMA_WITH_IMM
};

enum ib_wc_flags {
	IB_WC_GRH		= 1,
	IB_WC_WITH_IMM		= (1<<1),
	IB_WC_WITH_INVALIDATE	= (1<<2),
	IB_WC_IP_CSUM_OK	= (1<<3),
	IB_WC_WITH_SMAC		= (1<<4),
	IB_WC_WITH_VLAN		= (1<<5),
	IB_WC_WITH_NETWORK_HDR_TYPE	= (1<<6),
};

struct ib_wc {
	union {
		u64		wr_id;
		struct ib_cqe	*wr_cqe;
	};
	enum ib_wc_status	status;
	enum ib_wc_opcode	opcode;
	u32			vendor_err;
	u32			byte_len;
	struct ib_qp	       *qp;
	union {
		__be32		imm_data;
		u32		invalidate_rkey;
	} ex;
	u32			src_qp;
	u32			slid;
	int			wc_flags;
	u16			pkey_index;
	u8			sl;
	u8			dlid_path_bits;
	u8			port_num;	/* valid only for DR SMPs on switches */
	u8			smac[ETH_ALEN];
	u16			vlan_id;
	u8			network_hdr_type;
};

enum ib_cq_notify_flags {
	IB_CQ_SOLICITED			= 1 << 0,
	IB_CQ_NEXT_COMP			= 1 << 1,
	IB_CQ_SOLICITED_MASK		= IB_CQ_SOLICITED | IB_CQ_NEXT_COMP,
	IB_CQ_REPORT_MISSED_EVENTS	= 1 << 2,
};

enum ib_srq_type {
	IB_SRQT_BASIC,
	IB_SRQT_XRC,
	IB_SRQT_TM,
};

static inline bool ib_srq_has_cq(enum ib_srq_type srq_type)
{
	return srq_type == IB_SRQT_XRC ||
	       srq_type == IB_SRQT_TM;
}

enum ib_srq_attr_mask {
	IB_SRQ_MAX_WR	= 1 << 0,
	IB_SRQ_LIMIT	= 1 << 1,
};

struct ib_srq_attr {
	u32	max_wr;
	u32	max_sge;
	u32	srq_limit;
};

struct ib_srq_init_attr {
	void		      (*event_handler)(struct ib_event *, void *);
	void		       *srq_context;
	struct ib_srq_attr	attr;
	enum ib_srq_type	srq_type;

	struct {
		struct ib_cq   *cq;
		union {
			struct {
				struct ib_xrcd *xrcd;
			} xrc;

			struct {
				u32		max_num_tags;
			} tag_matching;
		};
	} ext;
};

struct ib_qp_cap {
	u32	max_send_wr;
	u32	max_recv_wr;
	u32	max_send_sge;
	u32	max_recv_sge;
	u32	max_inline_data;

	/*
	 * Maximum number of rdma_rw_ctx structures in flight at a time.
	 * ib_create_qp() will calculate the right amount of neededed WRs
	 * and MRs based on this.
	 */
	u32	max_rdma_ctxs;
};

enum ib_sig_type {
	IB_SIGNAL_ALL_WR,
	IB_SIGNAL_REQ_WR
};

enum ib_qp_type {
	/*
	 * IB_QPT_SMI and IB_QPT_GSI have to be the first two entries
	 * here (and in that order) since the MAD layer uses them as
	 * indices into a 2-entry table.
	 */
	IB_QPT_SMI,
	IB_QPT_GSI,

	IB_QPT_RC,
	IB_QPT_UC,
	IB_QPT_UD,
	IB_QPT_RAW_IPV6,
	IB_QPT_RAW_ETHERTYPE,
	IB_QPT_RAW_PACKET = 8,
	IB_QPT_XRC_INI = 9,
	IB_QPT_XRC_TGT,
	IB_QPT_MAX,
	IB_QPT_DRIVER = 0xFF,
	/* Reserve a range for qp types internal to the low level driver.
	 * These qp types will not be visible at the IB core layer, so the
	 * IB_QPT_MAX usages should not be affected in the core layer
	 */
	IB_QPT_RESERVED1 = 0x1000,
	IB_QPT_RESERVED2,
	IB_QPT_RESERVED3,
	IB_QPT_RESERVED4,
	IB_QPT_RESERVED5,
	IB_QPT_RESERVED6,
	IB_QPT_RESERVED7,
	IB_QPT_RESERVED8,
	IB_QPT_RESERVED9,
	IB_QPT_RESERVED10,
};

enum ib_qp_create_flags {
	IB_QP_CREATE_IPOIB_UD_LSO		= 1 << 0,
	IB_QP_CREATE_BLOCK_MULTICAST_LOOPBACK	= 1 << 1,
	IB_QP_CREATE_CROSS_CHANNEL              = 1 << 2,
	IB_QP_CREATE_MANAGED_SEND               = 1 << 3,
	IB_QP_CREATE_MANAGED_RECV               = 1 << 4,
	IB_QP_CREATE_NETIF_QP			= 1 << 5,
	IB_QP_CREATE_INTEGRITY_EN		= 1 << 6,
	/* FREE					= 1 << 7, */
	IB_QP_CREATE_SCATTER_FCS		= 1 << 8,
	IB_QP_CREATE_CVLAN_STRIPPING		= 1 << 9,
	IB_QP_CREATE_SOURCE_QPN			= 1 << 10,
	IB_QP_CREATE_PCI_WRITE_END_PADDING	= 1 << 11,
	/* reserve bits 26-31 for low level drivers' internal use */
	IB_QP_CREATE_RESERVED_START		= 1 << 26,
	IB_QP_CREATE_RESERVED_END		= 1 << 31,
};

/*
 * Note: users may not call ib_close_qp or ib_destroy_qp from the event_handler
 * callback to destroy the passed in QP.
 */

struct ib_qp_init_attr {
	/* Consumer's event_handler callback must not block */
	void                  (*event_handler)(struct ib_event *, void *);

	void		       *qp_context;
	struct ib_cq	       *send_cq;
	struct ib_cq	       *recv_cq;
	struct ib_srq	       *srq;
	struct ib_xrcd	       *xrcd;     /* XRC TGT QPs only */
	struct ib_qp_cap	cap;
	enum ib_sig_type	sq_sig_type;
	enum ib_qp_type		qp_type;
	u32			create_flags;

	/*
	 * Only needed for special QP types, or when using the RW API.
	 */
	u8			port_num;
	struct ib_rwq_ind_table *rwq_ind_tbl;
	u32			source_qpn;
};

struct ib_qp_open_attr {
	void                  (*event_handler)(struct ib_event *, void *);
	void		       *qp_context;
	u32			qp_num;
	enum ib_qp_type		qp_type;
};

enum ib_rnr_timeout {
	IB_RNR_TIMER_655_36 =  0,
	IB_RNR_TIMER_000_01 =  1,
	IB_RNR_TIMER_000_02 =  2,
	IB_RNR_TIMER_000_03 =  3,
	IB_RNR_TIMER_000_04 =  4,
	IB_RNR_TIMER_000_06 =  5,
	IB_RNR_TIMER_000_08 =  6,
	IB_RNR_TIMER_000_12 =  7,
	IB_RNR_TIMER_000_16 =  8,
	IB_RNR_TIMER_000_24 =  9,
	IB_RNR_TIMER_000_32 = 10,
	IB_RNR_TIMER_000_48 = 11,
	IB_RNR_TIMER_000_64 = 12,
	IB_RNR_TIMER_000_96 = 13,
	IB_RNR_TIMER_001_28 = 14,
	IB_RNR_TIMER_001_92 = 15,
	IB_RNR_TIMER_002_56 = 16,
	IB_RNR_TIMER_003_84 = 17,
	IB_RNR_TIMER_005_12 = 18,
	IB_RNR_TIMER_007_68 = 19,
	IB_RNR_TIMER_010_24 = 20,
	IB_RNR_TIMER_015_36 = 21,
	IB_RNR_TIMER_020_48 = 22,
	IB_RNR_TIMER_030_72 = 23,
	IB_RNR_TIMER_040_96 = 24,
	IB_RNR_TIMER_061_44 = 25,
	IB_RNR_TIMER_081_92 = 26,
	IB_RNR_TIMER_122_88 = 27,
	IB_RNR_TIMER_163_84 = 28,
	IB_RNR_TIMER_245_76 = 29,
	IB_RNR_TIMER_327_68 = 30,
	IB_RNR_TIMER_491_52 = 31
};

enum ib_qp_attr_mask {
	IB_QP_STATE			= 1,
	IB_QP_CUR_STATE			= (1<<1),
	IB_QP_EN_SQD_ASYNC_NOTIFY	= (1<<2),
	IB_QP_ACCESS_FLAGS		= (1<<3),
	IB_QP_PKEY_INDEX		= (1<<4),
	IB_QP_PORT			= (1<<5),
	IB_QP_QKEY			= (1<<6),
	IB_QP_AV			= (1<<7),
	IB_QP_PATH_MTU			= (1<<8),
	IB_QP_TIMEOUT			= (1<<9),
	IB_QP_RETRY_CNT			= (1<<10),
	IB_QP_RNR_RETRY			= (1<<11),
	IB_QP_RQ_PSN			= (1<<12),
	IB_QP_MAX_QP_RD_ATOMIC		= (1<<13),
	IB_QP_ALT_PATH			= (1<<14),
	IB_QP_MIN_RNR_TIMER		= (1<<15),
	IB_QP_SQ_PSN			= (1<<16),
	IB_QP_MAX_DEST_RD_ATOMIC	= (1<<17),
	IB_QP_PATH_MIG_STATE		= (1<<18),
	IB_QP_CAP			= (1<<19),
	IB_QP_DEST_QPN			= (1<<20),
	IB_QP_RESERVED1			= (1<<21),
	IB_QP_RESERVED2			= (1<<22),
	IB_QP_RESERVED3			= (1<<23),
	IB_QP_RESERVED4			= (1<<24),
	IB_QP_RATE_LIMIT		= (1<<25),
};

enum ib_qp_state {
	IB_QPS_RESET,
	IB_QPS_INIT,
	IB_QPS_RTR,
	IB_QPS_RTS,
	IB_QPS_SQD,
	IB_QPS_SQE,
	IB_QPS_ERR
};

enum ib_mig_state {
	IB_MIG_MIGRATED,
	IB_MIG_REARM,
	IB_MIG_ARMED
};

enum ib_mw_type {
	IB_MW_TYPE_1 = 1,
	IB_MW_TYPE_2 = 2
};

struct ib_qp_attr {
	enum ib_qp_state	qp_state;
	enum ib_qp_state	cur_qp_state;
	enum ib_mtu		path_mtu;
	enum ib_mig_state	path_mig_state;
	u32			qkey;
	u32			rq_psn;
	u32			sq_psn;
	u32			dest_qp_num;
	int			qp_access_flags;
	struct ib_qp_cap	cap;
	struct rdma_ah_attr	ah_attr;
	struct rdma_ah_attr	alt_ah_attr;
	u16			pkey_index;
	u16			alt_pkey_index;
	u8			en_sqd_async_notify;
	u8			sq_draining;
	u8			max_rd_atomic;
	u8			max_dest_rd_atomic;
	u8			min_rnr_timer;
	u8			port_num;
	u8			timeout;
	u8			retry_cnt;
	u8			rnr_retry;
	u8			alt_port_num;
	u8			alt_timeout;
	u32			rate_limit;
};

enum ib_wr_opcode {
	/* These are shared with userspace */
	IB_WR_RDMA_WRITE = IB_UVERBS_WR_RDMA_WRITE,
	IB_WR_RDMA_WRITE_WITH_IMM = IB_UVERBS_WR_RDMA_WRITE_WITH_IMM,
	IB_WR_SEND = IB_UVERBS_WR_SEND,
	IB_WR_SEND_WITH_IMM = IB_UVERBS_WR_SEND_WITH_IMM,
	IB_WR_RDMA_READ = IB_UVERBS_WR_RDMA_READ,
	IB_WR_ATOMIC_CMP_AND_SWP = IB_UVERBS_WR_ATOMIC_CMP_AND_SWP,
	IB_WR_ATOMIC_FETCH_AND_ADD = IB_UVERBS_WR_ATOMIC_FETCH_AND_ADD,
	IB_WR_LSO = IB_UVERBS_WR_TSO,
	IB_WR_SEND_WITH_INV = IB_UVERBS_WR_SEND_WITH_INV,
	IB_WR_RDMA_READ_WITH_INV = IB_UVERBS_WR_RDMA_READ_WITH_INV,
	IB_WR_LOCAL_INV = IB_UVERBS_WR_LOCAL_INV,
	IB_WR_MASKED_ATOMIC_CMP_AND_SWP =
		IB_UVERBS_WR_MASKED_ATOMIC_CMP_AND_SWP,
	IB_WR_MASKED_ATOMIC_FETCH_AND_ADD =
		IB_UVERBS_WR_MASKED_ATOMIC_FETCH_AND_ADD,

	/* These are kernel only and can not be issued by userspace */
	IB_WR_REG_MR = 0x20,
<<<<<<< HEAD
	IB_WR_REG_SIG_MR,
=======
	IB_WR_REG_MR_INTEGRITY,
>>>>>>> fa578e9d

	/* reserve values for low level drivers' internal use.
	 * These values will not be used at all in the ib core layer.
	 */
	IB_WR_RESERVED1 = 0xf0,
	IB_WR_RESERVED2,
	IB_WR_RESERVED3,
	IB_WR_RESERVED4,
	IB_WR_RESERVED5,
	IB_WR_RESERVED6,
	IB_WR_RESERVED7,
	IB_WR_RESERVED8,
	IB_WR_RESERVED9,
	IB_WR_RESERVED10,
};

enum ib_send_flags {
	IB_SEND_FENCE		= 1,
	IB_SEND_SIGNALED	= (1<<1),
	IB_SEND_SOLICITED	= (1<<2),
	IB_SEND_INLINE		= (1<<3),
	IB_SEND_IP_CSUM		= (1<<4),

	/* reserve bits 26-31 for low level drivers' internal use */
	IB_SEND_RESERVED_START	= (1 << 26),
	IB_SEND_RESERVED_END	= (1 << 31),
};

struct ib_sge {
	u64	addr;
	u32	length;
	u32	lkey;
};

struct ib_cqe {
	void (*done)(struct ib_cq *cq, struct ib_wc *wc);
};

struct ib_send_wr {
	struct ib_send_wr      *next;
	union {
		u64		wr_id;
		struct ib_cqe	*wr_cqe;
	};
	struct ib_sge	       *sg_list;
	int			num_sge;
	enum ib_wr_opcode	opcode;
	int			send_flags;
	union {
		__be32		imm_data;
		u32		invalidate_rkey;
	} ex;
};

struct ib_rdma_wr {
	struct ib_send_wr	wr;
	u64			remote_addr;
	u32			rkey;
};

static inline const struct ib_rdma_wr *rdma_wr(const struct ib_send_wr *wr)
{
	return container_of(wr, struct ib_rdma_wr, wr);
}

struct ib_atomic_wr {
	struct ib_send_wr	wr;
	u64			remote_addr;
	u64			compare_add;
	u64			swap;
	u64			compare_add_mask;
	u64			swap_mask;
	u32			rkey;
};

static inline const struct ib_atomic_wr *atomic_wr(const struct ib_send_wr *wr)
{
	return container_of(wr, struct ib_atomic_wr, wr);
}

struct ib_ud_wr {
	struct ib_send_wr	wr;
	struct ib_ah		*ah;
	void			*header;
	int			hlen;
	int			mss;
	u32			remote_qpn;
	u32			remote_qkey;
	u16			pkey_index; /* valid for GSI only */
	u8			port_num;   /* valid for DR SMPs on switch only */
};

static inline const struct ib_ud_wr *ud_wr(const struct ib_send_wr *wr)
{
	return container_of(wr, struct ib_ud_wr, wr);
}

struct ib_reg_wr {
	struct ib_send_wr	wr;
	struct ib_mr		*mr;
	u32			key;
	int			access;
};

static inline const struct ib_reg_wr *reg_wr(const struct ib_send_wr *wr)
{
	return container_of(wr, struct ib_reg_wr, wr);
}

struct ib_recv_wr {
	struct ib_recv_wr      *next;
	union {
		u64		wr_id;
		struct ib_cqe	*wr_cqe;
	};
	struct ib_sge	       *sg_list;
	int			num_sge;
};

enum ib_access_flags {
	IB_ACCESS_LOCAL_WRITE = IB_UVERBS_ACCESS_LOCAL_WRITE,
	IB_ACCESS_REMOTE_WRITE = IB_UVERBS_ACCESS_REMOTE_WRITE,
	IB_ACCESS_REMOTE_READ = IB_UVERBS_ACCESS_REMOTE_READ,
	IB_ACCESS_REMOTE_ATOMIC = IB_UVERBS_ACCESS_REMOTE_ATOMIC,
	IB_ACCESS_MW_BIND = IB_UVERBS_ACCESS_MW_BIND,
	IB_ZERO_BASED = IB_UVERBS_ACCESS_ZERO_BASED,
	IB_ACCESS_ON_DEMAND = IB_UVERBS_ACCESS_ON_DEMAND,
	IB_ACCESS_HUGETLB = IB_UVERBS_ACCESS_HUGETLB,

	IB_ACCESS_SUPPORTED = ((IB_ACCESS_HUGETLB << 1) - 1)
};

/*
 * XXX: these are apparently used for ->rereg_user_mr, no idea why they
 * are hidden here instead of a uapi header!
 */
enum ib_mr_rereg_flags {
	IB_MR_REREG_TRANS	= 1,
	IB_MR_REREG_PD		= (1<<1),
	IB_MR_REREG_ACCESS	= (1<<2),
	IB_MR_REREG_SUPPORTED	= ((IB_MR_REREG_ACCESS << 1) - 1)
};

struct ib_fmr_attr {
	int	max_pages;
	int	max_maps;
	u8	page_shift;
};

struct ib_umem;

enum rdma_remove_reason {
	/*
	 * Userspace requested uobject deletion or initial try
	 * to remove uobject via cleanup. Call could fail
	 */
	RDMA_REMOVE_DESTROY,
	/* Context deletion. This call should delete the actual object itself */
	RDMA_REMOVE_CLOSE,
	/* Driver is being hot-unplugged. This call should delete the actual object itself */
	RDMA_REMOVE_DRIVER_REMOVE,
	/* uobj is being cleaned-up before being committed */
	RDMA_REMOVE_ABORT,
};

struct ib_rdmacg_object {
#ifdef CONFIG_CGROUP_RDMA
	struct rdma_cgroup	*cg;		/* owner rdma cgroup */
#endif
};

struct ib_ucontext {
	struct ib_device       *device;
	struct ib_uverbs_file  *ufile;
	/*
	 * 'closing' can be read by the driver only during a destroy callback,
	 * it is set when we are closing the file descriptor and indicates
	 * that mm_sem may be locked.
	 */
	bool closing;

	bool cleanup_retryable;

	struct ib_rdmacg_object	cg_obj;
	/*
	 * Implementation details of the RDMA core, don't use in drivers:
	 */
	struct rdma_restrack_entry res;
};

struct ib_uobject {
	u64			user_handle;	/* handle given to us by userspace */
	/* ufile & ucontext owning this object */
	struct ib_uverbs_file  *ufile;
	/* FIXME, save memory: ufile->context == context */
	struct ib_ucontext     *context;	/* associated user context */
	void		       *object;		/* containing object */
	struct list_head	list;		/* link to context's list */
	struct ib_rdmacg_object	cg_obj;		/* rdmacg object */
	int			id;		/* index into kernel idr */
	struct kref		ref;
	atomic_t		usecnt;		/* protects exclusive access */
	struct rcu_head		rcu;		/* kfree_rcu() overhead */

	const struct uverbs_api_object *uapi_object;
};

struct ib_udata {
	const void __user *inbuf;
	void __user *outbuf;
	size_t       inlen;
	size_t       outlen;
};

struct ib_pd {
	u32			local_dma_lkey;
	u32			flags;
	struct ib_device       *device;
	struct ib_uobject      *uobject;
	atomic_t          	usecnt; /* count all resources */

	u32			unsafe_global_rkey;

	/*
	 * Implementation details of the RDMA core, don't use in drivers:
	 */
	struct ib_mr	       *__internal_mr;
	struct rdma_restrack_entry res;
};

struct ib_xrcd {
	struct ib_device       *device;
	atomic_t		usecnt; /* count all exposed resources */
	struct inode	       *inode;

	struct mutex		tgt_qp_mutex;
	struct list_head	tgt_qp_list;
};

struct ib_ah {
	struct ib_device	*device;
	struct ib_pd		*pd;
	struct ib_uobject	*uobject;
	const struct ib_gid_attr *sgid_attr;
	enum rdma_ah_attr_type	type;
};

typedef void (*ib_comp_handler)(struct ib_cq *cq, void *cq_context);

enum ib_poll_context {
	IB_POLL_DIRECT,		   /* caller context, no hw completions */
	IB_POLL_SOFTIRQ,	   /* poll from softirq context */
	IB_POLL_WORKQUEUE,	   /* poll from workqueue */
	IB_POLL_UNBOUND_WORKQUEUE, /* poll from unbound workqueue */
};

struct ib_cq {
	struct ib_device       *device;
	struct ib_uobject      *uobject;
	ib_comp_handler   	comp_handler;
	void                  (*event_handler)(struct ib_event *, void *);
	void                   *cq_context;
	int               	cqe;
	atomic_t          	usecnt; /* count number of work queues */
	enum ib_poll_context	poll_ctx;
	struct ib_wc		*wc;
	union {
		struct irq_poll		iop;
		struct work_struct	work;
	};
	struct workqueue_struct *comp_wq;
	struct dim *dim;
	/*
	 * Implementation details of the RDMA core, don't use in drivers:
	 */
	struct rdma_restrack_entry res;
};

struct ib_srq {
	struct ib_device       *device;
	struct ib_pd	       *pd;
	struct ib_uobject      *uobject;
	void		      (*event_handler)(struct ib_event *, void *);
	void		       *srq_context;
	enum ib_srq_type	srq_type;
	atomic_t		usecnt;

	struct {
		struct ib_cq   *cq;
		union {
			struct {
				struct ib_xrcd *xrcd;
				u32		srq_num;
			} xrc;
		};
	} ext;
};

enum ib_raw_packet_caps {
	/* Strip cvlan from incoming packet and report it in the matching work
	 * completion is supported.
	 */
	IB_RAW_PACKET_CAP_CVLAN_STRIPPING	= (1 << 0),
	/* Scatter FCS field of an incoming packet to host memory is supported.
	 */
	IB_RAW_PACKET_CAP_SCATTER_FCS		= (1 << 1),
	/* Checksum offloads are supported (for both send and receive). */
	IB_RAW_PACKET_CAP_IP_CSUM		= (1 << 2),
	/* When a packet is received for an RQ with no receive WQEs, the
	 * packet processing is delayed.
	 */
	IB_RAW_PACKET_CAP_DELAY_DROP		= (1 << 3),
};

enum ib_wq_type {
	IB_WQT_RQ
};

enum ib_wq_state {
	IB_WQS_RESET,
	IB_WQS_RDY,
	IB_WQS_ERR
};

struct ib_wq {
	struct ib_device       *device;
	struct ib_uobject      *uobject;
	void		    *wq_context;
	void		    (*event_handler)(struct ib_event *, void *);
	struct ib_pd	       *pd;
	struct ib_cq	       *cq;
	u32		wq_num;
	enum ib_wq_state       state;
	enum ib_wq_type	wq_type;
	atomic_t		usecnt;
};

enum ib_wq_flags {
	IB_WQ_FLAGS_CVLAN_STRIPPING	= 1 << 0,
	IB_WQ_FLAGS_SCATTER_FCS		= 1 << 1,
	IB_WQ_FLAGS_DELAY_DROP		= 1 << 2,
	IB_WQ_FLAGS_PCI_WRITE_END_PADDING = 1 << 3,
};

struct ib_wq_init_attr {
	void		       *wq_context;
	enum ib_wq_type	wq_type;
	u32		max_wr;
	u32		max_sge;
	struct	ib_cq	       *cq;
	void		    (*event_handler)(struct ib_event *, void *);
	u32		create_flags; /* Use enum ib_wq_flags */
};

enum ib_wq_attr_mask {
	IB_WQ_STATE		= 1 << 0,
	IB_WQ_CUR_STATE		= 1 << 1,
	IB_WQ_FLAGS		= 1 << 2,
};

struct ib_wq_attr {
	enum	ib_wq_state	wq_state;
	enum	ib_wq_state	curr_wq_state;
	u32			flags; /* Use enum ib_wq_flags */
	u32			flags_mask; /* Use enum ib_wq_flags */
};

struct ib_rwq_ind_table {
	struct ib_device	*device;
	struct ib_uobject      *uobject;
	atomic_t		usecnt;
	u32		ind_tbl_num;
	u32		log_ind_tbl_size;
	struct ib_wq	**ind_tbl;
};

struct ib_rwq_ind_table_init_attr {
	u32		log_ind_tbl_size;
	/* Each entry is a pointer to Receive Work Queue */
	struct ib_wq	**ind_tbl;
};

enum port_pkey_state {
	IB_PORT_PKEY_NOT_VALID = 0,
	IB_PORT_PKEY_VALID = 1,
	IB_PORT_PKEY_LISTED = 2,
};

struct ib_qp_security;

struct ib_port_pkey {
	enum port_pkey_state	state;
	u16			pkey_index;
	u8			port_num;
	struct list_head	qp_list;
	struct list_head	to_error_list;
	struct ib_qp_security  *sec;
};

struct ib_ports_pkeys {
	struct ib_port_pkey	main;
	struct ib_port_pkey	alt;
};

struct ib_qp_security {
	struct ib_qp	       *qp;
	struct ib_device       *dev;
	/* Hold this mutex when changing port and pkey settings. */
	struct mutex		mutex;
	struct ib_ports_pkeys  *ports_pkeys;
	/* A list of all open shared QP handles.  Required to enforce security
	 * properly for all users of a shared QP.
	 */
	struct list_head        shared_qp_list;
	void                   *security;
	bool			destroying;
	atomic_t		error_list_count;
	struct completion	error_complete;
	int			error_comps_pending;
};

/*
 * @max_write_sge: Maximum SGE elements per RDMA WRITE request.
 * @max_read_sge:  Maximum SGE elements per RDMA READ request.
 */
struct ib_qp {
	struct ib_device       *device;
	struct ib_pd	       *pd;
	struct ib_cq	       *send_cq;
	struct ib_cq	       *recv_cq;
	spinlock_t		mr_lock;
	int			mrs_used;
	struct list_head	rdma_mrs;
	struct list_head	sig_mrs;
	struct ib_srq	       *srq;
	struct ib_xrcd	       *xrcd; /* XRC TGT QPs only */
	struct list_head	xrcd_list;

	/* count times opened, mcast attaches, flow attaches */
	atomic_t		usecnt;
	struct list_head	open_list;
	struct ib_qp           *real_qp;
	struct ib_uobject      *uobject;
	void                  (*event_handler)(struct ib_event *, void *);
	void		       *qp_context;
	/* sgid_attrs associated with the AV's */
	const struct ib_gid_attr *av_sgid_attr;
	const struct ib_gid_attr *alt_path_sgid_attr;
	u32			qp_num;
	u32			max_write_sge;
	u32			max_read_sge;
	enum ib_qp_type		qp_type;
	struct ib_rwq_ind_table *rwq_ind_tbl;
	struct ib_qp_security  *qp_sec;
	u8			port;

	bool			integrity_en;
	/*
	 * Implementation details of the RDMA core, don't use in drivers:
	 */
	struct rdma_restrack_entry     res;

	/* The counter the qp is bind to */
	struct rdma_counter    *counter;
};

struct ib_dm {
	struct ib_device  *device;
	u32		   length;
	u32		   flags;
	struct ib_uobject *uobject;
	atomic_t	   usecnt;
};

struct ib_mr {
	struct ib_device  *device;
	struct ib_pd	  *pd;
	u32		   lkey;
	u32		   rkey;
	u64		   iova;
	u64		   length;
	unsigned int	   page_size;
	enum ib_mr_type	   type;
	bool		   need_inval;
	union {
		struct ib_uobject	*uobject;	/* user */
		struct list_head	qp_entry;	/* FR */
	};

	struct ib_dm      *dm;
	struct ib_sig_attrs *sig_attrs; /* only for IB_MR_TYPE_INTEGRITY MRs */
	/*
	 * Implementation details of the RDMA core, don't use in drivers:
	 */
	struct rdma_restrack_entry res;
};

struct ib_mw {
	struct ib_device	*device;
	struct ib_pd		*pd;
	struct ib_uobject	*uobject;
	u32			rkey;
	enum ib_mw_type         type;
};

struct ib_fmr {
	struct ib_device	*device;
	struct ib_pd		*pd;
	struct list_head	list;
	u32			lkey;
	u32			rkey;
};

/* Supported steering options */
enum ib_flow_attr_type {
	/* steering according to rule specifications */
	IB_FLOW_ATTR_NORMAL		= 0x0,
	/* default unicast and multicast rule -
	 * receive all Eth traffic which isn't steered to any QP
	 */
	IB_FLOW_ATTR_ALL_DEFAULT	= 0x1,
	/* default multicast rule -
	 * receive all Eth multicast traffic which isn't steered to any QP
	 */
	IB_FLOW_ATTR_MC_DEFAULT		= 0x2,
	/* sniffer rule - receive all port traffic */
	IB_FLOW_ATTR_SNIFFER		= 0x3
};

/* Supported steering header types */
enum ib_flow_spec_type {
	/* L2 headers*/
	IB_FLOW_SPEC_ETH		= 0x20,
	IB_FLOW_SPEC_IB			= 0x22,
	/* L3 header*/
	IB_FLOW_SPEC_IPV4		= 0x30,
	IB_FLOW_SPEC_IPV6		= 0x31,
	IB_FLOW_SPEC_ESP                = 0x34,
	/* L4 headers*/
	IB_FLOW_SPEC_TCP		= 0x40,
	IB_FLOW_SPEC_UDP		= 0x41,
	IB_FLOW_SPEC_VXLAN_TUNNEL	= 0x50,
	IB_FLOW_SPEC_GRE		= 0x51,
	IB_FLOW_SPEC_MPLS		= 0x60,
	IB_FLOW_SPEC_INNER		= 0x100,
	/* Actions */
	IB_FLOW_SPEC_ACTION_TAG         = 0x1000,
	IB_FLOW_SPEC_ACTION_DROP        = 0x1001,
	IB_FLOW_SPEC_ACTION_HANDLE	= 0x1002,
	IB_FLOW_SPEC_ACTION_COUNT       = 0x1003,
};
#define IB_FLOW_SPEC_LAYER_MASK	0xF0
#define IB_FLOW_SPEC_SUPPORT_LAYERS 10

/* Flow steering rule priority is set according to it's domain.
 * Lower domain value means higher priority.
 */
enum ib_flow_domain {
	IB_FLOW_DOMAIN_USER,
	IB_FLOW_DOMAIN_ETHTOOL,
	IB_FLOW_DOMAIN_RFS,
	IB_FLOW_DOMAIN_NIC,
	IB_FLOW_DOMAIN_NUM /* Must be last */
};

enum ib_flow_flags {
	IB_FLOW_ATTR_FLAGS_DONT_TRAP = 1UL << 1, /* Continue match, no steal */
	IB_FLOW_ATTR_FLAGS_EGRESS = 1UL << 2, /* Egress flow */
	IB_FLOW_ATTR_FLAGS_RESERVED  = 1UL << 3  /* Must be last */
};

struct ib_flow_eth_filter {
	u8	dst_mac[6];
	u8	src_mac[6];
	__be16	ether_type;
	__be16	vlan_tag;
	/* Must be last */
	u8	real_sz[0];
};

struct ib_flow_spec_eth {
	u32			  type;
	u16			  size;
	struct ib_flow_eth_filter val;
	struct ib_flow_eth_filter mask;
};

struct ib_flow_ib_filter {
	__be16 dlid;
	__u8   sl;
	/* Must be last */
	u8	real_sz[0];
};

struct ib_flow_spec_ib {
	u32			 type;
	u16			 size;
	struct ib_flow_ib_filter val;
	struct ib_flow_ib_filter mask;
};

/* IPv4 header flags */
enum ib_ipv4_flags {
	IB_IPV4_DONT_FRAG = 0x2, /* Don't enable packet fragmentation */
	IB_IPV4_MORE_FRAG = 0X4  /* For All fragmented packets except the
				    last have this flag set */
};

struct ib_flow_ipv4_filter {
	__be32	src_ip;
	__be32	dst_ip;
	u8	proto;
	u8	tos;
	u8	ttl;
	u8	flags;
	/* Must be last */
	u8	real_sz[0];
};

struct ib_flow_spec_ipv4 {
	u32			   type;
	u16			   size;
	struct ib_flow_ipv4_filter val;
	struct ib_flow_ipv4_filter mask;
};

struct ib_flow_ipv6_filter {
	u8	src_ip[16];
	u8	dst_ip[16];
	__be32	flow_label;
	u8	next_hdr;
	u8	traffic_class;
	u8	hop_limit;
	/* Must be last */
	u8	real_sz[0];
};

struct ib_flow_spec_ipv6 {
	u32			   type;
	u16			   size;
	struct ib_flow_ipv6_filter val;
	struct ib_flow_ipv6_filter mask;
};

struct ib_flow_tcp_udp_filter {
	__be16	dst_port;
	__be16	src_port;
	/* Must be last */
	u8	real_sz[0];
};

struct ib_flow_spec_tcp_udp {
	u32			      type;
	u16			      size;
	struct ib_flow_tcp_udp_filter val;
	struct ib_flow_tcp_udp_filter mask;
};

struct ib_flow_tunnel_filter {
	__be32	tunnel_id;
	u8	real_sz[0];
};

/* ib_flow_spec_tunnel describes the Vxlan tunnel
 * the tunnel_id from val has the vni value
 */
struct ib_flow_spec_tunnel {
	u32			      type;
	u16			      size;
	struct ib_flow_tunnel_filter  val;
	struct ib_flow_tunnel_filter  mask;
};

struct ib_flow_esp_filter {
	__be32	spi;
	__be32  seq;
	/* Must be last */
	u8	real_sz[0];
};

struct ib_flow_spec_esp {
	u32                           type;
	u16			      size;
	struct ib_flow_esp_filter     val;
	struct ib_flow_esp_filter     mask;
};

struct ib_flow_gre_filter {
	__be16 c_ks_res0_ver;
	__be16 protocol;
	__be32 key;
	/* Must be last */
	u8	real_sz[0];
};

struct ib_flow_spec_gre {
	u32                           type;
	u16			      size;
	struct ib_flow_gre_filter     val;
	struct ib_flow_gre_filter     mask;
};

struct ib_flow_mpls_filter {
	__be32 tag;
	/* Must be last */
	u8	real_sz[0];
};

struct ib_flow_spec_mpls {
	u32                           type;
	u16			      size;
	struct ib_flow_mpls_filter     val;
	struct ib_flow_mpls_filter     mask;
};

struct ib_flow_spec_action_tag {
	enum ib_flow_spec_type	      type;
	u16			      size;
	u32                           tag_id;
};

struct ib_flow_spec_action_drop {
	enum ib_flow_spec_type	      type;
	u16			      size;
};

struct ib_flow_spec_action_handle {
	enum ib_flow_spec_type	      type;
	u16			      size;
	struct ib_flow_action	     *act;
};

enum ib_counters_description {
	IB_COUNTER_PACKETS,
	IB_COUNTER_BYTES,
};

struct ib_flow_spec_action_count {
	enum ib_flow_spec_type type;
	u16 size;
	struct ib_counters *counters;
};

union ib_flow_spec {
	struct {
		u32			type;
		u16			size;
	};
	struct ib_flow_spec_eth		eth;
	struct ib_flow_spec_ib		ib;
	struct ib_flow_spec_ipv4        ipv4;
	struct ib_flow_spec_tcp_udp	tcp_udp;
	struct ib_flow_spec_ipv6        ipv6;
	struct ib_flow_spec_tunnel      tunnel;
	struct ib_flow_spec_esp		esp;
	struct ib_flow_spec_gre		gre;
	struct ib_flow_spec_mpls	mpls;
	struct ib_flow_spec_action_tag  flow_tag;
	struct ib_flow_spec_action_drop drop;
	struct ib_flow_spec_action_handle action;
	struct ib_flow_spec_action_count flow_count;
};

struct ib_flow_attr {
	enum ib_flow_attr_type type;
	u16	     size;
	u16	     priority;
	u32	     flags;
	u8	     num_of_specs;
	u8	     port;
	union ib_flow_spec flows[];
};

struct ib_flow {
	struct ib_qp		*qp;
	struct ib_device	*device;
	struct ib_uobject	*uobject;
};

enum ib_flow_action_type {
	IB_FLOW_ACTION_UNSPECIFIED,
	IB_FLOW_ACTION_ESP = 1,
};

struct ib_flow_action_attrs_esp_keymats {
	enum ib_uverbs_flow_action_esp_keymat			protocol;
	union {
		struct ib_uverbs_flow_action_esp_keymat_aes_gcm aes_gcm;
	} keymat;
};

struct ib_flow_action_attrs_esp_replays {
	enum ib_uverbs_flow_action_esp_replay			protocol;
	union {
		struct ib_uverbs_flow_action_esp_replay_bmp	bmp;
	} replay;
};

enum ib_flow_action_attrs_esp_flags {
	/* All user-space flags at the top: Use enum ib_uverbs_flow_action_esp_flags
	 * This is done in order to share the same flags between user-space and
	 * kernel and spare an unnecessary translation.
	 */

	/* Kernel flags */
	IB_FLOW_ACTION_ESP_FLAGS_ESN_TRIGGERED	= 1ULL << 32,
	IB_FLOW_ACTION_ESP_FLAGS_MOD_ESP_ATTRS	= 1ULL << 33,
};

struct ib_flow_spec_list {
	struct ib_flow_spec_list	*next;
	union ib_flow_spec		spec;
};

struct ib_flow_action_attrs_esp {
	struct ib_flow_action_attrs_esp_keymats		*keymat;
	struct ib_flow_action_attrs_esp_replays		*replay;
	struct ib_flow_spec_list			*encap;
	/* Used only if IB_FLOW_ACTION_ESP_FLAGS_ESN_TRIGGERED is enabled.
	 * Value of 0 is a valid value.
	 */
	u32						esn;
	u32						spi;
	u32						seq;
	u32						tfc_pad;
	/* Use enum ib_flow_action_attrs_esp_flags */
	u64						flags;
	u64						hard_limit_pkts;
};

struct ib_flow_action {
	struct ib_device		*device;
	struct ib_uobject		*uobject;
	enum ib_flow_action_type	type;
	atomic_t			usecnt;
};

struct ib_mad_hdr;
struct ib_grh;

enum ib_process_mad_flags {
	IB_MAD_IGNORE_MKEY	= 1,
	IB_MAD_IGNORE_BKEY	= 2,
	IB_MAD_IGNORE_ALL	= IB_MAD_IGNORE_MKEY | IB_MAD_IGNORE_BKEY
};

enum ib_mad_result {
	IB_MAD_RESULT_FAILURE  = 0,      /* (!SUCCESS is the important flag) */
	IB_MAD_RESULT_SUCCESS  = 1 << 0, /* MAD was successfully processed   */
	IB_MAD_RESULT_REPLY    = 1 << 1, /* Reply packet needs to be sent    */
	IB_MAD_RESULT_CONSUMED = 1 << 2  /* Packet consumed: stop processing */
};

struct ib_port_cache {
	u64		      subnet_prefix;
	struct ib_pkey_cache  *pkey;
	struct ib_gid_table   *gid;
	u8                     lmc;
	enum ib_port_state     port_state;
};

struct ib_cache {
	rwlock_t                lock;
};

struct ib_port_immutable {
	int                           pkey_tbl_len;
	int                           gid_tbl_len;
	u32                           core_cap_flags;
	u32                           max_mad_size;
};

struct ib_port_data {
	struct ib_device *ib_dev;

	struct ib_port_immutable immutable;

	spinlock_t pkey_list_lock;
	struct list_head pkey_list;

	struct ib_port_cache cache;

	spinlock_t netdev_lock;
	struct net_device __rcu *netdev;
	struct hlist_node ndev_hash_link;
	struct rdma_port_counter port_counter;
	struct rdma_hw_stats *hw_stats;
};

/* rdma netdev type - specifies protocol type */
enum rdma_netdev_t {
	RDMA_NETDEV_OPA_VNIC,
	RDMA_NETDEV_IPOIB,
};

/**
 * struct rdma_netdev - rdma netdev
 * For cases where netstack interfacing is required.
 */
struct rdma_netdev {
	void              *clnt_priv;
	struct ib_device  *hca;
	u8                 port_num;

	/*
	 * cleanup function must be specified.
	 * FIXME: This is only used for OPA_VNIC and that usage should be
	 * removed too.
	 */
	void (*free_rdma_netdev)(struct net_device *netdev);

	/* control functions */
	void (*set_id)(struct net_device *netdev, int id);
	/* send packet */
	int (*send)(struct net_device *dev, struct sk_buff *skb,
		    struct ib_ah *address, u32 dqpn);
	/* multicast */
	int (*attach_mcast)(struct net_device *dev, struct ib_device *hca,
			    union ib_gid *gid, u16 mlid,
			    int set_qkey, u32 qkey);
	int (*detach_mcast)(struct net_device *dev, struct ib_device *hca,
			    union ib_gid *gid, u16 mlid);
};

struct rdma_netdev_alloc_params {
	size_t sizeof_priv;
	unsigned int txqs;
	unsigned int rxqs;
	void *param;

	int (*initialize_rdma_netdev)(struct ib_device *device, u8 port_num,
				      struct net_device *netdev, void *param);
};

struct ib_counters {
	struct ib_device	*device;
	struct ib_uobject	*uobject;
	/* num of objects attached */
	atomic_t	usecnt;
};

struct ib_counters_read_attr {
	u64	*counters_buff;
	u32	ncounters;
	u32	flags; /* use enum ib_read_counters_flags */
};

struct uverbs_attr_bundle;
struct iw_cm_id;
struct iw_cm_conn_param;

#define INIT_RDMA_OBJ_SIZE(ib_struct, drv_struct, member)                      \
	.size_##ib_struct =                                                    \
		(sizeof(struct drv_struct) +                                   \
		 BUILD_BUG_ON_ZERO(offsetof(struct drv_struct, member)) +      \
		 BUILD_BUG_ON_ZERO(                                            \
			 !__same_type(((struct drv_struct *)NULL)->member,     \
				      struct ib_struct)))

#define rdma_zalloc_drv_obj_gfp(ib_dev, ib_type, gfp)                         \
	((struct ib_type *)kzalloc(ib_dev->ops.size_##ib_type, gfp))

#define rdma_zalloc_drv_obj(ib_dev, ib_type)                                   \
	rdma_zalloc_drv_obj_gfp(ib_dev, ib_type, GFP_KERNEL)

#define DECLARE_RDMA_OBJ_SIZE(ib_struct) size_t size_##ib_struct

/**
 * struct ib_device_ops - InfiniBand device operations
 * This structure defines all the InfiniBand device operations, providers will
 * need to define the supported operations, otherwise they will be set to null.
 */
struct ib_device_ops {
	struct module *owner;
	enum rdma_driver_id driver_id;
	u32 uverbs_abi_ver;
	unsigned int uverbs_no_driver_id_binding:1;

	int (*post_send)(struct ib_qp *qp, const struct ib_send_wr *send_wr,
			 const struct ib_send_wr **bad_send_wr);
	int (*post_recv)(struct ib_qp *qp, const struct ib_recv_wr *recv_wr,
			 const struct ib_recv_wr **bad_recv_wr);
	void (*drain_rq)(struct ib_qp *qp);
	void (*drain_sq)(struct ib_qp *qp);
	int (*poll_cq)(struct ib_cq *cq, int num_entries, struct ib_wc *wc);
	int (*peek_cq)(struct ib_cq *cq, int wc_cnt);
	int (*req_notify_cq)(struct ib_cq *cq, enum ib_cq_notify_flags flags);
	int (*req_ncomp_notif)(struct ib_cq *cq, int wc_cnt);
	int (*post_srq_recv)(struct ib_srq *srq,
			     const struct ib_recv_wr *recv_wr,
			     const struct ib_recv_wr **bad_recv_wr);
	int (*process_mad)(struct ib_device *device, int process_mad_flags,
			   u8 port_num, const struct ib_wc *in_wc,
			   const struct ib_grh *in_grh,
			   const struct ib_mad_hdr *in_mad, size_t in_mad_size,
			   struct ib_mad_hdr *out_mad, size_t *out_mad_size,
			   u16 *out_mad_pkey_index);
	int (*query_device)(struct ib_device *device,
			    struct ib_device_attr *device_attr,
			    struct ib_udata *udata);
	int (*modify_device)(struct ib_device *device, int device_modify_mask,
			     struct ib_device_modify *device_modify);
	void (*get_dev_fw_str)(struct ib_device *device, char *str);
	const struct cpumask *(*get_vector_affinity)(struct ib_device *ibdev,
						     int comp_vector);
	int (*query_port)(struct ib_device *device, u8 port_num,
			  struct ib_port_attr *port_attr);
	int (*modify_port)(struct ib_device *device, u8 port_num,
			   int port_modify_mask,
			   struct ib_port_modify *port_modify);
	/**
	 * The following mandatory functions are used only at device
	 * registration.  Keep functions such as these at the end of this
	 * structure to avoid cache line misses when accessing struct ib_device
	 * in fast paths.
	 */
	int (*get_port_immutable)(struct ib_device *device, u8 port_num,
				  struct ib_port_immutable *immutable);
	enum rdma_link_layer (*get_link_layer)(struct ib_device *device,
					       u8 port_num);
	/**
	 * When calling get_netdev, the HW vendor's driver should return the
	 * net device of device @device at port @port_num or NULL if such
	 * a net device doesn't exist. The vendor driver should call dev_hold
	 * on this net device. The HW vendor's device driver must guarantee
	 * that this function returns NULL before the net device has finished
	 * NETDEV_UNREGISTER state.
	 */
	struct net_device *(*get_netdev)(struct ib_device *device, u8 port_num);
	/**
	 * rdma netdev operation
	 *
	 * Driver implementing alloc_rdma_netdev or rdma_netdev_get_params
	 * must return -EOPNOTSUPP if it doesn't support the specified type.
	 */
	struct net_device *(*alloc_rdma_netdev)(
		struct ib_device *device, u8 port_num, enum rdma_netdev_t type,
		const char *name, unsigned char name_assign_type,
		void (*setup)(struct net_device *));

	int (*rdma_netdev_get_params)(struct ib_device *device, u8 port_num,
				      enum rdma_netdev_t type,
				      struct rdma_netdev_alloc_params *params);
	/**
	 * query_gid should be return GID value for @device, when @port_num
	 * link layer is either IB or iWarp. It is no-op if @port_num port
	 * is RoCE link layer.
	 */
	int (*query_gid)(struct ib_device *device, u8 port_num, int index,
			 union ib_gid *gid);
	/**
	 * When calling add_gid, the HW vendor's driver should add the gid
	 * of device of port at gid index available at @attr. Meta-info of
	 * that gid (for example, the network device related to this gid) is
	 * available at @attr. @context allows the HW vendor driver to store
	 * extra information together with a GID entry. The HW vendor driver may
	 * allocate memory to contain this information and store it in @context
	 * when a new GID entry is written to. Params are consistent until the
	 * next call of add_gid or delete_gid. The function should return 0 on
	 * success or error otherwise. The function could be called
	 * concurrently for different ports. This function is only called when
	 * roce_gid_table is used.
	 */
	int (*add_gid)(const struct ib_gid_attr *attr, void **context);
	/**
	 * When calling del_gid, the HW vendor's driver should delete the
	 * gid of device @device at gid index gid_index of port port_num
	 * available in @attr.
	 * Upon the deletion of a GID entry, the HW vendor must free any
	 * allocated memory. The caller will clear @context afterwards.
	 * This function is only called when roce_gid_table is used.
	 */
	int (*del_gid)(const struct ib_gid_attr *attr, void **context);
	int (*query_pkey)(struct ib_device *device, u8 port_num, u16 index,
			  u16 *pkey);
	int (*alloc_ucontext)(struct ib_ucontext *context,
			      struct ib_udata *udata);
	void (*dealloc_ucontext)(struct ib_ucontext *context);
	int (*mmap)(struct ib_ucontext *context, struct vm_area_struct *vma);
	void (*disassociate_ucontext)(struct ib_ucontext *ibcontext);
	int (*alloc_pd)(struct ib_pd *pd, struct ib_udata *udata);
	void (*dealloc_pd)(struct ib_pd *pd, struct ib_udata *udata);
	int (*create_ah)(struct ib_ah *ah, struct rdma_ah_attr *ah_attr,
			 u32 flags, struct ib_udata *udata);
	int (*modify_ah)(struct ib_ah *ah, struct rdma_ah_attr *ah_attr);
	int (*query_ah)(struct ib_ah *ah, struct rdma_ah_attr *ah_attr);
	void (*destroy_ah)(struct ib_ah *ah, u32 flags);
	int (*create_srq)(struct ib_srq *srq,
			  struct ib_srq_init_attr *srq_init_attr,
			  struct ib_udata *udata);
	int (*modify_srq)(struct ib_srq *srq, struct ib_srq_attr *srq_attr,
			  enum ib_srq_attr_mask srq_attr_mask,
			  struct ib_udata *udata);
	int (*query_srq)(struct ib_srq *srq, struct ib_srq_attr *srq_attr);
	void (*destroy_srq)(struct ib_srq *srq, struct ib_udata *udata);
	struct ib_qp *(*create_qp)(struct ib_pd *pd,
				   struct ib_qp_init_attr *qp_init_attr,
				   struct ib_udata *udata);
	int (*modify_qp)(struct ib_qp *qp, struct ib_qp_attr *qp_attr,
			 int qp_attr_mask, struct ib_udata *udata);
	int (*query_qp)(struct ib_qp *qp, struct ib_qp_attr *qp_attr,
			int qp_attr_mask, struct ib_qp_init_attr *qp_init_attr);
	int (*destroy_qp)(struct ib_qp *qp, struct ib_udata *udata);
	int (*create_cq)(struct ib_cq *cq, const struct ib_cq_init_attr *attr,
			 struct ib_udata *udata);
	int (*modify_cq)(struct ib_cq *cq, u16 cq_count, u16 cq_period);
	void (*destroy_cq)(struct ib_cq *cq, struct ib_udata *udata);
	int (*resize_cq)(struct ib_cq *cq, int cqe, struct ib_udata *udata);
	struct ib_mr *(*get_dma_mr)(struct ib_pd *pd, int mr_access_flags);
	struct ib_mr *(*reg_user_mr)(struct ib_pd *pd, u64 start, u64 length,
				     u64 virt_addr, int mr_access_flags,
				     struct ib_udata *udata);
	int (*rereg_user_mr)(struct ib_mr *mr, int flags, u64 start, u64 length,
			     u64 virt_addr, int mr_access_flags,
			     struct ib_pd *pd, struct ib_udata *udata);
	int (*dereg_mr)(struct ib_mr *mr, struct ib_udata *udata);
	struct ib_mr *(*alloc_mr)(struct ib_pd *pd, enum ib_mr_type mr_type,
				  u32 max_num_sg, struct ib_udata *udata);
	struct ib_mr *(*alloc_mr_integrity)(struct ib_pd *pd,
					    u32 max_num_data_sg,
					    u32 max_num_meta_sg);
	int (*advise_mr)(struct ib_pd *pd,
			 enum ib_uverbs_advise_mr_advice advice, u32 flags,
			 struct ib_sge *sg_list, u32 num_sge,
			 struct uverbs_attr_bundle *attrs);
	int (*map_mr_sg)(struct ib_mr *mr, struct scatterlist *sg, int sg_nents,
			 unsigned int *sg_offset);
	int (*check_mr_status)(struct ib_mr *mr, u32 check_mask,
			       struct ib_mr_status *mr_status);
	struct ib_mw *(*alloc_mw)(struct ib_pd *pd, enum ib_mw_type type,
				  struct ib_udata *udata);
	int (*dealloc_mw)(struct ib_mw *mw);
	struct ib_fmr *(*alloc_fmr)(struct ib_pd *pd, int mr_access_flags,
				    struct ib_fmr_attr *fmr_attr);
	int (*map_phys_fmr)(struct ib_fmr *fmr, u64 *page_list, int list_len,
			    u64 iova);
	int (*unmap_fmr)(struct list_head *fmr_list);
	int (*dealloc_fmr)(struct ib_fmr *fmr);
	void (*invalidate_range)(struct ib_umem_odp *umem_odp,
				 unsigned long start, unsigned long end);
	int (*attach_mcast)(struct ib_qp *qp, union ib_gid *gid, u16 lid);
	int (*detach_mcast)(struct ib_qp *qp, union ib_gid *gid, u16 lid);
	struct ib_xrcd *(*alloc_xrcd)(struct ib_device *device,
				      struct ib_udata *udata);
	int (*dealloc_xrcd)(struct ib_xrcd *xrcd, struct ib_udata *udata);
	struct ib_flow *(*create_flow)(struct ib_qp *qp,
				       struct ib_flow_attr *flow_attr,
				       int domain, struct ib_udata *udata);
	int (*destroy_flow)(struct ib_flow *flow_id);
	struct ib_flow_action *(*create_flow_action_esp)(
		struct ib_device *device,
		const struct ib_flow_action_attrs_esp *attr,
		struct uverbs_attr_bundle *attrs);
	int (*destroy_flow_action)(struct ib_flow_action *action);
	int (*modify_flow_action_esp)(
		struct ib_flow_action *action,
		const struct ib_flow_action_attrs_esp *attr,
		struct uverbs_attr_bundle *attrs);
	int (*set_vf_link_state)(struct ib_device *device, int vf, u8 port,
				 int state);
	int (*get_vf_config)(struct ib_device *device, int vf, u8 port,
			     struct ifla_vf_info *ivf);
	int (*get_vf_stats)(struct ib_device *device, int vf, u8 port,
			    struct ifla_vf_stats *stats);
	int (*set_vf_guid)(struct ib_device *device, int vf, u8 port, u64 guid,
			   int type);
	struct ib_wq *(*create_wq)(struct ib_pd *pd,
				   struct ib_wq_init_attr *init_attr,
				   struct ib_udata *udata);
	void (*destroy_wq)(struct ib_wq *wq, struct ib_udata *udata);
	int (*modify_wq)(struct ib_wq *wq, struct ib_wq_attr *attr,
			 u32 wq_attr_mask, struct ib_udata *udata);
	struct ib_rwq_ind_table *(*create_rwq_ind_table)(
		struct ib_device *device,
		struct ib_rwq_ind_table_init_attr *init_attr,
		struct ib_udata *udata);
	int (*destroy_rwq_ind_table)(struct ib_rwq_ind_table *wq_ind_table);
	struct ib_dm *(*alloc_dm)(struct ib_device *device,
				  struct ib_ucontext *context,
				  struct ib_dm_alloc_attr *attr,
				  struct uverbs_attr_bundle *attrs);
	int (*dealloc_dm)(struct ib_dm *dm, struct uverbs_attr_bundle *attrs);
	struct ib_mr *(*reg_dm_mr)(struct ib_pd *pd, struct ib_dm *dm,
				   struct ib_dm_mr_attr *attr,
				   struct uverbs_attr_bundle *attrs);
	struct ib_counters *(*create_counters)(
		struct ib_device *device, struct uverbs_attr_bundle *attrs);
	int (*destroy_counters)(struct ib_counters *counters);
	int (*read_counters)(struct ib_counters *counters,
			     struct ib_counters_read_attr *counters_read_attr,
			     struct uverbs_attr_bundle *attrs);
	int (*map_mr_sg_pi)(struct ib_mr *mr, struct scatterlist *data_sg,
			    int data_sg_nents, unsigned int *data_sg_offset,
			    struct scatterlist *meta_sg, int meta_sg_nents,
			    unsigned int *meta_sg_offset);

	/**
	 * alloc_hw_stats - Allocate a struct rdma_hw_stats and fill in the
	 *   driver initialized data.  The struct is kfree()'ed by the sysfs
	 *   core when the device is removed.  A lifespan of -1 in the return
	 *   struct tells the core to set a default lifespan.
	 */
	struct rdma_hw_stats *(*alloc_hw_stats)(struct ib_device *device,
						u8 port_num);
	/**
	 * get_hw_stats - Fill in the counter value(s) in the stats struct.
	 * @index - The index in the value array we wish to have updated, or
	 *   num_counters if we want all stats updated
	 * Return codes -
	 *   < 0 - Error, no counters updated
	 *   index - Updated the single counter pointed to by index
	 *   num_counters - Updated all counters (will reset the timestamp
	 *     and prevent further calls for lifespan milliseconds)
	 * Drivers are allowed to update all counters in leiu of just the
	 *   one given in index at their option
	 */
	int (*get_hw_stats)(struct ib_device *device,
			    struct rdma_hw_stats *stats, u8 port, int index);
	/*
	 * This function is called once for each port when a ib device is
	 * registered.
	 */
	int (*init_port)(struct ib_device *device, u8 port_num,
			 struct kobject *port_sysfs);
	/**
	 * Allows rdma drivers to add their own restrack attributes.
	 */
	int (*fill_res_entry)(struct sk_buff *msg,
			      struct rdma_restrack_entry *entry);

	/* Device lifecycle callbacks */
	/*
	 * Called after the device becomes registered, before clients are
	 * attached
	 */
	int (*enable_driver)(struct ib_device *dev);
	/*
	 * This is called as part of ib_dealloc_device().
	 */
	void (*dealloc_driver)(struct ib_device *dev);

	/* iWarp CM callbacks */
	void (*iw_add_ref)(struct ib_qp *qp);
	void (*iw_rem_ref)(struct ib_qp *qp);
	struct ib_qp *(*iw_get_qp)(struct ib_device *device, int qpn);
	int (*iw_connect)(struct iw_cm_id *cm_id,
			  struct iw_cm_conn_param *conn_param);
	int (*iw_accept)(struct iw_cm_id *cm_id,
			 struct iw_cm_conn_param *conn_param);
	int (*iw_reject)(struct iw_cm_id *cm_id, const void *pdata,
			 u8 pdata_len);
	int (*iw_create_listen)(struct iw_cm_id *cm_id, int backlog);
	int (*iw_destroy_listen)(struct iw_cm_id *cm_id);
	/**
	 * counter_bind_qp - Bind a QP to a counter.
	 * @counter - The counter to be bound. If counter->id is zero then
	 *   the driver needs to allocate a new counter and set counter->id
	 */
	int (*counter_bind_qp)(struct rdma_counter *counter, struct ib_qp *qp);
	/**
	 * counter_unbind_qp - Unbind the qp from the dynamically-allocated
	 *   counter and bind it onto the default one
	 */
	int (*counter_unbind_qp)(struct ib_qp *qp);
	/**
	 * counter_dealloc -De-allocate the hw counter
	 */
	int (*counter_dealloc)(struct rdma_counter *counter);
	/**
	 * counter_alloc_stats - Allocate a struct rdma_hw_stats and fill in
	 * the driver initialized data.
	 */
	struct rdma_hw_stats *(*counter_alloc_stats)(
		struct rdma_counter *counter);
	/**
	 * counter_update_stats - Query the stats value of this counter
	 */
	int (*counter_update_stats)(struct rdma_counter *counter);

	DECLARE_RDMA_OBJ_SIZE(ib_ah);
	DECLARE_RDMA_OBJ_SIZE(ib_cq);
	DECLARE_RDMA_OBJ_SIZE(ib_pd);
	DECLARE_RDMA_OBJ_SIZE(ib_srq);
	DECLARE_RDMA_OBJ_SIZE(ib_ucontext);
};

struct ib_core_device {
	/* device must be the first element in structure until,
	 * union of ib_core_device and device exists in ib_device.
	 */
	struct device dev;
	possible_net_t rdma_net;
	struct kobject *ports_kobj;
	struct list_head port_list;
	struct ib_device *owner; /* reach back to owner ib_device */
};

struct rdma_restrack_root;
struct ib_device {
	/* Do not access @dma_device directly from ULP nor from HW drivers. */
	struct device                *dma_device;
	struct ib_device_ops	     ops;
	char                          name[IB_DEVICE_NAME_MAX];
	struct rcu_head rcu_head;

	struct list_head              event_handler_list;
	/* Protects event_handler_list */
	struct rw_semaphore event_handler_rwsem;

	/* Protects QP's event_handler calls and open_qp list */
	spinlock_t event_handler_lock;

	struct rw_semaphore	      client_data_rwsem;
	struct xarray                 client_data;
	struct mutex                  unregistration_lock;

	struct ib_cache               cache;
	/**
	 * port_data is indexed by port number
	 */
	struct ib_port_data *port_data;

	int			      num_comp_vectors;

	union {
		struct device		dev;
		struct ib_core_device	coredev;
	};

	/* First group for device attributes,
	 * Second group for driver provided attributes (optional).
	 * It is NULL terminated array.
	 */
	const struct attribute_group	*groups[3];

	u64			     uverbs_cmd_mask;
	u64			     uverbs_ex_cmd_mask;

	char			     node_desc[IB_DEVICE_NODE_DESC_MAX];
	__be64			     node_guid;
	u32			     local_dma_lkey;
	u16                          is_switch:1;
	/* Indicates kernel verbs support, should not be used in drivers */
	u16                          kverbs_provider:1;
	/* CQ adaptive moderation (RDMA DIM) */
	u16                          use_cq_dim:1;
	u8                           node_type;
	u8                           phys_port_cnt;
	struct ib_device_attr        attrs;
	struct attribute_group	     *hw_stats_ag;
	struct rdma_hw_stats         *hw_stats;

#ifdef CONFIG_CGROUP_RDMA
	struct rdmacg_device         cg_device;
#endif

	u32                          index;
	struct rdma_restrack_root *res;

	const struct uapi_definition   *driver_def;

	/*
	 * Positive refcount indicates that the device is currently
	 * registered and cannot be unregistered.
	 */
	refcount_t refcount;
	struct completion unreg_completion;
	struct work_struct unregistration_work;

	const struct rdma_link_ops *link_ops;

	/* Protects compat_devs xarray modifications */
	struct mutex compat_devs_mutex;
	/* Maintains compat devices for each net namespace */
	struct xarray compat_devs;

	/* Used by iWarp CM */
	char iw_ifname[IFNAMSIZ];
	u32 iw_driver_flags;
};

struct ib_client_nl_info;
struct ib_client {
	const char *name;
	void (*add)   (struct ib_device *);
	void (*remove)(struct ib_device *, void *client_data);
	void (*rename)(struct ib_device *dev, void *client_data);
	int (*get_nl_info)(struct ib_device *ibdev, void *client_data,
			   struct ib_client_nl_info *res);
	int (*get_global_nl_info)(struct ib_client_nl_info *res);

	/* Returns the net_dev belonging to this ib_client and matching the
	 * given parameters.
	 * @dev:	 An RDMA device that the net_dev use for communication.
	 * @port:	 A physical port number on the RDMA device.
	 * @pkey:	 P_Key that the net_dev uses if applicable.
	 * @gid:	 A GID that the net_dev uses to communicate.
	 * @addr:	 An IP address the net_dev is configured with.
	 * @client_data: The device's client data set by ib_set_client_data().
	 *
	 * An ib_client that implements a net_dev on top of RDMA devices
	 * (such as IP over IB) should implement this callback, allowing the
	 * rdma_cm module to find the right net_dev for a given request.
	 *
	 * The caller is responsible for calling dev_put on the returned
	 * netdev. */
	struct net_device *(*get_net_dev_by_params)(
			struct ib_device *dev,
			u8 port,
			u16 pkey,
			const union ib_gid *gid,
			const struct sockaddr *addr,
			void *client_data);

	refcount_t uses;
	struct completion uses_zero;
	u32 client_id;

	/* kverbs are not required by the client */
	u8 no_kverbs_req:1;
};

/*
 * IB block DMA iterator
 *
 * Iterates the DMA-mapped SGL in contiguous memory blocks aligned
 * to a HW supported page size.
 */
struct ib_block_iter {
	/* internal states */
	struct scatterlist *__sg;	/* sg holding the current aligned block */
	dma_addr_t __dma_addr;		/* unaligned DMA address of this block */
	unsigned int __sg_nents;	/* number of SG entries */
	unsigned int __sg_advance;	/* number of bytes to advance in sg in next step */
	unsigned int __pg_bit;		/* alignment of current block */
};

struct ib_device *_ib_alloc_device(size_t size);
#define ib_alloc_device(drv_struct, member)                                    \
	container_of(_ib_alloc_device(sizeof(struct drv_struct) +              \
				      BUILD_BUG_ON_ZERO(offsetof(              \
					      struct drv_struct, member))),    \
		     struct drv_struct, member)

void ib_dealloc_device(struct ib_device *device);

void ib_get_device_fw_str(struct ib_device *device, char *str);

int ib_register_device(struct ib_device *device, const char *name);
void ib_unregister_device(struct ib_device *device);
void ib_unregister_driver(enum rdma_driver_id driver_id);
void ib_unregister_device_and_put(struct ib_device *device);
void ib_unregister_device_queued(struct ib_device *ib_dev);

int ib_register_client   (struct ib_client *client);
void ib_unregister_client(struct ib_client *client);

void __rdma_block_iter_start(struct ib_block_iter *biter,
			     struct scatterlist *sglist,
			     unsigned int nents,
			     unsigned long pgsz);
bool __rdma_block_iter_next(struct ib_block_iter *biter);

/**
 * rdma_block_iter_dma_address - get the aligned dma address of the current
 * block held by the block iterator.
 * @biter: block iterator holding the memory block
 */
static inline dma_addr_t
rdma_block_iter_dma_address(struct ib_block_iter *biter)
{
	return biter->__dma_addr & ~(BIT_ULL(biter->__pg_bit) - 1);
}

/**
 * rdma_for_each_block - iterate over contiguous memory blocks of the sg list
 * @sglist: sglist to iterate over
 * @biter: block iterator holding the memory block
 * @nents: maximum number of sg entries to iterate over
 * @pgsz: best HW supported page size to use
 *
 * Callers may use rdma_block_iter_dma_address() to get each
 * blocks aligned DMA address.
 */
#define rdma_for_each_block(sglist, biter, nents, pgsz)		\
	for (__rdma_block_iter_start(biter, sglist, nents,	\
				     pgsz);			\
	     __rdma_block_iter_next(biter);)

/**
 * ib_get_client_data - Get IB client context
 * @device:Device to get context for
 * @client:Client to get context for
 *
 * ib_get_client_data() returns the client context data set with
 * ib_set_client_data(). This can only be called while the client is
 * registered to the device, once the ib_client remove() callback returns this
 * cannot be called.
 */
static inline void *ib_get_client_data(struct ib_device *device,
				       struct ib_client *client)
{
	return xa_load(&device->client_data, client->client_id);
}
void  ib_set_client_data(struct ib_device *device, struct ib_client *client,
			 void *data);
void ib_set_device_ops(struct ib_device *device,
		       const struct ib_device_ops *ops);

#if IS_ENABLED(CONFIG_INFINIBAND_USER_ACCESS)
int rdma_user_mmap_io(struct ib_ucontext *ucontext, struct vm_area_struct *vma,
		      unsigned long pfn, unsigned long size, pgprot_t prot);
#else
static inline int rdma_user_mmap_io(struct ib_ucontext *ucontext,
				    struct vm_area_struct *vma,
				    unsigned long pfn, unsigned long size,
				    pgprot_t prot)
{
	return -EINVAL;
}
#endif

static inline int ib_copy_from_udata(void *dest, struct ib_udata *udata, size_t len)
{
	return copy_from_user(dest, udata->inbuf, len) ? -EFAULT : 0;
}

static inline int ib_copy_to_udata(struct ib_udata *udata, void *src, size_t len)
{
	return copy_to_user(udata->outbuf, src, len) ? -EFAULT : 0;
}

static inline bool ib_is_buffer_cleared(const void __user *p,
					size_t len)
{
	bool ret;
	u8 *buf;

	if (len > USHRT_MAX)
		return false;

	buf = memdup_user(p, len);
	if (IS_ERR(buf))
		return false;

	ret = !memchr_inv(buf, 0, len);
	kfree(buf);
	return ret;
}

static inline bool ib_is_udata_cleared(struct ib_udata *udata,
				       size_t offset,
				       size_t len)
{
	return ib_is_buffer_cleared(udata->inbuf + offset, len);
}

/**
 * ib_is_destroy_retryable - Check whether the uobject destruction
 * is retryable.
 * @ret: The initial destruction return code
 * @why: remove reason
 * @uobj: The uobject that is destroyed
 *
 * This function is a helper function that IB layer and low-level drivers
 * can use to consider whether the destruction of the given uobject is
 * retry-able.
 * It checks the original return code, if it wasn't success the destruction
 * is retryable according to the ucontext state (i.e. cleanup_retryable) and
 * the remove reason. (i.e. why).
 * Must be called with the object locked for destroy.
 */
static inline bool ib_is_destroy_retryable(int ret, enum rdma_remove_reason why,
					   struct ib_uobject *uobj)
{
	return ret && (why == RDMA_REMOVE_DESTROY ||
		       uobj->context->cleanup_retryable);
}

/**
 * ib_destroy_usecnt - Called during destruction to check the usecnt
 * @usecnt: The usecnt atomic
 * @why: remove reason
 * @uobj: The uobject that is destroyed
 *
 * Non-zero usecnts will block destruction unless destruction was triggered by
 * a ucontext cleanup.
 */
static inline int ib_destroy_usecnt(atomic_t *usecnt,
				    enum rdma_remove_reason why,
				    struct ib_uobject *uobj)
{
	if (atomic_read(usecnt) && ib_is_destroy_retryable(-EBUSY, why, uobj))
		return -EBUSY;
	return 0;
}

/**
 * ib_modify_qp_is_ok - Check that the supplied attribute mask
 * contains all required attributes and no attributes not allowed for
 * the given QP state transition.
 * @cur_state: Current QP state
 * @next_state: Next QP state
 * @type: QP type
 * @mask: Mask of supplied QP attributes
 *
 * This function is a helper function that a low-level driver's
 * modify_qp method can use to validate the consumer's input.  It
 * checks that cur_state and next_state are valid QP states, that a
 * transition from cur_state to next_state is allowed by the IB spec,
 * and that the attribute mask supplied is allowed for the transition.
 */
bool ib_modify_qp_is_ok(enum ib_qp_state cur_state, enum ib_qp_state next_state,
			enum ib_qp_type type, enum ib_qp_attr_mask mask);

void ib_register_event_handler(struct ib_event_handler *event_handler);
void ib_unregister_event_handler(struct ib_event_handler *event_handler);
void ib_dispatch_event(const struct ib_event *event);

int ib_query_port(struct ib_device *device,
		  u8 port_num, struct ib_port_attr *port_attr);

enum rdma_link_layer rdma_port_get_link_layer(struct ib_device *device,
					       u8 port_num);

/**
 * rdma_cap_ib_switch - Check if the device is IB switch
 * @device: Device to check
 *
 * Device driver is responsible for setting is_switch bit on
 * in ib_device structure at init time.
 *
 * Return: true if the device is IB switch.
 */
static inline bool rdma_cap_ib_switch(const struct ib_device *device)
{
	return device->is_switch;
}

/**
 * rdma_start_port - Return the first valid port number for the device
 * specified
 *
 * @device: Device to be checked
 *
 * Return start port number
 */
static inline u8 rdma_start_port(const struct ib_device *device)
{
	return rdma_cap_ib_switch(device) ? 0 : 1;
}

/**
 * rdma_for_each_port - Iterate over all valid port numbers of the IB device
 * @device - The struct ib_device * to iterate over
 * @iter - The unsigned int to store the port number
 */
#define rdma_for_each_port(device, iter)                                       \
	for (iter = rdma_start_port(device + BUILD_BUG_ON_ZERO(!__same_type(   \
						     unsigned int, iter)));    \
	     iter <= rdma_end_port(device); (iter)++)

/**
 * rdma_end_port - Return the last valid port number for the device
 * specified
 *
 * @device: Device to be checked
 *
 * Return last port number
 */
static inline u8 rdma_end_port(const struct ib_device *device)
{
	return rdma_cap_ib_switch(device) ? 0 : device->phys_port_cnt;
}

static inline int rdma_is_port_valid(const struct ib_device *device,
				     unsigned int port)
{
	return (port >= rdma_start_port(device) &&
		port <= rdma_end_port(device));
}

static inline bool rdma_is_grh_required(const struct ib_device *device,
					u8 port_num)
{
	return device->port_data[port_num].immutable.core_cap_flags &
	       RDMA_CORE_PORT_IB_GRH_REQUIRED;
}

static inline bool rdma_protocol_ib(const struct ib_device *device, u8 port_num)
{
	return device->port_data[port_num].immutable.core_cap_flags &
	       RDMA_CORE_CAP_PROT_IB;
}

static inline bool rdma_protocol_roce(const struct ib_device *device, u8 port_num)
{
	return device->port_data[port_num].immutable.core_cap_flags &
	       (RDMA_CORE_CAP_PROT_ROCE | RDMA_CORE_CAP_PROT_ROCE_UDP_ENCAP);
}

static inline bool rdma_protocol_roce_udp_encap(const struct ib_device *device, u8 port_num)
{
	return device->port_data[port_num].immutable.core_cap_flags &
	       RDMA_CORE_CAP_PROT_ROCE_UDP_ENCAP;
}

static inline bool rdma_protocol_roce_eth_encap(const struct ib_device *device, u8 port_num)
{
	return device->port_data[port_num].immutable.core_cap_flags &
	       RDMA_CORE_CAP_PROT_ROCE;
}

static inline bool rdma_protocol_iwarp(const struct ib_device *device, u8 port_num)
{
	return device->port_data[port_num].immutable.core_cap_flags &
	       RDMA_CORE_CAP_PROT_IWARP;
}

static inline bool rdma_ib_or_roce(const struct ib_device *device, u8 port_num)
{
	return rdma_protocol_ib(device, port_num) ||
		rdma_protocol_roce(device, port_num);
}

static inline bool rdma_protocol_raw_packet(const struct ib_device *device, u8 port_num)
{
	return device->port_data[port_num].immutable.core_cap_flags &
	       RDMA_CORE_CAP_PROT_RAW_PACKET;
}

static inline bool rdma_protocol_usnic(const struct ib_device *device, u8 port_num)
{
	return device->port_data[port_num].immutable.core_cap_flags &
	       RDMA_CORE_CAP_PROT_USNIC;
}

/**
 * rdma_cap_ib_mad - Check if the port of a device supports Infiniband
 * Management Datagrams.
 * @device: Device to check
 * @port_num: Port number to check
 *
 * Management Datagrams (MAD) are a required part of the InfiniBand
 * specification and are supported on all InfiniBand devices.  A slightly
 * extended version are also supported on OPA interfaces.
 *
 * Return: true if the port supports sending/receiving of MAD packets.
 */
static inline bool rdma_cap_ib_mad(const struct ib_device *device, u8 port_num)
{
	return device->port_data[port_num].immutable.core_cap_flags &
	       RDMA_CORE_CAP_IB_MAD;
}

/**
 * rdma_cap_opa_mad - Check if the port of device provides support for OPA
 * Management Datagrams.
 * @device: Device to check
 * @port_num: Port number to check
 *
 * Intel OmniPath devices extend and/or replace the InfiniBand Management
 * datagrams with their own versions.  These OPA MADs share many but not all of
 * the characteristics of InfiniBand MADs.
 *
 * OPA MADs differ in the following ways:
 *
 *    1) MADs are variable size up to 2K
 *       IBTA defined MADs remain fixed at 256 bytes
 *    2) OPA SMPs must carry valid PKeys
 *    3) OPA SMP packets are a different format
 *
 * Return: true if the port supports OPA MAD packet formats.
 */
static inline bool rdma_cap_opa_mad(struct ib_device *device, u8 port_num)
{
	return device->port_data[port_num].immutable.core_cap_flags &
		RDMA_CORE_CAP_OPA_MAD;
}

/**
 * rdma_cap_ib_smi - Check if the port of a device provides an Infiniband
 * Subnet Management Agent (SMA) on the Subnet Management Interface (SMI).
 * @device: Device to check
 * @port_num: Port number to check
 *
 * Each InfiniBand node is required to provide a Subnet Management Agent
 * that the subnet manager can access.  Prior to the fabric being fully
 * configured by the subnet manager, the SMA is accessed via a well known
 * interface called the Subnet Management Interface (SMI).  This interface
 * uses directed route packets to communicate with the SM to get around the
 * chicken and egg problem of the SM needing to know what's on the fabric
 * in order to configure the fabric, and needing to configure the fabric in
 * order to send packets to the devices on the fabric.  These directed
 * route packets do not need the fabric fully configured in order to reach
 * their destination.  The SMI is the only method allowed to send
 * directed route packets on an InfiniBand fabric.
 *
 * Return: true if the port provides an SMI.
 */
static inline bool rdma_cap_ib_smi(const struct ib_device *device, u8 port_num)
{
	return device->port_data[port_num].immutable.core_cap_flags &
	       RDMA_CORE_CAP_IB_SMI;
}

/**
 * rdma_cap_ib_cm - Check if the port of device has the capability Infiniband
 * Communication Manager.
 * @device: Device to check
 * @port_num: Port number to check
 *
 * The InfiniBand Communication Manager is one of many pre-defined General
 * Service Agents (GSA) that are accessed via the General Service
 * Interface (GSI).  It's role is to facilitate establishment of connections
 * between nodes as well as other management related tasks for established
 * connections.
 *
 * Return: true if the port supports an IB CM (this does not guarantee that
 * a CM is actually running however).
 */
static inline bool rdma_cap_ib_cm(const struct ib_device *device, u8 port_num)
{
	return device->port_data[port_num].immutable.core_cap_flags &
	       RDMA_CORE_CAP_IB_CM;
}

/**
 * rdma_cap_iw_cm - Check if the port of device has the capability IWARP
 * Communication Manager.
 * @device: Device to check
 * @port_num: Port number to check
 *
 * Similar to above, but specific to iWARP connections which have a different
 * managment protocol than InfiniBand.
 *
 * Return: true if the port supports an iWARP CM (this does not guarantee that
 * a CM is actually running however).
 */
static inline bool rdma_cap_iw_cm(const struct ib_device *device, u8 port_num)
{
	return device->port_data[port_num].immutable.core_cap_flags &
	       RDMA_CORE_CAP_IW_CM;
}

/**
 * rdma_cap_ib_sa - Check if the port of device has the capability Infiniband
 * Subnet Administration.
 * @device: Device to check
 * @port_num: Port number to check
 *
 * An InfiniBand Subnet Administration (SA) service is a pre-defined General
 * Service Agent (GSA) provided by the Subnet Manager (SM).  On InfiniBand
 * fabrics, devices should resolve routes to other hosts by contacting the
 * SA to query the proper route.
 *
 * Return: true if the port should act as a client to the fabric Subnet
 * Administration interface.  This does not imply that the SA service is
 * running locally.
 */
static inline bool rdma_cap_ib_sa(const struct ib_device *device, u8 port_num)
{
	return device->port_data[port_num].immutable.core_cap_flags &
	       RDMA_CORE_CAP_IB_SA;
}

/**
 * rdma_cap_ib_mcast - Check if the port of device has the capability Infiniband
 * Multicast.
 * @device: Device to check
 * @port_num: Port number to check
 *
 * InfiniBand multicast registration is more complex than normal IPv4 or
 * IPv6 multicast registration.  Each Host Channel Adapter must register
 * with the Subnet Manager when it wishes to join a multicast group.  It
 * should do so only once regardless of how many queue pairs it subscribes
 * to this group.  And it should leave the group only after all queue pairs
 * attached to the group have been detached.
 *
 * Return: true if the port must undertake the additional adminstrative
 * overhead of registering/unregistering with the SM and tracking of the
 * total number of queue pairs attached to the multicast group.
 */
static inline bool rdma_cap_ib_mcast(const struct ib_device *device, u8 port_num)
{
	return rdma_cap_ib_sa(device, port_num);
}

/**
 * rdma_cap_af_ib - Check if the port of device has the capability
 * Native Infiniband Address.
 * @device: Device to check
 * @port_num: Port number to check
 *
 * InfiniBand addressing uses a port's GUID + Subnet Prefix to make a default
 * GID.  RoCE uses a different mechanism, but still generates a GID via
 * a prescribed mechanism and port specific data.
 *
 * Return: true if the port uses a GID address to identify devices on the
 * network.
 */
static inline bool rdma_cap_af_ib(const struct ib_device *device, u8 port_num)
{
	return device->port_data[port_num].immutable.core_cap_flags &
	       RDMA_CORE_CAP_AF_IB;
}

/**
 * rdma_cap_eth_ah - Check if the port of device has the capability
 * Ethernet Address Handle.
 * @device: Device to check
 * @port_num: Port number to check
 *
 * RoCE is InfiniBand over Ethernet, and it uses a well defined technique
 * to fabricate GIDs over Ethernet/IP specific addresses native to the
 * port.  Normally, packet headers are generated by the sending host
 * adapter, but when sending connectionless datagrams, we must manually
 * inject the proper headers for the fabric we are communicating over.
 *
 * Return: true if we are running as a RoCE port and must force the
 * addition of a Global Route Header built from our Ethernet Address
 * Handle into our header list for connectionless packets.
 */
static inline bool rdma_cap_eth_ah(const struct ib_device *device, u8 port_num)
{
	return device->port_data[port_num].immutable.core_cap_flags &
	       RDMA_CORE_CAP_ETH_AH;
}

/**
 * rdma_cap_opa_ah - Check if the port of device supports
 * OPA Address handles
 * @device: Device to check
 * @port_num: Port number to check
 *
 * Return: true if we are running on an OPA device which supports
 * the extended OPA addressing.
 */
static inline bool rdma_cap_opa_ah(struct ib_device *device, u8 port_num)
{
	return (device->port_data[port_num].immutable.core_cap_flags &
		RDMA_CORE_CAP_OPA_AH) == RDMA_CORE_CAP_OPA_AH;
}

/**
 * rdma_max_mad_size - Return the max MAD size required by this RDMA Port.
 *
 * @device: Device
 * @port_num: Port number
 *
 * This MAD size includes the MAD headers and MAD payload.  No other headers
 * are included.
 *
 * Return the max MAD size required by the Port.  Will return 0 if the port
 * does not support MADs
 */
static inline size_t rdma_max_mad_size(const struct ib_device *device, u8 port_num)
{
	return device->port_data[port_num].immutable.max_mad_size;
}

/**
 * rdma_cap_roce_gid_table - Check if the port of device uses roce_gid_table
 * @device: Device to check
 * @port_num: Port number to check
 *
 * RoCE GID table mechanism manages the various GIDs for a device.
 *
 * NOTE: if allocating the port's GID table has failed, this call will still
 * return true, but any RoCE GID table API will fail.
 *
 * Return: true if the port uses RoCE GID table mechanism in order to manage
 * its GIDs.
 */
static inline bool rdma_cap_roce_gid_table(const struct ib_device *device,
					   u8 port_num)
{
	return rdma_protocol_roce(device, port_num) &&
		device->ops.add_gid && device->ops.del_gid;
}

/*
 * Check if the device supports READ W/ INVALIDATE.
 */
static inline bool rdma_cap_read_inv(struct ib_device *dev, u32 port_num)
{
	/*
	 * iWarp drivers must support READ W/ INVALIDATE.  No other protocol
	 * has support for it yet.
	 */
	return rdma_protocol_iwarp(dev, port_num);
}

/**
 * rdma_find_pg_bit - Find page bit given address and HW supported page sizes
 *
 * @addr: address
 * @pgsz_bitmap: bitmap of HW supported page sizes
 */
static inline unsigned int rdma_find_pg_bit(unsigned long addr,
					    unsigned long pgsz_bitmap)
{
	unsigned long align;
	unsigned long pgsz;

	align = addr & -addr;

	/* Find page bit such that addr is aligned to the highest supported
	 * HW page size
	 */
	pgsz = pgsz_bitmap & ~(-align << 1);
	if (!pgsz)
		return __ffs(pgsz_bitmap);

	return __fls(pgsz);
}

int ib_set_vf_link_state(struct ib_device *device, int vf, u8 port,
			 int state);
int ib_get_vf_config(struct ib_device *device, int vf, u8 port,
		     struct ifla_vf_info *info);
int ib_get_vf_stats(struct ib_device *device, int vf, u8 port,
		    struct ifla_vf_stats *stats);
int ib_set_vf_guid(struct ib_device *device, int vf, u8 port, u64 guid,
		   int type);

int ib_query_pkey(struct ib_device *device,
		  u8 port_num, u16 index, u16 *pkey);

int ib_modify_device(struct ib_device *device,
		     int device_modify_mask,
		     struct ib_device_modify *device_modify);

int ib_modify_port(struct ib_device *device,
		   u8 port_num, int port_modify_mask,
		   struct ib_port_modify *port_modify);

int ib_find_gid(struct ib_device *device, union ib_gid *gid,
		u8 *port_num, u16 *index);

int ib_find_pkey(struct ib_device *device,
		 u8 port_num, u16 pkey, u16 *index);

enum ib_pd_flags {
	/*
	 * Create a memory registration for all memory in the system and place
	 * the rkey for it into pd->unsafe_global_rkey.  This can be used by
	 * ULPs to avoid the overhead of dynamic MRs.
	 *
	 * This flag is generally considered unsafe and must only be used in
	 * extremly trusted environments.  Every use of it will log a warning
	 * in the kernel log.
	 */
	IB_PD_UNSAFE_GLOBAL_RKEY	= 0x01,
};

struct ib_pd *__ib_alloc_pd(struct ib_device *device, unsigned int flags,
		const char *caller);

#define ib_alloc_pd(device, flags) \
	__ib_alloc_pd((device), (flags), KBUILD_MODNAME)

/**
 * ib_dealloc_pd_user - Deallocate kernel/user PD
 * @pd: The protection domain
 * @udata: Valid user data or NULL for kernel objects
 */
void ib_dealloc_pd_user(struct ib_pd *pd, struct ib_udata *udata);

/**
 * ib_dealloc_pd - Deallocate kernel PD
 * @pd: The protection domain
 *
 * NOTE: for user PD use ib_dealloc_pd_user with valid udata!
 */
static inline void ib_dealloc_pd(struct ib_pd *pd)
{
	ib_dealloc_pd_user(pd, NULL);
}

enum rdma_create_ah_flags {
	/* In a sleepable context */
	RDMA_CREATE_AH_SLEEPABLE = BIT(0),
};

/**
 * rdma_create_ah - Creates an address handle for the given address vector.
 * @pd: The protection domain associated with the address handle.
 * @ah_attr: The attributes of the address vector.
 * @flags: Create address handle flags (see enum rdma_create_ah_flags).
 *
 * The address handle is used to reference a local or global destination
 * in all UD QP post sends.
 */
struct ib_ah *rdma_create_ah(struct ib_pd *pd, struct rdma_ah_attr *ah_attr,
			     u32 flags);

/**
 * rdma_create_user_ah - Creates an address handle for the given address vector.
 * It resolves destination mac address for ah attribute of RoCE type.
 * @pd: The protection domain associated with the address handle.
 * @ah_attr: The attributes of the address vector.
 * @udata: pointer to user's input output buffer information need by
 *         provider driver.
 *
 * It returns 0 on success and returns appropriate error code on error.
 * The address handle is used to reference a local or global destination
 * in all UD QP post sends.
 */
struct ib_ah *rdma_create_user_ah(struct ib_pd *pd,
				  struct rdma_ah_attr *ah_attr,
				  struct ib_udata *udata);
/**
 * ib_get_gids_from_rdma_hdr - Get sgid and dgid from GRH or IPv4 header
 *   work completion.
 * @hdr: the L3 header to parse
 * @net_type: type of header to parse
 * @sgid: place to store source gid
 * @dgid: place to store destination gid
 */
int ib_get_gids_from_rdma_hdr(const union rdma_network_hdr *hdr,
			      enum rdma_network_type net_type,
			      union ib_gid *sgid, union ib_gid *dgid);

/**
 * ib_get_rdma_header_version - Get the header version
 * @hdr: the L3 header to parse
 */
int ib_get_rdma_header_version(const union rdma_network_hdr *hdr);

/**
 * ib_init_ah_attr_from_wc - Initializes address handle attributes from a
 *   work completion.
 * @device: Device on which the received message arrived.
 * @port_num: Port on which the received message arrived.
 * @wc: Work completion associated with the received message.
 * @grh: References the received global route header.  This parameter is
 *   ignored unless the work completion indicates that the GRH is valid.
 * @ah_attr: Returned attributes that can be used when creating an address
 *   handle for replying to the message.
 * When ib_init_ah_attr_from_wc() returns success,
 * (a) for IB link layer it optionally contains a reference to SGID attribute
 * when GRH is present for IB link layer.
 * (b) for RoCE link layer it contains a reference to SGID attribute.
 * User must invoke rdma_cleanup_ah_attr_gid_attr() to release reference to SGID
 * attributes which are initialized using ib_init_ah_attr_from_wc().
 *
 */
int ib_init_ah_attr_from_wc(struct ib_device *device, u8 port_num,
			    const struct ib_wc *wc, const struct ib_grh *grh,
			    struct rdma_ah_attr *ah_attr);

/**
 * ib_create_ah_from_wc - Creates an address handle associated with the
 *   sender of the specified work completion.
 * @pd: The protection domain associated with the address handle.
 * @wc: Work completion information associated with a received message.
 * @grh: References the received global route header.  This parameter is
 *   ignored unless the work completion indicates that the GRH is valid.
 * @port_num: The outbound port number to associate with the address.
 *
 * The address handle is used to reference a local or global destination
 * in all UD QP post sends.
 */
struct ib_ah *ib_create_ah_from_wc(struct ib_pd *pd, const struct ib_wc *wc,
				   const struct ib_grh *grh, u8 port_num);

/**
 * rdma_modify_ah - Modifies the address vector associated with an address
 *   handle.
 * @ah: The address handle to modify.
 * @ah_attr: The new address vector attributes to associate with the
 *   address handle.
 */
int rdma_modify_ah(struct ib_ah *ah, struct rdma_ah_attr *ah_attr);

/**
 * rdma_query_ah - Queries the address vector associated with an address
 *   handle.
 * @ah: The address handle to query.
 * @ah_attr: The address vector attributes associated with the address
 *   handle.
 */
int rdma_query_ah(struct ib_ah *ah, struct rdma_ah_attr *ah_attr);

enum rdma_destroy_ah_flags {
	/* In a sleepable context */
	RDMA_DESTROY_AH_SLEEPABLE = BIT(0),
};

/**
 * rdma_destroy_ah_user - Destroys an address handle.
 * @ah: The address handle to destroy.
 * @flags: Destroy address handle flags (see enum rdma_destroy_ah_flags).
 * @udata: Valid user data or NULL for kernel objects
 */
int rdma_destroy_ah_user(struct ib_ah *ah, u32 flags, struct ib_udata *udata);

/**
 * rdma_destroy_ah - Destroys an kernel address handle.
 * @ah: The address handle to destroy.
 * @flags: Destroy address handle flags (see enum rdma_destroy_ah_flags).
 *
 * NOTE: for user ah use rdma_destroy_ah_user with valid udata!
 */
static inline int rdma_destroy_ah(struct ib_ah *ah, u32 flags)
{
	return rdma_destroy_ah_user(ah, flags, NULL);
}

/**
 * ib_create_srq - Creates a SRQ associated with the specified protection
 *   domain.
 * @pd: The protection domain associated with the SRQ.
 * @srq_init_attr: A list of initial attributes required to create the
 *   SRQ.  If SRQ creation succeeds, then the attributes are updated to
 *   the actual capabilities of the created SRQ.
 *
 * srq_attr->max_wr and srq_attr->max_sge are read the determine the
 * requested size of the SRQ, and set to the actual values allocated
 * on return.  If ib_create_srq() succeeds, then max_wr and max_sge
 * will always be at least as large as the requested values.
 */
struct ib_srq *ib_create_srq(struct ib_pd *pd,
			     struct ib_srq_init_attr *srq_init_attr);

/**
 * ib_modify_srq - Modifies the attributes for the specified SRQ.
 * @srq: The SRQ to modify.
 * @srq_attr: On input, specifies the SRQ attributes to modify.  On output,
 *   the current values of selected SRQ attributes are returned.
 * @srq_attr_mask: A bit-mask used to specify which attributes of the SRQ
 *   are being modified.
 *
 * The mask may contain IB_SRQ_MAX_WR to resize the SRQ and/or
 * IB_SRQ_LIMIT to set the SRQ's limit and request notification when
 * the number of receives queued drops below the limit.
 */
int ib_modify_srq(struct ib_srq *srq,
		  struct ib_srq_attr *srq_attr,
		  enum ib_srq_attr_mask srq_attr_mask);

/**
 * ib_query_srq - Returns the attribute list and current values for the
 *   specified SRQ.
 * @srq: The SRQ to query.
 * @srq_attr: The attributes of the specified SRQ.
 */
int ib_query_srq(struct ib_srq *srq,
		 struct ib_srq_attr *srq_attr);

/**
 * ib_destroy_srq_user - Destroys the specified SRQ.
 * @srq: The SRQ to destroy.
 * @udata: Valid user data or NULL for kernel objects
 */
int ib_destroy_srq_user(struct ib_srq *srq, struct ib_udata *udata);

/**
 * ib_destroy_srq - Destroys the specified kernel SRQ.
 * @srq: The SRQ to destroy.
 *
 * NOTE: for user srq use ib_destroy_srq_user with valid udata!
 */
static inline int ib_destroy_srq(struct ib_srq *srq)
{
	return ib_destroy_srq_user(srq, NULL);
}

/**
 * ib_post_srq_recv - Posts a list of work requests to the specified SRQ.
 * @srq: The SRQ to post the work request on.
 * @recv_wr: A list of work requests to post on the receive queue.
 * @bad_recv_wr: On an immediate failure, this parameter will reference
 *   the work request that failed to be posted on the QP.
 */
static inline int ib_post_srq_recv(struct ib_srq *srq,
				   const struct ib_recv_wr *recv_wr,
				   const struct ib_recv_wr **bad_recv_wr)
{
	const struct ib_recv_wr *dummy;

	return srq->device->ops.post_srq_recv(srq, recv_wr,
					      bad_recv_wr ? : &dummy);
}

/**
 * ib_create_qp_user - Creates a QP associated with the specified protection
 *   domain.
 * @pd: The protection domain associated with the QP.
 * @qp_init_attr: A list of initial attributes required to create the
 *   QP.  If QP creation succeeds, then the attributes are updated to
 *   the actual capabilities of the created QP.
 * @udata: Valid user data or NULL for kernel objects
 */
struct ib_qp *ib_create_qp_user(struct ib_pd *pd,
				struct ib_qp_init_attr *qp_init_attr,
				struct ib_udata *udata);

/**
 * ib_create_qp - Creates a kernel QP associated with the specified protection
 *   domain.
 * @pd: The protection domain associated with the QP.
 * @qp_init_attr: A list of initial attributes required to create the
 *   QP.  If QP creation succeeds, then the attributes are updated to
 *   the actual capabilities of the created QP.
 * @udata: Valid user data or NULL for kernel objects
 *
 * NOTE: for user qp use ib_create_qp_user with valid udata!
 */
static inline struct ib_qp *ib_create_qp(struct ib_pd *pd,
					 struct ib_qp_init_attr *qp_init_attr)
{
	return ib_create_qp_user(pd, qp_init_attr, NULL);
}

/**
 * ib_modify_qp_with_udata - Modifies the attributes for the specified QP.
 * @qp: The QP to modify.
 * @attr: On input, specifies the QP attributes to modify.  On output,
 *   the current values of selected QP attributes are returned.
 * @attr_mask: A bit-mask used to specify which attributes of the QP
 *   are being modified.
 * @udata: pointer to user's input output buffer information
 *   are being modified.
 * It returns 0 on success and returns appropriate error code on error.
 */
int ib_modify_qp_with_udata(struct ib_qp *qp,
			    struct ib_qp_attr *attr,
			    int attr_mask,
			    struct ib_udata *udata);

/**
 * ib_modify_qp - Modifies the attributes for the specified QP and then
 *   transitions the QP to the given state.
 * @qp: The QP to modify.
 * @qp_attr: On input, specifies the QP attributes to modify.  On output,
 *   the current values of selected QP attributes are returned.
 * @qp_attr_mask: A bit-mask used to specify which attributes of the QP
 *   are being modified.
 */
int ib_modify_qp(struct ib_qp *qp,
		 struct ib_qp_attr *qp_attr,
		 int qp_attr_mask);

/**
 * ib_query_qp - Returns the attribute list and current values for the
 *   specified QP.
 * @qp: The QP to query.
 * @qp_attr: The attributes of the specified QP.
 * @qp_attr_mask: A bit-mask used to select specific attributes to query.
 * @qp_init_attr: Additional attributes of the selected QP.
 *
 * The qp_attr_mask may be used to limit the query to gathering only the
 * selected attributes.
 */
int ib_query_qp(struct ib_qp *qp,
		struct ib_qp_attr *qp_attr,
		int qp_attr_mask,
		struct ib_qp_init_attr *qp_init_attr);

/**
 * ib_destroy_qp - Destroys the specified QP.
 * @qp: The QP to destroy.
 * @udata: Valid udata or NULL for kernel objects
 */
int ib_destroy_qp_user(struct ib_qp *qp, struct ib_udata *udata);

/**
 * ib_destroy_qp - Destroys the specified kernel QP.
 * @qp: The QP to destroy.
 *
 * NOTE: for user qp use ib_destroy_qp_user with valid udata!
 */
static inline int ib_destroy_qp(struct ib_qp *qp)
{
	return ib_destroy_qp_user(qp, NULL);
}

/**
 * ib_open_qp - Obtain a reference to an existing sharable QP.
 * @xrcd - XRC domain
 * @qp_open_attr: Attributes identifying the QP to open.
 *
 * Returns a reference to a sharable QP.
 */
struct ib_qp *ib_open_qp(struct ib_xrcd *xrcd,
			 struct ib_qp_open_attr *qp_open_attr);

/**
 * ib_close_qp - Release an external reference to a QP.
 * @qp: The QP handle to release
 *
 * The opened QP handle is released by the caller.  The underlying
 * shared QP is not destroyed until all internal references are released.
 */
int ib_close_qp(struct ib_qp *qp);

/**
 * ib_post_send - Posts a list of work requests to the send queue of
 *   the specified QP.
 * @qp: The QP to post the work request on.
 * @send_wr: A list of work requests to post on the send queue.
 * @bad_send_wr: On an immediate failure, this parameter will reference
 *   the work request that failed to be posted on the QP.
 *
 * While IBA Vol. 1 section 11.4.1.1 specifies that if an immediate
 * error is returned, the QP state shall not be affected,
 * ib_post_send() will return an immediate error after queueing any
 * earlier work requests in the list.
 */
static inline int ib_post_send(struct ib_qp *qp,
			       const struct ib_send_wr *send_wr,
			       const struct ib_send_wr **bad_send_wr)
{
	const struct ib_send_wr *dummy;

	return qp->device->ops.post_send(qp, send_wr, bad_send_wr ? : &dummy);
}

/**
 * ib_post_recv - Posts a list of work requests to the receive queue of
 *   the specified QP.
 * @qp: The QP to post the work request on.
 * @recv_wr: A list of work requests to post on the receive queue.
 * @bad_recv_wr: On an immediate failure, this parameter will reference
 *   the work request that failed to be posted on the QP.
 */
static inline int ib_post_recv(struct ib_qp *qp,
			       const struct ib_recv_wr *recv_wr,
			       const struct ib_recv_wr **bad_recv_wr)
{
	const struct ib_recv_wr *dummy;

	return qp->device->ops.post_recv(qp, recv_wr, bad_recv_wr ? : &dummy);
}

struct ib_cq *__ib_alloc_cq_user(struct ib_device *dev, void *private,
				 int nr_cqe, int comp_vector,
				 enum ib_poll_context poll_ctx,
				 const char *caller, struct ib_udata *udata);

/**
 * ib_alloc_cq_user: Allocate kernel/user CQ
 * @dev: The IB device
 * @private: Private data attached to the CQE
 * @nr_cqe: Number of CQEs in the CQ
 * @comp_vector: Completion vector used for the IRQs
 * @poll_ctx: Context used for polling the CQ
 * @udata: Valid user data or NULL for kernel objects
 */
static inline struct ib_cq *ib_alloc_cq_user(struct ib_device *dev,
					     void *private, int nr_cqe,
					     int comp_vector,
					     enum ib_poll_context poll_ctx,
					     struct ib_udata *udata)
{
	return __ib_alloc_cq_user(dev, private, nr_cqe, comp_vector, poll_ctx,
				  KBUILD_MODNAME, udata);
}

/**
 * ib_alloc_cq: Allocate kernel CQ
 * @dev: The IB device
 * @private: Private data attached to the CQE
 * @nr_cqe: Number of CQEs in the CQ
 * @comp_vector: Completion vector used for the IRQs
 * @poll_ctx: Context used for polling the CQ
 *
 * NOTE: for user cq use ib_alloc_cq_user with valid udata!
 */
static inline struct ib_cq *ib_alloc_cq(struct ib_device *dev, void *private,
					int nr_cqe, int comp_vector,
					enum ib_poll_context poll_ctx)
{
	return ib_alloc_cq_user(dev, private, nr_cqe, comp_vector, poll_ctx,
				NULL);
}

struct ib_cq *__ib_alloc_cq_any(struct ib_device *dev, void *private,
				int nr_cqe, enum ib_poll_context poll_ctx,
				const char *caller);

/**
 * ib_alloc_cq_any: Allocate kernel CQ
 * @dev: The IB device
 * @private: Private data attached to the CQE
 * @nr_cqe: Number of CQEs in the CQ
 * @poll_ctx: Context used for polling the CQ
 */
static inline struct ib_cq *ib_alloc_cq_any(struct ib_device *dev,
					    void *private, int nr_cqe,
					    enum ib_poll_context poll_ctx)
{
	return __ib_alloc_cq_any(dev, private, nr_cqe, poll_ctx,
				 KBUILD_MODNAME);
}

/**
 * ib_free_cq_user - Free kernel/user CQ
 * @cq: The CQ to free
 * @udata: Valid user data or NULL for kernel objects
 */
void ib_free_cq_user(struct ib_cq *cq, struct ib_udata *udata);

/**
 * ib_free_cq - Free kernel CQ
 * @cq: The CQ to free
 *
 * NOTE: for user cq use ib_free_cq_user with valid udata!
 */
static inline void ib_free_cq(struct ib_cq *cq)
{
	ib_free_cq_user(cq, NULL);
}

int ib_process_cq_direct(struct ib_cq *cq, int budget);

/**
 * ib_create_cq - Creates a CQ on the specified device.
 * @device: The device on which to create the CQ.
 * @comp_handler: A user-specified callback that is invoked when a
 *   completion event occurs on the CQ.
 * @event_handler: A user-specified callback that is invoked when an
 *   asynchronous event not associated with a completion occurs on the CQ.
 * @cq_context: Context associated with the CQ returned to the user via
 *   the associated completion and event handlers.
 * @cq_attr: The attributes the CQ should be created upon.
 *
 * Users can examine the cq structure to determine the actual CQ size.
 */
struct ib_cq *__ib_create_cq(struct ib_device *device,
			     ib_comp_handler comp_handler,
			     void (*event_handler)(struct ib_event *, void *),
			     void *cq_context,
			     const struct ib_cq_init_attr *cq_attr,
			     const char *caller);
#define ib_create_cq(device, cmp_hndlr, evt_hndlr, cq_ctxt, cq_attr) \
	__ib_create_cq((device), (cmp_hndlr), (evt_hndlr), (cq_ctxt), (cq_attr), KBUILD_MODNAME)

/**
 * ib_resize_cq - Modifies the capacity of the CQ.
 * @cq: The CQ to resize.
 * @cqe: The minimum size of the CQ.
 *
 * Users can examine the cq structure to determine the actual CQ size.
 */
int ib_resize_cq(struct ib_cq *cq, int cqe);

/**
 * rdma_set_cq_moderation - Modifies moderation params of the CQ
 * @cq: The CQ to modify.
 * @cq_count: number of CQEs that will trigger an event
 * @cq_period: max period of time in usec before triggering an event
 *
 */
int rdma_set_cq_moderation(struct ib_cq *cq, u16 cq_count, u16 cq_period);

/**
 * ib_destroy_cq_user - Destroys the specified CQ.
 * @cq: The CQ to destroy.
 * @udata: Valid user data or NULL for kernel objects
 */
int ib_destroy_cq_user(struct ib_cq *cq, struct ib_udata *udata);

/**
 * ib_destroy_cq - Destroys the specified kernel CQ.
 * @cq: The CQ to destroy.
 *
 * NOTE: for user cq use ib_destroy_cq_user with valid udata!
 */
static inline void ib_destroy_cq(struct ib_cq *cq)
{
	ib_destroy_cq_user(cq, NULL);
}

/**
 * ib_poll_cq - poll a CQ for completion(s)
 * @cq:the CQ being polled
 * @num_entries:maximum number of completions to return
 * @wc:array of at least @num_entries &struct ib_wc where completions
 *   will be returned
 *
 * Poll a CQ for (possibly multiple) completions.  If the return value
 * is < 0, an error occurred.  If the return value is >= 0, it is the
 * number of completions returned.  If the return value is
 * non-negative and < num_entries, then the CQ was emptied.
 */
static inline int ib_poll_cq(struct ib_cq *cq, int num_entries,
			     struct ib_wc *wc)
{
	return cq->device->ops.poll_cq(cq, num_entries, wc);
}

/**
 * ib_req_notify_cq - Request completion notification on a CQ.
 * @cq: The CQ to generate an event for.
 * @flags:
 *   Must contain exactly one of %IB_CQ_SOLICITED or %IB_CQ_NEXT_COMP
 *   to request an event on the next solicited event or next work
 *   completion at any type, respectively. %IB_CQ_REPORT_MISSED_EVENTS
 *   may also be |ed in to request a hint about missed events, as
 *   described below.
 *
 * Return Value:
 *    < 0 means an error occurred while requesting notification
 *   == 0 means notification was requested successfully, and if
 *        IB_CQ_REPORT_MISSED_EVENTS was passed in, then no events
 *        were missed and it is safe to wait for another event.  In
 *        this case is it guaranteed that any work completions added
 *        to the CQ since the last CQ poll will trigger a completion
 *        notification event.
 *    > 0 is only returned if IB_CQ_REPORT_MISSED_EVENTS was passed
 *        in.  It means that the consumer must poll the CQ again to
 *        make sure it is empty to avoid missing an event because of a
 *        race between requesting notification and an entry being
 *        added to the CQ.  This return value means it is possible
 *        (but not guaranteed) that a work completion has been added
 *        to the CQ since the last poll without triggering a
 *        completion notification event.
 */
static inline int ib_req_notify_cq(struct ib_cq *cq,
				   enum ib_cq_notify_flags flags)
{
	return cq->device->ops.req_notify_cq(cq, flags);
}

/**
 * ib_req_ncomp_notif - Request completion notification when there are
 *   at least the specified number of unreaped completions on the CQ.
 * @cq: The CQ to generate an event for.
 * @wc_cnt: The number of unreaped completions that should be on the
 *   CQ before an event is generated.
 */
static inline int ib_req_ncomp_notif(struct ib_cq *cq, int wc_cnt)
{
	return cq->device->ops.req_ncomp_notif ?
		cq->device->ops.req_ncomp_notif(cq, wc_cnt) :
		-ENOSYS;
}

/**
 * ib_dma_mapping_error - check a DMA addr for error
 * @dev: The device for which the dma_addr was created
 * @dma_addr: The DMA address to check
 */
static inline int ib_dma_mapping_error(struct ib_device *dev, u64 dma_addr)
{
	return dma_mapping_error(dev->dma_device, dma_addr);
}

/**
 * ib_dma_map_single - Map a kernel virtual address to DMA address
 * @dev: The device for which the dma_addr is to be created
 * @cpu_addr: The kernel virtual address
 * @size: The size of the region in bytes
 * @direction: The direction of the DMA
 */
static inline u64 ib_dma_map_single(struct ib_device *dev,
				    void *cpu_addr, size_t size,
				    enum dma_data_direction direction)
{
	return dma_map_single(dev->dma_device, cpu_addr, size, direction);
}

/**
 * ib_dma_unmap_single - Destroy a mapping created by ib_dma_map_single()
 * @dev: The device for which the DMA address was created
 * @addr: The DMA address
 * @size: The size of the region in bytes
 * @direction: The direction of the DMA
 */
static inline void ib_dma_unmap_single(struct ib_device *dev,
				       u64 addr, size_t size,
				       enum dma_data_direction direction)
{
	dma_unmap_single(dev->dma_device, addr, size, direction);
}

/**
 * ib_dma_map_page - Map a physical page to DMA address
 * @dev: The device for which the dma_addr is to be created
 * @page: The page to be mapped
 * @offset: The offset within the page
 * @size: The size of the region in bytes
 * @direction: The direction of the DMA
 */
static inline u64 ib_dma_map_page(struct ib_device *dev,
				  struct page *page,
				  unsigned long offset,
				  size_t size,
					 enum dma_data_direction direction)
{
	return dma_map_page(dev->dma_device, page, offset, size, direction);
}

/**
 * ib_dma_unmap_page - Destroy a mapping created by ib_dma_map_page()
 * @dev: The device for which the DMA address was created
 * @addr: The DMA address
 * @size: The size of the region in bytes
 * @direction: The direction of the DMA
 */
static inline void ib_dma_unmap_page(struct ib_device *dev,
				     u64 addr, size_t size,
				     enum dma_data_direction direction)
{
	dma_unmap_page(dev->dma_device, addr, size, direction);
}

/**
 * ib_dma_map_sg - Map a scatter/gather list to DMA addresses
 * @dev: The device for which the DMA addresses are to be created
 * @sg: The array of scatter/gather entries
 * @nents: The number of scatter/gather entries
 * @direction: The direction of the DMA
 */
static inline int ib_dma_map_sg(struct ib_device *dev,
				struct scatterlist *sg, int nents,
				enum dma_data_direction direction)
{
	return dma_map_sg(dev->dma_device, sg, nents, direction);
}

/**
 * ib_dma_unmap_sg - Unmap a scatter/gather list of DMA addresses
 * @dev: The device for which the DMA addresses were created
 * @sg: The array of scatter/gather entries
 * @nents: The number of scatter/gather entries
 * @direction: The direction of the DMA
 */
static inline void ib_dma_unmap_sg(struct ib_device *dev,
				   struct scatterlist *sg, int nents,
				   enum dma_data_direction direction)
{
	dma_unmap_sg(dev->dma_device, sg, nents, direction);
}

static inline int ib_dma_map_sg_attrs(struct ib_device *dev,
				      struct scatterlist *sg, int nents,
				      enum dma_data_direction direction,
				      unsigned long dma_attrs)
{
	return dma_map_sg_attrs(dev->dma_device, sg, nents, direction,
				dma_attrs);
}

static inline void ib_dma_unmap_sg_attrs(struct ib_device *dev,
					 struct scatterlist *sg, int nents,
					 enum dma_data_direction direction,
					 unsigned long dma_attrs)
{
	dma_unmap_sg_attrs(dev->dma_device, sg, nents, direction, dma_attrs);
}

/**
 * ib_dma_max_seg_size - Return the size limit of a single DMA transfer
 * @dev: The device to query
 *
 * The returned value represents a size in bytes.
 */
static inline unsigned int ib_dma_max_seg_size(struct ib_device *dev)
{
	return dma_get_max_seg_size(dev->dma_device);
}

/**
 * ib_dma_sync_single_for_cpu - Prepare DMA region to be accessed by CPU
 * @dev: The device for which the DMA address was created
 * @addr: The DMA address
 * @size: The size of the region in bytes
 * @dir: The direction of the DMA
 */
static inline void ib_dma_sync_single_for_cpu(struct ib_device *dev,
					      u64 addr,
					      size_t size,
					      enum dma_data_direction dir)
{
	dma_sync_single_for_cpu(dev->dma_device, addr, size, dir);
}

/**
 * ib_dma_sync_single_for_device - Prepare DMA region to be accessed by device
 * @dev: The device for which the DMA address was created
 * @addr: The DMA address
 * @size: The size of the region in bytes
 * @dir: The direction of the DMA
 */
static inline void ib_dma_sync_single_for_device(struct ib_device *dev,
						 u64 addr,
						 size_t size,
						 enum dma_data_direction dir)
{
	dma_sync_single_for_device(dev->dma_device, addr, size, dir);
}

/**
 * ib_dma_alloc_coherent - Allocate memory and map it for DMA
 * @dev: The device for which the DMA address is requested
 * @size: The size of the region to allocate in bytes
 * @dma_handle: A pointer for returning the DMA address of the region
 * @flag: memory allocator flags
 */
static inline void *ib_dma_alloc_coherent(struct ib_device *dev,
					   size_t size,
					   dma_addr_t *dma_handle,
					   gfp_t flag)
{
	return dma_alloc_coherent(dev->dma_device, size, dma_handle, flag);
}

/**
 * ib_dma_free_coherent - Free memory allocated by ib_dma_alloc_coherent()
 * @dev: The device for which the DMA addresses were allocated
 * @size: The size of the region
 * @cpu_addr: the address returned by ib_dma_alloc_coherent()
 * @dma_handle: the DMA address returned by ib_dma_alloc_coherent()
 */
static inline void ib_dma_free_coherent(struct ib_device *dev,
					size_t size, void *cpu_addr,
					dma_addr_t dma_handle)
{
	dma_free_coherent(dev->dma_device, size, cpu_addr, dma_handle);
}

/**
 * ib_dereg_mr_user - Deregisters a memory region and removes it from the
 *   HCA translation table.
 * @mr: The memory region to deregister.
 * @udata: Valid user data or NULL for kernel object
 *
 * This function can fail, if the memory region has memory windows bound to it.
 */
int ib_dereg_mr_user(struct ib_mr *mr, struct ib_udata *udata);

/**
 * ib_dereg_mr - Deregisters a kernel memory region and removes it from the
 *   HCA translation table.
 * @mr: The memory region to deregister.
 *
 * This function can fail, if the memory region has memory windows bound to it.
 *
 * NOTE: for user mr use ib_dereg_mr_user with valid udata!
 */
static inline int ib_dereg_mr(struct ib_mr *mr)
{
	return ib_dereg_mr_user(mr, NULL);
}

struct ib_mr *ib_alloc_mr_user(struct ib_pd *pd, enum ib_mr_type mr_type,
			       u32 max_num_sg, struct ib_udata *udata);

static inline struct ib_mr *ib_alloc_mr(struct ib_pd *pd,
					enum ib_mr_type mr_type, u32 max_num_sg)
{
	return ib_alloc_mr_user(pd, mr_type, max_num_sg, NULL);
}

struct ib_mr *ib_alloc_mr_integrity(struct ib_pd *pd,
				    u32 max_num_data_sg,
				    u32 max_num_meta_sg);

/**
 * ib_update_fast_reg_key - updates the key portion of the fast_reg MR
 *   R_Key and L_Key.
 * @mr - struct ib_mr pointer to be updated.
 * @newkey - new key to be used.
 */
static inline void ib_update_fast_reg_key(struct ib_mr *mr, u8 newkey)
{
	mr->lkey = (mr->lkey & 0xffffff00) | newkey;
	mr->rkey = (mr->rkey & 0xffffff00) | newkey;
}

/**
 * ib_inc_rkey - increments the key portion of the given rkey. Can be used
 * for calculating a new rkey for type 2 memory windows.
 * @rkey - the rkey to increment.
 */
static inline u32 ib_inc_rkey(u32 rkey)
{
	const u32 mask = 0x000000ff;
	return ((rkey + 1) & mask) | (rkey & ~mask);
}

/**
 * ib_alloc_fmr - Allocates a unmapped fast memory region.
 * @pd: The protection domain associated with the unmapped region.
 * @mr_access_flags: Specifies the memory access rights.
 * @fmr_attr: Attributes of the unmapped region.
 *
 * A fast memory region must be mapped before it can be used as part of
 * a work request.
 */
struct ib_fmr *ib_alloc_fmr(struct ib_pd *pd,
			    int mr_access_flags,
			    struct ib_fmr_attr *fmr_attr);

/**
 * ib_map_phys_fmr - Maps a list of physical pages to a fast memory region.
 * @fmr: The fast memory region to associate with the pages.
 * @page_list: An array of physical pages to map to the fast memory region.
 * @list_len: The number of pages in page_list.
 * @iova: The I/O virtual address to use with the mapped region.
 */
static inline int ib_map_phys_fmr(struct ib_fmr *fmr,
				  u64 *page_list, int list_len,
				  u64 iova)
{
	return fmr->device->ops.map_phys_fmr(fmr, page_list, list_len, iova);
}

/**
 * ib_unmap_fmr - Removes the mapping from a list of fast memory regions.
 * @fmr_list: A linked list of fast memory regions to unmap.
 */
int ib_unmap_fmr(struct list_head *fmr_list);

/**
 * ib_dealloc_fmr - Deallocates a fast memory region.
 * @fmr: The fast memory region to deallocate.
 */
int ib_dealloc_fmr(struct ib_fmr *fmr);

/**
 * ib_attach_mcast - Attaches the specified QP to a multicast group.
 * @qp: QP to attach to the multicast group.  The QP must be type
 *   IB_QPT_UD.
 * @gid: Multicast group GID.
 * @lid: Multicast group LID in host byte order.
 *
 * In order to send and receive multicast packets, subnet
 * administration must have created the multicast group and configured
 * the fabric appropriately.  The port associated with the specified
 * QP must also be a member of the multicast group.
 */
int ib_attach_mcast(struct ib_qp *qp, union ib_gid *gid, u16 lid);

/**
 * ib_detach_mcast - Detaches the specified QP from a multicast group.
 * @qp: QP to detach from the multicast group.
 * @gid: Multicast group GID.
 * @lid: Multicast group LID in host byte order.
 */
int ib_detach_mcast(struct ib_qp *qp, union ib_gid *gid, u16 lid);

/**
 * ib_alloc_xrcd - Allocates an XRC domain.
 * @device: The device on which to allocate the XRC domain.
 * @caller: Module name for kernel consumers
 */
struct ib_xrcd *__ib_alloc_xrcd(struct ib_device *device, const char *caller);
#define ib_alloc_xrcd(device) \
	__ib_alloc_xrcd((device), KBUILD_MODNAME)

/**
 * ib_dealloc_xrcd - Deallocates an XRC domain.
 * @xrcd: The XRC domain to deallocate.
 * @udata: Valid user data or NULL for kernel object
 */
int ib_dealloc_xrcd(struct ib_xrcd *xrcd, struct ib_udata *udata);

static inline int ib_check_mr_access(int flags)
{
	/*
	 * Local write permission is required if remote write or
	 * remote atomic permission is also requested.
	 */
	if (flags & (IB_ACCESS_REMOTE_ATOMIC | IB_ACCESS_REMOTE_WRITE) &&
	    !(flags & IB_ACCESS_LOCAL_WRITE))
		return -EINVAL;

	if (flags & ~IB_ACCESS_SUPPORTED)
		return -EINVAL;

	return 0;
}

static inline bool ib_access_writable(int access_flags)
{
	/*
	 * We have writable memory backing the MR if any of the following
	 * access flags are set.  "Local write" and "remote write" obviously
	 * require write access.  "Remote atomic" can do things like fetch and
	 * add, which will modify memory, and "MW bind" can change permissions
	 * by binding a window.
	 */
	return access_flags &
		(IB_ACCESS_LOCAL_WRITE   | IB_ACCESS_REMOTE_WRITE |
		 IB_ACCESS_REMOTE_ATOMIC | IB_ACCESS_MW_BIND);
}

/**
 * ib_check_mr_status: lightweight check of MR status.
 *     This routine may provide status checks on a selected
 *     ib_mr. first use is for signature status check.
 *
 * @mr: A memory region.
 * @check_mask: Bitmask of which checks to perform from
 *     ib_mr_status_check enumeration.
 * @mr_status: The container of relevant status checks.
 *     failed checks will be indicated in the status bitmask
 *     and the relevant info shall be in the error item.
 */
int ib_check_mr_status(struct ib_mr *mr, u32 check_mask,
		       struct ib_mr_status *mr_status);

/**
 * ib_device_try_get: Hold a registration lock
 * device: The device to lock
 *
 * A device under an active registration lock cannot become unregistered. It
 * is only possible to obtain a registration lock on a device that is fully
 * registered, otherwise this function returns false.
 *
 * The registration lock is only necessary for actions which require the
 * device to still be registered. Uses that only require the device pointer to
 * be valid should use get_device(&ibdev->dev) to hold the memory.
 *
 */
static inline bool ib_device_try_get(struct ib_device *dev)
{
	return refcount_inc_not_zero(&dev->refcount);
}

void ib_device_put(struct ib_device *device);
struct ib_device *ib_device_get_by_netdev(struct net_device *ndev,
					  enum rdma_driver_id driver_id);
struct ib_device *ib_device_get_by_name(const char *name,
					enum rdma_driver_id driver_id);
struct net_device *ib_get_net_dev_by_params(struct ib_device *dev, u8 port,
					    u16 pkey, const union ib_gid *gid,
					    const struct sockaddr *addr);
int ib_device_set_netdev(struct ib_device *ib_dev, struct net_device *ndev,
			 unsigned int port);
struct net_device *ib_device_netdev(struct ib_device *dev, u8 port);

struct ib_wq *ib_create_wq(struct ib_pd *pd,
			   struct ib_wq_init_attr *init_attr);
int ib_destroy_wq(struct ib_wq *wq, struct ib_udata *udata);
int ib_modify_wq(struct ib_wq *wq, struct ib_wq_attr *attr,
		 u32 wq_attr_mask);
struct ib_rwq_ind_table *ib_create_rwq_ind_table(struct ib_device *device,
						 struct ib_rwq_ind_table_init_attr*
						 wq_ind_table_init_attr);
int ib_destroy_rwq_ind_table(struct ib_rwq_ind_table *wq_ind_table);

int ib_map_mr_sg(struct ib_mr *mr, struct scatterlist *sg, int sg_nents,
		 unsigned int *sg_offset, unsigned int page_size);
int ib_map_mr_sg_pi(struct ib_mr *mr, struct scatterlist *data_sg,
		    int data_sg_nents, unsigned int *data_sg_offset,
		    struct scatterlist *meta_sg, int meta_sg_nents,
		    unsigned int *meta_sg_offset, unsigned int page_size);

static inline int
ib_map_mr_sg_zbva(struct ib_mr *mr, struct scatterlist *sg, int sg_nents,
		  unsigned int *sg_offset, unsigned int page_size)
{
	int n;

	n = ib_map_mr_sg(mr, sg, sg_nents, sg_offset, page_size);
	mr->iova = 0;

	return n;
}

int ib_sg_to_pages(struct ib_mr *mr, struct scatterlist *sgl, int sg_nents,
		unsigned int *sg_offset, int (*set_page)(struct ib_mr *, u64));

void ib_drain_rq(struct ib_qp *qp);
void ib_drain_sq(struct ib_qp *qp);
void ib_drain_qp(struct ib_qp *qp);

int ib_get_eth_speed(struct ib_device *dev, u8 port_num, u8 *speed, u8 *width);

static inline u8 *rdma_ah_retrieve_dmac(struct rdma_ah_attr *attr)
{
	if (attr->type == RDMA_AH_ATTR_TYPE_ROCE)
		return attr->roce.dmac;
	return NULL;
}

static inline void rdma_ah_set_dlid(struct rdma_ah_attr *attr, u32 dlid)
{
	if (attr->type == RDMA_AH_ATTR_TYPE_IB)
		attr->ib.dlid = (u16)dlid;
	else if (attr->type == RDMA_AH_ATTR_TYPE_OPA)
		attr->opa.dlid = dlid;
}

static inline u32 rdma_ah_get_dlid(const struct rdma_ah_attr *attr)
{
	if (attr->type == RDMA_AH_ATTR_TYPE_IB)
		return attr->ib.dlid;
	else if (attr->type == RDMA_AH_ATTR_TYPE_OPA)
		return attr->opa.dlid;
	return 0;
}

static inline void rdma_ah_set_sl(struct rdma_ah_attr *attr, u8 sl)
{
	attr->sl = sl;
}

static inline u8 rdma_ah_get_sl(const struct rdma_ah_attr *attr)
{
	return attr->sl;
}

static inline void rdma_ah_set_path_bits(struct rdma_ah_attr *attr,
					 u8 src_path_bits)
{
	if (attr->type == RDMA_AH_ATTR_TYPE_IB)
		attr->ib.src_path_bits = src_path_bits;
	else if (attr->type == RDMA_AH_ATTR_TYPE_OPA)
		attr->opa.src_path_bits = src_path_bits;
}

static inline u8 rdma_ah_get_path_bits(const struct rdma_ah_attr *attr)
{
	if (attr->type == RDMA_AH_ATTR_TYPE_IB)
		return attr->ib.src_path_bits;
	else if (attr->type == RDMA_AH_ATTR_TYPE_OPA)
		return attr->opa.src_path_bits;
	return 0;
}

static inline void rdma_ah_set_make_grd(struct rdma_ah_attr *attr,
					bool make_grd)
{
	if (attr->type == RDMA_AH_ATTR_TYPE_OPA)
		attr->opa.make_grd = make_grd;
}

static inline bool rdma_ah_get_make_grd(const struct rdma_ah_attr *attr)
{
	if (attr->type == RDMA_AH_ATTR_TYPE_OPA)
		return attr->opa.make_grd;
	return false;
}

static inline void rdma_ah_set_port_num(struct rdma_ah_attr *attr, u8 port_num)
{
	attr->port_num = port_num;
}

static inline u8 rdma_ah_get_port_num(const struct rdma_ah_attr *attr)
{
	return attr->port_num;
}

static inline void rdma_ah_set_static_rate(struct rdma_ah_attr *attr,
					   u8 static_rate)
{
	attr->static_rate = static_rate;
}

static inline u8 rdma_ah_get_static_rate(const struct rdma_ah_attr *attr)
{
	return attr->static_rate;
}

static inline void rdma_ah_set_ah_flags(struct rdma_ah_attr *attr,
					enum ib_ah_flags flag)
{
	attr->ah_flags = flag;
}

static inline enum ib_ah_flags
		rdma_ah_get_ah_flags(const struct rdma_ah_attr *attr)
{
	return attr->ah_flags;
}

static inline const struct ib_global_route
		*rdma_ah_read_grh(const struct rdma_ah_attr *attr)
{
	return &attr->grh;
}

/*To retrieve and modify the grh */
static inline struct ib_global_route
		*rdma_ah_retrieve_grh(struct rdma_ah_attr *attr)
{
	return &attr->grh;
}

static inline void rdma_ah_set_dgid_raw(struct rdma_ah_attr *attr, void *dgid)
{
	struct ib_global_route *grh = rdma_ah_retrieve_grh(attr);

	memcpy(grh->dgid.raw, dgid, sizeof(grh->dgid));
}

static inline void rdma_ah_set_subnet_prefix(struct rdma_ah_attr *attr,
					     __be64 prefix)
{
	struct ib_global_route *grh = rdma_ah_retrieve_grh(attr);

	grh->dgid.global.subnet_prefix = prefix;
}

static inline void rdma_ah_set_interface_id(struct rdma_ah_attr *attr,
					    __be64 if_id)
{
	struct ib_global_route *grh = rdma_ah_retrieve_grh(attr);

	grh->dgid.global.interface_id = if_id;
}

static inline void rdma_ah_set_grh(struct rdma_ah_attr *attr,
				   union ib_gid *dgid, u32 flow_label,
				   u8 sgid_index, u8 hop_limit,
				   u8 traffic_class)
{
	struct ib_global_route *grh = rdma_ah_retrieve_grh(attr);

	attr->ah_flags = IB_AH_GRH;
	if (dgid)
		grh->dgid = *dgid;
	grh->flow_label = flow_label;
	grh->sgid_index = sgid_index;
	grh->hop_limit = hop_limit;
	grh->traffic_class = traffic_class;
	grh->sgid_attr = NULL;
}

void rdma_destroy_ah_attr(struct rdma_ah_attr *ah_attr);
void rdma_move_grh_sgid_attr(struct rdma_ah_attr *attr, union ib_gid *dgid,
			     u32 flow_label, u8 hop_limit, u8 traffic_class,
			     const struct ib_gid_attr *sgid_attr);
void rdma_copy_ah_attr(struct rdma_ah_attr *dest,
		       const struct rdma_ah_attr *src);
void rdma_replace_ah_attr(struct rdma_ah_attr *old,
			  const struct rdma_ah_attr *new);
void rdma_move_ah_attr(struct rdma_ah_attr *dest, struct rdma_ah_attr *src);

/**
 * rdma_ah_find_type - Return address handle type.
 *
 * @dev: Device to be checked
 * @port_num: Port number
 */
static inline enum rdma_ah_attr_type rdma_ah_find_type(struct ib_device *dev,
						       u8 port_num)
{
	if (rdma_protocol_roce(dev, port_num))
		return RDMA_AH_ATTR_TYPE_ROCE;
	if (rdma_protocol_ib(dev, port_num)) {
		if (rdma_cap_opa_ah(dev, port_num))
			return RDMA_AH_ATTR_TYPE_OPA;
		return RDMA_AH_ATTR_TYPE_IB;
	}

	return RDMA_AH_ATTR_TYPE_UNDEFINED;
}

/**
 * ib_lid_cpu16 - Return lid in 16bit CPU encoding.
 *     In the current implementation the only way to get
 *     get the 32bit lid is from other sources for OPA.
 *     For IB, lids will always be 16bits so cast the
 *     value accordingly.
 *
 * @lid: A 32bit LID
 */
static inline u16 ib_lid_cpu16(u32 lid)
{
	WARN_ON_ONCE(lid & 0xFFFF0000);
	return (u16)lid;
}

/**
 * ib_lid_be16 - Return lid in 16bit BE encoding.
 *
 * @lid: A 32bit LID
 */
static inline __be16 ib_lid_be16(u32 lid)
{
	WARN_ON_ONCE(lid & 0xFFFF0000);
	return cpu_to_be16((u16)lid);
}

/**
 * ib_get_vector_affinity - Get the affinity mappings of a given completion
 *   vector
 * @device:         the rdma device
 * @comp_vector:    index of completion vector
 *
 * Returns NULL on failure, otherwise a corresponding cpu map of the
 * completion vector (returns all-cpus map if the device driver doesn't
 * implement get_vector_affinity).
 */
static inline const struct cpumask *
ib_get_vector_affinity(struct ib_device *device, int comp_vector)
{
	if (comp_vector < 0 || comp_vector >= device->num_comp_vectors ||
	    !device->ops.get_vector_affinity)
		return NULL;

	return device->ops.get_vector_affinity(device, comp_vector);

}

/**
 * rdma_roce_rescan_device - Rescan all of the network devices in the system
 * and add their gids, as needed, to the relevant RoCE devices.
 *
 * @device:         the rdma device
 */
void rdma_roce_rescan_device(struct ib_device *ibdev);

struct ib_ucontext *ib_uverbs_get_ucontext_file(struct ib_uverbs_file *ufile);

int uverbs_destroy_def_handler(struct uverbs_attr_bundle *attrs);

struct net_device *rdma_alloc_netdev(struct ib_device *device, u8 port_num,
				     enum rdma_netdev_t type, const char *name,
				     unsigned char name_assign_type,
				     void (*setup)(struct net_device *));

int rdma_init_netdev(struct ib_device *device, u8 port_num,
		     enum rdma_netdev_t type, const char *name,
		     unsigned char name_assign_type,
		     void (*setup)(struct net_device *),
		     struct net_device *netdev);

/**
 * rdma_set_device_sysfs_group - Set device attributes group to have
 *				 driver specific sysfs entries at
 *				 for infiniband class.
 *
 * @device:	device pointer for which attributes to be created
 * @group:	Pointer to group which should be added when device
 *		is registered with sysfs.
 * rdma_set_device_sysfs_group() allows existing drivers to expose one
 * group per device to have sysfs attributes.
 *
 * NOTE: New drivers should not make use of this API; instead new device
 * parameter should be exposed via netlink command. This API and mechanism
 * exist only for existing drivers.
 */
static inline void
rdma_set_device_sysfs_group(struct ib_device *dev,
			    const struct attribute_group *group)
{
	dev->groups[1] = group;
}

/**
 * rdma_device_to_ibdev - Get ib_device pointer from device pointer
 *
 * @device:	device pointer for which ib_device pointer to retrieve
 *
 * rdma_device_to_ibdev() retrieves ib_device pointer from device.
 *
 */
static inline struct ib_device *rdma_device_to_ibdev(struct device *device)
{
	struct ib_core_device *coredev =
		container_of(device, struct ib_core_device, dev);

	return coredev->owner;
}

/**
 * rdma_device_to_drv_device - Helper macro to reach back to driver's
 *			       ib_device holder structure from device pointer.
 *
 * NOTE: New drivers should not make use of this API; This API is only for
 * existing drivers who have exposed sysfs entries using
 * rdma_set_device_sysfs_group().
 */
#define rdma_device_to_drv_device(dev, drv_dev_struct, ibdev_member)           \
	container_of(rdma_device_to_ibdev(dev), drv_dev_struct, ibdev_member)

bool rdma_dev_access_netns(const struct ib_device *device,
			   const struct net *net);
#endif /* IB_VERBS_H */<|MERGE_RESOLUTION|>--- conflicted
+++ resolved
@@ -1282,11 +1282,7 @@
 
 	/* These are kernel only and can not be issued by userspace */
 	IB_WR_REG_MR = 0x20,
-<<<<<<< HEAD
-	IB_WR_REG_SIG_MR,
-=======
 	IB_WR_REG_MR_INTEGRITY,
->>>>>>> fa578e9d
 
 	/* reserve values for low level drivers' internal use.
 	 * These values will not be used at all in the ib core layer.
