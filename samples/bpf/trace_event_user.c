/* Copyright (c) 2016 Facebook
 *
 * This program is free software; you can redistribute it and/or
 * modify it under the terms of version 2 of the GNU General Public
 * License as published by the Free Software Foundation.
 */
#include <stdio.h>
#include <unistd.h>
#include <stdlib.h>
#include <stdbool.h>
#include <string.h>
#include <fcntl.h>
#include <poll.h>
#include <sys/ioctl.h>
#include <linux/perf_event.h>
#include <linux/bpf.h>
#include <signal.h>
#include <assert.h>
#include <errno.h>
#include <sys/resource.h>
#include "libbpf.h"
#include "bpf_load.h"
#include "perf-sys.h"
#include "trace_helpers.h"

#define SAMPLE_FREQ 50

static bool sys_read_seen, sys_write_seen;

static void print_ksym(__u64 addr)
{
	struct ksym *sym;

	if (!addr)
		return;
	sym = ksym_search(addr);
	printf("%s;", sym->name);
	if (!strcmp(sym->name, "sys_read"))
		sys_read_seen = true;
	else if (!strcmp(sym->name, "sys_write"))
		sys_write_seen = true;
}

static void print_addr(__u64 addr)
{
	if (!addr)
		return;
	printf("%llx;", addr);
}

#define TASK_COMM_LEN 16

struct key_t {
	char comm[TASK_COMM_LEN];
	__u32 kernstack;
	__u32 userstack;
};

static void print_stack(struct key_t *key, __u64 count)
{
	__u64 ip[PERF_MAX_STACK_DEPTH] = {};
	static bool warned;
	int i;

	printf("%3lld %s;", count, key->comm);
	if (bpf_map_lookup_elem(map_fd[1], &key->kernstack, ip) != 0) {
		printf("---;");
	} else {
		for (i = PERF_MAX_STACK_DEPTH - 1; i >= 0; i--)
			print_ksym(ip[i]);
	}
	printf("-;");
	if (bpf_map_lookup_elem(map_fd[1], &key->userstack, ip) != 0) {
		printf("---;");
	} else {
		for (i = PERF_MAX_STACK_DEPTH - 1; i >= 0; i--)
			print_addr(ip[i]);
	}
	if (count < 6)
		printf("\r");
	else
		printf("\n");

	if (key->kernstack == -EEXIST && !warned) {
		printf("stackmap collisions seen. Consider increasing size\n");
		warned = true;
	} else if ((int)key->kernstack < 0 && (int)key->userstack < 0) {
		printf("err stackid %d %d\n", key->kernstack, key->userstack);
	}
}

static void int_exit(int sig)
{
	kill(0, SIGKILL);
	exit(0);
}

static void print_stacks(void)
{
	struct key_t key = {}, next_key;
	__u64 value;
	__u32 stackid = 0, next_id;
	int fd = map_fd[0], stack_map = map_fd[1];

	sys_read_seen = sys_write_seen = false;
	while (bpf_map_get_next_key(fd, &key, &next_key) == 0) {
		bpf_map_lookup_elem(fd, &next_key, &value);
		print_stack(&next_key, value);
		bpf_map_delete_elem(fd, &next_key);
		key = next_key;
	}
	printf("\n");
	if (!sys_read_seen || !sys_write_seen) {
		printf("BUG kernel stack doesn't contain sys_read() and sys_write()\n");
		int_exit(0);
	}

	/* clear stack map */
	while (bpf_map_get_next_key(stack_map, &stackid, &next_id) == 0) {
		bpf_map_delete_elem(stack_map, &next_id);
		stackid = next_id;
	}
}

static inline int generate_load(void)
{
	if (system("dd if=/dev/zero of=/dev/null count=5000k status=none") < 0) {
		printf("failed to generate some load with dd: %s\n", strerror(errno));
		return -1;
	}

	return 0;
}

static void test_perf_event_all_cpu(struct perf_event_attr *attr)
{
	int nr_cpus = sysconf(_SC_NPROCESSORS_CONF);
	int *pmu_fd = malloc(nr_cpus * sizeof(int));
	int i, error = 0;

	/* system wide perf event, no need to inherit */
	attr->inherit = 0;

	/* open perf_event on all cpus */
	for (i = 0; i < nr_cpus; i++) {
		pmu_fd[i] = sys_perf_event_open(attr, -1, i, -1, 0);
		if (pmu_fd[i] < 0) {
			printf("sys_perf_event_open failed\n");
			error = 1;
			goto all_cpu_err;
		}
		assert(ioctl(pmu_fd[i], PERF_EVENT_IOC_SET_BPF, prog_fd[0]) == 0);
		assert(ioctl(pmu_fd[i], PERF_EVENT_IOC_ENABLE) == 0);
	}

	if (generate_load() < 0) {
		error = 1;
		goto all_cpu_err;
	}
	print_stacks();
all_cpu_err:
	for (i--; i >= 0; i--) {
		ioctl(pmu_fd[i], PERF_EVENT_IOC_DISABLE);
		close(pmu_fd[i]);
	}
	free(pmu_fd);
	if (error)
		int_exit(0);
}

static void test_perf_event_task(struct perf_event_attr *attr)
{
	int pmu_fd, error = 0;
<<<<<<< HEAD
=======

	/* per task perf event, enable inherit so the "dd ..." command can be traced properly.
	 * Enabling inherit will cause bpf_perf_prog_read_time helper failure.
	 */
	attr->inherit = 1;
>>>>>>> e021bb4f

	/* open task bound event */
	pmu_fd = sys_perf_event_open(attr, 0, -1, -1, 0);
	if (pmu_fd < 0) {
		printf("sys_perf_event_open failed\n");
		int_exit(0);
	}
	assert(ioctl(pmu_fd, PERF_EVENT_IOC_SET_BPF, prog_fd[0]) == 0);
	assert(ioctl(pmu_fd, PERF_EVENT_IOC_ENABLE) == 0);

	if (generate_load() < 0) {
		error = 1;
		goto err;
	}
	print_stacks();
err:
	ioctl(pmu_fd, PERF_EVENT_IOC_DISABLE);
	close(pmu_fd);
	if (error)
		int_exit(0);
}

static void test_bpf_perf_event(void)
{
	struct perf_event_attr attr_type_hw = {
		.sample_freq = SAMPLE_FREQ,
		.freq = 1,
		.type = PERF_TYPE_HARDWARE,
		.config = PERF_COUNT_HW_CPU_CYCLES,
	};
	struct perf_event_attr attr_type_sw = {
		.sample_freq = SAMPLE_FREQ,
		.freq = 1,
		.type = PERF_TYPE_SOFTWARE,
		.config = PERF_COUNT_SW_CPU_CLOCK,
	};
	struct perf_event_attr attr_hw_cache_l1d = {
		.sample_freq = SAMPLE_FREQ,
		.freq = 1,
		.type = PERF_TYPE_HW_CACHE,
		.config =
			PERF_COUNT_HW_CACHE_L1D |
			(PERF_COUNT_HW_CACHE_OP_READ << 8) |
			(PERF_COUNT_HW_CACHE_RESULT_ACCESS << 16),
	};
	struct perf_event_attr attr_hw_cache_branch_miss = {
		.sample_freq = SAMPLE_FREQ,
		.freq = 1,
		.type = PERF_TYPE_HW_CACHE,
		.config =
			PERF_COUNT_HW_CACHE_BPU |
			(PERF_COUNT_HW_CACHE_OP_READ << 8) |
			(PERF_COUNT_HW_CACHE_RESULT_MISS << 16),
	};
	struct perf_event_attr attr_type_raw = {
		.sample_freq = SAMPLE_FREQ,
		.freq = 1,
		.type = PERF_TYPE_RAW,
		/* Intel Instruction Retired */
		.config = 0xc0,
	};
	struct perf_event_attr attr_type_raw_lock_load = {
		.sample_freq = SAMPLE_FREQ,
		.freq = 1,
		.type = PERF_TYPE_RAW,
		/* Intel MEM_UOPS_RETIRED.LOCK_LOADS */
		.config = 0x21d0,
		/* Request to record lock address from PEBS */
		.sample_type = PERF_SAMPLE_ADDR,
		/* Record address value requires precise event */
		.precise_ip = 2,
	};

	printf("Test HW_CPU_CYCLES\n");
	test_perf_event_all_cpu(&attr_type_hw);
	test_perf_event_task(&attr_type_hw);

	printf("Test SW_CPU_CLOCK\n");
	test_perf_event_all_cpu(&attr_type_sw);
	test_perf_event_task(&attr_type_sw);

	printf("Test HW_CACHE_L1D\n");
	test_perf_event_all_cpu(&attr_hw_cache_l1d);
	test_perf_event_task(&attr_hw_cache_l1d);

	printf("Test HW_CACHE_BPU\n");
	test_perf_event_all_cpu(&attr_hw_cache_branch_miss);
	test_perf_event_task(&attr_hw_cache_branch_miss);

	printf("Test Instruction Retired\n");
	test_perf_event_all_cpu(&attr_type_raw);
	test_perf_event_task(&attr_type_raw);

	printf("Test Lock Load\n");
	test_perf_event_all_cpu(&attr_type_raw_lock_load);
	test_perf_event_task(&attr_type_raw_lock_load);

	printf("*** PASS ***\n");
}


int main(int argc, char **argv)
{
	struct rlimit r = {RLIM_INFINITY, RLIM_INFINITY};
	char filename[256];

	snprintf(filename, sizeof(filename), "%s_kern.o", argv[0]);
	setrlimit(RLIMIT_MEMLOCK, &r);

	signal(SIGINT, int_exit);
	signal(SIGTERM, int_exit);

	if (load_kallsyms()) {
		printf("failed to process /proc/kallsyms\n");
		return 1;
	}

	if (load_bpf_file(filename)) {
		printf("%s", bpf_log_buf);
		return 2;
	}

	if (fork() == 0) {
		read_trace_pipe();
		return 0;
	}
	test_bpf_perf_event();
	int_exit(0);
	return 0;
}<|MERGE_RESOLUTION|>--- conflicted
+++ resolved
@@ -171,14 +171,11 @@
 static void test_perf_event_task(struct perf_event_attr *attr)
 {
 	int pmu_fd, error = 0;
-<<<<<<< HEAD
-=======
 
 	/* per task perf event, enable inherit so the "dd ..." command can be traced properly.
 	 * Enabling inherit will cause bpf_perf_prog_read_time helper failure.
 	 */
 	attr->inherit = 1;
->>>>>>> e021bb4f
 
 	/* open task bound event */
 	pmu_fd = sys_perf_event_open(attr, 0, -1, -1, 0);
