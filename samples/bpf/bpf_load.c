--- conflicted
+++ resolved
@@ -65,11 +65,7 @@
 	else
 		flags = O_WRONLY | O_APPEND;
 
-<<<<<<< HEAD
-	fd = open("/sys/kernel/debug/tracing/kprobe_events", flags);
-=======
 	fd = open(DEBUGFS "kprobe_events", flags);
->>>>>>> f7688b48
 
 	ret = write(fd, val, strlen(val));
 	close(fd);
