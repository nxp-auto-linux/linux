--- conflicted
+++ resolved
@@ -58,22 +58,14 @@
 {
 	int fd, ret, flags;
 
-<<<<<<< HEAD
-	if ((val != NULL) && (val[0] == '\0'))
-=======
 	if (val == NULL)
 		return -1;
 	else if (val[0] == '\0')
->>>>>>> fa578e9d
 		flags = O_WRONLY | O_TRUNC;
 	else
 		flags = O_WRONLY | O_APPEND;
 
-<<<<<<< HEAD
-	fd = open("/sys/kernel/debug/tracing/kprobe_events", flags);
-=======
 	fd = open(DEBUGFS "kprobe_events", flags);
->>>>>>> fa578e9d
 
 	ret = write(fd, val, strlen(val));
 	close(fd);
