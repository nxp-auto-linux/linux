// SPDX-License-Identifier: GPL-2.0-only
/* L2TP core.
 *
 * Copyright (c) 2008,2009,2010 Katalix Systems Ltd
 *
 * This file contains some code of the original L2TPv2 pppol2tp
 * driver, which has the following copyright:
 *
 * Authors:	Martijn van Oosterhout <kleptog@svana.org>
 *		James Chapman (jchapman@katalix.com)
 * Contributors:
 *		Michal Ostrowski <mostrows@speakeasy.net>
 *		Arnaldo Carvalho de Melo <acme@xconectiva.com.br>
 *		David S. Miller (davem@redhat.com)
 */

#define pr_fmt(fmt) KBUILD_MODNAME ": " fmt

#include <linux/module.h>
#include <linux/string.h>
#include <linux/list.h>
#include <linux/rculist.h>
#include <linux/uaccess.h>

#include <linux/kernel.h>
#include <linux/spinlock.h>
#include <linux/kthread.h>
#include <linux/sched.h>
#include <linux/slab.h>
#include <linux/errno.h>
#include <linux/jiffies.h>

#include <linux/netdevice.h>
#include <linux/net.h>
#include <linux/inetdevice.h>
#include <linux/skbuff.h>
#include <linux/init.h>
#include <linux/in.h>
#include <linux/ip.h>
#include <linux/udp.h>
#include <linux/l2tp.h>
#include <linux/hash.h>
#include <linux/sort.h>
#include <linux/file.h>
#include <linux/nsproxy.h>
#include <net/net_namespace.h>
#include <net/netns/generic.h>
#include <net/dst.h>
#include <net/ip.h>
#include <net/udp.h>
#include <net/udp_tunnel.h>
#include <net/inet_common.h>
#include <net/xfrm.h>
#include <net/protocol.h>
#include <net/inet6_connection_sock.h>
#include <net/inet_ecn.h>
#include <net/ip6_route.h>
#include <net/ip6_checksum.h>

#include <asm/byteorder.h>
#include <linux/atomic.h>

#include "l2tp_core.h"
#include "trace.h"

#define CREATE_TRACE_POINTS
#include "trace.h"

#define L2TP_DRV_VERSION	"V2.0"

/* L2TP header constants */
#define L2TP_HDRFLAG_T	   0x8000
#define L2TP_HDRFLAG_L	   0x4000
#define L2TP_HDRFLAG_S	   0x0800
#define L2TP_HDRFLAG_O	   0x0200
#define L2TP_HDRFLAG_P	   0x0100

#define L2TP_HDR_VER_MASK  0x000F
#define L2TP_HDR_VER_2	   0x0002
#define L2TP_HDR_VER_3	   0x0003

/* L2TPv3 default L2-specific sublayer */
#define L2TP_SLFLAG_S	   0x40000000
#define L2TP_SL_SEQ_MASK   0x00ffffff

#define L2TP_HDR_SIZE_MAX		14

/* Default trace flags */
#define L2TP_DEFAULT_DEBUG_FLAGS	0

/* Private data stored for received packets in the skb.
 */
struct l2tp_skb_cb {
	u32			ns;
	u16			has_seq;
	u16			length;
	unsigned long		expires;
};

#define L2TP_SKB_CB(skb)	((struct l2tp_skb_cb *)&(skb)->cb[sizeof(struct inet_skb_parm)])

static struct workqueue_struct *l2tp_wq;

/* per-net private data for this module */
static unsigned int l2tp_net_id;
struct l2tp_net {
	struct list_head l2tp_tunnel_list;
	/* Lock for write access to l2tp_tunnel_list */
	spinlock_t l2tp_tunnel_list_lock;
	struct hlist_head l2tp_session_hlist[L2TP_HASH_SIZE_2];
	/* Lock for write access to l2tp_session_hlist */
	spinlock_t l2tp_session_hlist_lock;
};

#if IS_ENABLED(CONFIG_IPV6)
static bool l2tp_sk_is_v6(struct sock *sk)
{
	return sk->sk_family == PF_INET6 &&
	       !ipv6_addr_v4mapped(&sk->sk_v6_daddr);
}
#endif

static inline struct l2tp_net *l2tp_pernet(const struct net *net)
{
	return net_generic(net, l2tp_net_id);
}

/* Session hash global list for L2TPv3.
 * The session_id SHOULD be random according to RFC3931, but several
 * L2TP implementations use incrementing session_ids.  So we do a real
 * hash on the session_id, rather than a simple bitmask.
 */
static inline struct hlist_head *
l2tp_session_id_hash_2(struct l2tp_net *pn, u32 session_id)
{
	return &pn->l2tp_session_hlist[hash_32(session_id, L2TP_HASH_BITS_2)];
}

/* Session hash list.
 * The session_id SHOULD be random according to RFC2661, but several
 * L2TP implementations (Cisco and Microsoft) use incrementing
 * session_ids.  So we do a real hash on the session_id, rather than a
 * simple bitmask.
 */
static inline struct hlist_head *
l2tp_session_id_hash(struct l2tp_tunnel *tunnel, u32 session_id)
{
	return &tunnel->session_hlist[hash_32(session_id, L2TP_HASH_BITS)];
}

static void l2tp_tunnel_free(struct l2tp_tunnel *tunnel)
{
	trace_free_tunnel(tunnel);
	sock_put(tunnel->sock);
	/* the tunnel is freed in the socket destructor */
}

static void l2tp_session_free(struct l2tp_session *session)
{
	trace_free_session(session);
	if (session->tunnel)
		l2tp_tunnel_dec_refcount(session->tunnel);
	kfree(session);
}

struct l2tp_tunnel *l2tp_sk_to_tunnel(struct sock *sk)
{
	struct l2tp_tunnel *tunnel = sk->sk_user_data;

	if (tunnel)
		if (WARN_ON(tunnel->magic != L2TP_TUNNEL_MAGIC))
			return NULL;

	return tunnel;
}
EXPORT_SYMBOL_GPL(l2tp_sk_to_tunnel);

void l2tp_tunnel_inc_refcount(struct l2tp_tunnel *tunnel)
{
	refcount_inc(&tunnel->ref_count);
}
EXPORT_SYMBOL_GPL(l2tp_tunnel_inc_refcount);

void l2tp_tunnel_dec_refcount(struct l2tp_tunnel *tunnel)
{
	if (refcount_dec_and_test(&tunnel->ref_count))
		l2tp_tunnel_free(tunnel);
}
EXPORT_SYMBOL_GPL(l2tp_tunnel_dec_refcount);

void l2tp_session_inc_refcount(struct l2tp_session *session)
{
	refcount_inc(&session->ref_count);
}
EXPORT_SYMBOL_GPL(l2tp_session_inc_refcount);

void l2tp_session_dec_refcount(struct l2tp_session *session)
{
	if (refcount_dec_and_test(&session->ref_count))
		l2tp_session_free(session);
}
EXPORT_SYMBOL_GPL(l2tp_session_dec_refcount);

/* Lookup a tunnel. A new reference is held on the returned tunnel. */
struct l2tp_tunnel *l2tp_tunnel_get(const struct net *net, u32 tunnel_id)
{
	const struct l2tp_net *pn = l2tp_pernet(net);
	struct l2tp_tunnel *tunnel;

	rcu_read_lock_bh();
	list_for_each_entry_rcu(tunnel, &pn->l2tp_tunnel_list, list) {
		if (tunnel->tunnel_id == tunnel_id &&
		    refcount_inc_not_zero(&tunnel->ref_count)) {
			rcu_read_unlock_bh();

			return tunnel;
		}
	}
	rcu_read_unlock_bh();

	return NULL;
}
EXPORT_SYMBOL_GPL(l2tp_tunnel_get);

struct l2tp_tunnel *l2tp_tunnel_get_nth(const struct net *net, int nth)
{
	const struct l2tp_net *pn = l2tp_pernet(net);
	struct l2tp_tunnel *tunnel;
	int count = 0;

	rcu_read_lock_bh();
	list_for_each_entry_rcu(tunnel, &pn->l2tp_tunnel_list, list) {
		if (++count > nth &&
		    refcount_inc_not_zero(&tunnel->ref_count)) {
			rcu_read_unlock_bh();
			return tunnel;
		}
	}
	rcu_read_unlock_bh();

	return NULL;
}
EXPORT_SYMBOL_GPL(l2tp_tunnel_get_nth);

struct l2tp_session *l2tp_tunnel_get_session(struct l2tp_tunnel *tunnel,
					     u32 session_id)
{
	struct hlist_head *session_list;
	struct l2tp_session *session;

	session_list = l2tp_session_id_hash(tunnel, session_id);

	read_lock_bh(&tunnel->hlist_lock);
	hlist_for_each_entry(session, session_list, hlist)
		if (session->session_id == session_id) {
			l2tp_session_inc_refcount(session);
			read_unlock_bh(&tunnel->hlist_lock);

			return session;
		}
	read_unlock_bh(&tunnel->hlist_lock);

	return NULL;
}
EXPORT_SYMBOL_GPL(l2tp_tunnel_get_session);

struct l2tp_session *l2tp_session_get(const struct net *net, u32 session_id)
{
	struct hlist_head *session_list;
	struct l2tp_session *session;

	session_list = l2tp_session_id_hash_2(l2tp_pernet(net), session_id);

	rcu_read_lock_bh();
	hlist_for_each_entry_rcu(session, session_list, global_hlist)
		if (session->session_id == session_id) {
			l2tp_session_inc_refcount(session);
			rcu_read_unlock_bh();

			return session;
		}
	rcu_read_unlock_bh();

	return NULL;
}
EXPORT_SYMBOL_GPL(l2tp_session_get);

struct l2tp_session *l2tp_session_get_nth(struct l2tp_tunnel *tunnel, int nth)
{
	int hash;
	struct l2tp_session *session;
	int count = 0;

	read_lock_bh(&tunnel->hlist_lock);
	for (hash = 0; hash < L2TP_HASH_SIZE; hash++) {
		hlist_for_each_entry(session, &tunnel->session_hlist[hash], hlist) {
			if (++count > nth) {
				l2tp_session_inc_refcount(session);
				read_unlock_bh(&tunnel->hlist_lock);
				return session;
			}
		}
	}

	read_unlock_bh(&tunnel->hlist_lock);

	return NULL;
}
EXPORT_SYMBOL_GPL(l2tp_session_get_nth);

/* Lookup a session by interface name.
 * This is very inefficient but is only used by management interfaces.
 */
struct l2tp_session *l2tp_session_get_by_ifname(const struct net *net,
						const char *ifname)
{
	struct l2tp_net *pn = l2tp_pernet(net);
	int hash;
	struct l2tp_session *session;

	rcu_read_lock_bh();
	for (hash = 0; hash < L2TP_HASH_SIZE_2; hash++) {
		hlist_for_each_entry_rcu(session, &pn->l2tp_session_hlist[hash], global_hlist) {
			if (!strcmp(session->ifname, ifname)) {
				l2tp_session_inc_refcount(session);
				rcu_read_unlock_bh();

				return session;
			}
		}
	}

	rcu_read_unlock_bh();

	return NULL;
}
EXPORT_SYMBOL_GPL(l2tp_session_get_by_ifname);

int l2tp_session_register(struct l2tp_session *session,
			  struct l2tp_tunnel *tunnel)
{
	struct l2tp_session *session_walk;
	struct hlist_head *g_head;
	struct hlist_head *head;
	struct l2tp_net *pn;
	int err;

	head = l2tp_session_id_hash(tunnel, session->session_id);

	write_lock_bh(&tunnel->hlist_lock);
	if (!tunnel->acpt_newsess) {
		err = -ENODEV;
		goto err_tlock;
	}

	hlist_for_each_entry(session_walk, head, hlist)
		if (session_walk->session_id == session->session_id) {
			err = -EEXIST;
			goto err_tlock;
		}

	if (tunnel->version == L2TP_HDR_VER_3) {
		pn = l2tp_pernet(tunnel->l2tp_net);
		g_head = l2tp_session_id_hash_2(pn, session->session_id);

		spin_lock_bh(&pn->l2tp_session_hlist_lock);

		/* IP encap expects session IDs to be globally unique, while
		 * UDP encap doesn't.
		 */
		hlist_for_each_entry(session_walk, g_head, global_hlist)
			if (session_walk->session_id == session->session_id &&
			    (session_walk->tunnel->encap == L2TP_ENCAPTYPE_IP ||
			     tunnel->encap == L2TP_ENCAPTYPE_IP)) {
				err = -EEXIST;
				goto err_tlock_pnlock;
			}

		l2tp_tunnel_inc_refcount(tunnel);
		hlist_add_head_rcu(&session->global_hlist, g_head);

		spin_unlock_bh(&pn->l2tp_session_hlist_lock);
	} else {
		l2tp_tunnel_inc_refcount(tunnel);
	}

	hlist_add_head(&session->hlist, head);
	write_unlock_bh(&tunnel->hlist_lock);

	trace_register_session(session);

	return 0;

err_tlock_pnlock:
	spin_unlock_bh(&pn->l2tp_session_hlist_lock);
err_tlock:
	write_unlock_bh(&tunnel->hlist_lock);

	return err;
}
EXPORT_SYMBOL_GPL(l2tp_session_register);

/*****************************************************************************
 * Receive data handling
 *****************************************************************************/

/* Queue a skb in order. We come here only if the skb has an L2TP sequence
 * number.
 */
static void l2tp_recv_queue_skb(struct l2tp_session *session, struct sk_buff *skb)
{
	struct sk_buff *skbp;
	struct sk_buff *tmp;
	u32 ns = L2TP_SKB_CB(skb)->ns;

	spin_lock_bh(&session->reorder_q.lock);
	skb_queue_walk_safe(&session->reorder_q, skbp, tmp) {
		if (L2TP_SKB_CB(skbp)->ns > ns) {
			__skb_queue_before(&session->reorder_q, skbp, skb);
			atomic_long_inc(&session->stats.rx_oos_packets);
			goto out;
		}
	}

	__skb_queue_tail(&session->reorder_q, skb);

out:
	spin_unlock_bh(&session->reorder_q.lock);
}

/* Dequeue a single skb.
 */
static void l2tp_recv_dequeue_skb(struct l2tp_session *session, struct sk_buff *skb)
{
	struct l2tp_tunnel *tunnel = session->tunnel;
	int length = L2TP_SKB_CB(skb)->length;

	/* We're about to requeue the skb, so return resources
	 * to its current owner (a socket receive buffer).
	 */
	skb_orphan(skb);

	atomic_long_inc(&tunnel->stats.rx_packets);
	atomic_long_add(length, &tunnel->stats.rx_bytes);
	atomic_long_inc(&session->stats.rx_packets);
	atomic_long_add(length, &session->stats.rx_bytes);

	if (L2TP_SKB_CB(skb)->has_seq) {
		/* Bump our Nr */
		session->nr++;
		session->nr &= session->nr_max;
		trace_session_seqnum_update(session);
	}

	/* call private receive handler */
	if (session->recv_skb)
		(*session->recv_skb)(session, skb, L2TP_SKB_CB(skb)->length);
	else
		kfree_skb(skb);
}

/* Dequeue skbs from the session's reorder_q, subject to packet order.
 * Skbs that have been in the queue for too long are simply discarded.
 */
static void l2tp_recv_dequeue(struct l2tp_session *session)
{
	struct sk_buff *skb;
	struct sk_buff *tmp;

	/* If the pkt at the head of the queue has the nr that we
	 * expect to send up next, dequeue it and any other
	 * in-sequence packets behind it.
	 */
start:
	spin_lock_bh(&session->reorder_q.lock);
	skb_queue_walk_safe(&session->reorder_q, skb, tmp) {
		struct l2tp_skb_cb *cb = L2TP_SKB_CB(skb);

		/* If the packet has been pending on the queue for too long, discard it */
		if (time_after(jiffies, cb->expires)) {
			atomic_long_inc(&session->stats.rx_seq_discards);
			atomic_long_inc(&session->stats.rx_errors);
			trace_session_pkt_expired(session, cb->ns);
			session->reorder_skip = 1;
			__skb_unlink(skb, &session->reorder_q);
			kfree_skb(skb);
			continue;
		}

		if (cb->has_seq) {
			if (session->reorder_skip) {
				session->reorder_skip = 0;
				session->nr = cb->ns;
				trace_session_seqnum_reset(session);
			}
			if (cb->ns != session->nr)
				goto out;
		}
		__skb_unlink(skb, &session->reorder_q);

		/* Process the skb. We release the queue lock while we
		 * do so to let other contexts process the queue.
		 */
		spin_unlock_bh(&session->reorder_q.lock);
		l2tp_recv_dequeue_skb(session, skb);
		goto start;
	}

out:
	spin_unlock_bh(&session->reorder_q.lock);
}

static int l2tp_seq_check_rx_window(struct l2tp_session *session, u32 nr)
{
	u32 nws;

	if (nr >= session->nr)
		nws = nr - session->nr;
	else
		nws = (session->nr_max + 1) - (session->nr - nr);

	return nws < session->nr_window_size;
}

/* If packet has sequence numbers, queue it if acceptable. Returns 0 if
 * acceptable, else non-zero.
 */
static int l2tp_recv_data_seq(struct l2tp_session *session, struct sk_buff *skb)
{
	struct l2tp_skb_cb *cb = L2TP_SKB_CB(skb);

	if (!l2tp_seq_check_rx_window(session, cb->ns)) {
		/* Packet sequence number is outside allowed window.
		 * Discard it.
		 */
		trace_session_pkt_outside_rx_window(session, cb->ns);
		goto discard;
	}

	if (session->reorder_timeout != 0) {
		/* Packet reordering enabled. Add skb to session's
		 * reorder queue, in order of ns.
		 */
		l2tp_recv_queue_skb(session, skb);
		goto out;
	}

	/* Packet reordering disabled. Discard out-of-sequence packets, while
	 * tracking the number if in-sequence packets after the first OOS packet
	 * is seen. After nr_oos_count_max in-sequence packets, reset the
	 * sequence number to re-enable packet reception.
	 */
	if (cb->ns == session->nr) {
		skb_queue_tail(&session->reorder_q, skb);
	} else {
		u32 nr_oos = cb->ns;
		u32 nr_next = (session->nr_oos + 1) & session->nr_max;

		if (nr_oos == nr_next)
			session->nr_oos_count++;
		else
			session->nr_oos_count = 0;

		session->nr_oos = nr_oos;
		if (session->nr_oos_count > session->nr_oos_count_max) {
			session->reorder_skip = 1;
		}
		if (!session->reorder_skip) {
			atomic_long_inc(&session->stats.rx_seq_discards);
			trace_session_pkt_oos(session, cb->ns);
			goto discard;
		}
		skb_queue_tail(&session->reorder_q, skb);
	}

out:
	return 0;

discard:
	return 1;
}

/* Do receive processing of L2TP data frames. We handle both L2TPv2
 * and L2TPv3 data frames here.
 *
 * L2TPv2 Data Message Header
 *
 *  0                   1                   2                   3
 *  0 1 2 3 4 5 6 7 8 9 0 1 2 3 4 5 6 7 8 9 0 1 2 3 4 5 6 7 8 9 0 1
 * +-+-+-+-+-+-+-+-+-+-+-+-+-+-+-+-+-+-+-+-+-+-+-+-+-+-+-+-+-+-+-+-+
 * |T|L|x|x|S|x|O|P|x|x|x|x|  Ver  |          Length (opt)         |
 * +-+-+-+-+-+-+-+-+-+-+-+-+-+-+-+-+-+-+-+-+-+-+-+-+-+-+-+-+-+-+-+-+
 * |           Tunnel ID           |           Session ID          |
 * +-+-+-+-+-+-+-+-+-+-+-+-+-+-+-+-+-+-+-+-+-+-+-+-+-+-+-+-+-+-+-+-+
 * |             Ns (opt)          |             Nr (opt)          |
 * +-+-+-+-+-+-+-+-+-+-+-+-+-+-+-+-+-+-+-+-+-+-+-+-+-+-+-+-+-+-+-+-+
 * |      Offset Size (opt)        |    Offset pad... (opt)
 * +-+-+-+-+-+-+-+-+-+-+-+-+-+-+-+-+-+-+-+-+-+-+-+-+-+-+-+-+-+-+-+-+
 *
 * Data frames are marked by T=0. All other fields are the same as
 * those in L2TP control frames.
 *
 * L2TPv3 Data Message Header
 *
 * +-+-+-+-+-+-+-+-+-+-+-+-+-+-+-+-+-+-+-+-+-+-+-+-+-+-+-+-+-+-+-+-+
 * |                      L2TP Session Header                      |
 * +-+-+-+-+-+-+-+-+-+-+-+-+-+-+-+-+-+-+-+-+-+-+-+-+-+-+-+-+-+-+-+-+
 * |                      L2-Specific Sublayer                     |
 * +-+-+-+-+-+-+-+-+-+-+-+-+-+-+-+-+-+-+-+-+-+-+-+-+-+-+-+-+-+-+-+-+
 * |                        Tunnel Payload                      ...
 * +-+-+-+-+-+-+-+-+-+-+-+-+-+-+-+-+-+-+-+-+-+-+-+-+-+-+-+-+-+-+-+-+
 *
 * L2TPv3 Session Header Over IP
 *
 *  0                   1                   2                   3
 *  0 1 2 3 4 5 6 7 8 9 0 1 2 3 4 5 6 7 8 9 0 1 2 3 4 5 6 7 8 9 0 1
 * +-+-+-+-+-+-+-+-+-+-+-+-+-+-+-+-+-+-+-+-+-+-+-+-+-+-+-+-+-+-+-+-+
 * |                           Session ID                          |
 * +-+-+-+-+-+-+-+-+-+-+-+-+-+-+-+-+-+-+-+-+-+-+-+-+-+-+-+-+-+-+-+-+
 * |               Cookie (optional, maximum 64 bits)...
 * +-+-+-+-+-+-+-+-+-+-+-+-+-+-+-+-+-+-+-+-+-+-+-+-+-+-+-+-+-+-+-+-+
 *                                                                 |
 * +-+-+-+-+-+-+-+-+-+-+-+-+-+-+-+-+-+-+-+-+-+-+-+-+-+-+-+-+-+-+-+-+
 *
 * L2TPv3 L2-Specific Sublayer Format
 *
 *  0                   1                   2                   3
 *  0 1 2 3 4 5 6 7 8 9 0 1 2 3 4 5 6 7 8 9 0 1 2 3 4 5 6 7 8 9 0 1
 * +-+-+-+-+-+-+-+-+-+-+-+-+-+-+-+-+-+-+-+-+-+-+-+-+-+-+-+-+-+-+-+-+
 * |x|S|x|x|x|x|x|x|              Sequence Number                  |
 * +-+-+-+-+-+-+-+-+-+-+-+-+-+-+-+-+-+-+-+-+-+-+-+-+-+-+-+-+-+-+-+-+
 *
 * Cookie value and sublayer format are negotiated with the peer when
 * the session is set up. Unlike L2TPv2, we do not need to parse the
 * packet header to determine if optional fields are present.
 *
 * Caller must already have parsed the frame and determined that it is
 * a data (not control) frame before coming here. Fields up to the
 * session-id have already been parsed and ptr points to the data
 * after the session-id.
 */
void l2tp_recv_common(struct l2tp_session *session, struct sk_buff *skb,
		      unsigned char *ptr, unsigned char *optr, u16 hdrflags,
		      int length)
{
	struct l2tp_tunnel *tunnel = session->tunnel;
	int offset;

	/* Parse and check optional cookie */
	if (session->peer_cookie_len > 0) {
		if (memcmp(ptr, &session->peer_cookie[0], session->peer_cookie_len)) {
			pr_warn_ratelimited("%s: cookie mismatch (%u/%u). Discarding.\n",
					    tunnel->name, tunnel->tunnel_id,
					    session->session_id);
			atomic_long_inc(&session->stats.rx_cookie_discards);
			goto discard;
		}
		ptr += session->peer_cookie_len;
	}

	/* Handle the optional sequence numbers. Sequence numbers are
	 * in different places for L2TPv2 and L2TPv3.
	 *
	 * If we are the LAC, enable/disable sequence numbers under
	 * the control of the LNS.  If no sequence numbers present but
	 * we were expecting them, discard frame.
	 */
	L2TP_SKB_CB(skb)->has_seq = 0;
	if (tunnel->version == L2TP_HDR_VER_2) {
		if (hdrflags & L2TP_HDRFLAG_S) {
			/* Store L2TP info in the skb */
			L2TP_SKB_CB(skb)->ns = ntohs(*(__be16 *)ptr);
			L2TP_SKB_CB(skb)->has_seq = 1;
			ptr += 2;
			/* Skip past nr in the header */
			ptr += 2;

		}
	} else if (session->l2specific_type == L2TP_L2SPECTYPE_DEFAULT) {
		u32 l2h = ntohl(*(__be32 *)ptr);

		if (l2h & 0x40000000) {
			/* Store L2TP info in the skb */
			L2TP_SKB_CB(skb)->ns = l2h & 0x00ffffff;
			L2TP_SKB_CB(skb)->has_seq = 1;
		}
		ptr += 4;
	}

	if (L2TP_SKB_CB(skb)->has_seq) {
		/* Received a packet with sequence numbers. If we're the LAC,
		 * check if we sre sending sequence numbers and if not,
		 * configure it so.
		 */
		if (!session->lns_mode && !session->send_seq) {
			trace_session_seqnum_lns_enable(session);
			session->send_seq = 1;
			l2tp_session_set_header_len(session, tunnel->version);
		}
	} else {
		/* No sequence numbers.
		 * If user has configured mandatory sequence numbers, discard.
		 */
		if (session->recv_seq) {
			pr_warn_ratelimited("%s: recv data has no seq numbers when required. Discarding.\n",
					    session->name);
			atomic_long_inc(&session->stats.rx_seq_discards);
			goto discard;
		}

		/* If we're the LAC and we're sending sequence numbers, the
		 * LNS has requested that we no longer send sequence numbers.
		 * If we're the LNS and we're sending sequence numbers, the
		 * LAC is broken. Discard the frame.
		 */
		if (!session->lns_mode && session->send_seq) {
			trace_session_seqnum_lns_disable(session);
			session->send_seq = 0;
			l2tp_session_set_header_len(session, tunnel->version);
		} else if (session->send_seq) {
			pr_warn_ratelimited("%s: recv data has no seq numbers when required. Discarding.\n",
					    session->name);
			atomic_long_inc(&session->stats.rx_seq_discards);
			goto discard;
		}
	}

	/* Session data offset is defined only for L2TPv2 and is
	 * indicated by an optional 16-bit value in the header.
	 */
	if (tunnel->version == L2TP_HDR_VER_2) {
		/* If offset bit set, skip it. */
		if (hdrflags & L2TP_HDRFLAG_O) {
			offset = ntohs(*(__be16 *)ptr);
			ptr += 2 + offset;
		}
	}

	offset = ptr - optr;
	if (!pskb_may_pull(skb, offset))
		goto discard;

	__skb_pull(skb, offset);

	/* Prepare skb for adding to the session's reorder_q.  Hold
	 * packets for max reorder_timeout or 1 second if not
	 * reordering.
	 */
	L2TP_SKB_CB(skb)->length = length;
	L2TP_SKB_CB(skb)->expires = jiffies +
		(session->reorder_timeout ? session->reorder_timeout : HZ);

	/* Add packet to the session's receive queue. Reordering is done here, if
	 * enabled. Saved L2TP protocol info is stored in skb->sb[].
	 */
	if (L2TP_SKB_CB(skb)->has_seq) {
		if (l2tp_recv_data_seq(session, skb))
			goto discard;
	} else {
		/* No sequence numbers. Add the skb to the tail of the
		 * reorder queue. This ensures that it will be
		 * delivered after all previous sequenced skbs.
		 */
		skb_queue_tail(&session->reorder_q, skb);
	}

	/* Try to dequeue as many skbs from reorder_q as we can. */
	l2tp_recv_dequeue(session);

	return;

discard:
	atomic_long_inc(&session->stats.rx_errors);
	kfree_skb(skb);
}
EXPORT_SYMBOL_GPL(l2tp_recv_common);

/* Drop skbs from the session's reorder_q
 */
static void l2tp_session_queue_purge(struct l2tp_session *session)
{
	struct sk_buff *skb = NULL;

	while ((skb = skb_dequeue(&session->reorder_q))) {
		atomic_long_inc(&session->stats.rx_errors);
		kfree_skb(skb);
	}
}

/* Internal UDP receive frame. Do the real work of receiving an L2TP data frame
 * here. The skb is not on a list when we get here.
 * Returns 0 if the packet was a data packet and was successfully passed on.
 * Returns 1 if the packet was not a good data packet and could not be
 * forwarded.  All such packets are passed up to userspace to deal with.
 */
static int l2tp_udp_recv_core(struct l2tp_tunnel *tunnel, struct sk_buff *skb)
{
	struct l2tp_session *session = NULL;
	unsigned char *ptr, *optr;
	u16 hdrflags;
	u32 tunnel_id, session_id;
	u16 version;
	int length;

	/* UDP has verifed checksum */

	/* UDP always verifies the packet length. */
	__skb_pull(skb, sizeof(struct udphdr));

	/* Short packet? */
	if (!pskb_may_pull(skb, L2TP_HDR_SIZE_MAX)) {
		pr_warn_ratelimited("%s: recv short packet (len=%d)\n",
				    tunnel->name, skb->len);
		goto error;
	}

	/* Point to L2TP header */
	optr = skb->data;
	ptr = skb->data;

	/* Get L2TP header flags */
	hdrflags = ntohs(*(__be16 *)ptr);

	/* Check protocol version */
	version = hdrflags & L2TP_HDR_VER_MASK;
	if (version != tunnel->version) {
		pr_warn_ratelimited("%s: recv protocol version mismatch: got %d expected %d\n",
				    tunnel->name, version, tunnel->version);
		goto error;
	}

	/* Get length of L2TP packet */
	length = skb->len;

	/* If type is control packet, it is handled by userspace. */
	if (hdrflags & L2TP_HDRFLAG_T)
		goto error;

	/* Skip flags */
	ptr += 2;

	if (tunnel->version == L2TP_HDR_VER_2) {
		/* If length is present, skip it */
		if (hdrflags & L2TP_HDRFLAG_L)
			ptr += 2;

		/* Extract tunnel and session ID */
		tunnel_id = ntohs(*(__be16 *)ptr);
		ptr += 2;
		session_id = ntohs(*(__be16 *)ptr);
		ptr += 2;
	} else {
		ptr += 2;	/* skip reserved bits */
		tunnel_id = tunnel->tunnel_id;
		session_id = ntohl(*(__be32 *)ptr);
		ptr += 4;
	}

	/* Find the session context */
	session = l2tp_tunnel_get_session(tunnel, session_id);
	if (!session || !session->recv_skb) {
		if (session)
			l2tp_session_dec_refcount(session);

		/* Not found? Pass to userspace to deal with */
		pr_warn_ratelimited("%s: no session found (%u/%u). Passing up.\n",
				    tunnel->name, tunnel_id, session_id);
		goto error;
	}

	if (tunnel->version == L2TP_HDR_VER_3 &&
	    l2tp_v3_ensure_opt_in_linear(session, skb, &ptr, &optr))
		goto error;

	l2tp_recv_common(session, skb, ptr, optr, hdrflags, length);
	l2tp_session_dec_refcount(session);

	return 0;

error:
	/* Put UDP header back */
	__skb_push(skb, sizeof(struct udphdr));

	return 1;
}

/* UDP encapsulation receive handler. See net/ipv4/udp.c.
 * Return codes:
 * 0 : success.
 * <0: error
 * >0: skb should be passed up to userspace as UDP.
 */
int l2tp_udp_encap_recv(struct sock *sk, struct sk_buff *skb)
{
	struct l2tp_tunnel *tunnel;

	/* Note that this is called from the encap_rcv hook inside an
	 * RCU-protected region, but without the socket being locked.
	 * Hence we use rcu_dereference_sk_user_data to access the
	 * tunnel data structure rather the usual l2tp_sk_to_tunnel
	 * accessor function.
	 */
	tunnel = rcu_dereference_sk_user_data(sk);
	if (!tunnel)
		goto pass_up;
	if (WARN_ON(tunnel->magic != L2TP_TUNNEL_MAGIC))
		goto pass_up;

	if (l2tp_udp_recv_core(tunnel, skb))
		goto pass_up;

	return 0;

pass_up:
	return 1;
}
EXPORT_SYMBOL_GPL(l2tp_udp_encap_recv);

/************************************************************************
 * Transmit handling
 ***********************************************************************/

/* Build an L2TP header for the session into the buffer provided.
 */
static int l2tp_build_l2tpv2_header(struct l2tp_session *session, void *buf)
{
	struct l2tp_tunnel *tunnel = session->tunnel;
	__be16 *bufp = buf;
	__be16 *optr = buf;
	u16 flags = L2TP_HDR_VER_2;
	u32 tunnel_id = tunnel->peer_tunnel_id;
	u32 session_id = session->peer_session_id;

	if (session->send_seq)
		flags |= L2TP_HDRFLAG_S;

	/* Setup L2TP header. */
	*bufp++ = htons(flags);
	*bufp++ = htons(tunnel_id);
	*bufp++ = htons(session_id);
	if (session->send_seq) {
		*bufp++ = htons(session->ns);
		*bufp++ = 0;
		session->ns++;
		session->ns &= 0xffff;
		trace_session_seqnum_update(session);
	}

	return bufp - optr;
}

static int l2tp_build_l2tpv3_header(struct l2tp_session *session, void *buf)
{
	struct l2tp_tunnel *tunnel = session->tunnel;
	char *bufp = buf;
	char *optr = bufp;

	/* Setup L2TP header. The header differs slightly for UDP and
	 * IP encapsulations. For UDP, there is 4 bytes of flags.
	 */
	if (tunnel->encap == L2TP_ENCAPTYPE_UDP) {
		u16 flags = L2TP_HDR_VER_3;
		*((__be16 *)bufp) = htons(flags);
		bufp += 2;
		*((__be16 *)bufp) = 0;
		bufp += 2;
	}

	*((__be32 *)bufp) = htonl(session->peer_session_id);
	bufp += 4;
	if (session->cookie_len) {
		memcpy(bufp, &session->cookie[0], session->cookie_len);
		bufp += session->cookie_len;
	}
	if (session->l2specific_type == L2TP_L2SPECTYPE_DEFAULT) {
		u32 l2h = 0;

		if (session->send_seq) {
			l2h = 0x40000000 | session->ns;
			session->ns++;
			session->ns &= 0xffffff;
			trace_session_seqnum_update(session);
		}

		*((__be32 *)bufp) = htonl(l2h);
		bufp += 4;
	}

	return bufp - optr;
}

/* Queue the packet to IP for output: tunnel socket lock must be held */
static int l2tp_xmit_queue(struct l2tp_tunnel *tunnel, struct sk_buff *skb, struct flowi *fl)
{
	int err;

	skb->ignore_df = 1;
	skb_dst_drop(skb);
#if IS_ENABLED(CONFIG_IPV6)
	if (l2tp_sk_is_v6(tunnel->sock))
		err = inet6_csk_xmit(tunnel->sock, skb, NULL);
	else
#endif
		err = ip_queue_xmit(tunnel->sock, skb, fl);

	return err >= 0 ? NET_XMIT_SUCCESS : NET_XMIT_DROP;
}

static int l2tp_xmit_core(struct l2tp_session *session, struct sk_buff *skb, unsigned int *len)
{
	struct l2tp_tunnel *tunnel = session->tunnel;
	unsigned int data_len = skb->len;
	struct sock *sk = tunnel->sock;
	int headroom, uhlen, udp_len;
	int ret = NET_XMIT_SUCCESS;
	struct inet_sock *inet;
	struct udphdr *uh;

	/* Check that there's enough headroom in the skb to insert IP,
	 * UDP and L2TP headers. If not enough, expand it to
	 * make room. Adjust truesize.
	 */
	uhlen = (tunnel->encap == L2TP_ENCAPTYPE_UDP) ? sizeof(*uh) : 0;
	headroom = NET_SKB_PAD + sizeof(struct iphdr) + uhlen + session->hdr_len;
	if (skb_cow_head(skb, headroom)) {
		kfree_skb(skb);
		return NET_XMIT_DROP;
	}

	/* Setup L2TP header */
	if (tunnel->version == L2TP_HDR_VER_2)
		l2tp_build_l2tpv2_header(session, __skb_push(skb, session->hdr_len));
	else
		l2tp_build_l2tpv3_header(session, __skb_push(skb, session->hdr_len));

	/* Reset skb netfilter state */
	memset(&(IPCB(skb)->opt), 0, sizeof(IPCB(skb)->opt));
	IPCB(skb)->flags &= ~(IPSKB_XFRM_TUNNEL_SIZE | IPSKB_XFRM_TRANSFORMED | IPSKB_REROUTED);
	nf_reset_ct(skb);

	bh_lock_sock(sk);
	if (sock_owned_by_user(sk)) {
		kfree_skb(skb);
		ret = NET_XMIT_DROP;
		goto out_unlock;
	}

	/* The user-space may change the connection status for the user-space
	 * provided socket at run time: we must check it under the socket lock
	 */
	if (tunnel->fd >= 0 && sk->sk_state != TCP_ESTABLISHED) {
		kfree_skb(skb);
		ret = NET_XMIT_DROP;
		goto out_unlock;
	}

<<<<<<< HEAD
=======
	/* Report transmitted length before we add encap header, which keeps
	 * statistics consistent for both UDP and IP encap tx/rx paths.
	 */
	*len = skb->len;

>>>>>>> d1988041
	inet = inet_sk(sk);
	switch (tunnel->encap) {
	case L2TP_ENCAPTYPE_UDP:
		/* Setup UDP header */
		__skb_push(skb, sizeof(*uh));
		skb_reset_transport_header(skb);
		uh = udp_hdr(skb);
		uh->source = inet->inet_sport;
		uh->dest = inet->inet_dport;
		udp_len = uhlen + session->hdr_len + data_len;
		uh->len = htons(udp_len);

		/* Calculate UDP checksum if configured to do so */
#if IS_ENABLED(CONFIG_IPV6)
		if (l2tp_sk_is_v6(sk))
			udp6_set_csum(udp_get_no_check6_tx(sk),
				      skb, &inet6_sk(sk)->saddr,
				      &sk->sk_v6_daddr, udp_len);
		else
#endif
			udp_set_csum(sk->sk_no_check_tx, skb, inet->inet_saddr,
				     inet->inet_daddr, udp_len);
		break;

	case L2TP_ENCAPTYPE_IP:
		break;
	}

	ret = l2tp_xmit_queue(tunnel, skb, &inet->cork.fl);

out_unlock:
	bh_unlock_sock(sk);

	return ret;
}

/* If caller requires the skb to have a ppp header, the header must be
 * inserted in the skb data before calling this function.
 */
int l2tp_xmit_skb(struct l2tp_session *session, struct sk_buff *skb)
{
	unsigned int len = 0;
	int ret;

	ret = l2tp_xmit_core(session, skb, &len);
	if (ret == NET_XMIT_SUCCESS) {
		atomic_long_inc(&session->tunnel->stats.tx_packets);
		atomic_long_add(len, &session->tunnel->stats.tx_bytes);
		atomic_long_inc(&session->stats.tx_packets);
		atomic_long_add(len, &session->stats.tx_bytes);
	} else {
		atomic_long_inc(&session->tunnel->stats.tx_errors);
		atomic_long_inc(&session->stats.tx_errors);
	}
	return ret;
}
EXPORT_SYMBOL_GPL(l2tp_xmit_skb);

/*****************************************************************************
 * Tinnel and session create/destroy.
 *****************************************************************************/

/* Tunnel socket destruct hook.
 * The tunnel context is deleted only when all session sockets have been
 * closed.
 */
static void l2tp_tunnel_destruct(struct sock *sk)
{
	struct l2tp_tunnel *tunnel = l2tp_sk_to_tunnel(sk);

	if (!tunnel)
		goto end;

	/* Disable udp encapsulation */
	switch (tunnel->encap) {
	case L2TP_ENCAPTYPE_UDP:
		/* No longer an encapsulation socket. See net/ipv4/udp.c */
		(udp_sk(sk))->encap_type = 0;
		(udp_sk(sk))->encap_rcv = NULL;
		(udp_sk(sk))->encap_destroy = NULL;
		break;
	case L2TP_ENCAPTYPE_IP:
		break;
	}

	/* Remove hooks into tunnel socket */
	sk->sk_destruct = tunnel->old_sk_destruct;
	sk->sk_user_data = NULL;

	/* Call the original destructor */
	if (sk->sk_destruct)
		(*sk->sk_destruct)(sk);

	kfree_rcu(tunnel, rcu);
end:
	return;
}

/* Remove an l2tp session from l2tp_core's hash lists. */
static void l2tp_session_unhash(struct l2tp_session *session)
{
	struct l2tp_tunnel *tunnel = session->tunnel;

	/* Remove the session from core hashes */
	if (tunnel) {
		/* Remove from the per-tunnel hash */
		write_lock_bh(&tunnel->hlist_lock);
		hlist_del_init(&session->hlist);
		write_unlock_bh(&tunnel->hlist_lock);

		/* For L2TPv3 we have a per-net hash: remove from there, too */
		if (tunnel->version != L2TP_HDR_VER_2) {
			struct l2tp_net *pn = l2tp_pernet(tunnel->l2tp_net);

			spin_lock_bh(&pn->l2tp_session_hlist_lock);
			hlist_del_init_rcu(&session->global_hlist);
			spin_unlock_bh(&pn->l2tp_session_hlist_lock);
			synchronize_rcu();
		}
	}
}

/* When the tunnel is closed, all the attached sessions need to go too.
 */
static void l2tp_tunnel_closeall(struct l2tp_tunnel *tunnel)
{
	int hash;
	struct hlist_node *walk;
	struct hlist_node *tmp;
	struct l2tp_session *session;

	write_lock_bh(&tunnel->hlist_lock);
	tunnel->acpt_newsess = false;
	for (hash = 0; hash < L2TP_HASH_SIZE; hash++) {
again:
		hlist_for_each_safe(walk, tmp, &tunnel->session_hlist[hash]) {
			session = hlist_entry(walk, struct l2tp_session, hlist);
			hlist_del_init(&session->hlist);

			write_unlock_bh(&tunnel->hlist_lock);
			l2tp_session_delete(session);
			write_lock_bh(&tunnel->hlist_lock);

			/* Now restart from the beginning of this hash
			 * chain.  We always remove a session from the
			 * list so we are guaranteed to make forward
			 * progress.
			 */
			goto again;
		}
	}
	write_unlock_bh(&tunnel->hlist_lock);
}

/* Tunnel socket destroy hook for UDP encapsulation */
static void l2tp_udp_encap_destroy(struct sock *sk)
{
	struct l2tp_tunnel *tunnel = l2tp_sk_to_tunnel(sk);

	if (tunnel)
		l2tp_tunnel_delete(tunnel);
}

/* Workqueue tunnel deletion function */
static void l2tp_tunnel_del_work(struct work_struct *work)
{
	struct l2tp_tunnel *tunnel = container_of(work, struct l2tp_tunnel,
						  del_work);
	struct sock *sk = tunnel->sock;
	struct socket *sock = sk->sk_socket;
	struct l2tp_net *pn;

	l2tp_tunnel_closeall(tunnel);

	/* If the tunnel socket was created within the kernel, use
	 * the sk API to release it here.
	 */
	if (tunnel->fd < 0) {
		if (sock) {
			kernel_sock_shutdown(sock, SHUT_RDWR);
			sock_release(sock);
		}
	}

	/* Remove the tunnel struct from the tunnel list */
	pn = l2tp_pernet(tunnel->l2tp_net);
	spin_lock_bh(&pn->l2tp_tunnel_list_lock);
	list_del_rcu(&tunnel->list);
	spin_unlock_bh(&pn->l2tp_tunnel_list_lock);

	/* drop initial ref */
	l2tp_tunnel_dec_refcount(tunnel);

	/* drop workqueue ref */
	l2tp_tunnel_dec_refcount(tunnel);
}

/* Create a socket for the tunnel, if one isn't set up by
 * userspace. This is used for static tunnels where there is no
 * managing L2TP daemon.
 *
 * Since we don't want these sockets to keep a namespace alive by
 * themselves, we drop the socket's namespace refcount after creation.
 * These sockets are freed when the namespace exits using the pernet
 * exit hook.
 */
static int l2tp_tunnel_sock_create(struct net *net,
				   u32 tunnel_id,
				   u32 peer_tunnel_id,
				   struct l2tp_tunnel_cfg *cfg,
				   struct socket **sockp)
{
	int err = -EINVAL;
	struct socket *sock = NULL;
	struct udp_port_cfg udp_conf;

	switch (cfg->encap) {
	case L2TP_ENCAPTYPE_UDP:
		memset(&udp_conf, 0, sizeof(udp_conf));

#if IS_ENABLED(CONFIG_IPV6)
		if (cfg->local_ip6 && cfg->peer_ip6) {
			udp_conf.family = AF_INET6;
			memcpy(&udp_conf.local_ip6, cfg->local_ip6,
			       sizeof(udp_conf.local_ip6));
			memcpy(&udp_conf.peer_ip6, cfg->peer_ip6,
			       sizeof(udp_conf.peer_ip6));
			udp_conf.use_udp6_tx_checksums =
			  !cfg->udp6_zero_tx_checksums;
			udp_conf.use_udp6_rx_checksums =
			  !cfg->udp6_zero_rx_checksums;
		} else
#endif
		{
			udp_conf.family = AF_INET;
			udp_conf.local_ip = cfg->local_ip;
			udp_conf.peer_ip = cfg->peer_ip;
			udp_conf.use_udp_checksums = cfg->use_udp_checksums;
		}

		udp_conf.local_udp_port = htons(cfg->local_udp_port);
		udp_conf.peer_udp_port = htons(cfg->peer_udp_port);

		err = udp_sock_create(net, &udp_conf, &sock);
		if (err < 0)
			goto out;

		break;

	case L2TP_ENCAPTYPE_IP:
#if IS_ENABLED(CONFIG_IPV6)
		if (cfg->local_ip6 && cfg->peer_ip6) {
			struct sockaddr_l2tpip6 ip6_addr = {0};

			err = sock_create_kern(net, AF_INET6, SOCK_DGRAM,
					       IPPROTO_L2TP, &sock);
			if (err < 0)
				goto out;

			ip6_addr.l2tp_family = AF_INET6;
			memcpy(&ip6_addr.l2tp_addr, cfg->local_ip6,
			       sizeof(ip6_addr.l2tp_addr));
			ip6_addr.l2tp_conn_id = tunnel_id;
			err = kernel_bind(sock, (struct sockaddr *)&ip6_addr,
					  sizeof(ip6_addr));
			if (err < 0)
				goto out;

			ip6_addr.l2tp_family = AF_INET6;
			memcpy(&ip6_addr.l2tp_addr, cfg->peer_ip6,
			       sizeof(ip6_addr.l2tp_addr));
			ip6_addr.l2tp_conn_id = peer_tunnel_id;
			err = kernel_connect(sock,
					     (struct sockaddr *)&ip6_addr,
					     sizeof(ip6_addr), 0);
			if (err < 0)
				goto out;
		} else
#endif
		{
			struct sockaddr_l2tpip ip_addr = {0};

			err = sock_create_kern(net, AF_INET, SOCK_DGRAM,
					       IPPROTO_L2TP, &sock);
			if (err < 0)
				goto out;

			ip_addr.l2tp_family = AF_INET;
			ip_addr.l2tp_addr = cfg->local_ip;
			ip_addr.l2tp_conn_id = tunnel_id;
			err = kernel_bind(sock, (struct sockaddr *)&ip_addr,
					  sizeof(ip_addr));
			if (err < 0)
				goto out;

			ip_addr.l2tp_family = AF_INET;
			ip_addr.l2tp_addr = cfg->peer_ip;
			ip_addr.l2tp_conn_id = peer_tunnel_id;
			err = kernel_connect(sock, (struct sockaddr *)&ip_addr,
					     sizeof(ip_addr), 0);
			if (err < 0)
				goto out;
		}
		break;

	default:
		goto out;
	}

out:
	*sockp = sock;
	if (err < 0 && sock) {
		kernel_sock_shutdown(sock, SHUT_RDWR);
		sock_release(sock);
		*sockp = NULL;
	}

	return err;
}

static struct lock_class_key l2tp_socket_class;

int l2tp_tunnel_create(int fd, int version, u32 tunnel_id, u32 peer_tunnel_id,
		       struct l2tp_tunnel_cfg *cfg, struct l2tp_tunnel **tunnelp)
{
	struct l2tp_tunnel *tunnel = NULL;
	int err;
	enum l2tp_encap_type encap = L2TP_ENCAPTYPE_UDP;

	if (cfg)
		encap = cfg->encap;

	tunnel = kzalloc(sizeof(*tunnel), GFP_KERNEL);
	if (!tunnel) {
		err = -ENOMEM;
		goto err;
	}

	tunnel->version = version;
	tunnel->tunnel_id = tunnel_id;
	tunnel->peer_tunnel_id = peer_tunnel_id;

	tunnel->magic = L2TP_TUNNEL_MAGIC;
	sprintf(&tunnel->name[0], "tunl %u", tunnel_id);
	rwlock_init(&tunnel->hlist_lock);
	tunnel->acpt_newsess = true;

	tunnel->encap = encap;

	refcount_set(&tunnel->ref_count, 1);
	tunnel->fd = fd;

	/* Init delete workqueue struct */
	INIT_WORK(&tunnel->del_work, l2tp_tunnel_del_work);

	INIT_LIST_HEAD(&tunnel->list);

	err = 0;
err:
	if (tunnelp)
		*tunnelp = tunnel;

	return err;
}
EXPORT_SYMBOL_GPL(l2tp_tunnel_create);

static int l2tp_validate_socket(const struct sock *sk, const struct net *net,
				enum l2tp_encap_type encap)
{
	if (!net_eq(sock_net(sk), net))
		return -EINVAL;

	if (sk->sk_type != SOCK_DGRAM)
		return -EPROTONOSUPPORT;

	if (sk->sk_family != PF_INET && sk->sk_family != PF_INET6)
		return -EPROTONOSUPPORT;

	if ((encap == L2TP_ENCAPTYPE_UDP && sk->sk_protocol != IPPROTO_UDP) ||
	    (encap == L2TP_ENCAPTYPE_IP && sk->sk_protocol != IPPROTO_L2TP))
		return -EPROTONOSUPPORT;

	if (sk->sk_user_data)
		return -EBUSY;

	return 0;
}

int l2tp_tunnel_register(struct l2tp_tunnel *tunnel, struct net *net,
			 struct l2tp_tunnel_cfg *cfg)
{
	struct l2tp_tunnel *tunnel_walk;
	struct l2tp_net *pn;
	struct socket *sock;
	struct sock *sk;
	int ret;

	if (tunnel->fd < 0) {
		ret = l2tp_tunnel_sock_create(net, tunnel->tunnel_id,
					      tunnel->peer_tunnel_id, cfg,
					      &sock);
		if (ret < 0)
			goto err;
	} else {
		sock = sockfd_lookup(tunnel->fd, &ret);
		if (!sock)
			goto err;

		ret = l2tp_validate_socket(sock->sk, net, tunnel->encap);
		if (ret < 0)
			goto err_sock;
	}

	tunnel->l2tp_net = net;
	pn = l2tp_pernet(net);

	spin_lock_bh(&pn->l2tp_tunnel_list_lock);
	list_for_each_entry(tunnel_walk, &pn->l2tp_tunnel_list, list) {
		if (tunnel_walk->tunnel_id == tunnel->tunnel_id) {
			spin_unlock_bh(&pn->l2tp_tunnel_list_lock);

			ret = -EEXIST;
			goto err_sock;
		}
	}
	list_add_rcu(&tunnel->list, &pn->l2tp_tunnel_list);
	spin_unlock_bh(&pn->l2tp_tunnel_list_lock);

	sk = sock->sk;
	sock_hold(sk);
	tunnel->sock = sk;

	if (tunnel->encap == L2TP_ENCAPTYPE_UDP) {
		struct udp_tunnel_sock_cfg udp_cfg = {
			.sk_user_data = tunnel,
			.encap_type = UDP_ENCAP_L2TPINUDP,
			.encap_rcv = l2tp_udp_encap_recv,
			.encap_destroy = l2tp_udp_encap_destroy,
		};

		setup_udp_tunnel_sock(net, sock, &udp_cfg);
	} else {
		sk->sk_user_data = tunnel;
	}

	tunnel->old_sk_destruct = sk->sk_destruct;
	sk->sk_destruct = &l2tp_tunnel_destruct;
	lockdep_set_class_and_name(&sk->sk_lock.slock, &l2tp_socket_class,
				   "l2tp_sock");
	sk->sk_allocation = GFP_ATOMIC;

	trace_register_tunnel(tunnel);

	if (tunnel->fd >= 0)
		sockfd_put(sock);

	return 0;

err_sock:
	if (tunnel->fd < 0)
		sock_release(sock);
	else
		sockfd_put(sock);
err:
	return ret;
}
EXPORT_SYMBOL_GPL(l2tp_tunnel_register);

/* This function is used by the netlink TUNNEL_DELETE command.
 */
void l2tp_tunnel_delete(struct l2tp_tunnel *tunnel)
{
	if (!test_and_set_bit(0, &tunnel->dead)) {
		trace_delete_tunnel(tunnel);
		l2tp_tunnel_inc_refcount(tunnel);
		queue_work(l2tp_wq, &tunnel->del_work);
	}
}
EXPORT_SYMBOL_GPL(l2tp_tunnel_delete);

void l2tp_session_delete(struct l2tp_session *session)
{
	if (test_and_set_bit(0, &session->dead))
		return;

	trace_delete_session(session);
	l2tp_session_unhash(session);
	l2tp_session_queue_purge(session);
	if (session->session_close)
		(*session->session_close)(session);

	l2tp_session_dec_refcount(session);
}
EXPORT_SYMBOL_GPL(l2tp_session_delete);

/* We come here whenever a session's send_seq, cookie_len or
 * l2specific_type parameters are set.
 */
void l2tp_session_set_header_len(struct l2tp_session *session, int version)
{
	if (version == L2TP_HDR_VER_2) {
		session->hdr_len = 6;
		if (session->send_seq)
			session->hdr_len += 4;
	} else {
		session->hdr_len = 4 + session->cookie_len;
		session->hdr_len += l2tp_get_l2specific_len(session);
		if (session->tunnel->encap == L2TP_ENCAPTYPE_UDP)
			session->hdr_len += 4;
	}
}
EXPORT_SYMBOL_GPL(l2tp_session_set_header_len);

struct l2tp_session *l2tp_session_create(int priv_size, struct l2tp_tunnel *tunnel, u32 session_id,
					 u32 peer_session_id, struct l2tp_session_cfg *cfg)
{
	struct l2tp_session *session;

	session = kzalloc(sizeof(*session) + priv_size, GFP_KERNEL);
	if (session) {
		session->magic = L2TP_SESSION_MAGIC;
		session->tunnel = tunnel;

		session->session_id = session_id;
		session->peer_session_id = peer_session_id;
		session->nr = 0;
		if (tunnel->version == L2TP_HDR_VER_2)
			session->nr_max = 0xffff;
		else
			session->nr_max = 0xffffff;
		session->nr_window_size = session->nr_max / 2;
		session->nr_oos_count_max = 4;

		/* Use NR of first received packet */
		session->reorder_skip = 1;

		sprintf(&session->name[0], "sess %u/%u",
			tunnel->tunnel_id, session->session_id);

		skb_queue_head_init(&session->reorder_q);

		INIT_HLIST_NODE(&session->hlist);
		INIT_HLIST_NODE(&session->global_hlist);

		if (cfg) {
			session->pwtype = cfg->pw_type;
			session->send_seq = cfg->send_seq;
			session->recv_seq = cfg->recv_seq;
			session->lns_mode = cfg->lns_mode;
			session->reorder_timeout = cfg->reorder_timeout;
			session->l2specific_type = cfg->l2specific_type;
			session->cookie_len = cfg->cookie_len;
			memcpy(&session->cookie[0], &cfg->cookie[0], cfg->cookie_len);
			session->peer_cookie_len = cfg->peer_cookie_len;
			memcpy(&session->peer_cookie[0], &cfg->peer_cookie[0], cfg->peer_cookie_len);
		}

		l2tp_session_set_header_len(session, tunnel->version);

		refcount_set(&session->ref_count, 1);

		return session;
	}

	return ERR_PTR(-ENOMEM);
}
EXPORT_SYMBOL_GPL(l2tp_session_create);

/*****************************************************************************
 * Init and cleanup
 *****************************************************************************/

static __net_init int l2tp_init_net(struct net *net)
{
	struct l2tp_net *pn = net_generic(net, l2tp_net_id);
	int hash;

	INIT_LIST_HEAD(&pn->l2tp_tunnel_list);
	spin_lock_init(&pn->l2tp_tunnel_list_lock);

	for (hash = 0; hash < L2TP_HASH_SIZE_2; hash++)
		INIT_HLIST_HEAD(&pn->l2tp_session_hlist[hash]);

	spin_lock_init(&pn->l2tp_session_hlist_lock);

	return 0;
}

static __net_exit void l2tp_exit_net(struct net *net)
{
	struct l2tp_net *pn = l2tp_pernet(net);
	struct l2tp_tunnel *tunnel = NULL;
	int hash;

	rcu_read_lock_bh();
	list_for_each_entry_rcu(tunnel, &pn->l2tp_tunnel_list, list) {
		l2tp_tunnel_delete(tunnel);
	}
	rcu_read_unlock_bh();

	if (l2tp_wq)
		flush_workqueue(l2tp_wq);
	rcu_barrier();

	for (hash = 0; hash < L2TP_HASH_SIZE_2; hash++)
		WARN_ON_ONCE(!hlist_empty(&pn->l2tp_session_hlist[hash]));
}

static struct pernet_operations l2tp_net_ops = {
	.init = l2tp_init_net,
	.exit = l2tp_exit_net,
	.id   = &l2tp_net_id,
	.size = sizeof(struct l2tp_net),
};

static int __init l2tp_init(void)
{
	int rc = 0;

	rc = register_pernet_device(&l2tp_net_ops);
	if (rc)
		goto out;

	l2tp_wq = alloc_workqueue("l2tp", WQ_UNBOUND, 0);
	if (!l2tp_wq) {
		pr_err("alloc_workqueue failed\n");
		unregister_pernet_device(&l2tp_net_ops);
		rc = -ENOMEM;
		goto out;
	}

	pr_info("L2TP core driver, %s\n", L2TP_DRV_VERSION);

out:
	return rc;
}

static void __exit l2tp_exit(void)
{
	unregister_pernet_device(&l2tp_net_ops);
	if (l2tp_wq) {
		destroy_workqueue(l2tp_wq);
		l2tp_wq = NULL;
	}
}

module_init(l2tp_init);
module_exit(l2tp_exit);

MODULE_AUTHOR("James Chapman <jchapman@katalix.com>");
MODULE_DESCRIPTION("L2TP core");
MODULE_LICENSE("GPL");
MODULE_VERSION(L2TP_DRV_VERSION);<|MERGE_RESOLUTION|>--- conflicted
+++ resolved
@@ -1054,14 +1054,11 @@
 		goto out_unlock;
 	}
 
-<<<<<<< HEAD
-=======
 	/* Report transmitted length before we add encap header, which keeps
 	 * statistics consistent for both UDP and IP encap tx/rx paths.
 	 */
 	*len = skb->len;
 
->>>>>>> d1988041
 	inet = inet_sk(sk);
 	switch (tunnel->encap) {
 	case L2TP_ENCAPTYPE_UDP:
