/*
 * L2TP core.
 *
 * Copyright (c) 2008,2009,2010 Katalix Systems Ltd
 *
 * This file contains some code of the original L2TPv2 pppol2tp
 * driver, which has the following copyright:
 *
 * Authors:	Martijn van Oosterhout <kleptog@svana.org>
 *		James Chapman (jchapman@katalix.com)
 * Contributors:
 *		Michal Ostrowski <mostrows@speakeasy.net>
 *		Arnaldo Carvalho de Melo <acme@xconectiva.com.br>
 *		David S. Miller (davem@redhat.com)
 *
 * This program is free software; you can redistribute it and/or modify
 * it under the terms of the GNU General Public License version 2 as
 * published by the Free Software Foundation.
 */

#define pr_fmt(fmt) KBUILD_MODNAME ": " fmt

#include <linux/module.h>
#include <linux/string.h>
#include <linux/list.h>
#include <linux/rculist.h>
#include <linux/uaccess.h>

#include <linux/kernel.h>
#include <linux/spinlock.h>
#include <linux/kthread.h>
#include <linux/sched.h>
#include <linux/slab.h>
#include <linux/errno.h>
#include <linux/jiffies.h>

#include <linux/netdevice.h>
#include <linux/net.h>
#include <linux/inetdevice.h>
#include <linux/skbuff.h>
#include <linux/init.h>
#include <linux/in.h>
#include <linux/ip.h>
#include <linux/udp.h>
#include <linux/l2tp.h>
#include <linux/hash.h>
#include <linux/sort.h>
#include <linux/file.h>
#include <linux/nsproxy.h>
#include <net/net_namespace.h>
#include <net/netns/generic.h>
#include <net/dst.h>
#include <net/ip.h>
#include <net/udp.h>
#include <net/udp_tunnel.h>
#include <net/inet_common.h>
#include <net/xfrm.h>
#include <net/protocol.h>
#include <net/inet6_connection_sock.h>
#include <net/inet_ecn.h>
#include <net/ip6_route.h>
#include <net/ip6_checksum.h>

#include <asm/byteorder.h>
#include <linux/atomic.h>

#include "l2tp_core.h"

#define L2TP_DRV_VERSION	"V2.0"

/* L2TP header constants */
#define L2TP_HDRFLAG_T	   0x8000
#define L2TP_HDRFLAG_L	   0x4000
#define L2TP_HDRFLAG_S	   0x0800
#define L2TP_HDRFLAG_O	   0x0200
#define L2TP_HDRFLAG_P	   0x0100

#define L2TP_HDR_VER_MASK  0x000F
#define L2TP_HDR_VER_2	   0x0002
#define L2TP_HDR_VER_3	   0x0003

/* L2TPv3 default L2-specific sublayer */
#define L2TP_SLFLAG_S	   0x40000000
#define L2TP_SL_SEQ_MASK   0x00ffffff

#define L2TP_HDR_SIZE_MAX		14

/* Default trace flags */
#define L2TP_DEFAULT_DEBUG_FLAGS	0

/* Private data stored for received packets in the skb.
 */
struct l2tp_skb_cb {
	u32			ns;
	u16			has_seq;
	u16			length;
	unsigned long		expires;
};

#define L2TP_SKB_CB(skb)	((struct l2tp_skb_cb *) &skb->cb[sizeof(struct inet_skb_parm)])

static struct workqueue_struct *l2tp_wq;

/* per-net private data for this module */
static unsigned int l2tp_net_id;
struct l2tp_net {
	struct list_head l2tp_tunnel_list;
	spinlock_t l2tp_tunnel_list_lock;
	struct hlist_head l2tp_session_hlist[L2TP_HASH_SIZE_2];
	spinlock_t l2tp_session_hlist_lock;
};

#if IS_ENABLED(CONFIG_IPV6)
static bool l2tp_sk_is_v6(struct sock *sk)
{
	return sk->sk_family == PF_INET6 &&
	       !ipv6_addr_v4mapped(&sk->sk_v6_daddr);
}
#endif

static inline struct l2tp_tunnel *l2tp_tunnel(struct sock *sk)
{
	return sk->sk_user_data;
}

static inline struct l2tp_net *l2tp_pernet(const struct net *net)
{
	BUG_ON(!net);

	return net_generic(net, l2tp_net_id);
}

/* Session hash global list for L2TPv3.
 * The session_id SHOULD be random according to RFC3931, but several
 * L2TP implementations use incrementing session_ids.  So we do a real
 * hash on the session_id, rather than a simple bitmask.
 */
static inline struct hlist_head *
l2tp_session_id_hash_2(struct l2tp_net *pn, u32 session_id)
{
	return &pn->l2tp_session_hlist[hash_32(session_id, L2TP_HASH_BITS_2)];

}

/* Session hash list.
 * The session_id SHOULD be random according to RFC2661, but several
 * L2TP implementations (Cisco and Microsoft) use incrementing
 * session_ids.  So we do a real hash on the session_id, rather than a
 * simple bitmask.
 */
static inline struct hlist_head *
l2tp_session_id_hash(struct l2tp_tunnel *tunnel, u32 session_id)
{
	return &tunnel->session_hlist[hash_32(session_id, L2TP_HASH_BITS)];
}

void l2tp_tunnel_free(struct l2tp_tunnel *tunnel)
{
	sock_put(tunnel->sock);
	/* the tunnel is freed in the socket destructor */
}
EXPORT_SYMBOL(l2tp_tunnel_free);

/* Lookup a tunnel. A new reference is held on the returned tunnel. */
struct l2tp_tunnel *l2tp_tunnel_get(const struct net *net, u32 tunnel_id)
{
	const struct l2tp_net *pn = l2tp_pernet(net);
	struct l2tp_tunnel *tunnel;

	rcu_read_lock_bh();
	list_for_each_entry_rcu(tunnel, &pn->l2tp_tunnel_list, list) {
		if (tunnel->tunnel_id == tunnel_id) {
			l2tp_tunnel_inc_refcount(tunnel);
			rcu_read_unlock_bh();

			return tunnel;
		}
	}
	rcu_read_unlock_bh();

	return NULL;
}
EXPORT_SYMBOL_GPL(l2tp_tunnel_get);

struct l2tp_tunnel *l2tp_tunnel_get_nth(const struct net *net, int nth)
{
	const struct l2tp_net *pn = l2tp_pernet(net);
	struct l2tp_tunnel *tunnel;
	int count = 0;

	rcu_read_lock_bh();
	list_for_each_entry_rcu(tunnel, &pn->l2tp_tunnel_list, list) {
		if (++count > nth) {
			l2tp_tunnel_inc_refcount(tunnel);
			rcu_read_unlock_bh();
			return tunnel;
		}
	}
	rcu_read_unlock_bh();

	return NULL;
}
EXPORT_SYMBOL_GPL(l2tp_tunnel_get_nth);

struct l2tp_session *l2tp_tunnel_get_session(struct l2tp_tunnel *tunnel,
					     u32 session_id)
{
	struct hlist_head *session_list;
	struct l2tp_session *session;

	session_list = l2tp_session_id_hash(tunnel, session_id);

	read_lock_bh(&tunnel->hlist_lock);
	hlist_for_each_entry(session, session_list, hlist)
		if (session->session_id == session_id) {
			l2tp_session_inc_refcount(session);
			read_unlock_bh(&tunnel->hlist_lock);

			return session;
		}
	read_unlock_bh(&tunnel->hlist_lock);

	return NULL;
}
EXPORT_SYMBOL_GPL(l2tp_tunnel_get_session);

struct l2tp_session *l2tp_session_get(const struct net *net, u32 session_id)
{
	struct hlist_head *session_list;
	struct l2tp_session *session;

	session_list = l2tp_session_id_hash_2(l2tp_pernet(net), session_id);

	rcu_read_lock_bh();
	hlist_for_each_entry_rcu(session, session_list, global_hlist)
		if (session->session_id == session_id) {
			l2tp_session_inc_refcount(session);
			rcu_read_unlock_bh();

			return session;
		}
	rcu_read_unlock_bh();

	return NULL;
}
EXPORT_SYMBOL_GPL(l2tp_session_get);

struct l2tp_session *l2tp_session_get_nth(struct l2tp_tunnel *tunnel, int nth)
{
	int hash;
	struct l2tp_session *session;
	int count = 0;

	read_lock_bh(&tunnel->hlist_lock);
	for (hash = 0; hash < L2TP_HASH_SIZE; hash++) {
		hlist_for_each_entry(session, &tunnel->session_hlist[hash], hlist) {
			if (++count > nth) {
				l2tp_session_inc_refcount(session);
				read_unlock_bh(&tunnel->hlist_lock);
				return session;
			}
		}
	}

	read_unlock_bh(&tunnel->hlist_lock);

	return NULL;
}
EXPORT_SYMBOL_GPL(l2tp_session_get_nth);

/* Lookup a session by interface name.
 * This is very inefficient but is only used by management interfaces.
 */
struct l2tp_session *l2tp_session_get_by_ifname(const struct net *net,
						const char *ifname)
{
	struct l2tp_net *pn = l2tp_pernet(net);
	int hash;
	struct l2tp_session *session;

	rcu_read_lock_bh();
	for (hash = 0; hash < L2TP_HASH_SIZE_2; hash++) {
		hlist_for_each_entry_rcu(session, &pn->l2tp_session_hlist[hash], global_hlist) {
			if (!strcmp(session->ifname, ifname)) {
				l2tp_session_inc_refcount(session);
				rcu_read_unlock_bh();

				return session;
			}
		}
	}

	rcu_read_unlock_bh();

	return NULL;
}
EXPORT_SYMBOL_GPL(l2tp_session_get_by_ifname);

int l2tp_session_register(struct l2tp_session *session,
			  struct l2tp_tunnel *tunnel)
{
	struct l2tp_session *session_walk;
	struct hlist_head *g_head;
	struct hlist_head *head;
	struct l2tp_net *pn;
	int err;

	head = l2tp_session_id_hash(tunnel, session->session_id);

	write_lock_bh(&tunnel->hlist_lock);
	if (!tunnel->acpt_newsess) {
		err = -ENODEV;
		goto err_tlock;
	}

	hlist_for_each_entry(session_walk, head, hlist)
		if (session_walk->session_id == session->session_id) {
			err = -EEXIST;
			goto err_tlock;
		}

	if (tunnel->version == L2TP_HDR_VER_3) {
		pn = l2tp_pernet(tunnel->l2tp_net);
		g_head = l2tp_session_id_hash_2(pn, session->session_id);

		spin_lock_bh(&pn->l2tp_session_hlist_lock);

		hlist_for_each_entry(session_walk, g_head, global_hlist)
			if (session_walk->session_id == session->session_id) {
				err = -EEXIST;
				goto err_tlock_pnlock;
			}

		l2tp_tunnel_inc_refcount(tunnel);
		hlist_add_head_rcu(&session->global_hlist, g_head);

		spin_unlock_bh(&pn->l2tp_session_hlist_lock);
	} else {
		l2tp_tunnel_inc_refcount(tunnel);
	}

	hlist_add_head(&session->hlist, head);
	write_unlock_bh(&tunnel->hlist_lock);

	return 0;

err_tlock_pnlock:
	spin_unlock_bh(&pn->l2tp_session_hlist_lock);
err_tlock:
	write_unlock_bh(&tunnel->hlist_lock);

	return err;
}
EXPORT_SYMBOL_GPL(l2tp_session_register);

/*****************************************************************************
 * Receive data handling
 *****************************************************************************/

/* Queue a skb in order. We come here only if the skb has an L2TP sequence
 * number.
 */
static void l2tp_recv_queue_skb(struct l2tp_session *session, struct sk_buff *skb)
{
	struct sk_buff *skbp;
	struct sk_buff *tmp;
	u32 ns = L2TP_SKB_CB(skb)->ns;

	spin_lock_bh(&session->reorder_q.lock);
	skb_queue_walk_safe(&session->reorder_q, skbp, tmp) {
		if (L2TP_SKB_CB(skbp)->ns > ns) {
			__skb_queue_before(&session->reorder_q, skbp, skb);
			l2tp_dbg(session, L2TP_MSG_SEQ,
				 "%s: pkt %hu, inserted before %hu, reorder_q len=%d\n",
				 session->name, ns, L2TP_SKB_CB(skbp)->ns,
				 skb_queue_len(&session->reorder_q));
			atomic_long_inc(&session->stats.rx_oos_packets);
			goto out;
		}
	}

	__skb_queue_tail(&session->reorder_q, skb);

out:
	spin_unlock_bh(&session->reorder_q.lock);
}

/* Dequeue a single skb.
 */
static void l2tp_recv_dequeue_skb(struct l2tp_session *session, struct sk_buff *skb)
{
	struct l2tp_tunnel *tunnel = session->tunnel;
	int length = L2TP_SKB_CB(skb)->length;

	/* We're about to requeue the skb, so return resources
	 * to its current owner (a socket receive buffer).
	 */
	skb_orphan(skb);

	atomic_long_inc(&tunnel->stats.rx_packets);
	atomic_long_add(length, &tunnel->stats.rx_bytes);
	atomic_long_inc(&session->stats.rx_packets);
	atomic_long_add(length, &session->stats.rx_bytes);

	if (L2TP_SKB_CB(skb)->has_seq) {
		/* Bump our Nr */
		session->nr++;
		session->nr &= session->nr_max;

		l2tp_dbg(session, L2TP_MSG_SEQ, "%s: updated nr to %hu\n",
			 session->name, session->nr);
	}

	/* call private receive handler */
	if (session->recv_skb != NULL)
		(*session->recv_skb)(session, skb, L2TP_SKB_CB(skb)->length);
	else
		kfree_skb(skb);
}

/* Dequeue skbs from the session's reorder_q, subject to packet order.
 * Skbs that have been in the queue for too long are simply discarded.
 */
static void l2tp_recv_dequeue(struct l2tp_session *session)
{
	struct sk_buff *skb;
	struct sk_buff *tmp;

	/* If the pkt at the head of the queue has the nr that we
	 * expect to send up next, dequeue it and any other
	 * in-sequence packets behind it.
	 */
start:
	spin_lock_bh(&session->reorder_q.lock);
	skb_queue_walk_safe(&session->reorder_q, skb, tmp) {
		if (time_after(jiffies, L2TP_SKB_CB(skb)->expires)) {
			atomic_long_inc(&session->stats.rx_seq_discards);
			atomic_long_inc(&session->stats.rx_errors);
			l2tp_dbg(session, L2TP_MSG_SEQ,
				 "%s: oos pkt %u len %d discarded (too old), waiting for %u, reorder_q_len=%d\n",
				 session->name, L2TP_SKB_CB(skb)->ns,
				 L2TP_SKB_CB(skb)->length, session->nr,
				 skb_queue_len(&session->reorder_q));
			session->reorder_skip = 1;
			__skb_unlink(skb, &session->reorder_q);
			kfree_skb(skb);
			continue;
		}

		if (L2TP_SKB_CB(skb)->has_seq) {
			if (session->reorder_skip) {
				l2tp_dbg(session, L2TP_MSG_SEQ,
					 "%s: advancing nr to next pkt: %u -> %u",
					 session->name, session->nr,
					 L2TP_SKB_CB(skb)->ns);
				session->reorder_skip = 0;
				session->nr = L2TP_SKB_CB(skb)->ns;
			}
			if (L2TP_SKB_CB(skb)->ns != session->nr) {
				l2tp_dbg(session, L2TP_MSG_SEQ,
					 "%s: holding oos pkt %u len %d, waiting for %u, reorder_q_len=%d\n",
					 session->name, L2TP_SKB_CB(skb)->ns,
					 L2TP_SKB_CB(skb)->length, session->nr,
					 skb_queue_len(&session->reorder_q));
				goto out;
			}
		}
		__skb_unlink(skb, &session->reorder_q);

		/* Process the skb. We release the queue lock while we
		 * do so to let other contexts process the queue.
		 */
		spin_unlock_bh(&session->reorder_q.lock);
		l2tp_recv_dequeue_skb(session, skb);
		goto start;
	}

out:
	spin_unlock_bh(&session->reorder_q.lock);
}

static int l2tp_seq_check_rx_window(struct l2tp_session *session, u32 nr)
{
	u32 nws;

	if (nr >= session->nr)
		nws = nr - session->nr;
	else
		nws = (session->nr_max + 1) - (session->nr - nr);

	return nws < session->nr_window_size;
}

/* If packet has sequence numbers, queue it if acceptable. Returns 0 if
 * acceptable, else non-zero.
 */
static int l2tp_recv_data_seq(struct l2tp_session *session, struct sk_buff *skb)
{
	if (!l2tp_seq_check_rx_window(session, L2TP_SKB_CB(skb)->ns)) {
		/* Packet sequence number is outside allowed window.
		 * Discard it.
		 */
		l2tp_dbg(session, L2TP_MSG_SEQ,
			 "%s: pkt %u len %d discarded, outside window, nr=%u\n",
			 session->name, L2TP_SKB_CB(skb)->ns,
			 L2TP_SKB_CB(skb)->length, session->nr);
		goto discard;
	}

	if (session->reorder_timeout != 0) {
		/* Packet reordering enabled. Add skb to session's
		 * reorder queue, in order of ns.
		 */
		l2tp_recv_queue_skb(session, skb);
		goto out;
	}

	/* Packet reordering disabled. Discard out-of-sequence packets, while
	 * tracking the number if in-sequence packets after the first OOS packet
	 * is seen. After nr_oos_count_max in-sequence packets, reset the
	 * sequence number to re-enable packet reception.
	 */
	if (L2TP_SKB_CB(skb)->ns == session->nr) {
		skb_queue_tail(&session->reorder_q, skb);
	} else {
		u32 nr_oos = L2TP_SKB_CB(skb)->ns;
		u32 nr_next = (session->nr_oos + 1) & session->nr_max;

		if (nr_oos == nr_next)
			session->nr_oos_count++;
		else
			session->nr_oos_count = 0;

		session->nr_oos = nr_oos;
		if (session->nr_oos_count > session->nr_oos_count_max) {
			session->reorder_skip = 1;
			l2tp_dbg(session, L2TP_MSG_SEQ,
				 "%s: %d oos packets received. Resetting sequence numbers\n",
				 session->name, session->nr_oos_count);
		}
		if (!session->reorder_skip) {
			atomic_long_inc(&session->stats.rx_seq_discards);
			l2tp_dbg(session, L2TP_MSG_SEQ,
				 "%s: oos pkt %u len %d discarded, waiting for %u, reorder_q_len=%d\n",
				 session->name, L2TP_SKB_CB(skb)->ns,
				 L2TP_SKB_CB(skb)->length, session->nr,
				 skb_queue_len(&session->reorder_q));
			goto discard;
		}
		skb_queue_tail(&session->reorder_q, skb);
	}

out:
	return 0;

discard:
	return 1;
}

/* Do receive processing of L2TP data frames. We handle both L2TPv2
 * and L2TPv3 data frames here.
 *
 * L2TPv2 Data Message Header
 *
 *  0                   1                   2                   3
 *  0 1 2 3 4 5 6 7 8 9 0 1 2 3 4 5 6 7 8 9 0 1 2 3 4 5 6 7 8 9 0 1
 * +-+-+-+-+-+-+-+-+-+-+-+-+-+-+-+-+-+-+-+-+-+-+-+-+-+-+-+-+-+-+-+-+
 * |T|L|x|x|S|x|O|P|x|x|x|x|  Ver  |          Length (opt)         |
 * +-+-+-+-+-+-+-+-+-+-+-+-+-+-+-+-+-+-+-+-+-+-+-+-+-+-+-+-+-+-+-+-+
 * |           Tunnel ID           |           Session ID          |
 * +-+-+-+-+-+-+-+-+-+-+-+-+-+-+-+-+-+-+-+-+-+-+-+-+-+-+-+-+-+-+-+-+
 * |             Ns (opt)          |             Nr (opt)          |
 * +-+-+-+-+-+-+-+-+-+-+-+-+-+-+-+-+-+-+-+-+-+-+-+-+-+-+-+-+-+-+-+-+
 * |      Offset Size (opt)        |    Offset pad... (opt)
 * +-+-+-+-+-+-+-+-+-+-+-+-+-+-+-+-+-+-+-+-+-+-+-+-+-+-+-+-+-+-+-+-+
 *
 * Data frames are marked by T=0. All other fields are the same as
 * those in L2TP control frames.
 *
 * L2TPv3 Data Message Header
 *
 * +-+-+-+-+-+-+-+-+-+-+-+-+-+-+-+-+-+-+-+-+-+-+-+-+-+-+-+-+-+-+-+-+
 * |                      L2TP Session Header                      |
 * +-+-+-+-+-+-+-+-+-+-+-+-+-+-+-+-+-+-+-+-+-+-+-+-+-+-+-+-+-+-+-+-+
 * |                      L2-Specific Sublayer                     |
 * +-+-+-+-+-+-+-+-+-+-+-+-+-+-+-+-+-+-+-+-+-+-+-+-+-+-+-+-+-+-+-+-+
 * |                        Tunnel Payload                      ...
 * +-+-+-+-+-+-+-+-+-+-+-+-+-+-+-+-+-+-+-+-+-+-+-+-+-+-+-+-+-+-+-+-+
 *
 * L2TPv3 Session Header Over IP
 *
 *  0                   1                   2                   3
 *  0 1 2 3 4 5 6 7 8 9 0 1 2 3 4 5 6 7 8 9 0 1 2 3 4 5 6 7 8 9 0 1
 * +-+-+-+-+-+-+-+-+-+-+-+-+-+-+-+-+-+-+-+-+-+-+-+-+-+-+-+-+-+-+-+-+
 * |                           Session ID                          |
 * +-+-+-+-+-+-+-+-+-+-+-+-+-+-+-+-+-+-+-+-+-+-+-+-+-+-+-+-+-+-+-+-+
 * |               Cookie (optional, maximum 64 bits)...
 * +-+-+-+-+-+-+-+-+-+-+-+-+-+-+-+-+-+-+-+-+-+-+-+-+-+-+-+-+-+-+-+-+
 *                                                                 |
 * +-+-+-+-+-+-+-+-+-+-+-+-+-+-+-+-+-+-+-+-+-+-+-+-+-+-+-+-+-+-+-+-+
 *
 * L2TPv3 L2-Specific Sublayer Format
 *
 *  0                   1                   2                   3
 *  0 1 2 3 4 5 6 7 8 9 0 1 2 3 4 5 6 7 8 9 0 1 2 3 4 5 6 7 8 9 0 1
 * +-+-+-+-+-+-+-+-+-+-+-+-+-+-+-+-+-+-+-+-+-+-+-+-+-+-+-+-+-+-+-+-+
 * |x|S|x|x|x|x|x|x|              Sequence Number                  |
 * +-+-+-+-+-+-+-+-+-+-+-+-+-+-+-+-+-+-+-+-+-+-+-+-+-+-+-+-+-+-+-+-+
 *
 * Cookie value and sublayer format are negotiated with the peer when
 * the session is set up. Unlike L2TPv2, we do not need to parse the
 * packet header to determine if optional fields are present.
 *
 * Caller must already have parsed the frame and determined that it is
 * a data (not control) frame before coming here. Fields up to the
 * session-id have already been parsed and ptr points to the data
 * after the session-id.
 */
void l2tp_recv_common(struct l2tp_session *session, struct sk_buff *skb,
		      unsigned char *ptr, unsigned char *optr, u16 hdrflags,
		      int length)
{
	struct l2tp_tunnel *tunnel = session->tunnel;
	int offset;
	u32 ns, nr;

	/* Parse and check optional cookie */
	if (session->peer_cookie_len > 0) {
		if (memcmp(ptr, &session->peer_cookie[0], session->peer_cookie_len)) {
			l2tp_info(tunnel, L2TP_MSG_DATA,
				  "%s: cookie mismatch (%u/%u). Discarding.\n",
				  tunnel->name, tunnel->tunnel_id,
				  session->session_id);
			atomic_long_inc(&session->stats.rx_cookie_discards);
			goto discard;
		}
		ptr += session->peer_cookie_len;
	}

	/* Handle the optional sequence numbers. Sequence numbers are
	 * in different places for L2TPv2 and L2TPv3.
	 *
	 * If we are the LAC, enable/disable sequence numbers under
	 * the control of the LNS.  If no sequence numbers present but
	 * we were expecting them, discard frame.
	 */
	ns = nr = 0;
	L2TP_SKB_CB(skb)->has_seq = 0;
	if (tunnel->version == L2TP_HDR_VER_2) {
		if (hdrflags & L2TP_HDRFLAG_S) {
			ns = ntohs(*(__be16 *) ptr);
			ptr += 2;
			nr = ntohs(*(__be16 *) ptr);
			ptr += 2;

			/* Store L2TP info in the skb */
			L2TP_SKB_CB(skb)->ns = ns;
			L2TP_SKB_CB(skb)->has_seq = 1;

			l2tp_dbg(session, L2TP_MSG_SEQ,
				 "%s: recv data ns=%u, nr=%u, session nr=%u\n",
				 session->name, ns, nr, session->nr);
		}
	} else if (session->l2specific_type == L2TP_L2SPECTYPE_DEFAULT) {
		u32 l2h = ntohl(*(__be32 *) ptr);

		if (l2h & 0x40000000) {
			ns = l2h & 0x00ffffff;

			/* Store L2TP info in the skb */
			L2TP_SKB_CB(skb)->ns = ns;
			L2TP_SKB_CB(skb)->has_seq = 1;

			l2tp_dbg(session, L2TP_MSG_SEQ,
				 "%s: recv data ns=%u, session nr=%u\n",
				 session->name, ns, session->nr);
		}
		ptr += 4;
	}

	if (L2TP_SKB_CB(skb)->has_seq) {
		/* Received a packet with sequence numbers. If we're the LNS,
		 * check if we sre sending sequence numbers and if not,
		 * configure it so.
		 */
		if ((!session->lns_mode) && (!session->send_seq)) {
			l2tp_info(session, L2TP_MSG_SEQ,
				  "%s: requested to enable seq numbers by LNS\n",
				  session->name);
			session->send_seq = 1;
			l2tp_session_set_header_len(session, tunnel->version);
		}
	} else {
		/* No sequence numbers.
		 * If user has configured mandatory sequence numbers, discard.
		 */
		if (session->recv_seq) {
			l2tp_warn(session, L2TP_MSG_SEQ,
				  "%s: recv data has no seq numbers when required. Discarding.\n",
				  session->name);
			atomic_long_inc(&session->stats.rx_seq_discards);
			goto discard;
		}

		/* If we're the LAC and we're sending sequence numbers, the
		 * LNS has requested that we no longer send sequence numbers.
		 * If we're the LNS and we're sending sequence numbers, the
		 * LAC is broken. Discard the frame.
		 */
		if ((!session->lns_mode) && (session->send_seq)) {
			l2tp_info(session, L2TP_MSG_SEQ,
				  "%s: requested to disable seq numbers by LNS\n",
				  session->name);
			session->send_seq = 0;
			l2tp_session_set_header_len(session, tunnel->version);
		} else if (session->send_seq) {
			l2tp_warn(session, L2TP_MSG_SEQ,
				  "%s: recv data has no seq numbers when required. Discarding.\n",
				  session->name);
			atomic_long_inc(&session->stats.rx_seq_discards);
			goto discard;
		}
	}

	/* Session data offset is defined only for L2TPv2 and is
	 * indicated by an optional 16-bit value in the header.
	 */
	if (tunnel->version == L2TP_HDR_VER_2) {
		/* If offset bit set, skip it. */
		if (hdrflags & L2TP_HDRFLAG_O) {
			offset = ntohs(*(__be16 *)ptr);
			ptr += 2 + offset;
		}
	}

	offset = ptr - optr;
	if (!pskb_may_pull(skb, offset))
		goto discard;

	__skb_pull(skb, offset);

	/* Prepare skb for adding to the session's reorder_q.  Hold
	 * packets for max reorder_timeout or 1 second if not
	 * reordering.
	 */
	L2TP_SKB_CB(skb)->length = length;
	L2TP_SKB_CB(skb)->expires = jiffies +
		(session->reorder_timeout ? session->reorder_timeout : HZ);

	/* Add packet to the session's receive queue. Reordering is done here, if
	 * enabled. Saved L2TP protocol info is stored in skb->sb[].
	 */
	if (L2TP_SKB_CB(skb)->has_seq) {
		if (l2tp_recv_data_seq(session, skb))
			goto discard;
	} else {
		/* No sequence numbers. Add the skb to the tail of the
		 * reorder queue. This ensures that it will be
		 * delivered after all previous sequenced skbs.
		 */
		skb_queue_tail(&session->reorder_q, skb);
	}

	/* Try to dequeue as many skbs from reorder_q as we can. */
	l2tp_recv_dequeue(session);

	return;

discard:
	atomic_long_inc(&session->stats.rx_errors);
	kfree_skb(skb);
}
EXPORT_SYMBOL(l2tp_recv_common);

/* Drop skbs from the session's reorder_q
 */
static int l2tp_session_queue_purge(struct l2tp_session *session)
{
	struct sk_buff *skb = NULL;
	BUG_ON(!session);
	BUG_ON(session->magic != L2TP_SESSION_MAGIC);
	while ((skb = skb_dequeue(&session->reorder_q))) {
		atomic_long_inc(&session->stats.rx_errors);
		kfree_skb(skb);
	}
	return 0;
}

/* Internal UDP receive frame. Do the real work of receiving an L2TP data frame
 * here. The skb is not on a list when we get here.
 * Returns 0 if the packet was a data packet and was successfully passed on.
 * Returns 1 if the packet was not a good data packet and could not be
 * forwarded.  All such packets are passed up to userspace to deal with.
 */
static int l2tp_udp_recv_core(struct l2tp_tunnel *tunnel, struct sk_buff *skb)
{
	struct l2tp_session *session = NULL;
	unsigned char *ptr, *optr;
	u16 hdrflags;
	u32 tunnel_id, session_id;
	u16 version;
	int length;

	/* UDP has verifed checksum */

	/* UDP always verifies the packet length. */
	__skb_pull(skb, sizeof(struct udphdr));

	/* Short packet? */
	if (!pskb_may_pull(skb, L2TP_HDR_SIZE_MAX)) {
		l2tp_info(tunnel, L2TP_MSG_DATA,
			  "%s: recv short packet (len=%d)\n",
			  tunnel->name, skb->len);
		goto error;
	}

	/* Trace packet contents, if enabled */
	if (tunnel->debug & L2TP_MSG_DATA) {
		length = min(32u, skb->len);
		if (!pskb_may_pull(skb, length))
			goto error;

		pr_debug("%s: recv\n", tunnel->name);
		print_hex_dump_bytes("", DUMP_PREFIX_OFFSET, skb->data, length);
	}

	/* Point to L2TP header */
	optr = ptr = skb->data;

	/* Get L2TP header flags */
	hdrflags = ntohs(*(__be16 *) ptr);

	/* Check protocol version */
	version = hdrflags & L2TP_HDR_VER_MASK;
	if (version != tunnel->version) {
		l2tp_info(tunnel, L2TP_MSG_DATA,
			  "%s: recv protocol version mismatch: got %d expected %d\n",
			  tunnel->name, version, tunnel->version);
		goto error;
	}

	/* Get length of L2TP packet */
	length = skb->len;

	/* If type is control packet, it is handled by userspace. */
	if (hdrflags & L2TP_HDRFLAG_T) {
		l2tp_dbg(tunnel, L2TP_MSG_DATA,
			 "%s: recv control packet, len=%d\n",
			 tunnel->name, length);
		goto error;
	}

	/* Skip flags */
	ptr += 2;

	if (tunnel->version == L2TP_HDR_VER_2) {
		/* If length is present, skip it */
		if (hdrflags & L2TP_HDRFLAG_L)
			ptr += 2;

		/* Extract tunnel and session ID */
		tunnel_id = ntohs(*(__be16 *) ptr);
		ptr += 2;
		session_id = ntohs(*(__be16 *) ptr);
		ptr += 2;
	} else {
		ptr += 2;	/* skip reserved bits */
		tunnel_id = tunnel->tunnel_id;
		session_id = ntohl(*(__be32 *) ptr);
		ptr += 4;
	}

	/* Find the session context */
	session = l2tp_tunnel_get_session(tunnel, session_id);
	if (!session || !session->recv_skb) {
		if (session)
			l2tp_session_dec_refcount(session);

		/* Not found? Pass to userspace to deal with */
		l2tp_info(tunnel, L2TP_MSG_DATA,
			  "%s: no session found (%u/%u). Passing up.\n",
			  tunnel->name, tunnel_id, session_id);
		goto error;
	}

	if (tunnel->version == L2TP_HDR_VER_3 &&
	    l2tp_v3_ensure_opt_in_linear(session, skb, &ptr, &optr))
		goto error;

	l2tp_recv_common(session, skb, ptr, optr, hdrflags, length);
	l2tp_session_dec_refcount(session);

	return 0;

error:
	/* Put UDP header back */
	__skb_push(skb, sizeof(struct udphdr));

	return 1;
}

/* UDP encapsulation receive handler. See net/ipv4/udp.c.
 * Return codes:
 * 0 : success.
 * <0: error
 * >0: skb should be passed up to userspace as UDP.
 */
int l2tp_udp_encap_recv(struct sock *sk, struct sk_buff *skb)
{
	struct l2tp_tunnel *tunnel;

	tunnel = l2tp_tunnel(sk);
	if (tunnel == NULL)
		goto pass_up;

	l2tp_dbg(tunnel, L2TP_MSG_DATA, "%s: received %d bytes\n",
		 tunnel->name, skb->len);

	if (l2tp_udp_recv_core(tunnel, skb))
		goto pass_up;

	return 0;

pass_up:
	return 1;
}
EXPORT_SYMBOL_GPL(l2tp_udp_encap_recv);

/************************************************************************
 * Transmit handling
 ***********************************************************************/

/* Build an L2TP header for the session into the buffer provided.
 */
static int l2tp_build_l2tpv2_header(struct l2tp_session *session, void *buf)
{
	struct l2tp_tunnel *tunnel = session->tunnel;
	__be16 *bufp = buf;
	__be16 *optr = buf;
	u16 flags = L2TP_HDR_VER_2;
	u32 tunnel_id = tunnel->peer_tunnel_id;
	u32 session_id = session->peer_session_id;

	if (session->send_seq)
		flags |= L2TP_HDRFLAG_S;

	/* Setup L2TP header. */
	*bufp++ = htons(flags);
	*bufp++ = htons(tunnel_id);
	*bufp++ = htons(session_id);
	if (session->send_seq) {
		*bufp++ = htons(session->ns);
		*bufp++ = 0;
		session->ns++;
		session->ns &= 0xffff;
		l2tp_dbg(session, L2TP_MSG_SEQ, "%s: updated ns to %u\n",
			 session->name, session->ns);
	}

	return bufp - optr;
}

static int l2tp_build_l2tpv3_header(struct l2tp_session *session, void *buf)
{
	struct l2tp_tunnel *tunnel = session->tunnel;
	char *bufp = buf;
	char *optr = bufp;

	/* Setup L2TP header. The header differs slightly for UDP and
	 * IP encapsulations. For UDP, there is 4 bytes of flags.
	 */
	if (tunnel->encap == L2TP_ENCAPTYPE_UDP) {
		u16 flags = L2TP_HDR_VER_3;
		*((__be16 *) bufp) = htons(flags);
		bufp += 2;
		*((__be16 *) bufp) = 0;
		bufp += 2;
	}

	*((__be32 *) bufp) = htonl(session->peer_session_id);
	bufp += 4;
	if (session->cookie_len) {
		memcpy(bufp, &session->cookie[0], session->cookie_len);
		bufp += session->cookie_len;
	}
	if (session->l2specific_type == L2TP_L2SPECTYPE_DEFAULT) {
		u32 l2h = 0;

		if (session->send_seq) {
			l2h = 0x40000000 | session->ns;
			session->ns++;
			session->ns &= 0xffffff;
			l2tp_dbg(session, L2TP_MSG_SEQ,
				 "%s: updated ns to %u\n",
				 session->name, session->ns);
		}

		*((__be32 *)bufp) = htonl(l2h);
		bufp += 4;
	}

	return bufp - optr;
}

static void l2tp_xmit_core(struct l2tp_session *session, struct sk_buff *skb,
			   struct flowi *fl, size_t data_len)
{
	struct l2tp_tunnel *tunnel = session->tunnel;
	unsigned int len = skb->len;
	int error;

	/* Debug */
	if (session->send_seq)
		l2tp_dbg(session, L2TP_MSG_DATA, "%s: send %zd bytes, ns=%u\n",
			 session->name, data_len, session->ns - 1);
	else
		l2tp_dbg(session, L2TP_MSG_DATA, "%s: send %zd bytes\n",
			 session->name, data_len);

	if (session->debug & L2TP_MSG_DATA) {
		int uhlen = (tunnel->encap == L2TP_ENCAPTYPE_UDP) ? sizeof(struct udphdr) : 0;
		unsigned char *datap = skb->data + uhlen;

		pr_debug("%s: xmit\n", session->name);
		print_hex_dump_bytes("", DUMP_PREFIX_OFFSET,
				     datap, min_t(size_t, 32, len - uhlen));
	}

	/* Queue the packet to IP for output */
	skb->ignore_df = 1;
#if IS_ENABLED(CONFIG_IPV6)
	if (l2tp_sk_is_v6(tunnel->sock))
		error = inet6_csk_xmit(tunnel->sock, skb, NULL);
	else
#endif
		error = ip_queue_xmit(tunnel->sock, skb, fl);

	/* Update stats */
	if (error >= 0) {
		atomic_long_inc(&tunnel->stats.tx_packets);
		atomic_long_add(len, &tunnel->stats.tx_bytes);
		atomic_long_inc(&session->stats.tx_packets);
		atomic_long_add(len, &session->stats.tx_bytes);
	} else {
		atomic_long_inc(&tunnel->stats.tx_errors);
		atomic_long_inc(&session->stats.tx_errors);
	}
}

/* If caller requires the skb to have a ppp header, the header must be
 * inserted in the skb data before calling this function.
 */
int l2tp_xmit_skb(struct l2tp_session *session, struct sk_buff *skb, int hdr_len)
{
	int data_len = skb->len;
	struct l2tp_tunnel *tunnel = session->tunnel;
	struct sock *sk = tunnel->sock;
	struct flowi *fl;
	struct udphdr *uh;
	struct inet_sock *inet;
	int headroom;
	int uhlen = (tunnel->encap == L2TP_ENCAPTYPE_UDP) ? sizeof(struct udphdr) : 0;
	int udp_len;
	int ret = NET_XMIT_SUCCESS;

	/* Check that there's enough headroom in the skb to insert IP,
	 * UDP and L2TP headers. If not enough, expand it to
	 * make room. Adjust truesize.
	 */
	headroom = NET_SKB_PAD + sizeof(struct iphdr) +
		uhlen + hdr_len;
	if (skb_cow_head(skb, headroom)) {
		kfree_skb(skb);
		return NET_XMIT_DROP;
	}

	/* Setup L2TP header */
	session->build_header(session, __skb_push(skb, hdr_len));

	/* Reset skb netfilter state */
	memset(&(IPCB(skb)->opt), 0, sizeof(IPCB(skb)->opt));
	IPCB(skb)->flags &= ~(IPSKB_XFRM_TUNNEL_SIZE | IPSKB_XFRM_TRANSFORMED |
			      IPSKB_REROUTED);
	nf_reset(skb);

	bh_lock_sock(sk);
	if (sock_owned_by_user(sk)) {
		kfree_skb(skb);
		ret = NET_XMIT_DROP;
		goto out_unlock;
	}

	/* The user-space may change the connection status for the user-space
	 * provided socket at run time: we must check it under the socket lock
	 */
	if (tunnel->fd >= 0 && sk->sk_state != TCP_ESTABLISHED) {
		kfree_skb(skb);
		ret = NET_XMIT_DROP;
		goto out_unlock;
	}

	/* Get routing info from the tunnel socket */
	skb_dst_drop(skb);
	skb_dst_set(skb, sk_dst_check(sk, 0));

	inet = inet_sk(sk);
	fl = &inet->cork.fl;
	switch (tunnel->encap) {
	case L2TP_ENCAPTYPE_UDP:
		/* Setup UDP header */
		__skb_push(skb, sizeof(*uh));
		skb_reset_transport_header(skb);
		uh = udp_hdr(skb);
		uh->source = inet->inet_sport;
		uh->dest = inet->inet_dport;
		udp_len = uhlen + hdr_len + data_len;
		uh->len = htons(udp_len);

		/* Calculate UDP checksum if configured to do so */
#if IS_ENABLED(CONFIG_IPV6)
		if (l2tp_sk_is_v6(sk))
			udp6_set_csum(udp_get_no_check6_tx(sk),
				      skb, &inet6_sk(sk)->saddr,
				      &sk->sk_v6_daddr, udp_len);
		else
#endif
		udp_set_csum(sk->sk_no_check_tx, skb, inet->inet_saddr,
			     inet->inet_daddr, udp_len);
		break;

	case L2TP_ENCAPTYPE_IP:
		break;
	}

	l2tp_xmit_core(session, skb, fl, data_len);
out_unlock:
	bh_unlock_sock(sk);

	return ret;
}
EXPORT_SYMBOL_GPL(l2tp_xmit_skb);

/*****************************************************************************
 * Tinnel and session create/destroy.
 *****************************************************************************/

/* Tunnel socket destruct hook.
 * The tunnel context is deleted only when all session sockets have been
 * closed.
 */
static void l2tp_tunnel_destruct(struct sock *sk)
{
	struct l2tp_tunnel *tunnel = l2tp_tunnel(sk);

	if (tunnel == NULL)
		goto end;

	l2tp_info(tunnel, L2TP_MSG_CONTROL, "%s: closing...\n", tunnel->name);

	/* Disable udp encapsulation */
	switch (tunnel->encap) {
	case L2TP_ENCAPTYPE_UDP:
		/* No longer an encapsulation socket. See net/ipv4/udp.c */
		(udp_sk(sk))->encap_type = 0;
		(udp_sk(sk))->encap_rcv = NULL;
		(udp_sk(sk))->encap_destroy = NULL;
		break;
	case L2TP_ENCAPTYPE_IP:
		break;
	}

	/* Remove hooks into tunnel socket */
	sk->sk_destruct = tunnel->old_sk_destruct;
	sk->sk_user_data = NULL;

	/* Call the original destructor */
	if (sk->sk_destruct)
		(*sk->sk_destruct)(sk);

	kfree_rcu(tunnel, rcu);
end:
	return;
}

/* When the tunnel is closed, all the attached sessions need to go too.
 */
static void l2tp_tunnel_closeall(struct l2tp_tunnel *tunnel)
{
	int hash;
	struct hlist_node *walk;
	struct hlist_node *tmp;
	struct l2tp_session *session;

	BUG_ON(tunnel == NULL);

	l2tp_info(tunnel, L2TP_MSG_CONTROL, "%s: closing all sessions...\n",
		  tunnel->name);

	write_lock_bh(&tunnel->hlist_lock);
	tunnel->acpt_newsess = false;
	for (hash = 0; hash < L2TP_HASH_SIZE; hash++) {
again:
		hlist_for_each_safe(walk, tmp, &tunnel->session_hlist[hash]) {
			session = hlist_entry(walk, struct l2tp_session, hlist);

			l2tp_info(session, L2TP_MSG_CONTROL,
				  "%s: closing session\n", session->name);

			hlist_del_init(&session->hlist);

			if (test_and_set_bit(0, &session->dead))
				goto again;

			write_unlock_bh(&tunnel->hlist_lock);

			__l2tp_session_unhash(session);
			l2tp_session_queue_purge(session);

			if (session->session_close != NULL)
				(*session->session_close)(session);

			l2tp_session_dec_refcount(session);

			write_lock_bh(&tunnel->hlist_lock);

			/* Now restart from the beginning of this hash
			 * chain.  We always remove a session from the
			 * list so we are guaranteed to make forward
			 * progress.
			 */
			goto again;
		}
	}
	write_unlock_bh(&tunnel->hlist_lock);
}

/* Tunnel socket destroy hook for UDP encapsulation */
static void l2tp_udp_encap_destroy(struct sock *sk)
{
	struct l2tp_tunnel *tunnel = l2tp_tunnel(sk);

	if (tunnel)
		l2tp_tunnel_delete(tunnel);
}

/* Workqueue tunnel deletion function */
static void l2tp_tunnel_del_work(struct work_struct *work)
{
	struct l2tp_tunnel *tunnel = container_of(work, struct l2tp_tunnel,
						  del_work);
	struct sock *sk = tunnel->sock;
	struct socket *sock = sk->sk_socket;
	struct l2tp_net *pn;

	l2tp_tunnel_closeall(tunnel);

	/* If the tunnel socket was created within the kernel, use
	 * the sk API to release it here.
	 */
	if (tunnel->fd < 0) {
		if (sock) {
			kernel_sock_shutdown(sock, SHUT_RDWR);
			sock_release(sock);
		}
	}

	/* Remove the tunnel struct from the tunnel list */
	pn = l2tp_pernet(tunnel->l2tp_net);
	spin_lock_bh(&pn->l2tp_tunnel_list_lock);
	list_del_rcu(&tunnel->list);
	spin_unlock_bh(&pn->l2tp_tunnel_list_lock);

	/* drop initial ref */
	l2tp_tunnel_dec_refcount(tunnel);

	/* drop workqueue ref */
	l2tp_tunnel_dec_refcount(tunnel);
}

/* Create a socket for the tunnel, if one isn't set up by
 * userspace. This is used for static tunnels where there is no
 * managing L2TP daemon.
 *
 * Since we don't want these sockets to keep a namespace alive by
 * themselves, we drop the socket's namespace refcount after creation.
 * These sockets are freed when the namespace exits using the pernet
 * exit hook.
 */
static int l2tp_tunnel_sock_create(struct net *net,
				u32 tunnel_id,
				u32 peer_tunnel_id,
				struct l2tp_tunnel_cfg *cfg,
				struct socket **sockp)
{
	int err = -EINVAL;
	struct socket *sock = NULL;
	struct udp_port_cfg udp_conf;

	switch (cfg->encap) {
	case L2TP_ENCAPTYPE_UDP:
		memset(&udp_conf, 0, sizeof(udp_conf));

#if IS_ENABLED(CONFIG_IPV6)
		if (cfg->local_ip6 && cfg->peer_ip6) {
			udp_conf.family = AF_INET6;
			memcpy(&udp_conf.local_ip6, cfg->local_ip6,
			       sizeof(udp_conf.local_ip6));
			memcpy(&udp_conf.peer_ip6, cfg->peer_ip6,
			       sizeof(udp_conf.peer_ip6));
			udp_conf.use_udp6_tx_checksums =
			  ! cfg->udp6_zero_tx_checksums;
			udp_conf.use_udp6_rx_checksums =
			  ! cfg->udp6_zero_rx_checksums;
		} else
#endif
		{
			udp_conf.family = AF_INET;
			udp_conf.local_ip = cfg->local_ip;
			udp_conf.peer_ip = cfg->peer_ip;
			udp_conf.use_udp_checksums = cfg->use_udp_checksums;
		}

		udp_conf.local_udp_port = htons(cfg->local_udp_port);
		udp_conf.peer_udp_port = htons(cfg->peer_udp_port);

		err = udp_sock_create(net, &udp_conf, &sock);
		if (err < 0)
			goto out;

		break;

	case L2TP_ENCAPTYPE_IP:
#if IS_ENABLED(CONFIG_IPV6)
		if (cfg->local_ip6 && cfg->peer_ip6) {
			struct sockaddr_l2tpip6 ip6_addr = {0};

			err = sock_create_kern(net, AF_INET6, SOCK_DGRAM,
					  IPPROTO_L2TP, &sock);
			if (err < 0)
				goto out;

			ip6_addr.l2tp_family = AF_INET6;
			memcpy(&ip6_addr.l2tp_addr, cfg->local_ip6,
			       sizeof(ip6_addr.l2tp_addr));
			ip6_addr.l2tp_conn_id = tunnel_id;
			err = kernel_bind(sock, (struct sockaddr *) &ip6_addr,
					  sizeof(ip6_addr));
			if (err < 0)
				goto out;

			ip6_addr.l2tp_family = AF_INET6;
			memcpy(&ip6_addr.l2tp_addr, cfg->peer_ip6,
			       sizeof(ip6_addr.l2tp_addr));
			ip6_addr.l2tp_conn_id = peer_tunnel_id;
			err = kernel_connect(sock,
					     (struct sockaddr *) &ip6_addr,
					     sizeof(ip6_addr), 0);
			if (err < 0)
				goto out;
		} else
#endif
		{
			struct sockaddr_l2tpip ip_addr = {0};

			err = sock_create_kern(net, AF_INET, SOCK_DGRAM,
					  IPPROTO_L2TP, &sock);
			if (err < 0)
				goto out;

			ip_addr.l2tp_family = AF_INET;
			ip_addr.l2tp_addr = cfg->local_ip;
			ip_addr.l2tp_conn_id = tunnel_id;
			err = kernel_bind(sock, (struct sockaddr *) &ip_addr,
					  sizeof(ip_addr));
			if (err < 0)
				goto out;

			ip_addr.l2tp_family = AF_INET;
			ip_addr.l2tp_addr = cfg->peer_ip;
			ip_addr.l2tp_conn_id = peer_tunnel_id;
			err = kernel_connect(sock, (struct sockaddr *) &ip_addr,
					     sizeof(ip_addr), 0);
			if (err < 0)
				goto out;
		}
		break;

	default:
		goto out;
	}

out:
	*sockp = sock;
	if ((err < 0) && sock) {
		kernel_sock_shutdown(sock, SHUT_RDWR);
		sock_release(sock);
		*sockp = NULL;
	}

	return err;
}

static struct lock_class_key l2tp_socket_class;

int l2tp_tunnel_create(struct net *net, int fd, int version, u32 tunnel_id, u32 peer_tunnel_id, struct l2tp_tunnel_cfg *cfg, struct l2tp_tunnel **tunnelp)
{
	struct l2tp_tunnel *tunnel = NULL;
	int err;
	enum l2tp_encap_type encap = L2TP_ENCAPTYPE_UDP;

	if (cfg != NULL)
		encap = cfg->encap;

<<<<<<< HEAD
	/* Quick sanity checks */
	err = -EPROTONOSUPPORT;
	if (sk->sk_type != SOCK_DGRAM) {
		pr_debug("tunl %hu: fd %d wrong socket type\n",
			 tunnel_id, fd);
		goto err;
	}
	switch (encap) {
	case L2TP_ENCAPTYPE_UDP:
		if (sk->sk_protocol != IPPROTO_UDP) {
			pr_err("tunl %hu: fd %d wrong protocol, got %d, expected %d\n",
			       tunnel_id, fd, sk->sk_protocol, IPPROTO_UDP);
			goto err;
		}
		break;
	case L2TP_ENCAPTYPE_IP:
		if (sk->sk_protocol != IPPROTO_L2TP) {
			pr_err("tunl %hu: fd %d wrong protocol, got %d, expected %d\n",
			       tunnel_id, fd, sk->sk_protocol, IPPROTO_L2TP);
			goto err;
		}
		break;
	}

	/* Check if this socket has already been prepped */
	tunnel = l2tp_tunnel(sk);
	if (tunnel != NULL) {
		/* This socket has already been prepped */
		err = -EBUSY;
		goto err;
	}

=======
>>>>>>> e021bb4f
	tunnel = kzalloc(sizeof(struct l2tp_tunnel), GFP_KERNEL);
	if (tunnel == NULL) {
		err = -ENOMEM;
		goto err;
	}

	tunnel->version = version;
	tunnel->tunnel_id = tunnel_id;
	tunnel->peer_tunnel_id = peer_tunnel_id;
	tunnel->debug = L2TP_DEFAULT_DEBUG_FLAGS;

	tunnel->magic = L2TP_TUNNEL_MAGIC;
	sprintf(&tunnel->name[0], "tunl %u", tunnel_id);
	rwlock_init(&tunnel->hlist_lock);
	tunnel->acpt_newsess = true;

	if (cfg != NULL)
		tunnel->debug = cfg->debug;

	tunnel->encap = encap;

	refcount_set(&tunnel->ref_count, 1);
	tunnel->fd = fd;

	/* Init delete workqueue struct */
	INIT_WORK(&tunnel->del_work, l2tp_tunnel_del_work);

	INIT_LIST_HEAD(&tunnel->list);

	err = 0;
err:
	if (tunnelp)
		*tunnelp = tunnel;

	return err;
}
EXPORT_SYMBOL_GPL(l2tp_tunnel_create);

static int l2tp_validate_socket(const struct sock *sk, const struct net *net,
				enum l2tp_encap_type encap)
{
	if (!net_eq(sock_net(sk), net))
		return -EINVAL;

	if (sk->sk_type != SOCK_DGRAM)
		return -EPROTONOSUPPORT;

	if ((encap == L2TP_ENCAPTYPE_UDP && sk->sk_protocol != IPPROTO_UDP) ||
	    (encap == L2TP_ENCAPTYPE_IP && sk->sk_protocol != IPPROTO_L2TP))
		return -EPROTONOSUPPORT;

	if (sk->sk_user_data)
		return -EBUSY;

	return 0;
}

int l2tp_tunnel_register(struct l2tp_tunnel *tunnel, struct net *net,
			 struct l2tp_tunnel_cfg *cfg)
{
	struct l2tp_tunnel *tunnel_walk;
	struct l2tp_net *pn;
	struct socket *sock;
	struct sock *sk;
	int ret;

	if (tunnel->fd < 0) {
		ret = l2tp_tunnel_sock_create(net, tunnel->tunnel_id,
					      tunnel->peer_tunnel_id, cfg,
					      &sock);
		if (ret < 0)
			goto err;
	} else {
		sock = sockfd_lookup(tunnel->fd, &ret);
		if (!sock)
			goto err;

		ret = l2tp_validate_socket(sock->sk, net, tunnel->encap);
		if (ret < 0)
			goto err_sock;
	}

	tunnel->l2tp_net = net;
	pn = l2tp_pernet(net);

	spin_lock_bh(&pn->l2tp_tunnel_list_lock);
	list_for_each_entry(tunnel_walk, &pn->l2tp_tunnel_list, list) {
		if (tunnel_walk->tunnel_id == tunnel->tunnel_id) {
			spin_unlock_bh(&pn->l2tp_tunnel_list_lock);

<<<<<<< HEAD
	/* Mark socket as an encapsulation socket. See net/ipv4/udp.c */
	tunnel->encap = encap;
	if (encap == L2TP_ENCAPTYPE_UDP) {
		struct udp_tunnel_sock_cfg udp_cfg = { };
=======
			ret = -EEXIST;
			goto err_sock;
		}
	}
	list_add_rcu(&tunnel->list, &pn->l2tp_tunnel_list);
	spin_unlock_bh(&pn->l2tp_tunnel_list_lock);

	sk = sock->sk;
	sock_hold(sk);
	tunnel->sock = sk;
>>>>>>> e021bb4f

	if (tunnel->encap == L2TP_ENCAPTYPE_UDP) {
		struct udp_tunnel_sock_cfg udp_cfg = {
			.sk_user_data = tunnel,
			.encap_type = UDP_ENCAP_L2TPINUDP,
			.encap_rcv = l2tp_udp_encap_recv,
			.encap_destroy = l2tp_udp_encap_destroy,
		};

		setup_udp_tunnel_sock(net, sock, &udp_cfg);
	} else {
		sk->sk_user_data = tunnel;
	}

	tunnel->old_sk_destruct = sk->sk_destruct;
	sk->sk_destruct = &l2tp_tunnel_destruct;
	lockdep_set_class_and_name(&sk->sk_lock.slock, &l2tp_socket_class,
				   "l2tp_sock");
	sk->sk_allocation = GFP_ATOMIC;

	if (tunnel->fd >= 0)
		sockfd_put(sock);

	return 0;

err_sock:
	if (tunnel->fd < 0)
		sock_release(sock);
	else
		sockfd_put(sock);
err:
	return ret;
}
EXPORT_SYMBOL_GPL(l2tp_tunnel_register);

/* This function is used by the netlink TUNNEL_DELETE command.
 */
void l2tp_tunnel_delete(struct l2tp_tunnel *tunnel)
{
	if (!test_and_set_bit(0, &tunnel->dead)) {
		l2tp_tunnel_inc_refcount(tunnel);
		queue_work(l2tp_wq, &tunnel->del_work);
	}
}
EXPORT_SYMBOL_GPL(l2tp_tunnel_delete);

/* Really kill the session.
 */
void l2tp_session_free(struct l2tp_session *session)
{
	struct l2tp_tunnel *tunnel = session->tunnel;

	BUG_ON(refcount_read(&session->ref_count) != 0);

	if (tunnel) {
		BUG_ON(tunnel->magic != L2TP_TUNNEL_MAGIC);
		l2tp_tunnel_dec_refcount(tunnel);
	}

	kfree(session);
}
EXPORT_SYMBOL_GPL(l2tp_session_free);

/* Remove an l2tp session from l2tp_core's hash lists.
 * Provides a tidyup interface for pseudowire code which can't just route all
 * shutdown via. l2tp_session_delete and a pseudowire-specific session_close
 * callback.
 */
void __l2tp_session_unhash(struct l2tp_session *session)
{
	struct l2tp_tunnel *tunnel = session->tunnel;

	/* Remove the session from core hashes */
	if (tunnel) {
		/* Remove from the per-tunnel hash */
		write_lock_bh(&tunnel->hlist_lock);
		hlist_del_init(&session->hlist);
		write_unlock_bh(&tunnel->hlist_lock);

		/* For L2TPv3 we have a per-net hash: remove from there, too */
		if (tunnel->version != L2TP_HDR_VER_2) {
			struct l2tp_net *pn = l2tp_pernet(tunnel->l2tp_net);
			spin_lock_bh(&pn->l2tp_session_hlist_lock);
			hlist_del_init_rcu(&session->global_hlist);
			spin_unlock_bh(&pn->l2tp_session_hlist_lock);
			synchronize_rcu();
		}
	}
}
EXPORT_SYMBOL_GPL(__l2tp_session_unhash);

/* This function is used by the netlink SESSION_DELETE command and by
   pseudowire modules.
 */
int l2tp_session_delete(struct l2tp_session *session)
{
	if (test_and_set_bit(0, &session->dead))
		return 0;

	__l2tp_session_unhash(session);
	l2tp_session_queue_purge(session);
	if (session->session_close != NULL)
		(*session->session_close)(session);

	l2tp_session_dec_refcount(session);

	return 0;
}
EXPORT_SYMBOL_GPL(l2tp_session_delete);

/* We come here whenever a session's send_seq, cookie_len or
 * l2specific_type parameters are set.
 */
void l2tp_session_set_header_len(struct l2tp_session *session, int version)
{
	if (version == L2TP_HDR_VER_2) {
		session->hdr_len = 6;
		if (session->send_seq)
			session->hdr_len += 4;
	} else {
		session->hdr_len = 4 + session->cookie_len;
		session->hdr_len += l2tp_get_l2specific_len(session);
		if (session->tunnel->encap == L2TP_ENCAPTYPE_UDP)
			session->hdr_len += 4;
	}

}
EXPORT_SYMBOL_GPL(l2tp_session_set_header_len);

struct l2tp_session *l2tp_session_create(int priv_size, struct l2tp_tunnel *tunnel, u32 session_id, u32 peer_session_id, struct l2tp_session_cfg *cfg)
{
	struct l2tp_session *session;

	session = kzalloc(sizeof(struct l2tp_session) + priv_size, GFP_KERNEL);
	if (session != NULL) {
		session->magic = L2TP_SESSION_MAGIC;
		session->tunnel = tunnel;

		session->session_id = session_id;
		session->peer_session_id = peer_session_id;
		session->nr = 0;
		if (tunnel->version == L2TP_HDR_VER_2)
			session->nr_max = 0xffff;
		else
			session->nr_max = 0xffffff;
		session->nr_window_size = session->nr_max / 2;
		session->nr_oos_count_max = 4;

		/* Use NR of first received packet */
		session->reorder_skip = 1;

		sprintf(&session->name[0], "sess %u/%u",
			tunnel->tunnel_id, session->session_id);

		skb_queue_head_init(&session->reorder_q);

		INIT_HLIST_NODE(&session->hlist);
		INIT_HLIST_NODE(&session->global_hlist);

		/* Inherit debug options from tunnel */
		session->debug = tunnel->debug;

		if (cfg) {
			session->pwtype = cfg->pw_type;
			session->debug = cfg->debug;
			session->send_seq = cfg->send_seq;
			session->recv_seq = cfg->recv_seq;
			session->lns_mode = cfg->lns_mode;
			session->reorder_timeout = cfg->reorder_timeout;
			session->l2specific_type = cfg->l2specific_type;
			session->cookie_len = cfg->cookie_len;
			memcpy(&session->cookie[0], &cfg->cookie[0], cfg->cookie_len);
			session->peer_cookie_len = cfg->peer_cookie_len;
			memcpy(&session->peer_cookie[0], &cfg->peer_cookie[0], cfg->peer_cookie_len);
		}

		if (tunnel->version == L2TP_HDR_VER_2)
			session->build_header = l2tp_build_l2tpv2_header;
		else
			session->build_header = l2tp_build_l2tpv3_header;

		l2tp_session_set_header_len(session, tunnel->version);

		refcount_set(&session->ref_count, 1);

		return session;
	}

	return ERR_PTR(-ENOMEM);
}
EXPORT_SYMBOL_GPL(l2tp_session_create);

/*****************************************************************************
 * Init and cleanup
 *****************************************************************************/

static __net_init int l2tp_init_net(struct net *net)
{
	struct l2tp_net *pn = net_generic(net, l2tp_net_id);
	int hash;

	INIT_LIST_HEAD(&pn->l2tp_tunnel_list);
	spin_lock_init(&pn->l2tp_tunnel_list_lock);

	for (hash = 0; hash < L2TP_HASH_SIZE_2; hash++)
		INIT_HLIST_HEAD(&pn->l2tp_session_hlist[hash]);

	spin_lock_init(&pn->l2tp_session_hlist_lock);

	return 0;
}

static __net_exit void l2tp_exit_net(struct net *net)
{
	struct l2tp_net *pn = l2tp_pernet(net);
	struct l2tp_tunnel *tunnel = NULL;
	int hash;

	rcu_read_lock_bh();
	list_for_each_entry_rcu(tunnel, &pn->l2tp_tunnel_list, list) {
		l2tp_tunnel_delete(tunnel);
	}
	rcu_read_unlock_bh();

	flush_workqueue(l2tp_wq);
	rcu_barrier();

	for (hash = 0; hash < L2TP_HASH_SIZE_2; hash++)
		WARN_ON_ONCE(!hlist_empty(&pn->l2tp_session_hlist[hash]));
}

static struct pernet_operations l2tp_net_ops = {
	.init = l2tp_init_net,
	.exit = l2tp_exit_net,
	.id   = &l2tp_net_id,
	.size = sizeof(struct l2tp_net),
};

static int __init l2tp_init(void)
{
	int rc = 0;

	rc = register_pernet_device(&l2tp_net_ops);
	if (rc)
		goto out;

	l2tp_wq = alloc_workqueue("l2tp", WQ_UNBOUND, 0);
	if (!l2tp_wq) {
		pr_err("alloc_workqueue failed\n");
		unregister_pernet_device(&l2tp_net_ops);
		rc = -ENOMEM;
		goto out;
	}

	pr_info("L2TP core driver, %s\n", L2TP_DRV_VERSION);

out:
	return rc;
}

static void __exit l2tp_exit(void)
{
	unregister_pernet_device(&l2tp_net_ops);
	if (l2tp_wq) {
		destroy_workqueue(l2tp_wq);
		l2tp_wq = NULL;
	}
}

module_init(l2tp_init);
module_exit(l2tp_exit);

MODULE_AUTHOR("James Chapman <jchapman@katalix.com>");
MODULE_DESCRIPTION("L2TP core");
MODULE_LICENSE("GPL");
MODULE_VERSION(L2TP_DRV_VERSION);<|MERGE_RESOLUTION|>--- conflicted
+++ resolved
@@ -1411,41 +1411,6 @@
 	if (cfg != NULL)
 		encap = cfg->encap;
 
-<<<<<<< HEAD
-	/* Quick sanity checks */
-	err = -EPROTONOSUPPORT;
-	if (sk->sk_type != SOCK_DGRAM) {
-		pr_debug("tunl %hu: fd %d wrong socket type\n",
-			 tunnel_id, fd);
-		goto err;
-	}
-	switch (encap) {
-	case L2TP_ENCAPTYPE_UDP:
-		if (sk->sk_protocol != IPPROTO_UDP) {
-			pr_err("tunl %hu: fd %d wrong protocol, got %d, expected %d\n",
-			       tunnel_id, fd, sk->sk_protocol, IPPROTO_UDP);
-			goto err;
-		}
-		break;
-	case L2TP_ENCAPTYPE_IP:
-		if (sk->sk_protocol != IPPROTO_L2TP) {
-			pr_err("tunl %hu: fd %d wrong protocol, got %d, expected %d\n",
-			       tunnel_id, fd, sk->sk_protocol, IPPROTO_L2TP);
-			goto err;
-		}
-		break;
-	}
-
-	/* Check if this socket has already been prepped */
-	tunnel = l2tp_tunnel(sk);
-	if (tunnel != NULL) {
-		/* This socket has already been prepped */
-		err = -EBUSY;
-		goto err;
-	}
-
-=======
->>>>>>> e021bb4f
 	tunnel = kzalloc(sizeof(struct l2tp_tunnel), GFP_KERNEL);
 	if (tunnel == NULL) {
 		err = -ENOMEM;
@@ -1536,12 +1501,6 @@
 		if (tunnel_walk->tunnel_id == tunnel->tunnel_id) {
 			spin_unlock_bh(&pn->l2tp_tunnel_list_lock);
 
-<<<<<<< HEAD
-	/* Mark socket as an encapsulation socket. See net/ipv4/udp.c */
-	tunnel->encap = encap;
-	if (encap == L2TP_ENCAPTYPE_UDP) {
-		struct udp_tunnel_sock_cfg udp_cfg = { };
-=======
 			ret = -EEXIST;
 			goto err_sock;
 		}
@@ -1552,7 +1511,6 @@
 	sk = sock->sk;
 	sock_hold(sk);
 	tunnel->sock = sk;
->>>>>>> e021bb4f
 
 	if (tunnel->encap == L2TP_ENCAPTYPE_UDP) {
 		struct udp_tunnel_sock_cfg udp_cfg = {
