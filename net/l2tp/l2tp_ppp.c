/*****************************************************************************
 * Linux PPP over L2TP (PPPoX/PPPoL2TP) Sockets
 *
 * PPPoX    --- Generic PPP encapsulation socket family
 * PPPoL2TP --- PPP over L2TP (RFC 2661)
 *
 * Version:	2.0.0
 *
 * Authors:	James Chapman (jchapman@katalix.com)
 *
 * Based on original work by Martijn van Oosterhout <kleptog@svana.org>
 *
 * License:
 *		This program is free software; you can redistribute it and/or
 *		modify it under the terms of the GNU General Public License
 *		as published by the Free Software Foundation; either version
 *		2 of the License, or (at your option) any later version.
 *
 */

/* This driver handles only L2TP data frames; control frames are handled by a
 * userspace application.
 *
 * To send data in an L2TP session, userspace opens a PPPoL2TP socket and
 * attaches it to a bound UDP socket with local tunnel_id / session_id and
 * peer tunnel_id / session_id set. Data can then be sent or received using
 * regular socket sendmsg() / recvmsg() calls. Kernel parameters of the socket
 * can be read or modified using ioctl() or [gs]etsockopt() calls.
 *
 * When a PPPoL2TP socket is connected with local and peer session_id values
 * zero, the socket is treated as a special tunnel management socket.
 *
 * Here's example userspace code to create a socket for sending/receiving data
 * over an L2TP session:-
 *
 *	struct sockaddr_pppol2tp sax;
 *	int fd;
 *	int session_fd;
 *
 *	fd = socket(AF_PPPOX, SOCK_DGRAM, PX_PROTO_OL2TP);
 *
 *	sax.sa_family = AF_PPPOX;
 *	sax.sa_protocol = PX_PROTO_OL2TP;
 *	sax.pppol2tp.fd = tunnel_fd;	// bound UDP socket
 *	sax.pppol2tp.addr.sin_addr.s_addr = addr->sin_addr.s_addr;
 *	sax.pppol2tp.addr.sin_port = addr->sin_port;
 *	sax.pppol2tp.addr.sin_family = AF_INET;
 *	sax.pppol2tp.s_tunnel  = tunnel_id;
 *	sax.pppol2tp.s_session = session_id;
 *	sax.pppol2tp.d_tunnel  = peer_tunnel_id;
 *	sax.pppol2tp.d_session = peer_session_id;
 *
 *	session_fd = connect(fd, (struct sockaddr *)&sax, sizeof(sax));
 *
 * A pppd plugin that allows PPP traffic to be carried over L2TP using
 * this driver is available from the OpenL2TP project at
 * http://openl2tp.sourceforge.net.
 */

#define pr_fmt(fmt) KBUILD_MODNAME ": " fmt

#include <linux/module.h>
#include <linux/string.h>
#include <linux/list.h>
#include <linux/uaccess.h>

#include <linux/kernel.h>
#include <linux/spinlock.h>
#include <linux/kthread.h>
#include <linux/sched.h>
#include <linux/slab.h>
#include <linux/errno.h>
#include <linux/jiffies.h>

#include <linux/netdevice.h>
#include <linux/net.h>
#include <linux/inetdevice.h>
#include <linux/skbuff.h>
#include <linux/init.h>
#include <linux/ip.h>
#include <linux/udp.h>
#include <linux/if_pppox.h>
#include <linux/if_pppol2tp.h>
#include <net/sock.h>
#include <linux/ppp_channel.h>
#include <linux/ppp_defs.h>
#include <linux/ppp-ioctl.h>
#include <linux/file.h>
#include <linux/hash.h>
#include <linux/sort.h>
#include <linux/proc_fs.h>
#include <linux/l2tp.h>
#include <linux/nsproxy.h>
#include <net/net_namespace.h>
#include <net/netns/generic.h>
#include <net/ip.h>
#include <net/udp.h>
#include <net/inet_common.h>

#include <asm/byteorder.h>
#include <linux/atomic.h>

#include "l2tp_core.h"

#define PPPOL2TP_DRV_VERSION	"V2.0"

/* Space for UDP, L2TP and PPP headers */
#define PPPOL2TP_HEADER_OVERHEAD	40

/* Number of bytes to build transmit L2TP headers.
 * Unfortunately the size is different depending on whether sequence numbers
 * are enabled.
 */
#define PPPOL2TP_L2TP_HDR_SIZE_SEQ		10
#define PPPOL2TP_L2TP_HDR_SIZE_NOSEQ		6

/* Private data of each session. This data lives at the end of struct
 * l2tp_session, referenced via session->priv[].
 */
struct pppol2tp_session {
	int			owner;		/* pid that opened the socket */

	struct mutex		sk_lock;	/* Protects .sk */
	struct sock __rcu	*sk;		/* Pointer to the session
						 * PPPoX socket */
	struct sock		*__sk;		/* Copy of .sk, for cleanup */
	struct rcu_head		rcu;		/* For asynchronous release */
};

static int pppol2tp_xmit(struct ppp_channel *chan, struct sk_buff *skb);

static const struct ppp_channel_ops pppol2tp_chan_ops = {
	.start_xmit =  pppol2tp_xmit,
};

static const struct proto_ops pppol2tp_ops;

/* Retrieves the pppol2tp socket associated to a session.
 * A reference is held on the returned socket, so this function must be paired
 * with sock_put().
 */
static struct sock *pppol2tp_session_get_sock(struct l2tp_session *session)
{
	struct pppol2tp_session *ps = l2tp_session_priv(session);
	struct sock *sk;

	rcu_read_lock();
	sk = rcu_dereference(ps->sk);
	if (sk)
		sock_hold(sk);
	rcu_read_unlock();

	return sk;
}

/* Helpers to obtain tunnel/session contexts from sockets.
 */
static inline struct l2tp_session *pppol2tp_sock_to_session(struct sock *sk)
{
	struct l2tp_session *session;

	if (sk == NULL)
		return NULL;

	sock_hold(sk);
	session = (struct l2tp_session *)(sk->sk_user_data);
	if (session == NULL) {
		sock_put(sk);
		goto out;
	}

	BUG_ON(session->magic != L2TP_SESSION_MAGIC);

out:
	return session;
}

/*****************************************************************************
 * Receive data handling
 *****************************************************************************/

/* Receive message. This is the recvmsg for the PPPoL2TP socket.
 */
static int pppol2tp_recvmsg(struct socket *sock, struct msghdr *msg,
			    size_t len, int flags)
{
	int err;
	struct sk_buff *skb;
	struct sock *sk = sock->sk;

	err = -EIO;
	if (sk->sk_state & PPPOX_BOUND)
		goto end;

	err = 0;
	skb = skb_recv_datagram(sk, flags & ~MSG_DONTWAIT,
				flags & MSG_DONTWAIT, &err);
	if (!skb)
		goto end;

	if (len > skb->len)
		len = skb->len;
	else if (len < skb->len)
		msg->msg_flags |= MSG_TRUNC;

	err = skb_copy_datagram_msg(skb, 0, msg, len);
	if (likely(err == 0))
		err = len;

	kfree_skb(skb);
end:
	return err;
}

static void pppol2tp_recv(struct l2tp_session *session, struct sk_buff *skb, int data_len)
{
	struct pppol2tp_session *ps = l2tp_session_priv(session);
	struct sock *sk = NULL;

	/* If the socket is bound, send it in to PPP's input queue. Otherwise
	 * queue it on the session socket.
	 */
	rcu_read_lock();
	sk = rcu_dereference(ps->sk);
	if (sk == NULL)
		goto no_sock;

	/* If the first two bytes are 0xFF03, consider that it is the PPP's
	 * Address and Control fields and skip them. The L2TP module has always
	 * worked this way, although, in theory, the use of these fields should
	 * be negociated and handled at the PPP layer. These fields are
	 * constant: 0xFF is the All-Stations Address and 0x03 the Unnumbered
	 * Information command with Poll/Final bit set to zero (RFC 1662).
	 */
	if (pskb_may_pull(skb, 2) && skb->data[0] == PPP_ALLSTATIONS &&
	    skb->data[1] == PPP_UI)
		skb_pull(skb, 2);

	if (sk->sk_state & PPPOX_BOUND) {
		struct pppox_sock *po;

		l2tp_dbg(session, L2TP_MSG_DATA,
			 "%s: recv %d byte data frame, passing to ppp\n",
			 session->name, data_len);

		po = pppox_sk(sk);
		ppp_input(&po->chan, skb);
	} else {
		l2tp_dbg(session, L2TP_MSG_DATA,
			 "%s: recv %d byte data frame, passing to L2TP socket\n",
			 session->name, data_len);

		if (sock_queue_rcv_skb(sk, skb) < 0) {
			atomic_long_inc(&session->stats.rx_errors);
			kfree_skb(skb);
		}
	}
	rcu_read_unlock();

	return;

no_sock:
	rcu_read_unlock();
	l2tp_info(session, L2TP_MSG_DATA, "%s: no socket\n", session->name);
	kfree_skb(skb);
}

/************************************************************************
 * Transmit handling
 ***********************************************************************/

/* This is the sendmsg for the PPPoL2TP pppol2tp_session socket.  We come here
 * when a user application does a sendmsg() on the session socket. L2TP and
 * PPP headers must be inserted into the user's data.
 */
static int pppol2tp_sendmsg(struct socket *sock, struct msghdr *m,
			    size_t total_len)
{
	struct sock *sk = sock->sk;
	struct sk_buff *skb;
	int error;
	struct l2tp_session *session;
	struct l2tp_tunnel *tunnel;
	int uhlen;

	error = -ENOTCONN;
	if (sock_flag(sk, SOCK_DEAD) || !(sk->sk_state & PPPOX_CONNECTED))
		goto error;

	/* Get session and tunnel contexts */
	error = -EBADF;
	session = pppol2tp_sock_to_session(sk);
	if (session == NULL)
		goto error;

	tunnel = session->tunnel;

	uhlen = (tunnel->encap == L2TP_ENCAPTYPE_UDP) ? sizeof(struct udphdr) : 0;

	/* Allocate a socket buffer */
	error = -ENOMEM;
	skb = sock_wmalloc(sk, NET_SKB_PAD + sizeof(struct iphdr) +
			   uhlen + session->hdr_len +
			   2 + total_len, /* 2 bytes for PPP_ALLSTATIONS & PPP_UI */
			   0, GFP_KERNEL);
	if (!skb)
		goto error_put_sess;

	/* Reserve space for headers. */
	skb_reserve(skb, NET_SKB_PAD);
	skb_reset_network_header(skb);
	skb_reserve(skb, sizeof(struct iphdr));
	skb_reset_transport_header(skb);
	skb_reserve(skb, uhlen);

	/* Add PPP header */
	skb->data[0] = PPP_ALLSTATIONS;
	skb->data[1] = PPP_UI;
	skb_put(skb, 2);

	/* Copy user data into skb */
	error = memcpy_from_msg(skb_put(skb, total_len), m, total_len);
	if (error < 0) {
		kfree_skb(skb);
		goto error_put_sess;
	}

	local_bh_disable();
	l2tp_xmit_skb(session, skb, session->hdr_len);
	local_bh_enable();

	sock_put(sk);

	return total_len;

error_put_sess:
	sock_put(sk);
error:
	return error;
}

/* Transmit function called by generic PPP driver.  Sends PPP frame
 * over PPPoL2TP socket.
 *
 * This is almost the same as pppol2tp_sendmsg(), but rather than
 * being called with a msghdr from userspace, it is called with a skb
 * from the kernel.
 *
 * The supplied skb from ppp doesn't have enough headroom for the
 * insertion of L2TP, UDP and IP headers so we need to allocate more
 * headroom in the skb. This will create a cloned skb. But we must be
 * careful in the error case because the caller will expect to free
 * the skb it supplied, not our cloned skb. So we take care to always
 * leave the original skb unfreed if we return an error.
 */
static int pppol2tp_xmit(struct ppp_channel *chan, struct sk_buff *skb)
{
	struct sock *sk = (struct sock *) chan->private;
	struct l2tp_session *session;
	struct l2tp_tunnel *tunnel;
	int uhlen, headroom;

	if (sock_flag(sk, SOCK_DEAD) || !(sk->sk_state & PPPOX_CONNECTED))
		goto abort;

	/* Get session and tunnel contexts from the socket */
	session = pppol2tp_sock_to_session(sk);
	if (session == NULL)
		goto abort;

	tunnel = session->tunnel;

	uhlen = (tunnel->encap == L2TP_ENCAPTYPE_UDP) ? sizeof(struct udphdr) : 0;
	headroom = NET_SKB_PAD +
		   sizeof(struct iphdr) + /* IP header */
		   uhlen +		/* UDP header (if L2TP_ENCAPTYPE_UDP) */
		   session->hdr_len +	/* L2TP header */
		   2;			/* 2 bytes for PPP_ALLSTATIONS & PPP_UI */
	if (skb_cow_head(skb, headroom))
		goto abort_put_sess;

	/* Setup PPP header */
	__skb_push(skb, 2);
	skb->data[0] = PPP_ALLSTATIONS;
	skb->data[1] = PPP_UI;

	local_bh_disable();
	l2tp_xmit_skb(session, skb, session->hdr_len);
	local_bh_enable();

	sock_put(sk);

	return 1;

abort_put_sess:
	sock_put(sk);
abort:
	/* Free the original skb */
	kfree_skb(skb);
	return 1;
}

/*****************************************************************************
 * Session (and tunnel control) socket create/destroy.
 *****************************************************************************/

static void pppol2tp_put_sk(struct rcu_head *head)
{
	struct pppol2tp_session *ps;

	ps = container_of(head, typeof(*ps), rcu);
	sock_put(ps->__sk);
}

/* Really kill the session socket. (Called from sock_put() if
 * refcnt == 0.)
 */
static void pppol2tp_session_destruct(struct sock *sk)
{
	struct l2tp_session *session = sk->sk_user_data;

	skb_queue_purge(&sk->sk_receive_queue);
	skb_queue_purge(&sk->sk_write_queue);

	if (session) {
		sk->sk_user_data = NULL;
		BUG_ON(session->magic != L2TP_SESSION_MAGIC);
		l2tp_session_dec_refcount(session);
	}
}

/* Called when the PPPoX socket (session) is closed.
 */
static int pppol2tp_release(struct socket *sock)
{
	struct sock *sk = sock->sk;
	struct l2tp_session *session;
	int error;

	if (!sk)
		return 0;

	error = -EBADF;
	lock_sock(sk);
	if (sock_flag(sk, SOCK_DEAD) != 0)
		goto error;

	pppox_unbind_sock(sk);

	/* Signal the death of the socket. */
	sk->sk_state = PPPOX_DEAD;
	sock_orphan(sk);
	sock->sk = NULL;

	session = pppol2tp_sock_to_session(sk);
	if (session) {
		struct pppol2tp_session *ps;

		l2tp_session_delete(session);

		ps = l2tp_session_priv(session);
		mutex_lock(&ps->sk_lock);
		ps->__sk = rcu_dereference_protected(ps->sk,
						     lockdep_is_held(&ps->sk_lock));
		RCU_INIT_POINTER(ps->sk, NULL);
		mutex_unlock(&ps->sk_lock);
		call_rcu(&ps->rcu, pppol2tp_put_sk);

		/* Rely on the sock_put() call at the end of the function for
		 * dropping the reference held by pppol2tp_sock_to_session().
		 * The last reference will be dropped by pppol2tp_put_sk().
		 */
	}

	release_sock(sk);

	/* This will delete the session context via
	 * pppol2tp_session_destruct() if the socket's refcnt drops to
	 * zero.
	 */
	sock_put(sk);

	return 0;

error:
	release_sock(sk);
	return error;
}

static struct proto pppol2tp_sk_proto = {
	.name	  = "PPPOL2TP",
	.owner	  = THIS_MODULE,
	.obj_size = sizeof(struct pppox_sock),
};

static int pppol2tp_backlog_recv(struct sock *sk, struct sk_buff *skb)
{
	int rc;

	rc = l2tp_udp_encap_recv(sk, skb);
	if (rc)
		kfree_skb(skb);

	return NET_RX_SUCCESS;
}

/* socket() handler. Initialize a new struct sock.
 */
static int pppol2tp_create(struct net *net, struct socket *sock, int kern)
{
	int error = -ENOMEM;
	struct sock *sk;

	sk = sk_alloc(net, PF_PPPOX, GFP_KERNEL, &pppol2tp_sk_proto, kern);
	if (!sk)
		goto out;

	sock_init_data(sock, sk);

	sock->state  = SS_UNCONNECTED;
	sock->ops    = &pppol2tp_ops;

	sk->sk_backlog_rcv = pppol2tp_backlog_recv;
	sk->sk_protocol	   = PX_PROTO_OL2TP;
	sk->sk_family	   = PF_PPPOX;
	sk->sk_state	   = PPPOX_NONE;
	sk->sk_type	   = SOCK_STREAM;
	sk->sk_destruct	   = pppol2tp_session_destruct;

	error = 0;

out:
	return error;
}

static void pppol2tp_show(struct seq_file *m, void *arg)
{
	struct l2tp_session *session = arg;
	struct sock *sk;

	sk = pppol2tp_session_get_sock(session);
	if (sk) {
		struct pppox_sock *po = pppox_sk(sk);

		seq_printf(m, "   interface %s\n", ppp_dev_name(&po->chan));
		sock_put(sk);
	}
}

static void pppol2tp_session_init(struct l2tp_session *session)
{
	struct pppol2tp_session *ps;

	session->recv_skb = pppol2tp_recv;
	if (IS_ENABLED(CONFIG_L2TP_DEBUGFS))
		session->show = pppol2tp_show;

	ps = l2tp_session_priv(session);
	mutex_init(&ps->sk_lock);
	ps->owner = current->pid;
}

struct l2tp_connect_info {
	u8 version;
	int fd;
	u32 tunnel_id;
	u32 peer_tunnel_id;
	u32 session_id;
	u32 peer_session_id;
};

static int pppol2tp_sockaddr_get_info(const void *sa, int sa_len,
				      struct l2tp_connect_info *info)
{
	switch (sa_len) {
	case sizeof(struct sockaddr_pppol2tp):
	{
		const struct sockaddr_pppol2tp *sa_v2in4 = sa;

		if (sa_v2in4->sa_protocol != PX_PROTO_OL2TP)
			return -EINVAL;

		info->version = 2;
		info->fd = sa_v2in4->pppol2tp.fd;
		info->tunnel_id = sa_v2in4->pppol2tp.s_tunnel;
		info->peer_tunnel_id = sa_v2in4->pppol2tp.d_tunnel;
		info->session_id = sa_v2in4->pppol2tp.s_session;
		info->peer_session_id = sa_v2in4->pppol2tp.d_session;

		break;
	}
	case sizeof(struct sockaddr_pppol2tpv3):
	{
		const struct sockaddr_pppol2tpv3 *sa_v3in4 = sa;

		if (sa_v3in4->sa_protocol != PX_PROTO_OL2TP)
			return -EINVAL;

		info->version = 3;
		info->fd = sa_v3in4->pppol2tp.fd;
		info->tunnel_id = sa_v3in4->pppol2tp.s_tunnel;
		info->peer_tunnel_id = sa_v3in4->pppol2tp.d_tunnel;
		info->session_id = sa_v3in4->pppol2tp.s_session;
		info->peer_session_id = sa_v3in4->pppol2tp.d_session;

		break;
	}
	case sizeof(struct sockaddr_pppol2tpin6):
	{
		const struct sockaddr_pppol2tpin6 *sa_v2in6 = sa;

		if (sa_v2in6->sa_protocol != PX_PROTO_OL2TP)
			return -EINVAL;

		info->version = 2;
		info->fd = sa_v2in6->pppol2tp.fd;
		info->tunnel_id = sa_v2in6->pppol2tp.s_tunnel;
		info->peer_tunnel_id = sa_v2in6->pppol2tp.d_tunnel;
		info->session_id = sa_v2in6->pppol2tp.s_session;
		info->peer_session_id = sa_v2in6->pppol2tp.d_session;

		break;
	}
	case sizeof(struct sockaddr_pppol2tpv3in6):
	{
		const struct sockaddr_pppol2tpv3in6 *sa_v3in6 = sa;

		if (sa_v3in6->sa_protocol != PX_PROTO_OL2TP)
			return -EINVAL;

		info->version = 3;
		info->fd = sa_v3in6->pppol2tp.fd;
		info->tunnel_id = sa_v3in6->pppol2tp.s_tunnel;
		info->peer_tunnel_id = sa_v3in6->pppol2tp.d_tunnel;
		info->session_id = sa_v3in6->pppol2tp.s_session;
		info->peer_session_id = sa_v3in6->pppol2tp.d_session;

		break;
	}
	default:
		return -EINVAL;
	}

	return 0;
}

/* Rough estimation of the maximum payload size a tunnel can transmit without
 * fragmenting at the lower IP layer. Assumes L2TPv2 with sequence
 * numbers and no IP option. Not quite accurate, but the result is mostly
 * unused anyway.
 */
static int pppol2tp_tunnel_mtu(const struct l2tp_tunnel *tunnel)
{
	int mtu;

	mtu = l2tp_tunnel_dst_mtu(tunnel);
	if (mtu <= PPPOL2TP_HEADER_OVERHEAD)
		return 1500 - PPPOL2TP_HEADER_OVERHEAD;

	return mtu - PPPOL2TP_HEADER_OVERHEAD;
}

/* connect() handler. Attach a PPPoX socket to a tunnel UDP socket
 */
static int pppol2tp_connect(struct socket *sock, struct sockaddr *uservaddr,
			    int sockaddr_len, int flags)
{
	struct sock *sk = sock->sk;
	struct pppox_sock *po = pppox_sk(sk);
	struct l2tp_session *session = NULL;
	struct l2tp_connect_info info;
	struct l2tp_tunnel *tunnel;
	struct pppol2tp_session *ps;
	struct l2tp_session_cfg cfg = { 0, };
	bool drop_refcnt = false;
	bool drop_tunnel = false;
	bool new_session = false;
	bool new_tunnel = false;
	int error;

	error = pppol2tp_sockaddr_get_info(uservaddr, sockaddr_len, &info);
	if (error < 0)
		return error;

<<<<<<< HEAD
	error = -EINVAL;

	if (sockaddr_len != sizeof(struct sockaddr_pppol2tp) &&
	    sockaddr_len != sizeof(struct sockaddr_pppol2tpv3) &&
	    sockaddr_len != sizeof(struct sockaddr_pppol2tpin6) &&
	    sockaddr_len != sizeof(struct sockaddr_pppol2tpv3in6))
		goto end;

	if (sp->sa_protocol != PX_PROTO_OL2TP)
		goto end;
=======
	lock_sock(sk);
>>>>>>> e021bb4f

	/* Check for already bound sockets */
	error = -EBUSY;
	if (sk->sk_state & PPPOX_CONNECTED)
		goto end;

	/* We don't supporting rebinding anyway */
	error = -EALREADY;
	if (sk->sk_user_data)
		goto end; /* socket is already attached */

	/* Don't bind if tunnel_id is 0 */
	error = -EINVAL;
	if (!info.tunnel_id)
		goto end;

	tunnel = l2tp_tunnel_get(sock_net(sk), info.tunnel_id);
	if (tunnel)
		drop_tunnel = true;

	/* Special case: create tunnel context if session_id and
	 * peer_session_id is 0. Otherwise look up tunnel using supplied
	 * tunnel id.
	 */
	if (!info.session_id && !info.peer_session_id) {
		if (tunnel == NULL) {
			struct l2tp_tunnel_cfg tcfg = {
				.encap = L2TP_ENCAPTYPE_UDP,
				.debug = 0,
			};

			/* Prevent l2tp_tunnel_register() from trying to set up
			 * a kernel socket.
			 */
			if (info.fd < 0) {
				error = -EBADF;
				goto end;
			}

			error = l2tp_tunnel_create(sock_net(sk), info.fd,
						   info.version,
						   info.tunnel_id,
						   info.peer_tunnel_id, &tcfg,
						   &tunnel);
			if (error < 0)
				goto end;

			l2tp_tunnel_inc_refcount(tunnel);
			error = l2tp_tunnel_register(tunnel, sock_net(sk),
						     &tcfg);
			if (error < 0) {
				kfree(tunnel);
				goto end;
			}
			drop_tunnel = true;
			new_tunnel = true;
		}
	} else {
		/* Error if we can't find the tunnel */
		error = -ENOENT;
		if (tunnel == NULL)
			goto end;

		/* Error if socket is not prepped */
		if (tunnel->sock == NULL)
			goto end;
	}

	if (tunnel->peer_tunnel_id == 0)
		tunnel->peer_tunnel_id = info.peer_tunnel_id;

	session = l2tp_tunnel_get_session(tunnel, info.session_id);
	if (session) {
		drop_refcnt = true;

		if (session->pwtype != L2TP_PWTYPE_PPP) {
			error = -EPROTOTYPE;
			goto end;
		}

		ps = l2tp_session_priv(session);

		/* Using a pre-existing session is fine as long as it hasn't
		 * been connected yet.
		 */
		mutex_lock(&ps->sk_lock);
		if (rcu_dereference_protected(ps->sk,
					      lockdep_is_held(&ps->sk_lock)) ||
		    ps->__sk) {
			mutex_unlock(&ps->sk_lock);
			error = -EEXIST;
			goto end;
		}
	} else {
		cfg.pw_type = L2TP_PWTYPE_PPP;

		session = l2tp_session_create(sizeof(struct pppol2tp_session),
					      tunnel, info.session_id,
					      info.peer_session_id, &cfg);
		if (IS_ERR(session)) {
			error = PTR_ERR(session);
			goto end;
		}

		pppol2tp_session_init(session);
		ps = l2tp_session_priv(session);
		l2tp_session_inc_refcount(session);

		mutex_lock(&ps->sk_lock);
		error = l2tp_session_register(session, tunnel);
		if (error < 0) {
			mutex_unlock(&ps->sk_lock);
			kfree(session);
			goto end;
		}
		drop_refcnt = true;
		new_session = true;
	}

	/* Special case: if source & dest session_id == 0x0000, this
	 * socket is being created to manage the tunnel. Just set up
	 * the internal context for use by ioctl() and sockopt()
	 * handlers.
	 */
	if ((session->session_id == 0) &&
	    (session->peer_session_id == 0)) {
		error = 0;
		goto out_no_ppp;
	}

	/* The only header we need to worry about is the L2TP
	 * header. This size is different depending on whether
	 * sequence numbers are enabled for the data channel.
	 */
	po->chan.hdrlen = PPPOL2TP_L2TP_HDR_SIZE_NOSEQ;

	po->chan.private = sk;
	po->chan.ops	 = &pppol2tp_chan_ops;
	po->chan.mtu	 = pppol2tp_tunnel_mtu(tunnel);

	error = ppp_register_net_channel(sock_net(sk), &po->chan);
	if (error) {
		mutex_unlock(&ps->sk_lock);
		goto end;
	}

out_no_ppp:
	/* This is how we get the session context from the socket. */
	sk->sk_user_data = session;
	rcu_assign_pointer(ps->sk, sk);
	mutex_unlock(&ps->sk_lock);

	/* Keep the reference we've grabbed on the session: sk doesn't expect
	 * the session to disappear. pppol2tp_session_destruct() is responsible
	 * for dropping it.
	 */
	drop_refcnt = false;

	sk->sk_state = PPPOX_CONNECTED;
	l2tp_info(session, L2TP_MSG_CONTROL, "%s: created\n",
		  session->name);

end:
	if (error) {
		if (new_session)
			l2tp_session_delete(session);
		if (new_tunnel)
			l2tp_tunnel_delete(tunnel);
	}
	if (drop_refcnt)
		l2tp_session_dec_refcount(session);
	if (drop_tunnel)
		l2tp_tunnel_dec_refcount(tunnel);
	release_sock(sk);

	return error;
}

#ifdef CONFIG_L2TP_V3

/* Called when creating sessions via the netlink interface. */
static int pppol2tp_session_create(struct net *net, struct l2tp_tunnel *tunnel,
				   u32 session_id, u32 peer_session_id,
				   struct l2tp_session_cfg *cfg)
{
	int error;
	struct l2tp_session *session;

	/* Error if tunnel socket is not prepped */
	if (!tunnel->sock) {
		error = -ENOENT;
		goto err;
	}

	/* Allocate and initialize a new session context. */
	session = l2tp_session_create(sizeof(struct pppol2tp_session),
				      tunnel, session_id,
				      peer_session_id, cfg);
	if (IS_ERR(session)) {
		error = PTR_ERR(session);
		goto err;
	}

	pppol2tp_session_init(session);

	error = l2tp_session_register(session, tunnel);
	if (error < 0)
		goto err_sess;

	return 0;

err_sess:
	kfree(session);
err:
	return error;
}

#endif /* CONFIG_L2TP_V3 */

/* getname() support.
 */
static int pppol2tp_getname(struct socket *sock, struct sockaddr *uaddr,
			    int peer)
{
	int len = 0;
	int error = 0;
	struct l2tp_session *session;
	struct l2tp_tunnel *tunnel;
	struct sock *sk = sock->sk;
	struct inet_sock *inet;
	struct pppol2tp_session *pls;

	error = -ENOTCONN;
	if (sk == NULL)
		goto end;
	if (!(sk->sk_state & PPPOX_CONNECTED))
		goto end;

	error = -EBADF;
	session = pppol2tp_sock_to_session(sk);
	if (session == NULL)
		goto end;

	pls = l2tp_session_priv(session);
	tunnel = session->tunnel;

	inet = inet_sk(tunnel->sock);
	if ((tunnel->version == 2) && (tunnel->sock->sk_family == AF_INET)) {
		struct sockaddr_pppol2tp sp;
		len = sizeof(sp);
		memset(&sp, 0, len);
		sp.sa_family	= AF_PPPOX;
		sp.sa_protocol	= PX_PROTO_OL2TP;
		sp.pppol2tp.fd  = tunnel->fd;
		sp.pppol2tp.pid = pls->owner;
		sp.pppol2tp.s_tunnel = tunnel->tunnel_id;
		sp.pppol2tp.d_tunnel = tunnel->peer_tunnel_id;
		sp.pppol2tp.s_session = session->session_id;
		sp.pppol2tp.d_session = session->peer_session_id;
		sp.pppol2tp.addr.sin_family = AF_INET;
		sp.pppol2tp.addr.sin_port = inet->inet_dport;
		sp.pppol2tp.addr.sin_addr.s_addr = inet->inet_daddr;
		memcpy(uaddr, &sp, len);
#if IS_ENABLED(CONFIG_IPV6)
	} else if ((tunnel->version == 2) &&
		   (tunnel->sock->sk_family == AF_INET6)) {
		struct sockaddr_pppol2tpin6 sp;

		len = sizeof(sp);
		memset(&sp, 0, len);
		sp.sa_family	= AF_PPPOX;
		sp.sa_protocol	= PX_PROTO_OL2TP;
		sp.pppol2tp.fd  = tunnel->fd;
		sp.pppol2tp.pid = pls->owner;
		sp.pppol2tp.s_tunnel = tunnel->tunnel_id;
		sp.pppol2tp.d_tunnel = tunnel->peer_tunnel_id;
		sp.pppol2tp.s_session = session->session_id;
		sp.pppol2tp.d_session = session->peer_session_id;
		sp.pppol2tp.addr.sin6_family = AF_INET6;
		sp.pppol2tp.addr.sin6_port = inet->inet_dport;
		memcpy(&sp.pppol2tp.addr.sin6_addr, &tunnel->sock->sk_v6_daddr,
		       sizeof(tunnel->sock->sk_v6_daddr));
		memcpy(uaddr, &sp, len);
	} else if ((tunnel->version == 3) &&
		   (tunnel->sock->sk_family == AF_INET6)) {
		struct sockaddr_pppol2tpv3in6 sp;

		len = sizeof(sp);
		memset(&sp, 0, len);
		sp.sa_family	= AF_PPPOX;
		sp.sa_protocol	= PX_PROTO_OL2TP;
		sp.pppol2tp.fd  = tunnel->fd;
		sp.pppol2tp.pid = pls->owner;
		sp.pppol2tp.s_tunnel = tunnel->tunnel_id;
		sp.pppol2tp.d_tunnel = tunnel->peer_tunnel_id;
		sp.pppol2tp.s_session = session->session_id;
		sp.pppol2tp.d_session = session->peer_session_id;
		sp.pppol2tp.addr.sin6_family = AF_INET6;
		sp.pppol2tp.addr.sin6_port = inet->inet_dport;
		memcpy(&sp.pppol2tp.addr.sin6_addr, &tunnel->sock->sk_v6_daddr,
		       sizeof(tunnel->sock->sk_v6_daddr));
		memcpy(uaddr, &sp, len);
#endif
	} else if (tunnel->version == 3) {
		struct sockaddr_pppol2tpv3 sp;
		len = sizeof(sp);
		memset(&sp, 0, len);
		sp.sa_family	= AF_PPPOX;
		sp.sa_protocol	= PX_PROTO_OL2TP;
		sp.pppol2tp.fd  = tunnel->fd;
		sp.pppol2tp.pid = pls->owner;
		sp.pppol2tp.s_tunnel = tunnel->tunnel_id;
		sp.pppol2tp.d_tunnel = tunnel->peer_tunnel_id;
		sp.pppol2tp.s_session = session->session_id;
		sp.pppol2tp.d_session = session->peer_session_id;
		sp.pppol2tp.addr.sin_family = AF_INET;
		sp.pppol2tp.addr.sin_port = inet->inet_dport;
		sp.pppol2tp.addr.sin_addr.s_addr = inet->inet_daddr;
		memcpy(uaddr, &sp, len);
	}

	error = len;

	sock_put(sk);
end:
	return error;
}

/****************************************************************************
 * ioctl() handlers.
 *
 * The PPPoX socket is created for L2TP sessions: tunnels have their own UDP
 * sockets. However, in order to control kernel tunnel features, we allow
 * userspace to create a special "tunnel" PPPoX socket which is used for
 * control only.  Tunnel PPPoX sockets have session_id == 0 and simply allow
 * the user application to issue L2TP setsockopt(), getsockopt() and ioctl()
 * calls.
 ****************************************************************************/

static void pppol2tp_copy_stats(struct pppol2tp_ioc_stats *dest,
				const struct l2tp_stats *stats)
{
	memset(dest, 0, sizeof(*dest));

	dest->tx_packets = atomic_long_read(&stats->tx_packets);
	dest->tx_bytes = atomic_long_read(&stats->tx_bytes);
	dest->tx_errors = atomic_long_read(&stats->tx_errors);
	dest->rx_packets = atomic_long_read(&stats->rx_packets);
	dest->rx_bytes = atomic_long_read(&stats->rx_bytes);
	dest->rx_seq_discards = atomic_long_read(&stats->rx_seq_discards);
	dest->rx_oos_packets = atomic_long_read(&stats->rx_oos_packets);
	dest->rx_errors = atomic_long_read(&stats->rx_errors);
}

static int pppol2tp_tunnel_copy_stats(struct pppol2tp_ioc_stats *stats,
				      struct l2tp_tunnel *tunnel)
{
	struct l2tp_session *session;

	if (!stats->session_id) {
		pppol2tp_copy_stats(stats, &tunnel->stats);
		return 0;
	}

	/* If session_id is set, search the corresponding session in the
	 * context of this tunnel and record the session's statistics.
	 */
	session = l2tp_tunnel_get_session(tunnel, stats->session_id);
	if (!session)
		return -EBADR;

	if (session->pwtype != L2TP_PWTYPE_PPP) {
		l2tp_session_dec_refcount(session);
		return -EBADR;
	}

	pppol2tp_copy_stats(stats, &session->stats);
	l2tp_session_dec_refcount(session);

	return 0;
}

static int pppol2tp_ioctl(struct socket *sock, unsigned int cmd,
			  unsigned long arg)
{
	struct pppol2tp_ioc_stats stats;
	struct l2tp_session *session;
	int val;

	switch (cmd) {
	case PPPIOCGMRU:
	case PPPIOCGFLAGS:
		session = sock->sk->sk_user_data;
		if (!session)
			return -ENOTCONN;

		/* Not defined for tunnels */
		if (!session->session_id && !session->peer_session_id)
			return -ENOSYS;

		if (put_user(0, (int __user *)arg))
			return -EFAULT;
		break;

	case PPPIOCSMRU:
	case PPPIOCSFLAGS:
		session = sock->sk->sk_user_data;
		if (!session)
			return -ENOTCONN;

		/* Not defined for tunnels */
		if (!session->session_id && !session->peer_session_id)
			return -ENOSYS;

		if (get_user(val, (int __user *)arg))
			return -EFAULT;
		break;

	case PPPIOCGL2TPSTATS:
		session = sock->sk->sk_user_data;
		if (!session)
			return -ENOTCONN;

		/* Session 0 represents the parent tunnel */
		if (!session->session_id && !session->peer_session_id) {
			u32 session_id;
			int err;

			if (copy_from_user(&stats, (void __user *)arg,
					   sizeof(stats)))
				return -EFAULT;

			session_id = stats.session_id;
			err = pppol2tp_tunnel_copy_stats(&stats,
							 session->tunnel);
			if (err < 0)
				return err;

			stats.session_id = session_id;
		} else {
			pppol2tp_copy_stats(&stats, &session->stats);
			stats.session_id = session->session_id;
		}
		stats.tunnel_id = session->tunnel->tunnel_id;
		stats.using_ipsec = l2tp_tunnel_uses_xfrm(session->tunnel);

		if (copy_to_user((void __user *)arg, &stats, sizeof(stats)))
			return -EFAULT;
		break;

	default:
		return -ENOIOCTLCMD;
	}

	return 0;
}

/*****************************************************************************
 * setsockopt() / getsockopt() support.
 *
 * The PPPoX socket is created for L2TP sessions: tunnels have their own UDP
 * sockets. In order to control kernel tunnel features, we allow userspace to
 * create a special "tunnel" PPPoX socket which is used for control only.
 * Tunnel PPPoX sockets have session_id == 0 and simply allow the user
 * application to issue L2TP setsockopt(), getsockopt() and ioctl() calls.
 *****************************************************************************/

/* Tunnel setsockopt() helper.
 */
static int pppol2tp_tunnel_setsockopt(struct sock *sk,
				      struct l2tp_tunnel *tunnel,
				      int optname, int val)
{
	int err = 0;

	switch (optname) {
	case PPPOL2TP_SO_DEBUG:
		tunnel->debug = val;
		l2tp_info(tunnel, L2TP_MSG_CONTROL, "%s: set debug=%x\n",
			  tunnel->name, tunnel->debug);
		break;

	default:
		err = -ENOPROTOOPT;
		break;
	}

	return err;
}

/* Session setsockopt helper.
 */
static int pppol2tp_session_setsockopt(struct sock *sk,
				       struct l2tp_session *session,
				       int optname, int val)
{
	int err = 0;

	switch (optname) {
	case PPPOL2TP_SO_RECVSEQ:
		if ((val != 0) && (val != 1)) {
			err = -EINVAL;
			break;
		}
		session->recv_seq = !!val;
		l2tp_info(session, L2TP_MSG_CONTROL,
			  "%s: set recv_seq=%d\n",
			  session->name, session->recv_seq);
		break;

	case PPPOL2TP_SO_SENDSEQ:
		if ((val != 0) && (val != 1)) {
			err = -EINVAL;
			break;
		}
		session->send_seq = !!val;
		{
			struct pppox_sock *po = pppox_sk(sk);

			po->chan.hdrlen = val ? PPPOL2TP_L2TP_HDR_SIZE_SEQ :
				PPPOL2TP_L2TP_HDR_SIZE_NOSEQ;
		}
		l2tp_session_set_header_len(session, session->tunnel->version);
		l2tp_info(session, L2TP_MSG_CONTROL,
			  "%s: set send_seq=%d\n",
			  session->name, session->send_seq);
		break;

	case PPPOL2TP_SO_LNSMODE:
		if ((val != 0) && (val != 1)) {
			err = -EINVAL;
			break;
		}
		session->lns_mode = !!val;
		l2tp_info(session, L2TP_MSG_CONTROL,
			  "%s: set lns_mode=%d\n",
			  session->name, session->lns_mode);
		break;

	case PPPOL2TP_SO_DEBUG:
		session->debug = val;
		l2tp_info(session, L2TP_MSG_CONTROL, "%s: set debug=%x\n",
			  session->name, session->debug);
		break;

	case PPPOL2TP_SO_REORDERTO:
		session->reorder_timeout = msecs_to_jiffies(val);
		l2tp_info(session, L2TP_MSG_CONTROL,
			  "%s: set reorder_timeout=%d\n",
			  session->name, session->reorder_timeout);
		break;

	default:
		err = -ENOPROTOOPT;
		break;
	}

	return err;
}

/* Main setsockopt() entry point.
 * Does API checks, then calls either the tunnel or session setsockopt
 * handler, according to whether the PPPoL2TP socket is a for a regular
 * session or the special tunnel type.
 */
static int pppol2tp_setsockopt(struct socket *sock, int level, int optname,
			       char __user *optval, unsigned int optlen)
{
	struct sock *sk = sock->sk;
	struct l2tp_session *session;
	struct l2tp_tunnel *tunnel;
	int val;
	int err;

	if (level != SOL_PPPOL2TP)
		return -EINVAL;

	if (optlen < sizeof(int))
		return -EINVAL;

	if (get_user(val, (int __user *)optval))
		return -EFAULT;

	err = -ENOTCONN;
	if (sk->sk_user_data == NULL)
		goto end;

	/* Get session context from the socket */
	err = -EBADF;
	session = pppol2tp_sock_to_session(sk);
	if (session == NULL)
		goto end;

	/* Special case: if session_id == 0x0000, treat as operation on tunnel
	 */
	if ((session->session_id == 0) &&
	    (session->peer_session_id == 0)) {
		tunnel = session->tunnel;
		err = pppol2tp_tunnel_setsockopt(sk, tunnel, optname, val);
	} else {
		err = pppol2tp_session_setsockopt(sk, session, optname, val);
	}

	sock_put(sk);
end:
	return err;
}

/* Tunnel getsockopt helper. Called with sock locked.
 */
static int pppol2tp_tunnel_getsockopt(struct sock *sk,
				      struct l2tp_tunnel *tunnel,
				      int optname, int *val)
{
	int err = 0;

	switch (optname) {
	case PPPOL2TP_SO_DEBUG:
		*val = tunnel->debug;
		l2tp_info(tunnel, L2TP_MSG_CONTROL, "%s: get debug=%x\n",
			  tunnel->name, tunnel->debug);
		break;

	default:
		err = -ENOPROTOOPT;
		break;
	}

	return err;
}

/* Session getsockopt helper. Called with sock locked.
 */
static int pppol2tp_session_getsockopt(struct sock *sk,
				       struct l2tp_session *session,
				       int optname, int *val)
{
	int err = 0;

	switch (optname) {
	case PPPOL2TP_SO_RECVSEQ:
		*val = session->recv_seq;
		l2tp_info(session, L2TP_MSG_CONTROL,
			  "%s: get recv_seq=%d\n", session->name, *val);
		break;

	case PPPOL2TP_SO_SENDSEQ:
		*val = session->send_seq;
		l2tp_info(session, L2TP_MSG_CONTROL,
			  "%s: get send_seq=%d\n", session->name, *val);
		break;

	case PPPOL2TP_SO_LNSMODE:
		*val = session->lns_mode;
		l2tp_info(session, L2TP_MSG_CONTROL,
			  "%s: get lns_mode=%d\n", session->name, *val);
		break;

	case PPPOL2TP_SO_DEBUG:
		*val = session->debug;
		l2tp_info(session, L2TP_MSG_CONTROL, "%s: get debug=%d\n",
			  session->name, *val);
		break;

	case PPPOL2TP_SO_REORDERTO:
		*val = (int) jiffies_to_msecs(session->reorder_timeout);
		l2tp_info(session, L2TP_MSG_CONTROL,
			  "%s: get reorder_timeout=%d\n", session->name, *val);
		break;

	default:
		err = -ENOPROTOOPT;
	}

	return err;
}

/* Main getsockopt() entry point.
 * Does API checks, then calls either the tunnel or session getsockopt
 * handler, according to whether the PPPoX socket is a for a regular session
 * or the special tunnel type.
 */
static int pppol2tp_getsockopt(struct socket *sock, int level, int optname,
			       char __user *optval, int __user *optlen)
{
	struct sock *sk = sock->sk;
	struct l2tp_session *session;
	struct l2tp_tunnel *tunnel;
	int val, len;
	int err;

	if (level != SOL_PPPOL2TP)
		return -EINVAL;

	if (get_user(len, optlen))
		return -EFAULT;

	len = min_t(unsigned int, len, sizeof(int));

	if (len < 0)
		return -EINVAL;

	err = -ENOTCONN;
	if (sk->sk_user_data == NULL)
		goto end;

	/* Get the session context */
	err = -EBADF;
	session = pppol2tp_sock_to_session(sk);
	if (session == NULL)
		goto end;

	/* Special case: if session_id == 0x0000, treat as operation on tunnel */
	if ((session->session_id == 0) &&
	    (session->peer_session_id == 0)) {
		tunnel = session->tunnel;
		err = pppol2tp_tunnel_getsockopt(sk, tunnel, optname, &val);
		if (err)
			goto end_put_sess;
	} else {
		err = pppol2tp_session_getsockopt(sk, session, optname, &val);
		if (err)
			goto end_put_sess;
	}

	err = -EFAULT;
	if (put_user(len, optlen))
		goto end_put_sess;

	if (copy_to_user((void __user *) optval, &val, len))
		goto end_put_sess;

	err = 0;

end_put_sess:
	sock_put(sk);
end:
	return err;
}

/*****************************************************************************
 * /proc filesystem for debug
 * Since the original pppol2tp driver provided /proc/net/pppol2tp for
 * L2TPv2, we dump only L2TPv2 tunnels and sessions here.
 *****************************************************************************/

static unsigned int pppol2tp_net_id;

#ifdef CONFIG_PROC_FS

struct pppol2tp_seq_data {
	struct seq_net_private p;
	int tunnel_idx;			/* current tunnel */
	int session_idx;		/* index of session within current tunnel */
	struct l2tp_tunnel *tunnel;
	struct l2tp_session *session;	/* NULL means get next tunnel */
};

static void pppol2tp_next_tunnel(struct net *net, struct pppol2tp_seq_data *pd)
{
	/* Drop reference taken during previous invocation */
	if (pd->tunnel)
		l2tp_tunnel_dec_refcount(pd->tunnel);

	for (;;) {
		pd->tunnel = l2tp_tunnel_get_nth(net, pd->tunnel_idx);
		pd->tunnel_idx++;

		/* Only accept L2TPv2 tunnels */
		if (!pd->tunnel || pd->tunnel->version == 2)
			return;

		l2tp_tunnel_dec_refcount(pd->tunnel);
	}
}

static void pppol2tp_next_session(struct net *net, struct pppol2tp_seq_data *pd)
{
	/* Drop reference taken during previous invocation */
	if (pd->session)
		l2tp_session_dec_refcount(pd->session);

	pd->session = l2tp_session_get_nth(pd->tunnel, pd->session_idx);
	pd->session_idx++;

	if (pd->session == NULL) {
		pd->session_idx = 0;
		pppol2tp_next_tunnel(net, pd);
	}
}

static void *pppol2tp_seq_start(struct seq_file *m, loff_t *offs)
{
	struct pppol2tp_seq_data *pd = SEQ_START_TOKEN;
	loff_t pos = *offs;
	struct net *net;

	if (!pos)
		goto out;

	BUG_ON(m->private == NULL);
	pd = m->private;
	net = seq_file_net(m);

	if (pd->tunnel == NULL)
		pppol2tp_next_tunnel(net, pd);
	else
		pppol2tp_next_session(net, pd);

	/* NULL tunnel and session indicates end of list */
	if ((pd->tunnel == NULL) && (pd->session == NULL))
		pd = NULL;

out:
	return pd;
}

static void *pppol2tp_seq_next(struct seq_file *m, void *v, loff_t *pos)
{
	(*pos)++;
	return NULL;
}

static void pppol2tp_seq_stop(struct seq_file *p, void *v)
{
	struct pppol2tp_seq_data *pd = v;

	if (!pd || pd == SEQ_START_TOKEN)
		return;

	/* Drop reference taken by last invocation of pppol2tp_next_session()
	 * or pppol2tp_next_tunnel().
	 */
	if (pd->session) {
		l2tp_session_dec_refcount(pd->session);
		pd->session = NULL;
	}
	if (pd->tunnel) {
		l2tp_tunnel_dec_refcount(pd->tunnel);
		pd->tunnel = NULL;
	}
}

static void pppol2tp_seq_tunnel_show(struct seq_file *m, void *v)
{
	struct l2tp_tunnel *tunnel = v;

	seq_printf(m, "\nTUNNEL '%s', %c %d\n",
		   tunnel->name,
		   (tunnel == tunnel->sock->sk_user_data) ? 'Y' : 'N',
		   refcount_read(&tunnel->ref_count) - 1);
	seq_printf(m, " %08x %ld/%ld/%ld %ld/%ld/%ld\n",
		   tunnel->debug,
		   atomic_long_read(&tunnel->stats.tx_packets),
		   atomic_long_read(&tunnel->stats.tx_bytes),
		   atomic_long_read(&tunnel->stats.tx_errors),
		   atomic_long_read(&tunnel->stats.rx_packets),
		   atomic_long_read(&tunnel->stats.rx_bytes),
		   atomic_long_read(&tunnel->stats.rx_errors));
}

static void pppol2tp_seq_session_show(struct seq_file *m, void *v)
{
	struct l2tp_session *session = v;
	struct l2tp_tunnel *tunnel = session->tunnel;
	unsigned char state;
	char user_data_ok;
	struct sock *sk;
	u32 ip = 0;
	u16 port = 0;

	if (tunnel->sock) {
		struct inet_sock *inet = inet_sk(tunnel->sock);
		ip = ntohl(inet->inet_saddr);
		port = ntohs(inet->inet_sport);
	}

	sk = pppol2tp_session_get_sock(session);
	if (sk) {
		state = sk->sk_state;
		user_data_ok = (session == sk->sk_user_data) ? 'Y' : 'N';
	} else {
		state = 0;
		user_data_ok = 'N';
	}

	seq_printf(m, "  SESSION '%s' %08X/%d %04X/%04X -> "
		   "%04X/%04X %d %c\n",
		   session->name, ip, port,
		   tunnel->tunnel_id,
		   session->session_id,
		   tunnel->peer_tunnel_id,
		   session->peer_session_id,
		   state, user_data_ok);
	seq_printf(m, "   0/0/%c/%c/%s %08x %u\n",
		   session->recv_seq ? 'R' : '-',
		   session->send_seq ? 'S' : '-',
		   session->lns_mode ? "LNS" : "LAC",
		   session->debug,
		   jiffies_to_msecs(session->reorder_timeout));
	seq_printf(m, "   %hu/%hu %ld/%ld/%ld %ld/%ld/%ld\n",
		   session->nr, session->ns,
		   atomic_long_read(&session->stats.tx_packets),
		   atomic_long_read(&session->stats.tx_bytes),
		   atomic_long_read(&session->stats.tx_errors),
		   atomic_long_read(&session->stats.rx_packets),
		   atomic_long_read(&session->stats.rx_bytes),
		   atomic_long_read(&session->stats.rx_errors));

	if (sk) {
		struct pppox_sock *po = pppox_sk(sk);

		seq_printf(m, "   interface %s\n", ppp_dev_name(&po->chan));
		sock_put(sk);
	}
}

static int pppol2tp_seq_show(struct seq_file *m, void *v)
{
	struct pppol2tp_seq_data *pd = v;

	/* display header on line 1 */
	if (v == SEQ_START_TOKEN) {
		seq_puts(m, "PPPoL2TP driver info, " PPPOL2TP_DRV_VERSION "\n");
		seq_puts(m, "TUNNEL name, user-data-ok session-count\n");
		seq_puts(m, " debug tx-pkts/bytes/errs rx-pkts/bytes/errs\n");
		seq_puts(m, "  SESSION name, addr/port src-tid/sid "
			 "dest-tid/sid state user-data-ok\n");
		seq_puts(m, "   mtu/mru/rcvseq/sendseq/lns debug reorderto\n");
		seq_puts(m, "   nr/ns tx-pkts/bytes/errs rx-pkts/bytes/errs\n");
		goto out;
	}

	if (!pd->session)
		pppol2tp_seq_tunnel_show(m, pd->tunnel);
	else
		pppol2tp_seq_session_show(m, pd->session);

out:
	return 0;
}

static const struct seq_operations pppol2tp_seq_ops = {
	.start		= pppol2tp_seq_start,
	.next		= pppol2tp_seq_next,
	.stop		= pppol2tp_seq_stop,
	.show		= pppol2tp_seq_show,
};
#endif /* CONFIG_PROC_FS */

/*****************************************************************************
 * Network namespace
 *****************************************************************************/

static __net_init int pppol2tp_init_net(struct net *net)
{
	struct proc_dir_entry *pde;
	int err = 0;

	pde = proc_create_net("pppol2tp", 0444, net->proc_net,
			&pppol2tp_seq_ops, sizeof(struct pppol2tp_seq_data));
	if (!pde) {
		err = -ENOMEM;
		goto out;
	}

out:
	return err;
}

static __net_exit void pppol2tp_exit_net(struct net *net)
{
	remove_proc_entry("pppol2tp", net->proc_net);
}

static struct pernet_operations pppol2tp_net_ops = {
	.init = pppol2tp_init_net,
	.exit = pppol2tp_exit_net,
	.id   = &pppol2tp_net_id,
};

/*****************************************************************************
 * Init and cleanup
 *****************************************************************************/

static const struct proto_ops pppol2tp_ops = {
	.family		= AF_PPPOX,
	.owner		= THIS_MODULE,
	.release	= pppol2tp_release,
	.bind		= sock_no_bind,
	.connect	= pppol2tp_connect,
	.socketpair	= sock_no_socketpair,
	.accept		= sock_no_accept,
	.getname	= pppol2tp_getname,
	.poll		= datagram_poll,
	.listen		= sock_no_listen,
	.shutdown	= sock_no_shutdown,
	.setsockopt	= pppol2tp_setsockopt,
	.getsockopt	= pppol2tp_getsockopt,
	.sendmsg	= pppol2tp_sendmsg,
	.recvmsg	= pppol2tp_recvmsg,
	.mmap		= sock_no_mmap,
	.ioctl		= pppox_ioctl,
};

static const struct pppox_proto pppol2tp_proto = {
	.create		= pppol2tp_create,
	.ioctl		= pppol2tp_ioctl,
	.owner		= THIS_MODULE,
};

#ifdef CONFIG_L2TP_V3

static const struct l2tp_nl_cmd_ops pppol2tp_nl_cmd_ops = {
	.session_create	= pppol2tp_session_create,
	.session_delete	= l2tp_session_delete,
};

#endif /* CONFIG_L2TP_V3 */

static int __init pppol2tp_init(void)
{
	int err;

	err = register_pernet_device(&pppol2tp_net_ops);
	if (err)
		goto out;

	err = proto_register(&pppol2tp_sk_proto, 0);
	if (err)
		goto out_unregister_pppol2tp_pernet;

	err = register_pppox_proto(PX_PROTO_OL2TP, &pppol2tp_proto);
	if (err)
		goto out_unregister_pppol2tp_proto;

#ifdef CONFIG_L2TP_V3
	err = l2tp_nl_register_ops(L2TP_PWTYPE_PPP, &pppol2tp_nl_cmd_ops);
	if (err)
		goto out_unregister_pppox;
#endif

	pr_info("PPPoL2TP kernel driver, %s\n", PPPOL2TP_DRV_VERSION);

out:
	return err;

#ifdef CONFIG_L2TP_V3
out_unregister_pppox:
	unregister_pppox_proto(PX_PROTO_OL2TP);
#endif
out_unregister_pppol2tp_proto:
	proto_unregister(&pppol2tp_sk_proto);
out_unregister_pppol2tp_pernet:
	unregister_pernet_device(&pppol2tp_net_ops);
	goto out;
}

static void __exit pppol2tp_exit(void)
{
#ifdef CONFIG_L2TP_V3
	l2tp_nl_unregister_ops(L2TP_PWTYPE_PPP);
#endif
	unregister_pppox_proto(PX_PROTO_OL2TP);
	proto_unregister(&pppol2tp_sk_proto);
	unregister_pernet_device(&pppol2tp_net_ops);
}

module_init(pppol2tp_init);
module_exit(pppol2tp_exit);

MODULE_AUTHOR("James Chapman <jchapman@katalix.com>");
MODULE_DESCRIPTION("PPP over L2TP over UDP");
MODULE_LICENSE("GPL");
MODULE_VERSION(PPPOL2TP_DRV_VERSION);
MODULE_ALIAS_NET_PF_PROTO(PF_PPPOX, PX_PROTO_OL2TP);
MODULE_ALIAS_L2TP_PWTYPE(7);<|MERGE_RESOLUTION|>--- conflicted
+++ resolved
@@ -682,20 +682,7 @@
 	if (error < 0)
 		return error;
 
-<<<<<<< HEAD
-	error = -EINVAL;
-
-	if (sockaddr_len != sizeof(struct sockaddr_pppol2tp) &&
-	    sockaddr_len != sizeof(struct sockaddr_pppol2tpv3) &&
-	    sockaddr_len != sizeof(struct sockaddr_pppol2tpin6) &&
-	    sockaddr_len != sizeof(struct sockaddr_pppol2tpv3in6))
-		goto end;
-
-	if (sp->sa_protocol != PX_PROTO_OL2TP)
-		goto end;
-=======
 	lock_sock(sk);
->>>>>>> e021bb4f
 
 	/* Check for already bound sockets */
 	error = -EBUSY;
