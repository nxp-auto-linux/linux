// SPDX-License-Identifier: GPL-2.0
/* XDP user-space packet buffer
 * Copyright(c) 2018 Intel Corporation.
 */

#include <linux/init.h>
#include <linux/sched/mm.h>
#include <linux/sched/signal.h>
#include <linux/sched/task.h>
#include <linux/uaccess.h>
#include <linux/slab.h>
#include <linux/bpf.h>
#include <linux/mm.h>
#include <linux/netdevice.h>
#include <linux/rtnetlink.h>
#include <linux/idr.h>
#include <linux/vmalloc.h>

#include "xdp_umem.h"
#include "xsk_queue.h"

#define XDP_UMEM_MIN_CHUNK_SIZE 2048

static DEFINE_IDA(umem_ida);

void xdp_add_sk_umem(struct xdp_umem *umem, struct xdp_sock *xs)
{
	unsigned long flags;

	if (!xs->tx)
		return;

	spin_lock_irqsave(&umem->xsk_list_lock, flags);
	list_add_rcu(&xs->list, &umem->xsk_list);
	spin_unlock_irqrestore(&umem->xsk_list_lock, flags);
}

void xdp_del_sk_umem(struct xdp_umem *umem, struct xdp_sock *xs)
{
	unsigned long flags;

	if (!xs->tx)
		return;

	spin_lock_irqsave(&umem->xsk_list_lock, flags);
	list_del_rcu(&xs->list);
	spin_unlock_irqrestore(&umem->xsk_list_lock, flags);
}

/* The umem is stored both in the _rx struct and the _tx struct as we do
 * not know if the device has more tx queues than rx, or the opposite.
 * This might also change during run time.
 */
static int xdp_reg_umem_at_qid(struct net_device *dev, struct xdp_umem *umem,
			       u16 queue_id)
{
	if (queue_id >= max_t(unsigned int,
			      dev->real_num_rx_queues,
			      dev->real_num_tx_queues))
		return -EINVAL;

	if (queue_id < dev->real_num_rx_queues)
		dev->_rx[queue_id].umem = umem;
	if (queue_id < dev->real_num_tx_queues)
		dev->_tx[queue_id].umem = umem;

	return 0;
}

struct xdp_umem *xdp_get_umem_from_qid(struct net_device *dev,
				       u16 queue_id)
{
	if (queue_id < dev->real_num_rx_queues)
		return dev->_rx[queue_id].umem;
	if (queue_id < dev->real_num_tx_queues)
		return dev->_tx[queue_id].umem;

	return NULL;
}
EXPORT_SYMBOL(xdp_get_umem_from_qid);

static void xdp_clear_umem_at_qid(struct net_device *dev, u16 queue_id)
{
	if (queue_id < dev->real_num_rx_queues)
		dev->_rx[queue_id].umem = NULL;
	if (queue_id < dev->real_num_tx_queues)
		dev->_tx[queue_id].umem = NULL;
}

int xdp_umem_assign_dev(struct xdp_umem *umem, struct net_device *dev,
			u16 queue_id, u16 flags)
{
	bool force_zc, force_copy;
	struct netdev_bpf bpf;
	int err = 0;

	ASSERT_RTNL();

	force_zc = flags & XDP_ZEROCOPY;
	force_copy = flags & XDP_COPY;

	if (force_zc && force_copy)
		return -EINVAL;

	if (xdp_get_umem_from_qid(dev, queue_id))
		return -EBUSY;

	err = xdp_reg_umem_at_qid(dev, umem, queue_id);
	if (err)
		return err;

	umem->dev = dev;
	umem->queue_id = queue_id;

	if (flags & XDP_USE_NEED_WAKEUP) {
		umem->flags |= XDP_UMEM_USES_NEED_WAKEUP;
		/* Tx needs to be explicitly woken up the first time.
		 * Also for supporting drivers that do not implement this
		 * feature. They will always have to call sendto().
		 */
		xsk_set_tx_need_wakeup(umem);
	}

	dev_hold(dev);

	if (force_copy)
		/* For copy-mode, we are done. */
		return 0;

	if (!dev->netdev_ops->ndo_bpf || !dev->netdev_ops->ndo_xsk_wakeup) {
		err = -EOPNOTSUPP;
		goto err_unreg_umem;
	}

	bpf.command = XDP_SETUP_XSK_UMEM;
	bpf.xsk.umem = umem;
	bpf.xsk.queue_id = queue_id;

	err = dev->netdev_ops->ndo_bpf(dev, &bpf);
	if (err)
		goto err_unreg_umem;

	umem->zc = true;
	return 0;

err_unreg_umem:
	if (!force_zc)
		err = 0; /* fallback to copy mode */
	if (err)
		xdp_clear_umem_at_qid(dev, queue_id);
	return err;
}

void xdp_umem_clear_dev(struct xdp_umem *umem)
{
	struct netdev_bpf bpf;
	int err;

	ASSERT_RTNL();

	if (!umem->dev)
		return;

	if (umem->zc) {
		bpf.command = XDP_SETUP_XSK_UMEM;
		bpf.xsk.umem = NULL;
		bpf.xsk.queue_id = umem->queue_id;

		err = umem->dev->netdev_ops->ndo_bpf(umem->dev, &bpf);

		if (err)
			WARN(1, "failed to disable umem!\n");
	}

	xdp_clear_umem_at_qid(umem->dev, umem->queue_id);

	dev_put(umem->dev);
	umem->dev = NULL;
	umem->zc = false;
}

static void xdp_umem_unmap_pages(struct xdp_umem *umem)
{
	unsigned int i;

	for (i = 0; i < umem->npgs; i++)
		if (PageHighMem(umem->pgs[i]))
			vunmap(umem->pages[i].addr);
}

static int xdp_umem_map_pages(struct xdp_umem *umem)
{
	unsigned int i;
	void *addr;

	for (i = 0; i < umem->npgs; i++) {
		if (PageHighMem(umem->pgs[i]))
			addr = vmap(&umem->pgs[i], 1, VM_MAP, PAGE_KERNEL);
		else
			addr = page_address(umem->pgs[i]);

		if (!addr) {
			xdp_umem_unmap_pages(umem);
			return -ENOMEM;
		}

		umem->pages[i].addr = addr;
	}

	return 0;
}

static void xdp_umem_unpin_pages(struct xdp_umem *umem)
{
	put_user_pages_dirty_lock(umem->pgs, umem->npgs, true);

	kfree(umem->pgs);
	umem->pgs = NULL;
}

static void xdp_umem_unaccount_pages(struct xdp_umem *umem)
{
	if (umem->user) {
		atomic_long_sub(umem->npgs, &umem->user->locked_vm);
		free_uid(umem->user);
	}
}

static void xdp_umem_release(struct xdp_umem *umem)
{
<<<<<<< HEAD
=======
	rtnl_lock();
>>>>>>> fa578e9d
	xdp_umem_clear_dev(umem);
	rtnl_unlock();

	ida_simple_remove(&umem_ida, umem->id);

	if (umem->fq) {
		xskq_destroy(umem->fq);
		umem->fq = NULL;
	}

	if (umem->cq) {
		xskq_destroy(umem->cq);
		umem->cq = NULL;
	}

	xsk_reuseq_destroy(umem);

<<<<<<< HEAD
=======
	xdp_umem_unmap_pages(umem);
	xdp_umem_unpin_pages(umem);

>>>>>>> fa578e9d
	kfree(umem->pages);
	umem->pages = NULL;

	xdp_umem_unaccount_pages(umem);
	kfree(umem);
}

static void xdp_umem_release_deferred(struct work_struct *work)
{
	struct xdp_umem *umem = container_of(work, struct xdp_umem, work);

	xdp_umem_release(umem);
}

void xdp_get_umem(struct xdp_umem *umem)
{
	refcount_inc(&umem->users);
}

void xdp_put_umem(struct xdp_umem *umem)
{
	if (!umem)
		return;

	if (refcount_dec_and_test(&umem->users)) {
		INIT_WORK(&umem->work, xdp_umem_release_deferred);
		schedule_work(&umem->work);
	}
}

static int xdp_umem_pin_pages(struct xdp_umem *umem)
{
	unsigned int gup_flags = FOLL_WRITE;
	long npgs;
	int err;

	umem->pgs = kcalloc(umem->npgs, sizeof(*umem->pgs),
			    GFP_KERNEL | __GFP_NOWARN);
	if (!umem->pgs)
		return -ENOMEM;

	down_read(&current->mm->mmap_sem);
	npgs = get_user_pages(umem->address, umem->npgs,
			      gup_flags | FOLL_LONGTERM, &umem->pgs[0], NULL);
	up_read(&current->mm->mmap_sem);

	if (npgs != umem->npgs) {
		if (npgs >= 0) {
			umem->npgs = npgs;
			err = -ENOMEM;
			goto out_pin;
		}
		err = npgs;
		goto out_pgs;
	}
	return 0;

out_pin:
	xdp_umem_unpin_pages(umem);
out_pgs:
	kfree(umem->pgs);
	umem->pgs = NULL;
	return err;
}

static int xdp_umem_account_pages(struct xdp_umem *umem)
{
	unsigned long lock_limit, new_npgs, old_npgs;

	if (capable(CAP_IPC_LOCK))
		return 0;

	lock_limit = rlimit(RLIMIT_MEMLOCK) >> PAGE_SHIFT;
	umem->user = get_uid(current_user());

	do {
		old_npgs = atomic_long_read(&umem->user->locked_vm);
		new_npgs = old_npgs + umem->npgs;
		if (new_npgs > lock_limit) {
			free_uid(umem->user);
			umem->user = NULL;
			return -ENOBUFS;
		}
	} while (atomic_long_cmpxchg(&umem->user->locked_vm, old_npgs,
				     new_npgs) != old_npgs);
	return 0;
}

static int xdp_umem_reg(struct xdp_umem *umem, struct xdp_umem_reg *mr)
{
	bool unaligned_chunks = mr->flags & XDP_UMEM_UNALIGNED_CHUNK_FLAG;
	u32 chunk_size = mr->chunk_size, headroom = mr->headroom;
	unsigned int chunks, chunks_per_page;
	u64 addr = mr->addr, size = mr->len;
	int size_chk, err;

	if (chunk_size < XDP_UMEM_MIN_CHUNK_SIZE || chunk_size > PAGE_SIZE) {
		/* Strictly speaking we could support this, if:
		 * - huge pages, or*
		 * - using an IOMMU, or
		 * - making sure the memory area is consecutive
		 * but for now, we simply say "computer says no".
		 */
		return -EINVAL;
	}

	if (mr->flags & ~(XDP_UMEM_UNALIGNED_CHUNK_FLAG |
			XDP_UMEM_USES_NEED_WAKEUP))
		return -EINVAL;

	if (!unaligned_chunks && !is_power_of_2(chunk_size))
		return -EINVAL;

	if (!PAGE_ALIGNED(addr)) {
		/* Memory area has to be page size aligned. For
		 * simplicity, this might change.
		 */
		return -EINVAL;
	}

	if ((addr + size) < addr)
		return -EINVAL;

	chunks = (unsigned int)div_u64(size, chunk_size);
	if (chunks == 0)
		return -EINVAL;

	if (!unaligned_chunks) {
		chunks_per_page = PAGE_SIZE / chunk_size;
		if (chunks < chunks_per_page || chunks % chunks_per_page)
			return -EINVAL;
	}

	size_chk = chunk_size - headroom - XDP_PACKET_HEADROOM;
	if (size_chk < 0)
		return -EINVAL;

	umem->address = (unsigned long)addr;
	umem->chunk_mask = unaligned_chunks ? XSK_UNALIGNED_BUF_ADDR_MASK
					    : ~((u64)chunk_size - 1);
	umem->size = size;
	umem->headroom = headroom;
	umem->chunk_size_nohr = chunk_size - headroom;
	umem->npgs = size / PAGE_SIZE;
	umem->pgs = NULL;
	umem->user = NULL;
	umem->flags = mr->flags;
	INIT_LIST_HEAD(&umem->xsk_list);
	spin_lock_init(&umem->xsk_list_lock);

	refcount_set(&umem->users, 1);

	err = xdp_umem_account_pages(umem);
	if (err)
		return err;

	err = xdp_umem_pin_pages(umem);
	if (err)
		goto out_account;

	umem->pages = kcalloc(umem->npgs, sizeof(*umem->pages), GFP_KERNEL);
	if (!umem->pages) {
		err = -ENOMEM;
		goto out_pin;
	}

	err = xdp_umem_map_pages(umem);
	if (!err)
		return 0;

	kfree(umem->pages);

out_pin:
	xdp_umem_unpin_pages(umem);
out_account:
	xdp_umem_unaccount_pages(umem);
	return err;
}

struct xdp_umem *xdp_umem_create(struct xdp_umem_reg *mr)
{
	struct xdp_umem *umem;
	int err;

	umem = kzalloc(sizeof(*umem), GFP_KERNEL);
	if (!umem)
		return ERR_PTR(-ENOMEM);

	err = ida_simple_get(&umem_ida, 0, 0, GFP_KERNEL);
	if (err < 0) {
		kfree(umem);
		return ERR_PTR(err);
	}
	umem->id = err;

	err = xdp_umem_reg(umem, mr);
	if (err) {
		ida_simple_remove(&umem_ida, umem->id);
		kfree(umem);
		return ERR_PTR(err);
	}

	return umem;
}

bool xdp_umem_validate_queues(struct xdp_umem *umem)
{
	return umem->fq && umem->cq;
}<|MERGE_RESOLUTION|>--- conflicted
+++ resolved
@@ -228,10 +228,7 @@
 
 static void xdp_umem_release(struct xdp_umem *umem)
 {
-<<<<<<< HEAD
-=======
 	rtnl_lock();
->>>>>>> fa578e9d
 	xdp_umem_clear_dev(umem);
 	rtnl_unlock();
 
@@ -249,12 +246,9 @@
 
 	xsk_reuseq_destroy(umem);
 
-<<<<<<< HEAD
-=======
 	xdp_umem_unmap_pages(umem);
 	xdp_umem_unpin_pages(umem);
 
->>>>>>> fa578e9d
 	kfree(umem->pages);
 	umem->pages = NULL;
 
