/*
 * Copyright (c) 2006, 2018 Oracle and/or its affiliates. All rights reserved.
 *
 * This software is available to you under a choice of one of two
 * licenses.  You may choose to be licensed under the terms of the GNU
 * General Public License (GPL) Version 2, available from the file
 * COPYING in the main directory of this source tree, or the
 * OpenIB.org BSD license below:
 *
 *     Redistribution and use in source and binary forms, with or
 *     without modification, are permitted provided that the following
 *     conditions are met:
 *
 *      - Redistributions of source code must retain the above
 *        copyright notice, this list of conditions and the following
 *        disclaimer.
 *
 *      - Redistributions in binary form must reproduce the above
 *        copyright notice, this list of conditions and the following
 *        disclaimer in the documentation and/or other materials
 *        provided with the distribution.
 *
 * THE SOFTWARE IS PROVIDED "AS IS", WITHOUT WARRANTY OF ANY KIND,
 * EXPRESS OR IMPLIED, INCLUDING BUT NOT LIMITED TO THE WARRANTIES OF
 * MERCHANTABILITY, FITNESS FOR A PARTICULAR PURPOSE AND
 * NONINFRINGEMENT. IN NO EVENT SHALL THE AUTHORS OR COPYRIGHT HOLDERS
 * BE LIABLE FOR ANY CLAIM, DAMAGES OR OTHER LIABILITY, WHETHER IN AN
 * ACTION OF CONTRACT, TORT OR OTHERWISE, ARISING FROM, OUT OF OR IN
 * CONNECTION WITH THE SOFTWARE OR THE USE OR OTHER DEALINGS IN THE
 * SOFTWARE.
 *
 */
#include <linux/kernel.h>
#include <linux/slab.h>
#include <linux/rculist.h>
#include <linux/llist.h>
#include <linux/delay.h>

#include "rds_single_path.h"
#include "ib_mr.h"

struct workqueue_struct *rds_ib_mr_wq;

static struct rds_ib_device *rds_ib_get_device(__be32 ipaddr)
{
	struct rds_ib_device *rds_ibdev;
	struct rds_ib_ipaddr *i_ipaddr;

	rcu_read_lock();
	list_for_each_entry_rcu(rds_ibdev, &rds_ib_devices, list) {
		list_for_each_entry_rcu(i_ipaddr, &rds_ibdev->ipaddr_list, list) {
			if (i_ipaddr->ipaddr == ipaddr) {
				refcount_inc(&rds_ibdev->refcount);
				rcu_read_unlock();
				return rds_ibdev;
			}
		}
	}
	rcu_read_unlock();

	return NULL;
}

static int rds_ib_add_ipaddr(struct rds_ib_device *rds_ibdev, __be32 ipaddr)
{
	struct rds_ib_ipaddr *i_ipaddr;

	i_ipaddr = kmalloc(sizeof *i_ipaddr, GFP_KERNEL);
	if (!i_ipaddr)
		return -ENOMEM;

	i_ipaddr->ipaddr = ipaddr;

	spin_lock_irq(&rds_ibdev->spinlock);
	list_add_tail_rcu(&i_ipaddr->list, &rds_ibdev->ipaddr_list);
	spin_unlock_irq(&rds_ibdev->spinlock);

	return 0;
}

static void rds_ib_remove_ipaddr(struct rds_ib_device *rds_ibdev, __be32 ipaddr)
{
	struct rds_ib_ipaddr *i_ipaddr;
	struct rds_ib_ipaddr *to_free = NULL;


	spin_lock_irq(&rds_ibdev->spinlock);
	list_for_each_entry_rcu(i_ipaddr, &rds_ibdev->ipaddr_list, list) {
		if (i_ipaddr->ipaddr == ipaddr) {
			list_del_rcu(&i_ipaddr->list);
			to_free = i_ipaddr;
			break;
		}
	}
	spin_unlock_irq(&rds_ibdev->spinlock);

	if (to_free)
		kfree_rcu(to_free, rcu);
}

int rds_ib_update_ipaddr(struct rds_ib_device *rds_ibdev,
			 struct in6_addr *ipaddr)
{
	struct rds_ib_device *rds_ibdev_old;

	rds_ibdev_old = rds_ib_get_device(ipaddr->s6_addr32[3]);
	if (!rds_ibdev_old)
		return rds_ib_add_ipaddr(rds_ibdev, ipaddr->s6_addr32[3]);

	if (rds_ibdev_old != rds_ibdev) {
		rds_ib_remove_ipaddr(rds_ibdev_old, ipaddr->s6_addr32[3]);
		rds_ib_dev_put(rds_ibdev_old);
		return rds_ib_add_ipaddr(rds_ibdev, ipaddr->s6_addr32[3]);
	}
	rds_ib_dev_put(rds_ibdev_old);

	return 0;
}

void rds_ib_add_conn(struct rds_ib_device *rds_ibdev, struct rds_connection *conn)
{
	struct rds_ib_connection *ic = conn->c_transport_data;

	/* conn was previously on the nodev_conns_list */
	spin_lock_irq(&ib_nodev_conns_lock);
	BUG_ON(list_empty(&ib_nodev_conns));
	BUG_ON(list_empty(&ic->ib_node));
	list_del(&ic->ib_node);

	spin_lock(&rds_ibdev->spinlock);
	list_add_tail(&ic->ib_node, &rds_ibdev->conn_list);
	spin_unlock(&rds_ibdev->spinlock);
	spin_unlock_irq(&ib_nodev_conns_lock);

	ic->rds_ibdev = rds_ibdev;
	refcount_inc(&rds_ibdev->refcount);
}

void rds_ib_remove_conn(struct rds_ib_device *rds_ibdev, struct rds_connection *conn)
{
	struct rds_ib_connection *ic = conn->c_transport_data;

	/* place conn on nodev_conns_list */
	spin_lock(&ib_nodev_conns_lock);

	spin_lock_irq(&rds_ibdev->spinlock);
	BUG_ON(list_empty(&ic->ib_node));
	list_del(&ic->ib_node);
	spin_unlock_irq(&rds_ibdev->spinlock);

	list_add_tail(&ic->ib_node, &ib_nodev_conns);

	spin_unlock(&ib_nodev_conns_lock);

	ic->rds_ibdev = NULL;
	rds_ib_dev_put(rds_ibdev);
}

void rds_ib_destroy_nodev_conns(void)
{
	struct rds_ib_connection *ic, *_ic;
	LIST_HEAD(tmp_list);

	/* avoid calling conn_destroy with irqs off */
	spin_lock_irq(&ib_nodev_conns_lock);
	list_splice(&ib_nodev_conns, &tmp_list);
	spin_unlock_irq(&ib_nodev_conns_lock);

	list_for_each_entry_safe(ic, _ic, &tmp_list, ib_node)
		rds_conn_destroy(ic->conn);
}

void rds_ib_get_mr_info(struct rds_ib_device *rds_ibdev, struct rds_info_rdma_connection *iinfo)
{
	struct rds_ib_mr_pool *pool_1m = rds_ibdev->mr_1m_pool;

	iinfo->rdma_mr_max = pool_1m->max_items;
	iinfo->rdma_mr_size = pool_1m->fmr_attr.max_pages;
}

#if IS_ENABLED(CONFIG_IPV6)
void rds6_ib_get_mr_info(struct rds_ib_device *rds_ibdev,
			 struct rds6_info_rdma_connection *iinfo6)
{
	struct rds_ib_mr_pool *pool_1m = rds_ibdev->mr_1m_pool;

	iinfo6->rdma_mr_max = pool_1m->max_items;
	iinfo6->rdma_mr_size = pool_1m->fmr_attr.max_pages;
}
#endif

struct rds_ib_mr *rds_ib_reuse_mr(struct rds_ib_mr_pool *pool)
{
	struct rds_ib_mr *ibmr = NULL;
	struct llist_node *ret;
	unsigned long flags;

	spin_lock_irqsave(&pool->clean_lock, flags);
	ret = llist_del_first(&pool->clean_list);
	spin_unlock_irqrestore(&pool->clean_lock, flags);
	if (ret) {
		ibmr = llist_entry(ret, struct rds_ib_mr, llnode);
		if (pool->pool_type == RDS_IB_MR_8K_POOL)
			rds_ib_stats_inc(s_ib_rdma_mr_8k_reused);
		else
			rds_ib_stats_inc(s_ib_rdma_mr_1m_reused);
	}

	return ibmr;
}

<<<<<<< HEAD
static inline void wait_clean_list_grace(void)
{
	int cpu;
	unsigned long *flag;

	for_each_online_cpu(cpu) {
		flag = &per_cpu(clean_list_grace, cpu);
		while (test_bit(CLEAN_LIST_BUSY_BIT, flag))
			cpu_chill();
	}
}

=======
>>>>>>> fa578e9d
void rds_ib_sync_mr(void *trans_private, int direction)
{
	struct rds_ib_mr *ibmr = trans_private;
	struct rds_ib_device *rds_ibdev = ibmr->device;

	switch (direction) {
	case DMA_FROM_DEVICE:
		ib_dma_sync_sg_for_cpu(rds_ibdev->dev, ibmr->sg,
			ibmr->sg_dma_len, DMA_BIDIRECTIONAL);
		break;
	case DMA_TO_DEVICE:
		ib_dma_sync_sg_for_device(rds_ibdev->dev, ibmr->sg,
			ibmr->sg_dma_len, DMA_BIDIRECTIONAL);
		break;
	}
}

void __rds_ib_teardown_mr(struct rds_ib_mr *ibmr)
{
	struct rds_ib_device *rds_ibdev = ibmr->device;

	if (ibmr->sg_dma_len) {
		ib_dma_unmap_sg(rds_ibdev->dev,
				ibmr->sg, ibmr->sg_len,
				DMA_BIDIRECTIONAL);
		ibmr->sg_dma_len = 0;
	}

	/* Release the s/g list */
	if (ibmr->sg_len) {
		unsigned int i;

		for (i = 0; i < ibmr->sg_len; ++i) {
			struct page *page = sg_page(&ibmr->sg[i]);

			/* FIXME we need a way to tell a r/w MR
			 * from a r/o MR */
			WARN_ON(!page->mapping && irqs_disabled());
			set_page_dirty(page);
			put_page(page);
		}
		kfree(ibmr->sg);

		ibmr->sg = NULL;
		ibmr->sg_len = 0;
	}
}

void rds_ib_teardown_mr(struct rds_ib_mr *ibmr)
{
	unsigned int pinned = ibmr->sg_len;

	__rds_ib_teardown_mr(ibmr);
	if (pinned) {
		struct rds_ib_mr_pool *pool = ibmr->pool;

		atomic_sub(pinned, &pool->free_pinned);
	}
}

static inline unsigned int rds_ib_flush_goal(struct rds_ib_mr_pool *pool, int free_all)
{
	unsigned int item_count;

	item_count = atomic_read(&pool->item_count);
	if (free_all)
		return item_count;

	return 0;
}

/*
 * given an llist of mrs, put them all into the list_head for more processing
 */
static unsigned int llist_append_to_list(struct llist_head *llist,
					 struct list_head *list)
{
	struct rds_ib_mr *ibmr;
	struct llist_node *node;
	struct llist_node *next;
	unsigned int count = 0;

	node = llist_del_all(llist);
	while (node) {
		next = node->next;
		ibmr = llist_entry(node, struct rds_ib_mr, llnode);
		list_add_tail(&ibmr->unmap_list, list);
		node = next;
		count++;
	}
	return count;
}

/*
 * this takes a list head of mrs and turns it into linked llist nodes
 * of clusters.  Each cluster has linked llist nodes of
 * MR_CLUSTER_SIZE mrs that are ready for reuse.
 */
static void list_to_llist_nodes(struct list_head *list,
				struct llist_node **nodes_head,
				struct llist_node **nodes_tail)
{
	struct rds_ib_mr *ibmr;
	struct llist_node *cur = NULL;
	struct llist_node **next = nodes_head;

	list_for_each_entry(ibmr, list, unmap_list) {
		cur = &ibmr->llnode;
		*next = cur;
		next = &cur->next;
	}
	*next = NULL;
	*nodes_tail = cur;
}

/*
 * Flush our pool of MRs.
 * At a minimum, all currently unused MRs are unmapped.
 * If the number of MRs allocated exceeds the limit, we also try
 * to free as many MRs as needed to get back to this limit.
 */
int rds_ib_flush_mr_pool(struct rds_ib_mr_pool *pool,
			 int free_all, struct rds_ib_mr **ibmr_ret)
{
	struct rds_ib_mr *ibmr;
	struct llist_node *clean_nodes;
	struct llist_node *clean_tail;
	LIST_HEAD(unmap_list);
	unsigned long unpinned = 0;
	unsigned int nfreed = 0, dirty_to_clean = 0, free_goal;

	if (pool->pool_type == RDS_IB_MR_8K_POOL)
		rds_ib_stats_inc(s_ib_rdma_mr_8k_pool_flush);
	else
		rds_ib_stats_inc(s_ib_rdma_mr_1m_pool_flush);

	if (ibmr_ret) {
		DEFINE_WAIT(wait);
		while (!mutex_trylock(&pool->flush_lock)) {
			ibmr = rds_ib_reuse_mr(pool);
			if (ibmr) {
				*ibmr_ret = ibmr;
				finish_wait(&pool->flush_wait, &wait);
				goto out_nolock;
			}

			prepare_to_wait(&pool->flush_wait, &wait,
					TASK_UNINTERRUPTIBLE);
			if (llist_empty(&pool->clean_list))
				schedule();

			ibmr = rds_ib_reuse_mr(pool);
			if (ibmr) {
				*ibmr_ret = ibmr;
				finish_wait(&pool->flush_wait, &wait);
				goto out_nolock;
			}
		}
		finish_wait(&pool->flush_wait, &wait);
	} else
		mutex_lock(&pool->flush_lock);

	if (ibmr_ret) {
		ibmr = rds_ib_reuse_mr(pool);
		if (ibmr) {
			*ibmr_ret = ibmr;
			goto out;
		}
	}

	/* Get the list of all MRs to be dropped. Ordering matters -
	 * we want to put drop_list ahead of free_list.
	 */
	dirty_to_clean = llist_append_to_list(&pool->drop_list, &unmap_list);
	dirty_to_clean += llist_append_to_list(&pool->free_list, &unmap_list);
	if (free_all) {
		unsigned long flags;

		spin_lock_irqsave(&pool->clean_lock, flags);
		llist_append_to_list(&pool->clean_list, &unmap_list);
		spin_unlock_irqrestore(&pool->clean_lock, flags);
	}

	free_goal = rds_ib_flush_goal(pool, free_all);

	if (list_empty(&unmap_list))
		goto out;

	if (pool->use_fastreg)
		rds_ib_unreg_frmr(&unmap_list, &nfreed, &unpinned, free_goal);
	else
		rds_ib_unreg_fmr(&unmap_list, &nfreed, &unpinned, free_goal);

	if (!list_empty(&unmap_list)) {
<<<<<<< HEAD
		/* we have to make sure that none of the things we're about
		 * to put on the clean list would race with other cpus trying
		 * to pull items off.  The llist would explode if we managed to
		 * remove something from the clean list and then add it back again
		 * while another CPU was spinning on that same item in llist_del_first.
		 *
		 * This is pretty unlikely, but just in case  wait for an llist grace period
		 * here before adding anything back into the clean list.
		 */
		wait_clean_list_grace();

		list_to_llist_nodes(pool, &unmap_list, &clean_nodes, &clean_tail);
=======
		unsigned long flags;

		list_to_llist_nodes(&unmap_list, &clean_nodes, &clean_tail);
>>>>>>> fa578e9d
		if (ibmr_ret) {
			*ibmr_ret = llist_entry(clean_nodes, struct rds_ib_mr, llnode);
			clean_nodes = clean_nodes->next;
		}
		/* more than one entry in llist nodes */
<<<<<<< HEAD
		if (clean_nodes)
			llist_add_batch(clean_nodes, clean_tail,
					&pool->clean_list);

=======
		if (clean_nodes) {
			spin_lock_irqsave(&pool->clean_lock, flags);
			llist_add_batch(clean_nodes, clean_tail,
					&pool->clean_list);
			spin_unlock_irqrestore(&pool->clean_lock, flags);
		}
>>>>>>> fa578e9d
	}

	atomic_sub(unpinned, &pool->free_pinned);
	atomic_sub(dirty_to_clean, &pool->dirty_count);
	atomic_sub(nfreed, &pool->item_count);

out:
	mutex_unlock(&pool->flush_lock);
	if (waitqueue_active(&pool->flush_wait))
		wake_up(&pool->flush_wait);
out_nolock:
	return 0;
}

struct rds_ib_mr *rds_ib_try_reuse_ibmr(struct rds_ib_mr_pool *pool)
{
	struct rds_ib_mr *ibmr = NULL;
	int iter = 0;

	while (1) {
		ibmr = rds_ib_reuse_mr(pool);
		if (ibmr)
			return ibmr;

		if (atomic_inc_return(&pool->item_count) <= pool->max_items)
			break;

		atomic_dec(&pool->item_count);

		if (++iter > 2) {
			if (pool->pool_type == RDS_IB_MR_8K_POOL)
				rds_ib_stats_inc(s_ib_rdma_mr_8k_pool_depleted);
			else
				rds_ib_stats_inc(s_ib_rdma_mr_1m_pool_depleted);
			break;
		}

		/* We do have some empty MRs. Flush them out. */
		if (pool->pool_type == RDS_IB_MR_8K_POOL)
			rds_ib_stats_inc(s_ib_rdma_mr_8k_pool_wait);
		else
			rds_ib_stats_inc(s_ib_rdma_mr_1m_pool_wait);

		rds_ib_flush_mr_pool(pool, 0, &ibmr);
		if (ibmr)
			return ibmr;
	}

	return NULL;
}

static void rds_ib_mr_pool_flush_worker(struct work_struct *work)
{
	struct rds_ib_mr_pool *pool = container_of(work, struct rds_ib_mr_pool, flush_worker.work);

	rds_ib_flush_mr_pool(pool, 0, NULL);
}

void rds_ib_free_mr(void *trans_private, int invalidate)
{
	struct rds_ib_mr *ibmr = trans_private;
	struct rds_ib_mr_pool *pool = ibmr->pool;
	struct rds_ib_device *rds_ibdev = ibmr->device;

	rdsdebug("RDS/IB: free_mr nents %u\n", ibmr->sg_len);

	/* Return it to the pool's free list */
	if (rds_ibdev->use_fastreg)
		rds_ib_free_frmr_list(ibmr);
	else
		rds_ib_free_fmr_list(ibmr);

	atomic_add(ibmr->sg_len, &pool->free_pinned);
	atomic_inc(&pool->dirty_count);

	/* If we've pinned too many pages, request a flush */
	if (atomic_read(&pool->free_pinned) >= pool->max_free_pinned ||
	    atomic_read(&pool->dirty_count) >= pool->max_items / 5)
		queue_delayed_work(rds_ib_mr_wq, &pool->flush_worker, 10);

	if (invalidate) {
		if (likely(!in_interrupt())) {
			rds_ib_flush_mr_pool(pool, 0, NULL);
		} else {
			/* We get here if the user created a MR marked
			 * as use_once and invalidate at the same time.
			 */
			queue_delayed_work(rds_ib_mr_wq,
					   &pool->flush_worker, 10);
		}
	}

	rds_ib_dev_put(rds_ibdev);
}

void rds_ib_flush_mrs(void)
{
	struct rds_ib_device *rds_ibdev;

	down_read(&rds_ib_devices_lock);
	list_for_each_entry(rds_ibdev, &rds_ib_devices, list) {
		if (rds_ibdev->mr_8k_pool)
			rds_ib_flush_mr_pool(rds_ibdev->mr_8k_pool, 0, NULL);

		if (rds_ibdev->mr_1m_pool)
			rds_ib_flush_mr_pool(rds_ibdev->mr_1m_pool, 0, NULL);
	}
	up_read(&rds_ib_devices_lock);
}

void *rds_ib_get_mr(struct scatterlist *sg, unsigned long nents,
		    struct rds_sock *rs, u32 *key_ret,
		    struct rds_connection *conn)
{
	struct rds_ib_device *rds_ibdev;
	struct rds_ib_mr *ibmr = NULL;
	struct rds_ib_connection *ic = NULL;
	int ret;

	rds_ibdev = rds_ib_get_device(rs->rs_bound_addr.s6_addr32[3]);
	if (!rds_ibdev) {
		ret = -ENODEV;
		goto out;
	}

	if (conn)
		ic = conn->c_transport_data;

	if (!rds_ibdev->mr_8k_pool || !rds_ibdev->mr_1m_pool) {
		ret = -ENODEV;
		goto out;
	}

	if (rds_ibdev->use_fastreg)
		ibmr = rds_ib_reg_frmr(rds_ibdev, ic, sg, nents, key_ret);
	else
		ibmr = rds_ib_reg_fmr(rds_ibdev, sg, nents, key_ret);
	if (IS_ERR(ibmr)) {
		ret = PTR_ERR(ibmr);
		pr_warn("RDS/IB: rds_ib_get_mr failed (errno=%d)\n", ret);
	} else {
		return ibmr;
	}

 out:
	if (rds_ibdev)
		rds_ib_dev_put(rds_ibdev);

	return ERR_PTR(ret);
}

void rds_ib_destroy_mr_pool(struct rds_ib_mr_pool *pool)
{
	cancel_delayed_work_sync(&pool->flush_worker);
	rds_ib_flush_mr_pool(pool, 1, NULL);
	WARN_ON(atomic_read(&pool->item_count));
	WARN_ON(atomic_read(&pool->free_pinned));
	kfree(pool);
}

struct rds_ib_mr_pool *rds_ib_create_mr_pool(struct rds_ib_device *rds_ibdev,
					     int pool_type)
{
	struct rds_ib_mr_pool *pool;

	pool = kzalloc(sizeof(*pool), GFP_KERNEL);
	if (!pool)
		return ERR_PTR(-ENOMEM);

	pool->pool_type = pool_type;
	init_llist_head(&pool->free_list);
	init_llist_head(&pool->drop_list);
	init_llist_head(&pool->clean_list);
	spin_lock_init(&pool->clean_lock);
	mutex_init(&pool->flush_lock);
	init_waitqueue_head(&pool->flush_wait);
	INIT_DELAYED_WORK(&pool->flush_worker, rds_ib_mr_pool_flush_worker);

	if (pool_type == RDS_IB_MR_1M_POOL) {
		/* +1 allows for unaligned MRs */
		pool->fmr_attr.max_pages = RDS_MR_1M_MSG_SIZE + 1;
		pool->max_items = rds_ibdev->max_1m_mrs;
	} else {
		/* pool_type == RDS_IB_MR_8K_POOL */
		pool->fmr_attr.max_pages = RDS_MR_8K_MSG_SIZE + 1;
		pool->max_items = rds_ibdev->max_8k_mrs;
	}

	pool->max_free_pinned = pool->max_items * pool->fmr_attr.max_pages / 4;
	pool->fmr_attr.max_maps = rds_ibdev->fmr_max_remaps;
	pool->fmr_attr.page_shift = PAGE_SHIFT;
	pool->max_items_soft = rds_ibdev->max_mrs * 3 / 4;
	pool->use_fastreg = rds_ibdev->use_fastreg;

	return pool;
}

int rds_ib_mr_init(void)
{
	rds_ib_mr_wq = alloc_workqueue("rds_mr_flushd", WQ_MEM_RECLAIM, 0);
	if (!rds_ib_mr_wq)
		return -ENOMEM;
	return 0;
}

/* By the time this is called all the IB devices should have been torn down and
 * had their pools freed.  As each pool is freed its work struct is waited on,
 * so the pool flushing work queue should be idle by the time we get here.
 */
void rds_ib_mr_exit(void)
{
	destroy_workqueue(rds_ib_mr_wq);
}<|MERGE_RESOLUTION|>--- conflicted
+++ resolved
@@ -209,21 +209,6 @@
 	return ibmr;
 }
 
-<<<<<<< HEAD
-static inline void wait_clean_list_grace(void)
-{
-	int cpu;
-	unsigned long *flag;
-
-	for_each_online_cpu(cpu) {
-		flag = &per_cpu(clean_list_grace, cpu);
-		while (test_bit(CLEAN_LIST_BUSY_BIT, flag))
-			cpu_chill();
-	}
-}
-
-=======
->>>>>>> fa578e9d
 void rds_ib_sync_mr(void *trans_private, int direction)
 {
 	struct rds_ib_mr *ibmr = trans_private;
@@ -418,42 +403,20 @@
 		rds_ib_unreg_fmr(&unmap_list, &nfreed, &unpinned, free_goal);
 
 	if (!list_empty(&unmap_list)) {
-<<<<<<< HEAD
-		/* we have to make sure that none of the things we're about
-		 * to put on the clean list would race with other cpus trying
-		 * to pull items off.  The llist would explode if we managed to
-		 * remove something from the clean list and then add it back again
-		 * while another CPU was spinning on that same item in llist_del_first.
-		 *
-		 * This is pretty unlikely, but just in case  wait for an llist grace period
-		 * here before adding anything back into the clean list.
-		 */
-		wait_clean_list_grace();
-
-		list_to_llist_nodes(pool, &unmap_list, &clean_nodes, &clean_tail);
-=======
 		unsigned long flags;
 
 		list_to_llist_nodes(&unmap_list, &clean_nodes, &clean_tail);
->>>>>>> fa578e9d
 		if (ibmr_ret) {
 			*ibmr_ret = llist_entry(clean_nodes, struct rds_ib_mr, llnode);
 			clean_nodes = clean_nodes->next;
 		}
 		/* more than one entry in llist nodes */
-<<<<<<< HEAD
-		if (clean_nodes)
-			llist_add_batch(clean_nodes, clean_tail,
-					&pool->clean_list);
-
-=======
 		if (clean_nodes) {
 			spin_lock_irqsave(&pool->clean_lock, flags);
 			llist_add_batch(clean_nodes, clean_tail,
 					&pool->clean_list);
 			spin_unlock_irqrestore(&pool->clean_lock, flags);
 		}
->>>>>>> fa578e9d
 	}
 
 	atomic_sub(unpinned, &pool->free_pinned);
