/*
<<<<<<< HEAD
 * Copyright (c) 2006, 2018 Oracle.  All rights reserved.
=======
 * Copyright (c) 2006, 2018 Oracle and/or its affiliates. All rights reserved.
>>>>>>> e021bb4f
 *
 * This software is available to you under a choice of one of two
 * licenses.  You may choose to be licensed under the terms of the GNU
 * General Public License (GPL) Version 2, available from the file
 * COPYING in the main directory of this source tree, or the
 * OpenIB.org BSD license below:
 *
 *     Redistribution and use in source and binary forms, with or
 *     without modification, are permitted provided that the following
 *     conditions are met:
 *
 *      - Redistributions of source code must retain the above
 *        copyright notice, this list of conditions and the following
 *        disclaimer.
 *
 *      - Redistributions in binary form must reproduce the above
 *        copyright notice, this list of conditions and the following
 *        disclaimer in the documentation and/or other materials
 *        provided with the distribution.
 *
 * THE SOFTWARE IS PROVIDED "AS IS", WITHOUT WARRANTY OF ANY KIND,
 * EXPRESS OR IMPLIED, INCLUDING BUT NOT LIMITED TO THE WARRANTIES OF
 * MERCHANTABILITY, FITNESS FOR A PARTICULAR PURPOSE AND
 * NONINFRINGEMENT. IN NO EVENT SHALL THE AUTHORS OR COPYRIGHT HOLDERS
 * BE LIABLE FOR ANY CLAIM, DAMAGES OR OTHER LIABILITY, WHETHER IN AN
 * ACTION OF CONTRACT, TORT OR OTHERWISE, ARISING FROM, OUT OF OR IN
 * CONNECTION WITH THE SOFTWARE OR THE USE OR OTHER DEALINGS IN THE
 * SOFTWARE.
 *
 */
#include <linux/kernel.h>
#include <linux/gfp.h>
#include <linux/in.h>
#include <net/tcp.h>

#include "rds.h"
#include "tcp.h"

int rds_tcp_keepalive(struct socket *sock)
{
	/* values below based on xs_udp_default_timeout */
	int keepidle = 5; /* send a probe 'keepidle' secs after last data */
	int keepcnt = 5; /* number of unack'ed probes before declaring dead */
	int keepalive = 1;
	int ret = 0;

	ret = kernel_setsockopt(sock, SOL_SOCKET, SO_KEEPALIVE,
				(char *)&keepalive, sizeof(keepalive));
	if (ret < 0)
		goto bail;

	ret = kernel_setsockopt(sock, IPPROTO_TCP, TCP_KEEPCNT,
				(char *)&keepcnt, sizeof(keepcnt));
	if (ret < 0)
		goto bail;

	ret = kernel_setsockopt(sock, IPPROTO_TCP, TCP_KEEPIDLE,
				(char *)&keepidle, sizeof(keepidle));
	if (ret < 0)
		goto bail;

	/* KEEPINTVL is the interval between successive probes. We follow
	 * the model in xs_tcp_finish_connecting() and re-use keepidle.
	 */
	ret = kernel_setsockopt(sock, IPPROTO_TCP, TCP_KEEPINTVL,
				(char *)&keepidle, sizeof(keepidle));
bail:
	return ret;
}

/* rds_tcp_accept_one_path(): if accepting on cp_index > 0, make sure the
 * client's ipaddr < server's ipaddr. Otherwise, close the accepted
 * socket and force a reconneect from smaller -> larger ip addr. The reason
 * we special case cp_index 0 is to allow the rds probe ping itself to itself
 * get through efficiently.
 * Since reconnects are only initiated from the node with the numerically
 * smaller ip address, we recycle conns in RDS_CONN_ERROR on the passive side
 * by moving them to CONNECTING in this function.
 */
static
struct rds_tcp_connection *rds_tcp_accept_one_path(struct rds_connection *conn)
{
	int i;
	int npaths = max_t(int, 1, conn->c_npaths);

	/* for mprds, all paths MUST be initiated by the peer
	 * with the smaller address.
	 */
	if (rds_addr_cmp(&conn->c_faddr, &conn->c_laddr) >= 0) {
		/* Make sure we initiate at least one path if this
		 * has not already been done; rds_start_mprds() will
		 * take care of additional paths, if necessary.
		 */
		if (npaths == 1)
			rds_conn_path_connect_if_down(&conn->c_path[0]);
		return NULL;
	}

	for (i = 0; i < npaths; i++) {
		struct rds_conn_path *cp = &conn->c_path[i];

		if (rds_conn_path_transition(cp, RDS_CONN_DOWN,
					     RDS_CONN_CONNECTING) ||
		    rds_conn_path_transition(cp, RDS_CONN_ERROR,
					     RDS_CONN_CONNECTING)) {
			return cp->cp_transport_data;
		}
	}
	return NULL;
}

void rds_tcp_set_linger(struct socket *sock)
{
	struct linger no_linger = {
		.l_onoff = 1,
		.l_linger = 0,
	};

	kernel_setsockopt(sock, SOL_SOCKET, SO_LINGER,
			  (char *)&no_linger, sizeof(no_linger));
}

int rds_tcp_accept_one(struct socket *sock)
{
	struct socket *new_sock = NULL;
	struct rds_connection *conn;
	int ret;
	struct inet_sock *inet;
	struct rds_tcp_connection *rs_tcp = NULL;
	int conn_state;
	struct rds_conn_path *cp;
	struct in6_addr *my_addr, *peer_addr;
#if !IS_ENABLED(CONFIG_IPV6)
	struct in6_addr saddr, daddr;
#endif
	int dev_if = 0;

	if (!sock) /* module unload or netns delete in progress */
		return -ENETUNREACH;

	ret = sock_create_lite(sock->sk->sk_family,
			       sock->sk->sk_type, sock->sk->sk_protocol,
			       &new_sock);
	if (ret)
		goto out;

	ret = sock->ops->accept(sock, new_sock, O_NONBLOCK, true);
	if (ret < 0)
		goto out;

	/* sock_create_lite() does not get a hold on the owner module so we
	 * need to do it here.  Note that sock_release() uses sock->ops to
	 * determine if it needs to decrement the reference count.  So set
	 * sock->ops after calling accept() in case that fails.  And there's
	 * no need to do try_module_get() as the listener should have a hold
	 * already.
	 */
	new_sock->ops = sock->ops;
	__module_get(new_sock->ops->owner);

	ret = rds_tcp_keepalive(new_sock);
	if (ret < 0)
		goto out;

	rds_tcp_tune(new_sock);

	inet = inet_sk(new_sock->sk);

#if IS_ENABLED(CONFIG_IPV6)
	my_addr = &new_sock->sk->sk_v6_rcv_saddr;
	peer_addr = &new_sock->sk->sk_v6_daddr;
#else
	ipv6_addr_set_v4mapped(inet->inet_saddr, &saddr);
	ipv6_addr_set_v4mapped(inet->inet_daddr, &daddr);
	my_addr = &saddr;
	peer_addr = &daddr;
#endif
	rdsdebug("accepted family %d tcp %pI6c:%u -> %pI6c:%u\n",
		 sock->sk->sk_family,
		 my_addr, ntohs(inet->inet_sport),
		 peer_addr, ntohs(inet->inet_dport));

#if IS_ENABLED(CONFIG_IPV6)
	/* sk_bound_dev_if is not set if the peer address is not link local
	 * address.  In this case, it happens that mcast_oif is set.  So
	 * just use it.
	 */
	if ((ipv6_addr_type(my_addr) & IPV6_ADDR_LINKLOCAL) &&
	    !(ipv6_addr_type(peer_addr) & IPV6_ADDR_LINKLOCAL)) {
		struct ipv6_pinfo *inet6;

		inet6 = inet6_sk(new_sock->sk);
		dev_if = inet6->mcast_oif;
	} else {
		dev_if = new_sock->sk->sk_bound_dev_if;
	}
#endif

	conn = rds_conn_create(sock_net(sock->sk),
			       my_addr, peer_addr,
			       &rds_tcp_transport, GFP_KERNEL, dev_if);

	if (IS_ERR(conn)) {
		ret = PTR_ERR(conn);
		goto out;
	}
	/* An incoming SYN request came in, and TCP just accepted it.
	 *
	 * If the client reboots, this conn will need to be cleaned up.
	 * rds_tcp_state_change() will do that cleanup
	 */
	rs_tcp = rds_tcp_accept_one_path(conn);
	if (!rs_tcp)
		goto rst_nsk;
	mutex_lock(&rs_tcp->t_conn_path_lock);
	cp = rs_tcp->t_cpath;
	conn_state = rds_conn_path_state(cp);
	WARN_ON(conn_state == RDS_CONN_UP);
	if (conn_state != RDS_CONN_CONNECTING && conn_state != RDS_CONN_ERROR)
		goto rst_nsk;
	if (rs_tcp->t_sock) {
		/* Duelling SYN has been handled in rds_tcp_accept_one() */
		rds_tcp_reset_callbacks(new_sock, cp);
		/* rds_connect_path_complete() marks RDS_CONN_UP */
		rds_connect_path_complete(cp, RDS_CONN_RESETTING);
	} else {
		rds_tcp_set_callbacks(new_sock, cp);
		rds_connect_path_complete(cp, RDS_CONN_CONNECTING);
	}
	new_sock = NULL;
	ret = 0;
	if (conn->c_npaths == 0)
		rds_send_ping(cp->cp_conn, cp->cp_index);
	goto out;
rst_nsk:
	/* reset the newly returned accept sock and bail.
	 * It is safe to set linger on new_sock because the RDS connection
	 * has not been brought up on new_sock, so no RDS-level data could
	 * be pending on it. By setting linger, we achieve the side-effect
	 * of avoiding TIME_WAIT state on new_sock.
	 */
	rds_tcp_set_linger(new_sock);
	kernel_sock_shutdown(new_sock, SHUT_RDWR);
	ret = 0;
out:
	if (rs_tcp)
		mutex_unlock(&rs_tcp->t_conn_path_lock);
	if (new_sock)
		sock_release(new_sock);
	return ret;
}

void rds_tcp_listen_data_ready(struct sock *sk)
{
	void (*ready)(struct sock *sk);

	rdsdebug("listen data ready sk %p\n", sk);

	read_lock_bh(&sk->sk_callback_lock);
	ready = sk->sk_user_data;
	if (!ready) { /* check for teardown race */
		ready = sk->sk_data_ready;
		goto out;
	}

	/*
	 * ->sk_data_ready is also called for a newly established child socket
	 * before it has been accepted and the accepter has set up their
	 * data_ready.. we only want to queue listen work for our listening
	 * socket
	 *
	 * (*ready)() may be null if we are racing with netns delete, and
	 * the listen socket is being torn down.
	 */
	if (sk->sk_state == TCP_LISTEN)
		rds_tcp_accept_work(sk);
	else
		ready = rds_tcp_listen_sock_def_readable(sock_net(sk));

out:
	read_unlock_bh(&sk->sk_callback_lock);
	if (ready)
		ready(sk);
}

struct socket *rds_tcp_listen_init(struct net *net, bool isv6)
{
	struct socket *sock = NULL;
	struct sockaddr_storage ss;
	struct sockaddr_in6 *sin6;
	struct sockaddr_in *sin;
	int addr_len;
	int ret;

	ret = sock_create_kern(net, isv6 ? PF_INET6 : PF_INET, SOCK_STREAM,
			       IPPROTO_TCP, &sock);
	if (ret < 0) {
		rdsdebug("could not create %s listener socket: %d\n",
			 isv6 ? "IPv6" : "IPv4", ret);
		goto out;
	}

	sock->sk->sk_reuse = SK_CAN_REUSE;
	rds_tcp_nonagle(sock);

	write_lock_bh(&sock->sk->sk_callback_lock);
	sock->sk->sk_user_data = sock->sk->sk_data_ready;
	sock->sk->sk_data_ready = rds_tcp_listen_data_ready;
	write_unlock_bh(&sock->sk->sk_callback_lock);

	if (isv6) {
		sin6 = (struct sockaddr_in6 *)&ss;
		sin6->sin6_family = PF_INET6;
		sin6->sin6_addr = in6addr_any;
		sin6->sin6_port = (__force u16)htons(RDS_TCP_PORT);
		sin6->sin6_scope_id = 0;
		sin6->sin6_flowinfo = 0;
		addr_len = sizeof(*sin6);
	} else {
		sin = (struct sockaddr_in *)&ss;
		sin->sin_family = PF_INET;
		sin->sin_addr.s_addr = INADDR_ANY;
		sin->sin_port = (__force u16)htons(RDS_TCP_PORT);
		addr_len = sizeof(*sin);
	}

	ret = sock->ops->bind(sock, (struct sockaddr *)&ss, addr_len);
	if (ret < 0) {
		rdsdebug("could not bind %s listener socket: %d\n",
			 isv6 ? "IPv6" : "IPv4", ret);
		goto out;
	}

	ret = sock->ops->listen(sock, 64);
	if (ret < 0)
		goto out;

	return sock;
out:
	if (sock)
		sock_release(sock);
	return NULL;
}

void rds_tcp_listen_stop(struct socket *sock, struct work_struct *acceptor)
{
	struct sock *sk;

	if (!sock)
		return;

	sk = sock->sk;

	/* serialize with and prevent further callbacks */
	lock_sock(sk);
	write_lock_bh(&sk->sk_callback_lock);
	if (sk->sk_user_data) {
		sk->sk_data_ready = sk->sk_user_data;
		sk->sk_user_data = NULL;
	}
	write_unlock_bh(&sk->sk_callback_lock);
	release_sock(sk);

	/* wait for accepts to stop and close the socket */
	flush_workqueue(rds_wq);
	flush_work(acceptor);
	sock_release(sock);
}<|MERGE_RESOLUTION|>--- conflicted
+++ resolved
@@ -1,9 +1,5 @@
 /*
-<<<<<<< HEAD
- * Copyright (c) 2006, 2018 Oracle.  All rights reserved.
-=======
  * Copyright (c) 2006, 2018 Oracle and/or its affiliates. All rights reserved.
->>>>>>> e021bb4f
  *
  * This software is available to you under a choice of one of two
  * licenses.  You may choose to be licensed under the terms of the GNU
