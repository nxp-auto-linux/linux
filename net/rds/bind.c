--- conflicted
+++ resolved
@@ -75,21 +75,12 @@
 	u8 key[RDS_BOUND_KEY_LEN];
 	struct rds_sock *rs;
 
-<<<<<<< HEAD
-	rcu_read_lock();
-	rs = rhashtable_lookup(&bind_hash_table, &key, ht_parms);
-	if (rs && !sock_flag(rds_rs_to_sk(rs), SOCK_DEAD))
-		rds_sock_addref(rs);
-	else
-=======
 	__rds_create_bind_key(key, addr, port, scope_id);
 	rcu_read_lock();
 	rs = rhashtable_lookup(&bind_hash_table, key, ht_parms);
 	if (rs && (sock_flag(rds_rs_to_sk(rs), SOCK_DEAD) ||
 		   !refcount_inc_not_zero(&rds_rs_to_sk(rs)->sk_refcnt)))
->>>>>>> e021bb4f
 		rs = NULL;
-	rcu_read_unlock();
 
 	rcu_read_unlock();
 
@@ -144,11 +135,7 @@
 				 rs, addr, (int)ntohs(*port));
 			break;
 		} else {
-<<<<<<< HEAD
-			rs->rs_bound_addr = 0;
-=======
 			rs->rs_bound_addr = in6addr_any;
->>>>>>> e021bb4f
 			rds_sock_put(rs);
 			ret = -ENOMEM;
 			break;
@@ -251,11 +238,7 @@
 	}
 
 	sock_set_flag(sk, SOCK_RCU_FREE);
-<<<<<<< HEAD
-	ret = rds_add_bound(rs, sin->sin_addr.s_addr, &sin->sin_port);
-=======
 	ret = rds_add_bound(rs, binding_addr, &port, scope_id);
->>>>>>> e021bb4f
 	if (ret)
 		goto out;
 
