--- conflicted
+++ resolved
@@ -250,8 +250,5 @@
 	.inc_free		= rds_loop_inc_free,
 	.t_name			= "loopback",
 	.t_type			= RDS_TRANS_LOOP,
-<<<<<<< HEAD
-=======
 	.t_unloading		= rds_loop_is_unloading,
->>>>>>> e021bb4f
 };