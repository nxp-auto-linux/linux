/*
 * Copyright (c) 2007, 2017 Oracle and/or its affiliates. All rights reserved.
 *
 * This software is available to you under a choice of one of two
 * licenses.  You may choose to be licensed under the terms of the GNU
 * General Public License (GPL) Version 2, available from the file
 * COPYING in the main directory of this source tree, or the
 * OpenIB.org BSD license below:
 *
 *     Redistribution and use in source and binary forms, with or
 *     without modification, are permitted provided that the following
 *     conditions are met:
 *
 *      - Redistributions of source code must retain the above
 *        copyright notice, this list of conditions and the following
 *        disclaimer.
 *
 *      - Redistributions in binary form must reproduce the above
 *        copyright notice, this list of conditions and the following
 *        disclaimer in the documentation and/or other materials
 *        provided with the distribution.
 *
 * THE SOFTWARE IS PROVIDED "AS IS", WITHOUT WARRANTY OF ANY KIND,
 * EXPRESS OR IMPLIED, INCLUDING BUT NOT LIMITED TO THE WARRANTIES OF
 * MERCHANTABILITY, FITNESS FOR A PARTICULAR PURPOSE AND
 * NONINFRINGEMENT. IN NO EVENT SHALL THE AUTHORS OR COPYRIGHT HOLDERS
 * BE LIABLE FOR ANY CLAIM, DAMAGES OR OTHER LIABILITY, WHETHER IN AN
 * ACTION OF CONTRACT, TORT OR OTHERWISE, ARISING FROM, OUT OF OR IN
 * CONNECTION WITH THE SOFTWARE OR THE USE OR OTHER DEALINGS IN THE
 * SOFTWARE.
 *
 */
#include <linux/pagemap.h>
#include <linux/slab.h>
#include <linux/rbtree.h>
#include <linux/dma-mapping.h> /* for DMA_*_DEVICE */

#include "rds.h"

/*
 * XXX
 *  - build with sparse
 *  - should we detect duplicate keys on a socket?  hmm.
 *  - an rdma is an mlock, apply rlimit?
 */

/*
 * get the number of pages by looking at the page indices that the start and
 * end addresses fall in.
 *
 * Returns 0 if the vec is invalid.  It is invalid if the number of bytes
 * causes the address to wrap or overflows an unsigned int.  This comes
 * from being stored in the 'length' member of 'struct scatterlist'.
 */
static unsigned int rds_pages_in_vec(struct rds_iovec *vec)
{
	if ((vec->addr + vec->bytes <= vec->addr) ||
	    (vec->bytes > (u64)UINT_MAX))
		return 0;

	return ((vec->addr + vec->bytes + PAGE_SIZE - 1) >> PAGE_SHIFT) -
		(vec->addr >> PAGE_SHIFT);
}

static struct rds_mr *rds_mr_tree_walk(struct rb_root *root, u64 key,
				       struct rds_mr *insert)
{
	struct rb_node **p = &root->rb_node;
	struct rb_node *parent = NULL;
	struct rds_mr *mr;

	while (*p) {
		parent = *p;
		mr = rb_entry(parent, struct rds_mr, r_rb_node);

		if (key < mr->r_key)
			p = &(*p)->rb_left;
		else if (key > mr->r_key)
			p = &(*p)->rb_right;
		else
			return mr;
	}

	if (insert) {
		rb_link_node(&insert->r_rb_node, parent, p);
		rb_insert_color(&insert->r_rb_node, root);
		refcount_inc(&insert->r_refcount);
	}
	return NULL;
}

/*
 * Destroy the transport-specific part of a MR.
 */
static void rds_destroy_mr(struct rds_mr *mr)
{
	struct rds_sock *rs = mr->r_sock;
	void *trans_private = NULL;
	unsigned long flags;

	rdsdebug("RDS: destroy mr key is %x refcnt %u\n",
			mr->r_key, refcount_read(&mr->r_refcount));

	if (test_and_set_bit(RDS_MR_DEAD, &mr->r_state))
		return;

	spin_lock_irqsave(&rs->rs_rdma_lock, flags);
	if (!RB_EMPTY_NODE(&mr->r_rb_node))
		rb_erase(&mr->r_rb_node, &rs->rs_rdma_keys);
	trans_private = mr->r_trans_private;
	mr->r_trans_private = NULL;
	spin_unlock_irqrestore(&rs->rs_rdma_lock, flags);

	if (trans_private)
		mr->r_trans->free_mr(trans_private, mr->r_invalidate);
}

void __rds_put_mr_final(struct rds_mr *mr)
{
	rds_destroy_mr(mr);
	kfree(mr);
}

/*
 * By the time this is called we can't have any more ioctls called on
 * the socket so we don't need to worry about racing with others.
 */
void rds_rdma_drop_keys(struct rds_sock *rs)
{
	struct rds_mr *mr;
	struct rb_node *node;
	unsigned long flags;

	/* Release any MRs associated with this socket */
	spin_lock_irqsave(&rs->rs_rdma_lock, flags);
	while ((node = rb_first(&rs->rs_rdma_keys))) {
		mr = rb_entry(node, struct rds_mr, r_rb_node);
		if (mr->r_trans == rs->rs_transport)
			mr->r_invalidate = 0;
		rb_erase(&mr->r_rb_node, &rs->rs_rdma_keys);
		RB_CLEAR_NODE(&mr->r_rb_node);
		spin_unlock_irqrestore(&rs->rs_rdma_lock, flags);
		rds_destroy_mr(mr);
		rds_mr_put(mr);
		spin_lock_irqsave(&rs->rs_rdma_lock, flags);
	}
	spin_unlock_irqrestore(&rs->rs_rdma_lock, flags);

	if (rs->rs_transport && rs->rs_transport->flush_mrs)
		rs->rs_transport->flush_mrs();
}

/*
 * Helper function to pin user pages.
 */
static int rds_pin_pages(unsigned long user_addr, unsigned int nr_pages,
			struct page **pages, int write)
{
	int ret;

	ret = get_user_pages_fast(user_addr, nr_pages, write, pages);

	if (ret >= 0 && ret < nr_pages) {
		while (ret--)
			put_page(pages[ret]);
		ret = -EFAULT;
	}

	return ret;
}

static int __rds_rdma_map(struct rds_sock *rs, struct rds_get_mr_args *args,
			  u64 *cookie_ret, struct rds_mr **mr_ret,
			  struct rds_conn_path *cp)
{
	struct rds_mr *mr = NULL, *found;
	unsigned int nr_pages;
	struct page **pages = NULL;
	struct scatterlist *sg;
	void *trans_private;
	unsigned long flags;
	rds_rdma_cookie_t cookie;
	unsigned int nents;
	long i;
	int ret;

<<<<<<< HEAD
	if (rs->rs_bound_addr == 0 || !rs->rs_transport) {
=======
	if (ipv6_addr_any(&rs->rs_bound_addr) || !rs->rs_transport) {
>>>>>>> e021bb4f
		ret = -ENOTCONN; /* XXX not a great errno */
		goto out;
	}

	if (!rs->rs_transport->get_mr) {
		ret = -EOPNOTSUPP;
		goto out;
	}

	nr_pages = rds_pages_in_vec(&args->vec);
	if (nr_pages == 0) {
		ret = -EINVAL;
		goto out;
	}

	/* Restrict the size of mr irrespective of underlying transport
	 * To account for unaligned mr regions, subtract one from nr_pages
	 */
	if ((nr_pages - 1) > (RDS_MAX_MSG_SIZE >> PAGE_SHIFT)) {
		ret = -EMSGSIZE;
		goto out;
	}

	rdsdebug("RDS: get_mr addr %llx len %llu nr_pages %u\n",
		args->vec.addr, args->vec.bytes, nr_pages);

	/* XXX clamp nr_pages to limit the size of this alloc? */
	pages = kcalloc(nr_pages, sizeof(struct page *), GFP_KERNEL);
	if (!pages) {
		ret = -ENOMEM;
		goto out;
	}

	mr = kzalloc(sizeof(struct rds_mr), GFP_KERNEL);
	if (!mr) {
		ret = -ENOMEM;
		goto out;
	}

	refcount_set(&mr->r_refcount, 1);
	RB_CLEAR_NODE(&mr->r_rb_node);
	mr->r_trans = rs->rs_transport;
	mr->r_sock = rs;

	if (args->flags & RDS_RDMA_USE_ONCE)
		mr->r_use_once = 1;
	if (args->flags & RDS_RDMA_INVALIDATE)
		mr->r_invalidate = 1;
	if (args->flags & RDS_RDMA_READWRITE)
		mr->r_write = 1;

	/*
	 * Pin the pages that make up the user buffer and transfer the page
	 * pointers to the mr's sg array.  We check to see if we've mapped
	 * the whole region after transferring the partial page references
	 * to the sg array so that we can have one page ref cleanup path.
	 *
	 * For now we have no flag that tells us whether the mapping is
	 * r/o or r/w. We need to assume r/w, or we'll do a lot of RDMA to
	 * the zero page.
	 */
	ret = rds_pin_pages(args->vec.addr, nr_pages, pages, 1);
	if (ret < 0)
		goto out;

	nents = ret;
	sg = kcalloc(nents, sizeof(*sg), GFP_KERNEL);
	if (!sg) {
		ret = -ENOMEM;
		goto out;
	}
	WARN_ON(!nents);
	sg_init_table(sg, nents);

	/* Stick all pages into the scatterlist */
	for (i = 0 ; i < nents; i++)
		sg_set_page(&sg[i], pages[i], PAGE_SIZE, 0);

	rdsdebug("RDS: trans_private nents is %u\n", nents);

	/* Obtain a transport specific MR. If this succeeds, the
	 * s/g list is now owned by the MR.
	 * Note that dma_map() implies that pending writes are
	 * flushed to RAM, so no dma_sync is needed here. */
	trans_private = rs->rs_transport->get_mr(sg, nents, rs,
						 &mr->r_key,
						 cp ? cp->cp_conn : NULL);

	if (IS_ERR(trans_private)) {
		for (i = 0 ; i < nents; i++)
			put_page(sg_page(&sg[i]));
		kfree(sg);
		ret = PTR_ERR(trans_private);
		goto out;
	}

	mr->r_trans_private = trans_private;

	rdsdebug("RDS: get_mr put_user key is %x cookie_addr %p\n",
	       mr->r_key, (void *)(unsigned long) args->cookie_addr);

	/* The user may pass us an unaligned address, but we can only
	 * map page aligned regions. So we keep the offset, and build
	 * a 64bit cookie containing <R_Key, offset> and pass that
	 * around. */
	cookie = rds_rdma_make_cookie(mr->r_key, args->vec.addr & ~PAGE_MASK);
	if (cookie_ret)
		*cookie_ret = cookie;

	if (args->cookie_addr && put_user(cookie, (u64 __user *)(unsigned long) args->cookie_addr)) {
		ret = -EFAULT;
		goto out;
	}

	/* Inserting the new MR into the rbtree bumps its
	 * reference count. */
	spin_lock_irqsave(&rs->rs_rdma_lock, flags);
	found = rds_mr_tree_walk(&rs->rs_rdma_keys, mr->r_key, mr);
	spin_unlock_irqrestore(&rs->rs_rdma_lock, flags);

	BUG_ON(found && found != mr);

	rdsdebug("RDS: get_mr key is %x\n", mr->r_key);
	if (mr_ret) {
		refcount_inc(&mr->r_refcount);
		*mr_ret = mr;
	}

	ret = 0;
out:
	kfree(pages);
	if (mr)
		rds_mr_put(mr);
	return ret;
}

int rds_get_mr(struct rds_sock *rs, char __user *optval, int optlen)
{
	struct rds_get_mr_args args;

	if (optlen != sizeof(struct rds_get_mr_args))
		return -EINVAL;

	if (copy_from_user(&args, (struct rds_get_mr_args __user *)optval,
			   sizeof(struct rds_get_mr_args)))
		return -EFAULT;

	return __rds_rdma_map(rs, &args, NULL, NULL, NULL);
}

int rds_get_mr_for_dest(struct rds_sock *rs, char __user *optval, int optlen)
{
	struct rds_get_mr_for_dest_args args;
	struct rds_get_mr_args new_args;

	if (optlen != sizeof(struct rds_get_mr_for_dest_args))
		return -EINVAL;

	if (copy_from_user(&args, (struct rds_get_mr_for_dest_args __user *)optval,
			   sizeof(struct rds_get_mr_for_dest_args)))
		return -EFAULT;

	/*
	 * Initially, just behave like get_mr().
	 * TODO: Implement get_mr as wrapper around this
	 *	 and deprecate it.
	 */
	new_args.vec = args.vec;
	new_args.cookie_addr = args.cookie_addr;
	new_args.flags = args.flags;

	return __rds_rdma_map(rs, &new_args, NULL, NULL, NULL);
}

/*
 * Free the MR indicated by the given R_Key
 */
int rds_free_mr(struct rds_sock *rs, char __user *optval, int optlen)
{
	struct rds_free_mr_args args;
	struct rds_mr *mr;
	unsigned long flags;

	if (optlen != sizeof(struct rds_free_mr_args))
		return -EINVAL;

	if (copy_from_user(&args, (struct rds_free_mr_args __user *)optval,
			   sizeof(struct rds_free_mr_args)))
		return -EFAULT;

	/* Special case - a null cookie means flush all unused MRs */
	if (args.cookie == 0) {
		if (!rs->rs_transport || !rs->rs_transport->flush_mrs)
			return -EINVAL;
		rs->rs_transport->flush_mrs();
		return 0;
	}

	/* Look up the MR given its R_key and remove it from the rbtree
	 * so nobody else finds it.
	 * This should also prevent races with rds_rdma_unuse.
	 */
	spin_lock_irqsave(&rs->rs_rdma_lock, flags);
	mr = rds_mr_tree_walk(&rs->rs_rdma_keys, rds_rdma_cookie_key(args.cookie), NULL);
	if (mr) {
		rb_erase(&mr->r_rb_node, &rs->rs_rdma_keys);
		RB_CLEAR_NODE(&mr->r_rb_node);
		if (args.flags & RDS_RDMA_INVALIDATE)
			mr->r_invalidate = 1;
	}
	spin_unlock_irqrestore(&rs->rs_rdma_lock, flags);

	if (!mr)
		return -EINVAL;

	/*
	 * call rds_destroy_mr() ourselves so that we're sure it's done by the time
	 * we return.  If we let rds_mr_put() do it it might not happen until
	 * someone else drops their ref.
	 */
	rds_destroy_mr(mr);
	rds_mr_put(mr);
	return 0;
}

/*
 * This is called when we receive an extension header that
 * tells us this MR was used. It allows us to implement
 * use_once semantics
 */
void rds_rdma_unuse(struct rds_sock *rs, u32 r_key, int force)
{
	struct rds_mr *mr;
	unsigned long flags;
	int zot_me = 0;

	spin_lock_irqsave(&rs->rs_rdma_lock, flags);
	mr = rds_mr_tree_walk(&rs->rs_rdma_keys, r_key, NULL);
	if (!mr) {
		pr_debug("rds: trying to unuse MR with unknown r_key %u!\n",
			 r_key);
		spin_unlock_irqrestore(&rs->rs_rdma_lock, flags);
		return;
	}

	if (mr->r_use_once || force) {
		rb_erase(&mr->r_rb_node, &rs->rs_rdma_keys);
		RB_CLEAR_NODE(&mr->r_rb_node);
		zot_me = 1;
	}
	spin_unlock_irqrestore(&rs->rs_rdma_lock, flags);

	/* May have to issue a dma_sync on this memory region.
	 * Note we could avoid this if the operation was a RDMA READ,
	 * but at this point we can't tell. */
	if (mr->r_trans->sync_mr)
		mr->r_trans->sync_mr(mr->r_trans_private, DMA_FROM_DEVICE);

	/* If the MR was marked as invalidate, this will
	 * trigger an async flush. */
	if (zot_me) {
		rds_destroy_mr(mr);
		rds_mr_put(mr);
	}
}

void rds_rdma_free_op(struct rm_rdma_op *ro)
{
	unsigned int i;

	for (i = 0; i < ro->op_nents; i++) {
		struct page *page = sg_page(&ro->op_sg[i]);

		/* Mark page dirty if it was possibly modified, which
		 * is the case for a RDMA_READ which copies from remote
		 * to local memory */
		if (!ro->op_write) {
			WARN_ON(!page->mapping && irqs_disabled());
			set_page_dirty(page);
		}
		put_page(page);
	}

	kfree(ro->op_notifier);
	ro->op_notifier = NULL;
	ro->op_active = 0;
}

void rds_atomic_free_op(struct rm_atomic_op *ao)
{
	struct page *page = sg_page(ao->op_sg);

	/* Mark page dirty if it was possibly modified, which
	 * is the case for a RDMA_READ which copies from remote
	 * to local memory */
	set_page_dirty(page);
	put_page(page);

	kfree(ao->op_notifier);
	ao->op_notifier = NULL;
	ao->op_active = 0;
}


/*
 * Count the number of pages needed to describe an incoming iovec array.
 */
static int rds_rdma_pages(struct rds_iovec iov[], int nr_iovecs)
{
	int tot_pages = 0;
	unsigned int nr_pages;
	unsigned int i;

	/* figure out the number of pages in the vector */
	for (i = 0; i < nr_iovecs; i++) {
		nr_pages = rds_pages_in_vec(&iov[i]);
		if (nr_pages == 0)
			return -EINVAL;

		tot_pages += nr_pages;

		/*
		 * nr_pages for one entry is limited to (UINT_MAX>>PAGE_SHIFT)+1,
		 * so tot_pages cannot overflow without first going negative.
		 */
		if (tot_pages < 0)
			return -EINVAL;
	}

	return tot_pages;
}

int rds_rdma_extra_size(struct rds_rdma_args *args)
{
	struct rds_iovec vec;
	struct rds_iovec __user *local_vec;
	int tot_pages = 0;
	unsigned int nr_pages;
	unsigned int i;

	local_vec = (struct rds_iovec __user *)(unsigned long) args->local_vec_addr;

	if (args->nr_local == 0)
		return -EINVAL;

	/* figure out the number of pages in the vector */
	for (i = 0; i < args->nr_local; i++) {
		if (copy_from_user(&vec, &local_vec[i],
				   sizeof(struct rds_iovec)))
			return -EFAULT;

		nr_pages = rds_pages_in_vec(&vec);
		if (nr_pages == 0)
			return -EINVAL;

		tot_pages += nr_pages;

		/*
		 * nr_pages for one entry is limited to (UINT_MAX>>PAGE_SHIFT)+1,
		 * so tot_pages cannot overflow without first going negative.
		 */
		if (tot_pages < 0)
			return -EINVAL;
	}

	return tot_pages * sizeof(struct scatterlist);
}

/*
 * The application asks for a RDMA transfer.
 * Extract all arguments and set up the rdma_op
 */
int rds_cmsg_rdma_args(struct rds_sock *rs, struct rds_message *rm,
			  struct cmsghdr *cmsg)
{
	struct rds_rdma_args *args;
	struct rm_rdma_op *op = &rm->rdma;
	int nr_pages;
	unsigned int nr_bytes;
	struct page **pages = NULL;
	struct rds_iovec iovstack[UIO_FASTIOV], *iovs = iovstack;
	int iov_size;
	unsigned int i, j;
	int ret = 0;

	if (cmsg->cmsg_len < CMSG_LEN(sizeof(struct rds_rdma_args))
	    || rm->rdma.op_active)
		return -EINVAL;

	args = CMSG_DATA(cmsg);

	if (ipv6_addr_any(&rs->rs_bound_addr)) {
		ret = -ENOTCONN; /* XXX not a great errno */
		goto out_ret;
	}

	if (args->nr_local > UIO_MAXIOV) {
		ret = -EMSGSIZE;
		goto out_ret;
	}

	/* Check whether to allocate the iovec area */
	iov_size = args->nr_local * sizeof(struct rds_iovec);
	if (args->nr_local > UIO_FASTIOV) {
		iovs = sock_kmalloc(rds_rs_to_sk(rs), iov_size, GFP_KERNEL);
		if (!iovs) {
			ret = -ENOMEM;
			goto out_ret;
		}
	}

	if (copy_from_user(iovs, (struct rds_iovec __user *)(unsigned long) args->local_vec_addr, iov_size)) {
		ret = -EFAULT;
		goto out;
	}

	nr_pages = rds_rdma_pages(iovs, args->nr_local);
	if (nr_pages < 0) {
		ret = -EINVAL;
		goto out;
	}

	pages = kcalloc(nr_pages, sizeof(struct page *), GFP_KERNEL);
	if (!pages) {
		ret = -ENOMEM;
		goto out;
	}

	op->op_write = !!(args->flags & RDS_RDMA_READWRITE);
	op->op_fence = !!(args->flags & RDS_RDMA_FENCE);
	op->op_notify = !!(args->flags & RDS_RDMA_NOTIFY_ME);
	op->op_silent = !!(args->flags & RDS_RDMA_SILENT);
	op->op_active = 1;
	op->op_recverr = rs->rs_recverr;
	WARN_ON(!nr_pages);
	op->op_sg = rds_message_alloc_sgs(rm, nr_pages);
	if (!op->op_sg) {
		ret = -ENOMEM;
		goto out;
	}

	if (op->op_notify || op->op_recverr) {
		/* We allocate an uninitialized notifier here, because
		 * we don't want to do that in the completion handler. We
		 * would have to use GFP_ATOMIC there, and don't want to deal
		 * with failed allocations.
		 */
		op->op_notifier = kmalloc(sizeof(struct rds_notifier), GFP_KERNEL);
		if (!op->op_notifier) {
			ret = -ENOMEM;
			goto out;
		}
		op->op_notifier->n_user_token = args->user_token;
		op->op_notifier->n_status = RDS_RDMA_SUCCESS;

		/* Enable rmda notification on data operation for composite
		 * rds messages and make sure notification is enabled only
		 * for the data operation which follows it so that application
		 * gets notified only after full message gets delivered.
		 */
		if (rm->data.op_sg) {
			rm->rdma.op_notify = 0;
			rm->data.op_notify = !!(args->flags & RDS_RDMA_NOTIFY_ME);
		}
	}

	/* The cookie contains the R_Key of the remote memory region, and
	 * optionally an offset into it. This is how we implement RDMA into
	 * unaligned memory.
	 * When setting up the RDMA, we need to add that offset to the
	 * destination address (which is really an offset into the MR)
	 * FIXME: We may want to move this into ib_rdma.c
	 */
	op->op_rkey = rds_rdma_cookie_key(args->cookie);
	op->op_remote_addr = args->remote_vec.addr + rds_rdma_cookie_offset(args->cookie);

	nr_bytes = 0;

	rdsdebug("RDS: rdma prepare nr_local %llu rva %llx rkey %x\n",
	       (unsigned long long)args->nr_local,
	       (unsigned long long)args->remote_vec.addr,
	       op->op_rkey);

	for (i = 0; i < args->nr_local; i++) {
		struct rds_iovec *iov = &iovs[i];
		/* don't need to check, rds_rdma_pages() verified nr will be +nonzero */
		unsigned int nr = rds_pages_in_vec(iov);

		rs->rs_user_addr = iov->addr;
		rs->rs_user_bytes = iov->bytes;

		/* If it's a WRITE operation, we want to pin the pages for reading.
		 * If it's a READ operation, we need to pin the pages for writing.
		 */
		ret = rds_pin_pages(iov->addr, nr, pages, !op->op_write);
		if (ret < 0)
			goto out;
		else
			ret = 0;

		rdsdebug("RDS: nr_bytes %u nr %u iov->bytes %llu iov->addr %llx\n",
			 nr_bytes, nr, iov->bytes, iov->addr);

		nr_bytes += iov->bytes;

		for (j = 0; j < nr; j++) {
			unsigned int offset = iov->addr & ~PAGE_MASK;
			struct scatterlist *sg;

			sg = &op->op_sg[op->op_nents + j];
			sg_set_page(sg, pages[j],
					min_t(unsigned int, iov->bytes, PAGE_SIZE - offset),
					offset);

			rdsdebug("RDS: sg->offset %x sg->len %x iov->addr %llx iov->bytes %llu\n",
			       sg->offset, sg->length, iov->addr, iov->bytes);

			iov->addr += sg->length;
			iov->bytes -= sg->length;
		}

		op->op_nents += nr;
	}

	if (nr_bytes > args->remote_vec.bytes) {
		rdsdebug("RDS nr_bytes %u remote_bytes %u do not match\n",
				nr_bytes,
				(unsigned int) args->remote_vec.bytes);
		ret = -EINVAL;
		goto out;
	}
	op->op_bytes = nr_bytes;

out:
	if (iovs != iovstack)
		sock_kfree_s(rds_rs_to_sk(rs), iovs, iov_size);
	kfree(pages);
out_ret:
	if (ret)
		rds_rdma_free_op(op);
	else
		rds_stats_inc(s_send_rdma);

	return ret;
}

/*
 * The application wants us to pass an RDMA destination (aka MR)
 * to the remote
 */
int rds_cmsg_rdma_dest(struct rds_sock *rs, struct rds_message *rm,
			  struct cmsghdr *cmsg)
{
	unsigned long flags;
	struct rds_mr *mr;
	u32 r_key;
	int err = 0;

	if (cmsg->cmsg_len < CMSG_LEN(sizeof(rds_rdma_cookie_t)) ||
	    rm->m_rdma_cookie != 0)
		return -EINVAL;

	memcpy(&rm->m_rdma_cookie, CMSG_DATA(cmsg), sizeof(rm->m_rdma_cookie));

	/* We are reusing a previously mapped MR here. Most likely, the
	 * application has written to the buffer, so we need to explicitly
	 * flush those writes to RAM. Otherwise the HCA may not see them
	 * when doing a DMA from that buffer.
	 */
	r_key = rds_rdma_cookie_key(rm->m_rdma_cookie);

	spin_lock_irqsave(&rs->rs_rdma_lock, flags);
	mr = rds_mr_tree_walk(&rs->rs_rdma_keys, r_key, NULL);
	if (!mr)
		err = -EINVAL;	/* invalid r_key */
	else
		refcount_inc(&mr->r_refcount);
	spin_unlock_irqrestore(&rs->rs_rdma_lock, flags);

	if (mr) {
		mr->r_trans->sync_mr(mr->r_trans_private, DMA_TO_DEVICE);
		rm->rdma.op_rdma_mr = mr;
	}
	return err;
}

/*
 * The application passes us an address range it wants to enable RDMA
 * to/from. We map the area, and save the <R_Key,offset> pair
 * in rm->m_rdma_cookie. This causes it to be sent along to the peer
 * in an extension header.
 */
int rds_cmsg_rdma_map(struct rds_sock *rs, struct rds_message *rm,
			  struct cmsghdr *cmsg)
{
	if (cmsg->cmsg_len < CMSG_LEN(sizeof(struct rds_get_mr_args)) ||
	    rm->m_rdma_cookie != 0)
		return -EINVAL;

	return __rds_rdma_map(rs, CMSG_DATA(cmsg), &rm->m_rdma_cookie,
			      &rm->rdma.op_rdma_mr, rm->m_conn_path);
}

/*
 * Fill in rds_message for an atomic request.
 */
int rds_cmsg_atomic(struct rds_sock *rs, struct rds_message *rm,
		    struct cmsghdr *cmsg)
{
	struct page *page = NULL;
	struct rds_atomic_args *args;
	int ret = 0;

	if (cmsg->cmsg_len < CMSG_LEN(sizeof(struct rds_atomic_args))
	 || rm->atomic.op_active)
		return -EINVAL;

	args = CMSG_DATA(cmsg);

	/* Nonmasked & masked cmsg ops converted to masked hw ops */
	switch (cmsg->cmsg_type) {
	case RDS_CMSG_ATOMIC_FADD:
		rm->atomic.op_type = RDS_ATOMIC_TYPE_FADD;
		rm->atomic.op_m_fadd.add = args->fadd.add;
		rm->atomic.op_m_fadd.nocarry_mask = 0;
		break;
	case RDS_CMSG_MASKED_ATOMIC_FADD:
		rm->atomic.op_type = RDS_ATOMIC_TYPE_FADD;
		rm->atomic.op_m_fadd.add = args->m_fadd.add;
		rm->atomic.op_m_fadd.nocarry_mask = args->m_fadd.nocarry_mask;
		break;
	case RDS_CMSG_ATOMIC_CSWP:
		rm->atomic.op_type = RDS_ATOMIC_TYPE_CSWP;
		rm->atomic.op_m_cswp.compare = args->cswp.compare;
		rm->atomic.op_m_cswp.swap = args->cswp.swap;
		rm->atomic.op_m_cswp.compare_mask = ~0;
		rm->atomic.op_m_cswp.swap_mask = ~0;
		break;
	case RDS_CMSG_MASKED_ATOMIC_CSWP:
		rm->atomic.op_type = RDS_ATOMIC_TYPE_CSWP;
		rm->atomic.op_m_cswp.compare = args->m_cswp.compare;
		rm->atomic.op_m_cswp.swap = args->m_cswp.swap;
		rm->atomic.op_m_cswp.compare_mask = args->m_cswp.compare_mask;
		rm->atomic.op_m_cswp.swap_mask = args->m_cswp.swap_mask;
		break;
	default:
		BUG(); /* should never happen */
	}

	rm->atomic.op_notify = !!(args->flags & RDS_RDMA_NOTIFY_ME);
	rm->atomic.op_silent = !!(args->flags & RDS_RDMA_SILENT);
	rm->atomic.op_active = 1;
	rm->atomic.op_recverr = rs->rs_recverr;
	rm->atomic.op_sg = rds_message_alloc_sgs(rm, 1);
	if (!rm->atomic.op_sg) {
		ret = -ENOMEM;
		goto err;
	}

	/* verify 8 byte-aligned */
	if (args->local_addr & 0x7) {
		ret = -EFAULT;
		goto err;
	}

	ret = rds_pin_pages(args->local_addr, 1, &page, 1);
	if (ret != 1)
		goto err;
	ret = 0;

	sg_set_page(rm->atomic.op_sg, page, 8, offset_in_page(args->local_addr));

	if (rm->atomic.op_notify || rm->atomic.op_recverr) {
		/* We allocate an uninitialized notifier here, because
		 * we don't want to do that in the completion handler. We
		 * would have to use GFP_ATOMIC there, and don't want to deal
		 * with failed allocations.
		 */
		rm->atomic.op_notifier = kmalloc(sizeof(*rm->atomic.op_notifier), GFP_KERNEL);
		if (!rm->atomic.op_notifier) {
			ret = -ENOMEM;
			goto err;
		}

		rm->atomic.op_notifier->n_user_token = args->user_token;
		rm->atomic.op_notifier->n_status = RDS_RDMA_SUCCESS;
	}

	rm->atomic.op_rkey = rds_rdma_cookie_key(args->cookie);
	rm->atomic.op_remote_addr = args->remote_addr + rds_rdma_cookie_offset(args->cookie);

	return ret;
err:
	if (page)
		put_page(page);
	rm->atomic.op_active = 0;
	kfree(rm->atomic.op_notifier);

	return ret;
}<|MERGE_RESOLUTION|>--- conflicted
+++ resolved
@@ -184,11 +184,7 @@
 	long i;
 	int ret;
 
-<<<<<<< HEAD
-	if (rs->rs_bound_addr == 0 || !rs->rs_transport) {
-=======
 	if (ipv6_addr_any(&rs->rs_bound_addr) || !rs->rs_transport) {
->>>>>>> e021bb4f
 		ret = -ENOTCONN; /* XXX not a great errno */
 		goto out;
 	}
