--- conflicted
+++ resolved
@@ -1024,12 +1024,6 @@
 		 * used.  But if we are interrupted, we have to use the zero
 		 * c_path in case the connection ends up being non-MP capable.
 		 */
-<<<<<<< HEAD
-		if (conn->c_npaths == 0)
-			if (wait_event_interruptible(conn->c_hs_waitq,
-						     conn->c_npaths != 0))
-				hash = 0;
-=======
 		if (conn->c_npaths == 0) {
 			/* Cannot wait for the connection be made, so just use
 			 * the base c_path.
@@ -1040,7 +1034,6 @@
 						     conn->c_npaths != 0))
 				hash = 0;
 		}
->>>>>>> e021bb4f
 		if (conn->c_npaths == 1)
 			hash = 0;
 	}
