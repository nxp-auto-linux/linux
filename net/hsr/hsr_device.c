--- conflicted
+++ resolved
@@ -480,11 +480,7 @@
 
 	res = hsr_add_port(hsr, hsr_dev, HSR_PT_MASTER);
 	if (res)
-<<<<<<< HEAD
-		goto err_add_port;
-=======
 		goto err_add_master;
->>>>>>> fa578e9d
 
 	res = register_netdevice(hsr_dev);
 	if (res)
@@ -508,13 +504,8 @@
 err_unregister:
 	list_for_each_entry_safe(port, tmp, &hsr->ports, port_list)
 		hsr_del_port(port);
-<<<<<<< HEAD
-err_add_port:
-	hsr_del_node(&hsr->self_node_db);
-=======
 err_add_master:
 	hsr_del_self_node(hsr);
->>>>>>> fa578e9d
 
 	return res;
 }