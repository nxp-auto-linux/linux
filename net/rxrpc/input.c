/* RxRPC packet reception
 *
 * Copyright (C) 2007, 2016 Red Hat, Inc. All Rights Reserved.
 * Written by David Howells (dhowells@redhat.com)
 *
 * This program is free software; you can redistribute it and/or
 * modify it under the terms of the GNU General Public License
 * as published by the Free Software Foundation; either version
 * 2 of the License, or (at your option) any later version.
 */

#define pr_fmt(fmt) KBUILD_MODNAME ": " fmt

#include <linux/module.h>
#include <linux/net.h>
#include <linux/skbuff.h>
#include <linux/errqueue.h>
#include <linux/udp.h>
#include <linux/in.h>
#include <linux/in6.h>
#include <linux/icmp.h>
#include <linux/gfp.h>
#include <net/sock.h>
#include <net/af_rxrpc.h>
#include <net/ip.h>
#include <net/udp.h>
#include <net/net_namespace.h>
#include "ar-internal.h"

static void rxrpc_proto_abort(const char *why,
			      struct rxrpc_call *call, rxrpc_seq_t seq)
{
	if (rxrpc_abort_call(why, call, seq, RX_PROTOCOL_ERROR, -EBADMSG)) {
		set_bit(RXRPC_CALL_EV_ABORT, &call->events);
		rxrpc_queue_call(call);
	}
}

/*
 * Do TCP-style congestion management [RFC 5681].
 */
static void rxrpc_congestion_management(struct rxrpc_call *call,
					struct sk_buff *skb,
					struct rxrpc_ack_summary *summary,
					rxrpc_serial_t acked_serial)
{
	enum rxrpc_congest_change change = rxrpc_cong_no_change;
	unsigned int cumulative_acks = call->cong_cumul_acks;
	unsigned int cwnd = call->cong_cwnd;
	bool resend = false;

	summary->flight_size =
		(call->tx_top - call->tx_hard_ack) - summary->nr_acks;

	if (test_and_clear_bit(RXRPC_CALL_RETRANS_TIMEOUT, &call->flags)) {
		summary->retrans_timeo = true;
		call->cong_ssthresh = max_t(unsigned int,
					    summary->flight_size / 2, 2);
		cwnd = 1;
		if (cwnd >= call->cong_ssthresh &&
		    call->cong_mode == RXRPC_CALL_SLOW_START) {
			call->cong_mode = RXRPC_CALL_CONGEST_AVOIDANCE;
			call->cong_tstamp = skb->tstamp;
			cumulative_acks = 0;
		}
	}

	cumulative_acks += summary->nr_new_acks;
	cumulative_acks += summary->nr_rot_new_acks;
	if (cumulative_acks > 255)
		cumulative_acks = 255;

	summary->mode = call->cong_mode;
	summary->cwnd = call->cong_cwnd;
	summary->ssthresh = call->cong_ssthresh;
	summary->cumulative_acks = cumulative_acks;
	summary->dup_acks = call->cong_dup_acks;

	switch (call->cong_mode) {
	case RXRPC_CALL_SLOW_START:
		if (summary->nr_nacks > 0)
			goto packet_loss_detected;
		if (summary->cumulative_acks > 0)
			cwnd += 1;
		if (cwnd >= call->cong_ssthresh) {
			call->cong_mode = RXRPC_CALL_CONGEST_AVOIDANCE;
			call->cong_tstamp = skb->tstamp;
		}
		goto out;

	case RXRPC_CALL_CONGEST_AVOIDANCE:
		if (summary->nr_nacks > 0)
			goto packet_loss_detected;

		/* We analyse the number of packets that get ACK'd per RTT
		 * period and increase the window if we managed to fill it.
		 */
		if (call->peer->rtt_usage == 0)
			goto out;
		if (ktime_before(skb->tstamp,
				 ktime_add_ns(call->cong_tstamp,
					      call->peer->rtt)))
			goto out_no_clear_ca;
		change = rxrpc_cong_rtt_window_end;
		call->cong_tstamp = skb->tstamp;
		if (cumulative_acks >= cwnd)
			cwnd++;
		goto out;

	case RXRPC_CALL_PACKET_LOSS:
		if (summary->nr_nacks == 0)
			goto resume_normality;

		if (summary->new_low_nack) {
			change = rxrpc_cong_new_low_nack;
			call->cong_dup_acks = 1;
			if (call->cong_extra > 1)
				call->cong_extra = 1;
			goto send_extra_data;
		}

		call->cong_dup_acks++;
		if (call->cong_dup_acks < 3)
			goto send_extra_data;

		change = rxrpc_cong_begin_retransmission;
		call->cong_mode = RXRPC_CALL_FAST_RETRANSMIT;
		call->cong_ssthresh = max_t(unsigned int,
					    summary->flight_size / 2, 2);
		cwnd = call->cong_ssthresh + 3;
		call->cong_extra = 0;
		call->cong_dup_acks = 0;
		resend = true;
		goto out;

	case RXRPC_CALL_FAST_RETRANSMIT:
		if (!summary->new_low_nack) {
			if (summary->nr_new_acks == 0)
				cwnd += 1;
			call->cong_dup_acks++;
			if (call->cong_dup_acks == 2) {
				change = rxrpc_cong_retransmit_again;
				call->cong_dup_acks = 0;
				resend = true;
			}
		} else {
			change = rxrpc_cong_progress;
			cwnd = call->cong_ssthresh;
			if (summary->nr_nacks == 0)
				goto resume_normality;
		}
		goto out;

	default:
		BUG();
		goto out;
	}

resume_normality:
	change = rxrpc_cong_cleared_nacks;
	call->cong_dup_acks = 0;
	call->cong_extra = 0;
	call->cong_tstamp = skb->tstamp;
	if (cwnd < call->cong_ssthresh)
		call->cong_mode = RXRPC_CALL_SLOW_START;
	else
		call->cong_mode = RXRPC_CALL_CONGEST_AVOIDANCE;
out:
	cumulative_acks = 0;
out_no_clear_ca:
	if (cwnd >= RXRPC_RXTX_BUFF_SIZE - 1)
		cwnd = RXRPC_RXTX_BUFF_SIZE - 1;
	call->cong_cwnd = cwnd;
	call->cong_cumul_acks = cumulative_acks;
	trace_rxrpc_congest(call, summary, acked_serial, change);
	if (resend && !test_and_set_bit(RXRPC_CALL_EV_RESEND, &call->events))
		rxrpc_queue_call(call);
	return;

packet_loss_detected:
	change = rxrpc_cong_saw_nack;
	call->cong_mode = RXRPC_CALL_PACKET_LOSS;
	call->cong_dup_acks = 0;
	goto send_extra_data;

send_extra_data:
	/* Send some previously unsent DATA if we have some to advance the ACK
	 * state.
	 */
	if (call->rxtx_annotations[call->tx_top & RXRPC_RXTX_BUFF_MASK] &
	    RXRPC_TX_ANNO_LAST ||
	    summary->nr_acks != call->tx_top - call->tx_hard_ack) {
		call->cong_extra++;
		wake_up(&call->waitq);
	}
	goto out_no_clear_ca;
}

/*
 * Ping the other end to fill our RTT cache and to retrieve the rwind
 * and MTU parameters.
 */
static void rxrpc_send_ping(struct rxrpc_call *call, struct sk_buff *skb,
			    int skew)
{
	struct rxrpc_skb_priv *sp = rxrpc_skb(skb);
	ktime_t now = skb->tstamp;

	if (call->peer->rtt_usage < 3 ||
	    ktime_before(ktime_add_ms(call->peer->rtt_last_req, 1000), now))
		rxrpc_propose_ACK(call, RXRPC_ACK_PING, skew, sp->hdr.serial,
				  true, true,
				  rxrpc_propose_ack_ping_for_params);
}

/*
 * Apply a hard ACK by advancing the Tx window.
 */
static bool rxrpc_rotate_tx_window(struct rxrpc_call *call, rxrpc_seq_t to,
				   struct rxrpc_ack_summary *summary)
{
	struct sk_buff *skb, *list = NULL;
	bool rot_last = false;
	int ix;
	u8 annotation;

	if (call->acks_lowest_nak == call->tx_hard_ack) {
		call->acks_lowest_nak = to;
	} else if (before_eq(call->acks_lowest_nak, to)) {
		summary->new_low_nack = true;
		call->acks_lowest_nak = to;
	}

	spin_lock(&call->lock);

	while (before(call->tx_hard_ack, to)) {
		call->tx_hard_ack++;
		ix = call->tx_hard_ack & RXRPC_RXTX_BUFF_MASK;
		skb = call->rxtx_buffer[ix];
		annotation = call->rxtx_annotations[ix];
		rxrpc_see_skb(skb, rxrpc_skb_tx_rotated);
		call->rxtx_buffer[ix] = NULL;
		call->rxtx_annotations[ix] = 0;
		skb->next = list;
		list = skb;

		if (annotation & RXRPC_TX_ANNO_LAST) {
			set_bit(RXRPC_CALL_TX_LAST, &call->flags);
			rot_last = true;
		}
		if ((annotation & RXRPC_TX_ANNO_MASK) != RXRPC_TX_ANNO_ACK)
			summary->nr_rot_new_acks++;
	}

	spin_unlock(&call->lock);

	trace_rxrpc_transmit(call, (rot_last ?
				    rxrpc_transmit_rotate_last :
				    rxrpc_transmit_rotate));
	wake_up(&call->waitq);

	while (list) {
		skb = list;
		list = skb->next;
		skb->next = NULL;
		rxrpc_free_skb(skb, rxrpc_skb_tx_freed);
	}

	return rot_last;
}

/*
 * End the transmission phase of a call.
 *
 * This occurs when we get an ACKALL packet, the first DATA packet of a reply,
 * or a final ACK packet.
 */
static bool rxrpc_end_tx_phase(struct rxrpc_call *call, bool reply_begun,
			       const char *abort_why)
{
	unsigned int state;

	ASSERT(test_bit(RXRPC_CALL_TX_LAST, &call->flags));

	write_lock(&call->state_lock);

	state = call->state;
	switch (state) {
	case RXRPC_CALL_CLIENT_SEND_REQUEST:
	case RXRPC_CALL_CLIENT_AWAIT_REPLY:
		if (reply_begun)
			call->state = state = RXRPC_CALL_CLIENT_RECV_REPLY;
		else
			call->state = state = RXRPC_CALL_CLIENT_AWAIT_REPLY;
		break;

	case RXRPC_CALL_SERVER_AWAIT_ACK:
		__rxrpc_call_completed(call);
		rxrpc_notify_socket(call);
		state = call->state;
		break;

	default:
		goto bad_state;
	}

	write_unlock(&call->state_lock);
	if (state == RXRPC_CALL_CLIENT_AWAIT_REPLY)
		trace_rxrpc_transmit(call, rxrpc_transmit_await_reply);
	else
		trace_rxrpc_transmit(call, rxrpc_transmit_end);
	_leave(" = ok");
	return true;

bad_state:
	write_unlock(&call->state_lock);
	kdebug("end_tx %s", rxrpc_call_states[call->state]);
	rxrpc_proto_abort(abort_why, call, call->tx_top);
	return false;
}

/*
 * Begin the reply reception phase of a call.
 */
static bool rxrpc_receiving_reply(struct rxrpc_call *call)
{
	struct rxrpc_ack_summary summary = { 0 };
	unsigned long now, timo;
	rxrpc_seq_t top = READ_ONCE(call->tx_top);

	if (call->ackr_reason) {
		spin_lock_bh(&call->lock);
		call->ackr_reason = 0;
		spin_unlock_bh(&call->lock);
		now = jiffies;
		timo = now + MAX_JIFFY_OFFSET;
		WRITE_ONCE(call->resend_at, timo);
		WRITE_ONCE(call->ack_at, timo);
		trace_rxrpc_timer(call, rxrpc_timer_init_for_reply, now);
	}

	if (!test_bit(RXRPC_CALL_TX_LAST, &call->flags)) {
		if (!rxrpc_rotate_tx_window(call, top, &summary)) {
			rxrpc_proto_abort("TXL", call, top);
			return false;
		}
	}
	if (!rxrpc_end_tx_phase(call, true, "ETD"))
		return false;
	call->tx_phase = false;
	return true;
}

/*
 * Scan a jumbo packet to validate its structure and to work out how many
 * subpackets it contains.
 *
 * A jumbo packet is a collection of consecutive packets glued together with
 * little headers between that indicate how to change the initial header for
 * each subpacket.
 *
 * RXRPC_JUMBO_PACKET must be set on all but the last subpacket - and all but
 * the last are RXRPC_JUMBO_DATALEN in size.  The last subpacket may be of any
 * size.
 */
static bool rxrpc_validate_jumbo(struct sk_buff *skb)
{
	struct rxrpc_skb_priv *sp = rxrpc_skb(skb);
	unsigned int offset = sizeof(struct rxrpc_wire_header);
	unsigned int len = skb->len;
	int nr_jumbo = 1;
	u8 flags = sp->hdr.flags;

	do {
		nr_jumbo++;
		if (len - offset < RXRPC_JUMBO_SUBPKTLEN)
			goto protocol_error;
		if (flags & RXRPC_LAST_PACKET)
			goto protocol_error;
		offset += RXRPC_JUMBO_DATALEN;
		if (skb_copy_bits(skb, offset, &flags, 1) < 0)
			goto protocol_error;
		offset += sizeof(struct rxrpc_jumbo_header);
	} while (flags & RXRPC_JUMBO_PACKET);

	sp->nr_jumbo = nr_jumbo;
	return true;

protocol_error:
	return false;
}

/*
 * Handle reception of a duplicate packet.
 *
 * We have to take care to avoid an attack here whereby we're given a series of
 * jumbograms, each with a sequence number one before the preceding one and
 * filled up to maximum UDP size.  If they never send us the first packet in
 * the sequence, they can cause us to have to hold on to around 2MiB of kernel
 * space until the call times out.
 *
 * We limit the space usage by only accepting three duplicate jumbo packets per
 * call.  After that, we tell the other side we're no longer accepting jumbos
 * (that information is encoded in the ACK packet).
 */
static void rxrpc_input_dup_data(struct rxrpc_call *call, rxrpc_seq_t seq,
				 u8 annotation, bool *_jumbo_bad)
{
	/* Discard normal packets that are duplicates. */
	if (annotation == 0)
		return;

	/* Skip jumbo subpackets that are duplicates.  When we've had three or
	 * more partially duplicate jumbo packets, we refuse to take any more
	 * jumbos for this call.
	 */
	if (!*_jumbo_bad) {
		call->nr_jumbo_bad++;
		*_jumbo_bad = true;
	}
}

/*
 * Process a DATA packet, adding the packet to the Rx ring.
 */
static void rxrpc_input_data(struct rxrpc_call *call, struct sk_buff *skb,
			     u16 skew)
{
	struct rxrpc_skb_priv *sp = rxrpc_skb(skb);
	enum rxrpc_call_state state;
	unsigned int offset = sizeof(struct rxrpc_wire_header);
	unsigned int ix;
	rxrpc_serial_t serial = sp->hdr.serial, ack_serial = 0;
	rxrpc_seq_t seq = sp->hdr.seq, hard_ack;
	bool immediate_ack = false, jumbo_bad = false, queued;
	u16 len;
	u8 ack = 0, flags, annotation = 0;

	_enter("{%u,%u},{%u,%u}",
	       call->rx_hard_ack, call->rx_top, skb->len, seq);

	_proto("Rx DATA %%%u { #%u f=%02x }",
	       sp->hdr.serial, seq, sp->hdr.flags);

	state = READ_ONCE(call->state);
	if (state >= RXRPC_CALL_COMPLETE)
		return;

	if (call->state == RXRPC_CALL_SERVER_RECV_REQUEST) {
		unsigned long timo = READ_ONCE(call->next_req_timo);
		unsigned long now, expect_req_by;

		if (timo) {
			now = jiffies;
			expect_req_by = now + timo;
			WRITE_ONCE(call->expect_req_by, expect_req_by);
			rxrpc_reduce_call_timer(call, expect_req_by, now,
						rxrpc_timer_set_for_idle);
		}
	}

	spin_lock(&call->input_lock);

	/* Received data implicitly ACKs all of the request packets we sent
	 * when we're acting as a client.
	 */
	if ((state == RXRPC_CALL_CLIENT_SEND_REQUEST ||
	     state == RXRPC_CALL_CLIENT_AWAIT_REPLY) &&
	    !rxrpc_receiving_reply(call))
		goto unlock;

	call->ackr_prev_seq = seq;

	hard_ack = READ_ONCE(call->rx_hard_ack);
	if (after(seq, hard_ack + call->rx_winsize)) {
		ack = RXRPC_ACK_EXCEEDS_WINDOW;
		ack_serial = serial;
		goto ack;
	}

	flags = sp->hdr.flags;
	if (flags & RXRPC_JUMBO_PACKET) {
		if (call->nr_jumbo_bad > 3) {
			ack = RXRPC_ACK_NOSPACE;
			ack_serial = serial;
			goto ack;
		}
		annotation = 1;
	}

next_subpacket:
	queued = false;
	ix = seq & RXRPC_RXTX_BUFF_MASK;
	len = skb->len;
	if (flags & RXRPC_JUMBO_PACKET)
		len = RXRPC_JUMBO_DATALEN;

	if (flags & RXRPC_LAST_PACKET) {
		if (test_bit(RXRPC_CALL_RX_LAST, &call->flags) &&
		    seq != call->rx_top) {
			rxrpc_proto_abort("LSN", call, seq);
			goto unlock;
		}
	} else {
		if (test_bit(RXRPC_CALL_RX_LAST, &call->flags) &&
		    after_eq(seq, call->rx_top)) {
			rxrpc_proto_abort("LSA", call, seq);
			goto unlock;
		}
	}

	trace_rxrpc_rx_data(call->debug_id, seq, serial, flags, annotation);
	if (before_eq(seq, hard_ack)) {
		ack = RXRPC_ACK_DUPLICATE;
		ack_serial = serial;
		goto skip;
	}

	if (flags & RXRPC_REQUEST_ACK && !ack) {
		ack = RXRPC_ACK_REQUESTED;
		ack_serial = serial;
	}

	if (call->rxtx_buffer[ix]) {
		rxrpc_input_dup_data(call, seq, annotation, &jumbo_bad);
		if (ack != RXRPC_ACK_DUPLICATE) {
			ack = RXRPC_ACK_DUPLICATE;
			ack_serial = serial;
		}
		immediate_ack = true;
		goto skip;
	}

	/* Queue the packet.  We use a couple of memory barriers here as need
	 * to make sure that rx_top is perceived to be set after the buffer
	 * pointer and that the buffer pointer is set after the annotation and
	 * the skb data.
	 *
	 * Barriers against rxrpc_recvmsg_data() and rxrpc_rotate_rx_window()
	 * and also rxrpc_fill_out_ack().
	 */
	rxrpc_get_skb(skb, rxrpc_skb_rx_got);
	call->rxtx_annotations[ix] = annotation;
	smp_wmb();
	call->rxtx_buffer[ix] = skb;
	if (after(seq, call->rx_top)) {
		smp_store_release(&call->rx_top, seq);
	} else if (before(seq, call->rx_top)) {
		/* Send an immediate ACK if we fill in a hole */
		if (!ack) {
			ack = RXRPC_ACK_DELAY;
			ack_serial = serial;
		}
		immediate_ack = true;
	}
	if (flags & RXRPC_LAST_PACKET) {
		set_bit(RXRPC_CALL_RX_LAST, &call->flags);
		trace_rxrpc_receive(call, rxrpc_receive_queue_last, serial, seq);
	} else {
		trace_rxrpc_receive(call, rxrpc_receive_queue, serial, seq);
	}
	queued = true;

	if (after_eq(seq, call->rx_expect_next)) {
		if (after(seq, call->rx_expect_next)) {
			_net("OOS %u > %u", seq, call->rx_expect_next);
			ack = RXRPC_ACK_OUT_OF_SEQUENCE;
			ack_serial = serial;
		}
		call->rx_expect_next = seq + 1;
	}

skip:
	offset += len;
	if (flags & RXRPC_JUMBO_PACKET) {
		if (skb_copy_bits(skb, offset, &flags, 1) < 0) {
			rxrpc_proto_abort("XJF", call, seq);
			goto unlock;
		}
		offset += sizeof(struct rxrpc_jumbo_header);
		seq++;
		serial++;
		annotation++;
		if (flags & RXRPC_JUMBO_PACKET)
			annotation |= RXRPC_RX_ANNO_JLAST;
		if (after(seq, hard_ack + call->rx_winsize)) {
			ack = RXRPC_ACK_EXCEEDS_WINDOW;
			ack_serial = serial;
			if (!jumbo_bad) {
				call->nr_jumbo_bad++;
				jumbo_bad = true;
			}
			goto ack;
		}

		_proto("Rx DATA Jumbo %%%u", serial);
		goto next_subpacket;
	}

	if (queued && flags & RXRPC_LAST_PACKET && !ack) {
		ack = RXRPC_ACK_DELAY;
		ack_serial = serial;
	}

ack:
	if (ack)
		rxrpc_propose_ACK(call, ack, skew, ack_serial,
				  immediate_ack, true,
				  rxrpc_propose_ack_input_data);
	else
		rxrpc_propose_ACK(call, RXRPC_ACK_DELAY, skew, serial,
				  false, true,
				  rxrpc_propose_ack_input_data);

	if (sp->hdr.seq == READ_ONCE(call->rx_hard_ack) + 1) {
		trace_rxrpc_notify_socket(call->debug_id, serial);
		rxrpc_notify_socket(call);
	}

unlock:
	spin_unlock(&call->input_lock);
	_leave(" [queued]");
}

/*
 * Process a requested ACK.
 */
static void rxrpc_input_requested_ack(struct rxrpc_call *call,
				      ktime_t resp_time,
				      rxrpc_serial_t orig_serial,
				      rxrpc_serial_t ack_serial)
{
	struct rxrpc_skb_priv *sp;
	struct sk_buff *skb;
	ktime_t sent_at;
	int ix;

	for (ix = 0; ix < RXRPC_RXTX_BUFF_SIZE; ix++) {
		skb = call->rxtx_buffer[ix];
		if (!skb)
			continue;

		sent_at = skb->tstamp;
		smp_rmb(); /* Read timestamp before serial. */
		sp = rxrpc_skb(skb);
		if (sp->hdr.serial != orig_serial)
			continue;
		goto found;
	}

	return;

found:
	rxrpc_peer_add_rtt(call, rxrpc_rtt_rx_requested_ack,
			   orig_serial, ack_serial, sent_at, resp_time);
}

/*
 * Process the response to a ping that we sent to find out if we lost an ACK.
 *
 * If we got back a ping response that indicates a lower tx_top than what we
 * had at the time of the ping transmission, we adjudge all the DATA packets
 * sent between the response tx_top and the ping-time tx_top to have been lost.
 */
static void rxrpc_input_check_for_lost_ack(struct rxrpc_call *call)
{
	rxrpc_seq_t top, bottom, seq;
	bool resend = false;

	spin_lock_bh(&call->lock);

	bottom = call->tx_hard_ack + 1;
	top = call->acks_lost_top;
	if (before(bottom, top)) {
		for (seq = bottom; before_eq(seq, top); seq++) {
			int ix = seq & RXRPC_RXTX_BUFF_MASK;
			u8 annotation = call->rxtx_annotations[ix];
			u8 anno_type = annotation & RXRPC_TX_ANNO_MASK;

			if (anno_type != RXRPC_TX_ANNO_UNACK)
				continue;
			annotation &= ~RXRPC_TX_ANNO_MASK;
			annotation |= RXRPC_TX_ANNO_RETRANS;
			call->rxtx_annotations[ix] = annotation;
			resend = true;
		}
	}

	spin_unlock_bh(&call->lock);

	if (resend && !test_and_set_bit(RXRPC_CALL_EV_RESEND, &call->events))
		rxrpc_queue_call(call);
}

/*
 * Process a ping response.
 */
static void rxrpc_input_ping_response(struct rxrpc_call *call,
				      ktime_t resp_time,
				      rxrpc_serial_t orig_serial,
				      rxrpc_serial_t ack_serial)
{
	rxrpc_serial_t ping_serial;
	ktime_t ping_time;

	ping_time = call->ping_time;
	smp_rmb();
	ping_serial = READ_ONCE(call->ping_serial);

	if (orig_serial == call->acks_lost_ping)
		rxrpc_input_check_for_lost_ack(call);

	if (before(orig_serial, ping_serial) ||
	    !test_and_clear_bit(RXRPC_CALL_PINGING, &call->flags))
		return;
	if (after(orig_serial, ping_serial))
		return;

	rxrpc_peer_add_rtt(call, rxrpc_rtt_rx_ping_response,
			   orig_serial, ack_serial, ping_time, resp_time);
}

/*
 * Process the extra information that may be appended to an ACK packet
 */
static void rxrpc_input_ackinfo(struct rxrpc_call *call, struct sk_buff *skb,
				struct rxrpc_ackinfo *ackinfo)
{
	struct rxrpc_skb_priv *sp = rxrpc_skb(skb);
	struct rxrpc_peer *peer;
	unsigned int mtu;
	bool wake = false;
	u32 rwind = ntohl(ackinfo->rwind);

	_proto("Rx ACK %%%u Info { rx=%u max=%u rwin=%u jm=%u }",
	       sp->hdr.serial,
	       ntohl(ackinfo->rxMTU), ntohl(ackinfo->maxMTU),
	       rwind, ntohl(ackinfo->jumbo_max));

	if (call->tx_winsize != rwind) {
		if (rwind > RXRPC_RXTX_BUFF_SIZE - 1)
			rwind = RXRPC_RXTX_BUFF_SIZE - 1;
		if (rwind > call->tx_winsize)
			wake = true;
		trace_rxrpc_rx_rwind_change(call, sp->hdr.serial,
					    ntohl(ackinfo->rwind), wake);
		call->tx_winsize = rwind;
	}

	if (call->cong_ssthresh > rwind)
		call->cong_ssthresh = rwind;

	mtu = min(ntohl(ackinfo->rxMTU), ntohl(ackinfo->maxMTU));

	peer = call->peer;
	if (mtu < peer->maxdata) {
		spin_lock_bh(&peer->lock);
		peer->maxdata = mtu;
		peer->mtu = mtu + peer->hdrsize;
		spin_unlock_bh(&peer->lock);
		_net("Net MTU %u (maxdata %u)", peer->mtu, peer->maxdata);
	}

	if (wake)
		wake_up(&call->waitq);
}

/*
 * Process individual soft ACKs.
 *
 * Each ACK in the array corresponds to one packet and can be either an ACK or
 * a NAK.  If we get find an explicitly NAK'd packet we resend immediately;
 * packets that lie beyond the end of the ACK list are scheduled for resend by
 * the timer on the basis that the peer might just not have processed them at
 * the time the ACK was sent.
 */
static void rxrpc_input_soft_acks(struct rxrpc_call *call, u8 *acks,
				  rxrpc_seq_t seq, int nr_acks,
				  struct rxrpc_ack_summary *summary)
{
	int ix;
	u8 annotation, anno_type;

	for (; nr_acks > 0; nr_acks--, seq++) {
		ix = seq & RXRPC_RXTX_BUFF_MASK;
		annotation = call->rxtx_annotations[ix];
		anno_type = annotation & RXRPC_TX_ANNO_MASK;
		annotation &= ~RXRPC_TX_ANNO_MASK;
		switch (*acks++) {
		case RXRPC_ACK_TYPE_ACK:
			summary->nr_acks++;
			if (anno_type == RXRPC_TX_ANNO_ACK)
				continue;
			summary->nr_new_acks++;
			call->rxtx_annotations[ix] =
				RXRPC_TX_ANNO_ACK | annotation;
			break;
		case RXRPC_ACK_TYPE_NACK:
			if (!summary->nr_nacks &&
			    call->acks_lowest_nak != seq) {
				call->acks_lowest_nak = seq;
				summary->new_low_nack = true;
			}
			summary->nr_nacks++;
			if (anno_type == RXRPC_TX_ANNO_NAK)
				continue;
			summary->nr_new_nacks++;
			if (anno_type == RXRPC_TX_ANNO_RETRANS)
				continue;
			call->rxtx_annotations[ix] =
				RXRPC_TX_ANNO_NAK | annotation;
			break;
		default:
			return rxrpc_proto_abort("SFT", call, 0);
		}
	}
}

/*
 * Process an ACK packet.
 *
 * ack.firstPacket is the sequence number of the first soft-ACK'd/NAK'd packet
 * in the ACK array.  Anything before that is hard-ACK'd and may be discarded.
 *
 * A hard-ACK means that a packet has been processed and may be discarded; a
 * soft-ACK means that the packet may be discarded and retransmission
 * requested.  A phase is complete when all packets are hard-ACK'd.
 */
static void rxrpc_input_ack(struct rxrpc_call *call, struct sk_buff *skb,
			    u16 skew)
{
	struct rxrpc_ack_summary summary = { 0 };
	struct rxrpc_skb_priv *sp = rxrpc_skb(skb);
	union {
		struct rxrpc_ackpacket ack;
		struct rxrpc_ackinfo info;
		u8 acks[RXRPC_MAXACKS];
	} buf;
	rxrpc_serial_t acked_serial;
	rxrpc_seq_t first_soft_ack, hard_ack;
	int nr_acks, offset, ioffset;

	_enter("");

	offset = sizeof(struct rxrpc_wire_header);
	if (skb_copy_bits(skb, offset, &buf.ack, sizeof(buf.ack)) < 0) {
		_debug("extraction failure");
		return rxrpc_proto_abort("XAK", call, 0);
	}
	offset += sizeof(buf.ack);

	acked_serial = ntohl(buf.ack.serial);
	first_soft_ack = ntohl(buf.ack.firstPacket);
	hard_ack = first_soft_ack - 1;
	nr_acks = buf.ack.nAcks;
	summary.ack_reason = (buf.ack.reason < RXRPC_ACK__INVALID ?
			      buf.ack.reason : RXRPC_ACK__INVALID);

	trace_rxrpc_rx_ack(call, sp->hdr.serial, acked_serial,
			   first_soft_ack, ntohl(buf.ack.previousPacket),
			   summary.ack_reason, nr_acks);

	if (buf.ack.reason == RXRPC_ACK_PING_RESPONSE)
		rxrpc_input_ping_response(call, skb->tstamp, acked_serial,
					  sp->hdr.serial);
	if (buf.ack.reason == RXRPC_ACK_REQUESTED)
		rxrpc_input_requested_ack(call, skb->tstamp, acked_serial,
					  sp->hdr.serial);

	if (buf.ack.reason == RXRPC_ACK_PING) {
		_proto("Rx ACK %%%u PING Request", sp->hdr.serial);
		rxrpc_propose_ACK(call, RXRPC_ACK_PING_RESPONSE,
				  skew, sp->hdr.serial, true, true,
				  rxrpc_propose_ack_respond_to_ping);
	} else if (sp->hdr.flags & RXRPC_REQUEST_ACK) {
		rxrpc_propose_ACK(call, RXRPC_ACK_REQUESTED,
				  skew, sp->hdr.serial, true, true,
				  rxrpc_propose_ack_respond_to_ack);
	}

	/* Discard any out-of-order or duplicate ACKs. */
	if (before_eq(sp->hdr.serial, call->acks_latest))
		return;

	buf.info.rxMTU = 0;
	ioffset = offset + nr_acks + 3;
	if (skb->len >= ioffset + sizeof(buf.info) &&
	    skb_copy_bits(skb, ioffset, &buf.info, sizeof(buf.info)) < 0)
		return rxrpc_proto_abort("XAI", call, 0);

	spin_lock(&call->input_lock);

	/* Discard any out-of-order or duplicate ACKs. */
	if (before_eq(sp->hdr.serial, call->acks_latest))
		goto out;
	call->acks_latest_ts = skb->tstamp;
	call->acks_latest = sp->hdr.serial;

	/* Parse rwind and mtu sizes if provided. */
	if (buf.info.rxMTU)
		rxrpc_input_ackinfo(call, skb, &buf.info);

	if (first_soft_ack == 0) {
		rxrpc_proto_abort("AK0", call, 0);
		goto out;
	}

	/* Ignore ACKs unless we are or have just been transmitting. */
	switch (READ_ONCE(call->state)) {
	case RXRPC_CALL_CLIENT_SEND_REQUEST:
	case RXRPC_CALL_CLIENT_AWAIT_REPLY:
	case RXRPC_CALL_SERVER_SEND_REPLY:
	case RXRPC_CALL_SERVER_AWAIT_ACK:
		break;
	default:
		goto out;
	}

	if (before(hard_ack, call->tx_hard_ack) ||
	    after(hard_ack, call->tx_top)) {
		rxrpc_proto_abort("AKW", call, 0);
		goto out;
	}
	if (nr_acks > call->tx_top - hard_ack) {
		rxrpc_proto_abort("AKN", call, 0);
		goto out;
	}

	if (after(hard_ack, call->tx_hard_ack)) {
		if (rxrpc_rotate_tx_window(call, hard_ack, &summary)) {
			rxrpc_end_tx_phase(call, false, "ETA");
			goto out;
		}
	}

	if (nr_acks > 0) {
		if (skb_copy_bits(skb, offset, buf.acks, nr_acks) < 0) {
			rxrpc_proto_abort("XSA", call, 0);
			goto out;
		}
		rxrpc_input_soft_acks(call, buf.acks, first_soft_ack, nr_acks,
				      &summary);
	}

	if (call->rxtx_annotations[call->tx_top & RXRPC_RXTX_BUFF_MASK] &
	    RXRPC_TX_ANNO_LAST &&
	    summary.nr_acks == call->tx_top - hard_ack &&
	    rxrpc_is_client_call(call))
		rxrpc_propose_ACK(call, RXRPC_ACK_PING, skew, sp->hdr.serial,
				  false, true,
				  rxrpc_propose_ack_ping_for_lost_reply);

	rxrpc_congestion_management(call, skb, &summary, acked_serial);
out:
	spin_unlock(&call->input_lock);
}

/*
 * Process an ACKALL packet.
 */
static void rxrpc_input_ackall(struct rxrpc_call *call, struct sk_buff *skb)
{
	struct rxrpc_ack_summary summary = { 0 };
	struct rxrpc_skb_priv *sp = rxrpc_skb(skb);

	_proto("Rx ACKALL %%%u", sp->hdr.serial);

	spin_lock(&call->input_lock);

	if (rxrpc_rotate_tx_window(call, call->tx_top, &summary))
		rxrpc_end_tx_phase(call, false, "ETL");

	spin_unlock(&call->input_lock);
}

/*
 * Process an ABORT packet directed at a call.
 */
static void rxrpc_input_abort(struct rxrpc_call *call, struct sk_buff *skb)
{
	struct rxrpc_skb_priv *sp = rxrpc_skb(skb);
	__be32 wtmp;
	u32 abort_code = RX_CALL_DEAD;

	_enter("");

	if (skb->len >= 4 &&
	    skb_copy_bits(skb, sizeof(struct rxrpc_wire_header),
			  &wtmp, sizeof(wtmp)) >= 0)
		abort_code = ntohl(wtmp);

	trace_rxrpc_rx_abort(call, sp->hdr.serial, abort_code);

	_proto("Rx ABORT %%%u { %x }", sp->hdr.serial, abort_code);

	if (rxrpc_set_call_completion(call, RXRPC_CALL_REMOTELY_ABORTED,
				      abort_code, -ECONNABORTED))
		rxrpc_notify_socket(call);
}

/*
 * Process an incoming call packet.
 */
static void rxrpc_input_call_packet(struct rxrpc_call *call,
				    struct sk_buff *skb, u16 skew)
{
	struct rxrpc_skb_priv *sp = rxrpc_skb(skb);
	unsigned long timo;

	_enter("%p,%p", call, skb);

	timo = READ_ONCE(call->next_rx_timo);
	if (timo) {
		unsigned long now = jiffies, expect_rx_by;

		expect_rx_by = now + timo;
		WRITE_ONCE(call->expect_rx_by, expect_rx_by);
		rxrpc_reduce_call_timer(call, expect_rx_by, now,
					rxrpc_timer_set_for_normal);
	}

	switch (sp->hdr.type) {
	case RXRPC_PACKET_TYPE_DATA:
		rxrpc_input_data(call, skb, skew);
		break;

	case RXRPC_PACKET_TYPE_ACK:
		rxrpc_input_ack(call, skb, skew);
		break;

	case RXRPC_PACKET_TYPE_BUSY:
		_proto("Rx BUSY %%%u", sp->hdr.serial);

		/* Just ignore BUSY packets from the server; the retry and
		 * lifespan timers will take care of business.  BUSY packets
		 * from the client don't make sense.
		 */
		break;

	case RXRPC_PACKET_TYPE_ABORT:
		rxrpc_input_abort(call, skb);
		break;

	case RXRPC_PACKET_TYPE_ACKALL:
		rxrpc_input_ackall(call, skb);
		break;

	default:
		break;
	}

	_leave("");
}

/*
 * Handle a new service call on a channel implicitly completing the preceding
 * call on that channel.  This does not apply to client conns.
 *
 * TODO: If callNumber > call_id + 1, renegotiate security.
 */
static void rxrpc_input_implicit_end_call(struct rxrpc_sock *rx,
					  struct rxrpc_connection *conn,
					  struct rxrpc_call *call)
{
	switch (READ_ONCE(call->state)) {
	case RXRPC_CALL_SERVER_AWAIT_ACK:
		rxrpc_call_completed(call);
		/* Fall through */
	case RXRPC_CALL_COMPLETE:
		break;
	default:
		if (rxrpc_abort_call("IMP", call, 0, RX_CALL_DEAD, -ESHUTDOWN)) {
			set_bit(RXRPC_CALL_EV_ABORT, &call->events);
			rxrpc_queue_call(call);
		}
		trace_rxrpc_improper_term(call);
		break;
	}

	spin_lock(&rx->incoming_lock);
	__rxrpc_disconnect_call(conn, call);
	spin_unlock(&rx->incoming_lock);
	rxrpc_notify_socket(call);
}

/*
 * post connection-level events to the connection
 * - this includes challenges, responses, some aborts and call terminal packet
 *   retransmission.
 */
static void rxrpc_post_packet_to_conn(struct rxrpc_connection *conn,
				      struct sk_buff *skb)
{
	_enter("%p,%p", conn, skb);

	skb_queue_tail(&conn->rx_queue, skb);
	rxrpc_queue_conn(conn);
}

/*
 * post endpoint-level events to the local endpoint
 * - this includes debug and version messages
 */
static void rxrpc_post_packet_to_local(struct rxrpc_local *local,
				       struct sk_buff *skb)
{
	_enter("%p,%p", local, skb);

	skb_queue_tail(&local->event_queue, skb);
	rxrpc_queue_local(local);
}

/*
 * put a packet up for transport-level abort
 */
static void rxrpc_reject_packet(struct rxrpc_local *local, struct sk_buff *skb)
{
	CHECK_SLAB_OKAY(&local->usage);

	skb_queue_tail(&local->reject_queue, skb);
	rxrpc_queue_local(local);
}

/*
 * Extract the wire header from a packet and translate the byte order.
 */
static noinline
int rxrpc_extract_header(struct rxrpc_skb_priv *sp, struct sk_buff *skb)
{
	struct rxrpc_wire_header whdr;

	/* dig out the RxRPC connection details */
	if (skb_copy_bits(skb, 0, &whdr, sizeof(whdr)) < 0) {
		trace_rxrpc_rx_eproto(NULL, sp->hdr.serial,
				      tracepoint_string("bad_hdr"));
		return -EBADMSG;
	}

	memset(sp, 0, sizeof(*sp));
	sp->hdr.epoch		= ntohl(whdr.epoch);
	sp->hdr.cid		= ntohl(whdr.cid);
	sp->hdr.callNumber	= ntohl(whdr.callNumber);
	sp->hdr.seq		= ntohl(whdr.seq);
	sp->hdr.serial		= ntohl(whdr.serial);
	sp->hdr.flags		= whdr.flags;
	sp->hdr.type		= whdr.type;
	sp->hdr.userStatus	= whdr.userStatus;
	sp->hdr.securityIndex	= whdr.securityIndex;
	sp->hdr._rsvd		= ntohs(whdr._rsvd);
	sp->hdr.serviceId	= ntohs(whdr.serviceId);
	return 0;
}

/*
 * handle data received on the local endpoint
 * - may be called in interrupt context
 *
 * The socket is locked by the caller and this prevents the socket from being
 * shut down and the local endpoint from going away, thus sk_user_data will not
 * be cleared until this function returns.
 *
 * Called with the RCU read lock held from the IP layer via UDP.
 */
int rxrpc_input_packet(struct sock *udp_sk, struct sk_buff *skb)
{
	struct rxrpc_connection *conn;
	struct rxrpc_channel *chan;
	struct rxrpc_call *call = NULL;
	struct rxrpc_skb_priv *sp;
	struct rxrpc_local *local = udp_sk->sk_user_data;
	struct rxrpc_peer *peer = NULL;
	struct rxrpc_sock *rx = NULL;
	unsigned int channel;
	int skew = 0;

	_enter("%p", udp_sk);

	if (skb->tstamp == 0)
		skb->tstamp = ktime_get_real();

	rxrpc_new_skb(skb, rxrpc_skb_rx_received);

	skb_pull(skb, sizeof(struct udphdr));

	/* The UDP protocol already released all skb resources;
	 * we are free to add our own data there.
	 */
	sp = rxrpc_skb(skb);

	/* dig out the RxRPC connection details */
	if (rxrpc_extract_header(sp, skb) < 0)
		goto bad_message;

	if (IS_ENABLED(CONFIG_AF_RXRPC_INJECT_LOSS)) {
		static int lose;
		if ((lose++ & 7) == 7) {
			trace_rxrpc_rx_lose(sp);
			rxrpc_free_skb(skb, rxrpc_skb_rx_lost);
			return 0;
		}
	}

	if (skb->tstamp == 0)
		skb->tstamp = ktime_get_real();
	trace_rxrpc_rx_packet(sp);

	switch (sp->hdr.type) {
	case RXRPC_PACKET_TYPE_VERSION:
		if (rxrpc_to_client(sp))
			goto discard;
		rxrpc_post_packet_to_local(local, skb);
		goto out;

	case RXRPC_PACKET_TYPE_BUSY:
		if (rxrpc_to_server(sp))
			goto discard;
		/* Fall through */
	case RXRPC_PACKET_TYPE_ACK:
	case RXRPC_PACKET_TYPE_ACKALL:
		if (sp->hdr.callNumber == 0)
			goto bad_message;
		/* Fall through */
	case RXRPC_PACKET_TYPE_ABORT:
		break;

	case RXRPC_PACKET_TYPE_DATA:
		if (sp->hdr.callNumber == 0 ||
		    sp->hdr.seq == 0)
			goto bad_message;
		if (sp->hdr.flags & RXRPC_JUMBO_PACKET &&
		    !rxrpc_validate_jumbo(skb))
			goto bad_message;
		break;

	case RXRPC_PACKET_TYPE_CHALLENGE:
		if (rxrpc_to_server(sp))
			goto discard;
		break;
	case RXRPC_PACKET_TYPE_RESPONSE:
		if (rxrpc_to_client(sp))
			goto discard;
		break;

		/* Packet types 9-11 should just be ignored. */
	case RXRPC_PACKET_TYPE_PARAMS:
	case RXRPC_PACKET_TYPE_10:
	case RXRPC_PACKET_TYPE_11:
		goto discard;

	default:
		_proto("Rx Bad Packet Type %u", sp->hdr.type);
		goto bad_message;
	}

	if (sp->hdr.serviceId == 0)
		goto bad_message;

	if (rxrpc_to_server(sp)) {
		/* Weed out packets to services we're not offering.  Packets
		 * that would begin a call are explicitly rejected and the rest
		 * are just discarded.
		 */
		rx = rcu_dereference(local->service);
		if (!rx || (sp->hdr.serviceId != rx->srx.srx_service &&
			    sp->hdr.serviceId != rx->second_service)) {
			if (sp->hdr.type == RXRPC_PACKET_TYPE_DATA &&
			    sp->hdr.seq == 1)
				goto unsupported_service;
			goto discard;
		}
	}

	conn = rxrpc_find_connection_rcu(local, skb, &peer);
	if (conn) {
		if (sp->hdr.securityIndex != conn->security_ix)
			goto wrong_security;

		if (sp->hdr.serviceId != conn->service_id) {
			int old_id;

			if (!test_bit(RXRPC_CONN_PROBING_FOR_UPGRADE, &conn->flags))
				goto reupgrade;
			old_id = cmpxchg(&conn->service_id, conn->params.service_id,
					 sp->hdr.serviceId);

			if (old_id != conn->params.service_id &&
			    old_id != sp->hdr.serviceId)
				goto reupgrade;
		}

		if (sp->hdr.callNumber == 0) {
			/* Connection-level packet */
			_debug("CONN %p {%d}", conn, conn->debug_id);
			rxrpc_post_packet_to_conn(conn, skb);
			goto out;
		}

		/* Note the serial number skew here */
		skew = (int)sp->hdr.serial - (int)conn->hi_serial;
		if (skew >= 0) {
			if (skew > 0)
				conn->hi_serial = sp->hdr.serial;
		} else {
			skew = -skew;
			skew = min(skew, 65535);
		}

		/* Call-bound packets are routed by connection channel. */
		channel = sp->hdr.cid & RXRPC_CHANNELMASK;
		chan = &conn->channels[channel];

		/* Ignore really old calls */
		if (sp->hdr.callNumber < chan->last_call)
			goto discard;

		if (sp->hdr.callNumber == chan->last_call) {
			if (chan->call ||
			    sp->hdr.type == RXRPC_PACKET_TYPE_ABORT)
<<<<<<< HEAD
				goto discard_unlock;
=======
				goto discard;
>>>>>>> e021bb4f

			/* For the previous service call, if completed
			 * successfully, we discard all further packets.
			 */
			if (rxrpc_conn_is_service(conn) &&
			    chan->last_type == RXRPC_PACKET_TYPE_ACK)
<<<<<<< HEAD
				goto discard_unlock;
=======
				goto discard;
>>>>>>> e021bb4f

			/* But otherwise we need to retransmit the final packet
			 * from data cached in the connection record.
			 */
			if (sp->hdr.type == RXRPC_PACKET_TYPE_DATA)
				trace_rxrpc_rx_data(chan->call_debug_id,
						    sp->hdr.seq,
						    sp->hdr.serial,
						    sp->hdr.flags, 0);
			rxrpc_post_packet_to_conn(conn, skb);
			goto out;
		}

		call = rcu_dereference(chan->call);

		if (sp->hdr.callNumber > chan->call_id) {
			if (rxrpc_to_client(sp))
				goto reject_packet;
			if (call)
				rxrpc_input_implicit_end_call(rx, conn, call);
			call = NULL;
		}

		if (call) {
			if (sp->hdr.serviceId != call->service_id)
				call->service_id = sp->hdr.serviceId;
			if ((int)sp->hdr.serial - (int)call->rx_serial > 0)
				call->rx_serial = sp->hdr.serial;
			if (!test_bit(RXRPC_CALL_RX_HEARD, &call->flags))
				set_bit(RXRPC_CALL_RX_HEARD, &call->flags);
		}
	}

	if (!call || atomic_read(&call->usage) == 0) {
		if (rxrpc_to_client(sp) ||
		    sp->hdr.type != RXRPC_PACKET_TYPE_DATA)
			goto bad_message;
		if (sp->hdr.seq != 1)
			goto discard;
		call = rxrpc_new_incoming_call(local, rx, skb);
		if (!call)
			goto reject_packet;
		rxrpc_send_ping(call, skb, skew);
		mutex_unlock(&call->user_mutex);
	}

	rxrpc_input_call_packet(call, skb, skew);
	goto discard;

discard:
	rxrpc_free_skb(skb, rxrpc_skb_rx_freed);
out:
	trace_rxrpc_rx_done(0, 0);
	return 0;

wrong_security:
	trace_rxrpc_abort(0, "SEC", sp->hdr.cid, sp->hdr.callNumber, sp->hdr.seq,
			  RXKADINCONSISTENCY, EBADMSG);
	skb->priority = RXKADINCONSISTENCY;
	goto post_abort;

unsupported_service:
	trace_rxrpc_abort(0, "INV", sp->hdr.cid, sp->hdr.callNumber, sp->hdr.seq,
			  RX_INVALID_OPERATION, EOPNOTSUPP);
	skb->priority = RX_INVALID_OPERATION;
	goto post_abort;

reupgrade:
	trace_rxrpc_abort(0, "UPG", sp->hdr.cid, sp->hdr.callNumber, sp->hdr.seq,
			  RX_PROTOCOL_ERROR, EBADMSG);
	goto protocol_error;

bad_message:
	trace_rxrpc_abort(0, "BAD", sp->hdr.cid, sp->hdr.callNumber, sp->hdr.seq,
			  RX_PROTOCOL_ERROR, EBADMSG);
protocol_error:
	skb->priority = RX_PROTOCOL_ERROR;
post_abort:
	skb->mark = RXRPC_SKB_MARK_REJECT_ABORT;
reject_packet:
	trace_rxrpc_rx_done(skb->mark, skb->priority);
	rxrpc_reject_packet(local, skb);
	_leave(" [badmsg]");
	return 0;
}<|MERGE_RESOLUTION|>--- conflicted
+++ resolved
@@ -1316,22 +1316,14 @@
 		if (sp->hdr.callNumber == chan->last_call) {
 			if (chan->call ||
 			    sp->hdr.type == RXRPC_PACKET_TYPE_ABORT)
-<<<<<<< HEAD
-				goto discard_unlock;
-=======
 				goto discard;
->>>>>>> e021bb4f
 
 			/* For the previous service call, if completed
 			 * successfully, we discard all further packets.
 			 */
 			if (rxrpc_conn_is_service(conn) &&
 			    chan->last_type == RXRPC_PACKET_TYPE_ACK)
-<<<<<<< HEAD
-				goto discard_unlock;
-=======
 				goto discard;
->>>>>>> e021bb4f
 
 			/* But otherwise we need to retransmit the final packet
 			 * from data cached in the connection record.
