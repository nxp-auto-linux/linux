/* AF_RXRPC internal definitions
 *
 * Copyright (C) 2007 Red Hat, Inc. All Rights Reserved.
 * Written by David Howells (dhowells@redhat.com)
 *
 * This program is free software; you can redistribute it and/or
 * modify it under the terms of the GNU General Public License
 * as published by the Free Software Foundation; either version
 * 2 of the License, or (at your option) any later version.
 */

#include <linux/atomic.h>
#include <linux/seqlock.h>
#include <net/net_namespace.h>
#include <net/netns/generic.h>
#include <net/sock.h>
#include <net/af_rxrpc.h>
#include "protocol.h"

#if 0
#define CHECK_SLAB_OKAY(X)				     \
	BUG_ON(atomic_read((X)) >> (sizeof(atomic_t) - 2) == \
	       (POISON_FREE << 8 | POISON_FREE))
#else
#define CHECK_SLAB_OKAY(X) do {} while (0)
#endif

#define FCRYPT_BSIZE 8
struct rxrpc_crypt {
	union {
		u8	x[FCRYPT_BSIZE];
		__be32	n[2];
	};
} __attribute__((aligned(8)));

#define rxrpc_queue_work(WS)	queue_work(rxrpc_workqueue, (WS))
#define rxrpc_queue_delayed_work(WS,D)	\
	queue_delayed_work(rxrpc_workqueue, (WS), (D))

struct rxrpc_connection;

/*
 * Mark applied to socket buffers in skb->mark.  skb->priority is used
 * to pass supplementary information.
 */
enum rxrpc_skb_mark {
	RXRPC_SKB_MARK_REJECT_BUSY,	/* Reject with BUSY */
	RXRPC_SKB_MARK_REJECT_ABORT,	/* Reject with ABORT (code in skb->priority) */
};

/*
 * sk_state for RxRPC sockets
 */
enum {
	RXRPC_UNBOUND = 0,
	RXRPC_CLIENT_UNBOUND,		/* Unbound socket used as client */
	RXRPC_CLIENT_BOUND,		/* client local address bound */
	RXRPC_SERVER_BOUND,		/* server local address bound */
	RXRPC_SERVER_BOUND2,		/* second server local address bound */
	RXRPC_SERVER_LISTENING,		/* server listening for connections */
	RXRPC_SERVER_LISTEN_DISABLED,	/* server listening disabled */
	RXRPC_CLOSE,			/* socket is being closed */
};

/*
 * Per-network namespace data.
 */
struct rxrpc_net {
	struct proc_dir_entry	*proc_net;	/* Subdir in /proc/net */
	u32			epoch;		/* Local epoch for detecting local-end reset */
	struct list_head	calls;		/* List of calls active in this namespace */
	rwlock_t		call_lock;	/* Lock for ->calls */
	atomic_t		nr_calls;	/* Count of allocated calls */

	atomic_t		nr_conns;
	struct list_head	conn_proc_list;	/* List of conns in this namespace for proc */
	struct list_head	service_conns;	/* Service conns in this namespace */
	rwlock_t		conn_lock;	/* Lock for ->conn_proc_list, ->service_conns */
	struct work_struct	service_conn_reaper;
	struct timer_list	service_conn_reap_timer;

	unsigned int		nr_client_conns;
	unsigned int		nr_active_client_conns;
	bool			kill_all_client_conns;
	bool			live;
	spinlock_t		client_conn_cache_lock; /* Lock for ->*_client_conns */
	spinlock_t		client_conn_discard_lock; /* Prevent multiple discarders */
	struct list_head	waiting_client_conns;
	struct list_head	active_client_conns;
	struct list_head	idle_client_conns;
	struct work_struct	client_conn_reaper;
	struct timer_list	client_conn_reap_timer;

	struct list_head	local_endpoints;
	struct mutex		local_mutex;	/* Lock for ->local_endpoints */

	DECLARE_HASHTABLE	(peer_hash, 10);
	spinlock_t		peer_hash_lock;	/* Lock for ->peer_hash */

#define RXRPC_KEEPALIVE_TIME 20 /* NAT keepalive time in seconds */
	u8			peer_keepalive_cursor;
	time64_t		peer_keepalive_base;
	struct list_head	peer_keepalive[32];
	struct list_head	peer_keepalive_new;
	struct timer_list	peer_keepalive_timer;
	struct work_struct	peer_keepalive_work;
};

/*
 * Service backlog preallocation.
 *
 * This contains circular buffers of preallocated peers, connections and calls
 * for incoming service calls and their head and tail pointers.  This allows
 * calls to be set up in the data_ready handler, thereby avoiding the need to
 * shuffle packets around so much.
 */
struct rxrpc_backlog {
	unsigned short		peer_backlog_head;
	unsigned short		peer_backlog_tail;
	unsigned short		conn_backlog_head;
	unsigned short		conn_backlog_tail;
	unsigned short		call_backlog_head;
	unsigned short		call_backlog_tail;
#define RXRPC_BACKLOG_MAX	32
	struct rxrpc_peer	*peer_backlog[RXRPC_BACKLOG_MAX];
	struct rxrpc_connection	*conn_backlog[RXRPC_BACKLOG_MAX];
	struct rxrpc_call	*call_backlog[RXRPC_BACKLOG_MAX];
};

/*
 * RxRPC socket definition
 */
struct rxrpc_sock {
	/* WARNING: sk has to be the first member */
	struct sock		sk;
	rxrpc_notify_new_call_t	notify_new_call; /* Func to notify of new call */
	rxrpc_discard_new_call_t discard_new_call; /* Func to discard a new call */
	struct rxrpc_local	*local;		/* local endpoint */
	struct rxrpc_backlog	*backlog;	/* Preallocation for services */
	spinlock_t		incoming_lock;	/* Incoming call vs service shutdown lock */
	struct list_head	sock_calls;	/* List of calls owned by this socket */
	struct list_head	to_be_accepted;	/* calls awaiting acceptance */
	struct list_head	recvmsg_q;	/* Calls awaiting recvmsg's attention  */
	rwlock_t		recvmsg_lock;	/* Lock for recvmsg_q */
	struct key		*key;		/* security for this socket */
	struct key		*securities;	/* list of server security descriptors */
	struct rb_root		calls;		/* User ID -> call mapping */
	unsigned long		flags;
#define RXRPC_SOCK_CONNECTED		0	/* connect_srx is set */
	rwlock_t		call_lock;	/* lock for calls */
	u32			min_sec_level;	/* minimum security level */
#define RXRPC_SECURITY_MAX	RXRPC_SECURITY_ENCRYPT
	bool			exclusive;	/* Exclusive connection for a client socket */
	u16			second_service;	/* Additional service bound to the endpoint */
	struct {
		/* Service upgrade information */
		u16		from;		/* Service ID to upgrade (if not 0) */
		u16		to;		/* service ID to upgrade to */
	} service_upgrade;
	sa_family_t		family;		/* Protocol family created with */
	struct sockaddr_rxrpc	srx;		/* Primary Service/local addresses */
	struct sockaddr_rxrpc	connect_srx;	/* Default client address from connect() */
};

#define rxrpc_sk(__sk) container_of((__sk), struct rxrpc_sock, sk)

/*
 * CPU-byteorder normalised Rx packet header.
 */
struct rxrpc_host_header {
	u32		epoch;		/* client boot timestamp */
	u32		cid;		/* connection and channel ID */
	u32		callNumber;	/* call ID (0 for connection-level packets) */
	u32		seq;		/* sequence number of pkt in call stream */
	u32		serial;		/* serial number of pkt sent to network */
	u8		type;		/* packet type */
	u8		flags;		/* packet flags */
	u8		userStatus;	/* app-layer defined status */
	u8		securityIndex;	/* security protocol ID */
	union {
		u16	_rsvd;		/* reserved */
		u16	cksum;		/* kerberos security checksum */
	};
	u16		serviceId;	/* service ID */
} __packed;

/*
 * RxRPC socket buffer private variables
 * - max 48 bytes (struct sk_buff::cb)
 */
struct rxrpc_skb_priv {
	union {
		u8		nr_jumbo;	/* Number of jumbo subpackets */
	};
	union {
		int		remain;		/* amount of space remaining for next write */
	};

	struct rxrpc_host_header hdr;		/* RxRPC packet header from this packet */
};

#define rxrpc_skb(__skb) ((struct rxrpc_skb_priv *) &(__skb)->cb)

/*
 * RxRPC security module interface
 */
struct rxrpc_security {
	const char		*name;		/* name of this service */
	u8			security_index;	/* security type provided */

	/* Initialise a security service */
	int (*init)(void);

	/* Clean up a security service */
	void (*exit)(void);

	/* initialise a connection's security */
	int (*init_connection_security)(struct rxrpc_connection *);

	/* prime a connection's packet security */
	int (*prime_packet_security)(struct rxrpc_connection *);

	/* impose security on a packet */
	int (*secure_packet)(struct rxrpc_call *,
			     struct sk_buff *,
			     size_t,
			     void *);

	/* verify the security on a received packet */
	int (*verify_packet)(struct rxrpc_call *, struct sk_buff *,
			     unsigned int, unsigned int, rxrpc_seq_t, u16);

	/* Locate the data in a received packet that has been verified. */
	void (*locate_data)(struct rxrpc_call *, struct sk_buff *,
			    unsigned int *, unsigned int *);

	/* issue a challenge */
	int (*issue_challenge)(struct rxrpc_connection *);

	/* respond to a challenge */
	int (*respond_to_challenge)(struct rxrpc_connection *,
				    struct sk_buff *,
				    u32 *);

	/* verify a response */
	int (*verify_response)(struct rxrpc_connection *,
			       struct sk_buff *,
			       u32 *);

	/* clear connection security */
	void (*clear)(struct rxrpc_connection *);
};

/*
 * RxRPC local transport endpoint description
 * - owned by a single AF_RXRPC socket
 * - pointed to by transport socket struct sk_user_data
 */
struct rxrpc_local {
	struct rcu_head		rcu;
	atomic_t		usage;
	struct rxrpc_net	*rxnet;		/* The network ns in which this resides */
	struct list_head	link;
	struct socket		*socket;	/* my UDP socket */
	struct work_struct	processor;
	struct rxrpc_sock __rcu	*service;	/* Service(s) listening on this endpoint */
	struct rw_semaphore	defrag_sem;	/* control re-enablement of IP DF bit */
	struct sk_buff_head	reject_queue;	/* packets awaiting rejection */
	struct sk_buff_head	event_queue;	/* endpoint event packets awaiting processing */
	struct rb_root		client_conns;	/* Client connections by socket params */
	spinlock_t		client_conns_lock; /* Lock for client_conns */
	spinlock_t		lock;		/* access lock */
	rwlock_t		services_lock;	/* lock for services list */
	int			debug_id;	/* debug ID for printks */
	bool			dead;
	bool			service_closed;	/* Service socket closed */
	struct sockaddr_rxrpc	srx;		/* local address */
};

/*
 * RxRPC remote transport endpoint definition
 * - matched by local endpoint, remote port, address and protocol type
 */
struct rxrpc_peer {
	struct rcu_head		rcu;		/* This must be first */
	atomic_t		usage;
	unsigned long		hash_key;
	struct hlist_node	hash_link;
	struct rxrpc_local	*local;
	struct hlist_head	error_targets;	/* targets for net error distribution */
	struct rb_root		service_conns;	/* Service connections */
	struct list_head	keepalive_link;	/* Link in net->peer_keepalive[] */
	time64_t		last_tx_at;	/* Last time packet sent here */
	seqlock_t		service_conn_lock;
	spinlock_t		lock;		/* access lock */
	unsigned int		if_mtu;		/* interface MTU for this peer */
	unsigned int		mtu;		/* network MTU for this peer */
	unsigned int		maxdata;	/* data size (MTU - hdrsize) */
	unsigned short		hdrsize;	/* header size (IP + UDP + RxRPC) */
	int			debug_id;	/* debug ID for printks */
	struct sockaddr_rxrpc	srx;		/* remote address */

	/* calculated RTT cache */
#define RXRPC_RTT_CACHE_SIZE 32
	spinlock_t		rtt_input_lock;	/* RTT lock for input routine */
	ktime_t			rtt_last_req;	/* Time of last RTT request */
	u64			rtt;		/* Current RTT estimate (in nS) */
	u64			rtt_sum;	/* Sum of cache contents */
	u64			rtt_cache[RXRPC_RTT_CACHE_SIZE]; /* Determined RTT cache */
	u8			rtt_cursor;	/* next entry at which to insert */
	u8			rtt_usage;	/* amount of cache actually used */

	u8			cong_cwnd;	/* Congestion window size */
};

/*
 * Keys for matching a connection.
 */
struct rxrpc_conn_proto {
	union {
		struct {
			u32	epoch;		/* epoch of this connection */
			u32	cid;		/* connection ID */
		};
		u64		index_key;
	};
};

struct rxrpc_conn_parameters {
	struct rxrpc_local	*local;		/* Representation of local endpoint */
	struct rxrpc_peer	*peer;		/* Remote endpoint */
	struct key		*key;		/* Security details */
	bool			exclusive;	/* T if conn is exclusive */
	bool			upgrade;	/* T if service ID can be upgraded */
	u16			service_id;	/* Service ID for this connection */
	u32			security_level;	/* Security level selected */
};

/*
 * Bits in the connection flags.
 */
enum rxrpc_conn_flag {
	RXRPC_CONN_HAS_IDR,		/* Has a client conn ID assigned */
	RXRPC_CONN_IN_SERVICE_CONNS,	/* Conn is in peer->service_conns */
	RXRPC_CONN_IN_CLIENT_CONNS,	/* Conn is in local->client_conns */
	RXRPC_CONN_EXPOSED,		/* Conn has extra ref for exposure */
	RXRPC_CONN_DONT_REUSE,		/* Don't reuse this connection */
	RXRPC_CONN_COUNTED,		/* Counted by rxrpc_nr_client_conns */
	RXRPC_CONN_PROBING_FOR_UPGRADE,	/* Probing for service upgrade */
	RXRPC_CONN_FINAL_ACK_0,		/* Need final ACK for channel 0 */
	RXRPC_CONN_FINAL_ACK_1,		/* Need final ACK for channel 1 */
	RXRPC_CONN_FINAL_ACK_2,		/* Need final ACK for channel 2 */
	RXRPC_CONN_FINAL_ACK_3,		/* Need final ACK for channel 3 */
};

#define RXRPC_CONN_FINAL_ACK_MASK ((1UL << RXRPC_CONN_FINAL_ACK_0) |	\
				   (1UL << RXRPC_CONN_FINAL_ACK_1) |	\
				   (1UL << RXRPC_CONN_FINAL_ACK_2) |	\
				   (1UL << RXRPC_CONN_FINAL_ACK_3))

/*
 * Events that can be raised upon a connection.
 */
enum rxrpc_conn_event {
	RXRPC_CONN_EV_CHALLENGE,	/* Send challenge packet */
};

/*
 * The connection cache state.
 */
enum rxrpc_conn_cache_state {
	RXRPC_CONN_CLIENT_INACTIVE,	/* Conn is not yet listed */
	RXRPC_CONN_CLIENT_WAITING,	/* Conn is on wait list, waiting for capacity */
	RXRPC_CONN_CLIENT_ACTIVE,	/* Conn is on active list, doing calls */
	RXRPC_CONN_CLIENT_UPGRADE,	/* Conn is on active list, probing for upgrade */
	RXRPC_CONN_CLIENT_CULLED,	/* Conn is culled and delisted, doing calls */
	RXRPC_CONN_CLIENT_IDLE,		/* Conn is on idle list, doing mostly nothing */
	RXRPC_CONN__NR_CACHE_STATES
};

/*
 * The connection protocol state.
 */
enum rxrpc_conn_proto_state {
	RXRPC_CONN_UNUSED,		/* Connection not yet attempted */
	RXRPC_CONN_CLIENT,		/* Client connection */
	RXRPC_CONN_SERVICE_PREALLOC,	/* Service connection preallocation */
	RXRPC_CONN_SERVICE_UNSECURED,	/* Service unsecured connection */
	RXRPC_CONN_SERVICE_CHALLENGING,	/* Service challenging for security */
	RXRPC_CONN_SERVICE,		/* Service secured connection */
	RXRPC_CONN_REMOTELY_ABORTED,	/* Conn aborted by peer */
	RXRPC_CONN_LOCALLY_ABORTED,	/* Conn aborted locally */
	RXRPC_CONN__NR_STATES
};

/*
 * RxRPC connection definition
 * - matched by { local, peer, epoch, conn_id, direction }
 * - each connection can only handle four simultaneous calls
 */
struct rxrpc_connection {
	struct rxrpc_conn_proto	proto;
	struct rxrpc_conn_parameters params;

	atomic_t		usage;
	struct rcu_head		rcu;
	struct list_head	cache_link;

	spinlock_t		channel_lock;
	unsigned char		active_chans;	/* Mask of active channels */
#define RXRPC_ACTIVE_CHANS_MASK	((1 << RXRPC_MAXCALLS) - 1)
	struct list_head	waiting_calls;	/* Calls waiting for channels */
	struct rxrpc_channel {
		unsigned long		final_ack_at;	/* Time at which to issue final ACK */
		struct rxrpc_call __rcu	*call;		/* Active call */
		unsigned int		call_debug_id;	/* call->debug_id */
		u32			call_id;	/* ID of current call */
		u32			call_counter;	/* Call ID counter */
		u32			last_call;	/* ID of last call */
		u8			last_type;	/* Type of last packet */
		union {
			u32		last_seq;
			u32		last_abort;
		};
	} channels[RXRPC_MAXCALLS];

	struct timer_list	timer;		/* Conn event timer */
	struct work_struct	processor;	/* connection event processor */
	union {
		struct rb_node	client_node;	/* Node in local->client_conns */
		struct rb_node	service_node;	/* Node in peer->service_conns */
	};
	struct list_head	proc_link;	/* link in procfs list */
	struct list_head	link;		/* link in master connection list */
	struct sk_buff_head	rx_queue;	/* received conn-level packets */
	const struct rxrpc_security *security;	/* applied security module */
	struct key		*server_key;	/* security for this service */
	struct crypto_skcipher	*cipher;	/* encryption handle */
	struct rxrpc_crypt	csum_iv;	/* packet checksum base */
	unsigned long		flags;
	unsigned long		events;
	unsigned long		idle_timestamp;	/* Time at which last became idle */
	spinlock_t		state_lock;	/* state-change lock */
	enum rxrpc_conn_cache_state cache_state;
	enum rxrpc_conn_proto_state state;	/* current state of connection */
	u32			abort_code;	/* Abort code of connection abort */
	int			debug_id;	/* debug ID for printks */
	atomic_t		serial;		/* packet serial number counter */
	unsigned int		hi_serial;	/* highest serial number received */
	u32			security_nonce;	/* response re-use preventer */
	u32			service_id;	/* Service ID, possibly upgraded */
	u8			size_align;	/* data size alignment (for security) */
	u8			security_size;	/* security header size */
	u8			security_ix;	/* security type */
	u8			out_clientflag;	/* RXRPC_CLIENT_INITIATED if we are client */
	short			error;		/* Local error code */
};

static inline bool rxrpc_to_server(const struct rxrpc_skb_priv *sp)
{
	return sp->hdr.flags & RXRPC_CLIENT_INITIATED;
}

static inline bool rxrpc_to_client(const struct rxrpc_skb_priv *sp)
{
	return !rxrpc_to_server(sp);
}

/*
 * Flags in call->flags.
 */
enum rxrpc_call_flag {
	RXRPC_CALL_RELEASED,		/* call has been released - no more message to userspace */
	RXRPC_CALL_HAS_USERID,		/* has a user ID attached */
	RXRPC_CALL_IS_SERVICE,		/* Call is service call */
	RXRPC_CALL_EXPOSED,		/* The call was exposed to the world */
	RXRPC_CALL_RX_LAST,		/* Received the last packet (at rxtx_top) */
	RXRPC_CALL_TX_LAST,		/* Last packet in Tx buffer (at rxtx_top) */
	RXRPC_CALL_TX_LASTQ,		/* Last packet has been queued */
	RXRPC_CALL_SEND_PING,		/* A ping will need to be sent */
	RXRPC_CALL_PINGING,		/* Ping in process */
	RXRPC_CALL_RETRANS_TIMEOUT,	/* Retransmission due to timeout occurred */
	RXRPC_CALL_BEGAN_RX_TIMER,	/* We began the expect_rx_by timer */
	RXRPC_CALL_RX_HEARD,		/* The peer responded at least once to this call */
	RXRPC_CALL_RX_UNDERRUN,		/* Got data underrun */
};

/*
 * Events that can be raised on a call.
 */
enum rxrpc_call_event {
	RXRPC_CALL_EV_ACK,		/* need to generate ACK */
	RXRPC_CALL_EV_ABORT,		/* need to generate abort */
	RXRPC_CALL_EV_RESEND,		/* Tx resend required */
	RXRPC_CALL_EV_PING,		/* Ping send required */
	RXRPC_CALL_EV_EXPIRED,		/* Expiry occurred */
	RXRPC_CALL_EV_ACK_LOST,		/* ACK may be lost, send ping */
};

/*
 * The states that a call can be in.
 */
enum rxrpc_call_state {
	RXRPC_CALL_UNINITIALISED,
	RXRPC_CALL_CLIENT_AWAIT_CONN,	/* - client waiting for connection to become available */
	RXRPC_CALL_CLIENT_SEND_REQUEST,	/* - client sending request phase */
	RXRPC_CALL_CLIENT_AWAIT_REPLY,	/* - client awaiting reply */
	RXRPC_CALL_CLIENT_RECV_REPLY,	/* - client receiving reply phase */
	RXRPC_CALL_SERVER_PREALLOC,	/* - service preallocation */
	RXRPC_CALL_SERVER_SECURING,	/* - server securing request connection */
	RXRPC_CALL_SERVER_ACCEPTING,	/* - server accepting request */
	RXRPC_CALL_SERVER_RECV_REQUEST,	/* - server receiving request */
	RXRPC_CALL_SERVER_ACK_REQUEST,	/* - server pending ACK of request */
	RXRPC_CALL_SERVER_SEND_REPLY,	/* - server sending reply */
	RXRPC_CALL_SERVER_AWAIT_ACK,	/* - server awaiting final ACK */
	RXRPC_CALL_COMPLETE,		/* - call complete */
	NR__RXRPC_CALL_STATES
};

/*
 * Call Tx congestion management modes.
 */
enum rxrpc_congest_mode {
	RXRPC_CALL_SLOW_START,
	RXRPC_CALL_CONGEST_AVOIDANCE,
	RXRPC_CALL_PACKET_LOSS,
	RXRPC_CALL_FAST_RETRANSMIT,
	NR__RXRPC_CONGEST_MODES
};

/*
 * RxRPC call definition
 * - matched by { connection, call_id }
 */
struct rxrpc_call {
	struct rcu_head		rcu;
	struct rxrpc_connection	*conn;		/* connection carrying call */
	struct rxrpc_peer	*peer;		/* Peer record for remote address */
	struct rxrpc_sock __rcu	*socket;	/* socket responsible */
	struct rxrpc_net	*rxnet;		/* Network namespace to which call belongs */
	struct mutex		user_mutex;	/* User access mutex */
	unsigned long		ack_at;		/* When deferred ACK needs to happen */
	unsigned long		ack_lost_at;	/* When ACK is figured as lost */
	unsigned long		resend_at;	/* When next resend needs to happen */
	unsigned long		ping_at;	/* When next to send a ping */
	unsigned long		keepalive_at;	/* When next to send a keepalive ping */
	unsigned long		expect_rx_by;	/* When we expect to get a packet by */
	unsigned long		expect_req_by;	/* When we expect to get a request DATA packet by */
	unsigned long		expect_term_by;	/* When we expect call termination by */
	u32			next_rx_timo;	/* Timeout for next Rx packet (jif) */
	u32			next_req_timo;	/* Timeout for next Rx request packet (jif) */
	struct timer_list	timer;		/* Combined event timer */
	struct work_struct	processor;	/* Event processor */
	rxrpc_notify_rx_t	notify_rx;	/* kernel service Rx notification function */
	struct list_head	link;		/* link in master call list */
	struct list_head	chan_wait_link;	/* Link in conn->waiting_calls */
	struct hlist_node	error_link;	/* link in error distribution list */
	struct list_head	accept_link;	/* Link in rx->acceptq */
	struct list_head	recvmsg_link;	/* Link in rx->recvmsg_q */
	struct list_head	sock_link;	/* Link in rx->sock_calls */
	struct rb_node		sock_node;	/* Node in rx->calls */
	struct sk_buff		*tx_pending;	/* Tx socket buffer being filled */
	wait_queue_head_t	waitq;		/* Wait queue for channel or Tx */
	s64			tx_total_len;	/* Total length left to be transmitted (or -1) */
	__be32			crypto_buf[2];	/* Temporary packet crypto buffer */
	unsigned long		user_call_ID;	/* user-defined call ID */
	unsigned long		flags;
	unsigned long		events;
	spinlock_t		lock;
	spinlock_t		notify_lock;	/* Kernel notification lock */
	rwlock_t		state_lock;	/* lock for state transition */
	u32			abort_code;	/* Local/remote abort code */
	int			error;		/* Local error incurred */
	enum rxrpc_call_state	state;		/* current state of call */
	enum rxrpc_call_completion completion;	/* Call completion condition */
	atomic_t		usage;
	u16			service_id;	/* service ID */
	u8			security_ix;	/* Security type */
	u32			call_id;	/* call ID on connection  */
	u32			cid;		/* connection ID plus channel index */
	int			debug_id;	/* debug ID for printks */
	unsigned short		rx_pkt_offset;	/* Current recvmsg packet offset */
	unsigned short		rx_pkt_len;	/* Current recvmsg packet len */

	/* Rx/Tx circular buffer, depending on phase.
	 *
	 * In the Rx phase, packets are annotated with 0 or the number of the
	 * segment of a jumbo packet each buffer refers to.  There can be up to
	 * 47 segments in a maximum-size UDP packet.
	 *
	 * In the Tx phase, packets are annotated with which buffers have been
	 * acked.
	 */
#define RXRPC_RXTX_BUFF_SIZE	64
#define RXRPC_RXTX_BUFF_MASK	(RXRPC_RXTX_BUFF_SIZE - 1)
#define RXRPC_INIT_RX_WINDOW_SIZE 63
	struct sk_buff		**rxtx_buffer;
	u8			*rxtx_annotations;
#define RXRPC_TX_ANNO_ACK	0
#define RXRPC_TX_ANNO_UNACK	1
#define RXRPC_TX_ANNO_NAK	2
#define RXRPC_TX_ANNO_RETRANS	3
#define RXRPC_TX_ANNO_MASK	0x03
#define RXRPC_TX_ANNO_LAST	0x04
#define RXRPC_TX_ANNO_RESENT	0x08

#define RXRPC_RX_ANNO_JUMBO	0x3f		/* Jumbo subpacket number + 1 if not zero */
#define RXRPC_RX_ANNO_JLAST	0x40		/* Set if last element of a jumbo packet */
#define RXRPC_RX_ANNO_VERIFIED	0x80		/* Set if verified and decrypted */
	rxrpc_seq_t		tx_hard_ack;	/* Dead slot in buffer; the first transmitted but
						 * not hard-ACK'd packet follows this.
						 */
	rxrpc_seq_t		tx_top;		/* Highest Tx slot allocated. */
	u16			tx_backoff;	/* Delay to insert due to Tx failure */

	/* TCP-style slow-start congestion control [RFC5681].  Since the SMSS
	 * is fixed, we keep these numbers in terms of segments (ie. DATA
	 * packets) rather than bytes.
	 */
#define RXRPC_TX_SMSS		RXRPC_JUMBO_DATALEN
	u8			cong_cwnd;	/* Congestion window size */
	u8			cong_extra;	/* Extra to send for congestion management */
	u8			cong_ssthresh;	/* Slow-start threshold */
	enum rxrpc_congest_mode	cong_mode:8;	/* Congestion management mode */
	u8			cong_dup_acks;	/* Count of ACKs showing missing packets */
	u8			cong_cumul_acks; /* Cumulative ACK count */
	ktime_t			cong_tstamp;	/* Last time cwnd was changed */

	rxrpc_seq_t		rx_hard_ack;	/* Dead slot in buffer; the first received but not
						 * consumed packet follows this.
						 */
	rxrpc_seq_t		rx_top;		/* Highest Rx slot allocated. */
	rxrpc_seq_t		rx_expect_next;	/* Expected next packet sequence number */
	rxrpc_serial_t		rx_serial;	/* Highest serial received for this call */
	u8			rx_winsize;	/* Size of Rx window */
	u8			tx_winsize;	/* Maximum size of Tx window */
	bool			tx_phase;	/* T if transmission phase, F if receive phase */
	u8			nr_jumbo_bad;	/* Number of jumbo dups/exceeds-windows */

	spinlock_t		input_lock;	/* Lock for packet input to this call */

	/* receive-phase ACK management */
	u8			ackr_reason;	/* reason to ACK */
	u16			ackr_skew;	/* skew on packet being ACK'd */
	rxrpc_serial_t		ackr_serial;	/* serial of packet being ACK'd */
	rxrpc_seq_t		ackr_prev_seq;	/* previous sequence number received */
	rxrpc_seq_t		ackr_consumed;	/* Highest packet shown consumed */
	rxrpc_seq_t		ackr_seen;	/* Highest packet shown seen */

	/* ping management */
	rxrpc_serial_t		ping_serial;	/* Last ping sent */
	ktime_t			ping_time;	/* Time last ping sent */

	/* transmission-phase ACK management */
	ktime_t			acks_latest_ts;	/* Timestamp of latest ACK received */
	rxrpc_serial_t		acks_latest;	/* serial number of latest ACK received */
	rxrpc_seq_t		acks_lowest_nak; /* Lowest NACK in the buffer (or ==tx_hard_ack) */
	rxrpc_seq_t		acks_lost_top;	/* tx_top at the time lost-ack ping sent */
	rxrpc_serial_t		acks_lost_ping;	/* Serial number of probe ACK */
};

/*
 * Summary of a new ACK and the changes it made to the Tx buffer packet states.
 */
struct rxrpc_ack_summary {
	u8			ack_reason;
	u8			nr_acks;		/* Number of ACKs in packet */
	u8			nr_nacks;		/* Number of NACKs in packet */
	u8			nr_new_acks;		/* Number of new ACKs in packet */
	u8			nr_new_nacks;		/* Number of new NACKs in packet */
	u8			nr_rot_new_acks;	/* Number of rotated new ACKs */
	bool			new_low_nack;		/* T if new low NACK found */
	bool			retrans_timeo;		/* T if reTx due to timeout happened */
	u8			flight_size;		/* Number of unreceived transmissions */
	/* Place to stash values for tracing */
	enum rxrpc_congest_mode	mode:8;
	u8			cwnd;
	u8			ssthresh;
	u8			dup_acks;
	u8			cumulative_acks;
};

/*
 * sendmsg() cmsg-specified parameters.
 */
enum rxrpc_command {
	RXRPC_CMD_SEND_DATA,		/* send data message */
	RXRPC_CMD_SEND_ABORT,		/* request abort generation */
	RXRPC_CMD_ACCEPT,		/* [server] accept incoming call */
	RXRPC_CMD_REJECT_BUSY,		/* [server] reject a call as busy */
};

struct rxrpc_call_params {
	s64			tx_total_len;	/* Total Tx data length (if send data) */
	unsigned long		user_call_ID;	/* User's call ID */
	struct {
		u32		hard;		/* Maximum lifetime (sec) */
		u32		idle;		/* Max time since last data packet (msec) */
		u32		normal;		/* Max time since last call packet (msec) */
	} timeouts;
	u8			nr_timeouts;	/* Number of timeouts specified */
};

struct rxrpc_send_params {
	struct rxrpc_call_params call;
	u32			abort_code;	/* Abort code to Tx (if abort) */
	enum rxrpc_command	command : 8;	/* The command to implement */
	bool			exclusive;	/* Shared or exclusive call */
	bool			upgrade;	/* If the connection is upgradeable */
};

#include <trace/events/rxrpc.h>

/*
 * af_rxrpc.c
 */
extern atomic_t rxrpc_n_tx_skbs, rxrpc_n_rx_skbs;
extern struct workqueue_struct *rxrpc_workqueue;

/*
 * call_accept.c
 */
int rxrpc_service_prealloc(struct rxrpc_sock *, gfp_t);
void rxrpc_discard_prealloc(struct rxrpc_sock *);
struct rxrpc_call *rxrpc_new_incoming_call(struct rxrpc_local *,
					   struct rxrpc_sock *,
					   struct sk_buff *);
void rxrpc_accept_incoming_calls(struct rxrpc_local *);
struct rxrpc_call *rxrpc_accept_call(struct rxrpc_sock *, unsigned long,
				     rxrpc_notify_rx_t);
int rxrpc_reject_call(struct rxrpc_sock *);

/*
 * call_event.c
 */
void rxrpc_propose_ACK(struct rxrpc_call *, u8, u16, u32, bool, bool,
		       enum rxrpc_propose_ack_trace);
void rxrpc_process_call(struct work_struct *);

static inline void rxrpc_reduce_call_timer(struct rxrpc_call *call,
					   unsigned long expire_at,
					   unsigned long now,
					   enum rxrpc_timer_trace why)
{
	trace_rxrpc_timer(call, why, now);
	timer_reduce(&call->timer, expire_at);
}

/*
 * call_object.c
 */
extern const char *const rxrpc_call_states[];
extern const char *const rxrpc_call_completions[];
extern unsigned int rxrpc_max_call_lifetime;
extern struct kmem_cache *rxrpc_call_jar;

struct rxrpc_call *rxrpc_find_call_by_user_ID(struct rxrpc_sock *, unsigned long);
<<<<<<< HEAD
struct rxrpc_call *rxrpc_alloc_call(struct rxrpc_sock *, gfp_t);
=======
struct rxrpc_call *rxrpc_alloc_call(struct rxrpc_sock *, gfp_t, unsigned int);
>>>>>>> e021bb4f
struct rxrpc_call *rxrpc_new_client_call(struct rxrpc_sock *,
					 struct rxrpc_conn_parameters *,
					 struct sockaddr_rxrpc *,
					 struct rxrpc_call_params *, gfp_t,
					 unsigned int);
int rxrpc_retry_client_call(struct rxrpc_sock *,
			    struct rxrpc_call *,
			    struct rxrpc_conn_parameters *,
			    struct sockaddr_rxrpc *,
			    gfp_t);
void rxrpc_incoming_call(struct rxrpc_sock *, struct rxrpc_call *,
			 struct sk_buff *);
void rxrpc_release_call(struct rxrpc_sock *, struct rxrpc_call *);
int rxrpc_prepare_call_for_retry(struct rxrpc_sock *, struct rxrpc_call *);
void rxrpc_release_calls_on_socket(struct rxrpc_sock *);
bool __rxrpc_queue_call(struct rxrpc_call *);
bool rxrpc_queue_call(struct rxrpc_call *);
void rxrpc_see_call(struct rxrpc_call *);
void rxrpc_get_call(struct rxrpc_call *, enum rxrpc_call_trace);
void rxrpc_put_call(struct rxrpc_call *, enum rxrpc_call_trace);
void rxrpc_cleanup_call(struct rxrpc_call *);
void rxrpc_destroy_all_calls(struct rxrpc_net *);

static inline bool rxrpc_is_service_call(const struct rxrpc_call *call)
{
	return test_bit(RXRPC_CALL_IS_SERVICE, &call->flags);
}

static inline bool rxrpc_is_client_call(const struct rxrpc_call *call)
{
	return !rxrpc_is_service_call(call);
}

/*
 * Transition a call to the complete state.
 */
static inline bool __rxrpc_set_call_completion(struct rxrpc_call *call,
					       enum rxrpc_call_completion compl,
					       u32 abort_code,
					       int error)
{
	if (call->state < RXRPC_CALL_COMPLETE) {
		call->abort_code = abort_code;
		call->error = error;
		call->completion = compl,
		call->state = RXRPC_CALL_COMPLETE;
		trace_rxrpc_call_complete(call);
		wake_up(&call->waitq);
		return true;
	}
	return false;
}

static inline bool rxrpc_set_call_completion(struct rxrpc_call *call,
					     enum rxrpc_call_completion compl,
					     u32 abort_code,
					     int error)
{
	bool ret;

	write_lock_bh(&call->state_lock);
	ret = __rxrpc_set_call_completion(call, compl, abort_code, error);
	write_unlock_bh(&call->state_lock);
	return ret;
}

/*
 * Record that a call successfully completed.
 */
static inline bool __rxrpc_call_completed(struct rxrpc_call *call)
{
	return __rxrpc_set_call_completion(call, RXRPC_CALL_SUCCEEDED, 0, 0);
}

static inline bool rxrpc_call_completed(struct rxrpc_call *call)
{
	bool ret;

	write_lock_bh(&call->state_lock);
	ret = __rxrpc_call_completed(call);
	write_unlock_bh(&call->state_lock);
	return ret;
}

/*
 * Record that a call is locally aborted.
 */
static inline bool __rxrpc_abort_call(const char *why, struct rxrpc_call *call,
				      rxrpc_seq_t seq,
				      u32 abort_code, int error)
{
	trace_rxrpc_abort(call->debug_id, why, call->cid, call->call_id, seq,
			  abort_code, error);
	return __rxrpc_set_call_completion(call, RXRPC_CALL_LOCALLY_ABORTED,
					   abort_code, error);
}

static inline bool rxrpc_abort_call(const char *why, struct rxrpc_call *call,
				    rxrpc_seq_t seq, u32 abort_code, int error)
{
	bool ret;

	write_lock_bh(&call->state_lock);
	ret = __rxrpc_abort_call(why, call, seq, abort_code, error);
	write_unlock_bh(&call->state_lock);
	return ret;
}

/*
 * Abort a call due to a protocol error.
 */
static inline bool __rxrpc_abort_eproto(struct rxrpc_call *call,
					struct sk_buff *skb,
					const char *eproto_why,
					const char *why,
					u32 abort_code)
{
	struct rxrpc_skb_priv *sp = rxrpc_skb(skb);

	trace_rxrpc_rx_eproto(call, sp->hdr.serial, eproto_why);
	return rxrpc_abort_call(why, call, sp->hdr.seq, abort_code, -EPROTO);
}

#define rxrpc_abort_eproto(call, skb, eproto_why, abort_why, abort_code) \
	__rxrpc_abort_eproto((call), (skb), tracepoint_string(eproto_why), \
			     (abort_why), (abort_code))

/*
 * conn_client.c
 */
extern unsigned int rxrpc_max_client_connections;
extern unsigned int rxrpc_reap_client_connections;
extern unsigned long rxrpc_conn_idle_client_expiry;
extern unsigned long rxrpc_conn_idle_client_fast_expiry;
extern struct idr rxrpc_client_conn_ids;

void rxrpc_destroy_client_conn_ids(void);
int rxrpc_connect_call(struct rxrpc_sock *, struct rxrpc_call *,
		       struct rxrpc_conn_parameters *, struct sockaddr_rxrpc *,
		       gfp_t);
void rxrpc_expose_client_call(struct rxrpc_call *);
void rxrpc_disconnect_client_call(struct rxrpc_call *);
void rxrpc_put_client_conn(struct rxrpc_connection *);
void rxrpc_discard_expired_client_conns(struct work_struct *);
void rxrpc_destroy_all_client_connections(struct rxrpc_net *);

/*
 * conn_event.c
 */
void rxrpc_process_connection(struct work_struct *);

/*
 * conn_object.c
 */
extern unsigned int rxrpc_connection_expiry;
extern unsigned int rxrpc_closed_conn_expiry;

struct rxrpc_connection *rxrpc_alloc_connection(gfp_t);
struct rxrpc_connection *rxrpc_find_connection_rcu(struct rxrpc_local *,
						   struct sk_buff *,
						   struct rxrpc_peer **);
void __rxrpc_disconnect_call(struct rxrpc_connection *, struct rxrpc_call *);
void rxrpc_disconnect_call(struct rxrpc_call *);
void rxrpc_kill_connection(struct rxrpc_connection *);
bool rxrpc_queue_conn(struct rxrpc_connection *);
void rxrpc_see_connection(struct rxrpc_connection *);
void rxrpc_get_connection(struct rxrpc_connection *);
struct rxrpc_connection *rxrpc_get_connection_maybe(struct rxrpc_connection *);
void rxrpc_put_service_conn(struct rxrpc_connection *);
void rxrpc_service_connection_reaper(struct work_struct *);
void rxrpc_destroy_all_connections(struct rxrpc_net *);

static inline bool rxrpc_conn_is_client(const struct rxrpc_connection *conn)
{
	return conn->out_clientflag;
}

static inline bool rxrpc_conn_is_service(const struct rxrpc_connection *conn)
{
	return !rxrpc_conn_is_client(conn);
}

static inline void rxrpc_put_connection(struct rxrpc_connection *conn)
{
	if (!conn)
		return;

	if (rxrpc_conn_is_client(conn))
		rxrpc_put_client_conn(conn);
	else
		rxrpc_put_service_conn(conn);
}

static inline void rxrpc_reduce_conn_timer(struct rxrpc_connection *conn,
					   unsigned long expire_at)
{
	timer_reduce(&conn->timer, expire_at);
}

/*
 * conn_service.c
 */
struct rxrpc_connection *rxrpc_find_service_conn_rcu(struct rxrpc_peer *,
						     struct sk_buff *);
struct rxrpc_connection *rxrpc_prealloc_service_connection(struct rxrpc_net *, gfp_t);
void rxrpc_new_incoming_connection(struct rxrpc_sock *,
				   struct rxrpc_connection *, struct sk_buff *);
void rxrpc_unpublish_service_conn(struct rxrpc_connection *);

/*
 * input.c
 */
int rxrpc_input_packet(struct sock *, struct sk_buff *);

/*
 * insecure.c
 */
extern const struct rxrpc_security rxrpc_no_security;

/*
 * key.c
 */
extern struct key_type key_type_rxrpc;
extern struct key_type key_type_rxrpc_s;

int rxrpc_request_key(struct rxrpc_sock *, char __user *, int);
int rxrpc_server_keyring(struct rxrpc_sock *, char __user *, int);
int rxrpc_get_server_data_key(struct rxrpc_connection *, const void *, time64_t,
			      u32);

/*
 * local_event.c
 */
extern void rxrpc_process_local_events(struct rxrpc_local *);

/*
 * local_object.c
 */
struct rxrpc_local *rxrpc_lookup_local(struct net *, const struct sockaddr_rxrpc *);
struct rxrpc_local *rxrpc_get_local(struct rxrpc_local *);
struct rxrpc_local *rxrpc_get_local_maybe(struct rxrpc_local *);
void rxrpc_put_local(struct rxrpc_local *);
void rxrpc_queue_local(struct rxrpc_local *);
void rxrpc_destroy_all_locals(struct rxrpc_net *);

/*
 * misc.c
 */
extern unsigned int rxrpc_max_backlog __read_mostly;
extern unsigned long rxrpc_requested_ack_delay;
extern unsigned long rxrpc_soft_ack_delay;
extern unsigned long rxrpc_idle_ack_delay;
extern unsigned int rxrpc_rx_window_size;
extern unsigned int rxrpc_rx_mtu;
extern unsigned int rxrpc_rx_jumbo_max;
extern unsigned long rxrpc_resend_timeout;

extern const s8 rxrpc_ack_priority[];

/*
 * net_ns.c
 */
extern unsigned int rxrpc_net_id;
extern struct pernet_operations rxrpc_net_ops;

static inline struct rxrpc_net *rxrpc_net(struct net *net)
{
	return net_generic(net, rxrpc_net_id);
}

/*
 * output.c
 */
int rxrpc_send_ack_packet(struct rxrpc_call *, bool, rxrpc_serial_t *);
int rxrpc_send_abort_packet(struct rxrpc_call *);
int rxrpc_send_data_packet(struct rxrpc_call *, struct sk_buff *, bool);
void rxrpc_reject_packets(struct rxrpc_local *);
void rxrpc_send_keepalive(struct rxrpc_peer *);

/*
 * peer_event.c
 */
void rxrpc_error_report(struct sock *);
void rxrpc_peer_add_rtt(struct rxrpc_call *, enum rxrpc_rtt_rx_trace,
			rxrpc_serial_t, rxrpc_serial_t, ktime_t, ktime_t);
void rxrpc_peer_keepalive_worker(struct work_struct *);

/*
 * peer_object.c
 */
struct rxrpc_peer *rxrpc_lookup_peer_rcu(struct rxrpc_local *,
					 const struct sockaddr_rxrpc *);
struct rxrpc_peer *rxrpc_lookup_peer(struct rxrpc_sock *, struct rxrpc_local *,
				     struct sockaddr_rxrpc *, gfp_t);
struct rxrpc_peer *rxrpc_alloc_peer(struct rxrpc_local *, gfp_t);
void rxrpc_new_incoming_peer(struct rxrpc_sock *, struct rxrpc_local *,
			     struct rxrpc_peer *);
void rxrpc_destroy_all_peers(struct rxrpc_net *);
struct rxrpc_peer *rxrpc_get_peer(struct rxrpc_peer *);
struct rxrpc_peer *rxrpc_get_peer_maybe(struct rxrpc_peer *);
void rxrpc_put_peer(struct rxrpc_peer *);

/*
 * proc.c
 */
extern const struct seq_operations rxrpc_call_seq_ops;
extern const struct seq_operations rxrpc_connection_seq_ops;

/*
 * recvmsg.c
 */
void rxrpc_notify_socket(struct rxrpc_call *);
int rxrpc_recvmsg(struct socket *, struct msghdr *, size_t, int);

/*
 * rxkad.c
 */
#ifdef CONFIG_RXKAD
extern const struct rxrpc_security rxkad;
#endif

/*
 * security.c
 */
int __init rxrpc_init_security(void);
void rxrpc_exit_security(void);
int rxrpc_init_client_conn_security(struct rxrpc_connection *);
int rxrpc_init_server_conn_security(struct rxrpc_connection *);

/*
 * sendmsg.c
 */
int rxrpc_do_sendmsg(struct rxrpc_sock *, struct msghdr *, size_t);

/*
 * skbuff.c
 */
void rxrpc_kernel_data_consumed(struct rxrpc_call *, struct sk_buff *);
void rxrpc_packet_destructor(struct sk_buff *);
void rxrpc_new_skb(struct sk_buff *, enum rxrpc_skb_trace);
void rxrpc_see_skb(struct sk_buff *, enum rxrpc_skb_trace);
void rxrpc_get_skb(struct sk_buff *, enum rxrpc_skb_trace);
void rxrpc_free_skb(struct sk_buff *, enum rxrpc_skb_trace);
void rxrpc_lose_skb(struct sk_buff *, enum rxrpc_skb_trace);
void rxrpc_purge_queue(struct sk_buff_head *);

/*
 * sysctl.c
 */
#ifdef CONFIG_SYSCTL
extern int __init rxrpc_sysctl_init(void);
extern void rxrpc_sysctl_exit(void);
#else
static inline int __init rxrpc_sysctl_init(void) { return 0; }
static inline void rxrpc_sysctl_exit(void) {}
#endif

/*
 * utils.c
 */
int rxrpc_extract_addr_from_skb(struct rxrpc_local *, struct sockaddr_rxrpc *,
				struct sk_buff *);

static inline bool before(u32 seq1, u32 seq2)
{
        return (s32)(seq1 - seq2) < 0;
}
static inline bool before_eq(u32 seq1, u32 seq2)
{
        return (s32)(seq1 - seq2) <= 0;
}
static inline bool after(u32 seq1, u32 seq2)
{
        return (s32)(seq1 - seq2) > 0;
}
static inline bool after_eq(u32 seq1, u32 seq2)
{
        return (s32)(seq1 - seq2) >= 0;
}

/*
 * debug tracing
 */
extern unsigned int rxrpc_debug;

#define dbgprintk(FMT,...) \
	printk("[%-6.6s] "FMT"\n", current->comm ,##__VA_ARGS__)

#define kenter(FMT,...)	dbgprintk("==> %s("FMT")",__func__ ,##__VA_ARGS__)
#define kleave(FMT,...)	dbgprintk("<== %s()"FMT"",__func__ ,##__VA_ARGS__)
#define kdebug(FMT,...)	dbgprintk("    "FMT ,##__VA_ARGS__)
#define kproto(FMT,...)	dbgprintk("### "FMT ,##__VA_ARGS__)
#define knet(FMT,...)	dbgprintk("@@@ "FMT ,##__VA_ARGS__)


#if defined(__KDEBUG)
#define _enter(FMT,...)	kenter(FMT,##__VA_ARGS__)
#define _leave(FMT,...)	kleave(FMT,##__VA_ARGS__)
#define _debug(FMT,...)	kdebug(FMT,##__VA_ARGS__)
#define _proto(FMT,...)	kproto(FMT,##__VA_ARGS__)
#define _net(FMT,...)	knet(FMT,##__VA_ARGS__)

#elif defined(CONFIG_AF_RXRPC_DEBUG)
#define RXRPC_DEBUG_KENTER	0x01
#define RXRPC_DEBUG_KLEAVE	0x02
#define RXRPC_DEBUG_KDEBUG	0x04
#define RXRPC_DEBUG_KPROTO	0x08
#define RXRPC_DEBUG_KNET	0x10

#define _enter(FMT,...)					\
do {							\
	if (unlikely(rxrpc_debug & RXRPC_DEBUG_KENTER))	\
		kenter(FMT,##__VA_ARGS__);		\
} while (0)

#define _leave(FMT,...)					\
do {							\
	if (unlikely(rxrpc_debug & RXRPC_DEBUG_KLEAVE))	\
		kleave(FMT,##__VA_ARGS__);		\
} while (0)

#define _debug(FMT,...)					\
do {							\
	if (unlikely(rxrpc_debug & RXRPC_DEBUG_KDEBUG))	\
		kdebug(FMT,##__VA_ARGS__);		\
} while (0)

#define _proto(FMT,...)					\
do {							\
	if (unlikely(rxrpc_debug & RXRPC_DEBUG_KPROTO))	\
		kproto(FMT,##__VA_ARGS__);		\
} while (0)

#define _net(FMT,...)					\
do {							\
	if (unlikely(rxrpc_debug & RXRPC_DEBUG_KNET))	\
		knet(FMT,##__VA_ARGS__);		\
} while (0)

#else
#define _enter(FMT,...)	no_printk("==> %s("FMT")",__func__ ,##__VA_ARGS__)
#define _leave(FMT,...)	no_printk("<== %s()"FMT"",__func__ ,##__VA_ARGS__)
#define _debug(FMT,...)	no_printk("    "FMT ,##__VA_ARGS__)
#define _proto(FMT,...)	no_printk("### "FMT ,##__VA_ARGS__)
#define _net(FMT,...)	no_printk("@@@ "FMT ,##__VA_ARGS__)
#endif

/*
 * debug assertion checking
 */
#if 1 // defined(__KDEBUGALL)

#define ASSERT(X)						\
do {								\
	if (unlikely(!(X))) {					\
		pr_err("Assertion failed\n");			\
		BUG();						\
	}							\
} while (0)

#define ASSERTCMP(X, OP, Y)						\
do {									\
	__typeof__(X) _x = (X);						\
	__typeof__(Y) _y = (__typeof__(X))(Y);				\
	if (unlikely(!(_x OP _y))) {					\
		pr_err("Assertion failed - %lu(0x%lx) %s %lu(0x%lx) is false\n", \
		       (unsigned long)_x, (unsigned long)_x, #OP,	\
		       (unsigned long)_y, (unsigned long)_y);		\
		BUG();							\
	}								\
} while (0)

#define ASSERTIF(C, X)						\
do {								\
	if (unlikely((C) && !(X))) {				\
		pr_err("Assertion failed\n");			\
		BUG();						\
	}							\
} while (0)

#define ASSERTIFCMP(C, X, OP, Y)					\
do {									\
	__typeof__(X) _x = (X);						\
	__typeof__(Y) _y = (__typeof__(X))(Y);				\
	if (unlikely((C) && !(_x OP _y))) {				\
		pr_err("Assertion failed - %lu(0x%lx) %s %lu(0x%lx) is false\n", \
		       (unsigned long)_x, (unsigned long)_x, #OP,	\
		       (unsigned long)_y, (unsigned long)_y);		\
		BUG();							\
	}								\
} while (0)

#else

#define ASSERT(X)				\
do {						\
} while (0)

#define ASSERTCMP(X, OP, Y)			\
do {						\
} while (0)

#define ASSERTIF(C, X)				\
do {						\
} while (0)

#define ASSERTIFCMP(C, X, OP, Y)		\
do {						\
} while (0)

#endif /* __KDEBUGALL */<|MERGE_RESOLUTION|>--- conflicted
+++ resolved
@@ -755,11 +755,7 @@
 extern struct kmem_cache *rxrpc_call_jar;
 
 struct rxrpc_call *rxrpc_find_call_by_user_ID(struct rxrpc_sock *, unsigned long);
-<<<<<<< HEAD
-struct rxrpc_call *rxrpc_alloc_call(struct rxrpc_sock *, gfp_t);
-=======
 struct rxrpc_call *rxrpc_alloc_call(struct rxrpc_sock *, gfp_t, unsigned int);
->>>>>>> e021bb4f
 struct rxrpc_call *rxrpc_new_client_call(struct rxrpc_sock *,
 					 struct rxrpc_conn_parameters *,
 					 struct sockaddr_rxrpc *,
