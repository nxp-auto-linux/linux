/* SPDX-License-Identifier: GPL-2.0-or-later */
/* AF_RXRPC internal definitions
 *
 * Copyright (C) 2007 Red Hat, Inc. All Rights Reserved.
 * Written by David Howells (dhowells@redhat.com)
 */

#include <linux/atomic.h>
#include <linux/seqlock.h>
#include <linux/win_minmax.h>
#include <net/net_namespace.h>
#include <net/netns/generic.h>
#include <net/sock.h>
#include <net/af_rxrpc.h>
#include "protocol.h"

#if 0
#define CHECK_SLAB_OKAY(X)				     \
	BUG_ON(atomic_read((X)) >> (sizeof(atomic_t) - 2) == \
	       (POISON_FREE << 8 | POISON_FREE))
#else
#define CHECK_SLAB_OKAY(X) do {} while (0)
#endif

#define FCRYPT_BSIZE 8
struct rxrpc_crypt {
	union {
		u8	x[FCRYPT_BSIZE];
		__be32	n[2];
	};
} __attribute__((aligned(8)));

#define rxrpc_queue_work(WS)	queue_work(rxrpc_workqueue, (WS))
#define rxrpc_queue_delayed_work(WS,D)	\
	queue_delayed_work(rxrpc_workqueue, (WS), (D))

struct rxrpc_connection;

/*
 * Mark applied to socket buffers in skb->mark.  skb->priority is used
 * to pass supplementary information.
 */
enum rxrpc_skb_mark {
	RXRPC_SKB_MARK_REJECT_BUSY,	/* Reject with BUSY */
	RXRPC_SKB_MARK_REJECT_ABORT,	/* Reject with ABORT (code in skb->priority) */
};

/*
 * sk_state for RxRPC sockets
 */
enum {
	RXRPC_UNBOUND = 0,
	RXRPC_CLIENT_UNBOUND,		/* Unbound socket used as client */
	RXRPC_CLIENT_BOUND,		/* client local address bound */
	RXRPC_SERVER_BOUND,		/* server local address bound */
	RXRPC_SERVER_BOUND2,		/* second server local address bound */
	RXRPC_SERVER_LISTENING,		/* server listening for connections */
	RXRPC_SERVER_LISTEN_DISABLED,	/* server listening disabled */
	RXRPC_CLOSE,			/* socket is being closed */
};

/*
 * Per-network namespace data.
 */
struct rxrpc_net {
	struct proc_dir_entry	*proc_net;	/* Subdir in /proc/net */
	u32			epoch;		/* Local epoch for detecting local-end reset */
	struct list_head	calls;		/* List of calls active in this namespace */
	rwlock_t		call_lock;	/* Lock for ->calls */
	atomic_t		nr_calls;	/* Count of allocated calls */

	atomic_t		nr_conns;
	struct list_head	conn_proc_list;	/* List of conns in this namespace for proc */
	struct list_head	service_conns;	/* Service conns in this namespace */
	rwlock_t		conn_lock;	/* Lock for ->conn_proc_list, ->service_conns */
	struct work_struct	service_conn_reaper;
	struct timer_list	service_conn_reap_timer;

	bool			live;

	bool			kill_all_client_conns;
	atomic_t		nr_client_conns;
	spinlock_t		client_conn_cache_lock; /* Lock for ->*_client_conns */
	spinlock_t		client_conn_discard_lock; /* Prevent multiple discarders */
	struct list_head	idle_client_conns;
	struct work_struct	client_conn_reaper;
	struct timer_list	client_conn_reap_timer;

	struct list_head	local_endpoints;
	struct mutex		local_mutex;	/* Lock for ->local_endpoints */

	DECLARE_HASHTABLE	(peer_hash, 10);
	spinlock_t		peer_hash_lock;	/* Lock for ->peer_hash */

#define RXRPC_KEEPALIVE_TIME 20 /* NAT keepalive time in seconds */
	u8			peer_keepalive_cursor;
	time64_t		peer_keepalive_base;
	struct list_head	peer_keepalive[32];
	struct list_head	peer_keepalive_new;
	struct timer_list	peer_keepalive_timer;
	struct work_struct	peer_keepalive_work;
};

/*
 * Service backlog preallocation.
 *
 * This contains circular buffers of preallocated peers, connections and calls
 * for incoming service calls and their head and tail pointers.  This allows
 * calls to be set up in the data_ready handler, thereby avoiding the need to
 * shuffle packets around so much.
 */
struct rxrpc_backlog {
	unsigned short		peer_backlog_head;
	unsigned short		peer_backlog_tail;
	unsigned short		conn_backlog_head;
	unsigned short		conn_backlog_tail;
	unsigned short		call_backlog_head;
	unsigned short		call_backlog_tail;
#define RXRPC_BACKLOG_MAX	32
	struct rxrpc_peer	*peer_backlog[RXRPC_BACKLOG_MAX];
	struct rxrpc_connection	*conn_backlog[RXRPC_BACKLOG_MAX];
	struct rxrpc_call	*call_backlog[RXRPC_BACKLOG_MAX];
};

/*
 * RxRPC socket definition
 */
struct rxrpc_sock {
	/* WARNING: sk has to be the first member */
	struct sock		sk;
	rxrpc_notify_new_call_t	notify_new_call; /* Func to notify of new call */
	rxrpc_discard_new_call_t discard_new_call; /* Func to discard a new call */
	struct rxrpc_local	*local;		/* local endpoint */
	struct rxrpc_backlog	*backlog;	/* Preallocation for services */
	spinlock_t		incoming_lock;	/* Incoming call vs service shutdown lock */
	struct list_head	sock_calls;	/* List of calls owned by this socket */
	struct list_head	to_be_accepted;	/* calls awaiting acceptance */
	struct list_head	recvmsg_q;	/* Calls awaiting recvmsg's attention  */
	rwlock_t		recvmsg_lock;	/* Lock for recvmsg_q */
	struct key		*key;		/* security for this socket */
	struct key		*securities;	/* list of server security descriptors */
	struct rb_root		calls;		/* User ID -> call mapping */
	unsigned long		flags;
#define RXRPC_SOCK_CONNECTED		0	/* connect_srx is set */
	rwlock_t		call_lock;	/* lock for calls */
	u32			min_sec_level;	/* minimum security level */
#define RXRPC_SECURITY_MAX	RXRPC_SECURITY_ENCRYPT
	bool			exclusive;	/* Exclusive connection for a client socket */
	u16			second_service;	/* Additional service bound to the endpoint */
	struct {
		/* Service upgrade information */
		u16		from;		/* Service ID to upgrade (if not 0) */
		u16		to;		/* service ID to upgrade to */
	} service_upgrade;
	sa_family_t		family;		/* Protocol family created with */
	struct sockaddr_rxrpc	srx;		/* Primary Service/local addresses */
	struct sockaddr_rxrpc	connect_srx;	/* Default client address from connect() */
};

#define rxrpc_sk(__sk) container_of((__sk), struct rxrpc_sock, sk)

/*
 * CPU-byteorder normalised Rx packet header.
 */
struct rxrpc_host_header {
	u32		epoch;		/* client boot timestamp */
	u32		cid;		/* connection and channel ID */
	u32		callNumber;	/* call ID (0 for connection-level packets) */
	u32		seq;		/* sequence number of pkt in call stream */
	u32		serial;		/* serial number of pkt sent to network */
	u8		type;		/* packet type */
	u8		flags;		/* packet flags */
	u8		userStatus;	/* app-layer defined status */
	u8		securityIndex;	/* security protocol ID */
	union {
		u16	_rsvd;		/* reserved */
		u16	cksum;		/* kerberos security checksum */
	};
	u16		serviceId;	/* service ID */
} __packed;

/*
 * RxRPC socket buffer private variables
 * - max 48 bytes (struct sk_buff::cb)
 */
struct rxrpc_skb_priv {
	atomic_t	nr_ring_pins;		/* Number of rxtx ring pins */
	u8		nr_subpackets;		/* Number of subpackets */
	u8		rx_flags;		/* Received packet flags */
#define RXRPC_SKB_INCL_LAST	0x01		/* - Includes last packet */
#define RXRPC_SKB_TX_BUFFER	0x02		/* - Is transmit buffer */
	union {
		int		remain;		/* amount of space remaining for next write */

		/* List of requested ACKs on subpackets */
		unsigned long	rx_req_ack[(RXRPC_MAX_NR_JUMBO + BITS_PER_LONG - 1) /
					   BITS_PER_LONG];
	};

	struct rxrpc_host_header hdr;		/* RxRPC packet header from this packet */
};

#define rxrpc_skb(__skb) ((struct rxrpc_skb_priv *) &(__skb)->cb)

/*
 * RxRPC security module interface
 */
struct rxrpc_security {
	const char		*name;		/* name of this service */
	u8			security_index;	/* security type provided */
	u32			no_key_abort;	/* Abort code indicating no key */

	/* Initialise a security service */
	int (*init)(void);

	/* Clean up a security service */
	void (*exit)(void);

	/* initialise a connection's security */
	int (*init_connection_security)(struct rxrpc_connection *);

	/* prime a connection's packet security */
	int (*prime_packet_security)(struct rxrpc_connection *);

	/* impose security on a packet */
	int (*secure_packet)(struct rxrpc_call *,
			     struct sk_buff *,
			     size_t,
			     void *);

	/* verify the security on a received packet */
	int (*verify_packet)(struct rxrpc_call *, struct sk_buff *,
			     unsigned int, unsigned int, rxrpc_seq_t, u16);

	/* Free crypto request on a call */
	void (*free_call_crypto)(struct rxrpc_call *);

	/* Locate the data in a received packet that has been verified. */
	void (*locate_data)(struct rxrpc_call *, struct sk_buff *,
			    unsigned int *, unsigned int *);

	/* issue a challenge */
	int (*issue_challenge)(struct rxrpc_connection *);

	/* respond to a challenge */
	int (*respond_to_challenge)(struct rxrpc_connection *,
				    struct sk_buff *,
				    u32 *);

	/* verify a response */
	int (*verify_response)(struct rxrpc_connection *,
			       struct sk_buff *,
			       u32 *);

	/* clear connection security */
	void (*clear)(struct rxrpc_connection *);
};

/*
 * RxRPC local transport endpoint description
 * - owned by a single AF_RXRPC socket
 * - pointed to by transport socket struct sk_user_data
 */
struct rxrpc_local {
	struct rcu_head		rcu;
	atomic_t		active_users;	/* Number of users of the local endpoint */
	atomic_t		usage;		/* Number of references to the structure */
	struct rxrpc_net	*rxnet;		/* The network ns in which this resides */
	struct list_head	link;
	struct socket		*socket;	/* my UDP socket */
	struct work_struct	processor;
	struct rxrpc_sock __rcu	*service;	/* Service(s) listening on this endpoint */
	struct rw_semaphore	defrag_sem;	/* control re-enablement of IP DF bit */
	struct sk_buff_head	reject_queue;	/* packets awaiting rejection */
	struct sk_buff_head	event_queue;	/* endpoint event packets awaiting processing */
	struct rb_root		client_bundles;	/* Client connection bundles by socket params */
	spinlock_t		client_bundles_lock; /* Lock for client_bundles */
	spinlock_t		lock;		/* access lock */
	rwlock_t		services_lock;	/* lock for services list */
	int			debug_id;	/* debug ID for printks */
	bool			dead;
	bool			service_closed;	/* Service socket closed */
	struct sockaddr_rxrpc	srx;		/* local address */
};

/*
 * RxRPC remote transport endpoint definition
 * - matched by local endpoint, remote port, address and protocol type
 */
struct rxrpc_peer {
	struct rcu_head		rcu;		/* This must be first */
	atomic_t		usage;
	unsigned long		hash_key;
	struct hlist_node	hash_link;
	struct rxrpc_local	*local;
	struct hlist_head	error_targets;	/* targets for net error distribution */
	struct rb_root		service_conns;	/* Service connections */
	struct list_head	keepalive_link;	/* Link in net->peer_keepalive[] */
	time64_t		last_tx_at;	/* Last time packet sent here */
	seqlock_t		service_conn_lock;
	spinlock_t		lock;		/* access lock */
	unsigned int		if_mtu;		/* interface MTU for this peer */
	unsigned int		mtu;		/* network MTU for this peer */
	unsigned int		maxdata;	/* data size (MTU - hdrsize) */
	unsigned short		hdrsize;	/* header size (IP + UDP + RxRPC) */
	int			debug_id;	/* debug ID for printks */
	struct sockaddr_rxrpc	srx;		/* remote address */

	/* calculated RTT cache */
#define RXRPC_RTT_CACHE_SIZE 32
	spinlock_t		rtt_input_lock;	/* RTT lock for input routine */
	ktime_t			rtt_last_req;	/* Time of last RTT request */
	unsigned int		rtt_count;	/* Number of samples we've got */

	u32			srtt_us;	/* smoothed round trip time << 3 in usecs */
	u32			mdev_us;	/* medium deviation			*/
	u32			mdev_max_us;	/* maximal mdev for the last rtt period	*/
	u32			rttvar_us;	/* smoothed mdev_max			*/
	u32			rto_j;		/* Retransmission timeout in jiffies */
	u8			backoff;	/* Backoff timeout */

	u8			cong_cwnd;	/* Congestion window size */
};

/*
 * Keys for matching a connection.
 */
struct rxrpc_conn_proto {
	union {
		struct {
			u32	epoch;		/* epoch of this connection */
			u32	cid;		/* connection ID */
		};
		u64		index_key;
	};
};

struct rxrpc_conn_parameters {
	struct rxrpc_local	*local;		/* Representation of local endpoint */
	struct rxrpc_peer	*peer;		/* Remote endpoint */
	struct key		*key;		/* Security details */
	bool			exclusive;	/* T if conn is exclusive */
	bool			upgrade;	/* T if service ID can be upgraded */
	u16			service_id;	/* Service ID for this connection */
	u32			security_level;	/* Security level selected */
};

/*
 * Bits in the connection flags.
 */
enum rxrpc_conn_flag {
	RXRPC_CONN_HAS_IDR,		/* Has a client conn ID assigned */
	RXRPC_CONN_IN_SERVICE_CONNS,	/* Conn is in peer->service_conns */
	RXRPC_CONN_DONT_REUSE,		/* Don't reuse this connection */
	RXRPC_CONN_PROBING_FOR_UPGRADE,	/* Probing for service upgrade */
	RXRPC_CONN_FINAL_ACK_0,		/* Need final ACK for channel 0 */
	RXRPC_CONN_FINAL_ACK_1,		/* Need final ACK for channel 1 */
	RXRPC_CONN_FINAL_ACK_2,		/* Need final ACK for channel 2 */
	RXRPC_CONN_FINAL_ACK_3,		/* Need final ACK for channel 3 */
};

#define RXRPC_CONN_FINAL_ACK_MASK ((1UL << RXRPC_CONN_FINAL_ACK_0) |	\
				   (1UL << RXRPC_CONN_FINAL_ACK_1) |	\
				   (1UL << RXRPC_CONN_FINAL_ACK_2) |	\
				   (1UL << RXRPC_CONN_FINAL_ACK_3))

/*
 * Events that can be raised upon a connection.
 */
enum rxrpc_conn_event {
	RXRPC_CONN_EV_CHALLENGE,	/* Send challenge packet */
};

/*
 * The connection protocol state.
 */
enum rxrpc_conn_proto_state {
	RXRPC_CONN_UNUSED,		/* Connection not yet attempted */
	RXRPC_CONN_CLIENT,		/* Client connection */
	RXRPC_CONN_SERVICE_PREALLOC,	/* Service connection preallocation */
	RXRPC_CONN_SERVICE_UNSECURED,	/* Service unsecured connection */
	RXRPC_CONN_SERVICE_CHALLENGING,	/* Service challenging for security */
	RXRPC_CONN_SERVICE,		/* Service secured connection */
	RXRPC_CONN_REMOTELY_ABORTED,	/* Conn aborted by peer */
	RXRPC_CONN_LOCALLY_ABORTED,	/* Conn aborted locally */
	RXRPC_CONN__NR_STATES
};

/*
 * RxRPC client connection bundle.
 */
struct rxrpc_bundle {
	struct rxrpc_conn_parameters params;
	atomic_t		usage;
	unsigned int		debug_id;
	bool			try_upgrade;	/* True if the bundle is attempting upgrade */
	bool			alloc_conn;	/* True if someone's getting a conn */
	short			alloc_error;	/* Error from last conn allocation */
	spinlock_t		channel_lock;
	struct rb_node		local_node;	/* Node in local->client_conns */
	struct list_head	waiting_calls;	/* Calls waiting for channels */
	unsigned long		avail_chans;	/* Mask of available channels */
	struct rxrpc_connection	*conns[4];	/* The connections in the bundle (max 4) */
};

/*
 * RxRPC connection definition
 * - matched by { local, peer, epoch, conn_id, direction }
 * - each connection can only handle four simultaneous calls
 */
struct rxrpc_connection {
	struct rxrpc_conn_proto	proto;
	struct rxrpc_conn_parameters params;

	atomic_t		usage;
	struct rcu_head		rcu;
	struct list_head	cache_link;

	unsigned char		act_chans;	/* Mask of active channels */
	struct rxrpc_channel {
		unsigned long		final_ack_at;	/* Time at which to issue final ACK */
		struct rxrpc_call __rcu	*call;		/* Active call */
		unsigned int		call_debug_id;	/* call->debug_id */
		u32			call_id;	/* ID of current call */
		u32			call_counter;	/* Call ID counter */
		u32			last_call;	/* ID of last call */
		u8			last_type;	/* Type of last packet */
		union {
			u32		last_seq;
			u32		last_abort;
		};
	} channels[RXRPC_MAXCALLS];

	struct timer_list	timer;		/* Conn event timer */
	struct work_struct	processor;	/* connection event processor */
	struct rxrpc_bundle	*bundle;	/* Client connection bundle */
	struct rb_node		service_node;	/* Node in peer->service_conns */
	struct list_head	proc_link;	/* link in procfs list */
	struct list_head	link;		/* link in master connection list */
	struct sk_buff_head	rx_queue;	/* received conn-level packets */
	const struct rxrpc_security *security;	/* applied security module */
	struct key		*server_key;	/* security for this service */
	struct crypto_sync_skcipher *cipher;	/* encryption handle */
	struct rxrpc_crypt	csum_iv;	/* packet checksum base */
	unsigned long		flags;
	unsigned long		events;
	unsigned long		idle_timestamp;	/* Time at which last became idle */
	spinlock_t		state_lock;	/* state-change lock */
	enum rxrpc_conn_proto_state state;	/* current state of connection */
	u32			abort_code;	/* Abort code of connection abort */
	int			debug_id;	/* debug ID for printks */
	atomic_t		serial;		/* packet serial number counter */
	unsigned int		hi_serial;	/* highest serial number received */
	u32			security_nonce;	/* response re-use preventer */
	u32			service_id;	/* Service ID, possibly upgraded */
	u8			size_align;	/* data size alignment (for security) */
	u8			security_size;	/* security header size */
	u8			security_ix;	/* security type */
	u8			out_clientflag;	/* RXRPC_CLIENT_INITIATED if we are client */
	u8			bundle_shift;	/* Index into bundle->avail_chans */
	short			error;		/* Local error code */
};

static inline bool rxrpc_to_server(const struct rxrpc_skb_priv *sp)
{
	return sp->hdr.flags & RXRPC_CLIENT_INITIATED;
}

static inline bool rxrpc_to_client(const struct rxrpc_skb_priv *sp)
{
	return !rxrpc_to_server(sp);
}

/*
 * Flags in call->flags.
 */
enum rxrpc_call_flag {
	RXRPC_CALL_RELEASED,		/* call has been released - no more message to userspace */
	RXRPC_CALL_HAS_USERID,		/* has a user ID attached */
	RXRPC_CALL_IS_SERVICE,		/* Call is service call */
	RXRPC_CALL_EXPOSED,		/* The call was exposed to the world */
	RXRPC_CALL_RX_LAST,		/* Received the last packet (at rxtx_top) */
	RXRPC_CALL_TX_LAST,		/* Last packet in Tx buffer (at rxtx_top) */
	RXRPC_CALL_SEND_PING,		/* A ping will need to be sent */
	RXRPC_CALL_RETRANS_TIMEOUT,	/* Retransmission due to timeout occurred */
	RXRPC_CALL_BEGAN_RX_TIMER,	/* We began the expect_rx_by timer */
	RXRPC_CALL_RX_HEARD,		/* The peer responded at least once to this call */
	RXRPC_CALL_RX_UNDERRUN,		/* Got data underrun */
	RXRPC_CALL_DISCONNECTED,	/* The call has been disconnected */
<<<<<<< HEAD
=======
	RXRPC_CALL_KERNEL,		/* The call was made by the kernel */
	RXRPC_CALL_UPGRADE,		/* Service upgrade was requested for the call */
>>>>>>> d1988041
};

/*
 * Events that can be raised on a call.
 */
enum rxrpc_call_event {
	RXRPC_CALL_EV_ACK,		/* need to generate ACK */
	RXRPC_CALL_EV_ABORT,		/* need to generate abort */
	RXRPC_CALL_EV_RESEND,		/* Tx resend required */
	RXRPC_CALL_EV_PING,		/* Ping send required */
	RXRPC_CALL_EV_EXPIRED,		/* Expiry occurred */
	RXRPC_CALL_EV_ACK_LOST,		/* ACK may be lost, send ping */
};

/*
 * The states that a call can be in.
 */
enum rxrpc_call_state {
	RXRPC_CALL_UNINITIALISED,
	RXRPC_CALL_CLIENT_AWAIT_CONN,	/* - client waiting for connection to become available */
	RXRPC_CALL_CLIENT_SEND_REQUEST,	/* - client sending request phase */
	RXRPC_CALL_CLIENT_AWAIT_REPLY,	/* - client awaiting reply */
	RXRPC_CALL_CLIENT_RECV_REPLY,	/* - client receiving reply phase */
	RXRPC_CALL_SERVER_PREALLOC,	/* - service preallocation */
	RXRPC_CALL_SERVER_SECURING,	/* - server securing request connection */
	RXRPC_CALL_SERVER_RECV_REQUEST,	/* - server receiving request */
	RXRPC_CALL_SERVER_ACK_REQUEST,	/* - server pending ACK of request */
	RXRPC_CALL_SERVER_SEND_REPLY,	/* - server sending reply */
	RXRPC_CALL_SERVER_AWAIT_ACK,	/* - server awaiting final ACK */
	RXRPC_CALL_COMPLETE,		/* - call complete */
	NR__RXRPC_CALL_STATES
};

/*
 * Call completion condition (state == RXRPC_CALL_COMPLETE).
 */
enum rxrpc_call_completion {
	RXRPC_CALL_SUCCEEDED,		/* - Normal termination */
	RXRPC_CALL_REMOTELY_ABORTED,	/* - call aborted by peer */
	RXRPC_CALL_LOCALLY_ABORTED,	/* - call aborted locally on error or close */
	RXRPC_CALL_LOCAL_ERROR,		/* - call failed due to local error */
	RXRPC_CALL_NETWORK_ERROR,	/* - call terminated by network error */
	NR__RXRPC_CALL_COMPLETIONS
};

/*
 * Call Tx congestion management modes.
 */
enum rxrpc_congest_mode {
	RXRPC_CALL_SLOW_START,
	RXRPC_CALL_CONGEST_AVOIDANCE,
	RXRPC_CALL_PACKET_LOSS,
	RXRPC_CALL_FAST_RETRANSMIT,
	NR__RXRPC_CONGEST_MODES
};

/*
 * RxRPC call definition
 * - matched by { connection, call_id }
 */
struct rxrpc_call {
	struct rcu_head		rcu;
	struct rxrpc_connection	*conn;		/* connection carrying call */
	struct rxrpc_peer	*peer;		/* Peer record for remote address */
	struct rxrpc_sock __rcu	*socket;	/* socket responsible */
	struct rxrpc_net	*rxnet;		/* Network namespace to which call belongs */
	const struct rxrpc_security *security;	/* applied security module */
	struct mutex		user_mutex;	/* User access mutex */
	unsigned long		ack_at;		/* When deferred ACK needs to happen */
	unsigned long		ack_lost_at;	/* When ACK is figured as lost */
	unsigned long		resend_at;	/* When next resend needs to happen */
	unsigned long		ping_at;	/* When next to send a ping */
	unsigned long		keepalive_at;	/* When next to send a keepalive ping */
	unsigned long		expect_rx_by;	/* When we expect to get a packet by */
	unsigned long		expect_req_by;	/* When we expect to get a request DATA packet by */
	unsigned long		expect_term_by;	/* When we expect call termination by */
	u32			next_rx_timo;	/* Timeout for next Rx packet (jif) */
	u32			next_req_timo;	/* Timeout for next Rx request packet (jif) */
	struct skcipher_request	*cipher_req;	/* Packet cipher request buffer */
	struct timer_list	timer;		/* Combined event timer */
	struct work_struct	processor;	/* Event processor */
	rxrpc_notify_rx_t	notify_rx;	/* kernel service Rx notification function */
	struct list_head	link;		/* link in master call list */
	struct list_head	chan_wait_link;	/* Link in conn->bundle->waiting_calls */
	struct hlist_node	error_link;	/* link in error distribution list */
	struct list_head	accept_link;	/* Link in rx->acceptq */
	struct list_head	recvmsg_link;	/* Link in rx->recvmsg_q */
	struct list_head	sock_link;	/* Link in rx->sock_calls */
	struct rb_node		sock_node;	/* Node in rx->calls */
	struct sk_buff		*tx_pending;	/* Tx socket buffer being filled */
	wait_queue_head_t	waitq;		/* Wait queue for channel or Tx */
	s64			tx_total_len;	/* Total length left to be transmitted (or -1) */
	__be32			crypto_buf[2];	/* Temporary packet crypto buffer */
	unsigned long		user_call_ID;	/* user-defined call ID */
	unsigned long		flags;
	unsigned long		events;
	spinlock_t		lock;
	spinlock_t		notify_lock;	/* Kernel notification lock */
	rwlock_t		state_lock;	/* lock for state transition */
	u32			abort_code;	/* Local/remote abort code */
	int			error;		/* Local error incurred */
	enum rxrpc_call_state	state;		/* current state of call */
	enum rxrpc_call_completion completion;	/* Call completion condition */
	atomic_t		usage;
	u16			service_id;	/* service ID */
	u8			security_ix;	/* Security type */
	enum rxrpc_interruptibility interruptibility; /* At what point call may be interrupted */
	u32			call_id;	/* call ID on connection  */
	u32			cid;		/* connection ID plus channel index */
	int			debug_id;	/* debug ID for printks */
	unsigned short		rx_pkt_offset;	/* Current recvmsg packet offset */
	unsigned short		rx_pkt_len;	/* Current recvmsg packet len */
	bool			rx_pkt_last;	/* Current recvmsg packet is last */

	/* Rx/Tx circular buffer, depending on phase.
	 *
	 * In the Rx phase, packets are annotated with 0 or the number of the
	 * segment of a jumbo packet each buffer refers to.  There can be up to
	 * 47 segments in a maximum-size UDP packet.
	 *
	 * In the Tx phase, packets are annotated with which buffers have been
	 * acked.
	 */
#define RXRPC_RXTX_BUFF_SIZE	64
#define RXRPC_RXTX_BUFF_MASK	(RXRPC_RXTX_BUFF_SIZE - 1)
#define RXRPC_INIT_RX_WINDOW_SIZE 63
	struct sk_buff		**rxtx_buffer;
	u8			*rxtx_annotations;
#define RXRPC_TX_ANNO_ACK	0
#define RXRPC_TX_ANNO_UNACK	1
#define RXRPC_TX_ANNO_NAK	2
#define RXRPC_TX_ANNO_RETRANS	3
#define RXRPC_TX_ANNO_MASK	0x03
#define RXRPC_TX_ANNO_LAST	0x04
#define RXRPC_TX_ANNO_RESENT	0x08

#define RXRPC_RX_ANNO_SUBPACKET	0x3f		/* Subpacket number in jumbogram */
#define RXRPC_RX_ANNO_VERIFIED	0x80		/* Set if verified and decrypted */
	rxrpc_seq_t		tx_hard_ack;	/* Dead slot in buffer; the first transmitted but
						 * not hard-ACK'd packet follows this.
						 */
	rxrpc_seq_t		tx_top;		/* Highest Tx slot allocated. */
	u16			tx_backoff;	/* Delay to insert due to Tx failure */

	/* TCP-style slow-start congestion control [RFC5681].  Since the SMSS
	 * is fixed, we keep these numbers in terms of segments (ie. DATA
	 * packets) rather than bytes.
	 */
#define RXRPC_TX_SMSS		RXRPC_JUMBO_DATALEN
	u8			cong_cwnd;	/* Congestion window size */
	u8			cong_extra;	/* Extra to send for congestion management */
	u8			cong_ssthresh;	/* Slow-start threshold */
	enum rxrpc_congest_mode	cong_mode:8;	/* Congestion management mode */
	u8			cong_dup_acks;	/* Count of ACKs showing missing packets */
	u8			cong_cumul_acks; /* Cumulative ACK count */
	ktime_t			cong_tstamp;	/* Last time cwnd was changed */

	rxrpc_seq_t		rx_hard_ack;	/* Dead slot in buffer; the first received but not
						 * consumed packet follows this.
						 */
	rxrpc_seq_t		rx_top;		/* Highest Rx slot allocated. */
	rxrpc_seq_t		rx_expect_next;	/* Expected next packet sequence number */
	rxrpc_serial_t		rx_serial;	/* Highest serial received for this call */
	u8			rx_winsize;	/* Size of Rx window */
	u8			tx_winsize;	/* Maximum size of Tx window */
	bool			tx_phase;	/* T if transmission phase, F if receive phase */
	u8			nr_jumbo_bad;	/* Number of jumbo dups/exceeds-windows */

	spinlock_t		input_lock;	/* Lock for packet input to this call */

	/* receive-phase ACK management */
	u8			ackr_reason;	/* reason to ACK */
	rxrpc_serial_t		ackr_serial;	/* serial of packet being ACK'd */
	rxrpc_serial_t		ackr_first_seq;	/* first sequence number received */
	rxrpc_seq_t		ackr_prev_seq;	/* previous sequence number received */
	rxrpc_seq_t		ackr_consumed;	/* Highest packet shown consumed */
	rxrpc_seq_t		ackr_seen;	/* Highest packet shown seen */

	/* RTT management */
	rxrpc_serial_t		rtt_serial[4];	/* Serial number of DATA or PING sent */
	ktime_t			rtt_sent_at[4];	/* Time packet sent */
	unsigned long		rtt_avail;	/* Mask of available slots in bits 0-3,
						 * Mask of pending samples in 8-11 */
#define RXRPC_CALL_RTT_AVAIL_MASK	0xf
#define RXRPC_CALL_RTT_PEND_SHIFT	8

	/* transmission-phase ACK management */
	ktime_t			acks_latest_ts;	/* Timestamp of latest ACK received */
	rxrpc_seq_t		acks_lowest_nak; /* Lowest NACK in the buffer (or ==tx_hard_ack) */
	rxrpc_seq_t		acks_lost_top;	/* tx_top at the time lost-ack ping sent */
	rxrpc_serial_t		acks_lost_ping;	/* Serial number of probe ACK */
};

/*
 * Summary of a new ACK and the changes it made to the Tx buffer packet states.
 */
struct rxrpc_ack_summary {
	u8			ack_reason;
	u8			nr_acks;		/* Number of ACKs in packet */
	u8			nr_nacks;		/* Number of NACKs in packet */
	u8			nr_new_acks;		/* Number of new ACKs in packet */
	u8			nr_new_nacks;		/* Number of new NACKs in packet */
	u8			nr_rot_new_acks;	/* Number of rotated new ACKs */
	bool			new_low_nack;		/* T if new low NACK found */
	bool			retrans_timeo;		/* T if reTx due to timeout happened */
	u8			flight_size;		/* Number of unreceived transmissions */
	/* Place to stash values for tracing */
	enum rxrpc_congest_mode	mode:8;
	u8			cwnd;
	u8			ssthresh;
	u8			dup_acks;
	u8			cumulative_acks;
};

/*
 * sendmsg() cmsg-specified parameters.
 */
enum rxrpc_command {
	RXRPC_CMD_SEND_DATA,		/* send data message */
	RXRPC_CMD_SEND_ABORT,		/* request abort generation */
	RXRPC_CMD_REJECT_BUSY,		/* [server] reject a call as busy */
	RXRPC_CMD_CHARGE_ACCEPT,	/* [server] charge accept preallocation */
};

struct rxrpc_call_params {
	s64			tx_total_len;	/* Total Tx data length (if send data) */
	unsigned long		user_call_ID;	/* User's call ID */
	struct {
		u32		hard;		/* Maximum lifetime (sec) */
		u32		idle;		/* Max time since last data packet (msec) */
		u32		normal;		/* Max time since last call packet (msec) */
	} timeouts;
	u8			nr_timeouts;	/* Number of timeouts specified */
<<<<<<< HEAD
=======
	bool			kernel;		/* T if kernel is making the call */
>>>>>>> d1988041
	enum rxrpc_interruptibility interruptibility; /* How is interruptible is the call? */
};

struct rxrpc_send_params {
	struct rxrpc_call_params call;
	u32			abort_code;	/* Abort code to Tx (if abort) */
	enum rxrpc_command	command : 8;	/* The command to implement */
	bool			exclusive;	/* Shared or exclusive call */
	bool			upgrade;	/* If the connection is upgradeable */
};

#include <trace/events/rxrpc.h>

/*
 * af_rxrpc.c
 */
extern atomic_t rxrpc_n_tx_skbs, rxrpc_n_rx_skbs;
extern struct workqueue_struct *rxrpc_workqueue;

/*
 * call_accept.c
 */
int rxrpc_service_prealloc(struct rxrpc_sock *, gfp_t);
void rxrpc_discard_prealloc(struct rxrpc_sock *);
struct rxrpc_call *rxrpc_new_incoming_call(struct rxrpc_local *,
					   struct rxrpc_sock *,
					   struct sk_buff *);
void rxrpc_accept_incoming_calls(struct rxrpc_local *);
int rxrpc_user_charge_accept(struct rxrpc_sock *, unsigned long);

/*
 * call_event.c
 */
void rxrpc_propose_ACK(struct rxrpc_call *, u8, u32, bool, bool,
		       enum rxrpc_propose_ack_trace);
void rxrpc_process_call(struct work_struct *);

static inline void rxrpc_reduce_call_timer(struct rxrpc_call *call,
					   unsigned long expire_at,
					   unsigned long now,
					   enum rxrpc_timer_trace why)
{
	trace_rxrpc_timer(call, why, now);
	timer_reduce(&call->timer, expire_at);
}

/*
 * call_object.c
 */
extern const char *const rxrpc_call_states[];
extern const char *const rxrpc_call_completions[];
extern unsigned int rxrpc_max_call_lifetime;
extern struct kmem_cache *rxrpc_call_jar;

struct rxrpc_call *rxrpc_find_call_by_user_ID(struct rxrpc_sock *, unsigned long);
struct rxrpc_call *rxrpc_alloc_call(struct rxrpc_sock *, gfp_t, unsigned int);
struct rxrpc_call *rxrpc_new_client_call(struct rxrpc_sock *,
					 struct rxrpc_conn_parameters *,
					 struct sockaddr_rxrpc *,
					 struct rxrpc_call_params *, gfp_t,
					 unsigned int);
void rxrpc_incoming_call(struct rxrpc_sock *, struct rxrpc_call *,
			 struct sk_buff *);
void rxrpc_release_call(struct rxrpc_sock *, struct rxrpc_call *);
void rxrpc_release_calls_on_socket(struct rxrpc_sock *);
bool __rxrpc_queue_call(struct rxrpc_call *);
bool rxrpc_queue_call(struct rxrpc_call *);
void rxrpc_see_call(struct rxrpc_call *);
void rxrpc_get_call(struct rxrpc_call *, enum rxrpc_call_trace);
void rxrpc_put_call(struct rxrpc_call *, enum rxrpc_call_trace);
void rxrpc_cleanup_call(struct rxrpc_call *);
void rxrpc_destroy_all_calls(struct rxrpc_net *);

static inline bool rxrpc_is_service_call(const struct rxrpc_call *call)
{
	return test_bit(RXRPC_CALL_IS_SERVICE, &call->flags);
}

static inline bool rxrpc_is_client_call(const struct rxrpc_call *call)
{
	return !rxrpc_is_service_call(call);
}

/*
 * conn_client.c
 */
extern unsigned int rxrpc_reap_client_connections;
extern unsigned long rxrpc_conn_idle_client_expiry;
extern unsigned long rxrpc_conn_idle_client_fast_expiry;
extern struct idr rxrpc_client_conn_ids;

void rxrpc_destroy_client_conn_ids(void);
struct rxrpc_bundle *rxrpc_get_bundle(struct rxrpc_bundle *);
void rxrpc_put_bundle(struct rxrpc_bundle *);
int rxrpc_connect_call(struct rxrpc_sock *, struct rxrpc_call *,
		       struct rxrpc_conn_parameters *, struct sockaddr_rxrpc *,
		       gfp_t);
void rxrpc_expose_client_call(struct rxrpc_call *);
void rxrpc_disconnect_client_call(struct rxrpc_bundle *, struct rxrpc_call *);
void rxrpc_put_client_conn(struct rxrpc_connection *);
void rxrpc_discard_expired_client_conns(struct work_struct *);
void rxrpc_destroy_all_client_connections(struct rxrpc_net *);
void rxrpc_clean_up_local_conns(struct rxrpc_local *);

/*
 * conn_event.c
 */
void rxrpc_process_connection(struct work_struct *);
void rxrpc_process_delayed_final_acks(struct rxrpc_connection *, bool);

/*
 * conn_object.c
 */
extern unsigned int rxrpc_connection_expiry;
extern unsigned int rxrpc_closed_conn_expiry;

struct rxrpc_connection *rxrpc_alloc_connection(gfp_t);
struct rxrpc_connection *rxrpc_find_connection_rcu(struct rxrpc_local *,
						   struct sk_buff *,
						   struct rxrpc_peer **);
void __rxrpc_disconnect_call(struct rxrpc_connection *, struct rxrpc_call *);
void rxrpc_disconnect_call(struct rxrpc_call *);
void rxrpc_kill_connection(struct rxrpc_connection *);
bool rxrpc_queue_conn(struct rxrpc_connection *);
void rxrpc_see_connection(struct rxrpc_connection *);
struct rxrpc_connection *rxrpc_get_connection(struct rxrpc_connection *);
struct rxrpc_connection *rxrpc_get_connection_maybe(struct rxrpc_connection *);
void rxrpc_put_service_conn(struct rxrpc_connection *);
void rxrpc_service_connection_reaper(struct work_struct *);
void rxrpc_destroy_all_connections(struct rxrpc_net *);

static inline bool rxrpc_conn_is_client(const struct rxrpc_connection *conn)
{
	return conn->out_clientflag;
}

static inline bool rxrpc_conn_is_service(const struct rxrpc_connection *conn)
{
	return !rxrpc_conn_is_client(conn);
}

static inline void rxrpc_put_connection(struct rxrpc_connection *conn)
{
	if (!conn)
		return;

	if (rxrpc_conn_is_client(conn))
		rxrpc_put_client_conn(conn);
	else
		rxrpc_put_service_conn(conn);
}

static inline void rxrpc_reduce_conn_timer(struct rxrpc_connection *conn,
					   unsigned long expire_at)
{
	timer_reduce(&conn->timer, expire_at);
}

/*
 * conn_service.c
 */
struct rxrpc_connection *rxrpc_find_service_conn_rcu(struct rxrpc_peer *,
						     struct sk_buff *);
struct rxrpc_connection *rxrpc_prealloc_service_connection(struct rxrpc_net *, gfp_t);
void rxrpc_new_incoming_connection(struct rxrpc_sock *, struct rxrpc_connection *,
				   const struct rxrpc_security *, struct key *,
				   struct sk_buff *);
void rxrpc_unpublish_service_conn(struct rxrpc_connection *);

/*
 * input.c
 */
int rxrpc_input_packet(struct sock *, struct sk_buff *);

/*
 * insecure.c
 */
extern const struct rxrpc_security rxrpc_no_security;

/*
 * key.c
 */
extern struct key_type key_type_rxrpc;
extern struct key_type key_type_rxrpc_s;

int rxrpc_request_key(struct rxrpc_sock *, sockptr_t , int);
int rxrpc_server_keyring(struct rxrpc_sock *, sockptr_t, int);
int rxrpc_get_server_data_key(struct rxrpc_connection *, const void *, time64_t,
			      u32);

/*
 * local_event.c
 */
extern void rxrpc_process_local_events(struct rxrpc_local *);

/*
 * local_object.c
 */
struct rxrpc_local *rxrpc_lookup_local(struct net *, const struct sockaddr_rxrpc *);
struct rxrpc_local *rxrpc_get_local(struct rxrpc_local *);
struct rxrpc_local *rxrpc_get_local_maybe(struct rxrpc_local *);
void rxrpc_put_local(struct rxrpc_local *);
struct rxrpc_local *rxrpc_use_local(struct rxrpc_local *);
void rxrpc_unuse_local(struct rxrpc_local *);
void rxrpc_queue_local(struct rxrpc_local *);
void rxrpc_destroy_all_locals(struct rxrpc_net *);

static inline bool __rxrpc_unuse_local(struct rxrpc_local *local)
{
	return atomic_dec_return(&local->active_users) == 0;
}

static inline bool __rxrpc_use_local(struct rxrpc_local *local)
{
	return atomic_fetch_add_unless(&local->active_users, 1, 0) != 0;
}

/*
 * misc.c
 */
extern unsigned int rxrpc_max_backlog __read_mostly;
extern unsigned long rxrpc_requested_ack_delay;
extern unsigned long rxrpc_soft_ack_delay;
extern unsigned long rxrpc_idle_ack_delay;
extern unsigned int rxrpc_rx_window_size;
extern unsigned int rxrpc_rx_mtu;
extern unsigned int rxrpc_rx_jumbo_max;

extern const s8 rxrpc_ack_priority[];

/*
 * net_ns.c
 */
extern unsigned int rxrpc_net_id;
extern struct pernet_operations rxrpc_net_ops;

static inline struct rxrpc_net *rxrpc_net(struct net *net)
{
	return net_generic(net, rxrpc_net_id);
}

/*
 * output.c
 */
int rxrpc_send_ack_packet(struct rxrpc_call *, bool, rxrpc_serial_t *);
int rxrpc_send_abort_packet(struct rxrpc_call *);
int rxrpc_send_data_packet(struct rxrpc_call *, struct sk_buff *, bool);
void rxrpc_reject_packets(struct rxrpc_local *);
void rxrpc_send_keepalive(struct rxrpc_peer *);

/*
 * peer_event.c
 */
void rxrpc_error_report(struct sock *);
void rxrpc_peer_keepalive_worker(struct work_struct *);

/*
 * peer_object.c
 */
struct rxrpc_peer *rxrpc_lookup_peer_rcu(struct rxrpc_local *,
					 const struct sockaddr_rxrpc *);
struct rxrpc_peer *rxrpc_lookup_peer(struct rxrpc_sock *, struct rxrpc_local *,
				     struct sockaddr_rxrpc *, gfp_t);
struct rxrpc_peer *rxrpc_alloc_peer(struct rxrpc_local *, gfp_t);
void rxrpc_new_incoming_peer(struct rxrpc_sock *, struct rxrpc_local *,
			     struct rxrpc_peer *);
void rxrpc_destroy_all_peers(struct rxrpc_net *);
struct rxrpc_peer *rxrpc_get_peer(struct rxrpc_peer *);
struct rxrpc_peer *rxrpc_get_peer_maybe(struct rxrpc_peer *);
void rxrpc_put_peer(struct rxrpc_peer *);
void rxrpc_put_peer_locked(struct rxrpc_peer *);

/*
 * proc.c
 */
extern const struct seq_operations rxrpc_call_seq_ops;
extern const struct seq_operations rxrpc_connection_seq_ops;
extern const struct seq_operations rxrpc_peer_seq_ops;

/*
 * recvmsg.c
 */
void rxrpc_notify_socket(struct rxrpc_call *);
bool __rxrpc_set_call_completion(struct rxrpc_call *, enum rxrpc_call_completion, u32, int);
bool rxrpc_set_call_completion(struct rxrpc_call *, enum rxrpc_call_completion, u32, int);
bool __rxrpc_call_completed(struct rxrpc_call *);
bool rxrpc_call_completed(struct rxrpc_call *);
bool __rxrpc_abort_call(const char *, struct rxrpc_call *, rxrpc_seq_t, u32, int);
bool rxrpc_abort_call(const char *, struct rxrpc_call *, rxrpc_seq_t, u32, int);
int rxrpc_recvmsg(struct socket *, struct msghdr *, size_t, int);

/*
<<<<<<< HEAD
 * rtt.c
 */
void rxrpc_peer_add_rtt(struct rxrpc_call *, enum rxrpc_rtt_rx_trace,
=======
 * Abort a call due to a protocol error.
 */
static inline bool __rxrpc_abort_eproto(struct rxrpc_call *call,
					struct sk_buff *skb,
					const char *eproto_why,
					const char *why,
					u32 abort_code)
{
	struct rxrpc_skb_priv *sp = rxrpc_skb(skb);

	trace_rxrpc_rx_eproto(call, sp->hdr.serial, eproto_why);
	return rxrpc_abort_call(why, call, sp->hdr.seq, abort_code, -EPROTO);
}

#define rxrpc_abort_eproto(call, skb, eproto_why, abort_why, abort_code) \
	__rxrpc_abort_eproto((call), (skb), tracepoint_string(eproto_why), \
			     (abort_why), (abort_code))

/*
 * rtt.c
 */
void rxrpc_peer_add_rtt(struct rxrpc_call *, enum rxrpc_rtt_rx_trace, int,
>>>>>>> d1988041
			rxrpc_serial_t, rxrpc_serial_t, ktime_t, ktime_t);
unsigned long rxrpc_get_rto_backoff(struct rxrpc_peer *, bool);
void rxrpc_peer_init_rtt(struct rxrpc_peer *);

/*
 * rxkad.c
 */
#ifdef CONFIG_RXKAD
extern const struct rxrpc_security rxkad;
#endif

/*
 * security.c
 */
int __init rxrpc_init_security(void);
void rxrpc_exit_security(void);
int rxrpc_init_client_conn_security(struct rxrpc_connection *);
bool rxrpc_look_up_server_security(struct rxrpc_local *, struct rxrpc_sock *,
				   const struct rxrpc_security **, struct key **,
				   struct sk_buff *);

/*
 * sendmsg.c
 */
int rxrpc_do_sendmsg(struct rxrpc_sock *, struct msghdr *, size_t);

/*
 * skbuff.c
 */
void rxrpc_kernel_data_consumed(struct rxrpc_call *, struct sk_buff *);
void rxrpc_packet_destructor(struct sk_buff *);
void rxrpc_new_skb(struct sk_buff *, enum rxrpc_skb_trace);
void rxrpc_see_skb(struct sk_buff *, enum rxrpc_skb_trace);
void rxrpc_eaten_skb(struct sk_buff *, enum rxrpc_skb_trace);
void rxrpc_get_skb(struct sk_buff *, enum rxrpc_skb_trace);
void rxrpc_free_skb(struct sk_buff *, enum rxrpc_skb_trace);
void rxrpc_purge_queue(struct sk_buff_head *);

/*
 * sysctl.c
 */
#ifdef CONFIG_SYSCTL
extern int __init rxrpc_sysctl_init(void);
extern void rxrpc_sysctl_exit(void);
#else
static inline int __init rxrpc_sysctl_init(void) { return 0; }
static inline void rxrpc_sysctl_exit(void) {}
#endif

/*
 * utils.c
 */
int rxrpc_extract_addr_from_skb(struct sockaddr_rxrpc *, struct sk_buff *);

static inline bool before(u32 seq1, u32 seq2)
{
        return (s32)(seq1 - seq2) < 0;
}
static inline bool before_eq(u32 seq1, u32 seq2)
{
        return (s32)(seq1 - seq2) <= 0;
}
static inline bool after(u32 seq1, u32 seq2)
{
        return (s32)(seq1 - seq2) > 0;
}
static inline bool after_eq(u32 seq1, u32 seq2)
{
        return (s32)(seq1 - seq2) >= 0;
}

/*
 * debug tracing
 */
extern unsigned int rxrpc_debug;

#define dbgprintk(FMT,...) \
	printk("[%-6.6s] "FMT"\n", current->comm ,##__VA_ARGS__)

#define kenter(FMT,...)	dbgprintk("==> %s("FMT")",__func__ ,##__VA_ARGS__)
#define kleave(FMT,...)	dbgprintk("<== %s()"FMT"",__func__ ,##__VA_ARGS__)
#define kdebug(FMT,...)	dbgprintk("    "FMT ,##__VA_ARGS__)
#define kproto(FMT,...)	dbgprintk("### "FMT ,##__VA_ARGS__)
#define knet(FMT,...)	dbgprintk("@@@ "FMT ,##__VA_ARGS__)


#if defined(__KDEBUG)
#define _enter(FMT,...)	kenter(FMT,##__VA_ARGS__)
#define _leave(FMT,...)	kleave(FMT,##__VA_ARGS__)
#define _debug(FMT,...)	kdebug(FMT,##__VA_ARGS__)
#define _proto(FMT,...)	kproto(FMT,##__VA_ARGS__)
#define _net(FMT,...)	knet(FMT,##__VA_ARGS__)

#elif defined(CONFIG_AF_RXRPC_DEBUG)
#define RXRPC_DEBUG_KENTER	0x01
#define RXRPC_DEBUG_KLEAVE	0x02
#define RXRPC_DEBUG_KDEBUG	0x04
#define RXRPC_DEBUG_KPROTO	0x08
#define RXRPC_DEBUG_KNET	0x10

#define _enter(FMT,...)					\
do {							\
	if (unlikely(rxrpc_debug & RXRPC_DEBUG_KENTER))	\
		kenter(FMT,##__VA_ARGS__);		\
} while (0)

#define _leave(FMT,...)					\
do {							\
	if (unlikely(rxrpc_debug & RXRPC_DEBUG_KLEAVE))	\
		kleave(FMT,##__VA_ARGS__);		\
} while (0)

#define _debug(FMT,...)					\
do {							\
	if (unlikely(rxrpc_debug & RXRPC_DEBUG_KDEBUG))	\
		kdebug(FMT,##__VA_ARGS__);		\
} while (0)

#define _proto(FMT,...)					\
do {							\
	if (unlikely(rxrpc_debug & RXRPC_DEBUG_KPROTO))	\
		kproto(FMT,##__VA_ARGS__);		\
} while (0)

#define _net(FMT,...)					\
do {							\
	if (unlikely(rxrpc_debug & RXRPC_DEBUG_KNET))	\
		knet(FMT,##__VA_ARGS__);		\
} while (0)

#else
#define _enter(FMT,...)	no_printk("==> %s("FMT")",__func__ ,##__VA_ARGS__)
#define _leave(FMT,...)	no_printk("<== %s()"FMT"",__func__ ,##__VA_ARGS__)
#define _debug(FMT,...)	no_printk("    "FMT ,##__VA_ARGS__)
#define _proto(FMT,...)	no_printk("### "FMT ,##__VA_ARGS__)
#define _net(FMT,...)	no_printk("@@@ "FMT ,##__VA_ARGS__)
#endif

/*
 * debug assertion checking
 */
#if 1 // defined(__KDEBUGALL)

#define ASSERT(X)						\
do {								\
	if (unlikely(!(X))) {					\
		pr_err("Assertion failed\n");			\
		BUG();						\
	}							\
} while (0)

#define ASSERTCMP(X, OP, Y)						\
do {									\
	__typeof__(X) _x = (X);						\
	__typeof__(Y) _y = (__typeof__(X))(Y);				\
	if (unlikely(!(_x OP _y))) {					\
		pr_err("Assertion failed - %lu(0x%lx) %s %lu(0x%lx) is false\n", \
		       (unsigned long)_x, (unsigned long)_x, #OP,	\
		       (unsigned long)_y, (unsigned long)_y);		\
		BUG();							\
	}								\
} while (0)

#define ASSERTIF(C, X)						\
do {								\
	if (unlikely((C) && !(X))) {				\
		pr_err("Assertion failed\n");			\
		BUG();						\
	}							\
} while (0)

#define ASSERTIFCMP(C, X, OP, Y)					\
do {									\
	__typeof__(X) _x = (X);						\
	__typeof__(Y) _y = (__typeof__(X))(Y);				\
	if (unlikely((C) && !(_x OP _y))) {				\
		pr_err("Assertion failed - %lu(0x%lx) %s %lu(0x%lx) is false\n", \
		       (unsigned long)_x, (unsigned long)_x, #OP,	\
		       (unsigned long)_y, (unsigned long)_y);		\
		BUG();							\
	}								\
} while (0)

#else

#define ASSERT(X)				\
do {						\
} while (0)

#define ASSERTCMP(X, OP, Y)			\
do {						\
} while (0)

#define ASSERTIF(C, X)				\
do {						\
} while (0)

#define ASSERTIFCMP(C, X, OP, Y)		\
do {						\
} while (0)

#endif /* __KDEBUGALL */<|MERGE_RESOLUTION|>--- conflicted
+++ resolved
@@ -487,11 +487,8 @@
 	RXRPC_CALL_RX_HEARD,		/* The peer responded at least once to this call */
 	RXRPC_CALL_RX_UNDERRUN,		/* Got data underrun */
 	RXRPC_CALL_DISCONNECTED,	/* The call has been disconnected */
-<<<<<<< HEAD
-=======
 	RXRPC_CALL_KERNEL,		/* The call was made by the kernel */
 	RXRPC_CALL_UPGRADE,		/* Service upgrade was requested for the call */
->>>>>>> d1988041
 };
 
 /*
@@ -725,10 +722,7 @@
 		u32		normal;		/* Max time since last call packet (msec) */
 	} timeouts;
 	u8			nr_timeouts;	/* Number of timeouts specified */
-<<<<<<< HEAD
-=======
 	bool			kernel;		/* T if kernel is making the call */
->>>>>>> d1988041
 	enum rxrpc_interruptibility interruptibility; /* How is interruptible is the call? */
 };
 
@@ -1021,11 +1015,6 @@
 int rxrpc_recvmsg(struct socket *, struct msghdr *, size_t, int);
 
 /*
-<<<<<<< HEAD
- * rtt.c
- */
-void rxrpc_peer_add_rtt(struct rxrpc_call *, enum rxrpc_rtt_rx_trace,
-=======
  * Abort a call due to a protocol error.
  */
 static inline bool __rxrpc_abort_eproto(struct rxrpc_call *call,
@@ -1048,7 +1037,6 @@
  * rtt.c
  */
 void rxrpc_peer_add_rtt(struct rxrpc_call *, enum rxrpc_rtt_rx_trace, int,
->>>>>>> d1988041
 			rxrpc_serial_t, rxrpc_serial_t, ktime_t, ktime_t);
 unsigned long rxrpc_get_rto_backoff(struct rxrpc_peer *, bool);
 void rxrpc_peer_init_rtt(struct rxrpc_peer *);
