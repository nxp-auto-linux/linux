/* RxRPC packet transmission
 *
 * Copyright (C) 2007 Red Hat, Inc. All Rights Reserved.
 * Written by David Howells (dhowells@redhat.com)
 *
 * This program is free software; you can redistribute it and/or
 * modify it under the terms of the GNU General Public License
 * as published by the Free Software Foundation; either version
 * 2 of the License, or (at your option) any later version.
 */

#define pr_fmt(fmt) KBUILD_MODNAME ": " fmt

#include <linux/net.h>
#include <linux/gfp.h>
#include <linux/skbuff.h>
#include <linux/export.h>
#include <net/sock.h>
#include <net/af_rxrpc.h>
#include "ar-internal.h"

struct rxrpc_ack_buffer {
	struct rxrpc_wire_header whdr;
	struct rxrpc_ackpacket ack;
	u8 acks[255];
	u8 pad[3];
	struct rxrpc_ackinfo ackinfo;
};

struct rxrpc_abort_buffer {
	struct rxrpc_wire_header whdr;
	__be32 abort_code;
};

static const char rxrpc_keepalive_string[] = "";

/*
 * Increase Tx backoff on transmission failure and clear it on success.
 */
static void rxrpc_tx_backoff(struct rxrpc_call *call, int ret)
{
	if (ret < 0) {
		u16 tx_backoff = READ_ONCE(call->tx_backoff);

		if (tx_backoff < HZ)
			WRITE_ONCE(call->tx_backoff, tx_backoff + 1);
	} else {
		WRITE_ONCE(call->tx_backoff, 0);
	}
}

/*
 * Arrange for a keepalive ping a certain time after we last transmitted.  This
 * lets the far side know we're still interested in this call and helps keep
 * the route through any intervening firewall open.
 *
 * Receiving a response to the ping will prevent the ->expect_rx_by timer from
 * expiring.
 */
static void rxrpc_set_keepalive(struct rxrpc_call *call)
{
	unsigned long now = jiffies, keepalive_at = call->next_rx_timo / 6;

	keepalive_at += now;
	WRITE_ONCE(call->keepalive_at, keepalive_at);
	rxrpc_reduce_call_timer(call, keepalive_at, now,
				rxrpc_timer_set_for_keepalive);
}

/*
 * Fill out an ACK packet.
 */
static size_t rxrpc_fill_out_ack(struct rxrpc_connection *conn,
				 struct rxrpc_call *call,
				 struct rxrpc_ack_buffer *pkt,
				 rxrpc_seq_t *_hard_ack,
				 rxrpc_seq_t *_top,
				 u8 reason)
{
	rxrpc_serial_t serial;
	rxrpc_seq_t hard_ack, top, seq;
	int ix;
	u32 mtu, jmax;
	u8 *ackp = pkt->acks;

	/* Barrier against rxrpc_input_data(). */
	serial = call->ackr_serial;
	hard_ack = READ_ONCE(call->rx_hard_ack);
	top = smp_load_acquire(&call->rx_top);
	*_hard_ack = hard_ack;
	*_top = top;

	pkt->ack.bufferSpace	= htons(8);
	pkt->ack.maxSkew	= htons(call->ackr_skew);
	pkt->ack.firstPacket	= htonl(hard_ack + 1);
	pkt->ack.previousPacket	= htonl(call->ackr_prev_seq);
	pkt->ack.serial		= htonl(serial);
	pkt->ack.reason		= reason;
	pkt->ack.nAcks		= top - hard_ack;

	if (reason == RXRPC_ACK_PING)
		pkt->whdr.flags |= RXRPC_REQUEST_ACK;

	if (after(top, hard_ack)) {
		seq = hard_ack + 1;
		do {
			ix = seq & RXRPC_RXTX_BUFF_MASK;
			if (call->rxtx_buffer[ix])
				*ackp++ = RXRPC_ACK_TYPE_ACK;
			else
				*ackp++ = RXRPC_ACK_TYPE_NACK;
			seq++;
		} while (before_eq(seq, top));
	}

	mtu = conn->params.peer->if_mtu;
	mtu -= conn->params.peer->hdrsize;
	jmax = (call->nr_jumbo_bad > 3) ? 1 : rxrpc_rx_jumbo_max;
	pkt->ackinfo.rxMTU	= htonl(rxrpc_rx_mtu);
	pkt->ackinfo.maxMTU	= htonl(mtu);
	pkt->ackinfo.rwind	= htonl(call->rx_winsize);
	pkt->ackinfo.jumbo_max	= htonl(jmax);

	*ackp++ = 0;
	*ackp++ = 0;
	*ackp++ = 0;
	return top - hard_ack + 3;
}

/*
 * Send an ACK call packet.
 */
int rxrpc_send_ack_packet(struct rxrpc_call *call, bool ping,
			  rxrpc_serial_t *_serial)
{
	struct rxrpc_connection *conn = NULL;
	struct rxrpc_ack_buffer *pkt;
	struct msghdr msg;
	struct kvec iov[2];
	rxrpc_serial_t serial;
	rxrpc_seq_t hard_ack, top;
	size_t len, n;
	int ret;
	u8 reason;

	spin_lock_bh(&call->lock);
	if (call->conn)
		conn = rxrpc_get_connection_maybe(call->conn);
	spin_unlock_bh(&call->lock);
	if (!conn)
		return -ECONNRESET;

	pkt = kzalloc(sizeof(*pkt), GFP_KERNEL);
	if (!pkt) {
		rxrpc_put_connection(conn);
		return -ENOMEM;
	}

	msg.msg_name	= &call->peer->srx.transport;
	msg.msg_namelen	= call->peer->srx.transport_len;
	msg.msg_control	= NULL;
	msg.msg_controllen = 0;
	msg.msg_flags	= 0;

	pkt->whdr.epoch		= htonl(conn->proto.epoch);
	pkt->whdr.cid		= htonl(call->cid);
	pkt->whdr.callNumber	= htonl(call->call_id);
	pkt->whdr.seq		= 0;
	pkt->whdr.type		= RXRPC_PACKET_TYPE_ACK;
	pkt->whdr.flags		= RXRPC_SLOW_START_OK | conn->out_clientflag;
	pkt->whdr.userStatus	= 0;
	pkt->whdr.securityIndex	= call->security_ix;
	pkt->whdr._rsvd		= 0;
	pkt->whdr.serviceId	= htons(call->service_id);

	spin_lock_bh(&call->lock);
	if (ping) {
		reason = RXRPC_ACK_PING;
	} else {
		reason = call->ackr_reason;
		if (!call->ackr_reason) {
			spin_unlock_bh(&call->lock);
			ret = 0;
			goto out;
		}
		call->ackr_reason = 0;
	}
	n = rxrpc_fill_out_ack(conn, call, pkt, &hard_ack, &top, reason);

	spin_unlock_bh(&call->lock);

	iov[0].iov_base	= pkt;
	iov[0].iov_len	= sizeof(pkt->whdr) + sizeof(pkt->ack) + n;
	iov[1].iov_base = &pkt->ackinfo;
	iov[1].iov_len	= sizeof(pkt->ackinfo);
	len = iov[0].iov_len + iov[1].iov_len;

	serial = atomic_inc_return(&conn->serial);
	pkt->whdr.serial = htonl(serial);
	trace_rxrpc_tx_ack(call->debug_id, serial,
			   ntohl(pkt->ack.firstPacket),
			   ntohl(pkt->ack.serial),
			   pkt->ack.reason, pkt->ack.nAcks);
	if (_serial)
		*_serial = serial;

	if (ping) {
		call->ping_serial = serial;
		smp_wmb();
		/* We need to stick a time in before we send the packet in case
		 * the reply gets back before kernel_sendmsg() completes - but
		 * asking UDP to send the packet can take a relatively long
		 * time.
		 */
		call->ping_time = ktime_get_real();
		set_bit(RXRPC_CALL_PINGING, &call->flags);
		trace_rxrpc_rtt_tx(call, rxrpc_rtt_tx_ping, serial);
	}

	ret = kernel_sendmsg(conn->params.local->socket, &msg, iov, 2, len);
	conn->params.peer->last_tx_at = ktime_get_seconds();
	if (ret < 0)
		trace_rxrpc_tx_fail(call->debug_id, serial, ret,
				    rxrpc_tx_point_call_ack);
	else
		trace_rxrpc_tx_packet(call->debug_id, &pkt->whdr,
				      rxrpc_tx_point_call_ack);
	rxrpc_tx_backoff(call, ret);

	if (call->state < RXRPC_CALL_COMPLETE) {
		if (ret < 0) {
			if (ping)
				clear_bit(RXRPC_CALL_PINGING, &call->flags);
			rxrpc_propose_ACK(call, pkt->ack.reason,
					  ntohs(pkt->ack.maxSkew),
					  ntohl(pkt->ack.serial),
					  false, true,
					  rxrpc_propose_ack_retry_tx);
		} else {
			spin_lock_bh(&call->lock);
			if (after(hard_ack, call->ackr_consumed))
				call->ackr_consumed = hard_ack;
			if (after(top, call->ackr_seen))
				call->ackr_seen = top;
			spin_unlock_bh(&call->lock);
		}

		rxrpc_set_keepalive(call);
	}

out:
	rxrpc_put_connection(conn);
	kfree(pkt);
	return ret;
}

/*
 * Send an ABORT call packet.
 */
int rxrpc_send_abort_packet(struct rxrpc_call *call)
{
	struct rxrpc_connection *conn = NULL;
	struct rxrpc_abort_buffer pkt;
	struct msghdr msg;
	struct kvec iov[1];
	rxrpc_serial_t serial;
	int ret;

	/* Don't bother sending aborts for a client call once the server has
	 * hard-ACK'd all of its request data.  After that point, we're not
	 * going to stop the operation proceeding, and whilst we might limit
	 * the reply, it's not worth it if we can send a new call on the same
	 * channel instead, thereby closing off this call.
	 */
	if (rxrpc_is_client_call(call) &&
	    test_bit(RXRPC_CALL_TX_LAST, &call->flags))
		return 0;

	spin_lock_bh(&call->lock);
	if (call->conn)
		conn = rxrpc_get_connection_maybe(call->conn);
	spin_unlock_bh(&call->lock);
	if (!conn)
		return -ECONNRESET;

	msg.msg_name	= &call->peer->srx.transport;
	msg.msg_namelen	= call->peer->srx.transport_len;
	msg.msg_control	= NULL;
	msg.msg_controllen = 0;
	msg.msg_flags	= 0;

	pkt.whdr.epoch		= htonl(conn->proto.epoch);
	pkt.whdr.cid		= htonl(call->cid);
	pkt.whdr.callNumber	= htonl(call->call_id);
	pkt.whdr.seq		= 0;
	pkt.whdr.type		= RXRPC_PACKET_TYPE_ABORT;
	pkt.whdr.flags		= conn->out_clientflag;
	pkt.whdr.userStatus	= 0;
	pkt.whdr.securityIndex	= call->security_ix;
	pkt.whdr._rsvd		= 0;
	pkt.whdr.serviceId	= htons(call->service_id);
	pkt.abort_code		= htonl(call->abort_code);

	iov[0].iov_base	= &pkt;
	iov[0].iov_len	= sizeof(pkt);

	serial = atomic_inc_return(&conn->serial);
	pkt.whdr.serial = htonl(serial);

	ret = kernel_sendmsg(conn->params.local->socket,
			     &msg, iov, 1, sizeof(pkt));
	conn->params.peer->last_tx_at = ktime_get_seconds();
	if (ret < 0)
		trace_rxrpc_tx_fail(call->debug_id, serial, ret,
				    rxrpc_tx_point_call_abort);
	else
		trace_rxrpc_tx_packet(call->debug_id, &pkt.whdr,
				      rxrpc_tx_point_call_abort);
	rxrpc_tx_backoff(call, ret);

	rxrpc_put_connection(conn);
	return ret;
}

/*
 * send a packet through the transport endpoint
 */
int rxrpc_send_data_packet(struct rxrpc_call *call, struct sk_buff *skb,
			   bool retrans)
{
	struct rxrpc_connection *conn = call->conn;
	struct rxrpc_wire_header whdr;
	struct rxrpc_skb_priv *sp = rxrpc_skb(skb);
	struct msghdr msg;
	struct kvec iov[2];
	rxrpc_serial_t serial;
	size_t len;
	bool lost = false;
	int ret, opt;

	_enter(",{%d}", skb->len);

	/* Each transmission of a Tx packet needs a new serial number */
	serial = atomic_inc_return(&conn->serial);

	whdr.epoch	= htonl(conn->proto.epoch);
	whdr.cid	= htonl(call->cid);
	whdr.callNumber	= htonl(call->call_id);
	whdr.seq	= htonl(sp->hdr.seq);
	whdr.serial	= htonl(serial);
	whdr.type	= RXRPC_PACKET_TYPE_DATA;
	whdr.flags	= sp->hdr.flags;
	whdr.userStatus	= 0;
	whdr.securityIndex = call->security_ix;
	whdr._rsvd	= htons(sp->hdr._rsvd);
	whdr.serviceId	= htons(call->service_id);

	if (test_bit(RXRPC_CONN_PROBING_FOR_UPGRADE, &conn->flags) &&
	    sp->hdr.seq == 1)
		whdr.userStatus	= RXRPC_USERSTATUS_SERVICE_UPGRADE;

	iov[0].iov_base = &whdr;
	iov[0].iov_len = sizeof(whdr);
	iov[1].iov_base = skb->head;
	iov[1].iov_len = skb->len;
	len = iov[0].iov_len + iov[1].iov_len;

	msg.msg_name = &call->peer->srx.transport;
	msg.msg_namelen = call->peer->srx.transport_len;
	msg.msg_control = NULL;
	msg.msg_controllen = 0;
	msg.msg_flags = 0;

	/* If our RTT cache needs working on, request an ACK.  Also request
	 * ACKs if a DATA packet appears to have been lost.
	 *
	 * However, we mustn't request an ACK on the last reply packet of a
	 * service call, lest OpenAFS incorrectly send us an ACK with some
	 * soft-ACKs in it and then never follow up with a proper hard ACK.
	 */
	if ((!(sp->hdr.flags & RXRPC_LAST_PACKET) ||
	     rxrpc_to_server(sp)
	     ) &&
	    (test_and_clear_bit(RXRPC_CALL_EV_ACK_LOST, &call->events) ||
	     retrans ||
	     call->cong_mode == RXRPC_CALL_SLOW_START ||
	     (call->peer->rtt_usage < 3 && sp->hdr.seq & 1) ||
	     ktime_before(ktime_add_ms(call->peer->rtt_last_req, 1000),
			  ktime_get_real())))
		whdr.flags |= RXRPC_REQUEST_ACK;

	if (IS_ENABLED(CONFIG_AF_RXRPC_INJECT_LOSS)) {
		static int lose;
		if ((lose++ & 7) == 7) {
			ret = 0;
			lost = true;
			goto done;
		}
	}

	_proto("Tx DATA %%%u { #%u }", serial, sp->hdr.seq);

	/* send the packet with the don't fragment bit set if we currently
	 * think it's small enough */
	if (iov[1].iov_len >= call->peer->maxdata)
		goto send_fragmentable;

	down_read(&conn->params.local->defrag_sem);

	sp->hdr.serial = serial;
	smp_wmb(); /* Set serial before timestamp */
	skb->tstamp = ktime_get_real();

	/* send the packet by UDP
	 * - returns -EMSGSIZE if UDP would have to fragment the packet
	 *   to go out of the interface
	 *   - in which case, we'll have processed the ICMP error
	 *     message and update the peer record
	 */
	ret = kernel_sendmsg(conn->params.local->socket, &msg, iov, 2, len);
	conn->params.peer->last_tx_at = ktime_get_seconds();

	up_read(&conn->params.local->defrag_sem);
	if (ret < 0)
		trace_rxrpc_tx_fail(call->debug_id, serial, ret,
				    rxrpc_tx_point_call_data_nofrag);
	else
		trace_rxrpc_tx_packet(call->debug_id, &whdr,
				      rxrpc_tx_point_call_data_nofrag);
	rxrpc_tx_backoff(call, ret);
	if (ret == -EMSGSIZE)
		goto send_fragmentable;

done:
	trace_rxrpc_tx_data(call, sp->hdr.seq, serial, whdr.flags,
			    retrans, lost);
	if (ret >= 0) {
		if (whdr.flags & RXRPC_REQUEST_ACK) {
			call->peer->rtt_last_req = skb->tstamp;
			trace_rxrpc_rtt_tx(call, rxrpc_rtt_tx_data, serial);
			if (call->peer->rtt_usage > 1) {
				unsigned long nowj = jiffies, ack_lost_at;

				ack_lost_at = nsecs_to_jiffies(2 * call->peer->rtt);
				if (ack_lost_at < 1)
					ack_lost_at = 1;

				ack_lost_at += nowj;
				WRITE_ONCE(call->ack_lost_at, ack_lost_at);
				rxrpc_reduce_call_timer(call, ack_lost_at, nowj,
							rxrpc_timer_set_for_lost_ack);
			}
		}

		if (sp->hdr.seq == 1 &&
		    !test_and_set_bit(RXRPC_CALL_BEGAN_RX_TIMER,
				      &call->flags)) {
			unsigned long nowj = jiffies, expect_rx_by;

			expect_rx_by = nowj + call->next_rx_timo;
			WRITE_ONCE(call->expect_rx_by, expect_rx_by);
			rxrpc_reduce_call_timer(call, expect_rx_by, nowj,
						rxrpc_timer_set_for_normal);
		}

		rxrpc_set_keepalive(call);
	} else {
		/* Cancel the call if the initial transmission fails,
		 * particularly if that's due to network routing issues that
		 * aren't going away anytime soon.  The layer above can arrange
		 * the retransmission.
		 */
		if (!test_and_set_bit(RXRPC_CALL_BEGAN_RX_TIMER, &call->flags))
			rxrpc_set_call_completion(call, RXRPC_CALL_LOCAL_ERROR,
						  RX_USER_ABORT, ret);
	}

	_leave(" = %d [%u]", ret, call->peer->maxdata);
	return ret;

send_fragmentable:
	/* attempt to send this message with fragmentation enabled */
	_debug("send fragment");

	down_write(&conn->params.local->defrag_sem);

	sp->hdr.serial = serial;
	smp_wmb(); /* Set serial before timestamp */
	skb->tstamp = ktime_get_real();

	switch (conn->params.local->srx.transport.family) {
	case AF_INET:
		opt = IP_PMTUDISC_DONT;
		ret = kernel_setsockopt(conn->params.local->socket,
					SOL_IP, IP_MTU_DISCOVER,
					(char *)&opt, sizeof(opt));
		if (ret == 0) {
			ret = kernel_sendmsg(conn->params.local->socket, &msg,
					     iov, 2, len);
			conn->params.peer->last_tx_at = ktime_get_seconds();

			opt = IP_PMTUDISC_DO;
			kernel_setsockopt(conn->params.local->socket, SOL_IP,
					  IP_MTU_DISCOVER,
					  (char *)&opt, sizeof(opt));
		}
		break;

#ifdef CONFIG_AF_RXRPC_IPV6
	case AF_INET6:
		opt = IPV6_PMTUDISC_DONT;
		ret = kernel_setsockopt(conn->params.local->socket,
					SOL_IPV6, IPV6_MTU_DISCOVER,
					(char *)&opt, sizeof(opt));
		if (ret == 0) {
			ret = kernel_sendmsg(conn->params.local->socket, &msg,
					     iov, 2, len);
<<<<<<< HEAD
=======
			conn->params.peer->last_tx_at = ktime_get_seconds();
>>>>>>> e021bb4f

			opt = IPV6_PMTUDISC_DO;
			kernel_setsockopt(conn->params.local->socket,
					  SOL_IPV6, IPV6_MTU_DISCOVER,
					  (char *)&opt, sizeof(opt));
		}
		break;
#endif
	}

	if (ret < 0)
		trace_rxrpc_tx_fail(call->debug_id, serial, ret,
				    rxrpc_tx_point_call_data_frag);
	else
		trace_rxrpc_tx_packet(call->debug_id, &whdr,
				      rxrpc_tx_point_call_data_frag);
	rxrpc_tx_backoff(call, ret);

	up_write(&conn->params.local->defrag_sem);
	goto done;
}

/*
 * reject packets through the local endpoint
 */
void rxrpc_reject_packets(struct rxrpc_local *local)
{
	struct sockaddr_rxrpc srx;
	struct rxrpc_skb_priv *sp;
	struct rxrpc_wire_header whdr;
	struct sk_buff *skb;
	struct msghdr msg;
	struct kvec iov[2];
	size_t size;
	__be32 code;
	int ret, ioc;

	_enter("%d", local->debug_id);

	iov[0].iov_base = &whdr;
	iov[0].iov_len = sizeof(whdr);
	iov[1].iov_base = &code;
	iov[1].iov_len = sizeof(code);

	msg.msg_name = &srx.transport;
	msg.msg_control = NULL;
	msg.msg_controllen = 0;
	msg.msg_flags = 0;

	memset(&whdr, 0, sizeof(whdr));

	while ((skb = skb_dequeue(&local->reject_queue))) {
		rxrpc_see_skb(skb, rxrpc_skb_rx_seen);
		sp = rxrpc_skb(skb);

		switch (skb->mark) {
		case RXRPC_SKB_MARK_REJECT_BUSY:
			whdr.type = RXRPC_PACKET_TYPE_BUSY;
			size = sizeof(whdr);
			ioc = 1;
			break;
		case RXRPC_SKB_MARK_REJECT_ABORT:
			whdr.type = RXRPC_PACKET_TYPE_ABORT;
			code = htonl(skb->priority);
			size = sizeof(whdr) + sizeof(code);
			ioc = 2;
			break;
		default:
			rxrpc_free_skb(skb, rxrpc_skb_rx_freed);
			continue;
		}

		if (rxrpc_extract_addr_from_skb(local, &srx, skb) == 0) {
			msg.msg_namelen = srx.transport_len;

			whdr.epoch	= htonl(sp->hdr.epoch);
			whdr.cid	= htonl(sp->hdr.cid);
			whdr.callNumber	= htonl(sp->hdr.callNumber);
			whdr.serviceId	= htons(sp->hdr.serviceId);
			whdr.flags	= sp->hdr.flags;
			whdr.flags	^= RXRPC_CLIENT_INITIATED;
			whdr.flags	&= RXRPC_CLIENT_INITIATED;

			ret = kernel_sendmsg(local->socket, &msg,
					     iov, ioc, size);
			if (ret < 0)
				trace_rxrpc_tx_fail(local->debug_id, 0, ret,
						    rxrpc_tx_point_reject);
			else
				trace_rxrpc_tx_packet(local->debug_id, &whdr,
						      rxrpc_tx_point_reject);
		}

		rxrpc_free_skb(skb, rxrpc_skb_rx_freed);
	}

	_leave("");
}

/*
 * Send a VERSION reply to a peer as a keepalive.
 */
void rxrpc_send_keepalive(struct rxrpc_peer *peer)
{
	struct rxrpc_wire_header whdr;
	struct msghdr msg;
	struct kvec iov[2];
	size_t len;
	int ret;

	_enter("");

	msg.msg_name	= &peer->srx.transport;
	msg.msg_namelen	= peer->srx.transport_len;
	msg.msg_control	= NULL;
	msg.msg_controllen = 0;
	msg.msg_flags	= 0;

	whdr.epoch	= htonl(peer->local->rxnet->epoch);
	whdr.cid	= 0;
	whdr.callNumber	= 0;
	whdr.seq	= 0;
	whdr.serial	= 0;
	whdr.type	= RXRPC_PACKET_TYPE_VERSION; /* Not client-initiated */
	whdr.flags	= RXRPC_LAST_PACKET;
	whdr.userStatus	= 0;
	whdr.securityIndex = 0;
	whdr._rsvd	= 0;
	whdr.serviceId	= 0;

	iov[0].iov_base	= &whdr;
	iov[0].iov_len	= sizeof(whdr);
	iov[1].iov_base	= (char *)rxrpc_keepalive_string;
	iov[1].iov_len	= sizeof(rxrpc_keepalive_string);

	len = iov[0].iov_len + iov[1].iov_len;

	_proto("Tx VERSION (keepalive)");

	ret = kernel_sendmsg(peer->local->socket, &msg, iov, 2, len);
	if (ret < 0)
		trace_rxrpc_tx_fail(peer->debug_id, 0, ret,
				    rxrpc_tx_point_version_keepalive);
	else
		trace_rxrpc_tx_packet(peer->debug_id, &whdr,
				      rxrpc_tx_point_version_keepalive);

	peer->last_tx_at = ktime_get_seconds();
	_leave("");
}<|MERGE_RESOLUTION|>--- conflicted
+++ resolved
@@ -515,10 +515,7 @@
 		if (ret == 0) {
 			ret = kernel_sendmsg(conn->params.local->socket, &msg,
 					     iov, 2, len);
-<<<<<<< HEAD
-=======
 			conn->params.peer->last_tx_at = ktime_get_seconds();
->>>>>>> e021bb4f
 
 			opt = IPV6_PMTUDISC_DO;
 			kernel_setsockopt(conn->params.local->socket,
