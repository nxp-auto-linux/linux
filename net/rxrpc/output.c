// SPDX-License-Identifier: GPL-2.0-or-later
/* RxRPC packet transmission
 *
 * Copyright (C) 2007 Red Hat, Inc. All Rights Reserved.
 * Written by David Howells (dhowells@redhat.com)
 */

#define pr_fmt(fmt) KBUILD_MODNAME ": " fmt

#include <linux/net.h>
#include <linux/gfp.h>
#include <linux/skbuff.h>
#include <linux/export.h>
#include <net/sock.h>
#include <net/af_rxrpc.h>
#include "ar-internal.h"

struct rxrpc_ack_buffer {
	struct rxrpc_wire_header whdr;
	struct rxrpc_ackpacket ack;
	u8 acks[255];
	u8 pad[3];
	struct rxrpc_ackinfo ackinfo;
};

struct rxrpc_abort_buffer {
	struct rxrpc_wire_header whdr;
	__be32 abort_code;
};

static const char rxrpc_keepalive_string[] = "";

/*
 * Increase Tx backoff on transmission failure and clear it on success.
 */
static void rxrpc_tx_backoff(struct rxrpc_call *call, int ret)
{
	if (ret < 0) {
		u16 tx_backoff = READ_ONCE(call->tx_backoff);

		if (tx_backoff < HZ)
			WRITE_ONCE(call->tx_backoff, tx_backoff + 1);
	} else {
		WRITE_ONCE(call->tx_backoff, 0);
	}
}

/*
 * Arrange for a keepalive ping a certain time after we last transmitted.  This
 * lets the far side know we're still interested in this call and helps keep
 * the route through any intervening firewall open.
 *
 * Receiving a response to the ping will prevent the ->expect_rx_by timer from
 * expiring.
 */
static void rxrpc_set_keepalive(struct rxrpc_call *call)
{
	unsigned long now = jiffies, keepalive_at = call->next_rx_timo / 6;

	keepalive_at += now;
	WRITE_ONCE(call->keepalive_at, keepalive_at);
	rxrpc_reduce_call_timer(call, keepalive_at, now,
				rxrpc_timer_set_for_keepalive);
}

/*
 * Fill out an ACK packet.
 */
static size_t rxrpc_fill_out_ack(struct rxrpc_connection *conn,
				 struct rxrpc_call *call,
				 struct rxrpc_ack_buffer *pkt,
				 rxrpc_seq_t *_hard_ack,
				 rxrpc_seq_t *_top,
				 u8 reason)
{
	rxrpc_serial_t serial;
	rxrpc_seq_t hard_ack, top, seq;
	int ix;
	u32 mtu, jmax;
	u8 *ackp = pkt->acks;

	/* Barrier against rxrpc_input_data(). */
	serial = call->ackr_serial;
	hard_ack = READ_ONCE(call->rx_hard_ack);
	top = smp_load_acquire(&call->rx_top);
	*_hard_ack = hard_ack;
	*_top = top;

	pkt->ack.bufferSpace	= htons(8);
	pkt->ack.maxSkew	= htons(0);
	pkt->ack.firstPacket	= htonl(hard_ack + 1);
	pkt->ack.previousPacket	= htonl(call->ackr_prev_seq);
	pkt->ack.serial		= htonl(serial);
	pkt->ack.reason		= reason;
	pkt->ack.nAcks		= top - hard_ack;

	if (reason == RXRPC_ACK_PING)
		pkt->whdr.flags |= RXRPC_REQUEST_ACK;

	if (after(top, hard_ack)) {
		seq = hard_ack + 1;
		do {
			ix = seq & RXRPC_RXTX_BUFF_MASK;
			if (call->rxtx_buffer[ix])
				*ackp++ = RXRPC_ACK_TYPE_ACK;
			else
				*ackp++ = RXRPC_ACK_TYPE_NACK;
			seq++;
		} while (before_eq(seq, top));
	}

	mtu = conn->params.peer->if_mtu;
	mtu -= conn->params.peer->hdrsize;
	jmax = (call->nr_jumbo_bad > 3) ? 1 : rxrpc_rx_jumbo_max;
	pkt->ackinfo.rxMTU	= htonl(rxrpc_rx_mtu);
	pkt->ackinfo.maxMTU	= htonl(mtu);
	pkt->ackinfo.rwind	= htonl(call->rx_winsize);
	pkt->ackinfo.jumbo_max	= htonl(jmax);

	*ackp++ = 0;
	*ackp++ = 0;
	*ackp++ = 0;
	return top - hard_ack + 3;
}

/*
 * Send an ACK call packet.
 */
int rxrpc_send_ack_packet(struct rxrpc_call *call, bool ping,
			  rxrpc_serial_t *_serial)
{
	struct rxrpc_connection *conn;
	struct rxrpc_ack_buffer *pkt;
	struct msghdr msg;
	struct kvec iov[2];
	rxrpc_serial_t serial;
	rxrpc_seq_t hard_ack, top;
	size_t len, n;
	int ret;
	u8 reason;

	if (test_bit(RXRPC_CALL_DISCONNECTED, &call->flags))
		return -ECONNRESET;

	pkt = kzalloc(sizeof(*pkt), GFP_KERNEL);
	if (!pkt)
		return -ENOMEM;

	conn = call->conn;

	msg.msg_name	= &call->peer->srx.transport;
	msg.msg_namelen	= call->peer->srx.transport_len;
	msg.msg_control	= NULL;
	msg.msg_controllen = 0;
	msg.msg_flags	= 0;

	pkt->whdr.epoch		= htonl(conn->proto.epoch);
	pkt->whdr.cid		= htonl(call->cid);
	pkt->whdr.callNumber	= htonl(call->call_id);
	pkt->whdr.seq		= 0;
	pkt->whdr.type		= RXRPC_PACKET_TYPE_ACK;
	pkt->whdr.flags		= RXRPC_SLOW_START_OK | conn->out_clientflag;
	pkt->whdr.userStatus	= 0;
	pkt->whdr.securityIndex	= call->security_ix;
	pkt->whdr._rsvd		= 0;
	pkt->whdr.serviceId	= htons(call->service_id);

	spin_lock_bh(&call->lock);
	if (ping) {
		reason = RXRPC_ACK_PING;
	} else {
		reason = call->ackr_reason;
		if (!call->ackr_reason) {
			spin_unlock_bh(&call->lock);
			ret = 0;
			goto out;
		}
		call->ackr_reason = 0;
	}
	n = rxrpc_fill_out_ack(conn, call, pkt, &hard_ack, &top, reason);

	spin_unlock_bh(&call->lock);

	iov[0].iov_base	= pkt;
	iov[0].iov_len	= sizeof(pkt->whdr) + sizeof(pkt->ack) + n;
	iov[1].iov_base = &pkt->ackinfo;
	iov[1].iov_len	= sizeof(pkt->ackinfo);
	len = iov[0].iov_len + iov[1].iov_len;

	serial = atomic_inc_return(&conn->serial);
	pkt->whdr.serial = htonl(serial);
	trace_rxrpc_tx_ack(call->debug_id, serial,
			   ntohl(pkt->ack.firstPacket),
			   ntohl(pkt->ack.serial),
			   pkt->ack.reason, pkt->ack.nAcks);
	if (_serial)
		*_serial = serial;

	if (ping) {
		call->ping_serial = serial;
		smp_wmb();
		/* We need to stick a time in before we send the packet in case
		 * the reply gets back before kernel_sendmsg() completes - but
		 * asking UDP to send the packet can take a relatively long
		 * time.
		 */
		call->ping_time = ktime_get_real();
		set_bit(RXRPC_CALL_PINGING, &call->flags);
		trace_rxrpc_rtt_tx(call, rxrpc_rtt_tx_ping, serial);
	}

	ret = kernel_sendmsg(conn->params.local->socket, &msg, iov, 2, len);
	conn->params.peer->last_tx_at = ktime_get_seconds();
	if (ret < 0)
		trace_rxrpc_tx_fail(call->debug_id, serial, ret,
				    rxrpc_tx_point_call_ack);
	else
		trace_rxrpc_tx_packet(call->debug_id, &pkt->whdr,
				      rxrpc_tx_point_call_ack);
	rxrpc_tx_backoff(call, ret);

	if (call->state < RXRPC_CALL_COMPLETE) {
		if (ret < 0) {
			if (ping)
				clear_bit(RXRPC_CALL_PINGING, &call->flags);
			rxrpc_propose_ACK(call, pkt->ack.reason,
					  ntohl(pkt->ack.serial),
					  false, true,
					  rxrpc_propose_ack_retry_tx);
		} else {
			spin_lock_bh(&call->lock);
			if (after(hard_ack, call->ackr_consumed))
				call->ackr_consumed = hard_ack;
			if (after(top, call->ackr_seen))
				call->ackr_seen = top;
			spin_unlock_bh(&call->lock);
		}

		rxrpc_set_keepalive(call);
	}

out:
	kfree(pkt);
	return ret;
}

/*
 * Send an ABORT call packet.
 */
int rxrpc_send_abort_packet(struct rxrpc_call *call)
{
	struct rxrpc_connection *conn;
	struct rxrpc_abort_buffer pkt;
	struct msghdr msg;
	struct kvec iov[1];
	rxrpc_serial_t serial;
	int ret;

	/* Don't bother sending aborts for a client call once the server has
	 * hard-ACK'd all of its request data.  After that point, we're not
	 * going to stop the operation proceeding, and whilst we might limit
	 * the reply, it's not worth it if we can send a new call on the same
	 * channel instead, thereby closing off this call.
	 */
	if (rxrpc_is_client_call(call) &&
	    test_bit(RXRPC_CALL_TX_LAST, &call->flags))
		return 0;

	if (test_bit(RXRPC_CALL_DISCONNECTED, &call->flags))
		return -ECONNRESET;

	conn = call->conn;

	msg.msg_name	= &call->peer->srx.transport;
	msg.msg_namelen	= call->peer->srx.transport_len;
	msg.msg_control	= NULL;
	msg.msg_controllen = 0;
	msg.msg_flags	= 0;

	pkt.whdr.epoch		= htonl(conn->proto.epoch);
	pkt.whdr.cid		= htonl(call->cid);
	pkt.whdr.callNumber	= htonl(call->call_id);
	pkt.whdr.seq		= 0;
	pkt.whdr.type		= RXRPC_PACKET_TYPE_ABORT;
	pkt.whdr.flags		= conn->out_clientflag;
	pkt.whdr.userStatus	= 0;
	pkt.whdr.securityIndex	= call->security_ix;
	pkt.whdr._rsvd		= 0;
	pkt.whdr.serviceId	= htons(call->service_id);
	pkt.abort_code		= htonl(call->abort_code);

	iov[0].iov_base	= &pkt;
	iov[0].iov_len	= sizeof(pkt);

	serial = atomic_inc_return(&conn->serial);
	pkt.whdr.serial = htonl(serial);

	ret = kernel_sendmsg(conn->params.local->socket,
			     &msg, iov, 1, sizeof(pkt));
	conn->params.peer->last_tx_at = ktime_get_seconds();
	if (ret < 0)
		trace_rxrpc_tx_fail(call->debug_id, serial, ret,
				    rxrpc_tx_point_call_abort);
	else
		trace_rxrpc_tx_packet(call->debug_id, &pkt.whdr,
				      rxrpc_tx_point_call_abort);
	rxrpc_tx_backoff(call, ret);
<<<<<<< HEAD

	rxrpc_put_connection(conn);
=======
>>>>>>> fa578e9d
	return ret;
}

/*
 * send a packet through the transport endpoint
 */
int rxrpc_send_data_packet(struct rxrpc_call *call, struct sk_buff *skb,
			   bool retrans)
{
	struct rxrpc_connection *conn = call->conn;
	struct rxrpc_wire_header whdr;
	struct rxrpc_skb_priv *sp = rxrpc_skb(skb);
	struct msghdr msg;
	struct kvec iov[2];
	rxrpc_serial_t serial;
	size_t len;
	int ret, opt;

	_enter(",{%d}", skb->len);

	/* Each transmission of a Tx packet needs a new serial number */
	serial = atomic_inc_return(&conn->serial);

	whdr.epoch	= htonl(conn->proto.epoch);
	whdr.cid	= htonl(call->cid);
	whdr.callNumber	= htonl(call->call_id);
	whdr.seq	= htonl(sp->hdr.seq);
	whdr.serial	= htonl(serial);
	whdr.type	= RXRPC_PACKET_TYPE_DATA;
	whdr.flags	= sp->hdr.flags;
	whdr.userStatus	= 0;
	whdr.securityIndex = call->security_ix;
	whdr._rsvd	= htons(sp->hdr._rsvd);
	whdr.serviceId	= htons(call->service_id);

	if (test_bit(RXRPC_CONN_PROBING_FOR_UPGRADE, &conn->flags) &&
	    sp->hdr.seq == 1)
		whdr.userStatus	= RXRPC_USERSTATUS_SERVICE_UPGRADE;

	iov[0].iov_base = &whdr;
	iov[0].iov_len = sizeof(whdr);
	iov[1].iov_base = skb->head;
	iov[1].iov_len = skb->len;
	len = iov[0].iov_len + iov[1].iov_len;

	msg.msg_name = &call->peer->srx.transport;
	msg.msg_namelen = call->peer->srx.transport_len;
	msg.msg_control = NULL;
	msg.msg_controllen = 0;
	msg.msg_flags = 0;

	/* If our RTT cache needs working on, request an ACK.  Also request
	 * ACKs if a DATA packet appears to have been lost.
	 *
	 * However, we mustn't request an ACK on the last reply packet of a
	 * service call, lest OpenAFS incorrectly send us an ACK with some
	 * soft-ACKs in it and then never follow up with a proper hard ACK.
	 */
	if ((!(sp->hdr.flags & RXRPC_LAST_PACKET) ||
	     rxrpc_to_server(sp)
	     ) &&
	    (test_and_clear_bit(RXRPC_CALL_EV_ACK_LOST, &call->events) ||
	     retrans ||
	     call->cong_mode == RXRPC_CALL_SLOW_START ||
	     (call->peer->rtt_usage < 3 && sp->hdr.seq & 1) ||
	     ktime_before(ktime_add_ms(call->peer->rtt_last_req, 1000),
			  ktime_get_real())))
		whdr.flags |= RXRPC_REQUEST_ACK;

	if (IS_ENABLED(CONFIG_AF_RXRPC_INJECT_LOSS)) {
		static int lose;
		if ((lose++ & 7) == 7) {
			ret = 0;
			trace_rxrpc_tx_data(call, sp->hdr.seq, serial,
					    whdr.flags, retrans, true);
			goto done;
		}
	}

	trace_rxrpc_tx_data(call, sp->hdr.seq, serial, whdr.flags, retrans,
			    false);

	/* send the packet with the don't fragment bit set if we currently
	 * think it's small enough */
	if (iov[1].iov_len >= call->peer->maxdata)
		goto send_fragmentable;

	down_read(&conn->params.local->defrag_sem);

	sp->hdr.serial = serial;
	smp_wmb(); /* Set serial before timestamp */
	skb->tstamp = ktime_get_real();

	/* send the packet by UDP
	 * - returns -EMSGSIZE if UDP would have to fragment the packet
	 *   to go out of the interface
	 *   - in which case, we'll have processed the ICMP error
	 *     message and update the peer record
	 */
	ret = kernel_sendmsg(conn->params.local->socket, &msg, iov, 2, len);
	conn->params.peer->last_tx_at = ktime_get_seconds();

	up_read(&conn->params.local->defrag_sem);
	if (ret < 0)
		trace_rxrpc_tx_fail(call->debug_id, serial, ret,
				    rxrpc_tx_point_call_data_nofrag);
	else
		trace_rxrpc_tx_packet(call->debug_id, &whdr,
				      rxrpc_tx_point_call_data_nofrag);
	rxrpc_tx_backoff(call, ret);
	if (ret == -EMSGSIZE)
		goto send_fragmentable;

done:
	if (ret >= 0) {
		if (whdr.flags & RXRPC_REQUEST_ACK) {
			call->peer->rtt_last_req = skb->tstamp;
			trace_rxrpc_rtt_tx(call, rxrpc_rtt_tx_data, serial);
			if (call->peer->rtt_usage > 1) {
				unsigned long nowj = jiffies, ack_lost_at;

				ack_lost_at = nsecs_to_jiffies(2 * call->peer->rtt);
				if (ack_lost_at < 1)
					ack_lost_at = 1;

				ack_lost_at += nowj;
				WRITE_ONCE(call->ack_lost_at, ack_lost_at);
				rxrpc_reduce_call_timer(call, ack_lost_at, nowj,
							rxrpc_timer_set_for_lost_ack);
			}
		}

		if (sp->hdr.seq == 1 &&
		    !test_and_set_bit(RXRPC_CALL_BEGAN_RX_TIMER,
				      &call->flags)) {
			unsigned long nowj = jiffies, expect_rx_by;

			expect_rx_by = nowj + call->next_rx_timo;
			WRITE_ONCE(call->expect_rx_by, expect_rx_by);
			rxrpc_reduce_call_timer(call, expect_rx_by, nowj,
						rxrpc_timer_set_for_normal);
		}

		rxrpc_set_keepalive(call);
	} else {
		/* Cancel the call if the initial transmission fails,
		 * particularly if that's due to network routing issues that
		 * aren't going away anytime soon.  The layer above can arrange
		 * the retransmission.
		 */
		if (!test_and_set_bit(RXRPC_CALL_BEGAN_RX_TIMER, &call->flags))
			rxrpc_set_call_completion(call, RXRPC_CALL_LOCAL_ERROR,
						  RX_USER_ABORT, ret);
	}

	_leave(" = %d [%u]", ret, call->peer->maxdata);
	return ret;

send_fragmentable:
	/* attempt to send this message with fragmentation enabled */
	_debug("send fragment");

	down_write(&conn->params.local->defrag_sem);

	sp->hdr.serial = serial;
	smp_wmb(); /* Set serial before timestamp */
	skb->tstamp = ktime_get_real();

	switch (conn->params.local->srx.transport.family) {
	case AF_INET:
		opt = IP_PMTUDISC_DONT;
		ret = kernel_setsockopt(conn->params.local->socket,
					SOL_IP, IP_MTU_DISCOVER,
					(char *)&opt, sizeof(opt));
		if (ret == 0) {
			ret = kernel_sendmsg(conn->params.local->socket, &msg,
					     iov, 2, len);
			conn->params.peer->last_tx_at = ktime_get_seconds();

			opt = IP_PMTUDISC_DO;
			kernel_setsockopt(conn->params.local->socket, SOL_IP,
					  IP_MTU_DISCOVER,
					  (char *)&opt, sizeof(opt));
		}
		break;

#ifdef CONFIG_AF_RXRPC_IPV6
	case AF_INET6:
		opt = IPV6_PMTUDISC_DONT;
		ret = kernel_setsockopt(conn->params.local->socket,
					SOL_IPV6, IPV6_MTU_DISCOVER,
					(char *)&opt, sizeof(opt));
		if (ret == 0) {
			ret = kernel_sendmsg(conn->params.local->socket, &msg,
					     iov, 2, len);
			conn->params.peer->last_tx_at = ktime_get_seconds();

			opt = IPV6_PMTUDISC_DO;
			kernel_setsockopt(conn->params.local->socket,
					  SOL_IPV6, IPV6_MTU_DISCOVER,
					  (char *)&opt, sizeof(opt));
		}
		break;
#endif

	default:
		BUG();
	}

	if (ret < 0)
		trace_rxrpc_tx_fail(call->debug_id, serial, ret,
				    rxrpc_tx_point_call_data_frag);
	else
		trace_rxrpc_tx_packet(call->debug_id, &whdr,
				      rxrpc_tx_point_call_data_frag);
	rxrpc_tx_backoff(call, ret);

	up_write(&conn->params.local->defrag_sem);
	goto done;
}

/*
 * reject packets through the local endpoint
 */
void rxrpc_reject_packets(struct rxrpc_local *local)
{
	struct sockaddr_rxrpc srx;
	struct rxrpc_skb_priv *sp;
	struct rxrpc_wire_header whdr;
	struct sk_buff *skb;
	struct msghdr msg;
	struct kvec iov[2];
	size_t size;
	__be32 code;
	int ret, ioc;

	_enter("%d", local->debug_id);

	iov[0].iov_base = &whdr;
	iov[0].iov_len = sizeof(whdr);
	iov[1].iov_base = &code;
	iov[1].iov_len = sizeof(code);

	msg.msg_name = &srx.transport;
	msg.msg_control = NULL;
	msg.msg_controllen = 0;
	msg.msg_flags = 0;

	memset(&whdr, 0, sizeof(whdr));

	while ((skb = skb_dequeue(&local->reject_queue))) {
		rxrpc_see_skb(skb, rxrpc_skb_seen);
		sp = rxrpc_skb(skb);

		switch (skb->mark) {
		case RXRPC_SKB_MARK_REJECT_BUSY:
			whdr.type = RXRPC_PACKET_TYPE_BUSY;
			size = sizeof(whdr);
			ioc = 1;
			break;
		case RXRPC_SKB_MARK_REJECT_ABORT:
			whdr.type = RXRPC_PACKET_TYPE_ABORT;
			code = htonl(skb->priority);
			size = sizeof(whdr) + sizeof(code);
			ioc = 2;
			break;
		default:
			rxrpc_free_skb(skb, rxrpc_skb_freed);
			continue;
		}

		if (rxrpc_extract_addr_from_skb(&srx, skb) == 0) {
			msg.msg_namelen = srx.transport_len;

			whdr.epoch	= htonl(sp->hdr.epoch);
			whdr.cid	= htonl(sp->hdr.cid);
			whdr.callNumber	= htonl(sp->hdr.callNumber);
			whdr.serviceId	= htons(sp->hdr.serviceId);
			whdr.flags	= sp->hdr.flags;
			whdr.flags	^= RXRPC_CLIENT_INITIATED;
			whdr.flags	&= RXRPC_CLIENT_INITIATED;

			ret = kernel_sendmsg(local->socket, &msg,
					     iov, ioc, size);
			if (ret < 0)
				trace_rxrpc_tx_fail(local->debug_id, 0, ret,
						    rxrpc_tx_point_reject);
			else
				trace_rxrpc_tx_packet(local->debug_id, &whdr,
						      rxrpc_tx_point_reject);
		}

		rxrpc_free_skb(skb, rxrpc_skb_freed);
	}

	_leave("");
}

/*
 * Send a VERSION reply to a peer as a keepalive.
 */
void rxrpc_send_keepalive(struct rxrpc_peer *peer)
{
	struct rxrpc_wire_header whdr;
	struct msghdr msg;
	struct kvec iov[2];
	size_t len;
	int ret;

	_enter("");

	msg.msg_name	= &peer->srx.transport;
	msg.msg_namelen	= peer->srx.transport_len;
	msg.msg_control	= NULL;
	msg.msg_controllen = 0;
	msg.msg_flags	= 0;

	whdr.epoch	= htonl(peer->local->rxnet->epoch);
	whdr.cid	= 0;
	whdr.callNumber	= 0;
	whdr.seq	= 0;
	whdr.serial	= 0;
	whdr.type	= RXRPC_PACKET_TYPE_VERSION; /* Not client-initiated */
	whdr.flags	= RXRPC_LAST_PACKET;
	whdr.userStatus	= 0;
	whdr.securityIndex = 0;
	whdr._rsvd	= 0;
	whdr.serviceId	= 0;

	iov[0].iov_base	= &whdr;
	iov[0].iov_len	= sizeof(whdr);
	iov[1].iov_base	= (char *)rxrpc_keepalive_string;
	iov[1].iov_len	= sizeof(rxrpc_keepalive_string);

	len = iov[0].iov_len + iov[1].iov_len;

	_proto("Tx VERSION (keepalive)");

	ret = kernel_sendmsg(peer->local->socket, &msg, iov, 2, len);
	if (ret < 0)
		trace_rxrpc_tx_fail(peer->debug_id, 0, ret,
				    rxrpc_tx_point_version_keepalive);
	else
		trace_rxrpc_tx_packet(peer->debug_id, &whdr,
				      rxrpc_tx_point_version_keepalive);

	peer->last_tx_at = ktime_get_seconds();
	_leave("");
}<|MERGE_RESOLUTION|>--- conflicted
+++ resolved
@@ -305,11 +305,6 @@
 		trace_rxrpc_tx_packet(call->debug_id, &pkt.whdr,
 				      rxrpc_tx_point_call_abort);
 	rxrpc_tx_backoff(call, ret);
-<<<<<<< HEAD
-
-	rxrpc_put_connection(conn);
-=======
->>>>>>> fa578e9d
 	return ret;
 }
 
