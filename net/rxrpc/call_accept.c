/* incoming call handling
 *
 * Copyright (C) 2007 Red Hat, Inc. All Rights Reserved.
 * Written by David Howells (dhowells@redhat.com)
 *
 * This program is free software; you can redistribute it and/or
 * modify it under the terms of the GNU General Public License
 * as published by the Free Software Foundation; either version
 * 2 of the License, or (at your option) any later version.
 */

#define pr_fmt(fmt) KBUILD_MODNAME ": " fmt

#include <linux/module.h>
#include <linux/net.h>
#include <linux/skbuff.h>
#include <linux/errqueue.h>
#include <linux/udp.h>
#include <linux/in.h>
#include <linux/in6.h>
#include <linux/icmp.h>
#include <linux/gfp.h>
#include <linux/circ_buf.h>
#include <net/sock.h>
#include <net/af_rxrpc.h>
#include <net/ip.h>
#include "ar-internal.h"

/*
 * Preallocate a single service call, connection and peer and, if possible,
 * give them a user ID and attach the user's side of the ID to them.
 */
static int rxrpc_service_prealloc_one(struct rxrpc_sock *rx,
				      struct rxrpc_backlog *b,
				      rxrpc_notify_rx_t notify_rx,
				      rxrpc_user_attach_call_t user_attach_call,
				      unsigned long user_call_ID, gfp_t gfp,
				      unsigned int debug_id)
{
	const void *here = __builtin_return_address(0);
	struct rxrpc_call *call;
	struct rxrpc_net *rxnet = rxrpc_net(sock_net(&rx->sk));
	int max, tmp;
	unsigned int size = RXRPC_BACKLOG_MAX;
	unsigned int head, tail, call_head, call_tail;

	max = rx->sk.sk_max_ack_backlog;
	tmp = rx->sk.sk_ack_backlog;
	if (tmp >= max) {
		_leave(" = -ENOBUFS [full %u]", max);
		return -ENOBUFS;
	}
	max -= tmp;

	/* We don't need more conns and peers than we have calls, but on the
	 * other hand, we shouldn't ever use more peers than conns or conns
	 * than calls.
	 */
	call_head = b->call_backlog_head;
	call_tail = READ_ONCE(b->call_backlog_tail);
	tmp = CIRC_CNT(call_head, call_tail, size);
	if (tmp >= max) {
		_leave(" = -ENOBUFS [enough %u]", tmp);
		return -ENOBUFS;
	}
	max = tmp + 1;

	head = b->peer_backlog_head;
	tail = READ_ONCE(b->peer_backlog_tail);
	if (CIRC_CNT(head, tail, size) < max) {
		struct rxrpc_peer *peer = rxrpc_alloc_peer(rx->local, gfp);
		if (!peer)
			return -ENOMEM;
		b->peer_backlog[head] = peer;
		smp_store_release(&b->peer_backlog_head,
				  (head + 1) & (size - 1));
	}

	head = b->conn_backlog_head;
	tail = READ_ONCE(b->conn_backlog_tail);
	if (CIRC_CNT(head, tail, size) < max) {
		struct rxrpc_connection *conn;

		conn = rxrpc_prealloc_service_connection(rxnet, gfp);
		if (!conn)
			return -ENOMEM;
		b->conn_backlog[head] = conn;
		smp_store_release(&b->conn_backlog_head,
				  (head + 1) & (size - 1));

		trace_rxrpc_conn(conn, rxrpc_conn_new_service,
				 atomic_read(&conn->usage), here);
	}

	/* Now it gets complicated, because calls get registered with the
	 * socket here, particularly if a user ID is preassigned by the user.
	 */
<<<<<<< HEAD
	call = rxrpc_alloc_call(rx, gfp);
=======
	call = rxrpc_alloc_call(rx, gfp, debug_id);
>>>>>>> e021bb4f
	if (!call)
		return -ENOMEM;
	call->flags |= (1 << RXRPC_CALL_IS_SERVICE);
	call->state = RXRPC_CALL_SERVER_PREALLOC;

	trace_rxrpc_call(call, rxrpc_call_new_service,
			 atomic_read(&call->usage),
			 here, (const void *)user_call_ID);

	write_lock(&rx->call_lock);
	if (user_attach_call) {
		struct rxrpc_call *xcall;
		struct rb_node *parent, **pp;

		/* Check the user ID isn't already in use */
		pp = &rx->calls.rb_node;
		parent = NULL;
		while (*pp) {
			parent = *pp;
			xcall = rb_entry(parent, struct rxrpc_call, sock_node);
			if (user_call_ID < xcall->user_call_ID)
				pp = &(*pp)->rb_left;
			else if (user_call_ID > xcall->user_call_ID)
				pp = &(*pp)->rb_right;
			else
				goto id_in_use;
		}

		call->user_call_ID = user_call_ID;
		call->notify_rx = notify_rx;
		rxrpc_get_call(call, rxrpc_call_got_kernel);
		user_attach_call(call, user_call_ID);
		rxrpc_get_call(call, rxrpc_call_got_userid);
		rb_link_node(&call->sock_node, parent, pp);
		rb_insert_color(&call->sock_node, &rx->calls);
		set_bit(RXRPC_CALL_HAS_USERID, &call->flags);
	}

	list_add(&call->sock_link, &rx->sock_calls);

	write_unlock(&rx->call_lock);

	rxnet = call->rxnet;
	write_lock(&rxnet->call_lock);
	list_add_tail(&call->link, &rxnet->calls);
	write_unlock(&rxnet->call_lock);

	b->call_backlog[call_head] = call;
	smp_store_release(&b->call_backlog_head, (call_head + 1) & (size - 1));
	_leave(" = 0 [%d -> %lx]", call->debug_id, user_call_ID);
	return 0;

id_in_use:
	write_unlock(&rx->call_lock);
	rxrpc_cleanup_call(call);
	_leave(" = -EBADSLT");
	return -EBADSLT;
}

/*
 * Preallocate sufficient service connections, calls and peers to cover the
 * entire backlog of a socket.  When a new call comes in, if we don't have
 * sufficient of each available, the call gets rejected as busy or ignored.
 *
 * The backlog is replenished when a connection is accepted or rejected.
 */
int rxrpc_service_prealloc(struct rxrpc_sock *rx, gfp_t gfp)
{
	struct rxrpc_backlog *b = rx->backlog;

	if (!b) {
		b = kzalloc(sizeof(struct rxrpc_backlog), gfp);
		if (!b)
			return -ENOMEM;
		rx->backlog = b;
	}

	if (rx->discard_new_call)
		return 0;

	while (rxrpc_service_prealloc_one(rx, b, NULL, NULL, 0, gfp,
					  atomic_inc_return(&rxrpc_debug_id)) == 0)
		;

	return 0;
}

/*
 * Discard the preallocation on a service.
 */
void rxrpc_discard_prealloc(struct rxrpc_sock *rx)
{
	struct rxrpc_backlog *b = rx->backlog;
	struct rxrpc_net *rxnet = rxrpc_net(sock_net(&rx->sk));
	unsigned int size = RXRPC_BACKLOG_MAX, head, tail;

	if (!b)
		return;
	rx->backlog = NULL;

	/* Make sure that there aren't any incoming calls in progress before we
	 * clear the preallocation buffers.
	 */
	spin_lock_bh(&rx->incoming_lock);
	spin_unlock_bh(&rx->incoming_lock);

	head = b->peer_backlog_head;
	tail = b->peer_backlog_tail;
	while (CIRC_CNT(head, tail, size) > 0) {
		struct rxrpc_peer *peer = b->peer_backlog[tail];
		kfree(peer);
		tail = (tail + 1) & (size - 1);
	}

	head = b->conn_backlog_head;
	tail = b->conn_backlog_tail;
	while (CIRC_CNT(head, tail, size) > 0) {
		struct rxrpc_connection *conn = b->conn_backlog[tail];
		write_lock(&rxnet->conn_lock);
		list_del(&conn->link);
		list_del(&conn->proc_link);
		write_unlock(&rxnet->conn_lock);
		kfree(conn);
		if (atomic_dec_and_test(&rxnet->nr_conns))
			wake_up_var(&rxnet->nr_conns);
		tail = (tail + 1) & (size - 1);
	}

	head = b->call_backlog_head;
	tail = b->call_backlog_tail;
	while (CIRC_CNT(head, tail, size) > 0) {
		struct rxrpc_call *call = b->call_backlog[tail];
		rcu_assign_pointer(call->socket, rx);
		if (rx->discard_new_call) {
			_debug("discard %lx", call->user_call_ID);
			rx->discard_new_call(call, call->user_call_ID);
			rxrpc_put_call(call, rxrpc_call_put_kernel);
		}
		rxrpc_call_completed(call);
		rxrpc_release_call(rx, call);
		rxrpc_put_call(call, rxrpc_call_put);
		tail = (tail + 1) & (size - 1);
	}

	kfree(b);
}

/*
 * Allocate a new incoming call from the prealloc pool, along with a connection
 * and a peer as necessary.
 */
static struct rxrpc_call *rxrpc_alloc_incoming_call(struct rxrpc_sock *rx,
						    struct rxrpc_local *local,
						    struct rxrpc_peer *peer,
						    struct rxrpc_connection *conn,
						    struct sk_buff *skb)
{
	struct rxrpc_backlog *b = rx->backlog;
	struct rxrpc_call *call;
	unsigned short call_head, conn_head, peer_head;
	unsigned short call_tail, conn_tail, peer_tail;
	unsigned short call_count, conn_count;

	/* #calls >= #conns >= #peers must hold true. */
	call_head = smp_load_acquire(&b->call_backlog_head);
	call_tail = b->call_backlog_tail;
	call_count = CIRC_CNT(call_head, call_tail, RXRPC_BACKLOG_MAX);
	conn_head = smp_load_acquire(&b->conn_backlog_head);
	conn_tail = b->conn_backlog_tail;
	conn_count = CIRC_CNT(conn_head, conn_tail, RXRPC_BACKLOG_MAX);
	ASSERTCMP(conn_count, >=, call_count);
	peer_head = smp_load_acquire(&b->peer_backlog_head);
	peer_tail = b->peer_backlog_tail;
	ASSERTCMP(CIRC_CNT(peer_head, peer_tail, RXRPC_BACKLOG_MAX), >=,
		  conn_count);

	if (call_count == 0)
		return NULL;

	if (!conn) {
		if (peer && !rxrpc_get_peer_maybe(peer))
			peer = NULL;
		if (!peer) {
			peer = b->peer_backlog[peer_tail];
			if (rxrpc_extract_addr_from_skb(local, &peer->srx, skb) < 0)
				return NULL;
			b->peer_backlog[peer_tail] = NULL;
			smp_store_release(&b->peer_backlog_tail,
					  (peer_tail + 1) &
					  (RXRPC_BACKLOG_MAX - 1));

			rxrpc_new_incoming_peer(rx, local, peer);
		}

		/* Now allocate and set up the connection */
		conn = b->conn_backlog[conn_tail];
		b->conn_backlog[conn_tail] = NULL;
		smp_store_release(&b->conn_backlog_tail,
				  (conn_tail + 1) & (RXRPC_BACKLOG_MAX - 1));
		conn->params.local = rxrpc_get_local(local);
		conn->params.peer = peer;
		rxrpc_see_connection(conn);
		rxrpc_new_incoming_connection(rx, conn, skb);
	} else {
		rxrpc_get_connection(conn);
	}

	/* And now we can allocate and set up a new call */
	call = b->call_backlog[call_tail];
	b->call_backlog[call_tail] = NULL;
	smp_store_release(&b->call_backlog_tail,
			  (call_tail + 1) & (RXRPC_BACKLOG_MAX - 1));

	rxrpc_see_call(call);
	call->conn = conn;
	call->peer = rxrpc_get_peer(conn->params.peer);
	call->cong_cwnd = call->peer->cong_cwnd;
	return call;
}

/*
 * Set up a new incoming call.  Called in BH context with the RCU read lock
 * held.
 *
 * If this is for a kernel service, when we allocate the call, it will have
 * three refs on it: (1) the kernel service, (2) the user_call_ID tree, (3) the
 * retainer ref obtained from the backlog buffer.  Prealloc calls for userspace
 * services only have the ref from the backlog buffer.  We want to pass this
 * ref to non-BH context to dispose of.
 *
 * If we want to report an error, we mark the skb with the packet type and
 * abort code and return NULL.
 *
 * The call is returned with the user access mutex held.
 */
struct rxrpc_call *rxrpc_new_incoming_call(struct rxrpc_local *local,
					   struct rxrpc_sock *rx,
					   struct sk_buff *skb)
{
	struct rxrpc_skb_priv *sp = rxrpc_skb(skb);
	struct rxrpc_connection *conn;
	struct rxrpc_peer *peer = NULL;
	struct rxrpc_call *call;

	_enter("");

	spin_lock(&rx->incoming_lock);
	if (rx->sk.sk_state == RXRPC_SERVER_LISTEN_DISABLED ||
	    rx->sk.sk_state == RXRPC_CLOSE) {
		trace_rxrpc_abort(0, "CLS", sp->hdr.cid, sp->hdr.callNumber,
				  sp->hdr.seq, RX_INVALID_OPERATION, ESHUTDOWN);
		skb->mark = RXRPC_SKB_MARK_REJECT_ABORT;
		skb->priority = RX_INVALID_OPERATION;
		_leave(" = NULL [close]");
		call = NULL;
		goto out;
	}

	/* The peer, connection and call may all have sprung into existence due
	 * to a duplicate packet being handled on another CPU in parallel, so
	 * we have to recheck the routing.  However, we're now holding
	 * rx->incoming_lock, so the values should remain stable.
	 */
	conn = rxrpc_find_connection_rcu(local, skb, &peer);

	call = rxrpc_alloc_incoming_call(rx, local, peer, conn, skb);
	if (!call) {
		skb->mark = RXRPC_SKB_MARK_REJECT_BUSY;
		_leave(" = NULL [busy]");
		call = NULL;
		goto out;
	}

	trace_rxrpc_receive(call, rxrpc_receive_incoming,
			    sp->hdr.serial, sp->hdr.seq);

	/* Lock the call to prevent rxrpc_kernel_send/recv_data() and
	 * sendmsg()/recvmsg() inconveniently stealing the mutex once the
	 * notification is generated.
	 *
	 * The BUG should never happen because the kernel should be well
	 * behaved enough not to access the call before the first notification
	 * event and userspace is prevented from doing so until the state is
	 * appropriate.
	 */
	if (!mutex_trylock(&call->user_mutex))
		BUG();

	/* Make the call live. */
	rxrpc_incoming_call(rx, call, skb);
	conn = call->conn;

	if (rx->notify_new_call)
		rx->notify_new_call(&rx->sk, call, call->user_call_ID);
	else
		sk_acceptq_added(&rx->sk);

	spin_lock(&conn->state_lock);
	switch (conn->state) {
	case RXRPC_CONN_SERVICE_UNSECURED:
		conn->state = RXRPC_CONN_SERVICE_CHALLENGING;
		set_bit(RXRPC_CONN_EV_CHALLENGE, &call->conn->events);
		rxrpc_queue_conn(call->conn);
		break;

	case RXRPC_CONN_SERVICE:
		write_lock(&call->state_lock);
		if (call->state < RXRPC_CALL_COMPLETE) {
			if (rx->discard_new_call)
				call->state = RXRPC_CALL_SERVER_RECV_REQUEST;
			else
				call->state = RXRPC_CALL_SERVER_ACCEPTING;
		}
		write_unlock(&call->state_lock);
		break;

	case RXRPC_CONN_REMOTELY_ABORTED:
		rxrpc_set_call_completion(call, RXRPC_CALL_REMOTELY_ABORTED,
					  conn->abort_code, conn->error);
		break;
	case RXRPC_CONN_LOCALLY_ABORTED:
		rxrpc_abort_call("CON", call, sp->hdr.seq,
				 conn->abort_code, conn->error);
		break;
	default:
		BUG();
	}
	spin_unlock(&conn->state_lock);

	if (call->state == RXRPC_CALL_SERVER_ACCEPTING)
		rxrpc_notify_socket(call);

	/* We have to discard the prealloc queue's ref here and rely on a
	 * combination of the RCU read lock and refs held either by the socket
	 * (recvmsg queue, to-be-accepted queue or user ID tree) or the kernel
	 * service to prevent the call from being deallocated too early.
	 */
	rxrpc_put_call(call, rxrpc_call_put);

	_leave(" = %p{%d}", call, call->debug_id);
out:
	spin_unlock(&rx->incoming_lock);
	return call;
}

/*
 * handle acceptance of a call by userspace
 * - assign the user call ID to the call at the front of the queue
 * - called with the socket locked.
 */
struct rxrpc_call *rxrpc_accept_call(struct rxrpc_sock *rx,
				     unsigned long user_call_ID,
				     rxrpc_notify_rx_t notify_rx)
	__releases(&rx->sk.sk_lock.slock)
	__acquires(call->user_mutex)
{
	struct rxrpc_call *call;
	struct rb_node *parent, **pp;
	int ret;

	_enter(",%lx", user_call_ID);

	ASSERT(!irqs_disabled());

	write_lock(&rx->call_lock);

	if (list_empty(&rx->to_be_accepted)) {
		write_unlock(&rx->call_lock);
		release_sock(&rx->sk);
		kleave(" = -ENODATA [empty]");
		return ERR_PTR(-ENODATA);
	}

	/* check the user ID isn't already in use */
	pp = &rx->calls.rb_node;
	parent = NULL;
	while (*pp) {
		parent = *pp;
		call = rb_entry(parent, struct rxrpc_call, sock_node);

		if (user_call_ID < call->user_call_ID)
			pp = &(*pp)->rb_left;
		else if (user_call_ID > call->user_call_ID)
			pp = &(*pp)->rb_right;
		else
			goto id_in_use;
	}

	/* Dequeue the first call and check it's still valid.  We gain
	 * responsibility for the queue's reference.
	 */
	call = list_entry(rx->to_be_accepted.next,
			  struct rxrpc_call, accept_link);
	write_unlock(&rx->call_lock);

	/* We need to gain the mutex from the interrupt handler without
	 * upsetting lockdep, so we have to release it there and take it here.
	 * We are, however, still holding the socket lock, so other accepts
	 * must wait for us and no one can add the user ID behind our backs.
	 */
	if (mutex_lock_interruptible(&call->user_mutex) < 0) {
		release_sock(&rx->sk);
		kleave(" = -ERESTARTSYS");
		return ERR_PTR(-ERESTARTSYS);
	}

	write_lock(&rx->call_lock);
	list_del_init(&call->accept_link);
	sk_acceptq_removed(&rx->sk);
	rxrpc_see_call(call);

	/* Find the user ID insertion point. */
	pp = &rx->calls.rb_node;
	parent = NULL;
	while (*pp) {
		parent = *pp;
		call = rb_entry(parent, struct rxrpc_call, sock_node);

		if (user_call_ID < call->user_call_ID)
			pp = &(*pp)->rb_left;
		else if (user_call_ID > call->user_call_ID)
			pp = &(*pp)->rb_right;
		else
			BUG();
	}

	write_lock_bh(&call->state_lock);
	switch (call->state) {
	case RXRPC_CALL_SERVER_ACCEPTING:
		call->state = RXRPC_CALL_SERVER_RECV_REQUEST;
		break;
	case RXRPC_CALL_COMPLETE:
		ret = call->error;
		goto out_release;
	default:
		BUG();
	}

	/* formalise the acceptance */
	call->notify_rx = notify_rx;
	call->user_call_ID = user_call_ID;
	rxrpc_get_call(call, rxrpc_call_got_userid);
	rb_link_node(&call->sock_node, parent, pp);
	rb_insert_color(&call->sock_node, &rx->calls);
	if (test_and_set_bit(RXRPC_CALL_HAS_USERID, &call->flags))
		BUG();

	write_unlock_bh(&call->state_lock);
	write_unlock(&rx->call_lock);
	rxrpc_notify_socket(call);
	rxrpc_service_prealloc(rx, GFP_KERNEL);
	release_sock(&rx->sk);
	_leave(" = %p{%d}", call, call->debug_id);
	return call;

out_release:
	_debug("release %p", call);
	write_unlock_bh(&call->state_lock);
	write_unlock(&rx->call_lock);
	rxrpc_release_call(rx, call);
	rxrpc_put_call(call, rxrpc_call_put);
	goto out;

id_in_use:
	ret = -EBADSLT;
	write_unlock(&rx->call_lock);
out:
	rxrpc_service_prealloc(rx, GFP_KERNEL);
	release_sock(&rx->sk);
	_leave(" = %d", ret);
	return ERR_PTR(ret);
}

/*
 * Handle rejection of a call by userspace
 * - reject the call at the front of the queue
 */
int rxrpc_reject_call(struct rxrpc_sock *rx)
{
	struct rxrpc_call *call;
	bool abort = false;
	int ret;

	_enter("");

	ASSERT(!irqs_disabled());

	write_lock(&rx->call_lock);

	if (list_empty(&rx->to_be_accepted)) {
		write_unlock(&rx->call_lock);
		return -ENODATA;
	}

	/* Dequeue the first call and check it's still valid.  We gain
	 * responsibility for the queue's reference.
	 */
	call = list_entry(rx->to_be_accepted.next,
			  struct rxrpc_call, accept_link);
	list_del_init(&call->accept_link);
	sk_acceptq_removed(&rx->sk);
	rxrpc_see_call(call);

	write_lock_bh(&call->state_lock);
	switch (call->state) {
	case RXRPC_CALL_SERVER_ACCEPTING:
		__rxrpc_abort_call("REJ", call, 1, RX_USER_ABORT, -ECONNABORTED);
		abort = true;
		/* fall through */
	case RXRPC_CALL_COMPLETE:
		ret = call->error;
		goto out_discard;
	default:
		BUG();
	}

out_discard:
	write_unlock_bh(&call->state_lock);
	write_unlock(&rx->call_lock);
	if (abort) {
		rxrpc_send_abort_packet(call);
		rxrpc_release_call(rx, call);
		rxrpc_put_call(call, rxrpc_call_put);
	}
	rxrpc_service_prealloc(rx, GFP_KERNEL);
	_leave(" = %d", ret);
	return ret;
}

/*
 * rxrpc_kernel_charge_accept - Charge up socket with preallocated calls
 * @sock: The socket on which to preallocate
 * @notify_rx: Event notification function for the call
 * @user_attach_call: Func to attach call to user_call_ID
 * @user_call_ID: The tag to attach to the preallocated call
 * @gfp: The allocation conditions.
 * @debug_id: The tracing debug ID.
 *
 * Charge up the socket with preallocated calls, each with a user ID.  A
 * function should be provided to effect the attachment from the user's side.
 * The user is given a ref to hold on the call.
 *
 * Note that the call may be come connected before this function returns.
 */
int rxrpc_kernel_charge_accept(struct socket *sock,
			       rxrpc_notify_rx_t notify_rx,
			       rxrpc_user_attach_call_t user_attach_call,
			       unsigned long user_call_ID, gfp_t gfp,
			       unsigned int debug_id)
{
	struct rxrpc_sock *rx = rxrpc_sk(sock->sk);
	struct rxrpc_backlog *b = rx->backlog;

	if (sock->sk->sk_state == RXRPC_CLOSE)
		return -ESHUTDOWN;

	return rxrpc_service_prealloc_one(rx, b, notify_rx,
					  user_attach_call, user_call_ID,
					  gfp, debug_id);
}
EXPORT_SYMBOL(rxrpc_kernel_charge_accept);<|MERGE_RESOLUTION|>--- conflicted
+++ resolved
@@ -95,11 +95,7 @@
 	/* Now it gets complicated, because calls get registered with the
 	 * socket here, particularly if a user ID is preassigned by the user.
 	 */
-<<<<<<< HEAD
-	call = rxrpc_alloc_call(rx, gfp);
-=======
 	call = rxrpc_alloc_call(rx, gfp, debug_id);
->>>>>>> e021bb4f
 	if (!call)
 		return -ENOMEM;
 	call->flags |= (1 << RXRPC_CALL_IS_SERVICE);
