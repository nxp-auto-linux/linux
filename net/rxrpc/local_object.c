--- conflicted
+++ resolved
@@ -158,17 +158,33 @@
 	}
 
 	switch (local->srx.transport.family) {
-<<<<<<< HEAD
+	case AF_INET6:
+		/* we want to receive ICMPv6 errors */
+		opt = 1;
+		ret = kernel_setsockopt(local->socket, SOL_IPV6, IPV6_RECVERR,
+					(char *) &opt, sizeof(opt));
+		if (ret < 0) {
+			_debug("setsockopt failed");
+			goto error;
+		}
+
+		/* we want to set the don't fragment bit */
+		opt = IPV6_PMTUDISC_DO;
+		ret = kernel_setsockopt(local->socket, SOL_IPV6, IPV6_MTU_DISCOVER,
+					(char *) &opt, sizeof(opt));
+		if (ret < 0) {
+			_debug("setsockopt failed");
+			goto error;
+		}
+
+		/* Fall through and set IPv4 options too otherwise we don't get
+		 * errors from IPv4 packets sent through the IPv6 socket.
+		 */
+
 	case AF_INET:
 		/* we want to receive ICMP errors */
 		opt = 1;
 		ret = kernel_setsockopt(local->socket, SOL_IP, IP_RECVERR,
-=======
-	case AF_INET6:
-		/* we want to receive ICMPv6 errors */
-		opt = 1;
-		ret = kernel_setsockopt(local->socket, SOL_IPV6, IPV6_RECVERR,
->>>>>>> e021bb4f
 					(char *) &opt, sizeof(opt));
 		if (ret < 0) {
 			_debug("setsockopt failed");
@@ -176,57 +192,13 @@
 		}
 
 		/* we want to set the don't fragment bit */
-<<<<<<< HEAD
 		opt = IP_PMTUDISC_DO;
 		ret = kernel_setsockopt(local->socket, SOL_IP, IP_MTU_DISCOVER,
-=======
-		opt = IPV6_PMTUDISC_DO;
-		ret = kernel_setsockopt(local->socket, SOL_IPV6, IPV6_MTU_DISCOVER,
->>>>>>> e021bb4f
 					(char *) &opt, sizeof(opt));
 		if (ret < 0) {
 			_debug("setsockopt failed");
 			goto error;
 		}
-<<<<<<< HEAD
-		break;
-
-	case AF_INET6:
-		/* we want to receive ICMP errors */
-		opt = 1;
-		ret = kernel_setsockopt(local->socket, SOL_IPV6, IPV6_RECVERR,
-=======
-
-		/* Fall through and set IPv4 options too otherwise we don't get
-		 * errors from IPv4 packets sent through the IPv6 socket.
-		 */
-
-	case AF_INET:
-		/* we want to receive ICMP errors */
-		opt = 1;
-		ret = kernel_setsockopt(local->socket, SOL_IP, IP_RECVERR,
->>>>>>> e021bb4f
-					(char *) &opt, sizeof(opt));
-		if (ret < 0) {
-			_debug("setsockopt failed");
-			goto error;
-		}
-
-		/* we want to set the don't fragment bit */
-<<<<<<< HEAD
-		opt = IPV6_PMTUDISC_DO;
-		ret = kernel_setsockopt(local->socket, SOL_IPV6, IPV6_MTU_DISCOVER,
-=======
-		opt = IP_PMTUDISC_DO;
-		ret = kernel_setsockopt(local->socket, SOL_IP, IP_MTU_DISCOVER,
->>>>>>> e021bb4f
-					(char *) &opt, sizeof(opt));
-		if (ret < 0) {
-			_debug("setsockopt failed");
-			goto error;
-		}
-<<<<<<< HEAD
-=======
 
 		/* We want receive timestamps. */
 		opt = 1;
@@ -236,7 +208,6 @@
 			_debug("setsockopt failed");
 			goto error;
 		}
->>>>>>> e021bb4f
 		break;
 
 	default:
