// SPDX-License-Identifier: GPL-2.0-only
/*
 * Copyright (c) 2007-2012 Nicira, Inc.
 */

#include <linux/if_vlan.h>
#include <linux/kernel.h>
#include <linux/netdevice.h>
#include <linux/etherdevice.h>
#include <linux/ethtool.h>
#include <linux/skbuff.h>

#include <net/dst.h>
#include <net/xfrm.h>
#include <net/rtnetlink.h>

#include "datapath.h"
#include "vport-internal_dev.h"
#include "vport-netdev.h"

struct internal_dev {
	struct vport *vport;
};

static struct vport_ops ovs_internal_vport_ops;

static struct internal_dev *internal_dev_priv(struct net_device *netdev)
{
	return netdev_priv(netdev);
}

/* Called with rcu_read_lock_bh. */
static netdev_tx_t
internal_dev_xmit(struct sk_buff *skb, struct net_device *netdev)
{
	int len, err;

	len = skb->len;
	rcu_read_lock();
	err = ovs_vport_receive(internal_dev_priv(netdev)->vport, skb, NULL);
	rcu_read_unlock();

	if (likely(!err)) {
		struct pcpu_sw_netstats *tstats = this_cpu_ptr(netdev->tstats);

		u64_stats_update_begin(&tstats->syncp);
		tstats->tx_bytes += len;
		tstats->tx_packets++;
		u64_stats_update_end(&tstats->syncp);
	} else {
		netdev->stats.tx_errors++;
	}
	return NETDEV_TX_OK;
}

static int internal_dev_open(struct net_device *netdev)
{
	netif_start_queue(netdev);
	return 0;
}

static int internal_dev_stop(struct net_device *netdev)
{
	netif_stop_queue(netdev);
	return 0;
}

static void internal_dev_getinfo(struct net_device *netdev,
				 struct ethtool_drvinfo *info)
{
	strlcpy(info->driver, "openvswitch", sizeof(info->driver));
}

static const struct ethtool_ops internal_dev_ethtool_ops = {
	.get_drvinfo	= internal_dev_getinfo,
	.get_link	= ethtool_op_get_link,
};

static void internal_dev_destructor(struct net_device *dev)
{
	struct vport *vport = ovs_internal_dev_get_vport(dev);

	ovs_vport_free(vport);
}

static void
internal_get_stats(struct net_device *dev, struct rtnl_link_stats64 *stats)
{
	int i;

	memset(stats, 0, sizeof(*stats));
	stats->rx_errors  = dev->stats.rx_errors;
	stats->tx_errors  = dev->stats.tx_errors;
	stats->tx_dropped = dev->stats.tx_dropped;
	stats->rx_dropped = dev->stats.rx_dropped;

	for_each_possible_cpu(i) {
		const struct pcpu_sw_netstats *percpu_stats;
		struct pcpu_sw_netstats local_stats;
		unsigned int start;

		percpu_stats = per_cpu_ptr(dev->tstats, i);

		do {
			start = u64_stats_fetch_begin_irq(&percpu_stats->syncp);
			local_stats = *percpu_stats;
		} while (u64_stats_fetch_retry_irq(&percpu_stats->syncp, start));

		stats->rx_bytes         += local_stats.rx_bytes;
		stats->rx_packets       += local_stats.rx_packets;
		stats->tx_bytes         += local_stats.tx_bytes;
		stats->tx_packets       += local_stats.tx_packets;
	}
}

static const struct net_device_ops internal_dev_netdev_ops = {
	.ndo_open = internal_dev_open,
	.ndo_stop = internal_dev_stop,
	.ndo_start_xmit = internal_dev_xmit,
	.ndo_set_mac_address = eth_mac_addr,
	.ndo_get_stats64 = internal_get_stats,
};

static struct rtnl_link_ops internal_dev_link_ops __read_mostly = {
	.kind = "openvswitch",
};

static void do_setup(struct net_device *netdev)
{
	ether_setup(netdev);

	netdev->max_mtu = ETH_MAX_MTU;

	netdev->netdev_ops = &internal_dev_netdev_ops;

	netdev->priv_flags &= ~IFF_TX_SKB_SHARING;
	netdev->priv_flags |= IFF_LIVE_ADDR_CHANGE | IFF_OPENVSWITCH |
			      IFF_NO_QUEUE;
	netdev->needs_free_netdev = true;
	netdev->priv_destructor = NULL;
	netdev->ethtool_ops = &internal_dev_ethtool_ops;
	netdev->rtnl_link_ops = &internal_dev_link_ops;

	netdev->features = NETIF_F_LLTX | NETIF_F_SG | NETIF_F_FRAGLIST |
			   NETIF_F_HIGHDMA | NETIF_F_HW_CSUM |
			   NETIF_F_GSO_SOFTWARE | NETIF_F_GSO_ENCAP_ALL;

	netdev->vlan_features = netdev->features;
	netdev->hw_enc_features = netdev->features;
	netdev->features |= NETIF_F_HW_VLAN_CTAG_TX | NETIF_F_HW_VLAN_STAG_TX;
	netdev->hw_features = netdev->features & ~NETIF_F_LLTX;

	eth_hw_addr_random(netdev);
}

static struct vport *internal_dev_create(const struct vport_parms *parms)
{
	struct vport *vport;
	struct internal_dev *internal_dev;
	struct net_device *dev;
	int err;
	bool free_vport = true;

	vport = ovs_vport_alloc(0, &ovs_internal_vport_ops, parms);
	if (IS_ERR(vport)) {
		err = PTR_ERR(vport);
		goto error;
	}

	dev = alloc_netdev(sizeof(struct internal_dev),
			   parms->name, NET_NAME_USER, do_setup);
	vport->dev = dev;
	if (!vport->dev) {
		err = -ENOMEM;
		goto error_free_vport;
	}
	vport->dev->tstats = netdev_alloc_pcpu_stats(struct pcpu_sw_netstats);
	if (!vport->dev->tstats) {
		err = -ENOMEM;
		goto error_free_netdev;
	}

	dev_net_set(vport->dev, ovs_dp_get_net(vport->dp));
	internal_dev = internal_dev_priv(vport->dev);
	internal_dev->vport = vport;

	/* Restrict bridge port to current netns. */
	if (vport->port_no == OVSP_LOCAL)
		vport->dev->features |= NETIF_F_NETNS_LOCAL;

	rtnl_lock();
	err = register_netdevice(vport->dev);
	if (err) {
		free_vport = false;
		goto error_unlock;
<<<<<<< HEAD
	}
=======
	vport->dev->priv_destructor = internal_dev_destructor;
>>>>>>> fa578e9d

	dev_set_promiscuity(vport->dev, 1);
	rtnl_unlock();
	netif_start_queue(vport->dev);

	return vport;

error_unlock:
	rtnl_unlock();
	free_percpu(dev->tstats);
error_free_netdev:
	free_netdev(dev);
error_free_vport:
	if (free_vport)
		ovs_vport_free(vport);
error:
	return ERR_PTR(err);
}

static void internal_dev_destroy(struct vport *vport)
{
	netif_stop_queue(vport->dev);
	rtnl_lock();
	dev_set_promiscuity(vport->dev, -1);

	/* unregister_netdevice() waits for an RCU grace period. */
	unregister_netdevice(vport->dev);
	free_percpu(vport->dev->tstats);
	rtnl_unlock();
}

static netdev_tx_t internal_dev_recv(struct sk_buff *skb)
{
	struct net_device *netdev = skb->dev;
	struct pcpu_sw_netstats *stats;

	if (unlikely(!(netdev->flags & IFF_UP))) {
		kfree_skb(skb);
		netdev->stats.rx_dropped++;
		return NETDEV_TX_OK;
	}

	skb_dst_drop(skb);
	nf_reset_ct(skb);
	secpath_reset(skb);

	skb->pkt_type = PACKET_HOST;
	skb->protocol = eth_type_trans(skb, netdev);
	skb_postpull_rcsum(skb, eth_hdr(skb), ETH_HLEN);

	stats = this_cpu_ptr(netdev->tstats);
	u64_stats_update_begin(&stats->syncp);
	stats->rx_packets++;
	stats->rx_bytes += skb->len;
	u64_stats_update_end(&stats->syncp);

	netif_rx(skb);
	return NETDEV_TX_OK;
}

static struct vport_ops ovs_internal_vport_ops = {
	.type		= OVS_VPORT_TYPE_INTERNAL,
	.create		= internal_dev_create,
	.destroy	= internal_dev_destroy,
	.send		= internal_dev_recv,
};

int ovs_is_internal_dev(const struct net_device *netdev)
{
	return netdev->netdev_ops == &internal_dev_netdev_ops;
}

struct vport *ovs_internal_dev_get_vport(struct net_device *netdev)
{
	if (!ovs_is_internal_dev(netdev))
		return NULL;

	return internal_dev_priv(netdev)->vport;
}

int ovs_internal_dev_rtnl_link_register(void)
{
	int err;

	err = rtnl_link_register(&internal_dev_link_ops);
	if (err < 0)
		return err;

	err = ovs_vport_ops_register(&ovs_internal_vport_ops);
	if (err < 0)
		rtnl_link_unregister(&internal_dev_link_ops);

	return err;
}

void ovs_internal_dev_rtnl_link_unregister(void)
{
	ovs_vport_ops_unregister(&ovs_internal_vport_ops);
	rtnl_link_unregister(&internal_dev_link_ops);
}<|MERGE_RESOLUTION|>--- conflicted
+++ resolved
@@ -193,11 +193,7 @@
 	if (err) {
 		free_vport = false;
 		goto error_unlock;
-<<<<<<< HEAD
-	}
-=======
 	vport->dev->priv_destructor = internal_dev_destructor;
->>>>>>> fa578e9d
 
 	dev_set_promiscuity(vport->dev, 1);
 	rtnl_unlock();
