// SPDX-License-Identifier: GPL-2.0-only
/*
 *  linux/net/sunrpc/xprt.c
 *
 *  This is a generic RPC call interface supporting congestion avoidance,
 *  and asynchronous calls.
 *
 *  The interface works like this:
 *
 *  -	When a process places a call, it allocates a request slot if
 *	one is available. Otherwise, it sleeps on the backlog queue
 *	(xprt_reserve).
 *  -	Next, the caller puts together the RPC message, stuffs it into
 *	the request struct, and calls xprt_transmit().
 *  -	xprt_transmit sends the message and installs the caller on the
 *	transport's wait list. At the same time, if a reply is expected,
 *	it installs a timer that is run after the packet's timeout has
 *	expired.
 *  -	When a packet arrives, the data_ready handler walks the list of
 *	pending requests for that transport. If a matching XID is found, the
 *	caller is woken up, and the timer removed.
 *  -	When no reply arrives within the timeout interval, the timer is
 *	fired by the kernel and runs xprt_timer(). It either adjusts the
 *	timeout values (minor timeout) or wakes up the caller with a status
 *	of -ETIMEDOUT.
 *  -	When the caller receives a notification from RPC that a reply arrived,
 *	it should release the RPC slot, and process the reply.
 *	If the call timed out, it may choose to retry the operation by
 *	adjusting the initial timeout value, and simply calling rpc_call
 *	again.
 *
 *  Support for async RPC is done through a set of RPC-specific scheduling
 *  primitives that `transparently' work for processes as well as async
 *  tasks that rely on callbacks.
 *
 *  Copyright (C) 1995-1997, Olaf Kirch <okir@monad.swb.de>
 *
 *  Transport switch API copyright (C) 2005, Chuck Lever <cel@netapp.com>
 */

#include <linux/module.h>

#include <linux/types.h>
#include <linux/interrupt.h>
#include <linux/workqueue.h>
#include <linux/net.h>
#include <linux/ktime.h>

#include <linux/sunrpc/clnt.h>
#include <linux/sunrpc/metrics.h>
#include <linux/sunrpc/bc_xprt.h>
#include <linux/rcupdate.h>
#include <linux/sched/mm.h>

#include <trace/events/sunrpc.h>

#include "sunrpc.h"

/*
 * Local variables
 */

#if IS_ENABLED(CONFIG_SUNRPC_DEBUG)
# define RPCDBG_FACILITY	RPCDBG_XPRT
#endif

/*
 * Local functions
 */
static void	 xprt_init(struct rpc_xprt *xprt, struct net *net);
static __be32	xprt_alloc_xid(struct rpc_xprt *xprt);
static void	 xprt_destroy(struct rpc_xprt *xprt);

static DEFINE_SPINLOCK(xprt_list_lock);
static LIST_HEAD(xprt_list);

static unsigned long xprt_request_timeout(const struct rpc_rqst *req)
{
	unsigned long timeout = jiffies + req->rq_timeout;

	if (time_before(timeout, req->rq_majortimeo))
		return timeout;
	return req->rq_majortimeo;
}

/**
 * xprt_register_transport - register a transport implementation
 * @transport: transport to register
 *
 * If a transport implementation is loaded as a kernel module, it can
 * call this interface to make itself known to the RPC client.
 *
 * Returns:
 * 0:		transport successfully registered
 * -EEXIST:	transport already registered
 * -EINVAL:	transport module being unloaded
 */
int xprt_register_transport(struct xprt_class *transport)
{
	struct xprt_class *t;
	int result;

	result = -EEXIST;
	spin_lock(&xprt_list_lock);
	list_for_each_entry(t, &xprt_list, list) {
		/* don't register the same transport class twice */
		if (t->ident == transport->ident)
			goto out;
	}

	list_add_tail(&transport->list, &xprt_list);
	printk(KERN_INFO "RPC: Registered %s transport module.\n",
	       transport->name);
	result = 0;

out:
	spin_unlock(&xprt_list_lock);
	return result;
}
EXPORT_SYMBOL_GPL(xprt_register_transport);

/**
 * xprt_unregister_transport - unregister a transport implementation
 * @transport: transport to unregister
 *
 * Returns:
 * 0:		transport successfully unregistered
 * -ENOENT:	transport never registered
 */
int xprt_unregister_transport(struct xprt_class *transport)
{
	struct xprt_class *t;
	int result;

	result = 0;
	spin_lock(&xprt_list_lock);
	list_for_each_entry(t, &xprt_list, list) {
		if (t == transport) {
			printk(KERN_INFO
				"RPC: Unregistered %s transport module.\n",
				transport->name);
			list_del_init(&transport->list);
			goto out;
		}
	}
	result = -ENOENT;

out:
	spin_unlock(&xprt_list_lock);
	return result;
}
EXPORT_SYMBOL_GPL(xprt_unregister_transport);

/**
 * xprt_load_transport - load a transport implementation
 * @transport_name: transport to load
 *
 * Returns:
 * 0:		transport successfully loaded
 * -ENOENT:	transport module not available
 */
int xprt_load_transport(const char *transport_name)
{
	struct xprt_class *t;
	int result;

	result = 0;
	spin_lock(&xprt_list_lock);
	list_for_each_entry(t, &xprt_list, list) {
		if (strcmp(t->name, transport_name) == 0) {
			spin_unlock(&xprt_list_lock);
			goto out;
		}
	}
	spin_unlock(&xprt_list_lock);
	result = request_module("xprt%s", transport_name);
out:
	return result;
}
EXPORT_SYMBOL_GPL(xprt_load_transport);

static void xprt_clear_locked(struct rpc_xprt *xprt)
{
	xprt->snd_task = NULL;
	if (!test_bit(XPRT_CLOSE_WAIT, &xprt->state)) {
		smp_mb__before_atomic();
		clear_bit(XPRT_LOCKED, &xprt->state);
		smp_mb__after_atomic();
	} else
		queue_work(xprtiod_workqueue, &xprt->task_cleanup);
}

/**
 * xprt_reserve_xprt - serialize write access to transports
 * @task: task that is requesting access to the transport
 * @xprt: pointer to the target transport
 *
 * This prevents mixing the payload of separate requests, and prevents
 * transport connects from colliding with writes.  No congestion control
 * is provided.
 */
int xprt_reserve_xprt(struct rpc_xprt *xprt, struct rpc_task *task)
{
	struct rpc_rqst *req = task->tk_rqstp;

	if (test_and_set_bit(XPRT_LOCKED, &xprt->state)) {
		if (task == xprt->snd_task)
			return 1;
		goto out_sleep;
	}
	if (test_bit(XPRT_WRITE_SPACE, &xprt->state))
		goto out_unlock;
	xprt->snd_task = task;

	return 1;

out_unlock:
	xprt_clear_locked(xprt);
out_sleep:
	dprintk("RPC: %5u failed to lock transport %p\n",
			task->tk_pid, xprt);
	task->tk_status = -EAGAIN;
	if  (RPC_IS_SOFT(task))
		rpc_sleep_on_timeout(&xprt->sending, task, NULL,
				xprt_request_timeout(req));
	else
		rpc_sleep_on(&xprt->sending, task, NULL);
	return 0;
}
EXPORT_SYMBOL_GPL(xprt_reserve_xprt);

static bool
xprt_need_congestion_window_wait(struct rpc_xprt *xprt)
{
	return test_bit(XPRT_CWND_WAIT, &xprt->state);
}

static void
xprt_set_congestion_window_wait(struct rpc_xprt *xprt)
{
	if (!list_empty(&xprt->xmit_queue)) {
		/* Peek at head of queue to see if it can make progress */
		if (list_first_entry(&xprt->xmit_queue, struct rpc_rqst,
					rq_xmit)->rq_cong)
			return;
	}
	set_bit(XPRT_CWND_WAIT, &xprt->state);
}

static void
xprt_test_and_clear_congestion_window_wait(struct rpc_xprt *xprt)
{
	if (!RPCXPRT_CONGESTED(xprt))
		clear_bit(XPRT_CWND_WAIT, &xprt->state);
}

/*
 * xprt_reserve_xprt_cong - serialize write access to transports
 * @task: task that is requesting access to the transport
 *
 * Same as xprt_reserve_xprt, but Van Jacobson congestion control is
 * integrated into the decision of whether a request is allowed to be
 * woken up and given access to the transport.
 * Note that the lock is only granted if we know there are free slots.
 */
int xprt_reserve_xprt_cong(struct rpc_xprt *xprt, struct rpc_task *task)
{
	struct rpc_rqst *req = task->tk_rqstp;

	if (test_and_set_bit(XPRT_LOCKED, &xprt->state)) {
		if (task == xprt->snd_task)
			return 1;
		goto out_sleep;
	}
	if (req == NULL) {
		xprt->snd_task = task;
		return 1;
	}
	if (test_bit(XPRT_WRITE_SPACE, &xprt->state))
		goto out_unlock;
	if (!xprt_need_congestion_window_wait(xprt)) {
		xprt->snd_task = task;
		return 1;
	}
out_unlock:
	xprt_clear_locked(xprt);
out_sleep:
	dprintk("RPC: %5u failed to lock transport %p\n", task->tk_pid, xprt);
	task->tk_status = -EAGAIN;
	if (RPC_IS_SOFT(task))
		rpc_sleep_on_timeout(&xprt->sending, task, NULL,
				xprt_request_timeout(req));
	else
		rpc_sleep_on(&xprt->sending, task, NULL);
	return 0;
}
EXPORT_SYMBOL_GPL(xprt_reserve_xprt_cong);

static inline int xprt_lock_write(struct rpc_xprt *xprt, struct rpc_task *task)
{
	int retval;

	if (test_bit(XPRT_LOCKED, &xprt->state) && xprt->snd_task == task)
		return 1;
	spin_lock(&xprt->transport_lock);
	retval = xprt->ops->reserve_xprt(xprt, task);
	spin_unlock(&xprt->transport_lock);
	return retval;
}

static bool __xprt_lock_write_func(struct rpc_task *task, void *data)
{
	struct rpc_xprt *xprt = data;

	xprt->snd_task = task;
	return true;
}

static void __xprt_lock_write_next(struct rpc_xprt *xprt)
{
	if (test_and_set_bit(XPRT_LOCKED, &xprt->state))
		return;
	if (test_bit(XPRT_WRITE_SPACE, &xprt->state))
		goto out_unlock;
	if (rpc_wake_up_first_on_wq(xprtiod_workqueue, &xprt->sending,
				__xprt_lock_write_func, xprt))
		return;
out_unlock:
	xprt_clear_locked(xprt);
}

static void __xprt_lock_write_next_cong(struct rpc_xprt *xprt)
{
	if (test_and_set_bit(XPRT_LOCKED, &xprt->state))
		return;
	if (test_bit(XPRT_WRITE_SPACE, &xprt->state))
		goto out_unlock;
	if (xprt_need_congestion_window_wait(xprt))
		goto out_unlock;
	if (rpc_wake_up_first_on_wq(xprtiod_workqueue, &xprt->sending,
				__xprt_lock_write_func, xprt))
		return;
out_unlock:
	xprt_clear_locked(xprt);
}

/**
 * xprt_release_xprt - allow other requests to use a transport
 * @xprt: transport with other tasks potentially waiting
 * @task: task that is releasing access to the transport
 *
 * Note that "task" can be NULL.  No congestion control is provided.
 */
void xprt_release_xprt(struct rpc_xprt *xprt, struct rpc_task *task)
{
	if (xprt->snd_task == task) {
		xprt_clear_locked(xprt);
		__xprt_lock_write_next(xprt);
	}
}
EXPORT_SYMBOL_GPL(xprt_release_xprt);

/**
 * xprt_release_xprt_cong - allow other requests to use a transport
 * @xprt: transport with other tasks potentially waiting
 * @task: task that is releasing access to the transport
 *
 * Note that "task" can be NULL.  Another task is awoken to use the
 * transport if the transport's congestion window allows it.
 */
void xprt_release_xprt_cong(struct rpc_xprt *xprt, struct rpc_task *task)
{
	if (xprt->snd_task == task) {
		xprt_clear_locked(xprt);
		__xprt_lock_write_next_cong(xprt);
	}
}
EXPORT_SYMBOL_GPL(xprt_release_xprt_cong);

static inline void xprt_release_write(struct rpc_xprt *xprt, struct rpc_task *task)
{
	if (xprt->snd_task != task)
		return;
	spin_lock(&xprt->transport_lock);
	xprt->ops->release_xprt(xprt, task);
	spin_unlock(&xprt->transport_lock);
}

/*
 * Van Jacobson congestion avoidance. Check if the congestion window
 * overflowed. Put the task to sleep if this is the case.
 */
static int
__xprt_get_cong(struct rpc_xprt *xprt, struct rpc_rqst *req)
{
	if (req->rq_cong)
		return 1;
	dprintk("RPC: %5u xprt_cwnd_limited cong = %lu cwnd = %lu\n",
			req->rq_task->tk_pid, xprt->cong, xprt->cwnd);
	if (RPCXPRT_CONGESTED(xprt)) {
		xprt_set_congestion_window_wait(xprt);
		return 0;
	}
	req->rq_cong = 1;
	xprt->cong += RPC_CWNDSCALE;
	return 1;
}

/*
 * Adjust the congestion window, and wake up the next task
 * that has been sleeping due to congestion
 */
static void
__xprt_put_cong(struct rpc_xprt *xprt, struct rpc_rqst *req)
{
	if (!req->rq_cong)
		return;
	req->rq_cong = 0;
	xprt->cong -= RPC_CWNDSCALE;
	xprt_test_and_clear_congestion_window_wait(xprt);
	__xprt_lock_write_next_cong(xprt);
}

/**
 * xprt_request_get_cong - Request congestion control credits
 * @xprt: pointer to transport
 * @req: pointer to RPC request
 *
 * Useful for transports that require congestion control.
 */
bool
xprt_request_get_cong(struct rpc_xprt *xprt, struct rpc_rqst *req)
{
	bool ret = false;

	if (req->rq_cong)
		return true;
	spin_lock(&xprt->transport_lock);
	ret = __xprt_get_cong(xprt, req) != 0;
	spin_unlock(&xprt->transport_lock);
	return ret;
}
EXPORT_SYMBOL_GPL(xprt_request_get_cong);

/**
 * xprt_release_rqst_cong - housekeeping when request is complete
 * @task: RPC request that recently completed
 *
 * Useful for transports that require congestion control.
 */
void xprt_release_rqst_cong(struct rpc_task *task)
{
	struct rpc_rqst *req = task->tk_rqstp;

	__xprt_put_cong(req->rq_xprt, req);
}
EXPORT_SYMBOL_GPL(xprt_release_rqst_cong);

static void xprt_clear_congestion_window_wait_locked(struct rpc_xprt *xprt)
{
	if (test_and_clear_bit(XPRT_CWND_WAIT, &xprt->state))
		__xprt_lock_write_next_cong(xprt);
}

/*
 * Clear the congestion window wait flag and wake up the next
 * entry on xprt->sending
 */
static void
xprt_clear_congestion_window_wait(struct rpc_xprt *xprt)
{
	if (test_and_clear_bit(XPRT_CWND_WAIT, &xprt->state)) {
		spin_lock(&xprt->transport_lock);
		__xprt_lock_write_next_cong(xprt);
		spin_unlock(&xprt->transport_lock);
	}
}

/**
 * xprt_adjust_cwnd - adjust transport congestion window
 * @xprt: pointer to xprt
 * @task: recently completed RPC request used to adjust window
 * @result: result code of completed RPC request
 *
 * The transport code maintains an estimate on the maximum number of out-
 * standing RPC requests, using a smoothed version of the congestion
 * avoidance implemented in 44BSD. This is basically the Van Jacobson
 * congestion algorithm: If a retransmit occurs, the congestion window is
 * halved; otherwise, it is incremented by 1/cwnd when
 *
 *	-	a reply is received and
 *	-	a full number of requests are outstanding and
 *	-	the congestion window hasn't been updated recently.
 */
void xprt_adjust_cwnd(struct rpc_xprt *xprt, struct rpc_task *task, int result)
{
	struct rpc_rqst *req = task->tk_rqstp;
	unsigned long cwnd = xprt->cwnd;

	if (result >= 0 && cwnd <= xprt->cong) {
		/* The (cwnd >> 1) term makes sure
		 * the result gets rounded properly. */
		cwnd += (RPC_CWNDSCALE * RPC_CWNDSCALE + (cwnd >> 1)) / cwnd;
		if (cwnd > RPC_MAXCWND(xprt))
			cwnd = RPC_MAXCWND(xprt);
		__xprt_lock_write_next_cong(xprt);
	} else if (result == -ETIMEDOUT) {
		cwnd >>= 1;
		if (cwnd < RPC_CWNDSCALE)
			cwnd = RPC_CWNDSCALE;
	}
	dprintk("RPC:       cong %ld, cwnd was %ld, now %ld\n",
			xprt->cong, xprt->cwnd, cwnd);
	xprt->cwnd = cwnd;
	__xprt_put_cong(xprt, req);
}
EXPORT_SYMBOL_GPL(xprt_adjust_cwnd);

/**
 * xprt_wake_pending_tasks - wake all tasks on a transport's pending queue
 * @xprt: transport with waiting tasks
 * @status: result code to plant in each task before waking it
 *
 */
void xprt_wake_pending_tasks(struct rpc_xprt *xprt, int status)
{
	if (status < 0)
		rpc_wake_up_status(&xprt->pending, status);
	else
		rpc_wake_up(&xprt->pending);
}
EXPORT_SYMBOL_GPL(xprt_wake_pending_tasks);

/**
 * xprt_wait_for_buffer_space - wait for transport output buffer to clear
 * @xprt: transport
 *
 * Note that we only set the timer for the case of RPC_IS_SOFT(), since
 * we don't in general want to force a socket disconnection due to
 * an incomplete RPC call transmission.
 */
void xprt_wait_for_buffer_space(struct rpc_xprt *xprt)
{
	set_bit(XPRT_WRITE_SPACE, &xprt->state);
}
EXPORT_SYMBOL_GPL(xprt_wait_for_buffer_space);

static bool
xprt_clear_write_space_locked(struct rpc_xprt *xprt)
{
	if (test_and_clear_bit(XPRT_WRITE_SPACE, &xprt->state)) {
		__xprt_lock_write_next(xprt);
		dprintk("RPC:       write space: waking waiting task on "
				"xprt %p\n", xprt);
		return true;
	}
	return false;
}

/**
 * xprt_write_space - wake the task waiting for transport output buffer space
 * @xprt: transport with waiting tasks
 *
 * Can be called in a soft IRQ context, so xprt_write_space never sleeps.
 */
bool xprt_write_space(struct rpc_xprt *xprt)
{
	bool ret;

	if (!test_bit(XPRT_WRITE_SPACE, &xprt->state))
		return false;
	spin_lock(&xprt->transport_lock);
	ret = xprt_clear_write_space_locked(xprt);
	spin_unlock(&xprt->transport_lock);
	return ret;
}
EXPORT_SYMBOL_GPL(xprt_write_space);

static unsigned long xprt_abs_ktime_to_jiffies(ktime_t abstime)
{
	s64 delta = ktime_to_ns(ktime_get() - abstime);
	return likely(delta >= 0) ?
		jiffies - nsecs_to_jiffies(delta) :
		jiffies + nsecs_to_jiffies(-delta);
}

static unsigned long xprt_calc_majortimeo(struct rpc_rqst *req)
{
	const struct rpc_timeout *to = req->rq_task->tk_client->cl_timeout;
	unsigned long majortimeo = req->rq_timeout;

	if (to->to_exponential)
		majortimeo <<= to->to_retries;
	else
		majortimeo += to->to_increment * to->to_retries;
	if (majortimeo > to->to_maxval || majortimeo == 0)
		majortimeo = to->to_maxval;
	return majortimeo;
}

static void xprt_reset_majortimeo(struct rpc_rqst *req)
{
	req->rq_majortimeo += xprt_calc_majortimeo(req);
}

static void xprt_init_majortimeo(struct rpc_task *task, struct rpc_rqst *req)
{
	unsigned long time_init;
	struct rpc_xprt *xprt = req->rq_xprt;

	if (likely(xprt && xprt_connected(xprt)))
		time_init = jiffies;
	else
		time_init = xprt_abs_ktime_to_jiffies(task->tk_start);
	req->rq_timeout = task->tk_client->cl_timeout->to_initval;
	req->rq_majortimeo = time_init + xprt_calc_majortimeo(req);
}

/**
 * xprt_adjust_timeout - adjust timeout values for next retransmit
 * @req: RPC request containing parameters to use for the adjustment
 *
 */
int xprt_adjust_timeout(struct rpc_rqst *req)
{
	struct rpc_xprt *xprt = req->rq_xprt;
	const struct rpc_timeout *to = req->rq_task->tk_client->cl_timeout;
	int status = 0;

	if (time_before(jiffies, req->rq_majortimeo)) {
		if (to->to_exponential)
			req->rq_timeout <<= 1;
		else
			req->rq_timeout += to->to_increment;
		if (to->to_maxval && req->rq_timeout >= to->to_maxval)
			req->rq_timeout = to->to_maxval;
		req->rq_retries++;
	} else {
		req->rq_timeout = to->to_initval;
		req->rq_retries = 0;
		xprt_reset_majortimeo(req);
		/* Reset the RTT counters == "slow start" */
		spin_lock(&xprt->transport_lock);
		rpc_init_rtt(req->rq_task->tk_client->cl_rtt, to->to_initval);
		spin_unlock(&xprt->transport_lock);
		status = -ETIMEDOUT;
	}

	if (req->rq_timeout == 0) {
		printk(KERN_WARNING "xprt_adjust_timeout: rq_timeout = 0!\n");
		req->rq_timeout = 5 * HZ;
	}
	return status;
}

static void xprt_autoclose(struct work_struct *work)
{
	struct rpc_xprt *xprt =
		container_of(work, struct rpc_xprt, task_cleanup);
	unsigned int pflags = memalloc_nofs_save();

	clear_bit(XPRT_CLOSE_WAIT, &xprt->state);
	xprt->ops->close(xprt);
	xprt_release_write(xprt, NULL);
	wake_up_bit(&xprt->state, XPRT_LOCKED);
	memalloc_nofs_restore(pflags);
}

/**
 * xprt_disconnect_done - mark a transport as disconnected
 * @xprt: transport to flag for disconnect
 *
 */
void xprt_disconnect_done(struct rpc_xprt *xprt)
{
	dprintk("RPC:       disconnected transport %p\n", xprt);
	spin_lock(&xprt->transport_lock);
	xprt_clear_connected(xprt);
	xprt_clear_write_space_locked(xprt);
	xprt_clear_congestion_window_wait_locked(xprt);
	xprt_wake_pending_tasks(xprt, -ENOTCONN);
	spin_unlock(&xprt->transport_lock);
}
EXPORT_SYMBOL_GPL(xprt_disconnect_done);

/**
 * xprt_force_disconnect - force a transport to disconnect
 * @xprt: transport to disconnect
 *
 */
void xprt_force_disconnect(struct rpc_xprt *xprt)
{
	/* Don't race with the test_bit() in xprt_clear_locked() */
	spin_lock(&xprt->transport_lock);
	set_bit(XPRT_CLOSE_WAIT, &xprt->state);
	/* Try to schedule an autoclose RPC call */
	if (test_and_set_bit(XPRT_LOCKED, &xprt->state) == 0)
		queue_work(xprtiod_workqueue, &xprt->task_cleanup);
	else if (xprt->snd_task)
		rpc_wake_up_queued_task_set_status(&xprt->pending,
				xprt->snd_task, -ENOTCONN);
	spin_unlock(&xprt->transport_lock);
}
EXPORT_SYMBOL_GPL(xprt_force_disconnect);

static unsigned int
xprt_connect_cookie(struct rpc_xprt *xprt)
{
	return READ_ONCE(xprt->connect_cookie);
}

static bool
xprt_request_retransmit_after_disconnect(struct rpc_task *task)
{
	struct rpc_rqst *req = task->tk_rqstp;
	struct rpc_xprt *xprt = req->rq_xprt;

	return req->rq_connect_cookie != xprt_connect_cookie(xprt) ||
		!xprt_connected(xprt);
}

/**
 * xprt_conditional_disconnect - force a transport to disconnect
 * @xprt: transport to disconnect
 * @cookie: 'connection cookie'
 *
 * This attempts to break the connection if and only if 'cookie' matches
 * the current transport 'connection cookie'. It ensures that we don't
 * try to break the connection more than once when we need to retransmit
 * a batch of RPC requests.
 *
 */
void xprt_conditional_disconnect(struct rpc_xprt *xprt, unsigned int cookie)
{
	/* Don't race with the test_bit() in xprt_clear_locked() */
	spin_lock(&xprt->transport_lock);
	if (cookie != xprt->connect_cookie)
		goto out;
	if (test_bit(XPRT_CLOSING, &xprt->state))
		goto out;
	set_bit(XPRT_CLOSE_WAIT, &xprt->state);
	/* Try to schedule an autoclose RPC call */
	if (test_and_set_bit(XPRT_LOCKED, &xprt->state) == 0)
		queue_work(xprtiod_workqueue, &xprt->task_cleanup);
	xprt_wake_pending_tasks(xprt, -EAGAIN);
out:
	spin_unlock(&xprt->transport_lock);
}

static bool
xprt_has_timer(const struct rpc_xprt *xprt)
{
	return xprt->idle_timeout != 0;
}

static void
xprt_schedule_autodisconnect(struct rpc_xprt *xprt)
	__must_hold(&xprt->transport_lock)
{
	xprt->last_used = jiffies;
	if (RB_EMPTY_ROOT(&xprt->recv_queue) && xprt_has_timer(xprt))
		mod_timer(&xprt->timer, xprt->last_used + xprt->idle_timeout);
}

static void
xprt_init_autodisconnect(struct timer_list *t)
{
	struct rpc_xprt *xprt = from_timer(xprt, t, timer);

	if (!RB_EMPTY_ROOT(&xprt->recv_queue))
		return;
	/* Reset xprt->last_used to avoid connect/autodisconnect cycling */
	xprt->last_used = jiffies;
	if (test_and_set_bit(XPRT_LOCKED, &xprt->state))
		return;
	queue_work(xprtiod_workqueue, &xprt->task_cleanup);
}

bool xprt_lock_connect(struct rpc_xprt *xprt,
		struct rpc_task *task,
		void *cookie)
{
	bool ret = false;

	spin_lock(&xprt->transport_lock);
	if (!test_bit(XPRT_LOCKED, &xprt->state))
		goto out;
	if (xprt->snd_task != task)
		goto out;
	xprt->snd_task = cookie;
	ret = true;
out:
	spin_unlock(&xprt->transport_lock);
	return ret;
}

void xprt_unlock_connect(struct rpc_xprt *xprt, void *cookie)
{
	spin_lock(&xprt->transport_lock);
	if (xprt->snd_task != cookie)
		goto out;
	if (!test_bit(XPRT_LOCKED, &xprt->state))
		goto out;
	xprt->snd_task =NULL;
	xprt->ops->release_xprt(xprt, NULL);
	xprt_schedule_autodisconnect(xprt);
out:
	spin_unlock(&xprt->transport_lock);
	wake_up_bit(&xprt->state, XPRT_LOCKED);
}

/**
 * xprt_connect - schedule a transport connect operation
 * @task: RPC task that is requesting the connect
 *
 */
void xprt_connect(struct rpc_task *task)
{
	struct rpc_xprt	*xprt = task->tk_rqstp->rq_xprt;

	dprintk("RPC: %5u xprt_connect xprt %p %s connected\n", task->tk_pid,
			xprt, (xprt_connected(xprt) ? "is" : "is not"));

	if (!xprt_bound(xprt)) {
		task->tk_status = -EAGAIN;
		return;
	}
	if (!xprt_lock_write(xprt, task))
		return;

	if (test_and_clear_bit(XPRT_CLOSE_WAIT, &xprt->state))
		xprt->ops->close(xprt);

	if (!xprt_connected(xprt)) {
		task->tk_rqstp->rq_connect_cookie = xprt->connect_cookie;
		rpc_sleep_on_timeout(&xprt->pending, task, NULL,
				xprt_request_timeout(task->tk_rqstp));

		if (test_bit(XPRT_CLOSING, &xprt->state))
			return;
		if (xprt_test_and_set_connecting(xprt))
			return;
		/* Race breaker */
		if (!xprt_connected(xprt)) {
			xprt->stat.connect_start = jiffies;
			xprt->ops->connect(xprt, task);
		} else {
			xprt_clear_connecting(xprt);
			task->tk_status = 0;
			rpc_wake_up_queued_task(&xprt->pending, task);
		}
	}
	xprt_release_write(xprt, task);
}

/**
 * xprt_reconnect_delay - compute the wait before scheduling a connect
 * @xprt: transport instance
 *
 */
unsigned long xprt_reconnect_delay(const struct rpc_xprt *xprt)
{
	unsigned long start, now = jiffies;

	start = xprt->stat.connect_start + xprt->reestablish_timeout;
	if (time_after(start, now))
		return start - now;
	return 0;
}
EXPORT_SYMBOL_GPL(xprt_reconnect_delay);

/**
 * xprt_reconnect_backoff - compute the new re-establish timeout
 * @xprt: transport instance
 * @init_to: initial reestablish timeout
 *
 */
void xprt_reconnect_backoff(struct rpc_xprt *xprt, unsigned long init_to)
{
	xprt->reestablish_timeout <<= 1;
	if (xprt->reestablish_timeout > xprt->max_reconnect_timeout)
		xprt->reestablish_timeout = xprt->max_reconnect_timeout;
	if (xprt->reestablish_timeout < init_to)
		xprt->reestablish_timeout = init_to;
}
EXPORT_SYMBOL_GPL(xprt_reconnect_backoff);

enum xprt_xid_rb_cmp {
	XID_RB_EQUAL,
	XID_RB_LEFT,
	XID_RB_RIGHT,
};
static enum xprt_xid_rb_cmp
xprt_xid_cmp(__be32 xid1, __be32 xid2)
{
	if (xid1 == xid2)
		return XID_RB_EQUAL;
	if ((__force u32)xid1 < (__force u32)xid2)
		return XID_RB_LEFT;
	return XID_RB_RIGHT;
}

static struct rpc_rqst *
xprt_request_rb_find(struct rpc_xprt *xprt, __be32 xid)
{
	struct rb_node *n = xprt->recv_queue.rb_node;
	struct rpc_rqst *req;

	while (n != NULL) {
		req = rb_entry(n, struct rpc_rqst, rq_recv);
		switch (xprt_xid_cmp(xid, req->rq_xid)) {
		case XID_RB_LEFT:
			n = n->rb_left;
			break;
		case XID_RB_RIGHT:
			n = n->rb_right;
			break;
		case XID_RB_EQUAL:
			return req;
		}
	}
	return NULL;
}

static void
xprt_request_rb_insert(struct rpc_xprt *xprt, struct rpc_rqst *new)
{
	struct rb_node **p = &xprt->recv_queue.rb_node;
	struct rb_node *n = NULL;
	struct rpc_rqst *req;

	while (*p != NULL) {
		n = *p;
		req = rb_entry(n, struct rpc_rqst, rq_recv);
		switch(xprt_xid_cmp(new->rq_xid, req->rq_xid)) {
		case XID_RB_LEFT:
			p = &n->rb_left;
			break;
		case XID_RB_RIGHT:
			p = &n->rb_right;
			break;
		case XID_RB_EQUAL:
			WARN_ON_ONCE(new != req);
			return;
		}
	}
	rb_link_node(&new->rq_recv, n, p);
	rb_insert_color(&new->rq_recv, &xprt->recv_queue);
}

static void
xprt_request_rb_remove(struct rpc_xprt *xprt, struct rpc_rqst *req)
{
	rb_erase(&req->rq_recv, &xprt->recv_queue);
}

/**
 * xprt_lookup_rqst - find an RPC request corresponding to an XID
 * @xprt: transport on which the original request was transmitted
 * @xid: RPC XID of incoming reply
 *
 * Caller holds xprt->queue_lock.
 */
struct rpc_rqst *xprt_lookup_rqst(struct rpc_xprt *xprt, __be32 xid)
{
	struct rpc_rqst *entry;

	entry = xprt_request_rb_find(xprt, xid);
	if (entry != NULL) {
		trace_xprt_lookup_rqst(xprt, xid, 0);
		entry->rq_rtt = ktime_sub(ktime_get(), entry->rq_xtime);
		return entry;
	}

	dprintk("RPC:       xprt_lookup_rqst did not find xid %08x\n",
			ntohl(xid));
	trace_xprt_lookup_rqst(xprt, xid, -ENOENT);
	xprt->stat.bad_xids++;
	return NULL;
}
EXPORT_SYMBOL_GPL(xprt_lookup_rqst);

static bool
xprt_is_pinned_rqst(struct rpc_rqst *req)
{
	return atomic_read(&req->rq_pin) != 0;
}

/**
 * xprt_pin_rqst - Pin a request on the transport receive list
 * @req: Request to pin
 *
 * Caller must ensure this is atomic with the call to xprt_lookup_rqst()
 * so should be holding xprt->queue_lock.
 */
void xprt_pin_rqst(struct rpc_rqst *req)
{
	atomic_inc(&req->rq_pin);
}
EXPORT_SYMBOL_GPL(xprt_pin_rqst);

/**
 * xprt_unpin_rqst - Unpin a request on the transport receive list
 * @req: Request to pin
 *
 * Caller should be holding xprt->queue_lock.
 */
void xprt_unpin_rqst(struct rpc_rqst *req)
{
	if (!test_bit(RPC_TASK_MSG_PIN_WAIT, &req->rq_task->tk_runstate)) {
		atomic_dec(&req->rq_pin);
		return;
	}
	if (atomic_dec_and_test(&req->rq_pin))
		wake_up_var(&req->rq_pin);
}
EXPORT_SYMBOL_GPL(xprt_unpin_rqst);

static void xprt_wait_on_pinned_rqst(struct rpc_rqst *req)
{
	wait_var_event(&req->rq_pin, !xprt_is_pinned_rqst(req));
}

static bool
xprt_request_data_received(struct rpc_task *task)
{
	return !test_bit(RPC_TASK_NEED_RECV, &task->tk_runstate) &&
		READ_ONCE(task->tk_rqstp->rq_reply_bytes_recvd) != 0;
}

static bool
xprt_request_need_enqueue_receive(struct rpc_task *task, struct rpc_rqst *req)
{
	return !test_bit(RPC_TASK_NEED_RECV, &task->tk_runstate) &&
		READ_ONCE(task->tk_rqstp->rq_reply_bytes_recvd) == 0;
}

/**
 * xprt_request_enqueue_receive - Add an request to the receive queue
 * @task: RPC task
 *
 */
void
xprt_request_enqueue_receive(struct rpc_task *task)
{
	struct rpc_rqst *req = task->tk_rqstp;
	struct rpc_xprt *xprt = req->rq_xprt;

	if (!xprt_request_need_enqueue_receive(task, req))
		return;

	xprt_request_prepare(task->tk_rqstp);
	spin_lock(&xprt->queue_lock);

	/* Update the softirq receive buffer */
	memcpy(&req->rq_private_buf, &req->rq_rcv_buf,
			sizeof(req->rq_private_buf));

	/* Add request to the receive list */
	xprt_request_rb_insert(xprt, req);
	set_bit(RPC_TASK_NEED_RECV, &task->tk_runstate);
	spin_unlock(&xprt->queue_lock);

	/* Turn off autodisconnect */
	del_singleshot_timer_sync(&xprt->timer);
}

/**
 * xprt_request_dequeue_receive_locked - Remove a request from the receive queue
 * @task: RPC task
 *
 * Caller must hold xprt->queue_lock.
 */
static void
xprt_request_dequeue_receive_locked(struct rpc_task *task)
{
	struct rpc_rqst *req = task->tk_rqstp;

	if (test_and_clear_bit(RPC_TASK_NEED_RECV, &task->tk_runstate))
		xprt_request_rb_remove(req->rq_xprt, req);
}

/**
 * xprt_update_rtt - Update RPC RTT statistics
 * @task: RPC request that recently completed
 *
 * Caller holds xprt->queue_lock.
 */
void xprt_update_rtt(struct rpc_task *task)
{
	struct rpc_rqst *req = task->tk_rqstp;
	struct rpc_rtt *rtt = task->tk_client->cl_rtt;
	unsigned int timer = task->tk_msg.rpc_proc->p_timer;
	long m = usecs_to_jiffies(ktime_to_us(req->rq_rtt));

	if (timer) {
		if (req->rq_ntrans == 1)
			rpc_update_rtt(rtt, timer, m);
		rpc_set_timeo(rtt, timer, req->rq_ntrans - 1);
	}
}
EXPORT_SYMBOL_GPL(xprt_update_rtt);

/**
 * xprt_complete_rqst - called when reply processing is complete
 * @task: RPC request that recently completed
 * @copied: actual number of bytes received from the transport
 *
 * Caller holds xprt->queue_lock.
 */
void xprt_complete_rqst(struct rpc_task *task, int copied)
{
	struct rpc_rqst *req = task->tk_rqstp;
	struct rpc_xprt *xprt = req->rq_xprt;

	dprintk("RPC: %5u xid %08x complete (%d bytes received)\n",
			task->tk_pid, ntohl(req->rq_xid), copied);
	trace_xprt_complete_rqst(xprt, req->rq_xid, copied);

	xprt->stat.recvs++;

	req->rq_private_buf.len = copied;
	/* Ensure all writes are done before we update */
	/* req->rq_reply_bytes_recvd */
	smp_wmb();
	req->rq_reply_bytes_recvd = copied;
	xprt_request_dequeue_receive_locked(task);
	rpc_wake_up_queued_task(&xprt->pending, task);
}
EXPORT_SYMBOL_GPL(xprt_complete_rqst);

static void xprt_timer(struct rpc_task *task)
{
	struct rpc_rqst *req = task->tk_rqstp;
	struct rpc_xprt *xprt = req->rq_xprt;

	if (task->tk_status != -ETIMEDOUT)
		return;

	trace_xprt_timer(xprt, req->rq_xid, task->tk_status);
	if (!req->rq_reply_bytes_recvd) {
		if (xprt->ops->timer)
			xprt->ops->timer(xprt, task);
	} else
		task->tk_status = 0;
}

/**
 * xprt_wait_for_reply_request_def - wait for reply
 * @task: pointer to rpc_task
 *
 * Set a request's retransmit timeout based on the transport's
 * default timeout parameters.  Used by transports that don't adjust
 * the retransmit timeout based on round-trip time estimation,
 * and put the task to sleep on the pending queue.
 */
void xprt_wait_for_reply_request_def(struct rpc_task *task)
{
	struct rpc_rqst *req = task->tk_rqstp;

	rpc_sleep_on_timeout(&req->rq_xprt->pending, task, xprt_timer,
			xprt_request_timeout(req));
}
EXPORT_SYMBOL_GPL(xprt_wait_for_reply_request_def);

/**
 * xprt_wait_for_reply_request_rtt - wait for reply using RTT estimator
 * @task: pointer to rpc_task
 *
 * Set a request's retransmit timeout using the RTT estimator,
 * and put the task to sleep on the pending queue.
 */
void xprt_wait_for_reply_request_rtt(struct rpc_task *task)
{
	int timer = task->tk_msg.rpc_proc->p_timer;
	struct rpc_clnt *clnt = task->tk_client;
	struct rpc_rtt *rtt = clnt->cl_rtt;
	struct rpc_rqst *req = task->tk_rqstp;
	unsigned long max_timeout = clnt->cl_timeout->to_maxval;
	unsigned long timeout;

	timeout = rpc_calc_rto(rtt, timer);
	timeout <<= rpc_ntimeo(rtt, timer) + req->rq_retries;
	if (timeout > max_timeout || timeout == 0)
		timeout = max_timeout;
	rpc_sleep_on_timeout(&req->rq_xprt->pending, task, xprt_timer,
			jiffies + timeout);
}
EXPORT_SYMBOL_GPL(xprt_wait_for_reply_request_rtt);

/**
 * xprt_request_wait_receive - wait for the reply to an RPC request
 * @task: RPC task about to send a request
 *
 */
void xprt_request_wait_receive(struct rpc_task *task)
{
	struct rpc_rqst *req = task->tk_rqstp;
	struct rpc_xprt *xprt = req->rq_xprt;

	if (!test_bit(RPC_TASK_NEED_RECV, &task->tk_runstate))
		return;
	/*
	 * Sleep on the pending queue if we're expecting a reply.
	 * The spinlock ensures atomicity between the test of
	 * req->rq_reply_bytes_recvd, and the call to rpc_sleep_on().
	 */
	spin_lock(&xprt->queue_lock);
	if (test_bit(RPC_TASK_NEED_RECV, &task->tk_runstate)) {
		xprt->ops->wait_for_reply_request(task);
		/*
		 * Send an extra queue wakeup call if the
		 * connection was dropped in case the call to
		 * rpc_sleep_on() raced.
		 */
		if (xprt_request_retransmit_after_disconnect(task))
			rpc_wake_up_queued_task_set_status(&xprt->pending,
					task, -ENOTCONN);
	}
	spin_unlock(&xprt->queue_lock);
}

static bool
xprt_request_need_enqueue_transmit(struct rpc_task *task, struct rpc_rqst *req)
{
	return !test_bit(RPC_TASK_NEED_XMIT, &task->tk_runstate);
}

/**
 * xprt_request_enqueue_transmit - queue a task for transmission
 * @task: pointer to rpc_task
 *
 * Add a task to the transmission queue.
 */
void
xprt_request_enqueue_transmit(struct rpc_task *task)
{
	struct rpc_rqst *pos, *req = task->tk_rqstp;
	struct rpc_xprt *xprt = req->rq_xprt;

	if (xprt_request_need_enqueue_transmit(task, req)) {
		req->rq_bytes_sent = 0;
		spin_lock(&xprt->queue_lock);
		/*
		 * Requests that carry congestion control credits are added
		 * to the head of the list to avoid starvation issues.
		 */
		if (req->rq_cong) {
			xprt_clear_congestion_window_wait(xprt);
			list_for_each_entry(pos, &xprt->xmit_queue, rq_xmit) {
				if (pos->rq_cong)
					continue;
				/* Note: req is added _before_ pos */
				list_add_tail(&req->rq_xmit, &pos->rq_xmit);
				INIT_LIST_HEAD(&req->rq_xmit2);
				trace_xprt_enq_xmit(task, 1);
				goto out;
			}
		} else if (RPC_IS_SWAPPER(task)) {
			list_for_each_entry(pos, &xprt->xmit_queue, rq_xmit) {
				if (pos->rq_cong || pos->rq_bytes_sent)
					continue;
				if (RPC_IS_SWAPPER(pos->rq_task))
					continue;
				/* Note: req is added _before_ pos */
				list_add_tail(&req->rq_xmit, &pos->rq_xmit);
				INIT_LIST_HEAD(&req->rq_xmit2);
				trace_xprt_enq_xmit(task, 2);
				goto out;
			}
		} else if (!req->rq_seqno) {
			list_for_each_entry(pos, &xprt->xmit_queue, rq_xmit) {
				if (pos->rq_task->tk_owner != task->tk_owner)
					continue;
				list_add_tail(&req->rq_xmit2, &pos->rq_xmit2);
				INIT_LIST_HEAD(&req->rq_xmit);
				trace_xprt_enq_xmit(task, 3);
				goto out;
			}
		}
		list_add_tail(&req->rq_xmit, &xprt->xmit_queue);
		INIT_LIST_HEAD(&req->rq_xmit2);
		trace_xprt_enq_xmit(task, 4);
out:
		set_bit(RPC_TASK_NEED_XMIT, &task->tk_runstate);
		spin_unlock(&xprt->queue_lock);
	}
}

/**
 * xprt_request_dequeue_transmit_locked - remove a task from the transmission queue
 * @task: pointer to rpc_task
 *
 * Remove a task from the transmission queue
 * Caller must hold xprt->queue_lock
 */
static void
xprt_request_dequeue_transmit_locked(struct rpc_task *task)
{
	struct rpc_rqst *req = task->tk_rqstp;

	if (!test_and_clear_bit(RPC_TASK_NEED_XMIT, &task->tk_runstate))
		return;
	if (!list_empty(&req->rq_xmit)) {
		list_del(&req->rq_xmit);
		if (!list_empty(&req->rq_xmit2)) {
			struct rpc_rqst *next = list_first_entry(&req->rq_xmit2,
					struct rpc_rqst, rq_xmit2);
			list_del(&req->rq_xmit2);
			list_add_tail(&next->rq_xmit, &next->rq_xprt->xmit_queue);
		}
	} else
		list_del(&req->rq_xmit2);
}

/**
 * xprt_request_dequeue_transmit - remove a task from the transmission queue
 * @task: pointer to rpc_task
 *
 * Remove a task from the transmission queue
 */
static void
xprt_request_dequeue_transmit(struct rpc_task *task)
{
	struct rpc_rqst *req = task->tk_rqstp;
	struct rpc_xprt *xprt = req->rq_xprt;

	spin_lock(&xprt->queue_lock);
	xprt_request_dequeue_transmit_locked(task);
	spin_unlock(&xprt->queue_lock);
}

/**
 * xprt_request_dequeue_xprt - remove a task from the transmit+receive queue
 * @task: pointer to rpc_task
 *
 * Remove a task from the transmit and receive queues, and ensure that
 * it is not pinned by the receive work item.
 */
void
xprt_request_dequeue_xprt(struct rpc_task *task)
{
	struct rpc_rqst	*req = task->tk_rqstp;
	struct rpc_xprt *xprt = req->rq_xprt;

	if (test_bit(RPC_TASK_NEED_XMIT, &task->tk_runstate) ||
	    test_bit(RPC_TASK_NEED_RECV, &task->tk_runstate) ||
	    xprt_is_pinned_rqst(req)) {
		spin_lock(&xprt->queue_lock);
		xprt_request_dequeue_transmit_locked(task);
		xprt_request_dequeue_receive_locked(task);
		while (xprt_is_pinned_rqst(req)) {
			set_bit(RPC_TASK_MSG_PIN_WAIT, &task->tk_runstate);
			spin_unlock(&xprt->queue_lock);
			xprt_wait_on_pinned_rqst(req);
			spin_lock(&xprt->queue_lock);
			clear_bit(RPC_TASK_MSG_PIN_WAIT, &task->tk_runstate);
		}
		spin_unlock(&xprt->queue_lock);
	}
}

/**
 * xprt_request_prepare - prepare an encoded request for transport
 * @req: pointer to rpc_rqst
 *
 * Calls into the transport layer to do whatever is needed to prepare
 * the request for transmission or receive.
 */
void
xprt_request_prepare(struct rpc_rqst *req)
{
	struct rpc_xprt *xprt = req->rq_xprt;

	if (xprt->ops->prepare_request)
		xprt->ops->prepare_request(req);
}

/**
 * xprt_request_need_retransmit - Test if a task needs retransmission
 * @task: pointer to rpc_task
 *
 * Test for whether a connection breakage requires the task to retransmit
 */
bool
xprt_request_need_retransmit(struct rpc_task *task)
{
	return xprt_request_retransmit_after_disconnect(task);
}

/**
 * xprt_prepare_transmit - reserve the transport before sending a request
 * @task: RPC task about to send a request
 *
 */
bool xprt_prepare_transmit(struct rpc_task *task)
{
	struct rpc_rqst	*req = task->tk_rqstp;
	struct rpc_xprt	*xprt = req->rq_xprt;

	dprintk("RPC: %5u xprt_prepare_transmit\n", task->tk_pid);

	if (!xprt_lock_write(xprt, task)) {
		/* Race breaker: someone may have transmitted us */
		if (!test_bit(RPC_TASK_NEED_XMIT, &task->tk_runstate))
			rpc_wake_up_queued_task_set_status(&xprt->sending,
					task, 0);
		return false;

	}
	return true;
}

void xprt_end_transmit(struct rpc_task *task)
{
	xprt_release_write(task->tk_rqstp->rq_xprt, task);
}

/**
 * xprt_request_transmit - send an RPC request on a transport
 * @req: pointer to request to transmit
 * @snd_task: RPC task that owns the transport lock
 *
 * This performs the transmission of a single request.
 * Note that if the request is not the same as snd_task, then it
 * does need to be pinned.
 * Returns '0' on success.
 */
static int
xprt_request_transmit(struct rpc_rqst *req, struct rpc_task *snd_task)
{
	struct rpc_xprt *xprt = req->rq_xprt;
	struct rpc_task *task = req->rq_task;
	unsigned int connect_cookie;
	int is_retrans = RPC_WAS_SENT(task);
	int status;

	if (!req->rq_bytes_sent) {
		if (xprt_request_data_received(task)) {
			status = 0;
			goto out_dequeue;
		}
		/* Verify that our message lies in the RPCSEC_GSS window */
		if (rpcauth_xmit_need_reencode(task)) {
			status = -EBADMSG;
			goto out_dequeue;
		}
		if (RPC_SIGNALLED(task)) {
			status = -ERESTARTSYS;
			goto out_dequeue;
		}
	}

	/*
	 * Update req->rq_ntrans before transmitting to avoid races with
	 * xprt_update_rtt(), which needs to know that it is recording a
	 * reply to the first transmission.
	 */
	req->rq_ntrans++;

	connect_cookie = xprt->connect_cookie;
	status = xprt->ops->send_request(req);
	if (status != 0) {
		req->rq_ntrans--;
		trace_xprt_transmit(req, status);
		return status;
	}

	if (is_retrans)
		task->tk_client->cl_stats->rpcretrans++;

	xprt_inject_disconnect(xprt);

	task->tk_flags |= RPC_TASK_SENT;
	spin_lock(&xprt->transport_lock);

	xprt->stat.sends++;
	xprt->stat.req_u += xprt->stat.sends - xprt->stat.recvs;
	xprt->stat.bklog_u += xprt->backlog.qlen;
	xprt->stat.sending_u += xprt->sending.qlen;
	xprt->stat.pending_u += xprt->pending.qlen;
	spin_unlock(&xprt->transport_lock);

	req->rq_connect_cookie = connect_cookie;
out_dequeue:
	trace_xprt_transmit(req, status);
	xprt_request_dequeue_transmit(task);
	rpc_wake_up_queued_task_set_status(&xprt->sending, task, status);
	return status;
}

/**
 * xprt_transmit - send an RPC request on a transport
 * @task: controlling RPC task
 *
 * Attempts to drain the transmit queue. On exit, either the transport
 * signalled an error that needs to be handled before transmission can
 * resume, or @task finished transmitting, and detected that it already
 * received a reply.
 */
void
xprt_transmit(struct rpc_task *task)
{
	struct rpc_rqst *next, *req = task->tk_rqstp;
	struct rpc_xprt	*xprt = req->rq_xprt;
	int status;

	spin_lock(&xprt->queue_lock);
	while (!list_empty(&xprt->xmit_queue)) {
		next = list_first_entry(&xprt->xmit_queue,
				struct rpc_rqst, rq_xmit);
		xprt_pin_rqst(next);
		spin_unlock(&xprt->queue_lock);
		status = xprt_request_transmit(next, task);
		if (status == -EBADMSG && next != req)
			status = 0;
		cond_resched();
		spin_lock(&xprt->queue_lock);
		xprt_unpin_rqst(next);
		if (status == 0) {
			if (!xprt_request_data_received(task) ||
			    test_bit(RPC_TASK_NEED_XMIT, &task->tk_runstate))
				continue;
		} else if (test_bit(RPC_TASK_NEED_XMIT, &task->tk_runstate))
			task->tk_status = status;
		break;
	}
	spin_unlock(&xprt->queue_lock);
}

static void xprt_add_backlog(struct rpc_xprt *xprt, struct rpc_task *task)
{
	set_bit(XPRT_CONGESTED, &xprt->state);
	rpc_sleep_on(&xprt->backlog, task, NULL);
}

static void xprt_wake_up_backlog(struct rpc_xprt *xprt)
{
	if (rpc_wake_up_next(&xprt->backlog) == NULL)
		clear_bit(XPRT_CONGESTED, &xprt->state);
}

static bool xprt_throttle_congested(struct rpc_xprt *xprt, struct rpc_task *task)
{
	bool ret = false;

	if (!test_bit(XPRT_CONGESTED, &xprt->state))
		goto out;
	spin_lock(&xprt->reserve_lock);
	if (test_bit(XPRT_CONGESTED, &xprt->state)) {
		rpc_sleep_on(&xprt->backlog, task, NULL);
		ret = true;
	}
	spin_unlock(&xprt->reserve_lock);
out:
	return ret;
}

static struct rpc_rqst *xprt_dynamic_alloc_slot(struct rpc_xprt *xprt)
{
	struct rpc_rqst *req = ERR_PTR(-EAGAIN);

	if (xprt->num_reqs >= xprt->max_reqs)
		goto out;
	++xprt->num_reqs;
	spin_unlock(&xprt->reserve_lock);
	req = kzalloc(sizeof(struct rpc_rqst), GFP_NOFS);
	spin_lock(&xprt->reserve_lock);
	if (req != NULL)
		goto out;
	--xprt->num_reqs;
	req = ERR_PTR(-ENOMEM);
out:
	return req;
}

static bool xprt_dynamic_free_slot(struct rpc_xprt *xprt, struct rpc_rqst *req)
{
	if (xprt->num_reqs > xprt->min_reqs) {
		--xprt->num_reqs;
		kfree(req);
		return true;
	}
	return false;
}

void xprt_alloc_slot(struct rpc_xprt *xprt, struct rpc_task *task)
{
	struct rpc_rqst *req;

	spin_lock(&xprt->reserve_lock);
	if (!list_empty(&xprt->free)) {
		req = list_entry(xprt->free.next, struct rpc_rqst, rq_list);
		list_del(&req->rq_list);
		goto out_init_req;
	}
	req = xprt_dynamic_alloc_slot(xprt);
	if (!IS_ERR(req))
		goto out_init_req;
	switch (PTR_ERR(req)) {
	case -ENOMEM:
		dprintk("RPC:       dynamic allocation of request slot "
				"failed! Retrying\n");
		task->tk_status = -ENOMEM;
		break;
	case -EAGAIN:
		xprt_add_backlog(xprt, task);
		dprintk("RPC:       waiting for request slot\n");
		/* fall through */
	default:
		task->tk_status = -EAGAIN;
	}
	spin_unlock(&xprt->reserve_lock);
	return;
out_init_req:
	xprt->stat.max_slots = max_t(unsigned int, xprt->stat.max_slots,
				     xprt->num_reqs);
	spin_unlock(&xprt->reserve_lock);

	task->tk_status = 0;
	task->tk_rqstp = req;
}
EXPORT_SYMBOL_GPL(xprt_alloc_slot);

void xprt_free_slot(struct rpc_xprt *xprt, struct rpc_rqst *req)
{
	spin_lock(&xprt->reserve_lock);
	if (!xprt_dynamic_free_slot(xprt, req)) {
		memset(req, 0, sizeof(*req));	/* mark unused */
		list_add(&req->rq_list, &xprt->free);
	}
	xprt_wake_up_backlog(xprt);
	spin_unlock(&xprt->reserve_lock);
}
EXPORT_SYMBOL_GPL(xprt_free_slot);

static void xprt_free_all_slots(struct rpc_xprt *xprt)
{
	struct rpc_rqst *req;
	while (!list_empty(&xprt->free)) {
		req = list_first_entry(&xprt->free, struct rpc_rqst, rq_list);
		list_del(&req->rq_list);
		kfree(req);
	}
}

struct rpc_xprt *xprt_alloc(struct net *net, size_t size,
		unsigned int num_prealloc,
		unsigned int max_alloc)
{
	struct rpc_xprt *xprt;
	struct rpc_rqst *req;
	int i;

	xprt = kzalloc(size, GFP_KERNEL);
	if (xprt == NULL)
		goto out;

	xprt_init(xprt, net);

	for (i = 0; i < num_prealloc; i++) {
		req = kzalloc(sizeof(struct rpc_rqst), GFP_KERNEL);
		if (!req)
			goto out_free;
		list_add(&req->rq_list, &xprt->free);
	}
	if (max_alloc > num_prealloc)
		xprt->max_reqs = max_alloc;
	else
		xprt->max_reqs = num_prealloc;
	xprt->min_reqs = num_prealloc;
	xprt->num_reqs = num_prealloc;

	return xprt;

out_free:
	xprt_free(xprt);
out:
	return NULL;
}
EXPORT_SYMBOL_GPL(xprt_alloc);

void xprt_free(struct rpc_xprt *xprt)
{
	put_net(xprt->xprt_net);
	xprt_free_all_slots(xprt);
	kfree_rcu(xprt, rcu);
}
EXPORT_SYMBOL_GPL(xprt_free);

<<<<<<< HEAD
=======
static void
xprt_init_connect_cookie(struct rpc_rqst *req, struct rpc_xprt *xprt)
{
	req->rq_connect_cookie = xprt_connect_cookie(xprt) - 1;
}

>>>>>>> fa578e9d
static __be32
xprt_alloc_xid(struct rpc_xprt *xprt)
{
	__be32 xid;

	spin_lock(&xprt->reserve_lock);
	xid = (__force __be32)xprt->xid++;
	spin_unlock(&xprt->reserve_lock);
	return xid;
}

static void
xprt_init_xid(struct rpc_xprt *xprt)
{
	xprt->xid = prandom_u32();
}

static void
xprt_request_init(struct rpc_task *task)
{
	struct rpc_xprt *xprt = task->tk_xprt;
	struct rpc_rqst	*req = task->tk_rqstp;

<<<<<<< HEAD
	INIT_LIST_HEAD(&req->rq_list);
	req->rq_timeout = task->tk_client->cl_timeout->to_initval;
=======
>>>>>>> fa578e9d
	req->rq_task	= task;
	req->rq_xprt    = xprt;
	req->rq_buffer  = NULL;
	req->rq_xid	= xprt_alloc_xid(xprt);
<<<<<<< HEAD
	req->rq_connect_cookie = xprt->connect_cookie - 1;
	req->rq_bytes_sent = 0;
=======
	xprt_init_connect_cookie(req, xprt);
>>>>>>> fa578e9d
	req->rq_snd_buf.len = 0;
	req->rq_snd_buf.buflen = 0;
	req->rq_rcv_buf.len = 0;
	req->rq_rcv_buf.buflen = 0;
<<<<<<< HEAD
	req->rq_release_snd_buf = NULL;
	xprt_reset_majortimeo(req);
=======
	req->rq_snd_buf.bvec = NULL;
	req->rq_rcv_buf.bvec = NULL;
	req->rq_release_snd_buf = NULL;
	xprt_init_majortimeo(task, req);
>>>>>>> fa578e9d
	dprintk("RPC: %5u reserved req %p xid %08x\n", task->tk_pid,
			req, ntohl(req->rq_xid));
}

static void
xprt_do_reserve(struct rpc_xprt *xprt, struct rpc_task *task)
{
	xprt->ops->alloc_slot(xprt, task);
	if (task->tk_rqstp != NULL)
		xprt_request_init(task);
}

/**
 * xprt_reserve - allocate an RPC request slot
 * @task: RPC task requesting a slot allocation
 *
 * If the transport is marked as being congested, or if no more
 * slots are available, place the task on the transport's
 * backlog queue.
 */
void xprt_reserve(struct rpc_task *task)
{
	struct rpc_xprt *xprt = task->tk_xprt;

	task->tk_status = 0;
	if (task->tk_rqstp != NULL)
		return;

	task->tk_status = -EAGAIN;
	if (!xprt_throttle_congested(xprt, task))
		xprt_do_reserve(xprt, task);
}

/**
 * xprt_retry_reserve - allocate an RPC request slot
 * @task: RPC task requesting a slot allocation
 *
 * If no more slots are available, place the task on the transport's
 * backlog queue.
 * Note that the only difference with xprt_reserve is that we now
 * ignore the value of the XPRT_CONGESTED flag.
 */
void xprt_retry_reserve(struct rpc_task *task)
{
	struct rpc_xprt *xprt = task->tk_xprt;

	task->tk_status = 0;
	if (task->tk_rqstp != NULL)
		return;

	task->tk_status = -EAGAIN;
	xprt_do_reserve(xprt, task);
}

/**
 * xprt_release - release an RPC request slot
 * @task: task which is finished with the slot
 *
 */
void xprt_release(struct rpc_task *task)
{
	struct rpc_xprt	*xprt;
	struct rpc_rqst	*req = task->tk_rqstp;

	if (req == NULL) {
		if (task->tk_client) {
			xprt = task->tk_xprt;
			xprt_release_write(xprt, task);
		}
		return;
	}

	xprt = req->rq_xprt;
	xprt_request_dequeue_xprt(task);
	spin_lock(&xprt->transport_lock);
	xprt->ops->release_xprt(xprt, task);
	if (xprt->ops->release_request)
		xprt->ops->release_request(task);
	xprt_schedule_autodisconnect(xprt);
	spin_unlock(&xprt->transport_lock);
	if (req->rq_buffer)
		xprt->ops->buf_free(task);
	xprt_inject_disconnect(xprt);
	xdr_free_bvec(&req->rq_rcv_buf);
	xdr_free_bvec(&req->rq_snd_buf);
	if (req->rq_cred != NULL)
		put_rpccred(req->rq_cred);
	task->tk_rqstp = NULL;
	if (req->rq_release_snd_buf)
		req->rq_release_snd_buf(req);

	dprintk("RPC: %5u release request %p\n", task->tk_pid, req);
	if (likely(!bc_prealloc(req)))
		xprt->ops->free_slot(xprt, req);
	else
		xprt_free_bc_request(req);
}

#ifdef CONFIG_SUNRPC_BACKCHANNEL
void
xprt_init_bc_request(struct rpc_rqst *req, struct rpc_task *task)
{
	struct xdr_buf *xbufp = &req->rq_snd_buf;

	task->tk_rqstp = req;
	req->rq_task = task;
	xprt_init_connect_cookie(req, req->rq_xprt);
	/*
	 * Set up the xdr_buf length.
	 * This also indicates that the buffer is XDR encoded already.
	 */
	xbufp->len = xbufp->head[0].iov_len + xbufp->page_len +
		xbufp->tail[0].iov_len;
}
#endif

static void xprt_init(struct rpc_xprt *xprt, struct net *net)
{
	kref_init(&xprt->kref);

	spin_lock_init(&xprt->transport_lock);
	spin_lock_init(&xprt->reserve_lock);
	spin_lock_init(&xprt->queue_lock);

	INIT_LIST_HEAD(&xprt->free);
	xprt->recv_queue = RB_ROOT;
	INIT_LIST_HEAD(&xprt->xmit_queue);
#if defined(CONFIG_SUNRPC_BACKCHANNEL)
	spin_lock_init(&xprt->bc_pa_lock);
	INIT_LIST_HEAD(&xprt->bc_pa_list);
#endif /* CONFIG_SUNRPC_BACKCHANNEL */
	INIT_LIST_HEAD(&xprt->xprt_switch);

	xprt->last_used = jiffies;
	xprt->cwnd = RPC_INITCWND;
	xprt->bind_index = 0;

	rpc_init_wait_queue(&xprt->binding, "xprt_binding");
	rpc_init_wait_queue(&xprt->pending, "xprt_pending");
	rpc_init_wait_queue(&xprt->sending, "xprt_sending");
	rpc_init_priority_wait_queue(&xprt->backlog, "xprt_backlog");

	xprt_init_xid(xprt);

	xprt->xprt_net = get_net(net);
}

/**
 * xprt_create_transport - create an RPC transport
 * @args: rpc transport creation arguments
 *
 */
struct rpc_xprt *xprt_create_transport(struct xprt_create *args)
{
	struct rpc_xprt	*xprt;
	struct xprt_class *t;

	spin_lock(&xprt_list_lock);
	list_for_each_entry(t, &xprt_list, list) {
		if (t->ident == args->ident) {
			spin_unlock(&xprt_list_lock);
			goto found;
		}
	}
	spin_unlock(&xprt_list_lock);
	dprintk("RPC: transport (%d) not supported\n", args->ident);
	return ERR_PTR(-EIO);

found:
	xprt = t->setup(args);
	if (IS_ERR(xprt)) {
		dprintk("RPC:       xprt_create_transport: failed, %ld\n",
				-PTR_ERR(xprt));
		goto out;
	}
	if (args->flags & XPRT_CREATE_NO_IDLE_TIMEOUT)
		xprt->idle_timeout = 0;
	INIT_WORK(&xprt->task_cleanup, xprt_autoclose);
	if (xprt_has_timer(xprt))
		timer_setup(&xprt->timer, xprt_init_autodisconnect, 0);
	else
		timer_setup(&xprt->timer, NULL, 0);

	if (strlen(args->servername) > RPC_MAXNETNAMELEN) {
		xprt_destroy(xprt);
		return ERR_PTR(-EINVAL);
	}
	xprt->servername = kstrdup(args->servername, GFP_KERNEL);
	if (xprt->servername == NULL) {
		xprt_destroy(xprt);
		return ERR_PTR(-ENOMEM);
	}

	rpc_xprt_debugfs_register(xprt);

	dprintk("RPC:       created transport %p with %u slots\n", xprt,
			xprt->max_reqs);
out:
	return xprt;
}

static void xprt_destroy_cb(struct work_struct *work)
{
	struct rpc_xprt *xprt =
		container_of(work, struct rpc_xprt, task_cleanup);

	rpc_xprt_debugfs_unregister(xprt);
	rpc_destroy_wait_queue(&xprt->binding);
	rpc_destroy_wait_queue(&xprt->pending);
	rpc_destroy_wait_queue(&xprt->sending);
	rpc_destroy_wait_queue(&xprt->backlog);
	kfree(xprt->servername);
	/*
	 * Destroy any existing back channel
	 */
	xprt_destroy_backchannel(xprt, UINT_MAX);

	/*
	 * Tear down transport state and free the rpc_xprt
	 */
	xprt->ops->destroy(xprt);
}

/**
 * xprt_destroy - destroy an RPC transport, killing off all requests.
 * @xprt: transport to destroy
 *
 */
static void xprt_destroy(struct rpc_xprt *xprt)
{
	dprintk("RPC:       destroying transport %p\n", xprt);

	/*
	 * Exclude transport connect/disconnect handlers and autoclose
	 */
	wait_on_bit_lock(&xprt->state, XPRT_LOCKED, TASK_UNINTERRUPTIBLE);

	del_timer_sync(&xprt->timer);

	/*
	 * Destroy sockets etc from the system workqueue so they can
	 * safely flush receive work running on rpciod.
	 */
	INIT_WORK(&xprt->task_cleanup, xprt_destroy_cb);
	schedule_work(&xprt->task_cleanup);
}

static void xprt_destroy_kref(struct kref *kref)
{
	xprt_destroy(container_of(kref, struct rpc_xprt, kref));
}

/**
 * xprt_get - return a reference to an RPC transport.
 * @xprt: pointer to the transport
 *
 */
struct rpc_xprt *xprt_get(struct rpc_xprt *xprt)
{
	if (xprt != NULL && kref_get_unless_zero(&xprt->kref))
		return xprt;
	return NULL;
}
EXPORT_SYMBOL_GPL(xprt_get);

/**
 * xprt_put - release a reference to an RPC transport.
 * @xprt: pointer to the transport
 *
 */
void xprt_put(struct rpc_xprt *xprt)
{
	if (xprt != NULL)
		kref_put(&xprt->kref, xprt_destroy_kref);
}
EXPORT_SYMBOL_GPL(xprt_put);<|MERGE_RESOLUTION|>--- conflicted
+++ resolved
@@ -1688,15 +1688,12 @@
 }
 EXPORT_SYMBOL_GPL(xprt_free);
 
-<<<<<<< HEAD
-=======
 static void
 xprt_init_connect_cookie(struct rpc_rqst *req, struct rpc_xprt *xprt)
 {
 	req->rq_connect_cookie = xprt_connect_cookie(xprt) - 1;
 }
 
->>>>>>> fa578e9d
 static __be32
 xprt_alloc_xid(struct rpc_xprt *xprt)
 {
@@ -1720,34 +1717,19 @@
 	struct rpc_xprt *xprt = task->tk_xprt;
 	struct rpc_rqst	*req = task->tk_rqstp;
 
-<<<<<<< HEAD
-	INIT_LIST_HEAD(&req->rq_list);
-	req->rq_timeout = task->tk_client->cl_timeout->to_initval;
-=======
->>>>>>> fa578e9d
 	req->rq_task	= task;
 	req->rq_xprt    = xprt;
 	req->rq_buffer  = NULL;
 	req->rq_xid	= xprt_alloc_xid(xprt);
-<<<<<<< HEAD
-	req->rq_connect_cookie = xprt->connect_cookie - 1;
-	req->rq_bytes_sent = 0;
-=======
 	xprt_init_connect_cookie(req, xprt);
->>>>>>> fa578e9d
 	req->rq_snd_buf.len = 0;
 	req->rq_snd_buf.buflen = 0;
 	req->rq_rcv_buf.len = 0;
 	req->rq_rcv_buf.buflen = 0;
-<<<<<<< HEAD
-	req->rq_release_snd_buf = NULL;
-	xprt_reset_majortimeo(req);
-=======
 	req->rq_snd_buf.bvec = NULL;
 	req->rq_rcv_buf.bvec = NULL;
 	req->rq_release_snd_buf = NULL;
 	xprt_init_majortimeo(task, req);
->>>>>>> fa578e9d
 	dprintk("RPC: %5u reserved req %p xid %08x\n", task->tk_pid,
 			req, ntohl(req->rq_xid));
 }
