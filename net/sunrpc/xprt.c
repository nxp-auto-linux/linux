/*
 *  linux/net/sunrpc/xprt.c
 *
 *  This is a generic RPC call interface supporting congestion avoidance,
 *  and asynchronous calls.
 *
 *  The interface works like this:
 *
 *  -	When a process places a call, it allocates a request slot if
 *	one is available. Otherwise, it sleeps on the backlog queue
 *	(xprt_reserve).
 *  -	Next, the caller puts together the RPC message, stuffs it into
 *	the request struct, and calls xprt_transmit().
 *  -	xprt_transmit sends the message and installs the caller on the
 *	transport's wait list. At the same time, if a reply is expected,
 *	it installs a timer that is run after the packet's timeout has
 *	expired.
 *  -	When a packet arrives, the data_ready handler walks the list of
 *	pending requests for that transport. If a matching XID is found, the
 *	caller is woken up, and the timer removed.
 *  -	When no reply arrives within the timeout interval, the timer is
 *	fired by the kernel and runs xprt_timer(). It either adjusts the
 *	timeout values (minor timeout) or wakes up the caller with a status
 *	of -ETIMEDOUT.
 *  -	When the caller receives a notification from RPC that a reply arrived,
 *	it should release the RPC slot, and process the reply.
 *	If the call timed out, it may choose to retry the operation by
 *	adjusting the initial timeout value, and simply calling rpc_call
 *	again.
 *
 *  Support for async RPC is done through a set of RPC-specific scheduling
 *  primitives that `transparently' work for processes as well as async
 *  tasks that rely on callbacks.
 *
 *  Copyright (C) 1995-1997, Olaf Kirch <okir@monad.swb.de>
 *
 *  Transport switch API copyright (C) 2005, Chuck Lever <cel@netapp.com>
 */

#include <linux/module.h>

#include <linux/types.h>
#include <linux/interrupt.h>
#include <linux/workqueue.h>
#include <linux/net.h>
#include <linux/ktime.h>

#include <linux/sunrpc/clnt.h>
#include <linux/sunrpc/metrics.h>
#include <linux/sunrpc/bc_xprt.h>
#include <linux/rcupdate.h>

#include <trace/events/sunrpc.h>

#include "sunrpc.h"

/*
 * Local variables
 */

#if IS_ENABLED(CONFIG_SUNRPC_DEBUG)
# define RPCDBG_FACILITY	RPCDBG_XPRT
#endif

/*
 * Local functions
 */
static void	 xprt_init(struct rpc_xprt *xprt, struct net *net);
static __be32	xprt_alloc_xid(struct rpc_xprt *xprt);
static void	xprt_connect_status(struct rpc_task *task);
static int      __xprt_get_cong(struct rpc_xprt *, struct rpc_task *);
static void     __xprt_put_cong(struct rpc_xprt *, struct rpc_rqst *);
static void	 xprt_destroy(struct rpc_xprt *xprt);

static DEFINE_SPINLOCK(xprt_list_lock);
static LIST_HEAD(xprt_list);

/**
 * xprt_register_transport - register a transport implementation
 * @transport: transport to register
 *
 * If a transport implementation is loaded as a kernel module, it can
 * call this interface to make itself known to the RPC client.
 *
 * Returns:
 * 0:		transport successfully registered
 * -EEXIST:	transport already registered
 * -EINVAL:	transport module being unloaded
 */
int xprt_register_transport(struct xprt_class *transport)
{
	struct xprt_class *t;
	int result;

	result = -EEXIST;
	spin_lock(&xprt_list_lock);
	list_for_each_entry(t, &xprt_list, list) {
		/* don't register the same transport class twice */
		if (t->ident == transport->ident)
			goto out;
	}

	list_add_tail(&transport->list, &xprt_list);
	printk(KERN_INFO "RPC: Registered %s transport module.\n",
	       transport->name);
	result = 0;

out:
	spin_unlock(&xprt_list_lock);
	return result;
}
EXPORT_SYMBOL_GPL(xprt_register_transport);

/**
 * xprt_unregister_transport - unregister a transport implementation
 * @transport: transport to unregister
 *
 * Returns:
 * 0:		transport successfully unregistered
 * -ENOENT:	transport never registered
 */
int xprt_unregister_transport(struct xprt_class *transport)
{
	struct xprt_class *t;
	int result;

	result = 0;
	spin_lock(&xprt_list_lock);
	list_for_each_entry(t, &xprt_list, list) {
		if (t == transport) {
			printk(KERN_INFO
				"RPC: Unregistered %s transport module.\n",
				transport->name);
			list_del_init(&transport->list);
			goto out;
		}
	}
	result = -ENOENT;

out:
	spin_unlock(&xprt_list_lock);
	return result;
}
EXPORT_SYMBOL_GPL(xprt_unregister_transport);

/**
 * xprt_load_transport - load a transport implementation
 * @transport_name: transport to load
 *
 * Returns:
 * 0:		transport successfully loaded
 * -ENOENT:	transport module not available
 */
int xprt_load_transport(const char *transport_name)
{
	struct xprt_class *t;
	int result;

	result = 0;
	spin_lock(&xprt_list_lock);
	list_for_each_entry(t, &xprt_list, list) {
		if (strcmp(t->name, transport_name) == 0) {
			spin_unlock(&xprt_list_lock);
			goto out;
		}
	}
	spin_unlock(&xprt_list_lock);
	result = request_module("xprt%s", transport_name);
out:
	return result;
}
EXPORT_SYMBOL_GPL(xprt_load_transport);

/**
 * xprt_reserve_xprt - serialize write access to transports
 * @task: task that is requesting access to the transport
 * @xprt: pointer to the target transport
 *
 * This prevents mixing the payload of separate requests, and prevents
 * transport connects from colliding with writes.  No congestion control
 * is provided.
 */
int xprt_reserve_xprt(struct rpc_xprt *xprt, struct rpc_task *task)
{
	struct rpc_rqst *req = task->tk_rqstp;
	int priority;

	if (test_and_set_bit(XPRT_LOCKED, &xprt->state)) {
		if (task == xprt->snd_task)
			return 1;
		goto out_sleep;
	}
	xprt->snd_task = task;
	if (req != NULL)
		req->rq_ntrans++;

	return 1;

out_sleep:
	dprintk("RPC: %5u failed to lock transport %p\n",
			task->tk_pid, xprt);
	task->tk_timeout = 0;
	task->tk_status = -EAGAIN;
	if (req == NULL)
		priority = RPC_PRIORITY_LOW;
	else if (!req->rq_ntrans)
		priority = RPC_PRIORITY_NORMAL;
	else
		priority = RPC_PRIORITY_HIGH;
	rpc_sleep_on_priority(&xprt->sending, task, NULL, priority);
	return 0;
}
EXPORT_SYMBOL_GPL(xprt_reserve_xprt);

static void xprt_clear_locked(struct rpc_xprt *xprt)
{
	xprt->snd_task = NULL;
	if (!test_bit(XPRT_CLOSE_WAIT, &xprt->state)) {
		smp_mb__before_atomic();
		clear_bit(XPRT_LOCKED, &xprt->state);
		smp_mb__after_atomic();
	} else
		queue_work(xprtiod_workqueue, &xprt->task_cleanup);
}

/*
 * xprt_reserve_xprt_cong - serialize write access to transports
 * @task: task that is requesting access to the transport
 *
 * Same as xprt_reserve_xprt, but Van Jacobson congestion control is
 * integrated into the decision of whether a request is allowed to be
 * woken up and given access to the transport.
 */
int xprt_reserve_xprt_cong(struct rpc_xprt *xprt, struct rpc_task *task)
{
	struct rpc_rqst *req = task->tk_rqstp;
	int priority;

	if (test_and_set_bit(XPRT_LOCKED, &xprt->state)) {
		if (task == xprt->snd_task)
			return 1;
		goto out_sleep;
	}
	if (req == NULL) {
		xprt->snd_task = task;
		return 1;
	}
	if (__xprt_get_cong(xprt, task)) {
		xprt->snd_task = task;
		req->rq_ntrans++;
		return 1;
	}
	xprt_clear_locked(xprt);
out_sleep:
	if (req)
		__xprt_put_cong(xprt, req);
	dprintk("RPC: %5u failed to lock transport %p\n", task->tk_pid, xprt);
	task->tk_timeout = 0;
	task->tk_status = -EAGAIN;
	if (req == NULL)
		priority = RPC_PRIORITY_LOW;
	else if (!req->rq_ntrans)
		priority = RPC_PRIORITY_NORMAL;
	else
		priority = RPC_PRIORITY_HIGH;
	rpc_sleep_on_priority(&xprt->sending, task, NULL, priority);
	return 0;
}
EXPORT_SYMBOL_GPL(xprt_reserve_xprt_cong);

static inline int xprt_lock_write(struct rpc_xprt *xprt, struct rpc_task *task)
{
	int retval;

	spin_lock_bh(&xprt->transport_lock);
	retval = xprt->ops->reserve_xprt(xprt, task);
	spin_unlock_bh(&xprt->transport_lock);
	return retval;
}

static bool __xprt_lock_write_func(struct rpc_task *task, void *data)
{
	struct rpc_xprt *xprt = data;
	struct rpc_rqst *req;

	req = task->tk_rqstp;
	xprt->snd_task = task;
	if (req)
		req->rq_ntrans++;
	return true;
}

static void __xprt_lock_write_next(struct rpc_xprt *xprt)
{
	if (test_and_set_bit(XPRT_LOCKED, &xprt->state))
		return;

	if (rpc_wake_up_first_on_wq(xprtiod_workqueue, &xprt->sending,
				__xprt_lock_write_func, xprt))
		return;
	xprt_clear_locked(xprt);
}

static bool __xprt_lock_write_cong_func(struct rpc_task *task, void *data)
{
	struct rpc_xprt *xprt = data;
	struct rpc_rqst *req;

	req = task->tk_rqstp;
	if (req == NULL) {
		xprt->snd_task = task;
		return true;
	}
	if (__xprt_get_cong(xprt, task)) {
		xprt->snd_task = task;
		req->rq_ntrans++;
		return true;
	}
	return false;
}

static void __xprt_lock_write_next_cong(struct rpc_xprt *xprt)
{
	if (test_and_set_bit(XPRT_LOCKED, &xprt->state))
		return;
	if (RPCXPRT_CONGESTED(xprt))
		goto out_unlock;
	if (rpc_wake_up_first_on_wq(xprtiod_workqueue, &xprt->sending,
				__xprt_lock_write_cong_func, xprt))
		return;
out_unlock:
	xprt_clear_locked(xprt);
}

static void xprt_task_clear_bytes_sent(struct rpc_task *task)
{
	if (task != NULL) {
		struct rpc_rqst *req = task->tk_rqstp;
		if (req != NULL)
			req->rq_bytes_sent = 0;
	}
}

/**
 * xprt_release_xprt - allow other requests to use a transport
 * @xprt: transport with other tasks potentially waiting
 * @task: task that is releasing access to the transport
 *
 * Note that "task" can be NULL.  No congestion control is provided.
 */
void xprt_release_xprt(struct rpc_xprt *xprt, struct rpc_task *task)
{
	if (xprt->snd_task == task) {
		xprt_task_clear_bytes_sent(task);
		xprt_clear_locked(xprt);
		__xprt_lock_write_next(xprt);
	}
}
EXPORT_SYMBOL_GPL(xprt_release_xprt);

/**
 * xprt_release_xprt_cong - allow other requests to use a transport
 * @xprt: transport with other tasks potentially waiting
 * @task: task that is releasing access to the transport
 *
 * Note that "task" can be NULL.  Another task is awoken to use the
 * transport if the transport's congestion window allows it.
 */
void xprt_release_xprt_cong(struct rpc_xprt *xprt, struct rpc_task *task)
{
	if (xprt->snd_task == task) {
		xprt_task_clear_bytes_sent(task);
		xprt_clear_locked(xprt);
		__xprt_lock_write_next_cong(xprt);
	}
}
EXPORT_SYMBOL_GPL(xprt_release_xprt_cong);

static inline void xprt_release_write(struct rpc_xprt *xprt, struct rpc_task *task)
{
	spin_lock_bh(&xprt->transport_lock);
	xprt->ops->release_xprt(xprt, task);
	spin_unlock_bh(&xprt->transport_lock);
}

/*
 * Van Jacobson congestion avoidance. Check if the congestion window
 * overflowed. Put the task to sleep if this is the case.
 */
static int
__xprt_get_cong(struct rpc_xprt *xprt, struct rpc_task *task)
{
	struct rpc_rqst *req = task->tk_rqstp;

	if (req->rq_cong)
		return 1;
	dprintk("RPC: %5u xprt_cwnd_limited cong = %lu cwnd = %lu\n",
			task->tk_pid, xprt->cong, xprt->cwnd);
	if (RPCXPRT_CONGESTED(xprt))
		return 0;
	req->rq_cong = 1;
	xprt->cong += RPC_CWNDSCALE;
	return 1;
}

/*
 * Adjust the congestion window, and wake up the next task
 * that has been sleeping due to congestion
 */
static void
__xprt_put_cong(struct rpc_xprt *xprt, struct rpc_rqst *req)
{
	if (!req->rq_cong)
		return;
	req->rq_cong = 0;
	xprt->cong -= RPC_CWNDSCALE;
	__xprt_lock_write_next_cong(xprt);
}

/**
 * xprt_release_rqst_cong - housekeeping when request is complete
 * @task: RPC request that recently completed
 *
 * Useful for transports that require congestion control.
 */
void xprt_release_rqst_cong(struct rpc_task *task)
{
	struct rpc_rqst *req = task->tk_rqstp;

	__xprt_put_cong(req->rq_xprt, req);
}
EXPORT_SYMBOL_GPL(xprt_release_rqst_cong);

/**
 * xprt_adjust_cwnd - adjust transport congestion window
 * @xprt: pointer to xprt
 * @task: recently completed RPC request used to adjust window
 * @result: result code of completed RPC request
 *
 * The transport code maintains an estimate on the maximum number of out-
 * standing RPC requests, using a smoothed version of the congestion
 * avoidance implemented in 44BSD. This is basically the Van Jacobson
 * congestion algorithm: If a retransmit occurs, the congestion window is
 * halved; otherwise, it is incremented by 1/cwnd when
 *
 *	-	a reply is received and
 *	-	a full number of requests are outstanding and
 *	-	the congestion window hasn't been updated recently.
 */
void xprt_adjust_cwnd(struct rpc_xprt *xprt, struct rpc_task *task, int result)
{
	struct rpc_rqst *req = task->tk_rqstp;
	unsigned long cwnd = xprt->cwnd;

	if (result >= 0 && cwnd <= xprt->cong) {
		/* The (cwnd >> 1) term makes sure
		 * the result gets rounded properly. */
		cwnd += (RPC_CWNDSCALE * RPC_CWNDSCALE + (cwnd >> 1)) / cwnd;
		if (cwnd > RPC_MAXCWND(xprt))
			cwnd = RPC_MAXCWND(xprt);
		__xprt_lock_write_next_cong(xprt);
	} else if (result == -ETIMEDOUT) {
		cwnd >>= 1;
		if (cwnd < RPC_CWNDSCALE)
			cwnd = RPC_CWNDSCALE;
	}
	dprintk("RPC:       cong %ld, cwnd was %ld, now %ld\n",
			xprt->cong, xprt->cwnd, cwnd);
	xprt->cwnd = cwnd;
	__xprt_put_cong(xprt, req);
}
EXPORT_SYMBOL_GPL(xprt_adjust_cwnd);

/**
 * xprt_wake_pending_tasks - wake all tasks on a transport's pending queue
 * @xprt: transport with waiting tasks
 * @status: result code to plant in each task before waking it
 *
 */
void xprt_wake_pending_tasks(struct rpc_xprt *xprt, int status)
{
	if (status < 0)
		rpc_wake_up_status(&xprt->pending, status);
	else
		rpc_wake_up(&xprt->pending);
}
EXPORT_SYMBOL_GPL(xprt_wake_pending_tasks);

/**
 * xprt_wait_for_buffer_space - wait for transport output buffer to clear
 * @task: task to be put to sleep
 * @action: function pointer to be executed after wait
 *
 * Note that we only set the timer for the case of RPC_IS_SOFT(), since
 * we don't in general want to force a socket disconnection due to
 * an incomplete RPC call transmission.
 */
void xprt_wait_for_buffer_space(struct rpc_task *task, rpc_action action)
{
	struct rpc_rqst *req = task->tk_rqstp;
	struct rpc_xprt *xprt = req->rq_xprt;

	task->tk_timeout = RPC_IS_SOFT(task) ? req->rq_timeout : 0;
	rpc_sleep_on(&xprt->pending, task, action);
}
EXPORT_SYMBOL_GPL(xprt_wait_for_buffer_space);

/**
 * xprt_write_space - wake the task waiting for transport output buffer space
 * @xprt: transport with waiting tasks
 *
 * Can be called in a soft IRQ context, so xprt_write_space never sleeps.
 */
void xprt_write_space(struct rpc_xprt *xprt)
{
	spin_lock_bh(&xprt->transport_lock);
	if (xprt->snd_task) {
		dprintk("RPC:       write space: waking waiting task on "
				"xprt %p\n", xprt);
		rpc_wake_up_queued_task_on_wq(xprtiod_workqueue,
				&xprt->pending, xprt->snd_task);
	}
	spin_unlock_bh(&xprt->transport_lock);
}
EXPORT_SYMBOL_GPL(xprt_write_space);

/**
 * xprt_set_retrans_timeout_def - set a request's retransmit timeout
 * @task: task whose timeout is to be set
 *
 * Set a request's retransmit timeout based on the transport's
 * default timeout parameters.  Used by transports that don't adjust
 * the retransmit timeout based on round-trip time estimation.
 */
void xprt_set_retrans_timeout_def(struct rpc_task *task)
{
	task->tk_timeout = task->tk_rqstp->rq_timeout;
}
EXPORT_SYMBOL_GPL(xprt_set_retrans_timeout_def);

/**
 * xprt_set_retrans_timeout_rtt - set a request's retransmit timeout
 * @task: task whose timeout is to be set
 *
 * Set a request's retransmit timeout using the RTT estimator.
 */
void xprt_set_retrans_timeout_rtt(struct rpc_task *task)
{
	int timer = task->tk_msg.rpc_proc->p_timer;
	struct rpc_clnt *clnt = task->tk_client;
	struct rpc_rtt *rtt = clnt->cl_rtt;
	struct rpc_rqst *req = task->tk_rqstp;
	unsigned long max_timeout = clnt->cl_timeout->to_maxval;

	task->tk_timeout = rpc_calc_rto(rtt, timer);
	task->tk_timeout <<= rpc_ntimeo(rtt, timer) + req->rq_retries;
	if (task->tk_timeout > max_timeout || task->tk_timeout == 0)
		task->tk_timeout = max_timeout;
}
EXPORT_SYMBOL_GPL(xprt_set_retrans_timeout_rtt);

static void xprt_reset_majortimeo(struct rpc_rqst *req)
{
	const struct rpc_timeout *to = req->rq_task->tk_client->cl_timeout;

	req->rq_majortimeo = req->rq_timeout;
	if (to->to_exponential)
		req->rq_majortimeo <<= to->to_retries;
	else
		req->rq_majortimeo += to->to_increment * to->to_retries;
	if (req->rq_majortimeo > to->to_maxval || req->rq_majortimeo == 0)
		req->rq_majortimeo = to->to_maxval;
	req->rq_majortimeo += jiffies;
}

/**
 * xprt_adjust_timeout - adjust timeout values for next retransmit
 * @req: RPC request containing parameters to use for the adjustment
 *
 */
int xprt_adjust_timeout(struct rpc_rqst *req)
{
	struct rpc_xprt *xprt = req->rq_xprt;
	const struct rpc_timeout *to = req->rq_task->tk_client->cl_timeout;
	int status = 0;

	if (time_before(jiffies, req->rq_majortimeo)) {
		if (to->to_exponential)
			req->rq_timeout <<= 1;
		else
			req->rq_timeout += to->to_increment;
		if (to->to_maxval && req->rq_timeout >= to->to_maxval)
			req->rq_timeout = to->to_maxval;
		req->rq_retries++;
	} else {
		req->rq_timeout = to->to_initval;
		req->rq_retries = 0;
		xprt_reset_majortimeo(req);
		/* Reset the RTT counters == "slow start" */
		spin_lock_bh(&xprt->transport_lock);
		rpc_init_rtt(req->rq_task->tk_client->cl_rtt, to->to_initval);
		spin_unlock_bh(&xprt->transport_lock);
		status = -ETIMEDOUT;
	}

	if (req->rq_timeout == 0) {
		printk(KERN_WARNING "xprt_adjust_timeout: rq_timeout = 0!\n");
		req->rq_timeout = 5 * HZ;
	}
	return status;
}

static void xprt_autoclose(struct work_struct *work)
{
	struct rpc_xprt *xprt =
		container_of(work, struct rpc_xprt, task_cleanup);

	clear_bit(XPRT_CLOSE_WAIT, &xprt->state);
	xprt->ops->close(xprt);
	xprt_release_write(xprt, NULL);
	wake_up_bit(&xprt->state, XPRT_LOCKED);
}

/**
 * xprt_disconnect_done - mark a transport as disconnected
 * @xprt: transport to flag for disconnect
 *
 */
void xprt_disconnect_done(struct rpc_xprt *xprt)
{
	dprintk("RPC:       disconnected transport %p\n", xprt);
	spin_lock_bh(&xprt->transport_lock);
	xprt_clear_connected(xprt);
	xprt_wake_pending_tasks(xprt, -EAGAIN);
	spin_unlock_bh(&xprt->transport_lock);
}
EXPORT_SYMBOL_GPL(xprt_disconnect_done);

/**
 * xprt_force_disconnect - force a transport to disconnect
 * @xprt: transport to disconnect
 *
 */
void xprt_force_disconnect(struct rpc_xprt *xprt)
{
	/* Don't race with the test_bit() in xprt_clear_locked() */
	spin_lock_bh(&xprt->transport_lock);
	set_bit(XPRT_CLOSE_WAIT, &xprt->state);
	/* Try to schedule an autoclose RPC call */
	if (test_and_set_bit(XPRT_LOCKED, &xprt->state) == 0)
		queue_work(xprtiod_workqueue, &xprt->task_cleanup);
	xprt_wake_pending_tasks(xprt, -EAGAIN);
	spin_unlock_bh(&xprt->transport_lock);
}
EXPORT_SYMBOL_GPL(xprt_force_disconnect);

/**
 * xprt_conditional_disconnect - force a transport to disconnect
 * @xprt: transport to disconnect
 * @cookie: 'connection cookie'
 *
 * This attempts to break the connection if and only if 'cookie' matches
 * the current transport 'connection cookie'. It ensures that we don't
 * try to break the connection more than once when we need to retransmit
 * a batch of RPC requests.
 *
 */
void xprt_conditional_disconnect(struct rpc_xprt *xprt, unsigned int cookie)
{
	/* Don't race with the test_bit() in xprt_clear_locked() */
	spin_lock_bh(&xprt->transport_lock);
	if (cookie != xprt->connect_cookie)
		goto out;
	if (test_bit(XPRT_CLOSING, &xprt->state))
		goto out;
	set_bit(XPRT_CLOSE_WAIT, &xprt->state);
	/* Try to schedule an autoclose RPC call */
	if (test_and_set_bit(XPRT_LOCKED, &xprt->state) == 0)
		queue_work(xprtiod_workqueue, &xprt->task_cleanup);
	xprt_wake_pending_tasks(xprt, -EAGAIN);
out:
	spin_unlock_bh(&xprt->transport_lock);
}

static bool
xprt_has_timer(const struct rpc_xprt *xprt)
{
	return xprt->idle_timeout != 0;
}

static void
xprt_schedule_autodisconnect(struct rpc_xprt *xprt)
	__must_hold(&xprt->transport_lock)
{
	if (list_empty(&xprt->recv) && xprt_has_timer(xprt))
		mod_timer(&xprt->timer, xprt->last_used + xprt->idle_timeout);
}

static void
xprt_init_autodisconnect(struct timer_list *t)
{
	struct rpc_xprt *xprt = from_timer(xprt, t, timer);

	spin_lock(&xprt->transport_lock);
	if (!list_empty(&xprt->recv))
		goto out_abort;
	/* Reset xprt->last_used to avoid connect/autodisconnect cycling */
	xprt->last_used = jiffies;
	if (test_and_set_bit(XPRT_LOCKED, &xprt->state))
		goto out_abort;
	spin_unlock(&xprt->transport_lock);
	queue_work(xprtiod_workqueue, &xprt->task_cleanup);
	return;
out_abort:
	spin_unlock(&xprt->transport_lock);
}

bool xprt_lock_connect(struct rpc_xprt *xprt,
		struct rpc_task *task,
		void *cookie)
{
	bool ret = false;

	spin_lock_bh(&xprt->transport_lock);
	if (!test_bit(XPRT_LOCKED, &xprt->state))
		goto out;
	if (xprt->snd_task != task)
		goto out;
	xprt_task_clear_bytes_sent(task);
	xprt->snd_task = cookie;
	ret = true;
out:
	spin_unlock_bh(&xprt->transport_lock);
	return ret;
}

void xprt_unlock_connect(struct rpc_xprt *xprt, void *cookie)
{
	spin_lock_bh(&xprt->transport_lock);
	if (xprt->snd_task != cookie)
		goto out;
	if (!test_bit(XPRT_LOCKED, &xprt->state))
		goto out;
	xprt->snd_task =NULL;
	xprt->ops->release_xprt(xprt, NULL);
	xprt_schedule_autodisconnect(xprt);
out:
	spin_unlock_bh(&xprt->transport_lock);
	wake_up_bit(&xprt->state, XPRT_LOCKED);
}

/**
 * xprt_connect - schedule a transport connect operation
 * @task: RPC task that is requesting the connect
 *
 */
void xprt_connect(struct rpc_task *task)
{
	struct rpc_xprt	*xprt = task->tk_rqstp->rq_xprt;

	dprintk("RPC: %5u xprt_connect xprt %p %s connected\n", task->tk_pid,
			xprt, (xprt_connected(xprt) ? "is" : "is not"));

	if (!xprt_bound(xprt)) {
		task->tk_status = -EAGAIN;
		return;
	}
	if (!xprt_lock_write(xprt, task))
		return;

	if (test_and_clear_bit(XPRT_CLOSE_WAIT, &xprt->state))
		xprt->ops->close(xprt);

	if (!xprt_connected(xprt)) {
		task->tk_rqstp->rq_bytes_sent = 0;
		task->tk_timeout = task->tk_rqstp->rq_timeout;
		task->tk_rqstp->rq_connect_cookie = xprt->connect_cookie;
		rpc_sleep_on(&xprt->pending, task, xprt_connect_status);

		if (test_bit(XPRT_CLOSING, &xprt->state))
			return;
		if (xprt_test_and_set_connecting(xprt))
			return;
		/* Race breaker */
		if (!xprt_connected(xprt)) {
			xprt->stat.connect_start = jiffies;
			xprt->ops->connect(xprt, task);
		} else {
			xprt_clear_connecting(xprt);
			task->tk_status = 0;
			rpc_wake_up_queued_task(&xprt->pending, task);
		}
	}
	xprt_release_write(xprt, task);
}

static void xprt_connect_status(struct rpc_task *task)
{
	struct rpc_xprt	*xprt = task->tk_rqstp->rq_xprt;

	if (task->tk_status == 0) {
		xprt->stat.connect_count++;
		xprt->stat.connect_time += (long)jiffies - xprt->stat.connect_start;
		dprintk("RPC: %5u xprt_connect_status: connection established\n",
				task->tk_pid);
		return;
	}

	switch (task->tk_status) {
	case -ECONNREFUSED:
	case -ECONNRESET:
	case -ECONNABORTED:
	case -ENETUNREACH:
	case -EHOSTUNREACH:
	case -EPIPE:
	case -EAGAIN:
		dprintk("RPC: %5u xprt_connect_status: retrying\n", task->tk_pid);
		break;
	case -ETIMEDOUT:
		dprintk("RPC: %5u xprt_connect_status: connect attempt timed "
				"out\n", task->tk_pid);
		break;
	default:
		dprintk("RPC: %5u xprt_connect_status: error %d connecting to "
				"server %s\n", task->tk_pid, -task->tk_status,
				xprt->servername);
		task->tk_status = -EIO;
	}
}

/**
 * xprt_lookup_rqst - find an RPC request corresponding to an XID
 * @xprt: transport on which the original request was transmitted
 * @xid: RPC XID of incoming reply
 *
 * Caller holds xprt->recv_lock.
 */
struct rpc_rqst *xprt_lookup_rqst(struct rpc_xprt *xprt, __be32 xid)
{
	struct rpc_rqst *entry;

	list_for_each_entry(entry, &xprt->recv, rq_list)
		if (entry->rq_xid == xid) {
			trace_xprt_lookup_rqst(xprt, xid, 0);
			entry->rq_rtt = ktime_sub(ktime_get(), entry->rq_xtime);
			return entry;
		}

	dprintk("RPC:       xprt_lookup_rqst did not find xid %08x\n",
			ntohl(xid));
	trace_xprt_lookup_rqst(xprt, xid, -ENOENT);
	xprt->stat.bad_xids++;
	return NULL;
}
EXPORT_SYMBOL_GPL(xprt_lookup_rqst);

/**
 * xprt_pin_rqst - Pin a request on the transport receive list
 * @req: Request to pin
 *
 * Caller must ensure this is atomic with the call to xprt_lookup_rqst()
 * so should be holding the xprt transport lock.
 */
void xprt_pin_rqst(struct rpc_rqst *req)
{
	set_bit(RPC_TASK_MSG_RECV, &req->rq_task->tk_runstate);
}
EXPORT_SYMBOL_GPL(xprt_pin_rqst);

/**
 * xprt_unpin_rqst - Unpin a request on the transport receive list
 * @req: Request to pin
 *
 * Caller should be holding the xprt transport lock.
 */
void xprt_unpin_rqst(struct rpc_rqst *req)
{
	struct rpc_task *task = req->rq_task;

	clear_bit(RPC_TASK_MSG_RECV, &task->tk_runstate);
	if (test_bit(RPC_TASK_MSG_RECV_WAIT, &task->tk_runstate))
		wake_up_bit(&task->tk_runstate, RPC_TASK_MSG_RECV);
}
EXPORT_SYMBOL_GPL(xprt_unpin_rqst);

static void xprt_wait_on_pinned_rqst(struct rpc_rqst *req)
__must_hold(&req->rq_xprt->recv_lock)
{
	struct rpc_task *task = req->rq_task;

	if (task && test_bit(RPC_TASK_MSG_RECV, &task->tk_runstate)) {
		spin_unlock(&req->rq_xprt->recv_lock);
		set_bit(RPC_TASK_MSG_RECV_WAIT, &task->tk_runstate);
		wait_on_bit(&task->tk_runstate, RPC_TASK_MSG_RECV,
				TASK_UNINTERRUPTIBLE);
		clear_bit(RPC_TASK_MSG_RECV_WAIT, &task->tk_runstate);
		spin_lock(&req->rq_xprt->recv_lock);
	}
}

/**
 * xprt_update_rtt - Update RPC RTT statistics
 * @task: RPC request that recently completed
 *
 * Caller holds xprt->recv_lock.
 */
void xprt_update_rtt(struct rpc_task *task)
{
	struct rpc_rqst *req = task->tk_rqstp;
	struct rpc_rtt *rtt = task->tk_client->cl_rtt;
	unsigned int timer = task->tk_msg.rpc_proc->p_timer;
	long m = usecs_to_jiffies(ktime_to_us(req->rq_rtt));

	if (timer) {
		if (req->rq_ntrans == 1)
			rpc_update_rtt(rtt, timer, m);
		rpc_set_timeo(rtt, timer, req->rq_ntrans - 1);
	}
}
EXPORT_SYMBOL_GPL(xprt_update_rtt);

/**
 * xprt_complete_rqst - called when reply processing is complete
 * @task: RPC request that recently completed
 * @copied: actual number of bytes received from the transport
 *
 * Caller holds xprt->recv_lock.
 */
void xprt_complete_rqst(struct rpc_task *task, int copied)
{
	struct rpc_rqst *req = task->tk_rqstp;
	struct rpc_xprt *xprt = req->rq_xprt;

	dprintk("RPC: %5u xid %08x complete (%d bytes received)\n",
			task->tk_pid, ntohl(req->rq_xid), copied);
	trace_xprt_complete_rqst(xprt, req->rq_xid, copied);

	xprt->stat.recvs++;

	list_del_init(&req->rq_list);
	req->rq_private_buf.len = copied;
	/* Ensure all writes are done before we update */
	/* req->rq_reply_bytes_recvd */
	smp_wmb();
	req->rq_reply_bytes_recvd = copied;
	rpc_wake_up_queued_task(&xprt->pending, task);
}
EXPORT_SYMBOL_GPL(xprt_complete_rqst);

static void xprt_timer(struct rpc_task *task)
{
	struct rpc_rqst *req = task->tk_rqstp;
	struct rpc_xprt *xprt = req->rq_xprt;

	if (task->tk_status != -ETIMEDOUT)
		return;

	trace_xprt_timer(xprt, req->rq_xid, task->tk_status);
	if (!req->rq_reply_bytes_recvd) {
		if (xprt->ops->timer)
			xprt->ops->timer(xprt, task);
	} else
		task->tk_status = 0;
}

/**
 * xprt_prepare_transmit - reserve the transport before sending a request
 * @task: RPC task about to send a request
 *
 */
bool xprt_prepare_transmit(struct rpc_task *task)
{
	struct rpc_rqst	*req = task->tk_rqstp;
	struct rpc_xprt	*xprt = req->rq_xprt;
	bool ret = false;

	dprintk("RPC: %5u xprt_prepare_transmit\n", task->tk_pid);

	spin_lock_bh(&xprt->transport_lock);
	if (!req->rq_bytes_sent) {
		if (req->rq_reply_bytes_recvd) {
			task->tk_status = req->rq_reply_bytes_recvd;
			goto out_unlock;
		}
		if ((task->tk_flags & RPC_TASK_NO_RETRANS_TIMEOUT)
		    && xprt_connected(xprt)
		    && req->rq_connect_cookie == xprt->connect_cookie) {
			xprt->ops->set_retrans_timeout(task);
			rpc_sleep_on(&xprt->pending, task, xprt_timer);
			goto out_unlock;
		}
	}
	if (!xprt->ops->reserve_xprt(xprt, task)) {
		task->tk_status = -EAGAIN;
		goto out_unlock;
	}
	ret = true;
out_unlock:
	spin_unlock_bh(&xprt->transport_lock);
	return ret;
}

void xprt_end_transmit(struct rpc_task *task)
{
	xprt_release_write(task->tk_rqstp->rq_xprt, task);
}

/**
 * xprt_transmit - send an RPC request on a transport
 * @task: controlling RPC task
 *
 * We have to copy the iovec because sendmsg fiddles with its contents.
 */
void xprt_transmit(struct rpc_task *task)
{
	struct rpc_rqst	*req = task->tk_rqstp;
	struct rpc_xprt	*xprt = req->rq_xprt;
	unsigned int connect_cookie;
<<<<<<< HEAD
	int status, numreqs;
=======
	int status;
>>>>>>> e021bb4f

	dprintk("RPC: %5u xprt_transmit(%u)\n", task->tk_pid, req->rq_slen);

	if (!req->rq_reply_bytes_recvd) {
		if (list_empty(&req->rq_list) && rpc_reply_expected(task)) {
			/*
			 * Add to the list only if we're expecting a reply
			 */
			/* Update the softirq receive buffer */
			memcpy(&req->rq_private_buf, &req->rq_rcv_buf,
					sizeof(req->rq_private_buf));
			/* Add request to the receive list */
			spin_lock(&xprt->recv_lock);
			list_add_tail(&req->rq_list, &xprt->recv);
			spin_unlock(&xprt->recv_lock);
			xprt_reset_majortimeo(req);
			/* Turn off autodisconnect */
			del_singleshot_timer_sync(&xprt->timer);
		}
	} else if (!req->rq_bytes_sent)
		return;

	connect_cookie = xprt->connect_cookie;
<<<<<<< HEAD
	req->rq_xtime = ktime_get();
=======
>>>>>>> e021bb4f
	status = xprt->ops->send_request(task);
	trace_xprt_transmit(xprt, req->rq_xid, status);
	if (status != 0) {
		task->tk_status = status;
		return;
	}
	xprt_inject_disconnect(xprt);

	dprintk("RPC: %5u xmit complete\n", task->tk_pid);
	task->tk_flags |= RPC_TASK_SENT;
	spin_lock_bh(&xprt->transport_lock);

	xprt->ops->set_retrans_timeout(task);

	xprt->stat.sends++;
	xprt->stat.req_u += xprt->stat.sends - xprt->stat.recvs;
	xprt->stat.bklog_u += xprt->backlog.qlen;
	xprt->stat.sending_u += xprt->sending.qlen;
	xprt->stat.pending_u += xprt->pending.qlen;
	spin_unlock_bh(&xprt->transport_lock);

	req->rq_connect_cookie = connect_cookie;
	if (rpc_reply_expected(task) && !READ_ONCE(req->rq_reply_bytes_recvd)) {
		/*
		 * Sleep on the pending queue if we're expecting a reply.
		 * The spinlock ensures atomicity between the test of
		 * req->rq_reply_bytes_recvd, and the call to rpc_sleep_on().
		 */
		spin_lock(&xprt->recv_lock);
		if (!req->rq_reply_bytes_recvd) {
			rpc_sleep_on(&xprt->pending, task, xprt_timer);
			/*
			 * Send an extra queue wakeup call if the
			 * connection was dropped in case the call to
			 * rpc_sleep_on() raced.
			 */
			if (!xprt_connected(xprt))
				xprt_wake_pending_tasks(xprt, -ENOTCONN);
		}
		spin_unlock(&xprt->recv_lock);
	}
}

static void xprt_add_backlog(struct rpc_xprt *xprt, struct rpc_task *task)
{
	set_bit(XPRT_CONGESTED, &xprt->state);
	rpc_sleep_on(&xprt->backlog, task, NULL);
}

static void xprt_wake_up_backlog(struct rpc_xprt *xprt)
{
	if (rpc_wake_up_next(&xprt->backlog) == NULL)
		clear_bit(XPRT_CONGESTED, &xprt->state);
}

static bool xprt_throttle_congested(struct rpc_xprt *xprt, struct rpc_task *task)
{
	bool ret = false;

	if (!test_bit(XPRT_CONGESTED, &xprt->state))
		goto out;
	spin_lock(&xprt->reserve_lock);
	if (test_bit(XPRT_CONGESTED, &xprt->state)) {
		rpc_sleep_on(&xprt->backlog, task, NULL);
		ret = true;
	}
	spin_unlock(&xprt->reserve_lock);
out:
	return ret;
}

static struct rpc_rqst *xprt_dynamic_alloc_slot(struct rpc_xprt *xprt)
{
	struct rpc_rqst *req = ERR_PTR(-EAGAIN);

	if (xprt->num_reqs >= xprt->max_reqs)
		goto out;
	++xprt->num_reqs;
	spin_unlock(&xprt->reserve_lock);
	req = kzalloc(sizeof(struct rpc_rqst), GFP_NOFS);
	spin_lock(&xprt->reserve_lock);
	if (req != NULL)
		goto out;
	--xprt->num_reqs;
	req = ERR_PTR(-ENOMEM);
out:
	return req;
}

static bool xprt_dynamic_free_slot(struct rpc_xprt *xprt, struct rpc_rqst *req)
{
	if (xprt->num_reqs > xprt->min_reqs) {
		--xprt->num_reqs;
		kfree(req);
		return true;
	}
	return false;
}

void xprt_alloc_slot(struct rpc_xprt *xprt, struct rpc_task *task)
{
	struct rpc_rqst *req;

	spin_lock(&xprt->reserve_lock);
	if (!list_empty(&xprt->free)) {
		req = list_entry(xprt->free.next, struct rpc_rqst, rq_list);
		list_del(&req->rq_list);
		goto out_init_req;
	}
	req = xprt_dynamic_alloc_slot(xprt);
	if (!IS_ERR(req))
		goto out_init_req;
	switch (PTR_ERR(req)) {
	case -ENOMEM:
		dprintk("RPC:       dynamic allocation of request slot "
				"failed! Retrying\n");
		task->tk_status = -ENOMEM;
		break;
	case -EAGAIN:
		xprt_add_backlog(xprt, task);
		dprintk("RPC:       waiting for request slot\n");
		/* fall through */
	default:
		task->tk_status = -EAGAIN;
	}
	spin_unlock(&xprt->reserve_lock);
	return;
out_init_req:
	xprt->stat.max_slots = max_t(unsigned int, xprt->stat.max_slots,
				     xprt->num_reqs);
	spin_unlock(&xprt->reserve_lock);

	task->tk_status = 0;
	task->tk_rqstp = req;
}
EXPORT_SYMBOL_GPL(xprt_alloc_slot);

void xprt_lock_and_alloc_slot(struct rpc_xprt *xprt, struct rpc_task *task)
{
	/* Note: grabbing the xprt_lock_write() ensures that we throttle
	 * new slot allocation if the transport is congested (i.e. when
	 * reconnecting a stream transport or when out of socket write
	 * buffer space).
	 */
	if (xprt_lock_write(xprt, task)) {
		xprt_alloc_slot(xprt, task);
		xprt_release_write(xprt, task);
	}
}
EXPORT_SYMBOL_GPL(xprt_lock_and_alloc_slot);

void xprt_free_slot(struct rpc_xprt *xprt, struct rpc_rqst *req)
{
	spin_lock(&xprt->reserve_lock);
	if (!xprt_dynamic_free_slot(xprt, req)) {
		memset(req, 0, sizeof(*req));	/* mark unused */
		list_add(&req->rq_list, &xprt->free);
	}
	xprt_wake_up_backlog(xprt);
	spin_unlock(&xprt->reserve_lock);
}
EXPORT_SYMBOL_GPL(xprt_free_slot);

static void xprt_free_all_slots(struct rpc_xprt *xprt)
{
	struct rpc_rqst *req;
	while (!list_empty(&xprt->free)) {
		req = list_first_entry(&xprt->free, struct rpc_rqst, rq_list);
		list_del(&req->rq_list);
		kfree(req);
	}
}

struct rpc_xprt *xprt_alloc(struct net *net, size_t size,
		unsigned int num_prealloc,
		unsigned int max_alloc)
{
	struct rpc_xprt *xprt;
	struct rpc_rqst *req;
	int i;

	xprt = kzalloc(size, GFP_KERNEL);
	if (xprt == NULL)
		goto out;

	xprt_init(xprt, net);

	for (i = 0; i < num_prealloc; i++) {
		req = kzalloc(sizeof(struct rpc_rqst), GFP_KERNEL);
		if (!req)
			goto out_free;
		list_add(&req->rq_list, &xprt->free);
	}
	if (max_alloc > num_prealloc)
		xprt->max_reqs = max_alloc;
	else
		xprt->max_reqs = num_prealloc;
	xprt->min_reqs = num_prealloc;
	xprt->num_reqs = num_prealloc;

	return xprt;

out_free:
	xprt_free(xprt);
out:
	return NULL;
}
EXPORT_SYMBOL_GPL(xprt_alloc);

void xprt_free(struct rpc_xprt *xprt)
{
	put_net(xprt->xprt_net);
	xprt_free_all_slots(xprt);
	kfree_rcu(xprt, rcu);
}
EXPORT_SYMBOL_GPL(xprt_free);

/**
 * xprt_reserve - allocate an RPC request slot
 * @task: RPC task requesting a slot allocation
 *
 * If the transport is marked as being congested, or if no more
 * slots are available, place the task on the transport's
 * backlog queue.
 */
void xprt_reserve(struct rpc_task *task)
{
	struct rpc_xprt *xprt = task->tk_xprt;

	task->tk_status = 0;
	if (task->tk_rqstp != NULL)
		return;

	task->tk_timeout = 0;
	task->tk_status = -EAGAIN;
	if (!xprt_throttle_congested(xprt, task))
		xprt->ops->alloc_slot(xprt, task);
}

/**
 * xprt_retry_reserve - allocate an RPC request slot
 * @task: RPC task requesting a slot allocation
 *
 * If no more slots are available, place the task on the transport's
 * backlog queue.
 * Note that the only difference with xprt_reserve is that we now
 * ignore the value of the XPRT_CONGESTED flag.
 */
void xprt_retry_reserve(struct rpc_task *task)
{
	struct rpc_xprt *xprt = task->tk_xprt;

	task->tk_status = 0;
	if (task->tk_rqstp != NULL)
		return;

	task->tk_timeout = 0;
	task->tk_status = -EAGAIN;
	xprt->ops->alloc_slot(xprt, task);
}

static inline __be32 xprt_alloc_xid(struct rpc_xprt *xprt)
{
	__be32 xid;

	spin_lock(&xprt->reserve_lock);
	xid = (__force __be32)xprt->xid++;
	spin_unlock(&xprt->reserve_lock);
	return xid;
}

static inline void xprt_init_xid(struct rpc_xprt *xprt)
{
	xprt->xid = prandom_u32();
}

void xprt_request_init(struct rpc_task *task)
{
	struct rpc_xprt *xprt = task->tk_xprt;
	struct rpc_rqst	*req = task->tk_rqstp;

	INIT_LIST_HEAD(&req->rq_list);
	req->rq_timeout = task->tk_client->cl_timeout->to_initval;
	req->rq_task	= task;
	req->rq_xprt    = xprt;
	req->rq_buffer  = NULL;
	req->rq_xid	= xprt_alloc_xid(xprt);
	req->rq_connect_cookie = xprt->connect_cookie - 1;
	req->rq_bytes_sent = 0;
	req->rq_snd_buf.len = 0;
	req->rq_snd_buf.buflen = 0;
	req->rq_rcv_buf.len = 0;
	req->rq_rcv_buf.buflen = 0;
	req->rq_release_snd_buf = NULL;
	xprt_reset_majortimeo(req);
	dprintk("RPC: %5u reserved req %p xid %08x\n", task->tk_pid,
			req, ntohl(req->rq_xid));
}

/**
 * xprt_release - release an RPC request slot
 * @task: task which is finished with the slot
 *
 */
void xprt_release(struct rpc_task *task)
{
	struct rpc_xprt	*xprt;
	struct rpc_rqst	*req = task->tk_rqstp;

	if (req == NULL) {
		if (task->tk_client) {
			xprt = task->tk_xprt;
			if (xprt->snd_task == task)
				xprt_release_write(xprt, task);
		}
		return;
	}

	xprt = req->rq_xprt;
	if (task->tk_ops->rpc_count_stats != NULL)
		task->tk_ops->rpc_count_stats(task, task->tk_calldata);
	else if (task->tk_client)
		rpc_count_iostats(task, task->tk_client->cl_metrics);
	spin_lock(&xprt->recv_lock);
	if (!list_empty(&req->rq_list)) {
		list_del_init(&req->rq_list);
		xprt_wait_on_pinned_rqst(req);
	}
	spin_unlock(&xprt->recv_lock);
	spin_lock_bh(&xprt->transport_lock);
	xprt->ops->release_xprt(xprt, task);
	if (xprt->ops->release_request)
		xprt->ops->release_request(task);
	xprt->last_used = jiffies;
	xprt_schedule_autodisconnect(xprt);
	spin_unlock_bh(&xprt->transport_lock);
	if (req->rq_buffer)
		xprt->ops->buf_free(task);
	xprt_inject_disconnect(xprt);
	if (req->rq_cred != NULL)
		put_rpccred(req->rq_cred);
	task->tk_rqstp = NULL;
	if (req->rq_release_snd_buf)
		req->rq_release_snd_buf(req);

	dprintk("RPC: %5u release request %p\n", task->tk_pid, req);
	if (likely(!bc_prealloc(req)))
		xprt->ops->free_slot(xprt, req);
	else
		xprt_free_bc_request(req);
}

static void xprt_init(struct rpc_xprt *xprt, struct net *net)
{
	kref_init(&xprt->kref);

	spin_lock_init(&xprt->transport_lock);
	spin_lock_init(&xprt->reserve_lock);
	spin_lock_init(&xprt->recv_lock);

	INIT_LIST_HEAD(&xprt->free);
	INIT_LIST_HEAD(&xprt->recv);
#if defined(CONFIG_SUNRPC_BACKCHANNEL)
	spin_lock_init(&xprt->bc_pa_lock);
	INIT_LIST_HEAD(&xprt->bc_pa_list);
#endif /* CONFIG_SUNRPC_BACKCHANNEL */
	INIT_LIST_HEAD(&xprt->xprt_switch);

	xprt->last_used = jiffies;
	xprt->cwnd = RPC_INITCWND;
	xprt->bind_index = 0;

	rpc_init_wait_queue(&xprt->binding, "xprt_binding");
	rpc_init_wait_queue(&xprt->pending, "xprt_pending");
	rpc_init_priority_wait_queue(&xprt->sending, "xprt_sending");
	rpc_init_priority_wait_queue(&xprt->backlog, "xprt_backlog");

	xprt_init_xid(xprt);

	xprt->xprt_net = get_net(net);
}

/**
 * xprt_create_transport - create an RPC transport
 * @args: rpc transport creation arguments
 *
 */
struct rpc_xprt *xprt_create_transport(struct xprt_create *args)
{
	struct rpc_xprt	*xprt;
	struct xprt_class *t;

	spin_lock(&xprt_list_lock);
	list_for_each_entry(t, &xprt_list, list) {
		if (t->ident == args->ident) {
			spin_unlock(&xprt_list_lock);
			goto found;
		}
	}
	spin_unlock(&xprt_list_lock);
	dprintk("RPC: transport (%d) not supported\n", args->ident);
	return ERR_PTR(-EIO);

found:
	xprt = t->setup(args);
	if (IS_ERR(xprt)) {
		dprintk("RPC:       xprt_create_transport: failed, %ld\n",
				-PTR_ERR(xprt));
		goto out;
	}
	if (args->flags & XPRT_CREATE_NO_IDLE_TIMEOUT)
		xprt->idle_timeout = 0;
	INIT_WORK(&xprt->task_cleanup, xprt_autoclose);
	if (xprt_has_timer(xprt))
		timer_setup(&xprt->timer, xprt_init_autodisconnect, 0);
	else
		timer_setup(&xprt->timer, NULL, 0);

	if (strlen(args->servername) > RPC_MAXNETNAMELEN) {
		xprt_destroy(xprt);
		return ERR_PTR(-EINVAL);
	}
	xprt->servername = kstrdup(args->servername, GFP_KERNEL);
	if (xprt->servername == NULL) {
		xprt_destroy(xprt);
		return ERR_PTR(-ENOMEM);
	}

	rpc_xprt_debugfs_register(xprt);

	dprintk("RPC:       created transport %p with %u slots\n", xprt,
			xprt->max_reqs);
out:
	return xprt;
}

static void xprt_destroy_cb(struct work_struct *work)
{
	struct rpc_xprt *xprt =
		container_of(work, struct rpc_xprt, task_cleanup);

	rpc_xprt_debugfs_unregister(xprt);
	rpc_destroy_wait_queue(&xprt->binding);
	rpc_destroy_wait_queue(&xprt->pending);
	rpc_destroy_wait_queue(&xprt->sending);
	rpc_destroy_wait_queue(&xprt->backlog);
	kfree(xprt->servername);
	/*
	 * Tear down transport state and free the rpc_xprt
	 */
	xprt->ops->destroy(xprt);
}

/**
 * xprt_destroy - destroy an RPC transport, killing off all requests.
 * @xprt: transport to destroy
 *
 */
static void xprt_destroy(struct rpc_xprt *xprt)
{
	dprintk("RPC:       destroying transport %p\n", xprt);

	/*
	 * Exclude transport connect/disconnect handlers and autoclose
	 */
	wait_on_bit_lock(&xprt->state, XPRT_LOCKED, TASK_UNINTERRUPTIBLE);

	del_timer_sync(&xprt->timer);

	/*
	 * Destroy sockets etc from the system workqueue so they can
	 * safely flush receive work running on rpciod.
	 */
	INIT_WORK(&xprt->task_cleanup, xprt_destroy_cb);
	schedule_work(&xprt->task_cleanup);
}

static void xprt_destroy_kref(struct kref *kref)
{
	xprt_destroy(container_of(kref, struct rpc_xprt, kref));
}

/**
 * xprt_get - return a reference to an RPC transport.
 * @xprt: pointer to the transport
 *
 */
struct rpc_xprt *xprt_get(struct rpc_xprt *xprt)
{
	if (xprt != NULL && kref_get_unless_zero(&xprt->kref))
		return xprt;
	return NULL;
}
EXPORT_SYMBOL_GPL(xprt_get);

/**
 * xprt_put - release a reference to an RPC transport.
 * @xprt: pointer to the transport
 *
 */
void xprt_put(struct rpc_xprt *xprt)
{
	if (xprt != NULL)
		kref_put(&xprt->kref, xprt_destroy_kref);
}
EXPORT_SYMBOL_GPL(xprt_put);<|MERGE_RESOLUTION|>--- conflicted
+++ resolved
@@ -1016,11 +1016,7 @@
 	struct rpc_rqst	*req = task->tk_rqstp;
 	struct rpc_xprt	*xprt = req->rq_xprt;
 	unsigned int connect_cookie;
-<<<<<<< HEAD
-	int status, numreqs;
-=======
 	int status;
->>>>>>> e021bb4f
 
 	dprintk("RPC: %5u xprt_transmit(%u)\n", task->tk_pid, req->rq_slen);
 
@@ -1044,10 +1040,6 @@
 		return;
 
 	connect_cookie = xprt->connect_cookie;
-<<<<<<< HEAD
-	req->rq_xtime = ktime_get();
-=======
->>>>>>> e021bb4f
 	status = xprt->ops->send_request(task);
 	trace_xprt_transmit(xprt, req->rq_xid, status);
 	if (status != 0) {
