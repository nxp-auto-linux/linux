--- conflicted
+++ resolved
@@ -2205,15 +2205,9 @@
 	 * test first.  Or, if any error and xprt_close_wait,
 	 * release the xprt lock so the socket can close.
 	 */
-<<<<<<< HEAD
-	if (task->tk_status == 0 || xprt_close_wait(xprt)) {
-		xprt_end_transmit(task);
-		rpc_task_force_reencode(task);
-=======
 	if (rpc_task_transmitted(task)) {
 		task->tk_status = 0;
 		xprt_request_wait_receive(task);
->>>>>>> fa578e9d
 		return;
 	}
 
