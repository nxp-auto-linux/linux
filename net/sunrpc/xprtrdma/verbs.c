// SPDX-License-Identifier: GPL-2.0 OR BSD-3-Clause
/*
 * Copyright (c) 2014-2017 Oracle.  All rights reserved.
 * Copyright (c) 2003-2007 Network Appliance, Inc. All rights reserved.
 *
 * This software is available to you under a choice of one of two
 * licenses.  You may choose to be licensed under the terms of the GNU
 * General Public License (GPL) Version 2, available from the file
 * COPYING in the main directory of this source tree, or the BSD-type
 * license below:
 *
 * Redistribution and use in source and binary forms, with or without
 * modification, are permitted provided that the following conditions
 * are met:
 *
 *      Redistributions of source code must retain the above copyright
 *      notice, this list of conditions and the following disclaimer.
 *
 *      Redistributions in binary form must reproduce the above
 *      copyright notice, this list of conditions and the following
 *      disclaimer in the documentation and/or other materials provided
 *      with the distribution.
 *
 *      Neither the name of the Network Appliance, Inc. nor the names of
 *      its contributors may be used to endorse or promote products
 *      derived from this software without specific prior written
 *      permission.
 *
 * THIS SOFTWARE IS PROVIDED BY THE COPYRIGHT HOLDERS AND CONTRIBUTORS
 * "AS IS" AND ANY EXPRESS OR IMPLIED WARRANTIES, INCLUDING, BUT NOT
 * LIMITED TO, THE IMPLIED WARRANTIES OF MERCHANTABILITY AND FITNESS FOR
 * A PARTICULAR PURPOSE ARE DISCLAIMED. IN NO EVENT SHALL THE COPYRIGHT
 * OWNER OR CONTRIBUTORS BE LIABLE FOR ANY DIRECT, INDIRECT, INCIDENTAL,
 * SPECIAL, EXEMPLARY, OR CONSEQUENTIAL DAMAGES (INCLUDING, BUT NOT
 * LIMITED TO, PROCUREMENT OF SUBSTITUTE GOODS OR SERVICES; LOSS OF USE,
 * DATA, OR PROFITS; OR BUSINESS INTERRUPTION) HOWEVER CAUSED AND ON ANY
 * THEORY OF LIABILITY, WHETHER IN CONTRACT, STRICT LIABILITY, OR TORT
 * (INCLUDING NEGLIGENCE OR OTHERWISE) ARISING IN ANY WAY OUT OF THE USE
 * OF THIS SOFTWARE, EVEN IF ADVISED OF THE POSSIBILITY OF SUCH DAMAGE.
 */

/*
 * verbs.c
 *
 * Encapsulates the major functions managing:
 *  o adapters
 *  o endpoints
 *  o connections
 *  o buffer memory
 */

#include <linux/interrupt.h>
#include <linux/slab.h>
#include <linux/sunrpc/addr.h>
#include <linux/sunrpc/svc_rdma.h>

#include <asm-generic/barrier.h>
#include <asm/bitops.h>

#include <rdma/ib_cm.h>

#include "xprt_rdma.h"
#include <trace/events/rpcrdma.h>

/*
 * Globals/Macros
 */

#if IS_ENABLED(CONFIG_SUNRPC_DEBUG)
# define RPCDBG_FACILITY	RPCDBG_TRANS
#endif

/*
 * internal functions
 */
static void rpcrdma_sendctx_put_locked(struct rpcrdma_sendctx *sc);
static void rpcrdma_mrs_create(struct rpcrdma_xprt *r_xprt);
static void rpcrdma_mrs_destroy(struct rpcrdma_buffer *buf);
static int rpcrdma_create_rep(struct rpcrdma_xprt *r_xprt, bool temp);
static void rpcrdma_dma_unmap_regbuf(struct rpcrdma_regbuf *rb);

struct workqueue_struct *rpcrdma_receive_wq __read_mostly;

int
rpcrdma_alloc_wq(void)
{
	struct workqueue_struct *recv_wq;

	recv_wq = alloc_workqueue("xprtrdma_receive",
				  WQ_MEM_RECLAIM | WQ_HIGHPRI,
				  0);
	if (!recv_wq)
		return -ENOMEM;

	rpcrdma_receive_wq = recv_wq;
	return 0;
}

void
rpcrdma_destroy_wq(void)
{
	struct workqueue_struct *wq;

	if (rpcrdma_receive_wq) {
		wq = rpcrdma_receive_wq;
		rpcrdma_receive_wq = NULL;
		destroy_workqueue(wq);
	}
}

static void
rpcrdma_qp_async_error_upcall(struct ib_event *event, void *context)
{
	struct rpcrdma_ep *ep = context;
	struct rpcrdma_xprt *r_xprt = container_of(ep, struct rpcrdma_xprt,
						   rx_ep);

	trace_xprtrdma_qp_error(r_xprt, event);
	pr_err("rpcrdma: %s on device %s ep %p\n",
	       ib_event_msg(event->event), event->device->name, context);

	if (ep->rep_connected == 1) {
		ep->rep_connected = -EIO;
		rpcrdma_conn_func(ep);
		wake_up_all(&ep->rep_connect_wait);
	}
}

/**
 * rpcrdma_wc_send - Invoked by RDMA provider for each polled Send WC
 * @cq:	completion queue (ignored)
 * @wc:	completed WR
 *
 */
static void
rpcrdma_wc_send(struct ib_cq *cq, struct ib_wc *wc)
{
	struct ib_cqe *cqe = wc->wr_cqe;
	struct rpcrdma_sendctx *sc =
		container_of(cqe, struct rpcrdma_sendctx, sc_cqe);

	/* WARNING: Only wr_cqe and status are reliable at this point */
	trace_xprtrdma_wc_send(sc, wc);
	if (wc->status != IB_WC_SUCCESS && wc->status != IB_WC_WR_FLUSH_ERR)
		pr_err("rpcrdma: Send: %s (%u/0x%x)\n",
		       ib_wc_status_msg(wc->status),
		       wc->status, wc->vendor_err);

	rpcrdma_sendctx_put_locked(sc);
}

/**
 * rpcrdma_wc_receive - Invoked by RDMA provider for each polled Receive WC
 * @cq:	completion queue (ignored)
 * @wc:	completed WR
 *
 */
static void
rpcrdma_wc_receive(struct ib_cq *cq, struct ib_wc *wc)
{
	struct ib_cqe *cqe = wc->wr_cqe;
	struct rpcrdma_rep *rep = container_of(cqe, struct rpcrdma_rep,
					       rr_cqe);

	/* WARNING: Only wr_id and status are reliable at this point */
	trace_xprtrdma_wc_receive(wc);
	if (wc->status != IB_WC_SUCCESS)
		goto out_fail;

	/* status == SUCCESS means all fields in wc are trustworthy */
	rpcrdma_set_xdrlen(&rep->rr_hdrbuf, wc->byte_len);
	rep->rr_wc_flags = wc->wc_flags;
	rep->rr_inv_rkey = wc->ex.invalidate_rkey;

	ib_dma_sync_single_for_cpu(rdmab_device(rep->rr_rdmabuf),
				   rdmab_addr(rep->rr_rdmabuf),
				   wc->byte_len, DMA_FROM_DEVICE);

out_schedule:
	rpcrdma_reply_handler(rep);
	return;

out_fail:
	if (wc->status != IB_WC_WR_FLUSH_ERR)
		pr_err("rpcrdma: Recv: %s (%u/0x%x)\n",
		       ib_wc_status_msg(wc->status),
		       wc->status, wc->vendor_err);
	rpcrdma_set_xdrlen(&rep->rr_hdrbuf, 0);
	goto out_schedule;
}

static void
rpcrdma_update_connect_private(struct rpcrdma_xprt *r_xprt,
			       struct rdma_conn_param *param)
{
	struct rpcrdma_create_data_internal *cdata = &r_xprt->rx_data;
	const struct rpcrdma_connect_private *pmsg = param->private_data;
	unsigned int rsize, wsize;

	/* Default settings for RPC-over-RDMA Version One */
	r_xprt->rx_ia.ri_implicit_roundup = xprt_rdma_pad_optimize;
	rsize = RPCRDMA_V1_DEF_INLINE_SIZE;
	wsize = RPCRDMA_V1_DEF_INLINE_SIZE;

	if (pmsg &&
	    pmsg->cp_magic == rpcrdma_cmp_magic &&
	    pmsg->cp_version == RPCRDMA_CMP_VERSION) {
		r_xprt->rx_ia.ri_implicit_roundup = true;
		rsize = rpcrdma_decode_buffer_size(pmsg->cp_send_size);
		wsize = rpcrdma_decode_buffer_size(pmsg->cp_recv_size);
	}

	if (rsize < cdata->inline_rsize)
		cdata->inline_rsize = rsize;
	if (wsize < cdata->inline_wsize)
		cdata->inline_wsize = wsize;
	dprintk("RPC:       %s: max send %u, max recv %u\n",
		__func__, cdata->inline_wsize, cdata->inline_rsize);
	rpcrdma_set_max_header_sizes(r_xprt);
}

static int
rpcrdma_conn_upcall(struct rdma_cm_id *id, struct rdma_cm_event *event)
{
	struct rpcrdma_xprt *xprt = id->context;
	struct rpcrdma_ia *ia = &xprt->rx_ia;
	struct rpcrdma_ep *ep = &xprt->rx_ep;
	int connstate = 0;

	trace_xprtrdma_conn_upcall(xprt, event);
	switch (event->event) {
	case RDMA_CM_EVENT_ADDR_RESOLVED:
	case RDMA_CM_EVENT_ROUTE_RESOLVED:
		ia->ri_async_rc = 0;
		complete(&ia->ri_done);
		break;
	case RDMA_CM_EVENT_ADDR_ERROR:
		ia->ri_async_rc = -EPROTO;
		complete(&ia->ri_done);
		break;
	case RDMA_CM_EVENT_ROUTE_ERROR:
		ia->ri_async_rc = -ENETUNREACH;
		complete(&ia->ri_done);
		break;
	case RDMA_CM_EVENT_DEVICE_REMOVAL:
#if IS_ENABLED(CONFIG_SUNRPC_DEBUG)
		pr_info("rpcrdma: removing device %s for %s:%s\n",
			ia->ri_device->name,
			rpcrdma_addrstr(xprt), rpcrdma_portstr(xprt));
#endif
		set_bit(RPCRDMA_IAF_REMOVING, &ia->ri_flags);
		ep->rep_connected = -ENODEV;
		xprt_force_disconnect(&xprt->rx_xprt);
		wait_for_completion(&ia->ri_remove_done);

		ia->ri_id = NULL;
		ia->ri_device = NULL;
		/* Return 1 to ensure the core destroys the id. */
		return 1;
	case RDMA_CM_EVENT_ESTABLISHED:
		++xprt->rx_xprt.connect_cookie;
		connstate = 1;
		rpcrdma_update_connect_private(xprt, &event->param.conn);
		goto connected;
	case RDMA_CM_EVENT_CONNECT_ERROR:
		connstate = -ENOTCONN;
		goto connected;
	case RDMA_CM_EVENT_UNREACHABLE:
		connstate = -ENETUNREACH;
		goto connected;
	case RDMA_CM_EVENT_REJECTED:
		dprintk("rpcrdma: connection to %s:%s rejected: %s\n",
			rpcrdma_addrstr(xprt), rpcrdma_portstr(xprt),
			rdma_reject_msg(id, event->status));
		connstate = -ECONNREFUSED;
		if (event->status == IB_CM_REJ_STALE_CONN)
			connstate = -EAGAIN;
		goto connected;
	case RDMA_CM_EVENT_DISCONNECTED:
		++xprt->rx_xprt.connect_cookie;
		connstate = -ECONNABORTED;
connected:
		ep->rep_connected = connstate;
		rpcrdma_conn_func(ep);
		wake_up_all(&ep->rep_connect_wait);
		/*FALLTHROUGH*/
	default:
		dprintk("RPC:       %s: %s:%s on %s/%s (ep 0x%p): %s\n",
			__func__,
			rpcrdma_addrstr(xprt), rpcrdma_portstr(xprt),
			ia->ri_device->name, ia->ri_ops->ro_displayname,
			ep, rdma_event_msg(event->event));
		break;
	}

	return 0;
}

static struct rdma_cm_id *
rpcrdma_create_id(struct rpcrdma_xprt *xprt, struct rpcrdma_ia *ia)
{
	unsigned long wtimeout = msecs_to_jiffies(RDMA_RESOLVE_TIMEOUT) + 1;
	struct rdma_cm_id *id;
	int rc;

	trace_xprtrdma_conn_start(xprt);

	init_completion(&ia->ri_done);
	init_completion(&ia->ri_remove_done);

	id = rdma_create_id(xprt->rx_xprt.xprt_net, rpcrdma_conn_upcall,
			    xprt, RDMA_PS_TCP, IB_QPT_RC);
	if (IS_ERR(id)) {
		rc = PTR_ERR(id);
		dprintk("RPC:       %s: rdma_create_id() failed %i\n",
			__func__, rc);
		return id;
	}

	ia->ri_async_rc = -ETIMEDOUT;
	rc = rdma_resolve_addr(id, NULL,
			       (struct sockaddr *)&xprt->rx_xprt.addr,
			       RDMA_RESOLVE_TIMEOUT);
	if (rc) {
		dprintk("RPC:       %s: rdma_resolve_addr() failed %i\n",
			__func__, rc);
		goto out;
	}
	rc = wait_for_completion_interruptible_timeout(&ia->ri_done, wtimeout);
	if (rc < 0) {
		trace_xprtrdma_conn_tout(xprt);
		goto out;
	}

	rc = ia->ri_async_rc;
	if (rc)
		goto out;

	ia->ri_async_rc = -ETIMEDOUT;
	rc = rdma_resolve_route(id, RDMA_RESOLVE_TIMEOUT);
	if (rc) {
		dprintk("RPC:       %s: rdma_resolve_route() failed %i\n",
			__func__, rc);
		goto out;
	}
	rc = wait_for_completion_interruptible_timeout(&ia->ri_done, wtimeout);
	if (rc < 0) {
		trace_xprtrdma_conn_tout(xprt);
		goto out;
	}
	rc = ia->ri_async_rc;
	if (rc)
		goto out;

	return id;

out:
	rdma_destroy_id(id);
	return ERR_PTR(rc);
}

/*
 * Exported functions.
 */

/**
 * rpcrdma_ia_open - Open and initialize an Interface Adapter.
 * @xprt: transport with IA to (re)initialize
 *
 * Returns 0 on success, negative errno if an appropriate
 * Interface Adapter could not be found and opened.
 */
int
rpcrdma_ia_open(struct rpcrdma_xprt *xprt)
{
	struct rpcrdma_ia *ia = &xprt->rx_ia;
	int rc;

	ia->ri_id = rpcrdma_create_id(xprt, ia);
	if (IS_ERR(ia->ri_id)) {
		rc = PTR_ERR(ia->ri_id);
		goto out_err;
	}
	ia->ri_device = ia->ri_id->device;

	ia->ri_pd = ib_alloc_pd(ia->ri_device, 0);
	if (IS_ERR(ia->ri_pd)) {
		rc = PTR_ERR(ia->ri_pd);
		pr_err("rpcrdma: ib_alloc_pd() returned %d\n", rc);
		goto out_err;
	}

	switch (xprt_rdma_memreg_strategy) {
	case RPCRDMA_FRWR:
		if (frwr_is_supported(ia)) {
			ia->ri_ops = &rpcrdma_frwr_memreg_ops;
			break;
		}
		/*FALLTHROUGH*/
	case RPCRDMA_MTHCAFMR:
		if (fmr_is_supported(ia)) {
			ia->ri_ops = &rpcrdma_fmr_memreg_ops;
			break;
		}
		/*FALLTHROUGH*/
	default:
		pr_err("rpcrdma: Device %s does not support memreg mode %d\n",
		       ia->ri_device->name, xprt_rdma_memreg_strategy);
		rc = -EINVAL;
		goto out_err;
	}

	return 0;

out_err:
	rpcrdma_ia_close(ia);
	return rc;
}

/**
 * rpcrdma_ia_remove - Handle device driver unload
 * @ia: interface adapter being removed
 *
 * Divest transport H/W resources associated with this adapter,
 * but allow it to be restored later.
 */
void
rpcrdma_ia_remove(struct rpcrdma_ia *ia)
{
	struct rpcrdma_xprt *r_xprt = container_of(ia, struct rpcrdma_xprt,
						   rx_ia);
	struct rpcrdma_ep *ep = &r_xprt->rx_ep;
	struct rpcrdma_buffer *buf = &r_xprt->rx_buf;
	struct rpcrdma_req *req;
	struct rpcrdma_rep *rep;

	cancel_delayed_work_sync(&buf->rb_refresh_worker);

	/* This is similar to rpcrdma_ep_destroy, but:
	 * - Don't cancel the connect worker.
	 * - Don't call rpcrdma_ep_disconnect, which waits
	 *   for another conn upcall, which will deadlock.
	 * - rdma_disconnect is unneeded, the underlying
	 *   connection is already gone.
	 */
	if (ia->ri_id->qp) {
		ib_drain_qp(ia->ri_id->qp);
		rdma_destroy_qp(ia->ri_id);
		ia->ri_id->qp = NULL;
	}
	ib_free_cq(ep->rep_attr.recv_cq);
	ep->rep_attr.recv_cq = NULL;
	ib_free_cq(ep->rep_attr.send_cq);
	ep->rep_attr.send_cq = NULL;

	/* The ULP is responsible for ensuring all DMA
	 * mappings and MRs are gone.
	 */
	list_for_each_entry(rep, &buf->rb_recv_bufs, rr_list)
		rpcrdma_dma_unmap_regbuf(rep->rr_rdmabuf);
	list_for_each_entry(req, &buf->rb_allreqs, rl_all) {
		rpcrdma_dma_unmap_regbuf(req->rl_rdmabuf);
		rpcrdma_dma_unmap_regbuf(req->rl_sendbuf);
		rpcrdma_dma_unmap_regbuf(req->rl_recvbuf);
	}
<<<<<<< HEAD
	rpcrdma_destroy_mrs(buf);
=======
	rpcrdma_mrs_destroy(buf);
>>>>>>> e021bb4f
	ib_dealloc_pd(ia->ri_pd);
	ia->ri_pd = NULL;

	/* Allow waiters to continue */
	complete(&ia->ri_remove_done);

	trace_xprtrdma_remove(r_xprt);
}

/**
 * rpcrdma_ia_close - Clean up/close an IA.
 * @ia: interface adapter to close
 *
 */
void
rpcrdma_ia_close(struct rpcrdma_ia *ia)
{
	if (ia->ri_id != NULL && !IS_ERR(ia->ri_id)) {
		if (ia->ri_id->qp)
			rdma_destroy_qp(ia->ri_id);
		rdma_destroy_id(ia->ri_id);
	}
	ia->ri_id = NULL;
	ia->ri_device = NULL;

	/* If the pd is still busy, xprtrdma missed freeing a resource */
	if (ia->ri_pd && !IS_ERR(ia->ri_pd))
		ib_dealloc_pd(ia->ri_pd);
	ia->ri_pd = NULL;
}

/*
 * Create unconnected endpoint.
 */
int
rpcrdma_ep_create(struct rpcrdma_ep *ep, struct rpcrdma_ia *ia,
		  struct rpcrdma_create_data_internal *cdata)
{
	struct rpcrdma_connect_private *pmsg = &ep->rep_cm_private;
	struct ib_cq *sendcq, *recvcq;
	unsigned int max_sge;
	int rc;

	max_sge = min_t(unsigned int, ia->ri_device->attrs.max_send_sge,
			RPCRDMA_MAX_SEND_SGES);
	if (max_sge < RPCRDMA_MIN_SEND_SGES) {
		pr_warn("rpcrdma: HCA provides only %d send SGEs\n", max_sge);
		return -ENOMEM;
	}
	ia->ri_max_send_sges = max_sge;

	rc = ia->ri_ops->ro_open(ia, ep, cdata);
	if (rc)
		return rc;

	ep->rep_attr.event_handler = rpcrdma_qp_async_error_upcall;
	ep->rep_attr.qp_context = ep;
	ep->rep_attr.srq = NULL;
	ep->rep_attr.cap.max_send_sge = max_sge;
	ep->rep_attr.cap.max_recv_sge = 1;
	ep->rep_attr.cap.max_inline_data = 0;
	ep->rep_attr.sq_sig_type = IB_SIGNAL_REQ_WR;
	ep->rep_attr.qp_type = IB_QPT_RC;
	ep->rep_attr.port_num = ~0;

	dprintk("RPC:       %s: requested max: dtos: send %d recv %d; "
		"iovs: send %d recv %d\n",
		__func__,
		ep->rep_attr.cap.max_send_wr,
		ep->rep_attr.cap.max_recv_wr,
		ep->rep_attr.cap.max_send_sge,
		ep->rep_attr.cap.max_recv_sge);

	/* set trigger for requesting send completion */
	ep->rep_send_batch = min_t(unsigned int, RPCRDMA_MAX_SEND_BATCH,
				   cdata->max_requests >> 2);
	ep->rep_send_count = ep->rep_send_batch;
	init_waitqueue_head(&ep->rep_connect_wait);
	INIT_DELAYED_WORK(&ep->rep_connect_worker, rpcrdma_connect_worker);

	sendcq = ib_alloc_cq(ia->ri_device, NULL,
			     ep->rep_attr.cap.max_send_wr + 1,
			     1, IB_POLL_WORKQUEUE);
	if (IS_ERR(sendcq)) {
		rc = PTR_ERR(sendcq);
		dprintk("RPC:       %s: failed to create send CQ: %i\n",
			__func__, rc);
		goto out1;
	}

	recvcq = ib_alloc_cq(ia->ri_device, NULL,
			     ep->rep_attr.cap.max_recv_wr + 1,
			     0, IB_POLL_WORKQUEUE);
	if (IS_ERR(recvcq)) {
		rc = PTR_ERR(recvcq);
		dprintk("RPC:       %s: failed to create recv CQ: %i\n",
			__func__, rc);
		goto out2;
	}

	ep->rep_attr.send_cq = sendcq;
	ep->rep_attr.recv_cq = recvcq;

	/* Initialize cma parameters */
	memset(&ep->rep_remote_cma, 0, sizeof(ep->rep_remote_cma));

	/* Prepare RDMA-CM private message */
	pmsg->cp_magic = rpcrdma_cmp_magic;
	pmsg->cp_version = RPCRDMA_CMP_VERSION;
	pmsg->cp_flags |= ia->ri_ops->ro_send_w_inv_ok;
	pmsg->cp_send_size = rpcrdma_encode_buffer_size(cdata->inline_wsize);
	pmsg->cp_recv_size = rpcrdma_encode_buffer_size(cdata->inline_rsize);
	ep->rep_remote_cma.private_data = pmsg;
	ep->rep_remote_cma.private_data_len = sizeof(*pmsg);

	/* Client offers RDMA Read but does not initiate */
	ep->rep_remote_cma.initiator_depth = 0;
	ep->rep_remote_cma.responder_resources =
		min_t(int, U8_MAX, ia->ri_device->attrs.max_qp_rd_atom);

	/* Limit transport retries so client can detect server
	 * GID changes quickly. RPC layer handles re-establishing
	 * transport connection and retransmission.
	 */
	ep->rep_remote_cma.retry_count = 6;

	/* RPC-over-RDMA handles its own flow control. In addition,
	 * make all RNR NAKs visible so we know that RPC-over-RDMA
	 * flow control is working correctly (no NAKs should be seen).
	 */
	ep->rep_remote_cma.flow_control = 0;
	ep->rep_remote_cma.rnr_retry_count = 0;

	return 0;

out2:
	ib_free_cq(sendcq);
out1:
	return rc;
}

/*
 * rpcrdma_ep_destroy
 *
 * Disconnect and destroy endpoint. After this, the only
 * valid operations on the ep are to free it (if dynamically
 * allocated) or re-create it.
 */
void
rpcrdma_ep_destroy(struct rpcrdma_ep *ep, struct rpcrdma_ia *ia)
{
	cancel_delayed_work_sync(&ep->rep_connect_worker);

	if (ia->ri_id && ia->ri_id->qp) {
		rpcrdma_ep_disconnect(ep, ia);
		rdma_destroy_qp(ia->ri_id);
		ia->ri_id->qp = NULL;
	}

	if (ep->rep_attr.recv_cq)
		ib_free_cq(ep->rep_attr.recv_cq);
	if (ep->rep_attr.send_cq)
		ib_free_cq(ep->rep_attr.send_cq);
}

/* Re-establish a connection after a device removal event.
 * Unlike a normal reconnection, a fresh PD and a new set
 * of MRs and buffers is needed.
 */
static int
rpcrdma_ep_recreate_xprt(struct rpcrdma_xprt *r_xprt,
			 struct rpcrdma_ep *ep, struct rpcrdma_ia *ia)
{
	int rc, err;

	trace_xprtrdma_reinsert(r_xprt);

	rc = -EHOSTUNREACH;
	if (rpcrdma_ia_open(r_xprt))
		goto out1;

	rc = -ENOMEM;
	err = rpcrdma_ep_create(ep, ia, &r_xprt->rx_data);
	if (err) {
		pr_err("rpcrdma: rpcrdma_ep_create returned %d\n", err);
		goto out2;
	}

	rc = -ENETUNREACH;
	err = rdma_create_qp(ia->ri_id, ia->ri_pd, &ep->rep_attr);
	if (err) {
		pr_err("rpcrdma: rdma_create_qp returned %d\n", err);
		goto out3;
	}

	rpcrdma_mrs_create(r_xprt);
	return 0;

out3:
	rpcrdma_ep_destroy(ep, ia);
out2:
	rpcrdma_ia_close(ia);
out1:
	return rc;
}

static int
rpcrdma_ep_reconnect(struct rpcrdma_xprt *r_xprt, struct rpcrdma_ep *ep,
		     struct rpcrdma_ia *ia)
{
	struct rdma_cm_id *id, *old;
	int err, rc;

	trace_xprtrdma_reconnect(r_xprt);

	rpcrdma_ep_disconnect(ep, ia);

	rc = -EHOSTUNREACH;
	id = rpcrdma_create_id(r_xprt, ia);
	if (IS_ERR(id))
		goto out;

	/* As long as the new ID points to the same device as the
	 * old ID, we can reuse the transport's existing PD and all
	 * previously allocated MRs. Also, the same device means
	 * the transport's previous DMA mappings are still valid.
	 *
	 * This is a sanity check only. There should be no way these
	 * point to two different devices here.
	 */
	old = id;
	rc = -ENETUNREACH;
	if (ia->ri_device != id->device) {
		pr_err("rpcrdma: can't reconnect on different device!\n");
		goto out_destroy;
	}

	err = rdma_create_qp(id, ia->ri_pd, &ep->rep_attr);
	if (err) {
		dprintk("RPC:       %s: rdma_create_qp returned %d\n",
			__func__, err);
		goto out_destroy;
	}

	/* Atomically replace the transport's ID and QP. */
	rc = 0;
	old = ia->ri_id;
	ia->ri_id = id;
	rdma_destroy_qp(old);

out_destroy:
	rdma_destroy_id(old);
out:
	return rc;
}

/*
 * Connect unconnected endpoint.
 */
int
rpcrdma_ep_connect(struct rpcrdma_ep *ep, struct rpcrdma_ia *ia)
{
	struct rpcrdma_xprt *r_xprt = container_of(ia, struct rpcrdma_xprt,
						   rx_ia);
	int rc;

retry:
	switch (ep->rep_connected) {
	case 0:
		dprintk("RPC:       %s: connecting...\n", __func__);
		rc = rdma_create_qp(ia->ri_id, ia->ri_pd, &ep->rep_attr);
		if (rc) {
			dprintk("RPC:       %s: rdma_create_qp failed %i\n",
				__func__, rc);
			rc = -ENETUNREACH;
			goto out_noupdate;
		}
		break;
	case -ENODEV:
		rc = rpcrdma_ep_recreate_xprt(r_xprt, ep, ia);
		if (rc)
			goto out_noupdate;
		break;
	default:
		rc = rpcrdma_ep_reconnect(r_xprt, ep, ia);
		if (rc)
			goto out;
	}

	ep->rep_connected = 0;
	rpcrdma_post_recvs(r_xprt, true);

	rc = rdma_connect(ia->ri_id, &ep->rep_remote_cma);
	if (rc) {
		dprintk("RPC:       %s: rdma_connect() failed with %i\n",
				__func__, rc);
		goto out;
	}

	wait_event_interruptible(ep->rep_connect_wait, ep->rep_connected != 0);
	if (ep->rep_connected <= 0) {
		if (ep->rep_connected == -EAGAIN)
			goto retry;
		rc = ep->rep_connected;
		goto out;
	}

	dprintk("RPC:       %s: connected\n", __func__);

out:
	if (rc)
		ep->rep_connected = rc;

out_noupdate:
	return rc;
}

/*
 * rpcrdma_ep_disconnect
 *
 * This is separate from destroy to facilitate the ability
 * to reconnect without recreating the endpoint.
 *
 * This call is not reentrant, and must not be made in parallel
 * on the same endpoint.
 */
void
rpcrdma_ep_disconnect(struct rpcrdma_ep *ep, struct rpcrdma_ia *ia)
{
	int rc;

	rc = rdma_disconnect(ia->ri_id);
	if (!rc)
		/* returns without wait if not connected */
		wait_event_interruptible(ep->rep_connect_wait,
							ep->rep_connected != 1);
	else
		ep->rep_connected = rc;
	trace_xprtrdma_disconnect(container_of(ep, struct rpcrdma_xprt,
					       rx_ep), rc);

	ib_drain_qp(ia->ri_id->qp);
}

/* Fixed-size circular FIFO queue. This implementation is wait-free and
 * lock-free.
 *
 * Consumer is the code path that posts Sends. This path dequeues a
 * sendctx for use by a Send operation. Multiple consumer threads
 * are serialized by the RPC transport lock, which allows only one
 * ->send_request call at a time.
 *
 * Producer is the code path that handles Send completions. This path
 * enqueues a sendctx that has been completed. Multiple producer
 * threads are serialized by the ib_poll_cq() function.
 */

/* rpcrdma_sendctxs_destroy() assumes caller has already quiesced
 * queue activity, and ib_drain_qp has flushed all remaining Send
 * requests.
 */
static void rpcrdma_sendctxs_destroy(struct rpcrdma_buffer *buf)
{
	unsigned long i;

	for (i = 0; i <= buf->rb_sc_last; i++)
		kfree(buf->rb_sc_ctxs[i]);
	kfree(buf->rb_sc_ctxs);
}

static struct rpcrdma_sendctx *rpcrdma_sendctx_create(struct rpcrdma_ia *ia)
{
	struct rpcrdma_sendctx *sc;

	sc = kzalloc(sizeof(*sc) +
		     ia->ri_max_send_sges * sizeof(struct ib_sge),
		     GFP_KERNEL);
	if (!sc)
		return NULL;

	sc->sc_wr.wr_cqe = &sc->sc_cqe;
	sc->sc_wr.sg_list = sc->sc_sges;
	sc->sc_wr.opcode = IB_WR_SEND;
	sc->sc_cqe.done = rpcrdma_wc_send;
	return sc;
}

static int rpcrdma_sendctxs_create(struct rpcrdma_xprt *r_xprt)
{
	struct rpcrdma_buffer *buf = &r_xprt->rx_buf;
	struct rpcrdma_sendctx *sc;
	unsigned long i;

	/* Maximum number of concurrent outstanding Send WRs. Capping
	 * the circular queue size stops Send Queue overflow by causing
	 * the ->send_request call to fail temporarily before too many
	 * Sends are posted.
	 */
	i = buf->rb_max_requests + RPCRDMA_MAX_BC_REQUESTS;
	dprintk("RPC:       %s: allocating %lu send_ctxs\n", __func__, i);
	buf->rb_sc_ctxs = kcalloc(i, sizeof(sc), GFP_KERNEL);
	if (!buf->rb_sc_ctxs)
		return -ENOMEM;

	buf->rb_sc_last = i - 1;
	for (i = 0; i <= buf->rb_sc_last; i++) {
		sc = rpcrdma_sendctx_create(&r_xprt->rx_ia);
		if (!sc)
			goto out_destroy;

		sc->sc_xprt = r_xprt;
		buf->rb_sc_ctxs[i] = sc;
	}
	buf->rb_flags = 0;

	return 0;

out_destroy:
	rpcrdma_sendctxs_destroy(buf);
	return -ENOMEM;
}

/* The sendctx queue is not guaranteed to have a size that is a
 * power of two, thus the helpers in circ_buf.h cannot be used.
 * The other option is to use modulus (%), which can be expensive.
 */
static unsigned long rpcrdma_sendctx_next(struct rpcrdma_buffer *buf,
					  unsigned long item)
{
	return likely(item < buf->rb_sc_last) ? item + 1 : 0;
}

/**
 * rpcrdma_sendctx_get_locked - Acquire a send context
 * @buf: transport buffers from which to acquire an unused context
 *
 * Returns pointer to a free send completion context; or NULL if
 * the queue is empty.
 *
 * Usage: Called to acquire an SGE array before preparing a Send WR.
 *
 * The caller serializes calls to this function (per rpcrdma_buffer),
 * and provides an effective memory barrier that flushes the new value
 * of rb_sc_head.
 */
struct rpcrdma_sendctx *rpcrdma_sendctx_get_locked(struct rpcrdma_buffer *buf)
{
	struct rpcrdma_xprt *r_xprt;
	struct rpcrdma_sendctx *sc;
	unsigned long next_head;

	next_head = rpcrdma_sendctx_next(buf, buf->rb_sc_head);

	if (next_head == READ_ONCE(buf->rb_sc_tail))
		goto out_emptyq;

	/* ORDER: item must be accessed _before_ head is updated */
	sc = buf->rb_sc_ctxs[next_head];

	/* Releasing the lock in the caller acts as a memory
	 * barrier that flushes rb_sc_head.
	 */
	buf->rb_sc_head = next_head;

	return sc;

out_emptyq:
	/* The queue is "empty" if there have not been enough Send
	 * completions recently. This is a sign the Send Queue is
	 * backing up. Cause the caller to pause and try again.
	 */
	set_bit(RPCRDMA_BUF_F_EMPTY_SCQ, &buf->rb_flags);
	r_xprt = container_of(buf, struct rpcrdma_xprt, rx_buf);
	r_xprt->rx_stats.empty_sendctx_q++;
	return NULL;
}

/**
 * rpcrdma_sendctx_put_locked - Release a send context
 * @sc: send context to release
 *
 * Usage: Called from Send completion to return a sendctxt
 * to the queue.
 *
 * The caller serializes calls to this function (per rpcrdma_buffer).
 */
static void
rpcrdma_sendctx_put_locked(struct rpcrdma_sendctx *sc)
{
	struct rpcrdma_buffer *buf = &sc->sc_xprt->rx_buf;
	unsigned long next_tail;

	/* Unmap SGEs of previously completed by unsignaled
	 * Sends by walking up the queue until @sc is found.
	 */
	next_tail = buf->rb_sc_tail;
	do {
		next_tail = rpcrdma_sendctx_next(buf, next_tail);

		/* ORDER: item must be accessed _before_ tail is updated */
		rpcrdma_unmap_sendctx(buf->rb_sc_ctxs[next_tail]);

	} while (buf->rb_sc_ctxs[next_tail] != sc);

	/* Paired with READ_ONCE */
	smp_store_release(&buf->rb_sc_tail, next_tail);

	if (test_and_clear_bit(RPCRDMA_BUF_F_EMPTY_SCQ, &buf->rb_flags)) {
		smp_mb__after_atomic();
		xprt_write_space(&sc->sc_xprt->rx_xprt);
	}
}

static void
rpcrdma_mr_recovery_worker(struct work_struct *work)
{
	struct rpcrdma_buffer *buf = container_of(work, struct rpcrdma_buffer,
						  rb_recovery_worker.work);
	struct rpcrdma_mr *mr;

	spin_lock(&buf->rb_recovery_lock);
	while (!list_empty(&buf->rb_stale_mrs)) {
		mr = rpcrdma_mr_pop(&buf->rb_stale_mrs);
		spin_unlock(&buf->rb_recovery_lock);

		trace_xprtrdma_recover_mr(mr);
		mr->mr_xprt->rx_ia.ri_ops->ro_recover_mr(mr);

		spin_lock(&buf->rb_recovery_lock);
	}
	spin_unlock(&buf->rb_recovery_lock);
}

void
rpcrdma_mr_defer_recovery(struct rpcrdma_mr *mr)
{
	struct rpcrdma_xprt *r_xprt = mr->mr_xprt;
	struct rpcrdma_buffer *buf = &r_xprt->rx_buf;

	spin_lock(&buf->rb_recovery_lock);
	rpcrdma_mr_push(mr, &buf->rb_stale_mrs);
	spin_unlock(&buf->rb_recovery_lock);

	schedule_delayed_work(&buf->rb_recovery_worker, 0);
}

static void
rpcrdma_mrs_create(struct rpcrdma_xprt *r_xprt)
{
	struct rpcrdma_buffer *buf = &r_xprt->rx_buf;
	struct rpcrdma_ia *ia = &r_xprt->rx_ia;
	unsigned int count;
	LIST_HEAD(free);
	LIST_HEAD(all);

	for (count = 0; count < 3; count++) {
		struct rpcrdma_mr *mr;
		int rc;

		mr = kzalloc(sizeof(*mr), GFP_KERNEL);
		if (!mr)
			break;

		rc = ia->ri_ops->ro_init_mr(ia, mr);
		if (rc) {
			kfree(mr);
			break;
		}

		mr->mr_xprt = r_xprt;

		list_add(&mr->mr_list, &free);
		list_add(&mr->mr_all, &all);
	}

	spin_lock(&buf->rb_mrlock);
	list_splice(&free, &buf->rb_mrs);
	list_splice(&all, &buf->rb_all);
	r_xprt->rx_stats.mrs_allocated += count;
	spin_unlock(&buf->rb_mrlock);
	trace_xprtrdma_createmrs(r_xprt, count);

	xprt_write_space(&r_xprt->rx_xprt);
}

static void
rpcrdma_mr_refresh_worker(struct work_struct *work)
{
	struct rpcrdma_buffer *buf = container_of(work, struct rpcrdma_buffer,
						  rb_refresh_worker.work);
	struct rpcrdma_xprt *r_xprt = container_of(buf, struct rpcrdma_xprt,
						   rx_buf);

	rpcrdma_mrs_create(r_xprt);
}

struct rpcrdma_req *
rpcrdma_create_req(struct rpcrdma_xprt *r_xprt)
{
	struct rpcrdma_buffer *buffer = &r_xprt->rx_buf;
	struct rpcrdma_regbuf *rb;
	struct rpcrdma_req *req;

	req = kzalloc(sizeof(*req), GFP_KERNEL);
	if (req == NULL)
		return ERR_PTR(-ENOMEM);

	rb = rpcrdma_alloc_regbuf(RPCRDMA_HDRBUF_SIZE,
				  DMA_TO_DEVICE, GFP_KERNEL);
	if (IS_ERR(rb)) {
		kfree(req);
		return ERR_PTR(-ENOMEM);
	}
	req->rl_rdmabuf = rb;
	xdr_buf_init(&req->rl_hdrbuf, rb->rg_base, rdmab_length(rb));
	req->rl_buffer = buffer;
	INIT_LIST_HEAD(&req->rl_registered);

	spin_lock(&buffer->rb_reqslock);
	list_add(&req->rl_all, &buffer->rb_allreqs);
	spin_unlock(&buffer->rb_reqslock);
	return req;
}

<<<<<<< HEAD
/**
 * rpcrdma_create_rep - Allocate an rpcrdma_rep object
 * @r_xprt: controlling transport
 *
 * Returns 0 on success or a negative errno on failure.
 */
int
rpcrdma_create_rep(struct rpcrdma_xprt *r_xprt)
=======
static int
rpcrdma_create_rep(struct rpcrdma_xprt *r_xprt, bool temp)
>>>>>>> e021bb4f
{
	struct rpcrdma_create_data_internal *cdata = &r_xprt->rx_data;
	struct rpcrdma_buffer *buf = &r_xprt->rx_buf;
	struct rpcrdma_rep *rep;
	int rc;

	rc = -ENOMEM;
	rep = kzalloc(sizeof(*rep), GFP_KERNEL);
	if (rep == NULL)
		goto out;

	rep->rr_rdmabuf = rpcrdma_alloc_regbuf(cdata->inline_rsize,
					       DMA_FROM_DEVICE, GFP_KERNEL);
	if (IS_ERR(rep->rr_rdmabuf)) {
		rc = PTR_ERR(rep->rr_rdmabuf);
		goto out_free;
	}
	xdr_buf_init(&rep->rr_hdrbuf, rep->rr_rdmabuf->rg_base,
		     rdmab_length(rep->rr_rdmabuf));

	rep->rr_cqe.done = rpcrdma_wc_receive;
	rep->rr_rxprt = r_xprt;
	INIT_WORK(&rep->rr_work, rpcrdma_deferred_completion);
	rep->rr_recv_wr.next = NULL;
	rep->rr_recv_wr.wr_cqe = &rep->rr_cqe;
	rep->rr_recv_wr.sg_list = &rep->rr_rdmabuf->rg_iov;
	rep->rr_recv_wr.num_sge = 1;
<<<<<<< HEAD
=======
	rep->rr_temp = temp;
>>>>>>> e021bb4f

	spin_lock(&buf->rb_lock);
	list_add(&rep->rr_list, &buf->rb_recv_bufs);
	spin_unlock(&buf->rb_lock);
	return 0;

out_free:
	kfree(rep);
out:
	dprintk("RPC:       %s: reply buffer %d alloc failed\n",
		__func__, rc);
	return rc;
}

int
rpcrdma_buffer_create(struct rpcrdma_xprt *r_xprt)
{
	struct rpcrdma_buffer *buf = &r_xprt->rx_buf;
	int i, rc;

	buf->rb_max_requests = r_xprt->rx_data.max_requests;
	buf->rb_bc_srv_max_requests = 0;
	spin_lock_init(&buf->rb_mrlock);
	spin_lock_init(&buf->rb_lock);
	spin_lock_init(&buf->rb_recovery_lock);
	INIT_LIST_HEAD(&buf->rb_mrs);
	INIT_LIST_HEAD(&buf->rb_all);
	INIT_LIST_HEAD(&buf->rb_stale_mrs);
	INIT_DELAYED_WORK(&buf->rb_refresh_worker,
			  rpcrdma_mr_refresh_worker);
	INIT_DELAYED_WORK(&buf->rb_recovery_worker,
			  rpcrdma_mr_recovery_worker);

	rpcrdma_mrs_create(r_xprt);

	INIT_LIST_HEAD(&buf->rb_send_bufs);
	INIT_LIST_HEAD(&buf->rb_allreqs);
	spin_lock_init(&buf->rb_reqslock);
	for (i = 0; i < buf->rb_max_requests; i++) {
		struct rpcrdma_req *req;

		req = rpcrdma_create_req(r_xprt);
		if (IS_ERR(req)) {
			dprintk("RPC:       %s: request buffer %d alloc"
				" failed\n", __func__, i);
			rc = PTR_ERR(req);
			goto out;
		}
		list_add(&req->rl_list, &buf->rb_send_bufs);
	}

	buf->rb_credits = 1;
	buf->rb_posted_receives = 0;
	INIT_LIST_HEAD(&buf->rb_recv_bufs);
<<<<<<< HEAD
	for (i = 0; i <= buf->rb_max_requests; i++) {
		rc = rpcrdma_create_rep(r_xprt);
		if (rc)
			goto out;
	}
=======

	rc = rpcrdma_sendctxs_create(r_xprt);
	if (rc)
		goto out;
>>>>>>> e021bb4f

	return 0;
out:
	rpcrdma_buffer_destroy(buf);
	return rc;
}

static void
rpcrdma_destroy_rep(struct rpcrdma_rep *rep)
{
	rpcrdma_free_regbuf(rep->rr_rdmabuf);
	kfree(rep);
}

void
rpcrdma_destroy_req(struct rpcrdma_req *req)
{
	rpcrdma_free_regbuf(req->rl_recvbuf);
	rpcrdma_free_regbuf(req->rl_sendbuf);
	rpcrdma_free_regbuf(req->rl_rdmabuf);
	kfree(req);
}

static void
rpcrdma_mrs_destroy(struct rpcrdma_buffer *buf)
{
	struct rpcrdma_xprt *r_xprt = container_of(buf, struct rpcrdma_xprt,
						   rx_buf);
	struct rpcrdma_ia *ia = rdmab_to_ia(buf);
	struct rpcrdma_mr *mr;
	unsigned int count;

	count = 0;
	spin_lock(&buf->rb_mrlock);
	while (!list_empty(&buf->rb_all)) {
		mr = list_entry(buf->rb_all.next, struct rpcrdma_mr, mr_all);
		list_del(&mr->mr_all);

		spin_unlock(&buf->rb_mrlock);

		/* Ensure MW is not on any rl_registered list */
		if (!list_empty(&mr->mr_list))
			list_del(&mr->mr_list);

		ia->ri_ops->ro_release_mr(mr);
		count++;
		spin_lock(&buf->rb_mrlock);
	}
	spin_unlock(&buf->rb_mrlock);
	r_xprt->rx_stats.mrs_allocated = 0;

	dprintk("RPC:       %s: released %u MRs\n", __func__, count);
}

void
rpcrdma_buffer_destroy(struct rpcrdma_buffer *buf)
{
	cancel_delayed_work_sync(&buf->rb_recovery_worker);
	cancel_delayed_work_sync(&buf->rb_refresh_worker);

	rpcrdma_sendctxs_destroy(buf);

	while (!list_empty(&buf->rb_recv_bufs)) {
		struct rpcrdma_rep *rep;

		rep = list_first_entry(&buf->rb_recv_bufs,
				       struct rpcrdma_rep, rr_list);
		list_del(&rep->rr_list);
		rpcrdma_destroy_rep(rep);
	}

	spin_lock(&buf->rb_reqslock);
	while (!list_empty(&buf->rb_allreqs)) {
		struct rpcrdma_req *req;

		req = list_first_entry(&buf->rb_allreqs,
				       struct rpcrdma_req, rl_all);
		list_del(&req->rl_all);

		spin_unlock(&buf->rb_reqslock);
		rpcrdma_destroy_req(req);
		spin_lock(&buf->rb_reqslock);
	}
	spin_unlock(&buf->rb_reqslock);

	rpcrdma_mrs_destroy(buf);
}

/**
 * rpcrdma_mr_get - Allocate an rpcrdma_mr object
 * @r_xprt: controlling transport
 *
 * Returns an initialized rpcrdma_mr or NULL if no free
 * rpcrdma_mr objects are available.
 */
struct rpcrdma_mr *
rpcrdma_mr_get(struct rpcrdma_xprt *r_xprt)
{
	struct rpcrdma_buffer *buf = &r_xprt->rx_buf;
	struct rpcrdma_mr *mr = NULL;

	spin_lock(&buf->rb_mrlock);
	if (!list_empty(&buf->rb_mrs))
		mr = rpcrdma_mr_pop(&buf->rb_mrs);
	spin_unlock(&buf->rb_mrlock);

	if (!mr)
		goto out_nomrs;
	return mr;

out_nomrs:
	trace_xprtrdma_nomrs(r_xprt);
	if (r_xprt->rx_ep.rep_connected != -ENODEV)
		schedule_delayed_work(&buf->rb_refresh_worker, 0);

	/* Allow the reply handler and refresh worker to run */
	cond_resched();

	return NULL;
}

static void
__rpcrdma_mr_put(struct rpcrdma_buffer *buf, struct rpcrdma_mr *mr)
{
	spin_lock(&buf->rb_mrlock);
	rpcrdma_mr_push(mr, &buf->rb_mrs);
	spin_unlock(&buf->rb_mrlock);
}

/**
 * rpcrdma_mr_put - Release an rpcrdma_mr object
 * @mr: object to release
 *
 */
void
rpcrdma_mr_put(struct rpcrdma_mr *mr)
{
	__rpcrdma_mr_put(&mr->mr_xprt->rx_buf, mr);
}

/**
 * rpcrdma_mr_unmap_and_put - DMA unmap an MR and release it
 * @mr: object to release
 *
 */
void
rpcrdma_mr_unmap_and_put(struct rpcrdma_mr *mr)
{
	struct rpcrdma_xprt *r_xprt = mr->mr_xprt;

	trace_xprtrdma_dma_unmap(mr);
	ib_dma_unmap_sg(r_xprt->rx_ia.ri_device,
			mr->mr_sg, mr->mr_nents, mr->mr_dir);
	__rpcrdma_mr_put(&r_xprt->rx_buf, mr);
}

/**
 * rpcrdma_buffer_get - Get a request buffer
 * @buffers: Buffer pool from which to obtain a buffer
 *
 * Returns a fresh rpcrdma_req, or NULL if none are available.
 */
struct rpcrdma_req *
rpcrdma_buffer_get(struct rpcrdma_buffer *buffers)
{
	struct rpcrdma_req *req;

	spin_lock(&buffers->rb_lock);
	req = list_first_entry_or_null(&buffers->rb_send_bufs,
				       struct rpcrdma_req, rl_list);
	if (req)
		list_del_init(&req->rl_list);
	spin_unlock(&buffers->rb_lock);
	return req;
}

/**
 * rpcrdma_buffer_put - Put request/reply buffers back into pool
 * @req: object to return
 *
 */
void
rpcrdma_buffer_put(struct rpcrdma_req *req)
{
	struct rpcrdma_buffer *buffers = req->rl_buffer;
	struct rpcrdma_rep *rep = req->rl_reply;

	req->rl_reply = NULL;

	spin_lock(&buffers->rb_lock);
	list_add(&req->rl_list, &buffers->rb_send_bufs);
	if (rep) {
		if (!rep->rr_temp) {
			list_add(&rep->rr_list, &buffers->rb_recv_bufs);
			rep = NULL;
		}
	}
	spin_unlock(&buffers->rb_lock);
	if (rep)
		rpcrdma_destroy_rep(rep);
}

/*
 * Put reply buffers back into pool when not attached to
 * request. This happens in error conditions.
 */
void
rpcrdma_recv_buffer_put(struct rpcrdma_rep *rep)
{
	struct rpcrdma_buffer *buffers = &rep->rr_rxprt->rx_buf;

	if (!rep->rr_temp) {
		spin_lock(&buffers->rb_lock);
		list_add(&rep->rr_list, &buffers->rb_recv_bufs);
		spin_unlock(&buffers->rb_lock);
	} else {
		rpcrdma_destroy_rep(rep);
	}
}

/**
 * rpcrdma_alloc_regbuf - allocate and DMA-map memory for SEND/RECV buffers
 * @size: size of buffer to be allocated, in bytes
 * @direction: direction of data movement
 * @flags: GFP flags
 *
 * Returns an ERR_PTR, or a pointer to a regbuf, a buffer that
 * can be persistently DMA-mapped for I/O.
 *
 * xprtrdma uses a regbuf for posting an outgoing RDMA SEND, or for
 * receiving the payload of RDMA RECV operations. During Long Calls
 * or Replies they may be registered externally via ro_map.
 */
struct rpcrdma_regbuf *
rpcrdma_alloc_regbuf(size_t size, enum dma_data_direction direction,
		     gfp_t flags)
{
	struct rpcrdma_regbuf *rb;

	rb = kmalloc(sizeof(*rb) + size, flags);
	if (rb == NULL)
		return ERR_PTR(-ENOMEM);

	rb->rg_device = NULL;
	rb->rg_direction = direction;
	rb->rg_iov.length = size;

	return rb;
}

/**
 * __rpcrdma_map_regbuf - DMA-map a regbuf
 * @ia: controlling rpcrdma_ia
 * @rb: regbuf to be mapped
 */
bool
__rpcrdma_dma_map_regbuf(struct rpcrdma_ia *ia, struct rpcrdma_regbuf *rb)
{
	struct ib_device *device = ia->ri_device;

	if (rb->rg_direction == DMA_NONE)
		return false;

	rb->rg_iov.addr = ib_dma_map_single(device,
					    (void *)rb->rg_base,
					    rdmab_length(rb),
					    rb->rg_direction);
	if (ib_dma_mapping_error(device, rdmab_addr(rb)))
		return false;

	rb->rg_device = device;
	rb->rg_iov.lkey = ia->ri_pd->local_dma_lkey;
	return true;
}

static void
rpcrdma_dma_unmap_regbuf(struct rpcrdma_regbuf *rb)
{
	if (!rb)
		return;

	if (!rpcrdma_regbuf_is_mapped(rb))
		return;

	ib_dma_unmap_single(rb->rg_device, rdmab_addr(rb),
			    rdmab_length(rb), rb->rg_direction);
	rb->rg_device = NULL;
}

/**
 * rpcrdma_free_regbuf - deregister and free registered buffer
 * @rb: regbuf to be deregistered and freed
 */
void
rpcrdma_free_regbuf(struct rpcrdma_regbuf *rb)
{
	rpcrdma_dma_unmap_regbuf(rb);
	kfree(rb);
}

/*
 * Prepost any receive buffer, then post send.
 *
 * Receive buffer is donated to hardware, reclaimed upon recv completion.
 */
int
rpcrdma_ep_post(struct rpcrdma_ia *ia,
		struct rpcrdma_ep *ep,
		struct rpcrdma_req *req)
{
	struct ib_send_wr *send_wr = &req->rl_sendctx->sc_wr;
	int rc;

	if (!ep->rep_send_count ||
	    test_bit(RPCRDMA_REQ_F_TX_RESOURCES, &req->rl_flags)) {
		send_wr->send_flags |= IB_SEND_SIGNALED;
		ep->rep_send_count = ep->rep_send_batch;
	} else {
		send_wr->send_flags &= ~IB_SEND_SIGNALED;
		--ep->rep_send_count;
	}

	rc = ia->ri_ops->ro_send(ia, req);
	trace_xprtrdma_post_send(req, rc);
	if (rc)
		return -ENOTCONN;
	return 0;
}

/**
 * rpcrdma_post_recvs - Maybe post some Receive buffers
 * @r_xprt: controlling transport
 * @temp: when true, allocate temp rpcrdma_rep objects
 *
 */
void
rpcrdma_post_recvs(struct rpcrdma_xprt *r_xprt, bool temp)
{
	struct rpcrdma_buffer *buf = &r_xprt->rx_buf;
	struct ib_recv_wr *wr, *bad_wr;
	int needed, count, rc;

	needed = buf->rb_credits + (buf->rb_bc_srv_max_requests << 1);
	if (buf->rb_posted_receives > needed)
		return;
	needed -= buf->rb_posted_receives;

	count = 0;
	wr = NULL;
	while (needed) {
		struct rpcrdma_regbuf *rb;
		struct rpcrdma_rep *rep;

		spin_lock(&buf->rb_lock);
		rep = list_first_entry_or_null(&buf->rb_recv_bufs,
					       struct rpcrdma_rep, rr_list);
		if (likely(rep))
			list_del(&rep->rr_list);
		spin_unlock(&buf->rb_lock);
		if (!rep) {
			if (rpcrdma_create_rep(r_xprt, temp))
				break;
			continue;
		}

		rb = rep->rr_rdmabuf;
		if (!rpcrdma_regbuf_is_mapped(rb)) {
			if (!__rpcrdma_dma_map_regbuf(&r_xprt->rx_ia, rb)) {
				rpcrdma_recv_buffer_put(rep);
				break;
			}
		}

		trace_xprtrdma_post_recv(rep->rr_recv_wr.wr_cqe);
		rep->rr_recv_wr.next = wr;
		wr = &rep->rr_recv_wr;
		++count;
		--needed;
	}
	if (!count)
		return;

	rc = ib_post_recv(r_xprt->rx_ia.ri_id->qp, wr,
			  (const struct ib_recv_wr **)&bad_wr);
	if (rc) {
		for (wr = bad_wr; wr; wr = wr->next) {
			struct rpcrdma_rep *rep;

			rep = container_of(wr, struct rpcrdma_rep, rr_recv_wr);
			rpcrdma_recv_buffer_put(rep);
			--count;
		}
	}
	buf->rb_posted_receives += count;
	trace_xprtrdma_post_recvs(r_xprt, count, rc);
}<|MERGE_RESOLUTION|>--- conflicted
+++ resolved
@@ -463,11 +463,7 @@
 		rpcrdma_dma_unmap_regbuf(req->rl_sendbuf);
 		rpcrdma_dma_unmap_regbuf(req->rl_recvbuf);
 	}
-<<<<<<< HEAD
-	rpcrdma_destroy_mrs(buf);
-=======
 	rpcrdma_mrs_destroy(buf);
->>>>>>> e021bb4f
 	ib_dealloc_pd(ia->ri_pd);
 	ia->ri_pd = NULL;
 
@@ -1092,19 +1088,8 @@
 	return req;
 }
 
-<<<<<<< HEAD
-/**
- * rpcrdma_create_rep - Allocate an rpcrdma_rep object
- * @r_xprt: controlling transport
- *
- * Returns 0 on success or a negative errno on failure.
- */
-int
-rpcrdma_create_rep(struct rpcrdma_xprt *r_xprt)
-=======
 static int
 rpcrdma_create_rep(struct rpcrdma_xprt *r_xprt, bool temp)
->>>>>>> e021bb4f
 {
 	struct rpcrdma_create_data_internal *cdata = &r_xprt->rx_data;
 	struct rpcrdma_buffer *buf = &r_xprt->rx_buf;
@@ -1132,10 +1117,7 @@
 	rep->rr_recv_wr.wr_cqe = &rep->rr_cqe;
 	rep->rr_recv_wr.sg_list = &rep->rr_rdmabuf->rg_iov;
 	rep->rr_recv_wr.num_sge = 1;
-<<<<<<< HEAD
-=======
 	rep->rr_temp = temp;
->>>>>>> e021bb4f
 
 	spin_lock(&buf->rb_lock);
 	list_add(&rep->rr_list, &buf->rb_recv_bufs);
@@ -1190,18 +1172,10 @@
 	buf->rb_credits = 1;
 	buf->rb_posted_receives = 0;
 	INIT_LIST_HEAD(&buf->rb_recv_bufs);
-<<<<<<< HEAD
-	for (i = 0; i <= buf->rb_max_requests; i++) {
-		rc = rpcrdma_create_rep(r_xprt);
-		if (rc)
-			goto out;
-	}
-=======
 
 	rc = rpcrdma_sendctxs_create(r_xprt);
 	if (rc)
 		goto out;
->>>>>>> e021bb4f
 
 	return 0;
 out:
