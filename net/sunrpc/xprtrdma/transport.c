--- conflicted
+++ resolved
@@ -692,21 +692,9 @@
 	struct rpcrdma_xprt *r_xprt = rpcx_to_rdmax(rqst->rq_xprt);
 	struct rpcrdma_req *req = rpcr_to_rdmar(rqst);
 
-<<<<<<< HEAD
-	if (req->rl_backchannel)
-		return;
-
-	dprintk("RPC:       %s: called on 0x%p\n", __func__, req->rl_reply);
-
-	if (!list_empty(&req->rl_registered))
-		ia->ri_ops->ro_unmap_sync(r_xprt, &req->rl_registered);
-	rpcrdma_unmap_sges(ia, req);
-	rpcrdma_buffer_put(req);
-=======
 	if (test_bit(RPCRDMA_REQ_F_PENDING, &req->rl_flags))
 		rpcrdma_release_rqst(r_xprt, req);
 	trace_xprtrdma_rpc_done(task, req);
->>>>>>> e021bb4f
 }
 
 /**
