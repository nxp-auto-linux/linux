// SPDX-License-Identifier: GPL-2.0
/*
 * Neil Brown <neilb@cse.unsw.edu.au>
 * J. Bruce Fields <bfields@umich.edu>
 * Andy Adamson <andros@umich.edu>
 * Dug Song <dugsong@monkey.org>
 *
 * RPCSEC_GSS server authentication.
 * This implements RPCSEC_GSS as defined in rfc2203 (rpcsec_gss) and rfc2078
 * (gssapi)
 *
 * The RPCSEC_GSS involves three stages:
 *  1/ context creation
 *  2/ data exchange
 *  3/ context destruction
 *
 * Context creation is handled largely by upcalls to user-space.
 *  In particular, GSS_Accept_sec_context is handled by an upcall
 * Data exchange is handled entirely within the kernel
 *  In particular, GSS_GetMIC, GSS_VerifyMIC, GSS_Seal, GSS_Unseal are in-kernel.
 * Context destruction is handled in-kernel
 *  GSS_Delete_sec_context is in-kernel
 *
 * Context creation is initiated by a RPCSEC_GSS_INIT request arriving.
 * The context handle and gss_token are used as a key into the rpcsec_init cache.
 * The content of this cache includes some of the outputs of GSS_Accept_sec_context,
 * being major_status, minor_status, context_handle, reply_token.
 * These are sent back to the client.
 * Sequence window management is handled by the kernel.  The window size if currently
 * a compile time constant.
 *
 * When user-space is happy that a context is established, it places an entry
 * in the rpcsec_context cache. The key for this cache is the context_handle.
 * The content includes:
 *   uid/gidlist - for determining access rights
 *   mechanism type
 *   mechanism specific information, such as a key
 *
 */

#include <linux/slab.h>
#include <linux/types.h>
#include <linux/module.h>
#include <linux/pagemap.h>
#include <linux/user_namespace.h>

#include <linux/sunrpc/auth_gss.h>
#include <linux/sunrpc/gss_err.h>
#include <linux/sunrpc/svcauth.h>
#include <linux/sunrpc/svcauth_gss.h>
#include <linux/sunrpc/cache.h>

#include <trace/events/rpcgss.h>

#include "gss_rpc_upcall.h"


/* The rpcsec_init cache is used for mapping RPCSEC_GSS_{,CONT_}INIT requests
 * into replies.
 *
 * Key is context handle (\x if empty) and gss_token.
 * Content is major_status minor_status (integers) context_handle, reply_token.
 *
 */

static int netobj_equal(struct xdr_netobj *a, struct xdr_netobj *b)
{
	return a->len == b->len && 0 == memcmp(a->data, b->data, a->len);
}

#define	RSI_HASHBITS	6
#define	RSI_HASHMAX	(1<<RSI_HASHBITS)

struct rsi {
	struct cache_head	h;
	struct xdr_netobj	in_handle, in_token;
	struct xdr_netobj	out_handle, out_token;
	int			major_status, minor_status;
	struct rcu_head		rcu_head;
};

static struct rsi *rsi_update(struct cache_detail *cd, struct rsi *new, struct rsi *old);
static struct rsi *rsi_lookup(struct cache_detail *cd, struct rsi *item);

static void rsi_free(struct rsi *rsii)
{
	kfree(rsii->in_handle.data);
	kfree(rsii->in_token.data);
	kfree(rsii->out_handle.data);
	kfree(rsii->out_token.data);
}

static void rsi_free_rcu(struct rcu_head *head)
{
	struct rsi *rsii = container_of(head, struct rsi, rcu_head);

	rsi_free(rsii);
	kfree(rsii);
}

static void rsi_put(struct kref *ref)
{
	struct rsi *rsii = container_of(ref, struct rsi, h.ref);

	call_rcu(&rsii->rcu_head, rsi_free_rcu);
}

static inline int rsi_hash(struct rsi *item)
{
	return hash_mem(item->in_handle.data, item->in_handle.len, RSI_HASHBITS)
	     ^ hash_mem(item->in_token.data, item->in_token.len, RSI_HASHBITS);
}

static int rsi_match(struct cache_head *a, struct cache_head *b)
{
	struct rsi *item = container_of(a, struct rsi, h);
	struct rsi *tmp = container_of(b, struct rsi, h);
	return netobj_equal(&item->in_handle, &tmp->in_handle) &&
	       netobj_equal(&item->in_token, &tmp->in_token);
}

static int dup_to_netobj(struct xdr_netobj *dst, char *src, int len)
{
	dst->len = len;
	dst->data = (len ? kmemdup(src, len, GFP_KERNEL) : NULL);
	if (len && !dst->data)
		return -ENOMEM;
	return 0;
}

static inline int dup_netobj(struct xdr_netobj *dst, struct xdr_netobj *src)
{
	return dup_to_netobj(dst, src->data, src->len);
}

static void rsi_init(struct cache_head *cnew, struct cache_head *citem)
{
	struct rsi *new = container_of(cnew, struct rsi, h);
	struct rsi *item = container_of(citem, struct rsi, h);

	new->out_handle.data = NULL;
	new->out_handle.len = 0;
	new->out_token.data = NULL;
	new->out_token.len = 0;
	new->in_handle.len = item->in_handle.len;
	item->in_handle.len = 0;
	new->in_token.len = item->in_token.len;
	item->in_token.len = 0;
	new->in_handle.data = item->in_handle.data;
	item->in_handle.data = NULL;
	new->in_token.data = item->in_token.data;
	item->in_token.data = NULL;
}

static void update_rsi(struct cache_head *cnew, struct cache_head *citem)
{
	struct rsi *new = container_of(cnew, struct rsi, h);
	struct rsi *item = container_of(citem, struct rsi, h);

	BUG_ON(new->out_handle.data || new->out_token.data);
	new->out_handle.len = item->out_handle.len;
	item->out_handle.len = 0;
	new->out_token.len = item->out_token.len;
	item->out_token.len = 0;
	new->out_handle.data = item->out_handle.data;
	item->out_handle.data = NULL;
	new->out_token.data = item->out_token.data;
	item->out_token.data = NULL;

	new->major_status = item->major_status;
	new->minor_status = item->minor_status;
}

static struct cache_head *rsi_alloc(void)
{
	struct rsi *rsii = kmalloc(sizeof(*rsii), GFP_KERNEL);
	if (rsii)
		return &rsii->h;
	else
		return NULL;
}

static int rsi_upcall(struct cache_detail *cd, struct cache_head *h)
{
	return sunrpc_cache_pipe_upcall_timeout(cd, h);
}

static void rsi_request(struct cache_detail *cd,
		       struct cache_head *h,
		       char **bpp, int *blen)
{
	struct rsi *rsii = container_of(h, struct rsi, h);

	qword_addhex(bpp, blen, rsii->in_handle.data, rsii->in_handle.len);
	qword_addhex(bpp, blen, rsii->in_token.data, rsii->in_token.len);
	(*bpp)[-1] = '\n';
}

static int rsi_parse(struct cache_detail *cd,
		    char *mesg, int mlen)
{
	/* context token expiry major minor context token */
	char *buf = mesg;
	char *ep;
	int len;
	struct rsi rsii, *rsip = NULL;
	time64_t expiry;
	int status = -EINVAL;

	memset(&rsii, 0, sizeof(rsii));
	/* handle */
	len = qword_get(&mesg, buf, mlen);
	if (len < 0)
		goto out;
	status = -ENOMEM;
	if (dup_to_netobj(&rsii.in_handle, buf, len))
		goto out;

	/* token */
	len = qword_get(&mesg, buf, mlen);
	status = -EINVAL;
	if (len < 0)
		goto out;
	status = -ENOMEM;
	if (dup_to_netobj(&rsii.in_token, buf, len))
		goto out;

	rsip = rsi_lookup(cd, &rsii);
	if (!rsip)
		goto out;

	rsii.h.flags = 0;
	/* expiry */
	expiry = get_expiry(&mesg);
	status = -EINVAL;
	if (expiry == 0)
		goto out;

	/* major/minor */
	len = qword_get(&mesg, buf, mlen);
	if (len <= 0)
		goto out;
	rsii.major_status = simple_strtoul(buf, &ep, 10);
	if (*ep)
		goto out;
	len = qword_get(&mesg, buf, mlen);
	if (len <= 0)
		goto out;
	rsii.minor_status = simple_strtoul(buf, &ep, 10);
	if (*ep)
		goto out;

	/* out_handle */
	len = qword_get(&mesg, buf, mlen);
	if (len < 0)
		goto out;
	status = -ENOMEM;
	if (dup_to_netobj(&rsii.out_handle, buf, len))
		goto out;

	/* out_token */
	len = qword_get(&mesg, buf, mlen);
	status = -EINVAL;
	if (len < 0)
		goto out;
	status = -ENOMEM;
	if (dup_to_netobj(&rsii.out_token, buf, len))
		goto out;
	rsii.h.expiry_time = expiry;
	rsip = rsi_update(cd, &rsii, rsip);
	status = 0;
out:
	rsi_free(&rsii);
	if (rsip)
		cache_put(&rsip->h, cd);
	else
		status = -ENOMEM;
	return status;
}

static const struct cache_detail rsi_cache_template = {
	.owner		= THIS_MODULE,
	.hash_size	= RSI_HASHMAX,
	.name           = "auth.rpcsec.init",
	.cache_put      = rsi_put,
	.cache_upcall	= rsi_upcall,
	.cache_request  = rsi_request,
	.cache_parse    = rsi_parse,
	.match		= rsi_match,
	.init		= rsi_init,
	.update		= update_rsi,
	.alloc		= rsi_alloc,
};

static struct rsi *rsi_lookup(struct cache_detail *cd, struct rsi *item)
{
	struct cache_head *ch;
	int hash = rsi_hash(item);

	ch = sunrpc_cache_lookup_rcu(cd, &item->h, hash);
	if (ch)
		return container_of(ch, struct rsi, h);
	else
		return NULL;
}

static struct rsi *rsi_update(struct cache_detail *cd, struct rsi *new, struct rsi *old)
{
	struct cache_head *ch;
	int hash = rsi_hash(new);

	ch = sunrpc_cache_update(cd, &new->h,
				 &old->h, hash);
	if (ch)
		return container_of(ch, struct rsi, h);
	else
		return NULL;
}


/*
 * The rpcsec_context cache is used to store a context that is
 * used in data exchange.
 * The key is a context handle. The content is:
 *  uid, gidlist, mechanism, service-set, mech-specific-data
 */

#define	RSC_HASHBITS	10
#define	RSC_HASHMAX	(1<<RSC_HASHBITS)

#define GSS_SEQ_WIN	128

struct gss_svc_seq_data {
	/* highest seq number seen so far: */
	u32			sd_max;
	/* for i such that sd_max-GSS_SEQ_WIN < i <= sd_max, the i-th bit of
	 * sd_win is nonzero iff sequence number i has been seen already: */
	unsigned long		sd_win[GSS_SEQ_WIN/BITS_PER_LONG];
	spinlock_t		sd_lock;
};

struct rsc {
	struct cache_head	h;
	struct xdr_netobj	handle;
	struct svc_cred		cred;
	struct gss_svc_seq_data	seqdata;
	struct gss_ctx		*mechctx;
	struct rcu_head		rcu_head;
};

static struct rsc *rsc_update(struct cache_detail *cd, struct rsc *new, struct rsc *old);
static struct rsc *rsc_lookup(struct cache_detail *cd, struct rsc *item);

static void rsc_free(struct rsc *rsci)
{
	kfree(rsci->handle.data);
	if (rsci->mechctx)
		gss_delete_sec_context(&rsci->mechctx);
	free_svc_cred(&rsci->cred);
}

static void rsc_free_rcu(struct rcu_head *head)
{
	struct rsc *rsci = container_of(head, struct rsc, rcu_head);

	kfree(rsci->handle.data);
	kfree(rsci);
}

static void rsc_put(struct kref *ref)
{
	struct rsc *rsci = container_of(ref, struct rsc, h.ref);

	if (rsci->mechctx)
		gss_delete_sec_context(&rsci->mechctx);
	free_svc_cred(&rsci->cred);
	call_rcu(&rsci->rcu_head, rsc_free_rcu);
}

static inline int
rsc_hash(struct rsc *rsci)
{
	return hash_mem(rsci->handle.data, rsci->handle.len, RSC_HASHBITS);
}

static int
rsc_match(struct cache_head *a, struct cache_head *b)
{
	struct rsc *new = container_of(a, struct rsc, h);
	struct rsc *tmp = container_of(b, struct rsc, h);

	return netobj_equal(&new->handle, &tmp->handle);
}

static void
rsc_init(struct cache_head *cnew, struct cache_head *ctmp)
{
	struct rsc *new = container_of(cnew, struct rsc, h);
	struct rsc *tmp = container_of(ctmp, struct rsc, h);

	new->handle.len = tmp->handle.len;
	tmp->handle.len = 0;
	new->handle.data = tmp->handle.data;
	tmp->handle.data = NULL;
	new->mechctx = NULL;
	init_svc_cred(&new->cred);
}

static void
update_rsc(struct cache_head *cnew, struct cache_head *ctmp)
{
	struct rsc *new = container_of(cnew, struct rsc, h);
	struct rsc *tmp = container_of(ctmp, struct rsc, h);

	new->mechctx = tmp->mechctx;
	tmp->mechctx = NULL;
	memset(&new->seqdata, 0, sizeof(new->seqdata));
	spin_lock_init(&new->seqdata.sd_lock);
	new->cred = tmp->cred;
	init_svc_cred(&tmp->cred);
}

static struct cache_head *
rsc_alloc(void)
{
	struct rsc *rsci = kmalloc(sizeof(*rsci), GFP_KERNEL);
	if (rsci)
		return &rsci->h;
	else
		return NULL;
}

static int rsc_upcall(struct cache_detail *cd, struct cache_head *h)
{
	return -EINVAL;
}

static int rsc_parse(struct cache_detail *cd,
		     char *mesg, int mlen)
{
	/* contexthandle expiry [ uid gid N <n gids> mechname ...mechdata... ] */
	char *buf = mesg;
	int id;
	int len, rv;
	struct rsc rsci, *rscp = NULL;
	time64_t expiry;
	int status = -EINVAL;
	struct gss_api_mech *gm = NULL;

	memset(&rsci, 0, sizeof(rsci));
	/* context handle */
	len = qword_get(&mesg, buf, mlen);
	if (len < 0) goto out;
	status = -ENOMEM;
	if (dup_to_netobj(&rsci.handle, buf, len))
		goto out;

	rsci.h.flags = 0;
	/* expiry */
	expiry = get_expiry(&mesg);
	status = -EINVAL;
	if (expiry == 0)
		goto out;

	rscp = rsc_lookup(cd, &rsci);
	if (!rscp)
		goto out;

	/* uid, or NEGATIVE */
	rv = get_int(&mesg, &id);
	if (rv == -EINVAL)
		goto out;
	if (rv == -ENOENT)
		set_bit(CACHE_NEGATIVE, &rsci.h.flags);
	else {
		int N, i;

		/*
		 * NOTE: we skip uid_valid()/gid_valid() checks here:
		 * instead, * -1 id's are later mapped to the
		 * (export-specific) anonymous id by nfsd_setuser.
		 *
		 * (But supplementary gid's get no such special
		 * treatment so are checked for validity here.)
		 */
		/* uid */
		rsci.cred.cr_uid = make_kuid(current_user_ns(), id);

		/* gid */
		if (get_int(&mesg, &id))
			goto out;
		rsci.cred.cr_gid = make_kgid(current_user_ns(), id);

		/* number of additional gid's */
		if (get_int(&mesg, &N))
			goto out;
		if (N < 0 || N > NGROUPS_MAX)
			goto out;
		status = -ENOMEM;
		rsci.cred.cr_group_info = groups_alloc(N);
		if (rsci.cred.cr_group_info == NULL)
			goto out;

		/* gid's */
		status = -EINVAL;
		for (i=0; i<N; i++) {
			kgid_t kgid;
			if (get_int(&mesg, &id))
				goto out;
			kgid = make_kgid(current_user_ns(), id);
			if (!gid_valid(kgid))
				goto out;
			rsci.cred.cr_group_info->gid[i] = kgid;
		}
		groups_sort(rsci.cred.cr_group_info);

		/* mech name */
		len = qword_get(&mesg, buf, mlen);
		if (len < 0)
			goto out;
		gm = rsci.cred.cr_gss_mech = gss_mech_get_by_name(buf);
		status = -EOPNOTSUPP;
		if (!gm)
			goto out;

		status = -EINVAL;
		/* mech-specific data: */
		len = qword_get(&mesg, buf, mlen);
		if (len < 0)
			goto out;
		status = gss_import_sec_context(buf, len, gm, &rsci.mechctx,
						NULL, GFP_KERNEL);
		if (status)
			goto out;

		/* get client name */
		len = qword_get(&mesg, buf, mlen);
		if (len > 0) {
			rsci.cred.cr_principal = kstrdup(buf, GFP_KERNEL);
			if (!rsci.cred.cr_principal) {
				status = -ENOMEM;
				goto out;
			}
		}

	}
	rsci.h.expiry_time = expiry;
	rscp = rsc_update(cd, &rsci, rscp);
	status = 0;
out:
	rsc_free(&rsci);
	if (rscp)
		cache_put(&rscp->h, cd);
	else
		status = -ENOMEM;
	return status;
}

static const struct cache_detail rsc_cache_template = {
	.owner		= THIS_MODULE,
	.hash_size	= RSC_HASHMAX,
	.name		= "auth.rpcsec.context",
	.cache_put	= rsc_put,
	.cache_upcall	= rsc_upcall,
	.cache_parse	= rsc_parse,
	.match		= rsc_match,
	.init		= rsc_init,
	.update		= update_rsc,
	.alloc		= rsc_alloc,
};

static struct rsc *rsc_lookup(struct cache_detail *cd, struct rsc *item)
{
	struct cache_head *ch;
	int hash = rsc_hash(item);

	ch = sunrpc_cache_lookup_rcu(cd, &item->h, hash);
	if (ch)
		return container_of(ch, struct rsc, h);
	else
		return NULL;
}

static struct rsc *rsc_update(struct cache_detail *cd, struct rsc *new, struct rsc *old)
{
	struct cache_head *ch;
	int hash = rsc_hash(new);

	ch = sunrpc_cache_update(cd, &new->h,
				 &old->h, hash);
	if (ch)
		return container_of(ch, struct rsc, h);
	else
		return NULL;
}


static struct rsc *
gss_svc_searchbyctx(struct cache_detail *cd, struct xdr_netobj *handle)
{
	struct rsc rsci;
	struct rsc *found;

	memset(&rsci, 0, sizeof(rsci));
	if (dup_to_netobj(&rsci.handle, handle->data, handle->len))
		return NULL;
	found = rsc_lookup(cd, &rsci);
	rsc_free(&rsci);
	if (!found)
		return NULL;
	if (cache_check(cd, &found->h, NULL))
		return NULL;
	return found;
}

/**
 * gss_check_seq_num - GSS sequence number window check
 * @rqstp: RPC Call to use when reporting errors
 * @rsci: cached GSS context state (updated on return)
 * @seq_num: sequence number to check
 *
 * Implements sequence number algorithm as specified in
 * RFC 2203, Section 5.3.3.1. "Context Management".
 *
 * Return values:
 *   %true: @rqstp's GSS sequence number is inside the window
 *   %false: @rqstp's GSS sequence number is outside the window
 */
static bool gss_check_seq_num(const struct svc_rqst *rqstp, struct rsc *rsci,
			      u32 seq_num)
{
	struct gss_svc_seq_data *sd = &rsci->seqdata;
	bool result = false;

	spin_lock(&sd->sd_lock);
	if (seq_num > sd->sd_max) {
		if (seq_num >= sd->sd_max + GSS_SEQ_WIN) {
			memset(sd->sd_win, 0, sizeof(sd->sd_win));
			sd->sd_max = seq_num;
		} else while (sd->sd_max < seq_num) {
			sd->sd_max++;
			__clear_bit(sd->sd_max % GSS_SEQ_WIN, sd->sd_win);
		}
		__set_bit(seq_num % GSS_SEQ_WIN, sd->sd_win);
		goto ok;
	} else if (seq_num <= sd->sd_max - GSS_SEQ_WIN) {
		goto toolow;
	}
	if (__test_and_set_bit(seq_num % GSS_SEQ_WIN, sd->sd_win))
		goto alreadyseen;

ok:
	result = true;
out:
	spin_unlock(&sd->sd_lock);
	return result;

toolow:
	trace_rpcgss_svc_seqno_low(rqstp, seq_num,
				   sd->sd_max - GSS_SEQ_WIN,
				   sd->sd_max);
	goto out;
alreadyseen:
	trace_rpcgss_svc_seqno_seen(rqstp, seq_num);
	goto out;
}

static inline u32 round_up_to_quad(u32 i)
{
	return (i + 3 ) & ~3;
}

static inline int
svc_safe_getnetobj(struct kvec *argv, struct xdr_netobj *o)
{
	int l;

	if (argv->iov_len < 4)
		return -1;
	o->len = svc_getnl(argv);
	l = round_up_to_quad(o->len);
	if (argv->iov_len < l)
		return -1;
	o->data = argv->iov_base;
	argv->iov_base += l;
	argv->iov_len -= l;
	return 0;
}

static inline int
svc_safe_putnetobj(struct kvec *resv, struct xdr_netobj *o)
{
	u8 *p;

	if (resv->iov_len + 4 > PAGE_SIZE)
		return -1;
	svc_putnl(resv, o->len);
	p = resv->iov_base + resv->iov_len;
	resv->iov_len += round_up_to_quad(o->len);
	if (resv->iov_len > PAGE_SIZE)
		return -1;
	memcpy(p, o->data, o->len);
	memset(p + o->len, 0, round_up_to_quad(o->len) - o->len);
	return 0;
}

/*
 * Verify the checksum on the header and return SVC_OK on success.
 * Otherwise, return SVC_DROP (in the case of a bad sequence number)
 * or return SVC_DENIED and indicate error in authp.
 */
static int
gss_verify_header(struct svc_rqst *rqstp, struct rsc *rsci,
		  __be32 *rpcstart, struct rpc_gss_wire_cred *gc, __be32 *authp)
{
	struct gss_ctx		*ctx_id = rsci->mechctx;
	struct xdr_buf		rpchdr;
	struct xdr_netobj	checksum;
	u32			flavor = 0;
	struct kvec		*argv = &rqstp->rq_arg.head[0];
	struct kvec		iov;

	/* data to compute the checksum over: */
	iov.iov_base = rpcstart;
	iov.iov_len = (u8 *)argv->iov_base - (u8 *)rpcstart;
	xdr_buf_from_iov(&iov, &rpchdr);

	*authp = rpc_autherr_badverf;
	if (argv->iov_len < 4)
		return SVC_DENIED;
	flavor = svc_getnl(argv);
	if (flavor != RPC_AUTH_GSS)
		return SVC_DENIED;
	if (svc_safe_getnetobj(argv, &checksum))
		return SVC_DENIED;

	if (rqstp->rq_deferred) /* skip verification of revisited request */
		return SVC_OK;
	if (gss_verify_mic(ctx_id, &rpchdr, &checksum) != GSS_S_COMPLETE) {
		*authp = rpcsec_gsserr_credproblem;
		return SVC_DENIED;
	}

	if (gc->gc_seq > MAXSEQ) {
		trace_rpcgss_svc_seqno_large(rqstp, gc->gc_seq);
		*authp = rpcsec_gsserr_ctxproblem;
		return SVC_DENIED;
	}
	if (!gss_check_seq_num(rqstp, rsci, gc->gc_seq))
		return SVC_DROP;
	return SVC_OK;
}

static int
gss_write_null_verf(struct svc_rqst *rqstp)
{
	__be32     *p;

	svc_putnl(rqstp->rq_res.head, RPC_AUTH_NULL);
	p = rqstp->rq_res.head->iov_base + rqstp->rq_res.head->iov_len;
	/* don't really need to check if head->iov_len > PAGE_SIZE ... */
	*p++ = 0;
	if (!xdr_ressize_check(rqstp, p))
		return -1;
	return 0;
}

static int
gss_write_verf(struct svc_rqst *rqstp, struct gss_ctx *ctx_id, u32 seq)
{
	__be32			*xdr_seq;
	u32			maj_stat;
	struct xdr_buf		verf_data;
	struct xdr_netobj	mic;
	__be32			*p;
	struct kvec		iov;
	int err = -1;

	svc_putnl(rqstp->rq_res.head, RPC_AUTH_GSS);
	xdr_seq = kmalloc(4, GFP_KERNEL);
	if (!xdr_seq)
		return -1;
	*xdr_seq = htonl(seq);

	iov.iov_base = xdr_seq;
	iov.iov_len = 4;
	xdr_buf_from_iov(&iov, &verf_data);
	p = rqstp->rq_res.head->iov_base + rqstp->rq_res.head->iov_len;
	mic.data = (u8 *)(p + 1);
	maj_stat = gss_get_mic(ctx_id, &verf_data, &mic);
	if (maj_stat != GSS_S_COMPLETE)
		goto out;
	*p++ = htonl(mic.len);
	memset((u8 *)p + mic.len, 0, round_up_to_quad(mic.len) - mic.len);
	p += XDR_QUADLEN(mic.len);
	if (!xdr_ressize_check(rqstp, p))
		goto out;
	err = 0;
out:
	kfree(xdr_seq);
	return err;
}

struct gss_domain {
	struct auth_domain	h;
	u32			pseudoflavor;
};

static struct auth_domain *
find_gss_auth_domain(struct gss_ctx *ctx, u32 svc)
{
	char *name;

	name = gss_service_to_auth_domain_name(ctx->mech_type, svc);
	if (!name)
		return NULL;
	return auth_domain_find(name);
}

static struct auth_ops svcauthops_gss;

u32 svcauth_gss_flavor(struct auth_domain *dom)
{
	struct gss_domain *gd = container_of(dom, struct gss_domain, h);

	return gd->pseudoflavor;
}

EXPORT_SYMBOL_GPL(svcauth_gss_flavor);

struct auth_domain *
svcauth_gss_register_pseudoflavor(u32 pseudoflavor, char * name)
{
	struct gss_domain	*new;
	struct auth_domain	*test;
	int			stat = -ENOMEM;

	new = kmalloc(sizeof(*new), GFP_KERNEL);
	if (!new)
		goto out;
	kref_init(&new->h.ref);
	new->h.name = kstrdup(name, GFP_KERNEL);
	if (!new->h.name)
		goto out_free_dom;
	new->h.flavour = &svcauthops_gss;
	new->pseudoflavor = pseudoflavor;

	test = auth_domain_lookup(name, &new->h);
	if (test != &new->h) {
		pr_warn("svc: duplicate registration of gss pseudo flavour %s.\n",
			name);
		stat = -EADDRINUSE;
		auth_domain_put(test);
		goto out_free_name;
	}
	return test;

out_free_name:
	kfree(new->h.name);
out_free_dom:
	kfree(new);
out:
	return ERR_PTR(stat);
}
EXPORT_SYMBOL_GPL(svcauth_gss_register_pseudoflavor);

static inline int
read_u32_from_xdr_buf(struct xdr_buf *buf, int base, u32 *obj)
{
	__be32  raw;
	int     status;

	status = read_bytes_from_xdr_buf(buf, base, &raw, sizeof(*obj));
	if (status)
		return status;
	*obj = ntohl(raw);
	return 0;
}

/* It would be nice if this bit of code could be shared with the client.
 * Obstacles:
 *	The client shouldn't malloc(), would have to pass in own memory.
 *	The server uses base of head iovec as read pointer, while the
 *	client uses separate pointer. */
static int
unwrap_integ_data(struct svc_rqst *rqstp, struct xdr_buf *buf, u32 seq, struct gss_ctx *ctx)
{
	u32 integ_len, rseqno, maj_stat;
	int stat = -EINVAL;
	struct xdr_netobj mic;
	struct xdr_buf integ_buf;

	mic.data = NULL;

	/* NFS READ normally uses splice to send data in-place. However
	 * the data in cache can change after the reply's MIC is computed
	 * but before the RPC reply is sent. To prevent the client from
	 * rejecting the server-computed MIC in this somewhat rare case,
	 * do not use splice with the GSS integrity service.
	 */
	clear_bit(RQ_SPLICE_OK, &rqstp->rq_flags);

	/* Did we already verify the signature on the original pass through? */
	if (rqstp->rq_deferred)
		return 0;

	integ_len = svc_getnl(&buf->head[0]);
	if (integ_len & 3)
		goto unwrap_failed;
	if (integ_len > buf->len)
		goto unwrap_failed;
	if (xdr_buf_subsegment(buf, &integ_buf, 0, integ_len))
		goto unwrap_failed;

	/* copy out mic... */
	if (read_u32_from_xdr_buf(buf, integ_len, &mic.len))
		goto unwrap_failed;
	if (mic.len > RPC_MAX_AUTH_SIZE)
		goto unwrap_failed;
	mic.data = kmalloc(mic.len, GFP_KERNEL);
	if (!mic.data)
		goto unwrap_failed;
	if (read_bytes_from_xdr_buf(buf, integ_len + 4, mic.data, mic.len))
		goto unwrap_failed;
	maj_stat = gss_verify_mic(ctx, &integ_buf, &mic);
	if (maj_stat != GSS_S_COMPLETE)
		goto bad_mic;
	rseqno = svc_getnl(&buf->head[0]);
	if (rseqno != seq)
		goto bad_seqno;
	/* trim off the mic and padding at the end before returning */
	xdr_buf_trim(buf, round_up_to_quad(mic.len) + 4);
	stat = 0;
out:
	kfree(mic.data);
	return stat;

unwrap_failed:
	trace_rpcgss_svc_unwrap_failed(rqstp);
	goto out;
bad_seqno:
	trace_rpcgss_svc_seqno_bad(rqstp, seq, rseqno);
	goto out;
bad_mic:
	trace_rpcgss_svc_mic(rqstp, maj_stat);
	goto out;
}

static inline int
total_buf_len(struct xdr_buf *buf)
{
	return buf->head[0].iov_len + buf->page_len + buf->tail[0].iov_len;
}

static void
fix_priv_head(struct xdr_buf *buf, int pad)
{
	if (buf->page_len == 0) {
		/* We need to adjust head and buf->len in tandem in this
		 * case to make svc_defer() work--it finds the original
		 * buffer start using buf->len - buf->head[0].iov_len. */
		buf->head[0].iov_len -= pad;
	}
}

static int
unwrap_priv_data(struct svc_rqst *rqstp, struct xdr_buf *buf, u32 seq, struct gss_ctx *ctx)
{
	u32 priv_len, maj_stat;
	int pad, remaining_len, offset;
<<<<<<< HEAD
=======
	u32 rseqno;
>>>>>>> d1988041

	clear_bit(RQ_SPLICE_OK, &rqstp->rq_flags);

	priv_len = svc_getnl(&buf->head[0]);
	if (rqstp->rq_deferred) {
		/* Already decrypted last time through! The sequence number
		 * check at out_seq is unnecessary but harmless: */
		goto out_seq;
	}
	/* buf->len is the number of bytes from the original start of the
	 * request to the end, where head[0].iov_len is just the bytes
	 * not yet read from the head, so these two values are different: */
	remaining_len = total_buf_len(buf);
	if (priv_len > remaining_len)
		goto unwrap_failed;
	pad = remaining_len - priv_len;
	buf->len -= pad;
	fix_priv_head(buf, pad);

	maj_stat = gss_unwrap(ctx, 0, priv_len, buf);
	pad = priv_len - buf->len;
	/* The upper layers assume the buffer is aligned on 4-byte boundaries.
	 * In the krb5p case, at least, the data ends up offset, so we need to
	 * move it around. */
	/* XXX: This is very inefficient.  It would be better to either do
	 * this while we encrypt, or maybe in the receive code, if we can peak
	 * ahead and work out the service and mechanism there. */
	offset = xdr_pad_size(buf->head[0].iov_len);
	if (offset) {
		buf->buflen = RPCSVC_MAXPAYLOAD;
		xdr_shift_buf(buf, offset);
		fix_priv_head(buf, pad);
	}
	if (maj_stat != GSS_S_COMPLETE)
		goto bad_unwrap;
out_seq:
	rseqno = svc_getnl(&buf->head[0]);
	if (rseqno != seq)
		goto bad_seqno;
	return 0;

unwrap_failed:
	trace_rpcgss_svc_unwrap_failed(rqstp);
	return -EINVAL;
bad_seqno:
	trace_rpcgss_svc_seqno_bad(rqstp, seq, rseqno);
	return -EINVAL;
bad_unwrap:
	trace_rpcgss_svc_unwrap(rqstp, maj_stat);
	return -EINVAL;
}

struct gss_svc_data {
	/* decoded gss client cred: */
	struct rpc_gss_wire_cred	clcred;
	/* save a pointer to the beginning of the encoded verifier,
	 * for use in encryption/checksumming in svcauth_gss_release: */
	__be32				*verf_start;
	struct rsc			*rsci;
};

static int
svcauth_gss_set_client(struct svc_rqst *rqstp)
{
	struct gss_svc_data *svcdata = rqstp->rq_auth_data;
	struct rsc *rsci = svcdata->rsci;
	struct rpc_gss_wire_cred *gc = &svcdata->clcred;
	int stat;

	/*
	 * A gss export can be specified either by:
	 * 	export	*(sec=krb5,rw)
	 * or by
	 * 	export gss/krb5(rw)
	 * The latter is deprecated; but for backwards compatibility reasons
	 * the nfsd code will still fall back on trying it if the former
	 * doesn't work; so we try to make both available to nfsd, below.
	 */
	rqstp->rq_gssclient = find_gss_auth_domain(rsci->mechctx, gc->gc_svc);
	if (rqstp->rq_gssclient == NULL)
		return SVC_DENIED;
	stat = svcauth_unix_set_client(rqstp);
	if (stat == SVC_DROP || stat == SVC_CLOSE)
		return stat;
	return SVC_OK;
}

static inline int
gss_write_init_verf(struct cache_detail *cd, struct svc_rqst *rqstp,
		struct xdr_netobj *out_handle, int *major_status)
{
	struct rsc *rsci;
	int        rc;

	if (*major_status != GSS_S_COMPLETE)
		return gss_write_null_verf(rqstp);
	rsci = gss_svc_searchbyctx(cd, out_handle);
	if (rsci == NULL) {
		*major_status = GSS_S_NO_CONTEXT;
		return gss_write_null_verf(rqstp);
	}
	rc = gss_write_verf(rqstp, rsci->mechctx, GSS_SEQ_WIN);
	cache_put(&rsci->h, cd);
	return rc;
}

static inline int
gss_read_common_verf(struct rpc_gss_wire_cred *gc,
		     struct kvec *argv, __be32 *authp,
		     struct xdr_netobj *in_handle)
{
	/* Read the verifier; should be NULL: */
	*authp = rpc_autherr_badverf;
	if (argv->iov_len < 2 * 4)
		return SVC_DENIED;
	if (svc_getnl(argv) != RPC_AUTH_NULL)
		return SVC_DENIED;
	if (svc_getnl(argv) != 0)
		return SVC_DENIED;
	/* Martial context handle and token for upcall: */
	*authp = rpc_autherr_badcred;
	if (gc->gc_proc == RPC_GSS_PROC_INIT && gc->gc_ctx.len != 0)
		return SVC_DENIED;
	if (dup_netobj(in_handle, &gc->gc_ctx))
		return SVC_CLOSE;
	*authp = rpc_autherr_badverf;

	return 0;
}

static inline int
gss_read_verf(struct rpc_gss_wire_cred *gc,
	      struct kvec *argv, __be32 *authp,
	      struct xdr_netobj *in_handle,
	      struct xdr_netobj *in_token)
{
	struct xdr_netobj tmpobj;
	int res;

	res = gss_read_common_verf(gc, argv, authp, in_handle);
	if (res)
		return res;

	if (svc_safe_getnetobj(argv, &tmpobj)) {
		kfree(in_handle->data);
		return SVC_DENIED;
	}
	if (dup_netobj(in_token, &tmpobj)) {
		kfree(in_handle->data);
		return SVC_CLOSE;
	}

	return 0;
}

static void gss_free_in_token_pages(struct gssp_in_token *in_token)
{
	u32 inlen;
	int i;

	i = 0;
	inlen = in_token->page_len;
	while (inlen) {
		if (in_token->pages[i])
			put_page(in_token->pages[i]);
		inlen -= inlen > PAGE_SIZE ? PAGE_SIZE : inlen;
	}

	kfree(in_token->pages);
	in_token->pages = NULL;
}

static int gss_read_proxy_verf(struct svc_rqst *rqstp,
			       struct rpc_gss_wire_cred *gc, __be32 *authp,
			       struct xdr_netobj *in_handle,
			       struct gssp_in_token *in_token)
{
	struct kvec *argv = &rqstp->rq_arg.head[0];
	unsigned int length, pgto_offs, pgfrom_offs;
	int pages, i, res, pgto, pgfrom;
	size_t inlen, to_offs, from_offs;

	res = gss_read_common_verf(gc, argv, authp, in_handle);
	if (res)
		return res;

	inlen = svc_getnl(argv);
	if (inlen > (argv->iov_len + rqstp->rq_arg.page_len))
		return SVC_DENIED;

	pages = DIV_ROUND_UP(inlen, PAGE_SIZE);
	in_token->pages = kcalloc(pages, sizeof(struct page *), GFP_KERNEL);
	if (!in_token->pages)
		return SVC_DENIED;
	in_token->page_base = 0;
	in_token->page_len = inlen;
	for (i = 0; i < pages; i++) {
		in_token->pages[i] = alloc_page(GFP_KERNEL);
		if (!in_token->pages[i]) {
			gss_free_in_token_pages(in_token);
			return SVC_DENIED;
		}
	}

	length = min_t(unsigned int, inlen, argv->iov_len);
	memcpy(page_address(in_token->pages[0]), argv->iov_base, length);
	inlen -= length;

	to_offs = length;
	from_offs = rqstp->rq_arg.page_base;
	while (inlen) {
		pgto = to_offs >> PAGE_SHIFT;
		pgfrom = from_offs >> PAGE_SHIFT;
		pgto_offs = to_offs & ~PAGE_MASK;
		pgfrom_offs = from_offs & ~PAGE_MASK;

		length = min_t(unsigned int, inlen,
			 min_t(unsigned int, PAGE_SIZE - pgto_offs,
			       PAGE_SIZE - pgfrom_offs));
		memcpy(page_address(in_token->pages[pgto]) + pgto_offs,
		       page_address(rqstp->rq_arg.pages[pgfrom]) + pgfrom_offs,
		       length);

		to_offs += length;
		from_offs += length;
		inlen -= length;
	}
	return 0;
}

static inline int
gss_write_resv(struct kvec *resv, size_t size_limit,
	       struct xdr_netobj *out_handle, struct xdr_netobj *out_token,
	       int major_status, int minor_status)
{
	if (resv->iov_len + 4 > size_limit)
		return -1;
	svc_putnl(resv, RPC_SUCCESS);
	if (svc_safe_putnetobj(resv, out_handle))
		return -1;
	if (resv->iov_len + 3 * 4 > size_limit)
		return -1;
	svc_putnl(resv, major_status);
	svc_putnl(resv, minor_status);
	svc_putnl(resv, GSS_SEQ_WIN);
	if (svc_safe_putnetobj(resv, out_token))
		return -1;
	return 0;
}

/*
 * Having read the cred already and found we're in the context
 * initiation case, read the verifier and initiate (or check the results
 * of) upcalls to userspace for help with context initiation.  If
 * the upcall results are available, write the verifier and result.
 * Otherwise, drop the request pending an answer to the upcall.
 */
static int svcauth_gss_legacy_init(struct svc_rqst *rqstp,
			struct rpc_gss_wire_cred *gc, __be32 *authp)
{
	struct kvec *argv = &rqstp->rq_arg.head[0];
	struct kvec *resv = &rqstp->rq_res.head[0];
	struct rsi *rsip, rsikey;
	int ret;
	struct sunrpc_net *sn = net_generic(SVC_NET(rqstp), sunrpc_net_id);

	memset(&rsikey, 0, sizeof(rsikey));
	ret = gss_read_verf(gc, argv, authp,
			    &rsikey.in_handle, &rsikey.in_token);
	if (ret)
		return ret;

	/* Perform upcall, or find upcall result: */
	rsip = rsi_lookup(sn->rsi_cache, &rsikey);
	rsi_free(&rsikey);
	if (!rsip)
		return SVC_CLOSE;
	if (cache_check(sn->rsi_cache, &rsip->h, &rqstp->rq_chandle) < 0)
		/* No upcall result: */
		return SVC_CLOSE;

	ret = SVC_CLOSE;
	/* Got an answer to the upcall; use it: */
	if (gss_write_init_verf(sn->rsc_cache, rqstp,
				&rsip->out_handle, &rsip->major_status))
		goto out;
	if (gss_write_resv(resv, PAGE_SIZE,
			   &rsip->out_handle, &rsip->out_token,
			   rsip->major_status, rsip->minor_status))
		goto out;

	ret = SVC_COMPLETE;
out:
	cache_put(&rsip->h, sn->rsi_cache);
	return ret;
}

static int gss_proxy_save_rsc(struct cache_detail *cd,
				struct gssp_upcall_data *ud,
				uint64_t *handle)
{
	struct rsc rsci, *rscp = NULL;
	static atomic64_t ctxhctr;
	long long ctxh;
	struct gss_api_mech *gm = NULL;
	time64_t expiry;
	int status = -EINVAL;

	memset(&rsci, 0, sizeof(rsci));
	/* context handle */
	status = -ENOMEM;
	/* the handle needs to be just a unique id,
	 * use a static counter */
	ctxh = atomic64_inc_return(&ctxhctr);

	/* make a copy for the caller */
	*handle = ctxh;

	/* make a copy for the rsc cache */
	if (dup_to_netobj(&rsci.handle, (char *)handle, sizeof(uint64_t)))
		goto out;
	rscp = rsc_lookup(cd, &rsci);
	if (!rscp)
		goto out;

	/* creds */
	if (!ud->found_creds) {
		/* userspace seem buggy, we should always get at least a
		 * mapping to nobody */
		goto out;
	} else {
		struct timespec64 boot;

		/* steal creds */
		rsci.cred = ud->creds;
		memset(&ud->creds, 0, sizeof(struct svc_cred));

		status = -EOPNOTSUPP;
		/* get mech handle from OID */
		gm = gss_mech_get_by_OID(&ud->mech_oid);
		if (!gm)
			goto out;
		rsci.cred.cr_gss_mech = gm;

		status = -EINVAL;
		/* mech-specific data: */
		status = gss_import_sec_context(ud->out_handle.data,
						ud->out_handle.len,
						gm, &rsci.mechctx,
						&expiry, GFP_KERNEL);
		if (status)
			goto out;

		getboottime64(&boot);
		expiry -= boot.tv_sec;
	}

	rsci.h.expiry_time = expiry;
	rscp = rsc_update(cd, &rsci, rscp);
	status = 0;
out:
	rsc_free(&rsci);
	if (rscp)
		cache_put(&rscp->h, cd);
	else
		status = -ENOMEM;
	return status;
}

static int svcauth_gss_proxy_init(struct svc_rqst *rqstp,
			struct rpc_gss_wire_cred *gc, __be32 *authp)
{
	struct kvec *resv = &rqstp->rq_res.head[0];
	struct xdr_netobj cli_handle;
	struct gssp_upcall_data ud;
	uint64_t handle;
	int status;
	int ret;
	struct net *net = SVC_NET(rqstp);
	struct sunrpc_net *sn = net_generic(net, sunrpc_net_id);

	memset(&ud, 0, sizeof(ud));
	ret = gss_read_proxy_verf(rqstp, gc, authp,
				  &ud.in_handle, &ud.in_token);
	if (ret)
		return ret;

	ret = SVC_CLOSE;

	/* Perform synchronous upcall to gss-proxy */
	status = gssp_accept_sec_context_upcall(net, &ud);
	if (status)
		goto out;

	trace_rpcgss_svc_accept_upcall(rqstp, ud.major_status, ud.minor_status);

	switch (ud.major_status) {
	case GSS_S_CONTINUE_NEEDED:
		cli_handle = ud.out_handle;
		break;
	case GSS_S_COMPLETE:
		status = gss_proxy_save_rsc(sn->rsc_cache, &ud, &handle);
		if (status) {
			pr_info("%s: gss_proxy_save_rsc failed (%d)\n",
				__func__, status);
			goto out;
		}
		cli_handle.data = (u8 *)&handle;
		cli_handle.len = sizeof(handle);
		break;
	default:
		goto out;
	}

	/* Got an answer to the upcall; use it: */
	if (gss_write_init_verf(sn->rsc_cache, rqstp,
				&cli_handle, &ud.major_status)) {
		pr_info("%s: gss_write_init_verf failed\n", __func__);
		goto out;
	}
	if (gss_write_resv(resv, PAGE_SIZE,
			   &cli_handle, &ud.out_token,
			   ud.major_status, ud.minor_status)) {
		pr_info("%s: gss_write_resv failed\n", __func__);
		goto out;
	}

	ret = SVC_COMPLETE;
out:
	gss_free_in_token_pages(&ud.in_token);
	gssp_free_upcall_data(&ud);
	return ret;
}

/*
 * Try to set the sn->use_gss_proxy variable to a new value. We only allow
 * it to be changed if it's currently undefined (-1). If it's any other value
 * then return -EBUSY unless the type wouldn't have changed anyway.
 */
static int set_gss_proxy(struct net *net, int type)
{
	struct sunrpc_net *sn = net_generic(net, sunrpc_net_id);
	int ret;

	WARN_ON_ONCE(type != 0 && type != 1);
	ret = cmpxchg(&sn->use_gss_proxy, -1, type);
	if (ret != -1 && ret != type)
		return -EBUSY;
	return 0;
}

static bool use_gss_proxy(struct net *net)
{
	struct sunrpc_net *sn = net_generic(net, sunrpc_net_id);

	/* If use_gss_proxy is still undefined, then try to disable it */
	if (sn->use_gss_proxy == -1)
		set_gss_proxy(net, 0);
	return sn->use_gss_proxy;
}

#ifdef CONFIG_PROC_FS

static ssize_t write_gssp(struct file *file, const char __user *buf,
			 size_t count, loff_t *ppos)
{
	struct net *net = PDE_DATA(file_inode(file));
	char tbuf[20];
	unsigned long i;
	int res;

	if (*ppos || count > sizeof(tbuf)-1)
		return -EINVAL;
	if (copy_from_user(tbuf, buf, count))
		return -EFAULT;

	tbuf[count] = 0;
	res = kstrtoul(tbuf, 0, &i);
	if (res)
		return res;
	if (i != 1)
		return -EINVAL;
	res = set_gssp_clnt(net);
	if (res)
		return res;
	res = set_gss_proxy(net, 1);
	if (res)
		return res;
	return count;
}

static ssize_t read_gssp(struct file *file, char __user *buf,
			 size_t count, loff_t *ppos)
{
	struct net *net = PDE_DATA(file_inode(file));
	struct sunrpc_net *sn = net_generic(net, sunrpc_net_id);
	unsigned long p = *ppos;
	char tbuf[10];
	size_t len;

	snprintf(tbuf, sizeof(tbuf), "%d\n", sn->use_gss_proxy);
	len = strlen(tbuf);
	if (p >= len)
		return 0;
	len -= p;
	if (len > count)
		len = count;
	if (copy_to_user(buf, (void *)(tbuf+p), len))
		return -EFAULT;
	*ppos += len;
	return len;
}

static const struct proc_ops use_gss_proxy_proc_ops = {
	.proc_open	= nonseekable_open,
	.proc_write	= write_gssp,
	.proc_read	= read_gssp,
};

static int create_use_gss_proxy_proc_entry(struct net *net)
{
	struct sunrpc_net *sn = net_generic(net, sunrpc_net_id);
	struct proc_dir_entry **p = &sn->use_gssp_proc;

	sn->use_gss_proxy = -1;
	*p = proc_create_data("use-gss-proxy", S_IFREG | 0600,
			      sn->proc_net_rpc,
			      &use_gss_proxy_proc_ops, net);
	if (!*p)
		return -ENOMEM;
	init_gssp_clnt(sn);
	return 0;
}

static void destroy_use_gss_proxy_proc_entry(struct net *net)
{
	struct sunrpc_net *sn = net_generic(net, sunrpc_net_id);

	if (sn->use_gssp_proc) {
		remove_proc_entry("use-gss-proxy", sn->proc_net_rpc);
		clear_gssp_clnt(sn);
	}
}
#else /* CONFIG_PROC_FS */

static int create_use_gss_proxy_proc_entry(struct net *net)
{
	return 0;
}

static void destroy_use_gss_proxy_proc_entry(struct net *net) {}

#endif /* CONFIG_PROC_FS */

/*
 * Accept an rpcsec packet.
 * If context establishment, punt to user space
 * If data exchange, verify/decrypt
 * If context destruction, handle here
 * In the context establishment and destruction case we encode
 * response here and return SVC_COMPLETE.
 */
static int
svcauth_gss_accept(struct svc_rqst *rqstp, __be32 *authp)
{
	struct kvec	*argv = &rqstp->rq_arg.head[0];
	struct kvec	*resv = &rqstp->rq_res.head[0];
	u32		crlen;
	struct gss_svc_data *svcdata = rqstp->rq_auth_data;
	struct rpc_gss_wire_cred *gc;
	struct rsc	*rsci = NULL;
	__be32		*rpcstart;
	__be32		*reject_stat = resv->iov_base + resv->iov_len;
	int		ret;
	struct sunrpc_net *sn = net_generic(SVC_NET(rqstp), sunrpc_net_id);

	*authp = rpc_autherr_badcred;
	if (!svcdata)
		svcdata = kmalloc(sizeof(*svcdata), GFP_KERNEL);
	if (!svcdata)
		goto auth_err;
	rqstp->rq_auth_data = svcdata;
	svcdata->verf_start = NULL;
	svcdata->rsci = NULL;
	gc = &svcdata->clcred;

	/* start of rpc packet is 7 u32's back from here:
	 * xid direction rpcversion prog vers proc flavour
	 */
	rpcstart = argv->iov_base;
	rpcstart -= 7;

	/* credential is:
	 *   version(==1), proc(0,1,2,3), seq, service (1,2,3), handle
	 * at least 5 u32s, and is preceded by length, so that makes 6.
	 */

	if (argv->iov_len < 5 * 4)
		goto auth_err;
	crlen = svc_getnl(argv);
	if (svc_getnl(argv) != RPC_GSS_VERSION)
		goto auth_err;
	gc->gc_proc = svc_getnl(argv);
	gc->gc_seq = svc_getnl(argv);
	gc->gc_svc = svc_getnl(argv);
	if (svc_safe_getnetobj(argv, &gc->gc_ctx))
		goto auth_err;
	if (crlen != round_up_to_quad(gc->gc_ctx.len) + 5 * 4)
		goto auth_err;

	if ((gc->gc_proc != RPC_GSS_PROC_DATA) && (rqstp->rq_proc != 0))
		goto auth_err;

	*authp = rpc_autherr_badverf;
	switch (gc->gc_proc) {
	case RPC_GSS_PROC_INIT:
	case RPC_GSS_PROC_CONTINUE_INIT:
		if (use_gss_proxy(SVC_NET(rqstp)))
			return svcauth_gss_proxy_init(rqstp, gc, authp);
		else
			return svcauth_gss_legacy_init(rqstp, gc, authp);
	case RPC_GSS_PROC_DATA:
	case RPC_GSS_PROC_DESTROY:
		/* Look up the context, and check the verifier: */
		*authp = rpcsec_gsserr_credproblem;
		rsci = gss_svc_searchbyctx(sn->rsc_cache, &gc->gc_ctx);
		if (!rsci)
			goto auth_err;
		switch (gss_verify_header(rqstp, rsci, rpcstart, gc, authp)) {
		case SVC_OK:
			break;
		case SVC_DENIED:
			goto auth_err;
		case SVC_DROP:
			goto drop;
		}
		break;
	default:
		*authp = rpc_autherr_rejectedcred;
		goto auth_err;
	}

	/* now act upon the command: */
	switch (gc->gc_proc) {
	case RPC_GSS_PROC_DESTROY:
		if (gss_write_verf(rqstp, rsci->mechctx, gc->gc_seq))
			goto auth_err;
		/* Delete the entry from the cache_list and call cache_put */
		sunrpc_cache_unhash(sn->rsc_cache, &rsci->h);
		if (resv->iov_len + 4 > PAGE_SIZE)
			goto drop;
		svc_putnl(resv, RPC_SUCCESS);
		goto complete;
	case RPC_GSS_PROC_DATA:
		*authp = rpcsec_gsserr_ctxproblem;
		svcdata->verf_start = resv->iov_base + resv->iov_len;
		if (gss_write_verf(rqstp, rsci->mechctx, gc->gc_seq))
			goto auth_err;
		rqstp->rq_cred = rsci->cred;
		get_group_info(rsci->cred.cr_group_info);
		*authp = rpc_autherr_badcred;
		switch (gc->gc_svc) {
		case RPC_GSS_SVC_NONE:
			break;
		case RPC_GSS_SVC_INTEGRITY:
			/* placeholders for length and seq. number: */
			svc_putnl(resv, 0);
			svc_putnl(resv, 0);
			if (unwrap_integ_data(rqstp, &rqstp->rq_arg,
					gc->gc_seq, rsci->mechctx))
				goto garbage_args;
			rqstp->rq_auth_slack = RPC_MAX_AUTH_SIZE;
			break;
		case RPC_GSS_SVC_PRIVACY:
			/* placeholders for length and seq. number: */
			svc_putnl(resv, 0);
			svc_putnl(resv, 0);
			if (unwrap_priv_data(rqstp, &rqstp->rq_arg,
					gc->gc_seq, rsci->mechctx))
				goto garbage_args;
			rqstp->rq_auth_slack = RPC_MAX_AUTH_SIZE * 2;
			break;
		default:
			goto auth_err;
		}
		svcdata->rsci = rsci;
		cache_get(&rsci->h);
		rqstp->rq_cred.cr_flavor = gss_svc_to_pseudoflavor(
					rsci->mechctx->mech_type,
					GSS_C_QOP_DEFAULT,
					gc->gc_svc);
		ret = SVC_OK;
		trace_rpcgss_svc_authenticate(rqstp, gc);
		goto out;
	}
garbage_args:
	ret = SVC_GARBAGE;
	goto out;
auth_err:
	/* Restore write pointer to its original value: */
	xdr_ressize_check(rqstp, reject_stat);
	ret = SVC_DENIED;
	goto out;
complete:
	ret = SVC_COMPLETE;
	goto out;
drop:
	ret = SVC_CLOSE;
out:
	if (rsci)
		cache_put(&rsci->h, sn->rsc_cache);
	return ret;
}

static __be32 *
svcauth_gss_prepare_to_wrap(struct xdr_buf *resbuf, struct gss_svc_data *gsd)
{
	__be32 *p;
	u32 verf_len;

	p = gsd->verf_start;
	gsd->verf_start = NULL;

	/* If the reply stat is nonzero, don't wrap: */
	if (*(p-1) != rpc_success)
		return NULL;
	/* Skip the verifier: */
	p += 1;
	verf_len = ntohl(*p++);
	p += XDR_QUADLEN(verf_len);
	/* move accept_stat to right place: */
	memcpy(p, p + 2, 4);
	/* Also don't wrap if the accept stat is nonzero: */
	if (*p != rpc_success) {
		resbuf->head[0].iov_len -= 2 * 4;
		return NULL;
	}
	p++;
	return p;
}

static inline int
svcauth_gss_wrap_resp_integ(struct svc_rqst *rqstp)
{
	struct gss_svc_data *gsd = (struct gss_svc_data *)rqstp->rq_auth_data;
	struct rpc_gss_wire_cred *gc = &gsd->clcred;
	struct xdr_buf *resbuf = &rqstp->rq_res;
	struct xdr_buf integ_buf;
	struct xdr_netobj mic;
	struct kvec *resv;
	__be32 *p;
	int integ_offset, integ_len;
	int stat = -EINVAL;

	p = svcauth_gss_prepare_to_wrap(resbuf, gsd);
	if (p == NULL)
		goto out;
	integ_offset = (u8 *)(p + 1) - (u8 *)resbuf->head[0].iov_base;
	integ_len = resbuf->len - integ_offset;
	if (integ_len & 3)
		goto out;
	*p++ = htonl(integ_len);
	*p++ = htonl(gc->gc_seq);
	if (xdr_buf_subsegment(resbuf, &integ_buf, integ_offset, integ_len)) {
		WARN_ON_ONCE(1);
		goto out_err;
	}
	if (resbuf->tail[0].iov_base == NULL) {
		if (resbuf->head[0].iov_len + RPC_MAX_AUTH_SIZE > PAGE_SIZE)
			goto out_err;
		resbuf->tail[0].iov_base = resbuf->head[0].iov_base
						+ resbuf->head[0].iov_len;
		resbuf->tail[0].iov_len = 0;
	}
	resv = &resbuf->tail[0];
	mic.data = (u8 *)resv->iov_base + resv->iov_len + 4;
	if (gss_get_mic(gsd->rsci->mechctx, &integ_buf, &mic))
		goto out_err;
	svc_putnl(resv, mic.len);
	memset(mic.data + mic.len, 0,
			round_up_to_quad(mic.len) - mic.len);
	resv->iov_len += XDR_QUADLEN(mic.len) << 2;
	/* not strictly required: */
	resbuf->len += XDR_QUADLEN(mic.len) << 2;
	if (resv->iov_len > PAGE_SIZE)
		goto out_err;
out:
	stat = 0;
out_err:
	return stat;
}

static inline int
svcauth_gss_wrap_resp_priv(struct svc_rqst *rqstp)
{
	struct gss_svc_data *gsd = (struct gss_svc_data *)rqstp->rq_auth_data;
	struct rpc_gss_wire_cred *gc = &gsd->clcred;
	struct xdr_buf *resbuf = &rqstp->rq_res;
	struct page **inpages = NULL;
	__be32 *p, *len;
	int offset;
	int pad;

	p = svcauth_gss_prepare_to_wrap(resbuf, gsd);
	if (p == NULL)
		return 0;
	len = p++;
	offset = (u8 *)p - (u8 *)resbuf->head[0].iov_base;
	*p++ = htonl(gc->gc_seq);
	inpages = resbuf->pages;
	/* XXX: Would be better to write some xdr helper functions for
	 * nfs{2,3,4}xdr.c that place the data right, instead of copying: */

	/*
	 * If there is currently tail data, make sure there is
	 * room for the head, tail, and 2 * RPC_MAX_AUTH_SIZE in
	 * the page, and move the current tail data such that
	 * there is RPC_MAX_AUTH_SIZE slack space available in
	 * both the head and tail.
	 */
	if (resbuf->tail[0].iov_base) {
		if (resbuf->tail[0].iov_base >=
			resbuf->head[0].iov_base + PAGE_SIZE)
			return -EINVAL;
		if (resbuf->tail[0].iov_base < resbuf->head[0].iov_base)
			return -EINVAL;
		if (resbuf->tail[0].iov_len + resbuf->head[0].iov_len
				+ 2 * RPC_MAX_AUTH_SIZE > PAGE_SIZE)
			return -ENOMEM;
		memmove(resbuf->tail[0].iov_base + RPC_MAX_AUTH_SIZE,
			resbuf->tail[0].iov_base,
			resbuf->tail[0].iov_len);
		resbuf->tail[0].iov_base += RPC_MAX_AUTH_SIZE;
	}
	/*
	 * If there is no current tail data, make sure there is
	 * room for the head data, and 2 * RPC_MAX_AUTH_SIZE in the
	 * allotted page, and set up tail information such that there
	 * is RPC_MAX_AUTH_SIZE slack space available in both the
	 * head and tail.
	 */
	if (resbuf->tail[0].iov_base == NULL) {
		if (resbuf->head[0].iov_len + 2*RPC_MAX_AUTH_SIZE > PAGE_SIZE)
			return -ENOMEM;
		resbuf->tail[0].iov_base = resbuf->head[0].iov_base
			+ resbuf->head[0].iov_len + RPC_MAX_AUTH_SIZE;
		resbuf->tail[0].iov_len = 0;
	}
	if (gss_wrap(gsd->rsci->mechctx, offset, resbuf, inpages))
		return -ENOMEM;
	*len = htonl(resbuf->len - offset);
	pad = 3 - ((resbuf->len - offset - 1)&3);
	p = (__be32 *)(resbuf->tail[0].iov_base + resbuf->tail[0].iov_len);
	memset(p, 0, pad);
	resbuf->tail[0].iov_len += pad;
	resbuf->len += pad;
	return 0;
}

static int
svcauth_gss_release(struct svc_rqst *rqstp)
{
	struct gss_svc_data *gsd = (struct gss_svc_data *)rqstp->rq_auth_data;
	struct rpc_gss_wire_cred *gc = &gsd->clcred;
	struct xdr_buf *resbuf = &rqstp->rq_res;
	int stat = -EINVAL;
	struct sunrpc_net *sn = net_generic(SVC_NET(rqstp), sunrpc_net_id);

	if (gc->gc_proc != RPC_GSS_PROC_DATA)
		goto out;
	/* Release can be called twice, but we only wrap once. */
	if (gsd->verf_start == NULL)
		goto out;
	/* normally not set till svc_send, but we need it here: */
	/* XXX: what for?  Do we mess it up the moment we call svc_putu32
	 * or whatever? */
	resbuf->len = total_buf_len(resbuf);
	switch (gc->gc_svc) {
	case RPC_GSS_SVC_NONE:
		break;
	case RPC_GSS_SVC_INTEGRITY:
		stat = svcauth_gss_wrap_resp_integ(rqstp);
		if (stat)
			goto out_err;
		break;
	case RPC_GSS_SVC_PRIVACY:
		stat = svcauth_gss_wrap_resp_priv(rqstp);
		if (stat)
			goto out_err;
		break;
	/*
	 * For any other gc_svc value, svcauth_gss_accept() already set
	 * the auth_error appropriately; just fall through:
	 */
	}

out:
	stat = 0;
out_err:
	if (rqstp->rq_client)
		auth_domain_put(rqstp->rq_client);
	rqstp->rq_client = NULL;
	if (rqstp->rq_gssclient)
		auth_domain_put(rqstp->rq_gssclient);
	rqstp->rq_gssclient = NULL;
	if (rqstp->rq_cred.cr_group_info)
		put_group_info(rqstp->rq_cred.cr_group_info);
	rqstp->rq_cred.cr_group_info = NULL;
	if (gsd->rsci)
		cache_put(&gsd->rsci->h, sn->rsc_cache);
	gsd->rsci = NULL;

	return stat;
}

static void
svcauth_gss_domain_release_rcu(struct rcu_head *head)
{
	struct auth_domain *dom = container_of(head, struct auth_domain, rcu_head);
	struct gss_domain *gd = container_of(dom, struct gss_domain, h);

	kfree(dom->name);
	kfree(gd);
}

static void
svcauth_gss_domain_release(struct auth_domain *dom)
{
	call_rcu(&dom->rcu_head, svcauth_gss_domain_release_rcu);
}

static struct auth_ops svcauthops_gss = {
	.name		= "rpcsec_gss",
	.owner		= THIS_MODULE,
	.flavour	= RPC_AUTH_GSS,
	.accept		= svcauth_gss_accept,
	.release	= svcauth_gss_release,
	.domain_release = svcauth_gss_domain_release,
	.set_client	= svcauth_gss_set_client,
};

static int rsi_cache_create_net(struct net *net)
{
	struct sunrpc_net *sn = net_generic(net, sunrpc_net_id);
	struct cache_detail *cd;
	int err;

	cd = cache_create_net(&rsi_cache_template, net);
	if (IS_ERR(cd))
		return PTR_ERR(cd);
	err = cache_register_net(cd, net);
	if (err) {
		cache_destroy_net(cd, net);
		return err;
	}
	sn->rsi_cache = cd;
	return 0;
}

static void rsi_cache_destroy_net(struct net *net)
{
	struct sunrpc_net *sn = net_generic(net, sunrpc_net_id);
	struct cache_detail *cd = sn->rsi_cache;

	sn->rsi_cache = NULL;
	cache_purge(cd);
	cache_unregister_net(cd, net);
	cache_destroy_net(cd, net);
}

static int rsc_cache_create_net(struct net *net)
{
	struct sunrpc_net *sn = net_generic(net, sunrpc_net_id);
	struct cache_detail *cd;
	int err;

	cd = cache_create_net(&rsc_cache_template, net);
	if (IS_ERR(cd))
		return PTR_ERR(cd);
	err = cache_register_net(cd, net);
	if (err) {
		cache_destroy_net(cd, net);
		return err;
	}
	sn->rsc_cache = cd;
	return 0;
}

static void rsc_cache_destroy_net(struct net *net)
{
	struct sunrpc_net *sn = net_generic(net, sunrpc_net_id);
	struct cache_detail *cd = sn->rsc_cache;

	sn->rsc_cache = NULL;
	cache_purge(cd);
	cache_unregister_net(cd, net);
	cache_destroy_net(cd, net);
}

int
gss_svc_init_net(struct net *net)
{
	int rv;

	rv = rsc_cache_create_net(net);
	if (rv)
		return rv;
	rv = rsi_cache_create_net(net);
	if (rv)
		goto out1;
	rv = create_use_gss_proxy_proc_entry(net);
	if (rv)
		goto out2;
	return 0;
out2:
	destroy_use_gss_proxy_proc_entry(net);
out1:
	rsc_cache_destroy_net(net);
	return rv;
}

void
gss_svc_shutdown_net(struct net *net)
{
	destroy_use_gss_proxy_proc_entry(net);
	rsi_cache_destroy_net(net);
	rsc_cache_destroy_net(net);
}

int
gss_svc_init(void)
{
	return svc_auth_register(RPC_AUTH_GSS, &svcauthops_gss);
}

void
gss_svc_shutdown(void)
{
	svc_auth_unregister(RPC_AUTH_GSS);
}<|MERGE_RESOLUTION|>--- conflicted
+++ resolved
@@ -968,10 +968,7 @@
 {
 	u32 priv_len, maj_stat;
 	int pad, remaining_len, offset;
-<<<<<<< HEAD
-=======
 	u32 rseqno;
->>>>>>> d1988041
 
 	clear_bit(RQ_SPLICE_OK, &rqstp->rq_flags);
 
@@ -1374,11 +1371,8 @@
 		break;
 	case GSS_S_COMPLETE:
 		status = gss_proxy_save_rsc(sn->rsc_cache, &ud, &handle);
-		if (status) {
-			pr_info("%s: gss_proxy_save_rsc failed (%d)\n",
-				__func__, status);
+		if (status)
 			goto out;
-		}
 		cli_handle.data = (u8 *)&handle;
 		cli_handle.len = sizeof(handle);
 		break;
@@ -1388,16 +1382,12 @@
 
 	/* Got an answer to the upcall; use it: */
 	if (gss_write_init_verf(sn->rsc_cache, rqstp,
-				&cli_handle, &ud.major_status)) {
-		pr_info("%s: gss_write_init_verf failed\n", __func__);
-		goto out;
-	}
+				&cli_handle, &ud.major_status))
+		goto out;
 	if (gss_write_resv(resv, PAGE_SIZE,
 			   &cli_handle, &ud.out_token,
-			   ud.major_status, ud.minor_status)) {
-		pr_info("%s: gss_write_resv failed\n", __func__);
-		goto out;
-	}
+			   ud.major_status, ud.minor_status))
+		goto out;
 
 	ret = SVC_COMPLETE;
 out:
