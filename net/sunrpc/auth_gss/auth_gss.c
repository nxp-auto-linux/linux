// SPDX-License-Identifier: BSD-3-Clause
/*
 * linux/net/sunrpc/auth_gss/auth_gss.c
 *
 * RPCSEC_GSS client authentication.
 *
 *  Copyright (c) 2000 The Regents of the University of Michigan.
 *  All rights reserved.
 *
 *  Dug Song       <dugsong@monkey.org>
 *  Andy Adamson   <andros@umich.edu>
 */

#include <linux/module.h>
#include <linux/init.h>
#include <linux/types.h>
#include <linux/slab.h>
#include <linux/sched.h>
#include <linux/pagemap.h>
#include <linux/sunrpc/clnt.h>
#include <linux/sunrpc/auth.h>
#include <linux/sunrpc/auth_gss.h>
#include <linux/sunrpc/gss_krb5.h>
#include <linux/sunrpc/svcauth_gss.h>
#include <linux/sunrpc/gss_err.h>
#include <linux/workqueue.h>
#include <linux/sunrpc/rpc_pipe_fs.h>
#include <linux/sunrpc/gss_api.h>
#include <linux/uaccess.h>
#include <linux/hashtable.h>

#include "../netns.h"

#include <trace/events/rpcgss.h>

static const struct rpc_authops authgss_ops;

static const struct rpc_credops gss_credops;
static const struct rpc_credops gss_nullops;

#define GSS_RETRY_EXPIRED 5
static unsigned int gss_expired_cred_retry_delay = GSS_RETRY_EXPIRED;

#define GSS_KEY_EXPIRE_TIMEO 240
static unsigned int gss_key_expire_timeo = GSS_KEY_EXPIRE_TIMEO;

#if IS_ENABLED(CONFIG_SUNRPC_DEBUG)
# define RPCDBG_FACILITY	RPCDBG_AUTH
#endif

#define GSS_CRED_SLACK		(RPC_MAX_AUTH_SIZE * 2)
/* length of a krb5 verifier (48), plus data added before arguments when
 * using integrity (two 4-byte integers): */
#define GSS_VERF_SLACK		100

static DEFINE_HASHTABLE(gss_auth_hash_table, 4);
static DEFINE_SPINLOCK(gss_auth_hash_lock);

struct gss_pipe {
	struct rpc_pipe_dir_object pdo;
	struct rpc_pipe *pipe;
	struct rpc_clnt *clnt;
	const char *name;
	struct kref kref;
};

struct gss_auth {
	struct kref kref;
	struct hlist_node hash;
	struct rpc_auth rpc_auth;
	struct gss_api_mech *mech;
	enum rpc_gss_svc service;
	struct rpc_clnt *client;
	struct net *net;
	/*
	 * There are two upcall pipes; dentry[1], named "gssd", is used
	 * for the new text-based upcall; dentry[0] is named after the
	 * mechanism (for example, "krb5") and exists for
	 * backwards-compatibility with older gssd's.
	 */
	struct gss_pipe *gss_pipe[2];
	const char *target_name;
};

/* pipe_version >= 0 if and only if someone has a pipe open. */
static DEFINE_SPINLOCK(pipe_version_lock);
static struct rpc_wait_queue pipe_version_rpc_waitqueue;
static DECLARE_WAIT_QUEUE_HEAD(pipe_version_waitqueue);
static void gss_put_auth(struct gss_auth *gss_auth);

static void gss_free_ctx(struct gss_cl_ctx *);
static const struct rpc_pipe_ops gss_upcall_ops_v0;
static const struct rpc_pipe_ops gss_upcall_ops_v1;

static inline struct gss_cl_ctx *
gss_get_ctx(struct gss_cl_ctx *ctx)
{
	refcount_inc(&ctx->count);
	return ctx;
}

static inline void
gss_put_ctx(struct gss_cl_ctx *ctx)
{
	if (refcount_dec_and_test(&ctx->count))
		gss_free_ctx(ctx);
}

/* gss_cred_set_ctx:
 * called by gss_upcall_callback and gss_create_upcall in order
 * to set the gss context. The actual exchange of an old context
 * and a new one is protected by the pipe->lock.
 */
static void
gss_cred_set_ctx(struct rpc_cred *cred, struct gss_cl_ctx *ctx)
{
	struct gss_cred *gss_cred = container_of(cred, struct gss_cred, gc_base);

	if (!test_bit(RPCAUTH_CRED_NEW, &cred->cr_flags))
		return;
	gss_get_ctx(ctx);
	rcu_assign_pointer(gss_cred->gc_ctx, ctx);
	set_bit(RPCAUTH_CRED_UPTODATE, &cred->cr_flags);
	smp_mb__before_atomic();
	clear_bit(RPCAUTH_CRED_NEW, &cred->cr_flags);
}

static const void *
simple_get_bytes(const void *p, const void *end, void *res, size_t len)
{
	const void *q = (const void *)((const char *)p + len);
	if (unlikely(q > end || q < p))
		return ERR_PTR(-EFAULT);
	memcpy(res, p, len);
	return q;
}

static inline const void *
simple_get_netobj(const void *p, const void *end, struct xdr_netobj *dest)
{
	const void *q;
	unsigned int len;

	p = simple_get_bytes(p, end, &len, sizeof(len));
	if (IS_ERR(p))
		return p;
	q = (const void *)((const char *)p + len);
	if (unlikely(q > end || q < p))
		return ERR_PTR(-EFAULT);
	dest->data = kmemdup(p, len, GFP_NOFS);
	if (unlikely(dest->data == NULL))
		return ERR_PTR(-ENOMEM);
	dest->len = len;
	return q;
}

static struct gss_cl_ctx *
gss_cred_get_ctx(struct rpc_cred *cred)
{
	struct gss_cred *gss_cred = container_of(cred, struct gss_cred, gc_base);
	struct gss_cl_ctx *ctx = NULL;

	rcu_read_lock();
	ctx = rcu_dereference(gss_cred->gc_ctx);
	if (ctx)
		gss_get_ctx(ctx);
	rcu_read_unlock();
	return ctx;
}

static struct gss_cl_ctx *
gss_alloc_context(void)
{
	struct gss_cl_ctx *ctx;

	ctx = kzalloc(sizeof(*ctx), GFP_NOFS);
	if (ctx != NULL) {
		ctx->gc_proc = RPC_GSS_PROC_DATA;
		ctx->gc_seq = 1;	/* NetApp 6.4R1 doesn't accept seq. no. 0 */
		spin_lock_init(&ctx->gc_seq_lock);
		refcount_set(&ctx->count,1);
	}
	return ctx;
}

#define GSSD_MIN_TIMEOUT (60 * 60)
static const void *
gss_fill_context(const void *p, const void *end, struct gss_cl_ctx *ctx, struct gss_api_mech *gm)
{
	const void *q;
	unsigned int seclen;
	unsigned int timeout;
	unsigned long now = jiffies;
	u32 window_size;
	int ret;

	/* First unsigned int gives the remaining lifetime in seconds of the
	 * credential - e.g. the remaining TGT lifetime for Kerberos or
	 * the -t value passed to GSSD.
	 */
	p = simple_get_bytes(p, end, &timeout, sizeof(timeout));
	if (IS_ERR(p))
		goto err;
	if (timeout == 0)
		timeout = GSSD_MIN_TIMEOUT;
	ctx->gc_expiry = now + ((unsigned long)timeout * HZ);
	/* Sequence number window. Determines the maximum number of
	 * simultaneous requests
	 */
	p = simple_get_bytes(p, end, &window_size, sizeof(window_size));
	if (IS_ERR(p))
		goto err;
	ctx->gc_win = window_size;
	/* gssd signals an error by passing ctx->gc_win = 0: */
	if (ctx->gc_win == 0) {
		/*
		 * in which case, p points to an error code. Anything other
		 * than -EKEYEXPIRED gets converted to -EACCES.
		 */
		p = simple_get_bytes(p, end, &ret, sizeof(ret));
		if (!IS_ERR(p))
			p = (ret == -EKEYEXPIRED) ? ERR_PTR(-EKEYEXPIRED) :
						    ERR_PTR(-EACCES);
		goto err;
	}
	/* copy the opaque wire context */
	p = simple_get_netobj(p, end, &ctx->gc_wire_ctx);
	if (IS_ERR(p))
		goto err;
	/* import the opaque security context */
	p  = simple_get_bytes(p, end, &seclen, sizeof(seclen));
	if (IS_ERR(p))
		goto err;
	q = (const void *)((const char *)p + seclen);
	if (unlikely(q > end || q < p)) {
		p = ERR_PTR(-EFAULT);
		goto err;
	}
	ret = gss_import_sec_context(p, seclen, gm, &ctx->gc_gss_ctx, NULL, GFP_NOFS);
	if (ret < 0) {
		trace_rpcgss_import_ctx(ret);
		p = ERR_PTR(ret);
		goto err;
	}

	/* is there any trailing data? */
	if (q == end) {
		p = q;
		goto done;
	}

	/* pull in acceptor name (if there is one) */
	p = simple_get_netobj(q, end, &ctx->gc_acceptor);
	if (IS_ERR(p))
		goto err;
done:
	trace_rpcgss_context(window_size, ctx->gc_expiry, now, timeout,
			     ctx->gc_acceptor.len, ctx->gc_acceptor.data);
err:
	return p;
}

/* XXX: Need some documentation about why UPCALL_BUF_LEN is so small.
 *	Is user space expecting no more than UPCALL_BUF_LEN bytes?
 *	Note that there are now _two_ NI_MAXHOST sized data items
 *	being passed in this string.
 */
#define UPCALL_BUF_LEN	256

struct gss_upcall_msg {
	refcount_t count;
	kuid_t	uid;
	const char *service_name;
	struct rpc_pipe_msg msg;
	struct list_head list;
	struct gss_auth *auth;
	struct rpc_pipe *pipe;
	struct rpc_wait_queue rpc_waitqueue;
	wait_queue_head_t waitqueue;
	struct gss_cl_ctx *ctx;
	char databuf[UPCALL_BUF_LEN];
};

static int get_pipe_version(struct net *net)
{
	struct sunrpc_net *sn = net_generic(net, sunrpc_net_id);
	int ret;

	spin_lock(&pipe_version_lock);
	if (sn->pipe_version >= 0) {
		atomic_inc(&sn->pipe_users);
		ret = sn->pipe_version;
	} else
		ret = -EAGAIN;
	spin_unlock(&pipe_version_lock);
	return ret;
}

static void put_pipe_version(struct net *net)
{
	struct sunrpc_net *sn = net_generic(net, sunrpc_net_id);

	if (atomic_dec_and_lock(&sn->pipe_users, &pipe_version_lock)) {
		sn->pipe_version = -1;
		spin_unlock(&pipe_version_lock);
	}
}

static void
gss_release_msg(struct gss_upcall_msg *gss_msg)
{
	struct net *net = gss_msg->auth->net;
	if (!refcount_dec_and_test(&gss_msg->count))
		return;
	put_pipe_version(net);
	BUG_ON(!list_empty(&gss_msg->list));
	if (gss_msg->ctx != NULL)
		gss_put_ctx(gss_msg->ctx);
	rpc_destroy_wait_queue(&gss_msg->rpc_waitqueue);
	gss_put_auth(gss_msg->auth);
	kfree_const(gss_msg->service_name);
	kfree(gss_msg);
}

static struct gss_upcall_msg *
__gss_find_upcall(struct rpc_pipe *pipe, kuid_t uid, const struct gss_auth *auth)
{
	struct gss_upcall_msg *pos;
	list_for_each_entry(pos, &pipe->in_downcall, list) {
		if (!uid_eq(pos->uid, uid))
			continue;
		if (auth && pos->auth->service != auth->service)
			continue;
		refcount_inc(&pos->count);
		return pos;
	}
	return NULL;
}

/* Try to add an upcall to the pipefs queue.
 * If an upcall owned by our uid already exists, then we return a reference
 * to that upcall instead of adding the new upcall.
 */
static inline struct gss_upcall_msg *
gss_add_msg(struct gss_upcall_msg *gss_msg)
{
	struct rpc_pipe *pipe = gss_msg->pipe;
	struct gss_upcall_msg *old;

	spin_lock(&pipe->lock);
	old = __gss_find_upcall(pipe, gss_msg->uid, gss_msg->auth);
	if (old == NULL) {
		refcount_inc(&gss_msg->count);
		list_add(&gss_msg->list, &pipe->in_downcall);
	} else
		gss_msg = old;
	spin_unlock(&pipe->lock);
	return gss_msg;
}

static void
__gss_unhash_msg(struct gss_upcall_msg *gss_msg)
{
	list_del_init(&gss_msg->list);
	rpc_wake_up_status(&gss_msg->rpc_waitqueue, gss_msg->msg.errno);
	wake_up_all(&gss_msg->waitqueue);
	refcount_dec(&gss_msg->count);
}

static void
gss_unhash_msg(struct gss_upcall_msg *gss_msg)
{
	struct rpc_pipe *pipe = gss_msg->pipe;

	if (list_empty(&gss_msg->list))
		return;
	spin_lock(&pipe->lock);
	if (!list_empty(&gss_msg->list))
		__gss_unhash_msg(gss_msg);
	spin_unlock(&pipe->lock);
}

static void
gss_handle_downcall_result(struct gss_cred *gss_cred, struct gss_upcall_msg *gss_msg)
{
	switch (gss_msg->msg.errno) {
	case 0:
		if (gss_msg->ctx == NULL)
			break;
		clear_bit(RPCAUTH_CRED_NEGATIVE, &gss_cred->gc_base.cr_flags);
		gss_cred_set_ctx(&gss_cred->gc_base, gss_msg->ctx);
		break;
	case -EKEYEXPIRED:
		set_bit(RPCAUTH_CRED_NEGATIVE, &gss_cred->gc_base.cr_flags);
	}
	gss_cred->gc_upcall_timestamp = jiffies;
	gss_cred->gc_upcall = NULL;
	rpc_wake_up_status(&gss_msg->rpc_waitqueue, gss_msg->msg.errno);
}

static void
gss_upcall_callback(struct rpc_task *task)
{
	struct gss_cred *gss_cred = container_of(task->tk_rqstp->rq_cred,
			struct gss_cred, gc_base);
	struct gss_upcall_msg *gss_msg = gss_cred->gc_upcall;
	struct rpc_pipe *pipe = gss_msg->pipe;

	spin_lock(&pipe->lock);
	gss_handle_downcall_result(gss_cred, gss_msg);
	spin_unlock(&pipe->lock);
	task->tk_status = gss_msg->msg.errno;
	gss_release_msg(gss_msg);
}

static void gss_encode_v0_msg(struct gss_upcall_msg *gss_msg,
			      const struct cred *cred)
{
	struct user_namespace *userns = cred->user_ns;

	uid_t uid = from_kuid_munged(userns, gss_msg->uid);
	memcpy(gss_msg->databuf, &uid, sizeof(uid));
	gss_msg->msg.data = gss_msg->databuf;
	gss_msg->msg.len = sizeof(uid);

	BUILD_BUG_ON(sizeof(uid) > sizeof(gss_msg->databuf));
}

static ssize_t
gss_v0_upcall(struct file *file, struct rpc_pipe_msg *msg,
		char __user *buf, size_t buflen)
{
	struct gss_upcall_msg *gss_msg = container_of(msg,
						      struct gss_upcall_msg,
						      msg);
	if (msg->copied == 0)
		gss_encode_v0_msg(gss_msg, file->f_cred);
	return rpc_pipe_generic_upcall(file, msg, buf, buflen);
}

static int gss_encode_v1_msg(struct gss_upcall_msg *gss_msg,
				const char *service_name,
				const char *target_name,
				const struct cred *cred)
{
	struct user_namespace *userns = cred->user_ns;
	struct gss_api_mech *mech = gss_msg->auth->mech;
	char *p = gss_msg->databuf;
	size_t buflen = sizeof(gss_msg->databuf);
	int len;

	len = scnprintf(p, buflen, "mech=%s uid=%d", mech->gm_name,
			from_kuid_munged(userns, gss_msg->uid));
	buflen -= len;
	p += len;
	gss_msg->msg.len = len;

	/*
	 * target= is a full service principal that names the remote
	 * identity that we are authenticating to.
	 */
	if (target_name) {
		len = scnprintf(p, buflen, " target=%s", target_name);
		buflen -= len;
		p += len;
		gss_msg->msg.len += len;
	}

	/*
	 * gssd uses service= and srchost= to select a matching key from
	 * the system's keytab to use as the source principal.
	 *
	 * service= is the service name part of the source principal,
	 * or "*" (meaning choose any).
	 *
	 * srchost= is the hostname part of the source principal. When
	 * not provided, gssd uses the local hostname.
	 */
	if (service_name) {
		char *c = strchr(service_name, '@');

		if (!c)
			len = scnprintf(p, buflen, " service=%s",
					service_name);
		else
			len = scnprintf(p, buflen,
					" service=%.*s srchost=%s",
					(int)(c - service_name),
					service_name, c + 1);
		buflen -= len;
		p += len;
		gss_msg->msg.len += len;
	}

	if (mech->gm_upcall_enctypes) {
		len = scnprintf(p, buflen, " enctypes=%s",
				mech->gm_upcall_enctypes);
		buflen -= len;
		p += len;
		gss_msg->msg.len += len;
	}
	trace_rpcgss_upcall_msg(gss_msg->databuf);
	len = scnprintf(p, buflen, "\n");
	if (len == 0)
		goto out_overflow;
	gss_msg->msg.len += len;
	gss_msg->msg.data = gss_msg->databuf;
	return 0;
out_overflow:
	WARN_ON_ONCE(1);
	return -ENOMEM;
}

static ssize_t
gss_v1_upcall(struct file *file, struct rpc_pipe_msg *msg,
		char __user *buf, size_t buflen)
{
	struct gss_upcall_msg *gss_msg = container_of(msg,
						      struct gss_upcall_msg,
						      msg);
	int err;
	if (msg->copied == 0) {
		err = gss_encode_v1_msg(gss_msg,
					gss_msg->service_name,
					gss_msg->auth->target_name,
					file->f_cred);
		if (err)
			return err;
	}
	return rpc_pipe_generic_upcall(file, msg, buf, buflen);
}

static struct gss_upcall_msg *
gss_alloc_msg(struct gss_auth *gss_auth,
		kuid_t uid, const char *service_name)
{
	struct gss_upcall_msg *gss_msg;
	int vers;
	int err = -ENOMEM;

	gss_msg = kzalloc(sizeof(*gss_msg), GFP_NOFS);
	if (gss_msg == NULL)
		goto err;
	vers = get_pipe_version(gss_auth->net);
	err = vers;
	if (err < 0)
		goto err_free_msg;
	gss_msg->pipe = gss_auth->gss_pipe[vers]->pipe;
	INIT_LIST_HEAD(&gss_msg->list);
	rpc_init_wait_queue(&gss_msg->rpc_waitqueue, "RPCSEC_GSS upcall waitq");
	init_waitqueue_head(&gss_msg->waitqueue);
	refcount_set(&gss_msg->count, 1);
	gss_msg->uid = uid;
	gss_msg->auth = gss_auth;
	kref_get(&gss_auth->kref);
	if (service_name) {
		gss_msg->service_name = kstrdup_const(service_name, GFP_NOFS);
		if (!gss_msg->service_name) {
			err = -ENOMEM;
			goto err_put_pipe_version;
		}
	}
	return gss_msg;
err_put_pipe_version:
	put_pipe_version(gss_auth->net);
err_free_msg:
	kfree(gss_msg);
err:
	return ERR_PTR(err);
}

static struct gss_upcall_msg *
gss_setup_upcall(struct gss_auth *gss_auth, struct rpc_cred *cred)
{
	struct gss_cred *gss_cred = container_of(cred,
			struct gss_cred, gc_base);
	struct gss_upcall_msg *gss_new, *gss_msg;
	kuid_t uid = cred->cr_cred->fsuid;

	gss_new = gss_alloc_msg(gss_auth, uid, gss_cred->gc_principal);
	if (IS_ERR(gss_new))
		return gss_new;
	gss_msg = gss_add_msg(gss_new);
	if (gss_msg == gss_new) {
		int res;
		refcount_inc(&gss_msg->count);
		res = rpc_queue_upcall(gss_new->pipe, &gss_new->msg);
		if (res) {
			gss_unhash_msg(gss_new);
			refcount_dec(&gss_msg->count);
			gss_release_msg(gss_new);
			gss_msg = ERR_PTR(res);
		}
	} else
		gss_release_msg(gss_new);
	return gss_msg;
}

static void warn_gssd(void)
{
	dprintk("AUTH_GSS upcall failed. Please check user daemon is running.\n");
}

static inline int
gss_refresh_upcall(struct rpc_task *task)
{
	struct rpc_cred *cred = task->tk_rqstp->rq_cred;
	struct gss_auth *gss_auth = container_of(cred->cr_auth,
			struct gss_auth, rpc_auth);
	struct gss_cred *gss_cred = container_of(cred,
			struct gss_cred, gc_base);
	struct gss_upcall_msg *gss_msg;
	struct rpc_pipe *pipe;
	int err = 0;

	gss_msg = gss_setup_upcall(gss_auth, cred);
	if (PTR_ERR(gss_msg) == -EAGAIN) {
		/* XXX: warning on the first, under the assumption we
		 * shouldn't normally hit this case on a refresh. */
		warn_gssd();
		rpc_sleep_on_timeout(&pipe_version_rpc_waitqueue,
				task, NULL, jiffies + (15 * HZ));
		err = -EAGAIN;
		goto out;
	}
	if (IS_ERR(gss_msg)) {
		err = PTR_ERR(gss_msg);
		goto out;
	}
	pipe = gss_msg->pipe;
	spin_lock(&pipe->lock);
	if (gss_cred->gc_upcall != NULL)
		rpc_sleep_on(&gss_cred->gc_upcall->rpc_waitqueue, task, NULL);
	else if (gss_msg->ctx == NULL && gss_msg->msg.errno >= 0) {
		gss_cred->gc_upcall = gss_msg;
		/* gss_upcall_callback will release the reference to gss_upcall_msg */
		refcount_inc(&gss_msg->count);
		rpc_sleep_on(&gss_msg->rpc_waitqueue, task, gss_upcall_callback);
	} else {
		gss_handle_downcall_result(gss_cred, gss_msg);
		err = gss_msg->msg.errno;
	}
	spin_unlock(&pipe->lock);
	gss_release_msg(gss_msg);
out:
	trace_rpcgss_upcall_result(from_kuid(&init_user_ns,
					     cred->cr_cred->fsuid), err);
	return err;
}

static inline int
gss_create_upcall(struct gss_auth *gss_auth, struct gss_cred *gss_cred)
{
	struct net *net = gss_auth->net;
	struct sunrpc_net *sn = net_generic(net, sunrpc_net_id);
	struct rpc_pipe *pipe;
	struct rpc_cred *cred = &gss_cred->gc_base;
	struct gss_upcall_msg *gss_msg;
	DEFINE_WAIT(wait);
	int err;

retry:
	err = 0;
	/* if gssd is down, just skip upcalling altogether */
	if (!gssd_running(net)) {
		warn_gssd();
		err = -EACCES;
		goto out;
	}
	gss_msg = gss_setup_upcall(gss_auth, cred);
	if (PTR_ERR(gss_msg) == -EAGAIN) {
		err = wait_event_interruptible_timeout(pipe_version_waitqueue,
				sn->pipe_version >= 0, 15 * HZ);
		if (sn->pipe_version < 0) {
			warn_gssd();
			err = -EACCES;
		}
		if (err < 0)
			goto out;
		goto retry;
	}
	if (IS_ERR(gss_msg)) {
		err = PTR_ERR(gss_msg);
		goto out;
	}
	pipe = gss_msg->pipe;
	for (;;) {
		prepare_to_wait(&gss_msg->waitqueue, &wait, TASK_KILLABLE);
		spin_lock(&pipe->lock);
		if (gss_msg->ctx != NULL || gss_msg->msg.errno < 0) {
			break;
		}
		spin_unlock(&pipe->lock);
		if (fatal_signal_pending(current)) {
			err = -ERESTARTSYS;
			goto out_intr;
		}
		schedule();
	}
	if (gss_msg->ctx) {
		trace_rpcgss_ctx_init(gss_cred);
		gss_cred_set_ctx(cred, gss_msg->ctx);
	} else {
		err = gss_msg->msg.errno;
	}
	spin_unlock(&pipe->lock);
out_intr:
	finish_wait(&gss_msg->waitqueue, &wait);
	gss_release_msg(gss_msg);
out:
	trace_rpcgss_upcall_result(from_kuid(&init_user_ns,
					     cred->cr_cred->fsuid), err);
	return err;
}

#define MSG_BUF_MAXSIZE 1024

static ssize_t
gss_pipe_downcall(struct file *filp, const char __user *src, size_t mlen)
{
	const void *p, *end;
	void *buf;
	struct gss_upcall_msg *gss_msg;
	struct rpc_pipe *pipe = RPC_I(file_inode(filp))->pipe;
	struct gss_cl_ctx *ctx;
	uid_t id;
	kuid_t uid;
	ssize_t err = -EFBIG;

	if (mlen > MSG_BUF_MAXSIZE)
		goto out;
	err = -ENOMEM;
	buf = kmalloc(mlen, GFP_NOFS);
	if (!buf)
		goto out;

	err = -EFAULT;
	if (copy_from_user(buf, src, mlen))
		goto err;

	end = (const void *)((char *)buf + mlen);
	p = simple_get_bytes(buf, end, &id, sizeof(id));
	if (IS_ERR(p)) {
		err = PTR_ERR(p);
		goto err;
	}

	uid = make_kuid(current_user_ns(), id);
	if (!uid_valid(uid)) {
		err = -EINVAL;
		goto err;
	}

	err = -ENOMEM;
	ctx = gss_alloc_context();
	if (ctx == NULL)
		goto err;

	err = -ENOENT;
	/* Find a matching upcall */
	spin_lock(&pipe->lock);
	gss_msg = __gss_find_upcall(pipe, uid, NULL);
	if (gss_msg == NULL) {
		spin_unlock(&pipe->lock);
		goto err_put_ctx;
	}
	list_del_init(&gss_msg->list);
	spin_unlock(&pipe->lock);

	p = gss_fill_context(p, end, ctx, gss_msg->auth->mech);
	if (IS_ERR(p)) {
		err = PTR_ERR(p);
		switch (err) {
		case -EACCES:
		case -EKEYEXPIRED:
			gss_msg->msg.errno = err;
			err = mlen;
			break;
		case -EFAULT:
		case -ENOMEM:
		case -EINVAL:
		case -ENOSYS:
			gss_msg->msg.errno = -EAGAIN;
			break;
		default:
			printk(KERN_CRIT "%s: bad return from "
				"gss_fill_context: %zd\n", __func__, err);
			gss_msg->msg.errno = -EIO;
		}
		goto err_release_msg;
	}
	gss_msg->ctx = gss_get_ctx(ctx);
	err = mlen;

err_release_msg:
	spin_lock(&pipe->lock);
	__gss_unhash_msg(gss_msg);
	spin_unlock(&pipe->lock);
	gss_release_msg(gss_msg);
err_put_ctx:
	gss_put_ctx(ctx);
err:
	kfree(buf);
out:
	return err;
}

static int gss_pipe_open(struct inode *inode, int new_version)
{
	struct net *net = inode->i_sb->s_fs_info;
	struct sunrpc_net *sn = net_generic(net, sunrpc_net_id);
	int ret = 0;

	spin_lock(&pipe_version_lock);
	if (sn->pipe_version < 0) {
		/* First open of any gss pipe determines the version: */
		sn->pipe_version = new_version;
		rpc_wake_up(&pipe_version_rpc_waitqueue);
		wake_up(&pipe_version_waitqueue);
	} else if (sn->pipe_version != new_version) {
		/* Trying to open a pipe of a different version */
		ret = -EBUSY;
		goto out;
	}
	atomic_inc(&sn->pipe_users);
out:
	spin_unlock(&pipe_version_lock);
	return ret;

}

static int gss_pipe_open_v0(struct inode *inode)
{
	return gss_pipe_open(inode, 0);
}

static int gss_pipe_open_v1(struct inode *inode)
{
	return gss_pipe_open(inode, 1);
}

static void
gss_pipe_release(struct inode *inode)
{
	struct net *net = inode->i_sb->s_fs_info;
	struct rpc_pipe *pipe = RPC_I(inode)->pipe;
	struct gss_upcall_msg *gss_msg;

restart:
	spin_lock(&pipe->lock);
	list_for_each_entry(gss_msg, &pipe->in_downcall, list) {

		if (!list_empty(&gss_msg->msg.list))
			continue;
		gss_msg->msg.errno = -EPIPE;
		refcount_inc(&gss_msg->count);
		__gss_unhash_msg(gss_msg);
		spin_unlock(&pipe->lock);
		gss_release_msg(gss_msg);
		goto restart;
	}
	spin_unlock(&pipe->lock);

	put_pipe_version(net);
}

static void
gss_pipe_destroy_msg(struct rpc_pipe_msg *msg)
{
	struct gss_upcall_msg *gss_msg = container_of(msg, struct gss_upcall_msg, msg);

	if (msg->errno < 0) {
		refcount_inc(&gss_msg->count);
		gss_unhash_msg(gss_msg);
		if (msg->errno == -ETIMEDOUT)
			warn_gssd();
		gss_release_msg(gss_msg);
	}
	gss_release_msg(gss_msg);
}

static void gss_pipe_dentry_destroy(struct dentry *dir,
		struct rpc_pipe_dir_object *pdo)
{
	struct gss_pipe *gss_pipe = pdo->pdo_data;
	struct rpc_pipe *pipe = gss_pipe->pipe;

	if (pipe->dentry != NULL) {
		rpc_unlink(pipe->dentry);
		pipe->dentry = NULL;
	}
}

static int gss_pipe_dentry_create(struct dentry *dir,
		struct rpc_pipe_dir_object *pdo)
{
	struct gss_pipe *p = pdo->pdo_data;
	struct dentry *dentry;

	dentry = rpc_mkpipe_dentry(dir, p->name, p->clnt, p->pipe);
	if (IS_ERR(dentry))
		return PTR_ERR(dentry);
	p->pipe->dentry = dentry;
	return 0;
}

static const struct rpc_pipe_dir_object_ops gss_pipe_dir_object_ops = {
	.create = gss_pipe_dentry_create,
	.destroy = gss_pipe_dentry_destroy,
};

static struct gss_pipe *gss_pipe_alloc(struct rpc_clnt *clnt,
		const char *name,
		const struct rpc_pipe_ops *upcall_ops)
{
	struct gss_pipe *p;
	int err = -ENOMEM;

	p = kmalloc(sizeof(*p), GFP_KERNEL);
	if (p == NULL)
		goto err;
	p->pipe = rpc_mkpipe_data(upcall_ops, RPC_PIPE_WAIT_FOR_OPEN);
	if (IS_ERR(p->pipe)) {
		err = PTR_ERR(p->pipe);
		goto err_free_gss_pipe;
	}
	p->name = name;
	p->clnt = clnt;
	kref_init(&p->kref);
	rpc_init_pipe_dir_object(&p->pdo,
			&gss_pipe_dir_object_ops,
			p);
	return p;
err_free_gss_pipe:
	kfree(p);
err:
	return ERR_PTR(err);
}

struct gss_alloc_pdo {
	struct rpc_clnt *clnt;
	const char *name;
	const struct rpc_pipe_ops *upcall_ops;
};

static int gss_pipe_match_pdo(struct rpc_pipe_dir_object *pdo, void *data)
{
	struct gss_pipe *gss_pipe;
	struct gss_alloc_pdo *args = data;

	if (pdo->pdo_ops != &gss_pipe_dir_object_ops)
		return 0;
	gss_pipe = container_of(pdo, struct gss_pipe, pdo);
	if (strcmp(gss_pipe->name, args->name) != 0)
		return 0;
	if (!kref_get_unless_zero(&gss_pipe->kref))
		return 0;
	return 1;
}

static struct rpc_pipe_dir_object *gss_pipe_alloc_pdo(void *data)
{
	struct gss_pipe *gss_pipe;
	struct gss_alloc_pdo *args = data;

	gss_pipe = gss_pipe_alloc(args->clnt, args->name, args->upcall_ops);
	if (!IS_ERR(gss_pipe))
		return &gss_pipe->pdo;
	return NULL;
}

static struct gss_pipe *gss_pipe_get(struct rpc_clnt *clnt,
		const char *name,
		const struct rpc_pipe_ops *upcall_ops)
{
	struct net *net = rpc_net_ns(clnt);
	struct rpc_pipe_dir_object *pdo;
	struct gss_alloc_pdo args = {
		.clnt = clnt,
		.name = name,
		.upcall_ops = upcall_ops,
	};

	pdo = rpc_find_or_alloc_pipe_dir_object(net,
			&clnt->cl_pipedir_objects,
			gss_pipe_match_pdo,
			gss_pipe_alloc_pdo,
			&args);
	if (pdo != NULL)
		return container_of(pdo, struct gss_pipe, pdo);
	return ERR_PTR(-ENOMEM);
}

static void __gss_pipe_free(struct gss_pipe *p)
{
	struct rpc_clnt *clnt = p->clnt;
	struct net *net = rpc_net_ns(clnt);

	rpc_remove_pipe_dir_object(net,
			&clnt->cl_pipedir_objects,
			&p->pdo);
	rpc_destroy_pipe_data(p->pipe);
	kfree(p);
}

static void __gss_pipe_release(struct kref *kref)
{
	struct gss_pipe *p = container_of(kref, struct gss_pipe, kref);

	__gss_pipe_free(p);
}

static void gss_pipe_free(struct gss_pipe *p)
{
	if (p != NULL)
		kref_put(&p->kref, __gss_pipe_release);
}

/*
 * NOTE: we have the opportunity to use different
 * parameters based on the input flavor (which must be a pseudoflavor)
 */
static struct gss_auth *
gss_create_new(const struct rpc_auth_create_args *args, struct rpc_clnt *clnt)
{
	rpc_authflavor_t flavor = args->pseudoflavor;
	struct gss_auth *gss_auth;
	struct gss_pipe *gss_pipe;
	struct rpc_auth * auth;
	int err = -ENOMEM; /* XXX? */

	if (!try_module_get(THIS_MODULE))
		return ERR_PTR(err);
	if (!(gss_auth = kmalloc(sizeof(*gss_auth), GFP_KERNEL)))
		goto out_dec;
	INIT_HLIST_NODE(&gss_auth->hash);
	gss_auth->target_name = NULL;
	if (args->target_name) {
		gss_auth->target_name = kstrdup(args->target_name, GFP_KERNEL);
		if (gss_auth->target_name == NULL)
			goto err_free;
	}
	gss_auth->client = clnt;
	gss_auth->net = get_net(rpc_net_ns(clnt));
	err = -EINVAL;
	gss_auth->mech = gss_mech_get_by_pseudoflavor(flavor);
	if (!gss_auth->mech)
		goto err_put_net;
	gss_auth->service = gss_pseudoflavor_to_service(gss_auth->mech, flavor);
	if (gss_auth->service == 0)
		goto err_put_mech;
	if (!gssd_running(gss_auth->net))
		goto err_put_mech;
	auth = &gss_auth->rpc_auth;
	auth->au_cslack = GSS_CRED_SLACK >> 2;
	auth->au_rslack = GSS_KRB5_MAX_SLACK_NEEDED >> 2;
	auth->au_verfsize = GSS_VERF_SLACK >> 2;
	auth->au_ralign = GSS_VERF_SLACK >> 2;
	__set_bit(RPCAUTH_AUTH_UPDATE_SLACK, &auth->au_flags);
	auth->au_ops = &authgss_ops;
	auth->au_flavor = flavor;
	if (gss_pseudoflavor_to_datatouch(gss_auth->mech, flavor))
		__set_bit(RPCAUTH_AUTH_DATATOUCH, &auth->au_flags);
	refcount_set(&auth->au_count, 1);
	kref_init(&gss_auth->kref);

	err = rpcauth_init_credcache(auth);
	if (err)
		goto err_put_mech;
	/*
	 * Note: if we created the old pipe first, then someone who
	 * examined the directory at the right moment might conclude
	 * that we supported only the old pipe.  So we instead create
	 * the new pipe first.
	 */
	gss_pipe = gss_pipe_get(clnt, "gssd", &gss_upcall_ops_v1);
	if (IS_ERR(gss_pipe)) {
		err = PTR_ERR(gss_pipe);
		goto err_destroy_credcache;
	}
	gss_auth->gss_pipe[1] = gss_pipe;

	gss_pipe = gss_pipe_get(clnt, gss_auth->mech->gm_name,
			&gss_upcall_ops_v0);
	if (IS_ERR(gss_pipe)) {
		err = PTR_ERR(gss_pipe);
		goto err_destroy_pipe_1;
	}
	gss_auth->gss_pipe[0] = gss_pipe;

	return gss_auth;
err_destroy_pipe_1:
	gss_pipe_free(gss_auth->gss_pipe[1]);
err_destroy_credcache:
	rpcauth_destroy_credcache(auth);
err_put_mech:
	gss_mech_put(gss_auth->mech);
err_put_net:
	put_net(gss_auth->net);
err_free:
	kfree(gss_auth->target_name);
	kfree(gss_auth);
out_dec:
	module_put(THIS_MODULE);
	trace_rpcgss_createauth(flavor, err);
	return ERR_PTR(err);
}

static void
gss_free(struct gss_auth *gss_auth)
{
	gss_pipe_free(gss_auth->gss_pipe[0]);
	gss_pipe_free(gss_auth->gss_pipe[1]);
	gss_mech_put(gss_auth->mech);
	put_net(gss_auth->net);
	kfree(gss_auth->target_name);

	kfree(gss_auth);
	module_put(THIS_MODULE);
}

static void
gss_free_callback(struct kref *kref)
{
	struct gss_auth *gss_auth = container_of(kref, struct gss_auth, kref);

	gss_free(gss_auth);
}

static void
gss_put_auth(struct gss_auth *gss_auth)
{
	kref_put(&gss_auth->kref, gss_free_callback);
}

static void
gss_destroy(struct rpc_auth *auth)
{
	struct gss_auth *gss_auth = container_of(auth,
			struct gss_auth, rpc_auth);

	if (hash_hashed(&gss_auth->hash)) {
		spin_lock(&gss_auth_hash_lock);
		hash_del(&gss_auth->hash);
		spin_unlock(&gss_auth_hash_lock);
	}

	gss_pipe_free(gss_auth->gss_pipe[0]);
	gss_auth->gss_pipe[0] = NULL;
	gss_pipe_free(gss_auth->gss_pipe[1]);
	gss_auth->gss_pipe[1] = NULL;
	rpcauth_destroy_credcache(auth);

	gss_put_auth(gss_auth);
}

/*
 * Auths may be shared between rpc clients that were cloned from a
 * common client with the same xprt, if they also share the flavor and
 * target_name.
 *
 * The auth is looked up from the oldest parent sharing the same
 * cl_xprt, and the auth itself references only that common parent
 * (which is guaranteed to last as long as any of its descendants).
 */
static struct gss_auth *
gss_auth_find_or_add_hashed(const struct rpc_auth_create_args *args,
		struct rpc_clnt *clnt,
		struct gss_auth *new)
{
	struct gss_auth *gss_auth;
	unsigned long hashval = (unsigned long)clnt;

	spin_lock(&gss_auth_hash_lock);
	hash_for_each_possible(gss_auth_hash_table,
			gss_auth,
			hash,
			hashval) {
		if (gss_auth->client != clnt)
			continue;
		if (gss_auth->rpc_auth.au_flavor != args->pseudoflavor)
			continue;
		if (gss_auth->target_name != args->target_name) {
			if (gss_auth->target_name == NULL)
				continue;
			if (args->target_name == NULL)
				continue;
			if (strcmp(gss_auth->target_name, args->target_name))
				continue;
		}
		if (!refcount_inc_not_zero(&gss_auth->rpc_auth.au_count))
			continue;
		goto out;
	}
	if (new)
		hash_add(gss_auth_hash_table, &new->hash, hashval);
	gss_auth = new;
out:
	spin_unlock(&gss_auth_hash_lock);
	return gss_auth;
}

static struct gss_auth *
gss_create_hashed(const struct rpc_auth_create_args *args,
		  struct rpc_clnt *clnt)
{
	struct gss_auth *gss_auth;
	struct gss_auth *new;

	gss_auth = gss_auth_find_or_add_hashed(args, clnt, NULL);
	if (gss_auth != NULL)
		goto out;
	new = gss_create_new(args, clnt);
	if (IS_ERR(new))
		return new;
	gss_auth = gss_auth_find_or_add_hashed(args, clnt, new);
	if (gss_auth != new)
		gss_destroy(&new->rpc_auth);
out:
	return gss_auth;
}

static struct rpc_auth *
gss_create(const struct rpc_auth_create_args *args, struct rpc_clnt *clnt)
{
	struct gss_auth *gss_auth;
	struct rpc_xprt_switch *xps = rcu_access_pointer(clnt->cl_xpi.xpi_xpswitch);

	while (clnt != clnt->cl_parent) {
		struct rpc_clnt *parent = clnt->cl_parent;
		/* Find the original parent for this transport */
		if (rcu_access_pointer(parent->cl_xpi.xpi_xpswitch) != xps)
			break;
		clnt = parent;
	}

	gss_auth = gss_create_hashed(args, clnt);
	if (IS_ERR(gss_auth))
		return ERR_CAST(gss_auth);
	return &gss_auth->rpc_auth;
}

static struct gss_cred *
gss_dup_cred(struct gss_auth *gss_auth, struct gss_cred *gss_cred)
{
	struct gss_cred *new;

	/* Make a copy of the cred so that we can reference count it */
	new = kzalloc(sizeof(*gss_cred), GFP_NOFS);
	if (new) {
		struct auth_cred acred = {
			.cred = gss_cred->gc_base.cr_cred,
		};
		struct gss_cl_ctx *ctx =
			rcu_dereference_protected(gss_cred->gc_ctx, 1);

		rpcauth_init_cred(&new->gc_base, &acred,
				&gss_auth->rpc_auth,
				&gss_nullops);
		new->gc_base.cr_flags = 1UL << RPCAUTH_CRED_UPTODATE;
		new->gc_service = gss_cred->gc_service;
		new->gc_principal = gss_cred->gc_principal;
		kref_get(&gss_auth->kref);
		rcu_assign_pointer(new->gc_ctx, ctx);
		gss_get_ctx(ctx);
	}
	return new;
}

/*
 * gss_send_destroy_context will cause the RPCSEC_GSS to send a NULL RPC call
 * to the server with the GSS control procedure field set to
 * RPC_GSS_PROC_DESTROY. This should normally cause the server to release
 * all RPCSEC_GSS state associated with that context.
 */
static void
gss_send_destroy_context(struct rpc_cred *cred)
{
	struct gss_cred *gss_cred = container_of(cred, struct gss_cred, gc_base);
	struct gss_auth *gss_auth = container_of(cred->cr_auth, struct gss_auth, rpc_auth);
	struct gss_cl_ctx *ctx = rcu_dereference_protected(gss_cred->gc_ctx, 1);
	struct gss_cred *new;
	struct rpc_task *task;

	new = gss_dup_cred(gss_auth, gss_cred);
	if (new) {
		ctx->gc_proc = RPC_GSS_PROC_DESTROY;

		trace_rpcgss_ctx_destroy(gss_cred);
		task = rpc_call_null(gss_auth->client, &new->gc_base,
				     RPC_TASK_ASYNC);
		if (!IS_ERR(task))
			rpc_put_task(task);

		put_rpccred(&new->gc_base);
	}
}

/* gss_destroy_cred (and gss_free_ctx) are used to clean up after failure
 * to create a new cred or context, so they check that things have been
 * allocated before freeing them. */
static void
gss_do_free_ctx(struct gss_cl_ctx *ctx)
{
	gss_delete_sec_context(&ctx->gc_gss_ctx);
	kfree(ctx->gc_wire_ctx.data);
	kfree(ctx->gc_acceptor.data);
	kfree(ctx);
}

static void
gss_free_ctx_callback(struct rcu_head *head)
{
	struct gss_cl_ctx *ctx = container_of(head, struct gss_cl_ctx, gc_rcu);
	gss_do_free_ctx(ctx);
}

static void
gss_free_ctx(struct gss_cl_ctx *ctx)
{
	call_rcu(&ctx->gc_rcu, gss_free_ctx_callback);
}

static void
gss_free_cred(struct gss_cred *gss_cred)
{
	kfree(gss_cred);
}

static void
gss_free_cred_callback(struct rcu_head *head)
{
	struct gss_cred *gss_cred = container_of(head, struct gss_cred, gc_base.cr_rcu);
	gss_free_cred(gss_cred);
}

static void
gss_destroy_nullcred(struct rpc_cred *cred)
{
	struct gss_cred *gss_cred = container_of(cred, struct gss_cred, gc_base);
	struct gss_auth *gss_auth = container_of(cred->cr_auth, struct gss_auth, rpc_auth);
	struct gss_cl_ctx *ctx = rcu_dereference_protected(gss_cred->gc_ctx, 1);

	RCU_INIT_POINTER(gss_cred->gc_ctx, NULL);
	put_cred(cred->cr_cred);
	call_rcu(&cred->cr_rcu, gss_free_cred_callback);
	if (ctx)
		gss_put_ctx(ctx);
	gss_put_auth(gss_auth);
}

static void
gss_destroy_cred(struct rpc_cred *cred)
{
	if (test_and_clear_bit(RPCAUTH_CRED_UPTODATE, &cred->cr_flags) != 0)
		gss_send_destroy_context(cred);
	gss_destroy_nullcred(cred);
}

static int
gss_hash_cred(struct auth_cred *acred, unsigned int hashbits)
{
	return hash_64(from_kuid(&init_user_ns, acred->cred->fsuid), hashbits);
}

/*
 * Lookup RPCSEC_GSS cred for the current process
 */
static struct rpc_cred *
gss_lookup_cred(struct rpc_auth *auth, struct auth_cred *acred, int flags)
{
	return rpcauth_lookup_credcache(auth, acred, flags, GFP_NOFS);
}

static struct rpc_cred *
gss_create_cred(struct rpc_auth *auth, struct auth_cred *acred, int flags, gfp_t gfp)
{
	struct gss_auth *gss_auth = container_of(auth, struct gss_auth, rpc_auth);
	struct gss_cred	*cred = NULL;
	int err = -ENOMEM;

	if (!(cred = kzalloc(sizeof(*cred), gfp)))
		goto out_err;

	rpcauth_init_cred(&cred->gc_base, acred, auth, &gss_credops);
	/*
	 * Note: in order to force a call to call_refresh(), we deliberately
	 * fail to flag the credential as RPCAUTH_CRED_UPTODATE.
	 */
	cred->gc_base.cr_flags = 1UL << RPCAUTH_CRED_NEW;
	cred->gc_service = gss_auth->service;
	cred->gc_principal = acred->principal;
	kref_get(&gss_auth->kref);
	return &cred->gc_base;

out_err:
	return ERR_PTR(err);
}

static int
gss_cred_init(struct rpc_auth *auth, struct rpc_cred *cred)
{
	struct gss_auth *gss_auth = container_of(auth, struct gss_auth, rpc_auth);
	struct gss_cred *gss_cred = container_of(cred,struct gss_cred, gc_base);
	int err;

	do {
		err = gss_create_upcall(gss_auth, gss_cred);
	} while (err == -EAGAIN);
	return err;
}

static char *
gss_stringify_acceptor(struct rpc_cred *cred)
{
	char *string = NULL;
	struct gss_cred *gss_cred = container_of(cred, struct gss_cred, gc_base);
	struct gss_cl_ctx *ctx;
	unsigned int len;
	struct xdr_netobj *acceptor;

	rcu_read_lock();
	ctx = rcu_dereference(gss_cred->gc_ctx);
	if (!ctx)
		goto out;

	len = ctx->gc_acceptor.len;
	rcu_read_unlock();

	/* no point if there's no string */
	if (!len)
		return NULL;
realloc:
	string = kmalloc(len + 1, GFP_KERNEL);
	if (!string)
		return NULL;

	rcu_read_lock();
	ctx = rcu_dereference(gss_cred->gc_ctx);

	/* did the ctx disappear or was it replaced by one with no acceptor? */
	if (!ctx || !ctx->gc_acceptor.len) {
		kfree(string);
		string = NULL;
		goto out;
	}

	acceptor = &ctx->gc_acceptor;

	/*
	 * Did we find a new acceptor that's longer than the original? Allocate
	 * a longer buffer and try again.
	 */
	if (len < acceptor->len) {
		len = acceptor->len;
		rcu_read_unlock();
		kfree(string);
		goto realloc;
	}

	memcpy(string, acceptor->data, acceptor->len);
	string[acceptor->len] = '\0';
out:
	rcu_read_unlock();
	return string;
}

/*
 * Returns -EACCES if GSS context is NULL or will expire within the
 * timeout (miliseconds)
 */
static int
gss_key_timeout(struct rpc_cred *rc)
{
	struct gss_cred *gss_cred = container_of(rc, struct gss_cred, gc_base);
	struct gss_cl_ctx *ctx;
	unsigned long timeout = jiffies + (gss_key_expire_timeo * HZ);
	int ret = 0;

	rcu_read_lock();
	ctx = rcu_dereference(gss_cred->gc_ctx);
	if (!ctx || time_after(timeout, ctx->gc_expiry))
		ret = -EACCES;
	rcu_read_unlock();

	return ret;
}

static int
gss_match(struct auth_cred *acred, struct rpc_cred *rc, int flags)
{
	struct gss_cred *gss_cred = container_of(rc, struct gss_cred, gc_base);
	struct gss_cl_ctx *ctx;
	int ret;

	if (test_bit(RPCAUTH_CRED_NEW, &rc->cr_flags))
		goto out;
	/* Don't match with creds that have expired. */
	rcu_read_lock();
	ctx = rcu_dereference(gss_cred->gc_ctx);
	if (!ctx || time_after(jiffies, ctx->gc_expiry)) {
		rcu_read_unlock();
		return 0;
	}
	rcu_read_unlock();
	if (!test_bit(RPCAUTH_CRED_UPTODATE, &rc->cr_flags))
		return 0;
out:
	if (acred->principal != NULL) {
		if (gss_cred->gc_principal == NULL)
			return 0;
		ret = strcmp(acred->principal, gss_cred->gc_principal) == 0;
	} else {
		if (gss_cred->gc_principal != NULL)
			return 0;
		ret = uid_eq(rc->cr_cred->fsuid, acred->cred->fsuid);
	}
	return ret;
}

/*
 * Marshal credentials.
 *
 * The expensive part is computing the verifier. We can't cache a
 * pre-computed version of the verifier because the seqno, which
 * is different every time, is included in the MIC.
 */
static int gss_marshal(struct rpc_task *task, struct xdr_stream *xdr)
{
	struct rpc_rqst *req = task->tk_rqstp;
	struct rpc_cred *cred = req->rq_cred;
	struct gss_cred	*gss_cred = container_of(cred, struct gss_cred,
						 gc_base);
	struct gss_cl_ctx	*ctx = gss_cred_get_ctx(cred);
	__be32		*p, *cred_len;
	u32             maj_stat = 0;
	struct xdr_netobj mic;
	struct kvec	iov;
	struct xdr_buf	verf_buf;
	int status;

	/* Credential */

	p = xdr_reserve_space(xdr, 7 * sizeof(*p) +
			      ctx->gc_wire_ctx.len);
	if (!p)
		goto marshal_failed;
	*p++ = rpc_auth_gss;
	cred_len = p++;

	spin_lock(&ctx->gc_seq_lock);
	req->rq_seqno = (ctx->gc_seq < MAXSEQ) ? ctx->gc_seq++ : MAXSEQ;
	spin_unlock(&ctx->gc_seq_lock);
	if (req->rq_seqno == MAXSEQ)
		goto expired;
	trace_rpcgss_seqno(task);

	*p++ = cpu_to_be32(RPC_GSS_VERSION);
	*p++ = cpu_to_be32(ctx->gc_proc);
	*p++ = cpu_to_be32(req->rq_seqno);
	*p++ = cpu_to_be32(gss_cred->gc_service);
	p = xdr_encode_netobj(p, &ctx->gc_wire_ctx);
	*cred_len = cpu_to_be32((p - (cred_len + 1)) << 2);

	/* Verifier */

	/* We compute the checksum for the verifier over the xdr-encoded bytes
	 * starting with the xid and ending at the end of the credential: */
	iov.iov_base = req->rq_snd_buf.head[0].iov_base;
	iov.iov_len = (u8 *)p - (u8 *)iov.iov_base;
	xdr_buf_from_iov(&iov, &verf_buf);

	p = xdr_reserve_space(xdr, sizeof(*p));
	if (!p)
		goto marshal_failed;
	*p++ = rpc_auth_gss;
	mic.data = (u8 *)(p + 1);
	maj_stat = gss_get_mic(ctx->gc_gss_ctx, &verf_buf, &mic);
	if (maj_stat == GSS_S_CONTEXT_EXPIRED)
		goto expired;
	else if (maj_stat != 0)
		goto bad_mic;
	if (xdr_stream_encode_opaque_inline(xdr, (void **)&p, mic.len) < 0)
		goto marshal_failed;
	status = 0;
out:
	gss_put_ctx(ctx);
	return status;
expired:
	clear_bit(RPCAUTH_CRED_UPTODATE, &cred->cr_flags);
	status = -EKEYEXPIRED;
	goto out;
marshal_failed:
	status = -EMSGSIZE;
	goto out;
bad_mic:
	trace_rpcgss_get_mic(task, maj_stat);
	status = -EIO;
	goto out;
}

static int gss_renew_cred(struct rpc_task *task)
{
	struct rpc_cred *oldcred = task->tk_rqstp->rq_cred;
	struct gss_cred *gss_cred = container_of(oldcred,
						 struct gss_cred,
						 gc_base);
	struct rpc_auth *auth = oldcred->cr_auth;
	struct auth_cred acred = {
		.cred = oldcred->cr_cred,
		.principal = gss_cred->gc_principal,
	};
	struct rpc_cred *new;

	new = gss_lookup_cred(auth, &acred, RPCAUTH_LOOKUP_NEW);
	if (IS_ERR(new))
		return PTR_ERR(new);

	task->tk_rqstp->rq_cred = new;
	put_rpccred(oldcred);
	return 0;
}

static int gss_cred_is_negative_entry(struct rpc_cred *cred)
{
	if (test_bit(RPCAUTH_CRED_NEGATIVE, &cred->cr_flags)) {
		unsigned long now = jiffies;
		unsigned long begin, expire;
		struct gss_cred *gss_cred;

		gss_cred = container_of(cred, struct gss_cred, gc_base);
		begin = gss_cred->gc_upcall_timestamp;
		expire = begin + gss_expired_cred_retry_delay * HZ;

		if (time_in_range_open(now, begin, expire))
			return 1;
	}
	return 0;
}

/*
* Refresh credentials. XXX - finish
*/
static int
gss_refresh(struct rpc_task *task)
{
	struct rpc_cred *cred = task->tk_rqstp->rq_cred;
	int ret = 0;

	if (gss_cred_is_negative_entry(cred))
		return -EKEYEXPIRED;

	if (!test_bit(RPCAUTH_CRED_NEW, &cred->cr_flags) &&
			!test_bit(RPCAUTH_CRED_UPTODATE, &cred->cr_flags)) {
		ret = gss_renew_cred(task);
		if (ret < 0)
			goto out;
		cred = task->tk_rqstp->rq_cred;
	}

	if (test_bit(RPCAUTH_CRED_NEW, &cred->cr_flags))
		ret = gss_refresh_upcall(task);
out:
	return ret;
}

/* Dummy refresh routine: used only when destroying the context */
static int
gss_refresh_null(struct rpc_task *task)
{
	return 0;
}

static int
gss_validate(struct rpc_task *task, struct xdr_stream *xdr)
{
	struct rpc_cred *cred = task->tk_rqstp->rq_cred;
	struct gss_cl_ctx *ctx = gss_cred_get_ctx(cred);
	__be32		*p, *seq = NULL;
	struct kvec	iov;
	struct xdr_buf	verf_buf;
	struct xdr_netobj mic;
	u32		len, maj_stat;
	int		status;

	p = xdr_inline_decode(xdr, 2 * sizeof(*p));
	if (!p)
		goto validate_failed;
	if (*p++ != rpc_auth_gss)
		goto validate_failed;
	len = be32_to_cpup(p);
	if (len > RPC_MAX_AUTH_SIZE)
		goto validate_failed;
	p = xdr_inline_decode(xdr, len);
	if (!p)
		goto validate_failed;

	seq = kmalloc(4, GFP_NOFS);
	if (!seq)
		goto validate_failed;
	*seq = cpu_to_be32(task->tk_rqstp->rq_seqno);
	iov.iov_base = seq;
	iov.iov_len = 4;
	xdr_buf_from_iov(&iov, &verf_buf);
	mic.data = (u8 *)p;
	mic.len = len;
	maj_stat = gss_verify_mic(ctx->gc_gss_ctx, &verf_buf, &mic);
	if (maj_stat == GSS_S_CONTEXT_EXPIRED)
		clear_bit(RPCAUTH_CRED_UPTODATE, &cred->cr_flags);
	if (maj_stat)
		goto bad_mic;

	/* We leave it to unwrap to calculate au_rslack. For now we just
	 * calculate the length of the verifier: */
	if (test_bit(RPCAUTH_AUTH_UPDATE_SLACK, &cred->cr_auth->au_flags))
		cred->cr_auth->au_verfsize = XDR_QUADLEN(len) + 2;
	status = 0;
out:
	gss_put_ctx(ctx);
	kfree(seq);
	return status;

validate_failed:
	status = -EIO;
	goto out;
bad_mic:
	trace_rpcgss_verify_mic(task, maj_stat);
	status = -EACCES;
	goto out;
}

static noinline_for_stack int
gss_wrap_req_integ(struct rpc_cred *cred, struct gss_cl_ctx *ctx,
		   struct rpc_task *task, struct xdr_stream *xdr)
{
	struct rpc_rqst *rqstp = task->tk_rqstp;
	struct xdr_buf integ_buf, *snd_buf = &rqstp->rq_snd_buf;
	struct xdr_netobj mic;
	__be32 *p, *integ_len;
	u32 offset, maj_stat;

	p = xdr_reserve_space(xdr, 2 * sizeof(*p));
	if (!p)
		goto wrap_failed;
	integ_len = p++;
	*p = cpu_to_be32(rqstp->rq_seqno);

	if (rpcauth_wrap_req_encode(task, xdr))
		goto wrap_failed;

	offset = (u8 *)p - (u8 *)snd_buf->head[0].iov_base;
	if (xdr_buf_subsegment(snd_buf, &integ_buf,
				offset, snd_buf->len - offset))
		goto wrap_failed;
	*integ_len = cpu_to_be32(integ_buf.len);

	p = xdr_reserve_space(xdr, 0);
	if (!p)
		goto wrap_failed;
	mic.data = (u8 *)(p + 1);
	maj_stat = gss_get_mic(ctx->gc_gss_ctx, &integ_buf, &mic);
	if (maj_stat == GSS_S_CONTEXT_EXPIRED)
		clear_bit(RPCAUTH_CRED_UPTODATE, &cred->cr_flags);
	else if (maj_stat)
		goto bad_mic;
	/* Check that the trailing MIC fit in the buffer, after the fact */
	if (xdr_stream_encode_opaque_inline(xdr, (void **)&p, mic.len) < 0)
		goto wrap_failed;
	return 0;
wrap_failed:
	return -EMSGSIZE;
bad_mic:
	trace_rpcgss_get_mic(task, maj_stat);
	return -EIO;
}

static void
priv_release_snd_buf(struct rpc_rqst *rqstp)
{
	int i;

	for (i=0; i < rqstp->rq_enc_pages_num; i++)
		__free_page(rqstp->rq_enc_pages[i]);
	kfree(rqstp->rq_enc_pages);
	rqstp->rq_release_snd_buf = NULL;
}

static int
alloc_enc_pages(struct rpc_rqst *rqstp)
{
	struct xdr_buf *snd_buf = &rqstp->rq_snd_buf;
	int first, last, i;

	if (rqstp->rq_release_snd_buf)
		rqstp->rq_release_snd_buf(rqstp);

	if (snd_buf->page_len == 0) {
		rqstp->rq_enc_pages_num = 0;
		return 0;
	}

	first = snd_buf->page_base >> PAGE_SHIFT;
	last = (snd_buf->page_base + snd_buf->page_len - 1) >> PAGE_SHIFT;
	rqstp->rq_enc_pages_num = last - first + 1 + 1;
	rqstp->rq_enc_pages
		= kmalloc_array(rqstp->rq_enc_pages_num,
				sizeof(struct page *),
				GFP_NOFS);
	if (!rqstp->rq_enc_pages)
		goto out;
	for (i=0; i < rqstp->rq_enc_pages_num; i++) {
		rqstp->rq_enc_pages[i] = alloc_page(GFP_NOFS);
		if (rqstp->rq_enc_pages[i] == NULL)
			goto out_free;
	}
	rqstp->rq_release_snd_buf = priv_release_snd_buf;
	return 0;
out_free:
	rqstp->rq_enc_pages_num = i;
	priv_release_snd_buf(rqstp);
out:
	return -EAGAIN;
}

static noinline_for_stack int
gss_wrap_req_priv(struct rpc_cred *cred, struct gss_cl_ctx *ctx,
		  struct rpc_task *task, struct xdr_stream *xdr)
{
	struct rpc_rqst *rqstp = task->tk_rqstp;
	struct xdr_buf	*snd_buf = &rqstp->rq_snd_buf;
	u32		pad, offset, maj_stat;
	int		status;
	__be32		*p, *opaque_len;
	struct page	**inpages;
	int		first;
	struct kvec	*iov;

	status = -EIO;
	p = xdr_reserve_space(xdr, 2 * sizeof(*p));
	if (!p)
		goto wrap_failed;
	opaque_len = p++;
	*p = cpu_to_be32(rqstp->rq_seqno);

	if (rpcauth_wrap_req_encode(task, xdr))
		goto wrap_failed;

	status = alloc_enc_pages(rqstp);
	if (unlikely(status))
		goto wrap_failed;
	first = snd_buf->page_base >> PAGE_SHIFT;
	inpages = snd_buf->pages + first;
	snd_buf->pages = rqstp->rq_enc_pages;
	snd_buf->page_base -= first << PAGE_SHIFT;
	/*
	 * Move the tail into its own page, in case gss_wrap needs
	 * more space in the head when wrapping.
	 *
	 * Still... Why can't gss_wrap just slide the tail down?
	 */
	if (snd_buf->page_len || snd_buf->tail[0].iov_len) {
		char *tmp;

		tmp = page_address(rqstp->rq_enc_pages[rqstp->rq_enc_pages_num - 1]);
		memcpy(tmp, snd_buf->tail[0].iov_base, snd_buf->tail[0].iov_len);
		snd_buf->tail[0].iov_base = tmp;
	}
	offset = (u8 *)p - (u8 *)snd_buf->head[0].iov_base;
	maj_stat = gss_wrap(ctx->gc_gss_ctx, offset, snd_buf, inpages);
	/* slack space should prevent this ever happening: */
	if (unlikely(snd_buf->len > snd_buf->buflen))
		goto wrap_failed;
	/* We're assuming that when GSS_S_CONTEXT_EXPIRED, the encryption was
	 * done anyway, so it's safe to put the request on the wire: */
	if (maj_stat == GSS_S_CONTEXT_EXPIRED)
		clear_bit(RPCAUTH_CRED_UPTODATE, &cred->cr_flags);
	else if (maj_stat)
		goto bad_wrap;

	*opaque_len = cpu_to_be32(snd_buf->len - offset);
	/* guess whether the pad goes into the head or the tail: */
	if (snd_buf->page_len || snd_buf->tail[0].iov_len)
		iov = snd_buf->tail;
	else
		iov = snd_buf->head;
	p = iov->iov_base + iov->iov_len;
	pad = xdr_pad_size(snd_buf->len - offset);
	memset(p, 0, pad);
	iov->iov_len += pad;
	snd_buf->len += pad;

	return 0;
wrap_failed:
	return status;
bad_wrap:
	trace_rpcgss_wrap(task, maj_stat);
	return -EIO;
}

static int gss_wrap_req(struct rpc_task *task, struct xdr_stream *xdr)
{
	struct rpc_cred *cred = task->tk_rqstp->rq_cred;
	struct gss_cred	*gss_cred = container_of(cred, struct gss_cred,
			gc_base);
	struct gss_cl_ctx *ctx = gss_cred_get_ctx(cred);
	int status;

	status = -EIO;
	if (ctx->gc_proc != RPC_GSS_PROC_DATA) {
		/* The spec seems a little ambiguous here, but I think that not
		 * wrapping context destruction requests makes the most sense.
		 */
		status = rpcauth_wrap_req_encode(task, xdr);
		goto out;
	}
	switch (gss_cred->gc_service) {
	case RPC_GSS_SVC_NONE:
		status = rpcauth_wrap_req_encode(task, xdr);
		break;
	case RPC_GSS_SVC_INTEGRITY:
		status = gss_wrap_req_integ(cred, ctx, task, xdr);
		break;
	case RPC_GSS_SVC_PRIVACY:
		status = gss_wrap_req_priv(cred, ctx, task, xdr);
		break;
	default:
		status = -EIO;
	}
out:
	gss_put_ctx(ctx);
	return status;
}

/**
 * gss_update_rslack - Possibly update RPC receive buffer size estimates
 * @task: rpc_task for incoming RPC Reply being unwrapped
 * @cred: controlling rpc_cred for @task
 * @before: XDR words needed before each RPC Reply message
 * @after: XDR words needed following each RPC Reply message
 *
 */
static void gss_update_rslack(struct rpc_task *task, struct rpc_cred *cred,
			      unsigned int before, unsigned int after)
{
	struct rpc_auth *auth = cred->cr_auth;

	if (test_and_clear_bit(RPCAUTH_AUTH_UPDATE_SLACK, &auth->au_flags)) {
		auth->au_ralign = auth->au_verfsize + before;
		auth->au_rslack = auth->au_verfsize + after;
		trace_rpcgss_update_slack(task, auth);
	}
}

/*
 * RFC 2203, Section 5.3.2.2
 *
 *	struct rpc_gss_integ_data {
 *		opaque databody_integ<>;
 *		opaque checksum<>;
 *	};
 *
 *	struct rpc_gss_data_t {
 *		unsigned int seq_num;
 *		proc_req_arg_t arg;
 *	};
 */
static int
gss_unwrap_resp_auth(struct rpc_task *task, struct rpc_cred *cred)
{
	gss_update_rslack(task, cred, 0, 0);
	return 0;
}

/*
 * RFC 2203, Section 5.3.2.2
 *
 *	struct rpc_gss_integ_data {
 *		opaque databody_integ<>;
 *		opaque checksum<>;
 *	};
 *
 *	struct rpc_gss_data_t {
 *		unsigned int seq_num;
 *		proc_req_arg_t arg;
 *	};
 */
static noinline_for_stack int
gss_unwrap_resp_integ(struct rpc_task *task, struct rpc_cred *cred,
		      struct gss_cl_ctx *ctx, struct rpc_rqst *rqstp,
		      struct xdr_stream *xdr)
{
	struct xdr_buf gss_data, *rcv_buf = &rqstp->rq_rcv_buf;
<<<<<<< HEAD
	struct rpc_auth *auth = cred->cr_auth;
=======
>>>>>>> d1988041
	u32 len, offset, seqno, maj_stat;
	struct xdr_netobj mic;
	int ret;

	ret = -EIO;
	mic.data = NULL;

	/* opaque databody_integ<>; */
	if (xdr_stream_decode_u32(xdr, &len))
		goto unwrap_failed;
	if (len & 3)
		goto unwrap_failed;
	offset = rcv_buf->len - xdr_stream_remaining(xdr);
	if (xdr_stream_decode_u32(xdr, &seqno))
		goto unwrap_failed;
	if (seqno != rqstp->rq_seqno)
		goto bad_seqno;
	if (xdr_buf_subsegment(rcv_buf, &gss_data, offset, len))
		goto unwrap_failed;
<<<<<<< HEAD

	/*
	 * The xdr_stream now points to the beginning of the
	 * upper layer payload, to be passed below to
	 * rpcauth_unwrap_resp_decode(). The checksum, which
	 * follows the upper layer payload in @rcv_buf, is
	 * located and parsed without updating the xdr_stream.
	 */

=======

	/*
	 * The xdr_stream now points to the beginning of the
	 * upper layer payload, to be passed below to
	 * rpcauth_unwrap_resp_decode(). The checksum, which
	 * follows the upper layer payload in @rcv_buf, is
	 * located and parsed without updating the xdr_stream.
	 */

>>>>>>> d1988041
	/* opaque checksum<>; */
	offset += len;
	if (xdr_decode_word(rcv_buf, offset, &len))
		goto unwrap_failed;
	offset += sizeof(__be32);
	if (offset + len > rcv_buf->len)
		goto unwrap_failed;
	mic.len = len;
	mic.data = kmalloc(len, GFP_NOFS);
	if (!mic.data)
<<<<<<< HEAD
		goto unwrap_failed;
	if (read_bytes_from_xdr_buf(rcv_buf, offset, mic.data, mic.len))
		goto unwrap_failed;
=======
		goto unwrap_failed;
	if (read_bytes_from_xdr_buf(rcv_buf, offset, mic.data, mic.len))
		goto unwrap_failed;
>>>>>>> d1988041

	maj_stat = gss_verify_mic(ctx->gc_gss_ctx, &gss_data, &mic);
	if (maj_stat == GSS_S_CONTEXT_EXPIRED)
		clear_bit(RPCAUTH_CRED_UPTODATE, &cred->cr_flags);
	if (maj_stat != GSS_S_COMPLETE)
		goto bad_mic;

<<<<<<< HEAD
	auth->au_rslack = auth->au_verfsize + 2 + 1 + XDR_QUADLEN(mic.len);
	auth->au_ralign = auth->au_verfsize + 2;
=======
	gss_update_rslack(task, cred, 2, 2 + 1 + XDR_QUADLEN(mic.len));
>>>>>>> d1988041
	ret = 0;

out:
	kfree(mic.data);
	return ret;

unwrap_failed:
	trace_rpcgss_unwrap_failed(task);
	goto out;
bad_seqno:
	trace_rpcgss_bad_seqno(task, rqstp->rq_seqno, seqno);
	goto out;
bad_mic:
	trace_rpcgss_verify_mic(task, maj_stat);
	goto out;
}

static noinline_for_stack int
gss_unwrap_resp_priv(struct rpc_task *task, struct rpc_cred *cred,
		     struct gss_cl_ctx *ctx, struct rpc_rqst *rqstp,
		     struct xdr_stream *xdr)
{
	struct xdr_buf *rcv_buf = &rqstp->rq_rcv_buf;
	struct kvec *head = rqstp->rq_rcv_buf.head;
<<<<<<< HEAD
	struct rpc_auth *auth = cred->cr_auth;
=======
>>>>>>> d1988041
	u32 offset, opaque_len, maj_stat;
	__be32 *p;

	p = xdr_inline_decode(xdr, 2 * sizeof(*p));
	if (unlikely(!p))
		goto unwrap_failed;
	opaque_len = be32_to_cpup(p++);
	offset = (u8 *)(p) - (u8 *)head->iov_base;
	if (offset + opaque_len > rcv_buf->len)
		goto unwrap_failed;

	maj_stat = gss_unwrap(ctx->gc_gss_ctx, offset,
			      offset + opaque_len, rcv_buf);
	if (maj_stat == GSS_S_CONTEXT_EXPIRED)
		clear_bit(RPCAUTH_CRED_UPTODATE, &cred->cr_flags);
	if (maj_stat != GSS_S_COMPLETE)
		goto bad_unwrap;
	/* gss_unwrap decrypted the sequence number */
	if (be32_to_cpup(p++) != rqstp->rq_seqno)
		goto bad_seqno;

	/* gss_unwrap redacts the opaque blob from the head iovec.
	 * rcv_buf has changed, thus the stream needs to be reset.
	 */
	xdr_init_decode(xdr, rcv_buf, p, rqstp);

<<<<<<< HEAD
	auth->au_rslack = auth->au_verfsize + 2 + ctx->gc_gss_ctx->slack;
	auth->au_ralign = auth->au_verfsize + 2 + ctx->gc_gss_ctx->align;
=======
	gss_update_rslack(task, cred, 2 + ctx->gc_gss_ctx->align,
			  2 + ctx->gc_gss_ctx->slack);
>>>>>>> d1988041

	return 0;
unwrap_failed:
	trace_rpcgss_unwrap_failed(task);
	return -EIO;
bad_seqno:
	trace_rpcgss_bad_seqno(task, rqstp->rq_seqno, be32_to_cpup(--p));
	return -EIO;
bad_unwrap:
	trace_rpcgss_unwrap(task, maj_stat);
	return -EIO;
}

static bool
gss_seq_is_newer(u32 new, u32 old)
{
	return (s32)(new - old) > 0;
}

static bool
gss_xmit_need_reencode(struct rpc_task *task)
{
	struct rpc_rqst *req = task->tk_rqstp;
	struct rpc_cred *cred = req->rq_cred;
	struct gss_cl_ctx *ctx = gss_cred_get_ctx(cred);
	u32 win, seq_xmit = 0;
	bool ret = true;

	if (!ctx)
		goto out;

	if (gss_seq_is_newer(req->rq_seqno, READ_ONCE(ctx->gc_seq)))
		goto out_ctx;

	seq_xmit = READ_ONCE(ctx->gc_seq_xmit);
	while (gss_seq_is_newer(req->rq_seqno, seq_xmit)) {
		u32 tmp = seq_xmit;

		seq_xmit = cmpxchg(&ctx->gc_seq_xmit, tmp, req->rq_seqno);
		if (seq_xmit == tmp) {
			ret = false;
			goto out_ctx;
		}
	}

	win = ctx->gc_win;
	if (win > 0)
		ret = !gss_seq_is_newer(req->rq_seqno, seq_xmit - win);

out_ctx:
	gss_put_ctx(ctx);
out:
	trace_rpcgss_need_reencode(task, seq_xmit, ret);
	return ret;
}

static int
gss_unwrap_resp(struct rpc_task *task, struct xdr_stream *xdr)
{
	struct rpc_rqst *rqstp = task->tk_rqstp;
	struct rpc_cred *cred = rqstp->rq_cred;
	struct gss_cred *gss_cred = container_of(cred, struct gss_cred,
			gc_base);
	struct gss_cl_ctx *ctx = gss_cred_get_ctx(cred);
	int status = -EIO;

	if (ctx->gc_proc != RPC_GSS_PROC_DATA)
		goto out_decode;
	switch (gss_cred->gc_service) {
	case RPC_GSS_SVC_NONE:
		status = gss_unwrap_resp_auth(task, cred);
		break;
	case RPC_GSS_SVC_INTEGRITY:
		status = gss_unwrap_resp_integ(task, cred, ctx, rqstp, xdr);
		break;
	case RPC_GSS_SVC_PRIVACY:
		status = gss_unwrap_resp_priv(task, cred, ctx, rqstp, xdr);
		break;
	}
	if (status)
		goto out;

out_decode:
	status = rpcauth_unwrap_resp_decode(task, xdr);
out:
	gss_put_ctx(ctx);
	return status;
}

static const struct rpc_authops authgss_ops = {
	.owner		= THIS_MODULE,
	.au_flavor	= RPC_AUTH_GSS,
	.au_name	= "RPCSEC_GSS",
	.create		= gss_create,
	.destroy	= gss_destroy,
	.hash_cred	= gss_hash_cred,
	.lookup_cred	= gss_lookup_cred,
	.crcreate	= gss_create_cred,
	.info2flavor	= gss_mech_info2flavor,
	.flavor2info	= gss_mech_flavor2info,
};

static const struct rpc_credops gss_credops = {
	.cr_name		= "AUTH_GSS",
	.crdestroy		= gss_destroy_cred,
	.cr_init		= gss_cred_init,
	.crmatch		= gss_match,
	.crmarshal		= gss_marshal,
	.crrefresh		= gss_refresh,
	.crvalidate		= gss_validate,
	.crwrap_req		= gss_wrap_req,
	.crunwrap_resp		= gss_unwrap_resp,
	.crkey_timeout		= gss_key_timeout,
	.crstringify_acceptor	= gss_stringify_acceptor,
	.crneed_reencode	= gss_xmit_need_reencode,
};

static const struct rpc_credops gss_nullops = {
	.cr_name		= "AUTH_GSS",
	.crdestroy		= gss_destroy_nullcred,
	.crmatch		= gss_match,
	.crmarshal		= gss_marshal,
	.crrefresh		= gss_refresh_null,
	.crvalidate		= gss_validate,
	.crwrap_req		= gss_wrap_req,
	.crunwrap_resp		= gss_unwrap_resp,
	.crstringify_acceptor	= gss_stringify_acceptor,
};

static const struct rpc_pipe_ops gss_upcall_ops_v0 = {
	.upcall		= gss_v0_upcall,
	.downcall	= gss_pipe_downcall,
	.destroy_msg	= gss_pipe_destroy_msg,
	.open_pipe	= gss_pipe_open_v0,
	.release_pipe	= gss_pipe_release,
};

static const struct rpc_pipe_ops gss_upcall_ops_v1 = {
	.upcall		= gss_v1_upcall,
	.downcall	= gss_pipe_downcall,
	.destroy_msg	= gss_pipe_destroy_msg,
	.open_pipe	= gss_pipe_open_v1,
	.release_pipe	= gss_pipe_release,
};

static __net_init int rpcsec_gss_init_net(struct net *net)
{
	return gss_svc_init_net(net);
}

static __net_exit void rpcsec_gss_exit_net(struct net *net)
{
	gss_svc_shutdown_net(net);
}

static struct pernet_operations rpcsec_gss_net_ops = {
	.init = rpcsec_gss_init_net,
	.exit = rpcsec_gss_exit_net,
};

/*
 * Initialize RPCSEC_GSS module
 */
static int __init init_rpcsec_gss(void)
{
	int err = 0;

	err = rpcauth_register(&authgss_ops);
	if (err)
		goto out;
	err = gss_svc_init();
	if (err)
		goto out_unregister;
	err = register_pernet_subsys(&rpcsec_gss_net_ops);
	if (err)
		goto out_svc_exit;
	rpc_init_wait_queue(&pipe_version_rpc_waitqueue, "gss pipe version");
	return 0;
out_svc_exit:
	gss_svc_shutdown();
out_unregister:
	rpcauth_unregister(&authgss_ops);
out:
	return err;
}

static void __exit exit_rpcsec_gss(void)
{
	unregister_pernet_subsys(&rpcsec_gss_net_ops);
	gss_svc_shutdown();
	rpcauth_unregister(&authgss_ops);
	rcu_barrier(); /* Wait for completion of call_rcu()'s */
}

MODULE_ALIAS("rpc-auth-6");
MODULE_LICENSE("GPL");
module_param_named(expired_cred_retry_delay,
		   gss_expired_cred_retry_delay,
		   uint, 0644);
MODULE_PARM_DESC(expired_cred_retry_delay, "Timeout (in seconds) until "
		"the RPC engine retries an expired credential");

module_param_named(key_expire_timeo,
		   gss_key_expire_timeo,
		   uint, 0644);
MODULE_PARM_DESC(key_expire_timeo, "Time (in seconds) at the end of a "
		"credential keys lifetime where the NFS layer cleans up "
		"prior to key expiration");

module_init(init_rpcsec_gss)
module_exit(exit_rpcsec_gss)<|MERGE_RESOLUTION|>--- conflicted
+++ resolved
@@ -1951,19 +1951,6 @@
 	}
 }
 
-/*
- * RFC 2203, Section 5.3.2.2
- *
- *	struct rpc_gss_integ_data {
- *		opaque databody_integ<>;
- *		opaque checksum<>;
- *	};
- *
- *	struct rpc_gss_data_t {
- *		unsigned int seq_num;
- *		proc_req_arg_t arg;
- *	};
- */
 static int
 gss_unwrap_resp_auth(struct rpc_task *task, struct rpc_cred *cred)
 {
@@ -1990,10 +1977,6 @@
 		      struct xdr_stream *xdr)
 {
 	struct xdr_buf gss_data, *rcv_buf = &rqstp->rq_rcv_buf;
-<<<<<<< HEAD
-	struct rpc_auth *auth = cred->cr_auth;
-=======
->>>>>>> d1988041
 	u32 len, offset, seqno, maj_stat;
 	struct xdr_netobj mic;
 	int ret;
@@ -2013,7 +1996,6 @@
 		goto bad_seqno;
 	if (xdr_buf_subsegment(rcv_buf, &gss_data, offset, len))
 		goto unwrap_failed;
-<<<<<<< HEAD
 
 	/*
 	 * The xdr_stream now points to the beginning of the
@@ -2023,17 +2005,6 @@
 	 * located and parsed without updating the xdr_stream.
 	 */
 
-=======
-
-	/*
-	 * The xdr_stream now points to the beginning of the
-	 * upper layer payload, to be passed below to
-	 * rpcauth_unwrap_resp_decode(). The checksum, which
-	 * follows the upper layer payload in @rcv_buf, is
-	 * located and parsed without updating the xdr_stream.
-	 */
-
->>>>>>> d1988041
 	/* opaque checksum<>; */
 	offset += len;
 	if (xdr_decode_word(rcv_buf, offset, &len))
@@ -2044,15 +2015,9 @@
 	mic.len = len;
 	mic.data = kmalloc(len, GFP_NOFS);
 	if (!mic.data)
-<<<<<<< HEAD
 		goto unwrap_failed;
 	if (read_bytes_from_xdr_buf(rcv_buf, offset, mic.data, mic.len))
 		goto unwrap_failed;
-=======
-		goto unwrap_failed;
-	if (read_bytes_from_xdr_buf(rcv_buf, offset, mic.data, mic.len))
-		goto unwrap_failed;
->>>>>>> d1988041
 
 	maj_stat = gss_verify_mic(ctx->gc_gss_ctx, &gss_data, &mic);
 	if (maj_stat == GSS_S_CONTEXT_EXPIRED)
@@ -2060,12 +2025,7 @@
 	if (maj_stat != GSS_S_COMPLETE)
 		goto bad_mic;
 
-<<<<<<< HEAD
-	auth->au_rslack = auth->au_verfsize + 2 + 1 + XDR_QUADLEN(mic.len);
-	auth->au_ralign = auth->au_verfsize + 2;
-=======
 	gss_update_rslack(task, cred, 2, 2 + 1 + XDR_QUADLEN(mic.len));
->>>>>>> d1988041
 	ret = 0;
 
 out:
@@ -2090,10 +2050,6 @@
 {
 	struct xdr_buf *rcv_buf = &rqstp->rq_rcv_buf;
 	struct kvec *head = rqstp->rq_rcv_buf.head;
-<<<<<<< HEAD
-	struct rpc_auth *auth = cred->cr_auth;
-=======
->>>>>>> d1988041
 	u32 offset, opaque_len, maj_stat;
 	__be32 *p;
 
@@ -2120,13 +2076,8 @@
 	 */
 	xdr_init_decode(xdr, rcv_buf, p, rqstp);
 
-<<<<<<< HEAD
-	auth->au_rslack = auth->au_verfsize + 2 + ctx->gc_gss_ctx->slack;
-	auth->au_ralign = auth->au_verfsize + 2 + ctx->gc_gss_ctx->align;
-=======
 	gss_update_rslack(task, cred, 2 + ctx->gc_gss_ctx->align,
 			  2 + ctx->gc_gss_ctx->slack);
->>>>>>> d1988041
 
 	return 0;
 unwrap_failed:
