/*
 * linux/net/sunrpc/svc_xprt.c
 *
 * Author: Tom Tucker <tom@opengridcomputing.com>
 */

#include <linux/sched.h>
#include <linux/errno.h>
#include <linux/freezer.h>
#include <linux/kthread.h>
#include <linux/slab.h>
#include <net/sock.h>
#include <linux/sunrpc/addr.h>
#include <linux/sunrpc/stats.h>
#include <linux/sunrpc/svc_xprt.h>
#include <linux/sunrpc/svcsock.h>
#include <linux/sunrpc/xprt.h>
#include <linux/module.h>
#include <linux/netdevice.h>
#include <trace/events/sunrpc.h>

#define RPCDBG_FACILITY	RPCDBG_SVCXPRT

static unsigned int svc_rpc_per_connection_limit __read_mostly;
module_param(svc_rpc_per_connection_limit, uint, 0644);


static struct svc_deferred_req *svc_deferred_dequeue(struct svc_xprt *xprt);
static int svc_deferred_recv(struct svc_rqst *rqstp);
static struct cache_deferred_req *svc_defer(struct cache_req *req);
static void svc_age_temp_xprts(struct timer_list *t);
static void svc_delete_xprt(struct svc_xprt *xprt);

/* apparently the "standard" is that clients close
 * idle connections after 5 minutes, servers after
 * 6 minutes
 *   http://www.connectathon.org/talks96/nfstcp.pdf
 */
static int svc_conn_age_period = 6*60;

/* List of registered transport classes */
static DEFINE_SPINLOCK(svc_xprt_class_lock);
static LIST_HEAD(svc_xprt_class_list);

/* SMP locking strategy:
 *
 *	svc_pool->sp_lock protects most of the fields of that pool.
 *	svc_serv->sv_lock protects sv_tempsocks, sv_permsocks, sv_tmpcnt.
 *	when both need to be taken (rare), svc_serv->sv_lock is first.
 *	The "service mutex" protects svc_serv->sv_nrthread.
 *	svc_sock->sk_lock protects the svc_sock->sk_deferred list
 *             and the ->sk_info_authunix cache.
 *
 *	The XPT_BUSY bit in xprt->xpt_flags prevents a transport being
 *	enqueued multiply. During normal transport processing this bit
 *	is set by svc_xprt_enqueue and cleared by svc_xprt_received.
 *	Providers should not manipulate this bit directly.
 *
 *	Some flags can be set to certain values at any time
 *	providing that certain rules are followed:
 *
 *	XPT_CONN, XPT_DATA:
 *		- Can be set or cleared at any time.
 *		- After a set, svc_xprt_enqueue must be called to enqueue
 *		  the transport for processing.
 *		- After a clear, the transport must be read/accepted.
 *		  If this succeeds, it must be set again.
 *	XPT_CLOSE:
 *		- Can set at any time. It is never cleared.
 *      XPT_DEAD:
 *		- Can only be set while XPT_BUSY is held which ensures
 *		  that no other thread will be using the transport or will
 *		  try to set XPT_DEAD.
 */
int svc_reg_xprt_class(struct svc_xprt_class *xcl)
{
	struct svc_xprt_class *cl;
	int res = -EEXIST;

	dprintk("svc: Adding svc transport class '%s'\n", xcl->xcl_name);

	INIT_LIST_HEAD(&xcl->xcl_list);
	spin_lock(&svc_xprt_class_lock);
	/* Make sure there isn't already a class with the same name */
	list_for_each_entry(cl, &svc_xprt_class_list, xcl_list) {
		if (strcmp(xcl->xcl_name, cl->xcl_name) == 0)
			goto out;
	}
	list_add_tail(&xcl->xcl_list, &svc_xprt_class_list);
	res = 0;
out:
	spin_unlock(&svc_xprt_class_lock);
	return res;
}
EXPORT_SYMBOL_GPL(svc_reg_xprt_class);

void svc_unreg_xprt_class(struct svc_xprt_class *xcl)
{
	dprintk("svc: Removing svc transport class '%s'\n", xcl->xcl_name);
	spin_lock(&svc_xprt_class_lock);
	list_del_init(&xcl->xcl_list);
	spin_unlock(&svc_xprt_class_lock);
}
EXPORT_SYMBOL_GPL(svc_unreg_xprt_class);

/*
 * Format the transport list for printing
 */
int svc_print_xprts(char *buf, int maxlen)
{
	struct svc_xprt_class *xcl;
	char tmpstr[80];
	int len = 0;
	buf[0] = '\0';

	spin_lock(&svc_xprt_class_lock);
	list_for_each_entry(xcl, &svc_xprt_class_list, xcl_list) {
		int slen;

		sprintf(tmpstr, "%s %d\n", xcl->xcl_name, xcl->xcl_max_payload);
		slen = strlen(tmpstr);
		if (len + slen > maxlen)
			break;
		len += slen;
		strcat(buf, tmpstr);
	}
	spin_unlock(&svc_xprt_class_lock);

	return len;
}

static void svc_xprt_free(struct kref *kref)
{
	struct svc_xprt *xprt =
		container_of(kref, struct svc_xprt, xpt_ref);
	struct module *owner = xprt->xpt_class->xcl_owner;
	if (test_bit(XPT_CACHE_AUTH, &xprt->xpt_flags))
		svcauth_unix_info_release(xprt);
	put_net(xprt->xpt_net);
	/* See comment on corresponding get in xs_setup_bc_tcp(): */
	if (xprt->xpt_bc_xprt)
		xprt_put(xprt->xpt_bc_xprt);
	if (xprt->xpt_bc_xps)
		xprt_switch_put(xprt->xpt_bc_xps);
	xprt->xpt_ops->xpo_free(xprt);
	module_put(owner);
}

void svc_xprt_put(struct svc_xprt *xprt)
{
	kref_put(&xprt->xpt_ref, svc_xprt_free);
}
EXPORT_SYMBOL_GPL(svc_xprt_put);

/*
 * Called by transport drivers to initialize the transport independent
 * portion of the transport instance.
 */
void svc_xprt_init(struct net *net, struct svc_xprt_class *xcl,
		   struct svc_xprt *xprt, struct svc_serv *serv)
{
	memset(xprt, 0, sizeof(*xprt));
	xprt->xpt_class = xcl;
	xprt->xpt_ops = xcl->xcl_ops;
	kref_init(&xprt->xpt_ref);
	xprt->xpt_server = serv;
	INIT_LIST_HEAD(&xprt->xpt_list);
	INIT_LIST_HEAD(&xprt->xpt_ready);
	INIT_LIST_HEAD(&xprt->xpt_deferred);
	INIT_LIST_HEAD(&xprt->xpt_users);
	mutex_init(&xprt->xpt_mutex);
	spin_lock_init(&xprt->xpt_lock);
	set_bit(XPT_BUSY, &xprt->xpt_flags);
	rpc_init_wait_queue(&xprt->xpt_bc_pending, "xpt_bc_pending");
	xprt->xpt_net = get_net(net);
	strcpy(xprt->xpt_remotebuf, "uninitialized");
}
EXPORT_SYMBOL_GPL(svc_xprt_init);

static struct svc_xprt *__svc_xpo_create(struct svc_xprt_class *xcl,
					 struct svc_serv *serv,
					 struct net *net,
					 const int family,
					 const unsigned short port,
					 int flags)
{
	struct sockaddr_in sin = {
		.sin_family		= AF_INET,
		.sin_addr.s_addr	= htonl(INADDR_ANY),
		.sin_port		= htons(port),
	};
#if IS_ENABLED(CONFIG_IPV6)
	struct sockaddr_in6 sin6 = {
		.sin6_family		= AF_INET6,
		.sin6_addr		= IN6ADDR_ANY_INIT,
		.sin6_port		= htons(port),
	};
#endif
	struct sockaddr *sap;
	size_t len;

	switch (family) {
	case PF_INET:
		sap = (struct sockaddr *)&sin;
		len = sizeof(sin);
		break;
#if IS_ENABLED(CONFIG_IPV6)
	case PF_INET6:
		sap = (struct sockaddr *)&sin6;
		len = sizeof(sin6);
		break;
#endif
	default:
		return ERR_PTR(-EAFNOSUPPORT);
	}

	return xcl->xcl_ops->xpo_create(serv, net, sap, len, flags);
}

/*
 * svc_xprt_received conditionally queues the transport for processing
 * by another thread. The caller must hold the XPT_BUSY bit and must
 * not thereafter touch transport data.
 *
 * Note: XPT_DATA only gets cleared when a read-attempt finds no (or
 * insufficient) data.
 */
static void svc_xprt_received(struct svc_xprt *xprt)
{
	if (!test_bit(XPT_BUSY, &xprt->xpt_flags)) {
		WARN_ONCE(1, "xprt=0x%p already busy!", xprt);
		return;
	}

	/* As soon as we clear busy, the xprt could be closed and
	 * 'put', so we need a reference to call svc_enqueue_xprt with:
	 */
	svc_xprt_get(xprt);
	smp_mb__before_atomic();
	clear_bit(XPT_BUSY, &xprt->xpt_flags);
	xprt->xpt_server->sv_ops->svo_enqueue_xprt(xprt);
	svc_xprt_put(xprt);
}

void svc_add_new_perm_xprt(struct svc_serv *serv, struct svc_xprt *new)
{
	clear_bit(XPT_TEMP, &new->xpt_flags);
	spin_lock_bh(&serv->sv_lock);
	list_add(&new->xpt_list, &serv->sv_permsocks);
	spin_unlock_bh(&serv->sv_lock);
	svc_xprt_received(new);
}

static int _svc_create_xprt(struct svc_serv *serv, const char *xprt_name,
			    struct net *net, const int family,
			    const unsigned short port, int flags)
{
	struct svc_xprt_class *xcl;

	spin_lock(&svc_xprt_class_lock);
	list_for_each_entry(xcl, &svc_xprt_class_list, xcl_list) {
		struct svc_xprt *newxprt;
		unsigned short newport;

		if (strcmp(xprt_name, xcl->xcl_name))
			continue;

		if (!try_module_get(xcl->xcl_owner))
			goto err;

		spin_unlock(&svc_xprt_class_lock);
		newxprt = __svc_xpo_create(xcl, serv, net, family, port, flags);
		if (IS_ERR(newxprt)) {
			module_put(xcl->xcl_owner);
			return PTR_ERR(newxprt);
		}
		svc_add_new_perm_xprt(serv, newxprt);
		newport = svc_xprt_local_port(newxprt);
		return newport;
	}
 err:
	spin_unlock(&svc_xprt_class_lock);
	/* This errno is exposed to user space.  Provide a reasonable
	 * perror msg for a bad transport. */
	return -EPROTONOSUPPORT;
}

int svc_create_xprt(struct svc_serv *serv, const char *xprt_name,
		    struct net *net, const int family,
		    const unsigned short port, int flags)
{
	int err;

	dprintk("svc: creating transport %s[%d]\n", xprt_name, port);
	err = _svc_create_xprt(serv, xprt_name, net, family, port, flags);
	if (err == -EPROTONOSUPPORT) {
		request_module("svc%s", xprt_name);
		err = _svc_create_xprt(serv, xprt_name, net, family, port, flags);
	}
	if (err)
		dprintk("svc: transport %s not found, err %d\n",
			xprt_name, err);
	return err;
}
EXPORT_SYMBOL_GPL(svc_create_xprt);

/*
 * Copy the local and remote xprt addresses to the rqstp structure
 */
void svc_xprt_copy_addrs(struct svc_rqst *rqstp, struct svc_xprt *xprt)
{
	memcpy(&rqstp->rq_addr, &xprt->xpt_remote, xprt->xpt_remotelen);
	rqstp->rq_addrlen = xprt->xpt_remotelen;

	/*
	 * Destination address in request is needed for binding the
	 * source address in RPC replies/callbacks later.
	 */
	memcpy(&rqstp->rq_daddr, &xprt->xpt_local, xprt->xpt_locallen);
	rqstp->rq_daddrlen = xprt->xpt_locallen;
}
EXPORT_SYMBOL_GPL(svc_xprt_copy_addrs);

/**
 * svc_print_addr - Format rq_addr field for printing
 * @rqstp: svc_rqst struct containing address to print
 * @buf: target buffer for formatted address
 * @len: length of target buffer
 *
 */
char *svc_print_addr(struct svc_rqst *rqstp, char *buf, size_t len)
{
	return __svc_print_addr(svc_addr(rqstp), buf, len);
}
EXPORT_SYMBOL_GPL(svc_print_addr);

static bool svc_xprt_slots_in_range(struct svc_xprt *xprt)
{
	unsigned int limit = svc_rpc_per_connection_limit;
	int nrqsts = atomic_read(&xprt->xpt_nr_rqsts);

	return limit == 0 || (nrqsts >= 0 && nrqsts < limit);
}

static bool svc_xprt_reserve_slot(struct svc_rqst *rqstp, struct svc_xprt *xprt)
{
	if (!test_bit(RQ_DATA, &rqstp->rq_flags)) {
		if (!svc_xprt_slots_in_range(xprt))
			return false;
		atomic_inc(&xprt->xpt_nr_rqsts);
		set_bit(RQ_DATA, &rqstp->rq_flags);
	}
	return true;
}

static void svc_xprt_release_slot(struct svc_rqst *rqstp)
{
	struct svc_xprt	*xprt = rqstp->rq_xprt;
	if (test_and_clear_bit(RQ_DATA, &rqstp->rq_flags)) {
		atomic_dec(&xprt->xpt_nr_rqsts);
		svc_xprt_enqueue(xprt);
	}
}

static bool svc_xprt_has_something_to_do(struct svc_xprt *xprt)
{
	if (xprt->xpt_flags & ((1<<XPT_CONN)|(1<<XPT_CLOSE)))
		return true;
	if (xprt->xpt_flags & ((1<<XPT_DATA)|(1<<XPT_DEFERRED))) {
		if (xprt->xpt_ops->xpo_has_wspace(xprt) &&
		    svc_xprt_slots_in_range(xprt))
			return true;
		trace_svc_xprt_no_write_space(xprt);
		return false;
	}
	return false;
}

void svc_xprt_do_enqueue(struct svc_xprt *xprt)
{
	struct svc_pool *pool;
	struct svc_rqst	*rqstp = NULL;
	int cpu;

	if (!svc_xprt_has_something_to_do(xprt))
		return;

	/* Mark transport as busy. It will remain in this state until
	 * the provider calls svc_xprt_received. We update XPT_BUSY
	 * atomically because it also guards against trying to enqueue
	 * the transport twice.
	 */
	if (test_and_set_bit(XPT_BUSY, &xprt->xpt_flags))
		return;

	cpu = get_cpu_light();
	pool = svc_pool_for_cpu(xprt->xpt_server, cpu);

	atomic_long_inc(&pool->sp_stats.packets);

	spin_lock_bh(&pool->sp_lock);
	list_add_tail(&xprt->xpt_ready, &pool->sp_sockets);
	pool->sp_stats.sockets_queued++;
	spin_unlock_bh(&pool->sp_lock);

	/* find a thread for this xprt */
	rcu_read_lock();
	list_for_each_entry_rcu(rqstp, &pool->sp_all_threads, rq_all) {
		if (test_and_set_bit(RQ_BUSY, &rqstp->rq_flags))
			continue;
		atomic_long_inc(&pool->sp_stats.threads_woken);
		rqstp->rq_qtime = ktime_get();
		wake_up_process(rqstp->rq_task);
<<<<<<< HEAD
		put_cpu_light();
		goto out;
	}
	rcu_read_unlock();

	/*
	 * We didn't find an idle thread to use, so we need to queue the xprt.
	 * Do so and then search again. If we find one, we can't hook this one
	 * up to it directly but we can wake the thread up in the hopes that it
	 * will pick it up once it searches for a xprt to service.
	 */
	if (!queued) {
		queued = true;
		dprintk("svc: transport %p put into queue\n", xprt);
		spin_lock_bh(&pool->sp_lock);
		list_add_tail(&xprt->xpt_ready, &pool->sp_sockets);
		pool->sp_stats.sockets_queued++;
		spin_unlock_bh(&pool->sp_lock);
		goto redo_search;
=======
		goto out_unlock;
>>>>>>> e021bb4f
	}
	set_bit(SP_CONGESTED, &pool->sp_flags);
	rqstp = NULL;
<<<<<<< HEAD
	put_cpu_light();
out:
=======
out_unlock:
	rcu_read_unlock();
	put_cpu_light();
>>>>>>> e021bb4f
	trace_svc_xprt_do_enqueue(xprt, rqstp);
}
EXPORT_SYMBOL_GPL(svc_xprt_do_enqueue);

/*
 * Queue up a transport with data pending. If there are idle nfsd
 * processes, wake 'em up.
 *
 */
void svc_xprt_enqueue(struct svc_xprt *xprt)
{
	if (test_bit(XPT_BUSY, &xprt->xpt_flags))
		return;
	xprt->xpt_server->sv_ops->svo_enqueue_xprt(xprt);
}
EXPORT_SYMBOL_GPL(svc_xprt_enqueue);

/*
 * Dequeue the first transport, if there is one.
 */
static struct svc_xprt *svc_xprt_dequeue(struct svc_pool *pool)
{
	struct svc_xprt	*xprt = NULL;

	if (list_empty(&pool->sp_sockets))
		goto out;

	spin_lock_bh(&pool->sp_lock);
	if (likely(!list_empty(&pool->sp_sockets))) {
		xprt = list_first_entry(&pool->sp_sockets,
					struct svc_xprt, xpt_ready);
		list_del_init(&xprt->xpt_ready);
		svc_xprt_get(xprt);
	}
	spin_unlock_bh(&pool->sp_lock);
out:
	return xprt;
}

/**
 * svc_reserve - change the space reserved for the reply to a request.
 * @rqstp:  The request in question
 * @space: new max space to reserve
 *
 * Each request reserves some space on the output queue of the transport
 * to make sure the reply fits.  This function reduces that reserved
 * space to be the amount of space used already, plus @space.
 *
 */
void svc_reserve(struct svc_rqst *rqstp, int space)
{
	struct svc_xprt *xprt = rqstp->rq_xprt;

	space += rqstp->rq_res.head[0].iov_len;

	if (xprt && space < rqstp->rq_reserved) {
		atomic_sub((rqstp->rq_reserved - space), &xprt->xpt_reserved);
		rqstp->rq_reserved = space;

		svc_xprt_enqueue(xprt);
	}
}
EXPORT_SYMBOL_GPL(svc_reserve);

static void svc_xprt_release(struct svc_rqst *rqstp)
{
	struct svc_xprt	*xprt = rqstp->rq_xprt;

	xprt->xpt_ops->xpo_release_rqst(rqstp);

	kfree(rqstp->rq_deferred);
	rqstp->rq_deferred = NULL;

	svc_free_res_pages(rqstp);
	rqstp->rq_res.page_len = 0;
	rqstp->rq_res.page_base = 0;

	/* Reset response buffer and release
	 * the reservation.
	 * But first, check that enough space was reserved
	 * for the reply, otherwise we have a bug!
	 */
	if ((rqstp->rq_res.len) >  rqstp->rq_reserved)
		printk(KERN_ERR "RPC request reserved %d but used %d\n",
		       rqstp->rq_reserved,
		       rqstp->rq_res.len);

	rqstp->rq_res.head[0].iov_len = 0;
	svc_reserve(rqstp, 0);
	svc_xprt_release_slot(rqstp);
	rqstp->rq_xprt = NULL;
	svc_xprt_put(xprt);
}

/*
 * Some svc_serv's will have occasional work to do, even when a xprt is not
 * waiting to be serviced. This function is there to "kick" a task in one of
 * those services so that it can wake up and do that work. Note that we only
 * bother with pool 0 as we don't need to wake up more than one thread for
 * this purpose.
 */
void svc_wake_up(struct svc_serv *serv)
{
	struct svc_rqst	*rqstp;
	struct svc_pool *pool;

	pool = &serv->sv_pools[0];

	rcu_read_lock();
	list_for_each_entry_rcu(rqstp, &pool->sp_all_threads, rq_all) {
		/* skip any that aren't queued */
		if (test_bit(RQ_BUSY, &rqstp->rq_flags))
			continue;
		rcu_read_unlock();
		wake_up_process(rqstp->rq_task);
		trace_svc_wake_up(rqstp->rq_task->pid);
		return;
	}
	rcu_read_unlock();

	/* No free entries available */
	set_bit(SP_TASK_PENDING, &pool->sp_flags);
	smp_wmb();
	trace_svc_wake_up(0);
}
EXPORT_SYMBOL_GPL(svc_wake_up);

int svc_port_is_privileged(struct sockaddr *sin)
{
	switch (sin->sa_family) {
	case AF_INET:
		return ntohs(((struct sockaddr_in *)sin)->sin_port)
			< PROT_SOCK;
	case AF_INET6:
		return ntohs(((struct sockaddr_in6 *)sin)->sin6_port)
			< PROT_SOCK;
	default:
		return 0;
	}
}

/*
 * Make sure that we don't have too many active connections. If we have,
 * something must be dropped. It's not clear what will happen if we allow
 * "too many" connections, but when dealing with network-facing software,
 * we have to code defensively. Here we do that by imposing hard limits.
 *
 * There's no point in trying to do random drop here for DoS
 * prevention. The NFS clients does 1 reconnect in 15 seconds. An
 * attacker can easily beat that.
 *
 * The only somewhat efficient mechanism would be if drop old
 * connections from the same IP first. But right now we don't even
 * record the client IP in svc_sock.
 *
 * single-threaded services that expect a lot of clients will probably
 * need to set sv_maxconn to override the default value which is based
 * on the number of threads
 */
static void svc_check_conn_limits(struct svc_serv *serv)
{
	unsigned int limit = serv->sv_maxconn ? serv->sv_maxconn :
				(serv->sv_nrthreads+3) * 20;

	if (serv->sv_tmpcnt > limit) {
		struct svc_xprt *xprt = NULL;
		spin_lock_bh(&serv->sv_lock);
		if (!list_empty(&serv->sv_tempsocks)) {
			/* Try to help the admin */
			net_notice_ratelimited("%s: too many open connections, consider increasing the %s\n",
					       serv->sv_name, serv->sv_maxconn ?
					       "max number of connections" :
					       "number of threads");
			/*
			 * Always select the oldest connection. It's not fair,
			 * but so is life
			 */
			xprt = list_entry(serv->sv_tempsocks.prev,
					  struct svc_xprt,
					  xpt_list);
			set_bit(XPT_CLOSE, &xprt->xpt_flags);
			svc_xprt_get(xprt);
		}
		spin_unlock_bh(&serv->sv_lock);

		if (xprt) {
			svc_xprt_enqueue(xprt);
			svc_xprt_put(xprt);
		}
	}
}

static int svc_alloc_arg(struct svc_rqst *rqstp)
{
	struct svc_serv *serv = rqstp->rq_server;
	struct xdr_buf *arg;
	int pages;
	int i;

	/* now allocate needed pages.  If we get a failure, sleep briefly */
	pages = (serv->sv_max_mesg + 2 * PAGE_SIZE) >> PAGE_SHIFT;
	if (pages > RPCSVC_MAXPAGES) {
		pr_warn_once("svc: warning: pages=%u > RPCSVC_MAXPAGES=%lu\n",
			     pages, RPCSVC_MAXPAGES);
		/* use as many pages as possible */
		pages = RPCSVC_MAXPAGES;
	}
	for (i = 0; i < pages ; i++)
		while (rqstp->rq_pages[i] == NULL) {
			struct page *p = alloc_page(GFP_KERNEL);
			if (!p) {
				set_current_state(TASK_INTERRUPTIBLE);
				if (signalled() || kthread_should_stop()) {
					set_current_state(TASK_RUNNING);
					return -EINTR;
				}
				schedule_timeout(msecs_to_jiffies(500));
			}
			rqstp->rq_pages[i] = p;
		}
	rqstp->rq_page_end = &rqstp->rq_pages[i];
	rqstp->rq_pages[i++] = NULL; /* this might be seen in nfs_read_actor */

	/* Make arg->head point to first page and arg->pages point to rest */
	arg = &rqstp->rq_arg;
	arg->head[0].iov_base = page_address(rqstp->rq_pages[0]);
	arg->head[0].iov_len = PAGE_SIZE;
	arg->pages = rqstp->rq_pages + 1;
	arg->page_base = 0;
	/* save at least one page for response */
	arg->page_len = (pages-2)*PAGE_SIZE;
	arg->len = (pages-1)*PAGE_SIZE;
	arg->tail[0].iov_len = 0;
	return 0;
}

static bool
rqst_should_sleep(struct svc_rqst *rqstp)
{
	struct svc_pool		*pool = rqstp->rq_pool;

	/* did someone call svc_wake_up? */
	if (test_and_clear_bit(SP_TASK_PENDING, &pool->sp_flags))
		return false;

	/* was a socket queued? */
	if (!list_empty(&pool->sp_sockets))
		return false;

	/* are we shutting down? */
	if (signalled() || kthread_should_stop())
		return false;

	/* are we freezing? */
	if (freezing(current))
		return false;

	return true;
}

static struct svc_xprt *svc_get_next_xprt(struct svc_rqst *rqstp, long timeout)
{
	struct svc_pool		*pool = rqstp->rq_pool;
	long			time_left = 0;

	/* rq_xprt should be clear on entry */
	WARN_ON_ONCE(rqstp->rq_xprt);

	rqstp->rq_xprt = svc_xprt_dequeue(pool);
	if (rqstp->rq_xprt)
		goto out_found;

	/*
	 * We have to be able to interrupt this wait
	 * to bring down the daemons ...
	 */
	set_current_state(TASK_INTERRUPTIBLE);
	smp_mb__before_atomic();
	clear_bit(SP_CONGESTED, &pool->sp_flags);
	clear_bit(RQ_BUSY, &rqstp->rq_flags);
	smp_mb__after_atomic();

	if (likely(rqst_should_sleep(rqstp)))
		time_left = schedule_timeout(timeout);
	else
		__set_current_state(TASK_RUNNING);

	try_to_freeze();

	set_bit(RQ_BUSY, &rqstp->rq_flags);
	smp_mb__after_atomic();
	rqstp->rq_xprt = svc_xprt_dequeue(pool);
	if (rqstp->rq_xprt)
		goto out_found;

	if (!time_left)
		atomic_long_inc(&pool->sp_stats.threads_timedout);

	if (signalled() || kthread_should_stop())
		return ERR_PTR(-EINTR);
	return ERR_PTR(-EAGAIN);
out_found:
	/* Normally we will wait up to 5 seconds for any required
	 * cache information to be provided.
	 */
	if (!test_bit(SP_CONGESTED, &pool->sp_flags))
		rqstp->rq_chandle.thread_wait = 5*HZ;
	else
		rqstp->rq_chandle.thread_wait = 1*HZ;
	trace_svc_xprt_dequeue(rqstp);
	return rqstp->rq_xprt;
}

static void svc_add_new_temp_xprt(struct svc_serv *serv, struct svc_xprt *newxpt)
{
	spin_lock_bh(&serv->sv_lock);
	set_bit(XPT_TEMP, &newxpt->xpt_flags);
	list_add(&newxpt->xpt_list, &serv->sv_tempsocks);
	serv->sv_tmpcnt++;
	if (serv->sv_temptimer.function == NULL) {
		/* setup timer to age temp transports */
		serv->sv_temptimer.function = svc_age_temp_xprts;
		mod_timer(&serv->sv_temptimer,
			  jiffies + svc_conn_age_period * HZ);
	}
	spin_unlock_bh(&serv->sv_lock);
	svc_xprt_received(newxpt);
}

static int svc_handle_xprt(struct svc_rqst *rqstp, struct svc_xprt *xprt)
{
	struct svc_serv *serv = rqstp->rq_server;
	int len = 0;

	if (test_bit(XPT_CLOSE, &xprt->xpt_flags)) {
		dprintk("svc_recv: found XPT_CLOSE\n");
		if (test_and_clear_bit(XPT_KILL_TEMP, &xprt->xpt_flags))
			xprt->xpt_ops->xpo_kill_temp_xprt(xprt);
		svc_delete_xprt(xprt);
		/* Leave XPT_BUSY set on the dead xprt: */
		goto out;
	}
	if (test_bit(XPT_LISTENER, &xprt->xpt_flags)) {
		struct svc_xprt *newxpt;
		/*
		 * We know this module_get will succeed because the
		 * listener holds a reference too
		 */
		__module_get(xprt->xpt_class->xcl_owner);
		svc_check_conn_limits(xprt->xpt_server);
		newxpt = xprt->xpt_ops->xpo_accept(xprt);
		if (newxpt)
			svc_add_new_temp_xprt(serv, newxpt);
		else
			module_put(xprt->xpt_class->xcl_owner);
	} else if (svc_xprt_reserve_slot(rqstp, xprt)) {
		/* XPT_DATA|XPT_DEFERRED case: */
		dprintk("svc: server %p, pool %u, transport %p, inuse=%d\n",
			rqstp, rqstp->rq_pool->sp_id, xprt,
			kref_read(&xprt->xpt_ref));
		rqstp->rq_deferred = svc_deferred_dequeue(xprt);
		if (rqstp->rq_deferred)
			len = svc_deferred_recv(rqstp);
		else
			len = xprt->xpt_ops->xpo_recvfrom(rqstp);
		rqstp->rq_stime = ktime_get();
		rqstp->rq_reserved = serv->sv_max_mesg;
		atomic_add(rqstp->rq_reserved, &xprt->xpt_reserved);
	}
	/* clear XPT_BUSY: */
	svc_xprt_received(xprt);
out:
	trace_svc_handle_xprt(xprt, len);
	return len;
}

/*
 * Receive the next request on any transport.  This code is carefully
 * organised not to touch any cachelines in the shared svc_serv
 * structure, only cachelines in the local svc_pool.
 */
int svc_recv(struct svc_rqst *rqstp, long timeout)
{
	struct svc_xprt		*xprt = NULL;
	struct svc_serv		*serv = rqstp->rq_server;
	int			len, err;

	dprintk("svc: server %p waiting for data (to = %ld)\n",
		rqstp, timeout);

	if (rqstp->rq_xprt)
		printk(KERN_ERR
			"svc_recv: service %p, transport not NULL!\n",
			 rqstp);

	err = svc_alloc_arg(rqstp);
	if (err)
		goto out;

	try_to_freeze();
	cond_resched();
	err = -EINTR;
	if (signalled() || kthread_should_stop())
		goto out;

	xprt = svc_get_next_xprt(rqstp, timeout);
	if (IS_ERR(xprt)) {
		err = PTR_ERR(xprt);
		goto out;
	}

	len = svc_handle_xprt(rqstp, xprt);

	/* No data, incomplete (TCP) read, or accept() */
	err = -EAGAIN;
	if (len <= 0)
		goto out_release;

	clear_bit(XPT_OLD, &xprt->xpt_flags);

	xprt->xpt_ops->xpo_secure_port(rqstp);
	rqstp->rq_chandle.defer = svc_defer;
	rqstp->rq_xid = svc_getu32(&rqstp->rq_arg.head[0]);

	if (serv->sv_stats)
		serv->sv_stats->netcnt++;
	trace_svc_recv(rqstp, len);
	return len;
out_release:
	rqstp->rq_res.len = 0;
	svc_xprt_release(rqstp);
out:
	return err;
}
EXPORT_SYMBOL_GPL(svc_recv);

/*
 * Drop request
 */
void svc_drop(struct svc_rqst *rqstp)
{
	trace_svc_drop(rqstp);
	dprintk("svc: xprt %p dropped request\n", rqstp->rq_xprt);
	svc_xprt_release(rqstp);
}
EXPORT_SYMBOL_GPL(svc_drop);

/*
 * Return reply to client.
 */
int svc_send(struct svc_rqst *rqstp)
{
	struct svc_xprt	*xprt;
	int		len = -EFAULT;
	struct xdr_buf	*xb;

	xprt = rqstp->rq_xprt;
	if (!xprt)
		goto out;

	/* release the receive skb before sending the reply */
	xprt->xpt_ops->xpo_release_rqst(rqstp);

	/* calculate over-all length */
	xb = &rqstp->rq_res;
	xb->len = xb->head[0].iov_len +
		xb->page_len +
		xb->tail[0].iov_len;

	/* Grab mutex to serialize outgoing data. */
	mutex_lock(&xprt->xpt_mutex);
	trace_svc_stats_latency(rqstp);
	if (test_bit(XPT_DEAD, &xprt->xpt_flags)
			|| test_bit(XPT_CLOSE, &xprt->xpt_flags))
		len = -ENOTCONN;
	else
		len = xprt->xpt_ops->xpo_sendto(rqstp);
	mutex_unlock(&xprt->xpt_mutex);
	rpc_wake_up(&xprt->xpt_bc_pending);
	trace_svc_send(rqstp, len);
	svc_xprt_release(rqstp);

	if (len == -ECONNREFUSED || len == -ENOTCONN || len == -EAGAIN)
		len = 0;
out:
	return len;
}

/*
 * Timer function to close old temporary transports, using
 * a mark-and-sweep algorithm.
 */
static void svc_age_temp_xprts(struct timer_list *t)
{
	struct svc_serv *serv = from_timer(serv, t, sv_temptimer);
	struct svc_xprt *xprt;
	struct list_head *le, *next;

	dprintk("svc_age_temp_xprts\n");

	if (!spin_trylock_bh(&serv->sv_lock)) {
		/* busy, try again 1 sec later */
		dprintk("svc_age_temp_xprts: busy\n");
		mod_timer(&serv->sv_temptimer, jiffies + HZ);
		return;
	}

	list_for_each_safe(le, next, &serv->sv_tempsocks) {
		xprt = list_entry(le, struct svc_xprt, xpt_list);

		/* First time through, just mark it OLD. Second time
		 * through, close it. */
		if (!test_and_set_bit(XPT_OLD, &xprt->xpt_flags))
			continue;
		if (kref_read(&xprt->xpt_ref) > 1 ||
		    test_bit(XPT_BUSY, &xprt->xpt_flags))
			continue;
		list_del_init(le);
		set_bit(XPT_CLOSE, &xprt->xpt_flags);
		dprintk("queuing xprt %p for closing\n", xprt);

		/* a thread will dequeue and close it soon */
		svc_xprt_enqueue(xprt);
	}
	spin_unlock_bh(&serv->sv_lock);

	mod_timer(&serv->sv_temptimer, jiffies + svc_conn_age_period * HZ);
}

/* Close temporary transports whose xpt_local matches server_addr immediately
 * instead of waiting for them to be picked up by the timer.
 *
 * This is meant to be called from a notifier_block that runs when an ip
 * address is deleted.
 */
void svc_age_temp_xprts_now(struct svc_serv *serv, struct sockaddr *server_addr)
{
	struct svc_xprt *xprt;
	struct list_head *le, *next;
	LIST_HEAD(to_be_closed);

	spin_lock_bh(&serv->sv_lock);
	list_for_each_safe(le, next, &serv->sv_tempsocks) {
		xprt = list_entry(le, struct svc_xprt, xpt_list);
		if (rpc_cmp_addr(server_addr, (struct sockaddr *)
				&xprt->xpt_local)) {
			dprintk("svc_age_temp_xprts_now: found %p\n", xprt);
			list_move(le, &to_be_closed);
		}
	}
	spin_unlock_bh(&serv->sv_lock);

	while (!list_empty(&to_be_closed)) {
		le = to_be_closed.next;
		list_del_init(le);
		xprt = list_entry(le, struct svc_xprt, xpt_list);
		set_bit(XPT_CLOSE, &xprt->xpt_flags);
		set_bit(XPT_KILL_TEMP, &xprt->xpt_flags);
		dprintk("svc_age_temp_xprts_now: queuing xprt %p for closing\n",
				xprt);
		svc_xprt_enqueue(xprt);
	}
}
EXPORT_SYMBOL_GPL(svc_age_temp_xprts_now);

static void call_xpt_users(struct svc_xprt *xprt)
{
	struct svc_xpt_user *u;

	spin_lock(&xprt->xpt_lock);
	while (!list_empty(&xprt->xpt_users)) {
		u = list_first_entry(&xprt->xpt_users, struct svc_xpt_user, list);
		list_del_init(&u->list);
		u->callback(u);
	}
	spin_unlock(&xprt->xpt_lock);
}

/*
 * Remove a dead transport
 */
static void svc_delete_xprt(struct svc_xprt *xprt)
{
	struct svc_serv	*serv = xprt->xpt_server;
	struct svc_deferred_req *dr;

	/* Only do this once */
	if (test_and_set_bit(XPT_DEAD, &xprt->xpt_flags))
		BUG();

	dprintk("svc: svc_delete_xprt(%p)\n", xprt);
	xprt->xpt_ops->xpo_detach(xprt);

	spin_lock_bh(&serv->sv_lock);
	list_del_init(&xprt->xpt_list);
	WARN_ON_ONCE(!list_empty(&xprt->xpt_ready));
	if (test_bit(XPT_TEMP, &xprt->xpt_flags))
		serv->sv_tmpcnt--;
	spin_unlock_bh(&serv->sv_lock);

	while ((dr = svc_deferred_dequeue(xprt)) != NULL)
		kfree(dr);

	call_xpt_users(xprt);
	svc_xprt_put(xprt);
}

void svc_close_xprt(struct svc_xprt *xprt)
{
	set_bit(XPT_CLOSE, &xprt->xpt_flags);
	if (test_and_set_bit(XPT_BUSY, &xprt->xpt_flags))
		/* someone else will have to effect the close */
		return;
	/*
	 * We expect svc_close_xprt() to work even when no threads are
	 * running (e.g., while configuring the server before starting
	 * any threads), so if the transport isn't busy, we delete
	 * it ourself:
	 */
	svc_delete_xprt(xprt);
}
EXPORT_SYMBOL_GPL(svc_close_xprt);

static int svc_close_list(struct svc_serv *serv, struct list_head *xprt_list, struct net *net)
{
	struct svc_xprt *xprt;
	int ret = 0;

	spin_lock(&serv->sv_lock);
	list_for_each_entry(xprt, xprt_list, xpt_list) {
		if (xprt->xpt_net != net)
			continue;
		ret++;
		set_bit(XPT_CLOSE, &xprt->xpt_flags);
		svc_xprt_enqueue(xprt);
	}
	spin_unlock(&serv->sv_lock);
	return ret;
}

static struct svc_xprt *svc_dequeue_net(struct svc_serv *serv, struct net *net)
{
	struct svc_pool *pool;
	struct svc_xprt *xprt;
	struct svc_xprt *tmp;
	int i;

	for (i = 0; i < serv->sv_nrpools; i++) {
		pool = &serv->sv_pools[i];

		spin_lock_bh(&pool->sp_lock);
		list_for_each_entry_safe(xprt, tmp, &pool->sp_sockets, xpt_ready) {
			if (xprt->xpt_net != net)
				continue;
			list_del_init(&xprt->xpt_ready);
			spin_unlock_bh(&pool->sp_lock);
			return xprt;
		}
		spin_unlock_bh(&pool->sp_lock);
	}
	return NULL;
}

static void svc_clean_up_xprts(struct svc_serv *serv, struct net *net)
{
	struct svc_xprt *xprt;

	while ((xprt = svc_dequeue_net(serv, net))) {
		set_bit(XPT_CLOSE, &xprt->xpt_flags);
		svc_delete_xprt(xprt);
	}
}

/*
 * Server threads may still be running (especially in the case where the
 * service is still running in other network namespaces).
 *
 * So we shut down sockets the same way we would on a running server, by
 * setting XPT_CLOSE, enqueuing, and letting a thread pick it up to do
 * the close.  In the case there are no such other threads,
 * threads running, svc_clean_up_xprts() does a simple version of a
 * server's main event loop, and in the case where there are other
 * threads, we may need to wait a little while and then check again to
 * see if they're done.
 */
void svc_close_net(struct svc_serv *serv, struct net *net)
{
	int delay = 0;

	while (svc_close_list(serv, &serv->sv_permsocks, net) +
	       svc_close_list(serv, &serv->sv_tempsocks, net)) {

		svc_clean_up_xprts(serv, net);
		msleep(delay++);
	}
}

/*
 * Handle defer and revisit of requests
 */

static void svc_revisit(struct cache_deferred_req *dreq, int too_many)
{
	struct svc_deferred_req *dr =
		container_of(dreq, struct svc_deferred_req, handle);
	struct svc_xprt *xprt = dr->xprt;

	spin_lock(&xprt->xpt_lock);
	set_bit(XPT_DEFERRED, &xprt->xpt_flags);
	if (too_many || test_bit(XPT_DEAD, &xprt->xpt_flags)) {
		spin_unlock(&xprt->xpt_lock);
		dprintk("revisit canceled\n");
		svc_xprt_put(xprt);
		trace_svc_drop_deferred(dr);
		kfree(dr);
		return;
	}
	dprintk("revisit queued\n");
	dr->xprt = NULL;
	list_add(&dr->handle.recent, &xprt->xpt_deferred);
	spin_unlock(&xprt->xpt_lock);
	svc_xprt_enqueue(xprt);
	svc_xprt_put(xprt);
}

/*
 * Save the request off for later processing. The request buffer looks
 * like this:
 *
 * <xprt-header><rpc-header><rpc-pagelist><rpc-tail>
 *
 * This code can only handle requests that consist of an xprt-header
 * and rpc-header.
 */
static struct cache_deferred_req *svc_defer(struct cache_req *req)
{
	struct svc_rqst *rqstp = container_of(req, struct svc_rqst, rq_chandle);
	struct svc_deferred_req *dr;

	if (rqstp->rq_arg.page_len || !test_bit(RQ_USEDEFERRAL, &rqstp->rq_flags))
		return NULL; /* if more than a page, give up FIXME */
	if (rqstp->rq_deferred) {
		dr = rqstp->rq_deferred;
		rqstp->rq_deferred = NULL;
	} else {
		size_t skip;
		size_t size;
		/* FIXME maybe discard if size too large */
		size = sizeof(struct svc_deferred_req) + rqstp->rq_arg.len;
		dr = kmalloc(size, GFP_KERNEL);
		if (dr == NULL)
			return NULL;

		dr->handle.owner = rqstp->rq_server;
		dr->prot = rqstp->rq_prot;
		memcpy(&dr->addr, &rqstp->rq_addr, rqstp->rq_addrlen);
		dr->addrlen = rqstp->rq_addrlen;
		dr->daddr = rqstp->rq_daddr;
		dr->argslen = rqstp->rq_arg.len >> 2;
		dr->xprt_hlen = rqstp->rq_xprt_hlen;

		/* back up head to the start of the buffer and copy */
		skip = rqstp->rq_arg.len - rqstp->rq_arg.head[0].iov_len;
		memcpy(dr->args, rqstp->rq_arg.head[0].iov_base - skip,
		       dr->argslen << 2);
	}
	svc_xprt_get(rqstp->rq_xprt);
	dr->xprt = rqstp->rq_xprt;
	set_bit(RQ_DROPME, &rqstp->rq_flags);

	dr->handle.revisit = svc_revisit;
	trace_svc_defer(rqstp);
	return &dr->handle;
}

/*
 * recv data from a deferred request into an active one
 */
static int svc_deferred_recv(struct svc_rqst *rqstp)
{
	struct svc_deferred_req *dr = rqstp->rq_deferred;

	/* setup iov_base past transport header */
	rqstp->rq_arg.head[0].iov_base = dr->args + (dr->xprt_hlen>>2);
	/* The iov_len does not include the transport header bytes */
	rqstp->rq_arg.head[0].iov_len = (dr->argslen<<2) - dr->xprt_hlen;
	rqstp->rq_arg.page_len = 0;
	/* The rq_arg.len includes the transport header bytes */
	rqstp->rq_arg.len     = dr->argslen<<2;
	rqstp->rq_prot        = dr->prot;
	memcpy(&rqstp->rq_addr, &dr->addr, dr->addrlen);
	rqstp->rq_addrlen     = dr->addrlen;
	/* Save off transport header len in case we get deferred again */
	rqstp->rq_xprt_hlen   = dr->xprt_hlen;
	rqstp->rq_daddr       = dr->daddr;
	rqstp->rq_respages    = rqstp->rq_pages;
	return (dr->argslen<<2) - dr->xprt_hlen;
}


static struct svc_deferred_req *svc_deferred_dequeue(struct svc_xprt *xprt)
{
	struct svc_deferred_req *dr = NULL;

	if (!test_bit(XPT_DEFERRED, &xprt->xpt_flags))
		return NULL;
	spin_lock(&xprt->xpt_lock);
	if (!list_empty(&xprt->xpt_deferred)) {
		dr = list_entry(xprt->xpt_deferred.next,
				struct svc_deferred_req,
				handle.recent);
		list_del_init(&dr->handle.recent);
		trace_svc_revisit_deferred(dr);
	} else
		clear_bit(XPT_DEFERRED, &xprt->xpt_flags);
	spin_unlock(&xprt->xpt_lock);
	return dr;
}

/**
 * svc_find_xprt - find an RPC transport instance
 * @serv: pointer to svc_serv to search
 * @xcl_name: C string containing transport's class name
 * @net: owner net pointer
 * @af: Address family of transport's local address
 * @port: transport's IP port number
 *
 * Return the transport instance pointer for the endpoint accepting
 * connections/peer traffic from the specified transport class,
 * address family and port.
 *
 * Specifying 0 for the address family or port is effectively a
 * wild-card, and will result in matching the first transport in the
 * service's list that has a matching class name.
 */
struct svc_xprt *svc_find_xprt(struct svc_serv *serv, const char *xcl_name,
			       struct net *net, const sa_family_t af,
			       const unsigned short port)
{
	struct svc_xprt *xprt;
	struct svc_xprt *found = NULL;

	/* Sanity check the args */
	if (serv == NULL || xcl_name == NULL)
		return found;

	spin_lock_bh(&serv->sv_lock);
	list_for_each_entry(xprt, &serv->sv_permsocks, xpt_list) {
		if (xprt->xpt_net != net)
			continue;
		if (strcmp(xprt->xpt_class->xcl_name, xcl_name))
			continue;
		if (af != AF_UNSPEC && af != xprt->xpt_local.ss_family)
			continue;
		if (port != 0 && port != svc_xprt_local_port(xprt))
			continue;
		found = xprt;
		svc_xprt_get(xprt);
		break;
	}
	spin_unlock_bh(&serv->sv_lock);
	return found;
}
EXPORT_SYMBOL_GPL(svc_find_xprt);

static int svc_one_xprt_name(const struct svc_xprt *xprt,
			     char *pos, int remaining)
{
	int len;

	len = snprintf(pos, remaining, "%s %u\n",
			xprt->xpt_class->xcl_name,
			svc_xprt_local_port(xprt));
	if (len >= remaining)
		return -ENAMETOOLONG;
	return len;
}

/**
 * svc_xprt_names - format a buffer with a list of transport names
 * @serv: pointer to an RPC service
 * @buf: pointer to a buffer to be filled in
 * @buflen: length of buffer to be filled in
 *
 * Fills in @buf with a string containing a list of transport names,
 * each name terminated with '\n'.
 *
 * Returns positive length of the filled-in string on success; otherwise
 * a negative errno value is returned if an error occurs.
 */
int svc_xprt_names(struct svc_serv *serv, char *buf, const int buflen)
{
	struct svc_xprt *xprt;
	int len, totlen;
	char *pos;

	/* Sanity check args */
	if (!serv)
		return 0;

	spin_lock_bh(&serv->sv_lock);

	pos = buf;
	totlen = 0;
	list_for_each_entry(xprt, &serv->sv_permsocks, xpt_list) {
		len = svc_one_xprt_name(xprt, pos, buflen - totlen);
		if (len < 0) {
			*buf = '\0';
			totlen = len;
		}
		if (len <= 0)
			break;

		pos += len;
		totlen += len;
	}

	spin_unlock_bh(&serv->sv_lock);
	return totlen;
}
EXPORT_SYMBOL_GPL(svc_xprt_names);


/*----------------------------------------------------------------------------*/

static void *svc_pool_stats_start(struct seq_file *m, loff_t *pos)
{
	unsigned int pidx = (unsigned int)*pos;
	struct svc_serv *serv = m->private;

	dprintk("svc_pool_stats_start, *pidx=%u\n", pidx);

	if (!pidx)
		return SEQ_START_TOKEN;
	return (pidx > serv->sv_nrpools ? NULL : &serv->sv_pools[pidx-1]);
}

static void *svc_pool_stats_next(struct seq_file *m, void *p, loff_t *pos)
{
	struct svc_pool *pool = p;
	struct svc_serv *serv = m->private;

	dprintk("svc_pool_stats_next, *pos=%llu\n", *pos);

	if (p == SEQ_START_TOKEN) {
		pool = &serv->sv_pools[0];
	} else {
		unsigned int pidx = (pool - &serv->sv_pools[0]);
		if (pidx < serv->sv_nrpools-1)
			pool = &serv->sv_pools[pidx+1];
		else
			pool = NULL;
	}
	++*pos;
	return pool;
}

static void svc_pool_stats_stop(struct seq_file *m, void *p)
{
}

static int svc_pool_stats_show(struct seq_file *m, void *p)
{
	struct svc_pool *pool = p;

	if (p == SEQ_START_TOKEN) {
		seq_puts(m, "# pool packets-arrived sockets-enqueued threads-woken threads-timedout\n");
		return 0;
	}

	seq_printf(m, "%u %lu %lu %lu %lu\n",
		pool->sp_id,
		(unsigned long)atomic_long_read(&pool->sp_stats.packets),
		pool->sp_stats.sockets_queued,
		(unsigned long)atomic_long_read(&pool->sp_stats.threads_woken),
		(unsigned long)atomic_long_read(&pool->sp_stats.threads_timedout));

	return 0;
}

static const struct seq_operations svc_pool_stats_seq_ops = {
	.start	= svc_pool_stats_start,
	.next	= svc_pool_stats_next,
	.stop	= svc_pool_stats_stop,
	.show	= svc_pool_stats_show,
};

int svc_pool_stats_open(struct svc_serv *serv, struct file *file)
{
	int err;

	err = seq_open(file, &svc_pool_stats_seq_ops);
	if (!err)
		((struct seq_file *) file->private_data)->private = serv;
	return err;
}
EXPORT_SYMBOL(svc_pool_stats_open);

/*----------------------------------------------------------------------------*/<|MERGE_RESOLUTION|>--- conflicted
+++ resolved
@@ -411,40 +411,13 @@
 		atomic_long_inc(&pool->sp_stats.threads_woken);
 		rqstp->rq_qtime = ktime_get();
 		wake_up_process(rqstp->rq_task);
-<<<<<<< HEAD
-		put_cpu_light();
-		goto out;
-	}
-	rcu_read_unlock();
-
-	/*
-	 * We didn't find an idle thread to use, so we need to queue the xprt.
-	 * Do so and then search again. If we find one, we can't hook this one
-	 * up to it directly but we can wake the thread up in the hopes that it
-	 * will pick it up once it searches for a xprt to service.
-	 */
-	if (!queued) {
-		queued = true;
-		dprintk("svc: transport %p put into queue\n", xprt);
-		spin_lock_bh(&pool->sp_lock);
-		list_add_tail(&xprt->xpt_ready, &pool->sp_sockets);
-		pool->sp_stats.sockets_queued++;
-		spin_unlock_bh(&pool->sp_lock);
-		goto redo_search;
-=======
 		goto out_unlock;
->>>>>>> e021bb4f
 	}
 	set_bit(SP_CONGESTED, &pool->sp_flags);
 	rqstp = NULL;
-<<<<<<< HEAD
-	put_cpu_light();
-out:
-=======
 out_unlock:
 	rcu_read_unlock();
 	put_cpu_light();
->>>>>>> e021bb4f
 	trace_svc_xprt_do_enqueue(xprt, rqstp);
 }
 EXPORT_SYMBOL_GPL(svc_xprt_do_enqueue);
