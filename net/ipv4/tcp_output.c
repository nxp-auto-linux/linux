--- conflicted
+++ resolved
@@ -1314,10 +1314,6 @@
 	if (nsize < 0)
 		nsize = 0;
 
-<<<<<<< HEAD
-	if (unlikely((sk->sk_wmem_queued >> 1) > sk->sk_sndbuf &&
-		     tcp_queue != TCP_FRAG_IN_WRITE_QUEUE)) {
-=======
 	/* tcp_sendmsg() can overshoot sk_wmem_queued by one full size skb.
 	 * We need some allowance to not penalize applications setting small
 	 * SO_SNDBUF values.
@@ -1328,7 +1324,6 @@
 		     tcp_queue != TCP_FRAG_IN_WRITE_QUEUE &&
 		     skb != tcp_rtx_queue_head(sk) &&
 		     skb != tcp_rtx_queue_tail(sk))) {
->>>>>>> fa578e9d
 		NET_INC_STATS(sock_net(sk), LINUX_MIB_TCPWQUEUETOOBIG);
 		return -ENOMEM;
 	}
@@ -1947,10 +1942,7 @@
 	struct tcp_sock *tp = tcp_sk(sk);
 	struct sk_buff *head;
 	int win_divisor;
-<<<<<<< HEAD
-=======
 	s64 delta;
->>>>>>> fa578e9d
 
 	if (icsk->icsk_ca_state >= TCP_CA_Recovery)
 		goto send_now;
@@ -2032,12 +2024,8 @@
 	}
 
 	/* If this packet won't get more data, do not wait. */
-<<<<<<< HEAD
-	if (TCP_SKB_CB(skb)->tcp_flags & TCPHDR_FIN)
-=======
 	if ((TCP_SKB_CB(skb)->tcp_flags & TCPHDR_FIN) ||
 	    TCP_SKB_CB(skb)->eor)
->>>>>>> fa578e9d
 		goto send_now;
 
 	return true;
