// SPDX-License-Identifier: GPL-2.0-or-later
/*
 * INET		An implementation of the TCP/IP protocol suite for the LINUX
 *		operating system.  INET is implemented using the  BSD Socket
 *		interface as the means of communication with the user level.
 *
 *		ROUTE - implementation of the IP router.
 *
 * Authors:	Ross Biro
 *		Fred N. van Kempen, <waltje@uWalt.NL.Mugnet.ORG>
 *		Alan Cox, <gw4pts@gw4pts.ampr.org>
 *		Linus Torvalds, <Linus.Torvalds@helsinki.fi>
 *		Alexey Kuznetsov, <kuznet@ms2.inr.ac.ru>
 *
 * Fixes:
 *		Alan Cox	:	Verify area fixes.
 *		Alan Cox	:	cli() protects routing changes
 *		Rui Oliveira	:	ICMP routing table updates
 *		(rco@di.uminho.pt)	Routing table insertion and update
 *		Linus Torvalds	:	Rewrote bits to be sensible
 *		Alan Cox	:	Added BSD route gw semantics
 *		Alan Cox	:	Super /proc >4K
 *		Alan Cox	:	MTU in route table
 *		Alan Cox	: 	MSS actually. Also added the window
 *					clamper.
 *		Sam Lantinga	:	Fixed route matching in rt_del()
 *		Alan Cox	:	Routing cache support.
 *		Alan Cox	:	Removed compatibility cruft.
 *		Alan Cox	:	RTF_REJECT support.
 *		Alan Cox	:	TCP irtt support.
 *		Jonathan Naylor	:	Added Metric support.
 *	Miquel van Smoorenburg	:	BSD API fixes.
 *	Miquel van Smoorenburg	:	Metrics.
 *		Alan Cox	:	Use __u32 properly
 *		Alan Cox	:	Aligned routing errors more closely with BSD
 *					our system is still very different.
 *		Alan Cox	:	Faster /proc handling
 *	Alexey Kuznetsov	:	Massive rework to support tree based routing,
 *					routing caches and better behaviour.
 *
 *		Olaf Erb	:	irtt wasn't being copied right.
 *		Bjorn Ekwall	:	Kerneld route support.
 *		Alan Cox	:	Multicast fixed (I hope)
 * 		Pavel Krauz	:	Limited broadcast fixed
 *		Mike McLagan	:	Routing by source
 *	Alexey Kuznetsov	:	End of old history. Split to fib.c and
 *					route.c and rewritten from scratch.
 *		Andi Kleen	:	Load-limit warning messages.
 *	Vitaly E. Lavrov	:	Transparent proxy revived after year coma.
 *	Vitaly E. Lavrov	:	Race condition in ip_route_input_slow.
 *	Tobias Ringstrom	:	Uninitialized res.type in ip_route_output_slow.
 *	Vladimir V. Ivanov	:	IP rule info (flowid) is really useful.
 *		Marc Boucher	:	routing by fwmark
 *	Robert Olsson		:	Added rt_cache statistics
 *	Arnaldo C. Melo		:	Convert proc stuff to seq_file
 *	Eric Dumazet		:	hashed spinlocks and rt_check_expire() fixes.
 * 	Ilia Sotnikov		:	Ignore TOS on PMTUD and Redirect
 * 	Ilia Sotnikov		:	Removed TOS from hash calculations
 */

#define pr_fmt(fmt) "IPv4: " fmt

#include <linux/module.h>
#include <linux/uaccess.h>
#include <linux/bitops.h>
#include <linux/types.h>
#include <linux/kernel.h>
#include <linux/mm.h>
#include <linux/string.h>
#include <linux/socket.h>
#include <linux/sockios.h>
#include <linux/errno.h>
#include <linux/in.h>
#include <linux/inet.h>
#include <linux/netdevice.h>
#include <linux/proc_fs.h>
#include <linux/init.h>
#include <linux/skbuff.h>
#include <linux/inetdevice.h>
#include <linux/igmp.h>
#include <linux/pkt_sched.h>
#include <linux/mroute.h>
#include <linux/netfilter_ipv4.h>
#include <linux/random.h>
#include <linux/rcupdate.h>
#include <linux/times.h>
#include <linux/slab.h>
#include <linux/jhash.h>
#include <net/dst.h>
#include <net/dst_metadata.h>
#include <net/net_namespace.h>
#include <net/protocol.h>
#include <net/ip.h>
#include <net/route.h>
#include <net/inetpeer.h>
#include <net/sock.h>
#include <net/ip_fib.h>
#include <net/nexthop.h>
#include <net/arp.h>
#include <net/tcp.h>
#include <net/icmp.h>
#include <net/xfrm.h>
#include <net/lwtunnel.h>
#include <net/netevent.h>
#include <net/rtnetlink.h>
#ifdef CONFIG_SYSCTL
#include <linux/sysctl.h>
#endif
#include <net/secure_seq.h>
#include <net/ip_tunnels.h>
#include <net/l3mdev.h>

#include "fib_lookup.h"

#define RT_FL_TOS(oldflp4) \
	((oldflp4)->flowi4_tos & (IPTOS_RT_MASK | RTO_ONLINK))

#define RT_GC_TIMEOUT (300*HZ)

static int ip_rt_max_size;
static int ip_rt_redirect_number __read_mostly	= 9;
static int ip_rt_redirect_load __read_mostly	= HZ / 50;
static int ip_rt_redirect_silence __read_mostly	= ((HZ / 50) << (9 + 1));
static int ip_rt_error_cost __read_mostly	= HZ;
static int ip_rt_error_burst __read_mostly	= 5 * HZ;
static int ip_rt_mtu_expires __read_mostly	= 10 * 60 * HZ;
static u32 ip_rt_min_pmtu __read_mostly		= 512 + 20 + 20;
static int ip_rt_min_advmss __read_mostly	= 256;

static int ip_rt_gc_timeout __read_mostly	= RT_GC_TIMEOUT;

/*
 *	Interface to generic destination cache.
 */

static struct dst_entry *ipv4_dst_check(struct dst_entry *dst, u32 cookie);
static unsigned int	 ipv4_default_advmss(const struct dst_entry *dst);
static unsigned int	 ipv4_mtu(const struct dst_entry *dst);
static struct dst_entry *ipv4_negative_advice(struct dst_entry *dst);
static void		 ipv4_link_failure(struct sk_buff *skb);
static void		 ip_rt_update_pmtu(struct dst_entry *dst, struct sock *sk,
					   struct sk_buff *skb, u32 mtu,
					   bool confirm_neigh);
static void		 ip_do_redirect(struct dst_entry *dst, struct sock *sk,
					struct sk_buff *skb);
static void		ipv4_dst_destroy(struct dst_entry *dst);

static u32 *ipv4_cow_metrics(struct dst_entry *dst, unsigned long old)
{
	WARN_ON(1);
	return NULL;
}

static struct neighbour *ipv4_neigh_lookup(const struct dst_entry *dst,
					   struct sk_buff *skb,
					   const void *daddr);
static void ipv4_confirm_neigh(const struct dst_entry *dst, const void *daddr);

static struct dst_ops ipv4_dst_ops = {
	.family =		AF_INET,
	.check =		ipv4_dst_check,
	.default_advmss =	ipv4_default_advmss,
	.mtu =			ipv4_mtu,
	.cow_metrics =		ipv4_cow_metrics,
	.destroy =		ipv4_dst_destroy,
	.negative_advice =	ipv4_negative_advice,
	.link_failure =		ipv4_link_failure,
	.update_pmtu =		ip_rt_update_pmtu,
	.redirect =		ip_do_redirect,
	.local_out =		__ip_local_out,
	.neigh_lookup =		ipv4_neigh_lookup,
	.confirm_neigh =	ipv4_confirm_neigh,
};

#define ECN_OR_COST(class)	TC_PRIO_##class

const __u8 ip_tos2prio[16] = {
	TC_PRIO_BESTEFFORT,
	ECN_OR_COST(BESTEFFORT),
	TC_PRIO_BESTEFFORT,
	ECN_OR_COST(BESTEFFORT),
	TC_PRIO_BULK,
	ECN_OR_COST(BULK),
	TC_PRIO_BULK,
	ECN_OR_COST(BULK),
	TC_PRIO_INTERACTIVE,
	ECN_OR_COST(INTERACTIVE),
	TC_PRIO_INTERACTIVE,
	ECN_OR_COST(INTERACTIVE),
	TC_PRIO_INTERACTIVE_BULK,
	ECN_OR_COST(INTERACTIVE_BULK),
	TC_PRIO_INTERACTIVE_BULK,
	ECN_OR_COST(INTERACTIVE_BULK)
};
EXPORT_SYMBOL(ip_tos2prio);

static DEFINE_PER_CPU(struct rt_cache_stat, rt_cache_stat);
#define RT_CACHE_STAT_INC(field) raw_cpu_inc(rt_cache_stat.field)

#ifdef CONFIG_PROC_FS
static void *rt_cache_seq_start(struct seq_file *seq, loff_t *pos)
{
	if (*pos)
		return NULL;
	return SEQ_START_TOKEN;
}

static void *rt_cache_seq_next(struct seq_file *seq, void *v, loff_t *pos)
{
	++*pos;
	return NULL;
}

static void rt_cache_seq_stop(struct seq_file *seq, void *v)
{
}

static int rt_cache_seq_show(struct seq_file *seq, void *v)
{
	if (v == SEQ_START_TOKEN)
		seq_printf(seq, "%-127s\n",
			   "Iface\tDestination\tGateway \tFlags\t\tRefCnt\tUse\t"
			   "Metric\tSource\t\tMTU\tWindow\tIRTT\tTOS\tHHRef\t"
			   "HHUptod\tSpecDst");
	return 0;
}

static const struct seq_operations rt_cache_seq_ops = {
	.start  = rt_cache_seq_start,
	.next   = rt_cache_seq_next,
	.stop   = rt_cache_seq_stop,
	.show   = rt_cache_seq_show,
};

static int rt_cache_seq_open(struct inode *inode, struct file *file)
{
	return seq_open(file, &rt_cache_seq_ops);
}

static const struct file_operations rt_cache_seq_fops = {
	.open	 = rt_cache_seq_open,
	.read	 = seq_read,
	.llseek	 = seq_lseek,
	.release = seq_release,
};


static void *rt_cpu_seq_start(struct seq_file *seq, loff_t *pos)
{
	int cpu;

	if (*pos == 0)
		return SEQ_START_TOKEN;

	for (cpu = *pos-1; cpu < nr_cpu_ids; ++cpu) {
		if (!cpu_possible(cpu))
			continue;
		*pos = cpu+1;
		return &per_cpu(rt_cache_stat, cpu);
	}
	return NULL;
}

static void *rt_cpu_seq_next(struct seq_file *seq, void *v, loff_t *pos)
{
	int cpu;

	for (cpu = *pos; cpu < nr_cpu_ids; ++cpu) {
		if (!cpu_possible(cpu))
			continue;
		*pos = cpu+1;
		return &per_cpu(rt_cache_stat, cpu);
	}
	return NULL;

}

static void rt_cpu_seq_stop(struct seq_file *seq, void *v)
{

}

static int rt_cpu_seq_show(struct seq_file *seq, void *v)
{
	struct rt_cache_stat *st = v;

	if (v == SEQ_START_TOKEN) {
		seq_printf(seq, "entries  in_hit in_slow_tot in_slow_mc in_no_route in_brd in_martian_dst in_martian_src  out_hit out_slow_tot out_slow_mc  gc_total gc_ignored gc_goal_miss gc_dst_overflow in_hlist_search out_hlist_search\n");
		return 0;
	}

	seq_printf(seq,"%08x  %08x %08x %08x %08x %08x %08x %08x "
		   " %08x %08x %08x %08x %08x %08x %08x %08x %08x \n",
		   dst_entries_get_slow(&ipv4_dst_ops),
		   0, /* st->in_hit */
		   st->in_slow_tot,
		   st->in_slow_mc,
		   st->in_no_route,
		   st->in_brd,
		   st->in_martian_dst,
		   st->in_martian_src,

		   0, /* st->out_hit */
		   st->out_slow_tot,
		   st->out_slow_mc,

		   0, /* st->gc_total */
		   0, /* st->gc_ignored */
		   0, /* st->gc_goal_miss */
		   0, /* st->gc_dst_overflow */
		   0, /* st->in_hlist_search */
		   0  /* st->out_hlist_search */
		);
	return 0;
}

static const struct seq_operations rt_cpu_seq_ops = {
	.start  = rt_cpu_seq_start,
	.next   = rt_cpu_seq_next,
	.stop   = rt_cpu_seq_stop,
	.show   = rt_cpu_seq_show,
};


static int rt_cpu_seq_open(struct inode *inode, struct file *file)
{
	return seq_open(file, &rt_cpu_seq_ops);
}

static const struct file_operations rt_cpu_seq_fops = {
	.open	 = rt_cpu_seq_open,
	.read	 = seq_read,
	.llseek	 = seq_lseek,
	.release = seq_release,
};

#ifdef CONFIG_IP_ROUTE_CLASSID
static int rt_acct_proc_show(struct seq_file *m, void *v)
{
	struct ip_rt_acct *dst, *src;
	unsigned int i, j;

	dst = kcalloc(256, sizeof(struct ip_rt_acct), GFP_KERNEL);
	if (!dst)
		return -ENOMEM;

	for_each_possible_cpu(i) {
		src = (struct ip_rt_acct *)per_cpu_ptr(ip_rt_acct, i);
		for (j = 0; j < 256; j++) {
			dst[j].o_bytes   += src[j].o_bytes;
			dst[j].o_packets += src[j].o_packets;
			dst[j].i_bytes   += src[j].i_bytes;
			dst[j].i_packets += src[j].i_packets;
		}
	}

	seq_write(m, dst, 256 * sizeof(struct ip_rt_acct));
	kfree(dst);
	return 0;
}
#endif

static int __net_init ip_rt_do_proc_init(struct net *net)
{
	struct proc_dir_entry *pde;

	pde = proc_create("rt_cache", 0444, net->proc_net,
			  &rt_cache_seq_fops);
	if (!pde)
		goto err1;

	pde = proc_create("rt_cache", 0444,
			  net->proc_net_stat, &rt_cpu_seq_fops);
	if (!pde)
		goto err2;

#ifdef CONFIG_IP_ROUTE_CLASSID
	pde = proc_create_single("rt_acct", 0, net->proc_net,
			rt_acct_proc_show);
	if (!pde)
		goto err3;
#endif
	return 0;

#ifdef CONFIG_IP_ROUTE_CLASSID
err3:
	remove_proc_entry("rt_cache", net->proc_net_stat);
#endif
err2:
	remove_proc_entry("rt_cache", net->proc_net);
err1:
	return -ENOMEM;
}

static void __net_exit ip_rt_do_proc_exit(struct net *net)
{
	remove_proc_entry("rt_cache", net->proc_net_stat);
	remove_proc_entry("rt_cache", net->proc_net);
#ifdef CONFIG_IP_ROUTE_CLASSID
	remove_proc_entry("rt_acct", net->proc_net);
#endif
}

static struct pernet_operations ip_rt_proc_ops __net_initdata =  {
	.init = ip_rt_do_proc_init,
	.exit = ip_rt_do_proc_exit,
};

static int __init ip_rt_proc_init(void)
{
	return register_pernet_subsys(&ip_rt_proc_ops);
}

#else
static inline int ip_rt_proc_init(void)
{
	return 0;
}
#endif /* CONFIG_PROC_FS */

static inline bool rt_is_expired(const struct rtable *rth)
{
	return rth->rt_genid != rt_genid_ipv4(dev_net(rth->dst.dev));
}

void rt_cache_flush(struct net *net)
{
	rt_genid_bump_ipv4(net);
}

static struct neighbour *ipv4_neigh_lookup(const struct dst_entry *dst,
					   struct sk_buff *skb,
					   const void *daddr)
{
	const struct rtable *rt = container_of(dst, struct rtable, dst);
	struct net_device *dev = dst->dev;
	struct neighbour *n;

	rcu_read_lock_bh();

	if (likely(rt->rt_gw_family == AF_INET)) {
		n = ip_neigh_gw4(dev, rt->rt_gw4);
	} else if (rt->rt_gw_family == AF_INET6) {
		n = ip_neigh_gw6(dev, &rt->rt_gw6);
        } else {
		__be32 pkey;

		pkey = skb ? ip_hdr(skb)->daddr : *((__be32 *) daddr);
		n = ip_neigh_gw4(dev, pkey);
	}

	if (!IS_ERR(n) && !refcount_inc_not_zero(&n->refcnt))
		n = NULL;

	rcu_read_unlock_bh();

	return n;
}

static void ipv4_confirm_neigh(const struct dst_entry *dst, const void *daddr)
{
	const struct rtable *rt = container_of(dst, struct rtable, dst);
	struct net_device *dev = dst->dev;
	const __be32 *pkey = daddr;

	if (rt->rt_gw_family == AF_INET) {
		pkey = (const __be32 *)&rt->rt_gw4;
	} else if (rt->rt_gw_family == AF_INET6) {
		return __ipv6_confirm_neigh_stub(dev, &rt->rt_gw6);
	} else if (!daddr ||
		 (rt->rt_flags &
		  (RTCF_MULTICAST | RTCF_BROADCAST | RTCF_LOCAL))) {
		return;
	}
	__ipv4_confirm_neigh(dev, *(__force u32 *)pkey);
}

#define IP_IDENTS_SZ 2048u

static atomic_t *ip_idents __read_mostly;
static u32 *ip_tstamps __read_mostly;

/* In order to protect privacy, we add a perturbation to identifiers
 * if one generator is seldom used. This makes hard for an attacker
 * to infer how many packets were sent between two points in time.
 */
u32 ip_idents_reserve(u32 hash, int segs)
{
	u32 *p_tstamp = ip_tstamps + hash % IP_IDENTS_SZ;
	atomic_t *p_id = ip_idents + hash % IP_IDENTS_SZ;
	u32 old = READ_ONCE(*p_tstamp);
	u32 now = (u32)jiffies;
	u32 new, delta = 0;

	if (old != now && cmpxchg(p_tstamp, old, now) == old)
		delta = prandom_u32_max(now - old);

	/* Do not use atomic_add_return() as it makes UBSAN unhappy */
	do {
		old = (u32)atomic_read(p_id);
		new = old + delta + segs;
	} while (atomic_cmpxchg(p_id, old, new) != old);

	return new - segs;
}
EXPORT_SYMBOL(ip_idents_reserve);

void __ip_select_ident(struct net *net, struct iphdr *iph, int segs)
{
	u32 hash, id;

	/* Note the following code is not safe, but this is okay. */
	if (unlikely(siphash_key_is_zero(&net->ipv4.ip_id_key)))
		get_random_bytes(&net->ipv4.ip_id_key,
				 sizeof(net->ipv4.ip_id_key));

	hash = siphash_3u32((__force u32)iph->daddr,
			    (__force u32)iph->saddr,
			    iph->protocol,
			    &net->ipv4.ip_id_key);
	id = ip_idents_reserve(hash, segs);
	iph->id = htons(id);
}
EXPORT_SYMBOL(__ip_select_ident);

static void __build_flow_key(const struct net *net, struct flowi4 *fl4,
			     const struct sock *sk,
			     const struct iphdr *iph,
			     int oif, u8 tos,
			     u8 prot, u32 mark, int flow_flags)
{
	if (sk) {
		const struct inet_sock *inet = inet_sk(sk);

		oif = sk->sk_bound_dev_if;
		mark = sk->sk_mark;
		tos = RT_CONN_FLAGS(sk);
		prot = inet->hdrincl ? IPPROTO_RAW : sk->sk_protocol;
	}
	flowi4_init_output(fl4, oif, mark, tos,
			   RT_SCOPE_UNIVERSE, prot,
			   flow_flags,
			   iph->daddr, iph->saddr, 0, 0,
			   sock_net_uid(net, sk));
}

static void build_skb_flow_key(struct flowi4 *fl4, const struct sk_buff *skb,
			       const struct sock *sk)
{
	const struct net *net = dev_net(skb->dev);
	const struct iphdr *iph = ip_hdr(skb);
	int oif = skb->dev->ifindex;
	u8 tos = RT_TOS(iph->tos);
	u8 prot = iph->protocol;
	u32 mark = skb->mark;

	__build_flow_key(net, fl4, sk, iph, oif, tos, prot, mark, 0);
}

static void build_sk_flow_key(struct flowi4 *fl4, const struct sock *sk)
{
	const struct inet_sock *inet = inet_sk(sk);
	const struct ip_options_rcu *inet_opt;
	__be32 daddr = inet->inet_daddr;

	rcu_read_lock();
	inet_opt = rcu_dereference(inet->inet_opt);
	if (inet_opt && inet_opt->opt.srr)
		daddr = inet_opt->opt.faddr;
	flowi4_init_output(fl4, sk->sk_bound_dev_if, sk->sk_mark,
			   RT_CONN_FLAGS(sk), RT_SCOPE_UNIVERSE,
			   inet->hdrincl ? IPPROTO_RAW : sk->sk_protocol,
			   inet_sk_flowi_flags(sk),
			   daddr, inet->inet_saddr, 0, 0, sk->sk_uid);
	rcu_read_unlock();
}

static void ip_rt_build_flow_key(struct flowi4 *fl4, const struct sock *sk,
				 const struct sk_buff *skb)
{
	if (skb)
		build_skb_flow_key(fl4, skb, sk);
	else
		build_sk_flow_key(fl4, sk);
}

static DEFINE_SPINLOCK(fnhe_lock);

static void fnhe_flush_routes(struct fib_nh_exception *fnhe)
{
	struct rtable *rt;

	rt = rcu_dereference(fnhe->fnhe_rth_input);
	if (rt) {
		RCU_INIT_POINTER(fnhe->fnhe_rth_input, NULL);
		dst_dev_put(&rt->dst);
		dst_release(&rt->dst);
	}
	rt = rcu_dereference(fnhe->fnhe_rth_output);
	if (rt) {
		RCU_INIT_POINTER(fnhe->fnhe_rth_output, NULL);
		dst_dev_put(&rt->dst);
		dst_release(&rt->dst);
	}
}

static struct fib_nh_exception *fnhe_oldest(struct fnhe_hash_bucket *hash)
{
	struct fib_nh_exception *fnhe, *oldest;

	oldest = rcu_dereference(hash->chain);
	for (fnhe = rcu_dereference(oldest->fnhe_next); fnhe;
	     fnhe = rcu_dereference(fnhe->fnhe_next)) {
		if (time_before(fnhe->fnhe_stamp, oldest->fnhe_stamp))
			oldest = fnhe;
	}
	fnhe_flush_routes(oldest);
	return oldest;
}

static inline u32 fnhe_hashfun(__be32 daddr)
{
	static u32 fnhe_hashrnd __read_mostly;
	u32 hval;

	net_get_random_once(&fnhe_hashrnd, sizeof(fnhe_hashrnd));
	hval = jhash_1word((__force u32) daddr, fnhe_hashrnd);
	return hash_32(hval, FNHE_HASH_SHIFT);
}

static void fill_route_from_fnhe(struct rtable *rt, struct fib_nh_exception *fnhe)
{
	rt->rt_pmtu = fnhe->fnhe_pmtu;
	rt->rt_mtu_locked = fnhe->fnhe_mtu_locked;
	rt->dst.expires = fnhe->fnhe_expires;

	if (fnhe->fnhe_gw) {
		rt->rt_flags |= RTCF_REDIRECTED;
		rt->rt_uses_gateway = 1;
		rt->rt_gw_family = AF_INET;
		rt->rt_gw4 = fnhe->fnhe_gw;
	}
}

static void update_or_create_fnhe(struct fib_nh_common *nhc, __be32 daddr,
				  __be32 gw, u32 pmtu, bool lock,
				  unsigned long expires)
{
	struct fnhe_hash_bucket *hash;
	struct fib_nh_exception *fnhe;
	struct rtable *rt;
	u32 genid, hval;
	unsigned int i;
	int depth;

	genid = fnhe_genid(dev_net(nhc->nhc_dev));
	hval = fnhe_hashfun(daddr);

	spin_lock_bh(&fnhe_lock);

	hash = rcu_dereference(nhc->nhc_exceptions);
	if (!hash) {
		hash = kcalloc(FNHE_HASH_SIZE, sizeof(*hash), GFP_ATOMIC);
		if (!hash)
			goto out_unlock;
		rcu_assign_pointer(nhc->nhc_exceptions, hash);
	}

	hash += hval;

	depth = 0;
	for (fnhe = rcu_dereference(hash->chain); fnhe;
	     fnhe = rcu_dereference(fnhe->fnhe_next)) {
		if (fnhe->fnhe_daddr == daddr)
			break;
		depth++;
	}

	if (fnhe) {
		if (fnhe->fnhe_genid != genid)
			fnhe->fnhe_genid = genid;
		if (gw)
			fnhe->fnhe_gw = gw;
		if (pmtu) {
			fnhe->fnhe_pmtu = pmtu;
			fnhe->fnhe_mtu_locked = lock;
		}
		fnhe->fnhe_expires = max(1UL, expires);
		/* Update all cached dsts too */
		rt = rcu_dereference(fnhe->fnhe_rth_input);
		if (rt)
			fill_route_from_fnhe(rt, fnhe);
		rt = rcu_dereference(fnhe->fnhe_rth_output);
		if (rt)
			fill_route_from_fnhe(rt, fnhe);
	} else {
		if (depth > FNHE_RECLAIM_DEPTH)
			fnhe = fnhe_oldest(hash);
		else {
			fnhe = kzalloc(sizeof(*fnhe), GFP_ATOMIC);
			if (!fnhe)
				goto out_unlock;

			fnhe->fnhe_next = hash->chain;
			rcu_assign_pointer(hash->chain, fnhe);
		}
		fnhe->fnhe_genid = genid;
		fnhe->fnhe_daddr = daddr;
		fnhe->fnhe_gw = gw;
		fnhe->fnhe_pmtu = pmtu;
		fnhe->fnhe_mtu_locked = lock;
		fnhe->fnhe_expires = max(1UL, expires);

		/* Exception created; mark the cached routes for the nexthop
		 * stale, so anyone caching it rechecks if this exception
		 * applies to them.
		 */
		rt = rcu_dereference(nhc->nhc_rth_input);
		if (rt)
			rt->dst.obsolete = DST_OBSOLETE_KILL;

		for_each_possible_cpu(i) {
			struct rtable __rcu **prt;
			prt = per_cpu_ptr(nhc->nhc_pcpu_rth_output, i);
			rt = rcu_dereference(*prt);
			if (rt)
				rt->dst.obsolete = DST_OBSOLETE_KILL;
		}
	}

	fnhe->fnhe_stamp = jiffies;

out_unlock:
	spin_unlock_bh(&fnhe_lock);
}

static void __ip_do_redirect(struct rtable *rt, struct sk_buff *skb, struct flowi4 *fl4,
			     bool kill_route)
{
	__be32 new_gw = icmp_hdr(skb)->un.gateway;
	__be32 old_gw = ip_hdr(skb)->saddr;
	struct net_device *dev = skb->dev;
	struct in_device *in_dev;
	struct fib_result res;
	struct neighbour *n;
	struct net *net;

	switch (icmp_hdr(skb)->code & 7) {
	case ICMP_REDIR_NET:
	case ICMP_REDIR_NETTOS:
	case ICMP_REDIR_HOST:
	case ICMP_REDIR_HOSTTOS:
		break;

	default:
		return;
	}

	if (rt->rt_gw_family != AF_INET || rt->rt_gw4 != old_gw)
		return;

	in_dev = __in_dev_get_rcu(dev);
	if (!in_dev)
		return;

	net = dev_net(dev);
	if (new_gw == old_gw || !IN_DEV_RX_REDIRECTS(in_dev) ||
	    ipv4_is_multicast(new_gw) || ipv4_is_lbcast(new_gw) ||
	    ipv4_is_zeronet(new_gw))
		goto reject_redirect;

	if (!IN_DEV_SHARED_MEDIA(in_dev)) {
		if (!inet_addr_onlink(in_dev, new_gw, old_gw))
			goto reject_redirect;
		if (IN_DEV_SEC_REDIRECTS(in_dev) && ip_fib_check_default(new_gw, dev))
			goto reject_redirect;
	} else {
		if (inet_addr_type(net, new_gw) != RTN_UNICAST)
			goto reject_redirect;
	}

	n = __ipv4_neigh_lookup(rt->dst.dev, new_gw);
	if (!n)
		n = neigh_create(&arp_tbl, &new_gw, rt->dst.dev);
	if (!IS_ERR(n)) {
		if (!(n->nud_state & NUD_VALID)) {
			neigh_event_send(n, NULL);
		} else {
			if (fib_lookup(net, fl4, &res, 0) == 0) {
				struct fib_nh_common *nhc = FIB_RES_NHC(res);

				update_or_create_fnhe(nhc, fl4->daddr, new_gw,
						0, false,
						jiffies + ip_rt_gc_timeout);
			}
			if (kill_route)
				rt->dst.obsolete = DST_OBSOLETE_KILL;
			call_netevent_notifiers(NETEVENT_NEIGH_UPDATE, n);
		}
		neigh_release(n);
	}
	return;

reject_redirect:
#ifdef CONFIG_IP_ROUTE_VERBOSE
	if (IN_DEV_LOG_MARTIANS(in_dev)) {
		const struct iphdr *iph = (const struct iphdr *) skb->data;
		__be32 daddr = iph->daddr;
		__be32 saddr = iph->saddr;

		net_info_ratelimited("Redirect from %pI4 on %s about %pI4 ignored\n"
				     "  Advised path = %pI4 -> %pI4\n",
				     &old_gw, dev->name, &new_gw,
				     &saddr, &daddr);
	}
#endif
	;
}

static void ip_do_redirect(struct dst_entry *dst, struct sock *sk, struct sk_buff *skb)
{
	struct rtable *rt;
	struct flowi4 fl4;
	const struct iphdr *iph = (const struct iphdr *) skb->data;
	struct net *net = dev_net(skb->dev);
	int oif = skb->dev->ifindex;
	u8 tos = RT_TOS(iph->tos);
	u8 prot = iph->protocol;
	u32 mark = skb->mark;

	rt = (struct rtable *) dst;

	__build_flow_key(net, &fl4, sk, iph, oif, tos, prot, mark, 0);
	__ip_do_redirect(rt, skb, &fl4, true);
}

static struct dst_entry *ipv4_negative_advice(struct dst_entry *dst)
{
	struct rtable *rt = (struct rtable *)dst;
	struct dst_entry *ret = dst;

	if (rt) {
		if (dst->obsolete > 0) {
			ip_rt_put(rt);
			ret = NULL;
		} else if ((rt->rt_flags & RTCF_REDIRECTED) ||
			   rt->dst.expires) {
			ip_rt_put(rt);
			ret = NULL;
		}
	}
	return ret;
}

/*
 * Algorithm:
 *	1. The first ip_rt_redirect_number redirects are sent
 *	   with exponential backoff, then we stop sending them at all,
 *	   assuming that the host ignores our redirects.
 *	2. If we did not see packets requiring redirects
 *	   during ip_rt_redirect_silence, we assume that the host
 *	   forgot redirected route and start to send redirects again.
 *
 * This algorithm is much cheaper and more intelligent than dumb load limiting
 * in icmp.c.
 *
 * NOTE. Do not forget to inhibit load limiting for redirects (redundant)
 * and "frag. need" (breaks PMTU discovery) in icmp.c.
 */

void ip_rt_send_redirect(struct sk_buff *skb)
{
	struct rtable *rt = skb_rtable(skb);
	struct in_device *in_dev;
	struct inet_peer *peer;
	struct net *net;
	int log_martians;
	int vif;

	rcu_read_lock();
	in_dev = __in_dev_get_rcu(rt->dst.dev);
	if (!in_dev || !IN_DEV_TX_REDIRECTS(in_dev)) {
		rcu_read_unlock();
		return;
	}
	log_martians = IN_DEV_LOG_MARTIANS(in_dev);
	vif = l3mdev_master_ifindex_rcu(rt->dst.dev);
	rcu_read_unlock();

	net = dev_net(rt->dst.dev);
	peer = inet_getpeer_v4(net->ipv4.peers, ip_hdr(skb)->saddr, vif, 1);
	if (!peer) {
		icmp_send(skb, ICMP_REDIRECT, ICMP_REDIR_HOST,
			  rt_nexthop(rt, ip_hdr(skb)->daddr));
		return;
	}

	/* No redirected packets during ip_rt_redirect_silence;
	 * reset the algorithm.
	 */
	if (time_after(jiffies, peer->rate_last + ip_rt_redirect_silence)) {
		peer->rate_tokens = 0;
		peer->n_redirects = 0;
	}

	/* Too many ignored redirects; do not send anything
	 * set dst.rate_last to the last seen redirected packet.
	 */
	if (peer->n_redirects >= ip_rt_redirect_number) {
		peer->rate_last = jiffies;
		goto out_put_peer;
	}

	/* Check for load limit; set rate_last to the latest sent
	 * redirect.
	 */
	if (peer->rate_tokens == 0 ||
	    time_after(jiffies,
		       (peer->rate_last +
			(ip_rt_redirect_load << peer->n_redirects)))) {
		__be32 gw = rt_nexthop(rt, ip_hdr(skb)->daddr);

		icmp_send(skb, ICMP_REDIRECT, ICMP_REDIR_HOST, gw);
		peer->rate_last = jiffies;
<<<<<<< HEAD
		++peer->rate_tokens;
=======
>>>>>>> fa578e9d
		++peer->n_redirects;
#ifdef CONFIG_IP_ROUTE_VERBOSE
		if (log_martians &&
		    peer->n_redirects == ip_rt_redirect_number)
			net_warn_ratelimited("host %pI4/if%d ignores redirects for %pI4 to %pI4\n",
					     &ip_hdr(skb)->saddr, inet_iif(skb),
					     &ip_hdr(skb)->daddr, &gw);
#endif
	}
out_put_peer:
	inet_putpeer(peer);
}

static int ip_error(struct sk_buff *skb)
{
	struct rtable *rt = skb_rtable(skb);
	struct net_device *dev = skb->dev;
	struct in_device *in_dev;
	struct inet_peer *peer;
	unsigned long now;
	struct net *net;
	bool send;
	int code;

	if (netif_is_l3_master(skb->dev)) {
		dev = __dev_get_by_index(dev_net(skb->dev), IPCB(skb)->iif);
		if (!dev)
			goto out;
	}

	in_dev = __in_dev_get_rcu(dev);

	/* IP on this device is disabled. */
	if (!in_dev)
		goto out;

	net = dev_net(rt->dst.dev);
	if (!IN_DEV_FORWARD(in_dev)) {
		switch (rt->dst.error) {
		case EHOSTUNREACH:
			__IP_INC_STATS(net, IPSTATS_MIB_INADDRERRORS);
			break;

		case ENETUNREACH:
			__IP_INC_STATS(net, IPSTATS_MIB_INNOROUTES);
			break;
		}
		goto out;
	}

	switch (rt->dst.error) {
	case EINVAL:
	default:
		goto out;
	case EHOSTUNREACH:
		code = ICMP_HOST_UNREACH;
		break;
	case ENETUNREACH:
		code = ICMP_NET_UNREACH;
		__IP_INC_STATS(net, IPSTATS_MIB_INNOROUTES);
		break;
	case EACCES:
		code = ICMP_PKT_FILTERED;
		break;
	}

	peer = inet_getpeer_v4(net->ipv4.peers, ip_hdr(skb)->saddr,
			       l3mdev_master_ifindex(skb->dev), 1);

	send = true;
	if (peer) {
		now = jiffies;
		peer->rate_tokens += now - peer->rate_last;
		if (peer->rate_tokens > ip_rt_error_burst)
			peer->rate_tokens = ip_rt_error_burst;
		peer->rate_last = now;
		if (peer->rate_tokens >= ip_rt_error_cost)
			peer->rate_tokens -= ip_rt_error_cost;
		else
			send = false;
		inet_putpeer(peer);
	}
	if (send)
		icmp_send(skb, ICMP_DEST_UNREACH, code, 0);

out:	kfree_skb(skb);
	return 0;
}

static void __ip_rt_update_pmtu(struct rtable *rt, struct flowi4 *fl4, u32 mtu)
{
	struct dst_entry *dst = &rt->dst;
	u32 old_mtu = ipv4_mtu(dst);
	struct fib_result res;
	bool lock = false;

	if (ip_mtu_locked(dst))
		return;

	if (old_mtu < mtu)
		return;

	if (mtu < ip_rt_min_pmtu) {
		lock = true;
		mtu = min(old_mtu, ip_rt_min_pmtu);
	}

	if (rt->rt_pmtu == mtu && !lock &&
	    time_before(jiffies, dst->expires - ip_rt_mtu_expires / 2))
		return;

	rcu_read_lock();
	if (fib_lookup(dev_net(dst->dev), fl4, &res, 0) == 0) {
		struct fib_nh_common *nhc = FIB_RES_NHC(res);

		update_or_create_fnhe(nhc, fl4->daddr, 0, mtu, lock,
				      jiffies + ip_rt_mtu_expires);
	}
	rcu_read_unlock();
}

static void ip_rt_update_pmtu(struct dst_entry *dst, struct sock *sk,
			      struct sk_buff *skb, u32 mtu,
			      bool confirm_neigh)
{
	struct rtable *rt = (struct rtable *) dst;
	struct flowi4 fl4;

	ip_rt_build_flow_key(&fl4, sk, skb);
	__ip_rt_update_pmtu(rt, &fl4, mtu);
}

void ipv4_update_pmtu(struct sk_buff *skb, struct net *net, u32 mtu,
		      int oif, u8 protocol)
{
	const struct iphdr *iph = (const struct iphdr *) skb->data;
	struct flowi4 fl4;
	struct rtable *rt;
	u32 mark = IP4_REPLY_MARK(net, skb->mark);

	__build_flow_key(net, &fl4, NULL, iph, oif,
			 RT_TOS(iph->tos), protocol, mark, 0);
	rt = __ip_route_output_key(net, &fl4);
	if (!IS_ERR(rt)) {
		__ip_rt_update_pmtu(rt, &fl4, mtu);
		ip_rt_put(rt);
	}
}
EXPORT_SYMBOL_GPL(ipv4_update_pmtu);

static void __ipv4_sk_update_pmtu(struct sk_buff *skb, struct sock *sk, u32 mtu)
{
	const struct iphdr *iph = (const struct iphdr *) skb->data;
	struct flowi4 fl4;
	struct rtable *rt;

	__build_flow_key(sock_net(sk), &fl4, sk, iph, 0, 0, 0, 0, 0);

	if (!fl4.flowi4_mark)
		fl4.flowi4_mark = IP4_REPLY_MARK(sock_net(sk), skb->mark);

	rt = __ip_route_output_key(sock_net(sk), &fl4);
	if (!IS_ERR(rt)) {
		__ip_rt_update_pmtu(rt, &fl4, mtu);
		ip_rt_put(rt);
	}
}

void ipv4_sk_update_pmtu(struct sk_buff *skb, struct sock *sk, u32 mtu)
{
	const struct iphdr *iph = (const struct iphdr *) skb->data;
	struct flowi4 fl4;
	struct rtable *rt;
	struct dst_entry *odst = NULL;
	bool new = false;
	struct net *net = sock_net(sk);

	bh_lock_sock(sk);

	if (!ip_sk_accept_pmtu(sk))
		goto out;

	odst = sk_dst_get(sk);

	if (sock_owned_by_user(sk) || !odst) {
		__ipv4_sk_update_pmtu(skb, sk, mtu);
		goto out;
	}

	__build_flow_key(net, &fl4, sk, iph, 0, 0, 0, 0, 0);

	rt = (struct rtable *)odst;
	if (odst->obsolete && !odst->ops->check(odst, 0)) {
		rt = ip_route_output_flow(sock_net(sk), &fl4, sk);
		if (IS_ERR(rt))
			goto out;

		new = true;
	}

	__ip_rt_update_pmtu((struct rtable *) xfrm_dst_path(&rt->dst), &fl4, mtu);

	if (!dst_check(&rt->dst, 0)) {
		if (new)
			dst_release(&rt->dst);

		rt = ip_route_output_flow(sock_net(sk), &fl4, sk);
		if (IS_ERR(rt))
			goto out;

		new = true;
	}

	if (new)
		sk_dst_set(sk, &rt->dst);

out:
	bh_unlock_sock(sk);
	dst_release(odst);
}
EXPORT_SYMBOL_GPL(ipv4_sk_update_pmtu);

void ipv4_redirect(struct sk_buff *skb, struct net *net,
		   int oif, u8 protocol)
{
	const struct iphdr *iph = (const struct iphdr *) skb->data;
	struct flowi4 fl4;
	struct rtable *rt;

	__build_flow_key(net, &fl4, NULL, iph, oif,
			 RT_TOS(iph->tos), protocol, 0, 0);
	rt = __ip_route_output_key(net, &fl4);
	if (!IS_ERR(rt)) {
		__ip_do_redirect(rt, skb, &fl4, false);
		ip_rt_put(rt);
	}
}
EXPORT_SYMBOL_GPL(ipv4_redirect);

void ipv4_sk_redirect(struct sk_buff *skb, struct sock *sk)
{
	const struct iphdr *iph = (const struct iphdr *) skb->data;
	struct flowi4 fl4;
	struct rtable *rt;
	struct net *net = sock_net(sk);

	__build_flow_key(net, &fl4, sk, iph, 0, 0, 0, 0, 0);
	rt = __ip_route_output_key(net, &fl4);
	if (!IS_ERR(rt)) {
		__ip_do_redirect(rt, skb, &fl4, false);
		ip_rt_put(rt);
	}
}
EXPORT_SYMBOL_GPL(ipv4_sk_redirect);

static struct dst_entry *ipv4_dst_check(struct dst_entry *dst, u32 cookie)
{
	struct rtable *rt = (struct rtable *) dst;

	/* All IPV4 dsts are created with ->obsolete set to the value
	 * DST_OBSOLETE_FORCE_CHK which forces validation calls down
	 * into this function always.
	 *
	 * When a PMTU/redirect information update invalidates a route,
	 * this is indicated by setting obsolete to DST_OBSOLETE_KILL or
	 * DST_OBSOLETE_DEAD.
	 */
	if (dst->obsolete != DST_OBSOLETE_FORCE_CHK || rt_is_expired(rt))
		return NULL;
	return dst;
}

static void ipv4_send_dest_unreach(struct sk_buff *skb)
{
	struct ip_options opt;
	int res;

	/* Recompile ip options since IPCB may not be valid anymore.
	 * Also check we have a reasonable ipv4 header.
	 */
	if (!pskb_network_may_pull(skb, sizeof(struct iphdr)) ||
	    ip_hdr(skb)->version != 4 || ip_hdr(skb)->ihl < 5)
		return;

	memset(&opt, 0, sizeof(opt));
	if (ip_hdr(skb)->ihl > 5) {
		if (!pskb_network_may_pull(skb, ip_hdr(skb)->ihl * 4))
			return;
		opt.optlen = ip_hdr(skb)->ihl * 4 - sizeof(struct iphdr);

		rcu_read_lock();
		res = __ip_options_compile(dev_net(skb->dev), &opt, skb, NULL);
		rcu_read_unlock();

		if (res)
			return;
	}
	__icmp_send(skb, ICMP_DEST_UNREACH, ICMP_HOST_UNREACH, 0, &opt);
}

static void ipv4_link_failure(struct sk_buff *skb)
{
	struct rtable *rt;

	ipv4_send_dest_unreach(skb);

	rt = skb_rtable(skb);
	if (rt)
		dst_set_expires(&rt->dst, 0);
}

static int ip_rt_bug(struct net *net, struct sock *sk, struct sk_buff *skb)
{
	pr_debug("%s: %pI4 -> %pI4, %s\n",
		 __func__, &ip_hdr(skb)->saddr, &ip_hdr(skb)->daddr,
		 skb->dev ? skb->dev->name : "?");
	kfree_skb(skb);
	WARN_ON(1);
	return 0;
}

/*
   We do not cache source address of outgoing interface,
   because it is used only by IP RR, TS and SRR options,
   so that it out of fast path.

   BTW remember: "addr" is allowed to be not aligned
   in IP options!
 */

void ip_rt_get_source(u8 *addr, struct sk_buff *skb, struct rtable *rt)
{
	__be32 src;

	if (rt_is_output_route(rt))
		src = ip_hdr(skb)->saddr;
	else {
		struct fib_result res;
		struct iphdr *iph = ip_hdr(skb);
		struct flowi4 fl4 = {
			.daddr = iph->daddr,
			.saddr = iph->saddr,
			.flowi4_tos = RT_TOS(iph->tos),
			.flowi4_oif = rt->dst.dev->ifindex,
			.flowi4_iif = skb->dev->ifindex,
			.flowi4_mark = skb->mark,
		};

		rcu_read_lock();
		if (fib_lookup(dev_net(rt->dst.dev), &fl4, &res, 0) == 0)
			src = fib_result_prefsrc(dev_net(rt->dst.dev), &res);
		else
			src = inet_select_addr(rt->dst.dev,
					       rt_nexthop(rt, iph->daddr),
					       RT_SCOPE_UNIVERSE);
		rcu_read_unlock();
	}
	memcpy(addr, &src, 4);
}

#ifdef CONFIG_IP_ROUTE_CLASSID
static void set_class_tag(struct rtable *rt, u32 tag)
{
	if (!(rt->dst.tclassid & 0xFFFF))
		rt->dst.tclassid |= tag & 0xFFFF;
	if (!(rt->dst.tclassid & 0xFFFF0000))
		rt->dst.tclassid |= tag & 0xFFFF0000;
}
#endif

static unsigned int ipv4_default_advmss(const struct dst_entry *dst)
{
	unsigned int header_size = sizeof(struct tcphdr) + sizeof(struct iphdr);
	unsigned int advmss = max_t(unsigned int, ipv4_mtu(dst) - header_size,
				    ip_rt_min_advmss);

	return min(advmss, IPV4_MAX_PMTU - header_size);
}

static unsigned int ipv4_mtu(const struct dst_entry *dst)
{
	const struct rtable *rt = (const struct rtable *) dst;
	unsigned int mtu = rt->rt_pmtu;

	if (!mtu || time_after_eq(jiffies, rt->dst.expires))
		mtu = dst_metric_raw(dst, RTAX_MTU);

	if (mtu)
		return mtu;

	mtu = READ_ONCE(dst->dev->mtu);

	if (unlikely(ip_mtu_locked(dst))) {
		if (rt->rt_uses_gateway && mtu > 576)
			mtu = 576;
	}

	mtu = min_t(unsigned int, mtu, IP_MAX_MTU);

	return mtu - lwtunnel_headroom(dst->lwtstate, mtu);
}

static void ip_del_fnhe(struct fib_nh_common *nhc, __be32 daddr)
{
	struct fnhe_hash_bucket *hash;
	struct fib_nh_exception *fnhe, __rcu **fnhe_p;
	u32 hval = fnhe_hashfun(daddr);

	spin_lock_bh(&fnhe_lock);

	hash = rcu_dereference_protected(nhc->nhc_exceptions,
					 lockdep_is_held(&fnhe_lock));
	hash += hval;

	fnhe_p = &hash->chain;
	fnhe = rcu_dereference_protected(*fnhe_p, lockdep_is_held(&fnhe_lock));
	while (fnhe) {
		if (fnhe->fnhe_daddr == daddr) {
			rcu_assign_pointer(*fnhe_p, rcu_dereference_protected(
				fnhe->fnhe_next, lockdep_is_held(&fnhe_lock)));
			/* set fnhe_daddr to 0 to ensure it won't bind with
			 * new dsts in rt_bind_exception().
			 */
			fnhe->fnhe_daddr = 0;
			fnhe_flush_routes(fnhe);
			kfree_rcu(fnhe, rcu);
			break;
		}
		fnhe_p = &fnhe->fnhe_next;
		fnhe = rcu_dereference_protected(fnhe->fnhe_next,
						 lockdep_is_held(&fnhe_lock));
	}

	spin_unlock_bh(&fnhe_lock);
}

static struct fib_nh_exception *find_exception(struct fib_nh_common *nhc,
					       __be32 daddr)
{
	struct fnhe_hash_bucket *hash = rcu_dereference(nhc->nhc_exceptions);
	struct fib_nh_exception *fnhe;
	u32 hval;

	if (!hash)
		return NULL;

	hval = fnhe_hashfun(daddr);

	for (fnhe = rcu_dereference(hash[hval].chain); fnhe;
	     fnhe = rcu_dereference(fnhe->fnhe_next)) {
		if (fnhe->fnhe_daddr == daddr) {
			if (fnhe->fnhe_expires &&
			    time_after(jiffies, fnhe->fnhe_expires)) {
				ip_del_fnhe(nhc, daddr);
				break;
			}
			return fnhe;
		}
	}
	return NULL;
}

/* MTU selection:
 * 1. mtu on route is locked - use it
 * 2. mtu from nexthop exception
 * 3. mtu from egress device
 */

u32 ip_mtu_from_fib_result(struct fib_result *res, __be32 daddr)
{
	struct fib_nh_common *nhc = res->nhc;
	struct net_device *dev = nhc->nhc_dev;
	struct fib_info *fi = res->fi;
	u32 mtu = 0;

	if (dev_net(dev)->ipv4.sysctl_ip_fwd_use_pmtu ||
	    fi->fib_metrics->metrics[RTAX_LOCK - 1] & (1 << RTAX_MTU))
		mtu = fi->fib_mtu;

	if (likely(!mtu)) {
		struct fib_nh_exception *fnhe;

		fnhe = find_exception(nhc, daddr);
		if (fnhe && !time_after_eq(jiffies, fnhe->fnhe_expires))
			mtu = fnhe->fnhe_pmtu;
	}

	if (likely(!mtu))
		mtu = min(READ_ONCE(dev->mtu), IP_MAX_MTU);

	return mtu - lwtunnel_headroom(nhc->nhc_lwtstate, mtu);
}

static bool rt_bind_exception(struct rtable *rt, struct fib_nh_exception *fnhe,
			      __be32 daddr, const bool do_cache)
{
	bool ret = false;

	spin_lock_bh(&fnhe_lock);

	if (daddr == fnhe->fnhe_daddr) {
		struct rtable __rcu **porig;
		struct rtable *orig;
		int genid = fnhe_genid(dev_net(rt->dst.dev));

		if (rt_is_input_route(rt))
			porig = &fnhe->fnhe_rth_input;
		else
			porig = &fnhe->fnhe_rth_output;
		orig = rcu_dereference(*porig);

		if (fnhe->fnhe_genid != genid) {
			fnhe->fnhe_genid = genid;
			fnhe->fnhe_gw = 0;
			fnhe->fnhe_pmtu = 0;
			fnhe->fnhe_expires = 0;
			fnhe->fnhe_mtu_locked = false;
			fnhe_flush_routes(fnhe);
			orig = NULL;
		}
		fill_route_from_fnhe(rt, fnhe);
		if (!rt->rt_gw4) {
			rt->rt_gw4 = daddr;
			rt->rt_gw_family = AF_INET;
		}

		if (do_cache) {
			dst_hold(&rt->dst);
			rcu_assign_pointer(*porig, rt);
			if (orig) {
				dst_dev_put(&orig->dst);
				dst_release(&orig->dst);
			}
			ret = true;
		}

		fnhe->fnhe_stamp = jiffies;
	}
	spin_unlock_bh(&fnhe_lock);

	return ret;
}

static bool rt_cache_route(struct fib_nh_common *nhc, struct rtable *rt)
{
	struct rtable *orig, *prev, **p;
	bool ret = true;

	if (rt_is_input_route(rt)) {
		p = (struct rtable **)&nhc->nhc_rth_input;
	} else {
		p = (struct rtable **)raw_cpu_ptr(nhc->nhc_pcpu_rth_output);
	}
	orig = *p;

	/* hold dst before doing cmpxchg() to avoid race condition
	 * on this dst
	 */
	dst_hold(&rt->dst);
	prev = cmpxchg(p, orig, rt);
	if (prev == orig) {
		if (orig) {
			rt_add_uncached_list(orig);
			dst_release(&orig->dst);
		}
	} else {
		dst_release(&rt->dst);
		ret = false;
	}

	return ret;
}

struct uncached_list {
	spinlock_t		lock;
	struct list_head	head;
};

static DEFINE_PER_CPU_ALIGNED(struct uncached_list, rt_uncached_list);

void rt_add_uncached_list(struct rtable *rt)
{
	struct uncached_list *ul = raw_cpu_ptr(&rt_uncached_list);

	rt->rt_uncached_list = ul;

	spin_lock_bh(&ul->lock);
	list_add_tail(&rt->rt_uncached, &ul->head);
	spin_unlock_bh(&ul->lock);
}

void rt_del_uncached_list(struct rtable *rt)
{
	if (!list_empty(&rt->rt_uncached)) {
		struct uncached_list *ul = rt->rt_uncached_list;

		spin_lock_bh(&ul->lock);
		list_del(&rt->rt_uncached);
		spin_unlock_bh(&ul->lock);
	}
}

static void ipv4_dst_destroy(struct dst_entry *dst)
{
	struct rtable *rt = (struct rtable *)dst;

	ip_dst_metrics_put(dst);
	rt_del_uncached_list(rt);
}

void rt_flush_dev(struct net_device *dev)
{
	struct rtable *rt;
	int cpu;

	for_each_possible_cpu(cpu) {
		struct uncached_list *ul = &per_cpu(rt_uncached_list, cpu);

		spin_lock_bh(&ul->lock);
		list_for_each_entry(rt, &ul->head, rt_uncached) {
			if (rt->dst.dev != dev)
				continue;
			rt->dst.dev = blackhole_netdev;
			dev_hold(rt->dst.dev);
			dev_put(dev);
		}
		spin_unlock_bh(&ul->lock);
	}
}

static bool rt_cache_valid(const struct rtable *rt)
{
	return	rt &&
		rt->dst.obsolete == DST_OBSOLETE_FORCE_CHK &&
		!rt_is_expired(rt);
}

static void rt_set_nexthop(struct rtable *rt, __be32 daddr,
			   const struct fib_result *res,
			   struct fib_nh_exception *fnhe,
			   struct fib_info *fi, u16 type, u32 itag,
			   const bool do_cache)
{
	bool cached = false;

	if (fi) {
		struct fib_nh_common *nhc = FIB_RES_NHC(*res);

		if (nhc->nhc_gw_family && nhc->nhc_scope == RT_SCOPE_LINK) {
			rt->rt_uses_gateway = 1;
			rt->rt_gw_family = nhc->nhc_gw_family;
			/* only INET and INET6 are supported */
			if (likely(nhc->nhc_gw_family == AF_INET))
				rt->rt_gw4 = nhc->nhc_gw.ipv4;
			else
				rt->rt_gw6 = nhc->nhc_gw.ipv6;
		}

		ip_dst_init_metrics(&rt->dst, fi->fib_metrics);

#ifdef CONFIG_IP_ROUTE_CLASSID
		if (nhc->nhc_family == AF_INET) {
			struct fib_nh *nh;

			nh = container_of(nhc, struct fib_nh, nh_common);
			rt->dst.tclassid = nh->nh_tclassid;
		}
#endif
		rt->dst.lwtstate = lwtstate_get(nhc->nhc_lwtstate);
		if (unlikely(fnhe))
			cached = rt_bind_exception(rt, fnhe, daddr, do_cache);
		else if (do_cache)
			cached = rt_cache_route(nhc, rt);
		if (unlikely(!cached)) {
			/* Routes we intend to cache in nexthop exception or
			 * FIB nexthop have the DST_NOCACHE bit clear.
			 * However, if we are unsuccessful at storing this
			 * route into the cache we really need to set it.
			 */
			if (!rt->rt_gw4) {
				rt->rt_gw_family = AF_INET;
				rt->rt_gw4 = daddr;
			}
			rt_add_uncached_list(rt);
		}
	} else
		rt_add_uncached_list(rt);

#ifdef CONFIG_IP_ROUTE_CLASSID
#ifdef CONFIG_IP_MULTIPLE_TABLES
	set_class_tag(rt, res->tclassid);
#endif
	set_class_tag(rt, itag);
#endif
}

struct rtable *rt_dst_alloc(struct net_device *dev,
			    unsigned int flags, u16 type,
			    bool nopolicy, bool noxfrm, bool will_cache)
{
	struct rtable *rt;

	rt = dst_alloc(&ipv4_dst_ops, dev, 1, DST_OBSOLETE_FORCE_CHK,
		       (will_cache ? 0 : DST_HOST) |
		       (nopolicy ? DST_NOPOLICY : 0) |
		       (noxfrm ? DST_NOXFRM : 0));

	if (rt) {
		rt->rt_genid = rt_genid_ipv4(dev_net(dev));
		rt->rt_flags = flags;
		rt->rt_type = type;
		rt->rt_is_input = 0;
		rt->rt_iif = 0;
		rt->rt_pmtu = 0;
		rt->rt_mtu_locked = 0;
		rt->rt_uses_gateway = 0;
		rt->rt_gw_family = 0;
		rt->rt_gw4 = 0;
		INIT_LIST_HEAD(&rt->rt_uncached);

		rt->dst.output = ip_output;
		if (flags & RTCF_LOCAL)
			rt->dst.input = ip_local_deliver;
	}

	return rt;
}
EXPORT_SYMBOL(rt_dst_alloc);

struct rtable *rt_dst_clone(struct net_device *dev, struct rtable *rt)
{
	struct rtable *new_rt;

	new_rt = dst_alloc(&ipv4_dst_ops, dev, 1, DST_OBSOLETE_FORCE_CHK,
			   rt->dst.flags);

	if (new_rt) {
		new_rt->rt_genid = rt_genid_ipv4(dev_net(dev));
		new_rt->rt_flags = rt->rt_flags;
		new_rt->rt_type = rt->rt_type;
		new_rt->rt_is_input = rt->rt_is_input;
		new_rt->rt_iif = rt->rt_iif;
		new_rt->rt_pmtu = rt->rt_pmtu;
		new_rt->rt_mtu_locked = rt->rt_mtu_locked;
		new_rt->rt_gw_family = rt->rt_gw_family;
		if (rt->rt_gw_family == AF_INET)
			new_rt->rt_gw4 = rt->rt_gw4;
		else if (rt->rt_gw_family == AF_INET6)
			new_rt->rt_gw6 = rt->rt_gw6;
		INIT_LIST_HEAD(&new_rt->rt_uncached);

		new_rt->dst.flags |= DST_HOST;
		new_rt->dst.input = rt->dst.input;
		new_rt->dst.output = rt->dst.output;
		new_rt->dst.error = rt->dst.error;
		new_rt->dst.lastuse = jiffies;
		new_rt->dst.lwtstate = lwtstate_get(rt->dst.lwtstate);
	}
	return new_rt;
}
EXPORT_SYMBOL(rt_dst_clone);

/* called in rcu_read_lock() section */
int ip_mc_validate_source(struct sk_buff *skb, __be32 daddr, __be32 saddr,
			  u8 tos, struct net_device *dev,
			  struct in_device *in_dev, u32 *itag)
{
	int err;

	/* Primary sanity checks. */
	if (!in_dev)
		return -EINVAL;

	if (ipv4_is_multicast(saddr) || ipv4_is_lbcast(saddr) ||
	    skb->protocol != htons(ETH_P_IP))
		return -EINVAL;

	if (ipv4_is_loopback(saddr) && !IN_DEV_ROUTE_LOCALNET(in_dev))
		return -EINVAL;

	if (ipv4_is_zeronet(saddr)) {
		if (!ipv4_is_local_multicast(daddr) &&
		    ip_hdr(skb)->protocol != IPPROTO_IGMP)
			return -EINVAL;
	} else {
		err = fib_validate_source(skb, saddr, 0, tos, 0, dev,
					  in_dev, itag);
		if (err < 0)
			return err;
	}
	return 0;
}

/* called in rcu_read_lock() section */
static int ip_route_input_mc(struct sk_buff *skb, __be32 daddr, __be32 saddr,
			     u8 tos, struct net_device *dev, int our)
{
	struct in_device *in_dev = __in_dev_get_rcu(dev);
	unsigned int flags = RTCF_MULTICAST;
	struct rtable *rth;
	u32 itag = 0;
	int err;

	err = ip_mc_validate_source(skb, daddr, saddr, tos, dev, in_dev, &itag);
	if (err)
		return err;

	if (our)
		flags |= RTCF_LOCAL;

	rth = rt_dst_alloc(dev_net(dev)->loopback_dev, flags, RTN_MULTICAST,
			   IN_DEV_CONF_GET(in_dev, NOPOLICY), false, false);
	if (!rth)
		return -ENOBUFS;

#ifdef CONFIG_IP_ROUTE_CLASSID
	rth->dst.tclassid = itag;
#endif
	rth->dst.output = ip_rt_bug;
	rth->rt_is_input= 1;

#ifdef CONFIG_IP_MROUTE
	if (!ipv4_is_local_multicast(daddr) && IN_DEV_MFORWARD(in_dev))
		rth->dst.input = ip_mr_input;
#endif
	RT_CACHE_STAT_INC(in_slow_mc);

	skb_dst_set(skb, &rth->dst);
	return 0;
}


static void ip_handle_martian_source(struct net_device *dev,
				     struct in_device *in_dev,
				     struct sk_buff *skb,
				     __be32 daddr,
				     __be32 saddr)
{
	RT_CACHE_STAT_INC(in_martian_src);
#ifdef CONFIG_IP_ROUTE_VERBOSE
	if (IN_DEV_LOG_MARTIANS(in_dev) && net_ratelimit()) {
		/*
		 *	RFC1812 recommendation, if source is martian,
		 *	the only hint is MAC header.
		 */
		pr_warn("martian source %pI4 from %pI4, on dev %s\n",
			&daddr, &saddr, dev->name);
		if (dev->hard_header_len && skb_mac_header_was_set(skb)) {
			print_hex_dump(KERN_WARNING, "ll header: ",
				       DUMP_PREFIX_OFFSET, 16, 1,
				       skb_mac_header(skb),
				       dev->hard_header_len, false);
		}
	}
#endif
}

/* called in rcu_read_lock() section */
static int __mkroute_input(struct sk_buff *skb,
			   const struct fib_result *res,
			   struct in_device *in_dev,
			   __be32 daddr, __be32 saddr, u32 tos)
{
	struct fib_nh_common *nhc = FIB_RES_NHC(*res);
	struct net_device *dev = nhc->nhc_dev;
	struct fib_nh_exception *fnhe;
	struct rtable *rth;
	int err;
	struct in_device *out_dev;
	bool do_cache;
	u32 itag = 0;

	/* get a working reference to the output device */
	out_dev = __in_dev_get_rcu(dev);
	if (!out_dev) {
		net_crit_ratelimited("Bug in ip_route_input_slow(). Please report.\n");
		return -EINVAL;
	}

	err = fib_validate_source(skb, saddr, daddr, tos, FIB_RES_OIF(*res),
				  in_dev->dev, in_dev, &itag);
	if (err < 0) {
		ip_handle_martian_source(in_dev->dev, in_dev, skb, daddr,
					 saddr);

		goto cleanup;
	}

	do_cache = res->fi && !itag;
	if (out_dev == in_dev && err && IN_DEV_TX_REDIRECTS(out_dev) &&
	    skb->protocol == htons(ETH_P_IP)) {
		__be32 gw;

		gw = nhc->nhc_gw_family == AF_INET ? nhc->nhc_gw.ipv4 : 0;
		if (IN_DEV_SHARED_MEDIA(out_dev) ||
		    inet_addr_onlink(out_dev, saddr, gw))
			IPCB(skb)->flags |= IPSKB_DOREDIRECT;
	}

	if (skb->protocol != htons(ETH_P_IP)) {
		/* Not IP (i.e. ARP). Do not create route, if it is
		 * invalid for proxy arp. DNAT routes are always valid.
		 *
		 * Proxy arp feature have been extended to allow, ARP
		 * replies back to the same interface, to support
		 * Private VLAN switch technologies. See arp.c.
		 */
		if (out_dev == in_dev &&
		    IN_DEV_PROXY_ARP_PVLAN(in_dev) == 0) {
			err = -EINVAL;
			goto cleanup;
		}
	}

	fnhe = find_exception(nhc, daddr);
	if (do_cache) {
		if (fnhe)
			rth = rcu_dereference(fnhe->fnhe_rth_input);
		else
			rth = rcu_dereference(nhc->nhc_rth_input);
		if (rt_cache_valid(rth)) {
			skb_dst_set_noref(skb, &rth->dst);
			goto out;
		}
	}

	rth = rt_dst_alloc(out_dev->dev, 0, res->type,
			   IN_DEV_CONF_GET(in_dev, NOPOLICY),
			   IN_DEV_CONF_GET(out_dev, NOXFRM), do_cache);
	if (!rth) {
		err = -ENOBUFS;
		goto cleanup;
	}

	rth->rt_is_input = 1;
	RT_CACHE_STAT_INC(in_slow_tot);

	rth->dst.input = ip_forward;

	rt_set_nexthop(rth, daddr, res, fnhe, res->fi, res->type, itag,
		       do_cache);
	lwtunnel_set_redirect(&rth->dst);
	skb_dst_set(skb, &rth->dst);
out:
	err = 0;
 cleanup:
	return err;
}

#ifdef CONFIG_IP_ROUTE_MULTIPATH
/* To make ICMP packets follow the right flow, the multipath hash is
 * calculated from the inner IP addresses.
 */
static void ip_multipath_l3_keys(const struct sk_buff *skb,
				 struct flow_keys *hash_keys)
{
	const struct iphdr *outer_iph = ip_hdr(skb);
	const struct iphdr *key_iph = outer_iph;
	const struct iphdr *inner_iph;
	const struct icmphdr *icmph;
	struct iphdr _inner_iph;
	struct icmphdr _icmph;

	if (likely(outer_iph->protocol != IPPROTO_ICMP))
		goto out;

	if (unlikely((outer_iph->frag_off & htons(IP_OFFSET)) != 0))
		goto out;

	icmph = skb_header_pointer(skb, outer_iph->ihl * 4, sizeof(_icmph),
				   &_icmph);
	if (!icmph)
		goto out;

	if (icmph->type != ICMP_DEST_UNREACH &&
	    icmph->type != ICMP_REDIRECT &&
	    icmph->type != ICMP_TIME_EXCEEDED &&
	    icmph->type != ICMP_PARAMETERPROB)
		goto out;

	inner_iph = skb_header_pointer(skb,
				       outer_iph->ihl * 4 + sizeof(_icmph),
				       sizeof(_inner_iph), &_inner_iph);
	if (!inner_iph)
		goto out;

	key_iph = inner_iph;
out:
	hash_keys->addrs.v4addrs.src = key_iph->saddr;
	hash_keys->addrs.v4addrs.dst = key_iph->daddr;
}

/* if skb is set it will be used and fl4 can be NULL */
int fib_multipath_hash(const struct net *net, const struct flowi4 *fl4,
		       const struct sk_buff *skb, struct flow_keys *flkeys)
{
	u32 multipath_hash = fl4 ? fl4->flowi4_multipath_hash : 0;
	struct flow_keys hash_keys;
	u32 mhash;

	switch (net->ipv4.sysctl_fib_multipath_hash_policy) {
	case 0:
		memset(&hash_keys, 0, sizeof(hash_keys));
		hash_keys.control.addr_type = FLOW_DISSECTOR_KEY_IPV4_ADDRS;
		if (skb) {
			ip_multipath_l3_keys(skb, &hash_keys);
		} else {
			hash_keys.addrs.v4addrs.src = fl4->saddr;
			hash_keys.addrs.v4addrs.dst = fl4->daddr;
		}
		break;
	case 1:
		/* skb is currently provided only when forwarding */
		if (skb) {
			unsigned int flag = FLOW_DISSECTOR_F_STOP_AT_ENCAP;
			struct flow_keys keys;

			/* short-circuit if we already have L4 hash present */
			if (skb->l4_hash)
				return skb_get_hash_raw(skb) >> 1;

			memset(&hash_keys, 0, sizeof(hash_keys));

			if (!flkeys) {
				skb_flow_dissect_flow_keys(skb, &keys, flag);
				flkeys = &keys;
			}

			hash_keys.control.addr_type = FLOW_DISSECTOR_KEY_IPV4_ADDRS;
			hash_keys.addrs.v4addrs.src = flkeys->addrs.v4addrs.src;
			hash_keys.addrs.v4addrs.dst = flkeys->addrs.v4addrs.dst;
			hash_keys.ports.src = flkeys->ports.src;
			hash_keys.ports.dst = flkeys->ports.dst;
			hash_keys.basic.ip_proto = flkeys->basic.ip_proto;
		} else {
			memset(&hash_keys, 0, sizeof(hash_keys));
			hash_keys.control.addr_type = FLOW_DISSECTOR_KEY_IPV4_ADDRS;
			hash_keys.addrs.v4addrs.src = fl4->saddr;
			hash_keys.addrs.v4addrs.dst = fl4->daddr;
			hash_keys.ports.src = fl4->fl4_sport;
			hash_keys.ports.dst = fl4->fl4_dport;
			hash_keys.basic.ip_proto = fl4->flowi4_proto;
		}
		break;
	case 2:
		memset(&hash_keys, 0, sizeof(hash_keys));
		/* skb is currently provided only when forwarding */
		if (skb) {
			struct flow_keys keys;

			skb_flow_dissect_flow_keys(skb, &keys, 0);
			/* Inner can be v4 or v6 */
			if (keys.control.addr_type == FLOW_DISSECTOR_KEY_IPV4_ADDRS) {
				hash_keys.control.addr_type = FLOW_DISSECTOR_KEY_IPV4_ADDRS;
				hash_keys.addrs.v4addrs.src = keys.addrs.v4addrs.src;
				hash_keys.addrs.v4addrs.dst = keys.addrs.v4addrs.dst;
			} else if (keys.control.addr_type == FLOW_DISSECTOR_KEY_IPV6_ADDRS) {
				hash_keys.control.addr_type = FLOW_DISSECTOR_KEY_IPV6_ADDRS;
				hash_keys.addrs.v6addrs.src = keys.addrs.v6addrs.src;
				hash_keys.addrs.v6addrs.dst = keys.addrs.v6addrs.dst;
				hash_keys.tags.flow_label = keys.tags.flow_label;
				hash_keys.basic.ip_proto = keys.basic.ip_proto;
			} else {
				/* Same as case 0 */
				hash_keys.control.addr_type = FLOW_DISSECTOR_KEY_IPV4_ADDRS;
				ip_multipath_l3_keys(skb, &hash_keys);
			}
		} else {
			/* Same as case 0 */
			hash_keys.control.addr_type = FLOW_DISSECTOR_KEY_IPV4_ADDRS;
			hash_keys.addrs.v4addrs.src = fl4->saddr;
			hash_keys.addrs.v4addrs.dst = fl4->daddr;
		}
		break;
	}
	mhash = flow_hash_from_keys(&hash_keys);

	if (multipath_hash)
		mhash = jhash_2words(mhash, multipath_hash, 0);

	return mhash >> 1;
}
#endif /* CONFIG_IP_ROUTE_MULTIPATH */

static int ip_mkroute_input(struct sk_buff *skb,
			    struct fib_result *res,
			    struct in_device *in_dev,
			    __be32 daddr, __be32 saddr, u32 tos,
			    struct flow_keys *hkeys)
{
#ifdef CONFIG_IP_ROUTE_MULTIPATH
	if (res->fi && fib_info_num_path(res->fi) > 1) {
		int h = fib_multipath_hash(res->fi->fib_net, NULL, skb, hkeys);

		fib_select_multipath(res, h);
	}
#endif

	/* create a routing cache entry */
	return __mkroute_input(skb, res, in_dev, daddr, saddr, tos);
}

/*
 *	NOTE. We drop all the packets that has local source
 *	addresses, because every properly looped back packet
 *	must have correct destination already attached by output routine.
 *
 *	Such approach solves two big problems:
 *	1. Not simplex devices are handled properly.
 *	2. IP spoofing attempts are filtered with 100% of guarantee.
 *	called with rcu_read_lock()
 */

static int ip_route_input_slow(struct sk_buff *skb, __be32 daddr, __be32 saddr,
			       u8 tos, struct net_device *dev,
			       struct fib_result *res)
{
	struct in_device *in_dev = __in_dev_get_rcu(dev);
	struct flow_keys *flkeys = NULL, _flkeys;
	struct net    *net = dev_net(dev);
	struct ip_tunnel_info *tun_info;
	int		err = -EINVAL;
	unsigned int	flags = 0;
	u32		itag = 0;
	struct rtable	*rth;
	struct flowi4	fl4;
	bool do_cache = true;

	/* IP on this device is disabled. */

	if (!in_dev)
		goto out;

	/* Check for the most weird martians, which can be not detected
	   by fib_lookup.
	 */

	tun_info = skb_tunnel_info(skb);
	if (tun_info && !(tun_info->mode & IP_TUNNEL_INFO_TX))
		fl4.flowi4_tun_key.tun_id = tun_info->key.tun_id;
	else
		fl4.flowi4_tun_key.tun_id = 0;
	skb_dst_drop(skb);

	if (ipv4_is_multicast(saddr) || ipv4_is_lbcast(saddr))
		goto martian_source;

	res->fi = NULL;
	res->table = NULL;
	if (ipv4_is_lbcast(daddr) || (saddr == 0 && daddr == 0))
		goto brd_input;

	/* Accept zero addresses only to limited broadcast;
	 * I even do not know to fix it or not. Waiting for complains :-)
	 */
	if (ipv4_is_zeronet(saddr))
		goto martian_source;

	if (ipv4_is_zeronet(daddr))
		goto martian_destination;

	/* Following code try to avoid calling IN_DEV_NET_ROUTE_LOCALNET(),
	 * and call it once if daddr or/and saddr are loopback addresses
	 */
	if (ipv4_is_loopback(daddr)) {
		if (!IN_DEV_NET_ROUTE_LOCALNET(in_dev, net))
			goto martian_destination;
	} else if (ipv4_is_loopback(saddr)) {
		if (!IN_DEV_NET_ROUTE_LOCALNET(in_dev, net))
			goto martian_source;
	}

	/*
	 *	Now we are ready to route packet.
	 */
	fl4.flowi4_oif = 0;
	fl4.flowi4_iif = dev->ifindex;
	fl4.flowi4_mark = skb->mark;
	fl4.flowi4_tos = tos;
	fl4.flowi4_scope = RT_SCOPE_UNIVERSE;
	fl4.flowi4_flags = 0;
	fl4.daddr = daddr;
	fl4.saddr = saddr;
	fl4.flowi4_uid = sock_net_uid(net, NULL);

	if (fib4_rules_early_flow_dissect(net, skb, &fl4, &_flkeys)) {
		flkeys = &_flkeys;
	} else {
		fl4.flowi4_proto = 0;
		fl4.fl4_sport = 0;
		fl4.fl4_dport = 0;
	}

	err = fib_lookup(net, &fl4, res, 0);
	if (err != 0) {
		if (!IN_DEV_FORWARD(in_dev))
			err = -EHOSTUNREACH;
		goto no_route;
	}

	if (res->type == RTN_BROADCAST) {
		if (IN_DEV_BFORWARD(in_dev))
			goto make_route;
		/* not do cache if bc_forwarding is enabled */
		if (IPV4_DEVCONF_ALL(net, BC_FORWARDING))
			do_cache = false;
		goto brd_input;
	}

	if (res->type == RTN_LOCAL) {
		err = fib_validate_source(skb, saddr, daddr, tos,
					  0, dev, in_dev, &itag);
		if (err < 0)
			goto martian_source;
		goto local_input;
	}

	if (!IN_DEV_FORWARD(in_dev)) {
		err = -EHOSTUNREACH;
		goto no_route;
	}
	if (res->type != RTN_UNICAST)
		goto martian_destination;

make_route:
	err = ip_mkroute_input(skb, res, in_dev, daddr, saddr, tos, flkeys);
out:	return err;

brd_input:
	if (skb->protocol != htons(ETH_P_IP))
		goto e_inval;

	if (!ipv4_is_zeronet(saddr)) {
		err = fib_validate_source(skb, saddr, 0, tos, 0, dev,
					  in_dev, &itag);
		if (err < 0)
			goto martian_source;
	}
	flags |= RTCF_BROADCAST;
	res->type = RTN_BROADCAST;
	RT_CACHE_STAT_INC(in_brd);

local_input:
	do_cache &= res->fi && !itag;
	if (do_cache) {
<<<<<<< HEAD
		rth = rcu_dereference(FIB_RES_NH(*res).nh_rth_input);
=======
		struct fib_nh_common *nhc = FIB_RES_NHC(*res);

		rth = rcu_dereference(nhc->nhc_rth_input);
>>>>>>> fa578e9d
		if (rt_cache_valid(rth)) {
			skb_dst_set_noref(skb, &rth->dst);
			err = 0;
			goto out;
		}
	}

	rth = rt_dst_alloc(l3mdev_master_dev_rcu(dev) ? : net->loopback_dev,
			   flags | RTCF_LOCAL, res->type,
			   IN_DEV_CONF_GET(in_dev, NOPOLICY), false, do_cache);
	if (!rth)
		goto e_nobufs;

	rth->dst.output= ip_rt_bug;
#ifdef CONFIG_IP_ROUTE_CLASSID
	rth->dst.tclassid = itag;
#endif
	rth->rt_is_input = 1;

	RT_CACHE_STAT_INC(in_slow_tot);
	if (res->type == RTN_UNREACHABLE) {
		rth->dst.input= ip_error;
		rth->dst.error= -err;
		rth->rt_flags 	&= ~RTCF_LOCAL;
	}

	if (do_cache) {
		struct fib_nh_common *nhc = FIB_RES_NHC(*res);

		rth->dst.lwtstate = lwtstate_get(nhc->nhc_lwtstate);
		if (lwtunnel_input_redirect(rth->dst.lwtstate)) {
			WARN_ON(rth->dst.input == lwtunnel_input);
			rth->dst.lwtstate->orig_input = rth->dst.input;
			rth->dst.input = lwtunnel_input;
		}

		if (unlikely(!rt_cache_route(nhc, rth)))
			rt_add_uncached_list(rth);
	}
	skb_dst_set(skb, &rth->dst);
	err = 0;
	goto out;

no_route:
	RT_CACHE_STAT_INC(in_no_route);
	res->type = RTN_UNREACHABLE;
	res->fi = NULL;
	res->table = NULL;
	goto local_input;

	/*
	 *	Do not cache martian addresses: they should be logged (RFC1812)
	 */
martian_destination:
	RT_CACHE_STAT_INC(in_martian_dst);
#ifdef CONFIG_IP_ROUTE_VERBOSE
	if (IN_DEV_LOG_MARTIANS(in_dev))
		net_warn_ratelimited("martian destination %pI4 from %pI4, dev %s\n",
				     &daddr, &saddr, dev->name);
#endif

e_inval:
	err = -EINVAL;
	goto out;

e_nobufs:
	err = -ENOBUFS;
	goto out;

martian_source:
	ip_handle_martian_source(dev, in_dev, skb, daddr, saddr);
	goto out;
}

int ip_route_input_noref(struct sk_buff *skb, __be32 daddr, __be32 saddr,
			 u8 tos, struct net_device *dev)
{
	struct fib_result res;
	int err;

	tos &= IPTOS_RT_MASK;
	rcu_read_lock();
	err = ip_route_input_rcu(skb, daddr, saddr, tos, dev, &res);
	rcu_read_unlock();

	return err;
}
EXPORT_SYMBOL(ip_route_input_noref);

/* called with rcu_read_lock held */
int ip_route_input_rcu(struct sk_buff *skb, __be32 daddr, __be32 saddr,
		       u8 tos, struct net_device *dev, struct fib_result *res)
{
	/* Multicast recognition logic is moved from route cache to here.
	   The problem was that too many Ethernet cards have broken/missing
	   hardware multicast filters :-( As result the host on multicasting
	   network acquires a lot of useless route cache entries, sort of
	   SDR messages from all the world. Now we try to get rid of them.
	   Really, provided software IP multicast filter is organized
	   reasonably (at least, hashed), it does not result in a slowdown
	   comparing with route cache reject entries.
	   Note, that multicast routers are not affected, because
	   route cache entry is created eventually.
	 */
	if (ipv4_is_multicast(daddr)) {
		struct in_device *in_dev = __in_dev_get_rcu(dev);
		int our = 0;
		int err = -EINVAL;

		if (!in_dev)
			return err;
		our = ip_check_mc_rcu(in_dev, daddr, saddr,
				      ip_hdr(skb)->protocol);

		/* check l3 master if no match yet */
		if (!our && netif_is_l3_slave(dev)) {
			struct in_device *l3_in_dev;

			l3_in_dev = __in_dev_get_rcu(skb->dev);
			if (l3_in_dev)
				our = ip_check_mc_rcu(l3_in_dev, daddr, saddr,
						      ip_hdr(skb)->protocol);
		}

		if (our
#ifdef CONFIG_IP_MROUTE
			||
		    (!ipv4_is_local_multicast(daddr) &&
		     IN_DEV_MFORWARD(in_dev))
#endif
		   ) {
			err = ip_route_input_mc(skb, daddr, saddr,
						tos, dev, our);
		}
		return err;
	}

	return ip_route_input_slow(skb, daddr, saddr, tos, dev, res);
}

/* called with rcu_read_lock() */
static struct rtable *__mkroute_output(const struct fib_result *res,
				       const struct flowi4 *fl4, int orig_oif,
				       struct net_device *dev_out,
				       unsigned int flags)
{
	struct fib_info *fi = res->fi;
	struct fib_nh_exception *fnhe;
	struct in_device *in_dev;
	u16 type = res->type;
	struct rtable *rth;
	bool do_cache;

	in_dev = __in_dev_get_rcu(dev_out);
	if (!in_dev)
		return ERR_PTR(-EINVAL);

	if (likely(!IN_DEV_ROUTE_LOCALNET(in_dev)))
		if (ipv4_is_loopback(fl4->saddr) &&
		    !(dev_out->flags & IFF_LOOPBACK) &&
		    !netif_is_l3_master(dev_out))
			return ERR_PTR(-EINVAL);

	if (ipv4_is_lbcast(fl4->daddr))
		type = RTN_BROADCAST;
	else if (ipv4_is_multicast(fl4->daddr))
		type = RTN_MULTICAST;
	else if (ipv4_is_zeronet(fl4->daddr))
		return ERR_PTR(-EINVAL);

	if (dev_out->flags & IFF_LOOPBACK)
		flags |= RTCF_LOCAL;

	do_cache = true;
	if (type == RTN_BROADCAST) {
		flags |= RTCF_BROADCAST | RTCF_LOCAL;
		fi = NULL;
	} else if (type == RTN_MULTICAST) {
		flags |= RTCF_MULTICAST | RTCF_LOCAL;
		if (!ip_check_mc_rcu(in_dev, fl4->daddr, fl4->saddr,
				     fl4->flowi4_proto))
			flags &= ~RTCF_LOCAL;
		else
			do_cache = false;
		/* If multicast route do not exist use
		 * default one, but do not gateway in this case.
		 * Yes, it is hack.
		 */
		if (fi && res->prefixlen < 4)
			fi = NULL;
	} else if ((type == RTN_LOCAL) && (orig_oif != 0) &&
		   (orig_oif != dev_out->ifindex)) {
		/* For local routes that require a particular output interface
		 * we do not want to cache the result.  Caching the result
		 * causes incorrect behaviour when there are multiple source
		 * addresses on the interface, the end result being that if the
		 * intended recipient is waiting on that interface for the
		 * packet he won't receive it because it will be delivered on
		 * the loopback interface and the IP_PKTINFO ipi_ifindex will
		 * be set to the loopback interface as well.
		 */
		do_cache = false;
	}

	fnhe = NULL;
	do_cache &= fi != NULL;
	if (fi) {
		struct fib_nh_common *nhc = FIB_RES_NHC(*res);
		struct rtable __rcu **prth;

		fnhe = find_exception(nhc, fl4->daddr);
		if (!do_cache)
			goto add;
		if (fnhe) {
			prth = &fnhe->fnhe_rth_output;
		} else {
			if (unlikely(fl4->flowi4_flags &
				     FLOWI_FLAG_KNOWN_NH &&
				     !(nhc->nhc_gw_family &&
				       nhc->nhc_scope == RT_SCOPE_LINK))) {
				do_cache = false;
				goto add;
			}
			prth = raw_cpu_ptr(nhc->nhc_pcpu_rth_output);
		}
		rth = rcu_dereference(*prth);
		if (rt_cache_valid(rth) && dst_hold_safe(&rth->dst))
			return rth;
	}

add:
	rth = rt_dst_alloc(dev_out, flags, type,
			   IN_DEV_CONF_GET(in_dev, NOPOLICY),
			   IN_DEV_CONF_GET(in_dev, NOXFRM),
			   do_cache);
	if (!rth)
		return ERR_PTR(-ENOBUFS);

	rth->rt_iif = orig_oif;

	RT_CACHE_STAT_INC(out_slow_tot);

	if (flags & (RTCF_BROADCAST | RTCF_MULTICAST)) {
		if (flags & RTCF_LOCAL &&
		    !(dev_out->flags & IFF_LOOPBACK)) {
			rth->dst.output = ip_mc_output;
			RT_CACHE_STAT_INC(out_slow_mc);
		}
#ifdef CONFIG_IP_MROUTE
		if (type == RTN_MULTICAST) {
			if (IN_DEV_MFORWARD(in_dev) &&
			    !ipv4_is_local_multicast(fl4->daddr)) {
				rth->dst.input = ip_mr_input;
				rth->dst.output = ip_mc_output;
			}
		}
#endif
	}

	rt_set_nexthop(rth, fl4->daddr, res, fnhe, fi, type, 0, do_cache);
	lwtunnel_set_redirect(&rth->dst);

	return rth;
}

/*
 * Major route resolver routine.
 */

struct rtable *ip_route_output_key_hash(struct net *net, struct flowi4 *fl4,
					const struct sk_buff *skb)
{
	__u8 tos = RT_FL_TOS(fl4);
	struct fib_result res = {
		.type		= RTN_UNSPEC,
		.fi		= NULL,
		.table		= NULL,
		.tclassid	= 0,
	};
	struct rtable *rth;

	fl4->flowi4_iif = LOOPBACK_IFINDEX;
	fl4->flowi4_tos = tos & IPTOS_RT_MASK;
	fl4->flowi4_scope = ((tos & RTO_ONLINK) ?
			 RT_SCOPE_LINK : RT_SCOPE_UNIVERSE);

	rcu_read_lock();
	rth = ip_route_output_key_hash_rcu(net, fl4, &res, skb);
	rcu_read_unlock();

	return rth;
}
EXPORT_SYMBOL_GPL(ip_route_output_key_hash);

struct rtable *ip_route_output_key_hash_rcu(struct net *net, struct flowi4 *fl4,
					    struct fib_result *res,
					    const struct sk_buff *skb)
{
	struct net_device *dev_out = NULL;
	int orig_oif = fl4->flowi4_oif;
	unsigned int flags = 0;
	struct rtable *rth;
	int err;

	if (fl4->saddr) {
		if (ipv4_is_multicast(fl4->saddr) ||
		    ipv4_is_lbcast(fl4->saddr) ||
		    ipv4_is_zeronet(fl4->saddr)) {
			rth = ERR_PTR(-EINVAL);
			goto out;
		}

		rth = ERR_PTR(-ENETUNREACH);

		/* I removed check for oif == dev_out->oif here.
		   It was wrong for two reasons:
		   1. ip_dev_find(net, saddr) can return wrong iface, if saddr
		      is assigned to multiple interfaces.
		   2. Moreover, we are allowed to send packets with saddr
		      of another iface. --ANK
		 */

		if (fl4->flowi4_oif == 0 &&
		    (ipv4_is_multicast(fl4->daddr) ||
		     ipv4_is_lbcast(fl4->daddr))) {
			/* It is equivalent to inet_addr_type(saddr) == RTN_LOCAL */
			dev_out = __ip_dev_find(net, fl4->saddr, false);
			if (!dev_out)
				goto out;

			/* Special hack: user can direct multicasts
			   and limited broadcast via necessary interface
			   without fiddling with IP_MULTICAST_IF or IP_PKTINFO.
			   This hack is not just for fun, it allows
			   vic,vat and friends to work.
			   They bind socket to loopback, set ttl to zero
			   and expect that it will work.
			   From the viewpoint of routing cache they are broken,
			   because we are not allowed to build multicast path
			   with loopback source addr (look, routing cache
			   cannot know, that ttl is zero, so that packet
			   will not leave this host and route is valid).
			   Luckily, this hack is good workaround.
			 */

			fl4->flowi4_oif = dev_out->ifindex;
			goto make_route;
		}

		if (!(fl4->flowi4_flags & FLOWI_FLAG_ANYSRC)) {
			/* It is equivalent to inet_addr_type(saddr) == RTN_LOCAL */
			if (!__ip_dev_find(net, fl4->saddr, false))
				goto out;
		}
	}


	if (fl4->flowi4_oif) {
		dev_out = dev_get_by_index_rcu(net, fl4->flowi4_oif);
		rth = ERR_PTR(-ENODEV);
		if (!dev_out)
			goto out;

		/* RACE: Check return value of inet_select_addr instead. */
		if (!(dev_out->flags & IFF_UP) || !__in_dev_get_rcu(dev_out)) {
			rth = ERR_PTR(-ENETUNREACH);
			goto out;
		}
		if (ipv4_is_local_multicast(fl4->daddr) ||
		    ipv4_is_lbcast(fl4->daddr) ||
		    fl4->flowi4_proto == IPPROTO_IGMP) {
			if (!fl4->saddr)
				fl4->saddr = inet_select_addr(dev_out, 0,
							      RT_SCOPE_LINK);
			goto make_route;
		}
		if (!fl4->saddr) {
			if (ipv4_is_multicast(fl4->daddr))
				fl4->saddr = inet_select_addr(dev_out, 0,
							      fl4->flowi4_scope);
			else if (!fl4->daddr)
				fl4->saddr = inet_select_addr(dev_out, 0,
							      RT_SCOPE_HOST);
		}
	}

	if (!fl4->daddr) {
		fl4->daddr = fl4->saddr;
		if (!fl4->daddr)
			fl4->daddr = fl4->saddr = htonl(INADDR_LOOPBACK);
		dev_out = net->loopback_dev;
		fl4->flowi4_oif = LOOPBACK_IFINDEX;
		res->type = RTN_LOCAL;
		flags |= RTCF_LOCAL;
		goto make_route;
	}

	err = fib_lookup(net, fl4, res, 0);
	if (err) {
		res->fi = NULL;
		res->table = NULL;
		if (fl4->flowi4_oif &&
		    (ipv4_is_multicast(fl4->daddr) ||
		    !netif_index_is_l3_master(net, fl4->flowi4_oif))) {
			/* Apparently, routing tables are wrong. Assume,
			   that the destination is on link.

			   WHY? DW.
			   Because we are allowed to send to iface
			   even if it has NO routes and NO assigned
			   addresses. When oif is specified, routing
			   tables are looked up with only one purpose:
			   to catch if destination is gatewayed, rather than
			   direct. Moreover, if MSG_DONTROUTE is set,
			   we send packet, ignoring both routing tables
			   and ifaddr state. --ANK


			   We could make it even if oif is unknown,
			   likely IPv6, but we do not.
			 */

			if (fl4->saddr == 0)
				fl4->saddr = inet_select_addr(dev_out, 0,
							      RT_SCOPE_LINK);
			res->type = RTN_UNICAST;
			goto make_route;
		}
		rth = ERR_PTR(err);
		goto out;
	}

	if (res->type == RTN_LOCAL) {
		if (!fl4->saddr) {
			if (res->fi->fib_prefsrc)
				fl4->saddr = res->fi->fib_prefsrc;
			else
				fl4->saddr = fl4->daddr;
		}

		/* L3 master device is the loopback for that domain */
		dev_out = l3mdev_master_dev_rcu(FIB_RES_DEV(*res)) ? :
			net->loopback_dev;

		/* make sure orig_oif points to fib result device even
		 * though packet rx/tx happens over loopback or l3mdev
		 */
		orig_oif = FIB_RES_OIF(*res);

		fl4->flowi4_oif = dev_out->ifindex;
		flags |= RTCF_LOCAL;
		goto make_route;
	}

	fib_select_path(net, res, fl4, skb);

	dev_out = FIB_RES_DEV(*res);
	fl4->flowi4_oif = dev_out->ifindex;


make_route:
	rth = __mkroute_output(res, fl4, orig_oif, dev_out, flags);

out:
	return rth;
}

static struct dst_entry *ipv4_blackhole_dst_check(struct dst_entry *dst, u32 cookie)
{
	return NULL;
}

static unsigned int ipv4_blackhole_mtu(const struct dst_entry *dst)
{
	unsigned int mtu = dst_metric_raw(dst, RTAX_MTU);

	return mtu ? : dst->dev->mtu;
}

static void ipv4_rt_blackhole_update_pmtu(struct dst_entry *dst, struct sock *sk,
					  struct sk_buff *skb, u32 mtu,
					  bool confirm_neigh)
{
}

static void ipv4_rt_blackhole_redirect(struct dst_entry *dst, struct sock *sk,
				       struct sk_buff *skb)
{
}

static u32 *ipv4_rt_blackhole_cow_metrics(struct dst_entry *dst,
					  unsigned long old)
{
	return NULL;
}

static struct dst_ops ipv4_dst_blackhole_ops = {
	.family			=	AF_INET,
	.check			=	ipv4_blackhole_dst_check,
	.mtu			=	ipv4_blackhole_mtu,
	.default_advmss		=	ipv4_default_advmss,
	.update_pmtu		=	ipv4_rt_blackhole_update_pmtu,
	.redirect		=	ipv4_rt_blackhole_redirect,
	.cow_metrics		=	ipv4_rt_blackhole_cow_metrics,
	.neigh_lookup		=	ipv4_neigh_lookup,
};

struct dst_entry *ipv4_blackhole_route(struct net *net, struct dst_entry *dst_orig)
{
	struct rtable *ort = (struct rtable *) dst_orig;
	struct rtable *rt;

	rt = dst_alloc(&ipv4_dst_blackhole_ops, NULL, 1, DST_OBSOLETE_DEAD, 0);
	if (rt) {
		struct dst_entry *new = &rt->dst;

		new->__use = 1;
		new->input = dst_discard;
		new->output = dst_discard_out;

		new->dev = net->loopback_dev;
		if (new->dev)
			dev_hold(new->dev);

		rt->rt_is_input = ort->rt_is_input;
		rt->rt_iif = ort->rt_iif;
		rt->rt_pmtu = ort->rt_pmtu;
		rt->rt_mtu_locked = ort->rt_mtu_locked;

		rt->rt_genid = rt_genid_ipv4(net);
		rt->rt_flags = ort->rt_flags;
		rt->rt_type = ort->rt_type;
		rt->rt_uses_gateway = ort->rt_uses_gateway;
		rt->rt_gw_family = ort->rt_gw_family;
		if (rt->rt_gw_family == AF_INET)
			rt->rt_gw4 = ort->rt_gw4;
		else if (rt->rt_gw_family == AF_INET6)
			rt->rt_gw6 = ort->rt_gw6;

		INIT_LIST_HEAD(&rt->rt_uncached);
	}

	dst_release(dst_orig);

	return rt ? &rt->dst : ERR_PTR(-ENOMEM);
}

struct rtable *ip_route_output_flow(struct net *net, struct flowi4 *flp4,
				    const struct sock *sk)
{
	struct rtable *rt = __ip_route_output_key(net, flp4);

	if (IS_ERR(rt))
		return rt;

	if (flp4->flowi4_proto)
		rt = (struct rtable *)xfrm_lookup_route(net, &rt->dst,
							flowi4_to_flowi(flp4),
							sk, 0);

	return rt;
}
EXPORT_SYMBOL_GPL(ip_route_output_flow);

/* called with rcu_read_lock held */
static int rt_fill_info(struct net *net, __be32 dst, __be32 src,
			struct rtable *rt, u32 table_id, struct flowi4 *fl4,
			struct sk_buff *skb, u32 portid, u32 seq,
			unsigned int flags)
{
	struct rtmsg *r;
	struct nlmsghdr *nlh;
	unsigned long expires = 0;
	u32 error;
	u32 metrics[RTAX_MAX];

	nlh = nlmsg_put(skb, portid, seq, RTM_NEWROUTE, sizeof(*r), flags);
	if (!nlh)
		return -EMSGSIZE;

	r = nlmsg_data(nlh);
	r->rtm_family	 = AF_INET;
	r->rtm_dst_len	= 32;
	r->rtm_src_len	= 0;
	r->rtm_tos	= fl4 ? fl4->flowi4_tos : 0;
	r->rtm_table	= table_id < 256 ? table_id : RT_TABLE_COMPAT;
	if (nla_put_u32(skb, RTA_TABLE, table_id))
		goto nla_put_failure;
	r->rtm_type	= rt->rt_type;
	r->rtm_scope	= RT_SCOPE_UNIVERSE;
	r->rtm_protocol = RTPROT_UNSPEC;
	r->rtm_flags	= (rt->rt_flags & ~0xFFFF) | RTM_F_CLONED;
	if (rt->rt_flags & RTCF_NOTIFY)
		r->rtm_flags |= RTM_F_NOTIFY;
	if (IPCB(skb)->flags & IPSKB_DOREDIRECT)
		r->rtm_flags |= RTCF_DOREDIRECT;

	if (nla_put_in_addr(skb, RTA_DST, dst))
		goto nla_put_failure;
	if (src) {
		r->rtm_src_len = 32;
		if (nla_put_in_addr(skb, RTA_SRC, src))
			goto nla_put_failure;
	}
	if (rt->dst.dev &&
	    nla_put_u32(skb, RTA_OIF, rt->dst.dev->ifindex))
		goto nla_put_failure;
#ifdef CONFIG_IP_ROUTE_CLASSID
	if (rt->dst.tclassid &&
	    nla_put_u32(skb, RTA_FLOW, rt->dst.tclassid))
		goto nla_put_failure;
#endif
	if (fl4 && !rt_is_input_route(rt) &&
	    fl4->saddr != src) {
		if (nla_put_in_addr(skb, RTA_PREFSRC, fl4->saddr))
			goto nla_put_failure;
	}
	if (rt->rt_uses_gateway) {
		if (rt->rt_gw_family == AF_INET &&
		    nla_put_in_addr(skb, RTA_GATEWAY, rt->rt_gw4)) {
			goto nla_put_failure;
		} else if (rt->rt_gw_family == AF_INET6) {
			int alen = sizeof(struct in6_addr);
			struct nlattr *nla;
			struct rtvia *via;

			nla = nla_reserve(skb, RTA_VIA, alen + 2);
			if (!nla)
				goto nla_put_failure;

			via = nla_data(nla);
			via->rtvia_family = AF_INET6;
			memcpy(via->rtvia_addr, &rt->rt_gw6, alen);
		}
	}

	expires = rt->dst.expires;
	if (expires) {
		unsigned long now = jiffies;

		if (time_before(now, expires))
			expires -= now;
		else
			expires = 0;
	}

	memcpy(metrics, dst_metrics_ptr(&rt->dst), sizeof(metrics));
	if (rt->rt_pmtu && expires)
		metrics[RTAX_MTU - 1] = rt->rt_pmtu;
	if (rt->rt_mtu_locked && expires)
		metrics[RTAX_LOCK - 1] |= BIT(RTAX_MTU);
	if (rtnetlink_put_metrics(skb, metrics) < 0)
		goto nla_put_failure;

	if (fl4) {
		if (fl4->flowi4_mark &&
		    nla_put_u32(skb, RTA_MARK, fl4->flowi4_mark))
			goto nla_put_failure;

		if (!uid_eq(fl4->flowi4_uid, INVALID_UID) &&
		    nla_put_u32(skb, RTA_UID,
				from_kuid_munged(current_user_ns(),
						 fl4->flowi4_uid)))
			goto nla_put_failure;

		if (rt_is_input_route(rt)) {
#ifdef CONFIG_IP_MROUTE
			if (ipv4_is_multicast(dst) &&
			    !ipv4_is_local_multicast(dst) &&
			    IPV4_DEVCONF_ALL(net, MC_FORWARDING)) {
				int err = ipmr_get_route(net, skb,
							 fl4->saddr, fl4->daddr,
							 r, portid);

				if (err <= 0) {
					if (err == 0)
						return 0;
					goto nla_put_failure;
				}
			} else
#endif
				if (nla_put_u32(skb, RTA_IIF, fl4->flowi4_iif))
					goto nla_put_failure;
		}
	}

	error = rt->dst.error;

	if (rtnl_put_cacheinfo(skb, &rt->dst, 0, expires, error) < 0)
		goto nla_put_failure;

	nlmsg_end(skb, nlh);
	return 0;

nla_put_failure:
	nlmsg_cancel(skb, nlh);
	return -EMSGSIZE;
}

static int fnhe_dump_bucket(struct net *net, struct sk_buff *skb,
			    struct netlink_callback *cb, u32 table_id,
			    struct fnhe_hash_bucket *bucket, int genid,
			    int *fa_index, int fa_start, unsigned int flags)
{
	int i;

	for (i = 0; i < FNHE_HASH_SIZE; i++) {
		struct fib_nh_exception *fnhe;

		for (fnhe = rcu_dereference(bucket[i].chain); fnhe;
		     fnhe = rcu_dereference(fnhe->fnhe_next)) {
			struct rtable *rt;
			int err;

			if (*fa_index < fa_start)
				goto next;

			if (fnhe->fnhe_genid != genid)
				goto next;

			if (fnhe->fnhe_expires &&
			    time_after(jiffies, fnhe->fnhe_expires))
				goto next;

			rt = rcu_dereference(fnhe->fnhe_rth_input);
			if (!rt)
				rt = rcu_dereference(fnhe->fnhe_rth_output);
			if (!rt)
				goto next;

			err = rt_fill_info(net, fnhe->fnhe_daddr, 0, rt,
					   table_id, NULL, skb,
					   NETLINK_CB(cb->skb).portid,
					   cb->nlh->nlmsg_seq, flags);
			if (err)
				return err;
next:
			(*fa_index)++;
		}
	}

	return 0;
}

int fib_dump_info_fnhe(struct sk_buff *skb, struct netlink_callback *cb,
		       u32 table_id, struct fib_info *fi,
		       int *fa_index, int fa_start, unsigned int flags)
{
	struct net *net = sock_net(cb->skb->sk);
	int nhsel, genid = fnhe_genid(net);

	for (nhsel = 0; nhsel < fib_info_num_path(fi); nhsel++) {
		struct fib_nh_common *nhc = fib_info_nhc(fi, nhsel);
		struct fnhe_hash_bucket *bucket;
		int err;

		if (nhc->nhc_flags & RTNH_F_DEAD)
			continue;

		rcu_read_lock();
		bucket = rcu_dereference(nhc->nhc_exceptions);
		err = 0;
		if (bucket)
			err = fnhe_dump_bucket(net, skb, cb, table_id, bucket,
					       genid, fa_index, fa_start,
					       flags);
		rcu_read_unlock();
		if (err)
			return err;
	}

	return 0;
}

static struct sk_buff *inet_rtm_getroute_build_skb(__be32 src, __be32 dst,
						   u8 ip_proto, __be16 sport,
						   __be16 dport)
{
	struct sk_buff *skb;
	struct iphdr *iph;

	skb = alloc_skb(NLMSG_GOODSIZE, GFP_KERNEL);
	if (!skb)
		return NULL;

	/* Reserve room for dummy headers, this skb can pass
	 * through good chunk of routing engine.
	 */
	skb_reset_mac_header(skb);
	skb_reset_network_header(skb);
	skb->protocol = htons(ETH_P_IP);
	iph = skb_put(skb, sizeof(struct iphdr));
	iph->protocol = ip_proto;
	iph->saddr = src;
	iph->daddr = dst;
	iph->version = 0x4;
	iph->frag_off = 0;
	iph->ihl = 0x5;
	skb_set_transport_header(skb, skb->len);

	switch (iph->protocol) {
	case IPPROTO_UDP: {
		struct udphdr *udph;

		udph = skb_put_zero(skb, sizeof(struct udphdr));
		udph->source = sport;
		udph->dest = dport;
		udph->len = sizeof(struct udphdr);
		udph->check = 0;
		break;
	}
	case IPPROTO_TCP: {
		struct tcphdr *tcph;

		tcph = skb_put_zero(skb, sizeof(struct tcphdr));
		tcph->source	= sport;
		tcph->dest	= dport;
		tcph->doff	= sizeof(struct tcphdr) / 4;
		tcph->rst = 1;
		tcph->check = ~tcp_v4_check(sizeof(struct tcphdr),
					    src, dst, 0);
		break;
	}
	case IPPROTO_ICMP: {
		struct icmphdr *icmph;

		icmph = skb_put_zero(skb, sizeof(struct icmphdr));
		icmph->type = ICMP_ECHO;
		icmph->code = 0;
	}
	}

	return skb;
}

static int inet_rtm_valid_getroute_req(struct sk_buff *skb,
				       const struct nlmsghdr *nlh,
				       struct nlattr **tb,
				       struct netlink_ext_ack *extack)
{
	struct rtmsg *rtm;
	int i, err;

	if (nlh->nlmsg_len < nlmsg_msg_size(sizeof(*rtm))) {
		NL_SET_ERR_MSG(extack,
			       "ipv4: Invalid header for route get request");
		return -EINVAL;
	}

	if (!netlink_strict_get_check(skb))
		return nlmsg_parse_deprecated(nlh, sizeof(*rtm), tb, RTA_MAX,
					      rtm_ipv4_policy, extack);

	rtm = nlmsg_data(nlh);
	if ((rtm->rtm_src_len && rtm->rtm_src_len != 32) ||
	    (rtm->rtm_dst_len && rtm->rtm_dst_len != 32) ||
	    rtm->rtm_table || rtm->rtm_protocol ||
	    rtm->rtm_scope || rtm->rtm_type) {
		NL_SET_ERR_MSG(extack, "ipv4: Invalid values in header for route get request");
		return -EINVAL;
	}

	if (rtm->rtm_flags & ~(RTM_F_NOTIFY |
			       RTM_F_LOOKUP_TABLE |
			       RTM_F_FIB_MATCH)) {
		NL_SET_ERR_MSG(extack, "ipv4: Unsupported rtm_flags for route get request");
		return -EINVAL;
	}

	err = nlmsg_parse_deprecated_strict(nlh, sizeof(*rtm), tb, RTA_MAX,
					    rtm_ipv4_policy, extack);
	if (err)
		return err;

	if ((tb[RTA_SRC] && !rtm->rtm_src_len) ||
	    (tb[RTA_DST] && !rtm->rtm_dst_len)) {
		NL_SET_ERR_MSG(extack, "ipv4: rtm_src_len and rtm_dst_len must be 32 for IPv4");
		return -EINVAL;
	}

	for (i = 0; i <= RTA_MAX; i++) {
		if (!tb[i])
			continue;

		switch (i) {
		case RTA_IIF:
		case RTA_OIF:
		case RTA_SRC:
		case RTA_DST:
		case RTA_IP_PROTO:
		case RTA_SPORT:
		case RTA_DPORT:
		case RTA_MARK:
		case RTA_UID:
			break;
		default:
			NL_SET_ERR_MSG(extack, "ipv4: Unsupported attribute in route get request");
			return -EINVAL;
		}
	}

	return 0;
}

static int inet_rtm_getroute(struct sk_buff *in_skb, struct nlmsghdr *nlh,
			     struct netlink_ext_ack *extack)
{
	struct net *net = sock_net(in_skb->sk);
	struct nlattr *tb[RTA_MAX+1];
	u32 table_id = RT_TABLE_MAIN;
	__be16 sport = 0, dport = 0;
	struct fib_result res = {};
	u8 ip_proto = IPPROTO_UDP;
	struct rtable *rt = NULL;
	struct sk_buff *skb;
	struct rtmsg *rtm;
	struct flowi4 fl4 = {};
	__be32 dst = 0;
	__be32 src = 0;
	kuid_t uid;
	u32 iif;
	int err;
	int mark;

	err = inet_rtm_valid_getroute_req(in_skb, nlh, tb, extack);
	if (err < 0)
		return err;

	rtm = nlmsg_data(nlh);
	src = tb[RTA_SRC] ? nla_get_in_addr(tb[RTA_SRC]) : 0;
	dst = tb[RTA_DST] ? nla_get_in_addr(tb[RTA_DST]) : 0;
	iif = tb[RTA_IIF] ? nla_get_u32(tb[RTA_IIF]) : 0;
	mark = tb[RTA_MARK] ? nla_get_u32(tb[RTA_MARK]) : 0;
	if (tb[RTA_UID])
		uid = make_kuid(current_user_ns(), nla_get_u32(tb[RTA_UID]));
	else
		uid = (iif ? INVALID_UID : current_uid());

	if (tb[RTA_IP_PROTO]) {
		err = rtm_getroute_parse_ip_proto(tb[RTA_IP_PROTO],
						  &ip_proto, AF_INET, extack);
		if (err)
			return err;
	}

	if (tb[RTA_SPORT])
		sport = nla_get_be16(tb[RTA_SPORT]);

	if (tb[RTA_DPORT])
		dport = nla_get_be16(tb[RTA_DPORT]);

	skb = inet_rtm_getroute_build_skb(src, dst, ip_proto, sport, dport);
	if (!skb)
		return -ENOBUFS;

	fl4.daddr = dst;
	fl4.saddr = src;
	fl4.flowi4_tos = rtm->rtm_tos;
	fl4.flowi4_oif = tb[RTA_OIF] ? nla_get_u32(tb[RTA_OIF]) : 0;
	fl4.flowi4_mark = mark;
	fl4.flowi4_uid = uid;
	if (sport)
		fl4.fl4_sport = sport;
	if (dport)
		fl4.fl4_dport = dport;
	fl4.flowi4_proto = ip_proto;

	rcu_read_lock();

	if (iif) {
		struct net_device *dev;

		dev = dev_get_by_index_rcu(net, iif);
		if (!dev) {
			err = -ENODEV;
			goto errout_rcu;
		}

		fl4.flowi4_iif = iif; /* for rt_fill_info */
		skb->dev	= dev;
		skb->mark	= mark;
		err = ip_route_input_rcu(skb, dst, src, rtm->rtm_tos,
					 dev, &res);

		rt = skb_rtable(skb);
		if (err == 0 && rt->dst.error)
			err = -rt->dst.error;
	} else {
		fl4.flowi4_iif = LOOPBACK_IFINDEX;
		skb->dev = net->loopback_dev;
		rt = ip_route_output_key_hash_rcu(net, &fl4, &res, skb);
		err = 0;
		if (IS_ERR(rt))
			err = PTR_ERR(rt);
		else
			skb_dst_set(skb, &rt->dst);
	}

	if (err)
		goto errout_rcu;

	if (rtm->rtm_flags & RTM_F_NOTIFY)
		rt->rt_flags |= RTCF_NOTIFY;

	if (rtm->rtm_flags & RTM_F_LOOKUP_TABLE)
		table_id = res.table ? res.table->tb_id : 0;

	/* reset skb for netlink reply msg */
	skb_trim(skb, 0);
	skb_reset_network_header(skb);
	skb_reset_transport_header(skb);
	skb_reset_mac_header(skb);

	if (rtm->rtm_flags & RTM_F_FIB_MATCH) {
		if (!res.fi) {
			err = fib_props[res.type].error;
			if (!err)
				err = -EHOSTUNREACH;
			goto errout_rcu;
		}
		err = fib_dump_info(skb, NETLINK_CB(in_skb).portid,
				    nlh->nlmsg_seq, RTM_NEWROUTE, table_id,
				    rt->rt_type, res.prefix, res.prefixlen,
				    fl4.flowi4_tos, res.fi, 0);
	} else {
		err = rt_fill_info(net, dst, src, rt, table_id, &fl4, skb,
				   NETLINK_CB(in_skb).portid,
				   nlh->nlmsg_seq, 0);
	}
	if (err < 0)
		goto errout_rcu;

	rcu_read_unlock();

	err = rtnl_unicast(skb, net, NETLINK_CB(in_skb).portid);

errout_free:
	return err;
errout_rcu:
	rcu_read_unlock();
	kfree_skb(skb);
	goto errout_free;
}

void ip_rt_multicast_event(struct in_device *in_dev)
{
	rt_cache_flush(dev_net(in_dev->dev));
}

#ifdef CONFIG_SYSCTL
static int ip_rt_gc_interval __read_mostly  = 60 * HZ;
static int ip_rt_gc_min_interval __read_mostly	= HZ / 2;
static int ip_rt_gc_elasticity __read_mostly	= 8;
static int ip_min_valid_pmtu __read_mostly	= IPV4_MIN_MTU;

static int ipv4_sysctl_rtcache_flush(struct ctl_table *__ctl, int write,
					void __user *buffer,
					size_t *lenp, loff_t *ppos)
{
	struct net *net = (struct net *)__ctl->extra1;

	if (write) {
		rt_cache_flush(net);
		fnhe_genid_bump(net);
		return 0;
	}

	return -EINVAL;
}

static struct ctl_table ipv4_route_table[] = {
	{
		.procname	= "gc_thresh",
		.data		= &ipv4_dst_ops.gc_thresh,
		.maxlen		= sizeof(int),
		.mode		= 0644,
		.proc_handler	= proc_dointvec,
	},
	{
		.procname	= "max_size",
		.data		= &ip_rt_max_size,
		.maxlen		= sizeof(int),
		.mode		= 0644,
		.proc_handler	= proc_dointvec,
	},
	{
		/*  Deprecated. Use gc_min_interval_ms */

		.procname	= "gc_min_interval",
		.data		= &ip_rt_gc_min_interval,
		.maxlen		= sizeof(int),
		.mode		= 0644,
		.proc_handler	= proc_dointvec_jiffies,
	},
	{
		.procname	= "gc_min_interval_ms",
		.data		= &ip_rt_gc_min_interval,
		.maxlen		= sizeof(int),
		.mode		= 0644,
		.proc_handler	= proc_dointvec_ms_jiffies,
	},
	{
		.procname	= "gc_timeout",
		.data		= &ip_rt_gc_timeout,
		.maxlen		= sizeof(int),
		.mode		= 0644,
		.proc_handler	= proc_dointvec_jiffies,
	},
	{
		.procname	= "gc_interval",
		.data		= &ip_rt_gc_interval,
		.maxlen		= sizeof(int),
		.mode		= 0644,
		.proc_handler	= proc_dointvec_jiffies,
	},
	{
		.procname	= "redirect_load",
		.data		= &ip_rt_redirect_load,
		.maxlen		= sizeof(int),
		.mode		= 0644,
		.proc_handler	= proc_dointvec,
	},
	{
		.procname	= "redirect_number",
		.data		= &ip_rt_redirect_number,
		.maxlen		= sizeof(int),
		.mode		= 0644,
		.proc_handler	= proc_dointvec,
	},
	{
		.procname	= "redirect_silence",
		.data		= &ip_rt_redirect_silence,
		.maxlen		= sizeof(int),
		.mode		= 0644,
		.proc_handler	= proc_dointvec,
	},
	{
		.procname	= "error_cost",
		.data		= &ip_rt_error_cost,
		.maxlen		= sizeof(int),
		.mode		= 0644,
		.proc_handler	= proc_dointvec,
	},
	{
		.procname	= "error_burst",
		.data		= &ip_rt_error_burst,
		.maxlen		= sizeof(int),
		.mode		= 0644,
		.proc_handler	= proc_dointvec,
	},
	{
		.procname	= "gc_elasticity",
		.data		= &ip_rt_gc_elasticity,
		.maxlen		= sizeof(int),
		.mode		= 0644,
		.proc_handler	= proc_dointvec,
	},
	{
		.procname	= "mtu_expires",
		.data		= &ip_rt_mtu_expires,
		.maxlen		= sizeof(int),
		.mode		= 0644,
		.proc_handler	= proc_dointvec_jiffies,
	},
	{
		.procname	= "min_pmtu",
		.data		= &ip_rt_min_pmtu,
		.maxlen		= sizeof(int),
		.mode		= 0644,
		.proc_handler	= proc_dointvec_minmax,
		.extra1		= &ip_min_valid_pmtu,
	},
	{
		.procname	= "min_adv_mss",
		.data		= &ip_rt_min_advmss,
		.maxlen		= sizeof(int),
		.mode		= 0644,
		.proc_handler	= proc_dointvec,
	},
	{ }
};

static const char ipv4_route_flush_procname[] = "flush";

static struct ctl_table ipv4_route_flush_table[] = {
	{
		.procname	= ipv4_route_flush_procname,
		.maxlen		= sizeof(int),
		.mode		= 0200,
		.proc_handler	= ipv4_sysctl_rtcache_flush,
	},
	{ },
};

static __net_init int sysctl_route_net_init(struct net *net)
{
	struct ctl_table *tbl;

	tbl = ipv4_route_flush_table;
	if (!net_eq(net, &init_net)) {
		tbl = kmemdup(tbl, sizeof(ipv4_route_flush_table), GFP_KERNEL);
		if (!tbl)
			goto err_dup;

		/* Don't export non-whitelisted sysctls to unprivileged users */
		if (net->user_ns != &init_user_ns) {
			if (tbl[0].procname != ipv4_route_flush_procname)
				tbl[0].procname = NULL;
		}
	}
	tbl[0].extra1 = net;

	net->ipv4.route_hdr = register_net_sysctl(net, "net/ipv4/route", tbl);
	if (!net->ipv4.route_hdr)
		goto err_reg;
	return 0;

err_reg:
	if (tbl != ipv4_route_flush_table)
		kfree(tbl);
err_dup:
	return -ENOMEM;
}

static __net_exit void sysctl_route_net_exit(struct net *net)
{
	struct ctl_table *tbl;

	tbl = net->ipv4.route_hdr->ctl_table_arg;
	unregister_net_sysctl_table(net->ipv4.route_hdr);
	BUG_ON(tbl == ipv4_route_flush_table);
	kfree(tbl);
}

static __net_initdata struct pernet_operations sysctl_route_ops = {
	.init = sysctl_route_net_init,
	.exit = sysctl_route_net_exit,
};
#endif

static __net_init int rt_genid_init(struct net *net)
{
	atomic_set(&net->ipv4.rt_genid, 0);
	atomic_set(&net->fnhe_genid, 0);
	atomic_set(&net->ipv4.dev_addr_genid, get_random_int());
	return 0;
}

static __net_initdata struct pernet_operations rt_genid_ops = {
	.init = rt_genid_init,
};

static int __net_init ipv4_inetpeer_init(struct net *net)
{
	struct inet_peer_base *bp = kmalloc(sizeof(*bp), GFP_KERNEL);

	if (!bp)
		return -ENOMEM;
	inet_peer_base_init(bp);
	net->ipv4.peers = bp;
	return 0;
}

static void __net_exit ipv4_inetpeer_exit(struct net *net)
{
	struct inet_peer_base *bp = net->ipv4.peers;

	net->ipv4.peers = NULL;
	inetpeer_invalidate_tree(bp);
	kfree(bp);
}

static __net_initdata struct pernet_operations ipv4_inetpeer_ops = {
	.init	=	ipv4_inetpeer_init,
	.exit	=	ipv4_inetpeer_exit,
};

#ifdef CONFIG_IP_ROUTE_CLASSID
struct ip_rt_acct __percpu *ip_rt_acct __read_mostly;
#endif /* CONFIG_IP_ROUTE_CLASSID */

int __init ip_rt_init(void)
{
	int cpu;

	ip_idents = kmalloc_array(IP_IDENTS_SZ, sizeof(*ip_idents),
				  GFP_KERNEL);
	if (!ip_idents)
		panic("IP: failed to allocate ip_idents\n");

	prandom_bytes(ip_idents, IP_IDENTS_SZ * sizeof(*ip_idents));

	ip_tstamps = kcalloc(IP_IDENTS_SZ, sizeof(*ip_tstamps), GFP_KERNEL);
	if (!ip_tstamps)
		panic("IP: failed to allocate ip_tstamps\n");

	for_each_possible_cpu(cpu) {
		struct uncached_list *ul = &per_cpu(rt_uncached_list, cpu);

		INIT_LIST_HEAD(&ul->head);
		spin_lock_init(&ul->lock);
	}
#ifdef CONFIG_IP_ROUTE_CLASSID
	ip_rt_acct = __alloc_percpu(256 * sizeof(struct ip_rt_acct), __alignof__(struct ip_rt_acct));
	if (!ip_rt_acct)
		panic("IP: failed to allocate ip_rt_acct\n");
#endif

	ipv4_dst_ops.kmem_cachep =
		kmem_cache_create("ip_dst_cache", sizeof(struct rtable), 0,
				  SLAB_HWCACHE_ALIGN|SLAB_PANIC, NULL);

	ipv4_dst_blackhole_ops.kmem_cachep = ipv4_dst_ops.kmem_cachep;

	if (dst_entries_init(&ipv4_dst_ops) < 0)
		panic("IP: failed to allocate ipv4_dst_ops counter\n");

	if (dst_entries_init(&ipv4_dst_blackhole_ops) < 0)
		panic("IP: failed to allocate ipv4_dst_blackhole_ops counter\n");

	ipv4_dst_ops.gc_thresh = ~0;
	ip_rt_max_size = INT_MAX;

	devinet_init();
	ip_fib_init();

	if (ip_rt_proc_init())
		pr_err("Unable to create route proc files\n");
#ifdef CONFIG_XFRM
	xfrm_init();
	xfrm4_init();
#endif
	rtnl_register(PF_INET, RTM_GETROUTE, inet_rtm_getroute, NULL,
		      RTNL_FLAG_DOIT_UNLOCKED);

#ifdef CONFIG_SYSCTL
	register_pernet_subsys(&sysctl_route_ops);
#endif
	register_pernet_subsys(&rt_genid_ops);
	register_pernet_subsys(&ipv4_inetpeer_ops);
	return 0;
}

#ifdef CONFIG_SYSCTL
/*
 * We really need to sanitize the damn ipv4 init order, then all
 * this nonsense will go away.
 */
void __init ip_static_sysctl_init(void)
{
	register_net_sysctl(&init_net, "net/ipv4/route", ipv4_route_table);
}
#endif<|MERGE_RESOLUTION|>--- conflicted
+++ resolved
@@ -922,10 +922,6 @@
 
 		icmp_send(skb, ICMP_REDIRECT, ICMP_REDIR_HOST, gw);
 		peer->rate_last = jiffies;
-<<<<<<< HEAD
-		++peer->rate_tokens;
-=======
->>>>>>> fa578e9d
 		++peer->n_redirects;
 #ifdef CONFIG_IP_ROUTE_VERBOSE
 		if (log_martians &&
@@ -2171,13 +2167,9 @@
 local_input:
 	do_cache &= res->fi && !itag;
 	if (do_cache) {
-<<<<<<< HEAD
-		rth = rcu_dereference(FIB_RES_NH(*res).nh_rth_input);
-=======
 		struct fib_nh_common *nhc = FIB_RES_NHC(*res);
 
 		rth = rcu_dereference(nhc->nhc_rth_input);
->>>>>>> fa578e9d
 		if (rt_cache_valid(rth)) {
 			skb_dst_set_noref(skb, &rth->dst);
 			err = 0;
