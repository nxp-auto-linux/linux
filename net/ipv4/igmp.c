--- conflicted
+++ resolved
@@ -1199,10 +1199,6 @@
 	spin_lock_bh(&im->lock);
 	if (pmc) {
 		im->interface = pmc->interface;
-<<<<<<< HEAD
-		im->crcount = in_dev->mr_qrv ?: net->ipv4.sysctl_igmp_qrv;
-=======
->>>>>>> e021bb4f
 		if (im->sfmode == MCAST_INCLUDE) {
 			im->tomb = pmc->tomb;
 			im->sources = pmc->sources;
