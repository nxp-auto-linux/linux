/* DataCenter TCP (DCTCP) congestion control.
 *
 * http://simula.stanford.edu/~alizade/Site/DCTCP.html
 *
 * This is an implementation of DCTCP over Reno, an enhancement to the
 * TCP congestion control algorithm designed for data centers. DCTCP
 * leverages Explicit Congestion Notification (ECN) in the network to
 * provide multi-bit feedback to the end hosts. DCTCP's goal is to meet
 * the following three data center transport requirements:
 *
 *  - High burst tolerance (incast due to partition/aggregate)
 *  - Low latency (short flows, queries)
 *  - High throughput (continuous data updates, large file transfers)
 *    with commodity shallow buffered switches
 *
 * The algorithm is described in detail in the following two papers:
 *
 * 1) Mohammad Alizadeh, Albert Greenberg, David A. Maltz, Jitendra Padhye,
 *    Parveen Patel, Balaji Prabhakar, Sudipta Sengupta, and Murari Sridharan:
 *      "Data Center TCP (DCTCP)", Data Center Networks session
 *      Proc. ACM SIGCOMM, New Delhi, 2010.
 *   http://simula.stanford.edu/~alizade/Site/DCTCP_files/dctcp-final.pdf
 *
 * 2) Mohammad Alizadeh, Adel Javanmard, and Balaji Prabhakar:
 *      "Analysis of DCTCP: Stability, Convergence, and Fairness"
 *      Proc. ACM SIGMETRICS, San Jose, 2011.
 *   http://simula.stanford.edu/~alizade/Site/DCTCP_files/dctcp_analysis-full.pdf
 *
 * Initial prototype from Abdul Kabbani, Masato Yasuda and Mohammad Alizadeh.
 *
 * Authors:
 *
 *	Daniel Borkmann <dborkman@redhat.com>
 *	Florian Westphal <fw@strlen.de>
 *	Glenn Judd <glenn.judd@morganstanley.com>
 *
 * This program is free software; you can redistribute it and/or modify
 * it under the terms of the GNU General Public License as published by
 * the Free Software Foundation; either version 2 of the License, or (at
 * your option) any later version.
 */

#include <linux/module.h>
#include <linux/mm.h>
#include <net/tcp.h>
#include <linux/inet_diag.h>

#define DCTCP_MAX_ALPHA	1024U

struct dctcp {
	u32 acked_bytes_ecn;
	u32 acked_bytes_total;
	u32 prior_snd_una;
	u32 prior_rcv_nxt;
	u32 dctcp_alpha;
	u32 next_seq;
	u32 ce_state;
	u32 loss_cwnd;
};

static unsigned int dctcp_shift_g __read_mostly = 4; /* g = 1/2^4 */
module_param(dctcp_shift_g, uint, 0644);
MODULE_PARM_DESC(dctcp_shift_g, "parameter g for updating dctcp_alpha");

static unsigned int dctcp_alpha_on_init __read_mostly = DCTCP_MAX_ALPHA;
module_param(dctcp_alpha_on_init, uint, 0644);
MODULE_PARM_DESC(dctcp_alpha_on_init, "parameter for initial alpha value");

static unsigned int dctcp_clamp_alpha_on_loss __read_mostly;
module_param(dctcp_clamp_alpha_on_loss, uint, 0644);
MODULE_PARM_DESC(dctcp_clamp_alpha_on_loss,
		 "parameter for clamping alpha on loss");

static struct tcp_congestion_ops dctcp_reno;

static void dctcp_reset(const struct tcp_sock *tp, struct dctcp *ca)
{
	ca->next_seq = tp->snd_nxt;

	ca->acked_bytes_ecn = 0;
	ca->acked_bytes_total = 0;
}

static void dctcp_init(struct sock *sk)
{
	const struct tcp_sock *tp = tcp_sk(sk);

	if ((tp->ecn_flags & TCP_ECN_OK) ||
	    (sk->sk_state == TCP_LISTEN ||
	     sk->sk_state == TCP_CLOSE)) {
		struct dctcp *ca = inet_csk_ca(sk);

		ca->prior_snd_una = tp->snd_una;
		ca->prior_rcv_nxt = tp->rcv_nxt;

		ca->dctcp_alpha = min(dctcp_alpha_on_init, DCTCP_MAX_ALPHA);

		ca->loss_cwnd = 0;
		ca->ce_state = 0;

		dctcp_reset(tp, ca);
		return;
	}

	/* No ECN support? Fall back to Reno. Also need to clear
	 * ECT from sk since it is set during 3WHS for DCTCP.
	 */
	inet_csk(sk)->icsk_ca_ops = &dctcp_reno;
	INET_ECN_dontxmit(sk);
}

static u32 dctcp_ssthresh(struct sock *sk)
{
	struct dctcp *ca = inet_csk_ca(sk);
	struct tcp_sock *tp = tcp_sk(sk);

	ca->loss_cwnd = tp->snd_cwnd;
	return max(tp->snd_cwnd - ((tp->snd_cwnd * ca->dctcp_alpha) >> 11U), 2U);
}

/* Minimal DCTP CE state machine:
 *
 * S:	0 <- last pkt was non-CE
 *	1 <- last pkt was CE
 */

static void dctcp_ce_state_0_to_1(struct sock *sk)
{
	struct dctcp *ca = inet_csk_ca(sk);
	struct tcp_sock *tp = tcp_sk(sk);

	if (!ca->ce_state) {
		/* State has changed from CE=0 to CE=1, force an immediate
		 * ACK to reflect the new CE state. If an ACK was delayed,
		 * send that first to reflect the prior CE state.
		 */
		if (inet_csk(sk)->icsk_ack.pending & ICSK_ACK_TIMER)
			__tcp_send_ack(sk, ca->prior_rcv_nxt);
<<<<<<< HEAD
		tcp_enter_quickack_mode(sk, 1);
=======
		inet_csk(sk)->icsk_ack.pending |= ICSK_ACK_NOW;
>>>>>>> e021bb4f
	}

	ca->prior_rcv_nxt = tp->rcv_nxt;
	ca->ce_state = 1;

	tp->ecn_flags |= TCP_ECN_DEMAND_CWR;
}

static void dctcp_ce_state_1_to_0(struct sock *sk)
{
	struct dctcp *ca = inet_csk_ca(sk);
	struct tcp_sock *tp = tcp_sk(sk);

	if (ca->ce_state) {
		/* State has changed from CE=1 to CE=0, force an immediate
		 * ACK to reflect the new CE state. If an ACK was delayed,
		 * send that first to reflect the prior CE state.
		 */
		if (inet_csk(sk)->icsk_ack.pending & ICSK_ACK_TIMER)
			__tcp_send_ack(sk, ca->prior_rcv_nxt);
<<<<<<< HEAD
		tcp_enter_quickack_mode(sk, 1);
=======
		inet_csk(sk)->icsk_ack.pending |= ICSK_ACK_NOW;
>>>>>>> e021bb4f
	}

	ca->prior_rcv_nxt = tp->rcv_nxt;
	ca->ce_state = 0;

	tp->ecn_flags &= ~TCP_ECN_DEMAND_CWR;
}

static void dctcp_update_alpha(struct sock *sk, u32 flags)
{
	const struct tcp_sock *tp = tcp_sk(sk);
	struct dctcp *ca = inet_csk_ca(sk);
	u32 acked_bytes = tp->snd_una - ca->prior_snd_una;

	/* If ack did not advance snd_una, count dupack as MSS size.
	 * If ack did update window, do not count it at all.
	 */
	if (acked_bytes == 0 && !(flags & CA_ACK_WIN_UPDATE))
		acked_bytes = inet_csk(sk)->icsk_ack.rcv_mss;
	if (acked_bytes) {
		ca->acked_bytes_total += acked_bytes;
		ca->prior_snd_una = tp->snd_una;

		if (flags & CA_ACK_ECE)
			ca->acked_bytes_ecn += acked_bytes;
	}

	/* Expired RTT */
	if (!before(tp->snd_una, ca->next_seq)) {
		u64 bytes_ecn = ca->acked_bytes_ecn;
		u32 alpha = ca->dctcp_alpha;

		/* alpha = (1 - g) * alpha + g * F */

		alpha -= min_not_zero(alpha, alpha >> dctcp_shift_g);
		if (bytes_ecn) {
			/* If dctcp_shift_g == 1, a 32bit value would overflow
			 * after 8 Mbytes.
			 */
			bytes_ecn <<= (10 - dctcp_shift_g);
			do_div(bytes_ecn, max(1U, ca->acked_bytes_total));

			alpha = min(alpha + (u32)bytes_ecn, DCTCP_MAX_ALPHA);
		}
		/* dctcp_alpha can be read from dctcp_get_info() without
		 * synchro, so we ask compiler to not use dctcp_alpha
		 * as a temporary variable in prior operations.
		 */
		WRITE_ONCE(ca->dctcp_alpha, alpha);
		dctcp_reset(tp, ca);
	}
}

static void dctcp_state(struct sock *sk, u8 new_state)
{
	if (dctcp_clamp_alpha_on_loss && new_state == TCP_CA_Loss) {
		struct dctcp *ca = inet_csk_ca(sk);

		/* If this extension is enabled, we clamp dctcp_alpha to
		 * max on packet loss; the motivation is that dctcp_alpha
		 * is an indicator to the extend of congestion and packet
		 * loss is an indicator of extreme congestion; setting
		 * this in practice turned out to be beneficial, and
		 * effectively assumes total congestion which reduces the
		 * window by half.
		 */
		ca->dctcp_alpha = DCTCP_MAX_ALPHA;
	}
}

static void dctcp_cwnd_event(struct sock *sk, enum tcp_ca_event ev)
{
	switch (ev) {
	case CA_EVENT_ECN_IS_CE:
		dctcp_ce_state_0_to_1(sk);
		break;
	case CA_EVENT_ECN_NO_CE:
		dctcp_ce_state_1_to_0(sk);
		break;
	default:
		/* Don't care for the rest. */
		break;
	}
}

static size_t dctcp_get_info(struct sock *sk, u32 ext, int *attr,
			     union tcp_cc_info *info)
{
	const struct dctcp *ca = inet_csk_ca(sk);

	/* Fill it also in case of VEGASINFO due to req struct limits.
	 * We can still correctly retrieve it later.
	 */
	if (ext & (1 << (INET_DIAG_DCTCPINFO - 1)) ||
	    ext & (1 << (INET_DIAG_VEGASINFO - 1))) {
		memset(&info->dctcp, 0, sizeof(info->dctcp));
		if (inet_csk(sk)->icsk_ca_ops != &dctcp_reno) {
			info->dctcp.dctcp_enabled = 1;
			info->dctcp.dctcp_ce_state = (u16) ca->ce_state;
			info->dctcp.dctcp_alpha = ca->dctcp_alpha;
			info->dctcp.dctcp_ab_ecn = ca->acked_bytes_ecn;
			info->dctcp.dctcp_ab_tot = ca->acked_bytes_total;
		}

		*attr = INET_DIAG_DCTCPINFO;
		return sizeof(info->dctcp);
	}
	return 0;
}

static u32 dctcp_cwnd_undo(struct sock *sk)
{
	const struct dctcp *ca = inet_csk_ca(sk);

	return max(tcp_sk(sk)->snd_cwnd, ca->loss_cwnd);
}

static struct tcp_congestion_ops dctcp __read_mostly = {
	.init		= dctcp_init,
	.in_ack_event   = dctcp_update_alpha,
	.cwnd_event	= dctcp_cwnd_event,
	.ssthresh	= dctcp_ssthresh,
	.cong_avoid	= tcp_reno_cong_avoid,
	.undo_cwnd	= dctcp_cwnd_undo,
	.set_state	= dctcp_state,
	.get_info	= dctcp_get_info,
	.flags		= TCP_CONG_NEEDS_ECN,
	.owner		= THIS_MODULE,
	.name		= "dctcp",
};

static struct tcp_congestion_ops dctcp_reno __read_mostly = {
	.ssthresh	= tcp_reno_ssthresh,
	.cong_avoid	= tcp_reno_cong_avoid,
	.undo_cwnd	= tcp_reno_undo_cwnd,
	.get_info	= dctcp_get_info,
	.owner		= THIS_MODULE,
	.name		= "dctcp-reno",
};

static int __init dctcp_register(void)
{
	BUILD_BUG_ON(sizeof(struct dctcp) > ICSK_CA_PRIV_SIZE);
	return tcp_register_congestion_control(&dctcp);
}

static void __exit dctcp_unregister(void)
{
	tcp_unregister_congestion_control(&dctcp);
}

module_init(dctcp_register);
module_exit(dctcp_unregister);

MODULE_AUTHOR("Daniel Borkmann <dborkman@redhat.com>");
MODULE_AUTHOR("Florian Westphal <fw@strlen.de>");
MODULE_AUTHOR("Glenn Judd <glenn.judd@morganstanley.com>");

MODULE_LICENSE("GPL v2");
MODULE_DESCRIPTION("DataCenter TCP (DCTCP)");<|MERGE_RESOLUTION|>--- conflicted
+++ resolved
@@ -136,11 +136,7 @@
 		 */
 		if (inet_csk(sk)->icsk_ack.pending & ICSK_ACK_TIMER)
 			__tcp_send_ack(sk, ca->prior_rcv_nxt);
-<<<<<<< HEAD
-		tcp_enter_quickack_mode(sk, 1);
-=======
 		inet_csk(sk)->icsk_ack.pending |= ICSK_ACK_NOW;
->>>>>>> e021bb4f
 	}
 
 	ca->prior_rcv_nxt = tp->rcv_nxt;
@@ -161,11 +157,7 @@
 		 */
 		if (inet_csk(sk)->icsk_ack.pending & ICSK_ACK_TIMER)
 			__tcp_send_ack(sk, ca->prior_rcv_nxt);
-<<<<<<< HEAD
-		tcp_enter_quickack_mode(sk, 1);
-=======
 		inet_csk(sk)->icsk_ack.pending |= ICSK_ACK_NOW;
->>>>>>> e021bb4f
 	}
 
 	ca->prior_rcv_nxt = tp->rcv_nxt;
