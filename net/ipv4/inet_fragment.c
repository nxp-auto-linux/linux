--- conflicted
+++ resolved
@@ -91,11 +91,7 @@
 
 void inet_frags_exit_net(struct netns_frags *nf)
 {
-<<<<<<< HEAD
-	nf->low_thresh = 0; /* prevent creation of new frags */
-=======
 	nf->high_thresh = 0; /* prevent creation of new frags */
->>>>>>> e021bb4f
 
 	rhashtable_free_and_destroy(&nf->rhashtable, inet_frags_free_cb, NULL);
 }
@@ -166,12 +162,6 @@
 {
 	struct inet_frag_queue *q;
 
-<<<<<<< HEAD
-	if (!nf->high_thresh || frag_mem_limit(nf) > nf->high_thresh)
-		return NULL;
-
-=======
->>>>>>> e021bb4f
 	q = kmem_cache_zalloc(f->frags_cachep, GFP_ATOMIC);
 	if (!q)
 		return NULL;
@@ -188,63 +178,26 @@
 }
 
 static struct inet_frag_queue *inet_frag_create(struct netns_frags *nf,
-<<<<<<< HEAD
-						void *arg)
-=======
 						void *arg,
 						struct inet_frag_queue **prev)
->>>>>>> e021bb4f
 {
 	struct inet_frags *f = nf->f;
 	struct inet_frag_queue *q;
-	int err;
 
 	q = inet_frag_alloc(nf, f, arg);
 	if (!q) {
 		*prev = ERR_PTR(-ENOMEM);
 		return NULL;
-<<<<<<< HEAD
-
-	mod_timer(&q->timer, jiffies + nf->timeout);
-
-	err = rhashtable_insert_fast(&nf->rhashtable, &q->node,
-				     f->rhash_params);
-	if (err < 0) {
-=======
 	}
 	mod_timer(&q->timer, jiffies + nf->timeout);
 
 	*prev = rhashtable_lookup_get_insert_key(&nf->rhashtable, &q->key,
 						 &q->node, f->rhash_params);
 	if (*prev) {
->>>>>>> e021bb4f
 		q->flags |= INET_FRAG_COMPLETE;
 		inet_frag_kill(q);
 		inet_frag_destroy(q);
 		return NULL;
-<<<<<<< HEAD
-	}
-	return q;
-}
-
-/* TODO : call from rcu_read_lock() and no longer use refcount_inc_not_zero() */
-struct inet_frag_queue *inet_frag_find(struct netns_frags *nf, void *key)
-{
-	struct inet_frag_queue *fq;
-
-	rcu_read_lock();
-
-	fq = rhashtable_lookup(&nf->rhashtable, key, nf->f->rhash_params);
-	if (fq) {
-		if (!refcount_inc_not_zero(&fq->refcnt))
-			fq = NULL;
-		rcu_read_unlock();
-		return fq;
-	}
-	rcu_read_unlock();
-
-	return inet_frag_create(nf, key);
-=======
 	}
 	return q;
 }
@@ -269,6 +222,5 @@
 	}
 	rcu_read_unlock();
 	return fq;
->>>>>>> e021bb4f
 }
 EXPORT_SYMBOL(inet_frag_find);