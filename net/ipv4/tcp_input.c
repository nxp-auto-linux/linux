--- conflicted
+++ resolved
@@ -617,11 +617,8 @@
 	u32 copied;
 	int time;
 
-<<<<<<< HEAD
-=======
 	trace_tcp_rcv_space_adjust(sk);
 
->>>>>>> e021bb4f
 	tcp_mstamp_refresh(tp);
 	time = tcp_stamp_us_delta(tp->tcp_mstamp, tp->rcvq_space.time);
 	if (time < (tp->rcv_rtt_est.rtt_us >> 3) || tp->rcv_rtt_est.rtt_us == 0)
@@ -644,11 +641,7 @@
 	if (sock_net(sk)->ipv4.sysctl_tcp_moderate_rcvbuf &&
 	    !(sk->sk_userlocks & SOCK_RCVBUF_LOCK)) {
 		int rcvmem, rcvbuf;
-<<<<<<< HEAD
-		u64 rcvwin;
-=======
 		u64 rcvwin, grow;
->>>>>>> e021bb4f
 
 		/* minimal window to cope with packet losses, assuming
 		 * steady state. Add some cushion because of small variations.
@@ -665,21 +658,13 @@
 			rcvmem += 128;
 
 		do_div(rcvwin, tp->advmss);
-<<<<<<< HEAD
-		rcvbuf = min_t(u64, rcvwin * rcvmem, sysctl_tcp_rmem[2]);
-=======
 		rcvbuf = min_t(u64, rcvwin * rcvmem,
 			       sock_net(sk)->ipv4.sysctl_tcp_rmem[2]);
->>>>>>> e021bb4f
 		if (rcvbuf > sk->sk_rcvbuf) {
 			sk->sk_rcvbuf = rcvbuf;
 
 			/* Make the window clamp follow along.  */
-<<<<<<< HEAD
-			tp->window_clamp = tcp_win_from_space(rcvbuf);
-=======
 			tp->window_clamp = tcp_win_from_space(sk, rcvbuf);
->>>>>>> e021bb4f
 		}
 	}
 	tp->rcvq_space.space = copied;
@@ -2013,43 +1998,6 @@
 	tp->snd_cwnd_cnt   = 0;
 	tp->snd_cwnd_stamp = tcp_jiffies32;
 
-<<<<<<< HEAD
-	tp->retrans_out = 0;
-	tp->lost_out = 0;
-
-	if (tcp_is_reno(tp))
-		tcp_reset_reno_sack(tp);
-
-	skb = tcp_write_queue_head(sk);
-	is_reneg = skb && (TCP_SKB_CB(skb)->sacked & TCPCB_SACKED_ACKED);
-	if (is_reneg) {
-		NET_INC_STATS(sock_net(sk), LINUX_MIB_TCPSACKRENEGING);
-		tp->sacked_out = 0;
-		tp->fackets_out = 0;
-		/* Mark SACK reneging until we recover from this loss event. */
-		tp->is_sack_reneg = 1;
-	}
-	tcp_clear_all_retrans_hints(tp);
-
-	tcp_for_write_queue(skb, sk) {
-		if (skb == tcp_send_head(sk))
-			break;
-
-		mark_lost = (!(TCP_SKB_CB(skb)->sacked & TCPCB_SACKED_ACKED) ||
-			     is_reneg);
-		if (mark_lost)
-			tcp_sum_lost(tp, skb);
-		TCP_SKB_CB(skb)->sacked &= (~TCPCB_TAGBITS)|TCPCB_SACKED_ACKED;
-		if (mark_lost) {
-			TCP_SKB_CB(skb)->sacked &= ~TCPCB_SACKED_ACKED;
-			TCP_SKB_CB(skb)->sacked |= TCPCB_LOST;
-			tp->lost_out += tcp_skb_pcount(skb);
-		}
-	}
-	tcp_verify_left_out(tp);
-
-=======
->>>>>>> e021bb4f
 	/* Timeout in disordered state after receiving substantial DUPACKs
 	 * suggests that the degree of reordering is over-estimated.
 	 */
@@ -3750,10 +3698,7 @@
 
 	delivered = tcp_newly_delivered(sk, delivered, flag);
 	lost = tp->lost - lost;			/* freshly marked lost */
-<<<<<<< HEAD
-=======
 	rs.is_ack_delayed = !!(flag & FLAG_ACK_MAYBE_DELAYED);
->>>>>>> e021bb4f
 	tcp_rate_gen(sk, delivered, lost, is_sack_reneg, sack_state.rate);
 	tcp_cong_control(sk, ack, delivered, flag, sack_state.rate);
 	tcp_xmit_recovery(sk, rexmit);
@@ -4437,11 +4382,7 @@
 			     struct sk_buff *from,
 			     bool *fragstolen)
 {
-<<<<<<< HEAD
-	bool res = tcp_try_coalesce(sk, OOO_QUEUE, to, from, fragstolen);
-=======
 	bool res = tcp_try_coalesce(sk, to, from, fragstolen);
->>>>>>> e021bb4f
 
 	/* In case tcp_drop() is called later, update to->gso_segs */
 	if (res) {
