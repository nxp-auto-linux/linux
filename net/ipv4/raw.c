/*
 * INET		An implementation of the TCP/IP protocol suite for the LINUX
 *		operating system.  INET is implemented using the  BSD Socket
 *		interface as the means of communication with the user level.
 *
 *		RAW - implementation of IP "raw" sockets.
 *
 * Authors:	Ross Biro
 *		Fred N. van Kempen, <waltje@uWalt.NL.Mugnet.ORG>
 *
 * Fixes:
 *		Alan Cox	:	verify_area() fixed up
 *		Alan Cox	:	ICMP error handling
 *		Alan Cox	:	EMSGSIZE if you send too big a packet
 *		Alan Cox	: 	Now uses generic datagrams and shared
 *					skbuff library. No more peek crashes,
 *					no more backlogs
 *		Alan Cox	:	Checks sk->broadcast.
 *		Alan Cox	:	Uses skb_free_datagram/skb_copy_datagram
 *		Alan Cox	:	Raw passes ip options too
 *		Alan Cox	:	Setsocketopt added
 *		Alan Cox	:	Fixed error return for broadcasts
 *		Alan Cox	:	Removed wake_up calls
 *		Alan Cox	:	Use ttl/tos
 *		Alan Cox	:	Cleaned up old debugging
 *		Alan Cox	:	Use new kernel side addresses
 *	Arnt Gulbrandsen	:	Fixed MSG_DONTROUTE in raw sockets.
 *		Alan Cox	:	BSD style RAW socket demultiplexing.
 *		Alan Cox	:	Beginnings of mrouted support.
 *		Alan Cox	:	Added IP_HDRINCL option.
 *		Alan Cox	:	Skip broadcast check if BSDism set.
 *		David S. Miller	:	New socket lookup architecture.
 *
 *		This program is free software; you can redistribute it and/or
 *		modify it under the terms of the GNU General Public License
 *		as published by the Free Software Foundation; either version
 *		2 of the License, or (at your option) any later version.
 */

#include <linux/types.h>
#include <linux/atomic.h>
#include <asm/byteorder.h>
#include <asm/current.h>
#include <linux/uaccess.h>
#include <asm/ioctls.h>
#include <linux/stddef.h>
#include <linux/slab.h>
#include <linux/errno.h>
#include <linux/kernel.h>
#include <linux/export.h>
#include <linux/spinlock.h>
#include <linux/sockios.h>
#include <linux/socket.h>
#include <linux/in.h>
#include <linux/mroute.h>
#include <linux/netdevice.h>
#include <linux/in_route.h>
#include <linux/route.h>
#include <linux/skbuff.h>
#include <linux/igmp.h>
#include <net/net_namespace.h>
#include <net/dst.h>
#include <net/sock.h>
#include <linux/ip.h>
#include <linux/net.h>
#include <net/ip.h>
#include <net/icmp.h>
#include <net/udp.h>
#include <net/raw.h>
#include <net/snmp.h>
#include <net/tcp_states.h>
#include <net/inet_common.h>
#include <net/checksum.h>
#include <net/xfrm.h>
#include <linux/rtnetlink.h>
#include <linux/proc_fs.h>
#include <linux/seq_file.h>
#include <linux/netfilter.h>
#include <linux/netfilter_ipv4.h>
#include <linux/compat.h>
#include <linux/uio.h>

struct raw_frag_vec {
	struct msghdr *msg;
	union {
		struct icmphdr icmph;
		char c[1];
	} hdr;
	int hlen;
};

struct raw_hashinfo raw_v4_hashinfo = {
	.lock = __RW_LOCK_UNLOCKED(raw_v4_hashinfo.lock),
};
EXPORT_SYMBOL_GPL(raw_v4_hashinfo);

int raw_hash_sk(struct sock *sk)
{
	struct raw_hashinfo *h = sk->sk_prot->h.raw_hash;
	struct hlist_head *head;

	head = &h->ht[inet_sk(sk)->inet_num & (RAW_HTABLE_SIZE - 1)];

	write_lock_bh(&h->lock);
	sk_add_node(sk, head);
	sock_prot_inuse_add(sock_net(sk), sk->sk_prot, 1);
	write_unlock_bh(&h->lock);

	return 0;
}
EXPORT_SYMBOL_GPL(raw_hash_sk);

void raw_unhash_sk(struct sock *sk)
{
	struct raw_hashinfo *h = sk->sk_prot->h.raw_hash;

	write_lock_bh(&h->lock);
	if (sk_del_node_init(sk))
		sock_prot_inuse_add(sock_net(sk), sk->sk_prot, -1);
	write_unlock_bh(&h->lock);
}
EXPORT_SYMBOL_GPL(raw_unhash_sk);

struct sock *__raw_v4_lookup(struct net *net, struct sock *sk,
			     unsigned short num, __be32 raddr, __be32 laddr,
			     int dif, int sdif)
{
	sk_for_each_from(sk) {
		struct inet_sock *inet = inet_sk(sk);

		if (net_eq(sock_net(sk), net) && inet->inet_num == num	&&
		    !(inet->inet_daddr && inet->inet_daddr != raddr) 	&&
		    !(inet->inet_rcv_saddr && inet->inet_rcv_saddr != laddr) &&
		    !(sk->sk_bound_dev_if && sk->sk_bound_dev_if != dif &&
		      sk->sk_bound_dev_if != sdif))
			goto found; /* gotcha */
	}
	sk = NULL;
found:
	return sk;
}
EXPORT_SYMBOL_GPL(__raw_v4_lookup);

/*
 *	0 - deliver
 *	1 - block
 */
static int icmp_filter(const struct sock *sk, const struct sk_buff *skb)
{
	struct icmphdr _hdr;
	const struct icmphdr *hdr;

	hdr = skb_header_pointer(skb, skb_transport_offset(skb),
				 sizeof(_hdr), &_hdr);
	if (!hdr)
		return 1;

	if (hdr->type < 32) {
		__u32 data = raw_sk(sk)->filter.data;

		return ((1U << hdr->type) & data) != 0;
	}

	/* Do not block unknown ICMP types */
	return 0;
}

/* IP input processing comes here for RAW socket delivery.
 * Caller owns SKB, so we must make clones.
 *
 * RFC 1122: SHOULD pass TOS value up to the transport layer.
 * -> It does. And not only TOS, but all IP header.
 */
static int raw_v4_input(struct sk_buff *skb, const struct iphdr *iph, int hash)
{
	int sdif = inet_sdif(skb);
	struct sock *sk;
	struct hlist_head *head;
	int delivered = 0;
	struct net *net;

	read_lock(&raw_v4_hashinfo.lock);
	head = &raw_v4_hashinfo.ht[hash];
	if (hlist_empty(head))
		goto out;

	net = dev_net(skb->dev);
	sk = __raw_v4_lookup(net, __sk_head(head), iph->protocol,
			     iph->saddr, iph->daddr,
			     skb->dev->ifindex, sdif);

	while (sk) {
		delivered = 1;
		if ((iph->protocol != IPPROTO_ICMP || !icmp_filter(sk, skb)) &&
		    ip_mc_sf_allow(sk, iph->daddr, iph->saddr,
				   skb->dev->ifindex, sdif)) {
			struct sk_buff *clone = skb_clone(skb, GFP_ATOMIC);

			/* Not releasing hash table! */
			if (clone)
				raw_rcv(sk, clone);
		}
		sk = __raw_v4_lookup(net, sk_next(sk), iph->protocol,
				     iph->saddr, iph->daddr,
				     skb->dev->ifindex, sdif);
	}
out:
	read_unlock(&raw_v4_hashinfo.lock);
	return delivered;
}

int raw_local_deliver(struct sk_buff *skb, int protocol)
{
	int hash;
	struct sock *raw_sk;

	hash = protocol & (RAW_HTABLE_SIZE - 1);
	raw_sk = sk_head(&raw_v4_hashinfo.ht[hash]);

	/* If there maybe a raw socket we must check - if not we
	 * don't care less
	 */
	if (raw_sk && !raw_v4_input(skb, ip_hdr(skb), hash))
		raw_sk = NULL;

	return raw_sk != NULL;

}

static void raw_err(struct sock *sk, struct sk_buff *skb, u32 info)
{
	struct inet_sock *inet = inet_sk(sk);
	const int type = icmp_hdr(skb)->type;
	const int code = icmp_hdr(skb)->code;
	int err = 0;
	int harderr = 0;

	if (type == ICMP_DEST_UNREACH && code == ICMP_FRAG_NEEDED)
		ipv4_sk_update_pmtu(skb, sk, info);
	else if (type == ICMP_REDIRECT) {
		ipv4_sk_redirect(skb, sk);
		return;
	}

	/* Report error on raw socket, if:
	   1. User requested ip_recverr.
	   2. Socket is connected (otherwise the error indication
	      is useless without ip_recverr and error is hard.
	 */
	if (!inet->recverr && sk->sk_state != TCP_ESTABLISHED)
		return;

	switch (type) {
	default:
	case ICMP_TIME_EXCEEDED:
		err = EHOSTUNREACH;
		break;
	case ICMP_SOURCE_QUENCH:
		return;
	case ICMP_PARAMETERPROB:
		err = EPROTO;
		harderr = 1;
		break;
	case ICMP_DEST_UNREACH:
		err = EHOSTUNREACH;
		if (code > NR_ICMP_UNREACH)
			break;
		err = icmp_err_convert[code].errno;
		harderr = icmp_err_convert[code].fatal;
		if (code == ICMP_FRAG_NEEDED) {
			harderr = inet->pmtudisc != IP_PMTUDISC_DONT;
			err = EMSGSIZE;
		}
	}

	if (inet->recverr) {
		const struct iphdr *iph = (const struct iphdr *)skb->data;
		u8 *payload = skb->data + (iph->ihl << 2);

		if (inet->hdrincl)
			payload = skb->data;
		ip_icmp_error(sk, skb, err, 0, info, payload);
	}

	if (inet->recverr || harderr) {
		sk->sk_err = err;
		sk->sk_error_report(sk);
	}
}

void raw_icmp_error(struct sk_buff *skb, int protocol, u32 info)
{
	int hash;
	struct sock *raw_sk;
	const struct iphdr *iph;
	struct net *net;

	hash = protocol & (RAW_HTABLE_SIZE - 1);

	read_lock(&raw_v4_hashinfo.lock);
	raw_sk = sk_head(&raw_v4_hashinfo.ht[hash]);
	if (raw_sk) {
		int dif = skb->dev->ifindex;
		int sdif = inet_sdif(skb);

		iph = (const struct iphdr *)skb->data;
		net = dev_net(skb->dev);

		while ((raw_sk = __raw_v4_lookup(net, raw_sk, protocol,
						iph->daddr, iph->saddr,
						dif, sdif)) != NULL) {
			raw_err(raw_sk, skb, info);
			raw_sk = sk_next(raw_sk);
			iph = (const struct iphdr *)skb->data;
		}
	}
	read_unlock(&raw_v4_hashinfo.lock);
}

static int raw_rcv_skb(struct sock *sk, struct sk_buff *skb)
{
	/* Charge it to the socket. */

	ipv4_pktinfo_prepare(sk, skb);
	if (sock_queue_rcv_skb(sk, skb) < 0) {
		kfree_skb(skb);
		return NET_RX_DROP;
	}

	return NET_RX_SUCCESS;
}

int raw_rcv(struct sock *sk, struct sk_buff *skb)
{
	if (!xfrm4_policy_check(sk, XFRM_POLICY_IN, skb)) {
		atomic_inc(&sk->sk_drops);
		kfree_skb(skb);
		return NET_RX_DROP;
	}
	nf_reset(skb);

	skb_push(skb, skb->data - skb_network_header(skb));

	raw_rcv_skb(sk, skb);
	return 0;
}

static int raw_send_hdrinc(struct sock *sk, struct flowi4 *fl4,
			   struct msghdr *msg, size_t length,
			   struct rtable **rtp, unsigned int flags,
			   const struct sockcm_cookie *sockc)
{
	struct inet_sock *inet = inet_sk(sk);
	struct net *net = sock_net(sk);
	struct iphdr *iph;
	struct sk_buff *skb;
	unsigned int iphlen;
	int err;
	struct rtable *rt = *rtp;
	int hlen, tlen;

	if (length > rt->dst.dev->mtu) {
		ip_local_error(sk, EMSGSIZE, fl4->daddr, inet->inet_dport,
			       rt->dst.dev->mtu);
		return -EMSGSIZE;
	}
	if (length < sizeof(struct iphdr))
		return -EINVAL;

	if (flags&MSG_PROBE)
		goto out;

	hlen = LL_RESERVED_SPACE(rt->dst.dev);
	tlen = rt->dst.dev->needed_tailroom;
	skb = sock_alloc_send_skb(sk,
				  length + hlen + tlen + 15,
				  flags & MSG_DONTWAIT, &err);
	if (!skb)
		goto error;
	skb_reserve(skb, hlen);

	skb->priority = sk->sk_priority;
	skb->mark = sk->sk_mark;
	skb->tstamp = sockc->transmit_time;
	skb_dst_set(skb, &rt->dst);
	*rtp = NULL;

	skb_reset_network_header(skb);
	iph = ip_hdr(skb);
	skb_put(skb, length);

	skb->ip_summed = CHECKSUM_NONE;

	sock_tx_timestamp(sk, sockc->tsflags, &skb_shinfo(skb)->tx_flags);

	if (flags & MSG_CONFIRM)
		skb_set_dst_pending_confirm(skb, 1);

	skb->transport_header = skb->network_header;
	err = -EFAULT;
	if (memcpy_from_msg(iph, msg, length))
		goto error_free;

	iphlen = iph->ihl * 4;

	/*
	 * We don't want to modify the ip header, but we do need to
	 * be sure that it won't cause problems later along the network
	 * stack.  Specifically we want to make sure that iph->ihl is a
	 * sane value.  If ihl points beyond the length of the buffer passed
	 * in, reject the frame as invalid
	 */
	err = -EINVAL;
	if (iphlen > length)
		goto error_free;

	if (iphlen >= sizeof(*iph)) {
		if (!iph->saddr)
			iph->saddr = fl4->saddr;
		iph->check   = 0;
		iph->tot_len = htons(length);
		if (!iph->id)
			ip_select_ident(net, skb, NULL);

		iph->check = ip_fast_csum((unsigned char *)iph, iph->ihl);
		skb->transport_header += iphlen;
		if (iph->protocol == IPPROTO_ICMP &&
		    length >= iphlen + sizeof(struct icmphdr))
			icmp_out_count(net, ((struct icmphdr *)
				skb_transport_header(skb))->type);
	}

	err = NF_HOOK(NFPROTO_IPV4, NF_INET_LOCAL_OUT,
		      net, sk, skb, NULL, rt->dst.dev,
		      dst_output);
	if (err > 0)
		err = net_xmit_errno(err);
	if (err)
		goto error;
out:
	return 0;

error_free:
	kfree_skb(skb);
error:
	IP_INC_STATS(net, IPSTATS_MIB_OUTDISCARDS);
	if (err == -ENOBUFS && !inet->recverr)
		err = 0;
	return err;
}

static int raw_probe_proto_opt(struct raw_frag_vec *rfv, struct flowi4 *fl4)
{
	int err;

	if (fl4->flowi4_proto != IPPROTO_ICMP)
		return 0;

	/* We only need the first two bytes. */
	rfv->hlen = 2;

	err = memcpy_from_msg(rfv->hdr.c, rfv->msg, rfv->hlen);
	if (err)
		return err;

	fl4->fl4_icmp_type = rfv->hdr.icmph.type;
	fl4->fl4_icmp_code = rfv->hdr.icmph.code;

	return 0;
}

static int raw_getfrag(void *from, char *to, int offset, int len, int odd,
		       struct sk_buff *skb)
{
	struct raw_frag_vec *rfv = from;

	if (offset < rfv->hlen) {
		int copy = min(rfv->hlen - offset, len);

		if (skb->ip_summed == CHECKSUM_PARTIAL)
			memcpy(to, rfv->hdr.c + offset, copy);
		else
			skb->csum = csum_block_add(
				skb->csum,
				csum_partial_copy_nocheck(rfv->hdr.c + offset,
							  to, copy, 0),
				odd);

		odd = 0;
		offset += copy;
		to += copy;
		len -= copy;

		if (!len)
			return 0;
	}

	offset -= rfv->hlen;

	return ip_generic_getfrag(rfv->msg, to, offset, len, odd, skb);
}

static int raw_sendmsg(struct sock *sk, struct msghdr *msg, size_t len)
{
	struct inet_sock *inet = inet_sk(sk);
	struct net *net = sock_net(sk);
	struct ipcm_cookie ipc;
	struct rtable *rt = NULL;
	struct flowi4 fl4;
	int free = 0;
	__be32 daddr;
	__be32 saddr;
	u8  tos;
	int err;
	struct ip_options_data opt_copy;
	struct raw_frag_vec rfv;
	int hdrincl;

	err = -EMSGSIZE;
	if (len > 0xFFFF)
		goto out;

	/* hdrincl should be READ_ONCE(inet->hdrincl)
<<<<<<< HEAD
	 * but READ_ONCE() doesn't work with bit fields
	 */
	hdrincl = inet->hdrincl;
=======
	 * but READ_ONCE() doesn't work with bit fields.
	 * Doing this indirectly yields the same result.
	 */
	hdrincl = inet->hdrincl;
	hdrincl = READ_ONCE(hdrincl);
>>>>>>> e021bb4f
	/*
	 *	Check the flags.
	 */

	err = -EOPNOTSUPP;
	if (msg->msg_flags & MSG_OOB)	/* Mirror BSD error message */
		goto out;               /* compatibility */

	/*
	 *	Get and verify the address.
	 */

	if (msg->msg_namelen) {
		DECLARE_SOCKADDR(struct sockaddr_in *, usin, msg->msg_name);
		err = -EINVAL;
		if (msg->msg_namelen < sizeof(*usin))
			goto out;
		if (usin->sin_family != AF_INET) {
			pr_info_once("%s: %s forgot to set AF_INET. Fix it!\n",
				     __func__, current->comm);
			err = -EAFNOSUPPORT;
			if (usin->sin_family)
				goto out;
		}
		daddr = usin->sin_addr.s_addr;
		/* ANK: I did not forget to get protocol from port field.
		 * I just do not know, who uses this weirdness.
		 * IP_HDRINCL is much more convenient.
		 */
	} else {
		err = -EDESTADDRREQ;
		if (sk->sk_state != TCP_ESTABLISHED)
			goto out;
		daddr = inet->inet_daddr;
	}

	ipcm_init_sk(&ipc, inet);

	if (msg->msg_controllen) {
		err = ip_cmsg_send(sk, msg, &ipc, false);
		if (unlikely(err)) {
			kfree(ipc.opt);
			goto out;
		}
		if (ipc.opt)
			free = 1;
	}

	saddr = ipc.addr;
	ipc.addr = daddr;

	if (!ipc.opt) {
		struct ip_options_rcu *inet_opt;

		rcu_read_lock();
		inet_opt = rcu_dereference(inet->inet_opt);
		if (inet_opt) {
			memcpy(&opt_copy, inet_opt,
			       sizeof(*inet_opt) + inet_opt->opt.optlen);
			ipc.opt = &opt_copy.opt;
		}
		rcu_read_unlock();
	}

	if (ipc.opt) {
		err = -EINVAL;
		/* Linux does not mangle headers on raw sockets,
		 * so that IP options + IP_HDRINCL is non-sense.
		 */
		if (hdrincl)
			goto done;
		if (ipc.opt->opt.srr) {
			if (!daddr)
				goto done;
			daddr = ipc.opt->opt.faddr;
		}
	}
	tos = get_rtconn_flags(&ipc, sk);
	if (msg->msg_flags & MSG_DONTROUTE)
		tos |= RTO_ONLINK;

	if (ipv4_is_multicast(daddr)) {
		if (!ipc.oif)
			ipc.oif = inet->mc_index;
		if (!saddr)
			saddr = inet->mc_addr;
	} else if (!ipc.oif) {
		ipc.oif = inet->uc_index;
	} else if (ipv4_is_lbcast(daddr) && inet->uc_index) {
		/* oif is set, packet is to local broadcast and
		 * and uc_index is set. oif is most likely set
		 * by sk_bound_dev_if. If uc_index != oif check if the
		 * oif is an L3 master and uc_index is an L3 slave.
		 * If so, we want to allow the send using the uc_index.
		 */
		if (ipc.oif != inet->uc_index &&
		    ipc.oif == l3mdev_master_ifindex_by_index(sock_net(sk),
							      inet->uc_index)) {
			ipc.oif = inet->uc_index;
		}
	}

	flowi4_init_output(&fl4, ipc.oif, sk->sk_mark, tos,
			   RT_SCOPE_UNIVERSE,
			   hdrincl ? IPPROTO_RAW : sk->sk_protocol,
			   inet_sk_flowi_flags(sk) |
			    (hdrincl ? FLOWI_FLAG_KNOWN_NH : 0),
			   daddr, saddr, 0, 0, sk->sk_uid);

	if (!hdrincl) {
		rfv.msg = msg;
		rfv.hlen = 0;

		err = raw_probe_proto_opt(&rfv, &fl4);
		if (err)
			goto done;
	}

	security_sk_classify_flow(sk, flowi4_to_flowi(&fl4));
	rt = ip_route_output_flow(net, &fl4, sk);
	if (IS_ERR(rt)) {
		err = PTR_ERR(rt);
		rt = NULL;
		goto done;
	}

	err = -EACCES;
	if (rt->rt_flags & RTCF_BROADCAST && !sock_flag(sk, SOCK_BROADCAST))
		goto done;

	if (msg->msg_flags & MSG_CONFIRM)
		goto do_confirm;
back_from_confirm:

	if (hdrincl)
		err = raw_send_hdrinc(sk, &fl4, msg, len,
				      &rt, msg->msg_flags, &ipc.sockc);

	 else {
		if (!ipc.addr)
			ipc.addr = fl4.daddr;
		lock_sock(sk);
		err = ip_append_data(sk, &fl4, raw_getfrag,
				     &rfv, len, 0,
				     &ipc, &rt, msg->msg_flags);
		if (err)
			ip_flush_pending_frames(sk);
		else if (!(msg->msg_flags & MSG_MORE)) {
			err = ip_push_pending_frames(sk, &fl4);
			if (err == -ENOBUFS && !inet->recverr)
				err = 0;
		}
		release_sock(sk);
	}
done:
	if (free)
		kfree(ipc.opt);
	ip_rt_put(rt);

out:
	if (err < 0)
		return err;
	return len;

do_confirm:
	if (msg->msg_flags & MSG_PROBE)
		dst_confirm_neigh(&rt->dst, &fl4.daddr);
	if (!(msg->msg_flags & MSG_PROBE) || len)
		goto back_from_confirm;
	err = 0;
	goto done;
}

static void raw_close(struct sock *sk, long timeout)
{
	/*
	 * Raw sockets may have direct kernel references. Kill them.
	 */
	ip_ra_control(sk, 0, NULL);

	sk_common_release(sk);
}

static void raw_destroy(struct sock *sk)
{
	lock_sock(sk);
	ip_flush_pending_frames(sk);
	release_sock(sk);
}

/* This gets rid of all the nasties in af_inet. -DaveM */
static int raw_bind(struct sock *sk, struct sockaddr *uaddr, int addr_len)
{
	struct inet_sock *inet = inet_sk(sk);
	struct sockaddr_in *addr = (struct sockaddr_in *) uaddr;
	u32 tb_id = RT_TABLE_LOCAL;
	int ret = -EINVAL;
	int chk_addr_ret;

	if (sk->sk_state != TCP_CLOSE || addr_len < sizeof(struct sockaddr_in))
		goto out;

	if (sk->sk_bound_dev_if)
		tb_id = l3mdev_fib_table_by_index(sock_net(sk),
						 sk->sk_bound_dev_if) ? : tb_id;

	chk_addr_ret = inet_addr_type_table(sock_net(sk), addr->sin_addr.s_addr,
					    tb_id);

	ret = -EADDRNOTAVAIL;
	if (addr->sin_addr.s_addr && chk_addr_ret != RTN_LOCAL &&
	    chk_addr_ret != RTN_MULTICAST && chk_addr_ret != RTN_BROADCAST)
		goto out;
	inet->inet_rcv_saddr = inet->inet_saddr = addr->sin_addr.s_addr;
	if (chk_addr_ret == RTN_MULTICAST || chk_addr_ret == RTN_BROADCAST)
		inet->inet_saddr = 0;  /* Use device */
	sk_dst_reset(sk);
	ret = 0;
out:	return ret;
}

/*
 *	This should be easy, if there is something there
 *	we return it, otherwise we block.
 */

static int raw_recvmsg(struct sock *sk, struct msghdr *msg, size_t len,
		       int noblock, int flags, int *addr_len)
{
	struct inet_sock *inet = inet_sk(sk);
	size_t copied = 0;
	int err = -EOPNOTSUPP;
	DECLARE_SOCKADDR(struct sockaddr_in *, sin, msg->msg_name);
	struct sk_buff *skb;

	if (flags & MSG_OOB)
		goto out;

	if (flags & MSG_ERRQUEUE) {
		err = ip_recv_error(sk, msg, len, addr_len);
		goto out;
	}

	skb = skb_recv_datagram(sk, flags, noblock, &err);
	if (!skb)
		goto out;

	copied = skb->len;
	if (len < copied) {
		msg->msg_flags |= MSG_TRUNC;
		copied = len;
	}

	err = skb_copy_datagram_msg(skb, 0, msg, copied);
	if (err)
		goto done;

	sock_recv_ts_and_drops(msg, sk, skb);

	/* Copy the address. */
	if (sin) {
		sin->sin_family = AF_INET;
		sin->sin_addr.s_addr = ip_hdr(skb)->saddr;
		sin->sin_port = 0;
		memset(&sin->sin_zero, 0, sizeof(sin->sin_zero));
		*addr_len = sizeof(*sin);
	}
	if (inet->cmsg_flags)
		ip_cmsg_recv(msg, skb);
	if (flags & MSG_TRUNC)
		copied = skb->len;
done:
	skb_free_datagram(sk, skb);
out:
	if (err)
		return err;
	return copied;
}

static int raw_init(struct sock *sk)
{
	struct raw_sock *rp = raw_sk(sk);

	if (inet_sk(sk)->inet_num == IPPROTO_ICMP)
		memset(&rp->filter, 0, sizeof(rp->filter));
	return 0;
}

static int raw_seticmpfilter(struct sock *sk, char __user *optval, int optlen)
{
	if (optlen > sizeof(struct icmp_filter))
		optlen = sizeof(struct icmp_filter);
	if (copy_from_user(&raw_sk(sk)->filter, optval, optlen))
		return -EFAULT;
	return 0;
}

static int raw_geticmpfilter(struct sock *sk, char __user *optval, int __user *optlen)
{
	int len, ret = -EFAULT;

	if (get_user(len, optlen))
		goto out;
	ret = -EINVAL;
	if (len < 0)
		goto out;
	if (len > sizeof(struct icmp_filter))
		len = sizeof(struct icmp_filter);
	ret = -EFAULT;
	if (put_user(len, optlen) ||
	    copy_to_user(optval, &raw_sk(sk)->filter, len))
		goto out;
	ret = 0;
out:	return ret;
}

static int do_raw_setsockopt(struct sock *sk, int level, int optname,
			  char __user *optval, unsigned int optlen)
{
	if (optname == ICMP_FILTER) {
		if (inet_sk(sk)->inet_num != IPPROTO_ICMP)
			return -EOPNOTSUPP;
		else
			return raw_seticmpfilter(sk, optval, optlen);
	}
	return -ENOPROTOOPT;
}

static int raw_setsockopt(struct sock *sk, int level, int optname,
			  char __user *optval, unsigned int optlen)
{
	if (level != SOL_RAW)
		return ip_setsockopt(sk, level, optname, optval, optlen);
	return do_raw_setsockopt(sk, level, optname, optval, optlen);
}

#ifdef CONFIG_COMPAT
static int compat_raw_setsockopt(struct sock *sk, int level, int optname,
				 char __user *optval, unsigned int optlen)
{
	if (level != SOL_RAW)
		return compat_ip_setsockopt(sk, level, optname, optval, optlen);
	return do_raw_setsockopt(sk, level, optname, optval, optlen);
}
#endif

static int do_raw_getsockopt(struct sock *sk, int level, int optname,
			  char __user *optval, int __user *optlen)
{
	if (optname == ICMP_FILTER) {
		if (inet_sk(sk)->inet_num != IPPROTO_ICMP)
			return -EOPNOTSUPP;
		else
			return raw_geticmpfilter(sk, optval, optlen);
	}
	return -ENOPROTOOPT;
}

static int raw_getsockopt(struct sock *sk, int level, int optname,
			  char __user *optval, int __user *optlen)
{
	if (level != SOL_RAW)
		return ip_getsockopt(sk, level, optname, optval, optlen);
	return do_raw_getsockopt(sk, level, optname, optval, optlen);
}

#ifdef CONFIG_COMPAT
static int compat_raw_getsockopt(struct sock *sk, int level, int optname,
				 char __user *optval, int __user *optlen)
{
	if (level != SOL_RAW)
		return compat_ip_getsockopt(sk, level, optname, optval, optlen);
	return do_raw_getsockopt(sk, level, optname, optval, optlen);
}
#endif

static int raw_ioctl(struct sock *sk, int cmd, unsigned long arg)
{
	switch (cmd) {
	case SIOCOUTQ: {
		int amount = sk_wmem_alloc_get(sk);

		return put_user(amount, (int __user *)arg);
	}
	case SIOCINQ: {
		struct sk_buff *skb;
		int amount = 0;

		spin_lock_bh(&sk->sk_receive_queue.lock);
		skb = skb_peek(&sk->sk_receive_queue);
		if (skb)
			amount = skb->len;
		spin_unlock_bh(&sk->sk_receive_queue.lock);
		return put_user(amount, (int __user *)arg);
	}

	default:
#ifdef CONFIG_IP_MROUTE
		return ipmr_ioctl(sk, cmd, (void __user *)arg);
#else
		return -ENOIOCTLCMD;
#endif
	}
}

#ifdef CONFIG_COMPAT
static int compat_raw_ioctl(struct sock *sk, unsigned int cmd, unsigned long arg)
{
	switch (cmd) {
	case SIOCOUTQ:
	case SIOCINQ:
		return -ENOIOCTLCMD;
	default:
#ifdef CONFIG_IP_MROUTE
		return ipmr_compat_ioctl(sk, cmd, compat_ptr(arg));
#else
		return -ENOIOCTLCMD;
#endif
	}
}
#endif

int raw_abort(struct sock *sk, int err)
{
	lock_sock(sk);

	sk->sk_err = err;
	sk->sk_error_report(sk);
	__udp_disconnect(sk, 0);

	release_sock(sk);

	return 0;
}
EXPORT_SYMBOL_GPL(raw_abort);

struct proto raw_prot = {
	.name		   = "RAW",
	.owner		   = THIS_MODULE,
	.close		   = raw_close,
	.destroy	   = raw_destroy,
	.connect	   = ip4_datagram_connect,
	.disconnect	   = __udp_disconnect,
	.ioctl		   = raw_ioctl,
	.init		   = raw_init,
	.setsockopt	   = raw_setsockopt,
	.getsockopt	   = raw_getsockopt,
	.sendmsg	   = raw_sendmsg,
	.recvmsg	   = raw_recvmsg,
	.bind		   = raw_bind,
	.backlog_rcv	   = raw_rcv_skb,
	.release_cb	   = ip4_datagram_release_cb,
	.hash		   = raw_hash_sk,
	.unhash		   = raw_unhash_sk,
	.obj_size	   = sizeof(struct raw_sock),
	.useroffset	   = offsetof(struct raw_sock, filter),
	.usersize	   = sizeof_field(struct raw_sock, filter),
	.h.raw_hash	   = &raw_v4_hashinfo,
#ifdef CONFIG_COMPAT
	.compat_setsockopt = compat_raw_setsockopt,
	.compat_getsockopt = compat_raw_getsockopt,
	.compat_ioctl	   = compat_raw_ioctl,
#endif
	.diag_destroy	   = raw_abort,
};

#ifdef CONFIG_PROC_FS
static struct sock *raw_get_first(struct seq_file *seq)
{
	struct sock *sk;
	struct raw_hashinfo *h = PDE_DATA(file_inode(seq->file));
	struct raw_iter_state *state = raw_seq_private(seq);

	for (state->bucket = 0; state->bucket < RAW_HTABLE_SIZE;
			++state->bucket) {
		sk_for_each(sk, &h->ht[state->bucket])
			if (sock_net(sk) == seq_file_net(seq))
				goto found;
	}
	sk = NULL;
found:
	return sk;
}

static struct sock *raw_get_next(struct seq_file *seq, struct sock *sk)
{
	struct raw_hashinfo *h = PDE_DATA(file_inode(seq->file));
	struct raw_iter_state *state = raw_seq_private(seq);

	do {
		sk = sk_next(sk);
try_again:
		;
	} while (sk && sock_net(sk) != seq_file_net(seq));

	if (!sk && ++state->bucket < RAW_HTABLE_SIZE) {
		sk = sk_head(&h->ht[state->bucket]);
		goto try_again;
	}
	return sk;
}

static struct sock *raw_get_idx(struct seq_file *seq, loff_t pos)
{
	struct sock *sk = raw_get_first(seq);

	if (sk)
		while (pos && (sk = raw_get_next(seq, sk)) != NULL)
			--pos;
	return pos ? NULL : sk;
}

void *raw_seq_start(struct seq_file *seq, loff_t *pos)
{
	struct raw_hashinfo *h = PDE_DATA(file_inode(seq->file));

	read_lock(&h->lock);
	return *pos ? raw_get_idx(seq, *pos - 1) : SEQ_START_TOKEN;
}
EXPORT_SYMBOL_GPL(raw_seq_start);

void *raw_seq_next(struct seq_file *seq, void *v, loff_t *pos)
{
	struct sock *sk;

	if (v == SEQ_START_TOKEN)
		sk = raw_get_first(seq);
	else
		sk = raw_get_next(seq, v);
	++*pos;
	return sk;
}
EXPORT_SYMBOL_GPL(raw_seq_next);

void raw_seq_stop(struct seq_file *seq, void *v)
{
	struct raw_hashinfo *h = PDE_DATA(file_inode(seq->file));

	read_unlock(&h->lock);
}
EXPORT_SYMBOL_GPL(raw_seq_stop);

static void raw_sock_seq_show(struct seq_file *seq, struct sock *sp, int i)
{
	struct inet_sock *inet = inet_sk(sp);
	__be32 dest = inet->inet_daddr,
	       src = inet->inet_rcv_saddr;
	__u16 destp = 0,
	      srcp  = inet->inet_num;

	seq_printf(seq, "%4d: %08X:%04X %08X:%04X"
		" %02X %08X:%08X %02X:%08lX %08X %5u %8d %lu %d %pK %d\n",
		i, src, srcp, dest, destp, sp->sk_state,
		sk_wmem_alloc_get(sp),
		sk_rmem_alloc_get(sp),
		0, 0L, 0,
		from_kuid_munged(seq_user_ns(seq), sock_i_uid(sp)),
		0, sock_i_ino(sp),
		refcount_read(&sp->sk_refcnt), sp, atomic_read(&sp->sk_drops));
}

static int raw_seq_show(struct seq_file *seq, void *v)
{
	if (v == SEQ_START_TOKEN)
		seq_printf(seq, "  sl  local_address rem_address   st tx_queue "
				"rx_queue tr tm->when retrnsmt   uid  timeout "
				"inode ref pointer drops\n");
	else
		raw_sock_seq_show(seq, v, raw_seq_private(seq)->bucket);
	return 0;
}

static const struct seq_operations raw_seq_ops = {
	.start = raw_seq_start,
	.next  = raw_seq_next,
	.stop  = raw_seq_stop,
	.show  = raw_seq_show,
};

static __net_init int raw_init_net(struct net *net)
{
	if (!proc_create_net_data("raw", 0444, net->proc_net, &raw_seq_ops,
			sizeof(struct raw_iter_state), &raw_v4_hashinfo))
		return -ENOMEM;

	return 0;
}

static __net_exit void raw_exit_net(struct net *net)
{
	remove_proc_entry("raw", net->proc_net);
}

static __net_initdata struct pernet_operations raw_net_ops = {
	.init = raw_init_net,
	.exit = raw_exit_net,
};

int __init raw_proc_init(void)
{
	return register_pernet_subsys(&raw_net_ops);
}

void __init raw_proc_exit(void)
{
	unregister_pernet_subsys(&raw_net_ops);
}
#endif /* CONFIG_PROC_FS */<|MERGE_RESOLUTION|>--- conflicted
+++ resolved
@@ -521,17 +521,11 @@
 		goto out;
 
 	/* hdrincl should be READ_ONCE(inet->hdrincl)
-<<<<<<< HEAD
-	 * but READ_ONCE() doesn't work with bit fields
-	 */
-	hdrincl = inet->hdrincl;
-=======
 	 * but READ_ONCE() doesn't work with bit fields.
 	 * Doing this indirectly yields the same result.
 	 */
 	hdrincl = inet->hdrincl;
 	hdrincl = READ_ONCE(hdrincl);
->>>>>>> e021bb4f
 	/*
 	 *	Check the flags.
 	 */
