/*
 * INET		An implementation of the TCP/IP protocol suite for the LINUX
 *		operating system.  INET is implemented using the  BSD Socket
 *		interface as the means of communication with the user level.
 *
 *		Implementation of the Transmission Control Protocol(TCP).
 *
 *		IPv4 specific functions
 *
 *
 *		code split from:
 *		linux/ipv4/tcp.c
 *		linux/ipv4/tcp_input.c
 *		linux/ipv4/tcp_output.c
 *
 *		See tcp.c for author information
 *
 *	This program is free software; you can redistribute it and/or
 *      modify it under the terms of the GNU General Public License
 *      as published by the Free Software Foundation; either version
 *      2 of the License, or (at your option) any later version.
 */

/*
 * Changes:
 *		David S. Miller	:	New socket lookup architecture.
 *					This code is dedicated to John Dyson.
 *		David S. Miller :	Change semantics of established hash,
 *					half is devoted to TIME_WAIT sockets
 *					and the rest go in the other half.
 *		Andi Kleen :		Add support for syncookies and fixed
 *					some bugs: ip options weren't passed to
 *					the TCP layer, missed a check for an
 *					ACK bit.
 *		Andi Kleen :		Implemented fast path mtu discovery.
 *	     				Fixed many serious bugs in the
 *					request_sock handling and moved
 *					most of it into the af independent code.
 *					Added tail drop and some other bugfixes.
 *					Added new listen semantics.
 *		Mike McLagan	:	Routing by source
 *	Juan Jose Ciarlante:		ip_dynaddr bits
 *		Andi Kleen:		various fixes.
 *	Vitaly E. Lavrov	:	Transparent proxy revived after year
 *					coma.
 *	Andi Kleen		:	Fix new listen.
 *	Andi Kleen		:	Fix accept error reporting.
 *	YOSHIFUJI Hideaki @USAGI and:	Support IPV6_V6ONLY socket option, which
 *	Alexey Kuznetsov		allow both IPv4 and IPv6 sockets to bind
 *					a single port at the same time.
 */

#define pr_fmt(fmt) "TCP: " fmt

#include <linux/bottom_half.h>
#include <linux/types.h>
#include <linux/fcntl.h>
#include <linux/module.h>
#include <linux/random.h>
#include <linux/cache.h>
#include <linux/jhash.h>
#include <linux/init.h>
#include <linux/times.h>
#include <linux/slab.h>
#include <linux/locallock.h>

#include <net/net_namespace.h>
#include <net/icmp.h>
#include <net/inet_hashtables.h>
#include <net/tcp.h>
#include <net/transp_v6.h>
#include <net/ipv6.h>
#include <net/inet_common.h>
#include <net/timewait_sock.h>
#include <net/xfrm.h>
#include <net/secure_seq.h>
#include <net/busy_poll.h>

#include <linux/inet.h>
#include <linux/ipv6.h>
#include <linux/stddef.h>
#include <linux/proc_fs.h>
#include <linux/seq_file.h>
#include <linux/inetdevice.h>

#include <crypto/hash.h>
#include <linux/scatterlist.h>

#include <trace/events/tcp.h>

#ifdef CONFIG_TCP_MD5SIG
static int tcp_v4_md5_hash_hdr(char *md5_hash, const struct tcp_md5sig_key *key,
			       __be32 daddr, __be32 saddr, const struct tcphdr *th);
#endif

struct inet_hashinfo tcp_hashinfo;
EXPORT_SYMBOL(tcp_hashinfo);

static u32 tcp_v4_init_seq(const struct sk_buff *skb)
{
	return secure_tcp_seq(ip_hdr(skb)->daddr,
			      ip_hdr(skb)->saddr,
			      tcp_hdr(skb)->dest,
			      tcp_hdr(skb)->source);
}

static u32 tcp_v4_init_ts_off(const struct net *net, const struct sk_buff *skb)
{
	return secure_tcp_ts_off(net, ip_hdr(skb)->daddr, ip_hdr(skb)->saddr);
}

int tcp_twsk_unique(struct sock *sk, struct sock *sktw, void *twp)
{
	const struct inet_timewait_sock *tw = inet_twsk(sktw);
	const struct tcp_timewait_sock *tcptw = tcp_twsk(sktw);
	struct tcp_sock *tp = tcp_sk(sk);
	int reuse = sock_net(sk)->ipv4.sysctl_tcp_tw_reuse;

	if (reuse == 2) {
		/* Still does not detect *everything* that goes through
		 * lo, since we require a loopback src or dst address
		 * or direct binding to 'lo' interface.
		 */
		bool loopback = false;
		if (tw->tw_bound_dev_if == LOOPBACK_IFINDEX)
			loopback = true;
#if IS_ENABLED(CONFIG_IPV6)
		if (tw->tw_family == AF_INET6) {
			if (ipv6_addr_loopback(&tw->tw_v6_daddr) ||
			    (ipv6_addr_v4mapped(&tw->tw_v6_daddr) &&
			     (tw->tw_v6_daddr.s6_addr[12] == 127)) ||
			    ipv6_addr_loopback(&tw->tw_v6_rcv_saddr) ||
			    (ipv6_addr_v4mapped(&tw->tw_v6_rcv_saddr) &&
			     (tw->tw_v6_rcv_saddr.s6_addr[12] == 127)))
				loopback = true;
		} else
#endif
		{
			if (ipv4_is_loopback(tw->tw_daddr) ||
			    ipv4_is_loopback(tw->tw_rcv_saddr))
				loopback = true;
		}
		if (!loopback)
			reuse = 0;
	}

	/* With PAWS, it is safe from the viewpoint
	   of data integrity. Even without PAWS it is safe provided sequence
	   spaces do not overlap i.e. at data rates <= 80Mbit/sec.

	   Actually, the idea is close to VJ's one, only timestamp cache is
	   held not per host, but per port pair and TW bucket is used as state
	   holder.

	   If TW bucket has been already destroyed we fall back to VJ's scheme
	   and use initial timestamp retrieved from peer table.
	 */
	if (tcptw->tw_ts_recent_stamp &&
	    (!twp || (reuse && time_after32(ktime_get_seconds(),
					    tcptw->tw_ts_recent_stamp)))) {
		/* In case of repair and re-using TIME-WAIT sockets we still
		 * want to be sure that it is safe as above but honor the
		 * sequence numbers and time stamps set as part of the repair
		 * process.
		 *
		 * Without this check re-using a TIME-WAIT socket with TCP
		 * repair would accumulate a -1 on the repair assigned
		 * sequence number. The first time it is reused the sequence
		 * is -1, the second time -2, etc. This fixes that issue
		 * without appearing to create any others.
		 */
		if (likely(!tp->repair)) {
			tp->write_seq = tcptw->tw_snd_nxt + 65535 + 2;
			if (tp->write_seq == 0)
				tp->write_seq = 1;
			tp->rx_opt.ts_recent	   = tcptw->tw_ts_recent;
			tp->rx_opt.ts_recent_stamp = tcptw->tw_ts_recent_stamp;
		}
		sock_hold(sktw);
		return 1;
	}

	return 0;
}
EXPORT_SYMBOL_GPL(tcp_twsk_unique);

static int tcp_v4_pre_connect(struct sock *sk, struct sockaddr *uaddr,
			      int addr_len)
{
	/* This check is replicated from tcp_v4_connect() and intended to
	 * prevent BPF program called below from accessing bytes that are out
	 * of the bound specified by user in addr_len.
	 */
	if (addr_len < sizeof(struct sockaddr_in))
		return -EINVAL;

	sock_owned_by_me(sk);

	return BPF_CGROUP_RUN_PROG_INET4_CONNECT(sk, uaddr);
}

/* This will initiate an outgoing connection. */
int tcp_v4_connect(struct sock *sk, struct sockaddr *uaddr, int addr_len)
{
	struct sockaddr_in *usin = (struct sockaddr_in *)uaddr;
	struct inet_sock *inet = inet_sk(sk);
	struct tcp_sock *tp = tcp_sk(sk);
	__be16 orig_sport, orig_dport;
	__be32 daddr, nexthop;
	struct flowi4 *fl4;
	struct rtable *rt;
	int err;
	struct ip_options_rcu *inet_opt;
	struct inet_timewait_death_row *tcp_death_row = &sock_net(sk)->ipv4.tcp_death_row;

	if (addr_len < sizeof(struct sockaddr_in))
		return -EINVAL;

	if (usin->sin_family != AF_INET)
		return -EAFNOSUPPORT;

	nexthop = daddr = usin->sin_addr.s_addr;
	inet_opt = rcu_dereference_protected(inet->inet_opt,
					     lockdep_sock_is_held(sk));
	if (inet_opt && inet_opt->opt.srr) {
		if (!daddr)
			return -EINVAL;
		nexthop = inet_opt->opt.faddr;
	}

	orig_sport = inet->inet_sport;
	orig_dport = usin->sin_port;
	fl4 = &inet->cork.fl.u.ip4;
	rt = ip_route_connect(fl4, nexthop, inet->inet_saddr,
			      RT_CONN_FLAGS(sk), sk->sk_bound_dev_if,
			      IPPROTO_TCP,
			      orig_sport, orig_dport, sk);
	if (IS_ERR(rt)) {
		err = PTR_ERR(rt);
		if (err == -ENETUNREACH)
			IP_INC_STATS(sock_net(sk), IPSTATS_MIB_OUTNOROUTES);
		return err;
	}

	if (rt->rt_flags & (RTCF_MULTICAST | RTCF_BROADCAST)) {
		ip_rt_put(rt);
		return -ENETUNREACH;
	}

	if (!inet_opt || !inet_opt->opt.srr)
		daddr = fl4->daddr;

	if (!inet->inet_saddr)
		inet->inet_saddr = fl4->saddr;
	sk_rcv_saddr_set(sk, inet->inet_saddr);

	if (tp->rx_opt.ts_recent_stamp && inet->inet_daddr != daddr) {
		/* Reset inherited state */
		tp->rx_opt.ts_recent	   = 0;
		tp->rx_opt.ts_recent_stamp = 0;
		if (likely(!tp->repair))
			tp->write_seq	   = 0;
	}

	inet->inet_dport = usin->sin_port;
	sk_daddr_set(sk, daddr);

	inet_csk(sk)->icsk_ext_hdr_len = 0;
	if (inet_opt)
		inet_csk(sk)->icsk_ext_hdr_len = inet_opt->opt.optlen;

	tp->rx_opt.mss_clamp = TCP_MSS_DEFAULT;

	/* Socket identity is still unknown (sport may be zero).
	 * However we set state to SYN-SENT and not releasing socket
	 * lock select source port, enter ourselves into the hash tables and
	 * complete initialization after this.
	 */
	tcp_set_state(sk, TCP_SYN_SENT);
	err = inet_hash_connect(tcp_death_row, sk);
	if (err)
		goto failure;

	sk_set_txhash(sk);

	rt = ip_route_newports(fl4, rt, orig_sport, orig_dport,
			       inet->inet_sport, inet->inet_dport, sk);
	if (IS_ERR(rt)) {
		err = PTR_ERR(rt);
		rt = NULL;
		goto failure;
	}
	/* OK, now commit destination to socket.  */
	sk->sk_gso_type = SKB_GSO_TCPV4;
	sk_setup_caps(sk, &rt->dst);
	rt = NULL;

	if (likely(!tp->repair)) {
		if (!tp->write_seq)
			tp->write_seq = secure_tcp_seq(inet->inet_saddr,
						       inet->inet_daddr,
						       inet->inet_sport,
						       usin->sin_port);
		tp->tsoffset = secure_tcp_ts_off(sock_net(sk),
						 inet->inet_saddr,
						 inet->inet_daddr);
	}

	inet->inet_id = tp->write_seq ^ jiffies;

	if (tcp_fastopen_defer_connect(sk, &err))
		return err;
	if (err)
		goto failure;

	err = tcp_connect(sk);

	if (err)
		goto failure;

	return 0;

failure:
	/*
	 * This unhashes the socket and releases the local port,
	 * if necessary.
	 */
	tcp_set_state(sk, TCP_CLOSE);
	ip_rt_put(rt);
	sk->sk_route_caps = 0;
	inet->inet_dport = 0;
	return err;
}
EXPORT_SYMBOL(tcp_v4_connect);

/*
 * This routine reacts to ICMP_FRAG_NEEDED mtu indications as defined in RFC1191.
 * It can be called through tcp_release_cb() if socket was owned by user
 * at the time tcp_v4_err() was called to handle ICMP message.
 */
void tcp_v4_mtu_reduced(struct sock *sk)
{
	struct inet_sock *inet = inet_sk(sk);
	struct dst_entry *dst;
	u32 mtu;

	if ((1 << sk->sk_state) & (TCPF_LISTEN | TCPF_CLOSE))
		return;
	mtu = tcp_sk(sk)->mtu_info;
	dst = inet_csk_update_pmtu(sk, mtu);
	if (!dst)
		return;

	/* Something is about to be wrong... Remember soft error
	 * for the case, if this connection will not able to recover.
	 */
	if (mtu < dst_mtu(dst) && ip_dont_fragment(sk, dst))
		sk->sk_err_soft = EMSGSIZE;

	mtu = dst_mtu(dst);

	if (inet->pmtudisc != IP_PMTUDISC_DONT &&
	    ip_sk_accept_pmtu(sk) &&
	    inet_csk(sk)->icsk_pmtu_cookie > mtu) {
		tcp_sync_mss(sk, mtu);

		/* Resend the TCP packet because it's
		 * clear that the old packet has been
		 * dropped. This is the new "fast" path mtu
		 * discovery.
		 */
		tcp_simple_retransmit(sk);
	} /* else let the usual retransmit timer handle it */
}
EXPORT_SYMBOL(tcp_v4_mtu_reduced);

static void do_redirect(struct sk_buff *skb, struct sock *sk)
{
	struct dst_entry *dst = __sk_dst_check(sk, 0);

	if (dst)
		dst->ops->redirect(dst, sk, skb);
}


/* handle ICMP messages on TCP_NEW_SYN_RECV request sockets */
void tcp_req_err(struct sock *sk, u32 seq, bool abort)
{
	struct request_sock *req = inet_reqsk(sk);
	struct net *net = sock_net(sk);

	/* ICMPs are not backlogged, hence we cannot get
	 * an established socket here.
	 */
	if (seq != tcp_rsk(req)->snt_isn) {
		__NET_INC_STATS(net, LINUX_MIB_OUTOFWINDOWICMPS);
	} else if (abort) {
		/*
		 * Still in SYN_RECV, just remove it silently.
		 * There is no good way to pass the error to the newly
		 * created socket, and POSIX does not want network
		 * errors returned from accept().
		 */
		inet_csk_reqsk_queue_drop(req->rsk_listener, req);
		tcp_listendrop(req->rsk_listener);
	}
	reqsk_put(req);
}
EXPORT_SYMBOL(tcp_req_err);

/*
 * This routine is called by the ICMP module when it gets some
 * sort of error condition.  If err < 0 then the socket should
 * be closed and the error returned to the user.  If err > 0
 * it's just the icmp type << 8 | icmp code.  After adjustment
 * header points to the first 8 bytes of the tcp header.  We need
 * to find the appropriate port.
 *
 * The locking strategy used here is very "optimistic". When
 * someone else accesses the socket the ICMP is just dropped
 * and for some paths there is no check at all.
 * A more general error queue to queue errors for later handling
 * is probably better.
 *
 */

void tcp_v4_err(struct sk_buff *icmp_skb, u32 info)
{
	const struct iphdr *iph = (const struct iphdr *)icmp_skb->data;
	struct tcphdr *th = (struct tcphdr *)(icmp_skb->data + (iph->ihl << 2));
	struct inet_connection_sock *icsk;
	struct tcp_sock *tp;
	struct inet_sock *inet;
	const int type = icmp_hdr(icmp_skb)->type;
	const int code = icmp_hdr(icmp_skb)->code;
	struct sock *sk;
	struct sk_buff *skb;
	struct request_sock *fastopen;
	u32 seq, snd_una;
	s32 remaining;
	u32 delta_us;
	int err;
	struct net *net = dev_net(icmp_skb->dev);

	sk = __inet_lookup_established(net, &tcp_hashinfo, iph->daddr,
				       th->dest, iph->saddr, ntohs(th->source),
				       inet_iif(icmp_skb), 0);
	if (!sk) {
		__ICMP_INC_STATS(net, ICMP_MIB_INERRORS);
		return;
	}
	if (sk->sk_state == TCP_TIME_WAIT) {
		inet_twsk_put(inet_twsk(sk));
		return;
	}
	seq = ntohl(th->seq);
	if (sk->sk_state == TCP_NEW_SYN_RECV)
		return tcp_req_err(sk, seq,
				  type == ICMP_PARAMETERPROB ||
				  type == ICMP_TIME_EXCEEDED ||
				  (type == ICMP_DEST_UNREACH &&
				   (code == ICMP_NET_UNREACH ||
				    code == ICMP_HOST_UNREACH)));

	bh_lock_sock(sk);
	/* If too many ICMPs get dropped on busy
	 * servers this needs to be solved differently.
	 * We do take care of PMTU discovery (RFC1191) special case :
	 * we can receive locally generated ICMP messages while socket is held.
	 */
	if (sock_owned_by_user(sk)) {
		if (!(type == ICMP_DEST_UNREACH && code == ICMP_FRAG_NEEDED))
			__NET_INC_STATS(net, LINUX_MIB_LOCKDROPPEDICMPS);
	}
	if (sk->sk_state == TCP_CLOSE)
		goto out;

	if (unlikely(iph->ttl < inet_sk(sk)->min_ttl)) {
		__NET_INC_STATS(net, LINUX_MIB_TCPMINTTLDROP);
		goto out;
	}

	icsk = inet_csk(sk);
	tp = tcp_sk(sk);
	/* XXX (TFO) - tp->snd_una should be ISN (tcp_create_openreq_child() */
	fastopen = tp->fastopen_rsk;
	snd_una = fastopen ? tcp_rsk(fastopen)->snt_isn : tp->snd_una;
	if (sk->sk_state != TCP_LISTEN &&
	    !between(seq, snd_una, tp->snd_nxt)) {
		__NET_INC_STATS(net, LINUX_MIB_OUTOFWINDOWICMPS);
		goto out;
	}

	switch (type) {
	case ICMP_REDIRECT:
		if (!sock_owned_by_user(sk))
			do_redirect(icmp_skb, sk);
		goto out;
	case ICMP_SOURCE_QUENCH:
		/* Just silently ignore these. */
		goto out;
	case ICMP_PARAMETERPROB:
		err = EPROTO;
		break;
	case ICMP_DEST_UNREACH:
		if (code > NR_ICMP_UNREACH)
			goto out;

		if (code == ICMP_FRAG_NEEDED) { /* PMTU discovery (RFC1191) */
			/* We are not interested in TCP_LISTEN and open_requests
			 * (SYN-ACKs send out by Linux are always <576bytes so
			 * they should go through unfragmented).
			 */
			if (sk->sk_state == TCP_LISTEN)
				goto out;

			tp->mtu_info = info;
			if (!sock_owned_by_user(sk)) {
				tcp_v4_mtu_reduced(sk);
			} else {
				if (!test_and_set_bit(TCP_MTU_REDUCED_DEFERRED, &sk->sk_tsq_flags))
					sock_hold(sk);
			}
			goto out;
		}

		err = icmp_err_convert[code].errno;
		/* check if icmp_skb allows revert of backoff
		 * (see draft-zimmermann-tcp-lcd) */
		if (code != ICMP_NET_UNREACH && code != ICMP_HOST_UNREACH)
			break;
		if (seq != tp->snd_una  || !icsk->icsk_retransmits ||
		    !icsk->icsk_backoff || fastopen)
			break;

		if (sock_owned_by_user(sk))
			break;

		skb = tcp_rtx_queue_head(sk);
		if (WARN_ON_ONCE(!skb))
			break;

		icsk->icsk_backoff--;
		icsk->icsk_rto = tp->srtt_us ? __tcp_set_rto(tp) :
					       TCP_TIMEOUT_INIT;
		icsk->icsk_rto = inet_csk_rto_backoff(icsk, TCP_RTO_MAX);

		tcp_mstamp_refresh(tp);
		delta_us = (u32)(tp->tcp_mstamp - skb->skb_mstamp);
		remaining = icsk->icsk_rto -
			    usecs_to_jiffies(delta_us);

		if (remaining > 0) {
			inet_csk_reset_xmit_timer(sk, ICSK_TIME_RETRANS,
						  remaining, TCP_RTO_MAX);
		} else {
			/* RTO revert clocked out retransmission.
			 * Will retransmit now */
			tcp_retransmit_timer(sk);
		}

		break;
	case ICMP_TIME_EXCEEDED:
		err = EHOSTUNREACH;
		break;
	default:
		goto out;
	}

	switch (sk->sk_state) {
	case TCP_SYN_SENT:
	case TCP_SYN_RECV:
		/* Only in fast or simultaneous open. If a fast open socket is
		 * is already accepted it is treated as a connected one below.
		 */
		if (fastopen && !fastopen->sk)
			break;

		if (!sock_owned_by_user(sk)) {
			sk->sk_err = err;

			sk->sk_error_report(sk);

			tcp_done(sk);
		} else {
			sk->sk_err_soft = err;
		}
		goto out;
	}

	/* If we've already connected we will keep trying
	 * until we time out, or the user gives up.
	 *
	 * rfc1122 4.2.3.9 allows to consider as hard errors
	 * only PROTO_UNREACH and PORT_UNREACH (well, FRAG_FAILED too,
	 * but it is obsoleted by pmtu discovery).
	 *
	 * Note, that in modern internet, where routing is unreliable
	 * and in each dark corner broken firewalls sit, sending random
	 * errors ordered by their masters even this two messages finally lose
	 * their original sense (even Linux sends invalid PORT_UNREACHs)
	 *
	 * Now we are in compliance with RFCs.
	 *							--ANK (980905)
	 */

	inet = inet_sk(sk);
	if (!sock_owned_by_user(sk) && inet->recverr) {
		sk->sk_err = err;
		sk->sk_error_report(sk);
	} else	{ /* Only an error on timeout */
		sk->sk_err_soft = err;
	}

out:
	bh_unlock_sock(sk);
	sock_put(sk);
}

void __tcp_v4_send_check(struct sk_buff *skb, __be32 saddr, __be32 daddr)
{
	struct tcphdr *th = tcp_hdr(skb);

	th->check = ~tcp_v4_check(skb->len, saddr, daddr, 0);
	skb->csum_start = skb_transport_header(skb) - skb->head;
	skb->csum_offset = offsetof(struct tcphdr, check);
}

/* This routine computes an IPv4 TCP checksum. */
void tcp_v4_send_check(struct sock *sk, struct sk_buff *skb)
{
	const struct inet_sock *inet = inet_sk(sk);

	__tcp_v4_send_check(skb, inet->inet_saddr, inet->inet_daddr);
}
EXPORT_SYMBOL(tcp_v4_send_check);

static DEFINE_LOCAL_IRQ_LOCK(tcp_sk_lock);
/*
 *	This routine will send an RST to the other tcp.
 *
 *	Someone asks: why I NEVER use socket parameters (TOS, TTL etc.)
 *		      for reset.
 *	Answer: if a packet caused RST, it is not for a socket
 *		existing in our system, if it is matched to a socket,
 *		it is just duplicate segment or bug in other side's TCP.
 *		So that we build reply only basing on parameters
 *		arrived with segment.
 *	Exception: precedence violation. We do not implement it in any case.
 */

static void tcp_v4_send_reset(const struct sock *sk, struct sk_buff *skb)
{
	const struct tcphdr *th = tcp_hdr(skb);
	struct {
		struct tcphdr th;
#ifdef CONFIG_TCP_MD5SIG
		__be32 opt[(TCPOLEN_MD5SIG_ALIGNED >> 2)];
#endif
	} rep;
	struct ip_reply_arg arg;
#ifdef CONFIG_TCP_MD5SIG
	struct tcp_md5sig_key *key = NULL;
	const __u8 *hash_location = NULL;
	unsigned char newhash[16];
	int genhash;
	struct sock *sk1 = NULL;
#endif
	struct net *net;
	struct sock *ctl_sk;

	/* Never send a reset in response to a reset. */
	if (th->rst)
		return;

	/* If sk not NULL, it means we did a successful lookup and incoming
	 * route had to be correct. prequeue might have dropped our dst.
	 */
	if (!sk && skb_rtable(skb)->rt_type != RTN_LOCAL)
		return;

	/* Swap the send and the receive. */
	memset(&rep, 0, sizeof(rep));
	rep.th.dest   = th->source;
	rep.th.source = th->dest;
	rep.th.doff   = sizeof(struct tcphdr) / 4;
	rep.th.rst    = 1;

	if (th->ack) {
		rep.th.seq = th->ack_seq;
	} else {
		rep.th.ack = 1;
		rep.th.ack_seq = htonl(ntohl(th->seq) + th->syn + th->fin +
				       skb->len - (th->doff << 2));
	}

	memset(&arg, 0, sizeof(arg));
	arg.iov[0].iov_base = (unsigned char *)&rep;
	arg.iov[0].iov_len  = sizeof(rep.th);

	net = sk ? sock_net(sk) : dev_net(skb_dst(skb)->dev);
#ifdef CONFIG_TCP_MD5SIG
	rcu_read_lock();
	hash_location = tcp_parse_md5sig_option(th);
	if (sk && sk_fullsock(sk)) {
		key = tcp_md5_do_lookup(sk, (union tcp_md5_addr *)
					&ip_hdr(skb)->saddr, AF_INET);
	} else if (hash_location) {
		/*
		 * active side is lost. Try to find listening socket through
		 * source port, and then find md5 key through listening socket.
		 * we are not loose security here:
		 * Incoming packet is checked with md5 hash with finding key,
		 * no RST generated if md5 hash doesn't match.
		 */
		sk1 = __inet_lookup_listener(net, &tcp_hashinfo, NULL, 0,
					     ip_hdr(skb)->saddr,
					     th->source, ip_hdr(skb)->daddr,
					     ntohs(th->source), inet_iif(skb),
					     tcp_v4_sdif(skb));
		/* don't send rst if it can't find key */
		if (!sk1)
			goto out;

		key = tcp_md5_do_lookup(sk1, (union tcp_md5_addr *)
					&ip_hdr(skb)->saddr, AF_INET);
		if (!key)
			goto out;


		genhash = tcp_v4_md5_hash_skb(newhash, key, NULL, skb);
		if (genhash || memcmp(hash_location, newhash, 16) != 0)
			goto out;

	}

	if (key) {
		rep.opt[0] = htonl((TCPOPT_NOP << 24) |
				   (TCPOPT_NOP << 16) |
				   (TCPOPT_MD5SIG << 8) |
				   TCPOLEN_MD5SIG);
		/* Update length and the length the header thinks exists */
		arg.iov[0].iov_len += TCPOLEN_MD5SIG_ALIGNED;
		rep.th.doff = arg.iov[0].iov_len / 4;

		tcp_v4_md5_hash_hdr((__u8 *) &rep.opt[1],
				     key, ip_hdr(skb)->saddr,
				     ip_hdr(skb)->daddr, &rep.th);
	}
#endif
	arg.csum = csum_tcpudp_nofold(ip_hdr(skb)->daddr,
				      ip_hdr(skb)->saddr, /* XXX */
				      arg.iov[0].iov_len, IPPROTO_TCP, 0);
	arg.csumoffset = offsetof(struct tcphdr, check) / 2;
	arg.flags = (sk && inet_sk_transparent(sk)) ? IP_REPLY_ARG_NOSRCCHECK : 0;

	/* When socket is gone, all binding information is lost.
	 * routing might fail in this case. No choice here, if we choose to force
	 * input interface, we will misroute in case of asymmetric route.
	 */
	if (sk) {
		arg.bound_dev_if = sk->sk_bound_dev_if;
		if (sk_fullsock(sk))
			trace_tcp_send_reset(sk, skb);
	}

	BUILD_BUG_ON(offsetof(struct sock, sk_bound_dev_if) !=
		     offsetof(struct inet_timewait_sock, tw_bound_dev_if));

	arg.tos = ip_hdr(skb)->tos;
	arg.uid = sock_net_uid(net, sk && sk_fullsock(sk) ? sk : NULL);
	local_bh_disable();
	local_lock(tcp_sk_lock);
<<<<<<< HEAD
	ip_send_unicast_reply(*this_cpu_ptr(net->ipv4.tcp_sk),
=======
	ctl_sk = *this_cpu_ptr(net->ipv4.tcp_sk);
	if (sk)
		ctl_sk->sk_mark = (sk->sk_state == TCP_TIME_WAIT) ?
				   inet_twsk(sk)->tw_mark : sk->sk_mark;
	ip_send_unicast_reply(ctl_sk,
>>>>>>> e021bb4f
			      skb, &TCP_SKB_CB(skb)->header.h4.opt,
			      ip_hdr(skb)->saddr, ip_hdr(skb)->daddr,
			      &arg, arg.iov[0].iov_len);

	ctl_sk->sk_mark = 0;
	__TCP_INC_STATS(net, TCP_MIB_OUTSEGS);
	__TCP_INC_STATS(net, TCP_MIB_OUTRSTS);
	local_unlock(tcp_sk_lock);
	local_bh_enable();

#ifdef CONFIG_TCP_MD5SIG
out:
	rcu_read_unlock();
#endif
}

/* The code following below sending ACKs in SYN-RECV and TIME-WAIT states
   outside socket context is ugly, certainly. What can I do?
 */

static void tcp_v4_send_ack(const struct sock *sk,
			    struct sk_buff *skb, u32 seq, u32 ack,
			    u32 win, u32 tsval, u32 tsecr, int oif,
			    struct tcp_md5sig_key *key,
			    int reply_flags, u8 tos)
{
	const struct tcphdr *th = tcp_hdr(skb);
	struct {
		struct tcphdr th;
		__be32 opt[(TCPOLEN_TSTAMP_ALIGNED >> 2)
#ifdef CONFIG_TCP_MD5SIG
			   + (TCPOLEN_MD5SIG_ALIGNED >> 2)
#endif
			];
	} rep;
	struct net *net = sock_net(sk);
	struct ip_reply_arg arg;
	struct sock *ctl_sk;

	memset(&rep.th, 0, sizeof(struct tcphdr));
	memset(&arg, 0, sizeof(arg));

	arg.iov[0].iov_base = (unsigned char *)&rep;
	arg.iov[0].iov_len  = sizeof(rep.th);
	if (tsecr) {
		rep.opt[0] = htonl((TCPOPT_NOP << 24) | (TCPOPT_NOP << 16) |
				   (TCPOPT_TIMESTAMP << 8) |
				   TCPOLEN_TIMESTAMP);
		rep.opt[1] = htonl(tsval);
		rep.opt[2] = htonl(tsecr);
		arg.iov[0].iov_len += TCPOLEN_TSTAMP_ALIGNED;
	}

	/* Swap the send and the receive. */
	rep.th.dest    = th->source;
	rep.th.source  = th->dest;
	rep.th.doff    = arg.iov[0].iov_len / 4;
	rep.th.seq     = htonl(seq);
	rep.th.ack_seq = htonl(ack);
	rep.th.ack     = 1;
	rep.th.window  = htons(win);

#ifdef CONFIG_TCP_MD5SIG
	if (key) {
		int offset = (tsecr) ? 3 : 0;

		rep.opt[offset++] = htonl((TCPOPT_NOP << 24) |
					  (TCPOPT_NOP << 16) |
					  (TCPOPT_MD5SIG << 8) |
					  TCPOLEN_MD5SIG);
		arg.iov[0].iov_len += TCPOLEN_MD5SIG_ALIGNED;
		rep.th.doff = arg.iov[0].iov_len/4;

		tcp_v4_md5_hash_hdr((__u8 *) &rep.opt[offset],
				    key, ip_hdr(skb)->saddr,
				    ip_hdr(skb)->daddr, &rep.th);
	}
#endif
	arg.flags = reply_flags;
	arg.csum = csum_tcpudp_nofold(ip_hdr(skb)->daddr,
				      ip_hdr(skb)->saddr, /* XXX */
				      arg.iov[0].iov_len, IPPROTO_TCP, 0);
	arg.csumoffset = offsetof(struct tcphdr, check) / 2;
	if (oif)
		arg.bound_dev_if = oif;
	arg.tos = tos;
	arg.uid = sock_net_uid(net, sk_fullsock(sk) ? sk : NULL);
	local_bh_disable();
	local_lock(tcp_sk_lock);
<<<<<<< HEAD
	ip_send_unicast_reply(*this_cpu_ptr(net->ipv4.tcp_sk),
=======
	ctl_sk = *this_cpu_ptr(net->ipv4.tcp_sk);
	if (sk)
		ctl_sk->sk_mark = (sk->sk_state == TCP_TIME_WAIT) ?
				   inet_twsk(sk)->tw_mark : sk->sk_mark;
	ip_send_unicast_reply(ctl_sk,
>>>>>>> e021bb4f
			      skb, &TCP_SKB_CB(skb)->header.h4.opt,
			      ip_hdr(skb)->saddr, ip_hdr(skb)->daddr,
			      &arg, arg.iov[0].iov_len);

	ctl_sk->sk_mark = 0;
	__TCP_INC_STATS(net, TCP_MIB_OUTSEGS);
	local_unlock(tcp_sk_lock);
	local_bh_enable();
}

static void tcp_v4_timewait_ack(struct sock *sk, struct sk_buff *skb)
{
	struct inet_timewait_sock *tw = inet_twsk(sk);
	struct tcp_timewait_sock *tcptw = tcp_twsk(sk);

	tcp_v4_send_ack(sk, skb,
			tcptw->tw_snd_nxt, tcptw->tw_rcv_nxt,
			tcptw->tw_rcv_wnd >> tw->tw_rcv_wscale,
			tcp_time_stamp_raw() + tcptw->tw_ts_offset,
			tcptw->tw_ts_recent,
			tw->tw_bound_dev_if,
			tcp_twsk_md5_key(tcptw),
			tw->tw_transparent ? IP_REPLY_ARG_NOSRCCHECK : 0,
			tw->tw_tos
			);

	inet_twsk_put(tw);
}

static void tcp_v4_reqsk_send_ack(const struct sock *sk, struct sk_buff *skb,
				  struct request_sock *req)
{
	/* sk->sk_state == TCP_LISTEN -> for regular TCP_SYN_RECV
	 * sk->sk_state == TCP_SYN_RECV -> for Fast Open.
	 */
	u32 seq = (sk->sk_state == TCP_LISTEN) ? tcp_rsk(req)->snt_isn + 1 :
					     tcp_sk(sk)->snd_nxt;

	/* RFC 7323 2.3
	 * The window field (SEG.WND) of every outgoing segment, with the
	 * exception of <SYN> segments, MUST be right-shifted by
	 * Rcv.Wind.Shift bits:
	 */
	tcp_v4_send_ack(sk, skb, seq,
			tcp_rsk(req)->rcv_nxt,
			req->rsk_rcv_wnd >> inet_rsk(req)->rcv_wscale,
			tcp_time_stamp_raw() + tcp_rsk(req)->ts_off,
			req->ts_recent,
			0,
			tcp_md5_do_lookup(sk, (union tcp_md5_addr *)&ip_hdr(skb)->saddr,
					  AF_INET),
			inet_rsk(req)->no_srccheck ? IP_REPLY_ARG_NOSRCCHECK : 0,
			ip_hdr(skb)->tos);
}

/*
 *	Send a SYN-ACK after having received a SYN.
 *	This still operates on a request_sock only, not on a big
 *	socket.
 */
static int tcp_v4_send_synack(const struct sock *sk, struct dst_entry *dst,
			      struct flowi *fl,
			      struct request_sock *req,
			      struct tcp_fastopen_cookie *foc,
			      enum tcp_synack_type synack_type)
{
	const struct inet_request_sock *ireq = inet_rsk(req);
	struct flowi4 fl4;
	int err = -1;
	struct sk_buff *skb;

	/* First, grab a route. */
	if (!dst && (dst = inet_csk_route_req(sk, &fl4, req)) == NULL)
		return -1;

	skb = tcp_make_synack(sk, dst, req, foc, synack_type);

	if (skb) {
		__tcp_v4_send_check(skb, ireq->ir_loc_addr, ireq->ir_rmt_addr);

		rcu_read_lock();
		err = ip_build_and_send_pkt(skb, sk, ireq->ir_loc_addr,
					    ireq->ir_rmt_addr,
					    rcu_dereference(ireq->ireq_opt));
		rcu_read_unlock();
		err = net_xmit_eval(err);
	}

	return err;
}

/*
 *	IPv4 request_sock destructor.
 */
static void tcp_v4_reqsk_destructor(struct request_sock *req)
{
	kfree(rcu_dereference_protected(inet_rsk(req)->ireq_opt, 1));
}

#ifdef CONFIG_TCP_MD5SIG
/*
 * RFC2385 MD5 checksumming requires a mapping of
 * IP address->MD5 Key.
 * We need to maintain these in the sk structure.
 */

/* Find the Key structure for an address.  */
struct tcp_md5sig_key *tcp_md5_do_lookup(const struct sock *sk,
					 const union tcp_md5_addr *addr,
					 int family)
{
	const struct tcp_sock *tp = tcp_sk(sk);
	struct tcp_md5sig_key *key;
	const struct tcp_md5sig_info *md5sig;
	__be32 mask;
	struct tcp_md5sig_key *best_match = NULL;
	bool match;

	/* caller either holds rcu_read_lock() or socket lock */
	md5sig = rcu_dereference_check(tp->md5sig_info,
				       lockdep_sock_is_held(sk));
	if (!md5sig)
		return NULL;

	hlist_for_each_entry_rcu(key, &md5sig->head, node) {
		if (key->family != family)
			continue;

		if (family == AF_INET) {
			mask = inet_make_mask(key->prefixlen);
			match = (key->addr.a4.s_addr & mask) ==
				(addr->a4.s_addr & mask);
#if IS_ENABLED(CONFIG_IPV6)
		} else if (family == AF_INET6) {
			match = ipv6_prefix_equal(&key->addr.a6, &addr->a6,
						  key->prefixlen);
#endif
		} else {
			match = false;
		}

		if (match && (!best_match ||
			      key->prefixlen > best_match->prefixlen))
			best_match = key;
	}
	return best_match;
}
EXPORT_SYMBOL(tcp_md5_do_lookup);

static struct tcp_md5sig_key *tcp_md5_do_lookup_exact(const struct sock *sk,
						      const union tcp_md5_addr *addr,
						      int family, u8 prefixlen)
{
	const struct tcp_sock *tp = tcp_sk(sk);
	struct tcp_md5sig_key *key;
	unsigned int size = sizeof(struct in_addr);
	const struct tcp_md5sig_info *md5sig;

	/* caller either holds rcu_read_lock() or socket lock */
	md5sig = rcu_dereference_check(tp->md5sig_info,
				       lockdep_sock_is_held(sk));
	if (!md5sig)
		return NULL;
#if IS_ENABLED(CONFIG_IPV6)
	if (family == AF_INET6)
		size = sizeof(struct in6_addr);
#endif
	hlist_for_each_entry_rcu(key, &md5sig->head, node) {
		if (key->family != family)
			continue;
		if (!memcmp(&key->addr, addr, size) &&
		    key->prefixlen == prefixlen)
			return key;
	}
	return NULL;
}

struct tcp_md5sig_key *tcp_v4_md5_lookup(const struct sock *sk,
					 const struct sock *addr_sk)
{
	const union tcp_md5_addr *addr;

	addr = (const union tcp_md5_addr *)&addr_sk->sk_daddr;
	return tcp_md5_do_lookup(sk, addr, AF_INET);
}
EXPORT_SYMBOL(tcp_v4_md5_lookup);

/* This can be called on a newly created socket, from other files */
int tcp_md5_do_add(struct sock *sk, const union tcp_md5_addr *addr,
		   int family, u8 prefixlen, const u8 *newkey, u8 newkeylen,
		   gfp_t gfp)
{
	/* Add Key to the list */
	struct tcp_md5sig_key *key;
	struct tcp_sock *tp = tcp_sk(sk);
	struct tcp_md5sig_info *md5sig;

	key = tcp_md5_do_lookup_exact(sk, addr, family, prefixlen);
	if (key) {
		/* Pre-existing entry - just update that one. */
		memcpy(key->key, newkey, newkeylen);
		key->keylen = newkeylen;
		return 0;
	}

	md5sig = rcu_dereference_protected(tp->md5sig_info,
					   lockdep_sock_is_held(sk));
	if (!md5sig) {
		md5sig = kmalloc(sizeof(*md5sig), gfp);
		if (!md5sig)
			return -ENOMEM;

		sk_nocaps_add(sk, NETIF_F_GSO_MASK);
		INIT_HLIST_HEAD(&md5sig->head);
		rcu_assign_pointer(tp->md5sig_info, md5sig);
	}

	key = sock_kmalloc(sk, sizeof(*key), gfp);
	if (!key)
		return -ENOMEM;
	if (!tcp_alloc_md5sig_pool()) {
		sock_kfree_s(sk, key, sizeof(*key));
		return -ENOMEM;
	}

	memcpy(key->key, newkey, newkeylen);
	key->keylen = newkeylen;
	key->family = family;
	key->prefixlen = prefixlen;
	memcpy(&key->addr, addr,
	       (family == AF_INET6) ? sizeof(struct in6_addr) :
				      sizeof(struct in_addr));
	hlist_add_head_rcu(&key->node, &md5sig->head);
	return 0;
}
EXPORT_SYMBOL(tcp_md5_do_add);

int tcp_md5_do_del(struct sock *sk, const union tcp_md5_addr *addr, int family,
		   u8 prefixlen)
{
	struct tcp_md5sig_key *key;

	key = tcp_md5_do_lookup_exact(sk, addr, family, prefixlen);
	if (!key)
		return -ENOENT;
	hlist_del_rcu(&key->node);
	atomic_sub(sizeof(*key), &sk->sk_omem_alloc);
	kfree_rcu(key, rcu);
	return 0;
}
EXPORT_SYMBOL(tcp_md5_do_del);

static void tcp_clear_md5_list(struct sock *sk)
{
	struct tcp_sock *tp = tcp_sk(sk);
	struct tcp_md5sig_key *key;
	struct hlist_node *n;
	struct tcp_md5sig_info *md5sig;

	md5sig = rcu_dereference_protected(tp->md5sig_info, 1);

	hlist_for_each_entry_safe(key, n, &md5sig->head, node) {
		hlist_del_rcu(&key->node);
		atomic_sub(sizeof(*key), &sk->sk_omem_alloc);
		kfree_rcu(key, rcu);
	}
}

static int tcp_v4_parse_md5_keys(struct sock *sk, int optname,
				 char __user *optval, int optlen)
{
	struct tcp_md5sig cmd;
	struct sockaddr_in *sin = (struct sockaddr_in *)&cmd.tcpm_addr;
	u8 prefixlen = 32;

	if (optlen < sizeof(cmd))
		return -EINVAL;

	if (copy_from_user(&cmd, optval, sizeof(cmd)))
		return -EFAULT;

	if (sin->sin_family != AF_INET)
		return -EINVAL;

	if (optname == TCP_MD5SIG_EXT &&
	    cmd.tcpm_flags & TCP_MD5SIG_FLAG_PREFIX) {
		prefixlen = cmd.tcpm_prefixlen;
		if (prefixlen > 32)
			return -EINVAL;
	}

	if (!cmd.tcpm_keylen)
		return tcp_md5_do_del(sk, (union tcp_md5_addr *)&sin->sin_addr.s_addr,
				      AF_INET, prefixlen);

	if (cmd.tcpm_keylen > TCP_MD5SIG_MAXKEYLEN)
		return -EINVAL;

	return tcp_md5_do_add(sk, (union tcp_md5_addr *)&sin->sin_addr.s_addr,
			      AF_INET, prefixlen, cmd.tcpm_key, cmd.tcpm_keylen,
			      GFP_KERNEL);
}

static int tcp_v4_md5_hash_headers(struct tcp_md5sig_pool *hp,
				   __be32 daddr, __be32 saddr,
				   const struct tcphdr *th, int nbytes)
{
	struct tcp4_pseudohdr *bp;
	struct scatterlist sg;
	struct tcphdr *_th;

	bp = hp->scratch;
	bp->saddr = saddr;
	bp->daddr = daddr;
	bp->pad = 0;
	bp->protocol = IPPROTO_TCP;
	bp->len = cpu_to_be16(nbytes);

	_th = (struct tcphdr *)(bp + 1);
	memcpy(_th, th, sizeof(*th));
	_th->check = 0;

	sg_init_one(&sg, bp, sizeof(*bp) + sizeof(*th));
	ahash_request_set_crypt(hp->md5_req, &sg, NULL,
				sizeof(*bp) + sizeof(*th));
	return crypto_ahash_update(hp->md5_req);
}

static int tcp_v4_md5_hash_hdr(char *md5_hash, const struct tcp_md5sig_key *key,
			       __be32 daddr, __be32 saddr, const struct tcphdr *th)
{
	struct tcp_md5sig_pool *hp;
	struct ahash_request *req;

	hp = tcp_get_md5sig_pool();
	if (!hp)
		goto clear_hash_noput;
	req = hp->md5_req;

	if (crypto_ahash_init(req))
		goto clear_hash;
	if (tcp_v4_md5_hash_headers(hp, daddr, saddr, th, th->doff << 2))
		goto clear_hash;
	if (tcp_md5_hash_key(hp, key))
		goto clear_hash;
	ahash_request_set_crypt(req, NULL, md5_hash, 0);
	if (crypto_ahash_final(req))
		goto clear_hash;

	tcp_put_md5sig_pool();
	return 0;

clear_hash:
	tcp_put_md5sig_pool();
clear_hash_noput:
	memset(md5_hash, 0, 16);
	return 1;
}

int tcp_v4_md5_hash_skb(char *md5_hash, const struct tcp_md5sig_key *key,
			const struct sock *sk,
			const struct sk_buff *skb)
{
	struct tcp_md5sig_pool *hp;
	struct ahash_request *req;
	const struct tcphdr *th = tcp_hdr(skb);
	__be32 saddr, daddr;

	if (sk) { /* valid for establish/request sockets */
		saddr = sk->sk_rcv_saddr;
		daddr = sk->sk_daddr;
	} else {
		const struct iphdr *iph = ip_hdr(skb);
		saddr = iph->saddr;
		daddr = iph->daddr;
	}

	hp = tcp_get_md5sig_pool();
	if (!hp)
		goto clear_hash_noput;
	req = hp->md5_req;

	if (crypto_ahash_init(req))
		goto clear_hash;

	if (tcp_v4_md5_hash_headers(hp, daddr, saddr, th, skb->len))
		goto clear_hash;
	if (tcp_md5_hash_skb_data(hp, skb, th->doff << 2))
		goto clear_hash;
	if (tcp_md5_hash_key(hp, key))
		goto clear_hash;
	ahash_request_set_crypt(req, NULL, md5_hash, 0);
	if (crypto_ahash_final(req))
		goto clear_hash;

	tcp_put_md5sig_pool();
	return 0;

clear_hash:
	tcp_put_md5sig_pool();
clear_hash_noput:
	memset(md5_hash, 0, 16);
	return 1;
}
EXPORT_SYMBOL(tcp_v4_md5_hash_skb);

#endif

/* Called with rcu_read_lock() */
static bool tcp_v4_inbound_md5_hash(const struct sock *sk,
				    const struct sk_buff *skb)
{
#ifdef CONFIG_TCP_MD5SIG
	/*
	 * This gets called for each TCP segment that arrives
	 * so we want to be efficient.
	 * We have 3 drop cases:
	 * o No MD5 hash and one expected.
	 * o MD5 hash and we're not expecting one.
	 * o MD5 hash and its wrong.
	 */
	const __u8 *hash_location = NULL;
	struct tcp_md5sig_key *hash_expected;
	const struct iphdr *iph = ip_hdr(skb);
	const struct tcphdr *th = tcp_hdr(skb);
	int genhash;
	unsigned char newhash[16];

	hash_expected = tcp_md5_do_lookup(sk, (union tcp_md5_addr *)&iph->saddr,
					  AF_INET);
	hash_location = tcp_parse_md5sig_option(th);

	/* We've parsed the options - do we have a hash? */
	if (!hash_expected && !hash_location)
		return false;

	if (hash_expected && !hash_location) {
		NET_INC_STATS(sock_net(sk), LINUX_MIB_TCPMD5NOTFOUND);
		return true;
	}

	if (!hash_expected && hash_location) {
		NET_INC_STATS(sock_net(sk), LINUX_MIB_TCPMD5UNEXPECTED);
		return true;
	}

	/* Okay, so this is hash_expected and hash_location -
	 * so we need to calculate the checksum.
	 */
	genhash = tcp_v4_md5_hash_skb(newhash,
				      hash_expected,
				      NULL, skb);

	if (genhash || memcmp(hash_location, newhash, 16) != 0) {
		NET_INC_STATS(sock_net(sk), LINUX_MIB_TCPMD5FAILURE);
		net_info_ratelimited("MD5 Hash failed for (%pI4, %d)->(%pI4, %d)%s\n",
				     &iph->saddr, ntohs(th->source),
				     &iph->daddr, ntohs(th->dest),
				     genhash ? " tcp_v4_calc_md5_hash failed"
				     : "");
		return true;
	}
	return false;
#endif
	return false;
}

static void tcp_v4_init_req(struct request_sock *req,
			    const struct sock *sk_listener,
			    struct sk_buff *skb)
{
	struct inet_request_sock *ireq = inet_rsk(req);
	struct net *net = sock_net(sk_listener);

	sk_rcv_saddr_set(req_to_sk(req), ip_hdr(skb)->daddr);
	sk_daddr_set(req_to_sk(req), ip_hdr(skb)->saddr);
	RCU_INIT_POINTER(ireq->ireq_opt, tcp_v4_save_options(net, skb));
}

static struct dst_entry *tcp_v4_route_req(const struct sock *sk,
					  struct flowi *fl,
					  const struct request_sock *req)
{
	return inet_csk_route_req(sk, &fl->u.ip4, req);
}

struct request_sock_ops tcp_request_sock_ops __read_mostly = {
	.family		=	PF_INET,
	.obj_size	=	sizeof(struct tcp_request_sock),
	.rtx_syn_ack	=	tcp_rtx_synack,
	.send_ack	=	tcp_v4_reqsk_send_ack,
	.destructor	=	tcp_v4_reqsk_destructor,
	.send_reset	=	tcp_v4_send_reset,
	.syn_ack_timeout =	tcp_syn_ack_timeout,
};

static const struct tcp_request_sock_ops tcp_request_sock_ipv4_ops = {
	.mss_clamp	=	TCP_MSS_DEFAULT,
#ifdef CONFIG_TCP_MD5SIG
	.req_md5_lookup	=	tcp_v4_md5_lookup,
	.calc_md5_hash	=	tcp_v4_md5_hash_skb,
#endif
	.init_req	=	tcp_v4_init_req,
#ifdef CONFIG_SYN_COOKIES
	.cookie_init_seq =	cookie_v4_init_sequence,
#endif
	.route_req	=	tcp_v4_route_req,
	.init_seq	=	tcp_v4_init_seq,
	.init_ts_off	=	tcp_v4_init_ts_off,
	.send_synack	=	tcp_v4_send_synack,
};

int tcp_v4_conn_request(struct sock *sk, struct sk_buff *skb)
{
	/* Never answer to SYNs send to broadcast or multicast */
	if (skb_rtable(skb)->rt_flags & (RTCF_BROADCAST | RTCF_MULTICAST))
		goto drop;

	return tcp_conn_request(&tcp_request_sock_ops,
				&tcp_request_sock_ipv4_ops, sk, skb);

drop:
	tcp_listendrop(sk);
	return 0;
}
EXPORT_SYMBOL(tcp_v4_conn_request);


/*
 * The three way handshake has completed - we got a valid synack -
 * now create the new socket.
 */
struct sock *tcp_v4_syn_recv_sock(const struct sock *sk, struct sk_buff *skb,
				  struct request_sock *req,
				  struct dst_entry *dst,
				  struct request_sock *req_unhash,
				  bool *own_req)
{
	struct inet_request_sock *ireq;
	struct inet_sock *newinet;
	struct tcp_sock *newtp;
	struct sock *newsk;
#ifdef CONFIG_TCP_MD5SIG
	struct tcp_md5sig_key *key;
#endif
	struct ip_options_rcu *inet_opt;

	if (sk_acceptq_is_full(sk))
		goto exit_overflow;

	newsk = tcp_create_openreq_child(sk, req, skb);
	if (!newsk)
		goto exit_nonewsk;

	newsk->sk_gso_type = SKB_GSO_TCPV4;
	inet_sk_rx_dst_set(newsk, skb);

	newtp		      = tcp_sk(newsk);
	newinet		      = inet_sk(newsk);
	ireq		      = inet_rsk(req);
	sk_daddr_set(newsk, ireq->ir_rmt_addr);
	sk_rcv_saddr_set(newsk, ireq->ir_loc_addr);
	newsk->sk_bound_dev_if = ireq->ir_iif;
	newinet->inet_saddr   = ireq->ir_loc_addr;
	inet_opt	      = rcu_dereference(ireq->ireq_opt);
	RCU_INIT_POINTER(newinet->inet_opt, inet_opt);
	newinet->mc_index     = inet_iif(skb);
	newinet->mc_ttl	      = ip_hdr(skb)->ttl;
	newinet->rcv_tos      = ip_hdr(skb)->tos;
	inet_csk(newsk)->icsk_ext_hdr_len = 0;
	if (inet_opt)
		inet_csk(newsk)->icsk_ext_hdr_len = inet_opt->opt.optlen;
	newinet->inet_id = newtp->write_seq ^ jiffies;

	if (!dst) {
		dst = inet_csk_route_child_sock(sk, newsk, req);
		if (!dst)
			goto put_and_exit;
	} else {
		/* syncookie case : see end of cookie_v4_check() */
	}
	sk_setup_caps(newsk, dst);

	tcp_ca_openreq_child(newsk, dst);

	tcp_sync_mss(newsk, dst_mtu(dst));
	newtp->advmss = tcp_mss_clamp(tcp_sk(sk), dst_metric_advmss(dst));

	tcp_initialize_rcv_mss(newsk);

#ifdef CONFIG_TCP_MD5SIG
	/* Copy over the MD5 key from the original socket */
	key = tcp_md5_do_lookup(sk, (union tcp_md5_addr *)&newinet->inet_daddr,
				AF_INET);
	if (key) {
		/*
		 * We're using one, so create a matching key
		 * on the newsk structure. If we fail to get
		 * memory, then we end up not copying the key
		 * across. Shucks.
		 */
		tcp_md5_do_add(newsk, (union tcp_md5_addr *)&newinet->inet_daddr,
			       AF_INET, 32, key->key, key->keylen, GFP_ATOMIC);
		sk_nocaps_add(newsk, NETIF_F_GSO_MASK);
	}
#endif

	if (__inet_inherit_port(sk, newsk) < 0)
		goto put_and_exit;
	*own_req = inet_ehash_nolisten(newsk, req_to_sk(req_unhash));
	if (likely(*own_req)) {
		tcp_move_syn(newtp, req);
		ireq->ireq_opt = NULL;
	} else {
		newinet->inet_opt = NULL;
	}
	return newsk;

exit_overflow:
	NET_INC_STATS(sock_net(sk), LINUX_MIB_LISTENOVERFLOWS);
exit_nonewsk:
	dst_release(dst);
exit:
	tcp_listendrop(sk);
	return NULL;
put_and_exit:
	newinet->inet_opt = NULL;
	inet_csk_prepare_forced_close(newsk);
	tcp_done(newsk);
	goto exit;
}
EXPORT_SYMBOL(tcp_v4_syn_recv_sock);

static struct sock *tcp_v4_cookie_check(struct sock *sk, struct sk_buff *skb)
{
#ifdef CONFIG_SYN_COOKIES
	const struct tcphdr *th = tcp_hdr(skb);

	if (!th->syn)
		sk = cookie_v4_check(sk, skb);
#endif
	return sk;
}

/* The socket must have it's spinlock held when we get
 * here, unless it is a TCP_LISTEN socket.
 *
 * We have a potential double-lock case here, so even when
 * doing backlog processing we use the BH locking scheme.
 * This is because we cannot sleep with the original spinlock
 * held.
 */
int tcp_v4_do_rcv(struct sock *sk, struct sk_buff *skb)
{
	struct sock *rsk;

	if (sk->sk_state == TCP_ESTABLISHED) { /* Fast path */
		struct dst_entry *dst = sk->sk_rx_dst;

		sock_rps_save_rxhash(sk, skb);
		sk_mark_napi_id(sk, skb);
		if (dst) {
			if (inet_sk(sk)->rx_dst_ifindex != skb->skb_iif ||
			    !dst->ops->check(dst, 0)) {
				dst_release(dst);
				sk->sk_rx_dst = NULL;
			}
		}
		tcp_rcv_established(sk, skb);
		return 0;
	}

	if (tcp_checksum_complete(skb))
		goto csum_err;

	if (sk->sk_state == TCP_LISTEN) {
		struct sock *nsk = tcp_v4_cookie_check(sk, skb);

		if (!nsk)
			goto discard;
		if (nsk != sk) {
			if (tcp_child_process(sk, nsk, skb)) {
				rsk = nsk;
				goto reset;
			}
			return 0;
		}
	} else
		sock_rps_save_rxhash(sk, skb);

	if (tcp_rcv_state_process(sk, skb)) {
		rsk = sk;
		goto reset;
	}
	return 0;

reset:
	tcp_v4_send_reset(rsk, skb);
discard:
	kfree_skb(skb);
	/* Be careful here. If this function gets more complicated and
	 * gcc suffers from register pressure on the x86, sk (in %ebx)
	 * might be destroyed here. This current version compiles correctly,
	 * but you have been warned.
	 */
	return 0;

csum_err:
	TCP_INC_STATS(sock_net(sk), TCP_MIB_CSUMERRORS);
	TCP_INC_STATS(sock_net(sk), TCP_MIB_INERRS);
	goto discard;
}
EXPORT_SYMBOL(tcp_v4_do_rcv);

int tcp_v4_early_demux(struct sk_buff *skb)
{
	const struct iphdr *iph;
	const struct tcphdr *th;
	struct sock *sk;

	if (skb->pkt_type != PACKET_HOST)
		return 0;

	if (!pskb_may_pull(skb, skb_transport_offset(skb) + sizeof(struct tcphdr)))
		return 0;

	iph = ip_hdr(skb);
	th = tcp_hdr(skb);

	if (th->doff < sizeof(struct tcphdr) / 4)
		return 0;

	sk = __inet_lookup_established(dev_net(skb->dev), &tcp_hashinfo,
				       iph->saddr, th->source,
				       iph->daddr, ntohs(th->dest),
				       skb->skb_iif, inet_sdif(skb));
	if (sk) {
		skb->sk = sk;
		skb->destructor = sock_edemux;
		if (sk_fullsock(sk)) {
			struct dst_entry *dst = READ_ONCE(sk->sk_rx_dst);

			if (dst)
				dst = dst_check(dst, 0);
			if (dst &&
			    inet_sk(sk)->rx_dst_ifindex == skb->skb_iif)
				skb_dst_set_noref(skb, dst);
		}
	}
	return 0;
}

bool tcp_add_backlog(struct sock *sk, struct sk_buff *skb)
{
	u32 limit = sk->sk_rcvbuf + sk->sk_sndbuf;

	/* Only socket owner can try to collapse/prune rx queues
	 * to reduce memory overhead, so add a little headroom here.
	 * Few sockets backlog are possibly concurrently non empty.
	 */
	limit += 64*1024;

	/* In case all data was pulled from skb frags (in __pskb_pull_tail()),
	 * we can fix skb->truesize to its real value to avoid future drops.
	 * This is valid because skb is not yet charged to the socket.
	 * It has been noticed pure SACK packets were sometimes dropped
	 * (if cooked by drivers without copybreak feature).
	 */
	skb_condense(skb);

	if (unlikely(sk_add_backlog(sk, skb, limit))) {
		bh_unlock_sock(sk);
		__NET_INC_STATS(sock_net(sk), LINUX_MIB_TCPBACKLOGDROP);
		return true;
	}
	return false;
}
EXPORT_SYMBOL(tcp_add_backlog);

int tcp_filter(struct sock *sk, struct sk_buff *skb)
{
	struct tcphdr *th = (struct tcphdr *)skb->data;
	unsigned int eaten = skb->len;
	int err;

	err = sk_filter_trim_cap(sk, skb, th->doff * 4);
	if (!err) {
		eaten -= skb->len;
		TCP_SKB_CB(skb)->end_seq -= eaten;
	}
	return err;
}
EXPORT_SYMBOL(tcp_filter);

static void tcp_v4_restore_cb(struct sk_buff *skb)
{
	memmove(IPCB(skb), &TCP_SKB_CB(skb)->header.h4,
		sizeof(struct inet_skb_parm));
}

static void tcp_v4_fill_cb(struct sk_buff *skb, const struct iphdr *iph,
			   const struct tcphdr *th)
{
	/* This is tricky : We move IPCB at its correct location into TCP_SKB_CB()
	 * barrier() makes sure compiler wont play fool^Waliasing games.
	 */
	memmove(&TCP_SKB_CB(skb)->header.h4, IPCB(skb),
		sizeof(struct inet_skb_parm));
	barrier();

	TCP_SKB_CB(skb)->seq = ntohl(th->seq);
	TCP_SKB_CB(skb)->end_seq = (TCP_SKB_CB(skb)->seq + th->syn + th->fin +
				    skb->len - th->doff * 4);
	TCP_SKB_CB(skb)->ack_seq = ntohl(th->ack_seq);
	TCP_SKB_CB(skb)->tcp_flags = tcp_flag_byte(th);
	TCP_SKB_CB(skb)->tcp_tw_isn = 0;
	TCP_SKB_CB(skb)->ip_dsfield = ipv4_get_dsfield(iph);
	TCP_SKB_CB(skb)->sacked	 = 0;
	TCP_SKB_CB(skb)->has_rxtstamp =
			skb->tstamp || skb_hwtstamps(skb)->hwtstamp;
}

/*
 *	From tcp_input.c
 */

int tcp_v4_rcv(struct sk_buff *skb)
{
	struct net *net = dev_net(skb->dev);
	int sdif = inet_sdif(skb);
	const struct iphdr *iph;
	const struct tcphdr *th;
	bool refcounted;
	struct sock *sk;
	int ret;

	if (skb->pkt_type != PACKET_HOST)
		goto discard_it;

	/* Count it even if it's bad */
	__TCP_INC_STATS(net, TCP_MIB_INSEGS);

	if (!pskb_may_pull(skb, sizeof(struct tcphdr)))
		goto discard_it;

	th = (const struct tcphdr *)skb->data;

	if (unlikely(th->doff < sizeof(struct tcphdr) / 4))
		goto bad_packet;
	if (!pskb_may_pull(skb, th->doff * 4))
		goto discard_it;

	/* An explanation is required here, I think.
	 * Packet length and doff are validated by header prediction,
	 * provided case of th->doff==0 is eliminated.
	 * So, we defer the checks. */

	if (skb_checksum_init(skb, IPPROTO_TCP, inet_compute_pseudo))
		goto csum_error;

	th = (const struct tcphdr *)skb->data;
	iph = ip_hdr(skb);
lookup:
	sk = __inet_lookup_skb(&tcp_hashinfo, skb, __tcp_hdrlen(th), th->source,
			       th->dest, sdif, &refcounted);
	if (!sk)
		goto no_tcp_socket;

process:
	if (sk->sk_state == TCP_TIME_WAIT)
		goto do_time_wait;

	if (sk->sk_state == TCP_NEW_SYN_RECV) {
		struct request_sock *req = inet_reqsk(sk);
		bool req_stolen = false;
		struct sock *nsk;

		sk = req->rsk_listener;
		if (unlikely(tcp_v4_inbound_md5_hash(sk, skb))) {
			sk_drops_add(sk, skb);
			reqsk_put(req);
			goto discard_it;
		}
		if (tcp_checksum_complete(skb)) {
			reqsk_put(req);
			goto csum_error;
		}
		if (unlikely(sk->sk_state != TCP_LISTEN)) {
			inet_csk_reqsk_queue_drop_and_put(sk, req);
			goto lookup;
		}
		/* We own a reference on the listener, increase it again
		 * as we might lose it too soon.
		 */
		sock_hold(sk);
		refcounted = true;
		nsk = NULL;
		if (!tcp_filter(sk, skb)) {
			th = (const struct tcphdr *)skb->data;
			iph = ip_hdr(skb);
			tcp_v4_fill_cb(skb, iph, th);
<<<<<<< HEAD
			nsk = tcp_check_req(sk, skb, req, false);
=======
			nsk = tcp_check_req(sk, skb, req, false, &req_stolen);
>>>>>>> e021bb4f
		}
		if (!nsk) {
			reqsk_put(req);
			if (req_stolen) {
				/* Another cpu got exclusive access to req
				 * and created a full blown socket.
				 * Try to feed this packet to this socket
				 * instead of discarding it.
				 */
				tcp_v4_restore_cb(skb);
				sock_put(sk);
				goto lookup;
			}
			goto discard_and_relse;
		}
		if (nsk == sk) {
			reqsk_put(req);
			tcp_v4_restore_cb(skb);
		} else if (tcp_child_process(sk, nsk, skb)) {
			tcp_v4_send_reset(nsk, skb);
			goto discard_and_relse;
		} else {
			sock_put(sk);
			return 0;
		}
	}
	if (unlikely(iph->ttl < inet_sk(sk)->min_ttl)) {
		__NET_INC_STATS(net, LINUX_MIB_TCPMINTTLDROP);
		goto discard_and_relse;
	}

	if (!xfrm4_policy_check(sk, XFRM_POLICY_IN, skb))
		goto discard_and_relse;

	if (tcp_v4_inbound_md5_hash(sk, skb))
		goto discard_and_relse;

	nf_reset(skb);

	if (tcp_filter(sk, skb))
		goto discard_and_relse;
	th = (const struct tcphdr *)skb->data;
	iph = ip_hdr(skb);
	tcp_v4_fill_cb(skb, iph, th);

	skb->dev = NULL;

	if (sk->sk_state == TCP_LISTEN) {
		ret = tcp_v4_do_rcv(sk, skb);
		goto put_and_return;
	}

	sk_incoming_cpu_update(sk);

	bh_lock_sock_nested(sk);
	tcp_segs_in(tcp_sk(sk), skb);
	ret = 0;
	if (!sock_owned_by_user(sk)) {
		ret = tcp_v4_do_rcv(sk, skb);
	} else if (tcp_add_backlog(sk, skb)) {
		goto discard_and_relse;
	}
	bh_unlock_sock(sk);

put_and_return:
	if (refcounted)
		sock_put(sk);

	return ret;

no_tcp_socket:
	if (!xfrm4_policy_check(NULL, XFRM_POLICY_IN, skb))
		goto discard_it;

	tcp_v4_fill_cb(skb, iph, th);

	if (tcp_checksum_complete(skb)) {
csum_error:
		__TCP_INC_STATS(net, TCP_MIB_CSUMERRORS);
bad_packet:
		__TCP_INC_STATS(net, TCP_MIB_INERRS);
	} else {
		tcp_v4_send_reset(NULL, skb);
	}

discard_it:
	/* Discard frame. */
	kfree_skb(skb);
	return 0;

discard_and_relse:
	sk_drops_add(sk, skb);
	if (refcounted)
		sock_put(sk);
	goto discard_it;

do_time_wait:
	if (!xfrm4_policy_check(NULL, XFRM_POLICY_IN, skb)) {
		inet_twsk_put(inet_twsk(sk));
		goto discard_it;
	}

	tcp_v4_fill_cb(skb, iph, th);

	if (tcp_checksum_complete(skb)) {
		inet_twsk_put(inet_twsk(sk));
		goto csum_error;
	}
	switch (tcp_timewait_state_process(inet_twsk(sk), skb, th)) {
	case TCP_TW_SYN: {
		struct sock *sk2 = inet_lookup_listener(dev_net(skb->dev),
							&tcp_hashinfo, skb,
							__tcp_hdrlen(th),
							iph->saddr, th->source,
							iph->daddr, th->dest,
							inet_iif(skb),
							sdif);
		if (sk2) {
			inet_twsk_deschedule_put(inet_twsk(sk));
			sk = sk2;
			tcp_v4_restore_cb(skb);
			refcounted = false;
			goto process;
		}
	}
		/* to ACK */
		/* fall through */
	case TCP_TW_ACK:
		tcp_v4_timewait_ack(sk, skb);
		break;
	case TCP_TW_RST:
		tcp_v4_send_reset(sk, skb);
		inet_twsk_deschedule_put(inet_twsk(sk));
		goto discard_it;
	case TCP_TW_SUCCESS:;
	}
	goto discard_it;
}

static struct timewait_sock_ops tcp_timewait_sock_ops = {
	.twsk_obj_size	= sizeof(struct tcp_timewait_sock),
	.twsk_unique	= tcp_twsk_unique,
	.twsk_destructor= tcp_twsk_destructor,
};

void inet_sk_rx_dst_set(struct sock *sk, const struct sk_buff *skb)
{
	struct dst_entry *dst = skb_dst(skb);

	if (dst && dst_hold_safe(dst)) {
		sk->sk_rx_dst = dst;
		inet_sk(sk)->rx_dst_ifindex = skb->skb_iif;
	}
}
EXPORT_SYMBOL(inet_sk_rx_dst_set);

const struct inet_connection_sock_af_ops ipv4_specific = {
	.queue_xmit	   = ip_queue_xmit,
	.send_check	   = tcp_v4_send_check,
	.rebuild_header	   = inet_sk_rebuild_header,
	.sk_rx_dst_set	   = inet_sk_rx_dst_set,
	.conn_request	   = tcp_v4_conn_request,
	.syn_recv_sock	   = tcp_v4_syn_recv_sock,
	.net_header_len	   = sizeof(struct iphdr),
	.setsockopt	   = ip_setsockopt,
	.getsockopt	   = ip_getsockopt,
	.addr2sockaddr	   = inet_csk_addr2sockaddr,
	.sockaddr_len	   = sizeof(struct sockaddr_in),
#ifdef CONFIG_COMPAT
	.compat_setsockopt = compat_ip_setsockopt,
	.compat_getsockopt = compat_ip_getsockopt,
#endif
	.mtu_reduced	   = tcp_v4_mtu_reduced,
};
EXPORT_SYMBOL(ipv4_specific);

#ifdef CONFIG_TCP_MD5SIG
static const struct tcp_sock_af_ops tcp_sock_ipv4_specific = {
	.md5_lookup		= tcp_v4_md5_lookup,
	.calc_md5_hash		= tcp_v4_md5_hash_skb,
	.md5_parse		= tcp_v4_parse_md5_keys,
};
#endif

/* NOTE: A lot of things set to zero explicitly by call to
 *       sk_alloc() so need not be done here.
 */
static int tcp_v4_init_sock(struct sock *sk)
{
	struct inet_connection_sock *icsk = inet_csk(sk);

	tcp_init_sock(sk);

	icsk->icsk_af_ops = &ipv4_specific;

#ifdef CONFIG_TCP_MD5SIG
	tcp_sk(sk)->af_specific = &tcp_sock_ipv4_specific;
#endif

	return 0;
}

void tcp_v4_destroy_sock(struct sock *sk)
{
	struct tcp_sock *tp = tcp_sk(sk);

	trace_tcp_destroy_sock(sk);

	tcp_clear_xmit_timers(sk);

	tcp_cleanup_congestion_control(sk);

	tcp_cleanup_ulp(sk);

	/* Cleanup up the write buffer. */
	tcp_write_queue_purge(sk);

	/* Check if we want to disable active TFO */
	tcp_fastopen_active_disable_ofo_check(sk);

	/* Cleans up our, hopefully empty, out_of_order_queue. */
	skb_rbtree_purge(&tp->out_of_order_queue);

#ifdef CONFIG_TCP_MD5SIG
	/* Clean up the MD5 key list, if any */
	if (tp->md5sig_info) {
		tcp_clear_md5_list(sk);
		kfree_rcu(rcu_dereference_protected(tp->md5sig_info, 1), rcu);
		tp->md5sig_info = NULL;
	}
#endif

	/* Clean up a referenced TCP bind bucket. */
	if (inet_csk(sk)->icsk_bind_hash)
		inet_put_port(sk);

	BUG_ON(tp->fastopen_rsk);

	/* If socket is aborted during connect operation */
	tcp_free_fastopen_req(tp);
	tcp_fastopen_destroy_cipher(sk);
	tcp_saved_syn_free(tp);

	sk_sockets_allocated_dec(sk);
}
EXPORT_SYMBOL(tcp_v4_destroy_sock);

#ifdef CONFIG_PROC_FS
/* Proc filesystem TCP sock list dumping. */

/*
 * Get next listener socket follow cur.  If cur is NULL, get first socket
 * starting from bucket given in st->bucket; when st->bucket is zero the
 * very first socket in the hash table is returned.
 */
static void *listening_get_next(struct seq_file *seq, void *cur)
{
	struct tcp_seq_afinfo *afinfo = PDE_DATA(file_inode(seq->file));
	struct tcp_iter_state *st = seq->private;
	struct net *net = seq_file_net(seq);
	struct inet_listen_hashbucket *ilb;
	struct sock *sk = cur;

	if (!sk) {
get_head:
		ilb = &tcp_hashinfo.listening_hash[st->bucket];
		spin_lock(&ilb->lock);
		sk = sk_head(&ilb->head);
		st->offset = 0;
		goto get_sk;
	}
	ilb = &tcp_hashinfo.listening_hash[st->bucket];
	++st->num;
	++st->offset;

	sk = sk_next(sk);
get_sk:
	sk_for_each_from(sk) {
		if (!net_eq(sock_net(sk), net))
			continue;
		if (sk->sk_family == afinfo->family)
			return sk;
	}
	spin_unlock(&ilb->lock);
	st->offset = 0;
	if (++st->bucket < INET_LHTABLE_SIZE)
		goto get_head;
	return NULL;
}

static void *listening_get_idx(struct seq_file *seq, loff_t *pos)
{
	struct tcp_iter_state *st = seq->private;
	void *rc;

	st->bucket = 0;
	st->offset = 0;
	rc = listening_get_next(seq, NULL);

	while (rc && *pos) {
		rc = listening_get_next(seq, rc);
		--*pos;
	}
	return rc;
}

static inline bool empty_bucket(const struct tcp_iter_state *st)
{
	return hlist_nulls_empty(&tcp_hashinfo.ehash[st->bucket].chain);
}

/*
 * Get first established socket starting from bucket given in st->bucket.
 * If st->bucket is zero, the very first socket in the hash is returned.
 */
static void *established_get_first(struct seq_file *seq)
{
	struct tcp_seq_afinfo *afinfo = PDE_DATA(file_inode(seq->file));
	struct tcp_iter_state *st = seq->private;
	struct net *net = seq_file_net(seq);
	void *rc = NULL;

	st->offset = 0;
	for (; st->bucket <= tcp_hashinfo.ehash_mask; ++st->bucket) {
		struct sock *sk;
		struct hlist_nulls_node *node;
		spinlock_t *lock = inet_ehash_lockp(&tcp_hashinfo, st->bucket);

		/* Lockless fast path for the common case of empty buckets */
		if (empty_bucket(st))
			continue;

		spin_lock_bh(lock);
		sk_nulls_for_each(sk, node, &tcp_hashinfo.ehash[st->bucket].chain) {
			if (sk->sk_family != afinfo->family ||
			    !net_eq(sock_net(sk), net)) {
				continue;
			}
			rc = sk;
			goto out;
		}
		spin_unlock_bh(lock);
	}
out:
	return rc;
}

static void *established_get_next(struct seq_file *seq, void *cur)
{
	struct tcp_seq_afinfo *afinfo = PDE_DATA(file_inode(seq->file));
	struct sock *sk = cur;
	struct hlist_nulls_node *node;
	struct tcp_iter_state *st = seq->private;
	struct net *net = seq_file_net(seq);

	++st->num;
	++st->offset;

	sk = sk_nulls_next(sk);

	sk_nulls_for_each_from(sk, node) {
		if (sk->sk_family == afinfo->family &&
		    net_eq(sock_net(sk), net))
			return sk;
	}

	spin_unlock_bh(inet_ehash_lockp(&tcp_hashinfo, st->bucket));
	++st->bucket;
	return established_get_first(seq);
}

static void *established_get_idx(struct seq_file *seq, loff_t pos)
{
	struct tcp_iter_state *st = seq->private;
	void *rc;

	st->bucket = 0;
	rc = established_get_first(seq);

	while (rc && pos) {
		rc = established_get_next(seq, rc);
		--pos;
	}
	return rc;
}

static void *tcp_get_idx(struct seq_file *seq, loff_t pos)
{
	void *rc;
	struct tcp_iter_state *st = seq->private;

	st->state = TCP_SEQ_STATE_LISTENING;
	rc	  = listening_get_idx(seq, &pos);

	if (!rc) {
		st->state = TCP_SEQ_STATE_ESTABLISHED;
		rc	  = established_get_idx(seq, pos);
	}

	return rc;
}

static void *tcp_seek_last_pos(struct seq_file *seq)
{
	struct tcp_iter_state *st = seq->private;
	int offset = st->offset;
	int orig_num = st->num;
	void *rc = NULL;

	switch (st->state) {
	case TCP_SEQ_STATE_LISTENING:
		if (st->bucket >= INET_LHTABLE_SIZE)
			break;
		st->state = TCP_SEQ_STATE_LISTENING;
		rc = listening_get_next(seq, NULL);
		while (offset-- && rc)
			rc = listening_get_next(seq, rc);
		if (rc)
			break;
		st->bucket = 0;
		st->state = TCP_SEQ_STATE_ESTABLISHED;
		/* Fallthrough */
	case TCP_SEQ_STATE_ESTABLISHED:
		if (st->bucket > tcp_hashinfo.ehash_mask)
			break;
		rc = established_get_first(seq);
		while (offset-- && rc)
			rc = established_get_next(seq, rc);
	}

	st->num = orig_num;

	return rc;
}

void *tcp_seq_start(struct seq_file *seq, loff_t *pos)
{
	struct tcp_iter_state *st = seq->private;
	void *rc;

	if (*pos && *pos == st->last_pos) {
		rc = tcp_seek_last_pos(seq);
		if (rc)
			goto out;
	}

	st->state = TCP_SEQ_STATE_LISTENING;
	st->num = 0;
	st->bucket = 0;
	st->offset = 0;
	rc = *pos ? tcp_get_idx(seq, *pos - 1) : SEQ_START_TOKEN;

out:
	st->last_pos = *pos;
	return rc;
}
EXPORT_SYMBOL(tcp_seq_start);

void *tcp_seq_next(struct seq_file *seq, void *v, loff_t *pos)
{
	struct tcp_iter_state *st = seq->private;
	void *rc = NULL;

	if (v == SEQ_START_TOKEN) {
		rc = tcp_get_idx(seq, 0);
		goto out;
	}

	switch (st->state) {
	case TCP_SEQ_STATE_LISTENING:
		rc = listening_get_next(seq, v);
		if (!rc) {
			st->state = TCP_SEQ_STATE_ESTABLISHED;
			st->bucket = 0;
			st->offset = 0;
			rc	  = established_get_first(seq);
		}
		break;
	case TCP_SEQ_STATE_ESTABLISHED:
		rc = established_get_next(seq, v);
		break;
	}
out:
	++*pos;
	st->last_pos = *pos;
	return rc;
}
EXPORT_SYMBOL(tcp_seq_next);

void tcp_seq_stop(struct seq_file *seq, void *v)
{
	struct tcp_iter_state *st = seq->private;

	switch (st->state) {
	case TCP_SEQ_STATE_LISTENING:
		if (v != SEQ_START_TOKEN)
			spin_unlock(&tcp_hashinfo.listening_hash[st->bucket].lock);
		break;
	case TCP_SEQ_STATE_ESTABLISHED:
		if (v)
			spin_unlock_bh(inet_ehash_lockp(&tcp_hashinfo, st->bucket));
		break;
	}
}
EXPORT_SYMBOL(tcp_seq_stop);

static void get_openreq4(const struct request_sock *req,
			 struct seq_file *f, int i)
{
	const struct inet_request_sock *ireq = inet_rsk(req);
	long delta = req->rsk_timer.expires - jiffies;

	seq_printf(f, "%4d: %08X:%04X %08X:%04X"
		" %02X %08X:%08X %02X:%08lX %08X %5u %8d %u %d %pK",
		i,
		ireq->ir_loc_addr,
		ireq->ir_num,
		ireq->ir_rmt_addr,
		ntohs(ireq->ir_rmt_port),
		TCP_SYN_RECV,
		0, 0, /* could print option size, but that is af dependent. */
		1,    /* timers active (only the expire timer) */
		jiffies_delta_to_clock_t(delta),
		req->num_timeout,
		from_kuid_munged(seq_user_ns(f),
				 sock_i_uid(req->rsk_listener)),
		0,  /* non standard timer */
		0, /* open_requests have no inode */
		0,
		req);
}

static void get_tcp4_sock(struct sock *sk, struct seq_file *f, int i)
{
	int timer_active;
	unsigned long timer_expires;
	const struct tcp_sock *tp = tcp_sk(sk);
	const struct inet_connection_sock *icsk = inet_csk(sk);
	const struct inet_sock *inet = inet_sk(sk);
	const struct fastopen_queue *fastopenq = &icsk->icsk_accept_queue.fastopenq;
	__be32 dest = inet->inet_daddr;
	__be32 src = inet->inet_rcv_saddr;
	__u16 destp = ntohs(inet->inet_dport);
	__u16 srcp = ntohs(inet->inet_sport);
	int rx_queue;
	int state;

	if (icsk->icsk_pending == ICSK_TIME_RETRANS ||
	    icsk->icsk_pending == ICSK_TIME_REO_TIMEOUT ||
	    icsk->icsk_pending == ICSK_TIME_LOSS_PROBE) {
		timer_active	= 1;
		timer_expires	= icsk->icsk_timeout;
	} else if (icsk->icsk_pending == ICSK_TIME_PROBE0) {
		timer_active	= 4;
		timer_expires	= icsk->icsk_timeout;
	} else if (timer_pending(&sk->sk_timer)) {
		timer_active	= 2;
		timer_expires	= sk->sk_timer.expires;
	} else {
		timer_active	= 0;
		timer_expires = jiffies;
	}

	state = inet_sk_state_load(sk);
	if (state == TCP_LISTEN)
		rx_queue = sk->sk_ack_backlog;
	else
		/* Because we don't lock the socket,
		 * we might find a transient negative value.
		 */
		rx_queue = max_t(int, tp->rcv_nxt - tp->copied_seq, 0);

	seq_printf(f, "%4d: %08X:%04X %08X:%04X %02X %08X:%08X %02X:%08lX "
			"%08X %5u %8d %lu %d %pK %lu %lu %u %u %d",
		i, src, srcp, dest, destp, state,
		tp->write_seq - tp->snd_una,
		rx_queue,
		timer_active,
		jiffies_delta_to_clock_t(timer_expires - jiffies),
		icsk->icsk_retransmits,
		from_kuid_munged(seq_user_ns(f), sock_i_uid(sk)),
		icsk->icsk_probes_out,
		sock_i_ino(sk),
		refcount_read(&sk->sk_refcnt), sk,
		jiffies_to_clock_t(icsk->icsk_rto),
		jiffies_to_clock_t(icsk->icsk_ack.ato),
		(icsk->icsk_ack.quick << 1) | icsk->icsk_ack.pingpong,
		tp->snd_cwnd,
		state == TCP_LISTEN ?
		    fastopenq->max_qlen :
		    (tcp_in_initial_slowstart(tp) ? -1 : tp->snd_ssthresh));
}

static void get_timewait4_sock(const struct inet_timewait_sock *tw,
			       struct seq_file *f, int i)
{
	long delta = tw->tw_timer.expires - jiffies;
	__be32 dest, src;
	__u16 destp, srcp;

	dest  = tw->tw_daddr;
	src   = tw->tw_rcv_saddr;
	destp = ntohs(tw->tw_dport);
	srcp  = ntohs(tw->tw_sport);

	seq_printf(f, "%4d: %08X:%04X %08X:%04X"
		" %02X %08X:%08X %02X:%08lX %08X %5d %8d %d %d %pK",
		i, src, srcp, dest, destp, tw->tw_substate, 0, 0,
		3, jiffies_delta_to_clock_t(delta), 0, 0, 0, 0,
		refcount_read(&tw->tw_refcnt), tw);
}

#define TMPSZ 150

static int tcp4_seq_show(struct seq_file *seq, void *v)
{
	struct tcp_iter_state *st;
	struct sock *sk = v;

	seq_setwidth(seq, TMPSZ - 1);
	if (v == SEQ_START_TOKEN) {
		seq_puts(seq, "  sl  local_address rem_address   st tx_queue "
			   "rx_queue tr tm->when retrnsmt   uid  timeout "
			   "inode");
		goto out;
	}
	st = seq->private;

	if (sk->sk_state == TCP_TIME_WAIT)
		get_timewait4_sock(v, seq, st->num);
	else if (sk->sk_state == TCP_NEW_SYN_RECV)
		get_openreq4(v, seq, st->num);
	else
		get_tcp4_sock(v, seq, st->num);
out:
	seq_pad(seq, '\n');
	return 0;
}

static const struct seq_operations tcp4_seq_ops = {
	.show		= tcp4_seq_show,
	.start		= tcp_seq_start,
	.next		= tcp_seq_next,
	.stop		= tcp_seq_stop,
};

static struct tcp_seq_afinfo tcp4_seq_afinfo = {
	.family		= AF_INET,
};

static int __net_init tcp4_proc_init_net(struct net *net)
{
	if (!proc_create_net_data("tcp", 0444, net->proc_net, &tcp4_seq_ops,
			sizeof(struct tcp_iter_state), &tcp4_seq_afinfo))
		return -ENOMEM;
	return 0;
}

static void __net_exit tcp4_proc_exit_net(struct net *net)
{
	remove_proc_entry("tcp", net->proc_net);
}

static struct pernet_operations tcp4_net_ops = {
	.init = tcp4_proc_init_net,
	.exit = tcp4_proc_exit_net,
};

int __init tcp4_proc_init(void)
{
	return register_pernet_subsys(&tcp4_net_ops);
}

void tcp4_proc_exit(void)
{
	unregister_pernet_subsys(&tcp4_net_ops);
}
#endif /* CONFIG_PROC_FS */

struct proto tcp_prot = {
	.name			= "TCP",
	.owner			= THIS_MODULE,
	.close			= tcp_close,
	.pre_connect		= tcp_v4_pre_connect,
	.connect		= tcp_v4_connect,
	.disconnect		= tcp_disconnect,
	.accept			= inet_csk_accept,
	.ioctl			= tcp_ioctl,
	.init			= tcp_v4_init_sock,
	.destroy		= tcp_v4_destroy_sock,
	.shutdown		= tcp_shutdown,
	.setsockopt		= tcp_setsockopt,
	.getsockopt		= tcp_getsockopt,
	.keepalive		= tcp_set_keepalive,
	.recvmsg		= tcp_recvmsg,
	.sendmsg		= tcp_sendmsg,
	.sendpage		= tcp_sendpage,
	.backlog_rcv		= tcp_v4_do_rcv,
	.release_cb		= tcp_release_cb,
	.hash			= inet_hash,
	.unhash			= inet_unhash,
	.get_port		= inet_csk_get_port,
	.enter_memory_pressure	= tcp_enter_memory_pressure,
	.leave_memory_pressure	= tcp_leave_memory_pressure,
	.stream_memory_free	= tcp_stream_memory_free,
	.sockets_allocated	= &tcp_sockets_allocated,
	.orphan_count		= &tcp_orphan_count,
	.memory_allocated	= &tcp_memory_allocated,
	.memory_pressure	= &tcp_memory_pressure,
	.sysctl_mem		= sysctl_tcp_mem,
	.sysctl_wmem_offset	= offsetof(struct net, ipv4.sysctl_tcp_wmem),
	.sysctl_rmem_offset	= offsetof(struct net, ipv4.sysctl_tcp_rmem),
	.max_header		= MAX_TCP_HEADER,
	.obj_size		= sizeof(struct tcp_sock),
	.slab_flags		= SLAB_TYPESAFE_BY_RCU,
	.twsk_prot		= &tcp_timewait_sock_ops,
	.rsk_prot		= &tcp_request_sock_ops,
	.h.hashinfo		= &tcp_hashinfo,
	.no_autobind		= true,
#ifdef CONFIG_COMPAT
	.compat_setsockopt	= compat_tcp_setsockopt,
	.compat_getsockopt	= compat_tcp_getsockopt,
#endif
	.diag_destroy		= tcp_abort,
};
EXPORT_SYMBOL(tcp_prot);

static void __net_exit tcp_sk_exit(struct net *net)
{
	int cpu;

	module_put(net->ipv4.tcp_congestion_control->owner);

	for_each_possible_cpu(cpu)
		inet_ctl_sock_destroy(*per_cpu_ptr(net->ipv4.tcp_sk, cpu));
	free_percpu(net->ipv4.tcp_sk);
}

static int __net_init tcp_sk_init(struct net *net)
{
	int res, cpu, cnt;

	net->ipv4.tcp_sk = alloc_percpu(struct sock *);
	if (!net->ipv4.tcp_sk)
		return -ENOMEM;

	for_each_possible_cpu(cpu) {
		struct sock *sk;

		res = inet_ctl_sock_create(&sk, PF_INET, SOCK_RAW,
					   IPPROTO_TCP, net);
		if (res)
			goto fail;
		sock_set_flag(sk, SOCK_USE_WRITE_QUEUE);

		/* Please enforce IP_DF and IPID==0 for RST and
		 * ACK sent in SYN-RECV and TIME-WAIT state.
		 */
		inet_sk(sk)->pmtudisc = IP_PMTUDISC_DO;

		*per_cpu_ptr(net->ipv4.tcp_sk, cpu) = sk;
	}

	net->ipv4.sysctl_tcp_ecn = 2;
	net->ipv4.sysctl_tcp_ecn_fallback = 1;

	net->ipv4.sysctl_tcp_base_mss = TCP_BASE_MSS;
	net->ipv4.sysctl_tcp_probe_threshold = TCP_PROBE_THRESHOLD;
	net->ipv4.sysctl_tcp_probe_interval = TCP_PROBE_INTERVAL;

	net->ipv4.sysctl_tcp_keepalive_time = TCP_KEEPALIVE_TIME;
	net->ipv4.sysctl_tcp_keepalive_probes = TCP_KEEPALIVE_PROBES;
	net->ipv4.sysctl_tcp_keepalive_intvl = TCP_KEEPALIVE_INTVL;

	net->ipv4.sysctl_tcp_syn_retries = TCP_SYN_RETRIES;
	net->ipv4.sysctl_tcp_synack_retries = TCP_SYNACK_RETRIES;
	net->ipv4.sysctl_tcp_syncookies = 1;
	net->ipv4.sysctl_tcp_reordering = TCP_FASTRETRANS_THRESH;
	net->ipv4.sysctl_tcp_retries1 = TCP_RETR1;
	net->ipv4.sysctl_tcp_retries2 = TCP_RETR2;
	net->ipv4.sysctl_tcp_orphan_retries = 0;
	net->ipv4.sysctl_tcp_fin_timeout = TCP_FIN_TIMEOUT;
	net->ipv4.sysctl_tcp_notsent_lowat = UINT_MAX;
	net->ipv4.sysctl_tcp_tw_reuse = 2;

	cnt = tcp_hashinfo.ehash_mask + 1;
	net->ipv4.tcp_death_row.sysctl_max_tw_buckets = (cnt + 1) / 2;
	net->ipv4.tcp_death_row.hashinfo = &tcp_hashinfo;

	net->ipv4.sysctl_max_syn_backlog = max(128, cnt / 256);
	net->ipv4.sysctl_tcp_sack = 1;
	net->ipv4.sysctl_tcp_window_scaling = 1;
	net->ipv4.sysctl_tcp_timestamps = 1;
	net->ipv4.sysctl_tcp_early_retrans = 3;
	net->ipv4.sysctl_tcp_recovery = TCP_RACK_LOSS_DETECTION;
	net->ipv4.sysctl_tcp_slow_start_after_idle = 1; /* By default, RFC2861 behavior.  */
	net->ipv4.sysctl_tcp_retrans_collapse = 1;
	net->ipv4.sysctl_tcp_max_reordering = 300;
	net->ipv4.sysctl_tcp_dsack = 1;
	net->ipv4.sysctl_tcp_app_win = 31;
	net->ipv4.sysctl_tcp_adv_win_scale = 1;
	net->ipv4.sysctl_tcp_frto = 2;
	net->ipv4.sysctl_tcp_moderate_rcvbuf = 1;
	/* This limits the percentage of the congestion window which we
	 * will allow a single TSO frame to consume.  Building TSO frames
	 * which are too large can cause TCP streams to be bursty.
	 */
	net->ipv4.sysctl_tcp_tso_win_divisor = 3;
	/* Default TSQ limit of four TSO segments */
	net->ipv4.sysctl_tcp_limit_output_bytes = 262144;
	/* rfc5961 challenge ack rate limiting */
	net->ipv4.sysctl_tcp_challenge_ack_limit = 1000;
	net->ipv4.sysctl_tcp_min_tso_segs = 2;
	net->ipv4.sysctl_tcp_min_rtt_wlen = 300;
	net->ipv4.sysctl_tcp_autocorking = 1;
	net->ipv4.sysctl_tcp_invalid_ratelimit = HZ/2;
	net->ipv4.sysctl_tcp_pacing_ss_ratio = 200;
	net->ipv4.sysctl_tcp_pacing_ca_ratio = 120;
	if (net != &init_net) {
		memcpy(net->ipv4.sysctl_tcp_rmem,
		       init_net.ipv4.sysctl_tcp_rmem,
		       sizeof(init_net.ipv4.sysctl_tcp_rmem));
		memcpy(net->ipv4.sysctl_tcp_wmem,
		       init_net.ipv4.sysctl_tcp_wmem,
		       sizeof(init_net.ipv4.sysctl_tcp_wmem));
	}
	net->ipv4.sysctl_tcp_comp_sack_delay_ns = NSEC_PER_MSEC;
	net->ipv4.sysctl_tcp_comp_sack_nr = 44;
	net->ipv4.sysctl_tcp_fastopen = TFO_CLIENT_ENABLE;
	spin_lock_init(&net->ipv4.tcp_fastopen_ctx_lock);
	net->ipv4.sysctl_tcp_fastopen_blackhole_timeout = 60 * 60;
	atomic_set(&net->ipv4.tfo_active_disable_times, 0);

	/* Reno is always built in */
	if (!net_eq(net, &init_net) &&
	    try_module_get(init_net.ipv4.tcp_congestion_control->owner))
		net->ipv4.tcp_congestion_control = init_net.ipv4.tcp_congestion_control;
	else
		net->ipv4.tcp_congestion_control = &tcp_reno;

	return 0;
fail:
	tcp_sk_exit(net);

	return res;
}

static void __net_exit tcp_sk_exit_batch(struct list_head *net_exit_list)
{
	struct net *net;

	inet_twsk_purge(&tcp_hashinfo, AF_INET);

	list_for_each_entry(net, net_exit_list, exit_list)
		tcp_fastopen_ctx_destroy(net);
}

static struct pernet_operations __net_initdata tcp_sk_ops = {
       .init	   = tcp_sk_init,
       .exit	   = tcp_sk_exit,
       .exit_batch = tcp_sk_exit_batch,
};

void __init tcp_v4_init(void)
{
	if (register_pernet_subsys(&tcp_sk_ops))
		panic("Failed to create the TCP control socket.\n");
}<|MERGE_RESOLUTION|>--- conflicted
+++ resolved
@@ -771,15 +771,11 @@
 	arg.uid = sock_net_uid(net, sk && sk_fullsock(sk) ? sk : NULL);
 	local_bh_disable();
 	local_lock(tcp_sk_lock);
-<<<<<<< HEAD
-	ip_send_unicast_reply(*this_cpu_ptr(net->ipv4.tcp_sk),
-=======
 	ctl_sk = *this_cpu_ptr(net->ipv4.tcp_sk);
 	if (sk)
 		ctl_sk->sk_mark = (sk->sk_state == TCP_TIME_WAIT) ?
 				   inet_twsk(sk)->tw_mark : sk->sk_mark;
 	ip_send_unicast_reply(ctl_sk,
->>>>>>> e021bb4f
 			      skb, &TCP_SKB_CB(skb)->header.h4.opt,
 			      ip_hdr(skb)->saddr, ip_hdr(skb)->daddr,
 			      &arg, arg.iov[0].iov_len);
@@ -869,15 +865,11 @@
 	arg.uid = sock_net_uid(net, sk_fullsock(sk) ? sk : NULL);
 	local_bh_disable();
 	local_lock(tcp_sk_lock);
-<<<<<<< HEAD
-	ip_send_unicast_reply(*this_cpu_ptr(net->ipv4.tcp_sk),
-=======
 	ctl_sk = *this_cpu_ptr(net->ipv4.tcp_sk);
 	if (sk)
 		ctl_sk->sk_mark = (sk->sk_state == TCP_TIME_WAIT) ?
 				   inet_twsk(sk)->tw_mark : sk->sk_mark;
 	ip_send_unicast_reply(ctl_sk,
->>>>>>> e021bb4f
 			      skb, &TCP_SKB_CB(skb)->header.h4.opt,
 			      ip_hdr(skb)->saddr, ip_hdr(skb)->daddr,
 			      &arg, arg.iov[0].iov_len);
@@ -1779,11 +1771,7 @@
 			th = (const struct tcphdr *)skb->data;
 			iph = ip_hdr(skb);
 			tcp_v4_fill_cb(skb, iph, th);
-<<<<<<< HEAD
-			nsk = tcp_check_req(sk, skb, req, false);
-=======
 			nsk = tcp_check_req(sk, skb, req, false, &req_stolen);
->>>>>>> e021bb4f
 		}
 		if (!nsk) {
 			reqsk_put(req);
