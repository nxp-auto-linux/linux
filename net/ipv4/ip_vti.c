/*
 *	Linux NET3: IP/IP protocol decoder modified to support
 *		    virtual tunnel interface
 *
 *	Authors:
 *		Saurabh Mohan (saurabh.mohan@vyatta.com) 05/07/2012
 *
 *	This program is free software; you can redistribute it and/or
 *	modify it under the terms of the GNU General Public License
 *	as published by the Free Software Foundation; either version
 *	2 of the License, or (at your option) any later version.
 *
 */

/*
   This version of net/ipv4/ip_vti.c is cloned of net/ipv4/ipip.c

   For comments look at net/ipv4/ip_gre.c --ANK
 */


#include <linux/capability.h>
#include <linux/module.h>
#include <linux/types.h>
#include <linux/kernel.h>
#include <linux/uaccess.h>
#include <linux/skbuff.h>
#include <linux/netdevice.h>
#include <linux/in.h>
#include <linux/tcp.h>
#include <linux/udp.h>
#include <linux/if_arp.h>
#include <linux/init.h>
#include <linux/netfilter_ipv4.h>
#include <linux/if_ether.h>
#include <linux/icmpv6.h>

#include <net/sock.h>
#include <net/ip.h>
#include <net/icmp.h>
#include <net/ip_tunnels.h>
#include <net/inet_ecn.h>
#include <net/xfrm.h>
#include <net/net_namespace.h>
#include <net/netns/generic.h>

static struct rtnl_link_ops vti_link_ops __read_mostly;

static unsigned int vti_net_id __read_mostly;
static int vti_tunnel_init(struct net_device *dev);

static int vti_input(struct sk_buff *skb, int nexthdr, __be32 spi,
		     int encap_type)
{
	struct ip_tunnel *tunnel;
	const struct iphdr *iph = ip_hdr(skb);
	struct net *net = dev_net(skb->dev);
	struct ip_tunnel_net *itn = net_generic(net, vti_net_id);

	tunnel = ip_tunnel_lookup(itn, skb->dev->ifindex, TUNNEL_NO_KEY,
				  iph->saddr, iph->daddr, 0);
	if (tunnel) {
		if (!xfrm4_policy_check(NULL, XFRM_POLICY_IN, skb))
			goto drop;

		XFRM_TUNNEL_SKB_CB(skb)->tunnel.ip4 = tunnel;

		return xfrm_input(skb, nexthdr, spi, encap_type);
	}

	return -EINVAL;
drop:
	kfree_skb(skb);
	return 0;
}

static int vti_rcv(struct sk_buff *skb)
{
	XFRM_SPI_SKB_CB(skb)->family = AF_INET;
	XFRM_SPI_SKB_CB(skb)->daddroff = offsetof(struct iphdr, daddr);

	return vti_input(skb, ip_hdr(skb)->protocol, 0, 0);
}

static int vti_rcv_cb(struct sk_buff *skb, int err)
{
	unsigned short family;
	struct net_device *dev;
	struct pcpu_sw_netstats *tstats;
	struct xfrm_state *x;
	struct xfrm_mode *inner_mode;
	struct ip_tunnel *tunnel = XFRM_TUNNEL_SKB_CB(skb)->tunnel.ip4;
	u32 orig_mark = skb->mark;
	int ret;

	if (!tunnel)
		return 1;

	dev = tunnel->dev;

	if (err) {
		dev->stats.rx_errors++;
		dev->stats.rx_dropped++;

		return 0;
	}

	x = xfrm_input_state(skb);

	inner_mode = x->inner_mode;

	if (x->sel.family == AF_UNSPEC) {
		inner_mode = xfrm_ip2inner_mode(x, XFRM_MODE_SKB_CB(skb)->protocol);
		if (inner_mode == NULL) {
			XFRM_INC_STATS(dev_net(skb->dev),
				       LINUX_MIB_XFRMINSTATEMODEERROR);
			return -EINVAL;
		}
	}

	family = inner_mode->afinfo->family;

	skb->mark = be32_to_cpu(tunnel->parms.i_key);
	ret = xfrm_policy_check(NULL, XFRM_POLICY_IN, skb, family);
	skb->mark = orig_mark;

	if (!ret)
		return -EPERM;

	skb_scrub_packet(skb, !net_eq(tunnel->net, dev_net(skb->dev)));
	skb->dev = dev;

	tstats = this_cpu_ptr(dev->tstats);

	u64_stats_update_begin(&tstats->syncp);
	tstats->rx_packets++;
	tstats->rx_bytes += skb->len;
	u64_stats_update_end(&tstats->syncp);

	return 0;
}

static bool vti_state_check(const struct xfrm_state *x, __be32 dst, __be32 src)
{
	xfrm_address_t *daddr = (xfrm_address_t *)&dst;
	xfrm_address_t *saddr = (xfrm_address_t *)&src;

	/* if there is no transform then this tunnel is not functional.
	 * Or if the xfrm is not mode tunnel.
	 */
	if (!x || x->props.mode != XFRM_MODE_TUNNEL ||
	    x->props.family != AF_INET)
		return false;

	if (!dst)
		return xfrm_addr_equal(saddr, &x->props.saddr, AF_INET);

	if (!xfrm_state_addr_check(x, daddr, saddr, AF_INET))
		return false;

	return true;
}

static netdev_tx_t vti_xmit(struct sk_buff *skb, struct net_device *dev,
			    struct flowi *fl)
{
	struct ip_tunnel *tunnel = netdev_priv(dev);
	struct ip_tunnel_parm *parms = &tunnel->parms;
	struct dst_entry *dst = skb_dst(skb);
	struct net_device *tdev;	/* Device to other host */
	int pkt_len = skb->len;
	int err;
	int mtu;

	if (!dst) {
		dev->stats.tx_carrier_errors++;
		goto tx_error_icmp;
	}

	dst_hold(dst);
	dst = xfrm_lookup(tunnel->net, dst, fl, NULL, 0);
	if (IS_ERR(dst)) {
		dev->stats.tx_carrier_errors++;
		goto tx_error_icmp;
	}

	if (!vti_state_check(dst->xfrm, parms->iph.daddr, parms->iph.saddr)) {
		dev->stats.tx_carrier_errors++;
		dst_release(dst);
		goto tx_error_icmp;
	}

	tdev = dst->dev;

	if (tdev == dev) {
		dst_release(dst);
		dev->stats.collisions++;
		goto tx_error;
	}

	mtu = dst_mtu(dst);
	if (skb->len > mtu) {
		skb_dst_update_pmtu(skb, mtu);
		if (skb->protocol == htons(ETH_P_IP)) {
			icmp_send(skb, ICMP_DEST_UNREACH, ICMP_FRAG_NEEDED,
				  htonl(mtu));
		} else {
			if (mtu < IPV6_MIN_MTU)
				mtu = IPV6_MIN_MTU;

			icmpv6_send(skb, ICMPV6_PKT_TOOBIG, 0, mtu);
		}

		dst_release(dst);
		goto tx_error;
	}

	skb_scrub_packet(skb, !net_eq(tunnel->net, dev_net(dev)));
	skb_dst_set(skb, dst);
	skb->dev = skb_dst(skb)->dev;

	err = dst_output(tunnel->net, skb->sk, skb);
	if (net_xmit_eval(err) == 0)
		err = pkt_len;
	iptunnel_xmit_stats(dev, err);
	return NETDEV_TX_OK;

tx_error_icmp:
	dst_link_failure(skb);
tx_error:
	dev->stats.tx_errors++;
	kfree_skb(skb);
	return NETDEV_TX_OK;
}

/* This function assumes it is being called from dev_queue_xmit()
 * and that skb is filled properly by that function.
 */
static netdev_tx_t vti_tunnel_xmit(struct sk_buff *skb, struct net_device *dev)
{
	struct ip_tunnel *tunnel = netdev_priv(dev);
	struct flowi fl;

	if (!pskb_inet_may_pull(skb))
		goto tx_err;

	memset(&fl, 0, sizeof(fl));

	switch (skb->protocol) {
	case htons(ETH_P_IP):
		xfrm_decode_session(skb, &fl, AF_INET);
		memset(IPCB(skb), 0, sizeof(*IPCB(skb)));
		break;
	case htons(ETH_P_IPV6):
		xfrm_decode_session(skb, &fl, AF_INET6);
		memset(IP6CB(skb), 0, sizeof(*IP6CB(skb)));
		break;
	default:
		goto tx_err;
	}

	/* override mark with tunnel output key */
	fl.flowi_mark = be32_to_cpu(tunnel->parms.o_key);

	return vti_xmit(skb, dev, &fl);

tx_err:
	dev->stats.tx_errors++;
	kfree_skb(skb);
	return NETDEV_TX_OK;
}

static int vti4_err(struct sk_buff *skb, u32 info)
{
	__be32 spi;
	__u32 mark;
	struct xfrm_state *x;
	struct ip_tunnel *tunnel;
	struct ip_esp_hdr *esph;
	struct ip_auth_hdr *ah ;
	struct ip_comp_hdr *ipch;
	struct net *net = dev_net(skb->dev);
	const struct iphdr *iph = (const struct iphdr *)skb->data;
	int protocol = iph->protocol;
	struct ip_tunnel_net *itn = net_generic(net, vti_net_id);

	tunnel = ip_tunnel_lookup(itn, skb->dev->ifindex, TUNNEL_NO_KEY,
				  iph->daddr, iph->saddr, 0);
	if (!tunnel)
		return -1;

	mark = be32_to_cpu(tunnel->parms.o_key);

	switch (protocol) {
	case IPPROTO_ESP:
		esph = (struct ip_esp_hdr *)(skb->data+(iph->ihl<<2));
		spi = esph->spi;
		break;
	case IPPROTO_AH:
		ah = (struct ip_auth_hdr *)(skb->data+(iph->ihl<<2));
		spi = ah->spi;
		break;
	case IPPROTO_COMP:
		ipch = (struct ip_comp_hdr *)(skb->data+(iph->ihl<<2));
		spi = htonl(ntohs(ipch->cpi));
		break;
	default:
		return 0;
	}

	switch (icmp_hdr(skb)->type) {
	case ICMP_DEST_UNREACH:
		if (icmp_hdr(skb)->code != ICMP_FRAG_NEEDED)
			return 0;
	case ICMP_REDIRECT:
		break;
	default:
		return 0;
	}

	x = xfrm_state_lookup(net, mark, (const xfrm_address_t *)&iph->daddr,
			      spi, protocol, AF_INET);
	if (!x)
		return 0;

	if (icmp_hdr(skb)->type == ICMP_DEST_UNREACH)
		ipv4_update_pmtu(skb, net, info, 0, 0, protocol, 0);
	else
		ipv4_redirect(skb, net, 0, 0, protocol, 0);
	xfrm_state_put(x);

	return 0;
}

static int
vti_tunnel_ioctl(struct net_device *dev, struct ifreq *ifr, int cmd)
{
	int err = 0;
	struct ip_tunnel_parm p;

	if (copy_from_user(&p, ifr->ifr_ifru.ifru_data, sizeof(p)))
		return -EFAULT;

	if (cmd == SIOCADDTUNNEL || cmd == SIOCCHGTUNNEL) {
		if (p.iph.version != 4 || p.iph.protocol != IPPROTO_IPIP ||
		    p.iph.ihl != 5)
			return -EINVAL;
	}

	if (!(p.i_flags & GRE_KEY))
		p.i_key = 0;
	if (!(p.o_flags & GRE_KEY))
		p.o_key = 0;

	p.i_flags = VTI_ISVTI;

	err = ip_tunnel_ioctl(dev, &p, cmd);
	if (err)
		return err;

	if (cmd != SIOCDELTUNNEL) {
		p.i_flags |= GRE_KEY;
		p.o_flags |= GRE_KEY;
	}

	if (copy_to_user(ifr->ifr_ifru.ifru_data, &p, sizeof(p)))
		return -EFAULT;
	return 0;
}

static const struct net_device_ops vti_netdev_ops = {
	.ndo_init	= vti_tunnel_init,
	.ndo_uninit	= ip_tunnel_uninit,
	.ndo_start_xmit	= vti_tunnel_xmit,
	.ndo_do_ioctl	= vti_tunnel_ioctl,
	.ndo_change_mtu	= ip_tunnel_change_mtu,
	.ndo_get_stats64 = ip_tunnel_get_stats64,
	.ndo_get_iflink = ip_tunnel_get_iflink,
};

static void vti_tunnel_setup(struct net_device *dev)
{
	dev->netdev_ops		= &vti_netdev_ops;
	dev->type		= ARPHRD_TUNNEL;
	ip_tunnel_setup(dev, vti_net_id);
}

static int vti_tunnel_init(struct net_device *dev)
{
	struct ip_tunnel *tunnel = netdev_priv(dev);
	struct iphdr *iph = &tunnel->parms.iph;

	memcpy(dev->dev_addr, &iph->saddr, 4);
	memcpy(dev->broadcast, &iph->daddr, 4);

<<<<<<< HEAD
	dev->mtu		= ETH_DATA_LEN;
=======
>>>>>>> e021bb4f
	dev->flags		= IFF_NOARP;
	dev->addr_len		= 4;
	dev->features		|= NETIF_F_LLTX;
	netif_keep_dst(dev);

	return ip_tunnel_init(dev);
}

static void __net_init vti_fb_tunnel_init(struct net_device *dev)
{
	struct ip_tunnel *tunnel = netdev_priv(dev);
	struct iphdr *iph = &tunnel->parms.iph;

	iph->version		= 4;
	iph->protocol		= IPPROTO_IPIP;
	iph->ihl		= 5;
}

static struct xfrm4_protocol vti_esp4_protocol __read_mostly = {
	.handler	=	vti_rcv,
	.input_handler	=	vti_input,
	.cb_handler	=	vti_rcv_cb,
	.err_handler	=	vti4_err,
	.priority	=	100,
};

static struct xfrm4_protocol vti_ah4_protocol __read_mostly = {
	.handler	=	vti_rcv,
	.input_handler	=	vti_input,
	.cb_handler	=	vti_rcv_cb,
	.err_handler	=	vti4_err,
	.priority	=	100,
};

static struct xfrm4_protocol vti_ipcomp4_protocol __read_mostly = {
	.handler	=	vti_rcv,
	.input_handler	=	vti_input,
	.cb_handler	=	vti_rcv_cb,
	.err_handler	=	vti4_err,
	.priority	=	100,
};

static int __net_init vti_init_net(struct net *net)
{
	int err;
	struct ip_tunnel_net *itn;

	err = ip_tunnel_init_net(net, vti_net_id, &vti_link_ops, "ip_vti0");
	if (err)
		return err;
	itn = net_generic(net, vti_net_id);
	if (itn->fb_tunnel_dev)
		vti_fb_tunnel_init(itn->fb_tunnel_dev);
	return 0;
}

static void __net_exit vti_exit_batch_net(struct list_head *list_net)
{
	ip_tunnel_delete_nets(list_net, vti_net_id, &vti_link_ops);
}

static struct pernet_operations vti_net_ops = {
	.init = vti_init_net,
	.exit_batch = vti_exit_batch_net,
	.id   = &vti_net_id,
	.size = sizeof(struct ip_tunnel_net),
};

static int vti_tunnel_validate(struct nlattr *tb[], struct nlattr *data[],
			       struct netlink_ext_ack *extack)
{
	return 0;
}

static void vti_netlink_parms(struct nlattr *data[],
			      struct ip_tunnel_parm *parms,
			      __u32 *fwmark)
{
	memset(parms, 0, sizeof(*parms));

	parms->iph.protocol = IPPROTO_IPIP;

	if (!data)
		return;

	parms->i_flags = VTI_ISVTI;

	if (data[IFLA_VTI_LINK])
		parms->link = nla_get_u32(data[IFLA_VTI_LINK]);

	if (data[IFLA_VTI_IKEY])
		parms->i_key = nla_get_be32(data[IFLA_VTI_IKEY]);

	if (data[IFLA_VTI_OKEY])
		parms->o_key = nla_get_be32(data[IFLA_VTI_OKEY]);

	if (data[IFLA_VTI_LOCAL])
		parms->iph.saddr = nla_get_in_addr(data[IFLA_VTI_LOCAL]);

	if (data[IFLA_VTI_REMOTE])
		parms->iph.daddr = nla_get_in_addr(data[IFLA_VTI_REMOTE]);

	if (data[IFLA_VTI_FWMARK])
		*fwmark = nla_get_u32(data[IFLA_VTI_FWMARK]);
}

static int vti_newlink(struct net *src_net, struct net_device *dev,
		       struct nlattr *tb[], struct nlattr *data[],
		       struct netlink_ext_ack *extack)
{
	struct ip_tunnel_parm parms;
	__u32 fwmark = 0;

	vti_netlink_parms(data, &parms, &fwmark);
	return ip_tunnel_newlink(dev, tb, &parms, fwmark);
}

static int vti_changelink(struct net_device *dev, struct nlattr *tb[],
			  struct nlattr *data[],
			  struct netlink_ext_ack *extack)
{
	struct ip_tunnel *t = netdev_priv(dev);
	__u32 fwmark = t->fwmark;
	struct ip_tunnel_parm p;

	vti_netlink_parms(data, &p, &fwmark);
	return ip_tunnel_changelink(dev, tb, &p, fwmark);
}

static size_t vti_get_size(const struct net_device *dev)
{
	return
		/* IFLA_VTI_LINK */
		nla_total_size(4) +
		/* IFLA_VTI_IKEY */
		nla_total_size(4) +
		/* IFLA_VTI_OKEY */
		nla_total_size(4) +
		/* IFLA_VTI_LOCAL */
		nla_total_size(4) +
		/* IFLA_VTI_REMOTE */
		nla_total_size(4) +
		/* IFLA_VTI_FWMARK */
		nla_total_size(4) +
		0;
}

static int vti_fill_info(struct sk_buff *skb, const struct net_device *dev)
{
	struct ip_tunnel *t = netdev_priv(dev);
	struct ip_tunnel_parm *p = &t->parms;

	if (nla_put_u32(skb, IFLA_VTI_LINK, p->link) ||
	    nla_put_be32(skb, IFLA_VTI_IKEY, p->i_key) ||
	    nla_put_be32(skb, IFLA_VTI_OKEY, p->o_key) ||
	    nla_put_in_addr(skb, IFLA_VTI_LOCAL, p->iph.saddr) ||
	    nla_put_in_addr(skb, IFLA_VTI_REMOTE, p->iph.daddr) ||
	    nla_put_u32(skb, IFLA_VTI_FWMARK, t->fwmark))
		return -EMSGSIZE;

	return 0;
}

static const struct nla_policy vti_policy[IFLA_VTI_MAX + 1] = {
	[IFLA_VTI_LINK]		= { .type = NLA_U32 },
	[IFLA_VTI_IKEY]		= { .type = NLA_U32 },
	[IFLA_VTI_OKEY]		= { .type = NLA_U32 },
	[IFLA_VTI_LOCAL]	= { .len = FIELD_SIZEOF(struct iphdr, saddr) },
	[IFLA_VTI_REMOTE]	= { .len = FIELD_SIZEOF(struct iphdr, daddr) },
	[IFLA_VTI_FWMARK]	= { .type = NLA_U32 },
};

static struct rtnl_link_ops vti_link_ops __read_mostly = {
	.kind		= "vti",
	.maxtype	= IFLA_VTI_MAX,
	.policy		= vti_policy,
	.priv_size	= sizeof(struct ip_tunnel),
	.setup		= vti_tunnel_setup,
	.validate	= vti_tunnel_validate,
	.newlink	= vti_newlink,
	.changelink	= vti_changelink,
	.dellink        = ip_tunnel_dellink,
	.get_size	= vti_get_size,
	.fill_info	= vti_fill_info,
	.get_link_net	= ip_tunnel_get_link_net,
};

static int __init vti_init(void)
{
	const char *msg;
	int err;

	pr_info("IPv4 over IPsec tunneling driver\n");

	msg = "tunnel device";
	err = register_pernet_device(&vti_net_ops);
	if (err < 0)
		goto pernet_dev_failed;

	msg = "tunnel protocols";
	err = xfrm4_protocol_register(&vti_esp4_protocol, IPPROTO_ESP);
	if (err < 0)
		goto xfrm_proto_esp_failed;
	err = xfrm4_protocol_register(&vti_ah4_protocol, IPPROTO_AH);
	if (err < 0)
		goto xfrm_proto_ah_failed;
	err = xfrm4_protocol_register(&vti_ipcomp4_protocol, IPPROTO_COMP);
	if (err < 0)
		goto xfrm_proto_comp_failed;

	msg = "netlink interface";
	err = rtnl_link_register(&vti_link_ops);
	if (err < 0)
		goto rtnl_link_failed;

	return err;

rtnl_link_failed:
	xfrm4_protocol_deregister(&vti_ipcomp4_protocol, IPPROTO_COMP);
xfrm_proto_comp_failed:
	xfrm4_protocol_deregister(&vti_ah4_protocol, IPPROTO_AH);
xfrm_proto_ah_failed:
	xfrm4_protocol_deregister(&vti_esp4_protocol, IPPROTO_ESP);
xfrm_proto_esp_failed:
	unregister_pernet_device(&vti_net_ops);
pernet_dev_failed:
	pr_err("vti init: failed to register %s\n", msg);
	return err;
}

static void __exit vti_fini(void)
{
	rtnl_link_unregister(&vti_link_ops);
	xfrm4_protocol_deregister(&vti_ipcomp4_protocol, IPPROTO_COMP);
	xfrm4_protocol_deregister(&vti_ah4_protocol, IPPROTO_AH);
	xfrm4_protocol_deregister(&vti_esp4_protocol, IPPROTO_ESP);
	unregister_pernet_device(&vti_net_ops);
}

module_init(vti_init);
module_exit(vti_fini);
MODULE_LICENSE("GPL");
MODULE_ALIAS_RTNL_LINK("vti");
MODULE_ALIAS_NETDEV("ip_vti0");<|MERGE_RESOLUTION|>--- conflicted
+++ resolved
@@ -393,10 +393,6 @@
 	memcpy(dev->dev_addr, &iph->saddr, 4);
 	memcpy(dev->broadcast, &iph->daddr, 4);
 
-<<<<<<< HEAD
-	dev->mtu		= ETH_DATA_LEN;
-=======
->>>>>>> e021bb4f
 	dev->flags		= IFF_NOARP;
 	dev->addr_len		= 4;
 	dev->features		|= NETIF_F_LLTX;
