--- conflicted
+++ resolved
@@ -171,8 +171,6 @@
 			goto errout;
 	}
 
-<<<<<<< HEAD
-=======
 #ifdef CONFIG_SOCK_CGROUP_DATA
 	if (nla_put_u64_64bit(skb, INET_DIAG_CGROUP_ID,
 			      cgroup_id(sock_cgroup_ptr(&sk->sk_cgrp_data)),
@@ -180,7 +178,6 @@
 		goto errout;
 #endif
 
->>>>>>> d1988041
 	r->idiag_uid = from_kuid_munged(user_ns, sock_i_uid(sk));
 	r->idiag_inode = sock_i_ino(sk);
 
@@ -364,8 +361,6 @@
 			goto errout;
 	}
 
-<<<<<<< HEAD
-=======
 	/* Keep it at the end for potential retry with a larger skb,
 	 * or else do best-effort fitting, which is only done for the
 	 * first_nlmsg.
@@ -408,7 +403,6 @@
 		 */
 	}
 
->>>>>>> d1988041
 out:
 	nlmsg_end(skb, nlh);
 	return 0;
