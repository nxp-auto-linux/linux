// SPDX-License-Identifier: GPL-2.0
/*
 *  Automatic Configuration of IP -- use DHCP, BOOTP, RARP, or
 *  user-supplied information to configure own IP address and routes.
 *
 *  Copyright (C) 1996-1998 Martin Mares <mj@atrey.karlin.mff.cuni.cz>
 *
 *  Derived from network configuration code in fs/nfs/nfsroot.c,
 *  originally Copyright (C) 1995, 1996 Gero Kuhlmann and me.
 *
 *  BOOTP rewritten to construct and analyse packets itself instead
 *  of misusing the IP layer. num_bugs_causing_wrong_arp_replies--;
 *					     -- MJ, December 1998
 *
 *  Fixed ip_auto_config_setup calling at startup in the new "Linker Magic"
 *  initialization scheme.
 *	- Arnaldo Carvalho de Melo <acme@conectiva.com.br>, 08/11/1999
 *
 *  DHCP support added.  To users this looks like a whole separate
 *  protocol, but we know it's just a bag on the side of BOOTP.
 *		-- Chip Salzenberg <chip@valinux.com>, May 2000
 *
 *  Ported DHCP support from 2.2.16 to 2.4.0-test4
 *              -- Eric Biederman <ebiederman@lnxi.com>, 30 Aug 2000
 *
 *  Merged changes from 2.2.19 into 2.4.3
 *              -- Eric Biederman <ebiederman@lnxi.com>, 22 April Aug 2001
 *
 *  Multiple Nameservers in /proc/net/pnp
 *              --  Josef Siemes <jsiemes@web.de>, Aug 2002
 *
 *  NTP servers in /proc/net/ipconfig/ntp_servers
 *              --  Chris Novakovic <chris@chrisn.me.uk>, April 2018
 */

#include <linux/types.h>
#include <linux/string.h>
#include <linux/kernel.h>
#include <linux/jiffies.h>
#include <linux/random.h>
#include <linux/init.h>
#include <linux/utsname.h>
#include <linux/in.h>
#include <linux/if.h>
#include <linux/inet.h>
#include <linux/inetdevice.h>
#include <linux/netdevice.h>
#include <linux/if_arp.h>
#include <linux/skbuff.h>
#include <linux/ip.h>
#include <linux/socket.h>
#include <linux/route.h>
#include <linux/udp.h>
#include <linux/proc_fs.h>
#include <linux/seq_file.h>
#include <linux/major.h>
#include <linux/root_dev.h>
#include <linux/delay.h>
#include <linux/nfs_fs.h>
#include <linux/slab.h>
#include <linux/export.h>
#include <net/net_namespace.h>
#include <net/arp.h>
#include <net/dsa.h>
#include <net/ip.h>
#include <net/ipconfig.h>
#include <net/route.h>

#include <linux/uaccess.h>
#include <net/checksum.h>
#include <asm/processor.h>

#if defined(CONFIG_IP_PNP_DHCP)
#define IPCONFIG_DHCP
#endif
#if defined(CONFIG_IP_PNP_BOOTP) || defined(CONFIG_IP_PNP_DHCP)
#define IPCONFIG_BOOTP
#endif
#if defined(CONFIG_IP_PNP_RARP)
#define IPCONFIG_RARP
#endif
#if defined(IPCONFIG_BOOTP) || defined(IPCONFIG_RARP)
#define IPCONFIG_DYNAMIC
#endif

/* Define the friendly delay before and after opening net devices */
#define CONF_POST_OPEN		10	/* After opening: 10 msecs */
#define CONF_CARRIER_TIMEOUT	120000	/* Wait for carrier timeout */

/* Define the timeout for waiting for a DHCP/BOOTP/RARP reply */
#define CONF_OPEN_RETRIES 	2	/* (Re)open devices twice */
#define CONF_SEND_RETRIES 	6	/* Send six requests per open */
#define CONF_BASE_TIMEOUT	(HZ*2)	/* Initial timeout: 2 seconds */
#define CONF_TIMEOUT_RANDOM	(HZ)	/* Maximum amount of randomization */
#define CONF_TIMEOUT_MULT	*7/4	/* Rate of timeout growth */
#define CONF_TIMEOUT_MAX	(HZ*30)	/* Maximum allowed timeout */
#define CONF_NAMESERVERS_MAX   3       /* Maximum number of nameservers
					   - '3' from resolv.h */
#define CONF_NTP_SERVERS_MAX   3	/* Maximum number of NTP servers */

#define NONE cpu_to_be32(INADDR_NONE)
#define ANY cpu_to_be32(INADDR_ANY)

/*
 * Public IP configuration
 */

/* This is used by platforms which might be able to set the ipconfig
 * variables using firmware environment vars.  If this is set, it will
 * ignore such firmware variables.
 */
int ic_set_manually __initdata = 0;		/* IPconfig parameters set manually */

static int ic_enable __initdata;		/* IP config enabled? */

/* Protocol choice */
int ic_proto_enabled __initdata = 0
#ifdef IPCONFIG_BOOTP
			| IC_BOOTP
#endif
#ifdef CONFIG_IP_PNP_DHCP
			| IC_USE_DHCP
#endif
#ifdef IPCONFIG_RARP
			| IC_RARP
#endif
			;

static int ic_host_name_set __initdata;	/* Host name set by us? */

__be32 ic_myaddr = NONE;		/* My IP address */
static __be32 ic_netmask = NONE;	/* Netmask for local subnet */
__be32 ic_gateway = NONE;	/* Gateway IP address */

#ifdef IPCONFIG_DYNAMIC
static __be32 ic_addrservaddr = NONE;	/* IP Address of the IP addresses'server */
#endif

__be32 ic_servaddr = NONE;	/* Boot server IP address */

__be32 root_server_addr = NONE;	/* Address of NFS server */
u8 root_server_path[256] = { 0, };	/* Path to mount as root */

/* vendor class identifier */
static char vendor_class_identifier[253] __initdata;

#if defined(CONFIG_IP_PNP_DHCP)
static char dhcp_client_identifier[253] __initdata;
#endif

/* Persistent data: */

#ifdef IPCONFIG_DYNAMIC
static int ic_proto_used;			/* Protocol used, if any */
#else
#define ic_proto_used 0
#endif
static __be32 ic_nameservers[CONF_NAMESERVERS_MAX]; /* DNS Server IP addresses */
static __be32 ic_ntp_servers[CONF_NTP_SERVERS_MAX]; /* NTP server IP addresses */
static u8 ic_domain[64];		/* DNS (not NIS) domain name */

/*
 * Private state.
 */

/* Name of user-selected boot device */
static char user_dev_name[IFNAMSIZ] __initdata = { 0, };

/* Protocols supported by available interfaces */
static int ic_proto_have_if __initdata;

/* MTU for boot device */
static int ic_dev_mtu __initdata;

#ifdef IPCONFIG_DYNAMIC
static DEFINE_SPINLOCK(ic_recv_lock);
static volatile int ic_got_reply __initdata;    /* Proto(s) that replied */
#endif
#ifdef IPCONFIG_DHCP
static int ic_dhcp_msgtype __initdata;	/* DHCP msg type received */
#endif


/*
 *	Network devices
 */

struct ic_device {
	struct ic_device *next;
	struct net_device *dev;
	unsigned short flags;
	short able;
	__be32 xid;
};

static struct ic_device *ic_first_dev __initdata;	/* List of open device */
static struct ic_device *ic_dev __initdata;		/* Selected device */

static bool __init ic_is_init_dev(struct net_device *dev)
{
	if (dev->flags & IFF_LOOPBACK)
		return false;
	return user_dev_name[0] ? !strcmp(dev->name, user_dev_name) :
	    (!(dev->flags & IFF_LOOPBACK) &&
	     (dev->flags & (IFF_POINTOPOINT|IFF_BROADCAST)) &&
	     strncmp(dev->name, "dummy", 5));
}

static int __init ic_open_devs(void)
{
	struct ic_device *d, **last;
	struct net_device *dev;
	unsigned short oflags;
	unsigned long start, next_msg;

	last = &ic_first_dev;
	rtnl_lock();

	/* bring loopback and DSA master network devices up first */
	for_each_netdev(&init_net, dev) {
		if (!(dev->flags & IFF_LOOPBACK) && !netdev_uses_dsa(dev))
			continue;
		if (dev_change_flags(dev, dev->flags | IFF_UP) < 0)
			pr_err("IP-Config: Failed to open %s\n", dev->name);
	}

	for_each_netdev(&init_net, dev) {
		if (ic_is_init_dev(dev)) {
			int able = 0;
			if (dev->mtu >= 364)
				able |= IC_BOOTP;
			else
				pr_warn("DHCP/BOOTP: Ignoring device %s, MTU %d too small\n",
					dev->name, dev->mtu);
			if (!(dev->flags & IFF_NOARP))
				able |= IC_RARP;
			able &= ic_proto_enabled;
			if (ic_proto_enabled && !able)
				continue;
			oflags = dev->flags;
			if (dev_change_flags(dev, oflags | IFF_UP) < 0) {
				pr_err("IP-Config: Failed to open %s\n",
				       dev->name);
				continue;
			}
			if (!(d = kmalloc(sizeof(struct ic_device), GFP_KERNEL))) {
				rtnl_unlock();
				return -ENOMEM;
			}
			d->dev = dev;
			*last = d;
			last = &d->next;
			d->flags = oflags;
			d->able = able;
			if (able & IC_BOOTP)
				get_random_bytes(&d->xid, sizeof(__be32));
			else
				d->xid = 0;
			ic_proto_have_if |= able;
			pr_debug("IP-Config: %s UP (able=%d, xid=%08x)\n",
				 dev->name, able, d->xid);
		}
	}

	/* no point in waiting if we could not bring up at least one device */
	if (!ic_first_dev)
		goto have_carrier;

	/* wait for a carrier on at least one device */
	start = jiffies;
	next_msg = start + msecs_to_jiffies(CONF_CARRIER_TIMEOUT/12);
	while (time_before(jiffies, start +
			   msecs_to_jiffies(CONF_CARRIER_TIMEOUT))) {
		int wait, elapsed;

		for_each_netdev(&init_net, dev)
			if (ic_is_init_dev(dev) && netif_carrier_ok(dev))
				goto have_carrier;

		msleep(1);

		if (time_before(jiffies, next_msg))
			continue;

		elapsed = jiffies_to_msecs(jiffies - start);
		wait = (CONF_CARRIER_TIMEOUT - elapsed + 500)/1000;
		pr_info("Waiting up to %d more seconds for network.\n", wait);
		next_msg = jiffies + msecs_to_jiffies(CONF_CARRIER_TIMEOUT/12);
	}
have_carrier:
	rtnl_unlock();

	*last = NULL;

	if (!ic_first_dev) {
		if (user_dev_name[0])
			pr_err("IP-Config: Device `%s' not found\n",
			       user_dev_name);
		else
			pr_err("IP-Config: No network devices available\n");
		return -ENODEV;
	}
	return 0;
}

static void __init ic_close_devs(void)
{
	struct ic_device *d, *next;
	struct net_device *dev;

	rtnl_lock();
	next = ic_first_dev;
	while ((d = next)) {
		next = d->next;
		dev = d->dev;
		if (d != ic_dev && !netdev_uses_dsa(dev)) {
			pr_debug("IP-Config: Downing %s\n", dev->name);
			dev_change_flags(dev, d->flags);
		}
		kfree(d);
	}
	rtnl_unlock();
}

/*
 *	Interface to various network functions.
 */

static inline void
set_sockaddr(struct sockaddr_in *sin, __be32 addr, __be16 port)
{
	sin->sin_family = AF_INET;
	sin->sin_addr.s_addr = addr;
	sin->sin_port = port;
}

/*
 *	Set up interface addresses and routes.
 */

static int __init ic_setup_if(void)
{
	struct ifreq ir;
	struct sockaddr_in *sin = (void *) &ir.ifr_ifru.ifru_addr;
	int err;

	memset(&ir, 0, sizeof(ir));
	strcpy(ir.ifr_ifrn.ifrn_name, ic_dev->dev->name);
	set_sockaddr(sin, ic_myaddr, 0);
	if ((err = devinet_ioctl(&init_net, SIOCSIFADDR, &ir)) < 0) {
		pr_err("IP-Config: Unable to set interface address (%d)\n",
		       err);
		return -1;
	}
	set_sockaddr(sin, ic_netmask, 0);
	if ((err = devinet_ioctl(&init_net, SIOCSIFNETMASK, &ir)) < 0) {
		pr_err("IP-Config: Unable to set interface netmask (%d)\n",
		       err);
		return -1;
	}
	set_sockaddr(sin, ic_myaddr | ~ic_netmask, 0);
	if ((err = devinet_ioctl(&init_net, SIOCSIFBRDADDR, &ir)) < 0) {
		pr_err("IP-Config: Unable to set interface broadcast address (%d)\n",
		       err);
		return -1;
	}
	/* Handle the case where we need non-standard MTU on the boot link (a network
	 * using jumbo frames, for instance).  If we can't set the mtu, don't error
	 * out, we'll try to muddle along.
	 */
	if (ic_dev_mtu != 0) {
		rtnl_lock();
		if ((err = dev_set_mtu(ic_dev->dev, ic_dev_mtu)) < 0)
			pr_err("IP-Config: Unable to set interface mtu to %d (%d)\n",
			       ic_dev_mtu, err);
		rtnl_unlock();
	}
	return 0;
}

static int __init ic_setup_routes(void)
{
	/* No need to setup device routes, only the default route... */

	if (ic_gateway != NONE) {
		struct rtentry rm;
		int err;

		memset(&rm, 0, sizeof(rm));
		if ((ic_gateway ^ ic_myaddr) & ic_netmask) {
			pr_err("IP-Config: Gateway not on directly connected network\n");
			return -1;
		}
		set_sockaddr((struct sockaddr_in *) &rm.rt_dst, 0, 0);
		set_sockaddr((struct sockaddr_in *) &rm.rt_genmask, 0, 0);
		set_sockaddr((struct sockaddr_in *) &rm.rt_gateway, ic_gateway, 0);
		rm.rt_flags = RTF_UP | RTF_GATEWAY;
		if ((err = ip_rt_ioctl(&init_net, SIOCADDRT, &rm)) < 0) {
			pr_err("IP-Config: Cannot add default route (%d)\n",
			       err);
			return -1;
		}
	}

	return 0;
}

/*
 *	Fill in default values for all missing parameters.
 */

static int __init ic_defaults(void)
{
	/*
	 *	At this point we have no userspace running so need not
	 *	claim locks on system_utsname
	 */

	if (!ic_host_name_set)
		sprintf(init_utsname()->nodename, "%pI4", &ic_myaddr);

	if (root_server_addr == NONE)
		root_server_addr = ic_servaddr;

	if (ic_netmask == NONE) {
		if (IN_CLASSA(ntohl(ic_myaddr)))
			ic_netmask = htonl(IN_CLASSA_NET);
		else if (IN_CLASSB(ntohl(ic_myaddr)))
			ic_netmask = htonl(IN_CLASSB_NET);
		else if (IN_CLASSC(ntohl(ic_myaddr)))
			ic_netmask = htonl(IN_CLASSC_NET);
		else {
			pr_err("IP-Config: Unable to guess netmask for address %pI4\n",
			       &ic_myaddr);
			return -1;
		}
		pr_notice("IP-Config: Guessing netmask %pI4\n",
			  &ic_netmask);
	}

	return 0;
}

/*
 *	RARP support.
 */

#ifdef IPCONFIG_RARP

static int ic_rarp_recv(struct sk_buff *skb, struct net_device *dev, struct packet_type *pt, struct net_device *orig_dev);

static struct packet_type rarp_packet_type __initdata = {
	.type =	cpu_to_be16(ETH_P_RARP),
	.func =	ic_rarp_recv,
};

static inline void __init ic_rarp_init(void)
{
	dev_add_pack(&rarp_packet_type);
}

static inline void __init ic_rarp_cleanup(void)
{
	dev_remove_pack(&rarp_packet_type);
}

/*
 *  Process received RARP packet.
 */
static int __init
ic_rarp_recv(struct sk_buff *skb, struct net_device *dev, struct packet_type *pt, struct net_device *orig_dev)
{
	struct arphdr *rarp;
	unsigned char *rarp_ptr;
	__be32 sip, tip;
	unsigned char *tha;		/* t for "target" */
	struct ic_device *d;

	if (!net_eq(dev_net(dev), &init_net))
		goto drop;

	skb = skb_share_check(skb, GFP_ATOMIC);
	if (!skb)
		return NET_RX_DROP;

	if (!pskb_may_pull(skb, sizeof(struct arphdr)))
		goto drop;

	/* Basic sanity checks can be done without the lock.  */
	rarp = (struct arphdr *)skb_transport_header(skb);

	/* If this test doesn't pass, it's not IP, or we should
	 * ignore it anyway.
	 */
	if (rarp->ar_hln != dev->addr_len || dev->type != ntohs(rarp->ar_hrd))
		goto drop;

	/* If it's not a RARP reply, delete it. */
	if (rarp->ar_op != htons(ARPOP_RREPLY))
		goto drop;

	/* If it's not Ethernet, delete it. */
	if (rarp->ar_pro != htons(ETH_P_IP))
		goto drop;

	if (!pskb_may_pull(skb, arp_hdr_len(dev)))
		goto drop;

	/* OK, it is all there and looks valid, process... */
	rarp = (struct arphdr *)skb_transport_header(skb);
	rarp_ptr = (unsigned char *) (rarp + 1);

	/* One reply at a time, please. */
	spin_lock(&ic_recv_lock);

	/* If we already have a reply, just drop the packet */
	if (ic_got_reply)
		goto drop_unlock;

	/* Find the ic_device that the packet arrived on */
	d = ic_first_dev;
	while (d && d->dev != dev)
		d = d->next;
	if (!d)
		goto drop_unlock;	/* should never happen */

	/* Extract variable-width fields */
	rarp_ptr += dev->addr_len;
	memcpy(&sip, rarp_ptr, 4);
	rarp_ptr += 4;
	tha = rarp_ptr;
	rarp_ptr += dev->addr_len;
	memcpy(&tip, rarp_ptr, 4);

	/* Discard packets which are not meant for us. */
	if (memcmp(tha, dev->dev_addr, dev->addr_len))
		goto drop_unlock;

	/* Discard packets which are not from specified server. */
	if (ic_servaddr != NONE && ic_servaddr != sip)
		goto drop_unlock;

	/* We have a winner! */
	ic_dev = d;
	if (ic_myaddr == NONE)
		ic_myaddr = tip;
	ic_servaddr = sip;
	ic_addrservaddr = sip;
	ic_got_reply = IC_RARP;

drop_unlock:
	/* Show's over.  Nothing to see here.  */
	spin_unlock(&ic_recv_lock);

drop:
	/* Throw the packet out. */
	kfree_skb(skb);
	return 0;
}


/*
 *  Send RARP request packet over a single interface.
 */
static void __init ic_rarp_send_if(struct ic_device *d)
{
	struct net_device *dev = d->dev;
	arp_send(ARPOP_RREQUEST, ETH_P_RARP, 0, dev, 0, NULL,
		 dev->dev_addr, dev->dev_addr);
}
#endif

/*
 *  Predefine Nameservers
 */
static inline void __init ic_nameservers_predef(void)
{
	int i;

	for (i = 0; i < CONF_NAMESERVERS_MAX; i++)
		ic_nameservers[i] = NONE;
}

/* Predefine NTP servers */
static inline void __init ic_ntp_servers_predef(void)
{
	int i;

	for (i = 0; i < CONF_NTP_SERVERS_MAX; i++)
		ic_ntp_servers[i] = NONE;
}

/*
 *	DHCP/BOOTP support.
 */

#ifdef IPCONFIG_BOOTP

struct bootp_pkt {		/* BOOTP packet format */
	struct iphdr iph;	/* IP header */
	struct udphdr udph;	/* UDP header */
	u8 op;			/* 1=request, 2=reply */
	u8 htype;		/* HW address type */
	u8 hlen;		/* HW address length */
	u8 hops;		/* Used only by gateways */
	__be32 xid;		/* Transaction ID */
	__be16 secs;		/* Seconds since we started */
	__be16 flags;		/* Just what it says */
	__be32 client_ip;		/* Client's IP address if known */
	__be32 your_ip;		/* Assigned IP address */
	__be32 server_ip;		/* (Next, e.g. NFS) Server's IP address */
	__be32 relay_ip;		/* IP address of BOOTP relay */
	u8 hw_addr[16];		/* Client's HW address */
	u8 serv_name[64];	/* Server host name */
	u8 boot_file[128];	/* Name of boot file */
	u8 exten[312];		/* DHCP options / BOOTP vendor extensions */
};

/* packet ops */
#define BOOTP_REQUEST	1
#define BOOTP_REPLY	2

/* DHCP message types */
#define DHCPDISCOVER	1
#define DHCPOFFER	2
#define DHCPREQUEST	3
#define DHCPDECLINE	4
#define DHCPACK		5
#define DHCPNAK		6
#define DHCPRELEASE	7
#define DHCPINFORM	8

static int ic_bootp_recv(struct sk_buff *skb, struct net_device *dev, struct packet_type *pt, struct net_device *orig_dev);

static struct packet_type bootp_packet_type __initdata = {
	.type =	cpu_to_be16(ETH_P_IP),
	.func =	ic_bootp_recv,
};

/*
 *  Initialize DHCP/BOOTP extension fields in the request.
 */

static const u8 ic_bootp_cookie[4] = { 99, 130, 83, 99 };

#ifdef IPCONFIG_DHCP

static void __init
ic_dhcp_init_options(u8 *options, struct ic_device *d)
{
	u8 mt = ((ic_servaddr == NONE)
		 ? DHCPDISCOVER : DHCPREQUEST);
	u8 *e = options;
	int len;

	pr_debug("DHCP: Sending message type %d (%s)\n", mt, d->dev->name);

	memcpy(e, ic_bootp_cookie, 4);	/* RFC1048 Magic Cookie */
	e += 4;

	*e++ = 53;		/* DHCP message type */
	*e++ = 1;
	*e++ = mt;

	if (mt == DHCPREQUEST) {
		*e++ = 54;	/* Server ID (IP address) */
		*e++ = 4;
		memcpy(e, &ic_servaddr, 4);
		e += 4;

		*e++ = 50;	/* Requested IP address */
		*e++ = 4;
		memcpy(e, &ic_myaddr, 4);
		e += 4;
	}

	/* always? */
	{
		static const u8 ic_req_params[] = {
			1,	/* Subnet mask */
			3,	/* Default gateway */
			6,	/* DNS server */
			12,	/* Host name */
			15,	/* Domain name */
			17,	/* Boot path */
			26,	/* MTU */
			40,	/* NIS domain name */
			42,	/* NTP servers */
		};

		*e++ = 55;	/* Parameter request list */
		*e++ = sizeof(ic_req_params);
		memcpy(e, ic_req_params, sizeof(ic_req_params));
		e += sizeof(ic_req_params);

		if (ic_host_name_set) {
			*e++ = 12;	/* host-name */
			len = strlen(utsname()->nodename);
			*e++ = len;
			memcpy(e, utsname()->nodename, len);
			e += len;
		}
		if (*vendor_class_identifier) {
			pr_info("DHCP: sending class identifier \"%s\"\n",
				vendor_class_identifier);
			*e++ = 60;	/* Class-identifier */
			len = strlen(vendor_class_identifier);
			*e++ = len;
			memcpy(e, vendor_class_identifier, len);
			e += len;
		}
		len = strlen(dhcp_client_identifier + 1);
		/* the minimum length of identifier is 2, include 1 byte type,
		 * and can not be larger than the length of options
		 */
		if (len >= 1 && len < 312 - (e - options) - 1) {
			*e++ = 61;
			*e++ = len + 1;
			memcpy(e, dhcp_client_identifier, len + 1);
			e += len + 1;
		}
	}

	*e++ = 255;	/* End of the list */
}

#endif /* IPCONFIG_DHCP */

static void __init ic_bootp_init_ext(u8 *e)
{
	memcpy(e, ic_bootp_cookie, 4);	/* RFC1048 Magic Cookie */
	e += 4;
	*e++ = 1;		/* Subnet mask request */
	*e++ = 4;
	e += 4;
	*e++ = 3;		/* Default gateway request */
	*e++ = 4;
	e += 4;
#if CONF_NAMESERVERS_MAX > 0
	*e++ = 6;		/* (DNS) name server request */
	*e++ = 4 * CONF_NAMESERVERS_MAX;
	e += 4 * CONF_NAMESERVERS_MAX;
#endif
	*e++ = 12;		/* Host name request */
	*e++ = 32;
	e += 32;
	*e++ = 40;		/* NIS Domain name request */
	*e++ = 32;
	e += 32;
	*e++ = 17;		/* Boot path */
	*e++ = 40;
	e += 40;

	*e++ = 57;		/* set extension buffer size for reply */
	*e++ = 2;
	*e++ = 1;		/* 128+236+8+20+14, see dhcpd sources */
	*e++ = 150;

	*e++ = 255;		/* End of the list */
}


/*
 *  Initialize the DHCP/BOOTP mechanism.
 */
static inline void __init ic_bootp_init(void)
{
<<<<<<< HEAD
	/* Re-initialise all name servers to NONE, in case any were set via the
	 * "ip=" or "nfsaddrs=" kernel command line parameters: any IP addresses
	 * specified there will already have been decoded but are no longer
	 * needed
=======
	/* Re-initialise all name servers and NTP servers to NONE, in case any
	 * were set via the "ip=" or "nfsaddrs=" kernel command line parameters:
	 * any IP addresses specified there will already have been decoded but
	 * are no longer needed
>>>>>>> e021bb4f
	 */
	ic_nameservers_predef();
	ic_ntp_servers_predef();

	dev_add_pack(&bootp_packet_type);
}


/*
 *  DHCP/BOOTP cleanup.
 */
static inline void __init ic_bootp_cleanup(void)
{
	dev_remove_pack(&bootp_packet_type);
}


/*
 *  Send DHCP/BOOTP request to single interface.
 */
static void __init ic_bootp_send_if(struct ic_device *d, unsigned long jiffies_diff)
{
	struct net_device *dev = d->dev;
	struct sk_buff *skb;
	struct bootp_pkt *b;
	struct iphdr *h;
	int hlen = LL_RESERVED_SPACE(dev);
	int tlen = dev->needed_tailroom;

	/* Allocate packet */
	skb = alloc_skb(sizeof(struct bootp_pkt) + hlen + tlen + 15,
			GFP_KERNEL);
	if (!skb)
		return;
	skb_reserve(skb, hlen);
	b = skb_put_zero(skb, sizeof(struct bootp_pkt));

	/* Construct IP header */
	skb_reset_network_header(skb);
	h = ip_hdr(skb);
	h->version = 4;
	h->ihl = 5;
	h->tot_len = htons(sizeof(struct bootp_pkt));
	h->frag_off = htons(IP_DF);
	h->ttl = 64;
	h->protocol = IPPROTO_UDP;
	h->daddr = htonl(INADDR_BROADCAST);
	h->check = ip_fast_csum((unsigned char *) h, h->ihl);

	/* Construct UDP header */
	b->udph.source = htons(68);
	b->udph.dest = htons(67);
	b->udph.len = htons(sizeof(struct bootp_pkt) - sizeof(struct iphdr));
	/* UDP checksum not calculated -- explicitly allowed in BOOTP RFC */

	/* Construct DHCP/BOOTP header */
	b->op = BOOTP_REQUEST;
	if (dev->type < 256) /* check for false types */
		b->htype = dev->type;
	else if (dev->type == ARPHRD_FDDI)
		b->htype = ARPHRD_ETHER;
	else {
		pr_warn("Unknown ARP type 0x%04x for device %s\n", dev->type,
			dev->name);
		b->htype = dev->type; /* can cause undefined behavior */
	}

	/* server_ip and your_ip address are both already zero per RFC2131 */
	b->hlen = dev->addr_len;
	memcpy(b->hw_addr, dev->dev_addr, dev->addr_len);
	b->secs = htons(jiffies_diff / HZ);
	b->xid = d->xid;

	/* add DHCP options or BOOTP extensions */
#ifdef IPCONFIG_DHCP
	if (ic_proto_enabled & IC_USE_DHCP)
		ic_dhcp_init_options(b->exten, d);
	else
#endif
		ic_bootp_init_ext(b->exten);

	/* Chain packet down the line... */
	skb->dev = dev;
	skb->protocol = htons(ETH_P_IP);
	if (dev_hard_header(skb, dev, ntohs(skb->protocol),
			    dev->broadcast, dev->dev_addr, skb->len) < 0) {
		kfree_skb(skb);
		printk("E");
		return;
	}

	if (dev_queue_xmit(skb) < 0)
		printk("E");
}


/*
 *  Copy BOOTP-supplied string if not already set.
 */
static int __init ic_bootp_string(char *dest, char *src, int len, int max)
{
	if (!len)
		return 0;
	if (len > max-1)
		len = max-1;
	memcpy(dest, src, len);
	dest[len] = '\0';
	return 1;
}


/*
 *  Process BOOTP extensions.
 */
static void __init ic_do_bootp_ext(u8 *ext)
{
	u8 servers;
	int i;
	__be16 mtu;

	u8 *c;

	pr_debug("DHCP/BOOTP: Got extension %d:", *ext);
	for (c=ext+2; c<ext+2+ext[1]; c++)
		pr_debug(" %02x", *c);
	pr_debug("\n");

	switch (*ext++) {
	case 1:		/* Subnet mask */
		if (ic_netmask == NONE)
			memcpy(&ic_netmask, ext+1, 4);
		break;
	case 3:		/* Default gateway */
		if (ic_gateway == NONE)
			memcpy(&ic_gateway, ext+1, 4);
		break;
	case 6:		/* DNS server */
		servers= *ext/4;
		if (servers > CONF_NAMESERVERS_MAX)
			servers = CONF_NAMESERVERS_MAX;
		for (i = 0; i < servers; i++) {
			if (ic_nameservers[i] == NONE)
				memcpy(&ic_nameservers[i], ext+1+4*i, 4);
		}
		break;
	case 12:	/* Host name */
		ic_bootp_string(utsname()->nodename, ext+1, *ext,
				__NEW_UTS_LEN);
		ic_host_name_set = 1;
		break;
	case 15:	/* Domain name (DNS) */
		ic_bootp_string(ic_domain, ext+1, *ext, sizeof(ic_domain));
		break;
	case 17:	/* Root path */
		if (!root_server_path[0])
			ic_bootp_string(root_server_path, ext+1, *ext,
					sizeof(root_server_path));
		break;
	case 26:	/* Interface MTU */
		memcpy(&mtu, ext+1, sizeof(mtu));
		ic_dev_mtu = ntohs(mtu);
		break;
	case 40:	/* NIS Domain name (_not_ DNS) */
		ic_bootp_string(utsname()->domainname, ext+1, *ext,
				__NEW_UTS_LEN);
		break;
	case 42:	/* NTP servers */
		servers = *ext / 4;
		if (servers > CONF_NTP_SERVERS_MAX)
			servers = CONF_NTP_SERVERS_MAX;
		for (i = 0; i < servers; i++) {
			if (ic_ntp_servers[i] == NONE)
				memcpy(&ic_ntp_servers[i], ext+1+4*i, 4);
		}
		break;
	}
}


/*
 *  Receive BOOTP reply.
 */
static int __init ic_bootp_recv(struct sk_buff *skb, struct net_device *dev, struct packet_type *pt, struct net_device *orig_dev)
{
	struct bootp_pkt *b;
	struct iphdr *h;
	struct ic_device *d;
	int len, ext_len;

	if (!net_eq(dev_net(dev), &init_net))
		goto drop;

	/* Perform verifications before taking the lock.  */
	if (skb->pkt_type == PACKET_OTHERHOST)
		goto drop;

	skb = skb_share_check(skb, GFP_ATOMIC);
	if (!skb)
		return NET_RX_DROP;

	if (!pskb_may_pull(skb,
			   sizeof(struct iphdr) +
			   sizeof(struct udphdr)))
		goto drop;

	b = (struct bootp_pkt *)skb_network_header(skb);
	h = &b->iph;

	if (h->ihl != 5 || h->version != 4 || h->protocol != IPPROTO_UDP)
		goto drop;

	/* Fragments are not supported */
	if (ip_is_fragment(h)) {
		net_err_ratelimited("DHCP/BOOTP: Ignoring fragmented reply\n");
		goto drop;
	}

	if (skb->len < ntohs(h->tot_len))
		goto drop;

	if (ip_fast_csum((char *) h, h->ihl))
		goto drop;

	if (b->udph.source != htons(67) || b->udph.dest != htons(68))
		goto drop;

	if (ntohs(h->tot_len) < ntohs(b->udph.len) + sizeof(struct iphdr))
		goto drop;

	len = ntohs(b->udph.len) - sizeof(struct udphdr);
	ext_len = len - (sizeof(*b) -
			 sizeof(struct iphdr) -
			 sizeof(struct udphdr) -
			 sizeof(b->exten));
	if (ext_len < 0)
		goto drop;

	/* Ok the front looks good, make sure we can get at the rest.  */
	if (!pskb_may_pull(skb, skb->len))
		goto drop;

	b = (struct bootp_pkt *)skb_network_header(skb);
	h = &b->iph;

	/* One reply at a time, please. */
	spin_lock(&ic_recv_lock);

	/* If we already have a reply, just drop the packet */
	if (ic_got_reply)
		goto drop_unlock;

	/* Find the ic_device that the packet arrived on */
	d = ic_first_dev;
	while (d && d->dev != dev)
		d = d->next;
	if (!d)
		goto drop_unlock;  /* should never happen */

	/* Is it a reply to our BOOTP request? */
	if (b->op != BOOTP_REPLY ||
	    b->xid != d->xid) {
		net_err_ratelimited("DHCP/BOOTP: Reply not for us on %s, op[%x] xid[%x]\n",
				    d->dev->name, b->op, b->xid);
		goto drop_unlock;
	}

	/* Parse extensions */
	if (ext_len >= 4 &&
	    !memcmp(b->exten, ic_bootp_cookie, 4)) { /* Check magic cookie */
		u8 *end = (u8 *) b + ntohs(b->iph.tot_len);
		u8 *ext;

#ifdef IPCONFIG_DHCP
		if (ic_proto_enabled & IC_USE_DHCP) {
			__be32 server_id = NONE;
			int mt = 0;

			ext = &b->exten[4];
			while (ext < end && *ext != 0xff) {
				u8 *opt = ext++;
				if (*opt == 0)	/* Padding */
					continue;
				ext += *ext + 1;
				if (ext >= end)
					break;
				switch (*opt) {
				case 53:	/* Message type */
					if (opt[1])
						mt = opt[2];
					break;
				case 54:	/* Server ID (IP address) */
					if (opt[1] >= 4)
						memcpy(&server_id, opt + 2, 4);
					break;
				}
			}

			pr_debug("DHCP: Got message type %d (%s)\n", mt, d->dev->name);

			switch (mt) {
			case DHCPOFFER:
				/* While in the process of accepting one offer,
				 * ignore all others.
				 */
				if (ic_myaddr != NONE)
					goto drop_unlock;

				/* Let's accept that offer. */
				ic_myaddr = b->your_ip;
				ic_servaddr = server_id;
				pr_debug("DHCP: Offered address %pI4 by server %pI4\n",
					 &ic_myaddr, &b->iph.saddr);
				/* The DHCP indicated server address takes
				 * precedence over the bootp header one if
				 * they are different.
				 */
				if ((server_id != NONE) &&
				    (b->server_ip != server_id))
					b->server_ip = ic_servaddr;
				break;

			case DHCPACK:
				if (memcmp(dev->dev_addr, b->hw_addr, dev->addr_len) != 0)
					goto drop_unlock;

				/* Yeah! */
				break;

			default:
				/* Urque.  Forget it*/
				ic_myaddr = NONE;
				ic_servaddr = NONE;
				goto drop_unlock;
			}

			ic_dhcp_msgtype = mt;

		}
#endif /* IPCONFIG_DHCP */

		ext = &b->exten[4];
		while (ext < end && *ext != 0xff) {
			u8 *opt = ext++;
			if (*opt == 0)	/* Padding */
				continue;
			ext += *ext + 1;
			if (ext < end)
				ic_do_bootp_ext(opt);
		}
	}

	/* We have a winner! */
	ic_dev = d;
	ic_myaddr = b->your_ip;
	ic_servaddr = b->server_ip;
	ic_addrservaddr = b->iph.saddr;
	if (ic_gateway == NONE && b->relay_ip)
		ic_gateway = b->relay_ip;
	if (ic_nameservers[0] == NONE)
		ic_nameservers[0] = ic_servaddr;
	ic_got_reply = IC_BOOTP;

drop_unlock:
	/* Show's over.  Nothing to see here.  */
	spin_unlock(&ic_recv_lock);

drop:
	/* Throw the packet out. */
	kfree_skb(skb);

	return 0;
}


#endif


/*
 *	Dynamic IP configuration -- DHCP, BOOTP, RARP.
 */

#ifdef IPCONFIG_DYNAMIC

static int __init ic_dynamic(void)
{
	int retries;
	struct ic_device *d;
	unsigned long start_jiffies, timeout, jiff;
	int do_bootp = ic_proto_have_if & IC_BOOTP;
	int do_rarp = ic_proto_have_if & IC_RARP;

	/*
	 * If none of DHCP/BOOTP/RARP was selected, return with an error.
	 * This routine gets only called when some pieces of information
	 * are missing, and without DHCP/BOOTP/RARP we are unable to get it.
	 */
	if (!ic_proto_enabled) {
		pr_err("IP-Config: Incomplete network configuration information\n");
		return -1;
	}

#ifdef IPCONFIG_BOOTP
	if ((ic_proto_enabled ^ ic_proto_have_if) & IC_BOOTP)
		pr_err("DHCP/BOOTP: No suitable device found\n");
#endif
#ifdef IPCONFIG_RARP
	if ((ic_proto_enabled ^ ic_proto_have_if) & IC_RARP)
		pr_err("RARP: No suitable device found\n");
#endif

	if (!ic_proto_have_if)
		/* Error message already printed */
		return -1;

	/*
	 * Setup protocols
	 */
#ifdef IPCONFIG_BOOTP
	if (do_bootp)
		ic_bootp_init();
#endif
#ifdef IPCONFIG_RARP
	if (do_rarp)
		ic_rarp_init();
#endif

	/*
	 * Send requests and wait, until we get an answer. This loop
	 * seems to be a terrible waste of CPU time, but actually there is
	 * only one process running at all, so we don't need to use any
	 * scheduler functions.
	 * [Actually we could now, but the nothing else running note still
	 *  applies.. - AC]
	 */
	pr_notice("Sending %s%s%s requests .",
		  do_bootp
		  ? ((ic_proto_enabled & IC_USE_DHCP) ? "DHCP" : "BOOTP") : "",
		  (do_bootp && do_rarp) ? " and " : "",
		  do_rarp ? "RARP" : "");

	start_jiffies = jiffies;
	d = ic_first_dev;
	retries = CONF_SEND_RETRIES;
	get_random_bytes(&timeout, sizeof(timeout));
	timeout = CONF_BASE_TIMEOUT + (timeout % (unsigned int) CONF_TIMEOUT_RANDOM);
	for (;;) {
#ifdef IPCONFIG_BOOTP
		if (do_bootp && (d->able & IC_BOOTP))
			ic_bootp_send_if(d, jiffies - start_jiffies);
#endif
#ifdef IPCONFIG_RARP
		if (do_rarp && (d->able & IC_RARP))
			ic_rarp_send_if(d);
#endif

		if (!d->next) {
			jiff = jiffies + timeout;
			while (time_before(jiffies, jiff) && !ic_got_reply)
				schedule_timeout_uninterruptible(1);
		}
#ifdef IPCONFIG_DHCP
		/* DHCP isn't done until we get a DHCPACK. */
		if ((ic_got_reply & IC_BOOTP) &&
		    (ic_proto_enabled & IC_USE_DHCP) &&
		    ic_dhcp_msgtype != DHCPACK) {
			ic_got_reply = 0;
			/* continue on device that got the reply */
			d = ic_dev;
			pr_cont(",");
			continue;
		}
#endif /* IPCONFIG_DHCP */

		if (ic_got_reply) {
			pr_cont(" OK\n");
			break;
		}

		if ((d = d->next))
			continue;

		if (! --retries) {
			pr_cont(" timed out!\n");
			break;
		}

		d = ic_first_dev;

		timeout = timeout CONF_TIMEOUT_MULT;
		if (timeout > CONF_TIMEOUT_MAX)
			timeout = CONF_TIMEOUT_MAX;

		pr_cont(".");
	}

#ifdef IPCONFIG_BOOTP
	if (do_bootp)
		ic_bootp_cleanup();
#endif
#ifdef IPCONFIG_RARP
	if (do_rarp)
		ic_rarp_cleanup();
#endif

	if (!ic_got_reply) {
		ic_myaddr = NONE;
		return -1;
	}

	pr_info("IP-Config: Got %s answer from %pI4, my address is %pI4\n",
		((ic_got_reply & IC_RARP) ? "RARP"
		: (ic_proto_enabled & IC_USE_DHCP) ? "DHCP" : "BOOTP"),
		&ic_addrservaddr, &ic_myaddr);

	return 0;
}

#endif /* IPCONFIG_DYNAMIC */

#ifdef CONFIG_PROC_FS
/* proc_dir_entry for /proc/net/ipconfig */
static struct proc_dir_entry *ipconfig_dir;

/* Name servers: */
static int pnp_seq_show(struct seq_file *seq, void *v)
{
	int i;

	if (ic_proto_used & IC_PROTO)
		seq_printf(seq, "#PROTO: %s\n",
			   (ic_proto_used & IC_RARP) ? "RARP"
			   : (ic_proto_used & IC_USE_DHCP) ? "DHCP" : "BOOTP");
	else
		seq_puts(seq, "#MANUAL\n");

	if (ic_domain[0])
		seq_printf(seq,
			   "domain %s\n", ic_domain);
	for (i = 0; i < CONF_NAMESERVERS_MAX; i++) {
		if (ic_nameservers[i] != NONE)
			seq_printf(seq, "nameserver %pI4\n",
				   &ic_nameservers[i]);
	}
	if (ic_servaddr != NONE)
		seq_printf(seq, "bootserver %pI4\n",
			   &ic_servaddr);
	return 0;
}

/* Create the /proc/net/ipconfig directory */
static int __init ipconfig_proc_net_init(void)
{
	ipconfig_dir = proc_net_mkdir(&init_net, "ipconfig", init_net.proc_net);
	if (!ipconfig_dir)
		return -ENOMEM;

	return 0;
}

/* Create a new file under /proc/net/ipconfig */
static int ipconfig_proc_net_create(const char *name,
				    const struct file_operations *fops)
{
	char *pname;
	struct proc_dir_entry *p;

	if (!ipconfig_dir)
		return -ENOMEM;

	pname = kasprintf(GFP_KERNEL, "%s%s", "ipconfig/", name);
	if (!pname)
		return -ENOMEM;

	p = proc_create(pname, 0444, init_net.proc_net, fops);
	kfree(pname);
	if (!p)
		return -ENOMEM;

	return 0;
}

/* Write NTP server IP addresses to /proc/net/ipconfig/ntp_servers */
static int ntp_servers_seq_show(struct seq_file *seq, void *v)
{
	int i;

	for (i = 0; i < CONF_NTP_SERVERS_MAX; i++) {
		if (ic_ntp_servers[i] != NONE)
			seq_printf(seq, "%pI4\n", &ic_ntp_servers[i]);
	}
	return 0;
}

static int ntp_servers_seq_open(struct inode *inode, struct file *file)
{
	return single_open(file, ntp_servers_seq_show, NULL);
}

static const struct file_operations ntp_servers_seq_fops = {
	.open		= ntp_servers_seq_open,
	.read		= seq_read,
	.llseek		= seq_lseek,
	.release	= single_release,
};
#endif /* CONFIG_PROC_FS */

/*
 *  Extract IP address from the parameter string if needed. Note that we
 *  need to have root_server_addr set _before_ IPConfig gets called as it
 *  can override it.
 */
__be32 __init root_nfs_parse_addr(char *name)
{
	__be32 addr;
	int octets = 0;
	char *cp, *cq;

	cp = cq = name;
	while (octets < 4) {
		while (*cp >= '0' && *cp <= '9')
			cp++;
		if (cp == cq || cp - cq > 3)
			break;
		if (*cp == '.' || octets == 3)
			octets++;
		if (octets < 4)
			cp++;
		cq = cp;
	}
	if (octets == 4 && (*cp == ':' || *cp == '\0')) {
		if (*cp == ':')
			*cp++ = '\0';
		addr = in_aton(name);
		memmove(name, cp, strlen(cp) + 1);
	} else
		addr = NONE;

	return addr;
}

#define DEVICE_WAIT_MAX		12 /* 12 seconds */

static int __init wait_for_devices(void)
{
	int i;

	for (i = 0; i < DEVICE_WAIT_MAX; i++) {
		struct net_device *dev;
		int found = 0;

		rtnl_lock();
		for_each_netdev(&init_net, dev) {
			if (ic_is_init_dev(dev)) {
				found = 1;
				break;
			}
		}
		rtnl_unlock();
		if (found)
			return 0;
		ssleep(1);
	}
	return -ENODEV;
}

/*
 *	IP Autoconfig dispatcher.
 */

static int __init ip_auto_config(void)
{
	__be32 addr;
#ifdef IPCONFIG_DYNAMIC
	int retries = CONF_OPEN_RETRIES;
#endif
	int err;
	unsigned int i;

<<<<<<< HEAD
	/* Initialise all name servers to NONE (but only if the "ip=" or
	 * "nfsaddrs=" kernel command line parameters weren't decoded, otherwise
	 * we'll overwrite the IP addresses specified there)
	 */
	if (ic_set_manually == 0)
		ic_nameservers_predef();
=======
	/* Initialise all name servers and NTP servers to NONE (but only if the
	 * "ip=" or "nfsaddrs=" kernel command line parameters weren't decoded,
	 * otherwise we'll overwrite the IP addresses specified there)
	 */
	if (ic_set_manually == 0) {
		ic_nameservers_predef();
		ic_ntp_servers_predef();
	}
>>>>>>> e021bb4f

#ifdef CONFIG_PROC_FS
	proc_create_single("pnp", 0444, init_net.proc_net, pnp_seq_show);

	if (ipconfig_proc_net_init() == 0)
		ipconfig_proc_net_create("ntp_servers", &ntp_servers_seq_fops);
#endif /* CONFIG_PROC_FS */

	if (!ic_enable)
		return 0;

	pr_debug("IP-Config: Entered.\n");
#ifdef IPCONFIG_DYNAMIC
 try_try_again:
#endif
	/* Wait for devices to appear */
	err = wait_for_devices();
	if (err)
		return err;

	/* Setup all network devices */
	err = ic_open_devs();
	if (err)
		return err;

	/* Give drivers a chance to settle */
	msleep(CONF_POST_OPEN);

	/*
	 * If the config information is insufficient (e.g., our IP address or
	 * IP address of the boot server is missing or we have multiple network
	 * interfaces and no default was set), use BOOTP or RARP to get the
	 * missing values.
	 */
	if (ic_myaddr == NONE ||
#ifdef CONFIG_ROOT_NFS
	    (root_server_addr == NONE &&
	     ic_servaddr == NONE &&
	     ROOT_DEV == Root_NFS) ||
#endif
	    ic_first_dev->next) {
#ifdef IPCONFIG_DYNAMIC
		if (ic_dynamic() < 0) {
			ic_close_devs();

			/*
			 * I don't know why, but sometimes the
			 * eepro100 driver (at least) gets upset and
			 * doesn't work the first time it's opened.
			 * But then if you close it and reopen it, it
			 * works just fine.  So we need to try that at
			 * least once before giving up.
			 *
			 * Also, if the root will be NFS-mounted, we
			 * have nowhere to go if DHCP fails.  So we
			 * just have to keep trying forever.
			 *
			 * 				-- Chip
			 */
#ifdef CONFIG_ROOT_NFS
			if (ROOT_DEV ==  Root_NFS) {
				pr_err("IP-Config: Retrying forever (NFS root)...\n");
				goto try_try_again;
			}
#endif

			if (--retries) {
				pr_err("IP-Config: Reopening network devices...\n");
				goto try_try_again;
			}

			/* Oh, well.  At least we tried. */
			pr_err("IP-Config: Auto-configuration of network failed\n");
			return -1;
		}
#else /* !DYNAMIC */
		pr_err("IP-Config: Incomplete network configuration information\n");
		ic_close_devs();
		return -1;
#endif /* IPCONFIG_DYNAMIC */
	} else {
		/* Device selected manually or only one device -> use it */
		ic_dev = ic_first_dev;
	}

	addr = root_nfs_parse_addr(root_server_path);
	if (root_server_addr == NONE)
		root_server_addr = addr;

	/*
	 * Use defaults wherever applicable.
	 */
	if (ic_defaults() < 0)
		return -1;

	/*
	 * Record which protocol was actually used.
	 */
#ifdef IPCONFIG_DYNAMIC
	ic_proto_used = ic_got_reply | (ic_proto_enabled & IC_USE_DHCP);
#endif

#ifndef IPCONFIG_SILENT
	/*
	 * Clue in the operator.
	 */
	pr_info("IP-Config: Complete:\n");

	pr_info("     device=%s, hwaddr=%*phC, ipaddr=%pI4, mask=%pI4, gw=%pI4\n",
		ic_dev->dev->name, ic_dev->dev->addr_len, ic_dev->dev->dev_addr,
		&ic_myaddr, &ic_netmask, &ic_gateway);
	pr_info("     host=%s, domain=%s, nis-domain=%s\n",
		utsname()->nodename, ic_domain, utsname()->domainname);
	pr_info("     bootserver=%pI4, rootserver=%pI4, rootpath=%s",
		&ic_servaddr, &root_server_addr, root_server_path);
	if (ic_dev_mtu)
		pr_cont(", mtu=%d", ic_dev_mtu);
	/* Name servers (if any): */
	for (i = 0; i < CONF_NAMESERVERS_MAX; i++) {
		if (ic_nameservers[i] != NONE) {
			if (i == 0)
				pr_info("     nameserver%u=%pI4",
					i, &ic_nameservers[i]);
			else
				pr_cont(", nameserver%u=%pI4",
					i, &ic_nameservers[i]);
		}
		if (i + 1 == CONF_NAMESERVERS_MAX)
			pr_cont("\n");
	}
	/* NTP servers (if any): */
	for (i = 0; i < CONF_NTP_SERVERS_MAX; i++) {
		if (ic_ntp_servers[i] != NONE) {
			if (i == 0)
				pr_info("     ntpserver%u=%pI4",
					i, &ic_ntp_servers[i]);
			else
				pr_cont(", ntpserver%u=%pI4",
					i, &ic_ntp_servers[i]);
		}
		if (i + 1 == CONF_NTP_SERVERS_MAX)
			pr_cont("\n");
	}
#endif /* !SILENT */

	/*
	 * Close all network devices except the device we've
	 * autoconfigured and set up routes.
	 */
	if (ic_setup_if() < 0 || ic_setup_routes() < 0)
		err = -1;
	else
		err = 0;

	ic_close_devs();

	return err;
}

late_initcall(ip_auto_config);


/*
 *  Decode any IP configuration options in the "ip=" or "nfsaddrs=" kernel
 *  command line parameter.  See Documentation/filesystems/nfs/nfsroot.txt.
 */
static int __init ic_proto_name(char *name)
{
	if (!strcmp(name, "on") || !strcmp(name, "any")) {
		return 1;
	}
	if (!strcmp(name, "off") || !strcmp(name, "none")) {
		return 0;
	}
#ifdef CONFIG_IP_PNP_DHCP
	else if (!strncmp(name, "dhcp", 4)) {
		char *client_id;

		ic_proto_enabled &= ~IC_RARP;
		client_id = strstr(name, "dhcp,");
		if (client_id) {
			char *v;

			client_id = client_id + 5;
			v = strchr(client_id, ',');
			if (!v)
				return 1;
			*v = 0;
			if (kstrtou8(client_id, 0, dhcp_client_identifier))
				pr_debug("DHCP: Invalid client identifier type\n");
			strncpy(dhcp_client_identifier + 1, v + 1, 251);
			*v = ',';
		}
		return 1;
	}
#endif
#ifdef CONFIG_IP_PNP_BOOTP
	else if (!strcmp(name, "bootp")) {
		ic_proto_enabled &= ~(IC_RARP | IC_USE_DHCP);
		return 1;
	}
#endif
#ifdef CONFIG_IP_PNP_RARP
	else if (!strcmp(name, "rarp")) {
		ic_proto_enabled &= ~(IC_BOOTP | IC_USE_DHCP);
		return 1;
	}
#endif
#ifdef IPCONFIG_DYNAMIC
	else if (!strcmp(name, "both")) {
		ic_proto_enabled &= ~IC_USE_DHCP; /* backward compat :-( */
		return 1;
	}
#endif
	return 0;
}

static int __init ip_auto_config_setup(char *addrs)
{
	char *cp, *ip, *dp;
	int num = 0;

	ic_set_manually = 1;
	ic_enable = 1;

	/*
	 * If any dhcp, bootp etc options are set, leave autoconfig on
	 * and skip the below static IP processing.
	 */
	if (ic_proto_name(addrs))
		return 1;

	/* If no static IP is given, turn off autoconfig and bail.  */
	if (*addrs == 0 ||
	    strcmp(addrs, "off") == 0 ||
	    strcmp(addrs, "none") == 0) {
		ic_enable = 0;
		return 1;
	}

<<<<<<< HEAD
	/* Initialise all name servers to NONE */
=======
	/* Initialise all name servers and NTP servers to NONE */
>>>>>>> e021bb4f
	ic_nameservers_predef();
	ic_ntp_servers_predef();

	/* Parse string for static IP assignment.  */
	ip = addrs;
	while (ip && *ip) {
		if ((cp = strchr(ip, ':')))
			*cp++ = '\0';
		if (strlen(ip) > 0) {
			pr_debug("IP-Config: Parameter #%d: `%s'\n", num, ip);
			switch (num) {
			case 0:
				if ((ic_myaddr = in_aton(ip)) == ANY)
					ic_myaddr = NONE;
				break;
			case 1:
				if ((ic_servaddr = in_aton(ip)) == ANY)
					ic_servaddr = NONE;
				break;
			case 2:
				if ((ic_gateway = in_aton(ip)) == ANY)
					ic_gateway = NONE;
				break;
			case 3:
				if ((ic_netmask = in_aton(ip)) == ANY)
					ic_netmask = NONE;
				break;
			case 4:
				if ((dp = strchr(ip, '.'))) {
					*dp++ = '\0';
					strlcpy(utsname()->domainname, dp,
						sizeof(utsname()->domainname));
				}
				strlcpy(utsname()->nodename, ip,
					sizeof(utsname()->nodename));
				ic_host_name_set = 1;
				break;
			case 5:
				strlcpy(user_dev_name, ip, sizeof(user_dev_name));
				break;
			case 6:
				if (ic_proto_name(ip) == 0 &&
				    ic_myaddr == NONE) {
					ic_enable = 0;
				}
				break;
			case 7:
				if (CONF_NAMESERVERS_MAX >= 1) {
					ic_nameservers[0] = in_aton(ip);
					if (ic_nameservers[0] == ANY)
						ic_nameservers[0] = NONE;
				}
				break;
			case 8:
				if (CONF_NAMESERVERS_MAX >= 2) {
					ic_nameservers[1] = in_aton(ip);
					if (ic_nameservers[1] == ANY)
						ic_nameservers[1] = NONE;
				}
				break;
			case 9:
				if (CONF_NTP_SERVERS_MAX >= 1) {
					ic_ntp_servers[0] = in_aton(ip);
					if (ic_ntp_servers[0] == ANY)
						ic_ntp_servers[0] = NONE;
				}
				break;
			}
		}
		ip = cp;
		num++;
	}

	return 1;
}
__setup("ip=", ip_auto_config_setup);

static int __init nfsaddrs_config_setup(char *addrs)
{
	return ip_auto_config_setup(addrs);
}
__setup("nfsaddrs=", nfsaddrs_config_setup);

static int __init vendor_class_identifier_setup(char *addrs)
{
	if (strlcpy(vendor_class_identifier, addrs,
		    sizeof(vendor_class_identifier))
	    >= sizeof(vendor_class_identifier))
		pr_warn("DHCP: vendorclass too long, truncated to \"%s\"\n",
			vendor_class_identifier);
	return 1;
}
__setup("dhcpclass=", vendor_class_identifier_setup);<|MERGE_RESOLUTION|>--- conflicted
+++ resolved
@@ -765,17 +765,10 @@
  */
 static inline void __init ic_bootp_init(void)
 {
-<<<<<<< HEAD
-	/* Re-initialise all name servers to NONE, in case any were set via the
-	 * "ip=" or "nfsaddrs=" kernel command line parameters: any IP addresses
-	 * specified there will already have been decoded but are no longer
-	 * needed
-=======
 	/* Re-initialise all name servers and NTP servers to NONE, in case any
 	 * were set via the "ip=" or "nfsaddrs=" kernel command line parameters:
 	 * any IP addresses specified there will already have been decoded but
 	 * are no longer needed
->>>>>>> e021bb4f
 	 */
 	ic_nameservers_predef();
 	ic_ntp_servers_predef();
@@ -1454,14 +1447,6 @@
 	int err;
 	unsigned int i;
 
-<<<<<<< HEAD
-	/* Initialise all name servers to NONE (but only if the "ip=" or
-	 * "nfsaddrs=" kernel command line parameters weren't decoded, otherwise
-	 * we'll overwrite the IP addresses specified there)
-	 */
-	if (ic_set_manually == 0)
-		ic_nameservers_predef();
-=======
 	/* Initialise all name servers and NTP servers to NONE (but only if the
 	 * "ip=" or "nfsaddrs=" kernel command line parameters weren't decoded,
 	 * otherwise we'll overwrite the IP addresses specified there)
@@ -1470,7 +1455,6 @@
 		ic_nameservers_predef();
 		ic_ntp_servers_predef();
 	}
->>>>>>> e021bb4f
 
 #ifdef CONFIG_PROC_FS
 	proc_create_single("pnp", 0444, init_net.proc_net, pnp_seq_show);
@@ -1711,11 +1695,7 @@
 		return 1;
 	}
 
-<<<<<<< HEAD
-	/* Initialise all name servers to NONE */
-=======
 	/* Initialise all name servers and NTP servers to NONE */
->>>>>>> e021bb4f
 	ic_nameservers_predef();
 	ic_ntp_servers_predef();
 
