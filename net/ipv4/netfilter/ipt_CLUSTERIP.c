// SPDX-License-Identifier: GPL-2.0-only
/* Cluster IP hashmark target
 * (C) 2003-2004 by Harald Welte <laforge@netfilter.org>
 * based on ideas of Fabio Olive Leite <olive@unixforge.org>
 *
 * Development of this code funded by SuSE Linux AG, http://www.suse.com/
 */
#define pr_fmt(fmt) KBUILD_MODNAME ": " fmt
#include <linux/module.h>
#include <linux/proc_fs.h>
#include <linux/jhash.h>
#include <linux/bitops.h>
#include <linux/skbuff.h>
#include <linux/slab.h>
#include <linux/ip.h>
#include <linux/tcp.h>
#include <linux/udp.h>
#include <linux/icmp.h>
#include <linux/if_arp.h>
#include <linux/seq_file.h>
#include <linux/refcount.h>
#include <linux/netfilter_arp.h>
#include <linux/netfilter/x_tables.h>
#include <linux/netfilter_ipv4/ip_tables.h>
#include <linux/netfilter_ipv4/ipt_CLUSTERIP.h>
#include <net/netfilter/nf_conntrack.h>
#include <net/net_namespace.h>
#include <net/netns/generic.h>
#include <net/checksum.h>
#include <net/ip.h>

#define CLUSTERIP_VERSION "0.8"

MODULE_LICENSE("GPL");
MODULE_AUTHOR("Harald Welte <laforge@netfilter.org>");
MODULE_DESCRIPTION("Xtables: CLUSTERIP target");

struct clusterip_config {
	struct list_head list;			/* list of all configs */
	refcount_t refcount;			/* reference count */
	refcount_t entries;			/* number of entries/rules
						 * referencing us */

	__be32 clusterip;			/* the IP address */
	u_int8_t clustermac[ETH_ALEN];		/* the MAC address */
	int ifindex;				/* device ifindex */
	u_int16_t num_total_nodes;		/* total number of nodes */
	unsigned long local_nodes;		/* node number array */

#ifdef CONFIG_PROC_FS
	struct proc_dir_entry *pde;		/* proc dir entry */
#endif
	enum clusterip_hashmode hash_mode;	/* which hashing mode */
	u_int32_t hash_initval;			/* hash initialization */
<<<<<<< HEAD
	struct rcu_head rcu;			/* for call_rcu_bh */
=======
	struct rcu_head rcu;			/* for call_rcu */
>>>>>>> fa578e9d
	struct net *net;			/* netns for pernet list */
	char ifname[IFNAMSIZ];			/* device ifname */
};

#ifdef CONFIG_PROC_FS
static const struct file_operations clusterip_proc_fops;
#endif

struct clusterip_net {
	struct list_head configs;
	/* lock protects the configs list */
	spinlock_t lock;

#ifdef CONFIG_PROC_FS
	struct proc_dir_entry *procdir;
	/* mutex protects the config->pde*/
	struct mutex mutex;
#endif
};

static unsigned int clusterip_net_id __read_mostly;
static inline struct clusterip_net *clusterip_pernet(struct net *net)
{
	return net_generic(net, clusterip_net_id);
}

static inline void
clusterip_config_get(struct clusterip_config *c)
{
	refcount_inc(&c->refcount);
}

static void clusterip_config_rcu_free(struct rcu_head *head)
{
	struct clusterip_config *config;
	struct net_device *dev;

	config = container_of(head, struct clusterip_config, rcu);
	dev = dev_get_by_name(config->net, config->ifname);
	if (dev) {
		dev_mc_del(dev, config->clustermac);
		dev_put(dev);
	}
	kfree(config);
}

static inline void
clusterip_config_put(struct clusterip_config *c)
{
	if (refcount_dec_and_test(&c->refcount))
		call_rcu(&c->rcu, clusterip_config_rcu_free);
}

/* decrease the count of entries using/referencing this config.  If last
 * entry(rule) is removed, remove the config from lists, but don't free it
 * yet, since proc-files could still be holding references */
static inline void
clusterip_config_entry_put(struct clusterip_config *c)
{
	struct clusterip_net *cn = clusterip_pernet(c->net);

	local_bh_disable();
	if (refcount_dec_and_lock(&c->entries, &cn->lock)) {
		list_del_rcu(&c->list);
		spin_unlock(&cn->lock);
		local_bh_enable();
		/* In case anyone still accesses the file, the open/close
		 * functions are also incrementing the refcount on their own,
		 * so it's safe to remove the entry even if it's in use. */
#ifdef CONFIG_PROC_FS
		mutex_lock(&cn->mutex);
		if (cn->procdir)
			proc_remove(c->pde);
		mutex_unlock(&cn->mutex);
#endif
		return;
	}
	local_bh_enable();
}

static struct clusterip_config *
__clusterip_config_find(struct net *net, __be32 clusterip)
{
	struct clusterip_config *c;
	struct clusterip_net *cn = clusterip_pernet(net);

	list_for_each_entry_rcu(c, &cn->configs, list) {
		if (c->clusterip == clusterip)
			return c;
	}

	return NULL;
}

static inline struct clusterip_config *
clusterip_config_find_get(struct net *net, __be32 clusterip, int entry)
{
	struct clusterip_config *c;

	rcu_read_lock_bh();
	c = __clusterip_config_find(net, clusterip);
	if (c) {
#ifdef CONFIG_PROC_FS
		if (!c->pde)
			c = NULL;
		else
#endif
		if (unlikely(!refcount_inc_not_zero(&c->refcount)))
			c = NULL;
		else if (entry) {
			if (unlikely(!refcount_inc_not_zero(&c->entries))) {
				clusterip_config_put(c);
				c = NULL;
			}
		}
	}
	rcu_read_unlock_bh();

	return c;
}

static void
clusterip_config_init_nodelist(struct clusterip_config *c,
			       const struct ipt_clusterip_tgt_info *i)
{
	int n;

	for (n = 0; n < i->num_local_nodes; n++)
		set_bit(i->local_nodes[n] - 1, &c->local_nodes);
}

static int
clusterip_netdev_event(struct notifier_block *this, unsigned long event,
		       void *ptr)
{
	struct net_device *dev = netdev_notifier_info_to_dev(ptr);
	struct net *net = dev_net(dev);
	struct clusterip_net *cn = clusterip_pernet(net);
	struct clusterip_config *c;

	spin_lock_bh(&cn->lock);
	list_for_each_entry_rcu(c, &cn->configs, list) {
		switch (event) {
		case NETDEV_REGISTER:
			if (!strcmp(dev->name, c->ifname)) {
				c->ifindex = dev->ifindex;
				dev_mc_add(dev, c->clustermac);
			}
			break;
		case NETDEV_UNREGISTER:
			if (dev->ifindex == c->ifindex) {
				dev_mc_del(dev, c->clustermac);
				c->ifindex = -1;
			}
			break;
		case NETDEV_CHANGENAME:
			if (!strcmp(dev->name, c->ifname)) {
				c->ifindex = dev->ifindex;
				dev_mc_add(dev, c->clustermac);
			} else if (dev->ifindex == c->ifindex) {
				dev_mc_del(dev, c->clustermac);
				c->ifindex = -1;
			}
			break;
		}
	}
	spin_unlock_bh(&cn->lock);

	return NOTIFY_DONE;
}

static struct clusterip_config *
clusterip_config_init(struct net *net, const struct ipt_clusterip_tgt_info *i,
		      __be32 ip, const char *iniface)
{
	struct clusterip_net *cn = clusterip_pernet(net);
	struct clusterip_config *c;
	struct net_device *dev;
	int err;

	if (iniface[0] == '\0') {
		pr_info("Please specify an interface name\n");
		return ERR_PTR(-EINVAL);
	}

	c = kzalloc(sizeof(*c), GFP_ATOMIC);
	if (!c)
		return ERR_PTR(-ENOMEM);

	dev = dev_get_by_name(net, iniface);
	if (!dev) {
		pr_info("no such interface %s\n", iniface);
		kfree(c);
		return ERR_PTR(-ENOENT);
	}
	c->ifindex = dev->ifindex;
	strcpy(c->ifname, dev->name);
	memcpy(&c->clustermac, &i->clustermac, ETH_ALEN);
	dev_mc_add(dev, c->clustermac);
	dev_put(dev);

	c->clusterip = ip;
	c->num_total_nodes = i->num_total_nodes;
	clusterip_config_init_nodelist(c, i);
	c->hash_mode = i->hash_mode;
	c->hash_initval = i->hash_initval;
	c->net = net;
	refcount_set(&c->refcount, 1);

	spin_lock_bh(&cn->lock);
	if (__clusterip_config_find(net, ip)) {
		err = -EBUSY;
		goto out_config_put;
	}

	list_add_rcu(&c->list, &cn->configs);
	spin_unlock_bh(&cn->lock);

#ifdef CONFIG_PROC_FS
	{
		char buffer[16];

		/* create proc dir entry */
		sprintf(buffer, "%pI4", &ip);
		mutex_lock(&cn->mutex);
		c->pde = proc_create_data(buffer, 0600,
					  cn->procdir,
					  &clusterip_proc_fops, c);
		mutex_unlock(&cn->mutex);
		if (!c->pde) {
			err = -ENOMEM;
			goto err;
		}
	}
#endif

	refcount_set(&c->entries, 1);
	return c;

#ifdef CONFIG_PROC_FS
err:
#endif
	spin_lock_bh(&cn->lock);
	list_del_rcu(&c->list);
out_config_put:
	spin_unlock_bh(&cn->lock);
	clusterip_config_put(c);
	return ERR_PTR(err);
}

#ifdef CONFIG_PROC_FS
static int
clusterip_add_node(struct clusterip_config *c, u_int16_t nodenum)
{

	if (nodenum == 0 ||
	    nodenum > c->num_total_nodes)
		return 1;

	/* check if we already have this number in our bitfield */
	if (test_and_set_bit(nodenum - 1, &c->local_nodes))
		return 1;

	return 0;
}

static bool
clusterip_del_node(struct clusterip_config *c, u_int16_t nodenum)
{
	if (nodenum == 0 ||
	    nodenum > c->num_total_nodes)
		return true;

	if (test_and_clear_bit(nodenum - 1, &c->local_nodes))
		return false;

	return true;
}
#endif

static inline u_int32_t
clusterip_hashfn(const struct sk_buff *skb,
		 const struct clusterip_config *config)
{
	const struct iphdr *iph = ip_hdr(skb);
	unsigned long hashval;
	u_int16_t sport = 0, dport = 0;
	int poff;

	poff = proto_ports_offset(iph->protocol);
	if (poff >= 0) {
		const u_int16_t *ports;
		u16 _ports[2];

		ports = skb_header_pointer(skb, iph->ihl * 4 + poff, 4, _ports);
		if (ports) {
			sport = ports[0];
			dport = ports[1];
		}
	} else {
		net_info_ratelimited("unknown protocol %u\n", iph->protocol);
	}

	switch (config->hash_mode) {
	case CLUSTERIP_HASHMODE_SIP:
		hashval = jhash_1word(ntohl(iph->saddr),
				      config->hash_initval);
		break;
	case CLUSTERIP_HASHMODE_SIP_SPT:
		hashval = jhash_2words(ntohl(iph->saddr), sport,
				       config->hash_initval);
		break;
	case CLUSTERIP_HASHMODE_SIP_SPT_DPT:
		hashval = jhash_3words(ntohl(iph->saddr), sport, dport,
				       config->hash_initval);
		break;
	default:
		/* to make gcc happy */
		hashval = 0;
		/* This cannot happen, unless the check function wasn't called
		 * at rule load time */
		pr_info("unknown mode %u\n", config->hash_mode);
		BUG();
		break;
	}

	/* node numbers are 1..n, not 0..n */
	return reciprocal_scale(hashval, config->num_total_nodes) + 1;
}

static inline int
clusterip_responsible(const struct clusterip_config *config, u_int32_t hash)
{
	return test_bit(hash - 1, &config->local_nodes);
}

/***********************************************************************
 * IPTABLES TARGET
 ***********************************************************************/

static unsigned int
clusterip_tg(struct sk_buff *skb, const struct xt_action_param *par)
{
	const struct ipt_clusterip_tgt_info *cipinfo = par->targinfo;
	struct nf_conn *ct;
	enum ip_conntrack_info ctinfo;
	u_int32_t hash;

	/* don't need to clusterip_config_get() here, since refcount
	 * is only decremented by destroy() - and ip_tables guarantees
	 * that the ->target() function isn't called after ->destroy() */

	ct = nf_ct_get(skb, &ctinfo);
	if (ct == NULL)
		return NF_DROP;

	/* special case: ICMP error handling. conntrack distinguishes between
	 * error messages (RELATED) and information requests (see below) */
	if (ip_hdr(skb)->protocol == IPPROTO_ICMP &&
	    (ctinfo == IP_CT_RELATED ||
	     ctinfo == IP_CT_RELATED_REPLY))
		return XT_CONTINUE;

	/* nf_conntrack_proto_icmp guarantees us that we only have ICMP_ECHO,
	 * TIMESTAMP, INFO_REQUEST or ICMP_ADDRESS type icmp packets from here
	 * on, which all have an ID field [relevant for hashing]. */

	hash = clusterip_hashfn(skb, cipinfo->config);

	switch (ctinfo) {
	case IP_CT_NEW:
		ct->mark = hash;
		break;
	case IP_CT_RELATED:
	case IP_CT_RELATED_REPLY:
		/* FIXME: we don't handle expectations at the moment.
		 * They can arrive on a different node than
		 * the master connection (e.g. FTP passive mode) */
	case IP_CT_ESTABLISHED:
	case IP_CT_ESTABLISHED_REPLY:
		break;
	default:			/* Prevent gcc warnings */
		break;
	}

#ifdef DEBUG
	nf_ct_dump_tuple_ip(&ct->tuplehash[IP_CT_DIR_ORIGINAL].tuple);
#endif
	pr_debug("hash=%u ct_hash=%u ", hash, ct->mark);
	if (!clusterip_responsible(cipinfo->config, hash)) {
		pr_debug("not responsible\n");
		return NF_DROP;
	}
	pr_debug("responsible\n");

	/* despite being received via linklayer multicast, this is
	 * actually a unicast IP packet. TCP doesn't like PACKET_MULTICAST */
	skb->pkt_type = PACKET_HOST;

	return XT_CONTINUE;
}

static int clusterip_tg_check(const struct xt_tgchk_param *par)
{
	struct ipt_clusterip_tgt_info *cipinfo = par->targinfo;
	const struct ipt_entry *e = par->entryinfo;
	struct clusterip_config *config;
	int ret, i;

	if (par->nft_compat) {
		pr_err("cannot use CLUSTERIP target from nftables compat\n");
		return -EOPNOTSUPP;
	}

	if (cipinfo->hash_mode != CLUSTERIP_HASHMODE_SIP &&
	    cipinfo->hash_mode != CLUSTERIP_HASHMODE_SIP_SPT &&
	    cipinfo->hash_mode != CLUSTERIP_HASHMODE_SIP_SPT_DPT) {
		pr_info("unknown mode %u\n", cipinfo->hash_mode);
		return -EINVAL;

	}
	if (e->ip.dmsk.s_addr != htonl(0xffffffff) ||
	    e->ip.dst.s_addr == 0) {
		pr_info("Please specify destination IP\n");
		return -EINVAL;
	}
	if (cipinfo->num_local_nodes > ARRAY_SIZE(cipinfo->local_nodes)) {
		pr_info("bad num_local_nodes %u\n", cipinfo->num_local_nodes);
		return -EINVAL;
	}
	for (i = 0; i < cipinfo->num_local_nodes; i++) {
		if (cipinfo->local_nodes[i] - 1 >=
		    sizeof(config->local_nodes) * 8) {
			pr_info("bad local_nodes[%d] %u\n",
				i, cipinfo->local_nodes[i]);
			return -EINVAL;
		}
	}

	config = clusterip_config_find_get(par->net, e->ip.dst.s_addr, 1);
	if (!config) {
		if (!(cipinfo->flags & CLUSTERIP_FLAG_NEW)) {
			pr_info("no config found for %pI4, need 'new'\n",
				&e->ip.dst.s_addr);
			return -EINVAL;
		} else {
			config = clusterip_config_init(par->net, cipinfo,
						       e->ip.dst.s_addr,
						       e->ip.iniface);
			if (IS_ERR(config))
				return PTR_ERR(config);
		}
	} else if (memcmp(&config->clustermac, &cipinfo->clustermac, ETH_ALEN))
		return -EINVAL;

	ret = nf_ct_netns_get(par->net, par->family);
	if (ret < 0) {
		pr_info("cannot load conntrack support for proto=%u\n",
			par->family);
		clusterip_config_entry_put(config);
		clusterip_config_put(config);
		return ret;
	}

	if (!par->net->xt.clusterip_deprecated_warning) {
		pr_info("ipt_CLUSTERIP is deprecated and it will removed soon, "
			"use xt_cluster instead\n");
		par->net->xt.clusterip_deprecated_warning = true;
	}

	cipinfo->config = config;
	return ret;
}

/* drop reference count of cluster config when rule is deleted */
static void clusterip_tg_destroy(const struct xt_tgdtor_param *par)
{
	const struct ipt_clusterip_tgt_info *cipinfo = par->targinfo;

	/* if no more entries are referencing the config, remove it
	 * from the list and destroy the proc entry */
	clusterip_config_entry_put(cipinfo->config);

	clusterip_config_put(cipinfo->config);

	nf_ct_netns_put(par->net, par->family);
}

#ifdef CONFIG_COMPAT
struct compat_ipt_clusterip_tgt_info
{
	u_int32_t	flags;
	u_int8_t	clustermac[6];
	u_int16_t	num_total_nodes;
	u_int16_t	num_local_nodes;
	u_int16_t	local_nodes[CLUSTERIP_MAX_NODES];
	u_int32_t	hash_mode;
	u_int32_t	hash_initval;
	compat_uptr_t	config;
};
#endif /* CONFIG_COMPAT */

static struct xt_target clusterip_tg_reg __read_mostly = {
	.name		= "CLUSTERIP",
	.family		= NFPROTO_IPV4,
	.target		= clusterip_tg,
	.checkentry	= clusterip_tg_check,
	.destroy	= clusterip_tg_destroy,
	.targetsize	= sizeof(struct ipt_clusterip_tgt_info),
	.usersize	= offsetof(struct ipt_clusterip_tgt_info, config),
#ifdef CONFIG_COMPAT
	.compatsize	= sizeof(struct compat_ipt_clusterip_tgt_info),
#endif /* CONFIG_COMPAT */
	.me		= THIS_MODULE
};


/***********************************************************************
 * ARP MANGLING CODE
 ***********************************************************************/

/* hardcoded for 48bit ethernet and 32bit ipv4 addresses */
struct arp_payload {
	u_int8_t src_hw[ETH_ALEN];
	__be32 src_ip;
	u_int8_t dst_hw[ETH_ALEN];
	__be32 dst_ip;
} __packed;

#ifdef DEBUG
static void arp_print(struct arp_payload *payload)
{
#define HBUFFERLEN 30
	char hbuffer[HBUFFERLEN];
	int j, k;

	for (k = 0, j = 0; k < HBUFFERLEN - 3 && j < ETH_ALEN; j++) {
		hbuffer[k++] = hex_asc_hi(payload->src_hw[j]);
		hbuffer[k++] = hex_asc_lo(payload->src_hw[j]);
		hbuffer[k++] = ':';
	}
	hbuffer[--k] = '\0';

	pr_debug("src %pI4@%s, dst %pI4\n",
		 &payload->src_ip, hbuffer, &payload->dst_ip);
}
#endif

static unsigned int
arp_mangle(void *priv,
	   struct sk_buff *skb,
	   const struct nf_hook_state *state)
{
	struct arphdr *arp = arp_hdr(skb);
	struct arp_payload *payload;
	struct clusterip_config *c;
	struct net *net = state->net;

	/* we don't care about non-ethernet and non-ipv4 ARP */
	if (arp->ar_hrd != htons(ARPHRD_ETHER) ||
	    arp->ar_pro != htons(ETH_P_IP) ||
	    arp->ar_pln != 4 || arp->ar_hln != ETH_ALEN)
		return NF_ACCEPT;

	/* we only want to mangle arp requests and replies */
	if (arp->ar_op != htons(ARPOP_REPLY) &&
	    arp->ar_op != htons(ARPOP_REQUEST))
		return NF_ACCEPT;

	payload = (void *)(arp+1);

	/* if there is no clusterip configuration for the arp reply's
	 * source ip, we don't want to mangle it */
	c = clusterip_config_find_get(net, payload->src_ip, 0);
	if (!c)
		return NF_ACCEPT;

	/* normally the linux kernel always replies to arp queries of
	 * addresses on different interfacs.  However, in the CLUSTERIP case
	 * this wouldn't work, since we didn't subscribe the mcast group on
	 * other interfaces */
	if (c->ifindex != state->out->ifindex) {
		pr_debug("not mangling arp reply on different interface: cip'%d'-skb'%d'\n",
			 c->ifindex, state->out->ifindex);
		clusterip_config_put(c);
		return NF_ACCEPT;
	}

	/* mangle reply hardware address */
	memcpy(payload->src_hw, c->clustermac, arp->ar_hln);

#ifdef DEBUG
	pr_debug("mangled arp reply: ");
	arp_print(payload);
#endif

	clusterip_config_put(c);

	return NF_ACCEPT;
}

static const struct nf_hook_ops cip_arp_ops = {
	.hook = arp_mangle,
	.pf = NFPROTO_ARP,
	.hooknum = NF_ARP_OUT,
	.priority = -1
};

/***********************************************************************
 * PROC DIR HANDLING
 ***********************************************************************/

#ifdef CONFIG_PROC_FS

struct clusterip_seq_position {
	unsigned int pos;	/* position */
	unsigned int weight;	/* number of bits set == size */
	unsigned int bit;	/* current bit */
	unsigned long val;	/* current value */
};

static void *clusterip_seq_start(struct seq_file *s, loff_t *pos)
{
	struct clusterip_config *c = s->private;
	unsigned int weight;
	u_int32_t local_nodes;
	struct clusterip_seq_position *idx;

	/* FIXME: possible race */
	local_nodes = c->local_nodes;
	weight = hweight32(local_nodes);
	if (*pos >= weight)
		return NULL;

	idx = kmalloc(sizeof(struct clusterip_seq_position), GFP_KERNEL);
	if (!idx)
		return ERR_PTR(-ENOMEM);

	idx->pos = *pos;
	idx->weight = weight;
	idx->bit = ffs(local_nodes);
	idx->val = local_nodes;
	clear_bit(idx->bit - 1, &idx->val);

	return idx;
}

static void *clusterip_seq_next(struct seq_file *s, void *v, loff_t *pos)
{
	struct clusterip_seq_position *idx = v;

	*pos = ++idx->pos;
	if (*pos >= idx->weight) {
		kfree(v);
		return NULL;
	}
	idx->bit = ffs(idx->val);
	clear_bit(idx->bit - 1, &idx->val);
	return idx;
}

static void clusterip_seq_stop(struct seq_file *s, void *v)
{
	if (!IS_ERR(v))
		kfree(v);
}

static int clusterip_seq_show(struct seq_file *s, void *v)
{
	struct clusterip_seq_position *idx = v;

	if (idx->pos != 0)
		seq_putc(s, ',');

	seq_printf(s, "%u", idx->bit);

	if (idx->pos == idx->weight - 1)
		seq_putc(s, '\n');

	return 0;
}

static const struct seq_operations clusterip_seq_ops = {
	.start	= clusterip_seq_start,
	.next	= clusterip_seq_next,
	.stop	= clusterip_seq_stop,
	.show	= clusterip_seq_show,
};

static int clusterip_proc_open(struct inode *inode, struct file *file)
{
	int ret = seq_open(file, &clusterip_seq_ops);

	if (!ret) {
		struct seq_file *sf = file->private_data;
		struct clusterip_config *c = PDE_DATA(inode);

		sf->private = c;

		clusterip_config_get(c);
	}

	return ret;
}

static int clusterip_proc_release(struct inode *inode, struct file *file)
{
	struct clusterip_config *c = PDE_DATA(inode);
	int ret;

	ret = seq_release(inode, file);

	if (!ret)
		clusterip_config_put(c);

	return ret;
}

static ssize_t clusterip_proc_write(struct file *file, const char __user *input,
				size_t size, loff_t *ofs)
{
	struct clusterip_config *c = PDE_DATA(file_inode(file));
#define PROC_WRITELEN	10
	char buffer[PROC_WRITELEN+1];
	unsigned long nodenum;
	int rc;

	if (size > PROC_WRITELEN)
		return -EIO;
	if (copy_from_user(buffer, input, size))
		return -EFAULT;
	buffer[size] = 0;

	if (*buffer == '+') {
		rc = kstrtoul(buffer+1, 10, &nodenum);
		if (rc)
			return rc;
		if (clusterip_add_node(c, nodenum))
			return -ENOMEM;
	} else if (*buffer == '-') {
		rc = kstrtoul(buffer+1, 10, &nodenum);
		if (rc)
			return rc;
		if (clusterip_del_node(c, nodenum))
			return -ENOENT;
	} else
		return -EIO;

	return size;
}

static const struct file_operations clusterip_proc_fops = {
	.open	 = clusterip_proc_open,
	.read	 = seq_read,
	.write	 = clusterip_proc_write,
	.llseek	 = seq_lseek,
	.release = clusterip_proc_release,
};

#endif /* CONFIG_PROC_FS */

static int clusterip_net_init(struct net *net)
{
	struct clusterip_net *cn = clusterip_pernet(net);
	int ret;

	INIT_LIST_HEAD(&cn->configs);

	spin_lock_init(&cn->lock);

	ret = nf_register_net_hook(net, &cip_arp_ops);
	if (ret < 0)
		return ret;

#ifdef CONFIG_PROC_FS
	cn->procdir = proc_mkdir("ipt_CLUSTERIP", net->proc_net);
	if (!cn->procdir) {
		nf_unregister_net_hook(net, &cip_arp_ops);
		pr_err("Unable to proc dir entry\n");
		return -ENOMEM;
	}
	mutex_init(&cn->mutex);
#endif /* CONFIG_PROC_FS */

	return 0;
}

static void clusterip_net_exit(struct net *net)
{
#ifdef CONFIG_PROC_FS
	struct clusterip_net *cn = clusterip_pernet(net);

	mutex_lock(&cn->mutex);
	proc_remove(cn->procdir);
	cn->procdir = NULL;
	mutex_unlock(&cn->mutex);
#endif
	nf_unregister_net_hook(net, &cip_arp_ops);
}

static struct pernet_operations clusterip_net_ops = {
	.init = clusterip_net_init,
	.exit = clusterip_net_exit,
	.id   = &clusterip_net_id,
	.size = sizeof(struct clusterip_net),
};

<<<<<<< HEAD
struct notifier_block cip_netdev_notifier = {
=======
static struct notifier_block cip_netdev_notifier = {
>>>>>>> fa578e9d
	.notifier_call = clusterip_netdev_event
};

static int __init clusterip_tg_init(void)
{
	int ret;

	ret = register_pernet_subsys(&clusterip_net_ops);
	if (ret < 0)
		return ret;

	ret = xt_register_target(&clusterip_tg_reg);
	if (ret < 0)
		goto cleanup_subsys;

	ret = register_netdevice_notifier(&cip_netdev_notifier);
	if (ret < 0)
		goto unregister_target;

	pr_info("ClusterIP Version %s loaded successfully\n",
		CLUSTERIP_VERSION);

	return 0;

unregister_target:
	xt_unregister_target(&clusterip_tg_reg);
cleanup_subsys:
	unregister_pernet_subsys(&clusterip_net_ops);
	return ret;
}

static void __exit clusterip_tg_exit(void)
{
	pr_info("ClusterIP Version %s unloading\n", CLUSTERIP_VERSION);

	unregister_netdevice_notifier(&cip_netdev_notifier);
	xt_unregister_target(&clusterip_tg_reg);
	unregister_pernet_subsys(&clusterip_net_ops);

	/* Wait for completion of call_rcu()'s (clusterip_config_rcu_free) */
	rcu_barrier();
}

module_init(clusterip_tg_init);
module_exit(clusterip_tg_exit);<|MERGE_RESOLUTION|>--- conflicted
+++ resolved
@@ -52,11 +52,7 @@
 #endif
 	enum clusterip_hashmode hash_mode;	/* which hashing mode */
 	u_int32_t hash_initval;			/* hash initialization */
-<<<<<<< HEAD
-	struct rcu_head rcu;			/* for call_rcu_bh */
-=======
 	struct rcu_head rcu;			/* for call_rcu */
->>>>>>> fa578e9d
 	struct net *net;			/* netns for pernet list */
 	char ifname[IFNAMSIZ];			/* device ifname */
 };
@@ -864,11 +860,7 @@
 	.size = sizeof(struct clusterip_net),
 };
 
-<<<<<<< HEAD
-struct notifier_block cip_netdev_notifier = {
-=======
 static struct notifier_block cip_netdev_notifier = {
->>>>>>> fa578e9d
 	.notifier_call = clusterip_netdev_event
 };
 
