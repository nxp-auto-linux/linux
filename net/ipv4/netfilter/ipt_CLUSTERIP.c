--- conflicted
+++ resolved
@@ -129,11 +129,6 @@
 		spin_unlock(&cn->lock);
 		local_bh_enable();
 
-<<<<<<< HEAD
-		unregister_netdevice_notifier(&c->notifier);
-
-=======
->>>>>>> e021bb4f
 		return;
 	}
 	local_bh_enable();
@@ -293,17 +288,8 @@
 	}
 #endif
 
-<<<<<<< HEAD
-	c->notifier.notifier_call = clusterip_netdev_event;
-	err = register_netdevice_notifier(&c->notifier);
-	if (!err) {
-		refcount_set(&c->entries, 1);
-		return c;
-	}
-=======
 	refcount_set(&c->entries, 1);
 	return c;
->>>>>>> e021bb4f
 
 #ifdef CONFIG_PROC_FS
 err:
@@ -313,10 +299,6 @@
 out_config_put:
 	spin_unlock_bh(&cn->lock);
 	clusterip_config_put(c);
-<<<<<<< HEAD
-
-=======
->>>>>>> e021bb4f
 	return ERR_PTR(err);
 }
 
@@ -522,22 +504,14 @@
 			if (IS_ERR(config))
 				return PTR_ERR(config);
 		}
-<<<<<<< HEAD
-	}
-=======
 	} else if (memcmp(&config->clustermac, &cipinfo->clustermac, ETH_ALEN))
 		return -EINVAL;
->>>>>>> e021bb4f
 
 	ret = nf_ct_netns_get(par->net, par->family);
 	if (ret < 0) {
 		pr_info("cannot load conntrack support for proto=%u\n",
 			par->family);
-<<<<<<< HEAD
-		clusterip_config_entry_put(par->net, config);
-=======
 		clusterip_config_entry_put(config);
->>>>>>> e021bb4f
 		clusterip_config_put(config);
 		return ret;
 	}
