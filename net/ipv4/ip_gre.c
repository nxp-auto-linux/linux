/*
 *	Linux NET3:	GRE over IP protocol decoder.
 *
 *	Authors: Alexey Kuznetsov (kuznet@ms2.inr.ac.ru)
 *
 *	This program is free software; you can redistribute it and/or
 *	modify it under the terms of the GNU General Public License
 *	as published by the Free Software Foundation; either version
 *	2 of the License, or (at your option) any later version.
 *
 */

#define pr_fmt(fmt) KBUILD_MODNAME ": " fmt

#include <linux/capability.h>
#include <linux/module.h>
#include <linux/types.h>
#include <linux/kernel.h>
#include <linux/slab.h>
#include <linux/uaccess.h>
#include <linux/skbuff.h>
#include <linux/netdevice.h>
#include <linux/in.h>
#include <linux/tcp.h>
#include <linux/udp.h>
#include <linux/if_arp.h>
#include <linux/if_vlan.h>
#include <linux/init.h>
#include <linux/in6.h>
#include <linux/inetdevice.h>
#include <linux/igmp.h>
#include <linux/netfilter_ipv4.h>
#include <linux/etherdevice.h>
#include <linux/if_ether.h>

#include <net/sock.h>
#include <net/ip.h>
#include <net/icmp.h>
#include <net/protocol.h>
#include <net/ip_tunnels.h>
#include <net/arp.h>
#include <net/checksum.h>
#include <net/dsfield.h>
#include <net/inet_ecn.h>
#include <net/xfrm.h>
#include <net/net_namespace.h>
#include <net/netns/generic.h>
#include <net/rtnetlink.h>
#include <net/gre.h>
#include <net/dst_metadata.h>
#include <net/erspan.h>

/*
   Problems & solutions
   --------------------

   1. The most important issue is detecting local dead loops.
   They would cause complete host lockup in transmit, which
   would be "resolved" by stack overflow or, if queueing is enabled,
   with infinite looping in net_bh.

   We cannot track such dead loops during route installation,
   it is infeasible task. The most general solutions would be
   to keep skb->encapsulation counter (sort of local ttl),
   and silently drop packet when it expires. It is a good
   solution, but it supposes maintaining new variable in ALL
   skb, even if no tunneling is used.

   Current solution: xmit_recursion breaks dead loops. This is a percpu
   counter, since when we enter the first ndo_xmit(), cpu migration is
   forbidden. We force an exit if this counter reaches RECURSION_LIMIT

   2. Networking dead loops would not kill routers, but would really
   kill network. IP hop limit plays role of "t->recursion" in this case,
   if we copy it from packet being encapsulated to upper header.
   It is very good solution, but it introduces two problems:

   - Routing protocols, using packets with ttl=1 (OSPF, RIP2),
     do not work over tunnels.
   - traceroute does not work. I planned to relay ICMP from tunnel,
     so that this problem would be solved and traceroute output
     would even more informative. This idea appeared to be wrong:
     only Linux complies to rfc1812 now (yes, guys, Linux is the only
     true router now :-)), all routers (at least, in neighbourhood of mine)
     return only 8 bytes of payload. It is the end.

   Hence, if we want that OSPF worked or traceroute said something reasonable,
   we should search for another solution.

   One of them is to parse packet trying to detect inner encapsulation
   made by our node. It is difficult or even impossible, especially,
   taking into account fragmentation. TO be short, ttl is not solution at all.

   Current solution: The solution was UNEXPECTEDLY SIMPLE.
   We force DF flag on tunnels with preconfigured hop limit,
   that is ALL. :-) Well, it does not remove the problem completely,
   but exponential growth of network traffic is changed to linear
   (branches, that exceed pmtu are pruned) and tunnel mtu
   rapidly degrades to value <68, where looping stops.
   Yes, it is not good if there exists a router in the loop,
   which does not force DF, even when encapsulating packets have DF set.
   But it is not our problem! Nobody could accuse us, we made
   all that we could make. Even if it is your gated who injected
   fatal route to network, even if it were you who configured
   fatal static route: you are innocent. :-)

   Alexey Kuznetsov.
 */

static bool log_ecn_error = true;
module_param(log_ecn_error, bool, 0644);
MODULE_PARM_DESC(log_ecn_error, "Log packets received with corrupted ECN");

static struct rtnl_link_ops ipgre_link_ops __read_mostly;
static int ipgre_tunnel_init(struct net_device *dev);
static void erspan_build_header(struct sk_buff *skb,
				u32 id, u32 index,
				bool truncate, bool is_ipv4);

static unsigned int ipgre_net_id __read_mostly;
static unsigned int gre_tap_net_id __read_mostly;
static unsigned int erspan_net_id __read_mostly;

static void ipgre_err(struct sk_buff *skb, u32 info,
		      const struct tnl_ptk_info *tpi)
{

	/* All the routers (except for Linux) return only
	   8 bytes of packet payload. It means, that precise relaying of
	   ICMP in the real Internet is absolutely infeasible.

	   Moreover, Cisco "wise men" put GRE key to the third word
	   in GRE header. It makes impossible maintaining even soft
	   state for keyed GRE tunnels with enabled checksum. Tell
	   them "thank you".

	   Well, I wonder, rfc1812 was written by Cisco employee,
	   what the hell these idiots break standards established
	   by themselves???
	   */
	struct net *net = dev_net(skb->dev);
	struct ip_tunnel_net *itn;
	const struct iphdr *iph;
	const int type = icmp_hdr(skb)->type;
	const int code = icmp_hdr(skb)->code;
	unsigned int data_len = 0;
	struct ip_tunnel *t;

	switch (type) {
	default:
	case ICMP_PARAMETERPROB:
		return;

	case ICMP_DEST_UNREACH:
		switch (code) {
		case ICMP_SR_FAILED:
		case ICMP_PORT_UNREACH:
			/* Impossible event. */
			return;
		default:
			/* All others are translated to HOST_UNREACH.
			   rfc2003 contains "deep thoughts" about NET_UNREACH,
			   I believe they are just ether pollution. --ANK
			 */
			break;
		}
		break;

	case ICMP_TIME_EXCEEDED:
		if (code != ICMP_EXC_TTL)
			return;
		data_len = icmp_hdr(skb)->un.reserved[1] * 4; /* RFC 4884 4.1 */
		break;

	case ICMP_REDIRECT:
		break;
	}

	if (tpi->proto == htons(ETH_P_TEB))
		itn = net_generic(net, gre_tap_net_id);
<<<<<<< HEAD
	else if (tpi->proto == htons(ETH_P_ERSPAN))
=======
	else if (tpi->proto == htons(ETH_P_ERSPAN) ||
		 tpi->proto == htons(ETH_P_ERSPAN2))
>>>>>>> e021bb4f
		itn = net_generic(net, erspan_net_id);
	else
		itn = net_generic(net, ipgre_net_id);

	iph = (const struct iphdr *)(icmp_hdr(skb) + 1);
	t = ip_tunnel_lookup(itn, skb->dev->ifindex, tpi->flags,
			     iph->daddr, iph->saddr, tpi->key);

	if (!t)
		return;

#if IS_ENABLED(CONFIG_IPV6)
       if (tpi->proto == htons(ETH_P_IPV6) &&
           !ip6_err_gen_icmpv6_unreach(skb, iph->ihl * 4 + tpi->hdr_len,
				       type, data_len))
               return;
#endif

	if (t->parms.iph.daddr == 0 ||
	    ipv4_is_multicast(t->parms.iph.daddr))
		return;

	if (t->parms.iph.ttl == 0 && type == ICMP_TIME_EXCEEDED)
		return;

	if (time_before(jiffies, t->err_time + IPTUNNEL_ERR_TIMEO))
		t->err_count++;
	else
		t->err_count = 1;
	t->err_time = jiffies;
}

static void gre_err(struct sk_buff *skb, u32 info)
{
	/* All the routers (except for Linux) return only
	 * 8 bytes of packet payload. It means, that precise relaying of
	 * ICMP in the real Internet is absolutely infeasible.
	 *
	 * Moreover, Cisco "wise men" put GRE key to the third word
	 * in GRE header. It makes impossible maintaining even soft
	 * state for keyed
	 * GRE tunnels with enabled checksum. Tell them "thank you".
	 *
	 * Well, I wonder, rfc1812 was written by Cisco employee,
	 * what the hell these idiots break standards established
	 * by themselves???
	 */

	const struct iphdr *iph = (struct iphdr *)skb->data;
	const int type = icmp_hdr(skb)->type;
	const int code = icmp_hdr(skb)->code;
	struct tnl_ptk_info tpi;
	bool csum_err = false;

	if (gre_parse_header(skb, &tpi, &csum_err, htons(ETH_P_IP),
			     iph->ihl * 4) < 0) {
		if (!csum_err)		/* ignore csum errors. */
			return;
	}

	if (type == ICMP_DEST_UNREACH && code == ICMP_FRAG_NEEDED) {
		ipv4_update_pmtu(skb, dev_net(skb->dev), info,
				 skb->dev->ifindex, 0, IPPROTO_GRE, 0);
		return;
	}
	if (type == ICMP_REDIRECT) {
		ipv4_redirect(skb, dev_net(skb->dev), skb->dev->ifindex, 0,
			      IPPROTO_GRE, 0);
		return;
	}

	ipgre_err(skb, info, &tpi);
}

static int erspan_rcv(struct sk_buff *skb, struct tnl_ptk_info *tpi,
		      int gre_hdr_len)
{
	struct net *net = dev_net(skb->dev);
	struct metadata_dst *tun_dst = NULL;
	struct erspan_base_hdr *ershdr;
	struct erspan_metadata *pkt_md;
	struct ip_tunnel_net *itn;
	struct ip_tunnel *tunnel;
	const struct iphdr *iph;
	struct erspan_md2 *md2;
	int ver;
	int len;

	itn = net_generic(net, erspan_net_id);

	iph = ip_hdr(skb);
	ershdr = (struct erspan_base_hdr *)(skb->data + gre_hdr_len);
	ver = ershdr->ver;

	tunnel = ip_tunnel_lookup(itn, skb->dev->ifindex,
				  tpi->flags | TUNNEL_KEY,
				  iph->saddr, iph->daddr, tpi->key);

	if (tunnel) {
		len = gre_hdr_len + erspan_hdr_len(ver);
		if (unlikely(!pskb_may_pull(skb, len)))
			return PACKET_REJECT;

		ershdr = (struct erspan_base_hdr *)(skb->data + gre_hdr_len);
		pkt_md = (struct erspan_metadata *)(ershdr + 1);

		if (__iptunnel_pull_header(skb,
					   len,
					   htons(ETH_P_TEB),
					   false, false) < 0)
			goto drop;

		if (tunnel->collect_md) {
			struct ip_tunnel_info *info;
			struct erspan_metadata *md;
			__be64 tun_id;
			__be16 flags;

			tpi->flags |= TUNNEL_KEY;
			flags = tpi->flags;
			tun_id = key32_to_tunnel_id(tpi->key);

			tun_dst = ip_tun_rx_dst(skb, flags,
						tun_id, sizeof(*md));
			if (!tun_dst)
				return PACKET_REJECT;

			md = ip_tunnel_info_opts(&tun_dst->u.tun_info);
<<<<<<< HEAD
			if (!md) {
				dst_release((struct dst_entry *)tun_dst);
				return PACKET_REJECT;
			}
=======
			md->version = ver;
			md2 = &md->u.md2;
			memcpy(md2, pkt_md, ver == 1 ? ERSPAN_V1_MDSIZE :
						       ERSPAN_V2_MDSIZE);
>>>>>>> e021bb4f

			info = &tun_dst->u.tun_info;
			info->key.tun_flags |= TUNNEL_ERSPAN_OPT;
			info->options_len = sizeof(*md);
		}

		skb_reset_mac_header(skb);
		ip_tunnel_rcv(tunnel, skb, tpi, tun_dst, log_ecn_error);
		return PACKET_RCVD;
	}
	return PACKET_REJECT;

drop:
	kfree_skb(skb);
	return PACKET_RCVD;
}

static int __ipgre_rcv(struct sk_buff *skb, const struct tnl_ptk_info *tpi,
		       struct ip_tunnel_net *itn, int hdr_len, bool raw_proto)
{
	struct metadata_dst *tun_dst = NULL;
	const struct iphdr *iph;
	struct ip_tunnel *tunnel;

	iph = ip_hdr(skb);
	tunnel = ip_tunnel_lookup(itn, skb->dev->ifindex, tpi->flags,
				  iph->saddr, iph->daddr, tpi->key);

	if (tunnel) {
		if (__iptunnel_pull_header(skb, hdr_len, tpi->proto,
					   raw_proto, false) < 0)
			goto drop;

		if (tunnel->dev->type != ARPHRD_NONE)
			skb_pop_mac_header(skb);
		else
			skb_reset_mac_header(skb);
		if (tunnel->collect_md) {
			__be16 flags;
			__be64 tun_id;

			flags = tpi->flags & (TUNNEL_CSUM | TUNNEL_KEY);
			tun_id = key32_to_tunnel_id(tpi->key);
			tun_dst = ip_tun_rx_dst(skb, flags, tun_id, 0);
			if (!tun_dst)
				return PACKET_REJECT;
		}

		ip_tunnel_rcv(tunnel, skb, tpi, tun_dst, log_ecn_error);
		return PACKET_RCVD;
	}
	return PACKET_NEXT;

drop:
	kfree_skb(skb);
	return PACKET_RCVD;
}

static int ipgre_rcv(struct sk_buff *skb, const struct tnl_ptk_info *tpi,
		     int hdr_len)
{
	struct net *net = dev_net(skb->dev);
	struct ip_tunnel_net *itn;
	int res;

	if (tpi->proto == htons(ETH_P_TEB))
		itn = net_generic(net, gre_tap_net_id);
	else
		itn = net_generic(net, ipgre_net_id);

	res = __ipgre_rcv(skb, tpi, itn, hdr_len, false);
	if (res == PACKET_NEXT && tpi->proto == htons(ETH_P_TEB)) {
		/* ipgre tunnels in collect metadata mode should receive
		 * also ETH_P_TEB traffic.
		 */
		itn = net_generic(net, ipgre_net_id);
		res = __ipgre_rcv(skb, tpi, itn, hdr_len, true);
	}
	return res;
}

static int gre_rcv(struct sk_buff *skb)
{
	struct tnl_ptk_info tpi;
	bool csum_err = false;
	int hdr_len;

#ifdef CONFIG_NET_IPGRE_BROADCAST
	if (ipv4_is_multicast(ip_hdr(skb)->daddr)) {
		/* Looped back packet, drop it! */
		if (rt_is_output_route(skb_rtable(skb)))
			goto drop;
	}
#endif

	hdr_len = gre_parse_header(skb, &tpi, &csum_err, htons(ETH_P_IP), 0);
	if (hdr_len < 0)
		goto drop;

	if (unlikely(tpi.proto == htons(ETH_P_ERSPAN) ||
		     tpi.proto == htons(ETH_P_ERSPAN2))) {
		if (erspan_rcv(skb, &tpi, hdr_len) == PACKET_RCVD)
			return 0;
		goto out;
	}

	if (ipgre_rcv(skb, &tpi, hdr_len) == PACKET_RCVD)
		return 0;

out:
	icmp_send(skb, ICMP_DEST_UNREACH, ICMP_PORT_UNREACH, 0);
drop:
	kfree_skb(skb);
	return 0;
}

static void __gre_xmit(struct sk_buff *skb, struct net_device *dev,
		       const struct iphdr *tnl_params,
		       __be16 proto)
{
	struct ip_tunnel *tunnel = netdev_priv(dev);

	if (tunnel->parms.o_flags & TUNNEL_SEQ)
		tunnel->o_seqno++;

	/* Push GRE header. */
	gre_build_header(skb, tunnel->tun_hlen,
			 tunnel->parms.o_flags, proto, tunnel->parms.o_key,
			 htonl(tunnel->o_seqno));

	ip_tunnel_xmit(skb, dev, tnl_params, tnl_params->protocol);
}

static int gre_handle_offloads(struct sk_buff *skb, bool csum)
{
	return iptunnel_handle_offloads(skb, csum ? SKB_GSO_GRE_CSUM : SKB_GSO_GRE);
}

static struct rtable *gre_get_rt(struct sk_buff *skb,
				 struct net_device *dev,
				 struct flowi4 *fl,
				 const struct ip_tunnel_key *key)
{
	struct net *net = dev_net(dev);

	memset(fl, 0, sizeof(*fl));
	fl->daddr = key->u.ipv4.dst;
	fl->saddr = key->u.ipv4.src;
	fl->flowi4_tos = RT_TOS(key->tos);
	fl->flowi4_mark = skb->mark;
	fl->flowi4_proto = IPPROTO_GRE;

	return ip_route_output_key(net, fl);
}

static struct rtable *prepare_fb_xmit(struct sk_buff *skb,
				      struct net_device *dev,
				      struct flowi4 *fl,
				      int tunnel_hlen)
{
	struct ip_tunnel_info *tun_info;
	const struct ip_tunnel_key *key;
	struct rtable *rt = NULL;
	int min_headroom;
	bool use_cache;
	int err;

	tun_info = skb_tunnel_info(skb);
	key = &tun_info->key;
	use_cache = ip_tunnel_dst_cache_usable(skb, tun_info);

	if (use_cache)
		rt = dst_cache_get_ip4(&tun_info->dst_cache, &fl->saddr);
	if (!rt) {
		rt = gre_get_rt(skb, dev, fl, key);
		if (IS_ERR(rt))
			goto err_free_skb;
		if (use_cache)
			dst_cache_set_ip4(&tun_info->dst_cache, &rt->dst,
					  fl->saddr);
	}

	min_headroom = LL_RESERVED_SPACE(rt->dst.dev) + rt->dst.header_len
			+ tunnel_hlen + sizeof(struct iphdr);
	if (skb_headroom(skb) < min_headroom || skb_header_cloned(skb)) {
		int head_delta = SKB_DATA_ALIGN(min_headroom -
						skb_headroom(skb) +
						16);
		err = pskb_expand_head(skb, max_t(int, head_delta, 0),
				       0, GFP_ATOMIC);
		if (unlikely(err))
			goto err_free_rt;
	}
	return rt;

err_free_rt:
	ip_rt_put(rt);
err_free_skb:
	kfree_skb(skb);
	dev->stats.tx_dropped++;
	return NULL;
}

static void gre_fb_xmit(struct sk_buff *skb, struct net_device *dev,
			__be16 proto)
{
	struct ip_tunnel *tunnel = netdev_priv(dev);
	struct ip_tunnel_info *tun_info;
	const struct ip_tunnel_key *key;
	struct rtable *rt = NULL;
	struct flowi4 fl;
	int tunnel_hlen;
	__be16 df, flags;

	tun_info = skb_tunnel_info(skb);
	if (unlikely(!tun_info || !(tun_info->mode & IP_TUNNEL_INFO_TX) ||
		     ip_tunnel_info_af(tun_info) != AF_INET))
		goto err_free_skb;

	key = &tun_info->key;
	tunnel_hlen = gre_calc_hlen(key->tun_flags);

	rt = prepare_fb_xmit(skb, dev, &fl, tunnel_hlen);
	if (!rt)
		return;

	/* Push Tunnel header. */
	if (gre_handle_offloads(skb, !!(tun_info->key.tun_flags & TUNNEL_CSUM)))
		goto err_free_rt;

	flags = tun_info->key.tun_flags &
		(TUNNEL_CSUM | TUNNEL_KEY | TUNNEL_SEQ);
	gre_build_header(skb, tunnel_hlen, flags, proto,
			 tunnel_id_to_key32(tun_info->key.tun_id),
			 (flags & TUNNEL_SEQ) ? htonl(tunnel->o_seqno++) : 0);

	df = key->tun_flags & TUNNEL_DONT_FRAGMENT ?  htons(IP_DF) : 0;

	iptunnel_xmit(skb->sk, rt, skb, fl.saddr, key->u.ipv4.dst, IPPROTO_GRE,
		      key->tos, key->ttl, df, false);
	return;

err_free_rt:
	ip_rt_put(rt);
err_free_skb:
	kfree_skb(skb);
	dev->stats.tx_dropped++;
}

static void erspan_fb_xmit(struct sk_buff *skb, struct net_device *dev)
{
	struct ip_tunnel *tunnel = netdev_priv(dev);
	struct ip_tunnel_info *tun_info;
	const struct ip_tunnel_key *key;
	struct erspan_metadata *md;
	struct rtable *rt = NULL;
	bool truncate = false;
	__be16 df, proto;
	struct flowi4 fl;
	int tunnel_hlen;
	int version;
	int nhoff;
	int thoff;

	tun_info = skb_tunnel_info(skb);
	if (unlikely(!tun_info || !(tun_info->mode & IP_TUNNEL_INFO_TX) ||
		     ip_tunnel_info_af(tun_info) != AF_INET))
		goto err_free_skb;

	key = &tun_info->key;
	if (!(tun_info->key.tun_flags & TUNNEL_ERSPAN_OPT))
		goto err_free_rt;
	md = ip_tunnel_info_opts(tun_info);
	if (!md)
		goto err_free_rt;

	/* ERSPAN has fixed 8 byte GRE header */
	version = md->version;
	tunnel_hlen = 8 + erspan_hdr_len(version);

	rt = prepare_fb_xmit(skb, dev, &fl, tunnel_hlen);
	if (!rt)
		return;

	if (gre_handle_offloads(skb, false))
		goto err_free_rt;

	if (skb->len > dev->mtu + dev->hard_header_len) {
		pskb_trim(skb, dev->mtu + dev->hard_header_len);
		truncate = true;
	}

	nhoff = skb_network_header(skb) - skb_mac_header(skb);
	if (skb->protocol == htons(ETH_P_IP) &&
	    (ntohs(ip_hdr(skb)->tot_len) > skb->len - nhoff))
		truncate = true;

	thoff = skb_transport_header(skb) - skb_mac_header(skb);
	if (skb->protocol == htons(ETH_P_IPV6) &&
	    (ntohs(ipv6_hdr(skb)->payload_len) > skb->len - thoff))
		truncate = true;

	if (version == 1) {
		erspan_build_header(skb, ntohl(tunnel_id_to_key32(key->tun_id)),
				    ntohl(md->u.index), truncate, true);
		proto = htons(ETH_P_ERSPAN);
	} else if (version == 2) {
		erspan_build_header_v2(skb,
				       ntohl(tunnel_id_to_key32(key->tun_id)),
				       md->u.md2.dir,
				       get_hwid(&md->u.md2),
				       truncate, true);
		proto = htons(ETH_P_ERSPAN2);
	} else {
		goto err_free_rt;
	}

	gre_build_header(skb, 8, TUNNEL_SEQ,
			 proto, 0, htonl(tunnel->o_seqno++));

	df = key->tun_flags & TUNNEL_DONT_FRAGMENT ?  htons(IP_DF) : 0;

	iptunnel_xmit(skb->sk, rt, skb, fl.saddr, key->u.ipv4.dst, IPPROTO_GRE,
		      key->tos, key->ttl, df, false);
	return;

err_free_rt:
	ip_rt_put(rt);
err_free_skb:
	kfree_skb(skb);
	dev->stats.tx_dropped++;
}

static int gre_fill_metadata_dst(struct net_device *dev, struct sk_buff *skb)
{
	struct ip_tunnel_info *info = skb_tunnel_info(skb);
	struct rtable *rt;
	struct flowi4 fl4;

	if (ip_tunnel_info_af(info) != AF_INET)
		return -EINVAL;

	rt = gre_get_rt(skb, dev, &fl4, &info->key);
	if (IS_ERR(rt))
		return PTR_ERR(rt);

	ip_rt_put(rt);
	info->key.u.ipv4.src = fl4.saddr;
	return 0;
}

static netdev_tx_t ipgre_xmit(struct sk_buff *skb,
			      struct net_device *dev)
{
	struct ip_tunnel *tunnel = netdev_priv(dev);
	const struct iphdr *tnl_params;

	if (!pskb_inet_may_pull(skb))
		goto free_skb;

	if (tunnel->collect_md) {
		gre_fb_xmit(skb, dev, skb->protocol);
		return NETDEV_TX_OK;
	}

	if (dev->header_ops) {
		/* Need space for new headers */
		if (skb_cow_head(skb, dev->needed_headroom -
				      (tunnel->hlen + sizeof(struct iphdr))))
			goto free_skb;

		tnl_params = (const struct iphdr *)skb->data;

		/* Pull skb since ip_tunnel_xmit() needs skb->data pointing
		 * to gre header.
		 */
		skb_pull(skb, tunnel->hlen + sizeof(struct iphdr));
		skb_reset_mac_header(skb);
	} else {
		if (skb_cow_head(skb, dev->needed_headroom))
			goto free_skb;

		tnl_params = &tunnel->parms.iph;
	}

	if (gre_handle_offloads(skb, !!(tunnel->parms.o_flags & TUNNEL_CSUM)))
		goto free_skb;

	__gre_xmit(skb, dev, tnl_params, skb->protocol);
	return NETDEV_TX_OK;

free_skb:
	kfree_skb(skb);
	dev->stats.tx_dropped++;
	return NETDEV_TX_OK;
}

static netdev_tx_t erspan_xmit(struct sk_buff *skb,
			       struct net_device *dev)
{
	struct ip_tunnel *tunnel = netdev_priv(dev);
	bool truncate = false;
	__be16 proto;

	if (!pskb_inet_may_pull(skb))
		goto free_skb;

	if (tunnel->collect_md) {
		erspan_fb_xmit(skb, dev);
		return NETDEV_TX_OK;
	}

	if (gre_handle_offloads(skb, false))
		goto free_skb;

	if (skb_cow_head(skb, dev->needed_headroom))
		goto free_skb;

	if (skb->len > dev->mtu + dev->hard_header_len) {
		pskb_trim(skb, dev->mtu + dev->hard_header_len);
		truncate = true;
	}

	/* Push ERSPAN header */
	if (tunnel->erspan_ver == 1) {
		erspan_build_header(skb, ntohl(tunnel->parms.o_key),
				    tunnel->index,
				    truncate, true);
		proto = htons(ETH_P_ERSPAN);
	} else if (tunnel->erspan_ver == 2) {
		erspan_build_header_v2(skb, ntohl(tunnel->parms.o_key),
				       tunnel->dir, tunnel->hwid,
				       truncate, true);
		proto = htons(ETH_P_ERSPAN2);
	} else {
		goto free_skb;
	}

	tunnel->parms.o_flags &= ~TUNNEL_KEY;
	__gre_xmit(skb, dev, &tunnel->parms.iph, proto);
	return NETDEV_TX_OK;

free_skb:
	kfree_skb(skb);
	dev->stats.tx_dropped++;
	return NETDEV_TX_OK;
}

static netdev_tx_t gre_tap_xmit(struct sk_buff *skb,
				struct net_device *dev)
{
	struct ip_tunnel *tunnel = netdev_priv(dev);

	if (!pskb_inet_may_pull(skb))
		goto free_skb;

	if (tunnel->collect_md) {
		gre_fb_xmit(skb, dev, htons(ETH_P_TEB));
		return NETDEV_TX_OK;
	}

	if (gre_handle_offloads(skb, !!(tunnel->parms.o_flags & TUNNEL_CSUM)))
		goto free_skb;

	if (skb_cow_head(skb, dev->needed_headroom))
		goto free_skb;

	__gre_xmit(skb, dev, &tunnel->parms.iph, htons(ETH_P_TEB));
	return NETDEV_TX_OK;

free_skb:
	kfree_skb(skb);
	dev->stats.tx_dropped++;
	return NETDEV_TX_OK;
}

static void ipgre_link_update(struct net_device *dev, bool set_mtu)
{
	struct ip_tunnel *tunnel = netdev_priv(dev);
	int len;

	len = tunnel->tun_hlen;
	tunnel->tun_hlen = gre_calc_hlen(tunnel->parms.o_flags);
	len = tunnel->tun_hlen - len;
	tunnel->hlen = tunnel->hlen + len;

	dev->needed_headroom = dev->needed_headroom + len;
	if (set_mtu)
		dev->mtu = max_t(int, dev->mtu - len, 68);

	if (!(tunnel->parms.o_flags & TUNNEL_SEQ)) {
		if (!(tunnel->parms.o_flags & TUNNEL_CSUM) ||
		    tunnel->encap.type == TUNNEL_ENCAP_NONE) {
			dev->features |= NETIF_F_GSO_SOFTWARE;
			dev->hw_features |= NETIF_F_GSO_SOFTWARE;
		} else {
			dev->features &= ~NETIF_F_GSO_SOFTWARE;
			dev->hw_features &= ~NETIF_F_GSO_SOFTWARE;
		}
		dev->features |= NETIF_F_LLTX;
	} else {
		dev->hw_features &= ~NETIF_F_GSO_SOFTWARE;
		dev->features &= ~(NETIF_F_LLTX | NETIF_F_GSO_SOFTWARE);
	}
}

static int ipgre_tunnel_ioctl(struct net_device *dev,
			      struct ifreq *ifr, int cmd)
{
	struct ip_tunnel_parm p;
	int err;

	if (copy_from_user(&p, ifr->ifr_ifru.ifru_data, sizeof(p)))
		return -EFAULT;

	if (cmd == SIOCADDTUNNEL || cmd == SIOCCHGTUNNEL) {
		if (p.iph.version != 4 || p.iph.protocol != IPPROTO_GRE ||
		    p.iph.ihl != 5 || (p.iph.frag_off & htons(~IP_DF)) ||
		    ((p.i_flags | p.o_flags) & (GRE_VERSION | GRE_ROUTING)))
			return -EINVAL;
	}

	p.i_flags = gre_flags_to_tnl_flags(p.i_flags);
	p.o_flags = gre_flags_to_tnl_flags(p.o_flags);

	err = ip_tunnel_ioctl(dev, &p, cmd);
	if (err)
		return err;

	if (cmd == SIOCCHGTUNNEL) {
		struct ip_tunnel *t = netdev_priv(dev);

		t->parms.i_flags = p.i_flags;
		t->parms.o_flags = p.o_flags;

		if (strcmp(dev->rtnl_link_ops->kind, "erspan"))
			ipgre_link_update(dev, true);
	}

	p.i_flags = gre_tnl_flags_to_gre_flags(p.i_flags);
	p.o_flags = gre_tnl_flags_to_gre_flags(p.o_flags);

	if (copy_to_user(ifr->ifr_ifru.ifru_data, &p, sizeof(p)))
		return -EFAULT;

	return 0;
}

/* Nice toy. Unfortunately, useless in real life :-)
   It allows to construct virtual multiprotocol broadcast "LAN"
   over the Internet, provided multicast routing is tuned.


   I have no idea was this bicycle invented before me,
   so that I had to set ARPHRD_IPGRE to a random value.
   I have an impression, that Cisco could make something similar,
   but this feature is apparently missing in IOS<=11.2(8).

   I set up 10.66.66/24 and fec0:6666:6666::0/96 as virtual networks
   with broadcast 224.66.66.66. If you have access to mbone, play with me :-)

   ping -t 255 224.66.66.66

   If nobody answers, mbone does not work.

   ip tunnel add Universe mode gre remote 224.66.66.66 local <Your_real_addr> ttl 255
   ip addr add 10.66.66.<somewhat>/24 dev Universe
   ifconfig Universe up
   ifconfig Universe add fe80::<Your_real_addr>/10
   ifconfig Universe add fec0:6666:6666::<Your_real_addr>/96
   ftp 10.66.66.66
   ...
   ftp fec0:6666:6666::193.233.7.65
   ...
 */
static int ipgre_header(struct sk_buff *skb, struct net_device *dev,
			unsigned short type,
			const void *daddr, const void *saddr, unsigned int len)
{
	struct ip_tunnel *t = netdev_priv(dev);
	struct iphdr *iph;
	struct gre_base_hdr *greh;

	iph = skb_push(skb, t->hlen + sizeof(*iph));
	greh = (struct gre_base_hdr *)(iph+1);
	greh->flags = gre_tnl_flags_to_gre_flags(t->parms.o_flags);
	greh->protocol = htons(type);

	memcpy(iph, &t->parms.iph, sizeof(struct iphdr));

	/* Set the source hardware address. */
	if (saddr)
		memcpy(&iph->saddr, saddr, 4);
	if (daddr)
		memcpy(&iph->daddr, daddr, 4);
	if (iph->daddr)
		return t->hlen + sizeof(*iph);

	return -(t->hlen + sizeof(*iph));
}

static int ipgre_header_parse(const struct sk_buff *skb, unsigned char *haddr)
{
	const struct iphdr *iph = (const struct iphdr *) skb_mac_header(skb);
	memcpy(haddr, &iph->saddr, 4);
	return 4;
}

static const struct header_ops ipgre_header_ops = {
	.create	= ipgre_header,
	.parse	= ipgre_header_parse,
};

#ifdef CONFIG_NET_IPGRE_BROADCAST
static int ipgre_open(struct net_device *dev)
{
	struct ip_tunnel *t = netdev_priv(dev);

	if (ipv4_is_multicast(t->parms.iph.daddr)) {
		struct flowi4 fl4;
		struct rtable *rt;

		rt = ip_route_output_gre(t->net, &fl4,
					 t->parms.iph.daddr,
					 t->parms.iph.saddr,
					 t->parms.o_key,
					 RT_TOS(t->parms.iph.tos),
					 t->parms.link);
		if (IS_ERR(rt))
			return -EADDRNOTAVAIL;
		dev = rt->dst.dev;
		ip_rt_put(rt);
		if (!__in_dev_get_rtnl(dev))
			return -EADDRNOTAVAIL;
		t->mlink = dev->ifindex;
		ip_mc_inc_group(__in_dev_get_rtnl(dev), t->parms.iph.daddr);
	}
	return 0;
}

static int ipgre_close(struct net_device *dev)
{
	struct ip_tunnel *t = netdev_priv(dev);

	if (ipv4_is_multicast(t->parms.iph.daddr) && t->mlink) {
		struct in_device *in_dev;
		in_dev = inetdev_by_index(t->net, t->mlink);
		if (in_dev)
			ip_mc_dec_group(in_dev, t->parms.iph.daddr);
	}
	return 0;
}
#endif

static const struct net_device_ops ipgre_netdev_ops = {
	.ndo_init		= ipgre_tunnel_init,
	.ndo_uninit		= ip_tunnel_uninit,
#ifdef CONFIG_NET_IPGRE_BROADCAST
	.ndo_open		= ipgre_open,
	.ndo_stop		= ipgre_close,
#endif
	.ndo_start_xmit		= ipgre_xmit,
	.ndo_do_ioctl		= ipgre_tunnel_ioctl,
	.ndo_change_mtu		= ip_tunnel_change_mtu,
	.ndo_get_stats64	= ip_tunnel_get_stats64,
	.ndo_get_iflink		= ip_tunnel_get_iflink,
};

#define GRE_FEATURES (NETIF_F_SG |		\
		      NETIF_F_FRAGLIST |	\
		      NETIF_F_HIGHDMA |		\
		      NETIF_F_HW_CSUM)

static void ipgre_tunnel_setup(struct net_device *dev)
{
	dev->netdev_ops		= &ipgre_netdev_ops;
	dev->type		= ARPHRD_IPGRE;
	ip_tunnel_setup(dev, ipgre_net_id);
}

static void __gre_tunnel_init(struct net_device *dev)
{
	struct ip_tunnel *tunnel;

	tunnel = netdev_priv(dev);
	tunnel->tun_hlen = gre_calc_hlen(tunnel->parms.o_flags);
	tunnel->parms.iph.protocol = IPPROTO_GRE;

	tunnel->hlen = tunnel->tun_hlen + tunnel->encap_hlen;

<<<<<<< HEAD
	t_hlen = tunnel->hlen + sizeof(struct iphdr);

=======
>>>>>>> e021bb4f
	dev->features		|= GRE_FEATURES;
	dev->hw_features	|= GRE_FEATURES;

	if (!(tunnel->parms.o_flags & TUNNEL_SEQ)) {
		/* TCP offload with GRE SEQ is not supported, nor
		 * can we support 2 levels of outer headers requiring
		 * an update.
		 */
		if (!(tunnel->parms.o_flags & TUNNEL_CSUM) ||
		    (tunnel->encap.type == TUNNEL_ENCAP_NONE)) {
			dev->features    |= NETIF_F_GSO_SOFTWARE;
			dev->hw_features |= NETIF_F_GSO_SOFTWARE;
		}

		/* Can use a lockless transmit, unless we generate
		 * output sequences
		 */
		dev->features |= NETIF_F_LLTX;
	}
}

static int ipgre_tunnel_init(struct net_device *dev)
{
	struct ip_tunnel *tunnel = netdev_priv(dev);
	struct iphdr *iph = &tunnel->parms.iph;

	__gre_tunnel_init(dev);

	memcpy(dev->dev_addr, &iph->saddr, 4);
	memcpy(dev->broadcast, &iph->daddr, 4);

	dev->flags		= IFF_NOARP;
	netif_keep_dst(dev);
	dev->addr_len		= 4;

	if (iph->daddr && !tunnel->collect_md) {
#ifdef CONFIG_NET_IPGRE_BROADCAST
		if (ipv4_is_multicast(iph->daddr)) {
			if (!iph->saddr)
				return -EINVAL;
			dev->flags = IFF_BROADCAST;
			dev->header_ops = &ipgre_header_ops;
		}
#endif
	} else if (!tunnel->collect_md) {
		dev->header_ops = &ipgre_header_ops;
	}

	return ip_tunnel_init(dev);
}

static const struct gre_protocol ipgre_protocol = {
	.handler     = gre_rcv,
	.err_handler = gre_err,
};

static int __net_init ipgre_init_net(struct net *net)
{
	return ip_tunnel_init_net(net, ipgre_net_id, &ipgre_link_ops, NULL);
}

static void __net_exit ipgre_exit_batch_net(struct list_head *list_net)
{
	ip_tunnel_delete_nets(list_net, ipgre_net_id, &ipgre_link_ops);
}

static struct pernet_operations ipgre_net_ops = {
	.init = ipgre_init_net,
	.exit_batch = ipgre_exit_batch_net,
	.id   = &ipgre_net_id,
	.size = sizeof(struct ip_tunnel_net),
};

static int ipgre_tunnel_validate(struct nlattr *tb[], struct nlattr *data[],
				 struct netlink_ext_ack *extack)
{
	__be16 flags;

	if (!data)
		return 0;

	flags = 0;
	if (data[IFLA_GRE_IFLAGS])
		flags |= nla_get_be16(data[IFLA_GRE_IFLAGS]);
	if (data[IFLA_GRE_OFLAGS])
		flags |= nla_get_be16(data[IFLA_GRE_OFLAGS]);
	if (flags & (GRE_VERSION|GRE_ROUTING))
		return -EINVAL;

	if (data[IFLA_GRE_COLLECT_METADATA] &&
	    data[IFLA_GRE_ENCAP_TYPE] &&
	    nla_get_u16(data[IFLA_GRE_ENCAP_TYPE]) != TUNNEL_ENCAP_NONE)
		return -EINVAL;

	return 0;
}

static int ipgre_tap_validate(struct nlattr *tb[], struct nlattr *data[],
			      struct netlink_ext_ack *extack)
{
	__be32 daddr;

	if (tb[IFLA_ADDRESS]) {
		if (nla_len(tb[IFLA_ADDRESS]) != ETH_ALEN)
			return -EINVAL;
		if (!is_valid_ether_addr(nla_data(tb[IFLA_ADDRESS])))
			return -EADDRNOTAVAIL;
	}

	if (!data)
		goto out;

	if (data[IFLA_GRE_REMOTE]) {
		memcpy(&daddr, nla_data(data[IFLA_GRE_REMOTE]), 4);
		if (!daddr)
			return -EINVAL;
	}

out:
	return ipgre_tunnel_validate(tb, data, extack);
}

static int erspan_validate(struct nlattr *tb[], struct nlattr *data[],
			   struct netlink_ext_ack *extack)
{
	__be16 flags = 0;
	int ret;

	if (!data)
		return 0;

	ret = ipgre_tap_validate(tb, data, extack);
	if (ret)
		return ret;

	/* ERSPAN should only have GRE sequence and key flag */
	if (data[IFLA_GRE_OFLAGS])
		flags |= nla_get_be16(data[IFLA_GRE_OFLAGS]);
	if (data[IFLA_GRE_IFLAGS])
		flags |= nla_get_be16(data[IFLA_GRE_IFLAGS]);
	if (!data[IFLA_GRE_COLLECT_METADATA] &&
	    flags != (GRE_SEQ | GRE_KEY))
		return -EINVAL;

	/* ERSPAN Session ID only has 10-bit. Since we reuse
	 * 32-bit key field as ID, check it's range.
	 */
	if (data[IFLA_GRE_IKEY] &&
	    (ntohl(nla_get_be32(data[IFLA_GRE_IKEY])) & ~ID_MASK))
		return -EINVAL;

	if (data[IFLA_GRE_OKEY] &&
	    (ntohl(nla_get_be32(data[IFLA_GRE_OKEY])) & ~ID_MASK))
		return -EINVAL;

	return 0;
}

static int ipgre_netlink_parms(struct net_device *dev,
				struct nlattr *data[],
				struct nlattr *tb[],
				struct ip_tunnel_parm *parms,
				__u32 *fwmark)
{
	struct ip_tunnel *t = netdev_priv(dev);

	memset(parms, 0, sizeof(*parms));

	parms->iph.protocol = IPPROTO_GRE;

	if (!data)
		return 0;

	if (data[IFLA_GRE_LINK])
		parms->link = nla_get_u32(data[IFLA_GRE_LINK]);

	if (data[IFLA_GRE_IFLAGS])
		parms->i_flags = gre_flags_to_tnl_flags(nla_get_be16(data[IFLA_GRE_IFLAGS]));

	if (data[IFLA_GRE_OFLAGS])
		parms->o_flags = gre_flags_to_tnl_flags(nla_get_be16(data[IFLA_GRE_OFLAGS]));

	if (data[IFLA_GRE_IKEY])
		parms->i_key = nla_get_be32(data[IFLA_GRE_IKEY]);

	if (data[IFLA_GRE_OKEY])
		parms->o_key = nla_get_be32(data[IFLA_GRE_OKEY]);

	if (data[IFLA_GRE_LOCAL])
		parms->iph.saddr = nla_get_in_addr(data[IFLA_GRE_LOCAL]);

	if (data[IFLA_GRE_REMOTE])
		parms->iph.daddr = nla_get_in_addr(data[IFLA_GRE_REMOTE]);

	if (data[IFLA_GRE_TTL])
		parms->iph.ttl = nla_get_u8(data[IFLA_GRE_TTL]);

	if (data[IFLA_GRE_TOS])
		parms->iph.tos = nla_get_u8(data[IFLA_GRE_TOS]);

	if (!data[IFLA_GRE_PMTUDISC] || nla_get_u8(data[IFLA_GRE_PMTUDISC])) {
		if (t->ignore_df)
			return -EINVAL;
		parms->iph.frag_off = htons(IP_DF);
	}

	if (data[IFLA_GRE_COLLECT_METADATA]) {
		t->collect_md = true;
		if (dev->type == ARPHRD_IPGRE)
			dev->type = ARPHRD_NONE;
	}

	if (data[IFLA_GRE_IGNORE_DF]) {
		if (nla_get_u8(data[IFLA_GRE_IGNORE_DF])
		  && (parms->iph.frag_off & htons(IP_DF)))
			return -EINVAL;
		t->ignore_df = !!nla_get_u8(data[IFLA_GRE_IGNORE_DF]);
	}

	if (data[IFLA_GRE_FWMARK])
		*fwmark = nla_get_u32(data[IFLA_GRE_FWMARK]);

	if (data[IFLA_GRE_ERSPAN_VER]) {
		t->erspan_ver = nla_get_u8(data[IFLA_GRE_ERSPAN_VER]);

		if (t->erspan_ver != 1 && t->erspan_ver != 2)
			return -EINVAL;
	}

	if (t->erspan_ver == 1) {
		if (data[IFLA_GRE_ERSPAN_INDEX]) {
			t->index = nla_get_u32(data[IFLA_GRE_ERSPAN_INDEX]);
			if (t->index & ~INDEX_MASK)
				return -EINVAL;
		}
	} else if (t->erspan_ver == 2) {
		if (data[IFLA_GRE_ERSPAN_DIR]) {
			t->dir = nla_get_u8(data[IFLA_GRE_ERSPAN_DIR]);
			if (t->dir & ~(DIR_MASK >> DIR_OFFSET))
				return -EINVAL;
		}
		if (data[IFLA_GRE_ERSPAN_HWID]) {
			t->hwid = nla_get_u16(data[IFLA_GRE_ERSPAN_HWID]);
			if (t->hwid & ~(HWID_MASK >> HWID_OFFSET))
				return -EINVAL;
		}
	}

	return 0;
}

/* This function returns true when ENCAP attributes are present in the nl msg */
static bool ipgre_netlink_encap_parms(struct nlattr *data[],
				      struct ip_tunnel_encap *ipencap)
{
	bool ret = false;

	memset(ipencap, 0, sizeof(*ipencap));

	if (!data)
		return ret;

	if (data[IFLA_GRE_ENCAP_TYPE]) {
		ret = true;
		ipencap->type = nla_get_u16(data[IFLA_GRE_ENCAP_TYPE]);
	}

	if (data[IFLA_GRE_ENCAP_FLAGS]) {
		ret = true;
		ipencap->flags = nla_get_u16(data[IFLA_GRE_ENCAP_FLAGS]);
	}

	if (data[IFLA_GRE_ENCAP_SPORT]) {
		ret = true;
		ipencap->sport = nla_get_be16(data[IFLA_GRE_ENCAP_SPORT]);
	}

	if (data[IFLA_GRE_ENCAP_DPORT]) {
		ret = true;
		ipencap->dport = nla_get_be16(data[IFLA_GRE_ENCAP_DPORT]);
	}

	return ret;
}

static int gre_tap_init(struct net_device *dev)
{
	__gre_tunnel_init(dev);
	dev->priv_flags |= IFF_LIVE_ADDR_CHANGE;
	netif_keep_dst(dev);

	return ip_tunnel_init(dev);
}

static const struct net_device_ops gre_tap_netdev_ops = {
	.ndo_init		= gre_tap_init,
	.ndo_uninit		= ip_tunnel_uninit,
	.ndo_start_xmit		= gre_tap_xmit,
	.ndo_set_mac_address 	= eth_mac_addr,
	.ndo_validate_addr	= eth_validate_addr,
	.ndo_change_mtu		= ip_tunnel_change_mtu,
	.ndo_get_stats64	= ip_tunnel_get_stats64,
	.ndo_get_iflink		= ip_tunnel_get_iflink,
	.ndo_fill_metadata_dst	= gre_fill_metadata_dst,
};

static int erspan_tunnel_init(struct net_device *dev)
{
	struct ip_tunnel *tunnel = netdev_priv(dev);

	tunnel->tun_hlen = 8;
	tunnel->parms.iph.protocol = IPPROTO_GRE;
	tunnel->hlen = tunnel->tun_hlen + tunnel->encap_hlen +
		       erspan_hdr_len(tunnel->erspan_ver);

	dev->features		|= GRE_FEATURES;
	dev->hw_features	|= GRE_FEATURES;
	dev->priv_flags		|= IFF_LIVE_ADDR_CHANGE;
	netif_keep_dst(dev);

	return ip_tunnel_init(dev);
}

static const struct net_device_ops erspan_netdev_ops = {
	.ndo_init		= erspan_tunnel_init,
	.ndo_uninit		= ip_tunnel_uninit,
	.ndo_start_xmit		= erspan_xmit,
	.ndo_set_mac_address	= eth_mac_addr,
	.ndo_validate_addr	= eth_validate_addr,
	.ndo_change_mtu		= ip_tunnel_change_mtu,
	.ndo_get_stats64	= ip_tunnel_get_stats64,
	.ndo_get_iflink		= ip_tunnel_get_iflink,
	.ndo_fill_metadata_dst	= gre_fill_metadata_dst,
};

static void ipgre_tap_setup(struct net_device *dev)
{
	ether_setup(dev);
	dev->max_mtu = 0;
	dev->netdev_ops	= &gre_tap_netdev_ops;
	dev->priv_flags &= ~IFF_TX_SKB_SHARING;
	dev->priv_flags	|= IFF_LIVE_ADDR_CHANGE;
	ip_tunnel_setup(dev, gre_tap_net_id);
}

bool is_gretap_dev(const struct net_device *dev)
{
	return dev->netdev_ops == &gre_tap_netdev_ops;
}
EXPORT_SYMBOL_GPL(is_gretap_dev);

static int ipgre_newlink(struct net *src_net, struct net_device *dev,
			 struct nlattr *tb[], struct nlattr *data[],
			 struct netlink_ext_ack *extack)
{
	struct ip_tunnel_parm p;
	struct ip_tunnel_encap ipencap;
	__u32 fwmark = 0;
	int err;

	if (ipgre_netlink_encap_parms(data, &ipencap)) {
		struct ip_tunnel *t = netdev_priv(dev);
		err = ip_tunnel_encap_setup(t, &ipencap);

		if (err < 0)
			return err;
	}

	err = ipgre_netlink_parms(dev, data, tb, &p, &fwmark);
	if (err < 0)
		return err;
	return ip_tunnel_newlink(dev, tb, &p, fwmark);
}

static int ipgre_changelink(struct net_device *dev, struct nlattr *tb[],
			    struct nlattr *data[],
			    struct netlink_ext_ack *extack)
{
	struct ip_tunnel *t = netdev_priv(dev);
	struct ip_tunnel_encap ipencap;
	__u32 fwmark = t->fwmark;
	struct ip_tunnel_parm p;
	int err;

	if (ipgre_netlink_encap_parms(data, &ipencap)) {
		err = ip_tunnel_encap_setup(t, &ipencap);

		if (err < 0)
			return err;
	}

	err = ipgre_netlink_parms(dev, data, tb, &p, &fwmark);
	if (err < 0)
		return err;

	err = ip_tunnel_changelink(dev, tb, &p, fwmark);
	if (err < 0)
		return err;

	t->parms.i_flags = p.i_flags;
	t->parms.o_flags = p.o_flags;

	if (strcmp(dev->rtnl_link_ops->kind, "erspan"))
		ipgre_link_update(dev, !tb[IFLA_MTU]);

	return 0;
}

static size_t ipgre_get_size(const struct net_device *dev)
{
	return
		/* IFLA_GRE_LINK */
		nla_total_size(4) +
		/* IFLA_GRE_IFLAGS */
		nla_total_size(2) +
		/* IFLA_GRE_OFLAGS */
		nla_total_size(2) +
		/* IFLA_GRE_IKEY */
		nla_total_size(4) +
		/* IFLA_GRE_OKEY */
		nla_total_size(4) +
		/* IFLA_GRE_LOCAL */
		nla_total_size(4) +
		/* IFLA_GRE_REMOTE */
		nla_total_size(4) +
		/* IFLA_GRE_TTL */
		nla_total_size(1) +
		/* IFLA_GRE_TOS */
		nla_total_size(1) +
		/* IFLA_GRE_PMTUDISC */
		nla_total_size(1) +
		/* IFLA_GRE_ENCAP_TYPE */
		nla_total_size(2) +
		/* IFLA_GRE_ENCAP_FLAGS */
		nla_total_size(2) +
		/* IFLA_GRE_ENCAP_SPORT */
		nla_total_size(2) +
		/* IFLA_GRE_ENCAP_DPORT */
		nla_total_size(2) +
		/* IFLA_GRE_COLLECT_METADATA */
		nla_total_size(0) +
		/* IFLA_GRE_IGNORE_DF */
		nla_total_size(1) +
		/* IFLA_GRE_FWMARK */
		nla_total_size(4) +
		/* IFLA_GRE_ERSPAN_INDEX */
		nla_total_size(4) +
		/* IFLA_GRE_ERSPAN_VER */
		nla_total_size(1) +
		/* IFLA_GRE_ERSPAN_DIR */
		nla_total_size(1) +
		/* IFLA_GRE_ERSPAN_HWID */
		nla_total_size(2) +
		0;
}

static int ipgre_fill_info(struct sk_buff *skb, const struct net_device *dev)
{
	struct ip_tunnel *t = netdev_priv(dev);
	struct ip_tunnel_parm *p = &t->parms;
	__be16 o_flags = p->o_flags;

	if ((t->erspan_ver == 1 || t->erspan_ver == 2) &&
	    !t->collect_md)
		o_flags |= TUNNEL_KEY;

	if (nla_put_u32(skb, IFLA_GRE_LINK, p->link) ||
	    nla_put_be16(skb, IFLA_GRE_IFLAGS,
			 gre_tnl_flags_to_gre_flags(p->i_flags)) ||
	    nla_put_be16(skb, IFLA_GRE_OFLAGS,
			 gre_tnl_flags_to_gre_flags(o_flags)) ||
	    nla_put_be32(skb, IFLA_GRE_IKEY, p->i_key) ||
	    nla_put_be32(skb, IFLA_GRE_OKEY, p->o_key) ||
	    nla_put_in_addr(skb, IFLA_GRE_LOCAL, p->iph.saddr) ||
	    nla_put_in_addr(skb, IFLA_GRE_REMOTE, p->iph.daddr) ||
	    nla_put_u8(skb, IFLA_GRE_TTL, p->iph.ttl) ||
	    nla_put_u8(skb, IFLA_GRE_TOS, p->iph.tos) ||
	    nla_put_u8(skb, IFLA_GRE_PMTUDISC,
		       !!(p->iph.frag_off & htons(IP_DF))) ||
	    nla_put_u32(skb, IFLA_GRE_FWMARK, t->fwmark))
		goto nla_put_failure;

	if (nla_put_u16(skb, IFLA_GRE_ENCAP_TYPE,
			t->encap.type) ||
	    nla_put_be16(skb, IFLA_GRE_ENCAP_SPORT,
			 t->encap.sport) ||
	    nla_put_be16(skb, IFLA_GRE_ENCAP_DPORT,
			 t->encap.dport) ||
	    nla_put_u16(skb, IFLA_GRE_ENCAP_FLAGS,
			t->encap.flags))
		goto nla_put_failure;

	if (nla_put_u8(skb, IFLA_GRE_IGNORE_DF, t->ignore_df))
		goto nla_put_failure;

	if (t->collect_md) {
		if (nla_put_flag(skb, IFLA_GRE_COLLECT_METADATA))
			goto nla_put_failure;
	}

	if (nla_put_u8(skb, IFLA_GRE_ERSPAN_VER, t->erspan_ver))
		goto nla_put_failure;

	if (t->erspan_ver == 1) {
		if (nla_put_u32(skb, IFLA_GRE_ERSPAN_INDEX, t->index))
			goto nla_put_failure;
	} else if (t->erspan_ver == 2) {
		if (nla_put_u8(skb, IFLA_GRE_ERSPAN_DIR, t->dir))
			goto nla_put_failure;
		if (nla_put_u16(skb, IFLA_GRE_ERSPAN_HWID, t->hwid))
			goto nla_put_failure;
	}

	return 0;

nla_put_failure:
	return -EMSGSIZE;
}

static void erspan_setup(struct net_device *dev)
{
	struct ip_tunnel *t = netdev_priv(dev);

	ether_setup(dev);
	dev->netdev_ops = &erspan_netdev_ops;
	dev->priv_flags &= ~IFF_TX_SKB_SHARING;
	dev->priv_flags |= IFF_LIVE_ADDR_CHANGE;
	ip_tunnel_setup(dev, erspan_net_id);
	t->erspan_ver = 1;
}

static const struct nla_policy ipgre_policy[IFLA_GRE_MAX + 1] = {
	[IFLA_GRE_LINK]		= { .type = NLA_U32 },
	[IFLA_GRE_IFLAGS]	= { .type = NLA_U16 },
	[IFLA_GRE_OFLAGS]	= { .type = NLA_U16 },
	[IFLA_GRE_IKEY]		= { .type = NLA_U32 },
	[IFLA_GRE_OKEY]		= { .type = NLA_U32 },
	[IFLA_GRE_LOCAL]	= { .len = FIELD_SIZEOF(struct iphdr, saddr) },
	[IFLA_GRE_REMOTE]	= { .len = FIELD_SIZEOF(struct iphdr, daddr) },
	[IFLA_GRE_TTL]		= { .type = NLA_U8 },
	[IFLA_GRE_TOS]		= { .type = NLA_U8 },
	[IFLA_GRE_PMTUDISC]	= { .type = NLA_U8 },
	[IFLA_GRE_ENCAP_TYPE]	= { .type = NLA_U16 },
	[IFLA_GRE_ENCAP_FLAGS]	= { .type = NLA_U16 },
	[IFLA_GRE_ENCAP_SPORT]	= { .type = NLA_U16 },
	[IFLA_GRE_ENCAP_DPORT]	= { .type = NLA_U16 },
	[IFLA_GRE_COLLECT_METADATA]	= { .type = NLA_FLAG },
	[IFLA_GRE_IGNORE_DF]	= { .type = NLA_U8 },
	[IFLA_GRE_FWMARK]	= { .type = NLA_U32 },
	[IFLA_GRE_ERSPAN_INDEX]	= { .type = NLA_U32 },
	[IFLA_GRE_ERSPAN_VER]	= { .type = NLA_U8 },
	[IFLA_GRE_ERSPAN_DIR]	= { .type = NLA_U8 },
	[IFLA_GRE_ERSPAN_HWID]	= { .type = NLA_U16 },
};

static struct rtnl_link_ops ipgre_link_ops __read_mostly = {
	.kind		= "gre",
	.maxtype	= IFLA_GRE_MAX,
	.policy		= ipgre_policy,
	.priv_size	= sizeof(struct ip_tunnel),
	.setup		= ipgre_tunnel_setup,
	.validate	= ipgre_tunnel_validate,
	.newlink	= ipgre_newlink,
	.changelink	= ipgre_changelink,
	.dellink	= ip_tunnel_dellink,
	.get_size	= ipgre_get_size,
	.fill_info	= ipgre_fill_info,
	.get_link_net	= ip_tunnel_get_link_net,
};

static struct rtnl_link_ops ipgre_tap_ops __read_mostly = {
	.kind		= "gretap",
	.maxtype	= IFLA_GRE_MAX,
	.policy		= ipgre_policy,
	.priv_size	= sizeof(struct ip_tunnel),
	.setup		= ipgre_tap_setup,
	.validate	= ipgre_tap_validate,
	.newlink	= ipgre_newlink,
	.changelink	= ipgre_changelink,
	.dellink	= ip_tunnel_dellink,
	.get_size	= ipgre_get_size,
	.fill_info	= ipgre_fill_info,
	.get_link_net	= ip_tunnel_get_link_net,
};

static struct rtnl_link_ops erspan_link_ops __read_mostly = {
	.kind		= "erspan",
	.maxtype	= IFLA_GRE_MAX,
	.policy		= ipgre_policy,
	.priv_size	= sizeof(struct ip_tunnel),
	.setup		= erspan_setup,
	.validate	= erspan_validate,
	.newlink	= ipgre_newlink,
	.changelink	= ipgre_changelink,
	.dellink	= ip_tunnel_dellink,
	.get_size	= ipgre_get_size,
	.fill_info	= ipgre_fill_info,
	.get_link_net	= ip_tunnel_get_link_net,
};

struct net_device *gretap_fb_dev_create(struct net *net, const char *name,
					u8 name_assign_type)
{
	struct nlattr *tb[IFLA_MAX + 1];
	struct net_device *dev;
	LIST_HEAD(list_kill);
	struct ip_tunnel *t;
	int err;

	memset(&tb, 0, sizeof(tb));

	dev = rtnl_create_link(net, name, name_assign_type,
			       &ipgre_tap_ops, tb);
	if (IS_ERR(dev))
		return dev;

	/* Configure flow based GRE device. */
	t = netdev_priv(dev);
	t->collect_md = true;

	err = ipgre_newlink(net, dev, tb, NULL, NULL);
	if (err < 0) {
		free_netdev(dev);
		return ERR_PTR(err);
	}

	/* openvswitch users expect packet sizes to be unrestricted,
	 * so set the largest MTU we can.
	 */
	err = __ip_tunnel_change_mtu(dev, IP_MAX_MTU, false);
	if (err)
		goto out;

	err = rtnl_configure_link(dev, NULL);
	if (err < 0)
		goto out;

	return dev;
out:
	ip_tunnel_dellink(dev, &list_kill);
	unregister_netdevice_many(&list_kill);
	return ERR_PTR(err);
}
EXPORT_SYMBOL_GPL(gretap_fb_dev_create);

static int __net_init ipgre_tap_init_net(struct net *net)
{
	return ip_tunnel_init_net(net, gre_tap_net_id, &ipgre_tap_ops, "gretap0");
}

static void __net_exit ipgre_tap_exit_batch_net(struct list_head *list_net)
{
	ip_tunnel_delete_nets(list_net, gre_tap_net_id, &ipgre_tap_ops);
}

static struct pernet_operations ipgre_tap_net_ops = {
	.init = ipgre_tap_init_net,
	.exit_batch = ipgre_tap_exit_batch_net,
	.id   = &gre_tap_net_id,
	.size = sizeof(struct ip_tunnel_net),
};

static int __net_init erspan_init_net(struct net *net)
{
	return ip_tunnel_init_net(net, erspan_net_id,
				  &erspan_link_ops, "erspan0");
}

static void __net_exit erspan_exit_batch_net(struct list_head *net_list)
{
	ip_tunnel_delete_nets(net_list, erspan_net_id, &erspan_link_ops);
}

static struct pernet_operations erspan_net_ops = {
	.init = erspan_init_net,
	.exit_batch = erspan_exit_batch_net,
	.id   = &erspan_net_id,
	.size = sizeof(struct ip_tunnel_net),
};

static int __init ipgre_init(void)
{
	int err;

	pr_info("GRE over IPv4 tunneling driver\n");

	err = register_pernet_device(&ipgre_net_ops);
	if (err < 0)
		return err;

	err = register_pernet_device(&ipgre_tap_net_ops);
	if (err < 0)
		goto pnet_tap_failed;

	err = register_pernet_device(&erspan_net_ops);
	if (err < 0)
		goto pnet_erspan_failed;

	err = gre_add_protocol(&ipgre_protocol, GREPROTO_CISCO);
	if (err < 0) {
		pr_info("%s: can't add protocol\n", __func__);
		goto add_proto_failed;
	}

	err = rtnl_link_register(&ipgre_link_ops);
	if (err < 0)
		goto rtnl_link_failed;

	err = rtnl_link_register(&ipgre_tap_ops);
	if (err < 0)
		goto tap_ops_failed;

	err = rtnl_link_register(&erspan_link_ops);
	if (err < 0)
		goto erspan_link_failed;

	return 0;

erspan_link_failed:
	rtnl_link_unregister(&ipgre_tap_ops);
tap_ops_failed:
	rtnl_link_unregister(&ipgre_link_ops);
rtnl_link_failed:
	gre_del_protocol(&ipgre_protocol, GREPROTO_CISCO);
add_proto_failed:
	unregister_pernet_device(&erspan_net_ops);
pnet_erspan_failed:
	unregister_pernet_device(&ipgre_tap_net_ops);
pnet_tap_failed:
	unregister_pernet_device(&ipgre_net_ops);
	return err;
}

static void __exit ipgre_fini(void)
{
	rtnl_link_unregister(&ipgre_tap_ops);
	rtnl_link_unregister(&ipgre_link_ops);
	rtnl_link_unregister(&erspan_link_ops);
	gre_del_protocol(&ipgre_protocol, GREPROTO_CISCO);
	unregister_pernet_device(&ipgre_tap_net_ops);
	unregister_pernet_device(&ipgre_net_ops);
	unregister_pernet_device(&erspan_net_ops);
}

module_init(ipgre_init);
module_exit(ipgre_fini);
MODULE_LICENSE("GPL");
MODULE_ALIAS_RTNL_LINK("gre");
MODULE_ALIAS_RTNL_LINK("gretap");
MODULE_ALIAS_RTNL_LINK("erspan");
MODULE_ALIAS_NETDEV("gre0");
MODULE_ALIAS_NETDEV("gretap0");
MODULE_ALIAS_NETDEV("erspan0");<|MERGE_RESOLUTION|>--- conflicted
+++ resolved
@@ -178,12 +178,8 @@
 
 	if (tpi->proto == htons(ETH_P_TEB))
 		itn = net_generic(net, gre_tap_net_id);
-<<<<<<< HEAD
-	else if (tpi->proto == htons(ETH_P_ERSPAN))
-=======
 	else if (tpi->proto == htons(ETH_P_ERSPAN) ||
 		 tpi->proto == htons(ETH_P_ERSPAN2))
->>>>>>> e021bb4f
 		itn = net_generic(net, erspan_net_id);
 	else
 		itn = net_generic(net, ipgre_net_id);
@@ -312,17 +308,10 @@
 				return PACKET_REJECT;
 
 			md = ip_tunnel_info_opts(&tun_dst->u.tun_info);
-<<<<<<< HEAD
-			if (!md) {
-				dst_release((struct dst_entry *)tun_dst);
-				return PACKET_REJECT;
-			}
-=======
 			md->version = ver;
 			md2 = &md->u.md2;
 			memcpy(md2, pkt_md, ver == 1 ? ERSPAN_V1_MDSIZE :
 						       ERSPAN_V2_MDSIZE);
->>>>>>> e021bb4f
 
 			info = &tun_dst->u.tun_info;
 			info->key.tun_flags |= TUNNEL_ERSPAN_OPT;
@@ -1013,11 +1002,6 @@
 
 	tunnel->hlen = tunnel->tun_hlen + tunnel->encap_hlen;
 
-<<<<<<< HEAD
-	t_hlen = tunnel->hlen + sizeof(struct iphdr);
-
-=======
->>>>>>> e021bb4f
 	dev->features		|= GRE_FEATURES;
 	dev->hw_features	|= GRE_FEATURES;
 
