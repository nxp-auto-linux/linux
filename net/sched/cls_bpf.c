--- conflicted
+++ resolved
@@ -499,16 +499,12 @@
 		goto errout;
 	prog->handle = handle;
 
-<<<<<<< HEAD
-	ret = cls_bpf_offload(tp, prog, oldprog);
-=======
 	ret = cls_bpf_set_parms(net, tp, prog, base, tb, tca[TCA_RATE], ovr,
 				extack);
 	if (ret < 0)
 		goto errout_idr;
 
 	ret = cls_bpf_offload(tp, prog, oldprog, extack);
->>>>>>> e021bb4f
 	if (ret)
 		goto errout_parms;
 
@@ -530,12 +526,9 @@
 
 errout_parms:
 	cls_bpf_free_parms(prog);
-<<<<<<< HEAD
-=======
 errout_idr:
 	if (!oldprog)
 		idr_remove(&head->handle_idr, prog->handle);
->>>>>>> e021bb4f
 errout:
 	tcf_exts_destroy(&prog->exts);
 	kfree(prog);
