/*
 * net/sched/cls_u32.c	Ugly (or Universal) 32bit key Packet Classifier.
 *
 *		This program is free software; you can redistribute it and/or
 *		modify it under the terms of the GNU General Public License
 *		as published by the Free Software Foundation; either version
 *		2 of the License, or (at your option) any later version.
 *
 * Authors:	Alexey Kuznetsov, <kuznet@ms2.inr.ac.ru>
 *
 *	The filters are packed to hash tables of key nodes
 *	with a set of 32bit key/mask pairs at every node.
 *	Nodes reference next level hash tables etc.
 *
 *	This scheme is the best universal classifier I managed to
 *	invent; it is not super-fast, but it is not slow (provided you
 *	program it correctly), and general enough.  And its relative
 *	speed grows as the number of rules becomes larger.
 *
 *	It seems that it represents the best middle point between
 *	speed and manageability both by human and by machine.
 *
 *	It is especially useful for link sharing combined with QoS;
 *	pure RSVP doesn't need such a general approach and can use
 *	much simpler (and faster) schemes, sort of cls_rsvp.c.
 *
 *	JHS: We should remove the CONFIG_NET_CLS_IND from here
 *	eventually when the meta match extension is made available
 *
 *	nfmark match added by Catalin(ux aka Dino) BOIE <catab at umbrella.ro>
 */

#include <linux/module.h>
#include <linux/slab.h>
#include <linux/types.h>
#include <linux/kernel.h>
#include <linux/string.h>
#include <linux/errno.h>
#include <linux/percpu.h>
#include <linux/rtnetlink.h>
#include <linux/skbuff.h>
#include <linux/bitmap.h>
#include <linux/netdevice.h>
#include <linux/hash.h>
#include <net/netlink.h>
#include <net/act_api.h>
#include <net/pkt_cls.h>
#include <linux/idr.h>

struct tc_u_knode {
	struct tc_u_knode __rcu	*next;
	u32			handle;
	struct tc_u_hnode __rcu	*ht_up;
	struct tcf_exts		exts;
#ifdef CONFIG_NET_CLS_IND
	int			ifindex;
#endif
	u8			fshift;
	struct tcf_result	res;
	struct tc_u_hnode __rcu	*ht_down;
#ifdef CONFIG_CLS_U32_PERF
	struct tc_u32_pcnt __percpu *pf;
#endif
	u32			flags;
	unsigned int		in_hw_count;
#ifdef CONFIG_CLS_U32_MARK
	u32			val;
	u32			mask;
	u32 __percpu		*pcpu_success;
#endif
	struct tcf_proto	*tp;
	struct rcu_work		rwork;
	/* The 'sel' field MUST be the last field in structure to allow for
	 * tc_u32_keys allocated at end of structure.
	 */
	struct tc_u32_sel	sel;
};

struct tc_u_hnode {
	struct tc_u_hnode __rcu	*next;
	u32			handle;
	u32			prio;
	struct tc_u_common	*tp_c;
	int			refcnt;
	unsigned int		divisor;
	struct idr		handle_idr;
	struct rcu_head		rcu;
	u32			flags;
	/* The 'ht' field MUST be the last field in structure to allow for
	 * more entries allocated at end of structure.
	 */
	struct tc_u_knode __rcu	*ht[1];
};

struct tc_u_common {
	struct tc_u_hnode __rcu	*hlist;
	void			*ptr;
	int			refcnt;
	struct idr		handle_idr;
	struct hlist_node	hnode;
	struct rcu_head		rcu;
};

static inline unsigned int u32_hash_fold(__be32 key,
					 const struct tc_u32_sel *sel,
					 u8 fshift)
{
	unsigned int h = ntohl(key & sel->hmask) >> fshift;

	return h;
}

static int u32_classify(struct sk_buff *skb, const struct tcf_proto *tp,
			struct tcf_result *res)
{
	struct {
		struct tc_u_knode *knode;
		unsigned int	  off;
	} stack[TC_U32_MAXDEPTH];

	struct tc_u_hnode *ht = rcu_dereference_bh(tp->root);
	unsigned int off = skb_network_offset(skb);
	struct tc_u_knode *n;
	int sdepth = 0;
	int off2 = 0;
	int sel = 0;
#ifdef CONFIG_CLS_U32_PERF
	int j;
#endif
	int i, r;

next_ht:
	n = rcu_dereference_bh(ht->ht[sel]);

next_knode:
	if (n) {
		struct tc_u32_key *key = n->sel.keys;

#ifdef CONFIG_CLS_U32_PERF
		__this_cpu_inc(n->pf->rcnt);
		j = 0;
#endif

		if (tc_skip_sw(n->flags)) {
			n = rcu_dereference_bh(n->next);
			goto next_knode;
		}

#ifdef CONFIG_CLS_U32_MARK
		if ((skb->mark & n->mask) != n->val) {
			n = rcu_dereference_bh(n->next);
			goto next_knode;
		} else {
			__this_cpu_inc(*n->pcpu_success);
		}
#endif

		for (i = n->sel.nkeys; i > 0; i--, key++) {
			int toff = off + key->off + (off2 & key->offmask);
			__be32 *data, hdata;

			if (skb_headroom(skb) + toff > INT_MAX)
				goto out;

			data = skb_header_pointer(skb, toff, 4, &hdata);
			if (!data)
				goto out;
			if ((*data ^ key->val) & key->mask) {
				n = rcu_dereference_bh(n->next);
				goto next_knode;
			}
#ifdef CONFIG_CLS_U32_PERF
			__this_cpu_inc(n->pf->kcnts[j]);
			j++;
#endif
		}

		ht = rcu_dereference_bh(n->ht_down);
		if (!ht) {
check_terminal:
			if (n->sel.flags & TC_U32_TERMINAL) {

				*res = n->res;
#ifdef CONFIG_NET_CLS_IND
				if (!tcf_match_indev(skb, n->ifindex)) {
					n = rcu_dereference_bh(n->next);
					goto next_knode;
				}
#endif
#ifdef CONFIG_CLS_U32_PERF
				__this_cpu_inc(n->pf->rhit);
#endif
				r = tcf_exts_exec(skb, &n->exts, res);
				if (r < 0) {
					n = rcu_dereference_bh(n->next);
					goto next_knode;
				}

				return r;
			}
			n = rcu_dereference_bh(n->next);
			goto next_knode;
		}

		/* PUSH */
		if (sdepth >= TC_U32_MAXDEPTH)
			goto deadloop;
		stack[sdepth].knode = n;
		stack[sdepth].off = off;
		sdepth++;

		ht = rcu_dereference_bh(n->ht_down);
		sel = 0;
		if (ht->divisor) {
			__be32 *data, hdata;

			data = skb_header_pointer(skb, off + n->sel.hoff, 4,
						  &hdata);
			if (!data)
				goto out;
			sel = ht->divisor & u32_hash_fold(*data, &n->sel,
							  n->fshift);
		}
		if (!(n->sel.flags & (TC_U32_VAROFFSET | TC_U32_OFFSET | TC_U32_EAT)))
			goto next_ht;

		if (n->sel.flags & (TC_U32_OFFSET | TC_U32_VAROFFSET)) {
			off2 = n->sel.off + 3;
			if (n->sel.flags & TC_U32_VAROFFSET) {
				__be16 *data, hdata;

				data = skb_header_pointer(skb,
							  off + n->sel.offoff,
							  2, &hdata);
				if (!data)
					goto out;
				off2 += ntohs(n->sel.offmask & *data) >>
					n->sel.offshift;
			}
			off2 &= ~3;
		}
		if (n->sel.flags & TC_U32_EAT) {
			off += off2;
			off2 = 0;
		}

		if (off < skb->len)
			goto next_ht;
	}

	/* POP */
	if (sdepth--) {
		n = stack[sdepth].knode;
		ht = rcu_dereference_bh(n->ht_up);
		off = stack[sdepth].off;
		goto check_terminal;
	}
out:
	return -1;

deadloop:
	net_warn_ratelimited("cls_u32: dead loop\n");
	return -1;
}

static struct tc_u_hnode *u32_lookup_ht(struct tc_u_common *tp_c, u32 handle)
{
	struct tc_u_hnode *ht;

	for (ht = rtnl_dereference(tp_c->hlist);
	     ht;
	     ht = rtnl_dereference(ht->next))
		if (ht->handle == handle)
			break;

	return ht;
}

static struct tc_u_knode *u32_lookup_key(struct tc_u_hnode *ht, u32 handle)
{
	unsigned int sel;
	struct tc_u_knode *n = NULL;

	sel = TC_U32_HASH(handle);
	if (sel > ht->divisor)
		goto out;

	for (n = rtnl_dereference(ht->ht[sel]);
	     n;
	     n = rtnl_dereference(n->next))
		if (n->handle == handle)
			break;
out:
	return n;
}


static void *u32_get(struct tcf_proto *tp, u32 handle)
{
	struct tc_u_hnode *ht;
	struct tc_u_common *tp_c = tp->data;

	if (TC_U32_HTID(handle) == TC_U32_ROOT)
		ht = rtnl_dereference(tp->root);
	else
		ht = u32_lookup_ht(tp_c, TC_U32_HTID(handle));

	if (!ht)
		return NULL;

	if (TC_U32_KEY(handle) == 0)
		return ht;

	return u32_lookup_key(ht, handle);
}

/* Protected by rtnl lock */
static u32 gen_new_htid(struct tc_u_common *tp_c, struct tc_u_hnode *ptr)
{
	int id = idr_alloc_cyclic(&tp_c->handle_idr, ptr, 1, 0x7FF, GFP_KERNEL);
	if (id < 0)
		return 0;
	return (id | 0x800U) << 20;
}

static struct hlist_head *tc_u_common_hash;

#define U32_HASH_SHIFT 10
#define U32_HASH_SIZE (1 << U32_HASH_SHIFT)

static void *tc_u_common_ptr(const struct tcf_proto *tp)
{
	struct tcf_block *block = tp->chain->block;

	/* The block sharing is currently supported only
	 * for classless qdiscs. In that case we use block
	 * for tc_u_common identification. In case the
	 * block is not shared, block->q is a valid pointer
	 * and we can use that. That works for classful qdiscs.
	 */
	if (tcf_block_shared(block))
		return block;
	else
		return block->q;
}

static unsigned int tc_u_hash(const struct tcf_proto *tp)
{
	return hash_ptr(tc_u_common_ptr(tp), U32_HASH_SHIFT);
}

static struct tc_u_common *tc_u_common_find(const struct tcf_proto *tp)
{
	struct tc_u_common *tc;
	unsigned int h;

	h = tc_u_hash(tp);
	hlist_for_each_entry(tc, &tc_u_common_hash[h], hnode) {
		if (tc->ptr == tc_u_common_ptr(tp))
			return tc;
	}
	return NULL;
}

static int u32_init(struct tcf_proto *tp)
{
	struct tc_u_hnode *root_ht;
	struct tc_u_common *tp_c;
	unsigned int h;

	tp_c = tc_u_common_find(tp);

	root_ht = kzalloc(sizeof(*root_ht), GFP_KERNEL);
	if (root_ht == NULL)
		return -ENOBUFS;

	root_ht->refcnt++;
	root_ht->handle = tp_c ? gen_new_htid(tp_c, root_ht) : 0x80000000;
	root_ht->prio = tp->prio;
	idr_init(&root_ht->handle_idr);

	if (tp_c == NULL) {
		tp_c = kzalloc(sizeof(*tp_c), GFP_KERNEL);
		if (tp_c == NULL) {
			kfree(root_ht);
			return -ENOBUFS;
		}
		tp_c->ptr = tc_u_common_ptr(tp);
		INIT_HLIST_NODE(&tp_c->hnode);
		idr_init(&tp_c->handle_idr);

		h = tc_u_hash(tp);
		hlist_add_head(&tp_c->hnode, &tc_u_common_hash[h]);
	}

	tp_c->refcnt++;
	RCU_INIT_POINTER(root_ht->next, tp_c->hlist);
	rcu_assign_pointer(tp_c->hlist, root_ht);
	root_ht->tp_c = tp_c;

	root_ht->refcnt++;
	rcu_assign_pointer(tp->root, root_ht);
	tp->data = tp_c;
	return 0;
}

static int u32_destroy_key(struct tcf_proto *tp, struct tc_u_knode *n,
			   bool free_pf)
{
	struct tc_u_hnode *ht = rtnl_dereference(n->ht_down);

	tcf_exts_destroy(&n->exts);
	tcf_exts_put_net(&n->exts);
	if (ht && --ht->refcnt == 0)
		kfree(ht);
#ifdef CONFIG_CLS_U32_PERF
	if (free_pf)
		free_percpu(n->pf);
#endif
#ifdef CONFIG_CLS_U32_MARK
	if (free_pf)
		free_percpu(n->pcpu_success);
#endif
	kfree(n);
	return 0;
}

/* u32_delete_key_rcu should be called when free'ing a copied
 * version of a tc_u_knode obtained from u32_init_knode(). When
 * copies are obtained from u32_init_knode() the statistics are
 * shared between the old and new copies to allow readers to
 * continue to update the statistics during the copy. To support
 * this the u32_delete_key_rcu variant does not free the percpu
 * statistics.
 */
static void u32_delete_key_work(struct work_struct *work)
{
	struct tc_u_knode *key = container_of(to_rcu_work(work),
					      struct tc_u_knode,
					      rwork);
	rtnl_lock();
	u32_destroy_key(key->tp, key, false);
	rtnl_unlock();
}

/* u32_delete_key_freepf_rcu is the rcu callback variant
 * that free's the entire structure including the statistics
 * percpu variables. Only use this if the key is not a copy
 * returned by u32_init_knode(). See u32_delete_key_rcu()
 * for the variant that should be used with keys return from
 * u32_init_knode()
 */
static void u32_delete_key_freepf_work(struct work_struct *work)
{
	struct tc_u_knode *key = container_of(to_rcu_work(work),
					      struct tc_u_knode,
					      rwork);
	rtnl_lock();
	u32_destroy_key(key->tp, key, true);
	rtnl_unlock();
}

static int u32_delete_key(struct tcf_proto *tp, struct tc_u_knode *key)
{
	struct tc_u_knode __rcu **kp;
	struct tc_u_knode *pkp;
	struct tc_u_hnode *ht = rtnl_dereference(key->ht_up);

	if (ht) {
		kp = &ht->ht[TC_U32_HASH(key->handle)];
		for (pkp = rtnl_dereference(*kp); pkp;
		     kp = &pkp->next, pkp = rtnl_dereference(*kp)) {
			if (pkp == key) {
				RCU_INIT_POINTER(*kp, key->next);

				tcf_unbind_filter(tp, &key->res);
				idr_remove(&ht->handle_idr, key->handle);
				tcf_exts_get_net(&key->exts);
				tcf_queue_work(&key->rwork, u32_delete_key_freepf_work);
				return 0;
			}
		}
	}
	WARN_ON(1);
	return 0;
}

static void u32_clear_hw_hnode(struct tcf_proto *tp, struct tc_u_hnode *h,
			       struct netlink_ext_ack *extack)
{
	struct tcf_block *block = tp->chain->block;
	struct tc_cls_u32_offload cls_u32 = {};

	tc_cls_common_offload_init(&cls_u32.common, tp, h->flags, extack);
	cls_u32.command = TC_CLSU32_DELETE_HNODE;
	cls_u32.hnode.divisor = h->divisor;
	cls_u32.hnode.handle = h->handle;
	cls_u32.hnode.prio = h->prio;

	tc_setup_cb_call(block, NULL, TC_SETUP_CLSU32, &cls_u32, false);
}

static int u32_replace_hw_hnode(struct tcf_proto *tp, struct tc_u_hnode *h,
				u32 flags, struct netlink_ext_ack *extack)
{
	struct tcf_block *block = tp->chain->block;
	struct tc_cls_u32_offload cls_u32 = {};
	bool skip_sw = tc_skip_sw(flags);
	bool offloaded = false;
	int err;

	tc_cls_common_offload_init(&cls_u32.common, tp, flags, extack);
	cls_u32.command = TC_CLSU32_NEW_HNODE;
	cls_u32.hnode.divisor = h->divisor;
	cls_u32.hnode.handle = h->handle;
	cls_u32.hnode.prio = h->prio;

	err = tc_setup_cb_call(block, NULL, TC_SETUP_CLSU32, &cls_u32, skip_sw);
	if (err < 0) {
		u32_clear_hw_hnode(tp, h, NULL);
		return err;
	} else if (err > 0) {
		offloaded = true;
	}

	if (skip_sw && !offloaded)
		return -EINVAL;

	return 0;
}

static void u32_remove_hw_knode(struct tcf_proto *tp, struct tc_u_knode *n,
				struct netlink_ext_ack *extack)
{
	struct tcf_block *block = tp->chain->block;
	struct tc_cls_u32_offload cls_u32 = {};

	tc_cls_common_offload_init(&cls_u32.common, tp, n->flags, extack);
	cls_u32.command = TC_CLSU32_DELETE_KNODE;
	cls_u32.knode.handle = n->handle;

	tc_setup_cb_call(block, NULL, TC_SETUP_CLSU32, &cls_u32, false);
	tcf_block_offload_dec(block, &n->flags);
}

static int u32_replace_hw_knode(struct tcf_proto *tp, struct tc_u_knode *n,
				u32 flags, struct netlink_ext_ack *extack)
{
	struct tc_u_hnode *ht = rtnl_dereference(n->ht_down);
	struct tcf_block *block = tp->chain->block;
	struct tc_cls_u32_offload cls_u32 = {};
	bool skip_sw = tc_skip_sw(flags);
	int err;

	tc_cls_common_offload_init(&cls_u32.common, tp, flags, extack);
	cls_u32.command = TC_CLSU32_REPLACE_KNODE;
	cls_u32.knode.handle = n->handle;
	cls_u32.knode.fshift = n->fshift;
#ifdef CONFIG_CLS_U32_MARK
	cls_u32.knode.val = n->val;
	cls_u32.knode.mask = n->mask;
#else
	cls_u32.knode.val = 0;
	cls_u32.knode.mask = 0;
#endif
	cls_u32.knode.sel = &n->sel;
	cls_u32.knode.exts = &n->exts;
	if (n->ht_down)
		cls_u32.knode.link_handle = ht->handle;

	err = tc_setup_cb_call(block, NULL, TC_SETUP_CLSU32, &cls_u32, skip_sw);
	if (err < 0) {
		u32_remove_hw_knode(tp, n, NULL);
		return err;
	} else if (err > 0) {
		n->in_hw_count = err;
		tcf_block_offload_inc(block, &n->flags);
	}

	if (skip_sw && !(n->flags & TCA_CLS_FLAGS_IN_HW))
		return -EINVAL;

	return 0;
}

static void u32_clear_hnode(struct tcf_proto *tp, struct tc_u_hnode *ht,
			    struct netlink_ext_ack *extack)
{
	struct tc_u_knode *n;
	unsigned int h;

	for (h = 0; h <= ht->divisor; h++) {
		while ((n = rtnl_dereference(ht->ht[h])) != NULL) {
			RCU_INIT_POINTER(ht->ht[h],
					 rtnl_dereference(n->next));
			tcf_unbind_filter(tp, &n->res);
			u32_remove_hw_knode(tp, n, extack);
			idr_remove(&ht->handle_idr, n->handle);
			if (tcf_exts_get_net(&n->exts))
				tcf_queue_work(&n->rwork, u32_delete_key_freepf_work);
			else
				u32_destroy_key(n->tp, n, true);
		}
	}
}

static int u32_destroy_hnode(struct tcf_proto *tp, struct tc_u_hnode *ht,
			     struct netlink_ext_ack *extack)
{
	struct tc_u_common *tp_c = tp->data;
	struct tc_u_hnode __rcu **hn;
	struct tc_u_hnode *phn;

	WARN_ON(--ht->refcnt);

	u32_clear_hnode(tp, ht, extack);

	hn = &tp_c->hlist;
	for (phn = rtnl_dereference(*hn);
	     phn;
	     hn = &phn->next, phn = rtnl_dereference(*hn)) {
		if (phn == ht) {
			u32_clear_hw_hnode(tp, ht, extack);
			idr_destroy(&ht->handle_idr);
			idr_remove(&tp_c->handle_idr, ht->handle);
			RCU_INIT_POINTER(*hn, ht->next);
			kfree_rcu(ht, rcu);
			return 0;
		}
	}

	return -ENOENT;
}

static bool ht_empty(struct tc_u_hnode *ht)
{
	unsigned int h;

	for (h = 0; h <= ht->divisor; h++)
		if (rcu_access_pointer(ht->ht[h]))
			return false;

	return true;
}

static void u32_destroy(struct tcf_proto *tp, struct netlink_ext_ack *extack)
{
	struct tc_u_common *tp_c = tp->data;
	struct tc_u_hnode *root_ht = rtnl_dereference(tp->root);

	WARN_ON(root_ht == NULL);

	if (root_ht && --root_ht->refcnt == 1)
		u32_destroy_hnode(tp, root_ht, extack);

	if (--tp_c->refcnt == 0) {
		struct tc_u_hnode *ht;

		hlist_del(&tp_c->hnode);

		while ((ht = rtnl_dereference(tp_c->hlist)) != NULL) {
<<<<<<< HEAD
			u32_clear_hnode(tp, ht);
=======
			u32_clear_hnode(tp, ht, extack);
>>>>>>> e021bb4f
			RCU_INIT_POINTER(tp_c->hlist, ht->next);

			/* u32_destroy_key() will later free ht for us, if it's
			 * still referenced by some knode
			 */
			if (--ht->refcnt == 0)
				kfree_rcu(ht, rcu);
		}

		idr_destroy(&tp_c->handle_idr);
		kfree(tp_c);
	}

	tp->data = NULL;
}

static int u32_delete(struct tcf_proto *tp, void *arg, bool *last,
		      struct netlink_ext_ack *extack)
{
	struct tc_u_hnode *ht = arg;
	struct tc_u_hnode *root_ht = rtnl_dereference(tp->root);
	struct tc_u_common *tp_c = tp->data;
	int ret = 0;

	if (ht == NULL)
		goto out;

	if (TC_U32_KEY(ht->handle)) {
		u32_remove_hw_knode(tp, (struct tc_u_knode *)ht, extack);
		ret = u32_delete_key(tp, (struct tc_u_knode *)ht);
		goto out;
	}

	if (root_ht == ht) {
		NL_SET_ERR_MSG_MOD(extack, "Not allowed to delete root node");
		return -EINVAL;
	}

	if (ht->refcnt == 1) {
		u32_destroy_hnode(tp, ht, extack);
	} else {
		NL_SET_ERR_MSG_MOD(extack, "Can not delete in-use filter");
		return -EBUSY;
	}

out:
	*last = true;
	if (root_ht) {
		if (root_ht->refcnt > 2) {
			*last = false;
			goto ret;
		}
		if (root_ht->refcnt == 2) {
			if (!ht_empty(root_ht)) {
				*last = false;
				goto ret;
			}
		}
	}

	if (tp_c->refcnt > 1) {
		*last = false;
		goto ret;
	}

	if (tp_c->refcnt == 1) {
		struct tc_u_hnode *ht;

		for (ht = rtnl_dereference(tp_c->hlist);
		     ht;
		     ht = rtnl_dereference(ht->next))
			if (!ht_empty(ht)) {
				*last = false;
				break;
			}
	}

ret:
	return ret;
}

static u32 gen_new_kid(struct tc_u_hnode *ht, u32 htid)
{
	u32 index = htid | 0x800;
	u32 max = htid | 0xFFF;

	if (idr_alloc_u32(&ht->handle_idr, NULL, &index, max, GFP_KERNEL)) {
		index = htid + 1;
		if (idr_alloc_u32(&ht->handle_idr, NULL, &index, max,
				 GFP_KERNEL))
			index = max;
	}

	return index;
}

static const struct nla_policy u32_policy[TCA_U32_MAX + 1] = {
	[TCA_U32_CLASSID]	= { .type = NLA_U32 },
	[TCA_U32_HASH]		= { .type = NLA_U32 },
	[TCA_U32_LINK]		= { .type = NLA_U32 },
	[TCA_U32_DIVISOR]	= { .type = NLA_U32 },
	[TCA_U32_SEL]		= { .len = sizeof(struct tc_u32_sel) },
	[TCA_U32_INDEV]		= { .type = NLA_STRING, .len = IFNAMSIZ },
	[TCA_U32_MARK]		= { .len = sizeof(struct tc_u32_mark) },
	[TCA_U32_FLAGS]		= { .type = NLA_U32 },
};

static int u32_set_parms(struct net *net, struct tcf_proto *tp,
			 unsigned long base, struct tc_u_hnode *ht,
			 struct tc_u_knode *n, struct nlattr **tb,
			 struct nlattr *est, bool ovr,
			 struct netlink_ext_ack *extack)
{
	int err;

	err = tcf_exts_validate(net, tp, tb, est, &n->exts, ovr, extack);
	if (err < 0)
		return err;

	if (tb[TCA_U32_LINK]) {
		u32 handle = nla_get_u32(tb[TCA_U32_LINK]);
		struct tc_u_hnode *ht_down = NULL, *ht_old;

		if (TC_U32_KEY(handle)) {
			NL_SET_ERR_MSG_MOD(extack, "u32 Link handle must be a hash table");
			return -EINVAL;
		}

		if (handle) {
			ht_down = u32_lookup_ht(ht->tp_c, handle);

			if (!ht_down) {
				NL_SET_ERR_MSG_MOD(extack, "Link hash table not found");
				return -EINVAL;
			}
			ht_down->refcnt++;
		}

		ht_old = rtnl_dereference(n->ht_down);
		rcu_assign_pointer(n->ht_down, ht_down);

		if (ht_old)
			ht_old->refcnt--;
	}
	if (tb[TCA_U32_CLASSID]) {
		n->res.classid = nla_get_u32(tb[TCA_U32_CLASSID]);
		tcf_bind_filter(tp, &n->res, base);
	}

#ifdef CONFIG_NET_CLS_IND
	if (tb[TCA_U32_INDEV]) {
		int ret;
		ret = tcf_change_indev(net, tb[TCA_U32_INDEV], extack);
		if (ret < 0)
			return -EINVAL;
		n->ifindex = ret;
	}
#endif
	return 0;
}

static void u32_replace_knode(struct tcf_proto *tp, struct tc_u_common *tp_c,
			      struct tc_u_knode *n)
{
	struct tc_u_knode __rcu **ins;
	struct tc_u_knode *pins;
	struct tc_u_hnode *ht;

	if (TC_U32_HTID(n->handle) == TC_U32_ROOT)
		ht = rtnl_dereference(tp->root);
	else
		ht = u32_lookup_ht(tp_c, TC_U32_HTID(n->handle));

	ins = &ht->ht[TC_U32_HASH(n->handle)];

	/* The node must always exist for it to be replaced if this is not the
	 * case then something went very wrong elsewhere.
	 */
	for (pins = rtnl_dereference(*ins); ;
	     ins = &pins->next, pins = rtnl_dereference(*ins))
		if (pins->handle == n->handle)
			break;

	idr_replace(&ht->handle_idr, n, n->handle);
	RCU_INIT_POINTER(n->next, pins->next);
	rcu_assign_pointer(*ins, n);
}

static struct tc_u_knode *u32_init_knode(struct tcf_proto *tp,
					 struct tc_u_knode *n)
{
	struct tc_u_hnode *ht = rtnl_dereference(n->ht_down);
	struct tc_u32_sel *s = &n->sel;
	struct tc_u_knode *new;

	new = kzalloc(sizeof(*n) + s->nkeys*sizeof(struct tc_u32_key),
		      GFP_KERNEL);

	if (!new)
		return NULL;

	RCU_INIT_POINTER(new->next, n->next);
	new->handle = n->handle;
	RCU_INIT_POINTER(new->ht_up, n->ht_up);

#ifdef CONFIG_NET_CLS_IND
	new->ifindex = n->ifindex;
#endif
	new->fshift = n->fshift;
	new->res = n->res;
	new->flags = n->flags;
	RCU_INIT_POINTER(new->ht_down, ht);

	/* bump reference count as long as we hold pointer to structure */
	if (ht)
		ht->refcnt++;

#ifdef CONFIG_CLS_U32_PERF
	/* Statistics may be incremented by readers during update
	 * so we must keep them in tact. When the node is later destroyed
	 * a special destroy call must be made to not free the pf memory.
	 */
	new->pf = n->pf;
#endif

#ifdef CONFIG_CLS_U32_MARK
	new->val = n->val;
	new->mask = n->mask;
	/* Similarly success statistics must be moved as pointers */
	new->pcpu_success = n->pcpu_success;
#endif
	new->tp = tp;
	memcpy(&new->sel, s, sizeof(*s) + s->nkeys*sizeof(struct tc_u32_key));

	if (tcf_exts_init(&new->exts, TCA_U32_ACT, TCA_U32_POLICE)) {
		kfree(new);
		return NULL;
	}

	return new;
}

static int u32_change(struct net *net, struct sk_buff *in_skb,
		      struct tcf_proto *tp, unsigned long base, u32 handle,
		      struct nlattr **tca, void **arg, bool ovr,
		      struct netlink_ext_ack *extack)
{
	struct tc_u_common *tp_c = tp->data;
	struct tc_u_hnode *ht;
	struct tc_u_knode *n;
	struct tc_u32_sel *s;
	struct nlattr *opt = tca[TCA_OPTIONS];
	struct nlattr *tb[TCA_U32_MAX + 1];
	u32 htid, flags = 0;
	size_t sel_size;
	int err;
#ifdef CONFIG_CLS_U32_PERF
	size_t size;
#endif

	if (!opt) {
		if (handle) {
			NL_SET_ERR_MSG_MOD(extack, "Filter handle requires options");
			return -EINVAL;
		} else {
			return 0;
		}
	}

	err = nla_parse_nested(tb, TCA_U32_MAX, opt, u32_policy, extack);
	if (err < 0)
		return err;

	if (tb[TCA_U32_FLAGS]) {
		flags = nla_get_u32(tb[TCA_U32_FLAGS]);
		if (!tc_flags_valid(flags)) {
			NL_SET_ERR_MSG_MOD(extack, "Invalid filter flags");
			return -EINVAL;
		}
	}

	n = *arg;
	if (n) {
		struct tc_u_knode *new;

		if (TC_U32_KEY(n->handle) == 0) {
			NL_SET_ERR_MSG_MOD(extack, "Key node id cannot be zero");
			return -EINVAL;
		}

		if ((n->flags ^ flags) &
<<<<<<< HEAD
		    ~(TCA_CLS_FLAGS_IN_HW | TCA_CLS_FLAGS_NOT_IN_HW))
=======
		    ~(TCA_CLS_FLAGS_IN_HW | TCA_CLS_FLAGS_NOT_IN_HW)) {
			NL_SET_ERR_MSG_MOD(extack, "Key node flags do not match passed flags");
>>>>>>> e021bb4f
			return -EINVAL;
		}

		new = u32_init_knode(tp, n);
		if (!new)
			return -ENOMEM;

		err = u32_set_parms(net, tp, base,
				    rtnl_dereference(n->ht_up), new, tb,
				    tca[TCA_RATE], ovr, extack);

		if (err) {
			u32_destroy_key(tp, new, false);
			return err;
		}

		err = u32_replace_hw_knode(tp, new, flags, extack);
		if (err) {
			u32_destroy_key(tp, new, false);
			return err;
		}

		if (!tc_in_hw(new->flags))
			new->flags |= TCA_CLS_FLAGS_NOT_IN_HW;

		u32_replace_knode(tp, tp_c, new);
		tcf_unbind_filter(tp, &n->res);
		tcf_exts_get_net(&n->exts);
		tcf_queue_work(&n->rwork, u32_delete_key_work);
		return 0;
	}

	if (tb[TCA_U32_DIVISOR]) {
		unsigned int divisor = nla_get_u32(tb[TCA_U32_DIVISOR]);

		if (--divisor > 0x100) {
			NL_SET_ERR_MSG_MOD(extack, "Exceeded maximum 256 hash buckets");
			return -EINVAL;
		}
		if (TC_U32_KEY(handle)) {
			NL_SET_ERR_MSG_MOD(extack, "Divisor can only be used on a hash table");
			return -EINVAL;
		}
		ht = kzalloc(sizeof(*ht) + divisor*sizeof(void *), GFP_KERNEL);
		if (ht == NULL)
			return -ENOBUFS;
		if (handle == 0) {
			handle = gen_new_htid(tp->data, ht);
			if (handle == 0) {
				kfree(ht);
				return -ENOMEM;
			}
		} else {
			err = idr_alloc_u32(&tp_c->handle_idr, ht, &handle,
					    handle, GFP_KERNEL);
			if (err) {
				kfree(ht);
				return err;
			}
		}
		ht->tp_c = tp_c;
		ht->refcnt = 1;
		ht->divisor = divisor;
		ht->handle = handle;
		ht->prio = tp->prio;
		idr_init(&ht->handle_idr);
		ht->flags = flags;

		err = u32_replace_hw_hnode(tp, ht, flags, extack);
		if (err) {
			idr_remove(&tp_c->handle_idr, handle);
			kfree(ht);
			return err;
		}

		RCU_INIT_POINTER(ht->next, tp_c->hlist);
		rcu_assign_pointer(tp_c->hlist, ht);
		*arg = ht;

		return 0;
	}

	if (tb[TCA_U32_HASH]) {
		htid = nla_get_u32(tb[TCA_U32_HASH]);
		if (TC_U32_HTID(htid) == TC_U32_ROOT) {
			ht = rtnl_dereference(tp->root);
			htid = ht->handle;
		} else {
			ht = u32_lookup_ht(tp->data, TC_U32_HTID(htid));
			if (!ht) {
				NL_SET_ERR_MSG_MOD(extack, "Specified hash table not found");
				return -EINVAL;
			}
		}
	} else {
		ht = rtnl_dereference(tp->root);
		htid = ht->handle;
	}

	if (ht->divisor < TC_U32_HASH(htid)) {
		NL_SET_ERR_MSG_MOD(extack, "Specified hash table buckets exceed configured value");
		return -EINVAL;
	}

	if (handle) {
		if (TC_U32_HTID(handle) && TC_U32_HTID(handle ^ htid)) {
			NL_SET_ERR_MSG_MOD(extack, "Handle specified hash table address mismatch");
			return -EINVAL;
		}
		handle = htid | TC_U32_NODE(handle);
		err = idr_alloc_u32(&ht->handle_idr, NULL, &handle, handle,
				    GFP_KERNEL);
		if (err)
			return err;
	} else
		handle = gen_new_kid(ht, htid);

	if (tb[TCA_U32_SEL] == NULL) {
		NL_SET_ERR_MSG_MOD(extack, "Selector not specified");
		err = -EINVAL;
		goto erridr;
	}

	s = nla_data(tb[TCA_U32_SEL]);
<<<<<<< HEAD
	sel_size = sizeof(*s) + sizeof(*s->keys) * s->nkeys;
	if (nla_len(tb[TCA_U32_SEL]) < sel_size)
		return -EINVAL;

	n = kzalloc(offsetof(typeof(*n), sel) + sel_size, GFP_KERNEL);
	if (n == NULL)
		return -ENOBUFS;
=======
	sel_size = struct_size(s, keys, s->nkeys);
	if (nla_len(tb[TCA_U32_SEL]) < sel_size) {
		err = -EINVAL;
		goto erridr;
	}

	n = kzalloc(offsetof(typeof(*n), sel) + sel_size, GFP_KERNEL);
	if (n == NULL) {
		err = -ENOBUFS;
		goto erridr;
	}
>>>>>>> e021bb4f

#ifdef CONFIG_CLS_U32_PERF
	size = sizeof(struct tc_u32_pcnt) + s->nkeys * sizeof(u64);
	n->pf = __alloc_percpu(size, __alignof__(struct tc_u32_pcnt));
	if (!n->pf) {
		err = -ENOBUFS;
		goto errfree;
	}
#endif

	memcpy(&n->sel, s, sel_size);
	RCU_INIT_POINTER(n->ht_up, ht);
	n->handle = handle;
	n->fshift = s->hmask ? ffs(ntohl(s->hmask)) - 1 : 0;
	n->flags = flags;
	n->tp = tp;

	err = tcf_exts_init(&n->exts, TCA_U32_ACT, TCA_U32_POLICE);
	if (err < 0)
		goto errout;

#ifdef CONFIG_CLS_U32_MARK
	n->pcpu_success = alloc_percpu(u32);
	if (!n->pcpu_success) {
		err = -ENOMEM;
		goto errout;
	}

	if (tb[TCA_U32_MARK]) {
		struct tc_u32_mark *mark;

		mark = nla_data(tb[TCA_U32_MARK]);
		n->val = mark->val;
		n->mask = mark->mask;
	}
#endif

	err = u32_set_parms(net, tp, base, ht, n, tb, tca[TCA_RATE], ovr,
			    extack);
	if (err == 0) {
		struct tc_u_knode __rcu **ins;
		struct tc_u_knode *pins;

		err = u32_replace_hw_knode(tp, n, flags, extack);
		if (err)
			goto errhw;

		if (!tc_in_hw(n->flags))
			n->flags |= TCA_CLS_FLAGS_NOT_IN_HW;

		ins = &ht->ht[TC_U32_HASH(handle)];
		for (pins = rtnl_dereference(*ins); pins;
		     ins = &pins->next, pins = rtnl_dereference(*ins))
			if (TC_U32_NODE(handle) < TC_U32_NODE(pins->handle))
				break;

		RCU_INIT_POINTER(n->next, pins);
		rcu_assign_pointer(*ins, n);
		*arg = n;
		return 0;
	}

errhw:
#ifdef CONFIG_CLS_U32_MARK
	free_percpu(n->pcpu_success);
#endif

errout:
	tcf_exts_destroy(&n->exts);
#ifdef CONFIG_CLS_U32_PERF
errfree:
	free_percpu(n->pf);
#endif
	kfree(n);
erridr:
	idr_remove(&ht->handle_idr, handle);
	return err;
}

static void u32_walk(struct tcf_proto *tp, struct tcf_walker *arg)
{
	struct tc_u_common *tp_c = tp->data;
	struct tc_u_hnode *ht;
	struct tc_u_knode *n;
	unsigned int h;

	if (arg->stop)
		return;

	for (ht = rtnl_dereference(tp_c->hlist);
	     ht;
	     ht = rtnl_dereference(ht->next)) {
		if (ht->prio != tp->prio)
			continue;
		if (arg->count >= arg->skip) {
			if (arg->fn(tp, ht, arg) < 0) {
				arg->stop = 1;
				return;
			}
		}
		arg->count++;
		for (h = 0; h <= ht->divisor; h++) {
			for (n = rtnl_dereference(ht->ht[h]);
			     n;
			     n = rtnl_dereference(n->next)) {
				if (arg->count < arg->skip) {
					arg->count++;
					continue;
				}
				if (arg->fn(tp, n, arg) < 0) {
					arg->stop = 1;
					return;
				}
				arg->count++;
			}
		}
	}
}

static int u32_reoffload_hnode(struct tcf_proto *tp, struct tc_u_hnode *ht,
			       bool add, tc_setup_cb_t *cb, void *cb_priv,
			       struct netlink_ext_ack *extack)
{
	struct tc_cls_u32_offload cls_u32 = {};
	int err;

	tc_cls_common_offload_init(&cls_u32.common, tp, ht->flags, extack);
	cls_u32.command = add ? TC_CLSU32_NEW_HNODE : TC_CLSU32_DELETE_HNODE;
	cls_u32.hnode.divisor = ht->divisor;
	cls_u32.hnode.handle = ht->handle;
	cls_u32.hnode.prio = ht->prio;

	err = cb(TC_SETUP_CLSU32, &cls_u32, cb_priv);
	if (err && add && tc_skip_sw(ht->flags))
		return err;

	return 0;
}

static int u32_reoffload_knode(struct tcf_proto *tp, struct tc_u_knode *n,
			       bool add, tc_setup_cb_t *cb, void *cb_priv,
			       struct netlink_ext_ack *extack)
{
	struct tc_u_hnode *ht = rtnl_dereference(n->ht_down);
	struct tcf_block *block = tp->chain->block;
	struct tc_cls_u32_offload cls_u32 = {};
	int err;

	tc_cls_common_offload_init(&cls_u32.common, tp, n->flags, extack);
	cls_u32.command = add ?
		TC_CLSU32_REPLACE_KNODE : TC_CLSU32_DELETE_KNODE;
	cls_u32.knode.handle = n->handle;

	if (add) {
		cls_u32.knode.fshift = n->fshift;
#ifdef CONFIG_CLS_U32_MARK
		cls_u32.knode.val = n->val;
		cls_u32.knode.mask = n->mask;
#else
		cls_u32.knode.val = 0;
		cls_u32.knode.mask = 0;
#endif
		cls_u32.knode.sel = &n->sel;
		cls_u32.knode.exts = &n->exts;
		if (n->ht_down)
			cls_u32.knode.link_handle = ht->handle;
	}

	err = cb(TC_SETUP_CLSU32, &cls_u32, cb_priv);
	if (err) {
		if (add && tc_skip_sw(n->flags))
			return err;
		return 0;
	}

	tc_cls_offload_cnt_update(block, &n->in_hw_count, &n->flags, add);

	return 0;
}

static int u32_reoffload(struct tcf_proto *tp, bool add, tc_setup_cb_t *cb,
			 void *cb_priv, struct netlink_ext_ack *extack)
{
	struct tc_u_common *tp_c = tp->data;
	struct tc_u_hnode *ht;
	struct tc_u_knode *n;
	unsigned int h;
	int err;

	for (ht = rtnl_dereference(tp_c->hlist);
	     ht;
	     ht = rtnl_dereference(ht->next)) {
		if (ht->prio != tp->prio)
			continue;

		/* When adding filters to a new dev, try to offload the
		 * hashtable first. When removing, do the filters before the
		 * hashtable.
		 */
		if (add && !tc_skip_hw(ht->flags)) {
			err = u32_reoffload_hnode(tp, ht, add, cb, cb_priv,
						  extack);
			if (err)
				return err;
		}

		for (h = 0; h <= ht->divisor; h++) {
			for (n = rtnl_dereference(ht->ht[h]);
			     n;
			     n = rtnl_dereference(n->next)) {
				if (tc_skip_hw(n->flags))
					continue;

				err = u32_reoffload_knode(tp, n, add, cb,
							  cb_priv, extack);
				if (err)
					return err;
			}
		}

		if (!add && !tc_skip_hw(ht->flags))
			u32_reoffload_hnode(tp, ht, add, cb, cb_priv, extack);
	}

	return 0;
}

static void u32_bind_class(void *fh, u32 classid, unsigned long cl)
{
	struct tc_u_knode *n = fh;

	if (n && n->res.classid == classid)
		n->res.class = cl;
}

static int u32_dump(struct net *net, struct tcf_proto *tp, void *fh,
		    struct sk_buff *skb, struct tcmsg *t)
{
	struct tc_u_knode *n = fh;
	struct tc_u_hnode *ht_up, *ht_down;
	struct nlattr *nest;

	if (n == NULL)
		return skb->len;

	t->tcm_handle = n->handle;

	nest = nla_nest_start(skb, TCA_OPTIONS);
	if (nest == NULL)
		goto nla_put_failure;

	if (TC_U32_KEY(n->handle) == 0) {
		struct tc_u_hnode *ht = fh;
		u32 divisor = ht->divisor + 1;

		if (nla_put_u32(skb, TCA_U32_DIVISOR, divisor))
			goto nla_put_failure;
	} else {
#ifdef CONFIG_CLS_U32_PERF
		struct tc_u32_pcnt *gpf;
		int cpu;
#endif

		if (nla_put(skb, TCA_U32_SEL,
			    sizeof(n->sel) + n->sel.nkeys*sizeof(struct tc_u32_key),
			    &n->sel))
			goto nla_put_failure;

		ht_up = rtnl_dereference(n->ht_up);
		if (ht_up) {
			u32 htid = n->handle & 0xFFFFF000;
			if (nla_put_u32(skb, TCA_U32_HASH, htid))
				goto nla_put_failure;
		}
		if (n->res.classid &&
		    nla_put_u32(skb, TCA_U32_CLASSID, n->res.classid))
			goto nla_put_failure;

		ht_down = rtnl_dereference(n->ht_down);
		if (ht_down &&
		    nla_put_u32(skb, TCA_U32_LINK, ht_down->handle))
			goto nla_put_failure;

		if (n->flags && nla_put_u32(skb, TCA_U32_FLAGS, n->flags))
			goto nla_put_failure;

#ifdef CONFIG_CLS_U32_MARK
		if ((n->val || n->mask)) {
			struct tc_u32_mark mark = {.val = n->val,
						   .mask = n->mask,
						   .success = 0};
			int cpum;

			for_each_possible_cpu(cpum) {
				__u32 cnt = *per_cpu_ptr(n->pcpu_success, cpum);

				mark.success += cnt;
			}

			if (nla_put(skb, TCA_U32_MARK, sizeof(mark), &mark))
				goto nla_put_failure;
		}
#endif

		if (tcf_exts_dump(skb, &n->exts) < 0)
			goto nla_put_failure;

#ifdef CONFIG_NET_CLS_IND
		if (n->ifindex) {
			struct net_device *dev;
			dev = __dev_get_by_index(net, n->ifindex);
			if (dev && nla_put_string(skb, TCA_U32_INDEV, dev->name))
				goto nla_put_failure;
		}
#endif
#ifdef CONFIG_CLS_U32_PERF
		gpf = kzalloc(sizeof(struct tc_u32_pcnt) +
			      n->sel.nkeys * sizeof(u64),
			      GFP_KERNEL);
		if (!gpf)
			goto nla_put_failure;

		for_each_possible_cpu(cpu) {
			int i;
			struct tc_u32_pcnt *pf = per_cpu_ptr(n->pf, cpu);

			gpf->rcnt += pf->rcnt;
			gpf->rhit += pf->rhit;
			for (i = 0; i < n->sel.nkeys; i++)
				gpf->kcnts[i] += pf->kcnts[i];
		}

		if (nla_put_64bit(skb, TCA_U32_PCNT,
				  sizeof(struct tc_u32_pcnt) +
				  n->sel.nkeys * sizeof(u64),
				  gpf, TCA_U32_PAD)) {
			kfree(gpf);
			goto nla_put_failure;
		}
		kfree(gpf);
#endif
	}

	nla_nest_end(skb, nest);

	if (TC_U32_KEY(n->handle))
		if (tcf_exts_dump_stats(skb, &n->exts) < 0)
			goto nla_put_failure;
	return skb->len;

nla_put_failure:
	nla_nest_cancel(skb, nest);
	return -1;
}

static struct tcf_proto_ops cls_u32_ops __read_mostly = {
	.kind		=	"u32",
	.classify	=	u32_classify,
	.init		=	u32_init,
	.destroy	=	u32_destroy,
	.get		=	u32_get,
	.change		=	u32_change,
	.delete		=	u32_delete,
	.walk		=	u32_walk,
	.reoffload	=	u32_reoffload,
	.dump		=	u32_dump,
	.bind_class	=	u32_bind_class,
	.owner		=	THIS_MODULE,
};

static int __init init_u32(void)
{
	int i, ret;

	pr_info("u32 classifier\n");
#ifdef CONFIG_CLS_U32_PERF
	pr_info("    Performance counters on\n");
#endif
#ifdef CONFIG_NET_CLS_IND
	pr_info("    input device check on\n");
#endif
#ifdef CONFIG_NET_CLS_ACT
	pr_info("    Actions configured\n");
#endif
	tc_u_common_hash = kvmalloc_array(U32_HASH_SIZE,
					  sizeof(struct hlist_head),
					  GFP_KERNEL);
	if (!tc_u_common_hash)
		return -ENOMEM;

	for (i = 0; i < U32_HASH_SIZE; i++)
		INIT_HLIST_HEAD(&tc_u_common_hash[i]);

	ret = register_tcf_proto_ops(&cls_u32_ops);
	if (ret)
		kvfree(tc_u_common_hash);
	return ret;
}

static void __exit exit_u32(void)
{
	unregister_tcf_proto_ops(&cls_u32_ops);
	kvfree(tc_u_common_hash);
}

module_init(init_u32)
module_exit(exit_u32)
MODULE_LICENSE("GPL");<|MERGE_RESOLUTION|>--- conflicted
+++ resolved
@@ -659,11 +659,7 @@
 		hlist_del(&tp_c->hnode);
 
 		while ((ht = rtnl_dereference(tp_c->hlist)) != NULL) {
-<<<<<<< HEAD
-			u32_clear_hnode(tp, ht);
-=======
 			u32_clear_hnode(tp, ht, extack);
->>>>>>> e021bb4f
 			RCU_INIT_POINTER(tp_c->hlist, ht->next);
 
 			/* u32_destroy_key() will later free ht for us, if it's
@@ -955,12 +951,8 @@
 		}
 
 		if ((n->flags ^ flags) &
-<<<<<<< HEAD
-		    ~(TCA_CLS_FLAGS_IN_HW | TCA_CLS_FLAGS_NOT_IN_HW))
-=======
 		    ~(TCA_CLS_FLAGS_IN_HW | TCA_CLS_FLAGS_NOT_IN_HW)) {
 			NL_SET_ERR_MSG_MOD(extack, "Key node flags do not match passed flags");
->>>>>>> e021bb4f
 			return -EINVAL;
 		}
 
@@ -1085,15 +1077,6 @@
 	}
 
 	s = nla_data(tb[TCA_U32_SEL]);
-<<<<<<< HEAD
-	sel_size = sizeof(*s) + sizeof(*s->keys) * s->nkeys;
-	if (nla_len(tb[TCA_U32_SEL]) < sel_size)
-		return -EINVAL;
-
-	n = kzalloc(offsetof(typeof(*n), sel) + sel_size, GFP_KERNEL);
-	if (n == NULL)
-		return -ENOBUFS;
-=======
 	sel_size = struct_size(s, keys, s->nkeys);
 	if (nla_len(tb[TCA_U32_SEL]) < sel_size) {
 		err = -EINVAL;
@@ -1105,7 +1088,6 @@
 		err = -ENOBUFS;
 		goto erridr;
 	}
->>>>>>> e021bb4f
 
 #ifdef CONFIG_CLS_U32_PERF
 	size = sizeof(struct tc_u32_pcnt) + s->nkeys * sizeof(u64);
