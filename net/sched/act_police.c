--- conflicted
+++ resolved
@@ -199,12 +199,7 @@
 failure:
 	qdisc_put_rtab(P_tab);
 	qdisc_put_rtab(R_tab);
-<<<<<<< HEAD
-	if (ret == ACT_P_CREATED)
-		tcf_idr_release(*a, bind);
-=======
 	tcf_idr_release(*a, bind);
->>>>>>> e021bb4f
 	return err;
 }
 
