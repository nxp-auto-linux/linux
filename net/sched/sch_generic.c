--- conflicted
+++ resolved
@@ -131,11 +131,6 @@
 
 		__skb_queue_tail(&q->gso_skb, skb);
 
-<<<<<<< HEAD
-		qdisc_qstats_cpu_requeues_inc(q);
-		qdisc_qstats_cpu_backlog_inc(q, skb);
-		qdisc_qstats_atomic_qlen_inc(q);
-=======
 		/* it's still part of the queue */
 		if (qdisc_is_percpu_stats(q)) {
 			qdisc_qstats_cpu_requeues_inc(q);
@@ -146,7 +141,6 @@
 			qdisc_qstats_backlog_inc(q, skb);
 			q->q.qlen++;
 		}
->>>>>>> fa578e9d
 
 		skb = next;
 	}
@@ -563,11 +557,7 @@
 	.ops		=	&noop_qdisc_ops,
 	.q.lock		=	__SPIN_LOCK_UNLOCKED(noop_qdisc.q.lock),
 	.dev_queue	=	&noop_netdev_queue,
-<<<<<<< HEAD
-#ifdef CONFIG_PREEMPT_RT_BASE
-=======
 #ifdef CONFIG_PREEMPT_RT
->>>>>>> fa578e9d
 	.running	=	__SEQLOCK_UNLOCKED(noop_qdisc.running),
 #else
 	.running	=	SEQCNT_ZERO(noop_qdisc.running),
@@ -650,15 +640,7 @@
 			return qdisc_drop(skb, qdisc, to_free);
 	}
 
-<<<<<<< HEAD
-	qdisc_qstats_atomic_qlen_inc(qdisc);
-	/* Note: skb can not be used after skb_array_produce(),
-	 * so we better not use qdisc_qstats_cpu_backlog_inc()
-	 */
-	this_cpu_add(qdisc->cpu_qstats->backlog, pkt_len);
-=======
 	qdisc_update_stats_at_enqueue(qdisc, pkt_len);
->>>>>>> fa578e9d
 	return NET_XMIT_SUCCESS;
 }
 
@@ -677,15 +659,9 @@
 		skb = __skb_array_consume(q);
 	}
 	if (likely(skb)) {
-<<<<<<< HEAD
-		qdisc_qstats_cpu_backlog_dec(qdisc, skb);
-		qdisc_bstats_cpu_update(qdisc, skb);
-		qdisc_qstats_atomic_qlen_dec(qdisc);
-=======
 		qdisc_update_stats_at_dequeue(qdisc, skb);
 	} else {
 		WRITE_ONCE(qdisc->empty, true);
->>>>>>> fa578e9d
 	}
 
 	return skb;
@@ -729,14 +705,10 @@
 		for_each_possible_cpu(i) {
 			struct gnet_stats_queue *q;
 
-<<<<<<< HEAD
-		q->backlog = 0;
-=======
 			q = per_cpu_ptr(qdisc->cpu_qstats, i);
 			q->backlog = 0;
 			q->qlen = 0;
 		}
->>>>>>> fa578e9d
 	}
 }
 
@@ -885,26 +857,10 @@
 	spin_lock_init(&sch->busylock);
 	/* seqlock has the same scope of busylock, for NOLOCK qdisc */
 	spin_lock_init(&sch->seqlock);
-<<<<<<< HEAD
-	lockdep_set_class(&sch->busylock,
-			  dev->qdisc_tx_busylock ?: &qdisc_tx_busylock);
-
-#ifdef CONFIG_PREEMPT_RT_BASE
-	seqlock_init(&sch->running);
-	lockdep_set_class(&sch->running.seqcount,
-			  dev->qdisc_running_key ?: &qdisc_running_key);
-	lockdep_set_class(&sch->running.lock,
-			  dev->qdisc_running_key ?: &qdisc_running_key);
-#else
-	seqcount_init(&sch->running);
-	lockdep_set_class(&sch->running,
-			  dev->qdisc_running_key ?: &qdisc_running_key);
-=======
 #ifdef CONFIG_PREEMPT_RT
 	seqlock_init(&sch->running);
 #else
 	seqcount_init(&sch->running);
->>>>>>> fa578e9d
 #endif
 
 	sch->ops = ops;
