--- conflicted
+++ resolved
@@ -859,14 +859,11 @@
 	lockdep_set_class(&sch->busylock,
 			  dev->qdisc_tx_busylock ?: &qdisc_tx_busylock);
 
-<<<<<<< HEAD
-=======
 	/* seqlock has the same scope of busylock, for NOLOCK qdisc */
 	spin_lock_init(&sch->seqlock);
 	lockdep_set_class(&sch->busylock,
 			  dev->qdisc_tx_busylock ?: &qdisc_tx_busylock);
 
->>>>>>> e021bb4f
 #ifdef CONFIG_PREEMPT_RT_BASE
 	seqlock_init(&sch->running);
 	lockdep_set_class(&sch->running.seqcount,
