--- conflicted
+++ resolved
@@ -164,11 +164,8 @@
 	if (!flags) {
 		if (exists)
 			tcf_idr_release(*a, bind);
-<<<<<<< HEAD
-=======
 		else
 			tcf_idr_cleanup(tn, parm->index);
->>>>>>> e021bb4f
 		return -EINVAL;
 	}
 
