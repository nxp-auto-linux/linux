--- conflicted
+++ resolved
@@ -115,13 +115,8 @@
 
 	tcf_unbind_filter(tp, &head->res);
 
-<<<<<<< HEAD
-	if (tc_should_offload(dev, head->flags))
-		mall_destroy_hw_filter(tp, head, (unsigned long) head);
-=======
 	if (!tc_skip_hw(head->flags))
 		mall_destroy_hw_filter(tp, head, (unsigned long) head, extack);
->>>>>>> e021bb4f
 
 	if (tcf_exts_get_net(&head->exts))
 		tcf_queue_work(&head->rwork, mall_destroy_work);
