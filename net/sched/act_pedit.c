--- conflicted
+++ resolved
@@ -188,20 +188,9 @@
 		}
 		ret = tcf_idr_create(tn, parm->index, est, a,
 				     &act_pedit_ops, bind, false);
-<<<<<<< HEAD
-		if (ret)
-			return ret;
-		p = to_pedit(*a);
-		keys = kmalloc(ksize, GFP_KERNEL);
-		if (keys == NULL) {
-			tcf_idr_release(*a, bind);
-			kfree(keys_ex);
-			return -ENOMEM;
-=======
 		if (ret) {
 			tcf_idr_cleanup(tn, parm->index);
 			goto out_free;
->>>>>>> e021bb4f
 		}
 		ret = ACT_P_CREATED;
 	} else if (err > 0) {
