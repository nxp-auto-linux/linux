--- conflicted
+++ resolved
@@ -1173,30 +1173,6 @@
 			NL_SET_ERR_MSG(extack, "Cannot attach rate estimator to a multi-queue root qdisc");
 			goto err_out4;
 		}
-<<<<<<< HEAD
-		if (tca[TCA_RATE]) {
-			net_seqlock_t *running;
-
-			err = -EOPNOTSUPP;
-			if (sch->flags & TCQ_F_MQROOT)
-				goto err_out4;
-
-			if ((sch->parent != TC_H_ROOT) &&
-			    !(sch->flags & TCQ_F_INGRESS) &&
-			    (!p || !(p->flags & TCQ_F_MQROOT)))
-				running = qdisc_root_sleeping_running(sch);
-			else
-				running = &sch->running;
-
-			err = gen_new_estimator(&sch->bstats,
-						sch->cpu_bstats,
-						&sch->rate_est,
-						NULL,
-						running,
-						tca[TCA_RATE]);
-			if (err)
-				goto err_out4;
-=======
 
 		if (sch->parent != TC_H_ROOT &&
 		    !(sch->flags & TCQ_F_INGRESS) &&
@@ -1214,7 +1190,6 @@
 		if (err) {
 			NL_SET_ERR_MSG(extack, "Failed to generate new estimator");
 			goto err_out4;
->>>>>>> e021bb4f
 		}
 	}
 
@@ -1346,16 +1321,6 @@
 /*
  * Delete/get qdisc.
  */
-
-const struct nla_policy rtm_tca_policy[TCA_MAX + 1] = {
-	[TCA_KIND]		= { .type = NLA_STRING },
-	[TCA_OPTIONS]		= { .type = NLA_NESTED },
-	[TCA_RATE]		= { .type = NLA_BINARY,
-				    .len = sizeof(struct tc_estimator) },
-	[TCA_STAB]		= { .type = NLA_NESTED },
-	[TCA_DUMP_INVISIBLE]	= { .type = NLA_FLAG },
-	[TCA_CHAIN]		= { .type = NLA_U32 },
-};
 
 static int tc_get_qdisc(struct sk_buff *skb, struct nlmsghdr *n,
 			struct netlink_ext_ack *extack)
@@ -1693,11 +1658,7 @@
 	idx = 0;
 	ASSERT_RTNL();
 
-<<<<<<< HEAD
-	err = nlmsg_parse(nlh, sizeof(*tcm), tca, TCA_MAX,
-=======
 	err = nlmsg_parse(nlh, sizeof(struct tcmsg), tca, TCA_MAX,
->>>>>>> e021bb4f
 			  rtm_tca_policy, NULL);
 	if (err < 0)
 		return err;
