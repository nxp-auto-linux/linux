--- conflicted
+++ resolved
@@ -346,11 +346,6 @@
 
 int dsa_master_setup(struct net_device *dev, struct dsa_port *cpu_dp)
 {
-<<<<<<< HEAD
-	struct dsa_switch *ds = cpu_dp->ds;
-	struct device_link *consumer_link;
-	int ret;
-=======
 	const struct dsa_device_ops *tag_ops = cpu_dp->tag_ops;
 	struct dsa_switch *ds = cpu_dp->ds;
 	struct device_link *consumer_link;
@@ -365,15 +360,6 @@
 		netdev_err(dev,
 			   "Failed to create a device link to DSA switch %s\n",
 			   dev_name(ds->dev));
->>>>>>> 3b17187f
-
-	/* The DSA master must use SET_NETDEV_DEV for this to work. */
-	consumer_link = device_link_add(ds->dev, dev->dev.parent,
-					DL_FLAG_AUTOREMOVE_CONSUMER);
-	if (!consumer_link)
-		netdev_err(dev,
-			   "Failed to create a device link to DSA switch %s\n",
-			   dev_name(ds->dev));
 
 	rtnl_lock();
 	ret = dev_set_mtu(dev, mtu);
