// SPDX-License-Identifier: GPL-2.0-or-later
/*
 * net/dsa/slave.c - Slave device handling
 * Copyright (c) 2008-2009 Marvell Semiconductor
 */

#include <linux/list.h>
#include <linux/etherdevice.h>
#include <linux/netdevice.h>
#include <linux/phy.h>
#include <linux/phy_fixed.h>
#include <linux/phylink.h>
#include <linux/of_net.h>
#include <linux/of_mdio.h>
#include <linux/mdio.h>
#include <net/rtnetlink.h>
#include <net/pkt_cls.h>
#include <net/tc_act/tc_mirred.h>
#include <linux/if_bridge.h>
#include <linux/netpoll.h>
#include <linux/ptp_classify.h>

#include "dsa_priv.h"

static bool dsa_slave_dev_check(const struct net_device *dev);

/* slave mii_bus handling ***************************************************/
static int dsa_slave_phy_read(struct mii_bus *bus, int addr, int reg)
{
	struct dsa_switch *ds = bus->priv;

	if (ds->phys_mii_mask & (1 << addr))
		return ds->ops->phy_read(ds, addr, reg);

	return 0xffff;
}

static int dsa_slave_phy_write(struct mii_bus *bus, int addr, int reg, u16 val)
{
	struct dsa_switch *ds = bus->priv;

	if (ds->phys_mii_mask & (1 << addr))
		return ds->ops->phy_write(ds, addr, reg, val);

	return 0;
}

void dsa_slave_mii_bus_init(struct dsa_switch *ds)
{
	ds->slave_mii_bus->priv = (void *)ds;
	ds->slave_mii_bus->name = "dsa slave smi";
	ds->slave_mii_bus->read = dsa_slave_phy_read;
	ds->slave_mii_bus->write = dsa_slave_phy_write;
	snprintf(ds->slave_mii_bus->id, MII_BUS_ID_SIZE, "dsa-%d.%d",
		 ds->dst->index, ds->index);
	ds->slave_mii_bus->parent = ds->dev;
	ds->slave_mii_bus->phy_mask = ~ds->phys_mii_mask;
}


/* slave device handling ****************************************************/
static int dsa_slave_get_iflink(const struct net_device *dev)
{
	return dsa_slave_to_master(dev)->ifindex;
}

static int dsa_slave_open(struct net_device *dev)
{
	struct net_device *master = dsa_slave_to_master(dev);
	struct dsa_port *dp = dsa_slave_to_port(dev);
	int err;

	if (!(master->flags & IFF_UP))
		return -ENETDOWN;

	if (!ether_addr_equal(dev->dev_addr, master->dev_addr)) {
		err = dev_uc_add(master, dev->dev_addr);
		if (err < 0)
			goto out;
	}

	if (dev->flags & IFF_ALLMULTI) {
		err = dev_set_allmulti(master, 1);
		if (err < 0)
			goto del_unicast;
	}
	if (dev->flags & IFF_PROMISC) {
		err = dev_set_promiscuity(master, 1);
		if (err < 0)
			goto clear_allmulti;
	}

	err = dsa_port_enable(dp, dev->phydev);
	if (err)
		goto clear_promisc;

	phylink_start(dp->pl);

	return 0;

clear_promisc:
	if (dev->flags & IFF_PROMISC)
		dev_set_promiscuity(master, -1);
clear_allmulti:
	if (dev->flags & IFF_ALLMULTI)
		dev_set_allmulti(master, -1);
del_unicast:
	if (!ether_addr_equal(dev->dev_addr, master->dev_addr))
		dev_uc_del(master, dev->dev_addr);
out:
	return err;
}

static int dsa_slave_close(struct net_device *dev)
{
	struct net_device *master = dsa_slave_to_master(dev);
	struct dsa_port *dp = dsa_slave_to_port(dev);

	cancel_work_sync(&dp->xmit_work);
	skb_queue_purge(&dp->xmit_queue);

	phylink_stop(dp->pl);

	dsa_port_disable(dp);

	dev_mc_unsync(master, dev);
	dev_uc_unsync(master, dev);
	if (dev->flags & IFF_ALLMULTI)
		dev_set_allmulti(master, -1);
	if (dev->flags & IFF_PROMISC)
		dev_set_promiscuity(master, -1);

	if (!ether_addr_equal(dev->dev_addr, master->dev_addr))
		dev_uc_del(master, dev->dev_addr);

	return 0;
}

static void dsa_slave_change_rx_flags(struct net_device *dev, int change)
{
	struct net_device *master = dsa_slave_to_master(dev);
	if (dev->flags & IFF_UP) {
		if (change & IFF_ALLMULTI)
			dev_set_allmulti(master,
					 dev->flags & IFF_ALLMULTI ? 1 : -1);
		if (change & IFF_PROMISC)
			dev_set_promiscuity(master,
					    dev->flags & IFF_PROMISC ? 1 : -1);
	}
}

static void dsa_slave_set_rx_mode(struct net_device *dev)
{
	struct net_device *master = dsa_slave_to_master(dev);

	dev_mc_sync(master, dev);
	dev_uc_sync(master, dev);
}

static int dsa_slave_set_mac_address(struct net_device *dev, void *a)
{
	struct net_device *master = dsa_slave_to_master(dev);
	struct sockaddr *addr = a;
	int err;

	if (!is_valid_ether_addr(addr->sa_data))
		return -EADDRNOTAVAIL;

	if (!(dev->flags & IFF_UP))
		goto out;

	if (!ether_addr_equal(addr->sa_data, master->dev_addr)) {
		err = dev_uc_add(master, addr->sa_data);
		if (err < 0)
			return err;
	}

	if (!ether_addr_equal(dev->dev_addr, master->dev_addr))
		dev_uc_del(master, dev->dev_addr);

out:
	ether_addr_copy(dev->dev_addr, addr->sa_data);

	return 0;
}

struct dsa_slave_dump_ctx {
	struct net_device *dev;
	struct sk_buff *skb;
	struct netlink_callback *cb;
	int idx;
};

static int
dsa_slave_port_fdb_do_dump(const unsigned char *addr, u16 vid,
			   bool is_static, void *data)
{
	struct dsa_slave_dump_ctx *dump = data;
	u32 portid = NETLINK_CB(dump->cb->skb).portid;
	u32 seq = dump->cb->nlh->nlmsg_seq;
	struct nlmsghdr *nlh;
	struct ndmsg *ndm;

	if (dump->idx < dump->cb->args[2])
		goto skip;

	nlh = nlmsg_put(dump->skb, portid, seq, RTM_NEWNEIGH,
			sizeof(*ndm), NLM_F_MULTI);
	if (!nlh)
		return -EMSGSIZE;

	ndm = nlmsg_data(nlh);
	ndm->ndm_family  = AF_BRIDGE;
	ndm->ndm_pad1    = 0;
	ndm->ndm_pad2    = 0;
	ndm->ndm_flags   = NTF_SELF;
	ndm->ndm_type    = 0;
	ndm->ndm_ifindex = dump->dev->ifindex;
	ndm->ndm_state   = is_static ? NUD_NOARP : NUD_REACHABLE;

	if (nla_put(dump->skb, NDA_LLADDR, ETH_ALEN, addr))
		goto nla_put_failure;

	if (vid && nla_put_u16(dump->skb, NDA_VLAN, vid))
		goto nla_put_failure;

	nlmsg_end(dump->skb, nlh);

skip:
	dump->idx++;
	return 0;

nla_put_failure:
	nlmsg_cancel(dump->skb, nlh);
	return -EMSGSIZE;
}

static int
dsa_slave_fdb_dump(struct sk_buff *skb, struct netlink_callback *cb,
		   struct net_device *dev, struct net_device *filter_dev,
		   int *idx)
{
	struct dsa_port *dp = dsa_slave_to_port(dev);
	struct dsa_slave_dump_ctx dump = {
		.dev = dev,
		.skb = skb,
		.cb = cb,
		.idx = *idx,
	};
	int err;

	err = dsa_port_fdb_dump(dp, dsa_slave_port_fdb_do_dump, &dump);
	*idx = dump.idx;

	return err;
}

static int dsa_slave_ioctl(struct net_device *dev, struct ifreq *ifr, int cmd)
{
	struct dsa_slave_priv *p = netdev_priv(dev);
	struct dsa_switch *ds = p->dp->ds;
	int port = p->dp->index;

	/* Pass through to switch driver if it supports timestamping */
	switch (cmd) {
	case SIOCGHWTSTAMP:
		if (ds->ops->port_hwtstamp_get)
			return ds->ops->port_hwtstamp_get(ds, port, ifr);
		break;
	case SIOCSHWTSTAMP:
		if (ds->ops->port_hwtstamp_set)
			return ds->ops->port_hwtstamp_set(ds, port, ifr);
		break;
	}

	return phylink_mii_ioctl(p->dp->pl, ifr, cmd);
}

static int dsa_slave_port_attr_set(struct net_device *dev,
				   const struct switchdev_attr *attr,
				   struct switchdev_trans *trans)
{
	struct dsa_port *dp = dsa_slave_to_port(dev);
	int ret;

	switch (attr->id) {
	case SWITCHDEV_ATTR_ID_PORT_STP_STATE:
		ret = dsa_port_set_state(dp, attr->u.stp_state, trans);
		break;
	case SWITCHDEV_ATTR_ID_BRIDGE_VLAN_FILTERING:
		ret = dsa_port_vlan_filtering(dp, attr->u.vlan_filtering,
					      trans);
		break;
	case SWITCHDEV_ATTR_ID_BRIDGE_AGEING_TIME:
		ret = dsa_port_ageing_time(dp, attr->u.ageing_time, trans);
		break;
	case SWITCHDEV_ATTR_ID_PORT_PRE_BRIDGE_FLAGS:
		ret = dsa_port_pre_bridge_flags(dp, attr->u.brport_flags,
						trans);
		break;
	case SWITCHDEV_ATTR_ID_PORT_BRIDGE_FLAGS:
		ret = dsa_port_bridge_flags(dp, attr->u.brport_flags, trans);
		break;
	case SWITCHDEV_ATTR_ID_BRIDGE_MROUTER:
		ret = dsa_port_mrouter(dp->cpu_dp, attr->u.mrouter, trans);
		break;
	default:
		ret = -EOPNOTSUPP;
		break;
	}

	return ret;
}

static int dsa_slave_vlan_add(struct net_device *dev,
			      const struct switchdev_obj *obj,
			      struct switchdev_trans *trans)
{
	struct dsa_port *dp = dsa_slave_to_port(dev);
	struct switchdev_obj_port_vlan vlan;
	int err;

	if (obj->orig_dev != dev)
		return -EOPNOTSUPP;

	if (dp->bridge_dev && !br_vlan_enabled(dp->bridge_dev))
		return 0;

	vlan = *SWITCHDEV_OBJ_PORT_VLAN(obj);

	err = dsa_port_vlan_add(dp, &vlan, trans);
	if (err)
		return err;

	/* We need the dedicated CPU port to be a member of the VLAN as well.
	 * Even though drivers often handle CPU membership in special ways,
	 * it doesn't make sense to program a PVID, so clear this flag.
	 */
	vlan.flags &= ~BRIDGE_VLAN_INFO_PVID;

	err = dsa_port_vlan_add(dp->cpu_dp, &vlan, trans);
	if (err)
		return err;

	return 0;
}

static int dsa_slave_port_obj_add(struct net_device *dev,
				  const struct switchdev_obj *obj,
				  struct switchdev_trans *trans,
				  struct netlink_ext_ack *extack)
{
	struct dsa_port *dp = dsa_slave_to_port(dev);
	int err;

	/* For the prepare phase, ensure the full set of changes is feasable in
	 * one go in order to signal a failure properly. If an operation is not
	 * supported, return -EOPNOTSUPP.
	 */

	switch (obj->id) {
	case SWITCHDEV_OBJ_ID_PORT_MDB:
		if (obj->orig_dev != dev)
			return -EOPNOTSUPP;
		err = dsa_port_mdb_add(dp, SWITCHDEV_OBJ_PORT_MDB(obj), trans);
		break;
	case SWITCHDEV_OBJ_ID_HOST_MDB:
		/* DSA can directly translate this to a normal MDB add,
		 * but on the CPU port.
		 */
		err = dsa_port_mdb_add(dp->cpu_dp, SWITCHDEV_OBJ_PORT_MDB(obj),
				       trans);
		break;
	case SWITCHDEV_OBJ_ID_PORT_VLAN:
		err = dsa_slave_vlan_add(dev, obj, trans);
		break;
	default:
		err = -EOPNOTSUPP;
		break;
	}

	return err;
}

static int dsa_slave_vlan_del(struct net_device *dev,
			      const struct switchdev_obj *obj)
{
	struct dsa_port *dp = dsa_slave_to_port(dev);

	if (obj->orig_dev != dev)
		return -EOPNOTSUPP;

	if (dp->bridge_dev && !br_vlan_enabled(dp->bridge_dev))
		return 0;

	/* Do not deprogram the CPU port as it may be shared with other user
	 * ports which can be members of this VLAN as well.
	 */
	return dsa_port_vlan_del(dp, SWITCHDEV_OBJ_PORT_VLAN(obj));
}

static int dsa_slave_port_obj_del(struct net_device *dev,
				  const struct switchdev_obj *obj)
{
	struct dsa_port *dp = dsa_slave_to_port(dev);
	int err;

	switch (obj->id) {
	case SWITCHDEV_OBJ_ID_PORT_MDB:
		if (obj->orig_dev != dev)
			return -EOPNOTSUPP;
		err = dsa_port_mdb_del(dp, SWITCHDEV_OBJ_PORT_MDB(obj));
		break;
	case SWITCHDEV_OBJ_ID_HOST_MDB:
		/* DSA can directly translate this to a normal MDB add,
		 * but on the CPU port.
		 */
		err = dsa_port_mdb_del(dp->cpu_dp, SWITCHDEV_OBJ_PORT_MDB(obj));
		break;
	case SWITCHDEV_OBJ_ID_PORT_VLAN:
		err = dsa_slave_vlan_del(dev, obj);
		break;
	default:
		err = -EOPNOTSUPP;
		break;
	}

	return err;
}

static int dsa_slave_get_port_parent_id(struct net_device *dev,
					struct netdev_phys_item_id *ppid)
{
	struct dsa_port *dp = dsa_slave_to_port(dev);
	struct dsa_switch *ds = dp->ds;
	struct dsa_switch_tree *dst = ds->dst;

	/* For non-legacy ports, devlink is used and it takes
	 * care of the name generation. This ndo implementation
	 * should be removed with legacy support.
	 */
	if (dp->ds->devlink)
		return -EOPNOTSUPP;

	ppid->id_len = sizeof(dst->index);
	memcpy(&ppid->id, &dst->index, ppid->id_len);

	return 0;
}

static inline netdev_tx_t dsa_slave_netpoll_send_skb(struct net_device *dev,
						     struct sk_buff *skb)
{
#ifdef CONFIG_NET_POLL_CONTROLLER
	struct dsa_slave_priv *p = netdev_priv(dev);

	if (p->netpoll)
		netpoll_send_skb(p->netpoll, skb);
#else
	BUG();
#endif
	return NETDEV_TX_OK;
}

static void dsa_skb_tx_timestamp(struct dsa_slave_priv *p,
				 struct sk_buff *skb)
{
	struct dsa_switch *ds = p->dp->ds;
	struct sk_buff *clone;
	unsigned int type;

	type = ptp_classify_raw(skb);
	if (type == PTP_CLASS_NONE)
		return;

	if (!ds->ops->port_txtstamp)
		return;

	clone = skb_clone_sk(skb);
	if (!clone)
		return;

	DSA_SKB_CB(skb)->clone = clone;

	if (ds->ops->port_txtstamp(ds, p->dp->index, clone, type))
		return;

	kfree_skb(clone);
}

netdev_tx_t dsa_enqueue_skb(struct sk_buff *skb, struct net_device *dev)
{
	/* SKB for netpoll still need to be mangled with the protocol-specific
	 * tag to be successfully transmitted
	 */
	if (unlikely(netpoll_tx_running(dev)))
		return dsa_slave_netpoll_send_skb(dev, skb);

	/* Queue the SKB for transmission on the parent interface, but
	 * do not modify its EtherType
	 */
	skb->dev = dsa_slave_to_master(dev);
	dev_queue_xmit(skb);

	return NETDEV_TX_OK;
}
EXPORT_SYMBOL_GPL(dsa_enqueue_skb);

static netdev_tx_t dsa_slave_xmit(struct sk_buff *skb, struct net_device *dev)
{
	struct dsa_slave_priv *p = netdev_priv(dev);
	struct pcpu_sw_netstats *s;
	struct sk_buff *nskb;

	s = this_cpu_ptr(p->stats64);
	u64_stats_update_begin(&s->syncp);
	s->tx_packets++;
	s->tx_bytes += skb->len;
	u64_stats_update_end(&s->syncp);

	DSA_SKB_CB(skb)->deferred_xmit = false;
	DSA_SKB_CB(skb)->clone = NULL;

	/* Identify PTP protocol packets, clone them, and pass them to the
	 * switch driver
	 */
	dsa_skb_tx_timestamp(p, skb);

	/* Transmit function may have to reallocate the original SKB,
	 * in which case it must have freed it. Only free it here on error.
	 */
	nskb = p->xmit(skb, dev);
	if (!nskb) {
		if (!DSA_SKB_CB(skb)->deferred_xmit)
			kfree_skb(skb);
		return NETDEV_TX_OK;
	}

	return dsa_enqueue_skb(nskb, dev);
}

void *dsa_defer_xmit(struct sk_buff *skb, struct net_device *dev)
{
	struct dsa_port *dp = dsa_slave_to_port(dev);

	DSA_SKB_CB(skb)->deferred_xmit = true;

	skb_queue_tail(&dp->xmit_queue, skb);
	schedule_work(&dp->xmit_work);
	return NULL;
}
EXPORT_SYMBOL_GPL(dsa_defer_xmit);

static void dsa_port_xmit_work(struct work_struct *work)
{
	struct dsa_port *dp = container_of(work, struct dsa_port, xmit_work);
	struct dsa_switch *ds = dp->ds;
	struct sk_buff *skb;

	if (unlikely(!ds->ops->port_deferred_xmit))
		return;

	while ((skb = skb_dequeue(&dp->xmit_queue)) != NULL)
		ds->ops->port_deferred_xmit(ds, dp->index, skb);
}

/* ethtool operations *******************************************************/

static void dsa_slave_get_drvinfo(struct net_device *dev,
				  struct ethtool_drvinfo *drvinfo)
{
	strlcpy(drvinfo->driver, "dsa", sizeof(drvinfo->driver));
	strlcpy(drvinfo->fw_version, "N/A", sizeof(drvinfo->fw_version));
	strlcpy(drvinfo->bus_info, "platform", sizeof(drvinfo->bus_info));
}

static int dsa_slave_get_regs_len(struct net_device *dev)
{
	struct dsa_port *dp = dsa_slave_to_port(dev);
	struct dsa_switch *ds = dp->ds;

	if (ds->ops->get_regs_len)
		return ds->ops->get_regs_len(ds, dp->index);

	return -EOPNOTSUPP;
}

static void
dsa_slave_get_regs(struct net_device *dev, struct ethtool_regs *regs, void *_p)
{
	struct dsa_port *dp = dsa_slave_to_port(dev);
	struct dsa_switch *ds = dp->ds;

	if (ds->ops->get_regs)
		ds->ops->get_regs(ds, dp->index, regs, _p);
}

static int dsa_slave_nway_reset(struct net_device *dev)
{
	struct dsa_port *dp = dsa_slave_to_port(dev);

	return phylink_ethtool_nway_reset(dp->pl);
}

static int dsa_slave_get_eeprom_len(struct net_device *dev)
{
	struct dsa_port *dp = dsa_slave_to_port(dev);
	struct dsa_switch *ds = dp->ds;

	if (ds->cd && ds->cd->eeprom_len)
		return ds->cd->eeprom_len;

	if (ds->ops->get_eeprom_len)
		return ds->ops->get_eeprom_len(ds);

	return 0;
}

static int dsa_slave_get_eeprom(struct net_device *dev,
				struct ethtool_eeprom *eeprom, u8 *data)
{
	struct dsa_port *dp = dsa_slave_to_port(dev);
	struct dsa_switch *ds = dp->ds;

	if (ds->ops->get_eeprom)
		return ds->ops->get_eeprom(ds, eeprom, data);

	return -EOPNOTSUPP;
}

static int dsa_slave_set_eeprom(struct net_device *dev,
				struct ethtool_eeprom *eeprom, u8 *data)
{
	struct dsa_port *dp = dsa_slave_to_port(dev);
	struct dsa_switch *ds = dp->ds;

	if (ds->ops->set_eeprom)
		return ds->ops->set_eeprom(ds, eeprom, data);

	return -EOPNOTSUPP;
}

static void dsa_slave_get_strings(struct net_device *dev,
				  uint32_t stringset, uint8_t *data)
{
	struct dsa_port *dp = dsa_slave_to_port(dev);
	struct dsa_switch *ds = dp->ds;

	if (stringset == ETH_SS_STATS) {
		int len = ETH_GSTRING_LEN;

		strncpy(data, "tx_packets", len);
		strncpy(data + len, "tx_bytes", len);
		strncpy(data + 2 * len, "rx_packets", len);
		strncpy(data + 3 * len, "rx_bytes", len);
		if (ds->ops->get_strings)
			ds->ops->get_strings(ds, dp->index, stringset,
					     data + 4 * len);
	}
}

static void dsa_slave_get_ethtool_stats(struct net_device *dev,
					struct ethtool_stats *stats,
					uint64_t *data)
{
	struct dsa_port *dp = dsa_slave_to_port(dev);
	struct dsa_slave_priv *p = netdev_priv(dev);
	struct dsa_switch *ds = dp->ds;
	struct pcpu_sw_netstats *s;
	unsigned int start;
	int i;

	for_each_possible_cpu(i) {
		u64 tx_packets, tx_bytes, rx_packets, rx_bytes;

		s = per_cpu_ptr(p->stats64, i);
		do {
			start = u64_stats_fetch_begin_irq(&s->syncp);
			tx_packets = s->tx_packets;
			tx_bytes = s->tx_bytes;
			rx_packets = s->rx_packets;
			rx_bytes = s->rx_bytes;
		} while (u64_stats_fetch_retry_irq(&s->syncp, start));
		data[0] += tx_packets;
		data[1] += tx_bytes;
		data[2] += rx_packets;
		data[3] += rx_bytes;
	}
	if (ds->ops->get_ethtool_stats)
		ds->ops->get_ethtool_stats(ds, dp->index, data + 4);
}

static int dsa_slave_get_sset_count(struct net_device *dev, int sset)
{
	struct dsa_port *dp = dsa_slave_to_port(dev);
	struct dsa_switch *ds = dp->ds;

	if (sset == ETH_SS_STATS) {
		int count;

		count = 4;
		if (ds->ops->get_sset_count)
			count += ds->ops->get_sset_count(ds, dp->index, sset);

		return count;
	}

	return -EOPNOTSUPP;
}

static void dsa_slave_get_wol(struct net_device *dev, struct ethtool_wolinfo *w)
{
	struct dsa_port *dp = dsa_slave_to_port(dev);
	struct dsa_switch *ds = dp->ds;

	phylink_ethtool_get_wol(dp->pl, w);

	if (ds->ops->get_wol)
		ds->ops->get_wol(ds, dp->index, w);
}

static int dsa_slave_set_wol(struct net_device *dev, struct ethtool_wolinfo *w)
{
	struct dsa_port *dp = dsa_slave_to_port(dev);
	struct dsa_switch *ds = dp->ds;
	int ret = -EOPNOTSUPP;

	phylink_ethtool_set_wol(dp->pl, w);

	if (ds->ops->set_wol)
		ret = ds->ops->set_wol(ds, dp->index, w);

	return ret;
}

static int dsa_slave_set_eee(struct net_device *dev, struct ethtool_eee *e)
{
	struct dsa_port *dp = dsa_slave_to_port(dev);
	struct dsa_switch *ds = dp->ds;
	int ret;

	/* Port's PHY and MAC both need to be EEE capable */
	if (!dev->phydev || !dp->pl)
		return -ENODEV;

	if (!ds->ops->set_mac_eee)
		return -EOPNOTSUPP;

	ret = ds->ops->set_mac_eee(ds, dp->index, e);
	if (ret)
		return ret;

	return phylink_ethtool_set_eee(dp->pl, e);
}

static int dsa_slave_get_eee(struct net_device *dev, struct ethtool_eee *e)
{
	struct dsa_port *dp = dsa_slave_to_port(dev);
	struct dsa_switch *ds = dp->ds;
	int ret;

	/* Port's PHY and MAC both need to be EEE capable */
	if (!dev->phydev || !dp->pl)
		return -ENODEV;

	if (!ds->ops->get_mac_eee)
		return -EOPNOTSUPP;

	ret = ds->ops->get_mac_eee(ds, dp->index, e);
	if (ret)
		return ret;

	return phylink_ethtool_get_eee(dp->pl, e);
}

static int dsa_slave_get_link_ksettings(struct net_device *dev,
					struct ethtool_link_ksettings *cmd)
{
	struct dsa_port *dp = dsa_slave_to_port(dev);

	return phylink_ethtool_ksettings_get(dp->pl, cmd);
}

static int dsa_slave_set_link_ksettings(struct net_device *dev,
					const struct ethtool_link_ksettings *cmd)
{
	struct dsa_port *dp = dsa_slave_to_port(dev);

	return phylink_ethtool_ksettings_set(dp->pl, cmd);
}

#ifdef CONFIG_NET_POLL_CONTROLLER
static int dsa_slave_netpoll_setup(struct net_device *dev,
				   struct netpoll_info *ni)
{
	struct net_device *master = dsa_slave_to_master(dev);
	struct dsa_slave_priv *p = netdev_priv(dev);
	struct netpoll *netpoll;
	int err = 0;

	netpoll = kzalloc(sizeof(*netpoll), GFP_KERNEL);
	if (!netpoll)
		return -ENOMEM;

	err = __netpoll_setup(netpoll, master);
	if (err) {
		kfree(netpoll);
		goto out;
	}

	p->netpoll = netpoll;
out:
	return err;
}

static void dsa_slave_netpoll_cleanup(struct net_device *dev)
{
	struct dsa_slave_priv *p = netdev_priv(dev);
	struct netpoll *netpoll = p->netpoll;

	if (!netpoll)
		return;

	p->netpoll = NULL;

	__netpoll_free(netpoll);
}

static void dsa_slave_poll_controller(struct net_device *dev)
{
}
#endif

static int dsa_slave_get_phys_port_name(struct net_device *dev,
					char *name, size_t len)
{
	struct dsa_port *dp = dsa_slave_to_port(dev);

	/* For non-legacy ports, devlink is used and it takes
	 * care of the name generation. This ndo implementation
	 * should be removed with legacy support.
	 */
	if (dp->ds->devlink)
		return -EOPNOTSUPP;

	if (snprintf(name, len, "p%d", dp->index) >= len)
		return -EINVAL;

	return 0;
}

static struct dsa_mall_tc_entry *
dsa_slave_mall_tc_entry_find(struct net_device *dev, unsigned long cookie)
{
	struct dsa_slave_priv *p = netdev_priv(dev);
	struct dsa_mall_tc_entry *mall_tc_entry;

	list_for_each_entry(mall_tc_entry, &p->mall_tc_list, list)
		if (mall_tc_entry->cookie == cookie)
			return mall_tc_entry;

	return NULL;
}

static int dsa_slave_add_cls_matchall(struct net_device *dev,
				      struct tc_cls_matchall_offload *cls,
				      bool ingress)
{
	struct dsa_port *dp = dsa_slave_to_port(dev);
	struct dsa_slave_priv *p = netdev_priv(dev);
	struct dsa_mall_tc_entry *mall_tc_entry;
	__be16 protocol = cls->common.protocol;
	struct dsa_switch *ds = dp->ds;
	struct flow_action_entry *act;
	struct dsa_port *to_dp;
	int err = -EOPNOTSUPP;

	if (!ds->ops->port_mirror_add)
		return err;

	if (!flow_offload_has_one_action(&cls->rule->action))
		return err;

	act = &cls->rule->action.entries[0];

	if (act->id == FLOW_ACTION_MIRRED && protocol == htons(ETH_P_ALL)) {
		struct dsa_mall_mirror_tc_entry *mirror;

		if (!act->dev)
			return -EINVAL;

		if (!dsa_slave_dev_check(act->dev))
			return -EOPNOTSUPP;

		mall_tc_entry = kzalloc(sizeof(*mall_tc_entry), GFP_KERNEL);
		if (!mall_tc_entry)
			return -ENOMEM;

		mall_tc_entry->cookie = cls->cookie;
		mall_tc_entry->type = DSA_PORT_MALL_MIRROR;
		mirror = &mall_tc_entry->mirror;

		to_dp = dsa_slave_to_port(act->dev);

		mirror->to_local_port = to_dp->index;
		mirror->ingress = ingress;

		err = ds->ops->port_mirror_add(ds, dp->index, mirror, ingress);
		if (err) {
			kfree(mall_tc_entry);
			return err;
		}

		list_add_tail(&mall_tc_entry->list, &p->mall_tc_list);
	}

	return 0;
}

static void dsa_slave_del_cls_matchall(struct net_device *dev,
				       struct tc_cls_matchall_offload *cls)
{
	struct dsa_port *dp = dsa_slave_to_port(dev);
	struct dsa_mall_tc_entry *mall_tc_entry;
	struct dsa_switch *ds = dp->ds;

	if (!ds->ops->port_mirror_del)
		return;

	mall_tc_entry = dsa_slave_mall_tc_entry_find(dev, cls->cookie);
	if (!mall_tc_entry)
		return;

	list_del(&mall_tc_entry->list);

	switch (mall_tc_entry->type) {
	case DSA_PORT_MALL_MIRROR:
		ds->ops->port_mirror_del(ds, dp->index, &mall_tc_entry->mirror);
		break;
	default:
		WARN_ON(1);
	}

	kfree(mall_tc_entry);
}

static int dsa_slave_setup_tc_cls_matchall(struct net_device *dev,
					   struct tc_cls_matchall_offload *cls,
					   bool ingress)
{
	if (cls->common.chain_index)
		return -EOPNOTSUPP;

	switch (cls->command) {
	case TC_CLSMATCHALL_REPLACE:
		return dsa_slave_add_cls_matchall(dev, cls, ingress);
	case TC_CLSMATCHALL_DESTROY:
		dsa_slave_del_cls_matchall(dev, cls);
		return 0;
	default:
		return -EOPNOTSUPP;
	}
}

static int dsa_slave_setup_tc_block_cb(enum tc_setup_type type, void *type_data,
				       void *cb_priv, bool ingress)
{
	struct net_device *dev = cb_priv;

	if (!tc_can_offload(dev))
		return -EOPNOTSUPP;

	switch (type) {
	case TC_SETUP_CLSMATCHALL:
		return dsa_slave_setup_tc_cls_matchall(dev, type_data, ingress);
	default:
		return -EOPNOTSUPP;
	}
}

static int dsa_slave_setup_tc_block_cb_ig(enum tc_setup_type type,
					  void *type_data, void *cb_priv)
{
	return dsa_slave_setup_tc_block_cb(type, type_data, cb_priv, true);
}

static int dsa_slave_setup_tc_block_cb_eg(enum tc_setup_type type,
					  void *type_data, void *cb_priv)
{
	return dsa_slave_setup_tc_block_cb(type, type_data, cb_priv, false);
}

static LIST_HEAD(dsa_slave_block_cb_list);

static int dsa_slave_setup_tc_block(struct net_device *dev,
				    struct flow_block_offload *f)
{
	struct flow_block_cb *block_cb;
	flow_setup_cb_t *cb;

	if (f->binder_type == FLOW_BLOCK_BINDER_TYPE_CLSACT_INGRESS)
		cb = dsa_slave_setup_tc_block_cb_ig;
	else if (f->binder_type == FLOW_BLOCK_BINDER_TYPE_CLSACT_EGRESS)
		cb = dsa_slave_setup_tc_block_cb_eg;
	else
		return -EOPNOTSUPP;

	f->driver_block_list = &dsa_slave_block_cb_list;

	switch (f->command) {
	case FLOW_BLOCK_BIND:
		if (flow_block_cb_is_busy(cb, dev, &dsa_slave_block_cb_list))
			return -EBUSY;

		block_cb = flow_block_cb_alloc(cb, dev, dev, NULL);
		if (IS_ERR(block_cb))
			return PTR_ERR(block_cb);

		flow_block_cb_add(block_cb, f);
		list_add_tail(&block_cb->driver_list, &dsa_slave_block_cb_list);
		return 0;
	case FLOW_BLOCK_UNBIND:
		block_cb = flow_block_cb_lookup(f->block, cb, dev);
		if (!block_cb)
			return -ENOENT;

		flow_block_cb_remove(block_cb, f);
		list_del(&block_cb->driver_list);
		return 0;
	default:
		return -EOPNOTSUPP;
	}
}

static int dsa_slave_setup_tc(struct net_device *dev, enum tc_setup_type type,
			      void *type_data)
{
	struct dsa_port *dp = dsa_slave_to_port(dev);
	struct dsa_switch *ds = dp->ds;

	if (type == TC_SETUP_BLOCK)
		return dsa_slave_setup_tc_block(dev, type_data);

	if (!ds->ops->port_setup_tc)
		return -EOPNOTSUPP;

	return ds->ops->port_setup_tc(ds, dp->index, type, type_data);
}

static void dsa_slave_get_stats64(struct net_device *dev,
				  struct rtnl_link_stats64 *stats)
{
	struct dsa_slave_priv *p = netdev_priv(dev);
	struct pcpu_sw_netstats *s;
	unsigned int start;
	int i;

	netdev_stats_to_stats64(stats, &dev->stats);
	for_each_possible_cpu(i) {
		u64 tx_packets, tx_bytes, rx_packets, rx_bytes;

		s = per_cpu_ptr(p->stats64, i);
		do {
			start = u64_stats_fetch_begin_irq(&s->syncp);
			tx_packets = s->tx_packets;
			tx_bytes = s->tx_bytes;
			rx_packets = s->rx_packets;
			rx_bytes = s->rx_bytes;
		} while (u64_stats_fetch_retry_irq(&s->syncp, start));

		stats->tx_packets += tx_packets;
		stats->tx_bytes += tx_bytes;
		stats->rx_packets += rx_packets;
		stats->rx_bytes += rx_bytes;
	}
}

static int dsa_slave_get_rxnfc(struct net_device *dev,
			       struct ethtool_rxnfc *nfc, u32 *rule_locs)
{
	struct dsa_port *dp = dsa_slave_to_port(dev);
	struct dsa_switch *ds = dp->ds;

	if (!ds->ops->get_rxnfc)
		return -EOPNOTSUPP;

	return ds->ops->get_rxnfc(ds, dp->index, nfc, rule_locs);
}

static int dsa_slave_set_rxnfc(struct net_device *dev,
			       struct ethtool_rxnfc *nfc)
{
	struct dsa_port *dp = dsa_slave_to_port(dev);
	struct dsa_switch *ds = dp->ds;

	if (!ds->ops->set_rxnfc)
		return -EOPNOTSUPP;

	return ds->ops->set_rxnfc(ds, dp->index, nfc);
}

static int dsa_slave_get_ts_info(struct net_device *dev,
				 struct ethtool_ts_info *ts)
{
	struct dsa_slave_priv *p = netdev_priv(dev);
	struct dsa_switch *ds = p->dp->ds;

	if (!ds->ops->get_ts_info)
		return -EOPNOTSUPP;

	return ds->ops->get_ts_info(ds, p->dp->index, ts);
}

static int dsa_slave_vlan_rx_add_vid(struct net_device *dev, __be16 proto,
				     u16 vid)
{
	struct dsa_port *dp = dsa_slave_to_port(dev);
	struct bridge_vlan_info info;
	int ret;

	/* Check for a possible bridge VLAN entry now since there is no
	 * need to emulate the switchdev prepare + commit phase.
	 */
	if (dp->bridge_dev) {
		if (!br_vlan_enabled(dp->bridge_dev))
			return 0;

		/* br_vlan_get_info() returns -EINVAL or -ENOENT if the
		 * device, respectively the VID is not found, returning
		 * 0 means success, which is a failure for us here.
		 */
		ret = br_vlan_get_info(dp->bridge_dev, vid, &info);
		if (ret == 0)
			return -EBUSY;
	}

	ret = dsa_port_vid_add(dp, vid, 0);
	if (ret)
		return ret;

	ret = dsa_port_vid_add(dp->cpu_dp, vid, 0);
	if (ret)
		return ret;

	return 0;
}

static int dsa_slave_vlan_rx_kill_vid(struct net_device *dev, __be16 proto,
				      u16 vid)
{
	struct dsa_port *dp = dsa_slave_to_port(dev);
	struct bridge_vlan_info info;
	int ret;

	/* Check for a possible bridge VLAN entry now since there is no
	 * need to emulate the switchdev prepare + commit phase.
	 */
	if (dp->bridge_dev) {
		if (!br_vlan_enabled(dp->bridge_dev))
			return 0;

		/* br_vlan_get_info() returns -EINVAL or -ENOENT if the
		 * device, respectively the VID is not found, returning
		 * 0 means success, which is a failure for us here.
		 */
		ret = br_vlan_get_info(dp->bridge_dev, vid, &info);
		if (ret == 0)
			return -EBUSY;
	}

	/* Do not deprogram the CPU port as it may be shared with other user
	 * ports which can be members of this VLAN as well.
	 */
	return dsa_port_vid_del(dp, vid);
}

static const struct ethtool_ops dsa_slave_ethtool_ops = {
	.get_drvinfo		= dsa_slave_get_drvinfo,
	.get_regs_len		= dsa_slave_get_regs_len,
	.get_regs		= dsa_slave_get_regs,
	.nway_reset		= dsa_slave_nway_reset,
	.get_link		= ethtool_op_get_link,
	.get_eeprom_len		= dsa_slave_get_eeprom_len,
	.get_eeprom		= dsa_slave_get_eeprom,
	.set_eeprom		= dsa_slave_set_eeprom,
	.get_strings		= dsa_slave_get_strings,
	.get_ethtool_stats	= dsa_slave_get_ethtool_stats,
	.get_sset_count		= dsa_slave_get_sset_count,
	.set_wol		= dsa_slave_set_wol,
	.get_wol		= dsa_slave_get_wol,
	.set_eee		= dsa_slave_set_eee,
	.get_eee		= dsa_slave_get_eee,
	.get_link_ksettings	= dsa_slave_get_link_ksettings,
	.set_link_ksettings	= dsa_slave_set_link_ksettings,
	.get_rxnfc		= dsa_slave_get_rxnfc,
	.set_rxnfc		= dsa_slave_set_rxnfc,
	.get_ts_info		= dsa_slave_get_ts_info,
};

/* legacy way, bypassing the bridge *****************************************/
int dsa_legacy_fdb_add(struct ndmsg *ndm, struct nlattr *tb[],
		       struct net_device *dev,
		       const unsigned char *addr, u16 vid,
		       u16 flags,
		       struct netlink_ext_ack *extack)
{
	struct dsa_port *dp = dsa_slave_to_port(dev);

	return dsa_port_fdb_add(dp, addr, vid);
}

int dsa_legacy_fdb_del(struct ndmsg *ndm, struct nlattr *tb[],
		       struct net_device *dev,
		       const unsigned char *addr, u16 vid)
{
	struct dsa_port *dp = dsa_slave_to_port(dev);

	return dsa_port_fdb_del(dp, addr, vid);
}

static struct devlink_port *dsa_slave_get_devlink_port(struct net_device *dev)
{
	struct dsa_port *dp = dsa_slave_to_port(dev);

	return dp->ds->devlink ? &dp->devlink_port : NULL;
}

static const struct net_device_ops dsa_slave_netdev_ops = {
	.ndo_open	 	= dsa_slave_open,
	.ndo_stop		= dsa_slave_close,
	.ndo_start_xmit		= dsa_slave_xmit,
	.ndo_change_rx_flags	= dsa_slave_change_rx_flags,
	.ndo_set_rx_mode	= dsa_slave_set_rx_mode,
	.ndo_set_mac_address	= dsa_slave_set_mac_address,
	.ndo_fdb_add		= dsa_legacy_fdb_add,
	.ndo_fdb_del		= dsa_legacy_fdb_del,
	.ndo_fdb_dump		= dsa_slave_fdb_dump,
	.ndo_do_ioctl		= dsa_slave_ioctl,
	.ndo_get_iflink		= dsa_slave_get_iflink,
#ifdef CONFIG_NET_POLL_CONTROLLER
	.ndo_netpoll_setup	= dsa_slave_netpoll_setup,
	.ndo_netpoll_cleanup	= dsa_slave_netpoll_cleanup,
	.ndo_poll_controller	= dsa_slave_poll_controller,
#endif
	.ndo_get_phys_port_name	= dsa_slave_get_phys_port_name,
	.ndo_setup_tc		= dsa_slave_setup_tc,
	.ndo_get_stats64	= dsa_slave_get_stats64,
	.ndo_get_port_parent_id	= dsa_slave_get_port_parent_id,
	.ndo_vlan_rx_add_vid	= dsa_slave_vlan_rx_add_vid,
	.ndo_vlan_rx_kill_vid	= dsa_slave_vlan_rx_kill_vid,
	.ndo_get_devlink_port	= dsa_slave_get_devlink_port,
};

static struct device_type dsa_type = {
	.name	= "dsa",
};

void dsa_port_phylink_mac_change(struct dsa_switch *ds, int port, bool up)
{
	const struct dsa_port *dp = dsa_to_port(ds, port);

	phylink_mac_change(dp->pl, up);
}
EXPORT_SYMBOL_GPL(dsa_port_phylink_mac_change);

static void dsa_slave_phylink_fixed_state(struct net_device *dev,
					  struct phylink_link_state *state)
{
	struct dsa_port *dp = dsa_slave_to_port(dev);
	struct dsa_switch *ds = dp->ds;

	/* No need to check that this operation is valid, the callback would
	 * not be called if it was not.
	 */
	ds->ops->phylink_fixed_state(ds, dp->index, state);
}

/* slave device setup *******************************************************/
static int dsa_slave_phy_connect(struct net_device *slave_dev, int addr)
{
	struct dsa_port *dp = dsa_slave_to_port(slave_dev);
	struct dsa_switch *ds = dp->ds;

	slave_dev->phydev = mdiobus_get_phy(ds->slave_mii_bus, addr);
	if (!slave_dev->phydev) {
		netdev_err(slave_dev, "no phy at %d\n", addr);
		return -ENODEV;
	}

	return phylink_connect_phy(dp->pl, slave_dev->phydev);
}

static int dsa_slave_phy_setup(struct net_device *slave_dev)
{
	struct dsa_port *dp = dsa_slave_to_port(slave_dev);
	struct device_node *port_dn = dp->dn;
	struct dsa_switch *ds = dp->ds;
	u32 phy_flags = 0;
	int mode, ret;

	mode = of_get_phy_mode(port_dn);
	if (mode < 0)
		mode = PHY_INTERFACE_MODE_NA;

	dp->pl_config.dev = &slave_dev->dev;
	dp->pl_config.type = PHYLINK_NETDEV;

	dp->pl = phylink_create(&dp->pl_config, of_fwnode_handle(port_dn), mode,
				&dsa_port_phylink_mac_ops);
	if (IS_ERR(dp->pl)) {
		netdev_err(slave_dev,
			   "error creating PHYLINK: %ld\n", PTR_ERR(dp->pl));
		return PTR_ERR(dp->pl);
	}

	/* Register only if the switch provides such a callback, since this
	 * callback takes precedence over polling the link GPIO in PHYLINK
	 * (see phylink_get_fixed_state).
	 */
	if (ds->ops->phylink_fixed_state)
		phylink_fixed_state_cb(dp->pl, dsa_slave_phylink_fixed_state);

	if (ds->ops->get_phy_flags)
		phy_flags = ds->ops->get_phy_flags(ds, dp->index);

	ret = phylink_of_phy_connect(dp->pl, port_dn, phy_flags);
	if (ret == -ENODEV && ds->slave_mii_bus) {
		/* We could not connect to a designated PHY or SFP, so try to
		 * use the switch internal MDIO bus instead
		 */
		ret = dsa_slave_phy_connect(slave_dev, dp->index);
		if (ret) {
			netdev_err(slave_dev,
				   "failed to connect to port %d: %d\n",
				   dp->index, ret);
			phylink_destroy(dp->pl);
			return ret;
		}
	}

	return ret;
}

int dsa_slave_suspend(struct net_device *slave_dev)
{
	struct dsa_port *dp = dsa_slave_to_port(slave_dev);

	if (!netif_running(slave_dev))
		return 0;

<<<<<<< HEAD
	if (!netif_running(slave_dev))
		return 0;
=======
	cancel_work_sync(&dp->xmit_work);
	skb_queue_purge(&dp->xmit_queue);
>>>>>>> fa578e9d

	netif_device_detach(slave_dev);

	rtnl_lock();
	phylink_stop(dp->pl);
	rtnl_unlock();

	return 0;
}

int dsa_slave_resume(struct net_device *slave_dev)
{
	struct dsa_port *dp = dsa_slave_to_port(slave_dev);

	if (!netif_running(slave_dev))
		return 0;

	if (!netif_running(slave_dev))
		return 0;

	netif_device_attach(slave_dev);

	rtnl_lock();
	phylink_start(dp->pl);
	rtnl_unlock();

	return 0;
}

static void dsa_slave_notify(struct net_device *dev, unsigned long val)
{
	struct net_device *master = dsa_slave_to_master(dev);
	struct dsa_port *dp = dsa_slave_to_port(dev);
	struct dsa_notifier_register_info rinfo = {
		.switch_number = dp->ds->index,
		.port_number = dp->index,
		.master = master,
		.info.dev = dev,
	};

	call_dsa_notifiers(val, dev, &rinfo.info);
}

int dsa_slave_create(struct dsa_port *port)
{
	const struct dsa_port *cpu_dp = port->cpu_dp;
	struct net_device *master = cpu_dp->master;
	struct dsa_switch *ds = port->ds;
	const char *name = port->name;
	struct net_device *slave_dev;
	struct dsa_slave_priv *p;
	int ret;

	if (!ds->num_tx_queues)
		ds->num_tx_queues = 1;

	slave_dev = alloc_netdev_mqs(sizeof(struct dsa_slave_priv), name,
				     NET_NAME_UNKNOWN, ether_setup,
				     ds->num_tx_queues, 1);
	if (slave_dev == NULL)
		return -ENOMEM;

	slave_dev->features = master->vlan_features | NETIF_F_HW_TC;
	if (ds->ops->port_vlan_add && ds->ops->port_vlan_del)
		slave_dev->features |= NETIF_F_HW_VLAN_CTAG_FILTER;
	slave_dev->hw_features |= NETIF_F_HW_TC;
	slave_dev->ethtool_ops = &dsa_slave_ethtool_ops;
	if (!IS_ERR_OR_NULL(port->mac))
		ether_addr_copy(slave_dev->dev_addr, port->mac);
	else
		eth_hw_addr_inherit(slave_dev, master);
	slave_dev->priv_flags |= IFF_NO_QUEUE;
	slave_dev->netdev_ops = &dsa_slave_netdev_ops;
	slave_dev->min_mtu = 0;
	slave_dev->max_mtu = ETH_MAX_MTU;
	SET_NETDEV_DEVTYPE(slave_dev, &dsa_type);

	SET_NETDEV_DEV(slave_dev, port->ds->dev);
	slave_dev->dev.of_node = port->dn;
	slave_dev->vlan_features = master->vlan_features;

	p = netdev_priv(slave_dev);
	p->stats64 = netdev_alloc_pcpu_stats(struct pcpu_sw_netstats);
	if (!p->stats64) {
		free_netdev(slave_dev);
		return -ENOMEM;
	}
	p->dp = port;
	INIT_LIST_HEAD(&p->mall_tc_list);
	INIT_WORK(&port->xmit_work, dsa_port_xmit_work);
	skb_queue_head_init(&port->xmit_queue);
	p->xmit = cpu_dp->tag_ops->xmit;
	port->slave = slave_dev;

	netif_carrier_off(slave_dev);

	ret = dsa_slave_phy_setup(slave_dev);
	if (ret) {
		netdev_err(master, "error %d setting up slave phy\n", ret);
		goto out_free;
	}

	dsa_slave_notify(slave_dev, DSA_PORT_REGISTER);

	ret = register_netdev(slave_dev);
	if (ret) {
		netdev_err(master, "error %d registering interface %s\n",
			   ret, slave_dev->name);
		goto out_phy;
	}

	return 0;

out_phy:
	rtnl_lock();
	phylink_disconnect_phy(p->dp->pl);
	rtnl_unlock();
	phylink_destroy(p->dp->pl);
out_free:
	free_percpu(p->stats64);
	free_netdev(slave_dev);
	port->slave = NULL;
	return ret;
}

void dsa_slave_destroy(struct net_device *slave_dev)
{
	struct dsa_port *dp = dsa_slave_to_port(slave_dev);
	struct dsa_slave_priv *p = netdev_priv(slave_dev);

	netif_carrier_off(slave_dev);
	rtnl_lock();
	phylink_disconnect_phy(dp->pl);
	rtnl_unlock();

	dsa_slave_notify(slave_dev, DSA_PORT_UNREGISTER);
	unregister_netdev(slave_dev);
	phylink_destroy(dp->pl);
	free_percpu(p->stats64);
	free_netdev(slave_dev);
}

static bool dsa_slave_dev_check(const struct net_device *dev)
{
	return dev->netdev_ops == &dsa_slave_netdev_ops;
}

static int dsa_slave_changeupper(struct net_device *dev,
				 struct netdev_notifier_changeupper_info *info)
{
	struct dsa_port *dp = dsa_slave_to_port(dev);
	int err = NOTIFY_DONE;

	if (netif_is_bridge_master(info->upper_dev)) {
		if (info->linking) {
			err = dsa_port_bridge_join(dp, info->upper_dev);
			err = notifier_from_errno(err);
		} else {
			dsa_port_bridge_leave(dp, info->upper_dev);
			err = NOTIFY_OK;
		}
	}

	return err;
}

static int dsa_slave_upper_vlan_check(struct net_device *dev,
				      struct netdev_notifier_changeupper_info *
				      info)
{
	struct netlink_ext_ack *ext_ack;
	struct net_device *slave;
	struct dsa_port *dp;

	ext_ack = netdev_notifier_info_to_extack(&info->info);

	if (!is_vlan_dev(dev))
		return NOTIFY_DONE;

	slave = vlan_dev_real_dev(dev);
	if (!dsa_slave_dev_check(slave))
		return NOTIFY_DONE;

	dp = dsa_slave_to_port(slave);
	if (!dp->bridge_dev)
		return NOTIFY_DONE;

	/* Deny enslaving a VLAN device into a VLAN-aware bridge */
	if (br_vlan_enabled(dp->bridge_dev) &&
	    netif_is_bridge_master(info->upper_dev) && info->linking) {
		NL_SET_ERR_MSG_MOD(ext_ack,
				   "Cannot enslave VLAN device into VLAN aware bridge");
		return notifier_from_errno(-EINVAL);
	}

	return NOTIFY_DONE;
}

static int dsa_slave_netdevice_event(struct notifier_block *nb,
				     unsigned long event, void *ptr)
{
	struct net_device *dev = netdev_notifier_info_to_dev(ptr);

	if (event == NETDEV_CHANGEUPPER) {
		if (!dsa_slave_dev_check(dev))
			return dsa_slave_upper_vlan_check(dev, ptr);

		return dsa_slave_changeupper(dev, ptr);
	}

	return NOTIFY_DONE;
}

struct dsa_switchdev_event_work {
	struct work_struct work;
	struct switchdev_notifier_fdb_info fdb_info;
	struct net_device *dev;
	unsigned long event;
};

static void dsa_slave_switchdev_event_work(struct work_struct *work)
{
	struct dsa_switchdev_event_work *switchdev_work =
		container_of(work, struct dsa_switchdev_event_work, work);
	struct net_device *dev = switchdev_work->dev;
	struct switchdev_notifier_fdb_info *fdb_info;
	struct dsa_port *dp = dsa_slave_to_port(dev);
	int err;

	rtnl_lock();
	switch (switchdev_work->event) {
	case SWITCHDEV_FDB_ADD_TO_DEVICE:
		fdb_info = &switchdev_work->fdb_info;
		if (!fdb_info->added_by_user)
			break;

		err = dsa_port_fdb_add(dp, fdb_info->addr, fdb_info->vid);
		if (err) {
			netdev_dbg(dev, "fdb add failed err=%d\n", err);
			break;
		}
		fdb_info->offloaded = true;
		call_switchdev_notifiers(SWITCHDEV_FDB_OFFLOADED, dev,
					 &fdb_info->info, NULL);
		break;

	case SWITCHDEV_FDB_DEL_TO_DEVICE:
		fdb_info = &switchdev_work->fdb_info;
		if (!fdb_info->added_by_user)
			break;

		err = dsa_port_fdb_del(dp, fdb_info->addr, fdb_info->vid);
		if (err) {
			netdev_dbg(dev, "fdb del failed err=%d\n", err);
			dev_close(dev);
		}
		break;
	}
	rtnl_unlock();

	kfree(switchdev_work->fdb_info.addr);
	kfree(switchdev_work);
	dev_put(dev);
}

static int
dsa_slave_switchdev_fdb_work_init(struct dsa_switchdev_event_work *
				  switchdev_work,
				  const struct switchdev_notifier_fdb_info *
				  fdb_info)
{
	memcpy(&switchdev_work->fdb_info, fdb_info,
	       sizeof(switchdev_work->fdb_info));
	switchdev_work->fdb_info.addr = kzalloc(ETH_ALEN, GFP_ATOMIC);
	if (!switchdev_work->fdb_info.addr)
		return -ENOMEM;
	ether_addr_copy((u8 *)switchdev_work->fdb_info.addr,
			fdb_info->addr);
	return 0;
}

/* Called under rcu_read_lock() */
static int dsa_slave_switchdev_event(struct notifier_block *unused,
				     unsigned long event, void *ptr)
{
	struct net_device *dev = switchdev_notifier_info_to_dev(ptr);
	struct dsa_switchdev_event_work *switchdev_work;
	int err;

	if (event == SWITCHDEV_PORT_ATTR_SET) {
		err = switchdev_handle_port_attr_set(dev, ptr,
						     dsa_slave_dev_check,
						     dsa_slave_port_attr_set);
		return notifier_from_errno(err);
	}

	if (!dsa_slave_dev_check(dev))
		return NOTIFY_DONE;

	switchdev_work = kzalloc(sizeof(*switchdev_work), GFP_ATOMIC);
	if (!switchdev_work)
		return NOTIFY_BAD;

	INIT_WORK(&switchdev_work->work,
		  dsa_slave_switchdev_event_work);
	switchdev_work->dev = dev;
	switchdev_work->event = event;

	switch (event) {
	case SWITCHDEV_FDB_ADD_TO_DEVICE: /* fall through */
	case SWITCHDEV_FDB_DEL_TO_DEVICE:
		if (dsa_slave_switchdev_fdb_work_init(switchdev_work, ptr))
			goto err_fdb_work_init;
		dev_hold(dev);
		break;
	default:
		kfree(switchdev_work);
		return NOTIFY_DONE;
	}

	dsa_schedule_work(&switchdev_work->work);
	return NOTIFY_OK;

err_fdb_work_init:
	kfree(switchdev_work);
	return NOTIFY_BAD;
}

static int dsa_slave_switchdev_blocking_event(struct notifier_block *unused,
					      unsigned long event, void *ptr)
{
	struct net_device *dev = switchdev_notifier_info_to_dev(ptr);
	int err;

	switch (event) {
	case SWITCHDEV_PORT_OBJ_ADD:
		err = switchdev_handle_port_obj_add(dev, ptr,
						    dsa_slave_dev_check,
						    dsa_slave_port_obj_add);
		return notifier_from_errno(err);
	case SWITCHDEV_PORT_OBJ_DEL:
		err = switchdev_handle_port_obj_del(dev, ptr,
						    dsa_slave_dev_check,
						    dsa_slave_port_obj_del);
		return notifier_from_errno(err);
	case SWITCHDEV_PORT_ATTR_SET:
		err = switchdev_handle_port_attr_set(dev, ptr,
						     dsa_slave_dev_check,
						     dsa_slave_port_attr_set);
		return notifier_from_errno(err);
	}

	return NOTIFY_DONE;
}

static struct notifier_block dsa_slave_nb __read_mostly = {
	.notifier_call  = dsa_slave_netdevice_event,
};

static struct notifier_block dsa_slave_switchdev_notifier = {
	.notifier_call = dsa_slave_switchdev_event,
};

static struct notifier_block dsa_slave_switchdev_blocking_notifier = {
	.notifier_call = dsa_slave_switchdev_blocking_event,
};

int dsa_slave_register_notifier(void)
{
	struct notifier_block *nb;
	int err;

	err = register_netdevice_notifier(&dsa_slave_nb);
	if (err)
		return err;

	err = register_switchdev_notifier(&dsa_slave_switchdev_notifier);
	if (err)
		goto err_switchdev_nb;

	nb = &dsa_slave_switchdev_blocking_notifier;
	err = register_switchdev_blocking_notifier(nb);
	if (err)
		goto err_switchdev_blocking_nb;

	return 0;

err_switchdev_blocking_nb:
	unregister_switchdev_notifier(&dsa_slave_switchdev_notifier);
err_switchdev_nb:
	unregister_netdevice_notifier(&dsa_slave_nb);
	return err;
}

void dsa_slave_unregister_notifier(void)
{
	struct notifier_block *nb;
	int err;

	nb = &dsa_slave_switchdev_blocking_notifier;
	err = unregister_switchdev_blocking_notifier(nb);
	if (err)
		pr_err("DSA: failed to unregister switchdev blocking notifier (%d)\n", err);

	err = unregister_switchdev_notifier(&dsa_slave_switchdev_notifier);
	if (err)
		pr_err("DSA: failed to unregister switchdev notifier (%d)\n", err);

	err = unregister_netdevice_notifier(&dsa_slave_nb);
	if (err)
		pr_err("DSA: failed to unregister slave notifier (%d)\n", err);
}<|MERGE_RESOLUTION|>--- conflicted
+++ resolved
@@ -1348,13 +1348,8 @@
 	if (!netif_running(slave_dev))
 		return 0;
 
-<<<<<<< HEAD
-	if (!netif_running(slave_dev))
-		return 0;
-=======
 	cancel_work_sync(&dp->xmit_work);
 	skb_queue_purge(&dp->xmit_queue);
->>>>>>> fa578e9d
 
 	netif_device_detach(slave_dev);
 
