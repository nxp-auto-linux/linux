/*
 * Copyright (C) 2017 Pengutronix, Juergen Borleis <jbe@pengutronix.de>
 *
 * This program is free software; you can redistribute it and/or
 * modify it under the terms of the GNU General Public License
 * version 2, as published by the Free Software Foundation.
 *
 * This program is distributed in the hope that it will be useful,
 * but WITHOUT ANY WARRANTY; without even the implied warranty of
 * MERCHANTABILITY or FITNESS FOR A PARTICULAR PURPOSE.  See the
 * GNU General Public License for more details.
 *
 */
#include <linux/dsa/lan9303.h>
#include <linux/etherdevice.h>
#include <linux/list.h>
#include <linux/slab.h>

#include "dsa_priv.h"

/* To define the outgoing port and to discover the incoming port a regular
 * VLAN tag is used by the LAN9303. But its VID meaning is 'special':
 *
 *       Dest MAC       Src MAC        TAG    Type
 * ...| 1 2 3 4 5 6 | 1 2 3 4 5 6 | 1 2 3 4 | 1 2 |...
 *                                |<------->|
 * TAG:
 *    |<------------->|
 *    |  1  2 | 3  4  |
 *      TPID    VID
 *     0x8100
 *
 * VID bit 3 indicates a request for an ALR lookup.
 *
 * If VID bit 3 is zero, then bits 0 and 1 specify the destination port
 * (0, 1, 2) or broadcast (3) or the source port (1, 2).
 *
 * VID bit 4 is used to specify if the STP port state should be overridden.
 * Required when no forwarding between the external ports should happen.
 */

#define LAN9303_TAG_LEN 4
# define LAN9303_TAG_TX_USE_ALR BIT(3)
# define LAN9303_TAG_TX_STP_OVERRIDE BIT(4)
# define LAN9303_TAG_RX_IGMP BIT(3)
# define LAN9303_TAG_RX_STP BIT(4)
# define LAN9303_TAG_RX_TRAPPED_TO_CPU (LAN9303_TAG_RX_IGMP | \
					LAN9303_TAG_RX_STP)

/* Decide whether to transmit using ALR lookup, or transmit directly to
 * port using tag. ALR learning is performed only when using ALR lookup.
 * If the two external ports are bridged and the frame is unicast,
 * then use ALR lookup to allow ALR learning on CPU port.
 * Otherwise transmit directly to port with STP state override.
 * See also: lan9303_separate_ports() and lan9303.pdf 6.4.10.1
 */
static int lan9303_xmit_use_arl(struct dsa_port *dp, u8 *dest_addr)
{
	struct lan9303 *chip = dp->ds->priv;

	return chip->is_bridged && !is_multicast_ether_addr(dest_addr);
}

static struct sk_buff *lan9303_xmit(struct sk_buff *skb, struct net_device *dev)
{
	struct dsa_port *dp = dsa_slave_to_port(dev);
	u16 *lan9303_tag;

	/* insert a special VLAN tag between the MAC addresses
	 * and the current ethertype field.
	 */
	if (skb_cow_head(skb, LAN9303_TAG_LEN) < 0) {
		dev_dbg(&dev->dev,
			"Cannot make room for the special tag. Dropping packet\n");
		return NULL;
	}

	/* provide 'LAN9303_TAG_LEN' bytes additional space */
	skb_push(skb, LAN9303_TAG_LEN);

	/* make room between MACs and Ether-Type */
	memmove(skb->data, skb->data + LAN9303_TAG_LEN, 2 * ETH_ALEN);

	lan9303_tag = (u16 *)(skb->data + 2 * ETH_ALEN);
	lan9303_tag[0] = htons(ETH_P_8021Q);
	lan9303_tag[1] = lan9303_xmit_use_arl(dp, skb->data) ?
				LAN9303_TAG_TX_USE_ALR :
				dp->index | LAN9303_TAG_TX_STP_OVERRIDE;
	lan9303_tag[1] = htons(lan9303_tag[1]);

	return skb;
}

static struct sk_buff *lan9303_rcv(struct sk_buff *skb, struct net_device *dev,
				   struct packet_type *pt)
{
	u16 *lan9303_tag;
	u16 lan9303_tag1;
	unsigned int source_port;

	if (unlikely(!pskb_may_pull(skb, LAN9303_TAG_LEN))) {
		dev_warn_ratelimited(&dev->dev,
				     "Dropping packet, cannot pull\n");
		return NULL;
	}

	/* '->data' points into the middle of our special VLAN tag information:
	 *
	 * ~ MAC src   | 0x81 | 0x00 | 0xyy | 0xzz | ether type
	 *                           ^
	 *                        ->data
	 */
	lan9303_tag = (u16 *)(skb->data - 2);

	if (lan9303_tag[0] != htons(ETH_P_8021Q)) {
		dev_warn_ratelimited(&dev->dev, "Dropping packet due to invalid VLAN marker\n");
		return NULL;
	}

	lan9303_tag1 = ntohs(lan9303_tag[1]);
	source_port = lan9303_tag1 & 0x3;

	skb->dev = dsa_master_find_slave(dev, 0, source_port);
	if (!skb->dev) {
		dev_warn_ratelimited(&dev->dev, "Dropping packet due to invalid source port\n");
		return NULL;
	}

<<<<<<< HEAD
	if (unlikely(ds->cpu_port_mask & BIT(source_port)))
		return NULL;

	if (!ds->ports[source_port].netdev) {
		dev_warn_ratelimited(&dev->dev, "Dropping packet due to invalid netdev or device\n");
		return NULL;
	}

=======
>>>>>>> e021bb4f
	/* remove the special VLAN tag between the MAC addresses
	 * and the current ethertype field.
	 */
	skb_pull_rcsum(skb, 2 + 2);
	memmove(skb->data - ETH_HLEN, skb->data - (ETH_HLEN + LAN9303_TAG_LEN),
		2 * ETH_ALEN);
	skb->offload_fwd_mark = !(lan9303_tag1 & LAN9303_TAG_RX_TRAPPED_TO_CPU);

	return skb;
}

const struct dsa_device_ops lan9303_netdev_ops = {
	.xmit = lan9303_xmit,
	.rcv = lan9303_rcv,
};<|MERGE_RESOLUTION|>--- conflicted
+++ resolved
@@ -126,17 +126,6 @@
 		return NULL;
 	}
 
-<<<<<<< HEAD
-	if (unlikely(ds->cpu_port_mask & BIT(source_port)))
-		return NULL;
-
-	if (!ds->ports[source_port].netdev) {
-		dev_warn_ratelimited(&dev->dev, "Dropping packet due to invalid netdev or device\n");
-		return NULL;
-	}
-
-=======
->>>>>>> e021bb4f
 	/* remove the special VLAN tag between the MAC addresses
 	 * and the current ethertype field.
 	 */
