// SPDX-License-Identifier: GPL-2.0-or-later
/* SCTP kernel implementation
 * (C) Copyright IBM Corp. 2001, 2004
 * Copyright (c) 1999-2000 Cisco, Inc.
 * Copyright (c) 1999-2001 Motorola, Inc.
 * Copyright (c) 2001-2003 Intel Corp.
 * Copyright (c) 2001-2002 Nokia, Inc.
 * Copyright (c) 2001 La Monte H.P. Yarroll
 *
 * This file is part of the SCTP kernel implementation
 *
 * These functions interface with the sockets layer to implement the
 * SCTP Extensions for the Sockets API.
 *
 * Note that the descriptions from the specification are USER level
 * functions--this file is the functions which populate the struct proto
 * for SCTP which is the BOTTOM of the sockets interface.
 *
 * Please send any bug reports or fixes you make to the
 * email address(es):
 *    lksctp developers <linux-sctp@vger.kernel.org>
 *
 * Written or modified by:
 *    La Monte H.P. Yarroll <piggy@acm.org>
 *    Narasimha Budihal     <narsi@refcode.org>
 *    Karl Knutson          <karl@athena.chicago.il.us>
 *    Jon Grimm             <jgrimm@us.ibm.com>
 *    Xingang Guo           <xingang.guo@intel.com>
 *    Daisy Chang           <daisyc@us.ibm.com>
 *    Sridhar Samudrala     <samudrala@us.ibm.com>
 *    Inaky Perez-Gonzalez  <inaky.gonzalez@intel.com>
 *    Ardelle Fan	    <ardelle.fan@intel.com>
 *    Ryan Layer	    <rmlayer@us.ibm.com>
 *    Anup Pemmaiah         <pemmaiah@cc.usu.edu>
 *    Kevin Gao             <kevin.gao@intel.com>
 */

#define pr_fmt(fmt) KBUILD_MODNAME ": " fmt

#include <crypto/hash.h>
#include <linux/types.h>
#include <linux/kernel.h>
#include <linux/wait.h>
#include <linux/time.h>
#include <linux/sched/signal.h>
#include <linux/ip.h>
#include <linux/capability.h>
#include <linux/fcntl.h>
#include <linux/poll.h>
#include <linux/init.h>
#include <linux/slab.h>
#include <linux/file.h>
#include <linux/compat.h>
#include <linux/rhashtable.h>

#include <net/ip.h>
#include <net/icmp.h>
#include <net/route.h>
#include <net/ipv6.h>
#include <net/inet_common.h>
#include <net/busy_poll.h>

#include <linux/socket.h> /* for sa_family_t */
#include <linux/export.h>
#include <net/sock.h>
#include <net/sctp/sctp.h>
#include <net/sctp/sm.h>
#include <net/sctp/stream_sched.h>

/* Forward declarations for internal helper functions. */
static bool sctp_writeable(struct sock *sk);
static void sctp_wfree(struct sk_buff *skb);
static int sctp_wait_for_sndbuf(struct sctp_association *asoc, long *timeo_p,
				size_t msg_len);
static int sctp_wait_for_packet(struct sock *sk, int *err, long *timeo_p);
static int sctp_wait_for_connect(struct sctp_association *, long *timeo_p);
static int sctp_wait_for_accept(struct sock *sk, long timeo);
static void sctp_wait_for_close(struct sock *sk, long timeo);
static void sctp_destruct_sock(struct sock *sk);
static struct sctp_af *sctp_sockaddr_af(struct sctp_sock *opt,
					union sctp_addr *addr, int len);
static int sctp_bindx_add(struct sock *, struct sockaddr *, int);
static int sctp_bindx_rem(struct sock *, struct sockaddr *, int);
static int sctp_send_asconf_add_ip(struct sock *, struct sockaddr *, int);
static int sctp_send_asconf_del_ip(struct sock *, struct sockaddr *, int);
static int sctp_send_asconf(struct sctp_association *asoc,
			    struct sctp_chunk *chunk);
static int sctp_do_bind(struct sock *, union sctp_addr *, int);
static int sctp_autobind(struct sock *sk);
static int sctp_sock_migrate(struct sock *oldsk, struct sock *newsk,
			     struct sctp_association *assoc,
			     enum sctp_socket_type type);

static unsigned long sctp_memory_pressure;
static atomic_long_t sctp_memory_allocated;
struct percpu_counter sctp_sockets_allocated;

static void sctp_enter_memory_pressure(struct sock *sk)
{
	sctp_memory_pressure = 1;
}


/* Get the sndbuf space available at the time on the association.  */
static inline int sctp_wspace(struct sctp_association *asoc)
{
	struct sock *sk = asoc->base.sk;

	return asoc->ep->sndbuf_policy ? sk->sk_sndbuf - asoc->sndbuf_used
				       : sk_stream_wspace(sk);
}

/* Increment the used sndbuf space count of the corresponding association by
 * the size of the outgoing data chunk.
 * Also, set the skb destructor for sndbuf accounting later.
 *
 * Since it is always 1-1 between chunk and skb, and also a new skb is always
 * allocated for chunk bundling in sctp_packet_transmit(), we can use the
 * destructor in the data chunk skb for the purpose of the sndbuf space
 * tracking.
 */
static inline void sctp_set_owner_w(struct sctp_chunk *chunk)
{
	struct sctp_association *asoc = chunk->asoc;
	struct sock *sk = asoc->base.sk;

	/* The sndbuf space is tracked per association.  */
	sctp_association_hold(asoc);

	if (chunk->shkey)
		sctp_auth_shkey_hold(chunk->shkey);

	skb_set_owner_w(chunk->skb, sk);

	chunk->skb->destructor = sctp_wfree;
	/* Save the chunk pointer in skb for sctp_wfree to use later.  */
	skb_shinfo(chunk->skb)->destructor_arg = chunk;

	refcount_add(sizeof(struct sctp_chunk), &sk->sk_wmem_alloc);
	asoc->sndbuf_used += chunk->skb->truesize + sizeof(struct sctp_chunk);
	sk->sk_wmem_queued += chunk->skb->truesize + sizeof(struct sctp_chunk);
	sk_mem_charge(sk, chunk->skb->truesize);
}

static void sctp_clear_owner_w(struct sctp_chunk *chunk)
{
	skb_orphan(chunk->skb);
}

static void sctp_for_each_tx_datachunk(struct sctp_association *asoc,
				       void (*cb)(struct sctp_chunk *))

{
	struct sctp_outq *q = &asoc->outqueue;
	struct sctp_transport *t;
	struct sctp_chunk *chunk;

	list_for_each_entry(t, &asoc->peer.transport_addr_list, transports)
		list_for_each_entry(chunk, &t->transmitted, transmitted_list)
			cb(chunk);

	list_for_each_entry(chunk, &q->retransmit, transmitted_list)
		cb(chunk);

	list_for_each_entry(chunk, &q->sacked, transmitted_list)
		cb(chunk);

	list_for_each_entry(chunk, &q->abandoned, transmitted_list)
		cb(chunk);

	list_for_each_entry(chunk, &q->out_chunk_list, list)
		cb(chunk);
}

static void sctp_for_each_rx_skb(struct sctp_association *asoc, struct sock *sk,
				 void (*cb)(struct sk_buff *, struct sock *))

{
	struct sk_buff *skb, *tmp;

	sctp_skb_for_each(skb, &asoc->ulpq.lobby, tmp)
		cb(skb, sk);

	sctp_skb_for_each(skb, &asoc->ulpq.reasm, tmp)
		cb(skb, sk);

	sctp_skb_for_each(skb, &asoc->ulpq.reasm_uo, tmp)
		cb(skb, sk);
}

/* Verify that this is a valid address. */
static inline int sctp_verify_addr(struct sock *sk, union sctp_addr *addr,
				   int len)
{
	struct sctp_af *af;

	/* Verify basic sockaddr. */
	af = sctp_sockaddr_af(sctp_sk(sk), addr, len);
	if (!af)
		return -EINVAL;

	/* Is this a valid SCTP address?  */
	if (!af->addr_valid(addr, sctp_sk(sk), NULL))
		return -EINVAL;

	if (!sctp_sk(sk)->pf->send_verify(sctp_sk(sk), (addr)))
		return -EINVAL;

	return 0;
}

/* Look up the association by its id.  If this is not a UDP-style
 * socket, the ID field is always ignored.
 */
struct sctp_association *sctp_id2assoc(struct sock *sk, sctp_assoc_t id)
{
	struct sctp_association *asoc = NULL;

	/* If this is not a UDP-style socket, assoc id should be ignored. */
	if (!sctp_style(sk, UDP)) {
		/* Return NULL if the socket state is not ESTABLISHED. It
		 * could be a TCP-style listening socket or a socket which
		 * hasn't yet called connect() to establish an association.
		 */
		if (!sctp_sstate(sk, ESTABLISHED) && !sctp_sstate(sk, CLOSING))
			return NULL;

		/* Get the first and the only association from the list. */
		if (!list_empty(&sctp_sk(sk)->ep->asocs))
			asoc = list_entry(sctp_sk(sk)->ep->asocs.next,
					  struct sctp_association, asocs);
		return asoc;
	}

	/* Otherwise this is a UDP-style socket. */
	if (id <= SCTP_ALL_ASSOC)
		return NULL;

	spin_lock_bh(&sctp_assocs_id_lock);
	asoc = (struct sctp_association *)idr_find(&sctp_assocs_id, (int)id);
	if (asoc && (asoc->base.sk != sk || asoc->base.dead))
		asoc = NULL;
	spin_unlock_bh(&sctp_assocs_id_lock);

	return asoc;
}

/* Look up the transport from an address and an assoc id. If both address and
 * id are specified, the associations matching the address and the id should be
 * the same.
 */
static struct sctp_transport *sctp_addr_id2transport(struct sock *sk,
					      struct sockaddr_storage *addr,
					      sctp_assoc_t id)
{
	struct sctp_association *addr_asoc = NULL, *id_asoc = NULL;
	struct sctp_af *af = sctp_get_af_specific(addr->ss_family);
	union sctp_addr *laddr = (union sctp_addr *)addr;
	struct sctp_transport *transport;

	if (!af || sctp_verify_addr(sk, laddr, af->sockaddr_len))
		return NULL;

	addr_asoc = sctp_endpoint_lookup_assoc(sctp_sk(sk)->ep,
					       laddr,
					       &transport);

	if (!addr_asoc)
		return NULL;

	id_asoc = sctp_id2assoc(sk, id);
	if (id_asoc && (id_asoc != addr_asoc))
		return NULL;

	sctp_get_pf_specific(sk->sk_family)->addr_to_user(sctp_sk(sk),
						(union sctp_addr *)addr);

	return transport;
}

/* API 3.1.2 bind() - UDP Style Syntax
 * The syntax of bind() is,
 *
 *   ret = bind(int sd, struct sockaddr *addr, int addrlen);
 *
 *   sd      - the socket descriptor returned by socket().
 *   addr    - the address structure (struct sockaddr_in or struct
 *             sockaddr_in6 [RFC 2553]),
 *   addr_len - the size of the address structure.
 */
static int sctp_bind(struct sock *sk, struct sockaddr *addr, int addr_len)
{
	int retval = 0;

	lock_sock(sk);

	pr_debug("%s: sk:%p, addr:%p, addr_len:%d\n", __func__, sk,
		 addr, addr_len);

	/* Disallow binding twice. */
	if (!sctp_sk(sk)->ep->base.bind_addr.port)
		retval = sctp_do_bind(sk, (union sctp_addr *)addr,
				      addr_len);
	else
		retval = -EINVAL;

	release_sock(sk);

	return retval;
}

static int sctp_get_port_local(struct sock *, union sctp_addr *);

/* Verify this is a valid sockaddr. */
static struct sctp_af *sctp_sockaddr_af(struct sctp_sock *opt,
					union sctp_addr *addr, int len)
{
	struct sctp_af *af;

	/* Check minimum size.  */
	if (len < sizeof (struct sockaddr))
		return NULL;

	if (!opt->pf->af_supported(addr->sa.sa_family, opt))
		return NULL;

	if (addr->sa.sa_family == AF_INET6) {
		if (len < SIN6_LEN_RFC2133)
			return NULL;
		/* V4 mapped address are really of AF_INET family */
		if (ipv6_addr_v4mapped(&addr->v6.sin6_addr) &&
		    !opt->pf->af_supported(AF_INET, opt))
			return NULL;
	}

	/* If we get this far, af is valid. */
	af = sctp_get_af_specific(addr->sa.sa_family);

	if (len < af->sockaddr_len)
		return NULL;

	return af;
}

/* Bind a local address either to an endpoint or to an association.  */
static int sctp_do_bind(struct sock *sk, union sctp_addr *addr, int len)
{
	struct net *net = sock_net(sk);
	struct sctp_sock *sp = sctp_sk(sk);
	struct sctp_endpoint *ep = sp->ep;
	struct sctp_bind_addr *bp = &ep->base.bind_addr;
	struct sctp_af *af;
	unsigned short snum;
	int ret = 0;

	/* Common sockaddr verification. */
	af = sctp_sockaddr_af(sp, addr, len);
	if (!af) {
		pr_debug("%s: sk:%p, newaddr:%p, len:%d EINVAL\n",
			 __func__, sk, addr, len);
		return -EINVAL;
	}

	snum = ntohs(addr->v4.sin_port);

	pr_debug("%s: sk:%p, new addr:%pISc, port:%d, new port:%d, len:%d\n",
		 __func__, sk, &addr->sa, bp->port, snum, len);

	/* PF specific bind() address verification. */
	if (!sp->pf->bind_verify(sp, addr))
		return -EADDRNOTAVAIL;

	/* We must either be unbound, or bind to the same port.
	 * It's OK to allow 0 ports if we are already bound.
	 * We'll just inhert an already bound port in this case
	 */
	if (bp->port) {
		if (!snum)
			snum = bp->port;
		else if (snum != bp->port) {
			pr_debug("%s: new port %d doesn't match existing port "
				 "%d\n", __func__, snum, bp->port);
			return -EINVAL;
		}
	}

	if (snum && snum < inet_prot_sock(net) &&
	    !ns_capable(net->user_ns, CAP_NET_BIND_SERVICE))
		return -EACCES;

	/* See if the address matches any of the addresses we may have
	 * already bound before checking against other endpoints.
	 */
	if (sctp_bind_addr_match(bp, addr, sp))
		return -EINVAL;

	/* Make sure we are allowed to bind here.
	 * The function sctp_get_port_local() does duplicate address
	 * detection.
	 */
	addr->v4.sin_port = htons(snum);
	if (sctp_get_port_local(sk, addr))
		return -EADDRINUSE;

	/* Refresh ephemeral port.  */
	if (!bp->port)
		bp->port = inet_sk(sk)->inet_num;

	/* Add the address to the bind address list.
	 * Use GFP_ATOMIC since BHs will be disabled.
	 */
	ret = sctp_add_bind_addr(bp, addr, af->sockaddr_len,
				 SCTP_ADDR_SRC, GFP_ATOMIC);

	if (ret) {
		sctp_put_port(sk);
		return ret;
	}
	/* Copy back into socket for getsockname() use. */
	inet_sk(sk)->inet_sport = htons(inet_sk(sk)->inet_num);
	sp->pf->to_sk_saddr(addr, sk);

	return ret;
}

 /* ADDIP Section 4.1.1 Congestion Control of ASCONF Chunks
 *
 * R1) One and only one ASCONF Chunk MAY be in transit and unacknowledged
 * at any one time.  If a sender, after sending an ASCONF chunk, decides
 * it needs to transfer another ASCONF Chunk, it MUST wait until the
 * ASCONF-ACK Chunk returns from the previous ASCONF Chunk before sending a
 * subsequent ASCONF. Note this restriction binds each side, so at any
 * time two ASCONF may be in-transit on any given association (one sent
 * from each endpoint).
 */
static int sctp_send_asconf(struct sctp_association *asoc,
			    struct sctp_chunk *chunk)
{
	struct net 	*net = sock_net(asoc->base.sk);
	int		retval = 0;

	/* If there is an outstanding ASCONF chunk, queue it for later
	 * transmission.
	 */
	if (asoc->addip_last_asconf) {
		list_add_tail(&chunk->list, &asoc->addip_chunk_list);
		goto out;
	}

	/* Hold the chunk until an ASCONF_ACK is received. */
	sctp_chunk_hold(chunk);
	retval = sctp_primitive_ASCONF(net, asoc, chunk);
	if (retval)
		sctp_chunk_free(chunk);
	else
		asoc->addip_last_asconf = chunk;

out:
	return retval;
}

/* Add a list of addresses as bind addresses to local endpoint or
 * association.
 *
 * Basically run through each address specified in the addrs/addrcnt
 * array/length pair, determine if it is IPv6 or IPv4 and call
 * sctp_do_bind() on it.
 *
 * If any of them fails, then the operation will be reversed and the
 * ones that were added will be removed.
 *
 * Only sctp_setsockopt_bindx() is supposed to call this function.
 */
static int sctp_bindx_add(struct sock *sk, struct sockaddr *addrs, int addrcnt)
{
	int cnt;
	int retval = 0;
	void *addr_buf;
	struct sockaddr *sa_addr;
	struct sctp_af *af;

	pr_debug("%s: sk:%p, addrs:%p, addrcnt:%d\n", __func__, sk,
		 addrs, addrcnt);

	addr_buf = addrs;
	for (cnt = 0; cnt < addrcnt; cnt++) {
		/* The list may contain either IPv4 or IPv6 address;
		 * determine the address length for walking thru the list.
		 */
		sa_addr = addr_buf;
		af = sctp_get_af_specific(sa_addr->sa_family);
		if (!af) {
			retval = -EINVAL;
			goto err_bindx_add;
		}

		retval = sctp_do_bind(sk, (union sctp_addr *)sa_addr,
				      af->sockaddr_len);

		addr_buf += af->sockaddr_len;

err_bindx_add:
		if (retval < 0) {
			/* Failed. Cleanup the ones that have been added */
			if (cnt > 0)
				sctp_bindx_rem(sk, addrs, cnt);
			return retval;
		}
	}

	return retval;
}

/* Send an ASCONF chunk with Add IP address parameters to all the peers of the
 * associations that are part of the endpoint indicating that a list of local
 * addresses are added to the endpoint.
 *
 * If any of the addresses is already in the bind address list of the
 * association, we do not send the chunk for that association.  But it will not
 * affect other associations.
 *
 * Only sctp_setsockopt_bindx() is supposed to call this function.
 */
static int sctp_send_asconf_add_ip(struct sock		*sk,
				   struct sockaddr	*addrs,
				   int 			addrcnt)
{
	struct sctp_sock		*sp;
	struct sctp_endpoint		*ep;
	struct sctp_association		*asoc;
	struct sctp_bind_addr		*bp;
	struct sctp_chunk		*chunk;
	struct sctp_sockaddr_entry	*laddr;
	union sctp_addr			*addr;
	union sctp_addr			saveaddr;
	void				*addr_buf;
	struct sctp_af			*af;
	struct list_head		*p;
	int 				i;
	int 				retval = 0;

	sp = sctp_sk(sk);
	ep = sp->ep;

	if (!ep->asconf_enable)
		return retval;

	pr_debug("%s: sk:%p, addrs:%p, addrcnt:%d\n",
		 __func__, sk, addrs, addrcnt);

	list_for_each_entry(asoc, &ep->asocs, asocs) {
		if (!asoc->peer.asconf_capable)
			continue;

		if (asoc->peer.addip_disabled_mask & SCTP_PARAM_ADD_IP)
			continue;

		if (!sctp_state(asoc, ESTABLISHED))
			continue;

		/* Check if any address in the packed array of addresses is
		 * in the bind address list of the association. If so,
		 * do not send the asconf chunk to its peer, but continue with
		 * other associations.
		 */
		addr_buf = addrs;
		for (i = 0; i < addrcnt; i++) {
			addr = addr_buf;
			af = sctp_get_af_specific(addr->v4.sin_family);
			if (!af) {
				retval = -EINVAL;
				goto out;
			}

			if (sctp_assoc_lookup_laddr(asoc, addr))
				break;

			addr_buf += af->sockaddr_len;
		}
		if (i < addrcnt)
			continue;

		/* Use the first valid address in bind addr list of
		 * association as Address Parameter of ASCONF CHUNK.
		 */
		bp = &asoc->base.bind_addr;
		p = bp->address_list.next;
		laddr = list_entry(p, struct sctp_sockaddr_entry, list);
		chunk = sctp_make_asconf_update_ip(asoc, &laddr->a, addrs,
						   addrcnt, SCTP_PARAM_ADD_IP);
		if (!chunk) {
			retval = -ENOMEM;
			goto out;
		}

		/* Add the new addresses to the bind address list with
		 * use_as_src set to 0.
		 */
		addr_buf = addrs;
		for (i = 0; i < addrcnt; i++) {
			addr = addr_buf;
			af = sctp_get_af_specific(addr->v4.sin_family);
			memcpy(&saveaddr, addr, af->sockaddr_len);
			retval = sctp_add_bind_addr(bp, &saveaddr,
						    sizeof(saveaddr),
						    SCTP_ADDR_NEW, GFP_ATOMIC);
			addr_buf += af->sockaddr_len;
		}
		if (asoc->src_out_of_asoc_ok) {
			struct sctp_transport *trans;

			list_for_each_entry(trans,
			    &asoc->peer.transport_addr_list, transports) {
				trans->cwnd = min(4*asoc->pathmtu, max_t(__u32,
				    2*asoc->pathmtu, 4380));
				trans->ssthresh = asoc->peer.i.a_rwnd;
				trans->rto = asoc->rto_initial;
				sctp_max_rto(asoc, trans);
				trans->rtt = trans->srtt = trans->rttvar = 0;
				/* Clear the source and route cache */
				sctp_transport_route(trans, NULL,
						     sctp_sk(asoc->base.sk));
			}
		}
		retval = sctp_send_asconf(asoc, chunk);
	}

out:
	return retval;
}

/* Remove a list of addresses from bind addresses list.  Do not remove the
 * last address.
 *
 * Basically run through each address specified in the addrs/addrcnt
 * array/length pair, determine if it is IPv6 or IPv4 and call
 * sctp_del_bind() on it.
 *
 * If any of them fails, then the operation will be reversed and the
 * ones that were removed will be added back.
 *
 * At least one address has to be left; if only one address is
 * available, the operation will return -EBUSY.
 *
 * Only sctp_setsockopt_bindx() is supposed to call this function.
 */
static int sctp_bindx_rem(struct sock *sk, struct sockaddr *addrs, int addrcnt)
{
	struct sctp_sock *sp = sctp_sk(sk);
	struct sctp_endpoint *ep = sp->ep;
	int cnt;
	struct sctp_bind_addr *bp = &ep->base.bind_addr;
	int retval = 0;
	void *addr_buf;
	union sctp_addr *sa_addr;
	struct sctp_af *af;

	pr_debug("%s: sk:%p, addrs:%p, addrcnt:%d\n",
		 __func__, sk, addrs, addrcnt);

	addr_buf = addrs;
	for (cnt = 0; cnt < addrcnt; cnt++) {
		/* If the bind address list is empty or if there is only one
		 * bind address, there is nothing more to be removed (we need
		 * at least one address here).
		 */
		if (list_empty(&bp->address_list) ||
		    (sctp_list_single_entry(&bp->address_list))) {
			retval = -EBUSY;
			goto err_bindx_rem;
		}

		sa_addr = addr_buf;
		af = sctp_get_af_specific(sa_addr->sa.sa_family);
		if (!af) {
			retval = -EINVAL;
			goto err_bindx_rem;
		}

		if (!af->addr_valid(sa_addr, sp, NULL)) {
			retval = -EADDRNOTAVAIL;
			goto err_bindx_rem;
		}

		if (sa_addr->v4.sin_port &&
		    sa_addr->v4.sin_port != htons(bp->port)) {
			retval = -EINVAL;
			goto err_bindx_rem;
		}

		if (!sa_addr->v4.sin_port)
			sa_addr->v4.sin_port = htons(bp->port);

		/* FIXME - There is probably a need to check if sk->sk_saddr and
		 * sk->sk_rcv_addr are currently set to one of the addresses to
		 * be removed. This is something which needs to be looked into
		 * when we are fixing the outstanding issues with multi-homing
		 * socket routing and failover schemes. Refer to comments in
		 * sctp_do_bind(). -daisy
		 */
		retval = sctp_del_bind_addr(bp, sa_addr);

		addr_buf += af->sockaddr_len;
err_bindx_rem:
		if (retval < 0) {
			/* Failed. Add the ones that has been removed back */
			if (cnt > 0)
				sctp_bindx_add(sk, addrs, cnt);
			return retval;
		}
	}

	return retval;
}

/* Send an ASCONF chunk with Delete IP address parameters to all the peers of
 * the associations that are part of the endpoint indicating that a list of
 * local addresses are removed from the endpoint.
 *
 * If any of the addresses is already in the bind address list of the
 * association, we do not send the chunk for that association.  But it will not
 * affect other associations.
 *
 * Only sctp_setsockopt_bindx() is supposed to call this function.
 */
static int sctp_send_asconf_del_ip(struct sock		*sk,
				   struct sockaddr	*addrs,
				   int			addrcnt)
{
	struct sctp_sock	*sp;
	struct sctp_endpoint	*ep;
	struct sctp_association	*asoc;
	struct sctp_transport	*transport;
	struct sctp_bind_addr	*bp;
	struct sctp_chunk	*chunk;
	union sctp_addr		*laddr;
	void			*addr_buf;
	struct sctp_af		*af;
	struct sctp_sockaddr_entry *saddr;
	int 			i;
	int 			retval = 0;
	int			stored = 0;

	chunk = NULL;
	sp = sctp_sk(sk);
	ep = sp->ep;

	if (!ep->asconf_enable)
		return retval;

	pr_debug("%s: sk:%p, addrs:%p, addrcnt:%d\n",
		 __func__, sk, addrs, addrcnt);

	list_for_each_entry(asoc, &ep->asocs, asocs) {

		if (!asoc->peer.asconf_capable)
			continue;

		if (asoc->peer.addip_disabled_mask & SCTP_PARAM_DEL_IP)
			continue;

		if (!sctp_state(asoc, ESTABLISHED))
			continue;

		/* Check if any address in the packed array of addresses is
		 * not present in the bind address list of the association.
		 * If so, do not send the asconf chunk to its peer, but
		 * continue with other associations.
		 */
		addr_buf = addrs;
		for (i = 0; i < addrcnt; i++) {
			laddr = addr_buf;
			af = sctp_get_af_specific(laddr->v4.sin_family);
			if (!af) {
				retval = -EINVAL;
				goto out;
			}

			if (!sctp_assoc_lookup_laddr(asoc, laddr))
				break;

			addr_buf += af->sockaddr_len;
		}
		if (i < addrcnt)
			continue;

		/* Find one address in the association's bind address list
		 * that is not in the packed array of addresses. This is to
		 * make sure that we do not delete all the addresses in the
		 * association.
		 */
		bp = &asoc->base.bind_addr;
		laddr = sctp_find_unmatch_addr(bp, (union sctp_addr *)addrs,
					       addrcnt, sp);
		if ((laddr == NULL) && (addrcnt == 1)) {
			if (asoc->asconf_addr_del_pending)
				continue;
			asoc->asconf_addr_del_pending =
			    kzalloc(sizeof(union sctp_addr), GFP_ATOMIC);
			if (asoc->asconf_addr_del_pending == NULL) {
				retval = -ENOMEM;
				goto out;
			}
			asoc->asconf_addr_del_pending->sa.sa_family =
				    addrs->sa_family;
			asoc->asconf_addr_del_pending->v4.sin_port =
				    htons(bp->port);
			if (addrs->sa_family == AF_INET) {
				struct sockaddr_in *sin;

				sin = (struct sockaddr_in *)addrs;
				asoc->asconf_addr_del_pending->v4.sin_addr.s_addr = sin->sin_addr.s_addr;
			} else if (addrs->sa_family == AF_INET6) {
				struct sockaddr_in6 *sin6;

				sin6 = (struct sockaddr_in6 *)addrs;
				asoc->asconf_addr_del_pending->v6.sin6_addr = sin6->sin6_addr;
			}

			pr_debug("%s: keep the last address asoc:%p %pISc at %p\n",
				 __func__, asoc, &asoc->asconf_addr_del_pending->sa,
				 asoc->asconf_addr_del_pending);

			asoc->src_out_of_asoc_ok = 1;
			stored = 1;
			goto skip_mkasconf;
		}

		if (laddr == NULL)
			return -EINVAL;

		/* We do not need RCU protection throughout this loop
		 * because this is done under a socket lock from the
		 * setsockopt call.
		 */
		chunk = sctp_make_asconf_update_ip(asoc, laddr, addrs, addrcnt,
						   SCTP_PARAM_DEL_IP);
		if (!chunk) {
			retval = -ENOMEM;
			goto out;
		}

skip_mkasconf:
		/* Reset use_as_src flag for the addresses in the bind address
		 * list that are to be deleted.
		 */
		addr_buf = addrs;
		for (i = 0; i < addrcnt; i++) {
			laddr = addr_buf;
			af = sctp_get_af_specific(laddr->v4.sin_family);
			list_for_each_entry(saddr, &bp->address_list, list) {
				if (sctp_cmp_addr_exact(&saddr->a, laddr))
					saddr->state = SCTP_ADDR_DEL;
			}
			addr_buf += af->sockaddr_len;
		}

		/* Update the route and saddr entries for all the transports
		 * as some of the addresses in the bind address list are
		 * about to be deleted and cannot be used as source addresses.
		 */
		list_for_each_entry(transport, &asoc->peer.transport_addr_list,
					transports) {
			sctp_transport_route(transport, NULL,
					     sctp_sk(asoc->base.sk));
		}

		if (stored)
			/* We don't need to transmit ASCONF */
			continue;
		retval = sctp_send_asconf(asoc, chunk);
	}
out:
	return retval;
}

/* set addr events to assocs in the endpoint.  ep and addr_wq must be locked */
int sctp_asconf_mgmt(struct sctp_sock *sp, struct sctp_sockaddr_entry *addrw)
{
	struct sock *sk = sctp_opt2sk(sp);
	union sctp_addr *addr;
	struct sctp_af *af;

	/* It is safe to write port space in caller. */
	addr = &addrw->a;
	addr->v4.sin_port = htons(sp->ep->base.bind_addr.port);
	af = sctp_get_af_specific(addr->sa.sa_family);
	if (!af)
		return -EINVAL;
	if (sctp_verify_addr(sk, addr, af->sockaddr_len))
		return -EINVAL;

	if (addrw->state == SCTP_ADDR_NEW)
		return sctp_send_asconf_add_ip(sk, (struct sockaddr *)addr, 1);
	else
		return sctp_send_asconf_del_ip(sk, (struct sockaddr *)addr, 1);
}

/* Helper for tunneling sctp_bindx() requests through sctp_setsockopt()
 *
 * API 8.1
 * int sctp_bindx(int sd, struct sockaddr *addrs, int addrcnt,
 *                int flags);
 *
 * If sd is an IPv4 socket, the addresses passed must be IPv4 addresses.
 * If the sd is an IPv6 socket, the addresses passed can either be IPv4
 * or IPv6 addresses.
 *
 * A single address may be specified as INADDR_ANY or IN6ADDR_ANY, see
 * Section 3.1.2 for this usage.
 *
 * addrs is a pointer to an array of one or more socket addresses. Each
 * address is contained in its appropriate structure (i.e. struct
 * sockaddr_in or struct sockaddr_in6) the family of the address type
 * must be used to distinguish the address length (note that this
 * representation is termed a "packed array" of addresses). The caller
 * specifies the number of addresses in the array with addrcnt.
 *
 * On success, sctp_bindx() returns 0. On failure, sctp_bindx() returns
 * -1, and sets errno to the appropriate error code.
 *
 * For SCTP, the port given in each socket address must be the same, or
 * sctp_bindx() will fail, setting errno to EINVAL.
 *
 * The flags parameter is formed from the bitwise OR of zero or more of
 * the following currently defined flags:
 *
 * SCTP_BINDX_ADD_ADDR
 *
 * SCTP_BINDX_REM_ADDR
 *
 * SCTP_BINDX_ADD_ADDR directs SCTP to add the given addresses to the
 * association, and SCTP_BINDX_REM_ADDR directs SCTP to remove the given
 * addresses from the association. The two flags are mutually exclusive;
 * if both are given, sctp_bindx() will fail with EINVAL. A caller may
 * not remove all addresses from an association; sctp_bindx() will
 * reject such an attempt with EINVAL.
 *
 * An application can use sctp_bindx(SCTP_BINDX_ADD_ADDR) to associate
 * additional addresses with an endpoint after calling bind().  Or use
 * sctp_bindx(SCTP_BINDX_REM_ADDR) to remove some addresses a listening
 * socket is associated with so that no new association accepted will be
 * associated with those addresses. If the endpoint supports dynamic
 * address a SCTP_BINDX_REM_ADDR or SCTP_BINDX_ADD_ADDR may cause a
 * endpoint to send the appropriate message to the peer to change the
 * peers address lists.
 *
 * Adding and removing addresses from a connected association is
 * optional functionality. Implementations that do not support this
 * functionality should return EOPNOTSUPP.
 *
 * Basically do nothing but copying the addresses from user to kernel
 * land and invoking either sctp_bindx_add() or sctp_bindx_rem() on the sk.
 * This is used for tunneling the sctp_bindx() request through sctp_setsockopt()
 * from userspace.
 *
 * On exit there is no need to do sockfd_put(), sys_setsockopt() does
 * it.
 *
 * sk        The sk of the socket
 * addrs     The pointer to the addresses in user land
 * addrssize Size of the addrs buffer
 * op        Operation to perform (add or remove, see the flags of
 *           sctp_bindx)
 *
 * Returns 0 if ok, <0 errno code on error.
 */
static int sctp_setsockopt_bindx(struct sock *sk,
				 struct sockaddr __user *addrs,
				 int addrs_size, int op)
{
	struct sockaddr *kaddrs;
	int err;
	int addrcnt = 0;
	int walk_size = 0;
	struct sockaddr *sa_addr;
	void *addr_buf;
	struct sctp_af *af;

	pr_debug("%s: sk:%p addrs:%p addrs_size:%d opt:%d\n",
		 __func__, sk, addrs, addrs_size, op);

	if (unlikely(addrs_size <= 0))
		return -EINVAL;

	kaddrs = memdup_user(addrs, addrs_size);
<<<<<<< HEAD
	if (unlikely(IS_ERR(kaddrs)))
=======
	if (IS_ERR(kaddrs))
>>>>>>> fa578e9d
		return PTR_ERR(kaddrs);

	/* Walk through the addrs buffer and count the number of addresses. */
	addr_buf = kaddrs;
	while (walk_size < addrs_size) {
		if (walk_size + sizeof(sa_family_t) > addrs_size) {
			kfree(kaddrs);
			return -EINVAL;
		}

		sa_addr = addr_buf;
		af = sctp_get_af_specific(sa_addr->sa_family);

		/* If the address family is not supported or if this address
		 * causes the address buffer to overflow return EINVAL.
		 */
		if (!af || (walk_size + af->sockaddr_len) > addrs_size) {
			kfree(kaddrs);
			return -EINVAL;
		}
		addrcnt++;
		addr_buf += af->sockaddr_len;
		walk_size += af->sockaddr_len;
	}

	/* Do the work. */
	switch (op) {
	case SCTP_BINDX_ADD_ADDR:
		/* Allow security module to validate bindx addresses. */
		err = security_sctp_bind_connect(sk, SCTP_SOCKOPT_BINDX_ADD,
						 (struct sockaddr *)kaddrs,
						 addrs_size);
		if (err)
			goto out;
		err = sctp_bindx_add(sk, kaddrs, addrcnt);
		if (err)
			goto out;
		err = sctp_send_asconf_add_ip(sk, kaddrs, addrcnt);
		break;

	case SCTP_BINDX_REM_ADDR:
		err = sctp_bindx_rem(sk, kaddrs, addrcnt);
		if (err)
			goto out;
		err = sctp_send_asconf_del_ip(sk, kaddrs, addrcnt);
		break;

	default:
		err = -EINVAL;
		break;
	}

out:
	kfree(kaddrs);

	return err;
}

static int sctp_connect_new_asoc(struct sctp_endpoint *ep,
				 const union sctp_addr *daddr,
				 const struct sctp_initmsg *init,
				 struct sctp_transport **tp)
{
	struct sctp_association *asoc;
	struct sock *sk = ep->base.sk;
	struct net *net = sock_net(sk);
	enum sctp_scope scope;
	int err;

	if (sctp_endpoint_is_peeled_off(ep, daddr))
		return -EADDRNOTAVAIL;

	if (!ep->base.bind_addr.port) {
		if (sctp_autobind(sk))
			return -EAGAIN;
	} else {
		if (ep->base.bind_addr.port < inet_prot_sock(net) &&
		    !ns_capable(net->user_ns, CAP_NET_BIND_SERVICE))
			return -EACCES;
	}

	scope = sctp_scope(daddr);
	asoc = sctp_association_new(ep, sk, scope, GFP_KERNEL);
	if (!asoc)
		return -ENOMEM;

	err = sctp_assoc_set_bind_addr_from_ep(asoc, scope, GFP_KERNEL);
	if (err < 0)
		goto free;

	*tp = sctp_assoc_add_peer(asoc, daddr, GFP_KERNEL, SCTP_UNKNOWN);
	if (!*tp) {
		err = -ENOMEM;
		goto free;
	}

	if (!init)
		return 0;

	if (init->sinit_num_ostreams) {
		__u16 outcnt = init->sinit_num_ostreams;

		asoc->c.sinit_num_ostreams = outcnt;
		/* outcnt has been changed, need to re-init stream */
		err = sctp_stream_init(&asoc->stream, outcnt, 0, GFP_KERNEL);
		if (err)
			goto free;
	}

	if (init->sinit_max_instreams)
		asoc->c.sinit_max_instreams = init->sinit_max_instreams;

	if (init->sinit_max_attempts)
		asoc->max_init_attempts = init->sinit_max_attempts;

	if (init->sinit_max_init_timeo)
		asoc->max_init_timeo =
			msecs_to_jiffies(init->sinit_max_init_timeo);

	return 0;
free:
	sctp_association_free(asoc);
	return err;
}

static int sctp_connect_add_peer(struct sctp_association *asoc,
				 union sctp_addr *daddr, int addr_len)
{
	struct sctp_endpoint *ep = asoc->ep;
	struct sctp_association *old;
	struct sctp_transport *t;
	int err;

	err = sctp_verify_addr(ep->base.sk, daddr, addr_len);
	if (err)
		return err;

	old = sctp_endpoint_lookup_assoc(ep, daddr, &t);
	if (old && old != asoc)
		return old->state >= SCTP_STATE_ESTABLISHED ? -EISCONN
							    : -EALREADY;

	if (sctp_endpoint_is_peeled_off(ep, daddr))
		return -EADDRNOTAVAIL;

	t = sctp_assoc_add_peer(asoc, daddr, GFP_KERNEL, SCTP_UNKNOWN);
	if (!t)
		return -ENOMEM;

	return 0;
}

/* __sctp_connect(struct sock* sk, struct sockaddr *kaddrs, int addrs_size)
 *
 * Common routine for handling connect() and sctp_connectx().
 * Connect will come in with just a single address.
 */
static int __sctp_connect(struct sock *sk, struct sockaddr *kaddrs,
			  int addrs_size, int flags, sctp_assoc_t *assoc_id)
{
	struct sctp_sock *sp = sctp_sk(sk);
	struct sctp_endpoint *ep = sp->ep;
	struct sctp_transport *transport;
	struct sctp_association *asoc;
	void *addr_buf = kaddrs;
	union sctp_addr *daddr;
	struct sctp_af *af;
	int walk_size, err;
	long timeo;

	if (sctp_sstate(sk, ESTABLISHED) || sctp_sstate(sk, CLOSING) ||
	    (sctp_style(sk, TCP) && sctp_sstate(sk, LISTENING)))
		return -EISCONN;

	daddr = addr_buf;
	af = sctp_get_af_specific(daddr->sa.sa_family);
	if (!af || af->sockaddr_len > addrs_size)
		return -EINVAL;

	err = sctp_verify_addr(sk, daddr, af->sockaddr_len);
	if (err)
		return err;

	asoc = sctp_endpoint_lookup_assoc(ep, daddr, &transport);
	if (asoc)
		return asoc->state >= SCTP_STATE_ESTABLISHED ? -EISCONN
							     : -EALREADY;

	err = sctp_connect_new_asoc(ep, daddr, NULL, &transport);
	if (err)
		return err;
	asoc = transport->asoc;

	addr_buf += af->sockaddr_len;
	walk_size = af->sockaddr_len;
	while (walk_size < addrs_size) {
		err = -EINVAL;
		if (walk_size + sizeof(sa_family_t) > addrs_size)
			goto out_free;

		daddr = addr_buf;
		af = sctp_get_af_specific(daddr->sa.sa_family);
		if (!af || af->sockaddr_len + walk_size > addrs_size)
			goto out_free;

		if (asoc->peer.port != ntohs(daddr->v4.sin_port))
			goto out_free;

		err = sctp_connect_add_peer(asoc, daddr, af->sockaddr_len);
		if (err)
			goto out_free;

		addr_buf  += af->sockaddr_len;
		walk_size += af->sockaddr_len;
	}

	/* In case the user of sctp_connectx() wants an association
	 * id back, assign one now.
	 */
	if (assoc_id) {
		err = sctp_assoc_set_id(asoc, GFP_KERNEL);
		if (err < 0)
			goto out_free;
	}

	err = sctp_primitive_ASSOCIATE(sock_net(sk), asoc, NULL);
	if (err < 0)
		goto out_free;

	/* Initialize sk's dport and daddr for getpeername() */
	inet_sk(sk)->inet_dport = htons(asoc->peer.port);
	sp->pf->to_sk_daddr(daddr, sk);
	sk->sk_err = 0;

	if (assoc_id)
		*assoc_id = asoc->assoc_id;

	timeo = sock_sndtimeo(sk, flags & O_NONBLOCK);
	return sctp_wait_for_connect(asoc, &timeo);

out_free:
	pr_debug("%s: took out_free path with asoc:%p kaddrs:%p err:%d\n",
		 __func__, asoc, kaddrs, err);
	sctp_association_free(asoc);
	return err;
}

/* Helper for tunneling sctp_connectx() requests through sctp_setsockopt()
 *
 * API 8.9
 * int sctp_connectx(int sd, struct sockaddr *addrs, int addrcnt,
 * 			sctp_assoc_t *asoc);
 *
 * If sd is an IPv4 socket, the addresses passed must be IPv4 addresses.
 * If the sd is an IPv6 socket, the addresses passed can either be IPv4
 * or IPv6 addresses.
 *
 * A single address may be specified as INADDR_ANY or IN6ADDR_ANY, see
 * Section 3.1.2 for this usage.
 *
 * addrs is a pointer to an array of one or more socket addresses. Each
 * address is contained in its appropriate structure (i.e. struct
 * sockaddr_in or struct sockaddr_in6) the family of the address type
 * must be used to distengish the address length (note that this
 * representation is termed a "packed array" of addresses). The caller
 * specifies the number of addresses in the array with addrcnt.
 *
 * On success, sctp_connectx() returns 0. It also sets the assoc_id to
 * the association id of the new association.  On failure, sctp_connectx()
 * returns -1, and sets errno to the appropriate error code.  The assoc_id
 * is not touched by the kernel.
 *
 * For SCTP, the port given in each socket address must be the same, or
 * sctp_connectx() will fail, setting errno to EINVAL.
 *
 * An application can use sctp_connectx to initiate an association with
 * an endpoint that is multi-homed.  Much like sctp_bindx() this call
 * allows a caller to specify multiple addresses at which a peer can be
 * reached.  The way the SCTP stack uses the list of addresses to set up
 * the association is implementation dependent.  This function only
 * specifies that the stack will try to make use of all the addresses in
 * the list when needed.
 *
 * Note that the list of addresses passed in is only used for setting up
 * the association.  It does not necessarily equal the set of addresses
 * the peer uses for the resulting association.  If the caller wants to
 * find out the set of peer addresses, it must use sctp_getpaddrs() to
 * retrieve them after the association has been set up.
 *
 * Basically do nothing but copying the addresses from user to kernel
 * land and invoking either sctp_connectx(). This is used for tunneling
 * the sctp_connectx() request through sctp_setsockopt() from userspace.
 *
 * On exit there is no need to do sockfd_put(), sys_setsockopt() does
 * it.
 *
 * sk        The sk of the socket
 * addrs     The pointer to the addresses in user land
 * addrssize Size of the addrs buffer
 *
 * Returns >=0 if ok, <0 errno code on error.
 */
static int __sctp_setsockopt_connectx(struct sock *sk,
				      struct sockaddr __user *addrs,
				      int addrs_size,
				      sctp_assoc_t *assoc_id)
{
	struct sockaddr *kaddrs;
	int err = 0, flags = 0;

	pr_debug("%s: sk:%p addrs:%p addrs_size:%d\n",
		 __func__, sk, addrs, addrs_size);

	/* make sure the 1st addr's sa_family is accessible later */
	if (unlikely(addrs_size < sizeof(sa_family_t)))
		return -EINVAL;

	kaddrs = memdup_user(addrs, addrs_size);
<<<<<<< HEAD
	if (unlikely(IS_ERR(kaddrs)))
=======
	if (IS_ERR(kaddrs))
>>>>>>> fa578e9d
		return PTR_ERR(kaddrs);

	/* Allow security module to validate connectx addresses. */
	err = security_sctp_bind_connect(sk, SCTP_SOCKOPT_CONNECTX,
					 (struct sockaddr *)kaddrs,
					  addrs_size);
	if (err)
		goto out_free;

	/* in-kernel sockets don't generally have a file allocated to them
	 * if all they do is call sock_create_kern().
	 */
	if (sk->sk_socket->file)
		flags = sk->sk_socket->file->f_flags;

	err = __sctp_connect(sk, kaddrs, addrs_size, flags, assoc_id);

out_free:
	kfree(kaddrs);

	return err;
}

/*
 * This is an older interface.  It's kept for backward compatibility
 * to the option that doesn't provide association id.
 */
static int sctp_setsockopt_connectx_old(struct sock *sk,
					struct sockaddr __user *addrs,
					int addrs_size)
{
	return __sctp_setsockopt_connectx(sk, addrs, addrs_size, NULL);
}

/*
 * New interface for the API.  The since the API is done with a socket
 * option, to make it simple we feed back the association id is as a return
 * indication to the call.  Error is always negative and association id is
 * always positive.
 */
static int sctp_setsockopt_connectx(struct sock *sk,
				    struct sockaddr __user *addrs,
				    int addrs_size)
{
	sctp_assoc_t assoc_id = 0;
	int err = 0;

	err = __sctp_setsockopt_connectx(sk, addrs, addrs_size, &assoc_id);

	if (err)
		return err;
	else
		return assoc_id;
}

/*
 * New (hopefully final) interface for the API.
 * We use the sctp_getaddrs_old structure so that use-space library
 * can avoid any unnecessary allocations. The only different part
 * is that we store the actual length of the address buffer into the
 * addrs_num structure member. That way we can re-use the existing
 * code.
 */
#ifdef CONFIG_COMPAT
struct compat_sctp_getaddrs_old {
	sctp_assoc_t	assoc_id;
	s32		addr_num;
	compat_uptr_t	addrs;		/* struct sockaddr * */
};
#endif

static int sctp_getsockopt_connectx3(struct sock *sk, int len,
				     char __user *optval,
				     int __user *optlen)
{
	struct sctp_getaddrs_old param;
	sctp_assoc_t assoc_id = 0;
	int err = 0;

#ifdef CONFIG_COMPAT
	if (in_compat_syscall()) {
		struct compat_sctp_getaddrs_old param32;

		if (len < sizeof(param32))
			return -EINVAL;
		if (copy_from_user(&param32, optval, sizeof(param32)))
			return -EFAULT;

		param.assoc_id = param32.assoc_id;
		param.addr_num = param32.addr_num;
		param.addrs = compat_ptr(param32.addrs);
	} else
#endif
	{
		if (len < sizeof(param))
			return -EINVAL;
		if (copy_from_user(&param, optval, sizeof(param)))
			return -EFAULT;
	}

	err = __sctp_setsockopt_connectx(sk, (struct sockaddr __user *)
					 param.addrs, param.addr_num,
					 &assoc_id);
	if (err == 0 || err == -EINPROGRESS) {
		if (copy_to_user(optval, &assoc_id, sizeof(assoc_id)))
			return -EFAULT;
		if (put_user(sizeof(assoc_id), optlen))
			return -EFAULT;
	}

	return err;
}

/* API 3.1.4 close() - UDP Style Syntax
 * Applications use close() to perform graceful shutdown (as described in
 * Section 10.1 of [SCTP]) on ALL the associations currently represented
 * by a UDP-style socket.
 *
 * The syntax is
 *
 *   ret = close(int sd);
 *
 *   sd      - the socket descriptor of the associations to be closed.
 *
 * To gracefully shutdown a specific association represented by the
 * UDP-style socket, an application should use the sendmsg() call,
 * passing no user data, but including the appropriate flag in the
 * ancillary data (see Section xxxx).
 *
 * If sd in the close() call is a branched-off socket representing only
 * one association, the shutdown is performed on that association only.
 *
 * 4.1.6 close() - TCP Style Syntax
 *
 * Applications use close() to gracefully close down an association.
 *
 * The syntax is:
 *
 *    int close(int sd);
 *
 *      sd      - the socket descriptor of the association to be closed.
 *
 * After an application calls close() on a socket descriptor, no further
 * socket operations will succeed on that descriptor.
 *
 * API 7.1.4 SO_LINGER
 *
 * An application using the TCP-style socket can use this option to
 * perform the SCTP ABORT primitive.  The linger option structure is:
 *
 *  struct  linger {
 *     int     l_onoff;                // option on/off
 *     int     l_linger;               // linger time
 * };
 *
 * To enable the option, set l_onoff to 1.  If the l_linger value is set
 * to 0, calling close() is the same as the ABORT primitive.  If the
 * value is set to a negative value, the setsockopt() call will return
 * an error.  If the value is set to a positive value linger_time, the
 * close() can be blocked for at most linger_time ms.  If the graceful
 * shutdown phase does not finish during this period, close() will
 * return but the graceful shutdown phase continues in the system.
 */
static void sctp_close(struct sock *sk, long timeout)
{
	struct net *net = sock_net(sk);
	struct sctp_endpoint *ep;
	struct sctp_association *asoc;
	struct list_head *pos, *temp;
	unsigned int data_was_unread;

	pr_debug("%s: sk:%p, timeout:%ld\n", __func__, sk, timeout);

	lock_sock_nested(sk, SINGLE_DEPTH_NESTING);
	sk->sk_shutdown = SHUTDOWN_MASK;
	inet_sk_set_state(sk, SCTP_SS_CLOSING);

	ep = sctp_sk(sk)->ep;

	/* Clean up any skbs sitting on the receive queue.  */
	data_was_unread = sctp_queue_purge_ulpevents(&sk->sk_receive_queue);
	data_was_unread += sctp_queue_purge_ulpevents(&sctp_sk(sk)->pd_lobby);

	/* Walk all associations on an endpoint.  */
	list_for_each_safe(pos, temp, &ep->asocs) {
		asoc = list_entry(pos, struct sctp_association, asocs);

		if (sctp_style(sk, TCP)) {
			/* A closed association can still be in the list if
			 * it belongs to a TCP-style listening socket that is
			 * not yet accepted. If so, free it. If not, send an
			 * ABORT or SHUTDOWN based on the linger options.
			 */
			if (sctp_state(asoc, CLOSED)) {
				sctp_association_free(asoc);
				continue;
			}
		}

		if (data_was_unread || !skb_queue_empty(&asoc->ulpq.lobby) ||
		    !skb_queue_empty(&asoc->ulpq.reasm) ||
		    !skb_queue_empty(&asoc->ulpq.reasm_uo) ||
		    (sock_flag(sk, SOCK_LINGER) && !sk->sk_lingertime)) {
			struct sctp_chunk *chunk;

			chunk = sctp_make_abort_user(asoc, NULL, 0);
			sctp_primitive_ABORT(net, asoc, chunk);
		} else
			sctp_primitive_SHUTDOWN(net, asoc, NULL);
	}

	/* On a TCP-style socket, block for at most linger_time if set. */
	if (sctp_style(sk, TCP) && timeout)
		sctp_wait_for_close(sk, timeout);

	/* This will run the backlog queue.  */
	release_sock(sk);

	/* Supposedly, no process has access to the socket, but
	 * the net layers still may.
	 * Also, sctp_destroy_sock() needs to be called with addr_wq_lock
	 * held and that should be grabbed before socket lock.
	 */
	spin_lock_bh(&net->sctp.addr_wq_lock);
	bh_lock_sock_nested(sk);

	/* Hold the sock, since sk_common_release() will put sock_put()
	 * and we have just a little more cleanup.
	 */
	sock_hold(sk);
	sk_common_release(sk);

	bh_unlock_sock(sk);
	spin_unlock_bh(&net->sctp.addr_wq_lock);

	sock_put(sk);

	SCTP_DBG_OBJCNT_DEC(sock);
}

/* Handle EPIPE error. */
static int sctp_error(struct sock *sk, int flags, int err)
{
	if (err == -EPIPE)
		err = sock_error(sk) ? : -EPIPE;
	if (err == -EPIPE && !(flags & MSG_NOSIGNAL))
		send_sig(SIGPIPE, current, 0);
	return err;
}

/* API 3.1.3 sendmsg() - UDP Style Syntax
 *
 * An application uses sendmsg() and recvmsg() calls to transmit data to
 * and receive data from its peer.
 *
 *  ssize_t sendmsg(int socket, const struct msghdr *message,
 *                  int flags);
 *
 *  socket  - the socket descriptor of the endpoint.
 *  message - pointer to the msghdr structure which contains a single
 *            user message and possibly some ancillary data.
 *
 *            See Section 5 for complete description of the data
 *            structures.
 *
 *  flags   - flags sent or received with the user message, see Section
 *            5 for complete description of the flags.
 *
 * Note:  This function could use a rewrite especially when explicit
 * connect support comes in.
 */
/* BUG:  We do not implement the equivalent of sk_stream_wait_memory(). */

static int sctp_msghdr_parse(const struct msghdr *msg,
			     struct sctp_cmsgs *cmsgs);

static int sctp_sendmsg_parse(struct sock *sk, struct sctp_cmsgs *cmsgs,
			      struct sctp_sndrcvinfo *srinfo,
			      const struct msghdr *msg, size_t msg_len)
{
	__u16 sflags;
	int err;

	if (sctp_sstate(sk, LISTENING) && sctp_style(sk, TCP))
		return -EPIPE;

	if (msg_len > sk->sk_sndbuf)
		return -EMSGSIZE;

	memset(cmsgs, 0, sizeof(*cmsgs));
	err = sctp_msghdr_parse(msg, cmsgs);
	if (err) {
		pr_debug("%s: msghdr parse err:%x\n", __func__, err);
		return err;
	}

	memset(srinfo, 0, sizeof(*srinfo));
	if (cmsgs->srinfo) {
		srinfo->sinfo_stream = cmsgs->srinfo->sinfo_stream;
		srinfo->sinfo_flags = cmsgs->srinfo->sinfo_flags;
		srinfo->sinfo_ppid = cmsgs->srinfo->sinfo_ppid;
		srinfo->sinfo_context = cmsgs->srinfo->sinfo_context;
		srinfo->sinfo_assoc_id = cmsgs->srinfo->sinfo_assoc_id;
		srinfo->sinfo_timetolive = cmsgs->srinfo->sinfo_timetolive;
	}

	if (cmsgs->sinfo) {
		srinfo->sinfo_stream = cmsgs->sinfo->snd_sid;
		srinfo->sinfo_flags = cmsgs->sinfo->snd_flags;
		srinfo->sinfo_ppid = cmsgs->sinfo->snd_ppid;
		srinfo->sinfo_context = cmsgs->sinfo->snd_context;
		srinfo->sinfo_assoc_id = cmsgs->sinfo->snd_assoc_id;
	}

	if (cmsgs->prinfo) {
		srinfo->sinfo_timetolive = cmsgs->prinfo->pr_value;
		SCTP_PR_SET_POLICY(srinfo->sinfo_flags,
				   cmsgs->prinfo->pr_policy);
	}

	sflags = srinfo->sinfo_flags;
	if (!sflags && msg_len)
		return 0;

	if (sctp_style(sk, TCP) && (sflags & (SCTP_EOF | SCTP_ABORT)))
		return -EINVAL;

	if (((sflags & SCTP_EOF) && msg_len > 0) ||
	    (!(sflags & (SCTP_EOF | SCTP_ABORT)) && msg_len == 0))
		return -EINVAL;

	if ((sflags & SCTP_ADDR_OVER) && !msg->msg_name)
		return -EINVAL;

	return 0;
}

static int sctp_sendmsg_new_asoc(struct sock *sk, __u16 sflags,
				 struct sctp_cmsgs *cmsgs,
				 union sctp_addr *daddr,
				 struct sctp_transport **tp)
{
	struct sctp_endpoint *ep = sctp_sk(sk)->ep;
	struct sctp_association *asoc;
	struct cmsghdr *cmsg;
	__be32 flowinfo = 0;
	struct sctp_af *af;
	int err;

	*tp = NULL;

	if (sflags & (SCTP_EOF | SCTP_ABORT))
		return -EINVAL;

	if (sctp_style(sk, TCP) && (sctp_sstate(sk, ESTABLISHED) ||
				    sctp_sstate(sk, CLOSING)))
		return -EADDRNOTAVAIL;

	/* Label connection socket for first association 1-to-many
	 * style for client sequence socket()->sendmsg(). This
	 * needs to be done before sctp_assoc_add_peer() as that will
	 * set up the initial packet that needs to account for any
	 * security ip options (CIPSO/CALIPSO) added to the packet.
	 */
	af = sctp_get_af_specific(daddr->sa.sa_family);
	if (!af)
		return -EINVAL;
	err = security_sctp_bind_connect(sk, SCTP_SENDMSG_CONNECT,
					 (struct sockaddr *)daddr,
					 af->sockaddr_len);
	if (err < 0)
		return err;

	err = sctp_connect_new_asoc(ep, daddr, cmsgs->init, tp);
	if (err)
		return err;
	asoc = (*tp)->asoc;

	if (!cmsgs->addrs_msg)
		return 0;

	if (daddr->sa.sa_family == AF_INET6)
		flowinfo = daddr->v6.sin6_flowinfo;

	/* sendv addr list parse */
	for_each_cmsghdr(cmsg, cmsgs->addrs_msg) {
		union sctp_addr _daddr;
		int dlen;

		if (cmsg->cmsg_level != IPPROTO_SCTP ||
		    (cmsg->cmsg_type != SCTP_DSTADDRV4 &&
		     cmsg->cmsg_type != SCTP_DSTADDRV6))
			continue;

		daddr = &_daddr;
		memset(daddr, 0, sizeof(*daddr));
		dlen = cmsg->cmsg_len - sizeof(struct cmsghdr);
		if (cmsg->cmsg_type == SCTP_DSTADDRV4) {
			if (dlen < sizeof(struct in_addr)) {
				err = -EINVAL;
				goto free;
			}

			dlen = sizeof(struct in_addr);
			daddr->v4.sin_family = AF_INET;
			daddr->v4.sin_port = htons(asoc->peer.port);
			memcpy(&daddr->v4.sin_addr, CMSG_DATA(cmsg), dlen);
		} else {
			if (dlen < sizeof(struct in6_addr)) {
				err = -EINVAL;
				goto free;
			}

			dlen = sizeof(struct in6_addr);
			daddr->v6.sin6_flowinfo = flowinfo;
			daddr->v6.sin6_family = AF_INET6;
			daddr->v6.sin6_port = htons(asoc->peer.port);
			memcpy(&daddr->v6.sin6_addr, CMSG_DATA(cmsg), dlen);
		}

		err = sctp_connect_add_peer(asoc, daddr, sizeof(*daddr));
		if (err)
			goto free;
	}

	return 0;

free:
	sctp_association_free(asoc);
	return err;
}

static int sctp_sendmsg_check_sflags(struct sctp_association *asoc,
				     __u16 sflags, struct msghdr *msg,
				     size_t msg_len)
{
	struct sock *sk = asoc->base.sk;
	struct net *net = sock_net(sk);

	if (sctp_state(asoc, CLOSED) && sctp_style(sk, TCP))
		return -EPIPE;

	if ((sflags & SCTP_SENDALL) && sctp_style(sk, UDP) &&
	    !sctp_state(asoc, ESTABLISHED))
		return 0;

	if (sflags & SCTP_EOF) {
		pr_debug("%s: shutting down association:%p\n", __func__, asoc);
		sctp_primitive_SHUTDOWN(net, asoc, NULL);

		return 0;
	}

	if (sflags & SCTP_ABORT) {
		struct sctp_chunk *chunk;

		chunk = sctp_make_abort_user(asoc, msg, msg_len);
		if (!chunk)
			return -ENOMEM;

		pr_debug("%s: aborting association:%p\n", __func__, asoc);
		sctp_primitive_ABORT(net, asoc, chunk);
		iov_iter_revert(&msg->msg_iter, msg_len);

		return 0;
	}

	return 1;
}

static int sctp_sendmsg_to_asoc(struct sctp_association *asoc,
				struct msghdr *msg, size_t msg_len,
				struct sctp_transport *transport,
				struct sctp_sndrcvinfo *sinfo)
{
	struct sock *sk = asoc->base.sk;
	struct sctp_sock *sp = sctp_sk(sk);
	struct net *net = sock_net(sk);
	struct sctp_datamsg *datamsg;
	bool wait_connect = false;
	struct sctp_chunk *chunk;
	long timeo;
	int err;

	if (sinfo->sinfo_stream >= asoc->stream.outcnt) {
		err = -EINVAL;
		goto err;
	}

	if (unlikely(!SCTP_SO(&asoc->stream, sinfo->sinfo_stream)->ext)) {
		err = sctp_stream_init_ext(&asoc->stream, sinfo->sinfo_stream);
		if (err)
			goto err;
	}

	if (sp->disable_fragments && msg_len > asoc->frag_point) {
		err = -EMSGSIZE;
		goto err;
	}

	if (asoc->pmtu_pending) {
		if (sp->param_flags & SPP_PMTUD_ENABLE)
			sctp_assoc_sync_pmtu(asoc);
		asoc->pmtu_pending = 0;
	}

	if (sctp_wspace(asoc) < (int)msg_len)
		sctp_prsctp_prune(asoc, sinfo, msg_len - sctp_wspace(asoc));

	if (sk_under_memory_pressure(sk))
		sk_mem_reclaim(sk);

	if (sctp_wspace(asoc) <= 0 || !sk_wmem_schedule(sk, msg_len)) {
		timeo = sock_sndtimeo(sk, msg->msg_flags & MSG_DONTWAIT);
		err = sctp_wait_for_sndbuf(asoc, &timeo, msg_len);
		if (err)
			goto err;
	}

	if (sctp_state(asoc, CLOSED)) {
		err = sctp_primitive_ASSOCIATE(net, asoc, NULL);
		if (err)
			goto err;

		if (asoc->ep->intl_enable) {
			timeo = sock_sndtimeo(sk, 0);
			err = sctp_wait_for_connect(asoc, &timeo);
			if (err) {
				err = -ESRCH;
				goto err;
			}
		} else {
			wait_connect = true;
		}

		pr_debug("%s: we associated primitively\n", __func__);
	}

	datamsg = sctp_datamsg_from_user(asoc, sinfo, &msg->msg_iter);
	if (IS_ERR(datamsg)) {
		err = PTR_ERR(datamsg);
		goto err;
	}

	asoc->force_delay = !!(msg->msg_flags & MSG_MORE);

	list_for_each_entry(chunk, &datamsg->chunks, frag_list) {
		sctp_chunk_hold(chunk);
		sctp_set_owner_w(chunk);
		chunk->transport = transport;
	}

	err = sctp_primitive_SEND(net, asoc, datamsg);
	if (err) {
		sctp_datamsg_free(datamsg);
		goto err;
	}

	pr_debug("%s: we sent primitively\n", __func__);

	sctp_datamsg_put(datamsg);

	if (unlikely(wait_connect)) {
		timeo = sock_sndtimeo(sk, msg->msg_flags & MSG_DONTWAIT);
		sctp_wait_for_connect(asoc, &timeo);
	}

	err = msg_len;

err:
	return err;
}

static union sctp_addr *sctp_sendmsg_get_daddr(struct sock *sk,
					       const struct msghdr *msg,
					       struct sctp_cmsgs *cmsgs)
{
	union sctp_addr *daddr = NULL;
	int err;

	if (!sctp_style(sk, UDP_HIGH_BANDWIDTH) && msg->msg_name) {
		int len = msg->msg_namelen;

		if (len > sizeof(*daddr))
			len = sizeof(*daddr);

		daddr = (union sctp_addr *)msg->msg_name;

		err = sctp_verify_addr(sk, daddr, len);
		if (err)
			return ERR_PTR(err);
	}

	return daddr;
}

static void sctp_sendmsg_update_sinfo(struct sctp_association *asoc,
				      struct sctp_sndrcvinfo *sinfo,
				      struct sctp_cmsgs *cmsgs)
{
	if (!cmsgs->srinfo && !cmsgs->sinfo) {
		sinfo->sinfo_stream = asoc->default_stream;
		sinfo->sinfo_ppid = asoc->default_ppid;
		sinfo->sinfo_context = asoc->default_context;
		sinfo->sinfo_assoc_id = sctp_assoc2id(asoc);

		if (!cmsgs->prinfo)
			sinfo->sinfo_flags = asoc->default_flags;
	}

	if (!cmsgs->srinfo && !cmsgs->prinfo)
		sinfo->sinfo_timetolive = asoc->default_timetolive;

	if (cmsgs->authinfo) {
		/* Reuse sinfo_tsn to indicate that authinfo was set and
		 * sinfo_ssn to save the keyid on tx path.
		 */
		sinfo->sinfo_tsn = 1;
		sinfo->sinfo_ssn = cmsgs->authinfo->auth_keynumber;
	}
}

static int sctp_sendmsg(struct sock *sk, struct msghdr *msg, size_t msg_len)
{
	struct sctp_endpoint *ep = sctp_sk(sk)->ep;
	struct sctp_transport *transport = NULL;
	struct sctp_sndrcvinfo _sinfo, *sinfo;
	struct sctp_association *asoc, *tmp;
	struct sctp_cmsgs cmsgs;
	union sctp_addr *daddr;
	bool new = false;
	__u16 sflags;
	int err;

	/* Parse and get snd_info */
	err = sctp_sendmsg_parse(sk, &cmsgs, &_sinfo, msg, msg_len);
	if (err)
		goto out;

	sinfo  = &_sinfo;
	sflags = sinfo->sinfo_flags;

	/* Get daddr from msg */
	daddr = sctp_sendmsg_get_daddr(sk, msg, &cmsgs);
	if (IS_ERR(daddr)) {
		err = PTR_ERR(daddr);
		goto out;
	}

	lock_sock(sk);

	/* SCTP_SENDALL process */
	if ((sflags & SCTP_SENDALL) && sctp_style(sk, UDP)) {
		list_for_each_entry_safe(asoc, tmp, &ep->asocs, asocs) {
			err = sctp_sendmsg_check_sflags(asoc, sflags, msg,
							msg_len);
			if (err == 0)
				continue;
			if (err < 0)
				goto out_unlock;

			sctp_sendmsg_update_sinfo(asoc, sinfo, &cmsgs);

			err = sctp_sendmsg_to_asoc(asoc, msg, msg_len,
						   NULL, sinfo);
			if (err < 0)
				goto out_unlock;

			iov_iter_revert(&msg->msg_iter, err);
		}

		goto out_unlock;
	}

	/* Get and check or create asoc */
	if (daddr) {
		asoc = sctp_endpoint_lookup_assoc(ep, daddr, &transport);
		if (asoc) {
			err = sctp_sendmsg_check_sflags(asoc, sflags, msg,
							msg_len);
			if (err <= 0)
				goto out_unlock;
		} else {
			err = sctp_sendmsg_new_asoc(sk, sflags, &cmsgs, daddr,
						    &transport);
			if (err)
				goto out_unlock;

			asoc = transport->asoc;
			new = true;
		}

		if (!sctp_style(sk, TCP) && !(sflags & SCTP_ADDR_OVER))
			transport = NULL;
	} else {
		asoc = sctp_id2assoc(sk, sinfo->sinfo_assoc_id);
		if (!asoc) {
			err = -EPIPE;
			goto out_unlock;
		}

		err = sctp_sendmsg_check_sflags(asoc, sflags, msg, msg_len);
		if (err <= 0)
			goto out_unlock;
	}

	/* Update snd_info with the asoc */
	sctp_sendmsg_update_sinfo(asoc, sinfo, &cmsgs);

	/* Send msg to the asoc */
	err = sctp_sendmsg_to_asoc(asoc, msg, msg_len, transport, sinfo);
	if (err < 0 && err != -ESRCH && new)
		sctp_association_free(asoc);

out_unlock:
	release_sock(sk);
out:
	return sctp_error(sk, msg->msg_flags, err);
}

/* This is an extended version of skb_pull() that removes the data from the
 * start of a skb even when data is spread across the list of skb's in the
 * frag_list. len specifies the total amount of data that needs to be removed.
 * when 'len' bytes could be removed from the skb, it returns 0.
 * If 'len' exceeds the total skb length,  it returns the no. of bytes that
 * could not be removed.
 */
static int sctp_skb_pull(struct sk_buff *skb, int len)
{
	struct sk_buff *list;
	int skb_len = skb_headlen(skb);
	int rlen;

	if (len <= skb_len) {
		__skb_pull(skb, len);
		return 0;
	}
	len -= skb_len;
	__skb_pull(skb, skb_len);

	skb_walk_frags(skb, list) {
		rlen = sctp_skb_pull(list, len);
		skb->len -= (len-rlen);
		skb->data_len -= (len-rlen);

		if (!rlen)
			return 0;

		len = rlen;
	}

	return len;
}

/* API 3.1.3  recvmsg() - UDP Style Syntax
 *
 *  ssize_t recvmsg(int socket, struct msghdr *message,
 *                    int flags);
 *
 *  socket  - the socket descriptor of the endpoint.
 *  message - pointer to the msghdr structure which contains a single
 *            user message and possibly some ancillary data.
 *
 *            See Section 5 for complete description of the data
 *            structures.
 *
 *  flags   - flags sent or received with the user message, see Section
 *            5 for complete description of the flags.
 */
static int sctp_recvmsg(struct sock *sk, struct msghdr *msg, size_t len,
			int noblock, int flags, int *addr_len)
{
	struct sctp_ulpevent *event = NULL;
	struct sctp_sock *sp = sctp_sk(sk);
	struct sk_buff *skb, *head_skb;
	int copied;
	int err = 0;
	int skb_len;

	pr_debug("%s: sk:%p, msghdr:%p, len:%zd, noblock:%d, flags:0x%x, "
		 "addr_len:%p)\n", __func__, sk, msg, len, noblock, flags,
		 addr_len);

	lock_sock(sk);

	if (sctp_style(sk, TCP) && !sctp_sstate(sk, ESTABLISHED) &&
	    !sctp_sstate(sk, CLOSING) && !sctp_sstate(sk, CLOSED)) {
		err = -ENOTCONN;
		goto out;
	}

	skb = sctp_skb_recv_datagram(sk, flags, noblock, &err);
	if (!skb)
		goto out;

	/* Get the total length of the skb including any skb's in the
	 * frag_list.
	 */
	skb_len = skb->len;

	copied = skb_len;
	if (copied > len)
		copied = len;

	err = skb_copy_datagram_msg(skb, 0, msg, copied);

	event = sctp_skb2event(skb);

	if (err)
		goto out_free;

	if (event->chunk && event->chunk->head_skb)
		head_skb = event->chunk->head_skb;
	else
		head_skb = skb;
	sock_recv_ts_and_drops(msg, sk, head_skb);
	if (sctp_ulpevent_is_notification(event)) {
		msg->msg_flags |= MSG_NOTIFICATION;
		sp->pf->event_msgname(event, msg->msg_name, addr_len);
	} else {
		sp->pf->skb_msgname(head_skb, msg->msg_name, addr_len);
	}

	/* Check if we allow SCTP_NXTINFO. */
	if (sp->recvnxtinfo)
		sctp_ulpevent_read_nxtinfo(event, msg, sk);
	/* Check if we allow SCTP_RCVINFO. */
	if (sp->recvrcvinfo)
		sctp_ulpevent_read_rcvinfo(event, msg);
	/* Check if we allow SCTP_SNDRCVINFO. */
	if (sctp_ulpevent_type_enabled(sp->subscribe, SCTP_DATA_IO_EVENT))
		sctp_ulpevent_read_sndrcvinfo(event, msg);

	err = copied;

	/* If skb's length exceeds the user's buffer, update the skb and
	 * push it back to the receive_queue so that the next call to
	 * recvmsg() will return the remaining data. Don't set MSG_EOR.
	 */
	if (skb_len > copied) {
		msg->msg_flags &= ~MSG_EOR;
		if (flags & MSG_PEEK)
			goto out_free;
		sctp_skb_pull(skb, copied);
		skb_queue_head(&sk->sk_receive_queue, skb);

		/* When only partial message is copied to the user, increase
		 * rwnd by that amount. If all the data in the skb is read,
		 * rwnd is updated when the event is freed.
		 */
		if (!sctp_ulpevent_is_notification(event))
			sctp_assoc_rwnd_increase(event->asoc, copied);
		goto out;
	} else if ((event->msg_flags & MSG_NOTIFICATION) ||
		   (event->msg_flags & MSG_EOR))
		msg->msg_flags |= MSG_EOR;
	else
		msg->msg_flags &= ~MSG_EOR;

out_free:
	if (flags & MSG_PEEK) {
		/* Release the skb reference acquired after peeking the skb in
		 * sctp_skb_recv_datagram().
		 */
		kfree_skb(skb);
	} else {
		/* Free the event which includes releasing the reference to
		 * the owner of the skb, freeing the skb and updating the
		 * rwnd.
		 */
		sctp_ulpevent_free(event);
	}
out:
	release_sock(sk);
	return err;
}

/* 7.1.12 Enable/Disable message fragmentation (SCTP_DISABLE_FRAGMENTS)
 *
 * This option is a on/off flag.  If enabled no SCTP message
 * fragmentation will be performed.  Instead if a message being sent
 * exceeds the current PMTU size, the message will NOT be sent and
 * instead a error will be indicated to the user.
 */
static int sctp_setsockopt_disable_fragments(struct sock *sk,
					     char __user *optval,
					     unsigned int optlen)
{
	int val;

	if (optlen < sizeof(int))
		return -EINVAL;

	if (get_user(val, (int __user *)optval))
		return -EFAULT;

	sctp_sk(sk)->disable_fragments = (val == 0) ? 0 : 1;

	return 0;
}

static int sctp_setsockopt_events(struct sock *sk, char __user *optval,
				  unsigned int optlen)
{
	struct sctp_event_subscribe subscribe;
	__u8 *sn_type = (__u8 *)&subscribe;
	struct sctp_sock *sp = sctp_sk(sk);
	struct sctp_association *asoc;
	int i;

	if (optlen > sizeof(struct sctp_event_subscribe))
		return -EINVAL;

	if (copy_from_user(&subscribe, optval, optlen))
		return -EFAULT;

	for (i = 0; i < optlen; i++)
		sctp_ulpevent_type_set(&sp->subscribe, SCTP_SN_TYPE_BASE + i,
				       sn_type[i]);

	list_for_each_entry(asoc, &sp->ep->asocs, asocs)
		asoc->subscribe = sctp_sk(sk)->subscribe;

	/* At the time when a user app subscribes to SCTP_SENDER_DRY_EVENT,
	 * if there is no data to be sent or retransmit, the stack will
	 * immediately send up this notification.
	 */
	if (sctp_ulpevent_type_enabled(sp->subscribe, SCTP_SENDER_DRY_EVENT)) {
		struct sctp_ulpevent *event;

		asoc = sctp_id2assoc(sk, 0);
		if (asoc && sctp_outq_is_empty(&asoc->outqueue)) {
			event = sctp_ulpevent_make_sender_dry_event(asoc,
					GFP_USER | __GFP_NOWARN);
			if (!event)
				return -ENOMEM;

			asoc->stream.si->enqueue_event(&asoc->ulpq, event);
		}
	}

	return 0;
}

/* 7.1.8 Automatic Close of associations (SCTP_AUTOCLOSE)
 *
 * This socket option is applicable to the UDP-style socket only.  When
 * set it will cause associations that are idle for more than the
 * specified number of seconds to automatically close.  An association
 * being idle is defined an association that has NOT sent or received
 * user data.  The special value of '0' indicates that no automatic
 * close of any associations should be performed.  The option expects an
 * integer defining the number of seconds of idle time before an
 * association is closed.
 */
static int sctp_setsockopt_autoclose(struct sock *sk, char __user *optval,
				     unsigned int optlen)
{
	struct sctp_sock *sp = sctp_sk(sk);
	struct net *net = sock_net(sk);

	/* Applicable to UDP-style socket only */
	if (sctp_style(sk, TCP))
		return -EOPNOTSUPP;
	if (optlen != sizeof(int))
		return -EINVAL;
	if (copy_from_user(&sp->autoclose, optval, optlen))
		return -EFAULT;

	if (sp->autoclose > net->sctp.max_autoclose)
		sp->autoclose = net->sctp.max_autoclose;

	return 0;
}

/* 7.1.13 Peer Address Parameters (SCTP_PEER_ADDR_PARAMS)
 *
 * Applications can enable or disable heartbeats for any peer address of
 * an association, modify an address's heartbeat interval, force a
 * heartbeat to be sent immediately, and adjust the address's maximum
 * number of retransmissions sent before an address is considered
 * unreachable.  The following structure is used to access and modify an
 * address's parameters:
 *
 *  struct sctp_paddrparams {
 *     sctp_assoc_t            spp_assoc_id;
 *     struct sockaddr_storage spp_address;
 *     uint32_t                spp_hbinterval;
 *     uint16_t                spp_pathmaxrxt;
 *     uint32_t                spp_pathmtu;
 *     uint32_t                spp_sackdelay;
 *     uint32_t                spp_flags;
 *     uint32_t                spp_ipv6_flowlabel;
 *     uint8_t                 spp_dscp;
 * };
 *
 *   spp_assoc_id    - (one-to-many style socket) This is filled in the
 *                     application, and identifies the association for
 *                     this query.
 *   spp_address     - This specifies which address is of interest.
 *   spp_hbinterval  - This contains the value of the heartbeat interval,
 *                     in milliseconds.  If a  value of zero
 *                     is present in this field then no changes are to
 *                     be made to this parameter.
 *   spp_pathmaxrxt  - This contains the maximum number of
 *                     retransmissions before this address shall be
 *                     considered unreachable. If a  value of zero
 *                     is present in this field then no changes are to
 *                     be made to this parameter.
 *   spp_pathmtu     - When Path MTU discovery is disabled the value
 *                     specified here will be the "fixed" path mtu.
 *                     Note that if the spp_address field is empty
 *                     then all associations on this address will
 *                     have this fixed path mtu set upon them.
 *
 *   spp_sackdelay   - When delayed sack is enabled, this value specifies
 *                     the number of milliseconds that sacks will be delayed
 *                     for. This value will apply to all addresses of an
 *                     association if the spp_address field is empty. Note
 *                     also, that if delayed sack is enabled and this
 *                     value is set to 0, no change is made to the last
 *                     recorded delayed sack timer value.
 *
 *   spp_flags       - These flags are used to control various features
 *                     on an association. The flag field may contain
 *                     zero or more of the following options.
 *
 *                     SPP_HB_ENABLE  - Enable heartbeats on the
 *                     specified address. Note that if the address
 *                     field is empty all addresses for the association
 *                     have heartbeats enabled upon them.
 *
 *                     SPP_HB_DISABLE - Disable heartbeats on the
 *                     speicifed address. Note that if the address
 *                     field is empty all addresses for the association
 *                     will have their heartbeats disabled. Note also
 *                     that SPP_HB_ENABLE and SPP_HB_DISABLE are
 *                     mutually exclusive, only one of these two should
 *                     be specified. Enabling both fields will have
 *                     undetermined results.
 *
 *                     SPP_HB_DEMAND - Request a user initiated heartbeat
 *                     to be made immediately.
 *
 *                     SPP_HB_TIME_IS_ZERO - Specify's that the time for
 *                     heartbeat delayis to be set to the value of 0
 *                     milliseconds.
 *
 *                     SPP_PMTUD_ENABLE - This field will enable PMTU
 *                     discovery upon the specified address. Note that
 *                     if the address feild is empty then all addresses
 *                     on the association are effected.
 *
 *                     SPP_PMTUD_DISABLE - This field will disable PMTU
 *                     discovery upon the specified address. Note that
 *                     if the address feild is empty then all addresses
 *                     on the association are effected. Not also that
 *                     SPP_PMTUD_ENABLE and SPP_PMTUD_DISABLE are mutually
 *                     exclusive. Enabling both will have undetermined
 *                     results.
 *
 *                     SPP_SACKDELAY_ENABLE - Setting this flag turns
 *                     on delayed sack. The time specified in spp_sackdelay
 *                     is used to specify the sack delay for this address. Note
 *                     that if spp_address is empty then all addresses will
 *                     enable delayed sack and take on the sack delay
 *                     value specified in spp_sackdelay.
 *                     SPP_SACKDELAY_DISABLE - Setting this flag turns
 *                     off delayed sack. If the spp_address field is blank then
 *                     delayed sack is disabled for the entire association. Note
 *                     also that this field is mutually exclusive to
 *                     SPP_SACKDELAY_ENABLE, setting both will have undefined
 *                     results.
 *
 *                     SPP_IPV6_FLOWLABEL:  Setting this flag enables the
 *                     setting of the IPV6 flow label value.  The value is
 *                     contained in the spp_ipv6_flowlabel field.
 *                     Upon retrieval, this flag will be set to indicate that
 *                     the spp_ipv6_flowlabel field has a valid value returned.
 *                     If a specific destination address is set (in the
 *                     spp_address field), then the value returned is that of
 *                     the address.  If just an association is specified (and
 *                     no address), then the association's default flow label
 *                     is returned.  If neither an association nor a destination
 *                     is specified, then the socket's default flow label is
 *                     returned.  For non-IPv6 sockets, this flag will be left
 *                     cleared.
 *
 *                     SPP_DSCP:  Setting this flag enables the setting of the
 *                     Differentiated Services Code Point (DSCP) value
 *                     associated with either the association or a specific
 *                     address.  The value is obtained in the spp_dscp field.
 *                     Upon retrieval, this flag will be set to indicate that
 *                     the spp_dscp field has a valid value returned.  If a
 *                     specific destination address is set when called (in the
 *                     spp_address field), then that specific destination
 *                     address's DSCP value is returned.  If just an association
 *                     is specified, then the association's default DSCP is
 *                     returned.  If neither an association nor a destination is
 *                     specified, then the socket's default DSCP is returned.
 *
 *   spp_ipv6_flowlabel
 *                   - This field is used in conjunction with the
 *                     SPP_IPV6_FLOWLABEL flag and contains the IPv6 flow label.
 *                     The 20 least significant bits are used for the flow
 *                     label.  This setting has precedence over any IPv6-layer
 *                     setting.
 *
 *   spp_dscp        - This field is used in conjunction with the SPP_DSCP flag
 *                     and contains the DSCP.  The 6 most significant bits are
 *                     used for the DSCP.  This setting has precedence over any
 *                     IPv4- or IPv6- layer setting.
 */
static int sctp_apply_peer_addr_params(struct sctp_paddrparams *params,
				       struct sctp_transport   *trans,
				       struct sctp_association *asoc,
				       struct sctp_sock        *sp,
				       int                      hb_change,
				       int                      pmtud_change,
				       int                      sackdelay_change)
{
	int error;

	if (params->spp_flags & SPP_HB_DEMAND && trans) {
		struct net *net = sock_net(trans->asoc->base.sk);

		error = sctp_primitive_REQUESTHEARTBEAT(net, trans->asoc, trans);
		if (error)
			return error;
	}

	/* Note that unless the spp_flag is set to SPP_HB_ENABLE the value of
	 * this field is ignored.  Note also that a value of zero indicates
	 * the current setting should be left unchanged.
	 */
	if (params->spp_flags & SPP_HB_ENABLE) {

		/* Re-zero the interval if the SPP_HB_TIME_IS_ZERO is
		 * set.  This lets us use 0 value when this flag
		 * is set.
		 */
		if (params->spp_flags & SPP_HB_TIME_IS_ZERO)
			params->spp_hbinterval = 0;

		if (params->spp_hbinterval ||
		    (params->spp_flags & SPP_HB_TIME_IS_ZERO)) {
			if (trans) {
				trans->hbinterval =
				    msecs_to_jiffies(params->spp_hbinterval);
			} else if (asoc) {
				asoc->hbinterval =
				    msecs_to_jiffies(params->spp_hbinterval);
			} else {
				sp->hbinterval = params->spp_hbinterval;
			}
		}
	}

	if (hb_change) {
		if (trans) {
			trans->param_flags =
				(trans->param_flags & ~SPP_HB) | hb_change;
		} else if (asoc) {
			asoc->param_flags =
				(asoc->param_flags & ~SPP_HB) | hb_change;
		} else {
			sp->param_flags =
				(sp->param_flags & ~SPP_HB) | hb_change;
		}
	}

	/* When Path MTU discovery is disabled the value specified here will
	 * be the "fixed" path mtu (i.e. the value of the spp_flags field must
	 * include the flag SPP_PMTUD_DISABLE for this field to have any
	 * effect).
	 */
	if ((params->spp_flags & SPP_PMTUD_DISABLE) && params->spp_pathmtu) {
		if (trans) {
			trans->pathmtu = params->spp_pathmtu;
			sctp_assoc_sync_pmtu(asoc);
		} else if (asoc) {
			sctp_assoc_set_pmtu(asoc, params->spp_pathmtu);
		} else {
			sp->pathmtu = params->spp_pathmtu;
		}
	}

	if (pmtud_change) {
		if (trans) {
			int update = (trans->param_flags & SPP_PMTUD_DISABLE) &&
				(params->spp_flags & SPP_PMTUD_ENABLE);
			trans->param_flags =
				(trans->param_flags & ~SPP_PMTUD) | pmtud_change;
			if (update) {
				sctp_transport_pmtu(trans, sctp_opt2sk(sp));
				sctp_assoc_sync_pmtu(asoc);
			}
		} else if (asoc) {
			asoc->param_flags =
				(asoc->param_flags & ~SPP_PMTUD) | pmtud_change;
		} else {
			sp->param_flags =
				(sp->param_flags & ~SPP_PMTUD) | pmtud_change;
		}
	}

	/* Note that unless the spp_flag is set to SPP_SACKDELAY_ENABLE the
	 * value of this field is ignored.  Note also that a value of zero
	 * indicates the current setting should be left unchanged.
	 */
	if ((params->spp_flags & SPP_SACKDELAY_ENABLE) && params->spp_sackdelay) {
		if (trans) {
			trans->sackdelay =
				msecs_to_jiffies(params->spp_sackdelay);
		} else if (asoc) {
			asoc->sackdelay =
				msecs_to_jiffies(params->spp_sackdelay);
		} else {
			sp->sackdelay = params->spp_sackdelay;
		}
	}

	if (sackdelay_change) {
		if (trans) {
			trans->param_flags =
				(trans->param_flags & ~SPP_SACKDELAY) |
				sackdelay_change;
		} else if (asoc) {
			asoc->param_flags =
				(asoc->param_flags & ~SPP_SACKDELAY) |
				sackdelay_change;
		} else {
			sp->param_flags =
				(sp->param_flags & ~SPP_SACKDELAY) |
				sackdelay_change;
		}
	}

	/* Note that a value of zero indicates the current setting should be
	   left unchanged.
	 */
	if (params->spp_pathmaxrxt) {
		if (trans) {
			trans->pathmaxrxt = params->spp_pathmaxrxt;
		} else if (asoc) {
			asoc->pathmaxrxt = params->spp_pathmaxrxt;
		} else {
			sp->pathmaxrxt = params->spp_pathmaxrxt;
		}
	}

	if (params->spp_flags & SPP_IPV6_FLOWLABEL) {
		if (trans) {
			if (trans->ipaddr.sa.sa_family == AF_INET6) {
				trans->flowlabel = params->spp_ipv6_flowlabel &
						   SCTP_FLOWLABEL_VAL_MASK;
				trans->flowlabel |= SCTP_FLOWLABEL_SET_MASK;
			}
		} else if (asoc) {
			struct sctp_transport *t;

			list_for_each_entry(t, &asoc->peer.transport_addr_list,
					    transports) {
				if (t->ipaddr.sa.sa_family != AF_INET6)
					continue;
				t->flowlabel = params->spp_ipv6_flowlabel &
					       SCTP_FLOWLABEL_VAL_MASK;
				t->flowlabel |= SCTP_FLOWLABEL_SET_MASK;
			}
			asoc->flowlabel = params->spp_ipv6_flowlabel &
					  SCTP_FLOWLABEL_VAL_MASK;
			asoc->flowlabel |= SCTP_FLOWLABEL_SET_MASK;
		} else if (sctp_opt2sk(sp)->sk_family == AF_INET6) {
			sp->flowlabel = params->spp_ipv6_flowlabel &
					SCTP_FLOWLABEL_VAL_MASK;
			sp->flowlabel |= SCTP_FLOWLABEL_SET_MASK;
		}
	}

	if (params->spp_flags & SPP_DSCP) {
		if (trans) {
			trans->dscp = params->spp_dscp & SCTP_DSCP_VAL_MASK;
			trans->dscp |= SCTP_DSCP_SET_MASK;
		} else if (asoc) {
			struct sctp_transport *t;

			list_for_each_entry(t, &asoc->peer.transport_addr_list,
					    transports) {
				t->dscp = params->spp_dscp &
					  SCTP_DSCP_VAL_MASK;
				t->dscp |= SCTP_DSCP_SET_MASK;
			}
			asoc->dscp = params->spp_dscp & SCTP_DSCP_VAL_MASK;
			asoc->dscp |= SCTP_DSCP_SET_MASK;
		} else {
			sp->dscp = params->spp_dscp & SCTP_DSCP_VAL_MASK;
			sp->dscp |= SCTP_DSCP_SET_MASK;
		}
	}

	return 0;
}

static int sctp_setsockopt_peer_addr_params(struct sock *sk,
					    char __user *optval,
					    unsigned int optlen)
{
	struct sctp_paddrparams  params;
	struct sctp_transport   *trans = NULL;
	struct sctp_association *asoc = NULL;
	struct sctp_sock        *sp = sctp_sk(sk);
	int error;
	int hb_change, pmtud_change, sackdelay_change;

	if (optlen == sizeof(params)) {
		if (copy_from_user(&params, optval, optlen))
			return -EFAULT;
	} else if (optlen == ALIGN(offsetof(struct sctp_paddrparams,
					    spp_ipv6_flowlabel), 4)) {
		if (copy_from_user(&params, optval, optlen))
			return -EFAULT;
		if (params.spp_flags & (SPP_DSCP | SPP_IPV6_FLOWLABEL))
			return -EINVAL;
	} else {
		return -EINVAL;
	}

	/* Validate flags and value parameters. */
	hb_change        = params.spp_flags & SPP_HB;
	pmtud_change     = params.spp_flags & SPP_PMTUD;
	sackdelay_change = params.spp_flags & SPP_SACKDELAY;

	if (hb_change        == SPP_HB ||
	    pmtud_change     == SPP_PMTUD ||
	    sackdelay_change == SPP_SACKDELAY ||
	    params.spp_sackdelay > 500 ||
	    (params.spp_pathmtu &&
	     params.spp_pathmtu < SCTP_DEFAULT_MINSEGMENT))
		return -EINVAL;

	/* If an address other than INADDR_ANY is specified, and
	 * no transport is found, then the request is invalid.
	 */
	if (!sctp_is_any(sk, (union sctp_addr *)&params.spp_address)) {
		trans = sctp_addr_id2transport(sk, &params.spp_address,
					       params.spp_assoc_id);
		if (!trans)
			return -EINVAL;
	}

	/* Get association, if assoc_id != SCTP_FUTURE_ASSOC and the
	 * socket is a one to many style socket, and an association
	 * was not found, then the id was invalid.
	 */
	asoc = sctp_id2assoc(sk, params.spp_assoc_id);
	if (!asoc && params.spp_assoc_id != SCTP_FUTURE_ASSOC &&
	    sctp_style(sk, UDP))
		return -EINVAL;

	/* Heartbeat demand can only be sent on a transport or
	 * association, but not a socket.
	 */
	if (params.spp_flags & SPP_HB_DEMAND && !trans && !asoc)
		return -EINVAL;

	/* Process parameters. */
	error = sctp_apply_peer_addr_params(&params, trans, asoc, sp,
					    hb_change, pmtud_change,
					    sackdelay_change);

	if (error)
		return error;

	/* If changes are for association, also apply parameters to each
	 * transport.
	 */
	if (!trans && asoc) {
		list_for_each_entry(trans, &asoc->peer.transport_addr_list,
				transports) {
			sctp_apply_peer_addr_params(&params, trans, asoc, sp,
						    hb_change, pmtud_change,
						    sackdelay_change);
		}
	}

	return 0;
}

static inline __u32 sctp_spp_sackdelay_enable(__u32 param_flags)
{
	return (param_flags & ~SPP_SACKDELAY) | SPP_SACKDELAY_ENABLE;
}

static inline __u32 sctp_spp_sackdelay_disable(__u32 param_flags)
{
	return (param_flags & ~SPP_SACKDELAY) | SPP_SACKDELAY_DISABLE;
}

static void sctp_apply_asoc_delayed_ack(struct sctp_sack_info *params,
					struct sctp_association *asoc)
{
	struct sctp_transport *trans;

	if (params->sack_delay) {
		asoc->sackdelay = msecs_to_jiffies(params->sack_delay);
		asoc->param_flags =
			sctp_spp_sackdelay_enable(asoc->param_flags);
	}
	if (params->sack_freq == 1) {
		asoc->param_flags =
			sctp_spp_sackdelay_disable(asoc->param_flags);
	} else if (params->sack_freq > 1) {
		asoc->sackfreq = params->sack_freq;
		asoc->param_flags =
			sctp_spp_sackdelay_enable(asoc->param_flags);
	}

	list_for_each_entry(trans, &asoc->peer.transport_addr_list,
			    transports) {
		if (params->sack_delay) {
			trans->sackdelay = msecs_to_jiffies(params->sack_delay);
			trans->param_flags =
				sctp_spp_sackdelay_enable(trans->param_flags);
		}
		if (params->sack_freq == 1) {
			trans->param_flags =
				sctp_spp_sackdelay_disable(trans->param_flags);
		} else if (params->sack_freq > 1) {
			trans->sackfreq = params->sack_freq;
			trans->param_flags =
				sctp_spp_sackdelay_enable(trans->param_flags);
		}
	}
}

/*
 * 7.1.23.  Get or set delayed ack timer (SCTP_DELAYED_SACK)
 *
 * This option will effect the way delayed acks are performed.  This
 * option allows you to get or set the delayed ack time, in
 * milliseconds.  It also allows changing the delayed ack frequency.
 * Changing the frequency to 1 disables the delayed sack algorithm.  If
 * the assoc_id is 0, then this sets or gets the endpoints default
 * values.  If the assoc_id field is non-zero, then the set or get
 * effects the specified association for the one to many model (the
 * assoc_id field is ignored by the one to one model).  Note that if
 * sack_delay or sack_freq are 0 when setting this option, then the
 * current values will remain unchanged.
 *
 * struct sctp_sack_info {
 *     sctp_assoc_t            sack_assoc_id;
 *     uint32_t                sack_delay;
 *     uint32_t                sack_freq;
 * };
 *
 * sack_assoc_id -  This parameter, indicates which association the user
 *    is performing an action upon.  Note that if this field's value is
 *    zero then the endpoints default value is changed (effecting future
 *    associations only).
 *
 * sack_delay -  This parameter contains the number of milliseconds that
 *    the user is requesting the delayed ACK timer be set to.  Note that
 *    this value is defined in the standard to be between 200 and 500
 *    milliseconds.
 *
 * sack_freq -  This parameter contains the number of packets that must
 *    be received before a sack is sent without waiting for the delay
 *    timer to expire.  The default value for this is 2, setting this
 *    value to 1 will disable the delayed sack algorithm.
 */

static int sctp_setsockopt_delayed_ack(struct sock *sk,
				       char __user *optval, unsigned int optlen)
{
	struct sctp_sock *sp = sctp_sk(sk);
	struct sctp_association *asoc;
	struct sctp_sack_info params;

	if (optlen == sizeof(struct sctp_sack_info)) {
		if (copy_from_user(&params, optval, optlen))
			return -EFAULT;

		if (params.sack_delay == 0 && params.sack_freq == 0)
			return 0;
	} else if (optlen == sizeof(struct sctp_assoc_value)) {
		pr_warn_ratelimited(DEPRECATED
				    "%s (pid %d) "
				    "Use of struct sctp_assoc_value in delayed_ack socket option.\n"
				    "Use struct sctp_sack_info instead\n",
				    current->comm, task_pid_nr(current));
		if (copy_from_user(&params, optval, optlen))
			return -EFAULT;

		if (params.sack_delay == 0)
			params.sack_freq = 1;
		else
			params.sack_freq = 0;
	} else
		return -EINVAL;

	/* Validate value parameter. */
	if (params.sack_delay > 500)
		return -EINVAL;

	/* Get association, if sack_assoc_id != SCTP_FUTURE_ASSOC and the
	 * socket is a one to many style socket, and an association
	 * was not found, then the id was invalid.
	 */
	asoc = sctp_id2assoc(sk, params.sack_assoc_id);
	if (!asoc && params.sack_assoc_id > SCTP_ALL_ASSOC &&
	    sctp_style(sk, UDP))
		return -EINVAL;

	if (asoc) {
		sctp_apply_asoc_delayed_ack(&params, asoc);

		return 0;
	}

	if (sctp_style(sk, TCP))
		params.sack_assoc_id = SCTP_FUTURE_ASSOC;

	if (params.sack_assoc_id == SCTP_FUTURE_ASSOC ||
	    params.sack_assoc_id == SCTP_ALL_ASSOC) {
		if (params.sack_delay) {
			sp->sackdelay = params.sack_delay;
			sp->param_flags =
				sctp_spp_sackdelay_enable(sp->param_flags);
		}
		if (params.sack_freq == 1) {
			sp->param_flags =
				sctp_spp_sackdelay_disable(sp->param_flags);
		} else if (params.sack_freq > 1) {
			sp->sackfreq = params.sack_freq;
			sp->param_flags =
				sctp_spp_sackdelay_enable(sp->param_flags);
		}
	}

	if (params.sack_assoc_id == SCTP_CURRENT_ASSOC ||
	    params.sack_assoc_id == SCTP_ALL_ASSOC)
		list_for_each_entry(asoc, &sp->ep->asocs, asocs)
			sctp_apply_asoc_delayed_ack(&params, asoc);

	return 0;
}

/* 7.1.3 Initialization Parameters (SCTP_INITMSG)
 *
 * Applications can specify protocol parameters for the default association
 * initialization.  The option name argument to setsockopt() and getsockopt()
 * is SCTP_INITMSG.
 *
 * Setting initialization parameters is effective only on an unconnected
 * socket (for UDP-style sockets only future associations are effected
 * by the change).  With TCP-style sockets, this option is inherited by
 * sockets derived from a listener socket.
 */
static int sctp_setsockopt_initmsg(struct sock *sk, char __user *optval, unsigned int optlen)
{
	struct sctp_initmsg sinit;
	struct sctp_sock *sp = sctp_sk(sk);

	if (optlen != sizeof(struct sctp_initmsg))
		return -EINVAL;
	if (copy_from_user(&sinit, optval, optlen))
		return -EFAULT;

	if (sinit.sinit_num_ostreams)
		sp->initmsg.sinit_num_ostreams = sinit.sinit_num_ostreams;
	if (sinit.sinit_max_instreams)
		sp->initmsg.sinit_max_instreams = sinit.sinit_max_instreams;
	if (sinit.sinit_max_attempts)
		sp->initmsg.sinit_max_attempts = sinit.sinit_max_attempts;
	if (sinit.sinit_max_init_timeo)
		sp->initmsg.sinit_max_init_timeo = sinit.sinit_max_init_timeo;

	return 0;
}

/*
 * 7.1.14 Set default send parameters (SCTP_DEFAULT_SEND_PARAM)
 *
 *   Applications that wish to use the sendto() system call may wish to
 *   specify a default set of parameters that would normally be supplied
 *   through the inclusion of ancillary data.  This socket option allows
 *   such an application to set the default sctp_sndrcvinfo structure.
 *   The application that wishes to use this socket option simply passes
 *   in to this call the sctp_sndrcvinfo structure defined in Section
 *   5.2.2) The input parameters accepted by this call include
 *   sinfo_stream, sinfo_flags, sinfo_ppid, sinfo_context,
 *   sinfo_timetolive.  The user must provide the sinfo_assoc_id field in
 *   to this call if the caller is using the UDP model.
 */
static int sctp_setsockopt_default_send_param(struct sock *sk,
					      char __user *optval,
					      unsigned int optlen)
{
	struct sctp_sock *sp = sctp_sk(sk);
	struct sctp_association *asoc;
	struct sctp_sndrcvinfo info;

	if (optlen != sizeof(info))
		return -EINVAL;
	if (copy_from_user(&info, optval, optlen))
		return -EFAULT;
	if (info.sinfo_flags &
	    ~(SCTP_UNORDERED | SCTP_ADDR_OVER |
	      SCTP_ABORT | SCTP_EOF))
		return -EINVAL;

	asoc = sctp_id2assoc(sk, info.sinfo_assoc_id);
	if (!asoc && info.sinfo_assoc_id > SCTP_ALL_ASSOC &&
	    sctp_style(sk, UDP))
		return -EINVAL;

	if (asoc) {
		asoc->default_stream = info.sinfo_stream;
		asoc->default_flags = info.sinfo_flags;
		asoc->default_ppid = info.sinfo_ppid;
		asoc->default_context = info.sinfo_context;
		asoc->default_timetolive = info.sinfo_timetolive;

		return 0;
	}

	if (sctp_style(sk, TCP))
		info.sinfo_assoc_id = SCTP_FUTURE_ASSOC;

	if (info.sinfo_assoc_id == SCTP_FUTURE_ASSOC ||
	    info.sinfo_assoc_id == SCTP_ALL_ASSOC) {
		sp->default_stream = info.sinfo_stream;
		sp->default_flags = info.sinfo_flags;
		sp->default_ppid = info.sinfo_ppid;
		sp->default_context = info.sinfo_context;
		sp->default_timetolive = info.sinfo_timetolive;
	}

	if (info.sinfo_assoc_id == SCTP_CURRENT_ASSOC ||
	    info.sinfo_assoc_id == SCTP_ALL_ASSOC) {
		list_for_each_entry(asoc, &sp->ep->asocs, asocs) {
			asoc->default_stream = info.sinfo_stream;
			asoc->default_flags = info.sinfo_flags;
			asoc->default_ppid = info.sinfo_ppid;
			asoc->default_context = info.sinfo_context;
			asoc->default_timetolive = info.sinfo_timetolive;
		}
	}

	return 0;
}

/* RFC6458, Section 8.1.31. Set/get Default Send Parameters
 * (SCTP_DEFAULT_SNDINFO)
 */
static int sctp_setsockopt_default_sndinfo(struct sock *sk,
					   char __user *optval,
					   unsigned int optlen)
{
	struct sctp_sock *sp = sctp_sk(sk);
	struct sctp_association *asoc;
	struct sctp_sndinfo info;

	if (optlen != sizeof(info))
		return -EINVAL;
	if (copy_from_user(&info, optval, optlen))
		return -EFAULT;
	if (info.snd_flags &
	    ~(SCTP_UNORDERED | SCTP_ADDR_OVER |
	      SCTP_ABORT | SCTP_EOF))
		return -EINVAL;

	asoc = sctp_id2assoc(sk, info.snd_assoc_id);
	if (!asoc && info.snd_assoc_id > SCTP_ALL_ASSOC &&
	    sctp_style(sk, UDP))
		return -EINVAL;

	if (asoc) {
		asoc->default_stream = info.snd_sid;
		asoc->default_flags = info.snd_flags;
		asoc->default_ppid = info.snd_ppid;
		asoc->default_context = info.snd_context;

		return 0;
	}

	if (sctp_style(sk, TCP))
		info.snd_assoc_id = SCTP_FUTURE_ASSOC;

	if (info.snd_assoc_id == SCTP_FUTURE_ASSOC ||
	    info.snd_assoc_id == SCTP_ALL_ASSOC) {
		sp->default_stream = info.snd_sid;
		sp->default_flags = info.snd_flags;
		sp->default_ppid = info.snd_ppid;
		sp->default_context = info.snd_context;
	}

	if (info.snd_assoc_id == SCTP_CURRENT_ASSOC ||
	    info.snd_assoc_id == SCTP_ALL_ASSOC) {
		list_for_each_entry(asoc, &sp->ep->asocs, asocs) {
			asoc->default_stream = info.snd_sid;
			asoc->default_flags = info.snd_flags;
			asoc->default_ppid = info.snd_ppid;
			asoc->default_context = info.snd_context;
		}
	}

	return 0;
}

/* 7.1.10 Set Primary Address (SCTP_PRIMARY_ADDR)
 *
 * Requests that the local SCTP stack use the enclosed peer address as
 * the association primary.  The enclosed address must be one of the
 * association peer's addresses.
 */
static int sctp_setsockopt_primary_addr(struct sock *sk, char __user *optval,
					unsigned int optlen)
{
	struct sctp_prim prim;
	struct sctp_transport *trans;
	struct sctp_af *af;
	int err;

	if (optlen != sizeof(struct sctp_prim))
		return -EINVAL;

	if (copy_from_user(&prim, optval, sizeof(struct sctp_prim)))
		return -EFAULT;

	/* Allow security module to validate address but need address len. */
	af = sctp_get_af_specific(prim.ssp_addr.ss_family);
	if (!af)
		return -EINVAL;

	err = security_sctp_bind_connect(sk, SCTP_PRIMARY_ADDR,
					 (struct sockaddr *)&prim.ssp_addr,
					 af->sockaddr_len);
	if (err)
		return err;

	trans = sctp_addr_id2transport(sk, &prim.ssp_addr, prim.ssp_assoc_id);
	if (!trans)
		return -EINVAL;

	sctp_assoc_set_primary(trans->asoc, trans);

	return 0;
}

/*
 * 7.1.5 SCTP_NODELAY
 *
 * Turn on/off any Nagle-like algorithm.  This means that packets are
 * generally sent as soon as possible and no unnecessary delays are
 * introduced, at the cost of more packets in the network.  Expects an
 *  integer boolean flag.
 */
static int sctp_setsockopt_nodelay(struct sock *sk, char __user *optval,
				   unsigned int optlen)
{
	int val;

	if (optlen < sizeof(int))
		return -EINVAL;
	if (get_user(val, (int __user *)optval))
		return -EFAULT;

	sctp_sk(sk)->nodelay = (val == 0) ? 0 : 1;
	return 0;
}

/*
 *
 * 7.1.1 SCTP_RTOINFO
 *
 * The protocol parameters used to initialize and bound retransmission
 * timeout (RTO) are tunable. sctp_rtoinfo structure is used to access
 * and modify these parameters.
 * All parameters are time values, in milliseconds.  A value of 0, when
 * modifying the parameters, indicates that the current value should not
 * be changed.
 *
 */
static int sctp_setsockopt_rtoinfo(struct sock *sk, char __user *optval, unsigned int optlen)
{
	struct sctp_rtoinfo rtoinfo;
	struct sctp_association *asoc;
	unsigned long rto_min, rto_max;
	struct sctp_sock *sp = sctp_sk(sk);

	if (optlen != sizeof (struct sctp_rtoinfo))
		return -EINVAL;

	if (copy_from_user(&rtoinfo, optval, optlen))
		return -EFAULT;

	asoc = sctp_id2assoc(sk, rtoinfo.srto_assoc_id);

	/* Set the values to the specific association */
	if (!asoc && rtoinfo.srto_assoc_id != SCTP_FUTURE_ASSOC &&
	    sctp_style(sk, UDP))
		return -EINVAL;

	rto_max = rtoinfo.srto_max;
	rto_min = rtoinfo.srto_min;

	if (rto_max)
		rto_max = asoc ? msecs_to_jiffies(rto_max) : rto_max;
	else
		rto_max = asoc ? asoc->rto_max : sp->rtoinfo.srto_max;

	if (rto_min)
		rto_min = asoc ? msecs_to_jiffies(rto_min) : rto_min;
	else
		rto_min = asoc ? asoc->rto_min : sp->rtoinfo.srto_min;

	if (rto_min > rto_max)
		return -EINVAL;

	if (asoc) {
		if (rtoinfo.srto_initial != 0)
			asoc->rto_initial =
				msecs_to_jiffies(rtoinfo.srto_initial);
		asoc->rto_max = rto_max;
		asoc->rto_min = rto_min;
	} else {
		/* If there is no association or the association-id = 0
		 * set the values to the endpoint.
		 */
		if (rtoinfo.srto_initial != 0)
			sp->rtoinfo.srto_initial = rtoinfo.srto_initial;
		sp->rtoinfo.srto_max = rto_max;
		sp->rtoinfo.srto_min = rto_min;
	}

	return 0;
}

/*
 *
 * 7.1.2 SCTP_ASSOCINFO
 *
 * This option is used to tune the maximum retransmission attempts
 * of the association.
 * Returns an error if the new association retransmission value is
 * greater than the sum of the retransmission value  of the peer.
 * See [SCTP] for more information.
 *
 */
static int sctp_setsockopt_associnfo(struct sock *sk, char __user *optval, unsigned int optlen)
{

	struct sctp_assocparams assocparams;
	struct sctp_association *asoc;

	if (optlen != sizeof(struct sctp_assocparams))
		return -EINVAL;
	if (copy_from_user(&assocparams, optval, optlen))
		return -EFAULT;

	asoc = sctp_id2assoc(sk, assocparams.sasoc_assoc_id);

	if (!asoc && assocparams.sasoc_assoc_id != SCTP_FUTURE_ASSOC &&
	    sctp_style(sk, UDP))
		return -EINVAL;

	/* Set the values to the specific association */
	if (asoc) {
		if (assocparams.sasoc_asocmaxrxt != 0) {
			__u32 path_sum = 0;
			int   paths = 0;
			struct sctp_transport *peer_addr;

			list_for_each_entry(peer_addr, &asoc->peer.transport_addr_list,
					transports) {
				path_sum += peer_addr->pathmaxrxt;
				paths++;
			}

			/* Only validate asocmaxrxt if we have more than
			 * one path/transport.  We do this because path
			 * retransmissions are only counted when we have more
			 * then one path.
			 */
			if (paths > 1 &&
			    assocparams.sasoc_asocmaxrxt > path_sum)
				return -EINVAL;

			asoc->max_retrans = assocparams.sasoc_asocmaxrxt;
		}

		if (assocparams.sasoc_cookie_life != 0)
			asoc->cookie_life = ms_to_ktime(assocparams.sasoc_cookie_life);
	} else {
		/* Set the values to the endpoint */
		struct sctp_sock *sp = sctp_sk(sk);

		if (assocparams.sasoc_asocmaxrxt != 0)
			sp->assocparams.sasoc_asocmaxrxt =
						assocparams.sasoc_asocmaxrxt;
		if (assocparams.sasoc_cookie_life != 0)
			sp->assocparams.sasoc_cookie_life =
						assocparams.sasoc_cookie_life;
	}
	return 0;
}

/*
 * 7.1.16 Set/clear IPv4 mapped addresses (SCTP_I_WANT_MAPPED_V4_ADDR)
 *
 * This socket option is a boolean flag which turns on or off mapped V4
 * addresses.  If this option is turned on and the socket is type
 * PF_INET6, then IPv4 addresses will be mapped to V6 representation.
 * If this option is turned off, then no mapping will be done of V4
 * addresses and a user will receive both PF_INET6 and PF_INET type
 * addresses on the socket.
 */
static int sctp_setsockopt_mappedv4(struct sock *sk, char __user *optval, unsigned int optlen)
{
	int val;
	struct sctp_sock *sp = sctp_sk(sk);

	if (optlen < sizeof(int))
		return -EINVAL;
	if (get_user(val, (int __user *)optval))
		return -EFAULT;
	if (val)
		sp->v4mapped = 1;
	else
		sp->v4mapped = 0;

	return 0;
}

/*
 * 8.1.16.  Get or Set the Maximum Fragmentation Size (SCTP_MAXSEG)
 * This option will get or set the maximum size to put in any outgoing
 * SCTP DATA chunk.  If a message is larger than this size it will be
 * fragmented by SCTP into the specified size.  Note that the underlying
 * SCTP implementation may fragment into smaller sized chunks when the
 * PMTU of the underlying association is smaller than the value set by
 * the user.  The default value for this option is '0' which indicates
 * the user is NOT limiting fragmentation and only the PMTU will effect
 * SCTP's choice of DATA chunk size.  Note also that values set larger
 * than the maximum size of an IP datagram will effectively let SCTP
 * control fragmentation (i.e. the same as setting this option to 0).
 *
 * The following structure is used to access and modify this parameter:
 *
 * struct sctp_assoc_value {
 *   sctp_assoc_t assoc_id;
 *   uint32_t assoc_value;
 * };
 *
 * assoc_id:  This parameter is ignored for one-to-one style sockets.
 *    For one-to-many style sockets this parameter indicates which
 *    association the user is performing an action upon.  Note that if
 *    this field's value is zero then the endpoints default value is
 *    changed (effecting future associations only).
 * assoc_value:  This parameter specifies the maximum size in bytes.
 */
static int sctp_setsockopt_maxseg(struct sock *sk, char __user *optval, unsigned int optlen)
{
	struct sctp_sock *sp = sctp_sk(sk);
	struct sctp_assoc_value params;
	struct sctp_association *asoc;
	int val;

	if (optlen == sizeof(int)) {
		pr_warn_ratelimited(DEPRECATED
				    "%s (pid %d) "
				    "Use of int in maxseg socket option.\n"
				    "Use struct sctp_assoc_value instead\n",
				    current->comm, task_pid_nr(current));
		if (copy_from_user(&val, optval, optlen))
			return -EFAULT;
		params.assoc_id = SCTP_FUTURE_ASSOC;
	} else if (optlen == sizeof(struct sctp_assoc_value)) {
		if (copy_from_user(&params, optval, optlen))
			return -EFAULT;
		val = params.assoc_value;
	} else {
		return -EINVAL;
	}

	asoc = sctp_id2assoc(sk, params.assoc_id);
	if (!asoc && params.assoc_id != SCTP_FUTURE_ASSOC &&
	    sctp_style(sk, UDP))
		return -EINVAL;

	if (val) {
		int min_len, max_len;
		__u16 datasize = asoc ? sctp_datachk_len(&asoc->stream) :
				 sizeof(struct sctp_data_chunk);

		min_len = sctp_min_frag_point(sp, datasize);
		max_len = SCTP_MAX_CHUNK_LEN - datasize;

		if (val < min_len || val > max_len)
			return -EINVAL;
	}

	if (asoc) {
		asoc->user_frag = val;
		sctp_assoc_update_frag_point(asoc);
	} else {
		sp->user_frag = val;
	}

	return 0;
}


/*
 *  7.1.9 Set Peer Primary Address (SCTP_SET_PEER_PRIMARY_ADDR)
 *
 *   Requests that the peer mark the enclosed address as the association
 *   primary. The enclosed address must be one of the association's
 *   locally bound addresses. The following structure is used to make a
 *   set primary request:
 */
static int sctp_setsockopt_peer_primary_addr(struct sock *sk, char __user *optval,
					     unsigned int optlen)
{
	struct sctp_sock	*sp;
	struct sctp_association	*asoc = NULL;
	struct sctp_setpeerprim	prim;
	struct sctp_chunk	*chunk;
	struct sctp_af		*af;
	int 			err;

	sp = sctp_sk(sk);

	if (!sp->ep->asconf_enable)
		return -EPERM;

	if (optlen != sizeof(struct sctp_setpeerprim))
		return -EINVAL;

	if (copy_from_user(&prim, optval, optlen))
		return -EFAULT;

	asoc = sctp_id2assoc(sk, prim.sspp_assoc_id);
	if (!asoc)
		return -EINVAL;

	if (!asoc->peer.asconf_capable)
		return -EPERM;

	if (asoc->peer.addip_disabled_mask & SCTP_PARAM_SET_PRIMARY)
		return -EPERM;

	if (!sctp_state(asoc, ESTABLISHED))
		return -ENOTCONN;

	af = sctp_get_af_specific(prim.sspp_addr.ss_family);
	if (!af)
		return -EINVAL;

	if (!af->addr_valid((union sctp_addr *)&prim.sspp_addr, sp, NULL))
		return -EADDRNOTAVAIL;

	if (!sctp_assoc_lookup_laddr(asoc, (union sctp_addr *)&prim.sspp_addr))
		return -EADDRNOTAVAIL;

	/* Allow security module to validate address. */
	err = security_sctp_bind_connect(sk, SCTP_SET_PEER_PRIMARY_ADDR,
					 (struct sockaddr *)&prim.sspp_addr,
					 af->sockaddr_len);
	if (err)
		return err;

	/* Create an ASCONF chunk with SET_PRIMARY parameter	*/
	chunk = sctp_make_asconf_set_prim(asoc,
					  (union sctp_addr *)&prim.sspp_addr);
	if (!chunk)
		return -ENOMEM;

	err = sctp_send_asconf(asoc, chunk);

	pr_debug("%s: we set peer primary addr primitively\n", __func__);

	return err;
}

static int sctp_setsockopt_adaptation_layer(struct sock *sk, char __user *optval,
					    unsigned int optlen)
{
	struct sctp_setadaptation adaptation;

	if (optlen != sizeof(struct sctp_setadaptation))
		return -EINVAL;
	if (copy_from_user(&adaptation, optval, optlen))
		return -EFAULT;

	sctp_sk(sk)->adaptation_ind = adaptation.ssb_adaptation_ind;

	return 0;
}

/*
 * 7.1.29.  Set or Get the default context (SCTP_CONTEXT)
 *
 * The context field in the sctp_sndrcvinfo structure is normally only
 * used when a failed message is retrieved holding the value that was
 * sent down on the actual send call.  This option allows the setting of
 * a default context on an association basis that will be received on
 * reading messages from the peer.  This is especially helpful in the
 * one-2-many model for an application to keep some reference to an
 * internal state machine that is processing messages on the
 * association.  Note that the setting of this value only effects
 * received messages from the peer and does not effect the value that is
 * saved with outbound messages.
 */
static int sctp_setsockopt_context(struct sock *sk, char __user *optval,
				   unsigned int optlen)
{
	struct sctp_sock *sp = sctp_sk(sk);
	struct sctp_assoc_value params;
	struct sctp_association *asoc;

	if (optlen != sizeof(struct sctp_assoc_value))
		return -EINVAL;
	if (copy_from_user(&params, optval, optlen))
		return -EFAULT;

	asoc = sctp_id2assoc(sk, params.assoc_id);
	if (!asoc && params.assoc_id > SCTP_ALL_ASSOC &&
	    sctp_style(sk, UDP))
		return -EINVAL;

	if (asoc) {
		asoc->default_rcv_context = params.assoc_value;

		return 0;
	}

	if (sctp_style(sk, TCP))
		params.assoc_id = SCTP_FUTURE_ASSOC;

	if (params.assoc_id == SCTP_FUTURE_ASSOC ||
	    params.assoc_id == SCTP_ALL_ASSOC)
		sp->default_rcv_context = params.assoc_value;

	if (params.assoc_id == SCTP_CURRENT_ASSOC ||
	    params.assoc_id == SCTP_ALL_ASSOC)
		list_for_each_entry(asoc, &sp->ep->asocs, asocs)
			asoc->default_rcv_context = params.assoc_value;

	return 0;
}

/*
 * 7.1.24.  Get or set fragmented interleave (SCTP_FRAGMENT_INTERLEAVE)
 *
 * This options will at a minimum specify if the implementation is doing
 * fragmented interleave.  Fragmented interleave, for a one to many
 * socket, is when subsequent calls to receive a message may return
 * parts of messages from different associations.  Some implementations
 * may allow you to turn this value on or off.  If so, when turned off,
 * no fragment interleave will occur (which will cause a head of line
 * blocking amongst multiple associations sharing the same one to many
 * socket).  When this option is turned on, then each receive call may
 * come from a different association (thus the user must receive data
 * with the extended calls (e.g. sctp_recvmsg) to keep track of which
 * association each receive belongs to.
 *
 * This option takes a boolean value.  A non-zero value indicates that
 * fragmented interleave is on.  A value of zero indicates that
 * fragmented interleave is off.
 *
 * Note that it is important that an implementation that allows this
 * option to be turned on, have it off by default.  Otherwise an unaware
 * application using the one to many model may become confused and act
 * incorrectly.
 */
static int sctp_setsockopt_fragment_interleave(struct sock *sk,
					       char __user *optval,
					       unsigned int optlen)
{
	int val;

	if (optlen != sizeof(int))
		return -EINVAL;
	if (get_user(val, (int __user *)optval))
		return -EFAULT;

	sctp_sk(sk)->frag_interleave = !!val;

	if (!sctp_sk(sk)->frag_interleave)
		sctp_sk(sk)->ep->intl_enable = 0;

	return 0;
}

/*
 * 8.1.21.  Set or Get the SCTP Partial Delivery Point
 *       (SCTP_PARTIAL_DELIVERY_POINT)
 *
 * This option will set or get the SCTP partial delivery point.  This
 * point is the size of a message where the partial delivery API will be
 * invoked to help free up rwnd space for the peer.  Setting this to a
 * lower value will cause partial deliveries to happen more often.  The
 * calls argument is an integer that sets or gets the partial delivery
 * point.  Note also that the call will fail if the user attempts to set
 * this value larger than the socket receive buffer size.
 *
 * Note that any single message having a length smaller than or equal to
 * the SCTP partial delivery point will be delivered in one single read
 * call as long as the user provided buffer is large enough to hold the
 * message.
 */
static int sctp_setsockopt_partial_delivery_point(struct sock *sk,
						  char __user *optval,
						  unsigned int optlen)
{
	u32 val;

	if (optlen != sizeof(u32))
		return -EINVAL;
	if (get_user(val, (int __user *)optval))
		return -EFAULT;

	/* Note: We double the receive buffer from what the user sets
	 * it to be, also initial rwnd is based on rcvbuf/2.
	 */
	if (val > (sk->sk_rcvbuf >> 1))
		return -EINVAL;

	sctp_sk(sk)->pd_point = val;

	return 0; /* is this the right error code? */
}

/*
 * 7.1.28.  Set or Get the maximum burst (SCTP_MAX_BURST)
 *
 * This option will allow a user to change the maximum burst of packets
 * that can be emitted by this association.  Note that the default value
 * is 4, and some implementations may restrict this setting so that it
 * can only be lowered.
 *
 * NOTE: This text doesn't seem right.  Do this on a socket basis with
 * future associations inheriting the socket value.
 */
static int sctp_setsockopt_maxburst(struct sock *sk,
				    char __user *optval,
				    unsigned int optlen)
{
	struct sctp_sock *sp = sctp_sk(sk);
	struct sctp_assoc_value params;
	struct sctp_association *asoc;

	if (optlen == sizeof(int)) {
		pr_warn_ratelimited(DEPRECATED
				    "%s (pid %d) "
				    "Use of int in max_burst socket option deprecated.\n"
				    "Use struct sctp_assoc_value instead\n",
				    current->comm, task_pid_nr(current));
		if (copy_from_user(&params.assoc_value, optval, optlen))
			return -EFAULT;
		params.assoc_id = SCTP_FUTURE_ASSOC;
	} else if (optlen == sizeof(struct sctp_assoc_value)) {
		if (copy_from_user(&params, optval, optlen))
			return -EFAULT;
	} else
		return -EINVAL;

	asoc = sctp_id2assoc(sk, params.assoc_id);
	if (!asoc && params.assoc_id > SCTP_ALL_ASSOC &&
	    sctp_style(sk, UDP))
		return -EINVAL;

	if (asoc) {
		asoc->max_burst = params.assoc_value;

		return 0;
	}

	if (sctp_style(sk, TCP))
		params.assoc_id = SCTP_FUTURE_ASSOC;

	if (params.assoc_id == SCTP_FUTURE_ASSOC ||
	    params.assoc_id == SCTP_ALL_ASSOC)
		sp->max_burst = params.assoc_value;

	if (params.assoc_id == SCTP_CURRENT_ASSOC ||
	    params.assoc_id == SCTP_ALL_ASSOC)
		list_for_each_entry(asoc, &sp->ep->asocs, asocs)
			asoc->max_burst = params.assoc_value;

	return 0;
}

/*
 * 7.1.18.  Add a chunk that must be authenticated (SCTP_AUTH_CHUNK)
 *
 * This set option adds a chunk type that the user is requesting to be
 * received only in an authenticated way.  Changes to the list of chunks
 * will only effect future associations on the socket.
 */
static int sctp_setsockopt_auth_chunk(struct sock *sk,
				      char __user *optval,
				      unsigned int optlen)
{
	struct sctp_endpoint *ep = sctp_sk(sk)->ep;
	struct sctp_authchunk val;

	if (!ep->auth_enable)
		return -EACCES;

	if (optlen != sizeof(struct sctp_authchunk))
		return -EINVAL;
	if (copy_from_user(&val, optval, optlen))
		return -EFAULT;

	switch (val.sauth_chunk) {
	case SCTP_CID_INIT:
	case SCTP_CID_INIT_ACK:
	case SCTP_CID_SHUTDOWN_COMPLETE:
	case SCTP_CID_AUTH:
		return -EINVAL;
	}

	/* add this chunk id to the endpoint */
	return sctp_auth_ep_add_chunkid(ep, val.sauth_chunk);
}

/*
 * 7.1.19.  Get or set the list of supported HMAC Identifiers (SCTP_HMAC_IDENT)
 *
 * This option gets or sets the list of HMAC algorithms that the local
 * endpoint requires the peer to use.
 */
static int sctp_setsockopt_hmac_ident(struct sock *sk,
				      char __user *optval,
				      unsigned int optlen)
{
	struct sctp_endpoint *ep = sctp_sk(sk)->ep;
	struct sctp_hmacalgo *hmacs;
	u32 idents;
	int err;

	if (!ep->auth_enable)
		return -EACCES;

	if (optlen < sizeof(struct sctp_hmacalgo))
		return -EINVAL;
	optlen = min_t(unsigned int, optlen, sizeof(struct sctp_hmacalgo) +
					     SCTP_AUTH_NUM_HMACS * sizeof(u16));

	hmacs = memdup_user(optval, optlen);
	if (IS_ERR(hmacs))
		return PTR_ERR(hmacs);

	idents = hmacs->shmac_num_idents;
	if (idents == 0 || idents > SCTP_AUTH_NUM_HMACS ||
	    (idents * sizeof(u16)) > (optlen - sizeof(struct sctp_hmacalgo))) {
		err = -EINVAL;
		goto out;
	}

	err = sctp_auth_ep_set_hmacs(ep, hmacs);
out:
	kfree(hmacs);
	return err;
}

/*
 * 7.1.20.  Set a shared key (SCTP_AUTH_KEY)
 *
 * This option will set a shared secret key which is used to build an
 * association shared key.
 */
static int sctp_setsockopt_auth_key(struct sock *sk,
				    char __user *optval,
				    unsigned int optlen)
{
	struct sctp_endpoint *ep = sctp_sk(sk)->ep;
	struct sctp_authkey *authkey;
	struct sctp_association *asoc;
	int ret = -EINVAL;

	if (optlen <= sizeof(struct sctp_authkey))
		return -EINVAL;
	/* authkey->sca_keylength is u16, so optlen can't be bigger than
	 * this.
	 */
	optlen = min_t(unsigned int, optlen, USHRT_MAX + sizeof(*authkey));

	authkey = memdup_user(optval, optlen);
	if (IS_ERR(authkey))
		return PTR_ERR(authkey);

	if (authkey->sca_keylength > optlen - sizeof(*authkey))
		goto out;

	asoc = sctp_id2assoc(sk, authkey->sca_assoc_id);
	if (!asoc && authkey->sca_assoc_id > SCTP_ALL_ASSOC &&
	    sctp_style(sk, UDP))
		goto out;

	if (asoc) {
		ret = sctp_auth_set_key(ep, asoc, authkey);
		goto out;
	}

	if (sctp_style(sk, TCP))
		authkey->sca_assoc_id = SCTP_FUTURE_ASSOC;

	if (authkey->sca_assoc_id == SCTP_FUTURE_ASSOC ||
	    authkey->sca_assoc_id == SCTP_ALL_ASSOC) {
		ret = sctp_auth_set_key(ep, asoc, authkey);
		if (ret)
			goto out;
	}

	ret = 0;

	if (authkey->sca_assoc_id == SCTP_CURRENT_ASSOC ||
	    authkey->sca_assoc_id == SCTP_ALL_ASSOC) {
		list_for_each_entry(asoc, &ep->asocs, asocs) {
			int res = sctp_auth_set_key(ep, asoc, authkey);

			if (res && !ret)
				ret = res;
		}
	}

out:
	kzfree(authkey);
	return ret;
}

/*
 * 7.1.21.  Get or set the active shared key (SCTP_AUTH_ACTIVE_KEY)
 *
 * This option will get or set the active shared key to be used to build
 * the association shared key.
 */
static int sctp_setsockopt_active_key(struct sock *sk,
				      char __user *optval,
				      unsigned int optlen)
{
	struct sctp_endpoint *ep = sctp_sk(sk)->ep;
	struct sctp_association *asoc;
	struct sctp_authkeyid val;
	int ret = 0;

	if (optlen != sizeof(struct sctp_authkeyid))
		return -EINVAL;
	if (copy_from_user(&val, optval, optlen))
		return -EFAULT;

	asoc = sctp_id2assoc(sk, val.scact_assoc_id);
	if (!asoc && val.scact_assoc_id > SCTP_ALL_ASSOC &&
	    sctp_style(sk, UDP))
		return -EINVAL;

	if (asoc)
		return sctp_auth_set_active_key(ep, asoc, val.scact_keynumber);

	if (sctp_style(sk, TCP))
		val.scact_assoc_id = SCTP_FUTURE_ASSOC;

	if (val.scact_assoc_id == SCTP_FUTURE_ASSOC ||
	    val.scact_assoc_id == SCTP_ALL_ASSOC) {
		ret = sctp_auth_set_active_key(ep, asoc, val.scact_keynumber);
		if (ret)
			return ret;
	}

	if (val.scact_assoc_id == SCTP_CURRENT_ASSOC ||
	    val.scact_assoc_id == SCTP_ALL_ASSOC) {
		list_for_each_entry(asoc, &ep->asocs, asocs) {
			int res = sctp_auth_set_active_key(ep, asoc,
							   val.scact_keynumber);

			if (res && !ret)
				ret = res;
		}
	}

	return ret;
}

/*
 * 7.1.22.  Delete a shared key (SCTP_AUTH_DELETE_KEY)
 *
 * This set option will delete a shared secret key from use.
 */
static int sctp_setsockopt_del_key(struct sock *sk,
				   char __user *optval,
				   unsigned int optlen)
{
	struct sctp_endpoint *ep = sctp_sk(sk)->ep;
	struct sctp_association *asoc;
	struct sctp_authkeyid val;
	int ret = 0;

	if (optlen != sizeof(struct sctp_authkeyid))
		return -EINVAL;
	if (copy_from_user(&val, optval, optlen))
		return -EFAULT;

	asoc = sctp_id2assoc(sk, val.scact_assoc_id);
	if (!asoc && val.scact_assoc_id > SCTP_ALL_ASSOC &&
	    sctp_style(sk, UDP))
		return -EINVAL;

	if (asoc)
		return sctp_auth_del_key_id(ep, asoc, val.scact_keynumber);

	if (sctp_style(sk, TCP))
		val.scact_assoc_id = SCTP_FUTURE_ASSOC;

	if (val.scact_assoc_id == SCTP_FUTURE_ASSOC ||
	    val.scact_assoc_id == SCTP_ALL_ASSOC) {
		ret = sctp_auth_del_key_id(ep, asoc, val.scact_keynumber);
		if (ret)
			return ret;
	}

	if (val.scact_assoc_id == SCTP_CURRENT_ASSOC ||
	    val.scact_assoc_id == SCTP_ALL_ASSOC) {
		list_for_each_entry(asoc, &ep->asocs, asocs) {
			int res = sctp_auth_del_key_id(ep, asoc,
						       val.scact_keynumber);

			if (res && !ret)
				ret = res;
		}
	}

	return ret;
}

/*
 * 8.3.4  Deactivate a Shared Key (SCTP_AUTH_DEACTIVATE_KEY)
 *
 * This set option will deactivate a shared secret key.
 */
static int sctp_setsockopt_deactivate_key(struct sock *sk, char __user *optval,
					  unsigned int optlen)
{
	struct sctp_endpoint *ep = sctp_sk(sk)->ep;
	struct sctp_association *asoc;
	struct sctp_authkeyid val;
	int ret = 0;

	if (optlen != sizeof(struct sctp_authkeyid))
		return -EINVAL;
	if (copy_from_user(&val, optval, optlen))
		return -EFAULT;

	asoc = sctp_id2assoc(sk, val.scact_assoc_id);
	if (!asoc && val.scact_assoc_id > SCTP_ALL_ASSOC &&
	    sctp_style(sk, UDP))
		return -EINVAL;

	if (asoc)
		return sctp_auth_deact_key_id(ep, asoc, val.scact_keynumber);

	if (sctp_style(sk, TCP))
		val.scact_assoc_id = SCTP_FUTURE_ASSOC;

	if (val.scact_assoc_id == SCTP_FUTURE_ASSOC ||
	    val.scact_assoc_id == SCTP_ALL_ASSOC) {
		ret = sctp_auth_deact_key_id(ep, asoc, val.scact_keynumber);
		if (ret)
			return ret;
	}

	if (val.scact_assoc_id == SCTP_CURRENT_ASSOC ||
	    val.scact_assoc_id == SCTP_ALL_ASSOC) {
		list_for_each_entry(asoc, &ep->asocs, asocs) {
			int res = sctp_auth_deact_key_id(ep, asoc,
							 val.scact_keynumber);

			if (res && !ret)
				ret = res;
		}
	}

	return ret;
}

/*
 * 8.1.23 SCTP_AUTO_ASCONF
 *
 * This option will enable or disable the use of the automatic generation of
 * ASCONF chunks to add and delete addresses to an existing association.  Note
 * that this option has two caveats namely: a) it only affects sockets that
 * are bound to all addresses available to the SCTP stack, and b) the system
 * administrator may have an overriding control that turns the ASCONF feature
 * off no matter what setting the socket option may have.
 * This option expects an integer boolean flag, where a non-zero value turns on
 * the option, and a zero value turns off the option.
 * Note. In this implementation, socket operation overrides default parameter
 * being set by sysctl as well as FreeBSD implementation
 */
static int sctp_setsockopt_auto_asconf(struct sock *sk, char __user *optval,
					unsigned int optlen)
{
	int val;
	struct sctp_sock *sp = sctp_sk(sk);

	if (optlen < sizeof(int))
		return -EINVAL;
	if (get_user(val, (int __user *)optval))
		return -EFAULT;
	if (!sctp_is_ep_boundall(sk) && val)
		return -EINVAL;
	if ((val && sp->do_auto_asconf) || (!val && !sp->do_auto_asconf))
		return 0;

	spin_lock_bh(&sock_net(sk)->sctp.addr_wq_lock);
	if (val == 0 && sp->do_auto_asconf) {
		list_del(&sp->auto_asconf_list);
		sp->do_auto_asconf = 0;
	} else if (val && !sp->do_auto_asconf) {
		list_add_tail(&sp->auto_asconf_list,
		    &sock_net(sk)->sctp.auto_asconf_splist);
		sp->do_auto_asconf = 1;
	}
	spin_unlock_bh(&sock_net(sk)->sctp.addr_wq_lock);
	return 0;
}

/*
 * SCTP_PEER_ADDR_THLDS
 *
 * This option allows us to alter the partially failed threshold for one or all
 * transports in an association.  See Section 6.1 of:
 * http://www.ietf.org/id/draft-nishida-tsvwg-sctp-failover-05.txt
 */
static int sctp_setsockopt_paddr_thresholds(struct sock *sk,
					    char __user *optval,
					    unsigned int optlen)
{
	struct sctp_paddrthlds val;
	struct sctp_transport *trans;
	struct sctp_association *asoc;

	if (optlen < sizeof(struct sctp_paddrthlds))
		return -EINVAL;
	if (copy_from_user(&val, (struct sctp_paddrthlds __user *)optval,
			   sizeof(struct sctp_paddrthlds)))
		return -EFAULT;

	if (!sctp_is_any(sk, (const union sctp_addr *)&val.spt_address)) {
		trans = sctp_addr_id2transport(sk, &val.spt_address,
					       val.spt_assoc_id);
		if (!trans)
			return -ENOENT;

		if (val.spt_pathmaxrxt)
			trans->pathmaxrxt = val.spt_pathmaxrxt;
		trans->pf_retrans = val.spt_pathpfthld;

		return 0;
	}

	asoc = sctp_id2assoc(sk, val.spt_assoc_id);
	if (!asoc && val.spt_assoc_id != SCTP_FUTURE_ASSOC &&
	    sctp_style(sk, UDP))
		return -EINVAL;

	if (asoc) {
		list_for_each_entry(trans, &asoc->peer.transport_addr_list,
				    transports) {
			if (val.spt_pathmaxrxt)
				trans->pathmaxrxt = val.spt_pathmaxrxt;
			trans->pf_retrans = val.spt_pathpfthld;
		}

		if (val.spt_pathmaxrxt)
			asoc->pathmaxrxt = val.spt_pathmaxrxt;
		asoc->pf_retrans = val.spt_pathpfthld;
	} else {
		struct sctp_sock *sp = sctp_sk(sk);

		if (val.spt_pathmaxrxt)
			sp->pathmaxrxt = val.spt_pathmaxrxt;
		sp->pf_retrans = val.spt_pathpfthld;
	}

	return 0;
}

static int sctp_setsockopt_recvrcvinfo(struct sock *sk,
				       char __user *optval,
				       unsigned int optlen)
{
	int val;

	if (optlen < sizeof(int))
		return -EINVAL;
	if (get_user(val, (int __user *) optval))
		return -EFAULT;

	sctp_sk(sk)->recvrcvinfo = (val == 0) ? 0 : 1;

	return 0;
}

static int sctp_setsockopt_recvnxtinfo(struct sock *sk,
				       char __user *optval,
				       unsigned int optlen)
{
	int val;

	if (optlen < sizeof(int))
		return -EINVAL;
	if (get_user(val, (int __user *) optval))
		return -EFAULT;

	sctp_sk(sk)->recvnxtinfo = (val == 0) ? 0 : 1;

	return 0;
}

static int sctp_setsockopt_pr_supported(struct sock *sk,
					char __user *optval,
					unsigned int optlen)
{
	struct sctp_assoc_value params;
<<<<<<< HEAD

	if (optlen != sizeof(params))
		return -EINVAL;

	if (copy_from_user(&params, optval, optlen))
		return -EFAULT;

	sctp_sk(sk)->ep->prsctp_enable = !!params.assoc_value;

=======
	struct sctp_association *asoc;

	if (optlen != sizeof(params))
		return -EINVAL;

	if (copy_from_user(&params, optval, optlen))
		return -EFAULT;

	asoc = sctp_id2assoc(sk, params.assoc_id);
	if (!asoc && params.assoc_id != SCTP_FUTURE_ASSOC &&
	    sctp_style(sk, UDP))
		return -EINVAL;

	sctp_sk(sk)->ep->prsctp_enable = !!params.assoc_value;

>>>>>>> fa578e9d
	return 0;
}

static int sctp_setsockopt_default_prinfo(struct sock *sk,
					  char __user *optval,
					  unsigned int optlen)
{
	struct sctp_sock *sp = sctp_sk(sk);
	struct sctp_default_prinfo info;
	struct sctp_association *asoc;
	int retval = -EINVAL;

	if (optlen != sizeof(info))
		goto out;

	if (copy_from_user(&info, optval, sizeof(info))) {
		retval = -EFAULT;
		goto out;
	}

	if (info.pr_policy & ~SCTP_PR_SCTP_MASK)
		goto out;

	if (info.pr_policy == SCTP_PR_SCTP_NONE)
		info.pr_value = 0;

	asoc = sctp_id2assoc(sk, info.pr_assoc_id);
	if (!asoc && info.pr_assoc_id > SCTP_ALL_ASSOC &&
	    sctp_style(sk, UDP))
		goto out;

	retval = 0;

	if (asoc) {
		SCTP_PR_SET_POLICY(asoc->default_flags, info.pr_policy);
		asoc->default_timetolive = info.pr_value;
		goto out;
	}

	if (sctp_style(sk, TCP))
		info.pr_assoc_id = SCTP_FUTURE_ASSOC;

	if (info.pr_assoc_id == SCTP_FUTURE_ASSOC ||
	    info.pr_assoc_id == SCTP_ALL_ASSOC) {
		SCTP_PR_SET_POLICY(sp->default_flags, info.pr_policy);
		sp->default_timetolive = info.pr_value;
	}

	if (info.pr_assoc_id == SCTP_CURRENT_ASSOC ||
	    info.pr_assoc_id == SCTP_ALL_ASSOC) {
		list_for_each_entry(asoc, &sp->ep->asocs, asocs) {
			SCTP_PR_SET_POLICY(asoc->default_flags, info.pr_policy);
			asoc->default_timetolive = info.pr_value;
		}
	}

out:
	return retval;
}

static int sctp_setsockopt_reconfig_supported(struct sock *sk,
					      char __user *optval,
					      unsigned int optlen)
{
	struct sctp_assoc_value params;
	struct sctp_association *asoc;
	int retval = -EINVAL;

	if (optlen != sizeof(params))
		goto out;

	if (copy_from_user(&params, optval, optlen)) {
		retval = -EFAULT;
		goto out;
	}

	asoc = sctp_id2assoc(sk, params.assoc_id);
	if (!asoc && params.assoc_id != SCTP_FUTURE_ASSOC &&
	    sctp_style(sk, UDP))
		goto out;

	sctp_sk(sk)->ep->reconf_enable = !!params.assoc_value;

	retval = 0;

out:
	return retval;
}

static int sctp_setsockopt_enable_strreset(struct sock *sk,
					   char __user *optval,
					   unsigned int optlen)
{
	struct sctp_endpoint *ep = sctp_sk(sk)->ep;
	struct sctp_assoc_value params;
	struct sctp_association *asoc;
	int retval = -EINVAL;

	if (optlen != sizeof(params))
		goto out;

	if (copy_from_user(&params, optval, optlen)) {
		retval = -EFAULT;
		goto out;
	}

	if (params.assoc_value & (~SCTP_ENABLE_STRRESET_MASK))
		goto out;

	asoc = sctp_id2assoc(sk, params.assoc_id);
	if (!asoc && params.assoc_id > SCTP_ALL_ASSOC &&
	    sctp_style(sk, UDP))
		goto out;

	retval = 0;

	if (asoc) {
		asoc->strreset_enable = params.assoc_value;
		goto out;
	}

	if (sctp_style(sk, TCP))
		params.assoc_id = SCTP_FUTURE_ASSOC;

	if (params.assoc_id == SCTP_FUTURE_ASSOC ||
	    params.assoc_id == SCTP_ALL_ASSOC)
		ep->strreset_enable = params.assoc_value;

	if (params.assoc_id == SCTP_CURRENT_ASSOC ||
	    params.assoc_id == SCTP_ALL_ASSOC)
		list_for_each_entry(asoc, &ep->asocs, asocs)
			asoc->strreset_enable = params.assoc_value;

out:
	return retval;
}

static int sctp_setsockopt_reset_streams(struct sock *sk,
					 char __user *optval,
					 unsigned int optlen)
{
	struct sctp_reset_streams *params;
	struct sctp_association *asoc;
	int retval = -EINVAL;

	if (optlen < sizeof(*params))
		return -EINVAL;
	/* srs_number_streams is u16, so optlen can't be bigger than this. */
	optlen = min_t(unsigned int, optlen, USHRT_MAX +
					     sizeof(__u16) * sizeof(*params));

	params = memdup_user(optval, optlen);
	if (IS_ERR(params))
		return PTR_ERR(params);

	if (params->srs_number_streams * sizeof(__u16) >
	    optlen - sizeof(*params))
		goto out;

	asoc = sctp_id2assoc(sk, params->srs_assoc_id);
	if (!asoc)
		goto out;

	retval = sctp_send_reset_streams(asoc, params);

out:
	kfree(params);
	return retval;
}

static int sctp_setsockopt_reset_assoc(struct sock *sk,
				       char __user *optval,
				       unsigned int optlen)
{
	struct sctp_association *asoc;
	sctp_assoc_t associd;
	int retval = -EINVAL;

	if (optlen != sizeof(associd))
		goto out;

	if (copy_from_user(&associd, optval, optlen)) {
		retval = -EFAULT;
		goto out;
	}

	asoc = sctp_id2assoc(sk, associd);
	if (!asoc)
		goto out;

	retval = sctp_send_reset_assoc(asoc);

out:
	return retval;
}

static int sctp_setsockopt_add_streams(struct sock *sk,
				       char __user *optval,
				       unsigned int optlen)
{
	struct sctp_association *asoc;
	struct sctp_add_streams params;
	int retval = -EINVAL;

	if (optlen != sizeof(params))
		goto out;

	if (copy_from_user(&params, optval, optlen)) {
		retval = -EFAULT;
		goto out;
	}

	asoc = sctp_id2assoc(sk, params.sas_assoc_id);
	if (!asoc)
		goto out;

	retval = sctp_send_add_streams(asoc, &params);

out:
	return retval;
}

static int sctp_setsockopt_scheduler(struct sock *sk,
				     char __user *optval,
				     unsigned int optlen)
{
	struct sctp_sock *sp = sctp_sk(sk);
	struct sctp_association *asoc;
	struct sctp_assoc_value params;
	int retval = 0;

	if (optlen < sizeof(params))
		return -EINVAL;

	optlen = sizeof(params);
	if (copy_from_user(&params, optval, optlen))
		return -EFAULT;

	if (params.assoc_value > SCTP_SS_MAX)
		return -EINVAL;

	asoc = sctp_id2assoc(sk, params.assoc_id);
	if (!asoc && params.assoc_id > SCTP_ALL_ASSOC &&
	    sctp_style(sk, UDP))
		return -EINVAL;

	if (asoc)
		return sctp_sched_set_sched(asoc, params.assoc_value);

	if (sctp_style(sk, TCP))
		params.assoc_id = SCTP_FUTURE_ASSOC;

	if (params.assoc_id == SCTP_FUTURE_ASSOC ||
	    params.assoc_id == SCTP_ALL_ASSOC)
		sp->default_ss = params.assoc_value;

	if (params.assoc_id == SCTP_CURRENT_ASSOC ||
	    params.assoc_id == SCTP_ALL_ASSOC) {
		list_for_each_entry(asoc, &sp->ep->asocs, asocs) {
			int ret = sctp_sched_set_sched(asoc,
						       params.assoc_value);

			if (ret && !retval)
				retval = ret;
		}
	}

	return retval;
}

static int sctp_setsockopt_scheduler_value(struct sock *sk,
					   char __user *optval,
					   unsigned int optlen)
{
	struct sctp_stream_value params;
	struct sctp_association *asoc;
	int retval = -EINVAL;

	if (optlen < sizeof(params))
		goto out;

	optlen = sizeof(params);
	if (copy_from_user(&params, optval, optlen)) {
		retval = -EFAULT;
		goto out;
	}

	asoc = sctp_id2assoc(sk, params.assoc_id);
	if (!asoc && params.assoc_id != SCTP_CURRENT_ASSOC &&
	    sctp_style(sk, UDP))
		goto out;

	if (asoc) {
		retval = sctp_sched_set_value(asoc, params.stream_id,
					      params.stream_value, GFP_KERNEL);
		goto out;
	}

	retval = 0;

	list_for_each_entry(asoc, &sctp_sk(sk)->ep->asocs, asocs) {
		int ret = sctp_sched_set_value(asoc, params.stream_id,
					       params.stream_value, GFP_KERNEL);
		if (ret && !retval) /* try to return the 1st error. */
			retval = ret;
	}

out:
	return retval;
}

static int sctp_setsockopt_interleaving_supported(struct sock *sk,
						  char __user *optval,
						  unsigned int optlen)
{
	struct sctp_sock *sp = sctp_sk(sk);
	struct sctp_assoc_value params;
	struct sctp_association *asoc;
	int retval = -EINVAL;

	if (optlen < sizeof(params))
		goto out;

	optlen = sizeof(params);
	if (copy_from_user(&params, optval, optlen)) {
		retval = -EFAULT;
		goto out;
	}

	asoc = sctp_id2assoc(sk, params.assoc_id);
	if (!asoc && params.assoc_id != SCTP_FUTURE_ASSOC &&
	    sctp_style(sk, UDP))
		goto out;

	if (!sock_net(sk)->sctp.intl_enable || !sp->frag_interleave) {
		retval = -EPERM;
		goto out;
	}

	sp->ep->intl_enable = !!params.assoc_value;

	retval = 0;

out:
	return retval;
}

static int sctp_setsockopt_reuse_port(struct sock *sk, char __user *optval,
				      unsigned int optlen)
{
	int val;

	if (!sctp_style(sk, TCP))
		return -EOPNOTSUPP;

	if (sctp_sk(sk)->ep->base.bind_addr.port)
		return -EFAULT;

	if (optlen < sizeof(int))
		return -EINVAL;

	if (get_user(val, (int __user *)optval))
		return -EFAULT;

	sctp_sk(sk)->reuse = !!val;

	return 0;
}

static int sctp_assoc_ulpevent_type_set(struct sctp_event *param,
					struct sctp_association *asoc)
{
	struct sctp_ulpevent *event;

	sctp_ulpevent_type_set(&asoc->subscribe, param->se_type, param->se_on);

	if (param->se_type == SCTP_SENDER_DRY_EVENT && param->se_on) {
		if (sctp_outq_is_empty(&asoc->outqueue)) {
			event = sctp_ulpevent_make_sender_dry_event(asoc,
					GFP_USER | __GFP_NOWARN);
			if (!event)
				return -ENOMEM;

			asoc->stream.si->enqueue_event(&asoc->ulpq, event);
		}
	}

	return 0;
}

static int sctp_setsockopt_event(struct sock *sk, char __user *optval,
				 unsigned int optlen)
{
	struct sctp_sock *sp = sctp_sk(sk);
	struct sctp_association *asoc;
	struct sctp_event param;
	int retval = 0;

	if (optlen < sizeof(param))
		return -EINVAL;

	optlen = sizeof(param);
	if (copy_from_user(&param, optval, optlen))
		return -EFAULT;

	if (param.se_type < SCTP_SN_TYPE_BASE ||
	    param.se_type > SCTP_SN_TYPE_MAX)
		return -EINVAL;

	asoc = sctp_id2assoc(sk, param.se_assoc_id);
	if (!asoc && param.se_assoc_id > SCTP_ALL_ASSOC &&
	    sctp_style(sk, UDP))
		return -EINVAL;

	if (asoc)
		return sctp_assoc_ulpevent_type_set(&param, asoc);

	if (sctp_style(sk, TCP))
		param.se_assoc_id = SCTP_FUTURE_ASSOC;

	if (param.se_assoc_id == SCTP_FUTURE_ASSOC ||
	    param.se_assoc_id == SCTP_ALL_ASSOC)
		sctp_ulpevent_type_set(&sp->subscribe,
				       param.se_type, param.se_on);

	if (param.se_assoc_id == SCTP_CURRENT_ASSOC ||
	    param.se_assoc_id == SCTP_ALL_ASSOC) {
		list_for_each_entry(asoc, &sp->ep->asocs, asocs) {
			int ret = sctp_assoc_ulpevent_type_set(&param, asoc);

			if (ret && !retval)
				retval = ret;
		}
	}

	return retval;
}

static int sctp_setsockopt_asconf_supported(struct sock *sk,
					    char __user *optval,
					    unsigned int optlen)
{
	struct sctp_assoc_value params;
	struct sctp_association *asoc;
	struct sctp_endpoint *ep;
	int retval = -EINVAL;

	if (optlen != sizeof(params))
		goto out;

	if (copy_from_user(&params, optval, optlen)) {
		retval = -EFAULT;
		goto out;
	}

	asoc = sctp_id2assoc(sk, params.assoc_id);
	if (!asoc && params.assoc_id != SCTP_FUTURE_ASSOC &&
	    sctp_style(sk, UDP))
		goto out;

	ep = sctp_sk(sk)->ep;
	ep->asconf_enable = !!params.assoc_value;

	if (ep->asconf_enable && ep->auth_enable) {
		sctp_auth_ep_add_chunkid(ep, SCTP_CID_ASCONF);
		sctp_auth_ep_add_chunkid(ep, SCTP_CID_ASCONF_ACK);
	}

	retval = 0;

out:
	return retval;
}

static int sctp_setsockopt_auth_supported(struct sock *sk,
					  char __user *optval,
					  unsigned int optlen)
{
	struct sctp_assoc_value params;
	struct sctp_association *asoc;
	struct sctp_endpoint *ep;
	int retval = -EINVAL;

	if (optlen != sizeof(params))
		goto out;

	if (copy_from_user(&params, optval, optlen)) {
		retval = -EFAULT;
		goto out;
	}

	asoc = sctp_id2assoc(sk, params.assoc_id);
	if (!asoc && params.assoc_id != SCTP_FUTURE_ASSOC &&
	    sctp_style(sk, UDP))
		goto out;

	ep = sctp_sk(sk)->ep;
	if (params.assoc_value) {
		retval = sctp_auth_init(ep, GFP_KERNEL);
		if (retval)
			goto out;
		if (ep->asconf_enable) {
			sctp_auth_ep_add_chunkid(ep, SCTP_CID_ASCONF);
			sctp_auth_ep_add_chunkid(ep, SCTP_CID_ASCONF_ACK);
		}
	}

	ep->auth_enable = !!params.assoc_value;
	retval = 0;

out:
	return retval;
}

static int sctp_setsockopt_ecn_supported(struct sock *sk,
					 char __user *optval,
					 unsigned int optlen)
{
	struct sctp_assoc_value params;
	struct sctp_association *asoc;
	int retval = -EINVAL;

	if (optlen != sizeof(params))
		goto out;

	if (copy_from_user(&params, optval, optlen)) {
		retval = -EFAULT;
		goto out;
	}

	asoc = sctp_id2assoc(sk, params.assoc_id);
	if (!asoc && params.assoc_id != SCTP_FUTURE_ASSOC &&
	    sctp_style(sk, UDP))
		goto out;

	sctp_sk(sk)->ep->ecn_enable = !!params.assoc_value;
	retval = 0;

out:
	return retval;
}

/* API 6.2 setsockopt(), getsockopt()
 *
 * Applications use setsockopt() and getsockopt() to set or retrieve
 * socket options.  Socket options are used to change the default
 * behavior of sockets calls.  They are described in Section 7.
 *
 * The syntax is:
 *
 *   ret = getsockopt(int sd, int level, int optname, void __user *optval,
 *                    int __user *optlen);
 *   ret = setsockopt(int sd, int level, int optname, const void __user *optval,
 *                    int optlen);
 *
 *   sd      - the socket descript.
 *   level   - set to IPPROTO_SCTP for all SCTP options.
 *   optname - the option name.
 *   optval  - the buffer to store the value of the option.
 *   optlen  - the size of the buffer.
 */
static int sctp_setsockopt(struct sock *sk, int level, int optname,
			   char __user *optval, unsigned int optlen)
{
	int retval = 0;

	pr_debug("%s: sk:%p, optname:%d\n", __func__, sk, optname);

	/* I can hardly begin to describe how wrong this is.  This is
	 * so broken as to be worse than useless.  The API draft
	 * REALLY is NOT helpful here...  I am not convinced that the
	 * semantics of setsockopt() with a level OTHER THAN SOL_SCTP
	 * are at all well-founded.
	 */
	if (level != SOL_SCTP) {
		struct sctp_af *af = sctp_sk(sk)->pf->af;
		retval = af->setsockopt(sk, level, optname, optval, optlen);
		goto out_nounlock;
	}

	lock_sock(sk);

	switch (optname) {
	case SCTP_SOCKOPT_BINDX_ADD:
		/* 'optlen' is the size of the addresses buffer. */
		retval = sctp_setsockopt_bindx(sk, (struct sockaddr __user *)optval,
					       optlen, SCTP_BINDX_ADD_ADDR);
		break;

	case SCTP_SOCKOPT_BINDX_REM:
		/* 'optlen' is the size of the addresses buffer. */
		retval = sctp_setsockopt_bindx(sk, (struct sockaddr __user *)optval,
					       optlen, SCTP_BINDX_REM_ADDR);
		break;

	case SCTP_SOCKOPT_CONNECTX_OLD:
		/* 'optlen' is the size of the addresses buffer. */
		retval = sctp_setsockopt_connectx_old(sk,
					    (struct sockaddr __user *)optval,
					    optlen);
		break;

	case SCTP_SOCKOPT_CONNECTX:
		/* 'optlen' is the size of the addresses buffer. */
		retval = sctp_setsockopt_connectx(sk,
					    (struct sockaddr __user *)optval,
					    optlen);
		break;

	case SCTP_DISABLE_FRAGMENTS:
		retval = sctp_setsockopt_disable_fragments(sk, optval, optlen);
		break;

	case SCTP_EVENTS:
		retval = sctp_setsockopt_events(sk, optval, optlen);
		break;

	case SCTP_AUTOCLOSE:
		retval = sctp_setsockopt_autoclose(sk, optval, optlen);
		break;

	case SCTP_PEER_ADDR_PARAMS:
		retval = sctp_setsockopt_peer_addr_params(sk, optval, optlen);
		break;

	case SCTP_DELAYED_SACK:
		retval = sctp_setsockopt_delayed_ack(sk, optval, optlen);
		break;
	case SCTP_PARTIAL_DELIVERY_POINT:
		retval = sctp_setsockopt_partial_delivery_point(sk, optval, optlen);
		break;

	case SCTP_INITMSG:
		retval = sctp_setsockopt_initmsg(sk, optval, optlen);
		break;
	case SCTP_DEFAULT_SEND_PARAM:
		retval = sctp_setsockopt_default_send_param(sk, optval,
							    optlen);
		break;
	case SCTP_DEFAULT_SNDINFO:
		retval = sctp_setsockopt_default_sndinfo(sk, optval, optlen);
		break;
	case SCTP_PRIMARY_ADDR:
		retval = sctp_setsockopt_primary_addr(sk, optval, optlen);
		break;
	case SCTP_SET_PEER_PRIMARY_ADDR:
		retval = sctp_setsockopt_peer_primary_addr(sk, optval, optlen);
		break;
	case SCTP_NODELAY:
		retval = sctp_setsockopt_nodelay(sk, optval, optlen);
		break;
	case SCTP_RTOINFO:
		retval = sctp_setsockopt_rtoinfo(sk, optval, optlen);
		break;
	case SCTP_ASSOCINFO:
		retval = sctp_setsockopt_associnfo(sk, optval, optlen);
		break;
	case SCTP_I_WANT_MAPPED_V4_ADDR:
		retval = sctp_setsockopt_mappedv4(sk, optval, optlen);
		break;
	case SCTP_MAXSEG:
		retval = sctp_setsockopt_maxseg(sk, optval, optlen);
		break;
	case SCTP_ADAPTATION_LAYER:
		retval = sctp_setsockopt_adaptation_layer(sk, optval, optlen);
		break;
	case SCTP_CONTEXT:
		retval = sctp_setsockopt_context(sk, optval, optlen);
		break;
	case SCTP_FRAGMENT_INTERLEAVE:
		retval = sctp_setsockopt_fragment_interleave(sk, optval, optlen);
		break;
	case SCTP_MAX_BURST:
		retval = sctp_setsockopt_maxburst(sk, optval, optlen);
		break;
	case SCTP_AUTH_CHUNK:
		retval = sctp_setsockopt_auth_chunk(sk, optval, optlen);
		break;
	case SCTP_HMAC_IDENT:
		retval = sctp_setsockopt_hmac_ident(sk, optval, optlen);
		break;
	case SCTP_AUTH_KEY:
		retval = sctp_setsockopt_auth_key(sk, optval, optlen);
		break;
	case SCTP_AUTH_ACTIVE_KEY:
		retval = sctp_setsockopt_active_key(sk, optval, optlen);
		break;
	case SCTP_AUTH_DELETE_KEY:
		retval = sctp_setsockopt_del_key(sk, optval, optlen);
		break;
	case SCTP_AUTH_DEACTIVATE_KEY:
		retval = sctp_setsockopt_deactivate_key(sk, optval, optlen);
		break;
	case SCTP_AUTO_ASCONF:
		retval = sctp_setsockopt_auto_asconf(sk, optval, optlen);
		break;
	case SCTP_PEER_ADDR_THLDS:
		retval = sctp_setsockopt_paddr_thresholds(sk, optval, optlen);
		break;
	case SCTP_RECVRCVINFO:
		retval = sctp_setsockopt_recvrcvinfo(sk, optval, optlen);
		break;
	case SCTP_RECVNXTINFO:
		retval = sctp_setsockopt_recvnxtinfo(sk, optval, optlen);
		break;
	case SCTP_PR_SUPPORTED:
		retval = sctp_setsockopt_pr_supported(sk, optval, optlen);
		break;
	case SCTP_DEFAULT_PRINFO:
		retval = sctp_setsockopt_default_prinfo(sk, optval, optlen);
		break;
	case SCTP_RECONFIG_SUPPORTED:
		retval = sctp_setsockopt_reconfig_supported(sk, optval, optlen);
		break;
	case SCTP_ENABLE_STREAM_RESET:
		retval = sctp_setsockopt_enable_strreset(sk, optval, optlen);
		break;
	case SCTP_RESET_STREAMS:
		retval = sctp_setsockopt_reset_streams(sk, optval, optlen);
		break;
	case SCTP_RESET_ASSOC:
		retval = sctp_setsockopt_reset_assoc(sk, optval, optlen);
		break;
	case SCTP_ADD_STREAMS:
		retval = sctp_setsockopt_add_streams(sk, optval, optlen);
		break;
	case SCTP_STREAM_SCHEDULER:
		retval = sctp_setsockopt_scheduler(sk, optval, optlen);
		break;
	case SCTP_STREAM_SCHEDULER_VALUE:
		retval = sctp_setsockopt_scheduler_value(sk, optval, optlen);
		break;
	case SCTP_INTERLEAVING_SUPPORTED:
		retval = sctp_setsockopt_interleaving_supported(sk, optval,
								optlen);
		break;
	case SCTP_REUSE_PORT:
		retval = sctp_setsockopt_reuse_port(sk, optval, optlen);
		break;
	case SCTP_EVENT:
		retval = sctp_setsockopt_event(sk, optval, optlen);
		break;
	case SCTP_ASCONF_SUPPORTED:
		retval = sctp_setsockopt_asconf_supported(sk, optval, optlen);
		break;
	case SCTP_AUTH_SUPPORTED:
		retval = sctp_setsockopt_auth_supported(sk, optval, optlen);
		break;
	case SCTP_ECN_SUPPORTED:
		retval = sctp_setsockopt_ecn_supported(sk, optval, optlen);
		break;
	default:
		retval = -ENOPROTOOPT;
		break;
	}

	release_sock(sk);

out_nounlock:
	return retval;
}

/* API 3.1.6 connect() - UDP Style Syntax
 *
 * An application may use the connect() call in the UDP model to initiate an
 * association without sending data.
 *
 * The syntax is:
 *
 * ret = connect(int sd, const struct sockaddr *nam, socklen_t len);
 *
 * sd: the socket descriptor to have a new association added to.
 *
 * nam: the address structure (either struct sockaddr_in or struct
 *    sockaddr_in6 defined in RFC2553 [7]).
 *
 * len: the size of the address.
 */
static int sctp_connect(struct sock *sk, struct sockaddr *addr,
			int addr_len, int flags)
{
	struct sctp_af *af;
	int err = -EINVAL;

	lock_sock(sk);
	pr_debug("%s: sk:%p, sockaddr:%p, addr_len:%d\n", __func__, sk,
		 addr, addr_len);

	/* Validate addr_len before calling common connect/connectx routine. */
	af = sctp_get_af_specific(addr->sa_family);
	if (af && addr_len >= af->sockaddr_len)
		err = __sctp_connect(sk, addr, af->sockaddr_len, flags, NULL);

	release_sock(sk);
	return err;
}

int sctp_inet_connect(struct socket *sock, struct sockaddr *uaddr,
		      int addr_len, int flags)
{
	if (addr_len < sizeof(uaddr->sa_family))
		return -EINVAL;

	if (uaddr->sa_family == AF_UNSPEC)
		return -EOPNOTSUPP;

	return sctp_connect(sock->sk, uaddr, addr_len, flags);
}

/* FIXME: Write comments. */
static int sctp_disconnect(struct sock *sk, int flags)
{
	return -EOPNOTSUPP; /* STUB */
}

/* 4.1.4 accept() - TCP Style Syntax
 *
 * Applications use accept() call to remove an established SCTP
 * association from the accept queue of the endpoint.  A new socket
 * descriptor will be returned from accept() to represent the newly
 * formed association.
 */
static struct sock *sctp_accept(struct sock *sk, int flags, int *err, bool kern)
{
	struct sctp_sock *sp;
	struct sctp_endpoint *ep;
	struct sock *newsk = NULL;
	struct sctp_association *asoc;
	long timeo;
	int error = 0;

	lock_sock(sk);

	sp = sctp_sk(sk);
	ep = sp->ep;

	if (!sctp_style(sk, TCP)) {
		error = -EOPNOTSUPP;
		goto out;
	}

	if (!sctp_sstate(sk, LISTENING)) {
		error = -EINVAL;
		goto out;
	}

	timeo = sock_rcvtimeo(sk, flags & O_NONBLOCK);

	error = sctp_wait_for_accept(sk, timeo);
	if (error)
		goto out;

	/* We treat the list of associations on the endpoint as the accept
	 * queue and pick the first association on the list.
	 */
	asoc = list_entry(ep->asocs.next, struct sctp_association, asocs);

	newsk = sp->pf->create_accept_sk(sk, asoc, kern);
	if (!newsk) {
		error = -ENOMEM;
		goto out;
	}

	/* Populate the fields of the newsk from the oldsk and migrate the
	 * asoc to the newsk.
	 */
	error = sctp_sock_migrate(sk, newsk, asoc, SCTP_SOCKET_TCP);
	if (error) {
		sk_common_release(newsk);
		newsk = NULL;
	}

out:
	release_sock(sk);
	*err = error;
	return newsk;
}

/* The SCTP ioctl handler. */
static int sctp_ioctl(struct sock *sk, int cmd, unsigned long arg)
{
	int rc = -ENOTCONN;

	lock_sock(sk);

	/*
	 * SEQPACKET-style sockets in LISTENING state are valid, for
	 * SCTP, so only discard TCP-style sockets in LISTENING state.
	 */
	if (sctp_style(sk, TCP) && sctp_sstate(sk, LISTENING))
		goto out;

	switch (cmd) {
	case SIOCINQ: {
		struct sk_buff *skb;
		unsigned int amount = 0;

		skb = skb_peek(&sk->sk_receive_queue);
		if (skb != NULL) {
			/*
			 * We will only return the amount of this packet since
			 * that is all that will be read.
			 */
			amount = skb->len;
		}
		rc = put_user(amount, (int __user *)arg);
		break;
	}
	default:
		rc = -ENOIOCTLCMD;
		break;
	}
out:
	release_sock(sk);
	return rc;
}

/* This is the function which gets called during socket creation to
 * initialized the SCTP-specific portion of the sock.
 * The sock structure should already be zero-filled memory.
 */
static int sctp_init_sock(struct sock *sk)
{
	struct net *net = sock_net(sk);
	struct sctp_sock *sp;

	pr_debug("%s: sk:%p\n", __func__, sk);

	sp = sctp_sk(sk);

	/* Initialize the SCTP per socket area.  */
	switch (sk->sk_type) {
	case SOCK_SEQPACKET:
		sp->type = SCTP_SOCKET_UDP;
		break;
	case SOCK_STREAM:
		sp->type = SCTP_SOCKET_TCP;
		break;
	default:
		return -ESOCKTNOSUPPORT;
	}

	sk->sk_gso_type = SKB_GSO_SCTP;

	/* Initialize default send parameters. These parameters can be
	 * modified with the SCTP_DEFAULT_SEND_PARAM socket option.
	 */
	sp->default_stream = 0;
	sp->default_ppid = 0;
	sp->default_flags = 0;
	sp->default_context = 0;
	sp->default_timetolive = 0;

	sp->default_rcv_context = 0;
	sp->max_burst = net->sctp.max_burst;

	sp->sctp_hmac_alg = net->sctp.sctp_hmac_alg;

	/* Initialize default setup parameters. These parameters
	 * can be modified with the SCTP_INITMSG socket option or
	 * overridden by the SCTP_INIT CMSG.
	 */
	sp->initmsg.sinit_num_ostreams   = sctp_max_outstreams;
	sp->initmsg.sinit_max_instreams  = sctp_max_instreams;
	sp->initmsg.sinit_max_attempts   = net->sctp.max_retrans_init;
	sp->initmsg.sinit_max_init_timeo = net->sctp.rto_max;

	/* Initialize default RTO related parameters.  These parameters can
	 * be modified for with the SCTP_RTOINFO socket option.
	 */
	sp->rtoinfo.srto_initial = net->sctp.rto_initial;
	sp->rtoinfo.srto_max     = net->sctp.rto_max;
	sp->rtoinfo.srto_min     = net->sctp.rto_min;

	/* Initialize default association related parameters. These parameters
	 * can be modified with the SCTP_ASSOCINFO socket option.
	 */
	sp->assocparams.sasoc_asocmaxrxt = net->sctp.max_retrans_association;
	sp->assocparams.sasoc_number_peer_destinations = 0;
	sp->assocparams.sasoc_peer_rwnd = 0;
	sp->assocparams.sasoc_local_rwnd = 0;
	sp->assocparams.sasoc_cookie_life = net->sctp.valid_cookie_life;

	/* Initialize default event subscriptions. By default, all the
	 * options are off.
	 */
	sp->subscribe = 0;

	/* Default Peer Address Parameters.  These defaults can
	 * be modified via SCTP_PEER_ADDR_PARAMS
	 */
	sp->hbinterval  = net->sctp.hb_interval;
	sp->pathmaxrxt  = net->sctp.max_retrans_path;
	sp->pf_retrans  = net->sctp.pf_retrans;
	sp->pathmtu     = 0; /* allow default discovery */
	sp->sackdelay   = net->sctp.sack_timeout;
	sp->sackfreq	= 2;
	sp->param_flags = SPP_HB_ENABLE |
			  SPP_PMTUD_ENABLE |
			  SPP_SACKDELAY_ENABLE;
	sp->default_ss = SCTP_SS_DEFAULT;

	/* If enabled no SCTP message fragmentation will be performed.
	 * Configure through SCTP_DISABLE_FRAGMENTS socket option.
	 */
	sp->disable_fragments = 0;

	/* Enable Nagle algorithm by default.  */
	sp->nodelay           = 0;

	sp->recvrcvinfo = 0;
	sp->recvnxtinfo = 0;

	/* Enable by default. */
	sp->v4mapped          = 1;

	/* Auto-close idle associations after the configured
	 * number of seconds.  A value of 0 disables this
	 * feature.  Configure through the SCTP_AUTOCLOSE socket option,
	 * for UDP-style sockets only.
	 */
	sp->autoclose         = 0;

	/* User specified fragmentation limit. */
	sp->user_frag         = 0;

	sp->adaptation_ind = 0;

	sp->pf = sctp_get_pf_specific(sk->sk_family);

	/* Control variables for partial data delivery. */
	atomic_set(&sp->pd_mode, 0);
	skb_queue_head_init(&sp->pd_lobby);
	sp->frag_interleave = 0;

	/* Create a per socket endpoint structure.  Even if we
	 * change the data structure relationships, this may still
	 * be useful for storing pre-connect address information.
	 */
	sp->ep = sctp_endpoint_new(sk, GFP_KERNEL);
	if (!sp->ep)
		return -ENOMEM;

	sp->hmac = NULL;

	sk->sk_destruct = sctp_destruct_sock;

	SCTP_DBG_OBJCNT_INC(sock);

	local_bh_disable();
	sk_sockets_allocated_inc(sk);
	sock_prot_inuse_add(net, sk->sk_prot, 1);

	/* Nothing can fail after this block, otherwise
	 * sctp_destroy_sock() will be called without addr_wq_lock held
	 */
	if (net->sctp.default_auto_asconf) {
		spin_lock(&sock_net(sk)->sctp.addr_wq_lock);
		list_add_tail(&sp->auto_asconf_list,
		    &net->sctp.auto_asconf_splist);
		sp->do_auto_asconf = 1;
		spin_unlock(&sock_net(sk)->sctp.addr_wq_lock);
	} else {
		sp->do_auto_asconf = 0;
	}

	local_bh_enable();

	return 0;
}

/* Cleanup any SCTP per socket resources. Must be called with
 * sock_net(sk)->sctp.addr_wq_lock held if sp->do_auto_asconf is true
 */
static void sctp_destroy_sock(struct sock *sk)
{
	struct sctp_sock *sp;

	pr_debug("%s: sk:%p\n", __func__, sk);

	/* Release our hold on the endpoint. */
	sp = sctp_sk(sk);
	/* This could happen during socket init, thus we bail out
	 * early, since the rest of the below is not setup either.
	 */
	if (sp->ep == NULL)
		return;

	if (sp->do_auto_asconf) {
		sp->do_auto_asconf = 0;
		list_del(&sp->auto_asconf_list);
	}
	sctp_endpoint_free(sp->ep);
	local_bh_disable();
	sk_sockets_allocated_dec(sk);
	sock_prot_inuse_add(sock_net(sk), sk->sk_prot, -1);
	local_bh_enable();
}

/* Triggered when there are no references on the socket anymore */
static void sctp_destruct_sock(struct sock *sk)
{
	struct sctp_sock *sp = sctp_sk(sk);

	/* Free up the HMAC transform. */
	crypto_free_shash(sp->hmac);

	inet_sock_destruct(sk);
}

/* API 4.1.7 shutdown() - TCP Style Syntax
 *     int shutdown(int socket, int how);
 *
 *     sd      - the socket descriptor of the association to be closed.
 *     how     - Specifies the type of shutdown.  The  values  are
 *               as follows:
 *               SHUT_RD
 *                     Disables further receive operations. No SCTP
 *                     protocol action is taken.
 *               SHUT_WR
 *                     Disables further send operations, and initiates
 *                     the SCTP shutdown sequence.
 *               SHUT_RDWR
 *                     Disables further send  and  receive  operations
 *                     and initiates the SCTP shutdown sequence.
 */
static void sctp_shutdown(struct sock *sk, int how)
{
	struct net *net = sock_net(sk);
	struct sctp_endpoint *ep;

	if (!sctp_style(sk, TCP))
		return;

	ep = sctp_sk(sk)->ep;
	if (how & SEND_SHUTDOWN && !list_empty(&ep->asocs)) {
		struct sctp_association *asoc;

		inet_sk_set_state(sk, SCTP_SS_CLOSING);
		asoc = list_entry(ep->asocs.next,
				  struct sctp_association, asocs);
		sctp_primitive_SHUTDOWN(net, asoc, NULL);
	}
}

int sctp_get_sctp_info(struct sock *sk, struct sctp_association *asoc,
		       struct sctp_info *info)
{
	struct sctp_transport *prim;
	struct list_head *pos;
	int mask;

	memset(info, 0, sizeof(*info));
	if (!asoc) {
		struct sctp_sock *sp = sctp_sk(sk);

		info->sctpi_s_autoclose = sp->autoclose;
		info->sctpi_s_adaptation_ind = sp->adaptation_ind;
		info->sctpi_s_pd_point = sp->pd_point;
		info->sctpi_s_nodelay = sp->nodelay;
		info->sctpi_s_disable_fragments = sp->disable_fragments;
		info->sctpi_s_v4mapped = sp->v4mapped;
		info->sctpi_s_frag_interleave = sp->frag_interleave;
		info->sctpi_s_type = sp->type;

		return 0;
	}

	info->sctpi_tag = asoc->c.my_vtag;
	info->sctpi_state = asoc->state;
	info->sctpi_rwnd = asoc->a_rwnd;
	info->sctpi_unackdata = asoc->unack_data;
	info->sctpi_penddata = sctp_tsnmap_pending(&asoc->peer.tsn_map);
	info->sctpi_instrms = asoc->stream.incnt;
	info->sctpi_outstrms = asoc->stream.outcnt;
	list_for_each(pos, &asoc->base.inqueue.in_chunk_list)
		info->sctpi_inqueue++;
	list_for_each(pos, &asoc->outqueue.out_chunk_list)
		info->sctpi_outqueue++;
	info->sctpi_overall_error = asoc->overall_error_count;
	info->sctpi_max_burst = asoc->max_burst;
	info->sctpi_maxseg = asoc->frag_point;
	info->sctpi_peer_rwnd = asoc->peer.rwnd;
	info->sctpi_peer_tag = asoc->c.peer_vtag;

	mask = asoc->peer.ecn_capable << 1;
	mask = (mask | asoc->peer.ipv4_address) << 1;
	mask = (mask | asoc->peer.ipv6_address) << 1;
	mask = (mask | asoc->peer.hostname_address) << 1;
	mask = (mask | asoc->peer.asconf_capable) << 1;
	mask = (mask | asoc->peer.prsctp_capable) << 1;
	mask = (mask | asoc->peer.auth_capable);
	info->sctpi_peer_capable = mask;
	mask = asoc->peer.sack_needed << 1;
	mask = (mask | asoc->peer.sack_generation) << 1;
	mask = (mask | asoc->peer.zero_window_announced);
	info->sctpi_peer_sack = mask;

	info->sctpi_isacks = asoc->stats.isacks;
	info->sctpi_osacks = asoc->stats.osacks;
	info->sctpi_opackets = asoc->stats.opackets;
	info->sctpi_ipackets = asoc->stats.ipackets;
	info->sctpi_rtxchunks = asoc->stats.rtxchunks;
	info->sctpi_outofseqtsns = asoc->stats.outofseqtsns;
	info->sctpi_idupchunks = asoc->stats.idupchunks;
	info->sctpi_gapcnt = asoc->stats.gapcnt;
	info->sctpi_ouodchunks = asoc->stats.ouodchunks;
	info->sctpi_iuodchunks = asoc->stats.iuodchunks;
	info->sctpi_oodchunks = asoc->stats.oodchunks;
	info->sctpi_iodchunks = asoc->stats.iodchunks;
	info->sctpi_octrlchunks = asoc->stats.octrlchunks;
	info->sctpi_ictrlchunks = asoc->stats.ictrlchunks;

	prim = asoc->peer.primary_path;
	memcpy(&info->sctpi_p_address, &prim->ipaddr, sizeof(prim->ipaddr));
	info->sctpi_p_state = prim->state;
	info->sctpi_p_cwnd = prim->cwnd;
	info->sctpi_p_srtt = prim->srtt;
	info->sctpi_p_rto = jiffies_to_msecs(prim->rto);
	info->sctpi_p_hbinterval = prim->hbinterval;
	info->sctpi_p_pathmaxrxt = prim->pathmaxrxt;
	info->sctpi_p_sackdelay = jiffies_to_msecs(prim->sackdelay);
	info->sctpi_p_ssthresh = prim->ssthresh;
	info->sctpi_p_partial_bytes_acked = prim->partial_bytes_acked;
	info->sctpi_p_flight_size = prim->flight_size;
	info->sctpi_p_error = prim->error_count;

	return 0;
}
EXPORT_SYMBOL_GPL(sctp_get_sctp_info);

/* use callback to avoid exporting the core structure */
void sctp_transport_walk_start(struct rhashtable_iter *iter)
{
	rhltable_walk_enter(&sctp_transport_hashtable, iter);

	rhashtable_walk_start(iter);
}

void sctp_transport_walk_stop(struct rhashtable_iter *iter)
{
	rhashtable_walk_stop(iter);
	rhashtable_walk_exit(iter);
}

struct sctp_transport *sctp_transport_get_next(struct net *net,
					       struct rhashtable_iter *iter)
{
	struct sctp_transport *t;

	t = rhashtable_walk_next(iter);
	for (; t; t = rhashtable_walk_next(iter)) {
		if (IS_ERR(t)) {
			if (PTR_ERR(t) == -EAGAIN)
				continue;
			break;
		}

		if (!sctp_transport_hold(t))
			continue;

		if (net_eq(sock_net(t->asoc->base.sk), net) &&
		    t->asoc->peer.primary_path == t)
			break;

		sctp_transport_put(t);
	}

	return t;
}

struct sctp_transport *sctp_transport_get_idx(struct net *net,
					      struct rhashtable_iter *iter,
					      int pos)
{
	struct sctp_transport *t;

	if (!pos)
		return SEQ_START_TOKEN;

	while ((t = sctp_transport_get_next(net, iter)) && !IS_ERR(t)) {
		if (!--pos)
			break;
		sctp_transport_put(t);
	}

	return t;
}

int sctp_for_each_endpoint(int (*cb)(struct sctp_endpoint *, void *),
			   void *p) {
	int err = 0;
	int hash = 0;
	struct sctp_ep_common *epb;
	struct sctp_hashbucket *head;

	for (head = sctp_ep_hashtable; hash < sctp_ep_hashsize;
	     hash++, head++) {
		read_lock_bh(&head->lock);
		sctp_for_each_hentry(epb, &head->chain) {
			err = cb(sctp_ep(epb), p);
			if (err)
				break;
		}
		read_unlock_bh(&head->lock);
	}

	return err;
}
EXPORT_SYMBOL_GPL(sctp_for_each_endpoint);

int sctp_transport_lookup_process(int (*cb)(struct sctp_transport *, void *),
				  struct net *net,
				  const union sctp_addr *laddr,
				  const union sctp_addr *paddr, void *p)
{
	struct sctp_transport *transport;
	int err;

	rcu_read_lock();
	transport = sctp_addrs_lookup_transport(net, laddr, paddr);
	rcu_read_unlock();
	if (!transport)
		return -ENOENT;

	err = cb(transport, p);
	sctp_transport_put(transport);

	return err;
}
EXPORT_SYMBOL_GPL(sctp_transport_lookup_process);

int sctp_for_each_transport(int (*cb)(struct sctp_transport *, void *),
			    int (*cb_done)(struct sctp_transport *, void *),
			    struct net *net, int *pos, void *p) {
	struct rhashtable_iter hti;
	struct sctp_transport *tsp;
	int ret;

again:
	ret = 0;
	sctp_transport_walk_start(&hti);

	tsp = sctp_transport_get_idx(net, &hti, *pos + 1);
	for (; !IS_ERR_OR_NULL(tsp); tsp = sctp_transport_get_next(net, &hti)) {
		ret = cb(tsp, p);
		if (ret)
			break;
		(*pos)++;
		sctp_transport_put(tsp);
	}
	sctp_transport_walk_stop(&hti);

	if (ret) {
		if (cb_done && !cb_done(tsp, p)) {
			(*pos)++;
			sctp_transport_put(tsp);
			goto again;
		}
		sctp_transport_put(tsp);
	}

	return ret;
}
EXPORT_SYMBOL_GPL(sctp_for_each_transport);

/* 7.2.1 Association Status (SCTP_STATUS)

 * Applications can retrieve current status information about an
 * association, including association state, peer receiver window size,
 * number of unacked data chunks, and number of data chunks pending
 * receipt.  This information is read-only.
 */
static int sctp_getsockopt_sctp_status(struct sock *sk, int len,
				       char __user *optval,
				       int __user *optlen)
{
	struct sctp_status status;
	struct sctp_association *asoc = NULL;
	struct sctp_transport *transport;
	sctp_assoc_t associd;
	int retval = 0;

	if (len < sizeof(status)) {
		retval = -EINVAL;
		goto out;
	}

	len = sizeof(status);
	if (copy_from_user(&status, optval, len)) {
		retval = -EFAULT;
		goto out;
	}

	associd = status.sstat_assoc_id;
	asoc = sctp_id2assoc(sk, associd);
	if (!asoc) {
		retval = -EINVAL;
		goto out;
	}

	transport = asoc->peer.primary_path;

	status.sstat_assoc_id = sctp_assoc2id(asoc);
	status.sstat_state = sctp_assoc_to_state(asoc);
	status.sstat_rwnd =  asoc->peer.rwnd;
	status.sstat_unackdata = asoc->unack_data;

	status.sstat_penddata = sctp_tsnmap_pending(&asoc->peer.tsn_map);
	status.sstat_instrms = asoc->stream.incnt;
	status.sstat_outstrms = asoc->stream.outcnt;
	status.sstat_fragmentation_point = asoc->frag_point;
	status.sstat_primary.spinfo_assoc_id = sctp_assoc2id(transport->asoc);
	memcpy(&status.sstat_primary.spinfo_address, &transport->ipaddr,
			transport->af_specific->sockaddr_len);
	/* Map ipv4 address into v4-mapped-on-v6 address.  */
	sctp_get_pf_specific(sk->sk_family)->addr_to_user(sctp_sk(sk),
		(union sctp_addr *)&status.sstat_primary.spinfo_address);
	status.sstat_primary.spinfo_state = transport->state;
	status.sstat_primary.spinfo_cwnd = transport->cwnd;
	status.sstat_primary.spinfo_srtt = transport->srtt;
	status.sstat_primary.spinfo_rto = jiffies_to_msecs(transport->rto);
	status.sstat_primary.spinfo_mtu = transport->pathmtu;

	if (status.sstat_primary.spinfo_state == SCTP_UNKNOWN)
		status.sstat_primary.spinfo_state = SCTP_ACTIVE;

	if (put_user(len, optlen)) {
		retval = -EFAULT;
		goto out;
	}

	pr_debug("%s: len:%d, state:%d, rwnd:%d, assoc_id:%d\n",
		 __func__, len, status.sstat_state, status.sstat_rwnd,
		 status.sstat_assoc_id);

	if (copy_to_user(optval, &status, len)) {
		retval = -EFAULT;
		goto out;
	}

out:
	return retval;
}


/* 7.2.2 Peer Address Information (SCTP_GET_PEER_ADDR_INFO)
 *
 * Applications can retrieve information about a specific peer address
 * of an association, including its reachability state, congestion
 * window, and retransmission timer values.  This information is
 * read-only.
 */
static int sctp_getsockopt_peer_addr_info(struct sock *sk, int len,
					  char __user *optval,
					  int __user *optlen)
{
	struct sctp_paddrinfo pinfo;
	struct sctp_transport *transport;
	int retval = 0;

	if (len < sizeof(pinfo)) {
		retval = -EINVAL;
		goto out;
	}

	len = sizeof(pinfo);
	if (copy_from_user(&pinfo, optval, len)) {
		retval = -EFAULT;
		goto out;
	}

	transport = sctp_addr_id2transport(sk, &pinfo.spinfo_address,
					   pinfo.spinfo_assoc_id);
	if (!transport)
		return -EINVAL;

	pinfo.spinfo_assoc_id = sctp_assoc2id(transport->asoc);
	pinfo.spinfo_state = transport->state;
	pinfo.spinfo_cwnd = transport->cwnd;
	pinfo.spinfo_srtt = transport->srtt;
	pinfo.spinfo_rto = jiffies_to_msecs(transport->rto);
	pinfo.spinfo_mtu = transport->pathmtu;

	if (pinfo.spinfo_state == SCTP_UNKNOWN)
		pinfo.spinfo_state = SCTP_ACTIVE;

	if (put_user(len, optlen)) {
		retval = -EFAULT;
		goto out;
	}

	if (copy_to_user(optval, &pinfo, len)) {
		retval = -EFAULT;
		goto out;
	}

out:
	return retval;
}

/* 7.1.12 Enable/Disable message fragmentation (SCTP_DISABLE_FRAGMENTS)
 *
 * This option is a on/off flag.  If enabled no SCTP message
 * fragmentation will be performed.  Instead if a message being sent
 * exceeds the current PMTU size, the message will NOT be sent and
 * instead a error will be indicated to the user.
 */
static int sctp_getsockopt_disable_fragments(struct sock *sk, int len,
					char __user *optval, int __user *optlen)
{
	int val;

	if (len < sizeof(int))
		return -EINVAL;

	len = sizeof(int);
	val = (sctp_sk(sk)->disable_fragments == 1);
	if (put_user(len, optlen))
		return -EFAULT;
	if (copy_to_user(optval, &val, len))
		return -EFAULT;
	return 0;
}

/* 7.1.15 Set notification and ancillary events (SCTP_EVENTS)
 *
 * This socket option is used to specify various notifications and
 * ancillary data the user wishes to receive.
 */
static int sctp_getsockopt_events(struct sock *sk, int len, char __user *optval,
				  int __user *optlen)
{
	struct sctp_event_subscribe subscribe;
	__u8 *sn_type = (__u8 *)&subscribe;
	int i;

	if (len == 0)
		return -EINVAL;
	if (len > sizeof(struct sctp_event_subscribe))
		len = sizeof(struct sctp_event_subscribe);
	if (put_user(len, optlen))
		return -EFAULT;

	for (i = 0; i < len; i++)
		sn_type[i] = sctp_ulpevent_type_enabled(sctp_sk(sk)->subscribe,
							SCTP_SN_TYPE_BASE + i);

	if (copy_to_user(optval, &subscribe, len))
		return -EFAULT;

	return 0;
}

/* 7.1.8 Automatic Close of associations (SCTP_AUTOCLOSE)
 *
 * This socket option is applicable to the UDP-style socket only.  When
 * set it will cause associations that are idle for more than the
 * specified number of seconds to automatically close.  An association
 * being idle is defined an association that has NOT sent or received
 * user data.  The special value of '0' indicates that no automatic
 * close of any associations should be performed.  The option expects an
 * integer defining the number of seconds of idle time before an
 * association is closed.
 */
static int sctp_getsockopt_autoclose(struct sock *sk, int len, char __user *optval, int __user *optlen)
{
	/* Applicable to UDP-style socket only */
	if (sctp_style(sk, TCP))
		return -EOPNOTSUPP;
	if (len < sizeof(int))
		return -EINVAL;
	len = sizeof(int);
	if (put_user(len, optlen))
		return -EFAULT;
	if (put_user(sctp_sk(sk)->autoclose, (int __user *)optval))
		return -EFAULT;
	return 0;
}

/* Helper routine to branch off an association to a new socket.  */
int sctp_do_peeloff(struct sock *sk, sctp_assoc_t id, struct socket **sockp)
{
	struct sctp_association *asoc = sctp_id2assoc(sk, id);
	struct sctp_sock *sp = sctp_sk(sk);
	struct socket *sock;
	int err = 0;

	/* Do not peel off from one netns to another one. */
	if (!net_eq(current->nsproxy->net_ns, sock_net(sk)))
		return -EINVAL;

	if (!asoc)
		return -EINVAL;

	/* An association cannot be branched off from an already peeled-off
	 * socket, nor is this supported for tcp style sockets.
	 */
	if (!sctp_style(sk, UDP))
		return -EINVAL;

	/* Create a new socket.  */
	err = sock_create(sk->sk_family, SOCK_SEQPACKET, IPPROTO_SCTP, &sock);
	if (err < 0)
		return err;

	sctp_copy_sock(sock->sk, sk, asoc);

	/* Make peeled-off sockets more like 1-1 accepted sockets.
	 * Set the daddr and initialize id to something more random and also
	 * copy over any ip options.
	 */
	sp->pf->to_sk_daddr(&asoc->peer.primary_addr, sk);
	sp->pf->copy_ip_options(sk, sock->sk);

	/* Populate the fields of the newsk from the oldsk and migrate the
	 * asoc to the newsk.
	 */
	err = sctp_sock_migrate(sk, sock->sk, asoc,
				SCTP_SOCKET_UDP_HIGH_BANDWIDTH);
	if (err) {
		sock_release(sock);
		sock = NULL;
	}

	*sockp = sock;

	return err;
}
EXPORT_SYMBOL(sctp_do_peeloff);

static int sctp_getsockopt_peeloff_common(struct sock *sk, sctp_peeloff_arg_t *peeloff,
					  struct file **newfile, unsigned flags)
{
	struct socket *newsock;
	int retval;

	retval = sctp_do_peeloff(sk, peeloff->associd, &newsock);
	if (retval < 0)
		goto out;

	/* Map the socket to an unused fd that can be returned to the user.  */
	retval = get_unused_fd_flags(flags & SOCK_CLOEXEC);
	if (retval < 0) {
		sock_release(newsock);
		goto out;
	}

	*newfile = sock_alloc_file(newsock, 0, NULL);
	if (IS_ERR(*newfile)) {
		put_unused_fd(retval);
		retval = PTR_ERR(*newfile);
		*newfile = NULL;
		return retval;
	}

	pr_debug("%s: sk:%p, newsk:%p, sd:%d\n", __func__, sk, newsock->sk,
		 retval);

	peeloff->sd = retval;

	if (flags & SOCK_NONBLOCK)
		(*newfile)->f_flags |= O_NONBLOCK;
out:
	return retval;
}

static int sctp_getsockopt_peeloff(struct sock *sk, int len, char __user *optval, int __user *optlen)
{
	sctp_peeloff_arg_t peeloff;
	struct file *newfile = NULL;
	int retval = 0;

	if (len < sizeof(sctp_peeloff_arg_t))
		return -EINVAL;
	len = sizeof(sctp_peeloff_arg_t);
	if (copy_from_user(&peeloff, optval, len))
		return -EFAULT;

	retval = sctp_getsockopt_peeloff_common(sk, &peeloff, &newfile, 0);
	if (retval < 0)
		goto out;

	/* Return the fd mapped to the new socket.  */
	if (put_user(len, optlen)) {
		fput(newfile);
		put_unused_fd(retval);
		return -EFAULT;
	}

	if (copy_to_user(optval, &peeloff, len)) {
		fput(newfile);
		put_unused_fd(retval);
		return -EFAULT;
	}
	fd_install(retval, newfile);
out:
	return retval;
}

static int sctp_getsockopt_peeloff_flags(struct sock *sk, int len,
					 char __user *optval, int __user *optlen)
{
	sctp_peeloff_flags_arg_t peeloff;
	struct file *newfile = NULL;
	int retval = 0;

	if (len < sizeof(sctp_peeloff_flags_arg_t))
		return -EINVAL;
	len = sizeof(sctp_peeloff_flags_arg_t);
	if (copy_from_user(&peeloff, optval, len))
		return -EFAULT;

	retval = sctp_getsockopt_peeloff_common(sk, &peeloff.p_arg,
						&newfile, peeloff.flags);
	if (retval < 0)
		goto out;

	/* Return the fd mapped to the new socket.  */
	if (put_user(len, optlen)) {
		fput(newfile);
		put_unused_fd(retval);
		return -EFAULT;
	}

	if (copy_to_user(optval, &peeloff, len)) {
		fput(newfile);
		put_unused_fd(retval);
		return -EFAULT;
	}
	fd_install(retval, newfile);
out:
	return retval;
}

/* 7.1.13 Peer Address Parameters (SCTP_PEER_ADDR_PARAMS)
 *
 * Applications can enable or disable heartbeats for any peer address of
 * an association, modify an address's heartbeat interval, force a
 * heartbeat to be sent immediately, and adjust the address's maximum
 * number of retransmissions sent before an address is considered
 * unreachable.  The following structure is used to access and modify an
 * address's parameters:
 *
 *  struct sctp_paddrparams {
 *     sctp_assoc_t            spp_assoc_id;
 *     struct sockaddr_storage spp_address;
 *     uint32_t                spp_hbinterval;
 *     uint16_t                spp_pathmaxrxt;
 *     uint32_t                spp_pathmtu;
 *     uint32_t                spp_sackdelay;
 *     uint32_t                spp_flags;
 * };
 *
 *   spp_assoc_id    - (one-to-many style socket) This is filled in the
 *                     application, and identifies the association for
 *                     this query.
 *   spp_address     - This specifies which address is of interest.
 *   spp_hbinterval  - This contains the value of the heartbeat interval,
 *                     in milliseconds.  If a  value of zero
 *                     is present in this field then no changes are to
 *                     be made to this parameter.
 *   spp_pathmaxrxt  - This contains the maximum number of
 *                     retransmissions before this address shall be
 *                     considered unreachable. If a  value of zero
 *                     is present in this field then no changes are to
 *                     be made to this parameter.
 *   spp_pathmtu     - When Path MTU discovery is disabled the value
 *                     specified here will be the "fixed" path mtu.
 *                     Note that if the spp_address field is empty
 *                     then all associations on this address will
 *                     have this fixed path mtu set upon them.
 *
 *   spp_sackdelay   - When delayed sack is enabled, this value specifies
 *                     the number of milliseconds that sacks will be delayed
 *                     for. This value will apply to all addresses of an
 *                     association if the spp_address field is empty. Note
 *                     also, that if delayed sack is enabled and this
 *                     value is set to 0, no change is made to the last
 *                     recorded delayed sack timer value.
 *
 *   spp_flags       - These flags are used to control various features
 *                     on an association. The flag field may contain
 *                     zero or more of the following options.
 *
 *                     SPP_HB_ENABLE  - Enable heartbeats on the
 *                     specified address. Note that if the address
 *                     field is empty all addresses for the association
 *                     have heartbeats enabled upon them.
 *
 *                     SPP_HB_DISABLE - Disable heartbeats on the
 *                     speicifed address. Note that if the address
 *                     field is empty all addresses for the association
 *                     will have their heartbeats disabled. Note also
 *                     that SPP_HB_ENABLE and SPP_HB_DISABLE are
 *                     mutually exclusive, only one of these two should
 *                     be specified. Enabling both fields will have
 *                     undetermined results.
 *
 *                     SPP_HB_DEMAND - Request a user initiated heartbeat
 *                     to be made immediately.
 *
 *                     SPP_PMTUD_ENABLE - This field will enable PMTU
 *                     discovery upon the specified address. Note that
 *                     if the address feild is empty then all addresses
 *                     on the association are effected.
 *
 *                     SPP_PMTUD_DISABLE - This field will disable PMTU
 *                     discovery upon the specified address. Note that
 *                     if the address feild is empty then all addresses
 *                     on the association are effected. Not also that
 *                     SPP_PMTUD_ENABLE and SPP_PMTUD_DISABLE are mutually
 *                     exclusive. Enabling both will have undetermined
 *                     results.
 *
 *                     SPP_SACKDELAY_ENABLE - Setting this flag turns
 *                     on delayed sack. The time specified in spp_sackdelay
 *                     is used to specify the sack delay for this address. Note
 *                     that if spp_address is empty then all addresses will
 *                     enable delayed sack and take on the sack delay
 *                     value specified in spp_sackdelay.
 *                     SPP_SACKDELAY_DISABLE - Setting this flag turns
 *                     off delayed sack. If the spp_address field is blank then
 *                     delayed sack is disabled for the entire association. Note
 *                     also that this field is mutually exclusive to
 *                     SPP_SACKDELAY_ENABLE, setting both will have undefined
 *                     results.
 *
 *                     SPP_IPV6_FLOWLABEL:  Setting this flag enables the
 *                     setting of the IPV6 flow label value.  The value is
 *                     contained in the spp_ipv6_flowlabel field.
 *                     Upon retrieval, this flag will be set to indicate that
 *                     the spp_ipv6_flowlabel field has a valid value returned.
 *                     If a specific destination address is set (in the
 *                     spp_address field), then the value returned is that of
 *                     the address.  If just an association is specified (and
 *                     no address), then the association's default flow label
 *                     is returned.  If neither an association nor a destination
 *                     is specified, then the socket's default flow label is
 *                     returned.  For non-IPv6 sockets, this flag will be left
 *                     cleared.
 *
 *                     SPP_DSCP:  Setting this flag enables the setting of the
 *                     Differentiated Services Code Point (DSCP) value
 *                     associated with either the association or a specific
 *                     address.  The value is obtained in the spp_dscp field.
 *                     Upon retrieval, this flag will be set to indicate that
 *                     the spp_dscp field has a valid value returned.  If a
 *                     specific destination address is set when called (in the
 *                     spp_address field), then that specific destination
 *                     address's DSCP value is returned.  If just an association
 *                     is specified, then the association's default DSCP is
 *                     returned.  If neither an association nor a destination is
 *                     specified, then the socket's default DSCP is returned.
 *
 *   spp_ipv6_flowlabel
 *                   - This field is used in conjunction with the
 *                     SPP_IPV6_FLOWLABEL flag and contains the IPv6 flow label.
 *                     The 20 least significant bits are used for the flow
 *                     label.  This setting has precedence over any IPv6-layer
 *                     setting.
 *
 *   spp_dscp        - This field is used in conjunction with the SPP_DSCP flag
 *                     and contains the DSCP.  The 6 most significant bits are
 *                     used for the DSCP.  This setting has precedence over any
 *                     IPv4- or IPv6- layer setting.
 */
static int sctp_getsockopt_peer_addr_params(struct sock *sk, int len,
					    char __user *optval, int __user *optlen)
{
	struct sctp_paddrparams  params;
	struct sctp_transport   *trans = NULL;
	struct sctp_association *asoc = NULL;
	struct sctp_sock        *sp = sctp_sk(sk);

	if (len >= sizeof(params))
		len = sizeof(params);
	else if (len >= ALIGN(offsetof(struct sctp_paddrparams,
				       spp_ipv6_flowlabel), 4))
		len = ALIGN(offsetof(struct sctp_paddrparams,
				     spp_ipv6_flowlabel), 4);
	else
		return -EINVAL;

	if (copy_from_user(&params, optval, len))
		return -EFAULT;

	/* If an address other than INADDR_ANY is specified, and
	 * no transport is found, then the request is invalid.
	 */
	if (!sctp_is_any(sk, (union sctp_addr *)&params.spp_address)) {
		trans = sctp_addr_id2transport(sk, &params.spp_address,
					       params.spp_assoc_id);
		if (!trans) {
			pr_debug("%s: failed no transport\n", __func__);
			return -EINVAL;
		}
	}

	/* Get association, if assoc_id != SCTP_FUTURE_ASSOC and the
	 * socket is a one to many style socket, and an association
	 * was not found, then the id was invalid.
	 */
	asoc = sctp_id2assoc(sk, params.spp_assoc_id);
	if (!asoc && params.spp_assoc_id != SCTP_FUTURE_ASSOC &&
	    sctp_style(sk, UDP)) {
		pr_debug("%s: failed no association\n", __func__);
		return -EINVAL;
	}

	if (trans) {
		/* Fetch transport values. */
		params.spp_hbinterval = jiffies_to_msecs(trans->hbinterval);
		params.spp_pathmtu    = trans->pathmtu;
		params.spp_pathmaxrxt = trans->pathmaxrxt;
		params.spp_sackdelay  = jiffies_to_msecs(trans->sackdelay);

		/*draft-11 doesn't say what to return in spp_flags*/
		params.spp_flags      = trans->param_flags;
		if (trans->flowlabel & SCTP_FLOWLABEL_SET_MASK) {
			params.spp_ipv6_flowlabel = trans->flowlabel &
						    SCTP_FLOWLABEL_VAL_MASK;
			params.spp_flags |= SPP_IPV6_FLOWLABEL;
		}
		if (trans->dscp & SCTP_DSCP_SET_MASK) {
			params.spp_dscp	= trans->dscp & SCTP_DSCP_VAL_MASK;
			params.spp_flags |= SPP_DSCP;
		}
	} else if (asoc) {
		/* Fetch association values. */
		params.spp_hbinterval = jiffies_to_msecs(asoc->hbinterval);
		params.spp_pathmtu    = asoc->pathmtu;
		params.spp_pathmaxrxt = asoc->pathmaxrxt;
		params.spp_sackdelay  = jiffies_to_msecs(asoc->sackdelay);

		/*draft-11 doesn't say what to return in spp_flags*/
		params.spp_flags      = asoc->param_flags;
		if (asoc->flowlabel & SCTP_FLOWLABEL_SET_MASK) {
			params.spp_ipv6_flowlabel = asoc->flowlabel &
						    SCTP_FLOWLABEL_VAL_MASK;
			params.spp_flags |= SPP_IPV6_FLOWLABEL;
		}
		if (asoc->dscp & SCTP_DSCP_SET_MASK) {
			params.spp_dscp	= asoc->dscp & SCTP_DSCP_VAL_MASK;
			params.spp_flags |= SPP_DSCP;
		}
	} else {
		/* Fetch socket values. */
		params.spp_hbinterval = sp->hbinterval;
		params.spp_pathmtu    = sp->pathmtu;
		params.spp_sackdelay  = sp->sackdelay;
		params.spp_pathmaxrxt = sp->pathmaxrxt;

		/*draft-11 doesn't say what to return in spp_flags*/
		params.spp_flags      = sp->param_flags;
		if (sp->flowlabel & SCTP_FLOWLABEL_SET_MASK) {
			params.spp_ipv6_flowlabel = sp->flowlabel &
						    SCTP_FLOWLABEL_VAL_MASK;
			params.spp_flags |= SPP_IPV6_FLOWLABEL;
		}
		if (sp->dscp & SCTP_DSCP_SET_MASK) {
			params.spp_dscp	= sp->dscp & SCTP_DSCP_VAL_MASK;
			params.spp_flags |= SPP_DSCP;
		}
	}

	if (copy_to_user(optval, &params, len))
		return -EFAULT;

	if (put_user(len, optlen))
		return -EFAULT;

	return 0;
}

/*
 * 7.1.23.  Get or set delayed ack timer (SCTP_DELAYED_SACK)
 *
 * This option will effect the way delayed acks are performed.  This
 * option allows you to get or set the delayed ack time, in
 * milliseconds.  It also allows changing the delayed ack frequency.
 * Changing the frequency to 1 disables the delayed sack algorithm.  If
 * the assoc_id is 0, then this sets or gets the endpoints default
 * values.  If the assoc_id field is non-zero, then the set or get
 * effects the specified association for the one to many model (the
 * assoc_id field is ignored by the one to one model).  Note that if
 * sack_delay or sack_freq are 0 when setting this option, then the
 * current values will remain unchanged.
 *
 * struct sctp_sack_info {
 *     sctp_assoc_t            sack_assoc_id;
 *     uint32_t                sack_delay;
 *     uint32_t                sack_freq;
 * };
 *
 * sack_assoc_id -  This parameter, indicates which association the user
 *    is performing an action upon.  Note that if this field's value is
 *    zero then the endpoints default value is changed (effecting future
 *    associations only).
 *
 * sack_delay -  This parameter contains the number of milliseconds that
 *    the user is requesting the delayed ACK timer be set to.  Note that
 *    this value is defined in the standard to be between 200 and 500
 *    milliseconds.
 *
 * sack_freq -  This parameter contains the number of packets that must
 *    be received before a sack is sent without waiting for the delay
 *    timer to expire.  The default value for this is 2, setting this
 *    value to 1 will disable the delayed sack algorithm.
 */
static int sctp_getsockopt_delayed_ack(struct sock *sk, int len,
					    char __user *optval,
					    int __user *optlen)
{
	struct sctp_sack_info    params;
	struct sctp_association *asoc = NULL;
	struct sctp_sock        *sp = sctp_sk(sk);

	if (len >= sizeof(struct sctp_sack_info)) {
		len = sizeof(struct sctp_sack_info);

		if (copy_from_user(&params, optval, len))
			return -EFAULT;
	} else if (len == sizeof(struct sctp_assoc_value)) {
		pr_warn_ratelimited(DEPRECATED
				    "%s (pid %d) "
				    "Use of struct sctp_assoc_value in delayed_ack socket option.\n"
				    "Use struct sctp_sack_info instead\n",
				    current->comm, task_pid_nr(current));
		if (copy_from_user(&params, optval, len))
			return -EFAULT;
	} else
		return -EINVAL;

	/* Get association, if sack_assoc_id != SCTP_FUTURE_ASSOC and the
	 * socket is a one to many style socket, and an association
	 * was not found, then the id was invalid.
	 */
	asoc = sctp_id2assoc(sk, params.sack_assoc_id);
	if (!asoc && params.sack_assoc_id != SCTP_FUTURE_ASSOC &&
	    sctp_style(sk, UDP))
		return -EINVAL;

	if (asoc) {
		/* Fetch association values. */
		if (asoc->param_flags & SPP_SACKDELAY_ENABLE) {
			params.sack_delay = jiffies_to_msecs(asoc->sackdelay);
			params.sack_freq = asoc->sackfreq;

		} else {
			params.sack_delay = 0;
			params.sack_freq = 1;
		}
	} else {
		/* Fetch socket values. */
		if (sp->param_flags & SPP_SACKDELAY_ENABLE) {
			params.sack_delay  = sp->sackdelay;
			params.sack_freq = sp->sackfreq;
		} else {
			params.sack_delay  = 0;
			params.sack_freq = 1;
		}
	}

	if (copy_to_user(optval, &params, len))
		return -EFAULT;

	if (put_user(len, optlen))
		return -EFAULT;

	return 0;
}

/* 7.1.3 Initialization Parameters (SCTP_INITMSG)
 *
 * Applications can specify protocol parameters for the default association
 * initialization.  The option name argument to setsockopt() and getsockopt()
 * is SCTP_INITMSG.
 *
 * Setting initialization parameters is effective only on an unconnected
 * socket (for UDP-style sockets only future associations are effected
 * by the change).  With TCP-style sockets, this option is inherited by
 * sockets derived from a listener socket.
 */
static int sctp_getsockopt_initmsg(struct sock *sk, int len, char __user *optval, int __user *optlen)
{
	if (len < sizeof(struct sctp_initmsg))
		return -EINVAL;
	len = sizeof(struct sctp_initmsg);
	if (put_user(len, optlen))
		return -EFAULT;
	if (copy_to_user(optval, &sctp_sk(sk)->initmsg, len))
		return -EFAULT;
	return 0;
}


static int sctp_getsockopt_peer_addrs(struct sock *sk, int len,
				      char __user *optval, int __user *optlen)
{
	struct sctp_association *asoc;
	int cnt = 0;
	struct sctp_getaddrs getaddrs;
	struct sctp_transport *from;
	void __user *to;
	union sctp_addr temp;
	struct sctp_sock *sp = sctp_sk(sk);
	int addrlen;
	size_t space_left;
	int bytes_copied;

	if (len < sizeof(struct sctp_getaddrs))
		return -EINVAL;

	if (copy_from_user(&getaddrs, optval, sizeof(struct sctp_getaddrs)))
		return -EFAULT;

	/* For UDP-style sockets, id specifies the association to query.  */
	asoc = sctp_id2assoc(sk, getaddrs.assoc_id);
	if (!asoc)
		return -EINVAL;

	to = optval + offsetof(struct sctp_getaddrs, addrs);
	space_left = len - offsetof(struct sctp_getaddrs, addrs);

	list_for_each_entry(from, &asoc->peer.transport_addr_list,
				transports) {
		memcpy(&temp, &from->ipaddr, sizeof(temp));
		addrlen = sctp_get_pf_specific(sk->sk_family)
			      ->addr_to_user(sp, &temp);
		if (space_left < addrlen)
			return -ENOMEM;
		if (copy_to_user(to, &temp, addrlen))
			return -EFAULT;
		to += addrlen;
		cnt++;
		space_left -= addrlen;
	}

	if (put_user(cnt, &((struct sctp_getaddrs __user *)optval)->addr_num))
		return -EFAULT;
	bytes_copied = ((char __user *)to) - optval;
	if (put_user(bytes_copied, optlen))
		return -EFAULT;

	return 0;
}

static int sctp_copy_laddrs(struct sock *sk, __u16 port, void *to,
			    size_t space_left, int *bytes_copied)
{
	struct sctp_sockaddr_entry *addr;
	union sctp_addr temp;
	int cnt = 0;
	int addrlen;
	struct net *net = sock_net(sk);

	rcu_read_lock();
	list_for_each_entry_rcu(addr, &net->sctp.local_addr_list, list) {
		if (!addr->valid)
			continue;

		if ((PF_INET == sk->sk_family) &&
		    (AF_INET6 == addr->a.sa.sa_family))
			continue;
		if ((PF_INET6 == sk->sk_family) &&
		    inet_v6_ipv6only(sk) &&
		    (AF_INET == addr->a.sa.sa_family))
			continue;
		memcpy(&temp, &addr->a, sizeof(temp));
		if (!temp.v4.sin_port)
			temp.v4.sin_port = htons(port);

		addrlen = sctp_get_pf_specific(sk->sk_family)
			      ->addr_to_user(sctp_sk(sk), &temp);

		if (space_left < addrlen) {
			cnt =  -ENOMEM;
			break;
		}
		memcpy(to, &temp, addrlen);

		to += addrlen;
		cnt++;
		space_left -= addrlen;
		*bytes_copied += addrlen;
	}
	rcu_read_unlock();

	return cnt;
}


static int sctp_getsockopt_local_addrs(struct sock *sk, int len,
				       char __user *optval, int __user *optlen)
{
	struct sctp_bind_addr *bp;
	struct sctp_association *asoc;
	int cnt = 0;
	struct sctp_getaddrs getaddrs;
	struct sctp_sockaddr_entry *addr;
	void __user *to;
	union sctp_addr temp;
	struct sctp_sock *sp = sctp_sk(sk);
	int addrlen;
	int err = 0;
	size_t space_left;
	int bytes_copied = 0;
	void *addrs;
	void *buf;

	if (len < sizeof(struct sctp_getaddrs))
		return -EINVAL;

	if (copy_from_user(&getaddrs, optval, sizeof(struct sctp_getaddrs)))
		return -EFAULT;

	/*
	 *  For UDP-style sockets, id specifies the association to query.
	 *  If the id field is set to the value '0' then the locally bound
	 *  addresses are returned without regard to any particular
	 *  association.
	 */
	if (0 == getaddrs.assoc_id) {
		bp = &sctp_sk(sk)->ep->base.bind_addr;
	} else {
		asoc = sctp_id2assoc(sk, getaddrs.assoc_id);
		if (!asoc)
			return -EINVAL;
		bp = &asoc->base.bind_addr;
	}

	to = optval + offsetof(struct sctp_getaddrs, addrs);
	space_left = len - offsetof(struct sctp_getaddrs, addrs);

	addrs = kmalloc(space_left, GFP_USER | __GFP_NOWARN);
	if (!addrs)
		return -ENOMEM;

	/* If the endpoint is bound to 0.0.0.0 or ::0, get the valid
	 * addresses from the global local address list.
	 */
	if (sctp_list_single_entry(&bp->address_list)) {
		addr = list_entry(bp->address_list.next,
				  struct sctp_sockaddr_entry, list);
		if (sctp_is_any(sk, &addr->a)) {
			cnt = sctp_copy_laddrs(sk, bp->port, addrs,
						space_left, &bytes_copied);
			if (cnt < 0) {
				err = cnt;
				goto out;
			}
			goto copy_getaddrs;
		}
	}

	buf = addrs;
	/* Protection on the bound address list is not needed since
	 * in the socket option context we hold a socket lock and
	 * thus the bound address list can't change.
	 */
	list_for_each_entry(addr, &bp->address_list, list) {
		memcpy(&temp, &addr->a, sizeof(temp));
		addrlen = sctp_get_pf_specific(sk->sk_family)
			      ->addr_to_user(sp, &temp);
		if (space_left < addrlen) {
			err =  -ENOMEM; /*fixme: right error?*/
			goto out;
		}
		memcpy(buf, &temp, addrlen);
		buf += addrlen;
		bytes_copied += addrlen;
		cnt++;
		space_left -= addrlen;
	}

copy_getaddrs:
	if (copy_to_user(to, addrs, bytes_copied)) {
		err = -EFAULT;
		goto out;
	}
	if (put_user(cnt, &((struct sctp_getaddrs __user *)optval)->addr_num)) {
		err = -EFAULT;
		goto out;
	}
	/* XXX: We should have accounted for sizeof(struct sctp_getaddrs) too,
	 * but we can't change it anymore.
	 */
	if (put_user(bytes_copied, optlen))
		err = -EFAULT;
out:
	kfree(addrs);
	return err;
}

/* 7.1.10 Set Primary Address (SCTP_PRIMARY_ADDR)
 *
 * Requests that the local SCTP stack use the enclosed peer address as
 * the association primary.  The enclosed address must be one of the
 * association peer's addresses.
 */
static int sctp_getsockopt_primary_addr(struct sock *sk, int len,
					char __user *optval, int __user *optlen)
{
	struct sctp_prim prim;
	struct sctp_association *asoc;
	struct sctp_sock *sp = sctp_sk(sk);

	if (len < sizeof(struct sctp_prim))
		return -EINVAL;

	len = sizeof(struct sctp_prim);

	if (copy_from_user(&prim, optval, len))
		return -EFAULT;

	asoc = sctp_id2assoc(sk, prim.ssp_assoc_id);
	if (!asoc)
		return -EINVAL;

	if (!asoc->peer.primary_path)
		return -ENOTCONN;

	memcpy(&prim.ssp_addr, &asoc->peer.primary_path->ipaddr,
		asoc->peer.primary_path->af_specific->sockaddr_len);

	sctp_get_pf_specific(sk->sk_family)->addr_to_user(sp,
			(union sctp_addr *)&prim.ssp_addr);

	if (put_user(len, optlen))
		return -EFAULT;
	if (copy_to_user(optval, &prim, len))
		return -EFAULT;

	return 0;
}

/*
 * 7.1.11  Set Adaptation Layer Indicator (SCTP_ADAPTATION_LAYER)
 *
 * Requests that the local endpoint set the specified Adaptation Layer
 * Indication parameter for all future INIT and INIT-ACK exchanges.
 */
static int sctp_getsockopt_adaptation_layer(struct sock *sk, int len,
				  char __user *optval, int __user *optlen)
{
	struct sctp_setadaptation adaptation;

	if (len < sizeof(struct sctp_setadaptation))
		return -EINVAL;

	len = sizeof(struct sctp_setadaptation);

	adaptation.ssb_adaptation_ind = sctp_sk(sk)->adaptation_ind;

	if (put_user(len, optlen))
		return -EFAULT;
	if (copy_to_user(optval, &adaptation, len))
		return -EFAULT;

	return 0;
}

/*
 *
 * 7.1.14 Set default send parameters (SCTP_DEFAULT_SEND_PARAM)
 *
 *   Applications that wish to use the sendto() system call may wish to
 *   specify a default set of parameters that would normally be supplied
 *   through the inclusion of ancillary data.  This socket option allows
 *   such an application to set the default sctp_sndrcvinfo structure.


 *   The application that wishes to use this socket option simply passes
 *   in to this call the sctp_sndrcvinfo structure defined in Section
 *   5.2.2) The input parameters accepted by this call include
 *   sinfo_stream, sinfo_flags, sinfo_ppid, sinfo_context,
 *   sinfo_timetolive.  The user must provide the sinfo_assoc_id field in
 *   to this call if the caller is using the UDP model.
 *
 *   For getsockopt, it get the default sctp_sndrcvinfo structure.
 */
static int sctp_getsockopt_default_send_param(struct sock *sk,
					int len, char __user *optval,
					int __user *optlen)
{
	struct sctp_sock *sp = sctp_sk(sk);
	struct sctp_association *asoc;
	struct sctp_sndrcvinfo info;

	if (len < sizeof(info))
		return -EINVAL;

	len = sizeof(info);

	if (copy_from_user(&info, optval, len))
		return -EFAULT;

	asoc = sctp_id2assoc(sk, info.sinfo_assoc_id);
	if (!asoc && info.sinfo_assoc_id != SCTP_FUTURE_ASSOC &&
	    sctp_style(sk, UDP))
		return -EINVAL;

	if (asoc) {
		info.sinfo_stream = asoc->default_stream;
		info.sinfo_flags = asoc->default_flags;
		info.sinfo_ppid = asoc->default_ppid;
		info.sinfo_context = asoc->default_context;
		info.sinfo_timetolive = asoc->default_timetolive;
	} else {
		info.sinfo_stream = sp->default_stream;
		info.sinfo_flags = sp->default_flags;
		info.sinfo_ppid = sp->default_ppid;
		info.sinfo_context = sp->default_context;
		info.sinfo_timetolive = sp->default_timetolive;
	}

	if (put_user(len, optlen))
		return -EFAULT;
	if (copy_to_user(optval, &info, len))
		return -EFAULT;

	return 0;
}

/* RFC6458, Section 8.1.31. Set/get Default Send Parameters
 * (SCTP_DEFAULT_SNDINFO)
 */
static int sctp_getsockopt_default_sndinfo(struct sock *sk, int len,
					   char __user *optval,
					   int __user *optlen)
{
	struct sctp_sock *sp = sctp_sk(sk);
	struct sctp_association *asoc;
	struct sctp_sndinfo info;

	if (len < sizeof(info))
		return -EINVAL;

	len = sizeof(info);

	if (copy_from_user(&info, optval, len))
		return -EFAULT;

	asoc = sctp_id2assoc(sk, info.snd_assoc_id);
	if (!asoc && info.snd_assoc_id != SCTP_FUTURE_ASSOC &&
	    sctp_style(sk, UDP))
		return -EINVAL;

	if (asoc) {
		info.snd_sid = asoc->default_stream;
		info.snd_flags = asoc->default_flags;
		info.snd_ppid = asoc->default_ppid;
		info.snd_context = asoc->default_context;
	} else {
		info.snd_sid = sp->default_stream;
		info.snd_flags = sp->default_flags;
		info.snd_ppid = sp->default_ppid;
		info.snd_context = sp->default_context;
	}

	if (put_user(len, optlen))
		return -EFAULT;
	if (copy_to_user(optval, &info, len))
		return -EFAULT;

	return 0;
}

/*
 *
 * 7.1.5 SCTP_NODELAY
 *
 * Turn on/off any Nagle-like algorithm.  This means that packets are
 * generally sent as soon as possible and no unnecessary delays are
 * introduced, at the cost of more packets in the network.  Expects an
 * integer boolean flag.
 */

static int sctp_getsockopt_nodelay(struct sock *sk, int len,
				   char __user *optval, int __user *optlen)
{
	int val;

	if (len < sizeof(int))
		return -EINVAL;

	len = sizeof(int);
	val = (sctp_sk(sk)->nodelay == 1);
	if (put_user(len, optlen))
		return -EFAULT;
	if (copy_to_user(optval, &val, len))
		return -EFAULT;
	return 0;
}

/*
 *
 * 7.1.1 SCTP_RTOINFO
 *
 * The protocol parameters used to initialize and bound retransmission
 * timeout (RTO) are tunable. sctp_rtoinfo structure is used to access
 * and modify these parameters.
 * All parameters are time values, in milliseconds.  A value of 0, when
 * modifying the parameters, indicates that the current value should not
 * be changed.
 *
 */
static int sctp_getsockopt_rtoinfo(struct sock *sk, int len,
				char __user *optval,
				int __user *optlen) {
	struct sctp_rtoinfo rtoinfo;
	struct sctp_association *asoc;

	if (len < sizeof (struct sctp_rtoinfo))
		return -EINVAL;

	len = sizeof(struct sctp_rtoinfo);

	if (copy_from_user(&rtoinfo, optval, len))
		return -EFAULT;

	asoc = sctp_id2assoc(sk, rtoinfo.srto_assoc_id);

	if (!asoc && rtoinfo.srto_assoc_id != SCTP_FUTURE_ASSOC &&
	    sctp_style(sk, UDP))
		return -EINVAL;

	/* Values corresponding to the specific association. */
	if (asoc) {
		rtoinfo.srto_initial = jiffies_to_msecs(asoc->rto_initial);
		rtoinfo.srto_max = jiffies_to_msecs(asoc->rto_max);
		rtoinfo.srto_min = jiffies_to_msecs(asoc->rto_min);
	} else {
		/* Values corresponding to the endpoint. */
		struct sctp_sock *sp = sctp_sk(sk);

		rtoinfo.srto_initial = sp->rtoinfo.srto_initial;
		rtoinfo.srto_max = sp->rtoinfo.srto_max;
		rtoinfo.srto_min = sp->rtoinfo.srto_min;
	}

	if (put_user(len, optlen))
		return -EFAULT;

	if (copy_to_user(optval, &rtoinfo, len))
		return -EFAULT;

	return 0;
}

/*
 *
 * 7.1.2 SCTP_ASSOCINFO
 *
 * This option is used to tune the maximum retransmission attempts
 * of the association.
 * Returns an error if the new association retransmission value is
 * greater than the sum of the retransmission value  of the peer.
 * See [SCTP] for more information.
 *
 */
static int sctp_getsockopt_associnfo(struct sock *sk, int len,
				     char __user *optval,
				     int __user *optlen)
{

	struct sctp_assocparams assocparams;
	struct sctp_association *asoc;
	struct list_head *pos;
	int cnt = 0;

	if (len < sizeof (struct sctp_assocparams))
		return -EINVAL;

	len = sizeof(struct sctp_assocparams);

	if (copy_from_user(&assocparams, optval, len))
		return -EFAULT;

	asoc = sctp_id2assoc(sk, assocparams.sasoc_assoc_id);

	if (!asoc && assocparams.sasoc_assoc_id != SCTP_FUTURE_ASSOC &&
	    sctp_style(sk, UDP))
		return -EINVAL;

	/* Values correspoinding to the specific association */
	if (asoc) {
		assocparams.sasoc_asocmaxrxt = asoc->max_retrans;
		assocparams.sasoc_peer_rwnd = asoc->peer.rwnd;
		assocparams.sasoc_local_rwnd = asoc->a_rwnd;
		assocparams.sasoc_cookie_life = ktime_to_ms(asoc->cookie_life);

		list_for_each(pos, &asoc->peer.transport_addr_list) {
			cnt++;
		}

		assocparams.sasoc_number_peer_destinations = cnt;
	} else {
		/* Values corresponding to the endpoint */
		struct sctp_sock *sp = sctp_sk(sk);

		assocparams.sasoc_asocmaxrxt = sp->assocparams.sasoc_asocmaxrxt;
		assocparams.sasoc_peer_rwnd = sp->assocparams.sasoc_peer_rwnd;
		assocparams.sasoc_local_rwnd = sp->assocparams.sasoc_local_rwnd;
		assocparams.sasoc_cookie_life =
					sp->assocparams.sasoc_cookie_life;
		assocparams.sasoc_number_peer_destinations =
					sp->assocparams.
					sasoc_number_peer_destinations;
	}

	if (put_user(len, optlen))
		return -EFAULT;

	if (copy_to_user(optval, &assocparams, len))
		return -EFAULT;

	return 0;
}

/*
 * 7.1.16 Set/clear IPv4 mapped addresses (SCTP_I_WANT_MAPPED_V4_ADDR)
 *
 * This socket option is a boolean flag which turns on or off mapped V4
 * addresses.  If this option is turned on and the socket is type
 * PF_INET6, then IPv4 addresses will be mapped to V6 representation.
 * If this option is turned off, then no mapping will be done of V4
 * addresses and a user will receive both PF_INET6 and PF_INET type
 * addresses on the socket.
 */
static int sctp_getsockopt_mappedv4(struct sock *sk, int len,
				    char __user *optval, int __user *optlen)
{
	int val;
	struct sctp_sock *sp = sctp_sk(sk);

	if (len < sizeof(int))
		return -EINVAL;

	len = sizeof(int);
	val = sp->v4mapped;
	if (put_user(len, optlen))
		return -EFAULT;
	if (copy_to_user(optval, &val, len))
		return -EFAULT;

	return 0;
}

/*
 * 7.1.29.  Set or Get the default context (SCTP_CONTEXT)
 * (chapter and verse is quoted at sctp_setsockopt_context())
 */
static int sctp_getsockopt_context(struct sock *sk, int len,
				   char __user *optval, int __user *optlen)
{
	struct sctp_assoc_value params;
	struct sctp_association *asoc;

	if (len < sizeof(struct sctp_assoc_value))
		return -EINVAL;

	len = sizeof(struct sctp_assoc_value);

	if (copy_from_user(&params, optval, len))
		return -EFAULT;

	asoc = sctp_id2assoc(sk, params.assoc_id);
	if (!asoc && params.assoc_id != SCTP_FUTURE_ASSOC &&
	    sctp_style(sk, UDP))
		return -EINVAL;

	params.assoc_value = asoc ? asoc->default_rcv_context
				  : sctp_sk(sk)->default_rcv_context;

	if (put_user(len, optlen))
		return -EFAULT;
	if (copy_to_user(optval, &params, len))
		return -EFAULT;

	return 0;
}

/*
 * 8.1.16.  Get or Set the Maximum Fragmentation Size (SCTP_MAXSEG)
 * This option will get or set the maximum size to put in any outgoing
 * SCTP DATA chunk.  If a message is larger than this size it will be
 * fragmented by SCTP into the specified size.  Note that the underlying
 * SCTP implementation may fragment into smaller sized chunks when the
 * PMTU of the underlying association is smaller than the value set by
 * the user.  The default value for this option is '0' which indicates
 * the user is NOT limiting fragmentation and only the PMTU will effect
 * SCTP's choice of DATA chunk size.  Note also that values set larger
 * than the maximum size of an IP datagram will effectively let SCTP
 * control fragmentation (i.e. the same as setting this option to 0).
 *
 * The following structure is used to access and modify this parameter:
 *
 * struct sctp_assoc_value {
 *   sctp_assoc_t assoc_id;
 *   uint32_t assoc_value;
 * };
 *
 * assoc_id:  This parameter is ignored for one-to-one style sockets.
 *    For one-to-many style sockets this parameter indicates which
 *    association the user is performing an action upon.  Note that if
 *    this field's value is zero then the endpoints default value is
 *    changed (effecting future associations only).
 * assoc_value:  This parameter specifies the maximum size in bytes.
 */
static int sctp_getsockopt_maxseg(struct sock *sk, int len,
				  char __user *optval, int __user *optlen)
{
	struct sctp_assoc_value params;
	struct sctp_association *asoc;

	if (len == sizeof(int)) {
		pr_warn_ratelimited(DEPRECATED
				    "%s (pid %d) "
				    "Use of int in maxseg socket option.\n"
				    "Use struct sctp_assoc_value instead\n",
				    current->comm, task_pid_nr(current));
		params.assoc_id = SCTP_FUTURE_ASSOC;
	} else if (len >= sizeof(struct sctp_assoc_value)) {
		len = sizeof(struct sctp_assoc_value);
		if (copy_from_user(&params, optval, len))
			return -EFAULT;
	} else
		return -EINVAL;

	asoc = sctp_id2assoc(sk, params.assoc_id);
	if (!asoc && params.assoc_id != SCTP_FUTURE_ASSOC &&
	    sctp_style(sk, UDP))
		return -EINVAL;

	if (asoc)
		params.assoc_value = asoc->frag_point;
	else
		params.assoc_value = sctp_sk(sk)->user_frag;

	if (put_user(len, optlen))
		return -EFAULT;
	if (len == sizeof(int)) {
		if (copy_to_user(optval, &params.assoc_value, len))
			return -EFAULT;
	} else {
		if (copy_to_user(optval, &params, len))
			return -EFAULT;
	}

	return 0;
}

/*
 * 7.1.24.  Get or set fragmented interleave (SCTP_FRAGMENT_INTERLEAVE)
 * (chapter and verse is quoted at sctp_setsockopt_fragment_interleave())
 */
static int sctp_getsockopt_fragment_interleave(struct sock *sk, int len,
					       char __user *optval, int __user *optlen)
{
	int val;

	if (len < sizeof(int))
		return -EINVAL;

	len = sizeof(int);

	val = sctp_sk(sk)->frag_interleave;
	if (put_user(len, optlen))
		return -EFAULT;
	if (copy_to_user(optval, &val, len))
		return -EFAULT;

	return 0;
}

/*
 * 7.1.25.  Set or Get the sctp partial delivery point
 * (chapter and verse is quoted at sctp_setsockopt_partial_delivery_point())
 */
static int sctp_getsockopt_partial_delivery_point(struct sock *sk, int len,
						  char __user *optval,
						  int __user *optlen)
{
	u32 val;

	if (len < sizeof(u32))
		return -EINVAL;

	len = sizeof(u32);

	val = sctp_sk(sk)->pd_point;
	if (put_user(len, optlen))
		return -EFAULT;
	if (copy_to_user(optval, &val, len))
		return -EFAULT;

	return 0;
}

/*
 * 7.1.28.  Set or Get the maximum burst (SCTP_MAX_BURST)
 * (chapter and verse is quoted at sctp_setsockopt_maxburst())
 */
static int sctp_getsockopt_maxburst(struct sock *sk, int len,
				    char __user *optval,
				    int __user *optlen)
{
	struct sctp_assoc_value params;
	struct sctp_association *asoc;

	if (len == sizeof(int)) {
		pr_warn_ratelimited(DEPRECATED
				    "%s (pid %d) "
				    "Use of int in max_burst socket option.\n"
				    "Use struct sctp_assoc_value instead\n",
				    current->comm, task_pid_nr(current));
		params.assoc_id = SCTP_FUTURE_ASSOC;
	} else if (len >= sizeof(struct sctp_assoc_value)) {
		len = sizeof(struct sctp_assoc_value);
		if (copy_from_user(&params, optval, len))
			return -EFAULT;
	} else
		return -EINVAL;

	asoc = sctp_id2assoc(sk, params.assoc_id);
	if (!asoc && params.assoc_id != SCTP_FUTURE_ASSOC &&
	    sctp_style(sk, UDP))
		return -EINVAL;

	params.assoc_value = asoc ? asoc->max_burst : sctp_sk(sk)->max_burst;

	if (len == sizeof(int)) {
		if (copy_to_user(optval, &params.assoc_value, len))
			return -EFAULT;
	} else {
		if (copy_to_user(optval, &params, len))
			return -EFAULT;
	}

	return 0;

}

static int sctp_getsockopt_hmac_ident(struct sock *sk, int len,
				    char __user *optval, int __user *optlen)
{
	struct sctp_endpoint *ep = sctp_sk(sk)->ep;
	struct sctp_hmacalgo  __user *p = (void __user *)optval;
	struct sctp_hmac_algo_param *hmacs;
	__u16 data_len = 0;
	u32 num_idents;
	int i;

	if (!ep->auth_enable)
		return -EACCES;

	hmacs = ep->auth_hmacs_list;
	data_len = ntohs(hmacs->param_hdr.length) -
		   sizeof(struct sctp_paramhdr);

	if (len < sizeof(struct sctp_hmacalgo) + data_len)
		return -EINVAL;

	len = sizeof(struct sctp_hmacalgo) + data_len;
	num_idents = data_len / sizeof(u16);

	if (put_user(len, optlen))
		return -EFAULT;
	if (put_user(num_idents, &p->shmac_num_idents))
		return -EFAULT;
	for (i = 0; i < num_idents; i++) {
		__u16 hmacid = ntohs(hmacs->hmac_ids[i]);

		if (copy_to_user(&p->shmac_idents[i], &hmacid, sizeof(__u16)))
			return -EFAULT;
	}
	return 0;
}

static int sctp_getsockopt_active_key(struct sock *sk, int len,
				    char __user *optval, int __user *optlen)
{
	struct sctp_endpoint *ep = sctp_sk(sk)->ep;
	struct sctp_authkeyid val;
	struct sctp_association *asoc;

	if (len < sizeof(struct sctp_authkeyid))
		return -EINVAL;

	len = sizeof(struct sctp_authkeyid);
	if (copy_from_user(&val, optval, len))
		return -EFAULT;

	asoc = sctp_id2assoc(sk, val.scact_assoc_id);
	if (!asoc && val.scact_assoc_id && sctp_style(sk, UDP))
		return -EINVAL;

	if (asoc) {
		if (!asoc->peer.auth_capable)
			return -EACCES;
		val.scact_keynumber = asoc->active_key_id;
	} else {
		if (!ep->auth_enable)
			return -EACCES;
		val.scact_keynumber = ep->active_key_id;
	}

	if (put_user(len, optlen))
		return -EFAULT;
	if (copy_to_user(optval, &val, len))
		return -EFAULT;

	return 0;
}

static int sctp_getsockopt_peer_auth_chunks(struct sock *sk, int len,
				    char __user *optval, int __user *optlen)
{
	struct sctp_authchunks __user *p = (void __user *)optval;
	struct sctp_authchunks val;
	struct sctp_association *asoc;
	struct sctp_chunks_param *ch;
	u32    num_chunks = 0;
	char __user *to;

	if (len < sizeof(struct sctp_authchunks))
		return -EINVAL;

	if (copy_from_user(&val, optval, sizeof(val)))
		return -EFAULT;

	to = p->gauth_chunks;
	asoc = sctp_id2assoc(sk, val.gauth_assoc_id);
	if (!asoc)
		return -EINVAL;

	if (!asoc->peer.auth_capable)
		return -EACCES;

	ch = asoc->peer.peer_chunks;
	if (!ch)
		goto num;

	/* See if the user provided enough room for all the data */
	num_chunks = ntohs(ch->param_hdr.length) - sizeof(struct sctp_paramhdr);
	if (len < num_chunks)
		return -EINVAL;

	if (copy_to_user(to, ch->chunks, num_chunks))
		return -EFAULT;
num:
	len = sizeof(struct sctp_authchunks) + num_chunks;
	if (put_user(len, optlen))
		return -EFAULT;
	if (put_user(num_chunks, &p->gauth_number_of_chunks))
		return -EFAULT;
	return 0;
}

static int sctp_getsockopt_local_auth_chunks(struct sock *sk, int len,
				    char __user *optval, int __user *optlen)
{
	struct sctp_endpoint *ep = sctp_sk(sk)->ep;
	struct sctp_authchunks __user *p = (void __user *)optval;
	struct sctp_authchunks val;
	struct sctp_association *asoc;
	struct sctp_chunks_param *ch;
	u32    num_chunks = 0;
	char __user *to;

	if (len < sizeof(struct sctp_authchunks))
		return -EINVAL;

	if (copy_from_user(&val, optval, sizeof(val)))
		return -EFAULT;

	to = p->gauth_chunks;
	asoc = sctp_id2assoc(sk, val.gauth_assoc_id);
	if (!asoc && val.gauth_assoc_id != SCTP_FUTURE_ASSOC &&
	    sctp_style(sk, UDP))
		return -EINVAL;

	if (asoc) {
		if (!asoc->peer.auth_capable)
			return -EACCES;
		ch = (struct sctp_chunks_param *)asoc->c.auth_chunks;
	} else {
		if (!ep->auth_enable)
			return -EACCES;
		ch = ep->auth_chunk_list;
	}
	if (!ch)
		goto num;

	num_chunks = ntohs(ch->param_hdr.length) - sizeof(struct sctp_paramhdr);
	if (len < sizeof(struct sctp_authchunks) + num_chunks)
		return -EINVAL;

	if (copy_to_user(to, ch->chunks, num_chunks))
		return -EFAULT;
num:
	len = sizeof(struct sctp_authchunks) + num_chunks;
	if (put_user(len, optlen))
		return -EFAULT;
	if (put_user(num_chunks, &p->gauth_number_of_chunks))
		return -EFAULT;

	return 0;
}

/*
 * 8.2.5.  Get the Current Number of Associations (SCTP_GET_ASSOC_NUMBER)
 * This option gets the current number of associations that are attached
 * to a one-to-many style socket.  The option value is an uint32_t.
 */
static int sctp_getsockopt_assoc_number(struct sock *sk, int len,
				    char __user *optval, int __user *optlen)
{
	struct sctp_sock *sp = sctp_sk(sk);
	struct sctp_association *asoc;
	u32 val = 0;

	if (sctp_style(sk, TCP))
		return -EOPNOTSUPP;

	if (len < sizeof(u32))
		return -EINVAL;

	len = sizeof(u32);

	list_for_each_entry(asoc, &(sp->ep->asocs), asocs) {
		val++;
	}

	if (put_user(len, optlen))
		return -EFAULT;
	if (copy_to_user(optval, &val, len))
		return -EFAULT;

	return 0;
}

/*
 * 8.1.23 SCTP_AUTO_ASCONF
 * See the corresponding setsockopt entry as description
 */
static int sctp_getsockopt_auto_asconf(struct sock *sk, int len,
				   char __user *optval, int __user *optlen)
{
	int val = 0;

	if (len < sizeof(int))
		return -EINVAL;

	len = sizeof(int);
	if (sctp_sk(sk)->do_auto_asconf && sctp_is_ep_boundall(sk))
		val = 1;
	if (put_user(len, optlen))
		return -EFAULT;
	if (copy_to_user(optval, &val, len))
		return -EFAULT;
	return 0;
}

/*
 * 8.2.6. Get the Current Identifiers of Associations
 *        (SCTP_GET_ASSOC_ID_LIST)
 *
 * This option gets the current list of SCTP association identifiers of
 * the SCTP associations handled by a one-to-many style socket.
 */
static int sctp_getsockopt_assoc_ids(struct sock *sk, int len,
				    char __user *optval, int __user *optlen)
{
	struct sctp_sock *sp = sctp_sk(sk);
	struct sctp_association *asoc;
	struct sctp_assoc_ids *ids;
	u32 num = 0;

	if (sctp_style(sk, TCP))
		return -EOPNOTSUPP;

	if (len < sizeof(struct sctp_assoc_ids))
		return -EINVAL;

	list_for_each_entry(asoc, &(sp->ep->asocs), asocs) {
		num++;
	}

	if (len < sizeof(struct sctp_assoc_ids) + sizeof(sctp_assoc_t) * num)
		return -EINVAL;

	len = sizeof(struct sctp_assoc_ids) + sizeof(sctp_assoc_t) * num;

	ids = kmalloc(len, GFP_USER | __GFP_NOWARN);
	if (unlikely(!ids))
		return -ENOMEM;

	ids->gaids_number_of_ids = num;
	num = 0;
	list_for_each_entry(asoc, &(sp->ep->asocs), asocs) {
		ids->gaids_assoc_id[num++] = asoc->assoc_id;
	}

	if (put_user(len, optlen) || copy_to_user(optval, ids, len)) {
		kfree(ids);
		return -EFAULT;
	}

	kfree(ids);
	return 0;
}

/*
 * SCTP_PEER_ADDR_THLDS
 *
 * This option allows us to fetch the partially failed threshold for one or all
 * transports in an association.  See Section 6.1 of:
 * http://www.ietf.org/id/draft-nishida-tsvwg-sctp-failover-05.txt
 */
static int sctp_getsockopt_paddr_thresholds(struct sock *sk,
					    char __user *optval,
					    int len,
					    int __user *optlen)
{
	struct sctp_paddrthlds val;
	struct sctp_transport *trans;
	struct sctp_association *asoc;

	if (len < sizeof(struct sctp_paddrthlds))
		return -EINVAL;
	len = sizeof(struct sctp_paddrthlds);
	if (copy_from_user(&val, (struct sctp_paddrthlds __user *)optval, len))
		return -EFAULT;

	if (!sctp_is_any(sk, (const union sctp_addr *)&val.spt_address)) {
		trans = sctp_addr_id2transport(sk, &val.spt_address,
					       val.spt_assoc_id);
		if (!trans)
			return -ENOENT;

		val.spt_pathmaxrxt = trans->pathmaxrxt;
		val.spt_pathpfthld = trans->pf_retrans;

		goto out;
	}

	asoc = sctp_id2assoc(sk, val.spt_assoc_id);
	if (!asoc && val.spt_assoc_id != SCTP_FUTURE_ASSOC &&
	    sctp_style(sk, UDP))
		return -EINVAL;

	if (asoc) {
		val.spt_pathpfthld = asoc->pf_retrans;
		val.spt_pathmaxrxt = asoc->pathmaxrxt;
	} else {
		struct sctp_sock *sp = sctp_sk(sk);

		val.spt_pathpfthld = sp->pf_retrans;
		val.spt_pathmaxrxt = sp->pathmaxrxt;
	}

out:
	if (put_user(len, optlen) || copy_to_user(optval, &val, len))
		return -EFAULT;

	return 0;
}

/*
 * SCTP_GET_ASSOC_STATS
 *
 * This option retrieves local per endpoint statistics. It is modeled
 * after OpenSolaris' implementation
 */
static int sctp_getsockopt_assoc_stats(struct sock *sk, int len,
				       char __user *optval,
				       int __user *optlen)
{
	struct sctp_assoc_stats sas;
	struct sctp_association *asoc = NULL;

	/* User must provide at least the assoc id */
	if (len < sizeof(sctp_assoc_t))
		return -EINVAL;

	/* Allow the struct to grow and fill in as much as possible */
	len = min_t(size_t, len, sizeof(sas));

	if (copy_from_user(&sas, optval, len))
		return -EFAULT;

	asoc = sctp_id2assoc(sk, sas.sas_assoc_id);
	if (!asoc)
		return -EINVAL;

	sas.sas_rtxchunks = asoc->stats.rtxchunks;
	sas.sas_gapcnt = asoc->stats.gapcnt;
	sas.sas_outofseqtsns = asoc->stats.outofseqtsns;
	sas.sas_osacks = asoc->stats.osacks;
	sas.sas_isacks = asoc->stats.isacks;
	sas.sas_octrlchunks = asoc->stats.octrlchunks;
	sas.sas_ictrlchunks = asoc->stats.ictrlchunks;
	sas.sas_oodchunks = asoc->stats.oodchunks;
	sas.sas_iodchunks = asoc->stats.iodchunks;
	sas.sas_ouodchunks = asoc->stats.ouodchunks;
	sas.sas_iuodchunks = asoc->stats.iuodchunks;
	sas.sas_idupchunks = asoc->stats.idupchunks;
	sas.sas_opackets = asoc->stats.opackets;
	sas.sas_ipackets = asoc->stats.ipackets;

	/* New high max rto observed, will return 0 if not a single
	 * RTO update took place. obs_rto_ipaddr will be bogus
	 * in such a case
	 */
	sas.sas_maxrto = asoc->stats.max_obs_rto;
	memcpy(&sas.sas_obs_rto_ipaddr, &asoc->stats.obs_rto_ipaddr,
		sizeof(struct sockaddr_storage));

	/* Mark beginning of a new observation period */
	asoc->stats.max_obs_rto = asoc->rto_min;

	if (put_user(len, optlen))
		return -EFAULT;

	pr_debug("%s: len:%d, assoc_id:%d\n", __func__, len, sas.sas_assoc_id);

	if (copy_to_user(optval, &sas, len))
		return -EFAULT;

	return 0;
}

static int sctp_getsockopt_recvrcvinfo(struct sock *sk,	int len,
				       char __user *optval,
				       int __user *optlen)
{
	int val = 0;

	if (len < sizeof(int))
		return -EINVAL;

	len = sizeof(int);
	if (sctp_sk(sk)->recvrcvinfo)
		val = 1;
	if (put_user(len, optlen))
		return -EFAULT;
	if (copy_to_user(optval, &val, len))
		return -EFAULT;

	return 0;
}

static int sctp_getsockopt_recvnxtinfo(struct sock *sk,	int len,
				       char __user *optval,
				       int __user *optlen)
{
	int val = 0;

	if (len < sizeof(int))
		return -EINVAL;

	len = sizeof(int);
	if (sctp_sk(sk)->recvnxtinfo)
		val = 1;
	if (put_user(len, optlen))
		return -EFAULT;
	if (copy_to_user(optval, &val, len))
		return -EFAULT;

	return 0;
}

static int sctp_getsockopt_pr_supported(struct sock *sk, int len,
					char __user *optval,
					int __user *optlen)
{
	struct sctp_assoc_value params;
	struct sctp_association *asoc;
	int retval = -EFAULT;

	if (len < sizeof(params)) {
		retval = -EINVAL;
		goto out;
	}

	len = sizeof(params);
	if (copy_from_user(&params, optval, len))
		goto out;

	asoc = sctp_id2assoc(sk, params.assoc_id);
	if (!asoc && params.assoc_id != SCTP_FUTURE_ASSOC &&
	    sctp_style(sk, UDP)) {
		retval = -EINVAL;
		goto out;
	}

	params.assoc_value = asoc ? asoc->peer.prsctp_capable
				  : sctp_sk(sk)->ep->prsctp_enable;

	if (put_user(len, optlen))
		goto out;

	if (copy_to_user(optval, &params, len))
		goto out;

	retval = 0;

out:
	return retval;
}

static int sctp_getsockopt_default_prinfo(struct sock *sk, int len,
					  char __user *optval,
					  int __user *optlen)
{
	struct sctp_default_prinfo info;
	struct sctp_association *asoc;
	int retval = -EFAULT;

	if (len < sizeof(info)) {
		retval = -EINVAL;
		goto out;
	}

	len = sizeof(info);
	if (copy_from_user(&info, optval, len))
		goto out;

	asoc = sctp_id2assoc(sk, info.pr_assoc_id);
	if (!asoc && info.pr_assoc_id != SCTP_FUTURE_ASSOC &&
	    sctp_style(sk, UDP)) {
		retval = -EINVAL;
		goto out;
	}

	if (asoc) {
		info.pr_policy = SCTP_PR_POLICY(asoc->default_flags);
		info.pr_value = asoc->default_timetolive;
	} else {
		struct sctp_sock *sp = sctp_sk(sk);

		info.pr_policy = SCTP_PR_POLICY(sp->default_flags);
		info.pr_value = sp->default_timetolive;
	}

	if (put_user(len, optlen))
		goto out;

	if (copy_to_user(optval, &info, len))
		goto out;

	retval = 0;

out:
	return retval;
}

static int sctp_getsockopt_pr_assocstatus(struct sock *sk, int len,
					  char __user *optval,
					  int __user *optlen)
{
	struct sctp_prstatus params;
	struct sctp_association *asoc;
	int policy;
	int retval = -EINVAL;

	if (len < sizeof(params))
		goto out;

	len = sizeof(params);
	if (copy_from_user(&params, optval, len)) {
		retval = -EFAULT;
		goto out;
	}

	policy = params.sprstat_policy;
	if (!policy || (policy & ~(SCTP_PR_SCTP_MASK | SCTP_PR_SCTP_ALL)) ||
	    ((policy & SCTP_PR_SCTP_ALL) && (policy & SCTP_PR_SCTP_MASK)))
		goto out;

	asoc = sctp_id2assoc(sk, params.sprstat_assoc_id);
	if (!asoc)
		goto out;

	if (policy == SCTP_PR_SCTP_ALL) {
		params.sprstat_abandoned_unsent = 0;
		params.sprstat_abandoned_sent = 0;
		for (policy = 0; policy <= SCTP_PR_INDEX(MAX); policy++) {
			params.sprstat_abandoned_unsent +=
				asoc->abandoned_unsent[policy];
			params.sprstat_abandoned_sent +=
				asoc->abandoned_sent[policy];
		}
	} else {
		params.sprstat_abandoned_unsent =
			asoc->abandoned_unsent[__SCTP_PR_INDEX(policy)];
		params.sprstat_abandoned_sent =
			asoc->abandoned_sent[__SCTP_PR_INDEX(policy)];
	}

	if (put_user(len, optlen)) {
		retval = -EFAULT;
		goto out;
	}

	if (copy_to_user(optval, &params, len)) {
		retval = -EFAULT;
		goto out;
	}

	retval = 0;

out:
	return retval;
}

static int sctp_getsockopt_pr_streamstatus(struct sock *sk, int len,
					   char __user *optval,
					   int __user *optlen)
{
	struct sctp_stream_out_ext *streamoute;
	struct sctp_association *asoc;
	struct sctp_prstatus params;
	int retval = -EINVAL;
	int policy;

	if (len < sizeof(params))
		goto out;

	len = sizeof(params);
	if (copy_from_user(&params, optval, len)) {
		retval = -EFAULT;
		goto out;
	}

	policy = params.sprstat_policy;
	if (!policy || (policy & ~(SCTP_PR_SCTP_MASK | SCTP_PR_SCTP_ALL)) ||
	    ((policy & SCTP_PR_SCTP_ALL) && (policy & SCTP_PR_SCTP_MASK)))
		goto out;

	asoc = sctp_id2assoc(sk, params.sprstat_assoc_id);
	if (!asoc || params.sprstat_sid >= asoc->stream.outcnt)
		goto out;

	streamoute = SCTP_SO(&asoc->stream, params.sprstat_sid)->ext;
	if (!streamoute) {
		/* Not allocated yet, means all stats are 0 */
		params.sprstat_abandoned_unsent = 0;
		params.sprstat_abandoned_sent = 0;
		retval = 0;
		goto out;
	}

	if (policy == SCTP_PR_SCTP_ALL) {
		params.sprstat_abandoned_unsent = 0;
		params.sprstat_abandoned_sent = 0;
		for (policy = 0; policy <= SCTP_PR_INDEX(MAX); policy++) {
			params.sprstat_abandoned_unsent +=
				streamoute->abandoned_unsent[policy];
			params.sprstat_abandoned_sent +=
				streamoute->abandoned_sent[policy];
		}
	} else {
		params.sprstat_abandoned_unsent =
			streamoute->abandoned_unsent[__SCTP_PR_INDEX(policy)];
		params.sprstat_abandoned_sent =
			streamoute->abandoned_sent[__SCTP_PR_INDEX(policy)];
	}

	if (put_user(len, optlen) || copy_to_user(optval, &params, len)) {
		retval = -EFAULT;
		goto out;
	}

	retval = 0;

out:
	return retval;
}

static int sctp_getsockopt_reconfig_supported(struct sock *sk, int len,
					      char __user *optval,
					      int __user *optlen)
{
	struct sctp_assoc_value params;
	struct sctp_association *asoc;
	int retval = -EFAULT;

	if (len < sizeof(params)) {
		retval = -EINVAL;
		goto out;
	}

	len = sizeof(params);
	if (copy_from_user(&params, optval, len))
		goto out;

	asoc = sctp_id2assoc(sk, params.assoc_id);
	if (!asoc && params.assoc_id != SCTP_FUTURE_ASSOC &&
	    sctp_style(sk, UDP)) {
		retval = -EINVAL;
		goto out;
	}

	params.assoc_value = asoc ? asoc->peer.reconf_capable
				  : sctp_sk(sk)->ep->reconf_enable;

	if (put_user(len, optlen))
		goto out;

	if (copy_to_user(optval, &params, len))
		goto out;

	retval = 0;

out:
	return retval;
}

static int sctp_getsockopt_enable_strreset(struct sock *sk, int len,
					   char __user *optval,
					   int __user *optlen)
{
	struct sctp_assoc_value params;
	struct sctp_association *asoc;
	int retval = -EFAULT;

	if (len < sizeof(params)) {
		retval = -EINVAL;
		goto out;
	}

	len = sizeof(params);
	if (copy_from_user(&params, optval, len))
		goto out;

	asoc = sctp_id2assoc(sk, params.assoc_id);
	if (!asoc && params.assoc_id != SCTP_FUTURE_ASSOC &&
	    sctp_style(sk, UDP)) {
		retval = -EINVAL;
		goto out;
	}

	params.assoc_value = asoc ? asoc->strreset_enable
				  : sctp_sk(sk)->ep->strreset_enable;

	if (put_user(len, optlen))
		goto out;

	if (copy_to_user(optval, &params, len))
		goto out;

	retval = 0;

out:
	return retval;
}

static int sctp_getsockopt_scheduler(struct sock *sk, int len,
				     char __user *optval,
				     int __user *optlen)
{
	struct sctp_assoc_value params;
	struct sctp_association *asoc;
	int retval = -EFAULT;

	if (len < sizeof(params)) {
		retval = -EINVAL;
		goto out;
	}

	len = sizeof(params);
	if (copy_from_user(&params, optval, len))
		goto out;

	asoc = sctp_id2assoc(sk, params.assoc_id);
	if (!asoc && params.assoc_id != SCTP_FUTURE_ASSOC &&
	    sctp_style(sk, UDP)) {
		retval = -EINVAL;
		goto out;
	}

	params.assoc_value = asoc ? sctp_sched_get_sched(asoc)
				  : sctp_sk(sk)->default_ss;

	if (put_user(len, optlen))
		goto out;

	if (copy_to_user(optval, &params, len))
		goto out;

	retval = 0;

out:
	return retval;
}

static int sctp_getsockopt_scheduler_value(struct sock *sk, int len,
					   char __user *optval,
					   int __user *optlen)
{
	struct sctp_stream_value params;
	struct sctp_association *asoc;
	int retval = -EFAULT;

	if (len < sizeof(params)) {
		retval = -EINVAL;
		goto out;
	}

	len = sizeof(params);
	if (copy_from_user(&params, optval, len))
		goto out;

	asoc = sctp_id2assoc(sk, params.assoc_id);
	if (!asoc) {
		retval = -EINVAL;
		goto out;
	}

	retval = sctp_sched_get_value(asoc, params.stream_id,
				      &params.stream_value);
	if (retval)
		goto out;

	if (put_user(len, optlen)) {
		retval = -EFAULT;
		goto out;
	}

	if (copy_to_user(optval, &params, len)) {
		retval = -EFAULT;
		goto out;
	}

out:
	return retval;
}

static int sctp_getsockopt_interleaving_supported(struct sock *sk, int len,
						  char __user *optval,
						  int __user *optlen)
{
	struct sctp_assoc_value params;
	struct sctp_association *asoc;
	int retval = -EFAULT;

	if (len < sizeof(params)) {
		retval = -EINVAL;
		goto out;
	}

	len = sizeof(params);
	if (copy_from_user(&params, optval, len))
		goto out;

	asoc = sctp_id2assoc(sk, params.assoc_id);
	if (!asoc && params.assoc_id != SCTP_FUTURE_ASSOC &&
	    sctp_style(sk, UDP)) {
		retval = -EINVAL;
		goto out;
	}

	params.assoc_value = asoc ? asoc->peer.intl_capable
				  : sctp_sk(sk)->ep->intl_enable;

	if (put_user(len, optlen))
		goto out;

	if (copy_to_user(optval, &params, len))
		goto out;

	retval = 0;

out:
	return retval;
}

static int sctp_getsockopt_reuse_port(struct sock *sk, int len,
				      char __user *optval,
				      int __user *optlen)
{
	int val;

	if (len < sizeof(int))
		return -EINVAL;

	len = sizeof(int);
	val = sctp_sk(sk)->reuse;
	if (put_user(len, optlen))
		return -EFAULT;

	if (copy_to_user(optval, &val, len))
		return -EFAULT;

	return 0;
}

static int sctp_getsockopt_event(struct sock *sk, int len, char __user *optval,
				 int __user *optlen)
{
	struct sctp_association *asoc;
	struct sctp_event param;
	__u16 subscribe;

	if (len < sizeof(param))
		return -EINVAL;

	len = sizeof(param);
	if (copy_from_user(&param, optval, len))
		return -EFAULT;

	if (param.se_type < SCTP_SN_TYPE_BASE ||
	    param.se_type > SCTP_SN_TYPE_MAX)
		return -EINVAL;

	asoc = sctp_id2assoc(sk, param.se_assoc_id);
	if (!asoc && param.se_assoc_id != SCTP_FUTURE_ASSOC &&
	    sctp_style(sk, UDP))
		return -EINVAL;

	subscribe = asoc ? asoc->subscribe : sctp_sk(sk)->subscribe;
	param.se_on = sctp_ulpevent_type_enabled(subscribe, param.se_type);

	if (put_user(len, optlen))
		return -EFAULT;

	if (copy_to_user(optval, &param, len))
		return -EFAULT;

	return 0;
}

static int sctp_getsockopt_asconf_supported(struct sock *sk, int len,
					    char __user *optval,
					    int __user *optlen)
{
	struct sctp_assoc_value params;
	struct sctp_association *asoc;
	int retval = -EFAULT;

	if (len < sizeof(params)) {
		retval = -EINVAL;
		goto out;
	}

	len = sizeof(params);
	if (copy_from_user(&params, optval, len))
		goto out;

	asoc = sctp_id2assoc(sk, params.assoc_id);
	if (!asoc && params.assoc_id != SCTP_FUTURE_ASSOC &&
	    sctp_style(sk, UDP)) {
		retval = -EINVAL;
		goto out;
	}

	params.assoc_value = asoc ? asoc->peer.asconf_capable
				  : sctp_sk(sk)->ep->asconf_enable;

	if (put_user(len, optlen))
		goto out;

	if (copy_to_user(optval, &params, len))
		goto out;

	retval = 0;

out:
	return retval;
}

static int sctp_getsockopt_auth_supported(struct sock *sk, int len,
					  char __user *optval,
					  int __user *optlen)
{
	struct sctp_assoc_value params;
	struct sctp_association *asoc;
	int retval = -EFAULT;

	if (len < sizeof(params)) {
		retval = -EINVAL;
		goto out;
	}

	len = sizeof(params);
	if (copy_from_user(&params, optval, len))
		goto out;

	asoc = sctp_id2assoc(sk, params.assoc_id);
	if (!asoc && params.assoc_id != SCTP_FUTURE_ASSOC &&
	    sctp_style(sk, UDP)) {
		retval = -EINVAL;
		goto out;
	}

	params.assoc_value = asoc ? asoc->peer.auth_capable
				  : sctp_sk(sk)->ep->auth_enable;

	if (put_user(len, optlen))
		goto out;

	if (copy_to_user(optval, &params, len))
		goto out;

	retval = 0;

out:
	return retval;
}

static int sctp_getsockopt_ecn_supported(struct sock *sk, int len,
					 char __user *optval,
					 int __user *optlen)
{
	struct sctp_assoc_value params;
	struct sctp_association *asoc;
	int retval = -EFAULT;

	if (len < sizeof(params)) {
		retval = -EINVAL;
		goto out;
	}

	len = sizeof(params);
	if (copy_from_user(&params, optval, len))
		goto out;

	asoc = sctp_id2assoc(sk, params.assoc_id);
	if (!asoc && params.assoc_id != SCTP_FUTURE_ASSOC &&
	    sctp_style(sk, UDP)) {
		retval = -EINVAL;
		goto out;
	}

	params.assoc_value = asoc ? asoc->peer.ecn_capable
				  : sctp_sk(sk)->ep->ecn_enable;

	if (put_user(len, optlen))
		goto out;

	if (copy_to_user(optval, &params, len))
		goto out;

	retval = 0;

out:
	return retval;
}

static int sctp_getsockopt(struct sock *sk, int level, int optname,
			   char __user *optval, int __user *optlen)
{
	int retval = 0;
	int len;

	pr_debug("%s: sk:%p, optname:%d\n", __func__, sk, optname);

	/* I can hardly begin to describe how wrong this is.  This is
	 * so broken as to be worse than useless.  The API draft
	 * REALLY is NOT helpful here...  I am not convinced that the
	 * semantics of getsockopt() with a level OTHER THAN SOL_SCTP
	 * are at all well-founded.
	 */
	if (level != SOL_SCTP) {
		struct sctp_af *af = sctp_sk(sk)->pf->af;

		retval = af->getsockopt(sk, level, optname, optval, optlen);
		return retval;
	}

	if (get_user(len, optlen))
		return -EFAULT;

	if (len < 0)
		return -EINVAL;

	lock_sock(sk);

	switch (optname) {
	case SCTP_STATUS:
		retval = sctp_getsockopt_sctp_status(sk, len, optval, optlen);
		break;
	case SCTP_DISABLE_FRAGMENTS:
		retval = sctp_getsockopt_disable_fragments(sk, len, optval,
							   optlen);
		break;
	case SCTP_EVENTS:
		retval = sctp_getsockopt_events(sk, len, optval, optlen);
		break;
	case SCTP_AUTOCLOSE:
		retval = sctp_getsockopt_autoclose(sk, len, optval, optlen);
		break;
	case SCTP_SOCKOPT_PEELOFF:
		retval = sctp_getsockopt_peeloff(sk, len, optval, optlen);
		break;
	case SCTP_SOCKOPT_PEELOFF_FLAGS:
		retval = sctp_getsockopt_peeloff_flags(sk, len, optval, optlen);
		break;
	case SCTP_PEER_ADDR_PARAMS:
		retval = sctp_getsockopt_peer_addr_params(sk, len, optval,
							  optlen);
		break;
	case SCTP_DELAYED_SACK:
		retval = sctp_getsockopt_delayed_ack(sk, len, optval,
							  optlen);
		break;
	case SCTP_INITMSG:
		retval = sctp_getsockopt_initmsg(sk, len, optval, optlen);
		break;
	case SCTP_GET_PEER_ADDRS:
		retval = sctp_getsockopt_peer_addrs(sk, len, optval,
						    optlen);
		break;
	case SCTP_GET_LOCAL_ADDRS:
		retval = sctp_getsockopt_local_addrs(sk, len, optval,
						     optlen);
		break;
	case SCTP_SOCKOPT_CONNECTX3:
		retval = sctp_getsockopt_connectx3(sk, len, optval, optlen);
		break;
	case SCTP_DEFAULT_SEND_PARAM:
		retval = sctp_getsockopt_default_send_param(sk, len,
							    optval, optlen);
		break;
	case SCTP_DEFAULT_SNDINFO:
		retval = sctp_getsockopt_default_sndinfo(sk, len,
							 optval, optlen);
		break;
	case SCTP_PRIMARY_ADDR:
		retval = sctp_getsockopt_primary_addr(sk, len, optval, optlen);
		break;
	case SCTP_NODELAY:
		retval = sctp_getsockopt_nodelay(sk, len, optval, optlen);
		break;
	case SCTP_RTOINFO:
		retval = sctp_getsockopt_rtoinfo(sk, len, optval, optlen);
		break;
	case SCTP_ASSOCINFO:
		retval = sctp_getsockopt_associnfo(sk, len, optval, optlen);
		break;
	case SCTP_I_WANT_MAPPED_V4_ADDR:
		retval = sctp_getsockopt_mappedv4(sk, len, optval, optlen);
		break;
	case SCTP_MAXSEG:
		retval = sctp_getsockopt_maxseg(sk, len, optval, optlen);
		break;
	case SCTP_GET_PEER_ADDR_INFO:
		retval = sctp_getsockopt_peer_addr_info(sk, len, optval,
							optlen);
		break;
	case SCTP_ADAPTATION_LAYER:
		retval = sctp_getsockopt_adaptation_layer(sk, len, optval,
							optlen);
		break;
	case SCTP_CONTEXT:
		retval = sctp_getsockopt_context(sk, len, optval, optlen);
		break;
	case SCTP_FRAGMENT_INTERLEAVE:
		retval = sctp_getsockopt_fragment_interleave(sk, len, optval,
							     optlen);
		break;
	case SCTP_PARTIAL_DELIVERY_POINT:
		retval = sctp_getsockopt_partial_delivery_point(sk, len, optval,
								optlen);
		break;
	case SCTP_MAX_BURST:
		retval = sctp_getsockopt_maxburst(sk, len, optval, optlen);
		break;
	case SCTP_AUTH_KEY:
	case SCTP_AUTH_CHUNK:
	case SCTP_AUTH_DELETE_KEY:
	case SCTP_AUTH_DEACTIVATE_KEY:
		retval = -EOPNOTSUPP;
		break;
	case SCTP_HMAC_IDENT:
		retval = sctp_getsockopt_hmac_ident(sk, len, optval, optlen);
		break;
	case SCTP_AUTH_ACTIVE_KEY:
		retval = sctp_getsockopt_active_key(sk, len, optval, optlen);
		break;
	case SCTP_PEER_AUTH_CHUNKS:
		retval = sctp_getsockopt_peer_auth_chunks(sk, len, optval,
							optlen);
		break;
	case SCTP_LOCAL_AUTH_CHUNKS:
		retval = sctp_getsockopt_local_auth_chunks(sk, len, optval,
							optlen);
		break;
	case SCTP_GET_ASSOC_NUMBER:
		retval = sctp_getsockopt_assoc_number(sk, len, optval, optlen);
		break;
	case SCTP_GET_ASSOC_ID_LIST:
		retval = sctp_getsockopt_assoc_ids(sk, len, optval, optlen);
		break;
	case SCTP_AUTO_ASCONF:
		retval = sctp_getsockopt_auto_asconf(sk, len, optval, optlen);
		break;
	case SCTP_PEER_ADDR_THLDS:
		retval = sctp_getsockopt_paddr_thresholds(sk, optval, len, optlen);
		break;
	case SCTP_GET_ASSOC_STATS:
		retval = sctp_getsockopt_assoc_stats(sk, len, optval, optlen);
		break;
	case SCTP_RECVRCVINFO:
		retval = sctp_getsockopt_recvrcvinfo(sk, len, optval, optlen);
		break;
	case SCTP_RECVNXTINFO:
		retval = sctp_getsockopt_recvnxtinfo(sk, len, optval, optlen);
		break;
	case SCTP_PR_SUPPORTED:
		retval = sctp_getsockopt_pr_supported(sk, len, optval, optlen);
		break;
	case SCTP_DEFAULT_PRINFO:
		retval = sctp_getsockopt_default_prinfo(sk, len, optval,
							optlen);
		break;
	case SCTP_PR_ASSOC_STATUS:
		retval = sctp_getsockopt_pr_assocstatus(sk, len, optval,
							optlen);
		break;
	case SCTP_PR_STREAM_STATUS:
		retval = sctp_getsockopt_pr_streamstatus(sk, len, optval,
							 optlen);
		break;
	case SCTP_RECONFIG_SUPPORTED:
		retval = sctp_getsockopt_reconfig_supported(sk, len, optval,
							    optlen);
		break;
	case SCTP_ENABLE_STREAM_RESET:
		retval = sctp_getsockopt_enable_strreset(sk, len, optval,
							 optlen);
		break;
	case SCTP_STREAM_SCHEDULER:
		retval = sctp_getsockopt_scheduler(sk, len, optval,
						   optlen);
		break;
	case SCTP_STREAM_SCHEDULER_VALUE:
		retval = sctp_getsockopt_scheduler_value(sk, len, optval,
							 optlen);
		break;
	case SCTP_INTERLEAVING_SUPPORTED:
		retval = sctp_getsockopt_interleaving_supported(sk, len, optval,
								optlen);
		break;
	case SCTP_REUSE_PORT:
		retval = sctp_getsockopt_reuse_port(sk, len, optval, optlen);
		break;
	case SCTP_EVENT:
		retval = sctp_getsockopt_event(sk, len, optval, optlen);
		break;
	case SCTP_ASCONF_SUPPORTED:
		retval = sctp_getsockopt_asconf_supported(sk, len, optval,
							  optlen);
		break;
	case SCTP_AUTH_SUPPORTED:
		retval = sctp_getsockopt_auth_supported(sk, len, optval,
							optlen);
		break;
	case SCTP_ECN_SUPPORTED:
		retval = sctp_getsockopt_ecn_supported(sk, len, optval, optlen);
		break;
	default:
		retval = -ENOPROTOOPT;
		break;
	}

	release_sock(sk);
	return retval;
}

static int sctp_hash(struct sock *sk)
{
	/* STUB */
	return 0;
}

static void sctp_unhash(struct sock *sk)
{
	/* STUB */
}

/* Check if port is acceptable.  Possibly find first available port.
 *
 * The port hash table (contained in the 'global' SCTP protocol storage
 * returned by struct sctp_protocol *sctp_get_protocol()). The hash
 * table is an array of 4096 lists (sctp_bind_hashbucket). Each
 * list (the list number is the port number hashed out, so as you
 * would expect from a hash function, all the ports in a given list have
 * such a number that hashes out to the same list number; you were
 * expecting that, right?); so each list has a set of ports, with a
 * link to the socket (struct sock) that uses it, the port number and
 * a fastreuse flag (FIXME: NPI ipg).
 */
static struct sctp_bind_bucket *sctp_bucket_create(
	struct sctp_bind_hashbucket *head, struct net *, unsigned short snum);

static int sctp_get_port_local(struct sock *sk, union sctp_addr *addr)
{
	struct sctp_sock *sp = sctp_sk(sk);
	bool reuse = (sk->sk_reuse || sp->reuse);
	struct sctp_bind_hashbucket *head; /* hash list */
	kuid_t uid = sock_i_uid(sk);
	struct sctp_bind_bucket *pp;
	unsigned short snum;
	int ret;

	snum = ntohs(addr->v4.sin_port);

	pr_debug("%s: begins, snum:%d\n", __func__, snum);

	local_bh_disable();

	if (snum == 0) {
		/* Search for an available port. */
		int low, high, remaining, index;
		unsigned int rover;
		struct net *net = sock_net(sk);

		inet_get_local_port_range(net, &low, &high);
		remaining = (high - low) + 1;
		rover = prandom_u32() % remaining + low;

		do {
			rover++;
			if ((rover < low) || (rover > high))
				rover = low;
			if (inet_is_local_reserved_port(net, rover))
				continue;
			index = sctp_phashfn(sock_net(sk), rover);
			head = &sctp_port_hashtable[index];
			spin_lock(&head->lock);
			sctp_for_each_hentry(pp, &head->chain)
				if ((pp->port == rover) &&
				    net_eq(sock_net(sk), pp->net))
					goto next;
			break;
		next:
			spin_unlock(&head->lock);
		} while (--remaining > 0);

		/* Exhausted local port range during search? */
		ret = 1;
		if (remaining <= 0)
			goto fail;

		/* OK, here is the one we will use.  HEAD (the port
		 * hash table list entry) is non-NULL and we hold it's
		 * mutex.
		 */
		snum = rover;
	} else {
		/* We are given an specific port number; we verify
		 * that it is not being used. If it is used, we will
		 * exahust the search in the hash list corresponding
		 * to the port number (snum) - we detect that with the
		 * port iterator, pp being NULL.
		 */
		head = &sctp_port_hashtable[sctp_phashfn(sock_net(sk), snum)];
		spin_lock(&head->lock);
		sctp_for_each_hentry(pp, &head->chain) {
			if ((pp->port == snum) && net_eq(pp->net, sock_net(sk)))
				goto pp_found;
		}
	}
	pp = NULL;
	goto pp_not_found;
pp_found:
	if (!hlist_empty(&pp->owner)) {
		/* We had a port hash table hit - there is an
		 * available port (pp != NULL) and it is being
		 * used by other socket (pp->owner not empty); that other
		 * socket is going to be sk2.
		 */
		struct sock *sk2;

		pr_debug("%s: found a possible match\n", __func__);

		if ((pp->fastreuse && reuse &&
		     sk->sk_state != SCTP_SS_LISTENING) ||
		    (pp->fastreuseport && sk->sk_reuseport &&
		     uid_eq(pp->fastuid, uid)))
			goto success;

		/* Run through the list of sockets bound to the port
		 * (pp->port) [via the pointers bind_next and
		 * bind_pprev in the struct sock *sk2 (pp->sk)]. On each one,
		 * we get the endpoint they describe and run through
		 * the endpoint's list of IP (v4 or v6) addresses,
		 * comparing each of the addresses with the address of
		 * the socket sk. If we find a match, then that means
		 * that this port/socket (sk) combination are already
		 * in an endpoint.
		 */
		sk_for_each_bound(sk2, &pp->owner) {
			struct sctp_sock *sp2 = sctp_sk(sk2);
			struct sctp_endpoint *ep2 = sp2->ep;

			if (sk == sk2 ||
			    (reuse && (sk2->sk_reuse || sp2->reuse) &&
			     sk2->sk_state != SCTP_SS_LISTENING) ||
			    (sk->sk_reuseport && sk2->sk_reuseport &&
			     uid_eq(uid, sock_i_uid(sk2))))
				continue;

			if (sctp_bind_addr_conflict(&ep2->base.bind_addr,
						    addr, sp2, sp)) {
				ret = 1;
				goto fail_unlock;
			}
		}

		pr_debug("%s: found a match\n", __func__);
	}
pp_not_found:
	/* If there was a hash table miss, create a new port.  */
	ret = 1;
	if (!pp && !(pp = sctp_bucket_create(head, sock_net(sk), snum)))
		goto fail_unlock;

	/* In either case (hit or miss), make sure fastreuse is 1 only
	 * if sk->sk_reuse is too (that is, if the caller requested
	 * SO_REUSEADDR on this socket -sk-).
	 */
	if (hlist_empty(&pp->owner)) {
		if (reuse && sk->sk_state != SCTP_SS_LISTENING)
			pp->fastreuse = 1;
		else
			pp->fastreuse = 0;

		if (sk->sk_reuseport) {
			pp->fastreuseport = 1;
			pp->fastuid = uid;
		} else {
			pp->fastreuseport = 0;
		}
	} else {
		if (pp->fastreuse &&
		    (!reuse || sk->sk_state == SCTP_SS_LISTENING))
			pp->fastreuse = 0;

		if (pp->fastreuseport &&
		    (!sk->sk_reuseport || !uid_eq(pp->fastuid, uid)))
			pp->fastreuseport = 0;
	}

	/* We are set, so fill up all the data in the hash table
	 * entry, tie the socket list information with the rest of the
	 * sockets FIXME: Blurry, NPI (ipg).
	 */
success:
	if (!sp->bind_hash) {
		inet_sk(sk)->inet_num = snum;
		sk_add_bind_node(sk, &pp->owner);
		sp->bind_hash = pp;
	}
	ret = 0;

fail_unlock:
	spin_unlock(&head->lock);

fail:
	local_bh_enable();
	return ret;
}

/* Assign a 'snum' port to the socket.  If snum == 0, an ephemeral
 * port is requested.
 */
static int sctp_get_port(struct sock *sk, unsigned short snum)
{
	union sctp_addr addr;
	struct sctp_af *af = sctp_sk(sk)->pf->af;

	/* Set up a dummy address struct from the sk. */
	af->from_sk(&addr, sk);
	addr.v4.sin_port = htons(snum);

	/* Note: sk->sk_num gets filled in if ephemeral port request. */
	return sctp_get_port_local(sk, &addr);
}

/*
 *  Move a socket to LISTENING state.
 */
static int sctp_listen_start(struct sock *sk, int backlog)
{
	struct sctp_sock *sp = sctp_sk(sk);
	struct sctp_endpoint *ep = sp->ep;
	struct crypto_shash *tfm = NULL;
	char alg[32];

	/* Allocate HMAC for generating cookie. */
	if (!sp->hmac && sp->sctp_hmac_alg) {
		sprintf(alg, "hmac(%s)", sp->sctp_hmac_alg);
		tfm = crypto_alloc_shash(alg, 0, 0);
		if (IS_ERR(tfm)) {
			net_info_ratelimited("failed to load transform for %s: %ld\n",
					     sp->sctp_hmac_alg, PTR_ERR(tfm));
			return -ENOSYS;
		}
		sctp_sk(sk)->hmac = tfm;
	}

	/*
	 * If a bind() or sctp_bindx() is not called prior to a listen()
	 * call that allows new associations to be accepted, the system
	 * picks an ephemeral port and will choose an address set equivalent
	 * to binding with a wildcard address.
	 *
	 * This is not currently spelled out in the SCTP sockets
	 * extensions draft, but follows the practice as seen in TCP
	 * sockets.
	 *
	 */
	inet_sk_set_state(sk, SCTP_SS_LISTENING);
	if (!ep->base.bind_addr.port) {
		if (sctp_autobind(sk))
			return -EAGAIN;
	} else {
		if (sctp_get_port(sk, inet_sk(sk)->inet_num)) {
			inet_sk_set_state(sk, SCTP_SS_CLOSED);
			return -EADDRINUSE;
		}
	}

	sk->sk_max_ack_backlog = backlog;
	return sctp_hash_endpoint(ep);
}

/*
 * 4.1.3 / 5.1.3 listen()
 *
 *   By default, new associations are not accepted for UDP style sockets.
 *   An application uses listen() to mark a socket as being able to
 *   accept new associations.
 *
 *   On TCP style sockets, applications use listen() to ready the SCTP
 *   endpoint for accepting inbound associations.
 *
 *   On both types of endpoints a backlog of '0' disables listening.
 *
 *  Move a socket to LISTENING state.
 */
int sctp_inet_listen(struct socket *sock, int backlog)
{
	struct sock *sk = sock->sk;
	struct sctp_endpoint *ep = sctp_sk(sk)->ep;
	int err = -EINVAL;

	if (unlikely(backlog < 0))
		return err;

	lock_sock(sk);

	/* Peeled-off sockets are not allowed to listen().  */
	if (sctp_style(sk, UDP_HIGH_BANDWIDTH))
		goto out;

	if (sock->state != SS_UNCONNECTED)
		goto out;

	if (!sctp_sstate(sk, LISTENING) && !sctp_sstate(sk, CLOSED))
		goto out;

	/* If backlog is zero, disable listening. */
	if (!backlog) {
		if (sctp_sstate(sk, CLOSED))
			goto out;

		err = 0;
		sctp_unhash_endpoint(ep);
		sk->sk_state = SCTP_SS_CLOSED;
		if (sk->sk_reuse || sctp_sk(sk)->reuse)
			sctp_sk(sk)->bind_hash->fastreuse = 1;
		goto out;
	}

	/* If we are already listening, just update the backlog */
	if (sctp_sstate(sk, LISTENING))
		sk->sk_max_ack_backlog = backlog;
	else {
		err = sctp_listen_start(sk, backlog);
		if (err)
			goto out;
	}

	err = 0;
out:
	release_sock(sk);
	return err;
}

/*
 * This function is done by modeling the current datagram_poll() and the
 * tcp_poll().  Note that, based on these implementations, we don't
 * lock the socket in this function, even though it seems that,
 * ideally, locking or some other mechanisms can be used to ensure
 * the integrity of the counters (sndbuf and wmem_alloc) used
 * in this place.  We assume that we don't need locks either until proven
 * otherwise.
 *
 * Another thing to note is that we include the Async I/O support
 * here, again, by modeling the current TCP/UDP code.  We don't have
 * a good way to test with it yet.
 */
__poll_t sctp_poll(struct file *file, struct socket *sock, poll_table *wait)
{
	struct sock *sk = sock->sk;
	struct sctp_sock *sp = sctp_sk(sk);
	__poll_t mask;

	poll_wait(file, sk_sleep(sk), wait);

	sock_rps_record_flow(sk);

	/* A TCP-style listening socket becomes readable when the accept queue
	 * is not empty.
	 */
	if (sctp_style(sk, TCP) && sctp_sstate(sk, LISTENING))
		return (!list_empty(&sp->ep->asocs)) ?
			(EPOLLIN | EPOLLRDNORM) : 0;

	mask = 0;

	/* Is there any exceptional events?  */
	if (sk->sk_err || !skb_queue_empty_lockless(&sk->sk_error_queue))
		mask |= EPOLLERR |
			(sock_flag(sk, SOCK_SELECT_ERR_QUEUE) ? EPOLLPRI : 0);
	if (sk->sk_shutdown & RCV_SHUTDOWN)
		mask |= EPOLLRDHUP | EPOLLIN | EPOLLRDNORM;
	if (sk->sk_shutdown == SHUTDOWN_MASK)
		mask |= EPOLLHUP;

	/* Is it readable?  Reconsider this code with TCP-style support.  */
	if (!skb_queue_empty_lockless(&sk->sk_receive_queue))
		mask |= EPOLLIN | EPOLLRDNORM;

	/* The association is either gone or not ready.  */
	if (!sctp_style(sk, UDP) && sctp_sstate(sk, CLOSED))
		return mask;

	/* Is it writable?  */
	if (sctp_writeable(sk)) {
		mask |= EPOLLOUT | EPOLLWRNORM;
	} else {
		sk_set_bit(SOCKWQ_ASYNC_NOSPACE, sk);
		/*
		 * Since the socket is not locked, the buffer
		 * might be made available after the writeable check and
		 * before the bit is set.  This could cause a lost I/O
		 * signal.  tcp_poll() has a race breaker for this race
		 * condition.  Based on their implementation, we put
		 * in the following code to cover it as well.
		 */
		if (sctp_writeable(sk))
			mask |= EPOLLOUT | EPOLLWRNORM;
	}
	return mask;
}

/********************************************************************
 * 2nd Level Abstractions
 ********************************************************************/

static struct sctp_bind_bucket *sctp_bucket_create(
	struct sctp_bind_hashbucket *head, struct net *net, unsigned short snum)
{
	struct sctp_bind_bucket *pp;

	pp = kmem_cache_alloc(sctp_bucket_cachep, GFP_ATOMIC);
	if (pp) {
		SCTP_DBG_OBJCNT_INC(bind_bucket);
		pp->port = snum;
		pp->fastreuse = 0;
		INIT_HLIST_HEAD(&pp->owner);
		pp->net = net;
		hlist_add_head(&pp->node, &head->chain);
	}
	return pp;
}

/* Caller must hold hashbucket lock for this tb with local BH disabled */
static void sctp_bucket_destroy(struct sctp_bind_bucket *pp)
{
	if (pp && hlist_empty(&pp->owner)) {
		__hlist_del(&pp->node);
		kmem_cache_free(sctp_bucket_cachep, pp);
		SCTP_DBG_OBJCNT_DEC(bind_bucket);
	}
}

/* Release this socket's reference to a local port.  */
static inline void __sctp_put_port(struct sock *sk)
{
	struct sctp_bind_hashbucket *head =
		&sctp_port_hashtable[sctp_phashfn(sock_net(sk),
						  inet_sk(sk)->inet_num)];
	struct sctp_bind_bucket *pp;

	spin_lock(&head->lock);
	pp = sctp_sk(sk)->bind_hash;
	__sk_del_bind_node(sk);
	sctp_sk(sk)->bind_hash = NULL;
	inet_sk(sk)->inet_num = 0;
	sctp_bucket_destroy(pp);
	spin_unlock(&head->lock);
}

void sctp_put_port(struct sock *sk)
{
	local_bh_disable();
	__sctp_put_port(sk);
	local_bh_enable();
}

/*
 * The system picks an ephemeral port and choose an address set equivalent
 * to binding with a wildcard address.
 * One of those addresses will be the primary address for the association.
 * This automatically enables the multihoming capability of SCTP.
 */
static int sctp_autobind(struct sock *sk)
{
	union sctp_addr autoaddr;
	struct sctp_af *af;
	__be16 port;

	/* Initialize a local sockaddr structure to INADDR_ANY. */
	af = sctp_sk(sk)->pf->af;

	port = htons(inet_sk(sk)->inet_num);
	af->inaddr_any(&autoaddr, port);

	return sctp_do_bind(sk, &autoaddr, af->sockaddr_len);
}

/* Parse out IPPROTO_SCTP CMSG headers.  Perform only minimal validation.
 *
 * From RFC 2292
 * 4.2 The cmsghdr Structure *
 *
 * When ancillary data is sent or received, any number of ancillary data
 * objects can be specified by the msg_control and msg_controllen members of
 * the msghdr structure, because each object is preceded by
 * a cmsghdr structure defining the object's length (the cmsg_len member).
 * Historically Berkeley-derived implementations have passed only one object
 * at a time, but this API allows multiple objects to be
 * passed in a single call to sendmsg() or recvmsg(). The following example
 * shows two ancillary data objects in a control buffer.
 *
 *   |<--------------------------- msg_controllen -------------------------->|
 *   |                                                                       |
 *
 *   |<----- ancillary data object ----->|<----- ancillary data object ----->|
 *
 *   |<---------- CMSG_SPACE() --------->|<---------- CMSG_SPACE() --------->|
 *   |                                   |                                   |
 *
 *   |<---------- cmsg_len ---------->|  |<--------- cmsg_len ----------->|  |
 *
 *   |<--------- CMSG_LEN() --------->|  |<-------- CMSG_LEN() ---------->|  |
 *   |                                |  |                                |  |
 *
 *   +-----+-----+-----+--+-----------+--+-----+-----+-----+--+-----------+--+
 *   |cmsg_|cmsg_|cmsg_|XX|           |XX|cmsg_|cmsg_|cmsg_|XX|           |XX|
 *
 *   |len  |level|type |XX|cmsg_data[]|XX|len  |level|type |XX|cmsg_data[]|XX|
 *
 *   +-----+-----+-----+--+-----------+--+-----+-----+-----+--+-----------+--+
 *    ^
 *    |
 *
 * msg_control
 * points here
 */
static int sctp_msghdr_parse(const struct msghdr *msg, struct sctp_cmsgs *cmsgs)
{
	struct msghdr *my_msg = (struct msghdr *)msg;
	struct cmsghdr *cmsg;

	for_each_cmsghdr(cmsg, my_msg) {
		if (!CMSG_OK(my_msg, cmsg))
			return -EINVAL;

		/* Should we parse this header or ignore?  */
		if (cmsg->cmsg_level != IPPROTO_SCTP)
			continue;

		/* Strictly check lengths following example in SCM code.  */
		switch (cmsg->cmsg_type) {
		case SCTP_INIT:
			/* SCTP Socket API Extension
			 * 5.3.1 SCTP Initiation Structure (SCTP_INIT)
			 *
			 * This cmsghdr structure provides information for
			 * initializing new SCTP associations with sendmsg().
			 * The SCTP_INITMSG socket option uses this same data
			 * structure.  This structure is not used for
			 * recvmsg().
			 *
			 * cmsg_level    cmsg_type      cmsg_data[]
			 * ------------  ------------   ----------------------
			 * IPPROTO_SCTP  SCTP_INIT      struct sctp_initmsg
			 */
			if (cmsg->cmsg_len != CMSG_LEN(sizeof(struct sctp_initmsg)))
				return -EINVAL;

			cmsgs->init = CMSG_DATA(cmsg);
			break;

		case SCTP_SNDRCV:
			/* SCTP Socket API Extension
			 * 5.3.2 SCTP Header Information Structure(SCTP_SNDRCV)
			 *
			 * This cmsghdr structure specifies SCTP options for
			 * sendmsg() and describes SCTP header information
			 * about a received message through recvmsg().
			 *
			 * cmsg_level    cmsg_type      cmsg_data[]
			 * ------------  ------------   ----------------------
			 * IPPROTO_SCTP  SCTP_SNDRCV    struct sctp_sndrcvinfo
			 */
			if (cmsg->cmsg_len != CMSG_LEN(sizeof(struct sctp_sndrcvinfo)))
				return -EINVAL;

			cmsgs->srinfo = CMSG_DATA(cmsg);

			if (cmsgs->srinfo->sinfo_flags &
			    ~(SCTP_UNORDERED | SCTP_ADDR_OVER |
			      SCTP_SACK_IMMEDIATELY | SCTP_SENDALL |
			      SCTP_PR_SCTP_MASK | SCTP_ABORT | SCTP_EOF))
				return -EINVAL;
			break;

		case SCTP_SNDINFO:
			/* SCTP Socket API Extension
			 * 5.3.4 SCTP Send Information Structure (SCTP_SNDINFO)
			 *
			 * This cmsghdr structure specifies SCTP options for
			 * sendmsg(). This structure and SCTP_RCVINFO replaces
			 * SCTP_SNDRCV which has been deprecated.
			 *
			 * cmsg_level    cmsg_type      cmsg_data[]
			 * ------------  ------------   ---------------------
			 * IPPROTO_SCTP  SCTP_SNDINFO    struct sctp_sndinfo
			 */
			if (cmsg->cmsg_len != CMSG_LEN(sizeof(struct sctp_sndinfo)))
				return -EINVAL;

			cmsgs->sinfo = CMSG_DATA(cmsg);

			if (cmsgs->sinfo->snd_flags &
			    ~(SCTP_UNORDERED | SCTP_ADDR_OVER |
			      SCTP_SACK_IMMEDIATELY | SCTP_SENDALL |
			      SCTP_PR_SCTP_MASK | SCTP_ABORT | SCTP_EOF))
				return -EINVAL;
			break;
		case SCTP_PRINFO:
			/* SCTP Socket API Extension
			 * 5.3.7 SCTP PR-SCTP Information Structure (SCTP_PRINFO)
			 *
			 * This cmsghdr structure specifies SCTP options for sendmsg().
			 *
			 * cmsg_level    cmsg_type      cmsg_data[]
			 * ------------  ------------   ---------------------
			 * IPPROTO_SCTP  SCTP_PRINFO    struct sctp_prinfo
			 */
			if (cmsg->cmsg_len != CMSG_LEN(sizeof(struct sctp_prinfo)))
				return -EINVAL;

			cmsgs->prinfo = CMSG_DATA(cmsg);
			if (cmsgs->prinfo->pr_policy & ~SCTP_PR_SCTP_MASK)
				return -EINVAL;

			if (cmsgs->prinfo->pr_policy == SCTP_PR_SCTP_NONE)
				cmsgs->prinfo->pr_value = 0;
			break;
		case SCTP_AUTHINFO:
			/* SCTP Socket API Extension
			 * 5.3.8 SCTP AUTH Information Structure (SCTP_AUTHINFO)
			 *
			 * This cmsghdr structure specifies SCTP options for sendmsg().
			 *
			 * cmsg_level    cmsg_type      cmsg_data[]
			 * ------------  ------------   ---------------------
			 * IPPROTO_SCTP  SCTP_AUTHINFO  struct sctp_authinfo
			 */
			if (cmsg->cmsg_len != CMSG_LEN(sizeof(struct sctp_authinfo)))
				return -EINVAL;

			cmsgs->authinfo = CMSG_DATA(cmsg);
			break;
		case SCTP_DSTADDRV4:
		case SCTP_DSTADDRV6:
			/* SCTP Socket API Extension
			 * 5.3.9/10 SCTP Destination IPv4/6 Address Structure (SCTP_DSTADDRV4/6)
			 *
			 * This cmsghdr structure specifies SCTP options for sendmsg().
			 *
			 * cmsg_level    cmsg_type         cmsg_data[]
			 * ------------  ------------   ---------------------
			 * IPPROTO_SCTP  SCTP_DSTADDRV4 struct in_addr
			 * ------------  ------------   ---------------------
			 * IPPROTO_SCTP  SCTP_DSTADDRV6 struct in6_addr
			 */
			cmsgs->addrs_msg = my_msg;
			break;
		default:
			return -EINVAL;
		}
	}

	return 0;
}

/*
 * Wait for a packet..
 * Note: This function is the same function as in core/datagram.c
 * with a few modifications to make lksctp work.
 */
static int sctp_wait_for_packet(struct sock *sk, int *err, long *timeo_p)
{
	int error;
	DEFINE_WAIT(wait);

	prepare_to_wait_exclusive(sk_sleep(sk), &wait, TASK_INTERRUPTIBLE);

	/* Socket errors? */
	error = sock_error(sk);
	if (error)
		goto out;

	if (!skb_queue_empty(&sk->sk_receive_queue))
		goto ready;

	/* Socket shut down?  */
	if (sk->sk_shutdown & RCV_SHUTDOWN)
		goto out;

	/* Sequenced packets can come disconnected.  If so we report the
	 * problem.
	 */
	error = -ENOTCONN;

	/* Is there a good reason to think that we may receive some data?  */
	if (list_empty(&sctp_sk(sk)->ep->asocs) && !sctp_sstate(sk, LISTENING))
		goto out;

	/* Handle signals.  */
	if (signal_pending(current))
		goto interrupted;

	/* Let another process have a go.  Since we are going to sleep
	 * anyway.  Note: This may cause odd behaviors if the message
	 * does not fit in the user's buffer, but this seems to be the
	 * only way to honor MSG_DONTWAIT realistically.
	 */
	release_sock(sk);
	*timeo_p = schedule_timeout(*timeo_p);
	lock_sock(sk);

ready:
	finish_wait(sk_sleep(sk), &wait);
	return 0;

interrupted:
	error = sock_intr_errno(*timeo_p);

out:
	finish_wait(sk_sleep(sk), &wait);
	*err = error;
	return error;
}

/* Receive a datagram.
 * Note: This is pretty much the same routine as in core/datagram.c
 * with a few changes to make lksctp work.
 */
struct sk_buff *sctp_skb_recv_datagram(struct sock *sk, int flags,
				       int noblock, int *err)
{
	int error;
	struct sk_buff *skb;
	long timeo;

	timeo = sock_rcvtimeo(sk, noblock);

	pr_debug("%s: timeo:%ld, max:%ld\n", __func__, timeo,
		 MAX_SCHEDULE_TIMEOUT);

	do {
		/* Again only user level code calls this function,
		 * so nothing interrupt level
		 * will suddenly eat the receive_queue.
		 *
		 *  Look at current nfs client by the way...
		 *  However, this function was correct in any case. 8)
		 */
		if (flags & MSG_PEEK) {
			skb = skb_peek(&sk->sk_receive_queue);
			if (skb)
				refcount_inc(&skb->users);
		} else {
			skb = __skb_dequeue(&sk->sk_receive_queue);
		}

		if (skb)
			return skb;

		/* Caller is allowed not to check sk->sk_err before calling. */
		error = sock_error(sk);
		if (error)
			goto no_packet;

		if (sk->sk_shutdown & RCV_SHUTDOWN)
			break;

		if (sk_can_busy_loop(sk)) {
			sk_busy_loop(sk, noblock);

			if (!skb_queue_empty_lockless(&sk->sk_receive_queue))
				continue;
		}

		/* User doesn't want to wait.  */
		error = -EAGAIN;
		if (!timeo)
			goto no_packet;
	} while (sctp_wait_for_packet(sk, err, &timeo) == 0);

	return NULL;

no_packet:
	*err = error;
	return NULL;
}

/* If sndbuf has changed, wake up per association sndbuf waiters.  */
static void __sctp_write_space(struct sctp_association *asoc)
{
	struct sock *sk = asoc->base.sk;

	if (sctp_wspace(asoc) <= 0)
		return;

	if (waitqueue_active(&asoc->wait))
		wake_up_interruptible(&asoc->wait);

	if (sctp_writeable(sk)) {
		struct socket_wq *wq;

		rcu_read_lock();
		wq = rcu_dereference(sk->sk_wq);
		if (wq) {
			if (waitqueue_active(&wq->wait))
				wake_up_interruptible(&wq->wait);

			/* Note that we try to include the Async I/O support
			 * here by modeling from the current TCP/UDP code.
			 * We have not tested with it yet.
			 */
			if (!(sk->sk_shutdown & SEND_SHUTDOWN))
				sock_wake_async(wq, SOCK_WAKE_SPACE, POLL_OUT);
		}
		rcu_read_unlock();
	}
}

static void sctp_wake_up_waiters(struct sock *sk,
				 struct sctp_association *asoc)
{
	struct sctp_association *tmp = asoc;

	/* We do accounting for the sndbuf space per association,
	 * so we only need to wake our own association.
	 */
	if (asoc->ep->sndbuf_policy)
		return __sctp_write_space(asoc);

	/* If association goes down and is just flushing its
	 * outq, then just normally notify others.
	 */
	if (asoc->base.dead)
		return sctp_write_space(sk);

	/* Accounting for the sndbuf space is per socket, so we
	 * need to wake up others, try to be fair and in case of
	 * other associations, let them have a go first instead
	 * of just doing a sctp_write_space() call.
	 *
	 * Note that we reach sctp_wake_up_waiters() only when
	 * associations free up queued chunks, thus we are under
	 * lock and the list of associations on a socket is
	 * guaranteed not to change.
	 */
	for (tmp = list_next_entry(tmp, asocs); 1;
	     tmp = list_next_entry(tmp, asocs)) {
		/* Manually skip the head element. */
		if (&tmp->asocs == &((sctp_sk(sk))->ep->asocs))
			continue;
		/* Wake up association. */
		__sctp_write_space(tmp);
		/* We've reached the end. */
		if (tmp == asoc)
			break;
	}
}

/* Do accounting for the sndbuf space.
 * Decrement the used sndbuf space of the corresponding association by the
 * data size which was just transmitted(freed).
 */
static void sctp_wfree(struct sk_buff *skb)
{
	struct sctp_chunk *chunk = skb_shinfo(skb)->destructor_arg;
	struct sctp_association *asoc = chunk->asoc;
	struct sock *sk = asoc->base.sk;

	sk_mem_uncharge(sk, skb->truesize);
	sk->sk_wmem_queued -= skb->truesize + sizeof(struct sctp_chunk);
	asoc->sndbuf_used -= skb->truesize + sizeof(struct sctp_chunk);
	WARN_ON(refcount_sub_and_test(sizeof(struct sctp_chunk),
				      &sk->sk_wmem_alloc));

	if (chunk->shkey) {
		struct sctp_shared_key *shkey = chunk->shkey;

		/* refcnt == 2 and !list_empty mean after this release, it's
		 * not being used anywhere, and it's time to notify userland
		 * that this shkey can be freed if it's been deactivated.
		 */
		if (shkey->deactivated && !list_empty(&shkey->key_list) &&
		    refcount_read(&shkey->refcnt) == 2) {
			struct sctp_ulpevent *ev;

			ev = sctp_ulpevent_make_authkey(asoc, shkey->key_id,
							SCTP_AUTH_FREE_KEY,
							GFP_KERNEL);
			if (ev)
				asoc->stream.si->enqueue_event(&asoc->ulpq, ev);
		}
		sctp_auth_shkey_release(chunk->shkey);
	}

	sock_wfree(skb);
	sctp_wake_up_waiters(sk, asoc);

	sctp_association_put(asoc);
}

/* Do accounting for the receive space on the socket.
 * Accounting for the association is done in ulpevent.c
 * We set this as a destructor for the cloned data skbs so that
 * accounting is done at the correct time.
 */
void sctp_sock_rfree(struct sk_buff *skb)
{
	struct sock *sk = skb->sk;
	struct sctp_ulpevent *event = sctp_skb2event(skb);

	atomic_sub(event->rmem_len, &sk->sk_rmem_alloc);

	/*
	 * Mimic the behavior of sock_rfree
	 */
	sk_mem_uncharge(sk, event->rmem_len);
}


/* Helper function to wait for space in the sndbuf.  */
static int sctp_wait_for_sndbuf(struct sctp_association *asoc, long *timeo_p,
				size_t msg_len)
{
	struct sock *sk = asoc->base.sk;
	long current_timeo = *timeo_p;
	DEFINE_WAIT(wait);
	int err = 0;

	pr_debug("%s: asoc:%p, timeo:%ld, msg_len:%zu\n", __func__, asoc,
		 *timeo_p, msg_len);

	/* Increment the association's refcnt.  */
	sctp_association_hold(asoc);

	/* Wait on the association specific sndbuf space. */
	for (;;) {
		prepare_to_wait_exclusive(&asoc->wait, &wait,
					  TASK_INTERRUPTIBLE);
		if (asoc->base.dead)
			goto do_dead;
		if (!*timeo_p)
			goto do_nonblock;
		if (sk->sk_err || asoc->state >= SCTP_STATE_SHUTDOWN_PENDING)
			goto do_error;
		if (signal_pending(current))
			goto do_interrupted;
		if (sk_under_memory_pressure(sk))
			sk_mem_reclaim(sk);
		if ((int)msg_len <= sctp_wspace(asoc) &&
		    sk_wmem_schedule(sk, msg_len))
			break;

		/* Let another process have a go.  Since we are going
		 * to sleep anyway.
		 */
		release_sock(sk);
		current_timeo = schedule_timeout(current_timeo);
		lock_sock(sk);
		if (sk != asoc->base.sk)
			goto do_error;

		*timeo_p = current_timeo;
	}

out:
	finish_wait(&asoc->wait, &wait);

	/* Release the association's refcnt.  */
	sctp_association_put(asoc);

	return err;

do_dead:
	err = -ESRCH;
	goto out;

do_error:
	err = -EPIPE;
	goto out;

do_interrupted:
	err = sock_intr_errno(*timeo_p);
	goto out;

do_nonblock:
	err = -EAGAIN;
	goto out;
}

void sctp_data_ready(struct sock *sk)
{
	struct socket_wq *wq;

	rcu_read_lock();
	wq = rcu_dereference(sk->sk_wq);
	if (skwq_has_sleeper(wq))
		wake_up_interruptible_sync_poll(&wq->wait, EPOLLIN |
						EPOLLRDNORM | EPOLLRDBAND);
	sk_wake_async(sk, SOCK_WAKE_WAITD, POLL_IN);
	rcu_read_unlock();
}

/* If socket sndbuf has changed, wake up all per association waiters.  */
void sctp_write_space(struct sock *sk)
{
	struct sctp_association *asoc;

	/* Wake up the tasks in each wait queue.  */
	list_for_each_entry(asoc, &((sctp_sk(sk))->ep->asocs), asocs) {
		__sctp_write_space(asoc);
	}
}

/* Is there any sndbuf space available on the socket?
 *
 * Note that sk_wmem_alloc is the sum of the send buffers on all of the
 * associations on the same socket.  For a UDP-style socket with
 * multiple associations, it is possible for it to be "unwriteable"
 * prematurely.  I assume that this is acceptable because
 * a premature "unwriteable" is better than an accidental "writeable" which
 * would cause an unwanted block under certain circumstances.  For the 1-1
 * UDP-style sockets or TCP-style sockets, this code should work.
 *  - Daisy
 */
static bool sctp_writeable(struct sock *sk)
{
	return sk->sk_sndbuf > sk->sk_wmem_queued;
}

/* Wait for an association to go into ESTABLISHED state. If timeout is 0,
 * returns immediately with EINPROGRESS.
 */
static int sctp_wait_for_connect(struct sctp_association *asoc, long *timeo_p)
{
	struct sock *sk = asoc->base.sk;
	int err = 0;
	long current_timeo = *timeo_p;
	DEFINE_WAIT(wait);

	pr_debug("%s: asoc:%p, timeo:%ld\n", __func__, asoc, *timeo_p);

	/* Increment the association's refcnt.  */
	sctp_association_hold(asoc);

	for (;;) {
		prepare_to_wait_exclusive(&asoc->wait, &wait,
					  TASK_INTERRUPTIBLE);
		if (!*timeo_p)
			goto do_nonblock;
		if (sk->sk_shutdown & RCV_SHUTDOWN)
			break;
		if (sk->sk_err || asoc->state >= SCTP_STATE_SHUTDOWN_PENDING ||
		    asoc->base.dead)
			goto do_error;
		if (signal_pending(current))
			goto do_interrupted;

		if (sctp_state(asoc, ESTABLISHED))
			break;

		/* Let another process have a go.  Since we are going
		 * to sleep anyway.
		 */
		release_sock(sk);
		current_timeo = schedule_timeout(current_timeo);
		lock_sock(sk);

		*timeo_p = current_timeo;
	}

out:
	finish_wait(&asoc->wait, &wait);

	/* Release the association's refcnt.  */
	sctp_association_put(asoc);

	return err;

do_error:
	if (asoc->init_err_counter + 1 > asoc->max_init_attempts)
		err = -ETIMEDOUT;
	else
		err = -ECONNREFUSED;
	goto out;

do_interrupted:
	err = sock_intr_errno(*timeo_p);
	goto out;

do_nonblock:
	err = -EINPROGRESS;
	goto out;
}

static int sctp_wait_for_accept(struct sock *sk, long timeo)
{
	struct sctp_endpoint *ep;
	int err = 0;
	DEFINE_WAIT(wait);

	ep = sctp_sk(sk)->ep;


	for (;;) {
		prepare_to_wait_exclusive(sk_sleep(sk), &wait,
					  TASK_INTERRUPTIBLE);

		if (list_empty(&ep->asocs)) {
			release_sock(sk);
			timeo = schedule_timeout(timeo);
			lock_sock(sk);
		}

		err = -EINVAL;
		if (!sctp_sstate(sk, LISTENING))
			break;

		err = 0;
		if (!list_empty(&ep->asocs))
			break;

		err = sock_intr_errno(timeo);
		if (signal_pending(current))
			break;

		err = -EAGAIN;
		if (!timeo)
			break;
	}

	finish_wait(sk_sleep(sk), &wait);

	return err;
}

static void sctp_wait_for_close(struct sock *sk, long timeout)
{
	DEFINE_WAIT(wait);

	do {
		prepare_to_wait(sk_sleep(sk), &wait, TASK_INTERRUPTIBLE);
		if (list_empty(&sctp_sk(sk)->ep->asocs))
			break;
		release_sock(sk);
		timeout = schedule_timeout(timeout);
		lock_sock(sk);
	} while (!signal_pending(current) && timeout);

	finish_wait(sk_sleep(sk), &wait);
}

static void sctp_skb_set_owner_r_frag(struct sk_buff *skb, struct sock *sk)
{
	struct sk_buff *frag;

	if (!skb->data_len)
		goto done;

	/* Don't forget the fragments. */
	skb_walk_frags(skb, frag)
		sctp_skb_set_owner_r_frag(frag, sk);

done:
	sctp_skb_set_owner_r(skb, sk);
}

void sctp_copy_sock(struct sock *newsk, struct sock *sk,
		    struct sctp_association *asoc)
{
	struct inet_sock *inet = inet_sk(sk);
	struct inet_sock *newinet;
	struct sctp_sock *sp = sctp_sk(sk);
	struct sctp_endpoint *ep = sp->ep;

	newsk->sk_type = sk->sk_type;
	newsk->sk_bound_dev_if = sk->sk_bound_dev_if;
	newsk->sk_flags = sk->sk_flags;
	newsk->sk_tsflags = sk->sk_tsflags;
	newsk->sk_no_check_tx = sk->sk_no_check_tx;
	newsk->sk_no_check_rx = sk->sk_no_check_rx;
	newsk->sk_reuse = sk->sk_reuse;
	sctp_sk(newsk)->reuse = sp->reuse;

	newsk->sk_shutdown = sk->sk_shutdown;
	newsk->sk_destruct = sctp_destruct_sock;
	newsk->sk_family = sk->sk_family;
	newsk->sk_protocol = IPPROTO_SCTP;
	newsk->sk_backlog_rcv = sk->sk_prot->backlog_rcv;
	newsk->sk_sndbuf = sk->sk_sndbuf;
	newsk->sk_rcvbuf = sk->sk_rcvbuf;
	newsk->sk_lingertime = sk->sk_lingertime;
	newsk->sk_rcvtimeo = sk->sk_rcvtimeo;
	newsk->sk_sndtimeo = sk->sk_sndtimeo;
	newsk->sk_rxhash = sk->sk_rxhash;

	newinet = inet_sk(newsk);

	/* Initialize sk's sport, dport, rcv_saddr and daddr for
	 * getsockname() and getpeername()
	 */
	newinet->inet_sport = inet->inet_sport;
	newinet->inet_saddr = inet->inet_saddr;
	newinet->inet_rcv_saddr = inet->inet_rcv_saddr;
	newinet->inet_dport = htons(asoc->peer.port);
	newinet->pmtudisc = inet->pmtudisc;
	newinet->inet_id = prandom_u32();

	newinet->uc_ttl = inet->uc_ttl;
	newinet->mc_loop = 1;
	newinet->mc_ttl = 1;
	newinet->mc_index = 0;
	newinet->mc_list = NULL;

	if (newsk->sk_flags & SK_FLAGS_TIMESTAMP)
		net_enable_timestamp();

	/* Set newsk security attributes from orginal sk and connection
	 * security attribute from ep.
	 */
	security_sctp_sk_clone(ep, sk, newsk);
}

static inline void sctp_copy_descendant(struct sock *sk_to,
					const struct sock *sk_from)
{
	int ancestor_size = sizeof(struct inet_sock) +
			    sizeof(struct sctp_sock) -
			    offsetof(struct sctp_sock, pd_lobby);

	if (sk_from->sk_family == PF_INET6)
		ancestor_size += sizeof(struct ipv6_pinfo);

	__inet_sk_copy_descendant(sk_to, sk_from, ancestor_size);
}

/* Populate the fields of the newsk from the oldsk and migrate the assoc
 * and its messages to the newsk.
 */
static int sctp_sock_migrate(struct sock *oldsk, struct sock *newsk,
			     struct sctp_association *assoc,
			     enum sctp_socket_type type)
{
	struct sctp_sock *oldsp = sctp_sk(oldsk);
	struct sctp_sock *newsp = sctp_sk(newsk);
	struct sctp_bind_bucket *pp; /* hash list port iterator */
	struct sctp_endpoint *newep = newsp->ep;
	struct sk_buff *skb, *tmp;
	struct sctp_ulpevent *event;
	struct sctp_bind_hashbucket *head;
	int err;

	/* Migrate socket buffer sizes and all the socket level options to the
	 * new socket.
	 */
	newsk->sk_sndbuf = oldsk->sk_sndbuf;
	newsk->sk_rcvbuf = oldsk->sk_rcvbuf;
	/* Brute force copy old sctp opt. */
	sctp_copy_descendant(newsk, oldsk);

	/* Restore the ep value that was overwritten with the above structure
	 * copy.
	 */
	newsp->ep = newep;
	newsp->hmac = NULL;

	/* Hook this new socket in to the bind_hash list. */
	head = &sctp_port_hashtable[sctp_phashfn(sock_net(oldsk),
						 inet_sk(oldsk)->inet_num)];
	spin_lock_bh(&head->lock);
	pp = sctp_sk(oldsk)->bind_hash;
	sk_add_bind_node(newsk, &pp->owner);
	sctp_sk(newsk)->bind_hash = pp;
	inet_sk(newsk)->inet_num = inet_sk(oldsk)->inet_num;
	spin_unlock_bh(&head->lock);

	/* Copy the bind_addr list from the original endpoint to the new
	 * endpoint so that we can handle restarts properly
	 */
	err = sctp_bind_addr_dup(&newsp->ep->base.bind_addr,
				 &oldsp->ep->base.bind_addr, GFP_KERNEL);
	if (err)
		return err;

	/* New ep's auth_hmacs should be set if old ep's is set, in case
	 * that net->sctp.auth_enable has been changed to 0 by users and
	 * new ep's auth_hmacs couldn't be set in sctp_endpoint_init().
	 */
	if (oldsp->ep->auth_hmacs) {
		err = sctp_auth_init_hmacs(newsp->ep, GFP_KERNEL);
		if (err)
			return err;
	}

	/* Move any messages in the old socket's receive queue that are for the
	 * peeled off association to the new socket's receive queue.
	 */
	sctp_skb_for_each(skb, &oldsk->sk_receive_queue, tmp) {
		event = sctp_skb2event(skb);
		if (event->asoc == assoc) {
			__skb_unlink(skb, &oldsk->sk_receive_queue);
			__skb_queue_tail(&newsk->sk_receive_queue, skb);
			sctp_skb_set_owner_r_frag(skb, newsk);
		}
	}

	/* Clean up any messages pending delivery due to partial
	 * delivery.   Three cases:
	 * 1) No partial deliver;  no work.
	 * 2) Peeling off partial delivery; keep pd_lobby in new pd_lobby.
	 * 3) Peeling off non-partial delivery; move pd_lobby to receive_queue.
	 */
	atomic_set(&sctp_sk(newsk)->pd_mode, assoc->ulpq.pd_mode);

	if (atomic_read(&sctp_sk(oldsk)->pd_mode)) {
		struct sk_buff_head *queue;

		/* Decide which queue to move pd_lobby skbs to. */
		if (assoc->ulpq.pd_mode) {
			queue = &newsp->pd_lobby;
		} else
			queue = &newsk->sk_receive_queue;

		/* Walk through the pd_lobby, looking for skbs that
		 * need moved to the new socket.
		 */
		sctp_skb_for_each(skb, &oldsp->pd_lobby, tmp) {
			event = sctp_skb2event(skb);
			if (event->asoc == assoc) {
				__skb_unlink(skb, &oldsp->pd_lobby);
				__skb_queue_tail(queue, skb);
				sctp_skb_set_owner_r_frag(skb, newsk);
			}
		}

		/* Clear up any skbs waiting for the partial
		 * delivery to finish.
		 */
		if (assoc->ulpq.pd_mode)
			sctp_clear_pd(oldsk, NULL);

	}

	sctp_for_each_rx_skb(assoc, newsk, sctp_skb_set_owner_r_frag);

	/* Set the type of socket to indicate that it is peeled off from the
	 * original UDP-style socket or created with the accept() call on a
	 * TCP-style socket..
	 */
	newsp->type = type;

	/* Mark the new socket "in-use" by the user so that any packets
	 * that may arrive on the association after we've moved it are
	 * queued to the backlog.  This prevents a potential race between
	 * backlog processing on the old socket and new-packet processing
	 * on the new socket.
	 *
	 * The caller has just allocated newsk so we can guarantee that other
	 * paths won't try to lock it and then oldsk.
	 */
	lock_sock_nested(newsk, SINGLE_DEPTH_NESTING);
	sctp_for_each_tx_datachunk(assoc, sctp_clear_owner_w);
	sctp_assoc_migrate(assoc, newsk);
	sctp_for_each_tx_datachunk(assoc, sctp_set_owner_w);

	/* If the association on the newsk is already closed before accept()
	 * is called, set RCV_SHUTDOWN flag.
	 */
	if (sctp_state(assoc, CLOSED) && sctp_style(newsk, TCP)) {
		inet_sk_set_state(newsk, SCTP_SS_CLOSED);
		newsk->sk_shutdown |= RCV_SHUTDOWN;
	} else {
		inet_sk_set_state(newsk, SCTP_SS_ESTABLISHED);
	}

	release_sock(newsk);

	return 0;
}


/* This proto struct describes the ULP interface for SCTP.  */
struct proto sctp_prot = {
	.name        =	"SCTP",
	.owner       =	THIS_MODULE,
	.close       =	sctp_close,
	.disconnect  =	sctp_disconnect,
	.accept      =	sctp_accept,
	.ioctl       =	sctp_ioctl,
	.init        =	sctp_init_sock,
	.destroy     =	sctp_destroy_sock,
	.shutdown    =	sctp_shutdown,
	.setsockopt  =	sctp_setsockopt,
	.getsockopt  =	sctp_getsockopt,
	.sendmsg     =	sctp_sendmsg,
	.recvmsg     =	sctp_recvmsg,
	.bind        =	sctp_bind,
	.backlog_rcv =	sctp_backlog_rcv,
	.hash        =	sctp_hash,
	.unhash      =	sctp_unhash,
	.no_autobind =	true,
	.obj_size    =  sizeof(struct sctp_sock),
	.useroffset  =  offsetof(struct sctp_sock, subscribe),
	.usersize    =  offsetof(struct sctp_sock, initmsg) -
				offsetof(struct sctp_sock, subscribe) +
				sizeof_field(struct sctp_sock, initmsg),
	.sysctl_mem  =  sysctl_sctp_mem,
	.sysctl_rmem =  sysctl_sctp_rmem,
	.sysctl_wmem =  sysctl_sctp_wmem,
	.memory_pressure = &sctp_memory_pressure,
	.enter_memory_pressure = sctp_enter_memory_pressure,
	.memory_allocated = &sctp_memory_allocated,
	.sockets_allocated = &sctp_sockets_allocated,
};

#if IS_ENABLED(CONFIG_IPV6)

#include <net/transp_v6.h>
static void sctp_v6_destroy_sock(struct sock *sk)
{
	sctp_destroy_sock(sk);
	inet6_destroy_sock(sk);
}

struct proto sctpv6_prot = {
	.name		= "SCTPv6",
	.owner		= THIS_MODULE,
	.close		= sctp_close,
	.disconnect	= sctp_disconnect,
	.accept		= sctp_accept,
	.ioctl		= sctp_ioctl,
	.init		= sctp_init_sock,
	.destroy	= sctp_v6_destroy_sock,
	.shutdown	= sctp_shutdown,
	.setsockopt	= sctp_setsockopt,
	.getsockopt	= sctp_getsockopt,
	.sendmsg	= sctp_sendmsg,
	.recvmsg	= sctp_recvmsg,
	.bind		= sctp_bind,
	.backlog_rcv	= sctp_backlog_rcv,
	.hash		= sctp_hash,
	.unhash		= sctp_unhash,
	.no_autobind	= true,
	.obj_size	= sizeof(struct sctp6_sock),
	.useroffset	= offsetof(struct sctp6_sock, sctp.subscribe),
	.usersize	= offsetof(struct sctp6_sock, sctp.initmsg) -
				offsetof(struct sctp6_sock, sctp.subscribe) +
				sizeof_field(struct sctp6_sock, sctp.initmsg),
	.sysctl_mem	= sysctl_sctp_mem,
	.sysctl_rmem	= sysctl_sctp_rmem,
	.sysctl_wmem	= sysctl_sctp_wmem,
	.memory_pressure = &sctp_memory_pressure,
	.enter_memory_pressure = sctp_enter_memory_pressure,
	.memory_allocated = &sctp_memory_allocated,
	.sockets_allocated = &sctp_sockets_allocated,
};
#endif /* IS_ENABLED(CONFIG_IPV6) */<|MERGE_RESOLUTION|>--- conflicted
+++ resolved
@@ -984,11 +984,7 @@
 		return -EINVAL;
 
 	kaddrs = memdup_user(addrs, addrs_size);
-<<<<<<< HEAD
-	if (unlikely(IS_ERR(kaddrs)))
-=======
 	if (IS_ERR(kaddrs))
->>>>>>> fa578e9d
 		return PTR_ERR(kaddrs);
 
 	/* Walk through the addrs buffer and count the number of addresses. */
@@ -1307,11 +1303,7 @@
 		return -EINVAL;
 
 	kaddrs = memdup_user(addrs, addrs_size);
-<<<<<<< HEAD
-	if (unlikely(IS_ERR(kaddrs)))
-=======
 	if (IS_ERR(kaddrs))
->>>>>>> fa578e9d
 		return PTR_ERR(kaddrs);
 
 	/* Allow security module to validate connectx addresses. */
@@ -4040,17 +4032,6 @@
 					unsigned int optlen)
 {
 	struct sctp_assoc_value params;
-<<<<<<< HEAD
-
-	if (optlen != sizeof(params))
-		return -EINVAL;
-
-	if (copy_from_user(&params, optval, optlen))
-		return -EFAULT;
-
-	sctp_sk(sk)->ep->prsctp_enable = !!params.assoc_value;
-
-=======
 	struct sctp_association *asoc;
 
 	if (optlen != sizeof(params))
@@ -4066,7 +4047,6 @@
 
 	sctp_sk(sk)->ep->prsctp_enable = !!params.assoc_value;
 
->>>>>>> fa578e9d
 	return 0;
 }
 
