--- conflicted
+++ resolved
@@ -1834,38 +1834,9 @@
 			goto free;
 		}
 
-<<<<<<< HEAD
-		/* If the SCTP_INIT ancillary data is specified, set all
-		 * the association init values accordingly.
-		 */
-		if (sinit) {
-			if (sinit->sinit_num_ostreams) {
-				__u16 outcnt = sinit->sinit_num_ostreams;
-
-				asoc->c.sinit_num_ostreams = outcnt;
-				/* outcnt has been changed, so re-init stream */
-				err = sctp_stream_init(&asoc->stream, outcnt, 0,
-						       GFP_KERNEL);
-				if (err)
-					goto out_free;
-			}
-			if (sinit->sinit_max_instreams) {
-				asoc->c.sinit_max_instreams =
-					sinit->sinit_max_instreams;
-			}
-			if (sinit->sinit_max_attempts) {
-				asoc->max_init_attempts
-					= sinit->sinit_max_attempts;
-			}
-			if (sinit->sinit_max_init_timeo) {
-				asoc->max_init_timeo =
-				 msecs_to_jiffies(sinit->sinit_max_init_timeo);
-			}
-=======
 		if (sctp_endpoint_is_peeled_off(ep, daddr)) {
 			err = -EADDRNOTAVAIL;
 			goto free;
->>>>>>> e021bb4f
 		}
 
 		transport = sctp_assoc_add_peer(asoc, daddr, GFP_KERNEL,
@@ -1960,23 +1931,10 @@
 		sctp_prsctp_prune(asoc, sinfo, msg_len - sctp_wspace(asoc));
 
 	if (!sctp_wspace(asoc)) {
-<<<<<<< HEAD
-		/* sk can be changed by peel off when waiting for buf. */
-		err = sctp_wait_for_sndbuf(asoc, &timeo, msg_len);
-		if (err) {
-			if (err == -ESRCH) {
-				/* asoc is already dead. */
-				new_asoc = NULL;
-				err = -EPIPE;
-			}
-			goto out_free;
-		}
-=======
 		timeo = sock_sndtimeo(sk, msg->msg_flags & MSG_DONTWAIT);
 		err = sctp_wait_for_sndbuf(asoc, &timeo, msg_len);
 		if (err)
 			goto err;
->>>>>>> e021bb4f
 	}
 
 	if (sctp_state(asoc, CLOSED)) {
@@ -3376,17 +3334,6 @@
 	} else {
 		return -EINVAL;
 	}
-<<<<<<< HEAD
-
-	if (val) {
-		int min_len, max_len;
-
-		min_len = SCTP_DEFAULT_MINSEGMENT - sp->pf->af->net_header_len;
-		min_len -= sizeof(struct sctphdr) +
-			   sizeof(struct sctp_data_chunk);
-
-		max_len = SCTP_MAX_CHUNK_LEN - sizeof(struct sctp_data_chunk);
-=======
 
 	asoc = sctp_id2assoc(sk, params.assoc_id);
 
@@ -3402,22 +3349,8 @@
 		if (val < min_len || val > max_len)
 			return -EINVAL;
 	}
->>>>>>> e021bb4f
-
-		if (val < min_len || val > max_len)
-			return -EINVAL;
-	}
-
-	asoc = sctp_id2assoc(sk, params.assoc_id);
+
 	if (asoc) {
-<<<<<<< HEAD
-		if (val == 0) {
-			val = asoc->pathmtu - sp->pf->af->net_header_len;
-			val -= sizeof(struct sctphdr) +
-			       sizeof(struct sctp_data_chunk);
-		}
-=======
->>>>>>> e021bb4f
 		asoc->user_frag = val;
 		sctp_assoc_update_frag_point(asoc);
 	} else {
@@ -5082,7 +5015,6 @@
 
 	if (!pos)
 		return SEQ_START_TOKEN;
-<<<<<<< HEAD
 
 	while ((t = sctp_transport_get_next(net, iter)) && !IS_ERR(t)) {
 		if (!--pos)
@@ -5090,15 +5022,6 @@
 		sctp_transport_put(t);
 	}
 
-=======
-
-	while ((t = sctp_transport_get_next(net, iter)) && !IS_ERR(t)) {
-		if (!--pos)
-			break;
-		sctp_transport_put(t);
-	}
-
->>>>>>> e021bb4f
 	return t;
 }
 
@@ -5378,11 +5301,7 @@
 	len = sizeof(int);
 	if (put_user(len, optlen))
 		return -EFAULT;
-<<<<<<< HEAD
-	if (copy_to_user(optval, &sctp_sk(sk)->autoclose, len))
-=======
 	if (put_user(sctp_sk(sk)->autoclose, (int __user *)optval))
->>>>>>> e021bb4f
 		return -EFAULT;
 	return 0;
 }
