--- conflicted
+++ resolved
@@ -290,11 +290,7 @@
 
 	if (dst) {
 		/* Re-fetch, as under layers may have a higher minimum size */
-<<<<<<< HEAD
-		pmtu = SCTP_TRUNC4(dst_mtu(dst));
-=======
 		pmtu = sctp_dst_mtu(dst);
->>>>>>> e021bb4f
 		change = t->pathmtu != pmtu;
 	}
 	t->pathmtu = pmtu;
