/*
 *	IPv6 output functions
 *	Linux INET6 implementation
 *
 *	Authors:
 *	Pedro Roque		<roque@di.fc.ul.pt>
 *
 *	Based on linux/net/ipv4/ip_output.c
 *
 *	This program is free software; you can redistribute it and/or
 *      modify it under the terms of the GNU General Public License
 *      as published by the Free Software Foundation; either version
 *      2 of the License, or (at your option) any later version.
 *
 *	Changes:
 *	A.N.Kuznetsov	:	airthmetics in fragmentation.
 *				extension headers are implemented.
 *				route changes now work.
 *				ip6_forward does not confuse sniffers.
 *				etc.
 *
 *      H. von Brand    :       Added missing #include <linux/string.h>
 *	Imran Patel	:	frag id should be in NBO
 *      Kazunori MIYAZAWA @USAGI
 *			:       add ip6_append_data and related functions
 *				for datagram xmit
 */

#include <linux/errno.h>
#include <linux/kernel.h>
#include <linux/string.h>
#include <linux/socket.h>
#include <linux/net.h>
#include <linux/netdevice.h>
#include <linux/if_arp.h>
#include <linux/in6.h>
#include <linux/tcp.h>
#include <linux/route.h>
#include <linux/module.h>
#include <linux/slab.h>

#include <linux/bpf-cgroup.h>
#include <linux/netfilter.h>
#include <linux/netfilter_ipv6.h>

#include <net/sock.h>
#include <net/snmp.h>

#include <net/ipv6.h>
#include <net/ndisc.h>
#include <net/protocol.h>
#include <net/ip6_route.h>
#include <net/addrconf.h>
#include <net/rawv6.h>
#include <net/icmp.h>
#include <net/xfrm.h>
#include <net/checksum.h>
#include <linux/mroute6.h>
#include <net/l3mdev.h>
#include <net/lwtunnel.h>

static int ip6_finish_output2(struct net *net, struct sock *sk, struct sk_buff *skb)
{
	struct dst_entry *dst = skb_dst(skb);
	struct net_device *dev = dst->dev;
	struct neighbour *neigh;
	struct in6_addr *nexthop;
	int ret;

	if (ipv6_addr_is_multicast(&ipv6_hdr(skb)->daddr)) {
		struct inet6_dev *idev = ip6_dst_idev(skb_dst(skb));

		if (!(dev->flags & IFF_LOOPBACK) && sk_mc_loop(sk) &&
		    ((mroute6_is_socket(net, skb) &&
		     !(IP6CB(skb)->flags & IP6SKB_FORWARDED)) ||
		     ipv6_chk_mcast_addr(dev, &ipv6_hdr(skb)->daddr,
					 &ipv6_hdr(skb)->saddr))) {
			struct sk_buff *newskb = skb_clone(skb, GFP_ATOMIC);

			/* Do not check for IFF_ALLMULTI; multicast routing
			   is not supported in any case.
			 */
			if (newskb)
				NF_HOOK(NFPROTO_IPV6, NF_INET_POST_ROUTING,
					net, sk, newskb, NULL, newskb->dev,
					dev_loopback_xmit);

			if (ipv6_hdr(skb)->hop_limit == 0) {
				IP6_INC_STATS(net, idev,
					      IPSTATS_MIB_OUTDISCARDS);
				kfree_skb(skb);
				return 0;
			}
		}

		IP6_UPD_PO_STATS(net, idev, IPSTATS_MIB_OUTMCAST, skb->len);

		if (IPV6_ADDR_MC_SCOPE(&ipv6_hdr(skb)->daddr) <=
		    IPV6_ADDR_SCOPE_NODELOCAL &&
		    !(dev->flags & IFF_LOOPBACK)) {
			kfree_skb(skb);
			return 0;
		}
	}

	if (lwtunnel_xmit_redirect(dst->lwtstate)) {
		int res = lwtunnel_xmit(skb);

		if (res < 0 || res == LWTUNNEL_XMIT_DONE)
			return res;
	}

	rcu_read_lock_bh();
	nexthop = rt6_nexthop((struct rt6_info *)dst, &ipv6_hdr(skb)->daddr);
	neigh = __ipv6_neigh_lookup_noref(dst->dev, nexthop);
	if (unlikely(!neigh))
		neigh = __neigh_create(&nd_tbl, nexthop, dst->dev, false);
	if (!IS_ERR(neigh)) {
		sock_confirm_neigh(skb, neigh);
		ret = neigh_output(neigh, skb);
		rcu_read_unlock_bh();
		return ret;
	}
	rcu_read_unlock_bh();

	IP6_INC_STATS(net, ip6_dst_idev(dst), IPSTATS_MIB_OUTNOROUTES);
	kfree_skb(skb);
	return -EINVAL;
}

static int ip6_finish_output(struct net *net, struct sock *sk, struct sk_buff *skb)
{
	int ret;

	ret = BPF_CGROUP_RUN_PROG_INET_EGRESS(sk, skb);
	if (ret) {
		kfree_skb(skb);
		return ret;
	}

#if defined(CONFIG_NETFILTER) && defined(CONFIG_XFRM)
	/* Policy lookup after SNAT yielded a new policy */
	if (skb_dst(skb)->xfrm) {
		IPCB(skb)->flags |= IPSKB_REROUTED;
		return dst_output(net, sk, skb);
	}
#endif

	if ((skb->len > ip6_skb_dst_mtu(skb) && !skb_is_gso(skb)) ||
	    dst_allfrag(skb_dst(skb)) ||
	    (IP6CB(skb)->frag_max_size && skb->len > IP6CB(skb)->frag_max_size))
		return ip6_fragment(net, sk, skb, ip6_finish_output2);
	else
		return ip6_finish_output2(net, sk, skb);
}

int ip6_output(struct net *net, struct sock *sk, struct sk_buff *skb)
{
	struct net_device *dev = skb_dst(skb)->dev;
	struct inet6_dev *idev = ip6_dst_idev(skb_dst(skb));

	skb->protocol = htons(ETH_P_IPV6);
	skb->dev = dev;

	if (unlikely(idev->cnf.disable_ipv6)) {
		IP6_INC_STATS(net, idev, IPSTATS_MIB_OUTDISCARDS);
		kfree_skb(skb);
		return 0;
	}

	return NF_HOOK_COND(NFPROTO_IPV6, NF_INET_POST_ROUTING,
			    net, sk, skb, NULL, dev,
			    ip6_finish_output,
			    !(IP6CB(skb)->flags & IP6SKB_REROUTED));
}

bool ip6_autoflowlabel(struct net *net, const struct ipv6_pinfo *np)
{
	if (!np->autoflowlabel_set)
		return ip6_default_np_autolabel(net);
	else
		return np->autoflowlabel;
}

/*
 * xmit an sk_buff (used by TCP, SCTP and DCCP)
 * Note : socket lock is not held for SYNACK packets, but might be modified
 * by calls to skb_set_owner_w() and ipv6_local_error(),
 * which are using proper atomic operations or spinlocks.
 */
int ip6_xmit(const struct sock *sk, struct sk_buff *skb, struct flowi6 *fl6,
	     __u32 mark, struct ipv6_txoptions *opt, int tclass)
{
	struct net *net = sock_net(sk);
	const struct ipv6_pinfo *np = inet6_sk(sk);
	struct in6_addr *first_hop = &fl6->daddr;
	struct dst_entry *dst = skb_dst(skb);
	unsigned int head_room;
	struct ipv6hdr *hdr;
	u8  proto = fl6->flowi6_proto;
	int seg_len = skb->len;
	int hlimit = -1;
	u32 mtu;

	head_room = sizeof(struct ipv6hdr) + LL_RESERVED_SPACE(dst->dev);
	if (opt)
		head_room += opt->opt_nflen + opt->opt_flen;

<<<<<<< HEAD
		/* First: exthdrs may take lots of space (~8K for now)
		   MAX_HEADER is not enough.
		 */
		head_room = opt->opt_nflen + opt->opt_flen;
		seg_len += head_room;
		head_room += sizeof(struct ipv6hdr) + LL_RESERVED_SPACE(dst->dev);

		if (skb_headroom(skb) < head_room) {
			struct sk_buff *skb2 = skb_realloc_headroom(skb, head_room);
			if (!skb2) {
				IP6_INC_STATS(net, ip6_dst_idev(skb_dst(skb)),
					      IPSTATS_MIB_OUTDISCARDS);
				kfree_skb(skb);
				return -ENOBUFS;
			}
			if (skb->sk)
				skb_set_owner_w(skb2, skb->sk);
			consume_skb(skb);
			skb = skb2;
=======
	if (unlikely(skb_headroom(skb) < head_room)) {
		struct sk_buff *skb2 = skb_realloc_headroom(skb, head_room);
		if (!skb2) {
			IP6_INC_STATS(net, ip6_dst_idev(skb_dst(skb)),
				      IPSTATS_MIB_OUTDISCARDS);
			kfree_skb(skb);
			return -ENOBUFS;
>>>>>>> e021bb4f
		}
		if (skb->sk)
			skb_set_owner_w(skb2, skb->sk);
		consume_skb(skb);
		skb = skb2;
	}

	if (opt) {
		seg_len += opt->opt_nflen + opt->opt_flen;

		if (opt->opt_flen)
			ipv6_push_frag_opts(skb, opt, &proto);

		if (opt->opt_nflen)
			ipv6_push_nfrag_opts(skb, opt, &proto, &first_hop,
					     &fl6->saddr);
	}

	skb_push(skb, sizeof(struct ipv6hdr));
	skb_reset_network_header(skb);
	hdr = ipv6_hdr(skb);

	/*
	 *	Fill in the IPv6 header
	 */
	if (np)
		hlimit = np->hop_limit;
	if (hlimit < 0)
		hlimit = ip6_dst_hoplimit(dst);

	ip6_flow_hdr(hdr, tclass, ip6_make_flowlabel(net, skb, fl6->flowlabel,
				ip6_autoflowlabel(net, np), fl6));

	hdr->payload_len = htons(seg_len);
	hdr->nexthdr = proto;
	hdr->hop_limit = hlimit;

	hdr->saddr = fl6->saddr;
	hdr->daddr = *first_hop;

	skb->protocol = htons(ETH_P_IPV6);
	skb->priority = sk->sk_priority;
	skb->mark = mark;

	mtu = dst_mtu(dst);
	if ((skb->len <= mtu) || skb->ignore_df || skb_is_gso(skb)) {
		IP6_UPD_PO_STATS(net, ip6_dst_idev(skb_dst(skb)),
			      IPSTATS_MIB_OUT, skb->len);

		/* if egress device is enslaved to an L3 master device pass the
		 * skb to its handler for processing
		 */
		skb = l3mdev_ip6_out((struct sock *)sk, skb);
		if (unlikely(!skb))
			return 0;

		/* hooks should never assume socket lock is held.
		 * we promote our socket to non const
		 */
		return NF_HOOK(NFPROTO_IPV6, NF_INET_LOCAL_OUT,
			       net, (struct sock *)sk, skb, NULL, dst->dev,
			       dst_output);
	}

	skb->dev = dst->dev;
	/* ipv6_local_error() does not require socket lock,
	 * we promote our socket to non const
	 */
	ipv6_local_error((struct sock *)sk, EMSGSIZE, fl6, mtu);

	IP6_INC_STATS(net, ip6_dst_idev(skb_dst(skb)), IPSTATS_MIB_FRAGFAILS);
	kfree_skb(skb);
	return -EMSGSIZE;
}
EXPORT_SYMBOL(ip6_xmit);

static int ip6_call_ra_chain(struct sk_buff *skb, int sel)
{
	struct ip6_ra_chain *ra;
	struct sock *last = NULL;

	read_lock(&ip6_ra_lock);
	for (ra = ip6_ra_chain; ra; ra = ra->next) {
		struct sock *sk = ra->sk;
		if (sk && ra->sel == sel &&
		    (!sk->sk_bound_dev_if ||
		     sk->sk_bound_dev_if == skb->dev->ifindex)) {
			if (last) {
				struct sk_buff *skb2 = skb_clone(skb, GFP_ATOMIC);
				if (skb2)
					rawv6_rcv(last, skb2);
			}
			last = sk;
		}
	}

	if (last) {
		rawv6_rcv(last, skb);
		read_unlock(&ip6_ra_lock);
		return 1;
	}
	read_unlock(&ip6_ra_lock);
	return 0;
}

static int ip6_forward_proxy_check(struct sk_buff *skb)
{
	struct ipv6hdr *hdr = ipv6_hdr(skb);
	u8 nexthdr = hdr->nexthdr;
	__be16 frag_off;
	int offset;

	if (ipv6_ext_hdr(nexthdr)) {
		offset = ipv6_skip_exthdr(skb, sizeof(*hdr), &nexthdr, &frag_off);
		if (offset < 0)
			return 0;
	} else
		offset = sizeof(struct ipv6hdr);

	if (nexthdr == IPPROTO_ICMPV6) {
		struct icmp6hdr *icmp6;

		if (!pskb_may_pull(skb, (skb_network_header(skb) +
					 offset + 1 - skb->data)))
			return 0;

		icmp6 = (struct icmp6hdr *)(skb_network_header(skb) + offset);

		switch (icmp6->icmp6_type) {
		case NDISC_ROUTER_SOLICITATION:
		case NDISC_ROUTER_ADVERTISEMENT:
		case NDISC_NEIGHBOUR_SOLICITATION:
		case NDISC_NEIGHBOUR_ADVERTISEMENT:
		case NDISC_REDIRECT:
			/* For reaction involving unicast neighbor discovery
			 * message destined to the proxied address, pass it to
			 * input function.
			 */
			return 1;
		default:
			break;
		}
	}

	/*
	 * The proxying router can't forward traffic sent to a link-local
	 * address, so signal the sender and discard the packet. This
	 * behavior is clarified by the MIPv6 specification.
	 */
	if (ipv6_addr_type(&hdr->daddr) & IPV6_ADDR_LINKLOCAL) {
		dst_link_failure(skb);
		return -1;
	}

	return 0;
}

static inline int ip6_forward_finish(struct net *net, struct sock *sk,
				     struct sk_buff *skb)
{
	struct dst_entry *dst = skb_dst(skb);
<<<<<<< HEAD

	__IP6_INC_STATS(net, ip6_dst_idev(dst), IPSTATS_MIB_OUTFORWDATAGRAMS);
	__IP6_ADD_STATS(net, ip6_dst_idev(dst), IPSTATS_MIB_OUTOCTETS, skb->len);

	return dst_output(net, sk, skb);
}

static unsigned int ip6_dst_mtu_forward(const struct dst_entry *dst)
{
	unsigned int mtu;
	struct inet6_dev *idev;

	if (dst_metric_locked(dst, RTAX_MTU)) {
		mtu = dst_metric_raw(dst, RTAX_MTU);
		if (mtu)
			return mtu;
	}
=======
>>>>>>> e021bb4f

	__IP6_INC_STATS(net, ip6_dst_idev(dst), IPSTATS_MIB_OUTFORWDATAGRAMS);
	__IP6_ADD_STATS(net, ip6_dst_idev(dst), IPSTATS_MIB_OUTOCTETS, skb->len);

	skb->tstamp = 0;
	return dst_output(net, sk, skb);
}

static bool ip6_pkt_too_big(const struct sk_buff *skb, unsigned int mtu)
{
	if (skb->len <= mtu)
		return false;

	/* ipv6 conntrack defrag sets max_frag_size + ignore_df */
	if (IP6CB(skb)->frag_max_size && IP6CB(skb)->frag_max_size > mtu)
		return true;

	if (skb->ignore_df)
		return false;

	if (skb_is_gso(skb) && skb_gso_validate_network_len(skb, mtu))
		return false;

	return true;
}

int ip6_forward(struct sk_buff *skb)
{
	struct inet6_dev *idev = __in6_dev_get_safely(skb->dev);
	struct dst_entry *dst = skb_dst(skb);
	struct ipv6hdr *hdr = ipv6_hdr(skb);
	struct inet6_skb_parm *opt = IP6CB(skb);
	struct net *net = dev_net(dst->dev);
	u32 mtu;

	if (net->ipv6.devconf_all->forwarding == 0)
		goto error;

	if (skb->pkt_type != PACKET_HOST)
		goto drop;

	if (unlikely(skb->sk))
		goto drop;

	if (skb_warn_if_lro(skb))
		goto drop;

	if (!xfrm6_policy_check(NULL, XFRM_POLICY_FWD, skb)) {
		__IP6_INC_STATS(net, idev, IPSTATS_MIB_INDISCARDS);
		goto drop;
	}

	skb_forward_csum(skb);

	/*
	 *	We DO NOT make any processing on
	 *	RA packets, pushing them to user level AS IS
	 *	without ane WARRANTY that application will be able
	 *	to interpret them. The reason is that we
	 *	cannot make anything clever here.
	 *
	 *	We are not end-node, so that if packet contains
	 *	AH/ESP, we cannot make anything.
	 *	Defragmentation also would be mistake, RA packets
	 *	cannot be fragmented, because there is no warranty
	 *	that different fragments will go along one path. --ANK
	 */
	if (unlikely(opt->flags & IP6SKB_ROUTERALERT)) {
		if (ip6_call_ra_chain(skb, ntohs(opt->ra)))
			return 0;
	}

	/*
	 *	check and decrement ttl
	 */
	if (hdr->hop_limit <= 1) {
		/* Force OUTPUT device used as source address */
		skb->dev = dst->dev;
		icmpv6_send(skb, ICMPV6_TIME_EXCEED, ICMPV6_EXC_HOPLIMIT, 0);
		__IP6_INC_STATS(net, idev, IPSTATS_MIB_INHDRERRORS);

		kfree_skb(skb);
		return -ETIMEDOUT;
	}

	/* XXX: idev->cnf.proxy_ndp? */
	if (net->ipv6.devconf_all->proxy_ndp &&
	    pneigh_lookup(&nd_tbl, net, &hdr->daddr, skb->dev, 0)) {
		int proxied = ip6_forward_proxy_check(skb);
		if (proxied > 0)
			return ip6_input(skb);
		else if (proxied < 0) {
			__IP6_INC_STATS(net, idev, IPSTATS_MIB_INDISCARDS);
			goto drop;
		}
	}

	if (!xfrm6_route_forward(skb)) {
		__IP6_INC_STATS(net, idev, IPSTATS_MIB_INDISCARDS);
		goto drop;
	}
	dst = skb_dst(skb);

	/* IPv6 specs say nothing about it, but it is clear that we cannot
	   send redirects to source routed frames.
	   We don't send redirects to frames decapsulated from IPsec.
	 */
	if (IP6CB(skb)->iif == dst->dev->ifindex &&
	    opt->srcrt == 0 && !skb_sec_path(skb)) {
		struct in6_addr *target = NULL;
		struct inet_peer *peer;
		struct rt6_info *rt;

		/*
		 *	incoming and outgoing devices are the same
		 *	send a redirect.
		 */

		rt = (struct rt6_info *) dst;
		if (rt->rt6i_flags & RTF_GATEWAY)
			target = &rt->rt6i_gateway;
		else
			target = &hdr->daddr;

		peer = inet_getpeer_v6(net->ipv6.peers, &hdr->daddr, 1);

		/* Limit redirects both by destination (here)
		   and by source (inside ndisc_send_redirect)
		 */
		if (inet_peer_xrlim_allow(peer, 1*HZ))
			ndisc_send_redirect(skb, target);
		if (peer)
			inet_putpeer(peer);
	} else {
		int addrtype = ipv6_addr_type(&hdr->saddr);

		/* This check is security critical. */
		if (addrtype == IPV6_ADDR_ANY ||
		    addrtype & (IPV6_ADDR_MULTICAST | IPV6_ADDR_LOOPBACK))
			goto error;
		if (addrtype & IPV6_ADDR_LINKLOCAL) {
			icmpv6_send(skb, ICMPV6_DEST_UNREACH,
				    ICMPV6_NOT_NEIGHBOUR, 0);
			goto error;
		}
	}

	mtu = ip6_dst_mtu_forward(dst);
	if (mtu < IPV6_MIN_MTU)
		mtu = IPV6_MIN_MTU;

	if (ip6_pkt_too_big(skb, mtu)) {
		/* Again, force OUTPUT device used as source address */
		skb->dev = dst->dev;
		icmpv6_send(skb, ICMPV6_PKT_TOOBIG, 0, mtu);
		__IP6_INC_STATS(net, idev, IPSTATS_MIB_INTOOBIGERRORS);
		__IP6_INC_STATS(net, ip6_dst_idev(dst),
				IPSTATS_MIB_FRAGFAILS);
		kfree_skb(skb);
		return -EMSGSIZE;
	}

	if (skb_cow(skb, dst->dev->hard_header_len)) {
		__IP6_INC_STATS(net, ip6_dst_idev(dst),
				IPSTATS_MIB_OUTDISCARDS);
		goto drop;
	}

	hdr = ipv6_hdr(skb);

	/* Mangling hops number delayed to point after skb COW */

	hdr->hop_limit--;

	return NF_HOOK(NFPROTO_IPV6, NF_INET_FORWARD,
		       net, NULL, skb, skb->dev, dst->dev,
		       ip6_forward_finish);

error:
	__IP6_INC_STATS(net, idev, IPSTATS_MIB_INADDRERRORS);
drop:
	kfree_skb(skb);
	return -EINVAL;
}

static void ip6_copy_metadata(struct sk_buff *to, struct sk_buff *from)
{
	to->pkt_type = from->pkt_type;
	to->priority = from->priority;
	to->protocol = from->protocol;
	skb_dst_drop(to);
	skb_dst_set(to, dst_clone(skb_dst(from)));
	to->dev = from->dev;
	to->mark = from->mark;

	skb_copy_hash(to, from);

#ifdef CONFIG_NET_SCHED
	to->tc_index = from->tc_index;
#endif
	nf_copy(to, from);
	skb_copy_secmark(to, from);
}

int ip6_fragment(struct net *net, struct sock *sk, struct sk_buff *skb,
		 int (*output)(struct net *, struct sock *, struct sk_buff *))
{
	struct sk_buff *frag;
	struct rt6_info *rt = (struct rt6_info *)skb_dst(skb);
	struct ipv6_pinfo *np = skb->sk && !dev_recursion_level() ?
				inet6_sk(skb->sk) : NULL;
	struct ipv6hdr *tmp_hdr;
	struct frag_hdr *fh;
	unsigned int mtu, hlen, left, len;
	int hroom, troom;
	__be32 frag_id;
	int ptr, offset = 0, err = 0;
	u8 *prevhdr, nexthdr = 0;

	err = ip6_find_1stfragopt(skb, &prevhdr);
	if (err < 0)
		goto fail;
	hlen = err;
	nexthdr = *prevhdr;

	mtu = ip6_skb_dst_mtu(skb);

	/* We must not fragment if the socket is set to force MTU discovery
	 * or if the skb it not generated by a local socket.
	 */
	if (unlikely(!skb->ignore_df && skb->len > mtu))
		goto fail_toobig;

	if (IP6CB(skb)->frag_max_size) {
		if (IP6CB(skb)->frag_max_size > mtu)
			goto fail_toobig;

		/* don't send fragments larger than what we received */
		mtu = IP6CB(skb)->frag_max_size;
		if (mtu < IPV6_MIN_MTU)
			mtu = IPV6_MIN_MTU;
	}

	if (np && np->frag_size < mtu) {
		if (np->frag_size)
			mtu = np->frag_size;
	}
	if (mtu < hlen + sizeof(struct frag_hdr) + 8)
		goto fail_toobig;
	mtu -= hlen + sizeof(struct frag_hdr);

	frag_id = ipv6_select_ident(net, &ipv6_hdr(skb)->daddr,
				    &ipv6_hdr(skb)->saddr);

	if (skb->ip_summed == CHECKSUM_PARTIAL &&
	    (err = skb_checksum_help(skb)))
		goto fail;

	hroom = LL_RESERVED_SPACE(rt->dst.dev);
	if (skb_has_frag_list(skb)) {
		unsigned int first_len = skb_pagelen(skb);
		struct sk_buff *frag2;

		if (first_len - hlen > mtu ||
		    ((first_len - hlen) & 7) ||
		    skb_cloned(skb) ||
		    skb_headroom(skb) < (hroom + sizeof(struct frag_hdr)))
			goto slow_path;

		skb_walk_frags(skb, frag) {
			/* Correct geometry. */
			if (frag->len > mtu ||
			    ((frag->len & 7) && frag->next) ||
			    skb_headroom(frag) < (hlen + hroom + sizeof(struct frag_hdr)))
				goto slow_path_clean;

			/* Partially cloned skb? */
			if (skb_shared(frag))
				goto slow_path_clean;

			BUG_ON(frag->sk);
			if (skb->sk) {
				frag->sk = skb->sk;
				frag->destructor = sock_wfree;
			}
			skb->truesize -= frag->truesize;
		}

		err = 0;
		offset = 0;
		/* BUILD HEADER */

		*prevhdr = NEXTHDR_FRAGMENT;
		tmp_hdr = kmemdup(skb_network_header(skb), hlen, GFP_ATOMIC);
		if (!tmp_hdr) {
			err = -ENOMEM;
			goto fail;
		}
		frag = skb_shinfo(skb)->frag_list;
		skb_frag_list_init(skb);

		__skb_pull(skb, hlen);
		fh = __skb_push(skb, sizeof(struct frag_hdr));
		__skb_push(skb, hlen);
		skb_reset_network_header(skb);
		memcpy(skb_network_header(skb), tmp_hdr, hlen);

		fh->nexthdr = nexthdr;
		fh->reserved = 0;
		fh->frag_off = htons(IP6_MF);
		fh->identification = frag_id;

		first_len = skb_pagelen(skb);
		skb->data_len = first_len - skb_headlen(skb);
		skb->len = first_len;
		ipv6_hdr(skb)->payload_len = htons(first_len -
						   sizeof(struct ipv6hdr));

		for (;;) {
			/* Prepare header of the next frame,
			 * before previous one went down. */
			if (frag) {
				frag->ip_summed = CHECKSUM_NONE;
				skb_reset_transport_header(frag);
				fh = __skb_push(frag, sizeof(struct frag_hdr));
				__skb_push(frag, hlen);
				skb_reset_network_header(frag);
				memcpy(skb_network_header(frag), tmp_hdr,
				       hlen);
				offset += skb->len - hlen - sizeof(struct frag_hdr);
				fh->nexthdr = nexthdr;
				fh->reserved = 0;
				fh->frag_off = htons(offset);
				if (frag->next)
					fh->frag_off |= htons(IP6_MF);
				fh->identification = frag_id;
				ipv6_hdr(frag)->payload_len =
						htons(frag->len -
						      sizeof(struct ipv6hdr));
				ip6_copy_metadata(frag, skb);
			}

			err = output(net, sk, skb);
			if (!err)
				IP6_INC_STATS(net, ip6_dst_idev(&rt->dst),
					      IPSTATS_MIB_FRAGCREATES);

			if (err || !frag)
				break;

			skb = frag;
			frag = skb->next;
			skb->next = NULL;
		}

		kfree(tmp_hdr);

		if (err == 0) {
			IP6_INC_STATS(net, ip6_dst_idev(&rt->dst),
				      IPSTATS_MIB_FRAGOKS);
			return 0;
		}

		kfree_skb_list(frag);

		IP6_INC_STATS(net, ip6_dst_idev(&rt->dst),
			      IPSTATS_MIB_FRAGFAILS);
		return err;

slow_path_clean:
		skb_walk_frags(skb, frag2) {
			if (frag2 == frag)
				break;
			frag2->sk = NULL;
			frag2->destructor = NULL;
			skb->truesize += frag2->truesize;
		}
	}

slow_path:
	left = skb->len - hlen;		/* Space per frame */
	ptr = hlen;			/* Where to start from */

	/*
	 *	Fragment the datagram.
	 */

	troom = rt->dst.dev->needed_tailroom;

	/*
	 *	Keep copying data until we run out.
	 */
	while (left > 0)	{
		u8 *fragnexthdr_offset;

		len = left;
		/* IF: it doesn't fit, use 'mtu' - the data space left */
		if (len > mtu)
			len = mtu;
		/* IF: we are not sending up to and including the packet end
		   then align the next start on an eight byte boundary */
		if (len < left)	{
			len &= ~7;
		}

		/* Allocate buffer */
		frag = alloc_skb(len + hlen + sizeof(struct frag_hdr) +
				 hroom + troom, GFP_ATOMIC);
		if (!frag) {
			err = -ENOMEM;
			goto fail;
		}

		/*
		 *	Set up data on packet
		 */

		ip6_copy_metadata(frag, skb);
		skb_reserve(frag, hroom);
		skb_put(frag, len + hlen + sizeof(struct frag_hdr));
		skb_reset_network_header(frag);
		fh = (struct frag_hdr *)(skb_network_header(frag) + hlen);
		frag->transport_header = (frag->network_header + hlen +
					  sizeof(struct frag_hdr));

		/*
		 *	Charge the memory for the fragment to any owner
		 *	it might possess
		 */
		if (skb->sk)
			skb_set_owner_w(frag, skb->sk);

		/*
		 *	Copy the packet header into the new buffer.
		 */
		skb_copy_from_linear_data(skb, skb_network_header(frag), hlen);

		fragnexthdr_offset = skb_network_header(frag);
		fragnexthdr_offset += prevhdr - skb_network_header(skb);
		*fragnexthdr_offset = NEXTHDR_FRAGMENT;

		/*
		 *	Build fragment header.
		 */
		fh->nexthdr = nexthdr;
		fh->reserved = 0;
		fh->identification = frag_id;

		/*
		 *	Copy a block of the IP datagram.
		 */
		BUG_ON(skb_copy_bits(skb, ptr, skb_transport_header(frag),
				     len));
		left -= len;

		fh->frag_off = htons(offset);
		if (left > 0)
			fh->frag_off |= htons(IP6_MF);
		ipv6_hdr(frag)->payload_len = htons(frag->len -
						    sizeof(struct ipv6hdr));

		ptr += len;
		offset += len;

		/*
		 *	Put this fragment into the sending queue.
		 */
		err = output(net, sk, frag);
		if (err)
			goto fail;

		IP6_INC_STATS(net, ip6_dst_idev(skb_dst(skb)),
			      IPSTATS_MIB_FRAGCREATES);
	}
	IP6_INC_STATS(net, ip6_dst_idev(skb_dst(skb)),
		      IPSTATS_MIB_FRAGOKS);
	consume_skb(skb);
	return err;

fail_toobig:
	if (skb->sk && dst_allfrag(skb_dst(skb)))
		sk_nocaps_add(skb->sk, NETIF_F_GSO_MASK);

	icmpv6_send(skb, ICMPV6_PKT_TOOBIG, 0, mtu);
	err = -EMSGSIZE;

fail:
	IP6_INC_STATS(net, ip6_dst_idev(skb_dst(skb)),
		      IPSTATS_MIB_FRAGFAILS);
	kfree_skb(skb);
	return err;
}

static inline int ip6_rt_check(const struct rt6key *rt_key,
			       const struct in6_addr *fl_addr,
			       const struct in6_addr *addr_cache)
{
	return (rt_key->plen != 128 || !ipv6_addr_equal(fl_addr, &rt_key->addr)) &&
		(!addr_cache || !ipv6_addr_equal(fl_addr, addr_cache));
}

static struct dst_entry *ip6_sk_dst_check(struct sock *sk,
					  struct dst_entry *dst,
					  const struct flowi6 *fl6)
{
	struct ipv6_pinfo *np = inet6_sk(sk);
	struct rt6_info *rt;

	if (!dst)
		goto out;

	if (dst->ops->family != AF_INET6) {
		dst_release(dst);
		return NULL;
	}

	rt = (struct rt6_info *)dst;
	/* Yes, checking route validity in not connected
	 * case is not very simple. Take into account,
	 * that we do not support routing by source, TOS,
	 * and MSG_DONTROUTE		--ANK (980726)
	 *
	 * 1. ip6_rt_check(): If route was host route,
	 *    check that cached destination is current.
	 *    If it is network route, we still may
	 *    check its validity using saved pointer
	 *    to the last used address: daddr_cache.
	 *    We do not want to save whole address now,
	 *    (because main consumer of this service
	 *    is tcp, which has not this problem),
	 *    so that the last trick works only on connected
	 *    sockets.
	 * 2. oif also should be the same.
	 */
	if (ip6_rt_check(&rt->rt6i_dst, &fl6->daddr, np->daddr_cache) ||
#ifdef CONFIG_IPV6_SUBTREES
	    ip6_rt_check(&rt->rt6i_src, &fl6->saddr, np->saddr_cache) ||
#endif
	   (!(fl6->flowi6_flags & FLOWI_FLAG_SKIP_NH_OIF) &&
	      (fl6->flowi6_oif && fl6->flowi6_oif != dst->dev->ifindex))) {
		dst_release(dst);
		dst = NULL;
	}

out:
	return dst;
}

static int ip6_dst_lookup_tail(struct net *net, const struct sock *sk,
			       struct dst_entry **dst, struct flowi6 *fl6)
{
#ifdef CONFIG_IPV6_OPTIMISTIC_DAD
	struct neighbour *n;
	struct rt6_info *rt;
#endif
	int err;
	int flags = 0;

	/* The correct way to handle this would be to do
	 * ip6_route_get_saddr, and then ip6_route_output; however,
	 * the route-specific preferred source forces the
	 * ip6_route_output call _before_ ip6_route_get_saddr.
	 *
	 * In source specific routing (no src=any default route),
	 * ip6_route_output will fail given src=any saddr, though, so
	 * that's why we try it again later.
	 */
	if (ipv6_addr_any(&fl6->saddr) && (!*dst || !(*dst)->error)) {
		struct fib6_info *from;
		struct rt6_info *rt;
		bool had_dst = *dst != NULL;

		if (!had_dst)
			*dst = ip6_route_output(net, sk, fl6);
		rt = (*dst)->error ? NULL : (struct rt6_info *)*dst;

		rcu_read_lock();
		from = rt ? rcu_dereference(rt->from) : NULL;
		err = ip6_route_get_saddr(net, from, &fl6->daddr,
					  sk ? inet6_sk(sk)->srcprefs : 0,
					  &fl6->saddr);
		rcu_read_unlock();

		if (err)
			goto out_err_release;

		/* If we had an erroneous initial result, pretend it
		 * never existed and let the SA-enabled version take
		 * over.
		 */
		if (!had_dst && (*dst)->error) {
			dst_release(*dst);
			*dst = NULL;
		}

		if (fl6->flowi6_oif)
			flags |= RT6_LOOKUP_F_IFACE;
	}

	if (!*dst)
		*dst = ip6_route_output_flags(net, sk, fl6, flags);

	err = (*dst)->error;
	if (err)
		goto out_err_release;

#ifdef CONFIG_IPV6_OPTIMISTIC_DAD
	/*
	 * Here if the dst entry we've looked up
	 * has a neighbour entry that is in the INCOMPLETE
	 * state and the src address from the flow is
	 * marked as OPTIMISTIC, we release the found
	 * dst entry and replace it instead with the
	 * dst entry of the nexthop router
	 */
	rt = (struct rt6_info *) *dst;
	rcu_read_lock_bh();
	n = __ipv6_neigh_lookup_noref(rt->dst.dev,
				      rt6_nexthop(rt, &fl6->daddr));
	err = n && !(n->nud_state & NUD_VALID) ? -EINVAL : 0;
	rcu_read_unlock_bh();

	if (err) {
		struct inet6_ifaddr *ifp;
		struct flowi6 fl_gw6;
		int redirect;

		ifp = ipv6_get_ifaddr(net, &fl6->saddr,
				      (*dst)->dev, 1);

		redirect = (ifp && ifp->flags & IFA_F_OPTIMISTIC);
		if (ifp)
			in6_ifa_put(ifp);

		if (redirect) {
			/*
			 * We need to get the dst entry for the
			 * default router instead
			 */
			dst_release(*dst);
			memcpy(&fl_gw6, fl6, sizeof(struct flowi6));
			memset(&fl_gw6.daddr, 0, sizeof(struct in6_addr));
			*dst = ip6_route_output(net, sk, &fl_gw6);
			err = (*dst)->error;
			if (err)
				goto out_err_release;
		}
	}
#endif
	if (ipv6_addr_v4mapped(&fl6->saddr) &&
	    !(ipv6_addr_v4mapped(&fl6->daddr) || ipv6_addr_any(&fl6->daddr))) {
		err = -EAFNOSUPPORT;
		goto out_err_release;
	}

	return 0;

out_err_release:
	dst_release(*dst);
	*dst = NULL;

	if (err == -ENETUNREACH)
		IP6_INC_STATS(net, NULL, IPSTATS_MIB_OUTNOROUTES);
	return err;
}

/**
 *	ip6_dst_lookup - perform route lookup on flow
 *	@sk: socket which provides route info
 *	@dst: pointer to dst_entry * for result
 *	@fl6: flow to lookup
 *
 *	This function performs a route lookup on the given flow.
 *
 *	It returns zero on success, or a standard errno code on error.
 */
int ip6_dst_lookup(struct net *net, struct sock *sk, struct dst_entry **dst,
		   struct flowi6 *fl6)
{
	*dst = NULL;
	return ip6_dst_lookup_tail(net, sk, dst, fl6);
}
EXPORT_SYMBOL_GPL(ip6_dst_lookup);

/**
 *	ip6_dst_lookup_flow - perform route lookup on flow with ipsec
 *	@sk: socket which provides route info
 *	@fl6: flow to lookup
 *	@final_dst: final destination address for ipsec lookup
 *
 *	This function performs a route lookup on the given flow.
 *
 *	It returns a valid dst pointer on success, or a pointer encoded
 *	error code.
 */
struct dst_entry *ip6_dst_lookup_flow(const struct sock *sk, struct flowi6 *fl6,
				      const struct in6_addr *final_dst)
{
	struct dst_entry *dst = NULL;
	int err;

	err = ip6_dst_lookup_tail(sock_net(sk), sk, &dst, fl6);
	if (err)
		return ERR_PTR(err);
	if (final_dst)
		fl6->daddr = *final_dst;

	return xfrm_lookup_route(sock_net(sk), dst, flowi6_to_flowi(fl6), sk, 0);
}
EXPORT_SYMBOL_GPL(ip6_dst_lookup_flow);

/**
 *	ip6_sk_dst_lookup_flow - perform socket cached route lookup on flow
 *	@sk: socket which provides the dst cache and route info
 *	@fl6: flow to lookup
 *	@final_dst: final destination address for ipsec lookup
 *	@connected: whether @sk is connected or not
 *
 *	This function performs a route lookup on the given flow with the
 *	possibility of using the cached route in the socket if it is valid.
 *	It will take the socket dst lock when operating on the dst cache.
 *	As a result, this function can only be used in process context.
 *
 *	In addition, for a connected socket, cache the dst in the socket
 *	if the current cache is not valid.
 *
 *	It returns a valid dst pointer on success, or a pointer encoded
 *	error code.
 */
struct dst_entry *ip6_sk_dst_lookup_flow(struct sock *sk, struct flowi6 *fl6,
					 const struct in6_addr *final_dst,
					 bool connected)
{
	struct dst_entry *dst = sk_dst_check(sk, inet6_sk(sk)->dst_cookie);

	dst = ip6_sk_dst_check(sk, dst, fl6);
	if (dst)
		return dst;

	dst = ip6_dst_lookup_flow(sk, fl6, final_dst);
	if (connected && !IS_ERR(dst))
		ip6_sk_dst_store_flow(sk, dst_clone(dst), fl6);

	return dst;
}
EXPORT_SYMBOL_GPL(ip6_sk_dst_lookup_flow);

static inline struct ipv6_opt_hdr *ip6_opt_dup(struct ipv6_opt_hdr *src,
					       gfp_t gfp)
{
	return src ? kmemdup(src, (src->hdrlen + 1) * 8, gfp) : NULL;
}

static inline struct ipv6_rt_hdr *ip6_rthdr_dup(struct ipv6_rt_hdr *src,
						gfp_t gfp)
{
	return src ? kmemdup(src, (src->hdrlen + 1) * 8, gfp) : NULL;
}

static void ip6_append_data_mtu(unsigned int *mtu,
				int *maxfraglen,
				unsigned int fragheaderlen,
				struct sk_buff *skb,
				struct rt6_info *rt,
				unsigned int orig_mtu)
{
	if (!(rt->dst.flags & DST_XFRM_TUNNEL)) {
		if (!skb) {
			/* first fragment, reserve header_len */
			*mtu = orig_mtu - rt->dst.header_len;

		} else {
			/*
			 * this fragment is not first, the headers
			 * space is regarded as data space.
			 */
			*mtu = orig_mtu;
		}
		*maxfraglen = ((*mtu - fragheaderlen) & ~7)
			      + fragheaderlen - sizeof(struct frag_hdr);
	}
}

static int ip6_setup_cork(struct sock *sk, struct inet_cork_full *cork,
			  struct inet6_cork *v6_cork, struct ipcm6_cookie *ipc6,
			  struct rt6_info *rt, struct flowi6 *fl6)
{
	struct ipv6_pinfo *np = inet6_sk(sk);
	unsigned int mtu;
	struct ipv6_txoptions *opt = ipc6->opt;

	/*
	 * setup for corking
	 */
	if (opt) {
		if (WARN_ON(v6_cork->opt))
			return -EINVAL;

		v6_cork->opt = kzalloc(sizeof(*opt), sk->sk_allocation);
		if (unlikely(!v6_cork->opt))
			return -ENOBUFS;

		v6_cork->opt->tot_len = sizeof(*opt);
		v6_cork->opt->opt_flen = opt->opt_flen;
		v6_cork->opt->opt_nflen = opt->opt_nflen;

		v6_cork->opt->dst0opt = ip6_opt_dup(opt->dst0opt,
						    sk->sk_allocation);
		if (opt->dst0opt && !v6_cork->opt->dst0opt)
			return -ENOBUFS;

		v6_cork->opt->dst1opt = ip6_opt_dup(opt->dst1opt,
						    sk->sk_allocation);
		if (opt->dst1opt && !v6_cork->opt->dst1opt)
			return -ENOBUFS;

		v6_cork->opt->hopopt = ip6_opt_dup(opt->hopopt,
						   sk->sk_allocation);
		if (opt->hopopt && !v6_cork->opt->hopopt)
			return -ENOBUFS;

		v6_cork->opt->srcrt = ip6_rthdr_dup(opt->srcrt,
						    sk->sk_allocation);
		if (opt->srcrt && !v6_cork->opt->srcrt)
			return -ENOBUFS;

		/* need source address above miyazawa*/
	}
	dst_hold(&rt->dst);
	cork->base.dst = &rt->dst;
	cork->fl.u.ip6 = *fl6;
	v6_cork->hop_limit = ipc6->hlimit;
	v6_cork->tclass = ipc6->tclass;
	if (rt->dst.flags & DST_XFRM_TUNNEL)
		mtu = np->pmtudisc >= IPV6_PMTUDISC_PROBE ?
		      READ_ONCE(rt->dst.dev->mtu) : dst_mtu(&rt->dst);
	else
		mtu = np->pmtudisc >= IPV6_PMTUDISC_PROBE ?
<<<<<<< HEAD
		      READ_ONCE(rt->dst.dev->mtu) : dst_mtu(rt->dst.path);
=======
			READ_ONCE(rt->dst.dev->mtu) : dst_mtu(xfrm_dst_path(&rt->dst));
>>>>>>> e021bb4f
	if (np->frag_size < mtu) {
		if (np->frag_size)
			mtu = np->frag_size;
	}
	if (mtu < IPV6_MIN_MTU)
		return -EINVAL;
	cork->base.fragsize = mtu;
	cork->base.gso_size = ipc6->gso_size;
	cork->base.tx_flags = 0;
	sock_tx_timestamp(sk, ipc6->sockc.tsflags, &cork->base.tx_flags);

	if (dst_allfrag(xfrm_dst_path(&rt->dst)))
		cork->base.flags |= IPCORK_ALLFRAG;
	cork->base.length = 0;

	cork->base.transmit_time = ipc6->sockc.transmit_time;

	return 0;
}

static int __ip6_append_data(struct sock *sk,
			     struct flowi6 *fl6,
			     struct sk_buff_head *queue,
			     struct inet_cork *cork,
			     struct inet6_cork *v6_cork,
			     struct page_frag *pfrag,
			     int getfrag(void *from, char *to, int offset,
					 int len, int odd, struct sk_buff *skb),
			     void *from, int length, int transhdrlen,
			     unsigned int flags, struct ipcm6_cookie *ipc6)
{
	struct sk_buff *skb, *skb_prev = NULL;
	unsigned int maxfraglen, fragheaderlen, mtu, orig_mtu, pmtu;
	int exthdrlen = 0;
	int dst_exthdrlen = 0;
	int hh_len;
	int copy;
	int err;
	int offset = 0;
	u32 tskey = 0;
	struct rt6_info *rt = (struct rt6_info *)cork->dst;
	struct ipv6_txoptions *opt = v6_cork->opt;
	int csummode = CHECKSUM_NONE;
	unsigned int maxnonfragsize, headersize;
	unsigned int wmem_alloc_delta = 0;
	bool paged;

	skb = skb_peek_tail(queue);
	if (!skb) {
		exthdrlen = opt ? opt->opt_flen : 0;
		dst_exthdrlen = rt->dst.header_len - rt->rt6i_nfheader_len;
	}

	paged = !!cork->gso_size;
	mtu = cork->gso_size ? IP6_MAX_MTU : cork->fragsize;
	orig_mtu = mtu;

	if (cork->tx_flags & SKBTX_ANY_SW_TSTAMP &&
	    sk->sk_tsflags & SOF_TIMESTAMPING_OPT_ID)
		tskey = sk->sk_tskey++;

	hh_len = LL_RESERVED_SPACE(rt->dst.dev);

	fragheaderlen = sizeof(struct ipv6hdr) + rt->rt6i_nfheader_len +
			(opt ? opt->opt_nflen : 0);
	maxfraglen = ((mtu - fragheaderlen) & ~7) + fragheaderlen -
		     sizeof(struct frag_hdr);

	headersize = sizeof(struct ipv6hdr) +
		     (opt ? opt->opt_flen + opt->opt_nflen : 0) +
		     (dst_allfrag(&rt->dst) ?
		      sizeof(struct frag_hdr) : 0) +
		     rt->rt6i_nfheader_len;

	/* as per RFC 7112 section 5, the entire IPv6 Header Chain must fit
	 * the first fragment
	 */
	if (headersize + transhdrlen > mtu)
		goto emsgsize;

	if (cork->length + length > mtu - headersize && ipc6->dontfrag &&
	    (sk->sk_protocol == IPPROTO_UDP ||
	     sk->sk_protocol == IPPROTO_RAW)) {
		ipv6_local_rxpmtu(sk, fl6, mtu - headersize +
				sizeof(struct ipv6hdr));
		goto emsgsize;
	}

	if (ip6_sk_ignore_df(sk))
		maxnonfragsize = sizeof(struct ipv6hdr) + IPV6_MAXPLEN;
	else
		maxnonfragsize = mtu;

	if (cork->length + length > maxnonfragsize - headersize) {
emsgsize:
		pmtu = max_t(int, mtu - headersize + sizeof(struct ipv6hdr), 0);
		ipv6_local_error(sk, EMSGSIZE, fl6, pmtu);
		return -EMSGSIZE;
	}

	/* CHECKSUM_PARTIAL only with no extension headers and when
	 * we are not going to fragment
	 */
	if (transhdrlen && sk->sk_protocol == IPPROTO_UDP &&
	    headersize == sizeof(struct ipv6hdr) &&
	    length <= mtu - headersize &&
	    (!(flags & MSG_MORE) || cork->gso_size) &&
	    rt->dst.dev->features & (NETIF_F_IPV6_CSUM | NETIF_F_HW_CSUM))
		csummode = CHECKSUM_PARTIAL;

	/*
	 * Let's try using as much space as possible.
	 * Use MTU if total length of the message fits into the MTU.
	 * Otherwise, we need to reserve fragment header and
	 * fragment alignment (= 8-15 octects, in total).
	 *
	 * Note that we may need to "move" the data from the tail of
	 * of the buffer to the new fragment when we split
	 * the message.
	 *
	 * FIXME: It may be fragmented into multiple chunks
	 *        at once if non-fragmentable extension headers
	 *        are too large.
	 * --yoshfuji
	 */

	cork->length += length;
	if (!skb)
		goto alloc_new_skb;

	while (length > 0) {
		/* Check if the remaining data fits into current packet. */
		copy = (cork->length <= mtu && !(cork->flags & IPCORK_ALLFRAG) ? mtu : maxfraglen) - skb->len;
		if (copy < length)
			copy = maxfraglen - skb->len;

		if (copy <= 0) {
			char *data;
			unsigned int datalen;
			unsigned int fraglen;
			unsigned int fraggap;
			unsigned int alloclen;
			unsigned int pagedlen = 0;
alloc_new_skb:
			/* There's no room in the current skb */
			if (skb)
				fraggap = skb->len - maxfraglen;
			else
				fraggap = 0;
			/* update mtu and maxfraglen if necessary */
			if (!skb || !skb_prev)
				ip6_append_data_mtu(&mtu, &maxfraglen,
						    fragheaderlen, skb, rt,
						    orig_mtu);

			skb_prev = skb;

			/*
			 * If remaining data exceeds the mtu,
			 * we know we need more fragment(s).
			 */
			datalen = length + fraggap;

			if (datalen > (cork->length <= mtu && !(cork->flags & IPCORK_ALLFRAG) ? mtu : maxfraglen) - fragheaderlen)
				datalen = maxfraglen - fragheaderlen - rt->dst.trailer_len;
			fraglen = datalen + fragheaderlen;

			if ((flags & MSG_MORE) &&
			    !(rt->dst.dev->features&NETIF_F_SG))
				alloclen = mtu;
			else if (!paged)
				alloclen = fraglen;
			else {
				alloclen = min_t(int, fraglen, MAX_HEADER);
				pagedlen = fraglen - alloclen;
			}

			alloclen += dst_exthdrlen;

			if (datalen != length + fraggap) {
				/*
				 * this is not the last fragment, the trailer
				 * space is regarded as data space.
				 */
				datalen += rt->dst.trailer_len;
			}

			alloclen += rt->dst.trailer_len;
			fraglen = datalen + fragheaderlen;

			/*
			 * We just reserve space for fragment header.
			 * Note: this may be overallocation if the message
			 * (without MSG_MORE) fits into the MTU.
			 */
			alloclen += sizeof(struct frag_hdr);

			copy = datalen - transhdrlen - fraggap - pagedlen;
			if (copy < 0) {
				err = -EINVAL;
				goto error;
			}
			if (transhdrlen) {
				skb = sock_alloc_send_skb(sk,
						alloclen + hh_len,
						(flags & MSG_DONTWAIT), &err);
			} else {
				skb = NULL;
				if (refcount_read(&sk->sk_wmem_alloc) + wmem_alloc_delta <=
				    2 * sk->sk_sndbuf)
					skb = alloc_skb(alloclen + hh_len,
							sk->sk_allocation);
				if (unlikely(!skb))
					err = -ENOBUFS;
			}
			if (!skb)
				goto error;
			/*
			 *	Fill in the control structures
			 */
			skb->protocol = htons(ETH_P_IPV6);
			skb->ip_summed = csummode;
			skb->csum = 0;
			/* reserve for fragmentation and ipsec header */
			skb_reserve(skb, hh_len + sizeof(struct frag_hdr) +
				    dst_exthdrlen);

			/* Only the initial fragment is time stamped */
			skb_shinfo(skb)->tx_flags = cork->tx_flags;
			cork->tx_flags = 0;
			skb_shinfo(skb)->tskey = tskey;
			tskey = 0;

			/*
			 *	Find where to start putting bytes
			 */
			data = skb_put(skb, fraglen - pagedlen);
			skb_set_network_header(skb, exthdrlen);
			data += fragheaderlen;
			skb->transport_header = (skb->network_header +
						 fragheaderlen);
			if (fraggap) {
				skb->csum = skb_copy_and_csum_bits(
					skb_prev, maxfraglen,
					data + transhdrlen, fraggap, 0);
				skb_prev->csum = csum_sub(skb_prev->csum,
							  skb->csum);
				data += fraggap;
				pskb_trim_unique(skb_prev, maxfraglen);
			}
			if (copy > 0 &&
			    getfrag(from, data + transhdrlen, offset,
				    copy, fraggap, skb) < 0) {
				err = -EFAULT;
				kfree_skb(skb);
				goto error;
			}

			offset += copy;
			length -= copy + transhdrlen;
			transhdrlen = 0;
			exthdrlen = 0;
			dst_exthdrlen = 0;

			if ((flags & MSG_CONFIRM) && !skb_prev)
				skb_set_dst_pending_confirm(skb, 1);

			/*
			 * Put the packet on the pending queue
			 */
			if (!skb->destructor) {
				skb->destructor = sock_wfree;
				skb->sk = sk;
				wmem_alloc_delta += skb->truesize;
			}
			__skb_queue_tail(queue, skb);
			continue;
		}

		if (copy > length)
			copy = length;

		if (!(rt->dst.dev->features&NETIF_F_SG) &&
		    skb_tailroom(skb) >= copy) {
			unsigned int off;

			off = skb->len;
			if (getfrag(from, skb_put(skb, copy),
						offset, copy, off, skb) < 0) {
				__skb_trim(skb, off);
				err = -EFAULT;
				goto error;
			}
		} else {
			int i = skb_shinfo(skb)->nr_frags;

			err = -ENOMEM;
			if (!sk_page_frag_refill(sk, pfrag))
				goto error;

			if (!skb_can_coalesce(skb, i, pfrag->page,
					      pfrag->offset)) {
				err = -EMSGSIZE;
				if (i == MAX_SKB_FRAGS)
					goto error;

				__skb_fill_page_desc(skb, i, pfrag->page,
						     pfrag->offset, 0);
				skb_shinfo(skb)->nr_frags = ++i;
				get_page(pfrag->page);
			}
			copy = min_t(int, copy, pfrag->size - pfrag->offset);
			if (getfrag(from,
				    page_address(pfrag->page) + pfrag->offset,
				    offset, copy, skb->len, skb) < 0)
				goto error_efault;

			pfrag->offset += copy;
			skb_frag_size_add(&skb_shinfo(skb)->frags[i - 1], copy);
			skb->len += copy;
			skb->data_len += copy;
			skb->truesize += copy;
			wmem_alloc_delta += copy;
		}
		offset += copy;
		length -= copy;
	}

	if (wmem_alloc_delta)
		refcount_add(wmem_alloc_delta, &sk->sk_wmem_alloc);
	return 0;

error_efault:
	err = -EFAULT;
error:
	cork->length -= length;
	IP6_INC_STATS(sock_net(sk), rt->rt6i_idev, IPSTATS_MIB_OUTDISCARDS);
	refcount_add(wmem_alloc_delta, &sk->sk_wmem_alloc);
	return err;
}

int ip6_append_data(struct sock *sk,
		    int getfrag(void *from, char *to, int offset, int len,
				int odd, struct sk_buff *skb),
		    void *from, int length, int transhdrlen,
		    struct ipcm6_cookie *ipc6, struct flowi6 *fl6,
		    struct rt6_info *rt, unsigned int flags)
{
	struct inet_sock *inet = inet_sk(sk);
	struct ipv6_pinfo *np = inet6_sk(sk);
	int exthdrlen;
	int err;

	if (flags&MSG_PROBE)
		return 0;
	if (skb_queue_empty(&sk->sk_write_queue)) {
		/*
		 * setup for corking
		 */
		err = ip6_setup_cork(sk, &inet->cork, &np->cork,
				     ipc6, rt, fl6);
		if (err)
			return err;

		exthdrlen = (ipc6->opt ? ipc6->opt->opt_flen : 0);
		length += exthdrlen;
		transhdrlen += exthdrlen;
	} else {
		fl6 = &inet->cork.fl.u.ip6;
		transhdrlen = 0;
	}

	return __ip6_append_data(sk, fl6, &sk->sk_write_queue, &inet->cork.base,
				 &np->cork, sk_page_frag(sk), getfrag,
				 from, length, transhdrlen, flags, ipc6);
}
EXPORT_SYMBOL_GPL(ip6_append_data);

static void ip6_cork_release(struct inet_cork_full *cork,
			     struct inet6_cork *v6_cork)
{
	if (v6_cork->opt) {
		kfree(v6_cork->opt->dst0opt);
		kfree(v6_cork->opt->dst1opt);
		kfree(v6_cork->opt->hopopt);
		kfree(v6_cork->opt->srcrt);
		kfree(v6_cork->opt);
		v6_cork->opt = NULL;
	}

	if (cork->base.dst) {
		dst_release(cork->base.dst);
		cork->base.dst = NULL;
		cork->base.flags &= ~IPCORK_ALLFRAG;
	}
	memset(&cork->fl, 0, sizeof(cork->fl));
}

struct sk_buff *__ip6_make_skb(struct sock *sk,
			       struct sk_buff_head *queue,
			       struct inet_cork_full *cork,
			       struct inet6_cork *v6_cork)
{
	struct sk_buff *skb, *tmp_skb;
	struct sk_buff **tail_skb;
	struct in6_addr final_dst_buf, *final_dst = &final_dst_buf;
	struct ipv6_pinfo *np = inet6_sk(sk);
	struct net *net = sock_net(sk);
	struct ipv6hdr *hdr;
	struct ipv6_txoptions *opt = v6_cork->opt;
	struct rt6_info *rt = (struct rt6_info *)cork->base.dst;
	struct flowi6 *fl6 = &cork->fl.u.ip6;
	unsigned char proto = fl6->flowi6_proto;

	skb = __skb_dequeue(queue);
	if (!skb)
		goto out;
	tail_skb = &(skb_shinfo(skb)->frag_list);

	/* move skb->data to ip header from ext header */
	if (skb->data < skb_network_header(skb))
		__skb_pull(skb, skb_network_offset(skb));
	while ((tmp_skb = __skb_dequeue(queue)) != NULL) {
		__skb_pull(tmp_skb, skb_network_header_len(skb));
		*tail_skb = tmp_skb;
		tail_skb = &(tmp_skb->next);
		skb->len += tmp_skb->len;
		skb->data_len += tmp_skb->len;
		skb->truesize += tmp_skb->truesize;
		tmp_skb->destructor = NULL;
		tmp_skb->sk = NULL;
	}

	/* Allow local fragmentation. */
	skb->ignore_df = ip6_sk_ignore_df(sk);

	*final_dst = fl6->daddr;
	__skb_pull(skb, skb_network_header_len(skb));
	if (opt && opt->opt_flen)
		ipv6_push_frag_opts(skb, opt, &proto);
	if (opt && opt->opt_nflen)
		ipv6_push_nfrag_opts(skb, opt, &proto, &final_dst, &fl6->saddr);

	skb_push(skb, sizeof(struct ipv6hdr));
	skb_reset_network_header(skb);
	hdr = ipv6_hdr(skb);

	ip6_flow_hdr(hdr, v6_cork->tclass,
		     ip6_make_flowlabel(net, skb, fl6->flowlabel,
					ip6_autoflowlabel(net, np), fl6));
	hdr->hop_limit = v6_cork->hop_limit;
	hdr->nexthdr = proto;
	hdr->saddr = fl6->saddr;
	hdr->daddr = *final_dst;

	skb->priority = sk->sk_priority;
	skb->mark = sk->sk_mark;

	skb->tstamp = cork->base.transmit_time;

	skb_dst_set(skb, dst_clone(&rt->dst));
	IP6_UPD_PO_STATS(net, rt->rt6i_idev, IPSTATS_MIB_OUT, skb->len);
	if (proto == IPPROTO_ICMPV6) {
		struct inet6_dev *idev = ip6_dst_idev(skb_dst(skb));

		ICMP6MSGOUT_INC_STATS(net, idev, icmp6_hdr(skb)->icmp6_type);
		ICMP6_INC_STATS(net, idev, ICMP6_MIB_OUTMSGS);
	}

	ip6_cork_release(cork, v6_cork);
out:
	return skb;
}

int ip6_send_skb(struct sk_buff *skb)
{
	struct net *net = sock_net(skb->sk);
	struct rt6_info *rt = (struct rt6_info *)skb_dst(skb);
	int err;

	err = ip6_local_out(net, skb->sk, skb);
	if (err) {
		if (err > 0)
			err = net_xmit_errno(err);
		if (err)
			IP6_INC_STATS(net, rt->rt6i_idev,
				      IPSTATS_MIB_OUTDISCARDS);
	}

	return err;
}

int ip6_push_pending_frames(struct sock *sk)
{
	struct sk_buff *skb;

	skb = ip6_finish_skb(sk);
	if (!skb)
		return 0;

	return ip6_send_skb(skb);
}
EXPORT_SYMBOL_GPL(ip6_push_pending_frames);

static void __ip6_flush_pending_frames(struct sock *sk,
				       struct sk_buff_head *queue,
				       struct inet_cork_full *cork,
				       struct inet6_cork *v6_cork)
{
	struct sk_buff *skb;

	while ((skb = __skb_dequeue_tail(queue)) != NULL) {
		if (skb_dst(skb))
			IP6_INC_STATS(sock_net(sk), ip6_dst_idev(skb_dst(skb)),
				      IPSTATS_MIB_OUTDISCARDS);
		kfree_skb(skb);
	}

	ip6_cork_release(cork, v6_cork);
}

void ip6_flush_pending_frames(struct sock *sk)
{
	__ip6_flush_pending_frames(sk, &sk->sk_write_queue,
				   &inet_sk(sk)->cork, &inet6_sk(sk)->cork);
}
EXPORT_SYMBOL_GPL(ip6_flush_pending_frames);

struct sk_buff *ip6_make_skb(struct sock *sk,
			     int getfrag(void *from, char *to, int offset,
					 int len, int odd, struct sk_buff *skb),
			     void *from, int length, int transhdrlen,
			     struct ipcm6_cookie *ipc6, struct flowi6 *fl6,
			     struct rt6_info *rt, unsigned int flags,
			     struct inet_cork_full *cork)
{
	struct inet6_cork v6_cork;
	struct sk_buff_head queue;
	int exthdrlen = (ipc6->opt ? ipc6->opt->opt_flen : 0);
	int err;

	if (flags & MSG_PROBE)
		return NULL;

	__skb_queue_head_init(&queue);

<<<<<<< HEAD
	cork.base.flags = 0;
	cork.base.addr = 0;
	cork.base.opt = NULL;
	cork.base.dst = NULL;
	v6_cork.opt = NULL;
	err = ip6_setup_cork(sk, &cork, &v6_cork, ipc6, rt, fl6);
	if (err) {
		ip6_cork_release(&cork, &v6_cork);
=======
	cork->base.flags = 0;
	cork->base.addr = 0;
	cork->base.opt = NULL;
	cork->base.dst = NULL;
	v6_cork.opt = NULL;
	err = ip6_setup_cork(sk, cork, &v6_cork, ipc6, rt, fl6);
	if (err) {
		ip6_cork_release(cork, &v6_cork);
>>>>>>> e021bb4f
		return ERR_PTR(err);
	}
	if (ipc6->dontfrag < 0)
		ipc6->dontfrag = inet6_sk(sk)->dontfrag;

	err = __ip6_append_data(sk, fl6, &queue, &cork->base, &v6_cork,
				&current->task_frag, getfrag, from,
				length + exthdrlen, transhdrlen + exthdrlen,
				flags, ipc6);
	if (err) {
		__ip6_flush_pending_frames(sk, &queue, cork, &v6_cork);
		return ERR_PTR(err);
	}

	return __ip6_make_skb(sk, &queue, cork, &v6_cork);
}<|MERGE_RESOLUTION|>--- conflicted
+++ resolved
@@ -206,27 +206,6 @@
 	if (opt)
 		head_room += opt->opt_nflen + opt->opt_flen;
 
-<<<<<<< HEAD
-		/* First: exthdrs may take lots of space (~8K for now)
-		   MAX_HEADER is not enough.
-		 */
-		head_room = opt->opt_nflen + opt->opt_flen;
-		seg_len += head_room;
-		head_room += sizeof(struct ipv6hdr) + LL_RESERVED_SPACE(dst->dev);
-
-		if (skb_headroom(skb) < head_room) {
-			struct sk_buff *skb2 = skb_realloc_headroom(skb, head_room);
-			if (!skb2) {
-				IP6_INC_STATS(net, ip6_dst_idev(skb_dst(skb)),
-					      IPSTATS_MIB_OUTDISCARDS);
-				kfree_skb(skb);
-				return -ENOBUFS;
-			}
-			if (skb->sk)
-				skb_set_owner_w(skb2, skb->sk);
-			consume_skb(skb);
-			skb = skb2;
-=======
 	if (unlikely(skb_headroom(skb) < head_room)) {
 		struct sk_buff *skb2 = skb_realloc_headroom(skb, head_room);
 		if (!skb2) {
@@ -234,7 +213,6 @@
 				      IPSTATS_MIB_OUTDISCARDS);
 			kfree_skb(skb);
 			return -ENOBUFS;
->>>>>>> e021bb4f
 		}
 		if (skb->sk)
 			skb_set_owner_w(skb2, skb->sk);
@@ -396,26 +374,6 @@
 				     struct sk_buff *skb)
 {
 	struct dst_entry *dst = skb_dst(skb);
-<<<<<<< HEAD
-
-	__IP6_INC_STATS(net, ip6_dst_idev(dst), IPSTATS_MIB_OUTFORWDATAGRAMS);
-	__IP6_ADD_STATS(net, ip6_dst_idev(dst), IPSTATS_MIB_OUTOCTETS, skb->len);
-
-	return dst_output(net, sk, skb);
-}
-
-static unsigned int ip6_dst_mtu_forward(const struct dst_entry *dst)
-{
-	unsigned int mtu;
-	struct inet6_dev *idev;
-
-	if (dst_metric_locked(dst, RTAX_MTU)) {
-		mtu = dst_metric_raw(dst, RTAX_MTU);
-		if (mtu)
-			return mtu;
-	}
-=======
->>>>>>> e021bb4f
 
 	__IP6_INC_STATS(net, ip6_dst_idev(dst), IPSTATS_MIB_OUTFORWDATAGRAMS);
 	__IP6_ADD_STATS(net, ip6_dst_idev(dst), IPSTATS_MIB_OUTOCTETS, skb->len);
@@ -1254,11 +1212,7 @@
 		      READ_ONCE(rt->dst.dev->mtu) : dst_mtu(&rt->dst);
 	else
 		mtu = np->pmtudisc >= IPV6_PMTUDISC_PROBE ?
-<<<<<<< HEAD
-		      READ_ONCE(rt->dst.dev->mtu) : dst_mtu(rt->dst.path);
-=======
 			READ_ONCE(rt->dst.dev->mtu) : dst_mtu(xfrm_dst_path(&rt->dst));
->>>>>>> e021bb4f
 	if (np->frag_size < mtu) {
 		if (np->frag_size)
 			mtu = np->frag_size;
@@ -1805,16 +1759,6 @@
 
 	__skb_queue_head_init(&queue);
 
-<<<<<<< HEAD
-	cork.base.flags = 0;
-	cork.base.addr = 0;
-	cork.base.opt = NULL;
-	cork.base.dst = NULL;
-	v6_cork.opt = NULL;
-	err = ip6_setup_cork(sk, &cork, &v6_cork, ipc6, rt, fl6);
-	if (err) {
-		ip6_cork_release(&cork, &v6_cork);
-=======
 	cork->base.flags = 0;
 	cork->base.addr = 0;
 	cork->base.opt = NULL;
@@ -1823,7 +1767,6 @@
 	err = ip6_setup_cork(sk, cork, &v6_cork, ipc6, rt, fl6);
 	if (err) {
 		ip6_cork_release(cork, &v6_cork);
->>>>>>> e021bb4f
 		return ERR_PTR(err);
 	}
 	if (ipc6->dontfrag < 0)
