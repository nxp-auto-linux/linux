/*
 *	IPv6 tunneling device
 *	Linux INET6 implementation
 *
 *	Authors:
 *	Ville Nuorvala		<vnuorval@tcs.hut.fi>
 *	Yasuyuki Kozakai	<kozakai@linux-ipv6.org>
 *
 *      Based on:
 *      linux/net/ipv6/sit.c and linux/net/ipv4/ipip.c
 *
 *      RFC 2473
 *
 *	This program is free software; you can redistribute it and/or
 *      modify it under the terms of the GNU General Public License
 *      as published by the Free Software Foundation; either version
 *      2 of the License, or (at your option) any later version.
 *
 */

#define pr_fmt(fmt) KBUILD_MODNAME ": " fmt

#include <linux/module.h>
#include <linux/capability.h>
#include <linux/errno.h>
#include <linux/types.h>
#include <linux/sockios.h>
#include <linux/icmp.h>
#include <linux/if.h>
#include <linux/in.h>
#include <linux/ip.h>
#include <linux/net.h>
#include <linux/in6.h>
#include <linux/netdevice.h>
#include <linux/if_arp.h>
#include <linux/icmpv6.h>
#include <linux/init.h>
#include <linux/route.h>
#include <linux/rtnetlink.h>
#include <linux/netfilter_ipv6.h>
#include <linux/slab.h>
#include <linux/hash.h>
#include <linux/etherdevice.h>

#include <linux/uaccess.h>
#include <linux/atomic.h>

#include <net/icmp.h>
#include <net/ip.h>
#include <net/ip_tunnels.h>
#include <net/ipv6.h>
#include <net/ip6_route.h>
#include <net/addrconf.h>
#include <net/ip6_tunnel.h>
#include <net/xfrm.h>
#include <net/dsfield.h>
#include <net/inet_ecn.h>
#include <net/net_namespace.h>
#include <net/netns/generic.h>
#include <net/dst_metadata.h>

MODULE_AUTHOR("Ville Nuorvala");
MODULE_DESCRIPTION("IPv6 tunneling device");
MODULE_LICENSE("GPL");
MODULE_ALIAS_RTNL_LINK("ip6tnl");
MODULE_ALIAS_NETDEV("ip6tnl0");

#define IP6_TUNNEL_HASH_SIZE_SHIFT  5
#define IP6_TUNNEL_HASH_SIZE (1 << IP6_TUNNEL_HASH_SIZE_SHIFT)

static bool log_ecn_error = true;
module_param(log_ecn_error, bool, 0644);
MODULE_PARM_DESC(log_ecn_error, "Log packets received with corrupted ECN");

static u32 HASH(const struct in6_addr *addr1, const struct in6_addr *addr2)
{
	u32 hash = ipv6_addr_hash(addr1) ^ ipv6_addr_hash(addr2);

	return hash_32(hash, IP6_TUNNEL_HASH_SIZE_SHIFT);
}

static int ip6_tnl_dev_init(struct net_device *dev);
static void ip6_tnl_dev_setup(struct net_device *dev);
static struct rtnl_link_ops ip6_link_ops __read_mostly;

static unsigned int ip6_tnl_net_id __read_mostly;
struct ip6_tnl_net {
	/* the IPv6 tunnel fallback device */
	struct net_device *fb_tnl_dev;
	/* lists for storing tunnels in use */
	struct ip6_tnl __rcu *tnls_r_l[IP6_TUNNEL_HASH_SIZE];
	struct ip6_tnl __rcu *tnls_wc[1];
	struct ip6_tnl __rcu **tnls[2];
	struct ip6_tnl __rcu *collect_md_tun;
};

static struct net_device_stats *ip6_get_stats(struct net_device *dev)
{
	struct pcpu_sw_netstats tmp, sum = { 0 };
	int i;

	for_each_possible_cpu(i) {
		unsigned int start;
		const struct pcpu_sw_netstats *tstats =
						   per_cpu_ptr(dev->tstats, i);

		do {
			start = u64_stats_fetch_begin_irq(&tstats->syncp);
			tmp.rx_packets = tstats->rx_packets;
			tmp.rx_bytes = tstats->rx_bytes;
			tmp.tx_packets = tstats->tx_packets;
			tmp.tx_bytes =  tstats->tx_bytes;
		} while (u64_stats_fetch_retry_irq(&tstats->syncp, start));

		sum.rx_packets += tmp.rx_packets;
		sum.rx_bytes   += tmp.rx_bytes;
		sum.tx_packets += tmp.tx_packets;
		sum.tx_bytes   += tmp.tx_bytes;
	}
	dev->stats.rx_packets = sum.rx_packets;
	dev->stats.rx_bytes   = sum.rx_bytes;
	dev->stats.tx_packets = sum.tx_packets;
	dev->stats.tx_bytes   = sum.tx_bytes;
	return &dev->stats;
}

/**
 * ip6_tnl_lookup - fetch tunnel matching the end-point addresses
 *   @remote: the address of the tunnel exit-point
 *   @local: the address of the tunnel entry-point
 *
 * Return:
 *   tunnel matching given end-points if found,
 *   else fallback tunnel if its device is up,
 *   else %NULL
 **/

#define for_each_ip6_tunnel_rcu(start) \
	for (t = rcu_dereference(start); t; t = rcu_dereference(t->next))

static struct ip6_tnl *
ip6_tnl_lookup(struct net *net, const struct in6_addr *remote, const struct in6_addr *local)
{
	unsigned int hash = HASH(remote, local);
	struct ip6_tnl *t;
	struct ip6_tnl_net *ip6n = net_generic(net, ip6_tnl_net_id);
	struct in6_addr any;

	for_each_ip6_tunnel_rcu(ip6n->tnls_r_l[hash]) {
		if (ipv6_addr_equal(local, &t->parms.laddr) &&
		    ipv6_addr_equal(remote, &t->parms.raddr) &&
		    (t->dev->flags & IFF_UP))
			return t;
	}

	memset(&any, 0, sizeof(any));
	hash = HASH(&any, local);
	for_each_ip6_tunnel_rcu(ip6n->tnls_r_l[hash]) {
		if (ipv6_addr_equal(local, &t->parms.laddr) &&
		    ipv6_addr_any(&t->parms.raddr) &&
		    (t->dev->flags & IFF_UP))
			return t;
	}

	hash = HASH(remote, &any);
	for_each_ip6_tunnel_rcu(ip6n->tnls_r_l[hash]) {
		if (ipv6_addr_equal(remote, &t->parms.raddr) &&
		    ipv6_addr_any(&t->parms.laddr) &&
		    (t->dev->flags & IFF_UP))
			return t;
	}

	t = rcu_dereference(ip6n->collect_md_tun);
	if (t && t->dev->flags & IFF_UP)
		return t;

	t = rcu_dereference(ip6n->tnls_wc[0]);
	if (t && (t->dev->flags & IFF_UP))
		return t;

	return NULL;
}

/**
 * ip6_tnl_bucket - get head of list matching given tunnel parameters
 *   @p: parameters containing tunnel end-points
 *
 * Description:
 *   ip6_tnl_bucket() returns the head of the list matching the
 *   &struct in6_addr entries laddr and raddr in @p.
 *
 * Return: head of IPv6 tunnel list
 **/

static struct ip6_tnl __rcu **
ip6_tnl_bucket(struct ip6_tnl_net *ip6n, const struct __ip6_tnl_parm *p)
{
	const struct in6_addr *remote = &p->raddr;
	const struct in6_addr *local = &p->laddr;
	unsigned int h = 0;
	int prio = 0;

	if (!ipv6_addr_any(remote) || !ipv6_addr_any(local)) {
		prio = 1;
		h = HASH(remote, local);
	}
	return &ip6n->tnls[prio][h];
}

/**
 * ip6_tnl_link - add tunnel to hash table
 *   @t: tunnel to be added
 **/

static void
ip6_tnl_link(struct ip6_tnl_net *ip6n, struct ip6_tnl *t)
{
	struct ip6_tnl __rcu **tp = ip6_tnl_bucket(ip6n, &t->parms);

	if (t->parms.collect_md)
		rcu_assign_pointer(ip6n->collect_md_tun, t);
	rcu_assign_pointer(t->next , rtnl_dereference(*tp));
	rcu_assign_pointer(*tp, t);
}

/**
 * ip6_tnl_unlink - remove tunnel from hash table
 *   @t: tunnel to be removed
 **/

static void
ip6_tnl_unlink(struct ip6_tnl_net *ip6n, struct ip6_tnl *t)
{
	struct ip6_tnl __rcu **tp;
	struct ip6_tnl *iter;

	if (t->parms.collect_md)
		rcu_assign_pointer(ip6n->collect_md_tun, NULL);

	for (tp = ip6_tnl_bucket(ip6n, &t->parms);
	     (iter = rtnl_dereference(*tp)) != NULL;
	     tp = &iter->next) {
		if (t == iter) {
			rcu_assign_pointer(*tp, t->next);
			break;
		}
	}
}

static void ip6_dev_free(struct net_device *dev)
{
	struct ip6_tnl *t = netdev_priv(dev);

	gro_cells_destroy(&t->gro_cells);
	dst_cache_destroy(&t->dst_cache);
	free_percpu(dev->tstats);
}

static int ip6_tnl_create2(struct net_device *dev)
{
	struct ip6_tnl *t = netdev_priv(dev);
	struct net *net = dev_net(dev);
	struct ip6_tnl_net *ip6n = net_generic(net, ip6_tnl_net_id);
	int err;

	t = netdev_priv(dev);

	dev->rtnl_link_ops = &ip6_link_ops;
	err = register_netdevice(dev);
	if (err < 0)
		goto out;

	strcpy(t->parms.name, dev->name);

	dev_hold(dev);
	ip6_tnl_link(ip6n, t);
	return 0;

out:
	return err;
}

/**
 * ip6_tnl_create - create a new tunnel
 *   @p: tunnel parameters
 *   @pt: pointer to new tunnel
 *
 * Description:
 *   Create tunnel matching given parameters.
 *
 * Return:
 *   created tunnel or error pointer
 **/

static struct ip6_tnl *ip6_tnl_create(struct net *net, struct __ip6_tnl_parm *p)
{
	struct net_device *dev;
	struct ip6_tnl *t;
	char name[IFNAMSIZ];
	int err = -E2BIG;

	if (p->name[0]) {
		if (!dev_valid_name(p->name))
			goto failed;
		strlcpy(name, p->name, IFNAMSIZ);
	} else {
		sprintf(name, "ip6tnl%%d");
	}
	err = -ENOMEM;
	dev = alloc_netdev(sizeof(*t), name, NET_NAME_UNKNOWN,
			   ip6_tnl_dev_setup);
	if (!dev)
		goto failed;

	dev_net_set(dev, net);

	t = netdev_priv(dev);
	t->parms = *p;
	t->net = dev_net(dev);
	err = ip6_tnl_create2(dev);
	if (err < 0)
		goto failed_free;

	return t;

failed_free:
	free_netdev(dev);
failed:
	return ERR_PTR(err);
}

/**
 * ip6_tnl_locate - find or create tunnel matching given parameters
 *   @p: tunnel parameters
 *   @create: != 0 if allowed to create new tunnel if no match found
 *
 * Description:
 *   ip6_tnl_locate() first tries to locate an existing tunnel
 *   based on @parms. If this is unsuccessful, but @create is set a new
 *   tunnel device is created and registered for use.
 *
 * Return:
 *   matching tunnel or error pointer
 **/

static struct ip6_tnl *ip6_tnl_locate(struct net *net,
		struct __ip6_tnl_parm *p, int create)
{
	const struct in6_addr *remote = &p->raddr;
	const struct in6_addr *local = &p->laddr;
	struct ip6_tnl __rcu **tp;
	struct ip6_tnl *t;
	struct ip6_tnl_net *ip6n = net_generic(net, ip6_tnl_net_id);

	for (tp = ip6_tnl_bucket(ip6n, p);
	     (t = rtnl_dereference(*tp)) != NULL;
	     tp = &t->next) {
		if (ipv6_addr_equal(local, &t->parms.laddr) &&
		    ipv6_addr_equal(remote, &t->parms.raddr)) {
			if (create)
				return ERR_PTR(-EEXIST);

			return t;
		}
	}
	if (!create)
		return ERR_PTR(-ENODEV);
	return ip6_tnl_create(net, p);
}

/**
 * ip6_tnl_dev_uninit - tunnel device uninitializer
 *   @dev: the device to be destroyed
 *
 * Description:
 *   ip6_tnl_dev_uninit() removes tunnel from its list
 **/

static void
ip6_tnl_dev_uninit(struct net_device *dev)
{
	struct ip6_tnl *t = netdev_priv(dev);
	struct net *net = t->net;
	struct ip6_tnl_net *ip6n = net_generic(net, ip6_tnl_net_id);

	if (dev == ip6n->fb_tnl_dev)
		RCU_INIT_POINTER(ip6n->tnls_wc[0], NULL);
	else
		ip6_tnl_unlink(ip6n, t);
	dst_cache_reset(&t->dst_cache);
	dev_put(dev);
}

/**
 * parse_tvl_tnl_enc_lim - handle encapsulation limit option
 *   @skb: received socket buffer
 *
 * Return:
 *   0 if none was found,
 *   else index to encapsulation limit
 **/

__u16 ip6_tnl_parse_tlv_enc_lim(struct sk_buff *skb, __u8 *raw)
{
	const struct ipv6hdr *ipv6h = (const struct ipv6hdr *)raw;
	unsigned int nhoff = raw - skb->data;
	unsigned int off = nhoff + sizeof(*ipv6h);
	u8 next, nexthdr = ipv6h->nexthdr;

	while (ipv6_ext_hdr(nexthdr) && nexthdr != NEXTHDR_NONE) {
		struct ipv6_opt_hdr *hdr;
		u16 optlen;

		if (!pskb_may_pull(skb, off + sizeof(*hdr)))
			break;

		hdr = (struct ipv6_opt_hdr *)(skb->data + off);
		if (nexthdr == NEXTHDR_FRAGMENT) {
			struct frag_hdr *frag_hdr = (struct frag_hdr *) hdr;
			if (frag_hdr->frag_off)
				break;
			optlen = 8;
		} else if (nexthdr == NEXTHDR_AUTH) {
			optlen = (hdr->hdrlen + 2) << 2;
		} else {
			optlen = ipv6_optlen(hdr);
		}
		/* cache hdr->nexthdr, since pskb_may_pull() might
		 * invalidate hdr
		 */
		next = hdr->nexthdr;
		if (nexthdr == NEXTHDR_DEST) {
			u16 i = 2;

			/* Remember : hdr is no longer valid at this point. */
			if (!pskb_may_pull(skb, off + optlen))
				break;

			while (1) {
				struct ipv6_tlv_tnl_enc_lim *tel;

				/* No more room for encapsulation limit */
				if (i + sizeof(*tel) > optlen)
					break;

				tel = (struct ipv6_tlv_tnl_enc_lim *)(skb->data + off + i);
				/* return index of option if found and valid */
				if (tel->type == IPV6_TLV_TNL_ENCAP_LIMIT &&
				    tel->length == 1)
					return i + off - nhoff;
				/* else jump to next option */
				if (tel->type)
					i += tel->length + 2;
				else
					i++;
			}
		}
		nexthdr = next;
		off += optlen;
	}
	return 0;
}
EXPORT_SYMBOL(ip6_tnl_parse_tlv_enc_lim);

/**
 * ip6_tnl_err - tunnel error handler
 *
 * Description:
 *   ip6_tnl_err() should handle errors in the tunnel according
 *   to the specifications in RFC 2473.
 **/

static int
ip6_tnl_err(struct sk_buff *skb, __u8 ipproto, struct inet6_skb_parm *opt,
	    u8 *type, u8 *code, int *msg, __u32 *info, int offset)
{
	const struct ipv6hdr *ipv6h = (const struct ipv6hdr *)skb->data;
	struct net *net = dev_net(skb->dev);
	u8 rel_type = ICMPV6_DEST_UNREACH;
	u8 rel_code = ICMPV6_ADDR_UNREACH;
	__u32 rel_info = 0;
	struct ip6_tnl *t;
	int err = -ENOENT;
	int rel_msg = 0;
	u8 tproto;
	__u16 len;

	/* If the packet doesn't contain the original IPv6 header we are
	   in trouble since we might need the source address for further
	   processing of the error. */

	rcu_read_lock();
	t = ip6_tnl_lookup(dev_net(skb->dev), &ipv6h->daddr, &ipv6h->saddr);
	if (!t)
		goto out;

	tproto = READ_ONCE(t->parms.proto);
	if (tproto != ipproto && tproto != 0)
		goto out;

	err = 0;

	switch (*type) {
		struct ipv6_tlv_tnl_enc_lim *tel;
		__u32 mtu, teli;
	case ICMPV6_DEST_UNREACH:
		net_dbg_ratelimited("%s: Path to destination invalid or inactive!\n",
				    t->parms.name);
		rel_msg = 1;
		break;
	case ICMPV6_TIME_EXCEED:
		if ((*code) == ICMPV6_EXC_HOPLIMIT) {
			net_dbg_ratelimited("%s: Too small hop limit or routing loop in tunnel!\n",
					    t->parms.name);
			rel_msg = 1;
		}
		break;
	case ICMPV6_PARAMPROB:
		teli = 0;
		if ((*code) == ICMPV6_HDR_FIELD)
			teli = ip6_tnl_parse_tlv_enc_lim(skb, skb->data);

		if (teli && teli == *info - 2) {
			tel = (struct ipv6_tlv_tnl_enc_lim *) &skb->data[teli];
			if (tel->encap_limit == 0) {
				net_dbg_ratelimited("%s: Too small encapsulation limit or routing loop in tunnel!\n",
						    t->parms.name);
				rel_msg = 1;
			}
		} else {
			net_dbg_ratelimited("%s: Recipient unable to parse tunneled packet!\n",
					    t->parms.name);
		}
		break;
	case ICMPV6_PKT_TOOBIG:
		ip6_update_pmtu(skb, net, htonl(*info), 0, 0,
				sock_net_uid(net, NULL));
		mtu = *info - offset;
		if (mtu < IPV6_MIN_MTU)
			mtu = IPV6_MIN_MTU;
		len = sizeof(*ipv6h) + ntohs(ipv6h->payload_len);
		if (len > mtu) {
			rel_type = ICMPV6_PKT_TOOBIG;
			rel_code = 0;
			rel_info = mtu;
			rel_msg = 1;
		}
		break;
	case NDISC_REDIRECT:
		ip6_redirect(skb, net, skb->dev->ifindex, 0,
			     sock_net_uid(net, NULL));
		break;
	}

	*type = rel_type;
	*code = rel_code;
	*info = rel_info;
	*msg = rel_msg;

out:
	rcu_read_unlock();
	return err;
}

static int
ip4ip6_err(struct sk_buff *skb, struct inet6_skb_parm *opt,
	   u8 type, u8 code, int offset, __be32 info)
{
	__u32 rel_info = ntohl(info);
	const struct iphdr *eiph;
	struct sk_buff *skb2;
	int err, rel_msg = 0;
	u8 rel_type = type;
	u8 rel_code = code;
	struct rtable *rt;
	struct flowi4 fl4;

	err = ip6_tnl_err(skb, IPPROTO_IPIP, opt, &rel_type, &rel_code,
			  &rel_msg, &rel_info, offset);
	if (err < 0)
		return err;

	if (rel_msg == 0)
		return 0;

	switch (rel_type) {
	case ICMPV6_DEST_UNREACH:
		if (rel_code != ICMPV6_ADDR_UNREACH)
			return 0;
		rel_type = ICMP_DEST_UNREACH;
		rel_code = ICMP_HOST_UNREACH;
		break;
	case ICMPV6_PKT_TOOBIG:
		if (rel_code != 0)
			return 0;
		rel_type = ICMP_DEST_UNREACH;
		rel_code = ICMP_FRAG_NEEDED;
		break;
	default:
		return 0;
	}

	if (!pskb_may_pull(skb, offset + sizeof(struct iphdr)))
		return 0;

	skb2 = skb_clone(skb, GFP_ATOMIC);
	if (!skb2)
		return 0;

	skb_dst_drop(skb2);

	skb_pull(skb2, offset);
	skb_reset_network_header(skb2);
	eiph = ip_hdr(skb2);

	/* Try to guess incoming interface */
	rt = ip_route_output_ports(dev_net(skb->dev), &fl4, NULL, eiph->saddr,
				   0, 0, 0, IPPROTO_IPIP, RT_TOS(eiph->tos), 0);
	if (IS_ERR(rt))
		goto out;

	skb2->dev = rt->dst.dev;
	ip_rt_put(rt);

	/* route "incoming" packet */
	if (rt->rt_flags & RTCF_LOCAL) {
		rt = ip_route_output_ports(dev_net(skb->dev), &fl4, NULL,
					   eiph->daddr, eiph->saddr, 0, 0,
					   IPPROTO_IPIP, RT_TOS(eiph->tos), 0);
		if (IS_ERR(rt) || rt->dst.dev->type != ARPHRD_TUNNEL) {
			if (!IS_ERR(rt))
				ip_rt_put(rt);
			goto out;
		}
		skb_dst_set(skb2, &rt->dst);
	} else {
		if (ip_route_input(skb2, eiph->daddr, eiph->saddr, eiph->tos,
				   skb2->dev) ||
		    skb_dst(skb2)->dev->type != ARPHRD_TUNNEL)
			goto out;
	}

	/* change mtu on this route */
	if (rel_type == ICMP_DEST_UNREACH && rel_code == ICMP_FRAG_NEEDED) {
		if (rel_info > dst_mtu(skb_dst(skb2)))
			goto out;

		skb_dst_update_pmtu(skb2, rel_info);
	}

	icmp_send(skb2, rel_type, rel_code, htonl(rel_info));

out:
	kfree_skb(skb2);
	return 0;
}

static int
ip6ip6_err(struct sk_buff *skb, struct inet6_skb_parm *opt,
	   u8 type, u8 code, int offset, __be32 info)
{
	__u32 rel_info = ntohl(info);
	int err, rel_msg = 0;
	u8 rel_type = type;
	u8 rel_code = code;

	err = ip6_tnl_err(skb, IPPROTO_IPV6, opt, &rel_type, &rel_code,
			  &rel_msg, &rel_info, offset);
	if (err < 0)
		return err;

	if (rel_msg && pskb_may_pull(skb, offset + sizeof(struct ipv6hdr))) {
		struct rt6_info *rt;
		struct sk_buff *skb2 = skb_clone(skb, GFP_ATOMIC);

		if (!skb2)
			return 0;

		skb_dst_drop(skb2);
		skb_pull(skb2, offset);
		skb_reset_network_header(skb2);

		/* Try to guess incoming interface */
		rt = rt6_lookup(dev_net(skb->dev), &ipv6_hdr(skb2)->saddr,
				NULL, 0, skb2, 0);

		if (rt && rt->dst.dev)
			skb2->dev = rt->dst.dev;

		icmpv6_send(skb2, rel_type, rel_code, rel_info);

		ip6_rt_put(rt);

		kfree_skb(skb2);
	}

	return 0;
}

static int ip4ip6_dscp_ecn_decapsulate(const struct ip6_tnl *t,
				       const struct ipv6hdr *ipv6h,
				       struct sk_buff *skb)
{
	__u8 dsfield = ipv6_get_dsfield(ipv6h) & ~INET_ECN_MASK;

	if (t->parms.flags & IP6_TNL_F_RCV_DSCP_COPY)
		ipv4_change_dsfield(ip_hdr(skb), INET_ECN_MASK, dsfield);

	return IP6_ECN_decapsulate(ipv6h, skb);
}

static int ip6ip6_dscp_ecn_decapsulate(const struct ip6_tnl *t,
				       const struct ipv6hdr *ipv6h,
				       struct sk_buff *skb)
{
	if (t->parms.flags & IP6_TNL_F_RCV_DSCP_COPY)
		ipv6_copy_dscp(ipv6_get_dsfield(ipv6h), ipv6_hdr(skb));

	return IP6_ECN_decapsulate(ipv6h, skb);
}

__u32 ip6_tnl_get_cap(struct ip6_tnl *t,
			     const struct in6_addr *laddr,
			     const struct in6_addr *raddr)
{
	struct __ip6_tnl_parm *p = &t->parms;
	int ltype = ipv6_addr_type(laddr);
	int rtype = ipv6_addr_type(raddr);
	__u32 flags = 0;

	if (ltype == IPV6_ADDR_ANY || rtype == IPV6_ADDR_ANY) {
		flags = IP6_TNL_F_CAP_PER_PACKET;
	} else if (ltype & (IPV6_ADDR_UNICAST|IPV6_ADDR_MULTICAST) &&
		   rtype & (IPV6_ADDR_UNICAST|IPV6_ADDR_MULTICAST) &&
		   !((ltype|rtype) & IPV6_ADDR_LOOPBACK) &&
		   (!((ltype|rtype) & IPV6_ADDR_LINKLOCAL) || p->link)) {
		if (ltype&IPV6_ADDR_UNICAST)
			flags |= IP6_TNL_F_CAP_XMIT;
		if (rtype&IPV6_ADDR_UNICAST)
			flags |= IP6_TNL_F_CAP_RCV;
	}
	return flags;
}
EXPORT_SYMBOL(ip6_tnl_get_cap);

/* called with rcu_read_lock() */
int ip6_tnl_rcv_ctl(struct ip6_tnl *t,
				  const struct in6_addr *laddr,
				  const struct in6_addr *raddr)
{
	struct __ip6_tnl_parm *p = &t->parms;
	int ret = 0;
	struct net *net = t->net;

	if ((p->flags & IP6_TNL_F_CAP_RCV) ||
	    ((p->flags & IP6_TNL_F_CAP_PER_PACKET) &&
	     (ip6_tnl_get_cap(t, laddr, raddr) & IP6_TNL_F_CAP_RCV))) {
		struct net_device *ldev = NULL;

		if (p->link)
			ldev = dev_get_by_index_rcu(net, p->link);

		if ((ipv6_addr_is_multicast(laddr) ||
		     likely(ipv6_chk_addr_and_flags(net, laddr, ldev, false,
						    0, IFA_F_TENTATIVE))) &&
		    ((p->flags & IP6_TNL_F_ALLOW_LOCAL_REMOTE) ||
		     likely(!ipv6_chk_addr_and_flags(net, raddr, ldev, true,
						     0, IFA_F_TENTATIVE))))
			ret = 1;
	}
	return ret;
}
EXPORT_SYMBOL_GPL(ip6_tnl_rcv_ctl);

static int __ip6_tnl_rcv(struct ip6_tnl *tunnel, struct sk_buff *skb,
			 const struct tnl_ptk_info *tpi,
			 struct metadata_dst *tun_dst,
			 int (*dscp_ecn_decapsulate)(const struct ip6_tnl *t,
						const struct ipv6hdr *ipv6h,
						struct sk_buff *skb),
			 bool log_ecn_err)
{
	struct pcpu_sw_netstats *tstats;
	const struct ipv6hdr *ipv6h = ipv6_hdr(skb);
	int err;

	if ((!(tpi->flags & TUNNEL_CSUM) &&
	     (tunnel->parms.i_flags & TUNNEL_CSUM)) ||
	    ((tpi->flags & TUNNEL_CSUM) &&
	     !(tunnel->parms.i_flags & TUNNEL_CSUM))) {
		tunnel->dev->stats.rx_crc_errors++;
		tunnel->dev->stats.rx_errors++;
		goto drop;
	}

	if (tunnel->parms.i_flags & TUNNEL_SEQ) {
		if (!(tpi->flags & TUNNEL_SEQ) ||
		    (tunnel->i_seqno &&
		     (s32)(ntohl(tpi->seq) - tunnel->i_seqno) < 0)) {
			tunnel->dev->stats.rx_fifo_errors++;
			tunnel->dev->stats.rx_errors++;
			goto drop;
		}
		tunnel->i_seqno = ntohl(tpi->seq) + 1;
	}

	skb->protocol = tpi->proto;

	/* Warning: All skb pointers will be invalidated! */
	if (tunnel->dev->type == ARPHRD_ETHER) {
		if (!pskb_may_pull(skb, ETH_HLEN)) {
			tunnel->dev->stats.rx_length_errors++;
			tunnel->dev->stats.rx_errors++;
			goto drop;
		}

		ipv6h = ipv6_hdr(skb);
		skb->protocol = eth_type_trans(skb, tunnel->dev);
		skb_postpull_rcsum(skb, eth_hdr(skb), ETH_HLEN);
	} else {
		skb->dev = tunnel->dev;
	}

	skb_reset_network_header(skb);
	memset(skb->cb, 0, sizeof(struct inet6_skb_parm));

	__skb_tunnel_rx(skb, tunnel->dev, tunnel->net);

	err = dscp_ecn_decapsulate(tunnel, ipv6h, skb);
	if (unlikely(err)) {
		if (log_ecn_err)
			net_info_ratelimited("non-ECT from %pI6 with DS=%#x\n",
					     &ipv6h->saddr,
					     ipv6_get_dsfield(ipv6h));
		if (err > 1) {
			++tunnel->dev->stats.rx_frame_errors;
			++tunnel->dev->stats.rx_errors;
			goto drop;
		}
	}

	tstats = this_cpu_ptr(tunnel->dev->tstats);
	u64_stats_update_begin(&tstats->syncp);
	tstats->rx_packets++;
	tstats->rx_bytes += skb->len;
	u64_stats_update_end(&tstats->syncp);

	skb_scrub_packet(skb, !net_eq(tunnel->net, dev_net(tunnel->dev)));

	if (tun_dst)
		skb_dst_set(skb, (struct dst_entry *)tun_dst);

	gro_cells_receive(&tunnel->gro_cells, skb);
	return 0;

drop:
	if (tun_dst)
		dst_release((struct dst_entry *)tun_dst);
	kfree_skb(skb);
	return 0;
}

int ip6_tnl_rcv(struct ip6_tnl *t, struct sk_buff *skb,
		const struct tnl_ptk_info *tpi,
		struct metadata_dst *tun_dst,
		bool log_ecn_err)
{
	return __ip6_tnl_rcv(t, skb, tpi, tun_dst, ip6ip6_dscp_ecn_decapsulate,
			     log_ecn_err);
}
EXPORT_SYMBOL(ip6_tnl_rcv);

static const struct tnl_ptk_info tpi_v6 = {
	/* no tunnel info required for ipxip6. */
	.proto = htons(ETH_P_IPV6),
};

static const struct tnl_ptk_info tpi_v4 = {
	/* no tunnel info required for ipxip6. */
	.proto = htons(ETH_P_IP),
};

static int ipxip6_rcv(struct sk_buff *skb, u8 ipproto,
		      const struct tnl_ptk_info *tpi,
		      int (*dscp_ecn_decapsulate)(const struct ip6_tnl *t,
						  const struct ipv6hdr *ipv6h,
						  struct sk_buff *skb))
{
	struct ip6_tnl *t;
	const struct ipv6hdr *ipv6h = ipv6_hdr(skb);
	struct metadata_dst *tun_dst = NULL;
	int ret = -1;

	rcu_read_lock();
	t = ip6_tnl_lookup(dev_net(skb->dev), &ipv6h->saddr, &ipv6h->daddr);

	if (t) {
		u8 tproto = READ_ONCE(t->parms.proto);

		if (tproto != ipproto && tproto != 0)
			goto drop;
		if (!xfrm6_policy_check(NULL, XFRM_POLICY_IN, skb))
			goto drop;
		ipv6h = ipv6_hdr(skb);
		if (!ip6_tnl_rcv_ctl(t, &ipv6h->daddr, &ipv6h->saddr))
			goto drop;
		if (iptunnel_pull_header(skb, 0, tpi->proto, false))
			goto drop;
		if (t->parms.collect_md) {
			tun_dst = ipv6_tun_rx_dst(skb, 0, 0, 0);
			if (!tun_dst)
				goto drop;
		}
		ret = __ip6_tnl_rcv(t, skb, tpi, tun_dst, dscp_ecn_decapsulate,
				    log_ecn_error);
	}

	rcu_read_unlock();

	return ret;

drop:
	rcu_read_unlock();
	kfree_skb(skb);
	return 0;
}

static int ip4ip6_rcv(struct sk_buff *skb)
{
	return ipxip6_rcv(skb, IPPROTO_IPIP, &tpi_v4,
			  ip4ip6_dscp_ecn_decapsulate);
}

static int ip6ip6_rcv(struct sk_buff *skb)
{
	return ipxip6_rcv(skb, IPPROTO_IPV6, &tpi_v6,
			  ip6ip6_dscp_ecn_decapsulate);
}

struct ipv6_tel_txoption {
	struct ipv6_txoptions ops;
	__u8 dst_opt[8];
};

static void init_tel_txopt(struct ipv6_tel_txoption *opt, __u8 encap_limit)
{
	memset(opt, 0, sizeof(struct ipv6_tel_txoption));

	opt->dst_opt[2] = IPV6_TLV_TNL_ENCAP_LIMIT;
	opt->dst_opt[3] = 1;
	opt->dst_opt[4] = encap_limit;
	opt->dst_opt[5] = IPV6_TLV_PADN;
	opt->dst_opt[6] = 1;

	opt->ops.dst1opt = (struct ipv6_opt_hdr *) opt->dst_opt;
	opt->ops.opt_nflen = 8;
}

/**
 * ip6_tnl_addr_conflict - compare packet addresses to tunnel's own
 *   @t: the outgoing tunnel device
 *   @hdr: IPv6 header from the incoming packet
 *
 * Description:
 *   Avoid trivial tunneling loop by checking that tunnel exit-point
 *   doesn't match source of incoming packet.
 *
 * Return:
 *   1 if conflict,
 *   0 else
 **/

static inline bool
ip6_tnl_addr_conflict(const struct ip6_tnl *t, const struct ipv6hdr *hdr)
{
	return ipv6_addr_equal(&t->parms.raddr, &hdr->saddr);
}

int ip6_tnl_xmit_ctl(struct ip6_tnl *t,
		     const struct in6_addr *laddr,
		     const struct in6_addr *raddr)
{
	struct __ip6_tnl_parm *p = &t->parms;
	int ret = 0;
	struct net *net = t->net;

	if (t->parms.collect_md)
		return 1;

	if ((p->flags & IP6_TNL_F_CAP_XMIT) ||
	    ((p->flags & IP6_TNL_F_CAP_PER_PACKET) &&
	     (ip6_tnl_get_cap(t, laddr, raddr) & IP6_TNL_F_CAP_XMIT))) {
		struct net_device *ldev = NULL;

		rcu_read_lock();
		if (p->link)
			ldev = dev_get_by_index_rcu(net, p->link);

		if (unlikely(!ipv6_chk_addr_and_flags(net, laddr, ldev, false,
						      0, IFA_F_TENTATIVE)))
			pr_warn("%s xmit: Local address not yet configured!\n",
				p->name);
		else if (!(p->flags & IP6_TNL_F_ALLOW_LOCAL_REMOTE) &&
			 !ipv6_addr_is_multicast(raddr) &&
			 unlikely(ipv6_chk_addr_and_flags(net, raddr, ldev,
							  true, 0, IFA_F_TENTATIVE)))
			pr_warn("%s xmit: Routing loop! Remote address found on this node!\n",
				p->name);
		else
			ret = 1;
		rcu_read_unlock();
	}
	return ret;
}
EXPORT_SYMBOL_GPL(ip6_tnl_xmit_ctl);

/**
 * ip6_tnl_xmit - encapsulate packet and send
 *   @skb: the outgoing socket buffer
 *   @dev: the outgoing tunnel device
 *   @dsfield: dscp code for outer header
 *   @fl6: flow of tunneled packet
 *   @encap_limit: encapsulation limit
 *   @pmtu: Path MTU is stored if packet is too big
 *   @proto: next header value
 *
 * Description:
 *   Build new header and do some sanity checks on the packet before sending
 *   it.
 *
 * Return:
 *   0 on success
 *   -1 fail
 *   %-EMSGSIZE message too big. return mtu in this case.
 **/

int ip6_tnl_xmit(struct sk_buff *skb, struct net_device *dev, __u8 dsfield,
		 struct flowi6 *fl6, int encap_limit, __u32 *pmtu,
		 __u8 proto)
{
	struct ip6_tnl *t = netdev_priv(dev);
	struct net *net = t->net;
	struct net_device_stats *stats = &t->dev->stats;
	struct ipv6hdr *ipv6h;
	struct ipv6_tel_txoption opt;
	struct dst_entry *dst = NULL, *ndst = NULL;
	struct net_device *tdev;
	int mtu;
	unsigned int eth_hlen = t->dev->type == ARPHRD_ETHER ? ETH_HLEN : 0;
	unsigned int psh_hlen = sizeof(struct ipv6hdr) + t->encap_hlen;
	unsigned int max_headroom = psh_hlen;
	bool use_cache = false;
	u8 hop_limit;
	int err = -1;

	if (t->parms.collect_md) {
		hop_limit = skb_tunnel_info(skb)->key.ttl;
		goto route_lookup;
	} else {
		hop_limit = t->parms.hop_limit;
	}

	/* NBMA tunnel */
	if (ipv6_addr_any(&t->parms.raddr)) {
		if (skb->protocol == htons(ETH_P_IPV6)) {
			struct in6_addr *addr6;
			struct neighbour *neigh;
			int addr_type;

			if (!skb_dst(skb))
				goto tx_err_link_failure;

			neigh = dst_neigh_lookup(skb_dst(skb),
						 &ipv6_hdr(skb)->daddr);
			if (!neigh)
				goto tx_err_link_failure;

			addr6 = (struct in6_addr *)&neigh->primary_key;
			addr_type = ipv6_addr_type(addr6);

			if (addr_type == IPV6_ADDR_ANY)
				addr6 = &ipv6_hdr(skb)->daddr;

			memcpy(&fl6->daddr, addr6, sizeof(fl6->daddr));
			neigh_release(neigh);
		}
	} else if (t->parms.proto != 0 && !(t->parms.flags &
					    (IP6_TNL_F_USE_ORIG_TCLASS |
					     IP6_TNL_F_USE_ORIG_FWMARK))) {
		/* enable the cache only if neither the outer protocol nor the
		 * routing decision depends on the current inner header value
		 */
		use_cache = true;
	}

	if (use_cache)
		dst = dst_cache_get(&t->dst_cache);

	if (!ip6_tnl_xmit_ctl(t, &fl6->saddr, &fl6->daddr))
		goto tx_err_link_failure;

	if (!dst) {
route_lookup:
		/* add dsfield to flowlabel for route lookup */
		fl6->flowlabel = ip6_make_flowinfo(dsfield, fl6->flowlabel);

		dst = ip6_route_output(net, NULL, fl6);

		if (dst->error)
			goto tx_err_link_failure;
		dst = xfrm_lookup(net, dst, flowi6_to_flowi(fl6), NULL, 0);
		if (IS_ERR(dst)) {
			err = PTR_ERR(dst);
			dst = NULL;
			goto tx_err_link_failure;
		}
		if (t->parms.collect_md && ipv6_addr_any(&fl6->saddr) &&
		    ipv6_dev_get_saddr(net, ip6_dst_idev(dst)->dev,
				       &fl6->daddr, 0, &fl6->saddr))
			goto tx_err_link_failure;
		ndst = dst;
	}

	tdev = dst->dev;

	if (tdev == dev) {
		stats->collisions++;
		net_warn_ratelimited("%s: Local routing loop detected!\n",
				     t->parms.name);
		goto tx_err_dst_release;
	}
	mtu = dst_mtu(dst) - eth_hlen - psh_hlen - t->tun_hlen;
	if (encap_limit >= 0) {
		max_headroom += 8;
		mtu -= 8;
	}
	mtu = max(mtu, skb->protocol == htons(ETH_P_IPV6) ?
		       IPV6_MIN_MTU : IPV4_MIN_MTU);

	skb_dst_update_pmtu(skb, mtu);
	if (skb->len - t->tun_hlen - eth_hlen > mtu && !skb_is_gso(skb)) {
		*pmtu = mtu;
		err = -EMSGSIZE;
		goto tx_err_dst_release;
	}

	if (t->err_count > 0) {
		if (time_before(jiffies,
				t->err_time + IP6TUNNEL_ERR_TIMEO)) {
			t->err_count--;

			dst_link_failure(skb);
		} else {
			t->err_count = 0;
		}
	}

	skb_scrub_packet(skb, !net_eq(t->net, dev_net(dev)));

	/*
	 * Okay, now see if we can stuff it in the buffer as-is.
	 */
	max_headroom += LL_RESERVED_SPACE(tdev);

	if (skb_headroom(skb) < max_headroom || skb_shared(skb) ||
	    (skb_cloned(skb) && !skb_clone_writable(skb, 0))) {
		struct sk_buff *new_skb;

		new_skb = skb_realloc_headroom(skb, max_headroom);
		if (!new_skb)
			goto tx_err_dst_release;

		if (skb->sk)
			skb_set_owner_w(new_skb, skb->sk);
		consume_skb(skb);
		skb = new_skb;
	}

	if (t->parms.collect_md) {
		if (t->encap.type != TUNNEL_ENCAP_NONE)
			goto tx_err_dst_release;
	} else {
		if (use_cache && ndst)
			dst_cache_set_ip6(&t->dst_cache, ndst, &fl6->saddr);
	}
	skb_dst_set(skb, dst);

	if (hop_limit == 0) {
		if (skb->protocol == htons(ETH_P_IP))
			hop_limit = ip_hdr(skb)->ttl;
		else if (skb->protocol == htons(ETH_P_IPV6))
			hop_limit = ipv6_hdr(skb)->hop_limit;
		else
			hop_limit = ip6_dst_hoplimit(dst);
	}

	/* Calculate max headroom for all the headers and adjust
	 * needed_headroom if necessary.
	 */
	max_headroom = LL_RESERVED_SPACE(dst->dev) + sizeof(struct ipv6hdr)
			+ dst->header_len + t->hlen;
	if (max_headroom > dev->needed_headroom)
		dev->needed_headroom = max_headroom;

	err = ip6_tnl_encap(skb, t, &proto, fl6);
	if (err)
		return err;

	if (encap_limit >= 0) {
		init_tel_txopt(&opt, encap_limit);
		ipv6_push_frag_opts(skb, &opt.ops, &proto);
	}

	skb_push(skb, sizeof(struct ipv6hdr));
	skb_reset_network_header(skb);
	ipv6h = ipv6_hdr(skb);
	ip6_flow_hdr(ipv6h, dsfield,
		     ip6_make_flowlabel(net, skb, fl6->flowlabel, true, fl6));
	ipv6h->hop_limit = hop_limit;
	ipv6h->nexthdr = proto;
	ipv6h->saddr = fl6->saddr;
	ipv6h->daddr = fl6->daddr;
	ip6tunnel_xmit(NULL, skb, dev);
	return 0;
tx_err_link_failure:
	stats->tx_carrier_errors++;
	dst_link_failure(skb);
tx_err_dst_release:
	dst_release(dst);
	return err;
}
EXPORT_SYMBOL(ip6_tnl_xmit);

static inline int
ip4ip6_tnl_xmit(struct sk_buff *skb, struct net_device *dev)
{
	struct ip6_tnl *t = netdev_priv(dev);
	const struct iphdr  *iph;
	int encap_limit = -1;
	struct flowi6 fl6;
	__u8 dsfield;
	__u32 mtu;
	u8 tproto;
	int err;

<<<<<<< HEAD
	/* ensure we can access the full inner ip header */
	if (!pskb_may_pull(skb, sizeof(struct iphdr)))
		return -1;

=======
>>>>>>> e021bb4f
	iph = ip_hdr(skb);
	memset(&(IPCB(skb)->opt), 0, sizeof(IPCB(skb)->opt));

	tproto = READ_ONCE(t->parms.proto);
	if (tproto != IPPROTO_IPIP && tproto != 0)
		return -1;

	if (t->parms.collect_md) {
		struct ip_tunnel_info *tun_info;
		const struct ip_tunnel_key *key;

		tun_info = skb_tunnel_info(skb);
		if (unlikely(!tun_info || !(tun_info->mode & IP_TUNNEL_INFO_TX) ||
			     ip_tunnel_info_af(tun_info) != AF_INET6))
			return -1;
		key = &tun_info->key;
		memset(&fl6, 0, sizeof(fl6));
		fl6.flowi6_proto = IPPROTO_IPIP;
		fl6.saddr = key->u.ipv6.src;
		fl6.daddr = key->u.ipv6.dst;
		fl6.flowlabel = key->label;
		dsfield =  key->tos;
	} else {
		if (!(t->parms.flags & IP6_TNL_F_IGN_ENCAP_LIMIT))
			encap_limit = t->parms.encap_limit;

		memcpy(&fl6, &t->fl.u.ip6, sizeof(fl6));
		fl6.flowi6_proto = IPPROTO_IPIP;

		if (t->parms.flags & IP6_TNL_F_USE_ORIG_TCLASS)
			dsfield = ipv4_get_dsfield(iph);
		else
			dsfield = ip6_tclass(t->parms.flowinfo);
		if (t->parms.flags & IP6_TNL_F_USE_ORIG_FWMARK)
			fl6.flowi6_mark = skb->mark;
		else
			fl6.flowi6_mark = t->parms.fwmark;
	}

	fl6.flowi6_uid = sock_net_uid(dev_net(dev), NULL);

	if (iptunnel_handle_offloads(skb, SKB_GSO_IPXIP6))
		return -1;

	dsfield = INET_ECN_encapsulate(dsfield, ipv4_get_dsfield(iph));

	skb_set_inner_ipproto(skb, IPPROTO_IPIP);

	err = ip6_tnl_xmit(skb, dev, dsfield, &fl6, encap_limit, &mtu,
			   IPPROTO_IPIP);
	if (err != 0) {
		/* XXX: send ICMP error even if DF is not set. */
		if (err == -EMSGSIZE)
			icmp_send(skb, ICMP_DEST_UNREACH, ICMP_FRAG_NEEDED,
				  htonl(mtu));
		return -1;
	}

	return 0;
}

static inline int
ip6ip6_tnl_xmit(struct sk_buff *skb, struct net_device *dev)
{
	struct ip6_tnl *t = netdev_priv(dev);
	struct ipv6hdr *ipv6h;
	int encap_limit = -1;
	__u16 offset;
	struct flowi6 fl6;
	__u8 dsfield;
	__u32 mtu;
	u8 tproto;
	int err;

<<<<<<< HEAD
	if (unlikely(!pskb_may_pull(skb, sizeof(*ipv6h))))
		return -1;

	ipv6h = ipv6_hdr(skb);
	tproto = ACCESS_ONCE(t->parms.proto);
=======
	ipv6h = ipv6_hdr(skb);
	tproto = READ_ONCE(t->parms.proto);
>>>>>>> e021bb4f
	if ((tproto != IPPROTO_IPV6 && tproto != 0) ||
	    ip6_tnl_addr_conflict(t, ipv6h))
		return -1;

	if (t->parms.collect_md) {
		struct ip_tunnel_info *tun_info;
		const struct ip_tunnel_key *key;

		tun_info = skb_tunnel_info(skb);
		if (unlikely(!tun_info || !(tun_info->mode & IP_TUNNEL_INFO_TX) ||
			     ip_tunnel_info_af(tun_info) != AF_INET6))
			return -1;
		key = &tun_info->key;
		memset(&fl6, 0, sizeof(fl6));
		fl6.flowi6_proto = IPPROTO_IPV6;
		fl6.saddr = key->u.ipv6.src;
		fl6.daddr = key->u.ipv6.dst;
		fl6.flowlabel = key->label;
		dsfield = key->tos;
	} else {
		offset = ip6_tnl_parse_tlv_enc_lim(skb, skb_network_header(skb));
		/* ip6_tnl_parse_tlv_enc_lim() might have reallocated skb->head */
		ipv6h = ipv6_hdr(skb);
		if (offset > 0) {
			struct ipv6_tlv_tnl_enc_lim *tel;

			tel = (void *)&skb_network_header(skb)[offset];
			if (tel->encap_limit == 0) {
				icmpv6_send(skb, ICMPV6_PARAMPROB,
					    ICMPV6_HDR_FIELD, offset + 2);
				return -1;
			}
			encap_limit = tel->encap_limit - 1;
		} else if (!(t->parms.flags & IP6_TNL_F_IGN_ENCAP_LIMIT)) {
			encap_limit = t->parms.encap_limit;
		}

		memcpy(&fl6, &t->fl.u.ip6, sizeof(fl6));
		fl6.flowi6_proto = IPPROTO_IPV6;

		if (t->parms.flags & IP6_TNL_F_USE_ORIG_TCLASS)
			dsfield = ipv6_get_dsfield(ipv6h);
		else
			dsfield = ip6_tclass(t->parms.flowinfo);
		if (t->parms.flags & IP6_TNL_F_USE_ORIG_FLOWLABEL)
			fl6.flowlabel |= ip6_flowlabel(ipv6h);
		if (t->parms.flags & IP6_TNL_F_USE_ORIG_FWMARK)
			fl6.flowi6_mark = skb->mark;
		else
			fl6.flowi6_mark = t->parms.fwmark;
	}

	fl6.flowi6_uid = sock_net_uid(dev_net(dev), NULL);

	if (iptunnel_handle_offloads(skb, SKB_GSO_IPXIP6))
		return -1;

	dsfield = INET_ECN_encapsulate(dsfield, ipv6_get_dsfield(ipv6h));

	skb_set_inner_ipproto(skb, IPPROTO_IPV6);

	err = ip6_tnl_xmit(skb, dev, dsfield, &fl6, encap_limit, &mtu,
			   IPPROTO_IPV6);
	if (err != 0) {
		if (err == -EMSGSIZE)
			icmpv6_send(skb, ICMPV6_PKT_TOOBIG, 0, mtu);
		return -1;
	}

	return 0;
}

static netdev_tx_t
ip6_tnl_start_xmit(struct sk_buff *skb, struct net_device *dev)
{
	struct ip6_tnl *t = netdev_priv(dev);
	struct net_device_stats *stats = &t->dev->stats;
	int ret;

	if (!pskb_inet_may_pull(skb))
		goto tx_err;

	switch (skb->protocol) {
	case htons(ETH_P_IP):
		ret = ip4ip6_tnl_xmit(skb, dev);
		break;
	case htons(ETH_P_IPV6):
		ret = ip6ip6_tnl_xmit(skb, dev);
		break;
	default:
		goto tx_err;
	}

	if (ret < 0)
		goto tx_err;

	return NETDEV_TX_OK;

tx_err:
	stats->tx_errors++;
	stats->tx_dropped++;
	kfree_skb(skb);
	return NETDEV_TX_OK;
}

static void ip6_tnl_link_config(struct ip6_tnl *t)
{
	struct net_device *dev = t->dev;
	struct __ip6_tnl_parm *p = &t->parms;
	struct flowi6 *fl6 = &t->fl.u.ip6;
	int t_hlen;

	memcpy(dev->dev_addr, &p->laddr, sizeof(struct in6_addr));
	memcpy(dev->broadcast, &p->raddr, sizeof(struct in6_addr));

	/* Set up flowi template */
	fl6->saddr = p->laddr;
	fl6->daddr = p->raddr;
	fl6->flowi6_oif = p->link;
	fl6->flowlabel = 0;

	if (!(p->flags&IP6_TNL_F_USE_ORIG_TCLASS))
		fl6->flowlabel |= IPV6_TCLASS_MASK & p->flowinfo;
	if (!(p->flags&IP6_TNL_F_USE_ORIG_FLOWLABEL))
		fl6->flowlabel |= IPV6_FLOWLABEL_MASK & p->flowinfo;

	p->flags &= ~(IP6_TNL_F_CAP_XMIT|IP6_TNL_F_CAP_RCV|IP6_TNL_F_CAP_PER_PACKET);
	p->flags |= ip6_tnl_get_cap(t, &p->laddr, &p->raddr);

	if (p->flags&IP6_TNL_F_CAP_XMIT && p->flags&IP6_TNL_F_CAP_RCV)
		dev->flags |= IFF_POINTOPOINT;
	else
		dev->flags &= ~IFF_POINTOPOINT;

	t->tun_hlen = 0;
	t->hlen = t->encap_hlen + t->tun_hlen;
	t_hlen = t->hlen + sizeof(struct ipv6hdr);

	if (p->flags & IP6_TNL_F_CAP_XMIT) {
		int strict = (ipv6_addr_type(&p->raddr) &
			      (IPV6_ADDR_MULTICAST|IPV6_ADDR_LINKLOCAL));

		struct rt6_info *rt = rt6_lookup(t->net,
						 &p->raddr, &p->laddr,
						 p->link, NULL, strict);

		if (!rt)
			return;

		if (rt->dst.dev) {
			dev->hard_header_len = rt->dst.dev->hard_header_len +
				t_hlen;

			dev->mtu = rt->dst.dev->mtu - t_hlen;
			if (!(t->parms.flags & IP6_TNL_F_IGN_ENCAP_LIMIT))
				dev->mtu -= 8;

			if (dev->mtu < IPV6_MIN_MTU)
				dev->mtu = IPV6_MIN_MTU;
		}
		ip6_rt_put(rt);
	}
}

/**
 * ip6_tnl_change - update the tunnel parameters
 *   @t: tunnel to be changed
 *   @p: tunnel configuration parameters
 *
 * Description:
 *   ip6_tnl_change() updates the tunnel parameters
 **/

static int
ip6_tnl_change(struct ip6_tnl *t, const struct __ip6_tnl_parm *p)
{
	t->parms.laddr = p->laddr;
	t->parms.raddr = p->raddr;
	t->parms.flags = p->flags;
	t->parms.hop_limit = p->hop_limit;
	t->parms.encap_limit = p->encap_limit;
	t->parms.flowinfo = p->flowinfo;
	t->parms.link = p->link;
	t->parms.proto = p->proto;
	t->parms.fwmark = p->fwmark;
	dst_cache_reset(&t->dst_cache);
	ip6_tnl_link_config(t);
	return 0;
}

static int ip6_tnl_update(struct ip6_tnl *t, struct __ip6_tnl_parm *p)
{
	struct net *net = t->net;
	struct ip6_tnl_net *ip6n = net_generic(net, ip6_tnl_net_id);
	int err;

	ip6_tnl_unlink(ip6n, t);
	synchronize_net();
	err = ip6_tnl_change(t, p);
	ip6_tnl_link(ip6n, t);
	netdev_state_change(t->dev);
	return err;
}

static int ip6_tnl0_update(struct ip6_tnl *t, struct __ip6_tnl_parm *p)
{
	/* for default tnl0 device allow to change only the proto */
	t->parms.proto = p->proto;
	netdev_state_change(t->dev);
	return 0;
}

static void
ip6_tnl_parm_from_user(struct __ip6_tnl_parm *p, const struct ip6_tnl_parm *u)
{
	p->laddr = u->laddr;
	p->raddr = u->raddr;
	p->flags = u->flags;
	p->hop_limit = u->hop_limit;
	p->encap_limit = u->encap_limit;
	p->flowinfo = u->flowinfo;
	p->link = u->link;
	p->proto = u->proto;
	memcpy(p->name, u->name, sizeof(u->name));
}

static void
ip6_tnl_parm_to_user(struct ip6_tnl_parm *u, const struct __ip6_tnl_parm *p)
{
	u->laddr = p->laddr;
	u->raddr = p->raddr;
	u->flags = p->flags;
	u->hop_limit = p->hop_limit;
	u->encap_limit = p->encap_limit;
	u->flowinfo = p->flowinfo;
	u->link = p->link;
	u->proto = p->proto;
	memcpy(u->name, p->name, sizeof(u->name));
}

/**
 * ip6_tnl_ioctl - configure ipv6 tunnels from userspace
 *   @dev: virtual device associated with tunnel
 *   @ifr: parameters passed from userspace
 *   @cmd: command to be performed
 *
 * Description:
 *   ip6_tnl_ioctl() is used for managing IPv6 tunnels
 *   from userspace.
 *
 *   The possible commands are the following:
 *     %SIOCGETTUNNEL: get tunnel parameters for device
 *     %SIOCADDTUNNEL: add tunnel matching given tunnel parameters
 *     %SIOCCHGTUNNEL: change tunnel parameters to those given
 *     %SIOCDELTUNNEL: delete tunnel
 *
 *   The fallback device "ip6tnl0", created during module
 *   initialization, can be used for creating other tunnel devices.
 *
 * Return:
 *   0 on success,
 *   %-EFAULT if unable to copy data to or from userspace,
 *   %-EPERM if current process hasn't %CAP_NET_ADMIN set
 *   %-EINVAL if passed tunnel parameters are invalid,
 *   %-EEXIST if changing a tunnel's parameters would cause a conflict
 *   %-ENODEV if attempting to change or delete a nonexisting device
 **/

static int
ip6_tnl_ioctl(struct net_device *dev, struct ifreq *ifr, int cmd)
{
	int err = 0;
	struct ip6_tnl_parm p;
	struct __ip6_tnl_parm p1;
	struct ip6_tnl *t = netdev_priv(dev);
	struct net *net = t->net;
	struct ip6_tnl_net *ip6n = net_generic(net, ip6_tnl_net_id);

	memset(&p1, 0, sizeof(p1));

	switch (cmd) {
	case SIOCGETTUNNEL:
		if (dev == ip6n->fb_tnl_dev) {
			if (copy_from_user(&p, ifr->ifr_ifru.ifru_data, sizeof(p))) {
				err = -EFAULT;
				break;
			}
			ip6_tnl_parm_from_user(&p1, &p);
			t = ip6_tnl_locate(net, &p1, 0);
			if (IS_ERR(t))
				t = netdev_priv(dev);
		} else {
			memset(&p, 0, sizeof(p));
		}
		ip6_tnl_parm_to_user(&p, &t->parms);
		if (copy_to_user(ifr->ifr_ifru.ifru_data, &p, sizeof(p))) {
			err = -EFAULT;
		}
		break;
	case SIOCADDTUNNEL:
	case SIOCCHGTUNNEL:
		err = -EPERM;
		if (!ns_capable(net->user_ns, CAP_NET_ADMIN))
			break;
		err = -EFAULT;
		if (copy_from_user(&p, ifr->ifr_ifru.ifru_data, sizeof(p)))
			break;
		err = -EINVAL;
		if (p.proto != IPPROTO_IPV6 && p.proto != IPPROTO_IPIP &&
		    p.proto != 0)
			break;
		ip6_tnl_parm_from_user(&p1, &p);
		t = ip6_tnl_locate(net, &p1, cmd == SIOCADDTUNNEL);
		if (cmd == SIOCCHGTUNNEL) {
			if (!IS_ERR(t)) {
				if (t->dev != dev) {
					err = -EEXIST;
					break;
				}
			} else
				t = netdev_priv(dev);
			if (dev == ip6n->fb_tnl_dev)
				err = ip6_tnl0_update(t, &p1);
			else
				err = ip6_tnl_update(t, &p1);
		}
		if (!IS_ERR(t)) {
			err = 0;
			ip6_tnl_parm_to_user(&p, &t->parms);
			if (copy_to_user(ifr->ifr_ifru.ifru_data, &p, sizeof(p)))
				err = -EFAULT;

		} else {
			err = PTR_ERR(t);
		}
		break;
	case SIOCDELTUNNEL:
		err = -EPERM;
		if (!ns_capable(net->user_ns, CAP_NET_ADMIN))
			break;

		if (dev == ip6n->fb_tnl_dev) {
			err = -EFAULT;
			if (copy_from_user(&p, ifr->ifr_ifru.ifru_data, sizeof(p)))
				break;
			err = -ENOENT;
			ip6_tnl_parm_from_user(&p1, &p);
			t = ip6_tnl_locate(net, &p1, 0);
			if (IS_ERR(t))
				break;
			err = -EPERM;
			if (t->dev == ip6n->fb_tnl_dev)
				break;
			dev = t->dev;
		}
		err = 0;
		unregister_netdevice(dev);
		break;
	default:
		err = -EINVAL;
	}
	return err;
}

/**
 * ip6_tnl_change_mtu - change mtu manually for tunnel device
 *   @dev: virtual device associated with tunnel
 *   @new_mtu: the new mtu
 *
 * Return:
 *   0 on success,
 *   %-EINVAL if mtu too small
 **/

int ip6_tnl_change_mtu(struct net_device *dev, int new_mtu)
{
	struct ip6_tnl *tnl = netdev_priv(dev);

	if (tnl->parms.proto == IPPROTO_IPV6) {
		if (new_mtu < IPV6_MIN_MTU)
			return -EINVAL;
	} else {
		if (new_mtu < ETH_MIN_MTU)
			return -EINVAL;
	}
	if (tnl->parms.proto == IPPROTO_IPV6 || tnl->parms.proto == 0) {
		if (new_mtu > IP6_MAX_MTU - dev->hard_header_len)
			return -EINVAL;
	} else {
		if (new_mtu > IP_MAX_MTU - dev->hard_header_len)
			return -EINVAL;
	}
	dev->mtu = new_mtu;
	return 0;
}
EXPORT_SYMBOL(ip6_tnl_change_mtu);

int ip6_tnl_get_iflink(const struct net_device *dev)
{
	struct ip6_tnl *t = netdev_priv(dev);

	return t->parms.link;
}
EXPORT_SYMBOL(ip6_tnl_get_iflink);

int ip6_tnl_encap_add_ops(const struct ip6_tnl_encap_ops *ops,
			  unsigned int num)
{
	if (num >= MAX_IPTUN_ENCAP_OPS)
		return -ERANGE;

	return !cmpxchg((const struct ip6_tnl_encap_ops **)
			&ip6tun_encaps[num],
			NULL, ops) ? 0 : -1;
}
EXPORT_SYMBOL(ip6_tnl_encap_add_ops);

int ip6_tnl_encap_del_ops(const struct ip6_tnl_encap_ops *ops,
			  unsigned int num)
{
	int ret;

	if (num >= MAX_IPTUN_ENCAP_OPS)
		return -ERANGE;

	ret = (cmpxchg((const struct ip6_tnl_encap_ops **)
		       &ip6tun_encaps[num],
		       ops, NULL) == ops) ? 0 : -1;

	synchronize_net();

	return ret;
}
EXPORT_SYMBOL(ip6_tnl_encap_del_ops);

int ip6_tnl_encap_setup(struct ip6_tnl *t,
			struct ip_tunnel_encap *ipencap)
{
	int hlen;

	memset(&t->encap, 0, sizeof(t->encap));

	hlen = ip6_encap_hlen(ipencap);
	if (hlen < 0)
		return hlen;

	t->encap.type = ipencap->type;
	t->encap.sport = ipencap->sport;
	t->encap.dport = ipencap->dport;
	t->encap.flags = ipencap->flags;

	t->encap_hlen = hlen;
	t->hlen = t->encap_hlen + t->tun_hlen;

	return 0;
}
EXPORT_SYMBOL_GPL(ip6_tnl_encap_setup);

static const struct net_device_ops ip6_tnl_netdev_ops = {
	.ndo_init	= ip6_tnl_dev_init,
	.ndo_uninit	= ip6_tnl_dev_uninit,
	.ndo_start_xmit = ip6_tnl_start_xmit,
	.ndo_do_ioctl	= ip6_tnl_ioctl,
	.ndo_change_mtu = ip6_tnl_change_mtu,
	.ndo_get_stats	= ip6_get_stats,
	.ndo_get_iflink = ip6_tnl_get_iflink,
};

#define IPXIPX_FEATURES (NETIF_F_SG |		\
			 NETIF_F_FRAGLIST |	\
			 NETIF_F_HIGHDMA |	\
			 NETIF_F_GSO_SOFTWARE |	\
			 NETIF_F_HW_CSUM)

/**
 * ip6_tnl_dev_setup - setup virtual tunnel device
 *   @dev: virtual device associated with tunnel
 *
 * Description:
 *   Initialize function pointers and device parameters
 **/

static void ip6_tnl_dev_setup(struct net_device *dev)
{
	dev->netdev_ops = &ip6_tnl_netdev_ops;
	dev->needs_free_netdev = true;
	dev->priv_destructor = ip6_dev_free;

	dev->type = ARPHRD_TUNNEL6;
	dev->flags |= IFF_NOARP;
	dev->addr_len = sizeof(struct in6_addr);
	dev->features |= NETIF_F_LLTX;
	netif_keep_dst(dev);

	dev->features		|= IPXIPX_FEATURES;
	dev->hw_features	|= IPXIPX_FEATURES;

	/* This perm addr will be used as interface identifier by IPv6 */
	dev->addr_assign_type = NET_ADDR_RANDOM;
	eth_random_addr(dev->perm_addr);
}


/**
 * ip6_tnl_dev_init_gen - general initializer for all tunnel devices
 *   @dev: virtual device associated with tunnel
 **/

static inline int
ip6_tnl_dev_init_gen(struct net_device *dev)
{
	struct ip6_tnl *t = netdev_priv(dev);
	int ret;
	int t_hlen;

	t->dev = dev;
	t->net = dev_net(dev);
	dev->tstats = netdev_alloc_pcpu_stats(struct pcpu_sw_netstats);
	if (!dev->tstats)
		return -ENOMEM;

	ret = dst_cache_init(&t->dst_cache, GFP_KERNEL);
	if (ret)
		goto free_stats;

	ret = gro_cells_init(&t->gro_cells, dev);
	if (ret)
		goto destroy_dst;

	t->tun_hlen = 0;
	t->hlen = t->encap_hlen + t->tun_hlen;
	t_hlen = t->hlen + sizeof(struct ipv6hdr);

	dev->type = ARPHRD_TUNNEL6;
	dev->hard_header_len = LL_MAX_HEADER + t_hlen;
	dev->mtu = ETH_DATA_LEN - t_hlen;
	if (!(t->parms.flags & IP6_TNL_F_IGN_ENCAP_LIMIT))
		dev->mtu -= 8;
	dev->min_mtu = ETH_MIN_MTU;
	dev->max_mtu = IP6_MAX_MTU - dev->hard_header_len;

	return 0;

destroy_dst:
	dst_cache_destroy(&t->dst_cache);
free_stats:
	free_percpu(dev->tstats);
	dev->tstats = NULL;

	return ret;
}

/**
 * ip6_tnl_dev_init - initializer for all non fallback tunnel devices
 *   @dev: virtual device associated with tunnel
 **/

static int ip6_tnl_dev_init(struct net_device *dev)
{
	struct ip6_tnl *t = netdev_priv(dev);
	int err = ip6_tnl_dev_init_gen(dev);

	if (err)
		return err;
	ip6_tnl_link_config(t);
	if (t->parms.collect_md) {
		dev->features |= NETIF_F_NETNS_LOCAL;
		netif_keep_dst(dev);
	}
	return 0;
}

/**
 * ip6_fb_tnl_dev_init - initializer for fallback tunnel device
 *   @dev: fallback device
 *
 * Return: 0
 **/

static int __net_init ip6_fb_tnl_dev_init(struct net_device *dev)
{
	struct ip6_tnl *t = netdev_priv(dev);
	struct net *net = dev_net(dev);
	struct ip6_tnl_net *ip6n = net_generic(net, ip6_tnl_net_id);

	t->parms.proto = IPPROTO_IPV6;
	dev_hold(dev);

	rcu_assign_pointer(ip6n->tnls_wc[0], t);
	return 0;
}

static int ip6_tnl_validate(struct nlattr *tb[], struct nlattr *data[],
			    struct netlink_ext_ack *extack)
{
	u8 proto;

	if (!data || !data[IFLA_IPTUN_PROTO])
		return 0;

	proto = nla_get_u8(data[IFLA_IPTUN_PROTO]);
	if (proto != IPPROTO_IPV6 &&
	    proto != IPPROTO_IPIP &&
	    proto != 0)
		return -EINVAL;

	return 0;
}

static void ip6_tnl_netlink_parms(struct nlattr *data[],
				  struct __ip6_tnl_parm *parms)
{
	memset(parms, 0, sizeof(*parms));

	if (!data)
		return;

	if (data[IFLA_IPTUN_LINK])
		parms->link = nla_get_u32(data[IFLA_IPTUN_LINK]);

	if (data[IFLA_IPTUN_LOCAL])
		parms->laddr = nla_get_in6_addr(data[IFLA_IPTUN_LOCAL]);

	if (data[IFLA_IPTUN_REMOTE])
		parms->raddr = nla_get_in6_addr(data[IFLA_IPTUN_REMOTE]);

	if (data[IFLA_IPTUN_TTL])
		parms->hop_limit = nla_get_u8(data[IFLA_IPTUN_TTL]);

	if (data[IFLA_IPTUN_ENCAP_LIMIT])
		parms->encap_limit = nla_get_u8(data[IFLA_IPTUN_ENCAP_LIMIT]);

	if (data[IFLA_IPTUN_FLOWINFO])
		parms->flowinfo = nla_get_be32(data[IFLA_IPTUN_FLOWINFO]);

	if (data[IFLA_IPTUN_FLAGS])
		parms->flags = nla_get_u32(data[IFLA_IPTUN_FLAGS]);

	if (data[IFLA_IPTUN_PROTO])
		parms->proto = nla_get_u8(data[IFLA_IPTUN_PROTO]);

	if (data[IFLA_IPTUN_COLLECT_METADATA])
		parms->collect_md = true;

	if (data[IFLA_IPTUN_FWMARK])
		parms->fwmark = nla_get_u32(data[IFLA_IPTUN_FWMARK]);
}

static bool ip6_tnl_netlink_encap_parms(struct nlattr *data[],
					struct ip_tunnel_encap *ipencap)
{
	bool ret = false;

	memset(ipencap, 0, sizeof(*ipencap));

	if (!data)
		return ret;

	if (data[IFLA_IPTUN_ENCAP_TYPE]) {
		ret = true;
		ipencap->type = nla_get_u16(data[IFLA_IPTUN_ENCAP_TYPE]);
	}

	if (data[IFLA_IPTUN_ENCAP_FLAGS]) {
		ret = true;
		ipencap->flags = nla_get_u16(data[IFLA_IPTUN_ENCAP_FLAGS]);
	}

	if (data[IFLA_IPTUN_ENCAP_SPORT]) {
		ret = true;
		ipencap->sport = nla_get_be16(data[IFLA_IPTUN_ENCAP_SPORT]);
	}

	if (data[IFLA_IPTUN_ENCAP_DPORT]) {
		ret = true;
		ipencap->dport = nla_get_be16(data[IFLA_IPTUN_ENCAP_DPORT]);
	}

	return ret;
}

static int ip6_tnl_newlink(struct net *src_net, struct net_device *dev,
			   struct nlattr *tb[], struct nlattr *data[],
			   struct netlink_ext_ack *extack)
{
	struct net *net = dev_net(dev);
	struct ip6_tnl_net *ip6n = net_generic(net, ip6_tnl_net_id);
	struct ip_tunnel_encap ipencap;
	struct ip6_tnl *nt, *t;
	int err;

	nt = netdev_priv(dev);

	if (ip6_tnl_netlink_encap_parms(data, &ipencap)) {
		err = ip6_tnl_encap_setup(nt, &ipencap);
		if (err < 0)
			return err;
	}

	ip6_tnl_netlink_parms(data, &nt->parms);

	if (nt->parms.collect_md) {
		if (rtnl_dereference(ip6n->collect_md_tun))
			return -EEXIST;
	} else {
		t = ip6_tnl_locate(net, &nt->parms, 0);
		if (!IS_ERR(t))
			return -EEXIST;
	}

	err = ip6_tnl_create2(dev);
	if (!err && tb[IFLA_MTU])
		ip6_tnl_change_mtu(dev, nla_get_u32(tb[IFLA_MTU]));

	return err;
}

static int ip6_tnl_changelink(struct net_device *dev, struct nlattr *tb[],
			      struct nlattr *data[],
			      struct netlink_ext_ack *extack)
{
	struct ip6_tnl *t = netdev_priv(dev);
	struct __ip6_tnl_parm p;
	struct net *net = t->net;
	struct ip6_tnl_net *ip6n = net_generic(net, ip6_tnl_net_id);
	struct ip_tunnel_encap ipencap;

	if (dev == ip6n->fb_tnl_dev)
		return -EINVAL;

	if (ip6_tnl_netlink_encap_parms(data, &ipencap)) {
		int err = ip6_tnl_encap_setup(t, &ipencap);

		if (err < 0)
			return err;
	}
	ip6_tnl_netlink_parms(data, &p);
	if (p.collect_md)
		return -EINVAL;

	t = ip6_tnl_locate(net, &p, 0);
	if (!IS_ERR(t)) {
		if (t->dev != dev)
			return -EEXIST;
	} else
		t = netdev_priv(dev);

	return ip6_tnl_update(t, &p);
}

static void ip6_tnl_dellink(struct net_device *dev, struct list_head *head)
{
	struct net *net = dev_net(dev);
	struct ip6_tnl_net *ip6n = net_generic(net, ip6_tnl_net_id);

	if (dev != ip6n->fb_tnl_dev)
		unregister_netdevice_queue(dev, head);
}

static size_t ip6_tnl_get_size(const struct net_device *dev)
{
	return
		/* IFLA_IPTUN_LINK */
		nla_total_size(4) +
		/* IFLA_IPTUN_LOCAL */
		nla_total_size(sizeof(struct in6_addr)) +
		/* IFLA_IPTUN_REMOTE */
		nla_total_size(sizeof(struct in6_addr)) +
		/* IFLA_IPTUN_TTL */
		nla_total_size(1) +
		/* IFLA_IPTUN_ENCAP_LIMIT */
		nla_total_size(1) +
		/* IFLA_IPTUN_FLOWINFO */
		nla_total_size(4) +
		/* IFLA_IPTUN_FLAGS */
		nla_total_size(4) +
		/* IFLA_IPTUN_PROTO */
		nla_total_size(1) +
		/* IFLA_IPTUN_ENCAP_TYPE */
		nla_total_size(2) +
		/* IFLA_IPTUN_ENCAP_FLAGS */
		nla_total_size(2) +
		/* IFLA_IPTUN_ENCAP_SPORT */
		nla_total_size(2) +
		/* IFLA_IPTUN_ENCAP_DPORT */
		nla_total_size(2) +
		/* IFLA_IPTUN_COLLECT_METADATA */
		nla_total_size(0) +
		/* IFLA_IPTUN_FWMARK */
		nla_total_size(4) +
		0;
}

static int ip6_tnl_fill_info(struct sk_buff *skb, const struct net_device *dev)
{
	struct ip6_tnl *tunnel = netdev_priv(dev);
	struct __ip6_tnl_parm *parm = &tunnel->parms;

	if (nla_put_u32(skb, IFLA_IPTUN_LINK, parm->link) ||
	    nla_put_in6_addr(skb, IFLA_IPTUN_LOCAL, &parm->laddr) ||
	    nla_put_in6_addr(skb, IFLA_IPTUN_REMOTE, &parm->raddr) ||
	    nla_put_u8(skb, IFLA_IPTUN_TTL, parm->hop_limit) ||
	    nla_put_u8(skb, IFLA_IPTUN_ENCAP_LIMIT, parm->encap_limit) ||
	    nla_put_be32(skb, IFLA_IPTUN_FLOWINFO, parm->flowinfo) ||
	    nla_put_u32(skb, IFLA_IPTUN_FLAGS, parm->flags) ||
	    nla_put_u8(skb, IFLA_IPTUN_PROTO, parm->proto) ||
	    nla_put_u32(skb, IFLA_IPTUN_FWMARK, parm->fwmark))
		goto nla_put_failure;

	if (nla_put_u16(skb, IFLA_IPTUN_ENCAP_TYPE, tunnel->encap.type) ||
	    nla_put_be16(skb, IFLA_IPTUN_ENCAP_SPORT, tunnel->encap.sport) ||
	    nla_put_be16(skb, IFLA_IPTUN_ENCAP_DPORT, tunnel->encap.dport) ||
	    nla_put_u16(skb, IFLA_IPTUN_ENCAP_FLAGS, tunnel->encap.flags))
		goto nla_put_failure;

	if (parm->collect_md)
		if (nla_put_flag(skb, IFLA_IPTUN_COLLECT_METADATA))
			goto nla_put_failure;

	return 0;

nla_put_failure:
	return -EMSGSIZE;
}

struct net *ip6_tnl_get_link_net(const struct net_device *dev)
{
	struct ip6_tnl *tunnel = netdev_priv(dev);

	return tunnel->net;
}
EXPORT_SYMBOL(ip6_tnl_get_link_net);

static const struct nla_policy ip6_tnl_policy[IFLA_IPTUN_MAX + 1] = {
	[IFLA_IPTUN_LINK]		= { .type = NLA_U32 },
	[IFLA_IPTUN_LOCAL]		= { .len = sizeof(struct in6_addr) },
	[IFLA_IPTUN_REMOTE]		= { .len = sizeof(struct in6_addr) },
	[IFLA_IPTUN_TTL]		= { .type = NLA_U8 },
	[IFLA_IPTUN_ENCAP_LIMIT]	= { .type = NLA_U8 },
	[IFLA_IPTUN_FLOWINFO]		= { .type = NLA_U32 },
	[IFLA_IPTUN_FLAGS]		= { .type = NLA_U32 },
	[IFLA_IPTUN_PROTO]		= { .type = NLA_U8 },
	[IFLA_IPTUN_ENCAP_TYPE]		= { .type = NLA_U16 },
	[IFLA_IPTUN_ENCAP_FLAGS]	= { .type = NLA_U16 },
	[IFLA_IPTUN_ENCAP_SPORT]	= { .type = NLA_U16 },
	[IFLA_IPTUN_ENCAP_DPORT]	= { .type = NLA_U16 },
	[IFLA_IPTUN_COLLECT_METADATA]	= { .type = NLA_FLAG },
	[IFLA_IPTUN_FWMARK]		= { .type = NLA_U32 },
};

static struct rtnl_link_ops ip6_link_ops __read_mostly = {
	.kind		= "ip6tnl",
	.maxtype	= IFLA_IPTUN_MAX,
	.policy		= ip6_tnl_policy,
	.priv_size	= sizeof(struct ip6_tnl),
	.setup		= ip6_tnl_dev_setup,
	.validate	= ip6_tnl_validate,
	.newlink	= ip6_tnl_newlink,
	.changelink	= ip6_tnl_changelink,
	.dellink	= ip6_tnl_dellink,
	.get_size	= ip6_tnl_get_size,
	.fill_info	= ip6_tnl_fill_info,
	.get_link_net	= ip6_tnl_get_link_net,
};

static struct xfrm6_tunnel ip4ip6_handler __read_mostly = {
	.handler	= ip4ip6_rcv,
	.err_handler	= ip4ip6_err,
	.priority	=	1,
};

static struct xfrm6_tunnel ip6ip6_handler __read_mostly = {
	.handler	= ip6ip6_rcv,
	.err_handler	= ip6ip6_err,
	.priority	=	1,
};

static void __net_exit ip6_tnl_destroy_tunnels(struct net *net, struct list_head *list)
{
	struct ip6_tnl_net *ip6n = net_generic(net, ip6_tnl_net_id);
	struct net_device *dev, *aux;
	int h;
	struct ip6_tnl *t;

	for_each_netdev_safe(net, dev, aux)
		if (dev->rtnl_link_ops == &ip6_link_ops)
			unregister_netdevice_queue(dev, list);

	for (h = 0; h < IP6_TUNNEL_HASH_SIZE; h++) {
		t = rtnl_dereference(ip6n->tnls_r_l[h]);
		while (t) {
			/* If dev is in the same netns, it has already
			 * been added to the list by the previous loop.
			 */
			if (!net_eq(dev_net(t->dev), net))
				unregister_netdevice_queue(t->dev, list);
			t = rtnl_dereference(t->next);
		}
	}
}

static int __net_init ip6_tnl_init_net(struct net *net)
{
	struct ip6_tnl_net *ip6n = net_generic(net, ip6_tnl_net_id);
	struct ip6_tnl *t = NULL;
	int err;

	ip6n->tnls[0] = ip6n->tnls_wc;
	ip6n->tnls[1] = ip6n->tnls_r_l;

	if (!net_has_fallback_tunnels(net))
		return 0;
	err = -ENOMEM;
	ip6n->fb_tnl_dev = alloc_netdev(sizeof(struct ip6_tnl), "ip6tnl0",
					NET_NAME_UNKNOWN, ip6_tnl_dev_setup);

	if (!ip6n->fb_tnl_dev)
		goto err_alloc_dev;
	dev_net_set(ip6n->fb_tnl_dev, net);
	ip6n->fb_tnl_dev->rtnl_link_ops = &ip6_link_ops;
	/* FB netdevice is special: we have one, and only one per netns.
	 * Allowing to move it to another netns is clearly unsafe.
	 */
	ip6n->fb_tnl_dev->features |= NETIF_F_NETNS_LOCAL;

	err = ip6_fb_tnl_dev_init(ip6n->fb_tnl_dev);
	if (err < 0)
		goto err_register;

	err = register_netdev(ip6n->fb_tnl_dev);
	if (err < 0)
		goto err_register;

	t = netdev_priv(ip6n->fb_tnl_dev);

	strcpy(t->parms.name, ip6n->fb_tnl_dev->name);
	return 0;

err_register:
	free_netdev(ip6n->fb_tnl_dev);
err_alloc_dev:
	return err;
}

static void __net_exit ip6_tnl_exit_batch_net(struct list_head *net_list)
{
	struct net *net;
	LIST_HEAD(list);

	rtnl_lock();
	list_for_each_entry(net, net_list, exit_list)
		ip6_tnl_destroy_tunnels(net, &list);
	unregister_netdevice_many(&list);
	rtnl_unlock();
}

static struct pernet_operations ip6_tnl_net_ops = {
	.init = ip6_tnl_init_net,
	.exit_batch = ip6_tnl_exit_batch_net,
	.id   = &ip6_tnl_net_id,
	.size = sizeof(struct ip6_tnl_net),
};

/**
 * ip6_tunnel_init - register protocol and reserve needed resources
 *
 * Return: 0 on success
 **/

static int __init ip6_tunnel_init(void)
{
	int  err;

	if (!ipv6_mod_enabled())
		return -EOPNOTSUPP;

	err = register_pernet_device(&ip6_tnl_net_ops);
	if (err < 0)
		goto out_pernet;

	err = xfrm6_tunnel_register(&ip4ip6_handler, AF_INET);
	if (err < 0) {
		pr_err("%s: can't register ip4ip6\n", __func__);
		goto out_ip4ip6;
	}

	err = xfrm6_tunnel_register(&ip6ip6_handler, AF_INET6);
	if (err < 0) {
		pr_err("%s: can't register ip6ip6\n", __func__);
		goto out_ip6ip6;
	}
	err = rtnl_link_register(&ip6_link_ops);
	if (err < 0)
		goto rtnl_link_failed;

	return 0;

rtnl_link_failed:
	xfrm6_tunnel_deregister(&ip6ip6_handler, AF_INET6);
out_ip6ip6:
	xfrm6_tunnel_deregister(&ip4ip6_handler, AF_INET);
out_ip4ip6:
	unregister_pernet_device(&ip6_tnl_net_ops);
out_pernet:
	return err;
}

/**
 * ip6_tunnel_cleanup - free resources and unregister protocol
 **/

static void __exit ip6_tunnel_cleanup(void)
{
	rtnl_link_unregister(&ip6_link_ops);
	if (xfrm6_tunnel_deregister(&ip4ip6_handler, AF_INET))
		pr_info("%s: can't deregister ip4ip6\n", __func__);

	if (xfrm6_tunnel_deregister(&ip6ip6_handler, AF_INET6))
		pr_info("%s: can't deregister ip6ip6\n", __func__);

	unregister_pernet_device(&ip6_tnl_net_ops);
}

module_init(ip6_tunnel_init);
module_exit(ip6_tunnel_cleanup);<|MERGE_RESOLUTION|>--- conflicted
+++ resolved
@@ -1243,13 +1243,6 @@
 	u8 tproto;
 	int err;
 
-<<<<<<< HEAD
-	/* ensure we can access the full inner ip header */
-	if (!pskb_may_pull(skb, sizeof(struct iphdr)))
-		return -1;
-
-=======
->>>>>>> e021bb4f
 	iph = ip_hdr(skb);
 	memset(&(IPCB(skb)->opt), 0, sizeof(IPCB(skb)->opt));
 
@@ -1324,16 +1317,8 @@
 	u8 tproto;
 	int err;
 
-<<<<<<< HEAD
-	if (unlikely(!pskb_may_pull(skb, sizeof(*ipv6h))))
-		return -1;
-
-	ipv6h = ipv6_hdr(skb);
-	tproto = ACCESS_ONCE(t->parms.proto);
-=======
 	ipv6h = ipv6_hdr(skb);
 	tproto = READ_ONCE(t->parms.proto);
->>>>>>> e021bb4f
 	if ((tproto != IPPROTO_IPV6 && tproto != 0) ||
 	    ip6_tnl_addr_conflict(t, ipv6h))
 		return -1;
