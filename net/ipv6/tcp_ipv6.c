--- conflicted
+++ resolved
@@ -1495,11 +1495,7 @@
 			th = (const struct tcphdr *)skb->data;
 			hdr = ipv6_hdr(skb);
 			tcp_v6_fill_cb(skb, hdr, th);
-<<<<<<< HEAD
-			nsk = tcp_check_req(sk, skb, req, false);
-=======
 			nsk = tcp_check_req(sk, skb, req, false, &req_stolen);
->>>>>>> e021bb4f
 		}
 		if (!nsk) {
 			reqsk_put(req);
