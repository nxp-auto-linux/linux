--- conflicted
+++ resolved
@@ -42,22 +42,15 @@
 		const struct ipv6hdr *ipv6h;
 		struct udphdr *uh;
 
-<<<<<<< HEAD
-		if (!(skb_shinfo(skb)->gso_type & SKB_GSO_UDP))
-=======
 		if (!(skb_shinfo(skb)->gso_type & (SKB_GSO_UDP | SKB_GSO_UDP_L4)))
->>>>>>> e021bb4f
 			goto out;
 
 		if (!pskb_may_pull(skb, sizeof(struct udphdr)))
 			goto out;
 
-<<<<<<< HEAD
-=======
 		if (skb_shinfo(skb)->gso_type & SKB_GSO_UDP_L4)
 			return __udp_gso_segment(skb, features);
 
->>>>>>> e021bb4f
 		/* Do software UFO. Complete and fill in the UDP checksum as HW cannot
 		 * do checksum of UDP packets sent as multiple IP fragments.
 		 */
