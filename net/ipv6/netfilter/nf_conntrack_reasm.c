--- conflicted
+++ resolved
@@ -150,11 +150,7 @@
 	fq = container_of(frag, struct frag_queue, q);
 	net = container_of(fq->q.net, struct net, nf_frag.frags);
 
-<<<<<<< HEAD
-	ip6_expire_frag_queue(net, fq);
-=======
 	ip6frag_expire_frag_queue(net, fq);
->>>>>>> e021bb4f
 }
 
 /* Creation primitives. */
@@ -597,13 +593,6 @@
 	 */
 	ret = -EINPROGRESS;
 	if (fq->q.flags == (INET_FRAG_FIRST_IN | INET_FRAG_LAST_IN) &&
-<<<<<<< HEAD
-	    fq->q.meat == fq->q.len &&
-	    nf_ct_frag6_reasm(fq, skb, dev))
-		ret = 0;
-	else
-		skb_dst_drop(skb);
-=======
 	    fq->q.meat == fq->q.len) {
 		unsigned long orefdst = skb->_skb_refdst;
 
@@ -614,7 +603,6 @@
 	} else {
 		skb_dst_drop(skb);
 	}
->>>>>>> e021bb4f
 
 out_unlock:
 	spin_unlock_bh(&fq->q.lock);
@@ -664,20 +652,12 @@
 {
 	int ret = 0;
 
-<<<<<<< HEAD
-	nf_frags.constructor = ip6_frag_init;
-=======
 	nf_frags.constructor = ip6frag_init;
->>>>>>> e021bb4f
 	nf_frags.destructor = NULL;
 	nf_frags.qsize = sizeof(struct frag_queue);
 	nf_frags.frag_expire = nf_ct_frag6_expire;
 	nf_frags.frags_cache_name = nf_frags_cache_name;
-<<<<<<< HEAD
-	nf_frags.rhash_params = ip6_rhash_params;
-=======
 	nf_frags.rhash_params = nfct_rhash_params;
->>>>>>> e021bb4f
 	ret = inet_frags_init(&nf_frags);
 	if (ret)
 		goto out;
