--- conflicted
+++ resolved
@@ -1510,27 +1510,6 @@
 	}
 
 	/* Wipe the cache */
-<<<<<<< HEAD
-	list_for_each_entry_safe(c, tmp, &mrt->mfc_cache_list, list) {
-		if (!all && (c->mfc_flags & MFC_STATIC))
-			continue;
-		rhltable_remove(&mrt->mfc_hash, &c->mnode, ip6mr_rht_params);
-		list_del_rcu(&c->list);
-		call_ip6mr_mfc_entry_notifiers(read_pnet(&mrt->net),
-					       FIB_EVENT_ENTRY_DEL,
-					       (struct mfc6_cache *)c, mrt->id);
-		mr6_netlink_event(mrt, (struct mfc6_cache *)c, RTM_DELROUTE);
-		mr_cache_put(c);
-	}
-
-	if (atomic_read(&mrt->cache_resolve_queue_len) != 0) {
-		spin_lock_bh(&mfc_unres_lock);
-		list_for_each_entry_safe(c, tmp, &mrt->mfc_unres_queue, list) {
-			list_del(&c->list);
-			mr6_netlink_event(mrt, (struct mfc6_cache *)c,
-					  RTM_DELROUTE);
-			ip6mr_destroy_unres(mrt, (struct mfc6_cache *)c);
-=======
 	if (flags & (MRT6_FLUSH_MFC | MRT6_FLUSH_MFC_STATIC)) {
 		list_for_each_entry_safe(c, tmp, &mrt->mfc_cache_list, list) {
 			if (((c->mfc_flags & MFC_STATIC) && !(flags & MRT6_FLUSH_MFC_STATIC)) ||
@@ -1556,7 +1535,6 @@
 				ip6mr_destroy_unres(mrt, (struct mfc6_cache *)c);
 			}
 			spin_unlock_bh(&mfc_unres_lock);
->>>>>>> fa578e9d
 		}
 	}
 }
