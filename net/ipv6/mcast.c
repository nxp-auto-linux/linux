/*
 *	Multicast support for IPv6
 *	Linux INET6 implementation
 *
 *	Authors:
 *	Pedro Roque		<roque@di.fc.ul.pt>
 *
 *	Based on linux/ipv4/igmp.c and linux/ipv4/ip_sockglue.c
 *
 *	This program is free software; you can redistribute it and/or
 *      modify it under the terms of the GNU General Public License
 *      as published by the Free Software Foundation; either version
 *      2 of the License, or (at your option) any later version.
 */

/* Changes:
 *
 *	yoshfuji	: fix format of router-alert option
 *	YOSHIFUJI Hideaki @USAGI:
 *		Fixed source address for MLD message based on
 *		<draft-ietf-magma-mld-source-05.txt>.
 *	YOSHIFUJI Hideaki @USAGI:
 *		- Ignore Queries for invalid addresses.
 *		- MLD for link-local addresses.
 *	David L Stevens <dlstevens@us.ibm.com>:
 *		- MLDv2 support
 */

#include <linux/module.h>
#include <linux/errno.h>
#include <linux/types.h>
#include <linux/string.h>
#include <linux/socket.h>
#include <linux/sockios.h>
#include <linux/jiffies.h>
#include <linux/times.h>
#include <linux/net.h>
#include <linux/in.h>
#include <linux/in6.h>
#include <linux/netdevice.h>
#include <linux/if_arp.h>
#include <linux/route.h>
#include <linux/init.h>
#include <linux/proc_fs.h>
#include <linux/seq_file.h>
#include <linux/slab.h>
#include <linux/pkt_sched.h>
#include <net/mld.h>

#include <linux/netfilter.h>
#include <linux/netfilter_ipv6.h>

#include <net/net_namespace.h>
#include <net/sock.h>
#include <net/snmp.h>

#include <net/ipv6.h>
#include <net/protocol.h>
#include <net/if_inet6.h>
#include <net/ndisc.h>
#include <net/addrconf.h>
#include <net/ip6_route.h>
#include <net/inet_common.h>

#include <net/ip6_checksum.h>

/* Ensure that we have struct in6_addr aligned on 32bit word. */
static int __mld2_query_bugs[] __attribute__((__unused__)) = {
	BUILD_BUG_ON_ZERO(offsetof(struct mld2_query, mld2q_srcs) % 4),
	BUILD_BUG_ON_ZERO(offsetof(struct mld2_report, mld2r_grec) % 4),
	BUILD_BUG_ON_ZERO(offsetof(struct mld2_grec, grec_mca) % 4)
};

static struct in6_addr mld2_all_mcr = MLD2_ALL_MCR_INIT;

static void igmp6_join_group(struct ifmcaddr6 *ma);
static void igmp6_leave_group(struct ifmcaddr6 *ma);
static void igmp6_timer_handler(struct timer_list *t);

static void mld_gq_timer_expire(struct timer_list *t);
static void mld_ifc_timer_expire(struct timer_list *t);
static void mld_ifc_event(struct inet6_dev *idev);
static void mld_add_delrec(struct inet6_dev *idev, struct ifmcaddr6 *pmc);
static void mld_del_delrec(struct inet6_dev *idev, struct ifmcaddr6 *pmc);
static void mld_clear_delrec(struct inet6_dev *idev);
static bool mld_in_v1_mode(const struct inet6_dev *idev);
static int sf_setstate(struct ifmcaddr6 *pmc);
static void sf_markstate(struct ifmcaddr6 *pmc);
static void ip6_mc_clear_src(struct ifmcaddr6 *pmc);
static int ip6_mc_del_src(struct inet6_dev *idev, const struct in6_addr *pmca,
			  int sfmode, int sfcount, const struct in6_addr *psfsrc,
			  int delta);
static int ip6_mc_add_src(struct inet6_dev *idev, const struct in6_addr *pmca,
			  int sfmode, int sfcount, const struct in6_addr *psfsrc,
			  int delta);
static int ip6_mc_leave_src(struct sock *sk, struct ipv6_mc_socklist *iml,
			    struct inet6_dev *idev);
static int __ipv6_dev_mc_inc(struct net_device *dev,
			     const struct in6_addr *addr, unsigned int mode);

#define MLD_QRV_DEFAULT		2
/* RFC3810, 9.2. Query Interval */
#define MLD_QI_DEFAULT		(125 * HZ)
/* RFC3810, 9.3. Query Response Interval */
#define MLD_QRI_DEFAULT		(10 * HZ)

/* RFC3810, 8.1 Query Version Distinctions */
#define MLD_V1_QUERY_LEN	24
#define MLD_V2_QUERY_LEN_MIN	28

#define IPV6_MLD_MAX_MSF	64

int sysctl_mld_max_msf __read_mostly = IPV6_MLD_MAX_MSF;
int sysctl_mld_qrv __read_mostly = MLD_QRV_DEFAULT;

/*
 *	socket join on multicast group
 */

#define for_each_pmc_rcu(np, pmc)				\
	for (pmc = rcu_dereference(np->ipv6_mc_list);		\
	     pmc != NULL;					\
	     pmc = rcu_dereference(pmc->next))

static int unsolicited_report_interval(struct inet6_dev *idev)
{
	int iv;

	if (mld_in_v1_mode(idev))
		iv = idev->cnf.mldv1_unsolicited_report_interval;
	else
		iv = idev->cnf.mldv2_unsolicited_report_interval;

	return iv > 0 ? iv : 1;
}

static int __ipv6_sock_mc_join(struct sock *sk, int ifindex,
			       const struct in6_addr *addr, unsigned int mode)
{
	struct net_device *dev = NULL;
	struct ipv6_mc_socklist *mc_lst;
	struct ipv6_pinfo *np = inet6_sk(sk);
	struct net *net = sock_net(sk);
	int err;

	ASSERT_RTNL();

	if (!ipv6_addr_is_multicast(addr))
		return -EINVAL;

	rcu_read_lock();
	for_each_pmc_rcu(np, mc_lst) {
		if ((ifindex == 0 || mc_lst->ifindex == ifindex) &&
		    ipv6_addr_equal(&mc_lst->addr, addr)) {
			rcu_read_unlock();
			return -EADDRINUSE;
		}
	}
	rcu_read_unlock();

	mc_lst = sock_kmalloc(sk, sizeof(struct ipv6_mc_socklist), GFP_KERNEL);

	if (!mc_lst)
		return -ENOMEM;

	mc_lst->next = NULL;
	mc_lst->addr = *addr;

	if (ifindex == 0) {
		struct rt6_info *rt;
		rt = rt6_lookup(net, addr, NULL, 0, NULL, 0);
		if (rt) {
			dev = rt->dst.dev;
			ip6_rt_put(rt);
		}
	} else
		dev = __dev_get_by_index(net, ifindex);

	if (!dev) {
		sock_kfree_s(sk, mc_lst, sizeof(*mc_lst));
		return -ENODEV;
	}

	mc_lst->ifindex = dev->ifindex;
	mc_lst->sfmode = mode;
	rwlock_init(&mc_lst->sflock);
	mc_lst->sflist = NULL;

	/*
	 *	now add/increase the group membership on the device
	 */

	err = __ipv6_dev_mc_inc(dev, addr, mode);

	if (err) {
		sock_kfree_s(sk, mc_lst, sizeof(*mc_lst));
		return err;
	}

	mc_lst->next = np->ipv6_mc_list;
	rcu_assign_pointer(np->ipv6_mc_list, mc_lst);

	return 0;
}

int ipv6_sock_mc_join(struct sock *sk, int ifindex, const struct in6_addr *addr)
{
	return __ipv6_sock_mc_join(sk, ifindex, addr, MCAST_EXCLUDE);
}
EXPORT_SYMBOL(ipv6_sock_mc_join);

int ipv6_sock_mc_join_ssm(struct sock *sk, int ifindex,
			  const struct in6_addr *addr, unsigned int mode)
{
	return __ipv6_sock_mc_join(sk, ifindex, addr, mode);
}

/*
 *	socket leave on multicast group
 */
int ipv6_sock_mc_drop(struct sock *sk, int ifindex, const struct in6_addr *addr)
{
	struct ipv6_pinfo *np = inet6_sk(sk);
	struct ipv6_mc_socklist *mc_lst;
	struct ipv6_mc_socklist __rcu **lnk;
	struct net *net = sock_net(sk);

	ASSERT_RTNL();

	if (!ipv6_addr_is_multicast(addr))
		return -EINVAL;

	for (lnk = &np->ipv6_mc_list;
	     (mc_lst = rtnl_dereference(*lnk)) != NULL;
	      lnk = &mc_lst->next) {
		if ((ifindex == 0 || mc_lst->ifindex == ifindex) &&
		    ipv6_addr_equal(&mc_lst->addr, addr)) {
			struct net_device *dev;

			*lnk = mc_lst->next;

			dev = __dev_get_by_index(net, mc_lst->ifindex);
			if (dev) {
				struct inet6_dev *idev = __in6_dev_get(dev);

				(void) ip6_mc_leave_src(sk, mc_lst, idev);
				if (idev)
					__ipv6_dev_mc_dec(idev, &mc_lst->addr);
			} else
				(void) ip6_mc_leave_src(sk, mc_lst, NULL);

			atomic_sub(sizeof(*mc_lst), &sk->sk_omem_alloc);
			kfree_rcu(mc_lst, rcu);
			return 0;
		}
	}

	return -EADDRNOTAVAIL;
}
EXPORT_SYMBOL(ipv6_sock_mc_drop);

/* called with rcu_read_lock() */
static struct inet6_dev *ip6_mc_find_dev_rcu(struct net *net,
					     const struct in6_addr *group,
					     int ifindex)
{
	struct net_device *dev = NULL;
	struct inet6_dev *idev = NULL;

	if (ifindex == 0) {
		struct rt6_info *rt = rt6_lookup(net, group, NULL, 0, NULL, 0);

		if (rt) {
			dev = rt->dst.dev;
			ip6_rt_put(rt);
		}
	} else
		dev = dev_get_by_index_rcu(net, ifindex);

	if (!dev)
		return NULL;
	idev = __in6_dev_get(dev);
	if (!idev)
		return NULL;
	read_lock_bh(&idev->lock);
	if (idev->dead) {
		read_unlock_bh(&idev->lock);
		return NULL;
	}
	return idev;
}

void __ipv6_sock_mc_close(struct sock *sk)
{
	struct ipv6_pinfo *np = inet6_sk(sk);
	struct ipv6_mc_socklist *mc_lst;
	struct net *net = sock_net(sk);

	ASSERT_RTNL();

	while ((mc_lst = rtnl_dereference(np->ipv6_mc_list)) != NULL) {
		struct net_device *dev;

		np->ipv6_mc_list = mc_lst->next;

		dev = __dev_get_by_index(net, mc_lst->ifindex);
		if (dev) {
			struct inet6_dev *idev = __in6_dev_get(dev);

			(void) ip6_mc_leave_src(sk, mc_lst, idev);
			if (idev)
				__ipv6_dev_mc_dec(idev, &mc_lst->addr);
		} else
			(void) ip6_mc_leave_src(sk, mc_lst, NULL);

		atomic_sub(sizeof(*mc_lst), &sk->sk_omem_alloc);
		kfree_rcu(mc_lst, rcu);
	}
}

void ipv6_sock_mc_close(struct sock *sk)
{
	struct ipv6_pinfo *np = inet6_sk(sk);

	if (!rcu_access_pointer(np->ipv6_mc_list))
		return;
	rtnl_lock();
	__ipv6_sock_mc_close(sk);
	rtnl_unlock();
}

int ip6_mc_source(int add, int omode, struct sock *sk,
	struct group_source_req *pgsr)
{
	struct in6_addr *source, *group;
	struct ipv6_mc_socklist *pmc;
	struct inet6_dev *idev;
	struct ipv6_pinfo *inet6 = inet6_sk(sk);
	struct ip6_sf_socklist *psl;
	struct net *net = sock_net(sk);
	int i, j, rv;
	int leavegroup = 0;
	int pmclocked = 0;
	int err;

	source = &((struct sockaddr_in6 *)&pgsr->gsr_source)->sin6_addr;
	group = &((struct sockaddr_in6 *)&pgsr->gsr_group)->sin6_addr;

	if (!ipv6_addr_is_multicast(group))
		return -EINVAL;

	rcu_read_lock();
	idev = ip6_mc_find_dev_rcu(net, group, pgsr->gsr_interface);
	if (!idev) {
		rcu_read_unlock();
		return -ENODEV;
	}

	err = -EADDRNOTAVAIL;

	for_each_pmc_rcu(inet6, pmc) {
		if (pgsr->gsr_interface && pmc->ifindex != pgsr->gsr_interface)
			continue;
		if (ipv6_addr_equal(&pmc->addr, group))
			break;
	}
	if (!pmc) {		/* must have a prior join */
		err = -EINVAL;
		goto done;
	}
	/* if a source filter was set, must be the same mode as before */
	if (pmc->sflist) {
		if (pmc->sfmode != omode) {
			err = -EINVAL;
			goto done;
		}
	} else if (pmc->sfmode != omode) {
		/* allow mode switches for empty-set filters */
		ip6_mc_add_src(idev, group, omode, 0, NULL, 0);
		ip6_mc_del_src(idev, group, pmc->sfmode, 0, NULL, 0);
		pmc->sfmode = omode;
	}

	write_lock(&pmc->sflock);
	pmclocked = 1;

	psl = pmc->sflist;
	if (!add) {
		if (!psl)
			goto done;	/* err = -EADDRNOTAVAIL */
		rv = !0;
		for (i = 0; i < psl->sl_count; i++) {
			rv = !ipv6_addr_equal(&psl->sl_addr[i], source);
			if (rv == 0)
				break;
		}
		if (rv)		/* source not found */
			goto done;	/* err = -EADDRNOTAVAIL */

		/* special case - (INCLUDE, empty) == LEAVE_GROUP */
		if (psl->sl_count == 1 && omode == MCAST_INCLUDE) {
			leavegroup = 1;
			goto done;
		}

		/* update the interface filter */
		ip6_mc_del_src(idev, group, omode, 1, source, 1);

		for (j = i+1; j < psl->sl_count; j++)
			psl->sl_addr[j-1] = psl->sl_addr[j];
		psl->sl_count--;
		err = 0;
		goto done;
	}
	/* else, add a new source to the filter */

	if (psl && psl->sl_count >= sysctl_mld_max_msf) {
		err = -ENOBUFS;
		goto done;
	}
	if (!psl || psl->sl_count == psl->sl_max) {
		struct ip6_sf_socklist *newpsl;
		int count = IP6_SFBLOCK;

		if (psl)
			count += psl->sl_max;
		newpsl = sock_kmalloc(sk, IP6_SFLSIZE(count), GFP_ATOMIC);
		if (!newpsl) {
			err = -ENOBUFS;
			goto done;
		}
		newpsl->sl_max = count;
		newpsl->sl_count = count - IP6_SFBLOCK;
		if (psl) {
			for (i = 0; i < psl->sl_count; i++)
				newpsl->sl_addr[i] = psl->sl_addr[i];
			sock_kfree_s(sk, psl, IP6_SFLSIZE(psl->sl_max));
		}
		pmc->sflist = psl = newpsl;
	}
	rv = 1;	/* > 0 for insert logic below if sl_count is 0 */
	for (i = 0; i < psl->sl_count; i++) {
		rv = !ipv6_addr_equal(&psl->sl_addr[i], source);
		if (rv == 0) /* There is an error in the address. */
			goto done;
	}
	for (j = psl->sl_count-1; j >= i; j--)
		psl->sl_addr[j+1] = psl->sl_addr[j];
	psl->sl_addr[i] = *source;
	psl->sl_count++;
	err = 0;
	/* update the interface list */
	ip6_mc_add_src(idev, group, omode, 1, source, 1);
done:
	if (pmclocked)
		write_unlock(&pmc->sflock);
	read_unlock_bh(&idev->lock);
	rcu_read_unlock();
	if (leavegroup)
		err = ipv6_sock_mc_drop(sk, pgsr->gsr_interface, group);
	return err;
}

int ip6_mc_msfilter(struct sock *sk, struct group_filter *gsf)
{
	const struct in6_addr *group;
	struct ipv6_mc_socklist *pmc;
	struct inet6_dev *idev;
	struct ipv6_pinfo *inet6 = inet6_sk(sk);
	struct ip6_sf_socklist *newpsl, *psl;
	struct net *net = sock_net(sk);
	int leavegroup = 0;
	int i, err;

	group = &((struct sockaddr_in6 *)&gsf->gf_group)->sin6_addr;

	if (!ipv6_addr_is_multicast(group))
		return -EINVAL;
	if (gsf->gf_fmode != MCAST_INCLUDE &&
	    gsf->gf_fmode != MCAST_EXCLUDE)
		return -EINVAL;

	rcu_read_lock();
	idev = ip6_mc_find_dev_rcu(net, group, gsf->gf_interface);

	if (!idev) {
		rcu_read_unlock();
		return -ENODEV;
	}

	err = 0;

	if (gsf->gf_fmode == MCAST_INCLUDE && gsf->gf_numsrc == 0) {
		leavegroup = 1;
		goto done;
	}

	for_each_pmc_rcu(inet6, pmc) {
		if (pmc->ifindex != gsf->gf_interface)
			continue;
		if (ipv6_addr_equal(&pmc->addr, group))
			break;
	}
	if (!pmc) {		/* must have a prior join */
		err = -EINVAL;
		goto done;
	}
	if (gsf->gf_numsrc) {
		newpsl = sock_kmalloc(sk, IP6_SFLSIZE(gsf->gf_numsrc),
							  GFP_ATOMIC);
		if (!newpsl) {
			err = -ENOBUFS;
			goto done;
		}
		newpsl->sl_max = newpsl->sl_count = gsf->gf_numsrc;
		for (i = 0; i < newpsl->sl_count; ++i) {
			struct sockaddr_in6 *psin6;

			psin6 = (struct sockaddr_in6 *)&gsf->gf_slist[i];
			newpsl->sl_addr[i] = psin6->sin6_addr;
		}
		err = ip6_mc_add_src(idev, group, gsf->gf_fmode,
			newpsl->sl_count, newpsl->sl_addr, 0);
		if (err) {
			sock_kfree_s(sk, newpsl, IP6_SFLSIZE(newpsl->sl_max));
			goto done;
		}
	} else {
		newpsl = NULL;
		(void) ip6_mc_add_src(idev, group, gsf->gf_fmode, 0, NULL, 0);
	}

	write_lock(&pmc->sflock);
	psl = pmc->sflist;
	if (psl) {
		(void) ip6_mc_del_src(idev, group, pmc->sfmode,
			psl->sl_count, psl->sl_addr, 0);
		sock_kfree_s(sk, psl, IP6_SFLSIZE(psl->sl_max));
	} else
		(void) ip6_mc_del_src(idev, group, pmc->sfmode, 0, NULL, 0);
	pmc->sflist = newpsl;
	pmc->sfmode = gsf->gf_fmode;
	write_unlock(&pmc->sflock);
	err = 0;
done:
	read_unlock_bh(&idev->lock);
	rcu_read_unlock();
	if (leavegroup)
		err = ipv6_sock_mc_drop(sk, gsf->gf_interface, group);
	return err;
}

int ip6_mc_msfget(struct sock *sk, struct group_filter *gsf,
	struct group_filter __user *optval, int __user *optlen)
{
	int err, i, count, copycount;
	const struct in6_addr *group;
	struct ipv6_mc_socklist *pmc;
	struct inet6_dev *idev;
	struct ipv6_pinfo *inet6 = inet6_sk(sk);
	struct ip6_sf_socklist *psl;
	struct net *net = sock_net(sk);

	group = &((struct sockaddr_in6 *)&gsf->gf_group)->sin6_addr;

	if (!ipv6_addr_is_multicast(group))
		return -EINVAL;

	rcu_read_lock();
	idev = ip6_mc_find_dev_rcu(net, group, gsf->gf_interface);

	if (!idev) {
		rcu_read_unlock();
		return -ENODEV;
	}

	err = -EADDRNOTAVAIL;
	/* changes to the ipv6_mc_list require the socket lock and
	 * rtnl lock. We have the socket lock and rcu read lock,
	 * so reading the list is safe.
	 */

	for_each_pmc_rcu(inet6, pmc) {
		if (pmc->ifindex != gsf->gf_interface)
			continue;
		if (ipv6_addr_equal(group, &pmc->addr))
			break;
	}
	if (!pmc)		/* must have a prior join */
		goto done;
	gsf->gf_fmode = pmc->sfmode;
	psl = pmc->sflist;
	count = psl ? psl->sl_count : 0;
	read_unlock_bh(&idev->lock);
	rcu_read_unlock();

	copycount = count < gsf->gf_numsrc ? count : gsf->gf_numsrc;
	gsf->gf_numsrc = count;
	if (put_user(GROUP_FILTER_SIZE(copycount), optlen) ||
	    copy_to_user(optval, gsf, GROUP_FILTER_SIZE(0))) {
		return -EFAULT;
	}
	/* changes to psl require the socket lock, and a write lock
	 * on pmc->sflock. We have the socket lock so reading here is safe.
	 */
	for (i = 0; i < copycount; i++) {
		struct sockaddr_in6 *psin6;
		struct sockaddr_storage ss;

		psin6 = (struct sockaddr_in6 *)&ss;
		memset(&ss, 0, sizeof(ss));
		psin6->sin6_family = AF_INET6;
		psin6->sin6_addr = psl->sl_addr[i];
		if (copy_to_user(&optval->gf_slist[i], &ss, sizeof(ss)))
			return -EFAULT;
	}
	return 0;
done:
	read_unlock_bh(&idev->lock);
	rcu_read_unlock();
	return err;
}

bool inet6_mc_check(struct sock *sk, const struct in6_addr *mc_addr,
		    const struct in6_addr *src_addr)
{
	struct ipv6_pinfo *np = inet6_sk(sk);
	struct ipv6_mc_socklist *mc;
	struct ip6_sf_socklist *psl;
	bool rv = true;

	rcu_read_lock();
	for_each_pmc_rcu(np, mc) {
		if (ipv6_addr_equal(&mc->addr, mc_addr))
			break;
	}
	if (!mc) {
		rcu_read_unlock();
		return true;
	}
	read_lock(&mc->sflock);
	psl = mc->sflist;
	if (!psl) {
		rv = mc->sfmode == MCAST_EXCLUDE;
	} else {
		int i;

		for (i = 0; i < psl->sl_count; i++) {
			if (ipv6_addr_equal(&psl->sl_addr[i], src_addr))
				break;
		}
		if (mc->sfmode == MCAST_INCLUDE && i >= psl->sl_count)
			rv = false;
		if (mc->sfmode == MCAST_EXCLUDE && i < psl->sl_count)
			rv = false;
	}
	read_unlock(&mc->sflock);
	rcu_read_unlock();

	return rv;
}

static void igmp6_group_added(struct ifmcaddr6 *mc)
{
	struct net_device *dev = mc->idev->dev;
	char buf[MAX_ADDR_LEN];

	if (IPV6_ADDR_MC_SCOPE(&mc->mca_addr) <
	    IPV6_ADDR_SCOPE_LINKLOCAL)
		return;

	spin_lock_bh(&mc->mca_lock);
	if (!(mc->mca_flags&MAF_LOADED)) {
		mc->mca_flags |= MAF_LOADED;
		if (ndisc_mc_map(&mc->mca_addr, buf, dev, 0) == 0)
			dev_mc_add(dev, buf);
	}
	spin_unlock_bh(&mc->mca_lock);

	if (!(dev->flags & IFF_UP) || (mc->mca_flags & MAF_NOREPORT))
		return;

	if (mld_in_v1_mode(mc->idev)) {
		igmp6_join_group(mc);
		return;
	}
	/* else v2 */

	/* Based on RFC3810 6.1, for newly added INCLUDE SSM, we
	 * should not send filter-mode change record as the mode
	 * should be from IN() to IN(A).
	 */
	if (mc->mca_sfmode == MCAST_EXCLUDE)
		mc->mca_crcount = mc->idev->mc_qrv;

	mld_ifc_event(mc->idev);
}

static void igmp6_group_dropped(struct ifmcaddr6 *mc)
{
	struct net_device *dev = mc->idev->dev;
	char buf[MAX_ADDR_LEN];

	if (IPV6_ADDR_MC_SCOPE(&mc->mca_addr) <
	    IPV6_ADDR_SCOPE_LINKLOCAL)
		return;

	spin_lock_bh(&mc->mca_lock);
	if (mc->mca_flags&MAF_LOADED) {
		mc->mca_flags &= ~MAF_LOADED;
		if (ndisc_mc_map(&mc->mca_addr, buf, dev, 0) == 0)
			dev_mc_del(dev, buf);
	}

	spin_unlock_bh(&mc->mca_lock);
	if (mc->mca_flags & MAF_NOREPORT)
		return;

	if (!mc->idev->dead)
		igmp6_leave_group(mc);

	spin_lock_bh(&mc->mca_lock);
	if (del_timer(&mc->mca_timer))
		refcount_dec(&mc->mca_refcnt);
	spin_unlock_bh(&mc->mca_lock);
}

/*
 * deleted ifmcaddr6 manipulation
 */
static void mld_add_delrec(struct inet6_dev *idev, struct ifmcaddr6 *im)
{
	struct ifmcaddr6 *pmc;

	/* this is an "ifmcaddr6" for convenience; only the fields below
	 * are actually used. In particular, the refcnt and users are not
	 * used for management of the delete list. Using the same structure
	 * for deleted items allows change reports to use common code with
	 * non-deleted or query-response MCA's.
	 */
	pmc = kzalloc(sizeof(*pmc), GFP_ATOMIC);
	if (!pmc)
		return;

	spin_lock_bh(&im->mca_lock);
	spin_lock_init(&pmc->mca_lock);
	pmc->idev = im->idev;
	in6_dev_hold(idev);
	pmc->mca_addr = im->mca_addr;
	pmc->mca_crcount = idev->mc_qrv;
	pmc->mca_sfmode = im->mca_sfmode;
	if (pmc->mca_sfmode == MCAST_INCLUDE) {
		struct ip6_sf_list *psf;

		pmc->mca_tomb = im->mca_tomb;
		pmc->mca_sources = im->mca_sources;
		im->mca_tomb = im->mca_sources = NULL;
		for (psf = pmc->mca_sources; psf; psf = psf->sf_next)
			psf->sf_crcount = pmc->mca_crcount;
	}
	spin_unlock_bh(&im->mca_lock);

	spin_lock_bh(&idev->mc_lock);
	pmc->next = idev->mc_tomb;
	idev->mc_tomb = pmc;
	spin_unlock_bh(&idev->mc_lock);
}

static void mld_del_delrec(struct inet6_dev *idev, struct ifmcaddr6 *im)
{
	struct ifmcaddr6 *pmc, *pmc_prev;
	struct ip6_sf_list *psf;
	struct in6_addr *pmca = &im->mca_addr;

	spin_lock_bh(&idev->mc_lock);
	pmc_prev = NULL;
	for (pmc = idev->mc_tomb; pmc; pmc = pmc->next) {
		if (ipv6_addr_equal(&pmc->mca_addr, pmca))
			break;
		pmc_prev = pmc;
	}
	if (pmc) {
		if (pmc_prev)
			pmc_prev->next = pmc->next;
		else
			idev->mc_tomb = pmc->next;
	}
	spin_unlock_bh(&idev->mc_lock);

	spin_lock_bh(&im->mca_lock);
	if (pmc) {
		im->idev = pmc->idev;
<<<<<<< HEAD
		im->mca_crcount = idev->mc_qrv;
=======
>>>>>>> e021bb4f
		if (im->mca_sfmode == MCAST_INCLUDE) {
			im->mca_tomb = pmc->mca_tomb;
			im->mca_sources = pmc->mca_sources;
			for (psf = im->mca_sources; psf; psf = psf->sf_next)
				psf->sf_crcount = idev->mc_qrv;
		} else {
			im->mca_crcount = idev->mc_qrv;
		}
		in6_dev_put(pmc->idev);
		kfree(pmc);
	}
	spin_unlock_bh(&im->mca_lock);
}

static void mld_clear_delrec(struct inet6_dev *idev)
{
	struct ifmcaddr6 *pmc, *nextpmc;

	spin_lock_bh(&idev->mc_lock);
	pmc = idev->mc_tomb;
	idev->mc_tomb = NULL;
	spin_unlock_bh(&idev->mc_lock);

	for (; pmc; pmc = nextpmc) {
		nextpmc = pmc->next;
		ip6_mc_clear_src(pmc);
		in6_dev_put(pmc->idev);
		kfree(pmc);
	}

	/* clear dead sources, too */
	read_lock_bh(&idev->lock);
	for (pmc = idev->mc_list; pmc; pmc = pmc->next) {
		struct ip6_sf_list *psf, *psf_next;

		spin_lock_bh(&pmc->mca_lock);
		psf = pmc->mca_tomb;
		pmc->mca_tomb = NULL;
		spin_unlock_bh(&pmc->mca_lock);
		for (; psf; psf = psf_next) {
			psf_next = psf->sf_next;
			kfree(psf);
		}
	}
	read_unlock_bh(&idev->lock);
}

static void mca_get(struct ifmcaddr6 *mc)
{
	refcount_inc(&mc->mca_refcnt);
}

static void ma_put(struct ifmcaddr6 *mc)
{
	if (refcount_dec_and_test(&mc->mca_refcnt)) {
		in6_dev_put(mc->idev);
		kfree(mc);
	}
}

static struct ifmcaddr6 *mca_alloc(struct inet6_dev *idev,
				   const struct in6_addr *addr,
				   unsigned int mode)
{
	struct ifmcaddr6 *mc;

	mc = kzalloc(sizeof(*mc), GFP_ATOMIC);
	if (!mc)
		return NULL;

	timer_setup(&mc->mca_timer, igmp6_timer_handler, 0);

	mc->mca_addr = *addr;
	mc->idev = idev; /* reference taken by caller */
	mc->mca_users = 1;
	/* mca_stamp should be updated upon changes */
	mc->mca_cstamp = mc->mca_tstamp = jiffies;
	refcount_set(&mc->mca_refcnt, 1);
	spin_lock_init(&mc->mca_lock);

	mc->mca_sfmode = mode;
	mc->mca_sfcount[mode] = 1;

	if (ipv6_addr_is_ll_all_nodes(&mc->mca_addr) ||
	    IPV6_ADDR_MC_SCOPE(&mc->mca_addr) < IPV6_ADDR_SCOPE_LINKLOCAL)
		mc->mca_flags |= MAF_NOREPORT;

	return mc;
}

/*
 *	device multicast group inc (add if not found)
 */
static int __ipv6_dev_mc_inc(struct net_device *dev,
			     const struct in6_addr *addr, unsigned int mode)
{
	struct ifmcaddr6 *mc;
	struct inet6_dev *idev;

	ASSERT_RTNL();

	/* we need to take a reference on idev */
	idev = in6_dev_get(dev);

	if (!idev)
		return -EINVAL;

	write_lock_bh(&idev->lock);
	if (idev->dead) {
		write_unlock_bh(&idev->lock);
		in6_dev_put(idev);
		return -ENODEV;
	}

	for (mc = idev->mc_list; mc; mc = mc->next) {
		if (ipv6_addr_equal(&mc->mca_addr, addr)) {
			mc->mca_users++;
			write_unlock_bh(&idev->lock);
			ip6_mc_add_src(idev, &mc->mca_addr, mode, 0, NULL, 0);
			in6_dev_put(idev);
			return 0;
		}
	}

	mc = mca_alloc(idev, addr, mode);
	if (!mc) {
		write_unlock_bh(&idev->lock);
		in6_dev_put(idev);
		return -ENOMEM;
	}

	mc->next = idev->mc_list;
	idev->mc_list = mc;

	/* Hold this for the code below before we unlock,
	 * it is already exposed via idev->mc_list.
	 */
	mca_get(mc);
	write_unlock_bh(&idev->lock);

	mld_del_delrec(idev, mc);
	igmp6_group_added(mc);
	ma_put(mc);
	return 0;
}

int ipv6_dev_mc_inc(struct net_device *dev, const struct in6_addr *addr)
{
	return __ipv6_dev_mc_inc(dev, addr, MCAST_EXCLUDE);
}

/*
 *	device multicast group del
 */
int __ipv6_dev_mc_dec(struct inet6_dev *idev, const struct in6_addr *addr)
{
	struct ifmcaddr6 *ma, **map;

	ASSERT_RTNL();

	write_lock_bh(&idev->lock);
	for (map = &idev->mc_list; (ma = *map) != NULL; map = &ma->next) {
		if (ipv6_addr_equal(&ma->mca_addr, addr)) {
			if (--ma->mca_users == 0) {
				*map = ma->next;
				write_unlock_bh(&idev->lock);

				igmp6_group_dropped(ma);
				ip6_mc_clear_src(ma);

				ma_put(ma);
				return 0;
			}
			write_unlock_bh(&idev->lock);
			return 0;
		}
	}
	write_unlock_bh(&idev->lock);

	return -ENOENT;
}

int ipv6_dev_mc_dec(struct net_device *dev, const struct in6_addr *addr)
{
	struct inet6_dev *idev;
	int err;

	ASSERT_RTNL();

	idev = __in6_dev_get(dev);
	if (!idev)
		err = -ENODEV;
	else
		err = __ipv6_dev_mc_dec(idev, addr);

	return err;
}

/*
 *	check if the interface/address pair is valid
 */
bool ipv6_chk_mcast_addr(struct net_device *dev, const struct in6_addr *group,
			 const struct in6_addr *src_addr)
{
	struct inet6_dev *idev;
	struct ifmcaddr6 *mc;
	bool rv = false;

	rcu_read_lock();
	idev = __in6_dev_get(dev);
	if (idev) {
		read_lock_bh(&idev->lock);
		for (mc = idev->mc_list; mc; mc = mc->next) {
			if (ipv6_addr_equal(&mc->mca_addr, group))
				break;
		}
		if (mc) {
			if (src_addr && !ipv6_addr_any(src_addr)) {
				struct ip6_sf_list *psf;

				spin_lock_bh(&mc->mca_lock);
				for (psf = mc->mca_sources; psf; psf = psf->sf_next) {
					if (ipv6_addr_equal(&psf->sf_addr, src_addr))
						break;
				}
				if (psf)
					rv = psf->sf_count[MCAST_INCLUDE] ||
						psf->sf_count[MCAST_EXCLUDE] !=
						mc->mca_sfcount[MCAST_EXCLUDE];
				else
					rv = mc->mca_sfcount[MCAST_EXCLUDE] != 0;
				spin_unlock_bh(&mc->mca_lock);
			} else
				rv = true; /* don't filter unspecified source */
		}
		read_unlock_bh(&idev->lock);
	}
	rcu_read_unlock();
	return rv;
}

static void mld_gq_start_timer(struct inet6_dev *idev)
{
	unsigned long tv = prandom_u32() % idev->mc_maxdelay;

	idev->mc_gq_running = 1;
	if (!mod_timer(&idev->mc_gq_timer, jiffies+tv+2))
		in6_dev_hold(idev);
}

static void mld_gq_stop_timer(struct inet6_dev *idev)
{
	idev->mc_gq_running = 0;
	if (del_timer(&idev->mc_gq_timer))
		__in6_dev_put(idev);
}

static void mld_ifc_start_timer(struct inet6_dev *idev, unsigned long delay)
{
	unsigned long tv = prandom_u32() % delay;

	if (!mod_timer(&idev->mc_ifc_timer, jiffies+tv+2))
		in6_dev_hold(idev);
}

static void mld_ifc_stop_timer(struct inet6_dev *idev)
{
	idev->mc_ifc_count = 0;
	if (del_timer(&idev->mc_ifc_timer))
		__in6_dev_put(idev);
}

static void mld_dad_start_timer(struct inet6_dev *idev, unsigned long delay)
{
	unsigned long tv = prandom_u32() % delay;

	if (!mod_timer(&idev->mc_dad_timer, jiffies+tv+2))
		in6_dev_hold(idev);
}

static void mld_dad_stop_timer(struct inet6_dev *idev)
{
	if (del_timer(&idev->mc_dad_timer))
		__in6_dev_put(idev);
}

/*
 *	IGMP handling (alias multicast ICMPv6 messages)
 */

static void igmp6_group_queried(struct ifmcaddr6 *ma, unsigned long resptime)
{
	unsigned long delay = resptime;

	/* Do not start timer for these addresses */
	if (ipv6_addr_is_ll_all_nodes(&ma->mca_addr) ||
	    IPV6_ADDR_MC_SCOPE(&ma->mca_addr) < IPV6_ADDR_SCOPE_LINKLOCAL)
		return;

	if (del_timer(&ma->mca_timer)) {
		refcount_dec(&ma->mca_refcnt);
		delay = ma->mca_timer.expires - jiffies;
	}

	if (delay >= resptime)
		delay = prandom_u32() % resptime;

	ma->mca_timer.expires = jiffies + delay;
	if (!mod_timer(&ma->mca_timer, jiffies + delay))
		refcount_inc(&ma->mca_refcnt);
	ma->mca_flags |= MAF_TIMER_RUNNING;
}

/* mark EXCLUDE-mode sources */
static bool mld_xmarksources(struct ifmcaddr6 *pmc, int nsrcs,
			     const struct in6_addr *srcs)
{
	struct ip6_sf_list *psf;
	int i, scount;

	scount = 0;
	for (psf = pmc->mca_sources; psf; psf = psf->sf_next) {
		if (scount == nsrcs)
			break;
		for (i = 0; i < nsrcs; i++) {
			/* skip inactive filters */
			if (psf->sf_count[MCAST_INCLUDE] ||
			    pmc->mca_sfcount[MCAST_EXCLUDE] !=
			    psf->sf_count[MCAST_EXCLUDE])
				break;
			if (ipv6_addr_equal(&srcs[i], &psf->sf_addr)) {
				scount++;
				break;
			}
		}
	}
	pmc->mca_flags &= ~MAF_GSQUERY;
	if (scount == nsrcs)	/* all sources excluded */
		return false;
	return true;
}

static bool mld_marksources(struct ifmcaddr6 *pmc, int nsrcs,
			    const struct in6_addr *srcs)
{
	struct ip6_sf_list *psf;
	int i, scount;

	if (pmc->mca_sfmode == MCAST_EXCLUDE)
		return mld_xmarksources(pmc, nsrcs, srcs);

	/* mark INCLUDE-mode sources */

	scount = 0;
	for (psf = pmc->mca_sources; psf; psf = psf->sf_next) {
		if (scount == nsrcs)
			break;
		for (i = 0; i < nsrcs; i++) {
			if (ipv6_addr_equal(&srcs[i], &psf->sf_addr)) {
				psf->sf_gsresp = 1;
				scount++;
				break;
			}
		}
	}
	if (!scount) {
		pmc->mca_flags &= ~MAF_GSQUERY;
		return false;
	}
	pmc->mca_flags |= MAF_GSQUERY;
	return true;
}

static int mld_force_mld_version(const struct inet6_dev *idev)
{
	/* Normally, both are 0 here. If enforcement to a particular is
	 * being used, individual device enforcement will have a lower
	 * precedence over 'all' device (.../conf/all/force_mld_version).
	 */

	if (dev_net(idev->dev)->ipv6.devconf_all->force_mld_version != 0)
		return dev_net(idev->dev)->ipv6.devconf_all->force_mld_version;
	else
		return idev->cnf.force_mld_version;
}

static bool mld_in_v2_mode_only(const struct inet6_dev *idev)
{
	return mld_force_mld_version(idev) == 2;
}

static bool mld_in_v1_mode_only(const struct inet6_dev *idev)
{
	return mld_force_mld_version(idev) == 1;
}

static bool mld_in_v1_mode(const struct inet6_dev *idev)
{
	if (mld_in_v2_mode_only(idev))
		return false;
	if (mld_in_v1_mode_only(idev))
		return true;
	if (idev->mc_v1_seen && time_before(jiffies, idev->mc_v1_seen))
		return true;

	return false;
}

static void mld_set_v1_mode(struct inet6_dev *idev)
{
	/* RFC3810, relevant sections:
	 *  - 9.1. Robustness Variable
	 *  - 9.2. Query Interval
	 *  - 9.3. Query Response Interval
	 *  - 9.12. Older Version Querier Present Timeout
	 */
	unsigned long switchback;

	switchback = (idev->mc_qrv * idev->mc_qi) + idev->mc_qri;

	idev->mc_v1_seen = jiffies + switchback;
}

static void mld_update_qrv(struct inet6_dev *idev,
			   const struct mld2_query *mlh2)
{
	/* RFC3810, relevant sections:
	 *  - 5.1.8. QRV (Querier's Robustness Variable)
	 *  - 9.1. Robustness Variable
	 */

	/* The value of the Robustness Variable MUST NOT be zero,
	 * and SHOULD NOT be one. Catch this here if we ever run
	 * into such a case in future.
	 */
	const int min_qrv = min(MLD_QRV_DEFAULT, sysctl_mld_qrv);
	WARN_ON(idev->mc_qrv == 0);

	if (mlh2->mld2q_qrv > 0)
		idev->mc_qrv = mlh2->mld2q_qrv;

	if (unlikely(idev->mc_qrv < min_qrv)) {
		net_warn_ratelimited("IPv6: MLD: clamping QRV from %u to %u!\n",
				     idev->mc_qrv, min_qrv);
		idev->mc_qrv = min_qrv;
	}
}

static void mld_update_qi(struct inet6_dev *idev,
			  const struct mld2_query *mlh2)
{
	/* RFC3810, relevant sections:
	 *  - 5.1.9. QQIC (Querier's Query Interval Code)
	 *  - 9.2. Query Interval
	 *  - 9.12. Older Version Querier Present Timeout
	 *    (the [Query Interval] in the last Query received)
	 */
	unsigned long mc_qqi;

	if (mlh2->mld2q_qqic < 128) {
		mc_qqi = mlh2->mld2q_qqic;
	} else {
		unsigned long mc_man, mc_exp;

		mc_exp = MLDV2_QQIC_EXP(mlh2->mld2q_qqic);
		mc_man = MLDV2_QQIC_MAN(mlh2->mld2q_qqic);

		mc_qqi = (mc_man | 0x10) << (mc_exp + 3);
	}

	idev->mc_qi = mc_qqi * HZ;
}

static void mld_update_qri(struct inet6_dev *idev,
			   const struct mld2_query *mlh2)
{
	/* RFC3810, relevant sections:
	 *  - 5.1.3. Maximum Response Code
	 *  - 9.3. Query Response Interval
	 */
	idev->mc_qri = msecs_to_jiffies(mldv2_mrc(mlh2));
}

static int mld_process_v1(struct inet6_dev *idev, struct mld_msg *mld,
			  unsigned long *max_delay, bool v1_query)
{
	unsigned long mldv1_md;

	/* Ignore v1 queries */
	if (mld_in_v2_mode_only(idev))
		return -EINVAL;

	mldv1_md = ntohs(mld->mld_maxdelay);

	/* When in MLDv1 fallback and a MLDv2 router start-up being
	 * unaware of current MLDv1 operation, the MRC == MRD mapping
	 * only works when the exponential algorithm is not being
	 * used (as MLDv1 is unaware of such things).
	 *
	 * According to the RFC author, the MLDv2 implementations
	 * he's aware of all use a MRC < 32768 on start up queries.
	 *
	 * Thus, should we *ever* encounter something else larger
	 * than that, just assume the maximum possible within our
	 * reach.
	 */
	if (!v1_query)
		mldv1_md = min(mldv1_md, MLDV1_MRD_MAX_COMPAT);

	*max_delay = max(msecs_to_jiffies(mldv1_md), 1UL);

	/* MLDv1 router present: we need to go into v1 mode *only*
	 * when an MLDv1 query is received as per section 9.12. of
	 * RFC3810! And we know from RFC2710 section 3.7 that MLDv1
	 * queries MUST be of exactly 24 octets.
	 */
	if (v1_query)
		mld_set_v1_mode(idev);

	/* cancel MLDv2 report timer */
	mld_gq_stop_timer(idev);
	/* cancel the interface change timer */
	mld_ifc_stop_timer(idev);
	/* clear deleted report items */
	mld_clear_delrec(idev);

	return 0;
}

static int mld_process_v2(struct inet6_dev *idev, struct mld2_query *mld,
			  unsigned long *max_delay)
{
	*max_delay = max(msecs_to_jiffies(mldv2_mrc(mld)), 1UL);

	mld_update_qrv(idev, mld);
	mld_update_qi(idev, mld);
	mld_update_qri(idev, mld);

	idev->mc_maxdelay = *max_delay;

	return 0;
}

/* called with rcu_read_lock() */
int igmp6_event_query(struct sk_buff *skb)
{
	struct mld2_query *mlh2 = NULL;
	struct ifmcaddr6 *ma;
	const struct in6_addr *group;
	unsigned long max_delay;
	struct inet6_dev *idev;
	struct mld_msg *mld;
	int group_type;
	int mark = 0;
	int len, err;

	if (!pskb_may_pull(skb, sizeof(struct in6_addr)))
		return -EINVAL;

	/* compute payload length excluding extension headers */
	len = ntohs(ipv6_hdr(skb)->payload_len) + sizeof(struct ipv6hdr);
	len -= skb_network_header_len(skb);

	/* RFC3810 6.2
	 * Upon reception of an MLD message that contains a Query, the node
	 * checks if the source address of the message is a valid link-local
	 * address, if the Hop Limit is set to 1, and if the Router Alert
	 * option is present in the Hop-By-Hop Options header of the IPv6
	 * packet.  If any of these checks fails, the packet is dropped.
	 */
	if (!(ipv6_addr_type(&ipv6_hdr(skb)->saddr) & IPV6_ADDR_LINKLOCAL) ||
	    ipv6_hdr(skb)->hop_limit != 1 ||
	    !(IP6CB(skb)->flags & IP6SKB_ROUTERALERT) ||
	    IP6CB(skb)->ra != htons(IPV6_OPT_ROUTERALERT_MLD))
		return -EINVAL;

	idev = __in6_dev_get(skb->dev);
	if (!idev)
		return 0;

	mld = (struct mld_msg *)icmp6_hdr(skb);
	group = &mld->mld_mca;
	group_type = ipv6_addr_type(group);

	if (group_type != IPV6_ADDR_ANY &&
	    !(group_type&IPV6_ADDR_MULTICAST))
		return -EINVAL;

	if (len < MLD_V1_QUERY_LEN) {
		return -EINVAL;
	} else if (len == MLD_V1_QUERY_LEN || mld_in_v1_mode(idev)) {
		err = mld_process_v1(idev, mld, &max_delay,
				     len == MLD_V1_QUERY_LEN);
		if (err < 0)
			return err;
	} else if (len >= MLD_V2_QUERY_LEN_MIN) {
		int srcs_offset = sizeof(struct mld2_query) -
				  sizeof(struct icmp6hdr);

		if (!pskb_may_pull(skb, srcs_offset))
			return -EINVAL;

		mlh2 = (struct mld2_query *)skb_transport_header(skb);

		err = mld_process_v2(idev, mlh2, &max_delay);
		if (err < 0)
			return err;

		if (group_type == IPV6_ADDR_ANY) { /* general query */
			if (mlh2->mld2q_nsrcs)
				return -EINVAL; /* no sources allowed */

			mld_gq_start_timer(idev);
			return 0;
		}
		/* mark sources to include, if group & source-specific */
		if (mlh2->mld2q_nsrcs != 0) {
			if (!pskb_may_pull(skb, srcs_offset +
			    ntohs(mlh2->mld2q_nsrcs) * sizeof(struct in6_addr)))
				return -EINVAL;

			mlh2 = (struct mld2_query *)skb_transport_header(skb);
			mark = 1;
		}
	} else {
		return -EINVAL;
	}

	read_lock_bh(&idev->lock);
	if (group_type == IPV6_ADDR_ANY) {
		for (ma = idev->mc_list; ma; ma = ma->next) {
			spin_lock_bh(&ma->mca_lock);
			igmp6_group_queried(ma, max_delay);
			spin_unlock_bh(&ma->mca_lock);
		}
	} else {
		for (ma = idev->mc_list; ma; ma = ma->next) {
			if (!ipv6_addr_equal(group, &ma->mca_addr))
				continue;
			spin_lock_bh(&ma->mca_lock);
			if (ma->mca_flags & MAF_TIMER_RUNNING) {
				/* gsquery <- gsquery && mark */
				if (!mark)
					ma->mca_flags &= ~MAF_GSQUERY;
			} else {
				/* gsquery <- mark */
				if (mark)
					ma->mca_flags |= MAF_GSQUERY;
				else
					ma->mca_flags &= ~MAF_GSQUERY;
			}
			if (!(ma->mca_flags & MAF_GSQUERY) ||
			    mld_marksources(ma, ntohs(mlh2->mld2q_nsrcs), mlh2->mld2q_srcs))
				igmp6_group_queried(ma, max_delay);
			spin_unlock_bh(&ma->mca_lock);
			break;
		}
	}
	read_unlock_bh(&idev->lock);

	return 0;
}

/* called with rcu_read_lock() */
int igmp6_event_report(struct sk_buff *skb)
{
	struct ifmcaddr6 *ma;
	struct inet6_dev *idev;
	struct mld_msg *mld;
	int addr_type;

	/* Our own report looped back. Ignore it. */
	if (skb->pkt_type == PACKET_LOOPBACK)
		return 0;

	/* send our report if the MC router may not have heard this report */
	if (skb->pkt_type != PACKET_MULTICAST &&
	    skb->pkt_type != PACKET_BROADCAST)
		return 0;

	if (!pskb_may_pull(skb, sizeof(*mld) - sizeof(struct icmp6hdr)))
		return -EINVAL;

	mld = (struct mld_msg *)icmp6_hdr(skb);

	/* Drop reports with not link local source */
	addr_type = ipv6_addr_type(&ipv6_hdr(skb)->saddr);
	if (addr_type != IPV6_ADDR_ANY &&
	    !(addr_type&IPV6_ADDR_LINKLOCAL))
		return -EINVAL;

	idev = __in6_dev_get(skb->dev);
	if (!idev)
		return -ENODEV;

	/*
	 *	Cancel the timer for this group
	 */

	read_lock_bh(&idev->lock);
	for (ma = idev->mc_list; ma; ma = ma->next) {
		if (ipv6_addr_equal(&ma->mca_addr, &mld->mld_mca)) {
			spin_lock(&ma->mca_lock);
			if (del_timer(&ma->mca_timer))
				refcount_dec(&ma->mca_refcnt);
			ma->mca_flags &= ~(MAF_LAST_REPORTER|MAF_TIMER_RUNNING);
			spin_unlock(&ma->mca_lock);
			break;
		}
	}
	read_unlock_bh(&idev->lock);
	return 0;
}

static bool is_in(struct ifmcaddr6 *pmc, struct ip6_sf_list *psf, int type,
		  int gdeleted, int sdeleted)
{
	switch (type) {
	case MLD2_MODE_IS_INCLUDE:
	case MLD2_MODE_IS_EXCLUDE:
		if (gdeleted || sdeleted)
			return false;
		if (!((pmc->mca_flags & MAF_GSQUERY) && !psf->sf_gsresp)) {
			if (pmc->mca_sfmode == MCAST_INCLUDE)
				return true;
			/* don't include if this source is excluded
			 * in all filters
			 */
			if (psf->sf_count[MCAST_INCLUDE])
				return type == MLD2_MODE_IS_INCLUDE;
			return pmc->mca_sfcount[MCAST_EXCLUDE] ==
				psf->sf_count[MCAST_EXCLUDE];
		}
		return false;
	case MLD2_CHANGE_TO_INCLUDE:
		if (gdeleted || sdeleted)
			return false;
		return psf->sf_count[MCAST_INCLUDE] != 0;
	case MLD2_CHANGE_TO_EXCLUDE:
		if (gdeleted || sdeleted)
			return false;
		if (pmc->mca_sfcount[MCAST_EXCLUDE] == 0 ||
		    psf->sf_count[MCAST_INCLUDE])
			return false;
		return pmc->mca_sfcount[MCAST_EXCLUDE] ==
			psf->sf_count[MCAST_EXCLUDE];
	case MLD2_ALLOW_NEW_SOURCES:
		if (gdeleted || !psf->sf_crcount)
			return false;
		return (pmc->mca_sfmode == MCAST_INCLUDE) ^ sdeleted;
	case MLD2_BLOCK_OLD_SOURCES:
		if (pmc->mca_sfmode == MCAST_INCLUDE)
			return gdeleted || (psf->sf_crcount && sdeleted);
		return psf->sf_crcount && !gdeleted && !sdeleted;
	}
	return false;
}

static int
mld_scount(struct ifmcaddr6 *pmc, int type, int gdeleted, int sdeleted)
{
	struct ip6_sf_list *psf;
	int scount = 0;

	for (psf = pmc->mca_sources; psf; psf = psf->sf_next) {
		if (!is_in(pmc, psf, type, gdeleted, sdeleted))
			continue;
		scount++;
	}
	return scount;
}

static void ip6_mc_hdr(struct sock *sk, struct sk_buff *skb,
		       struct net_device *dev,
		       const struct in6_addr *saddr,
		       const struct in6_addr *daddr,
		       int proto, int len)
{
	struct ipv6hdr *hdr;

	skb->protocol = htons(ETH_P_IPV6);
	skb->dev = dev;

	skb_reset_network_header(skb);
	skb_put(skb, sizeof(struct ipv6hdr));
	hdr = ipv6_hdr(skb);

	ip6_flow_hdr(hdr, 0, 0);

	hdr->payload_len = htons(len);
	hdr->nexthdr = proto;
	hdr->hop_limit = inet6_sk(sk)->hop_limit;

	hdr->saddr = *saddr;
	hdr->daddr = *daddr;
}

static struct sk_buff *mld_newpack(struct inet6_dev *idev, unsigned int mtu)
{
	struct net_device *dev = idev->dev;
	struct net *net = dev_net(dev);
	struct sock *sk = net->ipv6.igmp_sk;
	struct sk_buff *skb;
	struct mld2_report *pmr;
	struct in6_addr addr_buf;
	const struct in6_addr *saddr;
	int hlen = LL_RESERVED_SPACE(dev);
	int tlen = dev->needed_tailroom;
	unsigned int size = mtu + hlen + tlen;
	int err;
	u8 ra[8] = { IPPROTO_ICMPV6, 0,
		     IPV6_TLV_ROUTERALERT, 2, 0, 0,
		     IPV6_TLV_PADN, 0 };

	/* we assume size > sizeof(ra) here */
	/* limit our allocations to order-0 page */
	size = min_t(int, size, SKB_MAX_ORDER(0, 0));
	skb = sock_alloc_send_skb(sk, size, 1, &err);

	if (!skb)
		return NULL;

	skb->priority = TC_PRIO_CONTROL;
	skb_reserve(skb, hlen);
	skb_tailroom_reserve(skb, mtu, tlen);

	if (__ipv6_get_lladdr(idev, &addr_buf, IFA_F_TENTATIVE)) {
		/* <draft-ietf-magma-mld-source-05.txt>:
		 * use unspecified address as the source address
		 * when a valid link-local address is not available.
		 */
		saddr = &in6addr_any;
	} else
		saddr = &addr_buf;

	ip6_mc_hdr(sk, skb, dev, saddr, &mld2_all_mcr, NEXTHDR_HOP, 0);

	skb_put_data(skb, ra, sizeof(ra));

	skb_set_transport_header(skb, skb_tail_pointer(skb) - skb->data);
	skb_put(skb, sizeof(*pmr));
	pmr = (struct mld2_report *)skb_transport_header(skb);
	pmr->mld2r_type = ICMPV6_MLD2_REPORT;
	pmr->mld2r_resv1 = 0;
	pmr->mld2r_cksum = 0;
	pmr->mld2r_resv2 = 0;
	pmr->mld2r_ngrec = 0;
	return skb;
}

static void mld_sendpack(struct sk_buff *skb)
{
	struct ipv6hdr *pip6 = ipv6_hdr(skb);
	struct mld2_report *pmr =
			      (struct mld2_report *)skb_transport_header(skb);
	int payload_len, mldlen;
	struct inet6_dev *idev;
	struct net *net = dev_net(skb->dev);
	int err;
	struct flowi6 fl6;
	struct dst_entry *dst;

	rcu_read_lock();
	idev = __in6_dev_get(skb->dev);
	IP6_UPD_PO_STATS(net, idev, IPSTATS_MIB_OUT, skb->len);

	payload_len = (skb_tail_pointer(skb) - skb_network_header(skb)) -
		sizeof(*pip6);
	mldlen = skb_tail_pointer(skb) - skb_transport_header(skb);
	pip6->payload_len = htons(payload_len);

	pmr->mld2r_cksum = csum_ipv6_magic(&pip6->saddr, &pip6->daddr, mldlen,
					   IPPROTO_ICMPV6,
					   csum_partial(skb_transport_header(skb),
							mldlen, 0));

	icmpv6_flow_init(net->ipv6.igmp_sk, &fl6, ICMPV6_MLD2_REPORT,
			 &ipv6_hdr(skb)->saddr, &ipv6_hdr(skb)->daddr,
			 skb->dev->ifindex);
	dst = icmp6_dst_alloc(skb->dev, &fl6);

	err = 0;
	if (IS_ERR(dst)) {
		err = PTR_ERR(dst);
		dst = NULL;
	}
	skb_dst_set(skb, dst);
	if (err)
		goto err_out;

	err = NF_HOOK(NFPROTO_IPV6, NF_INET_LOCAL_OUT,
		      net, net->ipv6.igmp_sk, skb, NULL, skb->dev,
		      dst_output);
out:
	if (!err) {
		ICMP6MSGOUT_INC_STATS(net, idev, ICMPV6_MLD2_REPORT);
		ICMP6_INC_STATS(net, idev, ICMP6_MIB_OUTMSGS);
	} else {
		IP6_INC_STATS(net, idev, IPSTATS_MIB_OUTDISCARDS);
	}

	rcu_read_unlock();
	return;

err_out:
	kfree_skb(skb);
	goto out;
}

static int grec_size(struct ifmcaddr6 *pmc, int type, int gdel, int sdel)
{
	return sizeof(struct mld2_grec) + 16 * mld_scount(pmc,type,gdel,sdel);
}

static struct sk_buff *add_grhead(struct sk_buff *skb, struct ifmcaddr6 *pmc,
	int type, struct mld2_grec **ppgr, unsigned int mtu)
{
	struct mld2_report *pmr;
	struct mld2_grec *pgr;

	if (!skb) {
		skb = mld_newpack(pmc->idev, mtu);
		if (!skb)
			return NULL;
	}
	pgr = skb_put(skb, sizeof(struct mld2_grec));
	pgr->grec_type = type;
	pgr->grec_auxwords = 0;
	pgr->grec_nsrcs = 0;
	pgr->grec_mca = pmc->mca_addr;	/* structure copy */
	pmr = (struct mld2_report *)skb_transport_header(skb);
	pmr->mld2r_ngrec = htons(ntohs(pmr->mld2r_ngrec)+1);
	*ppgr = pgr;
	return skb;
}

#define AVAILABLE(skb)	((skb) ? skb_availroom(skb) : 0)

static struct sk_buff *add_grec(struct sk_buff *skb, struct ifmcaddr6 *pmc,
	int type, int gdeleted, int sdeleted, int crsend)
{
	struct inet6_dev *idev = pmc->idev;
	struct net_device *dev = idev->dev;
	struct mld2_report *pmr;
	struct mld2_grec *pgr = NULL;
	struct ip6_sf_list *psf, *psf_next, *psf_prev, **psf_list;
	int scount, stotal, first, isquery, truncate;
	unsigned int mtu;

	if (pmc->mca_flags & MAF_NOREPORT)
		return skb;

	mtu = READ_ONCE(dev->mtu);
	if (mtu < IPV6_MIN_MTU)
		return skb;

	isquery = type == MLD2_MODE_IS_INCLUDE ||
		  type == MLD2_MODE_IS_EXCLUDE;
	truncate = type == MLD2_MODE_IS_EXCLUDE ||
		    type == MLD2_CHANGE_TO_EXCLUDE;

	stotal = scount = 0;

	psf_list = sdeleted ? &pmc->mca_tomb : &pmc->mca_sources;

	if (!*psf_list)
		goto empty_source;

	pmr = skb ? (struct mld2_report *)skb_transport_header(skb) : NULL;

	/* EX and TO_EX get a fresh packet, if needed */
	if (truncate) {
		if (pmr && pmr->mld2r_ngrec &&
		    AVAILABLE(skb) < grec_size(pmc, type, gdeleted, sdeleted)) {
			if (skb)
				mld_sendpack(skb);
			skb = mld_newpack(idev, mtu);
		}
	}
	first = 1;
	psf_prev = NULL;
	for (psf = *psf_list; psf; psf = psf_next) {
		struct in6_addr *psrc;

		psf_next = psf->sf_next;

		if (!is_in(pmc, psf, type, gdeleted, sdeleted) && !crsend) {
			psf_prev = psf;
			continue;
		}

		/* Based on RFC3810 6.1. Should not send source-list change
		 * records when there is a filter mode change.
		 */
		if (((gdeleted && pmc->mca_sfmode == MCAST_EXCLUDE) ||
		     (!gdeleted && pmc->mca_crcount)) &&
		    (type == MLD2_ALLOW_NEW_SOURCES ||
		     type == MLD2_BLOCK_OLD_SOURCES) && psf->sf_crcount)
			goto decrease_sf_crcount;

		/* clear marks on query responses */
		if (isquery)
			psf->sf_gsresp = 0;

		if (AVAILABLE(skb) < sizeof(*psrc) +
		    first*sizeof(struct mld2_grec)) {
			if (truncate && !first)
				break;	 /* truncate these */
			if (pgr)
				pgr->grec_nsrcs = htons(scount);
			if (skb)
				mld_sendpack(skb);
			skb = mld_newpack(idev, mtu);
			first = 1;
			scount = 0;
		}
		if (first) {
			skb = add_grhead(skb, pmc, type, &pgr, mtu);
			first = 0;
		}
		if (!skb)
			return NULL;
		psrc = skb_put(skb, sizeof(*psrc));
		*psrc = psf->sf_addr;
		scount++; stotal++;
		if ((type == MLD2_ALLOW_NEW_SOURCES ||
		     type == MLD2_BLOCK_OLD_SOURCES) && psf->sf_crcount) {
decrease_sf_crcount:
			psf->sf_crcount--;
			if ((sdeleted || gdeleted) && psf->sf_crcount == 0) {
				if (psf_prev)
					psf_prev->sf_next = psf->sf_next;
				else
					*psf_list = psf->sf_next;
				kfree(psf);
				continue;
			}
		}
		psf_prev = psf;
	}

empty_source:
	if (!stotal) {
		if (type == MLD2_ALLOW_NEW_SOURCES ||
		    type == MLD2_BLOCK_OLD_SOURCES)
			return skb;
		if (pmc->mca_crcount || isquery || crsend) {
			/* make sure we have room for group header */
			if (skb && AVAILABLE(skb) < sizeof(struct mld2_grec)) {
				mld_sendpack(skb);
				skb = NULL; /* add_grhead will get a new one */
			}
			skb = add_grhead(skb, pmc, type, &pgr, mtu);
		}
	}
	if (pgr)
		pgr->grec_nsrcs = htons(scount);

	if (isquery)
		pmc->mca_flags &= ~MAF_GSQUERY;	/* clear query state */
	return skb;
}

static void mld_send_report(struct inet6_dev *idev, struct ifmcaddr6 *pmc)
{
	struct sk_buff *skb = NULL;
	int type;

	read_lock_bh(&idev->lock);
	if (!pmc) {
		for (pmc = idev->mc_list; pmc; pmc = pmc->next) {
			if (pmc->mca_flags & MAF_NOREPORT)
				continue;
			spin_lock_bh(&pmc->mca_lock);
			if (pmc->mca_sfcount[MCAST_EXCLUDE])
				type = MLD2_MODE_IS_EXCLUDE;
			else
				type = MLD2_MODE_IS_INCLUDE;
			skb = add_grec(skb, pmc, type, 0, 0, 0);
			spin_unlock_bh(&pmc->mca_lock);
		}
	} else {
		spin_lock_bh(&pmc->mca_lock);
		if (pmc->mca_sfcount[MCAST_EXCLUDE])
			type = MLD2_MODE_IS_EXCLUDE;
		else
			type = MLD2_MODE_IS_INCLUDE;
		skb = add_grec(skb, pmc, type, 0, 0, 0);
		spin_unlock_bh(&pmc->mca_lock);
	}
	read_unlock_bh(&idev->lock);
	if (skb)
		mld_sendpack(skb);
}

/*
 * remove zero-count source records from a source filter list
 */
static void mld_clear_zeros(struct ip6_sf_list **ppsf)
{
	struct ip6_sf_list *psf_prev, *psf_next, *psf;

	psf_prev = NULL;
	for (psf = *ppsf; psf; psf = psf_next) {
		psf_next = psf->sf_next;
		if (psf->sf_crcount == 0) {
			if (psf_prev)
				psf_prev->sf_next = psf->sf_next;
			else
				*ppsf = psf->sf_next;
			kfree(psf);
		} else
			psf_prev = psf;
	}
}

static void mld_send_cr(struct inet6_dev *idev)
{
	struct ifmcaddr6 *pmc, *pmc_prev, *pmc_next;
	struct sk_buff *skb = NULL;
	int type, dtype;

	read_lock_bh(&idev->lock);
	spin_lock(&idev->mc_lock);

	/* deleted MCA's */
	pmc_prev = NULL;
	for (pmc = idev->mc_tomb; pmc; pmc = pmc_next) {
		pmc_next = pmc->next;
		if (pmc->mca_sfmode == MCAST_INCLUDE) {
			type = MLD2_BLOCK_OLD_SOURCES;
			dtype = MLD2_BLOCK_OLD_SOURCES;
			skb = add_grec(skb, pmc, type, 1, 0, 0);
			skb = add_grec(skb, pmc, dtype, 1, 1, 0);
		}
		if (pmc->mca_crcount) {
			if (pmc->mca_sfmode == MCAST_EXCLUDE) {
				type = MLD2_CHANGE_TO_INCLUDE;
				skb = add_grec(skb, pmc, type, 1, 0, 0);
			}
			pmc->mca_crcount--;
			if (pmc->mca_crcount == 0) {
				mld_clear_zeros(&pmc->mca_tomb);
				mld_clear_zeros(&pmc->mca_sources);
			}
		}
		if (pmc->mca_crcount == 0 && !pmc->mca_tomb &&
		    !pmc->mca_sources) {
			if (pmc_prev)
				pmc_prev->next = pmc_next;
			else
				idev->mc_tomb = pmc_next;
			in6_dev_put(pmc->idev);
			kfree(pmc);
		} else
			pmc_prev = pmc;
	}
	spin_unlock(&idev->mc_lock);

	/* change recs */
	for (pmc = idev->mc_list; pmc; pmc = pmc->next) {
		spin_lock_bh(&pmc->mca_lock);
		if (pmc->mca_sfcount[MCAST_EXCLUDE]) {
			type = MLD2_BLOCK_OLD_SOURCES;
			dtype = MLD2_ALLOW_NEW_SOURCES;
		} else {
			type = MLD2_ALLOW_NEW_SOURCES;
			dtype = MLD2_BLOCK_OLD_SOURCES;
		}
		skb = add_grec(skb, pmc, type, 0, 0, 0);
		skb = add_grec(skb, pmc, dtype, 0, 1, 0);	/* deleted sources */

		/* filter mode changes */
		if (pmc->mca_crcount) {
			if (pmc->mca_sfmode == MCAST_EXCLUDE)
				type = MLD2_CHANGE_TO_EXCLUDE;
			else
				type = MLD2_CHANGE_TO_INCLUDE;
			skb = add_grec(skb, pmc, type, 0, 0, 0);
			pmc->mca_crcount--;
		}
		spin_unlock_bh(&pmc->mca_lock);
	}
	read_unlock_bh(&idev->lock);
	if (!skb)
		return;
	(void) mld_sendpack(skb);
}

static void igmp6_send(struct in6_addr *addr, struct net_device *dev, int type)
{
	struct net *net = dev_net(dev);
	struct sock *sk = net->ipv6.igmp_sk;
	struct inet6_dev *idev;
	struct sk_buff *skb;
	struct mld_msg *hdr;
	const struct in6_addr *snd_addr, *saddr;
	struct in6_addr addr_buf;
	int hlen = LL_RESERVED_SPACE(dev);
	int tlen = dev->needed_tailroom;
	int err, len, payload_len, full_len;
	u8 ra[8] = { IPPROTO_ICMPV6, 0,
		     IPV6_TLV_ROUTERALERT, 2, 0, 0,
		     IPV6_TLV_PADN, 0 };
	struct flowi6 fl6;
	struct dst_entry *dst;

	if (type == ICMPV6_MGM_REDUCTION)
		snd_addr = &in6addr_linklocal_allrouters;
	else
		snd_addr = addr;

	len = sizeof(struct icmp6hdr) + sizeof(struct in6_addr);
	payload_len = len + sizeof(ra);
	full_len = sizeof(struct ipv6hdr) + payload_len;

	rcu_read_lock();
	IP6_UPD_PO_STATS(net, __in6_dev_get(dev),
		      IPSTATS_MIB_OUT, full_len);
	rcu_read_unlock();

	skb = sock_alloc_send_skb(sk, hlen + tlen + full_len, 1, &err);

	if (!skb) {
		rcu_read_lock();
		IP6_INC_STATS(net, __in6_dev_get(dev),
			      IPSTATS_MIB_OUTDISCARDS);
		rcu_read_unlock();
		return;
	}
	skb->priority = TC_PRIO_CONTROL;
	skb_reserve(skb, hlen);

	if (ipv6_get_lladdr(dev, &addr_buf, IFA_F_TENTATIVE)) {
		/* <draft-ietf-magma-mld-source-05.txt>:
		 * use unspecified address as the source address
		 * when a valid link-local address is not available.
		 */
		saddr = &in6addr_any;
	} else
		saddr = &addr_buf;

	ip6_mc_hdr(sk, skb, dev, saddr, snd_addr, NEXTHDR_HOP, payload_len);

	skb_put_data(skb, ra, sizeof(ra));

	hdr = skb_put_zero(skb, sizeof(struct mld_msg));
	hdr->mld_type = type;
	hdr->mld_mca = *addr;

	hdr->mld_cksum = csum_ipv6_magic(saddr, snd_addr, len,
					 IPPROTO_ICMPV6,
					 csum_partial(hdr, len, 0));

	rcu_read_lock();
	idev = __in6_dev_get(skb->dev);

	icmpv6_flow_init(sk, &fl6, type,
			 &ipv6_hdr(skb)->saddr, &ipv6_hdr(skb)->daddr,
			 skb->dev->ifindex);
	dst = icmp6_dst_alloc(skb->dev, &fl6);
	if (IS_ERR(dst)) {
		err = PTR_ERR(dst);
		goto err_out;
	}

	skb_dst_set(skb, dst);
	err = NF_HOOK(NFPROTO_IPV6, NF_INET_LOCAL_OUT,
		      net, sk, skb, NULL, skb->dev,
		      dst_output);
out:
	if (!err) {
		ICMP6MSGOUT_INC_STATS(net, idev, type);
		ICMP6_INC_STATS(net, idev, ICMP6_MIB_OUTMSGS);
	} else
		IP6_INC_STATS(net, idev, IPSTATS_MIB_OUTDISCARDS);

	rcu_read_unlock();
	return;

err_out:
	kfree_skb(skb);
	goto out;
}

static void mld_send_initial_cr(struct inet6_dev *idev)
{
	struct sk_buff *skb;
	struct ifmcaddr6 *pmc;
	int type;

	if (mld_in_v1_mode(idev))
		return;

	skb = NULL;
	read_lock_bh(&idev->lock);
	for (pmc = idev->mc_list; pmc; pmc = pmc->next) {
		spin_lock_bh(&pmc->mca_lock);
		if (pmc->mca_sfcount[MCAST_EXCLUDE])
			type = MLD2_CHANGE_TO_EXCLUDE;
		else
			type = MLD2_ALLOW_NEW_SOURCES;
		skb = add_grec(skb, pmc, type, 0, 0, 1);
		spin_unlock_bh(&pmc->mca_lock);
	}
	read_unlock_bh(&idev->lock);
	if (skb)
		mld_sendpack(skb);
}

void ipv6_mc_dad_complete(struct inet6_dev *idev)
{
	idev->mc_dad_count = idev->mc_qrv;
	if (idev->mc_dad_count) {
		mld_send_initial_cr(idev);
		idev->mc_dad_count--;
		if (idev->mc_dad_count)
			mld_dad_start_timer(idev,
					    unsolicited_report_interval(idev));
	}
}

static void mld_dad_timer_expire(struct timer_list *t)
{
	struct inet6_dev *idev = from_timer(idev, t, mc_dad_timer);

	mld_send_initial_cr(idev);
	if (idev->mc_dad_count) {
		idev->mc_dad_count--;
		if (idev->mc_dad_count)
			mld_dad_start_timer(idev,
					    unsolicited_report_interval(idev));
	}
	in6_dev_put(idev);
}

static int ip6_mc_del1_src(struct ifmcaddr6 *pmc, int sfmode,
	const struct in6_addr *psfsrc)
{
	struct ip6_sf_list *psf, *psf_prev;
	int rv = 0;

	psf_prev = NULL;
	for (psf = pmc->mca_sources; psf; psf = psf->sf_next) {
		if (ipv6_addr_equal(&psf->sf_addr, psfsrc))
			break;
		psf_prev = psf;
	}
	if (!psf || psf->sf_count[sfmode] == 0) {
		/* source filter not found, or count wrong =>  bug */
		return -ESRCH;
	}
	psf->sf_count[sfmode]--;
	if (!psf->sf_count[MCAST_INCLUDE] && !psf->sf_count[MCAST_EXCLUDE]) {
		struct inet6_dev *idev = pmc->idev;

		/* no more filters for this source */
		if (psf_prev)
			psf_prev->sf_next = psf->sf_next;
		else
			pmc->mca_sources = psf->sf_next;
		if (psf->sf_oldin && !(pmc->mca_flags & MAF_NOREPORT) &&
		    !mld_in_v1_mode(idev)) {
			psf->sf_crcount = idev->mc_qrv;
			psf->sf_next = pmc->mca_tomb;
			pmc->mca_tomb = psf;
			rv = 1;
		} else
			kfree(psf);
	}
	return rv;
}

static int ip6_mc_del_src(struct inet6_dev *idev, const struct in6_addr *pmca,
			  int sfmode, int sfcount, const struct in6_addr *psfsrc,
			  int delta)
{
	struct ifmcaddr6 *pmc;
	int	changerec = 0;
	int	i, err;

	if (!idev)
		return -ENODEV;
	read_lock_bh(&idev->lock);
	for (pmc = idev->mc_list; pmc; pmc = pmc->next) {
		if (ipv6_addr_equal(pmca, &pmc->mca_addr))
			break;
	}
	if (!pmc) {
		/* MCA not found?? bug */
		read_unlock_bh(&idev->lock);
		return -ESRCH;
	}
	spin_lock_bh(&pmc->mca_lock);
	sf_markstate(pmc);
	if (!delta) {
		if (!pmc->mca_sfcount[sfmode]) {
			spin_unlock_bh(&pmc->mca_lock);
			read_unlock_bh(&idev->lock);
			return -EINVAL;
		}
		pmc->mca_sfcount[sfmode]--;
	}
	err = 0;
	for (i = 0; i < sfcount; i++) {
		int rv = ip6_mc_del1_src(pmc, sfmode, &psfsrc[i]);

		changerec |= rv > 0;
		if (!err && rv < 0)
			err = rv;
	}
	if (pmc->mca_sfmode == MCAST_EXCLUDE &&
	    pmc->mca_sfcount[MCAST_EXCLUDE] == 0 &&
	    pmc->mca_sfcount[MCAST_INCLUDE]) {
		struct ip6_sf_list *psf;

		/* filter mode change */
		pmc->mca_sfmode = MCAST_INCLUDE;
		pmc->mca_crcount = idev->mc_qrv;
		idev->mc_ifc_count = pmc->mca_crcount;
		for (psf = pmc->mca_sources; psf; psf = psf->sf_next)
			psf->sf_crcount = 0;
		mld_ifc_event(pmc->idev);
	} else if (sf_setstate(pmc) || changerec)
		mld_ifc_event(pmc->idev);
	spin_unlock_bh(&pmc->mca_lock);
	read_unlock_bh(&idev->lock);
	return err;
}

/*
 * Add multicast single-source filter to the interface list
 */
static int ip6_mc_add1_src(struct ifmcaddr6 *pmc, int sfmode,
	const struct in6_addr *psfsrc)
{
	struct ip6_sf_list *psf, *psf_prev;

	psf_prev = NULL;
	for (psf = pmc->mca_sources; psf; psf = psf->sf_next) {
		if (ipv6_addr_equal(&psf->sf_addr, psfsrc))
			break;
		psf_prev = psf;
	}
	if (!psf) {
		psf = kzalloc(sizeof(*psf), GFP_ATOMIC);
		if (!psf)
			return -ENOBUFS;

		psf->sf_addr = *psfsrc;
		if (psf_prev) {
			psf_prev->sf_next = psf;
		} else
			pmc->mca_sources = psf;
	}
	psf->sf_count[sfmode]++;
	return 0;
}

static void sf_markstate(struct ifmcaddr6 *pmc)
{
	struct ip6_sf_list *psf;
	int mca_xcount = pmc->mca_sfcount[MCAST_EXCLUDE];

	for (psf = pmc->mca_sources; psf; psf = psf->sf_next)
		if (pmc->mca_sfcount[MCAST_EXCLUDE]) {
			psf->sf_oldin = mca_xcount ==
				psf->sf_count[MCAST_EXCLUDE] &&
				!psf->sf_count[MCAST_INCLUDE];
		} else
			psf->sf_oldin = psf->sf_count[MCAST_INCLUDE] != 0;
}

static int sf_setstate(struct ifmcaddr6 *pmc)
{
	struct ip6_sf_list *psf, *dpsf;
	int mca_xcount = pmc->mca_sfcount[MCAST_EXCLUDE];
	int qrv = pmc->idev->mc_qrv;
	int new_in, rv;

	rv = 0;
	for (psf = pmc->mca_sources; psf; psf = psf->sf_next) {
		if (pmc->mca_sfcount[MCAST_EXCLUDE]) {
			new_in = mca_xcount == psf->sf_count[MCAST_EXCLUDE] &&
				!psf->sf_count[MCAST_INCLUDE];
		} else
			new_in = psf->sf_count[MCAST_INCLUDE] != 0;
		if (new_in) {
			if (!psf->sf_oldin) {
				struct ip6_sf_list *prev = NULL;

				for (dpsf = pmc->mca_tomb; dpsf;
				     dpsf = dpsf->sf_next) {
					if (ipv6_addr_equal(&dpsf->sf_addr,
					    &psf->sf_addr))
						break;
					prev = dpsf;
				}
				if (dpsf) {
					if (prev)
						prev->sf_next = dpsf->sf_next;
					else
						pmc->mca_tomb = dpsf->sf_next;
					kfree(dpsf);
				}
				psf->sf_crcount = qrv;
				rv++;
			}
		} else if (psf->sf_oldin) {
			psf->sf_crcount = 0;
			/*
			 * add or update "delete" records if an active filter
			 * is now inactive
			 */
			for (dpsf = pmc->mca_tomb; dpsf; dpsf = dpsf->sf_next)
				if (ipv6_addr_equal(&dpsf->sf_addr,
				    &psf->sf_addr))
					break;
			if (!dpsf) {
				dpsf = kmalloc(sizeof(*dpsf), GFP_ATOMIC);
				if (!dpsf)
					continue;
				*dpsf = *psf;
				/* pmc->mca_lock held by callers */
				dpsf->sf_next = pmc->mca_tomb;
				pmc->mca_tomb = dpsf;
			}
			dpsf->sf_crcount = qrv;
			rv++;
		}
	}
	return rv;
}

/*
 * Add multicast source filter list to the interface list
 */
static int ip6_mc_add_src(struct inet6_dev *idev, const struct in6_addr *pmca,
			  int sfmode, int sfcount, const struct in6_addr *psfsrc,
			  int delta)
{
	struct ifmcaddr6 *pmc;
	int	isexclude;
	int	i, err;

	if (!idev)
		return -ENODEV;
	read_lock_bh(&idev->lock);
	for (pmc = idev->mc_list; pmc; pmc = pmc->next) {
		if (ipv6_addr_equal(pmca, &pmc->mca_addr))
			break;
	}
	if (!pmc) {
		/* MCA not found?? bug */
		read_unlock_bh(&idev->lock);
		return -ESRCH;
	}
	spin_lock_bh(&pmc->mca_lock);

	sf_markstate(pmc);
	isexclude = pmc->mca_sfmode == MCAST_EXCLUDE;
	if (!delta)
		pmc->mca_sfcount[sfmode]++;
	err = 0;
	for (i = 0; i < sfcount; i++) {
		err = ip6_mc_add1_src(pmc, sfmode, &psfsrc[i]);
		if (err)
			break;
	}
	if (err) {
		int j;

		if (!delta)
			pmc->mca_sfcount[sfmode]--;
		for (j = 0; j < i; j++)
			ip6_mc_del1_src(pmc, sfmode, &psfsrc[j]);
	} else if (isexclude != (pmc->mca_sfcount[MCAST_EXCLUDE] != 0)) {
		struct ip6_sf_list *psf;

		/* filter mode change */
		if (pmc->mca_sfcount[MCAST_EXCLUDE])
			pmc->mca_sfmode = MCAST_EXCLUDE;
		else if (pmc->mca_sfcount[MCAST_INCLUDE])
			pmc->mca_sfmode = MCAST_INCLUDE;
		/* else no filters; keep old mode for reports */

		pmc->mca_crcount = idev->mc_qrv;
		idev->mc_ifc_count = pmc->mca_crcount;
		for (psf = pmc->mca_sources; psf; psf = psf->sf_next)
			psf->sf_crcount = 0;
		mld_ifc_event(idev);
	} else if (sf_setstate(pmc))
		mld_ifc_event(idev);
	spin_unlock_bh(&pmc->mca_lock);
	read_unlock_bh(&idev->lock);
	return err;
}

static void ip6_mc_clear_src(struct ifmcaddr6 *pmc)
{
	struct ip6_sf_list *psf, *nextpsf;

	for (psf = pmc->mca_tomb; psf; psf = nextpsf) {
		nextpsf = psf->sf_next;
		kfree(psf);
	}
	pmc->mca_tomb = NULL;
	for (psf = pmc->mca_sources; psf; psf = nextpsf) {
		nextpsf = psf->sf_next;
		kfree(psf);
	}
	pmc->mca_sources = NULL;
	pmc->mca_sfmode = MCAST_EXCLUDE;
	pmc->mca_sfcount[MCAST_INCLUDE] = 0;
	pmc->mca_sfcount[MCAST_EXCLUDE] = 1;
}


static void igmp6_join_group(struct ifmcaddr6 *ma)
{
	unsigned long delay;

	if (ma->mca_flags & MAF_NOREPORT)
		return;

	igmp6_send(&ma->mca_addr, ma->idev->dev, ICMPV6_MGM_REPORT);

	delay = prandom_u32() % unsolicited_report_interval(ma->idev);

	spin_lock_bh(&ma->mca_lock);
	if (del_timer(&ma->mca_timer)) {
		refcount_dec(&ma->mca_refcnt);
		delay = ma->mca_timer.expires - jiffies;
	}

	if (!mod_timer(&ma->mca_timer, jiffies + delay))
		refcount_inc(&ma->mca_refcnt);
	ma->mca_flags |= MAF_TIMER_RUNNING | MAF_LAST_REPORTER;
	spin_unlock_bh(&ma->mca_lock);
}

static int ip6_mc_leave_src(struct sock *sk, struct ipv6_mc_socklist *iml,
			    struct inet6_dev *idev)
{
	int err;

	write_lock_bh(&iml->sflock);
	if (!iml->sflist) {
		/* any-source empty exclude case */
		err = ip6_mc_del_src(idev, &iml->addr, iml->sfmode, 0, NULL, 0);
	} else {
		err = ip6_mc_del_src(idev, &iml->addr, iml->sfmode,
				iml->sflist->sl_count, iml->sflist->sl_addr, 0);
		sock_kfree_s(sk, iml->sflist, IP6_SFLSIZE(iml->sflist->sl_max));
		iml->sflist = NULL;
	}
	write_unlock_bh(&iml->sflock);
	return err;
}

static void igmp6_leave_group(struct ifmcaddr6 *ma)
{
	if (mld_in_v1_mode(ma->idev)) {
		if (ma->mca_flags & MAF_LAST_REPORTER)
			igmp6_send(&ma->mca_addr, ma->idev->dev,
				ICMPV6_MGM_REDUCTION);
	} else {
		mld_add_delrec(ma->idev, ma);
		mld_ifc_event(ma->idev);
	}
}

static void mld_gq_timer_expire(struct timer_list *t)
{
	struct inet6_dev *idev = from_timer(idev, t, mc_gq_timer);

	idev->mc_gq_running = 0;
	mld_send_report(idev, NULL);
	in6_dev_put(idev);
}

static void mld_ifc_timer_expire(struct timer_list *t)
{
	struct inet6_dev *idev = from_timer(idev, t, mc_ifc_timer);

	mld_send_cr(idev);
	if (idev->mc_ifc_count) {
		idev->mc_ifc_count--;
		if (idev->mc_ifc_count)
			mld_ifc_start_timer(idev,
					    unsolicited_report_interval(idev));
	}
	in6_dev_put(idev);
}

static void mld_ifc_event(struct inet6_dev *idev)
{
	if (mld_in_v1_mode(idev))
		return;
	idev->mc_ifc_count = idev->mc_qrv;
	mld_ifc_start_timer(idev, 1);
}

static void igmp6_timer_handler(struct timer_list *t)
{
	struct ifmcaddr6 *ma = from_timer(ma, t, mca_timer);

	if (mld_in_v1_mode(ma->idev))
		igmp6_send(&ma->mca_addr, ma->idev->dev, ICMPV6_MGM_REPORT);
	else
		mld_send_report(ma->idev, ma);

	spin_lock(&ma->mca_lock);
	ma->mca_flags |=  MAF_LAST_REPORTER;
	ma->mca_flags &= ~MAF_TIMER_RUNNING;
	spin_unlock(&ma->mca_lock);
	ma_put(ma);
}

/* Device changing type */

void ipv6_mc_unmap(struct inet6_dev *idev)
{
	struct ifmcaddr6 *i;

	/* Install multicast list, except for all-nodes (already installed) */

	read_lock_bh(&idev->lock);
	for (i = idev->mc_list; i; i = i->next)
		igmp6_group_dropped(i);
	read_unlock_bh(&idev->lock);
}

void ipv6_mc_remap(struct inet6_dev *idev)
{
	ipv6_mc_up(idev);
}

/* Device going down */

void ipv6_mc_down(struct inet6_dev *idev)
{
	struct ifmcaddr6 *i;

	/* Withdraw multicast list */

	read_lock_bh(&idev->lock);

	for (i = idev->mc_list; i; i = i->next)
		igmp6_group_dropped(i);

	/* Should stop timer after group drop. or we will
	 * start timer again in mld_ifc_event()
	 */
	mld_ifc_stop_timer(idev);
	mld_gq_stop_timer(idev);
	mld_dad_stop_timer(idev);
	read_unlock_bh(&idev->lock);
}

static void ipv6_mc_reset(struct inet6_dev *idev)
{
	idev->mc_qrv = sysctl_mld_qrv;
	idev->mc_qi = MLD_QI_DEFAULT;
	idev->mc_qri = MLD_QRI_DEFAULT;
	idev->mc_v1_seen = 0;
	idev->mc_maxdelay = unsolicited_report_interval(idev);
}

/* Device going up */

void ipv6_mc_up(struct inet6_dev *idev)
{
	struct ifmcaddr6 *i;

	/* Install multicast list, except for all-nodes (already installed) */

	read_lock_bh(&idev->lock);
	ipv6_mc_reset(idev);
	for (i = idev->mc_list; i; i = i->next) {
		mld_del_delrec(idev, i);
		igmp6_group_added(i);
	}
	read_unlock_bh(&idev->lock);
}

/* IPv6 device initialization. */

void ipv6_mc_init_dev(struct inet6_dev *idev)
{
	write_lock_bh(&idev->lock);
	spin_lock_init(&idev->mc_lock);
	idev->mc_gq_running = 0;
	timer_setup(&idev->mc_gq_timer, mld_gq_timer_expire, 0);
	idev->mc_tomb = NULL;
	idev->mc_ifc_count = 0;
	timer_setup(&idev->mc_ifc_timer, mld_ifc_timer_expire, 0);
	timer_setup(&idev->mc_dad_timer, mld_dad_timer_expire, 0);
	ipv6_mc_reset(idev);
	write_unlock_bh(&idev->lock);
}

/*
 *	Device is about to be destroyed: clean up.
 */

void ipv6_mc_destroy_dev(struct inet6_dev *idev)
{
	struct ifmcaddr6 *i;

	/* Deactivate timers */
	ipv6_mc_down(idev);
	mld_clear_delrec(idev);

	/* Delete all-nodes address. */
	/* We cannot call ipv6_dev_mc_dec() directly, our caller in
	 * addrconf.c has NULL'd out dev->ip6_ptr so in6_dev_get() will
	 * fail.
	 */
	__ipv6_dev_mc_dec(idev, &in6addr_linklocal_allnodes);

	if (idev->cnf.forwarding)
		__ipv6_dev_mc_dec(idev, &in6addr_linklocal_allrouters);

	write_lock_bh(&idev->lock);
	while ((i = idev->mc_list) != NULL) {
		idev->mc_list = i->next;

		write_unlock_bh(&idev->lock);
		ma_put(i);
		write_lock_bh(&idev->lock);
	}
	write_unlock_bh(&idev->lock);
}

static void ipv6_mc_rejoin_groups(struct inet6_dev *idev)
{
	struct ifmcaddr6 *pmc;

	ASSERT_RTNL();

	if (mld_in_v1_mode(idev)) {
		read_lock_bh(&idev->lock);
		for (pmc = idev->mc_list; pmc; pmc = pmc->next)
			igmp6_join_group(pmc);
		read_unlock_bh(&idev->lock);
	} else
		mld_send_report(idev, NULL);
}

static int ipv6_mc_netdev_event(struct notifier_block *this,
				unsigned long event,
				void *ptr)
{
	struct net_device *dev = netdev_notifier_info_to_dev(ptr);
	struct inet6_dev *idev = __in6_dev_get(dev);

	switch (event) {
	case NETDEV_RESEND_IGMP:
		if (idev)
			ipv6_mc_rejoin_groups(idev);
		break;
	default:
		break;
	}

	return NOTIFY_DONE;
}

static struct notifier_block igmp6_netdev_notifier = {
	.notifier_call = ipv6_mc_netdev_event,
};

#ifdef CONFIG_PROC_FS
struct igmp6_mc_iter_state {
	struct seq_net_private p;
	struct net_device *dev;
	struct inet6_dev *idev;
};

#define igmp6_mc_seq_private(seq)	((struct igmp6_mc_iter_state *)(seq)->private)

static inline struct ifmcaddr6 *igmp6_mc_get_first(struct seq_file *seq)
{
	struct ifmcaddr6 *im = NULL;
	struct igmp6_mc_iter_state *state = igmp6_mc_seq_private(seq);
	struct net *net = seq_file_net(seq);

	state->idev = NULL;
	for_each_netdev_rcu(net, state->dev) {
		struct inet6_dev *idev;
		idev = __in6_dev_get(state->dev);
		if (!idev)
			continue;
		read_lock_bh(&idev->lock);
		im = idev->mc_list;
		if (im) {
			state->idev = idev;
			break;
		}
		read_unlock_bh(&idev->lock);
	}
	return im;
}

static struct ifmcaddr6 *igmp6_mc_get_next(struct seq_file *seq, struct ifmcaddr6 *im)
{
	struct igmp6_mc_iter_state *state = igmp6_mc_seq_private(seq);

	im = im->next;
	while (!im) {
		if (likely(state->idev))
			read_unlock_bh(&state->idev->lock);

		state->dev = next_net_device_rcu(state->dev);
		if (!state->dev) {
			state->idev = NULL;
			break;
		}
		state->idev = __in6_dev_get(state->dev);
		if (!state->idev)
			continue;
		read_lock_bh(&state->idev->lock);
		im = state->idev->mc_list;
	}
	return im;
}

static struct ifmcaddr6 *igmp6_mc_get_idx(struct seq_file *seq, loff_t pos)
{
	struct ifmcaddr6 *im = igmp6_mc_get_first(seq);
	if (im)
		while (pos && (im = igmp6_mc_get_next(seq, im)) != NULL)
			--pos;
	return pos ? NULL : im;
}

static void *igmp6_mc_seq_start(struct seq_file *seq, loff_t *pos)
	__acquires(RCU)
{
	rcu_read_lock();
	return igmp6_mc_get_idx(seq, *pos);
}

static void *igmp6_mc_seq_next(struct seq_file *seq, void *v, loff_t *pos)
{
	struct ifmcaddr6 *im = igmp6_mc_get_next(seq, v);

	++*pos;
	return im;
}

static void igmp6_mc_seq_stop(struct seq_file *seq, void *v)
	__releases(RCU)
{
	struct igmp6_mc_iter_state *state = igmp6_mc_seq_private(seq);

	if (likely(state->idev)) {
		read_unlock_bh(&state->idev->lock);
		state->idev = NULL;
	}
	state->dev = NULL;
	rcu_read_unlock();
}

static int igmp6_mc_seq_show(struct seq_file *seq, void *v)
{
	struct ifmcaddr6 *im = (struct ifmcaddr6 *)v;
	struct igmp6_mc_iter_state *state = igmp6_mc_seq_private(seq);

	seq_printf(seq,
		   "%-4d %-15s %pi6 %5d %08X %ld\n",
		   state->dev->ifindex, state->dev->name,
		   &im->mca_addr,
		   im->mca_users, im->mca_flags,
		   (im->mca_flags&MAF_TIMER_RUNNING) ?
		   jiffies_to_clock_t(im->mca_timer.expires-jiffies) : 0);
	return 0;
}

static const struct seq_operations igmp6_mc_seq_ops = {
	.start	=	igmp6_mc_seq_start,
	.next	=	igmp6_mc_seq_next,
	.stop	=	igmp6_mc_seq_stop,
	.show	=	igmp6_mc_seq_show,
};

struct igmp6_mcf_iter_state {
	struct seq_net_private p;
	struct net_device *dev;
	struct inet6_dev *idev;
	struct ifmcaddr6 *im;
};

#define igmp6_mcf_seq_private(seq)	((struct igmp6_mcf_iter_state *)(seq)->private)

static inline struct ip6_sf_list *igmp6_mcf_get_first(struct seq_file *seq)
{
	struct ip6_sf_list *psf = NULL;
	struct ifmcaddr6 *im = NULL;
	struct igmp6_mcf_iter_state *state = igmp6_mcf_seq_private(seq);
	struct net *net = seq_file_net(seq);

	state->idev = NULL;
	state->im = NULL;
	for_each_netdev_rcu(net, state->dev) {
		struct inet6_dev *idev;
		idev = __in6_dev_get(state->dev);
		if (unlikely(idev == NULL))
			continue;
		read_lock_bh(&idev->lock);
		im = idev->mc_list;
		if (likely(im)) {
			spin_lock_bh(&im->mca_lock);
			psf = im->mca_sources;
			if (likely(psf)) {
				state->im = im;
				state->idev = idev;
				break;
			}
			spin_unlock_bh(&im->mca_lock);
		}
		read_unlock_bh(&idev->lock);
	}
	return psf;
}

static struct ip6_sf_list *igmp6_mcf_get_next(struct seq_file *seq, struct ip6_sf_list *psf)
{
	struct igmp6_mcf_iter_state *state = igmp6_mcf_seq_private(seq);

	psf = psf->sf_next;
	while (!psf) {
		spin_unlock_bh(&state->im->mca_lock);
		state->im = state->im->next;
		while (!state->im) {
			if (likely(state->idev))
				read_unlock_bh(&state->idev->lock);

			state->dev = next_net_device_rcu(state->dev);
			if (!state->dev) {
				state->idev = NULL;
				goto out;
			}
			state->idev = __in6_dev_get(state->dev);
			if (!state->idev)
				continue;
			read_lock_bh(&state->idev->lock);
			state->im = state->idev->mc_list;
		}
		if (!state->im)
			break;
		spin_lock_bh(&state->im->mca_lock);
		psf = state->im->mca_sources;
	}
out:
	return psf;
}

static struct ip6_sf_list *igmp6_mcf_get_idx(struct seq_file *seq, loff_t pos)
{
	struct ip6_sf_list *psf = igmp6_mcf_get_first(seq);
	if (psf)
		while (pos && (psf = igmp6_mcf_get_next(seq, psf)) != NULL)
			--pos;
	return pos ? NULL : psf;
}

static void *igmp6_mcf_seq_start(struct seq_file *seq, loff_t *pos)
	__acquires(RCU)
{
	rcu_read_lock();
	return *pos ? igmp6_mcf_get_idx(seq, *pos - 1) : SEQ_START_TOKEN;
}

static void *igmp6_mcf_seq_next(struct seq_file *seq, void *v, loff_t *pos)
{
	struct ip6_sf_list *psf;
	if (v == SEQ_START_TOKEN)
		psf = igmp6_mcf_get_first(seq);
	else
		psf = igmp6_mcf_get_next(seq, v);
	++*pos;
	return psf;
}

static void igmp6_mcf_seq_stop(struct seq_file *seq, void *v)
	__releases(RCU)
{
	struct igmp6_mcf_iter_state *state = igmp6_mcf_seq_private(seq);
	if (likely(state->im)) {
		spin_unlock_bh(&state->im->mca_lock);
		state->im = NULL;
	}
	if (likely(state->idev)) {
		read_unlock_bh(&state->idev->lock);
		state->idev = NULL;
	}
	state->dev = NULL;
	rcu_read_unlock();
}

static int igmp6_mcf_seq_show(struct seq_file *seq, void *v)
{
	struct ip6_sf_list *psf = (struct ip6_sf_list *)v;
	struct igmp6_mcf_iter_state *state = igmp6_mcf_seq_private(seq);

	if (v == SEQ_START_TOKEN) {
		seq_puts(seq, "Idx Device                Multicast Address                   Source Address    INC    EXC\n");
	} else {
		seq_printf(seq,
			   "%3d %6.6s %pi6 %pi6 %6lu %6lu\n",
			   state->dev->ifindex, state->dev->name,
			   &state->im->mca_addr,
			   &psf->sf_addr,
			   psf->sf_count[MCAST_INCLUDE],
			   psf->sf_count[MCAST_EXCLUDE]);
	}
	return 0;
}

static const struct seq_operations igmp6_mcf_seq_ops = {
	.start	=	igmp6_mcf_seq_start,
	.next	=	igmp6_mcf_seq_next,
	.stop	=	igmp6_mcf_seq_stop,
	.show	=	igmp6_mcf_seq_show,
};

static int __net_init igmp6_proc_init(struct net *net)
{
	int err;

	err = -ENOMEM;
	if (!proc_create_net("igmp6", 0444, net->proc_net, &igmp6_mc_seq_ops,
			sizeof(struct igmp6_mc_iter_state)))
		goto out;
	if (!proc_create_net("mcfilter6", 0444, net->proc_net,
			&igmp6_mcf_seq_ops,
			sizeof(struct igmp6_mcf_iter_state)))
		goto out_proc_net_igmp6;

	err = 0;
out:
	return err;

out_proc_net_igmp6:
	remove_proc_entry("igmp6", net->proc_net);
	goto out;
}

static void __net_exit igmp6_proc_exit(struct net *net)
{
	remove_proc_entry("mcfilter6", net->proc_net);
	remove_proc_entry("igmp6", net->proc_net);
}
#else
static inline int igmp6_proc_init(struct net *net)
{
	return 0;
}
static inline void igmp6_proc_exit(struct net *net)
{
}
#endif

static int __net_init igmp6_net_init(struct net *net)
{
	int err;

	err = inet_ctl_sock_create(&net->ipv6.igmp_sk, PF_INET6,
				   SOCK_RAW, IPPROTO_ICMPV6, net);
	if (err < 0) {
		pr_err("Failed to initialize the IGMP6 control socket (err %d)\n",
		       err);
		goto out;
	}

	inet6_sk(net->ipv6.igmp_sk)->hop_limit = 1;

	err = inet_ctl_sock_create(&net->ipv6.mc_autojoin_sk, PF_INET6,
				   SOCK_RAW, IPPROTO_ICMPV6, net);
	if (err < 0) {
		pr_err("Failed to initialize the IGMP6 autojoin socket (err %d)\n",
		       err);
		goto out_sock_create;
	}

	err = igmp6_proc_init(net);
	if (err)
		goto out_sock_create_autojoin;

	return 0;

out_sock_create_autojoin:
	inet_ctl_sock_destroy(net->ipv6.mc_autojoin_sk);
out_sock_create:
	inet_ctl_sock_destroy(net->ipv6.igmp_sk);
out:
	return err;
}

static void __net_exit igmp6_net_exit(struct net *net)
{
	inet_ctl_sock_destroy(net->ipv6.igmp_sk);
	inet_ctl_sock_destroy(net->ipv6.mc_autojoin_sk);
	igmp6_proc_exit(net);
}

static struct pernet_operations igmp6_net_ops = {
	.init = igmp6_net_init,
	.exit = igmp6_net_exit,
};

int __init igmp6_init(void)
{
	return register_pernet_subsys(&igmp6_net_ops);
}

int __init igmp6_late_init(void)
{
	return register_netdevice_notifier(&igmp6_netdev_notifier);
}

void igmp6_cleanup(void)
{
	unregister_pernet_subsys(&igmp6_net_ops);
}

void igmp6_late_cleanup(void)
{
	unregister_netdevice_notifier(&igmp6_netdev_notifier);
}<|MERGE_RESOLUTION|>--- conflicted
+++ resolved
@@ -790,10 +790,6 @@
 	spin_lock_bh(&im->mca_lock);
 	if (pmc) {
 		im->idev = pmc->idev;
-<<<<<<< HEAD
-		im->mca_crcount = idev->mc_qrv;
-=======
->>>>>>> e021bb4f
 		if (im->mca_sfmode == MCAST_INCLUDE) {
 			im->mca_tomb = pmc->mca_tomb;
 			im->mca_sources = pmc->mca_sources;
