/*
 *	PF_INET6 socket protocol family
 *	Linux INET6 implementation
 *
 *	Authors:
 *	Pedro Roque		<roque@di.fc.ul.pt>
 *
 *	Adapted from linux/net/ipv4/af_inet.c
 *
 *	Fixes:
 *	piggy, Karl Knutson	:	Socket protocol table
 *	Hideaki YOSHIFUJI	:	sin6_scope_id support
 *	Arnaldo Melo		:	check proc_net_create return, cleanups
 *
 *	This program is free software; you can redistribute it and/or
 *	modify it under the terms of the GNU General Public License
 *	as published by the Free Software Foundation; either version
 *	2 of the License, or (at your option) any later version.
 */

#define pr_fmt(fmt) "IPv6: " fmt

#include <linux/module.h>
#include <linux/capability.h>
#include <linux/errno.h>
#include <linux/types.h>
#include <linux/socket.h>
#include <linux/in.h>
#include <linux/kernel.h>
#include <linux/timer.h>
#include <linux/string.h>
#include <linux/sockios.h>
#include <linux/net.h>
#include <linux/fcntl.h>
#include <linux/mm.h>
#include <linux/interrupt.h>
#include <linux/proc_fs.h>
#include <linux/stat.h>
#include <linux/init.h>
#include <linux/slab.h>

#include <linux/inet.h>
#include <linux/netdevice.h>
#include <linux/icmpv6.h>
#include <linux/netfilter_ipv6.h>

#include <net/ip.h>
#include <net/ipv6.h>
#include <net/udp.h>
#include <net/udplite.h>
#include <net/tcp.h>
#include <net/ping.h>
#include <net/protocol.h>
#include <net/inet_common.h>
#include <net/route.h>
#include <net/transp_v6.h>
#include <net/ip6_route.h>
#include <net/addrconf.h>
#include <net/ndisc.h>
#ifdef CONFIG_IPV6_TUNNEL
#include <net/ip6_tunnel.h>
#endif
#include <net/calipso.h>
#include <net/seg6.h>

#include <linux/uaccess.h>
#include <linux/mroute6.h>

#include "ip6_offload.h"

MODULE_AUTHOR("Cast of dozens");
MODULE_DESCRIPTION("IPv6 protocol stack for Linux");
MODULE_LICENSE("GPL");

/* The inetsw6 table contains everything that inet6_create needs to
 * build a new socket.
 */
static struct list_head inetsw6[SOCK_MAX];
static DEFINE_SPINLOCK(inetsw6_lock);

struct ipv6_params ipv6_defaults = {
	.disable_ipv6 = 0,
	.autoconf = 1,
};

static int disable_ipv6_mod;

module_param_named(disable, disable_ipv6_mod, int, 0444);
MODULE_PARM_DESC(disable, "Disable IPv6 module such that it is non-functional");

module_param_named(disable_ipv6, ipv6_defaults.disable_ipv6, int, 0444);
MODULE_PARM_DESC(disable_ipv6, "Disable IPv6 on all interfaces");

module_param_named(autoconf, ipv6_defaults.autoconf, int, 0444);
MODULE_PARM_DESC(autoconf, "Enable IPv6 address autoconfiguration on all interfaces");

bool ipv6_mod_enabled(void)
{
	return disable_ipv6_mod == 0;
}
EXPORT_SYMBOL_GPL(ipv6_mod_enabled);

static __inline__ struct ipv6_pinfo *inet6_sk_generic(struct sock *sk)
{
	const int offset = sk->sk_prot->obj_size - sizeof(struct ipv6_pinfo);

	return (struct ipv6_pinfo *)(((u8 *)sk) + offset);
}

static int inet6_create(struct net *net, struct socket *sock, int protocol,
			int kern)
{
	struct inet_sock *inet;
	struct ipv6_pinfo *np;
	struct sock *sk;
	struct inet_protosw *answer;
	struct proto *answer_prot;
	unsigned char answer_flags;
	int try_loading_module = 0;
	int err;

	if (protocol < 0 || protocol >= IPPROTO_MAX)
		return -EINVAL;

	/* Look for the requested type/protocol pair. */
lookup_protocol:
	err = -ESOCKTNOSUPPORT;
	rcu_read_lock();
	list_for_each_entry_rcu(answer, &inetsw6[sock->type], list) {

		err = 0;
		/* Check the non-wild match. */
		if (protocol == answer->protocol) {
			if (protocol != IPPROTO_IP)
				break;
		} else {
			/* Check for the two wild cases. */
			if (IPPROTO_IP == protocol) {
				protocol = answer->protocol;
				break;
			}
			if (IPPROTO_IP == answer->protocol)
				break;
		}
		err = -EPROTONOSUPPORT;
	}

	if (err) {
		if (try_loading_module < 2) {
			rcu_read_unlock();
			/*
			 * Be more specific, e.g. net-pf-10-proto-132-type-1
			 * (net-pf-PF_INET6-proto-IPPROTO_SCTP-type-SOCK_STREAM)
			 */
			if (++try_loading_module == 1)
				request_module("net-pf-%d-proto-%d-type-%d",
						PF_INET6, protocol, sock->type);
			/*
			 * Fall back to generic, e.g. net-pf-10-proto-132
			 * (net-pf-PF_INET6-proto-IPPROTO_SCTP)
			 */
			else
				request_module("net-pf-%d-proto-%d",
						PF_INET6, protocol);
			goto lookup_protocol;
		} else
			goto out_rcu_unlock;
	}

	err = -EPERM;
	if (sock->type == SOCK_RAW && !kern &&
	    !ns_capable(net->user_ns, CAP_NET_RAW))
		goto out_rcu_unlock;

	sock->ops = answer->ops;
	answer_prot = answer->prot;
	answer_flags = answer->flags;
	rcu_read_unlock();

	WARN_ON(!answer_prot->slab);

	err = -ENOBUFS;
	sk = sk_alloc(net, PF_INET6, GFP_KERNEL, answer_prot, kern);
	if (!sk)
		goto out;

	sock_init_data(sock, sk);

	err = 0;
	if (INET_PROTOSW_REUSE & answer_flags)
		sk->sk_reuse = SK_CAN_REUSE;

	inet = inet_sk(sk);
	inet->is_icsk = (INET_PROTOSW_ICSK & answer_flags) != 0;

	if (SOCK_RAW == sock->type) {
		inet->inet_num = protocol;
		if (IPPROTO_RAW == protocol)
			inet->hdrincl = 1;
	}

	sk->sk_destruct		= inet_sock_destruct;
	sk->sk_family		= PF_INET6;
	sk->sk_protocol		= protocol;

	sk->sk_backlog_rcv	= answer->prot->backlog_rcv;

	inet_sk(sk)->pinet6 = np = inet6_sk_generic(sk);
	np->hop_limit	= -1;
	np->mcast_hops	= IPV6_DEFAULT_MCASTHOPS;
	np->mc_loop	= 1;
	np->pmtudisc	= IPV6_PMTUDISC_WANT;
	np->repflow	= net->ipv6.sysctl.flowlabel_reflect;
	sk->sk_ipv6only	= net->ipv6.sysctl.bindv6only;

	/* Init the ipv4 part of the socket since we can have sockets
	 * using v6 API for ipv4.
	 */
	inet->uc_ttl	= -1;

	inet->mc_loop	= 1;
	inet->mc_ttl	= 1;
	inet->mc_index	= 0;
	inet->mc_list	= NULL;
	inet->rcv_tos	= 0;

	if (net->ipv4.sysctl_ip_no_pmtu_disc)
		inet->pmtudisc = IP_PMTUDISC_DONT;
	else
		inet->pmtudisc = IP_PMTUDISC_WANT;
	/*
	 * Increment only the relevant sk_prot->socks debug field, this changes
	 * the previous behaviour of incrementing both the equivalent to
	 * answer->prot->socks (inet6_sock_nr) and inet_sock_nr.
	 *
	 * This allows better debug granularity as we'll know exactly how many
	 * UDPv6, TCPv6, etc socks were allocated, not the sum of all IPv6
	 * transport protocol socks. -acme
	 */
	sk_refcnt_debug_inc(sk);

	if (inet->inet_num) {
		/* It assumes that any protocol which allows
		 * the user to assign a number at socket
		 * creation time automatically shares.
		 */
		inet->inet_sport = htons(inet->inet_num);
		err = sk->sk_prot->hash(sk);
		if (err) {
			sk_common_release(sk);
			goto out;
		}
	}
	if (sk->sk_prot->init) {
		err = sk->sk_prot->init(sk);
		if (err) {
			sk_common_release(sk);
			goto out;
		}
	}

	if (!kern) {
		err = BPF_CGROUP_RUN_PROG_INET_SOCK(sk);
		if (err) {
			sk_common_release(sk);
			goto out;
		}
	}
out:
	return err;
out_rcu_unlock:
	rcu_read_unlock();
	goto out;
}

static int __inet6_bind(struct sock *sk, struct sockaddr *uaddr, int addr_len,
			bool force_bind_address_no_port, bool with_lock)
{
	struct sockaddr_in6 *addr = (struct sockaddr_in6 *)uaddr;
	struct inet_sock *inet = inet_sk(sk);
	struct ipv6_pinfo *np = inet6_sk(sk);
	struct net *net = sock_net(sk);
	__be32 v4addr = 0;
	unsigned short snum;
	bool saved_ipv6only;
	int addr_type = 0;
	int err = 0;

	if (addr->sin6_family != AF_INET6)
		return -EAFNOSUPPORT;

	addr_type = ipv6_addr_type(&addr->sin6_addr);
	if ((addr_type & IPV6_ADDR_MULTICAST) && sk->sk_type == SOCK_STREAM)
		return -EINVAL;

	snum = ntohs(addr->sin6_port);
	if (snum && snum < inet_prot_sock(net) &&
	    !ns_capable(net->user_ns, CAP_NET_BIND_SERVICE))
		return -EACCES;

	if (with_lock)
		lock_sock(sk);

	/* Check these errors (active socket, double bind). */
	if (sk->sk_state != TCP_CLOSE || inet->inet_num) {
		err = -EINVAL;
		goto out;
	}

	/* Check if the address belongs to the host. */
	if (addr_type == IPV6_ADDR_MAPPED) {
		struct net_device *dev = NULL;
		int chk_addr_ret;

		/* Binding to v4-mapped address on a v6-only socket
		 * makes no sense
		 */
		if (sk->sk_ipv6only) {
			err = -EINVAL;
			goto out;
		}

		rcu_read_lock();
		if (sk->sk_bound_dev_if) {
			dev = dev_get_by_index_rcu(net, sk->sk_bound_dev_if);
			if (!dev) {
				err = -ENODEV;
				goto out_unlock;
			}
		}

		/* Reproduce AF_INET checks to make the bindings consistent */
		v4addr = addr->sin6_addr.s6_addr32[3];
		chk_addr_ret = inet_addr_type_dev_table(net, dev, v4addr);
		rcu_read_unlock();

		if (!inet_can_nonlocal_bind(net, inet) &&
		    v4addr != htonl(INADDR_ANY) &&
		    chk_addr_ret != RTN_LOCAL &&
		    chk_addr_ret != RTN_MULTICAST &&
		    chk_addr_ret != RTN_BROADCAST) {
			err = -EADDRNOTAVAIL;
			goto out;
		}
	} else {
		if (addr_type != IPV6_ADDR_ANY) {
			struct net_device *dev = NULL;

			rcu_read_lock();
			if (__ipv6_addr_needs_scope_id(addr_type)) {
				if (addr_len >= sizeof(struct sockaddr_in6) &&
				    addr->sin6_scope_id) {
					/* Override any existing binding, if another one
					 * is supplied by user.
					 */
					sk->sk_bound_dev_if = addr->sin6_scope_id;
				}

				/* Binding to link-local address requires an interface */
				if (!sk->sk_bound_dev_if) {
					err = -EINVAL;
					goto out_unlock;
				}
			}

			if (sk->sk_bound_dev_if) {
				dev = dev_get_by_index_rcu(net, sk->sk_bound_dev_if);
				if (!dev) {
					err = -ENODEV;
					goto out_unlock;
				}
			}

			/* ipv4 addr of the socket is invalid.  Only the
			 * unspecified and mapped address have a v4 equivalent.
			 */
			v4addr = LOOPBACK4_IPV6;
			if (!(addr_type & IPV6_ADDR_MULTICAST))	{
				if (!ipv6_can_nonlocal_bind(net, inet) &&
				    !ipv6_chk_addr(net, &addr->sin6_addr,
						   dev, 0)) {
					err = -EADDRNOTAVAIL;
					goto out_unlock;
				}
			}
			rcu_read_unlock();
		}
	}

	inet->inet_rcv_saddr = v4addr;
	inet->inet_saddr = v4addr;

	sk->sk_v6_rcv_saddr = addr->sin6_addr;

	if (!(addr_type & IPV6_ADDR_MULTICAST))
		np->saddr = addr->sin6_addr;

	saved_ipv6only = sk->sk_ipv6only;
	if (addr_type != IPV6_ADDR_ANY && addr_type != IPV6_ADDR_MAPPED)
		sk->sk_ipv6only = 1;

	/* Make sure we are allowed to bind here. */
<<<<<<< HEAD
	if ((snum || !inet->bind_address_no_port) &&
	    sk->sk_prot->get_port(sk, snum)) {
		sk->sk_ipv6only = saved_ipv6only;
		inet_reset_saddr(sk);
		err = -EADDRINUSE;
		goto out;
=======
	if (snum || !(inet->bind_address_no_port ||
		      force_bind_address_no_port)) {
		if (sk->sk_prot->get_port(sk, snum)) {
			sk->sk_ipv6only = saved_ipv6only;
			inet_reset_saddr(sk);
			err = -EADDRINUSE;
			goto out;
		}
		err = BPF_CGROUP_RUN_PROG_INET6_POST_BIND(sk);
		if (err) {
			sk->sk_ipv6only = saved_ipv6only;
			inet_reset_saddr(sk);
			goto out;
		}
>>>>>>> e021bb4f
	}

	if (addr_type != IPV6_ADDR_ANY)
		sk->sk_userlocks |= SOCK_BINDADDR_LOCK;
	if (snum)
		sk->sk_userlocks |= SOCK_BINDPORT_LOCK;
	inet->inet_sport = htons(inet->inet_num);
	inet->inet_dport = 0;
	inet->inet_daddr = 0;
out:
	if (with_lock)
		release_sock(sk);
	return err;
out_unlock:
	rcu_read_unlock();
	goto out;
}

/* bind for INET6 API */
int inet6_bind(struct socket *sock, struct sockaddr *uaddr, int addr_len)
{
	struct sock *sk = sock->sk;
	int err = 0;

	/* If the socket has its own bind function then use it. */
	if (sk->sk_prot->bind)
		return sk->sk_prot->bind(sk, uaddr, addr_len);

	if (addr_len < SIN6_LEN_RFC2133)
		return -EINVAL;

	/* BPF prog is run before any checks are done so that if the prog
	 * changes context in a wrong way it will be caught.
	 */
	err = BPF_CGROUP_RUN_PROG_INET6_BIND(sk, uaddr);
	if (err)
		return err;

	return __inet6_bind(sk, uaddr, addr_len, false, true);
}
EXPORT_SYMBOL(inet6_bind);

int inet6_release(struct socket *sock)
{
	struct sock *sk = sock->sk;

	if (!sk)
		return -EINVAL;

	/* Free mc lists */
	ipv6_sock_mc_close(sk);

	/* Free ac lists */
	ipv6_sock_ac_close(sk);

	return inet_release(sock);
}
EXPORT_SYMBOL(inet6_release);

void inet6_destroy_sock(struct sock *sk)
{
	struct ipv6_pinfo *np = inet6_sk(sk);
	struct sk_buff *skb;
	struct ipv6_txoptions *opt;

	/* Release rx options */

	skb = xchg(&np->pktoptions, NULL);
	if (skb)
		kfree_skb(skb);

	skb = xchg(&np->rxpmtu, NULL);
	if (skb)
		kfree_skb(skb);

	/* Free flowlabels */
	fl6_free_socklist(sk);

	/* Free tx options */

	opt = xchg((__force struct ipv6_txoptions **)&np->opt, NULL);
	if (opt) {
		atomic_sub(opt->tot_len, &sk->sk_omem_alloc);
		txopt_put(opt);
	}
}
EXPORT_SYMBOL_GPL(inet6_destroy_sock);

/*
 *	This does both peername and sockname.
 */

int inet6_getname(struct socket *sock, struct sockaddr *uaddr,
		 int peer)
{
	struct sockaddr_in6 *sin = (struct sockaddr_in6 *)uaddr;
	struct sock *sk = sock->sk;
	struct inet_sock *inet = inet_sk(sk);
	struct ipv6_pinfo *np = inet6_sk(sk);

	sin->sin6_family = AF_INET6;
	sin->sin6_flowinfo = 0;
	sin->sin6_scope_id = 0;
	if (peer) {
		if (!inet->inet_dport)
			return -ENOTCONN;
		if (((1 << sk->sk_state) & (TCPF_CLOSE | TCPF_SYN_SENT)) &&
		    peer == 1)
			return -ENOTCONN;
		sin->sin6_port = inet->inet_dport;
		sin->sin6_addr = sk->sk_v6_daddr;
		if (np->sndflow)
			sin->sin6_flowinfo = np->flow_label;
	} else {
		if (ipv6_addr_any(&sk->sk_v6_rcv_saddr))
			sin->sin6_addr = np->saddr;
		else
			sin->sin6_addr = sk->sk_v6_rcv_saddr;

		sin->sin6_port = inet->inet_sport;
	}
	sin->sin6_scope_id = ipv6_iface_scope_id(&sin->sin6_addr,
						 sk->sk_bound_dev_if);
	return sizeof(*sin);
}
EXPORT_SYMBOL(inet6_getname);

int inet6_ioctl(struct socket *sock, unsigned int cmd, unsigned long arg)
{
	struct sock *sk = sock->sk;
	struct net *net = sock_net(sk);

	switch (cmd) {
	case SIOCGSTAMP:
		return sock_get_timestamp(sk, (struct timeval __user *)arg);

	case SIOCGSTAMPNS:
		return sock_get_timestampns(sk, (struct timespec __user *)arg);

	case SIOCADDRT:
	case SIOCDELRT:

		return ipv6_route_ioctl(net, cmd, (void __user *)arg);

	case SIOCSIFADDR:
		return addrconf_add_ifaddr(net, (void __user *) arg);
	case SIOCDIFADDR:
		return addrconf_del_ifaddr(net, (void __user *) arg);
	case SIOCSIFDSTADDR:
		return addrconf_set_dstaddr(net, (void __user *) arg);
	default:
		if (!sk->sk_prot->ioctl)
			return -ENOIOCTLCMD;
		return sk->sk_prot->ioctl(sk, cmd, arg);
	}
	/*NOTREACHED*/
	return 0;
}
EXPORT_SYMBOL(inet6_ioctl);

const struct proto_ops inet6_stream_ops = {
	.family		   = PF_INET6,
	.owner		   = THIS_MODULE,
	.release	   = inet6_release,
	.bind		   = inet6_bind,
	.connect	   = inet_stream_connect,	/* ok		*/
	.socketpair	   = sock_no_socketpair,	/* a do nothing	*/
	.accept		   = inet_accept,		/* ok		*/
	.getname	   = inet6_getname,
	.poll		   = tcp_poll,			/* ok		*/
	.ioctl		   = inet6_ioctl,		/* must change  */
	.listen		   = inet_listen,		/* ok		*/
	.shutdown	   = inet_shutdown,		/* ok		*/
	.setsockopt	   = sock_common_setsockopt,	/* ok		*/
	.getsockopt	   = sock_common_getsockopt,	/* ok		*/
	.sendmsg	   = inet_sendmsg,		/* ok		*/
	.recvmsg	   = inet_recvmsg,		/* ok		*/
#ifdef CONFIG_MMU
	.mmap		   = tcp_mmap,
#endif
	.sendpage	   = inet_sendpage,
	.sendmsg_locked    = tcp_sendmsg_locked,
	.sendpage_locked   = tcp_sendpage_locked,
	.splice_read	   = tcp_splice_read,
	.read_sock	   = tcp_read_sock,
	.peek_len	   = tcp_peek_len,
#ifdef CONFIG_COMPAT
	.compat_setsockopt = compat_sock_common_setsockopt,
	.compat_getsockopt = compat_sock_common_getsockopt,
#endif
	.set_rcvlowat	   = tcp_set_rcvlowat,
};

const struct proto_ops inet6_dgram_ops = {
	.family		   = PF_INET6,
	.owner		   = THIS_MODULE,
	.release	   = inet6_release,
	.bind		   = inet6_bind,
	.connect	   = inet_dgram_connect,	/* ok		*/
	.socketpair	   = sock_no_socketpair,	/* a do nothing	*/
	.accept		   = sock_no_accept,		/* a do nothing	*/
	.getname	   = inet6_getname,
	.poll		   = udp_poll,			/* ok		*/
	.ioctl		   = inet6_ioctl,		/* must change  */
	.listen		   = sock_no_listen,		/* ok		*/
	.shutdown	   = inet_shutdown,		/* ok		*/
	.setsockopt	   = sock_common_setsockopt,	/* ok		*/
	.getsockopt	   = sock_common_getsockopt,	/* ok		*/
	.sendmsg	   = inet_sendmsg,		/* ok		*/
	.recvmsg	   = inet_recvmsg,		/* ok		*/
	.mmap		   = sock_no_mmap,
	.sendpage	   = sock_no_sendpage,
	.set_peek_off	   = sk_set_peek_off,
#ifdef CONFIG_COMPAT
	.compat_setsockopt = compat_sock_common_setsockopt,
	.compat_getsockopt = compat_sock_common_getsockopt,
#endif
};

static const struct net_proto_family inet6_family_ops = {
	.family = PF_INET6,
	.create = inet6_create,
	.owner	= THIS_MODULE,
};

int inet6_register_protosw(struct inet_protosw *p)
{
	struct list_head *lh;
	struct inet_protosw *answer;
	struct list_head *last_perm;
	int protocol = p->protocol;
	int ret;

	spin_lock_bh(&inetsw6_lock);

	ret = -EINVAL;
	if (p->type >= SOCK_MAX)
		goto out_illegal;

	/* If we are trying to override a permanent protocol, bail. */
	answer = NULL;
	ret = -EPERM;
	last_perm = &inetsw6[p->type];
	list_for_each(lh, &inetsw6[p->type]) {
		answer = list_entry(lh, struct inet_protosw, list);

		/* Check only the non-wild match. */
		if (INET_PROTOSW_PERMANENT & answer->flags) {
			if (protocol == answer->protocol)
				break;
			last_perm = lh;
		}

		answer = NULL;
	}
	if (answer)
		goto out_permanent;

	/* Add the new entry after the last permanent entry if any, so that
	 * the new entry does not override a permanent entry when matched with
	 * a wild-card protocol. But it is allowed to override any existing
	 * non-permanent entry.  This means that when we remove this entry, the
	 * system automatically returns to the old behavior.
	 */
	list_add_rcu(&p->list, last_perm);
	ret = 0;
out:
	spin_unlock_bh(&inetsw6_lock);
	return ret;

out_permanent:
	pr_err("Attempt to override permanent protocol %d\n", protocol);
	goto out;

out_illegal:
	pr_err("Ignoring attempt to register invalid socket type %d\n",
	       p->type);
	goto out;
}
EXPORT_SYMBOL(inet6_register_protosw);

void
inet6_unregister_protosw(struct inet_protosw *p)
{
	if (INET_PROTOSW_PERMANENT & p->flags) {
		pr_err("Attempt to unregister permanent protocol %d\n",
		       p->protocol);
	} else {
		spin_lock_bh(&inetsw6_lock);
		list_del_rcu(&p->list);
		spin_unlock_bh(&inetsw6_lock);

		synchronize_net();
	}
}
EXPORT_SYMBOL(inet6_unregister_protosw);

int inet6_sk_rebuild_header(struct sock *sk)
{
	struct ipv6_pinfo *np = inet6_sk(sk);
	struct dst_entry *dst;

	dst = __sk_dst_check(sk, np->dst_cookie);

	if (!dst) {
		struct inet_sock *inet = inet_sk(sk);
		struct in6_addr *final_p, final;
		struct flowi6 fl6;

		memset(&fl6, 0, sizeof(fl6));
		fl6.flowi6_proto = sk->sk_protocol;
		fl6.daddr = sk->sk_v6_daddr;
		fl6.saddr = np->saddr;
		fl6.flowlabel = np->flow_label;
		fl6.flowi6_oif = sk->sk_bound_dev_if;
		fl6.flowi6_mark = sk->sk_mark;
		fl6.fl6_dport = inet->inet_dport;
		fl6.fl6_sport = inet->inet_sport;
		fl6.flowi6_uid = sk->sk_uid;
		security_sk_classify_flow(sk, flowi6_to_flowi(&fl6));

		rcu_read_lock();
		final_p = fl6_update_dst(&fl6, rcu_dereference(np->opt),
					 &final);
		rcu_read_unlock();

		dst = ip6_dst_lookup_flow(sk, &fl6, final_p);
		if (IS_ERR(dst)) {
			sk->sk_route_caps = 0;
			sk->sk_err_soft = -PTR_ERR(dst);
			return PTR_ERR(dst);
		}

		ip6_dst_store(sk, dst, NULL, NULL);
	}

	return 0;
}
EXPORT_SYMBOL_GPL(inet6_sk_rebuild_header);

bool ipv6_opt_accepted(const struct sock *sk, const struct sk_buff *skb,
		       const struct inet6_skb_parm *opt)
{
	const struct ipv6_pinfo *np = inet6_sk(sk);

	if (np->rxopt.all) {
		if (((opt->flags & IP6SKB_HOPBYHOP) &&
		     (np->rxopt.bits.hopopts || np->rxopt.bits.ohopopts)) ||
		    (ip6_flowinfo((struct ipv6hdr *) skb_network_header(skb)) &&
		     np->rxopt.bits.rxflow) ||
		    (opt->srcrt && (np->rxopt.bits.srcrt ||
		     np->rxopt.bits.osrcrt)) ||
		    ((opt->dst1 || opt->dst0) &&
		     (np->rxopt.bits.dstopts || np->rxopt.bits.odstopts)))
			return true;
	}
	return false;
}
EXPORT_SYMBOL_GPL(ipv6_opt_accepted);

static struct packet_type ipv6_packet_type __read_mostly = {
	.type = cpu_to_be16(ETH_P_IPV6),
	.func = ipv6_rcv,
	.list_func = ipv6_list_rcv,
};

static int __init ipv6_packet_init(void)
{
	dev_add_pack(&ipv6_packet_type);
	return 0;
}

static void ipv6_packet_cleanup(void)
{
	dev_remove_pack(&ipv6_packet_type);
}

static int __net_init ipv6_init_mibs(struct net *net)
{
	int i;

	net->mib.udp_stats_in6 = alloc_percpu(struct udp_mib);
	if (!net->mib.udp_stats_in6)
		return -ENOMEM;
	net->mib.udplite_stats_in6 = alloc_percpu(struct udp_mib);
	if (!net->mib.udplite_stats_in6)
		goto err_udplite_mib;
	net->mib.ipv6_statistics = alloc_percpu(struct ipstats_mib);
	if (!net->mib.ipv6_statistics)
		goto err_ip_mib;

	for_each_possible_cpu(i) {
		struct ipstats_mib *af_inet6_stats;
		af_inet6_stats = per_cpu_ptr(net->mib.ipv6_statistics, i);
		u64_stats_init(&af_inet6_stats->syncp);
	}


	net->mib.icmpv6_statistics = alloc_percpu(struct icmpv6_mib);
	if (!net->mib.icmpv6_statistics)
		goto err_icmp_mib;
	net->mib.icmpv6msg_statistics = kzalloc(sizeof(struct icmpv6msg_mib),
						GFP_KERNEL);
	if (!net->mib.icmpv6msg_statistics)
		goto err_icmpmsg_mib;
	return 0;

err_icmpmsg_mib:
	free_percpu(net->mib.icmpv6_statistics);
err_icmp_mib:
	free_percpu(net->mib.ipv6_statistics);
err_ip_mib:
	free_percpu(net->mib.udplite_stats_in6);
err_udplite_mib:
	free_percpu(net->mib.udp_stats_in6);
	return -ENOMEM;
}

static void ipv6_cleanup_mibs(struct net *net)
{
	free_percpu(net->mib.udp_stats_in6);
	free_percpu(net->mib.udplite_stats_in6);
	free_percpu(net->mib.ipv6_statistics);
	free_percpu(net->mib.icmpv6_statistics);
	kfree(net->mib.icmpv6msg_statistics);
}

static int __net_init inet6_net_init(struct net *net)
{
	int err = 0;

	net->ipv6.sysctl.bindv6only = 0;
	net->ipv6.sysctl.icmpv6_time = 1*HZ;
	net->ipv6.sysctl.icmpv6_echo_ignore_all = 0;
	net->ipv6.sysctl.flowlabel_consistency = 1;
	net->ipv6.sysctl.auto_flowlabels = IP6_DEFAULT_AUTO_FLOW_LABELS;
	net->ipv6.sysctl.idgen_retries = 3;
	net->ipv6.sysctl.idgen_delay = 1 * HZ;
	net->ipv6.sysctl.flowlabel_state_ranges = 0;
	net->ipv6.sysctl.max_dst_opts_cnt = IP6_DEFAULT_MAX_DST_OPTS_CNT;
	net->ipv6.sysctl.max_hbh_opts_cnt = IP6_DEFAULT_MAX_HBH_OPTS_CNT;
	net->ipv6.sysctl.max_dst_opts_len = IP6_DEFAULT_MAX_DST_OPTS_LEN;
	net->ipv6.sysctl.max_hbh_opts_len = IP6_DEFAULT_MAX_HBH_OPTS_LEN;
	atomic_set(&net->ipv6.fib6_sernum, 1);

	err = ipv6_init_mibs(net);
	if (err)
		return err;
#ifdef CONFIG_PROC_FS
	err = udp6_proc_init(net);
	if (err)
		goto out;
	err = tcp6_proc_init(net);
	if (err)
		goto proc_tcp6_fail;
	err = ac6_proc_init(net);
	if (err)
		goto proc_ac6_fail;
#endif
	return err;

#ifdef CONFIG_PROC_FS
proc_ac6_fail:
	tcp6_proc_exit(net);
proc_tcp6_fail:
	udp6_proc_exit(net);
out:
	ipv6_cleanup_mibs(net);
	return err;
#endif
}

static void __net_exit inet6_net_exit(struct net *net)
{
#ifdef CONFIG_PROC_FS
	udp6_proc_exit(net);
	tcp6_proc_exit(net);
	ac6_proc_exit(net);
#endif
	ipv6_cleanup_mibs(net);
}

static struct pernet_operations inet6_net_ops = {
	.init = inet6_net_init,
	.exit = inet6_net_exit,
};

static const struct ipv6_stub ipv6_stub_impl = {
	.ipv6_sock_mc_join = ipv6_sock_mc_join,
	.ipv6_sock_mc_drop = ipv6_sock_mc_drop,
	.ipv6_dst_lookup   = ip6_dst_lookup,
	.fib6_get_table	   = fib6_get_table,
	.fib6_table_lookup = fib6_table_lookup,
	.fib6_lookup       = fib6_lookup,
	.fib6_multipath_select = fib6_multipath_select,
	.ip6_mtu_from_fib6 = ip6_mtu_from_fib6,
	.udpv6_encap_enable = udpv6_encap_enable,
	.ndisc_send_na = ndisc_send_na,
	.nd_tbl	= &nd_tbl,
};

static const struct ipv6_bpf_stub ipv6_bpf_stub_impl = {
	.inet6_bind = __inet6_bind,
};

static int __init inet6_init(void)
{
	struct list_head *r;
	int err = 0;

	sock_skb_cb_check_size(sizeof(struct inet6_skb_parm));

	/* Register the socket-side information for inet6_create.  */
	for (r = &inetsw6[0]; r < &inetsw6[SOCK_MAX]; ++r)
		INIT_LIST_HEAD(r);

	if (disable_ipv6_mod) {
		pr_info("Loaded, but administratively disabled, reboot required to enable\n");
		goto out;
	}

	err = proto_register(&tcpv6_prot, 1);
	if (err)
		goto out;

	err = proto_register(&udpv6_prot, 1);
	if (err)
		goto out_unregister_tcp_proto;

	err = proto_register(&udplitev6_prot, 1);
	if (err)
		goto out_unregister_udp_proto;

	err = proto_register(&rawv6_prot, 1);
	if (err)
		goto out_unregister_udplite_proto;

	err = proto_register(&pingv6_prot, 1);
	if (err)
		goto out_unregister_raw_proto;

	/* We MUST register RAW sockets before we create the ICMP6,
	 * IGMP6, or NDISC control sockets.
	 */
	err = rawv6_init();
	if (err)
		goto out_unregister_ping_proto;

	/* Register the family here so that the init calls below will
	 * be able to create sockets. (?? is this dangerous ??)
	 */
	err = sock_register(&inet6_family_ops);
	if (err)
		goto out_sock_register_fail;

	/*
	 *	ipngwg API draft makes clear that the correct semantics
	 *	for TCP and UDP is to consider one TCP and UDP instance
	 *	in a host available by both INET and INET6 APIs and
	 *	able to communicate via both network protocols.
	 */

	err = register_pernet_subsys(&inet6_net_ops);
	if (err)
		goto register_pernet_fail;
	err = ip6_mr_init();
	if (err)
		goto ipmr_fail;
	err = icmpv6_init();
	if (err)
		goto icmp_fail;
	err = ndisc_init();
	if (err)
		goto ndisc_fail;
	err = igmp6_init();
	if (err)
		goto igmp_fail;

	err = ipv6_netfilter_init();
	if (err)
		goto netfilter_fail;
	/* Create /proc/foo6 entries. */
#ifdef CONFIG_PROC_FS
	err = -ENOMEM;
	if (raw6_proc_init())
		goto proc_raw6_fail;
	if (udplite6_proc_init())
		goto proc_udplite6_fail;
	if (ipv6_misc_proc_init())
		goto proc_misc6_fail;
	if (if6_proc_init())
		goto proc_if6_fail;
#endif
	err = ip6_route_init();
	if (err)
		goto ip6_route_fail;
	err = ndisc_late_init();
	if (err)
		goto ndisc_late_fail;
	err = ip6_flowlabel_init();
	if (err)
		goto ip6_flowlabel_fail;
	err = addrconf_init();
	if (err)
		goto addrconf_fail;

	/* Init v6 extension headers. */
	err = ipv6_exthdrs_init();
	if (err)
		goto ipv6_exthdrs_fail;

	err = ipv6_frag_init();
	if (err)
		goto ipv6_frag_fail;

	/* Init v6 transport protocols. */
	err = udpv6_init();
	if (err)
		goto udpv6_fail;

	err = udplitev6_init();
	if (err)
		goto udplitev6_fail;

	err = udpv6_offload_init();
	if (err)
		goto udpv6_offload_fail;

	err = tcpv6_init();
	if (err)
		goto tcpv6_fail;

	err = ipv6_packet_init();
	if (err)
		goto ipv6_packet_fail;

	err = pingv6_init();
	if (err)
		goto pingv6_fail;

	err = calipso_init();
	if (err)
		goto calipso_fail;

	err = seg6_init();
	if (err)
		goto seg6_fail;

	err = igmp6_late_init();
	if (err)
		goto igmp6_late_err;

#ifdef CONFIG_SYSCTL
	err = ipv6_sysctl_register();
	if (err)
		goto sysctl_fail;
#endif

	/* ensure that ipv6 stubs are visible only after ipv6 is ready */
	wmb();
	ipv6_stub = &ipv6_stub_impl;
	ipv6_bpf_stub = &ipv6_bpf_stub_impl;
out:
	return err;

#ifdef CONFIG_SYSCTL
sysctl_fail:
	igmp6_late_cleanup();
#endif
igmp6_late_err:
	seg6_exit();
seg6_fail:
	calipso_exit();
calipso_fail:
	pingv6_exit();
pingv6_fail:
	ipv6_packet_cleanup();
ipv6_packet_fail:
	tcpv6_exit();
tcpv6_fail:
	udpv6_offload_exit();
udpv6_offload_fail:
	udplitev6_exit();
udplitev6_fail:
	udpv6_exit();
udpv6_fail:
	ipv6_frag_exit();
ipv6_frag_fail:
	ipv6_exthdrs_exit();
ipv6_exthdrs_fail:
	addrconf_cleanup();
addrconf_fail:
	ip6_flowlabel_cleanup();
ip6_flowlabel_fail:
	ndisc_late_cleanup();
ndisc_late_fail:
	ip6_route_cleanup();
ip6_route_fail:
#ifdef CONFIG_PROC_FS
	if6_proc_exit();
proc_if6_fail:
	ipv6_misc_proc_exit();
proc_misc6_fail:
	udplite6_proc_exit();
proc_udplite6_fail:
	raw6_proc_exit();
proc_raw6_fail:
#endif
	ipv6_netfilter_fini();
netfilter_fail:
	igmp6_cleanup();
igmp_fail:
	ndisc_cleanup();
ndisc_fail:
	icmpv6_cleanup();
icmp_fail:
	ip6_mr_cleanup();
ipmr_fail:
	unregister_pernet_subsys(&inet6_net_ops);
register_pernet_fail:
	sock_unregister(PF_INET6);
	rtnl_unregister_all(PF_INET6);
out_sock_register_fail:
	rawv6_exit();
out_unregister_ping_proto:
	proto_unregister(&pingv6_prot);
out_unregister_raw_proto:
	proto_unregister(&rawv6_prot);
out_unregister_udplite_proto:
	proto_unregister(&udplitev6_prot);
out_unregister_udp_proto:
	proto_unregister(&udpv6_prot);
out_unregister_tcp_proto:
	proto_unregister(&tcpv6_prot);
	goto out;
}
module_init(inet6_init);

MODULE_ALIAS_NETPROTO(PF_INET6);<|MERGE_RESOLUTION|>--- conflicted
+++ resolved
@@ -400,14 +400,6 @@
 		sk->sk_ipv6only = 1;
 
 	/* Make sure we are allowed to bind here. */
-<<<<<<< HEAD
-	if ((snum || !inet->bind_address_no_port) &&
-	    sk->sk_prot->get_port(sk, snum)) {
-		sk->sk_ipv6only = saved_ipv6only;
-		inet_reset_saddr(sk);
-		err = -EADDRINUSE;
-		goto out;
-=======
 	if (snum || !(inet->bind_address_no_port ||
 		      force_bind_address_no_port)) {
 		if (sk->sk_prot->get_port(sk, snum)) {
@@ -422,7 +414,6 @@
 			inet_reset_saddr(sk);
 			goto out;
 		}
->>>>>>> e021bb4f
 	}
 
 	if (addr_type != IPV6_ADDR_ANY)
