// SPDX-License-Identifier: GPL-2.0-or-later
/*
 *	GRE over IPv6 protocol decoder.
 *
 *	Authors: Dmitry Kozlov (xeb@mail.ru)
 */

#define pr_fmt(fmt) KBUILD_MODNAME ": " fmt

#include <linux/capability.h>
#include <linux/module.h>
#include <linux/types.h>
#include <linux/kernel.h>
#include <linux/slab.h>
#include <linux/uaccess.h>
#include <linux/skbuff.h>
#include <linux/netdevice.h>
#include <linux/in.h>
#include <linux/tcp.h>
#include <linux/udp.h>
#include <linux/if_arp.h>
#include <linux/init.h>
#include <linux/in6.h>
#include <linux/inetdevice.h>
#include <linux/igmp.h>
#include <linux/netfilter_ipv4.h>
#include <linux/etherdevice.h>
#include <linux/if_ether.h>
#include <linux/hash.h>
#include <linux/if_tunnel.h>
#include <linux/ip6_tunnel.h>

#include <net/sock.h>
#include <net/ip.h>
#include <net/ip_tunnels.h>
#include <net/icmp.h>
#include <net/protocol.h>
#include <net/addrconf.h>
#include <net/arp.h>
#include <net/checksum.h>
#include <net/dsfield.h>
#include <net/inet_ecn.h>
#include <net/xfrm.h>
#include <net/net_namespace.h>
#include <net/netns/generic.h>
#include <net/rtnetlink.h>

#include <net/ipv6.h>
#include <net/ip6_fib.h>
#include <net/ip6_route.h>
#include <net/ip6_tunnel.h>
#include <net/gre.h>
#include <net/erspan.h>
#include <net/dst_metadata.h>


static bool log_ecn_error = true;
module_param(log_ecn_error, bool, 0644);
MODULE_PARM_DESC(log_ecn_error, "Log packets received with corrupted ECN");

#define IP6_GRE_HASH_SIZE_SHIFT  5
#define IP6_GRE_HASH_SIZE (1 << IP6_GRE_HASH_SIZE_SHIFT)

static unsigned int ip6gre_net_id __read_mostly;
struct ip6gre_net {
	struct ip6_tnl __rcu *tunnels[4][IP6_GRE_HASH_SIZE];

	struct ip6_tnl __rcu *collect_md_tun;
	struct ip6_tnl __rcu *collect_md_tun_erspan;
	struct net_device *fb_tunnel_dev;
};

static struct rtnl_link_ops ip6gre_link_ops __read_mostly;
static struct rtnl_link_ops ip6gre_tap_ops __read_mostly;
static struct rtnl_link_ops ip6erspan_tap_ops __read_mostly;
static int ip6gre_tunnel_init(struct net_device *dev);
static void ip6gre_tunnel_setup(struct net_device *dev);
static void ip6gre_tunnel_link(struct ip6gre_net *ign, struct ip6_tnl *t);
static void ip6gre_tnl_link_config(struct ip6_tnl *t, int set_mtu);
static void ip6erspan_tnl_link_config(struct ip6_tnl *t, int set_mtu);

/* Tunnel hash table */

/*
   4 hash tables:

   3: (remote,local)
   2: (remote,*)
   1: (*,local)
   0: (*,*)

   We require exact key match i.e. if a key is present in packet
   it will match only tunnel with the same key; if it is not present,
   it will match only keyless tunnel.

   All keysless packets, if not matched configured keyless tunnels
   will match fallback tunnel.
 */

#define HASH_KEY(key) (((__force u32)key^((__force u32)key>>4))&(IP6_GRE_HASH_SIZE - 1))
static u32 HASH_ADDR(const struct in6_addr *addr)
{
	u32 hash = ipv6_addr_hash(addr);

	return hash_32(hash, IP6_GRE_HASH_SIZE_SHIFT);
}

#define tunnels_r_l	tunnels[3]
#define tunnels_r	tunnels[2]
#define tunnels_l	tunnels[1]
#define tunnels_wc	tunnels[0]

/* Given src, dst and key, find appropriate for input tunnel. */

static struct ip6_tnl *ip6gre_tunnel_lookup(struct net_device *dev,
		const struct in6_addr *remote, const struct in6_addr *local,
		__be32 key, __be16 gre_proto)
{
	struct net *net = dev_net(dev);
	int link = dev->ifindex;
	unsigned int h0 = HASH_ADDR(remote);
	unsigned int h1 = HASH_KEY(key);
	struct ip6_tnl *t, *cand = NULL;
	struct ip6gre_net *ign = net_generic(net, ip6gre_net_id);
	int dev_type = (gre_proto == htons(ETH_P_TEB) ||
			gre_proto == htons(ETH_P_ERSPAN) ||
			gre_proto == htons(ETH_P_ERSPAN2)) ?
		       ARPHRD_ETHER : ARPHRD_IP6GRE;
	int score, cand_score = 4;

	for_each_ip_tunnel_rcu(t, ign->tunnels_r_l[h0 ^ h1]) {
		if (!ipv6_addr_equal(local, &t->parms.laddr) ||
		    !ipv6_addr_equal(remote, &t->parms.raddr) ||
		    key != t->parms.i_key ||
		    !(t->dev->flags & IFF_UP))
			continue;

		if (t->dev->type != ARPHRD_IP6GRE &&
		    t->dev->type != dev_type)
			continue;

		score = 0;
		if (t->parms.link != link)
			score |= 1;
		if (t->dev->type != dev_type)
			score |= 2;
		if (score == 0)
			return t;

		if (score < cand_score) {
			cand = t;
			cand_score = score;
		}
	}

	for_each_ip_tunnel_rcu(t, ign->tunnels_r[h0 ^ h1]) {
		if (!ipv6_addr_equal(remote, &t->parms.raddr) ||
		    key != t->parms.i_key ||
		    !(t->dev->flags & IFF_UP))
			continue;

		if (t->dev->type != ARPHRD_IP6GRE &&
		    t->dev->type != dev_type)
			continue;

		score = 0;
		if (t->parms.link != link)
			score |= 1;
		if (t->dev->type != dev_type)
			score |= 2;
		if (score == 0)
			return t;

		if (score < cand_score) {
			cand = t;
			cand_score = score;
		}
	}

	for_each_ip_tunnel_rcu(t, ign->tunnels_l[h1]) {
		if ((!ipv6_addr_equal(local, &t->parms.laddr) &&
			  (!ipv6_addr_equal(local, &t->parms.raddr) ||
				 !ipv6_addr_is_multicast(local))) ||
		    key != t->parms.i_key ||
		    !(t->dev->flags & IFF_UP))
			continue;

		if (t->dev->type != ARPHRD_IP6GRE &&
		    t->dev->type != dev_type)
			continue;

		score = 0;
		if (t->parms.link != link)
			score |= 1;
		if (t->dev->type != dev_type)
			score |= 2;
		if (score == 0)
			return t;

		if (score < cand_score) {
			cand = t;
			cand_score = score;
		}
	}

	for_each_ip_tunnel_rcu(t, ign->tunnels_wc[h1]) {
		if (t->parms.i_key != key ||
		    !(t->dev->flags & IFF_UP))
			continue;

		if (t->dev->type != ARPHRD_IP6GRE &&
		    t->dev->type != dev_type)
			continue;

		score = 0;
		if (t->parms.link != link)
			score |= 1;
		if (t->dev->type != dev_type)
			score |= 2;
		if (score == 0)
			return t;

		if (score < cand_score) {
			cand = t;
			cand_score = score;
		}
	}

	if (cand)
		return cand;

	if (gre_proto == htons(ETH_P_ERSPAN) ||
	    gre_proto == htons(ETH_P_ERSPAN2))
		t = rcu_dereference(ign->collect_md_tun_erspan);
	else
		t = rcu_dereference(ign->collect_md_tun);

	if (t && t->dev->flags & IFF_UP)
		return t;

	dev = ign->fb_tunnel_dev;
	if (dev && dev->flags & IFF_UP)
		return netdev_priv(dev);

	return NULL;
}

static struct ip6_tnl __rcu **__ip6gre_bucket(struct ip6gre_net *ign,
		const struct __ip6_tnl_parm *p)
{
	const struct in6_addr *remote = &p->raddr;
	const struct in6_addr *local = &p->laddr;
	unsigned int h = HASH_KEY(p->i_key);
	int prio = 0;

	if (!ipv6_addr_any(local))
		prio |= 1;
	if (!ipv6_addr_any(remote) && !ipv6_addr_is_multicast(remote)) {
		prio |= 2;
		h ^= HASH_ADDR(remote);
	}

	return &ign->tunnels[prio][h];
}

static void ip6gre_tunnel_link_md(struct ip6gre_net *ign, struct ip6_tnl *t)
{
	if (t->parms.collect_md)
		rcu_assign_pointer(ign->collect_md_tun, t);
}

static void ip6erspan_tunnel_link_md(struct ip6gre_net *ign, struct ip6_tnl *t)
{
	if (t->parms.collect_md)
		rcu_assign_pointer(ign->collect_md_tun_erspan, t);
}

static void ip6gre_tunnel_unlink_md(struct ip6gre_net *ign, struct ip6_tnl *t)
{
	if (t->parms.collect_md)
		rcu_assign_pointer(ign->collect_md_tun, NULL);
}

static void ip6erspan_tunnel_unlink_md(struct ip6gre_net *ign,
				       struct ip6_tnl *t)
{
	if (t->parms.collect_md)
		rcu_assign_pointer(ign->collect_md_tun_erspan, NULL);
}

static inline struct ip6_tnl __rcu **ip6gre_bucket(struct ip6gre_net *ign,
		const struct ip6_tnl *t)
{
	return __ip6gre_bucket(ign, &t->parms);
}

static void ip6gre_tunnel_link(struct ip6gre_net *ign, struct ip6_tnl *t)
{
	struct ip6_tnl __rcu **tp = ip6gre_bucket(ign, t);

	rcu_assign_pointer(t->next, rtnl_dereference(*tp));
	rcu_assign_pointer(*tp, t);
}

static void ip6gre_tunnel_unlink(struct ip6gre_net *ign, struct ip6_tnl *t)
{
	struct ip6_tnl __rcu **tp;
	struct ip6_tnl *iter;

	for (tp = ip6gre_bucket(ign, t);
	     (iter = rtnl_dereference(*tp)) != NULL;
	     tp = &iter->next) {
		if (t == iter) {
			rcu_assign_pointer(*tp, t->next);
			break;
		}
	}
}

static struct ip6_tnl *ip6gre_tunnel_find(struct net *net,
					   const struct __ip6_tnl_parm *parms,
					   int type)
{
	const struct in6_addr *remote = &parms->raddr;
	const struct in6_addr *local = &parms->laddr;
	__be32 key = parms->i_key;
	int link = parms->link;
	struct ip6_tnl *t;
	struct ip6_tnl __rcu **tp;
	struct ip6gre_net *ign = net_generic(net, ip6gre_net_id);

	for (tp = __ip6gre_bucket(ign, parms);
	     (t = rtnl_dereference(*tp)) != NULL;
	     tp = &t->next)
		if (ipv6_addr_equal(local, &t->parms.laddr) &&
		    ipv6_addr_equal(remote, &t->parms.raddr) &&
		    key == t->parms.i_key &&
		    link == t->parms.link &&
		    type == t->dev->type)
			break;

	return t;
}

static struct ip6_tnl *ip6gre_tunnel_locate(struct net *net,
		const struct __ip6_tnl_parm *parms, int create)
{
	struct ip6_tnl *t, *nt;
	struct net_device *dev;
	char name[IFNAMSIZ];
	struct ip6gre_net *ign = net_generic(net, ip6gre_net_id);

	t = ip6gre_tunnel_find(net, parms, ARPHRD_IP6GRE);
	if (t && create)
		return NULL;
	if (t || !create)
		return t;

	if (parms->name[0]) {
		if (!dev_valid_name(parms->name))
			return NULL;
		strlcpy(name, parms->name, IFNAMSIZ);
	} else {
		strcpy(name, "ip6gre%d");
	}
	dev = alloc_netdev(sizeof(*t), name, NET_NAME_UNKNOWN,
			   ip6gre_tunnel_setup);
	if (!dev)
		return NULL;

	dev_net_set(dev, net);

	nt = netdev_priv(dev);
	nt->parms = *parms;
	dev->rtnl_link_ops = &ip6gre_link_ops;

	nt->dev = dev;
	nt->net = dev_net(dev);

	if (register_netdevice(dev) < 0)
		goto failed_free;

	ip6gre_tnl_link_config(nt, 1);

	/* Can use a lockless transmit, unless we generate output sequences */
	if (!(nt->parms.o_flags & TUNNEL_SEQ))
		dev->features |= NETIF_F_LLTX;

	dev_hold(dev);
	ip6gre_tunnel_link(ign, nt);
	return nt;

failed_free:
	free_netdev(dev);
	return NULL;
}

static void ip6erspan_tunnel_uninit(struct net_device *dev)
{
	struct ip6_tnl *t = netdev_priv(dev);
	struct ip6gre_net *ign = net_generic(t->net, ip6gre_net_id);

	ip6erspan_tunnel_unlink_md(ign, t);
	ip6gre_tunnel_unlink(ign, t);
	dst_cache_reset(&t->dst_cache);
	dev_put(dev);
}

static void ip6gre_tunnel_uninit(struct net_device *dev)
{
	struct ip6_tnl *t = netdev_priv(dev);
	struct ip6gre_net *ign = net_generic(t->net, ip6gre_net_id);

	ip6gre_tunnel_unlink_md(ign, t);
	ip6gre_tunnel_unlink(ign, t);
	dst_cache_reset(&t->dst_cache);
	dev_put(dev);
}


static int ip6gre_err(struct sk_buff *skb, struct inet6_skb_parm *opt,
		       u8 type, u8 code, int offset, __be32 info)
{
	struct net *net = dev_net(skb->dev);
	const struct ipv6hdr *ipv6h;
	struct tnl_ptk_info tpi;
	struct ip6_tnl *t;

	if (gre_parse_header(skb, &tpi, NULL, htons(ETH_P_IPV6),
			     offset) < 0)
		return -EINVAL;

	ipv6h = (const struct ipv6hdr *)skb->data;
	t = ip6gre_tunnel_lookup(skb->dev, &ipv6h->daddr, &ipv6h->saddr,
				 tpi.key, tpi.proto);
	if (!t)
		return -ENOENT;

	switch (type) {
		struct ipv6_tlv_tnl_enc_lim *tel;
		__u32 teli;
	case ICMPV6_DEST_UNREACH:
		net_dbg_ratelimited("%s: Path to destination invalid or inactive!\n",
				    t->parms.name);
		if (code != ICMPV6_PORT_UNREACH)
			break;
		return 0;
	case ICMPV6_TIME_EXCEED:
		if (code == ICMPV6_EXC_HOPLIMIT) {
			net_dbg_ratelimited("%s: Too small hop limit or routing loop in tunnel!\n",
					    t->parms.name);
			break;
		}
		return 0;
	case ICMPV6_PARAMPROB:
		teli = 0;
		if (code == ICMPV6_HDR_FIELD)
			teli = ip6_tnl_parse_tlv_enc_lim(skb, skb->data);

		if (teli && teli == be32_to_cpu(info) - 2) {
			tel = (struct ipv6_tlv_tnl_enc_lim *) &skb->data[teli];
			if (tel->encap_limit == 0) {
				net_dbg_ratelimited("%s: Too small encapsulation limit or routing loop in tunnel!\n",
						    t->parms.name);
			}
		} else {
			net_dbg_ratelimited("%s: Recipient unable to parse tunneled packet!\n",
					    t->parms.name);
		}
		return 0;
	case ICMPV6_PKT_TOOBIG:
		ip6_update_pmtu(skb, net, info, 0, 0, sock_net_uid(net, NULL));
		return 0;
	case NDISC_REDIRECT:
		ip6_redirect(skb, net, skb->dev->ifindex, 0,
			     sock_net_uid(net, NULL));
		return 0;
	}

	if (time_before(jiffies, t->err_time + IP6TUNNEL_ERR_TIMEO))
		t->err_count++;
	else
		t->err_count = 1;
	t->err_time = jiffies;

	return 0;
}

static int ip6gre_rcv(struct sk_buff *skb, const struct tnl_ptk_info *tpi)
{
	const struct ipv6hdr *ipv6h;
	struct ip6_tnl *tunnel;

	ipv6h = ipv6_hdr(skb);
	tunnel = ip6gre_tunnel_lookup(skb->dev,
				      &ipv6h->saddr, &ipv6h->daddr, tpi->key,
				      tpi->proto);
	if (tunnel) {
		if (tunnel->parms.collect_md) {
			struct metadata_dst *tun_dst;
			__be64 tun_id;
			__be16 flags;

			flags = tpi->flags;
			tun_id = key32_to_tunnel_id(tpi->key);

			tun_dst = ipv6_tun_rx_dst(skb, flags, tun_id, 0);
			if (!tun_dst)
				return PACKET_REJECT;

			ip6_tnl_rcv(tunnel, skb, tpi, tun_dst, log_ecn_error);
		} else {
			ip6_tnl_rcv(tunnel, skb, tpi, NULL, log_ecn_error);
		}

		return PACKET_RCVD;
	}

	return PACKET_REJECT;
}

<<<<<<< HEAD
static int ip6erspan_rcv(struct sk_buff *skb, struct tnl_ptk_info *tpi,
=======
static int ip6erspan_rcv(struct sk_buff *skb,
			 struct tnl_ptk_info *tpi,
>>>>>>> fa578e9d
			 int gre_hdr_len)
{
	struct erspan_base_hdr *ershdr;
	const struct ipv6hdr *ipv6h;
	struct erspan_md2 *md2;
	struct ip6_tnl *tunnel;
	u8 ver;

	ipv6h = ipv6_hdr(skb);
	ershdr = (struct erspan_base_hdr *)skb->data;
	ver = ershdr->ver;

	tunnel = ip6gre_tunnel_lookup(skb->dev,
				      &ipv6h->saddr, &ipv6h->daddr, tpi->key,
				      tpi->proto);
	if (tunnel) {
		int len = erspan_hdr_len(ver);

		if (unlikely(!pskb_may_pull(skb, len)))
			return PACKET_REJECT;

		if (__iptunnel_pull_header(skb, len,
					   htons(ETH_P_TEB),
					   false, false) < 0)
			return PACKET_REJECT;

		if (tunnel->parms.collect_md) {
			struct erspan_metadata *pkt_md, *md;
			struct metadata_dst *tun_dst;
			struct ip_tunnel_info *info;
			unsigned char *gh;
			__be64 tun_id;
			__be16 flags;

			tpi->flags |= TUNNEL_KEY;
			flags = tpi->flags;
			tun_id = key32_to_tunnel_id(tpi->key);

			tun_dst = ipv6_tun_rx_dst(skb, flags, tun_id,
						  sizeof(*md));
			if (!tun_dst)
				return PACKET_REJECT;

			/* skb can be uncloned in __iptunnel_pull_header, so
			 * old pkt_md is no longer valid and we need to reset
			 * it
			 */
			gh = skb_network_header(skb) +
			     skb_network_header_len(skb);
			pkt_md = (struct erspan_metadata *)(gh + gre_hdr_len +
							    sizeof(*ershdr));
			info = &tun_dst->u.tun_info;
			md = ip_tunnel_info_opts(info);
			md->version = ver;
			md2 = &md->u.md2;
			memcpy(md2, pkt_md, ver == 1 ? ERSPAN_V1_MDSIZE :
						       ERSPAN_V2_MDSIZE);
			info->key.tun_flags |= TUNNEL_ERSPAN_OPT;
			info->options_len = sizeof(*md);

			ip6_tnl_rcv(tunnel, skb, tpi, tun_dst, log_ecn_error);

		} else {
			ip6_tnl_rcv(tunnel, skb, tpi, NULL, log_ecn_error);
		}

		return PACKET_RCVD;
	}

	return PACKET_REJECT;
}

static int gre_rcv(struct sk_buff *skb)
{
	struct tnl_ptk_info tpi;
	bool csum_err = false;
	int hdr_len;

	hdr_len = gre_parse_header(skb, &tpi, &csum_err, htons(ETH_P_IPV6), 0);
	if (hdr_len < 0)
		goto drop;

	if (iptunnel_pull_header(skb, hdr_len, tpi.proto, false))
		goto drop;

	if (unlikely(tpi.proto == htons(ETH_P_ERSPAN) ||
		     tpi.proto == htons(ETH_P_ERSPAN2))) {
		if (ip6erspan_rcv(skb, &tpi, hdr_len) == PACKET_RCVD)
			return 0;
		goto out;
	}

	if (ip6gre_rcv(skb, &tpi) == PACKET_RCVD)
		return 0;

out:
	icmpv6_send(skb, ICMPV6_DEST_UNREACH, ICMPV6_PORT_UNREACH, 0);
drop:
	kfree_skb(skb);
	return 0;
}

static int gre_handle_offloads(struct sk_buff *skb, bool csum)
{
	return iptunnel_handle_offloads(skb,
					csum ? SKB_GSO_GRE_CSUM : SKB_GSO_GRE);
}

static void prepare_ip6gre_xmit_ipv4(struct sk_buff *skb,
				     struct net_device *dev,
				     struct flowi6 *fl6, __u8 *dsfield,
				     int *encap_limit)
{
	const struct iphdr *iph = ip_hdr(skb);
	struct ip6_tnl *t = netdev_priv(dev);

	if (!(t->parms.flags & IP6_TNL_F_IGN_ENCAP_LIMIT))
		*encap_limit = t->parms.encap_limit;

	memcpy(fl6, &t->fl.u.ip6, sizeof(*fl6));

	if (t->parms.flags & IP6_TNL_F_USE_ORIG_TCLASS)
		*dsfield = ipv4_get_dsfield(iph);
	else
		*dsfield = ip6_tclass(t->parms.flowinfo);

	if (t->parms.flags & IP6_TNL_F_USE_ORIG_FWMARK)
		fl6->flowi6_mark = skb->mark;
	else
		fl6->flowi6_mark = t->parms.fwmark;

	fl6->flowi6_uid = sock_net_uid(dev_net(dev), NULL);
}

static int prepare_ip6gre_xmit_ipv6(struct sk_buff *skb,
				    struct net_device *dev,
				    struct flowi6 *fl6, __u8 *dsfield,
				    int *encap_limit)
{
	struct ipv6hdr *ipv6h;
	struct ip6_tnl *t = netdev_priv(dev);
	__u16 offset;

	offset = ip6_tnl_parse_tlv_enc_lim(skb, skb_network_header(skb));
	/* ip6_tnl_parse_tlv_enc_lim() might have reallocated skb->head */
	ipv6h = ipv6_hdr(skb);

	if (offset > 0) {
		struct ipv6_tlv_tnl_enc_lim *tel;

		tel = (struct ipv6_tlv_tnl_enc_lim *)&skb_network_header(skb)[offset];
		if (tel->encap_limit == 0) {
			icmpv6_send(skb, ICMPV6_PARAMPROB,
				    ICMPV6_HDR_FIELD, offset + 2);
			return -1;
		}
		*encap_limit = tel->encap_limit - 1;
	} else if (!(t->parms.flags & IP6_TNL_F_IGN_ENCAP_LIMIT)) {
		*encap_limit = t->parms.encap_limit;
	}

	memcpy(fl6, &t->fl.u.ip6, sizeof(*fl6));

	if (t->parms.flags & IP6_TNL_F_USE_ORIG_TCLASS)
		*dsfield = ipv6_get_dsfield(ipv6h);
	else
		*dsfield = ip6_tclass(t->parms.flowinfo);

	if (t->parms.flags & IP6_TNL_F_USE_ORIG_FLOWLABEL)
		fl6->flowlabel |= ip6_flowlabel(ipv6h);

	if (t->parms.flags & IP6_TNL_F_USE_ORIG_FWMARK)
		fl6->flowi6_mark = skb->mark;
	else
		fl6->flowi6_mark = t->parms.fwmark;

	fl6->flowi6_uid = sock_net_uid(dev_net(dev), NULL);

	return 0;
}

static netdev_tx_t __gre6_xmit(struct sk_buff *skb,
			       struct net_device *dev, __u8 dsfield,
			       struct flowi6 *fl6, int encap_limit,
			       __u32 *pmtu, __be16 proto)
{
	struct ip6_tnl *tunnel = netdev_priv(dev);
	__be16 protocol;

	if (dev->type == ARPHRD_ETHER)
		IPCB(skb)->flags = 0;

	if (dev->header_ops && dev->type == ARPHRD_IP6GRE)
		fl6->daddr = ((struct ipv6hdr *)skb->data)->daddr;
	else
		fl6->daddr = tunnel->parms.raddr;

	if (skb_cow_head(skb, dev->needed_headroom ?: tunnel->hlen))
		return -ENOMEM;

	/* Push GRE header. */
	protocol = (dev->type == ARPHRD_ETHER) ? htons(ETH_P_TEB) : proto;

	if (tunnel->parms.collect_md) {
		struct ip_tunnel_info *tun_info;
		const struct ip_tunnel_key *key;
		__be16 flags;

		tun_info = skb_tunnel_info(skb);
		if (unlikely(!tun_info ||
			     !(tun_info->mode & IP_TUNNEL_INFO_TX) ||
			     ip_tunnel_info_af(tun_info) != AF_INET6))
			return -EINVAL;

		key = &tun_info->key;
		memset(fl6, 0, sizeof(*fl6));
		fl6->flowi6_proto = IPPROTO_GRE;
		fl6->daddr = key->u.ipv6.dst;
		fl6->flowlabel = key->label;
		fl6->flowi6_uid = sock_net_uid(dev_net(dev), NULL);

		dsfield = key->tos;
		flags = key->tun_flags &
			(TUNNEL_CSUM | TUNNEL_KEY | TUNNEL_SEQ);
		tunnel->tun_hlen = gre_calc_hlen(flags);

		gre_build_header(skb, tunnel->tun_hlen,
				 flags, protocol,
				 tunnel_id_to_key32(tun_info->key.tun_id),
				 (flags & TUNNEL_SEQ) ? htonl(tunnel->o_seqno++)
						      : 0);

	} else {
		if (tunnel->parms.o_flags & TUNNEL_SEQ)
			tunnel->o_seqno++;

		gre_build_header(skb, tunnel->tun_hlen, tunnel->parms.o_flags,
				 protocol, tunnel->parms.o_key,
				 htonl(tunnel->o_seqno));
	}

	return ip6_tnl_xmit(skb, dev, dsfield, fl6, encap_limit, pmtu,
			    NEXTHDR_GRE);
}

static inline int ip6gre_xmit_ipv4(struct sk_buff *skb, struct net_device *dev)
{
	struct ip6_tnl *t = netdev_priv(dev);
	int encap_limit = -1;
	struct flowi6 fl6;
	__u8 dsfield = 0;
	__u32 mtu;
	int err;

	memset(&(IPCB(skb)->opt), 0, sizeof(IPCB(skb)->opt));

	if (!t->parms.collect_md)
		prepare_ip6gre_xmit_ipv4(skb, dev, &fl6,
					 &dsfield, &encap_limit);

	err = gre_handle_offloads(skb, !!(t->parms.o_flags & TUNNEL_CSUM));
	if (err)
		return -1;

	err = __gre6_xmit(skb, dev, dsfield, &fl6, encap_limit, &mtu,
			  skb->protocol);
	if (err != 0) {
		/* XXX: send ICMP error even if DF is not set. */
		if (err == -EMSGSIZE)
			icmp_send(skb, ICMP_DEST_UNREACH, ICMP_FRAG_NEEDED,
				  htonl(mtu));
		return -1;
	}

	return 0;
}

static inline int ip6gre_xmit_ipv6(struct sk_buff *skb, struct net_device *dev)
{
	struct ip6_tnl *t = netdev_priv(dev);
	struct ipv6hdr *ipv6h = ipv6_hdr(skb);
	int encap_limit = -1;
	struct flowi6 fl6;
	__u8 dsfield = 0;
	__u32 mtu;
	int err;

	if (ipv6_addr_equal(&t->parms.raddr, &ipv6h->saddr))
		return -1;

	if (!t->parms.collect_md &&
	    prepare_ip6gre_xmit_ipv6(skb, dev, &fl6, &dsfield, &encap_limit))
		return -1;

	if (gre_handle_offloads(skb, !!(t->parms.o_flags & TUNNEL_CSUM)))
		return -1;

	err = __gre6_xmit(skb, dev, dsfield, &fl6, encap_limit,
			  &mtu, skb->protocol);
	if (err != 0) {
		if (err == -EMSGSIZE)
			icmpv6_send(skb, ICMPV6_PKT_TOOBIG, 0, mtu);
		return -1;
	}

	return 0;
}

/**
 * ip6gre_tnl_addr_conflict - compare packet addresses to tunnel's own
 *   @t: the outgoing tunnel device
 *   @hdr: IPv6 header from the incoming packet
 *
 * Description:
 *   Avoid trivial tunneling loop by checking that tunnel exit-point
 *   doesn't match source of incoming packet.
 *
 * Return:
 *   1 if conflict,
 *   0 else
 **/

static inline bool ip6gre_tnl_addr_conflict(const struct ip6_tnl *t,
	const struct ipv6hdr *hdr)
{
	return ipv6_addr_equal(&t->parms.raddr, &hdr->saddr);
}

static int ip6gre_xmit_other(struct sk_buff *skb, struct net_device *dev)
{
	struct ip6_tnl *t = netdev_priv(dev);
	int encap_limit = -1;
	struct flowi6 fl6;
	__u32 mtu;
	int err;

	if (!(t->parms.flags & IP6_TNL_F_IGN_ENCAP_LIMIT))
		encap_limit = t->parms.encap_limit;

	if (!t->parms.collect_md)
		memcpy(&fl6, &t->fl.u.ip6, sizeof(fl6));

	err = gre_handle_offloads(skb, !!(t->parms.o_flags & TUNNEL_CSUM));
	if (err)
		return err;

	err = __gre6_xmit(skb, dev, 0, &fl6, encap_limit, &mtu, skb->protocol);

	return err;
}

static netdev_tx_t ip6gre_tunnel_xmit(struct sk_buff *skb,
	struct net_device *dev)
{
	struct ip6_tnl *t = netdev_priv(dev);
	struct net_device_stats *stats = &t->dev->stats;
	int ret;

	if (!pskb_inet_may_pull(skb))
		goto tx_err;

	if (!ip6_tnl_xmit_ctl(t, &t->parms.laddr, &t->parms.raddr))
		goto tx_err;

	switch (skb->protocol) {
	case htons(ETH_P_IP):
		ret = ip6gre_xmit_ipv4(skb, dev);
		break;
	case htons(ETH_P_IPV6):
		ret = ip6gre_xmit_ipv6(skb, dev);
		break;
	default:
		ret = ip6gre_xmit_other(skb, dev);
		break;
	}

	if (ret < 0)
		goto tx_err;

	return NETDEV_TX_OK;

tx_err:
	stats->tx_errors++;
	stats->tx_dropped++;
	kfree_skb(skb);
	return NETDEV_TX_OK;
}

static netdev_tx_t ip6erspan_tunnel_xmit(struct sk_buff *skb,
					 struct net_device *dev)
{
	struct ip6_tnl *t = netdev_priv(dev);
	struct dst_entry *dst = skb_dst(skb);
	struct net_device_stats *stats;
	bool truncate = false;
	int encap_limit = -1;
	__u8 dsfield = false;
	struct flowi6 fl6;
	int err = -EINVAL;
	__be16 proto;
	__u32 mtu;
	int nhoff;
	int thoff;

	if (!pskb_inet_may_pull(skb))
		goto tx_err;

	if (!ip6_tnl_xmit_ctl(t, &t->parms.laddr, &t->parms.raddr))
		goto tx_err;

	if (gre_handle_offloads(skb, false))
		goto tx_err;

	if (skb->len > dev->mtu + dev->hard_header_len) {
		pskb_trim(skb, dev->mtu + dev->hard_header_len);
		truncate = true;
	}

	nhoff = skb_network_header(skb) - skb_mac_header(skb);
	if (skb->protocol == htons(ETH_P_IP) &&
	    (ntohs(ip_hdr(skb)->tot_len) > skb->len - nhoff))
		truncate = true;

	thoff = skb_transport_header(skb) - skb_mac_header(skb);
	if (skb->protocol == htons(ETH_P_IPV6) &&
	    (ntohs(ipv6_hdr(skb)->payload_len) > skb->len - thoff))
		truncate = true;

	if (skb_cow_head(skb, dev->needed_headroom ?: t->hlen))
		goto tx_err;

	t->parms.o_flags &= ~TUNNEL_KEY;
	IPCB(skb)->flags = 0;

	/* For collect_md mode, derive fl6 from the tunnel key,
	 * for native mode, call prepare_ip6gre_xmit_{ipv4,ipv6}.
	 */
	if (t->parms.collect_md) {
		struct ip_tunnel_info *tun_info;
		const struct ip_tunnel_key *key;
		struct erspan_metadata *md;
		__be32 tun_id;

		tun_info = skb_tunnel_info(skb);
		if (unlikely(!tun_info ||
			     !(tun_info->mode & IP_TUNNEL_INFO_TX) ||
			     ip_tunnel_info_af(tun_info) != AF_INET6))
			goto tx_err;

		key = &tun_info->key;
		memset(&fl6, 0, sizeof(fl6));
		fl6.flowi6_proto = IPPROTO_GRE;
		fl6.daddr = key->u.ipv6.dst;
		fl6.flowlabel = key->label;
		fl6.flowi6_uid = sock_net_uid(dev_net(dev), NULL);

		dsfield = key->tos;
		if (!(tun_info->key.tun_flags & TUNNEL_ERSPAN_OPT))
			goto tx_err;
		if (tun_info->options_len < sizeof(*md))
			goto tx_err;
		md = ip_tunnel_info_opts(tun_info);

		tun_id = tunnel_id_to_key32(key->tun_id);
		if (md->version == 1) {
			erspan_build_header(skb,
					    ntohl(tun_id),
					    ntohl(md->u.index), truncate,
					    false);
		} else if (md->version == 2) {
			erspan_build_header_v2(skb,
					       ntohl(tun_id),
					       md->u.md2.dir,
					       get_hwid(&md->u.md2),
					       truncate, false);
		} else {
			goto tx_err;
		}
	} else {
		switch (skb->protocol) {
		case htons(ETH_P_IP):
			memset(&(IPCB(skb)->opt), 0, sizeof(IPCB(skb)->opt));
			prepare_ip6gre_xmit_ipv4(skb, dev, &fl6,
						 &dsfield, &encap_limit);
			break;
		case htons(ETH_P_IPV6):
			if (ipv6_addr_equal(&t->parms.raddr, &ipv6_hdr(skb)->saddr))
				goto tx_err;
			if (prepare_ip6gre_xmit_ipv6(skb, dev, &fl6,
						     &dsfield, &encap_limit))
				goto tx_err;
			break;
		default:
			memcpy(&fl6, &t->fl.u.ip6, sizeof(fl6));
			break;
		}

		if (t->parms.erspan_ver == 1)
			erspan_build_header(skb, ntohl(t->parms.o_key),
					    t->parms.index,
					    truncate, false);
		else if (t->parms.erspan_ver == 2)
			erspan_build_header_v2(skb, ntohl(t->parms.o_key),
					       t->parms.dir,
					       t->parms.hwid,
					       truncate, false);
		else
			goto tx_err;

		fl6.daddr = t->parms.raddr;
	}

	/* Push GRE header. */
	proto = (t->parms.erspan_ver == 1) ? htons(ETH_P_ERSPAN)
					   : htons(ETH_P_ERSPAN2);
	gre_build_header(skb, 8, TUNNEL_SEQ, proto, 0, htonl(t->o_seqno++));

	/* TooBig packet may have updated dst->dev's mtu */
	if (!t->parms.collect_md && dst && dst_mtu(dst) > dst->dev->mtu)
		dst->ops->update_pmtu(dst, NULL, skb, dst->dev->mtu, false);

	err = ip6_tnl_xmit(skb, dev, dsfield, &fl6, encap_limit, &mtu,
			   NEXTHDR_GRE);
	if (err != 0) {
		/* XXX: send ICMP error even if DF is not set. */
		if (err == -EMSGSIZE) {
			if (skb->protocol == htons(ETH_P_IP))
				icmp_send(skb, ICMP_DEST_UNREACH,
					  ICMP_FRAG_NEEDED, htonl(mtu));
			else
				icmpv6_send(skb, ICMPV6_PKT_TOOBIG, 0, mtu);
		}

		goto tx_err;
	}
	return NETDEV_TX_OK;

tx_err:
	stats = &t->dev->stats;
	stats->tx_errors++;
	stats->tx_dropped++;
	kfree_skb(skb);
	return NETDEV_TX_OK;
}

static void ip6gre_tnl_link_config_common(struct ip6_tnl *t)
{
	struct net_device *dev = t->dev;
	struct __ip6_tnl_parm *p = &t->parms;
	struct flowi6 *fl6 = &t->fl.u.ip6;

	if (dev->type != ARPHRD_ETHER) {
		memcpy(dev->dev_addr, &p->laddr, sizeof(struct in6_addr));
		memcpy(dev->broadcast, &p->raddr, sizeof(struct in6_addr));
	}

	/* Set up flowi template */
	fl6->saddr = p->laddr;
	fl6->daddr = p->raddr;
	fl6->flowi6_oif = p->link;
	fl6->flowlabel = 0;
	fl6->flowi6_proto = IPPROTO_GRE;

	if (!(p->flags&IP6_TNL_F_USE_ORIG_TCLASS))
		fl6->flowlabel |= IPV6_TCLASS_MASK & p->flowinfo;
	if (!(p->flags&IP6_TNL_F_USE_ORIG_FLOWLABEL))
		fl6->flowlabel |= IPV6_FLOWLABEL_MASK & p->flowinfo;

	p->flags &= ~(IP6_TNL_F_CAP_XMIT|IP6_TNL_F_CAP_RCV|IP6_TNL_F_CAP_PER_PACKET);
	p->flags |= ip6_tnl_get_cap(t, &p->laddr, &p->raddr);

	if (p->flags&IP6_TNL_F_CAP_XMIT &&
			p->flags&IP6_TNL_F_CAP_RCV && dev->type != ARPHRD_ETHER)
		dev->flags |= IFF_POINTOPOINT;
	else
		dev->flags &= ~IFF_POINTOPOINT;
}

static void ip6gre_tnl_link_config_route(struct ip6_tnl *t, int set_mtu,
					 int t_hlen)
{
	const struct __ip6_tnl_parm *p = &t->parms;
	struct net_device *dev = t->dev;

	if (p->flags & IP6_TNL_F_CAP_XMIT) {
		int strict = (ipv6_addr_type(&p->raddr) &
			      (IPV6_ADDR_MULTICAST|IPV6_ADDR_LINKLOCAL));

		struct rt6_info *rt = rt6_lookup(t->net,
						 &p->raddr, &p->laddr,
						 p->link, NULL, strict);

		if (!rt)
			return;

		if (rt->dst.dev) {
			dev->needed_headroom = rt->dst.dev->hard_header_len +
					       t_hlen;

			if (set_mtu) {
				dev->mtu = rt->dst.dev->mtu - t_hlen;
				if (!(t->parms.flags & IP6_TNL_F_IGN_ENCAP_LIMIT))
					dev->mtu -= 8;
				if (dev->type == ARPHRD_ETHER)
					dev->mtu -= ETH_HLEN;

				if (dev->mtu < IPV6_MIN_MTU)
					dev->mtu = IPV6_MIN_MTU;
			}
		}
		ip6_rt_put(rt);
	}
}

static int ip6gre_calc_hlen(struct ip6_tnl *tunnel)
{
	int t_hlen;

	tunnel->tun_hlen = gre_calc_hlen(tunnel->parms.o_flags);
	tunnel->hlen = tunnel->tun_hlen + tunnel->encap_hlen;

	t_hlen = tunnel->hlen + sizeof(struct ipv6hdr);
	tunnel->dev->needed_headroom = LL_MAX_HEADER + t_hlen;
	return t_hlen;
}

static void ip6gre_tnl_link_config(struct ip6_tnl *t, int set_mtu)
{
	ip6gre_tnl_link_config_common(t);
	ip6gre_tnl_link_config_route(t, set_mtu, ip6gre_calc_hlen(t));
}

static void ip6gre_tnl_copy_tnl_parm(struct ip6_tnl *t,
				     const struct __ip6_tnl_parm *p)
{
	t->parms.laddr = p->laddr;
	t->parms.raddr = p->raddr;
	t->parms.flags = p->flags;
	t->parms.hop_limit = p->hop_limit;
	t->parms.encap_limit = p->encap_limit;
	t->parms.flowinfo = p->flowinfo;
	t->parms.link = p->link;
	t->parms.proto = p->proto;
	t->parms.i_key = p->i_key;
	t->parms.o_key = p->o_key;
	t->parms.i_flags = p->i_flags;
	t->parms.o_flags = p->o_flags;
	t->parms.fwmark = p->fwmark;
	t->parms.erspan_ver = p->erspan_ver;
	t->parms.index = p->index;
	t->parms.dir = p->dir;
	t->parms.hwid = p->hwid;
	dst_cache_reset(&t->dst_cache);
}

static int ip6gre_tnl_change(struct ip6_tnl *t, const struct __ip6_tnl_parm *p,
			     int set_mtu)
{
	ip6gre_tnl_copy_tnl_parm(t, p);
	ip6gre_tnl_link_config(t, set_mtu);
	return 0;
}

static void ip6gre_tnl_parm_from_user(struct __ip6_tnl_parm *p,
	const struct ip6_tnl_parm2 *u)
{
	p->laddr = u->laddr;
	p->raddr = u->raddr;
	p->flags = u->flags;
	p->hop_limit = u->hop_limit;
	p->encap_limit = u->encap_limit;
	p->flowinfo = u->flowinfo;
	p->link = u->link;
	p->i_key = u->i_key;
	p->o_key = u->o_key;
	p->i_flags = gre_flags_to_tnl_flags(u->i_flags);
	p->o_flags = gre_flags_to_tnl_flags(u->o_flags);
	memcpy(p->name, u->name, sizeof(u->name));
}

static void ip6gre_tnl_parm_to_user(struct ip6_tnl_parm2 *u,
	const struct __ip6_tnl_parm *p)
{
	u->proto = IPPROTO_GRE;
	u->laddr = p->laddr;
	u->raddr = p->raddr;
	u->flags = p->flags;
	u->hop_limit = p->hop_limit;
	u->encap_limit = p->encap_limit;
	u->flowinfo = p->flowinfo;
	u->link = p->link;
	u->i_key = p->i_key;
	u->o_key = p->o_key;
	u->i_flags = gre_tnl_flags_to_gre_flags(p->i_flags);
	u->o_flags = gre_tnl_flags_to_gre_flags(p->o_flags);
	memcpy(u->name, p->name, sizeof(u->name));
}

static int ip6gre_tunnel_ioctl(struct net_device *dev,
	struct ifreq *ifr, int cmd)
{
	int err = 0;
	struct ip6_tnl_parm2 p;
	struct __ip6_tnl_parm p1;
	struct ip6_tnl *t = netdev_priv(dev);
	struct net *net = t->net;
	struct ip6gre_net *ign = net_generic(net, ip6gre_net_id);

	memset(&p1, 0, sizeof(p1));

	switch (cmd) {
	case SIOCGETTUNNEL:
		if (dev == ign->fb_tunnel_dev) {
			if (copy_from_user(&p, ifr->ifr_ifru.ifru_data, sizeof(p))) {
				err = -EFAULT;
				break;
			}
			ip6gre_tnl_parm_from_user(&p1, &p);
			t = ip6gre_tunnel_locate(net, &p1, 0);
			if (!t)
				t = netdev_priv(dev);
		}
		memset(&p, 0, sizeof(p));
		ip6gre_tnl_parm_to_user(&p, &t->parms);
		if (copy_to_user(ifr->ifr_ifru.ifru_data, &p, sizeof(p)))
			err = -EFAULT;
		break;

	case SIOCADDTUNNEL:
	case SIOCCHGTUNNEL:
		err = -EPERM;
		if (!ns_capable(net->user_ns, CAP_NET_ADMIN))
			goto done;

		err = -EFAULT;
		if (copy_from_user(&p, ifr->ifr_ifru.ifru_data, sizeof(p)))
			goto done;

		err = -EINVAL;
		if ((p.i_flags|p.o_flags)&(GRE_VERSION|GRE_ROUTING))
			goto done;

		if (!(p.i_flags&GRE_KEY))
			p.i_key = 0;
		if (!(p.o_flags&GRE_KEY))
			p.o_key = 0;

		ip6gre_tnl_parm_from_user(&p1, &p);
		t = ip6gre_tunnel_locate(net, &p1, cmd == SIOCADDTUNNEL);

		if (dev != ign->fb_tunnel_dev && cmd == SIOCCHGTUNNEL) {
			if (t) {
				if (t->dev != dev) {
					err = -EEXIST;
					break;
				}
			} else {
				t = netdev_priv(dev);

				ip6gre_tunnel_unlink(ign, t);
				synchronize_net();
				ip6gre_tnl_change(t, &p1, 1);
				ip6gre_tunnel_link(ign, t);
				netdev_state_change(dev);
			}
		}

		if (t) {
			err = 0;

			memset(&p, 0, sizeof(p));
			ip6gre_tnl_parm_to_user(&p, &t->parms);
			if (copy_to_user(ifr->ifr_ifru.ifru_data, &p, sizeof(p)))
				err = -EFAULT;
		} else
			err = (cmd == SIOCADDTUNNEL ? -ENOBUFS : -ENOENT);
		break;

	case SIOCDELTUNNEL:
		err = -EPERM;
		if (!ns_capable(net->user_ns, CAP_NET_ADMIN))
			goto done;

		if (dev == ign->fb_tunnel_dev) {
			err = -EFAULT;
			if (copy_from_user(&p, ifr->ifr_ifru.ifru_data, sizeof(p)))
				goto done;
			err = -ENOENT;
			ip6gre_tnl_parm_from_user(&p1, &p);
			t = ip6gre_tunnel_locate(net, &p1, 0);
			if (!t)
				goto done;
			err = -EPERM;
			if (t == netdev_priv(ign->fb_tunnel_dev))
				goto done;
			dev = t->dev;
		}
		unregister_netdevice(dev);
		err = 0;
		break;

	default:
		err = -EINVAL;
	}

done:
	return err;
}

static int ip6gre_header(struct sk_buff *skb, struct net_device *dev,
			 unsigned short type, const void *daddr,
			 const void *saddr, unsigned int len)
{
	struct ip6_tnl *t = netdev_priv(dev);
	struct ipv6hdr *ipv6h;
	__be16 *p;

	ipv6h = skb_push(skb, t->hlen + sizeof(*ipv6h));
	ip6_flow_hdr(ipv6h, 0, ip6_make_flowlabel(dev_net(dev), skb,
						  t->fl.u.ip6.flowlabel,
						  true, &t->fl.u.ip6));
	ipv6h->hop_limit = t->parms.hop_limit;
	ipv6h->nexthdr = NEXTHDR_GRE;
	ipv6h->saddr = t->parms.laddr;
	ipv6h->daddr = t->parms.raddr;

	p = (__be16 *)(ipv6h + 1);
	p[0] = t->parms.o_flags;
	p[1] = htons(type);

	/*
	 *	Set the source hardware address.
	 */

	if (saddr)
		memcpy(&ipv6h->saddr, saddr, sizeof(struct in6_addr));
	if (daddr)
		memcpy(&ipv6h->daddr, daddr, sizeof(struct in6_addr));
	if (!ipv6_addr_any(&ipv6h->daddr))
		return t->hlen;

	return -t->hlen;
}

static const struct header_ops ip6gre_header_ops = {
	.create	= ip6gre_header,
};

static const struct net_device_ops ip6gre_netdev_ops = {
	.ndo_init		= ip6gre_tunnel_init,
	.ndo_uninit		= ip6gre_tunnel_uninit,
	.ndo_start_xmit		= ip6gre_tunnel_xmit,
	.ndo_do_ioctl		= ip6gre_tunnel_ioctl,
	.ndo_change_mtu		= ip6_tnl_change_mtu,
	.ndo_get_stats64	= ip_tunnel_get_stats64,
	.ndo_get_iflink		= ip6_tnl_get_iflink,
};

static void ip6gre_dev_free(struct net_device *dev)
{
	struct ip6_tnl *t = netdev_priv(dev);

	gro_cells_destroy(&t->gro_cells);
	dst_cache_destroy(&t->dst_cache);
	free_percpu(dev->tstats);
}

static void ip6gre_tunnel_setup(struct net_device *dev)
{
	dev->netdev_ops = &ip6gre_netdev_ops;
	dev->needs_free_netdev = true;
	dev->priv_destructor = ip6gre_dev_free;

	dev->type = ARPHRD_IP6GRE;

	dev->flags |= IFF_NOARP;
	dev->addr_len = sizeof(struct in6_addr);
	netif_keep_dst(dev);
	/* This perm addr will be used as interface identifier by IPv6 */
	dev->addr_assign_type = NET_ADDR_RANDOM;
	eth_random_addr(dev->perm_addr);
}

#define GRE6_FEATURES (NETIF_F_SG |		\
		       NETIF_F_FRAGLIST |	\
		       NETIF_F_HIGHDMA |	\
		       NETIF_F_HW_CSUM)

static void ip6gre_tnl_init_features(struct net_device *dev)
{
	struct ip6_tnl *nt = netdev_priv(dev);

	dev->features		|= GRE6_FEATURES;
	dev->hw_features	|= GRE6_FEATURES;

	if (!(nt->parms.o_flags & TUNNEL_SEQ)) {
		/* TCP offload with GRE SEQ is not supported, nor
		 * can we support 2 levels of outer headers requiring
		 * an update.
		 */
		if (!(nt->parms.o_flags & TUNNEL_CSUM) ||
		    nt->encap.type == TUNNEL_ENCAP_NONE) {
			dev->features    |= NETIF_F_GSO_SOFTWARE;
			dev->hw_features |= NETIF_F_GSO_SOFTWARE;
		}

		/* Can use a lockless transmit, unless we generate
		 * output sequences
		 */
		dev->features |= NETIF_F_LLTX;
	}
}

static int ip6gre_tunnel_init_common(struct net_device *dev)
{
	struct ip6_tnl *tunnel;
	int ret;
	int t_hlen;

	tunnel = netdev_priv(dev);

	tunnel->dev = dev;
	tunnel->net = dev_net(dev);
	strcpy(tunnel->parms.name, dev->name);

	dev->tstats = netdev_alloc_pcpu_stats(struct pcpu_sw_netstats);
	if (!dev->tstats)
		return -ENOMEM;

	ret = dst_cache_init(&tunnel->dst_cache, GFP_KERNEL);
	if (ret)
		goto cleanup_alloc_pcpu_stats;

	ret = gro_cells_init(&tunnel->gro_cells, dev);
	if (ret)
		goto cleanup_dst_cache_init;

	t_hlen = ip6gre_calc_hlen(tunnel);
	dev->mtu = ETH_DATA_LEN - t_hlen;
	if (dev->type == ARPHRD_ETHER)
		dev->mtu -= ETH_HLEN;
	if (!(tunnel->parms.flags & IP6_TNL_F_IGN_ENCAP_LIMIT))
		dev->mtu -= 8;

	if (tunnel->parms.collect_md) {
		netif_keep_dst(dev);
	}
	ip6gre_tnl_init_features(dev);

	return 0;

cleanup_dst_cache_init:
	dst_cache_destroy(&tunnel->dst_cache);
cleanup_alloc_pcpu_stats:
	free_percpu(dev->tstats);
	dev->tstats = NULL;
	return ret;
}

static int ip6gre_tunnel_init(struct net_device *dev)
{
	struct ip6_tnl *tunnel;
	int ret;

	ret = ip6gre_tunnel_init_common(dev);
	if (ret)
		return ret;

	tunnel = netdev_priv(dev);

	if (tunnel->parms.collect_md)
		return 0;

	memcpy(dev->dev_addr, &tunnel->parms.laddr, sizeof(struct in6_addr));
	memcpy(dev->broadcast, &tunnel->parms.raddr, sizeof(struct in6_addr));

	if (ipv6_addr_any(&tunnel->parms.raddr))
		dev->header_ops = &ip6gre_header_ops;

	return 0;
}

static void ip6gre_fb_tunnel_init(struct net_device *dev)
{
	struct ip6_tnl *tunnel = netdev_priv(dev);

	tunnel->dev = dev;
	tunnel->net = dev_net(dev);
	strcpy(tunnel->parms.name, dev->name);

	tunnel->hlen		= sizeof(struct ipv6hdr) + 4;

	dev_hold(dev);
}

static struct inet6_protocol ip6gre_protocol __read_mostly = {
	.handler     = gre_rcv,
	.err_handler = ip6gre_err,
	.flags       = INET6_PROTO_NOPOLICY|INET6_PROTO_FINAL,
};

static void ip6gre_destroy_tunnels(struct net *net, struct list_head *head)
{
	struct ip6gre_net *ign = net_generic(net, ip6gre_net_id);
	struct net_device *dev, *aux;
	int prio;

	for_each_netdev_safe(net, dev, aux)
		if (dev->rtnl_link_ops == &ip6gre_link_ops ||
		    dev->rtnl_link_ops == &ip6gre_tap_ops ||
		    dev->rtnl_link_ops == &ip6erspan_tap_ops)
			unregister_netdevice_queue(dev, head);

	for (prio = 0; prio < 4; prio++) {
		int h;
		for (h = 0; h < IP6_GRE_HASH_SIZE; h++) {
			struct ip6_tnl *t;

			t = rtnl_dereference(ign->tunnels[prio][h]);

			while (t) {
				/* If dev is in the same netns, it has already
				 * been added to the list by the previous loop.
				 */
				if (!net_eq(dev_net(t->dev), net))
					unregister_netdevice_queue(t->dev,
								   head);
				t = rtnl_dereference(t->next);
			}
		}
	}
}

static int __net_init ip6gre_init_net(struct net *net)
{
	struct ip6gre_net *ign = net_generic(net, ip6gre_net_id);
	int err;

	if (!net_has_fallback_tunnels(net))
		return 0;
	ign->fb_tunnel_dev = alloc_netdev(sizeof(struct ip6_tnl), "ip6gre0",
					  NET_NAME_UNKNOWN,
					  ip6gre_tunnel_setup);
	if (!ign->fb_tunnel_dev) {
		err = -ENOMEM;
		goto err_alloc_dev;
	}
	dev_net_set(ign->fb_tunnel_dev, net);
	/* FB netdevice is special: we have one, and only one per netns.
	 * Allowing to move it to another netns is clearly unsafe.
	 */
	ign->fb_tunnel_dev->features |= NETIF_F_NETNS_LOCAL;


	ip6gre_fb_tunnel_init(ign->fb_tunnel_dev);
	ign->fb_tunnel_dev->rtnl_link_ops = &ip6gre_link_ops;

	err = register_netdev(ign->fb_tunnel_dev);
	if (err)
		goto err_reg_dev;

	rcu_assign_pointer(ign->tunnels_wc[0],
			   netdev_priv(ign->fb_tunnel_dev));
	return 0;

err_reg_dev:
	free_netdev(ign->fb_tunnel_dev);
err_alloc_dev:
	return err;
}

static void __net_exit ip6gre_exit_batch_net(struct list_head *net_list)
{
	struct net *net;
	LIST_HEAD(list);

	rtnl_lock();
	list_for_each_entry(net, net_list, exit_list)
		ip6gre_destroy_tunnels(net, &list);
	unregister_netdevice_many(&list);
	rtnl_unlock();
}

static struct pernet_operations ip6gre_net_ops = {
	.init = ip6gre_init_net,
	.exit_batch = ip6gre_exit_batch_net,
	.id   = &ip6gre_net_id,
	.size = sizeof(struct ip6gre_net),
};

static int ip6gre_tunnel_validate(struct nlattr *tb[], struct nlattr *data[],
				  struct netlink_ext_ack *extack)
{
	__be16 flags;

	if (!data)
		return 0;

	flags = 0;
	if (data[IFLA_GRE_IFLAGS])
		flags |= nla_get_be16(data[IFLA_GRE_IFLAGS]);
	if (data[IFLA_GRE_OFLAGS])
		flags |= nla_get_be16(data[IFLA_GRE_OFLAGS]);
	if (flags & (GRE_VERSION|GRE_ROUTING))
		return -EINVAL;

	return 0;
}

static int ip6gre_tap_validate(struct nlattr *tb[], struct nlattr *data[],
			       struct netlink_ext_ack *extack)
{
	struct in6_addr daddr;

	if (tb[IFLA_ADDRESS]) {
		if (nla_len(tb[IFLA_ADDRESS]) != ETH_ALEN)
			return -EINVAL;
		if (!is_valid_ether_addr(nla_data(tb[IFLA_ADDRESS])))
			return -EADDRNOTAVAIL;
	}

	if (!data)
		goto out;

	if (data[IFLA_GRE_REMOTE]) {
		daddr = nla_get_in6_addr(data[IFLA_GRE_REMOTE]);
		if (ipv6_addr_any(&daddr))
			return -EINVAL;
	}

out:
	return ip6gre_tunnel_validate(tb, data, extack);
}

static int ip6erspan_tap_validate(struct nlattr *tb[], struct nlattr *data[],
				  struct netlink_ext_ack *extack)
{
	__be16 flags = 0;
	int ret, ver = 0;

	if (!data)
		return 0;

	ret = ip6gre_tap_validate(tb, data, extack);
	if (ret)
		return ret;

	/* ERSPAN should only have GRE sequence and key flag */
	if (data[IFLA_GRE_OFLAGS])
		flags |= nla_get_be16(data[IFLA_GRE_OFLAGS]);
	if (data[IFLA_GRE_IFLAGS])
		flags |= nla_get_be16(data[IFLA_GRE_IFLAGS]);
	if (!data[IFLA_GRE_COLLECT_METADATA] &&
	    flags != (GRE_SEQ | GRE_KEY))
		return -EINVAL;

	/* ERSPAN Session ID only has 10-bit. Since we reuse
	 * 32-bit key field as ID, check it's range.
	 */
	if (data[IFLA_GRE_IKEY] &&
	    (ntohl(nla_get_be32(data[IFLA_GRE_IKEY])) & ~ID_MASK))
		return -EINVAL;

	if (data[IFLA_GRE_OKEY] &&
	    (ntohl(nla_get_be32(data[IFLA_GRE_OKEY])) & ~ID_MASK))
		return -EINVAL;

	if (data[IFLA_GRE_ERSPAN_VER]) {
		ver = nla_get_u8(data[IFLA_GRE_ERSPAN_VER]);
		if (ver != 1 && ver != 2)
			return -EINVAL;
	}

	if (ver == 1) {
		if (data[IFLA_GRE_ERSPAN_INDEX]) {
			u32 index = nla_get_u32(data[IFLA_GRE_ERSPAN_INDEX]);

			if (index & ~INDEX_MASK)
				return -EINVAL;
		}
	} else if (ver == 2) {
		if (data[IFLA_GRE_ERSPAN_DIR]) {
			u16 dir = nla_get_u8(data[IFLA_GRE_ERSPAN_DIR]);

			if (dir & ~(DIR_MASK >> DIR_OFFSET))
				return -EINVAL;
		}

		if (data[IFLA_GRE_ERSPAN_HWID]) {
			u16 hwid = nla_get_u16(data[IFLA_GRE_ERSPAN_HWID]);

			if (hwid & ~(HWID_MASK >> HWID_OFFSET))
				return -EINVAL;
		}
	}

	return 0;
}

static void ip6erspan_set_version(struct nlattr *data[],
				  struct __ip6_tnl_parm *parms)
{
	if (!data)
		return;

	parms->erspan_ver = 1;
	if (data[IFLA_GRE_ERSPAN_VER])
		parms->erspan_ver = nla_get_u8(data[IFLA_GRE_ERSPAN_VER]);

	if (parms->erspan_ver == 1) {
		if (data[IFLA_GRE_ERSPAN_INDEX])
			parms->index = nla_get_u32(data[IFLA_GRE_ERSPAN_INDEX]);
	} else if (parms->erspan_ver == 2) {
		if (data[IFLA_GRE_ERSPAN_DIR])
			parms->dir = nla_get_u8(data[IFLA_GRE_ERSPAN_DIR]);
		if (data[IFLA_GRE_ERSPAN_HWID])
			parms->hwid = nla_get_u16(data[IFLA_GRE_ERSPAN_HWID]);
	}
}

static void ip6gre_netlink_parms(struct nlattr *data[],
				struct __ip6_tnl_parm *parms)
{
	memset(parms, 0, sizeof(*parms));

	if (!data)
		return;

	if (data[IFLA_GRE_LINK])
		parms->link = nla_get_u32(data[IFLA_GRE_LINK]);

	if (data[IFLA_GRE_IFLAGS])
		parms->i_flags = gre_flags_to_tnl_flags(
				nla_get_be16(data[IFLA_GRE_IFLAGS]));

	if (data[IFLA_GRE_OFLAGS])
		parms->o_flags = gre_flags_to_tnl_flags(
				nla_get_be16(data[IFLA_GRE_OFLAGS]));

	if (data[IFLA_GRE_IKEY])
		parms->i_key = nla_get_be32(data[IFLA_GRE_IKEY]);

	if (data[IFLA_GRE_OKEY])
		parms->o_key = nla_get_be32(data[IFLA_GRE_OKEY]);

	if (data[IFLA_GRE_LOCAL])
		parms->laddr = nla_get_in6_addr(data[IFLA_GRE_LOCAL]);

	if (data[IFLA_GRE_REMOTE])
		parms->raddr = nla_get_in6_addr(data[IFLA_GRE_REMOTE]);

	if (data[IFLA_GRE_TTL])
		parms->hop_limit = nla_get_u8(data[IFLA_GRE_TTL]);

	if (data[IFLA_GRE_ENCAP_LIMIT])
		parms->encap_limit = nla_get_u8(data[IFLA_GRE_ENCAP_LIMIT]);

	if (data[IFLA_GRE_FLOWINFO])
		parms->flowinfo = nla_get_be32(data[IFLA_GRE_FLOWINFO]);

	if (data[IFLA_GRE_FLAGS])
		parms->flags = nla_get_u32(data[IFLA_GRE_FLAGS]);

	if (data[IFLA_GRE_FWMARK])
		parms->fwmark = nla_get_u32(data[IFLA_GRE_FWMARK]);

	if (data[IFLA_GRE_COLLECT_METADATA])
		parms->collect_md = true;
}

static int ip6gre_tap_init(struct net_device *dev)
{
	int ret;

	ret = ip6gre_tunnel_init_common(dev);
	if (ret)
		return ret;

	dev->priv_flags |= IFF_LIVE_ADDR_CHANGE;

	return 0;
}

static const struct net_device_ops ip6gre_tap_netdev_ops = {
	.ndo_init = ip6gre_tap_init,
	.ndo_uninit = ip6gre_tunnel_uninit,
	.ndo_start_xmit = ip6gre_tunnel_xmit,
	.ndo_set_mac_address = eth_mac_addr,
	.ndo_validate_addr = eth_validate_addr,
	.ndo_change_mtu = ip6_tnl_change_mtu,
	.ndo_get_stats64 = ip_tunnel_get_stats64,
	.ndo_get_iflink = ip6_tnl_get_iflink,
};

static int ip6erspan_calc_hlen(struct ip6_tnl *tunnel)
{
	int t_hlen;

	tunnel->tun_hlen = 8;
	tunnel->hlen = tunnel->tun_hlen + tunnel->encap_hlen +
		       erspan_hdr_len(tunnel->parms.erspan_ver);

	t_hlen = tunnel->hlen + sizeof(struct ipv6hdr);
	tunnel->dev->needed_headroom = LL_MAX_HEADER + t_hlen;
	return t_hlen;
}

static int ip6erspan_tap_init(struct net_device *dev)
{
	struct ip6_tnl *tunnel;
	int t_hlen;
	int ret;

	tunnel = netdev_priv(dev);

	tunnel->dev = dev;
	tunnel->net = dev_net(dev);
	strcpy(tunnel->parms.name, dev->name);

	dev->tstats = netdev_alloc_pcpu_stats(struct pcpu_sw_netstats);
	if (!dev->tstats)
		return -ENOMEM;

	ret = dst_cache_init(&tunnel->dst_cache, GFP_KERNEL);
	if (ret)
		goto cleanup_alloc_pcpu_stats;

	ret = gro_cells_init(&tunnel->gro_cells, dev);
	if (ret)
		goto cleanup_dst_cache_init;

	t_hlen = ip6erspan_calc_hlen(tunnel);
	dev->mtu = ETH_DATA_LEN - t_hlen;
	if (dev->type == ARPHRD_ETHER)
		dev->mtu -= ETH_HLEN;
	if (!(tunnel->parms.flags & IP6_TNL_F_IGN_ENCAP_LIMIT))
		dev->mtu -= 8;

	dev->priv_flags |= IFF_LIVE_ADDR_CHANGE;
	ip6erspan_tnl_link_config(tunnel, 1);

	return 0;

cleanup_dst_cache_init:
	dst_cache_destroy(&tunnel->dst_cache);
cleanup_alloc_pcpu_stats:
	free_percpu(dev->tstats);
	dev->tstats = NULL;
	return ret;
}

static const struct net_device_ops ip6erspan_netdev_ops = {
	.ndo_init =		ip6erspan_tap_init,
	.ndo_uninit =		ip6erspan_tunnel_uninit,
	.ndo_start_xmit =	ip6erspan_tunnel_xmit,
	.ndo_set_mac_address =	eth_mac_addr,
	.ndo_validate_addr =	eth_validate_addr,
	.ndo_change_mtu =	ip6_tnl_change_mtu,
	.ndo_get_stats64 =	ip_tunnel_get_stats64,
	.ndo_get_iflink =	ip6_tnl_get_iflink,
};

static void ip6gre_tap_setup(struct net_device *dev)
{

	ether_setup(dev);

	dev->max_mtu = 0;
	dev->netdev_ops = &ip6gre_tap_netdev_ops;
	dev->needs_free_netdev = true;
	dev->priv_destructor = ip6gre_dev_free;

	dev->priv_flags &= ~IFF_TX_SKB_SHARING;
	dev->priv_flags |= IFF_LIVE_ADDR_CHANGE;
	netif_keep_dst(dev);
}

static bool ip6gre_netlink_encap_parms(struct nlattr *data[],
				       struct ip_tunnel_encap *ipencap)
{
	bool ret = false;

	memset(ipencap, 0, sizeof(*ipencap));

	if (!data)
		return ret;

	if (data[IFLA_GRE_ENCAP_TYPE]) {
		ret = true;
		ipencap->type = nla_get_u16(data[IFLA_GRE_ENCAP_TYPE]);
	}

	if (data[IFLA_GRE_ENCAP_FLAGS]) {
		ret = true;
		ipencap->flags = nla_get_u16(data[IFLA_GRE_ENCAP_FLAGS]);
	}

	if (data[IFLA_GRE_ENCAP_SPORT]) {
		ret = true;
		ipencap->sport = nla_get_be16(data[IFLA_GRE_ENCAP_SPORT]);
	}

	if (data[IFLA_GRE_ENCAP_DPORT]) {
		ret = true;
		ipencap->dport = nla_get_be16(data[IFLA_GRE_ENCAP_DPORT]);
	}

	return ret;
}

static int ip6gre_newlink_common(struct net *src_net, struct net_device *dev,
				 struct nlattr *tb[], struct nlattr *data[],
				 struct netlink_ext_ack *extack)
{
	struct ip6_tnl *nt;
	struct ip_tunnel_encap ipencap;
	int err;

	nt = netdev_priv(dev);

	if (ip6gre_netlink_encap_parms(data, &ipencap)) {
		int err = ip6_tnl_encap_setup(nt, &ipencap);

		if (err < 0)
			return err;
	}

	if (dev->type == ARPHRD_ETHER && !tb[IFLA_ADDRESS])
		eth_hw_addr_random(dev);

	nt->dev = dev;
	nt->net = dev_net(dev);

	err = register_netdevice(dev);
	if (err)
		goto out;

	if (tb[IFLA_MTU])
		ip6_tnl_change_mtu(dev, nla_get_u32(tb[IFLA_MTU]));

	dev_hold(dev);

out:
	return err;
}

static int ip6gre_newlink(struct net *src_net, struct net_device *dev,
			  struct nlattr *tb[], struct nlattr *data[],
			  struct netlink_ext_ack *extack)
{
	struct ip6_tnl *nt = netdev_priv(dev);
	struct net *net = dev_net(dev);
	struct ip6gre_net *ign;
	int err;

	ip6gre_netlink_parms(data, &nt->parms);
	ign = net_generic(net, ip6gre_net_id);

	if (nt->parms.collect_md) {
		if (rtnl_dereference(ign->collect_md_tun))
			return -EEXIST;
	} else {
		if (ip6gre_tunnel_find(net, &nt->parms, dev->type))
			return -EEXIST;
	}

	err = ip6gre_newlink_common(src_net, dev, tb, data, extack);
	if (!err) {
		ip6gre_tnl_link_config(nt, !tb[IFLA_MTU]);
		ip6gre_tunnel_link_md(ign, nt);
		ip6gre_tunnel_link(net_generic(net, ip6gre_net_id), nt);
	}
	return err;
}

static struct ip6_tnl *
ip6gre_changelink_common(struct net_device *dev, struct nlattr *tb[],
			 struct nlattr *data[], struct __ip6_tnl_parm *p_p,
			 struct netlink_ext_ack *extack)
{
	struct ip6_tnl *t, *nt = netdev_priv(dev);
	struct net *net = nt->net;
	struct ip6gre_net *ign = net_generic(net, ip6gre_net_id);
	struct ip_tunnel_encap ipencap;

	if (dev == ign->fb_tunnel_dev)
		return ERR_PTR(-EINVAL);

	if (ip6gre_netlink_encap_parms(data, &ipencap)) {
		int err = ip6_tnl_encap_setup(nt, &ipencap);

		if (err < 0)
			return ERR_PTR(err);
	}

	ip6gre_netlink_parms(data, p_p);

	t = ip6gre_tunnel_locate(net, p_p, 0);

	if (t) {
		if (t->dev != dev)
			return ERR_PTR(-EEXIST);
	} else {
		t = nt;
	}

	return t;
}

static int ip6gre_changelink(struct net_device *dev, struct nlattr *tb[],
			     struct nlattr *data[],
			     struct netlink_ext_ack *extack)
{
	struct ip6_tnl *t = netdev_priv(dev);
	struct ip6gre_net *ign = net_generic(t->net, ip6gre_net_id);
	struct __ip6_tnl_parm p;

	t = ip6gre_changelink_common(dev, tb, data, &p, extack);
	if (IS_ERR(t))
		return PTR_ERR(t);

	ip6gre_tunnel_unlink_md(ign, t);
	ip6gre_tunnel_unlink(ign, t);
	ip6gre_tnl_change(t, &p, !tb[IFLA_MTU]);
	ip6gre_tunnel_link_md(ign, t);
	ip6gre_tunnel_link(ign, t);
	return 0;
}

static void ip6gre_dellink(struct net_device *dev, struct list_head *head)
{
	struct net *net = dev_net(dev);
	struct ip6gre_net *ign = net_generic(net, ip6gre_net_id);

	if (dev != ign->fb_tunnel_dev)
		unregister_netdevice_queue(dev, head);
}

static size_t ip6gre_get_size(const struct net_device *dev)
{
	return
		/* IFLA_GRE_LINK */
		nla_total_size(4) +
		/* IFLA_GRE_IFLAGS */
		nla_total_size(2) +
		/* IFLA_GRE_OFLAGS */
		nla_total_size(2) +
		/* IFLA_GRE_IKEY */
		nla_total_size(4) +
		/* IFLA_GRE_OKEY */
		nla_total_size(4) +
		/* IFLA_GRE_LOCAL */
		nla_total_size(sizeof(struct in6_addr)) +
		/* IFLA_GRE_REMOTE */
		nla_total_size(sizeof(struct in6_addr)) +
		/* IFLA_GRE_TTL */
		nla_total_size(1) +
		/* IFLA_GRE_ENCAP_LIMIT */
		nla_total_size(1) +
		/* IFLA_GRE_FLOWINFO */
		nla_total_size(4) +
		/* IFLA_GRE_FLAGS */
		nla_total_size(4) +
		/* IFLA_GRE_ENCAP_TYPE */
		nla_total_size(2) +
		/* IFLA_GRE_ENCAP_FLAGS */
		nla_total_size(2) +
		/* IFLA_GRE_ENCAP_SPORT */
		nla_total_size(2) +
		/* IFLA_GRE_ENCAP_DPORT */
		nla_total_size(2) +
		/* IFLA_GRE_COLLECT_METADATA */
		nla_total_size(0) +
		/* IFLA_GRE_FWMARK */
		nla_total_size(4) +
		/* IFLA_GRE_ERSPAN_INDEX */
		nla_total_size(4) +
		0;
}

static int ip6gre_fill_info(struct sk_buff *skb, const struct net_device *dev)
{
	struct ip6_tnl *t = netdev_priv(dev);
	struct __ip6_tnl_parm *p = &t->parms;
	__be16 o_flags = p->o_flags;

<<<<<<< HEAD
	if ((p->erspan_ver == 1 || p->erspan_ver == 2) &&
	    !p->collect_md)
		o_flags |= TUNNEL_KEY;
=======
	if (p->erspan_ver == 1 || p->erspan_ver == 2) {
		if (!p->collect_md)
			o_flags |= TUNNEL_KEY;

		if (nla_put_u8(skb, IFLA_GRE_ERSPAN_VER, p->erspan_ver))
			goto nla_put_failure;

		if (p->erspan_ver == 1) {
			if (nla_put_u32(skb, IFLA_GRE_ERSPAN_INDEX, p->index))
				goto nla_put_failure;
		} else {
			if (nla_put_u8(skb, IFLA_GRE_ERSPAN_DIR, p->dir))
				goto nla_put_failure;
			if (nla_put_u16(skb, IFLA_GRE_ERSPAN_HWID, p->hwid))
				goto nla_put_failure;
		}
	}
>>>>>>> fa578e9d

	if (nla_put_u32(skb, IFLA_GRE_LINK, p->link) ||
	    nla_put_be16(skb, IFLA_GRE_IFLAGS,
			 gre_tnl_flags_to_gre_flags(p->i_flags)) ||
	    nla_put_be16(skb, IFLA_GRE_OFLAGS,
			 gre_tnl_flags_to_gre_flags(o_flags)) ||
	    nla_put_be32(skb, IFLA_GRE_IKEY, p->i_key) ||
	    nla_put_be32(skb, IFLA_GRE_OKEY, p->o_key) ||
	    nla_put_in6_addr(skb, IFLA_GRE_LOCAL, &p->laddr) ||
	    nla_put_in6_addr(skb, IFLA_GRE_REMOTE, &p->raddr) ||
	    nla_put_u8(skb, IFLA_GRE_TTL, p->hop_limit) ||
	    nla_put_u8(skb, IFLA_GRE_ENCAP_LIMIT, p->encap_limit) ||
	    nla_put_be32(skb, IFLA_GRE_FLOWINFO, p->flowinfo) ||
	    nla_put_u32(skb, IFLA_GRE_FLAGS, p->flags) ||
	    nla_put_u32(skb, IFLA_GRE_FWMARK, p->fwmark))
		goto nla_put_failure;

	if (nla_put_u16(skb, IFLA_GRE_ENCAP_TYPE,
			t->encap.type) ||
	    nla_put_be16(skb, IFLA_GRE_ENCAP_SPORT,
			 t->encap.sport) ||
	    nla_put_be16(skb, IFLA_GRE_ENCAP_DPORT,
			 t->encap.dport) ||
	    nla_put_u16(skb, IFLA_GRE_ENCAP_FLAGS,
			t->encap.flags))
		goto nla_put_failure;

	if (p->collect_md) {
		if (nla_put_flag(skb, IFLA_GRE_COLLECT_METADATA))
			goto nla_put_failure;
	}

	return 0;

nla_put_failure:
	return -EMSGSIZE;
}

static const struct nla_policy ip6gre_policy[IFLA_GRE_MAX + 1] = {
	[IFLA_GRE_LINK]        = { .type = NLA_U32 },
	[IFLA_GRE_IFLAGS]      = { .type = NLA_U16 },
	[IFLA_GRE_OFLAGS]      = { .type = NLA_U16 },
	[IFLA_GRE_IKEY]        = { .type = NLA_U32 },
	[IFLA_GRE_OKEY]        = { .type = NLA_U32 },
	[IFLA_GRE_LOCAL]       = { .len = FIELD_SIZEOF(struct ipv6hdr, saddr) },
	[IFLA_GRE_REMOTE]      = { .len = FIELD_SIZEOF(struct ipv6hdr, daddr) },
	[IFLA_GRE_TTL]         = { .type = NLA_U8 },
	[IFLA_GRE_ENCAP_LIMIT] = { .type = NLA_U8 },
	[IFLA_GRE_FLOWINFO]    = { .type = NLA_U32 },
	[IFLA_GRE_FLAGS]       = { .type = NLA_U32 },
	[IFLA_GRE_ENCAP_TYPE]   = { .type = NLA_U16 },
	[IFLA_GRE_ENCAP_FLAGS]  = { .type = NLA_U16 },
	[IFLA_GRE_ENCAP_SPORT]  = { .type = NLA_U16 },
	[IFLA_GRE_ENCAP_DPORT]  = { .type = NLA_U16 },
	[IFLA_GRE_COLLECT_METADATA] = { .type = NLA_FLAG },
	[IFLA_GRE_FWMARK]       = { .type = NLA_U32 },
	[IFLA_GRE_ERSPAN_INDEX] = { .type = NLA_U32 },
	[IFLA_GRE_ERSPAN_VER]	= { .type = NLA_U8 },
	[IFLA_GRE_ERSPAN_DIR]	= { .type = NLA_U8 },
	[IFLA_GRE_ERSPAN_HWID]	= { .type = NLA_U16 },
};

static void ip6erspan_tap_setup(struct net_device *dev)
{
	ether_setup(dev);

	dev->max_mtu = 0;
	dev->netdev_ops = &ip6erspan_netdev_ops;
	dev->needs_free_netdev = true;
	dev->priv_destructor = ip6gre_dev_free;

	dev->priv_flags &= ~IFF_TX_SKB_SHARING;
	dev->priv_flags |= IFF_LIVE_ADDR_CHANGE;
	netif_keep_dst(dev);
}

static int ip6erspan_newlink(struct net *src_net, struct net_device *dev,
			     struct nlattr *tb[], struct nlattr *data[],
			     struct netlink_ext_ack *extack)
{
	struct ip6_tnl *nt = netdev_priv(dev);
	struct net *net = dev_net(dev);
	struct ip6gre_net *ign;
	int err;

	ip6gre_netlink_parms(data, &nt->parms);
	ip6erspan_set_version(data, &nt->parms);
	ign = net_generic(net, ip6gre_net_id);

	if (nt->parms.collect_md) {
		if (rtnl_dereference(ign->collect_md_tun_erspan))
			return -EEXIST;
	} else {
		if (ip6gre_tunnel_find(net, &nt->parms, dev->type))
			return -EEXIST;
	}

	err = ip6gre_newlink_common(src_net, dev, tb, data, extack);
	if (!err) {
		ip6erspan_tnl_link_config(nt, !tb[IFLA_MTU]);
		ip6erspan_tunnel_link_md(ign, nt);
		ip6gre_tunnel_link(net_generic(net, ip6gre_net_id), nt);
	}
	return err;
}

static void ip6erspan_tnl_link_config(struct ip6_tnl *t, int set_mtu)
{
	ip6gre_tnl_link_config_common(t);
	ip6gre_tnl_link_config_route(t, set_mtu, ip6erspan_calc_hlen(t));
}

static int ip6erspan_tnl_change(struct ip6_tnl *t,
				const struct __ip6_tnl_parm *p, int set_mtu)
{
	ip6gre_tnl_copy_tnl_parm(t, p);
	ip6erspan_tnl_link_config(t, set_mtu);
	return 0;
}

static int ip6erspan_changelink(struct net_device *dev, struct nlattr *tb[],
				struct nlattr *data[],
				struct netlink_ext_ack *extack)
{
	struct ip6gre_net *ign = net_generic(dev_net(dev), ip6gre_net_id);
	struct __ip6_tnl_parm p;
	struct ip6_tnl *t;

	t = ip6gre_changelink_common(dev, tb, data, &p, extack);
	if (IS_ERR(t))
		return PTR_ERR(t);

	ip6erspan_set_version(data, &p);
	ip6gre_tunnel_unlink_md(ign, t);
	ip6gre_tunnel_unlink(ign, t);
	ip6erspan_tnl_change(t, &p, !tb[IFLA_MTU]);
	ip6erspan_tunnel_link_md(ign, t);
	ip6gre_tunnel_link(ign, t);
	return 0;
}

static struct rtnl_link_ops ip6gre_link_ops __read_mostly = {
	.kind		= "ip6gre",
	.maxtype	= IFLA_GRE_MAX,
	.policy		= ip6gre_policy,
	.priv_size	= sizeof(struct ip6_tnl),
	.setup		= ip6gre_tunnel_setup,
	.validate	= ip6gre_tunnel_validate,
	.newlink	= ip6gre_newlink,
	.changelink	= ip6gre_changelink,
	.dellink	= ip6gre_dellink,
	.get_size	= ip6gre_get_size,
	.fill_info	= ip6gre_fill_info,
	.get_link_net	= ip6_tnl_get_link_net,
};

static struct rtnl_link_ops ip6gre_tap_ops __read_mostly = {
	.kind		= "ip6gretap",
	.maxtype	= IFLA_GRE_MAX,
	.policy		= ip6gre_policy,
	.priv_size	= sizeof(struct ip6_tnl),
	.setup		= ip6gre_tap_setup,
	.validate	= ip6gre_tap_validate,
	.newlink	= ip6gre_newlink,
	.changelink	= ip6gre_changelink,
	.get_size	= ip6gre_get_size,
	.fill_info	= ip6gre_fill_info,
	.get_link_net	= ip6_tnl_get_link_net,
};

static struct rtnl_link_ops ip6erspan_tap_ops __read_mostly = {
	.kind		= "ip6erspan",
	.maxtype	= IFLA_GRE_MAX,
	.policy		= ip6gre_policy,
	.priv_size	= sizeof(struct ip6_tnl),
	.setup		= ip6erspan_tap_setup,
	.validate	= ip6erspan_tap_validate,
	.newlink	= ip6erspan_newlink,
	.changelink	= ip6erspan_changelink,
	.get_size	= ip6gre_get_size,
	.fill_info	= ip6gre_fill_info,
	.get_link_net	= ip6_tnl_get_link_net,
};

/*
 *	And now the modules code and kernel interface.
 */

static int __init ip6gre_init(void)
{
	int err;

	pr_info("GRE over IPv6 tunneling driver\n");

	err = register_pernet_device(&ip6gre_net_ops);
	if (err < 0)
		return err;

	err = inet6_add_protocol(&ip6gre_protocol, IPPROTO_GRE);
	if (err < 0) {
		pr_info("%s: can't add protocol\n", __func__);
		goto add_proto_failed;
	}

	err = rtnl_link_register(&ip6gre_link_ops);
	if (err < 0)
		goto rtnl_link_failed;

	err = rtnl_link_register(&ip6gre_tap_ops);
	if (err < 0)
		goto tap_ops_failed;

	err = rtnl_link_register(&ip6erspan_tap_ops);
	if (err < 0)
		goto erspan_link_failed;

out:
	return err;

erspan_link_failed:
	rtnl_link_unregister(&ip6gre_tap_ops);
tap_ops_failed:
	rtnl_link_unregister(&ip6gre_link_ops);
rtnl_link_failed:
	inet6_del_protocol(&ip6gre_protocol, IPPROTO_GRE);
add_proto_failed:
	unregister_pernet_device(&ip6gre_net_ops);
	goto out;
}

static void __exit ip6gre_fini(void)
{
	rtnl_link_unregister(&ip6gre_tap_ops);
	rtnl_link_unregister(&ip6gre_link_ops);
	rtnl_link_unregister(&ip6erspan_tap_ops);
	inet6_del_protocol(&ip6gre_protocol, IPPROTO_GRE);
	unregister_pernet_device(&ip6gre_net_ops);
}

module_init(ip6gre_init);
module_exit(ip6gre_fini);
MODULE_LICENSE("GPL");
MODULE_AUTHOR("D. Kozlov (xeb@mail.ru)");
MODULE_DESCRIPTION("GRE over IPv6 tunneling device");
MODULE_ALIAS_RTNL_LINK("ip6gre");
MODULE_ALIAS_RTNL_LINK("ip6gretap");
MODULE_ALIAS_RTNL_LINK("ip6erspan");
MODULE_ALIAS_NETDEV("ip6gre0");<|MERGE_RESOLUTION|>--- conflicted
+++ resolved
@@ -519,12 +519,8 @@
 	return PACKET_REJECT;
 }
 
-<<<<<<< HEAD
-static int ip6erspan_rcv(struct sk_buff *skb, struct tnl_ptk_info *tpi,
-=======
 static int ip6erspan_rcv(struct sk_buff *skb,
 			 struct tnl_ptk_info *tpi,
->>>>>>> fa578e9d
 			 int gre_hdr_len)
 {
 	struct erspan_base_hdr *ershdr;
@@ -2111,11 +2107,6 @@
 	struct __ip6_tnl_parm *p = &t->parms;
 	__be16 o_flags = p->o_flags;
 
-<<<<<<< HEAD
-	if ((p->erspan_ver == 1 || p->erspan_ver == 2) &&
-	    !p->collect_md)
-		o_flags |= TUNNEL_KEY;
-=======
 	if (p->erspan_ver == 1 || p->erspan_ver == 2) {
 		if (!p->collect_md)
 			o_flags |= TUNNEL_KEY;
@@ -2133,7 +2124,6 @@
 				goto nla_put_failure;
 		}
 	}
->>>>>>> fa578e9d
 
 	if (nla_put_u32(skb, IFLA_GRE_LINK, p->link) ||
 	    nla_put_be16(skb, IFLA_GRE_IFLAGS,
