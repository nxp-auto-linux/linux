--- conflicted
+++ resolved
@@ -474,19 +474,6 @@
 	/* Has the CAN frame been modified? */
 	if (modidx) {
 		/* get available space for the processed CAN frame type */
-<<<<<<< HEAD
-		int max_len = nskb->len - offsetof(struct can_frame, data);
-
-		/* dlc may have changed, make sure it fits to the CAN frame */
-		if (cf->can_dlc > max_len)
-			goto out_delete;
-
-		/* check for checksum updates in classic CAN length only */
-		if (gwj->mod.csumfunc.crc8) {
-			if (cf->can_dlc > 8)
-				goto out_delete;
-
-=======
 		int max_len = nskb->len - offsetof(struct canfd_frame, data);
 
 		/* dlc may have changed, make sure it fits to the CAN frame */
@@ -499,7 +486,6 @@
 
 		/* check for checksum updates */
 		if (gwj->mod.csumfunc.crc8)
->>>>>>> fa578e9d
 			(*gwj->mod.csumfunc.crc8)(cf, &gwj->mod.csum.crc8);
 		}
 
