/* SPDX-License-Identifier: GPL-2.0 */
#ifndef __IEEE802154_6LOWPAN_I_H__
#define __IEEE802154_6LOWPAN_I_H__

#include <linux/list.h>

#include <net/ieee802154_netdev.h>
#include <net/inet_frag.h>
#include <net/6lowpan.h>

typedef unsigned __bitwise lowpan_rx_result;
#define RX_CONTINUE		((__force lowpan_rx_result) 0u)
#define RX_DROP_UNUSABLE	((__force lowpan_rx_result) 1u)
#define RX_DROP			((__force lowpan_rx_result) 2u)
#define RX_QUEUED		((__force lowpan_rx_result) 3u)

#define LOWPAN_DISPATCH_FRAG1           0xc0
#define LOWPAN_DISPATCH_FRAGN           0xe0

struct frag_lowpan_compare_key {
	u16 tag;
	u16 d_size;
<<<<<<< HEAD
	const struct ieee802154_addr src;
	const struct ieee802154_addr dst;
=======
	struct ieee802154_addr src;
	struct ieee802154_addr dst;
>>>>>>> e021bb4f
};

/* Equivalent of ipv4 struct ipq
 */
struct lowpan_frag_queue {
	struct inet_frag_queue	q;
};

int lowpan_frag_rcv(struct sk_buff *skb, const u8 frag_type);
void lowpan_net_frag_exit(void);
int lowpan_net_frag_init(void);

void lowpan_rx_init(void);
void lowpan_rx_exit(void);

int lowpan_header_create(struct sk_buff *skb, struct net_device *dev,
			 unsigned short type, const void *_daddr,
			 const void *_saddr, unsigned int len);
netdev_tx_t lowpan_xmit(struct sk_buff *skb, struct net_device *dev);

int lowpan_iphc_decompress(struct sk_buff *skb);
lowpan_rx_result lowpan_rx_h_ipv6(struct sk_buff *skb);

#endif /* __IEEE802154_6LOWPAN_I_H__ */<|MERGE_RESOLUTION|>--- conflicted
+++ resolved
@@ -20,13 +20,8 @@
 struct frag_lowpan_compare_key {
 	u16 tag;
 	u16 d_size;
-<<<<<<< HEAD
-	const struct ieee802154_addr src;
-	const struct ieee802154_addr dst;
-=======
 	struct ieee802154_addr src;
 	struct ieee802154_addr dst;
->>>>>>> e021bb4f
 };
 
 /* Equivalent of ipv4 struct ipq
