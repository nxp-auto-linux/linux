/*
 * INET		An implementation of the TCP/IP protocol suite for the LINUX
 *		operating system.  INET is implemented using the  BSD Socket
 *		interface as the means of communication with the user level.
 *
 *		PACKET - implements raw packet sockets.
 *
 * Authors:	Ross Biro
 *		Fred N. van Kempen, <waltje@uWalt.NL.Mugnet.ORG>
 *		Alan Cox, <gw4pts@gw4pts.ampr.org>
 *
 * Fixes:
 *		Alan Cox	:	verify_area() now used correctly
 *		Alan Cox	:	new skbuff lists, look ma no backlogs!
 *		Alan Cox	:	tidied skbuff lists.
 *		Alan Cox	:	Now uses generic datagram routines I
 *					added. Also fixed the peek/read crash
 *					from all old Linux datagram code.
 *		Alan Cox	:	Uses the improved datagram code.
 *		Alan Cox	:	Added NULL's for socket options.
 *		Alan Cox	:	Re-commented the code.
 *		Alan Cox	:	Use new kernel side addressing
 *		Rob Janssen	:	Correct MTU usage.
 *		Dave Platt	:	Counter leaks caused by incorrect
 *					interrupt locking and some slightly
 *					dubious gcc output. Can you read
 *					compiler: it said _VOLATILE_
 *	Richard Kooijman	:	Timestamp fixes.
 *		Alan Cox	:	New buffers. Use sk->mac.raw.
 *		Alan Cox	:	sendmsg/recvmsg support.
 *		Alan Cox	:	Protocol setting support
 *	Alexey Kuznetsov	:	Untied from IPv4 stack.
 *	Cyrus Durgin		:	Fixed kerneld for kmod.
 *	Michal Ostrowski        :       Module initialization cleanup.
 *         Ulises Alonso        :       Frame number limit removal and
 *                                      packet_set_ring memory leak.
 *		Eric Biederman	:	Allow for > 8 byte hardware addresses.
 *					The convention is that longer addresses
 *					will simply extend the hardware address
 *					byte arrays at the end of sockaddr_ll
 *					and packet_mreq.
 *		Johann Baudy	:	Added TX RING.
 *		Chetan Loke	:	Implemented TPACKET_V3 block abstraction
 *					layer.
 *					Copyright (C) 2011, <lokec@ccs.neu.edu>
 *
 *
 *		This program is free software; you can redistribute it and/or
 *		modify it under the terms of the GNU General Public License
 *		as published by the Free Software Foundation; either version
 *		2 of the License, or (at your option) any later version.
 *
 */

#include <linux/types.h>
#include <linux/mm.h>
#include <linux/capability.h>
#include <linux/fcntl.h>
#include <linux/socket.h>
#include <linux/in.h>
#include <linux/inet.h>
#include <linux/netdevice.h>
#include <linux/if_packet.h>
#include <linux/wireless.h>
#include <linux/kernel.h>
#include <linux/delay.h>
#include <linux/kmod.h>
#include <linux/slab.h>
#include <linux/vmalloc.h>
#include <net/net_namespace.h>
#include <net/ip.h>
#include <net/protocol.h>
#include <linux/skbuff.h>
#include <net/sock.h>
#include <linux/errno.h>
#include <linux/timer.h>
#include <linux/uaccess.h>
#include <asm/ioctls.h>
#include <asm/page.h>
#include <asm/cacheflush.h>
#include <asm/io.h>
#include <linux/proc_fs.h>
#include <linux/seq_file.h>
#include <linux/poll.h>
#include <linux/module.h>
#include <linux/init.h>
#include <linux/mutex.h>
#include <linux/if_vlan.h>
#include <linux/virtio_net.h>
#include <linux/errqueue.h>
#include <linux/net_tstamp.h>
#include <linux/percpu.h>
#ifdef CONFIG_INET
#include <net/inet_common.h>
#endif
#include <linux/bpf.h>
#include <net/compat.h>

#include "internal.h"

/*
   Assumptions:
   - if device has no dev->hard_header routine, it adds and removes ll header
     inside itself. In this case ll header is invisible outside of device,
     but higher levels still should reserve dev->hard_header_len.
     Some devices are enough clever to reallocate skb, when header
     will not fit to reserved space (tunnel), another ones are silly
     (PPP).
   - packet socket receives packets with pulled ll header,
     so that SOCK_RAW should push it back.

On receive:
-----------

Incoming, dev->hard_header!=NULL
   mac_header -> ll header
   data       -> data

Outgoing, dev->hard_header!=NULL
   mac_header -> ll header
   data       -> ll header

Incoming, dev->hard_header==NULL
   mac_header -> UNKNOWN position. It is very likely, that it points to ll
		 header.  PPP makes it, that is wrong, because introduce
		 assymetry between rx and tx paths.
   data       -> data

Outgoing, dev->hard_header==NULL
   mac_header -> data. ll header is still not built!
   data       -> data

Resume
  If dev->hard_header==NULL we are unlikely to restore sensible ll header.


On transmit:
------------

dev->hard_header != NULL
   mac_header -> ll header
   data       -> ll header

dev->hard_header == NULL (ll header is added by device, we cannot control it)
   mac_header -> data
   data       -> data

   We should set nh.raw on output to correct posistion,
   packet classifier depends on it.
 */

/* Private packet socket structures. */

/* identical to struct packet_mreq except it has
 * a longer address field.
 */
struct packet_mreq_max {
	int		mr_ifindex;
	unsigned short	mr_type;
	unsigned short	mr_alen;
	unsigned char	mr_address[MAX_ADDR_LEN];
};

union tpacket_uhdr {
	struct tpacket_hdr  *h1;
	struct tpacket2_hdr *h2;
	struct tpacket3_hdr *h3;
	void *raw;
};

static int packet_set_ring(struct sock *sk, union tpacket_req_u *req_u,
		int closing, int tx_ring);

#define V3_ALIGNMENT	(8)

#define BLK_HDR_LEN	(ALIGN(sizeof(struct tpacket_block_desc), V3_ALIGNMENT))

#define BLK_PLUS_PRIV(sz_of_priv) \
	(BLK_HDR_LEN + ALIGN((sz_of_priv), V3_ALIGNMENT))

#define BLOCK_STATUS(x)	((x)->hdr.bh1.block_status)
#define BLOCK_NUM_PKTS(x)	((x)->hdr.bh1.num_pkts)
#define BLOCK_O2FP(x)		((x)->hdr.bh1.offset_to_first_pkt)
#define BLOCK_LEN(x)		((x)->hdr.bh1.blk_len)
#define BLOCK_SNUM(x)		((x)->hdr.bh1.seq_num)
#define BLOCK_O2PRIV(x)	((x)->offset_to_priv)
#define BLOCK_PRIV(x)		((void *)((char *)(x) + BLOCK_O2PRIV(x)))

struct packet_sock;
static int tpacket_rcv(struct sk_buff *skb, struct net_device *dev,
		       struct packet_type *pt, struct net_device *orig_dev);

static void *packet_previous_frame(struct packet_sock *po,
		struct packet_ring_buffer *rb,
		int status);
static void packet_increment_head(struct packet_ring_buffer *buff);
static int prb_curr_blk_in_use(struct tpacket_block_desc *);
static void *prb_dispatch_next_block(struct tpacket_kbdq_core *,
			struct packet_sock *);
static void prb_retire_current_block(struct tpacket_kbdq_core *,
		struct packet_sock *, unsigned int status);
static int prb_queue_frozen(struct tpacket_kbdq_core *);
static void prb_open_block(struct tpacket_kbdq_core *,
		struct tpacket_block_desc *);
static void prb_retire_rx_blk_timer_expired(struct timer_list *);
static void _prb_refresh_rx_retire_blk_timer(struct tpacket_kbdq_core *);
static void prb_fill_rxhash(struct tpacket_kbdq_core *, struct tpacket3_hdr *);
static void prb_clear_rxhash(struct tpacket_kbdq_core *,
		struct tpacket3_hdr *);
static void prb_fill_vlan_info(struct tpacket_kbdq_core *,
		struct tpacket3_hdr *);
static void packet_flush_mclist(struct sock *sk);
static u16 packet_pick_tx_queue(struct sk_buff *skb);

struct packet_skb_cb {
	union {
		struct sockaddr_pkt pkt;
		union {
			/* Trick: alias skb original length with
			 * ll.sll_family and ll.protocol in order
			 * to save room.
			 */
			unsigned int origlen;
			struct sockaddr_ll ll;
		};
	} sa;
};

#define vio_le() virtio_legacy_is_little_endian()

#define PACKET_SKB_CB(__skb)	((struct packet_skb_cb *)((__skb)->cb))

#define GET_PBDQC_FROM_RB(x)	((struct tpacket_kbdq_core *)(&(x)->prb_bdqc))
#define GET_PBLOCK_DESC(x, bid)	\
	((struct tpacket_block_desc *)((x)->pkbdq[(bid)].buffer))
#define GET_CURR_PBLOCK_DESC_FROM_CORE(x)	\
	((struct tpacket_block_desc *)((x)->pkbdq[(x)->kactive_blk_num].buffer))
#define GET_NEXT_PRB_BLK_NUM(x) \
	(((x)->kactive_blk_num < ((x)->knum_blocks-1)) ? \
	((x)->kactive_blk_num+1) : 0)

static void __fanout_unlink(struct sock *sk, struct packet_sock *po);
static void __fanout_link(struct sock *sk, struct packet_sock *po);

static int packet_direct_xmit(struct sk_buff *skb)
{
	return dev_direct_xmit(skb, packet_pick_tx_queue(skb));
}

static struct net_device *packet_cached_dev_get(struct packet_sock *po)
{
	struct net_device *dev;

	rcu_read_lock();
	dev = rcu_dereference(po->cached_dev);
	if (likely(dev))
		dev_hold(dev);
	rcu_read_unlock();

	return dev;
}

static void packet_cached_dev_assign(struct packet_sock *po,
				     struct net_device *dev)
{
	rcu_assign_pointer(po->cached_dev, dev);
}

static void packet_cached_dev_reset(struct packet_sock *po)
{
	RCU_INIT_POINTER(po->cached_dev, NULL);
}

static bool packet_use_direct_xmit(const struct packet_sock *po)
{
	return po->xmit == packet_direct_xmit;
}

static u16 __packet_pick_tx_queue(struct net_device *dev, struct sk_buff *skb,
				  struct net_device *sb_dev)
{
	return dev_pick_tx_cpu_id(dev, skb, sb_dev, NULL);
}

static u16 packet_pick_tx_queue(struct sk_buff *skb)
{
	struct net_device *dev = skb->dev;
	const struct net_device_ops *ops = dev->netdev_ops;
	u16 queue_index;

	if (ops->ndo_select_queue) {
		queue_index = ops->ndo_select_queue(dev, skb, NULL,
						    __packet_pick_tx_queue);
		queue_index = netdev_cap_txqueue(dev, queue_index);
	} else {
		queue_index = __packet_pick_tx_queue(dev, skb, NULL);
	}

	return queue_index;
}

/* __register_prot_hook must be invoked through register_prot_hook
 * or from a context in which asynchronous accesses to the packet
 * socket is not possible (packet_create()).
 */
static void __register_prot_hook(struct sock *sk)
{
	struct packet_sock *po = pkt_sk(sk);

	if (!po->running) {
		if (po->fanout)
			__fanout_link(sk, po);
		else
			dev_add_pack(&po->prot_hook);

		sock_hold(sk);
		po->running = 1;
	}
}

static void register_prot_hook(struct sock *sk)
{
	lockdep_assert_held_once(&pkt_sk(sk)->bind_lock);
	__register_prot_hook(sk);
}

/* If the sync parameter is true, we will temporarily drop
 * the po->bind_lock and do a synchronize_net to make sure no
 * asynchronous packet processing paths still refer to the elements
 * of po->prot_hook.  If the sync parameter is false, it is the
 * callers responsibility to take care of this.
 */
static void __unregister_prot_hook(struct sock *sk, bool sync)
{
	struct packet_sock *po = pkt_sk(sk);

	lockdep_assert_held_once(&po->bind_lock);

	po->running = 0;

	if (po->fanout)
		__fanout_unlink(sk, po);
	else
		__dev_remove_pack(&po->prot_hook);

	__sock_put(sk);

	if (sync) {
		spin_unlock(&po->bind_lock);
		synchronize_net();
		spin_lock(&po->bind_lock);
	}
}

static void unregister_prot_hook(struct sock *sk, bool sync)
{
	struct packet_sock *po = pkt_sk(sk);

	if (po->running)
		__unregister_prot_hook(sk, sync);
}

static inline struct page * __pure pgv_to_page(void *addr)
{
	if (is_vmalloc_addr(addr))
		return vmalloc_to_page(addr);
	return virt_to_page(addr);
}

static void __packet_set_status(struct packet_sock *po, void *frame, int status)
{
	union tpacket_uhdr h;

	h.raw = frame;
	switch (po->tp_version) {
	case TPACKET_V1:
		h.h1->tp_status = status;
		flush_dcache_page(pgv_to_page(&h.h1->tp_status));
		break;
	case TPACKET_V2:
		h.h2->tp_status = status;
		flush_dcache_page(pgv_to_page(&h.h2->tp_status));
		break;
	case TPACKET_V3:
		h.h3->tp_status = status;
		flush_dcache_page(pgv_to_page(&h.h3->tp_status));
		break;
	default:
		WARN(1, "TPACKET version not supported.\n");
		BUG();
	}

	smp_wmb();
}

static int __packet_get_status(struct packet_sock *po, void *frame)
{
	union tpacket_uhdr h;

	smp_rmb();

	h.raw = frame;
	switch (po->tp_version) {
	case TPACKET_V1:
		flush_dcache_page(pgv_to_page(&h.h1->tp_status));
		return h.h1->tp_status;
	case TPACKET_V2:
		flush_dcache_page(pgv_to_page(&h.h2->tp_status));
		return h.h2->tp_status;
	case TPACKET_V3:
		flush_dcache_page(pgv_to_page(&h.h3->tp_status));
		return h.h3->tp_status;
	default:
		WARN(1, "TPACKET version not supported.\n");
		BUG();
		return 0;
	}
}

static __u32 tpacket_get_timestamp(struct sk_buff *skb, struct timespec *ts,
				   unsigned int flags)
{
	struct skb_shared_hwtstamps *shhwtstamps = skb_hwtstamps(skb);

	if (shhwtstamps &&
	    (flags & SOF_TIMESTAMPING_RAW_HARDWARE) &&
	    ktime_to_timespec_cond(shhwtstamps->hwtstamp, ts))
		return TP_STATUS_TS_RAW_HARDWARE;

	if (ktime_to_timespec_cond(skb->tstamp, ts))
		return TP_STATUS_TS_SOFTWARE;

	return 0;
}

static __u32 __packet_set_timestamp(struct packet_sock *po, void *frame,
				    struct sk_buff *skb)
{
	union tpacket_uhdr h;
	struct timespec ts;
	__u32 ts_status;

	if (!(ts_status = tpacket_get_timestamp(skb, &ts, po->tp_tstamp)))
		return 0;

	h.raw = frame;
	switch (po->tp_version) {
	case TPACKET_V1:
		h.h1->tp_sec = ts.tv_sec;
		h.h1->tp_usec = ts.tv_nsec / NSEC_PER_USEC;
		break;
	case TPACKET_V2:
		h.h2->tp_sec = ts.tv_sec;
		h.h2->tp_nsec = ts.tv_nsec;
		break;
	case TPACKET_V3:
		h.h3->tp_sec = ts.tv_sec;
		h.h3->tp_nsec = ts.tv_nsec;
		break;
	default:
		WARN(1, "TPACKET version not supported.\n");
		BUG();
	}

	/* one flush is safe, as both fields always lie on the same cacheline */
	flush_dcache_page(pgv_to_page(&h.h1->tp_sec));
	smp_wmb();

	return ts_status;
}

static void *packet_lookup_frame(struct packet_sock *po,
		struct packet_ring_buffer *rb,
		unsigned int position,
		int status)
{
	unsigned int pg_vec_pos, frame_offset;
	union tpacket_uhdr h;

	pg_vec_pos = position / rb->frames_per_block;
	frame_offset = position % rb->frames_per_block;

	h.raw = rb->pg_vec[pg_vec_pos].buffer +
		(frame_offset * rb->frame_size);

	if (status != __packet_get_status(po, h.raw))
		return NULL;

	return h.raw;
}

static void *packet_current_frame(struct packet_sock *po,
		struct packet_ring_buffer *rb,
		int status)
{
	return packet_lookup_frame(po, rb, rb->head, status);
}

static void prb_del_retire_blk_timer(struct tpacket_kbdq_core *pkc)
{
	del_timer_sync(&pkc->retire_blk_timer);
}

static void prb_shutdown_retire_blk_timer(struct packet_sock *po,
		struct sk_buff_head *rb_queue)
{
	struct tpacket_kbdq_core *pkc;

	pkc = GET_PBDQC_FROM_RB(&po->rx_ring);

	spin_lock_bh(&rb_queue->lock);
	pkc->delete_blk_timer = 1;
	spin_unlock_bh(&rb_queue->lock);

	prb_del_retire_blk_timer(pkc);
}

static void prb_setup_retire_blk_timer(struct packet_sock *po)
{
	struct tpacket_kbdq_core *pkc;

	pkc = GET_PBDQC_FROM_RB(&po->rx_ring);
	timer_setup(&pkc->retire_blk_timer, prb_retire_rx_blk_timer_expired,
		    0);
	pkc->retire_blk_timer.expires = jiffies;
}

static int prb_calc_retire_blk_tmo(struct packet_sock *po,
				int blk_size_in_bytes)
{
	struct net_device *dev;
	unsigned int mbits = 0, msec = 0, div = 0, tmo = 0;
	struct ethtool_link_ksettings ecmd;
	int err;

	rtnl_lock();
	dev = __dev_get_by_index(sock_net(&po->sk), po->ifindex);
	if (unlikely(!dev)) {
		rtnl_unlock();
		return DEFAULT_PRB_RETIRE_TOV;
	}
	err = __ethtool_get_link_ksettings(dev, &ecmd);
	rtnl_unlock();
	if (!err) {
		/*
		 * If the link speed is so slow you don't really
		 * need to worry about perf anyways
		 */
		if (ecmd.base.speed < SPEED_1000 ||
		    ecmd.base.speed == SPEED_UNKNOWN) {
			return DEFAULT_PRB_RETIRE_TOV;
		} else {
			msec = 1;
			div = ecmd.base.speed / 1000;
		}
	}

	mbits = (blk_size_in_bytes * 8) / (1024 * 1024);

	if (div)
		mbits /= div;

	tmo = mbits * msec;

	if (div)
		return tmo+1;
	return tmo;
}

static void prb_init_ft_ops(struct tpacket_kbdq_core *p1,
			union tpacket_req_u *req_u)
{
	p1->feature_req_word = req_u->req3.tp_feature_req_word;
}

static void init_prb_bdqc(struct packet_sock *po,
			struct packet_ring_buffer *rb,
			struct pgv *pg_vec,
			union tpacket_req_u *req_u)
{
	struct tpacket_kbdq_core *p1 = GET_PBDQC_FROM_RB(rb);
	struct tpacket_block_desc *pbd;

	memset(p1, 0x0, sizeof(*p1));

	p1->knxt_seq_num = 1;
	p1->pkbdq = pg_vec;
	pbd = (struct tpacket_block_desc *)pg_vec[0].buffer;
	p1->pkblk_start	= pg_vec[0].buffer;
	p1->kblk_size = req_u->req3.tp_block_size;
	p1->knum_blocks	= req_u->req3.tp_block_nr;
	p1->hdrlen = po->tp_hdrlen;
	p1->version = po->tp_version;
	p1->last_kactive_blk_num = 0;
	po->stats.stats3.tp_freeze_q_cnt = 0;
	if (req_u->req3.tp_retire_blk_tov)
		p1->retire_blk_tov = req_u->req3.tp_retire_blk_tov;
	else
		p1->retire_blk_tov = prb_calc_retire_blk_tmo(po,
						req_u->req3.tp_block_size);
	p1->tov_in_jiffies = msecs_to_jiffies(p1->retire_blk_tov);
	p1->blk_sizeof_priv = req_u->req3.tp_sizeof_priv;

	p1->max_frame_len = p1->kblk_size - BLK_PLUS_PRIV(p1->blk_sizeof_priv);
	prb_init_ft_ops(p1, req_u);
	prb_setup_retire_blk_timer(po);
	prb_open_block(p1, pbd);
}

/*  Do NOT update the last_blk_num first.
 *  Assumes sk_buff_head lock is held.
 */
static void _prb_refresh_rx_retire_blk_timer(struct tpacket_kbdq_core *pkc)
{
	mod_timer(&pkc->retire_blk_timer,
			jiffies + pkc->tov_in_jiffies);
	pkc->last_kactive_blk_num = pkc->kactive_blk_num;
}

/*
 * Timer logic:
 * 1) We refresh the timer only when we open a block.
 *    By doing this we don't waste cycles refreshing the timer
 *	  on packet-by-packet basis.
 *
 * With a 1MB block-size, on a 1Gbps line, it will take
 * i) ~8 ms to fill a block + ii) memcpy etc.
 * In this cut we are not accounting for the memcpy time.
 *
 * So, if the user sets the 'tmo' to 10ms then the timer
 * will never fire while the block is still getting filled
 * (which is what we want). However, the user could choose
 * to close a block early and that's fine.
 *
 * But when the timer does fire, we check whether or not to refresh it.
 * Since the tmo granularity is in msecs, it is not too expensive
 * to refresh the timer, lets say every '8' msecs.
 * Either the user can set the 'tmo' or we can derive it based on
 * a) line-speed and b) block-size.
 * prb_calc_retire_blk_tmo() calculates the tmo.
 *
 */
static void prb_retire_rx_blk_timer_expired(struct timer_list *t)
{
	struct packet_sock *po =
		from_timer(po, t, rx_ring.prb_bdqc.retire_blk_timer);
	struct tpacket_kbdq_core *pkc = GET_PBDQC_FROM_RB(&po->rx_ring);
	unsigned int frozen;
	struct tpacket_block_desc *pbd;

	spin_lock(&po->sk.sk_receive_queue.lock);

	frozen = prb_queue_frozen(pkc);
	pbd = GET_CURR_PBLOCK_DESC_FROM_CORE(pkc);

	if (unlikely(pkc->delete_blk_timer))
		goto out;

	/* We only need to plug the race when the block is partially filled.
	 * tpacket_rcv:
	 *		lock(); increment BLOCK_NUM_PKTS; unlock()
	 *		copy_bits() is in progress ...
	 *		timer fires on other cpu:
	 *		we can't retire the current block because copy_bits
	 *		is in progress.
	 *
	 */
	if (BLOCK_NUM_PKTS(pbd)) {
		while (atomic_read(&pkc->blk_fill_in_prog)) {
			/* Waiting for skb_copy_bits to finish... */
			cpu_chill();
		}
	}

	if (pkc->last_kactive_blk_num == pkc->kactive_blk_num) {
		if (!frozen) {
			if (!BLOCK_NUM_PKTS(pbd)) {
				/* An empty block. Just refresh the timer. */
				goto refresh_timer;
			}
			prb_retire_current_block(pkc, po, TP_STATUS_BLK_TMO);
			if (!prb_dispatch_next_block(pkc, po))
				goto refresh_timer;
			else
				goto out;
		} else {
			/* Case 1. Queue was frozen because user-space was
			 *	   lagging behind.
			 */
			if (prb_curr_blk_in_use(pbd)) {
				/*
				 * Ok, user-space is still behind.
				 * So just refresh the timer.
				 */
				goto refresh_timer;
			} else {
			       /* Case 2. queue was frozen,user-space caught up,
				* now the link went idle && the timer fired.
				* We don't have a block to close.So we open this
				* block and restart the timer.
				* opening a block thaws the queue,restarts timer
				* Thawing/timer-refresh is a side effect.
				*/
				prb_open_block(pkc, pbd);
				goto out;
			}
		}
	}

refresh_timer:
	_prb_refresh_rx_retire_blk_timer(pkc);

out:
	spin_unlock(&po->sk.sk_receive_queue.lock);
}

static void prb_flush_block(struct tpacket_kbdq_core *pkc1,
		struct tpacket_block_desc *pbd1, __u32 status)
{
	/* Flush everything minus the block header */

#if ARCH_IMPLEMENTS_FLUSH_DCACHE_PAGE == 1
	u8 *start, *end;

	start = (u8 *)pbd1;

	/* Skip the block header(we know header WILL fit in 4K) */
	start += PAGE_SIZE;

	end = (u8 *)PAGE_ALIGN((unsigned long)pkc1->pkblk_end);
	for (; start < end; start += PAGE_SIZE)
		flush_dcache_page(pgv_to_page(start));

	smp_wmb();
#endif

	/* Now update the block status. */

	BLOCK_STATUS(pbd1) = status;

	/* Flush the block header */

#if ARCH_IMPLEMENTS_FLUSH_DCACHE_PAGE == 1
	start = (u8 *)pbd1;
	flush_dcache_page(pgv_to_page(start));

	smp_wmb();
#endif
}

/*
 * Side effect:
 *
 * 1) flush the block
 * 2) Increment active_blk_num
 *
 * Note:We DONT refresh the timer on purpose.
 *	Because almost always the next block will be opened.
 */
static void prb_close_block(struct tpacket_kbdq_core *pkc1,
		struct tpacket_block_desc *pbd1,
		struct packet_sock *po, unsigned int stat)
{
	__u32 status = TP_STATUS_USER | stat;

	struct tpacket3_hdr *last_pkt;
	struct tpacket_hdr_v1 *h1 = &pbd1->hdr.bh1;
	struct sock *sk = &po->sk;

	if (po->stats.stats3.tp_drops)
		status |= TP_STATUS_LOSING;

	last_pkt = (struct tpacket3_hdr *)pkc1->prev;
	last_pkt->tp_next_offset = 0;

	/* Get the ts of the last pkt */
	if (BLOCK_NUM_PKTS(pbd1)) {
		h1->ts_last_pkt.ts_sec = last_pkt->tp_sec;
		h1->ts_last_pkt.ts_nsec	= last_pkt->tp_nsec;
	} else {
		/* Ok, we tmo'd - so get the current time.
		 *
		 * It shouldn't really happen as we don't close empty
		 * blocks. See prb_retire_rx_blk_timer_expired().
		 */
		struct timespec ts;
		getnstimeofday(&ts);
		h1->ts_last_pkt.ts_sec = ts.tv_sec;
		h1->ts_last_pkt.ts_nsec	= ts.tv_nsec;
	}

	smp_wmb();

	/* Flush the block */
	prb_flush_block(pkc1, pbd1, status);

	sk->sk_data_ready(sk);

	pkc1->kactive_blk_num = GET_NEXT_PRB_BLK_NUM(pkc1);
}

static void prb_thaw_queue(struct tpacket_kbdq_core *pkc)
{
	pkc->reset_pending_on_curr_blk = 0;
}

/*
 * Side effect of opening a block:
 *
 * 1) prb_queue is thawed.
 * 2) retire_blk_timer is refreshed.
 *
 */
static void prb_open_block(struct tpacket_kbdq_core *pkc1,
	struct tpacket_block_desc *pbd1)
{
	struct timespec ts;
	struct tpacket_hdr_v1 *h1 = &pbd1->hdr.bh1;

	smp_rmb();

	/* We could have just memset this but we will lose the
	 * flexibility of making the priv area sticky
	 */

	BLOCK_SNUM(pbd1) = pkc1->knxt_seq_num++;
	BLOCK_NUM_PKTS(pbd1) = 0;
	BLOCK_LEN(pbd1) = BLK_PLUS_PRIV(pkc1->blk_sizeof_priv);

	getnstimeofday(&ts);

	h1->ts_first_pkt.ts_sec = ts.tv_sec;
	h1->ts_first_pkt.ts_nsec = ts.tv_nsec;

	pkc1->pkblk_start = (char *)pbd1;
	pkc1->nxt_offset = pkc1->pkblk_start + BLK_PLUS_PRIV(pkc1->blk_sizeof_priv);

	BLOCK_O2FP(pbd1) = (__u32)BLK_PLUS_PRIV(pkc1->blk_sizeof_priv);
	BLOCK_O2PRIV(pbd1) = BLK_HDR_LEN;

	pbd1->version = pkc1->version;
	pkc1->prev = pkc1->nxt_offset;
	pkc1->pkblk_end = pkc1->pkblk_start + pkc1->kblk_size;

	prb_thaw_queue(pkc1);
	_prb_refresh_rx_retire_blk_timer(pkc1);

	smp_wmb();
}

/*
 * Queue freeze logic:
 * 1) Assume tp_block_nr = 8 blocks.
 * 2) At time 't0', user opens Rx ring.
 * 3) Some time past 't0', kernel starts filling blocks starting from 0 .. 7
 * 4) user-space is either sleeping or processing block '0'.
 * 5) tpacket_rcv is currently filling block '7', since there is no space left,
 *    it will close block-7,loop around and try to fill block '0'.
 *    call-flow:
 *    __packet_lookup_frame_in_block
 *      prb_retire_current_block()
 *      prb_dispatch_next_block()
 *        |->(BLOCK_STATUS == USER) evaluates to true
 *    5.1) Since block-0 is currently in-use, we just freeze the queue.
 * 6) Now there are two cases:
 *    6.1) Link goes idle right after the queue is frozen.
 *         But remember, the last open_block() refreshed the timer.
 *         When this timer expires,it will refresh itself so that we can
 *         re-open block-0 in near future.
 *    6.2) Link is busy and keeps on receiving packets. This is a simple
 *         case and __packet_lookup_frame_in_block will check if block-0
 *         is free and can now be re-used.
 */
static void prb_freeze_queue(struct tpacket_kbdq_core *pkc,
				  struct packet_sock *po)
{
	pkc->reset_pending_on_curr_blk = 1;
	po->stats.stats3.tp_freeze_q_cnt++;
}

#define TOTAL_PKT_LEN_INCL_ALIGN(length) (ALIGN((length), V3_ALIGNMENT))

/*
 * If the next block is free then we will dispatch it
 * and return a good offset.
 * Else, we will freeze the queue.
 * So, caller must check the return value.
 */
static void *prb_dispatch_next_block(struct tpacket_kbdq_core *pkc,
		struct packet_sock *po)
{
	struct tpacket_block_desc *pbd;

	smp_rmb();

	/* 1. Get current block num */
	pbd = GET_CURR_PBLOCK_DESC_FROM_CORE(pkc);

	/* 2. If this block is currently in_use then freeze the queue */
	if (TP_STATUS_USER & BLOCK_STATUS(pbd)) {
		prb_freeze_queue(pkc, po);
		return NULL;
	}

	/*
	 * 3.
	 * open this block and return the offset where the first packet
	 * needs to get stored.
	 */
	prb_open_block(pkc, pbd);
	return (void *)pkc->nxt_offset;
}

static void prb_retire_current_block(struct tpacket_kbdq_core *pkc,
		struct packet_sock *po, unsigned int status)
{
	struct tpacket_block_desc *pbd = GET_CURR_PBLOCK_DESC_FROM_CORE(pkc);

	/* retire/close the current block */
	if (likely(TP_STATUS_KERNEL == BLOCK_STATUS(pbd))) {
		/*
		 * Plug the case where copy_bits() is in progress on
		 * cpu-0 and tpacket_rcv() got invoked on cpu-1, didn't
		 * have space to copy the pkt in the current block and
		 * called prb_retire_current_block()
		 *
		 * We don't need to worry about the TMO case because
		 * the timer-handler already handled this case.
		 */
		if (!(status & TP_STATUS_BLK_TMO)) {
			while (atomic_read(&pkc->blk_fill_in_prog)) {
				/* Waiting for skb_copy_bits to finish... */
				cpu_chill();
			}
		}
		prb_close_block(pkc, pbd, po, status);
		return;
	}
}

static int prb_curr_blk_in_use(struct tpacket_block_desc *pbd)
{
	return TP_STATUS_USER & BLOCK_STATUS(pbd);
}

static int prb_queue_frozen(struct tpacket_kbdq_core *pkc)
{
	return pkc->reset_pending_on_curr_blk;
}

static void prb_clear_blk_fill_status(struct packet_ring_buffer *rb)
{
	struct tpacket_kbdq_core *pkc  = GET_PBDQC_FROM_RB(rb);
	atomic_dec(&pkc->blk_fill_in_prog);
}

static void prb_fill_rxhash(struct tpacket_kbdq_core *pkc,
			struct tpacket3_hdr *ppd)
{
	ppd->hv1.tp_rxhash = skb_get_hash(pkc->skb);
}

static void prb_clear_rxhash(struct tpacket_kbdq_core *pkc,
			struct tpacket3_hdr *ppd)
{
	ppd->hv1.tp_rxhash = 0;
}

static void prb_fill_vlan_info(struct tpacket_kbdq_core *pkc,
			struct tpacket3_hdr *ppd)
{
	if (skb_vlan_tag_present(pkc->skb)) {
		ppd->hv1.tp_vlan_tci = skb_vlan_tag_get(pkc->skb);
		ppd->hv1.tp_vlan_tpid = ntohs(pkc->skb->vlan_proto);
		ppd->tp_status = TP_STATUS_VLAN_VALID | TP_STATUS_VLAN_TPID_VALID;
	} else {
		ppd->hv1.tp_vlan_tci = 0;
		ppd->hv1.tp_vlan_tpid = 0;
		ppd->tp_status = TP_STATUS_AVAILABLE;
	}
}

static void prb_run_all_ft_ops(struct tpacket_kbdq_core *pkc,
			struct tpacket3_hdr *ppd)
{
	ppd->hv1.tp_padding = 0;
	prb_fill_vlan_info(pkc, ppd);

	if (pkc->feature_req_word & TP_FT_REQ_FILL_RXHASH)
		prb_fill_rxhash(pkc, ppd);
	else
		prb_clear_rxhash(pkc, ppd);
}

static void prb_fill_curr_block(char *curr,
				struct tpacket_kbdq_core *pkc,
				struct tpacket_block_desc *pbd,
				unsigned int len)
{
	struct tpacket3_hdr *ppd;

	ppd  = (struct tpacket3_hdr *)curr;
	ppd->tp_next_offset = TOTAL_PKT_LEN_INCL_ALIGN(len);
	pkc->prev = curr;
	pkc->nxt_offset += TOTAL_PKT_LEN_INCL_ALIGN(len);
	BLOCK_LEN(pbd) += TOTAL_PKT_LEN_INCL_ALIGN(len);
	BLOCK_NUM_PKTS(pbd) += 1;
	atomic_inc(&pkc->blk_fill_in_prog);
	prb_run_all_ft_ops(pkc, ppd);
}

/* Assumes caller has the sk->rx_queue.lock */
static void *__packet_lookup_frame_in_block(struct packet_sock *po,
					    struct sk_buff *skb,
						int status,
					    unsigned int len
					    )
{
	struct tpacket_kbdq_core *pkc;
	struct tpacket_block_desc *pbd;
	char *curr, *end;

	pkc = GET_PBDQC_FROM_RB(&po->rx_ring);
	pbd = GET_CURR_PBLOCK_DESC_FROM_CORE(pkc);

	/* Queue is frozen when user space is lagging behind */
	if (prb_queue_frozen(pkc)) {
		/*
		 * Check if that last block which caused the queue to freeze,
		 * is still in_use by user-space.
		 */
		if (prb_curr_blk_in_use(pbd)) {
			/* Can't record this packet */
			return NULL;
		} else {
			/*
			 * Ok, the block was released by user-space.
			 * Now let's open that block.
			 * opening a block also thaws the queue.
			 * Thawing is a side effect.
			 */
			prb_open_block(pkc, pbd);
		}
	}

	smp_mb();
	curr = pkc->nxt_offset;
	pkc->skb = skb;
	end = (char *)pbd + pkc->kblk_size;

	/* first try the current block */
	if (curr+TOTAL_PKT_LEN_INCL_ALIGN(len) < end) {
		prb_fill_curr_block(curr, pkc, pbd, len);
		return (void *)curr;
	}

	/* Ok, close the current block */
	prb_retire_current_block(pkc, po, 0);

	/* Now, try to dispatch the next block */
	curr = (char *)prb_dispatch_next_block(pkc, po);
	if (curr) {
		pbd = GET_CURR_PBLOCK_DESC_FROM_CORE(pkc);
		prb_fill_curr_block(curr, pkc, pbd, len);
		return (void *)curr;
	}

	/*
	 * No free blocks are available.user_space hasn't caught up yet.
	 * Queue was just frozen and now this packet will get dropped.
	 */
	return NULL;
}

static void *packet_current_rx_frame(struct packet_sock *po,
					    struct sk_buff *skb,
					    int status, unsigned int len)
{
	char *curr = NULL;
	switch (po->tp_version) {
	case TPACKET_V1:
	case TPACKET_V2:
		curr = packet_lookup_frame(po, &po->rx_ring,
					po->rx_ring.head, status);
		return curr;
	case TPACKET_V3:
		return __packet_lookup_frame_in_block(po, skb, status, len);
	default:
		WARN(1, "TPACKET version not supported\n");
		BUG();
		return NULL;
	}
}

static void *prb_lookup_block(struct packet_sock *po,
				     struct packet_ring_buffer *rb,
				     unsigned int idx,
				     int status)
{
	struct tpacket_kbdq_core *pkc  = GET_PBDQC_FROM_RB(rb);
	struct tpacket_block_desc *pbd = GET_PBLOCK_DESC(pkc, idx);

	if (status != BLOCK_STATUS(pbd))
		return NULL;
	return pbd;
}

static int prb_previous_blk_num(struct packet_ring_buffer *rb)
{
	unsigned int prev;
	if (rb->prb_bdqc.kactive_blk_num)
		prev = rb->prb_bdqc.kactive_blk_num-1;
	else
		prev = rb->prb_bdqc.knum_blocks-1;
	return prev;
}

/* Assumes caller has held the rx_queue.lock */
static void *__prb_previous_block(struct packet_sock *po,
					 struct packet_ring_buffer *rb,
					 int status)
{
	unsigned int previous = prb_previous_blk_num(rb);
	return prb_lookup_block(po, rb, previous, status);
}

static void *packet_previous_rx_frame(struct packet_sock *po,
					     struct packet_ring_buffer *rb,
					     int status)
{
	if (po->tp_version <= TPACKET_V2)
		return packet_previous_frame(po, rb, status);

	return __prb_previous_block(po, rb, status);
}

static void packet_increment_rx_head(struct packet_sock *po,
					    struct packet_ring_buffer *rb)
{
	switch (po->tp_version) {
	case TPACKET_V1:
	case TPACKET_V2:
		return packet_increment_head(rb);
	case TPACKET_V3:
	default:
		WARN(1, "TPACKET version not supported.\n");
		BUG();
		return;
	}
}

static void *packet_previous_frame(struct packet_sock *po,
		struct packet_ring_buffer *rb,
		int status)
{
	unsigned int previous = rb->head ? rb->head - 1 : rb->frame_max;
	return packet_lookup_frame(po, rb, previous, status);
}

static void packet_increment_head(struct packet_ring_buffer *buff)
{
	buff->head = buff->head != buff->frame_max ? buff->head+1 : 0;
}

static void packet_inc_pending(struct packet_ring_buffer *rb)
{
	this_cpu_inc(*rb->pending_refcnt);
}

static void packet_dec_pending(struct packet_ring_buffer *rb)
{
	this_cpu_dec(*rb->pending_refcnt);
}

static unsigned int packet_read_pending(const struct packet_ring_buffer *rb)
{
	unsigned int refcnt = 0;
	int cpu;

	/* We don't use pending refcount in rx_ring. */
	if (rb->pending_refcnt == NULL)
		return 0;

	for_each_possible_cpu(cpu)
		refcnt += *per_cpu_ptr(rb->pending_refcnt, cpu);

	return refcnt;
}

static int packet_alloc_pending(struct packet_sock *po)
{
	po->rx_ring.pending_refcnt = NULL;

	po->tx_ring.pending_refcnt = alloc_percpu(unsigned int);
	if (unlikely(po->tx_ring.pending_refcnt == NULL))
		return -ENOBUFS;

	return 0;
}

static void packet_free_pending(struct packet_sock *po)
{
	free_percpu(po->tx_ring.pending_refcnt);
}

#define ROOM_POW_OFF	2
#define ROOM_NONE	0x0
#define ROOM_LOW	0x1
#define ROOM_NORMAL	0x2

static bool __tpacket_has_room(struct packet_sock *po, int pow_off)
{
	int idx, len;

	len = po->rx_ring.frame_max + 1;
	idx = po->rx_ring.head;
	if (pow_off)
		idx += len >> pow_off;
	if (idx >= len)
		idx -= len;
	return packet_lookup_frame(po, &po->rx_ring, idx, TP_STATUS_KERNEL);
}

static bool __tpacket_v3_has_room(struct packet_sock *po, int pow_off)
{
	int idx, len;

	len = po->rx_ring.prb_bdqc.knum_blocks;
	idx = po->rx_ring.prb_bdqc.kactive_blk_num;
	if (pow_off)
		idx += len >> pow_off;
	if (idx >= len)
		idx -= len;
	return prb_lookup_block(po, &po->rx_ring, idx, TP_STATUS_KERNEL);
}

static int __packet_rcv_has_room(struct packet_sock *po, struct sk_buff *skb)
{
	struct sock *sk = &po->sk;
	int ret = ROOM_NONE;

	if (po->prot_hook.func != tpacket_rcv) {
		int avail = sk->sk_rcvbuf - atomic_read(&sk->sk_rmem_alloc)
					  - (skb ? skb->truesize : 0);
		if (avail > (sk->sk_rcvbuf >> ROOM_POW_OFF))
			return ROOM_NORMAL;
		else if (avail > 0)
			return ROOM_LOW;
		else
			return ROOM_NONE;
	}

	if (po->tp_version == TPACKET_V3) {
		if (__tpacket_v3_has_room(po, ROOM_POW_OFF))
			ret = ROOM_NORMAL;
		else if (__tpacket_v3_has_room(po, 0))
			ret = ROOM_LOW;
	} else {
		if (__tpacket_has_room(po, ROOM_POW_OFF))
			ret = ROOM_NORMAL;
		else if (__tpacket_has_room(po, 0))
			ret = ROOM_LOW;
	}

	return ret;
}

static int packet_rcv_has_room(struct packet_sock *po, struct sk_buff *skb)
{
	int ret;
	bool has_room;

	spin_lock_bh(&po->sk.sk_receive_queue.lock);
	ret = __packet_rcv_has_room(po, skb);
	has_room = ret == ROOM_NORMAL;
	if (po->pressure == has_room)
		po->pressure = !has_room;
	spin_unlock_bh(&po->sk.sk_receive_queue.lock);

	return ret;
}

static void packet_sock_destruct(struct sock *sk)
{
	skb_queue_purge(&sk->sk_error_queue);

	WARN_ON(atomic_read(&sk->sk_rmem_alloc));
	WARN_ON(refcount_read(&sk->sk_wmem_alloc));

	if (!sock_flag(sk, SOCK_DEAD)) {
		pr_err("Attempt to release alive packet socket: %p\n", sk);
		return;
	}

	sk_refcnt_debug_dec(sk);
}

static bool fanout_flow_is_huge(struct packet_sock *po, struct sk_buff *skb)
{
	u32 rxhash;
	int i, count = 0;

	rxhash = skb_get_hash(skb);
	for (i = 0; i < ROLLOVER_HLEN; i++)
		if (po->rollover->history[i] == rxhash)
			count++;

	po->rollover->history[prandom_u32() % ROLLOVER_HLEN] = rxhash;
	return count > (ROLLOVER_HLEN >> 1);
}

static unsigned int fanout_demux_hash(struct packet_fanout *f,
				      struct sk_buff *skb,
				      unsigned int num)
{
	return reciprocal_scale(__skb_get_hash_symmetric(skb), num);
}

static unsigned int fanout_demux_lb(struct packet_fanout *f,
				    struct sk_buff *skb,
				    unsigned int num)
{
	unsigned int val = atomic_inc_return(&f->rr_cur);

	return val % num;
}

static unsigned int fanout_demux_cpu(struct packet_fanout *f,
				     struct sk_buff *skb,
				     unsigned int num)
{
	return smp_processor_id() % num;
}

static unsigned int fanout_demux_rnd(struct packet_fanout *f,
				     struct sk_buff *skb,
				     unsigned int num)
{
	return prandom_u32_max(num);
}

static unsigned int fanout_demux_rollover(struct packet_fanout *f,
					  struct sk_buff *skb,
					  unsigned int idx, bool try_self,
					  unsigned int num)
{
	struct packet_sock *po, *po_next, *po_skip = NULL;
	unsigned int i, j, room = ROOM_NONE;

	po = pkt_sk(f->arr[idx]);

	if (try_self) {
		room = packet_rcv_has_room(po, skb);
		if (room == ROOM_NORMAL ||
		    (room == ROOM_LOW && !fanout_flow_is_huge(po, skb)))
			return idx;
		po_skip = po;
	}

	i = j = min_t(int, po->rollover->sock, num - 1);
	do {
		po_next = pkt_sk(f->arr[i]);
		if (po_next != po_skip && !po_next->pressure &&
		    packet_rcv_has_room(po_next, skb) == ROOM_NORMAL) {
			if (i != j)
				po->rollover->sock = i;
			atomic_long_inc(&po->rollover->num);
			if (room == ROOM_LOW)
				atomic_long_inc(&po->rollover->num_huge);
			return i;
		}

		if (++i == num)
			i = 0;
	} while (i != j);

	atomic_long_inc(&po->rollover->num_failed);
	return idx;
}

static unsigned int fanout_demux_qm(struct packet_fanout *f,
				    struct sk_buff *skb,
				    unsigned int num)
{
	return skb_get_queue_mapping(skb) % num;
}

static unsigned int fanout_demux_bpf(struct packet_fanout *f,
				     struct sk_buff *skb,
				     unsigned int num)
{
	struct bpf_prog *prog;
	unsigned int ret = 0;

	rcu_read_lock();
	prog = rcu_dereference(f->bpf_prog);
	if (prog)
		ret = bpf_prog_run_clear_cb(prog, skb) % num;
	rcu_read_unlock();

	return ret;
}

static bool fanout_has_flag(struct packet_fanout *f, u16 flag)
{
	return f->flags & (flag >> 8);
}

static int packet_rcv_fanout(struct sk_buff *skb, struct net_device *dev,
			     struct packet_type *pt, struct net_device *orig_dev)
{
	struct packet_fanout *f = pt->af_packet_priv;
	unsigned int num = READ_ONCE(f->num_members);
	struct net *net = read_pnet(&f->net);
	struct packet_sock *po;
	unsigned int idx;

	if (!net_eq(dev_net(dev), net) || !num) {
		kfree_skb(skb);
		return 0;
	}

	if (fanout_has_flag(f, PACKET_FANOUT_FLAG_DEFRAG)) {
		skb = ip_check_defrag(net, skb, IP_DEFRAG_AF_PACKET);
		if (!skb)
			return 0;
	}
	switch (f->type) {
	case PACKET_FANOUT_HASH:
	default:
		idx = fanout_demux_hash(f, skb, num);
		break;
	case PACKET_FANOUT_LB:
		idx = fanout_demux_lb(f, skb, num);
		break;
	case PACKET_FANOUT_CPU:
		idx = fanout_demux_cpu(f, skb, num);
		break;
	case PACKET_FANOUT_RND:
		idx = fanout_demux_rnd(f, skb, num);
		break;
	case PACKET_FANOUT_QM:
		idx = fanout_demux_qm(f, skb, num);
		break;
	case PACKET_FANOUT_ROLLOVER:
		idx = fanout_demux_rollover(f, skb, 0, false, num);
		break;
	case PACKET_FANOUT_CBPF:
	case PACKET_FANOUT_EBPF:
		idx = fanout_demux_bpf(f, skb, num);
		break;
	}

	if (fanout_has_flag(f, PACKET_FANOUT_FLAG_ROLLOVER))
		idx = fanout_demux_rollover(f, skb, idx, true, num);

	po = pkt_sk(f->arr[idx]);
	return po->prot_hook.func(skb, dev, &po->prot_hook, orig_dev);
}

DEFINE_MUTEX(fanout_mutex);
EXPORT_SYMBOL_GPL(fanout_mutex);
static LIST_HEAD(fanout_list);
static u16 fanout_next_id;

static void __fanout_link(struct sock *sk, struct packet_sock *po)
{
	struct packet_fanout *f = po->fanout;

	spin_lock(&f->lock);
	f->arr[f->num_members] = sk;
	smp_wmb();
	f->num_members++;
	if (f->num_members == 1)
		dev_add_pack(&f->prot_hook);
	spin_unlock(&f->lock);
}

static void __fanout_unlink(struct sock *sk, struct packet_sock *po)
{
	struct packet_fanout *f = po->fanout;
	int i;

	spin_lock(&f->lock);
	for (i = 0; i < f->num_members; i++) {
		if (f->arr[i] == sk)
			break;
	}
	BUG_ON(i >= f->num_members);
	f->arr[i] = f->arr[f->num_members - 1];
	f->num_members--;
	if (f->num_members == 0)
		__dev_remove_pack(&f->prot_hook);
	spin_unlock(&f->lock);
}

static bool match_fanout_group(struct packet_type *ptype, struct sock *sk)
{
	if (sk->sk_family != PF_PACKET)
		return false;

	return ptype->af_packet_priv == pkt_sk(sk)->fanout;
}

static void fanout_init_data(struct packet_fanout *f)
{
	switch (f->type) {
	case PACKET_FANOUT_LB:
		atomic_set(&f->rr_cur, 0);
		break;
	case PACKET_FANOUT_CBPF:
	case PACKET_FANOUT_EBPF:
		RCU_INIT_POINTER(f->bpf_prog, NULL);
		break;
	}
}

static void __fanout_set_data_bpf(struct packet_fanout *f, struct bpf_prog *new)
{
	struct bpf_prog *old;

	spin_lock(&f->lock);
	old = rcu_dereference_protected(f->bpf_prog, lockdep_is_held(&f->lock));
	rcu_assign_pointer(f->bpf_prog, new);
	spin_unlock(&f->lock);

	if (old) {
		synchronize_net();
		bpf_prog_destroy(old);
	}
}

static int fanout_set_data_cbpf(struct packet_sock *po, char __user *data,
				unsigned int len)
{
	struct bpf_prog *new;
	struct sock_fprog fprog;
	int ret;

	if (sock_flag(&po->sk, SOCK_FILTER_LOCKED))
		return -EPERM;
	if (len != sizeof(fprog))
		return -EINVAL;
	if (copy_from_user(&fprog, data, len))
		return -EFAULT;

	ret = bpf_prog_create_from_user(&new, &fprog, NULL, false);
	if (ret)
		return ret;

	__fanout_set_data_bpf(po->fanout, new);
	return 0;
}

static int fanout_set_data_ebpf(struct packet_sock *po, char __user *data,
				unsigned int len)
{
	struct bpf_prog *new;
	u32 fd;

	if (sock_flag(&po->sk, SOCK_FILTER_LOCKED))
		return -EPERM;
	if (len != sizeof(fd))
		return -EINVAL;
	if (copy_from_user(&fd, data, len))
		return -EFAULT;

	new = bpf_prog_get_type(fd, BPF_PROG_TYPE_SOCKET_FILTER);
	if (IS_ERR(new))
		return PTR_ERR(new);

	__fanout_set_data_bpf(po->fanout, new);
	return 0;
}

static int fanout_set_data(struct packet_sock *po, char __user *data,
			   unsigned int len)
{
	switch (po->fanout->type) {
	case PACKET_FANOUT_CBPF:
		return fanout_set_data_cbpf(po, data, len);
	case PACKET_FANOUT_EBPF:
		return fanout_set_data_ebpf(po, data, len);
	default:
		return -EINVAL;
	}
}

static void fanout_release_data(struct packet_fanout *f)
{
	switch (f->type) {
	case PACKET_FANOUT_CBPF:
	case PACKET_FANOUT_EBPF:
		__fanout_set_data_bpf(f, NULL);
	}
}

static bool __fanout_id_is_free(struct sock *sk, u16 candidate_id)
{
	struct packet_fanout *f;

	list_for_each_entry(f, &fanout_list, list) {
		if (f->id == candidate_id &&
		    read_pnet(&f->net) == sock_net(sk)) {
			return false;
		}
	}
	return true;
}

static bool fanout_find_new_id(struct sock *sk, u16 *new_id)
{
	u16 id = fanout_next_id;

	do {
		if (__fanout_id_is_free(sk, id)) {
			*new_id = id;
			fanout_next_id = id + 1;
			return true;
		}

		id++;
	} while (id != fanout_next_id);

	return false;
}

static int fanout_add(struct sock *sk, u16 id, u16 type_flags)
{
	struct packet_rollover *rollover = NULL;
	struct packet_sock *po = pkt_sk(sk);
	struct packet_fanout *f, *match;
	u8 type = type_flags & 0xff;
	u8 flags = type_flags >> 8;
	int err;

	switch (type) {
	case PACKET_FANOUT_ROLLOVER:
		if (type_flags & PACKET_FANOUT_FLAG_ROLLOVER)
			return -EINVAL;
	case PACKET_FANOUT_HASH:
	case PACKET_FANOUT_LB:
	case PACKET_FANOUT_CPU:
	case PACKET_FANOUT_RND:
	case PACKET_FANOUT_QM:
	case PACKET_FANOUT_CBPF:
	case PACKET_FANOUT_EBPF:
		break;
	default:
		return -EINVAL;
	}

	mutex_lock(&fanout_mutex);

	err = -EALREADY;
	if (po->fanout)
		goto out;

	if (type == PACKET_FANOUT_ROLLOVER ||
	    (type_flags & PACKET_FANOUT_FLAG_ROLLOVER)) {
		err = -ENOMEM;
		rollover = kzalloc(sizeof(*rollover), GFP_KERNEL);
		if (!rollover)
			goto out;
		atomic_long_set(&rollover->num, 0);
		atomic_long_set(&rollover->num_huge, 0);
		atomic_long_set(&rollover->num_failed, 0);
	}

	if (type_flags & PACKET_FANOUT_FLAG_UNIQUEID) {
		if (id != 0) {
			err = -EINVAL;
			goto out;
		}
		if (!fanout_find_new_id(sk, &id)) {
			err = -ENOMEM;
			goto out;
		}
		/* ephemeral flag for the first socket in the group: drop it */
		flags &= ~(PACKET_FANOUT_FLAG_UNIQUEID >> 8);
	}

	match = NULL;
	list_for_each_entry(f, &fanout_list, list) {
		if (f->id == id &&
		    read_pnet(&f->net) == sock_net(sk)) {
			match = f;
			break;
		}
	}
	err = -EINVAL;
	if (match && match->flags != flags)
		goto out;
	if (!match) {
		err = -ENOMEM;
		match = kzalloc(sizeof(*match), GFP_KERNEL);
		if (!match)
			goto out;
		write_pnet(&match->net, sock_net(sk));
		match->id = id;
		match->type = type;
		match->flags = flags;
		INIT_LIST_HEAD(&match->list);
		spin_lock_init(&match->lock);
		refcount_set(&match->sk_ref, 0);
		fanout_init_data(match);
		match->prot_hook.type = po->prot_hook.type;
		match->prot_hook.dev = po->prot_hook.dev;
		match->prot_hook.func = packet_rcv_fanout;
		match->prot_hook.af_packet_priv = match;
		match->prot_hook.id_match = match_fanout_group;
		list_add(&match->list, &fanout_list);
	}
	err = -EINVAL;

	spin_lock(&po->bind_lock);
	if (po->running &&
	    match->type == type &&
	    match->prot_hook.type == po->prot_hook.type &&
	    match->prot_hook.dev == po->prot_hook.dev) {
		err = -ENOSPC;
		if (refcount_read(&match->sk_ref) < PACKET_FANOUT_MAX) {
			__dev_remove_pack(&po->prot_hook);
			po->fanout = match;
			po->rollover = rollover;
			rollover = NULL;
			refcount_set(&match->sk_ref, refcount_read(&match->sk_ref) + 1);
			__fanout_link(sk, po);
			err = 0;
		}
	}
	spin_unlock(&po->bind_lock);

	if (err && !refcount_read(&match->sk_ref)) {
		list_del(&match->list);
		kfree(match);
	}

out:
	kfree(rollover);
	mutex_unlock(&fanout_mutex);
	return err;
}

/* If pkt_sk(sk)->fanout->sk_ref is zero, this function removes
 * pkt_sk(sk)->fanout from fanout_list and returns pkt_sk(sk)->fanout.
 * It is the responsibility of the caller to call fanout_release_data() and
 * free the returned packet_fanout (after synchronize_net())
 */
static struct packet_fanout *fanout_release(struct sock *sk)
{
	struct packet_sock *po = pkt_sk(sk);
	struct packet_fanout *f;

	mutex_lock(&fanout_mutex);
	f = po->fanout;
	if (f) {
		po->fanout = NULL;

		if (refcount_dec_and_test(&f->sk_ref))
			list_del(&f->list);
		else
			f = NULL;
	}
	mutex_unlock(&fanout_mutex);

	return f;
}

static bool packet_extra_vlan_len_allowed(const struct net_device *dev,
					  struct sk_buff *skb)
{
	/* Earlier code assumed this would be a VLAN pkt, double-check
	 * this now that we have the actual packet in hand. We can only
	 * do this check on Ethernet devices.
	 */
	if (unlikely(dev->type != ARPHRD_ETHER))
		return false;

	skb_reset_mac_header(skb);
	return likely(eth_hdr(skb)->h_proto == htons(ETH_P_8021Q));
}

static const struct proto_ops packet_ops;

static const struct proto_ops packet_ops_spkt;

static int packet_rcv_spkt(struct sk_buff *skb, struct net_device *dev,
			   struct packet_type *pt, struct net_device *orig_dev)
{
	struct sock *sk;
	struct sockaddr_pkt *spkt;

	/*
	 *	When we registered the protocol we saved the socket in the data
	 *	field for just this event.
	 */

	sk = pt->af_packet_priv;

	/*
	 *	Yank back the headers [hope the device set this
	 *	right or kerboom...]
	 *
	 *	Incoming packets have ll header pulled,
	 *	push it back.
	 *
	 *	For outgoing ones skb->data == skb_mac_header(skb)
	 *	so that this procedure is noop.
	 */

	if (skb->pkt_type == PACKET_LOOPBACK)
		goto out;

	if (!net_eq(dev_net(dev), sock_net(sk)))
		goto out;

	skb = skb_share_check(skb, GFP_ATOMIC);
	if (skb == NULL)
		goto oom;

	/* drop any routing info */
	skb_dst_drop(skb);

	/* drop conntrack reference */
	nf_reset(skb);

	spkt = &PACKET_SKB_CB(skb)->sa.pkt;

	skb_push(skb, skb->data - skb_mac_header(skb));

	/*
	 *	The SOCK_PACKET socket receives _all_ frames.
	 */

	spkt->spkt_family = dev->type;
	strlcpy(spkt->spkt_device, dev->name, sizeof(spkt->spkt_device));
	spkt->spkt_protocol = skb->protocol;

	/*
	 *	Charge the memory to the socket. This is done specifically
	 *	to prevent sockets using all the memory up.
	 */

	if (sock_queue_rcv_skb(sk, skb) == 0)
		return 0;

out:
	kfree_skb(skb);
oom:
	return 0;
}


/*
 *	Output a raw packet to a device layer. This bypasses all the other
 *	protocol layers and you must therefore supply it with a complete frame
 */

static int packet_sendmsg_spkt(struct socket *sock, struct msghdr *msg,
			       size_t len)
{
	struct sock *sk = sock->sk;
	DECLARE_SOCKADDR(struct sockaddr_pkt *, saddr, msg->msg_name);
	struct sk_buff *skb = NULL;
	struct net_device *dev;
	struct sockcm_cookie sockc;
	__be16 proto = 0;
	int err;
	int extra_len = 0;

	/*
	 *	Get and verify the address.
	 */

	if (saddr) {
		if (msg->msg_namelen < sizeof(struct sockaddr))
			return -EINVAL;
		if (msg->msg_namelen == sizeof(struct sockaddr_pkt))
			proto = saddr->spkt_protocol;
	} else
		return -ENOTCONN;	/* SOCK_PACKET must be sent giving an address */

	/*
	 *	Find the device first to size check it
	 */

	saddr->spkt_device[sizeof(saddr->spkt_device) - 1] = 0;
retry:
	rcu_read_lock();
	dev = dev_get_by_name_rcu(sock_net(sk), saddr->spkt_device);
	err = -ENODEV;
	if (dev == NULL)
		goto out_unlock;

	err = -ENETDOWN;
	if (!(dev->flags & IFF_UP))
		goto out_unlock;

	/*
	 * You may not queue a frame bigger than the mtu. This is the lowest level
	 * raw protocol and you must do your own fragmentation at this level.
	 */

	if (unlikely(sock_flag(sk, SOCK_NOFCS))) {
		if (!netif_supports_nofcs(dev)) {
			err = -EPROTONOSUPPORT;
			goto out_unlock;
		}
		extra_len = 4; /* We're doing our own CRC */
	}

	err = -EMSGSIZE;
	if (len > dev->mtu + dev->hard_header_len + VLAN_HLEN + extra_len)
		goto out_unlock;

	if (!skb) {
		size_t reserved = LL_RESERVED_SPACE(dev);
		int tlen = dev->needed_tailroom;
		unsigned int hhlen = dev->header_ops ? dev->hard_header_len : 0;

		rcu_read_unlock();
		skb = sock_wmalloc(sk, len + reserved + tlen, 0, GFP_KERNEL);
		if (skb == NULL)
			return -ENOBUFS;
		/* FIXME: Save some space for broken drivers that write a hard
		 * header at transmission time by themselves. PPP is the notable
		 * one here. This should really be fixed at the driver level.
		 */
		skb_reserve(skb, reserved);
		skb_reset_network_header(skb);

		/* Try to align data part correctly */
		if (hhlen) {
			skb->data -= hhlen;
			skb->tail -= hhlen;
			if (len < hhlen)
				skb_reset_network_header(skb);
		}
		err = memcpy_from_msg(skb_put(skb, len), msg, len);
		if (err)
			goto out_free;
		goto retry;
	}

	if (!dev_validate_header(dev, skb->data, len)) {
		err = -EINVAL;
		goto out_unlock;
	}
	if (len > (dev->mtu + dev->hard_header_len + extra_len) &&
	    !packet_extra_vlan_len_allowed(dev, skb)) {
		err = -EMSGSIZE;
		goto out_unlock;
	}

	sockcm_init(&sockc, sk);
	if (msg->msg_controllen) {
		err = sock_cmsg_send(sk, msg, &sockc);
		if (unlikely(err))
			goto out_unlock;
	}

	skb->protocol = proto;
	skb->dev = dev;
	skb->priority = sk->sk_priority;
	skb->mark = sk->sk_mark;
	skb->tstamp = sockc.transmit_time;

	sock_tx_timestamp(sk, sockc.tsflags, &skb_shinfo(skb)->tx_flags);

	if (unlikely(extra_len == 4))
		skb->no_fcs = 1;

	skb_probe_transport_header(skb, 0);

	dev_queue_xmit(skb);
	rcu_read_unlock();
	return len;

out_unlock:
	rcu_read_unlock();
out_free:
	kfree_skb(skb);
	return err;
}

static unsigned int run_filter(struct sk_buff *skb,
			       const struct sock *sk,
			       unsigned int res)
{
	struct sk_filter *filter;

	rcu_read_lock();
	filter = rcu_dereference(sk->sk_filter);
	if (filter != NULL)
		res = bpf_prog_run_clear_cb(filter->prog, skb);
	rcu_read_unlock();

	return res;
}

static int packet_rcv_vnet(struct msghdr *msg, const struct sk_buff *skb,
			   size_t *len)
{
	struct virtio_net_hdr vnet_hdr;

	if (*len < sizeof(vnet_hdr))
		return -EINVAL;
	*len -= sizeof(vnet_hdr);

	if (virtio_net_hdr_from_skb(skb, &vnet_hdr, vio_le(), true, 0))
		return -EINVAL;

	return memcpy_to_msg(msg, (void *)&vnet_hdr, sizeof(vnet_hdr));
}

/*
 * This function makes lazy skb cloning in hope that most of packets
 * are discarded by BPF.
 *
 * Note tricky part: we DO mangle shared skb! skb->data, skb->len
 * and skb->cb are mangled. It works because (and until) packets
 * falling here are owned by current CPU. Output packets are cloned
 * by dev_queue_xmit_nit(), input packets are processed by net_bh
 * sequencially, so that if we return skb to original state on exit,
 * we will not harm anyone.
 */

static int packet_rcv(struct sk_buff *skb, struct net_device *dev,
		      struct packet_type *pt, struct net_device *orig_dev)
{
	struct sock *sk;
	struct sockaddr_ll *sll;
	struct packet_sock *po;
	u8 *skb_head = skb->data;
	int skb_len = skb->len;
	unsigned int snaplen, res;
	bool is_drop_n_account = false;

	if (skb->pkt_type == PACKET_LOOPBACK)
		goto drop;

	sk = pt->af_packet_priv;
	po = pkt_sk(sk);

	if (!net_eq(dev_net(dev), sock_net(sk)))
		goto drop;

	skb->dev = dev;

	if (dev->header_ops) {
		/* The device has an explicit notion of ll header,
		 * exported to higher levels.
		 *
		 * Otherwise, the device hides details of its frame
		 * structure, so that corresponding packet head is
		 * never delivered to user.
		 */
		if (sk->sk_type != SOCK_DGRAM)
			skb_push(skb, skb->data - skb_mac_header(skb));
		else if (skb->pkt_type == PACKET_OUTGOING) {
			/* Special case: outgoing packets have ll header at head */
			skb_pull(skb, skb_network_offset(skb));
		}
	}

	snaplen = skb->len;

	res = run_filter(skb, sk, snaplen);
	if (!res)
		goto drop_n_restore;
	if (snaplen > res)
		snaplen = res;

	if (atomic_read(&sk->sk_rmem_alloc) >= sk->sk_rcvbuf)
		goto drop_n_acct;

	if (skb_shared(skb)) {
		struct sk_buff *nskb = skb_clone(skb, GFP_ATOMIC);
		if (nskb == NULL)
			goto drop_n_acct;

		if (skb_head != skb->data) {
			skb->data = skb_head;
			skb->len = skb_len;
		}
		consume_skb(skb);
		skb = nskb;
	}

	sock_skb_cb_check_size(sizeof(*PACKET_SKB_CB(skb)) + MAX_ADDR_LEN - 8);

	sll = &PACKET_SKB_CB(skb)->sa.ll;
	sll->sll_hatype = dev->type;
	sll->sll_pkttype = skb->pkt_type;
	if (unlikely(po->origdev))
		sll->sll_ifindex = orig_dev->ifindex;
	else
		sll->sll_ifindex = dev->ifindex;

	sll->sll_halen = dev_parse_header(skb, sll->sll_addr);

	/* sll->sll_family and sll->sll_protocol are set in packet_recvmsg().
	 * Use their space for storing the original skb length.
	 */
	PACKET_SKB_CB(skb)->sa.origlen = skb->len;

	if (pskb_trim(skb, snaplen))
		goto drop_n_acct;

	skb_set_owner_r(skb, sk);
	skb->dev = NULL;
	skb_dst_drop(skb);

	/* drop conntrack reference */
	nf_reset(skb);

	spin_lock(&sk->sk_receive_queue.lock);
	po->stats.stats1.tp_packets++;
	sock_skb_set_dropcount(sk, skb);
	__skb_queue_tail(&sk->sk_receive_queue, skb);
	spin_unlock(&sk->sk_receive_queue.lock);
	sk->sk_data_ready(sk);
	return 0;

drop_n_acct:
	is_drop_n_account = true;
	spin_lock(&sk->sk_receive_queue.lock);
	po->stats.stats1.tp_drops++;
	atomic_inc(&sk->sk_drops);
	spin_unlock(&sk->sk_receive_queue.lock);

drop_n_restore:
	if (skb_head != skb->data && skb_shared(skb)) {
		skb->data = skb_head;
		skb->len = skb_len;
	}
drop:
	if (!is_drop_n_account)
		consume_skb(skb);
	else
		kfree_skb(skb);
	return 0;
}

static int tpacket_rcv(struct sk_buff *skb, struct net_device *dev,
		       struct packet_type *pt, struct net_device *orig_dev)
{
	struct sock *sk;
	struct packet_sock *po;
	struct sockaddr_ll *sll;
	union tpacket_uhdr h;
	u8 *skb_head = skb->data;
	int skb_len = skb->len;
	unsigned int snaplen, res;
	unsigned long status = TP_STATUS_USER;
	unsigned short macoff, netoff, hdrlen;
	struct sk_buff *copy_skb = NULL;
	struct timespec ts;
	__u32 ts_status;
	bool is_drop_n_account = false;
	bool do_vnet = false;

	/* struct tpacket{2,3}_hdr is aligned to a multiple of TPACKET_ALIGNMENT.
	 * We may add members to them until current aligned size without forcing
	 * userspace to call getsockopt(..., PACKET_HDRLEN, ...).
	 */
	BUILD_BUG_ON(TPACKET_ALIGN(sizeof(*h.h2)) != 32);
	BUILD_BUG_ON(TPACKET_ALIGN(sizeof(*h.h3)) != 48);

	if (skb->pkt_type == PACKET_LOOPBACK)
		goto drop;

	sk = pt->af_packet_priv;
	po = pkt_sk(sk);

	if (!net_eq(dev_net(dev), sock_net(sk)))
		goto drop;

	if (dev->header_ops) {
		if (sk->sk_type != SOCK_DGRAM)
			skb_push(skb, skb->data - skb_mac_header(skb));
		else if (skb->pkt_type == PACKET_OUTGOING) {
			/* Special case: outgoing packets have ll header at head */
			skb_pull(skb, skb_network_offset(skb));
		}
	}

	snaplen = skb->len;

	res = run_filter(skb, sk, snaplen);
	if (!res)
		goto drop_n_restore;

	if (skb->ip_summed == CHECKSUM_PARTIAL)
		status |= TP_STATUS_CSUMNOTREADY;
	else if (skb->pkt_type != PACKET_OUTGOING &&
		 (skb->ip_summed == CHECKSUM_COMPLETE ||
		  skb_csum_unnecessary(skb)))
		status |= TP_STATUS_CSUM_VALID;

	if (snaplen > res)
		snaplen = res;

	if (sk->sk_type == SOCK_DGRAM) {
		macoff = netoff = TPACKET_ALIGN(po->tp_hdrlen) + 16 +
				  po->tp_reserve;
	} else {
		unsigned int maclen = skb_network_offset(skb);
		netoff = TPACKET_ALIGN(po->tp_hdrlen +
				       (maclen < 16 ? 16 : maclen)) +
				       po->tp_reserve;
		if (po->has_vnet_hdr) {
			netoff += sizeof(struct virtio_net_hdr);
			do_vnet = true;
		}
		macoff = netoff - maclen;
	}
	if (po->tp_version <= TPACKET_V2) {
		if (macoff + snaplen > po->rx_ring.frame_size) {
			if (po->copy_thresh &&
			    atomic_read(&sk->sk_rmem_alloc) < sk->sk_rcvbuf) {
				if (skb_shared(skb)) {
					copy_skb = skb_clone(skb, GFP_ATOMIC);
				} else {
					copy_skb = skb_get(skb);
					skb_head = skb->data;
				}
				if (copy_skb)
					skb_set_owner_r(copy_skb, sk);
			}
			snaplen = po->rx_ring.frame_size - macoff;
			if ((int)snaplen < 0) {
				snaplen = 0;
				do_vnet = false;
			}
		}
	} else if (unlikely(macoff + snaplen >
			    GET_PBDQC_FROM_RB(&po->rx_ring)->max_frame_len)) {
		u32 nval;

		nval = GET_PBDQC_FROM_RB(&po->rx_ring)->max_frame_len - macoff;
		pr_err_once("tpacket_rcv: packet too big, clamped from %u to %u. macoff=%u\n",
			    snaplen, nval, macoff);
		snaplen = nval;
		if (unlikely((int)snaplen < 0)) {
			snaplen = 0;
			macoff = GET_PBDQC_FROM_RB(&po->rx_ring)->max_frame_len;
			do_vnet = false;
		}
	}
	spin_lock(&sk->sk_receive_queue.lock);
	h.raw = packet_current_rx_frame(po, skb,
					TP_STATUS_KERNEL, (macoff+snaplen));
	if (!h.raw)
		goto drop_n_account;
	if (po->tp_version <= TPACKET_V2) {
		packet_increment_rx_head(po, &po->rx_ring);
	/*
	 * LOSING will be reported till you read the stats,
	 * because it's COR - Clear On Read.
	 * Anyways, moving it for V1/V2 only as V3 doesn't need this
	 * at packet level.
	 */
		if (po->stats.stats1.tp_drops)
			status |= TP_STATUS_LOSING;
	}

	if (do_vnet &&
	    virtio_net_hdr_from_skb(skb, h.raw + macoff -
				    sizeof(struct virtio_net_hdr),
				    vio_le(), true, 0))
		goto drop_n_account;

	po->stats.stats1.tp_packets++;
	if (copy_skb) {
		status |= TP_STATUS_COPY;
		__skb_queue_tail(&sk->sk_receive_queue, copy_skb);
	}
	spin_unlock(&sk->sk_receive_queue.lock);

	skb_copy_bits(skb, 0, h.raw + macoff, snaplen);

	if (!(ts_status = tpacket_get_timestamp(skb, &ts, po->tp_tstamp)))
		getnstimeofday(&ts);

	status |= ts_status;

	switch (po->tp_version) {
	case TPACKET_V1:
		h.h1->tp_len = skb->len;
		h.h1->tp_snaplen = snaplen;
		h.h1->tp_mac = macoff;
		h.h1->tp_net = netoff;
		h.h1->tp_sec = ts.tv_sec;
		h.h1->tp_usec = ts.tv_nsec / NSEC_PER_USEC;
		hdrlen = sizeof(*h.h1);
		break;
	case TPACKET_V2:
		h.h2->tp_len = skb->len;
		h.h2->tp_snaplen = snaplen;
		h.h2->tp_mac = macoff;
		h.h2->tp_net = netoff;
		h.h2->tp_sec = ts.tv_sec;
		h.h2->tp_nsec = ts.tv_nsec;
		if (skb_vlan_tag_present(skb)) {
			h.h2->tp_vlan_tci = skb_vlan_tag_get(skb);
			h.h2->tp_vlan_tpid = ntohs(skb->vlan_proto);
			status |= TP_STATUS_VLAN_VALID | TP_STATUS_VLAN_TPID_VALID;
		} else {
			h.h2->tp_vlan_tci = 0;
			h.h2->tp_vlan_tpid = 0;
		}
		memset(h.h2->tp_padding, 0, sizeof(h.h2->tp_padding));
		hdrlen = sizeof(*h.h2);
		break;
	case TPACKET_V3:
		/* tp_nxt_offset,vlan are already populated above.
		 * So DONT clear those fields here
		 */
		h.h3->tp_status |= status;
		h.h3->tp_len = skb->len;
		h.h3->tp_snaplen = snaplen;
		h.h3->tp_mac = macoff;
		h.h3->tp_net = netoff;
		h.h3->tp_sec  = ts.tv_sec;
		h.h3->tp_nsec = ts.tv_nsec;
		memset(h.h3->tp_padding, 0, sizeof(h.h3->tp_padding));
		hdrlen = sizeof(*h.h3);
		break;
	default:
		BUG();
	}

	sll = h.raw + TPACKET_ALIGN(hdrlen);
	sll->sll_halen = dev_parse_header(skb, sll->sll_addr);
	sll->sll_family = AF_PACKET;
	sll->sll_hatype = dev->type;
	sll->sll_protocol = skb->protocol;
	sll->sll_pkttype = skb->pkt_type;
	if (unlikely(po->origdev))
		sll->sll_ifindex = orig_dev->ifindex;
	else
		sll->sll_ifindex = dev->ifindex;

	smp_mb();

#if ARCH_IMPLEMENTS_FLUSH_DCACHE_PAGE == 1
	if (po->tp_version <= TPACKET_V2) {
		u8 *start, *end;

		end = (u8 *) PAGE_ALIGN((unsigned long) h.raw +
					macoff + snaplen);

		for (start = h.raw; start < end; start += PAGE_SIZE)
			flush_dcache_page(pgv_to_page(start));
	}
	smp_wmb();
#endif

	if (po->tp_version <= TPACKET_V2) {
		__packet_set_status(po, h.raw, status);
		sk->sk_data_ready(sk);
	} else {
		prb_clear_blk_fill_status(&po->rx_ring);
	}

drop_n_restore:
	if (skb_head != skb->data && skb_shared(skb)) {
		skb->data = skb_head;
		skb->len = skb_len;
	}
drop:
	if (!is_drop_n_account)
		consume_skb(skb);
	else
		kfree_skb(skb);
	return 0;

drop_n_account:
	is_drop_n_account = true;
	po->stats.stats1.tp_drops++;
	spin_unlock(&sk->sk_receive_queue.lock);

	sk->sk_data_ready(sk);
	kfree_skb(copy_skb);
	goto drop_n_restore;
}

static void tpacket_destruct_skb(struct sk_buff *skb)
{
	struct packet_sock *po = pkt_sk(skb->sk);

	if (likely(po->tx_ring.pg_vec)) {
		void *ph;
		__u32 ts;

		ph = skb_zcopy_get_nouarg(skb);
		packet_dec_pending(&po->tx_ring);

		ts = __packet_set_timestamp(po, ph, skb);
		__packet_set_status(po, ph, TP_STATUS_AVAILABLE | ts);
	}

	sock_wfree(skb);
}

static void tpacket_set_protocol(const struct net_device *dev,
				 struct sk_buff *skb)
{
	if (dev->type == ARPHRD_ETHER) {
		skb_reset_mac_header(skb);
		skb->protocol = eth_hdr(skb)->h_proto;
	}
}

static int __packet_snd_vnet_parse(struct virtio_net_hdr *vnet_hdr, size_t len)
{
	if ((vnet_hdr->flags & VIRTIO_NET_HDR_F_NEEDS_CSUM) &&
	    (__virtio16_to_cpu(vio_le(), vnet_hdr->csum_start) +
	     __virtio16_to_cpu(vio_le(), vnet_hdr->csum_offset) + 2 >
	      __virtio16_to_cpu(vio_le(), vnet_hdr->hdr_len)))
		vnet_hdr->hdr_len = __cpu_to_virtio16(vio_le(),
			 __virtio16_to_cpu(vio_le(), vnet_hdr->csum_start) +
			__virtio16_to_cpu(vio_le(), vnet_hdr->csum_offset) + 2);

	if (__virtio16_to_cpu(vio_le(), vnet_hdr->hdr_len) > len)
		return -EINVAL;

	return 0;
}

static int packet_snd_vnet_parse(struct msghdr *msg, size_t *len,
				 struct virtio_net_hdr *vnet_hdr)
{
	if (*len < sizeof(*vnet_hdr))
		return -EINVAL;
	*len -= sizeof(*vnet_hdr);

	if (!copy_from_iter_full(vnet_hdr, sizeof(*vnet_hdr), &msg->msg_iter))
		return -EFAULT;

	return __packet_snd_vnet_parse(vnet_hdr, *len);
}

static int tpacket_fill_skb(struct packet_sock *po, struct sk_buff *skb,
		void *frame, struct net_device *dev, void *data, int tp_len,
		__be16 proto, unsigned char *addr, int hlen, int copylen,
		const struct sockcm_cookie *sockc)
{
	union tpacket_uhdr ph;
	int to_write, offset, len, nr_frags, len_max;
	struct socket *sock = po->sk.sk_socket;
	struct page *page;
	int err;

	ph.raw = frame;

	skb->protocol = proto;
	skb->dev = dev;
	skb->priority = po->sk.sk_priority;
	skb->mark = po->sk.sk_mark;
	skb->tstamp = sockc->transmit_time;
	sock_tx_timestamp(&po->sk, sockc->tsflags, &skb_shinfo(skb)->tx_flags);
	skb_zcopy_set_nouarg(skb, ph.raw);

	skb_reserve(skb, hlen);
	skb_reset_network_header(skb);

	to_write = tp_len;

	if (sock->type == SOCK_DGRAM) {
		err = dev_hard_header(skb, dev, ntohs(proto), addr,
				NULL, tp_len);
		if (unlikely(err < 0))
			return -EINVAL;
	} else if (copylen) {
		int hdrlen = min_t(int, copylen, tp_len);

		skb_push(skb, dev->hard_header_len);
		skb_put(skb, copylen - dev->hard_header_len);
		err = skb_store_bits(skb, 0, data, hdrlen);
		if (unlikely(err))
			return err;
		if (!dev_validate_header(dev, skb->data, hdrlen))
			return -EINVAL;
		if (!skb->protocol)
			tpacket_set_protocol(dev, skb);

		data += hdrlen;
		to_write -= hdrlen;
	}

	offset = offset_in_page(data);
	len_max = PAGE_SIZE - offset;
	len = ((to_write > len_max) ? len_max : to_write);

	skb->data_len = to_write;
	skb->len += to_write;
	skb->truesize += to_write;
	refcount_add(to_write, &po->sk.sk_wmem_alloc);

	while (likely(to_write)) {
		nr_frags = skb_shinfo(skb)->nr_frags;

		if (unlikely(nr_frags >= MAX_SKB_FRAGS)) {
			pr_err("Packet exceed the number of skb frags(%lu)\n",
			       MAX_SKB_FRAGS);
			return -EFAULT;
		}

		page = pgv_to_page(data);
		data += len;
		flush_dcache_page(page);
		get_page(page);
		skb_fill_page_desc(skb, nr_frags, page, offset, len);
		to_write -= len;
		offset = 0;
		len_max = PAGE_SIZE;
		len = ((to_write > len_max) ? len_max : to_write);
	}

	skb_probe_transport_header(skb, 0);

	return tp_len;
}

static int tpacket_parse_header(struct packet_sock *po, void *frame,
				int size_max, void **data)
{
	union tpacket_uhdr ph;
	int tp_len, off;

	ph.raw = frame;

	switch (po->tp_version) {
	case TPACKET_V3:
		if (ph.h3->tp_next_offset != 0) {
			pr_warn_once("variable sized slot not supported");
			return -EINVAL;
		}
		tp_len = ph.h3->tp_len;
		break;
	case TPACKET_V2:
		tp_len = ph.h2->tp_len;
		break;
	default:
		tp_len = ph.h1->tp_len;
		break;
	}
	if (unlikely(tp_len > size_max)) {
		pr_err("packet size is too long (%d > %d)\n", tp_len, size_max);
		return -EMSGSIZE;
	}

	if (unlikely(po->tp_tx_has_off)) {
		int off_min, off_max;

		off_min = po->tp_hdrlen - sizeof(struct sockaddr_ll);
		off_max = po->tx_ring.frame_size - tp_len;
		if (po->sk.sk_type == SOCK_DGRAM) {
			switch (po->tp_version) {
			case TPACKET_V3:
				off = ph.h3->tp_net;
				break;
			case TPACKET_V2:
				off = ph.h2->tp_net;
				break;
			default:
				off = ph.h1->tp_net;
				break;
			}
		} else {
			switch (po->tp_version) {
			case TPACKET_V3:
				off = ph.h3->tp_mac;
				break;
			case TPACKET_V2:
				off = ph.h2->tp_mac;
				break;
			default:
				off = ph.h1->tp_mac;
				break;
			}
		}
		if (unlikely((off < off_min) || (off_max < off)))
			return -EINVAL;
	} else {
		off = po->tp_hdrlen - sizeof(struct sockaddr_ll);
	}

	*data = frame + off;
	return tp_len;
}

static int tpacket_snd(struct packet_sock *po, struct msghdr *msg)
{
	struct sk_buff *skb;
	struct net_device *dev;
	struct virtio_net_hdr *vnet_hdr = NULL;
	struct sockcm_cookie sockc;
	__be16 proto;
	int err, reserve = 0;
	void *ph;
	DECLARE_SOCKADDR(struct sockaddr_ll *, saddr, msg->msg_name);
	bool need_wait = !(msg->msg_flags & MSG_DONTWAIT);
	int tp_len, size_max;
	unsigned char *addr;
	void *data;
	int len_sum = 0;
	int status = TP_STATUS_AVAILABLE;
	int hlen, tlen, copylen = 0;

	mutex_lock(&po->pg_vec_lock);

	if (likely(saddr == NULL)) {
		dev	= packet_cached_dev_get(po);
		proto	= po->num;
		addr	= NULL;
	} else {
		err = -EINVAL;
		if (msg->msg_namelen < sizeof(struct sockaddr_ll))
			goto out;
		if (msg->msg_namelen < (saddr->sll_halen
					+ offsetof(struct sockaddr_ll,
						sll_addr)))
			goto out;
		proto	= saddr->sll_protocol;
		addr	= saddr->sll_halen ? saddr->sll_addr : NULL;
		dev = dev_get_by_index(sock_net(&po->sk), saddr->sll_ifindex);
		if (addr && dev && saddr->sll_halen < dev->addr_len)
			goto out_put;
	}

	err = -ENXIO;
	if (unlikely(dev == NULL))
		goto out;
	err = -ENETDOWN;
	if (unlikely(!(dev->flags & IFF_UP)))
		goto out_put;

	sockcm_init(&sockc, &po->sk);
	if (msg->msg_controllen) {
		err = sock_cmsg_send(&po->sk, msg, &sockc);
		if (unlikely(err))
			goto out_put;
	}

	if (po->sk.sk_socket->type == SOCK_RAW)
		reserve = dev->hard_header_len;
	size_max = po->tx_ring.frame_size
		- (po->tp_hdrlen - sizeof(struct sockaddr_ll));

	if ((size_max > dev->mtu + reserve + VLAN_HLEN) && !po->has_vnet_hdr)
		size_max = dev->mtu + reserve + VLAN_HLEN;

	do {
		ph = packet_current_frame(po, &po->tx_ring,
					  TP_STATUS_SEND_REQUEST);
		if (unlikely(ph == NULL)) {
			if (need_wait && need_resched())
				schedule();
			continue;
		}

		skb = NULL;
		tp_len = tpacket_parse_header(po, ph, size_max, &data);
		if (tp_len < 0)
			goto tpacket_error;

		status = TP_STATUS_SEND_REQUEST;
		hlen = LL_RESERVED_SPACE(dev);
		tlen = dev->needed_tailroom;
		if (po->has_vnet_hdr) {
			vnet_hdr = data;
			data += sizeof(*vnet_hdr);
			tp_len -= sizeof(*vnet_hdr);
			if (tp_len < 0 ||
			    __packet_snd_vnet_parse(vnet_hdr, tp_len)) {
				tp_len = -EINVAL;
				goto tpacket_error;
			}
			copylen = __virtio16_to_cpu(vio_le(),
						    vnet_hdr->hdr_len);
		}
		copylen = max_t(int, copylen, dev->hard_header_len);
		skb = sock_alloc_send_skb(&po->sk,
				hlen + tlen + sizeof(struct sockaddr_ll) +
				(copylen - dev->hard_header_len),
				!need_wait, &err);

		if (unlikely(skb == NULL)) {
			/* we assume the socket was initially writeable ... */
			if (likely(len_sum > 0))
				err = len_sum;
			goto out_status;
		}
		tp_len = tpacket_fill_skb(po, skb, ph, dev, data, tp_len, proto,
					  addr, hlen, copylen, &sockc);
		if (likely(tp_len >= 0) &&
		    tp_len > dev->mtu + reserve &&
		    !po->has_vnet_hdr &&
		    !packet_extra_vlan_len_allowed(dev, skb))
			tp_len = -EMSGSIZE;

		if (unlikely(tp_len < 0)) {
tpacket_error:
			if (po->tp_loss) {
				__packet_set_status(po, ph,
						TP_STATUS_AVAILABLE);
				packet_increment_head(&po->tx_ring);
				kfree_skb(skb);
				continue;
			} else {
				status = TP_STATUS_WRONG_FORMAT;
				err = tp_len;
				goto out_status;
			}
		}

		if (po->has_vnet_hdr) {
			if (virtio_net_hdr_to_skb(skb, vnet_hdr, vio_le())) {
				tp_len = -EINVAL;
				goto tpacket_error;
			}
			virtio_net_hdr_set_proto(skb, vnet_hdr);
		}

		skb->destructor = tpacket_destruct_skb;
		__packet_set_status(po, ph, TP_STATUS_SENDING);
		packet_inc_pending(&po->tx_ring);

		status = TP_STATUS_SEND_REQUEST;
		err = po->xmit(skb);
		if (unlikely(err > 0)) {
			err = net_xmit_errno(err);
			if (err && __packet_get_status(po, ph) ==
				   TP_STATUS_AVAILABLE) {
				/* skb was destructed already */
				skb = NULL;
				goto out_status;
			}
			/*
			 * skb was dropped but not destructed yet;
			 * let's treat it like congestion or err < 0
			 */
			err = 0;
		}
		packet_increment_head(&po->tx_ring);
		len_sum += tp_len;
	} while (likely((ph != NULL) ||
		/* Note: packet_read_pending() might be slow if we have
		 * to call it as it's per_cpu variable, but in fast-path
		 * we already short-circuit the loop with the first
		 * condition, and luckily don't have to go that path
		 * anyway.
		 */
		 (need_wait && packet_read_pending(&po->tx_ring))));

	err = len_sum;
	goto out_put;

out_status:
	__packet_set_status(po, ph, status);
	kfree_skb(skb);
out_put:
	dev_put(dev);
out:
	mutex_unlock(&po->pg_vec_lock);
	return err;
}

static struct sk_buff *packet_alloc_skb(struct sock *sk, size_t prepad,
				        size_t reserve, size_t len,
				        size_t linear, int noblock,
				        int *err)
{
	struct sk_buff *skb;

	/* Under a page?  Don't bother with paged skb. */
	if (prepad + len < PAGE_SIZE || !linear)
		linear = len;

	skb = sock_alloc_send_pskb(sk, prepad + linear, len - linear, noblock,
				   err, 0);
	if (!skb)
		return NULL;

	skb_reserve(skb, reserve);
	skb_put(skb, linear);
	skb->data_len = len - linear;
	skb->len += len - linear;

	return skb;
}

static int packet_snd(struct socket *sock, struct msghdr *msg, size_t len)
{
	struct sock *sk = sock->sk;
	DECLARE_SOCKADDR(struct sockaddr_ll *, saddr, msg->msg_name);
	struct sk_buff *skb;
	struct net_device *dev;
	__be16 proto;
	unsigned char *addr;
	int err, reserve = 0;
	struct sockcm_cookie sockc;
	struct virtio_net_hdr vnet_hdr = { 0 };
	int offset = 0;
	struct packet_sock *po = pkt_sk(sk);
	bool has_vnet_hdr = false;
	int hlen, tlen, linear;
	int extra_len = 0;

	/*
	 *	Get and verify the address.
	 */

	if (likely(saddr == NULL)) {
		dev	= packet_cached_dev_get(po);
		proto	= po->num;
		addr	= NULL;
	} else {
		err = -EINVAL;
		if (msg->msg_namelen < sizeof(struct sockaddr_ll))
			goto out;
		if (msg->msg_namelen < (saddr->sll_halen + offsetof(struct sockaddr_ll, sll_addr)))
			goto out;
		proto	= saddr->sll_protocol;
		addr	= saddr->sll_halen ? saddr->sll_addr : NULL;
		dev = dev_get_by_index(sock_net(sk), saddr->sll_ifindex);
		if (addr && dev && saddr->sll_halen < dev->addr_len)
			goto out_unlock;
	}

	err = -ENXIO;
	if (unlikely(dev == NULL))
		goto out_unlock;
	err = -ENETDOWN;
	if (unlikely(!(dev->flags & IFF_UP)))
		goto out_unlock;

	sockcm_init(&sockc, sk);
	sockc.mark = sk->sk_mark;
	if (msg->msg_controllen) {
		err = sock_cmsg_send(sk, msg, &sockc);
		if (unlikely(err))
			goto out_unlock;
	}

	if (sock->type == SOCK_RAW)
		reserve = dev->hard_header_len;
	if (po->has_vnet_hdr) {
		err = packet_snd_vnet_parse(msg, &len, &vnet_hdr);
		if (err)
			goto out_unlock;
		has_vnet_hdr = true;
	}

	if (unlikely(sock_flag(sk, SOCK_NOFCS))) {
		if (!netif_supports_nofcs(dev)) {
			err = -EPROTONOSUPPORT;
			goto out_unlock;
		}
		extra_len = 4; /* We're doing our own CRC */
	}

	err = -EMSGSIZE;
	if (!vnet_hdr.gso_type &&
	    (len > dev->mtu + reserve + VLAN_HLEN + extra_len))
		goto out_unlock;

	err = -ENOBUFS;
	hlen = LL_RESERVED_SPACE(dev);
	tlen = dev->needed_tailroom;
	linear = __virtio16_to_cpu(vio_le(), vnet_hdr.hdr_len);
	linear = max(linear, min_t(int, len, dev->hard_header_len));
	skb = packet_alloc_skb(sk, hlen + tlen, hlen, len, linear,
			       msg->msg_flags & MSG_DONTWAIT, &err);
	if (skb == NULL)
		goto out_unlock;

	skb_reset_network_header(skb);

	err = -EINVAL;
	if (sock->type == SOCK_DGRAM) {
		offset = dev_hard_header(skb, dev, ntohs(proto), addr, NULL, len);
		if (unlikely(offset < 0))
			goto out_free;
	} else if (reserve) {
		skb_reserve(skb, -reserve);
<<<<<<< HEAD
		if (len < reserve)
=======
		if (len < reserve + sizeof(struct ipv6hdr) &&
		    dev->min_header_len != dev->hard_header_len)
>>>>>>> e021bb4f
			skb_reset_network_header(skb);
	}

	/* Returns -EFAULT on error */
	err = skb_copy_datagram_from_iter(skb, offset, &msg->msg_iter, len);
	if (err)
		goto out_free;

	if (sock->type == SOCK_RAW &&
	    !dev_validate_header(dev, skb->data, len)) {
		err = -EINVAL;
		goto out_free;
	}

	sock_tx_timestamp(sk, sockc.tsflags, &skb_shinfo(skb)->tx_flags);

	if (!vnet_hdr.gso_type && (len > dev->mtu + reserve + extra_len) &&
	    !packet_extra_vlan_len_allowed(dev, skb)) {
		err = -EMSGSIZE;
		goto out_free;
	}

	skb->protocol = proto;
	skb->dev = dev;
	skb->priority = sk->sk_priority;
	skb->mark = sockc.mark;
	skb->tstamp = sockc.transmit_time;

	if (has_vnet_hdr) {
		err = virtio_net_hdr_to_skb(skb, &vnet_hdr, vio_le());
		if (err)
			goto out_free;
		len += sizeof(vnet_hdr);
		virtio_net_hdr_set_proto(skb, &vnet_hdr);
	}

	skb_probe_transport_header(skb, reserve);

	if (unlikely(extra_len == 4))
		skb->no_fcs = 1;

	err = po->xmit(skb);
	if (err > 0 && (err = net_xmit_errno(err)) != 0)
		goto out_unlock;

	dev_put(dev);

	return len;

out_free:
	kfree_skb(skb);
out_unlock:
	if (dev)
		dev_put(dev);
out:
	return err;
}

static int packet_sendmsg(struct socket *sock, struct msghdr *msg, size_t len)
{
	struct sock *sk = sock->sk;
	struct packet_sock *po = pkt_sk(sk);

	if (po->tx_ring.pg_vec)
		return tpacket_snd(po, msg);
	else
		return packet_snd(sock, msg, len);
}

/*
 *	Close a PACKET socket. This is fairly simple. We immediately go
 *	to 'closed' state and remove our protocol entry in the device list.
 */

static int packet_release(struct socket *sock)
{
	struct sock *sk = sock->sk;
	struct packet_sock *po;
	struct packet_fanout *f;
	struct net *net;
	union tpacket_req_u req_u;

	if (!sk)
		return 0;

	net = sock_net(sk);
	po = pkt_sk(sk);

	mutex_lock(&net->packet.sklist_lock);
	sk_del_node_init_rcu(sk);
	mutex_unlock(&net->packet.sklist_lock);

	preempt_disable();
	sock_prot_inuse_add(net, sk->sk_prot, -1);
	preempt_enable();

	spin_lock(&po->bind_lock);
	unregister_prot_hook(sk, false);
	packet_cached_dev_reset(po);

	if (po->prot_hook.dev) {
		dev_put(po->prot_hook.dev);
		po->prot_hook.dev = NULL;
	}
	spin_unlock(&po->bind_lock);

	packet_flush_mclist(sk);

	lock_sock(sk);
	if (po->rx_ring.pg_vec) {
		memset(&req_u, 0, sizeof(req_u));
		packet_set_ring(sk, &req_u, 1, 0);
	}

	if (po->tx_ring.pg_vec) {
		memset(&req_u, 0, sizeof(req_u));
		packet_set_ring(sk, &req_u, 1, 1);
	}
	release_sock(sk);

	f = fanout_release(sk);

	synchronize_net();

	if (f) {
		kfree(po->rollover);
		fanout_release_data(f);
		kfree(f);
	}
	/*
	 *	Now the socket is dead. No more input will appear.
	 */
	sock_orphan(sk);
	sock->sk = NULL;

	/* Purge queues */

	skb_queue_purge(&sk->sk_receive_queue);
	packet_free_pending(po);
	sk_refcnt_debug_release(sk);

	sock_put(sk);
	return 0;
}

/*
 *	Attach a packet hook.
 */

static int packet_do_bind(struct sock *sk, const char *name, int ifindex,
			  __be16 proto)
{
	struct packet_sock *po = pkt_sk(sk);
	struct net_device *dev_curr;
	__be16 proto_curr;
	bool need_rehook;
	struct net_device *dev = NULL;
	int ret = 0;
	bool unlisted = false;

	lock_sock(sk);
	spin_lock(&po->bind_lock);
	rcu_read_lock();

	if (po->fanout) {
		ret = -EINVAL;
		goto out_unlock;
	}

	if (name) {
		dev = dev_get_by_name_rcu(sock_net(sk), name);
		if (!dev) {
			ret = -ENODEV;
			goto out_unlock;
		}
	} else if (ifindex) {
		dev = dev_get_by_index_rcu(sock_net(sk), ifindex);
		if (!dev) {
			ret = -ENODEV;
			goto out_unlock;
		}
	}

	if (dev)
		dev_hold(dev);

	proto_curr = po->prot_hook.type;
	dev_curr = po->prot_hook.dev;

	need_rehook = proto_curr != proto || dev_curr != dev;

	if (need_rehook) {
		if (po->running) {
			rcu_read_unlock();
			/* prevents packet_notifier() from calling
			 * register_prot_hook()
			 */
			po->num = 0;
			__unregister_prot_hook(sk, true);
			rcu_read_lock();
			dev_curr = po->prot_hook.dev;
			if (dev)
				unlisted = !dev_get_by_index_rcu(sock_net(sk),
								 dev->ifindex);
		}

		BUG_ON(po->running);
		po->num = proto;
		po->prot_hook.type = proto;

		if (unlikely(unlisted)) {
			dev_put(dev);
			po->prot_hook.dev = NULL;
			po->ifindex = -1;
			packet_cached_dev_reset(po);
		} else {
			po->prot_hook.dev = dev;
			po->ifindex = dev ? dev->ifindex : 0;
			packet_cached_dev_assign(po, dev);
		}
	}
	if (dev_curr)
		dev_put(dev_curr);

	if (proto == 0 || !need_rehook)
		goto out_unlock;

	if (!unlisted && (!dev || (dev->flags & IFF_UP))) {
		register_prot_hook(sk);
	} else {
		sk->sk_err = ENETDOWN;
		if (!sock_flag(sk, SOCK_DEAD))
			sk->sk_error_report(sk);
	}

out_unlock:
	rcu_read_unlock();
	spin_unlock(&po->bind_lock);
	release_sock(sk);
	return ret;
}

/*
 *	Bind a packet socket to a device
 */

static int packet_bind_spkt(struct socket *sock, struct sockaddr *uaddr,
			    int addr_len)
{
	struct sock *sk = sock->sk;
	char name[sizeof(uaddr->sa_data) + 1];

	/*
	 *	Check legality
	 */

	if (addr_len != sizeof(struct sockaddr))
		return -EINVAL;
	/* uaddr->sa_data comes from the userspace, it's not guaranteed to be
	 * zero-terminated.
	 */
	memcpy(name, uaddr->sa_data, sizeof(uaddr->sa_data));
	name[sizeof(uaddr->sa_data)] = 0;

	return packet_do_bind(sk, name, 0, pkt_sk(sk)->num);
}

static int packet_bind(struct socket *sock, struct sockaddr *uaddr, int addr_len)
{
	struct sockaddr_ll *sll = (struct sockaddr_ll *)uaddr;
	struct sock *sk = sock->sk;

	/*
	 *	Check legality
	 */

	if (addr_len < sizeof(struct sockaddr_ll))
		return -EINVAL;
	if (sll->sll_family != AF_PACKET)
		return -EINVAL;

	return packet_do_bind(sk, NULL, sll->sll_ifindex,
			      sll->sll_protocol ? : pkt_sk(sk)->num);
}

static struct proto packet_proto = {
	.name	  = "PACKET",
	.owner	  = THIS_MODULE,
	.obj_size = sizeof(struct packet_sock),
};

/*
 *	Create a packet of type SOCK_PACKET.
 */

static int packet_create(struct net *net, struct socket *sock, int protocol,
			 int kern)
{
	struct sock *sk;
	struct packet_sock *po;
	__be16 proto = (__force __be16)protocol; /* weird, but documented */
	int err;

	if (!ns_capable(net->user_ns, CAP_NET_RAW))
		return -EPERM;
	if (sock->type != SOCK_DGRAM && sock->type != SOCK_RAW &&
	    sock->type != SOCK_PACKET)
		return -ESOCKTNOSUPPORT;

	sock->state = SS_UNCONNECTED;

	err = -ENOBUFS;
	sk = sk_alloc(net, PF_PACKET, GFP_KERNEL, &packet_proto, kern);
	if (sk == NULL)
		goto out;

	sock->ops = &packet_ops;
	if (sock->type == SOCK_PACKET)
		sock->ops = &packet_ops_spkt;

	sock_init_data(sock, sk);

	po = pkt_sk(sk);
	sk->sk_family = PF_PACKET;
	po->num = proto;
	po->xmit = dev_queue_xmit;

	err = packet_alloc_pending(po);
	if (err)
		goto out2;

	packet_cached_dev_reset(po);

	sk->sk_destruct = packet_sock_destruct;
	sk_refcnt_debug_inc(sk);

	/*
	 *	Attach a protocol block
	 */

	spin_lock_init(&po->bind_lock);
	mutex_init(&po->pg_vec_lock);
	po->rollover = NULL;
	po->prot_hook.func = packet_rcv;

	if (sock->type == SOCK_PACKET)
		po->prot_hook.func = packet_rcv_spkt;

	po->prot_hook.af_packet_priv = sk;

	if (proto) {
		po->prot_hook.type = proto;
		__register_prot_hook(sk);
	}

	mutex_lock(&net->packet.sklist_lock);
	sk_add_node_rcu(sk, &net->packet.sklist);
	mutex_unlock(&net->packet.sklist_lock);

	preempt_disable();
	sock_prot_inuse_add(net, &packet_proto, 1);
	preempt_enable();

	return 0;
out2:
	sk_free(sk);
out:
	return err;
}

/*
 *	Pull a packet from our receive queue and hand it to the user.
 *	If necessary we block.
 */

static int packet_recvmsg(struct socket *sock, struct msghdr *msg, size_t len,
			  int flags)
{
	struct sock *sk = sock->sk;
	struct sk_buff *skb;
	int copied, err;
	int vnet_hdr_len = 0;
	unsigned int origlen = 0;

	err = -EINVAL;
	if (flags & ~(MSG_PEEK|MSG_DONTWAIT|MSG_TRUNC|MSG_CMSG_COMPAT|MSG_ERRQUEUE))
		goto out;

#if 0
	/* What error should we return now? EUNATTACH? */
	if (pkt_sk(sk)->ifindex < 0)
		return -ENODEV;
#endif

	if (flags & MSG_ERRQUEUE) {
		err = sock_recv_errqueue(sk, msg, len,
					 SOL_PACKET, PACKET_TX_TIMESTAMP);
		goto out;
	}

	/*
	 *	Call the generic datagram receiver. This handles all sorts
	 *	of horrible races and re-entrancy so we can forget about it
	 *	in the protocol layers.
	 *
	 *	Now it will return ENETDOWN, if device have just gone down,
	 *	but then it will block.
	 */

	skb = skb_recv_datagram(sk, flags, flags & MSG_DONTWAIT, &err);

	/*
	 *	An error occurred so return it. Because skb_recv_datagram()
	 *	handles the blocking we don't see and worry about blocking
	 *	retries.
	 */

	if (skb == NULL)
		goto out;

	if (pkt_sk(sk)->pressure)
		packet_rcv_has_room(pkt_sk(sk), NULL);

	if (pkt_sk(sk)->has_vnet_hdr) {
		err = packet_rcv_vnet(msg, skb, &len);
		if (err)
			goto out_free;
		vnet_hdr_len = sizeof(struct virtio_net_hdr);
	}

	/* You lose any data beyond the buffer you gave. If it worries
	 * a user program they can ask the device for its MTU
	 * anyway.
	 */
	copied = skb->len;
	if (copied > len) {
		copied = len;
		msg->msg_flags |= MSG_TRUNC;
	}

	err = skb_copy_datagram_msg(skb, 0, msg, copied);
	if (err)
		goto out_free;

	if (sock->type != SOCK_PACKET) {
		struct sockaddr_ll *sll = &PACKET_SKB_CB(skb)->sa.ll;

		/* Original length was stored in sockaddr_ll fields */
		origlen = PACKET_SKB_CB(skb)->sa.origlen;
		sll->sll_family = AF_PACKET;
		sll->sll_protocol = skb->protocol;
	}

	sock_recv_ts_and_drops(msg, sk, skb);

	if (msg->msg_name) {
		/* If the address length field is there to be filled
		 * in, we fill it in now.
		 */
		if (sock->type == SOCK_PACKET) {
			__sockaddr_check_size(sizeof(struct sockaddr_pkt));
			msg->msg_namelen = sizeof(struct sockaddr_pkt);
		} else {
			struct sockaddr_ll *sll = &PACKET_SKB_CB(skb)->sa.ll;

			msg->msg_namelen = sll->sll_halen +
				offsetof(struct sockaddr_ll, sll_addr);
		}
		memcpy(msg->msg_name, &PACKET_SKB_CB(skb)->sa,
		       msg->msg_namelen);
	}

	if (pkt_sk(sk)->auxdata) {
		struct tpacket_auxdata aux;

		aux.tp_status = TP_STATUS_USER;
		if (skb->ip_summed == CHECKSUM_PARTIAL)
			aux.tp_status |= TP_STATUS_CSUMNOTREADY;
		else if (skb->pkt_type != PACKET_OUTGOING &&
			 (skb->ip_summed == CHECKSUM_COMPLETE ||
			  skb_csum_unnecessary(skb)))
			aux.tp_status |= TP_STATUS_CSUM_VALID;

		aux.tp_len = origlen;
		aux.tp_snaplen = skb->len;
		aux.tp_mac = 0;
		aux.tp_net = skb_network_offset(skb);
		if (skb_vlan_tag_present(skb)) {
			aux.tp_vlan_tci = skb_vlan_tag_get(skb);
			aux.tp_vlan_tpid = ntohs(skb->vlan_proto);
			aux.tp_status |= TP_STATUS_VLAN_VALID | TP_STATUS_VLAN_TPID_VALID;
		} else {
			aux.tp_vlan_tci = 0;
			aux.tp_vlan_tpid = 0;
		}
		put_cmsg(msg, SOL_PACKET, PACKET_AUXDATA, sizeof(aux), &aux);
	}

	/*
	 *	Free or return the buffer as appropriate. Again this
	 *	hides all the races and re-entrancy issues from us.
	 */
	err = vnet_hdr_len + ((flags&MSG_TRUNC) ? skb->len : copied);

out_free:
	skb_free_datagram(sk, skb);
out:
	return err;
}

static int packet_getname_spkt(struct socket *sock, struct sockaddr *uaddr,
			       int peer)
{
	struct net_device *dev;
	struct sock *sk	= sock->sk;

	if (peer)
		return -EOPNOTSUPP;

	uaddr->sa_family = AF_PACKET;
	memset(uaddr->sa_data, 0, sizeof(uaddr->sa_data));
	rcu_read_lock();
	dev = dev_get_by_index_rcu(sock_net(sk), pkt_sk(sk)->ifindex);
	if (dev)
		strlcpy(uaddr->sa_data, dev->name, sizeof(uaddr->sa_data));
	rcu_read_unlock();

	return sizeof(*uaddr);
}

static int packet_getname(struct socket *sock, struct sockaddr *uaddr,
			  int peer)
{
	struct net_device *dev;
	struct sock *sk = sock->sk;
	struct packet_sock *po = pkt_sk(sk);
	DECLARE_SOCKADDR(struct sockaddr_ll *, sll, uaddr);

	if (peer)
		return -EOPNOTSUPP;

	sll->sll_family = AF_PACKET;
	sll->sll_ifindex = po->ifindex;
	sll->sll_protocol = po->num;
	sll->sll_pkttype = 0;
	rcu_read_lock();
	dev = dev_get_by_index_rcu(sock_net(sk), po->ifindex);
	if (dev) {
		sll->sll_hatype = dev->type;
		sll->sll_halen = dev->addr_len;
		memcpy(sll->sll_addr, dev->dev_addr, dev->addr_len);
	} else {
		sll->sll_hatype = 0;	/* Bad: we have no ARPHRD_UNSPEC */
		sll->sll_halen = 0;
	}
	rcu_read_unlock();

	return offsetof(struct sockaddr_ll, sll_addr) + sll->sll_halen;
}

static int packet_dev_mc(struct net_device *dev, struct packet_mclist *i,
			 int what)
{
	switch (i->type) {
	case PACKET_MR_MULTICAST:
		if (i->alen != dev->addr_len)
			return -EINVAL;
		if (what > 0)
			return dev_mc_add(dev, i->addr);
		else
			return dev_mc_del(dev, i->addr);
		break;
	case PACKET_MR_PROMISC:
		return dev_set_promiscuity(dev, what);
	case PACKET_MR_ALLMULTI:
		return dev_set_allmulti(dev, what);
	case PACKET_MR_UNICAST:
		if (i->alen != dev->addr_len)
			return -EINVAL;
		if (what > 0)
			return dev_uc_add(dev, i->addr);
		else
			return dev_uc_del(dev, i->addr);
		break;
	default:
		break;
	}
	return 0;
}

static void packet_dev_mclist_delete(struct net_device *dev,
				     struct packet_mclist **mlp)
{
	struct packet_mclist *ml;

	while ((ml = *mlp) != NULL) {
		if (ml->ifindex == dev->ifindex) {
			packet_dev_mc(dev, ml, -1);
			*mlp = ml->next;
			kfree(ml);
		} else
			mlp = &ml->next;
	}
}

static int packet_mc_add(struct sock *sk, struct packet_mreq_max *mreq)
{
	struct packet_sock *po = pkt_sk(sk);
	struct packet_mclist *ml, *i;
	struct net_device *dev;
	int err;

	rtnl_lock();

	err = -ENODEV;
	dev = __dev_get_by_index(sock_net(sk), mreq->mr_ifindex);
	if (!dev)
		goto done;

	err = -EINVAL;
	if (mreq->mr_alen > dev->addr_len)
		goto done;

	err = -ENOBUFS;
	i = kmalloc(sizeof(*i), GFP_KERNEL);
	if (i == NULL)
		goto done;

	err = 0;
	for (ml = po->mclist; ml; ml = ml->next) {
		if (ml->ifindex == mreq->mr_ifindex &&
		    ml->type == mreq->mr_type &&
		    ml->alen == mreq->mr_alen &&
		    memcmp(ml->addr, mreq->mr_address, ml->alen) == 0) {
			ml->count++;
			/* Free the new element ... */
			kfree(i);
			goto done;
		}
	}

	i->type = mreq->mr_type;
	i->ifindex = mreq->mr_ifindex;
	i->alen = mreq->mr_alen;
	memcpy(i->addr, mreq->mr_address, i->alen);
	memset(i->addr + i->alen, 0, sizeof(i->addr) - i->alen);
	i->count = 1;
	i->next = po->mclist;
	po->mclist = i;
	err = packet_dev_mc(dev, i, 1);
	if (err) {
		po->mclist = i->next;
		kfree(i);
	}

done:
	rtnl_unlock();
	return err;
}

static int packet_mc_drop(struct sock *sk, struct packet_mreq_max *mreq)
{
	struct packet_mclist *ml, **mlp;

	rtnl_lock();

	for (mlp = &pkt_sk(sk)->mclist; (ml = *mlp) != NULL; mlp = &ml->next) {
		if (ml->ifindex == mreq->mr_ifindex &&
		    ml->type == mreq->mr_type &&
		    ml->alen == mreq->mr_alen &&
		    memcmp(ml->addr, mreq->mr_address, ml->alen) == 0) {
			if (--ml->count == 0) {
				struct net_device *dev;
				*mlp = ml->next;
				dev = __dev_get_by_index(sock_net(sk), ml->ifindex);
				if (dev)
					packet_dev_mc(dev, ml, -1);
				kfree(ml);
			}
			break;
		}
	}
	rtnl_unlock();
	return 0;
}

static void packet_flush_mclist(struct sock *sk)
{
	struct packet_sock *po = pkt_sk(sk);
	struct packet_mclist *ml;

	if (!po->mclist)
		return;

	rtnl_lock();
	while ((ml = po->mclist) != NULL) {
		struct net_device *dev;

		po->mclist = ml->next;
		dev = __dev_get_by_index(sock_net(sk), ml->ifindex);
		if (dev != NULL)
			packet_dev_mc(dev, ml, -1);
		kfree(ml);
	}
	rtnl_unlock();
}

static int
packet_setsockopt(struct socket *sock, int level, int optname, char __user *optval, unsigned int optlen)
{
	struct sock *sk = sock->sk;
	struct packet_sock *po = pkt_sk(sk);
	int ret;

	if (level != SOL_PACKET)
		return -ENOPROTOOPT;

	switch (optname) {
	case PACKET_ADD_MEMBERSHIP:
	case PACKET_DROP_MEMBERSHIP:
	{
		struct packet_mreq_max mreq;
		int len = optlen;
		memset(&mreq, 0, sizeof(mreq));
		if (len < sizeof(struct packet_mreq))
			return -EINVAL;
		if (len > sizeof(mreq))
			len = sizeof(mreq);
		if (copy_from_user(&mreq, optval, len))
			return -EFAULT;
		if (len < (mreq.mr_alen + offsetof(struct packet_mreq, mr_address)))
			return -EINVAL;
		if (optname == PACKET_ADD_MEMBERSHIP)
			ret = packet_mc_add(sk, &mreq);
		else
			ret = packet_mc_drop(sk, &mreq);
		return ret;
	}

	case PACKET_RX_RING:
	case PACKET_TX_RING:
	{
		union tpacket_req_u req_u;
		int len;

		lock_sock(sk);
		switch (po->tp_version) {
		case TPACKET_V1:
		case TPACKET_V2:
			len = sizeof(req_u.req);
			break;
		case TPACKET_V3:
		default:
			len = sizeof(req_u.req3);
			break;
		}
		if (optlen < len) {
			ret = -EINVAL;
		} else {
			if (copy_from_user(&req_u.req, optval, len))
				ret = -EFAULT;
			else
				ret = packet_set_ring(sk, &req_u, 0,
						    optname == PACKET_TX_RING);
		}
		release_sock(sk);
		return ret;
	}
	case PACKET_COPY_THRESH:
	{
		int val;

		if (optlen != sizeof(val))
			return -EINVAL;
		if (copy_from_user(&val, optval, sizeof(val)))
			return -EFAULT;

		pkt_sk(sk)->copy_thresh = val;
		return 0;
	}
	case PACKET_VERSION:
	{
		int val;

		if (optlen != sizeof(val))
			return -EINVAL;
		if (copy_from_user(&val, optval, sizeof(val)))
			return -EFAULT;
		switch (val) {
		case TPACKET_V1:
		case TPACKET_V2:
		case TPACKET_V3:
			break;
		default:
			return -EINVAL;
		}
		lock_sock(sk);
		if (po->rx_ring.pg_vec || po->tx_ring.pg_vec) {
			ret = -EBUSY;
		} else {
			po->tp_version = val;
			ret = 0;
		}
		release_sock(sk);
		return ret;
	}
	case PACKET_RESERVE:
	{
		unsigned int val;

		if (optlen != sizeof(val))
			return -EINVAL;
		if (copy_from_user(&val, optval, sizeof(val)))
			return -EFAULT;
		if (val > INT_MAX)
			return -EINVAL;
		lock_sock(sk);
		if (po->rx_ring.pg_vec || po->tx_ring.pg_vec) {
			ret = -EBUSY;
		} else {
			po->tp_reserve = val;
			ret = 0;
		}
		release_sock(sk);
		return ret;
	}
	case PACKET_LOSS:
	{
		unsigned int val;

		if (optlen != sizeof(val))
			return -EINVAL;
		if (copy_from_user(&val, optval, sizeof(val)))
			return -EFAULT;

		lock_sock(sk);
		if (po->rx_ring.pg_vec || po->tx_ring.pg_vec) {
			ret = -EBUSY;
		} else {
			po->tp_loss = !!val;
			ret = 0;
		}
		release_sock(sk);
		return ret;
	}
	case PACKET_AUXDATA:
	{
		int val;

		if (optlen < sizeof(val))
			return -EINVAL;
		if (copy_from_user(&val, optval, sizeof(val)))
			return -EFAULT;

		lock_sock(sk);
		po->auxdata = !!val;
		release_sock(sk);
		return 0;
	}
	case PACKET_ORIGDEV:
	{
		int val;

		if (optlen < sizeof(val))
			return -EINVAL;
		if (copy_from_user(&val, optval, sizeof(val)))
			return -EFAULT;

		lock_sock(sk);
		po->origdev = !!val;
		release_sock(sk);
		return 0;
	}
	case PACKET_VNET_HDR:
	{
		int val;

		if (sock->type != SOCK_RAW)
			return -EINVAL;
		if (optlen < sizeof(val))
			return -EINVAL;
		if (copy_from_user(&val, optval, sizeof(val)))
			return -EFAULT;

		lock_sock(sk);
		if (po->rx_ring.pg_vec || po->tx_ring.pg_vec) {
			ret = -EBUSY;
		} else {
			po->has_vnet_hdr = !!val;
			ret = 0;
		}
		release_sock(sk);
		return ret;
	}
	case PACKET_TIMESTAMP:
	{
		int val;

		if (optlen != sizeof(val))
			return -EINVAL;
		if (copy_from_user(&val, optval, sizeof(val)))
			return -EFAULT;

		po->tp_tstamp = val;
		return 0;
	}
	case PACKET_FANOUT:
	{
		int val;

		if (optlen != sizeof(val))
			return -EINVAL;
		if (copy_from_user(&val, optval, sizeof(val)))
			return -EFAULT;

		return fanout_add(sk, val & 0xffff, val >> 16);
	}
	case PACKET_FANOUT_DATA:
	{
		if (!po->fanout)
			return -EINVAL;

		return fanout_set_data(po, optval, optlen);
	}
	case PACKET_TX_HAS_OFF:
	{
		unsigned int val;

		if (optlen != sizeof(val))
			return -EINVAL;
		if (copy_from_user(&val, optval, sizeof(val)))
			return -EFAULT;

		lock_sock(sk);
		if (po->rx_ring.pg_vec || po->tx_ring.pg_vec) {
			ret = -EBUSY;
		} else {
			po->tp_tx_has_off = !!val;
			ret = 0;
		}
		release_sock(sk);
		return 0;
	}
	case PACKET_QDISC_BYPASS:
	{
		int val;

		if (optlen != sizeof(val))
			return -EINVAL;
		if (copy_from_user(&val, optval, sizeof(val)))
			return -EFAULT;

		po->xmit = val ? packet_direct_xmit : dev_queue_xmit;
		return 0;
	}
	default:
		return -ENOPROTOOPT;
	}
}

static int packet_getsockopt(struct socket *sock, int level, int optname,
			     char __user *optval, int __user *optlen)
{
	int len;
	int val, lv = sizeof(val);
	struct sock *sk = sock->sk;
	struct packet_sock *po = pkt_sk(sk);
	void *data = &val;
	union tpacket_stats_u st;
	struct tpacket_rollover_stats rstats;

	if (level != SOL_PACKET)
		return -ENOPROTOOPT;

	if (get_user(len, optlen))
		return -EFAULT;

	if (len < 0)
		return -EINVAL;

	switch (optname) {
	case PACKET_STATISTICS:
		spin_lock_bh(&sk->sk_receive_queue.lock);
		memcpy(&st, &po->stats, sizeof(st));
		memset(&po->stats, 0, sizeof(po->stats));
		spin_unlock_bh(&sk->sk_receive_queue.lock);

		if (po->tp_version == TPACKET_V3) {
			lv = sizeof(struct tpacket_stats_v3);
			st.stats3.tp_packets += st.stats3.tp_drops;
			data = &st.stats3;
		} else {
			lv = sizeof(struct tpacket_stats);
			st.stats1.tp_packets += st.stats1.tp_drops;
			data = &st.stats1;
		}

		break;
	case PACKET_AUXDATA:
		val = po->auxdata;
		break;
	case PACKET_ORIGDEV:
		val = po->origdev;
		break;
	case PACKET_VNET_HDR:
		val = po->has_vnet_hdr;
		break;
	case PACKET_VERSION:
		val = po->tp_version;
		break;
	case PACKET_HDRLEN:
		if (len > sizeof(int))
			len = sizeof(int);
		if (len < sizeof(int))
			return -EINVAL;
		if (copy_from_user(&val, optval, len))
			return -EFAULT;
		switch (val) {
		case TPACKET_V1:
			val = sizeof(struct tpacket_hdr);
			break;
		case TPACKET_V2:
			val = sizeof(struct tpacket2_hdr);
			break;
		case TPACKET_V3:
			val = sizeof(struct tpacket3_hdr);
			break;
		default:
			return -EINVAL;
		}
		break;
	case PACKET_RESERVE:
		val = po->tp_reserve;
		break;
	case PACKET_LOSS:
		val = po->tp_loss;
		break;
	case PACKET_TIMESTAMP:
		val = po->tp_tstamp;
		break;
	case PACKET_FANOUT:
		val = (po->fanout ?
		       ((u32)po->fanout->id |
			((u32)po->fanout->type << 16) |
			((u32)po->fanout->flags << 24)) :
		       0);
		break;
	case PACKET_ROLLOVER_STATS:
		if (!po->rollover)
			return -EINVAL;
		rstats.tp_all = atomic_long_read(&po->rollover->num);
		rstats.tp_huge = atomic_long_read(&po->rollover->num_huge);
		rstats.tp_failed = atomic_long_read(&po->rollover->num_failed);
		data = &rstats;
		lv = sizeof(rstats);
		break;
	case PACKET_TX_HAS_OFF:
		val = po->tp_tx_has_off;
		break;
	case PACKET_QDISC_BYPASS:
		val = packet_use_direct_xmit(po);
		break;
	default:
		return -ENOPROTOOPT;
	}

	if (len > lv)
		len = lv;
	if (put_user(len, optlen))
		return -EFAULT;
	if (copy_to_user(optval, data, len))
		return -EFAULT;
	return 0;
}


#ifdef CONFIG_COMPAT
static int compat_packet_setsockopt(struct socket *sock, int level, int optname,
				    char __user *optval, unsigned int optlen)
{
	struct packet_sock *po = pkt_sk(sock->sk);

	if (level != SOL_PACKET)
		return -ENOPROTOOPT;

	if (optname == PACKET_FANOUT_DATA &&
	    po->fanout && po->fanout->type == PACKET_FANOUT_CBPF) {
		optval = (char __user *)get_compat_bpf_fprog(optval);
		if (!optval)
			return -EFAULT;
		optlen = sizeof(struct sock_fprog);
	}

	return packet_setsockopt(sock, level, optname, optval, optlen);
}
#endif

static int packet_notifier(struct notifier_block *this,
			   unsigned long msg, void *ptr)
{
	struct sock *sk;
	struct net_device *dev = netdev_notifier_info_to_dev(ptr);
	struct net *net = dev_net(dev);

	rcu_read_lock();
	sk_for_each_rcu(sk, &net->packet.sklist) {
		struct packet_sock *po = pkt_sk(sk);

		switch (msg) {
		case NETDEV_UNREGISTER:
			if (po->mclist)
				packet_dev_mclist_delete(dev, &po->mclist);
			/* fallthrough */

		case NETDEV_DOWN:
			if (dev->ifindex == po->ifindex) {
				spin_lock(&po->bind_lock);
				if (po->running) {
					__unregister_prot_hook(sk, false);
					sk->sk_err = ENETDOWN;
					if (!sock_flag(sk, SOCK_DEAD))
						sk->sk_error_report(sk);
				}
				if (msg == NETDEV_UNREGISTER) {
					packet_cached_dev_reset(po);
					po->ifindex = -1;
					if (po->prot_hook.dev)
						dev_put(po->prot_hook.dev);
					po->prot_hook.dev = NULL;
				}
				spin_unlock(&po->bind_lock);
			}
			break;
		case NETDEV_UP:
			if (dev->ifindex == po->ifindex) {
				spin_lock(&po->bind_lock);
				if (po->num)
					register_prot_hook(sk);
				spin_unlock(&po->bind_lock);
			}
			break;
		}
	}
	rcu_read_unlock();
	return NOTIFY_DONE;
}


static int packet_ioctl(struct socket *sock, unsigned int cmd,
			unsigned long arg)
{
	struct sock *sk = sock->sk;

	switch (cmd) {
	case SIOCOUTQ:
	{
		int amount = sk_wmem_alloc_get(sk);

		return put_user(amount, (int __user *)arg);
	}
	case SIOCINQ:
	{
		struct sk_buff *skb;
		int amount = 0;

		spin_lock_bh(&sk->sk_receive_queue.lock);
		skb = skb_peek(&sk->sk_receive_queue);
		if (skb)
			amount = skb->len;
		spin_unlock_bh(&sk->sk_receive_queue.lock);
		return put_user(amount, (int __user *)arg);
	}
	case SIOCGSTAMP:
		return sock_get_timestamp(sk, (struct timeval __user *)arg);
	case SIOCGSTAMPNS:
		return sock_get_timestampns(sk, (struct timespec __user *)arg);

#ifdef CONFIG_INET
	case SIOCADDRT:
	case SIOCDELRT:
	case SIOCDARP:
	case SIOCGARP:
	case SIOCSARP:
	case SIOCGIFADDR:
	case SIOCSIFADDR:
	case SIOCGIFBRDADDR:
	case SIOCSIFBRDADDR:
	case SIOCGIFNETMASK:
	case SIOCSIFNETMASK:
	case SIOCGIFDSTADDR:
	case SIOCSIFDSTADDR:
	case SIOCSIFFLAGS:
		return inet_dgram_ops.ioctl(sock, cmd, arg);
#endif

	default:
		return -ENOIOCTLCMD;
	}
	return 0;
}

static __poll_t packet_poll(struct file *file, struct socket *sock,
				poll_table *wait)
{
	struct sock *sk = sock->sk;
	struct packet_sock *po = pkt_sk(sk);
	__poll_t mask = datagram_poll(file, sock, wait);

	spin_lock_bh(&sk->sk_receive_queue.lock);
	if (po->rx_ring.pg_vec) {
		if (!packet_previous_rx_frame(po, &po->rx_ring,
			TP_STATUS_KERNEL))
			mask |= EPOLLIN | EPOLLRDNORM;
	}
	if (po->pressure && __packet_rcv_has_room(po, NULL) == ROOM_NORMAL)
		po->pressure = 0;
	spin_unlock_bh(&sk->sk_receive_queue.lock);
	spin_lock_bh(&sk->sk_write_queue.lock);
	if (po->tx_ring.pg_vec) {
		if (packet_current_frame(po, &po->tx_ring, TP_STATUS_AVAILABLE))
			mask |= EPOLLOUT | EPOLLWRNORM;
	}
	spin_unlock_bh(&sk->sk_write_queue.lock);
	return mask;
}


/* Dirty? Well, I still did not learn better way to account
 * for user mmaps.
 */

static void packet_mm_open(struct vm_area_struct *vma)
{
	struct file *file = vma->vm_file;
	struct socket *sock = file->private_data;
	struct sock *sk = sock->sk;

	if (sk)
		atomic_inc(&pkt_sk(sk)->mapped);
}

static void packet_mm_close(struct vm_area_struct *vma)
{
	struct file *file = vma->vm_file;
	struct socket *sock = file->private_data;
	struct sock *sk = sock->sk;

	if (sk)
		atomic_dec(&pkt_sk(sk)->mapped);
}

static const struct vm_operations_struct packet_mmap_ops = {
	.open	=	packet_mm_open,
	.close	=	packet_mm_close,
};

static void free_pg_vec(struct pgv *pg_vec, unsigned int order,
			unsigned int len)
{
	int i;

	for (i = 0; i < len; i++) {
		if (likely(pg_vec[i].buffer)) {
			if (is_vmalloc_addr(pg_vec[i].buffer))
				vfree(pg_vec[i].buffer);
			else
				free_pages((unsigned long)pg_vec[i].buffer,
					   order);
			pg_vec[i].buffer = NULL;
		}
	}
	kfree(pg_vec);
}

static char *alloc_one_pg_vec_page(unsigned long order)
{
	char *buffer;
	gfp_t gfp_flags = GFP_KERNEL | __GFP_COMP |
			  __GFP_ZERO | __GFP_NOWARN | __GFP_NORETRY;

	buffer = (char *) __get_free_pages(gfp_flags, order);
	if (buffer)
		return buffer;

	/* __get_free_pages failed, fall back to vmalloc */
	buffer = vzalloc(array_size((1 << order), PAGE_SIZE));
	if (buffer)
		return buffer;

	/* vmalloc failed, lets dig into swap here */
	gfp_flags &= ~__GFP_NORETRY;
	buffer = (char *) __get_free_pages(gfp_flags, order);
	if (buffer)
		return buffer;

	/* complete and utter failure */
	return NULL;
}

static struct pgv *alloc_pg_vec(struct tpacket_req *req, int order)
{
	unsigned int block_nr = req->tp_block_nr;
	struct pgv *pg_vec;
	int i;

	pg_vec = kcalloc(block_nr, sizeof(struct pgv), GFP_KERNEL);
	if (unlikely(!pg_vec))
		goto out;

	for (i = 0; i < block_nr; i++) {
		pg_vec[i].buffer = alloc_one_pg_vec_page(order);
		if (unlikely(!pg_vec[i].buffer))
			goto out_free_pgvec;
	}

out:
	return pg_vec;

out_free_pgvec:
	free_pg_vec(pg_vec, order, block_nr);
	pg_vec = NULL;
	goto out;
}

static int packet_set_ring(struct sock *sk, union tpacket_req_u *req_u,
		int closing, int tx_ring)
{
	struct pgv *pg_vec = NULL;
	struct packet_sock *po = pkt_sk(sk);
	int was_running, order = 0;
	struct packet_ring_buffer *rb;
	struct sk_buff_head *rb_queue;
	__be16 num;
	int err = -EINVAL;
	/* Added to avoid minimal code churn */
	struct tpacket_req *req = &req_u->req;

	rb = tx_ring ? &po->tx_ring : &po->rx_ring;
	rb_queue = tx_ring ? &sk->sk_write_queue : &sk->sk_receive_queue;

	err = -EBUSY;
	if (!closing) {
		if (atomic_read(&po->mapped))
			goto out;
		if (packet_read_pending(rb))
			goto out;
	}

	if (req->tp_block_nr) {
		unsigned int min_frame_size;

		/* Sanity tests and some calculations */
		err = -EBUSY;
		if (unlikely(rb->pg_vec))
			goto out;

		switch (po->tp_version) {
		case TPACKET_V1:
			po->tp_hdrlen = TPACKET_HDRLEN;
			break;
		case TPACKET_V2:
			po->tp_hdrlen = TPACKET2_HDRLEN;
			break;
		case TPACKET_V3:
			po->tp_hdrlen = TPACKET3_HDRLEN;
			break;
		}

		err = -EINVAL;
		if (unlikely((int)req->tp_block_size <= 0))
			goto out;
		if (unlikely(!PAGE_ALIGNED(req->tp_block_size)))
			goto out;
		min_frame_size = po->tp_hdrlen + po->tp_reserve;
		if (po->tp_version >= TPACKET_V3 &&
		    req->tp_block_size <
		    BLK_PLUS_PRIV((u64)req_u->req3.tp_sizeof_priv) + min_frame_size)
			goto out;
		if (unlikely(req->tp_frame_size < min_frame_size))
			goto out;
		if (unlikely(req->tp_frame_size & (TPACKET_ALIGNMENT - 1)))
			goto out;

		rb->frames_per_block = req->tp_block_size / req->tp_frame_size;
		if (unlikely(rb->frames_per_block == 0))
			goto out;
		if (unlikely(req->tp_block_size > UINT_MAX / req->tp_block_nr))
			goto out;
		if (unlikely((rb->frames_per_block * req->tp_block_nr) !=
					req->tp_frame_nr))
			goto out;

		err = -ENOMEM;
		order = get_order(req->tp_block_size);
		pg_vec = alloc_pg_vec(req, order);
		if (unlikely(!pg_vec))
			goto out;
		switch (po->tp_version) {
		case TPACKET_V3:
			/* Block transmit is not supported yet */
			if (!tx_ring) {
				init_prb_bdqc(po, rb, pg_vec, req_u);
			} else {
				struct tpacket_req3 *req3 = &req_u->req3;

				if (req3->tp_retire_blk_tov ||
				    req3->tp_sizeof_priv ||
				    req3->tp_feature_req_word) {
					err = -EINVAL;
					goto out;
				}
			}
			break;
		default:
			break;
		}
	}
	/* Done */
	else {
		err = -EINVAL;
		if (unlikely(req->tp_frame_nr))
			goto out;
	}


	/* Detach socket from network */
	spin_lock(&po->bind_lock);
	was_running = po->running;
	num = po->num;
	if (was_running) {
		po->num = 0;
		__unregister_prot_hook(sk, false);
	}
	spin_unlock(&po->bind_lock);

	synchronize_net();

	err = -EBUSY;
	mutex_lock(&po->pg_vec_lock);
	if (closing || atomic_read(&po->mapped) == 0) {
		err = 0;
		spin_lock_bh(&rb_queue->lock);
		swap(rb->pg_vec, pg_vec);
		rb->frame_max = (req->tp_frame_nr - 1);
		rb->head = 0;
		rb->frame_size = req->tp_frame_size;
		spin_unlock_bh(&rb_queue->lock);

		swap(rb->pg_vec_order, order);
		swap(rb->pg_vec_len, req->tp_block_nr);

		rb->pg_vec_pages = req->tp_block_size/PAGE_SIZE;
		po->prot_hook.func = (po->rx_ring.pg_vec) ?
						tpacket_rcv : packet_rcv;
		skb_queue_purge(rb_queue);
		if (atomic_read(&po->mapped))
			pr_err("packet_mmap: vma is busy: %d\n",
			       atomic_read(&po->mapped));
	}
	mutex_unlock(&po->pg_vec_lock);

	spin_lock(&po->bind_lock);
	if (was_running) {
		po->num = num;
		register_prot_hook(sk);
	}
	spin_unlock(&po->bind_lock);
	if (pg_vec && (po->tp_version > TPACKET_V2)) {
		/* Because we don't support block-based V3 on tx-ring */
		if (!tx_ring)
			prb_shutdown_retire_blk_timer(po, rb_queue);
	}

	if (pg_vec)
		free_pg_vec(pg_vec, order, req->tp_block_nr);
out:
	return err;
}

static int packet_mmap(struct file *file, struct socket *sock,
		struct vm_area_struct *vma)
{
	struct sock *sk = sock->sk;
	struct packet_sock *po = pkt_sk(sk);
	unsigned long size, expected_size;
	struct packet_ring_buffer *rb;
	unsigned long start;
	int err = -EINVAL;
	int i;

	if (vma->vm_pgoff)
		return -EINVAL;

	mutex_lock(&po->pg_vec_lock);

	expected_size = 0;
	for (rb = &po->rx_ring; rb <= &po->tx_ring; rb++) {
		if (rb->pg_vec) {
			expected_size += rb->pg_vec_len
						* rb->pg_vec_pages
						* PAGE_SIZE;
		}
	}

	if (expected_size == 0)
		goto out;

	size = vma->vm_end - vma->vm_start;
	if (size != expected_size)
		goto out;

	start = vma->vm_start;
	for (rb = &po->rx_ring; rb <= &po->tx_ring; rb++) {
		if (rb->pg_vec == NULL)
			continue;

		for (i = 0; i < rb->pg_vec_len; i++) {
			struct page *page;
			void *kaddr = rb->pg_vec[i].buffer;
			int pg_num;

			for (pg_num = 0; pg_num < rb->pg_vec_pages; pg_num++) {
				page = pgv_to_page(kaddr);
				err = vm_insert_page(vma, start, page);
				if (unlikely(err))
					goto out;
				start += PAGE_SIZE;
				kaddr += PAGE_SIZE;
			}
		}
	}

	atomic_inc(&po->mapped);
	vma->vm_ops = &packet_mmap_ops;
	err = 0;

out:
	mutex_unlock(&po->pg_vec_lock);
	return err;
}

static const struct proto_ops packet_ops_spkt = {
	.family =	PF_PACKET,
	.owner =	THIS_MODULE,
	.release =	packet_release,
	.bind =		packet_bind_spkt,
	.connect =	sock_no_connect,
	.socketpair =	sock_no_socketpair,
	.accept =	sock_no_accept,
	.getname =	packet_getname_spkt,
	.poll =		datagram_poll,
	.ioctl =	packet_ioctl,
	.listen =	sock_no_listen,
	.shutdown =	sock_no_shutdown,
	.setsockopt =	sock_no_setsockopt,
	.getsockopt =	sock_no_getsockopt,
	.sendmsg =	packet_sendmsg_spkt,
	.recvmsg =	packet_recvmsg,
	.mmap =		sock_no_mmap,
	.sendpage =	sock_no_sendpage,
};

static const struct proto_ops packet_ops = {
	.family =	PF_PACKET,
	.owner =	THIS_MODULE,
	.release =	packet_release,
	.bind =		packet_bind,
	.connect =	sock_no_connect,
	.socketpair =	sock_no_socketpair,
	.accept =	sock_no_accept,
	.getname =	packet_getname,
	.poll =		packet_poll,
	.ioctl =	packet_ioctl,
	.listen =	sock_no_listen,
	.shutdown =	sock_no_shutdown,
	.setsockopt =	packet_setsockopt,
	.getsockopt =	packet_getsockopt,
#ifdef CONFIG_COMPAT
	.compat_setsockopt = compat_packet_setsockopt,
#endif
	.sendmsg =	packet_sendmsg,
	.recvmsg =	packet_recvmsg,
	.mmap =		packet_mmap,
	.sendpage =	sock_no_sendpage,
};

static const struct net_proto_family packet_family_ops = {
	.family =	PF_PACKET,
	.create =	packet_create,
	.owner	=	THIS_MODULE,
};

static struct notifier_block packet_netdev_notifier = {
	.notifier_call =	packet_notifier,
};

#ifdef CONFIG_PROC_FS

static void *packet_seq_start(struct seq_file *seq, loff_t *pos)
	__acquires(RCU)
{
	struct net *net = seq_file_net(seq);

	rcu_read_lock();
	return seq_hlist_start_head_rcu(&net->packet.sklist, *pos);
}

static void *packet_seq_next(struct seq_file *seq, void *v, loff_t *pos)
{
	struct net *net = seq_file_net(seq);
	return seq_hlist_next_rcu(v, &net->packet.sklist, pos);
}

static void packet_seq_stop(struct seq_file *seq, void *v)
	__releases(RCU)
{
	rcu_read_unlock();
}

static int packet_seq_show(struct seq_file *seq, void *v)
{
	if (v == SEQ_START_TOKEN)
		seq_puts(seq, "sk       RefCnt Type Proto  Iface R Rmem   User   Inode\n");
	else {
		struct sock *s = sk_entry(v);
		const struct packet_sock *po = pkt_sk(s);

		seq_printf(seq,
			   "%pK %-6d %-4d %04x   %-5d %1d %-6u %-6u %-6lu\n",
			   s,
			   refcount_read(&s->sk_refcnt),
			   s->sk_type,
			   ntohs(po->num),
			   po->ifindex,
			   po->running,
			   atomic_read(&s->sk_rmem_alloc),
			   from_kuid_munged(seq_user_ns(seq), sock_i_uid(s)),
			   sock_i_ino(s));
	}

	return 0;
}

static const struct seq_operations packet_seq_ops = {
	.start	= packet_seq_start,
	.next	= packet_seq_next,
	.stop	= packet_seq_stop,
	.show	= packet_seq_show,
};
#endif

static int __net_init packet_net_init(struct net *net)
{
	mutex_init(&net->packet.sklist_lock);
	INIT_HLIST_HEAD(&net->packet.sklist);

	if (!proc_create_net("packet", 0, net->proc_net, &packet_seq_ops,
			sizeof(struct seq_net_private)))
		return -ENOMEM;

	return 0;
}

static void __net_exit packet_net_exit(struct net *net)
{
	remove_proc_entry("packet", net->proc_net);
	WARN_ON_ONCE(!hlist_empty(&net->packet.sklist));
}

static struct pernet_operations packet_net_ops = {
	.init = packet_net_init,
	.exit = packet_net_exit,
};


static void __exit packet_exit(void)
{
	unregister_netdevice_notifier(&packet_netdev_notifier);
	unregister_pernet_subsys(&packet_net_ops);
	sock_unregister(PF_PACKET);
	proto_unregister(&packet_proto);
}

static int __init packet_init(void)
{
	int rc = proto_register(&packet_proto, 0);

	if (rc != 0)
		goto out;

	sock_register(&packet_family_ops);
	register_pernet_subsys(&packet_net_ops);
	register_netdevice_notifier(&packet_netdev_notifier);
out:
	return rc;
}

module_init(packet_init);
module_exit(packet_exit);
MODULE_LICENSE("GPL");
MODULE_ALIAS_NETPROTO(PF_PACKET);<|MERGE_RESOLUTION|>--- conflicted
+++ resolved
@@ -2888,12 +2888,8 @@
 			goto out_free;
 	} else if (reserve) {
 		skb_reserve(skb, -reserve);
-<<<<<<< HEAD
-		if (len < reserve)
-=======
 		if (len < reserve + sizeof(struct ipv6hdr) &&
 		    dev->min_header_len != dev->hard_header_len)
->>>>>>> e021bb4f
 			skb_reset_network_header(skb);
 	}
 
