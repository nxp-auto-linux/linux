--- conflicted
+++ resolved
@@ -646,15 +646,8 @@
 		struct sock *ssk = mptcp_subflow_tcp_sock(subflow);
 
 		spin_unlock_bh(&msk->pm.lock);
-<<<<<<< HEAD
-		pr_debug("send ack for %s%s%s",
-			 mptcp_pm_should_add_signal(msk) ? "add_addr" : "rm_addr",
-			 mptcp_pm_should_add_signal_ipv6(msk) ? " [ipv6]" : "",
-			 mptcp_pm_should_add_signal_port(msk) ? " [port]" : "");
-=======
 		pr_debug("send ack for %s",
 			 mptcp_pm_should_add_signal(msk) ? "add_addr" : "rm_addr");
->>>>>>> 3b17187f
 
 		mptcp_subflow_send_ack(ssk);
 		spin_lock_bh(&msk->pm.lock);
