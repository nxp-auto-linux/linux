// SPDX-License-Identifier: GPL-2.0-only
/*
 * This is the linux wireless configuration interface.
 *
 * Copyright 2006-2010		Johannes Berg <johannes@sipsolutions.net>
 * Copyright 2013-2014  Intel Mobile Communications GmbH
 * Copyright 2015-2017	Intel Deutschland GmbH
 * Copyright (C) 2018-2019 Intel Corporation
 */

#define pr_fmt(fmt) KBUILD_MODNAME ": " fmt

#include <linux/if.h>
#include <linux/module.h>
#include <linux/err.h>
#include <linux/list.h>
#include <linux/slab.h>
#include <linux/nl80211.h>
#include <linux/debugfs.h>
#include <linux/notifier.h>
#include <linux/device.h>
#include <linux/etherdevice.h>
#include <linux/rtnetlink.h>
#include <linux/sched.h>
#include <net/genetlink.h>
#include <net/cfg80211.h>
#include "nl80211.h"
#include "core.h"
#include "sysfs.h"
#include "debugfs.h"
#include "wext-compat.h"
#include "rdev-ops.h"

/* name for sysfs, %d is appended */
#define PHY_NAME "phy"

MODULE_AUTHOR("Johannes Berg");
MODULE_LICENSE("GPL");
MODULE_DESCRIPTION("wireless configuration support");
MODULE_ALIAS_GENL_FAMILY(NL80211_GENL_NAME);

/* RCU-protected (and RTNL for writers) */
LIST_HEAD(cfg80211_rdev_list);
int cfg80211_rdev_list_generation;

/* for debugfs */
static struct dentry *ieee80211_debugfs_dir;

/* for the cleanup, scan and event works */
struct workqueue_struct *cfg80211_wq;

static bool cfg80211_disable_40mhz_24ghz;
module_param(cfg80211_disable_40mhz_24ghz, bool, 0644);
MODULE_PARM_DESC(cfg80211_disable_40mhz_24ghz,
		 "Disable 40MHz support in the 2.4GHz band");

struct cfg80211_registered_device *cfg80211_rdev_by_wiphy_idx(int wiphy_idx)
{
	struct cfg80211_registered_device *result = NULL, *rdev;

	ASSERT_RTNL();

	list_for_each_entry(rdev, &cfg80211_rdev_list, list) {
		if (rdev->wiphy_idx == wiphy_idx) {
			result = rdev;
			break;
		}
	}

	return result;
}

int get_wiphy_idx(struct wiphy *wiphy)
{
	struct cfg80211_registered_device *rdev = wiphy_to_rdev(wiphy);

	return rdev->wiphy_idx;
}

struct wiphy *wiphy_idx_to_wiphy(int wiphy_idx)
{
	struct cfg80211_registered_device *rdev;

	ASSERT_RTNL();

	rdev = cfg80211_rdev_by_wiphy_idx(wiphy_idx);
	if (!rdev)
		return NULL;
	return &rdev->wiphy;
}

static int cfg80211_dev_check_name(struct cfg80211_registered_device *rdev,
				   const char *newname)
{
	struct cfg80211_registered_device *rdev2;
	int wiphy_idx, taken = -1, digits;

	ASSERT_RTNL();

	if (strlen(newname) > NL80211_WIPHY_NAME_MAXLEN)
		return -EINVAL;

	/* prohibit calling the thing phy%d when %d is not its number */
	sscanf(newname, PHY_NAME "%d%n", &wiphy_idx, &taken);
	if (taken == strlen(newname) && wiphy_idx != rdev->wiphy_idx) {
		/* count number of places needed to print wiphy_idx */
		digits = 1;
		while (wiphy_idx /= 10)
			digits++;
		/*
		 * deny the name if it is phy<idx> where <idx> is printed
		 * without leading zeroes. taken == strlen(newname) here
		 */
		if (taken == strlen(PHY_NAME) + digits)
			return -EINVAL;
	}

	/* Ensure another device does not already have this name. */
	list_for_each_entry(rdev2, &cfg80211_rdev_list, list)
		if (strcmp(newname, wiphy_name(&rdev2->wiphy)) == 0)
			return -EINVAL;

	return 0;
}

int cfg80211_dev_rename(struct cfg80211_registered_device *rdev,
			char *newname)
{
	int result;

	ASSERT_RTNL();

	/* Ignore nop renames */
	if (strcmp(newname, wiphy_name(&rdev->wiphy)) == 0)
		return 0;

	result = cfg80211_dev_check_name(rdev, newname);
	if (result < 0)
		return result;

	result = device_rename(&rdev->wiphy.dev, newname);
	if (result)
		return result;

	if (rdev->wiphy.debugfsdir)
		debugfs_rename(rdev->wiphy.debugfsdir->d_parent,
			       rdev->wiphy.debugfsdir,
			       rdev->wiphy.debugfsdir->d_parent, newname);

	nl80211_notify_wiphy(rdev, NL80211_CMD_NEW_WIPHY);

	return 0;
}

int cfg80211_switch_netns(struct cfg80211_registered_device *rdev,
			  struct net *net)
{
	struct wireless_dev *wdev;
	int err = 0;

	if (!(rdev->wiphy.flags & WIPHY_FLAG_NETNS_OK))
		return -EOPNOTSUPP;

	list_for_each_entry(wdev, &rdev->wiphy.wdev_list, list) {
		if (!wdev->netdev)
			continue;
		wdev->netdev->features &= ~NETIF_F_NETNS_LOCAL;
		err = dev_change_net_namespace(wdev->netdev, net, "wlan%d");
		if (err)
			break;
		wdev->netdev->features |= NETIF_F_NETNS_LOCAL;
	}

	if (err) {
		/* failed -- clean up to old netns */
		net = wiphy_net(&rdev->wiphy);

		list_for_each_entry_continue_reverse(wdev,
						     &rdev->wiphy.wdev_list,
						     list) {
			if (!wdev->netdev)
				continue;
			wdev->netdev->features &= ~NETIF_F_NETNS_LOCAL;
			err = dev_change_net_namespace(wdev->netdev, net,
							"wlan%d");
			WARN_ON(err);
			wdev->netdev->features |= NETIF_F_NETNS_LOCAL;
		}

		return err;
	}

	list_for_each_entry(wdev, &rdev->wiphy.wdev_list, list) {
		if (!wdev->netdev)
			continue;
		nl80211_notify_iface(rdev, wdev, NL80211_CMD_DEL_INTERFACE);
	}
	nl80211_notify_wiphy(rdev, NL80211_CMD_DEL_WIPHY);

	wiphy_net_set(&rdev->wiphy, net);

	err = device_rename(&rdev->wiphy.dev, dev_name(&rdev->wiphy.dev));
	WARN_ON(err);

	nl80211_notify_wiphy(rdev, NL80211_CMD_NEW_WIPHY);
	list_for_each_entry(wdev, &rdev->wiphy.wdev_list, list) {
		if (!wdev->netdev)
			continue;
		nl80211_notify_iface(rdev, wdev, NL80211_CMD_NEW_INTERFACE);
	}

	return 0;
}

static void cfg80211_rfkill_poll(struct rfkill *rfkill, void *data)
{
	struct cfg80211_registered_device *rdev = data;

	rdev_rfkill_poll(rdev);
}

void cfg80211_stop_p2p_device(struct cfg80211_registered_device *rdev,
			      struct wireless_dev *wdev)
{
	ASSERT_RTNL();

	if (WARN_ON(wdev->iftype != NL80211_IFTYPE_P2P_DEVICE))
		return;

	if (!wdev_running(wdev))
		return;

	rdev_stop_p2p_device(rdev, wdev);
	wdev->is_running = false;

	rdev->opencount--;

	if (rdev->scan_req && rdev->scan_req->wdev == wdev) {
		if (WARN_ON(!rdev->scan_req->notified))
			rdev->scan_req->info.aborted = true;
		___cfg80211_scan_done(rdev, false);
	}
}

void cfg80211_stop_nan(struct cfg80211_registered_device *rdev,
		       struct wireless_dev *wdev)
{
	ASSERT_RTNL();

	if (WARN_ON(wdev->iftype != NL80211_IFTYPE_NAN))
		return;

	if (!wdev_running(wdev))
		return;

	rdev_stop_nan(rdev, wdev);
	wdev->is_running = false;

	rdev->opencount--;
}

void cfg80211_shutdown_all_interfaces(struct wiphy *wiphy)
{
	struct cfg80211_registered_device *rdev = wiphy_to_rdev(wiphy);
	struct wireless_dev *wdev;

	ASSERT_RTNL();

	list_for_each_entry(wdev, &rdev->wiphy.wdev_list, list) {
		if (wdev->netdev) {
			dev_close(wdev->netdev);
			continue;
		}
		/* otherwise, check iftype */
		switch (wdev->iftype) {
		case NL80211_IFTYPE_P2P_DEVICE:
			cfg80211_stop_p2p_device(rdev, wdev);
			break;
		case NL80211_IFTYPE_NAN:
			cfg80211_stop_nan(rdev, wdev);
			break;
		default:
			break;
		}
	}
}
EXPORT_SYMBOL_GPL(cfg80211_shutdown_all_interfaces);

static int cfg80211_rfkill_set_block(void *data, bool blocked)
{
	struct cfg80211_registered_device *rdev = data;

	if (!blocked)
		return 0;

	rtnl_lock();
	cfg80211_shutdown_all_interfaces(&rdev->wiphy);
	rtnl_unlock();

	return 0;
}

static void cfg80211_rfkill_block_work(struct work_struct *work)
{
	struct cfg80211_registered_device *rdev;

	rdev = container_of(work, struct cfg80211_registered_device,
			    rfkill_block);
	cfg80211_rfkill_set_block(rdev, true);
}

static void cfg80211_event_work(struct work_struct *work)
{
	struct cfg80211_registered_device *rdev;

	rdev = container_of(work, struct cfg80211_registered_device,
			    event_work);

	rtnl_lock();
	cfg80211_process_rdev_events(rdev);
	rtnl_unlock();
}

void cfg80211_destroy_ifaces(struct cfg80211_registered_device *rdev)
{
	struct wireless_dev *wdev, *tmp;

	ASSERT_RTNL();

	list_for_each_entry_safe(wdev, tmp, &rdev->wiphy.wdev_list, list) {
		if (wdev->nl_owner_dead)
			rdev_del_virtual_intf(rdev, wdev);
	}
}

static void cfg80211_destroy_iface_wk(struct work_struct *work)
{
	struct cfg80211_registered_device *rdev;

	rdev = container_of(work, struct cfg80211_registered_device,
			    destroy_work);

	rtnl_lock();
	cfg80211_destroy_ifaces(rdev);
	rtnl_unlock();
}

static void cfg80211_sched_scan_stop_wk(struct work_struct *work)
{
	struct cfg80211_registered_device *rdev;
	struct cfg80211_sched_scan_request *req, *tmp;

	rdev = container_of(work, struct cfg80211_registered_device,
			   sched_scan_stop_wk);

	rtnl_lock();
	list_for_each_entry_safe(req, tmp, &rdev->sched_scan_req_list, list) {
		if (req->nl_owner_dead)
			cfg80211_stop_sched_scan_req(rdev, req, false);
	}
	rtnl_unlock();
}

static void cfg80211_propagate_radar_detect_wk(struct work_struct *work)
{
	struct cfg80211_registered_device *rdev;

	rdev = container_of(work, struct cfg80211_registered_device,
			    propagate_radar_detect_wk);

	rtnl_lock();

	regulatory_propagate_dfs_state(&rdev->wiphy, &rdev->radar_chandef,
				       NL80211_DFS_UNAVAILABLE,
				       NL80211_RADAR_DETECTED);

	rtnl_unlock();
}

static void cfg80211_propagate_cac_done_wk(struct work_struct *work)
{
	struct cfg80211_registered_device *rdev;

	rdev = container_of(work, struct cfg80211_registered_device,
			    propagate_cac_done_wk);

	rtnl_lock();

	regulatory_propagate_dfs_state(&rdev->wiphy, &rdev->cac_done_chandef,
				       NL80211_DFS_AVAILABLE,
				       NL80211_RADAR_CAC_FINISHED);

	rtnl_unlock();
}

/* exported functions */

struct wiphy *wiphy_new_nm(const struct cfg80211_ops *ops, int sizeof_priv,
			   const char *requested_name)
{
	static atomic_t wiphy_counter = ATOMIC_INIT(0);

	struct cfg80211_registered_device *rdev;
	int alloc_size;

	WARN_ON(ops->add_key && (!ops->del_key || !ops->set_default_key));
	WARN_ON(ops->auth && (!ops->assoc || !ops->deauth || !ops->disassoc));
	WARN_ON(ops->connect && !ops->disconnect);
	WARN_ON(ops->join_ibss && !ops->leave_ibss);
	WARN_ON(ops->add_virtual_intf && !ops->del_virtual_intf);
	WARN_ON(ops->add_station && !ops->del_station);
	WARN_ON(ops->add_mpath && !ops->del_mpath);
	WARN_ON(ops->join_mesh && !ops->leave_mesh);
	WARN_ON(ops->start_p2p_device && !ops->stop_p2p_device);
	WARN_ON(ops->start_ap && !ops->stop_ap);
	WARN_ON(ops->join_ocb && !ops->leave_ocb);
	WARN_ON(ops->suspend && !ops->resume);
	WARN_ON(ops->sched_scan_start && !ops->sched_scan_stop);
	WARN_ON(ops->remain_on_channel && !ops->cancel_remain_on_channel);
	WARN_ON(ops->tdls_channel_switch && !ops->tdls_cancel_channel_switch);
	WARN_ON(ops->add_tx_ts && !ops->del_tx_ts);

	alloc_size = sizeof(*rdev) + sizeof_priv;

	rdev = kzalloc(alloc_size, GFP_KERNEL);
	if (!rdev)
		return NULL;

	rdev->ops = ops;

	rdev->wiphy_idx = atomic_inc_return(&wiphy_counter);

	if (unlikely(rdev->wiphy_idx < 0)) {
		/* ugh, wrapped! */
		atomic_dec(&wiphy_counter);
		kfree(rdev);
		return NULL;
	}

	/* atomic_inc_return makes it start at 1, make it start at 0 */
	rdev->wiphy_idx--;

	/* give it a proper name */
	if (requested_name && requested_name[0]) {
		int rv;

		rtnl_lock();
		rv = cfg80211_dev_check_name(rdev, requested_name);

		if (rv < 0) {
			rtnl_unlock();
			goto use_default_name;
		}

		rv = dev_set_name(&rdev->wiphy.dev, "%s", requested_name);
		rtnl_unlock();
		if (rv)
			goto use_default_name;
	} else {
		int rv;

use_default_name:
		/* NOTE:  This is *probably* safe w/out holding rtnl because of
		 * the restrictions on phy names.  Probably this call could
		 * fail if some other part of the kernel (re)named a device
		 * phyX.  But, might should add some locking and check return
		 * value, and use a different name if this one exists?
		 */
		rv = dev_set_name(&rdev->wiphy.dev, PHY_NAME "%d", rdev->wiphy_idx);
		if (rv < 0) {
			kfree(rdev);
			return NULL;
		}
	}

	INIT_LIST_HEAD(&rdev->wiphy.wdev_list);
	INIT_LIST_HEAD(&rdev->beacon_registrations);
	spin_lock_init(&rdev->beacon_registrations_lock);
	spin_lock_init(&rdev->bss_lock);
	INIT_LIST_HEAD(&rdev->bss_list);
	INIT_LIST_HEAD(&rdev->sched_scan_req_list);
	INIT_WORK(&rdev->scan_done_wk, __cfg80211_scan_done);
	INIT_LIST_HEAD(&rdev->mlme_unreg);
	spin_lock_init(&rdev->mlme_unreg_lock);
	INIT_WORK(&rdev->mlme_unreg_wk, cfg80211_mlme_unreg_wk);
	INIT_DELAYED_WORK(&rdev->dfs_update_channels_wk,
			  cfg80211_dfs_channels_update_work);
#ifdef CONFIG_CFG80211_WEXT
	rdev->wiphy.wext = &cfg80211_wext_handler;
#endif

	device_initialize(&rdev->wiphy.dev);
	rdev->wiphy.dev.class = &ieee80211_class;
	rdev->wiphy.dev.platform_data = rdev;
	device_enable_async_suspend(&rdev->wiphy.dev);

	INIT_WORK(&rdev->destroy_work, cfg80211_destroy_iface_wk);
	INIT_WORK(&rdev->sched_scan_stop_wk, cfg80211_sched_scan_stop_wk);
	INIT_WORK(&rdev->sched_scan_res_wk, cfg80211_sched_scan_results_wk);
	INIT_WORK(&rdev->propagate_radar_detect_wk,
		  cfg80211_propagate_radar_detect_wk);
	INIT_WORK(&rdev->propagate_cac_done_wk, cfg80211_propagate_cac_done_wk);

#ifdef CONFIG_CFG80211_DEFAULT_PS
	rdev->wiphy.flags |= WIPHY_FLAG_PS_ON_BY_DEFAULT;
#endif

	wiphy_net_set(&rdev->wiphy, &init_net);

	rdev->rfkill_ops.set_block = cfg80211_rfkill_set_block;
	rdev->rfkill = rfkill_alloc(dev_name(&rdev->wiphy.dev),
				   &rdev->wiphy.dev, RFKILL_TYPE_WLAN,
				   &rdev->rfkill_ops, rdev);

	if (!rdev->rfkill) {
		wiphy_free(&rdev->wiphy);
		return NULL;
	}

	INIT_WORK(&rdev->rfkill_block, cfg80211_rfkill_block_work);
	INIT_WORK(&rdev->conn_work, cfg80211_conn_work);
	INIT_WORK(&rdev->event_work, cfg80211_event_work);

	init_waitqueue_head(&rdev->dev_wait);

	/*
	 * Initialize wiphy parameters to IEEE 802.11 MIB default values.
	 * Fragmentation and RTS threshold are disabled by default with the
	 * special -1 value.
	 */
	rdev->wiphy.retry_short = 7;
	rdev->wiphy.retry_long = 4;
	rdev->wiphy.frag_threshold = (u32) -1;
	rdev->wiphy.rts_threshold = (u32) -1;
	rdev->wiphy.coverage_class = 0;

	rdev->wiphy.max_num_csa_counters = 1;

	rdev->wiphy.max_sched_scan_plans = 1;
	rdev->wiphy.max_sched_scan_plan_interval = U32_MAX;

	return &rdev->wiphy;
}
EXPORT_SYMBOL(wiphy_new_nm);

static int wiphy_verify_combinations(struct wiphy *wiphy)
{
	const struct ieee80211_iface_combination *c;
	int i, j;

	for (i = 0; i < wiphy->n_iface_combinations; i++) {
		u32 cnt = 0;
		u16 all_iftypes = 0;

		c = &wiphy->iface_combinations[i];

		/*
		 * Combinations with just one interface aren't real,
		 * however we make an exception for DFS.
		 */
		if (WARN_ON((c->max_interfaces < 2) && !c->radar_detect_widths))
			return -EINVAL;

		/* Need at least one channel */
		if (WARN_ON(!c->num_different_channels))
			return -EINVAL;

		/*
		 * Put a sane limit on maximum number of different
		 * channels to simplify channel accounting code.
		 */
		if (WARN_ON(c->num_different_channels >
				CFG80211_MAX_NUM_DIFFERENT_CHANNELS))
			return -EINVAL;

		/* DFS only works on one channel. */
		if (WARN_ON(c->radar_detect_widths &&
			    (c->num_different_channels > 1)))
			return -EINVAL;

		if (WARN_ON(!c->n_limits))
			return -EINVAL;

		for (j = 0; j < c->n_limits; j++) {
			u16 types = c->limits[j].types;

			/* interface types shouldn't overlap */
			if (WARN_ON(types & all_iftypes))
				return -EINVAL;
			all_iftypes |= types;

			if (WARN_ON(!c->limits[j].max))
				return -EINVAL;

			/* Shouldn't list software iftypes in combinations! */
			if (WARN_ON(wiphy->software_iftypes & types))
				return -EINVAL;

			/* Only a single P2P_DEVICE can be allowed */
			if (WARN_ON(types & BIT(NL80211_IFTYPE_P2P_DEVICE) &&
				    c->limits[j].max > 1))
				return -EINVAL;

			/* Only a single NAN can be allowed */
			if (WARN_ON(types & BIT(NL80211_IFTYPE_NAN) &&
				    c->limits[j].max > 1))
				return -EINVAL;

			/*
			 * This isn't well-defined right now. If you have an
			 * IBSS interface, then its beacon interval may change
			 * by joining other networks, and nothing prevents it
			 * from doing that.
			 * So technically we probably shouldn't even allow AP
			 * and IBSS in the same interface, but it seems that
			 * some drivers support that, possibly only with fixed
			 * beacon intervals for IBSS.
			 */
			if (WARN_ON(types & BIT(NL80211_IFTYPE_ADHOC) &&
				    c->beacon_int_min_gcd)) {
				return -EINVAL;
			}

			cnt += c->limits[j].max;
			/*
			 * Don't advertise an unsupported type
			 * in a combination.
			 */
			if (WARN_ON((wiphy->interface_modes & types) != types))
				return -EINVAL;
		}

#ifndef CONFIG_WIRELESS_WDS
		if (WARN_ON(all_iftypes & BIT(NL80211_IFTYPE_WDS)))
			return -EINVAL;
#endif

		/* You can't even choose that many! */
		if (WARN_ON(cnt < c->max_interfaces))
			return -EINVAL;
	}

	return 0;
}

int wiphy_register(struct wiphy *wiphy)
{
	struct cfg80211_registered_device *rdev = wiphy_to_rdev(wiphy);
	int res;
	enum nl80211_band band;
	struct ieee80211_supported_band *sband;
	bool have_band = false;
	int i;
	u16 ifmodes = wiphy->interface_modes;

#ifdef CONFIG_PM
	if (WARN_ON(wiphy->wowlan &&
		    (wiphy->wowlan->flags & WIPHY_WOWLAN_GTK_REKEY_FAILURE) &&
		    !(wiphy->wowlan->flags & WIPHY_WOWLAN_SUPPORTS_GTK_REKEY)))
		return -EINVAL;
	if (WARN_ON(wiphy->wowlan &&
		    !wiphy->wowlan->flags && !wiphy->wowlan->n_patterns &&
		    !wiphy->wowlan->tcp))
		return -EINVAL;
#endif
	if (WARN_ON((wiphy->features & NL80211_FEATURE_TDLS_CHANNEL_SWITCH) &&
		    (!rdev->ops->tdls_channel_switch ||
		     !rdev->ops->tdls_cancel_channel_switch)))
		return -EINVAL;

	if (WARN_ON((wiphy->interface_modes & BIT(NL80211_IFTYPE_NAN)) &&
		    (!rdev->ops->start_nan || !rdev->ops->stop_nan ||
		     !rdev->ops->add_nan_func || !rdev->ops->del_nan_func ||
		     !(wiphy->nan_supported_bands & BIT(NL80211_BAND_2GHZ)))))
		return -EINVAL;

#ifndef CONFIG_WIRELESS_WDS
	if (WARN_ON(wiphy->interface_modes & BIT(NL80211_IFTYPE_WDS)))
		return -EINVAL;
#endif

	if (WARN_ON(wiphy->pmsr_capa && !wiphy->pmsr_capa->ftm.supported))
		return -EINVAL;

	if (wiphy->pmsr_capa && wiphy->pmsr_capa->ftm.supported) {
		if (WARN_ON(!wiphy->pmsr_capa->ftm.asap &&
			    !wiphy->pmsr_capa->ftm.non_asap))
			return -EINVAL;
		if (WARN_ON(!wiphy->pmsr_capa->ftm.preambles ||
			    !wiphy->pmsr_capa->ftm.bandwidths))
			return -EINVAL;
		if (WARN_ON(wiphy->pmsr_capa->ftm.preambles &
				~(BIT(NL80211_PREAMBLE_LEGACY) |
				  BIT(NL80211_PREAMBLE_HT) |
				  BIT(NL80211_PREAMBLE_VHT) |
				  BIT(NL80211_PREAMBLE_DMG))))
			return -EINVAL;
		if (WARN_ON(wiphy->pmsr_capa->ftm.bandwidths &
				~(BIT(NL80211_CHAN_WIDTH_20_NOHT) |
				  BIT(NL80211_CHAN_WIDTH_20) |
				  BIT(NL80211_CHAN_WIDTH_40) |
				  BIT(NL80211_CHAN_WIDTH_80) |
				  BIT(NL80211_CHAN_WIDTH_80P80) |
				  BIT(NL80211_CHAN_WIDTH_160) |
				  BIT(NL80211_CHAN_WIDTH_5) |
				  BIT(NL80211_CHAN_WIDTH_10))))
			return -EINVAL;
	}

	/*
	 * if a wiphy has unsupported modes for regulatory channel enforcement,
	 * opt-out of enforcement checking
	 */
	if (wiphy->interface_modes & ~(BIT(NL80211_IFTYPE_STATION) |
				       BIT(NL80211_IFTYPE_P2P_CLIENT) |
				       BIT(NL80211_IFTYPE_AP) |
				       BIT(NL80211_IFTYPE_P2P_GO) |
				       BIT(NL80211_IFTYPE_ADHOC) |
				       BIT(NL80211_IFTYPE_P2P_DEVICE) |
				       BIT(NL80211_IFTYPE_NAN) |
				       BIT(NL80211_IFTYPE_AP_VLAN) |
				       BIT(NL80211_IFTYPE_MONITOR)))
		wiphy->regulatory_flags |= REGULATORY_IGNORE_STALE_KICKOFF;

	if (WARN_ON((wiphy->regulatory_flags & REGULATORY_WIPHY_SELF_MANAGED) &&
		    (wiphy->regulatory_flags &
					(REGULATORY_CUSTOM_REG |
					 REGULATORY_STRICT_REG |
					 REGULATORY_COUNTRY_IE_FOLLOW_POWER |
					 REGULATORY_COUNTRY_IE_IGNORE))))
		return -EINVAL;

	if (WARN_ON(wiphy->coalesce &&
		    (!wiphy->coalesce->n_rules ||
		     !wiphy->coalesce->n_patterns) &&
		    (!wiphy->coalesce->pattern_min_len ||
		     wiphy->coalesce->pattern_min_len >
			wiphy->coalesce->pattern_max_len)))
		return -EINVAL;

	if (WARN_ON(wiphy->ap_sme_capa &&
		    !(wiphy->flags & WIPHY_FLAG_HAVE_AP_SME)))
		return -EINVAL;

	if (WARN_ON(wiphy->addresses && !wiphy->n_addresses))
		return -EINVAL;

	if (WARN_ON(wiphy->addresses &&
		    !is_zero_ether_addr(wiphy->perm_addr) &&
		    memcmp(wiphy->perm_addr, wiphy->addresses[0].addr,
			   ETH_ALEN)))
		return -EINVAL;

	if (WARN_ON(wiphy->max_acl_mac_addrs &&
		    (!(wiphy->flags & WIPHY_FLAG_HAVE_AP_SME) ||
		     !rdev->ops->set_mac_acl)))
		return -EINVAL;

	/* assure only valid behaviours are flagged by driver
	 * hence subtract 2 as bit 0 is invalid.
	 */
	if (WARN_ON(wiphy->bss_select_support &&
		    (wiphy->bss_select_support & ~(BIT(__NL80211_BSS_SELECT_ATTR_AFTER_LAST) - 2))))
		return -EINVAL;

	if (WARN_ON(wiphy_ext_feature_isset(&rdev->wiphy,
					    NL80211_EXT_FEATURE_4WAY_HANDSHAKE_STA_1X) &&
		    (!rdev->ops->set_pmk || !rdev->ops->del_pmk)))
		return -EINVAL;

	if (WARN_ON(!(rdev->wiphy.flags & WIPHY_FLAG_SUPPORTS_FW_ROAM) &&
		    rdev->ops->update_connect_params))
		return -EINVAL;

	if (wiphy->addresses)
		memcpy(wiphy->perm_addr, wiphy->addresses[0].addr, ETH_ALEN);

	/* sanity check ifmodes */
	WARN_ON(!ifmodes);
	ifmodes &= ((1 << NUM_NL80211_IFTYPES) - 1) & ~1;
	if (WARN_ON(ifmodes != wiphy->interface_modes))
		wiphy->interface_modes = ifmodes;

	res = wiphy_verify_combinations(wiphy);
	if (res)
		return res;

	/* sanity check supported bands/channels */
	for (band = 0; band < NUM_NL80211_BANDS; band++) {
		u16 types = 0;

		sband = wiphy->bands[band];
		if (!sband)
			continue;

		sband->band = band;
		if (WARN_ON(!sband->n_channels))
			return -EINVAL;
		/*
		 * on 60GHz band, there are no legacy rates, so
		 * n_bitrates is 0
		 */
		if (WARN_ON(band != NL80211_BAND_60GHZ &&
			    !sband->n_bitrates))
			return -EINVAL;

		/*
		 * Since cfg80211_disable_40mhz_24ghz is global, we can
		 * modify the sband's ht data even if the driver uses a
		 * global structure for that.
		 */
		if (cfg80211_disable_40mhz_24ghz &&
		    band == NL80211_BAND_2GHZ &&
		    sband->ht_cap.ht_supported) {
			sband->ht_cap.cap &= ~IEEE80211_HT_CAP_SUP_WIDTH_20_40;
			sband->ht_cap.cap &= ~IEEE80211_HT_CAP_SGI_40;
		}

		/*
		 * Since we use a u32 for rate bitmaps in
		 * ieee80211_get_response_rate, we cannot
		 * have more than 32 legacy rates.
		 */
		if (WARN_ON(sband->n_bitrates > 32))
			return -EINVAL;

		for (i = 0; i < sband->n_channels; i++) {
			sband->channels[i].orig_flags =
				sband->channels[i].flags;
			sband->channels[i].orig_mag = INT_MAX;
			sband->channels[i].orig_mpwr =
				sband->channels[i].max_power;
			sband->channels[i].band = band;
		}

		for (i = 0; i < sband->n_iftype_data; i++) {
			const struct ieee80211_sband_iftype_data *iftd;

			iftd = &sband->iftype_data[i];

			if (WARN_ON(!iftd->types_mask))
				return -EINVAL;
			if (WARN_ON(types & iftd->types_mask))
				return -EINVAL;

			/* at least one piece of information must be present */
			if (WARN_ON(!iftd->he_cap.has_he))
				return -EINVAL;

			types |= iftd->types_mask;
		}

		have_band = true;
	}

	if (!have_band) {
		WARN_ON(1);
		return -EINVAL;
	}

	for (i = 0; i < rdev->wiphy.n_vendor_commands; i++) {
		/*
		 * Validate we have a policy (can be explicitly set to
		 * VENDOR_CMD_RAW_DATA which is non-NULL) and also that
		 * we have at least one of doit/dumpit.
		 */
		if (WARN_ON(!rdev->wiphy.vendor_commands[i].policy))
			return -EINVAL;
		if (WARN_ON(!rdev->wiphy.vendor_commands[i].doit &&
			    !rdev->wiphy.vendor_commands[i].dumpit))
			return -EINVAL;
	}

#ifdef CONFIG_PM
	if (WARN_ON(rdev->wiphy.wowlan && rdev->wiphy.wowlan->n_patterns &&
		    (!rdev->wiphy.wowlan->pattern_min_len ||
		     rdev->wiphy.wowlan->pattern_min_len >
				rdev->wiphy.wowlan->pattern_max_len)))
		return -EINVAL;
#endif

	/* check and set up bitrates */
	ieee80211_set_bitrate_flags(wiphy);

	rdev->wiphy.features |= NL80211_FEATURE_SCAN_FLUSH;

	rtnl_lock();
	res = device_add(&rdev->wiphy.dev);
	if (res) {
		rtnl_unlock();
		return res;
	}

	/* set up regulatory info */
	wiphy_regulatory_register(wiphy);

	list_add_rcu(&rdev->list, &cfg80211_rdev_list);
	cfg80211_rdev_list_generation++;

	/* add to debugfs */
	rdev->wiphy.debugfsdir = debugfs_create_dir(wiphy_name(&rdev->wiphy),
						    ieee80211_debugfs_dir);

	cfg80211_debugfs_rdev_add(rdev);
	nl80211_notify_wiphy(rdev, NL80211_CMD_NEW_WIPHY);

	if (wiphy->regulatory_flags & REGULATORY_CUSTOM_REG) {
		struct regulatory_request request;

		request.wiphy_idx = get_wiphy_idx(wiphy);
		request.initiator = NL80211_REGDOM_SET_BY_DRIVER;
		request.alpha2[0] = '9';
		request.alpha2[1] = '9';

		nl80211_send_reg_change_event(&request);
	}

	/* Check that nobody globally advertises any capabilities they do not
	 * advertise on all possible interface types.
	 */
	if (wiphy->extended_capabilities_len &&
	    wiphy->num_iftype_ext_capab &&
	    wiphy->iftype_ext_capab) {
		u8 supported_on_all, j;
		const struct wiphy_iftype_ext_capab *capab;

		capab = wiphy->iftype_ext_capab;
		for (j = 0; j < wiphy->extended_capabilities_len; j++) {
			if (capab[0].extended_capabilities_len > j)
				supported_on_all =
					capab[0].extended_capabilities[j];
			else
				supported_on_all = 0x00;
			for (i = 1; i < wiphy->num_iftype_ext_capab; i++) {
				if (j >= capab[i].extended_capabilities_len) {
					supported_on_all = 0x00;
					break;
				}
				supported_on_all &=
					capab[i].extended_capabilities[j];
			}
			if (WARN_ON(wiphy->extended_capabilities[j] &
				    ~supported_on_all))
				break;
		}
	}

	rdev->wiphy.registered = true;
	rtnl_unlock();

	res = rfkill_register(rdev->rfkill);
	if (res) {
		rfkill_destroy(rdev->rfkill);
		rdev->rfkill = NULL;
		wiphy_unregister(&rdev->wiphy);
		return res;
	}

	return 0;
}
EXPORT_SYMBOL(wiphy_register);

void wiphy_rfkill_start_polling(struct wiphy *wiphy)
{
	struct cfg80211_registered_device *rdev = wiphy_to_rdev(wiphy);

	if (!rdev->ops->rfkill_poll)
		return;
	rdev->rfkill_ops.poll = cfg80211_rfkill_poll;
	rfkill_resume_polling(rdev->rfkill);
}
EXPORT_SYMBOL(wiphy_rfkill_start_polling);

void wiphy_rfkill_stop_polling(struct wiphy *wiphy)
{
	struct cfg80211_registered_device *rdev = wiphy_to_rdev(wiphy);

	rfkill_pause_polling(rdev->rfkill);
}
EXPORT_SYMBOL(wiphy_rfkill_stop_polling);

void wiphy_unregister(struct wiphy *wiphy)
{
	struct cfg80211_registered_device *rdev = wiphy_to_rdev(wiphy);

	wait_event(rdev->dev_wait, ({
		int __count;
		rtnl_lock();
		__count = rdev->opencount;
		rtnl_unlock();
		__count == 0; }));

	if (rdev->rfkill)
		rfkill_unregister(rdev->rfkill);

	rtnl_lock();
	nl80211_notify_wiphy(rdev, NL80211_CMD_DEL_WIPHY);
	rdev->wiphy.registered = false;

	WARN_ON(!list_empty(&rdev->wiphy.wdev_list));

	/*
	 * First remove the hardware from everywhere, this makes
	 * it impossible to find from userspace.
	 */
	debugfs_remove_recursive(rdev->wiphy.debugfsdir);
	list_del_rcu(&rdev->list);
	synchronize_rcu();

	/*
	 * If this device got a regulatory hint tell core its
	 * free to listen now to a new shiny device regulatory hint
	 */
	wiphy_regulatory_deregister(wiphy);

	cfg80211_rdev_list_generation++;
	device_del(&rdev->wiphy.dev);

	rtnl_unlock();

	flush_work(&rdev->scan_done_wk);
	cancel_work_sync(&rdev->conn_work);
	flush_work(&rdev->event_work);
	cancel_delayed_work_sync(&rdev->dfs_update_channels_wk);
	flush_work(&rdev->destroy_work);
	flush_work(&rdev->sched_scan_stop_wk);
	flush_work(&rdev->mlme_unreg_wk);
	flush_work(&rdev->propagate_radar_detect_wk);
	flush_work(&rdev->propagate_cac_done_wk);

#ifdef CONFIG_PM
	if (rdev->wiphy.wowlan_config && rdev->ops->set_wakeup)
		rdev_set_wakeup(rdev, false);
#endif
	cfg80211_rdev_free_wowlan(rdev);
	cfg80211_rdev_free_coalesce(rdev);
}
EXPORT_SYMBOL(wiphy_unregister);

void cfg80211_dev_free(struct cfg80211_registered_device *rdev)
{
	struct cfg80211_internal_bss *scan, *tmp;
	struct cfg80211_beacon_registration *reg, *treg;
	rfkill_destroy(rdev->rfkill);
	list_for_each_entry_safe(reg, treg, &rdev->beacon_registrations, list) {
		list_del(&reg->list);
		kfree(reg);
	}
	list_for_each_entry_safe(scan, tmp, &rdev->bss_list, list)
		cfg80211_put_bss(&rdev->wiphy, &scan->pub);
	kfree(rdev);
}

void wiphy_free(struct wiphy *wiphy)
{
	put_device(&wiphy->dev);
}
EXPORT_SYMBOL(wiphy_free);

void wiphy_rfkill_set_hw_state(struct wiphy *wiphy, bool blocked)
{
	struct cfg80211_registered_device *rdev = wiphy_to_rdev(wiphy);

	if (rfkill_set_hw_state(rdev->rfkill, blocked))
		schedule_work(&rdev->rfkill_block);
}
EXPORT_SYMBOL(wiphy_rfkill_set_hw_state);

void cfg80211_cqm_config_free(struct wireless_dev *wdev)
{
	kfree(wdev->cqm_config);
	wdev->cqm_config = NULL;
}

static void __cfg80211_unregister_wdev(struct wireless_dev *wdev, bool sync)
{
	struct cfg80211_registered_device *rdev = wiphy_to_rdev(wdev->wiphy);

	ASSERT_RTNL();

	flush_work(&wdev->pmsr_free_wk);

	nl80211_notify_iface(rdev, wdev, NL80211_CMD_DEL_INTERFACE);

	list_del_rcu(&wdev->list);
	if (sync)
		synchronize_rcu();
	rdev->devlist_generation++;

	cfg80211_mlme_purge_registrations(wdev);

	switch (wdev->iftype) {
	case NL80211_IFTYPE_P2P_DEVICE:
		cfg80211_stop_p2p_device(rdev, wdev);
		break;
	case NL80211_IFTYPE_NAN:
		cfg80211_stop_nan(rdev, wdev);
		break;
	default:
		break;
	}

#ifdef CONFIG_CFG80211_WEXT
	kzfree(wdev->wext.keys);
	wdev->wext.keys = NULL;
#endif
	/* only initialized if we have a netdev */
	if (wdev->netdev)
		flush_work(&wdev->disconnect_wk);

	cfg80211_cqm_config_free(wdev);
}

void cfg80211_unregister_wdev(struct wireless_dev *wdev)
{
	if (WARN_ON(wdev->netdev))
		return;

	__cfg80211_unregister_wdev(wdev, true);
}
EXPORT_SYMBOL(cfg80211_unregister_wdev);

static const struct device_type wiphy_type = {
	.name	= "wlan",
};

void cfg80211_update_iface_num(struct cfg80211_registered_device *rdev,
			       enum nl80211_iftype iftype, int num)
{
	ASSERT_RTNL();

	rdev->num_running_ifaces += num;
	if (iftype == NL80211_IFTYPE_MONITOR)
		rdev->num_running_monitor_ifaces += num;
}

void __cfg80211_leave(struct cfg80211_registered_device *rdev,
		      struct wireless_dev *wdev)
{
	struct net_device *dev = wdev->netdev;
	struct cfg80211_sched_scan_request *pos, *tmp;

	ASSERT_RTNL();
	ASSERT_WDEV_LOCK(wdev);

	cfg80211_pmsr_wdev_down(wdev);

	switch (wdev->iftype) {
	case NL80211_IFTYPE_ADHOC:
		__cfg80211_leave_ibss(rdev, dev, true);
		break;
	case NL80211_IFTYPE_P2P_CLIENT:
	case NL80211_IFTYPE_STATION:
		list_for_each_entry_safe(pos, tmp, &rdev->sched_scan_req_list,
					 list) {
			if (dev == pos->dev)
				cfg80211_stop_sched_scan_req(rdev, pos, false);
		}

#ifdef CONFIG_CFG80211_WEXT
		kfree(wdev->wext.ie);
		wdev->wext.ie = NULL;
		wdev->wext.ie_len = 0;
		wdev->wext.connect.auth_type = NL80211_AUTHTYPE_AUTOMATIC;
#endif
		cfg80211_disconnect(rdev, dev,
				    WLAN_REASON_DEAUTH_LEAVING, true);
		break;
	case NL80211_IFTYPE_MESH_POINT:
		__cfg80211_leave_mesh(rdev, dev);
		break;
	case NL80211_IFTYPE_AP:
	case NL80211_IFTYPE_P2P_GO:
		__cfg80211_stop_ap(rdev, dev, true);
		break;
	case NL80211_IFTYPE_OCB:
		__cfg80211_leave_ocb(rdev, dev);
		break;
	case NL80211_IFTYPE_WDS:
		/* must be handled by mac80211/driver, has no APIs */
		break;
	case NL80211_IFTYPE_P2P_DEVICE:
	case NL80211_IFTYPE_NAN:
		/* cannot happen, has no netdev */
		break;
	case NL80211_IFTYPE_AP_VLAN:
	case NL80211_IFTYPE_MONITOR:
		/* nothing to do */
		break;
	case NL80211_IFTYPE_UNSPECIFIED:
	case NUM_NL80211_IFTYPES:
		/* invalid */
		break;
	}
}

void cfg80211_leave(struct cfg80211_registered_device *rdev,
		    struct wireless_dev *wdev)
{
	wdev_lock(wdev);
	__cfg80211_leave(rdev, wdev);
	wdev_unlock(wdev);
}

void cfg80211_stop_iface(struct wiphy *wiphy, struct wireless_dev *wdev,
			 gfp_t gfp)
{
	struct cfg80211_registered_device *rdev = wiphy_to_rdev(wiphy);
	struct cfg80211_event *ev;
	unsigned long flags;

	trace_cfg80211_stop_iface(wiphy, wdev);

	ev = kzalloc(sizeof(*ev), gfp);
	if (!ev)
		return;

	ev->type = EVENT_STOPPED;

	spin_lock_irqsave(&wdev->event_lock, flags);
	list_add_tail(&ev->list, &wdev->event_list);
	spin_unlock_irqrestore(&wdev->event_lock, flags);
	queue_work(cfg80211_wq, &rdev->event_work);
}
EXPORT_SYMBOL(cfg80211_stop_iface);

void cfg80211_init_wdev(struct cfg80211_registered_device *rdev,
			struct wireless_dev *wdev)
{
	mutex_init(&wdev->mtx);
	INIT_LIST_HEAD(&wdev->event_list);
	spin_lock_init(&wdev->event_lock);
	INIT_LIST_HEAD(&wdev->mgmt_registrations);
	spin_lock_init(&wdev->mgmt_registrations_lock);
	INIT_LIST_HEAD(&wdev->pmsr_list);
	spin_lock_init(&wdev->pmsr_lock);
	INIT_WORK(&wdev->pmsr_free_wk, cfg80211_pmsr_free_wk);

	/*
	 * We get here also when the interface changes network namespaces,
	 * as it's registered into the new one, but we don't want it to
	 * change ID in that case. Checking if the ID is already assigned
	 * works, because 0 isn't considered a valid ID and the memory is
	 * 0-initialized.
	 */
	if (!wdev->identifier)
		wdev->identifier = ++rdev->wdev_id;
	list_add_rcu(&wdev->list, &rdev->wiphy.wdev_list);
	rdev->devlist_generation++;

	nl80211_notify_iface(rdev, wdev, NL80211_CMD_NEW_INTERFACE);
}

static int cfg80211_netdev_notifier_call(struct notifier_block *nb,
					 unsigned long state, void *ptr)
{
	struct net_device *dev = netdev_notifier_info_to_dev(ptr);
	struct wireless_dev *wdev = dev->ieee80211_ptr;
	struct cfg80211_registered_device *rdev;
	struct cfg80211_sched_scan_request *pos, *tmp;

	if (!wdev)
		return NOTIFY_DONE;

	rdev = wiphy_to_rdev(wdev->wiphy);

	WARN_ON(wdev->iftype == NL80211_IFTYPE_UNSPECIFIED);

	switch (state) {
	case NETDEV_POST_INIT:
		SET_NETDEV_DEVTYPE(dev, &wiphy_type);
		break;
	case NETDEV_REGISTER:
		/*
		 * NB: cannot take rdev->mtx here because this may be
		 * called within code protected by it when interfaces
		 * are added with nl80211.
		 */
		/* can only change netns with wiphy */
		dev->features |= NETIF_F_NETNS_LOCAL;

		if (sysfs_create_link(&dev->dev.kobj, &rdev->wiphy.dev.kobj,
				      "phy80211")) {
			pr_err("failed to add phy80211 symlink to netdev!\n");
		}
		wdev->netdev = dev;
#ifdef CONFIG_CFG80211_WEXT
		wdev->wext.default_key = -1;
		wdev->wext.default_mgmt_key = -1;
		wdev->wext.connect.auth_type = NL80211_AUTHTYPE_AUTOMATIC;
#endif

		if (wdev->wiphy->flags & WIPHY_FLAG_PS_ON_BY_DEFAULT)
			wdev->ps = true;
		else
			wdev->ps = false;
		/* allow mac80211 to determine the timeout */
		wdev->ps_timeout = -1;

		if ((wdev->iftype == NL80211_IFTYPE_STATION ||
		     wdev->iftype == NL80211_IFTYPE_P2P_CLIENT ||
		     wdev->iftype == NL80211_IFTYPE_ADHOC) && !wdev->use_4addr)
			dev->priv_flags |= IFF_DONT_BRIDGE;

		INIT_WORK(&wdev->disconnect_wk, cfg80211_autodisconnect_wk);

		cfg80211_init_wdev(rdev, wdev);
		break;
	case NETDEV_GOING_DOWN:
		cfg80211_leave(rdev, wdev);
		break;
	case NETDEV_DOWN:
		cfg80211_update_iface_num(rdev, wdev->iftype, -1);
		if (rdev->scan_req && rdev->scan_req->wdev == wdev) {
			if (WARN_ON(!rdev->scan_req->notified))
				rdev->scan_req->info.aborted = true;
			___cfg80211_scan_done(rdev, false);
		}

		list_for_each_entry_safe(pos, tmp,
					 &rdev->sched_scan_req_list, list) {
			if (WARN_ON(pos->dev == wdev->netdev))
				cfg80211_stop_sched_scan_req(rdev, pos, false);
		}

		rdev->opencount--;
		wake_up(&rdev->dev_wait);
		break;
	case NETDEV_UP:
		cfg80211_update_iface_num(rdev, wdev->iftype, 1);
		wdev_lock(wdev);
		switch (wdev->iftype) {
#ifdef CONFIG_CFG80211_WEXT
		case NL80211_IFTYPE_ADHOC:
			cfg80211_ibss_wext_join(rdev, wdev);
			break;
		case NL80211_IFTYPE_STATION:
			cfg80211_mgd_wext_connect(rdev, wdev);
			break;
#endif
#ifdef CONFIG_MAC80211_MESH
		case NL80211_IFTYPE_MESH_POINT:
			{
				/* backward compat code... */
				struct mesh_setup setup;
				memcpy(&setup, &default_mesh_setup,
						sizeof(setup));
				 /* back compat only needed for mesh_id */
				setup.mesh_id = wdev->ssid;
				setup.mesh_id_len = wdev->mesh_id_up_len;
				if (wdev->mesh_id_up_len)
					__cfg80211_join_mesh(rdev, dev,
							&setup,
							&default_mesh_config);
				break;
			}
#endif
		default:
			break;
		}
		wdev_unlock(wdev);
		rdev->opencount++;

		/*
		 * Configure power management to the driver here so that its
		 * correctly set also after interface type changes etc.
		 */
		if ((wdev->iftype == NL80211_IFTYPE_STATION ||
		     wdev->iftype == NL80211_IFTYPE_P2P_CLIENT) &&
		    rdev->ops->set_power_mgmt &&
		    rdev_set_power_mgmt(rdev, dev, wdev->ps,
					wdev->ps_timeout)) {
			/* assume this means it's off */
			wdev->ps = false;
		}
		break;
	case NETDEV_UNREGISTER:
		/*
		 * It is possible to get NETDEV_UNREGISTER
		 * multiple times. To detect that, check
		 * that the interface is still on the list
		 * of registered interfaces, and only then
		 * remove and clean it up.
		 */
		if (!list_empty(&wdev->list)) {
			__cfg80211_unregister_wdev(wdev, false);
			sysfs_remove_link(&dev->dev.kobj, "phy80211");
		}
		/*
		 * synchronise (so that we won't find this netdev
		 * from other code any more) and then clear the list
		 * head so that the above code can safely check for
		 * !list_empty() to avoid double-cleanup.
		 */
		synchronize_rcu();
		INIT_LIST_HEAD(&wdev->list);
		/*
		 * Ensure that all events have been processed and
		 * freed.
		 */
		cfg80211_process_wdev_events(wdev);

		if (WARN_ON(wdev->current_bss)) {
			cfg80211_unhold_bss(wdev->current_bss);
			cfg80211_put_bss(wdev->wiphy, &wdev->current_bss->pub);
			wdev->current_bss = NULL;
		}
		break;
	case NETDEV_PRE_UP:
<<<<<<< HEAD
		if (!(wdev->wiphy->interface_modes & BIT(wdev->iftype)) &&
		    !(wdev->iftype == NL80211_IFTYPE_AP_VLAN &&
		      rdev->wiphy.flags & WIPHY_FLAG_4ADDR_AP &&
		      wdev->use_4addr))
=======
		if (!cfg80211_iftype_allowed(wdev->wiphy, wdev->iftype,
					     wdev->use_4addr, 0))
>>>>>>> fa578e9d
			return notifier_from_errno(-EOPNOTSUPP);

		if (rfkill_blocked(rdev->rfkill))
			return notifier_from_errno(-ERFKILL);
		break;
	default:
		return NOTIFY_DONE;
	}

	wireless_nlevent_flush();

	return NOTIFY_OK;
}

static struct notifier_block cfg80211_netdev_notifier = {
	.notifier_call = cfg80211_netdev_notifier_call,
};

static void __net_exit cfg80211_pernet_exit(struct net *net)
{
	struct cfg80211_registered_device *rdev;

	rtnl_lock();
	list_for_each_entry(rdev, &cfg80211_rdev_list, list) {
		if (net_eq(wiphy_net(&rdev->wiphy), net))
			WARN_ON(cfg80211_switch_netns(rdev, &init_net));
	}
	rtnl_unlock();
}

static struct pernet_operations cfg80211_pernet_ops = {
	.exit = cfg80211_pernet_exit,
};

static int __init cfg80211_init(void)
{
	int err;

	err = register_pernet_device(&cfg80211_pernet_ops);
	if (err)
		goto out_fail_pernet;

	err = wiphy_sysfs_init();
	if (err)
		goto out_fail_sysfs;

	err = register_netdevice_notifier(&cfg80211_netdev_notifier);
	if (err)
		goto out_fail_notifier;

	err = nl80211_init();
	if (err)
		goto out_fail_nl80211;

	ieee80211_debugfs_dir = debugfs_create_dir("ieee80211", NULL);

	err = regulatory_init();
	if (err)
		goto out_fail_reg;

	cfg80211_wq = alloc_ordered_workqueue("cfg80211", WQ_MEM_RECLAIM);
	if (!cfg80211_wq) {
		err = -ENOMEM;
		goto out_fail_wq;
	}

	return 0;

out_fail_wq:
	regulatory_exit();
out_fail_reg:
	debugfs_remove(ieee80211_debugfs_dir);
	nl80211_exit();
out_fail_nl80211:
	unregister_netdevice_notifier(&cfg80211_netdev_notifier);
out_fail_notifier:
	wiphy_sysfs_exit();
out_fail_sysfs:
	unregister_pernet_device(&cfg80211_pernet_ops);
out_fail_pernet:
	return err;
}
fs_initcall(cfg80211_init);

static void __exit cfg80211_exit(void)
{
	debugfs_remove(ieee80211_debugfs_dir);
	nl80211_exit();
	unregister_netdevice_notifier(&cfg80211_netdev_notifier);
	wiphy_sysfs_exit();
	regulatory_exit();
	unregister_pernet_device(&cfg80211_pernet_ops);
	destroy_workqueue(cfg80211_wq);
}
module_exit(cfg80211_exit);<|MERGE_RESOLUTION|>--- conflicted
+++ resolved
@@ -1407,15 +1407,8 @@
 		}
 		break;
 	case NETDEV_PRE_UP:
-<<<<<<< HEAD
-		if (!(wdev->wiphy->interface_modes & BIT(wdev->iftype)) &&
-		    !(wdev->iftype == NL80211_IFTYPE_AP_VLAN &&
-		      rdev->wiphy.flags & WIPHY_FLAG_4ADDR_AP &&
-		      wdev->use_4addr))
-=======
 		if (!cfg80211_iftype_allowed(wdev->wiphy, wdev->iftype,
 					     wdev->use_4addr, 0))
->>>>>>> fa578e9d
 			return notifier_from_errno(-EOPNOTSUPP);
 
 		if (rfkill_blocked(rdev->rfkill))
