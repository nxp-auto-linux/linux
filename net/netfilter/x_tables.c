/*
 * x_tables core - Backend for {ip,ip6,arp}_tables
 *
 * Copyright (C) 2006-2006 Harald Welte <laforge@netfilter.org>
 * Copyright (C) 2006-2012 Patrick McHardy <kaber@trash.net>
 *
 * Based on existing ip_tables code which is
 *   Copyright (C) 1999 Paul `Rusty' Russell & Michael J. Neuling
 *   Copyright (C) 2000-2005 Netfilter Core Team <coreteam@netfilter.org>
 *
 * This program is free software; you can redistribute it and/or modify
 * it under the terms of the GNU General Public License version 2 as
 * published by the Free Software Foundation.
 *
 */
#define pr_fmt(fmt) KBUILD_MODNAME ": " fmt
#include <linux/kernel.h>
#include <linux/module.h>
#include <linux/socket.h>
#include <linux/net.h>
#include <linux/proc_fs.h>
#include <linux/seq_file.h>
#include <linux/string.h>
#include <linux/vmalloc.h>
#include <linux/mutex.h>
#include <linux/mm.h>
#include <linux/slab.h>
#include <linux/audit.h>
#include <linux/user_namespace.h>
#include <net/net_namespace.h>

#include <linux/netfilter/x_tables.h>
#include <linux/netfilter_arp.h>
#include <linux/netfilter_ipv4/ip_tables.h>
#include <linux/netfilter_ipv6/ip6_tables.h>
#include <linux/netfilter_arp/arp_tables.h>

MODULE_LICENSE("GPL");
MODULE_AUTHOR("Harald Welte <laforge@netfilter.org>");
MODULE_DESCRIPTION("{ip,ip6,arp,eb}_tables backend module");

#define XT_PCPU_BLOCK_SIZE 4096
#define XT_MAX_TABLE_SIZE	(512 * 1024 * 1024)

struct compat_delta {
	unsigned int offset; /* offset in kernel */
	int delta; /* delta in 32bit user land */
};

struct xt_af {
	struct mutex mutex;
	struct list_head match;
	struct list_head target;
#ifdef CONFIG_COMPAT
	struct mutex compat_mutex;
	struct compat_delta *compat_tab;
	unsigned int number; /* number of slots in compat_tab[] */
	unsigned int cur; /* number of used slots in compat_tab[] */
#endif
};

static struct xt_af *xt;

static const char *const xt_prefix[NFPROTO_NUMPROTO] = {
	[NFPROTO_UNSPEC] = "x",
	[NFPROTO_IPV4]   = "ip",
	[NFPROTO_ARP]    = "arp",
	[NFPROTO_BRIDGE] = "eb",
	[NFPROTO_IPV6]   = "ip6",
};

/* Registration hooks for targets. */
int xt_register_target(struct xt_target *target)
{
	u_int8_t af = target->family;

	mutex_lock(&xt[af].mutex);
	list_add(&target->list, &xt[af].target);
	mutex_unlock(&xt[af].mutex);
	return 0;
}
EXPORT_SYMBOL(xt_register_target);

void
xt_unregister_target(struct xt_target *target)
{
	u_int8_t af = target->family;

	mutex_lock(&xt[af].mutex);
	list_del(&target->list);
	mutex_unlock(&xt[af].mutex);
}
EXPORT_SYMBOL(xt_unregister_target);

int
xt_register_targets(struct xt_target *target, unsigned int n)
{
	unsigned int i;
	int err = 0;

	for (i = 0; i < n; i++) {
		err = xt_register_target(&target[i]);
		if (err)
			goto err;
	}
	return err;

err:
	if (i > 0)
		xt_unregister_targets(target, i);
	return err;
}
EXPORT_SYMBOL(xt_register_targets);

void
xt_unregister_targets(struct xt_target *target, unsigned int n)
{
	while (n-- > 0)
		xt_unregister_target(&target[n]);
}
EXPORT_SYMBOL(xt_unregister_targets);

int xt_register_match(struct xt_match *match)
{
	u_int8_t af = match->family;

	mutex_lock(&xt[af].mutex);
	list_add(&match->list, &xt[af].match);
	mutex_unlock(&xt[af].mutex);
	return 0;
}
EXPORT_SYMBOL(xt_register_match);

void
xt_unregister_match(struct xt_match *match)
{
	u_int8_t af = match->family;

	mutex_lock(&xt[af].mutex);
	list_del(&match->list);
	mutex_unlock(&xt[af].mutex);
}
EXPORT_SYMBOL(xt_unregister_match);

int
xt_register_matches(struct xt_match *match, unsigned int n)
{
	unsigned int i;
	int err = 0;

	for (i = 0; i < n; i++) {
		err = xt_register_match(&match[i]);
		if (err)
			goto err;
	}
	return err;

err:
	if (i > 0)
		xt_unregister_matches(match, i);
	return err;
}
EXPORT_SYMBOL(xt_register_matches);

void
xt_unregister_matches(struct xt_match *match, unsigned int n)
{
	while (n-- > 0)
		xt_unregister_match(&match[n]);
}
EXPORT_SYMBOL(xt_unregister_matches);


/*
 * These are weird, but module loading must not be done with mutex
 * held (since they will register), and we have to have a single
 * function to use.
 */

/* Find match, grabs ref.  Returns ERR_PTR() on error. */
struct xt_match *xt_find_match(u8 af, const char *name, u8 revision)
{
	struct xt_match *m;
	int err = -ENOENT;

	if (strnlen(name, XT_EXTENSION_MAXNAMELEN) == XT_EXTENSION_MAXNAMELEN)
		return ERR_PTR(-EINVAL);

	mutex_lock(&xt[af].mutex);
	list_for_each_entry(m, &xt[af].match, list) {
		if (strcmp(m->name, name) == 0) {
			if (m->revision == revision) {
				if (try_module_get(m->me)) {
					mutex_unlock(&xt[af].mutex);
					return m;
				}
			} else
				err = -EPROTOTYPE; /* Found something. */
		}
	}
	mutex_unlock(&xt[af].mutex);

	if (af != NFPROTO_UNSPEC)
		/* Try searching again in the family-independent list */
		return xt_find_match(NFPROTO_UNSPEC, name, revision);

	return ERR_PTR(err);
}
EXPORT_SYMBOL(xt_find_match);

struct xt_match *
xt_request_find_match(uint8_t nfproto, const char *name, uint8_t revision)
{
	struct xt_match *match;

	if (strnlen(name, XT_EXTENSION_MAXNAMELEN) == XT_EXTENSION_MAXNAMELEN)
		return ERR_PTR(-EINVAL);

	match = xt_find_match(nfproto, name, revision);
	if (IS_ERR(match)) {
		request_module("%st_%s", xt_prefix[nfproto], name);
		match = xt_find_match(nfproto, name, revision);
	}

	return match;
}
EXPORT_SYMBOL_GPL(xt_request_find_match);

/* Find target, grabs ref.  Returns ERR_PTR() on error. */
struct xt_target *xt_find_target(u8 af, const char *name, u8 revision)
{
	struct xt_target *t;
	int err = -ENOENT;

	if (strnlen(name, XT_EXTENSION_MAXNAMELEN) == XT_EXTENSION_MAXNAMELEN)
		return ERR_PTR(-EINVAL);

	mutex_lock(&xt[af].mutex);
	list_for_each_entry(t, &xt[af].target, list) {
		if (strcmp(t->name, name) == 0) {
			if (t->revision == revision) {
				if (try_module_get(t->me)) {
					mutex_unlock(&xt[af].mutex);
					return t;
				}
			} else
				err = -EPROTOTYPE; /* Found something. */
		}
	}
	mutex_unlock(&xt[af].mutex);

	if (af != NFPROTO_UNSPEC)
		/* Try searching again in the family-independent list */
		return xt_find_target(NFPROTO_UNSPEC, name, revision);

	return ERR_PTR(err);
}
EXPORT_SYMBOL(xt_find_target);

struct xt_target *xt_request_find_target(u8 af, const char *name, u8 revision)
{
	struct xt_target *target;

	if (strnlen(name, XT_EXTENSION_MAXNAMELEN) == XT_EXTENSION_MAXNAMELEN)
		return ERR_PTR(-EINVAL);

	target = xt_find_target(af, name, revision);
	if (IS_ERR(target)) {
		request_module("%st_%s", xt_prefix[af], name);
		target = xt_find_target(af, name, revision);
	}

	return target;
}
EXPORT_SYMBOL_GPL(xt_request_find_target);


static int xt_obj_to_user(u16 __user *psize, u16 size,
			  void __user *pname, const char *name,
			  u8 __user *prev, u8 rev)
{
	if (put_user(size, psize))
		return -EFAULT;
	if (copy_to_user(pname, name, strlen(name) + 1))
		return -EFAULT;
	if (put_user(rev, prev))
		return -EFAULT;

	return 0;
}

#define XT_OBJ_TO_USER(U, K, TYPE, C_SIZE)				\
	xt_obj_to_user(&U->u.TYPE##_size, C_SIZE ? : K->u.TYPE##_size,	\
		       U->u.user.name, K->u.kernel.TYPE->name,		\
		       &U->u.user.revision, K->u.kernel.TYPE->revision)

int xt_data_to_user(void __user *dst, const void *src,
		    int usersize, int size, int aligned_size)
{
	usersize = usersize ? : size;
	if (copy_to_user(dst, src, usersize))
		return -EFAULT;
	if (usersize != aligned_size &&
	    clear_user(dst + usersize, aligned_size - usersize))
		return -EFAULT;

	return 0;
}
EXPORT_SYMBOL_GPL(xt_data_to_user);

#define XT_DATA_TO_USER(U, K, TYPE)					\
	xt_data_to_user(U->data, K->data,				\
			K->u.kernel.TYPE->usersize,			\
			K->u.kernel.TYPE->TYPE##size,			\
			XT_ALIGN(K->u.kernel.TYPE->TYPE##size))

int xt_match_to_user(const struct xt_entry_match *m,
		     struct xt_entry_match __user *u)
{
	return XT_OBJ_TO_USER(u, m, match, 0) ||
	       XT_DATA_TO_USER(u, m, match);
}
EXPORT_SYMBOL_GPL(xt_match_to_user);

int xt_target_to_user(const struct xt_entry_target *t,
		      struct xt_entry_target __user *u)
{
	return XT_OBJ_TO_USER(u, t, target, 0) ||
	       XT_DATA_TO_USER(u, t, target);
}
EXPORT_SYMBOL_GPL(xt_target_to_user);

static int match_revfn(u8 af, const char *name, u8 revision, int *bestp)
{
	const struct xt_match *m;
	int have_rev = 0;

	list_for_each_entry(m, &xt[af].match, list) {
		if (strcmp(m->name, name) == 0) {
			if (m->revision > *bestp)
				*bestp = m->revision;
			if (m->revision == revision)
				have_rev = 1;
		}
	}

	if (af != NFPROTO_UNSPEC && !have_rev)
		return match_revfn(NFPROTO_UNSPEC, name, revision, bestp);

	return have_rev;
}

static int target_revfn(u8 af, const char *name, u8 revision, int *bestp)
{
	const struct xt_target *t;
	int have_rev = 0;

	list_for_each_entry(t, &xt[af].target, list) {
		if (strcmp(t->name, name) == 0) {
			if (t->revision > *bestp)
				*bestp = t->revision;
			if (t->revision == revision)
				have_rev = 1;
		}
	}

	if (af != NFPROTO_UNSPEC && !have_rev)
		return target_revfn(NFPROTO_UNSPEC, name, revision, bestp);

	return have_rev;
}

/* Returns true or false (if no such extension at all) */
int xt_find_revision(u8 af, const char *name, u8 revision, int target,
		     int *err)
{
	int have_rev, best = -1;

	mutex_lock(&xt[af].mutex);
	if (target == 1)
		have_rev = target_revfn(af, name, revision, &best);
	else
		have_rev = match_revfn(af, name, revision, &best);
	mutex_unlock(&xt[af].mutex);

	/* Nothing at all?  Return 0 to try loading module. */
	if (best == -1) {
		*err = -ENOENT;
		return 0;
	}

	*err = best;
	if (!have_rev)
		*err = -EPROTONOSUPPORT;
	return 1;
}
EXPORT_SYMBOL_GPL(xt_find_revision);

static char *
textify_hooks(char *buf, size_t size, unsigned int mask, uint8_t nfproto)
{
	static const char *const inetbr_names[] = {
		"PREROUTING", "INPUT", "FORWARD",
		"OUTPUT", "POSTROUTING", "BROUTING",
	};
	static const char *const arp_names[] = {
		"INPUT", "FORWARD", "OUTPUT",
	};
	const char *const *names;
	unsigned int i, max;
	char *p = buf;
	bool np = false;
	int res;

	names = (nfproto == NFPROTO_ARP) ? arp_names : inetbr_names;
	max   = (nfproto == NFPROTO_ARP) ? ARRAY_SIZE(arp_names) :
	                                   ARRAY_SIZE(inetbr_names);
	*p = '\0';
	for (i = 0; i < max; ++i) {
		if (!(mask & (1 << i)))
			continue;
		res = snprintf(p, size, "%s%s", np ? "/" : "", names[i]);
		if (res > 0) {
			size -= res;
			p += res;
		}
		np = true;
	}

	return buf;
}

/**
 * xt_check_proc_name - check that name is suitable for /proc file creation
 *
 * @name: file name candidate
 * @size: length of buffer
 *
 * some x_tables modules wish to create a file in /proc.
 * This function makes sure that the name is suitable for this
 * purpose, it checks that name is NUL terminated and isn't a 'special'
 * name, like "..".
 *
 * returns negative number on error or 0 if name is useable.
 */
int xt_check_proc_name(const char *name, unsigned int size)
{
	if (name[0] == '\0')
		return -EINVAL;

	if (strnlen(name, size) == size)
		return -ENAMETOOLONG;

	if (strcmp(name, ".") == 0 ||
	    strcmp(name, "..") == 0 ||
	    strchr(name, '/'))
		return -EINVAL;

	return 0;
}
EXPORT_SYMBOL(xt_check_proc_name);

int xt_check_match(struct xt_mtchk_param *par,
		   unsigned int size, u_int8_t proto, bool inv_proto)
{
	int ret;

	if (XT_ALIGN(par->match->matchsize) != size &&
	    par->match->matchsize != -1) {
		/*
		 * ebt_among is exempt from centralized matchsize checking
		 * because it uses a dynamic-size data set.
		 */
		pr_err_ratelimited("%s_tables: %s.%u match: invalid size %u (kernel) != (user) %u\n",
				   xt_prefix[par->family], par->match->name,
				   par->match->revision,
				   XT_ALIGN(par->match->matchsize), size);
		return -EINVAL;
	}
	if (par->match->table != NULL &&
	    strcmp(par->match->table, par->table) != 0) {
		pr_info_ratelimited("%s_tables: %s match: only valid in %s table, not %s\n",
				    xt_prefix[par->family], par->match->name,
				    par->match->table, par->table);
		return -EINVAL;
	}
	if (par->match->hooks && (par->hook_mask & ~par->match->hooks) != 0) {
		char used[64], allow[64];

		pr_info_ratelimited("%s_tables: %s match: used from hooks %s, but only valid from %s\n",
				    xt_prefix[par->family], par->match->name,
				    textify_hooks(used, sizeof(used),
						  par->hook_mask, par->family),
				    textify_hooks(allow, sizeof(allow),
						  par->match->hooks,
						  par->family));
		return -EINVAL;
	}
	if (par->match->proto && (par->match->proto != proto || inv_proto)) {
		pr_info_ratelimited("%s_tables: %s match: only valid for protocol %u\n",
				    xt_prefix[par->family], par->match->name,
				    par->match->proto);
		return -EINVAL;
	}
	if (par->match->checkentry != NULL) {
		ret = par->match->checkentry(par);
		if (ret < 0)
			return ret;
		else if (ret > 0)
			/* Flag up potential errors. */
			return -EIO;
	}
	return 0;
}
EXPORT_SYMBOL_GPL(xt_check_match);

/** xt_check_entry_match - check that matches end before start of target
 *
 * @match: beginning of xt_entry_match
 * @target: beginning of this rules target (alleged end of matches)
 * @alignment: alignment requirement of match structures
 *
 * Validates that all matches add up to the beginning of the target,
 * and that each match covers at least the base structure size.
 *
 * Return: 0 on success, negative errno on failure.
 */
static int xt_check_entry_match(const char *match, const char *target,
				const size_t alignment)
{
	const struct xt_entry_match *pos;
	int length = target - match;

	if (length == 0) /* no matches */
		return 0;

	pos = (struct xt_entry_match *)match;
	do {
		if ((unsigned long)pos % alignment)
			return -EINVAL;

		if (length < (int)sizeof(struct xt_entry_match))
			return -EINVAL;

		if (pos->u.match_size < sizeof(struct xt_entry_match))
			return -EINVAL;

		if (pos->u.match_size > length)
			return -EINVAL;

		length -= pos->u.match_size;
		pos = ((void *)((char *)(pos) + (pos)->u.match_size));
	} while (length > 0);

	return 0;
}

/** xt_check_table_hooks - check hook entry points are sane
 *
 * @info xt_table_info to check
 * @valid_hooks - hook entry points that we can enter from
 *
 * Validates that the hook entry and underflows points are set up.
 *
 * Return: 0 on success, negative errno on failure.
 */
int xt_check_table_hooks(const struct xt_table_info *info, unsigned int valid_hooks)
{
	const char *err = "unsorted underflow";
	unsigned int i, max_uflow, max_entry;
	bool check_hooks = false;

	BUILD_BUG_ON(ARRAY_SIZE(info->hook_entry) != ARRAY_SIZE(info->underflow));

	max_entry = 0;
	max_uflow = 0;

	for (i = 0; i < ARRAY_SIZE(info->hook_entry); i++) {
		if (!(valid_hooks & (1 << i)))
			continue;

		if (info->hook_entry[i] == 0xFFFFFFFF)
			return -EINVAL;
		if (info->underflow[i] == 0xFFFFFFFF)
			return -EINVAL;

		if (check_hooks) {
			if (max_uflow > info->underflow[i])
				goto error;

			if (max_uflow == info->underflow[i]) {
				err = "duplicate underflow";
				goto error;
			}
			if (max_entry > info->hook_entry[i]) {
				err = "unsorted entry";
				goto error;
			}
			if (max_entry == info->hook_entry[i]) {
				err = "duplicate entry";
				goto error;
			}
		}
		max_entry = info->hook_entry[i];
		max_uflow = info->underflow[i];
		check_hooks = true;
	}

	return 0;
error:
	pr_err_ratelimited("%s at hook %d\n", err, i);
	return -EINVAL;
}
EXPORT_SYMBOL(xt_check_table_hooks);

static bool verdict_ok(int verdict)
{
	if (verdict > 0)
		return true;

	if (verdict < 0) {
		int v = -verdict - 1;

		if (verdict == XT_RETURN)
			return true;

		switch (v) {
		case NF_ACCEPT: return true;
		case NF_DROP: return true;
		case NF_QUEUE: return true;
		default:
			break;
		}

		return false;
	}

	return false;
}

static bool error_tg_ok(unsigned int usersize, unsigned int kernsize,
			const char *msg, unsigned int msglen)
{
	return usersize == kernsize && strnlen(msg, msglen) < msglen;
}

#ifdef CONFIG_COMPAT
int xt_compat_add_offset(u_int8_t af, unsigned int offset, int delta)
{
	struct xt_af *xp = &xt[af];

<<<<<<< HEAD
=======
	WARN_ON(!mutex_is_locked(&xt[af].compat_mutex));

>>>>>>> e021bb4f
	if (WARN_ON(!xp->compat_tab))
		return -ENOMEM;

	if (xp->cur >= xp->number)
		return -EINVAL;

	if (xp->cur)
		delta += xp->compat_tab[xp->cur - 1].delta;
	xp->compat_tab[xp->cur].offset = offset;
	xp->compat_tab[xp->cur].delta = delta;
	xp->cur++;
	return 0;
}
EXPORT_SYMBOL_GPL(xt_compat_add_offset);

void xt_compat_flush_offsets(u_int8_t af)
{
	WARN_ON(!mutex_is_locked(&xt[af].compat_mutex));

	if (xt[af].compat_tab) {
		vfree(xt[af].compat_tab);
		xt[af].compat_tab = NULL;
		xt[af].number = 0;
		xt[af].cur = 0;
	}
}
EXPORT_SYMBOL_GPL(xt_compat_flush_offsets);

int xt_compat_calc_jump(u_int8_t af, unsigned int offset)
{
	struct compat_delta *tmp = xt[af].compat_tab;
	int mid, left = 0, right = xt[af].cur - 1;

	while (left <= right) {
		mid = (left + right) >> 1;
		if (offset > tmp[mid].offset)
			left = mid + 1;
		else if (offset < tmp[mid].offset)
			right = mid - 1;
		else
			return mid ? tmp[mid - 1].delta : 0;
	}
	return left ? tmp[left - 1].delta : 0;
}
EXPORT_SYMBOL_GPL(xt_compat_calc_jump);

int xt_compat_init_offsets(u8 af, unsigned int number)
{
	size_t mem;

<<<<<<< HEAD
=======
	WARN_ON(!mutex_is_locked(&xt[af].compat_mutex));

>>>>>>> e021bb4f
	if (!number || number > (INT_MAX / sizeof(struct compat_delta)))
		return -EINVAL;

	if (WARN_ON(xt[af].compat_tab))
		return -EINVAL;

	mem = sizeof(struct compat_delta) * number;
	if (mem > XT_MAX_TABLE_SIZE)
		return -ENOMEM;

	xt[af].compat_tab = vmalloc(mem);
	if (!xt[af].compat_tab)
		return -ENOMEM;

	xt[af].number = number;
	xt[af].cur = 0;

	return 0;
}
EXPORT_SYMBOL(xt_compat_init_offsets);

int xt_compat_match_offset(const struct xt_match *match)
{
	u_int16_t csize = match->compatsize ? : match->matchsize;
	return XT_ALIGN(match->matchsize) - COMPAT_XT_ALIGN(csize);
}
EXPORT_SYMBOL_GPL(xt_compat_match_offset);

void xt_compat_match_from_user(struct xt_entry_match *m, void **dstptr,
			       unsigned int *size)
{
	const struct xt_match *match = m->u.kernel.match;
	struct compat_xt_entry_match *cm = (struct compat_xt_entry_match *)m;
	int pad, off = xt_compat_match_offset(match);
	u_int16_t msize = cm->u.user.match_size;
	char name[sizeof(m->u.user.name)];

	m = *dstptr;
	memcpy(m, cm, sizeof(*cm));
	if (match->compat_from_user)
		match->compat_from_user(m->data, cm->data);
	else
		memcpy(m->data, cm->data, msize - sizeof(*cm));
	pad = XT_ALIGN(match->matchsize) - match->matchsize;
	if (pad > 0)
		memset(m->data + match->matchsize, 0, pad);

	msize += off;
	m->u.user.match_size = msize;
	strlcpy(name, match->name, sizeof(name));
	module_put(match->me);
	strncpy(m->u.user.name, name, sizeof(m->u.user.name));

	*size += off;
	*dstptr += msize;
}
EXPORT_SYMBOL_GPL(xt_compat_match_from_user);

#define COMPAT_XT_DATA_TO_USER(U, K, TYPE, C_SIZE)			\
	xt_data_to_user(U->data, K->data,				\
			K->u.kernel.TYPE->usersize,			\
			C_SIZE,						\
			COMPAT_XT_ALIGN(C_SIZE))

int xt_compat_match_to_user(const struct xt_entry_match *m,
			    void __user **dstptr, unsigned int *size)
{
	const struct xt_match *match = m->u.kernel.match;
	struct compat_xt_entry_match __user *cm = *dstptr;
	int off = xt_compat_match_offset(match);
	u_int16_t msize = m->u.user.match_size - off;

	if (XT_OBJ_TO_USER(cm, m, match, msize))
		return -EFAULT;

	if (match->compat_to_user) {
		if (match->compat_to_user((void __user *)cm->data, m->data))
			return -EFAULT;
	} else {
		if (COMPAT_XT_DATA_TO_USER(cm, m, match, msize - sizeof(*cm)))
			return -EFAULT;
	}

	*size -= off;
	*dstptr += msize;
	return 0;
}
EXPORT_SYMBOL_GPL(xt_compat_match_to_user);

/* non-compat version may have padding after verdict */
struct compat_xt_standard_target {
	struct compat_xt_entry_target t;
	compat_uint_t verdict;
};

struct compat_xt_error_target {
	struct compat_xt_entry_target t;
	char errorname[XT_FUNCTION_MAXNAMELEN];
};

int xt_compat_check_entry_offsets(const void *base, const char *elems,
				  unsigned int target_offset,
				  unsigned int next_offset)
{
	long size_of_base_struct = elems - (const char *)base;
	const struct compat_xt_entry_target *t;
	const char *e = base;

	if (target_offset < size_of_base_struct)
		return -EINVAL;

	if (target_offset + sizeof(*t) > next_offset)
		return -EINVAL;

	t = (void *)(e + target_offset);
	if (t->u.target_size < sizeof(*t))
		return -EINVAL;

	if (target_offset + t->u.target_size > next_offset)
		return -EINVAL;

	if (strcmp(t->u.user.name, XT_STANDARD_TARGET) == 0) {
		const struct compat_xt_standard_target *st = (const void *)t;

		if (COMPAT_XT_ALIGN(target_offset + sizeof(*st)) != next_offset)
			return -EINVAL;

		if (!verdict_ok(st->verdict))
			return -EINVAL;
	} else if (strcmp(t->u.user.name, XT_ERROR_TARGET) == 0) {
		const struct compat_xt_error_target *et = (const void *)t;

		if (!error_tg_ok(t->u.target_size, sizeof(*et),
				 et->errorname, sizeof(et->errorname)))
			return -EINVAL;
	}

	/* compat_xt_entry match has less strict alignment requirements,
	 * otherwise they are identical.  In case of padding differences
	 * we need to add compat version of xt_check_entry_match.
	 */
	BUILD_BUG_ON(sizeof(struct compat_xt_entry_match) != sizeof(struct xt_entry_match));

	return xt_check_entry_match(elems, base + target_offset,
				    __alignof__(struct compat_xt_entry_match));
}
EXPORT_SYMBOL(xt_compat_check_entry_offsets);
#endif /* CONFIG_COMPAT */

/**
 * xt_check_entry_offsets - validate arp/ip/ip6t_entry
 *
 * @base: pointer to arp/ip/ip6t_entry
 * @elems: pointer to first xt_entry_match, i.e. ip(6)t_entry->elems
 * @target_offset: the arp/ip/ip6_t->target_offset
 * @next_offset: the arp/ip/ip6_t->next_offset
 *
 * validates that target_offset and next_offset are sane and that all
 * match sizes (if any) align with the target offset.
 *
 * This function does not validate the targets or matches themselves, it
 * only tests that all the offsets and sizes are correct, that all
 * match structures are aligned, and that the last structure ends where
 * the target structure begins.
 *
 * Also see xt_compat_check_entry_offsets for CONFIG_COMPAT version.
 *
 * The arp/ip/ip6t_entry structure @base must have passed following tests:
 * - it must point to a valid memory location
 * - base to base + next_offset must be accessible, i.e. not exceed allocated
 *   length.
 *
 * A well-formed entry looks like this:
 *
 * ip(6)t_entry   match [mtdata]  match [mtdata] target [tgdata] ip(6)t_entry
 * e->elems[]-----'                              |               |
 *                matchsize                      |               |
 *                                matchsize      |               |
 *                                               |               |
 * target_offset---------------------------------'               |
 * next_offset---------------------------------------------------'
 *
 * elems[]: flexible array member at end of ip(6)/arpt_entry struct.
 *          This is where matches (if any) and the target reside.
 * target_offset: beginning of target.
 * next_offset: start of the next rule; also: size of this rule.
 * Since targets have a minimum size, target_offset + minlen <= next_offset.
 *
 * Every match stores its size, sum of sizes must not exceed target_offset.
 *
 * Return: 0 on success, negative errno on failure.
 */
int xt_check_entry_offsets(const void *base,
			   const char *elems,
			   unsigned int target_offset,
			   unsigned int next_offset)
{
	long size_of_base_struct = elems - (const char *)base;
	const struct xt_entry_target *t;
	const char *e = base;

	/* target start is within the ip/ip6/arpt_entry struct */
	if (target_offset < size_of_base_struct)
		return -EINVAL;

	if (target_offset + sizeof(*t) > next_offset)
		return -EINVAL;

	t = (void *)(e + target_offset);
	if (t->u.target_size < sizeof(*t))
		return -EINVAL;

	if (target_offset + t->u.target_size > next_offset)
		return -EINVAL;

	if (strcmp(t->u.user.name, XT_STANDARD_TARGET) == 0) {
		const struct xt_standard_target *st = (const void *)t;

		if (XT_ALIGN(target_offset + sizeof(*st)) != next_offset)
			return -EINVAL;

		if (!verdict_ok(st->verdict))
			return -EINVAL;
	} else if (strcmp(t->u.user.name, XT_ERROR_TARGET) == 0) {
		const struct xt_error_target *et = (const void *)t;

		if (!error_tg_ok(t->u.target_size, sizeof(*et),
				 et->errorname, sizeof(et->errorname)))
			return -EINVAL;
	}

	return xt_check_entry_match(elems, base + target_offset,
				    __alignof__(struct xt_entry_match));
}
EXPORT_SYMBOL(xt_check_entry_offsets);

/**
 * xt_alloc_entry_offsets - allocate array to store rule head offsets
 *
 * @size: number of entries
 *
 * Return: NULL or kmalloc'd or vmalloc'd array
 */
unsigned int *xt_alloc_entry_offsets(unsigned int size)
{
	if (size > XT_MAX_TABLE_SIZE / sizeof(unsigned int))
		return NULL;

	return kvmalloc_array(size, sizeof(unsigned int), GFP_KERNEL | __GFP_ZERO);

}
EXPORT_SYMBOL(xt_alloc_entry_offsets);

/**
 * xt_find_jump_offset - check if target is a valid jump offset
 *
 * @offsets: array containing all valid rule start offsets of a rule blob
 * @target: the jump target to search for
 * @size: entries in @offset
 */
bool xt_find_jump_offset(const unsigned int *offsets,
			 unsigned int target, unsigned int size)
{
	int m, low = 0, hi = size;

	while (hi > low) {
		m = (low + hi) / 2u;

		if (offsets[m] > target)
			hi = m;
		else if (offsets[m] < target)
			low = m + 1;
		else
			return true;
	}

	return false;
}
EXPORT_SYMBOL(xt_find_jump_offset);

int xt_check_target(struct xt_tgchk_param *par,
		    unsigned int size, u_int8_t proto, bool inv_proto)
{
	int ret;

	if (XT_ALIGN(par->target->targetsize) != size) {
		pr_err_ratelimited("%s_tables: %s.%u target: invalid size %u (kernel) != (user) %u\n",
				   xt_prefix[par->family], par->target->name,
				   par->target->revision,
				   XT_ALIGN(par->target->targetsize), size);
		return -EINVAL;
	}
	if (par->target->table != NULL &&
	    strcmp(par->target->table, par->table) != 0) {
		pr_info_ratelimited("%s_tables: %s target: only valid in %s table, not %s\n",
				    xt_prefix[par->family], par->target->name,
				    par->target->table, par->table);
		return -EINVAL;
	}
	if (par->target->hooks && (par->hook_mask & ~par->target->hooks) != 0) {
		char used[64], allow[64];

		pr_info_ratelimited("%s_tables: %s target: used from hooks %s, but only usable from %s\n",
				    xt_prefix[par->family], par->target->name,
				    textify_hooks(used, sizeof(used),
						  par->hook_mask, par->family),
				    textify_hooks(allow, sizeof(allow),
						  par->target->hooks,
						  par->family));
		return -EINVAL;
	}
	if (par->target->proto && (par->target->proto != proto || inv_proto)) {
		pr_info_ratelimited("%s_tables: %s target: only valid for protocol %u\n",
				    xt_prefix[par->family], par->target->name,
				    par->target->proto);
		return -EINVAL;
	}
	if (par->target->checkentry != NULL) {
		ret = par->target->checkentry(par);
		if (ret < 0)
			return ret;
		else if (ret > 0)
			/* Flag up potential errors. */
			return -EIO;
	}
	return 0;
}
EXPORT_SYMBOL_GPL(xt_check_target);

/**
 * xt_copy_counters_from_user - copy counters and metadata from userspace
 *
 * @user: src pointer to userspace memory
 * @len: alleged size of userspace memory
 * @info: where to store the xt_counters_info metadata
 * @compat: true if we setsockopt call is done by 32bit task on 64bit kernel
 *
 * Copies counter meta data from @user and stores it in @info.
 *
 * vmallocs memory to hold the counters, then copies the counter data
 * from @user to the new memory and returns a pointer to it.
 *
 * If @compat is true, @info gets converted automatically to the 64bit
 * representation.
 *
 * The metadata associated with the counters is stored in @info.
 *
 * Return: returns pointer that caller has to test via IS_ERR().
 * If IS_ERR is false, caller has to vfree the pointer.
 */
void *xt_copy_counters_from_user(const void __user *user, unsigned int len,
				 struct xt_counters_info *info, bool compat)
{
	void *mem;
	u64 size;

#ifdef CONFIG_COMPAT
	if (compat) {
		/* structures only differ in size due to alignment */
		struct compat_xt_counters_info compat_tmp;

		if (len <= sizeof(compat_tmp))
			return ERR_PTR(-EINVAL);

		len -= sizeof(compat_tmp);
		if (copy_from_user(&compat_tmp, user, sizeof(compat_tmp)) != 0)
			return ERR_PTR(-EFAULT);

		memcpy(info->name, compat_tmp.name, sizeof(info->name) - 1);
		info->num_counters = compat_tmp.num_counters;
		user += sizeof(compat_tmp);
	} else
#endif
	{
		if (len <= sizeof(*info))
			return ERR_PTR(-EINVAL);

		len -= sizeof(*info);
		if (copy_from_user(info, user, sizeof(*info)) != 0)
			return ERR_PTR(-EFAULT);

		user += sizeof(*info);
	}
	info->name[sizeof(info->name) - 1] = '\0';

	size = sizeof(struct xt_counters);
	size *= info->num_counters;

	if (size != (u64)len)
		return ERR_PTR(-EINVAL);

	mem = vmalloc(len);
	if (!mem)
		return ERR_PTR(-ENOMEM);

	if (copy_from_user(mem, user, len) == 0)
		return mem;

	vfree(mem);
	return ERR_PTR(-EFAULT);
}
EXPORT_SYMBOL_GPL(xt_copy_counters_from_user);

#ifdef CONFIG_COMPAT
int xt_compat_target_offset(const struct xt_target *target)
{
	u_int16_t csize = target->compatsize ? : target->targetsize;
	return XT_ALIGN(target->targetsize) - COMPAT_XT_ALIGN(csize);
}
EXPORT_SYMBOL_GPL(xt_compat_target_offset);

void xt_compat_target_from_user(struct xt_entry_target *t, void **dstptr,
				unsigned int *size)
{
	const struct xt_target *target = t->u.kernel.target;
	struct compat_xt_entry_target *ct = (struct compat_xt_entry_target *)t;
	int pad, off = xt_compat_target_offset(target);
	u_int16_t tsize = ct->u.user.target_size;
	char name[sizeof(t->u.user.name)];

	t = *dstptr;
	memcpy(t, ct, sizeof(*ct));
	if (target->compat_from_user)
		target->compat_from_user(t->data, ct->data);
	else
		memcpy(t->data, ct->data, tsize - sizeof(*ct));
	pad = XT_ALIGN(target->targetsize) - target->targetsize;
	if (pad > 0)
		memset(t->data + target->targetsize, 0, pad);

	tsize += off;
	t->u.user.target_size = tsize;
	strlcpy(name, target->name, sizeof(name));
	module_put(target->me);
	strncpy(t->u.user.name, name, sizeof(t->u.user.name));

	*size += off;
	*dstptr += tsize;
}
EXPORT_SYMBOL_GPL(xt_compat_target_from_user);

int xt_compat_target_to_user(const struct xt_entry_target *t,
			     void __user **dstptr, unsigned int *size)
{
	const struct xt_target *target = t->u.kernel.target;
	struct compat_xt_entry_target __user *ct = *dstptr;
	int off = xt_compat_target_offset(target);
	u_int16_t tsize = t->u.user.target_size - off;

	if (XT_OBJ_TO_USER(ct, t, target, tsize))
		return -EFAULT;

	if (target->compat_to_user) {
		if (target->compat_to_user((void __user *)ct->data, t->data))
			return -EFAULT;
	} else {
		if (COMPAT_XT_DATA_TO_USER(ct, t, target, tsize - sizeof(*ct)))
			return -EFAULT;
	}

	*size -= off;
	*dstptr += tsize;
	return 0;
}
EXPORT_SYMBOL_GPL(xt_compat_target_to_user);
#endif

struct xt_table_info *xt_alloc_table_info(unsigned int size)
{
	struct xt_table_info *info = NULL;
	size_t sz = sizeof(*info) + size;

	if (sz < sizeof(*info) || sz >= XT_MAX_TABLE_SIZE)
		return NULL;

<<<<<<< HEAD
	/* Pedantry: prevent them from hitting BUG() in vmalloc.c --RR */
	if ((size >> PAGE_SHIFT) + 2 > totalram_pages)
		return NULL;

	/* __GFP_NORETRY is not fully supported by kvmalloc but it should
	 * work reasonably well if sz is too large and bail out rather
	 * than shoot all processes down before realizing there is nothing
	 * more to reclaim.
	 */
	info = kvmalloc(sz, GFP_KERNEL | __GFP_NORETRY);
=======
	info = kvmalloc(sz, GFP_KERNEL_ACCOUNT);
>>>>>>> e021bb4f
	if (!info)
		return NULL;

	memset(info, 0, sizeof(*info));
	info->size = size;
	return info;
}
EXPORT_SYMBOL(xt_alloc_table_info);

void xt_free_table_info(struct xt_table_info *info)
{
	int cpu;

	if (info->jumpstack != NULL) {
		for_each_possible_cpu(cpu)
			kvfree(info->jumpstack[cpu]);
		kvfree(info->jumpstack);
	}

	kvfree(info);
}
EXPORT_SYMBOL(xt_free_table_info);

/* Find table by name, grabs mutex & ref.  Returns ERR_PTR on error. */
struct xt_table *xt_find_table_lock(struct net *net, u_int8_t af,
				    const char *name)
{
	struct xt_table *t, *found = NULL;

	mutex_lock(&xt[af].mutex);
	list_for_each_entry(t, &net->xt.tables[af], list)
		if (strcmp(t->name, name) == 0 && try_module_get(t->me))
			return t;

	if (net == &init_net)
		goto out;

	/* Table doesn't exist in this netns, re-try init */
	list_for_each_entry(t, &init_net.xt.tables[af], list) {
		int err;

		if (strcmp(t->name, name))
			continue;
		if (!try_module_get(t->me))
			goto out;
		mutex_unlock(&xt[af].mutex);
		err = t->table_init(net);
		if (err < 0) {
			module_put(t->me);
			return ERR_PTR(err);
		}

		found = t;

		mutex_lock(&xt[af].mutex);
		break;
	}

	if (!found)
		goto out;

	/* and once again: */
	list_for_each_entry(t, &net->xt.tables[af], list)
		if (strcmp(t->name, name) == 0)
			return t;

	module_put(found->me);
 out:
	mutex_unlock(&xt[af].mutex);
	return ERR_PTR(-ENOENT);
}
EXPORT_SYMBOL_GPL(xt_find_table_lock);

struct xt_table *xt_request_find_table_lock(struct net *net, u_int8_t af,
					    const char *name)
{
	struct xt_table *t = xt_find_table_lock(net, af, name);

#ifdef CONFIG_MODULES
	if (IS_ERR(t)) {
		int err = request_module("%stable_%s", xt_prefix[af], name);
		if (err < 0)
			return ERR_PTR(err);
		t = xt_find_table_lock(net, af, name);
	}
#endif

	return t;
}
EXPORT_SYMBOL_GPL(xt_request_find_table_lock);

void xt_table_unlock(struct xt_table *table)
{
	mutex_unlock(&xt[table->af].mutex);
}
EXPORT_SYMBOL_GPL(xt_table_unlock);

#ifdef CONFIG_COMPAT
void xt_compat_lock(u_int8_t af)
{
	mutex_lock(&xt[af].compat_mutex);
}
EXPORT_SYMBOL_GPL(xt_compat_lock);

void xt_compat_unlock(u_int8_t af)
{
	mutex_unlock(&xt[af].compat_mutex);
}
EXPORT_SYMBOL_GPL(xt_compat_unlock);
#endif

DEFINE_PER_CPU(seqcount_t, xt_recseq);
EXPORT_PER_CPU_SYMBOL_GPL(xt_recseq);

struct static_key xt_tee_enabled __read_mostly;
EXPORT_SYMBOL_GPL(xt_tee_enabled);

static int xt_jumpstack_alloc(struct xt_table_info *i)
{
	unsigned int size;
	int cpu;

	size = sizeof(void **) * nr_cpu_ids;
	if (size > PAGE_SIZE)
		i->jumpstack = kvzalloc(size, GFP_KERNEL);
	else
		i->jumpstack = kzalloc(size, GFP_KERNEL);
	if (i->jumpstack == NULL)
		return -ENOMEM;

	/* ruleset without jumps -- no stack needed */
	if (i->stacksize == 0)
		return 0;

	/* Jumpstack needs to be able to record two full callchains, one
	 * from the first rule set traversal, plus one table reentrancy
	 * via -j TEE without clobbering the callchain that brought us to
	 * TEE target.
	 *
	 * This is done by allocating two jumpstacks per cpu, on reentry
	 * the upper half of the stack is used.
	 *
	 * see the jumpstack setup in ipt_do_table() for more details.
	 */
	size = sizeof(void *) * i->stacksize * 2u;
	for_each_possible_cpu(cpu) {
		i->jumpstack[cpu] = kvmalloc_node(size, GFP_KERNEL,
			cpu_to_node(cpu));
		if (i->jumpstack[cpu] == NULL)
			/*
			 * Freeing will be done later on by the callers. The
			 * chain is: xt_replace_table -> __do_replace ->
			 * do_replace -> xt_free_table_info.
			 */
			return -ENOMEM;
	}

	return 0;
}

struct xt_counters *xt_counters_alloc(unsigned int counters)
{
	struct xt_counters *mem;

	if (counters == 0 || counters > INT_MAX / sizeof(*mem))
		return NULL;

	counters *= sizeof(*mem);
	if (counters > XT_MAX_TABLE_SIZE)
		return NULL;

	return vzalloc(counters);
}
EXPORT_SYMBOL(xt_counters_alloc);

struct xt_table_info *
xt_replace_table(struct xt_table *table,
	      unsigned int num_counters,
	      struct xt_table_info *newinfo,
	      int *error)
{
	struct xt_table_info *private;
	unsigned int cpu;
	int ret;

	ret = xt_jumpstack_alloc(newinfo);
	if (ret < 0) {
		*error = ret;
		return NULL;
	}

	/* Do the substitution. */
	local_bh_disable();
	private = table->private;

	/* Check inside lock: is the old number correct? */
	if (num_counters != private->number) {
		pr_debug("num_counters != table->private->number (%u/%u)\n",
			 num_counters, private->number);
		local_bh_enable();
		*error = -EAGAIN;
		return NULL;
	}

	newinfo->initial_entries = private->initial_entries;
	/*
	 * Ensure contents of newinfo are visible before assigning to
	 * private.
	 */
	smp_wmb();
	table->private = newinfo;

	/* make sure all cpus see new ->private value */
	smp_wmb();

	/*
	 * Even though table entries have now been swapped, other CPU's
	 * may still be using the old entries...
	 */
	local_bh_enable();

	/* ... so wait for even xt_recseq on all cpus */
	for_each_possible_cpu(cpu) {
		seqcount_t *s = &per_cpu(xt_recseq, cpu);
		u32 seq = raw_read_seqcount(s);

		if (seq & 1) {
			do {
				cond_resched();
				cpu_relax();
			} while (seq == raw_read_seqcount(s));
		}
	}

#ifdef CONFIG_AUDIT
	if (audit_enabled) {
		audit_log(audit_context(), GFP_KERNEL,
			  AUDIT_NETFILTER_CFG,
			  "table=%s family=%u entries=%u",
			  table->name, table->af, private->number);
	}
#endif

	return private;
}
EXPORT_SYMBOL_GPL(xt_replace_table);

struct xt_table *xt_register_table(struct net *net,
				   const struct xt_table *input_table,
				   struct xt_table_info *bootstrap,
				   struct xt_table_info *newinfo)
{
	int ret;
	struct xt_table_info *private;
	struct xt_table *t, *table;

	/* Don't add one object to multiple lists. */
	table = kmemdup(input_table, sizeof(struct xt_table), GFP_KERNEL);
	if (!table) {
		ret = -ENOMEM;
		goto out;
	}

	mutex_lock(&xt[table->af].mutex);
	/* Don't autoload: we'd eat our tail... */
	list_for_each_entry(t, &net->xt.tables[table->af], list) {
		if (strcmp(t->name, table->name) == 0) {
			ret = -EEXIST;
			goto unlock;
		}
	}

	/* Simplifies replace_table code. */
	table->private = bootstrap;

	if (!xt_replace_table(table, 0, newinfo, &ret))
		goto unlock;

	private = table->private;
	pr_debug("table->private->number = %u\n", private->number);

	/* save number of initial entries */
	private->initial_entries = private->number;

	list_add(&table->list, &net->xt.tables[table->af]);
	mutex_unlock(&xt[table->af].mutex);
	return table;

unlock:
	mutex_unlock(&xt[table->af].mutex);
	kfree(table);
out:
	return ERR_PTR(ret);
}
EXPORT_SYMBOL_GPL(xt_register_table);

void *xt_unregister_table(struct xt_table *table)
{
	struct xt_table_info *private;

	mutex_lock(&xt[table->af].mutex);
	private = table->private;
	list_del(&table->list);
	mutex_unlock(&xt[table->af].mutex);
	kfree(table);

	return private;
}
EXPORT_SYMBOL_GPL(xt_unregister_table);

#ifdef CONFIG_PROC_FS
static void *xt_table_seq_start(struct seq_file *seq, loff_t *pos)
{
	struct net *net = seq_file_net(seq);
	u_int8_t af = (unsigned long)PDE_DATA(file_inode(seq->file));

	mutex_lock(&xt[af].mutex);
	return seq_list_start(&net->xt.tables[af], *pos);
}

static void *xt_table_seq_next(struct seq_file *seq, void *v, loff_t *pos)
{
	struct net *net = seq_file_net(seq);
	u_int8_t af = (unsigned long)PDE_DATA(file_inode(seq->file));

	return seq_list_next(v, &net->xt.tables[af], pos);
}

static void xt_table_seq_stop(struct seq_file *seq, void *v)
{
	u_int8_t af = (unsigned long)PDE_DATA(file_inode(seq->file));

	mutex_unlock(&xt[af].mutex);
}

static int xt_table_seq_show(struct seq_file *seq, void *v)
{
	struct xt_table *table = list_entry(v, struct xt_table, list);

	if (*table->name)
		seq_printf(seq, "%s\n", table->name);
	return 0;
}

static const struct seq_operations xt_table_seq_ops = {
	.start	= xt_table_seq_start,
	.next	= xt_table_seq_next,
	.stop	= xt_table_seq_stop,
	.show	= xt_table_seq_show,
};

/*
 * Traverse state for ip{,6}_{tables,matches} for helping crossing
 * the multi-AF mutexes.
 */
struct nf_mttg_trav {
	struct list_head *head, *curr;
	uint8_t class;
};

enum {
	MTTG_TRAV_INIT,
	MTTG_TRAV_NFP_UNSPEC,
	MTTG_TRAV_NFP_SPEC,
	MTTG_TRAV_DONE,
};

static void *xt_mttg_seq_next(struct seq_file *seq, void *v, loff_t *ppos,
    bool is_target)
{
	static const uint8_t next_class[] = {
		[MTTG_TRAV_NFP_UNSPEC] = MTTG_TRAV_NFP_SPEC,
		[MTTG_TRAV_NFP_SPEC]   = MTTG_TRAV_DONE,
	};
	uint8_t nfproto = (unsigned long)PDE_DATA(file_inode(seq->file));
	struct nf_mttg_trav *trav = seq->private;

	switch (trav->class) {
	case MTTG_TRAV_INIT:
		trav->class = MTTG_TRAV_NFP_UNSPEC;
		mutex_lock(&xt[NFPROTO_UNSPEC].mutex);
		trav->head = trav->curr = is_target ?
			&xt[NFPROTO_UNSPEC].target : &xt[NFPROTO_UNSPEC].match;
 		break;
	case MTTG_TRAV_NFP_UNSPEC:
		trav->curr = trav->curr->next;
		if (trav->curr != trav->head)
			break;
		mutex_unlock(&xt[NFPROTO_UNSPEC].mutex);
		mutex_lock(&xt[nfproto].mutex);
		trav->head = trav->curr = is_target ?
			&xt[nfproto].target : &xt[nfproto].match;
		trav->class = next_class[trav->class];
		break;
	case MTTG_TRAV_NFP_SPEC:
		trav->curr = trav->curr->next;
		if (trav->curr != trav->head)
			break;
		/* fall through */
	default:
		return NULL;
	}

	if (ppos != NULL)
		++*ppos;
	return trav;
}

static void *xt_mttg_seq_start(struct seq_file *seq, loff_t *pos,
    bool is_target)
{
	struct nf_mttg_trav *trav = seq->private;
	unsigned int j;

	trav->class = MTTG_TRAV_INIT;
	for (j = 0; j < *pos; ++j)
		if (xt_mttg_seq_next(seq, NULL, NULL, is_target) == NULL)
			return NULL;
	return trav;
}

static void xt_mttg_seq_stop(struct seq_file *seq, void *v)
{
	uint8_t nfproto = (unsigned long)PDE_DATA(file_inode(seq->file));
	struct nf_mttg_trav *trav = seq->private;

	switch (trav->class) {
	case MTTG_TRAV_NFP_UNSPEC:
		mutex_unlock(&xt[NFPROTO_UNSPEC].mutex);
		break;
	case MTTG_TRAV_NFP_SPEC:
		mutex_unlock(&xt[nfproto].mutex);
		break;
	}
}

static void *xt_match_seq_start(struct seq_file *seq, loff_t *pos)
{
	return xt_mttg_seq_start(seq, pos, false);
}

static void *xt_match_seq_next(struct seq_file *seq, void *v, loff_t *ppos)
{
	return xt_mttg_seq_next(seq, v, ppos, false);
}

static int xt_match_seq_show(struct seq_file *seq, void *v)
{
	const struct nf_mttg_trav *trav = seq->private;
	const struct xt_match *match;

	switch (trav->class) {
	case MTTG_TRAV_NFP_UNSPEC:
	case MTTG_TRAV_NFP_SPEC:
		if (trav->curr == trav->head)
			return 0;
		match = list_entry(trav->curr, struct xt_match, list);
		if (*match->name)
			seq_printf(seq, "%s\n", match->name);
	}
	return 0;
}

static const struct seq_operations xt_match_seq_ops = {
	.start	= xt_match_seq_start,
	.next	= xt_match_seq_next,
	.stop	= xt_mttg_seq_stop,
	.show	= xt_match_seq_show,
};

static void *xt_target_seq_start(struct seq_file *seq, loff_t *pos)
{
	return xt_mttg_seq_start(seq, pos, true);
}

static void *xt_target_seq_next(struct seq_file *seq, void *v, loff_t *ppos)
{
	return xt_mttg_seq_next(seq, v, ppos, true);
}

static int xt_target_seq_show(struct seq_file *seq, void *v)
{
	const struct nf_mttg_trav *trav = seq->private;
	const struct xt_target *target;

	switch (trav->class) {
	case MTTG_TRAV_NFP_UNSPEC:
	case MTTG_TRAV_NFP_SPEC:
		if (trav->curr == trav->head)
			return 0;
		target = list_entry(trav->curr, struct xt_target, list);
		if (*target->name)
			seq_printf(seq, "%s\n", target->name);
	}
	return 0;
}

static const struct seq_operations xt_target_seq_ops = {
	.start	= xt_target_seq_start,
	.next	= xt_target_seq_next,
	.stop	= xt_mttg_seq_stop,
	.show	= xt_target_seq_show,
};

#define FORMAT_TABLES	"_tables_names"
#define	FORMAT_MATCHES	"_tables_matches"
#define FORMAT_TARGETS 	"_tables_targets"

#endif /* CONFIG_PROC_FS */

/**
 * xt_hook_ops_alloc - set up hooks for a new table
 * @table:	table with metadata needed to set up hooks
 * @fn:		Hook function
 *
 * This function will create the nf_hook_ops that the x_table needs
 * to hand to xt_hook_link_net().
 */
struct nf_hook_ops *
xt_hook_ops_alloc(const struct xt_table *table, nf_hookfn *fn)
{
	unsigned int hook_mask = table->valid_hooks;
	uint8_t i, num_hooks = hweight32(hook_mask);
	uint8_t hooknum;
	struct nf_hook_ops *ops;

	if (!num_hooks)
		return ERR_PTR(-EINVAL);

	ops = kcalloc(num_hooks, sizeof(*ops), GFP_KERNEL);
	if (ops == NULL)
		return ERR_PTR(-ENOMEM);

	for (i = 0, hooknum = 0; i < num_hooks && hook_mask != 0;
	     hook_mask >>= 1, ++hooknum) {
		if (!(hook_mask & 1))
			continue;
		ops[i].hook     = fn;
		ops[i].pf       = table->af;
		ops[i].hooknum  = hooknum;
		ops[i].priority = table->priority;
		++i;
	}

	return ops;
}
EXPORT_SYMBOL_GPL(xt_hook_ops_alloc);

int xt_proto_init(struct net *net, u_int8_t af)
{
#ifdef CONFIG_PROC_FS
	char buf[XT_FUNCTION_MAXNAMELEN];
	struct proc_dir_entry *proc;
	kuid_t root_uid;
	kgid_t root_gid;
#endif

	if (af >= ARRAY_SIZE(xt_prefix))
		return -EINVAL;


#ifdef CONFIG_PROC_FS
	root_uid = make_kuid(net->user_ns, 0);
	root_gid = make_kgid(net->user_ns, 0);

	strlcpy(buf, xt_prefix[af], sizeof(buf));
	strlcat(buf, FORMAT_TABLES, sizeof(buf));
	proc = proc_create_net_data(buf, 0440, net->proc_net, &xt_table_seq_ops,
			sizeof(struct seq_net_private),
			(void *)(unsigned long)af);
	if (!proc)
		goto out;
	if (uid_valid(root_uid) && gid_valid(root_gid))
		proc_set_user(proc, root_uid, root_gid);

	strlcpy(buf, xt_prefix[af], sizeof(buf));
	strlcat(buf, FORMAT_MATCHES, sizeof(buf));
	proc = proc_create_seq_private(buf, 0440, net->proc_net,
			&xt_match_seq_ops, sizeof(struct nf_mttg_trav),
			(void *)(unsigned long)af);
	if (!proc)
		goto out_remove_tables;
	if (uid_valid(root_uid) && gid_valid(root_gid))
		proc_set_user(proc, root_uid, root_gid);

	strlcpy(buf, xt_prefix[af], sizeof(buf));
	strlcat(buf, FORMAT_TARGETS, sizeof(buf));
	proc = proc_create_seq_private(buf, 0440, net->proc_net,
			 &xt_target_seq_ops, sizeof(struct nf_mttg_trav),
			 (void *)(unsigned long)af);
	if (!proc)
		goto out_remove_matches;
	if (uid_valid(root_uid) && gid_valid(root_gid))
		proc_set_user(proc, root_uid, root_gid);
#endif

	return 0;

#ifdef CONFIG_PROC_FS
out_remove_matches:
	strlcpy(buf, xt_prefix[af], sizeof(buf));
	strlcat(buf, FORMAT_MATCHES, sizeof(buf));
	remove_proc_entry(buf, net->proc_net);

out_remove_tables:
	strlcpy(buf, xt_prefix[af], sizeof(buf));
	strlcat(buf, FORMAT_TABLES, sizeof(buf));
	remove_proc_entry(buf, net->proc_net);
out:
	return -1;
#endif
}
EXPORT_SYMBOL_GPL(xt_proto_init);

void xt_proto_fini(struct net *net, u_int8_t af)
{
#ifdef CONFIG_PROC_FS
	char buf[XT_FUNCTION_MAXNAMELEN];

	strlcpy(buf, xt_prefix[af], sizeof(buf));
	strlcat(buf, FORMAT_TABLES, sizeof(buf));
	remove_proc_entry(buf, net->proc_net);

	strlcpy(buf, xt_prefix[af], sizeof(buf));
	strlcat(buf, FORMAT_TARGETS, sizeof(buf));
	remove_proc_entry(buf, net->proc_net);

	strlcpy(buf, xt_prefix[af], sizeof(buf));
	strlcat(buf, FORMAT_MATCHES, sizeof(buf));
	remove_proc_entry(buf, net->proc_net);
#endif /*CONFIG_PROC_FS*/
}
EXPORT_SYMBOL_GPL(xt_proto_fini);

/**
 * xt_percpu_counter_alloc - allocate x_tables rule counter
 *
 * @state: pointer to xt_percpu allocation state
 * @counter: pointer to counter struct inside the ip(6)/arpt_entry struct
 *
 * On SMP, the packet counter [ ip(6)t_entry->counters.pcnt ] will then
 * contain the address of the real (percpu) counter.
 *
 * Rule evaluation needs to use xt_get_this_cpu_counter() helper
 * to fetch the real percpu counter.
 *
 * To speed up allocation and improve data locality, a 4kb block is
 * allocated.  Freeing any counter may free an entire block, so all
 * counters allocated using the same state must be freed at the same
 * time.
 *
 * xt_percpu_counter_alloc_state contains the base address of the
 * allocated page and the current sub-offset.
 *
 * returns false on error.
 */
bool xt_percpu_counter_alloc(struct xt_percpu_counter_alloc_state *state,
			     struct xt_counters *counter)
{
	BUILD_BUG_ON(XT_PCPU_BLOCK_SIZE < (sizeof(*counter) * 2));

	if (nr_cpu_ids <= 1)
		return true;

	if (!state->mem) {
		state->mem = __alloc_percpu(XT_PCPU_BLOCK_SIZE,
					    XT_PCPU_BLOCK_SIZE);
		if (!state->mem)
			return false;
	}
	counter->pcnt = (__force unsigned long)(state->mem + state->off);
	state->off += sizeof(*counter);
	if (state->off > (XT_PCPU_BLOCK_SIZE - sizeof(*counter))) {
		state->mem = NULL;
		state->off = 0;
	}
	return true;
}
EXPORT_SYMBOL_GPL(xt_percpu_counter_alloc);

void xt_percpu_counter_free(struct xt_counters *counters)
{
	unsigned long pcnt = counters->pcnt;

	if (nr_cpu_ids > 1 && (pcnt & (XT_PCPU_BLOCK_SIZE - 1)) == 0)
		free_percpu((void __percpu *)pcnt);
}
EXPORT_SYMBOL_GPL(xt_percpu_counter_free);

static int __net_init xt_net_init(struct net *net)
{
	int i;

	for (i = 0; i < NFPROTO_NUMPROTO; i++)
		INIT_LIST_HEAD(&net->xt.tables[i]);
	return 0;
}

static void __net_exit xt_net_exit(struct net *net)
{
	int i;

	for (i = 0; i < NFPROTO_NUMPROTO; i++)
		WARN_ON_ONCE(!list_empty(&net->xt.tables[i]));
}

static struct pernet_operations xt_net_ops = {
	.init = xt_net_init,
	.exit = xt_net_exit,
};

static int __init xt_init(void)
{
	unsigned int i;
	int rv;

	for_each_possible_cpu(i) {
		seqcount_init(&per_cpu(xt_recseq, i));
	}

	xt = kmalloc_array(NFPROTO_NUMPROTO, sizeof(struct xt_af), GFP_KERNEL);
	if (!xt)
		return -ENOMEM;

	for (i = 0; i < NFPROTO_NUMPROTO; i++) {
		mutex_init(&xt[i].mutex);
#ifdef CONFIG_COMPAT
		mutex_init(&xt[i].compat_mutex);
		xt[i].compat_tab = NULL;
#endif
		INIT_LIST_HEAD(&xt[i].target);
		INIT_LIST_HEAD(&xt[i].match);
	}
	rv = register_pernet_subsys(&xt_net_ops);
	if (rv < 0)
		kfree(xt);
	return rv;
}

static void __exit xt_fini(void)
{
	unregister_pernet_subsys(&xt_net_ops);
	kfree(xt);
}

module_init(xt_init);
module_exit(xt_fini);
<|MERGE_RESOLUTION|>--- conflicted
+++ resolved
@@ -649,11 +649,8 @@
 {
 	struct xt_af *xp = &xt[af];
 
-<<<<<<< HEAD
-=======
 	WARN_ON(!mutex_is_locked(&xt[af].compat_mutex));
 
->>>>>>> e021bb4f
 	if (WARN_ON(!xp->compat_tab))
 		return -ENOMEM;
 
@@ -704,11 +701,8 @@
 {
 	size_t mem;
 
-<<<<<<< HEAD
-=======
 	WARN_ON(!mutex_is_locked(&xt[af].compat_mutex));
 
->>>>>>> e021bb4f
 	if (!number || number > (INT_MAX / sizeof(struct compat_delta)))
 		return -EINVAL;
 
@@ -1184,20 +1178,7 @@
 	if (sz < sizeof(*info) || sz >= XT_MAX_TABLE_SIZE)
 		return NULL;
 
-<<<<<<< HEAD
-	/* Pedantry: prevent them from hitting BUG() in vmalloc.c --RR */
-	if ((size >> PAGE_SHIFT) + 2 > totalram_pages)
-		return NULL;
-
-	/* __GFP_NORETRY is not fully supported by kvmalloc but it should
-	 * work reasonably well if sz is too large and bail out rather
-	 * than shoot all processes down before realizing there is nothing
-	 * more to reclaim.
-	 */
-	info = kvmalloc(sz, GFP_KERNEL | __GFP_NORETRY);
-=======
 	info = kvmalloc(sz, GFP_KERNEL_ACCOUNT);
->>>>>>> e021bb4f
 	if (!info)
 		return NULL;
 
