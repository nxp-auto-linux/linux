--- conflicted
+++ resolved
@@ -140,11 +140,6 @@
 		return;
 
 	list_for_each_entry_reverse(trans, &net->nft.commit_list, list) {
-<<<<<<< HEAD
-		if (trans->msg_type == NFT_MSG_NEWSET &&
-		    nft_trans_set(trans) == set) {
-			set->bound = true;
-=======
 		switch (trans->msg_type) {
 		case NFT_MSG_NEWSET:
 			if (nft_trans_set(trans) == set)
@@ -153,7 +148,6 @@
 		case NFT_MSG_NEWSETELEM:
 			if (nft_trans_elem_set(trans) == set)
 				nft_trans_elem_set_bound(trans) = true;
->>>>>>> fa578e9d
 			break;
 		}
 	}
@@ -1489,34 +1483,17 @@
 	return newstats;
 }
 
-<<<<<<< HEAD
-static void nft_chain_stats_replace(struct net *net,
-				    struct nft_base_chain *chain,
-				    struct nft_stats __percpu *newstats)
-=======
 static void nft_chain_stats_replace(struct nft_trans *trans)
->>>>>>> fa578e9d
 {
 	struct nft_base_chain *chain = nft_base_chain(trans->ctx.chain);
 
 	if (!nft_trans_chain_stats(trans))
 		return;
 
-<<<<<<< HEAD
-	if (rcu_access_pointer(chain->stats)) {
-		oldstats = rcu_dereference_protected(chain->stats,
-					lockdep_commit_lock_is_held(net));
-		rcu_assign_pointer(chain->stats, newstats);
-		synchronize_rcu();
-		free_percpu(oldstats);
-	} else {
-		rcu_assign_pointer(chain->stats, newstats);
-=======
 	rcu_swap_protected(chain->stats, nft_trans_chain_stats(trans),
 			   lockdep_commit_lock_is_held(trans->ctx.net));
 
 	if (!nft_trans_chain_stats(trans))
->>>>>>> fa578e9d
 		static_branch_inc(&nft_counters_enabled);
 }
 
@@ -3901,13 +3878,8 @@
 }
 EXPORT_SYMBOL_GPL(nf_tables_bind_set);
 
-<<<<<<< HEAD
-void nf_tables_unbind_set(const struct nft_ctx *ctx, struct nft_set *set,
-			  struct nft_set_binding *binding, bool event)
-=======
 static void nf_tables_unbind_set(const struct nft_ctx *ctx, struct nft_set *set,
 				 struct nft_set_binding *binding, bool event)
->>>>>>> fa578e9d
 {
 	list_del_rcu(&binding->list);
 
@@ -3917,8 +3889,6 @@
 			nf_tables_set_notify(ctx, set, NFT_MSG_DELSET,
 					     GFP_KERNEL);
 	}
-<<<<<<< HEAD
-=======
 }
 
 void nf_tables_deactivate_set(const struct nft_ctx *ctx, struct nft_set *set,
@@ -3944,7 +3914,6 @@
 {
 	if (list_empty(&set->bindings) && nft_set_is_anonymous(set))
 		nft_set_destroy(set);
->>>>>>> fa578e9d
 }
 EXPORT_SYMBOL_GPL(nf_tables_destroy_set);
 
@@ -6576,11 +6545,6 @@
 	nft_chain_stats_replace(trans);
 
 	basechain = nft_base_chain(trans->ctx.chain);
-<<<<<<< HEAD
-	nft_chain_stats_replace(trans->ctx.net, basechain,
-				nft_trans_chain_stats(trans));
-=======
->>>>>>> fa578e9d
 
 	switch (nft_trans_chain_policy(trans)) {
 	case NF_DROP:
@@ -7130,11 +7094,7 @@
 			break;
 		case NFT_MSG_NEWSET:
 			trans->ctx.table->use--;
-<<<<<<< HEAD
-			if (nft_trans_set(trans)->bound) {
-=======
 			if (nft_trans_set_bound(trans)) {
->>>>>>> fa578e9d
 				nft_trans_destroy(trans);
 				break;
 			}
@@ -7146,11 +7106,7 @@
 			nft_trans_destroy(trans);
 			break;
 		case NFT_MSG_NEWSETELEM:
-<<<<<<< HEAD
-			if (nft_trans_elem_set(trans)->bound) {
-=======
 			if (nft_trans_elem_set_bound(trans)) {
->>>>>>> fa578e9d
 				nft_trans_destroy(trans);
 				break;
 			}
