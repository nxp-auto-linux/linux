--- conflicted
+++ resolved
@@ -93,20 +93,12 @@
 	    (skb_mac_header(skb) + ETH_HLEN) > skb->data)
 		return -EINVAL;
 
-<<<<<<< HEAD
-	if (opt->flags & IPSET_DIM_ONE_SRC)
-=======
 	if (opt->flags & IPSET_DIM_TWO_SRC)
->>>>>>> fa578e9d
 		ether_addr_copy(e.ether, eth_hdr(skb)->h_source);
 	else
 		ether_addr_copy(e.ether, eth_hdr(skb)->h_dest);
 
-<<<<<<< HEAD
-	if (ether_addr_equal(e.ether, invalid_ether))
-=======
 	if (is_zero_ether_addr(e.ether))
->>>>>>> fa578e9d
 		return -EINVAL;
 
 	ip4addrptr(skb, opt->flags & IPSET_DIM_ONE_SRC, &e.ip);
@@ -217,20 +209,12 @@
 	    (skb_mac_header(skb) + ETH_HLEN) > skb->data)
 		return -EINVAL;
 
-<<<<<<< HEAD
-	if (opt->flags & IPSET_DIM_ONE_SRC)
-=======
 	if (opt->flags & IPSET_DIM_TWO_SRC)
->>>>>>> fa578e9d
 		ether_addr_copy(e.ether, eth_hdr(skb)->h_source);
 	else
 		ether_addr_copy(e.ether, eth_hdr(skb)->h_dest);
 
-<<<<<<< HEAD
-	if (ether_addr_equal(e.ether, invalid_ether))
-=======
 	if (is_zero_ether_addr(e.ether))
->>>>>>> fa578e9d
 		return -EINVAL;
 
 	ip6addrptr(skb, opt->flags & IPSET_DIM_ONE_SRC, &e.ip.in6);
