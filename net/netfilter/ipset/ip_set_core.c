/* Copyright (C) 2000-2002 Joakim Axelsson <gozem@linux.nu>
 *                         Patrick Schaaf <bof@bof.de>
 * Copyright (C) 2003-2013 Jozsef Kadlecsik <kadlec@blackhole.kfki.hu>
 *
 * This program is free software; you can redistribute it and/or modify
 * it under the terms of the GNU General Public License version 2 as
 * published by the Free Software Foundation.
 */

/* Kernel module for IP set management */

#include <linux/init.h>
#include <linux/module.h>
#include <linux/moduleparam.h>
#include <linux/ip.h>
#include <linux/skbuff.h>
#include <linux/spinlock.h>
#include <linux/rculist.h>
#include <net/netlink.h>
#include <net/net_namespace.h>
#include <net/netns/generic.h>

#include <linux/netfilter.h>
#include <linux/netfilter/x_tables.h>
#include <linux/netfilter/nfnetlink.h>
#include <linux/netfilter/ipset/ip_set.h>

static LIST_HEAD(ip_set_type_list);		/* all registered set types */
static DEFINE_MUTEX(ip_set_type_mutex);		/* protects ip_set_type_list */
static DEFINE_RWLOCK(ip_set_ref_lock);		/* protects the set refs */

struct ip_set_net {
	struct ip_set * __rcu *ip_set_list;	/* all individual sets */
	ip_set_id_t	ip_set_max;	/* max number of sets */
	bool		is_deleted;	/* deleted by ip_set_net_exit */
	bool		is_destroyed;	/* all sets are destroyed */
};

static unsigned int ip_set_net_id __read_mostly;

static inline struct ip_set_net *ip_set_pernet(struct net *net)
{
	return net_generic(net, ip_set_net_id);
}

#define IP_SET_INC	64
#define STRNCMP(a, b)	(strncmp(a, b, IPSET_MAXNAMELEN) == 0)

static unsigned int max_sets;

module_param(max_sets, int, 0600);
MODULE_PARM_DESC(max_sets, "maximal number of sets");
MODULE_LICENSE("GPL");
MODULE_AUTHOR("Jozsef Kadlecsik <kadlec@blackhole.kfki.hu>");
MODULE_DESCRIPTION("core IP set support");
MODULE_ALIAS_NFNL_SUBSYS(NFNL_SUBSYS_IPSET);

/* When the nfnl mutex or ip_set_ref_lock is held: */
#define ip_set_dereference(p)		\
	rcu_dereference_protected(p,	\
		lockdep_nfnl_is_held(NFNL_SUBSYS_IPSET) || \
		lockdep_is_held(&ip_set_ref_lock))
#define ip_set(inst, id)		\
	ip_set_dereference((inst)->ip_set_list)[id]
#define ip_set_ref_netlink(inst,id)	\
	rcu_dereference_raw((inst)->ip_set_list)[id]

/* The set types are implemented in modules and registered set types
 * can be found in ip_set_type_list. Adding/deleting types is
 * serialized by ip_set_type_mutex.
 */

static inline void
ip_set_type_lock(void)
{
	mutex_lock(&ip_set_type_mutex);
}

static inline void
ip_set_type_unlock(void)
{
	mutex_unlock(&ip_set_type_mutex);
}

/* Register and deregister settype */

static struct ip_set_type *
find_set_type(const char *name, u8 family, u8 revision)
{
	struct ip_set_type *type;

	list_for_each_entry_rcu(type, &ip_set_type_list, list)
		if (STRNCMP(type->name, name) &&
		    (type->family == family ||
		     type->family == NFPROTO_UNSPEC) &&
		    revision >= type->revision_min &&
		    revision <= type->revision_max)
			return type;
	return NULL;
}

/* Unlock, try to load a set type module and lock again */
static bool
load_settype(const char *name)
{
	nfnl_unlock(NFNL_SUBSYS_IPSET);
	pr_debug("try to load ip_set_%s\n", name);
	if (request_module("ip_set_%s", name) < 0) {
		pr_warn("Can't find ip_set type %s\n", name);
		nfnl_lock(NFNL_SUBSYS_IPSET);
		return false;
	}
	nfnl_lock(NFNL_SUBSYS_IPSET);
	return true;
}

/* Find a set type and reference it */
#define find_set_type_get(name, family, revision, found)	\
	__find_set_type_get(name, family, revision, found, false)

static int
__find_set_type_get(const char *name, u8 family, u8 revision,
		    struct ip_set_type **found, bool retry)
{
	struct ip_set_type *type;
	int err;

	if (retry && !load_settype(name))
		return -IPSET_ERR_FIND_TYPE;

	rcu_read_lock();
	*found = find_set_type(name, family, revision);
	if (*found) {
		err = !try_module_get((*found)->me) ? -EFAULT : 0;
		goto unlock;
	}
	/* Make sure the type is already loaded
	 * but we don't support the revision
	 */
	list_for_each_entry_rcu(type, &ip_set_type_list, list)
		if (STRNCMP(type->name, name)) {
			err = -IPSET_ERR_FIND_TYPE;
			goto unlock;
		}
	rcu_read_unlock();

	return retry ? -IPSET_ERR_FIND_TYPE :
		__find_set_type_get(name, family, revision, found, true);

unlock:
	rcu_read_unlock();
	return err;
}

/* Find a given set type by name and family.
 * If we succeeded, the supported minimal and maximum revisions are
 * filled out.
 */
#define find_set_type_minmax(name, family, min, max) \
	__find_set_type_minmax(name, family, min, max, false)

static int
__find_set_type_minmax(const char *name, u8 family, u8 *min, u8 *max,
		       bool retry)
{
	struct ip_set_type *type;
	bool found = false;

	if (retry && !load_settype(name))
		return -IPSET_ERR_FIND_TYPE;

	*min = 255; *max = 0;
	rcu_read_lock();
	list_for_each_entry_rcu(type, &ip_set_type_list, list)
		if (STRNCMP(type->name, name) &&
		    (type->family == family ||
		     type->family == NFPROTO_UNSPEC)) {
			found = true;
			if (type->revision_min < *min)
				*min = type->revision_min;
			if (type->revision_max > *max)
				*max = type->revision_max;
		}
	rcu_read_unlock();
	if (found)
		return 0;

	return retry ? -IPSET_ERR_FIND_TYPE :
		__find_set_type_minmax(name, family, min, max, true);
}

#define family_name(f)	((f) == NFPROTO_IPV4 ? "inet" : \
			 (f) == NFPROTO_IPV6 ? "inet6" : "any")

/* Register a set type structure. The type is identified by
 * the unique triple of name, family and revision.
 */
int
ip_set_type_register(struct ip_set_type *type)
{
	int ret = 0;

	if (type->protocol != IPSET_PROTOCOL) {
		pr_warn("ip_set type %s, family %s, revision %u:%u uses wrong protocol version %u (want %u)\n",
			type->name, family_name(type->family),
			type->revision_min, type->revision_max,
			type->protocol, IPSET_PROTOCOL);
		return -EINVAL;
	}

	ip_set_type_lock();
	if (find_set_type(type->name, type->family, type->revision_min)) {
		/* Duplicate! */
		pr_warn("ip_set type %s, family %s with revision min %u already registered!\n",
			type->name, family_name(type->family),
			type->revision_min);
		ip_set_type_unlock();
		return -EINVAL;
	}
	list_add_rcu(&type->list, &ip_set_type_list);
	pr_debug("type %s, family %s, revision %u:%u registered.\n",
		 type->name, family_name(type->family),
		 type->revision_min, type->revision_max);
	ip_set_type_unlock();

	return ret;
}
EXPORT_SYMBOL_GPL(ip_set_type_register);

/* Unregister a set type. There's a small race with ip_set_create */
void
ip_set_type_unregister(struct ip_set_type *type)
{
	ip_set_type_lock();
	if (!find_set_type(type->name, type->family, type->revision_min)) {
		pr_warn("ip_set type %s, family %s with revision min %u not registered\n",
			type->name, family_name(type->family),
			type->revision_min);
		ip_set_type_unlock();
		return;
	}
	list_del_rcu(&type->list);
	pr_debug("type %s, family %s with revision min %u unregistered.\n",
		 type->name, family_name(type->family), type->revision_min);
	ip_set_type_unlock();

	synchronize_rcu();
}
EXPORT_SYMBOL_GPL(ip_set_type_unregister);

/* Utility functions */
void *
ip_set_alloc(size_t size)
{
	void *members = NULL;

	if (size < KMALLOC_MAX_SIZE)
		members = kzalloc(size, GFP_KERNEL | __GFP_NOWARN);

	if (members) {
		pr_debug("%p: allocated with kmalloc\n", members);
		return members;
	}

	members = vzalloc(size);
	if (!members)
		return NULL;
	pr_debug("%p: allocated with vmalloc\n", members);

	return members;
}
EXPORT_SYMBOL_GPL(ip_set_alloc);

void
ip_set_free(void *members)
{
	pr_debug("%p: free with %s\n", members,
		 is_vmalloc_addr(members) ? "vfree" : "kfree");
	kvfree(members);
}
EXPORT_SYMBOL_GPL(ip_set_free);

static inline bool
flag_nested(const struct nlattr *nla)
{
	return nla->nla_type & NLA_F_NESTED;
}

static const struct nla_policy ipaddr_policy[IPSET_ATTR_IPADDR_MAX + 1] = {
	[IPSET_ATTR_IPADDR_IPV4]	= { .type = NLA_U32 },
	[IPSET_ATTR_IPADDR_IPV6]	= { .type = NLA_BINARY,
					    .len = sizeof(struct in6_addr) },
};

int
ip_set_get_ipaddr4(struct nlattr *nla,  __be32 *ipaddr)
{
	struct nlattr *tb[IPSET_ATTR_IPADDR_MAX + 1];

	if (unlikely(!flag_nested(nla)))
		return -IPSET_ERR_PROTOCOL;
	if (nla_parse_nested(tb, IPSET_ATTR_IPADDR_MAX, nla,
			     ipaddr_policy, NULL))
		return -IPSET_ERR_PROTOCOL;
	if (unlikely(!ip_set_attr_netorder(tb, IPSET_ATTR_IPADDR_IPV4)))
		return -IPSET_ERR_PROTOCOL;

	*ipaddr = nla_get_be32(tb[IPSET_ATTR_IPADDR_IPV4]);
	return 0;
}
EXPORT_SYMBOL_GPL(ip_set_get_ipaddr4);

int
ip_set_get_ipaddr6(struct nlattr *nla, union nf_inet_addr *ipaddr)
{
	struct nlattr *tb[IPSET_ATTR_IPADDR_MAX + 1];

	if (unlikely(!flag_nested(nla)))
		return -IPSET_ERR_PROTOCOL;

	if (nla_parse_nested(tb, IPSET_ATTR_IPADDR_MAX, nla,
			     ipaddr_policy, NULL))
		return -IPSET_ERR_PROTOCOL;
	if (unlikely(!ip_set_attr_netorder(tb, IPSET_ATTR_IPADDR_IPV6)))
		return -IPSET_ERR_PROTOCOL;

	memcpy(ipaddr, nla_data(tb[IPSET_ATTR_IPADDR_IPV6]),
	       sizeof(struct in6_addr));
	return 0;
}
EXPORT_SYMBOL_GPL(ip_set_get_ipaddr6);

typedef void (*destroyer)(struct ip_set *, void *);
/* ipset data extension types, in size order */

const struct ip_set_ext_type ip_set_extensions[] = {
	[IPSET_EXT_ID_COUNTER] = {
		.type	= IPSET_EXT_COUNTER,
		.flag	= IPSET_FLAG_WITH_COUNTERS,
		.len	= sizeof(struct ip_set_counter),
		.align	= __alignof__(struct ip_set_counter),
	},
	[IPSET_EXT_ID_TIMEOUT] = {
		.type	= IPSET_EXT_TIMEOUT,
		.len	= sizeof(unsigned long),
		.align	= __alignof__(unsigned long),
	},
	[IPSET_EXT_ID_SKBINFO] = {
		.type	= IPSET_EXT_SKBINFO,
		.flag	= IPSET_FLAG_WITH_SKBINFO,
		.len	= sizeof(struct ip_set_skbinfo),
		.align	= __alignof__(struct ip_set_skbinfo),
	},
	[IPSET_EXT_ID_COMMENT] = {
		.type	 = IPSET_EXT_COMMENT | IPSET_EXT_DESTROY,
		.flag	 = IPSET_FLAG_WITH_COMMENT,
		.len	 = sizeof(struct ip_set_comment),
		.align	 = __alignof__(struct ip_set_comment),
		.destroy = (destroyer) ip_set_comment_free,
	},
};
EXPORT_SYMBOL_GPL(ip_set_extensions);

static inline bool
add_extension(enum ip_set_ext_id id, u32 flags, struct nlattr *tb[])
{
	return ip_set_extensions[id].flag ?
		(flags & ip_set_extensions[id].flag) :
		!!tb[IPSET_ATTR_TIMEOUT];
}

size_t
ip_set_elem_len(struct ip_set *set, struct nlattr *tb[], size_t len,
		size_t align)
{
	enum ip_set_ext_id id;
	u32 cadt_flags = 0;

	if (tb[IPSET_ATTR_CADT_FLAGS])
		cadt_flags = ip_set_get_h32(tb[IPSET_ATTR_CADT_FLAGS]);
	if (cadt_flags & IPSET_FLAG_WITH_FORCEADD)
		set->flags |= IPSET_CREATE_FLAG_FORCEADD;
	if (!align)
		align = 1;
	for (id = 0; id < IPSET_EXT_ID_MAX; id++) {
		if (!add_extension(id, cadt_flags, tb))
			continue;
		len = ALIGN(len, ip_set_extensions[id].align);
		set->offset[id] = len;
		set->extensions |= ip_set_extensions[id].type;
		len += ip_set_extensions[id].len;
	}
	return ALIGN(len, align);
}
EXPORT_SYMBOL_GPL(ip_set_elem_len);

int
ip_set_get_extensions(struct ip_set *set, struct nlattr *tb[],
		      struct ip_set_ext *ext)
{
	u64 fullmark;

	if (unlikely(!ip_set_optattr_netorder(tb, IPSET_ATTR_TIMEOUT) ||
		     !ip_set_optattr_netorder(tb, IPSET_ATTR_PACKETS) ||
		     !ip_set_optattr_netorder(tb, IPSET_ATTR_BYTES) ||
		     !ip_set_optattr_netorder(tb, IPSET_ATTR_SKBMARK) ||
		     !ip_set_optattr_netorder(tb, IPSET_ATTR_SKBPRIO) ||
		     !ip_set_optattr_netorder(tb, IPSET_ATTR_SKBQUEUE)))
		return -IPSET_ERR_PROTOCOL;

	if (tb[IPSET_ATTR_TIMEOUT]) {
		if (!SET_WITH_TIMEOUT(set))
			return -IPSET_ERR_TIMEOUT;
		ext->timeout = ip_set_timeout_uget(tb[IPSET_ATTR_TIMEOUT]);
	}
	if (tb[IPSET_ATTR_BYTES] || tb[IPSET_ATTR_PACKETS]) {
		if (!SET_WITH_COUNTER(set))
			return -IPSET_ERR_COUNTER;
		if (tb[IPSET_ATTR_BYTES])
			ext->bytes = be64_to_cpu(nla_get_be64(
						 tb[IPSET_ATTR_BYTES]));
		if (tb[IPSET_ATTR_PACKETS])
			ext->packets = be64_to_cpu(nla_get_be64(
						   tb[IPSET_ATTR_PACKETS]));
	}
	if (tb[IPSET_ATTR_COMMENT]) {
		if (!SET_WITH_COMMENT(set))
			return -IPSET_ERR_COMMENT;
		ext->comment = ip_set_comment_uget(tb[IPSET_ATTR_COMMENT]);
	}
	if (tb[IPSET_ATTR_SKBMARK]) {
		if (!SET_WITH_SKBINFO(set))
			return -IPSET_ERR_SKBINFO;
		fullmark = be64_to_cpu(nla_get_be64(tb[IPSET_ATTR_SKBMARK]));
		ext->skbinfo.skbmark = fullmark >> 32;
		ext->skbinfo.skbmarkmask = fullmark & 0xffffffff;
	}
	if (tb[IPSET_ATTR_SKBPRIO]) {
		if (!SET_WITH_SKBINFO(set))
			return -IPSET_ERR_SKBINFO;
		ext->skbinfo.skbprio =
			be32_to_cpu(nla_get_be32(tb[IPSET_ATTR_SKBPRIO]));
	}
	if (tb[IPSET_ATTR_SKBQUEUE]) {
		if (!SET_WITH_SKBINFO(set))
			return -IPSET_ERR_SKBINFO;
		ext->skbinfo.skbqueue =
			be16_to_cpu(nla_get_be16(tb[IPSET_ATTR_SKBQUEUE]));
	}
	return 0;
}
EXPORT_SYMBOL_GPL(ip_set_get_extensions);

int
ip_set_put_extensions(struct sk_buff *skb, const struct ip_set *set,
		      const void *e, bool active)
{
	if (SET_WITH_TIMEOUT(set)) {
		unsigned long *timeout = ext_timeout(e, set);

		if (nla_put_net32(skb, IPSET_ATTR_TIMEOUT,
			htonl(active ? ip_set_timeout_get(timeout)
				: *timeout)))
			return -EMSGSIZE;
	}
	if (SET_WITH_COUNTER(set) &&
	    ip_set_put_counter(skb, ext_counter(e, set)))
		return -EMSGSIZE;
	if (SET_WITH_COMMENT(set) &&
	    ip_set_put_comment(skb, ext_comment(e, set)))
		return -EMSGSIZE;
	if (SET_WITH_SKBINFO(set) &&
	    ip_set_put_skbinfo(skb, ext_skbinfo(e, set)))
		return -EMSGSIZE;
	return 0;
}
EXPORT_SYMBOL_GPL(ip_set_put_extensions);

bool
ip_set_match_extensions(struct ip_set *set, const struct ip_set_ext *ext,
			struct ip_set_ext *mext, u32 flags, void *data)
{
	if (SET_WITH_TIMEOUT(set) &&
	    ip_set_timeout_expired(ext_timeout(data, set)))
		return false;
	if (SET_WITH_COUNTER(set)) {
		struct ip_set_counter *counter = ext_counter(data, set);

		if (flags & IPSET_FLAG_MATCH_COUNTERS &&
		    !(ip_set_match_counter(ip_set_get_packets(counter),
				mext->packets, mext->packets_op) &&
		      ip_set_match_counter(ip_set_get_bytes(counter),
				mext->bytes, mext->bytes_op)))
			return false;
		ip_set_update_counter(counter, ext, flags);
	}
	if (SET_WITH_SKBINFO(set))
		ip_set_get_skbinfo(ext_skbinfo(data, set),
				   ext, mext, flags);
	return true;
}
EXPORT_SYMBOL_GPL(ip_set_match_extensions);

/* Creating/destroying/renaming/swapping affect the existence and
 * the properties of a set. All of these can be executed from userspace
 * only and serialized by the nfnl mutex indirectly from nfnetlink.
 *
 * Sets are identified by their index in ip_set_list and the index
 * is used by the external references (set/SET netfilter modules).
 *
 * The set behind an index may change by swapping only, from userspace.
 */

static inline void
__ip_set_get(struct ip_set *set)
{
	write_lock_bh(&ip_set_ref_lock);
	set->ref++;
	write_unlock_bh(&ip_set_ref_lock);
}

static inline void
__ip_set_put(struct ip_set *set)
{
	write_lock_bh(&ip_set_ref_lock);
	BUG_ON(set->ref == 0);
	set->ref--;
	write_unlock_bh(&ip_set_ref_lock);
}

/* set->ref can be swapped out by ip_set_swap, netlink events (like dump) need
 * a separate reference counter
 */
static inline void
__ip_set_put_netlink(struct ip_set *set)
{
	write_lock_bh(&ip_set_ref_lock);
	BUG_ON(set->ref_netlink == 0);
	set->ref_netlink--;
	write_unlock_bh(&ip_set_ref_lock);
}

/* Add, del and test set entries from kernel.
 *
 * The set behind the index must exist and must be referenced
 * so it can't be destroyed (or changed) under our foot.
 */

static inline struct ip_set *
ip_set_rcu_get(struct net *net, ip_set_id_t index)
{
	struct ip_set *set;
	struct ip_set_net *inst = ip_set_pernet(net);

	rcu_read_lock();
	/* ip_set_list itself needs to be protected */
	set = rcu_dereference(inst->ip_set_list)[index];
	rcu_read_unlock();

	return set;
}

int
ip_set_test(ip_set_id_t index, const struct sk_buff *skb,
	    const struct xt_action_param *par, struct ip_set_adt_opt *opt)
{
	struct ip_set *set = ip_set_rcu_get(xt_net(par), index);
	int ret = 0;

	BUG_ON(!set);
	pr_debug("set %s, index %u\n", set->name, index);

	if (opt->dim < set->type->dimension ||
	    !(opt->family == set->family || set->family == NFPROTO_UNSPEC))
		return 0;

	rcu_read_lock_bh();
	ret = set->variant->kadt(set, skb, par, IPSET_TEST, opt);
	rcu_read_unlock_bh();

	if (ret == -EAGAIN) {
		/* Type requests element to be completed */
		pr_debug("element must be completed, ADD is triggered\n");
		spin_lock_bh(&set->lock);
		set->variant->kadt(set, skb, par, IPSET_ADD, opt);
		spin_unlock_bh(&set->lock);
		ret = 1;
	} else {
		/* --return-nomatch: invert matched element */
		if ((opt->cmdflags & IPSET_FLAG_RETURN_NOMATCH) &&
		    (set->type->features & IPSET_TYPE_NOMATCH) &&
		    (ret > 0 || ret == -ENOTEMPTY))
			ret = -ret;
	}

	/* Convert error codes to nomatch */
	return (ret < 0 ? 0 : ret);
}
EXPORT_SYMBOL_GPL(ip_set_test);

int
ip_set_add(ip_set_id_t index, const struct sk_buff *skb,
	   const struct xt_action_param *par, struct ip_set_adt_opt *opt)
{
	struct ip_set *set = ip_set_rcu_get(xt_net(par), index);
	int ret;

	BUG_ON(!set);
	pr_debug("set %s, index %u\n", set->name, index);

	if (opt->dim < set->type->dimension ||
	    !(opt->family == set->family || set->family == NFPROTO_UNSPEC))
		return -IPSET_ERR_TYPE_MISMATCH;

	spin_lock_bh(&set->lock);
	ret = set->variant->kadt(set, skb, par, IPSET_ADD, opt);
	spin_unlock_bh(&set->lock);

	return ret;
}
EXPORT_SYMBOL_GPL(ip_set_add);

int
ip_set_del(ip_set_id_t index, const struct sk_buff *skb,
	   const struct xt_action_param *par, struct ip_set_adt_opt *opt)
{
	struct ip_set *set = ip_set_rcu_get(xt_net(par), index);
	int ret = 0;

	BUG_ON(!set);
	pr_debug("set %s, index %u\n", set->name, index);

	if (opt->dim < set->type->dimension ||
	    !(opt->family == set->family || set->family == NFPROTO_UNSPEC))
		return -IPSET_ERR_TYPE_MISMATCH;

	spin_lock_bh(&set->lock);
	ret = set->variant->kadt(set, skb, par, IPSET_DEL, opt);
	spin_unlock_bh(&set->lock);

	return ret;
}
EXPORT_SYMBOL_GPL(ip_set_del);

/* Find set by name, reference it once. The reference makes sure the
 * thing pointed to, does not go away under our feet.
 *
 */
ip_set_id_t
ip_set_get_byname(struct net *net, const char *name, struct ip_set **set)
{
	ip_set_id_t i, index = IPSET_INVALID_ID;
	struct ip_set *s;
	struct ip_set_net *inst = ip_set_pernet(net);

	rcu_read_lock();
	for (i = 0; i < inst->ip_set_max; i++) {
		s = rcu_dereference(inst->ip_set_list)[i];
		if (s && STRNCMP(s->name, name)) {
			__ip_set_get(s);
			index = i;
			*set = s;
			break;
		}
	}
	rcu_read_unlock();

	return index;
}
EXPORT_SYMBOL_GPL(ip_set_get_byname);

/* If the given set pointer points to a valid set, decrement
 * reference count by 1. The caller shall not assume the index
 * to be valid, after calling this function.
 *
 */

static inline void
__ip_set_put_byindex(struct ip_set_net *inst, ip_set_id_t index)
{
	struct ip_set *set;

	rcu_read_lock();
	set = rcu_dereference(inst->ip_set_list)[index];
	if (set)
		__ip_set_put(set);
	rcu_read_unlock();
}

void
ip_set_put_byindex(struct net *net, ip_set_id_t index)
{
	struct ip_set_net *inst = ip_set_pernet(net);

	__ip_set_put_byindex(inst, index);
}
EXPORT_SYMBOL_GPL(ip_set_put_byindex);

/* Get the name of a set behind a set index.
 * Set itself is protected by RCU, but its name isn't: to protect against
 * renaming, grab ip_set_ref_lock as reader (see ip_set_rename()) and copy the
 * name.
 */
void
ip_set_name_byindex(struct net *net, ip_set_id_t index, char *name)
{
	struct ip_set *set = ip_set_rcu_get(net, index);

	BUG_ON(!set);

	read_lock_bh(&ip_set_ref_lock);
	strncpy(name, set->name, IPSET_MAXNAMELEN);
	read_unlock_bh(&ip_set_ref_lock);
}
EXPORT_SYMBOL_GPL(ip_set_name_byindex);

/* Routines to call by external subsystems, which do not
 * call nfnl_lock for us.
 */

/* Find set by index, reference it once. The reference makes sure the
 * thing pointed to, does not go away under our feet.
 *
 * The nfnl mutex is used in the function.
 */
ip_set_id_t
ip_set_nfnl_get_byindex(struct net *net, ip_set_id_t index)
{
	struct ip_set *set;
	struct ip_set_net *inst = ip_set_pernet(net);

	if (index >= inst->ip_set_max)
		return IPSET_INVALID_ID;

	nfnl_lock(NFNL_SUBSYS_IPSET);
	set = ip_set(inst, index);
	if (set)
		__ip_set_get(set);
	else
		index = IPSET_INVALID_ID;
	nfnl_unlock(NFNL_SUBSYS_IPSET);

	return index;
}
EXPORT_SYMBOL_GPL(ip_set_nfnl_get_byindex);

/* If the given set pointer points to a valid set, decrement
 * reference count by 1. The caller shall not assume the index
 * to be valid, after calling this function.
 *
 * The nfnl mutex is used in the function.
 */
void
ip_set_nfnl_put(struct net *net, ip_set_id_t index)
{
	struct ip_set *set;
	struct ip_set_net *inst = ip_set_pernet(net);

	nfnl_lock(NFNL_SUBSYS_IPSET);
	if (!inst->is_deleted) { /* already deleted from ip_set_net_exit() */
		set = ip_set(inst, index);
		if (set)
			__ip_set_put(set);
	}
	nfnl_unlock(NFNL_SUBSYS_IPSET);
}
EXPORT_SYMBOL_GPL(ip_set_nfnl_put);

/* Communication protocol with userspace over netlink.
 *
 * The commands are serialized by the nfnl mutex.
 */

static inline bool
protocol_failed(const struct nlattr * const tb[])
{
	return !tb[IPSET_ATTR_PROTOCOL] ||
	       nla_get_u8(tb[IPSET_ATTR_PROTOCOL]) != IPSET_PROTOCOL;
}

static inline u32
flag_exist(const struct nlmsghdr *nlh)
{
	return nlh->nlmsg_flags & NLM_F_EXCL ? 0 : IPSET_FLAG_EXIST;
}

static struct nlmsghdr *
start_msg(struct sk_buff *skb, u32 portid, u32 seq, unsigned int flags,
	  enum ipset_cmd cmd)
{
	struct nlmsghdr *nlh;
	struct nfgenmsg *nfmsg;

	nlh = nlmsg_put(skb, portid, seq, nfnl_msg_type(NFNL_SUBSYS_IPSET, cmd),
			sizeof(*nfmsg), flags);
	if (!nlh)
		return NULL;

	nfmsg = nlmsg_data(nlh);
	nfmsg->nfgen_family = NFPROTO_IPV4;
	nfmsg->version = NFNETLINK_V0;
	nfmsg->res_id = 0;

	return nlh;
}

/* Create a set */

static const struct nla_policy ip_set_create_policy[IPSET_ATTR_CMD_MAX + 1] = {
	[IPSET_ATTR_PROTOCOL]	= { .type = NLA_U8 },
	[IPSET_ATTR_SETNAME]	= { .type = NLA_NUL_STRING,
				    .len = IPSET_MAXNAMELEN - 1 },
	[IPSET_ATTR_TYPENAME]	= { .type = NLA_NUL_STRING,
				    .len = IPSET_MAXNAMELEN - 1},
	[IPSET_ATTR_REVISION]	= { .type = NLA_U8 },
	[IPSET_ATTR_FAMILY]	= { .type = NLA_U8 },
	[IPSET_ATTR_DATA]	= { .type = NLA_NESTED },
};

static struct ip_set *
find_set_and_id(struct ip_set_net *inst, const char *name, ip_set_id_t *id)
{
	struct ip_set *set = NULL;
	ip_set_id_t i;

	*id = IPSET_INVALID_ID;
	for (i = 0; i < inst->ip_set_max; i++) {
		set = ip_set(inst, i);
		if (set && STRNCMP(set->name, name)) {
			*id = i;
			break;
		}
	}
	return (*id == IPSET_INVALID_ID ? NULL : set);
}

static inline struct ip_set *
find_set(struct ip_set_net *inst, const char *name)
{
	ip_set_id_t id;

	return find_set_and_id(inst, name, &id);
}

static int
find_free_id(struct ip_set_net *inst, const char *name, ip_set_id_t *index,
	     struct ip_set **set)
{
	struct ip_set *s;
	ip_set_id_t i;

	*index = IPSET_INVALID_ID;
	for (i = 0;  i < inst->ip_set_max; i++) {
		s = ip_set(inst, i);
		if (!s) {
			if (*index == IPSET_INVALID_ID)
				*index = i;
		} else if (STRNCMP(name, s->name)) {
			/* Name clash */
			*set = s;
			return -EEXIST;
		}
	}
	if (*index == IPSET_INVALID_ID)
		/* No free slot remained */
		return -IPSET_ERR_MAX_SETS;
	return 0;
}

static int ip_set_none(struct net *net, struct sock *ctnl, struct sk_buff *skb,
		       const struct nlmsghdr *nlh,
		       const struct nlattr * const attr[],
		       struct netlink_ext_ack *extack)
{
	return -EOPNOTSUPP;
}

static int ip_set_create(struct net *net, struct sock *ctnl,
			 struct sk_buff *skb, const struct nlmsghdr *nlh,
			 const struct nlattr * const attr[],
			 struct netlink_ext_ack *extack)
{
	struct ip_set_net *inst = ip_set_pernet(net);
	struct ip_set *set, *clash = NULL;
	ip_set_id_t index = IPSET_INVALID_ID;
	struct nlattr *tb[IPSET_ATTR_CREATE_MAX + 1] = {};
	const char *name, *typename;
	u8 family, revision;
	u32 flags = flag_exist(nlh);
	int ret = 0;

	if (unlikely(protocol_failed(attr) ||
		     !attr[IPSET_ATTR_SETNAME] ||
		     !attr[IPSET_ATTR_TYPENAME] ||
		     !attr[IPSET_ATTR_REVISION] ||
		     !attr[IPSET_ATTR_FAMILY] ||
		     (attr[IPSET_ATTR_DATA] &&
		      !flag_nested(attr[IPSET_ATTR_DATA]))))
		return -IPSET_ERR_PROTOCOL;

	name = nla_data(attr[IPSET_ATTR_SETNAME]);
	typename = nla_data(attr[IPSET_ATTR_TYPENAME]);
	family = nla_get_u8(attr[IPSET_ATTR_FAMILY]);
	revision = nla_get_u8(attr[IPSET_ATTR_REVISION]);
	pr_debug("setname: %s, typename: %s, family: %s, revision: %u\n",
		 name, typename, family_name(family), revision);

	/* First, and without any locks, allocate and initialize
	 * a normal base set structure.
	 */
	set = kzalloc(sizeof(*set), GFP_KERNEL);
	if (!set)
		return -ENOMEM;
	spin_lock_init(&set->lock);
	strlcpy(set->name, name, IPSET_MAXNAMELEN);
	set->family = family;
	set->revision = revision;

	/* Next, check that we know the type, and take
	 * a reference on the type, to make sure it stays available
	 * while constructing our new set.
	 *
	 * After referencing the type, we try to create the type
	 * specific part of the set without holding any locks.
	 */
	ret = find_set_type_get(typename, family, revision, &set->type);
	if (ret)
		goto out;

	/* Without holding any locks, create private part. */
	if (attr[IPSET_ATTR_DATA] &&
	    nla_parse_nested(tb, IPSET_ATTR_CREATE_MAX, attr[IPSET_ATTR_DATA],
			     set->type->create_policy, NULL)) {
		ret = -IPSET_ERR_PROTOCOL;
		goto put_out;
	}

	ret = set->type->create(net, set, tb, flags);
	if (ret != 0)
		goto put_out;

	/* BTW, ret==0 here. */

	/* Here, we have a valid, constructed set and we are protected
	 * by the nfnl mutex. Find the first free index in ip_set_list
	 * and check clashing.
	 */
	ret = find_free_id(inst, set->name, &index, &clash);
	if (ret == -EEXIST) {
		/* If this is the same set and requested, ignore error */
		if ((flags & IPSET_FLAG_EXIST) &&
		    STRNCMP(set->type->name, clash->type->name) &&
		    set->type->family == clash->type->family &&
		    set->type->revision_min == clash->type->revision_min &&
		    set->type->revision_max == clash->type->revision_max &&
		    set->variant->same_set(set, clash))
			ret = 0;
		goto cleanup;
	} else if (ret == -IPSET_ERR_MAX_SETS) {
		struct ip_set **list, **tmp;
		ip_set_id_t i = inst->ip_set_max + IP_SET_INC;

		if (i < inst->ip_set_max || i == IPSET_INVALID_ID)
			/* Wraparound */
			goto cleanup;

		list = kvcalloc(i, sizeof(struct ip_set *), GFP_KERNEL);
		if (!list)
			goto cleanup;
		/* nfnl mutex is held, both lists are valid */
		tmp = ip_set_dereference(inst->ip_set_list);
		memcpy(list, tmp, sizeof(struct ip_set *) * inst->ip_set_max);
		rcu_assign_pointer(inst->ip_set_list, list);
		/* Make sure all current packets have passed through */
		synchronize_net();
		/* Use new list */
		index = inst->ip_set_max;
		inst->ip_set_max = i;
		kvfree(tmp);
		ret = 0;
	} else if (ret) {
		goto cleanup;
	}

	/* Finally! Add our shiny new set to the list, and be done. */
	pr_debug("create: '%s' created with index %u!\n", set->name, index);
	ip_set(inst, index) = set;

	return ret;

cleanup:
	set->variant->destroy(set);
put_out:
	module_put(set->type->me);
out:
	kfree(set);
	return ret;
}

/* Destroy sets */

static const struct nla_policy
ip_set_setname_policy[IPSET_ATTR_CMD_MAX + 1] = {
	[IPSET_ATTR_PROTOCOL]	= { .type = NLA_U8 },
	[IPSET_ATTR_SETNAME]	= { .type = NLA_NUL_STRING,
				    .len = IPSET_MAXNAMELEN - 1 },
};

static void
ip_set_destroy_set(struct ip_set *set)
{
	pr_debug("set: %s\n",  set->name);

	/* Must call it without holding any lock */
	set->variant->destroy(set);
	module_put(set->type->me);
	kfree(set);
}

static int ip_set_destroy(struct net *net, struct sock *ctnl,
			  struct sk_buff *skb, const struct nlmsghdr *nlh,
			  const struct nlattr * const attr[],
			  struct netlink_ext_ack *extack)
{
	struct ip_set_net *inst = ip_set_pernet(net);
	struct ip_set *s;
	ip_set_id_t i;
	int ret = 0;

	if (unlikely(protocol_failed(attr)))
		return -IPSET_ERR_PROTOCOL;

	/* Must wait for flush to be really finished in list:set */
	rcu_barrier();

	/* Commands are serialized and references are
	 * protected by the ip_set_ref_lock.
	 * External systems (i.e. xt_set) must call
	 * ip_set_put|get_nfnl_* functions, that way we
	 * can safely check references here.
	 *
	 * list:set timer can only decrement the reference
	 * counter, so if it's already zero, we can proceed
	 * without holding the lock.
	 */
	read_lock_bh(&ip_set_ref_lock);
	if (!attr[IPSET_ATTR_SETNAME]) {
		for (i = 0; i < inst->ip_set_max; i++) {
			s = ip_set(inst, i);
			if (s && (s->ref || s->ref_netlink)) {
				ret = -IPSET_ERR_BUSY;
				goto out;
			}
		}
		inst->is_destroyed = true;
		read_unlock_bh(&ip_set_ref_lock);
		for (i = 0; i < inst->ip_set_max; i++) {
			s = ip_set(inst, i);
			if (s) {
				ip_set(inst, i) = NULL;
				ip_set_destroy_set(s);
			}
		}
		/* Modified by ip_set_destroy() only, which is serialized */
		inst->is_destroyed = false;
	} else {
		s = find_set_and_id(inst, nla_data(attr[IPSET_ATTR_SETNAME]),
				    &i);
		if (!s) {
			ret = -ENOENT;
			goto out;
		} else if (s->ref || s->ref_netlink) {
			ret = -IPSET_ERR_BUSY;
			goto out;
		}
		ip_set(inst, i) = NULL;
		read_unlock_bh(&ip_set_ref_lock);

		ip_set_destroy_set(s);
	}
	return 0;
out:
	read_unlock_bh(&ip_set_ref_lock);
	return ret;
}

/* Flush sets */

static void
ip_set_flush_set(struct ip_set *set)
{
	pr_debug("set: %s\n",  set->name);

	spin_lock_bh(&set->lock);
	set->variant->flush(set);
	spin_unlock_bh(&set->lock);
}

static int ip_set_flush(struct net *net, struct sock *ctnl, struct sk_buff *skb,
			const struct nlmsghdr *nlh,
			const struct nlattr * const attr[],
			struct netlink_ext_ack *extack)
{
	struct ip_set_net *inst = ip_set_pernet(net);
	struct ip_set *s;
	ip_set_id_t i;

	if (unlikely(protocol_failed(attr)))
		return -IPSET_ERR_PROTOCOL;

	if (!attr[IPSET_ATTR_SETNAME]) {
		for (i = 0; i < inst->ip_set_max; i++) {
			s = ip_set(inst, i);
			if (s)
				ip_set_flush_set(s);
		}
	} else {
		s = find_set(inst, nla_data(attr[IPSET_ATTR_SETNAME]));
		if (!s)
			return -ENOENT;

		ip_set_flush_set(s);
	}

	return 0;
}

/* Rename a set */

static const struct nla_policy
ip_set_setname2_policy[IPSET_ATTR_CMD_MAX + 1] = {
	[IPSET_ATTR_PROTOCOL]	= { .type = NLA_U8 },
	[IPSET_ATTR_SETNAME]	= { .type = NLA_NUL_STRING,
				    .len = IPSET_MAXNAMELEN - 1 },
	[IPSET_ATTR_SETNAME2]	= { .type = NLA_NUL_STRING,
				    .len = IPSET_MAXNAMELEN - 1 },
};

static int ip_set_rename(struct net *net, struct sock *ctnl,
			 struct sk_buff *skb, const struct nlmsghdr *nlh,
			 const struct nlattr * const attr[],
			 struct netlink_ext_ack *extack)
{
	struct ip_set_net *inst = ip_set_pernet(net);
	struct ip_set *set, *s;
	const char *name2;
	ip_set_id_t i;
	int ret = 0;

	if (unlikely(protocol_failed(attr) ||
		     !attr[IPSET_ATTR_SETNAME] ||
		     !attr[IPSET_ATTR_SETNAME2]))
		return -IPSET_ERR_PROTOCOL;

	set = find_set(inst, nla_data(attr[IPSET_ATTR_SETNAME]));
	if (!set)
		return -ENOENT;

	write_lock_bh(&ip_set_ref_lock);
	if (set->ref != 0) {
		ret = -IPSET_ERR_REFERENCED;
		goto out;
	}

	name2 = nla_data(attr[IPSET_ATTR_SETNAME2]);
	for (i = 0; i < inst->ip_set_max; i++) {
		s = ip_set(inst, i);
		if (s && STRNCMP(s->name, name2)) {
			ret = -IPSET_ERR_EXIST_SETNAME2;
			goto out;
		}
	}
	strncpy(set->name, name2, IPSET_MAXNAMELEN);

out:
	write_unlock_bh(&ip_set_ref_lock);
	return ret;
}

/* Swap two sets so that name/index points to the other.
 * References and set names are also swapped.
 *
 * The commands are serialized by the nfnl mutex and references are
 * protected by the ip_set_ref_lock. The kernel interfaces
 * do not hold the mutex but the pointer settings are atomic
 * so the ip_set_list always contains valid pointers to the sets.
 */

static int ip_set_swap(struct net *net, struct sock *ctnl, struct sk_buff *skb,
		       const struct nlmsghdr *nlh,
		       const struct nlattr * const attr[],
		       struct netlink_ext_ack *extack)
{
	struct ip_set_net *inst = ip_set_pernet(net);
	struct ip_set *from, *to;
	ip_set_id_t from_id, to_id;
	char from_name[IPSET_MAXNAMELEN];

	if (unlikely(protocol_failed(attr) ||
		     !attr[IPSET_ATTR_SETNAME] ||
		     !attr[IPSET_ATTR_SETNAME2]))
		return -IPSET_ERR_PROTOCOL;

	from = find_set_and_id(inst, nla_data(attr[IPSET_ATTR_SETNAME]),
			       &from_id);
	if (!from)
		return -ENOENT;

	to = find_set_and_id(inst, nla_data(attr[IPSET_ATTR_SETNAME2]),
			     &to_id);
	if (!to)
		return -IPSET_ERR_EXIST_SETNAME2;

	/* Features must not change.
	 * Not an artifical restriction anymore, as we must prevent
	 * possible loops created by swapping in setlist type of sets.
	 */
	if (!(from->type->features == to->type->features &&
	      from->family == to->family))
		return -IPSET_ERR_TYPE_MISMATCH;

	write_lock_bh(&ip_set_ref_lock);

	if (from->ref_netlink || to->ref_netlink) {
		write_unlock_bh(&ip_set_ref_lock);
		return -EBUSY;
	}

	strncpy(from_name, from->name, IPSET_MAXNAMELEN);
	strncpy(from->name, to->name, IPSET_MAXNAMELEN);
	strncpy(to->name, from_name, IPSET_MAXNAMELEN);

	swap(from->ref, to->ref);
	ip_set(inst, from_id) = to;
	ip_set(inst, to_id) = from;
	write_unlock_bh(&ip_set_ref_lock);

	return 0;
}

/* List/save set data */

#define DUMP_INIT	0
#define DUMP_ALL	1
#define DUMP_ONE	2
#define DUMP_LAST	3

#define DUMP_TYPE(arg)		(((u32)(arg)) & 0x0000FFFF)
#define DUMP_FLAGS(arg)		(((u32)(arg)) >> 16)

static int
ip_set_dump_done(struct netlink_callback *cb)
{
	if (cb->args[IPSET_CB_ARG0]) {
		struct ip_set_net *inst =
			(struct ip_set_net *)cb->args[IPSET_CB_NET];
		ip_set_id_t index = (ip_set_id_t)cb->args[IPSET_CB_INDEX];
		struct ip_set *set = ip_set_ref_netlink(inst, index);

		if (set->variant->uref)
			set->variant->uref(set, cb, false);
		pr_debug("release set %s\n", set->name);
		__ip_set_put_netlink(set);
	}
	return 0;
}

static inline void
dump_attrs(struct nlmsghdr *nlh)
{
	const struct nlattr *attr;
	int rem;

	pr_debug("dump nlmsg\n");
	nlmsg_for_each_attr(attr, nlh, sizeof(struct nfgenmsg), rem) {
		pr_debug("type: %u, len %u\n", nla_type(attr), attr->nla_len);
	}
}

static int
dump_init(struct netlink_callback *cb, struct ip_set_net *inst)
{
	struct nlmsghdr *nlh = nlmsg_hdr(cb->skb);
	int min_len = nlmsg_total_size(sizeof(struct nfgenmsg));
	struct nlattr *cda[IPSET_ATTR_CMD_MAX + 1];
	struct nlattr *attr = (void *)nlh + min_len;
	u32 dump_type;
	ip_set_id_t index;

	/* Second pass, so parser can't fail */
	nla_parse(cda, IPSET_ATTR_CMD_MAX, attr, nlh->nlmsg_len - min_len,
		  ip_set_setname_policy, NULL);

	if (cda[IPSET_ATTR_SETNAME]) {
		struct ip_set *set;

		set = find_set_and_id(inst, nla_data(cda[IPSET_ATTR_SETNAME]),
				      &index);
		if (!set)
			return -ENOENT;

		dump_type = DUMP_ONE;
		cb->args[IPSET_CB_INDEX] = index;
	} else {
		dump_type = DUMP_ALL;
	}

	if (cda[IPSET_ATTR_FLAGS]) {
		u32 f = ip_set_get_h32(cda[IPSET_ATTR_FLAGS]);

		dump_type |= (f << 16);
	}
	cb->args[IPSET_CB_NET] = (unsigned long)inst;
	cb->args[IPSET_CB_DUMP] = dump_type;

	return 0;
}

static int
ip_set_dump_start(struct sk_buff *skb, struct netlink_callback *cb)
{
	ip_set_id_t index = IPSET_INVALID_ID, max;
	struct ip_set *set = NULL;
	struct nlmsghdr *nlh = NULL;
	unsigned int flags = NETLINK_CB(cb->skb).portid ? NLM_F_MULTI : 0;
	struct ip_set_net *inst = ip_set_pernet(sock_net(skb->sk));
	u32 dump_type, dump_flags;
	bool is_destroyed;
	int ret = 0;

	if (!cb->args[IPSET_CB_DUMP]) {
		ret = dump_init(cb, inst);
		if (ret < 0) {
			nlh = nlmsg_hdr(cb->skb);
			/* We have to create and send the error message
			 * manually :-(
			 */
			if (nlh->nlmsg_flags & NLM_F_ACK)
				netlink_ack(cb->skb, nlh, ret, NULL);
			return ret;
		}
	}

	if (cb->args[IPSET_CB_INDEX] >= inst->ip_set_max)
		goto out;

	dump_type = DUMP_TYPE(cb->args[IPSET_CB_DUMP]);
	dump_flags = DUMP_FLAGS(cb->args[IPSET_CB_DUMP]);
	max = dump_type == DUMP_ONE ? cb->args[IPSET_CB_INDEX] + 1
				    : inst->ip_set_max;
dump_last:
	pr_debug("dump type, flag: %u %u index: %ld\n",
		 dump_type, dump_flags, cb->args[IPSET_CB_INDEX]);
	for (; cb->args[IPSET_CB_INDEX] < max; cb->args[IPSET_CB_INDEX]++) {
		index = (ip_set_id_t)cb->args[IPSET_CB_INDEX];
		write_lock_bh(&ip_set_ref_lock);
		set = ip_set(inst, index);
		is_destroyed = inst->is_destroyed;
		if (!set || is_destroyed) {
			write_unlock_bh(&ip_set_ref_lock);
			if (dump_type == DUMP_ONE) {
				ret = -ENOENT;
				goto out;
			}
			if (is_destroyed) {
				/* All sets are just being destroyed */
				ret = 0;
				goto out;
			}
			continue;
		}
		/* When dumping all sets, we must dump "sorted"
		 * so that lists (unions of sets) are dumped last.
		 */
		if (dump_type != DUMP_ONE &&
		    ((dump_type == DUMP_ALL) ==
		     !!(set->type->features & IPSET_DUMP_LAST))) {
			write_unlock_bh(&ip_set_ref_lock);
			continue;
		}
		pr_debug("List set: %s\n", set->name);
		if (!cb->args[IPSET_CB_ARG0]) {
			/* Start listing: make sure set won't be destroyed */
			pr_debug("reference set\n");
			set->ref_netlink++;
		}
		write_unlock_bh(&ip_set_ref_lock);
		nlh = start_msg(skb, NETLINK_CB(cb->skb).portid,
				cb->nlh->nlmsg_seq, flags,
				IPSET_CMD_LIST);
		if (!nlh) {
			ret = -EMSGSIZE;
			goto release_refcount;
		}
		if (nla_put_u8(skb, IPSET_ATTR_PROTOCOL, IPSET_PROTOCOL) ||
		    nla_put_string(skb, IPSET_ATTR_SETNAME, set->name))
			goto nla_put_failure;
		if (dump_flags & IPSET_FLAG_LIST_SETNAME)
			goto next_set;
		switch (cb->args[IPSET_CB_ARG0]) {
		case 0:
			/* Core header data */
			if (nla_put_string(skb, IPSET_ATTR_TYPENAME,
					   set->type->name) ||
			    nla_put_u8(skb, IPSET_ATTR_FAMILY,
				       set->family) ||
			    nla_put_u8(skb, IPSET_ATTR_REVISION,
				       set->revision))
				goto nla_put_failure;
			ret = set->variant->head(set, skb);
			if (ret < 0)
				goto release_refcount;
			if (dump_flags & IPSET_FLAG_LIST_HEADER)
				goto next_set;
			if (set->variant->uref)
				set->variant->uref(set, cb, true);
			/* fall through */
		default:
			ret = set->variant->list(set, skb, cb);
			if (!cb->args[IPSET_CB_ARG0])
				/* Set is done, proceed with next one */
				goto next_set;
			goto release_refcount;
		}
	}
	/* If we dump all sets, continue with dumping last ones */
	if (dump_type == DUMP_ALL) {
		dump_type = DUMP_LAST;
		cb->args[IPSET_CB_DUMP] = dump_type | (dump_flags << 16);
		cb->args[IPSET_CB_INDEX] = 0;
		if (set && set->variant->uref)
			set->variant->uref(set, cb, false);
		goto dump_last;
	}
	goto out;

nla_put_failure:
	ret = -EFAULT;
next_set:
	if (dump_type == DUMP_ONE)
		cb->args[IPSET_CB_INDEX] = IPSET_INVALID_ID;
	else
		cb->args[IPSET_CB_INDEX]++;
release_refcount:
	/* If there was an error or set is done, release set */
	if (ret || !cb->args[IPSET_CB_ARG0]) {
		set = ip_set_ref_netlink(inst, index);
		if (set->variant->uref)
			set->variant->uref(set, cb, false);
		pr_debug("release set %s\n", set->name);
		__ip_set_put_netlink(set);
		cb->args[IPSET_CB_ARG0] = 0;
	}
out:
	if (nlh) {
		nlmsg_end(skb, nlh);
		pr_debug("nlmsg_len: %u\n", nlh->nlmsg_len);
		dump_attrs(nlh);
	}

	return ret < 0 ? ret : skb->len;
}

static int ip_set_dump(struct net *net, struct sock *ctnl, struct sk_buff *skb,
		       const struct nlmsghdr *nlh,
		       const struct nlattr * const attr[],
		       struct netlink_ext_ack *extack)
{
	if (unlikely(protocol_failed(attr)))
		return -IPSET_ERR_PROTOCOL;

	{
		struct netlink_dump_control c = {
			.dump = ip_set_dump_start,
			.done = ip_set_dump_done,
		};
		return netlink_dump_start(ctnl, skb, nlh, &c);
	}
}

/* Add, del and test */

static const struct nla_policy ip_set_adt_policy[IPSET_ATTR_CMD_MAX + 1] = {
	[IPSET_ATTR_PROTOCOL]	= { .type = NLA_U8 },
	[IPSET_ATTR_SETNAME]	= { .type = NLA_NUL_STRING,
				    .len = IPSET_MAXNAMELEN - 1 },
	[IPSET_ATTR_LINENO]	= { .type = NLA_U32 },
	[IPSET_ATTR_DATA]	= { .type = NLA_NESTED },
	[IPSET_ATTR_ADT]	= { .type = NLA_NESTED },
};

static int
call_ad(struct sock *ctnl, struct sk_buff *skb, struct ip_set *set,
	struct nlattr *tb[], enum ipset_adt adt,
	u32 flags, bool use_lineno)
{
	int ret;
	u32 lineno = 0;
	bool eexist = flags & IPSET_FLAG_EXIST, retried = false;

	do {
		spin_lock_bh(&set->lock);
		ret = set->variant->uadt(set, tb, adt, &lineno, flags, retried);
		spin_unlock_bh(&set->lock);
		retried = true;
	} while (ret == -EAGAIN &&
		 set->variant->resize &&
		 (ret = set->variant->resize(set, retried)) == 0);

	if (!ret || (ret == -IPSET_ERR_EXIST && eexist))
		return 0;
	if (lineno && use_lineno) {
		/* Error in restore/batch mode: send back lineno */
		struct nlmsghdr *rep, *nlh = nlmsg_hdr(skb);
		struct sk_buff *skb2;
		struct nlmsgerr *errmsg;
		size_t payload = min(SIZE_MAX,
				     sizeof(*errmsg) + nlmsg_len(nlh));
		int min_len = nlmsg_total_size(sizeof(struct nfgenmsg));
		struct nlattr *cda[IPSET_ATTR_CMD_MAX + 1];
		struct nlattr *cmdattr;
		u32 *errline;

		skb2 = nlmsg_new(payload, GFP_KERNEL);
		if (!skb2)
			return -ENOMEM;
		rep = __nlmsg_put(skb2, NETLINK_CB(skb).portid,
				  nlh->nlmsg_seq, NLMSG_ERROR, payload, 0);
		errmsg = nlmsg_data(rep);
		errmsg->error = ret;
		memcpy(&errmsg->msg, nlh, nlh->nlmsg_len);
		cmdattr = (void *)&errmsg->msg + min_len;

		nla_parse(cda, IPSET_ATTR_CMD_MAX, cmdattr,
			  nlh->nlmsg_len - min_len, ip_set_adt_policy, NULL);

		errline = nla_data(cda[IPSET_ATTR_LINENO]);

		*errline = lineno;

		netlink_unicast(ctnl, skb2, NETLINK_CB(skb).portid,
				MSG_DONTWAIT);
		/* Signal netlink not to send its ACK/errmsg.  */
		return -EINTR;
	}

	return ret;
}

static int ip_set_uadd(struct net *net, struct sock *ctnl, struct sk_buff *skb,
		       const struct nlmsghdr *nlh,
		       const struct nlattr * const attr[],
		       struct netlink_ext_ack *extack)
{
	struct ip_set_net *inst = ip_set_pernet(net);
	struct ip_set *set;
	struct nlattr *tb[IPSET_ATTR_ADT_MAX + 1] = {};
	const struct nlattr *nla;
	u32 flags = flag_exist(nlh);
	bool use_lineno;
	int ret = 0;

	if (unlikely(protocol_failed(attr) ||
		     !attr[IPSET_ATTR_SETNAME] ||
		     !((attr[IPSET_ATTR_DATA] != NULL) ^
		       (attr[IPSET_ATTR_ADT] != NULL)) ||
		     (attr[IPSET_ATTR_DATA] &&
		      !flag_nested(attr[IPSET_ATTR_DATA])) ||
		     (attr[IPSET_ATTR_ADT] &&
		      (!flag_nested(attr[IPSET_ATTR_ADT]) ||
		       !attr[IPSET_ATTR_LINENO]))))
		return -IPSET_ERR_PROTOCOL;

	set = find_set(inst, nla_data(attr[IPSET_ATTR_SETNAME]));
	if (!set)
		return -ENOENT;

	use_lineno = !!attr[IPSET_ATTR_LINENO];
	if (attr[IPSET_ATTR_DATA]) {
		if (nla_parse_nested(tb, IPSET_ATTR_ADT_MAX,
				     attr[IPSET_ATTR_DATA],
				     set->type->adt_policy, NULL))
			return -IPSET_ERR_PROTOCOL;
		ret = call_ad(ctnl, skb, set, tb, IPSET_ADD, flags,
			      use_lineno);
	} else {
		int nla_rem;

		nla_for_each_nested(nla, attr[IPSET_ATTR_ADT], nla_rem) {
			memset(tb, 0, sizeof(tb));
			if (nla_type(nla) != IPSET_ATTR_DATA ||
			    !flag_nested(nla) ||
			    nla_parse_nested(tb, IPSET_ATTR_ADT_MAX, nla,
					     set->type->adt_policy, NULL))
				return -IPSET_ERR_PROTOCOL;
			ret = call_ad(ctnl, skb, set, tb, IPSET_ADD,
				      flags, use_lineno);
			if (ret < 0)
				return ret;
		}
	}
	return ret;
}

static int ip_set_udel(struct net *net, struct sock *ctnl, struct sk_buff *skb,
		       const struct nlmsghdr *nlh,
		       const struct nlattr * const attr[],
		       struct netlink_ext_ack *extack)
{
	struct ip_set_net *inst = ip_set_pernet(net);
	struct ip_set *set;
	struct nlattr *tb[IPSET_ATTR_ADT_MAX + 1] = {};
	const struct nlattr *nla;
	u32 flags = flag_exist(nlh);
	bool use_lineno;
	int ret = 0;

	if (unlikely(protocol_failed(attr) ||
		     !attr[IPSET_ATTR_SETNAME] ||
		     !((attr[IPSET_ATTR_DATA] != NULL) ^
		       (attr[IPSET_ATTR_ADT] != NULL)) ||
		     (attr[IPSET_ATTR_DATA] &&
		      !flag_nested(attr[IPSET_ATTR_DATA])) ||
		     (attr[IPSET_ATTR_ADT] &&
		      (!flag_nested(attr[IPSET_ATTR_ADT]) ||
		       !attr[IPSET_ATTR_LINENO]))))
		return -IPSET_ERR_PROTOCOL;

	set = find_set(inst, nla_data(attr[IPSET_ATTR_SETNAME]));
	if (!set)
		return -ENOENT;

	use_lineno = !!attr[IPSET_ATTR_LINENO];
	if (attr[IPSET_ATTR_DATA]) {
		if (nla_parse_nested(tb, IPSET_ATTR_ADT_MAX,
				     attr[IPSET_ATTR_DATA],
				     set->type->adt_policy, NULL))
			return -IPSET_ERR_PROTOCOL;
		ret = call_ad(ctnl, skb, set, tb, IPSET_DEL, flags,
			      use_lineno);
	} else {
		int nla_rem;

		nla_for_each_nested(nla, attr[IPSET_ATTR_ADT], nla_rem) {
			memset(tb, 0, sizeof(*tb));
			if (nla_type(nla) != IPSET_ATTR_DATA ||
			    !flag_nested(nla) ||
			    nla_parse_nested(tb, IPSET_ATTR_ADT_MAX, nla,
					     set->type->adt_policy, NULL))
				return -IPSET_ERR_PROTOCOL;
			ret = call_ad(ctnl, skb, set, tb, IPSET_DEL,
				      flags, use_lineno);
			if (ret < 0)
				return ret;
		}
	}
	return ret;
}

static int ip_set_utest(struct net *net, struct sock *ctnl, struct sk_buff *skb,
			const struct nlmsghdr *nlh,
			const struct nlattr * const attr[],
			struct netlink_ext_ack *extack)
{
	struct ip_set_net *inst = ip_set_pernet(net);
	struct ip_set *set;
	struct nlattr *tb[IPSET_ATTR_ADT_MAX + 1] = {};
	int ret = 0;

	if (unlikely(protocol_failed(attr) ||
		     !attr[IPSET_ATTR_SETNAME] ||
		     !attr[IPSET_ATTR_DATA] ||
		     !flag_nested(attr[IPSET_ATTR_DATA])))
		return -IPSET_ERR_PROTOCOL;

	set = find_set(inst, nla_data(attr[IPSET_ATTR_SETNAME]));
	if (!set)
		return -ENOENT;

	if (nla_parse_nested(tb, IPSET_ATTR_ADT_MAX, attr[IPSET_ATTR_DATA],
			     set->type->adt_policy, NULL))
		return -IPSET_ERR_PROTOCOL;

	rcu_read_lock_bh();
	ret = set->variant->uadt(set, tb, IPSET_TEST, NULL, 0, 0);
	rcu_read_unlock_bh();
	/* Userspace can't trigger element to be re-added */
	if (ret == -EAGAIN)
		ret = 1;

	return ret > 0 ? 0 : -IPSET_ERR_EXIST;
}

/* Get headed data of a set */

static int ip_set_header(struct net *net, struct sock *ctnl,
			 struct sk_buff *skb, const struct nlmsghdr *nlh,
			 const struct nlattr * const attr[],
			 struct netlink_ext_ack *extack)
{
	struct ip_set_net *inst = ip_set_pernet(net);
	const struct ip_set *set;
	struct sk_buff *skb2;
	struct nlmsghdr *nlh2;
	int ret = 0;

	if (unlikely(protocol_failed(attr) ||
		     !attr[IPSET_ATTR_SETNAME]))
		return -IPSET_ERR_PROTOCOL;

	set = find_set(inst, nla_data(attr[IPSET_ATTR_SETNAME]));
	if (!set)
		return -ENOENT;

	skb2 = nlmsg_new(NLMSG_DEFAULT_SIZE, GFP_KERNEL);
	if (!skb2)
		return -ENOMEM;

	nlh2 = start_msg(skb2, NETLINK_CB(skb).portid, nlh->nlmsg_seq, 0,
			 IPSET_CMD_HEADER);
	if (!nlh2)
		goto nlmsg_failure;
	if (nla_put_u8(skb2, IPSET_ATTR_PROTOCOL, IPSET_PROTOCOL) ||
	    nla_put_string(skb2, IPSET_ATTR_SETNAME, set->name) ||
	    nla_put_string(skb2, IPSET_ATTR_TYPENAME, set->type->name) ||
	    nla_put_u8(skb2, IPSET_ATTR_FAMILY, set->family) ||
	    nla_put_u8(skb2, IPSET_ATTR_REVISION, set->revision))
		goto nla_put_failure;
	nlmsg_end(skb2, nlh2);

	ret = netlink_unicast(ctnl, skb2, NETLINK_CB(skb).portid, MSG_DONTWAIT);
	if (ret < 0)
		return ret;

	return 0;

nla_put_failure:
	nlmsg_cancel(skb2, nlh2);
nlmsg_failure:
	kfree_skb(skb2);
	return -EMSGSIZE;
}

/* Get type data */

static const struct nla_policy ip_set_type_policy[IPSET_ATTR_CMD_MAX + 1] = {
	[IPSET_ATTR_PROTOCOL]	= { .type = NLA_U8 },
	[IPSET_ATTR_TYPENAME]	= { .type = NLA_NUL_STRING,
				    .len = IPSET_MAXNAMELEN - 1 },
	[IPSET_ATTR_FAMILY]	= { .type = NLA_U8 },
};

static int ip_set_type(struct net *net, struct sock *ctnl, struct sk_buff *skb,
		       const struct nlmsghdr *nlh,
		       const struct nlattr * const attr[],
		       struct netlink_ext_ack *extack)
{
	struct sk_buff *skb2;
	struct nlmsghdr *nlh2;
	u8 family, min, max;
	const char *typename;
	int ret = 0;

	if (unlikely(protocol_failed(attr) ||
		     !attr[IPSET_ATTR_TYPENAME] ||
		     !attr[IPSET_ATTR_FAMILY]))
		return -IPSET_ERR_PROTOCOL;

	family = nla_get_u8(attr[IPSET_ATTR_FAMILY]);
	typename = nla_data(attr[IPSET_ATTR_TYPENAME]);
	ret = find_set_type_minmax(typename, family, &min, &max);
	if (ret)
		return ret;

	skb2 = nlmsg_new(NLMSG_DEFAULT_SIZE, GFP_KERNEL);
	if (!skb2)
		return -ENOMEM;

	nlh2 = start_msg(skb2, NETLINK_CB(skb).portid, nlh->nlmsg_seq, 0,
			 IPSET_CMD_TYPE);
	if (!nlh2)
		goto nlmsg_failure;
	if (nla_put_u8(skb2, IPSET_ATTR_PROTOCOL, IPSET_PROTOCOL) ||
	    nla_put_string(skb2, IPSET_ATTR_TYPENAME, typename) ||
	    nla_put_u8(skb2, IPSET_ATTR_FAMILY, family) ||
	    nla_put_u8(skb2, IPSET_ATTR_REVISION, max) ||
	    nla_put_u8(skb2, IPSET_ATTR_REVISION_MIN, min))
		goto nla_put_failure;
	nlmsg_end(skb2, nlh2);

	pr_debug("Send TYPE, nlmsg_len: %u\n", nlh2->nlmsg_len);
	ret = netlink_unicast(ctnl, skb2, NETLINK_CB(skb).portid, MSG_DONTWAIT);
	if (ret < 0)
		return ret;

	return 0;

nla_put_failure:
	nlmsg_cancel(skb2, nlh2);
nlmsg_failure:
	kfree_skb(skb2);
	return -EMSGSIZE;
}

/* Get protocol version */

static const struct nla_policy
ip_set_protocol_policy[IPSET_ATTR_CMD_MAX + 1] = {
	[IPSET_ATTR_PROTOCOL]	= { .type = NLA_U8 },
};

static int ip_set_protocol(struct net *net, struct sock *ctnl,
			   struct sk_buff *skb, const struct nlmsghdr *nlh,
			   const struct nlattr * const attr[],
			   struct netlink_ext_ack *extack)
{
	struct sk_buff *skb2;
	struct nlmsghdr *nlh2;
	int ret = 0;

	if (unlikely(!attr[IPSET_ATTR_PROTOCOL]))
		return -IPSET_ERR_PROTOCOL;

	skb2 = nlmsg_new(NLMSG_DEFAULT_SIZE, GFP_KERNEL);
	if (!skb2)
		return -ENOMEM;

	nlh2 = start_msg(skb2, NETLINK_CB(skb).portid, nlh->nlmsg_seq, 0,
			 IPSET_CMD_PROTOCOL);
	if (!nlh2)
		goto nlmsg_failure;
	if (nla_put_u8(skb2, IPSET_ATTR_PROTOCOL, IPSET_PROTOCOL))
		goto nla_put_failure;
	nlmsg_end(skb2, nlh2);

	ret = netlink_unicast(ctnl, skb2, NETLINK_CB(skb).portid, MSG_DONTWAIT);
	if (ret < 0)
		return ret;

	return 0;

nla_put_failure:
	nlmsg_cancel(skb2, nlh2);
nlmsg_failure:
	kfree_skb(skb2);
	return -EMSGSIZE;
}

static const struct nfnl_callback ip_set_netlink_subsys_cb[IPSET_MSG_MAX] = {
	[IPSET_CMD_NONE]	= {
		.call		= ip_set_none,
		.attr_count	= IPSET_ATTR_CMD_MAX,
	},
	[IPSET_CMD_CREATE]	= {
		.call		= ip_set_create,
		.attr_count	= IPSET_ATTR_CMD_MAX,
		.policy		= ip_set_create_policy,
	},
	[IPSET_CMD_DESTROY]	= {
		.call		= ip_set_destroy,
		.attr_count	= IPSET_ATTR_CMD_MAX,
		.policy		= ip_set_setname_policy,
	},
	[IPSET_CMD_FLUSH]	= {
		.call		= ip_set_flush,
		.attr_count	= IPSET_ATTR_CMD_MAX,
		.policy		= ip_set_setname_policy,
	},
	[IPSET_CMD_RENAME]	= {
		.call		= ip_set_rename,
		.attr_count	= IPSET_ATTR_CMD_MAX,
		.policy		= ip_set_setname2_policy,
	},
	[IPSET_CMD_SWAP]	= {
		.call		= ip_set_swap,
		.attr_count	= IPSET_ATTR_CMD_MAX,
		.policy		= ip_set_setname2_policy,
	},
	[IPSET_CMD_LIST]	= {
		.call		= ip_set_dump,
		.attr_count	= IPSET_ATTR_CMD_MAX,
		.policy		= ip_set_setname_policy,
	},
	[IPSET_CMD_SAVE]	= {
		.call		= ip_set_dump,
		.attr_count	= IPSET_ATTR_CMD_MAX,
		.policy		= ip_set_setname_policy,
	},
	[IPSET_CMD_ADD]	= {
		.call		= ip_set_uadd,
		.attr_count	= IPSET_ATTR_CMD_MAX,
		.policy		= ip_set_adt_policy,
	},
	[IPSET_CMD_DEL]	= {
		.call		= ip_set_udel,
		.attr_count	= IPSET_ATTR_CMD_MAX,
		.policy		= ip_set_adt_policy,
	},
	[IPSET_CMD_TEST]	= {
		.call		= ip_set_utest,
		.attr_count	= IPSET_ATTR_CMD_MAX,
		.policy		= ip_set_adt_policy,
	},
	[IPSET_CMD_HEADER]	= {
		.call		= ip_set_header,
		.attr_count	= IPSET_ATTR_CMD_MAX,
		.policy		= ip_set_setname_policy,
	},
	[IPSET_CMD_TYPE]	= {
		.call		= ip_set_type,
		.attr_count	= IPSET_ATTR_CMD_MAX,
		.policy		= ip_set_type_policy,
	},
	[IPSET_CMD_PROTOCOL]	= {
		.call		= ip_set_protocol,
		.attr_count	= IPSET_ATTR_CMD_MAX,
		.policy		= ip_set_protocol_policy,
	},
};

static struct nfnetlink_subsystem ip_set_netlink_subsys __read_mostly = {
	.name		= "ip_set",
	.subsys_id	= NFNL_SUBSYS_IPSET,
	.cb_count	= IPSET_MSG_MAX,
	.cb		= ip_set_netlink_subsys_cb,
};

/* Interface to iptables/ip6tables */

static int
ip_set_sockfn_get(struct sock *sk, int optval, void __user *user, int *len)
{
	unsigned int *op;
	void *data;
	int copylen = *len, ret = 0;
	struct net *net = sock_net(sk);
	struct ip_set_net *inst = ip_set_pernet(net);

	if (!ns_capable(net->user_ns, CAP_NET_ADMIN))
		return -EPERM;
	if (optval != SO_IP_SET)
		return -EBADF;
	if (*len < sizeof(unsigned int))
		return -EINVAL;

	data = vmalloc(*len);
	if (!data)
		return -ENOMEM;
	if (copy_from_user(data, user, *len) != 0) {
		ret = -EFAULT;
		goto done;
	}
	op = data;

	if (*op < IP_SET_OP_VERSION) {
		/* Check the version at the beginning of operations */
		struct ip_set_req_version *req_version = data;

		if (*len < sizeof(struct ip_set_req_version)) {
			ret = -EINVAL;
			goto done;
		}

		if (req_version->version != IPSET_PROTOCOL) {
			ret = -EPROTO;
			goto done;
		}
	}

	switch (*op) {
	case IP_SET_OP_VERSION: {
		struct ip_set_req_version *req_version = data;

		if (*len != sizeof(struct ip_set_req_version)) {
			ret = -EINVAL;
			goto done;
		}

		req_version->version = IPSET_PROTOCOL;
		ret = copy_to_user(user, req_version,
				   sizeof(struct ip_set_req_version));
		goto done;
	}
	case IP_SET_OP_GET_BYNAME: {
		struct ip_set_req_get_set *req_get = data;
		ip_set_id_t id;

		if (*len != sizeof(struct ip_set_req_get_set)) {
			ret = -EINVAL;
			goto done;
		}
		req_get->set.name[IPSET_MAXNAMELEN - 1] = '\0';
		nfnl_lock(NFNL_SUBSYS_IPSET);
		find_set_and_id(inst, req_get->set.name, &id);
		req_get->set.index = id;
		nfnl_unlock(NFNL_SUBSYS_IPSET);
		goto copy;
	}
	case IP_SET_OP_GET_FNAME: {
		struct ip_set_req_get_set_family *req_get = data;
		ip_set_id_t id;

		if (*len != sizeof(struct ip_set_req_get_set_family)) {
			ret = -EINVAL;
			goto done;
		}
		req_get->set.name[IPSET_MAXNAMELEN - 1] = '\0';
		nfnl_lock(NFNL_SUBSYS_IPSET);
		find_set_and_id(inst, req_get->set.name, &id);
		req_get->set.index = id;
		if (id != IPSET_INVALID_ID)
			req_get->family = ip_set(inst, id)->family;
		nfnl_unlock(NFNL_SUBSYS_IPSET);
		goto copy;
	}
	case IP_SET_OP_GET_BYINDEX: {
		struct ip_set_req_get_set *req_get = data;
		struct ip_set *set;

		if (*len != sizeof(struct ip_set_req_get_set) ||
		    req_get->set.index >= inst->ip_set_max) {
			ret = -EINVAL;
			goto done;
		}
		nfnl_lock(NFNL_SUBSYS_IPSET);
		set = ip_set(inst, req_get->set.index);
		strncpy(req_get->set.name, set ? set->name : "",
			IPSET_MAXNAMELEN);
		nfnl_unlock(NFNL_SUBSYS_IPSET);
		goto copy;
	}
	default:
		ret = -EBADMSG;
		goto done;
	}	/* end of switch(op) */

copy:
	ret = copy_to_user(user, data, copylen);

done:
	vfree(data);
	if (ret > 0)
		ret = 0;
	return ret;
}

static struct nf_sockopt_ops so_set __read_mostly = {
	.pf		= PF_INET,
	.get_optmin	= SO_IP_SET,
	.get_optmax	= SO_IP_SET + 1,
	.get		= ip_set_sockfn_get,
	.owner		= THIS_MODULE,
};

static int __net_init
ip_set_net_init(struct net *net)
{
	struct ip_set_net *inst = ip_set_pernet(net);
	struct ip_set **list;

	inst->ip_set_max = max_sets ? max_sets : CONFIG_IP_SET_MAX;
	if (inst->ip_set_max >= IPSET_INVALID_ID)
		inst->ip_set_max = IPSET_INVALID_ID - 1;

	list = kvcalloc(inst->ip_set_max, sizeof(struct ip_set *), GFP_KERNEL);
	if (!list)
		return -ENOMEM;
	inst->is_deleted = false;
	inst->is_destroyed = false;
	rcu_assign_pointer(inst->ip_set_list, list);
	return 0;
}

static void __net_exit
ip_set_net_exit(struct net *net)
{
	struct ip_set_net *inst = ip_set_pernet(net);

	struct ip_set *set = NULL;
	ip_set_id_t i;

	inst->is_deleted = true; /* flag for ip_set_nfnl_put */

	nfnl_lock(NFNL_SUBSYS_IPSET);
	for (i = 0; i < inst->ip_set_max; i++) {
		set = ip_set(inst, i);
		if (set) {
			ip_set(inst, i) = NULL;
			ip_set_destroy_set(set);
		}
	}
	nfnl_unlock(NFNL_SUBSYS_IPSET);
<<<<<<< HEAD
	kfree(rcu_dereference_protected(inst->ip_set_list, 1));
=======
	kvfree(rcu_dereference_protected(inst->ip_set_list, 1));
>>>>>>> e021bb4f
}

static struct pernet_operations ip_set_net_ops = {
	.init	= ip_set_net_init,
	.exit   = ip_set_net_exit,
	.id	= &ip_set_net_id,
	.size	= sizeof(struct ip_set_net),
};

static int __init
ip_set_init(void)
{
	int ret = register_pernet_subsys(&ip_set_net_ops);

	if (ret) {
		pr_err("ip_set: cannot register pernet_subsys.\n");
		return ret;
	}

	ret = nfnetlink_subsys_register(&ip_set_netlink_subsys);
	if (ret != 0) {
		pr_err("ip_set: cannot register with nfnetlink.\n");
		unregister_pernet_subsys(&ip_set_net_ops);
		return ret;
	}

	ret = nf_register_sockopt(&so_set);
	if (ret != 0) {
		pr_err("SO_SET registry failed: %d\n", ret);
		nfnetlink_subsys_unregister(&ip_set_netlink_subsys);
		unregister_pernet_subsys(&ip_set_net_ops);
		return ret;
	}

	return 0;
}

static void __exit
ip_set_fini(void)
{
	nf_unregister_sockopt(&so_set);
	nfnetlink_subsys_unregister(&ip_set_netlink_subsys);

	unregister_pernet_subsys(&ip_set_net_ops);
	pr_debug("these are the famous last words\n");
}

module_init(ip_set_init);
module_exit(ip_set_fini);

MODULE_DESCRIPTION("ip_set: protocol " __stringify(IPSET_PROTOCOL));<|MERGE_RESOLUTION|>--- conflicted
+++ resolved
@@ -2090,11 +2090,7 @@
 		}
 	}
 	nfnl_unlock(NFNL_SUBSYS_IPSET);
-<<<<<<< HEAD
-	kfree(rcu_dereference_protected(inst->ip_set_list, 1));
-=======
 	kvfree(rcu_dereference_protected(inst->ip_set_list, 1));
->>>>>>> e021bb4f
 }
 
 static struct pernet_operations ip_set_net_ops = {
