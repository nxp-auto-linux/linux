--- conflicted
+++ resolved
@@ -527,11 +527,7 @@
 		ret = -EMSGSIZE;
 	} else {
 		cb->args[IPSET_CB_ARG0] = i;
-<<<<<<< HEAD
-		ipset_nest_end(skb, atd);
-=======
 		nla_nest_end(skb, atd);
->>>>>>> fa578e9d
 	}
 out:
 	rcu_read_unlock();
