/*
 * (C) 2012-2013 by Pablo Neira Ayuso <pablo@netfilter.org>
 *
 * This program is free software; you can redistribute it and/or modify
 * it under the terms of the GNU General Public License version 2 as
 * published by the Free Software Foundation.
 *
 * This software has been sponsored by Sophos Astaro <http://www.sophos.com>
 */

#include <linux/kernel.h>
#include <linux/init.h>
#include <linux/module.h>
#include <linux/netlink.h>
#include <linux/netfilter.h>
#include <linux/netfilter/nfnetlink.h>
#include <linux/netfilter/nf_tables.h>
#include <linux/netfilter/nf_tables_compat.h>
#include <linux/netfilter/x_tables.h>
#include <linux/netfilter_ipv4/ip_tables.h>
#include <linux/netfilter_ipv6/ip6_tables.h>
#include <linux/netfilter_bridge/ebtables.h>
#include <linux/netfilter_arp/arp_tables.h>
#include <net/netfilter/nf_tables.h>

struct nft_xt {
	struct list_head	head;
	struct nft_expr_ops	ops;
	unsigned int		refcnt;

	/* Unlike other expressions, ops doesn't have static storage duration.
	 * nft core assumes they do.  We use kfree_rcu so that nft core can
	 * can check expr->ops->size even after nft_compat->destroy() frees
	 * the nft_xt struct that holds the ops structure.
	 */
	struct rcu_head		rcu_head;
};

/* Used for matches where *info is larger than X byte */
#define NFT_MATCH_LARGE_THRESH	192

struct nft_xt_match_priv {
	void *info;
};

static bool nft_xt_put(struct nft_xt *xt)
{
	if (--xt->refcnt == 0) {
		list_del(&xt->head);
		kfree_rcu(xt, rcu_head);
		return true;
	}

	return false;
}

static int nft_compat_chain_validate_dependency(const struct nft_ctx *ctx,
						const char *tablename)
{
	enum nft_chain_types type = NFT_CHAIN_T_DEFAULT;
	const struct nft_chain *chain = ctx->chain;
	const struct nft_base_chain *basechain;

	if (!tablename ||
	    !nft_is_base_chain(chain))
		return 0;

	basechain = nft_base_chain(chain);
	if (strcmp(tablename, "nat") == 0) {
		if (ctx->family != NFPROTO_BRIDGE)
			type = NFT_CHAIN_T_NAT;
		if (basechain->type->type != type)
			return -EINVAL;
	}

	return 0;
}

union nft_entry {
	struct ipt_entry e4;
	struct ip6t_entry e6;
	struct ebt_entry ebt;
	struct arpt_entry arp;
};

static inline void
nft_compat_set_par(struct xt_action_param *par, void *xt, const void *xt_info)
{
	par->target	= xt;
	par->targinfo	= xt_info;
	par->hotdrop	= false;
}

static void nft_target_eval_xt(const struct nft_expr *expr,
			       struct nft_regs *regs,
			       const struct nft_pktinfo *pkt)
{
	void *info = nft_expr_priv(expr);
	struct xt_target *target = expr->ops->data;
	struct sk_buff *skb = pkt->skb;
	int ret;

	nft_compat_set_par((struct xt_action_param *)&pkt->xt, target, info);

	ret = target->target(skb, &pkt->xt);

	if (pkt->xt.hotdrop)
		ret = NF_DROP;

	switch (ret) {
	case XT_CONTINUE:
		regs->verdict.code = NFT_CONTINUE;
		break;
	default:
		regs->verdict.code = ret;
		break;
	}
}

static void nft_target_eval_bridge(const struct nft_expr *expr,
				   struct nft_regs *regs,
				   const struct nft_pktinfo *pkt)
{
	void *info = nft_expr_priv(expr);
	struct xt_target *target = expr->ops->data;
	struct sk_buff *skb = pkt->skb;
	int ret;

	nft_compat_set_par((struct xt_action_param *)&pkt->xt, target, info);

	ret = target->target(skb, &pkt->xt);

	if (pkt->xt.hotdrop)
		ret = NF_DROP;

	switch (ret) {
	case EBT_ACCEPT:
		regs->verdict.code = NF_ACCEPT;
		break;
	case EBT_DROP:
		regs->verdict.code = NF_DROP;
		break;
	case EBT_CONTINUE:
		regs->verdict.code = NFT_CONTINUE;
		break;
	case EBT_RETURN:
		regs->verdict.code = NFT_RETURN;
		break;
	default:
		regs->verdict.code = ret;
		break;
	}
}

static const struct nla_policy nft_target_policy[NFTA_TARGET_MAX + 1] = {
	[NFTA_TARGET_NAME]	= { .type = NLA_NUL_STRING },
	[NFTA_TARGET_REV]	= { .type = NLA_U32 },
	[NFTA_TARGET_INFO]	= { .type = NLA_BINARY },
};

static void
nft_target_set_tgchk_param(struct xt_tgchk_param *par,
			   const struct nft_ctx *ctx,
			   struct xt_target *target, void *info,
			   union nft_entry *entry, u16 proto, bool inv)
{
	par->net	= ctx->net;
	par->table	= ctx->table->name;
	switch (ctx->family) {
	case AF_INET:
		entry->e4.ip.proto = proto;
		entry->e4.ip.invflags = inv ? IPT_INV_PROTO : 0;
		break;
	case AF_INET6:
		if (proto)
			entry->e6.ipv6.flags |= IP6T_F_PROTO;

		entry->e6.ipv6.proto = proto;
		entry->e6.ipv6.invflags = inv ? IP6T_INV_PROTO : 0;
		break;
	case NFPROTO_BRIDGE:
		entry->ebt.ethproto = (__force __be16)proto;
		entry->ebt.invflags = inv ? EBT_IPROTO : 0;
		break;
	case NFPROTO_ARP:
		break;
	}
	par->entryinfo	= entry;
	par->target	= target;
	par->targinfo	= info;
	if (nft_is_base_chain(ctx->chain)) {
		const struct nft_base_chain *basechain =
						nft_base_chain(ctx->chain);
		const struct nf_hook_ops *ops = &basechain->ops;

		par->hook_mask = 1 << ops->hooknum;
	} else {
		par->hook_mask = 0;
	}
	par->family	= ctx->family;
	par->nft_compat = true;
}

static void target_compat_from_user(struct xt_target *t, void *in, void *out)
{
	int pad;

	memcpy(out, in, t->targetsize);
	pad = XT_ALIGN(t->targetsize) - t->targetsize;
	if (pad > 0)
		memset(out + t->targetsize, 0, pad);
}

static const struct nla_policy nft_rule_compat_policy[NFTA_RULE_COMPAT_MAX + 1] = {
	[NFTA_RULE_COMPAT_PROTO]	= { .type = NLA_U32 },
	[NFTA_RULE_COMPAT_FLAGS]	= { .type = NLA_U32 },
};

static int nft_parse_compat(const struct nlattr *attr, u16 *proto, bool *inv)
{
	struct nlattr *tb[NFTA_RULE_COMPAT_MAX+1];
	u32 flags;
	int err;

	err = nla_parse_nested(tb, NFTA_RULE_COMPAT_MAX, attr,
			       nft_rule_compat_policy, NULL);
	if (err < 0)
		return err;

	if (!tb[NFTA_RULE_COMPAT_PROTO] || !tb[NFTA_RULE_COMPAT_FLAGS])
		return -EINVAL;

	flags = ntohl(nla_get_be32(tb[NFTA_RULE_COMPAT_FLAGS]));
	if (flags & ~NFT_RULE_COMPAT_F_MASK)
		return -EINVAL;
	if (flags & NFT_RULE_COMPAT_F_INV)
		*inv = true;

	*proto = ntohl(nla_get_be32(tb[NFTA_RULE_COMPAT_PROTO]));
	return 0;
}

static int
nft_target_init(const struct nft_ctx *ctx, const struct nft_expr *expr,
		const struct nlattr * const tb[])
{
	void *info = nft_expr_priv(expr);
	struct xt_target *target = expr->ops->data;
	struct xt_tgchk_param par;
	size_t size = XT_ALIGN(nla_len(tb[NFTA_TARGET_INFO]));
	struct nft_xt *nft_xt;
	u16 proto = 0;
	bool inv = false;
	union nft_entry e = {};
	int ret;

	target_compat_from_user(target, nla_data(tb[NFTA_TARGET_INFO]), info);

	if (ctx->nla[NFTA_RULE_COMPAT]) {
		ret = nft_parse_compat(ctx->nla[NFTA_RULE_COMPAT], &proto, &inv);
		if (ret < 0)
			return ret;
	}

	nft_target_set_tgchk_param(&par, ctx, target, info, &e, proto, inv);

	ret = xt_check_target(&par, size, proto, inv);
	if (ret < 0)
		return ret;

	/* The standard target cannot be used */
	if (!target->target)
		return -EINVAL;

	nft_xt = container_of(expr->ops, struct nft_xt, ops);
	nft_xt->refcnt++;
	return 0;
}

static void
nft_target_destroy(const struct nft_ctx *ctx, const struct nft_expr *expr)
{
	struct xt_target *target = expr->ops->data;
	void *info = nft_expr_priv(expr);
	struct xt_tgdtor_param par;

	par.net = ctx->net;
	par.target = target;
	par.targinfo = info;
	par.family = ctx->family;
	if (par.target->destroy != NULL)
		par.target->destroy(&par);

	if (nft_xt_put(container_of(expr->ops, struct nft_xt, ops)))
		module_put(target->me);
}

static int nft_target_dump(struct sk_buff *skb, const struct nft_expr *expr)
{
	const struct xt_target *target = expr->ops->data;
	void *info = nft_expr_priv(expr);

	if (nla_put_string(skb, NFTA_TARGET_NAME, target->name) ||
	    nla_put_be32(skb, NFTA_TARGET_REV, htonl(target->revision)) ||
	    nla_put(skb, NFTA_TARGET_INFO, XT_ALIGN(target->targetsize), info))
		goto nla_put_failure;

	return 0;

nla_put_failure:
	return -1;
}

static int nft_target_validate(const struct nft_ctx *ctx,
			       const struct nft_expr *expr,
			       const struct nft_data **data)
{
	struct xt_target *target = expr->ops->data;
	unsigned int hook_mask = 0;
	int ret;

	if (nft_is_base_chain(ctx->chain)) {
		const struct nft_base_chain *basechain =
						nft_base_chain(ctx->chain);
		const struct nf_hook_ops *ops = &basechain->ops;

		hook_mask = 1 << ops->hooknum;
		if (target->hooks && !(hook_mask & target->hooks))
			return -EINVAL;

		ret = nft_compat_chain_validate_dependency(ctx, target->table);
		if (ret < 0)
			return ret;
	}
	return 0;
}

static void __nft_match_eval(const struct nft_expr *expr,
			     struct nft_regs *regs,
			     const struct nft_pktinfo *pkt,
			     void *info)
{
	struct xt_match *match = expr->ops->data;
	struct sk_buff *skb = pkt->skb;
	bool ret;

	nft_compat_set_par((struct xt_action_param *)&pkt->xt, match, info);

	ret = match->match(skb, (struct xt_action_param *)&pkt->xt);

	if (pkt->xt.hotdrop) {
		regs->verdict.code = NF_DROP;
		return;
	}

	switch (ret ? 1 : 0) {
	case 1:
		regs->verdict.code = NFT_CONTINUE;
		break;
	case 0:
		regs->verdict.code = NFT_BREAK;
		break;
	}
}

static void nft_match_large_eval(const struct nft_expr *expr,
				 struct nft_regs *regs,
				 const struct nft_pktinfo *pkt)
{
	struct nft_xt_match_priv *priv = nft_expr_priv(expr);

	__nft_match_eval(expr, regs, pkt, priv->info);
}

static void nft_match_eval(const struct nft_expr *expr,
			   struct nft_regs *regs,
			   const struct nft_pktinfo *pkt)
{
	__nft_match_eval(expr, regs, pkt, nft_expr_priv(expr));
}

static const struct nla_policy nft_match_policy[NFTA_MATCH_MAX + 1] = {
	[NFTA_MATCH_NAME]	= { .type = NLA_NUL_STRING },
	[NFTA_MATCH_REV]	= { .type = NLA_U32 },
	[NFTA_MATCH_INFO]	= { .type = NLA_BINARY },
};

/* struct xt_mtchk_param and xt_tgchk_param look very similar */
static void
nft_match_set_mtchk_param(struct xt_mtchk_param *par, const struct nft_ctx *ctx,
			  struct xt_match *match, void *info,
			  union nft_entry *entry, u16 proto, bool inv)
{
	par->net	= ctx->net;
	par->table	= ctx->table->name;
	switch (ctx->family) {
	case AF_INET:
		entry->e4.ip.proto = proto;
		entry->e4.ip.invflags = inv ? IPT_INV_PROTO : 0;
		break;
	case AF_INET6:
		if (proto)
			entry->e6.ipv6.flags |= IP6T_F_PROTO;

		entry->e6.ipv6.proto = proto;
		entry->e6.ipv6.invflags = inv ? IP6T_INV_PROTO : 0;
		break;
	case NFPROTO_BRIDGE:
		entry->ebt.ethproto = (__force __be16)proto;
		entry->ebt.invflags = inv ? EBT_IPROTO : 0;
		break;
	case NFPROTO_ARP:
		break;
	}
	par->entryinfo	= entry;
	par->match	= match;
	par->matchinfo	= info;
	if (nft_is_base_chain(ctx->chain)) {
		const struct nft_base_chain *basechain =
						nft_base_chain(ctx->chain);
		const struct nf_hook_ops *ops = &basechain->ops;

		par->hook_mask = 1 << ops->hooknum;
	} else {
		par->hook_mask = 0;
	}
	par->family	= ctx->family;
	par->nft_compat = true;
}

static void match_compat_from_user(struct xt_match *m, void *in, void *out)
{
	int pad;

	memcpy(out, in, m->matchsize);
	pad = XT_ALIGN(m->matchsize) - m->matchsize;
	if (pad > 0)
		memset(out + m->matchsize, 0, pad);
}

static int
__nft_match_init(const struct nft_ctx *ctx, const struct nft_expr *expr,
		 const struct nlattr * const tb[],
		 void *info)
{
	struct xt_match *match = expr->ops->data;
	struct xt_mtchk_param par;
	size_t size = XT_ALIGN(nla_len(tb[NFTA_MATCH_INFO]));
	struct nft_xt *nft_xt;
	u16 proto = 0;
	bool inv = false;
	union nft_entry e = {};
	int ret;

	match_compat_from_user(match, nla_data(tb[NFTA_MATCH_INFO]), info);

	if (ctx->nla[NFTA_RULE_COMPAT]) {
		ret = nft_parse_compat(ctx->nla[NFTA_RULE_COMPAT], &proto, &inv);
		if (ret < 0)
			return ret;
	}

	nft_match_set_mtchk_param(&par, ctx, match, info, &e, proto, inv);

	ret = xt_check_match(&par, size, proto, inv);
	if (ret < 0)
		return ret;

	nft_xt = container_of(expr->ops, struct nft_xt, ops);
	nft_xt->refcnt++;
	return 0;
}

static int
nft_match_init(const struct nft_ctx *ctx, const struct nft_expr *expr,
	       const struct nlattr * const tb[])
{
	return __nft_match_init(ctx, expr, tb, nft_expr_priv(expr));
}

static int
nft_match_large_init(const struct nft_ctx *ctx, const struct nft_expr *expr,
		     const struct nlattr * const tb[])
{
	struct nft_xt_match_priv *priv = nft_expr_priv(expr);
	struct xt_match *m = expr->ops->data;
	int ret;

	priv->info = kmalloc(XT_ALIGN(m->matchsize), GFP_KERNEL);
	if (!priv->info)
		return -ENOMEM;

	ret = __nft_match_init(ctx, expr, tb, priv->info);
	if (ret)
		kfree(priv->info);
	return ret;
}

static void
__nft_match_destroy(const struct nft_ctx *ctx, const struct nft_expr *expr,
		    void *info)
{
	struct xt_match *match = expr->ops->data;
<<<<<<< HEAD
=======
	struct module *me = match->me;
>>>>>>> e021bb4f
	struct xt_mtdtor_param par;

	par.net = ctx->net;
	par.match = match;
	par.matchinfo = info;
	par.family = ctx->family;
	if (par.match->destroy != NULL)
		par.match->destroy(&par);

	if (nft_xt_put(container_of(expr->ops, struct nft_xt, ops)))
<<<<<<< HEAD
		module_put(match->me);
=======
		module_put(me);
>>>>>>> e021bb4f
}

static void
nft_match_destroy(const struct nft_ctx *ctx, const struct nft_expr *expr)
{
	__nft_match_destroy(ctx, expr, nft_expr_priv(expr));
}

static void
nft_match_large_destroy(const struct nft_ctx *ctx, const struct nft_expr *expr)
{
	struct nft_xt_match_priv *priv = nft_expr_priv(expr);

	__nft_match_destroy(ctx, expr, priv->info);
	kfree(priv->info);
}

static int __nft_match_dump(struct sk_buff *skb, const struct nft_expr *expr,
			    void *info)
{
	struct xt_match *match = expr->ops->data;

	if (nla_put_string(skb, NFTA_MATCH_NAME, match->name) ||
	    nla_put_be32(skb, NFTA_MATCH_REV, htonl(match->revision)) ||
	    nla_put(skb, NFTA_MATCH_INFO, XT_ALIGN(match->matchsize), info))
		goto nla_put_failure;

	return 0;

nla_put_failure:
	return -1;
}

static int nft_match_dump(struct sk_buff *skb, const struct nft_expr *expr)
{
	return __nft_match_dump(skb, expr, nft_expr_priv(expr));
}

static int nft_match_large_dump(struct sk_buff *skb, const struct nft_expr *e)
{
	struct nft_xt_match_priv *priv = nft_expr_priv(e);

	return __nft_match_dump(skb, e, priv->info);
}

static int nft_match_validate(const struct nft_ctx *ctx,
			      const struct nft_expr *expr,
			      const struct nft_data **data)
{
	struct xt_match *match = expr->ops->data;
	unsigned int hook_mask = 0;
	int ret;

	if (nft_is_base_chain(ctx->chain)) {
		const struct nft_base_chain *basechain =
						nft_base_chain(ctx->chain);
		const struct nf_hook_ops *ops = &basechain->ops;

		hook_mask = 1 << ops->hooknum;
		if (match->hooks && !(hook_mask & match->hooks))
			return -EINVAL;

		ret = nft_compat_chain_validate_dependency(ctx, match->table);
		if (ret < 0)
			return ret;
	}
	return 0;
}

static int
nfnl_compat_fill_info(struct sk_buff *skb, u32 portid, u32 seq, u32 type,
		      int event, u16 family, const char *name,
		      int rev, int target)
{
	struct nlmsghdr *nlh;
	struct nfgenmsg *nfmsg;
	unsigned int flags = portid ? NLM_F_MULTI : 0;

	event = nfnl_msg_type(NFNL_SUBSYS_NFT_COMPAT, event);
	nlh = nlmsg_put(skb, portid, seq, event, sizeof(*nfmsg), flags);
	if (nlh == NULL)
		goto nlmsg_failure;

	nfmsg = nlmsg_data(nlh);
	nfmsg->nfgen_family = family;
	nfmsg->version = NFNETLINK_V0;
	nfmsg->res_id = 0;

	if (nla_put_string(skb, NFTA_COMPAT_NAME, name) ||
	    nla_put_be32(skb, NFTA_COMPAT_REV, htonl(rev)) ||
	    nla_put_be32(skb, NFTA_COMPAT_TYPE, htonl(target)))
		goto nla_put_failure;

	nlmsg_end(skb, nlh);
	return skb->len;

nlmsg_failure:
nla_put_failure:
	nlmsg_cancel(skb, nlh);
	return -1;
}

static int nfnl_compat_get_rcu(struct net *net, struct sock *nfnl,
			       struct sk_buff *skb, const struct nlmsghdr *nlh,
			       const struct nlattr * const tb[],
			       struct netlink_ext_ack *extack)
{
	int ret = 0, target;
	struct nfgenmsg *nfmsg;
	const char *fmt;
	const char *name;
	u32 rev;
	struct sk_buff *skb2;

	if (tb[NFTA_COMPAT_NAME] == NULL ||
	    tb[NFTA_COMPAT_REV] == NULL ||
	    tb[NFTA_COMPAT_TYPE] == NULL)
		return -EINVAL;

	name = nla_data(tb[NFTA_COMPAT_NAME]);
	rev = ntohl(nla_get_be32(tb[NFTA_COMPAT_REV]));
	target = ntohl(nla_get_be32(tb[NFTA_COMPAT_TYPE]));

	nfmsg = nlmsg_data(nlh);

	switch(nfmsg->nfgen_family) {
	case AF_INET:
		fmt = "ipt_%s";
		break;
	case AF_INET6:
		fmt = "ip6t_%s";
		break;
	case NFPROTO_BRIDGE:
		fmt = "ebt_%s";
		break;
	case NFPROTO_ARP:
		fmt = "arpt_%s";
		break;
	default:
		pr_err("nft_compat: unsupported protocol %d\n",
			nfmsg->nfgen_family);
		return -EINVAL;
	}

	if (!try_module_get(THIS_MODULE))
		return -EINVAL;

	rcu_read_unlock();
	try_then_request_module(xt_find_revision(nfmsg->nfgen_family, name,
						 rev, target, &ret),
						 fmt, name);
	if (ret < 0)
		goto out_put;

	skb2 = nlmsg_new(NLMSG_DEFAULT_SIZE, GFP_KERNEL);
	if (skb2 == NULL) {
		ret = -ENOMEM;
		goto out_put;
	}

	/* include the best revision for this extension in the message */
	if (nfnl_compat_fill_info(skb2, NETLINK_CB(skb).portid,
				  nlh->nlmsg_seq,
				  NFNL_MSG_TYPE(nlh->nlmsg_type),
				  NFNL_MSG_COMPAT_GET,
				  nfmsg->nfgen_family,
				  name, ret, target) <= 0) {
		kfree_skb(skb2);
		goto out_put;
	}

	ret = netlink_unicast(nfnl, skb2, NETLINK_CB(skb).portid,
				MSG_DONTWAIT);
	if (ret > 0)
		ret = 0;
out_put:
	rcu_read_lock();
	module_put(THIS_MODULE);
	return ret == -EAGAIN ? -ENOBUFS : ret;
}

static const struct nla_policy nfnl_compat_policy_get[NFTA_COMPAT_MAX+1] = {
	[NFTA_COMPAT_NAME]	= { .type = NLA_NUL_STRING,
				    .len = NFT_COMPAT_NAME_MAX-1 },
	[NFTA_COMPAT_REV]	= { .type = NLA_U32 },
	[NFTA_COMPAT_TYPE]	= { .type = NLA_U32 },
};

static const struct nfnl_callback nfnl_nft_compat_cb[NFNL_MSG_COMPAT_MAX] = {
	[NFNL_MSG_COMPAT_GET]		= { .call_rcu = nfnl_compat_get_rcu,
					    .attr_count = NFTA_COMPAT_MAX,
					    .policy = nfnl_compat_policy_get },
};

static const struct nfnetlink_subsystem nfnl_compat_subsys = {
	.name		= "nft-compat",
	.subsys_id	= NFNL_SUBSYS_NFT_COMPAT,
	.cb_count	= NFNL_MSG_COMPAT_MAX,
	.cb		= nfnl_nft_compat_cb,
};

static LIST_HEAD(nft_match_list);

static struct nft_expr_type nft_match_type;

static bool nft_match_cmp(const struct xt_match *match,
			  const char *name, u32 rev, u32 family)
{
	return strcmp(match->name, name) == 0 && match->revision == rev &&
	       (match->family == NFPROTO_UNSPEC || match->family == family);
}

static const struct nft_expr_ops *
nft_match_select_ops(const struct nft_ctx *ctx,
		     const struct nlattr * const tb[])
{
	struct nft_xt *nft_match;
	struct xt_match *match;
	unsigned int matchsize;
	char *mt_name;
	u32 rev, family;
	int err;

	if (tb[NFTA_MATCH_NAME] == NULL ||
	    tb[NFTA_MATCH_REV] == NULL ||
	    tb[NFTA_MATCH_INFO] == NULL)
		return ERR_PTR(-EINVAL);

	mt_name = nla_data(tb[NFTA_MATCH_NAME]);
	rev = ntohl(nla_get_be32(tb[NFTA_MATCH_REV]));
	family = ctx->family;

	/* Re-use the existing match if it's already loaded. */
	list_for_each_entry(nft_match, &nft_match_list, head) {
		struct xt_match *match = nft_match->ops.data;

		if (nft_match_cmp(match, mt_name, rev, family))
			return &nft_match->ops;
	}

	match = xt_request_find_match(family, mt_name, rev);
	if (IS_ERR(match))
		return ERR_PTR(-ENOENT);

	if (match->matchsize > nla_len(tb[NFTA_MATCH_INFO])) {
		err = -EINVAL;
		goto err;
	}

	/* This is the first time we use this match, allocate operations */
	nft_match = kzalloc(sizeof(struct nft_xt), GFP_KERNEL);
	if (nft_match == NULL) {
		err = -ENOMEM;
		goto err;
	}

	nft_match->refcnt = 0;
	nft_match->ops.type = &nft_match_type;
	nft_match->ops.eval = nft_match_eval;
	nft_match->ops.init = nft_match_init;
	nft_match->ops.destroy = nft_match_destroy;
	nft_match->ops.dump = nft_match_dump;
	nft_match->ops.validate = nft_match_validate;
	nft_match->ops.data = match;

	matchsize = NFT_EXPR_SIZE(XT_ALIGN(match->matchsize));
	if (matchsize > NFT_MATCH_LARGE_THRESH) {
		matchsize = NFT_EXPR_SIZE(sizeof(struct nft_xt_match_priv));

		nft_match->ops.eval = nft_match_large_eval;
		nft_match->ops.init = nft_match_large_init;
		nft_match->ops.destroy = nft_match_large_destroy;
		nft_match->ops.dump = nft_match_large_dump;
	}

	nft_match->ops.size = matchsize;

	list_add(&nft_match->head, &nft_match_list);

	return &nft_match->ops;
err:
	module_put(match->me);
	return ERR_PTR(err);
}

static struct nft_expr_type nft_match_type __read_mostly = {
	.name		= "match",
	.select_ops	= nft_match_select_ops,
	.policy		= nft_match_policy,
	.maxattr	= NFTA_MATCH_MAX,
	.owner		= THIS_MODULE,
};

static LIST_HEAD(nft_target_list);

static struct nft_expr_type nft_target_type;

static bool nft_target_cmp(const struct xt_target *tg,
			   const char *name, u32 rev, u32 family)
{
	return strcmp(tg->name, name) == 0 && tg->revision == rev &&
	       (tg->family == NFPROTO_UNSPEC || tg->family == family);
}

static const struct nft_expr_ops *
nft_target_select_ops(const struct nft_ctx *ctx,
		      const struct nlattr * const tb[])
{
	struct nft_xt *nft_target;
	struct xt_target *target;
	char *tg_name;
	u32 rev, family;
	int err;

	if (tb[NFTA_TARGET_NAME] == NULL ||
	    tb[NFTA_TARGET_REV] == NULL ||
	    tb[NFTA_TARGET_INFO] == NULL)
		return ERR_PTR(-EINVAL);

	tg_name = nla_data(tb[NFTA_TARGET_NAME]);
	rev = ntohl(nla_get_be32(tb[NFTA_TARGET_REV]));
	family = ctx->family;

	if (strcmp(tg_name, XT_ERROR_TARGET) == 0 ||
	    strcmp(tg_name, XT_STANDARD_TARGET) == 0 ||
	    strcmp(tg_name, "standard") == 0)
		return ERR_PTR(-EINVAL);

	if (strcmp(tg_name, XT_ERROR_TARGET) == 0 ||
	    strcmp(tg_name, XT_STANDARD_TARGET) == 0 ||
	    strcmp(tg_name, "standard") == 0)
		return ERR_PTR(-EINVAL);

	/* Re-use the existing target if it's already loaded. */
	list_for_each_entry(nft_target, &nft_target_list, head) {
		struct xt_target *target = nft_target->ops.data;

		if (!target->target)
			continue;

		if (nft_target_cmp(target, tg_name, rev, family))
			return &nft_target->ops;
	}

	target = xt_request_find_target(family, tg_name, rev);
	if (IS_ERR(target))
		return ERR_PTR(-ENOENT);

	if (!target->target) {
		err = -EINVAL;
		goto err;
	}

	if (target->targetsize > nla_len(tb[NFTA_TARGET_INFO])) {
		err = -EINVAL;
		goto err;
	}

	/* This is the first time we use this target, allocate operations */
	nft_target = kzalloc(sizeof(struct nft_xt), GFP_KERNEL);
	if (nft_target == NULL) {
		err = -ENOMEM;
		goto err;
	}

	nft_target->refcnt = 0;
	nft_target->ops.type = &nft_target_type;
	nft_target->ops.size = NFT_EXPR_SIZE(XT_ALIGN(target->targetsize));
	nft_target->ops.init = nft_target_init;
	nft_target->ops.destroy = nft_target_destroy;
	nft_target->ops.dump = nft_target_dump;
	nft_target->ops.validate = nft_target_validate;
	nft_target->ops.data = target;

	if (family == NFPROTO_BRIDGE)
		nft_target->ops.eval = nft_target_eval_bridge;
	else
		nft_target->ops.eval = nft_target_eval_xt;

	list_add(&nft_target->head, &nft_target_list);

	return &nft_target->ops;
err:
	module_put(target->me);
	return ERR_PTR(err);
}

static struct nft_expr_type nft_target_type __read_mostly = {
	.name		= "target",
	.select_ops	= nft_target_select_ops,
	.policy		= nft_target_policy,
	.maxattr	= NFTA_TARGET_MAX,
	.owner		= THIS_MODULE,
};

static int __init nft_compat_module_init(void)
{
	int ret;

	ret = nft_register_expr(&nft_match_type);
	if (ret < 0)
		return ret;

	ret = nft_register_expr(&nft_target_type);
	if (ret < 0)
		goto err_match;

	ret = nfnetlink_subsys_register(&nfnl_compat_subsys);
	if (ret < 0) {
		pr_err("nft_compat: cannot register with nfnetlink.\n");
		goto err_target;
	}

	return ret;

err_target:
	nft_unregister_expr(&nft_target_type);
err_match:
	nft_unregister_expr(&nft_match_type);
	return ret;
}

static void __exit nft_compat_module_exit(void)
{
	struct nft_xt *xt, *next;

	/* list should be empty here, it can be non-empty only in case there
	 * was an error that caused nft_xt expr to not be initialized fully
	 * and noone else requested the same expression later.
	 *
	 * In this case, the lists contain 0-refcount entries that still
	 * hold module reference.
	 */
	list_for_each_entry_safe(xt, next, &nft_target_list, head) {
		struct xt_target *target = xt->ops.data;

		if (WARN_ON_ONCE(xt->refcnt))
			continue;
		module_put(target->me);
		kfree(xt);
	}

	list_for_each_entry_safe(xt, next, &nft_match_list, head) {
		struct xt_match *match = xt->ops.data;

		if (WARN_ON_ONCE(xt->refcnt))
			continue;
		module_put(match->me);
		kfree(xt);
	}
	nfnetlink_subsys_unregister(&nfnl_compat_subsys);
	nft_unregister_expr(&nft_target_type);
	nft_unregister_expr(&nft_match_type);
}

MODULE_ALIAS_NFNL_SUBSYS(NFNL_SUBSYS_NFT_COMPAT);

module_init(nft_compat_module_init);
module_exit(nft_compat_module_exit);

MODULE_LICENSE("GPL");
MODULE_AUTHOR("Pablo Neira Ayuso <pablo@netfilter.org>");
MODULE_ALIAS_NFT_EXPR("match");
MODULE_ALIAS_NFT_EXPR("target");<|MERGE_RESOLUTION|>--- conflicted
+++ resolved
@@ -501,10 +501,7 @@
 		    void *info)
 {
 	struct xt_match *match = expr->ops->data;
-<<<<<<< HEAD
-=======
 	struct module *me = match->me;
->>>>>>> e021bb4f
 	struct xt_mtdtor_param par;
 
 	par.net = ctx->net;
@@ -515,11 +512,7 @@
 		par.match->destroy(&par);
 
 	if (nft_xt_put(container_of(expr->ops, struct nft_xt, ops)))
-<<<<<<< HEAD
-		module_put(match->me);
-=======
 		module_put(me);
->>>>>>> e021bb4f
 }
 
 static void
@@ -848,11 +841,6 @@
 	    strcmp(tg_name, "standard") == 0)
 		return ERR_PTR(-EINVAL);
 
-	if (strcmp(tg_name, XT_ERROR_TARGET) == 0 ||
-	    strcmp(tg_name, XT_STANDARD_TARGET) == 0 ||
-	    strcmp(tg_name, "standard") == 0)
-		return ERR_PTR(-EINVAL);
-
 	/* Re-use the existing target if it's already loaded. */
 	list_for_each_entry(nft_target, &nft_target_list, head) {
 		struct xt_target *target = nft_target->ops.data;
