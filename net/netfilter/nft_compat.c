--- conflicted
+++ resolved
@@ -264,8 +264,6 @@
 
 	module_put(me);
 	kfree(expr->ops);
-<<<<<<< HEAD
-=======
 }
 
 static int nft_extension_dump_info(struct sk_buff *skb, int attr,
@@ -284,7 +282,6 @@
 	memset(nla_data(nla) + info_size, 0, aligned_size - info_size);
 
 	return 0;
->>>>>>> fa578e9d
 }
 
 static int nft_target_dump(struct sk_buff *skb, const struct nft_expr *expr)
