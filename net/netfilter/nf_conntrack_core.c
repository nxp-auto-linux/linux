// SPDX-License-Identifier: GPL-2.0-only
/* Connection state tracking for netfilter.  This is separated from,
   but required by, the NAT layer; it can also be used by an iptables
   extension. */

/* (C) 1999-2001 Paul `Rusty' Russell
 * (C) 2002-2006 Netfilter Core Team <coreteam@netfilter.org>
 * (C) 2003,2004 USAGI/WIDE Project <http://www.linux-ipv6.org>
 * (C) 2005-2012 Patrick McHardy <kaber@trash.net>
 */

#define pr_fmt(fmt) KBUILD_MODNAME ": " fmt

#include <linux/types.h>
#include <linux/netfilter.h>
#include <linux/module.h>
#include <linux/sched.h>
#include <linux/skbuff.h>
#include <linux/proc_fs.h>
#include <linux/vmalloc.h>
#include <linux/stddef.h>
#include <linux/slab.h>
#include <linux/random.h>
#include <linux/jhash.h>
#include <linux/siphash.h>
#include <linux/err.h>
#include <linux/percpu.h>
#include <linux/moduleparam.h>
#include <linux/notifier.h>
#include <linux/kernel.h>
#include <linux/netdevice.h>
#include <linux/socket.h>
#include <linux/mm.h>
#include <linux/nsproxy.h>
#include <linux/rculist_nulls.h>

#include <net/netfilter/nf_conntrack.h>
#include <net/netfilter/nf_conntrack_l4proto.h>
#include <net/netfilter/nf_conntrack_expect.h>
#include <net/netfilter/nf_conntrack_helper.h>
#include <net/netfilter/nf_conntrack_seqadj.h>
#include <net/netfilter/nf_conntrack_core.h>
#include <net/netfilter/nf_conntrack_extend.h>
#include <net/netfilter/nf_conntrack_acct.h>
#include <net/netfilter/nf_conntrack_ecache.h>
#include <net/netfilter/nf_conntrack_zones.h>
#include <net/netfilter/nf_conntrack_timestamp.h>
#include <net/netfilter/nf_conntrack_timeout.h>
#include <net/netfilter/nf_conntrack_labels.h>
#include <net/netfilter/nf_conntrack_synproxy.h>
#include <net/netfilter/nf_nat.h>
#include <net/netfilter/nf_nat_helper.h>
#include <net/netns/hash.h>
#include <net/ip.h>

#include "nf_internals.h"

__cacheline_aligned_in_smp spinlock_t nf_conntrack_locks[CONNTRACK_LOCKS];
EXPORT_SYMBOL_GPL(nf_conntrack_locks);

__cacheline_aligned_in_smp DEFINE_SPINLOCK(nf_conntrack_expect_lock);
EXPORT_SYMBOL_GPL(nf_conntrack_expect_lock);

struct hlist_nulls_head *nf_conntrack_hash __read_mostly;
EXPORT_SYMBOL_GPL(nf_conntrack_hash);

struct conntrack_gc_work {
	struct delayed_work	dwork;
	u32			last_bucket;
	bool			exiting;
	bool			early_drop;
	long			next_gc_run;
};

static __read_mostly struct kmem_cache *nf_conntrack_cachep;
static DEFINE_SPINLOCK(nf_conntrack_locks_all_lock);
static __read_mostly bool nf_conntrack_locks_all;

/* every gc cycle scans at most 1/GC_MAX_BUCKETS_DIV part of table */
#define GC_MAX_BUCKETS_DIV	128u
/* upper bound of full table scan */
#define GC_MAX_SCAN_JIFFIES	(16u * HZ)
/* desired ratio of entries found to be expired */
#define GC_EVICT_RATIO	50u

static struct conntrack_gc_work conntrack_gc_work;

void nf_conntrack_lock(spinlock_t *lock) __acquires(lock)
{
	/* 1) Acquire the lock */
	spin_lock(lock);

	/* 2) read nf_conntrack_locks_all, with ACQUIRE semantics
	 * It pairs with the smp_store_release() in nf_conntrack_all_unlock()
	 */
	if (likely(smp_load_acquire(&nf_conntrack_locks_all) == false))
		return;

	/* fast path failed, unlock */
	spin_unlock(lock);

	/* Slow path 1) get global lock */
	spin_lock(&nf_conntrack_locks_all_lock);

	/* Slow path 2) get the lock we want */
	spin_lock(lock);

	/* Slow path 3) release the global lock */
	spin_unlock(&nf_conntrack_locks_all_lock);
}
EXPORT_SYMBOL_GPL(nf_conntrack_lock);

static void nf_conntrack_double_unlock(unsigned int h1, unsigned int h2)
{
	h1 %= CONNTRACK_LOCKS;
	h2 %= CONNTRACK_LOCKS;
	spin_unlock(&nf_conntrack_locks[h1]);
	if (h1 != h2)
		spin_unlock(&nf_conntrack_locks[h2]);
}

/* return true if we need to recompute hashes (in case hash table was resized) */
static bool nf_conntrack_double_lock(struct net *net, unsigned int h1,
				     unsigned int h2, unsigned int sequence)
{
	h1 %= CONNTRACK_LOCKS;
	h2 %= CONNTRACK_LOCKS;
	if (h1 <= h2) {
		nf_conntrack_lock(&nf_conntrack_locks[h1]);
		if (h1 != h2)
			spin_lock_nested(&nf_conntrack_locks[h2],
					 SINGLE_DEPTH_NESTING);
	} else {
		nf_conntrack_lock(&nf_conntrack_locks[h2]);
		spin_lock_nested(&nf_conntrack_locks[h1],
				 SINGLE_DEPTH_NESTING);
	}
	if (read_seqcount_retry(&nf_conntrack_generation, sequence)) {
		nf_conntrack_double_unlock(h1, h2);
		return true;
	}
	return false;
}

static void nf_conntrack_all_lock(void)
{
	int i;

	spin_lock(&nf_conntrack_locks_all_lock);

	nf_conntrack_locks_all = true;

	for (i = 0; i < CONNTRACK_LOCKS; i++) {
		spin_lock(&nf_conntrack_locks[i]);

		/* This spin_unlock provides the "release" to ensure that
		 * nf_conntrack_locks_all==true is visible to everyone that
		 * acquired spin_lock(&nf_conntrack_locks[]).
		 */
		spin_unlock(&nf_conntrack_locks[i]);
	}
}

static void nf_conntrack_all_unlock(void)
{
	/* All prior stores must be complete before we clear
	 * 'nf_conntrack_locks_all'. Otherwise nf_conntrack_lock()
	 * might observe the false value but not the entire
	 * critical section.
	 * It pairs with the smp_load_acquire() in nf_conntrack_lock()
	 */
	smp_store_release(&nf_conntrack_locks_all, false);
	spin_unlock(&nf_conntrack_locks_all_lock);
}

unsigned int nf_conntrack_htable_size __read_mostly;
EXPORT_SYMBOL_GPL(nf_conntrack_htable_size);

unsigned int nf_conntrack_max __read_mostly;
EXPORT_SYMBOL_GPL(nf_conntrack_max);
seqcount_t nf_conntrack_generation __read_mostly;
static unsigned int nf_conntrack_hash_rnd __read_mostly;

static u32 hash_conntrack_raw(const struct nf_conntrack_tuple *tuple,
			      const struct net *net)
{
	unsigned int n;
	u32 seed;

	get_random_once(&nf_conntrack_hash_rnd, sizeof(nf_conntrack_hash_rnd));

	/* The direction must be ignored, so we hash everything up to the
	 * destination ports (which is a multiple of 4) and treat the last
	 * three bytes manually.
	 */
	seed = nf_conntrack_hash_rnd ^ net_hash_mix(net);
	n = (sizeof(tuple->src) + sizeof(tuple->dst.u3)) / sizeof(u32);
	return jhash2((u32 *)tuple, n, seed ^
		      (((__force __u16)tuple->dst.u.all << 16) |
		      tuple->dst.protonum));
}

static u32 scale_hash(u32 hash)
{
	return reciprocal_scale(hash, nf_conntrack_htable_size);
}

static u32 __hash_conntrack(const struct net *net,
			    const struct nf_conntrack_tuple *tuple,
			    unsigned int size)
{
	return reciprocal_scale(hash_conntrack_raw(tuple, net), size);
}

static u32 hash_conntrack(const struct net *net,
			  const struct nf_conntrack_tuple *tuple)
{
	return scale_hash(hash_conntrack_raw(tuple, net));
}

static bool nf_ct_get_tuple_ports(const struct sk_buff *skb,
				  unsigned int dataoff,
				  struct nf_conntrack_tuple *tuple)
{	struct {
		__be16 sport;
		__be16 dport;
	} _inet_hdr, *inet_hdr;

	/* Actually only need first 4 bytes to get ports. */
	inet_hdr = skb_header_pointer(skb, dataoff, sizeof(_inet_hdr), &_inet_hdr);
	if (!inet_hdr)
		return false;

	tuple->src.u.udp.port = inet_hdr->sport;
	tuple->dst.u.udp.port = inet_hdr->dport;
	return true;
}

static bool
nf_ct_get_tuple(const struct sk_buff *skb,
		unsigned int nhoff,
		unsigned int dataoff,
		u_int16_t l3num,
		u_int8_t protonum,
		struct net *net,
		struct nf_conntrack_tuple *tuple)
{
	unsigned int size;
	const __be32 *ap;
	__be32 _addrs[8];

	memset(tuple, 0, sizeof(*tuple));

	tuple->src.l3num = l3num;
	switch (l3num) {
	case NFPROTO_IPV4:
		nhoff += offsetof(struct iphdr, saddr);
		size = 2 * sizeof(__be32);
		break;
	case NFPROTO_IPV6:
		nhoff += offsetof(struct ipv6hdr, saddr);
		size = sizeof(_addrs);
		break;
	default:
		return true;
	}

	ap = skb_header_pointer(skb, nhoff, size, _addrs);
	if (!ap)
		return false;

	switch (l3num) {
	case NFPROTO_IPV4:
		tuple->src.u3.ip = ap[0];
		tuple->dst.u3.ip = ap[1];
		break;
	case NFPROTO_IPV6:
		memcpy(tuple->src.u3.ip6, ap, sizeof(tuple->src.u3.ip6));
		memcpy(tuple->dst.u3.ip6, ap + 4, sizeof(tuple->dst.u3.ip6));
		break;
	}

	tuple->dst.protonum = protonum;
	tuple->dst.dir = IP_CT_DIR_ORIGINAL;

	switch (protonum) {
#if IS_ENABLED(CONFIG_IPV6)
	case IPPROTO_ICMPV6:
		return icmpv6_pkt_to_tuple(skb, dataoff, net, tuple);
#endif
	case IPPROTO_ICMP:
		return icmp_pkt_to_tuple(skb, dataoff, net, tuple);
#ifdef CONFIG_NF_CT_PROTO_GRE
	case IPPROTO_GRE:
		return gre_pkt_to_tuple(skb, dataoff, net, tuple);
#endif
	case IPPROTO_TCP:
	case IPPROTO_UDP: /* fallthrough */
		return nf_ct_get_tuple_ports(skb, dataoff, tuple);
#ifdef CONFIG_NF_CT_PROTO_UDPLITE
	case IPPROTO_UDPLITE:
		return nf_ct_get_tuple_ports(skb, dataoff, tuple);
#endif
#ifdef CONFIG_NF_CT_PROTO_SCTP
	case IPPROTO_SCTP:
		return nf_ct_get_tuple_ports(skb, dataoff, tuple);
#endif
#ifdef CONFIG_NF_CT_PROTO_DCCP
	case IPPROTO_DCCP:
		return nf_ct_get_tuple_ports(skb, dataoff, tuple);
#endif
	default:
		break;
	}

	return true;
}

static int ipv4_get_l4proto(const struct sk_buff *skb, unsigned int nhoff,
			    u_int8_t *protonum)
{
	int dataoff = -1;
	const struct iphdr *iph;
	struct iphdr _iph;

	iph = skb_header_pointer(skb, nhoff, sizeof(_iph), &_iph);
	if (!iph)
		return -1;

	/* Conntrack defragments packets, we might still see fragments
	 * inside ICMP packets though.
	 */
	if (iph->frag_off & htons(IP_OFFSET))
		return -1;

	dataoff = nhoff + (iph->ihl << 2);
	*protonum = iph->protocol;

	/* Check bogus IP headers */
	if (dataoff > skb->len) {
		pr_debug("bogus IPv4 packet: nhoff %u, ihl %u, skblen %u\n",
			 nhoff, iph->ihl << 2, skb->len);
		return -1;
	}
	return dataoff;
}

#if IS_ENABLED(CONFIG_IPV6)
static int ipv6_get_l4proto(const struct sk_buff *skb, unsigned int nhoff,
			    u8 *protonum)
{
	int protoff = -1;
	unsigned int extoff = nhoff + sizeof(struct ipv6hdr);
	__be16 frag_off;
	u8 nexthdr;

	if (skb_copy_bits(skb, nhoff + offsetof(struct ipv6hdr, nexthdr),
			  &nexthdr, sizeof(nexthdr)) != 0) {
		pr_debug("can't get nexthdr\n");
		return -1;
	}
	protoff = ipv6_skip_exthdr(skb, extoff, &nexthdr, &frag_off);
	/*
	 * (protoff == skb->len) means the packet has not data, just
	 * IPv6 and possibly extensions headers, but it is tracked anyway
	 */
	if (protoff < 0 || (frag_off & htons(~0x7)) != 0) {
		pr_debug("can't find proto in pkt\n");
		return -1;
	}

	*protonum = nexthdr;
	return protoff;
}
#endif

static int get_l4proto(const struct sk_buff *skb,
		       unsigned int nhoff, u8 pf, u8 *l4num)
{
	switch (pf) {
	case NFPROTO_IPV4:
		return ipv4_get_l4proto(skb, nhoff, l4num);
#if IS_ENABLED(CONFIG_IPV6)
	case NFPROTO_IPV6:
		return ipv6_get_l4proto(skb, nhoff, l4num);
#endif
	default:
		*l4num = 0;
		break;
	}
	return -1;
}

bool nf_ct_get_tuplepr(const struct sk_buff *skb, unsigned int nhoff,
		       u_int16_t l3num,
		       struct net *net, struct nf_conntrack_tuple *tuple)
{
	u8 protonum;
	int protoff;

	protoff = get_l4proto(skb, nhoff, l3num, &protonum);
	if (protoff <= 0)
		return false;

	return nf_ct_get_tuple(skb, nhoff, protoff, l3num, protonum, net, tuple);
}
EXPORT_SYMBOL_GPL(nf_ct_get_tuplepr);

bool
nf_ct_invert_tuple(struct nf_conntrack_tuple *inverse,
		   const struct nf_conntrack_tuple *orig)
{
	memset(inverse, 0, sizeof(*inverse));

	inverse->src.l3num = orig->src.l3num;

	switch (orig->src.l3num) {
	case NFPROTO_IPV4:
		inverse->src.u3.ip = orig->dst.u3.ip;
		inverse->dst.u3.ip = orig->src.u3.ip;
		break;
	case NFPROTO_IPV6:
		inverse->src.u3.in6 = orig->dst.u3.in6;
		inverse->dst.u3.in6 = orig->src.u3.in6;
		break;
	default:
		break;
	}

	inverse->dst.dir = !orig->dst.dir;

	inverse->dst.protonum = orig->dst.protonum;

	switch (orig->dst.protonum) {
	case IPPROTO_ICMP:
		return nf_conntrack_invert_icmp_tuple(inverse, orig);
#if IS_ENABLED(CONFIG_IPV6)
	case IPPROTO_ICMPV6:
		return nf_conntrack_invert_icmpv6_tuple(inverse, orig);
#endif
	}

	inverse->src.u.all = orig->dst.u.all;
	inverse->dst.u.all = orig->src.u.all;
	return true;
}
EXPORT_SYMBOL_GPL(nf_ct_invert_tuple);

/* Generate a almost-unique pseudo-id for a given conntrack.
 *
 * intentionally doesn't re-use any of the seeds used for hash
 * table location, we assume id gets exposed to userspace.
 *
 * Following nf_conn items do not change throughout lifetime
<<<<<<< HEAD
 * of the nf_conn after it has been committed to main hash table:
 *
 * 1. nf_conn address
 * 2. nf_conn->ext address
 * 3. nf_conn->master address (normally NULL)
 * 4. tuple
 * 5. the associated net namespace
=======
 * of the nf_conn:
 *
 * 1. nf_conn address
 * 2. nf_conn->master address (normally NULL)
 * 3. the associated net namespace
 * 4. the original direction tuple
>>>>>>> fa578e9d
 */
u32 nf_ct_get_id(const struct nf_conn *ct)
{
	static __read_mostly siphash_key_t ct_id_seed;
	unsigned long a, b, c, d;

	net_get_random_once(&ct_id_seed, sizeof(ct_id_seed));

	a = (unsigned long)ct;
<<<<<<< HEAD
	b = (unsigned long)ct->master ^ net_hash_mix(nf_ct_net(ct));
	c = (unsigned long)ct->ext;
	d = (unsigned long)siphash(&ct->tuplehash, sizeof(ct->tuplehash),
=======
	b = (unsigned long)ct->master;
	c = (unsigned long)nf_ct_net(ct);
	d = (unsigned long)siphash(&ct->tuplehash[IP_CT_DIR_ORIGINAL].tuple,
				   sizeof(ct->tuplehash[IP_CT_DIR_ORIGINAL].tuple),
>>>>>>> fa578e9d
				   &ct_id_seed);
#ifdef CONFIG_64BIT
	return siphash_4u64((u64)a, (u64)b, (u64)c, (u64)d, &ct_id_seed);
#else
	return siphash_4u32((u32)a, (u32)b, (u32)c, (u32)d, &ct_id_seed);
#endif
}
EXPORT_SYMBOL_GPL(nf_ct_get_id);

static void
clean_from_lists(struct nf_conn *ct)
{
	pr_debug("clean_from_lists(%p)\n", ct);
	hlist_nulls_del_rcu(&ct->tuplehash[IP_CT_DIR_ORIGINAL].hnnode);
	hlist_nulls_del_rcu(&ct->tuplehash[IP_CT_DIR_REPLY].hnnode);

	/* Destroy all pending expectations */
	nf_ct_remove_expectations(ct);
}

/* must be called with local_bh_disable */
static void nf_ct_add_to_dying_list(struct nf_conn *ct)
{
	struct ct_pcpu *pcpu;

	/* add this conntrack to the (per cpu) dying list */
	ct->cpu = smp_processor_id();
	pcpu = per_cpu_ptr(nf_ct_net(ct)->ct.pcpu_lists, ct->cpu);

	spin_lock(&pcpu->lock);
	hlist_nulls_add_head(&ct->tuplehash[IP_CT_DIR_ORIGINAL].hnnode,
			     &pcpu->dying);
	spin_unlock(&pcpu->lock);
}

/* must be called with local_bh_disable */
static void nf_ct_add_to_unconfirmed_list(struct nf_conn *ct)
{
	struct ct_pcpu *pcpu;

	/* add this conntrack to the (per cpu) unconfirmed list */
	ct->cpu = smp_processor_id();
	pcpu = per_cpu_ptr(nf_ct_net(ct)->ct.pcpu_lists, ct->cpu);

	spin_lock(&pcpu->lock);
	hlist_nulls_add_head(&ct->tuplehash[IP_CT_DIR_ORIGINAL].hnnode,
			     &pcpu->unconfirmed);
	spin_unlock(&pcpu->lock);
}

/* must be called with local_bh_disable */
static void nf_ct_del_from_dying_or_unconfirmed_list(struct nf_conn *ct)
{
	struct ct_pcpu *pcpu;

	/* We overload first tuple to link into unconfirmed or dying list.*/
	pcpu = per_cpu_ptr(nf_ct_net(ct)->ct.pcpu_lists, ct->cpu);

	spin_lock(&pcpu->lock);
	BUG_ON(hlist_nulls_unhashed(&ct->tuplehash[IP_CT_DIR_ORIGINAL].hnnode));
	hlist_nulls_del_rcu(&ct->tuplehash[IP_CT_DIR_ORIGINAL].hnnode);
	spin_unlock(&pcpu->lock);
}

#define NFCT_ALIGN(len)	(((len) + NFCT_INFOMASK) & ~NFCT_INFOMASK)

/* Released via destroy_conntrack() */
struct nf_conn *nf_ct_tmpl_alloc(struct net *net,
				 const struct nf_conntrack_zone *zone,
				 gfp_t flags)
{
	struct nf_conn *tmpl, *p;

	if (ARCH_KMALLOC_MINALIGN <= NFCT_INFOMASK) {
		tmpl = kzalloc(sizeof(*tmpl) + NFCT_INFOMASK, flags);
		if (!tmpl)
			return NULL;

		p = tmpl;
		tmpl = (struct nf_conn *)NFCT_ALIGN((unsigned long)p);
		if (tmpl != p) {
			tmpl = (struct nf_conn *)NFCT_ALIGN((unsigned long)p);
			tmpl->proto.tmpl_padto = (char *)tmpl - (char *)p;
		}
	} else {
		tmpl = kzalloc(sizeof(*tmpl), flags);
		if (!tmpl)
			return NULL;
	}

	tmpl->status = IPS_TEMPLATE;
	write_pnet(&tmpl->ct_net, net);
	nf_ct_zone_add(tmpl, zone);
	atomic_set(&tmpl->ct_general.use, 0);

	return tmpl;
}
EXPORT_SYMBOL_GPL(nf_ct_tmpl_alloc);

void nf_ct_tmpl_free(struct nf_conn *tmpl)
{
	nf_ct_ext_destroy(tmpl);
	nf_ct_ext_free(tmpl);

	if (ARCH_KMALLOC_MINALIGN <= NFCT_INFOMASK)
		kfree((char *)tmpl - tmpl->proto.tmpl_padto);
	else
		kfree(tmpl);
}
EXPORT_SYMBOL_GPL(nf_ct_tmpl_free);

static void destroy_gre_conntrack(struct nf_conn *ct)
{
#ifdef CONFIG_NF_CT_PROTO_GRE
	struct nf_conn *master = ct->master;

	if (master)
		nf_ct_gre_keymap_destroy(master);
#endif
}

static void
destroy_conntrack(struct nf_conntrack *nfct)
{
	struct nf_conn *ct = (struct nf_conn *)nfct;

	pr_debug("destroy_conntrack(%p)\n", ct);
	WARN_ON(atomic_read(&nfct->use) != 0);

	if (unlikely(nf_ct_is_template(ct))) {
		nf_ct_tmpl_free(ct);
		return;
	}

	if (unlikely(nf_ct_protonum(ct) == IPPROTO_GRE))
		destroy_gre_conntrack(ct);

	local_bh_disable();
	/* Expectations will have been removed in clean_from_lists,
	 * except TFTP can create an expectation on the first packet,
	 * before connection is in the list, so we need to clean here,
	 * too.
	 */
	nf_ct_remove_expectations(ct);

	nf_ct_del_from_dying_or_unconfirmed_list(ct);

	local_bh_enable();

	if (ct->master)
		nf_ct_put(ct->master);

	pr_debug("destroy_conntrack: returning ct=%p to slab\n", ct);
	nf_conntrack_free(ct);
}

static void nf_ct_delete_from_lists(struct nf_conn *ct)
{
	struct net *net = nf_ct_net(ct);
	unsigned int hash, reply_hash;
	unsigned int sequence;

	nf_ct_helper_destroy(ct);

	local_bh_disable();
	do {
		sequence = read_seqcount_begin(&nf_conntrack_generation);
		hash = hash_conntrack(net,
				      &ct->tuplehash[IP_CT_DIR_ORIGINAL].tuple);
		reply_hash = hash_conntrack(net,
					   &ct->tuplehash[IP_CT_DIR_REPLY].tuple);
	} while (nf_conntrack_double_lock(net, hash, reply_hash, sequence));

	clean_from_lists(ct);
	nf_conntrack_double_unlock(hash, reply_hash);

	nf_ct_add_to_dying_list(ct);

	local_bh_enable();
}

bool nf_ct_delete(struct nf_conn *ct, u32 portid, int report)
{
	struct nf_conn_tstamp *tstamp;

	if (test_and_set_bit(IPS_DYING_BIT, &ct->status))
		return false;

	tstamp = nf_conn_tstamp_find(ct);
	if (tstamp && tstamp->stop == 0)
		tstamp->stop = ktime_get_real_ns();

	if (nf_conntrack_event_report(IPCT_DESTROY, ct,
				    portid, report) < 0) {
		/* destroy event was not delivered. nf_ct_put will
		 * be done by event cache worker on redelivery.
		 */
		nf_ct_delete_from_lists(ct);
		nf_conntrack_ecache_delayed_work(nf_ct_net(ct));
		return false;
	}

	nf_conntrack_ecache_work(nf_ct_net(ct));
	nf_ct_delete_from_lists(ct);
	nf_ct_put(ct);
	return true;
}
EXPORT_SYMBOL_GPL(nf_ct_delete);

static inline bool
nf_ct_key_equal(struct nf_conntrack_tuple_hash *h,
		const struct nf_conntrack_tuple *tuple,
		const struct nf_conntrack_zone *zone,
		const struct net *net)
{
	struct nf_conn *ct = nf_ct_tuplehash_to_ctrack(h);

	/* A conntrack can be recreated with the equal tuple,
	 * so we need to check that the conntrack is confirmed
	 */
	return nf_ct_tuple_equal(tuple, &h->tuple) &&
	       nf_ct_zone_equal(ct, zone, NF_CT_DIRECTION(h)) &&
	       nf_ct_is_confirmed(ct) &&
	       net_eq(net, nf_ct_net(ct));
}

static inline bool
nf_ct_match(const struct nf_conn *ct1, const struct nf_conn *ct2)
{
	return nf_ct_tuple_equal(&ct1->tuplehash[IP_CT_DIR_ORIGINAL].tuple,
				 &ct2->tuplehash[IP_CT_DIR_ORIGINAL].tuple) &&
	       nf_ct_tuple_equal(&ct1->tuplehash[IP_CT_DIR_REPLY].tuple,
				 &ct2->tuplehash[IP_CT_DIR_REPLY].tuple) &&
	       nf_ct_zone_equal(ct1, nf_ct_zone(ct2), IP_CT_DIR_ORIGINAL) &&
	       nf_ct_zone_equal(ct1, nf_ct_zone(ct2), IP_CT_DIR_REPLY) &&
	       net_eq(nf_ct_net(ct1), nf_ct_net(ct2));
}

/* caller must hold rcu readlock and none of the nf_conntrack_locks */
static void nf_ct_gc_expired(struct nf_conn *ct)
{
	if (!atomic_inc_not_zero(&ct->ct_general.use))
		return;

	if (nf_ct_should_gc(ct))
		nf_ct_kill(ct);

	nf_ct_put(ct);
}

/*
 * Warning :
 * - Caller must take a reference on returned object
 *   and recheck nf_ct_tuple_equal(tuple, &h->tuple)
 */
static struct nf_conntrack_tuple_hash *
____nf_conntrack_find(struct net *net, const struct nf_conntrack_zone *zone,
		      const struct nf_conntrack_tuple *tuple, u32 hash)
{
	struct nf_conntrack_tuple_hash *h;
	struct hlist_nulls_head *ct_hash;
	struct hlist_nulls_node *n;
	unsigned int bucket, hsize;

begin:
	nf_conntrack_get_ht(&ct_hash, &hsize);
	bucket = reciprocal_scale(hash, hsize);

	hlist_nulls_for_each_entry_rcu(h, n, &ct_hash[bucket], hnnode) {
		struct nf_conn *ct;

		ct = nf_ct_tuplehash_to_ctrack(h);
		if (nf_ct_is_expired(ct)) {
			nf_ct_gc_expired(ct);
			continue;
		}

		if (nf_ct_key_equal(h, tuple, zone, net))
			return h;
	}
	/*
	 * if the nulls value we got at the end of this lookup is
	 * not the expected one, we must restart lookup.
	 * We probably met an item that was moved to another chain.
	 */
	if (get_nulls_value(n) != bucket) {
		NF_CT_STAT_INC_ATOMIC(net, search_restart);
		goto begin;
	}

	return NULL;
}

/* Find a connection corresponding to a tuple. */
static struct nf_conntrack_tuple_hash *
__nf_conntrack_find_get(struct net *net, const struct nf_conntrack_zone *zone,
			const struct nf_conntrack_tuple *tuple, u32 hash)
{
	struct nf_conntrack_tuple_hash *h;
	struct nf_conn *ct;

	rcu_read_lock();

	h = ____nf_conntrack_find(net, zone, tuple, hash);
	if (h) {
		/* We have a candidate that matches the tuple we're interested
		 * in, try to obtain a reference and re-check tuple
		 */
		ct = nf_ct_tuplehash_to_ctrack(h);
		if (likely(atomic_inc_not_zero(&ct->ct_general.use))) {
			if (likely(nf_ct_key_equal(h, tuple, zone, net)))
				goto found;

			/* TYPESAFE_BY_RCU recycled the candidate */
			nf_ct_put(ct);
		}

		h = NULL;
	}
found:
	rcu_read_unlock();

	return h;
}

struct nf_conntrack_tuple_hash *
nf_conntrack_find_get(struct net *net, const struct nf_conntrack_zone *zone,
		      const struct nf_conntrack_tuple *tuple)
{
	return __nf_conntrack_find_get(net, zone, tuple,
				       hash_conntrack_raw(tuple, net));
}
EXPORT_SYMBOL_GPL(nf_conntrack_find_get);

static void __nf_conntrack_hash_insert(struct nf_conn *ct,
				       unsigned int hash,
				       unsigned int reply_hash)
{
	hlist_nulls_add_head_rcu(&ct->tuplehash[IP_CT_DIR_ORIGINAL].hnnode,
			   &nf_conntrack_hash[hash]);
	hlist_nulls_add_head_rcu(&ct->tuplehash[IP_CT_DIR_REPLY].hnnode,
			   &nf_conntrack_hash[reply_hash]);
}

int
nf_conntrack_hash_check_insert(struct nf_conn *ct)
{
	const struct nf_conntrack_zone *zone;
	struct net *net = nf_ct_net(ct);
	unsigned int hash, reply_hash;
	struct nf_conntrack_tuple_hash *h;
	struct hlist_nulls_node *n;
	unsigned int sequence;

	zone = nf_ct_zone(ct);

	local_bh_disable();
	do {
		sequence = read_seqcount_begin(&nf_conntrack_generation);
		hash = hash_conntrack(net,
				      &ct->tuplehash[IP_CT_DIR_ORIGINAL].tuple);
		reply_hash = hash_conntrack(net,
					   &ct->tuplehash[IP_CT_DIR_REPLY].tuple);
	} while (nf_conntrack_double_lock(net, hash, reply_hash, sequence));

	/* See if there's one in the list already, including reverse */
	hlist_nulls_for_each_entry(h, n, &nf_conntrack_hash[hash], hnnode)
		if (nf_ct_key_equal(h, &ct->tuplehash[IP_CT_DIR_ORIGINAL].tuple,
				    zone, net))
			goto out;

	hlist_nulls_for_each_entry(h, n, &nf_conntrack_hash[reply_hash], hnnode)
		if (nf_ct_key_equal(h, &ct->tuplehash[IP_CT_DIR_REPLY].tuple,
				    zone, net))
			goto out;

	smp_wmb();
	/* The caller holds a reference to this object */
	atomic_set(&ct->ct_general.use, 2);
	__nf_conntrack_hash_insert(ct, hash, reply_hash);
	nf_conntrack_double_unlock(hash, reply_hash);
	NF_CT_STAT_INC(net, insert);
	local_bh_enable();
	return 0;

out:
	nf_conntrack_double_unlock(hash, reply_hash);
	NF_CT_STAT_INC(net, insert_failed);
	local_bh_enable();
	return -EEXIST;
}
EXPORT_SYMBOL_GPL(nf_conntrack_hash_check_insert);

static inline void nf_ct_acct_update(struct nf_conn *ct,
				     enum ip_conntrack_info ctinfo,
				     unsigned int len)
{
	struct nf_conn_acct *acct;

	acct = nf_conn_acct_find(ct);
	if (acct) {
		struct nf_conn_counter *counter = acct->counter;

		atomic64_inc(&counter[CTINFO2DIR(ctinfo)].packets);
		atomic64_add(len, &counter[CTINFO2DIR(ctinfo)].bytes);
	}
}

static void nf_ct_acct_merge(struct nf_conn *ct, enum ip_conntrack_info ctinfo,
			     const struct nf_conn *loser_ct)
{
	struct nf_conn_acct *acct;

	acct = nf_conn_acct_find(loser_ct);
	if (acct) {
		struct nf_conn_counter *counter = acct->counter;
		unsigned int bytes;

		/* u32 should be fine since we must have seen one packet. */
		bytes = atomic64_read(&counter[CTINFO2DIR(ctinfo)].bytes);
		nf_ct_acct_update(ct, ctinfo, bytes);
	}
}

/* Resolve race on insertion if this protocol allows this. */
static int nf_ct_resolve_clash(struct net *net, struct sk_buff *skb,
			       enum ip_conntrack_info ctinfo,
			       struct nf_conntrack_tuple_hash *h)
{
	/* This is the conntrack entry already in hashes that won race. */
	struct nf_conn *ct = nf_ct_tuplehash_to_ctrack(h);
	const struct nf_conntrack_l4proto *l4proto;
	enum ip_conntrack_info oldinfo;
	struct nf_conn *loser_ct = nf_ct_get(skb, &oldinfo);

	l4proto = nf_ct_l4proto_find(nf_ct_protonum(ct));
	if (l4proto->allow_clash &&
	    !nf_ct_is_dying(ct) &&
	    atomic_inc_not_zero(&ct->ct_general.use)) {
		if (((ct->status & IPS_NAT_DONE_MASK) == 0) ||
		    nf_ct_match(ct, loser_ct)) {
			nf_ct_acct_merge(ct, ctinfo, loser_ct);
			nf_conntrack_put(&loser_ct->ct_general);
			nf_ct_set(skb, ct, oldinfo);
			return NF_ACCEPT;
		}
		nf_ct_put(ct);
	}
	NF_CT_STAT_INC(net, drop);
	return NF_DROP;
}

/* Confirm a connection given skb; places it in hash table */
int
__nf_conntrack_confirm(struct sk_buff *skb)
{
	const struct nf_conntrack_zone *zone;
	unsigned int hash, reply_hash;
	struct nf_conntrack_tuple_hash *h;
	struct nf_conn *ct;
	struct nf_conn_help *help;
	struct nf_conn_tstamp *tstamp;
	struct hlist_nulls_node *n;
	enum ip_conntrack_info ctinfo;
	struct net *net;
	unsigned int sequence;
	int ret = NF_DROP;

	ct = nf_ct_get(skb, &ctinfo);
	net = nf_ct_net(ct);

	/* ipt_REJECT uses nf_conntrack_attach to attach related
	   ICMP/TCP RST packets in other direction.  Actual packet
	   which created connection will be IP_CT_NEW or for an
	   expected connection, IP_CT_RELATED. */
	if (CTINFO2DIR(ctinfo) != IP_CT_DIR_ORIGINAL)
		return NF_ACCEPT;

	zone = nf_ct_zone(ct);
	local_bh_disable();

	do {
		sequence = read_seqcount_begin(&nf_conntrack_generation);
		/* reuse the hash saved before */
		hash = *(unsigned long *)&ct->tuplehash[IP_CT_DIR_REPLY].hnnode.pprev;
		hash = scale_hash(hash);
		reply_hash = hash_conntrack(net,
					   &ct->tuplehash[IP_CT_DIR_REPLY].tuple);

	} while (nf_conntrack_double_lock(net, hash, reply_hash, sequence));

	/* We're not in hash table, and we refuse to set up related
	 * connections for unconfirmed conns.  But packet copies and
	 * REJECT will give spurious warnings here.
	 */

	/* Another skb with the same unconfirmed conntrack may
	 * win the race. This may happen for bridge(br_flood)
	 * or broadcast/multicast packets do skb_clone with
	 * unconfirmed conntrack.
	 */
	if (unlikely(nf_ct_is_confirmed(ct))) {
		WARN_ON_ONCE(1);
		nf_conntrack_double_unlock(hash, reply_hash);
		local_bh_enable();
		return NF_DROP;
	}

	pr_debug("Confirming conntrack %p\n", ct);
	/* We have to check the DYING flag after unlink to prevent
	 * a race against nf_ct_get_next_corpse() possibly called from
	 * user context, else we insert an already 'dead' hash, blocking
	 * further use of that particular connection -JM.
	 */
	nf_ct_del_from_dying_or_unconfirmed_list(ct);

	if (unlikely(nf_ct_is_dying(ct))) {
		nf_ct_add_to_dying_list(ct);
		goto dying;
	}

	/* See if there's one in the list already, including reverse:
	   NAT could have grabbed it without realizing, since we're
	   not in the hash.  If there is, we lost race. */
	hlist_nulls_for_each_entry(h, n, &nf_conntrack_hash[hash], hnnode)
		if (nf_ct_key_equal(h, &ct->tuplehash[IP_CT_DIR_ORIGINAL].tuple,
				    zone, net))
			goto out;

	hlist_nulls_for_each_entry(h, n, &nf_conntrack_hash[reply_hash], hnnode)
		if (nf_ct_key_equal(h, &ct->tuplehash[IP_CT_DIR_REPLY].tuple,
				    zone, net))
			goto out;

	/* Timer relative to confirmation time, not original
	   setting time, otherwise we'd get timer wrap in
	   weird delay cases. */
	ct->timeout += nfct_time_stamp;
	atomic_inc(&ct->ct_general.use);
	ct->status |= IPS_CONFIRMED;

	/* set conntrack timestamp, if enabled. */
	tstamp = nf_conn_tstamp_find(ct);
	if (tstamp)
		tstamp->start = ktime_get_real_ns();

	/* Since the lookup is lockless, hash insertion must be done after
	 * starting the timer and setting the CONFIRMED bit. The RCU barriers
	 * guarantee that no other CPU can find the conntrack before the above
	 * stores are visible.
	 */
	__nf_conntrack_hash_insert(ct, hash, reply_hash);
	nf_conntrack_double_unlock(hash, reply_hash);
	local_bh_enable();

	help = nfct_help(ct);
	if (help && help->helper)
		nf_conntrack_event_cache(IPCT_HELPER, ct);

	nf_conntrack_event_cache(master_ct(ct) ?
				 IPCT_RELATED : IPCT_NEW, ct);
	return NF_ACCEPT;

out:
	nf_ct_add_to_dying_list(ct);
	ret = nf_ct_resolve_clash(net, skb, ctinfo, h);
dying:
	nf_conntrack_double_unlock(hash, reply_hash);
	NF_CT_STAT_INC(net, insert_failed);
	local_bh_enable();
	return ret;
}
EXPORT_SYMBOL_GPL(__nf_conntrack_confirm);

/* Returns true if a connection correspondings to the tuple (required
   for NAT). */
int
nf_conntrack_tuple_taken(const struct nf_conntrack_tuple *tuple,
			 const struct nf_conn *ignored_conntrack)
{
	struct net *net = nf_ct_net(ignored_conntrack);
	const struct nf_conntrack_zone *zone;
	struct nf_conntrack_tuple_hash *h;
	struct hlist_nulls_head *ct_hash;
	unsigned int hash, hsize;
	struct hlist_nulls_node *n;
	struct nf_conn *ct;

	zone = nf_ct_zone(ignored_conntrack);

	rcu_read_lock();
 begin:
	nf_conntrack_get_ht(&ct_hash, &hsize);
	hash = __hash_conntrack(net, tuple, hsize);

	hlist_nulls_for_each_entry_rcu(h, n, &ct_hash[hash], hnnode) {
		ct = nf_ct_tuplehash_to_ctrack(h);

		if (ct == ignored_conntrack)
			continue;

		if (nf_ct_is_expired(ct)) {
			nf_ct_gc_expired(ct);
			continue;
		}

		if (nf_ct_key_equal(h, tuple, zone, net)) {
			/* Tuple is taken already, so caller will need to find
			 * a new source port to use.
			 *
			 * Only exception:
			 * If the *original tuples* are identical, then both
			 * conntracks refer to the same flow.
			 * This is a rare situation, it can occur e.g. when
			 * more than one UDP packet is sent from same socket
			 * in different threads.
			 *
			 * Let nf_ct_resolve_clash() deal with this later.
			 */
			if (nf_ct_tuple_equal(&ignored_conntrack->tuplehash[IP_CT_DIR_ORIGINAL].tuple,
					      &ct->tuplehash[IP_CT_DIR_ORIGINAL].tuple))
				continue;

			NF_CT_STAT_INC_ATOMIC(net, found);
			rcu_read_unlock();
			return 1;
		}
	}

	if (get_nulls_value(n) != hash) {
		NF_CT_STAT_INC_ATOMIC(net, search_restart);
		goto begin;
	}

	rcu_read_unlock();

	return 0;
}
EXPORT_SYMBOL_GPL(nf_conntrack_tuple_taken);

#define NF_CT_EVICTION_RANGE	8

/* There's a small race here where we may free a just-assured
   connection.  Too bad: we're in trouble anyway. */
static unsigned int early_drop_list(struct net *net,
				    struct hlist_nulls_head *head)
{
	struct nf_conntrack_tuple_hash *h;
	struct hlist_nulls_node *n;
	unsigned int drops = 0;
	struct nf_conn *tmp;

	hlist_nulls_for_each_entry_rcu(h, n, head, hnnode) {
		tmp = nf_ct_tuplehash_to_ctrack(h);

		if (test_bit(IPS_OFFLOAD_BIT, &tmp->status))
			continue;

		if (nf_ct_is_expired(tmp)) {
			nf_ct_gc_expired(tmp);
			continue;
		}

		if (test_bit(IPS_ASSURED_BIT, &tmp->status) ||
		    !net_eq(nf_ct_net(tmp), net) ||
		    nf_ct_is_dying(tmp))
			continue;

		if (!atomic_inc_not_zero(&tmp->ct_general.use))
			continue;

		/* kill only if still in same netns -- might have moved due to
		 * SLAB_TYPESAFE_BY_RCU rules.
		 *
		 * We steal the timer reference.  If that fails timer has
		 * already fired or someone else deleted it. Just drop ref
		 * and move to next entry.
		 */
		if (net_eq(nf_ct_net(tmp), net) &&
		    nf_ct_is_confirmed(tmp) &&
		    nf_ct_delete(tmp, 0, 0))
			drops++;

		nf_ct_put(tmp);
	}

	return drops;
}

static noinline int early_drop(struct net *net, unsigned int hash)
{
	unsigned int i, bucket;

	for (i = 0; i < NF_CT_EVICTION_RANGE; i++) {
		struct hlist_nulls_head *ct_hash;
		unsigned int hsize, drops;

		rcu_read_lock();
		nf_conntrack_get_ht(&ct_hash, &hsize);
		if (!i)
			bucket = reciprocal_scale(hash, hsize);
		else
			bucket = (bucket + 1) % hsize;

		drops = early_drop_list(net, &ct_hash[bucket]);
		rcu_read_unlock();

		if (drops) {
			NF_CT_STAT_ADD_ATOMIC(net, early_drop, drops);
			return true;
		}
	}

	return false;
}

static bool gc_worker_skip_ct(const struct nf_conn *ct)
{
	return !nf_ct_is_confirmed(ct) || nf_ct_is_dying(ct);
}

static bool gc_worker_can_early_drop(const struct nf_conn *ct)
{
	const struct nf_conntrack_l4proto *l4proto;

	if (!test_bit(IPS_ASSURED_BIT, &ct->status))
		return true;

	l4proto = nf_ct_l4proto_find(nf_ct_protonum(ct));
	if (l4proto->can_early_drop && l4proto->can_early_drop(ct))
		return true;

	return false;
}

#define	DAY	(86400 * HZ)

/* Set an arbitrary timeout large enough not to ever expire, this save
 * us a check for the IPS_OFFLOAD_BIT from the packet path via
 * nf_ct_is_expired().
 */
static void nf_ct_offload_timeout(struct nf_conn *ct)
{
	if (nf_ct_expires(ct) < DAY / 2)
		ct->timeout = nfct_time_stamp + DAY;
}

static void gc_worker(struct work_struct *work)
{
	unsigned int min_interval = max(HZ / GC_MAX_BUCKETS_DIV, 1u);
	unsigned int i, goal, buckets = 0, expired_count = 0;
	unsigned int nf_conntrack_max95 = 0;
	struct conntrack_gc_work *gc_work;
	unsigned int ratio, scanned = 0;
	unsigned long next_run;

	gc_work = container_of(work, struct conntrack_gc_work, dwork.work);

	goal = nf_conntrack_htable_size / GC_MAX_BUCKETS_DIV;
	i = gc_work->last_bucket;
	if (gc_work->early_drop)
		nf_conntrack_max95 = nf_conntrack_max / 100u * 95u;

	do {
		struct nf_conntrack_tuple_hash *h;
		struct hlist_nulls_head *ct_hash;
		struct hlist_nulls_node *n;
		unsigned int hashsz;
		struct nf_conn *tmp;

		i++;
		rcu_read_lock();

		nf_conntrack_get_ht(&ct_hash, &hashsz);
		if (i >= hashsz)
			i = 0;

		hlist_nulls_for_each_entry_rcu(h, n, &ct_hash[i], hnnode) {
			struct net *net;

			tmp = nf_ct_tuplehash_to_ctrack(h);

			scanned++;
			if (test_bit(IPS_OFFLOAD_BIT, &tmp->status)) {
				nf_ct_offload_timeout(tmp);
				continue;
			}

			if (nf_ct_is_expired(tmp)) {
				nf_ct_gc_expired(tmp);
				expired_count++;
				continue;
			}

			if (nf_conntrack_max95 == 0 || gc_worker_skip_ct(tmp))
				continue;

			net = nf_ct_net(tmp);
			if (atomic_read(&net->ct.count) < nf_conntrack_max95)
				continue;

			/* need to take reference to avoid possible races */
			if (!atomic_inc_not_zero(&tmp->ct_general.use))
				continue;

			if (gc_worker_skip_ct(tmp)) {
				nf_ct_put(tmp);
				continue;
			}

			if (gc_worker_can_early_drop(tmp))
				nf_ct_kill(tmp);

			nf_ct_put(tmp);
		}

		/* could check get_nulls_value() here and restart if ct
		 * was moved to another chain.  But given gc is best-effort
		 * we will just continue with next hash slot.
		 */
		rcu_read_unlock();
		cond_resched();
	} while (++buckets < goal);

	if (gc_work->exiting)
		return;

	/*
	 * Eviction will normally happen from the packet path, and not
	 * from this gc worker.
	 *
	 * This worker is only here to reap expired entries when system went
	 * idle after a busy period.
	 *
	 * The heuristics below are supposed to balance conflicting goals:
	 *
	 * 1. Minimize time until we notice a stale entry
	 * 2. Maximize scan intervals to not waste cycles
	 *
	 * Normally, expire ratio will be close to 0.
	 *
	 * As soon as a sizeable fraction of the entries have expired
	 * increase scan frequency.
	 */
	ratio = scanned ? expired_count * 100 / scanned : 0;
	if (ratio > GC_EVICT_RATIO) {
		gc_work->next_gc_run = min_interval;
	} else {
		unsigned int max = GC_MAX_SCAN_JIFFIES / GC_MAX_BUCKETS_DIV;

		BUILD_BUG_ON((GC_MAX_SCAN_JIFFIES / GC_MAX_BUCKETS_DIV) == 0);

		gc_work->next_gc_run += min_interval;
		if (gc_work->next_gc_run > max)
			gc_work->next_gc_run = max;
	}

	next_run = gc_work->next_gc_run;
	gc_work->last_bucket = i;
	gc_work->early_drop = false;
	queue_delayed_work(system_power_efficient_wq, &gc_work->dwork, next_run);
}

static void conntrack_gc_work_init(struct conntrack_gc_work *gc_work)
{
	INIT_DEFERRABLE_WORK(&gc_work->dwork, gc_worker);
	gc_work->next_gc_run = HZ;
	gc_work->exiting = false;
}

static struct nf_conn *
__nf_conntrack_alloc(struct net *net,
		     const struct nf_conntrack_zone *zone,
		     const struct nf_conntrack_tuple *orig,
		     const struct nf_conntrack_tuple *repl,
		     gfp_t gfp, u32 hash)
{
	struct nf_conn *ct;

	/* We don't want any race condition at early drop stage */
	atomic_inc(&net->ct.count);

	if (nf_conntrack_max &&
	    unlikely(atomic_read(&net->ct.count) > nf_conntrack_max)) {
		if (!early_drop(net, hash)) {
			if (!conntrack_gc_work.early_drop)
				conntrack_gc_work.early_drop = true;
			atomic_dec(&net->ct.count);
			net_warn_ratelimited("nf_conntrack: table full, dropping packet\n");
			return ERR_PTR(-ENOMEM);
		}
	}

	/*
	 * Do not use kmem_cache_zalloc(), as this cache uses
	 * SLAB_TYPESAFE_BY_RCU.
	 */
	ct = kmem_cache_alloc(nf_conntrack_cachep, gfp);
	if (ct == NULL)
		goto out;

	spin_lock_init(&ct->lock);
	ct->tuplehash[IP_CT_DIR_ORIGINAL].tuple = *orig;
	ct->tuplehash[IP_CT_DIR_ORIGINAL].hnnode.pprev = NULL;
	ct->tuplehash[IP_CT_DIR_REPLY].tuple = *repl;
	/* save hash for reusing when confirming */
	*(unsigned long *)(&ct->tuplehash[IP_CT_DIR_REPLY].hnnode.pprev) = hash;
	ct->status = 0;
	ct->timeout = 0;
	write_pnet(&ct->ct_net, net);
	memset(&ct->__nfct_init_offset[0], 0,
	       offsetof(struct nf_conn, proto) -
	       offsetof(struct nf_conn, __nfct_init_offset[0]));

	nf_ct_zone_add(ct, zone);

	/* Because we use RCU lookups, we set ct_general.use to zero before
	 * this is inserted in any list.
	 */
	atomic_set(&ct->ct_general.use, 0);
	return ct;
out:
	atomic_dec(&net->ct.count);
	return ERR_PTR(-ENOMEM);
}

struct nf_conn *nf_conntrack_alloc(struct net *net,
				   const struct nf_conntrack_zone *zone,
				   const struct nf_conntrack_tuple *orig,
				   const struct nf_conntrack_tuple *repl,
				   gfp_t gfp)
{
	return __nf_conntrack_alloc(net, zone, orig, repl, gfp, 0);
}
EXPORT_SYMBOL_GPL(nf_conntrack_alloc);

void nf_conntrack_free(struct nf_conn *ct)
{
	struct net *net = nf_ct_net(ct);

	/* A freed object has refcnt == 0, that's
	 * the golden rule for SLAB_TYPESAFE_BY_RCU
	 */
	WARN_ON(atomic_read(&ct->ct_general.use) != 0);

	nf_ct_ext_destroy(ct);
	nf_ct_ext_free(ct);
	kmem_cache_free(nf_conntrack_cachep, ct);
	smp_mb__before_atomic();
	atomic_dec(&net->ct.count);
}
EXPORT_SYMBOL_GPL(nf_conntrack_free);


/* Allocate a new conntrack: we return -ENOMEM if classification
   failed due to stress.  Otherwise it really is unclassifiable. */
static noinline struct nf_conntrack_tuple_hash *
init_conntrack(struct net *net, struct nf_conn *tmpl,
	       const struct nf_conntrack_tuple *tuple,
	       struct sk_buff *skb,
	       unsigned int dataoff, u32 hash)
{
	struct nf_conn *ct;
	struct nf_conn_help *help;
	struct nf_conntrack_tuple repl_tuple;
	struct nf_conntrack_ecache *ecache;
	struct nf_conntrack_expect *exp = NULL;
	const struct nf_conntrack_zone *zone;
	struct nf_conn_timeout *timeout_ext;
	struct nf_conntrack_zone tmp;

	if (!nf_ct_invert_tuple(&repl_tuple, tuple)) {
		pr_debug("Can't invert tuple.\n");
		return NULL;
	}

	zone = nf_ct_zone_tmpl(tmpl, skb, &tmp);
	ct = __nf_conntrack_alloc(net, zone, tuple, &repl_tuple, GFP_ATOMIC,
				  hash);
	if (IS_ERR(ct))
		return (struct nf_conntrack_tuple_hash *)ct;

	if (!nf_ct_add_synproxy(ct, tmpl)) {
		nf_conntrack_free(ct);
		return ERR_PTR(-ENOMEM);
	}

	timeout_ext = tmpl ? nf_ct_timeout_find(tmpl) : NULL;

	if (timeout_ext)
		nf_ct_timeout_ext_add(ct, rcu_dereference(timeout_ext->timeout),
				      GFP_ATOMIC);

	nf_ct_acct_ext_add(ct, GFP_ATOMIC);
	nf_ct_tstamp_ext_add(ct, GFP_ATOMIC);
	nf_ct_labels_ext_add(ct);

	ecache = tmpl ? nf_ct_ecache_find(tmpl) : NULL;
	nf_ct_ecache_ext_add(ct, ecache ? ecache->ctmask : 0,
				 ecache ? ecache->expmask : 0,
			     GFP_ATOMIC);

	local_bh_disable();
	if (net->ct.expect_count) {
		spin_lock(&nf_conntrack_expect_lock);
		exp = nf_ct_find_expectation(net, zone, tuple);
		if (exp) {
			pr_debug("expectation arrives ct=%p exp=%p\n",
				 ct, exp);
			/* Welcome, Mr. Bond.  We've been expecting you... */
			__set_bit(IPS_EXPECTED_BIT, &ct->status);
			/* exp->master safe, refcnt bumped in nf_ct_find_expectation */
			ct->master = exp->master;
			if (exp->helper) {
				help = nf_ct_helper_ext_add(ct, GFP_ATOMIC);
				if (help)
					rcu_assign_pointer(help->helper, exp->helper);
			}

#ifdef CONFIG_NF_CONNTRACK_MARK
			ct->mark = exp->master->mark;
#endif
#ifdef CONFIG_NF_CONNTRACK_SECMARK
			ct->secmark = exp->master->secmark;
#endif
			NF_CT_STAT_INC(net, expect_new);
		}
		spin_unlock(&nf_conntrack_expect_lock);
	}
	if (!exp)
		__nf_ct_try_assign_helper(ct, tmpl, GFP_ATOMIC);

	/* Now it is inserted into the unconfirmed list, bump refcount */
	nf_conntrack_get(&ct->ct_general);
	nf_ct_add_to_unconfirmed_list(ct);

	local_bh_enable();

	if (exp) {
		if (exp->expectfn)
			exp->expectfn(ct, exp);
		nf_ct_expect_put(exp);
	}

	return &ct->tuplehash[IP_CT_DIR_ORIGINAL];
}

/* On success, returns 0, sets skb->_nfct | ctinfo */
static int
resolve_normal_ct(struct nf_conn *tmpl,
		  struct sk_buff *skb,
		  unsigned int dataoff,
		  u_int8_t protonum,
		  const struct nf_hook_state *state)
{
	const struct nf_conntrack_zone *zone;
	struct nf_conntrack_tuple tuple;
	struct nf_conntrack_tuple_hash *h;
	enum ip_conntrack_info ctinfo;
	struct nf_conntrack_zone tmp;
	struct nf_conn *ct;
	u32 hash;

	if (!nf_ct_get_tuple(skb, skb_network_offset(skb),
			     dataoff, state->pf, protonum, state->net,
			     &tuple)) {
		pr_debug("Can't get tuple\n");
		return 0;
	}

	/* look for tuple match */
	zone = nf_ct_zone_tmpl(tmpl, skb, &tmp);
	hash = hash_conntrack_raw(&tuple, state->net);
	h = __nf_conntrack_find_get(state->net, zone, &tuple, hash);
	if (!h) {
		h = init_conntrack(state->net, tmpl, &tuple,
				   skb, dataoff, hash);
		if (!h)
			return 0;
		if (IS_ERR(h))
			return PTR_ERR(h);
	}
	ct = nf_ct_tuplehash_to_ctrack(h);

	/* It exists; we have (non-exclusive) reference. */
	if (NF_CT_DIRECTION(h) == IP_CT_DIR_REPLY) {
		ctinfo = IP_CT_ESTABLISHED_REPLY;
	} else {
		/* Once we've had two way comms, always ESTABLISHED. */
		if (test_bit(IPS_SEEN_REPLY_BIT, &ct->status)) {
			pr_debug("normal packet for %p\n", ct);
			ctinfo = IP_CT_ESTABLISHED;
		} else if (test_bit(IPS_EXPECTED_BIT, &ct->status)) {
			pr_debug("related packet for %p\n", ct);
			ctinfo = IP_CT_RELATED;
		} else {
			pr_debug("new packet for %p\n", ct);
			ctinfo = IP_CT_NEW;
		}
	}
	nf_ct_set(skb, ct, ctinfo);
	return 0;
}

/*
 * icmp packets need special treatment to handle error messages that are
 * related to a connection.
 *
 * Callers need to check if skb has a conntrack assigned when this
 * helper returns; in such case skb belongs to an already known connection.
 */
static unsigned int __cold
nf_conntrack_handle_icmp(struct nf_conn *tmpl,
			 struct sk_buff *skb,
			 unsigned int dataoff,
			 u8 protonum,
			 const struct nf_hook_state *state)
{
	int ret;

	if (state->pf == NFPROTO_IPV4 && protonum == IPPROTO_ICMP)
		ret = nf_conntrack_icmpv4_error(tmpl, skb, dataoff, state);
#if IS_ENABLED(CONFIG_IPV6)
	else if (state->pf == NFPROTO_IPV6 && protonum == IPPROTO_ICMPV6)
		ret = nf_conntrack_icmpv6_error(tmpl, skb, dataoff, state);
#endif
	else
		return NF_ACCEPT;

	if (ret <= 0) {
		NF_CT_STAT_INC_ATOMIC(state->net, error);
		NF_CT_STAT_INC_ATOMIC(state->net, invalid);
	}

	return ret;
}

static int generic_packet(struct nf_conn *ct, struct sk_buff *skb,
			  enum ip_conntrack_info ctinfo)
{
	const unsigned int *timeout = nf_ct_timeout_lookup(ct);

	if (!timeout)
		timeout = &nf_generic_pernet(nf_ct_net(ct))->timeout;

	nf_ct_refresh_acct(ct, ctinfo, skb, *timeout);
	return NF_ACCEPT;
}

/* Returns verdict for packet, or -1 for invalid. */
static int nf_conntrack_handle_packet(struct nf_conn *ct,
				      struct sk_buff *skb,
				      unsigned int dataoff,
				      enum ip_conntrack_info ctinfo,
				      const struct nf_hook_state *state)
{
	switch (nf_ct_protonum(ct)) {
	case IPPROTO_TCP:
		return nf_conntrack_tcp_packet(ct, skb, dataoff,
					       ctinfo, state);
	case IPPROTO_UDP:
		return nf_conntrack_udp_packet(ct, skb, dataoff,
					       ctinfo, state);
	case IPPROTO_ICMP:
		return nf_conntrack_icmp_packet(ct, skb, ctinfo, state);
#if IS_ENABLED(CONFIG_IPV6)
	case IPPROTO_ICMPV6:
		return nf_conntrack_icmpv6_packet(ct, skb, ctinfo, state);
#endif
#ifdef CONFIG_NF_CT_PROTO_UDPLITE
	case IPPROTO_UDPLITE:
		return nf_conntrack_udplite_packet(ct, skb, dataoff,
						   ctinfo, state);
#endif
#ifdef CONFIG_NF_CT_PROTO_SCTP
	case IPPROTO_SCTP:
		return nf_conntrack_sctp_packet(ct, skb, dataoff,
						ctinfo, state);
#endif
#ifdef CONFIG_NF_CT_PROTO_DCCP
	case IPPROTO_DCCP:
		return nf_conntrack_dccp_packet(ct, skb, dataoff,
						ctinfo, state);
#endif
#ifdef CONFIG_NF_CT_PROTO_GRE
	case IPPROTO_GRE:
		return nf_conntrack_gre_packet(ct, skb, dataoff,
					       ctinfo, state);
#endif
	}

	return generic_packet(ct, skb, ctinfo);
}

unsigned int
nf_conntrack_in(struct sk_buff *skb, const struct nf_hook_state *state)
{
	enum ip_conntrack_info ctinfo;
	struct nf_conn *ct, *tmpl;
	u_int8_t protonum;
	int dataoff, ret;

	tmpl = nf_ct_get(skb, &ctinfo);
	if (tmpl || ctinfo == IP_CT_UNTRACKED) {
		/* Previously seen (loopback or untracked)?  Ignore. */
		if ((tmpl && !nf_ct_is_template(tmpl)) ||
		     ctinfo == IP_CT_UNTRACKED) {
			NF_CT_STAT_INC_ATOMIC(state->net, ignore);
			return NF_ACCEPT;
		}
		skb->_nfct = 0;
	}

	/* rcu_read_lock()ed by nf_hook_thresh */
	dataoff = get_l4proto(skb, skb_network_offset(skb), state->pf, &protonum);
	if (dataoff <= 0) {
		pr_debug("not prepared to track yet or error occurred\n");
		NF_CT_STAT_INC_ATOMIC(state->net, error);
		NF_CT_STAT_INC_ATOMIC(state->net, invalid);
		ret = NF_ACCEPT;
		goto out;
	}

	if (protonum == IPPROTO_ICMP || protonum == IPPROTO_ICMPV6) {
		ret = nf_conntrack_handle_icmp(tmpl, skb, dataoff,
					       protonum, state);
		if (ret <= 0) {
			ret = -ret;
			goto out;
		}
		/* ICMP[v6] protocol trackers may assign one conntrack. */
		if (skb->_nfct)
			goto out;
	}
repeat:
	ret = resolve_normal_ct(tmpl, skb, dataoff,
				protonum, state);
	if (ret < 0) {
		/* Too stressed to deal. */
		NF_CT_STAT_INC_ATOMIC(state->net, drop);
		ret = NF_DROP;
		goto out;
	}

	ct = nf_ct_get(skb, &ctinfo);
	if (!ct) {
		/* Not valid part of a connection */
		NF_CT_STAT_INC_ATOMIC(state->net, invalid);
		ret = NF_ACCEPT;
		goto out;
	}

	ret = nf_conntrack_handle_packet(ct, skb, dataoff, ctinfo, state);
	if (ret <= 0) {
		/* Invalid: inverse of the return code tells
		 * the netfilter core what to do */
		pr_debug("nf_conntrack_in: Can't track with proto module\n");
		nf_conntrack_put(&ct->ct_general);
		skb->_nfct = 0;
		NF_CT_STAT_INC_ATOMIC(state->net, invalid);
		if (ret == -NF_DROP)
			NF_CT_STAT_INC_ATOMIC(state->net, drop);
		/* Special case: TCP tracker reports an attempt to reopen a
		 * closed/aborted connection. We have to go back and create a
		 * fresh conntrack.
		 */
		if (ret == -NF_REPEAT)
			goto repeat;
		ret = -ret;
		goto out;
	}

	if (ctinfo == IP_CT_ESTABLISHED_REPLY &&
	    !test_and_set_bit(IPS_SEEN_REPLY_BIT, &ct->status))
		nf_conntrack_event_cache(IPCT_REPLY, ct);
out:
	if (tmpl)
		nf_ct_put(tmpl);

	return ret;
}
EXPORT_SYMBOL_GPL(nf_conntrack_in);

/* Alter reply tuple (maybe alter helper).  This is for NAT, and is
   implicitly racy: see __nf_conntrack_confirm */
void nf_conntrack_alter_reply(struct nf_conn *ct,
			      const struct nf_conntrack_tuple *newreply)
{
	struct nf_conn_help *help = nfct_help(ct);

	/* Should be unconfirmed, so not in hash table yet */
	WARN_ON(nf_ct_is_confirmed(ct));

	pr_debug("Altering reply tuple of %p to ", ct);
	nf_ct_dump_tuple(newreply);

	ct->tuplehash[IP_CT_DIR_REPLY].tuple = *newreply;
	if (ct->master || (help && !hlist_empty(&help->expectations)))
		return;

	rcu_read_lock();
	__nf_ct_try_assign_helper(ct, NULL, GFP_ATOMIC);
	rcu_read_unlock();
}
EXPORT_SYMBOL_GPL(nf_conntrack_alter_reply);

/* Refresh conntrack for this many jiffies and do accounting if do_acct is 1 */
void __nf_ct_refresh_acct(struct nf_conn *ct,
			  enum ip_conntrack_info ctinfo,
			  const struct sk_buff *skb,
			  u32 extra_jiffies,
			  bool do_acct)
{
	/* Only update if this is not a fixed timeout */
	if (test_bit(IPS_FIXED_TIMEOUT_BIT, &ct->status))
		goto acct;

	/* If not in hash table, timer will not be active yet */
	if (nf_ct_is_confirmed(ct))
		extra_jiffies += nfct_time_stamp;

	if (READ_ONCE(ct->timeout) != extra_jiffies)
		WRITE_ONCE(ct->timeout, extra_jiffies);
acct:
	if (do_acct)
		nf_ct_acct_update(ct, ctinfo, skb->len);
}
EXPORT_SYMBOL_GPL(__nf_ct_refresh_acct);

bool nf_ct_kill_acct(struct nf_conn *ct,
		     enum ip_conntrack_info ctinfo,
		     const struct sk_buff *skb)
{
	nf_ct_acct_update(ct, ctinfo, skb->len);

	return nf_ct_delete(ct, 0, 0);
}
EXPORT_SYMBOL_GPL(nf_ct_kill_acct);

#if IS_ENABLED(CONFIG_NF_CT_NETLINK)

#include <linux/netfilter/nfnetlink.h>
#include <linux/netfilter/nfnetlink_conntrack.h>
#include <linux/mutex.h>

/* Generic function for tcp/udp/sctp/dccp and alike. */
int nf_ct_port_tuple_to_nlattr(struct sk_buff *skb,
			       const struct nf_conntrack_tuple *tuple)
{
	if (nla_put_be16(skb, CTA_PROTO_SRC_PORT, tuple->src.u.tcp.port) ||
	    nla_put_be16(skb, CTA_PROTO_DST_PORT, tuple->dst.u.tcp.port))
		goto nla_put_failure;
	return 0;

nla_put_failure:
	return -1;
}
EXPORT_SYMBOL_GPL(nf_ct_port_tuple_to_nlattr);

const struct nla_policy nf_ct_port_nla_policy[CTA_PROTO_MAX+1] = {
	[CTA_PROTO_SRC_PORT]  = { .type = NLA_U16 },
	[CTA_PROTO_DST_PORT]  = { .type = NLA_U16 },
};
EXPORT_SYMBOL_GPL(nf_ct_port_nla_policy);

int nf_ct_port_nlattr_to_tuple(struct nlattr *tb[],
			       struct nf_conntrack_tuple *t)
{
	if (!tb[CTA_PROTO_SRC_PORT] || !tb[CTA_PROTO_DST_PORT])
		return -EINVAL;

	t->src.u.tcp.port = nla_get_be16(tb[CTA_PROTO_SRC_PORT]);
	t->dst.u.tcp.port = nla_get_be16(tb[CTA_PROTO_DST_PORT]);

	return 0;
}
EXPORT_SYMBOL_GPL(nf_ct_port_nlattr_to_tuple);

unsigned int nf_ct_port_nlattr_tuple_size(void)
{
	static unsigned int size __read_mostly;

	if (!size)
		size = nla_policy_len(nf_ct_port_nla_policy, CTA_PROTO_MAX + 1);

	return size;
}
EXPORT_SYMBOL_GPL(nf_ct_port_nlattr_tuple_size);
#endif

/* Used by ipt_REJECT and ip6t_REJECT. */
static void nf_conntrack_attach(struct sk_buff *nskb, const struct sk_buff *skb)
{
	struct nf_conn *ct;
	enum ip_conntrack_info ctinfo;

	/* This ICMP is in reverse direction to the packet which caused it */
	ct = nf_ct_get(skb, &ctinfo);
	if (CTINFO2DIR(ctinfo) == IP_CT_DIR_ORIGINAL)
		ctinfo = IP_CT_RELATED_REPLY;
	else
		ctinfo = IP_CT_RELATED;

	/* Attach to new skbuff, and increment count */
	nf_ct_set(nskb, ct, ctinfo);
	nf_conntrack_get(skb_nfct(nskb));
}

static int nf_conntrack_update(struct net *net, struct sk_buff *skb)
{
	struct nf_conntrack_tuple_hash *h;
	struct nf_conntrack_tuple tuple;
	enum ip_conntrack_info ctinfo;
	struct nf_nat_hook *nat_hook;
	unsigned int status;
	struct nf_conn *ct;
	int dataoff;
	u16 l3num;
	u8 l4num;

	ct = nf_ct_get(skb, &ctinfo);
	if (!ct || nf_ct_is_confirmed(ct))
		return 0;

	l3num = nf_ct_l3num(ct);

	dataoff = get_l4proto(skb, skb_network_offset(skb), l3num, &l4num);
	if (dataoff <= 0)
		return -1;

	if (!nf_ct_get_tuple(skb, skb_network_offset(skb), dataoff, l3num,
			     l4num, net, &tuple))
		return -1;

	if (ct->status & IPS_SRC_NAT) {
		memcpy(tuple.src.u3.all,
		       ct->tuplehash[IP_CT_DIR_ORIGINAL].tuple.src.u3.all,
		       sizeof(tuple.src.u3.all));
		tuple.src.u.all =
			ct->tuplehash[IP_CT_DIR_ORIGINAL].tuple.src.u.all;
	}

	if (ct->status & IPS_DST_NAT) {
		memcpy(tuple.dst.u3.all,
		       ct->tuplehash[IP_CT_DIR_ORIGINAL].tuple.dst.u3.all,
		       sizeof(tuple.dst.u3.all));
		tuple.dst.u.all =
			ct->tuplehash[IP_CT_DIR_ORIGINAL].tuple.dst.u.all;
	}

	h = nf_conntrack_find_get(net, nf_ct_zone(ct), &tuple);
	if (!h)
		return 0;

	/* Store status bits of the conntrack that is clashing to re-do NAT
	 * mangling according to what it has been done already to this packet.
	 */
	status = ct->status;

	nf_ct_put(ct);
	ct = nf_ct_tuplehash_to_ctrack(h);
	nf_ct_set(skb, ct, ctinfo);

	nat_hook = rcu_dereference(nf_nat_hook);
	if (!nat_hook)
		return 0;

	if (status & IPS_SRC_NAT &&
	    nat_hook->manip_pkt(skb, ct, NF_NAT_MANIP_SRC,
				IP_CT_DIR_ORIGINAL) == NF_DROP)
		return -1;

	if (status & IPS_DST_NAT &&
	    nat_hook->manip_pkt(skb, ct, NF_NAT_MANIP_DST,
				IP_CT_DIR_ORIGINAL) == NF_DROP)
		return -1;

	return 0;
}

static bool nf_conntrack_get_tuple_skb(struct nf_conntrack_tuple *dst_tuple,
				       const struct sk_buff *skb)
{
	const struct nf_conntrack_tuple *src_tuple;
	const struct nf_conntrack_tuple_hash *hash;
	struct nf_conntrack_tuple srctuple;
	enum ip_conntrack_info ctinfo;
	struct nf_conn *ct;

	ct = nf_ct_get(skb, &ctinfo);
	if (ct) {
		src_tuple = nf_ct_tuple(ct, CTINFO2DIR(ctinfo));
		memcpy(dst_tuple, src_tuple, sizeof(*dst_tuple));
		return true;
	}

	if (!nf_ct_get_tuplepr(skb, skb_network_offset(skb),
			       NFPROTO_IPV4, dev_net(skb->dev),
			       &srctuple))
		return false;

	hash = nf_conntrack_find_get(dev_net(skb->dev),
				     &nf_ct_zone_dflt,
				     &srctuple);
	if (!hash)
		return false;

	ct = nf_ct_tuplehash_to_ctrack(hash);
	src_tuple = nf_ct_tuple(ct, !hash->tuple.dst.dir);
	memcpy(dst_tuple, src_tuple, sizeof(*dst_tuple));
	nf_ct_put(ct);

	return true;
}

/* Bring out ya dead! */
static struct nf_conn *
get_next_corpse(int (*iter)(struct nf_conn *i, void *data),
		void *data, unsigned int *bucket)
{
	struct nf_conntrack_tuple_hash *h;
	struct nf_conn *ct;
	struct hlist_nulls_node *n;
	spinlock_t *lockp;

	for (; *bucket < nf_conntrack_htable_size; (*bucket)++) {
		lockp = &nf_conntrack_locks[*bucket % CONNTRACK_LOCKS];
		local_bh_disable();
		nf_conntrack_lock(lockp);
		if (*bucket < nf_conntrack_htable_size) {
			hlist_nulls_for_each_entry(h, n, &nf_conntrack_hash[*bucket], hnnode) {
				if (NF_CT_DIRECTION(h) != IP_CT_DIR_ORIGINAL)
					continue;
				ct = nf_ct_tuplehash_to_ctrack(h);
				if (iter(ct, data))
					goto found;
			}
		}
		spin_unlock(lockp);
		local_bh_enable();
		cond_resched();
	}

	return NULL;
found:
	atomic_inc(&ct->ct_general.use);
	spin_unlock(lockp);
	local_bh_enable();
	return ct;
}

static void nf_ct_iterate_cleanup(int (*iter)(struct nf_conn *i, void *data),
				  void *data, u32 portid, int report)
{
	unsigned int bucket = 0, sequence;
	struct nf_conn *ct;

	might_sleep();

	for (;;) {
		sequence = read_seqcount_begin(&nf_conntrack_generation);

		while ((ct = get_next_corpse(iter, data, &bucket)) != NULL) {
			/* Time to push up daises... */

			nf_ct_delete(ct, portid, report);
			nf_ct_put(ct);
			cond_resched();
		}

		if (!read_seqcount_retry(&nf_conntrack_generation, sequence))
			break;
		bucket = 0;
	}
}

struct iter_data {
	int (*iter)(struct nf_conn *i, void *data);
	void *data;
	struct net *net;
};

static int iter_net_only(struct nf_conn *i, void *data)
{
	struct iter_data *d = data;

	if (!net_eq(d->net, nf_ct_net(i)))
		return 0;

	return d->iter(i, d->data);
}

static void
__nf_ct_unconfirmed_destroy(struct net *net)
{
	int cpu;

	for_each_possible_cpu(cpu) {
		struct nf_conntrack_tuple_hash *h;
		struct hlist_nulls_node *n;
		struct ct_pcpu *pcpu;

		pcpu = per_cpu_ptr(net->ct.pcpu_lists, cpu);

		spin_lock_bh(&pcpu->lock);
		hlist_nulls_for_each_entry(h, n, &pcpu->unconfirmed, hnnode) {
			struct nf_conn *ct;

			ct = nf_ct_tuplehash_to_ctrack(h);

			/* we cannot call iter() on unconfirmed list, the
			 * owning cpu can reallocate ct->ext at any time.
			 */
			set_bit(IPS_DYING_BIT, &ct->status);
		}
		spin_unlock_bh(&pcpu->lock);
		cond_resched();
	}
}

void nf_ct_unconfirmed_destroy(struct net *net)
{
	might_sleep();

	if (atomic_read(&net->ct.count) > 0) {
		__nf_ct_unconfirmed_destroy(net);
		nf_queue_nf_hook_drop(net);
		synchronize_net();
	}
}
EXPORT_SYMBOL_GPL(nf_ct_unconfirmed_destroy);

void nf_ct_iterate_cleanup_net(struct net *net,
			       int (*iter)(struct nf_conn *i, void *data),
			       void *data, u32 portid, int report)
{
	struct iter_data d;

	might_sleep();

	if (atomic_read(&net->ct.count) == 0)
		return;

	d.iter = iter;
	d.data = data;
	d.net = net;

	nf_ct_iterate_cleanup(iter_net_only, &d, portid, report);
}
EXPORT_SYMBOL_GPL(nf_ct_iterate_cleanup_net);

/**
 * nf_ct_iterate_destroy - destroy unconfirmed conntracks and iterate table
 * @iter: callback to invoke for each conntrack
 * @data: data to pass to @iter
 *
 * Like nf_ct_iterate_cleanup, but first marks conntracks on the
 * unconfirmed list as dying (so they will not be inserted into
 * main table).
 *
 * Can only be called in module exit path.
 */
void
nf_ct_iterate_destroy(int (*iter)(struct nf_conn *i, void *data), void *data)
{
	struct net *net;

	down_read(&net_rwsem);
	for_each_net(net) {
		if (atomic_read(&net->ct.count) == 0)
			continue;
		__nf_ct_unconfirmed_destroy(net);
		nf_queue_nf_hook_drop(net);
	}
	up_read(&net_rwsem);

	/* Need to wait for netns cleanup worker to finish, if its
	 * running -- it might have deleted a net namespace from
	 * the global list, so our __nf_ct_unconfirmed_destroy() might
	 * not have affected all namespaces.
	 */
	net_ns_barrier();

	/* a conntrack could have been unlinked from unconfirmed list
	 * before we grabbed pcpu lock in __nf_ct_unconfirmed_destroy().
	 * This makes sure its inserted into conntrack table.
	 */
	synchronize_net();

	nf_ct_iterate_cleanup(iter, data, 0, 0);
}
EXPORT_SYMBOL_GPL(nf_ct_iterate_destroy);

static int kill_all(struct nf_conn *i, void *data)
{
	return net_eq(nf_ct_net(i), data);
}

void nf_conntrack_cleanup_start(void)
{
	conntrack_gc_work.exiting = true;
	RCU_INIT_POINTER(ip_ct_attach, NULL);
}

void nf_conntrack_cleanup_end(void)
{
	RCU_INIT_POINTER(nf_ct_hook, NULL);
	cancel_delayed_work_sync(&conntrack_gc_work.dwork);
	kvfree(nf_conntrack_hash);

	nf_conntrack_proto_fini();
	nf_conntrack_seqadj_fini();
	nf_conntrack_labels_fini();
	nf_conntrack_helper_fini();
	nf_conntrack_timeout_fini();
	nf_conntrack_ecache_fini();
	nf_conntrack_tstamp_fini();
	nf_conntrack_acct_fini();
	nf_conntrack_expect_fini();

	kmem_cache_destroy(nf_conntrack_cachep);
}

/*
 * Mishearing the voices in his head, our hero wonders how he's
 * supposed to kill the mall.
 */
void nf_conntrack_cleanup_net(struct net *net)
{
	LIST_HEAD(single);

	list_add(&net->exit_list, &single);
	nf_conntrack_cleanup_net_list(&single);
}

void nf_conntrack_cleanup_net_list(struct list_head *net_exit_list)
{
	int busy;
	struct net *net;

	/*
	 * This makes sure all current packets have passed through
	 *  netfilter framework.  Roll on, two-stage module
	 *  delete...
	 */
	synchronize_net();
i_see_dead_people:
	busy = 0;
	list_for_each_entry(net, net_exit_list, exit_list) {
		nf_ct_iterate_cleanup(kill_all, net, 0, 0);
		if (atomic_read(&net->ct.count) != 0)
			busy = 1;
	}
	if (busy) {
		schedule();
		goto i_see_dead_people;
	}

	list_for_each_entry(net, net_exit_list, exit_list) {
		nf_conntrack_proto_pernet_fini(net);
		nf_conntrack_ecache_pernet_fini(net);
		nf_conntrack_expect_pernet_fini(net);
		free_percpu(net->ct.stat);
		free_percpu(net->ct.pcpu_lists);
	}
}

void *nf_ct_alloc_hashtable(unsigned int *sizep, int nulls)
{
	struct hlist_nulls_head *hash;
	unsigned int nr_slots, i;

	if (*sizep > (UINT_MAX / sizeof(struct hlist_nulls_head)))
		return NULL;

	BUILD_BUG_ON(sizeof(struct hlist_nulls_head) != sizeof(struct hlist_head));
	nr_slots = *sizep = roundup(*sizep, PAGE_SIZE / sizeof(struct hlist_nulls_head));

	hash = kvmalloc_array(nr_slots, sizeof(struct hlist_nulls_head),
			      GFP_KERNEL | __GFP_ZERO);

	if (hash && nulls)
		for (i = 0; i < nr_slots; i++)
			INIT_HLIST_NULLS_HEAD(&hash[i], i);

	return hash;
}
EXPORT_SYMBOL_GPL(nf_ct_alloc_hashtable);

int nf_conntrack_hash_resize(unsigned int hashsize)
{
	int i, bucket;
	unsigned int old_size;
	struct hlist_nulls_head *hash, *old_hash;
	struct nf_conntrack_tuple_hash *h;
	struct nf_conn *ct;

	if (!hashsize)
		return -EINVAL;

	hash = nf_ct_alloc_hashtable(&hashsize, 1);
	if (!hash)
		return -ENOMEM;

	old_size = nf_conntrack_htable_size;
	if (old_size == hashsize) {
		kvfree(hash);
		return 0;
	}

	local_bh_disable();
	nf_conntrack_all_lock();
	write_seqcount_begin(&nf_conntrack_generation);

	/* Lookups in the old hash might happen in parallel, which means we
	 * might get false negatives during connection lookup. New connections
	 * created because of a false negative won't make it into the hash
	 * though since that required taking the locks.
	 */

	for (i = 0; i < nf_conntrack_htable_size; i++) {
		while (!hlist_nulls_empty(&nf_conntrack_hash[i])) {
			h = hlist_nulls_entry(nf_conntrack_hash[i].first,
					      struct nf_conntrack_tuple_hash, hnnode);
			ct = nf_ct_tuplehash_to_ctrack(h);
			hlist_nulls_del_rcu(&h->hnnode);
			bucket = __hash_conntrack(nf_ct_net(ct),
						  &h->tuple, hashsize);
			hlist_nulls_add_head_rcu(&h->hnnode, &hash[bucket]);
		}
	}
	old_size = nf_conntrack_htable_size;
	old_hash = nf_conntrack_hash;

	nf_conntrack_hash = hash;
	nf_conntrack_htable_size = hashsize;

	write_seqcount_end(&nf_conntrack_generation);
	nf_conntrack_all_unlock();
	local_bh_enable();

	synchronize_net();
	kvfree(old_hash);
	return 0;
}

int nf_conntrack_set_hashsize(const char *val, const struct kernel_param *kp)
{
	unsigned int hashsize;
	int rc;

	if (current->nsproxy->net_ns != &init_net)
		return -EOPNOTSUPP;

	/* On boot, we can set this without any fancy locking. */
	if (!nf_conntrack_hash)
		return param_set_uint(val, kp);

	rc = kstrtouint(val, 0, &hashsize);
	if (rc)
		return rc;

	return nf_conntrack_hash_resize(hashsize);
}
EXPORT_SYMBOL_GPL(nf_conntrack_set_hashsize);

static __always_inline unsigned int total_extension_size(void)
{
	/* remember to add new extensions below */
	BUILD_BUG_ON(NF_CT_EXT_NUM > 9);

	return sizeof(struct nf_ct_ext) +
	       sizeof(struct nf_conn_help)
#if IS_ENABLED(CONFIG_NF_NAT)
		+ sizeof(struct nf_conn_nat)
#endif
		+ sizeof(struct nf_conn_seqadj)
		+ sizeof(struct nf_conn_acct)
#ifdef CONFIG_NF_CONNTRACK_EVENTS
		+ sizeof(struct nf_conntrack_ecache)
#endif
#ifdef CONFIG_NF_CONNTRACK_TIMESTAMP
		+ sizeof(struct nf_conn_tstamp)
#endif
#ifdef CONFIG_NF_CONNTRACK_TIMEOUT
		+ sizeof(struct nf_conn_timeout)
#endif
#ifdef CONFIG_NF_CONNTRACK_LABELS
		+ sizeof(struct nf_conn_labels)
#endif
#if IS_ENABLED(CONFIG_NETFILTER_SYNPROXY)
		+ sizeof(struct nf_conn_synproxy)
#endif
	;
};

int nf_conntrack_init_start(void)
{
	unsigned long nr_pages = totalram_pages();
	int max_factor = 8;
	int ret = -ENOMEM;
	int i;

	/* struct nf_ct_ext uses u8 to store offsets/size */
	BUILD_BUG_ON(total_extension_size() > 255u);

	seqcount_init(&nf_conntrack_generation);

	for (i = 0; i < CONNTRACK_LOCKS; i++)
		spin_lock_init(&nf_conntrack_locks[i]);

	if (!nf_conntrack_htable_size) {
		/* Idea from tcp.c: use 1/16384 of memory.
		 * On i386: 32MB machine has 512 buckets.
		 * >= 1GB machines have 16384 buckets.
		 * >= 4GB machines have 65536 buckets.
		 */
		nf_conntrack_htable_size
			= (((nr_pages << PAGE_SHIFT) / 16384)
			   / sizeof(struct hlist_head));
		if (nr_pages > (4 * (1024 * 1024 * 1024 / PAGE_SIZE)))
			nf_conntrack_htable_size = 65536;
		else if (nr_pages > (1024 * 1024 * 1024 / PAGE_SIZE))
			nf_conntrack_htable_size = 16384;
		if (nf_conntrack_htable_size < 32)
			nf_conntrack_htable_size = 32;

		/* Use a max. factor of four by default to get the same max as
		 * with the old struct list_heads. When a table size is given
		 * we use the old value of 8 to avoid reducing the max.
		 * entries. */
		max_factor = 4;
	}

	nf_conntrack_hash = nf_ct_alloc_hashtable(&nf_conntrack_htable_size, 1);
	if (!nf_conntrack_hash)
		return -ENOMEM;

	nf_conntrack_max = max_factor * nf_conntrack_htable_size;

	nf_conntrack_cachep = kmem_cache_create("nf_conntrack",
						sizeof(struct nf_conn),
						NFCT_INFOMASK + 1,
						SLAB_TYPESAFE_BY_RCU | SLAB_HWCACHE_ALIGN, NULL);
	if (!nf_conntrack_cachep)
		goto err_cachep;

	ret = nf_conntrack_expect_init();
	if (ret < 0)
		goto err_expect;

	ret = nf_conntrack_acct_init();
	if (ret < 0)
		goto err_acct;

	ret = nf_conntrack_tstamp_init();
	if (ret < 0)
		goto err_tstamp;

	ret = nf_conntrack_ecache_init();
	if (ret < 0)
		goto err_ecache;

	ret = nf_conntrack_timeout_init();
	if (ret < 0)
		goto err_timeout;

	ret = nf_conntrack_helper_init();
	if (ret < 0)
		goto err_helper;

	ret = nf_conntrack_labels_init();
	if (ret < 0)
		goto err_labels;

	ret = nf_conntrack_seqadj_init();
	if (ret < 0)
		goto err_seqadj;

	ret = nf_conntrack_proto_init();
	if (ret < 0)
		goto err_proto;

	conntrack_gc_work_init(&conntrack_gc_work);
	queue_delayed_work(system_power_efficient_wq, &conntrack_gc_work.dwork, HZ);

	return 0;

err_proto:
	nf_conntrack_seqadj_fini();
err_seqadj:
	nf_conntrack_labels_fini();
err_labels:
	nf_conntrack_helper_fini();
err_helper:
	nf_conntrack_timeout_fini();
err_timeout:
	nf_conntrack_ecache_fini();
err_ecache:
	nf_conntrack_tstamp_fini();
err_tstamp:
	nf_conntrack_acct_fini();
err_acct:
	nf_conntrack_expect_fini();
err_expect:
	kmem_cache_destroy(nf_conntrack_cachep);
err_cachep:
	kvfree(nf_conntrack_hash);
	return ret;
}

static struct nf_ct_hook nf_conntrack_hook = {
	.update		= nf_conntrack_update,
	.destroy	= destroy_conntrack,
	.get_tuple_skb  = nf_conntrack_get_tuple_skb,
};

void nf_conntrack_init_end(void)
{
	/* For use by REJECT target */
	RCU_INIT_POINTER(ip_ct_attach, nf_conntrack_attach);
	RCU_INIT_POINTER(nf_ct_hook, &nf_conntrack_hook);
}

/*
 * We need to use special "null" values, not used in hash table
 */
#define UNCONFIRMED_NULLS_VAL	((1<<30)+0)
#define DYING_NULLS_VAL		((1<<30)+1)
#define TEMPLATE_NULLS_VAL	((1<<30)+2)

int nf_conntrack_init_net(struct net *net)
{
	int ret = -ENOMEM;
	int cpu;

	BUILD_BUG_ON(IP_CT_UNTRACKED == IP_CT_NUMBER);
	BUILD_BUG_ON_NOT_POWER_OF_2(CONNTRACK_LOCKS);
	atomic_set(&net->ct.count, 0);

	net->ct.pcpu_lists = alloc_percpu(struct ct_pcpu);
	if (!net->ct.pcpu_lists)
		goto err_stat;

	for_each_possible_cpu(cpu) {
		struct ct_pcpu *pcpu = per_cpu_ptr(net->ct.pcpu_lists, cpu);

		spin_lock_init(&pcpu->lock);
		INIT_HLIST_NULLS_HEAD(&pcpu->unconfirmed, UNCONFIRMED_NULLS_VAL);
		INIT_HLIST_NULLS_HEAD(&pcpu->dying, DYING_NULLS_VAL);
	}

	net->ct.stat = alloc_percpu(struct ip_conntrack_stat);
	if (!net->ct.stat)
		goto err_pcpu_lists;

	ret = nf_conntrack_expect_pernet_init(net);
	if (ret < 0)
		goto err_expect;

	nf_conntrack_acct_pernet_init(net);
	nf_conntrack_tstamp_pernet_init(net);
	nf_conntrack_ecache_pernet_init(net);
	nf_conntrack_helper_pernet_init(net);
	nf_conntrack_proto_pernet_init(net);

	return 0;

err_expect:
	free_percpu(net->ct.stat);
err_pcpu_lists:
	free_percpu(net->ct.pcpu_lists);
err_stat:
	return ret;
}<|MERGE_RESOLUTION|>--- conflicted
+++ resolved
@@ -452,22 +452,12 @@
  * table location, we assume id gets exposed to userspace.
  *
  * Following nf_conn items do not change throughout lifetime
-<<<<<<< HEAD
- * of the nf_conn after it has been committed to main hash table:
- *
- * 1. nf_conn address
- * 2. nf_conn->ext address
- * 3. nf_conn->master address (normally NULL)
- * 4. tuple
- * 5. the associated net namespace
-=======
  * of the nf_conn:
  *
  * 1. nf_conn address
  * 2. nf_conn->master address (normally NULL)
  * 3. the associated net namespace
  * 4. the original direction tuple
->>>>>>> fa578e9d
  */
 u32 nf_ct_get_id(const struct nf_conn *ct)
 {
@@ -477,16 +467,10 @@
 	net_get_random_once(&ct_id_seed, sizeof(ct_id_seed));
 
 	a = (unsigned long)ct;
-<<<<<<< HEAD
-	b = (unsigned long)ct->master ^ net_hash_mix(nf_ct_net(ct));
-	c = (unsigned long)ct->ext;
-	d = (unsigned long)siphash(&ct->tuplehash, sizeof(ct->tuplehash),
-=======
 	b = (unsigned long)ct->master;
 	c = (unsigned long)nf_ct_net(ct);
 	d = (unsigned long)siphash(&ct->tuplehash[IP_CT_DIR_ORIGINAL].tuple,
 				   sizeof(ct->tuplehash[IP_CT_DIR_ORIGINAL].tuple),
->>>>>>> fa578e9d
 				   &ct_id_seed);
 #ifdef CONFIG_64BIT
 	return siphash_4u64((u64)a, (u64)b, (u64)c, (u64)d, &ct_id_seed);
