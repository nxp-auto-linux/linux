--- conflicted
+++ resolved
@@ -367,38 +367,9 @@
 	}
 	buf_len = strlen(buf);
 
-<<<<<<< HEAD
-		buf_len = strlen(buf);
-
-		ct = nf_ct_get(skb, &ctinfo);
-		if (ct) {
-			bool mangled;
-
-			/* If mangling fails this function will return 0
-			 * which will cause the packet to be dropped.
-			 * Mangling can only fail under memory pressure,
-			 * hopefully it will succeed on the retransmitted
-			 * packet.
-			 */
-			mangled = nf_nat_mangle_tcp_packet(skb, ct, ctinfo,
-							   iph->ihl * 4,
-							   start - data,
-							   end - start,
-							   buf, buf_len);
-			if (mangled) {
-				ip_vs_nfct_expect_related(skb, ct, n_cp,
-							  IPPROTO_TCP, 0, 0);
-				if (skb->ip_summed == CHECKSUM_COMPLETE)
-					skb->ip_summed = CHECKSUM_UNNECESSARY;
-				/* csum is updated */
-				ret = 1;
-			}
-		}
-=======
 	ct = nf_ct_get(skb, &ctinfo);
 	if (ct) {
 		bool mangled;
->>>>>>> e021bb4f
 
 		/* If mangling fails this function will return 0
 		 * which will cause the packet to be dropped.
