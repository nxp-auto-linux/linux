--- conflicted
+++ resolved
@@ -101,11 +101,7 @@
 	struct nft_stats *stats;
 
 	base_chain = nft_base_chain(chain);
-<<<<<<< HEAD
-	if (!base_chain->stats)
-=======
 	if (!rcu_access_pointer(base_chain->stats))
->>>>>>> e021bb4f
 		return;
 
 	local_bh_disable();
