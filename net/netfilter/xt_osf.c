/*
 * Copyright (c) 2003+ Evgeniy Polyakov <zbr@ioremap.net>
 *
 *
 * This program is free software; you can redistribute it and/or modify
 * it under the terms of the GNU General Public License as published by
 * the Free Software Foundation; either version 2 of the License, or
 * (at your option) any later version.
 *
 * This program is distributed in the hope that it will be useful,
 * but WITHOUT ANY WARRANTY; without even the implied warranty of
 * MERCHANTABILITY or FITNESS FOR A PARTICULAR PURPOSE.  See the
 * GNU General Public License for more details.
 *
 * You should have received a copy of the GNU General Public License
 * along with this program; if not, see <http://www.gnu.org/licenses/>.
 */
#define pr_fmt(fmt) KBUILD_MODNAME ": " fmt
#include <linux/module.h>
#include <linux/kernel.h>

#include <linux/capability.h>
#include <linux/if.h>
#include <linux/inetdevice.h>
#include <linux/ip.h>
#include <linux/list.h>
#include <linux/rculist.h>
#include <linux/skbuff.h>
#include <linux/slab.h>
#include <linux/tcp.h>

#include <net/ip.h>
#include <net/tcp.h>

#include <linux/netfilter/nfnetlink.h>
#include <linux/netfilter/x_tables.h>
#include <net/netfilter/nf_log.h>
#include <linux/netfilter/xt_osf.h>

<<<<<<< HEAD
struct xt_osf_finger {
	struct rcu_head			rcu_head;
	struct list_head		finger_entry;
	struct xt_osf_user_finger	finger;
};

enum osf_fmatch_states {
	/* Packet does not match the fingerprint */
	FMATCH_WRONG = 0,
	/* Packet matches the fingerprint */
	FMATCH_OK,
	/* Options do not match the fingerprint, but header does */
	FMATCH_OPT_WRONG,
};

/*
 * Indexed by dont-fragment bit.
 * It is the only constant value in the fingerprint.
 */
static struct list_head xt_osf_fingers[2];

static const struct nla_policy xt_osf_policy[OSF_ATTR_MAX + 1] = {
	[OSF_ATTR_FINGER]	= { .len = sizeof(struct xt_osf_user_finger) },
};

static int xt_osf_add_callback(struct net *net, struct sock *ctnl,
			       struct sk_buff *skb, const struct nlmsghdr *nlh,
			       const struct nlattr * const osf_attrs[],
			       struct netlink_ext_ack *extack)
{
	struct xt_osf_user_finger *f;
	struct xt_osf_finger *kf = NULL, *sf;
	int err = 0;

	if (!capable(CAP_NET_ADMIN))
		return -EPERM;

	if (!osf_attrs[OSF_ATTR_FINGER])
		return -EINVAL;

	if (!(nlh->nlmsg_flags & NLM_F_CREATE))
		return -EINVAL;

	f = nla_data(osf_attrs[OSF_ATTR_FINGER]);

	kf = kmalloc(sizeof(struct xt_osf_finger), GFP_KERNEL);
	if (!kf)
		return -ENOMEM;

	memcpy(&kf->finger, f, sizeof(struct xt_osf_user_finger));

	list_for_each_entry(sf, &xt_osf_fingers[!!f->df], finger_entry) {
		if (memcmp(&sf->finger, f, sizeof(struct xt_osf_user_finger)))
			continue;

		kfree(kf);
		kf = NULL;

		if (nlh->nlmsg_flags & NLM_F_EXCL)
			err = -EEXIST;
		break;
	}

	/*
	 * We are protected by nfnl mutex.
	 */
	if (kf)
		list_add_tail_rcu(&kf->finger_entry, &xt_osf_fingers[!!f->df]);

	return err;
}

static int xt_osf_remove_callback(struct net *net, struct sock *ctnl,
				  struct sk_buff *skb,
				  const struct nlmsghdr *nlh,
				  const struct nlattr * const osf_attrs[],
				  struct netlink_ext_ack *extack)
{
	struct xt_osf_user_finger *f;
	struct xt_osf_finger *sf;
	int err = -ENOENT;

	if (!capable(CAP_NET_ADMIN))
		return -EPERM;

	if (!osf_attrs[OSF_ATTR_FINGER])
		return -EINVAL;

	f = nla_data(osf_attrs[OSF_ATTR_FINGER]);

	list_for_each_entry(sf, &xt_osf_fingers[!!f->df], finger_entry) {
		if (memcmp(&sf->finger, f, sizeof(struct xt_osf_user_finger)))
			continue;

		/*
		 * We are protected by nfnl mutex.
		 */
		list_del_rcu(&sf->finger_entry);
		kfree_rcu(sf, rcu_head);

		err = 0;
		break;
	}

	return err;
}

static const struct nfnl_callback xt_osf_nfnetlink_callbacks[OSF_MSG_MAX] = {
	[OSF_MSG_ADD]	= {
		.call		= xt_osf_add_callback,
		.attr_count	= OSF_ATTR_MAX,
		.policy		= xt_osf_policy,
	},
	[OSF_MSG_REMOVE]	= {
		.call		= xt_osf_remove_callback,
		.attr_count	= OSF_ATTR_MAX,
		.policy		= xt_osf_policy,
	},
};

static const struct nfnetlink_subsystem xt_osf_nfnetlink = {
	.name			= "osf",
	.subsys_id		= NFNL_SUBSYS_OSF,
	.cb_count		= OSF_MSG_MAX,
	.cb			= xt_osf_nfnetlink_callbacks,
};

static inline int xt_osf_ttl(const struct sk_buff *skb, const struct xt_osf_info *info,
			    unsigned char f_ttl)
{
	const struct iphdr *ip = ip_hdr(skb);

	if (info->flags & XT_OSF_TTL) {
		if (info->ttl == XT_OSF_TTL_TRUE)
			return ip->ttl == f_ttl;
		if (info->ttl == XT_OSF_TTL_NOCHECK)
			return 1;
		else if (ip->ttl <= f_ttl)
			return 1;
		else {
			struct in_device *in_dev = __in_dev_get_rcu(skb->dev);
			int ret = 0;

			for_ifa(in_dev) {
				if (inet_ifa_match(ip->saddr, ifa)) {
					ret = (ip->ttl == f_ttl);
					break;
				}
			}
			endfor_ifa(in_dev);

			return ret;
		}
	}

	return ip->ttl == f_ttl;
}

=======
>>>>>>> e021bb4f
static bool
xt_osf_match_packet(const struct sk_buff *skb, struct xt_action_param *p)
{
	const struct xt_osf_info *info = p->matchinfo;
	struct net *net = xt_net(p);

	if (!info)
		return false;

	return nf_osf_match(skb, xt_family(p), xt_hooknum(p), xt_in(p),
			    xt_out(p), info, net, nf_osf_fingers);
}

static struct xt_match xt_osf_match = {
	.name 		= "osf",
	.revision	= 0,
	.family		= NFPROTO_IPV4,
	.proto		= IPPROTO_TCP,
	.hooks      	= (1 << NF_INET_LOCAL_IN) |
				(1 << NF_INET_PRE_ROUTING) |
				(1 << NF_INET_FORWARD),
	.match 		= xt_osf_match_packet,
	.matchsize	= sizeof(struct xt_osf_info),
	.me		= THIS_MODULE,
};

static int __init xt_osf_init(void)
{
	int err;

	err = xt_register_match(&xt_osf_match);
	if (err) {
		pr_err("Failed to register OS fingerprint "
		       "matching module (%d)\n", err);
		return err;
	}

	return 0;
}

static void __exit xt_osf_fini(void)
{
	xt_unregister_match(&xt_osf_match);
}

module_init(xt_osf_init);
module_exit(xt_osf_fini);

MODULE_LICENSE("GPL");
MODULE_AUTHOR("Evgeniy Polyakov <zbr@ioremap.net>");
MODULE_DESCRIPTION("Passive OS fingerprint matching.");
MODULE_ALIAS("ipt_osf");
MODULE_ALIAS("ip6t_osf");
MODULE_ALIAS_NFNL_SUBSYS(NFNL_SUBSYS_OSF);<|MERGE_RESOLUTION|>--- conflicted
+++ resolved
@@ -37,167 +37,6 @@
 #include <net/netfilter/nf_log.h>
 #include <linux/netfilter/xt_osf.h>
 
-<<<<<<< HEAD
-struct xt_osf_finger {
-	struct rcu_head			rcu_head;
-	struct list_head		finger_entry;
-	struct xt_osf_user_finger	finger;
-};
-
-enum osf_fmatch_states {
-	/* Packet does not match the fingerprint */
-	FMATCH_WRONG = 0,
-	/* Packet matches the fingerprint */
-	FMATCH_OK,
-	/* Options do not match the fingerprint, but header does */
-	FMATCH_OPT_WRONG,
-};
-
-/*
- * Indexed by dont-fragment bit.
- * It is the only constant value in the fingerprint.
- */
-static struct list_head xt_osf_fingers[2];
-
-static const struct nla_policy xt_osf_policy[OSF_ATTR_MAX + 1] = {
-	[OSF_ATTR_FINGER]	= { .len = sizeof(struct xt_osf_user_finger) },
-};
-
-static int xt_osf_add_callback(struct net *net, struct sock *ctnl,
-			       struct sk_buff *skb, const struct nlmsghdr *nlh,
-			       const struct nlattr * const osf_attrs[],
-			       struct netlink_ext_ack *extack)
-{
-	struct xt_osf_user_finger *f;
-	struct xt_osf_finger *kf = NULL, *sf;
-	int err = 0;
-
-	if (!capable(CAP_NET_ADMIN))
-		return -EPERM;
-
-	if (!osf_attrs[OSF_ATTR_FINGER])
-		return -EINVAL;
-
-	if (!(nlh->nlmsg_flags & NLM_F_CREATE))
-		return -EINVAL;
-
-	f = nla_data(osf_attrs[OSF_ATTR_FINGER]);
-
-	kf = kmalloc(sizeof(struct xt_osf_finger), GFP_KERNEL);
-	if (!kf)
-		return -ENOMEM;
-
-	memcpy(&kf->finger, f, sizeof(struct xt_osf_user_finger));
-
-	list_for_each_entry(sf, &xt_osf_fingers[!!f->df], finger_entry) {
-		if (memcmp(&sf->finger, f, sizeof(struct xt_osf_user_finger)))
-			continue;
-
-		kfree(kf);
-		kf = NULL;
-
-		if (nlh->nlmsg_flags & NLM_F_EXCL)
-			err = -EEXIST;
-		break;
-	}
-
-	/*
-	 * We are protected by nfnl mutex.
-	 */
-	if (kf)
-		list_add_tail_rcu(&kf->finger_entry, &xt_osf_fingers[!!f->df]);
-
-	return err;
-}
-
-static int xt_osf_remove_callback(struct net *net, struct sock *ctnl,
-				  struct sk_buff *skb,
-				  const struct nlmsghdr *nlh,
-				  const struct nlattr * const osf_attrs[],
-				  struct netlink_ext_ack *extack)
-{
-	struct xt_osf_user_finger *f;
-	struct xt_osf_finger *sf;
-	int err = -ENOENT;
-
-	if (!capable(CAP_NET_ADMIN))
-		return -EPERM;
-
-	if (!osf_attrs[OSF_ATTR_FINGER])
-		return -EINVAL;
-
-	f = nla_data(osf_attrs[OSF_ATTR_FINGER]);
-
-	list_for_each_entry(sf, &xt_osf_fingers[!!f->df], finger_entry) {
-		if (memcmp(&sf->finger, f, sizeof(struct xt_osf_user_finger)))
-			continue;
-
-		/*
-		 * We are protected by nfnl mutex.
-		 */
-		list_del_rcu(&sf->finger_entry);
-		kfree_rcu(sf, rcu_head);
-
-		err = 0;
-		break;
-	}
-
-	return err;
-}
-
-static const struct nfnl_callback xt_osf_nfnetlink_callbacks[OSF_MSG_MAX] = {
-	[OSF_MSG_ADD]	= {
-		.call		= xt_osf_add_callback,
-		.attr_count	= OSF_ATTR_MAX,
-		.policy		= xt_osf_policy,
-	},
-	[OSF_MSG_REMOVE]	= {
-		.call		= xt_osf_remove_callback,
-		.attr_count	= OSF_ATTR_MAX,
-		.policy		= xt_osf_policy,
-	},
-};
-
-static const struct nfnetlink_subsystem xt_osf_nfnetlink = {
-	.name			= "osf",
-	.subsys_id		= NFNL_SUBSYS_OSF,
-	.cb_count		= OSF_MSG_MAX,
-	.cb			= xt_osf_nfnetlink_callbacks,
-};
-
-static inline int xt_osf_ttl(const struct sk_buff *skb, const struct xt_osf_info *info,
-			    unsigned char f_ttl)
-{
-	const struct iphdr *ip = ip_hdr(skb);
-
-	if (info->flags & XT_OSF_TTL) {
-		if (info->ttl == XT_OSF_TTL_TRUE)
-			return ip->ttl == f_ttl;
-		if (info->ttl == XT_OSF_TTL_NOCHECK)
-			return 1;
-		else if (ip->ttl <= f_ttl)
-			return 1;
-		else {
-			struct in_device *in_dev = __in_dev_get_rcu(skb->dev);
-			int ret = 0;
-
-			for_ifa(in_dev) {
-				if (inet_ifa_match(ip->saddr, ifa)) {
-					ret = (ip->ttl == f_ttl);
-					break;
-				}
-			}
-			endfor_ifa(in_dev);
-
-			return ret;
-		}
-	}
-
-	return ip->ttl == f_ttl;
-}
-
-=======
->>>>>>> e021bb4f
 static bool
 xt_osf_match_packet(const struct sk_buff *skb, struct xt_action_param *p)
 {
