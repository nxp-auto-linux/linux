/*
 * net/9p/clnt.c
 *
 * 9P Client
 *
 *  Copyright (C) 2008 by Eric Van Hensbergen <ericvh@gmail.com>
 *  Copyright (C) 2007 by Latchesar Ionkov <lucho@ionkov.net>
 *
 *  This program is free software; you can redistribute it and/or modify
 *  it under the terms of the GNU General Public License version 2
 *  as published by the Free Software Foundation.
 *
 *  This program is distributed in the hope that it will be useful,
 *  but WITHOUT ANY WARRANTY; without even the implied warranty of
 *  MERCHANTABILITY or FITNESS FOR A PARTICULAR PURPOSE.  See the
 *  GNU General Public License for more details.
 *
 *  You should have received a copy of the GNU General Public License
 *  along with this program; if not, write to:
 *  Free Software Foundation
 *  51 Franklin Street, Fifth Floor
 *  Boston, MA  02111-1301  USA
 *
 */

#define pr_fmt(fmt) KBUILD_MODNAME ": " fmt

#include <linux/module.h>
#include <linux/errno.h>
#include <linux/fs.h>
#include <linux/poll.h>
#include <linux/idr.h>
#include <linux/mutex.h>
#include <linux/slab.h>
#include <linux/sched/signal.h>
#include <linux/uaccess.h>
#include <linux/uio.h>
#include <net/9p/9p.h>
#include <linux/parser.h>
#include <linux/seq_file.h>
#include <net/9p/client.h>
#include <net/9p/transport.h>
#include "protocol.h"

#define CREATE_TRACE_POINTS
#include <trace/events/9p.h>

/*
  * Client Option Parsing (code inspired by NFS code)
  *  - a little lazy - parse all client options
  */

enum {
	Opt_msize,
	Opt_trans,
	Opt_legacy,
	Opt_version,
	Opt_err,
};

static const match_table_t tokens = {
	{Opt_msize, "msize=%u"},
	{Opt_legacy, "noextend"},
	{Opt_trans, "trans=%s"},
	{Opt_version, "version=%s"},
	{Opt_err, NULL},
};

inline int p9_is_proto_dotl(struct p9_client *clnt)
{
	return clnt->proto_version == p9_proto_2000L;
}
EXPORT_SYMBOL(p9_is_proto_dotl);

inline int p9_is_proto_dotu(struct p9_client *clnt)
{
	return clnt->proto_version == p9_proto_2000u;
}
EXPORT_SYMBOL(p9_is_proto_dotu);

int p9_show_client_options(struct seq_file *m, struct p9_client *clnt)
{
	if (clnt->msize != 8192)
		seq_printf(m, ",msize=%u", clnt->msize);
	seq_printf(m, ",trans=%s", clnt->trans_mod->name);

	switch (clnt->proto_version) {
	case p9_proto_legacy:
		seq_puts(m, ",noextend");
		break;
	case p9_proto_2000u:
		seq_puts(m, ",version=9p2000.u");
		break;
	case p9_proto_2000L:
		/* Default */
		break;
	}

	if (clnt->trans_mod->show_options)
		return clnt->trans_mod->show_options(m, clnt);
	return 0;
}
EXPORT_SYMBOL(p9_show_client_options);

/*
 * Some error codes are taken directly from the server replies,
 * make sure they are valid.
 */
static int safe_errno(int err)
{
	if ((err > 0) || (err < -MAX_ERRNO)) {
		p9_debug(P9_DEBUG_ERROR, "Invalid error code %d\n", err);
		return -EPROTO;
	}
	return err;
}


/* Interpret mount option for protocol version */
static int get_protocol_version(char *s)
{
	int version = -EINVAL;

	if (!strcmp(s, "9p2000")) {
		version = p9_proto_legacy;
		p9_debug(P9_DEBUG_9P, "Protocol version: Legacy\n");
	} else if (!strcmp(s, "9p2000.u")) {
		version = p9_proto_2000u;
		p9_debug(P9_DEBUG_9P, "Protocol version: 9P2000.u\n");
	} else if (!strcmp(s, "9p2000.L")) {
		version = p9_proto_2000L;
		p9_debug(P9_DEBUG_9P, "Protocol version: 9P2000.L\n");
	} else
		pr_info("Unknown protocol version %s\n", s);

	return version;
}

/**
 * parse_options - parse mount options into client structure
 * @opts: options string passed from mount
 * @clnt: existing v9fs client information
 *
 * Return 0 upon success, -ERRNO upon failure
 */

static int parse_opts(char *opts, struct p9_client *clnt)
{
	char *options, *tmp_options;
	char *p;
	substring_t args[MAX_OPT_ARGS];
	int option;
	char *s;
	int ret = 0;

	clnt->proto_version = p9_proto_2000L;
	clnt->msize = 8192;

	if (!opts)
		return 0;

	tmp_options = kstrdup(opts, GFP_KERNEL);
	if (!tmp_options) {
		p9_debug(P9_DEBUG_ERROR,
			 "failed to allocate copy of option string\n");
		return -ENOMEM;
	}
	options = tmp_options;

	while ((p = strsep(&options, ",")) != NULL) {
		int token, r;
		if (!*p)
			continue;
		token = match_token(p, tokens, args);
		switch (token) {
		case Opt_msize:
			r = match_int(&args[0], &option);
			if (r < 0) {
				p9_debug(P9_DEBUG_ERROR,
					 "integer field, but no integer?\n");
				ret = r;
				continue;
			}
			if (option < 4096) {
				p9_debug(P9_DEBUG_ERROR,
					 "msize should be at least 4k\n");
				ret = -EINVAL;
				continue;
			}
			clnt->msize = option;
			break;
		case Opt_trans:
			s = match_strdup(&args[0]);
			if (!s) {
				ret = -ENOMEM;
				p9_debug(P9_DEBUG_ERROR,
					 "problem allocating copy of trans arg\n");
				goto free_and_return;
			}

			v9fs_put_trans(clnt->trans_mod);
			clnt->trans_mod = v9fs_get_trans_by_name(s);
			if (clnt->trans_mod == NULL) {
				pr_info("Could not find request transport: %s\n",
					s);
				ret = -EINVAL;
			}
			kfree(s);
			break;
		case Opt_legacy:
			clnt->proto_version = p9_proto_legacy;
			break;
		case Opt_version:
			s = match_strdup(&args[0]);
			if (!s) {
				ret = -ENOMEM;
				p9_debug(P9_DEBUG_ERROR,
					 "problem allocating copy of version arg\n");
				goto free_and_return;
			}
			r = get_protocol_version(s);
			if (r < 0)
				ret = r;
			else
				clnt->proto_version = r;
			kfree(s);
			break;
		default:
			continue;
		}
	}

free_and_return:
	if (ret)
		v9fs_put_trans(clnt->trans_mod);
	kfree(tmp_options);
	return ret;
}

static struct p9_fcall *p9_fcall_alloc(int alloc_msize)
{
	struct p9_fcall *fc;
	fc = kmalloc(sizeof(struct p9_fcall) + alloc_msize, GFP_NOFS);
	if (!fc)
		return NULL;
	fc->capacity = alloc_msize;
	fc->sdata = (char *) fc + sizeof(struct p9_fcall);
	return fc;
}

/**
 * p9_tag_alloc - lookup/allocate a request by tag
 * @c: client session to lookup tag within
 * @tag: numeric id for transaction
 *
 * this is a simple array lookup, but will grow the
 * request_slots as necessary to accommodate transaction
 * ids which did not previously have a slot.
 *
 * this code relies on the client spinlock to manage locks, its
 * possible we should switch to something else, but I'd rather
 * stick with something low-overhead for the common case.
 *
 */

static struct p9_req_t *
p9_tag_alloc(struct p9_client *c, u16 tag, unsigned int max_size)
{
	unsigned long flags;
	int row, col;
	struct p9_req_t *req;
	int alloc_msize = min(c->msize, max_size);

	/* This looks up the original request by tag so we know which
	 * buffer to read the data into */
	tag++;

	if (tag >= c->max_tag) {
		spin_lock_irqsave(&c->lock, flags);
		/* check again since original check was outside of lock */
		while (tag >= c->max_tag) {
			row = (tag / P9_ROW_MAXTAG);
			c->reqs[row] = kcalloc(P9_ROW_MAXTAG,
					sizeof(struct p9_req_t), GFP_ATOMIC);

			if (!c->reqs[row]) {
				pr_err("Couldn't grow tag array\n");
				spin_unlock_irqrestore(&c->lock, flags);
				return ERR_PTR(-ENOMEM);
			}
			for (col = 0; col < P9_ROW_MAXTAG; col++) {
				req = &c->reqs[row][col];
				req->status = REQ_STATUS_IDLE;
				init_waitqueue_head(&req->wq);
			}
			c->max_tag += P9_ROW_MAXTAG;
		}
		spin_unlock_irqrestore(&c->lock, flags);
	}
	row = tag / P9_ROW_MAXTAG;
	col = tag % P9_ROW_MAXTAG;

	req = &c->reqs[row][col];
	if (!req->tc)
		req->tc = p9_fcall_alloc(alloc_msize);
	if (!req->rc)
		req->rc = p9_fcall_alloc(alloc_msize);
	if (!req->tc || !req->rc)
		goto grow_failed;

	p9pdu_reset(req->tc);
	p9pdu_reset(req->rc);

	req->tc->tag = tag-1;
	req->status = REQ_STATUS_ALLOC;

	return req;

grow_failed:
	pr_err("Couldn't grow tag array\n");
	kfree(req->tc);
	kfree(req->rc);
	req->tc = req->rc = NULL;
	return ERR_PTR(-ENOMEM);
}

/**
 * p9_tag_lookup - lookup a request by tag
 * @c: client session to lookup tag within
 * @tag: numeric id for transaction
 *
 */

struct p9_req_t *p9_tag_lookup(struct p9_client *c, u16 tag)
{
	int row, col;

	/* This looks up the original request by tag so we know which
	 * buffer to read the data into */
	tag++;

	if (tag >= c->max_tag)
		return NULL;

	row = tag / P9_ROW_MAXTAG;
	col = tag % P9_ROW_MAXTAG;

	return &c->reqs[row][col];
}
EXPORT_SYMBOL(p9_tag_lookup);

/**
 * p9_tag_init - setup tags structure and contents
 * @c:  v9fs client struct
 *
 * This initializes the tags structure for each client instance.
 *
 */

static int p9_tag_init(struct p9_client *c)
{
	int err = 0;

	c->tagpool = p9_idpool_create();
	if (IS_ERR(c->tagpool)) {
		err = PTR_ERR(c->tagpool);
		goto error;
	}
	err = p9_idpool_get(c->tagpool); /* reserve tag 0 */
	if (err < 0) {
		p9_idpool_destroy(c->tagpool);
		goto error;
	}
	c->max_tag = 0;
error:
	return err;
}

/**
 * p9_tag_cleanup - cleans up tags structure and reclaims resources
 * @c:  v9fs client struct
 *
 * This frees resources associated with the tags structure
 *
 */
static void p9_tag_cleanup(struct p9_client *c)
{
	int row, col;

	/* check to insure all requests are idle */
	for (row = 0; row < (c->max_tag/P9_ROW_MAXTAG); row++) {
		for (col = 0; col < P9_ROW_MAXTAG; col++) {
			if (c->reqs[row][col].status != REQ_STATUS_IDLE) {
				p9_debug(P9_DEBUG_MUX,
					 "Attempting to cleanup non-free tag %d,%d\n",
					 row, col);
				/* TODO: delay execution of cleanup */
				return;
			}
		}
	}

	if (c->tagpool) {
		p9_idpool_put(0, c->tagpool); /* free reserved tag 0 */
		p9_idpool_destroy(c->tagpool);
	}

	/* free requests associated with tags */
	for (row = 0; row < (c->max_tag/P9_ROW_MAXTAG); row++) {
		for (col = 0; col < P9_ROW_MAXTAG; col++) {
			kfree(c->reqs[row][col].tc);
			kfree(c->reqs[row][col].rc);
		}
		kfree(c->reqs[row]);
	}
	c->max_tag = 0;
}

/**
 * p9_free_req - free a request and clean-up as necessary
 * c: client state
 * r: request to release
 *
 */

static void p9_free_req(struct p9_client *c, struct p9_req_t *r)
{
	int tag = r->tc->tag;
	p9_debug(P9_DEBUG_MUX, "clnt %p req %p tag: %d\n", c, r, tag);

	r->status = REQ_STATUS_IDLE;
	if (tag != P9_NOTAG && p9_idpool_check(tag, c->tagpool))
		p9_idpool_put(tag, c->tagpool);
}

/**
 * p9_client_cb - call back from transport to client
 * c: client state
 * req: request received
 *
 */
void p9_client_cb(struct p9_client *c, struct p9_req_t *req, int status)
{
	p9_debug(P9_DEBUG_MUX, " tag %d\n", req->tc->tag);

	/*
	 * This barrier is needed to make sure any change made to req before
	 * the status change is visible to another thread
	 */
	smp_wmb();
	req->status = status;

	wake_up(&req->wq);
	p9_debug(P9_DEBUG_MUX, "wakeup: %d\n", req->tc->tag);
}
EXPORT_SYMBOL(p9_client_cb);

/**
 * p9_parse_header - parse header arguments out of a packet
 * @pdu: packet to parse
 * @size: size of packet
 * @type: type of request
 * @tag: tag of packet
 * @rewind: set if we need to rewind offset afterwards
 */

int
p9_parse_header(struct p9_fcall *pdu, int32_t *size, int8_t *type, int16_t *tag,
								int rewind)
{
	int8_t r_type;
	int16_t r_tag;
	int32_t r_size;
	int offset = pdu->offset;
	int err;

	pdu->offset = 0;

	err = p9pdu_readf(pdu, 0, "dbw", &r_size, &r_type, &r_tag);
	if (err)
		goto rewind_and_exit;

	if (type)
		*type = r_type;
	if (tag)
		*tag = r_tag;
	if (size)
		*size = r_size;

	if (pdu->size != r_size || r_size < 7) {
		err = -EINVAL;
		goto rewind_and_exit;
	}

	pdu->id = r_type;
	pdu->tag = r_tag;

	p9_debug(P9_DEBUG_9P, "<<< size=%d type: %d tag: %d\n",
		 pdu->size, pdu->id, pdu->tag);

rewind_and_exit:
	if (rewind)
		pdu->offset = offset;
	return err;
}
EXPORT_SYMBOL(p9_parse_header);

/**
 * p9_check_errors - check 9p packet for error return and process it
 * @c: current client instance
 * @req: request to parse and check for error conditions
 *
 * returns error code if one is discovered, otherwise returns 0
 *
 * this will have to be more complicated if we have multiple
 * error packet types
 */

static int p9_check_errors(struct p9_client *c, struct p9_req_t *req)
{
	int8_t type;
	int err;
	int ecode;

	err = p9_parse_header(req->rc, NULL, &type, NULL, 0);
	if (req->rc->size >= c->msize) {
		p9_debug(P9_DEBUG_ERROR,
			 "requested packet size too big: %d\n",
			 req->rc->size);
		return -EIO;
	}
	/*
	 * dump the response from server
	 * This should be after check errors which poplulate pdu_fcall.
	 */
	trace_9p_protocol_dump(c, req->rc);
	if (err) {
		p9_debug(P9_DEBUG_ERROR, "couldn't parse header %d\n", err);
		return err;
	}
	if (type != P9_RERROR && type != P9_RLERROR)
		return 0;

	if (!p9_is_proto_dotl(c)) {
		char *ename;
		err = p9pdu_readf(req->rc, c->proto_version, "s?d",
				  &ename, &ecode);
		if (err)
			goto out_err;

		if (p9_is_proto_dotu(c) && ecode < 512)
			err = -ecode;

		if (!err) {
			err = p9_errstr2errno(ename, strlen(ename));

			p9_debug(P9_DEBUG_9P, "<<< RERROR (%d) %s\n",
				 -ecode, ename);
		}
		kfree(ename);
	} else {
		err = p9pdu_readf(req->rc, c->proto_version, "d", &ecode);
		err = -ecode;

		p9_debug(P9_DEBUG_9P, "<<< RLERROR (%d)\n", -ecode);
	}

	return err;

out_err:
	p9_debug(P9_DEBUG_ERROR, "couldn't parse error%d\n", err);

	return err;
}

/**
 * p9_check_zc_errors - check 9p packet for error return and process it
 * @c: current client instance
 * @req: request to parse and check for error conditions
 * @in_hdrlen: Size of response protocol buffer.
 *
 * returns error code if one is discovered, otherwise returns 0
 *
 * this will have to be more complicated if we have multiple
 * error packet types
 */

static int p9_check_zc_errors(struct p9_client *c, struct p9_req_t *req,
			      struct iov_iter *uidata, int in_hdrlen)
{
	int err;
	int ecode;
	int8_t type;
	char *ename = NULL;

	err = p9_parse_header(req->rc, NULL, &type, NULL, 0);
	/*
	 * dump the response from server
	 * This should be after parse_header which poplulate pdu_fcall.
	 */
	trace_9p_protocol_dump(c, req->rc);
	if (err) {
		p9_debug(P9_DEBUG_ERROR, "couldn't parse header %d\n", err);
		return err;
	}

	if (type != P9_RERROR && type != P9_RLERROR)
		return 0;

	if (!p9_is_proto_dotl(c)) {
		/* Error is reported in string format */
		int len;
		/* 7 = header size for RERROR; */
		int inline_len = in_hdrlen - 7;

		len =  req->rc->size - req->rc->offset;
		if (len > (P9_ZC_HDR_SZ - 7)) {
			err = -EFAULT;
			goto out_err;
		}

		ename = &req->rc->sdata[req->rc->offset];
		if (len > inline_len) {
			/* We have error in external buffer */
			if (!copy_from_iter_full(ename + inline_len,
					     len - inline_len, uidata)) {
				err = -EFAULT;
				goto out_err;
			}
		}
		ename = NULL;
		err = p9pdu_readf(req->rc, c->proto_version, "s?d",
				  &ename, &ecode);
		if (err)
			goto out_err;

		if (p9_is_proto_dotu(c) && ecode < 512)
			err = -ecode;

		if (!err) {
			err = p9_errstr2errno(ename, strlen(ename));

			p9_debug(P9_DEBUG_9P, "<<< RERROR (%d) %s\n",
				 -ecode, ename);
		}
		kfree(ename);
	} else {
		err = p9pdu_readf(req->rc, c->proto_version, "d", &ecode);
		err = -ecode;

		p9_debug(P9_DEBUG_9P, "<<< RLERROR (%d)\n", -ecode);
	}
	return err;

out_err:
	p9_debug(P9_DEBUG_ERROR, "couldn't parse error%d\n", err);
	return err;
}

static struct p9_req_t *
p9_client_rpc(struct p9_client *c, int8_t type, const char *fmt, ...);

/**
 * p9_client_flush - flush (cancel) a request
 * @c: client state
 * @oldreq: request to cancel
 *
 * This sents a flush for a particular request and links
 * the flush request to the original request.  The current
 * code only supports a single flush request although the protocol
 * allows for multiple flush requests to be sent for a single request.
 *
 */

static int p9_client_flush(struct p9_client *c, struct p9_req_t *oldreq)
{
	struct p9_req_t *req;
	int16_t oldtag;
	int err;

	err = p9_parse_header(oldreq->tc, NULL, NULL, &oldtag, 1);
	if (err)
		return err;

	p9_debug(P9_DEBUG_9P, ">>> TFLUSH tag %d\n", oldtag);

	req = p9_client_rpc(c, P9_TFLUSH, "w", oldtag);
	if (IS_ERR(req))
		return PTR_ERR(req);

	/*
	 * if we haven't received a response for oldreq,
	 * remove it from the list
	 */
	if (oldreq->status == REQ_STATUS_SENT)
		if (c->trans_mod->cancelled)
			c->trans_mod->cancelled(c, oldreq);

	p9_free_req(c, req);
	return 0;
}

static struct p9_req_t *p9_client_prepare_req(struct p9_client *c,
					      int8_t type, int req_size,
					      const char *fmt, va_list ap)
{
	int tag, err;
	struct p9_req_t *req;

	p9_debug(P9_DEBUG_MUX, "client %p op %d\n", c, type);

	/* we allow for any status other than disconnected */
	if (c->status == Disconnected)
		return ERR_PTR(-EIO);

	/* if status is begin_disconnected we allow only clunk request */
	if ((c->status == BeginDisconnect) && (type != P9_TCLUNK))
		return ERR_PTR(-EIO);

	tag = P9_NOTAG;
	if (type != P9_TVERSION) {
		tag = p9_idpool_get(c->tagpool);
		if (tag < 0)
			return ERR_PTR(-ENOMEM);
	}

	req = p9_tag_alloc(c, tag, req_size);
	if (IS_ERR(req))
		return req;

	/* marshall the data */
	p9pdu_prepare(req->tc, tag, type);
	err = p9pdu_vwritef(req->tc, c->proto_version, fmt, ap);
	if (err)
		goto reterr;
	p9pdu_finalize(c, req->tc);
	trace_9p_client_req(c, type, tag);
	return req;
reterr:
	p9_free_req(c, req);
	return ERR_PTR(err);
}

/**
 * p9_client_rpc - issue a request and wait for a response
 * @c: client session
 * @type: type of request
 * @fmt: protocol format string (see protocol.c)
 *
 * Returns request structure (which client must free using p9_free_req)
 */

static struct p9_req_t *
p9_client_rpc(struct p9_client *c, int8_t type, const char *fmt, ...)
{
	va_list ap;
	int sigpending, err;
	unsigned long flags;
	struct p9_req_t *req;

	va_start(ap, fmt);
	req = p9_client_prepare_req(c, type, c->msize, fmt, ap);
	va_end(ap);
	if (IS_ERR(req))
		return req;

	if (signal_pending(current)) {
		sigpending = 1;
		clear_thread_flag(TIF_SIGPENDING);
	} else
		sigpending = 0;

	err = c->trans_mod->request(c, req);
	if (err < 0) {
		if (err != -ERESTARTSYS && err != -EFAULT)
			c->status = Disconnected;
		goto recalc_sigpending;
	}
again:
	/* Wait for the response */
<<<<<<< HEAD
	err = wait_event_killable(*req->wq, req->status >= REQ_STATUS_RCVD);
=======
	err = wait_event_killable(req->wq, req->status >= REQ_STATUS_RCVD);
>>>>>>> e021bb4f

	/*
	 * Make sure our req is coherent with regard to updates in other
	 * threads - echoes to wmb() in the callback
	 */
	smp_rmb();

	if ((err == -ERESTARTSYS) && (c->status == Connected)
				  && (type == P9_TFLUSH)) {
		sigpending = 1;
		clear_thread_flag(TIF_SIGPENDING);
		goto again;
	}

	if (req->status == REQ_STATUS_ERROR) {
		p9_debug(P9_DEBUG_ERROR, "req_status error %d\n", req->t_err);
		err = req->t_err;
	}
	if ((err == -ERESTARTSYS) && (c->status == Connected)) {
		p9_debug(P9_DEBUG_MUX, "flushing\n");
		sigpending = 1;
		clear_thread_flag(TIF_SIGPENDING);

		if (c->trans_mod->cancel(c, req))
			p9_client_flush(c, req);

		/* if we received the response anyway, don't signal error */
		if (req->status == REQ_STATUS_RCVD)
			err = 0;
	}
recalc_sigpending:
	if (sigpending) {
		spin_lock_irqsave(&current->sighand->siglock, flags);
		recalc_sigpending();
		spin_unlock_irqrestore(&current->sighand->siglock, flags);
	}
	if (err < 0)
		goto reterr;

	err = p9_check_errors(c, req);
	trace_9p_client_res(c, type, req->rc->tag, err);
	if (!err)
		return req;
reterr:
	p9_free_req(c, req);
	return ERR_PTR(safe_errno(err));
}

/**
 * p9_client_zc_rpc - issue a request and wait for a response
 * @c: client session
 * @type: type of request
 * @uidata: destination for zero copy read
 * @uodata: source for zero copy write
 * @inlen: read buffer size
 * @olen: write buffer size
 * @hdrlen: reader header size, This is the size of response protocol data
 * @fmt: protocol format string (see protocol.c)
 *
 * Returns request structure (which client must free using p9_free_req)
 */
static struct p9_req_t *p9_client_zc_rpc(struct p9_client *c, int8_t type,
					 struct iov_iter *uidata,
					 struct iov_iter *uodata,
					 int inlen, int olen, int in_hdrlen,
					 const char *fmt, ...)
{
	va_list ap;
	int sigpending, err;
	unsigned long flags;
	struct p9_req_t *req;

	va_start(ap, fmt);
	/*
	 * We allocate a inline protocol data of only 4k bytes.
	 * The actual content is passed in zero-copy fashion.
	 */
	req = p9_client_prepare_req(c, type, P9_ZC_HDR_SZ, fmt, ap);
	va_end(ap);
	if (IS_ERR(req))
		return req;

	if (signal_pending(current)) {
		sigpending = 1;
		clear_thread_flag(TIF_SIGPENDING);
	} else
		sigpending = 0;

	err = c->trans_mod->zc_request(c, req, uidata, uodata,
				       inlen, olen, in_hdrlen);
	if (err < 0) {
		if (err == -EIO)
			c->status = Disconnected;
		if (err != -ERESTARTSYS)
			goto recalc_sigpending;
	}
	if (req->status == REQ_STATUS_ERROR) {
		p9_debug(P9_DEBUG_ERROR, "req_status error %d\n", req->t_err);
		err = req->t_err;
	}
	if ((err == -ERESTARTSYS) && (c->status == Connected)) {
		p9_debug(P9_DEBUG_MUX, "flushing\n");
		sigpending = 1;
		clear_thread_flag(TIF_SIGPENDING);

		if (c->trans_mod->cancel(c, req))
			p9_client_flush(c, req);

		/* if we received the response anyway, don't signal error */
		if (req->status == REQ_STATUS_RCVD)
			err = 0;
	}
recalc_sigpending:
	if (sigpending) {
		spin_lock_irqsave(&current->sighand->siglock, flags);
		recalc_sigpending();
		spin_unlock_irqrestore(&current->sighand->siglock, flags);
	}
	if (err < 0)
		goto reterr;

	err = p9_check_zc_errors(c, req, uidata, in_hdrlen);
	trace_9p_client_res(c, type, req->rc->tag, err);
	if (!err)
		return req;
reterr:
	p9_free_req(c, req);
	return ERR_PTR(safe_errno(err));
}

static struct p9_fid *p9_fid_create(struct p9_client *clnt)
{
	int ret;
	struct p9_fid *fid;

	p9_debug(P9_DEBUG_FID, "clnt %p\n", clnt);
	fid = kmalloc(sizeof(struct p9_fid), GFP_KERNEL);
	if (!fid)
		return NULL;

	memset(&fid->qid, 0, sizeof(struct p9_qid));
	fid->mode = -1;
	fid->uid = current_fsuid();
	fid->clnt = clnt;
	fid->rdir = NULL;
	fid->fid = 0;

	idr_preload(GFP_KERNEL);
	spin_lock_irq(&clnt->lock);
	ret = idr_alloc_u32(&clnt->fids, fid, &fid->fid, P9_NOFID - 1,
			    GFP_NOWAIT);
	spin_unlock_irq(&clnt->lock);
	idr_preload_end();

	if (!ret)
		return fid;

	kfree(fid);
	return NULL;
}

static void p9_fid_destroy(struct p9_fid *fid)
{
	struct p9_client *clnt;
	unsigned long flags;

	p9_debug(P9_DEBUG_FID, "fid %d\n", fid->fid);
	clnt = fid->clnt;
	spin_lock_irqsave(&clnt->lock, flags);
	idr_remove(&clnt->fids, fid->fid);
	spin_unlock_irqrestore(&clnt->lock, flags);
	kfree(fid->rdir);
	kfree(fid);
}

static int p9_client_version(struct p9_client *c)
{
	int err = 0;
	struct p9_req_t *req;
	char *version = NULL;
	int msize;

	p9_debug(P9_DEBUG_9P, ">>> TVERSION msize %d protocol %d\n",
		 c->msize, c->proto_version);

	switch (c->proto_version) {
	case p9_proto_2000L:
		req = p9_client_rpc(c, P9_TVERSION, "ds",
					c->msize, "9P2000.L");
		break;
	case p9_proto_2000u:
		req = p9_client_rpc(c, P9_TVERSION, "ds",
					c->msize, "9P2000.u");
		break;
	case p9_proto_legacy:
		req = p9_client_rpc(c, P9_TVERSION, "ds",
					c->msize, "9P2000");
		break;
	default:
		return -EINVAL;
	}

	if (IS_ERR(req))
		return PTR_ERR(req);

	err = p9pdu_readf(req->rc, c->proto_version, "ds", &msize, &version);
	if (err) {
		p9_debug(P9_DEBUG_9P, "version error %d\n", err);
		trace_9p_protocol_dump(c, req->rc);
		goto error;
	}

	p9_debug(P9_DEBUG_9P, "<<< RVERSION msize %d %s\n", msize, version);
	if (!strncmp(version, "9P2000.L", 8))
		c->proto_version = p9_proto_2000L;
	else if (!strncmp(version, "9P2000.u", 8))
		c->proto_version = p9_proto_2000u;
	else if (!strncmp(version, "9P2000", 6))
		c->proto_version = p9_proto_legacy;
	else {
		p9_debug(P9_DEBUG_ERROR,
			 "server returned an unknown version: %s\n", version);
		err = -EREMOTEIO;
		goto error;
	}

	if (msize < 4096) {
		p9_debug(P9_DEBUG_ERROR,
			 "server returned a msize < 4096: %d\n", msize);
		err = -EREMOTEIO;
		goto error;
	}
	if (msize < c->msize)
		c->msize = msize;

error:
	kfree(version);
	p9_free_req(c, req);

	return err;
}

struct p9_client *p9_client_create(const char *dev_name, char *options)
{
	int err;
	struct p9_client *clnt;
	char *client_id;

	err = 0;
	clnt = kmalloc(sizeof(struct p9_client), GFP_KERNEL);
	if (!clnt)
		return ERR_PTR(-ENOMEM);

	clnt->trans_mod = NULL;
	clnt->trans = NULL;

	client_id = utsname()->nodename;
	memcpy(clnt->name, client_id, strlen(client_id) + 1);

	spin_lock_init(&clnt->lock);
	idr_init(&clnt->fids);

	err = p9_tag_init(clnt);
	if (err < 0)
		goto free_client;

	err = parse_opts(options, clnt);
	if (err < 0)
		goto destroy_tagpool;

	if (!clnt->trans_mod)
		clnt->trans_mod = v9fs_get_default_trans();

	if (clnt->trans_mod == NULL) {
		err = -EPROTONOSUPPORT;
		p9_debug(P9_DEBUG_ERROR,
			 "No transport defined or default transport\n");
		goto destroy_tagpool;
	}

	p9_debug(P9_DEBUG_MUX, "clnt %p trans %p msize %d protocol %d\n",
		 clnt, clnt->trans_mod, clnt->msize, clnt->proto_version);

	err = clnt->trans_mod->create(clnt, dev_name, options);
	if (err)
		goto put_trans;

	if (clnt->msize > clnt->trans_mod->maxsize)
		clnt->msize = clnt->trans_mod->maxsize;

	if (clnt->msize < 4096) {
		p9_debug(P9_DEBUG_ERROR,
			 "Please specify a msize of at least 4k\n");
		err = -EINVAL;
		goto free_client;
	}

	err = p9_client_version(clnt);
	if (err)
		goto close_trans;

	return clnt;

close_trans:
	clnt->trans_mod->close(clnt);
put_trans:
	v9fs_put_trans(clnt->trans_mod);
destroy_tagpool:
	p9_idpool_destroy(clnt->tagpool);
free_client:
	kfree(clnt);
	return ERR_PTR(err);
}
EXPORT_SYMBOL(p9_client_create);

void p9_client_destroy(struct p9_client *clnt)
{
	struct p9_fid *fid;
	int id;

	p9_debug(P9_DEBUG_MUX, "clnt %p\n", clnt);

	if (clnt->trans_mod)
		clnt->trans_mod->close(clnt);

	v9fs_put_trans(clnt->trans_mod);

	idr_for_each_entry(&clnt->fids, fid, id) {
		pr_info("Found fid %d not clunked\n", fid->fid);
		p9_fid_destroy(fid);
	}

	p9_tag_cleanup(clnt);

	kfree(clnt);
}
EXPORT_SYMBOL(p9_client_destroy);

void p9_client_disconnect(struct p9_client *clnt)
{
	p9_debug(P9_DEBUG_9P, "clnt %p\n", clnt);
	clnt->status = Disconnected;
}
EXPORT_SYMBOL(p9_client_disconnect);

void p9_client_begin_disconnect(struct p9_client *clnt)
{
	p9_debug(P9_DEBUG_9P, "clnt %p\n", clnt);
	clnt->status = BeginDisconnect;
}
EXPORT_SYMBOL(p9_client_begin_disconnect);

struct p9_fid *p9_client_attach(struct p9_client *clnt, struct p9_fid *afid,
	const char *uname, kuid_t n_uname, const char *aname)
{
	int err = 0;
	struct p9_req_t *req;
	struct p9_fid *fid;
	struct p9_qid qid;


	p9_debug(P9_DEBUG_9P, ">>> TATTACH afid %d uname %s aname %s\n",
		 afid ? afid->fid : -1, uname, aname);
	fid = p9_fid_create(clnt);
	if (!fid) {
		err = -ENOMEM;
		goto error;
	}
	fid->uid = n_uname;

	req = p9_client_rpc(clnt, P9_TATTACH, "ddss?u", fid->fid,
			afid ? afid->fid : P9_NOFID, uname, aname, n_uname);
	if (IS_ERR(req)) {
		err = PTR_ERR(req);
		goto error;
	}

	err = p9pdu_readf(req->rc, clnt->proto_version, "Q", &qid);
	if (err) {
		trace_9p_protocol_dump(clnt, req->rc);
		p9_free_req(clnt, req);
		goto error;
	}

	p9_debug(P9_DEBUG_9P, "<<< RATTACH qid %x.%llx.%x\n",
		 qid.type, (unsigned long long)qid.path, qid.version);

	memmove(&fid->qid, &qid, sizeof(struct p9_qid));

	p9_free_req(clnt, req);
	return fid;

error:
	if (fid)
		p9_fid_destroy(fid);
	return ERR_PTR(err);
}
EXPORT_SYMBOL(p9_client_attach);

struct p9_fid *p9_client_walk(struct p9_fid *oldfid, uint16_t nwname,
		const unsigned char * const *wnames, int clone)
{
	int err;
	struct p9_client *clnt;
	struct p9_fid *fid;
	struct p9_qid *wqids;
	struct p9_req_t *req;
	uint16_t nwqids, count;

	err = 0;
	wqids = NULL;
	clnt = oldfid->clnt;
	if (clone) {
		fid = p9_fid_create(clnt);
		if (!fid) {
			err = -ENOMEM;
			goto error;
		}

		fid->uid = oldfid->uid;
	} else
		fid = oldfid;


	p9_debug(P9_DEBUG_9P, ">>> TWALK fids %d,%d nwname %ud wname[0] %s\n",
		 oldfid->fid, fid->fid, nwname, wnames ? wnames[0] : NULL);

	req = p9_client_rpc(clnt, P9_TWALK, "ddT", oldfid->fid, fid->fid,
								nwname, wnames);
	if (IS_ERR(req)) {
		err = PTR_ERR(req);
		goto error;
	}

	err = p9pdu_readf(req->rc, clnt->proto_version, "R", &nwqids, &wqids);
	if (err) {
		trace_9p_protocol_dump(clnt, req->rc);
		p9_free_req(clnt, req);
		goto clunk_fid;
	}
	p9_free_req(clnt, req);

	p9_debug(P9_DEBUG_9P, "<<< RWALK nwqid %d:\n", nwqids);

	if (nwqids != nwname) {
		err = -ENOENT;
		goto clunk_fid;
	}

	for (count = 0; count < nwqids; count++)
		p9_debug(P9_DEBUG_9P, "<<<     [%d] %x.%llx.%x\n",
			count, wqids[count].type,
			(unsigned long long)wqids[count].path,
			wqids[count].version);

	if (nwname)
		memmove(&fid->qid, &wqids[nwqids - 1], sizeof(struct p9_qid));
	else
		fid->qid = oldfid->qid;

	kfree(wqids);
	return fid;

clunk_fid:
	kfree(wqids);
	p9_client_clunk(fid);
	fid = NULL;

error:
	if (fid && (fid != oldfid))
		p9_fid_destroy(fid);

	return ERR_PTR(err);
}
EXPORT_SYMBOL(p9_client_walk);

int p9_client_open(struct p9_fid *fid, int mode)
{
	int err;
	struct p9_client *clnt;
	struct p9_req_t *req;
	struct p9_qid qid;
	int iounit;

	clnt = fid->clnt;
	p9_debug(P9_DEBUG_9P, ">>> %s fid %d mode %d\n",
		p9_is_proto_dotl(clnt) ? "TLOPEN" : "TOPEN", fid->fid, mode);
	err = 0;

	if (fid->mode != -1)
		return -EINVAL;

	if (p9_is_proto_dotl(clnt))
		req = p9_client_rpc(clnt, P9_TLOPEN, "dd", fid->fid, mode);
	else
		req = p9_client_rpc(clnt, P9_TOPEN, "db", fid->fid, mode);
	if (IS_ERR(req)) {
		err = PTR_ERR(req);
		goto error;
	}

	err = p9pdu_readf(req->rc, clnt->proto_version, "Qd", &qid, &iounit);
	if (err) {
		trace_9p_protocol_dump(clnt, req->rc);
		goto free_and_error;
	}

	p9_debug(P9_DEBUG_9P, "<<< %s qid %x.%llx.%x iounit %x\n",
		p9_is_proto_dotl(clnt) ? "RLOPEN" : "ROPEN",  qid.type,
		(unsigned long long)qid.path, qid.version, iounit);

	fid->mode = mode;
	fid->iounit = iounit;

free_and_error:
	p9_free_req(clnt, req);
error:
	return err;
}
EXPORT_SYMBOL(p9_client_open);

int p9_client_create_dotl(struct p9_fid *ofid, const char *name, u32 flags, u32 mode,
		kgid_t gid, struct p9_qid *qid)
{
	int err = 0;
	struct p9_client *clnt;
	struct p9_req_t *req;
	int iounit;

	p9_debug(P9_DEBUG_9P,
			">>> TLCREATE fid %d name %s flags %d mode %d gid %d\n",
			ofid->fid, name, flags, mode,
		 	from_kgid(&init_user_ns, gid));
	clnt = ofid->clnt;

	if (ofid->mode != -1)
		return -EINVAL;

	req = p9_client_rpc(clnt, P9_TLCREATE, "dsddg", ofid->fid, name, flags,
			mode, gid);
	if (IS_ERR(req)) {
		err = PTR_ERR(req);
		goto error;
	}

	err = p9pdu_readf(req->rc, clnt->proto_version, "Qd", qid, &iounit);
	if (err) {
		trace_9p_protocol_dump(clnt, req->rc);
		goto free_and_error;
	}

	p9_debug(P9_DEBUG_9P, "<<< RLCREATE qid %x.%llx.%x iounit %x\n",
			qid->type,
			(unsigned long long)qid->path,
			qid->version, iounit);

	ofid->mode = mode;
	ofid->iounit = iounit;

free_and_error:
	p9_free_req(clnt, req);
error:
	return err;
}
EXPORT_SYMBOL(p9_client_create_dotl);

int p9_client_fcreate(struct p9_fid *fid, const char *name, u32 perm, int mode,
		     char *extension)
{
	int err;
	struct p9_client *clnt;
	struct p9_req_t *req;
	struct p9_qid qid;
	int iounit;

	p9_debug(P9_DEBUG_9P, ">>> TCREATE fid %d name %s perm %d mode %d\n",
						fid->fid, name, perm, mode);
	err = 0;
	clnt = fid->clnt;

	if (fid->mode != -1)
		return -EINVAL;

	req = p9_client_rpc(clnt, P9_TCREATE, "dsdb?s", fid->fid, name, perm,
				mode, extension);
	if (IS_ERR(req)) {
		err = PTR_ERR(req);
		goto error;
	}

	err = p9pdu_readf(req->rc, clnt->proto_version, "Qd", &qid, &iounit);
	if (err) {
		trace_9p_protocol_dump(clnt, req->rc);
		goto free_and_error;
	}

	p9_debug(P9_DEBUG_9P, "<<< RCREATE qid %x.%llx.%x iounit %x\n",
				qid.type,
				(unsigned long long)qid.path,
				qid.version, iounit);

	fid->mode = mode;
	fid->iounit = iounit;

free_and_error:
	p9_free_req(clnt, req);
error:
	return err;
}
EXPORT_SYMBOL(p9_client_fcreate);

int p9_client_symlink(struct p9_fid *dfid, const char *name,
		const char *symtgt, kgid_t gid, struct p9_qid *qid)
{
	int err = 0;
	struct p9_client *clnt;
	struct p9_req_t *req;

	p9_debug(P9_DEBUG_9P, ">>> TSYMLINK dfid %d name %s  symtgt %s\n",
			dfid->fid, name, symtgt);
	clnt = dfid->clnt;

	req = p9_client_rpc(clnt, P9_TSYMLINK, "dssg", dfid->fid, name, symtgt,
			gid);
	if (IS_ERR(req)) {
		err = PTR_ERR(req);
		goto error;
	}

	err = p9pdu_readf(req->rc, clnt->proto_version, "Q", qid);
	if (err) {
		trace_9p_protocol_dump(clnt, req->rc);
		goto free_and_error;
	}

	p9_debug(P9_DEBUG_9P, "<<< RSYMLINK qid %x.%llx.%x\n",
			qid->type, (unsigned long long)qid->path, qid->version);

free_and_error:
	p9_free_req(clnt, req);
error:
	return err;
}
EXPORT_SYMBOL(p9_client_symlink);

int p9_client_link(struct p9_fid *dfid, struct p9_fid *oldfid, const char *newname)
{
	struct p9_client *clnt;
	struct p9_req_t *req;

	p9_debug(P9_DEBUG_9P, ">>> TLINK dfid %d oldfid %d newname %s\n",
			dfid->fid, oldfid->fid, newname);
	clnt = dfid->clnt;
	req = p9_client_rpc(clnt, P9_TLINK, "dds", dfid->fid, oldfid->fid,
			newname);
	if (IS_ERR(req))
		return PTR_ERR(req);

	p9_debug(P9_DEBUG_9P, "<<< RLINK\n");
	p9_free_req(clnt, req);
	return 0;
}
EXPORT_SYMBOL(p9_client_link);

int p9_client_fsync(struct p9_fid *fid, int datasync)
{
	int err;
	struct p9_client *clnt;
	struct p9_req_t *req;

	p9_debug(P9_DEBUG_9P, ">>> TFSYNC fid %d datasync:%d\n",
			fid->fid, datasync);
	err = 0;
	clnt = fid->clnt;

	req = p9_client_rpc(clnt, P9_TFSYNC, "dd", fid->fid, datasync);
	if (IS_ERR(req)) {
		err = PTR_ERR(req);
		goto error;
	}

	p9_debug(P9_DEBUG_9P, "<<< RFSYNC fid %d\n", fid->fid);

	p9_free_req(clnt, req);

error:
	return err;
}
EXPORT_SYMBOL(p9_client_fsync);

int p9_client_clunk(struct p9_fid *fid)
{
	int err;
	struct p9_client *clnt;
	struct p9_req_t *req;
	int retries = 0;

	if (!fid) {
		pr_warn("%s (%d): Trying to clunk with NULL fid\n",
			__func__, task_pid_nr(current));
		dump_stack();
		return 0;
	}

again:
	p9_debug(P9_DEBUG_9P, ">>> TCLUNK fid %d (try %d)\n", fid->fid,
								retries);
	err = 0;
	clnt = fid->clnt;

	req = p9_client_rpc(clnt, P9_TCLUNK, "d", fid->fid);
	if (IS_ERR(req)) {
		err = PTR_ERR(req);
		goto error;
	}

	p9_debug(P9_DEBUG_9P, "<<< RCLUNK fid %d\n", fid->fid);

	p9_free_req(clnt, req);
error:
	/*
	 * Fid is not valid even after a failed clunk
	 * If interrupted, retry once then give up and
	 * leak fid until umount.
	 */
	if (err == -ERESTARTSYS) {
		if (retries++ == 0)
			goto again;
	} else
		p9_fid_destroy(fid);
	return err;
}
EXPORT_SYMBOL(p9_client_clunk);

int p9_client_remove(struct p9_fid *fid)
{
	int err;
	struct p9_client *clnt;
	struct p9_req_t *req;

	p9_debug(P9_DEBUG_9P, ">>> TREMOVE fid %d\n", fid->fid);
	err = 0;
	clnt = fid->clnt;

	req = p9_client_rpc(clnt, P9_TREMOVE, "d", fid->fid);
	if (IS_ERR(req)) {
		err = PTR_ERR(req);
		goto error;
	}

	p9_debug(P9_DEBUG_9P, "<<< RREMOVE fid %d\n", fid->fid);

	p9_free_req(clnt, req);
error:
	if (err == -ERESTARTSYS)
		p9_client_clunk(fid);
	else
		p9_fid_destroy(fid);
	return err;
}
EXPORT_SYMBOL(p9_client_remove);

int p9_client_unlinkat(struct p9_fid *dfid, const char *name, int flags)
{
	int err = 0;
	struct p9_req_t *req;
	struct p9_client *clnt;

	p9_debug(P9_DEBUG_9P, ">>> TUNLINKAT fid %d %s %d\n",
		   dfid->fid, name, flags);

	clnt = dfid->clnt;
	req = p9_client_rpc(clnt, P9_TUNLINKAT, "dsd", dfid->fid, name, flags);
	if (IS_ERR(req)) {
		err = PTR_ERR(req);
		goto error;
	}
	p9_debug(P9_DEBUG_9P, "<<< RUNLINKAT fid %d %s\n", dfid->fid, name);

	p9_free_req(clnt, req);
error:
	return err;
}
EXPORT_SYMBOL(p9_client_unlinkat);

int
p9_client_read(struct p9_fid *fid, u64 offset, struct iov_iter *to, int *err)
{
	struct p9_client *clnt = fid->clnt;
	struct p9_req_t *req;
	int total = 0;
	*err = 0;

	p9_debug(P9_DEBUG_9P, ">>> TREAD fid %d offset %llu %d\n",
		   fid->fid, (unsigned long long) offset, (int)iov_iter_count(to));

	while (iov_iter_count(to)) {
		int count = iov_iter_count(to);
		int rsize, non_zc = 0;
		char *dataptr;

		rsize = fid->iounit;
		if (!rsize || rsize > clnt->msize-P9_IOHDRSZ)
			rsize = clnt->msize - P9_IOHDRSZ;

		if (count < rsize)
			rsize = count;

		/* Don't bother zerocopy for small IO (< 1024) */
		if (clnt->trans_mod->zc_request && rsize > 1024) {
			/*
			 * response header len is 11
			 * PDU Header(7) + IO Size (4)
			 */
			req = p9_client_zc_rpc(clnt, P9_TREAD, to, NULL, rsize,
					       0, 11, "dqd", fid->fid,
					       offset, rsize);
		} else {
			non_zc = 1;
			req = p9_client_rpc(clnt, P9_TREAD, "dqd", fid->fid, offset,
					    rsize);
		}
		if (IS_ERR(req)) {
			*err = PTR_ERR(req);
			break;
		}

		*err = p9pdu_readf(req->rc, clnt->proto_version,
				   "D", &count, &dataptr);
		if (*err) {
			trace_9p_protocol_dump(clnt, req->rc);
			p9_free_req(clnt, req);
			break;
		}
		if (rsize < count) {
			pr_err("bogus RREAD count (%d > %d)\n", count, rsize);
			count = rsize;
		}

		p9_debug(P9_DEBUG_9P, "<<< RREAD count %d\n", count);
		if (!count) {
			p9_free_req(clnt, req);
			break;
		}

		if (non_zc) {
			int n = copy_to_iter(dataptr, count, to);
			total += n;
			offset += n;
			if (n != count) {
				*err = -EFAULT;
				p9_free_req(clnt, req);
				break;
			}
		} else {
			iov_iter_advance(to, count);
			total += count;
			offset += count;
		}
		p9_free_req(clnt, req);
	}
	return total;
}
EXPORT_SYMBOL(p9_client_read);

int
p9_client_write(struct p9_fid *fid, u64 offset, struct iov_iter *from, int *err)
{
	struct p9_client *clnt = fid->clnt;
	struct p9_req_t *req;
	int total = 0;
	*err = 0;

	p9_debug(P9_DEBUG_9P, ">>> TWRITE fid %d offset %llu count %zd\n",
				fid->fid, (unsigned long long) offset,
				iov_iter_count(from));

	while (iov_iter_count(from)) {
		int count = iov_iter_count(from);
		int rsize = fid->iounit;
		if (!rsize || rsize > clnt->msize-P9_IOHDRSZ)
			rsize = clnt->msize - P9_IOHDRSZ;

		if (count < rsize)
			rsize = count;

		/* Don't bother zerocopy for small IO (< 1024) */
		if (clnt->trans_mod->zc_request && rsize > 1024) {
			req = p9_client_zc_rpc(clnt, P9_TWRITE, NULL, from, 0,
					       rsize, P9_ZC_HDR_SZ, "dqd",
					       fid->fid, offset, rsize);
		} else {
			req = p9_client_rpc(clnt, P9_TWRITE, "dqV", fid->fid,
						    offset, rsize, from);
		}
		if (IS_ERR(req)) {
			*err = PTR_ERR(req);
			break;
		}

		*err = p9pdu_readf(req->rc, clnt->proto_version, "d", &count);
		if (*err) {
			trace_9p_protocol_dump(clnt, req->rc);
			p9_free_req(clnt, req);
			break;
		}
		if (rsize < count) {
			pr_err("bogus RWRITE count (%d > %d)\n", count, rsize);
			count = rsize;
		}

		p9_debug(P9_DEBUG_9P, "<<< RWRITE count %d\n", count);

		p9_free_req(clnt, req);
		iov_iter_advance(from, count);
		total += count;
		offset += count;
	}
	return total;
}
EXPORT_SYMBOL(p9_client_write);

struct p9_wstat *p9_client_stat(struct p9_fid *fid)
{
	int err;
	struct p9_client *clnt;
	struct p9_wstat *ret = kmalloc(sizeof(struct p9_wstat), GFP_KERNEL);
	struct p9_req_t *req;
	u16 ignored;

	p9_debug(P9_DEBUG_9P, ">>> TSTAT fid %d\n", fid->fid);

	if (!ret)
		return ERR_PTR(-ENOMEM);

	err = 0;
	clnt = fid->clnt;

	req = p9_client_rpc(clnt, P9_TSTAT, "d", fid->fid);
	if (IS_ERR(req)) {
		err = PTR_ERR(req);
		goto error;
	}

	err = p9pdu_readf(req->rc, clnt->proto_version, "wS", &ignored, ret);
	if (err) {
		trace_9p_protocol_dump(clnt, req->rc);
		p9_free_req(clnt, req);
		goto error;
	}

	p9_debug(P9_DEBUG_9P,
		"<<< RSTAT sz=%x type=%x dev=%x qid=%x.%llx.%x\n"
		"<<<    mode=%8.8x atime=%8.8x mtime=%8.8x length=%llx\n"
		"<<<    name=%s uid=%s gid=%s muid=%s extension=(%s)\n"
		"<<<    uid=%d gid=%d n_muid=%d\n",
		ret->size, ret->type, ret->dev, ret->qid.type,
		(unsigned long long)ret->qid.path, ret->qid.version, ret->mode,
		ret->atime, ret->mtime, (unsigned long long)ret->length,
		ret->name, ret->uid, ret->gid, ret->muid, ret->extension,
		from_kuid(&init_user_ns, ret->n_uid),
		from_kgid(&init_user_ns, ret->n_gid),
		from_kuid(&init_user_ns, ret->n_muid));

	p9_free_req(clnt, req);
	return ret;

error:
	kfree(ret);
	return ERR_PTR(err);
}
EXPORT_SYMBOL(p9_client_stat);

struct p9_stat_dotl *p9_client_getattr_dotl(struct p9_fid *fid,
							u64 request_mask)
{
	int err;
	struct p9_client *clnt;
	struct p9_stat_dotl *ret = kmalloc(sizeof(struct p9_stat_dotl),
								GFP_KERNEL);
	struct p9_req_t *req;

	p9_debug(P9_DEBUG_9P, ">>> TGETATTR fid %d, request_mask %lld\n",
							fid->fid, request_mask);

	if (!ret)
		return ERR_PTR(-ENOMEM);

	err = 0;
	clnt = fid->clnt;

	req = p9_client_rpc(clnt, P9_TGETATTR, "dq", fid->fid, request_mask);
	if (IS_ERR(req)) {
		err = PTR_ERR(req);
		goto error;
	}

	err = p9pdu_readf(req->rc, clnt->proto_version, "A", ret);
	if (err) {
		trace_9p_protocol_dump(clnt, req->rc);
		p9_free_req(clnt, req);
		goto error;
	}

	p9_debug(P9_DEBUG_9P,
		"<<< RGETATTR st_result_mask=%lld\n"
		"<<< qid=%x.%llx.%x\n"
		"<<< st_mode=%8.8x st_nlink=%llu\n"
		"<<< st_uid=%d st_gid=%d\n"
		"<<< st_rdev=%llx st_size=%llx st_blksize=%llu st_blocks=%llu\n"
		"<<< st_atime_sec=%lld st_atime_nsec=%lld\n"
		"<<< st_mtime_sec=%lld st_mtime_nsec=%lld\n"
		"<<< st_ctime_sec=%lld st_ctime_nsec=%lld\n"
		"<<< st_btime_sec=%lld st_btime_nsec=%lld\n"
		"<<< st_gen=%lld st_data_version=%lld\n",
		ret->st_result_mask, ret->qid.type, ret->qid.path,
		ret->qid.version, ret->st_mode, ret->st_nlink,
		from_kuid(&init_user_ns, ret->st_uid),
		from_kgid(&init_user_ns, ret->st_gid),
		ret->st_rdev, ret->st_size, ret->st_blksize,
		ret->st_blocks, ret->st_atime_sec, ret->st_atime_nsec,
		ret->st_mtime_sec, ret->st_mtime_nsec, ret->st_ctime_sec,
		ret->st_ctime_nsec, ret->st_btime_sec, ret->st_btime_nsec,
		ret->st_gen, ret->st_data_version);

	p9_free_req(clnt, req);
	return ret;

error:
	kfree(ret);
	return ERR_PTR(err);
}
EXPORT_SYMBOL(p9_client_getattr_dotl);

static int p9_client_statsize(struct p9_wstat *wst, int proto_version)
{
	int ret;

	/* NOTE: size shouldn't include its own length */
	/* size[2] type[2] dev[4] qid[13] */
	/* mode[4] atime[4] mtime[4] length[8]*/
	/* name[s] uid[s] gid[s] muid[s] */
	ret = 2+4+13+4+4+4+8+2+2+2+2;

	if (wst->name)
		ret += strlen(wst->name);
	if (wst->uid)
		ret += strlen(wst->uid);
	if (wst->gid)
		ret += strlen(wst->gid);
	if (wst->muid)
		ret += strlen(wst->muid);

	if ((proto_version == p9_proto_2000u) ||
		(proto_version == p9_proto_2000L)) {
		ret += 2+4+4+4;	/* extension[s] n_uid[4] n_gid[4] n_muid[4] */
		if (wst->extension)
			ret += strlen(wst->extension);
	}

	return ret;
}

int p9_client_wstat(struct p9_fid *fid, struct p9_wstat *wst)
{
	int err;
	struct p9_req_t *req;
	struct p9_client *clnt;

	err = 0;
	clnt = fid->clnt;
	wst->size = p9_client_statsize(wst, clnt->proto_version);
	p9_debug(P9_DEBUG_9P, ">>> TWSTAT fid %d\n", fid->fid);
	p9_debug(P9_DEBUG_9P,
		"     sz=%x type=%x dev=%x qid=%x.%llx.%x\n"
		"     mode=%8.8x atime=%8.8x mtime=%8.8x length=%llx\n"
		"     name=%s uid=%s gid=%s muid=%s extension=(%s)\n"
		"     uid=%d gid=%d n_muid=%d\n",
		wst->size, wst->type, wst->dev, wst->qid.type,
		(unsigned long long)wst->qid.path, wst->qid.version, wst->mode,
		wst->atime, wst->mtime, (unsigned long long)wst->length,
		wst->name, wst->uid, wst->gid, wst->muid, wst->extension,
		from_kuid(&init_user_ns, wst->n_uid),
		from_kgid(&init_user_ns, wst->n_gid),
		from_kuid(&init_user_ns, wst->n_muid));

	req = p9_client_rpc(clnt, P9_TWSTAT, "dwS", fid->fid, wst->size+2, wst);
	if (IS_ERR(req)) {
		err = PTR_ERR(req);
		goto error;
	}

	p9_debug(P9_DEBUG_9P, "<<< RWSTAT fid %d\n", fid->fid);

	p9_free_req(clnt, req);
error:
	return err;
}
EXPORT_SYMBOL(p9_client_wstat);

int p9_client_setattr(struct p9_fid *fid, struct p9_iattr_dotl *p9attr)
{
	int err;
	struct p9_req_t *req;
	struct p9_client *clnt;

	err = 0;
	clnt = fid->clnt;
	p9_debug(P9_DEBUG_9P, ">>> TSETATTR fid %d\n", fid->fid);
	p9_debug(P9_DEBUG_9P,
		"    valid=%x mode=%x uid=%d gid=%d size=%lld\n"
		"    atime_sec=%lld atime_nsec=%lld\n"
		"    mtime_sec=%lld mtime_nsec=%lld\n",
		p9attr->valid, p9attr->mode,
		from_kuid(&init_user_ns, p9attr->uid),
		from_kgid(&init_user_ns, p9attr->gid),
		p9attr->size, p9attr->atime_sec, p9attr->atime_nsec,
		p9attr->mtime_sec, p9attr->mtime_nsec);

	req = p9_client_rpc(clnt, P9_TSETATTR, "dI", fid->fid, p9attr);

	if (IS_ERR(req)) {
		err = PTR_ERR(req);
		goto error;
	}
	p9_debug(P9_DEBUG_9P, "<<< RSETATTR fid %d\n", fid->fid);
	p9_free_req(clnt, req);
error:
	return err;
}
EXPORT_SYMBOL(p9_client_setattr);

int p9_client_statfs(struct p9_fid *fid, struct p9_rstatfs *sb)
{
	int err;
	struct p9_req_t *req;
	struct p9_client *clnt;

	err = 0;
	clnt = fid->clnt;

	p9_debug(P9_DEBUG_9P, ">>> TSTATFS fid %d\n", fid->fid);

	req = p9_client_rpc(clnt, P9_TSTATFS, "d", fid->fid);
	if (IS_ERR(req)) {
		err = PTR_ERR(req);
		goto error;
	}

	err = p9pdu_readf(req->rc, clnt->proto_version, "ddqqqqqqd", &sb->type,
		&sb->bsize, &sb->blocks, &sb->bfree, &sb->bavail,
		&sb->files, &sb->ffree, &sb->fsid, &sb->namelen);
	if (err) {
		trace_9p_protocol_dump(clnt, req->rc);
		p9_free_req(clnt, req);
		goto error;
	}

	p9_debug(P9_DEBUG_9P, "<<< RSTATFS fid %d type 0x%lx bsize %ld "
		"blocks %llu bfree %llu bavail %llu files %llu ffree %llu "
		"fsid %llu namelen %ld\n",
		fid->fid, (long unsigned int)sb->type, (long int)sb->bsize,
		sb->blocks, sb->bfree, sb->bavail, sb->files,  sb->ffree,
		sb->fsid, (long int)sb->namelen);

	p9_free_req(clnt, req);
error:
	return err;
}
EXPORT_SYMBOL(p9_client_statfs);

int p9_client_rename(struct p9_fid *fid,
		     struct p9_fid *newdirfid, const char *name)
{
	int err;
	struct p9_req_t *req;
	struct p9_client *clnt;

	err = 0;
	clnt = fid->clnt;

	p9_debug(P9_DEBUG_9P, ">>> TRENAME fid %d newdirfid %d name %s\n",
			fid->fid, newdirfid->fid, name);

	req = p9_client_rpc(clnt, P9_TRENAME, "dds", fid->fid,
			newdirfid->fid, name);
	if (IS_ERR(req)) {
		err = PTR_ERR(req);
		goto error;
	}

	p9_debug(P9_DEBUG_9P, "<<< RRENAME fid %d\n", fid->fid);

	p9_free_req(clnt, req);
error:
	return err;
}
EXPORT_SYMBOL(p9_client_rename);

int p9_client_renameat(struct p9_fid *olddirfid, const char *old_name,
		       struct p9_fid *newdirfid, const char *new_name)
{
	int err;
	struct p9_req_t *req;
	struct p9_client *clnt;

	err = 0;
	clnt = olddirfid->clnt;

	p9_debug(P9_DEBUG_9P, ">>> TRENAMEAT olddirfid %d old name %s"
		   " newdirfid %d new name %s\n", olddirfid->fid, old_name,
		   newdirfid->fid, new_name);

	req = p9_client_rpc(clnt, P9_TRENAMEAT, "dsds", olddirfid->fid,
			    old_name, newdirfid->fid, new_name);
	if (IS_ERR(req)) {
		err = PTR_ERR(req);
		goto error;
	}

	p9_debug(P9_DEBUG_9P, "<<< RRENAMEAT newdirfid %d new name %s\n",
		   newdirfid->fid, new_name);

	p9_free_req(clnt, req);
error:
	return err;
}
EXPORT_SYMBOL(p9_client_renameat);

/*
 * An xattrwalk without @attr_name gives the fid for the lisxattr namespace
 */
struct p9_fid *p9_client_xattrwalk(struct p9_fid *file_fid,
				const char *attr_name, u64 *attr_size)
{
	int err;
	struct p9_req_t *req;
	struct p9_client *clnt;
	struct p9_fid *attr_fid;

	err = 0;
	clnt = file_fid->clnt;
	attr_fid = p9_fid_create(clnt);
	if (!attr_fid) {
		err = -ENOMEM;
		goto error;
	}
	p9_debug(P9_DEBUG_9P,
		">>> TXATTRWALK file_fid %d, attr_fid %d name %s\n",
		file_fid->fid, attr_fid->fid, attr_name);

	req = p9_client_rpc(clnt, P9_TXATTRWALK, "dds",
			file_fid->fid, attr_fid->fid, attr_name);
	if (IS_ERR(req)) {
		err = PTR_ERR(req);
		goto error;
	}
	err = p9pdu_readf(req->rc, clnt->proto_version, "q", attr_size);
	if (err) {
		trace_9p_protocol_dump(clnt, req->rc);
		p9_free_req(clnt, req);
		goto clunk_fid;
	}
	p9_free_req(clnt, req);
	p9_debug(P9_DEBUG_9P, "<<<  RXATTRWALK fid %d size %llu\n",
		attr_fid->fid, *attr_size);
	return attr_fid;
clunk_fid:
	p9_client_clunk(attr_fid);
	attr_fid = NULL;
error:
	if (attr_fid && (attr_fid != file_fid))
		p9_fid_destroy(attr_fid);

	return ERR_PTR(err);
}
EXPORT_SYMBOL_GPL(p9_client_xattrwalk);

int p9_client_xattrcreate(struct p9_fid *fid, const char *name,
			u64 attr_size, int flags)
{
	int err;
	struct p9_req_t *req;
	struct p9_client *clnt;

	p9_debug(P9_DEBUG_9P,
		">>> TXATTRCREATE fid %d name  %s size %lld flag %d\n",
		fid->fid, name, (long long)attr_size, flags);
	err = 0;
	clnt = fid->clnt;
	req = p9_client_rpc(clnt, P9_TXATTRCREATE, "dsqd",
			fid->fid, name, attr_size, flags);
	if (IS_ERR(req)) {
		err = PTR_ERR(req);
		goto error;
	}
	p9_debug(P9_DEBUG_9P, "<<< RXATTRCREATE fid %d\n", fid->fid);
	p9_free_req(clnt, req);
error:
	return err;
}
EXPORT_SYMBOL_GPL(p9_client_xattrcreate);

int p9_client_readdir(struct p9_fid *fid, char *data, u32 count, u64 offset)
{
	int err, rsize, non_zc = 0;
	struct p9_client *clnt;
	struct p9_req_t *req;
	char *dataptr;
	struct kvec kv = {.iov_base = data, .iov_len = count};
	struct iov_iter to;

	iov_iter_kvec(&to, READ | ITER_KVEC, &kv, 1, count);

	p9_debug(P9_DEBUG_9P, ">>> TREADDIR fid %d offset %llu count %d\n",
				fid->fid, (unsigned long long) offset, count);

	err = 0;
	clnt = fid->clnt;

	rsize = fid->iounit;
	if (!rsize || rsize > clnt->msize-P9_READDIRHDRSZ)
		rsize = clnt->msize - P9_READDIRHDRSZ;

	if (count < rsize)
		rsize = count;

	/* Don't bother zerocopy for small IO (< 1024) */
	if (clnt->trans_mod->zc_request && rsize > 1024) {
		/*
		 * response header len is 11
		 * PDU Header(7) + IO Size (4)
		 */
		req = p9_client_zc_rpc(clnt, P9_TREADDIR, &to, NULL, rsize, 0,
				       11, "dqd", fid->fid, offset, rsize);
	} else {
		non_zc = 1;
		req = p9_client_rpc(clnt, P9_TREADDIR, "dqd", fid->fid,
				    offset, rsize);
	}
	if (IS_ERR(req)) {
		err = PTR_ERR(req);
		goto error;
	}

	err = p9pdu_readf(req->rc, clnt->proto_version, "D", &count, &dataptr);
	if (err) {
		trace_9p_protocol_dump(clnt, req->rc);
		goto free_and_error;
	}
	if (rsize < count) {
		pr_err("bogus RREADDIR count (%d > %d)\n", count, rsize);
		count = rsize;
	}

	p9_debug(P9_DEBUG_9P, "<<< RREADDIR count %d\n", count);

	if (non_zc)
		memmove(data, dataptr, count);

	p9_free_req(clnt, req);
	return count;

free_and_error:
	p9_free_req(clnt, req);
error:
	return err;
}
EXPORT_SYMBOL(p9_client_readdir);

int p9_client_mknod_dotl(struct p9_fid *fid, const char *name, int mode,
			dev_t rdev, kgid_t gid, struct p9_qid *qid)
{
	int err;
	struct p9_client *clnt;
	struct p9_req_t *req;

	err = 0;
	clnt = fid->clnt;
	p9_debug(P9_DEBUG_9P, ">>> TMKNOD fid %d name %s mode %d major %d "
		"minor %d\n", fid->fid, name, mode, MAJOR(rdev), MINOR(rdev));
	req = p9_client_rpc(clnt, P9_TMKNOD, "dsdddg", fid->fid, name, mode,
		MAJOR(rdev), MINOR(rdev), gid);
	if (IS_ERR(req))
		return PTR_ERR(req);

	err = p9pdu_readf(req->rc, clnt->proto_version, "Q", qid);
	if (err) {
		trace_9p_protocol_dump(clnt, req->rc);
		goto error;
	}
	p9_debug(P9_DEBUG_9P, "<<< RMKNOD qid %x.%llx.%x\n", qid->type,
				(unsigned long long)qid->path, qid->version);

error:
	p9_free_req(clnt, req);
	return err;

}
EXPORT_SYMBOL(p9_client_mknod_dotl);

int p9_client_mkdir_dotl(struct p9_fid *fid, const char *name, int mode,
				kgid_t gid, struct p9_qid *qid)
{
	int err;
	struct p9_client *clnt;
	struct p9_req_t *req;

	err = 0;
	clnt = fid->clnt;
	p9_debug(P9_DEBUG_9P, ">>> TMKDIR fid %d name %s mode %d gid %d\n",
		 fid->fid, name, mode, from_kgid(&init_user_ns, gid));
	req = p9_client_rpc(clnt, P9_TMKDIR, "dsdg", fid->fid, name, mode,
		gid);
	if (IS_ERR(req))
		return PTR_ERR(req);

	err = p9pdu_readf(req->rc, clnt->proto_version, "Q", qid);
	if (err) {
		trace_9p_protocol_dump(clnt, req->rc);
		goto error;
	}
	p9_debug(P9_DEBUG_9P, "<<< RMKDIR qid %x.%llx.%x\n", qid->type,
				(unsigned long long)qid->path, qid->version);

error:
	p9_free_req(clnt, req);
	return err;

}
EXPORT_SYMBOL(p9_client_mkdir_dotl);

int p9_client_lock_dotl(struct p9_fid *fid, struct p9_flock *flock, u8 *status)
{
	int err;
	struct p9_client *clnt;
	struct p9_req_t *req;

	err = 0;
	clnt = fid->clnt;
	p9_debug(P9_DEBUG_9P, ">>> TLOCK fid %d type %i flags %d "
			"start %lld length %lld proc_id %d client_id %s\n",
			fid->fid, flock->type, flock->flags, flock->start,
			flock->length, flock->proc_id, flock->client_id);

	req = p9_client_rpc(clnt, P9_TLOCK, "dbdqqds", fid->fid, flock->type,
				flock->flags, flock->start, flock->length,
					flock->proc_id, flock->client_id);

	if (IS_ERR(req))
		return PTR_ERR(req);

	err = p9pdu_readf(req->rc, clnt->proto_version, "b", status);
	if (err) {
		trace_9p_protocol_dump(clnt, req->rc);
		goto error;
	}
	p9_debug(P9_DEBUG_9P, "<<< RLOCK status %i\n", *status);
error:
	p9_free_req(clnt, req);
	return err;

}
EXPORT_SYMBOL(p9_client_lock_dotl);

int p9_client_getlock_dotl(struct p9_fid *fid, struct p9_getlock *glock)
{
	int err;
	struct p9_client *clnt;
	struct p9_req_t *req;

	err = 0;
	clnt = fid->clnt;
	p9_debug(P9_DEBUG_9P, ">>> TGETLOCK fid %d, type %i start %lld "
		"length %lld proc_id %d client_id %s\n", fid->fid, glock->type,
		glock->start, glock->length, glock->proc_id, glock->client_id);

	req = p9_client_rpc(clnt, P9_TGETLOCK, "dbqqds", fid->fid,  glock->type,
		glock->start, glock->length, glock->proc_id, glock->client_id);

	if (IS_ERR(req))
		return PTR_ERR(req);

	err = p9pdu_readf(req->rc, clnt->proto_version, "bqqds", &glock->type,
			&glock->start, &glock->length, &glock->proc_id,
			&glock->client_id);
	if (err) {
		trace_9p_protocol_dump(clnt, req->rc);
		goto error;
	}
	p9_debug(P9_DEBUG_9P, "<<< RGETLOCK type %i start %lld length %lld "
		"proc_id %d client_id %s\n", glock->type, glock->start,
		glock->length, glock->proc_id, glock->client_id);
error:
	p9_free_req(clnt, req);
	return err;
}
EXPORT_SYMBOL(p9_client_getlock_dotl);

int p9_client_readlink(struct p9_fid *fid, char **target)
{
	int err;
	struct p9_client *clnt;
	struct p9_req_t *req;

	err = 0;
	clnt = fid->clnt;
	p9_debug(P9_DEBUG_9P, ">>> TREADLINK fid %d\n", fid->fid);

	req = p9_client_rpc(clnt, P9_TREADLINK, "d", fid->fid);
	if (IS_ERR(req))
		return PTR_ERR(req);

	err = p9pdu_readf(req->rc, clnt->proto_version, "s", target);
	if (err) {
		trace_9p_protocol_dump(clnt, req->rc);
		goto error;
	}
	p9_debug(P9_DEBUG_9P, "<<< RREADLINK target %s\n", *target);
error:
	p9_free_req(clnt, req);
	return err;
}
EXPORT_SYMBOL(p9_client_readlink);<|MERGE_RESOLUTION|>--- conflicted
+++ resolved
@@ -778,11 +778,7 @@
 	}
 again:
 	/* Wait for the response */
-<<<<<<< HEAD
-	err = wait_event_killable(*req->wq, req->status >= REQ_STATUS_RCVD);
-=======
 	err = wait_event_killable(req->wq, req->status >= REQ_STATUS_RCVD);
->>>>>>> e021bb4f
 
 	/*
 	 * Make sure our req is coherent with regard to updates in other
