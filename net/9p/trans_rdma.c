--- conflicted
+++ resolved
@@ -304,10 +304,7 @@
 	if (wc->status != IB_WC_SUCCESS)
 		goto err_out;
 
-<<<<<<< HEAD
-=======
 	c->rc.size = wc->byte_len;
->>>>>>> fa578e9d
 	err = p9_parse_header(&c->rc, NULL, NULL, &tag, 1);
 	if (err)
 		goto err_out;
