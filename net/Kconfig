--- conflicted
+++ resolved
@@ -278,11 +278,7 @@
 
 config NET_RX_BUSY_POLL
 	bool
-<<<<<<< HEAD
-	default y if !PREEMPT_RT_FULL
-=======
 	default y if !PREEMPT_RT
->>>>>>> fa578e9d
 
 config BQL
 	bool
