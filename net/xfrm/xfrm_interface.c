--- conflicted
+++ resolved
@@ -643,23 +643,10 @@
 	int err;
 
 	xfrmi_netlink_parms(data, &p);
-<<<<<<< HEAD
-
-	if (!tb[IFLA_IFNAME])
-		return -EINVAL;
-
-	nla_strlcpy(p.name, tb[IFLA_IFNAME], IFNAMSIZ);
-
 	xi = xfrmi_locate(net, &p);
 	if (xi)
 		return -EEXIST;
 
-=======
-	xi = xfrmi_locate(net, &p);
-	if (xi)
-		return -EEXIST;
-
->>>>>>> f7688b48
 	xi = netdev_priv(dev);
 	xi->p = p;
 	xi->net = net;
