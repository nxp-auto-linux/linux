/* xfrm_user.c: User interface to configure xfrm engine.
 *
 * Copyright (C) 2002 David S. Miller (davem@redhat.com)
 *
 * Changes:
 *	Mitsuru KANDA @USAGI
 * 	Kazunori MIYAZAWA @USAGI
 * 	Kunihiro Ishiguro <kunihiro@ipinfusion.com>
 * 		IPv6 support
 *
 */

#include <linux/crypto.h>
#include <linux/module.h>
#include <linux/kernel.h>
#include <linux/types.h>
#include <linux/slab.h>
#include <linux/socket.h>
#include <linux/string.h>
#include <linux/net.h>
#include <linux/skbuff.h>
#include <linux/pfkeyv2.h>
#include <linux/ipsec.h>
#include <linux/init.h>
#include <linux/security.h>
#include <net/sock.h>
#include <net/xfrm.h>
#include <net/netlink.h>
#include <net/ah.h>
#include <linux/uaccess.h>
#if IS_ENABLED(CONFIG_IPV6)
#include <linux/in6.h>
#endif
#include <asm/unaligned.h>

static int verify_one_alg(struct nlattr **attrs, enum xfrm_attr_type_t type)
{
	struct nlattr *rt = attrs[type];
	struct xfrm_algo *algp;

	if (!rt)
		return 0;

	algp = nla_data(rt);
	if (nla_len(rt) < (int)xfrm_alg_len(algp))
		return -EINVAL;

	switch (type) {
	case XFRMA_ALG_AUTH:
	case XFRMA_ALG_CRYPT:
	case XFRMA_ALG_COMP:
		break;

	default:
		return -EINVAL;
	}

	algp->alg_name[sizeof(algp->alg_name) - 1] = '\0';
	return 0;
}

static int verify_auth_trunc(struct nlattr **attrs)
{
	struct nlattr *rt = attrs[XFRMA_ALG_AUTH_TRUNC];
	struct xfrm_algo_auth *algp;

	if (!rt)
		return 0;

	algp = nla_data(rt);
	if (nla_len(rt) < (int)xfrm_alg_auth_len(algp))
		return -EINVAL;

	algp->alg_name[sizeof(algp->alg_name) - 1] = '\0';
	return 0;
}

static int verify_aead(struct nlattr **attrs)
{
	struct nlattr *rt = attrs[XFRMA_ALG_AEAD];
	struct xfrm_algo_aead *algp;

	if (!rt)
		return 0;

	algp = nla_data(rt);
	if (nla_len(rt) < (int)aead_len(algp))
		return -EINVAL;

	algp->alg_name[sizeof(algp->alg_name) - 1] = '\0';
	return 0;
}

static void verify_one_addr(struct nlattr **attrs, enum xfrm_attr_type_t type,
			   xfrm_address_t **addrp)
{
	struct nlattr *rt = attrs[type];

	if (rt && addrp)
		*addrp = nla_data(rt);
}

static inline int verify_sec_ctx_len(struct nlattr **attrs)
{
	struct nlattr *rt = attrs[XFRMA_SEC_CTX];
	struct xfrm_user_sec_ctx *uctx;

	if (!rt)
		return 0;

	uctx = nla_data(rt);
	if (uctx->len != (sizeof(struct xfrm_user_sec_ctx) + uctx->ctx_len))
		return -EINVAL;

	return 0;
}

static inline int verify_replay(struct xfrm_usersa_info *p,
				struct nlattr **attrs)
{
	struct nlattr *rt = attrs[XFRMA_REPLAY_ESN_VAL];
	struct xfrm_replay_state_esn *rs;

	if (!rt)
		return (p->flags & XFRM_STATE_ESN) ? -EINVAL : 0;

	rs = nla_data(rt);

	if (rs->bmp_len > XFRMA_REPLAY_ESN_MAX / sizeof(rs->bmp[0]) / 8)
		return -EINVAL;

<<<<<<< HEAD
	if (nla_len(rt) < xfrm_replay_state_esn_len(rs) &&
=======
	if (nla_len(rt) < (int)xfrm_replay_state_esn_len(rs) &&
>>>>>>> e021bb4f
	    nla_len(rt) != sizeof(*rs))
		return -EINVAL;

	/* As only ESP and AH support ESN feature. */
	if ((p->id.proto != IPPROTO_ESP) && (p->id.proto != IPPROTO_AH))
		return -EINVAL;

	if (p->replay_window != 0)
		return -EINVAL;

	return 0;
}

static int verify_newsa_info(struct xfrm_usersa_info *p,
			     struct nlattr **attrs)
{
	int err;

	err = -EINVAL;
	switch (p->family) {
	case AF_INET:
		if (p->sel.prefixlen_d > 32 || p->sel.prefixlen_s > 32)
			goto out;

		break;

	case AF_INET6:
#if IS_ENABLED(CONFIG_IPV6)
		if (p->sel.prefixlen_d > 128 || p->sel.prefixlen_s > 128)
			goto out;

		break;
#else
		err = -EAFNOSUPPORT;
		goto out;
#endif

	default:
		goto out;
	}

	err = -EINVAL;
	switch (p->id.proto) {
	case IPPROTO_AH:
		if ((!attrs[XFRMA_ALG_AUTH]	&&
		     !attrs[XFRMA_ALG_AUTH_TRUNC]) ||
		    attrs[XFRMA_ALG_AEAD]	||
		    attrs[XFRMA_ALG_CRYPT]	||
		    attrs[XFRMA_ALG_COMP]	||
		    attrs[XFRMA_TFCPAD])
			goto out;
		break;

	case IPPROTO_ESP:
		if (attrs[XFRMA_ALG_COMP])
			goto out;
		if (!attrs[XFRMA_ALG_AUTH] &&
		    !attrs[XFRMA_ALG_AUTH_TRUNC] &&
		    !attrs[XFRMA_ALG_CRYPT] &&
		    !attrs[XFRMA_ALG_AEAD])
			goto out;
		if ((attrs[XFRMA_ALG_AUTH] ||
		     attrs[XFRMA_ALG_AUTH_TRUNC] ||
		     attrs[XFRMA_ALG_CRYPT]) &&
		    attrs[XFRMA_ALG_AEAD])
			goto out;
		if (attrs[XFRMA_TFCPAD] &&
		    p->mode != XFRM_MODE_TUNNEL)
			goto out;
		break;

	case IPPROTO_COMP:
		if (!attrs[XFRMA_ALG_COMP]	||
		    attrs[XFRMA_ALG_AEAD]	||
		    attrs[XFRMA_ALG_AUTH]	||
		    attrs[XFRMA_ALG_AUTH_TRUNC]	||
		    attrs[XFRMA_ALG_CRYPT]	||
		    attrs[XFRMA_TFCPAD]		||
		    (ntohl(p->id.spi) >= 0x10000))
			goto out;
		break;

#if IS_ENABLED(CONFIG_IPV6)
	case IPPROTO_DSTOPTS:
	case IPPROTO_ROUTING:
		if (attrs[XFRMA_ALG_COMP]	||
		    attrs[XFRMA_ALG_AUTH]	||
		    attrs[XFRMA_ALG_AUTH_TRUNC]	||
		    attrs[XFRMA_ALG_AEAD]	||
		    attrs[XFRMA_ALG_CRYPT]	||
		    attrs[XFRMA_ENCAP]		||
		    attrs[XFRMA_SEC_CTX]	||
		    attrs[XFRMA_TFCPAD]		||
		    !attrs[XFRMA_COADDR])
			goto out;
		break;
#endif

	default:
		goto out;
	}

	if ((err = verify_aead(attrs)))
		goto out;
	if ((err = verify_auth_trunc(attrs)))
		goto out;
	if ((err = verify_one_alg(attrs, XFRMA_ALG_AUTH)))
		goto out;
	if ((err = verify_one_alg(attrs, XFRMA_ALG_CRYPT)))
		goto out;
	if ((err = verify_one_alg(attrs, XFRMA_ALG_COMP)))
		goto out;
	if ((err = verify_sec_ctx_len(attrs)))
		goto out;
	if ((err = verify_replay(p, attrs)))
		goto out;

	err = -EINVAL;
	switch (p->mode) {
	case XFRM_MODE_TRANSPORT:
	case XFRM_MODE_TUNNEL:
	case XFRM_MODE_ROUTEOPTIMIZATION:
	case XFRM_MODE_BEET:
		break;

	default:
		goto out;
	}

	err = 0;

out:
	return err;
}

static int attach_one_algo(struct xfrm_algo **algpp, u8 *props,
			   struct xfrm_algo_desc *(*get_byname)(const char *, int),
			   struct nlattr *rta)
{
	struct xfrm_algo *p, *ualg;
	struct xfrm_algo_desc *algo;

	if (!rta)
		return 0;

	ualg = nla_data(rta);

	algo = get_byname(ualg->alg_name, 1);
	if (!algo)
		return -ENOSYS;
	*props = algo->desc.sadb_alg_id;

	p = kmemdup(ualg, xfrm_alg_len(ualg), GFP_KERNEL);
	if (!p)
		return -ENOMEM;

	strcpy(p->alg_name, algo->name);
	*algpp = p;
	return 0;
}

static int attach_crypt(struct xfrm_state *x, struct nlattr *rta)
{
	struct xfrm_algo *p, *ualg;
	struct xfrm_algo_desc *algo;

	if (!rta)
		return 0;

	ualg = nla_data(rta);

	algo = xfrm_ealg_get_byname(ualg->alg_name, 1);
	if (!algo)
		return -ENOSYS;
	x->props.ealgo = algo->desc.sadb_alg_id;

	p = kmemdup(ualg, xfrm_alg_len(ualg), GFP_KERNEL);
	if (!p)
		return -ENOMEM;

	strcpy(p->alg_name, algo->name);
	x->ealg = p;
	x->geniv = algo->uinfo.encr.geniv;
	return 0;
}

static int attach_auth(struct xfrm_algo_auth **algpp, u8 *props,
		       struct nlattr *rta)
{
	struct xfrm_algo *ualg;
	struct xfrm_algo_auth *p;
	struct xfrm_algo_desc *algo;

	if (!rta)
		return 0;

	ualg = nla_data(rta);

	algo = xfrm_aalg_get_byname(ualg->alg_name, 1);
	if (!algo)
		return -ENOSYS;
	*props = algo->desc.sadb_alg_id;

	p = kmalloc(sizeof(*p) + (ualg->alg_key_len + 7) / 8, GFP_KERNEL);
	if (!p)
		return -ENOMEM;

	strcpy(p->alg_name, algo->name);
	p->alg_key_len = ualg->alg_key_len;
	p->alg_trunc_len = algo->uinfo.auth.icv_truncbits;
	memcpy(p->alg_key, ualg->alg_key, (ualg->alg_key_len + 7) / 8);

	*algpp = p;
	return 0;
}

static int attach_auth_trunc(struct xfrm_algo_auth **algpp, u8 *props,
			     struct nlattr *rta)
{
	struct xfrm_algo_auth *p, *ualg;
	struct xfrm_algo_desc *algo;

	if (!rta)
		return 0;

	ualg = nla_data(rta);

	algo = xfrm_aalg_get_byname(ualg->alg_name, 1);
	if (!algo)
		return -ENOSYS;
	if (ualg->alg_trunc_len > algo->uinfo.auth.icv_fullbits)
		return -EINVAL;
	*props = algo->desc.sadb_alg_id;

	p = kmemdup(ualg, xfrm_alg_auth_len(ualg), GFP_KERNEL);
	if (!p)
		return -ENOMEM;

	strcpy(p->alg_name, algo->name);
	if (!p->alg_trunc_len)
		p->alg_trunc_len = algo->uinfo.auth.icv_truncbits;

	*algpp = p;
	return 0;
}

static int attach_aead(struct xfrm_state *x, struct nlattr *rta)
{
	struct xfrm_algo_aead *p, *ualg;
	struct xfrm_algo_desc *algo;

	if (!rta)
		return 0;

	ualg = nla_data(rta);

	algo = xfrm_aead_get_byname(ualg->alg_name, ualg->alg_icv_len, 1);
	if (!algo)
		return -ENOSYS;
	x->props.ealgo = algo->desc.sadb_alg_id;

	p = kmemdup(ualg, aead_len(ualg), GFP_KERNEL);
	if (!p)
		return -ENOMEM;

	strcpy(p->alg_name, algo->name);
	x->aead = p;
	x->geniv = algo->uinfo.aead.geniv;
	return 0;
}

static inline int xfrm_replay_verify_len(struct xfrm_replay_state_esn *replay_esn,
					 struct nlattr *rp)
{
	struct xfrm_replay_state_esn *up;
	unsigned int ulen;

	if (!replay_esn || !rp)
		return 0;

	up = nla_data(rp);
	ulen = xfrm_replay_state_esn_len(up);

	/* Check the overall length and the internal bitmap length to avoid
	 * potential overflow. */
	if (nla_len(rp) < (int)ulen ||
	    xfrm_replay_state_esn_len(replay_esn) != ulen ||
	    replay_esn->bmp_len != up->bmp_len)
		return -EINVAL;

	if (up->replay_window > up->bmp_len * sizeof(__u32) * 8)
		return -EINVAL;

	return 0;
}

static int xfrm_alloc_replay_state_esn(struct xfrm_replay_state_esn **replay_esn,
				       struct xfrm_replay_state_esn **preplay_esn,
				       struct nlattr *rta)
{
	struct xfrm_replay_state_esn *p, *pp, *up;
	unsigned int klen, ulen;

	if (!rta)
		return 0;

	up = nla_data(rta);
	klen = xfrm_replay_state_esn_len(up);
	ulen = nla_len(rta) >= (int)klen ? klen : sizeof(*up);

	p = kzalloc(klen, GFP_KERNEL);
	if (!p)
		return -ENOMEM;

	pp = kzalloc(klen, GFP_KERNEL);
	if (!pp) {
		kfree(p);
		return -ENOMEM;
	}

	memcpy(p, up, ulen);
	memcpy(pp, up, ulen);

	*replay_esn = p;
	*preplay_esn = pp;

	return 0;
}

static inline unsigned int xfrm_user_sec_ctx_size(struct xfrm_sec_ctx *xfrm_ctx)
{
	unsigned int len = 0;

	if (xfrm_ctx) {
		len += sizeof(struct xfrm_user_sec_ctx);
		len += xfrm_ctx->ctx_len;
	}
	return len;
}

static void copy_from_user_state(struct xfrm_state *x, struct xfrm_usersa_info *p)
{
	memcpy(&x->id, &p->id, sizeof(x->id));
	memcpy(&x->sel, &p->sel, sizeof(x->sel));
	memcpy(&x->lft, &p->lft, sizeof(x->lft));
	x->props.mode = p->mode;
	x->props.replay_window = min_t(unsigned int, p->replay_window,
					sizeof(x->replay.bitmap) * 8);
	x->props.reqid = p->reqid;
	x->props.family = p->family;
	memcpy(&x->props.saddr, &p->saddr, sizeof(x->props.saddr));
	x->props.flags = p->flags;

	if (!x->sel.family && !(p->flags & XFRM_STATE_AF_UNSPEC))
		x->sel.family = p->family;
}

/*
 * someday when pfkey also has support, we could have the code
 * somehow made shareable and move it to xfrm_state.c - JHS
 *
*/
static void xfrm_update_ae_params(struct xfrm_state *x, struct nlattr **attrs,
				  int update_esn)
{
	struct nlattr *rp = attrs[XFRMA_REPLAY_VAL];
	struct nlattr *re = update_esn ? attrs[XFRMA_REPLAY_ESN_VAL] : NULL;
	struct nlattr *lt = attrs[XFRMA_LTIME_VAL];
	struct nlattr *et = attrs[XFRMA_ETIMER_THRESH];
	struct nlattr *rt = attrs[XFRMA_REPLAY_THRESH];

	if (re) {
		struct xfrm_replay_state_esn *replay_esn;
		replay_esn = nla_data(re);
		memcpy(x->replay_esn, replay_esn,
		       xfrm_replay_state_esn_len(replay_esn));
		memcpy(x->preplay_esn, replay_esn,
		       xfrm_replay_state_esn_len(replay_esn));
	}

	if (rp) {
		struct xfrm_replay_state *replay;
		replay = nla_data(rp);
		memcpy(&x->replay, replay, sizeof(*replay));
		memcpy(&x->preplay, replay, sizeof(*replay));
	}

	if (lt) {
		struct xfrm_lifetime_cur *ltime;
		ltime = nla_data(lt);
		x->curlft.bytes = ltime->bytes;
		x->curlft.packets = ltime->packets;
		x->curlft.add_time = ltime->add_time;
		x->curlft.use_time = ltime->use_time;
	}

	if (et)
		x->replay_maxage = nla_get_u32(et);

	if (rt)
		x->replay_maxdiff = nla_get_u32(rt);
}

static void xfrm_smark_init(struct nlattr **attrs, struct xfrm_mark *m)
{
	if (attrs[XFRMA_SET_MARK]) {
		m->v = nla_get_u32(attrs[XFRMA_SET_MARK]);
		if (attrs[XFRMA_SET_MARK_MASK])
			m->m = nla_get_u32(attrs[XFRMA_SET_MARK_MASK]);
		else
			m->m = 0xffffffff;
	} else {
		m->v = m->m = 0;
	}
}

static struct xfrm_state *xfrm_state_construct(struct net *net,
					       struct xfrm_usersa_info *p,
					       struct nlattr **attrs,
					       int *errp)
{
	struct xfrm_state *x = xfrm_state_alloc(net);
	int err = -ENOMEM;

	if (!x)
		goto error_no_put;

	copy_from_user_state(x, p);

	if (attrs[XFRMA_SA_EXTRA_FLAGS])
		x->props.extra_flags = nla_get_u32(attrs[XFRMA_SA_EXTRA_FLAGS]);

	if ((err = attach_aead(x, attrs[XFRMA_ALG_AEAD])))
		goto error;
	if ((err = attach_auth_trunc(&x->aalg, &x->props.aalgo,
				     attrs[XFRMA_ALG_AUTH_TRUNC])))
		goto error;
	if (!x->props.aalgo) {
		if ((err = attach_auth(&x->aalg, &x->props.aalgo,
				       attrs[XFRMA_ALG_AUTH])))
			goto error;
	}
	if ((err = attach_crypt(x, attrs[XFRMA_ALG_CRYPT])))
		goto error;
	if ((err = attach_one_algo(&x->calg, &x->props.calgo,
				   xfrm_calg_get_byname,
				   attrs[XFRMA_ALG_COMP])))
		goto error;

	if (attrs[XFRMA_ENCAP]) {
		x->encap = kmemdup(nla_data(attrs[XFRMA_ENCAP]),
				   sizeof(*x->encap), GFP_KERNEL);
		if (x->encap == NULL)
			goto error;
	}

	if (attrs[XFRMA_TFCPAD])
		x->tfcpad = nla_get_u32(attrs[XFRMA_TFCPAD]);

	if (attrs[XFRMA_COADDR]) {
		x->coaddr = kmemdup(nla_data(attrs[XFRMA_COADDR]),
				    sizeof(*x->coaddr), GFP_KERNEL);
		if (x->coaddr == NULL)
			goto error;
	}

	xfrm_mark_get(attrs, &x->mark);

	xfrm_smark_init(attrs, &x->props.smark);

	if (attrs[XFRMA_IF_ID])
		x->if_id = nla_get_u32(attrs[XFRMA_IF_ID]);

	err = __xfrm_init_state(x, false, attrs[XFRMA_OFFLOAD_DEV]);
	if (err)
		goto error;

	if (attrs[XFRMA_SEC_CTX]) {
		err = security_xfrm_state_alloc(x,
						nla_data(attrs[XFRMA_SEC_CTX]));
		if (err)
			goto error;
	}

	if ((err = xfrm_alloc_replay_state_esn(&x->replay_esn, &x->preplay_esn,
					       attrs[XFRMA_REPLAY_ESN_VAL])))
		goto error;

	x->km.seq = p->seq;
	x->replay_maxdiff = net->xfrm.sysctl_aevent_rseqth;
	/* sysctl_xfrm_aevent_etime is in 100ms units */
	x->replay_maxage = (net->xfrm.sysctl_aevent_etime*HZ)/XFRM_AE_ETH_M;

	if ((err = xfrm_init_replay(x)))
		goto error;

	/* override default values from above */
	xfrm_update_ae_params(x, attrs, 0);

	/* configure the hardware if offload is requested */
	if (attrs[XFRMA_OFFLOAD_DEV]) {
		err = xfrm_dev_state_add(net, x,
					 nla_data(attrs[XFRMA_OFFLOAD_DEV]));
		if (err)
			goto error;
	}

	return x;

error:
	x->km.state = XFRM_STATE_DEAD;
	xfrm_state_put(x);
error_no_put:
	*errp = err;
	return NULL;
}

static int xfrm_add_sa(struct sk_buff *skb, struct nlmsghdr *nlh,
		struct nlattr **attrs)
{
	struct net *net = sock_net(skb->sk);
	struct xfrm_usersa_info *p = nlmsg_data(nlh);
	struct xfrm_state *x;
	int err;
	struct km_event c;

	err = verify_newsa_info(p, attrs);
	if (err)
		return err;

	x = xfrm_state_construct(net, p, attrs, &err);
	if (!x)
		return err;

	xfrm_state_hold(x);
	if (nlh->nlmsg_type == XFRM_MSG_NEWSA)
		err = xfrm_state_add(x);
	else
		err = xfrm_state_update(x);

	xfrm_audit_state_add(x, err ? 0 : 1, true);

	if (err < 0) {
		x->km.state = XFRM_STATE_DEAD;
		xfrm_dev_state_delete(x);
		__xfrm_state_put(x);
		goto out;
	}

	if (x->km.state == XFRM_STATE_VOID)
		x->km.state = XFRM_STATE_VALID;

	c.seq = nlh->nlmsg_seq;
	c.portid = nlh->nlmsg_pid;
	c.event = nlh->nlmsg_type;

	km_state_notify(x, &c);
out:
	xfrm_state_put(x);
	return err;
}

static struct xfrm_state *xfrm_user_state_lookup(struct net *net,
						 struct xfrm_usersa_id *p,
						 struct nlattr **attrs,
						 int *errp)
{
	struct xfrm_state *x = NULL;
	struct xfrm_mark m;
	int err;
	u32 mark = xfrm_mark_get(attrs, &m);

	if (xfrm_id_proto_match(p->proto, IPSEC_PROTO_ANY)) {
		err = -ESRCH;
		x = xfrm_state_lookup(net, mark, &p->daddr, p->spi, p->proto, p->family);
	} else {
		xfrm_address_t *saddr = NULL;

		verify_one_addr(attrs, XFRMA_SRCADDR, &saddr);
		if (!saddr) {
			err = -EINVAL;
			goto out;
		}

		err = -ESRCH;
		x = xfrm_state_lookup_byaddr(net, mark,
					     &p->daddr, saddr,
					     p->proto, p->family);
	}

 out:
	if (!x && errp)
		*errp = err;
	return x;
}

static int xfrm_del_sa(struct sk_buff *skb, struct nlmsghdr *nlh,
		struct nlattr **attrs)
{
	struct net *net = sock_net(skb->sk);
	struct xfrm_state *x;
	int err = -ESRCH;
	struct km_event c;
	struct xfrm_usersa_id *p = nlmsg_data(nlh);

	x = xfrm_user_state_lookup(net, p, attrs, &err);
	if (x == NULL)
		return err;

	if ((err = security_xfrm_state_delete(x)) != 0)
		goto out;

	if (xfrm_state_kern(x)) {
		err = -EPERM;
		goto out;
	}

	err = xfrm_state_delete(x);

	if (err < 0)
		goto out;

	c.seq = nlh->nlmsg_seq;
	c.portid = nlh->nlmsg_pid;
	c.event = nlh->nlmsg_type;
	km_state_notify(x, &c);

out:
	xfrm_audit_state_delete(x, err ? 0 : 1, true);
	xfrm_state_put(x);
	return err;
}

static void copy_to_user_state(struct xfrm_state *x, struct xfrm_usersa_info *p)
{
	memset(p, 0, sizeof(*p));
	memcpy(&p->id, &x->id, sizeof(p->id));
	memcpy(&p->sel, &x->sel, sizeof(p->sel));
	memcpy(&p->lft, &x->lft, sizeof(p->lft));
	memcpy(&p->curlft, &x->curlft, sizeof(p->curlft));
	put_unaligned(x->stats.replay_window, &p->stats.replay_window);
	put_unaligned(x->stats.replay, &p->stats.replay);
	put_unaligned(x->stats.integrity_failed, &p->stats.integrity_failed);
	memcpy(&p->saddr, &x->props.saddr, sizeof(p->saddr));
	p->mode = x->props.mode;
	p->replay_window = x->props.replay_window;
	p->reqid = x->props.reqid;
	p->family = x->props.family;
	p->flags = x->props.flags;
	p->seq = x->km.seq;
}

struct xfrm_dump_info {
	struct sk_buff *in_skb;
	struct sk_buff *out_skb;
	u32 nlmsg_seq;
	u16 nlmsg_flags;
};

static int copy_sec_ctx(struct xfrm_sec_ctx *s, struct sk_buff *skb)
{
	struct xfrm_user_sec_ctx *uctx;
	struct nlattr *attr;
	int ctx_size = sizeof(*uctx) + s->ctx_len;

	attr = nla_reserve(skb, XFRMA_SEC_CTX, ctx_size);
	if (attr == NULL)
		return -EMSGSIZE;

	uctx = nla_data(attr);
	uctx->exttype = XFRMA_SEC_CTX;
	uctx->len = ctx_size;
	uctx->ctx_doi = s->ctx_doi;
	uctx->ctx_alg = s->ctx_alg;
	uctx->ctx_len = s->ctx_len;
	memcpy(uctx + 1, s->ctx_str, s->ctx_len);

	return 0;
}

static int copy_user_offload(struct xfrm_state_offload *xso, struct sk_buff *skb)
{
	struct xfrm_user_offload *xuo;
	struct nlattr *attr;

	attr = nla_reserve(skb, XFRMA_OFFLOAD_DEV, sizeof(*xuo));
	if (attr == NULL)
		return -EMSGSIZE;

	xuo = nla_data(attr);
	memset(xuo, 0, sizeof(*xuo));
	xuo->ifindex = xso->dev->ifindex;
	xuo->flags = xso->flags;

	return 0;
}

static int copy_to_user_auth(struct xfrm_algo_auth *auth, struct sk_buff *skb)
{
	struct xfrm_algo *algo;
	struct nlattr *nla;

	nla = nla_reserve(skb, XFRMA_ALG_AUTH,
			  sizeof(*algo) + (auth->alg_key_len + 7) / 8);
	if (!nla)
		return -EMSGSIZE;

	algo = nla_data(nla);
	strncpy(algo->alg_name, auth->alg_name, sizeof(algo->alg_name));
	memcpy(algo->alg_key, auth->alg_key, (auth->alg_key_len + 7) / 8);
	algo->alg_key_len = auth->alg_key_len;

	return 0;
}

static int xfrm_smark_put(struct sk_buff *skb, struct xfrm_mark *m)
{
	int ret = 0;

	if (m->v | m->m) {
		ret = nla_put_u32(skb, XFRMA_SET_MARK, m->v);
		if (!ret)
			ret = nla_put_u32(skb, XFRMA_SET_MARK_MASK, m->m);
	}
	return ret;
}

/* Don't change this without updating xfrm_sa_len! */
static int copy_to_user_state_extra(struct xfrm_state *x,
				    struct xfrm_usersa_info *p,
				    struct sk_buff *skb)
{
	int ret = 0;

	copy_to_user_state(x, p);

	if (x->props.extra_flags) {
		ret = nla_put_u32(skb, XFRMA_SA_EXTRA_FLAGS,
				  x->props.extra_flags);
		if (ret)
			goto out;
	}

	if (x->coaddr) {
		ret = nla_put(skb, XFRMA_COADDR, sizeof(*x->coaddr), x->coaddr);
		if (ret)
			goto out;
	}
	if (x->lastused) {
		ret = nla_put_u64_64bit(skb, XFRMA_LASTUSED, x->lastused,
					XFRMA_PAD);
		if (ret)
			goto out;
	}
	if (x->aead) {
		ret = nla_put(skb, XFRMA_ALG_AEAD, aead_len(x->aead), x->aead);
		if (ret)
			goto out;
	}
	if (x->aalg) {
		ret = copy_to_user_auth(x->aalg, skb);
		if (!ret)
			ret = nla_put(skb, XFRMA_ALG_AUTH_TRUNC,
				      xfrm_alg_auth_len(x->aalg), x->aalg);
		if (ret)
			goto out;
	}
	if (x->ealg) {
		ret = nla_put(skb, XFRMA_ALG_CRYPT, xfrm_alg_len(x->ealg), x->ealg);
		if (ret)
			goto out;
	}
	if (x->calg) {
		ret = nla_put(skb, XFRMA_ALG_COMP, sizeof(*(x->calg)), x->calg);
		if (ret)
			goto out;
	}
	if (x->encap) {
		ret = nla_put(skb, XFRMA_ENCAP, sizeof(*x->encap), x->encap);
		if (ret)
			goto out;
	}
	if (x->tfcpad) {
		ret = nla_put_u32(skb, XFRMA_TFCPAD, x->tfcpad);
		if (ret)
			goto out;
	}
	ret = xfrm_mark_put(skb, &x->mark);
	if (ret)
		goto out;

	ret = xfrm_smark_put(skb, &x->props.smark);
	if (ret)
		goto out;

	if (x->replay_esn)
		ret = nla_put(skb, XFRMA_REPLAY_ESN_VAL,
			      xfrm_replay_state_esn_len(x->replay_esn),
			      x->replay_esn);
	else
		ret = nla_put(skb, XFRMA_REPLAY_VAL, sizeof(x->replay),
			      &x->replay);
	if (ret)
		goto out;
	if(x->xso.dev)
		ret = copy_user_offload(&x->xso, skb);
	if (ret)
		goto out;
	if (x->if_id) {
		ret = nla_put_u32(skb, XFRMA_IF_ID, x->if_id);
		if (ret)
			goto out;
	}
	if (x->security)
		ret = copy_sec_ctx(x->security, skb);
out:
	return ret;
}

static int dump_one_state(struct xfrm_state *x, int count, void *ptr)
{
	struct xfrm_dump_info *sp = ptr;
	struct sk_buff *in_skb = sp->in_skb;
	struct sk_buff *skb = sp->out_skb;
	struct xfrm_usersa_info *p;
	struct nlmsghdr *nlh;
	int err;

	nlh = nlmsg_put(skb, NETLINK_CB(in_skb).portid, sp->nlmsg_seq,
			XFRM_MSG_NEWSA, sizeof(*p), sp->nlmsg_flags);
	if (nlh == NULL)
		return -EMSGSIZE;

	p = nlmsg_data(nlh);

	err = copy_to_user_state_extra(x, p, skb);
	if (err) {
		nlmsg_cancel(skb, nlh);
		return err;
	}
	nlmsg_end(skb, nlh);
	return 0;
}

static int xfrm_dump_sa_done(struct netlink_callback *cb)
{
	struct xfrm_state_walk *walk = (struct xfrm_state_walk *) &cb->args[1];
	struct sock *sk = cb->skb->sk;
	struct net *net = sock_net(sk);

	if (cb->args[0])
		xfrm_state_walk_done(walk, net);
	return 0;
}

static const struct nla_policy xfrma_policy[XFRMA_MAX+1];
static int xfrm_dump_sa(struct sk_buff *skb, struct netlink_callback *cb)
{
	struct net *net = sock_net(skb->sk);
	struct xfrm_state_walk *walk = (struct xfrm_state_walk *) &cb->args[1];
	struct xfrm_dump_info info;

	BUILD_BUG_ON(sizeof(struct xfrm_state_walk) >
		     sizeof(cb->args) - sizeof(cb->args[0]));

	info.in_skb = cb->skb;
	info.out_skb = skb;
	info.nlmsg_seq = cb->nlh->nlmsg_seq;
	info.nlmsg_flags = NLM_F_MULTI;

	if (!cb->args[0]) {
		struct nlattr *attrs[XFRMA_MAX+1];
		struct xfrm_address_filter *filter = NULL;
		u8 proto = 0;
		int err;

		err = nlmsg_parse(cb->nlh, 0, attrs, XFRMA_MAX, xfrma_policy,
				  NULL);
		if (err < 0)
			return err;

		if (attrs[XFRMA_ADDRESS_FILTER]) {
			filter = kmemdup(nla_data(attrs[XFRMA_ADDRESS_FILTER]),
					 sizeof(*filter), GFP_KERNEL);
			if (filter == NULL)
				return -ENOMEM;
		}

		if (attrs[XFRMA_PROTO])
			proto = nla_get_u8(attrs[XFRMA_PROTO]);

		xfrm_state_walk_init(walk, proto, filter);
		cb->args[0] = 1;
	}

	(void) xfrm_state_walk(net, walk, dump_one_state, &info);

	return skb->len;
}

static struct sk_buff *xfrm_state_netlink(struct sk_buff *in_skb,
					  struct xfrm_state *x, u32 seq)
{
	struct xfrm_dump_info info;
	struct sk_buff *skb;
	int err;

	skb = nlmsg_new(NLMSG_DEFAULT_SIZE, GFP_ATOMIC);
	if (!skb)
		return ERR_PTR(-ENOMEM);

	info.in_skb = in_skb;
	info.out_skb = skb;
	info.nlmsg_seq = seq;
	info.nlmsg_flags = 0;

	err = dump_one_state(x, 0, &info);
	if (err) {
		kfree_skb(skb);
		return ERR_PTR(err);
	}

	return skb;
}

/* A wrapper for nlmsg_multicast() checking that nlsk is still available.
 * Must be called with RCU read lock.
 */
static inline int xfrm_nlmsg_multicast(struct net *net, struct sk_buff *skb,
				       u32 pid, unsigned int group)
{
	struct sock *nlsk = rcu_dereference(net->xfrm.nlsk);

	if (!nlsk) {
		kfree_skb(skb);
		return -EPIPE;
	}

	return nlmsg_multicast(nlsk, skb, pid, group, GFP_ATOMIC);
}

static inline unsigned int xfrm_spdinfo_msgsize(void)
{
	return NLMSG_ALIGN(4)
	       + nla_total_size(sizeof(struct xfrmu_spdinfo))
	       + nla_total_size(sizeof(struct xfrmu_spdhinfo))
	       + nla_total_size(sizeof(struct xfrmu_spdhthresh))
	       + nla_total_size(sizeof(struct xfrmu_spdhthresh));
}

static int build_spdinfo(struct sk_buff *skb, struct net *net,
			 u32 portid, u32 seq, u32 flags)
{
	struct xfrmk_spdinfo si;
	struct xfrmu_spdinfo spc;
	struct xfrmu_spdhinfo sph;
	struct xfrmu_spdhthresh spt4, spt6;
	struct nlmsghdr *nlh;
	int err;
	u32 *f;
	unsigned lseq;

	nlh = nlmsg_put(skb, portid, seq, XFRM_MSG_NEWSPDINFO, sizeof(u32), 0);
	if (nlh == NULL) /* shouldn't really happen ... */
		return -EMSGSIZE;

	f = nlmsg_data(nlh);
	*f = flags;
	xfrm_spd_getinfo(net, &si);
	spc.incnt = si.incnt;
	spc.outcnt = si.outcnt;
	spc.fwdcnt = si.fwdcnt;
	spc.inscnt = si.inscnt;
	spc.outscnt = si.outscnt;
	spc.fwdscnt = si.fwdscnt;
	sph.spdhcnt = si.spdhcnt;
	sph.spdhmcnt = si.spdhmcnt;

	do {
		lseq = read_seqbegin(&net->xfrm.policy_hthresh.lock);

		spt4.lbits = net->xfrm.policy_hthresh.lbits4;
		spt4.rbits = net->xfrm.policy_hthresh.rbits4;
		spt6.lbits = net->xfrm.policy_hthresh.lbits6;
		spt6.rbits = net->xfrm.policy_hthresh.rbits6;
	} while (read_seqretry(&net->xfrm.policy_hthresh.lock, lseq));

	err = nla_put(skb, XFRMA_SPD_INFO, sizeof(spc), &spc);
	if (!err)
		err = nla_put(skb, XFRMA_SPD_HINFO, sizeof(sph), &sph);
	if (!err)
		err = nla_put(skb, XFRMA_SPD_IPV4_HTHRESH, sizeof(spt4), &spt4);
	if (!err)
		err = nla_put(skb, XFRMA_SPD_IPV6_HTHRESH, sizeof(spt6), &spt6);
	if (err) {
		nlmsg_cancel(skb, nlh);
		return err;
	}

	nlmsg_end(skb, nlh);
	return 0;
}

static int xfrm_set_spdinfo(struct sk_buff *skb, struct nlmsghdr *nlh,
			    struct nlattr **attrs)
{
	struct net *net = sock_net(skb->sk);
	struct xfrmu_spdhthresh *thresh4 = NULL;
	struct xfrmu_spdhthresh *thresh6 = NULL;

	/* selector prefixlen thresholds to hash policies */
	if (attrs[XFRMA_SPD_IPV4_HTHRESH]) {
		struct nlattr *rta = attrs[XFRMA_SPD_IPV4_HTHRESH];

		if (nla_len(rta) < sizeof(*thresh4))
			return -EINVAL;
		thresh4 = nla_data(rta);
		if (thresh4->lbits > 32 || thresh4->rbits > 32)
			return -EINVAL;
	}
	if (attrs[XFRMA_SPD_IPV6_HTHRESH]) {
		struct nlattr *rta = attrs[XFRMA_SPD_IPV6_HTHRESH];

		if (nla_len(rta) < sizeof(*thresh6))
			return -EINVAL;
		thresh6 = nla_data(rta);
		if (thresh6->lbits > 128 || thresh6->rbits > 128)
			return -EINVAL;
	}

	if (thresh4 || thresh6) {
		write_seqlock(&net->xfrm.policy_hthresh.lock);
		if (thresh4) {
			net->xfrm.policy_hthresh.lbits4 = thresh4->lbits;
			net->xfrm.policy_hthresh.rbits4 = thresh4->rbits;
		}
		if (thresh6) {
			net->xfrm.policy_hthresh.lbits6 = thresh6->lbits;
			net->xfrm.policy_hthresh.rbits6 = thresh6->rbits;
		}
		write_sequnlock(&net->xfrm.policy_hthresh.lock);

		xfrm_policy_hash_rebuild(net);
	}

	return 0;
}

static int xfrm_get_spdinfo(struct sk_buff *skb, struct nlmsghdr *nlh,
		struct nlattr **attrs)
{
	struct net *net = sock_net(skb->sk);
	struct sk_buff *r_skb;
	u32 *flags = nlmsg_data(nlh);
	u32 sportid = NETLINK_CB(skb).portid;
	u32 seq = nlh->nlmsg_seq;
	int err;

	r_skb = nlmsg_new(xfrm_spdinfo_msgsize(), GFP_ATOMIC);
	if (r_skb == NULL)
		return -ENOMEM;

	err = build_spdinfo(r_skb, net, sportid, seq, *flags);
	BUG_ON(err < 0);

	return nlmsg_unicast(net->xfrm.nlsk, r_skb, sportid);
}

static inline unsigned int xfrm_sadinfo_msgsize(void)
{
	return NLMSG_ALIGN(4)
	       + nla_total_size(sizeof(struct xfrmu_sadhinfo))
	       + nla_total_size(4); /* XFRMA_SAD_CNT */
}

static int build_sadinfo(struct sk_buff *skb, struct net *net,
			 u32 portid, u32 seq, u32 flags)
{
	struct xfrmk_sadinfo si;
	struct xfrmu_sadhinfo sh;
	struct nlmsghdr *nlh;
	int err;
	u32 *f;

	nlh = nlmsg_put(skb, portid, seq, XFRM_MSG_NEWSADINFO, sizeof(u32), 0);
	if (nlh == NULL) /* shouldn't really happen ... */
		return -EMSGSIZE;

	f = nlmsg_data(nlh);
	*f = flags;
	xfrm_sad_getinfo(net, &si);

	sh.sadhmcnt = si.sadhmcnt;
	sh.sadhcnt = si.sadhcnt;

	err = nla_put_u32(skb, XFRMA_SAD_CNT, si.sadcnt);
	if (!err)
		err = nla_put(skb, XFRMA_SAD_HINFO, sizeof(sh), &sh);
	if (err) {
		nlmsg_cancel(skb, nlh);
		return err;
	}

	nlmsg_end(skb, nlh);
	return 0;
}

static int xfrm_get_sadinfo(struct sk_buff *skb, struct nlmsghdr *nlh,
		struct nlattr **attrs)
{
	struct net *net = sock_net(skb->sk);
	struct sk_buff *r_skb;
	u32 *flags = nlmsg_data(nlh);
	u32 sportid = NETLINK_CB(skb).portid;
	u32 seq = nlh->nlmsg_seq;
	int err;

	r_skb = nlmsg_new(xfrm_sadinfo_msgsize(), GFP_ATOMIC);
	if (r_skb == NULL)
		return -ENOMEM;

	err = build_sadinfo(r_skb, net, sportid, seq, *flags);
	BUG_ON(err < 0);

	return nlmsg_unicast(net->xfrm.nlsk, r_skb, sportid);
}

static int xfrm_get_sa(struct sk_buff *skb, struct nlmsghdr *nlh,
		struct nlattr **attrs)
{
	struct net *net = sock_net(skb->sk);
	struct xfrm_usersa_id *p = nlmsg_data(nlh);
	struct xfrm_state *x;
	struct sk_buff *resp_skb;
	int err = -ESRCH;

	x = xfrm_user_state_lookup(net, p, attrs, &err);
	if (x == NULL)
		goto out_noput;

	resp_skb = xfrm_state_netlink(skb, x, nlh->nlmsg_seq);
	if (IS_ERR(resp_skb)) {
		err = PTR_ERR(resp_skb);
	} else {
		err = nlmsg_unicast(net->xfrm.nlsk, resp_skb, NETLINK_CB(skb).portid);
	}
	xfrm_state_put(x);
out_noput:
	return err;
}

static int xfrm_alloc_userspi(struct sk_buff *skb, struct nlmsghdr *nlh,
		struct nlattr **attrs)
{
	struct net *net = sock_net(skb->sk);
	struct xfrm_state *x;
	struct xfrm_userspi_info *p;
	struct sk_buff *resp_skb;
	xfrm_address_t *daddr;
	int family;
	int err;
	u32 mark;
	struct xfrm_mark m;
	u32 if_id = 0;

	p = nlmsg_data(nlh);
	err = verify_spi_info(p->info.id.proto, p->min, p->max);
	if (err)
		goto out_noput;

	family = p->info.family;
	daddr = &p->info.id.daddr;

	x = NULL;

	mark = xfrm_mark_get(attrs, &m);

	if (attrs[XFRMA_IF_ID])
		if_id = nla_get_u32(attrs[XFRMA_IF_ID]);

	if (p->info.seq) {
		x = xfrm_find_acq_byseq(net, mark, p->info.seq);
		if (x && !xfrm_addr_equal(&x->id.daddr, daddr, family)) {
			xfrm_state_put(x);
			x = NULL;
		}
	}

	if (!x)
		x = xfrm_find_acq(net, &m, p->info.mode, p->info.reqid,
				  if_id, p->info.id.proto, daddr,
				  &p->info.saddr, 1,
				  family);
	err = -ENOENT;
	if (x == NULL)
		goto out_noput;

	err = xfrm_alloc_spi(x, p->min, p->max);
	if (err)
		goto out;

	resp_skb = xfrm_state_netlink(skb, x, nlh->nlmsg_seq);
	if (IS_ERR(resp_skb)) {
		err = PTR_ERR(resp_skb);
		goto out;
	}

	err = nlmsg_unicast(net->xfrm.nlsk, resp_skb, NETLINK_CB(skb).portid);

out:
	xfrm_state_put(x);
out_noput:
	return err;
}

static int verify_policy_dir(u8 dir)
{
	switch (dir) {
	case XFRM_POLICY_IN:
	case XFRM_POLICY_OUT:
	case XFRM_POLICY_FWD:
		break;

	default:
		return -EINVAL;
	}

	return 0;
}

static int verify_policy_type(u8 type)
{
	switch (type) {
	case XFRM_POLICY_TYPE_MAIN:
#ifdef CONFIG_XFRM_SUB_POLICY
	case XFRM_POLICY_TYPE_SUB:
#endif
		break;

	default:
		return -EINVAL;
	}

	return 0;
}

static int verify_newpolicy_info(struct xfrm_userpolicy_info *p)
{
	int ret;

	switch (p->share) {
	case XFRM_SHARE_ANY:
	case XFRM_SHARE_SESSION:
	case XFRM_SHARE_USER:
	case XFRM_SHARE_UNIQUE:
		break;

	default:
		return -EINVAL;
	}

	switch (p->action) {
	case XFRM_POLICY_ALLOW:
	case XFRM_POLICY_BLOCK:
		break;

	default:
		return -EINVAL;
	}

	switch (p->sel.family) {
	case AF_INET:
		if (p->sel.prefixlen_d > 32 || p->sel.prefixlen_s > 32)
			return -EINVAL;

		break;

	case AF_INET6:
#if IS_ENABLED(CONFIG_IPV6)
		if (p->sel.prefixlen_d > 128 || p->sel.prefixlen_s > 128)
			return -EINVAL;

		break;
#else
		return  -EAFNOSUPPORT;
#endif

	default:
		return -EINVAL;
	}

	ret = verify_policy_dir(p->dir);
	if (ret)
		return ret;
	if (p->index && ((p->index & XFRM_POLICY_MAX) != p->dir))
		return -EINVAL;

	return 0;
}

static int copy_from_user_sec_ctx(struct xfrm_policy *pol, struct nlattr **attrs)
{
	struct nlattr *rt = attrs[XFRMA_SEC_CTX];
	struct xfrm_user_sec_ctx *uctx;

	if (!rt)
		return 0;

	uctx = nla_data(rt);
	return security_xfrm_policy_alloc(&pol->security, uctx, GFP_KERNEL);
}

static void copy_templates(struct xfrm_policy *xp, struct xfrm_user_tmpl *ut,
			   int nr)
{
	int i;

	xp->xfrm_nr = nr;
	for (i = 0; i < nr; i++, ut++) {
		struct xfrm_tmpl *t = &xp->xfrm_vec[i];

		memcpy(&t->id, &ut->id, sizeof(struct xfrm_id));
		memcpy(&t->saddr, &ut->saddr,
		       sizeof(xfrm_address_t));
		t->reqid = ut->reqid;
		t->mode = ut->mode;
		t->share = ut->share;
		t->optional = ut->optional;
		t->aalgos = ut->aalgos;
		t->ealgos = ut->ealgos;
		t->calgos = ut->calgos;
		/* If all masks are ~0, then we allow all algorithms. */
		t->allalgs = !~(t->aalgos & t->ealgos & t->calgos);
		t->encap_family = ut->family;
	}
}

static int validate_tmpl(int nr, struct xfrm_user_tmpl *ut, u16 family)
{
	u16 prev_family;
	int i;

	if (nr > XFRM_MAX_DEPTH)
		return -EINVAL;

	prev_family = family;

	for (i = 0; i < nr; i++) {
		/* We never validated the ut->family value, so many
		 * applications simply leave it at zero.  The check was
		 * never made and ut->family was ignored because all
		 * templates could be assumed to have the same family as
		 * the policy itself.  Now that we will have ipv4-in-ipv6
		 * and ipv6-in-ipv4 tunnels, this is no longer true.
		 */
		if (!ut[i].family)
			ut[i].family = family;

<<<<<<< HEAD
		if ((ut[i].mode == XFRM_MODE_TRANSPORT) &&
		    (ut[i].family != prev_family))
=======
		switch (ut[i].mode) {
		case XFRM_MODE_TUNNEL:
		case XFRM_MODE_BEET:
			break;
		default:
			if (ut[i].family != prev_family)
				return -EINVAL;
			break;
		}
		if (ut[i].mode >= XFRM_MODE_MAX)
>>>>>>> e021bb4f
			return -EINVAL;

		prev_family = ut[i].family;

		switch (ut[i].family) {
		case AF_INET:
			break;
#if IS_ENABLED(CONFIG_IPV6)
		case AF_INET6:
			break;
#endif
		default:
			return -EINVAL;
		}

		switch (ut[i].id.proto) {
		case IPPROTO_AH:
		case IPPROTO_ESP:
		case IPPROTO_COMP:
#if IS_ENABLED(CONFIG_IPV6)
		case IPPROTO_ROUTING:
		case IPPROTO_DSTOPTS:
#endif
		case IPSEC_PROTO_ANY:
			break;
		default:
			return -EINVAL;
		}

	}

	return 0;
}

static int copy_from_user_tmpl(struct xfrm_policy *pol, struct nlattr **attrs)
{
	struct nlattr *rt = attrs[XFRMA_TMPL];

	if (!rt) {
		pol->xfrm_nr = 0;
	} else {
		struct xfrm_user_tmpl *utmpl = nla_data(rt);
		int nr = nla_len(rt) / sizeof(*utmpl);
		int err;

		err = validate_tmpl(nr, utmpl, pol->family);
		if (err)
			return err;

		copy_templates(pol, utmpl, nr);
	}
	return 0;
}

static int copy_from_user_policy_type(u8 *tp, struct nlattr **attrs)
{
	struct nlattr *rt = attrs[XFRMA_POLICY_TYPE];
	struct xfrm_userpolicy_type *upt;
	u8 type = XFRM_POLICY_TYPE_MAIN;
	int err;

	if (rt) {
		upt = nla_data(rt);
		type = upt->type;
	}

	err = verify_policy_type(type);
	if (err)
		return err;

	*tp = type;
	return 0;
}

static void copy_from_user_policy(struct xfrm_policy *xp, struct xfrm_userpolicy_info *p)
{
	xp->priority = p->priority;
	xp->index = p->index;
	memcpy(&xp->selector, &p->sel, sizeof(xp->selector));
	memcpy(&xp->lft, &p->lft, sizeof(xp->lft));
	xp->action = p->action;
	xp->flags = p->flags;
	xp->family = p->sel.family;
	/* XXX xp->share = p->share; */
}

static void copy_to_user_policy(struct xfrm_policy *xp, struct xfrm_userpolicy_info *p, int dir)
{
	memset(p, 0, sizeof(*p));
	memcpy(&p->sel, &xp->selector, sizeof(p->sel));
	memcpy(&p->lft, &xp->lft, sizeof(p->lft));
	memcpy(&p->curlft, &xp->curlft, sizeof(p->curlft));
	p->priority = xp->priority;
	p->index = xp->index;
	p->sel.family = xp->family;
	p->dir = dir;
	p->action = xp->action;
	p->flags = xp->flags;
	p->share = XFRM_SHARE_ANY; /* XXX xp->share */
}

static struct xfrm_policy *xfrm_policy_construct(struct net *net, struct xfrm_userpolicy_info *p, struct nlattr **attrs, int *errp)
{
	struct xfrm_policy *xp = xfrm_policy_alloc(net, GFP_KERNEL);
	int err;

	if (!xp) {
		*errp = -ENOMEM;
		return NULL;
	}

	copy_from_user_policy(xp, p);

	err = copy_from_user_policy_type(&xp->type, attrs);
	if (err)
		goto error;

	if (!(err = copy_from_user_tmpl(xp, attrs)))
		err = copy_from_user_sec_ctx(xp, attrs);
	if (err)
		goto error;

	xfrm_mark_get(attrs, &xp->mark);

	if (attrs[XFRMA_IF_ID])
		xp->if_id = nla_get_u32(attrs[XFRMA_IF_ID]);

	return xp;
 error:
	*errp = err;
	xp->walk.dead = 1;
	xfrm_policy_destroy(xp);
	return NULL;
}

static int xfrm_add_policy(struct sk_buff *skb, struct nlmsghdr *nlh,
		struct nlattr **attrs)
{
	struct net *net = sock_net(skb->sk);
	struct xfrm_userpolicy_info *p = nlmsg_data(nlh);
	struct xfrm_policy *xp;
	struct km_event c;
	int err;
	int excl;

	err = verify_newpolicy_info(p);
	if (err)
		return err;
	err = verify_sec_ctx_len(attrs);
	if (err)
		return err;

	xp = xfrm_policy_construct(net, p, attrs, &err);
	if (!xp)
		return err;

	/* shouldn't excl be based on nlh flags??
	 * Aha! this is anti-netlink really i.e  more pfkey derived
	 * in netlink excl is a flag and you wouldnt need
	 * a type XFRM_MSG_UPDPOLICY - JHS */
	excl = nlh->nlmsg_type == XFRM_MSG_NEWPOLICY;
	err = xfrm_policy_insert(p->dir, xp, excl);
	xfrm_audit_policy_add(xp, err ? 0 : 1, true);

	if (err) {
		security_xfrm_policy_free(xp->security);
		kfree(xp);
		return err;
	}

	c.event = nlh->nlmsg_type;
	c.seq = nlh->nlmsg_seq;
	c.portid = nlh->nlmsg_pid;
	km_policy_notify(xp, p->dir, &c);

	xfrm_pol_put(xp);

	return 0;
}

static int copy_to_user_tmpl(struct xfrm_policy *xp, struct sk_buff *skb)
{
	struct xfrm_user_tmpl vec[XFRM_MAX_DEPTH];
	int i;

	if (xp->xfrm_nr == 0)
		return 0;

	for (i = 0; i < xp->xfrm_nr; i++) {
		struct xfrm_user_tmpl *up = &vec[i];
		struct xfrm_tmpl *kp = &xp->xfrm_vec[i];

		memset(up, 0, sizeof(*up));
		memcpy(&up->id, &kp->id, sizeof(up->id));
		up->family = kp->encap_family;
		memcpy(&up->saddr, &kp->saddr, sizeof(up->saddr));
		up->reqid = kp->reqid;
		up->mode = kp->mode;
		up->share = kp->share;
		up->optional = kp->optional;
		up->aalgos = kp->aalgos;
		up->ealgos = kp->ealgos;
		up->calgos = kp->calgos;
	}

	return nla_put(skb, XFRMA_TMPL,
		       sizeof(struct xfrm_user_tmpl) * xp->xfrm_nr, vec);
}

static inline int copy_to_user_state_sec_ctx(struct xfrm_state *x, struct sk_buff *skb)
{
	if (x->security) {
		return copy_sec_ctx(x->security, skb);
	}
	return 0;
}

static inline int copy_to_user_sec_ctx(struct xfrm_policy *xp, struct sk_buff *skb)
{
	if (xp->security)
		return copy_sec_ctx(xp->security, skb);
	return 0;
}
static inline unsigned int userpolicy_type_attrsize(void)
{
#ifdef CONFIG_XFRM_SUB_POLICY
	return nla_total_size(sizeof(struct xfrm_userpolicy_type));
#else
	return 0;
#endif
}

#ifdef CONFIG_XFRM_SUB_POLICY
static int copy_to_user_policy_type(u8 type, struct sk_buff *skb)
{
	struct xfrm_userpolicy_type upt;

	/* Sadly there are two holes in struct xfrm_userpolicy_type */
	memset(&upt, 0, sizeof(upt));
	upt.type = type;

	return nla_put(skb, XFRMA_POLICY_TYPE, sizeof(upt), &upt);
}

#else
static inline int copy_to_user_policy_type(u8 type, struct sk_buff *skb)
{
	return 0;
}
#endif

static int dump_one_policy(struct xfrm_policy *xp, int dir, int count, void *ptr)
{
	struct xfrm_dump_info *sp = ptr;
	struct xfrm_userpolicy_info *p;
	struct sk_buff *in_skb = sp->in_skb;
	struct sk_buff *skb = sp->out_skb;
	struct nlmsghdr *nlh;
	int err;

	nlh = nlmsg_put(skb, NETLINK_CB(in_skb).portid, sp->nlmsg_seq,
			XFRM_MSG_NEWPOLICY, sizeof(*p), sp->nlmsg_flags);
	if (nlh == NULL)
		return -EMSGSIZE;

	p = nlmsg_data(nlh);
	copy_to_user_policy(xp, p, dir);
	err = copy_to_user_tmpl(xp, skb);
	if (!err)
		err = copy_to_user_sec_ctx(xp, skb);
	if (!err)
		err = copy_to_user_policy_type(xp->type, skb);
	if (!err)
		err = xfrm_mark_put(skb, &xp->mark);
	if (!err)
		err = xfrm_if_id_put(skb, xp->if_id);
	if (err) {
		nlmsg_cancel(skb, nlh);
		return err;
	}
	nlmsg_end(skb, nlh);
	return 0;
}

static int xfrm_dump_policy_done(struct netlink_callback *cb)
{
	struct xfrm_policy_walk *walk = (struct xfrm_policy_walk *)cb->args;
	struct net *net = sock_net(cb->skb->sk);

	xfrm_policy_walk_done(walk, net);
	return 0;
}

static int xfrm_dump_policy_start(struct netlink_callback *cb)
{
	struct xfrm_policy_walk *walk = (struct xfrm_policy_walk *)cb->args;

	BUILD_BUG_ON(sizeof(*walk) > sizeof(cb->args));

	xfrm_policy_walk_init(walk, XFRM_POLICY_TYPE_ANY);
	return 0;
}

static int xfrm_dump_policy(struct sk_buff *skb, struct netlink_callback *cb)
{
	struct net *net = sock_net(skb->sk);
	struct xfrm_policy_walk *walk = (struct xfrm_policy_walk *)cb->args;
	struct xfrm_dump_info info;

	info.in_skb = cb->skb;
	info.out_skb = skb;
	info.nlmsg_seq = cb->nlh->nlmsg_seq;
	info.nlmsg_flags = NLM_F_MULTI;

	(void) xfrm_policy_walk(net, walk, dump_one_policy, &info);

	return skb->len;
}

static struct sk_buff *xfrm_policy_netlink(struct sk_buff *in_skb,
					  struct xfrm_policy *xp,
					  int dir, u32 seq)
{
	struct xfrm_dump_info info;
	struct sk_buff *skb;
	int err;

	skb = nlmsg_new(NLMSG_DEFAULT_SIZE, GFP_KERNEL);
	if (!skb)
		return ERR_PTR(-ENOMEM);

	info.in_skb = in_skb;
	info.out_skb = skb;
	info.nlmsg_seq = seq;
	info.nlmsg_flags = 0;

	err = dump_one_policy(xp, dir, 0, &info);
	if (err) {
		kfree_skb(skb);
		return ERR_PTR(err);
	}

	return skb;
}

static int xfrm_get_policy(struct sk_buff *skb, struct nlmsghdr *nlh,
		struct nlattr **attrs)
{
	struct net *net = sock_net(skb->sk);
	struct xfrm_policy *xp;
	struct xfrm_userpolicy_id *p;
	u8 type = XFRM_POLICY_TYPE_MAIN;
	int err;
	struct km_event c;
	int delete;
	struct xfrm_mark m;
	u32 mark = xfrm_mark_get(attrs, &m);
	u32 if_id = 0;

	p = nlmsg_data(nlh);
	delete = nlh->nlmsg_type == XFRM_MSG_DELPOLICY;

	err = copy_from_user_policy_type(&type, attrs);
	if (err)
		return err;

	err = verify_policy_dir(p->dir);
	if (err)
		return err;

	if (attrs[XFRMA_IF_ID])
		if_id = nla_get_u32(attrs[XFRMA_IF_ID]);

	if (p->index)
		xp = xfrm_policy_byid(net, mark, if_id, type, p->dir, p->index, delete, &err);
	else {
		struct nlattr *rt = attrs[XFRMA_SEC_CTX];
		struct xfrm_sec_ctx *ctx;

		err = verify_sec_ctx_len(attrs);
		if (err)
			return err;

		ctx = NULL;
		if (rt) {
			struct xfrm_user_sec_ctx *uctx = nla_data(rt);

			err = security_xfrm_policy_alloc(&ctx, uctx, GFP_KERNEL);
			if (err)
				return err;
		}
		xp = xfrm_policy_bysel_ctx(net, mark, if_id, type, p->dir, &p->sel,
					   ctx, delete, &err);
		security_xfrm_policy_free(ctx);
	}
	if (xp == NULL)
		return -ENOENT;

	if (!delete) {
		struct sk_buff *resp_skb;

		resp_skb = xfrm_policy_netlink(skb, xp, p->dir, nlh->nlmsg_seq);
		if (IS_ERR(resp_skb)) {
			err = PTR_ERR(resp_skb);
		} else {
			err = nlmsg_unicast(net->xfrm.nlsk, resp_skb,
					    NETLINK_CB(skb).portid);
		}
	} else {
		xfrm_audit_policy_delete(xp, err ? 0 : 1, true);

		if (err != 0)
			goto out;

		c.data.byid = p->index;
		c.event = nlh->nlmsg_type;
		c.seq = nlh->nlmsg_seq;
		c.portid = nlh->nlmsg_pid;
		km_policy_notify(xp, p->dir, &c);
	}

out:
	xfrm_pol_put(xp);
	return err;
}

static int xfrm_flush_sa(struct sk_buff *skb, struct nlmsghdr *nlh,
		struct nlattr **attrs)
{
	struct net *net = sock_net(skb->sk);
	struct km_event c;
	struct xfrm_usersa_flush *p = nlmsg_data(nlh);
	int err;

	err = xfrm_state_flush(net, p->proto, true);
	if (err) {
		if (err == -ESRCH) /* empty table */
			return 0;
		return err;
	}
	c.data.proto = p->proto;
	c.event = nlh->nlmsg_type;
	c.seq = nlh->nlmsg_seq;
	c.portid = nlh->nlmsg_pid;
	c.net = net;
	km_state_notify(NULL, &c);

	return 0;
}

static inline unsigned int xfrm_aevent_msgsize(struct xfrm_state *x)
{
	unsigned int replay_size = x->replay_esn ?
			      xfrm_replay_state_esn_len(x->replay_esn) :
			      sizeof(struct xfrm_replay_state);

	return NLMSG_ALIGN(sizeof(struct xfrm_aevent_id))
	       + nla_total_size(replay_size)
	       + nla_total_size_64bit(sizeof(struct xfrm_lifetime_cur))
	       + nla_total_size(sizeof(struct xfrm_mark))
	       + nla_total_size(4) /* XFRM_AE_RTHR */
	       + nla_total_size(4); /* XFRM_AE_ETHR */
}

static int build_aevent(struct sk_buff *skb, struct xfrm_state *x, const struct km_event *c)
{
	struct xfrm_aevent_id *id;
	struct nlmsghdr *nlh;
	int err;

	nlh = nlmsg_put(skb, c->portid, c->seq, XFRM_MSG_NEWAE, sizeof(*id), 0);
	if (nlh == NULL)
		return -EMSGSIZE;

	id = nlmsg_data(nlh);
	memset(&id->sa_id, 0, sizeof(id->sa_id));
	memcpy(&id->sa_id.daddr, &x->id.daddr, sizeof(x->id.daddr));
	id->sa_id.spi = x->id.spi;
	id->sa_id.family = x->props.family;
	id->sa_id.proto = x->id.proto;
	memcpy(&id->saddr, &x->props.saddr, sizeof(x->props.saddr));
	id->reqid = x->props.reqid;
	id->flags = c->data.aevent;

	if (x->replay_esn) {
		err = nla_put(skb, XFRMA_REPLAY_ESN_VAL,
			      xfrm_replay_state_esn_len(x->replay_esn),
			      x->replay_esn);
	} else {
		err = nla_put(skb, XFRMA_REPLAY_VAL, sizeof(x->replay),
			      &x->replay);
	}
	if (err)
		goto out_cancel;
	err = nla_put_64bit(skb, XFRMA_LTIME_VAL, sizeof(x->curlft), &x->curlft,
			    XFRMA_PAD);
	if (err)
		goto out_cancel;

	if (id->flags & XFRM_AE_RTHR) {
		err = nla_put_u32(skb, XFRMA_REPLAY_THRESH, x->replay_maxdiff);
		if (err)
			goto out_cancel;
	}
	if (id->flags & XFRM_AE_ETHR) {
		err = nla_put_u32(skb, XFRMA_ETIMER_THRESH,
				  x->replay_maxage * 10 / HZ);
		if (err)
			goto out_cancel;
	}
	err = xfrm_mark_put(skb, &x->mark);
	if (err)
		goto out_cancel;

	err = xfrm_if_id_put(skb, x->if_id);
	if (err)
		goto out_cancel;

	nlmsg_end(skb, nlh);
	return 0;

out_cancel:
	nlmsg_cancel(skb, nlh);
	return err;
}

static int xfrm_get_ae(struct sk_buff *skb, struct nlmsghdr *nlh,
		struct nlattr **attrs)
{
	struct net *net = sock_net(skb->sk);
	struct xfrm_state *x;
	struct sk_buff *r_skb;
	int err;
	struct km_event c;
	u32 mark;
	struct xfrm_mark m;
	struct xfrm_aevent_id *p = nlmsg_data(nlh);
	struct xfrm_usersa_id *id = &p->sa_id;

	mark = xfrm_mark_get(attrs, &m);

	x = xfrm_state_lookup(net, mark, &id->daddr, id->spi, id->proto, id->family);
	if (x == NULL)
		return -ESRCH;

	r_skb = nlmsg_new(xfrm_aevent_msgsize(x), GFP_ATOMIC);
	if (r_skb == NULL) {
		xfrm_state_put(x);
		return -ENOMEM;
	}

	/*
	 * XXX: is this lock really needed - none of the other
	 * gets lock (the concern is things getting updated
	 * while we are still reading) - jhs
	*/
	spin_lock_bh(&x->lock);
	c.data.aevent = p->flags;
	c.seq = nlh->nlmsg_seq;
	c.portid = nlh->nlmsg_pid;

	err = build_aevent(r_skb, x, &c);
	BUG_ON(err < 0);

	err = nlmsg_unicast(net->xfrm.nlsk, r_skb, NETLINK_CB(skb).portid);
	spin_unlock_bh(&x->lock);
	xfrm_state_put(x);
	return err;
}

static int xfrm_new_ae(struct sk_buff *skb, struct nlmsghdr *nlh,
		struct nlattr **attrs)
{
	struct net *net = sock_net(skb->sk);
	struct xfrm_state *x;
	struct km_event c;
	int err = -EINVAL;
	u32 mark = 0;
	struct xfrm_mark m;
	struct xfrm_aevent_id *p = nlmsg_data(nlh);
	struct nlattr *rp = attrs[XFRMA_REPLAY_VAL];
	struct nlattr *re = attrs[XFRMA_REPLAY_ESN_VAL];
	struct nlattr *lt = attrs[XFRMA_LTIME_VAL];
	struct nlattr *et = attrs[XFRMA_ETIMER_THRESH];
	struct nlattr *rt = attrs[XFRMA_REPLAY_THRESH];

	if (!lt && !rp && !re && !et && !rt)
		return err;

	/* pedantic mode - thou shalt sayeth replaceth */
	if (!(nlh->nlmsg_flags&NLM_F_REPLACE))
		return err;

	mark = xfrm_mark_get(attrs, &m);

	x = xfrm_state_lookup(net, mark, &p->sa_id.daddr, p->sa_id.spi, p->sa_id.proto, p->sa_id.family);
	if (x == NULL)
		return -ESRCH;

	if (x->km.state != XFRM_STATE_VALID)
		goto out;

	err = xfrm_replay_verify_len(x->replay_esn, re);
	if (err)
		goto out;

	spin_lock_bh(&x->lock);
	xfrm_update_ae_params(x, attrs, 1);
	spin_unlock_bh(&x->lock);

	c.event = nlh->nlmsg_type;
	c.seq = nlh->nlmsg_seq;
	c.portid = nlh->nlmsg_pid;
	c.data.aevent = XFRM_AE_CU;
	km_state_notify(x, &c);
	err = 0;
out:
	xfrm_state_put(x);
	return err;
}

static int xfrm_flush_policy(struct sk_buff *skb, struct nlmsghdr *nlh,
		struct nlattr **attrs)
{
	struct net *net = sock_net(skb->sk);
	struct km_event c;
	u8 type = XFRM_POLICY_TYPE_MAIN;
	int err;

	err = copy_from_user_policy_type(&type, attrs);
	if (err)
		return err;

	err = xfrm_policy_flush(net, type, true);
	if (err) {
		if (err == -ESRCH) /* empty table */
			return 0;
		return err;
	}

	c.data.type = type;
	c.event = nlh->nlmsg_type;
	c.seq = nlh->nlmsg_seq;
	c.portid = nlh->nlmsg_pid;
	c.net = net;
	km_policy_notify(NULL, 0, &c);
	return 0;
}

static int xfrm_add_pol_expire(struct sk_buff *skb, struct nlmsghdr *nlh,
		struct nlattr **attrs)
{
	struct net *net = sock_net(skb->sk);
	struct xfrm_policy *xp;
	struct xfrm_user_polexpire *up = nlmsg_data(nlh);
	struct xfrm_userpolicy_info *p = &up->pol;
	u8 type = XFRM_POLICY_TYPE_MAIN;
	int err = -ENOENT;
	struct xfrm_mark m;
	u32 mark = xfrm_mark_get(attrs, &m);
	u32 if_id = 0;

	err = copy_from_user_policy_type(&type, attrs);
	if (err)
		return err;

	err = verify_policy_dir(p->dir);
	if (err)
		return err;

	if (attrs[XFRMA_IF_ID])
		if_id = nla_get_u32(attrs[XFRMA_IF_ID]);

	if (p->index)
		xp = xfrm_policy_byid(net, mark, if_id, type, p->dir, p->index, 0, &err);
	else {
		struct nlattr *rt = attrs[XFRMA_SEC_CTX];
		struct xfrm_sec_ctx *ctx;

		err = verify_sec_ctx_len(attrs);
		if (err)
			return err;

		ctx = NULL;
		if (rt) {
			struct xfrm_user_sec_ctx *uctx = nla_data(rt);

			err = security_xfrm_policy_alloc(&ctx, uctx, GFP_KERNEL);
			if (err)
				return err;
		}
		xp = xfrm_policy_bysel_ctx(net, mark, if_id, type, p->dir,
					   &p->sel, ctx, 0, &err);
		security_xfrm_policy_free(ctx);
	}
	if (xp == NULL)
		return -ENOENT;

	if (unlikely(xp->walk.dead))
		goto out;

	err = 0;
	if (up->hard) {
		xfrm_policy_delete(xp, p->dir);
		xfrm_audit_policy_delete(xp, 1, true);
	}
	km_policy_expired(xp, p->dir, up->hard, nlh->nlmsg_pid);

out:
	xfrm_pol_put(xp);
	return err;
}

static int xfrm_add_sa_expire(struct sk_buff *skb, struct nlmsghdr *nlh,
		struct nlattr **attrs)
{
	struct net *net = sock_net(skb->sk);
	struct xfrm_state *x;
	int err;
	struct xfrm_user_expire *ue = nlmsg_data(nlh);
	struct xfrm_usersa_info *p = &ue->state;
	struct xfrm_mark m;
	u32 mark = xfrm_mark_get(attrs, &m);

	x = xfrm_state_lookup(net, mark, &p->id.daddr, p->id.spi, p->id.proto, p->family);

	err = -ENOENT;
	if (x == NULL)
		return err;

	spin_lock_bh(&x->lock);
	err = -EINVAL;
	if (x->km.state != XFRM_STATE_VALID)
		goto out;
	km_state_expired(x, ue->hard, nlh->nlmsg_pid);

	if (ue->hard) {
		__xfrm_state_delete(x);
		xfrm_audit_state_delete(x, 1, true);
	}
	err = 0;
out:
	spin_unlock_bh(&x->lock);
	xfrm_state_put(x);
	return err;
}

static int xfrm_add_acquire(struct sk_buff *skb, struct nlmsghdr *nlh,
		struct nlattr **attrs)
{
	struct net *net = sock_net(skb->sk);
	struct xfrm_policy *xp;
	struct xfrm_user_tmpl *ut;
	int i;
	struct nlattr *rt = attrs[XFRMA_TMPL];
	struct xfrm_mark mark;

	struct xfrm_user_acquire *ua = nlmsg_data(nlh);
	struct xfrm_state *x = xfrm_state_alloc(net);
	int err = -ENOMEM;

	if (!x)
		goto nomem;

	xfrm_mark_get(attrs, &mark);

	err = verify_newpolicy_info(&ua->policy);
	if (err)
		goto free_state;

	/*   build an XP */
	xp = xfrm_policy_construct(net, &ua->policy, attrs, &err);
	if (!xp)
		goto free_state;

	memcpy(&x->id, &ua->id, sizeof(ua->id));
	memcpy(&x->props.saddr, &ua->saddr, sizeof(ua->saddr));
	memcpy(&x->sel, &ua->sel, sizeof(ua->sel));
	xp->mark.m = x->mark.m = mark.m;
	xp->mark.v = x->mark.v = mark.v;
	ut = nla_data(rt);
	/* extract the templates and for each call km_key */
	for (i = 0; i < xp->xfrm_nr; i++, ut++) {
		struct xfrm_tmpl *t = &xp->xfrm_vec[i];
		memcpy(&x->id, &t->id, sizeof(x->id));
		x->props.mode = t->mode;
		x->props.reqid = t->reqid;
		x->props.family = ut->family;
		t->aalgos = ua->aalgos;
		t->ealgos = ua->ealgos;
		t->calgos = ua->calgos;
		err = km_query(x, t, xp);

	}

	xfrm_state_free(x);
	kfree(xp);

	return 0;

free_state:
	xfrm_state_free(x);
nomem:
	return err;
}

#ifdef CONFIG_XFRM_MIGRATE
static int copy_from_user_migrate(struct xfrm_migrate *ma,
				  struct xfrm_kmaddress *k,
				  struct nlattr **attrs, int *num)
{
	struct nlattr *rt = attrs[XFRMA_MIGRATE];
	struct xfrm_user_migrate *um;
	int i, num_migrate;

	if (k != NULL) {
		struct xfrm_user_kmaddress *uk;

		uk = nla_data(attrs[XFRMA_KMADDRESS]);
		memcpy(&k->local, &uk->local, sizeof(k->local));
		memcpy(&k->remote, &uk->remote, sizeof(k->remote));
		k->family = uk->family;
		k->reserved = uk->reserved;
	}

	um = nla_data(rt);
	num_migrate = nla_len(rt) / sizeof(*um);

	if (num_migrate <= 0 || num_migrate > XFRM_MAX_DEPTH)
		return -EINVAL;

	for (i = 0; i < num_migrate; i++, um++, ma++) {
		memcpy(&ma->old_daddr, &um->old_daddr, sizeof(ma->old_daddr));
		memcpy(&ma->old_saddr, &um->old_saddr, sizeof(ma->old_saddr));
		memcpy(&ma->new_daddr, &um->new_daddr, sizeof(ma->new_daddr));
		memcpy(&ma->new_saddr, &um->new_saddr, sizeof(ma->new_saddr));

		ma->proto = um->proto;
		ma->mode = um->mode;
		ma->reqid = um->reqid;

		ma->old_family = um->old_family;
		ma->new_family = um->new_family;
	}

	*num = i;
	return 0;
}

static int xfrm_do_migrate(struct sk_buff *skb, struct nlmsghdr *nlh,
			   struct nlattr **attrs)
{
	struct xfrm_userpolicy_id *pi = nlmsg_data(nlh);
	struct xfrm_migrate m[XFRM_MAX_DEPTH];
	struct xfrm_kmaddress km, *kmp;
	u8 type;
	int err;
	int n = 0;
	struct net *net = sock_net(skb->sk);
	struct xfrm_encap_tmpl  *encap = NULL;

	if (attrs[XFRMA_MIGRATE] == NULL)
		return -EINVAL;

	kmp = attrs[XFRMA_KMADDRESS] ? &km : NULL;

	err = copy_from_user_policy_type(&type, attrs);
	if (err)
		return err;

	err = copy_from_user_migrate((struct xfrm_migrate *)m, kmp, attrs, &n);
	if (err)
		return err;

	if (!n)
		return 0;

	if (attrs[XFRMA_ENCAP]) {
		encap = kmemdup(nla_data(attrs[XFRMA_ENCAP]),
				sizeof(*encap), GFP_KERNEL);
		if (!encap)
			return 0;
	}

	err = xfrm_migrate(&pi->sel, pi->dir, type, m, n, kmp, net, encap);

	kfree(encap);

	return err;
}
#else
static int xfrm_do_migrate(struct sk_buff *skb, struct nlmsghdr *nlh,
			   struct nlattr **attrs)
{
	return -ENOPROTOOPT;
}
#endif

#ifdef CONFIG_XFRM_MIGRATE
static int copy_to_user_migrate(const struct xfrm_migrate *m, struct sk_buff *skb)
{
	struct xfrm_user_migrate um;

	memset(&um, 0, sizeof(um));
	um.proto = m->proto;
	um.mode = m->mode;
	um.reqid = m->reqid;
	um.old_family = m->old_family;
	memcpy(&um.old_daddr, &m->old_daddr, sizeof(um.old_daddr));
	memcpy(&um.old_saddr, &m->old_saddr, sizeof(um.old_saddr));
	um.new_family = m->new_family;
	memcpy(&um.new_daddr, &m->new_daddr, sizeof(um.new_daddr));
	memcpy(&um.new_saddr, &m->new_saddr, sizeof(um.new_saddr));

	return nla_put(skb, XFRMA_MIGRATE, sizeof(um), &um);
}

static int copy_to_user_kmaddress(const struct xfrm_kmaddress *k, struct sk_buff *skb)
{
	struct xfrm_user_kmaddress uk;

	memset(&uk, 0, sizeof(uk));
	uk.family = k->family;
	uk.reserved = k->reserved;
	memcpy(&uk.local, &k->local, sizeof(uk.local));
	memcpy(&uk.remote, &k->remote, sizeof(uk.remote));

	return nla_put(skb, XFRMA_KMADDRESS, sizeof(uk), &uk);
}

static inline unsigned int xfrm_migrate_msgsize(int num_migrate, int with_kma,
						int with_encp)
{
	return NLMSG_ALIGN(sizeof(struct xfrm_userpolicy_id))
	      + (with_kma ? nla_total_size(sizeof(struct xfrm_kmaddress)) : 0)
	      + (with_encp ? nla_total_size(sizeof(struct xfrm_encap_tmpl)) : 0)
	      + nla_total_size(sizeof(struct xfrm_user_migrate) * num_migrate)
	      + userpolicy_type_attrsize();
}

static int build_migrate(struct sk_buff *skb, const struct xfrm_migrate *m,
			 int num_migrate, const struct xfrm_kmaddress *k,
			 const struct xfrm_selector *sel,
			 const struct xfrm_encap_tmpl *encap, u8 dir, u8 type)
{
	const struct xfrm_migrate *mp;
	struct xfrm_userpolicy_id *pol_id;
	struct nlmsghdr *nlh;
	int i, err;

	nlh = nlmsg_put(skb, 0, 0, XFRM_MSG_MIGRATE, sizeof(*pol_id), 0);
	if (nlh == NULL)
		return -EMSGSIZE;

	pol_id = nlmsg_data(nlh);
	/* copy data from selector, dir, and type to the pol_id */
	memset(pol_id, 0, sizeof(*pol_id));
	memcpy(&pol_id->sel, sel, sizeof(pol_id->sel));
	pol_id->dir = dir;

	if (k != NULL) {
		err = copy_to_user_kmaddress(k, skb);
		if (err)
			goto out_cancel;
	}
	if (encap) {
		err = nla_put(skb, XFRMA_ENCAP, sizeof(*encap), encap);
		if (err)
			goto out_cancel;
	}
	err = copy_to_user_policy_type(type, skb);
	if (err)
		goto out_cancel;
	for (i = 0, mp = m ; i < num_migrate; i++, mp++) {
		err = copy_to_user_migrate(mp, skb);
		if (err)
			goto out_cancel;
	}

	nlmsg_end(skb, nlh);
	return 0;

out_cancel:
	nlmsg_cancel(skb, nlh);
	return err;
}

static int xfrm_send_migrate(const struct xfrm_selector *sel, u8 dir, u8 type,
			     const struct xfrm_migrate *m, int num_migrate,
			     const struct xfrm_kmaddress *k,
			     const struct xfrm_encap_tmpl *encap)
{
	struct net *net = &init_net;
	struct sk_buff *skb;
	int err;

	skb = nlmsg_new(xfrm_migrate_msgsize(num_migrate, !!k, !!encap),
			GFP_ATOMIC);
	if (skb == NULL)
		return -ENOMEM;

	/* build migrate */
	err = build_migrate(skb, m, num_migrate, k, sel, encap, dir, type);
	BUG_ON(err < 0);

	return xfrm_nlmsg_multicast(net, skb, 0, XFRMNLGRP_MIGRATE);
}
#else
static int xfrm_send_migrate(const struct xfrm_selector *sel, u8 dir, u8 type,
			     const struct xfrm_migrate *m, int num_migrate,
			     const struct xfrm_kmaddress *k,
			     const struct xfrm_encap_tmpl *encap)
{
	return -ENOPROTOOPT;
}
#endif

#define XMSGSIZE(type) sizeof(struct type)

static const int xfrm_msg_min[XFRM_NR_MSGTYPES] = {
	[XFRM_MSG_NEWSA       - XFRM_MSG_BASE] = XMSGSIZE(xfrm_usersa_info),
	[XFRM_MSG_DELSA       - XFRM_MSG_BASE] = XMSGSIZE(xfrm_usersa_id),
	[XFRM_MSG_GETSA       - XFRM_MSG_BASE] = XMSGSIZE(xfrm_usersa_id),
	[XFRM_MSG_NEWPOLICY   - XFRM_MSG_BASE] = XMSGSIZE(xfrm_userpolicy_info),
	[XFRM_MSG_DELPOLICY   - XFRM_MSG_BASE] = XMSGSIZE(xfrm_userpolicy_id),
	[XFRM_MSG_GETPOLICY   - XFRM_MSG_BASE] = XMSGSIZE(xfrm_userpolicy_id),
	[XFRM_MSG_ALLOCSPI    - XFRM_MSG_BASE] = XMSGSIZE(xfrm_userspi_info),
	[XFRM_MSG_ACQUIRE     - XFRM_MSG_BASE] = XMSGSIZE(xfrm_user_acquire),
	[XFRM_MSG_EXPIRE      - XFRM_MSG_BASE] = XMSGSIZE(xfrm_user_expire),
	[XFRM_MSG_UPDPOLICY   - XFRM_MSG_BASE] = XMSGSIZE(xfrm_userpolicy_info),
	[XFRM_MSG_UPDSA       - XFRM_MSG_BASE] = XMSGSIZE(xfrm_usersa_info),
	[XFRM_MSG_POLEXPIRE   - XFRM_MSG_BASE] = XMSGSIZE(xfrm_user_polexpire),
	[XFRM_MSG_FLUSHSA     - XFRM_MSG_BASE] = XMSGSIZE(xfrm_usersa_flush),
	[XFRM_MSG_FLUSHPOLICY - XFRM_MSG_BASE] = 0,
	[XFRM_MSG_NEWAE       - XFRM_MSG_BASE] = XMSGSIZE(xfrm_aevent_id),
	[XFRM_MSG_GETAE       - XFRM_MSG_BASE] = XMSGSIZE(xfrm_aevent_id),
	[XFRM_MSG_REPORT      - XFRM_MSG_BASE] = XMSGSIZE(xfrm_user_report),
	[XFRM_MSG_MIGRATE     - XFRM_MSG_BASE] = XMSGSIZE(xfrm_userpolicy_id),
	[XFRM_MSG_GETSADINFO  - XFRM_MSG_BASE] = sizeof(u32),
	[XFRM_MSG_NEWSPDINFO  - XFRM_MSG_BASE] = sizeof(u32),
	[XFRM_MSG_GETSPDINFO  - XFRM_MSG_BASE] = sizeof(u32),
};

#undef XMSGSIZE

static const struct nla_policy xfrma_policy[XFRMA_MAX+1] = {
	[XFRMA_SA]		= { .len = sizeof(struct xfrm_usersa_info)},
	[XFRMA_POLICY]		= { .len = sizeof(struct xfrm_userpolicy_info)},
	[XFRMA_LASTUSED]	= { .type = NLA_U64},
	[XFRMA_ALG_AUTH_TRUNC]	= { .len = sizeof(struct xfrm_algo_auth)},
	[XFRMA_ALG_AEAD]	= { .len = sizeof(struct xfrm_algo_aead) },
	[XFRMA_ALG_AUTH]	= { .len = sizeof(struct xfrm_algo) },
	[XFRMA_ALG_CRYPT]	= { .len = sizeof(struct xfrm_algo) },
	[XFRMA_ALG_COMP]	= { .len = sizeof(struct xfrm_algo) },
	[XFRMA_ENCAP]		= { .len = sizeof(struct xfrm_encap_tmpl) },
	[XFRMA_TMPL]		= { .len = sizeof(struct xfrm_user_tmpl) },
	[XFRMA_SEC_CTX]		= { .len = sizeof(struct xfrm_sec_ctx) },
	[XFRMA_LTIME_VAL]	= { .len = sizeof(struct xfrm_lifetime_cur) },
	[XFRMA_REPLAY_VAL]	= { .len = sizeof(struct xfrm_replay_state) },
	[XFRMA_REPLAY_THRESH]	= { .type = NLA_U32 },
	[XFRMA_ETIMER_THRESH]	= { .type = NLA_U32 },
	[XFRMA_SRCADDR]		= { .len = sizeof(xfrm_address_t) },
	[XFRMA_COADDR]		= { .len = sizeof(xfrm_address_t) },
	[XFRMA_POLICY_TYPE]	= { .len = sizeof(struct xfrm_userpolicy_type)},
	[XFRMA_MIGRATE]		= { .len = sizeof(struct xfrm_user_migrate) },
	[XFRMA_KMADDRESS]	= { .len = sizeof(struct xfrm_user_kmaddress) },
	[XFRMA_MARK]		= { .len = sizeof(struct xfrm_mark) },
	[XFRMA_TFCPAD]		= { .type = NLA_U32 },
	[XFRMA_REPLAY_ESN_VAL]	= { .len = sizeof(struct xfrm_replay_state_esn) },
	[XFRMA_SA_EXTRA_FLAGS]	= { .type = NLA_U32 },
	[XFRMA_PROTO]		= { .type = NLA_U8 },
	[XFRMA_ADDRESS_FILTER]	= { .len = sizeof(struct xfrm_address_filter) },
	[XFRMA_OFFLOAD_DEV]	= { .len = sizeof(struct xfrm_user_offload) },
	[XFRMA_SET_MARK]	= { .type = NLA_U32 },
	[XFRMA_SET_MARK_MASK]	= { .type = NLA_U32 },
	[XFRMA_IF_ID]		= { .type = NLA_U32 },
};

static const struct nla_policy xfrma_spd_policy[XFRMA_SPD_MAX+1] = {
	[XFRMA_SPD_IPV4_HTHRESH] = { .len = sizeof(struct xfrmu_spdhthresh) },
	[XFRMA_SPD_IPV6_HTHRESH] = { .len = sizeof(struct xfrmu_spdhthresh) },
};

static const struct xfrm_link {
	int (*doit)(struct sk_buff *, struct nlmsghdr *, struct nlattr **);
	int (*start)(struct netlink_callback *);
	int (*dump)(struct sk_buff *, struct netlink_callback *);
	int (*done)(struct netlink_callback *);
	const struct nla_policy *nla_pol;
	int nla_max;
} xfrm_dispatch[XFRM_NR_MSGTYPES] = {
	[XFRM_MSG_NEWSA       - XFRM_MSG_BASE] = { .doit = xfrm_add_sa        },
	[XFRM_MSG_DELSA       - XFRM_MSG_BASE] = { .doit = xfrm_del_sa        },
	[XFRM_MSG_GETSA       - XFRM_MSG_BASE] = { .doit = xfrm_get_sa,
						   .dump = xfrm_dump_sa,
						   .done = xfrm_dump_sa_done  },
	[XFRM_MSG_NEWPOLICY   - XFRM_MSG_BASE] = { .doit = xfrm_add_policy    },
	[XFRM_MSG_DELPOLICY   - XFRM_MSG_BASE] = { .doit = xfrm_get_policy    },
	[XFRM_MSG_GETPOLICY   - XFRM_MSG_BASE] = { .doit = xfrm_get_policy,
						   .start = xfrm_dump_policy_start,
						   .dump = xfrm_dump_policy,
						   .done = xfrm_dump_policy_done },
	[XFRM_MSG_ALLOCSPI    - XFRM_MSG_BASE] = { .doit = xfrm_alloc_userspi },
	[XFRM_MSG_ACQUIRE     - XFRM_MSG_BASE] = { .doit = xfrm_add_acquire   },
	[XFRM_MSG_EXPIRE      - XFRM_MSG_BASE] = { .doit = xfrm_add_sa_expire },
	[XFRM_MSG_UPDPOLICY   - XFRM_MSG_BASE] = { .doit = xfrm_add_policy    },
	[XFRM_MSG_UPDSA       - XFRM_MSG_BASE] = { .doit = xfrm_add_sa        },
	[XFRM_MSG_POLEXPIRE   - XFRM_MSG_BASE] = { .doit = xfrm_add_pol_expire},
	[XFRM_MSG_FLUSHSA     - XFRM_MSG_BASE] = { .doit = xfrm_flush_sa      },
	[XFRM_MSG_FLUSHPOLICY - XFRM_MSG_BASE] = { .doit = xfrm_flush_policy  },
	[XFRM_MSG_NEWAE       - XFRM_MSG_BASE] = { .doit = xfrm_new_ae  },
	[XFRM_MSG_GETAE       - XFRM_MSG_BASE] = { .doit = xfrm_get_ae  },
	[XFRM_MSG_MIGRATE     - XFRM_MSG_BASE] = { .doit = xfrm_do_migrate    },
	[XFRM_MSG_GETSADINFO  - XFRM_MSG_BASE] = { .doit = xfrm_get_sadinfo   },
	[XFRM_MSG_NEWSPDINFO  - XFRM_MSG_BASE] = { .doit = xfrm_set_spdinfo,
						   .nla_pol = xfrma_spd_policy,
						   .nla_max = XFRMA_SPD_MAX },
	[XFRM_MSG_GETSPDINFO  - XFRM_MSG_BASE] = { .doit = xfrm_get_spdinfo   },
};

static int xfrm_user_rcv_msg(struct sk_buff *skb, struct nlmsghdr *nlh,
			     struct netlink_ext_ack *extack)
{
	struct net *net = sock_net(skb->sk);
	struct nlattr *attrs[XFRMA_MAX+1];
	const struct xfrm_link *link;
	int type, err;

#ifdef CONFIG_COMPAT
	if (in_compat_syscall())
		return -EOPNOTSUPP;
#endif

	type = nlh->nlmsg_type;
	if (type > XFRM_MSG_MAX)
		return -EINVAL;

	type -= XFRM_MSG_BASE;
	link = &xfrm_dispatch[type];

	/* All operations require privileges, even GET */
	if (!netlink_net_capable(skb, CAP_NET_ADMIN))
		return -EPERM;

	if ((type == (XFRM_MSG_GETSA - XFRM_MSG_BASE) ||
	     type == (XFRM_MSG_GETPOLICY - XFRM_MSG_BASE)) &&
	    (nlh->nlmsg_flags & NLM_F_DUMP)) {
		if (link->dump == NULL)
			return -EINVAL;

		{
			struct netlink_dump_control c = {
				.start = link->start,
				.dump = link->dump,
				.done = link->done,
			};
			return netlink_dump_start(net->xfrm.nlsk, skb, nlh, &c);
		}
	}

	err = nlmsg_parse(nlh, xfrm_msg_min[type], attrs,
			  link->nla_max ? : XFRMA_MAX,
			  link->nla_pol ? : xfrma_policy, extack);
	if (err < 0)
		return err;

	if (link->doit == NULL)
		return -EINVAL;

	return link->doit(skb, nlh, attrs);
}

static void xfrm_netlink_rcv(struct sk_buff *skb)
{
	struct net *net = sock_net(skb->sk);

	mutex_lock(&net->xfrm.xfrm_cfg_mutex);
	netlink_rcv_skb(skb, &xfrm_user_rcv_msg);
	mutex_unlock(&net->xfrm.xfrm_cfg_mutex);
}

static inline unsigned int xfrm_expire_msgsize(void)
{
	return NLMSG_ALIGN(sizeof(struct xfrm_user_expire))
	       + nla_total_size(sizeof(struct xfrm_mark));
}

static int build_expire(struct sk_buff *skb, struct xfrm_state *x, const struct km_event *c)
{
	struct xfrm_user_expire *ue;
	struct nlmsghdr *nlh;
	int err;

	nlh = nlmsg_put(skb, c->portid, 0, XFRM_MSG_EXPIRE, sizeof(*ue), 0);
	if (nlh == NULL)
		return -EMSGSIZE;

	ue = nlmsg_data(nlh);
	copy_to_user_state(x, &ue->state);
	ue->hard = (c->data.hard != 0) ? 1 : 0;
	/* clear the padding bytes */
	memset(&ue->hard + 1, 0, sizeof(*ue) - offsetofend(typeof(*ue), hard));

	err = xfrm_mark_put(skb, &x->mark);
	if (err)
		return err;

	err = xfrm_if_id_put(skb, x->if_id);
	if (err)
		return err;

	nlmsg_end(skb, nlh);
	return 0;
}

static int xfrm_exp_state_notify(struct xfrm_state *x, const struct km_event *c)
{
	struct net *net = xs_net(x);
	struct sk_buff *skb;

	skb = nlmsg_new(xfrm_expire_msgsize(), GFP_ATOMIC);
	if (skb == NULL)
		return -ENOMEM;

	if (build_expire(skb, x, c) < 0) {
		kfree_skb(skb);
		return -EMSGSIZE;
	}

	return xfrm_nlmsg_multicast(net, skb, 0, XFRMNLGRP_EXPIRE);
}

static int xfrm_aevent_state_notify(struct xfrm_state *x, const struct km_event *c)
{
	struct net *net = xs_net(x);
	struct sk_buff *skb;
	int err;

	skb = nlmsg_new(xfrm_aevent_msgsize(x), GFP_ATOMIC);
	if (skb == NULL)
		return -ENOMEM;

	err = build_aevent(skb, x, c);
	BUG_ON(err < 0);

	return xfrm_nlmsg_multicast(net, skb, 0, XFRMNLGRP_AEVENTS);
}

static int xfrm_notify_sa_flush(const struct km_event *c)
{
	struct net *net = c->net;
	struct xfrm_usersa_flush *p;
	struct nlmsghdr *nlh;
	struct sk_buff *skb;
	int len = NLMSG_ALIGN(sizeof(struct xfrm_usersa_flush));

	skb = nlmsg_new(len, GFP_ATOMIC);
	if (skb == NULL)
		return -ENOMEM;

	nlh = nlmsg_put(skb, c->portid, c->seq, XFRM_MSG_FLUSHSA, sizeof(*p), 0);
	if (nlh == NULL) {
		kfree_skb(skb);
		return -EMSGSIZE;
	}

	p = nlmsg_data(nlh);
	p->proto = c->data.proto;

	nlmsg_end(skb, nlh);

	return xfrm_nlmsg_multicast(net, skb, 0, XFRMNLGRP_SA);
}

static inline unsigned int xfrm_sa_len(struct xfrm_state *x)
{
	unsigned int l = 0;
	if (x->aead)
		l += nla_total_size(aead_len(x->aead));
	if (x->aalg) {
		l += nla_total_size(sizeof(struct xfrm_algo) +
				    (x->aalg->alg_key_len + 7) / 8);
		l += nla_total_size(xfrm_alg_auth_len(x->aalg));
	}
	if (x->ealg)
		l += nla_total_size(xfrm_alg_len(x->ealg));
	if (x->calg)
		l += nla_total_size(sizeof(*x->calg));
	if (x->encap)
		l += nla_total_size(sizeof(*x->encap));
	if (x->tfcpad)
		l += nla_total_size(sizeof(x->tfcpad));
	if (x->replay_esn)
		l += nla_total_size(xfrm_replay_state_esn_len(x->replay_esn));
	else
		l += nla_total_size(sizeof(struct xfrm_replay_state));
	if (x->security)
		l += nla_total_size(sizeof(struct xfrm_user_sec_ctx) +
				    x->security->ctx_len);
	if (x->coaddr)
		l += nla_total_size(sizeof(*x->coaddr));
	if (x->props.extra_flags)
		l += nla_total_size(sizeof(x->props.extra_flags));
	if (x->xso.dev)
		 l += nla_total_size(sizeof(x->xso));
	if (x->props.smark.v | x->props.smark.m) {
		l += nla_total_size(sizeof(x->props.smark.v));
		l += nla_total_size(sizeof(x->props.smark.m));
	}
	if (x->if_id)
		l += nla_total_size(sizeof(x->if_id));

	/* Must count x->lastused as it may become non-zero behind our back. */
	l += nla_total_size_64bit(sizeof(u64));

	return l;
}

static int xfrm_notify_sa(struct xfrm_state *x, const struct km_event *c)
{
	struct net *net = xs_net(x);
	struct xfrm_usersa_info *p;
	struct xfrm_usersa_id *id;
	struct nlmsghdr *nlh;
	struct sk_buff *skb;
	unsigned int len = xfrm_sa_len(x);
	unsigned int headlen;
	int err;

	headlen = sizeof(*p);
	if (c->event == XFRM_MSG_DELSA) {
		len += nla_total_size(headlen);
		headlen = sizeof(*id);
		len += nla_total_size(sizeof(struct xfrm_mark));
	}
	len += NLMSG_ALIGN(headlen);

	skb = nlmsg_new(len, GFP_ATOMIC);
	if (skb == NULL)
		return -ENOMEM;

	nlh = nlmsg_put(skb, c->portid, c->seq, c->event, headlen, 0);
	err = -EMSGSIZE;
	if (nlh == NULL)
		goto out_free_skb;

	p = nlmsg_data(nlh);
	if (c->event == XFRM_MSG_DELSA) {
		struct nlattr *attr;

		id = nlmsg_data(nlh);
		memset(id, 0, sizeof(*id));
		memcpy(&id->daddr, &x->id.daddr, sizeof(id->daddr));
		id->spi = x->id.spi;
		id->family = x->props.family;
		id->proto = x->id.proto;

		attr = nla_reserve(skb, XFRMA_SA, sizeof(*p));
		err = -EMSGSIZE;
		if (attr == NULL)
			goto out_free_skb;

		p = nla_data(attr);
	}
	err = copy_to_user_state_extra(x, p, skb);
	if (err)
		goto out_free_skb;

	nlmsg_end(skb, nlh);

	return xfrm_nlmsg_multicast(net, skb, 0, XFRMNLGRP_SA);

out_free_skb:
	kfree_skb(skb);
	return err;
}

static int xfrm_send_state_notify(struct xfrm_state *x, const struct km_event *c)
{

	switch (c->event) {
	case XFRM_MSG_EXPIRE:
		return xfrm_exp_state_notify(x, c);
	case XFRM_MSG_NEWAE:
		return xfrm_aevent_state_notify(x, c);
	case XFRM_MSG_DELSA:
	case XFRM_MSG_UPDSA:
	case XFRM_MSG_NEWSA:
		return xfrm_notify_sa(x, c);
	case XFRM_MSG_FLUSHSA:
		return xfrm_notify_sa_flush(c);
	default:
		printk(KERN_NOTICE "xfrm_user: Unknown SA event %d\n",
		       c->event);
		break;
	}

	return 0;

}

static inline unsigned int xfrm_acquire_msgsize(struct xfrm_state *x,
						struct xfrm_policy *xp)
{
	return NLMSG_ALIGN(sizeof(struct xfrm_user_acquire))
	       + nla_total_size(sizeof(struct xfrm_user_tmpl) * xp->xfrm_nr)
	       + nla_total_size(sizeof(struct xfrm_mark))
	       + nla_total_size(xfrm_user_sec_ctx_size(x->security))
	       + userpolicy_type_attrsize();
}

static int build_acquire(struct sk_buff *skb, struct xfrm_state *x,
			 struct xfrm_tmpl *xt, struct xfrm_policy *xp)
{
	__u32 seq = xfrm_get_acqseq();
	struct xfrm_user_acquire *ua;
	struct nlmsghdr *nlh;
	int err;

	nlh = nlmsg_put(skb, 0, 0, XFRM_MSG_ACQUIRE, sizeof(*ua), 0);
	if (nlh == NULL)
		return -EMSGSIZE;

	ua = nlmsg_data(nlh);
	memcpy(&ua->id, &x->id, sizeof(ua->id));
	memcpy(&ua->saddr, &x->props.saddr, sizeof(ua->saddr));
	memcpy(&ua->sel, &x->sel, sizeof(ua->sel));
	copy_to_user_policy(xp, &ua->policy, XFRM_POLICY_OUT);
	ua->aalgos = xt->aalgos;
	ua->ealgos = xt->ealgos;
	ua->calgos = xt->calgos;
	ua->seq = x->km.seq = seq;

	err = copy_to_user_tmpl(xp, skb);
	if (!err)
		err = copy_to_user_state_sec_ctx(x, skb);
	if (!err)
		err = copy_to_user_policy_type(xp->type, skb);
	if (!err)
		err = xfrm_mark_put(skb, &xp->mark);
	if (!err)
		err = xfrm_if_id_put(skb, xp->if_id);
	if (err) {
		nlmsg_cancel(skb, nlh);
		return err;
	}

	nlmsg_end(skb, nlh);
	return 0;
}

static int xfrm_send_acquire(struct xfrm_state *x, struct xfrm_tmpl *xt,
			     struct xfrm_policy *xp)
{
	struct net *net = xs_net(x);
	struct sk_buff *skb;
	int err;

	skb = nlmsg_new(xfrm_acquire_msgsize(x, xp), GFP_ATOMIC);
	if (skb == NULL)
		return -ENOMEM;

	err = build_acquire(skb, x, xt, xp);
	BUG_ON(err < 0);

	return xfrm_nlmsg_multicast(net, skb, 0, XFRMNLGRP_ACQUIRE);
}

/* User gives us xfrm_user_policy_info followed by an array of 0
 * or more templates.
 */
static struct xfrm_policy *xfrm_compile_policy(struct sock *sk, int opt,
					       u8 *data, int len, int *dir)
{
	struct net *net = sock_net(sk);
	struct xfrm_userpolicy_info *p = (struct xfrm_userpolicy_info *)data;
	struct xfrm_user_tmpl *ut = (struct xfrm_user_tmpl *) (p + 1);
	struct xfrm_policy *xp;
	int nr;

	switch (sk->sk_family) {
	case AF_INET:
		if (opt != IP_XFRM_POLICY) {
			*dir = -EOPNOTSUPP;
			return NULL;
		}
		break;
#if IS_ENABLED(CONFIG_IPV6)
	case AF_INET6:
		if (opt != IPV6_XFRM_POLICY) {
			*dir = -EOPNOTSUPP;
			return NULL;
		}
		break;
#endif
	default:
		*dir = -EINVAL;
		return NULL;
	}

	*dir = -EINVAL;

	if (len < sizeof(*p) ||
	    verify_newpolicy_info(p))
		return NULL;

	nr = ((len - sizeof(*p)) / sizeof(*ut));
	if (validate_tmpl(nr, ut, p->sel.family))
		return NULL;

	if (p->dir > XFRM_POLICY_OUT)
		return NULL;

	xp = xfrm_policy_alloc(net, GFP_ATOMIC);
	if (xp == NULL) {
		*dir = -ENOBUFS;
		return NULL;
	}

	copy_from_user_policy(xp, p);
	xp->type = XFRM_POLICY_TYPE_MAIN;
	copy_templates(xp, ut, nr);

	*dir = p->dir;

	return xp;
}

static inline unsigned int xfrm_polexpire_msgsize(struct xfrm_policy *xp)
{
	return NLMSG_ALIGN(sizeof(struct xfrm_user_polexpire))
	       + nla_total_size(sizeof(struct xfrm_user_tmpl) * xp->xfrm_nr)
	       + nla_total_size(xfrm_user_sec_ctx_size(xp->security))
	       + nla_total_size(sizeof(struct xfrm_mark))
	       + userpolicy_type_attrsize();
}

static int build_polexpire(struct sk_buff *skb, struct xfrm_policy *xp,
			   int dir, const struct km_event *c)
{
	struct xfrm_user_polexpire *upe;
	int hard = c->data.hard;
	struct nlmsghdr *nlh;
	int err;

	nlh = nlmsg_put(skb, c->portid, 0, XFRM_MSG_POLEXPIRE, sizeof(*upe), 0);
	if (nlh == NULL)
		return -EMSGSIZE;

	upe = nlmsg_data(nlh);
	copy_to_user_policy(xp, &upe->pol, dir);
	err = copy_to_user_tmpl(xp, skb);
	if (!err)
		err = copy_to_user_sec_ctx(xp, skb);
	if (!err)
		err = copy_to_user_policy_type(xp->type, skb);
	if (!err)
		err = xfrm_mark_put(skb, &xp->mark);
	if (!err)
		err = xfrm_if_id_put(skb, xp->if_id);
	if (err) {
		nlmsg_cancel(skb, nlh);
		return err;
	}
	upe->hard = !!hard;

	nlmsg_end(skb, nlh);
	return 0;
}

static int xfrm_exp_policy_notify(struct xfrm_policy *xp, int dir, const struct km_event *c)
{
	struct net *net = xp_net(xp);
	struct sk_buff *skb;
	int err;

	skb = nlmsg_new(xfrm_polexpire_msgsize(xp), GFP_ATOMIC);
	if (skb == NULL)
		return -ENOMEM;

	err = build_polexpire(skb, xp, dir, c);
	BUG_ON(err < 0);

	return xfrm_nlmsg_multicast(net, skb, 0, XFRMNLGRP_EXPIRE);
}

static int xfrm_notify_policy(struct xfrm_policy *xp, int dir, const struct km_event *c)
{
	unsigned int len = nla_total_size(sizeof(struct xfrm_user_tmpl) * xp->xfrm_nr);
	struct net *net = xp_net(xp);
	struct xfrm_userpolicy_info *p;
	struct xfrm_userpolicy_id *id;
	struct nlmsghdr *nlh;
	struct sk_buff *skb;
	unsigned int headlen;
	int err;

	headlen = sizeof(*p);
	if (c->event == XFRM_MSG_DELPOLICY) {
		len += nla_total_size(headlen);
		headlen = sizeof(*id);
	}
	len += userpolicy_type_attrsize();
	len += nla_total_size(sizeof(struct xfrm_mark));
	len += NLMSG_ALIGN(headlen);

	skb = nlmsg_new(len, GFP_ATOMIC);
	if (skb == NULL)
		return -ENOMEM;

	nlh = nlmsg_put(skb, c->portid, c->seq, c->event, headlen, 0);
	err = -EMSGSIZE;
	if (nlh == NULL)
		goto out_free_skb;

	p = nlmsg_data(nlh);
	if (c->event == XFRM_MSG_DELPOLICY) {
		struct nlattr *attr;

		id = nlmsg_data(nlh);
		memset(id, 0, sizeof(*id));
		id->dir = dir;
		if (c->data.byid)
			id->index = xp->index;
		else
			memcpy(&id->sel, &xp->selector, sizeof(id->sel));

		attr = nla_reserve(skb, XFRMA_POLICY, sizeof(*p));
		err = -EMSGSIZE;
		if (attr == NULL)
			goto out_free_skb;

		p = nla_data(attr);
	}

	copy_to_user_policy(xp, p, dir);
	err = copy_to_user_tmpl(xp, skb);
	if (!err)
		err = copy_to_user_policy_type(xp->type, skb);
	if (!err)
		err = xfrm_mark_put(skb, &xp->mark);
	if (!err)
		err = xfrm_if_id_put(skb, xp->if_id);
	if (err)
		goto out_free_skb;

	nlmsg_end(skb, nlh);

	return xfrm_nlmsg_multicast(net, skb, 0, XFRMNLGRP_POLICY);

out_free_skb:
	kfree_skb(skb);
	return err;
}

static int xfrm_notify_policy_flush(const struct km_event *c)
{
	struct net *net = c->net;
	struct nlmsghdr *nlh;
	struct sk_buff *skb;
	int err;

	skb = nlmsg_new(userpolicy_type_attrsize(), GFP_ATOMIC);
	if (skb == NULL)
		return -ENOMEM;

	nlh = nlmsg_put(skb, c->portid, c->seq, XFRM_MSG_FLUSHPOLICY, 0, 0);
	err = -EMSGSIZE;
	if (nlh == NULL)
		goto out_free_skb;
	err = copy_to_user_policy_type(c->data.type, skb);
	if (err)
		goto out_free_skb;

	nlmsg_end(skb, nlh);

	return xfrm_nlmsg_multicast(net, skb, 0, XFRMNLGRP_POLICY);

out_free_skb:
	kfree_skb(skb);
	return err;
}

static int xfrm_send_policy_notify(struct xfrm_policy *xp, int dir, const struct km_event *c)
{

	switch (c->event) {
	case XFRM_MSG_NEWPOLICY:
	case XFRM_MSG_UPDPOLICY:
	case XFRM_MSG_DELPOLICY:
		return xfrm_notify_policy(xp, dir, c);
	case XFRM_MSG_FLUSHPOLICY:
		return xfrm_notify_policy_flush(c);
	case XFRM_MSG_POLEXPIRE:
		return xfrm_exp_policy_notify(xp, dir, c);
	default:
		printk(KERN_NOTICE "xfrm_user: Unknown Policy event %d\n",
		       c->event);
	}

	return 0;

}

static inline unsigned int xfrm_report_msgsize(void)
{
	return NLMSG_ALIGN(sizeof(struct xfrm_user_report));
}

static int build_report(struct sk_buff *skb, u8 proto,
			struct xfrm_selector *sel, xfrm_address_t *addr)
{
	struct xfrm_user_report *ur;
	struct nlmsghdr *nlh;

	nlh = nlmsg_put(skb, 0, 0, XFRM_MSG_REPORT, sizeof(*ur), 0);
	if (nlh == NULL)
		return -EMSGSIZE;

	ur = nlmsg_data(nlh);
	ur->proto = proto;
	memcpy(&ur->sel, sel, sizeof(ur->sel));

	if (addr) {
		int err = nla_put(skb, XFRMA_COADDR, sizeof(*addr), addr);
		if (err) {
			nlmsg_cancel(skb, nlh);
			return err;
		}
	}
	nlmsg_end(skb, nlh);
	return 0;
}

static int xfrm_send_report(struct net *net, u8 proto,
			    struct xfrm_selector *sel, xfrm_address_t *addr)
{
	struct sk_buff *skb;
	int err;

	skb = nlmsg_new(xfrm_report_msgsize(), GFP_ATOMIC);
	if (skb == NULL)
		return -ENOMEM;

	err = build_report(skb, proto, sel, addr);
	BUG_ON(err < 0);

	return xfrm_nlmsg_multicast(net, skb, 0, XFRMNLGRP_REPORT);
}

static inline unsigned int xfrm_mapping_msgsize(void)
{
	return NLMSG_ALIGN(sizeof(struct xfrm_user_mapping));
}

static int build_mapping(struct sk_buff *skb, struct xfrm_state *x,
			 xfrm_address_t *new_saddr, __be16 new_sport)
{
	struct xfrm_user_mapping *um;
	struct nlmsghdr *nlh;

	nlh = nlmsg_put(skb, 0, 0, XFRM_MSG_MAPPING, sizeof(*um), 0);
	if (nlh == NULL)
		return -EMSGSIZE;

	um = nlmsg_data(nlh);

	memcpy(&um->id.daddr, &x->id.daddr, sizeof(um->id.daddr));
	um->id.spi = x->id.spi;
	um->id.family = x->props.family;
	um->id.proto = x->id.proto;
	memcpy(&um->new_saddr, new_saddr, sizeof(um->new_saddr));
	memcpy(&um->old_saddr, &x->props.saddr, sizeof(um->old_saddr));
	um->new_sport = new_sport;
	um->old_sport = x->encap->encap_sport;
	um->reqid = x->props.reqid;

	nlmsg_end(skb, nlh);
	return 0;
}

static int xfrm_send_mapping(struct xfrm_state *x, xfrm_address_t *ipaddr,
			     __be16 sport)
{
	struct net *net = xs_net(x);
	struct sk_buff *skb;
	int err;

	if (x->id.proto != IPPROTO_ESP)
		return -EINVAL;

	if (!x->encap)
		return -EINVAL;

	skb = nlmsg_new(xfrm_mapping_msgsize(), GFP_ATOMIC);
	if (skb == NULL)
		return -ENOMEM;

	err = build_mapping(skb, x, ipaddr, sport);
	BUG_ON(err < 0);

	return xfrm_nlmsg_multicast(net, skb, 0, XFRMNLGRP_MAPPING);
}

static bool xfrm_is_alive(const struct km_event *c)
{
	return (bool)xfrm_acquire_is_on(c->net);
}

static struct xfrm_mgr netlink_mgr = {
	.notify		= xfrm_send_state_notify,
	.acquire	= xfrm_send_acquire,
	.compile_policy	= xfrm_compile_policy,
	.notify_policy	= xfrm_send_policy_notify,
	.report		= xfrm_send_report,
	.migrate	= xfrm_send_migrate,
	.new_mapping	= xfrm_send_mapping,
	.is_alive	= xfrm_is_alive,
};

static int __net_init xfrm_user_net_init(struct net *net)
{
	struct sock *nlsk;
	struct netlink_kernel_cfg cfg = {
		.groups	= XFRMNLGRP_MAX,
		.input	= xfrm_netlink_rcv,
	};

	nlsk = netlink_kernel_create(net, NETLINK_XFRM, &cfg);
	if (nlsk == NULL)
		return -ENOMEM;
	net->xfrm.nlsk_stash = nlsk; /* Don't set to NULL */
	rcu_assign_pointer(net->xfrm.nlsk, nlsk);
	return 0;
}

static void __net_exit xfrm_user_net_exit(struct list_head *net_exit_list)
{
	struct net *net;
	list_for_each_entry(net, net_exit_list, exit_list)
		RCU_INIT_POINTER(net->xfrm.nlsk, NULL);
	synchronize_net();
	list_for_each_entry(net, net_exit_list, exit_list)
		netlink_kernel_release(net->xfrm.nlsk_stash);
}

static struct pernet_operations xfrm_user_net_ops = {
	.init	    = xfrm_user_net_init,
	.exit_batch = xfrm_user_net_exit,
};

static int __init xfrm_user_init(void)
{
	int rv;

	printk(KERN_INFO "Initializing XFRM netlink socket\n");

	rv = register_pernet_subsys(&xfrm_user_net_ops);
	if (rv < 0)
		return rv;
	rv = xfrm_register_km(&netlink_mgr);
	if (rv < 0)
		unregister_pernet_subsys(&xfrm_user_net_ops);
	return rv;
}

static void __exit xfrm_user_exit(void)
{
	xfrm_unregister_km(&netlink_mgr);
	unregister_pernet_subsys(&xfrm_user_net_ops);
}

module_init(xfrm_user_init);
module_exit(xfrm_user_exit);
MODULE_LICENSE("GPL");
MODULE_ALIAS_NET_PF_PROTO(PF_NETLINK, NETLINK_XFRM);<|MERGE_RESOLUTION|>--- conflicted
+++ resolved
@@ -129,11 +129,7 @@
 	if (rs->bmp_len > XFRMA_REPLAY_ESN_MAX / sizeof(rs->bmp[0]) / 8)
 		return -EINVAL;
 
-<<<<<<< HEAD
-	if (nla_len(rt) < xfrm_replay_state_esn_len(rs) &&
-=======
 	if (nla_len(rt) < (int)xfrm_replay_state_esn_len(rs) &&
->>>>>>> e021bb4f
 	    nla_len(rt) != sizeof(*rs))
 		return -EINVAL;
 
@@ -1492,10 +1488,6 @@
 		if (!ut[i].family)
 			ut[i].family = family;
 
-<<<<<<< HEAD
-		if ((ut[i].mode == XFRM_MODE_TRANSPORT) &&
-		    (ut[i].family != prev_family))
-=======
 		switch (ut[i].mode) {
 		case XFRM_MODE_TUNNEL:
 		case XFRM_MODE_BEET:
@@ -1506,7 +1498,6 @@
 			break;
 		}
 		if (ut[i].mode >= XFRM_MODE_MAX)
->>>>>>> e021bb4f
 			return -EINVAL;
 
 		prev_family = ut[i].family;
