--- conflicted
+++ resolved
@@ -1740,111 +1740,6 @@
 
 }
 
-<<<<<<< HEAD
-static void xfrm_last_dst_update(struct xfrm_dst *xdst, struct xfrm_dst *old)
-{
-	this_cpu_write(xfrm_last_dst, xdst);
-	if (old)
-		dst_release(&old->u.dst);
-}
-
-static void __xfrm_pcpu_work_fn(void)
-{
-	struct xfrm_dst *old;
-
-	old = this_cpu_read(xfrm_last_dst);
-	if (old && !xfrm_bundle_ok(old))
-		xfrm_last_dst_update(NULL, old);
-}
-
-static void xfrm_pcpu_work_fn(struct work_struct *work)
-{
-	local_bh_disable();
-	rcu_read_lock();
-	__xfrm_pcpu_work_fn();
-	rcu_read_unlock();
-	local_bh_enable();
-}
-
-void xfrm_policy_cache_flush(void)
-{
-	struct xfrm_dst *old;
-	bool found = 0;
-	int cpu;
-
-	might_sleep();
-
-	local_bh_disable();
-	rcu_read_lock();
-	for_each_possible_cpu(cpu) {
-		old = per_cpu(xfrm_last_dst, cpu);
-		if (old && !xfrm_bundle_ok(old)) {
-			if (smp_processor_id() == cpu) {
-				__xfrm_pcpu_work_fn();
-				continue;
-			}
-			found = true;
-			break;
-		}
-	}
-
-	rcu_read_unlock();
-	local_bh_enable();
-
-	if (!found)
-		return;
-
-	get_online_cpus();
-
-	for_each_possible_cpu(cpu) {
-		bool bundle_release;
-
-		rcu_read_lock();
-		old = per_cpu(xfrm_last_dst, cpu);
-		bundle_release = old && !xfrm_bundle_ok(old);
-		rcu_read_unlock();
-
-		if (!bundle_release)
-			continue;
-
-		if (cpu_online(cpu)) {
-			schedule_work_on(cpu, &xfrm_pcpu_work[cpu]);
-			continue;
-		}
-
-		rcu_read_lock();
-		old = per_cpu(xfrm_last_dst, cpu);
-		if (old && !xfrm_bundle_ok(old)) {
-			per_cpu(xfrm_last_dst, cpu) = NULL;
-			dst_release(&old->u.dst);
-		}
-		rcu_read_unlock();
-	}
-
-	put_online_cpus();
-}
-
-static bool xfrm_xdst_can_reuse(struct xfrm_dst *xdst,
-				struct xfrm_state * const xfrm[],
-				int num)
-{
-	const struct dst_entry *dst = &xdst->u.dst;
-	int i;
-
-	if (xdst->num_xfrms != num)
-		return false;
-
-	for (i = 0; i < num; i++) {
-		if (!dst || dst->xfrm != xfrm[i])
-			return false;
-		dst = dst->child;
-	}
-
-	return xfrm_bundle_ok(xdst);
-}
-
-=======
->>>>>>> e021bb4f
 static struct xfrm_dst *
 xfrm_resolve_and_create_bundle(struct xfrm_policy **pols, int num_pols,
 			       const struct flowi *fl, u16 family,
@@ -2082,14 +1977,8 @@
 	if (num_xfrms <= 0)
 		goto make_dummy_bundle;
 
-	local_bh_disable();
 	xdst = xfrm_resolve_and_create_bundle(pols, num_pols, fl, family,
 					      xflo->dst_orig);
-<<<<<<< HEAD
-	local_bh_enable();
-
-=======
->>>>>>> e021bb4f
 	if (IS_ERR(xdst)) {
 		err = PTR_ERR(xdst);
 		if (err == -EREMOTE) {
@@ -2187,14 +2076,9 @@
 				goto no_transform;
 			}
 
-			local_bh_disable();
 			xdst = xfrm_resolve_and_create_bundle(
 					pols, num_pols, fl,
 					family, dst_orig);
-<<<<<<< HEAD
-			local_bh_enable();
-=======
->>>>>>> e021bb4f
 
 			if (IS_ERR(xdst)) {
 				xfrm_pols_put(pols, num_pols);
