--- conflicted
+++ resolved
@@ -137,10 +137,7 @@
 	tipc_set_node_addr(net, addr);
 	tipc_named_reinit(net);
 	tipc_sk_reinit(net);
-<<<<<<< HEAD
-=======
 	tipc_mon_reinit_self(net);
->>>>>>> fa578e9d
 	tipc_nametbl_publish(net, TIPC_CFG_SRV, addr, addr,
 			     TIPC_CLUSTER_SCOPE, 0, addr);
 }
