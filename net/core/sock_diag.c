/* License: GPL */

#include <linux/mutex.h>
#include <linux/socket.h>
#include <linux/skbuff.h>
#include <net/netlink.h>
#include <net/net_namespace.h>
#include <linux/module.h>
#include <net/sock.h>
#include <linux/kernel.h>
#include <linux/tcp.h>
#include <linux/workqueue.h>
#include <linux/nospec.h>

#include <linux/inet_diag.h>
#include <linux/sock_diag.h>

static const struct sock_diag_handler *sock_diag_handlers[AF_MAX];
static int (*inet_rcv_compat)(struct sk_buff *skb, struct nlmsghdr *nlh);
static DEFINE_MUTEX(sock_diag_table_mutex);
static struct workqueue_struct *broadcast_wq;

u64 sock_gen_cookie(struct sock *sk)
{
	while (1) {
		u64 res = atomic64_read(&sk->sk_cookie);

		if (res)
			return res;
		res = atomic64_inc_return(&sock_net(sk)->cookie_gen);
		atomic64_cmpxchg(&sk->sk_cookie, 0, res);
	}
}

int sock_diag_check_cookie(struct sock *sk, const __u32 *cookie)
{
	u64 res;

	if (cookie[0] == INET_DIAG_NOCOOKIE && cookie[1] == INET_DIAG_NOCOOKIE)
		return 0;

	res = sock_gen_cookie(sk);
	if ((u32)res != cookie[0] || (u32)(res >> 32) != cookie[1])
		return -ESTALE;

	return 0;
}
EXPORT_SYMBOL_GPL(sock_diag_check_cookie);

void sock_diag_save_cookie(struct sock *sk, __u32 *cookie)
{
	u64 res = sock_gen_cookie(sk);

	cookie[0] = (u32)res;
	cookie[1] = (u32)(res >> 32);
}
EXPORT_SYMBOL_GPL(sock_diag_save_cookie);

int sock_diag_put_meminfo(struct sock *sk, struct sk_buff *skb, int attrtype)
{
	u32 mem[SK_MEMINFO_VARS];

	sk_get_meminfo(sk, mem);

	return nla_put(skb, attrtype, sizeof(mem), &mem);
}
EXPORT_SYMBOL_GPL(sock_diag_put_meminfo);

int sock_diag_put_filterinfo(bool may_report_filterinfo, struct sock *sk,
			     struct sk_buff *skb, int attrtype)
{
	struct sock_fprog_kern *fprog;
	struct sk_filter *filter;
	struct nlattr *attr;
	unsigned int flen;
	int err = 0;

	if (!may_report_filterinfo) {
		nla_reserve(skb, attrtype, 0);
		return 0;
	}

	rcu_read_lock();
	filter = rcu_dereference(sk->sk_filter);
	if (!filter)
		goto out;

	fprog = filter->prog->orig_prog;
	if (!fprog)
		goto out;

	flen = bpf_classic_proglen(fprog);

	attr = nla_reserve(skb, attrtype, flen);
	if (attr == NULL) {
		err = -EMSGSIZE;
		goto out;
	}

	memcpy(nla_data(attr), fprog->filter, flen);
out:
	rcu_read_unlock();
	return err;
}
EXPORT_SYMBOL(sock_diag_put_filterinfo);

struct broadcast_sk {
	struct sock *sk;
	struct work_struct work;
};

static size_t sock_diag_nlmsg_size(void)
{
	return NLMSG_ALIGN(sizeof(struct inet_diag_msg)
	       + nla_total_size(sizeof(u8)) /* INET_DIAG_PROTOCOL */
	       + nla_total_size_64bit(sizeof(struct tcp_info))); /* INET_DIAG_INFO */
}

static void sock_diag_broadcast_destroy_work(struct work_struct *work)
{
	struct broadcast_sk *bsk =
		container_of(work, struct broadcast_sk, work);
	struct sock *sk = bsk->sk;
	const struct sock_diag_handler *hndl;
	struct sk_buff *skb;
	const enum sknetlink_groups group = sock_diag_destroy_group(sk);
	int err = -1;

	WARN_ON(group == SKNLGRP_NONE);

	skb = nlmsg_new(sock_diag_nlmsg_size(), GFP_KERNEL);
	if (!skb)
		goto out;

	mutex_lock(&sock_diag_table_mutex);
	hndl = sock_diag_handlers[sk->sk_family];
	if (hndl && hndl->get_info)
		err = hndl->get_info(skb, sk);
	mutex_unlock(&sock_diag_table_mutex);

	if (!err)
		nlmsg_multicast(sock_net(sk)->diag_nlsk, skb, 0, group,
				GFP_KERNEL);
	else
		kfree_skb(skb);
out:
	sk_destruct(sk);
	kfree(bsk);
}

void sock_diag_broadcast_destroy(struct sock *sk)
{
	/* Note, this function is often called from an interrupt context. */
	struct broadcast_sk *bsk =
		kmalloc(sizeof(struct broadcast_sk), GFP_ATOMIC);
	if (!bsk)
		return sk_destruct(sk);
	bsk->sk = sk;
	INIT_WORK(&bsk->work, sock_diag_broadcast_destroy_work);
	queue_work(broadcast_wq, &bsk->work);
}

void sock_diag_register_inet_compat(int (*fn)(struct sk_buff *skb, struct nlmsghdr *nlh))
{
	mutex_lock(&sock_diag_table_mutex);
	inet_rcv_compat = fn;
	mutex_unlock(&sock_diag_table_mutex);
}
EXPORT_SYMBOL_GPL(sock_diag_register_inet_compat);

void sock_diag_unregister_inet_compat(int (*fn)(struct sk_buff *skb, struct nlmsghdr *nlh))
{
	mutex_lock(&sock_diag_table_mutex);
	inet_rcv_compat = NULL;
	mutex_unlock(&sock_diag_table_mutex);
}
EXPORT_SYMBOL_GPL(sock_diag_unregister_inet_compat);

int sock_diag_register(const struct sock_diag_handler *hndl)
{
	int err = 0;

	if (hndl->family >= AF_MAX)
		return -EINVAL;

	mutex_lock(&sock_diag_table_mutex);
	if (sock_diag_handlers[hndl->family])
		err = -EBUSY;
	else
		sock_diag_handlers[hndl->family] = hndl;
	mutex_unlock(&sock_diag_table_mutex);

	return err;
}
EXPORT_SYMBOL_GPL(sock_diag_register);

void sock_diag_unregister(const struct sock_diag_handler *hnld)
{
	int family = hnld->family;

	if (family >= AF_MAX)
		return;

	mutex_lock(&sock_diag_table_mutex);
	BUG_ON(sock_diag_handlers[family] != hnld);
	sock_diag_handlers[family] = NULL;
	mutex_unlock(&sock_diag_table_mutex);
}
EXPORT_SYMBOL_GPL(sock_diag_unregister);

static int __sock_diag_cmd(struct sk_buff *skb, struct nlmsghdr *nlh)
{
	int err;
	struct sock_diag_req *req = nlmsg_data(nlh);
	const struct sock_diag_handler *hndl;

	if (nlmsg_len(nlh) < sizeof(*req))
		return -EINVAL;

	if (req->sdiag_family >= AF_MAX)
		return -EINVAL;
	req->sdiag_family = array_index_nospec(req->sdiag_family, AF_MAX);

	if (sock_diag_handlers[req->sdiag_family] == NULL)
		sock_load_diag_module(req->sdiag_family, 0);

	mutex_lock(&sock_diag_table_mutex);
	hndl = sock_diag_handlers[req->sdiag_family];
	if (hndl == NULL)
		err = -ENOENT;
	else if (nlh->nlmsg_type == SOCK_DIAG_BY_FAMILY)
		err = hndl->dump(skb, nlh);
	else if (nlh->nlmsg_type == SOCK_DESTROY && hndl->destroy)
		err = hndl->destroy(skb, nlh);
	else
		err = -EOPNOTSUPP;
	mutex_unlock(&sock_diag_table_mutex);

	return err;
}

static int sock_diag_rcv_msg(struct sk_buff *skb, struct nlmsghdr *nlh,
			     struct netlink_ext_ack *extack)
{
	int ret;

	switch (nlh->nlmsg_type) {
	case TCPDIAG_GETSOCK:
	case DCCPDIAG_GETSOCK:
		if (inet_rcv_compat == NULL)
			sock_load_diag_module(AF_INET, 0);

		mutex_lock(&sock_diag_table_mutex);
		if (inet_rcv_compat != NULL)
			ret = inet_rcv_compat(skb, nlh);
		else
			ret = -EOPNOTSUPP;
		mutex_unlock(&sock_diag_table_mutex);

		return ret;
	case SOCK_DIAG_BY_FAMILY:
	case SOCK_DESTROY:
		return __sock_diag_cmd(skb, nlh);
	default:
		return -EINVAL;
	}
}

static DEFINE_MUTEX(sock_diag_mutex);

static void sock_diag_rcv(struct sk_buff *skb)
{
	mutex_lock(&sock_diag_mutex);
	netlink_rcv_skb(skb, &sock_diag_rcv_msg);
	mutex_unlock(&sock_diag_mutex);
}

static int sock_diag_bind(struct net *net, int group)
{
	switch (group) {
	case SKNLGRP_INET_TCP_DESTROY:
	case SKNLGRP_INET_UDP_DESTROY:
		if (!sock_diag_handlers[AF_INET])
			sock_load_diag_module(AF_INET, 0);
		break;
	case SKNLGRP_INET6_TCP_DESTROY:
	case SKNLGRP_INET6_UDP_DESTROY:
		if (!sock_diag_handlers[AF_INET6])
<<<<<<< HEAD
			request_module("net-pf-%d-proto-%d-type-%d", PF_NETLINK,
				       NETLINK_SOCK_DIAG, AF_INET6);
=======
			sock_load_diag_module(AF_INET6, 0);
>>>>>>> e021bb4f
		break;
	}
	return 0;
}

int sock_diag_destroy(struct sock *sk, int err)
{
	if (!ns_capable(sock_net(sk)->user_ns, CAP_NET_ADMIN))
		return -EPERM;

	if (!sk->sk_prot->diag_destroy)
		return -EOPNOTSUPP;

	return sk->sk_prot->diag_destroy(sk, err);
}
EXPORT_SYMBOL_GPL(sock_diag_destroy);

static int __net_init diag_net_init(struct net *net)
{
	struct netlink_kernel_cfg cfg = {
		.groups	= SKNLGRP_MAX,
		.input	= sock_diag_rcv,
		.bind	= sock_diag_bind,
		.flags	= NL_CFG_F_NONROOT_RECV,
	};

	net->diag_nlsk = netlink_kernel_create(net, NETLINK_SOCK_DIAG, &cfg);
	return net->diag_nlsk == NULL ? -ENOMEM : 0;
}

static void __net_exit diag_net_exit(struct net *net)
{
	netlink_kernel_release(net->diag_nlsk);
	net->diag_nlsk = NULL;
}

static struct pernet_operations diag_net_ops = {
	.init = diag_net_init,
	.exit = diag_net_exit,
};

static int __init sock_diag_init(void)
{
	broadcast_wq = alloc_workqueue("sock_diag_events", 0, 0);
	BUG_ON(!broadcast_wq);
	return register_pernet_subsys(&diag_net_ops);
}
device_initcall(sock_diag_init);<|MERGE_RESOLUTION|>--- conflicted
+++ resolved
@@ -286,12 +286,7 @@
 	case SKNLGRP_INET6_TCP_DESTROY:
 	case SKNLGRP_INET6_UDP_DESTROY:
 		if (!sock_diag_handlers[AF_INET6])
-<<<<<<< HEAD
-			request_module("net-pf-%d-proto-%d-type-%d", PF_NETLINK,
-				       NETLINK_SOCK_DIAG, AF_INET6);
-=======
 			sock_load_diag_module(AF_INET6, 0);
->>>>>>> e021bb4f
 		break;
 	}
 	return 0;
