--- conflicted
+++ resolved
@@ -128,11 +128,7 @@
 int gen_new_estimator(struct gnet_stats_basic_packed *bstats,
 		      struct gnet_stats_basic_cpu __percpu *cpu_bstats,
 		      struct net_rate_estimator __rcu **rate_est,
-<<<<<<< HEAD
-		      spinlock_t *stats_lock,
-=======
 		      spinlock_t *lock,
->>>>>>> e021bb4f
 		      net_seqlock_t *running,
 		      struct nlattr *opt)
 {
@@ -164,17 +160,10 @@
 	est->intvl_log = intvl_log;
 	est->cpu_bstats = cpu_bstats;
 
-<<<<<<< HEAD
-	if (stats_lock)
+	if (lock)
 		local_bh_disable();
 	est_fetch_counters(est, &b);
-	if (stats_lock)
-=======
-	if (lock)
-		local_bh_disable();
-	est_fetch_counters(est, &b);
-	if (lock)
->>>>>>> e021bb4f
+	if (lock)
 		local_bh_enable();
 	est->last_bytes = b.bytes;
 	est->last_packets = b.packets;
@@ -237,11 +226,7 @@
 int gen_replace_estimator(struct gnet_stats_basic_packed *bstats,
 			  struct gnet_stats_basic_cpu __percpu *cpu_bstats,
 			  struct net_rate_estimator __rcu **rate_est,
-<<<<<<< HEAD
-			  spinlock_t *stats_lock,
-=======
 			  spinlock_t *lock,
->>>>>>> e021bb4f
 			  net_seqlock_t *running, struct nlattr *opt)
 {
 	return gen_new_estimator(bstats, cpu_bstats, rate_est,
