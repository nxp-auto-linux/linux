/*
 * INET		An implementation of the TCP/IP protocol suite for the LINUX
 *		operating system.  INET is implemented using the  BSD Socket
 *		interface as the means of communication with the user level.
 *
 *		Generic socket support routines. Memory allocators, socket lock/release
 *		handler for protocols to use and generic option handler.
 *
 *
 * Authors:	Ross Biro
 *		Fred N. van Kempen, <waltje@uWalt.NL.Mugnet.ORG>
 *		Florian La Roche, <flla@stud.uni-sb.de>
 *		Alan Cox, <A.Cox@swansea.ac.uk>
 *
 * Fixes:
 *		Alan Cox	: 	Numerous verify_area() problems
 *		Alan Cox	:	Connecting on a connecting socket
 *					now returns an error for tcp.
 *		Alan Cox	:	sock->protocol is set correctly.
 *					and is not sometimes left as 0.
 *		Alan Cox	:	connect handles icmp errors on a
 *					connect properly. Unfortunately there
 *					is a restart syscall nasty there. I
 *					can't match BSD without hacking the C
 *					library. Ideas urgently sought!
 *		Alan Cox	:	Disallow bind() to addresses that are
 *					not ours - especially broadcast ones!!
 *		Alan Cox	:	Socket 1024 _IS_ ok for users. (fencepost)
 *		Alan Cox	:	sock_wfree/sock_rfree don't destroy sockets,
 *					instead they leave that for the DESTROY timer.
 *		Alan Cox	:	Clean up error flag in accept
 *		Alan Cox	:	TCP ack handling is buggy, the DESTROY timer
 *					was buggy. Put a remove_sock() in the handler
 *					for memory when we hit 0. Also altered the timer
 *					code. The ACK stuff can wait and needs major
 *					TCP layer surgery.
 *		Alan Cox	:	Fixed TCP ack bug, removed remove sock
 *					and fixed timer/inet_bh race.
 *		Alan Cox	:	Added zapped flag for TCP
 *		Alan Cox	:	Move kfree_skb into skbuff.c and tidied up surplus code
 *		Alan Cox	:	for new sk_buff allocations wmalloc/rmalloc now call alloc_skb
 *		Alan Cox	:	kfree_s calls now are kfree_skbmem so we can track skb resources
 *		Alan Cox	:	Supports socket option broadcast now as does udp. Packet and raw need fixing.
 *		Alan Cox	:	Added RCVBUF,SNDBUF size setting. It suddenly occurred to me how easy it was so...
 *		Rick Sladkey	:	Relaxed UDP rules for matching packets.
 *		C.E.Hawkins	:	IFF_PROMISC/SIOCGHWADDR support
 *	Pauline Middelink	:	identd support
 *		Alan Cox	:	Fixed connect() taking signals I think.
 *		Alan Cox	:	SO_LINGER supported
 *		Alan Cox	:	Error reporting fixes
 *		Anonymous	:	inet_create tidied up (sk->reuse setting)
 *		Alan Cox	:	inet sockets don't set sk->type!
 *		Alan Cox	:	Split socket option code
 *		Alan Cox	:	Callbacks
 *		Alan Cox	:	Nagle flag for Charles & Johannes stuff
 *		Alex		:	Removed restriction on inet fioctl
 *		Alan Cox	:	Splitting INET from NET core
 *		Alan Cox	:	Fixed bogus SO_TYPE handling in getsockopt()
 *		Adam Caldwell	:	Missing return in SO_DONTROUTE/SO_DEBUG code
 *		Alan Cox	:	Split IP from generic code
 *		Alan Cox	:	New kfree_skbmem()
 *		Alan Cox	:	Make SO_DEBUG superuser only.
 *		Alan Cox	:	Allow anyone to clear SO_DEBUG
 *					(compatibility fix)
 *		Alan Cox	:	Added optimistic memory grabbing for AF_UNIX throughput.
 *		Alan Cox	:	Allocator for a socket is settable.
 *		Alan Cox	:	SO_ERROR includes soft errors.
 *		Alan Cox	:	Allow NULL arguments on some SO_ opts
 *		Alan Cox	: 	Generic socket allocation to make hooks
 *					easier (suggested by Craig Metz).
 *		Michael Pall	:	SO_ERROR returns positive errno again
 *              Steve Whitehouse:       Added default destructor to free
 *                                      protocol private data.
 *              Steve Whitehouse:       Added various other default routines
 *                                      common to several socket families.
 *              Chris Evans     :       Call suser() check last on F_SETOWN
 *		Jay Schulist	:	Added SO_ATTACH_FILTER and SO_DETACH_FILTER.
 *		Andi Kleen	:	Add sock_kmalloc()/sock_kfree_s()
 *		Andi Kleen	:	Fix write_space callback
 *		Chris Evans	:	Security fixes - signedness again
 *		Arnaldo C. Melo :       cleanups, use skb_queue_purge
 *
 * To Fix:
 *
 *
 *		This program is free software; you can redistribute it and/or
 *		modify it under the terms of the GNU General Public License
 *		as published by the Free Software Foundation; either version
 *		2 of the License, or (at your option) any later version.
 */

#define pr_fmt(fmt) KBUILD_MODNAME ": " fmt

#include <asm/unaligned.h>
#include <linux/capability.h>
#include <linux/errno.h>
#include <linux/errqueue.h>
#include <linux/types.h>
#include <linux/socket.h>
#include <linux/in.h>
#include <linux/kernel.h>
#include <linux/module.h>
#include <linux/proc_fs.h>
#include <linux/seq_file.h>
#include <linux/sched.h>
#include <linux/sched/mm.h>
#include <linux/timer.h>
#include <linux/string.h>
#include <linux/sockios.h>
#include <linux/net.h>
#include <linux/mm.h>
#include <linux/slab.h>
#include <linux/interrupt.h>
#include <linux/poll.h>
#include <linux/tcp.h>
#include <linux/init.h>
#include <linux/highmem.h>
#include <linux/user_namespace.h>
#include <linux/static_key.h>
#include <linux/memcontrol.h>
#include <linux/prefetch.h>

#include <linux/uaccess.h>

#include <linux/netdevice.h>
#include <net/protocol.h>
#include <linux/skbuff.h>
#include <net/net_namespace.h>
#include <net/request_sock.h>
#include <net/sock.h>
#include <linux/net_tstamp.h>
#include <net/xfrm.h>
#include <linux/ipsec.h>
#include <net/cls_cgroup.h>
#include <net/netprio_cgroup.h>
#include <linux/sock_diag.h>

#include <linux/filter.h>
#include <net/sock_reuseport.h>

#include <trace/events/sock.h>

#include <net/tcp.h>
#include <net/busy_poll.h>

static DEFINE_MUTEX(proto_list_mutex);
static LIST_HEAD(proto_list);

static void sock_inuse_add(struct net *net, int val);

/**
 * sk_ns_capable - General socket capability test
 * @sk: Socket to use a capability on or through
 * @user_ns: The user namespace of the capability to use
 * @cap: The capability to use
 *
 * Test to see if the opener of the socket had when the socket was
 * created and the current process has the capability @cap in the user
 * namespace @user_ns.
 */
bool sk_ns_capable(const struct sock *sk,
		   struct user_namespace *user_ns, int cap)
{
	return file_ns_capable(sk->sk_socket->file, user_ns, cap) &&
		ns_capable(user_ns, cap);
}
EXPORT_SYMBOL(sk_ns_capable);

/**
 * sk_capable - Socket global capability test
 * @sk: Socket to use a capability on or through
 * @cap: The global capability to use
 *
 * Test to see if the opener of the socket had when the socket was
 * created and the current process has the capability @cap in all user
 * namespaces.
 */
bool sk_capable(const struct sock *sk, int cap)
{
	return sk_ns_capable(sk, &init_user_ns, cap);
}
EXPORT_SYMBOL(sk_capable);

/**
 * sk_net_capable - Network namespace socket capability test
 * @sk: Socket to use a capability on or through
 * @cap: The capability to use
 *
 * Test to see if the opener of the socket had when the socket was created
 * and the current process has the capability @cap over the network namespace
 * the socket is a member of.
 */
bool sk_net_capable(const struct sock *sk, int cap)
{
	return sk_ns_capable(sk, sock_net(sk)->user_ns, cap);
}
EXPORT_SYMBOL(sk_net_capable);

/*
 * Each address family might have different locking rules, so we have
 * one slock key per address family and separate keys for internal and
 * userspace sockets.
 */
static struct lock_class_key af_family_keys[AF_MAX];
static struct lock_class_key af_family_kern_keys[AF_MAX];
static struct lock_class_key af_family_slock_keys[AF_MAX];
static struct lock_class_key af_family_kern_slock_keys[AF_MAX];

/*
 * Make lock validator output more readable. (we pre-construct these
 * strings build-time, so that runtime initialization of socket
 * locks is fast):
 */

#define _sock_locks(x)						  \
  x "AF_UNSPEC",	x "AF_UNIX"     ,	x "AF_INET"     , \
  x "AF_AX25"  ,	x "AF_IPX"      ,	x "AF_APPLETALK", \
  x "AF_NETROM",	x "AF_BRIDGE"   ,	x "AF_ATMPVC"   , \
  x "AF_X25"   ,	x "AF_INET6"    ,	x "AF_ROSE"     , \
  x "AF_DECnet",	x "AF_NETBEUI"  ,	x "AF_SECURITY" , \
  x "AF_KEY"   ,	x "AF_NETLINK"  ,	x "AF_PACKET"   , \
  x "AF_ASH"   ,	x "AF_ECONET"   ,	x "AF_ATMSVC"   , \
  x "AF_RDS"   ,	x "AF_SNA"      ,	x "AF_IRDA"     , \
  x "AF_PPPOX" ,	x "AF_WANPIPE"  ,	x "AF_LLC"      , \
  x "27"       ,	x "28"          ,	x "AF_CAN"      , \
  x "AF_TIPC"  ,	x "AF_BLUETOOTH",	x "IUCV"        , \
  x "AF_RXRPC" ,	x "AF_ISDN"     ,	x "AF_PHONET"   , \
  x "AF_IEEE802154",	x "AF_CAIF"	,	x "AF_ALG"      , \
  x "AF_NFC"   ,	x "AF_VSOCK"    ,	x "AF_KCM"      , \
  x "AF_QIPCRTR",	x "AF_SMC"	,	x "AF_XDP"	, \
  x "AF_MAX"

static const char *const af_family_key_strings[AF_MAX+1] = {
	_sock_locks("sk_lock-")
};
static const char *const af_family_slock_key_strings[AF_MAX+1] = {
	_sock_locks("slock-")
};
static const char *const af_family_clock_key_strings[AF_MAX+1] = {
	_sock_locks("clock-")
};

static const char *const af_family_kern_key_strings[AF_MAX+1] = {
	_sock_locks("k-sk_lock-")
};
static const char *const af_family_kern_slock_key_strings[AF_MAX+1] = {
	_sock_locks("k-slock-")
};
static const char *const af_family_kern_clock_key_strings[AF_MAX+1] = {
	_sock_locks("k-clock-")
};
static const char *const af_family_rlock_key_strings[AF_MAX+1] = {
	_sock_locks("rlock-")
};
static const char *const af_family_wlock_key_strings[AF_MAX+1] = {
	_sock_locks("wlock-")
};
static const char *const af_family_elock_key_strings[AF_MAX+1] = {
	_sock_locks("elock-")
};

/*
 * sk_callback_lock and sk queues locking rules are per-address-family,
 * so split the lock classes by using a per-AF key:
 */
static struct lock_class_key af_callback_keys[AF_MAX];
static struct lock_class_key af_rlock_keys[AF_MAX];
static struct lock_class_key af_wlock_keys[AF_MAX];
static struct lock_class_key af_elock_keys[AF_MAX];
static struct lock_class_key af_kern_callback_keys[AF_MAX];

/* Run time adjustable parameters. */
__u32 sysctl_wmem_max __read_mostly = SK_WMEM_MAX;
EXPORT_SYMBOL(sysctl_wmem_max);
__u32 sysctl_rmem_max __read_mostly = SK_RMEM_MAX;
EXPORT_SYMBOL(sysctl_rmem_max);
__u32 sysctl_wmem_default __read_mostly = SK_WMEM_MAX;
__u32 sysctl_rmem_default __read_mostly = SK_RMEM_MAX;

/* Maximal space eaten by iovec or ancillary data plus some space */
int sysctl_optmem_max __read_mostly = sizeof(unsigned long)*(2*UIO_MAXIOV+512);
EXPORT_SYMBOL(sysctl_optmem_max);

int sysctl_tstamp_allow_data __read_mostly = 1;

DEFINE_STATIC_KEY_FALSE(memalloc_socks_key);
EXPORT_SYMBOL_GPL(memalloc_socks_key);

/**
 * sk_set_memalloc - sets %SOCK_MEMALLOC
 * @sk: socket to set it on
 *
 * Set %SOCK_MEMALLOC on a socket for access to emergency reserves.
 * It's the responsibility of the admin to adjust min_free_kbytes
 * to meet the requirements
 */
void sk_set_memalloc(struct sock *sk)
{
	sock_set_flag(sk, SOCK_MEMALLOC);
	sk->sk_allocation |= __GFP_MEMALLOC;
	static_branch_inc(&memalloc_socks_key);
}
EXPORT_SYMBOL_GPL(sk_set_memalloc);

void sk_clear_memalloc(struct sock *sk)
{
	sock_reset_flag(sk, SOCK_MEMALLOC);
	sk->sk_allocation &= ~__GFP_MEMALLOC;
	static_branch_dec(&memalloc_socks_key);

	/*
	 * SOCK_MEMALLOC is allowed to ignore rmem limits to ensure forward
	 * progress of swapping. SOCK_MEMALLOC may be cleared while
	 * it has rmem allocations due to the last swapfile being deactivated
	 * but there is a risk that the socket is unusable due to exceeding
	 * the rmem limits. Reclaim the reserves and obey rmem limits again.
	 */
	sk_mem_reclaim(sk);
}
EXPORT_SYMBOL_GPL(sk_clear_memalloc);

int __sk_backlog_rcv(struct sock *sk, struct sk_buff *skb)
{
	int ret;
	unsigned int noreclaim_flag;

	/* these should have been dropped before queueing */
	BUG_ON(!sock_flag(sk, SOCK_MEMALLOC));

	noreclaim_flag = memalloc_noreclaim_save();
	ret = sk->sk_backlog_rcv(sk, skb);
	memalloc_noreclaim_restore(noreclaim_flag);

	return ret;
}
EXPORT_SYMBOL(__sk_backlog_rcv);

static int sock_set_timeout(long *timeo_p, char __user *optval, int optlen)
{
	struct timeval tv;

	if (optlen < sizeof(tv))
		return -EINVAL;
	if (copy_from_user(&tv, optval, sizeof(tv)))
		return -EFAULT;
	if (tv.tv_usec < 0 || tv.tv_usec >= USEC_PER_SEC)
		return -EDOM;

	if (tv.tv_sec < 0) {
		static int warned __read_mostly;

		*timeo_p = 0;
		if (warned < 10 && net_ratelimit()) {
			warned++;
			pr_info("%s: `%s' (pid %d) tries to set negative timeout\n",
				__func__, current->comm, task_pid_nr(current));
		}
		return 0;
	}
	*timeo_p = MAX_SCHEDULE_TIMEOUT;
	if (tv.tv_sec == 0 && tv.tv_usec == 0)
		return 0;
	if (tv.tv_sec < (MAX_SCHEDULE_TIMEOUT/HZ - 1))
		*timeo_p = tv.tv_sec * HZ + DIV_ROUND_UP(tv.tv_usec, USEC_PER_SEC / HZ);
	return 0;
}

static void sock_warn_obsolete_bsdism(const char *name)
{
	static int warned;
	static char warncomm[TASK_COMM_LEN];
	if (strcmp(warncomm, current->comm) && warned < 5) {
		strcpy(warncomm,  current->comm);
		pr_warn("process `%s' is using obsolete %s SO_BSDCOMPAT\n",
			warncomm, name);
		warned++;
	}
}

static bool sock_needs_netstamp(const struct sock *sk)
{
	switch (sk->sk_family) {
	case AF_UNSPEC:
	case AF_UNIX:
		return false;
	default:
		return true;
	}
}

static void sock_disable_timestamp(struct sock *sk, unsigned long flags)
{
	if (sk->sk_flags & flags) {
		sk->sk_flags &= ~flags;
		if (sock_needs_netstamp(sk) &&
		    !(sk->sk_flags & SK_FLAGS_TIMESTAMP))
			net_disable_timestamp();
	}
}


int __sock_queue_rcv_skb(struct sock *sk, struct sk_buff *skb)
{
	unsigned long flags;
	struct sk_buff_head *list = &sk->sk_receive_queue;

	if (atomic_read(&sk->sk_rmem_alloc) >= sk->sk_rcvbuf) {
		atomic_inc(&sk->sk_drops);
		trace_sock_rcvqueue_full(sk, skb);
		return -ENOMEM;
	}

	if (!sk_rmem_schedule(sk, skb, skb->truesize)) {
		atomic_inc(&sk->sk_drops);
		return -ENOBUFS;
	}

	skb->dev = NULL;
	skb_set_owner_r(skb, sk);

	/* we escape from rcu protected region, make sure we dont leak
	 * a norefcounted dst
	 */
	skb_dst_force(skb);

	spin_lock_irqsave(&list->lock, flags);
	sock_skb_set_dropcount(sk, skb);
	__skb_queue_tail(list, skb);
	spin_unlock_irqrestore(&list->lock, flags);

	if (!sock_flag(sk, SOCK_DEAD))
		sk->sk_data_ready(sk);
	return 0;
}
EXPORT_SYMBOL(__sock_queue_rcv_skb);

int sock_queue_rcv_skb(struct sock *sk, struct sk_buff *skb)
{
	int err;

	err = sk_filter(sk, skb);
	if (err)
		return err;

	return __sock_queue_rcv_skb(sk, skb);
}
EXPORT_SYMBOL(sock_queue_rcv_skb);

int __sk_receive_skb(struct sock *sk, struct sk_buff *skb,
		     const int nested, unsigned int trim_cap, bool refcounted)
{
	int rc = NET_RX_SUCCESS;

	if (sk_filter_trim_cap(sk, skb, trim_cap))
		goto discard_and_relse;

	skb->dev = NULL;

	if (sk_rcvqueues_full(sk, sk->sk_rcvbuf)) {
		atomic_inc(&sk->sk_drops);
		goto discard_and_relse;
	}
	if (nested)
		bh_lock_sock_nested(sk);
	else
		bh_lock_sock(sk);
	if (!sock_owned_by_user(sk)) {
		/*
		 * trylock + unlock semantics:
		 */
		mutex_acquire(&sk->sk_lock.dep_map, 0, 1, _RET_IP_);

		rc = sk_backlog_rcv(sk, skb);

		mutex_release(&sk->sk_lock.dep_map, 1, _RET_IP_);
	} else if (sk_add_backlog(sk, skb, sk->sk_rcvbuf)) {
		bh_unlock_sock(sk);
		atomic_inc(&sk->sk_drops);
		goto discard_and_relse;
	}

	bh_unlock_sock(sk);
out:
	if (refcounted)
		sock_put(sk);
	return rc;
discard_and_relse:
	kfree_skb(skb);
	goto out;
}
EXPORT_SYMBOL(__sk_receive_skb);

struct dst_entry *__sk_dst_check(struct sock *sk, u32 cookie)
{
	struct dst_entry *dst = __sk_dst_get(sk);

	if (dst && dst->obsolete && dst->ops->check(dst, cookie) == NULL) {
		sk_tx_queue_clear(sk);
		sk->sk_dst_pending_confirm = 0;
		RCU_INIT_POINTER(sk->sk_dst_cache, NULL);
		dst_release(dst);
		return NULL;
	}

	return dst;
}
EXPORT_SYMBOL(__sk_dst_check);

struct dst_entry *sk_dst_check(struct sock *sk, u32 cookie)
{
	struct dst_entry *dst = sk_dst_get(sk);

	if (dst && dst->obsolete && dst->ops->check(dst, cookie) == NULL) {
		sk_dst_reset(sk);
		dst_release(dst);
		return NULL;
	}

	return dst;
}
EXPORT_SYMBOL(sk_dst_check);

static int sock_setbindtodevice(struct sock *sk, char __user *optval,
				int optlen)
{
	int ret = -ENOPROTOOPT;
#ifdef CONFIG_NETDEVICES
	struct net *net = sock_net(sk);
	char devname[IFNAMSIZ];
	int index;

	/* Sorry... */
	ret = -EPERM;
	if (!ns_capable(net->user_ns, CAP_NET_RAW))
		goto out;

	ret = -EINVAL;
	if (optlen < 0)
		goto out;

	/* Bind this socket to a particular device like "eth0",
	 * as specified in the passed interface name. If the
	 * name is "" or the option length is zero the socket
	 * is not bound.
	 */
	if (optlen > IFNAMSIZ - 1)
		optlen = IFNAMSIZ - 1;
	memset(devname, 0, sizeof(devname));

	ret = -EFAULT;
	if (copy_from_user(devname, optval, optlen))
		goto out;

	index = 0;
	if (devname[0] != '\0') {
		struct net_device *dev;

		rcu_read_lock();
		dev = dev_get_by_name_rcu(net, devname);
		if (dev)
			index = dev->ifindex;
		rcu_read_unlock();
		ret = -ENODEV;
		if (!dev)
			goto out;
	}

	lock_sock(sk);
	sk->sk_bound_dev_if = index;
	sk_dst_reset(sk);
	release_sock(sk);

	ret = 0;

out:
#endif

	return ret;
}

static int sock_getbindtodevice(struct sock *sk, char __user *optval,
				int __user *optlen, int len)
{
	int ret = -ENOPROTOOPT;
#ifdef CONFIG_NETDEVICES
	struct net *net = sock_net(sk);
	char devname[IFNAMSIZ];

	if (sk->sk_bound_dev_if == 0) {
		len = 0;
		goto zero;
	}

	ret = -EINVAL;
	if (len < IFNAMSIZ)
		goto out;

	ret = netdev_get_name(net, devname, sk->sk_bound_dev_if);
	if (ret)
		goto out;

	len = strlen(devname) + 1;

	ret = -EFAULT;
	if (copy_to_user(optval, devname, len))
		goto out;

zero:
	ret = -EFAULT;
	if (put_user(len, optlen))
		goto out;

	ret = 0;

out:
#endif

	return ret;
}

static inline void sock_valbool_flag(struct sock *sk, int bit, int valbool)
{
	if (valbool)
		sock_set_flag(sk, bit);
	else
		sock_reset_flag(sk, bit);
}

bool sk_mc_loop(struct sock *sk)
{
	if (dev_recursion_level())
		return false;
	if (!sk)
		return true;
	switch (sk->sk_family) {
	case AF_INET:
		return inet_sk(sk)->mc_loop;
#if IS_ENABLED(CONFIG_IPV6)
	case AF_INET6:
		return inet6_sk(sk)->mc_loop;
#endif
	}
	WARN_ON(1);
	return true;
}
EXPORT_SYMBOL(sk_mc_loop);

/*
 *	This is meant for all protocols to use and covers goings on
 *	at the socket level. Everything here is generic.
 */

int sock_setsockopt(struct socket *sock, int level, int optname,
		    char __user *optval, unsigned int optlen)
{
	struct sock_txtime sk_txtime;
	struct sock *sk = sock->sk;
	int val;
	int valbool;
	struct linger ling;
	int ret = 0;

	/*
	 *	Options without arguments
	 */

	if (optname == SO_BINDTODEVICE)
		return sock_setbindtodevice(sk, optval, optlen);

	if (optlen < sizeof(int))
		return -EINVAL;

	if (get_user(val, (int __user *)optval))
		return -EFAULT;

	valbool = val ? 1 : 0;

	lock_sock(sk);

	switch (optname) {
	case SO_DEBUG:
		if (val && !capable(CAP_NET_ADMIN))
			ret = -EACCES;
		else
			sock_valbool_flag(sk, SOCK_DBG, valbool);
		break;
	case SO_REUSEADDR:
		sk->sk_reuse = (valbool ? SK_CAN_REUSE : SK_NO_REUSE);
		break;
	case SO_REUSEPORT:
		sk->sk_reuseport = valbool;
		break;
	case SO_TYPE:
	case SO_PROTOCOL:
	case SO_DOMAIN:
	case SO_ERROR:
		ret = -ENOPROTOOPT;
		break;
	case SO_DONTROUTE:
		sock_valbool_flag(sk, SOCK_LOCALROUTE, valbool);
		sk_dst_reset(sk);
		break;
	case SO_BROADCAST:
		sock_valbool_flag(sk, SOCK_BROADCAST, valbool);
		break;
	case SO_SNDBUF:
		/* Don't error on this BSD doesn't and if you think
		 * about it this is right. Otherwise apps have to
		 * play 'guess the biggest size' games. RCVBUF/SNDBUF
		 * are treated in BSD as hints
		 */
		val = min_t(u32, val, sysctl_wmem_max);
set_sndbuf:
		sk->sk_userlocks |= SOCK_SNDBUF_LOCK;
		sk->sk_sndbuf = max_t(int, val * 2, SOCK_MIN_SNDBUF);
		/* Wake up sending tasks if we upped the value. */
		sk->sk_write_space(sk);
		break;

	case SO_SNDBUFFORCE:
		if (!capable(CAP_NET_ADMIN)) {
			ret = -EPERM;
			break;
		}
		goto set_sndbuf;

	case SO_RCVBUF:
		/* Don't error on this BSD doesn't and if you think
		 * about it this is right. Otherwise apps have to
		 * play 'guess the biggest size' games. RCVBUF/SNDBUF
		 * are treated in BSD as hints
		 */
		val = min_t(u32, val, sysctl_rmem_max);
set_rcvbuf:
		sk->sk_userlocks |= SOCK_RCVBUF_LOCK;
		/*
		 * We double it on the way in to account for
		 * "struct sk_buff" etc. overhead.   Applications
		 * assume that the SO_RCVBUF setting they make will
		 * allow that much actual data to be received on that
		 * socket.
		 *
		 * Applications are unaware that "struct sk_buff" and
		 * other overheads allocate from the receive buffer
		 * during socket buffer allocation.
		 *
		 * And after considering the possible alternatives,
		 * returning the value we actually used in getsockopt
		 * is the most desirable behavior.
		 */
		sk->sk_rcvbuf = max_t(int, val * 2, SOCK_MIN_RCVBUF);
		break;

	case SO_RCVBUFFORCE:
		if (!capable(CAP_NET_ADMIN)) {
			ret = -EPERM;
			break;
		}
		goto set_rcvbuf;

	case SO_KEEPALIVE:
		if (sk->sk_prot->keepalive)
			sk->sk_prot->keepalive(sk, valbool);
		sock_valbool_flag(sk, SOCK_KEEPOPEN, valbool);
		break;

	case SO_OOBINLINE:
		sock_valbool_flag(sk, SOCK_URGINLINE, valbool);
		break;

	case SO_NO_CHECK:
		sk->sk_no_check_tx = valbool;
		break;

	case SO_PRIORITY:
		if ((val >= 0 && val <= 6) ||
		    ns_capable(sock_net(sk)->user_ns, CAP_NET_ADMIN))
			sk->sk_priority = val;
		else
			ret = -EPERM;
		break;

	case SO_LINGER:
		if (optlen < sizeof(ling)) {
			ret = -EINVAL;	/* 1003.1g */
			break;
		}
		if (copy_from_user(&ling, optval, sizeof(ling))) {
			ret = -EFAULT;
			break;
		}
		if (!ling.l_onoff)
			sock_reset_flag(sk, SOCK_LINGER);
		else {
#if (BITS_PER_LONG == 32)
			if ((unsigned int)ling.l_linger >= MAX_SCHEDULE_TIMEOUT/HZ)
				sk->sk_lingertime = MAX_SCHEDULE_TIMEOUT;
			else
#endif
				sk->sk_lingertime = (unsigned int)ling.l_linger * HZ;
			sock_set_flag(sk, SOCK_LINGER);
		}
		break;

	case SO_BSDCOMPAT:
		sock_warn_obsolete_bsdism("setsockopt");
		break;

	case SO_PASSCRED:
		if (valbool)
			set_bit(SOCK_PASSCRED, &sock->flags);
		else
			clear_bit(SOCK_PASSCRED, &sock->flags);
		break;

	case SO_TIMESTAMP:
	case SO_TIMESTAMPNS:
		if (valbool)  {
			if (optname == SO_TIMESTAMP)
				sock_reset_flag(sk, SOCK_RCVTSTAMPNS);
			else
				sock_set_flag(sk, SOCK_RCVTSTAMPNS);
			sock_set_flag(sk, SOCK_RCVTSTAMP);
			sock_enable_timestamp(sk, SOCK_TIMESTAMP);
		} else {
			sock_reset_flag(sk, SOCK_RCVTSTAMP);
			sock_reset_flag(sk, SOCK_RCVTSTAMPNS);
		}
		break;

	case SO_TIMESTAMPING:
		if (val & ~SOF_TIMESTAMPING_MASK) {
			ret = -EINVAL;
			break;
		}

		if (val & SOF_TIMESTAMPING_OPT_ID &&
		    !(sk->sk_tsflags & SOF_TIMESTAMPING_OPT_ID)) {
			if (sk->sk_protocol == IPPROTO_TCP &&
			    sk->sk_type == SOCK_STREAM) {
				if ((1 << sk->sk_state) &
				    (TCPF_CLOSE | TCPF_LISTEN)) {
					ret = -EINVAL;
					break;
				}
				sk->sk_tskey = tcp_sk(sk)->snd_una;
			} else {
				sk->sk_tskey = 0;
			}
		}

		if (val & SOF_TIMESTAMPING_OPT_STATS &&
		    !(val & SOF_TIMESTAMPING_OPT_TSONLY)) {
			ret = -EINVAL;
			break;
		}

		sk->sk_tsflags = val;
		if (val & SOF_TIMESTAMPING_RX_SOFTWARE)
			sock_enable_timestamp(sk,
					      SOCK_TIMESTAMPING_RX_SOFTWARE);
		else
			sock_disable_timestamp(sk,
					       (1UL << SOCK_TIMESTAMPING_RX_SOFTWARE));
		break;

	case SO_RCVLOWAT:
		if (val < 0)
			val = INT_MAX;
		if (sock->ops->set_rcvlowat)
			ret = sock->ops->set_rcvlowat(sk, val);
		else
			sk->sk_rcvlowat = val ? : 1;
		break;

	case SO_RCVTIMEO:
		ret = sock_set_timeout(&sk->sk_rcvtimeo, optval, optlen);
		break;

	case SO_SNDTIMEO:
		ret = sock_set_timeout(&sk->sk_sndtimeo, optval, optlen);
		break;

	case SO_ATTACH_FILTER:
		ret = -EINVAL;
		if (optlen == sizeof(struct sock_fprog)) {
			struct sock_fprog fprog;

			ret = -EFAULT;
			if (copy_from_user(&fprog, optval, sizeof(fprog)))
				break;

			ret = sk_attach_filter(&fprog, sk);
		}
		break;

	case SO_ATTACH_BPF:
		ret = -EINVAL;
		if (optlen == sizeof(u32)) {
			u32 ufd;

			ret = -EFAULT;
			if (copy_from_user(&ufd, optval, sizeof(ufd)))
				break;

			ret = sk_attach_bpf(ufd, sk);
		}
		break;

	case SO_ATTACH_REUSEPORT_CBPF:
		ret = -EINVAL;
		if (optlen == sizeof(struct sock_fprog)) {
			struct sock_fprog fprog;

			ret = -EFAULT;
			if (copy_from_user(&fprog, optval, sizeof(fprog)))
				break;

			ret = sk_reuseport_attach_filter(&fprog, sk);
		}
		break;

	case SO_ATTACH_REUSEPORT_EBPF:
		ret = -EINVAL;
		if (optlen == sizeof(u32)) {
			u32 ufd;

			ret = -EFAULT;
			if (copy_from_user(&ufd, optval, sizeof(ufd)))
				break;

			ret = sk_reuseport_attach_bpf(ufd, sk);
		}
		break;

	case SO_DETACH_FILTER:
		ret = sk_detach_filter(sk);
		break;

	case SO_LOCK_FILTER:
		if (sock_flag(sk, SOCK_FILTER_LOCKED) && !valbool)
			ret = -EPERM;
		else
			sock_valbool_flag(sk, SOCK_FILTER_LOCKED, valbool);
		break;

	case SO_PASSSEC:
		if (valbool)
			set_bit(SOCK_PASSSEC, &sock->flags);
		else
			clear_bit(SOCK_PASSSEC, &sock->flags);
		break;
	case SO_MARK:
		if (!ns_capable(sock_net(sk)->user_ns, CAP_NET_ADMIN))
			ret = -EPERM;
		else
			sk->sk_mark = val;
		break;

	case SO_RXQ_OVFL:
		sock_valbool_flag(sk, SOCK_RXQ_OVFL, valbool);
		break;

	case SO_WIFI_STATUS:
		sock_valbool_flag(sk, SOCK_WIFI_STATUS, valbool);
		break;

	case SO_PEEK_OFF:
		if (sock->ops->set_peek_off)
			ret = sock->ops->set_peek_off(sk, val);
		else
			ret = -EOPNOTSUPP;
		break;

	case SO_NOFCS:
		sock_valbool_flag(sk, SOCK_NOFCS, valbool);
		break;

	case SO_SELECT_ERR_QUEUE:
		sock_valbool_flag(sk, SOCK_SELECT_ERR_QUEUE, valbool);
		break;

#ifdef CONFIG_NET_RX_BUSY_POLL
	case SO_BUSY_POLL:
		/* allow unprivileged users to decrease the value */
		if ((val > sk->sk_ll_usec) && !capable(CAP_NET_ADMIN))
			ret = -EPERM;
		else {
			if (val < 0)
				ret = -EINVAL;
			else
				sk->sk_ll_usec = val;
		}
		break;
#endif

	case SO_MAX_PACING_RATE:
		if (val != ~0U)
			cmpxchg(&sk->sk_pacing_status,
				SK_PACING_NONE,
				SK_PACING_NEEDED);
		sk->sk_max_pacing_rate = val;
		sk->sk_pacing_rate = min(sk->sk_pacing_rate,
					 sk->sk_max_pacing_rate);
		break;

	case SO_INCOMING_CPU:
		sk->sk_incoming_cpu = val;
		break;

	case SO_CNX_ADVICE:
		if (val == 1)
			dst_negative_advice(sk);
		break;

	case SO_ZEROCOPY:
		if (sk->sk_family == PF_INET || sk->sk_family == PF_INET6) {
			if (sk->sk_protocol != IPPROTO_TCP)
				ret = -ENOTSUPP;
		} else if (sk->sk_family != PF_RDS) {
			ret = -ENOTSUPP;
		}
		if (!ret) {
			if (val < 0 || val > 1)
				ret = -EINVAL;
			else
				sock_valbool_flag(sk, SOCK_ZEROCOPY, valbool);
		}
		break;

	case SO_TXTIME:
		if (!ns_capable(sock_net(sk)->user_ns, CAP_NET_ADMIN)) {
			ret = -EPERM;
		} else if (optlen != sizeof(struct sock_txtime)) {
			ret = -EINVAL;
		} else if (copy_from_user(&sk_txtime, optval,
			   sizeof(struct sock_txtime))) {
			ret = -EFAULT;
		} else if (sk_txtime.flags & ~SOF_TXTIME_FLAGS_MASK) {
			ret = -EINVAL;
		} else {
			sock_valbool_flag(sk, SOCK_TXTIME, true);
			sk->sk_clockid = sk_txtime.clockid;
			sk->sk_txtime_deadline_mode =
				!!(sk_txtime.flags & SOF_TXTIME_DEADLINE_MODE);
			sk->sk_txtime_report_errors =
				!!(sk_txtime.flags & SOF_TXTIME_REPORT_ERRORS);
		}
		break;

	default:
		ret = -ENOPROTOOPT;
		break;
	}
	release_sock(sk);
	return ret;
}
EXPORT_SYMBOL(sock_setsockopt);


static void cred_to_ucred(struct pid *pid, const struct cred *cred,
			  struct ucred *ucred)
{
	ucred->pid = pid_vnr(pid);
	ucred->uid = ucred->gid = -1;
	if (cred) {
		struct user_namespace *current_ns = current_user_ns();

		ucred->uid = from_kuid_munged(current_ns, cred->euid);
		ucred->gid = from_kgid_munged(current_ns, cred->egid);
	}
}

static int groups_to_user(gid_t __user *dst, const struct group_info *src)
{
	struct user_namespace *user_ns = current_user_ns();
	int i;

	for (i = 0; i < src->ngroups; i++)
		if (put_user(from_kgid_munged(user_ns, src->gid[i]), dst + i))
			return -EFAULT;

	return 0;
}

int sock_getsockopt(struct socket *sock, int level, int optname,
		    char __user *optval, int __user *optlen)
{
	struct sock *sk = sock->sk;

	union {
		int val;
		u64 val64;
		struct linger ling;
		struct timeval tm;
		struct sock_txtime txtime;
	} v;

	int lv = sizeof(int);
	int len;

	if (get_user(len, optlen))
		return -EFAULT;
	if (len < 0)
		return -EINVAL;

	memset(&v, 0, sizeof(v));

	switch (optname) {
	case SO_DEBUG:
		v.val = sock_flag(sk, SOCK_DBG);
		break;

	case SO_DONTROUTE:
		v.val = sock_flag(sk, SOCK_LOCALROUTE);
		break;

	case SO_BROADCAST:
		v.val = sock_flag(sk, SOCK_BROADCAST);
		break;

	case SO_SNDBUF:
		v.val = sk->sk_sndbuf;
		break;

	case SO_RCVBUF:
		v.val = sk->sk_rcvbuf;
		break;

	case SO_REUSEADDR:
		v.val = sk->sk_reuse;
		break;

	case SO_REUSEPORT:
		v.val = sk->sk_reuseport;
		break;

	case SO_KEEPALIVE:
		v.val = sock_flag(sk, SOCK_KEEPOPEN);
		break;

	case SO_TYPE:
		v.val = sk->sk_type;
		break;

	case SO_PROTOCOL:
		v.val = sk->sk_protocol;
		break;

	case SO_DOMAIN:
		v.val = sk->sk_family;
		break;

	case SO_ERROR:
		v.val = -sock_error(sk);
		if (v.val == 0)
			v.val = xchg(&sk->sk_err_soft, 0);
		break;

	case SO_OOBINLINE:
		v.val = sock_flag(sk, SOCK_URGINLINE);
		break;

	case SO_NO_CHECK:
		v.val = sk->sk_no_check_tx;
		break;

	case SO_PRIORITY:
		v.val = sk->sk_priority;
		break;

	case SO_LINGER:
		lv		= sizeof(v.ling);
		v.ling.l_onoff	= sock_flag(sk, SOCK_LINGER);
		v.ling.l_linger	= sk->sk_lingertime / HZ;
		break;

	case SO_BSDCOMPAT:
		sock_warn_obsolete_bsdism("getsockopt");
		break;

	case SO_TIMESTAMP:
		v.val = sock_flag(sk, SOCK_RCVTSTAMP) &&
				!sock_flag(sk, SOCK_RCVTSTAMPNS);
		break;

	case SO_TIMESTAMPNS:
		v.val = sock_flag(sk, SOCK_RCVTSTAMPNS);
		break;

	case SO_TIMESTAMPING:
		v.val = sk->sk_tsflags;
		break;

	case SO_RCVTIMEO:
		lv = sizeof(struct timeval);
		if (sk->sk_rcvtimeo == MAX_SCHEDULE_TIMEOUT) {
			v.tm.tv_sec = 0;
			v.tm.tv_usec = 0;
		} else {
			v.tm.tv_sec = sk->sk_rcvtimeo / HZ;
			v.tm.tv_usec = ((sk->sk_rcvtimeo % HZ) * USEC_PER_SEC) / HZ;
		}
		break;

	case SO_SNDTIMEO:
		lv = sizeof(struct timeval);
		if (sk->sk_sndtimeo == MAX_SCHEDULE_TIMEOUT) {
			v.tm.tv_sec = 0;
			v.tm.tv_usec = 0;
		} else {
			v.tm.tv_sec = sk->sk_sndtimeo / HZ;
			v.tm.tv_usec = ((sk->sk_sndtimeo % HZ) * USEC_PER_SEC) / HZ;
		}
		break;

	case SO_RCVLOWAT:
		v.val = sk->sk_rcvlowat;
		break;

	case SO_SNDLOWAT:
		v.val = 1;
		break;

	case SO_PASSCRED:
		v.val = !!test_bit(SOCK_PASSCRED, &sock->flags);
		break;

	case SO_PEERCRED:
	{
		struct ucred peercred;
		if (len > sizeof(peercred))
			len = sizeof(peercred);
		cred_to_ucred(sk->sk_peer_pid, sk->sk_peer_cred, &peercred);
		if (copy_to_user(optval, &peercred, len))
			return -EFAULT;
		goto lenout;
	}

	case SO_PEERGROUPS:
	{
		int ret, n;

		if (!sk->sk_peer_cred)
			return -ENODATA;

		n = sk->sk_peer_cred->group_info->ngroups;
		if (len < n * sizeof(gid_t)) {
			len = n * sizeof(gid_t);
			return put_user(len, optlen) ? -EFAULT : -ERANGE;
		}
		len = n * sizeof(gid_t);

		ret = groups_to_user((gid_t __user *)optval,
				     sk->sk_peer_cred->group_info);
		if (ret)
			return ret;
		goto lenout;
	}

	case SO_PEERNAME:
	{
		char address[128];

		lv = sock->ops->getname(sock, (struct sockaddr *)address, 2);
		if (lv < 0)
			return -ENOTCONN;
		if (lv < len)
			return -EINVAL;
		if (copy_to_user(optval, address, len))
			return -EFAULT;
		goto lenout;
	}

	/* Dubious BSD thing... Probably nobody even uses it, but
	 * the UNIX standard wants it for whatever reason... -DaveM
	 */
	case SO_ACCEPTCONN:
		v.val = sk->sk_state == TCP_LISTEN;
		break;

	case SO_PASSSEC:
		v.val = !!test_bit(SOCK_PASSSEC, &sock->flags);
		break;

	case SO_PEERSEC:
		return security_socket_getpeersec_stream(sock, optval, optlen, len);

	case SO_MARK:
		v.val = sk->sk_mark;
		break;

	case SO_RXQ_OVFL:
		v.val = sock_flag(sk, SOCK_RXQ_OVFL);
		break;

	case SO_WIFI_STATUS:
		v.val = sock_flag(sk, SOCK_WIFI_STATUS);
		break;

	case SO_PEEK_OFF:
		if (!sock->ops->set_peek_off)
			return -EOPNOTSUPP;

		v.val = sk->sk_peek_off;
		break;
	case SO_NOFCS:
		v.val = sock_flag(sk, SOCK_NOFCS);
		break;

	case SO_BINDTODEVICE:
		return sock_getbindtodevice(sk, optval, optlen, len);

	case SO_GET_FILTER:
		len = sk_get_filter(sk, (struct sock_filter __user *)optval, len);
		if (len < 0)
			return len;

		goto lenout;

	case SO_LOCK_FILTER:
		v.val = sock_flag(sk, SOCK_FILTER_LOCKED);
		break;

	case SO_BPF_EXTENSIONS:
		v.val = bpf_tell_extensions();
		break;

	case SO_SELECT_ERR_QUEUE:
		v.val = sock_flag(sk, SOCK_SELECT_ERR_QUEUE);
		break;

#ifdef CONFIG_NET_RX_BUSY_POLL
	case SO_BUSY_POLL:
		v.val = sk->sk_ll_usec;
		break;
#endif

	case SO_MAX_PACING_RATE:
		v.val = sk->sk_max_pacing_rate;
		break;

	case SO_INCOMING_CPU:
		v.val = sk->sk_incoming_cpu;
		break;

	case SO_MEMINFO:
	{
		u32 meminfo[SK_MEMINFO_VARS];

		if (get_user(len, optlen))
			return -EFAULT;

		sk_get_meminfo(sk, meminfo);

		len = min_t(unsigned int, len, sizeof(meminfo));
		if (copy_to_user(optval, &meminfo, len))
			return -EFAULT;

		goto lenout;
	}

#ifdef CONFIG_NET_RX_BUSY_POLL
	case SO_INCOMING_NAPI_ID:
		v.val = READ_ONCE(sk->sk_napi_id);

		/* aggregate non-NAPI IDs down to 0 */
		if (v.val < MIN_NAPI_ID)
			v.val = 0;

		break;
#endif

	case SO_COOKIE:
		lv = sizeof(u64);
		if (len < lv)
			return -EINVAL;
		v.val64 = sock_gen_cookie(sk);
		break;

	case SO_ZEROCOPY:
		v.val = sock_flag(sk, SOCK_ZEROCOPY);
		break;

	case SO_TXTIME:
		lv = sizeof(v.txtime);
		v.txtime.clockid = sk->sk_clockid;
		v.txtime.flags |= sk->sk_txtime_deadline_mode ?
				  SOF_TXTIME_DEADLINE_MODE : 0;
		v.txtime.flags |= sk->sk_txtime_report_errors ?
				  SOF_TXTIME_REPORT_ERRORS : 0;
		break;

	default:
		/* We implement the SO_SNDLOWAT etc to not be settable
		 * (1003.1g 7).
		 */
		return -ENOPROTOOPT;
	}

	if (len > lv)
		len = lv;
	if (copy_to_user(optval, &v, len))
		return -EFAULT;
lenout:
	if (put_user(len, optlen))
		return -EFAULT;
	return 0;
}

/*
 * Initialize an sk_lock.
 *
 * (We also register the sk_lock with the lock validator.)
 */
static inline void sock_lock_init(struct sock *sk)
{
	if (sk->sk_kern_sock)
		sock_lock_init_class_and_name(
			sk,
			af_family_kern_slock_key_strings[sk->sk_family],
			af_family_kern_slock_keys + sk->sk_family,
			af_family_kern_key_strings[sk->sk_family],
			af_family_kern_keys + sk->sk_family);
	else
		sock_lock_init_class_and_name(
			sk,
			af_family_slock_key_strings[sk->sk_family],
			af_family_slock_keys + sk->sk_family,
			af_family_key_strings[sk->sk_family],
			af_family_keys + sk->sk_family);
}

/*
 * Copy all fields from osk to nsk but nsk->sk_refcnt must not change yet,
 * even temporarly, because of RCU lookups. sk_node should also be left as is.
 * We must not copy fields between sk_dontcopy_begin and sk_dontcopy_end
 */
static void sock_copy(struct sock *nsk, const struct sock *osk)
{
#ifdef CONFIG_SECURITY_NETWORK
	void *sptr = nsk->sk_security;
#endif
	memcpy(nsk, osk, offsetof(struct sock, sk_dontcopy_begin));

	memcpy(&nsk->sk_dontcopy_end, &osk->sk_dontcopy_end,
	       osk->sk_prot->obj_size - offsetof(struct sock, sk_dontcopy_end));

#ifdef CONFIG_SECURITY_NETWORK
	nsk->sk_security = sptr;
	security_sk_clone(osk, nsk);
#endif
}

static struct sock *sk_prot_alloc(struct proto *prot, gfp_t priority,
		int family)
{
	struct sock *sk;
	struct kmem_cache *slab;

	slab = prot->slab;
	if (slab != NULL) {
		sk = kmem_cache_alloc(slab, priority & ~__GFP_ZERO);
		if (!sk)
			return sk;
		if (priority & __GFP_ZERO)
			sk_prot_clear_nulls(sk, prot->obj_size);
	} else
		sk = kmalloc(prot->obj_size, priority);

	if (sk != NULL) {
		if (security_sk_alloc(sk, family, priority))
			goto out_free;

		if (!try_module_get(prot->owner))
			goto out_free_sec;
		sk_tx_queue_clear(sk);
	}

	return sk;

out_free_sec:
	security_sk_free(sk);
out_free:
	if (slab != NULL)
		kmem_cache_free(slab, sk);
	else
		kfree(sk);
	return NULL;
}

static void sk_prot_free(struct proto *prot, struct sock *sk)
{
	struct kmem_cache *slab;
	struct module *owner;

	owner = prot->owner;
	slab = prot->slab;

	cgroup_sk_free(&sk->sk_cgrp_data);
	mem_cgroup_sk_free(sk);
	security_sk_free(sk);
	if (slab != NULL)
		kmem_cache_free(slab, sk);
	else
		kfree(sk);
	module_put(owner);
}

/**
 *	sk_alloc - All socket objects are allocated here
 *	@net: the applicable net namespace
 *	@family: protocol family
 *	@priority: for allocation (%GFP_KERNEL, %GFP_ATOMIC, etc)
 *	@prot: struct proto associated with this new sock instance
 *	@kern: is this to be a kernel socket?
 */
struct sock *sk_alloc(struct net *net, int family, gfp_t priority,
		      struct proto *prot, int kern)
{
	struct sock *sk;

	sk = sk_prot_alloc(prot, priority | __GFP_ZERO, family);
	if (sk) {
		sk->sk_family = family;
		/*
		 * See comment in struct sock definition to understand
		 * why we need sk_prot_creator -acme
		 */
		sk->sk_prot = sk->sk_prot_creator = prot;
		sk->sk_kern_sock = kern;
		sock_lock_init(sk);
		sk->sk_net_refcnt = kern ? 0 : 1;
		if (likely(sk->sk_net_refcnt)) {
			get_net(net);
			sock_inuse_add(net, 1);
		}

		sock_net_set(sk, net);
		refcount_set(&sk->sk_wmem_alloc, 1);

		mem_cgroup_sk_alloc(sk);
		cgroup_sk_alloc(&sk->sk_cgrp_data);
		sock_update_classid(&sk->sk_cgrp_data);
		sock_update_netprioidx(&sk->sk_cgrp_data);
	}

	return sk;
}
EXPORT_SYMBOL(sk_alloc);

/* Sockets having SOCK_RCU_FREE will call this function after one RCU
 * grace period. This is the case for UDP sockets and TCP listeners.
 */
static void __sk_destruct(struct rcu_head *head)
{
	struct sock *sk = container_of(head, struct sock, sk_rcu);
	struct sk_filter *filter;

	if (sk->sk_destruct)
		sk->sk_destruct(sk);

	filter = rcu_dereference_check(sk->sk_filter,
				       refcount_read(&sk->sk_wmem_alloc) == 0);
	if (filter) {
		sk_filter_uncharge(sk, filter);
		RCU_INIT_POINTER(sk->sk_filter, NULL);
	}
	if (rcu_access_pointer(sk->sk_reuseport_cb))
		reuseport_detach_sock(sk);

	sock_disable_timestamp(sk, SK_FLAGS_TIMESTAMP);

	if (atomic_read(&sk->sk_omem_alloc))
		pr_debug("%s: optmem leakage (%d bytes) detected\n",
			 __func__, atomic_read(&sk->sk_omem_alloc));

	if (sk->sk_frag.page) {
		put_page(sk->sk_frag.page);
		sk->sk_frag.page = NULL;
	}

	if (sk->sk_peer_cred)
		put_cred(sk->sk_peer_cred);
	put_pid(sk->sk_peer_pid);
	if (likely(sk->sk_net_refcnt))
		put_net(sock_net(sk));
	sk_prot_free(sk->sk_prot_creator, sk);
}

void sk_destruct(struct sock *sk)
{
	if (sock_flag(sk, SOCK_RCU_FREE))
		call_rcu(&sk->sk_rcu, __sk_destruct);
	else
		__sk_destruct(&sk->sk_rcu);
}

static void __sk_free(struct sock *sk)
{
<<<<<<< HEAD
=======
	if (likely(sk->sk_net_refcnt))
		sock_inuse_add(sock_net(sk), -1);

>>>>>>> e021bb4f
	if (unlikely(sk->sk_net_refcnt && sock_diag_has_destroy_listeners(sk)))
		sock_diag_broadcast_destroy(sk);
	else
		sk_destruct(sk);
}

void sk_free(struct sock *sk)
{
	/*
	 * We subtract one from sk_wmem_alloc and can know if
	 * some packets are still in some tx queue.
	 * If not null, sock_wfree() will call __sk_free(sk) later
	 */
	if (refcount_dec_and_test(&sk->sk_wmem_alloc))
		__sk_free(sk);
}
EXPORT_SYMBOL(sk_free);

static void sk_init_common(struct sock *sk)
{
	skb_queue_head_init(&sk->sk_receive_queue);
	skb_queue_head_init(&sk->sk_write_queue);
	skb_queue_head_init(&sk->sk_error_queue);

	rwlock_init(&sk->sk_callback_lock);
	lockdep_set_class_and_name(&sk->sk_receive_queue.lock,
			af_rlock_keys + sk->sk_family,
			af_family_rlock_key_strings[sk->sk_family]);
	lockdep_set_class_and_name(&sk->sk_write_queue.lock,
			af_wlock_keys + sk->sk_family,
			af_family_wlock_key_strings[sk->sk_family]);
	lockdep_set_class_and_name(&sk->sk_error_queue.lock,
			af_elock_keys + sk->sk_family,
			af_family_elock_key_strings[sk->sk_family]);
	lockdep_set_class_and_name(&sk->sk_callback_lock,
			af_callback_keys + sk->sk_family,
			af_family_clock_key_strings[sk->sk_family]);
}

/**
 *	sk_clone_lock - clone a socket, and lock its clone
 *	@sk: the socket to clone
 *	@priority: for allocation (%GFP_KERNEL, %GFP_ATOMIC, etc)
 *
 *	Caller must unlock socket even in error path (bh_unlock_sock(newsk))
 */
struct sock *sk_clone_lock(const struct sock *sk, const gfp_t priority)
{
	struct sock *newsk;
	bool is_charged = true;

	newsk = sk_prot_alloc(sk->sk_prot, priority, sk->sk_family);
	if (newsk != NULL) {
		struct sk_filter *filter;

		sock_copy(newsk, sk);

		newsk->sk_prot_creator = sk->sk_prot;

		/* SANITY */
		if (likely(newsk->sk_net_refcnt))
			get_net(sock_net(newsk));
		sk_node_init(&newsk->sk_node);
		sock_lock_init(newsk);
		bh_lock_sock(newsk);
		newsk->sk_backlog.head	= newsk->sk_backlog.tail = NULL;
		newsk->sk_backlog.len = 0;

		atomic_set(&newsk->sk_rmem_alloc, 0);
		/*
		 * sk_wmem_alloc set to one (see sk_free() and sock_wfree())
		 */
		refcount_set(&newsk->sk_wmem_alloc, 1);
		atomic_set(&newsk->sk_omem_alloc, 0);
		sk_init_common(newsk);

		newsk->sk_dst_cache	= NULL;
		newsk->sk_dst_pending_confirm = 0;
		newsk->sk_wmem_queued	= 0;
		newsk->sk_forward_alloc = 0;
		atomic_set(&newsk->sk_drops, 0);
		newsk->sk_send_head	= NULL;
		newsk->sk_userlocks	= sk->sk_userlocks & ~SOCK_BINDPORT_LOCK;
		atomic_set(&newsk->sk_zckey, 0);

		sock_reset_flag(newsk, SOCK_DONE);
		mem_cgroup_sk_alloc(newsk);
		cgroup_sk_alloc(&newsk->sk_cgrp_data);

		rcu_read_lock();
		filter = rcu_dereference(sk->sk_filter);
		if (filter != NULL)
			/* though it's an empty new sock, the charging may fail
			 * if sysctl_optmem_max was changed between creation of
			 * original socket and cloning
			 */
			is_charged = sk_filter_charge(newsk, filter);
		RCU_INIT_POINTER(newsk->sk_filter, filter);
		rcu_read_unlock();

		if (unlikely(!is_charged || xfrm_sk_clone_policy(newsk, sk))) {
			/* We need to make sure that we don't uncharge the new
			 * socket if we couldn't charge it in the first place
			 * as otherwise we uncharge the parent's filter.
			 */
			if (!is_charged)
				RCU_INIT_POINTER(newsk->sk_filter, NULL);
			sk_free_unlock_clone(newsk);
			newsk = NULL;
			goto out;
		}
		RCU_INIT_POINTER(newsk->sk_reuseport_cb, NULL);

		newsk->sk_err	   = 0;
		newsk->sk_err_soft = 0;
		newsk->sk_priority = 0;
		newsk->sk_incoming_cpu = raw_smp_processor_id();
		atomic64_set(&newsk->sk_cookie, 0);
		if (likely(newsk->sk_net_refcnt))
			sock_inuse_add(sock_net(newsk), 1);

		/*
		 * Before updating sk_refcnt, we must commit prior changes to memory
		 * (Documentation/RCU/rculist_nulls.txt for details)
		 */
		smp_wmb();
		refcount_set(&newsk->sk_refcnt, 2);

		/*
		 * Increment the counter in the same struct proto as the master
		 * sock (sk_refcnt_debug_inc uses newsk->sk_prot->socks, that
		 * is the same as sk->sk_prot->socks, as this field was copied
		 * with memcpy).
		 *
		 * This _changes_ the previous behaviour, where
		 * tcp_create_openreq_child always was incrementing the
		 * equivalent to tcp_prot->socks (inet_sock_nr), so this have
		 * to be taken into account in all callers. -acme
		 */
		sk_refcnt_debug_inc(newsk);
		sk_set_socket(newsk, NULL);
		newsk->sk_wq = NULL;

		if (newsk->sk_prot->sockets_allocated)
			sk_sockets_allocated_inc(newsk);

		if (sock_needs_netstamp(sk) &&
		    newsk->sk_flags & SK_FLAGS_TIMESTAMP)
			net_enable_timestamp();
	}
out:
	return newsk;
}
EXPORT_SYMBOL_GPL(sk_clone_lock);

void sk_free_unlock_clone(struct sock *sk)
{
	/* It is still raw copy of parent, so invalidate
	 * destructor and make plain sk_free() */
	sk->sk_destruct = NULL;
	bh_unlock_sock(sk);
	sk_free(sk);
}
EXPORT_SYMBOL_GPL(sk_free_unlock_clone);

void sk_setup_caps(struct sock *sk, struct dst_entry *dst)
{
	u32 max_segs = 1;

	sk_dst_set(sk, dst);
	sk->sk_route_caps = dst->dev->features | sk->sk_route_forced_caps;
	if (sk->sk_route_caps & NETIF_F_GSO)
		sk->sk_route_caps |= NETIF_F_GSO_SOFTWARE;
	sk->sk_route_caps &= ~sk->sk_route_nocaps;
	if (sk_can_gso(sk)) {
		if (dst->header_len && !xfrm_dst_offload_ok(dst)) {
			sk->sk_route_caps &= ~NETIF_F_GSO_MASK;
		} else {
			sk->sk_route_caps |= NETIF_F_SG | NETIF_F_HW_CSUM;
			sk->sk_gso_max_size = dst->dev->gso_max_size;
			max_segs = max_t(u32, dst->dev->gso_max_segs, 1);
		}
	}
	sk->sk_gso_max_segs = max_segs;
}
EXPORT_SYMBOL_GPL(sk_setup_caps);

/*
 *	Simple resource managers for sockets.
 */


/*
 * Write buffer destructor automatically called from kfree_skb.
 */
void sock_wfree(struct sk_buff *skb)
{
	struct sock *sk = skb->sk;
	unsigned int len = skb->truesize;

	if (!sock_flag(sk, SOCK_USE_WRITE_QUEUE)) {
		/*
		 * Keep a reference on sk_wmem_alloc, this will be released
		 * after sk_write_space() call
		 */
		WARN_ON(refcount_sub_and_test(len - 1, &sk->sk_wmem_alloc));
		sk->sk_write_space(sk);
		len = 1;
	}
	/*
	 * if sk_wmem_alloc reaches 0, we must finish what sk_free()
	 * could not do because of in-flight packets
	 */
	if (refcount_sub_and_test(len, &sk->sk_wmem_alloc))
		__sk_free(sk);
}
EXPORT_SYMBOL(sock_wfree);

/* This variant of sock_wfree() is used by TCP,
 * since it sets SOCK_USE_WRITE_QUEUE.
 */
void __sock_wfree(struct sk_buff *skb)
{
	struct sock *sk = skb->sk;

	if (refcount_sub_and_test(skb->truesize, &sk->sk_wmem_alloc))
		__sk_free(sk);
}

void skb_set_owner_w(struct sk_buff *skb, struct sock *sk)
{
	skb_orphan(skb);
	skb->sk = sk;
#ifdef CONFIG_INET
	if (unlikely(!sk_fullsock(sk))) {
		skb->destructor = sock_edemux;
		sock_hold(sk);
		return;
	}
#endif
	skb->destructor = sock_wfree;
	skb_set_hash_from_sk(skb, sk);
	/*
	 * We used to take a refcount on sk, but following operation
	 * is enough to guarantee sk_free() wont free this sock until
	 * all in-flight packets are completed
	 */
	refcount_add(skb->truesize, &sk->sk_wmem_alloc);
}
EXPORT_SYMBOL(skb_set_owner_w);

/* This helper is used by netem, as it can hold packets in its
 * delay queue. We want to allow the owner socket to send more
 * packets, as if they were already TX completed by a typical driver.
 * But we also want to keep skb->sk set because some packet schedulers
 * rely on it (sch_fq for example).
 */
void skb_orphan_partial(struct sk_buff *skb)
{
	if (skb_is_tcp_pure_ack(skb))
		return;

	if (skb->destructor == sock_wfree
#ifdef CONFIG_INET
	    || skb->destructor == tcp_wfree
#endif
		) {
		struct sock *sk = skb->sk;

		if (refcount_inc_not_zero(&sk->sk_refcnt)) {
			WARN_ON(refcount_sub_and_test(skb->truesize, &sk->sk_wmem_alloc));
			skb->destructor = sock_efree;
		}
	} else {
		skb_orphan(skb);
	}
}
EXPORT_SYMBOL(skb_orphan_partial);

/*
 * Read buffer destructor automatically called from kfree_skb.
 */
void sock_rfree(struct sk_buff *skb)
{
	struct sock *sk = skb->sk;
	unsigned int len = skb->truesize;

	atomic_sub(len, &sk->sk_rmem_alloc);
	sk_mem_uncharge(sk, len);
}
EXPORT_SYMBOL(sock_rfree);

/*
 * Buffer destructor for skbs that are not used directly in read or write
 * path, e.g. for error handler skbs. Automatically called from kfree_skb.
 */
void sock_efree(struct sk_buff *skb)
{
	sock_put(skb->sk);
}
EXPORT_SYMBOL(sock_efree);

kuid_t sock_i_uid(struct sock *sk)
{
	kuid_t uid;

	read_lock_bh(&sk->sk_callback_lock);
	uid = sk->sk_socket ? SOCK_INODE(sk->sk_socket)->i_uid : GLOBAL_ROOT_UID;
	read_unlock_bh(&sk->sk_callback_lock);
	return uid;
}
EXPORT_SYMBOL(sock_i_uid);

unsigned long sock_i_ino(struct sock *sk)
{
	unsigned long ino;

	read_lock_bh(&sk->sk_callback_lock);
	ino = sk->sk_socket ? SOCK_INODE(sk->sk_socket)->i_ino : 0;
	read_unlock_bh(&sk->sk_callback_lock);
	return ino;
}
EXPORT_SYMBOL(sock_i_ino);

/*
 * Allocate a skb from the socket's send buffer.
 */
struct sk_buff *sock_wmalloc(struct sock *sk, unsigned long size, int force,
			     gfp_t priority)
{
	if (force || refcount_read(&sk->sk_wmem_alloc) < sk->sk_sndbuf) {
		struct sk_buff *skb = alloc_skb(size, priority);
		if (skb) {
			skb_set_owner_w(skb, sk);
			return skb;
		}
	}
	return NULL;
}
EXPORT_SYMBOL(sock_wmalloc);

static void sock_ofree(struct sk_buff *skb)
{
	struct sock *sk = skb->sk;

	atomic_sub(skb->truesize, &sk->sk_omem_alloc);
}

struct sk_buff *sock_omalloc(struct sock *sk, unsigned long size,
			     gfp_t priority)
{
	struct sk_buff *skb;

	/* small safe race: SKB_TRUESIZE may differ from final skb->truesize */
	if (atomic_read(&sk->sk_omem_alloc) + SKB_TRUESIZE(size) >
	    sysctl_optmem_max)
		return NULL;

	skb = alloc_skb(size, priority);
	if (!skb)
		return NULL;

	atomic_add(skb->truesize, &sk->sk_omem_alloc);
	skb->sk = sk;
	skb->destructor = sock_ofree;
	return skb;
}

/*
 * Allocate a memory block from the socket's option memory buffer.
 */
void *sock_kmalloc(struct sock *sk, int size, gfp_t priority)
{
	if ((unsigned int)size <= sysctl_optmem_max &&
	    atomic_read(&sk->sk_omem_alloc) + size < sysctl_optmem_max) {
		void *mem;
		/* First do the add, to avoid the race if kmalloc
		 * might sleep.
		 */
		atomic_add(size, &sk->sk_omem_alloc);
		mem = kmalloc(size, priority);
		if (mem)
			return mem;
		atomic_sub(size, &sk->sk_omem_alloc);
	}
	return NULL;
}
EXPORT_SYMBOL(sock_kmalloc);

/* Free an option memory block. Note, we actually want the inline
 * here as this allows gcc to detect the nullify and fold away the
 * condition entirely.
 */
static inline void __sock_kfree_s(struct sock *sk, void *mem, int size,
				  const bool nullify)
{
	if (WARN_ON_ONCE(!mem))
		return;
	if (nullify)
		kzfree(mem);
	else
		kfree(mem);
	atomic_sub(size, &sk->sk_omem_alloc);
}

void sock_kfree_s(struct sock *sk, void *mem, int size)
{
	__sock_kfree_s(sk, mem, size, false);
}
EXPORT_SYMBOL(sock_kfree_s);

void sock_kzfree_s(struct sock *sk, void *mem, int size)
{
	__sock_kfree_s(sk, mem, size, true);
}
EXPORT_SYMBOL(sock_kzfree_s);

/* It is almost wait_for_tcp_memory minus release_sock/lock_sock.
   I think, these locks should be removed for datagram sockets.
 */
static long sock_wait_for_wmem(struct sock *sk, long timeo)
{
	DEFINE_WAIT(wait);

	sk_clear_bit(SOCKWQ_ASYNC_NOSPACE, sk);
	for (;;) {
		if (!timeo)
			break;
		if (signal_pending(current))
			break;
		set_bit(SOCK_NOSPACE, &sk->sk_socket->flags);
		prepare_to_wait(sk_sleep(sk), &wait, TASK_INTERRUPTIBLE);
		if (refcount_read(&sk->sk_wmem_alloc) < sk->sk_sndbuf)
			break;
		if (sk->sk_shutdown & SEND_SHUTDOWN)
			break;
		if (sk->sk_err)
			break;
		timeo = schedule_timeout(timeo);
	}
	finish_wait(sk_sleep(sk), &wait);
	return timeo;
}


/*
 *	Generic send/receive buffer handlers
 */

struct sk_buff *sock_alloc_send_pskb(struct sock *sk, unsigned long header_len,
				     unsigned long data_len, int noblock,
				     int *errcode, int max_page_order)
{
	struct sk_buff *skb;
	long timeo;
	int err;

	timeo = sock_sndtimeo(sk, noblock);
	for (;;) {
		err = sock_error(sk);
		if (err != 0)
			goto failure;

		err = -EPIPE;
		if (sk->sk_shutdown & SEND_SHUTDOWN)
			goto failure;

		if (sk_wmem_alloc_get(sk) < sk->sk_sndbuf)
			break;

		sk_set_bit(SOCKWQ_ASYNC_NOSPACE, sk);
		set_bit(SOCK_NOSPACE, &sk->sk_socket->flags);
		err = -EAGAIN;
		if (!timeo)
			goto failure;
		if (signal_pending(current))
			goto interrupted;
		timeo = sock_wait_for_wmem(sk, timeo);
	}
	skb = alloc_skb_with_frags(header_len, data_len, max_page_order,
				   errcode, sk->sk_allocation);
	if (skb)
		skb_set_owner_w(skb, sk);
	return skb;

interrupted:
	err = sock_intr_errno(timeo);
failure:
	*errcode = err;
	return NULL;
}
EXPORT_SYMBOL(sock_alloc_send_pskb);

struct sk_buff *sock_alloc_send_skb(struct sock *sk, unsigned long size,
				    int noblock, int *errcode)
{
	return sock_alloc_send_pskb(sk, size, 0, noblock, errcode, 0);
}
EXPORT_SYMBOL(sock_alloc_send_skb);

int __sock_cmsg_send(struct sock *sk, struct msghdr *msg, struct cmsghdr *cmsg,
		     struct sockcm_cookie *sockc)
{
	u32 tsflags;

	switch (cmsg->cmsg_type) {
	case SO_MARK:
		if (!ns_capable(sock_net(sk)->user_ns, CAP_NET_ADMIN))
			return -EPERM;
		if (cmsg->cmsg_len != CMSG_LEN(sizeof(u32)))
			return -EINVAL;
		sockc->mark = *(u32 *)CMSG_DATA(cmsg);
		break;
	case SO_TIMESTAMPING:
		if (cmsg->cmsg_len != CMSG_LEN(sizeof(u32)))
			return -EINVAL;

		tsflags = *(u32 *)CMSG_DATA(cmsg);
		if (tsflags & ~SOF_TIMESTAMPING_TX_RECORD_MASK)
			return -EINVAL;

		sockc->tsflags &= ~SOF_TIMESTAMPING_TX_RECORD_MASK;
		sockc->tsflags |= tsflags;
		break;
	case SCM_TXTIME:
		if (!sock_flag(sk, SOCK_TXTIME))
			return -EINVAL;
		if (cmsg->cmsg_len != CMSG_LEN(sizeof(u64)))
			return -EINVAL;
		sockc->transmit_time = get_unaligned((u64 *)CMSG_DATA(cmsg));
		break;
	/* SCM_RIGHTS and SCM_CREDENTIALS are semantically in SOL_UNIX. */
	case SCM_RIGHTS:
	case SCM_CREDENTIALS:
		break;
	default:
		return -EINVAL;
	}
	return 0;
}
EXPORT_SYMBOL(__sock_cmsg_send);

int sock_cmsg_send(struct sock *sk, struct msghdr *msg,
		   struct sockcm_cookie *sockc)
{
	struct cmsghdr *cmsg;
	int ret;

	for_each_cmsghdr(cmsg, msg) {
		if (!CMSG_OK(msg, cmsg))
			return -EINVAL;
		if (cmsg->cmsg_level != SOL_SOCKET)
			continue;
		ret = __sock_cmsg_send(sk, msg, cmsg, sockc);
		if (ret)
			return ret;
	}
	return 0;
}
EXPORT_SYMBOL(sock_cmsg_send);

static void sk_enter_memory_pressure(struct sock *sk)
{
	if (!sk->sk_prot->enter_memory_pressure)
		return;

	sk->sk_prot->enter_memory_pressure(sk);
}

static void sk_leave_memory_pressure(struct sock *sk)
{
	if (sk->sk_prot->leave_memory_pressure) {
		sk->sk_prot->leave_memory_pressure(sk);
	} else {
		unsigned long *memory_pressure = sk->sk_prot->memory_pressure;

		if (memory_pressure && *memory_pressure)
			*memory_pressure = 0;
	}
}

/* On 32bit arches, an skb frag is limited to 2^15 */
#define SKB_FRAG_PAGE_ORDER	get_order(32768)

/**
 * skb_page_frag_refill - check that a page_frag contains enough room
 * @sz: minimum size of the fragment we want to get
 * @pfrag: pointer to page_frag
 * @gfp: priority for memory allocation
 *
 * Note: While this allocator tries to use high order pages, there is
 * no guarantee that allocations succeed. Therefore, @sz MUST be
 * less or equal than PAGE_SIZE.
 */
bool skb_page_frag_refill(unsigned int sz, struct page_frag *pfrag, gfp_t gfp)
{
	if (pfrag->page) {
		if (page_ref_count(pfrag->page) == 1) {
			pfrag->offset = 0;
			return true;
		}
		if (pfrag->offset + sz <= pfrag->size)
			return true;
		put_page(pfrag->page);
	}

	pfrag->offset = 0;
	if (SKB_FRAG_PAGE_ORDER) {
		/* Avoid direct reclaim but allow kswapd to wake */
		pfrag->page = alloc_pages((gfp & ~__GFP_DIRECT_RECLAIM) |
					  __GFP_COMP | __GFP_NOWARN |
					  __GFP_NORETRY,
					  SKB_FRAG_PAGE_ORDER);
		if (likely(pfrag->page)) {
			pfrag->size = PAGE_SIZE << SKB_FRAG_PAGE_ORDER;
			return true;
		}
	}
	pfrag->page = alloc_page(gfp);
	if (likely(pfrag->page)) {
		pfrag->size = PAGE_SIZE;
		return true;
	}
	return false;
}
EXPORT_SYMBOL(skb_page_frag_refill);

bool sk_page_frag_refill(struct sock *sk, struct page_frag *pfrag)
{
	if (likely(skb_page_frag_refill(32U, pfrag, sk->sk_allocation)))
		return true;

	sk_enter_memory_pressure(sk);
	sk_stream_moderate_sndbuf(sk);
	return false;
}
EXPORT_SYMBOL(sk_page_frag_refill);

int sk_alloc_sg(struct sock *sk, int len, struct scatterlist *sg,
		int sg_start, int *sg_curr_index, unsigned int *sg_curr_size,
		int first_coalesce)
{
	int sg_curr = *sg_curr_index, use = 0, rc = 0;
	unsigned int size = *sg_curr_size;
	struct page_frag *pfrag;
	struct scatterlist *sge;

	len -= size;
	pfrag = sk_page_frag(sk);

	while (len > 0) {
		unsigned int orig_offset;

		if (!sk_page_frag_refill(sk, pfrag)) {
			rc = -ENOMEM;
			goto out;
		}

		use = min_t(int, len, pfrag->size - pfrag->offset);

		if (!sk_wmem_schedule(sk, use)) {
			rc = -ENOMEM;
			goto out;
		}

		sk_mem_charge(sk, use);
		size += use;
		orig_offset = pfrag->offset;
		pfrag->offset += use;

		sge = sg + sg_curr - 1;
		if (sg_curr > first_coalesce && sg_page(sge) == pfrag->page &&
		    sge->offset + sge->length == orig_offset) {
			sge->length += use;
		} else {
			sge = sg + sg_curr;
			sg_unmark_end(sge);
			sg_set_page(sge, pfrag->page, use, orig_offset);
			get_page(pfrag->page);
			sg_curr++;

			if (sg_curr == MAX_SKB_FRAGS)
				sg_curr = 0;

			if (sg_curr == sg_start) {
				rc = -ENOSPC;
				break;
			}
		}

		len -= use;
	}
out:
	*sg_curr_size = size;
	*sg_curr_index = sg_curr;
	return rc;
}
EXPORT_SYMBOL(sk_alloc_sg);

static void __lock_sock(struct sock *sk)
	__releases(&sk->sk_lock.slock)
	__acquires(&sk->sk_lock.slock)
{
	DEFINE_WAIT(wait);

	for (;;) {
		prepare_to_wait_exclusive(&sk->sk_lock.wq, &wait,
					TASK_UNINTERRUPTIBLE);
		spin_unlock_bh(&sk->sk_lock.slock);
		schedule();
		spin_lock_bh(&sk->sk_lock.slock);
		if (!sock_owned_by_user(sk))
			break;
	}
	finish_wait(&sk->sk_lock.wq, &wait);
}

void __release_sock(struct sock *sk)
	__releases(&sk->sk_lock.slock)
	__acquires(&sk->sk_lock.slock)
{
	struct sk_buff *skb, *next;

	while ((skb = sk->sk_backlog.head) != NULL) {
		sk->sk_backlog.head = sk->sk_backlog.tail = NULL;

		spin_unlock_bh(&sk->sk_lock.slock);

		do {
			next = skb->next;
			prefetch(next);
			WARN_ON_ONCE(skb_dst_is_noref(skb));
			skb->next = NULL;
			sk_backlog_rcv(sk, skb);

			cond_resched();

			skb = next;
		} while (skb != NULL);

		spin_lock_bh(&sk->sk_lock.slock);
	}

	/*
	 * Doing the zeroing here guarantee we can not loop forever
	 * while a wild producer attempts to flood us.
	 */
	sk->sk_backlog.len = 0;
}

void __sk_flush_backlog(struct sock *sk)
{
	spin_lock_bh(&sk->sk_lock.slock);
	__release_sock(sk);
	spin_unlock_bh(&sk->sk_lock.slock);
}

/**
 * sk_wait_data - wait for data to arrive at sk_receive_queue
 * @sk:    sock to wait on
 * @timeo: for how long
 * @skb:   last skb seen on sk_receive_queue
 *
 * Now socket state including sk->sk_err is changed only under lock,
 * hence we may omit checks after joining wait queue.
 * We check receive queue before schedule() only as optimization;
 * it is very likely that release_sock() added new data.
 */
int sk_wait_data(struct sock *sk, long *timeo, const struct sk_buff *skb)
{
	DEFINE_WAIT_FUNC(wait, woken_wake_function);
	int rc;

	add_wait_queue(sk_sleep(sk), &wait);
	sk_set_bit(SOCKWQ_ASYNC_WAITDATA, sk);
	rc = sk_wait_event(sk, timeo, skb_peek_tail(&sk->sk_receive_queue) != skb, &wait);
	sk_clear_bit(SOCKWQ_ASYNC_WAITDATA, sk);
	remove_wait_queue(sk_sleep(sk), &wait);
	return rc;
}
EXPORT_SYMBOL(sk_wait_data);

/**
 *	__sk_mem_raise_allocated - increase memory_allocated
 *	@sk: socket
 *	@size: memory size to allocate
 *	@amt: pages to allocate
 *	@kind: allocation type
 *
 *	Similar to __sk_mem_schedule(), but does not update sk_forward_alloc
 */
int __sk_mem_raise_allocated(struct sock *sk, int size, int amt, int kind)
{
	struct proto *prot = sk->sk_prot;
	long allocated = sk_memory_allocated_add(sk, amt);
	bool charged = true;

	if (mem_cgroup_sockets_enabled && sk->sk_memcg &&
	    !(charged = mem_cgroup_charge_skmem(sk->sk_memcg, amt)))
		goto suppress_allocation;

	/* Under limit. */
	if (allocated <= sk_prot_mem_limits(sk, 0)) {
		sk_leave_memory_pressure(sk);
		return 1;
	}

	/* Under pressure. */
	if (allocated > sk_prot_mem_limits(sk, 1))
		sk_enter_memory_pressure(sk);

	/* Over hard limit. */
	if (allocated > sk_prot_mem_limits(sk, 2))
		goto suppress_allocation;

	/* guarantee minimum buffer size under pressure */
	if (kind == SK_MEM_RECV) {
		if (atomic_read(&sk->sk_rmem_alloc) < sk_get_rmem0(sk, prot))
			return 1;

	} else { /* SK_MEM_SEND */
		int wmem0 = sk_get_wmem0(sk, prot);

		if (sk->sk_type == SOCK_STREAM) {
			if (sk->sk_wmem_queued < wmem0)
				return 1;
		} else if (refcount_read(&sk->sk_wmem_alloc) < wmem0) {
				return 1;
		}
	}

	if (sk_has_memory_pressure(sk)) {
		int alloc;

		if (!sk_under_memory_pressure(sk))
			return 1;
		alloc = sk_sockets_allocated_read_positive(sk);
		if (sk_prot_mem_limits(sk, 2) > alloc *
		    sk_mem_pages(sk->sk_wmem_queued +
				 atomic_read(&sk->sk_rmem_alloc) +
				 sk->sk_forward_alloc))
			return 1;
	}

suppress_allocation:

	if (kind == SK_MEM_SEND && sk->sk_type == SOCK_STREAM) {
		sk_stream_moderate_sndbuf(sk);

		/* Fail only if socket is _under_ its sndbuf.
		 * In this case we cannot block, so that we have to fail.
		 */
		if (sk->sk_wmem_queued + size >= sk->sk_sndbuf)
			return 1;
	}

	if (kind == SK_MEM_SEND || (kind == SK_MEM_RECV && charged))
		trace_sock_exceed_buf_limit(sk, prot, allocated, kind);

	sk_memory_allocated_sub(sk, amt);

	if (mem_cgroup_sockets_enabled && sk->sk_memcg)
		mem_cgroup_uncharge_skmem(sk->sk_memcg, amt);

	return 0;
}
EXPORT_SYMBOL(__sk_mem_raise_allocated);

/**
 *	__sk_mem_schedule - increase sk_forward_alloc and memory_allocated
 *	@sk: socket
 *	@size: memory size to allocate
 *	@kind: allocation type
 *
 *	If kind is SK_MEM_SEND, it means wmem allocation. Otherwise it means
 *	rmem allocation. This function assumes that protocols which have
 *	memory_pressure use sk_wmem_queued as write buffer accounting.
 */
int __sk_mem_schedule(struct sock *sk, int size, int kind)
{
	int ret, amt = sk_mem_pages(size);

	sk->sk_forward_alloc += amt << SK_MEM_QUANTUM_SHIFT;
	ret = __sk_mem_raise_allocated(sk, size, amt, kind);
	if (!ret)
		sk->sk_forward_alloc -= amt << SK_MEM_QUANTUM_SHIFT;
	return ret;
}
EXPORT_SYMBOL(__sk_mem_schedule);

/**
 *	__sk_mem_reduce_allocated - reclaim memory_allocated
 *	@sk: socket
 *	@amount: number of quanta
 *
 *	Similar to __sk_mem_reclaim(), but does not update sk_forward_alloc
 */
void __sk_mem_reduce_allocated(struct sock *sk, int amount)
{
	sk_memory_allocated_sub(sk, amount);

	if (mem_cgroup_sockets_enabled && sk->sk_memcg)
		mem_cgroup_uncharge_skmem(sk->sk_memcg, amount);

	if (sk_under_memory_pressure(sk) &&
	    (sk_memory_allocated(sk) < sk_prot_mem_limits(sk, 0)))
		sk_leave_memory_pressure(sk);
}
EXPORT_SYMBOL(__sk_mem_reduce_allocated);

/**
 *	__sk_mem_reclaim - reclaim sk_forward_alloc and memory_allocated
 *	@sk: socket
 *	@amount: number of bytes (rounded down to a SK_MEM_QUANTUM multiple)
 */
void __sk_mem_reclaim(struct sock *sk, int amount)
{
	amount >>= SK_MEM_QUANTUM_SHIFT;
	sk->sk_forward_alloc -= amount << SK_MEM_QUANTUM_SHIFT;
	__sk_mem_reduce_allocated(sk, amount);
}
EXPORT_SYMBOL(__sk_mem_reclaim);

int sk_set_peek_off(struct sock *sk, int val)
{
	sk->sk_peek_off = val;
	return 0;
}
EXPORT_SYMBOL_GPL(sk_set_peek_off);

/*
 * Set of default routines for initialising struct proto_ops when
 * the protocol does not support a particular function. In certain
 * cases where it makes no sense for a protocol to have a "do nothing"
 * function, some default processing is provided.
 */

int sock_no_bind(struct socket *sock, struct sockaddr *saddr, int len)
{
	return -EOPNOTSUPP;
}
EXPORT_SYMBOL(sock_no_bind);

int sock_no_connect(struct socket *sock, struct sockaddr *saddr,
		    int len, int flags)
{
	return -EOPNOTSUPP;
}
EXPORT_SYMBOL(sock_no_connect);

int sock_no_socketpair(struct socket *sock1, struct socket *sock2)
{
	return -EOPNOTSUPP;
}
EXPORT_SYMBOL(sock_no_socketpair);

int sock_no_accept(struct socket *sock, struct socket *newsock, int flags,
		   bool kern)
{
	return -EOPNOTSUPP;
}
EXPORT_SYMBOL(sock_no_accept);

int sock_no_getname(struct socket *sock, struct sockaddr *saddr,
		    int peer)
{
	return -EOPNOTSUPP;
}
EXPORT_SYMBOL(sock_no_getname);

int sock_no_ioctl(struct socket *sock, unsigned int cmd, unsigned long arg)
{
	return -EOPNOTSUPP;
}
EXPORT_SYMBOL(sock_no_ioctl);

int sock_no_listen(struct socket *sock, int backlog)
{
	return -EOPNOTSUPP;
}
EXPORT_SYMBOL(sock_no_listen);

int sock_no_shutdown(struct socket *sock, int how)
{
	return -EOPNOTSUPP;
}
EXPORT_SYMBOL(sock_no_shutdown);

int sock_no_setsockopt(struct socket *sock, int level, int optname,
		    char __user *optval, unsigned int optlen)
{
	return -EOPNOTSUPP;
}
EXPORT_SYMBOL(sock_no_setsockopt);

int sock_no_getsockopt(struct socket *sock, int level, int optname,
		    char __user *optval, int __user *optlen)
{
	return -EOPNOTSUPP;
}
EXPORT_SYMBOL(sock_no_getsockopt);

int sock_no_sendmsg(struct socket *sock, struct msghdr *m, size_t len)
{
	return -EOPNOTSUPP;
}
EXPORT_SYMBOL(sock_no_sendmsg);

int sock_no_sendmsg_locked(struct sock *sk, struct msghdr *m, size_t len)
{
	return -EOPNOTSUPP;
}
EXPORT_SYMBOL(sock_no_sendmsg_locked);

int sock_no_recvmsg(struct socket *sock, struct msghdr *m, size_t len,
		    int flags)
{
	return -EOPNOTSUPP;
}
EXPORT_SYMBOL(sock_no_recvmsg);

int sock_no_mmap(struct file *file, struct socket *sock, struct vm_area_struct *vma)
{
	/* Mirror missing mmap method error code */
	return -ENODEV;
}
EXPORT_SYMBOL(sock_no_mmap);

ssize_t sock_no_sendpage(struct socket *sock, struct page *page, int offset, size_t size, int flags)
{
	ssize_t res;
	struct msghdr msg = {.msg_flags = flags};
	struct kvec iov;
	char *kaddr = kmap(page);
	iov.iov_base = kaddr + offset;
	iov.iov_len = size;
	res = kernel_sendmsg(sock, &msg, &iov, 1, size);
	kunmap(page);
	return res;
}
EXPORT_SYMBOL(sock_no_sendpage);

ssize_t sock_no_sendpage_locked(struct sock *sk, struct page *page,
				int offset, size_t size, int flags)
{
	ssize_t res;
	struct msghdr msg = {.msg_flags = flags};
	struct kvec iov;
	char *kaddr = kmap(page);

	iov.iov_base = kaddr + offset;
	iov.iov_len = size;
	res = kernel_sendmsg_locked(sk, &msg, &iov, 1, size);
	kunmap(page);
	return res;
}
EXPORT_SYMBOL(sock_no_sendpage_locked);

/*
 *	Default Socket Callbacks
 */

static void sock_def_wakeup(struct sock *sk)
{
	struct socket_wq *wq;

	rcu_read_lock();
	wq = rcu_dereference(sk->sk_wq);
	if (skwq_has_sleeper(wq))
		wake_up_interruptible_all(&wq->wait);
	rcu_read_unlock();
}

static void sock_def_error_report(struct sock *sk)
{
	struct socket_wq *wq;

	rcu_read_lock();
	wq = rcu_dereference(sk->sk_wq);
	if (skwq_has_sleeper(wq))
		wake_up_interruptible_poll(&wq->wait, EPOLLERR);
	sk_wake_async(sk, SOCK_WAKE_IO, POLL_ERR);
	rcu_read_unlock();
}

static void sock_def_readable(struct sock *sk)
{
	struct socket_wq *wq;

	rcu_read_lock();
	wq = rcu_dereference(sk->sk_wq);
	if (skwq_has_sleeper(wq))
		wake_up_interruptible_sync_poll(&wq->wait, EPOLLIN | EPOLLPRI |
						EPOLLRDNORM | EPOLLRDBAND);
	sk_wake_async(sk, SOCK_WAKE_WAITD, POLL_IN);
	rcu_read_unlock();
}

static void sock_def_write_space(struct sock *sk)
{
	struct socket_wq *wq;

	rcu_read_lock();

	/* Do not wake up a writer until he can make "significant"
	 * progress.  --DaveM
	 */
	if ((refcount_read(&sk->sk_wmem_alloc) << 1) <= sk->sk_sndbuf) {
		wq = rcu_dereference(sk->sk_wq);
		if (skwq_has_sleeper(wq))
			wake_up_interruptible_sync_poll(&wq->wait, EPOLLOUT |
						EPOLLWRNORM | EPOLLWRBAND);

		/* Should agree with poll, otherwise some programs break */
		if (sock_writeable(sk))
			sk_wake_async(sk, SOCK_WAKE_SPACE, POLL_OUT);
	}

	rcu_read_unlock();
}

static void sock_def_destruct(struct sock *sk)
{
}

void sk_send_sigurg(struct sock *sk)
{
	if (sk->sk_socket && sk->sk_socket->file)
		if (send_sigurg(&sk->sk_socket->file->f_owner))
			sk_wake_async(sk, SOCK_WAKE_URG, POLL_PRI);
}
EXPORT_SYMBOL(sk_send_sigurg);

void sk_reset_timer(struct sock *sk, struct timer_list* timer,
		    unsigned long expires)
{
	if (!mod_timer(timer, expires))
		sock_hold(sk);
}
EXPORT_SYMBOL(sk_reset_timer);

void sk_stop_timer(struct sock *sk, struct timer_list* timer)
{
	if (del_timer(timer))
		__sock_put(sk);
}
EXPORT_SYMBOL(sk_stop_timer);

void sock_init_data(struct socket *sock, struct sock *sk)
{
	sk_init_common(sk);
	sk->sk_send_head	=	NULL;

	timer_setup(&sk->sk_timer, NULL, 0);

	sk->sk_allocation	=	GFP_KERNEL;
	sk->sk_rcvbuf		=	sysctl_rmem_default;
	sk->sk_sndbuf		=	sysctl_wmem_default;
	sk->sk_state		=	TCP_CLOSE;
	sk_set_socket(sk, sock);

	sock_set_flag(sk, SOCK_ZAPPED);

	if (sock) {
		sk->sk_type	=	sock->type;
		sk->sk_wq	=	sock->wq;
		sock->sk	=	sk;
		sk->sk_uid	=	SOCK_INODE(sock)->i_uid;
	} else {
		sk->sk_wq	=	NULL;
		sk->sk_uid	=	make_kuid(sock_net(sk)->user_ns, 0);
	}

	rwlock_init(&sk->sk_callback_lock);
	if (sk->sk_kern_sock)
		lockdep_set_class_and_name(
			&sk->sk_callback_lock,
			af_kern_callback_keys + sk->sk_family,
			af_family_kern_clock_key_strings[sk->sk_family]);
	else
		lockdep_set_class_and_name(
			&sk->sk_callback_lock,
			af_callback_keys + sk->sk_family,
			af_family_clock_key_strings[sk->sk_family]);

	sk->sk_state_change	=	sock_def_wakeup;
	sk->sk_data_ready	=	sock_def_readable;
	sk->sk_write_space	=	sock_def_write_space;
	sk->sk_error_report	=	sock_def_error_report;
	sk->sk_destruct		=	sock_def_destruct;

	sk->sk_frag.page	=	NULL;
	sk->sk_frag.offset	=	0;
	sk->sk_peek_off		=	-1;

	sk->sk_peer_pid 	=	NULL;
	sk->sk_peer_cred	=	NULL;
	sk->sk_write_pending	=	0;
	sk->sk_rcvlowat		=	1;
	sk->sk_rcvtimeo		=	MAX_SCHEDULE_TIMEOUT;
	sk->sk_sndtimeo		=	MAX_SCHEDULE_TIMEOUT;

	sk->sk_stamp = SK_DEFAULT_STAMP;
#if BITS_PER_LONG==32
	seqlock_init(&sk->sk_stamp_seq);
#endif
	atomic_set(&sk->sk_zckey, 0);

#ifdef CONFIG_NET_RX_BUSY_POLL
	sk->sk_napi_id		=	0;
	sk->sk_ll_usec		=	sysctl_net_busy_read;
#endif

	sk->sk_max_pacing_rate = ~0U;
	sk->sk_pacing_rate = ~0U;
	sk->sk_pacing_shift = 10;
	sk->sk_incoming_cpu = -1;

	sk_rx_queue_clear(sk);
	/*
	 * Before updating sk_refcnt, we must commit prior changes to memory
	 * (Documentation/RCU/rculist_nulls.txt for details)
	 */
	smp_wmb();
	refcount_set(&sk->sk_refcnt, 1);
	atomic_set(&sk->sk_drops, 0);
}
EXPORT_SYMBOL(sock_init_data);

void lock_sock_nested(struct sock *sk, int subclass)
{
	might_sleep();
	spin_lock_bh(&sk->sk_lock.slock);
	if (sk->sk_lock.owned)
		__lock_sock(sk);
	sk->sk_lock.owned = 1;
	spin_unlock_bh(&sk->sk_lock.slock);
	/*
	 * The sk_lock has mutex_lock() semantics here:
	 */
	mutex_acquire(&sk->sk_lock.dep_map, subclass, 0, _RET_IP_);
}
EXPORT_SYMBOL(lock_sock_nested);

void release_sock(struct sock *sk)
{
	spin_lock_bh(&sk->sk_lock.slock);
	if (sk->sk_backlog.tail)
		__release_sock(sk);

	/* Warning : release_cb() might need to release sk ownership,
	 * ie call sock_release_ownership(sk) before us.
	 */
	if (sk->sk_prot->release_cb)
		sk->sk_prot->release_cb(sk);

	sock_release_ownership(sk);
	if (waitqueue_active(&sk->sk_lock.wq))
		wake_up(&sk->sk_lock.wq);
	spin_unlock_bh(&sk->sk_lock.slock);
}
EXPORT_SYMBOL(release_sock);

/**
 * lock_sock_fast - fast version of lock_sock
 * @sk: socket
 *
 * This version should be used for very small section, where process wont block
 * return false if fast path is taken:
 *
 *   sk_lock.slock locked, owned = 0, BH disabled
 *
 * return true if slow path is taken:
 *
 *   sk_lock.slock unlocked, owned = 1, BH enabled
 */
bool lock_sock_fast(struct sock *sk)
{
	might_sleep();
	spin_lock_bh(&sk->sk_lock.slock);

	if (!sk->sk_lock.owned)
		/*
		 * Note : We must disable BH
		 */
		return false;

	__lock_sock(sk);
	sk->sk_lock.owned = 1;
	spin_unlock(&sk->sk_lock.slock);
	/*
	 * The sk_lock has mutex_lock() semantics here:
	 */
	mutex_acquire(&sk->sk_lock.dep_map, 0, 0, _RET_IP_);
	local_bh_enable();
	return true;
}
EXPORT_SYMBOL(lock_sock_fast);

int sock_get_timestamp(struct sock *sk, struct timeval __user *userstamp)
{
	struct timeval tv;

	sock_enable_timestamp(sk, SOCK_TIMESTAMP);
	tv = ktime_to_timeval(sock_read_timestamp(sk));
	if (tv.tv_sec == -1)
		return -ENOENT;
	if (tv.tv_sec == 0) {
		ktime_t kt = ktime_get_real();
		sock_write_timestamp(sk, kt);
		tv = ktime_to_timeval(kt);
	}
	return copy_to_user(userstamp, &tv, sizeof(tv)) ? -EFAULT : 0;
}
EXPORT_SYMBOL(sock_get_timestamp);

int sock_get_timestampns(struct sock *sk, struct timespec __user *userstamp)
{
	struct timespec ts;

	sock_enable_timestamp(sk, SOCK_TIMESTAMP);
	ts = ktime_to_timespec(sock_read_timestamp(sk));
	if (ts.tv_sec == -1)
		return -ENOENT;
	if (ts.tv_sec == 0) {
		ktime_t kt = ktime_get_real();
		sock_write_timestamp(sk, kt);
		ts = ktime_to_timespec(sk->sk_stamp);
	}
	return copy_to_user(userstamp, &ts, sizeof(ts)) ? -EFAULT : 0;
}
EXPORT_SYMBOL(sock_get_timestampns);

void sock_enable_timestamp(struct sock *sk, int flag)
{
	if (!sock_flag(sk, flag)) {
		unsigned long previous_flags = sk->sk_flags;

		sock_set_flag(sk, flag);
		/*
		 * we just set one of the two flags which require net
		 * time stamping, but time stamping might have been on
		 * already because of the other one
		 */
		if (sock_needs_netstamp(sk) &&
		    !(previous_flags & SK_FLAGS_TIMESTAMP))
			net_enable_timestamp();
	}
}

int sock_recv_errqueue(struct sock *sk, struct msghdr *msg, int len,
		       int level, int type)
{
	struct sock_exterr_skb *serr;
	struct sk_buff *skb;
	int copied, err;

	err = -EAGAIN;
	skb = sock_dequeue_err_skb(sk);
	if (skb == NULL)
		goto out;

	copied = skb->len;
	if (copied > len) {
		msg->msg_flags |= MSG_TRUNC;
		copied = len;
	}
	err = skb_copy_datagram_msg(skb, 0, msg, copied);
	if (err)
		goto out_free_skb;

	sock_recv_timestamp(msg, sk, skb);

	serr = SKB_EXT_ERR(skb);
	put_cmsg(msg, level, type, sizeof(serr->ee), &serr->ee);

	msg->msg_flags |= MSG_ERRQUEUE;
	err = copied;

out_free_skb:
	kfree_skb(skb);
out:
	return err;
}
EXPORT_SYMBOL(sock_recv_errqueue);

/*
 *	Get a socket option on an socket.
 *
 *	FIX: POSIX 1003.1g is very ambiguous here. It states that
 *	asynchronous errors should be reported by getsockopt. We assume
 *	this means if you specify SO_ERROR (otherwise whats the point of it).
 */
int sock_common_getsockopt(struct socket *sock, int level, int optname,
			   char __user *optval, int __user *optlen)
{
	struct sock *sk = sock->sk;

	return sk->sk_prot->getsockopt(sk, level, optname, optval, optlen);
}
EXPORT_SYMBOL(sock_common_getsockopt);

#ifdef CONFIG_COMPAT
int compat_sock_common_getsockopt(struct socket *sock, int level, int optname,
				  char __user *optval, int __user *optlen)
{
	struct sock *sk = sock->sk;

	if (sk->sk_prot->compat_getsockopt != NULL)
		return sk->sk_prot->compat_getsockopt(sk, level, optname,
						      optval, optlen);
	return sk->sk_prot->getsockopt(sk, level, optname, optval, optlen);
}
EXPORT_SYMBOL(compat_sock_common_getsockopt);
#endif

int sock_common_recvmsg(struct socket *sock, struct msghdr *msg, size_t size,
			int flags)
{
	struct sock *sk = sock->sk;
	int addr_len = 0;
	int err;

	err = sk->sk_prot->recvmsg(sk, msg, size, flags & MSG_DONTWAIT,
				   flags & ~MSG_DONTWAIT, &addr_len);
	if (err >= 0)
		msg->msg_namelen = addr_len;
	return err;
}
EXPORT_SYMBOL(sock_common_recvmsg);

/*
 *	Set socket options on an inet socket.
 */
int sock_common_setsockopt(struct socket *sock, int level, int optname,
			   char __user *optval, unsigned int optlen)
{
	struct sock *sk = sock->sk;

	return sk->sk_prot->setsockopt(sk, level, optname, optval, optlen);
}
EXPORT_SYMBOL(sock_common_setsockopt);

#ifdef CONFIG_COMPAT
int compat_sock_common_setsockopt(struct socket *sock, int level, int optname,
				  char __user *optval, unsigned int optlen)
{
	struct sock *sk = sock->sk;

	if (sk->sk_prot->compat_setsockopt != NULL)
		return sk->sk_prot->compat_setsockopt(sk, level, optname,
						      optval, optlen);
	return sk->sk_prot->setsockopt(sk, level, optname, optval, optlen);
}
EXPORT_SYMBOL(compat_sock_common_setsockopt);
#endif

void sk_common_release(struct sock *sk)
{
	if (sk->sk_prot->destroy)
		sk->sk_prot->destroy(sk);

	/*
	 * Observation: when sock_common_release is called, processes have
	 * no access to socket. But net still has.
	 * Step one, detach it from networking:
	 *
	 * A. Remove from hash tables.
	 */

	sk->sk_prot->unhash(sk);

	/*
	 * In this point socket cannot receive new packets, but it is possible
	 * that some packets are in flight because some CPU runs receiver and
	 * did hash table lookup before we unhashed socket. They will achieve
	 * receive queue and will be purged by socket destructor.
	 *
	 * Also we still have packets pending on receive queue and probably,
	 * our own packets waiting in device queues. sock_destroy will drain
	 * receive queue, but transmitted packets will delay socket destruction
	 * until the last reference will be released.
	 */

	sock_orphan(sk);

	xfrm_sk_free_policy(sk);

	sk_refcnt_debug_release(sk);

	sock_put(sk);
}
EXPORT_SYMBOL(sk_common_release);

void sk_get_meminfo(const struct sock *sk, u32 *mem)
{
	memset(mem, 0, sizeof(*mem) * SK_MEMINFO_VARS);

	mem[SK_MEMINFO_RMEM_ALLOC] = sk_rmem_alloc_get(sk);
	mem[SK_MEMINFO_RCVBUF] = sk->sk_rcvbuf;
	mem[SK_MEMINFO_WMEM_ALLOC] = sk_wmem_alloc_get(sk);
	mem[SK_MEMINFO_SNDBUF] = sk->sk_sndbuf;
	mem[SK_MEMINFO_FWD_ALLOC] = sk->sk_forward_alloc;
	mem[SK_MEMINFO_WMEM_QUEUED] = sk->sk_wmem_queued;
	mem[SK_MEMINFO_OPTMEM] = atomic_read(&sk->sk_omem_alloc);
	mem[SK_MEMINFO_BACKLOG] = sk->sk_backlog.len;
	mem[SK_MEMINFO_DROPS] = atomic_read(&sk->sk_drops);
}

#ifdef CONFIG_PROC_FS
#define PROTO_INUSE_NR	64	/* should be enough for the first time */
struct prot_inuse {
	int val[PROTO_INUSE_NR];
};

static DECLARE_BITMAP(proto_inuse_idx, PROTO_INUSE_NR);

void sock_prot_inuse_add(struct net *net, struct proto *prot, int val)
{
	__this_cpu_add(net->core.prot_inuse->val[prot->inuse_idx], val);
}
EXPORT_SYMBOL_GPL(sock_prot_inuse_add);

int sock_prot_inuse_get(struct net *net, struct proto *prot)
{
	int cpu, idx = prot->inuse_idx;
	int res = 0;

	for_each_possible_cpu(cpu)
		res += per_cpu_ptr(net->core.prot_inuse, cpu)->val[idx];

	return res >= 0 ? res : 0;
}
EXPORT_SYMBOL_GPL(sock_prot_inuse_get);

static void sock_inuse_add(struct net *net, int val)
{
	this_cpu_add(*net->core.sock_inuse, val);
}

int sock_inuse_get(struct net *net)
{
	int cpu, res = 0;

	for_each_possible_cpu(cpu)
		res += *per_cpu_ptr(net->core.sock_inuse, cpu);

	return res;
}

EXPORT_SYMBOL_GPL(sock_inuse_get);

static int __net_init sock_inuse_init_net(struct net *net)
{
	net->core.prot_inuse = alloc_percpu(struct prot_inuse);
	if (net->core.prot_inuse == NULL)
		return -ENOMEM;

	net->core.sock_inuse = alloc_percpu(int);
	if (net->core.sock_inuse == NULL)
		goto out;

	return 0;

out:
	free_percpu(net->core.prot_inuse);
	return -ENOMEM;
}

static void __net_exit sock_inuse_exit_net(struct net *net)
{
	free_percpu(net->core.prot_inuse);
	free_percpu(net->core.sock_inuse);
}

static struct pernet_operations net_inuse_ops = {
	.init = sock_inuse_init_net,
	.exit = sock_inuse_exit_net,
};

static __init int net_inuse_init(void)
{
	if (register_pernet_subsys(&net_inuse_ops))
		panic("Cannot initialize net inuse counters");

	return 0;
}

core_initcall(net_inuse_init);

static void assign_proto_idx(struct proto *prot)
{
	prot->inuse_idx = find_first_zero_bit(proto_inuse_idx, PROTO_INUSE_NR);

	if (unlikely(prot->inuse_idx == PROTO_INUSE_NR - 1)) {
		pr_err("PROTO_INUSE_NR exhausted\n");
		return;
	}

	set_bit(prot->inuse_idx, proto_inuse_idx);
}

static void release_proto_idx(struct proto *prot)
{
	if (prot->inuse_idx != PROTO_INUSE_NR - 1)
		clear_bit(prot->inuse_idx, proto_inuse_idx);
}
#else
static inline void assign_proto_idx(struct proto *prot)
{
}

static inline void release_proto_idx(struct proto *prot)
{
}

static void sock_inuse_add(struct net *net, int val)
{
}
#endif

static void req_prot_cleanup(struct request_sock_ops *rsk_prot)
{
	if (!rsk_prot)
		return;
	kfree(rsk_prot->slab_name);
	rsk_prot->slab_name = NULL;
	kmem_cache_destroy(rsk_prot->slab);
	rsk_prot->slab = NULL;
}

static int req_prot_init(const struct proto *prot)
{
	struct request_sock_ops *rsk_prot = prot->rsk_prot;

	if (!rsk_prot)
		return 0;

	rsk_prot->slab_name = kasprintf(GFP_KERNEL, "request_sock_%s",
					prot->name);
	if (!rsk_prot->slab_name)
		return -ENOMEM;

	rsk_prot->slab = kmem_cache_create(rsk_prot->slab_name,
					   rsk_prot->obj_size, 0,
					   SLAB_ACCOUNT | prot->slab_flags,
					   NULL);

	if (!rsk_prot->slab) {
		pr_crit("%s: Can't create request sock SLAB cache!\n",
			prot->name);
		return -ENOMEM;
	}
	return 0;
}

int proto_register(struct proto *prot, int alloc_slab)
{
	if (alloc_slab) {
		prot->slab = kmem_cache_create_usercopy(prot->name,
					prot->obj_size, 0,
					SLAB_HWCACHE_ALIGN | SLAB_ACCOUNT |
					prot->slab_flags,
					prot->useroffset, prot->usersize,
					NULL);

		if (prot->slab == NULL) {
			pr_crit("%s: Can't create sock SLAB cache!\n",
				prot->name);
			goto out;
		}

		if (req_prot_init(prot))
			goto out_free_request_sock_slab;

		if (prot->twsk_prot != NULL) {
			prot->twsk_prot->twsk_slab_name = kasprintf(GFP_KERNEL, "tw_sock_%s", prot->name);

			if (prot->twsk_prot->twsk_slab_name == NULL)
				goto out_free_request_sock_slab;

			prot->twsk_prot->twsk_slab =
				kmem_cache_create(prot->twsk_prot->twsk_slab_name,
						  prot->twsk_prot->twsk_obj_size,
						  0,
						  SLAB_ACCOUNT |
						  prot->slab_flags,
						  NULL);
			if (prot->twsk_prot->twsk_slab == NULL)
				goto out_free_timewait_sock_slab_name;
		}
	}

	mutex_lock(&proto_list_mutex);
	list_add(&prot->node, &proto_list);
	assign_proto_idx(prot);
	mutex_unlock(&proto_list_mutex);
	return 0;

out_free_timewait_sock_slab_name:
	kfree(prot->twsk_prot->twsk_slab_name);
out_free_request_sock_slab:
	req_prot_cleanup(prot->rsk_prot);

	kmem_cache_destroy(prot->slab);
	prot->slab = NULL;
out:
	return -ENOBUFS;
}
EXPORT_SYMBOL(proto_register);

void proto_unregister(struct proto *prot)
{
	mutex_lock(&proto_list_mutex);
	release_proto_idx(prot);
	list_del(&prot->node);
	mutex_unlock(&proto_list_mutex);

	kmem_cache_destroy(prot->slab);
	prot->slab = NULL;

	req_prot_cleanup(prot->rsk_prot);

	if (prot->twsk_prot != NULL && prot->twsk_prot->twsk_slab != NULL) {
		kmem_cache_destroy(prot->twsk_prot->twsk_slab);
		kfree(prot->twsk_prot->twsk_slab_name);
		prot->twsk_prot->twsk_slab = NULL;
	}
}
EXPORT_SYMBOL(proto_unregister);

int sock_load_diag_module(int family, int protocol)
{
	if (!protocol) {
		if (!sock_is_registered(family))
			return -ENOENT;

		return request_module("net-pf-%d-proto-%d-type-%d", PF_NETLINK,
				      NETLINK_SOCK_DIAG, family);
	}

#ifdef CONFIG_INET
	if (family == AF_INET &&
	    !rcu_access_pointer(inet_protos[protocol]))
		return -ENOENT;
#endif

	return request_module("net-pf-%d-proto-%d-type-%d-%d", PF_NETLINK,
			      NETLINK_SOCK_DIAG, family, protocol);
}
EXPORT_SYMBOL(sock_load_diag_module);

#ifdef CONFIG_PROC_FS
static void *proto_seq_start(struct seq_file *seq, loff_t *pos)
	__acquires(proto_list_mutex)
{
	mutex_lock(&proto_list_mutex);
	return seq_list_start_head(&proto_list, *pos);
}

static void *proto_seq_next(struct seq_file *seq, void *v, loff_t *pos)
{
	return seq_list_next(v, &proto_list, pos);
}

static void proto_seq_stop(struct seq_file *seq, void *v)
	__releases(proto_list_mutex)
{
	mutex_unlock(&proto_list_mutex);
}

static char proto_method_implemented(const void *method)
{
	return method == NULL ? 'n' : 'y';
}
static long sock_prot_memory_allocated(struct proto *proto)
{
	return proto->memory_allocated != NULL ? proto_memory_allocated(proto) : -1L;
}

static char *sock_prot_memory_pressure(struct proto *proto)
{
	return proto->memory_pressure != NULL ?
	proto_memory_pressure(proto) ? "yes" : "no" : "NI";
}

static void proto_seq_printf(struct seq_file *seq, struct proto *proto)
{

	seq_printf(seq, "%-9s %4u %6d  %6ld   %-3s %6u   %-3s  %-10s "
			"%2c %2c %2c %2c %2c %2c %2c %2c %2c %2c %2c %2c %2c %2c %2c %2c %2c %2c %2c\n",
		   proto->name,
		   proto->obj_size,
		   sock_prot_inuse_get(seq_file_net(seq), proto),
		   sock_prot_memory_allocated(proto),
		   sock_prot_memory_pressure(proto),
		   proto->max_header,
		   proto->slab == NULL ? "no" : "yes",
		   module_name(proto->owner),
		   proto_method_implemented(proto->close),
		   proto_method_implemented(proto->connect),
		   proto_method_implemented(proto->disconnect),
		   proto_method_implemented(proto->accept),
		   proto_method_implemented(proto->ioctl),
		   proto_method_implemented(proto->init),
		   proto_method_implemented(proto->destroy),
		   proto_method_implemented(proto->shutdown),
		   proto_method_implemented(proto->setsockopt),
		   proto_method_implemented(proto->getsockopt),
		   proto_method_implemented(proto->sendmsg),
		   proto_method_implemented(proto->recvmsg),
		   proto_method_implemented(proto->sendpage),
		   proto_method_implemented(proto->bind),
		   proto_method_implemented(proto->backlog_rcv),
		   proto_method_implemented(proto->hash),
		   proto_method_implemented(proto->unhash),
		   proto_method_implemented(proto->get_port),
		   proto_method_implemented(proto->enter_memory_pressure));
}

static int proto_seq_show(struct seq_file *seq, void *v)
{
	if (v == &proto_list)
		seq_printf(seq, "%-9s %-4s %-8s %-6s %-5s %-7s %-4s %-10s %s",
			   "protocol",
			   "size",
			   "sockets",
			   "memory",
			   "press",
			   "maxhdr",
			   "slab",
			   "module",
			   "cl co di ac io in de sh ss gs se re sp bi br ha uh gp em\n");
	else
		proto_seq_printf(seq, list_entry(v, struct proto, node));
	return 0;
}

static const struct seq_operations proto_seq_ops = {
	.start  = proto_seq_start,
	.next   = proto_seq_next,
	.stop   = proto_seq_stop,
	.show   = proto_seq_show,
};

static __net_init int proto_init_net(struct net *net)
{
	if (!proc_create_net("protocols", 0444, net->proc_net, &proto_seq_ops,
			sizeof(struct seq_net_private)))
		return -ENOMEM;

	return 0;
}

static __net_exit void proto_exit_net(struct net *net)
{
	remove_proc_entry("protocols", net->proc_net);
}


static __net_initdata struct pernet_operations proto_net_ops = {
	.init = proto_init_net,
	.exit = proto_exit_net,
};

static int __init proto_init(void)
{
	return register_pernet_subsys(&proto_net_ops);
}

subsys_initcall(proto_init);

#endif /* PROC_FS */

#ifdef CONFIG_NET_RX_BUSY_POLL
bool sk_busy_loop_end(void *p, unsigned long start_time)
{
	struct sock *sk = p;

	return !skb_queue_empty(&sk->sk_receive_queue) ||
	       sk_busy_loop_timeout(sk, start_time);
}
EXPORT_SYMBOL(sk_busy_loop_end);
#endif /* CONFIG_NET_RX_BUSY_POLL */<|MERGE_RESOLUTION|>--- conflicted
+++ resolved
@@ -1598,12 +1598,9 @@
 
 static void __sk_free(struct sock *sk)
 {
-<<<<<<< HEAD
-=======
 	if (likely(sk->sk_net_refcnt))
 		sock_inuse_add(sock_net(sk), -1);
 
->>>>>>> e021bb4f
 	if (unlikely(sk->sk_net_refcnt && sock_diag_has_destroy_listeners(sk)))
 		sock_diag_broadcast_destroy(sk);
 	else
@@ -2840,11 +2837,12 @@
 	if (sk->sk_lock.owned)
 		__lock_sock(sk);
 	sk->sk_lock.owned = 1;
-	spin_unlock_bh(&sk->sk_lock.slock);
+	spin_unlock(&sk->sk_lock.slock);
 	/*
 	 * The sk_lock has mutex_lock() semantics here:
 	 */
 	mutex_acquire(&sk->sk_lock.dep_map, subclass, 0, _RET_IP_);
+	local_bh_enable();
 }
 EXPORT_SYMBOL(lock_sock_nested);
 
