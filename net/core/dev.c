--- conflicted
+++ resolved
@@ -3407,11 +3407,7 @@
 	 * This permits qdisc->running owner to get the lock more
 	 * often and dequeue packets faster.
 	 */
-<<<<<<< HEAD
-#ifdef CONFIG_PREEMPT_RT_FULL
-=======
 #ifdef CONFIG_PREEMPT_RT
->>>>>>> fa578e9d
 	contended = true;
 #else
 	contended = qdisc_is_running(q);
@@ -3487,14 +3483,6 @@
 #define skb_update_prio(skb)
 #endif
 
-<<<<<<< HEAD
-#ifndef CONFIG_PREEMPT_RT_FULL
-DEFINE_PER_CPU(int, xmit_recursion);
-EXPORT_SYMBOL(xmit_recursion);
-#endif
-
-=======
->>>>>>> fa578e9d
 /**
  *	dev_loopback_xmit - loop back @skb
  *	@net: network namespace this loopback is happening in
@@ -3786,12 +3774,7 @@
 		if (txq->xmit_lock_owner != current) {
 #else
 		if (txq->xmit_lock_owner != cpu) {
-<<<<<<< HEAD
-#endif
-			if (unlikely(xmit_rec_read() > XMIT_RECURSION_LIMIT))
-=======
 			if (dev_xmit_recursion())
->>>>>>> fa578e9d
 				goto recursion_alert;
 
 			skb = validate_xmit_skb(skb, dev, &again);
@@ -3801,15 +3784,9 @@
 			HARD_TX_LOCK(dev, txq, cpu);
 
 			if (!netif_xmit_stopped(txq)) {
-<<<<<<< HEAD
-				xmit_rec_inc();
-				skb = dev_hard_start_xmit(skb, dev, txq, &rc);
-				xmit_rec_dec();
-=======
 				dev_xmit_recursion_inc();
 				skb = dev_hard_start_xmit(skb, dev, txq, &rc);
 				dev_xmit_recursion_dec();
->>>>>>> fa578e9d
 				if (dev_xmit_complete(rc)) {
 					HARD_TX_UNLOCK(dev, txq);
 					goto out;
@@ -4504,10 +4481,7 @@
 	local_bh_disable();
 	err = netif_rx_internal(skb);
 	local_bh_enable();
-<<<<<<< HEAD
-=======
 	trace_netif_rx_ni_exit(err);
->>>>>>> fa578e9d
 
 	return err;
 }
@@ -5170,24 +5144,6 @@
 	}
 	list_splice_init(&sublist, head);
 
-<<<<<<< HEAD
-	if (static_branch_unlikely(&generic_xdp_needed_key)) {
-		preempt_disable();
-		rcu_read_lock();
-		list_for_each_entry_safe(skb, next, head, list) {
-			xdp_prog = rcu_dereference(skb->dev->xdp_prog);
-			skb_list_del_init(skb);
-			if (do_xdp_generic(xdp_prog, skb) == XDP_PASS)
-				list_add_tail(&skb->list, &sublist);
-		}
-		rcu_read_unlock();
-		preempt_enable();
-		/* Put passed packets back on main list */
-		list_splice_init(&sublist, head);
-	}
-
-=======
->>>>>>> fa578e9d
 	rcu_read_lock();
 #ifdef CONFIG_RPS
 	if (static_branch_unlikely(&rps_needed)) {
@@ -5499,14 +5455,8 @@
 	/* Do not adjust napi->gro_hash[].count, caller is adding a new
 	 * SKB to the chain.
 	 */
-<<<<<<< HEAD
-	list_del(&oldest->list);
-	oldest->next = NULL;
-	napi_gro_complete(oldest);
-=======
 	skb_list_del_init(oldest);
 	napi_gro_complete(napi, oldest);
->>>>>>> fa578e9d
 }
 
 INDIRECT_CALLABLE_DECLARE(struct sk_buff *inet_gro_receive(struct list_head *,
@@ -8963,13 +8913,8 @@
 {
 	/* Initialize queue lock */
 	spin_lock_init(&queue->_xmit_lock);
-<<<<<<< HEAD
-	netdev_set_xmit_lockdep_class(&queue->_xmit_lock, dev->type);
-	netdev_queue_clear_owner(queue);
-=======
 	lockdep_set_class(&queue->_xmit_lock, &dev->qdisc_xmit_lock_key);
 	queue->xmit_lock_owner = -1;
->>>>>>> fa578e9d
 	netdev_queue_numa_node_write(queue, NUMA_NO_NODE);
 	queue->dev = dev;
 #ifdef CONFIG_BQL
