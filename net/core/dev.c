/*
 *      NET3    Protocol independent device support routines.
 *
 *		This program is free software; you can redistribute it and/or
 *		modify it under the terms of the GNU General Public License
 *		as published by the Free Software Foundation; either version
 *		2 of the License, or (at your option) any later version.
 *
 *	Derived from the non IP parts of dev.c 1.0.19
 *              Authors:	Ross Biro
 *				Fred N. van Kempen, <waltje@uWalt.NL.Mugnet.ORG>
 *				Mark Evans, <evansmp@uhura.aston.ac.uk>
 *
 *	Additional Authors:
 *		Florian la Roche <rzsfl@rz.uni-sb.de>
 *		Alan Cox <gw4pts@gw4pts.ampr.org>
 *		David Hinds <dahinds@users.sourceforge.net>
 *		Alexey Kuznetsov <kuznet@ms2.inr.ac.ru>
 *		Adam Sulmicki <adam@cfar.umd.edu>
 *              Pekka Riikonen <priikone@poesidon.pspt.fi>
 *
 *	Changes:
 *              D.J. Barrow     :       Fixed bug where dev->refcnt gets set
 *                                      to 2 if register_netdev gets called
 *                                      before net_dev_init & also removed a
 *                                      few lines of code in the process.
 *		Alan Cox	:	device private ioctl copies fields back.
 *		Alan Cox	:	Transmit queue code does relevant
 *					stunts to keep the queue safe.
 *		Alan Cox	:	Fixed double lock.
 *		Alan Cox	:	Fixed promisc NULL pointer trap
 *		????????	:	Support the full private ioctl range
 *		Alan Cox	:	Moved ioctl permission check into
 *					drivers
 *		Tim Kordas	:	SIOCADDMULTI/SIOCDELMULTI
 *		Alan Cox	:	100 backlog just doesn't cut it when
 *					you start doing multicast video 8)
 *		Alan Cox	:	Rewrote net_bh and list manager.
 *              Alan Cox        :       Fix ETH_P_ALL echoback lengths.
 *		Alan Cox	:	Took out transmit every packet pass
 *					Saved a few bytes in the ioctl handler
 *		Alan Cox	:	Network driver sets packet type before
 *					calling netif_rx. Saves a function
 *					call a packet.
 *		Alan Cox	:	Hashed net_bh()
 *		Richard Kooijman:	Timestamp fixes.
 *		Alan Cox	:	Wrong field in SIOCGIFDSTADDR
 *		Alan Cox	:	Device lock protection.
 *              Alan Cox        :       Fixed nasty side effect of device close
 *					changes.
 *		Rudi Cilibrasi	:	Pass the right thing to
 *					set_mac_address()
 *		Dave Miller	:	32bit quantity for the device lock to
 *					make it work out on a Sparc.
 *		Bjorn Ekwall	:	Added KERNELD hack.
 *		Alan Cox	:	Cleaned up the backlog initialise.
 *		Craig Metz	:	SIOCGIFCONF fix if space for under
 *					1 device.
 *	    Thomas Bogendoerfer :	Return ENODEV for dev_open, if there
 *					is no device open function.
 *		Andi Kleen	:	Fix error reporting for SIOCGIFCONF
 *	    Michael Chastain	:	Fix signed/unsigned for SIOCGIFCONF
 *		Cyrus Durgin	:	Cleaned for KMOD
 *		Adam Sulmicki   :	Bug Fix : Network Device Unload
 *					A network device unload needs to purge
 *					the backlog queue.
 *	Paul Rusty Russell	:	SIOCSIFNAME
 *              Pekka Riikonen  :	Netdev boot-time settings code
 *              Andrew Morton   :       Make unregister_netdevice wait
 *                                      indefinitely on dev->refcnt
 *              J Hadi Salim    :       - Backlog queue sampling
 *				        - netif_rx() feedback
 */

#include <linux/uaccess.h>
#include <linux/bitops.h>
#include <linux/capability.h>
#include <linux/cpu.h>
#include <linux/types.h>
#include <linux/kernel.h>
#include <linux/hash.h>
#include <linux/slab.h>
#include <linux/sched.h>
#include <linux/sched/mm.h>
#include <linux/mutex.h>
#include <linux/string.h>
#include <linux/mm.h>
#include <linux/socket.h>
#include <linux/sockios.h>
#include <linux/errno.h>
#include <linux/interrupt.h>
#include <linux/if_ether.h>
#include <linux/netdevice.h>
#include <linux/etherdevice.h>
#include <linux/ethtool.h>
#include <linux/skbuff.h>
#include <linux/bpf.h>
#include <linux/bpf_trace.h>
#include <net/net_namespace.h>
#include <net/sock.h>
#include <net/busy_poll.h>
#include <linux/rtnetlink.h>
#include <linux/stat.h>
#include <net/dst.h>
#include <net/dst_metadata.h>
#include <net/pkt_sched.h>
#include <net/pkt_cls.h>
#include <net/checksum.h>
#include <net/xfrm.h>
#include <linux/highmem.h>
#include <linux/init.h>
#include <linux/module.h>
#include <linux/netpoll.h>
#include <linux/rcupdate.h>
#include <linux/delay.h>
#include <net/iw_handler.h>
#include <asm/current.h>
#include <linux/audit.h>
#include <linux/dmaengine.h>
#include <linux/err.h>
#include <linux/ctype.h>
#include <linux/if_arp.h>
#include <linux/if_vlan.h>
#include <linux/ip.h>
#include <net/ip.h>
#include <net/mpls.h>
#include <linux/ipv6.h>
#include <linux/in.h>
#include <linux/jhash.h>
#include <linux/random.h>
#include <trace/events/napi.h>
#include <trace/events/net.h>
#include <trace/events/skb.h>
#include <linux/pci.h>
#include <linux/inetdevice.h>
#include <linux/cpu_rmap.h>
#include <linux/static_key.h>
#include <linux/hashtable.h>
#include <linux/vmalloc.h>
#include <linux/if_macvlan.h>
#include <linux/errqueue.h>
#include <linux/hrtimer.h>
#include <linux/netfilter_ingress.h>
#include <linux/crash_dump.h>
#include <linux/sctp.h>
#include <net/udp_tunnel.h>
#include <linux/net_namespace.h>

#include "net-sysfs.h"

#define MAX_GRO_SKBS 8

/* This should be increased if a protocol with a bigger head is added. */
#define GRO_MAX_HEAD (MAX_HEADER + 128)

static DEFINE_SPINLOCK(ptype_lock);
static DEFINE_SPINLOCK(offload_lock);
struct list_head ptype_base[PTYPE_HASH_SIZE] __read_mostly;
struct list_head ptype_all __read_mostly;	/* Taps */
static struct list_head offload_base __read_mostly;

static int netif_rx_internal(struct sk_buff *skb);
static int call_netdevice_notifiers_info(unsigned long val,
					 struct netdev_notifier_info *info);
static struct napi_struct *napi_by_id(unsigned int napi_id);

/*
 * The @dev_base_head list is protected by @dev_base_lock and the rtnl
 * semaphore.
 *
 * Pure readers hold dev_base_lock for reading, or rcu_read_lock()
 *
 * Writers must hold the rtnl semaphore while they loop through the
 * dev_base_head list, and hold dev_base_lock for writing when they do the
 * actual updates.  This allows pure readers to access the list even
 * while a writer is preparing to update it.
 *
 * To put it another way, dev_base_lock is held for writing only to
 * protect against pure readers; the rtnl semaphore provides the
 * protection against other writers.
 *
 * See, for example usages, register_netdevice() and
 * unregister_netdevice(), which must be called with the rtnl
 * semaphore held.
 */
DEFINE_RWLOCK(dev_base_lock);
EXPORT_SYMBOL(dev_base_lock);

static DEFINE_MUTEX(ifalias_mutex);

/* protects napi_hash addition/deletion and napi_gen_id */
static DEFINE_SPINLOCK(napi_hash_lock);

static unsigned int napi_gen_id = NR_CPUS;
static DEFINE_READ_MOSTLY_HASHTABLE(napi_hash, 8);

static seqcount_t devnet_rename_seq;
static DEFINE_MUTEX(devnet_rename_mutex);

static inline void dev_base_seq_inc(struct net *net)
{
	while (++net->dev_base_seq == 0)
		;
}

static inline struct hlist_head *dev_name_hash(struct net *net, const char *name)
{
	unsigned int hash = full_name_hash(net, name, strnlen(name, IFNAMSIZ));

	return &net->dev_name_head[hash_32(hash, NETDEV_HASHBITS)];
}

static inline struct hlist_head *dev_index_hash(struct net *net, int ifindex)
{
	return &net->dev_index_head[ifindex & (NETDEV_HASHENTRIES - 1)];
}

static inline void rps_lock(struct softnet_data *sd)
{
#ifdef CONFIG_RPS
	raw_spin_lock(&sd->input_pkt_queue.raw_lock);
#endif
}

static inline void rps_unlock(struct softnet_data *sd)
{
#ifdef CONFIG_RPS
	raw_spin_unlock(&sd->input_pkt_queue.raw_lock);
#endif
}

/* Device list insertion */
static void list_netdevice(struct net_device *dev)
{
	struct net *net = dev_net(dev);

	ASSERT_RTNL();

	write_lock_bh(&dev_base_lock);
	list_add_tail_rcu(&dev->dev_list, &net->dev_base_head);
	hlist_add_head_rcu(&dev->name_hlist, dev_name_hash(net, dev->name));
	hlist_add_head_rcu(&dev->index_hlist,
			   dev_index_hash(net, dev->ifindex));
	write_unlock_bh(&dev_base_lock);

	dev_base_seq_inc(net);
}

/* Device list removal
 * caller must respect a RCU grace period before freeing/reusing dev
 */
static void unlist_netdevice(struct net_device *dev)
{
	ASSERT_RTNL();

	/* Unlink dev from the device chain */
	write_lock_bh(&dev_base_lock);
	list_del_rcu(&dev->dev_list);
	hlist_del_rcu(&dev->name_hlist);
	hlist_del_rcu(&dev->index_hlist);
	write_unlock_bh(&dev_base_lock);

	dev_base_seq_inc(dev_net(dev));
}

/*
 *	Our notifier list
 */

static RAW_NOTIFIER_HEAD(netdev_chain);

/*
 *	Device drivers call our routines to queue packets here. We empty the
 *	queue in the local softnet handler.
 */

DEFINE_PER_CPU_ALIGNED(struct softnet_data, softnet_data);
EXPORT_PER_CPU_SYMBOL(softnet_data);

#ifdef CONFIG_LOCKDEP
/*
 * register_netdevice() inits txq->_xmit_lock and sets lockdep class
 * according to dev->type
 */
static const unsigned short netdev_lock_type[] = {
	 ARPHRD_NETROM, ARPHRD_ETHER, ARPHRD_EETHER, ARPHRD_AX25,
	 ARPHRD_PRONET, ARPHRD_CHAOS, ARPHRD_IEEE802, ARPHRD_ARCNET,
	 ARPHRD_APPLETLK, ARPHRD_DLCI, ARPHRD_ATM, ARPHRD_METRICOM,
	 ARPHRD_IEEE1394, ARPHRD_EUI64, ARPHRD_INFINIBAND, ARPHRD_SLIP,
	 ARPHRD_CSLIP, ARPHRD_SLIP6, ARPHRD_CSLIP6, ARPHRD_RSRVD,
	 ARPHRD_ADAPT, ARPHRD_ROSE, ARPHRD_X25, ARPHRD_HWX25,
	 ARPHRD_PPP, ARPHRD_CISCO, ARPHRD_LAPB, ARPHRD_DDCMP,
	 ARPHRD_RAWHDLC, ARPHRD_TUNNEL, ARPHRD_TUNNEL6, ARPHRD_FRAD,
	 ARPHRD_SKIP, ARPHRD_LOOPBACK, ARPHRD_LOCALTLK, ARPHRD_FDDI,
	 ARPHRD_BIF, ARPHRD_SIT, ARPHRD_IPDDP, ARPHRD_IPGRE,
	 ARPHRD_PIMREG, ARPHRD_HIPPI, ARPHRD_ASH, ARPHRD_ECONET,
	 ARPHRD_IRDA, ARPHRD_FCPP, ARPHRD_FCAL, ARPHRD_FCPL,
	 ARPHRD_FCFABRIC, ARPHRD_IEEE80211, ARPHRD_IEEE80211_PRISM,
	 ARPHRD_IEEE80211_RADIOTAP, ARPHRD_PHONET, ARPHRD_PHONET_PIPE,
	 ARPHRD_IEEE802154, ARPHRD_VOID, ARPHRD_NONE};

static const char *const netdev_lock_name[] = {
	"_xmit_NETROM", "_xmit_ETHER", "_xmit_EETHER", "_xmit_AX25",
	"_xmit_PRONET", "_xmit_CHAOS", "_xmit_IEEE802", "_xmit_ARCNET",
	"_xmit_APPLETLK", "_xmit_DLCI", "_xmit_ATM", "_xmit_METRICOM",
	"_xmit_IEEE1394", "_xmit_EUI64", "_xmit_INFINIBAND", "_xmit_SLIP",
	"_xmit_CSLIP", "_xmit_SLIP6", "_xmit_CSLIP6", "_xmit_RSRVD",
	"_xmit_ADAPT", "_xmit_ROSE", "_xmit_X25", "_xmit_HWX25",
	"_xmit_PPP", "_xmit_CISCO", "_xmit_LAPB", "_xmit_DDCMP",
	"_xmit_RAWHDLC", "_xmit_TUNNEL", "_xmit_TUNNEL6", "_xmit_FRAD",
	"_xmit_SKIP", "_xmit_LOOPBACK", "_xmit_LOCALTLK", "_xmit_FDDI",
	"_xmit_BIF", "_xmit_SIT", "_xmit_IPDDP", "_xmit_IPGRE",
	"_xmit_PIMREG", "_xmit_HIPPI", "_xmit_ASH", "_xmit_ECONET",
	"_xmit_IRDA", "_xmit_FCPP", "_xmit_FCAL", "_xmit_FCPL",
	"_xmit_FCFABRIC", "_xmit_IEEE80211", "_xmit_IEEE80211_PRISM",
	"_xmit_IEEE80211_RADIOTAP", "_xmit_PHONET", "_xmit_PHONET_PIPE",
	"_xmit_IEEE802154", "_xmit_VOID", "_xmit_NONE"};

static struct lock_class_key netdev_xmit_lock_key[ARRAY_SIZE(netdev_lock_type)];
static struct lock_class_key netdev_addr_lock_key[ARRAY_SIZE(netdev_lock_type)];

static inline unsigned short netdev_lock_pos(unsigned short dev_type)
{
	int i;

	for (i = 0; i < ARRAY_SIZE(netdev_lock_type); i++)
		if (netdev_lock_type[i] == dev_type)
			return i;
	/* the last key is used by default */
	return ARRAY_SIZE(netdev_lock_type) - 1;
}

static inline void netdev_set_xmit_lockdep_class(spinlock_t *lock,
						 unsigned short dev_type)
{
	int i;

	i = netdev_lock_pos(dev_type);
	lockdep_set_class_and_name(lock, &netdev_xmit_lock_key[i],
				   netdev_lock_name[i]);
}

static inline void netdev_set_addr_lockdep_class(struct net_device *dev)
{
	int i;

	i = netdev_lock_pos(dev->type);
	lockdep_set_class_and_name(&dev->addr_list_lock,
				   &netdev_addr_lock_key[i],
				   netdev_lock_name[i]);
}
#else
static inline void netdev_set_xmit_lockdep_class(spinlock_t *lock,
						 unsigned short dev_type)
{
}
static inline void netdev_set_addr_lockdep_class(struct net_device *dev)
{
}
#endif

/*******************************************************************************
 *
 *		Protocol management and registration routines
 *
 *******************************************************************************/


/*
 *	Add a protocol ID to the list. Now that the input handler is
 *	smarter we can dispense with all the messy stuff that used to be
 *	here.
 *
 *	BEWARE!!! Protocol handlers, mangling input packets,
 *	MUST BE last in hash buckets and checking protocol handlers
 *	MUST start from promiscuous ptype_all chain in net_bh.
 *	It is true now, do not change it.
 *	Explanation follows: if protocol handler, mangling packet, will
 *	be the first on list, it is not able to sense, that packet
 *	is cloned and should be copied-on-write, so that it will
 *	change it and subsequent readers will get broken packet.
 *							--ANK (980803)
 */

static inline struct list_head *ptype_head(const struct packet_type *pt)
{
	if (pt->type == htons(ETH_P_ALL))
		return pt->dev ? &pt->dev->ptype_all : &ptype_all;
	else
		return pt->dev ? &pt->dev->ptype_specific :
				 &ptype_base[ntohs(pt->type) & PTYPE_HASH_MASK];
}

/**
 *	dev_add_pack - add packet handler
 *	@pt: packet type declaration
 *
 *	Add a protocol handler to the networking stack. The passed &packet_type
 *	is linked into kernel lists and may not be freed until it has been
 *	removed from the kernel lists.
 *
 *	This call does not sleep therefore it can not
 *	guarantee all CPU's that are in middle of receiving packets
 *	will see the new packet type (until the next received packet).
 */

void dev_add_pack(struct packet_type *pt)
{
	struct list_head *head = ptype_head(pt);

	spin_lock(&ptype_lock);
	list_add_rcu(&pt->list, head);
	spin_unlock(&ptype_lock);
}
EXPORT_SYMBOL(dev_add_pack);

/**
 *	__dev_remove_pack	 - remove packet handler
 *	@pt: packet type declaration
 *
 *	Remove a protocol handler that was previously added to the kernel
 *	protocol handlers by dev_add_pack(). The passed &packet_type is removed
 *	from the kernel lists and can be freed or reused once this function
 *	returns.
 *
 *      The packet type might still be in use by receivers
 *	and must not be freed until after all the CPU's have gone
 *	through a quiescent state.
 */
void __dev_remove_pack(struct packet_type *pt)
{
	struct list_head *head = ptype_head(pt);
	struct packet_type *pt1;

	spin_lock(&ptype_lock);

	list_for_each_entry(pt1, head, list) {
		if (pt == pt1) {
			list_del_rcu(&pt->list);
			goto out;
		}
	}

	pr_warn("dev_remove_pack: %p not found\n", pt);
out:
	spin_unlock(&ptype_lock);
}
EXPORT_SYMBOL(__dev_remove_pack);

/**
 *	dev_remove_pack	 - remove packet handler
 *	@pt: packet type declaration
 *
 *	Remove a protocol handler that was previously added to the kernel
 *	protocol handlers by dev_add_pack(). The passed &packet_type is removed
 *	from the kernel lists and can be freed or reused once this function
 *	returns.
 *
 *	This call sleeps to guarantee that no CPU is looking at the packet
 *	type after return.
 */
void dev_remove_pack(struct packet_type *pt)
{
	__dev_remove_pack(pt);

	synchronize_net();
}
EXPORT_SYMBOL(dev_remove_pack);


/**
 *	dev_add_offload - register offload handlers
 *	@po: protocol offload declaration
 *
 *	Add protocol offload handlers to the networking stack. The passed
 *	&proto_offload is linked into kernel lists and may not be freed until
 *	it has been removed from the kernel lists.
 *
 *	This call does not sleep therefore it can not
 *	guarantee all CPU's that are in middle of receiving packets
 *	will see the new offload handlers (until the next received packet).
 */
void dev_add_offload(struct packet_offload *po)
{
	struct packet_offload *elem;

	spin_lock(&offload_lock);
	list_for_each_entry(elem, &offload_base, list) {
		if (po->priority < elem->priority)
			break;
	}
	list_add_rcu(&po->list, elem->list.prev);
	spin_unlock(&offload_lock);
}
EXPORT_SYMBOL(dev_add_offload);

/**
 *	__dev_remove_offload	 - remove offload handler
 *	@po: packet offload declaration
 *
 *	Remove a protocol offload handler that was previously added to the
 *	kernel offload handlers by dev_add_offload(). The passed &offload_type
 *	is removed from the kernel lists and can be freed or reused once this
 *	function returns.
 *
 *      The packet type might still be in use by receivers
 *	and must not be freed until after all the CPU's have gone
 *	through a quiescent state.
 */
static void __dev_remove_offload(struct packet_offload *po)
{
	struct list_head *head = &offload_base;
	struct packet_offload *po1;

	spin_lock(&offload_lock);

	list_for_each_entry(po1, head, list) {
		if (po == po1) {
			list_del_rcu(&po->list);
			goto out;
		}
	}

	pr_warn("dev_remove_offload: %p not found\n", po);
out:
	spin_unlock(&offload_lock);
}

/**
 *	dev_remove_offload	 - remove packet offload handler
 *	@po: packet offload declaration
 *
 *	Remove a packet offload handler that was previously added to the kernel
 *	offload handlers by dev_add_offload(). The passed &offload_type is
 *	removed from the kernel lists and can be freed or reused once this
 *	function returns.
 *
 *	This call sleeps to guarantee that no CPU is looking at the packet
 *	type after return.
 */
void dev_remove_offload(struct packet_offload *po)
{
	__dev_remove_offload(po);

	synchronize_net();
}
EXPORT_SYMBOL(dev_remove_offload);

/******************************************************************************
 *
 *		      Device Boot-time Settings Routines
 *
 ******************************************************************************/

/* Boot time configuration table */
static struct netdev_boot_setup dev_boot_setup[NETDEV_BOOT_SETUP_MAX];

/**
 *	netdev_boot_setup_add	- add new setup entry
 *	@name: name of the device
 *	@map: configured settings for the device
 *
 *	Adds new setup entry to the dev_boot_setup list.  The function
 *	returns 0 on error and 1 on success.  This is a generic routine to
 *	all netdevices.
 */
static int netdev_boot_setup_add(char *name, struct ifmap *map)
{
	struct netdev_boot_setup *s;
	int i;

	s = dev_boot_setup;
	for (i = 0; i < NETDEV_BOOT_SETUP_MAX; i++) {
		if (s[i].name[0] == '\0' || s[i].name[0] == ' ') {
			memset(s[i].name, 0, sizeof(s[i].name));
			strlcpy(s[i].name, name, IFNAMSIZ);
			memcpy(&s[i].map, map, sizeof(s[i].map));
			break;
		}
	}

	return i >= NETDEV_BOOT_SETUP_MAX ? 0 : 1;
}

/**
 * netdev_boot_setup_check	- check boot time settings
 * @dev: the netdevice
 *
 * Check boot time settings for the device.
 * The found settings are set for the device to be used
 * later in the device probing.
 * Returns 0 if no settings found, 1 if they are.
 */
int netdev_boot_setup_check(struct net_device *dev)
{
	struct netdev_boot_setup *s = dev_boot_setup;
	int i;

	for (i = 0; i < NETDEV_BOOT_SETUP_MAX; i++) {
		if (s[i].name[0] != '\0' && s[i].name[0] != ' ' &&
		    !strcmp(dev->name, s[i].name)) {
			dev->irq = s[i].map.irq;
			dev->base_addr = s[i].map.base_addr;
			dev->mem_start = s[i].map.mem_start;
			dev->mem_end = s[i].map.mem_end;
			return 1;
		}
	}
	return 0;
}
EXPORT_SYMBOL(netdev_boot_setup_check);


/**
 * netdev_boot_base	- get address from boot time settings
 * @prefix: prefix for network device
 * @unit: id for network device
 *
 * Check boot time settings for the base address of device.
 * The found settings are set for the device to be used
 * later in the device probing.
 * Returns 0 if no settings found.
 */
unsigned long netdev_boot_base(const char *prefix, int unit)
{
	const struct netdev_boot_setup *s = dev_boot_setup;
	char name[IFNAMSIZ];
	int i;

	sprintf(name, "%s%d", prefix, unit);

	/*
	 * If device already registered then return base of 1
	 * to indicate not to probe for this interface
	 */
	if (__dev_get_by_name(&init_net, name))
		return 1;

	for (i = 0; i < NETDEV_BOOT_SETUP_MAX; i++)
		if (!strcmp(name, s[i].name))
			return s[i].map.base_addr;
	return 0;
}

/*
 * Saves at boot time configured settings for any netdevice.
 */
int __init netdev_boot_setup(char *str)
{
	int ints[5];
	struct ifmap map;

	str = get_options(str, ARRAY_SIZE(ints), ints);
	if (!str || !*str)
		return 0;

	/* Save settings */
	memset(&map, 0, sizeof(map));
	if (ints[0] > 0)
		map.irq = ints[1];
	if (ints[0] > 1)
		map.base_addr = ints[2];
	if (ints[0] > 2)
		map.mem_start = ints[3];
	if (ints[0] > 3)
		map.mem_end = ints[4];

	/* Add new entry to the list */
	return netdev_boot_setup_add(str, &map);
}

__setup("netdev=", netdev_boot_setup);

/*******************************************************************************
 *
 *			    Device Interface Subroutines
 *
 *******************************************************************************/

/**
 *	dev_get_iflink	- get 'iflink' value of a interface
 *	@dev: targeted interface
 *
 *	Indicates the ifindex the interface is linked to.
 *	Physical interfaces have the same 'ifindex' and 'iflink' values.
 */

int dev_get_iflink(const struct net_device *dev)
{
	if (dev->netdev_ops && dev->netdev_ops->ndo_get_iflink)
		return dev->netdev_ops->ndo_get_iflink(dev);

	return dev->ifindex;
}
EXPORT_SYMBOL(dev_get_iflink);

/**
 *	dev_fill_metadata_dst - Retrieve tunnel egress information.
 *	@dev: targeted interface
 *	@skb: The packet.
 *
 *	For better visibility of tunnel traffic OVS needs to retrieve
 *	egress tunnel information for a packet. Following API allows
 *	user to get this info.
 */
int dev_fill_metadata_dst(struct net_device *dev, struct sk_buff *skb)
{
	struct ip_tunnel_info *info;

	if (!dev->netdev_ops  || !dev->netdev_ops->ndo_fill_metadata_dst)
		return -EINVAL;

	info = skb_tunnel_info_unclone(skb);
	if (!info)
		return -ENOMEM;
	if (unlikely(!(info->mode & IP_TUNNEL_INFO_TX)))
		return -EINVAL;

	return dev->netdev_ops->ndo_fill_metadata_dst(dev, skb);
}
EXPORT_SYMBOL_GPL(dev_fill_metadata_dst);

/**
 *	__dev_get_by_name	- find a device by its name
 *	@net: the applicable net namespace
 *	@name: name to find
 *
 *	Find an interface by name. Must be called under RTNL semaphore
 *	or @dev_base_lock. If the name is found a pointer to the device
 *	is returned. If the name is not found then %NULL is returned. The
 *	reference counters are not incremented so the caller must be
 *	careful with locks.
 */

struct net_device *__dev_get_by_name(struct net *net, const char *name)
{
	struct net_device *dev;
	struct hlist_head *head = dev_name_hash(net, name);

	hlist_for_each_entry(dev, head, name_hlist)
		if (!strncmp(dev->name, name, IFNAMSIZ))
			return dev;

	return NULL;
}
EXPORT_SYMBOL(__dev_get_by_name);

/**
 * dev_get_by_name_rcu	- find a device by its name
 * @net: the applicable net namespace
 * @name: name to find
 *
 * Find an interface by name.
 * If the name is found a pointer to the device is returned.
 * If the name is not found then %NULL is returned.
 * The reference counters are not incremented so the caller must be
 * careful with locks. The caller must hold RCU lock.
 */

struct net_device *dev_get_by_name_rcu(struct net *net, const char *name)
{
	struct net_device *dev;
	struct hlist_head *head = dev_name_hash(net, name);

	hlist_for_each_entry_rcu(dev, head, name_hlist)
		if (!strncmp(dev->name, name, IFNAMSIZ))
			return dev;

	return NULL;
}
EXPORT_SYMBOL(dev_get_by_name_rcu);

/**
 *	dev_get_by_name		- find a device by its name
 *	@net: the applicable net namespace
 *	@name: name to find
 *
 *	Find an interface by name. This can be called from any
 *	context and does its own locking. The returned handle has
 *	the usage count incremented and the caller must use dev_put() to
 *	release it when it is no longer needed. %NULL is returned if no
 *	matching device is found.
 */

struct net_device *dev_get_by_name(struct net *net, const char *name)
{
	struct net_device *dev;

	rcu_read_lock();
	dev = dev_get_by_name_rcu(net, name);
	if (dev)
		dev_hold(dev);
	rcu_read_unlock();
	return dev;
}
EXPORT_SYMBOL(dev_get_by_name);

/**
 *	__dev_get_by_index - find a device by its ifindex
 *	@net: the applicable net namespace
 *	@ifindex: index of device
 *
 *	Search for an interface by index. Returns %NULL if the device
 *	is not found or a pointer to the device. The device has not
 *	had its reference counter increased so the caller must be careful
 *	about locking. The caller must hold either the RTNL semaphore
 *	or @dev_base_lock.
 */

struct net_device *__dev_get_by_index(struct net *net, int ifindex)
{
	struct net_device *dev;
	struct hlist_head *head = dev_index_hash(net, ifindex);

	hlist_for_each_entry(dev, head, index_hlist)
		if (dev->ifindex == ifindex)
			return dev;

	return NULL;
}
EXPORT_SYMBOL(__dev_get_by_index);

/**
 *	dev_get_by_index_rcu - find a device by its ifindex
 *	@net: the applicable net namespace
 *	@ifindex: index of device
 *
 *	Search for an interface by index. Returns %NULL if the device
 *	is not found or a pointer to the device. The device has not
 *	had its reference counter increased so the caller must be careful
 *	about locking. The caller must hold RCU lock.
 */

struct net_device *dev_get_by_index_rcu(struct net *net, int ifindex)
{
	struct net_device *dev;
	struct hlist_head *head = dev_index_hash(net, ifindex);

	hlist_for_each_entry_rcu(dev, head, index_hlist)
		if (dev->ifindex == ifindex)
			return dev;

	return NULL;
}
EXPORT_SYMBOL(dev_get_by_index_rcu);


/**
 *	dev_get_by_index - find a device by its ifindex
 *	@net: the applicable net namespace
 *	@ifindex: index of device
 *
 *	Search for an interface by index. Returns NULL if the device
 *	is not found or a pointer to the device. The device returned has
 *	had a reference added and the pointer is safe until the user calls
 *	dev_put to indicate they have finished with it.
 */

struct net_device *dev_get_by_index(struct net *net, int ifindex)
{
	struct net_device *dev;

	rcu_read_lock();
	dev = dev_get_by_index_rcu(net, ifindex);
	if (dev)
		dev_hold(dev);
	rcu_read_unlock();
	return dev;
}
EXPORT_SYMBOL(dev_get_by_index);

/**
 *	dev_get_by_napi_id - find a device by napi_id
 *	@napi_id: ID of the NAPI struct
 *
 *	Search for an interface by NAPI ID. Returns %NULL if the device
 *	is not found or a pointer to the device. The device has not had
 *	its reference counter increased so the caller must be careful
 *	about locking. The caller must hold RCU lock.
 */

struct net_device *dev_get_by_napi_id(unsigned int napi_id)
{
	struct napi_struct *napi;

	WARN_ON_ONCE(!rcu_read_lock_held());

	if (napi_id < MIN_NAPI_ID)
		return NULL;

	napi = napi_by_id(napi_id);

	return napi ? napi->dev : NULL;
}
EXPORT_SYMBOL(dev_get_by_napi_id);

/**
 *	netdev_get_name - get a netdevice name, knowing its ifindex.
 *	@net: network namespace
 *	@name: a pointer to the buffer where the name will be stored.
 *	@ifindex: the ifindex of the interface to get the name from.
 *
 *	The use of raw_seqcount_begin() and cond_resched() before
 *	retrying is required as we want to give the writers a chance
 *	to complete when CONFIG_PREEMPT is not set.
 */
int netdev_get_name(struct net *net, char *name, int ifindex)
{
	struct net_device *dev;
	unsigned int seq;

retry:
	seq = raw_seqcount_begin(&devnet_rename_seq);
	rcu_read_lock();
	dev = dev_get_by_index_rcu(net, ifindex);
	if (!dev) {
		rcu_read_unlock();
		return -ENODEV;
	}

	strcpy(name, dev->name);
	rcu_read_unlock();
	if (read_seqcount_retry(&devnet_rename_seq, seq)) {
		mutex_lock(&devnet_rename_mutex);
		mutex_unlock(&devnet_rename_mutex);
		goto retry;
	}

	return 0;
}

/**
 *	dev_getbyhwaddr_rcu - find a device by its hardware address
 *	@net: the applicable net namespace
 *	@type: media type of device
 *	@ha: hardware address
 *
 *	Search for an interface by MAC address. Returns NULL if the device
 *	is not found or a pointer to the device.
 *	The caller must hold RCU or RTNL.
 *	The returned device has not had its ref count increased
 *	and the caller must therefore be careful about locking
 *
 */

struct net_device *dev_getbyhwaddr_rcu(struct net *net, unsigned short type,
				       const char *ha)
{
	struct net_device *dev;

	for_each_netdev_rcu(net, dev)
		if (dev->type == type &&
		    !memcmp(dev->dev_addr, ha, dev->addr_len))
			return dev;

	return NULL;
}
EXPORT_SYMBOL(dev_getbyhwaddr_rcu);

struct net_device *__dev_getfirstbyhwtype(struct net *net, unsigned short type)
{
	struct net_device *dev;

	ASSERT_RTNL();
	for_each_netdev(net, dev)
		if (dev->type == type)
			return dev;

	return NULL;
}
EXPORT_SYMBOL(__dev_getfirstbyhwtype);

struct net_device *dev_getfirstbyhwtype(struct net *net, unsigned short type)
{
	struct net_device *dev, *ret = NULL;

	rcu_read_lock();
	for_each_netdev_rcu(net, dev)
		if (dev->type == type) {
			dev_hold(dev);
			ret = dev;
			break;
		}
	rcu_read_unlock();
	return ret;
}
EXPORT_SYMBOL(dev_getfirstbyhwtype);

/**
 *	__dev_get_by_flags - find any device with given flags
 *	@net: the applicable net namespace
 *	@if_flags: IFF_* values
 *	@mask: bitmask of bits in if_flags to check
 *
 *	Search for any interface with the given flags. Returns NULL if a device
 *	is not found or a pointer to the device. Must be called inside
 *	rtnl_lock(), and result refcount is unchanged.
 */

struct net_device *__dev_get_by_flags(struct net *net, unsigned short if_flags,
				      unsigned short mask)
{
	struct net_device *dev, *ret;

	ASSERT_RTNL();

	ret = NULL;
	for_each_netdev(net, dev) {
		if (((dev->flags ^ if_flags) & mask) == 0) {
			ret = dev;
			break;
		}
	}
	return ret;
}
EXPORT_SYMBOL(__dev_get_by_flags);

/**
 *	dev_valid_name - check if name is okay for network device
 *	@name: name string
 *
 *	Network device names need to be valid file names to
 *	to allow sysfs to work.  We also disallow any kind of
 *	whitespace.
 */
bool dev_valid_name(const char *name)
{
	if (*name == '\0')
		return false;
	if (strnlen(name, IFNAMSIZ) == IFNAMSIZ)
		return false;
	if (!strcmp(name, ".") || !strcmp(name, ".."))
		return false;

	while (*name) {
		if (*name == '/' || *name == ':' || isspace(*name))
			return false;
		name++;
	}
	return true;
}
EXPORT_SYMBOL(dev_valid_name);

/**
 *	__dev_alloc_name - allocate a name for a device
 *	@net: network namespace to allocate the device name in
 *	@name: name format string
 *	@buf:  scratch buffer and result name string
 *
 *	Passed a format string - eg "lt%d" it will try and find a suitable
 *	id. It scans list of devices to build up a free map, then chooses
 *	the first empty slot. The caller must hold the dev_base or rtnl lock
 *	while allocating the name and adding the device in order to avoid
 *	duplicates.
 *	Limited to bits_per_byte * page size devices (ie 32K on most platforms).
 *	Returns the number of the unit assigned or a negative errno code.
 */

static int __dev_alloc_name(struct net *net, const char *name, char *buf)
{
	int i = 0;
	const char *p;
	const int max_netdevices = 8*PAGE_SIZE;
	unsigned long *inuse;
	struct net_device *d;

	if (!dev_valid_name(name))
		return -EINVAL;

	p = strchr(name, '%');
	if (p) {
		/*
		 * Verify the string as this thing may have come from
		 * the user.  There must be either one "%d" and no other "%"
		 * characters.
		 */
		if (p[1] != 'd' || strchr(p + 2, '%'))
			return -EINVAL;

		/* Use one page as a bit array of possible slots */
		inuse = (unsigned long *) get_zeroed_page(GFP_ATOMIC);
		if (!inuse)
			return -ENOMEM;

		for_each_netdev(net, d) {
			if (!sscanf(d->name, name, &i))
				continue;
			if (i < 0 || i >= max_netdevices)
				continue;

			/*  avoid cases where sscanf is not exact inverse of printf */
			snprintf(buf, IFNAMSIZ, name, i);
			if (!strncmp(buf, d->name, IFNAMSIZ))
				set_bit(i, inuse);
		}

		i = find_first_zero_bit(inuse, max_netdevices);
		free_page((unsigned long) inuse);
	}

	snprintf(buf, IFNAMSIZ, name, i);
	if (!__dev_get_by_name(net, buf))
		return i;

	/* It is possible to run out of possible slots
	 * when the name is long and there isn't enough space left
	 * for the digits, or if all bits are used.
	 */
	return -ENFILE;
}

static int dev_alloc_name_ns(struct net *net,
			     struct net_device *dev,
			     const char *name)
{
	char buf[IFNAMSIZ];
	int ret;

	BUG_ON(!net);
	ret = __dev_alloc_name(net, name, buf);
	if (ret >= 0)
		strlcpy(dev->name, buf, IFNAMSIZ);
	return ret;
}

/**
 *	dev_alloc_name - allocate a name for a device
 *	@dev: device
 *	@name: name format string
 *
 *	Passed a format string - eg "lt%d" it will try and find a suitable
 *	id. It scans list of devices to build up a free map, then chooses
 *	the first empty slot. The caller must hold the dev_base or rtnl lock
 *	while allocating the name and adding the device in order to avoid
 *	duplicates.
 *	Limited to bits_per_byte * page size devices (ie 32K on most platforms).
 *	Returns the number of the unit assigned or a negative errno code.
 */

int dev_alloc_name(struct net_device *dev, const char *name)
{
	return dev_alloc_name_ns(dev_net(dev), dev, name);
}
EXPORT_SYMBOL(dev_alloc_name);

int dev_get_valid_name(struct net *net, struct net_device *dev,
		       const char *name)
{
	BUG_ON(!net);

	if (!dev_valid_name(name))
		return -EINVAL;

	if (strchr(name, '%'))
		return dev_alloc_name_ns(net, dev, name);
	else if (__dev_get_by_name(net, name))
		return -EEXIST;
	else if (dev->name != name)
		strlcpy(dev->name, name, IFNAMSIZ);

	return 0;
}
EXPORT_SYMBOL(dev_get_valid_name);

/**
 *	dev_change_name - change name of a device
 *	@dev: device
 *	@newname: name (or format string) must be at least IFNAMSIZ
 *
 *	Change name of a device, can pass format strings "eth%d".
 *	for wildcarding.
 */
int dev_change_name(struct net_device *dev, const char *newname)
{
	unsigned char old_assign_type;
	char oldname[IFNAMSIZ];
	int err = 0;
	int ret;
	struct net *net;

	ASSERT_RTNL();
	BUG_ON(!dev_net(dev));

	net = dev_net(dev);
	if (dev->flags & IFF_UP)
		return -EBUSY;

	mutex_lock(&devnet_rename_mutex);
	__raw_write_seqcount_begin(&devnet_rename_seq);

	if (strncmp(newname, dev->name, IFNAMSIZ) == 0)
		goto outunlock;

	memcpy(oldname, dev->name, IFNAMSIZ);

	err = dev_get_valid_name(net, dev, newname);
	if (err < 0)
		goto outunlock;

	if (oldname[0] && !strchr(oldname, '%'))
		netdev_info(dev, "renamed from %s\n", oldname);

	old_assign_type = dev->name_assign_type;
	dev->name_assign_type = NET_NAME_RENAMED;

rollback:
	ret = device_rename(&dev->dev, dev->name);
	if (ret) {
		memcpy(dev->name, oldname, IFNAMSIZ);
		dev->name_assign_type = old_assign_type;
		err = ret;
		goto outunlock;
	}

	__raw_write_seqcount_end(&devnet_rename_seq);
	mutex_unlock(&devnet_rename_mutex);

	netdev_adjacent_rename_links(dev, oldname);

	write_lock_bh(&dev_base_lock);
	hlist_del_rcu(&dev->name_hlist);
	write_unlock_bh(&dev_base_lock);

	synchronize_rcu();

	write_lock_bh(&dev_base_lock);
	hlist_add_head_rcu(&dev->name_hlist, dev_name_hash(net, dev->name));
	write_unlock_bh(&dev_base_lock);

	ret = call_netdevice_notifiers(NETDEV_CHANGENAME, dev);
	ret = notifier_to_errno(ret);

	if (ret) {
		/* err >= 0 after dev_alloc_name() or stores the first errno */
		if (err >= 0) {
			err = ret;
			mutex_lock(&devnet_rename_mutex);
			__raw_write_seqcount_begin(&devnet_rename_seq);
			memcpy(dev->name, oldname, IFNAMSIZ);
			memcpy(oldname, newname, IFNAMSIZ);
			dev->name_assign_type = old_assign_type;
			old_assign_type = NET_NAME_RENAMED;
			goto rollback;
		} else {
			pr_err("%s: name change rollback failed: %d\n",
			       dev->name, ret);
		}
	}

	return err;

outunlock:
	__raw_write_seqcount_end(&devnet_rename_seq);
	mutex_unlock(&devnet_rename_mutex);
	return err;
}

/**
 *	dev_set_alias - change ifalias of a device
 *	@dev: device
 *	@alias: name up to IFALIASZ
 *	@len: limit of bytes to copy from info
 *
 *	Set ifalias for a device,
 */
int dev_set_alias(struct net_device *dev, const char *alias, size_t len)
{
	struct dev_ifalias *new_alias = NULL;

	if (len >= IFALIASZ)
		return -EINVAL;

	if (len) {
		new_alias = kmalloc(sizeof(*new_alias) + len + 1, GFP_KERNEL);
		if (!new_alias)
			return -ENOMEM;

		memcpy(new_alias->ifalias, alias, len);
		new_alias->ifalias[len] = 0;
	}

	mutex_lock(&ifalias_mutex);
	rcu_swap_protected(dev->ifalias, new_alias,
			   mutex_is_locked(&ifalias_mutex));
	mutex_unlock(&ifalias_mutex);

	if (new_alias)
		kfree_rcu(new_alias, rcuhead);

	return len;
}
EXPORT_SYMBOL(dev_set_alias);

/**
 *	dev_get_alias - get ifalias of a device
 *	@dev: device
 *	@name: buffer to store name of ifalias
 *	@len: size of buffer
 *
 *	get ifalias for a device.  Caller must make sure dev cannot go
 *	away,  e.g. rcu read lock or own a reference count to device.
 */
int dev_get_alias(const struct net_device *dev, char *name, size_t len)
{
	const struct dev_ifalias *alias;
	int ret = 0;

	rcu_read_lock();
	alias = rcu_dereference(dev->ifalias);
	if (alias)
		ret = snprintf(name, len, "%s", alias->ifalias);
	rcu_read_unlock();

	return ret;
}

/**
 *	netdev_features_change - device changes features
 *	@dev: device to cause notification
 *
 *	Called to indicate a device has changed features.
 */
void netdev_features_change(struct net_device *dev)
{
	call_netdevice_notifiers(NETDEV_FEAT_CHANGE, dev);
}
EXPORT_SYMBOL(netdev_features_change);

/**
 *	netdev_state_change - device changes state
 *	@dev: device to cause notification
 *
 *	Called to indicate a device has changed state. This function calls
 *	the notifier chains for netdev_chain and sends a NEWLINK message
 *	to the routing socket.
 */
void netdev_state_change(struct net_device *dev)
{
	if (dev->flags & IFF_UP) {
		struct netdev_notifier_change_info change_info = {
			.info.dev = dev,
		};

		call_netdevice_notifiers_info(NETDEV_CHANGE,
					      &change_info.info);
		rtmsg_ifinfo(RTM_NEWLINK, dev, 0, GFP_KERNEL);
	}
}
EXPORT_SYMBOL(netdev_state_change);

/**
 * netdev_notify_peers - notify network peers about existence of @dev
 * @dev: network device
 *
 * Generate traffic such that interested network peers are aware of
 * @dev, such as by generating a gratuitous ARP. This may be used when
 * a device wants to inform the rest of the network about some sort of
 * reconfiguration such as a failover event or virtual machine
 * migration.
 */
void netdev_notify_peers(struct net_device *dev)
{
	rtnl_lock();
	call_netdevice_notifiers(NETDEV_NOTIFY_PEERS, dev);
	call_netdevice_notifiers(NETDEV_RESEND_IGMP, dev);
	rtnl_unlock();
}
EXPORT_SYMBOL(netdev_notify_peers);

static int __dev_open(struct net_device *dev)
{
	const struct net_device_ops *ops = dev->netdev_ops;
	int ret;

	ASSERT_RTNL();

	if (!netif_device_present(dev))
		return -ENODEV;

	/* Block netpoll from trying to do any rx path servicing.
	 * If we don't do this there is a chance ndo_poll_controller
	 * or ndo_poll may be running while we open the device
	 */
	netpoll_poll_disable(dev);

	ret = call_netdevice_notifiers(NETDEV_PRE_UP, dev);
	ret = notifier_to_errno(ret);
	if (ret)
		return ret;

	set_bit(__LINK_STATE_START, &dev->state);

	if (ops->ndo_validate_addr)
		ret = ops->ndo_validate_addr(dev);

	if (!ret && ops->ndo_open)
		ret = ops->ndo_open(dev);

	netpoll_poll_enable(dev);

	if (ret)
		clear_bit(__LINK_STATE_START, &dev->state);
	else {
		dev->flags |= IFF_UP;
		dev_set_rx_mode(dev);
		dev_activate(dev);
		add_device_randomness(dev->dev_addr, dev->addr_len);
	}

	return ret;
}

/**
 *	dev_open	- prepare an interface for use.
 *	@dev:	device to open
 *
 *	Takes a device from down to up state. The device's private open
 *	function is invoked and then the multicast lists are loaded. Finally
 *	the device is moved into the up state and a %NETDEV_UP message is
 *	sent to the netdev notifier chain.
 *
 *	Calling this function on an active interface is a nop. On a failure
 *	a negative errno code is returned.
 */
int dev_open(struct net_device *dev)
{
	int ret;

	if (dev->flags & IFF_UP)
		return 0;

	ret = __dev_open(dev);
	if (ret < 0)
		return ret;

	rtmsg_ifinfo(RTM_NEWLINK, dev, IFF_UP|IFF_RUNNING, GFP_KERNEL);
	call_netdevice_notifiers(NETDEV_UP, dev);

	return ret;
}
EXPORT_SYMBOL(dev_open);

static void __dev_close_many(struct list_head *head)
{
	struct net_device *dev;

	ASSERT_RTNL();
	might_sleep();

	list_for_each_entry(dev, head, close_list) {
		/* Temporarily disable netpoll until the interface is down */
		netpoll_poll_disable(dev);

		call_netdevice_notifiers(NETDEV_GOING_DOWN, dev);

		clear_bit(__LINK_STATE_START, &dev->state);

		/* Synchronize to scheduled poll. We cannot touch poll list, it
		 * can be even on different cpu. So just clear netif_running().
		 *
		 * dev->stop() will invoke napi_disable() on all of it's
		 * napi_struct instances on this device.
		 */
		smp_mb__after_atomic(); /* Commit netif_running(). */
	}

	dev_deactivate_many(head);

	list_for_each_entry(dev, head, close_list) {
		const struct net_device_ops *ops = dev->netdev_ops;

		/*
		 *	Call the device specific close. This cannot fail.
		 *	Only if device is UP
		 *
		 *	We allow it to be called even after a DETACH hot-plug
		 *	event.
		 */
		if (ops->ndo_stop)
			ops->ndo_stop(dev);

		dev->flags &= ~IFF_UP;
		netpoll_poll_enable(dev);
	}
}

static void __dev_close(struct net_device *dev)
{
	LIST_HEAD(single);

	list_add(&dev->close_list, &single);
	__dev_close_many(&single);
	list_del(&single);
}

void dev_close_many(struct list_head *head, bool unlink)
{
	struct net_device *dev, *tmp;

	/* Remove the devices that don't need to be closed */
	list_for_each_entry_safe(dev, tmp, head, close_list)
		if (!(dev->flags & IFF_UP))
			list_del_init(&dev->close_list);

	__dev_close_many(head);

	list_for_each_entry_safe(dev, tmp, head, close_list) {
		rtmsg_ifinfo(RTM_NEWLINK, dev, IFF_UP|IFF_RUNNING, GFP_KERNEL);
		call_netdevice_notifiers(NETDEV_DOWN, dev);
		if (unlink)
			list_del_init(&dev->close_list);
	}
}
EXPORT_SYMBOL(dev_close_many);

/**
 *	dev_close - shutdown an interface.
 *	@dev: device to shutdown
 *
 *	This function moves an active device into down state. A
 *	%NETDEV_GOING_DOWN is sent to the netdev notifier chain. The device
 *	is then deactivated and finally a %NETDEV_DOWN is sent to the notifier
 *	chain.
 */
void dev_close(struct net_device *dev)
{
	if (dev->flags & IFF_UP) {
		LIST_HEAD(single);

		list_add(&dev->close_list, &single);
		dev_close_many(&single, true);
		list_del(&single);
	}
}
EXPORT_SYMBOL(dev_close);


/**
 *	dev_disable_lro - disable Large Receive Offload on a device
 *	@dev: device
 *
 *	Disable Large Receive Offload (LRO) on a net device.  Must be
 *	called under RTNL.  This is needed if received packets may be
 *	forwarded to another interface.
 */
void dev_disable_lro(struct net_device *dev)
{
	struct net_device *lower_dev;
	struct list_head *iter;

	dev->wanted_features &= ~NETIF_F_LRO;
	netdev_update_features(dev);

	if (unlikely(dev->features & NETIF_F_LRO))
		netdev_WARN(dev, "failed to disable LRO!\n");

	netdev_for_each_lower_dev(dev, lower_dev, iter)
		dev_disable_lro(lower_dev);
}
EXPORT_SYMBOL(dev_disable_lro);

/**
 *	dev_disable_gro_hw - disable HW Generic Receive Offload on a device
 *	@dev: device
 *
 *	Disable HW Generic Receive Offload (GRO_HW) on a net device.  Must be
 *	called under RTNL.  This is needed if Generic XDP is installed on
 *	the device.
 */
static void dev_disable_gro_hw(struct net_device *dev)
{
	dev->wanted_features &= ~NETIF_F_GRO_HW;
	netdev_update_features(dev);

	if (unlikely(dev->features & NETIF_F_GRO_HW))
		netdev_WARN(dev, "failed to disable GRO_HW!\n");
}

const char *netdev_cmd_to_name(enum netdev_cmd cmd)
{
#define N(val) 						\
	case NETDEV_##val:				\
		return "NETDEV_" __stringify(val);
	switch (cmd) {
	N(UP) N(DOWN) N(REBOOT) N(CHANGE) N(REGISTER) N(UNREGISTER)
	N(CHANGEMTU) N(CHANGEADDR) N(GOING_DOWN) N(CHANGENAME) N(FEAT_CHANGE)
	N(BONDING_FAILOVER) N(PRE_UP) N(PRE_TYPE_CHANGE) N(POST_TYPE_CHANGE)
	N(POST_INIT) N(RELEASE) N(NOTIFY_PEERS) N(JOIN) N(CHANGEUPPER)
	N(RESEND_IGMP) N(PRECHANGEMTU) N(CHANGEINFODATA) N(BONDING_INFO)
	N(PRECHANGEUPPER) N(CHANGELOWERSTATE) N(UDP_TUNNEL_PUSH_INFO)
	N(UDP_TUNNEL_DROP_INFO) N(CHANGE_TX_QUEUE_LEN)
	N(CVLAN_FILTER_PUSH_INFO) N(CVLAN_FILTER_DROP_INFO)
	N(SVLAN_FILTER_PUSH_INFO) N(SVLAN_FILTER_DROP_INFO)
	}
#undef N
	return "UNKNOWN_NETDEV_EVENT";
}
EXPORT_SYMBOL_GPL(netdev_cmd_to_name);

static int call_netdevice_notifier(struct notifier_block *nb, unsigned long val,
				   struct net_device *dev)
{
	struct netdev_notifier_info info = {
		.dev = dev,
	};

	return nb->notifier_call(nb, val, &info);
}

static int dev_boot_phase = 1;

/**
 * register_netdevice_notifier - register a network notifier block
 * @nb: notifier
 *
 * Register a notifier to be called when network device events occur.
 * The notifier passed is linked into the kernel structures and must
 * not be reused until it has been unregistered. A negative errno code
 * is returned on a failure.
 *
 * When registered all registration and up events are replayed
 * to the new notifier to allow device to have a race free
 * view of the network device list.
 */

int register_netdevice_notifier(struct notifier_block *nb)
{
	struct net_device *dev;
	struct net_device *last;
	struct net *net;
	int err;

	/* Close race with setup_net() and cleanup_net() */
	down_write(&pernet_ops_rwsem);
	rtnl_lock();
	err = raw_notifier_chain_register(&netdev_chain, nb);
	if (err)
		goto unlock;
	if (dev_boot_phase)
		goto unlock;
	for_each_net(net) {
		for_each_netdev(net, dev) {
			err = call_netdevice_notifier(nb, NETDEV_REGISTER, dev);
			err = notifier_to_errno(err);
			if (err)
				goto rollback;

			if (!(dev->flags & IFF_UP))
				continue;

			call_netdevice_notifier(nb, NETDEV_UP, dev);
		}
	}

unlock:
	rtnl_unlock();
	up_write(&pernet_ops_rwsem);
	return err;

rollback:
	last = dev;
	for_each_net(net) {
		for_each_netdev(net, dev) {
			if (dev == last)
				goto outroll;

			if (dev->flags & IFF_UP) {
				call_netdevice_notifier(nb, NETDEV_GOING_DOWN,
							dev);
				call_netdevice_notifier(nb, NETDEV_DOWN, dev);
			}
			call_netdevice_notifier(nb, NETDEV_UNREGISTER, dev);
		}
	}

outroll:
	raw_notifier_chain_unregister(&netdev_chain, nb);
	goto unlock;
}
EXPORT_SYMBOL(register_netdevice_notifier);

/**
 * unregister_netdevice_notifier - unregister a network notifier block
 * @nb: notifier
 *
 * Unregister a notifier previously registered by
 * register_netdevice_notifier(). The notifier is unlinked into the
 * kernel structures and may then be reused. A negative errno code
 * is returned on a failure.
 *
 * After unregistering unregister and down device events are synthesized
 * for all devices on the device list to the removed notifier to remove
 * the need for special case cleanup code.
 */

int unregister_netdevice_notifier(struct notifier_block *nb)
{
	struct net_device *dev;
	struct net *net;
	int err;

	/* Close race with setup_net() and cleanup_net() */
	down_write(&pernet_ops_rwsem);
	rtnl_lock();
	err = raw_notifier_chain_unregister(&netdev_chain, nb);
	if (err)
		goto unlock;

	for_each_net(net) {
		for_each_netdev(net, dev) {
			if (dev->flags & IFF_UP) {
				call_netdevice_notifier(nb, NETDEV_GOING_DOWN,
							dev);
				call_netdevice_notifier(nb, NETDEV_DOWN, dev);
			}
			call_netdevice_notifier(nb, NETDEV_UNREGISTER, dev);
		}
	}
unlock:
	rtnl_unlock();
	up_write(&pernet_ops_rwsem);
	return err;
}
EXPORT_SYMBOL(unregister_netdevice_notifier);

/**
 *	call_netdevice_notifiers_info - call all network notifier blocks
 *	@val: value passed unmodified to notifier function
 *	@info: notifier information data
 *
 *	Call all network notifier blocks.  Parameters and return value
 *	are as for raw_notifier_call_chain().
 */

static int call_netdevice_notifiers_info(unsigned long val,
					 struct netdev_notifier_info *info)
{
	ASSERT_RTNL();
	return raw_notifier_call_chain(&netdev_chain, val, info);
}

/**
 *	call_netdevice_notifiers - call all network notifier blocks
 *      @val: value passed unmodified to notifier function
 *      @dev: net_device pointer passed unmodified to notifier function
 *
 *	Call all network notifier blocks.  Parameters and return value
 *	are as for raw_notifier_call_chain().
 */

int call_netdevice_notifiers(unsigned long val, struct net_device *dev)
{
	struct netdev_notifier_info info = {
		.dev = dev,
	};

	return call_netdevice_notifiers_info(val, &info);
}
EXPORT_SYMBOL(call_netdevice_notifiers);

/**
 *	call_netdevice_notifiers_mtu - call all network notifier blocks
 *	@val: value passed unmodified to notifier function
 *	@dev: net_device pointer passed unmodified to notifier function
 *	@arg: additional u32 argument passed to the notifier function
 *
 *	Call all network notifier blocks.  Parameters and return value
 *	are as for raw_notifier_call_chain().
 */
static int call_netdevice_notifiers_mtu(unsigned long val,
					struct net_device *dev, u32 arg)
{
	struct netdev_notifier_info_ext info = {
		.info.dev = dev,
		.ext.mtu = arg,
	};

	BUILD_BUG_ON(offsetof(struct netdev_notifier_info_ext, info) != 0);

<<<<<<< HEAD
	return call_netdevice_notifiers_info(val, dev, &info.info);
=======
	return call_netdevice_notifiers_info(val, &info.info);
>>>>>>> e021bb4f
}

#ifdef CONFIG_NET_INGRESS
static DEFINE_STATIC_KEY_FALSE(ingress_needed_key);

void net_inc_ingress_queue(void)
{
	static_branch_inc(&ingress_needed_key);
}
EXPORT_SYMBOL_GPL(net_inc_ingress_queue);

void net_dec_ingress_queue(void)
{
	static_branch_dec(&ingress_needed_key);
}
EXPORT_SYMBOL_GPL(net_dec_ingress_queue);
#endif

#ifdef CONFIG_NET_EGRESS
static DEFINE_STATIC_KEY_FALSE(egress_needed_key);

void net_inc_egress_queue(void)
{
	static_branch_inc(&egress_needed_key);
}
EXPORT_SYMBOL_GPL(net_inc_egress_queue);

void net_dec_egress_queue(void)
{
	static_branch_dec(&egress_needed_key);
}
EXPORT_SYMBOL_GPL(net_dec_egress_queue);
#endif

static DEFINE_STATIC_KEY_FALSE(netstamp_needed_key);
#ifdef HAVE_JUMP_LABEL
static atomic_t netstamp_needed_deferred;
static atomic_t netstamp_wanted;
static void netstamp_clear(struct work_struct *work)
{
	int deferred = atomic_xchg(&netstamp_needed_deferred, 0);
	int wanted;

	wanted = atomic_add_return(deferred, &netstamp_wanted);
	if (wanted > 0)
		static_branch_enable(&netstamp_needed_key);
	else
		static_branch_disable(&netstamp_needed_key);
}
static DECLARE_WORK(netstamp_work, netstamp_clear);
#endif

void net_enable_timestamp(void)
{
#ifdef HAVE_JUMP_LABEL
	int wanted;

	while (1) {
		wanted = atomic_read(&netstamp_wanted);
		if (wanted <= 0)
			break;
		if (atomic_cmpxchg(&netstamp_wanted, wanted, wanted + 1) == wanted)
			return;
	}
	atomic_inc(&netstamp_needed_deferred);
	schedule_work(&netstamp_work);
#else
	static_branch_inc(&netstamp_needed_key);
#endif
}
EXPORT_SYMBOL(net_enable_timestamp);

void net_disable_timestamp(void)
{
#ifdef HAVE_JUMP_LABEL
	int wanted;

	while (1) {
		wanted = atomic_read(&netstamp_wanted);
		if (wanted <= 1)
			break;
		if (atomic_cmpxchg(&netstamp_wanted, wanted, wanted - 1) == wanted)
			return;
	}
	atomic_dec(&netstamp_needed_deferred);
	schedule_work(&netstamp_work);
#else
	static_branch_dec(&netstamp_needed_key);
#endif
}
EXPORT_SYMBOL(net_disable_timestamp);

static inline void net_timestamp_set(struct sk_buff *skb)
{
	skb->tstamp = 0;
	if (static_branch_unlikely(&netstamp_needed_key))
		__net_timestamp(skb);
}

#define net_timestamp_check(COND, SKB)				\
	if (static_branch_unlikely(&netstamp_needed_key)) {	\
		if ((COND) && !(SKB)->tstamp)			\
			__net_timestamp(SKB);			\
	}							\

bool is_skb_forwardable(const struct net_device *dev, const struct sk_buff *skb)
{
	unsigned int len;

	if (!(dev->flags & IFF_UP))
		return false;

	len = dev->mtu + dev->hard_header_len + VLAN_HLEN;
	if (skb->len <= len)
		return true;

	/* if TSO is enabled, we don't care about the length as the packet
	 * could be forwarded without being segmented before
	 */
	if (skb_is_gso(skb))
		return true;

	return false;
}
EXPORT_SYMBOL_GPL(is_skb_forwardable);

int __dev_forward_skb(struct net_device *dev, struct sk_buff *skb)
{
	int ret = ____dev_forward_skb(dev, skb);

	if (likely(!ret)) {
		skb->protocol = eth_type_trans(skb, dev);
		skb_postpull_rcsum(skb, eth_hdr(skb), ETH_HLEN);
	}

	return ret;
}
EXPORT_SYMBOL_GPL(__dev_forward_skb);

/**
 * dev_forward_skb - loopback an skb to another netif
 *
 * @dev: destination network device
 * @skb: buffer to forward
 *
 * return values:
 *	NET_RX_SUCCESS	(no congestion)
 *	NET_RX_DROP     (packet was dropped, but freed)
 *
 * dev_forward_skb can be used for injecting an skb from the
 * start_xmit function of one device into the receive queue
 * of another device.
 *
 * The receiving device may be in another namespace, so
 * we have to clear all information in the skb that could
 * impact namespace isolation.
 */
int dev_forward_skb(struct net_device *dev, struct sk_buff *skb)
{
	return __dev_forward_skb(dev, skb) ?: netif_rx_internal(skb);
}
EXPORT_SYMBOL_GPL(dev_forward_skb);

static inline int deliver_skb(struct sk_buff *skb,
			      struct packet_type *pt_prev,
			      struct net_device *orig_dev)
{
	if (unlikely(skb_orphan_frags_rx(skb, GFP_ATOMIC)))
		return -ENOMEM;
	refcount_inc(&skb->users);
	return pt_prev->func(skb, skb->dev, pt_prev, orig_dev);
}

static inline void deliver_ptype_list_skb(struct sk_buff *skb,
					  struct packet_type **pt,
					  struct net_device *orig_dev,
					  __be16 type,
					  struct list_head *ptype_list)
{
	struct packet_type *ptype, *pt_prev = *pt;

	list_for_each_entry_rcu(ptype, ptype_list, list) {
		if (ptype->type != type)
			continue;
		if (pt_prev)
			deliver_skb(skb, pt_prev, orig_dev);
		pt_prev = ptype;
	}
	*pt = pt_prev;
}

static inline bool skb_loop_sk(struct packet_type *ptype, struct sk_buff *skb)
{
	if (!ptype->af_packet_priv || !skb->sk)
		return false;

	if (ptype->id_match)
		return ptype->id_match(ptype, skb->sk);
	else if ((struct sock *)ptype->af_packet_priv == skb->sk)
		return true;

	return false;
}

/*
 *	Support routine. Sends outgoing frames to any network
 *	taps currently in use.
 */

void dev_queue_xmit_nit(struct sk_buff *skb, struct net_device *dev)
{
	struct packet_type *ptype;
	struct sk_buff *skb2 = NULL;
	struct packet_type *pt_prev = NULL;
	struct list_head *ptype_list = &ptype_all;

	rcu_read_lock();
again:
	list_for_each_entry_rcu(ptype, ptype_list, list) {
		/* Never send packets back to the socket
		 * they originated from - MvS (miquels@drinkel.ow.org)
		 */
		if (skb_loop_sk(ptype, skb))
			continue;

		if (pt_prev) {
			deliver_skb(skb2, pt_prev, skb->dev);
			pt_prev = ptype;
			continue;
		}

		/* need to clone skb, done only once */
		skb2 = skb_clone(skb, GFP_ATOMIC);
		if (!skb2)
			goto out_unlock;

		net_timestamp_set(skb2);

		/* skb->nh should be correctly
		 * set by sender, so that the second statement is
		 * just protection against buggy protocols.
		 */
		skb_reset_mac_header(skb2);

		if (skb_network_header(skb2) < skb2->data ||
		    skb_network_header(skb2) > skb_tail_pointer(skb2)) {
			net_crit_ratelimited("protocol %04x is buggy, dev %s\n",
					     ntohs(skb2->protocol),
					     dev->name);
			skb_reset_network_header(skb2);
		}

		skb2->transport_header = skb2->network_header;
		skb2->pkt_type = PACKET_OUTGOING;
		pt_prev = ptype;
	}

	if (ptype_list == &ptype_all) {
		ptype_list = &dev->ptype_all;
		goto again;
	}
out_unlock:
	if (pt_prev) {
		if (!skb_orphan_frags_rx(skb2, GFP_ATOMIC))
			pt_prev->func(skb2, skb->dev, pt_prev, skb->dev);
		else
			kfree_skb(skb2);
	}
	rcu_read_unlock();
}
EXPORT_SYMBOL_GPL(dev_queue_xmit_nit);

/**
 * netif_setup_tc - Handle tc mappings on real_num_tx_queues change
 * @dev: Network device
 * @txq: number of queues available
 *
 * If real_num_tx_queues is changed the tc mappings may no longer be
 * valid. To resolve this verify the tc mapping remains valid and if
 * not NULL the mapping. With no priorities mapping to this
 * offset/count pair it will no longer be used. In the worst case TC0
 * is invalid nothing can be done so disable priority mappings. If is
 * expected that drivers will fix this mapping if they can before
 * calling netif_set_real_num_tx_queues.
 */
static void netif_setup_tc(struct net_device *dev, unsigned int txq)
{
	int i;
	struct netdev_tc_txq *tc = &dev->tc_to_txq[0];

	/* If TC0 is invalidated disable TC mapping */
	if (tc->offset + tc->count > txq) {
		pr_warn("Number of in use tx queues changed invalidating tc mappings. Priority traffic classification disabled!\n");
		dev->num_tc = 0;
		return;
	}

	/* Invalidated prio to tc mappings set to TC0 */
	for (i = 1; i < TC_BITMASK + 1; i++) {
		int q = netdev_get_prio_tc_map(dev, i);

		tc = &dev->tc_to_txq[q];
		if (tc->offset + tc->count > txq) {
			pr_warn("Number of in use tx queues changed. Priority %i to tc mapping %i is no longer valid. Setting map to 0\n",
				i, q);
			netdev_set_prio_tc_map(dev, i, 0);
		}
	}
}

int netdev_txq_to_tc(struct net_device *dev, unsigned int txq)
{
	if (dev->num_tc) {
		struct netdev_tc_txq *tc = &dev->tc_to_txq[0];
		int i;

		/* walk through the TCs and see if it falls into any of them */
		for (i = 0; i < TC_MAX_QUEUE; i++, tc++) {
			if ((txq - tc->offset) < tc->count)
				return i;
		}

		/* didn't find it, just return -1 to indicate no match */
		return -1;
	}

	return 0;
}
EXPORT_SYMBOL(netdev_txq_to_tc);

#ifdef CONFIG_XPS
struct static_key xps_needed __read_mostly;
EXPORT_SYMBOL(xps_needed);
struct static_key xps_rxqs_needed __read_mostly;
EXPORT_SYMBOL(xps_rxqs_needed);
static DEFINE_MUTEX(xps_map_mutex);
#define xmap_dereference(P)		\
	rcu_dereference_protected((P), lockdep_is_held(&xps_map_mutex))

static bool remove_xps_queue(struct xps_dev_maps *dev_maps,
			     int tci, u16 index)
{
	struct xps_map *map = NULL;
	int pos;

	if (dev_maps)
		map = xmap_dereference(dev_maps->attr_map[tci]);
	if (!map)
		return false;

	for (pos = map->len; pos--;) {
		if (map->queues[pos] != index)
			continue;

		if (map->len > 1) {
			map->queues[pos] = map->queues[--map->len];
			break;
		}

		RCU_INIT_POINTER(dev_maps->attr_map[tci], NULL);
		kfree_rcu(map, rcu);
		return false;
	}

	return true;
}

static bool remove_xps_queue_cpu(struct net_device *dev,
				 struct xps_dev_maps *dev_maps,
				 int cpu, u16 offset, u16 count)
{
	int num_tc = dev->num_tc ? : 1;
	bool active = false;
	int tci;

	for (tci = cpu * num_tc; num_tc--; tci++) {
		int i, j;

		for (i = count, j = offset; i--; j++) {
			if (!remove_xps_queue(dev_maps, tci, j))
				break;
		}

		active |= i < 0;
	}

	return active;
}

static void reset_xps_maps(struct net_device *dev,
			   struct xps_dev_maps *dev_maps,
			   bool is_rxqs_map)
{
	if (is_rxqs_map) {
		static_key_slow_dec_cpuslocked(&xps_rxqs_needed);
		RCU_INIT_POINTER(dev->xps_rxqs_map, NULL);
	} else {
		RCU_INIT_POINTER(dev->xps_cpus_map, NULL);
	}
	static_key_slow_dec_cpuslocked(&xps_needed);
	kfree_rcu(dev_maps, rcu);
}

static void clean_xps_maps(struct net_device *dev, const unsigned long *mask,
			   struct xps_dev_maps *dev_maps, unsigned int nr_ids,
			   u16 offset, u16 count, bool is_rxqs_map)
{
	bool active = false;
	int i, j;

	for (j = -1; j = netif_attrmask_next(j, mask, nr_ids),
	     j < nr_ids;)
		active |= remove_xps_queue_cpu(dev, dev_maps, j, offset,
					       count);
	if (!active)
		reset_xps_maps(dev, dev_maps, is_rxqs_map);

	if (!is_rxqs_map) {
		for (i = offset + (count - 1); count--; i--) {
			netdev_queue_numa_node_write(
				netdev_get_tx_queue(dev, i),
				NUMA_NO_NODE);
		}
	}
}

static void netif_reset_xps_queues(struct net_device *dev, u16 offset,
				   u16 count)
{
	const unsigned long *possible_mask = NULL;
	struct xps_dev_maps *dev_maps;
	unsigned int nr_ids;

	if (!static_key_false(&xps_needed))
		return;

	cpus_read_lock();
	mutex_lock(&xps_map_mutex);

	if (static_key_false(&xps_rxqs_needed)) {
		dev_maps = xmap_dereference(dev->xps_rxqs_map);
		if (dev_maps) {
			nr_ids = dev->num_rx_queues;
			clean_xps_maps(dev, possible_mask, dev_maps, nr_ids,
				       offset, count, true);
		}
	}

	dev_maps = xmap_dereference(dev->xps_cpus_map);
	if (!dev_maps)
		goto out_no_maps;

	if (num_possible_cpus() > 1)
		possible_mask = cpumask_bits(cpu_possible_mask);
	nr_ids = nr_cpu_ids;
	clean_xps_maps(dev, possible_mask, dev_maps, nr_ids, offset, count,
		       false);

out_no_maps:
	mutex_unlock(&xps_map_mutex);
	cpus_read_unlock();
}

static void netif_reset_xps_queues_gt(struct net_device *dev, u16 index)
{
	netif_reset_xps_queues(dev, index, dev->num_tx_queues - index);
}

static struct xps_map *expand_xps_map(struct xps_map *map, int attr_index,
				      u16 index, bool is_rxqs_map)
{
	struct xps_map *new_map;
	int alloc_len = XPS_MIN_MAP_ALLOC;
	int i, pos;

	for (pos = 0; map && pos < map->len; pos++) {
		if (map->queues[pos] != index)
			continue;
		return map;
	}

	/* Need to add tx-queue to this CPU's/rx-queue's existing map */
	if (map) {
		if (pos < map->alloc_len)
			return map;

		alloc_len = map->alloc_len * 2;
	}

	/* Need to allocate new map to store tx-queue on this CPU's/rx-queue's
	 *  map
	 */
	if (is_rxqs_map)
		new_map = kzalloc(XPS_MAP_SIZE(alloc_len), GFP_KERNEL);
	else
		new_map = kzalloc_node(XPS_MAP_SIZE(alloc_len), GFP_KERNEL,
				       cpu_to_node(attr_index));
	if (!new_map)
		return NULL;

	for (i = 0; i < pos; i++)
		new_map->queues[i] = map->queues[i];
	new_map->alloc_len = alloc_len;
	new_map->len = pos;

	return new_map;
}

/* Must be called under cpus_read_lock */
int __netif_set_xps_queue(struct net_device *dev, const unsigned long *mask,
			  u16 index, bool is_rxqs_map)
{
	const unsigned long *online_mask = NULL, *possible_mask = NULL;
	struct xps_dev_maps *dev_maps, *new_dev_maps = NULL;
	int i, j, tci, numa_node_id = -2;
	int maps_sz, num_tc = 1, tc = 0;
	struct xps_map *map, *new_map;
	bool active = false;
	unsigned int nr_ids;

	if (dev->num_tc) {
		/* Do not allow XPS on subordinate device directly */
		num_tc = dev->num_tc;
		if (num_tc < 0)
			return -EINVAL;

		/* If queue belongs to subordinate dev use its map */
		dev = netdev_get_tx_queue(dev, index)->sb_dev ? : dev;

		tc = netdev_txq_to_tc(dev, index);
		if (tc < 0)
			return -EINVAL;
	}

	mutex_lock(&xps_map_mutex);
	if (is_rxqs_map) {
		maps_sz = XPS_RXQ_DEV_MAPS_SIZE(num_tc, dev->num_rx_queues);
		dev_maps = xmap_dereference(dev->xps_rxqs_map);
		nr_ids = dev->num_rx_queues;
	} else {
		maps_sz = XPS_CPU_DEV_MAPS_SIZE(num_tc);
		if (num_possible_cpus() > 1) {
			online_mask = cpumask_bits(cpu_online_mask);
			possible_mask = cpumask_bits(cpu_possible_mask);
		}
		dev_maps = xmap_dereference(dev->xps_cpus_map);
		nr_ids = nr_cpu_ids;
	}

	if (maps_sz < L1_CACHE_BYTES)
		maps_sz = L1_CACHE_BYTES;

	/* allocate memory for queue storage */
	for (j = -1; j = netif_attrmask_next_and(j, online_mask, mask, nr_ids),
	     j < nr_ids;) {
		if (!new_dev_maps)
			new_dev_maps = kzalloc(maps_sz, GFP_KERNEL);
		if (!new_dev_maps) {
			mutex_unlock(&xps_map_mutex);
			return -ENOMEM;
		}

		tci = j * num_tc + tc;
		map = dev_maps ? xmap_dereference(dev_maps->attr_map[tci]) :
				 NULL;

		map = expand_xps_map(map, j, index, is_rxqs_map);
		if (!map)
			goto error;

		RCU_INIT_POINTER(new_dev_maps->attr_map[tci], map);
	}

	if (!new_dev_maps)
		goto out_no_new_maps;

	if (!dev_maps) {
		/* Increment static keys at most once per type */
		static_key_slow_inc_cpuslocked(&xps_needed);
		if (is_rxqs_map)
			static_key_slow_inc_cpuslocked(&xps_rxqs_needed);
	}

	for (j = -1; j = netif_attrmask_next(j, possible_mask, nr_ids),
	     j < nr_ids;) {
		/* copy maps belonging to foreign traffic classes */
		for (i = tc, tci = j * num_tc; dev_maps && i--; tci++) {
			/* fill in the new device map from the old device map */
			map = xmap_dereference(dev_maps->attr_map[tci]);
			RCU_INIT_POINTER(new_dev_maps->attr_map[tci], map);
		}

		/* We need to explicitly update tci as prevous loop
		 * could break out early if dev_maps is NULL.
		 */
		tci = j * num_tc + tc;

		if (netif_attr_test_mask(j, mask, nr_ids) &&
		    netif_attr_test_online(j, online_mask, nr_ids)) {
			/* add tx-queue to CPU/rx-queue maps */
			int pos = 0;

			map = xmap_dereference(new_dev_maps->attr_map[tci]);
			while ((pos < map->len) && (map->queues[pos] != index))
				pos++;

			if (pos == map->len)
				map->queues[map->len++] = index;
#ifdef CONFIG_NUMA
			if (!is_rxqs_map) {
				if (numa_node_id == -2)
					numa_node_id = cpu_to_node(j);
				else if (numa_node_id != cpu_to_node(j))
					numa_node_id = -1;
			}
#endif
		} else if (dev_maps) {
			/* fill in the new device map from the old device map */
			map = xmap_dereference(dev_maps->attr_map[tci]);
			RCU_INIT_POINTER(new_dev_maps->attr_map[tci], map);
		}

		/* copy maps belonging to foreign traffic classes */
		for (i = num_tc - tc, tci++; dev_maps && --i; tci++) {
			/* fill in the new device map from the old device map */
			map = xmap_dereference(dev_maps->attr_map[tci]);
			RCU_INIT_POINTER(new_dev_maps->attr_map[tci], map);
		}
	}

	if (is_rxqs_map)
		rcu_assign_pointer(dev->xps_rxqs_map, new_dev_maps);
	else
		rcu_assign_pointer(dev->xps_cpus_map, new_dev_maps);

	/* Cleanup old maps */
	if (!dev_maps)
		goto out_no_old_maps;

	for (j = -1; j = netif_attrmask_next(j, possible_mask, nr_ids),
	     j < nr_ids;) {
		for (i = num_tc, tci = j * num_tc; i--; tci++) {
			new_map = xmap_dereference(new_dev_maps->attr_map[tci]);
			map = xmap_dereference(dev_maps->attr_map[tci]);
			if (map && map != new_map)
				kfree_rcu(map, rcu);
		}
	}

	kfree_rcu(dev_maps, rcu);

out_no_old_maps:
	dev_maps = new_dev_maps;
	active = true;

out_no_new_maps:
	if (!is_rxqs_map) {
		/* update Tx queue numa node */
		netdev_queue_numa_node_write(netdev_get_tx_queue(dev, index),
					     (numa_node_id >= 0) ?
					     numa_node_id : NUMA_NO_NODE);
	}

	if (!dev_maps)
		goto out_no_maps;

	/* removes tx-queue from unused CPUs/rx-queues */
	for (j = -1; j = netif_attrmask_next(j, possible_mask, nr_ids),
	     j < nr_ids;) {
		for (i = tc, tci = j * num_tc; i--; tci++)
			active |= remove_xps_queue(dev_maps, tci, index);
		if (!netif_attr_test_mask(j, mask, nr_ids) ||
		    !netif_attr_test_online(j, online_mask, nr_ids))
			active |= remove_xps_queue(dev_maps, tci, index);
		for (i = num_tc - tc, tci++; --i; tci++)
			active |= remove_xps_queue(dev_maps, tci, index);
	}

	/* free map if not active */
	if (!active)
		reset_xps_maps(dev, dev_maps, is_rxqs_map);

out_no_maps:
	mutex_unlock(&xps_map_mutex);

	return 0;
error:
	/* remove any maps that we added */
	for (j = -1; j = netif_attrmask_next(j, possible_mask, nr_ids),
	     j < nr_ids;) {
		for (i = num_tc, tci = j * num_tc; i--; tci++) {
			new_map = xmap_dereference(new_dev_maps->attr_map[tci]);
			map = dev_maps ?
			      xmap_dereference(dev_maps->attr_map[tci]) :
			      NULL;
			if (new_map && new_map != map)
				kfree(new_map);
		}
	}

	mutex_unlock(&xps_map_mutex);

	kfree(new_dev_maps);
	return -ENOMEM;
}
EXPORT_SYMBOL_GPL(__netif_set_xps_queue);

int netif_set_xps_queue(struct net_device *dev, const struct cpumask *mask,
			u16 index)
{
	int ret;

	cpus_read_lock();
	ret =  __netif_set_xps_queue(dev, cpumask_bits(mask), index, false);
	cpus_read_unlock();

	return ret;
}
EXPORT_SYMBOL(netif_set_xps_queue);

#endif
static void netdev_unbind_all_sb_channels(struct net_device *dev)
{
	struct netdev_queue *txq = &dev->_tx[dev->num_tx_queues];

	/* Unbind any subordinate channels */
	while (txq-- != &dev->_tx[0]) {
		if (txq->sb_dev)
			netdev_unbind_sb_channel(dev, txq->sb_dev);
	}
}

void netdev_reset_tc(struct net_device *dev)
{
#ifdef CONFIG_XPS
	netif_reset_xps_queues_gt(dev, 0);
#endif
	netdev_unbind_all_sb_channels(dev);

	/* Reset TC configuration of device */
	dev->num_tc = 0;
	memset(dev->tc_to_txq, 0, sizeof(dev->tc_to_txq));
	memset(dev->prio_tc_map, 0, sizeof(dev->prio_tc_map));
}
EXPORT_SYMBOL(netdev_reset_tc);

int netdev_set_tc_queue(struct net_device *dev, u8 tc, u16 count, u16 offset)
{
	if (tc >= dev->num_tc)
		return -EINVAL;

#ifdef CONFIG_XPS
	netif_reset_xps_queues(dev, offset, count);
#endif
	dev->tc_to_txq[tc].count = count;
	dev->tc_to_txq[tc].offset = offset;
	return 0;
}
EXPORT_SYMBOL(netdev_set_tc_queue);

int netdev_set_num_tc(struct net_device *dev, u8 num_tc)
{
	if (num_tc > TC_MAX_QUEUE)
		return -EINVAL;

#ifdef CONFIG_XPS
	netif_reset_xps_queues_gt(dev, 0);
#endif
	netdev_unbind_all_sb_channels(dev);

	dev->num_tc = num_tc;
	return 0;
}
EXPORT_SYMBOL(netdev_set_num_tc);

void netdev_unbind_sb_channel(struct net_device *dev,
			      struct net_device *sb_dev)
{
	struct netdev_queue *txq = &dev->_tx[dev->num_tx_queues];

#ifdef CONFIG_XPS
	netif_reset_xps_queues_gt(sb_dev, 0);
#endif
	memset(sb_dev->tc_to_txq, 0, sizeof(sb_dev->tc_to_txq));
	memset(sb_dev->prio_tc_map, 0, sizeof(sb_dev->prio_tc_map));

	while (txq-- != &dev->_tx[0]) {
		if (txq->sb_dev == sb_dev)
			txq->sb_dev = NULL;
	}
}
EXPORT_SYMBOL(netdev_unbind_sb_channel);

int netdev_bind_sb_channel_queue(struct net_device *dev,
				 struct net_device *sb_dev,
				 u8 tc, u16 count, u16 offset)
{
	/* Make certain the sb_dev and dev are already configured */
	if (sb_dev->num_tc >= 0 || tc >= dev->num_tc)
		return -EINVAL;

	/* We cannot hand out queues we don't have */
	if ((offset + count) > dev->real_num_tx_queues)
		return -EINVAL;

	/* Record the mapping */
	sb_dev->tc_to_txq[tc].count = count;
	sb_dev->tc_to_txq[tc].offset = offset;

	/* Provide a way for Tx queue to find the tc_to_txq map or
	 * XPS map for itself.
	 */
	while (count--)
		netdev_get_tx_queue(dev, count + offset)->sb_dev = sb_dev;

	return 0;
}
EXPORT_SYMBOL(netdev_bind_sb_channel_queue);

int netdev_set_sb_channel(struct net_device *dev, u16 channel)
{
	/* Do not use a multiqueue device to represent a subordinate channel */
	if (netif_is_multiqueue(dev))
		return -ENODEV;

	/* We allow channels 1 - 32767 to be used for subordinate channels.
	 * Channel 0 is meant to be "native" mode and used only to represent
	 * the main root device. We allow writing 0 to reset the device back
	 * to normal mode after being used as a subordinate channel.
	 */
	if (channel > S16_MAX)
		return -EINVAL;

	dev->num_tc = -channel;

	return 0;
}
EXPORT_SYMBOL(netdev_set_sb_channel);

/*
 * Routine to help set real_num_tx_queues. To avoid skbs mapped to queues
 * greater than real_num_tx_queues stale skbs on the qdisc must be flushed.
 */
int netif_set_real_num_tx_queues(struct net_device *dev, unsigned int txq)
{
	bool disabling;
	int rc;

	disabling = txq < dev->real_num_tx_queues;

	if (txq < 1 || txq > dev->num_tx_queues)
		return -EINVAL;

	if (dev->reg_state == NETREG_REGISTERED ||
	    dev->reg_state == NETREG_UNREGISTERING) {
		ASSERT_RTNL();

		rc = netdev_queue_update_kobjects(dev, dev->real_num_tx_queues,
						  txq);
		if (rc)
			return rc;

		if (dev->num_tc)
			netif_setup_tc(dev, txq);

		dev->real_num_tx_queues = txq;

		if (disabling) {
			synchronize_net();
			qdisc_reset_all_tx_gt(dev, txq);
#ifdef CONFIG_XPS
			netif_reset_xps_queues_gt(dev, txq);
#endif
		}
	} else {
		dev->real_num_tx_queues = txq;
	}

	return 0;
}
EXPORT_SYMBOL(netif_set_real_num_tx_queues);

#ifdef CONFIG_SYSFS
/**
 *	netif_set_real_num_rx_queues - set actual number of RX queues used
 *	@dev: Network device
 *	@rxq: Actual number of RX queues
 *
 *	This must be called either with the rtnl_lock held or before
 *	registration of the net device.  Returns 0 on success, or a
 *	negative error code.  If called before registration, it always
 *	succeeds.
 */
int netif_set_real_num_rx_queues(struct net_device *dev, unsigned int rxq)
{
	int rc;

	if (rxq < 1 || rxq > dev->num_rx_queues)
		return -EINVAL;

	if (dev->reg_state == NETREG_REGISTERED) {
		ASSERT_RTNL();

		rc = net_rx_queue_update_kobjects(dev, dev->real_num_rx_queues,
						  rxq);
		if (rc)
			return rc;
	}

	dev->real_num_rx_queues = rxq;
	return 0;
}
EXPORT_SYMBOL(netif_set_real_num_rx_queues);
#endif

/**
 * netif_get_num_default_rss_queues - default number of RSS queues
 *
 * This routine should set an upper limit on the number of RSS queues
 * used by default by multiqueue devices.
 */
int netif_get_num_default_rss_queues(void)
{
	return is_kdump_kernel() ?
		1 : min_t(int, DEFAULT_MAX_NUM_RSS_QUEUES, num_online_cpus());
}
EXPORT_SYMBOL(netif_get_num_default_rss_queues);

static void __netif_reschedule(struct Qdisc *q)
{
	struct softnet_data *sd;
	unsigned long flags;

	local_irq_save(flags);
	sd = this_cpu_ptr(&softnet_data);
	q->next_sched = NULL;
	*sd->output_queue_tailp = q;
	sd->output_queue_tailp = &q->next_sched;
	raise_softirq_irqoff(NET_TX_SOFTIRQ);
	local_irq_restore(flags);
	preempt_check_resched_rt();
}

void __netif_schedule(struct Qdisc *q)
{
	if (!test_and_set_bit(__QDISC_STATE_SCHED, &q->state))
		__netif_reschedule(q);
}
EXPORT_SYMBOL(__netif_schedule);

struct dev_kfree_skb_cb {
	enum skb_free_reason reason;
};

static struct dev_kfree_skb_cb *get_kfree_skb_cb(const struct sk_buff *skb)
{
	return (struct dev_kfree_skb_cb *)skb->cb;
}

void netif_schedule_queue(struct netdev_queue *txq)
{
	rcu_read_lock();
	if (!(txq->state & QUEUE_STATE_ANY_XOFF)) {
		struct Qdisc *q = rcu_dereference(txq->qdisc);

		__netif_schedule(q);
	}
	rcu_read_unlock();
}
EXPORT_SYMBOL(netif_schedule_queue);

void netif_tx_wake_queue(struct netdev_queue *dev_queue)
{
	if (test_and_clear_bit(__QUEUE_STATE_DRV_XOFF, &dev_queue->state)) {
		struct Qdisc *q;

		rcu_read_lock();
		q = rcu_dereference(dev_queue->qdisc);
		__netif_schedule(q);
		rcu_read_unlock();
	}
}
EXPORT_SYMBOL(netif_tx_wake_queue);

void __dev_kfree_skb_irq(struct sk_buff *skb, enum skb_free_reason reason)
{
	unsigned long flags;

	if (unlikely(!skb))
		return;

	if (likely(refcount_read(&skb->users) == 1)) {
		smp_rmb();
		refcount_set(&skb->users, 0);
	} else if (likely(!refcount_dec_and_test(&skb->users))) {
		return;
	}
	get_kfree_skb_cb(skb)->reason = reason;
	local_irq_save(flags);
	skb->next = __this_cpu_read(softnet_data.completion_queue);
	__this_cpu_write(softnet_data.completion_queue, skb);
	raise_softirq_irqoff(NET_TX_SOFTIRQ);
	local_irq_restore(flags);
	preempt_check_resched_rt();
}
EXPORT_SYMBOL(__dev_kfree_skb_irq);

void __dev_kfree_skb_any(struct sk_buff *skb, enum skb_free_reason reason)
{
	if (in_irq() || irqs_disabled())
		__dev_kfree_skb_irq(skb, reason);
	else
		dev_kfree_skb(skb);
}
EXPORT_SYMBOL(__dev_kfree_skb_any);


/**
 * netif_device_detach - mark device as removed
 * @dev: network device
 *
 * Mark device as removed from system and therefore no longer available.
 */
void netif_device_detach(struct net_device *dev)
{
	if (test_and_clear_bit(__LINK_STATE_PRESENT, &dev->state) &&
	    netif_running(dev)) {
		netif_tx_stop_all_queues(dev);
	}
}
EXPORT_SYMBOL(netif_device_detach);

/**
 * netif_device_attach - mark device as attached
 * @dev: network device
 *
 * Mark device as attached from system and restart if needed.
 */
void netif_device_attach(struct net_device *dev)
{
	if (!test_and_set_bit(__LINK_STATE_PRESENT, &dev->state) &&
	    netif_running(dev)) {
		netif_tx_wake_all_queues(dev);
		__netdev_watchdog_up(dev);
	}
}
EXPORT_SYMBOL(netif_device_attach);

/*
 * Returns a Tx hash based on the given packet descriptor a Tx queues' number
 * to be used as a distribution range.
 */
static u16 skb_tx_hash(const struct net_device *dev,
		       const struct net_device *sb_dev,
		       struct sk_buff *skb)
{
	u32 hash;
	u16 qoffset = 0;
	u16 qcount = dev->real_num_tx_queues;

	if (dev->num_tc) {
		u8 tc = netdev_get_prio_tc_map(dev, skb->priority);

		qoffset = sb_dev->tc_to_txq[tc].offset;
		qcount = sb_dev->tc_to_txq[tc].count;
	}

	if (skb_rx_queue_recorded(skb)) {
		hash = skb_get_rx_queue(skb);
		while (unlikely(hash >= qcount))
			hash -= qcount;
		return hash + qoffset;
	}

	return (u16) reciprocal_scale(skb_get_hash(skb), qcount) + qoffset;
}

static void skb_warn_bad_offload(const struct sk_buff *skb)
{
	static const netdev_features_t null_features;
	struct net_device *dev = skb->dev;
	const char *name = "";

	if (!net_ratelimit())
		return;

	if (dev) {
		if (dev->dev.parent)
			name = dev_driver_string(dev->dev.parent);
		else
			name = netdev_name(dev);
	}
	WARN(1, "%s: caps=(%pNF, %pNF) len=%d data_len=%d gso_size=%d "
	     "gso_type=%d ip_summed=%d\n",
	     name, dev ? &dev->features : &null_features,
	     skb->sk ? &skb->sk->sk_route_caps : &null_features,
	     skb->len, skb->data_len, skb_shinfo(skb)->gso_size,
	     skb_shinfo(skb)->gso_type, skb->ip_summed);
}

/*
 * Invalidate hardware checksum when packet is to be mangled, and
 * complete checksum manually on outgoing path.
 */
int skb_checksum_help(struct sk_buff *skb)
{
	__wsum csum;
	int ret = 0, offset;

	if (skb->ip_summed == CHECKSUM_COMPLETE)
		goto out_set_summed;

	if (unlikely(skb_shinfo(skb)->gso_size)) {
		skb_warn_bad_offload(skb);
		return -EINVAL;
	}

	/* Before computing a checksum, we should make sure no frag could
	 * be modified by an external entity : checksum could be wrong.
	 */
	if (skb_has_shared_frag(skb)) {
		ret = __skb_linearize(skb);
		if (ret)
			goto out;
	}

	offset = skb_checksum_start_offset(skb);
	BUG_ON(offset >= skb_headlen(skb));
	csum = skb_checksum(skb, offset, skb->len - offset, 0);

	offset += skb->csum_offset;
	BUG_ON(offset + sizeof(__sum16) > skb_headlen(skb));

	if (skb_cloned(skb) &&
	    !skb_clone_writable(skb, offset + sizeof(__sum16))) {
		ret = pskb_expand_head(skb, 0, 0, GFP_ATOMIC);
		if (ret)
			goto out;
	}

	*(__sum16 *)(skb->data + offset) = csum_fold(csum) ?: CSUM_MANGLED_0;
out_set_summed:
	skb->ip_summed = CHECKSUM_NONE;
out:
	return ret;
}
EXPORT_SYMBOL(skb_checksum_help);

int skb_crc32c_csum_help(struct sk_buff *skb)
{
	__le32 crc32c_csum;
	int ret = 0, offset, start;

	if (skb->ip_summed != CHECKSUM_PARTIAL)
		goto out;

	if (unlikely(skb_is_gso(skb)))
		goto out;

	/* Before computing a checksum, we should make sure no frag could
	 * be modified by an external entity : checksum could be wrong.
	 */
	if (unlikely(skb_has_shared_frag(skb))) {
		ret = __skb_linearize(skb);
		if (ret)
			goto out;
	}
	start = skb_checksum_start_offset(skb);
	offset = start + offsetof(struct sctphdr, checksum);
	if (WARN_ON_ONCE(offset >= skb_headlen(skb))) {
		ret = -EINVAL;
		goto out;
	}
	if (skb_cloned(skb) &&
	    !skb_clone_writable(skb, offset + sizeof(__le32))) {
		ret = pskb_expand_head(skb, 0, 0, GFP_ATOMIC);
		if (ret)
			goto out;
	}
	crc32c_csum = cpu_to_le32(~__skb_checksum(skb, start,
						  skb->len - start, ~(__u32)0,
						  crc32c_csum_stub));
	*(__le32 *)(skb->data + offset) = crc32c_csum;
	skb->ip_summed = CHECKSUM_NONE;
	skb->csum_not_inet = 0;
out:
	return ret;
}

__be16 skb_network_protocol(struct sk_buff *skb, int *depth)
{
	__be16 type = skb->protocol;

	/* Tunnel gso handlers can set protocol to ethernet. */
	if (type == htons(ETH_P_TEB)) {
		struct ethhdr *eth;

		if (unlikely(!pskb_may_pull(skb, sizeof(struct ethhdr))))
			return 0;

		eth = (struct ethhdr *)skb->data;
		type = eth->h_proto;
	}

	return __vlan_get_protocol(skb, type, depth);
}

/**
 *	skb_mac_gso_segment - mac layer segmentation handler.
 *	@skb: buffer to segment
 *	@features: features for the output path (see dev->features)
 */
struct sk_buff *skb_mac_gso_segment(struct sk_buff *skb,
				    netdev_features_t features)
{
	struct sk_buff *segs = ERR_PTR(-EPROTONOSUPPORT);
	struct packet_offload *ptype;
	int vlan_depth = skb->mac_len;
	__be16 type = skb_network_protocol(skb, &vlan_depth);

	if (unlikely(!type))
		return ERR_PTR(-EINVAL);

	__skb_pull(skb, vlan_depth);

	rcu_read_lock();
	list_for_each_entry_rcu(ptype, &offload_base, list) {
		if (ptype->type == type && ptype->callbacks.gso_segment) {
			segs = ptype->callbacks.gso_segment(skb, features);
			break;
		}
	}
	rcu_read_unlock();

	__skb_push(skb, skb->data - skb_mac_header(skb));

	return segs;
}
EXPORT_SYMBOL(skb_mac_gso_segment);


/* openvswitch calls this on rx path, so we need a different check.
 */
static inline bool skb_needs_check(struct sk_buff *skb, bool tx_path)
{
	if (tx_path)
		return skb->ip_summed != CHECKSUM_PARTIAL &&
		       skb->ip_summed != CHECKSUM_UNNECESSARY;

	return skb->ip_summed == CHECKSUM_NONE;
}

/**
 *	__skb_gso_segment - Perform segmentation on skb.
 *	@skb: buffer to segment
 *	@features: features for the output path (see dev->features)
 *	@tx_path: whether it is called in TX path
 *
 *	This function segments the given skb and returns a list of segments.
 *
 *	It may return NULL if the skb requires no segmentation.  This is
 *	only possible when GSO is used for verifying header integrity.
 *
 *	Segmentation preserves SKB_SGO_CB_OFFSET bytes of previous skb cb.
 */
struct sk_buff *__skb_gso_segment(struct sk_buff *skb,
				  netdev_features_t features, bool tx_path)
{
	struct sk_buff *segs;

	if (unlikely(skb_needs_check(skb, tx_path))) {
		int err;

		/* We're going to init ->check field in TCP or UDP header */
		err = skb_cow_head(skb, 0);
		if (err < 0)
			return ERR_PTR(err);
	}

	/* Only report GSO partial support if it will enable us to
	 * support segmentation on this frame without needing additional
	 * work.
	 */
	if (features & NETIF_F_GSO_PARTIAL) {
		netdev_features_t partial_features = NETIF_F_GSO_ROBUST;
		struct net_device *dev = skb->dev;

		partial_features |= dev->features & dev->gso_partial_features;
		if (!skb_gso_ok(skb, features | partial_features))
			features &= ~NETIF_F_GSO_PARTIAL;
	}

	BUILD_BUG_ON(SKB_SGO_CB_OFFSET +
		     sizeof(*SKB_GSO_CB(skb)) > sizeof(skb->cb));

	SKB_GSO_CB(skb)->mac_offset = skb_headroom(skb);
	SKB_GSO_CB(skb)->encap_level = 0;

	skb_reset_mac_header(skb);
	skb_reset_mac_len(skb);

	segs = skb_mac_gso_segment(skb, features);

	if (unlikely(skb_needs_check(skb, tx_path) && !IS_ERR(segs)))
		skb_warn_bad_offload(skb);

	return segs;
}
EXPORT_SYMBOL(__skb_gso_segment);

/* Take action when hardware reception checksum errors are detected. */
#ifdef CONFIG_BUG
void netdev_rx_csum_fault(struct net_device *dev)
{
	if (net_ratelimit()) {
		pr_err("%s: hw csum failure\n", dev ? dev->name : "<unknown>");
		dump_stack();
	}
}
EXPORT_SYMBOL(netdev_rx_csum_fault);
#endif

/* XXX: check that highmem exists at all on the given machine. */
static int illegal_highdma(struct net_device *dev, struct sk_buff *skb)
{
#ifdef CONFIG_HIGHMEM
	int i;

	if (!(dev->features & NETIF_F_HIGHDMA)) {
		for (i = 0; i < skb_shinfo(skb)->nr_frags; i++) {
			skb_frag_t *frag = &skb_shinfo(skb)->frags[i];

			if (PageHighMem(skb_frag_page(frag)))
				return 1;
		}
	}
#endif
	return 0;
}

/* If MPLS offload request, verify we are testing hardware MPLS features
 * instead of standard features for the netdev.
 */
#if IS_ENABLED(CONFIG_NET_MPLS_GSO)
static netdev_features_t net_mpls_features(struct sk_buff *skb,
					   netdev_features_t features,
					   __be16 type)
{
	if (eth_p_mpls(type))
		features &= skb->dev->mpls_features;

	return features;
}
#else
static netdev_features_t net_mpls_features(struct sk_buff *skb,
					   netdev_features_t features,
					   __be16 type)
{
	return features;
}
#endif

static netdev_features_t harmonize_features(struct sk_buff *skb,
	netdev_features_t features)
{
	int tmp;
	__be16 type;

	type = skb_network_protocol(skb, &tmp);
	features = net_mpls_features(skb, features, type);

	if (skb->ip_summed != CHECKSUM_NONE &&
	    !can_checksum_protocol(features, type)) {
		features &= ~(NETIF_F_CSUM_MASK | NETIF_F_GSO_MASK);
	}
	if (illegal_highdma(skb->dev, skb))
		features &= ~NETIF_F_SG;

	return features;
}

netdev_features_t passthru_features_check(struct sk_buff *skb,
					  struct net_device *dev,
					  netdev_features_t features)
{
	return features;
}
EXPORT_SYMBOL(passthru_features_check);

static netdev_features_t dflt_features_check(struct sk_buff *skb,
					     struct net_device *dev,
					     netdev_features_t features)
{
	return vlan_features_check(skb, features);
}

static netdev_features_t gso_features_check(const struct sk_buff *skb,
					    struct net_device *dev,
					    netdev_features_t features)
{
	u16 gso_segs = skb_shinfo(skb)->gso_segs;

	if (gso_segs > dev->gso_max_segs)
		return features & ~NETIF_F_GSO_MASK;

	/* Support for GSO partial features requires software
	 * intervention before we can actually process the packets
	 * so we need to strip support for any partial features now
	 * and we can pull them back in after we have partially
	 * segmented the frame.
	 */
	if (!(skb_shinfo(skb)->gso_type & SKB_GSO_PARTIAL))
		features &= ~dev->gso_partial_features;

	/* Make sure to clear the IPv4 ID mangling feature if the
	 * IPv4 header has the potential to be fragmented.
	 */
	if (skb_shinfo(skb)->gso_type & SKB_GSO_TCPV4) {
		struct iphdr *iph = skb->encapsulation ?
				    inner_ip_hdr(skb) : ip_hdr(skb);

		if (!(iph->frag_off & htons(IP_DF)))
			features &= ~NETIF_F_TSO_MANGLEID;
	}

	return features;
}

netdev_features_t netif_skb_features(struct sk_buff *skb)
{
	struct net_device *dev = skb->dev;
	netdev_features_t features = dev->features;

	if (skb_is_gso(skb))
		features = gso_features_check(skb, dev, features);

	/* If encapsulation offload request, verify we are testing
	 * hardware encapsulation features instead of standard
	 * features for the netdev
	 */
	if (skb->encapsulation)
		features &= dev->hw_enc_features;

	if (skb_vlan_tagged(skb))
		features = netdev_intersect_features(features,
						     dev->vlan_features |
						     NETIF_F_HW_VLAN_CTAG_TX |
						     NETIF_F_HW_VLAN_STAG_TX);

	if (dev->netdev_ops->ndo_features_check)
		features &= dev->netdev_ops->ndo_features_check(skb, dev,
								features);
	else
		features &= dflt_features_check(skb, dev, features);

	return harmonize_features(skb, features);
}
EXPORT_SYMBOL(netif_skb_features);

static int xmit_one(struct sk_buff *skb, struct net_device *dev,
		    struct netdev_queue *txq, bool more)
{
	unsigned int len;
	int rc;

	if (!list_empty(&ptype_all) || !list_empty(&dev->ptype_all))
		dev_queue_xmit_nit(skb, dev);

	len = skb->len;
	trace_net_dev_start_xmit(skb, dev);
	rc = netdev_start_xmit(skb, dev, txq, more);
	trace_net_dev_xmit(skb, rc, dev, len);

	return rc;
}

struct sk_buff *dev_hard_start_xmit(struct sk_buff *first, struct net_device *dev,
				    struct netdev_queue *txq, int *ret)
{
	struct sk_buff *skb = first;
	int rc = NETDEV_TX_OK;

	while (skb) {
		struct sk_buff *next = skb->next;

		skb->next = NULL;
		rc = xmit_one(skb, dev, txq, next != NULL);
		if (unlikely(!dev_xmit_complete(rc))) {
			skb->next = next;
			goto out;
		}

		skb = next;
		if (netif_xmit_stopped(txq) && skb) {
			rc = NETDEV_TX_BUSY;
			break;
		}
	}

out:
	*ret = rc;
	return skb;
}

static struct sk_buff *validate_xmit_vlan(struct sk_buff *skb,
					  netdev_features_t features)
{
	if (skb_vlan_tag_present(skb) &&
	    !vlan_hw_offload_capable(features, skb->vlan_proto))
		skb = __vlan_hwaccel_push_inside(skb);
	return skb;
}

int skb_csum_hwoffload_help(struct sk_buff *skb,
			    const netdev_features_t features)
{
	if (unlikely(skb->csum_not_inet))
		return !!(features & NETIF_F_SCTP_CRC) ? 0 :
			skb_crc32c_csum_help(skb);

	return !!(features & NETIF_F_CSUM_MASK) ? 0 : skb_checksum_help(skb);
}
EXPORT_SYMBOL(skb_csum_hwoffload_help);

static struct sk_buff *validate_xmit_skb(struct sk_buff *skb, struct net_device *dev, bool *again)
{
	netdev_features_t features;

	features = netif_skb_features(skb);
	skb = validate_xmit_vlan(skb, features);
	if (unlikely(!skb))
		goto out_null;

	skb = sk_validate_xmit_skb(skb, dev);
	if (unlikely(!skb))
		goto out_null;

	if (netif_needs_gso(skb, features)) {
		struct sk_buff *segs;

		segs = skb_gso_segment(skb, features);
		if (IS_ERR(segs)) {
			goto out_kfree_skb;
		} else if (segs) {
			consume_skb(skb);
			skb = segs;
		}
	} else {
		if (skb_needs_linearize(skb, features) &&
		    __skb_linearize(skb))
			goto out_kfree_skb;

		/* If packet is not checksummed and device does not
		 * support checksumming for this protocol, complete
		 * checksumming here.
		 */
		if (skb->ip_summed == CHECKSUM_PARTIAL) {
			if (skb->encapsulation)
				skb_set_inner_transport_header(skb,
							       skb_checksum_start_offset(skb));
			else
				skb_set_transport_header(skb,
							 skb_checksum_start_offset(skb));
			if (skb_csum_hwoffload_help(skb, features))
				goto out_kfree_skb;
		}
	}

	skb = validate_xmit_xfrm(skb, features, again);

	return skb;

out_kfree_skb:
	kfree_skb(skb);
out_null:
	atomic_long_inc(&dev->tx_dropped);
	return NULL;
}

struct sk_buff *validate_xmit_skb_list(struct sk_buff *skb, struct net_device *dev, bool *again)
{
	struct sk_buff *next, *head = NULL, *tail;

	for (; skb != NULL; skb = next) {
		next = skb->next;
		skb->next = NULL;

		/* in case skb wont be segmented, point to itself */
		skb->prev = skb;

		skb = validate_xmit_skb(skb, dev, again);
		if (!skb)
			continue;

		if (!head)
			head = skb;
		else
			tail->next = skb;
		/* If skb was segmented, skb->prev points to
		 * the last segment. If not, it still contains skb.
		 */
		tail = skb->prev;
	}
	return head;
}
EXPORT_SYMBOL_GPL(validate_xmit_skb_list);

static void qdisc_pkt_len_init(struct sk_buff *skb)
{
	const struct skb_shared_info *shinfo = skb_shinfo(skb);

	qdisc_skb_cb(skb)->pkt_len = skb->len;

	/* To get more precise estimation of bytes sent on wire,
	 * we add to pkt_len the headers size of all segments
	 */
	if (shinfo->gso_size)  {
		unsigned int hdr_len;
		u16 gso_segs = shinfo->gso_segs;

		/* mac layer + network layer */
		hdr_len = skb_transport_header(skb) - skb_mac_header(skb);

		/* + transport layer */
		if (likely(shinfo->gso_type & (SKB_GSO_TCPV4 | SKB_GSO_TCPV6))) {
			const struct tcphdr *th;
			struct tcphdr _tcphdr;

			th = skb_header_pointer(skb, skb_transport_offset(skb),
						sizeof(_tcphdr), &_tcphdr);
			if (likely(th))
				hdr_len += __tcp_hdrlen(th);
		} else {
			struct udphdr _udphdr;

			if (skb_header_pointer(skb, skb_transport_offset(skb),
					       sizeof(_udphdr), &_udphdr))
				hdr_len += sizeof(struct udphdr);
		}

		if (shinfo->gso_type & SKB_GSO_DODGY)
			gso_segs = DIV_ROUND_UP(skb->len - hdr_len,
						shinfo->gso_size);

		qdisc_skb_cb(skb)->pkt_len += (gso_segs - 1) * hdr_len;
	}
}

static inline int __dev_xmit_skb(struct sk_buff *skb, struct Qdisc *q,
				 struct net_device *dev,
				 struct netdev_queue *txq)
{
	spinlock_t *root_lock = qdisc_lock(q);
	struct sk_buff *to_free = NULL;
	bool contended;
	int rc;

	qdisc_calculate_pkt_len(skb, q);

	if (q->flags & TCQ_F_NOLOCK) {
		if (unlikely(test_bit(__QDISC_STATE_DEACTIVATED, &q->state))) {
			__qdisc_drop(skb, &to_free);
			rc = NET_XMIT_DROP;
		} else {
			rc = q->enqueue(skb, q, &to_free) & NET_XMIT_MASK;
			qdisc_run(q);
		}

		if (unlikely(to_free))
			kfree_skb_list(to_free);
		return rc;
	}

	/*
	 * Heuristic to force contended enqueues to serialize on a
	 * separate lock before trying to get qdisc main lock.
	 * This permits qdisc->running owner to get the lock more
	 * often and dequeue packets faster.
	 */
#ifdef CONFIG_PREEMPT_RT_FULL
	contended = true;
#else
	contended = qdisc_is_running(q);
#endif
	if (unlikely(contended))
		spin_lock(&q->busylock);

	spin_lock(root_lock);
	if (unlikely(test_bit(__QDISC_STATE_DEACTIVATED, &q->state))) {
		__qdisc_drop(skb, &to_free);
		rc = NET_XMIT_DROP;
	} else if ((q->flags & TCQ_F_CAN_BYPASS) && !qdisc_qlen(q) &&
		   qdisc_run_begin(q)) {
		/*
		 * This is a work-conserving queue; there are no old skbs
		 * waiting to be sent out; and the qdisc is not running -
		 * xmit the skb directly.
		 */

		qdisc_bstats_update(q, skb);

		if (sch_direct_xmit(skb, q, dev, txq, root_lock, true)) {
			if (unlikely(contended)) {
				spin_unlock(&q->busylock);
				contended = false;
			}
			__qdisc_run(q);
		}

		qdisc_run_end(q);
		rc = NET_XMIT_SUCCESS;
	} else {
		rc = q->enqueue(skb, q, &to_free) & NET_XMIT_MASK;
		if (qdisc_run_begin(q)) {
			if (unlikely(contended)) {
				spin_unlock(&q->busylock);
				contended = false;
			}
			__qdisc_run(q);
			qdisc_run_end(q);
		}
	}
	spin_unlock(root_lock);
	if (unlikely(to_free))
		kfree_skb_list(to_free);
	if (unlikely(contended))
		spin_unlock(&q->busylock);
	return rc;
}

#if IS_ENABLED(CONFIG_CGROUP_NET_PRIO)
static void skb_update_prio(struct sk_buff *skb)
{
	const struct netprio_map *map;
	const struct sock *sk;
	unsigned int prioidx;
<<<<<<< HEAD

	if (skb->priority)
		return;
	map = rcu_dereference_bh(skb->dev->priomap);
	if (!map)
		return;
	sk = skb_to_full_sk(skb);
	if (!sk)
		return;

	prioidx = sock_cgroup_prioidx(&sk->sk_cgrp_data);

=======

	if (skb->priority)
		return;
	map = rcu_dereference_bh(skb->dev->priomap);
	if (!map)
		return;
	sk = skb_to_full_sk(skb);
	if (!sk)
		return;

	prioidx = sock_cgroup_prioidx(&sk->sk_cgrp_data);

>>>>>>> e021bb4f
	if (prioidx < map->priomap_len)
		skb->priority = map->priomap[prioidx];
}
#else
#define skb_update_prio(skb)
#endif

#ifndef CONFIG_PREEMPT_RT_FULL
DEFINE_PER_CPU(int, xmit_recursion);
EXPORT_SYMBOL(xmit_recursion);
#endif

/**
 *	dev_loopback_xmit - loop back @skb
 *	@net: network namespace this loopback is happening in
 *	@sk:  sk needed to be a netfilter okfn
 *	@skb: buffer to transmit
 */
int dev_loopback_xmit(struct net *net, struct sock *sk, struct sk_buff *skb)
{
	skb_reset_mac_header(skb);
	__skb_pull(skb, skb_network_offset(skb));
	skb->pkt_type = PACKET_LOOPBACK;
	skb->ip_summed = CHECKSUM_UNNECESSARY;
	WARN_ON(!skb_dst(skb));
	skb_dst_force(skb);
	netif_rx_ni(skb);
	return 0;
}
EXPORT_SYMBOL(dev_loopback_xmit);

#ifdef CONFIG_NET_EGRESS
static struct sk_buff *
sch_handle_egress(struct sk_buff *skb, int *ret, struct net_device *dev)
{
	struct mini_Qdisc *miniq = rcu_dereference_bh(dev->miniq_egress);
	struct tcf_result cl_res;

	if (!miniq)
		return skb;

	/* qdisc_skb_cb(skb)->pkt_len was already set by the caller. */
	mini_qdisc_bstats_cpu_update(miniq, skb);

	switch (tcf_classify(skb, miniq->filter_list, &cl_res, false)) {
	case TC_ACT_OK:
	case TC_ACT_RECLASSIFY:
		skb->tc_index = TC_H_MIN(cl_res.classid);
		break;
	case TC_ACT_SHOT:
		mini_qdisc_qstats_cpu_drop(miniq);
		*ret = NET_XMIT_DROP;
		kfree_skb(skb);
		return NULL;
	case TC_ACT_STOLEN:
	case TC_ACT_QUEUED:
	case TC_ACT_TRAP:
		*ret = NET_XMIT_SUCCESS;
		consume_skb(skb);
		return NULL;
	case TC_ACT_REDIRECT:
		/* No need to push/pop skb's mac_header here on egress! */
		skb_do_redirect(skb);
		*ret = NET_XMIT_SUCCESS;
		return NULL;
	default:
		break;
	}

	return skb;
}
#endif /* CONFIG_NET_EGRESS */

#ifdef CONFIG_XPS
static int __get_xps_queue_idx(struct net_device *dev, struct sk_buff *skb,
			       struct xps_dev_maps *dev_maps, unsigned int tci)
{
	struct xps_map *map;
	int queue_index = -1;

	if (dev->num_tc) {
		tci *= dev->num_tc;
		tci += netdev_get_prio_tc_map(dev, skb->priority);
	}

	map = rcu_dereference(dev_maps->attr_map[tci]);
	if (map) {
		if (map->len == 1)
			queue_index = map->queues[0];
		else
			queue_index = map->queues[reciprocal_scale(
						skb_get_hash(skb), map->len)];
		if (unlikely(queue_index >= dev->real_num_tx_queues))
			queue_index = -1;
	}
	return queue_index;
}
#endif

static int get_xps_queue(struct net_device *dev, struct net_device *sb_dev,
			 struct sk_buff *skb)
{
#ifdef CONFIG_XPS
	struct xps_dev_maps *dev_maps;
	struct sock *sk = skb->sk;
	int queue_index = -1;

	if (!static_key_false(&xps_needed))
		return -1;

	rcu_read_lock();
	if (!static_key_false(&xps_rxqs_needed))
		goto get_cpus_map;

	dev_maps = rcu_dereference(sb_dev->xps_rxqs_map);
	if (dev_maps) {
		int tci = sk_rx_queue_get(sk);

		if (tci >= 0 && tci < dev->num_rx_queues)
			queue_index = __get_xps_queue_idx(dev, skb, dev_maps,
							  tci);
	}

get_cpus_map:
	if (queue_index < 0) {
		dev_maps = rcu_dereference(sb_dev->xps_cpus_map);
		if (dev_maps) {
			unsigned int tci = skb->sender_cpu - 1;

			queue_index = __get_xps_queue_idx(dev, skb, dev_maps,
							  tci);
		}
	}
	rcu_read_unlock();

	return queue_index;
#else
	return -1;
#endif
}

u16 dev_pick_tx_zero(struct net_device *dev, struct sk_buff *skb,
		     struct net_device *sb_dev,
		     select_queue_fallback_t fallback)
{
	return 0;
}
EXPORT_SYMBOL(dev_pick_tx_zero);

u16 dev_pick_tx_cpu_id(struct net_device *dev, struct sk_buff *skb,
		       struct net_device *sb_dev,
		       select_queue_fallback_t fallback)
{
	return (u16)raw_smp_processor_id() % dev->real_num_tx_queues;
}
EXPORT_SYMBOL(dev_pick_tx_cpu_id);

static u16 __netdev_pick_tx(struct net_device *dev, struct sk_buff *skb,
			    struct net_device *sb_dev)
{
	struct sock *sk = skb->sk;
	int queue_index = sk_tx_queue_get(sk);

	sb_dev = sb_dev ? : dev;

	if (queue_index < 0 || skb->ooo_okay ||
	    queue_index >= dev->real_num_tx_queues) {
		int new_index = get_xps_queue(dev, sb_dev, skb);

		if (new_index < 0)
			new_index = skb_tx_hash(dev, sb_dev, skb);

		if (queue_index != new_index && sk &&
		    sk_fullsock(sk) &&
		    rcu_access_pointer(sk->sk_dst_cache))
			sk_tx_queue_set(sk, new_index);

		queue_index = new_index;
	}

	return queue_index;
}

struct netdev_queue *netdev_pick_tx(struct net_device *dev,
				    struct sk_buff *skb,
				    struct net_device *sb_dev)
{
	int queue_index = 0;

#ifdef CONFIG_XPS
	u32 sender_cpu = skb->sender_cpu - 1;

	if (sender_cpu >= (u32)NR_CPUS)
		skb->sender_cpu = raw_smp_processor_id() + 1;
#endif

	if (dev->real_num_tx_queues != 1) {
		const struct net_device_ops *ops = dev->netdev_ops;

		if (ops->ndo_select_queue)
			queue_index = ops->ndo_select_queue(dev, skb, sb_dev,
							    __netdev_pick_tx);
		else
			queue_index = __netdev_pick_tx(dev, skb, sb_dev);

		queue_index = netdev_cap_txqueue(dev, queue_index);
	}

	skb_set_queue_mapping(skb, queue_index);
	return netdev_get_tx_queue(dev, queue_index);
}

/**
 *	__dev_queue_xmit - transmit a buffer
 *	@skb: buffer to transmit
 *	@sb_dev: suboordinate device used for L2 forwarding offload
 *
 *	Queue a buffer for transmission to a network device. The caller must
 *	have set the device and priority and built the buffer before calling
 *	this function. The function can be called from an interrupt.
 *
 *	A negative errno code is returned on a failure. A success does not
 *	guarantee the frame will be transmitted as it may be dropped due
 *	to congestion or traffic shaping.
 *
 * -----------------------------------------------------------------------------------
 *      I notice this method can also return errors from the queue disciplines,
 *      including NET_XMIT_DROP, which is a positive value.  So, errors can also
 *      be positive.
 *
 *      Regardless of the return value, the skb is consumed, so it is currently
 *      difficult to retry a send to this method.  (You can bump the ref count
 *      before sending to hold a reference for retry if you are careful.)
 *
 *      When calling this method, interrupts MUST be enabled.  This is because
 *      the BH enable code must have IRQs enabled so that it will not deadlock.
 *          --BLG
 */
static int __dev_queue_xmit(struct sk_buff *skb, struct net_device *sb_dev)
{
	struct net_device *dev = skb->dev;
	struct netdev_queue *txq;
	struct Qdisc *q;
	int rc = -ENOMEM;
	bool again = false;

	skb_reset_mac_header(skb);

	if (unlikely(skb_shinfo(skb)->tx_flags & SKBTX_SCHED_TSTAMP))
		__skb_tstamp_tx(skb, NULL, skb->sk, SCM_TSTAMP_SCHED);

	/* Disable soft irqs for various locks below. Also
	 * stops preemption for RCU.
	 */
	rcu_read_lock_bh();

	skb_update_prio(skb);

	qdisc_pkt_len_init(skb);
#ifdef CONFIG_NET_CLS_ACT
	skb->tc_at_ingress = 0;
# ifdef CONFIG_NET_EGRESS
	if (static_branch_unlikely(&egress_needed_key)) {
		skb = sch_handle_egress(skb, &rc, dev);
		if (!skb)
			goto out;
	}
# endif
#endif
	/* If device/qdisc don't need skb->dst, release it right now while
	 * its hot in this cpu cache.
	 */
	if (dev->priv_flags & IFF_XMIT_DST_RELEASE)
		skb_dst_drop(skb);
	else
		skb_dst_force(skb);

	txq = netdev_pick_tx(dev, skb, sb_dev);
	q = rcu_dereference_bh(txq->qdisc);

	trace_net_dev_queue(skb);
	if (q->enqueue) {
		rc = __dev_xmit_skb(skb, q, dev, txq);
		goto out;
	}

	/* The device has no queue. Common case for software devices:
	 * loopback, all the sorts of tunnels...

	 * Really, it is unlikely that netif_tx_lock protection is necessary
	 * here.  (f.e. loopback and IP tunnels are clean ignoring statistics
	 * counters.)
	 * However, it is possible, that they rely on protection
	 * made by us here.

	 * Check this and shot the lock. It is not prone from deadlocks.
	 *Either shot noqueue qdisc, it is even simpler 8)
	 */
	if (dev->flags & IFF_UP) {
		int cpu = smp_processor_id(); /* ok because BHs are off */

#ifdef CONFIG_PREEMPT_RT_FULL
		if (txq->xmit_lock_owner != current) {
#else
		if (txq->xmit_lock_owner != cpu) {
#endif
			if (unlikely(xmit_rec_read() > XMIT_RECURSION_LIMIT))
				goto recursion_alert;

			skb = validate_xmit_skb(skb, dev, &again);
			if (!skb)
				goto out;

			HARD_TX_LOCK(dev, txq, cpu);

			if (!netif_xmit_stopped(txq)) {
				xmit_rec_inc();
				skb = dev_hard_start_xmit(skb, dev, txq, &rc);
				xmit_rec_dec();
				if (dev_xmit_complete(rc)) {
					HARD_TX_UNLOCK(dev, txq);
					goto out;
				}
			}
			HARD_TX_UNLOCK(dev, txq);
			net_crit_ratelimited("Virtual device %s asks to queue packet!\n",
					     dev->name);
		} else {
			/* Recursion is detected! It is possible,
			 * unfortunately
			 */
recursion_alert:
			net_crit_ratelimited("Dead loop on virtual device %s, fix it urgently!\n",
					     dev->name);
		}
	}

	rc = -ENETDOWN;
	rcu_read_unlock_bh();

	atomic_long_inc(&dev->tx_dropped);
	kfree_skb_list(skb);
	return rc;
out:
	rcu_read_unlock_bh();
	return rc;
}

int dev_queue_xmit(struct sk_buff *skb)
{
	return __dev_queue_xmit(skb, NULL);
}
EXPORT_SYMBOL(dev_queue_xmit);

int dev_queue_xmit_accel(struct sk_buff *skb, struct net_device *sb_dev)
{
	return __dev_queue_xmit(skb, sb_dev);
}
EXPORT_SYMBOL(dev_queue_xmit_accel);

int dev_direct_xmit(struct sk_buff *skb, u16 queue_id)
{
	struct net_device *dev = skb->dev;
	struct sk_buff *orig_skb = skb;
	struct netdev_queue *txq;
	int ret = NETDEV_TX_BUSY;
	bool again = false;

	if (unlikely(!netif_running(dev) ||
		     !netif_carrier_ok(dev)))
		goto drop;

	skb = validate_xmit_skb_list(skb, dev, &again);
	if (skb != orig_skb)
		goto drop;

	skb_set_queue_mapping(skb, queue_id);
	txq = skb_get_tx_queue(dev, skb);

	local_bh_disable();

	HARD_TX_LOCK(dev, txq, smp_processor_id());
	if (!netif_xmit_frozen_or_drv_stopped(txq))
		ret = netdev_start_xmit(skb, dev, txq, false);
	HARD_TX_UNLOCK(dev, txq);

	local_bh_enable();

	if (!dev_xmit_complete(ret))
		kfree_skb(skb);

	return ret;
drop:
	atomic_long_inc(&dev->tx_dropped);
	kfree_skb_list(skb);
	return NET_XMIT_DROP;
}
EXPORT_SYMBOL(dev_direct_xmit);

/*************************************************************************
 *			Receiver routines
 *************************************************************************/

int netdev_max_backlog __read_mostly = 1000;
EXPORT_SYMBOL(netdev_max_backlog);

int netdev_tstamp_prequeue __read_mostly = 1;
int netdev_budget __read_mostly = 300;
unsigned int __read_mostly netdev_budget_usecs = 2000;
int weight_p __read_mostly = 64;           /* old backlog weight */
int dev_weight_rx_bias __read_mostly = 1;  /* bias for backlog weight */
int dev_weight_tx_bias __read_mostly = 1;  /* bias for output_queue quota */
int dev_rx_weight __read_mostly = 64;
int dev_tx_weight __read_mostly = 64;

/* Called with irq disabled */
static inline void ____napi_schedule(struct softnet_data *sd,
				     struct napi_struct *napi)
{
	list_add_tail(&napi->poll_list, &sd->poll_list);
	__raise_softirq_irqoff(NET_RX_SOFTIRQ);
}

#ifdef CONFIG_RPS

/* One global table that all flow-based protocols share. */
struct rps_sock_flow_table __rcu *rps_sock_flow_table __read_mostly;
EXPORT_SYMBOL(rps_sock_flow_table);
u32 rps_cpu_mask __read_mostly;
EXPORT_SYMBOL(rps_cpu_mask);

struct static_key rps_needed __read_mostly;
EXPORT_SYMBOL(rps_needed);
struct static_key rfs_needed __read_mostly;
EXPORT_SYMBOL(rfs_needed);

static struct rps_dev_flow *
set_rps_cpu(struct net_device *dev, struct sk_buff *skb,
	    struct rps_dev_flow *rflow, u16 next_cpu)
{
	if (next_cpu < nr_cpu_ids) {
#ifdef CONFIG_RFS_ACCEL
		struct netdev_rx_queue *rxqueue;
		struct rps_dev_flow_table *flow_table;
		struct rps_dev_flow *old_rflow;
		u32 flow_id;
		u16 rxq_index;
		int rc;

		/* Should we steer this flow to a different hardware queue? */
		if (!skb_rx_queue_recorded(skb) || !dev->rx_cpu_rmap ||
		    !(dev->features & NETIF_F_NTUPLE))
			goto out;
		rxq_index = cpu_rmap_lookup_index(dev->rx_cpu_rmap, next_cpu);
		if (rxq_index == skb_get_rx_queue(skb))
			goto out;

		rxqueue = dev->_rx + rxq_index;
		flow_table = rcu_dereference(rxqueue->rps_flow_table);
		if (!flow_table)
			goto out;
		flow_id = skb_get_hash(skb) & flow_table->mask;
		rc = dev->netdev_ops->ndo_rx_flow_steer(dev, skb,
							rxq_index, flow_id);
		if (rc < 0)
			goto out;
		old_rflow = rflow;
		rflow = &flow_table->flows[flow_id];
		rflow->filter = rc;
		if (old_rflow->filter == rflow->filter)
			old_rflow->filter = RPS_NO_FILTER;
	out:
#endif
		rflow->last_qtail =
			per_cpu(softnet_data, next_cpu).input_queue_head;
	}

	rflow->cpu = next_cpu;
	return rflow;
}

/*
 * get_rps_cpu is called from netif_receive_skb and returns the target
 * CPU from the RPS map of the receiving queue for a given skb.
 * rcu_read_lock must be held on entry.
 */
static int get_rps_cpu(struct net_device *dev, struct sk_buff *skb,
		       struct rps_dev_flow **rflowp)
{
	const struct rps_sock_flow_table *sock_flow_table;
	struct netdev_rx_queue *rxqueue = dev->_rx;
	struct rps_dev_flow_table *flow_table;
	struct rps_map *map;
	int cpu = -1;
	u32 tcpu;
	u32 hash;

	if (skb_rx_queue_recorded(skb)) {
		u16 index = skb_get_rx_queue(skb);

		if (unlikely(index >= dev->real_num_rx_queues)) {
			WARN_ONCE(dev->real_num_rx_queues > 1,
				  "%s received packet on queue %u, but number "
				  "of RX queues is %u\n",
				  dev->name, index, dev->real_num_rx_queues);
			goto done;
		}
		rxqueue += index;
	}

	/* Avoid computing hash if RFS/RPS is not active for this rxqueue */

	flow_table = rcu_dereference(rxqueue->rps_flow_table);
	map = rcu_dereference(rxqueue->rps_map);
	if (!flow_table && !map)
		goto done;

	skb_reset_network_header(skb);
	hash = skb_get_hash(skb);
	if (!hash)
		goto done;

	sock_flow_table = rcu_dereference(rps_sock_flow_table);
	if (flow_table && sock_flow_table) {
		struct rps_dev_flow *rflow;
		u32 next_cpu;
		u32 ident;

		/* First check into global flow table if there is a match */
		ident = sock_flow_table->ents[hash & sock_flow_table->mask];
		if ((ident ^ hash) & ~rps_cpu_mask)
			goto try_rps;

		next_cpu = ident & rps_cpu_mask;

		/* OK, now we know there is a match,
		 * we can look at the local (per receive queue) flow table
		 */
		rflow = &flow_table->flows[hash & flow_table->mask];
		tcpu = rflow->cpu;

		/*
		 * If the desired CPU (where last recvmsg was done) is
		 * different from current CPU (one in the rx-queue flow
		 * table entry), switch if one of the following holds:
		 *   - Current CPU is unset (>= nr_cpu_ids).
		 *   - Current CPU is offline.
		 *   - The current CPU's queue tail has advanced beyond the
		 *     last packet that was enqueued using this table entry.
		 *     This guarantees that all previous packets for the flow
		 *     have been dequeued, thus preserving in order delivery.
		 */
		if (unlikely(tcpu != next_cpu) &&
		    (tcpu >= nr_cpu_ids || !cpu_online(tcpu) ||
		     ((int)(per_cpu(softnet_data, tcpu).input_queue_head -
		      rflow->last_qtail)) >= 0)) {
			tcpu = next_cpu;
			rflow = set_rps_cpu(dev, skb, rflow, next_cpu);
		}

		if (tcpu < nr_cpu_ids && cpu_online(tcpu)) {
			*rflowp = rflow;
			cpu = tcpu;
			goto done;
		}
	}

try_rps:

	if (map) {
		tcpu = map->cpus[reciprocal_scale(hash, map->len)];
		if (cpu_online(tcpu)) {
			cpu = tcpu;
			goto done;
		}
	}

done:
	return cpu;
}

#ifdef CONFIG_RFS_ACCEL

/**
 * rps_may_expire_flow - check whether an RFS hardware filter may be removed
 * @dev: Device on which the filter was set
 * @rxq_index: RX queue index
 * @flow_id: Flow ID passed to ndo_rx_flow_steer()
 * @filter_id: Filter ID returned by ndo_rx_flow_steer()
 *
 * Drivers that implement ndo_rx_flow_steer() should periodically call
 * this function for each installed filter and remove the filters for
 * which it returns %true.
 */
bool rps_may_expire_flow(struct net_device *dev, u16 rxq_index,
			 u32 flow_id, u16 filter_id)
{
	struct netdev_rx_queue *rxqueue = dev->_rx + rxq_index;
	struct rps_dev_flow_table *flow_table;
	struct rps_dev_flow *rflow;
	bool expire = true;
	unsigned int cpu;

	rcu_read_lock();
	flow_table = rcu_dereference(rxqueue->rps_flow_table);
	if (flow_table && flow_id <= flow_table->mask) {
		rflow = &flow_table->flows[flow_id];
		cpu = READ_ONCE(rflow->cpu);
		if (rflow->filter == filter_id && cpu < nr_cpu_ids &&
		    ((int)(per_cpu(softnet_data, cpu).input_queue_head -
			   rflow->last_qtail) <
		     (int)(10 * flow_table->mask)))
			expire = false;
	}
	rcu_read_unlock();
	return expire;
}
EXPORT_SYMBOL(rps_may_expire_flow);

#endif /* CONFIG_RFS_ACCEL */

/* Called from hardirq (IPI) context */
static void rps_trigger_softirq(void *data)
{
	struct softnet_data *sd = data;

	____napi_schedule(sd, &sd->backlog);
	sd->received_rps++;
}

#endif /* CONFIG_RPS */

/*
 * Check if this softnet_data structure is another cpu one
 * If yes, queue it to our IPI list and return 1
 * If no, return 0
 */
static int rps_ipi_queued(struct softnet_data *sd)
{
#ifdef CONFIG_RPS
	struct softnet_data *mysd = this_cpu_ptr(&softnet_data);

	if (sd != mysd) {
		sd->rps_ipi_next = mysd->rps_ipi_list;
		mysd->rps_ipi_list = sd;

		__raise_softirq_irqoff(NET_RX_SOFTIRQ);
		return 1;
	}
#endif /* CONFIG_RPS */
	return 0;
}

#ifdef CONFIG_NET_FLOW_LIMIT
int netdev_flow_limit_table_len __read_mostly = (1 << 12);
#endif

static bool skb_flow_limit(struct sk_buff *skb, unsigned int qlen)
{
#ifdef CONFIG_NET_FLOW_LIMIT
	struct sd_flow_limit *fl;
	struct softnet_data *sd;
	unsigned int old_flow, new_flow;

	if (qlen < (netdev_max_backlog >> 1))
		return false;

	sd = this_cpu_ptr(&softnet_data);

	rcu_read_lock();
	fl = rcu_dereference(sd->flow_limit);
	if (fl) {
		new_flow = skb_get_hash(skb) & (fl->num_buckets - 1);
		old_flow = fl->history[fl->history_head];
		fl->history[fl->history_head] = new_flow;

		fl->history_head++;
		fl->history_head &= FLOW_LIMIT_HISTORY - 1;

		if (likely(fl->buckets[old_flow]))
			fl->buckets[old_flow]--;

		if (++fl->buckets[new_flow] > (FLOW_LIMIT_HISTORY >> 1)) {
			fl->count++;
			rcu_read_unlock();
			return true;
		}
	}
	rcu_read_unlock();
#endif
	return false;
}

/*
 * enqueue_to_backlog is called to queue an skb to a per CPU backlog
 * queue (may be a remote CPU queue).
 */
static int enqueue_to_backlog(struct sk_buff *skb, int cpu,
			      unsigned int *qtail)
{
	struct softnet_data *sd;
	unsigned long flags;
	unsigned int qlen;

	sd = &per_cpu(softnet_data, cpu);

	local_irq_save(flags);

	rps_lock(sd);
	if (!netif_running(skb->dev))
		goto drop;
	qlen = skb_queue_len(&sd->input_pkt_queue);
	if (qlen <= netdev_max_backlog && !skb_flow_limit(skb, qlen)) {
		if (qlen) {
enqueue:
			__skb_queue_tail(&sd->input_pkt_queue, skb);
			input_queue_tail_incr_save(sd, qtail);
			rps_unlock(sd);
			local_irq_restore(flags);
			return NET_RX_SUCCESS;
		}

		/* Schedule NAPI for backlog device
		 * We can use non atomic operation since we own the queue lock
		 */
		if (!__test_and_set_bit(NAPI_STATE_SCHED, &sd->backlog.state)) {
			if (!rps_ipi_queued(sd))
				____napi_schedule(sd, &sd->backlog);
		}
		goto enqueue;
	}

drop:
	sd->dropped++;
	rps_unlock(sd);

	local_irq_restore(flags);
	preempt_check_resched_rt();

	atomic_long_inc(&skb->dev->rx_dropped);
	kfree_skb(skb);
	return NET_RX_DROP;
}

static struct netdev_rx_queue *netif_get_rxqueue(struct sk_buff *skb)
{
	struct net_device *dev = skb->dev;
	struct netdev_rx_queue *rxqueue;

	rxqueue = dev->_rx;

	if (skb_rx_queue_recorded(skb)) {
		u16 index = skb_get_rx_queue(skb);

		if (unlikely(index >= dev->real_num_rx_queues)) {
			WARN_ONCE(dev->real_num_rx_queues > 1,
				  "%s received packet on queue %u, but number "
				  "of RX queues is %u\n",
				  dev->name, index, dev->real_num_rx_queues);

			return rxqueue; /* Return first rxqueue */
		}
		rxqueue += index;
	}
	return rxqueue;
}

static u32 netif_receive_generic_xdp(struct sk_buff *skb,
				     struct xdp_buff *xdp,
				     struct bpf_prog *xdp_prog)
{
	struct netdev_rx_queue *rxqueue;
	void *orig_data, *orig_data_end;
	u32 metalen, act = XDP_DROP;
	int hlen, off;
	u32 mac_len;

	/* Reinjected packets coming from act_mirred or similar should
	 * not get XDP generic processing.
	 */
	if (skb_cloned(skb) || skb_is_tc_redirected(skb))
		return XDP_PASS;

	/* XDP packets must be linear and must have sufficient headroom
	 * of XDP_PACKET_HEADROOM bytes. This is the guarantee that also
	 * native XDP provides, thus we need to do it here as well.
	 */
	if (skb_is_nonlinear(skb) ||
	    skb_headroom(skb) < XDP_PACKET_HEADROOM) {
		int hroom = XDP_PACKET_HEADROOM - skb_headroom(skb);
		int troom = skb->tail + skb->data_len - skb->end;

		/* In case we have to go down the path and also linearize,
		 * then lets do the pskb_expand_head() work just once here.
		 */
		if (pskb_expand_head(skb,
				     hroom > 0 ? ALIGN(hroom, NET_SKB_PAD) : 0,
				     troom > 0 ? troom + 128 : 0, GFP_ATOMIC))
			goto do_drop;
		if (skb_linearize(skb))
			goto do_drop;
	}

	/* The XDP program wants to see the packet starting at the MAC
	 * header.
	 */
	mac_len = skb->data - skb_mac_header(skb);
	hlen = skb_headlen(skb) + mac_len;
	xdp->data = skb->data - mac_len;
	xdp->data_meta = xdp->data;
	xdp->data_end = xdp->data + hlen;
	xdp->data_hard_start = skb->data - skb_headroom(skb);
	orig_data_end = xdp->data_end;
	orig_data = xdp->data;

	rxqueue = netif_get_rxqueue(skb);
	xdp->rxq = &rxqueue->xdp_rxq;

	act = bpf_prog_run_xdp(xdp_prog, xdp);

	off = xdp->data - orig_data;
	if (off > 0)
		__skb_pull(skb, off);
	else if (off < 0)
		__skb_push(skb, -off);
	skb->mac_header += off;

	/* check if bpf_xdp_adjust_tail was used. it can only "shrink"
	 * pckt.
	 */
	off = orig_data_end - xdp->data_end;
	if (off != 0) {
		skb_set_tail_pointer(skb, xdp->data_end - xdp->data);
		skb->len -= off;

	}

	switch (act) {
	case XDP_REDIRECT:
	case XDP_TX:
		__skb_push(skb, mac_len);
		break;
	case XDP_PASS:
		metalen = xdp->data - xdp->data_meta;
		if (metalen)
			skb_metadata_set(skb, metalen);
		break;
	default:
		bpf_warn_invalid_xdp_action(act);
		/* fall through */
	case XDP_ABORTED:
		trace_xdp_exception(skb->dev, xdp_prog, act);
		/* fall through */
	case XDP_DROP:
	do_drop:
		kfree_skb(skb);
		break;
	}

	return act;
}

/* When doing generic XDP we have to bypass the qdisc layer and the
 * network taps in order to match in-driver-XDP behavior.
 */
void generic_xdp_tx(struct sk_buff *skb, struct bpf_prog *xdp_prog)
{
	struct net_device *dev = skb->dev;
	struct netdev_queue *txq;
	bool free_skb = true;
	int cpu, rc;

	txq = netdev_pick_tx(dev, skb, NULL);
	cpu = smp_processor_id();
	HARD_TX_LOCK(dev, txq, cpu);
	if (!netif_xmit_stopped(txq)) {
		rc = netdev_start_xmit(skb, dev, txq, 0);
		if (dev_xmit_complete(rc))
			free_skb = false;
	}
	HARD_TX_UNLOCK(dev, txq);
	if (free_skb) {
		trace_xdp_exception(dev, xdp_prog, XDP_TX);
		kfree_skb(skb);
	}
}
EXPORT_SYMBOL_GPL(generic_xdp_tx);

static DEFINE_STATIC_KEY_FALSE(generic_xdp_needed_key);

int do_xdp_generic(struct bpf_prog *xdp_prog, struct sk_buff *skb)
{
	if (xdp_prog) {
		struct xdp_buff xdp;
		u32 act;
		int err;

		act = netif_receive_generic_xdp(skb, &xdp, xdp_prog);
		if (act != XDP_PASS) {
			switch (act) {
			case XDP_REDIRECT:
				err = xdp_do_generic_redirect(skb->dev, skb,
							      &xdp, xdp_prog);
				if (err)
					goto out_redir;
				break;
			case XDP_TX:
				generic_xdp_tx(skb, xdp_prog);
				break;
			}
			return XDP_DROP;
		}
	}
	return XDP_PASS;
out_redir:
	kfree_skb(skb);
	return XDP_DROP;
}
EXPORT_SYMBOL_GPL(do_xdp_generic);

static int netif_rx_internal(struct sk_buff *skb)
{
	int ret;

	net_timestamp_check(netdev_tstamp_prequeue, skb);

	trace_netif_rx(skb);

	if (static_branch_unlikely(&generic_xdp_needed_key)) {
		int ret;

		preempt_disable();
		rcu_read_lock();
		ret = do_xdp_generic(rcu_dereference(skb->dev->xdp_prog), skb);
		rcu_read_unlock();
		preempt_enable();

		/* Consider XDP consuming the packet a success from
		 * the netdev point of view we do not want to count
		 * this as an error.
		 */
		if (ret != XDP_PASS)
			return NET_RX_SUCCESS;
	}

#ifdef CONFIG_RPS
	if (static_key_false(&rps_needed)) {
		struct rps_dev_flow voidflow, *rflow = &voidflow;
		int cpu;

		migrate_disable();
		rcu_read_lock();

		cpu = get_rps_cpu(skb->dev, skb, &rflow);
		if (cpu < 0)
			cpu = smp_processor_id();

		ret = enqueue_to_backlog(skb, cpu, &rflow->last_qtail);

		rcu_read_unlock();
		migrate_enable();
	} else
#endif
	{
		unsigned int qtail;

		ret = enqueue_to_backlog(skb, get_cpu_light(), &qtail);
		put_cpu_light();
	}
	return ret;
}

/**
 *	netif_rx	-	post buffer to the network code
 *	@skb: buffer to post
 *
 *	This function receives a packet from a device driver and queues it for
 *	the upper (protocol) levels to process.  It always succeeds. The buffer
 *	may be dropped during processing for congestion control or by the
 *	protocol layers.
 *
 *	return values:
 *	NET_RX_SUCCESS	(no congestion)
 *	NET_RX_DROP     (packet was dropped)
 *
 */

int netif_rx(struct sk_buff *skb)
{
	trace_netif_rx_entry(skb);

	return netif_rx_internal(skb);
}
EXPORT_SYMBOL(netif_rx);

int netif_rx_ni(struct sk_buff *skb)
{
	int err;

	trace_netif_rx_ni_entry(skb);

	local_bh_disable();
	err = netif_rx_internal(skb);
	local_bh_enable();

	return err;
}
EXPORT_SYMBOL(netif_rx_ni);

static __latent_entropy void net_tx_action(struct softirq_action *h)
{
	struct softnet_data *sd = this_cpu_ptr(&softnet_data);

	if (sd->completion_queue) {
		struct sk_buff *clist;

		local_irq_disable();
		clist = sd->completion_queue;
		sd->completion_queue = NULL;
		local_irq_enable();

		while (clist) {
			struct sk_buff *skb = clist;

			clist = clist->next;

			WARN_ON(refcount_read(&skb->users));
			if (likely(get_kfree_skb_cb(skb)->reason == SKB_REASON_CONSUMED))
				trace_consume_skb(skb);
			else
				trace_kfree_skb(skb, net_tx_action);

			if (skb->fclone != SKB_FCLONE_UNAVAILABLE)
				__kfree_skb(skb);
			else
				__kfree_skb_defer(skb);
		}

		__kfree_skb_flush();
	}

	if (sd->output_queue) {
		struct Qdisc *head;

		local_irq_disable();
		head = sd->output_queue;
		sd->output_queue = NULL;
		sd->output_queue_tailp = &sd->output_queue;
		local_irq_enable();

		while (head) {
			struct Qdisc *q = head;
			spinlock_t *root_lock = NULL;

			head = head->next_sched;

			if (!(q->flags & TCQ_F_NOLOCK)) {
				root_lock = qdisc_lock(q);
				spin_lock(root_lock);
			}
			/* We need to make sure head->next_sched is read
			 * before clearing __QDISC_STATE_SCHED
			 */
			smp_mb__before_atomic();
			clear_bit(__QDISC_STATE_SCHED, &q->state);
			qdisc_run(q);
			if (root_lock)
				spin_unlock(root_lock);
		}
	}

	xfrm_dev_backlog(sd);
}

#if IS_ENABLED(CONFIG_BRIDGE) && IS_ENABLED(CONFIG_ATM_LANE)
/* This hook is defined here for ATM LANE */
int (*br_fdb_test_addr_hook)(struct net_device *dev,
			     unsigned char *addr) __read_mostly;
EXPORT_SYMBOL_GPL(br_fdb_test_addr_hook);
#endif

static inline struct sk_buff *
sch_handle_ingress(struct sk_buff *skb, struct packet_type **pt_prev, int *ret,
		   struct net_device *orig_dev)
{
#ifdef CONFIG_NET_CLS_ACT
	struct mini_Qdisc *miniq = rcu_dereference_bh(skb->dev->miniq_ingress);
	struct tcf_result cl_res;

	/* If there's at least one ingress present somewhere (so
	 * we get here via enabled static key), remaining devices
	 * that are not configured with an ingress qdisc will bail
	 * out here.
	 */
	if (!miniq)
		return skb;

	if (*pt_prev) {
		*ret = deliver_skb(skb, *pt_prev, orig_dev);
		*pt_prev = NULL;
	}

	qdisc_skb_cb(skb)->pkt_len = skb->len;
	skb->tc_at_ingress = 1;
	mini_qdisc_bstats_cpu_update(miniq, skb);

	switch (tcf_classify(skb, miniq->filter_list, &cl_res, false)) {
	case TC_ACT_OK:
	case TC_ACT_RECLASSIFY:
		skb->tc_index = TC_H_MIN(cl_res.classid);
		break;
	case TC_ACT_SHOT:
		mini_qdisc_qstats_cpu_drop(miniq);
		kfree_skb(skb);
		return NULL;
	case TC_ACT_STOLEN:
	case TC_ACT_QUEUED:
	case TC_ACT_TRAP:
		consume_skb(skb);
		return NULL;
	case TC_ACT_REDIRECT:
		/* skb_mac_header check was done by cls/act_bpf, so
		 * we can safely push the L2 header back before
		 * redirecting to another netdev
		 */
		__skb_push(skb, skb->mac_len);
		skb_do_redirect(skb);
		return NULL;
	case TC_ACT_REINSERT:
		/* this does not scrub the packet, and updates stats on error */
		skb_tc_reinsert(skb, &cl_res);
		return NULL;
	default:
		break;
	}
#endif /* CONFIG_NET_CLS_ACT */
	return skb;
}

/**
 *	netdev_is_rx_handler_busy - check if receive handler is registered
 *	@dev: device to check
 *
 *	Check if a receive handler is already registered for a given device.
 *	Return true if there one.
 *
 *	The caller must hold the rtnl_mutex.
 */
bool netdev_is_rx_handler_busy(struct net_device *dev)
{
	ASSERT_RTNL();
	return dev && rtnl_dereference(dev->rx_handler);
}
EXPORT_SYMBOL_GPL(netdev_is_rx_handler_busy);

/**
 *	netdev_rx_handler_register - register receive handler
 *	@dev: device to register a handler for
 *	@rx_handler: receive handler to register
 *	@rx_handler_data: data pointer that is used by rx handler
 *
 *	Register a receive handler for a device. This handler will then be
 *	called from __netif_receive_skb. A negative errno code is returned
 *	on a failure.
 *
 *	The caller must hold the rtnl_mutex.
 *
 *	For a general description of rx_handler, see enum rx_handler_result.
 */
int netdev_rx_handler_register(struct net_device *dev,
			       rx_handler_func_t *rx_handler,
			       void *rx_handler_data)
{
	if (netdev_is_rx_handler_busy(dev))
		return -EBUSY;

	if (dev->priv_flags & IFF_NO_RX_HANDLER)
		return -EINVAL;

	/* Note: rx_handler_data must be set before rx_handler */
	rcu_assign_pointer(dev->rx_handler_data, rx_handler_data);
	rcu_assign_pointer(dev->rx_handler, rx_handler);

	return 0;
}
EXPORT_SYMBOL_GPL(netdev_rx_handler_register);

/**
 *	netdev_rx_handler_unregister - unregister receive handler
 *	@dev: device to unregister a handler from
 *
 *	Unregister a receive handler from a device.
 *
 *	The caller must hold the rtnl_mutex.
 */
void netdev_rx_handler_unregister(struct net_device *dev)
{

	ASSERT_RTNL();
	RCU_INIT_POINTER(dev->rx_handler, NULL);
	/* a reader seeing a non NULL rx_handler in a rcu_read_lock()
	 * section has a guarantee to see a non NULL rx_handler_data
	 * as well.
	 */
	synchronize_net();
	RCU_INIT_POINTER(dev->rx_handler_data, NULL);
}
EXPORT_SYMBOL_GPL(netdev_rx_handler_unregister);

/*
 * Limit the use of PFMEMALLOC reserves to those protocols that implement
 * the special handling of PFMEMALLOC skbs.
 */
static bool skb_pfmemalloc_protocol(struct sk_buff *skb)
{
	switch (skb->protocol) {
	case htons(ETH_P_ARP):
	case htons(ETH_P_IP):
	case htons(ETH_P_IPV6):
	case htons(ETH_P_8021Q):
	case htons(ETH_P_8021AD):
		return true;
	default:
		return false;
	}
}

static inline int nf_ingress(struct sk_buff *skb, struct packet_type **pt_prev,
			     int *ret, struct net_device *orig_dev)
{
#ifdef CONFIG_NETFILTER_INGRESS
	if (nf_hook_ingress_active(skb)) {
		int ingress_retval;

		if (*pt_prev) {
			*ret = deliver_skb(skb, *pt_prev, orig_dev);
			*pt_prev = NULL;
		}

		rcu_read_lock();
		ingress_retval = nf_hook_ingress(skb);
		rcu_read_unlock();
		return ingress_retval;
	}
#endif /* CONFIG_NETFILTER_INGRESS */
	return 0;
}

static int __netif_receive_skb_core(struct sk_buff *skb, bool pfmemalloc,
				    struct packet_type **ppt_prev)
{
	struct packet_type *ptype, *pt_prev;
	rx_handler_func_t *rx_handler;
	struct net_device *orig_dev;
	bool deliver_exact = false;
	int ret = NET_RX_DROP;
	__be16 type;

	net_timestamp_check(!netdev_tstamp_prequeue, skb);

	trace_netif_receive_skb(skb);

	orig_dev = skb->dev;

	skb_reset_network_header(skb);
	if (!skb_transport_header_was_set(skb))
		skb_reset_transport_header(skb);
	skb_reset_mac_len(skb);

	pt_prev = NULL;

another_round:
	skb->skb_iif = skb->dev->ifindex;

	__this_cpu_inc(softnet_data.processed);

	if (skb->protocol == cpu_to_be16(ETH_P_8021Q) ||
	    skb->protocol == cpu_to_be16(ETH_P_8021AD)) {
		skb = skb_vlan_untag(skb);
		if (unlikely(!skb))
			goto out;
	}

	if (skb_skip_tc_classify(skb))
		goto skip_classify;

	if (pfmemalloc)
		goto skip_taps;

	list_for_each_entry_rcu(ptype, &ptype_all, list) {
		if (pt_prev)
			ret = deliver_skb(skb, pt_prev, orig_dev);
		pt_prev = ptype;
	}

	list_for_each_entry_rcu(ptype, &skb->dev->ptype_all, list) {
		if (pt_prev)
			ret = deliver_skb(skb, pt_prev, orig_dev);
		pt_prev = ptype;
	}

skip_taps:
#ifdef CONFIG_NET_INGRESS
	if (static_branch_unlikely(&ingress_needed_key)) {
		skb = sch_handle_ingress(skb, &pt_prev, &ret, orig_dev);
		if (!skb)
			goto out;

		if (nf_ingress(skb, &pt_prev, &ret, orig_dev) < 0)
			goto out;
	}
#endif
	skb_reset_tc(skb);
skip_classify:
	if (pfmemalloc && !skb_pfmemalloc_protocol(skb))
		goto drop;

	if (skb_vlan_tag_present(skb)) {
		if (pt_prev) {
			ret = deliver_skb(skb, pt_prev, orig_dev);
			pt_prev = NULL;
		}
		if (vlan_do_receive(&skb))
			goto another_round;
		else if (unlikely(!skb))
			goto out;
	}

	rx_handler = rcu_dereference(skb->dev->rx_handler);
	if (rx_handler) {
		if (pt_prev) {
			ret = deliver_skb(skb, pt_prev, orig_dev);
			pt_prev = NULL;
		}
		switch (rx_handler(&skb)) {
		case RX_HANDLER_CONSUMED:
			ret = NET_RX_SUCCESS;
			goto out;
		case RX_HANDLER_ANOTHER:
			goto another_round;
		case RX_HANDLER_EXACT:
			deliver_exact = true;
		case RX_HANDLER_PASS:
			break;
		default:
			BUG();
		}
	}

	if (unlikely(skb_vlan_tag_present(skb))) {
		if (skb_vlan_tag_get_id(skb))
			skb->pkt_type = PACKET_OTHERHOST;
		/* Note: we might in the future use prio bits
		 * and set skb->priority like in vlan_do_receive()
		 * For the time being, just ignore Priority Code Point
		 */
		skb->vlan_tci = 0;
	}

	type = skb->protocol;

	/* deliver only exact match when indicated */
	if (likely(!deliver_exact)) {
		deliver_ptype_list_skb(skb, &pt_prev, orig_dev, type,
				       &ptype_base[ntohs(type) &
						   PTYPE_HASH_MASK]);
	}

	deliver_ptype_list_skb(skb, &pt_prev, orig_dev, type,
			       &orig_dev->ptype_specific);

	if (unlikely(skb->dev != orig_dev)) {
		deliver_ptype_list_skb(skb, &pt_prev, orig_dev, type,
				       &skb->dev->ptype_specific);
	}

	if (pt_prev) {
		if (unlikely(skb_orphan_frags_rx(skb, GFP_ATOMIC)))
			goto drop;
		*ppt_prev = pt_prev;
	} else {
drop:
		if (!deliver_exact)
			atomic_long_inc(&skb->dev->rx_dropped);
		else
			atomic_long_inc(&skb->dev->rx_nohandler);
		kfree_skb(skb);
		/* Jamal, now you will not able to escape explaining
		 * me how you were going to use this. :-)
		 */
		ret = NET_RX_DROP;
	}

out:
	return ret;
}

static int __netif_receive_skb_one_core(struct sk_buff *skb, bool pfmemalloc)
{
	struct net_device *orig_dev = skb->dev;
	struct packet_type *pt_prev = NULL;
	int ret;

	ret = __netif_receive_skb_core(skb, pfmemalloc, &pt_prev);
	if (pt_prev)
		ret = pt_prev->func(skb, skb->dev, pt_prev, orig_dev);
	return ret;
}

/**
 *	netif_receive_skb_core - special purpose version of netif_receive_skb
 *	@skb: buffer to process
 *
 *	More direct receive version of netif_receive_skb().  It should
 *	only be used by callers that have a need to skip RPS and Generic XDP.
 *	Caller must also take care of handling if (page_is_)pfmemalloc.
 *
 *	This function may only be called from softirq context and interrupts
 *	should be enabled.
 *
 *	Return values (usually ignored):
 *	NET_RX_SUCCESS: no congestion
 *	NET_RX_DROP: packet was dropped
 */
int netif_receive_skb_core(struct sk_buff *skb)
{
	int ret;

	rcu_read_lock();
	ret = __netif_receive_skb_one_core(skb, false);
	rcu_read_unlock();

	return ret;
}
EXPORT_SYMBOL(netif_receive_skb_core);

static inline void __netif_receive_skb_list_ptype(struct list_head *head,
						  struct packet_type *pt_prev,
						  struct net_device *orig_dev)
{
	struct sk_buff *skb, *next;

	if (!pt_prev)
		return;
	if (list_empty(head))
		return;
	if (pt_prev->list_func != NULL)
		pt_prev->list_func(head, pt_prev, orig_dev);
	else
		list_for_each_entry_safe(skb, next, head, list)
			pt_prev->func(skb, skb->dev, pt_prev, orig_dev);
}

static void __netif_receive_skb_list_core(struct list_head *head, bool pfmemalloc)
{
	/* Fast-path assumptions:
	 * - There is no RX handler.
	 * - Only one packet_type matches.
	 * If either of these fails, we will end up doing some per-packet
	 * processing in-line, then handling the 'last ptype' for the whole
	 * sublist.  This can't cause out-of-order delivery to any single ptype,
	 * because the 'last ptype' must be constant across the sublist, and all
	 * other ptypes are handled per-packet.
	 */
	/* Current (common) ptype of sublist */
	struct packet_type *pt_curr = NULL;
	/* Current (common) orig_dev of sublist */
	struct net_device *od_curr = NULL;
	struct list_head sublist;
	struct sk_buff *skb, *next;

	INIT_LIST_HEAD(&sublist);
	list_for_each_entry_safe(skb, next, head, list) {
		struct net_device *orig_dev = skb->dev;
		struct packet_type *pt_prev = NULL;

		skb_list_del_init(skb);
		__netif_receive_skb_core(skb, pfmemalloc, &pt_prev);
		if (!pt_prev)
			continue;
		if (pt_curr != pt_prev || od_curr != orig_dev) {
			/* dispatch old sublist */
			__netif_receive_skb_list_ptype(&sublist, pt_curr, od_curr);
			/* start new sublist */
			INIT_LIST_HEAD(&sublist);
			pt_curr = pt_prev;
			od_curr = orig_dev;
		}
		list_add_tail(&skb->list, &sublist);
	}

	/* dispatch final sublist */
	__netif_receive_skb_list_ptype(&sublist, pt_curr, od_curr);
}

static int __netif_receive_skb(struct sk_buff *skb)
{
	int ret;

	if (sk_memalloc_socks() && skb_pfmemalloc(skb)) {
		unsigned int noreclaim_flag;

		/*
		 * PFMEMALLOC skbs are special, they should
		 * - be delivered to SOCK_MEMALLOC sockets only
		 * - stay away from userspace
		 * - have bounded memory usage
		 *
		 * Use PF_MEMALLOC as this saves us from propagating the allocation
		 * context down to all allocation sites.
		 */
		noreclaim_flag = memalloc_noreclaim_save();
		ret = __netif_receive_skb_one_core(skb, true);
		memalloc_noreclaim_restore(noreclaim_flag);
	} else
		ret = __netif_receive_skb_one_core(skb, false);

	return ret;
}

static void __netif_receive_skb_list(struct list_head *head)
{
	unsigned long noreclaim_flag = 0;
	struct sk_buff *skb, *next;
	bool pfmemalloc = false; /* Is current sublist PF_MEMALLOC? */

	list_for_each_entry_safe(skb, next, head, list) {
		if ((sk_memalloc_socks() && skb_pfmemalloc(skb)) != pfmemalloc) {
			struct list_head sublist;

			/* Handle the previous sublist */
			list_cut_before(&sublist, head, &skb->list);
			if (!list_empty(&sublist))
				__netif_receive_skb_list_core(&sublist, pfmemalloc);
			pfmemalloc = !pfmemalloc;
			/* See comments in __netif_receive_skb */
			if (pfmemalloc)
				noreclaim_flag = memalloc_noreclaim_save();
			else
				memalloc_noreclaim_restore(noreclaim_flag);
		}
	}
	/* Handle the remaining sublist */
	if (!list_empty(head))
		__netif_receive_skb_list_core(head, pfmemalloc);
	/* Restore pflags */
	if (pfmemalloc)
		memalloc_noreclaim_restore(noreclaim_flag);
}

static int generic_xdp_install(struct net_device *dev, struct netdev_bpf *xdp)
{
	struct bpf_prog *old = rtnl_dereference(dev->xdp_prog);
	struct bpf_prog *new = xdp->prog;
	int ret = 0;

	switch (xdp->command) {
	case XDP_SETUP_PROG:
		rcu_assign_pointer(dev->xdp_prog, new);
		if (old)
			bpf_prog_put(old);

		if (old && !new) {
			static_branch_dec(&generic_xdp_needed_key);
		} else if (new && !old) {
			static_branch_inc(&generic_xdp_needed_key);
			dev_disable_lro(dev);
			dev_disable_gro_hw(dev);
		}
		break;

	case XDP_QUERY_PROG:
		xdp->prog_id = old ? old->aux->id : 0;
		break;

	default:
		ret = -EINVAL;
		break;
	}

	return ret;
}

static int netif_receive_skb_internal(struct sk_buff *skb)
{
	int ret;

	net_timestamp_check(netdev_tstamp_prequeue, skb);

	if (skb_defer_rx_timestamp(skb))
		return NET_RX_SUCCESS;

	if (static_branch_unlikely(&generic_xdp_needed_key)) {
		int ret;

		preempt_disable();
		rcu_read_lock();
		ret = do_xdp_generic(rcu_dereference(skb->dev->xdp_prog), skb);
		rcu_read_unlock();
		preempt_enable();

		if (ret != XDP_PASS)
			return NET_RX_DROP;
	}

	rcu_read_lock();
#ifdef CONFIG_RPS
	if (static_key_false(&rps_needed)) {
		struct rps_dev_flow voidflow, *rflow = &voidflow;
		int cpu = get_rps_cpu(skb->dev, skb, &rflow);

		if (cpu >= 0) {
			ret = enqueue_to_backlog(skb, cpu, &rflow->last_qtail);
			rcu_read_unlock();
			return ret;
		}
	}
#endif
	ret = __netif_receive_skb(skb);
	rcu_read_unlock();
	return ret;
}

static void netif_receive_skb_list_internal(struct list_head *head)
{
	struct bpf_prog *xdp_prog = NULL;
	struct sk_buff *skb, *next;
	struct list_head sublist;

	INIT_LIST_HEAD(&sublist);
	list_for_each_entry_safe(skb, next, head, list) {
		net_timestamp_check(netdev_tstamp_prequeue, skb);
		skb_list_del_init(skb);
		if (!skb_defer_rx_timestamp(skb))
			list_add_tail(&skb->list, &sublist);
	}
	list_splice_init(&sublist, head);

	if (static_branch_unlikely(&generic_xdp_needed_key)) {
		preempt_disable();
		rcu_read_lock();
		list_for_each_entry_safe(skb, next, head, list) {
			xdp_prog = rcu_dereference(skb->dev->xdp_prog);
			skb_list_del_init(skb);
			if (do_xdp_generic(xdp_prog, skb) == XDP_PASS)
				list_add_tail(&skb->list, &sublist);
		}
		rcu_read_unlock();
		preempt_enable();
		/* Put passed packets back on main list */
		list_splice_init(&sublist, head);
	}

	rcu_read_lock();
#ifdef CONFIG_RPS
	if (static_key_false(&rps_needed)) {
		list_for_each_entry_safe(skb, next, head, list) {
			struct rps_dev_flow voidflow, *rflow = &voidflow;
			int cpu = get_rps_cpu(skb->dev, skb, &rflow);

			if (cpu >= 0) {
				/* Will be handled, remove from list */
				skb_list_del_init(skb);
				enqueue_to_backlog(skb, cpu, &rflow->last_qtail);
			}
		}
	}
#endif
	__netif_receive_skb_list(head);
	rcu_read_unlock();
}

/**
 *	netif_receive_skb - process receive buffer from network
 *	@skb: buffer to process
 *
 *	netif_receive_skb() is the main receive data processing function.
 *	It always succeeds. The buffer may be dropped during processing
 *	for congestion control or by the protocol layers.
 *
 *	This function may only be called from softirq context and interrupts
 *	should be enabled.
 *
 *	Return values (usually ignored):
 *	NET_RX_SUCCESS: no congestion
 *	NET_RX_DROP: packet was dropped
 */
int netif_receive_skb(struct sk_buff *skb)
{
	trace_netif_receive_skb_entry(skb);

	return netif_receive_skb_internal(skb);
}
EXPORT_SYMBOL(netif_receive_skb);

/**
 *	netif_receive_skb_list - process many receive buffers from network
 *	@head: list of skbs to process.
 *
 *	Since return value of netif_receive_skb() is normally ignored, and
 *	wouldn't be meaningful for a list, this function returns void.
 *
 *	This function may only be called from softirq context and interrupts
 *	should be enabled.
 */
void netif_receive_skb_list(struct list_head *head)
{
	struct sk_buff *skb;

	if (list_empty(head))
		return;
	list_for_each_entry(skb, head, list)
		trace_netif_receive_skb_list_entry(skb);
	netif_receive_skb_list_internal(head);
}
EXPORT_SYMBOL(netif_receive_skb_list);

DEFINE_PER_CPU(struct work_struct, flush_works);

/* Network device is going away, flush any packets still pending */
static void flush_backlog(struct work_struct *work)
{
	struct sk_buff *skb, *tmp;
	struct softnet_data *sd;

	local_bh_disable();
	sd = this_cpu_ptr(&softnet_data);

	local_irq_disable();
	rps_lock(sd);
	skb_queue_walk_safe(&sd->input_pkt_queue, skb, tmp) {
		if (skb->dev->reg_state == NETREG_UNREGISTERING) {
			__skb_unlink(skb, &sd->input_pkt_queue);
			__skb_queue_tail(&sd->tofree_queue, skb);
			input_queue_head_incr(sd);
		}
	}
	rps_unlock(sd);
	local_irq_enable();

	skb_queue_walk_safe(&sd->process_queue, skb, tmp) {
		if (skb->dev->reg_state == NETREG_UNREGISTERING) {
			__skb_unlink(skb, &sd->process_queue);
			__skb_queue_tail(&sd->tofree_queue, skb);
			input_queue_head_incr(sd);
		}
	}
	if (!skb_queue_empty(&sd->tofree_queue))
		raise_softirq_irqoff(NET_RX_SOFTIRQ);
	local_bh_enable();

}

static void flush_all_backlogs(void)
{
	unsigned int cpu;

	get_online_cpus();

	for_each_online_cpu(cpu)
		queue_work_on(cpu, system_highpri_wq,
			      per_cpu_ptr(&flush_works, cpu));

	for_each_online_cpu(cpu)
		flush_work(per_cpu_ptr(&flush_works, cpu));

	put_online_cpus();
}

static int napi_gro_complete(struct sk_buff *skb)
{
	struct packet_offload *ptype;
	__be16 type = skb->protocol;
	struct list_head *head = &offload_base;
	int err = -ENOENT;

	BUILD_BUG_ON(sizeof(struct napi_gro_cb) > sizeof(skb->cb));

	if (NAPI_GRO_CB(skb)->count == 1) {
		skb_shinfo(skb)->gso_size = 0;
		goto out;
	}

	rcu_read_lock();
	list_for_each_entry_rcu(ptype, head, list) {
		if (ptype->type != type || !ptype->callbacks.gro_complete)
			continue;

		err = ptype->callbacks.gro_complete(skb, 0);
		break;
	}
	rcu_read_unlock();

	if (err) {
		WARN_ON(&ptype->list == head);
		kfree_skb(skb);
		return NET_RX_SUCCESS;
	}

out:
	return netif_receive_skb_internal(skb);
}

static void __napi_gro_flush_chain(struct napi_struct *napi, u32 index,
				   bool flush_old)
{
	struct list_head *head = &napi->gro_hash[index].list;
	struct sk_buff *skb, *p;

	list_for_each_entry_safe_reverse(skb, p, head, list) {
		if (flush_old && NAPI_GRO_CB(skb)->age == jiffies)
			return;
		list_del(&skb->list);
		skb->next = NULL;
		napi_gro_complete(skb);
		napi->gro_hash[index].count--;
	}

	if (!napi->gro_hash[index].count)
		__clear_bit(index, &napi->gro_bitmask);
}

/* napi->gro_hash[].list contains packets ordered by age.
 * youngest packets at the head of it.
 * Complete skbs in reverse order to reduce latencies.
 */
void napi_gro_flush(struct napi_struct *napi, bool flush_old)
{
	u32 i;

	for (i = 0; i < GRO_HASH_BUCKETS; i++) {
		if (test_bit(i, &napi->gro_bitmask))
			__napi_gro_flush_chain(napi, i, flush_old);
	}
}
EXPORT_SYMBOL(napi_gro_flush);

static struct list_head *gro_list_prepare(struct napi_struct *napi,
					  struct sk_buff *skb)
{
	unsigned int maclen = skb->dev->hard_header_len;
	u32 hash = skb_get_hash_raw(skb);
	struct list_head *head;
	struct sk_buff *p;

	head = &napi->gro_hash[hash & (GRO_HASH_BUCKETS - 1)].list;
	list_for_each_entry(p, head, list) {
		unsigned long diffs;

		NAPI_GRO_CB(p)->flush = 0;

		if (hash != skb_get_hash_raw(p)) {
			NAPI_GRO_CB(p)->same_flow = 0;
			continue;
		}

		diffs = (unsigned long)p->dev ^ (unsigned long)skb->dev;
		diffs |= p->vlan_tci ^ skb->vlan_tci;
		diffs |= skb_metadata_dst_cmp(p, skb);
		diffs |= skb_metadata_differs(p, skb);
		if (maclen == ETH_HLEN)
			diffs |= compare_ether_header(skb_mac_header(p),
						      skb_mac_header(skb));
		else if (!diffs)
			diffs = memcmp(skb_mac_header(p),
				       skb_mac_header(skb),
				       maclen);
		NAPI_GRO_CB(p)->same_flow = !diffs;
	}

	return head;
}

static void skb_gro_reset_offset(struct sk_buff *skb)
{
	const struct skb_shared_info *pinfo = skb_shinfo(skb);
	const skb_frag_t *frag0 = &pinfo->frags[0];

	NAPI_GRO_CB(skb)->data_offset = 0;
	NAPI_GRO_CB(skb)->frag0 = NULL;
	NAPI_GRO_CB(skb)->frag0_len = 0;

	if (skb_mac_header(skb) == skb_tail_pointer(skb) &&
	    pinfo->nr_frags &&
	    !PageHighMem(skb_frag_page(frag0))) {
		NAPI_GRO_CB(skb)->frag0 = skb_frag_address(frag0);
		NAPI_GRO_CB(skb)->frag0_len = min_t(unsigned int,
						    skb_frag_size(frag0),
						    skb->end - skb->tail);
	}
}

static void gro_pull_from_frag0(struct sk_buff *skb, int grow)
{
	struct skb_shared_info *pinfo = skb_shinfo(skb);

	BUG_ON(skb->end - skb->tail < grow);

	memcpy(skb_tail_pointer(skb), NAPI_GRO_CB(skb)->frag0, grow);

	skb->data_len -= grow;
	skb->tail += grow;

	pinfo->frags[0].page_offset += grow;
	skb_frag_size_sub(&pinfo->frags[0], grow);

	if (unlikely(!skb_frag_size(&pinfo->frags[0]))) {
		skb_frag_unref(skb, 0);
		memmove(pinfo->frags, pinfo->frags + 1,
			--pinfo->nr_frags * sizeof(pinfo->frags[0]));
	}
}

static void gro_flush_oldest(struct list_head *head)
{
	struct sk_buff *oldest;

	oldest = list_last_entry(head, struct sk_buff, list);

	/* We are called with head length >= MAX_GRO_SKBS, so this is
	 * impossible.
	 */
	if (WARN_ON_ONCE(!oldest))
		return;

	/* Do not adjust napi->gro_hash[].count, caller is adding a new
	 * SKB to the chain.
	 */
	list_del(&oldest->list);
	oldest->next = NULL;
	napi_gro_complete(oldest);
}

static enum gro_result dev_gro_receive(struct napi_struct *napi, struct sk_buff *skb)
{
	u32 hash = skb_get_hash_raw(skb) & (GRO_HASH_BUCKETS - 1);
	struct list_head *head = &offload_base;
	struct packet_offload *ptype;
	__be16 type = skb->protocol;
	struct list_head *gro_head;
	struct sk_buff *pp = NULL;
	enum gro_result ret;
	int same_flow;
	int grow;

	if (netif_elide_gro(skb->dev))
		goto normal;

	gro_head = gro_list_prepare(napi, skb);

	rcu_read_lock();
	list_for_each_entry_rcu(ptype, head, list) {
		if (ptype->type != type || !ptype->callbacks.gro_receive)
			continue;

		skb_set_network_header(skb, skb_gro_offset(skb));
		skb_reset_mac_len(skb);
		NAPI_GRO_CB(skb)->same_flow = 0;
		NAPI_GRO_CB(skb)->flush = skb_is_gso(skb) || skb_has_frag_list(skb);
		NAPI_GRO_CB(skb)->free = 0;
		NAPI_GRO_CB(skb)->encap_mark = 0;
		NAPI_GRO_CB(skb)->recursion_counter = 0;
		NAPI_GRO_CB(skb)->is_fou = 0;
		NAPI_GRO_CB(skb)->is_atomic = 1;
		NAPI_GRO_CB(skb)->gro_remcsum_start = 0;

		/* Setup for GRO checksum validation */
		switch (skb->ip_summed) {
		case CHECKSUM_COMPLETE:
			NAPI_GRO_CB(skb)->csum = skb->csum;
			NAPI_GRO_CB(skb)->csum_valid = 1;
			NAPI_GRO_CB(skb)->csum_cnt = 0;
			break;
		case CHECKSUM_UNNECESSARY:
			NAPI_GRO_CB(skb)->csum_cnt = skb->csum_level + 1;
			NAPI_GRO_CB(skb)->csum_valid = 0;
			break;
		default:
			NAPI_GRO_CB(skb)->csum_cnt = 0;
			NAPI_GRO_CB(skb)->csum_valid = 0;
		}

		pp = ptype->callbacks.gro_receive(gro_head, skb);
		break;
	}
	rcu_read_unlock();

	if (&ptype->list == head)
		goto normal;

	if (IS_ERR(pp) && PTR_ERR(pp) == -EINPROGRESS) {
		ret = GRO_CONSUMED;
		goto ok;
	}

	same_flow = NAPI_GRO_CB(skb)->same_flow;
	ret = NAPI_GRO_CB(skb)->free ? GRO_MERGED_FREE : GRO_MERGED;

	if (pp) {
		list_del(&pp->list);
		pp->next = NULL;
		napi_gro_complete(pp);
		napi->gro_hash[hash].count--;
	}

	if (same_flow)
		goto ok;

	if (NAPI_GRO_CB(skb)->flush)
		goto normal;

	if (unlikely(napi->gro_hash[hash].count >= MAX_GRO_SKBS)) {
		gro_flush_oldest(gro_head);
	} else {
		napi->gro_hash[hash].count++;
	}
	NAPI_GRO_CB(skb)->count = 1;
	NAPI_GRO_CB(skb)->age = jiffies;
	NAPI_GRO_CB(skb)->last = skb;
	skb_shinfo(skb)->gso_size = skb_gro_len(skb);
	list_add(&skb->list, gro_head);
	ret = GRO_HELD;

pull:
	grow = skb_gro_offset(skb) - skb_headlen(skb);
	if (grow > 0)
		gro_pull_from_frag0(skb, grow);
ok:
	if (napi->gro_hash[hash].count) {
		if (!test_bit(hash, &napi->gro_bitmask))
			__set_bit(hash, &napi->gro_bitmask);
	} else if (test_bit(hash, &napi->gro_bitmask)) {
		__clear_bit(hash, &napi->gro_bitmask);
	}

	return ret;

normal:
	ret = GRO_NORMAL;
	goto pull;
}

struct packet_offload *gro_find_receive_by_type(__be16 type)
{
	struct list_head *offload_head = &offload_base;
	struct packet_offload *ptype;

	list_for_each_entry_rcu(ptype, offload_head, list) {
		if (ptype->type != type || !ptype->callbacks.gro_receive)
			continue;
		return ptype;
	}
	return NULL;
}
EXPORT_SYMBOL(gro_find_receive_by_type);

struct packet_offload *gro_find_complete_by_type(__be16 type)
{
	struct list_head *offload_head = &offload_base;
	struct packet_offload *ptype;

	list_for_each_entry_rcu(ptype, offload_head, list) {
		if (ptype->type != type || !ptype->callbacks.gro_complete)
			continue;
		return ptype;
	}
	return NULL;
}
EXPORT_SYMBOL(gro_find_complete_by_type);

static void napi_skb_free_stolen_head(struct sk_buff *skb)
{
	skb_dst_drop(skb);
	secpath_reset(skb);
	kmem_cache_free(skbuff_head_cache, skb);
}

static gro_result_t napi_skb_finish(gro_result_t ret, struct sk_buff *skb)
{
	switch (ret) {
	case GRO_NORMAL:
		if (netif_receive_skb_internal(skb))
			ret = GRO_DROP;
		break;

	case GRO_DROP:
		kfree_skb(skb);
		break;

	case GRO_MERGED_FREE:
		if (NAPI_GRO_CB(skb)->free == NAPI_GRO_FREE_STOLEN_HEAD)
			napi_skb_free_stolen_head(skb);
		else
			__kfree_skb(skb);
		break;

	case GRO_HELD:
	case GRO_MERGED:
	case GRO_CONSUMED:
		break;
	}

	return ret;
}

gro_result_t napi_gro_receive(struct napi_struct *napi, struct sk_buff *skb)
{
	skb_mark_napi_id(skb, napi);
	trace_napi_gro_receive_entry(skb);

	skb_gro_reset_offset(skb);

	return napi_skb_finish(dev_gro_receive(napi, skb), skb);
}
EXPORT_SYMBOL(napi_gro_receive);

static void napi_reuse_skb(struct napi_struct *napi, struct sk_buff *skb)
{
	if (unlikely(skb->pfmemalloc)) {
		consume_skb(skb);
		return;
	}
	__skb_pull(skb, skb_headlen(skb));
	/* restore the reserve we had after netdev_alloc_skb_ip_align() */
	skb_reserve(skb, NET_SKB_PAD + NET_IP_ALIGN - skb_headroom(skb));
	skb->vlan_tci = 0;
	skb->dev = napi->dev;
	skb->skb_iif = 0;

	/* eth_type_trans() assumes pkt_type is PACKET_HOST */
	skb->pkt_type = PACKET_HOST;

	skb->encapsulation = 0;
	skb_shinfo(skb)->gso_type = 0;
	skb->truesize = SKB_TRUESIZE(skb_end_offset(skb));
	secpath_reset(skb);

	napi->skb = skb;
}

struct sk_buff *napi_get_frags(struct napi_struct *napi)
{
	struct sk_buff *skb = napi->skb;

	if (!skb) {
		skb = napi_alloc_skb(napi, GRO_MAX_HEAD);
		if (skb) {
			napi->skb = skb;
			skb_mark_napi_id(skb, napi);
		}
	}
	return skb;
}
EXPORT_SYMBOL(napi_get_frags);

static gro_result_t napi_frags_finish(struct napi_struct *napi,
				      struct sk_buff *skb,
				      gro_result_t ret)
{
	switch (ret) {
	case GRO_NORMAL:
	case GRO_HELD:
		__skb_push(skb, ETH_HLEN);
		skb->protocol = eth_type_trans(skb, skb->dev);
		if (ret == GRO_NORMAL && netif_receive_skb_internal(skb))
			ret = GRO_DROP;
		break;

	case GRO_DROP:
		napi_reuse_skb(napi, skb);
		break;

	case GRO_MERGED_FREE:
		if (NAPI_GRO_CB(skb)->free == NAPI_GRO_FREE_STOLEN_HEAD)
			napi_skb_free_stolen_head(skb);
		else
			napi_reuse_skb(napi, skb);
		break;

	case GRO_MERGED:
	case GRO_CONSUMED:
		break;
	}

	return ret;
}

/* Upper GRO stack assumes network header starts at gro_offset=0
 * Drivers could call both napi_gro_frags() and napi_gro_receive()
 * We copy ethernet header into skb->data to have a common layout.
 */
static struct sk_buff *napi_frags_skb(struct napi_struct *napi)
{
	struct sk_buff *skb = napi->skb;
	const struct ethhdr *eth;
	unsigned int hlen = sizeof(*eth);

	napi->skb = NULL;

	skb_reset_mac_header(skb);
	skb_gro_reset_offset(skb);

	eth = skb_gro_header_fast(skb, 0);
	if (unlikely(skb_gro_header_hard(skb, hlen))) {
		eth = skb_gro_header_slow(skb, hlen, 0);
		if (unlikely(!eth)) {
			net_warn_ratelimited("%s: dropping impossible skb from %s\n",
					     __func__, napi->dev->name);
			napi_reuse_skb(napi, skb);
			return NULL;
		}
	} else {
		gro_pull_from_frag0(skb, hlen);
		NAPI_GRO_CB(skb)->frag0 += hlen;
		NAPI_GRO_CB(skb)->frag0_len -= hlen;
	}
	__skb_pull(skb, hlen);

	/*
	 * This works because the only protocols we care about don't require
	 * special handling.
	 * We'll fix it up properly in napi_frags_finish()
	 */
	skb->protocol = eth->h_proto;

	return skb;
}

gro_result_t napi_gro_frags(struct napi_struct *napi)
{
	struct sk_buff *skb = napi_frags_skb(napi);

	if (!skb)
		return GRO_DROP;

	trace_napi_gro_frags_entry(skb);

	return napi_frags_finish(napi, skb, dev_gro_receive(napi, skb));
}
EXPORT_SYMBOL(napi_gro_frags);

/* Compute the checksum from gro_offset and return the folded value
 * after adding in any pseudo checksum.
 */
__sum16 __skb_gro_checksum_complete(struct sk_buff *skb)
{
	__wsum wsum;
	__sum16 sum;

	wsum = skb_checksum(skb, skb_gro_offset(skb), skb_gro_len(skb), 0);

	/* NAPI_GRO_CB(skb)->csum holds pseudo checksum */
	sum = csum_fold(csum_add(NAPI_GRO_CB(skb)->csum, wsum));
	if (likely(!sum)) {
		if (unlikely(skb->ip_summed == CHECKSUM_COMPLETE) &&
		    !skb->csum_complete_sw)
			netdev_rx_csum_fault(skb->dev);
	}

	NAPI_GRO_CB(skb)->csum = wsum;
	NAPI_GRO_CB(skb)->csum_valid = 1;

	return sum;
}
EXPORT_SYMBOL(__skb_gro_checksum_complete);

static void net_rps_send_ipi(struct softnet_data *remsd)
{
#ifdef CONFIG_RPS
	while (remsd) {
		struct softnet_data *next = remsd->rps_ipi_next;

		if (cpu_online(remsd->cpu))
			smp_call_function_single_async(remsd->cpu, &remsd->csd);
		remsd = next;
	}
#endif
}

/*
 * net_rps_action_and_irq_enable sends any pending IPI's for rps.
 * Note: called with local irq disabled, but exits with local irq enabled.
 */
static void net_rps_action_and_irq_enable(struct softnet_data *sd)
{
#ifdef CONFIG_RPS
	struct softnet_data *remsd = sd->rps_ipi_list;

	if (remsd) {
		sd->rps_ipi_list = NULL;

		local_irq_enable();
		preempt_check_resched_rt();

		/* Send pending IPI's to kick RPS processing on remote cpus. */
		net_rps_send_ipi(remsd);
	} else
#endif
		local_irq_enable();
	preempt_check_resched_rt();
}

static bool sd_has_rps_ipi_waiting(struct softnet_data *sd)
{
#ifdef CONFIG_RPS
	return sd->rps_ipi_list != NULL;
#else
	return false;
#endif
}

static int process_backlog(struct napi_struct *napi, int quota)
{
	struct softnet_data *sd = container_of(napi, struct softnet_data, backlog);
	bool again = true;
	int work = 0;

	/* Check if we have pending ipi, its better to send them now,
	 * not waiting net_rx_action() end.
	 */
	if (sd_has_rps_ipi_waiting(sd)) {
		local_irq_disable();
		net_rps_action_and_irq_enable(sd);
	}

	napi->weight = dev_rx_weight;
	while (again) {
		struct sk_buff *skb;

		local_irq_disable();
		while ((skb = __skb_dequeue(&sd->process_queue))) {
			local_irq_enable();
			rcu_read_lock();
			__netif_receive_skb(skb);
			rcu_read_unlock();
			input_queue_head_incr(sd);
			if (++work >= quota)
				return work;

			local_irq_disable();
		}

		rps_lock(sd);
		if (skb_queue_empty(&sd->input_pkt_queue)) {
			/*
			 * Inline a custom version of __napi_complete().
			 * only current cpu owns and manipulates this napi,
			 * and NAPI_STATE_SCHED is the only possible flag set
			 * on backlog.
			 * We can use a plain write instead of clear_bit(),
			 * and we dont need an smp_mb() memory barrier.
			 */
			napi->state = 0;
			again = false;
		} else {
			skb_queue_splice_tail_init(&sd->input_pkt_queue,
						   &sd->process_queue);
		}
		rps_unlock(sd);
		local_irq_enable();
	}

	return work;
}

/**
 * __napi_schedule - schedule for receive
 * @n: entry to schedule
 *
 * The entry's receive function will be scheduled to run.
 * Consider using __napi_schedule_irqoff() if hard irqs are masked.
 */
void __napi_schedule(struct napi_struct *n)
{
	unsigned long flags;

	local_irq_save(flags);
	____napi_schedule(this_cpu_ptr(&softnet_data), n);
	local_irq_restore(flags);
	preempt_check_resched_rt();
}
EXPORT_SYMBOL(__napi_schedule);

/**
 *	napi_schedule_prep - check if napi can be scheduled
 *	@n: napi context
 *
 * Test if NAPI routine is already running, and if not mark
 * it as running.  This is used as a condition variable
 * insure only one NAPI poll instance runs.  We also make
 * sure there is no pending NAPI disable.
 */
bool napi_schedule_prep(struct napi_struct *n)
{
	unsigned long val, new;

	do {
		val = READ_ONCE(n->state);
		if (unlikely(val & NAPIF_STATE_DISABLE))
			return false;
		new = val | NAPIF_STATE_SCHED;

		/* Sets STATE_MISSED bit if STATE_SCHED was already set
		 * This was suggested by Alexander Duyck, as compiler
		 * emits better code than :
		 * if (val & NAPIF_STATE_SCHED)
		 *     new |= NAPIF_STATE_MISSED;
		 */
		new |= (val & NAPIF_STATE_SCHED) / NAPIF_STATE_SCHED *
						   NAPIF_STATE_MISSED;
	} while (cmpxchg(&n->state, val, new) != val);

	return !(val & NAPIF_STATE_SCHED);
}
EXPORT_SYMBOL(napi_schedule_prep);

#ifndef CONFIG_PREEMPT_RT_FULL
/**
 * __napi_schedule_irqoff - schedule for receive
 * @n: entry to schedule
 *
 * Variant of __napi_schedule() assuming hard irqs are masked
 */
void __napi_schedule_irqoff(struct napi_struct *n)
{
	____napi_schedule(this_cpu_ptr(&softnet_data), n);
}
EXPORT_SYMBOL(__napi_schedule_irqoff);
#endif

bool napi_complete_done(struct napi_struct *n, int work_done)
{
	unsigned long flags, val, new;

	/*
	 * 1) Don't let napi dequeue from the cpu poll list
	 *    just in case its running on a different cpu.
	 * 2) If we are busy polling, do nothing here, we have
	 *    the guarantee we will be called later.
	 */
	if (unlikely(n->state & (NAPIF_STATE_NPSVC |
				 NAPIF_STATE_IN_BUSY_POLL)))
		return false;

	if (n->gro_bitmask) {
		unsigned long timeout = 0;

		if (work_done)
			timeout = n->dev->gro_flush_timeout;

		/* When the NAPI instance uses a timeout and keeps postponing
		 * it, we need to bound somehow the time packets are kept in
		 * the GRO layer
		 */
		napi_gro_flush(n, !!timeout);
		if (timeout)
			hrtimer_start(&n->timer, ns_to_ktime(timeout),
				      HRTIMER_MODE_REL_PINNED);
	}
	if (unlikely(!list_empty(&n->poll_list))) {
		/* If n->poll_list is not empty, we need to mask irqs */
		local_irq_save(flags);
		list_del_init(&n->poll_list);
		local_irq_restore(flags);
	}

	do {
		val = READ_ONCE(n->state);

		WARN_ON_ONCE(!(val & NAPIF_STATE_SCHED));

		new = val & ~(NAPIF_STATE_MISSED | NAPIF_STATE_SCHED);

		/* If STATE_MISSED was set, leave STATE_SCHED set,
		 * because we will call napi->poll() one more time.
		 * This C code was suggested by Alexander Duyck to help gcc.
		 */
		new |= (val & NAPIF_STATE_MISSED) / NAPIF_STATE_MISSED *
						    NAPIF_STATE_SCHED;
	} while (cmpxchg(&n->state, val, new) != val);

	if (unlikely(val & NAPIF_STATE_MISSED)) {
		__napi_schedule(n);
		return false;
	}

	return true;
}
EXPORT_SYMBOL(napi_complete_done);

/* must be called under rcu_read_lock(), as we dont take a reference */
static struct napi_struct *napi_by_id(unsigned int napi_id)
{
	unsigned int hash = napi_id % HASH_SIZE(napi_hash);
	struct napi_struct *napi;

	hlist_for_each_entry_rcu(napi, &napi_hash[hash], napi_hash_node)
		if (napi->napi_id == napi_id)
			return napi;

	return NULL;
}

#if defined(CONFIG_NET_RX_BUSY_POLL)

#define BUSY_POLL_BUDGET 8

static void busy_poll_stop(struct napi_struct *napi, void *have_poll_lock)
{
	int rc;

	/* Busy polling means there is a high chance device driver hard irq
	 * could not grab NAPI_STATE_SCHED, and that NAPI_STATE_MISSED was
	 * set in napi_schedule_prep().
	 * Since we are about to call napi->poll() once more, we can safely
	 * clear NAPI_STATE_MISSED.
	 *
	 * Note: x86 could use a single "lock and ..." instruction
	 * to perform these two clear_bit()
	 */
	clear_bit(NAPI_STATE_MISSED, &napi->state);
	clear_bit(NAPI_STATE_IN_BUSY_POLL, &napi->state);

	local_bh_disable();

	/* All we really want here is to re-enable device interrupts.
	 * Ideally, a new ndo_busy_poll_stop() could avoid another round.
	 */
	rc = napi->poll(napi, BUSY_POLL_BUDGET);
	trace_napi_poll(napi, rc, BUSY_POLL_BUDGET);
	netpoll_poll_unlock(have_poll_lock);
	if (rc == BUSY_POLL_BUDGET)
		__napi_schedule(napi);
	local_bh_enable();
}

void napi_busy_loop(unsigned int napi_id,
		    bool (*loop_end)(void *, unsigned long),
		    void *loop_end_arg)
{
	unsigned long start_time = loop_end ? busy_loop_current_time() : 0;
	int (*napi_poll)(struct napi_struct *napi, int budget);
	void *have_poll_lock = NULL;
	struct napi_struct *napi;

restart:
	napi_poll = NULL;

	rcu_read_lock();

	napi = napi_by_id(napi_id);
	if (!napi)
		goto out;

	preempt_disable();
	for (;;) {
		int work = 0;

		local_bh_disable();
		if (!napi_poll) {
			unsigned long val = READ_ONCE(napi->state);

			/* If multiple threads are competing for this napi,
			 * we avoid dirtying napi->state as much as we can.
			 */
			if (val & (NAPIF_STATE_DISABLE | NAPIF_STATE_SCHED |
				   NAPIF_STATE_IN_BUSY_POLL))
				goto count;
			if (cmpxchg(&napi->state, val,
				    val | NAPIF_STATE_IN_BUSY_POLL |
					  NAPIF_STATE_SCHED) != val)
				goto count;
			have_poll_lock = netpoll_poll_lock(napi);
			napi_poll = napi->poll;
		}
		work = napi_poll(napi, BUSY_POLL_BUDGET);
		trace_napi_poll(napi, work, BUSY_POLL_BUDGET);
count:
		if (work > 0)
			__NET_ADD_STATS(dev_net(napi->dev),
					LINUX_MIB_BUSYPOLLRXPACKETS, work);
		local_bh_enable();

		if (!loop_end || loop_end(loop_end_arg, start_time))
			break;

		if (unlikely(need_resched())) {
			if (napi_poll)
				busy_poll_stop(napi, have_poll_lock);
			preempt_enable();
			rcu_read_unlock();
			cond_resched();
			if (loop_end(loop_end_arg, start_time))
				return;
			goto restart;
		}
		cpu_relax();
	}
	if (napi_poll)
		busy_poll_stop(napi, have_poll_lock);
	preempt_enable();
out:
	rcu_read_unlock();
}
EXPORT_SYMBOL(napi_busy_loop);

#endif /* CONFIG_NET_RX_BUSY_POLL */

static void napi_hash_add(struct napi_struct *napi)
{
	if (test_bit(NAPI_STATE_NO_BUSY_POLL, &napi->state) ||
	    test_and_set_bit(NAPI_STATE_HASHED, &napi->state))
		return;

	spin_lock(&napi_hash_lock);

	/* 0..NR_CPUS range is reserved for sender_cpu use */
	do {
		if (unlikely(++napi_gen_id < MIN_NAPI_ID))
			napi_gen_id = MIN_NAPI_ID;
	} while (napi_by_id(napi_gen_id));
	napi->napi_id = napi_gen_id;

	hlist_add_head_rcu(&napi->napi_hash_node,
			   &napi_hash[napi->napi_id % HASH_SIZE(napi_hash)]);

	spin_unlock(&napi_hash_lock);
}

/* Warning : caller is responsible to make sure rcu grace period
 * is respected before freeing memory containing @napi
 */
bool napi_hash_del(struct napi_struct *napi)
{
	bool rcu_sync_needed = false;

	spin_lock(&napi_hash_lock);

	if (test_and_clear_bit(NAPI_STATE_HASHED, &napi->state)) {
		rcu_sync_needed = true;
		hlist_del_rcu(&napi->napi_hash_node);
	}
	spin_unlock(&napi_hash_lock);
	return rcu_sync_needed;
}
EXPORT_SYMBOL_GPL(napi_hash_del);

static enum hrtimer_restart napi_watchdog(struct hrtimer *timer)
{
	struct napi_struct *napi;

	napi = container_of(timer, struct napi_struct, timer);

	/* Note : we use a relaxed variant of napi_schedule_prep() not setting
	 * NAPI_STATE_MISSED, since we do not react to a device IRQ.
	 */
	if (napi->gro_bitmask && !napi_disable_pending(napi) &&
	    !test_and_set_bit(NAPI_STATE_SCHED, &napi->state))
		__napi_schedule_irqoff(napi);

	return HRTIMER_NORESTART;
}

static void init_gro_hash(struct napi_struct *napi)
{
	int i;

	for (i = 0; i < GRO_HASH_BUCKETS; i++) {
		INIT_LIST_HEAD(&napi->gro_hash[i].list);
		napi->gro_hash[i].count = 0;
	}
	napi->gro_bitmask = 0;
}

void netif_napi_add(struct net_device *dev, struct napi_struct *napi,
		    int (*poll)(struct napi_struct *, int), int weight)
{
	INIT_LIST_HEAD(&napi->poll_list);
	hrtimer_init(&napi->timer, CLOCK_MONOTONIC, HRTIMER_MODE_REL_PINNED);
	napi->timer.function = napi_watchdog;
	init_gro_hash(napi);
	napi->skb = NULL;
	napi->poll = poll;
	if (weight > NAPI_POLL_WEIGHT)
		pr_err_once("netif_napi_add() called with weight %d on device %s\n",
			    weight, dev->name);
	napi->weight = weight;
	list_add(&napi->dev_list, &dev->napi_list);
	napi->dev = dev;
#ifdef CONFIG_NETPOLL
	napi->poll_owner = -1;
#endif
	set_bit(NAPI_STATE_SCHED, &napi->state);
	napi_hash_add(napi);
}
EXPORT_SYMBOL(netif_napi_add);

void napi_disable(struct napi_struct *n)
{
	might_sleep();
	set_bit(NAPI_STATE_DISABLE, &n->state);

	while (test_and_set_bit(NAPI_STATE_SCHED, &n->state))
		msleep(1);
	while (test_and_set_bit(NAPI_STATE_NPSVC, &n->state))
		msleep(1);

	hrtimer_cancel(&n->timer);

	clear_bit(NAPI_STATE_DISABLE, &n->state);
}
EXPORT_SYMBOL(napi_disable);

static void flush_gro_hash(struct napi_struct *napi)
{
	int i;

	for (i = 0; i < GRO_HASH_BUCKETS; i++) {
		struct sk_buff *skb, *n;

		list_for_each_entry_safe(skb, n, &napi->gro_hash[i].list, list)
			kfree_skb(skb);
		napi->gro_hash[i].count = 0;
	}
}

/* Must be called in process context */
void netif_napi_del(struct napi_struct *napi)
{
	might_sleep();
	if (napi_hash_del(napi))
		synchronize_net();
	list_del_init(&napi->dev_list);
	napi_free_frags(napi);

	flush_gro_hash(napi);
	napi->gro_bitmask = 0;
}
EXPORT_SYMBOL(netif_napi_del);

static int napi_poll(struct napi_struct *n, struct list_head *repoll)
{
	void *have;
	int work, weight;

	list_del_init(&n->poll_list);

	have = netpoll_poll_lock(n);

	weight = n->weight;

	/* This NAPI_STATE_SCHED test is for avoiding a race
	 * with netpoll's poll_napi().  Only the entity which
	 * obtains the lock and sees NAPI_STATE_SCHED set will
	 * actually make the ->poll() call.  Therefore we avoid
	 * accidentally calling ->poll() when NAPI is not scheduled.
	 */
	work = 0;
	if (test_bit(NAPI_STATE_SCHED, &n->state)) {
		work = n->poll(n, weight);
		trace_napi_poll(n, work, weight);
	}

	WARN_ON_ONCE(work > weight);

	if (likely(work < weight))
		goto out_unlock;

	/* Drivers must not modify the NAPI state if they
	 * consume the entire weight.  In such cases this code
	 * still "owns" the NAPI instance and therefore can
	 * move the instance around on the list at-will.
	 */
	if (unlikely(napi_disable_pending(n))) {
		napi_complete(n);
		goto out_unlock;
	}

	if (n->gro_bitmask) {
		/* flush too old packets
		 * If HZ < 1000, flush all packets.
		 */
		napi_gro_flush(n, HZ >= 1000);
	}

	/* Some drivers may have called napi_schedule
	 * prior to exhausting their budget.
	 */
	if (unlikely(!list_empty(&n->poll_list))) {
		pr_warn_once("%s: Budget exhausted after napi rescheduled\n",
			     n->dev ? n->dev->name : "backlog");
		goto out_unlock;
	}

	list_add_tail(&n->poll_list, repoll);

out_unlock:
	netpoll_poll_unlock(have);

	return work;
}

static __latent_entropy void net_rx_action(struct softirq_action *h)
{
	struct softnet_data *sd = this_cpu_ptr(&softnet_data);
	unsigned long time_limit = jiffies +
		usecs_to_jiffies(netdev_budget_usecs);
	int budget = netdev_budget;
	struct sk_buff_head tofree_q;
	struct sk_buff *skb;
	LIST_HEAD(list);
	LIST_HEAD(repoll);

	__skb_queue_head_init(&tofree_q);

	local_irq_disable();
	skb_queue_splice_init(&sd->tofree_queue, &tofree_q);
	list_splice_init(&sd->poll_list, &list);
	local_irq_enable();

	while ((skb = __skb_dequeue(&tofree_q)))
		kfree_skb(skb);

	for (;;) {
		struct napi_struct *n;

		if (list_empty(&list)) {
			if (!sd_has_rps_ipi_waiting(sd) && list_empty(&repoll))
				goto out;
			break;
		}

		n = list_first_entry(&list, struct napi_struct, poll_list);
		budget -= napi_poll(n, &repoll);

		/* If softirq window is exhausted then punt.
		 * Allow this to run for 2 jiffies since which will allow
		 * an average latency of 1.5/HZ.
		 */
		if (unlikely(budget <= 0 ||
			     time_after_eq(jiffies, time_limit))) {
			sd->time_squeeze++;
			break;
		}
	}

	local_irq_disable();

	list_splice_tail_init(&sd->poll_list, &list);
	list_splice_tail(&repoll, &list);
	list_splice(&list, &sd->poll_list);
	if (!list_empty(&sd->poll_list))
		__raise_softirq_irqoff_ksoft(NET_RX_SOFTIRQ);

	net_rps_action_and_irq_enable(sd);
out:
	__kfree_skb_flush();
}

struct netdev_adjacent {
	struct net_device *dev;

	/* upper master flag, there can only be one master device per list */
	bool master;

	/* counter for the number of times this device was added to us */
	u16 ref_nr;

	/* private field for the users */
	void *private;

	struct list_head list;
	struct rcu_head rcu;
};

static struct netdev_adjacent *__netdev_find_adj(struct net_device *adj_dev,
						 struct list_head *adj_list)
{
	struct netdev_adjacent *adj;

	list_for_each_entry(adj, adj_list, list) {
		if (adj->dev == adj_dev)
			return adj;
	}
	return NULL;
}

static int __netdev_has_upper_dev(struct net_device *upper_dev, void *data)
{
	struct net_device *dev = data;

	return upper_dev == dev;
}

/**
 * netdev_has_upper_dev - Check if device is linked to an upper device
 * @dev: device
 * @upper_dev: upper device to check
 *
 * Find out if a device is linked to specified upper device and return true
 * in case it is. Note that this checks only immediate upper device,
 * not through a complete stack of devices. The caller must hold the RTNL lock.
 */
bool netdev_has_upper_dev(struct net_device *dev,
			  struct net_device *upper_dev)
{
	ASSERT_RTNL();

	return netdev_walk_all_upper_dev_rcu(dev, __netdev_has_upper_dev,
					     upper_dev);
}
EXPORT_SYMBOL(netdev_has_upper_dev);

/**
 * netdev_has_upper_dev_all - Check if device is linked to an upper device
 * @dev: device
 * @upper_dev: upper device to check
 *
 * Find out if a device is linked to specified upper device and return true
 * in case it is. Note that this checks the entire upper device chain.
 * The caller must hold rcu lock.
 */

bool netdev_has_upper_dev_all_rcu(struct net_device *dev,
				  struct net_device *upper_dev)
{
	return !!netdev_walk_all_upper_dev_rcu(dev, __netdev_has_upper_dev,
					       upper_dev);
}
EXPORT_SYMBOL(netdev_has_upper_dev_all_rcu);

/**
 * netdev_has_any_upper_dev - Check if device is linked to some device
 * @dev: device
 *
 * Find out if a device is linked to an upper device and return true in case
 * it is. The caller must hold the RTNL lock.
 */
bool netdev_has_any_upper_dev(struct net_device *dev)
{
	ASSERT_RTNL();

	return !list_empty(&dev->adj_list.upper);
}
EXPORT_SYMBOL(netdev_has_any_upper_dev);

/**
 * netdev_master_upper_dev_get - Get master upper device
 * @dev: device
 *
 * Find a master upper device and return pointer to it or NULL in case
 * it's not there. The caller must hold the RTNL lock.
 */
struct net_device *netdev_master_upper_dev_get(struct net_device *dev)
{
	struct netdev_adjacent *upper;

	ASSERT_RTNL();

	if (list_empty(&dev->adj_list.upper))
		return NULL;

	upper = list_first_entry(&dev->adj_list.upper,
				 struct netdev_adjacent, list);
	if (likely(upper->master))
		return upper->dev;
	return NULL;
}
EXPORT_SYMBOL(netdev_master_upper_dev_get);

/**
 * netdev_has_any_lower_dev - Check if device is linked to some device
 * @dev: device
 *
 * Find out if a device is linked to a lower device and return true in case
 * it is. The caller must hold the RTNL lock.
 */
static bool netdev_has_any_lower_dev(struct net_device *dev)
{
	ASSERT_RTNL();

	return !list_empty(&dev->adj_list.lower);
}

void *netdev_adjacent_get_private(struct list_head *adj_list)
{
	struct netdev_adjacent *adj;

	adj = list_entry(adj_list, struct netdev_adjacent, list);

	return adj->private;
}
EXPORT_SYMBOL(netdev_adjacent_get_private);

/**
 * netdev_upper_get_next_dev_rcu - Get the next dev from upper list
 * @dev: device
 * @iter: list_head ** of the current position
 *
 * Gets the next device from the dev's upper list, starting from iter
 * position. The caller must hold RCU read lock.
 */
struct net_device *netdev_upper_get_next_dev_rcu(struct net_device *dev,
						 struct list_head **iter)
{
	struct netdev_adjacent *upper;

	WARN_ON_ONCE(!rcu_read_lock_held() && !lockdep_rtnl_is_held());

	upper = list_entry_rcu((*iter)->next, struct netdev_adjacent, list);

	if (&upper->list == &dev->adj_list.upper)
		return NULL;

	*iter = &upper->list;

	return upper->dev;
}
EXPORT_SYMBOL(netdev_upper_get_next_dev_rcu);

static struct net_device *netdev_next_upper_dev_rcu(struct net_device *dev,
						    struct list_head **iter)
{
	struct netdev_adjacent *upper;

	WARN_ON_ONCE(!rcu_read_lock_held() && !lockdep_rtnl_is_held());

	upper = list_entry_rcu((*iter)->next, struct netdev_adjacent, list);

	if (&upper->list == &dev->adj_list.upper)
		return NULL;

	*iter = &upper->list;

	return upper->dev;
}

int netdev_walk_all_upper_dev_rcu(struct net_device *dev,
				  int (*fn)(struct net_device *dev,
					    void *data),
				  void *data)
{
	struct net_device *udev;
	struct list_head *iter;
	int ret;

	for (iter = &dev->adj_list.upper,
	     udev = netdev_next_upper_dev_rcu(dev, &iter);
	     udev;
	     udev = netdev_next_upper_dev_rcu(dev, &iter)) {
		/* first is the upper device itself */
		ret = fn(udev, data);
		if (ret)
			return ret;

		/* then look at all of its upper devices */
		ret = netdev_walk_all_upper_dev_rcu(udev, fn, data);
		if (ret)
			return ret;
	}

	return 0;
}
EXPORT_SYMBOL_GPL(netdev_walk_all_upper_dev_rcu);

/**
 * netdev_lower_get_next_private - Get the next ->private from the
 *				   lower neighbour list
 * @dev: device
 * @iter: list_head ** of the current position
 *
 * Gets the next netdev_adjacent->private from the dev's lower neighbour
 * list, starting from iter position. The caller must hold either hold the
 * RTNL lock or its own locking that guarantees that the neighbour lower
 * list will remain unchanged.
 */
void *netdev_lower_get_next_private(struct net_device *dev,
				    struct list_head **iter)
{
	struct netdev_adjacent *lower;

	lower = list_entry(*iter, struct netdev_adjacent, list);

	if (&lower->list == &dev->adj_list.lower)
		return NULL;

	*iter = lower->list.next;

	return lower->private;
}
EXPORT_SYMBOL(netdev_lower_get_next_private);

/**
 * netdev_lower_get_next_private_rcu - Get the next ->private from the
 *				       lower neighbour list, RCU
 *				       variant
 * @dev: device
 * @iter: list_head ** of the current position
 *
 * Gets the next netdev_adjacent->private from the dev's lower neighbour
 * list, starting from iter position. The caller must hold RCU read lock.
 */
void *netdev_lower_get_next_private_rcu(struct net_device *dev,
					struct list_head **iter)
{
	struct netdev_adjacent *lower;

	WARN_ON_ONCE(!rcu_read_lock_held());

	lower = list_entry_rcu((*iter)->next, struct netdev_adjacent, list);

	if (&lower->list == &dev->adj_list.lower)
		return NULL;

	*iter = &lower->list;

	return lower->private;
}
EXPORT_SYMBOL(netdev_lower_get_next_private_rcu);

/**
 * netdev_lower_get_next - Get the next device from the lower neighbour
 *                         list
 * @dev: device
 * @iter: list_head ** of the current position
 *
 * Gets the next netdev_adjacent from the dev's lower neighbour
 * list, starting from iter position. The caller must hold RTNL lock or
 * its own locking that guarantees that the neighbour lower
 * list will remain unchanged.
 */
void *netdev_lower_get_next(struct net_device *dev, struct list_head **iter)
{
	struct netdev_adjacent *lower;

	lower = list_entry(*iter, struct netdev_adjacent, list);

	if (&lower->list == &dev->adj_list.lower)
		return NULL;

	*iter = lower->list.next;

	return lower->dev;
}
EXPORT_SYMBOL(netdev_lower_get_next);

static struct net_device *netdev_next_lower_dev(struct net_device *dev,
						struct list_head **iter)
{
	struct netdev_adjacent *lower;

	lower = list_entry((*iter)->next, struct netdev_adjacent, list);

	if (&lower->list == &dev->adj_list.lower)
		return NULL;

	*iter = &lower->list;

	return lower->dev;
}

int netdev_walk_all_lower_dev(struct net_device *dev,
			      int (*fn)(struct net_device *dev,
					void *data),
			      void *data)
{
	struct net_device *ldev;
	struct list_head *iter;
	int ret;

	for (iter = &dev->adj_list.lower,
	     ldev = netdev_next_lower_dev(dev, &iter);
	     ldev;
	     ldev = netdev_next_lower_dev(dev, &iter)) {
		/* first is the lower device itself */
		ret = fn(ldev, data);
		if (ret)
			return ret;

		/* then look at all of its lower devices */
		ret = netdev_walk_all_lower_dev(ldev, fn, data);
		if (ret)
			return ret;
	}

	return 0;
}
EXPORT_SYMBOL_GPL(netdev_walk_all_lower_dev);

static struct net_device *netdev_next_lower_dev_rcu(struct net_device *dev,
						    struct list_head **iter)
{
	struct netdev_adjacent *lower;

	lower = list_entry_rcu((*iter)->next, struct netdev_adjacent, list);
	if (&lower->list == &dev->adj_list.lower)
		return NULL;

	*iter = &lower->list;

	return lower->dev;
}

int netdev_walk_all_lower_dev_rcu(struct net_device *dev,
				  int (*fn)(struct net_device *dev,
					    void *data),
				  void *data)
{
	struct net_device *ldev;
	struct list_head *iter;
	int ret;

	for (iter = &dev->adj_list.lower,
	     ldev = netdev_next_lower_dev_rcu(dev, &iter);
	     ldev;
	     ldev = netdev_next_lower_dev_rcu(dev, &iter)) {
		/* first is the lower device itself */
		ret = fn(ldev, data);
		if (ret)
			return ret;

		/* then look at all of its lower devices */
		ret = netdev_walk_all_lower_dev_rcu(ldev, fn, data);
		if (ret)
			return ret;
	}

	return 0;
}
EXPORT_SYMBOL_GPL(netdev_walk_all_lower_dev_rcu);

/**
 * netdev_lower_get_first_private_rcu - Get the first ->private from the
 *				       lower neighbour list, RCU
 *				       variant
 * @dev: device
 *
 * Gets the first netdev_adjacent->private from the dev's lower neighbour
 * list. The caller must hold RCU read lock.
 */
void *netdev_lower_get_first_private_rcu(struct net_device *dev)
{
	struct netdev_adjacent *lower;

	lower = list_first_or_null_rcu(&dev->adj_list.lower,
			struct netdev_adjacent, list);
	if (lower)
		return lower->private;
	return NULL;
}
EXPORT_SYMBOL(netdev_lower_get_first_private_rcu);

/**
 * netdev_master_upper_dev_get_rcu - Get master upper device
 * @dev: device
 *
 * Find a master upper device and return pointer to it or NULL in case
 * it's not there. The caller must hold the RCU read lock.
 */
struct net_device *netdev_master_upper_dev_get_rcu(struct net_device *dev)
{
	struct netdev_adjacent *upper;

	upper = list_first_or_null_rcu(&dev->adj_list.upper,
				       struct netdev_adjacent, list);
	if (upper && likely(upper->master))
		return upper->dev;
	return NULL;
}
EXPORT_SYMBOL(netdev_master_upper_dev_get_rcu);

static int netdev_adjacent_sysfs_add(struct net_device *dev,
			      struct net_device *adj_dev,
			      struct list_head *dev_list)
{
	char linkname[IFNAMSIZ+7];

	sprintf(linkname, dev_list == &dev->adj_list.upper ?
		"upper_%s" : "lower_%s", adj_dev->name);
	return sysfs_create_link(&(dev->dev.kobj), &(adj_dev->dev.kobj),
				 linkname);
}
static void netdev_adjacent_sysfs_del(struct net_device *dev,
			       char *name,
			       struct list_head *dev_list)
{
	char linkname[IFNAMSIZ+7];

	sprintf(linkname, dev_list == &dev->adj_list.upper ?
		"upper_%s" : "lower_%s", name);
	sysfs_remove_link(&(dev->dev.kobj), linkname);
}

static inline bool netdev_adjacent_is_neigh_list(struct net_device *dev,
						 struct net_device *adj_dev,
						 struct list_head *dev_list)
{
	return (dev_list == &dev->adj_list.upper ||
		dev_list == &dev->adj_list.lower) &&
		net_eq(dev_net(dev), dev_net(adj_dev));
}

static int __netdev_adjacent_dev_insert(struct net_device *dev,
					struct net_device *adj_dev,
					struct list_head *dev_list,
					void *private, bool master)
{
	struct netdev_adjacent *adj;
	int ret;

	adj = __netdev_find_adj(adj_dev, dev_list);

	if (adj) {
		adj->ref_nr += 1;
		pr_debug("Insert adjacency: dev %s adj_dev %s adj->ref_nr %d\n",
			 dev->name, adj_dev->name, adj->ref_nr);

		return 0;
	}

	adj = kmalloc(sizeof(*adj), GFP_KERNEL);
	if (!adj)
		return -ENOMEM;

	adj->dev = adj_dev;
	adj->master = master;
	adj->ref_nr = 1;
	adj->private = private;
	dev_hold(adj_dev);

	pr_debug("Insert adjacency: dev %s adj_dev %s adj->ref_nr %d; dev_hold on %s\n",
		 dev->name, adj_dev->name, adj->ref_nr, adj_dev->name);

	if (netdev_adjacent_is_neigh_list(dev, adj_dev, dev_list)) {
		ret = netdev_adjacent_sysfs_add(dev, adj_dev, dev_list);
		if (ret)
			goto free_adj;
	}

	/* Ensure that master link is always the first item in list. */
	if (master) {
		ret = sysfs_create_link(&(dev->dev.kobj),
					&(adj_dev->dev.kobj), "master");
		if (ret)
			goto remove_symlinks;

		list_add_rcu(&adj->list, dev_list);
	} else {
		list_add_tail_rcu(&adj->list, dev_list);
	}

	return 0;

remove_symlinks:
	if (netdev_adjacent_is_neigh_list(dev, adj_dev, dev_list))
		netdev_adjacent_sysfs_del(dev, adj_dev->name, dev_list);
free_adj:
	kfree(adj);
	dev_put(adj_dev);

	return ret;
}

static void __netdev_adjacent_dev_remove(struct net_device *dev,
					 struct net_device *adj_dev,
					 u16 ref_nr,
					 struct list_head *dev_list)
{
	struct netdev_adjacent *adj;

	pr_debug("Remove adjacency: dev %s adj_dev %s ref_nr %d\n",
		 dev->name, adj_dev->name, ref_nr);

	adj = __netdev_find_adj(adj_dev, dev_list);

	if (!adj) {
		pr_err("Adjacency does not exist for device %s from %s\n",
		       dev->name, adj_dev->name);
		WARN_ON(1);
		return;
	}

	if (adj->ref_nr > ref_nr) {
		pr_debug("adjacency: %s to %s ref_nr - %d = %d\n",
			 dev->name, adj_dev->name, ref_nr,
			 adj->ref_nr - ref_nr);
		adj->ref_nr -= ref_nr;
		return;
	}

	if (adj->master)
		sysfs_remove_link(&(dev->dev.kobj), "master");

	if (netdev_adjacent_is_neigh_list(dev, adj_dev, dev_list))
		netdev_adjacent_sysfs_del(dev, adj_dev->name, dev_list);

	list_del_rcu(&adj->list);
	pr_debug("adjacency: dev_put for %s, because link removed from %s to %s\n",
		 adj_dev->name, dev->name, adj_dev->name);
	dev_put(adj_dev);
	kfree_rcu(adj, rcu);
}

static int __netdev_adjacent_dev_link_lists(struct net_device *dev,
					    struct net_device *upper_dev,
					    struct list_head *up_list,
					    struct list_head *down_list,
					    void *private, bool master)
{
	int ret;

	ret = __netdev_adjacent_dev_insert(dev, upper_dev, up_list,
					   private, master);
	if (ret)
		return ret;

	ret = __netdev_adjacent_dev_insert(upper_dev, dev, down_list,
					   private, false);
	if (ret) {
		__netdev_adjacent_dev_remove(dev, upper_dev, 1, up_list);
		return ret;
	}

	return 0;
}

static void __netdev_adjacent_dev_unlink_lists(struct net_device *dev,
					       struct net_device *upper_dev,
					       u16 ref_nr,
					       struct list_head *up_list,
					       struct list_head *down_list)
{
	__netdev_adjacent_dev_remove(dev, upper_dev, ref_nr, up_list);
	__netdev_adjacent_dev_remove(upper_dev, dev, ref_nr, down_list);
}

static int __netdev_adjacent_dev_link_neighbour(struct net_device *dev,
						struct net_device *upper_dev,
						void *private, bool master)
{
	return __netdev_adjacent_dev_link_lists(dev, upper_dev,
						&dev->adj_list.upper,
						&upper_dev->adj_list.lower,
						private, master);
}

static void __netdev_adjacent_dev_unlink_neighbour(struct net_device *dev,
						   struct net_device *upper_dev)
{
	__netdev_adjacent_dev_unlink_lists(dev, upper_dev, 1,
					   &dev->adj_list.upper,
					   &upper_dev->adj_list.lower);
}

static int __netdev_upper_dev_link(struct net_device *dev,
				   struct net_device *upper_dev, bool master,
				   void *upper_priv, void *upper_info,
				   struct netlink_ext_ack *extack)
{
	struct netdev_notifier_changeupper_info changeupper_info = {
		.info = {
			.dev = dev,
			.extack = extack,
		},
		.upper_dev = upper_dev,
		.master = master,
		.linking = true,
		.upper_info = upper_info,
	};
	struct net_device *master_dev;
	int ret = 0;

	ASSERT_RTNL();

	if (dev == upper_dev)
		return -EBUSY;

	/* To prevent loops, check if dev is not upper device to upper_dev. */
	if (netdev_has_upper_dev(upper_dev, dev))
		return -EBUSY;

	if (!master) {
		if (netdev_has_upper_dev(dev, upper_dev))
			return -EEXIST;
	} else {
		master_dev = netdev_master_upper_dev_get(dev);
		if (master_dev)
			return master_dev == upper_dev ? -EEXIST : -EBUSY;
	}

	ret = call_netdevice_notifiers_info(NETDEV_PRECHANGEUPPER,
					    &changeupper_info.info);
	ret = notifier_to_errno(ret);
	if (ret)
		return ret;

	ret = __netdev_adjacent_dev_link_neighbour(dev, upper_dev, upper_priv,
						   master);
	if (ret)
		return ret;

	ret = call_netdevice_notifiers_info(NETDEV_CHANGEUPPER,
					    &changeupper_info.info);
	ret = notifier_to_errno(ret);
	if (ret)
		goto rollback;

	return 0;

rollback:
	__netdev_adjacent_dev_unlink_neighbour(dev, upper_dev);

	return ret;
}

/**
 * netdev_upper_dev_link - Add a link to the upper device
 * @dev: device
 * @upper_dev: new upper device
 * @extack: netlink extended ack
 *
 * Adds a link to device which is upper to this one. The caller must hold
 * the RTNL lock. On a failure a negative errno code is returned.
 * On success the reference counts are adjusted and the function
 * returns zero.
 */
int netdev_upper_dev_link(struct net_device *dev,
			  struct net_device *upper_dev,
			  struct netlink_ext_ack *extack)
{
	return __netdev_upper_dev_link(dev, upper_dev, false,
				       NULL, NULL, extack);
}
EXPORT_SYMBOL(netdev_upper_dev_link);

/**
 * netdev_master_upper_dev_link - Add a master link to the upper device
 * @dev: device
 * @upper_dev: new upper device
 * @upper_priv: upper device private
 * @upper_info: upper info to be passed down via notifier
 * @extack: netlink extended ack
 *
 * Adds a link to device which is upper to this one. In this case, only
 * one master upper device can be linked, although other non-master devices
 * might be linked as well. The caller must hold the RTNL lock.
 * On a failure a negative errno code is returned. On success the reference
 * counts are adjusted and the function returns zero.
 */
int netdev_master_upper_dev_link(struct net_device *dev,
				 struct net_device *upper_dev,
				 void *upper_priv, void *upper_info,
				 struct netlink_ext_ack *extack)
{
	return __netdev_upper_dev_link(dev, upper_dev, true,
				       upper_priv, upper_info, extack);
}
EXPORT_SYMBOL(netdev_master_upper_dev_link);

/**
 * netdev_upper_dev_unlink - Removes a link to upper device
 * @dev: device
 * @upper_dev: new upper device
 *
 * Removes a link to device which is upper to this one. The caller must hold
 * the RTNL lock.
 */
void netdev_upper_dev_unlink(struct net_device *dev,
			     struct net_device *upper_dev)
{
	struct netdev_notifier_changeupper_info changeupper_info = {
		.info = {
			.dev = dev,
		},
		.upper_dev = upper_dev,
		.linking = false,
	};

	ASSERT_RTNL();

	changeupper_info.master = netdev_master_upper_dev_get(dev) == upper_dev;

	call_netdevice_notifiers_info(NETDEV_PRECHANGEUPPER,
				      &changeupper_info.info);

	__netdev_adjacent_dev_unlink_neighbour(dev, upper_dev);

	call_netdevice_notifiers_info(NETDEV_CHANGEUPPER,
				      &changeupper_info.info);
}
EXPORT_SYMBOL(netdev_upper_dev_unlink);

/**
 * netdev_bonding_info_change - Dispatch event about slave change
 * @dev: device
 * @bonding_info: info to dispatch
 *
 * Send NETDEV_BONDING_INFO to netdev notifiers with info.
 * The caller must hold the RTNL lock.
 */
void netdev_bonding_info_change(struct net_device *dev,
				struct netdev_bonding_info *bonding_info)
{
	struct netdev_notifier_bonding_info info = {
		.info.dev = dev,
	};

	memcpy(&info.bonding_info, bonding_info,
	       sizeof(struct netdev_bonding_info));
	call_netdevice_notifiers_info(NETDEV_BONDING_INFO,
				      &info.info);
}
EXPORT_SYMBOL(netdev_bonding_info_change);

static void netdev_adjacent_add_links(struct net_device *dev)
{
	struct netdev_adjacent *iter;

	struct net *net = dev_net(dev);

	list_for_each_entry(iter, &dev->adj_list.upper, list) {
		if (!net_eq(net, dev_net(iter->dev)))
			continue;
		netdev_adjacent_sysfs_add(iter->dev, dev,
					  &iter->dev->adj_list.lower);
		netdev_adjacent_sysfs_add(dev, iter->dev,
					  &dev->adj_list.upper);
	}

	list_for_each_entry(iter, &dev->adj_list.lower, list) {
		if (!net_eq(net, dev_net(iter->dev)))
			continue;
		netdev_adjacent_sysfs_add(iter->dev, dev,
					  &iter->dev->adj_list.upper);
		netdev_adjacent_sysfs_add(dev, iter->dev,
					  &dev->adj_list.lower);
	}
}

static void netdev_adjacent_del_links(struct net_device *dev)
{
	struct netdev_adjacent *iter;

	struct net *net = dev_net(dev);

	list_for_each_entry(iter, &dev->adj_list.upper, list) {
		if (!net_eq(net, dev_net(iter->dev)))
			continue;
		netdev_adjacent_sysfs_del(iter->dev, dev->name,
					  &iter->dev->adj_list.lower);
		netdev_adjacent_sysfs_del(dev, iter->dev->name,
					  &dev->adj_list.upper);
	}

	list_for_each_entry(iter, &dev->adj_list.lower, list) {
		if (!net_eq(net, dev_net(iter->dev)))
			continue;
		netdev_adjacent_sysfs_del(iter->dev, dev->name,
					  &iter->dev->adj_list.upper);
		netdev_adjacent_sysfs_del(dev, iter->dev->name,
					  &dev->adj_list.lower);
	}
}

void netdev_adjacent_rename_links(struct net_device *dev, char *oldname)
{
	struct netdev_adjacent *iter;

	struct net *net = dev_net(dev);

	list_for_each_entry(iter, &dev->adj_list.upper, list) {
		if (!net_eq(net, dev_net(iter->dev)))
			continue;
		netdev_adjacent_sysfs_del(iter->dev, oldname,
					  &iter->dev->adj_list.lower);
		netdev_adjacent_sysfs_add(iter->dev, dev,
					  &iter->dev->adj_list.lower);
	}

	list_for_each_entry(iter, &dev->adj_list.lower, list) {
		if (!net_eq(net, dev_net(iter->dev)))
			continue;
		netdev_adjacent_sysfs_del(iter->dev, oldname,
					  &iter->dev->adj_list.upper);
		netdev_adjacent_sysfs_add(iter->dev, dev,
					  &iter->dev->adj_list.upper);
	}
}

void *netdev_lower_dev_get_private(struct net_device *dev,
				   struct net_device *lower_dev)
{
	struct netdev_adjacent *lower;

	if (!lower_dev)
		return NULL;
	lower = __netdev_find_adj(lower_dev, &dev->adj_list.lower);
	if (!lower)
		return NULL;

	return lower->private;
}
EXPORT_SYMBOL(netdev_lower_dev_get_private);


int dev_get_nest_level(struct net_device *dev)
{
	struct net_device *lower = NULL;
	struct list_head *iter;
	int max_nest = -1;
	int nest;

	ASSERT_RTNL();

	netdev_for_each_lower_dev(dev, lower, iter) {
		nest = dev_get_nest_level(lower);
		if (max_nest < nest)
			max_nest = nest;
	}

	return max_nest + 1;
}
EXPORT_SYMBOL(dev_get_nest_level);

/**
 * netdev_lower_change - Dispatch event about lower device state change
 * @lower_dev: device
 * @lower_state_info: state to dispatch
 *
 * Send NETDEV_CHANGELOWERSTATE to netdev notifiers with info.
 * The caller must hold the RTNL lock.
 */
void netdev_lower_state_changed(struct net_device *lower_dev,
				void *lower_state_info)
{
	struct netdev_notifier_changelowerstate_info changelowerstate_info = {
		.info.dev = lower_dev,
	};

	ASSERT_RTNL();
	changelowerstate_info.lower_state_info = lower_state_info;
	call_netdevice_notifiers_info(NETDEV_CHANGELOWERSTATE,
				      &changelowerstate_info.info);
}
EXPORT_SYMBOL(netdev_lower_state_changed);

static void dev_change_rx_flags(struct net_device *dev, int flags)
{
	const struct net_device_ops *ops = dev->netdev_ops;

	if (ops->ndo_change_rx_flags)
		ops->ndo_change_rx_flags(dev, flags);
}

static int __dev_set_promiscuity(struct net_device *dev, int inc, bool notify)
{
	unsigned int old_flags = dev->flags;
	kuid_t uid;
	kgid_t gid;

	ASSERT_RTNL();

	dev->flags |= IFF_PROMISC;
	dev->promiscuity += inc;
	if (dev->promiscuity == 0) {
		/*
		 * Avoid overflow.
		 * If inc causes overflow, untouch promisc and return error.
		 */
		if (inc < 0)
			dev->flags &= ~IFF_PROMISC;
		else {
			dev->promiscuity -= inc;
			pr_warn("%s: promiscuity touches roof, set promiscuity failed. promiscuity feature of device might be broken.\n",
				dev->name);
			return -EOVERFLOW;
		}
	}
	if (dev->flags != old_flags) {
		pr_info("device %s %s promiscuous mode\n",
			dev->name,
			dev->flags & IFF_PROMISC ? "entered" : "left");
		if (audit_enabled) {
			current_uid_gid(&uid, &gid);
			audit_log(audit_context(), GFP_ATOMIC,
				  AUDIT_ANOM_PROMISCUOUS,
				  "dev=%s prom=%d old_prom=%d auid=%u uid=%u gid=%u ses=%u",
				  dev->name, (dev->flags & IFF_PROMISC),
				  (old_flags & IFF_PROMISC),
				  from_kuid(&init_user_ns, audit_get_loginuid(current)),
				  from_kuid(&init_user_ns, uid),
				  from_kgid(&init_user_ns, gid),
				  audit_get_sessionid(current));
		}

		dev_change_rx_flags(dev, IFF_PROMISC);
	}
	if (notify)
		__dev_notify_flags(dev, old_flags, IFF_PROMISC);
	return 0;
}

/**
 *	dev_set_promiscuity	- update promiscuity count on a device
 *	@dev: device
 *	@inc: modifier
 *
 *	Add or remove promiscuity from a device. While the count in the device
 *	remains above zero the interface remains promiscuous. Once it hits zero
 *	the device reverts back to normal filtering operation. A negative inc
 *	value is used to drop promiscuity on the device.
 *	Return 0 if successful or a negative errno code on error.
 */
int dev_set_promiscuity(struct net_device *dev, int inc)
{
	unsigned int old_flags = dev->flags;
	int err;

	err = __dev_set_promiscuity(dev, inc, true);
	if (err < 0)
		return err;
	if (dev->flags != old_flags)
		dev_set_rx_mode(dev);
	return err;
}
EXPORT_SYMBOL(dev_set_promiscuity);

static int __dev_set_allmulti(struct net_device *dev, int inc, bool notify)
{
	unsigned int old_flags = dev->flags, old_gflags = dev->gflags;

	ASSERT_RTNL();

	dev->flags |= IFF_ALLMULTI;
	dev->allmulti += inc;
	if (dev->allmulti == 0) {
		/*
		 * Avoid overflow.
		 * If inc causes overflow, untouch allmulti and return error.
		 */
		if (inc < 0)
			dev->flags &= ~IFF_ALLMULTI;
		else {
			dev->allmulti -= inc;
			pr_warn("%s: allmulti touches roof, set allmulti failed. allmulti feature of device might be broken.\n",
				dev->name);
			return -EOVERFLOW;
		}
	}
	if (dev->flags ^ old_flags) {
		dev_change_rx_flags(dev, IFF_ALLMULTI);
		dev_set_rx_mode(dev);
		if (notify)
			__dev_notify_flags(dev, old_flags,
					   dev->gflags ^ old_gflags);
	}
	return 0;
}

/**
 *	dev_set_allmulti	- update allmulti count on a device
 *	@dev: device
 *	@inc: modifier
 *
 *	Add or remove reception of all multicast frames to a device. While the
 *	count in the device remains above zero the interface remains listening
 *	to all interfaces. Once it hits zero the device reverts back to normal
 *	filtering operation. A negative @inc value is used to drop the counter
 *	when releasing a resource needing all multicasts.
 *	Return 0 if successful or a negative errno code on error.
 */

int dev_set_allmulti(struct net_device *dev, int inc)
{
	return __dev_set_allmulti(dev, inc, true);
}
EXPORT_SYMBOL(dev_set_allmulti);

/*
 *	Upload unicast and multicast address lists to device and
 *	configure RX filtering. When the device doesn't support unicast
 *	filtering it is put in promiscuous mode while unicast addresses
 *	are present.
 */
void __dev_set_rx_mode(struct net_device *dev)
{
	const struct net_device_ops *ops = dev->netdev_ops;

	/* dev_open will call this function so the list will stay sane. */
	if (!(dev->flags&IFF_UP))
		return;

	if (!netif_device_present(dev))
		return;

	if (!(dev->priv_flags & IFF_UNICAST_FLT)) {
		/* Unicast addresses changes may only happen under the rtnl,
		 * therefore calling __dev_set_promiscuity here is safe.
		 */
		if (!netdev_uc_empty(dev) && !dev->uc_promisc) {
			__dev_set_promiscuity(dev, 1, false);
			dev->uc_promisc = true;
		} else if (netdev_uc_empty(dev) && dev->uc_promisc) {
			__dev_set_promiscuity(dev, -1, false);
			dev->uc_promisc = false;
		}
	}

	if (ops->ndo_set_rx_mode)
		ops->ndo_set_rx_mode(dev);
}

void dev_set_rx_mode(struct net_device *dev)
{
	netif_addr_lock_bh(dev);
	__dev_set_rx_mode(dev);
	netif_addr_unlock_bh(dev);
}

/**
 *	dev_get_flags - get flags reported to userspace
 *	@dev: device
 *
 *	Get the combination of flag bits exported through APIs to userspace.
 */
unsigned int dev_get_flags(const struct net_device *dev)
{
	unsigned int flags;

	flags = (dev->flags & ~(IFF_PROMISC |
				IFF_ALLMULTI |
				IFF_RUNNING |
				IFF_LOWER_UP |
				IFF_DORMANT)) |
		(dev->gflags & (IFF_PROMISC |
				IFF_ALLMULTI));

	if (netif_running(dev)) {
		if (netif_oper_up(dev))
			flags |= IFF_RUNNING;
		if (netif_carrier_ok(dev))
			flags |= IFF_LOWER_UP;
		if (netif_dormant(dev))
			flags |= IFF_DORMANT;
	}

	return flags;
}
EXPORT_SYMBOL(dev_get_flags);

int __dev_change_flags(struct net_device *dev, unsigned int flags)
{
	unsigned int old_flags = dev->flags;
	int ret;

	ASSERT_RTNL();

	/*
	 *	Set the flags on our device.
	 */

	dev->flags = (flags & (IFF_DEBUG | IFF_NOTRAILERS | IFF_NOARP |
			       IFF_DYNAMIC | IFF_MULTICAST | IFF_PORTSEL |
			       IFF_AUTOMEDIA)) |
		     (dev->flags & (IFF_UP | IFF_VOLATILE | IFF_PROMISC |
				    IFF_ALLMULTI));

	/*
	 *	Load in the correct multicast list now the flags have changed.
	 */

	if ((old_flags ^ flags) & IFF_MULTICAST)
		dev_change_rx_flags(dev, IFF_MULTICAST);

	dev_set_rx_mode(dev);

	/*
	 *	Have we downed the interface. We handle IFF_UP ourselves
	 *	according to user attempts to set it, rather than blindly
	 *	setting it.
	 */

	ret = 0;
	if ((old_flags ^ flags) & IFF_UP) {
		if (old_flags & IFF_UP)
			__dev_close(dev);
		else
			ret = __dev_open(dev);
	}

	if ((flags ^ dev->gflags) & IFF_PROMISC) {
		int inc = (flags & IFF_PROMISC) ? 1 : -1;
		unsigned int old_flags = dev->flags;

		dev->gflags ^= IFF_PROMISC;

		if (__dev_set_promiscuity(dev, inc, false) >= 0)
			if (dev->flags != old_flags)
				dev_set_rx_mode(dev);
	}

	/* NOTE: order of synchronization of IFF_PROMISC and IFF_ALLMULTI
	 * is important. Some (broken) drivers set IFF_PROMISC, when
	 * IFF_ALLMULTI is requested not asking us and not reporting.
	 */
	if ((flags ^ dev->gflags) & IFF_ALLMULTI) {
		int inc = (flags & IFF_ALLMULTI) ? 1 : -1;

		dev->gflags ^= IFF_ALLMULTI;
		__dev_set_allmulti(dev, inc, false);
	}

	return ret;
}

void __dev_notify_flags(struct net_device *dev, unsigned int old_flags,
			unsigned int gchanges)
{
	unsigned int changes = dev->flags ^ old_flags;

	if (gchanges)
		rtmsg_ifinfo(RTM_NEWLINK, dev, gchanges, GFP_ATOMIC);

	if (changes & IFF_UP) {
		if (dev->flags & IFF_UP)
			call_netdevice_notifiers(NETDEV_UP, dev);
		else
			call_netdevice_notifiers(NETDEV_DOWN, dev);
	}

	if (dev->flags & IFF_UP &&
	    (changes & ~(IFF_UP | IFF_PROMISC | IFF_ALLMULTI | IFF_VOLATILE))) {
		struct netdev_notifier_change_info change_info = {
			.info = {
				.dev = dev,
			},
			.flags_changed = changes,
		};

		call_netdevice_notifiers_info(NETDEV_CHANGE, &change_info.info);
	}
}

/**
 *	dev_change_flags - change device settings
 *	@dev: device
 *	@flags: device state flags
 *
 *	Change settings on device based state flags. The flags are
 *	in the userspace exported format.
 */
int dev_change_flags(struct net_device *dev, unsigned int flags)
{
	int ret;
	unsigned int changes, old_flags = dev->flags, old_gflags = dev->gflags;

	ret = __dev_change_flags(dev, flags);
	if (ret < 0)
		return ret;

	changes = (old_flags ^ dev->flags) | (old_gflags ^ dev->gflags);
	__dev_notify_flags(dev, old_flags, changes);
	return ret;
}
EXPORT_SYMBOL(dev_change_flags);

int __dev_set_mtu(struct net_device *dev, int new_mtu)
{
	const struct net_device_ops *ops = dev->netdev_ops;

	if (ops->ndo_change_mtu)
		return ops->ndo_change_mtu(dev, new_mtu);

	dev->mtu = new_mtu;
	return 0;
}
EXPORT_SYMBOL(__dev_set_mtu);

/**
 *	dev_set_mtu_ext - Change maximum transfer unit
 *	@dev: device
 *	@new_mtu: new transfer unit
 *	@extack: netlink extended ack
 *
 *	Change the maximum transfer size of the network device.
 */
int dev_set_mtu_ext(struct net_device *dev, int new_mtu,
		    struct netlink_ext_ack *extack)
{
	int err, orig_mtu;

	if (new_mtu == dev->mtu)
		return 0;

	/* MTU must be positive, and in range */
	if (new_mtu < 0 || new_mtu < dev->min_mtu) {
		NL_SET_ERR_MSG(extack, "mtu less than device minimum");
		return -EINVAL;
	}

	if (dev->max_mtu > 0 && new_mtu > dev->max_mtu) {
		NL_SET_ERR_MSG(extack, "mtu greater than device maximum");
		return -EINVAL;
	}

	if (!netif_device_present(dev))
		return -ENODEV;

	err = call_netdevice_notifiers(NETDEV_PRECHANGEMTU, dev);
	err = notifier_to_errno(err);
	if (err)
		return err;

	orig_mtu = dev->mtu;
	err = __dev_set_mtu(dev, new_mtu);

	if (!err) {
		err = call_netdevice_notifiers_mtu(NETDEV_CHANGEMTU, dev,
						   orig_mtu);
		err = notifier_to_errno(err);
		if (err) {
			/* setting mtu back and notifying everyone again,
			 * so that they have a chance to revert changes.
			 */
			__dev_set_mtu(dev, orig_mtu);
			call_netdevice_notifiers_mtu(NETDEV_CHANGEMTU, dev,
						     new_mtu);
		}
	}
	return err;
}

int dev_set_mtu(struct net_device *dev, int new_mtu)
{
	struct netlink_ext_ack extack;
	int err;

	memset(&extack, 0, sizeof(extack));
	err = dev_set_mtu_ext(dev, new_mtu, &extack);
	if (err && extack._msg)
		net_err_ratelimited("%s: %s\n", dev->name, extack._msg);
	return err;
}
EXPORT_SYMBOL(dev_set_mtu);

/**
 *	dev_change_tx_queue_len - Change TX queue length of a netdevice
 *	@dev: device
 *	@new_len: new tx queue length
 */
int dev_change_tx_queue_len(struct net_device *dev, unsigned long new_len)
{
	unsigned int orig_len = dev->tx_queue_len;
	int res;

	if (new_len != (unsigned int)new_len)
		return -ERANGE;

	if (new_len != orig_len) {
		dev->tx_queue_len = new_len;
		res = call_netdevice_notifiers(NETDEV_CHANGE_TX_QUEUE_LEN, dev);
		res = notifier_to_errno(res);
		if (res)
			goto err_rollback;
		res = dev_qdisc_change_tx_queue_len(dev);
		if (res)
			goto err_rollback;
	}

	return 0;

err_rollback:
	netdev_err(dev, "refused to change device tx_queue_len\n");
	dev->tx_queue_len = orig_len;
	return res;
}

/**
 *	dev_set_group - Change group this device belongs to
 *	@dev: device
 *	@new_group: group this device should belong to
 */
void dev_set_group(struct net_device *dev, int new_group)
{
	dev->group = new_group;
}
EXPORT_SYMBOL(dev_set_group);

/**
 *	dev_set_mac_address - Change Media Access Control Address
 *	@dev: device
 *	@sa: new address
 *
 *	Change the hardware (MAC) address of the device
 */
int dev_set_mac_address(struct net_device *dev, struct sockaddr *sa)
{
	const struct net_device_ops *ops = dev->netdev_ops;
	int err;

	if (!ops->ndo_set_mac_address)
		return -EOPNOTSUPP;
	if (sa->sa_family != dev->type)
		return -EINVAL;
	if (!netif_device_present(dev))
		return -ENODEV;
	err = ops->ndo_set_mac_address(dev, sa);
	if (err)
		return err;
	dev->addr_assign_type = NET_ADDR_SET;
	call_netdevice_notifiers(NETDEV_CHANGEADDR, dev);
	add_device_randomness(dev->dev_addr, dev->addr_len);
	return 0;
}
EXPORT_SYMBOL(dev_set_mac_address);

/**
 *	dev_change_carrier - Change device carrier
 *	@dev: device
 *	@new_carrier: new value
 *
 *	Change device carrier
 */
int dev_change_carrier(struct net_device *dev, bool new_carrier)
{
	const struct net_device_ops *ops = dev->netdev_ops;

	if (!ops->ndo_change_carrier)
		return -EOPNOTSUPP;
	if (!netif_device_present(dev))
		return -ENODEV;
	return ops->ndo_change_carrier(dev, new_carrier);
}
EXPORT_SYMBOL(dev_change_carrier);

/**
 *	dev_get_phys_port_id - Get device physical port ID
 *	@dev: device
 *	@ppid: port ID
 *
 *	Get device physical port ID
 */
int dev_get_phys_port_id(struct net_device *dev,
			 struct netdev_phys_item_id *ppid)
{
	const struct net_device_ops *ops = dev->netdev_ops;

	if (!ops->ndo_get_phys_port_id)
		return -EOPNOTSUPP;
	return ops->ndo_get_phys_port_id(dev, ppid);
}
EXPORT_SYMBOL(dev_get_phys_port_id);

/**
 *	dev_get_phys_port_name - Get device physical port name
 *	@dev: device
 *	@name: port name
 *	@len: limit of bytes to copy to name
 *
 *	Get device physical port name
 */
int dev_get_phys_port_name(struct net_device *dev,
			   char *name, size_t len)
{
	const struct net_device_ops *ops = dev->netdev_ops;

	if (!ops->ndo_get_phys_port_name)
		return -EOPNOTSUPP;
	return ops->ndo_get_phys_port_name(dev, name, len);
}
EXPORT_SYMBOL(dev_get_phys_port_name);

/**
 *	dev_change_proto_down - update protocol port state information
 *	@dev: device
 *	@proto_down: new value
 *
 *	This info can be used by switch drivers to set the phys state of the
 *	port.
 */
int dev_change_proto_down(struct net_device *dev, bool proto_down)
{
	const struct net_device_ops *ops = dev->netdev_ops;

	if (!ops->ndo_change_proto_down)
		return -EOPNOTSUPP;
	if (!netif_device_present(dev))
		return -ENODEV;
	return ops->ndo_change_proto_down(dev, proto_down);
}
EXPORT_SYMBOL(dev_change_proto_down);

u32 __dev_xdp_query(struct net_device *dev, bpf_op_t bpf_op,
		    enum bpf_netdev_command cmd)
{
	struct netdev_bpf xdp;

	if (!bpf_op)
		return 0;

	memset(&xdp, 0, sizeof(xdp));
	xdp.command = cmd;

	/* Query must always succeed. */
	WARN_ON(bpf_op(dev, &xdp) < 0 && cmd == XDP_QUERY_PROG);

	return xdp.prog_id;
}

static int dev_xdp_install(struct net_device *dev, bpf_op_t bpf_op,
			   struct netlink_ext_ack *extack, u32 flags,
			   struct bpf_prog *prog)
{
	struct netdev_bpf xdp;

	memset(&xdp, 0, sizeof(xdp));
	if (flags & XDP_FLAGS_HW_MODE)
		xdp.command = XDP_SETUP_PROG_HW;
	else
		xdp.command = XDP_SETUP_PROG;
	xdp.extack = extack;
	xdp.flags = flags;
	xdp.prog = prog;

	return bpf_op(dev, &xdp);
}

static void dev_xdp_uninstall(struct net_device *dev)
{
	struct netdev_bpf xdp;
	bpf_op_t ndo_bpf;

	/* Remove generic XDP */
	WARN_ON(dev_xdp_install(dev, generic_xdp_install, NULL, 0, NULL));

	/* Remove from the driver */
	ndo_bpf = dev->netdev_ops->ndo_bpf;
	if (!ndo_bpf)
		return;

	memset(&xdp, 0, sizeof(xdp));
	xdp.command = XDP_QUERY_PROG;
	WARN_ON(ndo_bpf(dev, &xdp));
	if (xdp.prog_id)
		WARN_ON(dev_xdp_install(dev, ndo_bpf, NULL, xdp.prog_flags,
					NULL));

	/* Remove HW offload */
	memset(&xdp, 0, sizeof(xdp));
	xdp.command = XDP_QUERY_PROG_HW;
	if (!ndo_bpf(dev, &xdp) && xdp.prog_id)
		WARN_ON(dev_xdp_install(dev, ndo_bpf, NULL, xdp.prog_flags,
					NULL));
}

/**
 *	dev_change_xdp_fd - set or clear a bpf program for a device rx path
 *	@dev: device
 *	@extack: netlink extended ack
 *	@fd: new program fd or negative value to clear
 *	@flags: xdp-related flags
 *
 *	Set or clear a bpf program for a device
 */
int dev_change_xdp_fd(struct net_device *dev, struct netlink_ext_ack *extack,
		      int fd, u32 flags)
{
	const struct net_device_ops *ops = dev->netdev_ops;
	enum bpf_netdev_command query;
	struct bpf_prog *prog = NULL;
	bpf_op_t bpf_op, bpf_chk;
	int err;

	ASSERT_RTNL();

	query = flags & XDP_FLAGS_HW_MODE ? XDP_QUERY_PROG_HW : XDP_QUERY_PROG;

	bpf_op = bpf_chk = ops->ndo_bpf;
	if (!bpf_op && (flags & (XDP_FLAGS_DRV_MODE | XDP_FLAGS_HW_MODE)))
		return -EOPNOTSUPP;
	if (!bpf_op || (flags & XDP_FLAGS_SKB_MODE))
		bpf_op = generic_xdp_install;
	if (bpf_op == bpf_chk)
		bpf_chk = generic_xdp_install;

	if (fd >= 0) {
		if (__dev_xdp_query(dev, bpf_chk, XDP_QUERY_PROG) ||
		    __dev_xdp_query(dev, bpf_chk, XDP_QUERY_PROG_HW))
			return -EEXIST;
		if ((flags & XDP_FLAGS_UPDATE_IF_NOEXIST) &&
		    __dev_xdp_query(dev, bpf_op, query))
			return -EBUSY;

		prog = bpf_prog_get_type_dev(fd, BPF_PROG_TYPE_XDP,
					     bpf_op == ops->ndo_bpf);
		if (IS_ERR(prog))
			return PTR_ERR(prog);

		if (!(flags & XDP_FLAGS_HW_MODE) &&
		    bpf_prog_is_dev_bound(prog->aux)) {
			NL_SET_ERR_MSG(extack, "using device-bound program without HW_MODE flag is not supported");
			bpf_prog_put(prog);
			return -EINVAL;
		}
	}

	err = dev_xdp_install(dev, bpf_op, extack, flags, prog);
	if (err < 0 && prog)
		bpf_prog_put(prog);

	return err;
}

/**
 *	dev_new_index	-	allocate an ifindex
 *	@net: the applicable net namespace
 *
 *	Returns a suitable unique value for a new device interface
 *	number.  The caller must hold the rtnl semaphore or the
 *	dev_base_lock to be sure it remains unique.
 */
static int dev_new_index(struct net *net)
{
	int ifindex = net->ifindex;

	for (;;) {
		if (++ifindex <= 0)
			ifindex = 1;
		if (!__dev_get_by_index(net, ifindex))
			return net->ifindex = ifindex;
	}
}

/* Delayed registration/unregisteration */
static LIST_HEAD(net_todo_list);
DECLARE_WAIT_QUEUE_HEAD(netdev_unregistering_wq);

static void net_set_todo(struct net_device *dev)
{
	list_add_tail(&dev->todo_list, &net_todo_list);
	dev_net(dev)->dev_unreg_count++;
}

static void rollback_registered_many(struct list_head *head)
{
	struct net_device *dev, *tmp;
	LIST_HEAD(close_head);

	BUG_ON(dev_boot_phase);
	ASSERT_RTNL();

	list_for_each_entry_safe(dev, tmp, head, unreg_list) {
		/* Some devices call without registering
		 * for initialization unwind. Remove those
		 * devices and proceed with the remaining.
		 */
		if (dev->reg_state == NETREG_UNINITIALIZED) {
			pr_debug("unregister_netdevice: device %s/%p never was registered\n",
				 dev->name, dev);

			WARN_ON(1);
			list_del(&dev->unreg_list);
			continue;
		}
		dev->dismantle = true;
		BUG_ON(dev->reg_state != NETREG_REGISTERED);
	}

	/* If device is running, close it first. */
	list_for_each_entry(dev, head, unreg_list)
		list_add_tail(&dev->close_list, &close_head);
	dev_close_many(&close_head, true);

	list_for_each_entry(dev, head, unreg_list) {
		/* And unlink it from device chain. */
		unlist_netdevice(dev);

		dev->reg_state = NETREG_UNREGISTERING;
	}
	flush_all_backlogs();

	synchronize_net();

	list_for_each_entry(dev, head, unreg_list) {
		struct sk_buff *skb = NULL;

		/* Shutdown queueing discipline. */
		dev_shutdown(dev);

		dev_xdp_uninstall(dev);

		/* Notify protocols, that we are about to destroy
		 * this device. They should clean all the things.
		 */
		call_netdevice_notifiers(NETDEV_UNREGISTER, dev);

		if (!dev->rtnl_link_ops ||
		    dev->rtnl_link_state == RTNL_LINK_INITIALIZED)
			skb = rtmsg_ifinfo_build_skb(RTM_DELLINK, dev, ~0U, 0,
						     GFP_KERNEL, NULL, 0);

		/*
		 *	Flush the unicast and multicast chains
		 */
		dev_uc_flush(dev);
		dev_mc_flush(dev);

		if (dev->netdev_ops->ndo_uninit)
			dev->netdev_ops->ndo_uninit(dev);

		if (skb)
			rtmsg_ifinfo_send(skb, dev, GFP_KERNEL);

		/* Notifier chain MUST detach us all upper devices. */
		WARN_ON(netdev_has_any_upper_dev(dev));
		WARN_ON(netdev_has_any_lower_dev(dev));

		/* Remove entries from kobject tree */
		netdev_unregister_kobject(dev);
#ifdef CONFIG_XPS
		/* Remove XPS queueing entries */
		netif_reset_xps_queues_gt(dev, 0);
#endif
	}

	synchronize_net();

	list_for_each_entry(dev, head, unreg_list)
		dev_put(dev);
}

static void rollback_registered(struct net_device *dev)
{
	LIST_HEAD(single);

	list_add(&dev->unreg_list, &single);
	rollback_registered_many(&single);
	list_del(&single);
}

static netdev_features_t netdev_sync_upper_features(struct net_device *lower,
	struct net_device *upper, netdev_features_t features)
{
	netdev_features_t upper_disables = NETIF_F_UPPER_DISABLES;
	netdev_features_t feature;
	int feature_bit;

	for_each_netdev_feature(upper_disables, feature_bit) {
		feature = __NETIF_F_BIT(feature_bit);
		if (!(upper->wanted_features & feature)
		    && (features & feature)) {
			netdev_dbg(lower, "Dropping feature %pNF, upper dev %s has it off.\n",
				   &feature, upper->name);
			features &= ~feature;
		}
	}

	return features;
}

static void netdev_sync_lower_features(struct net_device *upper,
	struct net_device *lower, netdev_features_t features)
{
	netdev_features_t upper_disables = NETIF_F_UPPER_DISABLES;
	netdev_features_t feature;
	int feature_bit;

	for_each_netdev_feature(upper_disables, feature_bit) {
		feature = __NETIF_F_BIT(feature_bit);
		if (!(features & feature) && (lower->features & feature)) {
			netdev_dbg(upper, "Disabling feature %pNF on lower dev %s.\n",
				   &feature, lower->name);
			lower->wanted_features &= ~feature;
			netdev_update_features(lower);

			if (unlikely(lower->features & feature))
				netdev_WARN(upper, "failed to disable %pNF on %s!\n",
					    &feature, lower->name);
		}
	}
}

static netdev_features_t netdev_fix_features(struct net_device *dev,
	netdev_features_t features)
{
	/* Fix illegal checksum combinations */
	if ((features & NETIF_F_HW_CSUM) &&
	    (features & (NETIF_F_IP_CSUM|NETIF_F_IPV6_CSUM))) {
		netdev_warn(dev, "mixed HW and IP checksum settings.\n");
		features &= ~(NETIF_F_IP_CSUM|NETIF_F_IPV6_CSUM);
	}

	/* TSO requires that SG is present as well. */
	if ((features & NETIF_F_ALL_TSO) && !(features & NETIF_F_SG)) {
		netdev_dbg(dev, "Dropping TSO features since no SG feature.\n");
		features &= ~NETIF_F_ALL_TSO;
	}

	if ((features & NETIF_F_TSO) && !(features & NETIF_F_HW_CSUM) &&
					!(features & NETIF_F_IP_CSUM)) {
		netdev_dbg(dev, "Dropping TSO features since no CSUM feature.\n");
		features &= ~NETIF_F_TSO;
		features &= ~NETIF_F_TSO_ECN;
	}

	if ((features & NETIF_F_TSO6) && !(features & NETIF_F_HW_CSUM) &&
					 !(features & NETIF_F_IPV6_CSUM)) {
		netdev_dbg(dev, "Dropping TSO6 features since no CSUM feature.\n");
		features &= ~NETIF_F_TSO6;
	}

	/* TSO with IPv4 ID mangling requires IPv4 TSO be enabled */
	if ((features & NETIF_F_TSO_MANGLEID) && !(features & NETIF_F_TSO))
		features &= ~NETIF_F_TSO_MANGLEID;

	/* TSO ECN requires that TSO is present as well. */
	if ((features & NETIF_F_ALL_TSO) == NETIF_F_TSO_ECN)
		features &= ~NETIF_F_TSO_ECN;

	/* Software GSO depends on SG. */
	if ((features & NETIF_F_GSO) && !(features & NETIF_F_SG)) {
		netdev_dbg(dev, "Dropping NETIF_F_GSO since no SG feature.\n");
		features &= ~NETIF_F_GSO;
	}

	/* GSO partial features require GSO partial be set */
	if ((features & dev->gso_partial_features) &&
	    !(features & NETIF_F_GSO_PARTIAL)) {
		netdev_dbg(dev,
			   "Dropping partially supported GSO features since no GSO partial.\n");
		features &= ~dev->gso_partial_features;
	}

	if (!(features & NETIF_F_RXCSUM)) {
		/* NETIF_F_GRO_HW implies doing RXCSUM since every packet
		 * successfully merged by hardware must also have the
		 * checksum verified by hardware.  If the user does not
		 * want to enable RXCSUM, logically, we should disable GRO_HW.
		 */
		if (features & NETIF_F_GRO_HW) {
			netdev_dbg(dev, "Dropping NETIF_F_GRO_HW since no RXCSUM feature.\n");
			features &= ~NETIF_F_GRO_HW;
		}
	}

	/* LRO/HW-GRO features cannot be combined with RX-FCS */
	if (features & NETIF_F_RXFCS) {
		if (features & NETIF_F_LRO) {
			netdev_dbg(dev, "Dropping LRO feature since RX-FCS is requested.\n");
			features &= ~NETIF_F_LRO;
		}

		if (features & NETIF_F_GRO_HW) {
			netdev_dbg(dev, "Dropping HW-GRO feature since RX-FCS is requested.\n");
			features &= ~NETIF_F_GRO_HW;
		}
	}

	return features;
}

int __netdev_update_features(struct net_device *dev)
{
	struct net_device *upper, *lower;
	netdev_features_t features;
	struct list_head *iter;
	int err = -1;

	ASSERT_RTNL();

	features = netdev_get_wanted_features(dev);

	if (dev->netdev_ops->ndo_fix_features)
		features = dev->netdev_ops->ndo_fix_features(dev, features);

	/* driver might be less strict about feature dependencies */
	features = netdev_fix_features(dev, features);

	/* some features can't be enabled if they're off an an upper device */
	netdev_for_each_upper_dev_rcu(dev, upper, iter)
		features = netdev_sync_upper_features(dev, upper, features);

	if (dev->features == features)
		goto sync_lower;

	netdev_dbg(dev, "Features changed: %pNF -> %pNF\n",
		&dev->features, &features);

	if (dev->netdev_ops->ndo_set_features)
		err = dev->netdev_ops->ndo_set_features(dev, features);
	else
		err = 0;

	if (unlikely(err < 0)) {
		netdev_err(dev,
			"set_features() failed (%d); wanted %pNF, left %pNF\n",
			err, &features, &dev->features);
		/* return non-0 since some features might have changed and
		 * it's better to fire a spurious notification than miss it
		 */
		return -1;
	}

sync_lower:
	/* some features must be disabled on lower devices when disabled
	 * on an upper device (think: bonding master or bridge)
	 */
	netdev_for_each_lower_dev(dev, lower, iter)
		netdev_sync_lower_features(dev, lower, features);

	if (!err) {
		netdev_features_t diff = features ^ dev->features;

		if (diff & NETIF_F_RX_UDP_TUNNEL_PORT) {
			/* udp_tunnel_{get,drop}_rx_info both need
			 * NETIF_F_RX_UDP_TUNNEL_PORT enabled on the
			 * device, or they won't do anything.
			 * Thus we need to update dev->features
			 * *before* calling udp_tunnel_get_rx_info,
			 * but *after* calling udp_tunnel_drop_rx_info.
			 */
			if (features & NETIF_F_RX_UDP_TUNNEL_PORT) {
				dev->features = features;
				udp_tunnel_get_rx_info(dev);
			} else {
				udp_tunnel_drop_rx_info(dev);
			}
		}

		if (diff & NETIF_F_HW_VLAN_CTAG_FILTER) {
			if (features & NETIF_F_HW_VLAN_CTAG_FILTER) {
				dev->features = features;
				err |= vlan_get_rx_ctag_filter_info(dev);
			} else {
				vlan_drop_rx_ctag_filter_info(dev);
			}
		}

		if (diff & NETIF_F_HW_VLAN_STAG_FILTER) {
			if (features & NETIF_F_HW_VLAN_STAG_FILTER) {
				dev->features = features;
				err |= vlan_get_rx_stag_filter_info(dev);
			} else {
				vlan_drop_rx_stag_filter_info(dev);
			}
		}

		dev->features = features;
	}

	return err < 0 ? 0 : 1;
}

/**
 *	netdev_update_features - recalculate device features
 *	@dev: the device to check
 *
 *	Recalculate dev->features set and send notifications if it
 *	has changed. Should be called after driver or hardware dependent
 *	conditions might have changed that influence the features.
 */
void netdev_update_features(struct net_device *dev)
{
	if (__netdev_update_features(dev))
		netdev_features_change(dev);
}
EXPORT_SYMBOL(netdev_update_features);

/**
 *	netdev_change_features - recalculate device features
 *	@dev: the device to check
 *
 *	Recalculate dev->features set and send notifications even
 *	if they have not changed. Should be called instead of
 *	netdev_update_features() if also dev->vlan_features might
 *	have changed to allow the changes to be propagated to stacked
 *	VLAN devices.
 */
void netdev_change_features(struct net_device *dev)
{
	__netdev_update_features(dev);
	netdev_features_change(dev);
}
EXPORT_SYMBOL(netdev_change_features);

/**
 *	netif_stacked_transfer_operstate -	transfer operstate
 *	@rootdev: the root or lower level device to transfer state from
 *	@dev: the device to transfer operstate to
 *
 *	Transfer operational state from root to device. This is normally
 *	called when a stacking relationship exists between the root
 *	device and the device(a leaf device).
 */
void netif_stacked_transfer_operstate(const struct net_device *rootdev,
					struct net_device *dev)
{
	if (rootdev->operstate == IF_OPER_DORMANT)
		netif_dormant_on(dev);
	else
		netif_dormant_off(dev);

	if (netif_carrier_ok(rootdev))
		netif_carrier_on(dev);
	else
		netif_carrier_off(dev);
}
EXPORT_SYMBOL(netif_stacked_transfer_operstate);

static int netif_alloc_rx_queues(struct net_device *dev)
{
	unsigned int i, count = dev->num_rx_queues;
	struct netdev_rx_queue *rx;
	size_t sz = count * sizeof(*rx);
	int err = 0;

	BUG_ON(count < 1);

	rx = kvzalloc(sz, GFP_KERNEL | __GFP_RETRY_MAYFAIL);
	if (!rx)
		return -ENOMEM;

	dev->_rx = rx;

	for (i = 0; i < count; i++) {
		rx[i].dev = dev;

		/* XDP RX-queue setup */
		err = xdp_rxq_info_reg(&rx[i].xdp_rxq, dev, i);
		if (err < 0)
			goto err_rxq_info;
	}
	return 0;

err_rxq_info:
	/* Rollback successful reg's and free other resources */
	while (i--)
		xdp_rxq_info_unreg(&rx[i].xdp_rxq);
	kvfree(dev->_rx);
	dev->_rx = NULL;
	return err;
}

static void netif_free_rx_queues(struct net_device *dev)
{
	unsigned int i, count = dev->num_rx_queues;

	/* netif_alloc_rx_queues alloc failed, resources have been unreg'ed */
	if (!dev->_rx)
		return;

	for (i = 0; i < count; i++)
		xdp_rxq_info_unreg(&dev->_rx[i].xdp_rxq);

	kvfree(dev->_rx);
}

static void netdev_init_one_queue(struct net_device *dev,
				  struct netdev_queue *queue, void *_unused)
{
	/* Initialize queue lock */
	spin_lock_init(&queue->_xmit_lock);
	netdev_set_xmit_lockdep_class(&queue->_xmit_lock, dev->type);
	netdev_queue_clear_owner(queue);
	netdev_queue_numa_node_write(queue, NUMA_NO_NODE);
	queue->dev = dev;
#ifdef CONFIG_BQL
	dql_init(&queue->dql, HZ);
#endif
}

static void netif_free_tx_queues(struct net_device *dev)
{
	kvfree(dev->_tx);
}

static int netif_alloc_netdev_queues(struct net_device *dev)
{
	unsigned int count = dev->num_tx_queues;
	struct netdev_queue *tx;
	size_t sz = count * sizeof(*tx);

	if (count < 1 || count > 0xffff)
		return -EINVAL;

	tx = kvzalloc(sz, GFP_KERNEL | __GFP_RETRY_MAYFAIL);
	if (!tx)
		return -ENOMEM;

	dev->_tx = tx;

	netdev_for_each_tx_queue(dev, netdev_init_one_queue, NULL);
	spin_lock_init(&dev->tx_global_lock);

	return 0;
}

void netif_tx_stop_all_queues(struct net_device *dev)
{
	unsigned int i;

	for (i = 0; i < dev->num_tx_queues; i++) {
		struct netdev_queue *txq = netdev_get_tx_queue(dev, i);

		netif_tx_stop_queue(txq);
	}
}
EXPORT_SYMBOL(netif_tx_stop_all_queues);

/**
 *	register_netdevice	- register a network device
 *	@dev: device to register
 *
 *	Take a completed network device structure and add it to the kernel
 *	interfaces. A %NETDEV_REGISTER message is sent to the netdev notifier
 *	chain. 0 is returned on success. A negative errno code is returned
 *	on a failure to set up the device, or if the name is a duplicate.
 *
 *	Callers must hold the rtnl semaphore. You may want
 *	register_netdev() instead of this.
 *
 *	BUGS:
 *	The locking appears insufficient to guarantee two parallel registers
 *	will not get the same name.
 */

int register_netdevice(struct net_device *dev)
{
	int ret;
	struct net *net = dev_net(dev);

	BUILD_BUG_ON(sizeof(netdev_features_t) * BITS_PER_BYTE <
		     NETDEV_FEATURE_COUNT);
	BUG_ON(dev_boot_phase);
	ASSERT_RTNL();

	might_sleep();

	/* When net_device's are persistent, this will be fatal. */
	BUG_ON(dev->reg_state != NETREG_UNINITIALIZED);
	BUG_ON(!net);

	spin_lock_init(&dev->addr_list_lock);
	netdev_set_addr_lockdep_class(dev);

	ret = dev_get_valid_name(net, dev, dev->name);
	if (ret < 0)
		goto out;

	/* Init, if this function is available */
	if (dev->netdev_ops->ndo_init) {
		ret = dev->netdev_ops->ndo_init(dev);
		if (ret) {
			if (ret > 0)
				ret = -EIO;
			goto out;
		}
	}

	if (((dev->hw_features | dev->features) &
	     NETIF_F_HW_VLAN_CTAG_FILTER) &&
	    (!dev->netdev_ops->ndo_vlan_rx_add_vid ||
	     !dev->netdev_ops->ndo_vlan_rx_kill_vid)) {
		netdev_WARN(dev, "Buggy VLAN acceleration in driver!\n");
		ret = -EINVAL;
		goto err_uninit;
	}

	ret = -EBUSY;
	if (!dev->ifindex)
		dev->ifindex = dev_new_index(net);
	else if (__dev_get_by_index(net, dev->ifindex))
		goto err_uninit;

	/* Transfer changeable features to wanted_features and enable
	 * software offloads (GSO and GRO).
	 */
	dev->hw_features |= NETIF_F_SOFT_FEATURES;
	dev->features |= NETIF_F_SOFT_FEATURES;

	if (dev->netdev_ops->ndo_udp_tunnel_add) {
		dev->features |= NETIF_F_RX_UDP_TUNNEL_PORT;
		dev->hw_features |= NETIF_F_RX_UDP_TUNNEL_PORT;
	}

	dev->wanted_features = dev->features & dev->hw_features;

	if (!(dev->flags & IFF_LOOPBACK))
		dev->hw_features |= NETIF_F_NOCACHE_COPY;

	/* If IPv4 TCP segmentation offload is supported we should also
	 * allow the device to enable segmenting the frame with the option
	 * of ignoring a static IP ID value.  This doesn't enable the
	 * feature itself but allows the user to enable it later.
	 */
	if (dev->hw_features & NETIF_F_TSO)
		dev->hw_features |= NETIF_F_TSO_MANGLEID;
	if (dev->vlan_features & NETIF_F_TSO)
		dev->vlan_features |= NETIF_F_TSO_MANGLEID;
	if (dev->mpls_features & NETIF_F_TSO)
		dev->mpls_features |= NETIF_F_TSO_MANGLEID;
	if (dev->hw_enc_features & NETIF_F_TSO)
		dev->hw_enc_features |= NETIF_F_TSO_MANGLEID;

	/* Make NETIF_F_HIGHDMA inheritable to VLAN devices.
	 */
	dev->vlan_features |= NETIF_F_HIGHDMA;

	/* Make NETIF_F_SG inheritable to tunnel devices.
	 */
	dev->hw_enc_features |= NETIF_F_SG | NETIF_F_GSO_PARTIAL;

	/* Make NETIF_F_SG inheritable to MPLS.
	 */
	dev->mpls_features |= NETIF_F_SG;

	ret = call_netdevice_notifiers(NETDEV_POST_INIT, dev);
	ret = notifier_to_errno(ret);
	if (ret)
		goto err_uninit;

	ret = netdev_register_kobject(dev);
	if (ret)
		goto err_uninit;
	dev->reg_state = NETREG_REGISTERED;

	__netdev_update_features(dev);

	/*
	 *	Default initial state at registry is that the
	 *	device is present.
	 */

	set_bit(__LINK_STATE_PRESENT, &dev->state);

	linkwatch_init_dev(dev);

	dev_init_scheduler(dev);
	dev_hold(dev);
	list_netdevice(dev);
	add_device_randomness(dev->dev_addr, dev->addr_len);

	/* If the device has permanent device address, driver should
	 * set dev_addr and also addr_assign_type should be set to
	 * NET_ADDR_PERM (default value).
	 */
	if (dev->addr_assign_type == NET_ADDR_PERM)
		memcpy(dev->perm_addr, dev->dev_addr, dev->addr_len);

	/* Notify protocols, that a new device appeared. */
	ret = call_netdevice_notifiers(NETDEV_REGISTER, dev);
	ret = notifier_to_errno(ret);
	if (ret) {
		rollback_registered(dev);
		dev->reg_state = NETREG_UNREGISTERED;
	}
	/*
	 *	Prevent userspace races by waiting until the network
	 *	device is fully setup before sending notifications.
	 */
	if (!dev->rtnl_link_ops ||
	    dev->rtnl_link_state == RTNL_LINK_INITIALIZED)
		rtmsg_ifinfo(RTM_NEWLINK, dev, ~0U, GFP_KERNEL);

out:
	return ret;

err_uninit:
	if (dev->netdev_ops->ndo_uninit)
		dev->netdev_ops->ndo_uninit(dev);
	if (dev->priv_destructor)
		dev->priv_destructor(dev);
	goto out;
}
EXPORT_SYMBOL(register_netdevice);

/**
 *	init_dummy_netdev	- init a dummy network device for NAPI
 *	@dev: device to init
 *
 *	This takes a network device structure and initialize the minimum
 *	amount of fields so it can be used to schedule NAPI polls without
 *	registering a full blown interface. This is to be used by drivers
 *	that need to tie several hardware interfaces to a single NAPI
 *	poll scheduler due to HW limitations.
 */
int init_dummy_netdev(struct net_device *dev)
{
	/* Clear everything. Note we don't initialize spinlocks
	 * are they aren't supposed to be taken by any of the
	 * NAPI code and this dummy netdev is supposed to be
	 * only ever used for NAPI polls
	 */
	memset(dev, 0, sizeof(struct net_device));

	/* make sure we BUG if trying to hit standard
	 * register/unregister code path
	 */
	dev->reg_state = NETREG_DUMMY;

	/* NAPI wants this */
	INIT_LIST_HEAD(&dev->napi_list);

	/* a dummy interface is started by default */
	set_bit(__LINK_STATE_PRESENT, &dev->state);
	set_bit(__LINK_STATE_START, &dev->state);

	/* napi_busy_loop stats accounting wants this */
	dev_net_set(dev, &init_net);

	/* Note : We dont allocate pcpu_refcnt for dummy devices,
	 * because users of this 'device' dont need to change
	 * its refcount.
	 */

	return 0;
}
EXPORT_SYMBOL_GPL(init_dummy_netdev);


/**
 *	register_netdev	- register a network device
 *	@dev: device to register
 *
 *	Take a completed network device structure and add it to the kernel
 *	interfaces. A %NETDEV_REGISTER message is sent to the netdev notifier
 *	chain. 0 is returned on success. A negative errno code is returned
 *	on a failure to set up the device, or if the name is a duplicate.
 *
 *	This is a wrapper around register_netdevice that takes the rtnl semaphore
 *	and expands the device name if you passed a format string to
 *	alloc_netdev.
 */
int register_netdev(struct net_device *dev)
{
	int err;

	if (rtnl_lock_killable())
		return -EINTR;
	err = register_netdevice(dev);
	rtnl_unlock();
	return err;
}
EXPORT_SYMBOL(register_netdev);

int netdev_refcnt_read(const struct net_device *dev)
{
	int i, refcnt = 0;

	for_each_possible_cpu(i)
		refcnt += *per_cpu_ptr(dev->pcpu_refcnt, i);
	return refcnt;
}
EXPORT_SYMBOL(netdev_refcnt_read);

/**
 * netdev_wait_allrefs - wait until all references are gone.
 * @dev: target net_device
 *
 * This is called when unregistering network devices.
 *
 * Any protocol or device that holds a reference should register
 * for netdevice notification, and cleanup and put back the
 * reference if they receive an UNREGISTER event.
 * We can get stuck here if buggy protocols don't correctly
 * call dev_put.
 */
static void netdev_wait_allrefs(struct net_device *dev)
{
	unsigned long rebroadcast_time, warning_time;
	int refcnt;

	linkwatch_forget_dev(dev);

	rebroadcast_time = warning_time = jiffies;
	refcnt = netdev_refcnt_read(dev);

	while (refcnt != 0) {
		if (time_after(jiffies, rebroadcast_time + 1 * HZ)) {
			rtnl_lock();

			/* Rebroadcast unregister notification */
			call_netdevice_notifiers(NETDEV_UNREGISTER, dev);

			__rtnl_unlock();
			rcu_barrier();
			rtnl_lock();

			if (test_bit(__LINK_STATE_LINKWATCH_PENDING,
				     &dev->state)) {
				/* We must not have linkwatch events
				 * pending on unregister. If this
				 * happens, we simply run the queue
				 * unscheduled, resulting in a noop
				 * for this device.
				 */
				linkwatch_run_queue();
			}

			__rtnl_unlock();

			rebroadcast_time = jiffies;
		}

		msleep(250);

		refcnt = netdev_refcnt_read(dev);

		if (time_after(jiffies, warning_time + 10 * HZ)) {
			pr_emerg("unregister_netdevice: waiting for %s to become free. Usage count = %d\n",
				 dev->name, refcnt);
			warning_time = jiffies;
		}
	}
}

/* The sequence is:
 *
 *	rtnl_lock();
 *	...
 *	register_netdevice(x1);
 *	register_netdevice(x2);
 *	...
 *	unregister_netdevice(y1);
 *	unregister_netdevice(y2);
 *      ...
 *	rtnl_unlock();
 *	free_netdev(y1);
 *	free_netdev(y2);
 *
 * We are invoked by rtnl_unlock().
 * This allows us to deal with problems:
 * 1) We can delete sysfs objects which invoke hotplug
 *    without deadlocking with linkwatch via keventd.
 * 2) Since we run with the RTNL semaphore not held, we can sleep
 *    safely in order to wait for the netdev refcnt to drop to zero.
 *
 * We must not return until all unregister events added during
 * the interval the lock was held have been completed.
 */
void netdev_run_todo(void)
{
	struct list_head list;

	/* Snapshot list, allow later requests */
	list_replace_init(&net_todo_list, &list);

	__rtnl_unlock();


	/* Wait for rcu callbacks to finish before next phase */
	if (!list_empty(&list))
		rcu_barrier();

	while (!list_empty(&list)) {
		struct net_device *dev
			= list_first_entry(&list, struct net_device, todo_list);
		list_del(&dev->todo_list);

		if (unlikely(dev->reg_state != NETREG_UNREGISTERING)) {
			pr_err("network todo '%s' but state %d\n",
			       dev->name, dev->reg_state);
			dump_stack();
			continue;
		}

		dev->reg_state = NETREG_UNREGISTERED;

		netdev_wait_allrefs(dev);

		/* paranoia */
		BUG_ON(netdev_refcnt_read(dev));
		BUG_ON(!list_empty(&dev->ptype_all));
		BUG_ON(!list_empty(&dev->ptype_specific));
		WARN_ON(rcu_access_pointer(dev->ip_ptr));
		WARN_ON(rcu_access_pointer(dev->ip6_ptr));
#if IS_ENABLED(CONFIG_DECNET)
		WARN_ON(dev->dn_ptr);
#endif
		if (dev->priv_destructor)
			dev->priv_destructor(dev);
		if (dev->needs_free_netdev)
			free_netdev(dev);

		/* Report a network device has been unregistered */
		rtnl_lock();
		dev_net(dev)->dev_unreg_count--;
		__rtnl_unlock();
		wake_up(&netdev_unregistering_wq);

		/* Free network device */
		kobject_put(&dev->dev.kobj);
	}
}

/* Convert net_device_stats to rtnl_link_stats64. rtnl_link_stats64 has
 * all the same fields in the same order as net_device_stats, with only
 * the type differing, but rtnl_link_stats64 may have additional fields
 * at the end for newer counters.
 */
void netdev_stats_to_stats64(struct rtnl_link_stats64 *stats64,
			     const struct net_device_stats *netdev_stats)
{
#if BITS_PER_LONG == 64
	BUILD_BUG_ON(sizeof(*stats64) < sizeof(*netdev_stats));
	memcpy(stats64, netdev_stats, sizeof(*netdev_stats));
	/* zero out counters that only exist in rtnl_link_stats64 */
	memset((char *)stats64 + sizeof(*netdev_stats), 0,
	       sizeof(*stats64) - sizeof(*netdev_stats));
#else
	size_t i, n = sizeof(*netdev_stats) / sizeof(unsigned long);
	const unsigned long *src = (const unsigned long *)netdev_stats;
	u64 *dst = (u64 *)stats64;

	BUILD_BUG_ON(n > sizeof(*stats64) / sizeof(u64));
	for (i = 0; i < n; i++)
		dst[i] = src[i];
	/* zero out counters that only exist in rtnl_link_stats64 */
	memset((char *)stats64 + n * sizeof(u64), 0,
	       sizeof(*stats64) - n * sizeof(u64));
#endif
}
EXPORT_SYMBOL(netdev_stats_to_stats64);

/**
 *	dev_get_stats	- get network device statistics
 *	@dev: device to get statistics from
 *	@storage: place to store stats
 *
 *	Get network statistics from device. Return @storage.
 *	The device driver may provide its own method by setting
 *	dev->netdev_ops->get_stats64 or dev->netdev_ops->get_stats;
 *	otherwise the internal statistics structure is used.
 */
struct rtnl_link_stats64 *dev_get_stats(struct net_device *dev,
					struct rtnl_link_stats64 *storage)
{
	const struct net_device_ops *ops = dev->netdev_ops;

	if (ops->ndo_get_stats64) {
		memset(storage, 0, sizeof(*storage));
		ops->ndo_get_stats64(dev, storage);
	} else if (ops->ndo_get_stats) {
		netdev_stats_to_stats64(storage, ops->ndo_get_stats(dev));
	} else {
		netdev_stats_to_stats64(storage, &dev->stats);
	}
	storage->rx_dropped += (unsigned long)atomic_long_read(&dev->rx_dropped);
	storage->tx_dropped += (unsigned long)atomic_long_read(&dev->tx_dropped);
	storage->rx_nohandler += (unsigned long)atomic_long_read(&dev->rx_nohandler);
	return storage;
}
EXPORT_SYMBOL(dev_get_stats);

struct netdev_queue *dev_ingress_queue_create(struct net_device *dev)
{
	struct netdev_queue *queue = dev_ingress_queue(dev);

#ifdef CONFIG_NET_CLS_ACT
	if (queue)
		return queue;
	queue = kzalloc(sizeof(*queue), GFP_KERNEL);
	if (!queue)
		return NULL;
	netdev_init_one_queue(dev, queue, NULL);
	RCU_INIT_POINTER(queue->qdisc, &noop_qdisc);
	queue->qdisc_sleeping = &noop_qdisc;
	rcu_assign_pointer(dev->ingress_queue, queue);
#endif
	return queue;
}

static const struct ethtool_ops default_ethtool_ops;

void netdev_set_default_ethtool_ops(struct net_device *dev,
				    const struct ethtool_ops *ops)
{
	if (dev->ethtool_ops == &default_ethtool_ops)
		dev->ethtool_ops = ops;
}
EXPORT_SYMBOL_GPL(netdev_set_default_ethtool_ops);

void netdev_freemem(struct net_device *dev)
{
	char *addr = (char *)dev - dev->padded;

	kvfree(addr);
}

/**
 * alloc_netdev_mqs - allocate network device
 * @sizeof_priv: size of private data to allocate space for
 * @name: device name format string
 * @name_assign_type: origin of device name
 * @setup: callback to initialize device
 * @txqs: the number of TX subqueues to allocate
 * @rxqs: the number of RX subqueues to allocate
 *
 * Allocates a struct net_device with private data area for driver use
 * and performs basic initialization.  Also allocates subqueue structs
 * for each queue on the device.
 */
struct net_device *alloc_netdev_mqs(int sizeof_priv, const char *name,
		unsigned char name_assign_type,
		void (*setup)(struct net_device *),
		unsigned int txqs, unsigned int rxqs)
{
	struct net_device *dev;
	unsigned int alloc_size;
	struct net_device *p;

	BUG_ON(strlen(name) >= sizeof(dev->name));

	if (txqs < 1) {
		pr_err("alloc_netdev: Unable to allocate device with zero queues\n");
		return NULL;
	}

	if (rxqs < 1) {
		pr_err("alloc_netdev: Unable to allocate device with zero RX queues\n");
		return NULL;
	}

	alloc_size = sizeof(struct net_device);
	if (sizeof_priv) {
		/* ensure 32-byte alignment of private area */
		alloc_size = ALIGN(alloc_size, NETDEV_ALIGN);
		alloc_size += sizeof_priv;
	}
	/* ensure 32-byte alignment of whole construct */
	alloc_size += NETDEV_ALIGN - 1;

	p = kvzalloc(alloc_size, GFP_KERNEL | __GFP_RETRY_MAYFAIL);
	if (!p)
		return NULL;

	dev = PTR_ALIGN(p, NETDEV_ALIGN);
	dev->padded = (char *)dev - (char *)p;

	dev->pcpu_refcnt = alloc_percpu(int);
	if (!dev->pcpu_refcnt)
		goto free_dev;

	if (dev_addr_init(dev))
		goto free_pcpu;

	dev_mc_init(dev);
	dev_uc_init(dev);

	dev_net_set(dev, &init_net);

	dev->gso_max_size = GSO_MAX_SIZE;
	dev->gso_max_segs = GSO_MAX_SEGS;

	INIT_LIST_HEAD(&dev->napi_list);
	INIT_LIST_HEAD(&dev->unreg_list);
	INIT_LIST_HEAD(&dev->close_list);
	INIT_LIST_HEAD(&dev->link_watch_list);
	INIT_LIST_HEAD(&dev->adj_list.upper);
	INIT_LIST_HEAD(&dev->adj_list.lower);
	INIT_LIST_HEAD(&dev->ptype_all);
	INIT_LIST_HEAD(&dev->ptype_specific);
#ifdef CONFIG_NET_SCHED
	hash_init(dev->qdisc_hash);
#endif
	dev->priv_flags = IFF_XMIT_DST_RELEASE | IFF_XMIT_DST_RELEASE_PERM;
	setup(dev);

	if (!dev->tx_queue_len) {
		dev->priv_flags |= IFF_NO_QUEUE;
		dev->tx_queue_len = DEFAULT_TX_QUEUE_LEN;
	}

	dev->num_tx_queues = txqs;
	dev->real_num_tx_queues = txqs;
	if (netif_alloc_netdev_queues(dev))
		goto free_all;

	dev->num_rx_queues = rxqs;
	dev->real_num_rx_queues = rxqs;
	if (netif_alloc_rx_queues(dev))
		goto free_all;

	strcpy(dev->name, name);
	dev->name_assign_type = name_assign_type;
	dev->group = INIT_NETDEV_GROUP;
	if (!dev->ethtool_ops)
		dev->ethtool_ops = &default_ethtool_ops;

	nf_hook_ingress_init(dev);

	return dev;

free_all:
	free_netdev(dev);
	return NULL;

free_pcpu:
	free_percpu(dev->pcpu_refcnt);
free_dev:
	netdev_freemem(dev);
	return NULL;
}
EXPORT_SYMBOL(alloc_netdev_mqs);

/**
 * free_netdev - free network device
 * @dev: device
 *
 * This function does the last stage of destroying an allocated device
 * interface. The reference to the device object is released. If this
 * is the last reference then it will be freed.Must be called in process
 * context.
 */
void free_netdev(struct net_device *dev)
{
	struct napi_struct *p, *n;

	might_sleep();
	netif_free_tx_queues(dev);
	netif_free_rx_queues(dev);

	kfree(rcu_dereference_protected(dev->ingress_queue, 1));

	/* Flush device addresses */
	dev_addr_flush(dev);

	list_for_each_entry_safe(p, n, &dev->napi_list, dev_list)
		netif_napi_del(p);

	free_percpu(dev->pcpu_refcnt);
	dev->pcpu_refcnt = NULL;

	/*  Compatibility with error handling in drivers */
	if (dev->reg_state == NETREG_UNINITIALIZED) {
		netdev_freemem(dev);
		return;
	}

	BUG_ON(dev->reg_state != NETREG_UNREGISTERED);
	dev->reg_state = NETREG_RELEASED;

	/* will free via device release */
	put_device(&dev->dev);
}
EXPORT_SYMBOL(free_netdev);

/**
 *	synchronize_net -  Synchronize with packet receive processing
 *
 *	Wait for packets currently being received to be done.
 *	Does not block later packets from starting.
 */
void synchronize_net(void)
{
	might_sleep();
	if (rtnl_is_locked())
		synchronize_rcu_expedited();
	else
		synchronize_rcu();
}
EXPORT_SYMBOL(synchronize_net);

/**
 *	unregister_netdevice_queue - remove device from the kernel
 *	@dev: device
 *	@head: list
 *
 *	This function shuts down a device interface and removes it
 *	from the kernel tables.
 *	If head not NULL, device is queued to be unregistered later.
 *
 *	Callers must hold the rtnl semaphore.  You may want
 *	unregister_netdev() instead of this.
 */

void unregister_netdevice_queue(struct net_device *dev, struct list_head *head)
{
	ASSERT_RTNL();

	if (head) {
		list_move_tail(&dev->unreg_list, head);
	} else {
		rollback_registered(dev);
		/* Finish processing unregister after unlock */
		net_set_todo(dev);
	}
}
EXPORT_SYMBOL(unregister_netdevice_queue);

/**
 *	unregister_netdevice_many - unregister many devices
 *	@head: list of devices
 *
 *  Note: As most callers use a stack allocated list_head,
 *  we force a list_del() to make sure stack wont be corrupted later.
 */
void unregister_netdevice_many(struct list_head *head)
{
	struct net_device *dev;

	if (!list_empty(head)) {
		rollback_registered_many(head);
		list_for_each_entry(dev, head, unreg_list)
			net_set_todo(dev);
		list_del(head);
	}
}
EXPORT_SYMBOL(unregister_netdevice_many);

/**
 *	unregister_netdev - remove device from the kernel
 *	@dev: device
 *
 *	This function shuts down a device interface and removes it
 *	from the kernel tables.
 *
 *	This is just a wrapper for unregister_netdevice that takes
 *	the rtnl semaphore.  In general you want to use this and not
 *	unregister_netdevice.
 */
void unregister_netdev(struct net_device *dev)
{
	rtnl_lock();
	unregister_netdevice(dev);
	rtnl_unlock();
}
EXPORT_SYMBOL(unregister_netdev);

/**
 *	dev_change_net_namespace - move device to different nethost namespace
 *	@dev: device
 *	@net: network namespace
 *	@pat: If not NULL name pattern to try if the current device name
 *	      is already taken in the destination network namespace.
 *
 *	This function shuts down a device interface and moves it
 *	to a new network namespace. On success 0 is returned, on
 *	a failure a netagive errno code is returned.
 *
 *	Callers must hold the rtnl semaphore.
 */

int dev_change_net_namespace(struct net_device *dev, struct net *net, const char *pat)
{
	int err, new_nsid, new_ifindex;

	ASSERT_RTNL();

	/* Don't allow namespace local devices to be moved. */
	err = -EINVAL;
	if (dev->features & NETIF_F_NETNS_LOCAL)
		goto out;

	/* Ensure the device has been registrered */
	if (dev->reg_state != NETREG_REGISTERED)
		goto out;

	/* Get out if there is nothing todo */
	err = 0;
	if (net_eq(dev_net(dev), net))
		goto out;

	/* Pick the destination device name, and ensure
	 * we can use it in the destination network namespace.
	 */
	err = -EEXIST;
	if (__dev_get_by_name(net, dev->name)) {
		/* We get here if we can't use the current device name */
		if (!pat)
			goto out;
		err = dev_get_valid_name(net, dev, pat);
		if (err < 0)
			goto out;
	}

	/*
	 * And now a mini version of register_netdevice unregister_netdevice.
	 */

	/* If device is running close it first. */
	dev_close(dev);

	/* And unlink it from device chain */
	unlist_netdevice(dev);

	synchronize_net();

	/* Shutdown queueing discipline. */
	dev_shutdown(dev);

	/* Notify protocols, that we are about to destroy
	 * this device. They should clean all the things.
	 *
	 * Note that dev->reg_state stays at NETREG_REGISTERED.
	 * This is wanted because this way 8021q and macvlan know
	 * the device is just moving and can keep their slaves up.
	 */
	call_netdevice_notifiers(NETDEV_UNREGISTER, dev);
	rcu_barrier();

	new_nsid = peernet2id_alloc(dev_net(dev), net);
	/* If there is an ifindex conflict assign a new one */
	if (__dev_get_by_index(net, dev->ifindex))
		new_ifindex = dev_new_index(net);
	else
		new_ifindex = dev->ifindex;

	rtmsg_ifinfo_newnet(RTM_DELLINK, dev, ~0U, GFP_KERNEL, &new_nsid,
			    new_ifindex);

	/*
	 *	Flush the unicast and multicast chains
	 */
	dev_uc_flush(dev);
	dev_mc_flush(dev);

	/* Send a netdev-removed uevent to the old namespace */
	kobject_uevent(&dev->dev.kobj, KOBJ_REMOVE);
	netdev_adjacent_del_links(dev);

	/* Actually switch the network namespace */
	dev_net_set(dev, net);
	dev->ifindex = new_ifindex;

	/* Send a netdev-add uevent to the new namespace */
	kobject_uevent(&dev->dev.kobj, KOBJ_ADD);
	netdev_adjacent_add_links(dev);

	/* Fixup kobjects */
	err = device_rename(&dev->dev, dev->name);
	WARN_ON(err);

	/* Add the device back in the hashes */
	list_netdevice(dev);

	/* Notify protocols, that a new device appeared. */
	call_netdevice_notifiers(NETDEV_REGISTER, dev);

	/*
	 *	Prevent userspace races by waiting until the network
	 *	device is fully setup before sending notifications.
	 */
	rtmsg_ifinfo(RTM_NEWLINK, dev, ~0U, GFP_KERNEL);

	synchronize_net();
	err = 0;
out:
	return err;
}
EXPORT_SYMBOL_GPL(dev_change_net_namespace);

static int dev_cpu_dead(unsigned int oldcpu)
{
	struct sk_buff **list_skb;
	struct sk_buff *skb;
	unsigned int cpu;
	struct softnet_data *sd, *oldsd, *remsd = NULL;

	local_irq_disable();
	cpu = smp_processor_id();
	sd = &per_cpu(softnet_data, cpu);
	oldsd = &per_cpu(softnet_data, oldcpu);

	/* Find end of our completion_queue. */
	list_skb = &sd->completion_queue;
	while (*list_skb)
		list_skb = &(*list_skb)->next;
	/* Append completion queue from offline CPU. */
	*list_skb = oldsd->completion_queue;
	oldsd->completion_queue = NULL;

	/* Append output queue from offline CPU. */
	if (oldsd->output_queue) {
		*sd->output_queue_tailp = oldsd->output_queue;
		sd->output_queue_tailp = oldsd->output_queue_tailp;
		oldsd->output_queue = NULL;
		oldsd->output_queue_tailp = &oldsd->output_queue;
	}
	/* Append NAPI poll list from offline CPU, with one exception :
	 * process_backlog() must be called by cpu owning percpu backlog.
	 * We properly handle process_queue & input_pkt_queue later.
	 */
	while (!list_empty(&oldsd->poll_list)) {
		struct napi_struct *napi = list_first_entry(&oldsd->poll_list,
							    struct napi_struct,
							    poll_list);

		list_del_init(&napi->poll_list);
		if (napi->poll == process_backlog)
			napi->state = 0;
		else
			____napi_schedule(sd, napi);
	}

	raise_softirq_irqoff(NET_TX_SOFTIRQ);
	local_irq_enable();
	preempt_check_resched_rt();

#ifdef CONFIG_RPS
	remsd = oldsd->rps_ipi_list;
	oldsd->rps_ipi_list = NULL;
#endif
	/* send out pending IPI's on offline CPU */
	net_rps_send_ipi(remsd);

	/* Process offline CPU's input_pkt_queue */
	while ((skb = __skb_dequeue(&oldsd->process_queue))) {
		netif_rx_ni(skb);
		input_queue_head_incr(oldsd);
	}
	while ((skb = __skb_dequeue(&oldsd->input_pkt_queue))) {
		netif_rx_ni(skb);
		input_queue_head_incr(oldsd);
	}
	while ((skb = __skb_dequeue(&oldsd->tofree_queue))) {
		kfree_skb(skb);
	}

	return 0;
}

/**
 *	netdev_increment_features - increment feature set by one
 *	@all: current feature set
 *	@one: new feature set
 *	@mask: mask feature set
 *
 *	Computes a new feature set after adding a device with feature set
 *	@one to the master device with current feature set @all.  Will not
 *	enable anything that is off in @mask. Returns the new feature set.
 */
netdev_features_t netdev_increment_features(netdev_features_t all,
	netdev_features_t one, netdev_features_t mask)
{
	if (mask & NETIF_F_HW_CSUM)
		mask |= NETIF_F_CSUM_MASK;
	mask |= NETIF_F_VLAN_CHALLENGED;

	all |= one & (NETIF_F_ONE_FOR_ALL | NETIF_F_CSUM_MASK) & mask;
	all &= one | ~NETIF_F_ALL_FOR_ALL;

	/* If one device supports hw checksumming, set for all. */
	if (all & NETIF_F_HW_CSUM)
		all &= ~(NETIF_F_CSUM_MASK & ~NETIF_F_HW_CSUM);

	return all;
}
EXPORT_SYMBOL(netdev_increment_features);

static struct hlist_head * __net_init netdev_create_hash(void)
{
	int i;
	struct hlist_head *hash;

	hash = kmalloc_array(NETDEV_HASHENTRIES, sizeof(*hash), GFP_KERNEL);
	if (hash != NULL)
		for (i = 0; i < NETDEV_HASHENTRIES; i++)
			INIT_HLIST_HEAD(&hash[i]);

	return hash;
}

/* Initialize per network namespace state */
static int __net_init netdev_init(struct net *net)
{
	BUILD_BUG_ON(GRO_HASH_BUCKETS >
		     8 * FIELD_SIZEOF(struct napi_struct, gro_bitmask));

	if (net != &init_net)
		INIT_LIST_HEAD(&net->dev_base_head);

	net->dev_name_head = netdev_create_hash();
	if (net->dev_name_head == NULL)
		goto err_name;

	net->dev_index_head = netdev_create_hash();
	if (net->dev_index_head == NULL)
		goto err_idx;

	return 0;

err_idx:
	kfree(net->dev_name_head);
err_name:
	return -ENOMEM;
}

/**
 *	netdev_drivername - network driver for the device
 *	@dev: network device
 *
 *	Determine network driver for device.
 */
const char *netdev_drivername(const struct net_device *dev)
{
	const struct device_driver *driver;
	const struct device *parent;
	const char *empty = "";

	parent = dev->dev.parent;
	if (!parent)
		return empty;

	driver = parent->driver;
	if (driver && driver->name)
		return driver->name;
	return empty;
}

static void __netdev_printk(const char *level, const struct net_device *dev,
			    struct va_format *vaf)
{
	if (dev && dev->dev.parent) {
		dev_printk_emit(level[1] - '0',
				dev->dev.parent,
				"%s %s %s%s: %pV",
				dev_driver_string(dev->dev.parent),
				dev_name(dev->dev.parent),
				netdev_name(dev), netdev_reg_state(dev),
				vaf);
	} else if (dev) {
		printk("%s%s%s: %pV",
		       level, netdev_name(dev), netdev_reg_state(dev), vaf);
	} else {
		printk("%s(NULL net_device): %pV", level, vaf);
	}
}

void netdev_printk(const char *level, const struct net_device *dev,
		   const char *format, ...)
{
	struct va_format vaf;
	va_list args;

	va_start(args, format);

	vaf.fmt = format;
	vaf.va = &args;

	__netdev_printk(level, dev, &vaf);

	va_end(args);
}
EXPORT_SYMBOL(netdev_printk);

#define define_netdev_printk_level(func, level)			\
void func(const struct net_device *dev, const char *fmt, ...)	\
{								\
	struct va_format vaf;					\
	va_list args;						\
								\
	va_start(args, fmt);					\
								\
	vaf.fmt = fmt;						\
	vaf.va = &args;						\
								\
	__netdev_printk(level, dev, &vaf);			\
								\
	va_end(args);						\
}								\
EXPORT_SYMBOL(func);

define_netdev_printk_level(netdev_emerg, KERN_EMERG);
define_netdev_printk_level(netdev_alert, KERN_ALERT);
define_netdev_printk_level(netdev_crit, KERN_CRIT);
define_netdev_printk_level(netdev_err, KERN_ERR);
define_netdev_printk_level(netdev_warn, KERN_WARNING);
define_netdev_printk_level(netdev_notice, KERN_NOTICE);
define_netdev_printk_level(netdev_info, KERN_INFO);

static void __net_exit netdev_exit(struct net *net)
{
	kfree(net->dev_name_head);
	kfree(net->dev_index_head);
	if (net != &init_net)
		WARN_ON_ONCE(!list_empty(&net->dev_base_head));
}

static struct pernet_operations __net_initdata netdev_net_ops = {
	.init = netdev_init,
	.exit = netdev_exit,
};

static void __net_exit default_device_exit(struct net *net)
{
	struct net_device *dev, *aux;
	/*
	 * Push all migratable network devices back to the
	 * initial network namespace
	 */
	rtnl_lock();
	for_each_netdev_safe(net, dev, aux) {
		int err;
		char fb_name[IFNAMSIZ];

		/* Ignore unmoveable devices (i.e. loopback) */
		if (dev->features & NETIF_F_NETNS_LOCAL)
			continue;

		/* Leave virtual devices for the generic cleanup */
		if (dev->rtnl_link_ops)
			continue;

		/* Push remaining network devices to init_net */
		snprintf(fb_name, IFNAMSIZ, "dev%d", dev->ifindex);
		err = dev_change_net_namespace(dev, &init_net, fb_name);
		if (err) {
			pr_emerg("%s: failed to move %s to init_net: %d\n",
				 __func__, dev->name, err);
			BUG();
		}
	}
	rtnl_unlock();
}

static void __net_exit rtnl_lock_unregistering(struct list_head *net_list)
{
	/* Return with the rtnl_lock held when there are no network
	 * devices unregistering in any network namespace in net_list.
	 */
	struct net *net;
	bool unregistering;
	DEFINE_WAIT_FUNC(wait, woken_wake_function);

	add_wait_queue(&netdev_unregistering_wq, &wait);
	for (;;) {
		unregistering = false;
		rtnl_lock();
		list_for_each_entry(net, net_list, exit_list) {
			if (net->dev_unreg_count > 0) {
				unregistering = true;
				break;
			}
		}
		if (!unregistering)
			break;
		__rtnl_unlock();

		wait_woken(&wait, TASK_UNINTERRUPTIBLE, MAX_SCHEDULE_TIMEOUT);
	}
	remove_wait_queue(&netdev_unregistering_wq, &wait);
}

static void __net_exit default_device_exit_batch(struct list_head *net_list)
{
	/* At exit all network devices most be removed from a network
	 * namespace.  Do this in the reverse order of registration.
	 * Do this across as many network namespaces as possible to
	 * improve batching efficiency.
	 */
	struct net_device *dev;
	struct net *net;
	LIST_HEAD(dev_kill_list);

	/* To prevent network device cleanup code from dereferencing
	 * loopback devices or network devices that have been freed
	 * wait here for all pending unregistrations to complete,
	 * before unregistring the loopback device and allowing the
	 * network namespace be freed.
	 *
	 * The netdev todo list containing all network devices
	 * unregistrations that happen in default_device_exit_batch
	 * will run in the rtnl_unlock() at the end of
	 * default_device_exit_batch.
	 */
	rtnl_lock_unregistering(net_list);
	list_for_each_entry(net, net_list, exit_list) {
		for_each_netdev_reverse(net, dev) {
			if (dev->rtnl_link_ops && dev->rtnl_link_ops->dellink)
				dev->rtnl_link_ops->dellink(dev, &dev_kill_list);
			else
				unregister_netdevice_queue(dev, &dev_kill_list);
		}
	}
	unregister_netdevice_many(&dev_kill_list);
	rtnl_unlock();
}

static struct pernet_operations __net_initdata default_device_ops = {
	.exit = default_device_exit,
	.exit_batch = default_device_exit_batch,
};

/*
 *	Initialize the DEV module. At boot time this walks the device list and
 *	unhooks any devices that fail to initialise (normally hardware not
 *	present) and leaves us with a valid list of present and active devices.
 *
 */

/*
 *       This is called single threaded during boot, so no need
 *       to take the rtnl semaphore.
 */
static int __init net_dev_init(void)
{
	int i, rc = -ENOMEM;

	BUG_ON(!dev_boot_phase);

	if (dev_proc_init())
		goto out;

	if (netdev_kobject_init())
		goto out;

	INIT_LIST_HEAD(&ptype_all);
	for (i = 0; i < PTYPE_HASH_SIZE; i++)
		INIT_LIST_HEAD(&ptype_base[i]);

	INIT_LIST_HEAD(&offload_base);

	if (register_pernet_subsys(&netdev_net_ops))
		goto out;

	/*
	 *	Initialise the packet receive queues.
	 */

	for_each_possible_cpu(i) {
		struct work_struct *flush = per_cpu_ptr(&flush_works, i);
		struct softnet_data *sd = &per_cpu(softnet_data, i);

		INIT_WORK(flush, flush_backlog);

		skb_queue_head_init_raw(&sd->input_pkt_queue);
		skb_queue_head_init_raw(&sd->process_queue);
		skb_queue_head_init_raw(&sd->tofree_queue);
<<<<<<< HEAD
=======
#ifdef CONFIG_XFRM_OFFLOAD
		skb_queue_head_init(&sd->xfrm_backlog);
#endif
>>>>>>> e021bb4f
		INIT_LIST_HEAD(&sd->poll_list);
		sd->output_queue_tailp = &sd->output_queue;
#ifdef CONFIG_RPS
		sd->csd.func = rps_trigger_softirq;
		sd->csd.info = sd;
		sd->cpu = i;
#endif

		init_gro_hash(&sd->backlog);
		sd->backlog.poll = process_backlog;
		sd->backlog.weight = weight_p;
	}

	dev_boot_phase = 0;

	/* The loopback device is special if any other network devices
	 * is present in a network namespace the loopback device must
	 * be present. Since we now dynamically allocate and free the
	 * loopback device ensure this invariant is maintained by
	 * keeping the loopback device as the first device on the
	 * list of network devices.  Ensuring the loopback devices
	 * is the first device that appears and the last network device
	 * that disappears.
	 */
	if (register_pernet_device(&loopback_net_ops))
		goto out;

	if (register_pernet_device(&default_device_ops))
		goto out;

	open_softirq(NET_TX_SOFTIRQ, net_tx_action);
	open_softirq(NET_RX_SOFTIRQ, net_rx_action);

	rc = cpuhp_setup_state_nocalls(CPUHP_NET_DEV_DEAD, "net/dev:dead",
				       NULL, dev_cpu_dead);
	WARN_ON(rc < 0);
	rc = 0;
out:
	return rc;
}

subsys_initcall(net_dev_init);<|MERGE_RESOLUTION|>--- conflicted
+++ resolved
@@ -1777,11 +1777,7 @@
 
 	BUILD_BUG_ON(offsetof(struct netdev_notifier_info_ext, info) != 0);
 
-<<<<<<< HEAD
-	return call_netdevice_notifiers_info(val, dev, &info.info);
-=======
 	return call_netdevice_notifiers_info(val, &info.info);
->>>>>>> e021bb4f
 }
 
 #ifdef CONFIG_NET_INGRESS
@@ -3518,7 +3514,6 @@
 	const struct netprio_map *map;
 	const struct sock *sk;
 	unsigned int prioidx;
-<<<<<<< HEAD
 
 	if (skb->priority)
 		return;
@@ -3531,20 +3526,6 @@
 
 	prioidx = sock_cgroup_prioidx(&sk->sk_cgrp_data);
 
-=======
-
-	if (skb->priority)
-		return;
-	map = rcu_dereference_bh(skb->dev->priomap);
-	if (!map)
-		return;
-	sk = skb_to_full_sk(skb);
-	if (!sk)
-		return;
-
-	prioidx = sock_cgroup_prioidx(&sk->sk_cgrp_data);
-
->>>>>>> e021bb4f
 	if (prioidx < map->priomap_len)
 		skb->priority = map->priomap[prioidx];
 }
@@ -9674,12 +9655,9 @@
 		skb_queue_head_init_raw(&sd->input_pkt_queue);
 		skb_queue_head_init_raw(&sd->process_queue);
 		skb_queue_head_init_raw(&sd->tofree_queue);
-<<<<<<< HEAD
-=======
 #ifdef CONFIG_XFRM_OFFLOAD
 		skb_queue_head_init(&sd->xfrm_backlog);
 #endif
->>>>>>> e021bb4f
 		INIT_LIST_HEAD(&sd->poll_list);
 		sd->output_queue_tailp = &sd->output_queue;
 #ifdef CONFIG_RPS
