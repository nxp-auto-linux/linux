// SPDX-License-Identifier: GPL-2.0-or-later
/*
 * Linux Socket Filter - Kernel level socket filtering
 *
 * Based on the design of the Berkeley Packet Filter. The new
 * internal format has been designed by PLUMgrid:
 *
 *	Copyright (c) 2011 - 2014 PLUMgrid, http://plumgrid.com
 *
 * Authors:
 *
 *	Jay Schulist <jschlst@samba.org>
 *	Alexei Starovoitov <ast@plumgrid.com>
 *	Daniel Borkmann <dborkman@redhat.com>
 *
 * Andi Kleen - Fix a few bad bugs and races.
 * Kris Katterjohn - Added many additional checks in bpf_check_classic()
 */

#include <linux/module.h>
#include <linux/types.h>
#include <linux/mm.h>
#include <linux/fcntl.h>
#include <linux/socket.h>
#include <linux/sock_diag.h>
#include <linux/in.h>
#include <linux/inet.h>
#include <linux/netdevice.h>
#include <linux/if_packet.h>
#include <linux/if_arp.h>
#include <linux/gfp.h>
#include <net/inet_common.h>
#include <net/ip.h>
#include <net/protocol.h>
#include <net/netlink.h>
#include <linux/skbuff.h>
#include <linux/skmsg.h>
#include <net/sock.h>
#include <net/flow_dissector.h>
#include <linux/errno.h>
#include <linux/timer.h>
#include <linux/uaccess.h>
#include <asm/unaligned.h>
#include <asm/cmpxchg.h>
#include <linux/filter.h>
#include <linux/ratelimit.h>
#include <linux/seccomp.h>
#include <linux/if_vlan.h>
#include <linux/bpf.h>
#include <net/sch_generic.h>
#include <net/cls_cgroup.h>
#include <net/dst_metadata.h>
#include <net/dst.h>
#include <net/sock_reuseport.h>
#include <net/busy_poll.h>
#include <net/tcp.h>
#include <net/xfrm.h>
#include <net/udp.h>
#include <linux/bpf_trace.h>
#include <net/xdp_sock.h>
#include <linux/inetdevice.h>
#include <net/inet_hashtables.h>
#include <net/inet6_hashtables.h>
#include <net/ip_fib.h>
#include <net/nexthop.h>
#include <net/flow.h>
#include <net/arp.h>
#include <net/ipv6.h>
#include <net/net_namespace.h>
#include <linux/seg6_local.h>
#include <net/seg6.h>
#include <net/seg6_local.h>
#include <net/lwtunnel.h>
#include <net/ipv6_stubs.h>
#include <net/bpf_sk_storage.h>

/**
 *	sk_filter_trim_cap - run a packet through a socket filter
 *	@sk: sock associated with &sk_buff
 *	@skb: buffer to filter
 *	@cap: limit on how short the eBPF program may trim the packet
 *
 * Run the eBPF program and then cut skb->data to correct size returned by
 * the program. If pkt_len is 0 we toss packet. If skb->len is smaller
 * than pkt_len we keep whole skb->data. This is the socket level
 * wrapper to BPF_PROG_RUN. It returns 0 if the packet should
 * be accepted or -EPERM if the packet should be tossed.
 *
 */
int sk_filter_trim_cap(struct sock *sk, struct sk_buff *skb, unsigned int cap)
{
	int err;
	struct sk_filter *filter;

	/*
	 * If the skb was allocated from pfmemalloc reserves, only
	 * allow SOCK_MEMALLOC sockets to use it as this socket is
	 * helping free memory
	 */
	if (skb_pfmemalloc(skb) && !sock_flag(sk, SOCK_MEMALLOC)) {
		NET_INC_STATS(sock_net(sk), LINUX_MIB_PFMEMALLOCDROP);
		return -ENOMEM;
	}
	err = BPF_CGROUP_RUN_PROG_INET_INGRESS(sk, skb);
	if (err)
		return err;

	err = security_sock_rcv_skb(sk, skb);
	if (err)
		return err;

	rcu_read_lock();
	filter = rcu_dereference(sk->sk_filter);
	if (filter) {
		struct sock *save_sk = skb->sk;
		unsigned int pkt_len;

		skb->sk = sk;
		pkt_len = bpf_prog_run_save_cb(filter->prog, skb);
		skb->sk = save_sk;
		err = pkt_len ? pskb_trim(skb, max(cap, pkt_len)) : -EPERM;
	}
	rcu_read_unlock();

	return err;
}
EXPORT_SYMBOL(sk_filter_trim_cap);

BPF_CALL_1(bpf_skb_get_pay_offset, struct sk_buff *, skb)
{
	return skb_get_poff(skb);
}

BPF_CALL_3(bpf_skb_get_nlattr, struct sk_buff *, skb, u32, a, u32, x)
{
	struct nlattr *nla;

	if (skb_is_nonlinear(skb))
		return 0;

	if (skb->len < sizeof(struct nlattr))
		return 0;

	if (a > skb->len - sizeof(struct nlattr))
		return 0;

	nla = nla_find((struct nlattr *) &skb->data[a], skb->len - a, x);
	if (nla)
		return (void *) nla - (void *) skb->data;

	return 0;
}

BPF_CALL_3(bpf_skb_get_nlattr_nest, struct sk_buff *, skb, u32, a, u32, x)
{
	struct nlattr *nla;

	if (skb_is_nonlinear(skb))
		return 0;

	if (skb->len < sizeof(struct nlattr))
		return 0;

	if (a > skb->len - sizeof(struct nlattr))
		return 0;

	nla = (struct nlattr *) &skb->data[a];
	if (nla->nla_len > skb->len - a)
		return 0;

	nla = nla_find_nested(nla, x);
	if (nla)
		return (void *) nla - (void *) skb->data;

	return 0;
}

BPF_CALL_4(bpf_skb_load_helper_8, const struct sk_buff *, skb, const void *,
	   data, int, headlen, int, offset)
{
	u8 tmp, *ptr;
	const int len = sizeof(tmp);

	if (offset >= 0) {
		if (headlen - offset >= len)
			return *(u8 *)(data + offset);
		if (!skb_copy_bits(skb, offset, &tmp, sizeof(tmp)))
			return tmp;
	} else {
		ptr = bpf_internal_load_pointer_neg_helper(skb, offset, len);
		if (likely(ptr))
			return *(u8 *)ptr;
	}

	return -EFAULT;
}

BPF_CALL_2(bpf_skb_load_helper_8_no_cache, const struct sk_buff *, skb,
	   int, offset)
{
	return ____bpf_skb_load_helper_8(skb, skb->data, skb->len - skb->data_len,
					 offset);
}

BPF_CALL_4(bpf_skb_load_helper_16, const struct sk_buff *, skb, const void *,
	   data, int, headlen, int, offset)
{
	u16 tmp, *ptr;
	const int len = sizeof(tmp);

	if (offset >= 0) {
		if (headlen - offset >= len)
			return get_unaligned_be16(data + offset);
		if (!skb_copy_bits(skb, offset, &tmp, sizeof(tmp)))
			return be16_to_cpu(tmp);
	} else {
		ptr = bpf_internal_load_pointer_neg_helper(skb, offset, len);
		if (likely(ptr))
			return get_unaligned_be16(ptr);
	}

	return -EFAULT;
}

BPF_CALL_2(bpf_skb_load_helper_16_no_cache, const struct sk_buff *, skb,
	   int, offset)
{
	return ____bpf_skb_load_helper_16(skb, skb->data, skb->len - skb->data_len,
					  offset);
}

BPF_CALL_4(bpf_skb_load_helper_32, const struct sk_buff *, skb, const void *,
	   data, int, headlen, int, offset)
{
	u32 tmp, *ptr;
	const int len = sizeof(tmp);

	if (likely(offset >= 0)) {
		if (headlen - offset >= len)
			return get_unaligned_be32(data + offset);
		if (!skb_copy_bits(skb, offset, &tmp, sizeof(tmp)))
			return be32_to_cpu(tmp);
	} else {
		ptr = bpf_internal_load_pointer_neg_helper(skb, offset, len);
		if (likely(ptr))
			return get_unaligned_be32(ptr);
	}

	return -EFAULT;
}

BPF_CALL_2(bpf_skb_load_helper_32_no_cache, const struct sk_buff *, skb,
	   int, offset)
{
	return ____bpf_skb_load_helper_32(skb, skb->data, skb->len - skb->data_len,
					  offset);
}

BPF_CALL_0(bpf_get_raw_cpu_id)
{
	return raw_smp_processor_id();
}

static const struct bpf_func_proto bpf_get_raw_smp_processor_id_proto = {
	.func		= bpf_get_raw_cpu_id,
	.gpl_only	= false,
	.ret_type	= RET_INTEGER,
};

static u32 convert_skb_access(int skb_field, int dst_reg, int src_reg,
			      struct bpf_insn *insn_buf)
{
	struct bpf_insn *insn = insn_buf;

	switch (skb_field) {
	case SKF_AD_MARK:
		BUILD_BUG_ON(FIELD_SIZEOF(struct sk_buff, mark) != 4);

		*insn++ = BPF_LDX_MEM(BPF_W, dst_reg, src_reg,
				      offsetof(struct sk_buff, mark));
		break;

	case SKF_AD_PKTTYPE:
		*insn++ = BPF_LDX_MEM(BPF_B, dst_reg, src_reg, PKT_TYPE_OFFSET());
		*insn++ = BPF_ALU32_IMM(BPF_AND, dst_reg, PKT_TYPE_MAX);
#ifdef __BIG_ENDIAN_BITFIELD
		*insn++ = BPF_ALU32_IMM(BPF_RSH, dst_reg, 5);
#endif
		break;

	case SKF_AD_QUEUE:
		BUILD_BUG_ON(FIELD_SIZEOF(struct sk_buff, queue_mapping) != 2);

		*insn++ = BPF_LDX_MEM(BPF_H, dst_reg, src_reg,
				      offsetof(struct sk_buff, queue_mapping));
		break;

	case SKF_AD_VLAN_TAG:
		BUILD_BUG_ON(FIELD_SIZEOF(struct sk_buff, vlan_tci) != 2);

		/* dst_reg = *(u16 *) (src_reg + offsetof(vlan_tci)) */
		*insn++ = BPF_LDX_MEM(BPF_H, dst_reg, src_reg,
				      offsetof(struct sk_buff, vlan_tci));
		break;
	case SKF_AD_VLAN_TAG_PRESENT:
		*insn++ = BPF_LDX_MEM(BPF_B, dst_reg, src_reg, PKT_VLAN_PRESENT_OFFSET());
		if (PKT_VLAN_PRESENT_BIT)
			*insn++ = BPF_ALU32_IMM(BPF_RSH, dst_reg, PKT_VLAN_PRESENT_BIT);
		if (PKT_VLAN_PRESENT_BIT < 7)
			*insn++ = BPF_ALU32_IMM(BPF_AND, dst_reg, 1);
		break;
	}

	return insn - insn_buf;
}

static bool convert_bpf_extensions(struct sock_filter *fp,
				   struct bpf_insn **insnp)
{
	struct bpf_insn *insn = *insnp;
	u32 cnt;

	switch (fp->k) {
	case SKF_AD_OFF + SKF_AD_PROTOCOL:
		BUILD_BUG_ON(FIELD_SIZEOF(struct sk_buff, protocol) != 2);

		/* A = *(u16 *) (CTX + offsetof(protocol)) */
		*insn++ = BPF_LDX_MEM(BPF_H, BPF_REG_A, BPF_REG_CTX,
				      offsetof(struct sk_buff, protocol));
		/* A = ntohs(A) [emitting a nop or swap16] */
		*insn = BPF_ENDIAN(BPF_FROM_BE, BPF_REG_A, 16);
		break;

	case SKF_AD_OFF + SKF_AD_PKTTYPE:
		cnt = convert_skb_access(SKF_AD_PKTTYPE, BPF_REG_A, BPF_REG_CTX, insn);
		insn += cnt - 1;
		break;

	case SKF_AD_OFF + SKF_AD_IFINDEX:
	case SKF_AD_OFF + SKF_AD_HATYPE:
		BUILD_BUG_ON(FIELD_SIZEOF(struct net_device, ifindex) != 4);
		BUILD_BUG_ON(FIELD_SIZEOF(struct net_device, type) != 2);

		*insn++ = BPF_LDX_MEM(BPF_FIELD_SIZEOF(struct sk_buff, dev),
				      BPF_REG_TMP, BPF_REG_CTX,
				      offsetof(struct sk_buff, dev));
		/* if (tmp != 0) goto pc + 1 */
		*insn++ = BPF_JMP_IMM(BPF_JNE, BPF_REG_TMP, 0, 1);
		*insn++ = BPF_EXIT_INSN();
		if (fp->k == SKF_AD_OFF + SKF_AD_IFINDEX)
			*insn = BPF_LDX_MEM(BPF_W, BPF_REG_A, BPF_REG_TMP,
					    offsetof(struct net_device, ifindex));
		else
			*insn = BPF_LDX_MEM(BPF_H, BPF_REG_A, BPF_REG_TMP,
					    offsetof(struct net_device, type));
		break;

	case SKF_AD_OFF + SKF_AD_MARK:
		cnt = convert_skb_access(SKF_AD_MARK, BPF_REG_A, BPF_REG_CTX, insn);
		insn += cnt - 1;
		break;

	case SKF_AD_OFF + SKF_AD_RXHASH:
		BUILD_BUG_ON(FIELD_SIZEOF(struct sk_buff, hash) != 4);

		*insn = BPF_LDX_MEM(BPF_W, BPF_REG_A, BPF_REG_CTX,
				    offsetof(struct sk_buff, hash));
		break;

	case SKF_AD_OFF + SKF_AD_QUEUE:
		cnt = convert_skb_access(SKF_AD_QUEUE, BPF_REG_A, BPF_REG_CTX, insn);
		insn += cnt - 1;
		break;

	case SKF_AD_OFF + SKF_AD_VLAN_TAG:
		cnt = convert_skb_access(SKF_AD_VLAN_TAG,
					 BPF_REG_A, BPF_REG_CTX, insn);
		insn += cnt - 1;
		break;

	case SKF_AD_OFF + SKF_AD_VLAN_TAG_PRESENT:
		cnt = convert_skb_access(SKF_AD_VLAN_TAG_PRESENT,
					 BPF_REG_A, BPF_REG_CTX, insn);
		insn += cnt - 1;
		break;

	case SKF_AD_OFF + SKF_AD_VLAN_TPID:
		BUILD_BUG_ON(FIELD_SIZEOF(struct sk_buff, vlan_proto) != 2);

		/* A = *(u16 *) (CTX + offsetof(vlan_proto)) */
		*insn++ = BPF_LDX_MEM(BPF_H, BPF_REG_A, BPF_REG_CTX,
				      offsetof(struct sk_buff, vlan_proto));
		/* A = ntohs(A) [emitting a nop or swap16] */
		*insn = BPF_ENDIAN(BPF_FROM_BE, BPF_REG_A, 16);
		break;

	case SKF_AD_OFF + SKF_AD_PAY_OFFSET:
	case SKF_AD_OFF + SKF_AD_NLATTR:
	case SKF_AD_OFF + SKF_AD_NLATTR_NEST:
	case SKF_AD_OFF + SKF_AD_CPU:
	case SKF_AD_OFF + SKF_AD_RANDOM:
		/* arg1 = CTX */
		*insn++ = BPF_MOV64_REG(BPF_REG_ARG1, BPF_REG_CTX);
		/* arg2 = A */
		*insn++ = BPF_MOV64_REG(BPF_REG_ARG2, BPF_REG_A);
		/* arg3 = X */
		*insn++ = BPF_MOV64_REG(BPF_REG_ARG3, BPF_REG_X);
		/* Emit call(arg1=CTX, arg2=A, arg3=X) */
		switch (fp->k) {
		case SKF_AD_OFF + SKF_AD_PAY_OFFSET:
			*insn = BPF_EMIT_CALL(bpf_skb_get_pay_offset);
			break;
		case SKF_AD_OFF + SKF_AD_NLATTR:
			*insn = BPF_EMIT_CALL(bpf_skb_get_nlattr);
			break;
		case SKF_AD_OFF + SKF_AD_NLATTR_NEST:
			*insn = BPF_EMIT_CALL(bpf_skb_get_nlattr_nest);
			break;
		case SKF_AD_OFF + SKF_AD_CPU:
			*insn = BPF_EMIT_CALL(bpf_get_raw_cpu_id);
			break;
		case SKF_AD_OFF + SKF_AD_RANDOM:
			*insn = BPF_EMIT_CALL(bpf_user_rnd_u32);
			bpf_user_rnd_init_once();
			break;
		}
		break;

	case SKF_AD_OFF + SKF_AD_ALU_XOR_X:
		/* A ^= X */
		*insn = BPF_ALU32_REG(BPF_XOR, BPF_REG_A, BPF_REG_X);
		break;

	default:
		/* This is just a dummy call to avoid letting the compiler
		 * evict __bpf_call_base() as an optimization. Placed here
		 * where no-one bothers.
		 */
		BUG_ON(__bpf_call_base(0, 0, 0, 0, 0) != 0);
		return false;
	}

	*insnp = insn;
	return true;
}

static bool convert_bpf_ld_abs(struct sock_filter *fp, struct bpf_insn **insnp)
{
	const bool unaligned_ok = IS_BUILTIN(CONFIG_HAVE_EFFICIENT_UNALIGNED_ACCESS);
	int size = bpf_size_to_bytes(BPF_SIZE(fp->code));
	bool endian = BPF_SIZE(fp->code) == BPF_H ||
		      BPF_SIZE(fp->code) == BPF_W;
	bool indirect = BPF_MODE(fp->code) == BPF_IND;
	const int ip_align = NET_IP_ALIGN;
	struct bpf_insn *insn = *insnp;
	int offset = fp->k;

	if (!indirect &&
	    ((unaligned_ok && offset >= 0) ||
	     (!unaligned_ok && offset >= 0 &&
	      offset + ip_align >= 0 &&
	      offset + ip_align % size == 0))) {
		bool ldx_off_ok = offset <= S16_MAX;

		*insn++ = BPF_MOV64_REG(BPF_REG_TMP, BPF_REG_H);
		if (offset)
			*insn++ = BPF_ALU64_IMM(BPF_SUB, BPF_REG_TMP, offset);
		*insn++ = BPF_JMP_IMM(BPF_JSLT, BPF_REG_TMP,
				      size, 2 + endian + (!ldx_off_ok * 2));
		if (ldx_off_ok) {
			*insn++ = BPF_LDX_MEM(BPF_SIZE(fp->code), BPF_REG_A,
					      BPF_REG_D, offset);
		} else {
			*insn++ = BPF_MOV64_REG(BPF_REG_TMP, BPF_REG_D);
			*insn++ = BPF_ALU64_IMM(BPF_ADD, BPF_REG_TMP, offset);
			*insn++ = BPF_LDX_MEM(BPF_SIZE(fp->code), BPF_REG_A,
					      BPF_REG_TMP, 0);
		}
		if (endian)
			*insn++ = BPF_ENDIAN(BPF_FROM_BE, BPF_REG_A, size * 8);
		*insn++ = BPF_JMP_A(8);
	}

	*insn++ = BPF_MOV64_REG(BPF_REG_ARG1, BPF_REG_CTX);
	*insn++ = BPF_MOV64_REG(BPF_REG_ARG2, BPF_REG_D);
	*insn++ = BPF_MOV64_REG(BPF_REG_ARG3, BPF_REG_H);
	if (!indirect) {
		*insn++ = BPF_MOV64_IMM(BPF_REG_ARG4, offset);
	} else {
		*insn++ = BPF_MOV64_REG(BPF_REG_ARG4, BPF_REG_X);
		if (fp->k)
			*insn++ = BPF_ALU64_IMM(BPF_ADD, BPF_REG_ARG4, offset);
	}

	switch (BPF_SIZE(fp->code)) {
	case BPF_B:
		*insn++ = BPF_EMIT_CALL(bpf_skb_load_helper_8);
		break;
	case BPF_H:
		*insn++ = BPF_EMIT_CALL(bpf_skb_load_helper_16);
		break;
	case BPF_W:
		*insn++ = BPF_EMIT_CALL(bpf_skb_load_helper_32);
		break;
	default:
		return false;
	}

	*insn++ = BPF_JMP_IMM(BPF_JSGE, BPF_REG_A, 0, 2);
	*insn++ = BPF_ALU32_REG(BPF_XOR, BPF_REG_A, BPF_REG_A);
	*insn   = BPF_EXIT_INSN();

	*insnp = insn;
	return true;
}

/**
 *	bpf_convert_filter - convert filter program
 *	@prog: the user passed filter program
 *	@len: the length of the user passed filter program
 *	@new_prog: allocated 'struct bpf_prog' or NULL
 *	@new_len: pointer to store length of converted program
 *	@seen_ld_abs: bool whether we've seen ld_abs/ind
 *
 * Remap 'sock_filter' style classic BPF (cBPF) instruction set to 'bpf_insn'
 * style extended BPF (eBPF).
 * Conversion workflow:
 *
 * 1) First pass for calculating the new program length:
 *   bpf_convert_filter(old_prog, old_len, NULL, &new_len, &seen_ld_abs)
 *
 * 2) 2nd pass to remap in two passes: 1st pass finds new
 *    jump offsets, 2nd pass remapping:
 *   bpf_convert_filter(old_prog, old_len, new_prog, &new_len, &seen_ld_abs)
 */
static int bpf_convert_filter(struct sock_filter *prog, int len,
			      struct bpf_prog *new_prog, int *new_len,
			      bool *seen_ld_abs)
{
	int new_flen = 0, pass = 0, target, i, stack_off;
	struct bpf_insn *new_insn, *first_insn = NULL;
	struct sock_filter *fp;
	int *addrs = NULL;
	u8 bpf_src;

	BUILD_BUG_ON(BPF_MEMWORDS * sizeof(u32) > MAX_BPF_STACK);
	BUILD_BUG_ON(BPF_REG_FP + 1 != MAX_BPF_REG);

	if (len <= 0 || len > BPF_MAXINSNS)
		return -EINVAL;

	if (new_prog) {
		first_insn = new_prog->insnsi;
		addrs = kcalloc(len, sizeof(*addrs),
				GFP_KERNEL | __GFP_NOWARN);
		if (!addrs)
			return -ENOMEM;
	}

do_pass:
	new_insn = first_insn;
	fp = prog;

	/* Classic BPF related prologue emission. */
	if (new_prog) {
		/* Classic BPF expects A and X to be reset first. These need
		 * to be guaranteed to be the first two instructions.
		 */
		*new_insn++ = BPF_ALU32_REG(BPF_XOR, BPF_REG_A, BPF_REG_A);
		*new_insn++ = BPF_ALU32_REG(BPF_XOR, BPF_REG_X, BPF_REG_X);

		/* All programs must keep CTX in callee saved BPF_REG_CTX.
		 * In eBPF case it's done by the compiler, here we need to
		 * do this ourself. Initial CTX is present in BPF_REG_ARG1.
		 */
		*new_insn++ = BPF_MOV64_REG(BPF_REG_CTX, BPF_REG_ARG1);
		if (*seen_ld_abs) {
			/* For packet access in classic BPF, cache skb->data
			 * in callee-saved BPF R8 and skb->len - skb->data_len
			 * (headlen) in BPF R9. Since classic BPF is read-only
			 * on CTX, we only need to cache it once.
			 */
			*new_insn++ = BPF_LDX_MEM(BPF_FIELD_SIZEOF(struct sk_buff, data),
						  BPF_REG_D, BPF_REG_CTX,
						  offsetof(struct sk_buff, data));
			*new_insn++ = BPF_LDX_MEM(BPF_W, BPF_REG_H, BPF_REG_CTX,
						  offsetof(struct sk_buff, len));
			*new_insn++ = BPF_LDX_MEM(BPF_W, BPF_REG_TMP, BPF_REG_CTX,
						  offsetof(struct sk_buff, data_len));
			*new_insn++ = BPF_ALU32_REG(BPF_SUB, BPF_REG_H, BPF_REG_TMP);
		}
	} else {
		new_insn += 3;
	}

	for (i = 0; i < len; fp++, i++) {
		struct bpf_insn tmp_insns[32] = { };
		struct bpf_insn *insn = tmp_insns;

		if (addrs)
			addrs[i] = new_insn - first_insn;

		switch (fp->code) {
		/* All arithmetic insns and skb loads map as-is. */
		case BPF_ALU | BPF_ADD | BPF_X:
		case BPF_ALU | BPF_ADD | BPF_K:
		case BPF_ALU | BPF_SUB | BPF_X:
		case BPF_ALU | BPF_SUB | BPF_K:
		case BPF_ALU | BPF_AND | BPF_X:
		case BPF_ALU | BPF_AND | BPF_K:
		case BPF_ALU | BPF_OR | BPF_X:
		case BPF_ALU | BPF_OR | BPF_K:
		case BPF_ALU | BPF_LSH | BPF_X:
		case BPF_ALU | BPF_LSH | BPF_K:
		case BPF_ALU | BPF_RSH | BPF_X:
		case BPF_ALU | BPF_RSH | BPF_K:
		case BPF_ALU | BPF_XOR | BPF_X:
		case BPF_ALU | BPF_XOR | BPF_K:
		case BPF_ALU | BPF_MUL | BPF_X:
		case BPF_ALU | BPF_MUL | BPF_K:
		case BPF_ALU | BPF_DIV | BPF_X:
		case BPF_ALU | BPF_DIV | BPF_K:
		case BPF_ALU | BPF_MOD | BPF_X:
		case BPF_ALU | BPF_MOD | BPF_K:
		case BPF_ALU | BPF_NEG:
		case BPF_LD | BPF_ABS | BPF_W:
		case BPF_LD | BPF_ABS | BPF_H:
		case BPF_LD | BPF_ABS | BPF_B:
		case BPF_LD | BPF_IND | BPF_W:
		case BPF_LD | BPF_IND | BPF_H:
		case BPF_LD | BPF_IND | BPF_B:
			/* Check for overloaded BPF extension and
			 * directly convert it if found, otherwise
			 * just move on with mapping.
			 */
			if (BPF_CLASS(fp->code) == BPF_LD &&
			    BPF_MODE(fp->code) == BPF_ABS &&
			    convert_bpf_extensions(fp, &insn))
				break;
			if (BPF_CLASS(fp->code) == BPF_LD &&
			    convert_bpf_ld_abs(fp, &insn)) {
				*seen_ld_abs = true;
				break;
			}

			if (fp->code == (BPF_ALU | BPF_DIV | BPF_X) ||
			    fp->code == (BPF_ALU | BPF_MOD | BPF_X)) {
				*insn++ = BPF_MOV32_REG(BPF_REG_X, BPF_REG_X);
				/* Error with exception code on div/mod by 0.
				 * For cBPF programs, this was always return 0.
				 */
				*insn++ = BPF_JMP_IMM(BPF_JNE, BPF_REG_X, 0, 2);
				*insn++ = BPF_ALU32_REG(BPF_XOR, BPF_REG_A, BPF_REG_A);
				*insn++ = BPF_EXIT_INSN();
			}

			if (fp->code == (BPF_ALU | BPF_DIV | BPF_X) ||
			    fp->code == (BPF_ALU | BPF_MOD | BPF_X))
				*insn++ = BPF_MOV32_REG(BPF_REG_X, BPF_REG_X);

			*insn = BPF_RAW_INSN(fp->code, BPF_REG_A, BPF_REG_X, 0, fp->k);
			break;

		/* Jump transformation cannot use BPF block macros
		 * everywhere as offset calculation and target updates
		 * require a bit more work than the rest, i.e. jump
		 * opcodes map as-is, but offsets need adjustment.
		 */

#define BPF_EMIT_JMP							\
	do {								\
		const s32 off_min = S16_MIN, off_max = S16_MAX;		\
		s32 off;						\
									\
		if (target >= len || target < 0)			\
			goto err;					\
		off = addrs ? addrs[target] - addrs[i] - 1 : 0;		\
		/* Adjust pc relative offset for 2nd or 3rd insn. */	\
		off -= insn - tmp_insns;				\
		/* Reject anything not fitting into insn->off. */	\
		if (off < off_min || off > off_max)			\
			goto err;					\
		insn->off = off;					\
	} while (0)

		case BPF_JMP | BPF_JA:
			target = i + fp->k + 1;
			insn->code = fp->code;
			BPF_EMIT_JMP;
			break;

		case BPF_JMP | BPF_JEQ | BPF_K:
		case BPF_JMP | BPF_JEQ | BPF_X:
		case BPF_JMP | BPF_JSET | BPF_K:
		case BPF_JMP | BPF_JSET | BPF_X:
		case BPF_JMP | BPF_JGT | BPF_K:
		case BPF_JMP | BPF_JGT | BPF_X:
		case BPF_JMP | BPF_JGE | BPF_K:
		case BPF_JMP | BPF_JGE | BPF_X:
			if (BPF_SRC(fp->code) == BPF_K && (int) fp->k < 0) {
				/* BPF immediates are signed, zero extend
				 * immediate into tmp register and use it
				 * in compare insn.
				 */
				*insn++ = BPF_MOV32_IMM(BPF_REG_TMP, fp->k);

				insn->dst_reg = BPF_REG_A;
				insn->src_reg = BPF_REG_TMP;
				bpf_src = BPF_X;
			} else {
				insn->dst_reg = BPF_REG_A;
				insn->imm = fp->k;
				bpf_src = BPF_SRC(fp->code);
				insn->src_reg = bpf_src == BPF_X ? BPF_REG_X : 0;
			}

			/* Common case where 'jump_false' is next insn. */
			if (fp->jf == 0) {
				insn->code = BPF_JMP | BPF_OP(fp->code) | bpf_src;
				target = i + fp->jt + 1;
				BPF_EMIT_JMP;
				break;
			}

			/* Convert some jumps when 'jump_true' is next insn. */
			if (fp->jt == 0) {
				switch (BPF_OP(fp->code)) {
				case BPF_JEQ:
					insn->code = BPF_JMP | BPF_JNE | bpf_src;
					break;
				case BPF_JGT:
					insn->code = BPF_JMP | BPF_JLE | bpf_src;
					break;
				case BPF_JGE:
					insn->code = BPF_JMP | BPF_JLT | bpf_src;
					break;
				default:
					goto jmp_rest;
				}

				target = i + fp->jf + 1;
				BPF_EMIT_JMP;
				break;
			}
jmp_rest:
			/* Other jumps are mapped into two insns: Jxx and JA. */
			target = i + fp->jt + 1;
			insn->code = BPF_JMP | BPF_OP(fp->code) | bpf_src;
			BPF_EMIT_JMP;
			insn++;

			insn->code = BPF_JMP | BPF_JA;
			target = i + fp->jf + 1;
			BPF_EMIT_JMP;
			break;

		/* ldxb 4 * ([14] & 0xf) is remaped into 6 insns. */
		case BPF_LDX | BPF_MSH | BPF_B: {
			struct sock_filter tmp = {
				.code	= BPF_LD | BPF_ABS | BPF_B,
				.k	= fp->k,
			};

			*seen_ld_abs = true;

			/* X = A */
			*insn++ = BPF_MOV64_REG(BPF_REG_X, BPF_REG_A);
			/* A = BPF_R0 = *(u8 *) (skb->data + K) */
			convert_bpf_ld_abs(&tmp, &insn);
			insn++;
			/* A &= 0xf */
			*insn++ = BPF_ALU32_IMM(BPF_AND, BPF_REG_A, 0xf);
			/* A <<= 2 */
			*insn++ = BPF_ALU32_IMM(BPF_LSH, BPF_REG_A, 2);
			/* tmp = X */
			*insn++ = BPF_MOV64_REG(BPF_REG_TMP, BPF_REG_X);
			/* X = A */
			*insn++ = BPF_MOV64_REG(BPF_REG_X, BPF_REG_A);
			/* A = tmp */
			*insn = BPF_MOV64_REG(BPF_REG_A, BPF_REG_TMP);
			break;
		}
		/* RET_K is remaped into 2 insns. RET_A case doesn't need an
		 * extra mov as BPF_REG_0 is already mapped into BPF_REG_A.
		 */
		case BPF_RET | BPF_A:
		case BPF_RET | BPF_K:
			if (BPF_RVAL(fp->code) == BPF_K)
				*insn++ = BPF_MOV32_RAW(BPF_K, BPF_REG_0,
							0, fp->k);
			*insn = BPF_EXIT_INSN();
			break;

		/* Store to stack. */
		case BPF_ST:
		case BPF_STX:
			stack_off = fp->k * 4  + 4;
			*insn = BPF_STX_MEM(BPF_W, BPF_REG_FP, BPF_CLASS(fp->code) ==
					    BPF_ST ? BPF_REG_A : BPF_REG_X,
					    -stack_off);
			/* check_load_and_stores() verifies that classic BPF can
			 * load from stack only after write, so tracking
			 * stack_depth for ST|STX insns is enough
			 */
			if (new_prog && new_prog->aux->stack_depth < stack_off)
				new_prog->aux->stack_depth = stack_off;
			break;

		/* Load from stack. */
		case BPF_LD | BPF_MEM:
		case BPF_LDX | BPF_MEM:
			stack_off = fp->k * 4  + 4;
			*insn = BPF_LDX_MEM(BPF_W, BPF_CLASS(fp->code) == BPF_LD  ?
					    BPF_REG_A : BPF_REG_X, BPF_REG_FP,
					    -stack_off);
			break;

		/* A = K or X = K */
		case BPF_LD | BPF_IMM:
		case BPF_LDX | BPF_IMM:
			*insn = BPF_MOV32_IMM(BPF_CLASS(fp->code) == BPF_LD ?
					      BPF_REG_A : BPF_REG_X, fp->k);
			break;

		/* X = A */
		case BPF_MISC | BPF_TAX:
			*insn = BPF_MOV64_REG(BPF_REG_X, BPF_REG_A);
			break;

		/* A = X */
		case BPF_MISC | BPF_TXA:
			*insn = BPF_MOV64_REG(BPF_REG_A, BPF_REG_X);
			break;

		/* A = skb->len or X = skb->len */
		case BPF_LD | BPF_W | BPF_LEN:
		case BPF_LDX | BPF_W | BPF_LEN:
			*insn = BPF_LDX_MEM(BPF_W, BPF_CLASS(fp->code) == BPF_LD ?
					    BPF_REG_A : BPF_REG_X, BPF_REG_CTX,
					    offsetof(struct sk_buff, len));
			break;

		/* Access seccomp_data fields. */
		case BPF_LDX | BPF_ABS | BPF_W:
			/* A = *(u32 *) (ctx + K) */
			*insn = BPF_LDX_MEM(BPF_W, BPF_REG_A, BPF_REG_CTX, fp->k);
			break;

		/* Unknown instruction. */
		default:
			goto err;
		}

		insn++;
		if (new_prog)
			memcpy(new_insn, tmp_insns,
			       sizeof(*insn) * (insn - tmp_insns));
		new_insn += insn - tmp_insns;
	}

	if (!new_prog) {
		/* Only calculating new length. */
		*new_len = new_insn - first_insn;
		if (*seen_ld_abs)
			*new_len += 4; /* Prologue bits. */
		return 0;
	}

	pass++;
	if (new_flen != new_insn - first_insn) {
		new_flen = new_insn - first_insn;
		if (pass > 2)
			goto err;
		goto do_pass;
	}

	kfree(addrs);
	BUG_ON(*new_len != new_flen);
	return 0;
err:
	kfree(addrs);
	return -EINVAL;
}

/* Security:
 *
 * As we dont want to clear mem[] array for each packet going through
 * __bpf_prog_run(), we check that filter loaded by user never try to read
 * a cell if not previously written, and we check all branches to be sure
 * a malicious user doesn't try to abuse us.
 */
static int check_load_and_stores(const struct sock_filter *filter, int flen)
{
	u16 *masks, memvalid = 0; /* One bit per cell, 16 cells */
	int pc, ret = 0;

	BUILD_BUG_ON(BPF_MEMWORDS > 16);

	masks = kmalloc_array(flen, sizeof(*masks), GFP_KERNEL);
	if (!masks)
		return -ENOMEM;

	memset(masks, 0xff, flen * sizeof(*masks));

	for (pc = 0; pc < flen; pc++) {
		memvalid &= masks[pc];

		switch (filter[pc].code) {
		case BPF_ST:
		case BPF_STX:
			memvalid |= (1 << filter[pc].k);
			break;
		case BPF_LD | BPF_MEM:
		case BPF_LDX | BPF_MEM:
			if (!(memvalid & (1 << filter[pc].k))) {
				ret = -EINVAL;
				goto error;
			}
			break;
		case BPF_JMP | BPF_JA:
			/* A jump must set masks on target */
			masks[pc + 1 + filter[pc].k] &= memvalid;
			memvalid = ~0;
			break;
		case BPF_JMP | BPF_JEQ | BPF_K:
		case BPF_JMP | BPF_JEQ | BPF_X:
		case BPF_JMP | BPF_JGE | BPF_K:
		case BPF_JMP | BPF_JGE | BPF_X:
		case BPF_JMP | BPF_JGT | BPF_K:
		case BPF_JMP | BPF_JGT | BPF_X:
		case BPF_JMP | BPF_JSET | BPF_K:
		case BPF_JMP | BPF_JSET | BPF_X:
			/* A jump must set masks on targets */
			masks[pc + 1 + filter[pc].jt] &= memvalid;
			masks[pc + 1 + filter[pc].jf] &= memvalid;
			memvalid = ~0;
			break;
		}
	}
error:
	kfree(masks);
	return ret;
}

static bool chk_code_allowed(u16 code_to_probe)
{
	static const bool codes[] = {
		/* 32 bit ALU operations */
		[BPF_ALU | BPF_ADD | BPF_K] = true,
		[BPF_ALU | BPF_ADD | BPF_X] = true,
		[BPF_ALU | BPF_SUB | BPF_K] = true,
		[BPF_ALU | BPF_SUB | BPF_X] = true,
		[BPF_ALU | BPF_MUL | BPF_K] = true,
		[BPF_ALU | BPF_MUL | BPF_X] = true,
		[BPF_ALU | BPF_DIV | BPF_K] = true,
		[BPF_ALU | BPF_DIV | BPF_X] = true,
		[BPF_ALU | BPF_MOD | BPF_K] = true,
		[BPF_ALU | BPF_MOD | BPF_X] = true,
		[BPF_ALU | BPF_AND | BPF_K] = true,
		[BPF_ALU | BPF_AND | BPF_X] = true,
		[BPF_ALU | BPF_OR | BPF_K] = true,
		[BPF_ALU | BPF_OR | BPF_X] = true,
		[BPF_ALU | BPF_XOR | BPF_K] = true,
		[BPF_ALU | BPF_XOR | BPF_X] = true,
		[BPF_ALU | BPF_LSH | BPF_K] = true,
		[BPF_ALU | BPF_LSH | BPF_X] = true,
		[BPF_ALU | BPF_RSH | BPF_K] = true,
		[BPF_ALU | BPF_RSH | BPF_X] = true,
		[BPF_ALU | BPF_NEG] = true,
		/* Load instructions */
		[BPF_LD | BPF_W | BPF_ABS] = true,
		[BPF_LD | BPF_H | BPF_ABS] = true,
		[BPF_LD | BPF_B | BPF_ABS] = true,
		[BPF_LD | BPF_W | BPF_LEN] = true,
		[BPF_LD | BPF_W | BPF_IND] = true,
		[BPF_LD | BPF_H | BPF_IND] = true,
		[BPF_LD | BPF_B | BPF_IND] = true,
		[BPF_LD | BPF_IMM] = true,
		[BPF_LD | BPF_MEM] = true,
		[BPF_LDX | BPF_W | BPF_LEN] = true,
		[BPF_LDX | BPF_B | BPF_MSH] = true,
		[BPF_LDX | BPF_IMM] = true,
		[BPF_LDX | BPF_MEM] = true,
		/* Store instructions */
		[BPF_ST] = true,
		[BPF_STX] = true,
		/* Misc instructions */
		[BPF_MISC | BPF_TAX] = true,
		[BPF_MISC | BPF_TXA] = true,
		/* Return instructions */
		[BPF_RET | BPF_K] = true,
		[BPF_RET | BPF_A] = true,
		/* Jump instructions */
		[BPF_JMP | BPF_JA] = true,
		[BPF_JMP | BPF_JEQ | BPF_K] = true,
		[BPF_JMP | BPF_JEQ | BPF_X] = true,
		[BPF_JMP | BPF_JGE | BPF_K] = true,
		[BPF_JMP | BPF_JGE | BPF_X] = true,
		[BPF_JMP | BPF_JGT | BPF_K] = true,
		[BPF_JMP | BPF_JGT | BPF_X] = true,
		[BPF_JMP | BPF_JSET | BPF_K] = true,
		[BPF_JMP | BPF_JSET | BPF_X] = true,
	};

	if (code_to_probe >= ARRAY_SIZE(codes))
		return false;

	return codes[code_to_probe];
}

static bool bpf_check_basics_ok(const struct sock_filter *filter,
				unsigned int flen)
{
	if (filter == NULL)
		return false;
	if (flen == 0 || flen > BPF_MAXINSNS)
		return false;

	return true;
}

/**
 *	bpf_check_classic - verify socket filter code
 *	@filter: filter to verify
 *	@flen: length of filter
 *
 * Check the user's filter code. If we let some ugly
 * filter code slip through kaboom! The filter must contain
 * no references or jumps that are out of range, no illegal
 * instructions, and must end with a RET instruction.
 *
 * All jumps are forward as they are not signed.
 *
 * Returns 0 if the rule set is legal or -EINVAL if not.
 */
static int bpf_check_classic(const struct sock_filter *filter,
			     unsigned int flen)
{
	bool anc_found;
	int pc;

	/* Check the filter code now */
	for (pc = 0; pc < flen; pc++) {
		const struct sock_filter *ftest = &filter[pc];

		/* May we actually operate on this code? */
		if (!chk_code_allowed(ftest->code))
			return -EINVAL;

		/* Some instructions need special checks */
		switch (ftest->code) {
		case BPF_ALU | BPF_DIV | BPF_K:
		case BPF_ALU | BPF_MOD | BPF_K:
			/* Check for division by zero */
			if (ftest->k == 0)
				return -EINVAL;
			break;
		case BPF_ALU | BPF_LSH | BPF_K:
		case BPF_ALU | BPF_RSH | BPF_K:
			if (ftest->k >= 32)
				return -EINVAL;
			break;
		case BPF_LD | BPF_MEM:
		case BPF_LDX | BPF_MEM:
		case BPF_ST:
		case BPF_STX:
			/* Check for invalid memory addresses */
			if (ftest->k >= BPF_MEMWORDS)
				return -EINVAL;
			break;
		case BPF_JMP | BPF_JA:
			/* Note, the large ftest->k might cause loops.
			 * Compare this with conditional jumps below,
			 * where offsets are limited. --ANK (981016)
			 */
			if (ftest->k >= (unsigned int)(flen - pc - 1))
				return -EINVAL;
			break;
		case BPF_JMP | BPF_JEQ | BPF_K:
		case BPF_JMP | BPF_JEQ | BPF_X:
		case BPF_JMP | BPF_JGE | BPF_K:
		case BPF_JMP | BPF_JGE | BPF_X:
		case BPF_JMP | BPF_JGT | BPF_K:
		case BPF_JMP | BPF_JGT | BPF_X:
		case BPF_JMP | BPF_JSET | BPF_K:
		case BPF_JMP | BPF_JSET | BPF_X:
			/* Both conditionals must be safe */
			if (pc + ftest->jt + 1 >= flen ||
			    pc + ftest->jf + 1 >= flen)
				return -EINVAL;
			break;
		case BPF_LD | BPF_W | BPF_ABS:
		case BPF_LD | BPF_H | BPF_ABS:
		case BPF_LD | BPF_B | BPF_ABS:
			anc_found = false;
			if (bpf_anc_helper(ftest) & BPF_ANC)
				anc_found = true;
			/* Ancillary operation unknown or unsupported */
			if (anc_found == false && ftest->k >= SKF_AD_OFF)
				return -EINVAL;
		}
	}

	/* Last instruction must be a RET code */
	switch (filter[flen - 1].code) {
	case BPF_RET | BPF_K:
	case BPF_RET | BPF_A:
		return check_load_and_stores(filter, flen);
	}

	return -EINVAL;
}

static int bpf_prog_store_orig_filter(struct bpf_prog *fp,
				      const struct sock_fprog *fprog)
{
	unsigned int fsize = bpf_classic_proglen(fprog);
	struct sock_fprog_kern *fkprog;

	fp->orig_prog = kmalloc(sizeof(*fkprog), GFP_KERNEL);
	if (!fp->orig_prog)
		return -ENOMEM;

	fkprog = fp->orig_prog;
	fkprog->len = fprog->len;

	fkprog->filter = kmemdup(fp->insns, fsize,
				 GFP_KERNEL | __GFP_NOWARN);
	if (!fkprog->filter) {
		kfree(fp->orig_prog);
		return -ENOMEM;
	}

	return 0;
}

static void bpf_release_orig_filter(struct bpf_prog *fp)
{
	struct sock_fprog_kern *fprog = fp->orig_prog;

	if (fprog) {
		kfree(fprog->filter);
		kfree(fprog);
	}
}

static void __bpf_prog_release(struct bpf_prog *prog)
{
	if (prog->type == BPF_PROG_TYPE_SOCKET_FILTER) {
		bpf_prog_put(prog);
	} else {
		bpf_release_orig_filter(prog);
		bpf_prog_free(prog);
	}
}

static void __sk_filter_release(struct sk_filter *fp)
{
	__bpf_prog_release(fp->prog);
	kfree(fp);
}

/**
 * 	sk_filter_release_rcu - Release a socket filter by rcu_head
 *	@rcu: rcu_head that contains the sk_filter to free
 */
static void sk_filter_release_rcu(struct rcu_head *rcu)
{
	struct sk_filter *fp = container_of(rcu, struct sk_filter, rcu);

	__sk_filter_release(fp);
}

/**
 *	sk_filter_release - release a socket filter
 *	@fp: filter to remove
 *
 *	Remove a filter from a socket and release its resources.
 */
static void sk_filter_release(struct sk_filter *fp)
{
	if (refcount_dec_and_test(&fp->refcnt))
		call_rcu(&fp->rcu, sk_filter_release_rcu);
}

void sk_filter_uncharge(struct sock *sk, struct sk_filter *fp)
{
	u32 filter_size = bpf_prog_size(fp->prog->len);

	atomic_sub(filter_size, &sk->sk_omem_alloc);
	sk_filter_release(fp);
}

/* try to charge the socket memory if there is space available
 * return true on success
 */
static bool __sk_filter_charge(struct sock *sk, struct sk_filter *fp)
{
	u32 filter_size = bpf_prog_size(fp->prog->len);

	/* same check as in sock_kmalloc() */
	if (filter_size <= sysctl_optmem_max &&
	    atomic_read(&sk->sk_omem_alloc) + filter_size < sysctl_optmem_max) {
		atomic_add(filter_size, &sk->sk_omem_alloc);
		return true;
	}
	return false;
}

bool sk_filter_charge(struct sock *sk, struct sk_filter *fp)
{
	if (!refcount_inc_not_zero(&fp->refcnt))
		return false;

	if (!__sk_filter_charge(sk, fp)) {
		sk_filter_release(fp);
		return false;
	}
	return true;
}

static struct bpf_prog *bpf_migrate_filter(struct bpf_prog *fp)
{
	struct sock_filter *old_prog;
	struct bpf_prog *old_fp;
	int err, new_len, old_len = fp->len;
	bool seen_ld_abs = false;

	/* We are free to overwrite insns et al right here as it
	 * won't be used at this point in time anymore internally
	 * after the migration to the internal BPF instruction
	 * representation.
	 */
	BUILD_BUG_ON(sizeof(struct sock_filter) !=
		     sizeof(struct bpf_insn));

	/* Conversion cannot happen on overlapping memory areas,
	 * so we need to keep the user BPF around until the 2nd
	 * pass. At this time, the user BPF is stored in fp->insns.
	 */
	old_prog = kmemdup(fp->insns, old_len * sizeof(struct sock_filter),
			   GFP_KERNEL | __GFP_NOWARN);
	if (!old_prog) {
		err = -ENOMEM;
		goto out_err;
	}

	/* 1st pass: calculate the new program length. */
	err = bpf_convert_filter(old_prog, old_len, NULL, &new_len,
				 &seen_ld_abs);
	if (err)
		goto out_err_free;

	/* Expand fp for appending the new filter representation. */
	old_fp = fp;
	fp = bpf_prog_realloc(old_fp, bpf_prog_size(new_len), 0);
	if (!fp) {
		/* The old_fp is still around in case we couldn't
		 * allocate new memory, so uncharge on that one.
		 */
		fp = old_fp;
		err = -ENOMEM;
		goto out_err_free;
	}

	fp->len = new_len;

	/* 2nd pass: remap sock_filter insns into bpf_insn insns. */
	err = bpf_convert_filter(old_prog, old_len, fp, &new_len,
				 &seen_ld_abs);
	if (err)
		/* 2nd bpf_convert_filter() can fail only if it fails
		 * to allocate memory, remapping must succeed. Note,
		 * that at this time old_fp has already been released
		 * by krealloc().
		 */
		goto out_err_free;

	fp = bpf_prog_select_runtime(fp, &err);
	if (err)
		goto out_err_free;

	kfree(old_prog);
	return fp;

out_err_free:
	kfree(old_prog);
out_err:
	__bpf_prog_release(fp);
	return ERR_PTR(err);
}

static struct bpf_prog *bpf_prepare_filter(struct bpf_prog *fp,
					   bpf_aux_classic_check_t trans)
{
	int err;

	fp->bpf_func = NULL;
	fp->jited = 0;

	err = bpf_check_classic(fp->insns, fp->len);
	if (err) {
		__bpf_prog_release(fp);
		return ERR_PTR(err);
	}

	/* There might be additional checks and transformations
	 * needed on classic filters, f.e. in case of seccomp.
	 */
	if (trans) {
		err = trans(fp->insns, fp->len);
		if (err) {
			__bpf_prog_release(fp);
			return ERR_PTR(err);
		}
	}

	/* Probe if we can JIT compile the filter and if so, do
	 * the compilation of the filter.
	 */
	bpf_jit_compile(fp);

	/* JIT compiler couldn't process this filter, so do the
	 * internal BPF translation for the optimized interpreter.
	 */
	if (!fp->jited)
		fp = bpf_migrate_filter(fp);

	return fp;
}

/**
 *	bpf_prog_create - create an unattached filter
 *	@pfp: the unattached filter that is created
 *	@fprog: the filter program
 *
 * Create a filter independent of any socket. We first run some
 * sanity checks on it to make sure it does not explode on us later.
 * If an error occurs or there is insufficient memory for the filter
 * a negative errno code is returned. On success the return is zero.
 */
int bpf_prog_create(struct bpf_prog **pfp, struct sock_fprog_kern *fprog)
{
	unsigned int fsize = bpf_classic_proglen(fprog);
	struct bpf_prog *fp;

	/* Make sure new filter is there and in the right amounts. */
	if (!bpf_check_basics_ok(fprog->filter, fprog->len))
		return -EINVAL;

	fp = bpf_prog_alloc(bpf_prog_size(fprog->len), 0);
	if (!fp)
		return -ENOMEM;

	memcpy(fp->insns, fprog->filter, fsize);

	fp->len = fprog->len;
	/* Since unattached filters are not copied back to user
	 * space through sk_get_filter(), we do not need to hold
	 * a copy here, and can spare us the work.
	 */
	fp->orig_prog = NULL;

	/* bpf_prepare_filter() already takes care of freeing
	 * memory in case something goes wrong.
	 */
	fp = bpf_prepare_filter(fp, NULL);
	if (IS_ERR(fp))
		return PTR_ERR(fp);

	*pfp = fp;
	return 0;
}
EXPORT_SYMBOL_GPL(bpf_prog_create);

/**
 *	bpf_prog_create_from_user - create an unattached filter from user buffer
 *	@pfp: the unattached filter that is created
 *	@fprog: the filter program
 *	@trans: post-classic verifier transformation handler
 *	@save_orig: save classic BPF program
 *
 * This function effectively does the same as bpf_prog_create(), only
 * that it builds up its insns buffer from user space provided buffer.
 * It also allows for passing a bpf_aux_classic_check_t handler.
 */
int bpf_prog_create_from_user(struct bpf_prog **pfp, struct sock_fprog *fprog,
			      bpf_aux_classic_check_t trans, bool save_orig)
{
	unsigned int fsize = bpf_classic_proglen(fprog);
	struct bpf_prog *fp;
	int err;

	/* Make sure new filter is there and in the right amounts. */
	if (!bpf_check_basics_ok(fprog->filter, fprog->len))
		return -EINVAL;

	fp = bpf_prog_alloc(bpf_prog_size(fprog->len), 0);
	if (!fp)
		return -ENOMEM;

	if (copy_from_user(fp->insns, fprog->filter, fsize)) {
		__bpf_prog_free(fp);
		return -EFAULT;
	}

	fp->len = fprog->len;
	fp->orig_prog = NULL;

	if (save_orig) {
		err = bpf_prog_store_orig_filter(fp, fprog);
		if (err) {
			__bpf_prog_free(fp);
			return -ENOMEM;
		}
	}

	/* bpf_prepare_filter() already takes care of freeing
	 * memory in case something goes wrong.
	 */
	fp = bpf_prepare_filter(fp, trans);
	if (IS_ERR(fp))
		return PTR_ERR(fp);

	*pfp = fp;
	return 0;
}
EXPORT_SYMBOL_GPL(bpf_prog_create_from_user);

void bpf_prog_destroy(struct bpf_prog *fp)
{
	__bpf_prog_release(fp);
}
EXPORT_SYMBOL_GPL(bpf_prog_destroy);

static int __sk_attach_prog(struct bpf_prog *prog, struct sock *sk)
{
	struct sk_filter *fp, *old_fp;

	fp = kmalloc(sizeof(*fp), GFP_KERNEL);
	if (!fp)
		return -ENOMEM;

	fp->prog = prog;

	if (!__sk_filter_charge(sk, fp)) {
		kfree(fp);
		return -ENOMEM;
	}
	refcount_set(&fp->refcnt, 1);

	old_fp = rcu_dereference_protected(sk->sk_filter,
					   lockdep_sock_is_held(sk));
	rcu_assign_pointer(sk->sk_filter, fp);

	if (old_fp)
		sk_filter_uncharge(sk, old_fp);

	return 0;
}

static
struct bpf_prog *__get_filter(struct sock_fprog *fprog, struct sock *sk)
{
	unsigned int fsize = bpf_classic_proglen(fprog);
	struct bpf_prog *prog;
	int err;

	if (sock_flag(sk, SOCK_FILTER_LOCKED))
		return ERR_PTR(-EPERM);

	/* Make sure new filter is there and in the right amounts. */
	if (!bpf_check_basics_ok(fprog->filter, fprog->len))
		return ERR_PTR(-EINVAL);

	prog = bpf_prog_alloc(bpf_prog_size(fprog->len), 0);
	if (!prog)
		return ERR_PTR(-ENOMEM);

	if (copy_from_user(prog->insns, fprog->filter, fsize)) {
		__bpf_prog_free(prog);
		return ERR_PTR(-EFAULT);
	}

	prog->len = fprog->len;

	err = bpf_prog_store_orig_filter(prog, fprog);
	if (err) {
		__bpf_prog_free(prog);
		return ERR_PTR(-ENOMEM);
	}

	/* bpf_prepare_filter() already takes care of freeing
	 * memory in case something goes wrong.
	 */
	return bpf_prepare_filter(prog, NULL);
}

/**
 *	sk_attach_filter - attach a socket filter
 *	@fprog: the filter program
 *	@sk: the socket to use
 *
 * Attach the user's filter code. We first run some sanity checks on
 * it to make sure it does not explode on us later. If an error
 * occurs or there is insufficient memory for the filter a negative
 * errno code is returned. On success the return is zero.
 */
int sk_attach_filter(struct sock_fprog *fprog, struct sock *sk)
{
	struct bpf_prog *prog = __get_filter(fprog, sk);
	int err;

	if (IS_ERR(prog))
		return PTR_ERR(prog);

	err = __sk_attach_prog(prog, sk);
	if (err < 0) {
		__bpf_prog_release(prog);
		return err;
	}

	return 0;
}
EXPORT_SYMBOL_GPL(sk_attach_filter);

int sk_reuseport_attach_filter(struct sock_fprog *fprog, struct sock *sk)
{
	struct bpf_prog *prog = __get_filter(fprog, sk);
	int err;

	if (IS_ERR(prog))
		return PTR_ERR(prog);

	if (bpf_prog_size(prog->len) > sysctl_optmem_max)
		err = -ENOMEM;
	else
		err = reuseport_attach_prog(sk, prog);

	if (err)
		__bpf_prog_release(prog);

	return err;
}

static struct bpf_prog *__get_bpf(u32 ufd, struct sock *sk)
{
	if (sock_flag(sk, SOCK_FILTER_LOCKED))
		return ERR_PTR(-EPERM);

	return bpf_prog_get_type(ufd, BPF_PROG_TYPE_SOCKET_FILTER);
}

int sk_attach_bpf(u32 ufd, struct sock *sk)
{
	struct bpf_prog *prog = __get_bpf(ufd, sk);
	int err;

	if (IS_ERR(prog))
		return PTR_ERR(prog);

	err = __sk_attach_prog(prog, sk);
	if (err < 0) {
		bpf_prog_put(prog);
		return err;
	}

	return 0;
}

int sk_reuseport_attach_bpf(u32 ufd, struct sock *sk)
{
	struct bpf_prog *prog;
	int err;

	if (sock_flag(sk, SOCK_FILTER_LOCKED))
		return -EPERM;

	prog = bpf_prog_get_type(ufd, BPF_PROG_TYPE_SOCKET_FILTER);
	if (IS_ERR(prog) && PTR_ERR(prog) == -EINVAL)
		prog = bpf_prog_get_type(ufd, BPF_PROG_TYPE_SK_REUSEPORT);
	if (IS_ERR(prog))
		return PTR_ERR(prog);

	if (prog->type == BPF_PROG_TYPE_SK_REUSEPORT) {
		/* Like other non BPF_PROG_TYPE_SOCKET_FILTER
		 * bpf prog (e.g. sockmap).  It depends on the
		 * limitation imposed by bpf_prog_load().
		 * Hence, sysctl_optmem_max is not checked.
		 */
		if ((sk->sk_type != SOCK_STREAM &&
		     sk->sk_type != SOCK_DGRAM) ||
		    (sk->sk_protocol != IPPROTO_UDP &&
		     sk->sk_protocol != IPPROTO_TCP) ||
		    (sk->sk_family != AF_INET &&
		     sk->sk_family != AF_INET6)) {
			err = -ENOTSUPP;
			goto err_prog_put;
		}
	} else {
		/* BPF_PROG_TYPE_SOCKET_FILTER */
		if (bpf_prog_size(prog->len) > sysctl_optmem_max) {
			err = -ENOMEM;
			goto err_prog_put;
		}
	}

	err = reuseport_attach_prog(sk, prog);
err_prog_put:
	if (err)
		bpf_prog_put(prog);

	return err;
}

void sk_reuseport_prog_free(struct bpf_prog *prog)
{
	if (!prog)
		return;

	if (prog->type == BPF_PROG_TYPE_SK_REUSEPORT)
		bpf_prog_put(prog);
	else
		bpf_prog_destroy(prog);
}

struct bpf_scratchpad {
	union {
		__be32 diff[MAX_BPF_STACK / sizeof(__be32)];
		u8     buff[MAX_BPF_STACK];
	};
};

static DEFINE_PER_CPU(struct bpf_scratchpad, bpf_sp);

static inline int __bpf_try_make_writable(struct sk_buff *skb,
					  unsigned int write_len)
{
	return skb_ensure_writable(skb, write_len);
}

static inline int bpf_try_make_writable(struct sk_buff *skb,
					unsigned int write_len)
{
	int err = __bpf_try_make_writable(skb, write_len);

	bpf_compute_data_pointers(skb);
	return err;
}

static int bpf_try_make_head_writable(struct sk_buff *skb)
{
	return bpf_try_make_writable(skb, skb_headlen(skb));
}

static inline void bpf_push_mac_rcsum(struct sk_buff *skb)
{
	if (skb_at_tc_ingress(skb))
		skb_postpush_rcsum(skb, skb_mac_header(skb), skb->mac_len);
}

static inline void bpf_pull_mac_rcsum(struct sk_buff *skb)
{
	if (skb_at_tc_ingress(skb))
		skb_postpull_rcsum(skb, skb_mac_header(skb), skb->mac_len);
}

BPF_CALL_5(bpf_skb_store_bytes, struct sk_buff *, skb, u32, offset,
	   const void *, from, u32, len, u64, flags)
{
	void *ptr;

	if (unlikely(flags & ~(BPF_F_RECOMPUTE_CSUM | BPF_F_INVALIDATE_HASH)))
		return -EINVAL;
	if (unlikely(offset > 0xffff))
		return -EFAULT;
	if (unlikely(bpf_try_make_writable(skb, offset + len)))
		return -EFAULT;

	ptr = skb->data + offset;
	if (flags & BPF_F_RECOMPUTE_CSUM)
		__skb_postpull_rcsum(skb, ptr, len, offset);

	memcpy(ptr, from, len);

	if (flags & BPF_F_RECOMPUTE_CSUM)
		__skb_postpush_rcsum(skb, ptr, len, offset);
	if (flags & BPF_F_INVALIDATE_HASH)
		skb_clear_hash(skb);

	return 0;
}

static const struct bpf_func_proto bpf_skb_store_bytes_proto = {
	.func		= bpf_skb_store_bytes,
	.gpl_only	= false,
	.ret_type	= RET_INTEGER,
	.arg1_type	= ARG_PTR_TO_CTX,
	.arg2_type	= ARG_ANYTHING,
	.arg3_type	= ARG_PTR_TO_MEM,
	.arg4_type	= ARG_CONST_SIZE,
	.arg5_type	= ARG_ANYTHING,
};

BPF_CALL_4(bpf_skb_load_bytes, const struct sk_buff *, skb, u32, offset,
	   void *, to, u32, len)
{
	void *ptr;

	if (unlikely(offset > 0xffff))
		goto err_clear;

	ptr = skb_header_pointer(skb, offset, len, to);
	if (unlikely(!ptr))
		goto err_clear;
	if (ptr != to)
		memcpy(to, ptr, len);

	return 0;
err_clear:
	memset(to, 0, len);
	return -EFAULT;
}

static const struct bpf_func_proto bpf_skb_load_bytes_proto = {
	.func		= bpf_skb_load_bytes,
	.gpl_only	= false,
	.ret_type	= RET_INTEGER,
	.arg1_type	= ARG_PTR_TO_CTX,
	.arg2_type	= ARG_ANYTHING,
	.arg3_type	= ARG_PTR_TO_UNINIT_MEM,
	.arg4_type	= ARG_CONST_SIZE,
};

BPF_CALL_4(bpf_flow_dissector_load_bytes,
	   const struct bpf_flow_dissector *, ctx, u32, offset,
	   void *, to, u32, len)
{
	void *ptr;

	if (unlikely(offset > 0xffff))
		goto err_clear;

	if (unlikely(!ctx->skb))
		goto err_clear;

	ptr = skb_header_pointer(ctx->skb, offset, len, to);
	if (unlikely(!ptr))
		goto err_clear;
	if (ptr != to)
		memcpy(to, ptr, len);

	return 0;
err_clear:
	memset(to, 0, len);
	return -EFAULT;
}

static const struct bpf_func_proto bpf_flow_dissector_load_bytes_proto = {
	.func		= bpf_flow_dissector_load_bytes,
	.gpl_only	= false,
	.ret_type	= RET_INTEGER,
	.arg1_type	= ARG_PTR_TO_CTX,
	.arg2_type	= ARG_ANYTHING,
	.arg3_type	= ARG_PTR_TO_UNINIT_MEM,
	.arg4_type	= ARG_CONST_SIZE,
};

BPF_CALL_5(bpf_skb_load_bytes_relative, const struct sk_buff *, skb,
	   u32, offset, void *, to, u32, len, u32, start_header)
{
	u8 *end = skb_tail_pointer(skb);
	u8 *net = skb_network_header(skb);
	u8 *mac = skb_mac_header(skb);
	u8 *ptr;

	if (unlikely(offset > 0xffff || len > (end - mac)))
		goto err_clear;

	switch (start_header) {
	case BPF_HDR_START_MAC:
		ptr = mac + offset;
		break;
	case BPF_HDR_START_NET:
		ptr = net + offset;
		break;
	default:
		goto err_clear;
	}

	if (likely(ptr >= mac && ptr + len <= end)) {
		memcpy(to, ptr, len);
		return 0;
	}

err_clear:
	memset(to, 0, len);
	return -EFAULT;
}

static const struct bpf_func_proto bpf_skb_load_bytes_relative_proto = {
	.func		= bpf_skb_load_bytes_relative,
	.gpl_only	= false,
	.ret_type	= RET_INTEGER,
	.arg1_type	= ARG_PTR_TO_CTX,
	.arg2_type	= ARG_ANYTHING,
	.arg3_type	= ARG_PTR_TO_UNINIT_MEM,
	.arg4_type	= ARG_CONST_SIZE,
	.arg5_type	= ARG_ANYTHING,
};

BPF_CALL_2(bpf_skb_pull_data, struct sk_buff *, skb, u32, len)
{
	/* Idea is the following: should the needed direct read/write
	 * test fail during runtime, we can pull in more data and redo
	 * again, since implicitly, we invalidate previous checks here.
	 *
	 * Or, since we know how much we need to make read/writeable,
	 * this can be done once at the program beginning for direct
	 * access case. By this we overcome limitations of only current
	 * headroom being accessible.
	 */
	return bpf_try_make_writable(skb, len ? : skb_headlen(skb));
}

static const struct bpf_func_proto bpf_skb_pull_data_proto = {
	.func		= bpf_skb_pull_data,
	.gpl_only	= false,
	.ret_type	= RET_INTEGER,
	.arg1_type	= ARG_PTR_TO_CTX,
	.arg2_type	= ARG_ANYTHING,
};

BPF_CALL_1(bpf_sk_fullsock, struct sock *, sk)
{
	return sk_fullsock(sk) ? (unsigned long)sk : (unsigned long)NULL;
}

static const struct bpf_func_proto bpf_sk_fullsock_proto = {
	.func		= bpf_sk_fullsock,
	.gpl_only	= false,
	.ret_type	= RET_PTR_TO_SOCKET_OR_NULL,
	.arg1_type	= ARG_PTR_TO_SOCK_COMMON,
};

static inline int sk_skb_try_make_writable(struct sk_buff *skb,
					   unsigned int write_len)
{
	int err = __bpf_try_make_writable(skb, write_len);

	bpf_compute_data_end_sk_skb(skb);
	return err;
}

BPF_CALL_2(sk_skb_pull_data, struct sk_buff *, skb, u32, len)
{
	/* Idea is the following: should the needed direct read/write
	 * test fail during runtime, we can pull in more data and redo
	 * again, since implicitly, we invalidate previous checks here.
	 *
	 * Or, since we know how much we need to make read/writeable,
	 * this can be done once at the program beginning for direct
	 * access case. By this we overcome limitations of only current
	 * headroom being accessible.
	 */
	return sk_skb_try_make_writable(skb, len ? : skb_headlen(skb));
}

static const struct bpf_func_proto sk_skb_pull_data_proto = {
	.func		= sk_skb_pull_data,
	.gpl_only	= false,
	.ret_type	= RET_INTEGER,
	.arg1_type	= ARG_PTR_TO_CTX,
	.arg2_type	= ARG_ANYTHING,
};

BPF_CALL_5(bpf_l3_csum_replace, struct sk_buff *, skb, u32, offset,
	   u64, from, u64, to, u64, flags)
{
	__sum16 *ptr;

	if (unlikely(flags & ~(BPF_F_HDR_FIELD_MASK)))
		return -EINVAL;
	if (unlikely(offset > 0xffff || offset & 1))
		return -EFAULT;
	if (unlikely(bpf_try_make_writable(skb, offset + sizeof(*ptr))))
		return -EFAULT;

	ptr = (__sum16 *)(skb->data + offset);
	switch (flags & BPF_F_HDR_FIELD_MASK) {
	case 0:
		if (unlikely(from != 0))
			return -EINVAL;

		csum_replace_by_diff(ptr, to);
		break;
	case 2:
		csum_replace2(ptr, from, to);
		break;
	case 4:
		csum_replace4(ptr, from, to);
		break;
	default:
		return -EINVAL;
	}

	return 0;
}

static const struct bpf_func_proto bpf_l3_csum_replace_proto = {
	.func		= bpf_l3_csum_replace,
	.gpl_only	= false,
	.ret_type	= RET_INTEGER,
	.arg1_type	= ARG_PTR_TO_CTX,
	.arg2_type	= ARG_ANYTHING,
	.arg3_type	= ARG_ANYTHING,
	.arg4_type	= ARG_ANYTHING,
	.arg5_type	= ARG_ANYTHING,
};

BPF_CALL_5(bpf_l4_csum_replace, struct sk_buff *, skb, u32, offset,
	   u64, from, u64, to, u64, flags)
{
	bool is_pseudo = flags & BPF_F_PSEUDO_HDR;
	bool is_mmzero = flags & BPF_F_MARK_MANGLED_0;
	bool do_mforce = flags & BPF_F_MARK_ENFORCE;
	__sum16 *ptr;

	if (unlikely(flags & ~(BPF_F_MARK_MANGLED_0 | BPF_F_MARK_ENFORCE |
			       BPF_F_PSEUDO_HDR | BPF_F_HDR_FIELD_MASK)))
		return -EINVAL;
	if (unlikely(offset > 0xffff || offset & 1))
		return -EFAULT;
	if (unlikely(bpf_try_make_writable(skb, offset + sizeof(*ptr))))
		return -EFAULT;

	ptr = (__sum16 *)(skb->data + offset);
	if (is_mmzero && !do_mforce && !*ptr)
		return 0;

	switch (flags & BPF_F_HDR_FIELD_MASK) {
	case 0:
		if (unlikely(from != 0))
			return -EINVAL;

		inet_proto_csum_replace_by_diff(ptr, skb, to, is_pseudo);
		break;
	case 2:
		inet_proto_csum_replace2(ptr, skb, from, to, is_pseudo);
		break;
	case 4:
		inet_proto_csum_replace4(ptr, skb, from, to, is_pseudo);
		break;
	default:
		return -EINVAL;
	}

	if (is_mmzero && !*ptr)
		*ptr = CSUM_MANGLED_0;
	return 0;
}

static const struct bpf_func_proto bpf_l4_csum_replace_proto = {
	.func		= bpf_l4_csum_replace,
	.gpl_only	= false,
	.ret_type	= RET_INTEGER,
	.arg1_type	= ARG_PTR_TO_CTX,
	.arg2_type	= ARG_ANYTHING,
	.arg3_type	= ARG_ANYTHING,
	.arg4_type	= ARG_ANYTHING,
	.arg5_type	= ARG_ANYTHING,
};

BPF_CALL_5(bpf_csum_diff, __be32 *, from, u32, from_size,
	   __be32 *, to, u32, to_size, __wsum, seed)
{
	struct bpf_scratchpad *sp = this_cpu_ptr(&bpf_sp);
	u32 diff_size = from_size + to_size;
	int i, j = 0;

	/* This is quite flexible, some examples:
	 *
	 * from_size == 0, to_size > 0,  seed := csum --> pushing data
	 * from_size > 0,  to_size == 0, seed := csum --> pulling data
	 * from_size > 0,  to_size > 0,  seed := 0    --> diffing data
	 *
	 * Even for diffing, from_size and to_size don't need to be equal.
	 */
	if (unlikely(((from_size | to_size) & (sizeof(__be32) - 1)) ||
		     diff_size > sizeof(sp->diff)))
		return -EINVAL;

	for (i = 0; i < from_size / sizeof(__be32); i++, j++)
		sp->diff[j] = ~from[i];
	for (i = 0; i <   to_size / sizeof(__be32); i++, j++)
		sp->diff[j] = to[i];

	return csum_partial(sp->diff, diff_size, seed);
}

static const struct bpf_func_proto bpf_csum_diff_proto = {
	.func		= bpf_csum_diff,
	.gpl_only	= false,
	.pkt_access	= true,
	.ret_type	= RET_INTEGER,
	.arg1_type	= ARG_PTR_TO_MEM_OR_NULL,
	.arg2_type	= ARG_CONST_SIZE_OR_ZERO,
	.arg3_type	= ARG_PTR_TO_MEM_OR_NULL,
	.arg4_type	= ARG_CONST_SIZE_OR_ZERO,
	.arg5_type	= ARG_ANYTHING,
};

BPF_CALL_2(bpf_csum_update, struct sk_buff *, skb, __wsum, csum)
{
	/* The interface is to be used in combination with bpf_csum_diff()
	 * for direct packet writes. csum rotation for alignment as well
	 * as emulating csum_sub() can be done from the eBPF program.
	 */
	if (skb->ip_summed == CHECKSUM_COMPLETE)
		return (skb->csum = csum_add(skb->csum, csum));

	return -ENOTSUPP;
}

static const struct bpf_func_proto bpf_csum_update_proto = {
	.func		= bpf_csum_update,
	.gpl_only	= false,
	.ret_type	= RET_INTEGER,
	.arg1_type	= ARG_PTR_TO_CTX,
	.arg2_type	= ARG_ANYTHING,
};

static inline int __bpf_rx_skb(struct net_device *dev, struct sk_buff *skb)
{
	return dev_forward_skb(dev, skb);
}

static inline int __bpf_rx_skb_no_mac(struct net_device *dev,
				      struct sk_buff *skb)
{
	int ret = ____dev_forward_skb(dev, skb);

	if (likely(!ret)) {
		skb->dev = dev;
		ret = netif_rx(skb);
	}

	return ret;
}

static inline int __bpf_tx_skb(struct net_device *dev, struct sk_buff *skb)
{
	int ret;

<<<<<<< HEAD
	if (unlikely(xmit_rec_read() > XMIT_RECURSION_LIMIT)) {
=======
	if (dev_xmit_recursion()) {
>>>>>>> fa578e9d
		net_crit_ratelimited("bpf: recursion limit reached on datapath, buggy bpf program?\n");
		kfree_skb(skb);
		return -ENETDOWN;
	}

	skb->dev = dev;
	skb->tstamp = 0;

<<<<<<< HEAD
	xmit_rec_inc();
	ret = dev_queue_xmit(skb);
	xmit_rec_dec();
=======
	dev_xmit_recursion_inc();
	ret = dev_queue_xmit(skb);
	dev_xmit_recursion_dec();
>>>>>>> fa578e9d

	return ret;
}

static int __bpf_redirect_no_mac(struct sk_buff *skb, struct net_device *dev,
				 u32 flags)
{
	unsigned int mlen = skb_network_offset(skb);

	if (mlen) {
		__skb_pull(skb, mlen);

		/* At ingress, the mac header has already been pulled once.
		 * At egress, skb_pospull_rcsum has to be done in case that
		 * the skb is originated from ingress (i.e. a forwarded skb)
		 * to ensure that rcsum starts at net header.
		 */
		if (!skb_at_tc_ingress(skb))
			skb_postpull_rcsum(skb, skb_mac_header(skb), mlen);
	}
	skb_pop_mac_header(skb);
	skb_reset_mac_len(skb);
	return flags & BPF_F_INGRESS ?
	       __bpf_rx_skb_no_mac(dev, skb) : __bpf_tx_skb(dev, skb);
}

static int __bpf_redirect_common(struct sk_buff *skb, struct net_device *dev,
				 u32 flags)
{
	/* Verify that a link layer header is carried */
	if (unlikely(skb->mac_header >= skb->network_header)) {
		kfree_skb(skb);
		return -ERANGE;
	}

	bpf_push_mac_rcsum(skb);
	return flags & BPF_F_INGRESS ?
	       __bpf_rx_skb(dev, skb) : __bpf_tx_skb(dev, skb);
}

static int __bpf_redirect(struct sk_buff *skb, struct net_device *dev,
			  u32 flags)
{
	if (dev_is_mac_header_xmit(dev))
		return __bpf_redirect_common(skb, dev, flags);
	else
		return __bpf_redirect_no_mac(skb, dev, flags);
}

BPF_CALL_3(bpf_clone_redirect, struct sk_buff *, skb, u32, ifindex, u64, flags)
{
	struct net_device *dev;
	struct sk_buff *clone;
	int ret;

	if (unlikely(flags & ~(BPF_F_INGRESS)))
		return -EINVAL;

	dev = dev_get_by_index_rcu(dev_net(skb->dev), ifindex);
	if (unlikely(!dev))
		return -EINVAL;

	clone = skb_clone(skb, GFP_ATOMIC);
	if (unlikely(!clone))
		return -ENOMEM;

	/* For direct write, we need to keep the invariant that the skbs
	 * we're dealing with need to be uncloned. Should uncloning fail
	 * here, we need to free the just generated clone to unclone once
	 * again.
	 */
	ret = bpf_try_make_head_writable(skb);
	if (unlikely(ret)) {
		kfree_skb(clone);
		return -ENOMEM;
	}

	return __bpf_redirect(clone, dev, flags);
}

static const struct bpf_func_proto bpf_clone_redirect_proto = {
	.func           = bpf_clone_redirect,
	.gpl_only       = false,
	.ret_type       = RET_INTEGER,
	.arg1_type      = ARG_PTR_TO_CTX,
	.arg2_type      = ARG_ANYTHING,
	.arg3_type      = ARG_ANYTHING,
};

DEFINE_PER_CPU(struct bpf_redirect_info, bpf_redirect_info);
EXPORT_PER_CPU_SYMBOL_GPL(bpf_redirect_info);

BPF_CALL_2(bpf_redirect, u32, ifindex, u64, flags)
{
	struct bpf_redirect_info *ri = this_cpu_ptr(&bpf_redirect_info);

	if (unlikely(flags & ~(BPF_F_INGRESS)))
		return TC_ACT_SHOT;

	ri->flags = flags;
	ri->tgt_index = ifindex;

	return TC_ACT_REDIRECT;
}

int skb_do_redirect(struct sk_buff *skb)
{
	struct bpf_redirect_info *ri = this_cpu_ptr(&bpf_redirect_info);
	struct net_device *dev;

	dev = dev_get_by_index_rcu(dev_net(skb->dev), ri->tgt_index);
	ri->tgt_index = 0;
	if (unlikely(!dev)) {
		kfree_skb(skb);
		return -EINVAL;
	}

	return __bpf_redirect(skb, dev, ri->flags);
}

static const struct bpf_func_proto bpf_redirect_proto = {
	.func           = bpf_redirect,
	.gpl_only       = false,
	.ret_type       = RET_INTEGER,
	.arg1_type      = ARG_ANYTHING,
	.arg2_type      = ARG_ANYTHING,
};

BPF_CALL_2(bpf_msg_apply_bytes, struct sk_msg *, msg, u32, bytes)
{
	msg->apply_bytes = bytes;
	return 0;
}

static const struct bpf_func_proto bpf_msg_apply_bytes_proto = {
	.func           = bpf_msg_apply_bytes,
	.gpl_only       = false,
	.ret_type       = RET_INTEGER,
	.arg1_type	= ARG_PTR_TO_CTX,
	.arg2_type      = ARG_ANYTHING,
};

BPF_CALL_2(bpf_msg_cork_bytes, struct sk_msg *, msg, u32, bytes)
{
	msg->cork_bytes = bytes;
	return 0;
}

static const struct bpf_func_proto bpf_msg_cork_bytes_proto = {
	.func           = bpf_msg_cork_bytes,
	.gpl_only       = false,
	.ret_type       = RET_INTEGER,
	.arg1_type	= ARG_PTR_TO_CTX,
	.arg2_type      = ARG_ANYTHING,
};

BPF_CALL_4(bpf_msg_pull_data, struct sk_msg *, msg, u32, start,
	   u32, end, u64, flags)
{
	u32 len = 0, offset = 0, copy = 0, poffset = 0, bytes = end - start;
	u32 first_sge, last_sge, i, shift, bytes_sg_total;
	struct scatterlist *sge;
	u8 *raw, *to, *from;
	struct page *page;

	if (unlikely(flags || end <= start))
		return -EINVAL;

	/* First find the starting scatterlist element */
	i = msg->sg.start;
	do {
		offset += len;
		len = sk_msg_elem(msg, i)->length;
		if (start < offset + len)
			break;
		sk_msg_iter_var_next(i);
	} while (i != msg->sg.end);

	if (unlikely(start >= offset + len))
		return -EINVAL;

	first_sge = i;
	/* The start may point into the sg element so we need to also
	 * account for the headroom.
	 */
	bytes_sg_total = start - offset + bytes;
	if (!msg->sg.copy[i] && bytes_sg_total <= len)
		goto out;

	/* At this point we need to linearize multiple scatterlist
	 * elements or a single shared page. Either way we need to
	 * copy into a linear buffer exclusively owned by BPF. Then
	 * place the buffer in the scatterlist and fixup the original
	 * entries by removing the entries now in the linear buffer
	 * and shifting the remaining entries. For now we do not try
	 * to copy partial entries to avoid complexity of running out
	 * of sg_entry slots. The downside is reading a single byte
	 * will copy the entire sg entry.
	 */
	do {
		copy += sk_msg_elem(msg, i)->length;
		sk_msg_iter_var_next(i);
		if (bytes_sg_total <= copy)
			break;
	} while (i != msg->sg.end);
	last_sge = i;

	if (unlikely(bytes_sg_total > copy))
		return -EINVAL;

	page = alloc_pages(__GFP_NOWARN | GFP_ATOMIC | __GFP_COMP,
			   get_order(copy));
	if (unlikely(!page))
		return -ENOMEM;

	raw = page_address(page);
	i = first_sge;
	do {
		sge = sk_msg_elem(msg, i);
		from = sg_virt(sge);
		len = sge->length;
		to = raw + poffset;

		memcpy(to, from, len);
		poffset += len;
		sge->length = 0;
		put_page(sg_page(sge));

		sk_msg_iter_var_next(i);
	} while (i != last_sge);

	sg_set_page(&msg->sg.data[first_sge], page, copy, 0);

	/* To repair sg ring we need to shift entries. If we only
	 * had a single entry though we can just replace it and
	 * be done. Otherwise walk the ring and shift the entries.
	 */
	WARN_ON_ONCE(last_sge == first_sge);
	shift = last_sge > first_sge ?
		last_sge - first_sge - 1 :
		NR_MSG_FRAG_IDS - first_sge + last_sge - 1;
	if (!shift)
		goto out;

	i = first_sge;
	sk_msg_iter_var_next(i);
	do {
		u32 move_from;

		if (i + shift >= NR_MSG_FRAG_IDS)
			move_from = i + shift - NR_MSG_FRAG_IDS;
		else
			move_from = i + shift;
		if (move_from == msg->sg.end)
			break;

		msg->sg.data[i] = msg->sg.data[move_from];
		msg->sg.data[move_from].length = 0;
		msg->sg.data[move_from].page_link = 0;
		msg->sg.data[move_from].offset = 0;
		sk_msg_iter_var_next(i);
	} while (1);

	msg->sg.end = msg->sg.end - shift > msg->sg.end ?
		      msg->sg.end - shift + NR_MSG_FRAG_IDS :
		      msg->sg.end - shift;
out:
	msg->data = sg_virt(&msg->sg.data[first_sge]) + start - offset;
	msg->data_end = msg->data + bytes;
	return 0;
}

static const struct bpf_func_proto bpf_msg_pull_data_proto = {
	.func		= bpf_msg_pull_data,
	.gpl_only	= false,
	.ret_type	= RET_INTEGER,
	.arg1_type	= ARG_PTR_TO_CTX,
	.arg2_type	= ARG_ANYTHING,
	.arg3_type	= ARG_ANYTHING,
	.arg4_type	= ARG_ANYTHING,
};

BPF_CALL_4(bpf_msg_push_data, struct sk_msg *, msg, u32, start,
	   u32, len, u64, flags)
{
	struct scatterlist sge, nsge, nnsge, rsge = {0}, *psge;
	u32 new, i = 0, l = 0, space, copy = 0, offset = 0;
	u8 *raw, *to, *from;
	struct page *page;

	if (unlikely(flags))
		return -EINVAL;

	/* First find the starting scatterlist element */
	i = msg->sg.start;
	do {
		offset += l;
		l = sk_msg_elem(msg, i)->length;

		if (start < offset + l)
			break;
		sk_msg_iter_var_next(i);
	} while (i != msg->sg.end);

	if (start >= offset + l)
		return -EINVAL;

	space = MAX_MSG_FRAGS - sk_msg_elem_used(msg);

	/* If no space available will fallback to copy, we need at
	 * least one scatterlist elem available to push data into
	 * when start aligns to the beginning of an element or two
	 * when it falls inside an element. We handle the start equals
	 * offset case because its the common case for inserting a
	 * header.
	 */
	if (!space || (space == 1 && start != offset))
		copy = msg->sg.data[i].length;

	page = alloc_pages(__GFP_NOWARN | GFP_ATOMIC | __GFP_COMP,
			   get_order(copy + len));
	if (unlikely(!page))
		return -ENOMEM;

	if (copy) {
		int front, back;

		raw = page_address(page);

		psge = sk_msg_elem(msg, i);
		front = start - offset;
		back = psge->length - front;
		from = sg_virt(psge);

		if (front)
			memcpy(raw, from, front);

		if (back) {
			from += front;
			to = raw + front + len;

			memcpy(to, from, back);
		}

		put_page(sg_page(psge));
	} else if (start - offset) {
		psge = sk_msg_elem(msg, i);
		rsge = sk_msg_elem_cpy(msg, i);

		psge->length = start - offset;
		rsge.length -= psge->length;
		rsge.offset += start;

		sk_msg_iter_var_next(i);
		sg_unmark_end(psge);
		sg_unmark_end(&rsge);
		sk_msg_iter_next(msg, end);
	}

	/* Slot(s) to place newly allocated data */
	new = i;

	/* Shift one or two slots as needed */
	if (!copy) {
		sge = sk_msg_elem_cpy(msg, i);

		sk_msg_iter_var_next(i);
		sg_unmark_end(&sge);
		sk_msg_iter_next(msg, end);

		nsge = sk_msg_elem_cpy(msg, i);
		if (rsge.length) {
			sk_msg_iter_var_next(i);
			nnsge = sk_msg_elem_cpy(msg, i);
		}

		while (i != msg->sg.end) {
			msg->sg.data[i] = sge;
			sge = nsge;
			sk_msg_iter_var_next(i);
			if (rsge.length) {
				nsge = nnsge;
				nnsge = sk_msg_elem_cpy(msg, i);
			} else {
				nsge = sk_msg_elem_cpy(msg, i);
			}
		}
	}

	/* Place newly allocated data buffer */
	sk_mem_charge(msg->sk, len);
	msg->sg.size += len;
	msg->sg.copy[new] = false;
	sg_set_page(&msg->sg.data[new], page, len + copy, 0);
	if (rsge.length) {
		get_page(sg_page(&rsge));
		sk_msg_iter_var_next(new);
		msg->sg.data[new] = rsge;
	}

	sk_msg_compute_data_pointers(msg);
	return 0;
}

static const struct bpf_func_proto bpf_msg_push_data_proto = {
	.func		= bpf_msg_push_data,
	.gpl_only	= false,
	.ret_type	= RET_INTEGER,
	.arg1_type	= ARG_PTR_TO_CTX,
	.arg2_type	= ARG_ANYTHING,
	.arg3_type	= ARG_ANYTHING,
	.arg4_type	= ARG_ANYTHING,
};

static void sk_msg_shift_left(struct sk_msg *msg, int i)
{
	int prev;

	do {
		prev = i;
		sk_msg_iter_var_next(i);
		msg->sg.data[prev] = msg->sg.data[i];
	} while (i != msg->sg.end);

	sk_msg_iter_prev(msg, end);
}

static void sk_msg_shift_right(struct sk_msg *msg, int i)
{
	struct scatterlist tmp, sge;

	sk_msg_iter_next(msg, end);
	sge = sk_msg_elem_cpy(msg, i);
	sk_msg_iter_var_next(i);
	tmp = sk_msg_elem_cpy(msg, i);

	while (i != msg->sg.end) {
		msg->sg.data[i] = sge;
		sk_msg_iter_var_next(i);
		sge = tmp;
		tmp = sk_msg_elem_cpy(msg, i);
	}
}

BPF_CALL_4(bpf_msg_pop_data, struct sk_msg *, msg, u32, start,
	   u32, len, u64, flags)
{
	u32 i = 0, l = 0, space, offset = 0;
	u64 last = start + len;
	int pop;

	if (unlikely(flags))
		return -EINVAL;

	/* First find the starting scatterlist element */
	i = msg->sg.start;
	do {
		offset += l;
		l = sk_msg_elem(msg, i)->length;

		if (start < offset + l)
			break;
		sk_msg_iter_var_next(i);
	} while (i != msg->sg.end);

	/* Bounds checks: start and pop must be inside message */
	if (start >= offset + l || last >= msg->sg.size)
		return -EINVAL;

	space = MAX_MSG_FRAGS - sk_msg_elem_used(msg);

	pop = len;
	/* --------------| offset
	 * -| start      |-------- len -------|
	 *
	 *  |----- a ----|-------- pop -------|----- b ----|
	 *  |______________________________________________| length
	 *
	 *
	 * a:   region at front of scatter element to save
	 * b:   region at back of scatter element to save when length > A + pop
	 * pop: region to pop from element, same as input 'pop' here will be
	 *      decremented below per iteration.
	 *
	 * Two top-level cases to handle when start != offset, first B is non
	 * zero and second B is zero corresponding to when a pop includes more
	 * than one element.
	 *
	 * Then if B is non-zero AND there is no space allocate space and
	 * compact A, B regions into page. If there is space shift ring to
	 * the rigth free'ing the next element in ring to place B, leaving
	 * A untouched except to reduce length.
	 */
	if (start != offset) {
		struct scatterlist *nsge, *sge = sk_msg_elem(msg, i);
		int a = start;
		int b = sge->length - pop - a;

		sk_msg_iter_var_next(i);

		if (pop < sge->length - a) {
			if (space) {
				sge->length = a;
				sk_msg_shift_right(msg, i);
				nsge = sk_msg_elem(msg, i);
				get_page(sg_page(sge));
				sg_set_page(nsge,
					    sg_page(sge),
					    b, sge->offset + pop + a);
			} else {
				struct page *page, *orig;
				u8 *to, *from;

				page = alloc_pages(__GFP_NOWARN |
						   __GFP_COMP   | GFP_ATOMIC,
						   get_order(a + b));
				if (unlikely(!page))
					return -ENOMEM;

				sge->length = a;
				orig = sg_page(sge);
				from = sg_virt(sge);
				to = page_address(page);
				memcpy(to, from, a);
				memcpy(to + a, from + a + pop, b);
				sg_set_page(sge, page, a + b, 0);
				put_page(orig);
			}
			pop = 0;
		} else if (pop >= sge->length - a) {
			sge->length = a;
			pop -= (sge->length - a);
		}
	}

	/* From above the current layout _must_ be as follows,
	 *
	 * -| offset
	 * -| start
	 *
	 *  |---- pop ---|---------------- b ------------|
	 *  |____________________________________________| length
	 *
	 * Offset and start of the current msg elem are equal because in the
	 * previous case we handled offset != start and either consumed the
	 * entire element and advanced to the next element OR pop == 0.
	 *
	 * Two cases to handle here are first pop is less than the length
	 * leaving some remainder b above. Simply adjust the element's layout
	 * in this case. Or pop >= length of the element so that b = 0. In this
	 * case advance to next element decrementing pop.
	 */
	while (pop) {
		struct scatterlist *sge = sk_msg_elem(msg, i);

		if (pop < sge->length) {
			sge->length -= pop;
			sge->offset += pop;
			pop = 0;
		} else {
			pop -= sge->length;
			sk_msg_shift_left(msg, i);
		}
		sk_msg_iter_var_next(i);
	}

	sk_mem_uncharge(msg->sk, len - pop);
	msg->sg.size -= (len - pop);
	sk_msg_compute_data_pointers(msg);
	return 0;
}

static const struct bpf_func_proto bpf_msg_pop_data_proto = {
	.func		= bpf_msg_pop_data,
	.gpl_only	= false,
	.ret_type	= RET_INTEGER,
	.arg1_type	= ARG_PTR_TO_CTX,
	.arg2_type	= ARG_ANYTHING,
	.arg3_type	= ARG_ANYTHING,
	.arg4_type	= ARG_ANYTHING,
};

BPF_CALL_1(bpf_get_cgroup_classid, const struct sk_buff *, skb)
{
	return task_get_classid(skb);
}

static const struct bpf_func_proto bpf_get_cgroup_classid_proto = {
	.func           = bpf_get_cgroup_classid,
	.gpl_only       = false,
	.ret_type       = RET_INTEGER,
	.arg1_type      = ARG_PTR_TO_CTX,
};

BPF_CALL_1(bpf_get_route_realm, const struct sk_buff *, skb)
{
	return dst_tclassid(skb);
}

static const struct bpf_func_proto bpf_get_route_realm_proto = {
	.func           = bpf_get_route_realm,
	.gpl_only       = false,
	.ret_type       = RET_INTEGER,
	.arg1_type      = ARG_PTR_TO_CTX,
};

BPF_CALL_1(bpf_get_hash_recalc, struct sk_buff *, skb)
{
	/* If skb_clear_hash() was called due to mangling, we can
	 * trigger SW recalculation here. Later access to hash
	 * can then use the inline skb->hash via context directly
	 * instead of calling this helper again.
	 */
	return skb_get_hash(skb);
}

static const struct bpf_func_proto bpf_get_hash_recalc_proto = {
	.func		= bpf_get_hash_recalc,
	.gpl_only	= false,
	.ret_type	= RET_INTEGER,
	.arg1_type	= ARG_PTR_TO_CTX,
};

BPF_CALL_1(bpf_set_hash_invalid, struct sk_buff *, skb)
{
	/* After all direct packet write, this can be used once for
	 * triggering a lazy recalc on next skb_get_hash() invocation.
	 */
	skb_clear_hash(skb);
	return 0;
}

static const struct bpf_func_proto bpf_set_hash_invalid_proto = {
	.func		= bpf_set_hash_invalid,
	.gpl_only	= false,
	.ret_type	= RET_INTEGER,
	.arg1_type	= ARG_PTR_TO_CTX,
};

BPF_CALL_2(bpf_set_hash, struct sk_buff *, skb, u32, hash)
{
	/* Set user specified hash as L4(+), so that it gets returned
	 * on skb_get_hash() call unless BPF prog later on triggers a
	 * skb_clear_hash().
	 */
	__skb_set_sw_hash(skb, hash, true);
	return 0;
}

static const struct bpf_func_proto bpf_set_hash_proto = {
	.func		= bpf_set_hash,
	.gpl_only	= false,
	.ret_type	= RET_INTEGER,
	.arg1_type	= ARG_PTR_TO_CTX,
	.arg2_type	= ARG_ANYTHING,
};

BPF_CALL_3(bpf_skb_vlan_push, struct sk_buff *, skb, __be16, vlan_proto,
	   u16, vlan_tci)
{
	int ret;

	if (unlikely(vlan_proto != htons(ETH_P_8021Q) &&
		     vlan_proto != htons(ETH_P_8021AD)))
		vlan_proto = htons(ETH_P_8021Q);

	bpf_push_mac_rcsum(skb);
	ret = skb_vlan_push(skb, vlan_proto, vlan_tci);
	bpf_pull_mac_rcsum(skb);

	bpf_compute_data_pointers(skb);
	return ret;
}

static const struct bpf_func_proto bpf_skb_vlan_push_proto = {
	.func           = bpf_skb_vlan_push,
	.gpl_only       = false,
	.ret_type       = RET_INTEGER,
	.arg1_type      = ARG_PTR_TO_CTX,
	.arg2_type      = ARG_ANYTHING,
	.arg3_type      = ARG_ANYTHING,
};

BPF_CALL_1(bpf_skb_vlan_pop, struct sk_buff *, skb)
{
	int ret;

	bpf_push_mac_rcsum(skb);
	ret = skb_vlan_pop(skb);
	bpf_pull_mac_rcsum(skb);

	bpf_compute_data_pointers(skb);
	return ret;
}

static const struct bpf_func_proto bpf_skb_vlan_pop_proto = {
	.func           = bpf_skb_vlan_pop,
	.gpl_only       = false,
	.ret_type       = RET_INTEGER,
	.arg1_type      = ARG_PTR_TO_CTX,
};

static int bpf_skb_generic_push(struct sk_buff *skb, u32 off, u32 len)
{
	/* Caller already did skb_cow() with len as headroom,
	 * so no need to do it here.
	 */
	skb_push(skb, len);
	memmove(skb->data, skb->data + len, off);
	memset(skb->data + off, 0, len);

	/* No skb_postpush_rcsum(skb, skb->data + off, len)
	 * needed here as it does not change the skb->csum
	 * result for checksum complete when summing over
	 * zeroed blocks.
	 */
	return 0;
}

static int bpf_skb_generic_pop(struct sk_buff *skb, u32 off, u32 len)
{
	/* skb_ensure_writable() is not needed here, as we're
	 * already working on an uncloned skb.
	 */
	if (unlikely(!pskb_may_pull(skb, off + len)))
		return -ENOMEM;

	skb_postpull_rcsum(skb, skb->data + off, len);
	memmove(skb->data + len, skb->data, off);
	__skb_pull(skb, len);

	return 0;
}

static int bpf_skb_net_hdr_push(struct sk_buff *skb, u32 off, u32 len)
{
	bool trans_same = skb->transport_header == skb->network_header;
	int ret;

	/* There's no need for __skb_push()/__skb_pull() pair to
	 * get to the start of the mac header as we're guaranteed
	 * to always start from here under eBPF.
	 */
	ret = bpf_skb_generic_push(skb, off, len);
	if (likely(!ret)) {
		skb->mac_header -= len;
		skb->network_header -= len;
		if (trans_same)
			skb->transport_header = skb->network_header;
	}

	return ret;
}

static int bpf_skb_net_hdr_pop(struct sk_buff *skb, u32 off, u32 len)
{
	bool trans_same = skb->transport_header == skb->network_header;
	int ret;

	/* Same here, __skb_push()/__skb_pull() pair not needed. */
	ret = bpf_skb_generic_pop(skb, off, len);
	if (likely(!ret)) {
		skb->mac_header += len;
		skb->network_header += len;
		if (trans_same)
			skb->transport_header = skb->network_header;
	}

	return ret;
}

static int bpf_skb_proto_4_to_6(struct sk_buff *skb)
{
	const u32 len_diff = sizeof(struct ipv6hdr) - sizeof(struct iphdr);
	u32 off = skb_mac_header_len(skb);
	int ret;

	if (skb_is_gso(skb) && !skb_is_gso_tcp(skb))
		return -ENOTSUPP;

	ret = skb_cow(skb, len_diff);
	if (unlikely(ret < 0))
		return ret;

	ret = bpf_skb_net_hdr_push(skb, off, len_diff);
	if (unlikely(ret < 0))
		return ret;

	if (skb_is_gso(skb)) {
		struct skb_shared_info *shinfo = skb_shinfo(skb);

		/* SKB_GSO_TCPV4 needs to be changed into
		 * SKB_GSO_TCPV6.
		 */
		if (shinfo->gso_type & SKB_GSO_TCPV4) {
			shinfo->gso_type &= ~SKB_GSO_TCPV4;
			shinfo->gso_type |=  SKB_GSO_TCPV6;
		}

		/* Due to IPv6 header, MSS needs to be downgraded. */
		skb_decrease_gso_size(shinfo, len_diff);
		/* Header must be checked, and gso_segs recomputed. */
		shinfo->gso_type |= SKB_GSO_DODGY;
		shinfo->gso_segs = 0;
	}

	skb->protocol = htons(ETH_P_IPV6);
	skb_clear_hash(skb);

	return 0;
}

static int bpf_skb_proto_6_to_4(struct sk_buff *skb)
{
	const u32 len_diff = sizeof(struct ipv6hdr) - sizeof(struct iphdr);
	u32 off = skb_mac_header_len(skb);
	int ret;

	if (skb_is_gso(skb) && !skb_is_gso_tcp(skb))
		return -ENOTSUPP;

	ret = skb_unclone(skb, GFP_ATOMIC);
	if (unlikely(ret < 0))
		return ret;

	ret = bpf_skb_net_hdr_pop(skb, off, len_diff);
	if (unlikely(ret < 0))
		return ret;

	if (skb_is_gso(skb)) {
		struct skb_shared_info *shinfo = skb_shinfo(skb);

		/* SKB_GSO_TCPV6 needs to be changed into
		 * SKB_GSO_TCPV4.
		 */
		if (shinfo->gso_type & SKB_GSO_TCPV6) {
			shinfo->gso_type &= ~SKB_GSO_TCPV6;
			shinfo->gso_type |=  SKB_GSO_TCPV4;
		}

		/* Due to IPv4 header, MSS can be upgraded. */
		skb_increase_gso_size(shinfo, len_diff);
		/* Header must be checked, and gso_segs recomputed. */
		shinfo->gso_type |= SKB_GSO_DODGY;
		shinfo->gso_segs = 0;
	}

	skb->protocol = htons(ETH_P_IP);
	skb_clear_hash(skb);

	return 0;
}

static int bpf_skb_proto_xlat(struct sk_buff *skb, __be16 to_proto)
{
	__be16 from_proto = skb->protocol;

	if (from_proto == htons(ETH_P_IP) &&
	      to_proto == htons(ETH_P_IPV6))
		return bpf_skb_proto_4_to_6(skb);

	if (from_proto == htons(ETH_P_IPV6) &&
	      to_proto == htons(ETH_P_IP))
		return bpf_skb_proto_6_to_4(skb);

	return -ENOTSUPP;
}

BPF_CALL_3(bpf_skb_change_proto, struct sk_buff *, skb, __be16, proto,
	   u64, flags)
{
	int ret;

	if (unlikely(flags))
		return -EINVAL;

	/* General idea is that this helper does the basic groundwork
	 * needed for changing the protocol, and eBPF program fills the
	 * rest through bpf_skb_store_bytes(), bpf_lX_csum_replace()
	 * and other helpers, rather than passing a raw buffer here.
	 *
	 * The rationale is to keep this minimal and without a need to
	 * deal with raw packet data. F.e. even if we would pass buffers
	 * here, the program still needs to call the bpf_lX_csum_replace()
	 * helpers anyway. Plus, this way we keep also separation of
	 * concerns, since f.e. bpf_skb_store_bytes() should only take
	 * care of stores.
	 *
	 * Currently, additional options and extension header space are
	 * not supported, but flags register is reserved so we can adapt
	 * that. For offloads, we mark packet as dodgy, so that headers
	 * need to be verified first.
	 */
	ret = bpf_skb_proto_xlat(skb, proto);
	bpf_compute_data_pointers(skb);
	return ret;
}

static const struct bpf_func_proto bpf_skb_change_proto_proto = {
	.func		= bpf_skb_change_proto,
	.gpl_only	= false,
	.ret_type	= RET_INTEGER,
	.arg1_type	= ARG_PTR_TO_CTX,
	.arg2_type	= ARG_ANYTHING,
	.arg3_type	= ARG_ANYTHING,
};

BPF_CALL_2(bpf_skb_change_type, struct sk_buff *, skb, u32, pkt_type)
{
	/* We only allow a restricted subset to be changed for now. */
	if (unlikely(!skb_pkt_type_ok(skb->pkt_type) ||
		     !skb_pkt_type_ok(pkt_type)))
		return -EINVAL;

	skb->pkt_type = pkt_type;
	return 0;
}

static const struct bpf_func_proto bpf_skb_change_type_proto = {
	.func		= bpf_skb_change_type,
	.gpl_only	= false,
	.ret_type	= RET_INTEGER,
	.arg1_type	= ARG_PTR_TO_CTX,
	.arg2_type	= ARG_ANYTHING,
};

static u32 bpf_skb_net_base_len(const struct sk_buff *skb)
{
	switch (skb->protocol) {
	case htons(ETH_P_IP):
		return sizeof(struct iphdr);
	case htons(ETH_P_IPV6):
		return sizeof(struct ipv6hdr);
	default:
		return ~0U;
	}
}

#define BPF_F_ADJ_ROOM_ENCAP_L3_MASK	(BPF_F_ADJ_ROOM_ENCAP_L3_IPV4 | \
					 BPF_F_ADJ_ROOM_ENCAP_L3_IPV6)

#define BPF_F_ADJ_ROOM_MASK		(BPF_F_ADJ_ROOM_FIXED_GSO | \
					 BPF_F_ADJ_ROOM_ENCAP_L3_MASK | \
					 BPF_F_ADJ_ROOM_ENCAP_L4_GRE | \
					 BPF_F_ADJ_ROOM_ENCAP_L4_UDP | \
					 BPF_F_ADJ_ROOM_ENCAP_L2( \
					  BPF_ADJ_ROOM_ENCAP_L2_MASK))

static int bpf_skb_net_grow(struct sk_buff *skb, u32 off, u32 len_diff,
			    u64 flags)
{
	u8 inner_mac_len = flags >> BPF_ADJ_ROOM_ENCAP_L2_SHIFT;
	bool encap = flags & BPF_F_ADJ_ROOM_ENCAP_L3_MASK;
	u16 mac_len = 0, inner_net = 0, inner_trans = 0;
	unsigned int gso_type = SKB_GSO_DODGY;
	int ret;

<<<<<<< HEAD
	if (skb_is_gso(skb) && !skb_is_gso_tcp(skb))
		return -ENOTSUPP;
=======
	if (skb_is_gso(skb) && !skb_is_gso_tcp(skb)) {
		/* udp gso_size delineates datagrams, only allow if fixed */
		if (!(skb_shinfo(skb)->gso_type & SKB_GSO_UDP_L4) ||
		    !(flags & BPF_F_ADJ_ROOM_FIXED_GSO))
			return -ENOTSUPP;
	}
>>>>>>> fa578e9d

	ret = skb_cow_head(skb, len_diff);
	if (unlikely(ret < 0))
		return ret;

	if (encap) {
		if (skb->protocol != htons(ETH_P_IP) &&
		    skb->protocol != htons(ETH_P_IPV6))
			return -ENOTSUPP;

		if (flags & BPF_F_ADJ_ROOM_ENCAP_L3_IPV4 &&
		    flags & BPF_F_ADJ_ROOM_ENCAP_L3_IPV6)
			return -EINVAL;

		if (flags & BPF_F_ADJ_ROOM_ENCAP_L4_GRE &&
		    flags & BPF_F_ADJ_ROOM_ENCAP_L4_UDP)
			return -EINVAL;

		if (skb->encapsulation)
			return -EALREADY;

		mac_len = skb->network_header - skb->mac_header;
		inner_net = skb->network_header;
		if (inner_mac_len > len_diff)
			return -EINVAL;
		inner_trans = skb->transport_header;
	}

	ret = bpf_skb_net_hdr_push(skb, off, len_diff);
	if (unlikely(ret < 0))
		return ret;

	if (encap) {
		skb->inner_mac_header = inner_net - inner_mac_len;
		skb->inner_network_header = inner_net;
		skb->inner_transport_header = inner_trans;
		skb_set_inner_protocol(skb, skb->protocol);

		skb->encapsulation = 1;
		skb_set_network_header(skb, mac_len);

		if (flags & BPF_F_ADJ_ROOM_ENCAP_L4_UDP)
			gso_type |= SKB_GSO_UDP_TUNNEL;
		else if (flags & BPF_F_ADJ_ROOM_ENCAP_L4_GRE)
			gso_type |= SKB_GSO_GRE;
		else if (flags & BPF_F_ADJ_ROOM_ENCAP_L3_IPV6)
			gso_type |= SKB_GSO_IPXIP6;
		else if (flags & BPF_F_ADJ_ROOM_ENCAP_L3_IPV4)
			gso_type |= SKB_GSO_IPXIP4;

		if (flags & BPF_F_ADJ_ROOM_ENCAP_L4_GRE ||
		    flags & BPF_F_ADJ_ROOM_ENCAP_L4_UDP) {
			int nh_len = flags & BPF_F_ADJ_ROOM_ENCAP_L3_IPV6 ?
					sizeof(struct ipv6hdr) :
					sizeof(struct iphdr);

			skb_set_transport_header(skb, mac_len + nh_len);
		}

		/* Match skb->protocol to new outer l3 protocol */
		if (skb->protocol == htons(ETH_P_IP) &&
		    flags & BPF_F_ADJ_ROOM_ENCAP_L3_IPV6)
			skb->protocol = htons(ETH_P_IPV6);
		else if (skb->protocol == htons(ETH_P_IPV6) &&
			 flags & BPF_F_ADJ_ROOM_ENCAP_L3_IPV4)
			skb->protocol = htons(ETH_P_IP);
	}

	if (skb_is_gso(skb)) {
		struct skb_shared_info *shinfo = skb_shinfo(skb);

		/* Due to header grow, MSS needs to be downgraded. */
		if (!(flags & BPF_F_ADJ_ROOM_FIXED_GSO))
			skb_decrease_gso_size(shinfo, len_diff);

		/* Header must be checked, and gso_segs recomputed. */
		shinfo->gso_type |= gso_type;
		shinfo->gso_segs = 0;
	}

	return 0;
}

static int bpf_skb_net_shrink(struct sk_buff *skb, u32 off, u32 len_diff,
			      u64 flags)
{
	int ret;

<<<<<<< HEAD
	if (skb_is_gso(skb) && !skb_is_gso_tcp(skb))
		return -ENOTSUPP;
=======
	if (flags & ~BPF_F_ADJ_ROOM_FIXED_GSO)
		return -EINVAL;

	if (skb_is_gso(skb) && !skb_is_gso_tcp(skb)) {
		/* udp gso_size delineates datagrams, only allow if fixed */
		if (!(skb_shinfo(skb)->gso_type & SKB_GSO_UDP_L4) ||
		    !(flags & BPF_F_ADJ_ROOM_FIXED_GSO))
			return -ENOTSUPP;
	}
>>>>>>> fa578e9d

	ret = skb_unclone(skb, GFP_ATOMIC);
	if (unlikely(ret < 0))
		return ret;

	ret = bpf_skb_net_hdr_pop(skb, off, len_diff);
	if (unlikely(ret < 0))
		return ret;

	if (skb_is_gso(skb)) {
		struct skb_shared_info *shinfo = skb_shinfo(skb);

		/* Due to header shrink, MSS can be upgraded. */
		if (!(flags & BPF_F_ADJ_ROOM_FIXED_GSO))
			skb_increase_gso_size(shinfo, len_diff);

		/* Header must be checked, and gso_segs recomputed. */
		shinfo->gso_type |= SKB_GSO_DODGY;
		shinfo->gso_segs = 0;
	}

	return 0;
}

static u32 __bpf_skb_max_len(const struct sk_buff *skb)
{
	return skb->dev ? skb->dev->mtu + skb->dev->hard_header_len :
			  SKB_MAX_ALLOC;
}

BPF_CALL_4(bpf_skb_adjust_room, struct sk_buff *, skb, s32, len_diff,
	   u32, mode, u64, flags)
{
	u32 len_cur, len_diff_abs = abs(len_diff);
	u32 len_min = bpf_skb_net_base_len(skb);
	u32 len_max = __bpf_skb_max_len(skb);
	__be16 proto = skb->protocol;
	bool shrink = len_diff < 0;
	u32 off;
	int ret;

	if (unlikely(flags & ~BPF_F_ADJ_ROOM_MASK))
		return -EINVAL;
	if (unlikely(len_diff_abs > 0xfffU))
		return -EFAULT;
	if (unlikely(proto != htons(ETH_P_IP) &&
		     proto != htons(ETH_P_IPV6)))
		return -ENOTSUPP;

	off = skb_mac_header_len(skb);
	switch (mode) {
	case BPF_ADJ_ROOM_NET:
		off += bpf_skb_net_base_len(skb);
		break;
	case BPF_ADJ_ROOM_MAC:
		break;
	default:
		return -ENOTSUPP;
	}

	len_cur = skb->len - skb_network_offset(skb);
	if ((shrink && (len_diff_abs >= len_cur ||
			len_cur - len_diff_abs < len_min)) ||
	    (!shrink && (skb->len + len_diff_abs > len_max &&
			 !skb_is_gso(skb))))
		return -ENOTSUPP;

	ret = shrink ? bpf_skb_net_shrink(skb, off, len_diff_abs, flags) :
		       bpf_skb_net_grow(skb, off, len_diff_abs, flags);

	bpf_compute_data_pointers(skb);
	return ret;
}

static const struct bpf_func_proto bpf_skb_adjust_room_proto = {
	.func		= bpf_skb_adjust_room,
	.gpl_only	= false,
	.ret_type	= RET_INTEGER,
	.arg1_type	= ARG_PTR_TO_CTX,
	.arg2_type	= ARG_ANYTHING,
	.arg3_type	= ARG_ANYTHING,
	.arg4_type	= ARG_ANYTHING,
};

static u32 __bpf_skb_min_len(const struct sk_buff *skb)
{
	u32 min_len = skb_network_offset(skb);

	if (skb_transport_header_was_set(skb))
		min_len = skb_transport_offset(skb);
	if (skb->ip_summed == CHECKSUM_PARTIAL)
		min_len = skb_checksum_start_offset(skb) +
			  skb->csum_offset + sizeof(__sum16);
	return min_len;
}

static int bpf_skb_grow_rcsum(struct sk_buff *skb, unsigned int new_len)
{
	unsigned int old_len = skb->len;
	int ret;

	ret = __skb_grow_rcsum(skb, new_len);
	if (!ret)
		memset(skb->data + old_len, 0, new_len - old_len);
	return ret;
}

static int bpf_skb_trim_rcsum(struct sk_buff *skb, unsigned int new_len)
{
	return __skb_trim_rcsum(skb, new_len);
}

static inline int __bpf_skb_change_tail(struct sk_buff *skb, u32 new_len,
					u64 flags)
{
	u32 max_len = __bpf_skb_max_len(skb);
	u32 min_len = __bpf_skb_min_len(skb);
	int ret;

	if (unlikely(flags || new_len > max_len || new_len < min_len))
		return -EINVAL;
	if (skb->encapsulation)
		return -ENOTSUPP;

	/* The basic idea of this helper is that it's performing the
	 * needed work to either grow or trim an skb, and eBPF program
	 * rewrites the rest via helpers like bpf_skb_store_bytes(),
	 * bpf_lX_csum_replace() and others rather than passing a raw
	 * buffer here. This one is a slow path helper and intended
	 * for replies with control messages.
	 *
	 * Like in bpf_skb_change_proto(), we want to keep this rather
	 * minimal and without protocol specifics so that we are able
	 * to separate concerns as in bpf_skb_store_bytes() should only
	 * be the one responsible for writing buffers.
	 *
	 * It's really expected to be a slow path operation here for
	 * control message replies, so we're implicitly linearizing,
	 * uncloning and drop offloads from the skb by this.
	 */
	ret = __bpf_try_make_writable(skb, skb->len);
	if (!ret) {
		if (new_len > skb->len)
			ret = bpf_skb_grow_rcsum(skb, new_len);
		else if (new_len < skb->len)
			ret = bpf_skb_trim_rcsum(skb, new_len);
		if (!ret && skb_is_gso(skb))
			skb_gso_reset(skb);
	}
	return ret;
}

BPF_CALL_3(bpf_skb_change_tail, struct sk_buff *, skb, u32, new_len,
	   u64, flags)
{
	int ret = __bpf_skb_change_tail(skb, new_len, flags);

	bpf_compute_data_pointers(skb);
	return ret;
}

static const struct bpf_func_proto bpf_skb_change_tail_proto = {
	.func		= bpf_skb_change_tail,
	.gpl_only	= false,
	.ret_type	= RET_INTEGER,
	.arg1_type	= ARG_PTR_TO_CTX,
	.arg2_type	= ARG_ANYTHING,
	.arg3_type	= ARG_ANYTHING,
};

BPF_CALL_3(sk_skb_change_tail, struct sk_buff *, skb, u32, new_len,
	   u64, flags)
{
	int ret = __bpf_skb_change_tail(skb, new_len, flags);

	bpf_compute_data_end_sk_skb(skb);
	return ret;
}

static const struct bpf_func_proto sk_skb_change_tail_proto = {
	.func		= sk_skb_change_tail,
	.gpl_only	= false,
	.ret_type	= RET_INTEGER,
	.arg1_type	= ARG_PTR_TO_CTX,
	.arg2_type	= ARG_ANYTHING,
	.arg3_type	= ARG_ANYTHING,
};

static inline int __bpf_skb_change_head(struct sk_buff *skb, u32 head_room,
					u64 flags)
{
	u32 max_len = __bpf_skb_max_len(skb);
	u32 new_len = skb->len + head_room;
	int ret;

	if (unlikely(flags || (!skb_is_gso(skb) && new_len > max_len) ||
		     new_len < skb->len))
		return -EINVAL;

	ret = skb_cow(skb, head_room);
	if (likely(!ret)) {
		/* Idea for this helper is that we currently only
		 * allow to expand on mac header. This means that
		 * skb->protocol network header, etc, stay as is.
		 * Compared to bpf_skb_change_tail(), we're more
		 * flexible due to not needing to linearize or
		 * reset GSO. Intention for this helper is to be
		 * used by an L3 skb that needs to push mac header
		 * for redirection into L2 device.
		 */
		__skb_push(skb, head_room);
		memset(skb->data, 0, head_room);
		skb_reset_mac_header(skb);
	}

	return ret;
}

BPF_CALL_3(bpf_skb_change_head, struct sk_buff *, skb, u32, head_room,
	   u64, flags)
{
	int ret = __bpf_skb_change_head(skb, head_room, flags);

	bpf_compute_data_pointers(skb);
	return ret;
}

static const struct bpf_func_proto bpf_skb_change_head_proto = {
	.func		= bpf_skb_change_head,
	.gpl_only	= false,
	.ret_type	= RET_INTEGER,
	.arg1_type	= ARG_PTR_TO_CTX,
	.arg2_type	= ARG_ANYTHING,
	.arg3_type	= ARG_ANYTHING,
};

BPF_CALL_3(sk_skb_change_head, struct sk_buff *, skb, u32, head_room,
	   u64, flags)
{
	int ret = __bpf_skb_change_head(skb, head_room, flags);

	bpf_compute_data_end_sk_skb(skb);
	return ret;
}

static const struct bpf_func_proto sk_skb_change_head_proto = {
	.func		= sk_skb_change_head,
	.gpl_only	= false,
	.ret_type	= RET_INTEGER,
	.arg1_type	= ARG_PTR_TO_CTX,
	.arg2_type	= ARG_ANYTHING,
	.arg3_type	= ARG_ANYTHING,
};
static unsigned long xdp_get_metalen(const struct xdp_buff *xdp)
{
	return xdp_data_meta_unsupported(xdp) ? 0 :
	       xdp->data - xdp->data_meta;
}

BPF_CALL_2(bpf_xdp_adjust_head, struct xdp_buff *, xdp, int, offset)
{
	void *xdp_frame_end = xdp->data_hard_start + sizeof(struct xdp_frame);
	unsigned long metalen = xdp_get_metalen(xdp);
	void *data_start = xdp_frame_end + metalen;
	void *data = xdp->data + offset;

	if (unlikely(data < data_start ||
		     data > xdp->data_end - ETH_HLEN))
		return -EINVAL;

	if (metalen)
		memmove(xdp->data_meta + offset,
			xdp->data_meta, metalen);
	xdp->data_meta += offset;
	xdp->data = data;

	return 0;
}

static const struct bpf_func_proto bpf_xdp_adjust_head_proto = {
	.func		= bpf_xdp_adjust_head,
	.gpl_only	= false,
	.ret_type	= RET_INTEGER,
	.arg1_type	= ARG_PTR_TO_CTX,
	.arg2_type	= ARG_ANYTHING,
};

BPF_CALL_2(bpf_xdp_adjust_tail, struct xdp_buff *, xdp, int, offset)
{
	void *data_end = xdp->data_end + offset;

	/* only shrinking is allowed for now. */
	if (unlikely(offset >= 0))
		return -EINVAL;

	if (unlikely(data_end < xdp->data + ETH_HLEN))
		return -EINVAL;

	xdp->data_end = data_end;

	return 0;
}

static const struct bpf_func_proto bpf_xdp_adjust_tail_proto = {
	.func		= bpf_xdp_adjust_tail,
	.gpl_only	= false,
	.ret_type	= RET_INTEGER,
	.arg1_type	= ARG_PTR_TO_CTX,
	.arg2_type	= ARG_ANYTHING,
};

BPF_CALL_2(bpf_xdp_adjust_meta, struct xdp_buff *, xdp, int, offset)
{
	void *xdp_frame_end = xdp->data_hard_start + sizeof(struct xdp_frame);
	void *meta = xdp->data_meta + offset;
	unsigned long metalen = xdp->data - meta;

	if (xdp_data_meta_unsupported(xdp))
		return -ENOTSUPP;
	if (unlikely(meta < xdp_frame_end ||
		     meta > xdp->data))
		return -EINVAL;
	if (unlikely((metalen & (sizeof(__u32) - 1)) ||
		     (metalen > 32)))
		return -EACCES;

	xdp->data_meta = meta;

	return 0;
}

static const struct bpf_func_proto bpf_xdp_adjust_meta_proto = {
	.func		= bpf_xdp_adjust_meta,
	.gpl_only	= false,
	.ret_type	= RET_INTEGER,
	.arg1_type	= ARG_PTR_TO_CTX,
	.arg2_type	= ARG_ANYTHING,
};

static int __bpf_tx_xdp(struct net_device *dev,
			struct bpf_map *map,
			struct xdp_buff *xdp,
			u32 index)
{
	struct xdp_frame *xdpf;
	int err, sent;

	if (!dev->netdev_ops->ndo_xdp_xmit) {
		return -EOPNOTSUPP;
	}

	err = xdp_ok_fwd_dev(dev, xdp->data_end - xdp->data);
	if (unlikely(err))
		return err;

	xdpf = convert_to_xdp_frame(xdp);
	if (unlikely(!xdpf))
		return -EOVERFLOW;

	sent = dev->netdev_ops->ndo_xdp_xmit(dev, 1, &xdpf, XDP_XMIT_FLUSH);
	if (sent <= 0)
		return sent;
	return 0;
}

static noinline int
xdp_do_redirect_slow(struct net_device *dev, struct xdp_buff *xdp,
		     struct bpf_prog *xdp_prog, struct bpf_redirect_info *ri)
{
	struct net_device *fwd;
	u32 index = ri->tgt_index;
	int err;

	fwd = dev_get_by_index_rcu(dev_net(dev), index);
	ri->tgt_index = 0;
	if (unlikely(!fwd)) {
		err = -EINVAL;
		goto err;
	}

	err = __bpf_tx_xdp(fwd, NULL, xdp, 0);
	if (unlikely(err))
		goto err;

	_trace_xdp_redirect(dev, xdp_prog, index);
	return 0;
err:
	_trace_xdp_redirect_err(dev, xdp_prog, index, err);
	return err;
}

static int __bpf_tx_xdp_map(struct net_device *dev_rx, void *fwd,
			    struct bpf_map *map,
			    struct xdp_buff *xdp,
			    u32 index)
{
	int err;

	switch (map->map_type) {
	case BPF_MAP_TYPE_DEVMAP:
	case BPF_MAP_TYPE_DEVMAP_HASH: {
		struct bpf_dtab_netdev *dst = fwd;

		err = dev_map_enqueue(dst, xdp, dev_rx);
		if (unlikely(err))
			return err;
		break;
	}
	case BPF_MAP_TYPE_CPUMAP: {
		struct bpf_cpu_map_entry *rcpu = fwd;

		err = cpu_map_enqueue(rcpu, xdp, dev_rx);
		if (unlikely(err))
			return err;
		break;
	}
	case BPF_MAP_TYPE_XSKMAP: {
		struct xdp_sock *xs = fwd;

		err = __xsk_map_redirect(map, xdp, xs);
		return err;
	}
	default:
		return -EBADRQC;
	}
	return 0;
}

void xdp_do_flush_map(void)
{
	struct bpf_redirect_info *ri = this_cpu_ptr(&bpf_redirect_info);
	struct bpf_map *map = ri->map_to_flush;

	ri->map_to_flush = NULL;
	if (map) {
		switch (map->map_type) {
		case BPF_MAP_TYPE_DEVMAP:
		case BPF_MAP_TYPE_DEVMAP_HASH:
			__dev_map_flush(map);
			break;
		case BPF_MAP_TYPE_CPUMAP:
			__cpu_map_flush(map);
			break;
		case BPF_MAP_TYPE_XSKMAP:
			__xsk_map_flush(map);
			break;
		default:
			break;
		}
	}
}
EXPORT_SYMBOL_GPL(xdp_do_flush_map);

static inline void *__xdp_map_lookup_elem(struct bpf_map *map, u32 index)
{
	switch (map->map_type) {
	case BPF_MAP_TYPE_DEVMAP:
		return __dev_map_lookup_elem(map, index);
	case BPF_MAP_TYPE_DEVMAP_HASH:
		return __dev_map_hash_lookup_elem(map, index);
	case BPF_MAP_TYPE_CPUMAP:
		return __cpu_map_lookup_elem(map, index);
	case BPF_MAP_TYPE_XSKMAP:
		return __xsk_map_lookup_elem(map, index);
	default:
		return NULL;
	}
}

void bpf_clear_redirect_map(struct bpf_map *map)
{
	struct bpf_redirect_info *ri;
	int cpu;

	for_each_possible_cpu(cpu) {
		ri = per_cpu_ptr(&bpf_redirect_info, cpu);
		/* Avoid polluting remote cacheline due to writes if
		 * not needed. Once we pass this test, we need the
		 * cmpxchg() to make sure it hasn't been changed in
		 * the meantime by remote CPU.
		 */
		if (unlikely(READ_ONCE(ri->map) == map))
			cmpxchg(&ri->map, map, NULL);
	}
}

static int xdp_do_redirect_map(struct net_device *dev, struct xdp_buff *xdp,
			       struct bpf_prog *xdp_prog, struct bpf_map *map,
			       struct bpf_redirect_info *ri)
{
	u32 index = ri->tgt_index;
	void *fwd = ri->tgt_value;
	int err;

	ri->tgt_index = 0;
	ri->tgt_value = NULL;
	WRITE_ONCE(ri->map, NULL);

	if (ri->map_to_flush && unlikely(ri->map_to_flush != map))
		xdp_do_flush_map();

	err = __bpf_tx_xdp_map(dev, fwd, map, xdp, index);
	if (unlikely(err))
		goto err;

	ri->map_to_flush = map;
	_trace_xdp_redirect_map(dev, xdp_prog, fwd, map, index);
	return 0;
err:
	_trace_xdp_redirect_map_err(dev, xdp_prog, fwd, map, index, err);
	return err;
}

int xdp_do_redirect(struct net_device *dev, struct xdp_buff *xdp,
		    struct bpf_prog *xdp_prog)
{
	struct bpf_redirect_info *ri = this_cpu_ptr(&bpf_redirect_info);
	struct bpf_map *map = READ_ONCE(ri->map);

	if (likely(map))
		return xdp_do_redirect_map(dev, xdp, xdp_prog, map, ri);

	return xdp_do_redirect_slow(dev, xdp, xdp_prog, ri);
}
EXPORT_SYMBOL_GPL(xdp_do_redirect);

static int xdp_do_generic_redirect_map(struct net_device *dev,
				       struct sk_buff *skb,
				       struct xdp_buff *xdp,
				       struct bpf_prog *xdp_prog,
				       struct bpf_map *map)
{
	struct bpf_redirect_info *ri = this_cpu_ptr(&bpf_redirect_info);
	u32 index = ri->tgt_index;
	void *fwd = ri->tgt_value;
	int err = 0;

	ri->tgt_index = 0;
	ri->tgt_value = NULL;
	WRITE_ONCE(ri->map, NULL);

	if (map->map_type == BPF_MAP_TYPE_DEVMAP ||
	    map->map_type == BPF_MAP_TYPE_DEVMAP_HASH) {
		struct bpf_dtab_netdev *dst = fwd;

		err = dev_map_generic_redirect(dst, skb, xdp_prog);
		if (unlikely(err))
			goto err;
	} else if (map->map_type == BPF_MAP_TYPE_XSKMAP) {
		struct xdp_sock *xs = fwd;

		err = xsk_generic_rcv(xs, xdp);
		if (err)
			goto err;
		consume_skb(skb);
	} else {
		/* TODO: Handle BPF_MAP_TYPE_CPUMAP */
		err = -EBADRQC;
		goto err;
	}

	_trace_xdp_redirect_map(dev, xdp_prog, fwd, map, index);
	return 0;
err:
	_trace_xdp_redirect_map_err(dev, xdp_prog, fwd, map, index, err);
	return err;
}

int xdp_do_generic_redirect(struct net_device *dev, struct sk_buff *skb,
			    struct xdp_buff *xdp, struct bpf_prog *xdp_prog)
{
	struct bpf_redirect_info *ri = this_cpu_ptr(&bpf_redirect_info);
	struct bpf_map *map = READ_ONCE(ri->map);
	u32 index = ri->tgt_index;
	struct net_device *fwd;
	int err = 0;

	if (map)
		return xdp_do_generic_redirect_map(dev, skb, xdp, xdp_prog,
						   map);
	ri->tgt_index = 0;
	fwd = dev_get_by_index_rcu(dev_net(dev), index);
	if (unlikely(!fwd)) {
		err = -EINVAL;
		goto err;
	}

	err = xdp_ok_fwd_dev(fwd, skb->len);
	if (unlikely(err))
		goto err;

	skb->dev = fwd;
	_trace_xdp_redirect(dev, xdp_prog, index);
	generic_xdp_tx(skb, xdp_prog);
	return 0;
err:
	_trace_xdp_redirect_err(dev, xdp_prog, index, err);
	return err;
}
EXPORT_SYMBOL_GPL(xdp_do_generic_redirect);

BPF_CALL_2(bpf_xdp_redirect, u32, ifindex, u64, flags)
{
	struct bpf_redirect_info *ri = this_cpu_ptr(&bpf_redirect_info);

	if (unlikely(flags))
		return XDP_ABORTED;

	ri->flags = flags;
	ri->tgt_index = ifindex;
	ri->tgt_value = NULL;
	WRITE_ONCE(ri->map, NULL);

	return XDP_REDIRECT;
}

static const struct bpf_func_proto bpf_xdp_redirect_proto = {
	.func           = bpf_xdp_redirect,
	.gpl_only       = false,
	.ret_type       = RET_INTEGER,
	.arg1_type      = ARG_ANYTHING,
	.arg2_type      = ARG_ANYTHING,
};

BPF_CALL_3(bpf_xdp_redirect_map, struct bpf_map *, map, u32, ifindex,
	   u64, flags)
{
	struct bpf_redirect_info *ri = this_cpu_ptr(&bpf_redirect_info);

	/* Lower bits of the flags are used as return code on lookup failure */
	if (unlikely(flags > XDP_TX))
		return XDP_ABORTED;

	ri->tgt_value = __xdp_map_lookup_elem(map, ifindex);
	if (unlikely(!ri->tgt_value)) {
		/* If the lookup fails we want to clear out the state in the
		 * redirect_info struct completely, so that if an eBPF program
		 * performs multiple lookups, the last one always takes
		 * precedence.
		 */
		WRITE_ONCE(ri->map, NULL);
		return flags;
	}

	ri->flags = flags;
	ri->tgt_index = ifindex;
	WRITE_ONCE(ri->map, map);

	return XDP_REDIRECT;
}

static const struct bpf_func_proto bpf_xdp_redirect_map_proto = {
	.func           = bpf_xdp_redirect_map,
	.gpl_only       = false,
	.ret_type       = RET_INTEGER,
	.arg1_type      = ARG_CONST_MAP_PTR,
	.arg2_type      = ARG_ANYTHING,
	.arg3_type      = ARG_ANYTHING,
};

static unsigned long bpf_skb_copy(void *dst_buff, const void *skb,
				  unsigned long off, unsigned long len)
{
	void *ptr = skb_header_pointer(skb, off, len, dst_buff);

	if (unlikely(!ptr))
		return len;
	if (ptr != dst_buff)
		memcpy(dst_buff, ptr, len);

	return 0;
}

BPF_CALL_5(bpf_skb_event_output, struct sk_buff *, skb, struct bpf_map *, map,
	   u64, flags, void *, meta, u64, meta_size)
{
	u64 skb_size = (flags & BPF_F_CTXLEN_MASK) >> 32;

	if (unlikely(flags & ~(BPF_F_CTXLEN_MASK | BPF_F_INDEX_MASK)))
		return -EINVAL;
	if (unlikely(skb_size > skb->len))
		return -EFAULT;

	return bpf_event_output(map, flags, meta, meta_size, skb, skb_size,
				bpf_skb_copy);
}

static const struct bpf_func_proto bpf_skb_event_output_proto = {
	.func		= bpf_skb_event_output,
	.gpl_only	= true,
	.ret_type	= RET_INTEGER,
	.arg1_type	= ARG_PTR_TO_CTX,
	.arg2_type	= ARG_CONST_MAP_PTR,
	.arg3_type	= ARG_ANYTHING,
	.arg4_type	= ARG_PTR_TO_MEM,
	.arg5_type	= ARG_CONST_SIZE_OR_ZERO,
};

static unsigned short bpf_tunnel_key_af(u64 flags)
{
	return flags & BPF_F_TUNINFO_IPV6 ? AF_INET6 : AF_INET;
}

BPF_CALL_4(bpf_skb_get_tunnel_key, struct sk_buff *, skb, struct bpf_tunnel_key *, to,
	   u32, size, u64, flags)
{
	const struct ip_tunnel_info *info = skb_tunnel_info(skb);
	u8 compat[sizeof(struct bpf_tunnel_key)];
	void *to_orig = to;
	int err;

	if (unlikely(!info || (flags & ~(BPF_F_TUNINFO_IPV6)))) {
		err = -EINVAL;
		goto err_clear;
	}
	if (ip_tunnel_info_af(info) != bpf_tunnel_key_af(flags)) {
		err = -EPROTO;
		goto err_clear;
	}
	if (unlikely(size != sizeof(struct bpf_tunnel_key))) {
		err = -EINVAL;
		switch (size) {
		case offsetof(struct bpf_tunnel_key, tunnel_label):
		case offsetof(struct bpf_tunnel_key, tunnel_ext):
			goto set_compat;
		case offsetof(struct bpf_tunnel_key, remote_ipv6[1]):
			/* Fixup deprecated structure layouts here, so we have
			 * a common path later on.
			 */
			if (ip_tunnel_info_af(info) != AF_INET)
				goto err_clear;
set_compat:
			to = (struct bpf_tunnel_key *)compat;
			break;
		default:
			goto err_clear;
		}
	}

	to->tunnel_id = be64_to_cpu(info->key.tun_id);
	to->tunnel_tos = info->key.tos;
	to->tunnel_ttl = info->key.ttl;
	to->tunnel_ext = 0;

	if (flags & BPF_F_TUNINFO_IPV6) {
		memcpy(to->remote_ipv6, &info->key.u.ipv6.src,
		       sizeof(to->remote_ipv6));
		to->tunnel_label = be32_to_cpu(info->key.label);
	} else {
		to->remote_ipv4 = be32_to_cpu(info->key.u.ipv4.src);
		memset(&to->remote_ipv6[1], 0, sizeof(__u32) * 3);
		to->tunnel_label = 0;
	}

	if (unlikely(size != sizeof(struct bpf_tunnel_key)))
		memcpy(to_orig, to, size);

	return 0;
err_clear:
	memset(to_orig, 0, size);
	return err;
}

static const struct bpf_func_proto bpf_skb_get_tunnel_key_proto = {
	.func		= bpf_skb_get_tunnel_key,
	.gpl_only	= false,
	.ret_type	= RET_INTEGER,
	.arg1_type	= ARG_PTR_TO_CTX,
	.arg2_type	= ARG_PTR_TO_UNINIT_MEM,
	.arg3_type	= ARG_CONST_SIZE,
	.arg4_type	= ARG_ANYTHING,
};

BPF_CALL_3(bpf_skb_get_tunnel_opt, struct sk_buff *, skb, u8 *, to, u32, size)
{
	const struct ip_tunnel_info *info = skb_tunnel_info(skb);
	int err;

	if (unlikely(!info ||
		     !(info->key.tun_flags & TUNNEL_OPTIONS_PRESENT))) {
		err = -ENOENT;
		goto err_clear;
	}
	if (unlikely(size < info->options_len)) {
		err = -ENOMEM;
		goto err_clear;
	}

	ip_tunnel_info_opts_get(to, info);
	if (size > info->options_len)
		memset(to + info->options_len, 0, size - info->options_len);

	return info->options_len;
err_clear:
	memset(to, 0, size);
	return err;
}

static const struct bpf_func_proto bpf_skb_get_tunnel_opt_proto = {
	.func		= bpf_skb_get_tunnel_opt,
	.gpl_only	= false,
	.ret_type	= RET_INTEGER,
	.arg1_type	= ARG_PTR_TO_CTX,
	.arg2_type	= ARG_PTR_TO_UNINIT_MEM,
	.arg3_type	= ARG_CONST_SIZE,
};

static struct metadata_dst __percpu *md_dst;

BPF_CALL_4(bpf_skb_set_tunnel_key, struct sk_buff *, skb,
	   const struct bpf_tunnel_key *, from, u32, size, u64, flags)
{
	struct metadata_dst *md = this_cpu_ptr(md_dst);
	u8 compat[sizeof(struct bpf_tunnel_key)];
	struct ip_tunnel_info *info;

	if (unlikely(flags & ~(BPF_F_TUNINFO_IPV6 | BPF_F_ZERO_CSUM_TX |
			       BPF_F_DONT_FRAGMENT | BPF_F_SEQ_NUMBER)))
		return -EINVAL;
	if (unlikely(size != sizeof(struct bpf_tunnel_key))) {
		switch (size) {
		case offsetof(struct bpf_tunnel_key, tunnel_label):
		case offsetof(struct bpf_tunnel_key, tunnel_ext):
		case offsetof(struct bpf_tunnel_key, remote_ipv6[1]):
			/* Fixup deprecated structure layouts here, so we have
			 * a common path later on.
			 */
			memcpy(compat, from, size);
			memset(compat + size, 0, sizeof(compat) - size);
			from = (const struct bpf_tunnel_key *) compat;
			break;
		default:
			return -EINVAL;
		}
	}
	if (unlikely((!(flags & BPF_F_TUNINFO_IPV6) && from->tunnel_label) ||
		     from->tunnel_ext))
		return -EINVAL;

	skb_dst_drop(skb);
	dst_hold((struct dst_entry *) md);
	skb_dst_set(skb, (struct dst_entry *) md);

	info = &md->u.tun_info;
	memset(info, 0, sizeof(*info));
	info->mode = IP_TUNNEL_INFO_TX;

	info->key.tun_flags = TUNNEL_KEY | TUNNEL_CSUM | TUNNEL_NOCACHE;
	if (flags & BPF_F_DONT_FRAGMENT)
		info->key.tun_flags |= TUNNEL_DONT_FRAGMENT;
	if (flags & BPF_F_ZERO_CSUM_TX)
		info->key.tun_flags &= ~TUNNEL_CSUM;
	if (flags & BPF_F_SEQ_NUMBER)
		info->key.tun_flags |= TUNNEL_SEQ;

	info->key.tun_id = cpu_to_be64(from->tunnel_id);
	info->key.tos = from->tunnel_tos;
	info->key.ttl = from->tunnel_ttl;

	if (flags & BPF_F_TUNINFO_IPV6) {
		info->mode |= IP_TUNNEL_INFO_IPV6;
		memcpy(&info->key.u.ipv6.dst, from->remote_ipv6,
		       sizeof(from->remote_ipv6));
		info->key.label = cpu_to_be32(from->tunnel_label) &
				  IPV6_FLOWLABEL_MASK;
	} else {
		info->key.u.ipv4.dst = cpu_to_be32(from->remote_ipv4);
	}

	return 0;
}

static const struct bpf_func_proto bpf_skb_set_tunnel_key_proto = {
	.func		= bpf_skb_set_tunnel_key,
	.gpl_only	= false,
	.ret_type	= RET_INTEGER,
	.arg1_type	= ARG_PTR_TO_CTX,
	.arg2_type	= ARG_PTR_TO_MEM,
	.arg3_type	= ARG_CONST_SIZE,
	.arg4_type	= ARG_ANYTHING,
};

BPF_CALL_3(bpf_skb_set_tunnel_opt, struct sk_buff *, skb,
	   const u8 *, from, u32, size)
{
	struct ip_tunnel_info *info = skb_tunnel_info(skb);
	const struct metadata_dst *md = this_cpu_ptr(md_dst);

	if (unlikely(info != &md->u.tun_info || (size & (sizeof(u32) - 1))))
		return -EINVAL;
	if (unlikely(size > IP_TUNNEL_OPTS_MAX))
		return -ENOMEM;

	ip_tunnel_info_opts_set(info, from, size, TUNNEL_OPTIONS_PRESENT);

	return 0;
}

static const struct bpf_func_proto bpf_skb_set_tunnel_opt_proto = {
	.func		= bpf_skb_set_tunnel_opt,
	.gpl_only	= false,
	.ret_type	= RET_INTEGER,
	.arg1_type	= ARG_PTR_TO_CTX,
	.arg2_type	= ARG_PTR_TO_MEM,
	.arg3_type	= ARG_CONST_SIZE,
};

static const struct bpf_func_proto *
bpf_get_skb_set_tunnel_proto(enum bpf_func_id which)
{
	if (!md_dst) {
		struct metadata_dst __percpu *tmp;

		tmp = metadata_dst_alloc_percpu(IP_TUNNEL_OPTS_MAX,
						METADATA_IP_TUNNEL,
						GFP_KERNEL);
		if (!tmp)
			return NULL;
		if (cmpxchg(&md_dst, NULL, tmp))
			metadata_dst_free_percpu(tmp);
	}

	switch (which) {
	case BPF_FUNC_skb_set_tunnel_key:
		return &bpf_skb_set_tunnel_key_proto;
	case BPF_FUNC_skb_set_tunnel_opt:
		return &bpf_skb_set_tunnel_opt_proto;
	default:
		return NULL;
	}
}

BPF_CALL_3(bpf_skb_under_cgroup, struct sk_buff *, skb, struct bpf_map *, map,
	   u32, idx)
{
	struct bpf_array *array = container_of(map, struct bpf_array, map);
	struct cgroup *cgrp;
	struct sock *sk;

	sk = skb_to_full_sk(skb);
	if (!sk || !sk_fullsock(sk))
		return -ENOENT;
	if (unlikely(idx >= array->map.max_entries))
		return -E2BIG;

	cgrp = READ_ONCE(array->ptrs[idx]);
	if (unlikely(!cgrp))
		return -EAGAIN;

	return sk_under_cgroup_hierarchy(sk, cgrp);
}

static const struct bpf_func_proto bpf_skb_under_cgroup_proto = {
	.func		= bpf_skb_under_cgroup,
	.gpl_only	= false,
	.ret_type	= RET_INTEGER,
	.arg1_type	= ARG_PTR_TO_CTX,
	.arg2_type	= ARG_CONST_MAP_PTR,
	.arg3_type	= ARG_ANYTHING,
};

#ifdef CONFIG_SOCK_CGROUP_DATA
BPF_CALL_1(bpf_skb_cgroup_id, const struct sk_buff *, skb)
{
	struct sock *sk = skb_to_full_sk(skb);
	struct cgroup *cgrp;

	if (!sk || !sk_fullsock(sk))
		return 0;

	cgrp = sock_cgroup_ptr(&sk->sk_cgrp_data);
	return cgrp->kn->id.id;
}

static const struct bpf_func_proto bpf_skb_cgroup_id_proto = {
	.func           = bpf_skb_cgroup_id,
	.gpl_only       = false,
	.ret_type       = RET_INTEGER,
	.arg1_type      = ARG_PTR_TO_CTX,
};

BPF_CALL_2(bpf_skb_ancestor_cgroup_id, const struct sk_buff *, skb, int,
	   ancestor_level)
{
	struct sock *sk = skb_to_full_sk(skb);
	struct cgroup *ancestor;
	struct cgroup *cgrp;

	if (!sk || !sk_fullsock(sk))
		return 0;

	cgrp = sock_cgroup_ptr(&sk->sk_cgrp_data);
	ancestor = cgroup_ancestor(cgrp, ancestor_level);
	if (!ancestor)
		return 0;

	return ancestor->kn->id.id;
}

static const struct bpf_func_proto bpf_skb_ancestor_cgroup_id_proto = {
	.func           = bpf_skb_ancestor_cgroup_id,
	.gpl_only       = false,
	.ret_type       = RET_INTEGER,
	.arg1_type      = ARG_PTR_TO_CTX,
	.arg2_type      = ARG_ANYTHING,
};
#endif

static unsigned long bpf_xdp_copy(void *dst_buff, const void *src_buff,
				  unsigned long off, unsigned long len)
{
	memcpy(dst_buff, src_buff + off, len);
	return 0;
}

BPF_CALL_5(bpf_xdp_event_output, struct xdp_buff *, xdp, struct bpf_map *, map,
	   u64, flags, void *, meta, u64, meta_size)
{
	u64 xdp_size = (flags & BPF_F_CTXLEN_MASK) >> 32;

	if (unlikely(flags & ~(BPF_F_CTXLEN_MASK | BPF_F_INDEX_MASK)))
		return -EINVAL;
	if (unlikely(xdp_size > (unsigned long)(xdp->data_end - xdp->data)))
		return -EFAULT;

	return bpf_event_output(map, flags, meta, meta_size, xdp->data,
				xdp_size, bpf_xdp_copy);
}

static const struct bpf_func_proto bpf_xdp_event_output_proto = {
	.func		= bpf_xdp_event_output,
	.gpl_only	= true,
	.ret_type	= RET_INTEGER,
	.arg1_type	= ARG_PTR_TO_CTX,
	.arg2_type	= ARG_CONST_MAP_PTR,
	.arg3_type	= ARG_ANYTHING,
	.arg4_type	= ARG_PTR_TO_MEM,
	.arg5_type	= ARG_CONST_SIZE_OR_ZERO,
};

BPF_CALL_1(bpf_get_socket_cookie, struct sk_buff *, skb)
{
	return skb->sk ? sock_gen_cookie(skb->sk) : 0;
}

static const struct bpf_func_proto bpf_get_socket_cookie_proto = {
	.func           = bpf_get_socket_cookie,
	.gpl_only       = false,
	.ret_type       = RET_INTEGER,
	.arg1_type      = ARG_PTR_TO_CTX,
};

BPF_CALL_1(bpf_get_socket_cookie_sock_addr, struct bpf_sock_addr_kern *, ctx)
{
	return sock_gen_cookie(ctx->sk);
}

static const struct bpf_func_proto bpf_get_socket_cookie_sock_addr_proto = {
	.func		= bpf_get_socket_cookie_sock_addr,
	.gpl_only	= false,
	.ret_type	= RET_INTEGER,
	.arg1_type	= ARG_PTR_TO_CTX,
};

BPF_CALL_1(bpf_get_socket_cookie_sock_ops, struct bpf_sock_ops_kern *, ctx)
{
	return sock_gen_cookie(ctx->sk);
}

static const struct bpf_func_proto bpf_get_socket_cookie_sock_ops_proto = {
	.func		= bpf_get_socket_cookie_sock_ops,
	.gpl_only	= false,
	.ret_type	= RET_INTEGER,
	.arg1_type	= ARG_PTR_TO_CTX,
};

BPF_CALL_1(bpf_get_socket_uid, struct sk_buff *, skb)
{
	struct sock *sk = sk_to_full_sk(skb->sk);
	kuid_t kuid;

	if (!sk || !sk_fullsock(sk))
		return overflowuid;
	kuid = sock_net_uid(sock_net(sk), sk);
	return from_kuid_munged(sock_net(sk)->user_ns, kuid);
}

static const struct bpf_func_proto bpf_get_socket_uid_proto = {
	.func           = bpf_get_socket_uid,
	.gpl_only       = false,
	.ret_type       = RET_INTEGER,
	.arg1_type      = ARG_PTR_TO_CTX,
};

BPF_CALL_5(bpf_sockopt_event_output, struct bpf_sock_ops_kern *, bpf_sock,
	   struct bpf_map *, map, u64, flags, void *, data, u64, size)
{
	if (unlikely(flags & ~(BPF_F_INDEX_MASK)))
		return -EINVAL;

	return bpf_event_output(map, flags, data, size, NULL, 0, NULL);
}

static const struct bpf_func_proto bpf_sockopt_event_output_proto =  {
	.func		= bpf_sockopt_event_output,
	.gpl_only       = true,
	.ret_type       = RET_INTEGER,
	.arg1_type      = ARG_PTR_TO_CTX,
	.arg2_type      = ARG_CONST_MAP_PTR,
	.arg3_type      = ARG_ANYTHING,
	.arg4_type      = ARG_PTR_TO_MEM,
	.arg5_type      = ARG_CONST_SIZE_OR_ZERO,
};

BPF_CALL_5(bpf_setsockopt, struct bpf_sock_ops_kern *, bpf_sock,
	   int, level, int, optname, char *, optval, int, optlen)
{
	struct sock *sk = bpf_sock->sk;
	int ret = 0;
	int val;

	if (!sk_fullsock(sk))
		return -EINVAL;

	if (level == SOL_SOCKET) {
		if (optlen != sizeof(int))
			return -EINVAL;
		val = *((int *)optval);

		/* Only some socketops are supported */
		switch (optname) {
		case SO_RCVBUF:
			val = min_t(u32, val, sysctl_rmem_max);
			sk->sk_userlocks |= SOCK_RCVBUF_LOCK;
			WRITE_ONCE(sk->sk_rcvbuf,
				   max_t(int, val * 2, SOCK_MIN_RCVBUF));
			break;
		case SO_SNDBUF:
			val = min_t(u32, val, sysctl_wmem_max);
			sk->sk_userlocks |= SOCK_SNDBUF_LOCK;
			WRITE_ONCE(sk->sk_sndbuf,
				   max_t(int, val * 2, SOCK_MIN_SNDBUF));
			break;
		case SO_MAX_PACING_RATE: /* 32bit version */
			if (val != ~0U)
				cmpxchg(&sk->sk_pacing_status,
					SK_PACING_NONE,
					SK_PACING_NEEDED);
			sk->sk_max_pacing_rate = (val == ~0U) ? ~0UL : val;
			sk->sk_pacing_rate = min(sk->sk_pacing_rate,
						 sk->sk_max_pacing_rate);
			break;
		case SO_PRIORITY:
			sk->sk_priority = val;
			break;
		case SO_RCVLOWAT:
			if (val < 0)
				val = INT_MAX;
			WRITE_ONCE(sk->sk_rcvlowat, val ? : 1);
			break;
		case SO_MARK:
			if (sk->sk_mark != val) {
				sk->sk_mark = val;
				sk_dst_reset(sk);
			}
			break;
		default:
			ret = -EINVAL;
		}
#ifdef CONFIG_INET
	} else if (level == SOL_IP) {
		if (optlen != sizeof(int) || sk->sk_family != AF_INET)
			return -EINVAL;

		val = *((int *)optval);
		/* Only some options are supported */
		switch (optname) {
		case IP_TOS:
			if (val < -1 || val > 0xff) {
				ret = -EINVAL;
			} else {
				struct inet_sock *inet = inet_sk(sk);

				if (val == -1)
					val = 0;
				inet->tos = val;
			}
			break;
		default:
			ret = -EINVAL;
		}
#if IS_ENABLED(CONFIG_IPV6)
	} else if (level == SOL_IPV6) {
		if (optlen != sizeof(int) || sk->sk_family != AF_INET6)
			return -EINVAL;

		val = *((int *)optval);
		/* Only some options are supported */
		switch (optname) {
		case IPV6_TCLASS:
			if (val < -1 || val > 0xff) {
				ret = -EINVAL;
			} else {
				struct ipv6_pinfo *np = inet6_sk(sk);

				if (val == -1)
					val = 0;
				np->tclass = val;
			}
			break;
		default:
			ret = -EINVAL;
		}
#endif
	} else if (level == SOL_TCP &&
		   sk->sk_prot->setsockopt == tcp_setsockopt) {
		if (optname == TCP_CONGESTION) {
			char name[TCP_CA_NAME_MAX];
			bool reinit = bpf_sock->op > BPF_SOCK_OPS_NEEDS_ECN;

			strncpy(name, optval, min_t(long, optlen,
						    TCP_CA_NAME_MAX-1));
			name[TCP_CA_NAME_MAX-1] = 0;
			ret = tcp_set_congestion_control(sk, name, false,
							 reinit, true);
		} else {
			struct tcp_sock *tp = tcp_sk(sk);

			if (optlen != sizeof(int))
				return -EINVAL;

			val = *((int *)optval);
			/* Only some options are supported */
			switch (optname) {
			case TCP_BPF_IW:
				if (val <= 0 || tp->data_segs_out > tp->syn_data)
					ret = -EINVAL;
				else
					tp->snd_cwnd = val;
				break;
			case TCP_BPF_SNDCWND_CLAMP:
				if (val <= 0) {
					ret = -EINVAL;
				} else {
					tp->snd_cwnd_clamp = val;
					tp->snd_ssthresh = val;
				}
				break;
			case TCP_SAVE_SYN:
				if (val < 0 || val > 1)
					ret = -EINVAL;
				else
					tp->save_syn = val;
				break;
			default:
				ret = -EINVAL;
			}
		}
#endif
	} else {
		ret = -EINVAL;
	}
	return ret;
}

static const struct bpf_func_proto bpf_setsockopt_proto = {
	.func		= bpf_setsockopt,
	.gpl_only	= false,
	.ret_type	= RET_INTEGER,
	.arg1_type	= ARG_PTR_TO_CTX,
	.arg2_type	= ARG_ANYTHING,
	.arg3_type	= ARG_ANYTHING,
	.arg4_type	= ARG_PTR_TO_MEM,
	.arg5_type	= ARG_CONST_SIZE,
};

BPF_CALL_5(bpf_getsockopt, struct bpf_sock_ops_kern *, bpf_sock,
	   int, level, int, optname, char *, optval, int, optlen)
{
	struct sock *sk = bpf_sock->sk;

	if (!sk_fullsock(sk))
		goto err_clear;
#ifdef CONFIG_INET
	if (level == SOL_TCP && sk->sk_prot->getsockopt == tcp_getsockopt) {
		struct inet_connection_sock *icsk;
		struct tcp_sock *tp;

		switch (optname) {
		case TCP_CONGESTION:
			icsk = inet_csk(sk);

			if (!icsk->icsk_ca_ops || optlen <= 1)
				goto err_clear;
			strncpy(optval, icsk->icsk_ca_ops->name, optlen);
			optval[optlen - 1] = 0;
			break;
		case TCP_SAVED_SYN:
			tp = tcp_sk(sk);

			if (optlen <= 0 || !tp->saved_syn ||
			    optlen > tp->saved_syn[0])
				goto err_clear;
			memcpy(optval, tp->saved_syn + 1, optlen);
			break;
		default:
			goto err_clear;
		}
	} else if (level == SOL_IP) {
		struct inet_sock *inet = inet_sk(sk);

		if (optlen != sizeof(int) || sk->sk_family != AF_INET)
			goto err_clear;

		/* Only some options are supported */
		switch (optname) {
		case IP_TOS:
			*((int *)optval) = (int)inet->tos;
			break;
		default:
			goto err_clear;
		}
#if IS_ENABLED(CONFIG_IPV6)
	} else if (level == SOL_IPV6) {
		struct ipv6_pinfo *np = inet6_sk(sk);

		if (optlen != sizeof(int) || sk->sk_family != AF_INET6)
			goto err_clear;

		/* Only some options are supported */
		switch (optname) {
		case IPV6_TCLASS:
			*((int *)optval) = (int)np->tclass;
			break;
		default:
			goto err_clear;
		}
#endif
	} else {
		goto err_clear;
	}
	return 0;
#endif
err_clear:
	memset(optval, 0, optlen);
	return -EINVAL;
}

static const struct bpf_func_proto bpf_getsockopt_proto = {
	.func		= bpf_getsockopt,
	.gpl_only	= false,
	.ret_type	= RET_INTEGER,
	.arg1_type	= ARG_PTR_TO_CTX,
	.arg2_type	= ARG_ANYTHING,
	.arg3_type	= ARG_ANYTHING,
	.arg4_type	= ARG_PTR_TO_UNINIT_MEM,
	.arg5_type	= ARG_CONST_SIZE,
};

BPF_CALL_2(bpf_sock_ops_cb_flags_set, struct bpf_sock_ops_kern *, bpf_sock,
	   int, argval)
{
	struct sock *sk = bpf_sock->sk;
	int val = argval & BPF_SOCK_OPS_ALL_CB_FLAGS;

	if (!IS_ENABLED(CONFIG_INET) || !sk_fullsock(sk))
		return -EINVAL;

	tcp_sk(sk)->bpf_sock_ops_cb_flags = val;

	return argval & (~BPF_SOCK_OPS_ALL_CB_FLAGS);
}

static const struct bpf_func_proto bpf_sock_ops_cb_flags_set_proto = {
	.func		= bpf_sock_ops_cb_flags_set,
	.gpl_only	= false,
	.ret_type	= RET_INTEGER,
	.arg1_type	= ARG_PTR_TO_CTX,
	.arg2_type	= ARG_ANYTHING,
};

const struct ipv6_bpf_stub *ipv6_bpf_stub __read_mostly;
EXPORT_SYMBOL_GPL(ipv6_bpf_stub);

BPF_CALL_3(bpf_bind, struct bpf_sock_addr_kern *, ctx, struct sockaddr *, addr,
	   int, addr_len)
{
#ifdef CONFIG_INET
	struct sock *sk = ctx->sk;
	int err;

	/* Binding to port can be expensive so it's prohibited in the helper.
	 * Only binding to IP is supported.
	 */
	err = -EINVAL;
	if (addr_len < offsetofend(struct sockaddr, sa_family))
		return err;
	if (addr->sa_family == AF_INET) {
		if (addr_len < sizeof(struct sockaddr_in))
			return err;
		if (((struct sockaddr_in *)addr)->sin_port != htons(0))
			return err;
		return __inet_bind(sk, addr, addr_len, true, false);
#if IS_ENABLED(CONFIG_IPV6)
	} else if (addr->sa_family == AF_INET6) {
		if (addr_len < SIN6_LEN_RFC2133)
			return err;
		if (((struct sockaddr_in6 *)addr)->sin6_port != htons(0))
			return err;
		/* ipv6_bpf_stub cannot be NULL, since it's called from
		 * bpf_cgroup_inet6_connect hook and ipv6 is already loaded
		 */
		return ipv6_bpf_stub->inet6_bind(sk, addr, addr_len, true, false);
#endif /* CONFIG_IPV6 */
	}
#endif /* CONFIG_INET */

	return -EAFNOSUPPORT;
}

static const struct bpf_func_proto bpf_bind_proto = {
	.func		= bpf_bind,
	.gpl_only	= false,
	.ret_type	= RET_INTEGER,
	.arg1_type	= ARG_PTR_TO_CTX,
	.arg2_type	= ARG_PTR_TO_MEM,
	.arg3_type	= ARG_CONST_SIZE,
};

#ifdef CONFIG_XFRM
BPF_CALL_5(bpf_skb_get_xfrm_state, struct sk_buff *, skb, u32, index,
	   struct bpf_xfrm_state *, to, u32, size, u64, flags)
{
	const struct sec_path *sp = skb_sec_path(skb);
	const struct xfrm_state *x;

	if (!sp || unlikely(index >= sp->len || flags))
		goto err_clear;

	x = sp->xvec[index];

	if (unlikely(size != sizeof(struct bpf_xfrm_state)))
		goto err_clear;

	to->reqid = x->props.reqid;
	to->spi = x->id.spi;
	to->family = x->props.family;
	to->ext = 0;

	if (to->family == AF_INET6) {
		memcpy(to->remote_ipv6, x->props.saddr.a6,
		       sizeof(to->remote_ipv6));
	} else {
		to->remote_ipv4 = x->props.saddr.a4;
		memset(&to->remote_ipv6[1], 0, sizeof(__u32) * 3);
	}

	return 0;
err_clear:
	memset(to, 0, size);
	return -EINVAL;
}

static const struct bpf_func_proto bpf_skb_get_xfrm_state_proto = {
	.func		= bpf_skb_get_xfrm_state,
	.gpl_only	= false,
	.ret_type	= RET_INTEGER,
	.arg1_type	= ARG_PTR_TO_CTX,
	.arg2_type	= ARG_ANYTHING,
	.arg3_type	= ARG_PTR_TO_UNINIT_MEM,
	.arg4_type	= ARG_CONST_SIZE,
	.arg5_type	= ARG_ANYTHING,
};
#endif

#if IS_ENABLED(CONFIG_INET) || IS_ENABLED(CONFIG_IPV6)
static int bpf_fib_set_fwd_params(struct bpf_fib_lookup *params,
				  const struct neighbour *neigh,
				  const struct net_device *dev)
{
	memcpy(params->dmac, neigh->ha, ETH_ALEN);
	memcpy(params->smac, dev->dev_addr, ETH_ALEN);
	params->h_vlan_TCI = 0;
	params->h_vlan_proto = 0;
	params->ifindex = dev->ifindex;

	return 0;
}
#endif

#if IS_ENABLED(CONFIG_INET)
static int bpf_ipv4_fib_lookup(struct net *net, struct bpf_fib_lookup *params,
			       u32 flags, bool check_mtu)
{
	struct fib_nh_common *nhc;
	struct in_device *in_dev;
	struct neighbour *neigh;
	struct net_device *dev;
	struct fib_result res;
	struct flowi4 fl4;
	int err;
	u32 mtu;

	dev = dev_get_by_index_rcu(net, params->ifindex);
	if (unlikely(!dev))
		return -ENODEV;

	/* verify forwarding is enabled on this interface */
	in_dev = __in_dev_get_rcu(dev);
	if (unlikely(!in_dev || !IN_DEV_FORWARD(in_dev)))
		return BPF_FIB_LKUP_RET_FWD_DISABLED;

	if (flags & BPF_FIB_LOOKUP_OUTPUT) {
		fl4.flowi4_iif = 1;
		fl4.flowi4_oif = params->ifindex;
	} else {
		fl4.flowi4_iif = params->ifindex;
		fl4.flowi4_oif = 0;
	}
	fl4.flowi4_tos = params->tos & IPTOS_RT_MASK;
	fl4.flowi4_scope = RT_SCOPE_UNIVERSE;
	fl4.flowi4_flags = 0;

	fl4.flowi4_proto = params->l4_protocol;
	fl4.daddr = params->ipv4_dst;
	fl4.saddr = params->ipv4_src;
	fl4.fl4_sport = params->sport;
	fl4.fl4_dport = params->dport;

	if (flags & BPF_FIB_LOOKUP_DIRECT) {
		u32 tbid = l3mdev_fib_table_rcu(dev) ? : RT_TABLE_MAIN;
		struct fib_table *tb;

		tb = fib_get_table(net, tbid);
		if (unlikely(!tb))
			return BPF_FIB_LKUP_RET_NOT_FWDED;

		err = fib_table_lookup(tb, &fl4, &res, FIB_LOOKUP_NOREF);
	} else {
		fl4.flowi4_mark = 0;
		fl4.flowi4_secid = 0;
		fl4.flowi4_tun_key.tun_id = 0;
		fl4.flowi4_uid = sock_net_uid(net, NULL);

		err = fib_lookup(net, &fl4, &res, FIB_LOOKUP_NOREF);
	}

	if (err) {
		/* map fib lookup errors to RTN_ type */
		if (err == -EINVAL)
			return BPF_FIB_LKUP_RET_BLACKHOLE;
		if (err == -EHOSTUNREACH)
			return BPF_FIB_LKUP_RET_UNREACHABLE;
		if (err == -EACCES)
			return BPF_FIB_LKUP_RET_PROHIBIT;

		return BPF_FIB_LKUP_RET_NOT_FWDED;
	}

	if (res.type != RTN_UNICAST)
		return BPF_FIB_LKUP_RET_NOT_FWDED;

	if (fib_info_num_path(res.fi) > 1)
		fib_select_path(net, &res, &fl4, NULL);

	if (check_mtu) {
		mtu = ip_mtu_from_fib_result(&res, params->ipv4_dst);
		if (params->tot_len > mtu)
			return BPF_FIB_LKUP_RET_FRAG_NEEDED;
	}

	nhc = res.nhc;

	/* do not handle lwt encaps right now */
	if (nhc->nhc_lwtstate)
		return BPF_FIB_LKUP_RET_UNSUPP_LWT;

	dev = nhc->nhc_dev;

	params->rt_metric = res.fi->fib_priority;

	/* xdp and cls_bpf programs are run in RCU-bh so
	 * rcu_read_lock_bh is not needed here
	 */
	if (likely(nhc->nhc_gw_family != AF_INET6)) {
		if (nhc->nhc_gw_family)
			params->ipv4_dst = nhc->nhc_gw.ipv4;

		neigh = __ipv4_neigh_lookup_noref(dev,
						 (__force u32)params->ipv4_dst);
	} else {
		struct in6_addr *dst = (struct in6_addr *)params->ipv6_dst;

		params->family = AF_INET6;
		*dst = nhc->nhc_gw.ipv6;
		neigh = __ipv6_neigh_lookup_noref_stub(dev, dst);
	}

	if (!neigh)
		return BPF_FIB_LKUP_RET_NO_NEIGH;

	return bpf_fib_set_fwd_params(params, neigh, dev);
}
#endif

#if IS_ENABLED(CONFIG_IPV6)
static int bpf_ipv6_fib_lookup(struct net *net, struct bpf_fib_lookup *params,
			       u32 flags, bool check_mtu)
{
	struct in6_addr *src = (struct in6_addr *) params->ipv6_src;
	struct in6_addr *dst = (struct in6_addr *) params->ipv6_dst;
	struct fib6_result res = {};
	struct neighbour *neigh;
	struct net_device *dev;
	struct inet6_dev *idev;
	struct flowi6 fl6;
	int strict = 0;
	int oif, err;
	u32 mtu;

	/* link local addresses are never forwarded */
	if (rt6_need_strict(dst) || rt6_need_strict(src))
		return BPF_FIB_LKUP_RET_NOT_FWDED;

	dev = dev_get_by_index_rcu(net, params->ifindex);
	if (unlikely(!dev))
		return -ENODEV;

	idev = __in6_dev_get_safely(dev);
	if (unlikely(!idev || !idev->cnf.forwarding))
		return BPF_FIB_LKUP_RET_FWD_DISABLED;

	if (flags & BPF_FIB_LOOKUP_OUTPUT) {
		fl6.flowi6_iif = 1;
		oif = fl6.flowi6_oif = params->ifindex;
	} else {
		oif = fl6.flowi6_iif = params->ifindex;
		fl6.flowi6_oif = 0;
		strict = RT6_LOOKUP_F_HAS_SADDR;
	}
	fl6.flowlabel = params->flowinfo;
	fl6.flowi6_scope = 0;
	fl6.flowi6_flags = 0;
	fl6.mp_hash = 0;

	fl6.flowi6_proto = params->l4_protocol;
	fl6.daddr = *dst;
	fl6.saddr = *src;
	fl6.fl6_sport = params->sport;
	fl6.fl6_dport = params->dport;

	if (flags & BPF_FIB_LOOKUP_DIRECT) {
		u32 tbid = l3mdev_fib_table_rcu(dev) ? : RT_TABLE_MAIN;
		struct fib6_table *tb;

		tb = ipv6_stub->fib6_get_table(net, tbid);
		if (unlikely(!tb))
			return BPF_FIB_LKUP_RET_NOT_FWDED;

		err = ipv6_stub->fib6_table_lookup(net, tb, oif, &fl6, &res,
						   strict);
	} else {
		fl6.flowi6_mark = 0;
		fl6.flowi6_secid = 0;
		fl6.flowi6_tun_key.tun_id = 0;
		fl6.flowi6_uid = sock_net_uid(net, NULL);

		err = ipv6_stub->fib6_lookup(net, oif, &fl6, &res, strict);
	}

	if (unlikely(err || IS_ERR_OR_NULL(res.f6i) ||
		     res.f6i == net->ipv6.fib6_null_entry))
		return BPF_FIB_LKUP_RET_NOT_FWDED;

	switch (res.fib6_type) {
	/* only unicast is forwarded */
	case RTN_UNICAST:
		break;
	case RTN_BLACKHOLE:
		return BPF_FIB_LKUP_RET_BLACKHOLE;
	case RTN_UNREACHABLE:
		return BPF_FIB_LKUP_RET_UNREACHABLE;
	case RTN_PROHIBIT:
		return BPF_FIB_LKUP_RET_PROHIBIT;
	default:
		return BPF_FIB_LKUP_RET_NOT_FWDED;
	}

	ipv6_stub->fib6_select_path(net, &res, &fl6, fl6.flowi6_oif,
				    fl6.flowi6_oif != 0, NULL, strict);

	if (check_mtu) {
		mtu = ipv6_stub->ip6_mtu_from_fib6(&res, dst, src);
		if (params->tot_len > mtu)
			return BPF_FIB_LKUP_RET_FRAG_NEEDED;
	}

	if (res.nh->fib_nh_lws)
		return BPF_FIB_LKUP_RET_UNSUPP_LWT;

	if (res.nh->fib_nh_gw_family)
		*dst = res.nh->fib_nh_gw6;

	dev = res.nh->fib_nh_dev;
	params->rt_metric = res.f6i->fib6_metric;

	/* xdp and cls_bpf programs are run in RCU-bh so rcu_read_lock_bh is
	 * not needed here.
	 */
	neigh = __ipv6_neigh_lookup_noref_stub(dev, dst);
	if (!neigh)
		return BPF_FIB_LKUP_RET_NO_NEIGH;

	return bpf_fib_set_fwd_params(params, neigh, dev);
}
#endif

BPF_CALL_4(bpf_xdp_fib_lookup, struct xdp_buff *, ctx,
	   struct bpf_fib_lookup *, params, int, plen, u32, flags)
{
	if (plen < sizeof(*params))
		return -EINVAL;

	if (flags & ~(BPF_FIB_LOOKUP_DIRECT | BPF_FIB_LOOKUP_OUTPUT))
		return -EINVAL;

	switch (params->family) {
#if IS_ENABLED(CONFIG_INET)
	case AF_INET:
		return bpf_ipv4_fib_lookup(dev_net(ctx->rxq->dev), params,
					   flags, true);
#endif
#if IS_ENABLED(CONFIG_IPV6)
	case AF_INET6:
		return bpf_ipv6_fib_lookup(dev_net(ctx->rxq->dev), params,
					   flags, true);
#endif
	}
	return -EAFNOSUPPORT;
}

static const struct bpf_func_proto bpf_xdp_fib_lookup_proto = {
	.func		= bpf_xdp_fib_lookup,
	.gpl_only	= true,
	.ret_type	= RET_INTEGER,
	.arg1_type      = ARG_PTR_TO_CTX,
	.arg2_type      = ARG_PTR_TO_MEM,
	.arg3_type      = ARG_CONST_SIZE,
	.arg4_type	= ARG_ANYTHING,
};

BPF_CALL_4(bpf_skb_fib_lookup, struct sk_buff *, skb,
	   struct bpf_fib_lookup *, params, int, plen, u32, flags)
{
	struct net *net = dev_net(skb->dev);
	int rc = -EAFNOSUPPORT;

	if (plen < sizeof(*params))
		return -EINVAL;

	if (flags & ~(BPF_FIB_LOOKUP_DIRECT | BPF_FIB_LOOKUP_OUTPUT))
		return -EINVAL;

	switch (params->family) {
#if IS_ENABLED(CONFIG_INET)
	case AF_INET:
		rc = bpf_ipv4_fib_lookup(net, params, flags, false);
		break;
#endif
#if IS_ENABLED(CONFIG_IPV6)
	case AF_INET6:
		rc = bpf_ipv6_fib_lookup(net, params, flags, false);
		break;
#endif
	}

	if (!rc) {
		struct net_device *dev;

		dev = dev_get_by_index_rcu(net, params->ifindex);
		if (!is_skb_forwardable(dev, skb))
			rc = BPF_FIB_LKUP_RET_FRAG_NEEDED;
	}

	return rc;
}

static const struct bpf_func_proto bpf_skb_fib_lookup_proto = {
	.func		= bpf_skb_fib_lookup,
	.gpl_only	= true,
	.ret_type	= RET_INTEGER,
	.arg1_type      = ARG_PTR_TO_CTX,
	.arg2_type      = ARG_PTR_TO_MEM,
	.arg3_type      = ARG_CONST_SIZE,
	.arg4_type	= ARG_ANYTHING,
};

#if IS_ENABLED(CONFIG_IPV6_SEG6_BPF)
static int bpf_push_seg6_encap(struct sk_buff *skb, u32 type, void *hdr, u32 len)
{
	int err;
	struct ipv6_sr_hdr *srh = (struct ipv6_sr_hdr *)hdr;

	if (!seg6_validate_srh(srh, len))
		return -EINVAL;

	switch (type) {
	case BPF_LWT_ENCAP_SEG6_INLINE:
		if (skb->protocol != htons(ETH_P_IPV6))
			return -EBADMSG;

		err = seg6_do_srh_inline(skb, srh);
		break;
	case BPF_LWT_ENCAP_SEG6:
		skb_reset_inner_headers(skb);
		skb->encapsulation = 1;
		err = seg6_do_srh_encap(skb, srh, IPPROTO_IPV6);
		break;
	default:
		return -EINVAL;
	}

	bpf_compute_data_pointers(skb);
	if (err)
		return err;

	ipv6_hdr(skb)->payload_len = htons(skb->len - sizeof(struct ipv6hdr));
	skb_set_transport_header(skb, sizeof(struct ipv6hdr));

	return seg6_lookup_nexthop(skb, NULL, 0);
}
#endif /* CONFIG_IPV6_SEG6_BPF */

#if IS_ENABLED(CONFIG_LWTUNNEL_BPF)
static int bpf_push_ip_encap(struct sk_buff *skb, void *hdr, u32 len,
			     bool ingress)
{
	return bpf_lwt_push_ip_encap(skb, hdr, len, ingress);
}
#endif

BPF_CALL_4(bpf_lwt_in_push_encap, struct sk_buff *, skb, u32, type, void *, hdr,
	   u32, len)
{
	switch (type) {
#if IS_ENABLED(CONFIG_IPV6_SEG6_BPF)
	case BPF_LWT_ENCAP_SEG6:
	case BPF_LWT_ENCAP_SEG6_INLINE:
		return bpf_push_seg6_encap(skb, type, hdr, len);
#endif
#if IS_ENABLED(CONFIG_LWTUNNEL_BPF)
	case BPF_LWT_ENCAP_IP:
		return bpf_push_ip_encap(skb, hdr, len, true /* ingress */);
#endif
	default:
		return -EINVAL;
	}
}

BPF_CALL_4(bpf_lwt_xmit_push_encap, struct sk_buff *, skb, u32, type,
	   void *, hdr, u32, len)
{
	switch (type) {
#if IS_ENABLED(CONFIG_LWTUNNEL_BPF)
	case BPF_LWT_ENCAP_IP:
		return bpf_push_ip_encap(skb, hdr, len, false /* egress */);
#endif
	default:
		return -EINVAL;
	}
}

static const struct bpf_func_proto bpf_lwt_in_push_encap_proto = {
	.func		= bpf_lwt_in_push_encap,
	.gpl_only	= false,
	.ret_type	= RET_INTEGER,
	.arg1_type	= ARG_PTR_TO_CTX,
	.arg2_type	= ARG_ANYTHING,
	.arg3_type	= ARG_PTR_TO_MEM,
	.arg4_type	= ARG_CONST_SIZE
};

static const struct bpf_func_proto bpf_lwt_xmit_push_encap_proto = {
	.func		= bpf_lwt_xmit_push_encap,
	.gpl_only	= false,
	.ret_type	= RET_INTEGER,
	.arg1_type	= ARG_PTR_TO_CTX,
	.arg2_type	= ARG_ANYTHING,
	.arg3_type	= ARG_PTR_TO_MEM,
	.arg4_type	= ARG_CONST_SIZE
};

#if IS_ENABLED(CONFIG_IPV6_SEG6_BPF)
BPF_CALL_4(bpf_lwt_seg6_store_bytes, struct sk_buff *, skb, u32, offset,
	   const void *, from, u32, len)
{
	struct seg6_bpf_srh_state *srh_state =
		this_cpu_ptr(&seg6_bpf_srh_states);
	struct ipv6_sr_hdr *srh = srh_state->srh;
	void *srh_tlvs, *srh_end, *ptr;
	int srhoff = 0;

	if (srh == NULL)
		return -EINVAL;

	srh_tlvs = (void *)((char *)srh + ((srh->first_segment + 1) << 4));
	srh_end = (void *)((char *)srh + sizeof(*srh) + srh_state->hdrlen);

	ptr = skb->data + offset;
	if (ptr >= srh_tlvs && ptr + len <= srh_end)
		srh_state->valid = false;
	else if (ptr < (void *)&srh->flags ||
		 ptr + len > (void *)&srh->segments)
		return -EFAULT;

	if (unlikely(bpf_try_make_writable(skb, offset + len)))
		return -EFAULT;
	if (ipv6_find_hdr(skb, &srhoff, IPPROTO_ROUTING, NULL, NULL) < 0)
		return -EINVAL;
	srh_state->srh = (struct ipv6_sr_hdr *)(skb->data + srhoff);

	memcpy(skb->data + offset, from, len);
	return 0;
}

static const struct bpf_func_proto bpf_lwt_seg6_store_bytes_proto = {
	.func		= bpf_lwt_seg6_store_bytes,
	.gpl_only	= false,
	.ret_type	= RET_INTEGER,
	.arg1_type	= ARG_PTR_TO_CTX,
	.arg2_type	= ARG_ANYTHING,
	.arg3_type	= ARG_PTR_TO_MEM,
	.arg4_type	= ARG_CONST_SIZE
};

static void bpf_update_srh_state(struct sk_buff *skb)
{
	struct seg6_bpf_srh_state *srh_state =
		this_cpu_ptr(&seg6_bpf_srh_states);
	int srhoff = 0;

	if (ipv6_find_hdr(skb, &srhoff, IPPROTO_ROUTING, NULL, NULL) < 0) {
		srh_state->srh = NULL;
	} else {
		srh_state->srh = (struct ipv6_sr_hdr *)(skb->data + srhoff);
		srh_state->hdrlen = srh_state->srh->hdrlen << 3;
		srh_state->valid = true;
	}
}

BPF_CALL_4(bpf_lwt_seg6_action, struct sk_buff *, skb,
	   u32, action, void *, param, u32, param_len)
{
	struct seg6_bpf_srh_state *srh_state =
		this_cpu_ptr(&seg6_bpf_srh_states);
	int hdroff = 0;
	int err;

	switch (action) {
	case SEG6_LOCAL_ACTION_END_X:
		if (!seg6_bpf_has_valid_srh(skb))
			return -EBADMSG;
		if (param_len != sizeof(struct in6_addr))
			return -EINVAL;
		return seg6_lookup_nexthop(skb, (struct in6_addr *)param, 0);
	case SEG6_LOCAL_ACTION_END_T:
		if (!seg6_bpf_has_valid_srh(skb))
			return -EBADMSG;
		if (param_len != sizeof(int))
			return -EINVAL;
		return seg6_lookup_nexthop(skb, NULL, *(int *)param);
	case SEG6_LOCAL_ACTION_END_DT6:
		if (!seg6_bpf_has_valid_srh(skb))
			return -EBADMSG;
		if (param_len != sizeof(int))
			return -EINVAL;

		if (ipv6_find_hdr(skb, &hdroff, IPPROTO_IPV6, NULL, NULL) < 0)
			return -EBADMSG;
		if (!pskb_pull(skb, hdroff))
			return -EBADMSG;

		skb_postpull_rcsum(skb, skb_network_header(skb), hdroff);
		skb_reset_network_header(skb);
		skb_reset_transport_header(skb);
		skb->encapsulation = 0;

		bpf_compute_data_pointers(skb);
		bpf_update_srh_state(skb);
		return seg6_lookup_nexthop(skb, NULL, *(int *)param);
	case SEG6_LOCAL_ACTION_END_B6:
		if (srh_state->srh && !seg6_bpf_has_valid_srh(skb))
			return -EBADMSG;
		err = bpf_push_seg6_encap(skb, BPF_LWT_ENCAP_SEG6_INLINE,
					  param, param_len);
		if (!err)
			bpf_update_srh_state(skb);

		return err;
	case SEG6_LOCAL_ACTION_END_B6_ENCAP:
		if (srh_state->srh && !seg6_bpf_has_valid_srh(skb))
			return -EBADMSG;
		err = bpf_push_seg6_encap(skb, BPF_LWT_ENCAP_SEG6,
					  param, param_len);
		if (!err)
			bpf_update_srh_state(skb);

		return err;
	default:
		return -EINVAL;
	}
}

static const struct bpf_func_proto bpf_lwt_seg6_action_proto = {
	.func		= bpf_lwt_seg6_action,
	.gpl_only	= false,
	.ret_type	= RET_INTEGER,
	.arg1_type	= ARG_PTR_TO_CTX,
	.arg2_type	= ARG_ANYTHING,
	.arg3_type	= ARG_PTR_TO_MEM,
	.arg4_type	= ARG_CONST_SIZE
};

BPF_CALL_3(bpf_lwt_seg6_adjust_srh, struct sk_buff *, skb, u32, offset,
	   s32, len)
{
	struct seg6_bpf_srh_state *srh_state =
		this_cpu_ptr(&seg6_bpf_srh_states);
	struct ipv6_sr_hdr *srh = srh_state->srh;
	void *srh_end, *srh_tlvs, *ptr;
	struct ipv6hdr *hdr;
	int srhoff = 0;
	int ret;

	if (unlikely(srh == NULL))
		return -EINVAL;

	srh_tlvs = (void *)((unsigned char *)srh + sizeof(*srh) +
			((srh->first_segment + 1) << 4));
	srh_end = (void *)((unsigned char *)srh + sizeof(*srh) +
			srh_state->hdrlen);
	ptr = skb->data + offset;

	if (unlikely(ptr < srh_tlvs || ptr > srh_end))
		return -EFAULT;
	if (unlikely(len < 0 && (void *)((char *)ptr - len) > srh_end))
		return -EFAULT;

	if (len > 0) {
		ret = skb_cow_head(skb, len);
		if (unlikely(ret < 0))
			return ret;

		ret = bpf_skb_net_hdr_push(skb, offset, len);
	} else {
		ret = bpf_skb_net_hdr_pop(skb, offset, -1 * len);
	}

	bpf_compute_data_pointers(skb);
	if (unlikely(ret < 0))
		return ret;

	hdr = (struct ipv6hdr *)skb->data;
	hdr->payload_len = htons(skb->len - sizeof(struct ipv6hdr));

	if (ipv6_find_hdr(skb, &srhoff, IPPROTO_ROUTING, NULL, NULL) < 0)
		return -EINVAL;
	srh_state->srh = (struct ipv6_sr_hdr *)(skb->data + srhoff);
	srh_state->hdrlen += len;
	srh_state->valid = false;
	return 0;
}

static const struct bpf_func_proto bpf_lwt_seg6_adjust_srh_proto = {
	.func		= bpf_lwt_seg6_adjust_srh,
	.gpl_only	= false,
	.ret_type	= RET_INTEGER,
	.arg1_type	= ARG_PTR_TO_CTX,
	.arg2_type	= ARG_ANYTHING,
	.arg3_type	= ARG_ANYTHING,
};
#endif /* CONFIG_IPV6_SEG6_BPF */

#ifdef CONFIG_INET
static struct sock *sk_lookup(struct net *net, struct bpf_sock_tuple *tuple,
			      int dif, int sdif, u8 family, u8 proto)
{
	bool refcounted = false;
	struct sock *sk = NULL;

	if (family == AF_INET) {
		__be32 src4 = tuple->ipv4.saddr;
		__be32 dst4 = tuple->ipv4.daddr;

		if (proto == IPPROTO_TCP)
			sk = __inet_lookup(net, &tcp_hashinfo, NULL, 0,
					   src4, tuple->ipv4.sport,
					   dst4, tuple->ipv4.dport,
					   dif, sdif, &refcounted);
		else
			sk = __udp4_lib_lookup(net, src4, tuple->ipv4.sport,
					       dst4, tuple->ipv4.dport,
					       dif, sdif, &udp_table, NULL);
#if IS_ENABLED(CONFIG_IPV6)
	} else {
		struct in6_addr *src6 = (struct in6_addr *)&tuple->ipv6.saddr;
		struct in6_addr *dst6 = (struct in6_addr *)&tuple->ipv6.daddr;

		if (proto == IPPROTO_TCP)
			sk = __inet6_lookup(net, &tcp_hashinfo, NULL, 0,
					    src6, tuple->ipv6.sport,
					    dst6, ntohs(tuple->ipv6.dport),
					    dif, sdif, &refcounted);
		else if (likely(ipv6_bpf_stub))
			sk = ipv6_bpf_stub->udp6_lib_lookup(net,
							    src6, tuple->ipv6.sport,
							    dst6, tuple->ipv6.dport,
							    dif, sdif,
							    &udp_table, NULL);
#endif
	}

	if (unlikely(sk && !refcounted && !sock_flag(sk, SOCK_RCU_FREE))) {
		WARN_ONCE(1, "Found non-RCU, unreferenced socket!");
		sk = NULL;
	}
	return sk;
}

/* bpf_skc_lookup performs the core lookup for different types of sockets,
 * taking a reference on the socket if it doesn't have the flag SOCK_RCU_FREE.
 * Returns the socket as an 'unsigned long' to simplify the casting in the
 * callers to satisfy BPF_CALL declarations.
 */
static struct sock *
__bpf_skc_lookup(struct sk_buff *skb, struct bpf_sock_tuple *tuple, u32 len,
		 struct net *caller_net, u32 ifindex, u8 proto, u64 netns_id,
		 u64 flags)
{
	struct sock *sk = NULL;
	u8 family = AF_UNSPEC;
	struct net *net;
	int sdif;

	if (len == sizeof(tuple->ipv4))
		family = AF_INET;
	else if (len == sizeof(tuple->ipv6))
		family = AF_INET6;
	else
		return NULL;

	if (unlikely(family == AF_UNSPEC || flags ||
		     !((s32)netns_id < 0 || netns_id <= S32_MAX)))
		goto out;

	if (family == AF_INET)
		sdif = inet_sdif(skb);
	else
		sdif = inet6_sdif(skb);

	if ((s32)netns_id < 0) {
		net = caller_net;
		sk = sk_lookup(net, tuple, ifindex, sdif, family, proto);
	} else {
		net = get_net_ns_by_id(caller_net, netns_id);
		if (unlikely(!net))
			goto out;
		sk = sk_lookup(net, tuple, ifindex, sdif, family, proto);
		put_net(net);
	}

out:
	return sk;
}

static struct sock *
__bpf_sk_lookup(struct sk_buff *skb, struct bpf_sock_tuple *tuple, u32 len,
		struct net *caller_net, u32 ifindex, u8 proto, u64 netns_id,
		u64 flags)
{
	struct sock *sk = __bpf_skc_lookup(skb, tuple, len, caller_net,
					   ifindex, proto, netns_id, flags);

	if (sk) {
		sk = sk_to_full_sk(sk);
		if (!sk_fullsock(sk)) {
			sock_gen_put(sk);
			return NULL;
		}
	}

	return sk;
}

static struct sock *
bpf_skc_lookup(struct sk_buff *skb, struct bpf_sock_tuple *tuple, u32 len,
	       u8 proto, u64 netns_id, u64 flags)
{
	struct net *caller_net;
	int ifindex;

	if (skb->dev) {
		caller_net = dev_net(skb->dev);
		ifindex = skb->dev->ifindex;
	} else {
		caller_net = sock_net(skb->sk);
		ifindex = 0;
	}

	return __bpf_skc_lookup(skb, tuple, len, caller_net, ifindex, proto,
				netns_id, flags);
}

static struct sock *
bpf_sk_lookup(struct sk_buff *skb, struct bpf_sock_tuple *tuple, u32 len,
	      u8 proto, u64 netns_id, u64 flags)
{
	struct sock *sk = bpf_skc_lookup(skb, tuple, len, proto, netns_id,
					 flags);

	if (sk) {
		sk = sk_to_full_sk(sk);
		if (!sk_fullsock(sk)) {
			sock_gen_put(sk);
			return NULL;
		}
	}

	return sk;
}

BPF_CALL_5(bpf_skc_lookup_tcp, struct sk_buff *, skb,
	   struct bpf_sock_tuple *, tuple, u32, len, u64, netns_id, u64, flags)
{
	return (unsigned long)bpf_skc_lookup(skb, tuple, len, IPPROTO_TCP,
					     netns_id, flags);
}

static const struct bpf_func_proto bpf_skc_lookup_tcp_proto = {
	.func		= bpf_skc_lookup_tcp,
	.gpl_only	= false,
	.pkt_access	= true,
	.ret_type	= RET_PTR_TO_SOCK_COMMON_OR_NULL,
	.arg1_type	= ARG_PTR_TO_CTX,
	.arg2_type	= ARG_PTR_TO_MEM,
	.arg3_type	= ARG_CONST_SIZE,
	.arg4_type	= ARG_ANYTHING,
	.arg5_type	= ARG_ANYTHING,
};

BPF_CALL_5(bpf_sk_lookup_tcp, struct sk_buff *, skb,
	   struct bpf_sock_tuple *, tuple, u32, len, u64, netns_id, u64, flags)
{
	return (unsigned long)bpf_sk_lookup(skb, tuple, len, IPPROTO_TCP,
					    netns_id, flags);
}

static const struct bpf_func_proto bpf_sk_lookup_tcp_proto = {
	.func		= bpf_sk_lookup_tcp,
	.gpl_only	= false,
	.pkt_access	= true,
	.ret_type	= RET_PTR_TO_SOCKET_OR_NULL,
	.arg1_type	= ARG_PTR_TO_CTX,
	.arg2_type	= ARG_PTR_TO_MEM,
	.arg3_type	= ARG_CONST_SIZE,
	.arg4_type	= ARG_ANYTHING,
	.arg5_type	= ARG_ANYTHING,
};

BPF_CALL_5(bpf_sk_lookup_udp, struct sk_buff *, skb,
	   struct bpf_sock_tuple *, tuple, u32, len, u64, netns_id, u64, flags)
{
	return (unsigned long)bpf_sk_lookup(skb, tuple, len, IPPROTO_UDP,
					    netns_id, flags);
}

static const struct bpf_func_proto bpf_sk_lookup_udp_proto = {
	.func		= bpf_sk_lookup_udp,
	.gpl_only	= false,
	.pkt_access	= true,
	.ret_type	= RET_PTR_TO_SOCKET_OR_NULL,
	.arg1_type	= ARG_PTR_TO_CTX,
	.arg2_type	= ARG_PTR_TO_MEM,
	.arg3_type	= ARG_CONST_SIZE,
	.arg4_type	= ARG_ANYTHING,
	.arg5_type	= ARG_ANYTHING,
};

BPF_CALL_1(bpf_sk_release, struct sock *, sk)
{
	/* Only full sockets have sk->sk_flags. */
	if (!sk_fullsock(sk) || !sock_flag(sk, SOCK_RCU_FREE))
		sock_gen_put(sk);
	return 0;
}

static const struct bpf_func_proto bpf_sk_release_proto = {
	.func		= bpf_sk_release,
	.gpl_only	= false,
	.ret_type	= RET_INTEGER,
	.arg1_type	= ARG_PTR_TO_SOCK_COMMON,
};

BPF_CALL_5(bpf_xdp_sk_lookup_udp, struct xdp_buff *, ctx,
	   struct bpf_sock_tuple *, tuple, u32, len, u32, netns_id, u64, flags)
{
	struct net *caller_net = dev_net(ctx->rxq->dev);
	int ifindex = ctx->rxq->dev->ifindex;

	return (unsigned long)__bpf_sk_lookup(NULL, tuple, len, caller_net,
					      ifindex, IPPROTO_UDP, netns_id,
					      flags);
}

static const struct bpf_func_proto bpf_xdp_sk_lookup_udp_proto = {
	.func           = bpf_xdp_sk_lookup_udp,
	.gpl_only       = false,
	.pkt_access     = true,
	.ret_type       = RET_PTR_TO_SOCKET_OR_NULL,
	.arg1_type      = ARG_PTR_TO_CTX,
	.arg2_type      = ARG_PTR_TO_MEM,
	.arg3_type      = ARG_CONST_SIZE,
	.arg4_type      = ARG_ANYTHING,
	.arg5_type      = ARG_ANYTHING,
};

BPF_CALL_5(bpf_xdp_skc_lookup_tcp, struct xdp_buff *, ctx,
	   struct bpf_sock_tuple *, tuple, u32, len, u32, netns_id, u64, flags)
{
	struct net *caller_net = dev_net(ctx->rxq->dev);
	int ifindex = ctx->rxq->dev->ifindex;

	return (unsigned long)__bpf_skc_lookup(NULL, tuple, len, caller_net,
					       ifindex, IPPROTO_TCP, netns_id,
					       flags);
}

static const struct bpf_func_proto bpf_xdp_skc_lookup_tcp_proto = {
	.func           = bpf_xdp_skc_lookup_tcp,
	.gpl_only       = false,
	.pkt_access     = true,
	.ret_type       = RET_PTR_TO_SOCK_COMMON_OR_NULL,
	.arg1_type      = ARG_PTR_TO_CTX,
	.arg2_type      = ARG_PTR_TO_MEM,
	.arg3_type      = ARG_CONST_SIZE,
	.arg4_type      = ARG_ANYTHING,
	.arg5_type      = ARG_ANYTHING,
};

BPF_CALL_5(bpf_xdp_sk_lookup_tcp, struct xdp_buff *, ctx,
	   struct bpf_sock_tuple *, tuple, u32, len, u32, netns_id, u64, flags)
{
	struct net *caller_net = dev_net(ctx->rxq->dev);
	int ifindex = ctx->rxq->dev->ifindex;

	return (unsigned long)__bpf_sk_lookup(NULL, tuple, len, caller_net,
					      ifindex, IPPROTO_TCP, netns_id,
					      flags);
}

static const struct bpf_func_proto bpf_xdp_sk_lookup_tcp_proto = {
	.func           = bpf_xdp_sk_lookup_tcp,
	.gpl_only       = false,
	.pkt_access     = true,
	.ret_type       = RET_PTR_TO_SOCKET_OR_NULL,
	.arg1_type      = ARG_PTR_TO_CTX,
	.arg2_type      = ARG_PTR_TO_MEM,
	.arg3_type      = ARG_CONST_SIZE,
	.arg4_type      = ARG_ANYTHING,
	.arg5_type      = ARG_ANYTHING,
};

BPF_CALL_5(bpf_sock_addr_skc_lookup_tcp, struct bpf_sock_addr_kern *, ctx,
	   struct bpf_sock_tuple *, tuple, u32, len, u64, netns_id, u64, flags)
{
	return (unsigned long)__bpf_skc_lookup(NULL, tuple, len,
					       sock_net(ctx->sk), 0,
					       IPPROTO_TCP, netns_id, flags);
}

static const struct bpf_func_proto bpf_sock_addr_skc_lookup_tcp_proto = {
	.func		= bpf_sock_addr_skc_lookup_tcp,
	.gpl_only	= false,
	.ret_type	= RET_PTR_TO_SOCK_COMMON_OR_NULL,
	.arg1_type	= ARG_PTR_TO_CTX,
	.arg2_type	= ARG_PTR_TO_MEM,
	.arg3_type	= ARG_CONST_SIZE,
	.arg4_type	= ARG_ANYTHING,
	.arg5_type	= ARG_ANYTHING,
};

BPF_CALL_5(bpf_sock_addr_sk_lookup_tcp, struct bpf_sock_addr_kern *, ctx,
	   struct bpf_sock_tuple *, tuple, u32, len, u64, netns_id, u64, flags)
{
	return (unsigned long)__bpf_sk_lookup(NULL, tuple, len,
					      sock_net(ctx->sk), 0, IPPROTO_TCP,
					      netns_id, flags);
}

static const struct bpf_func_proto bpf_sock_addr_sk_lookup_tcp_proto = {
	.func		= bpf_sock_addr_sk_lookup_tcp,
	.gpl_only	= false,
	.ret_type	= RET_PTR_TO_SOCKET_OR_NULL,
	.arg1_type	= ARG_PTR_TO_CTX,
	.arg2_type	= ARG_PTR_TO_MEM,
	.arg3_type	= ARG_CONST_SIZE,
	.arg4_type	= ARG_ANYTHING,
	.arg5_type	= ARG_ANYTHING,
};

BPF_CALL_5(bpf_sock_addr_sk_lookup_udp, struct bpf_sock_addr_kern *, ctx,
	   struct bpf_sock_tuple *, tuple, u32, len, u64, netns_id, u64, flags)
{
	return (unsigned long)__bpf_sk_lookup(NULL, tuple, len,
					      sock_net(ctx->sk), 0, IPPROTO_UDP,
					      netns_id, flags);
}

static const struct bpf_func_proto bpf_sock_addr_sk_lookup_udp_proto = {
	.func		= bpf_sock_addr_sk_lookup_udp,
	.gpl_only	= false,
	.ret_type	= RET_PTR_TO_SOCKET_OR_NULL,
	.arg1_type	= ARG_PTR_TO_CTX,
	.arg2_type	= ARG_PTR_TO_MEM,
	.arg3_type	= ARG_CONST_SIZE,
	.arg4_type	= ARG_ANYTHING,
	.arg5_type	= ARG_ANYTHING,
};

bool bpf_tcp_sock_is_valid_access(int off, int size, enum bpf_access_type type,
				  struct bpf_insn_access_aux *info)
{
	if (off < 0 || off >= offsetofend(struct bpf_tcp_sock,
					  icsk_retransmits))
		return false;

	if (off % size != 0)
		return false;

	switch (off) {
	case offsetof(struct bpf_tcp_sock, bytes_received):
	case offsetof(struct bpf_tcp_sock, bytes_acked):
		return size == sizeof(__u64);
	default:
		return size == sizeof(__u32);
	}
}

u32 bpf_tcp_sock_convert_ctx_access(enum bpf_access_type type,
				    const struct bpf_insn *si,
				    struct bpf_insn *insn_buf,
				    struct bpf_prog *prog, u32 *target_size)
{
	struct bpf_insn *insn = insn_buf;

#define BPF_TCP_SOCK_GET_COMMON(FIELD)					\
	do {								\
		BUILD_BUG_ON(FIELD_SIZEOF(struct tcp_sock, FIELD) >	\
			     FIELD_SIZEOF(struct bpf_tcp_sock, FIELD));	\
		*insn++ = BPF_LDX_MEM(BPF_FIELD_SIZEOF(struct tcp_sock, FIELD),\
				      si->dst_reg, si->src_reg,		\
				      offsetof(struct tcp_sock, FIELD)); \
	} while (0)

#define BPF_INET_SOCK_GET_COMMON(FIELD)					\
	do {								\
		BUILD_BUG_ON(FIELD_SIZEOF(struct inet_connection_sock,	\
					  FIELD) >			\
			     FIELD_SIZEOF(struct bpf_tcp_sock, FIELD));	\
		*insn++ = BPF_LDX_MEM(BPF_FIELD_SIZEOF(			\
					struct inet_connection_sock,	\
					FIELD),				\
				      si->dst_reg, si->src_reg,		\
				      offsetof(				\
					struct inet_connection_sock,	\
					FIELD));			\
	} while (0)

	if (insn > insn_buf)
		return insn - insn_buf;

	switch (si->off) {
	case offsetof(struct bpf_tcp_sock, rtt_min):
		BUILD_BUG_ON(FIELD_SIZEOF(struct tcp_sock, rtt_min) !=
			     sizeof(struct minmax));
		BUILD_BUG_ON(sizeof(struct minmax) <
			     sizeof(struct minmax_sample));

		*insn++ = BPF_LDX_MEM(BPF_W, si->dst_reg, si->src_reg,
				      offsetof(struct tcp_sock, rtt_min) +
				      offsetof(struct minmax_sample, v));
		break;
	case offsetof(struct bpf_tcp_sock, snd_cwnd):
		BPF_TCP_SOCK_GET_COMMON(snd_cwnd);
		break;
	case offsetof(struct bpf_tcp_sock, srtt_us):
		BPF_TCP_SOCK_GET_COMMON(srtt_us);
		break;
	case offsetof(struct bpf_tcp_sock, snd_ssthresh):
		BPF_TCP_SOCK_GET_COMMON(snd_ssthresh);
		break;
	case offsetof(struct bpf_tcp_sock, rcv_nxt):
		BPF_TCP_SOCK_GET_COMMON(rcv_nxt);
		break;
	case offsetof(struct bpf_tcp_sock, snd_nxt):
		BPF_TCP_SOCK_GET_COMMON(snd_nxt);
		break;
	case offsetof(struct bpf_tcp_sock, snd_una):
		BPF_TCP_SOCK_GET_COMMON(snd_una);
		break;
	case offsetof(struct bpf_tcp_sock, mss_cache):
		BPF_TCP_SOCK_GET_COMMON(mss_cache);
		break;
	case offsetof(struct bpf_tcp_sock, ecn_flags):
		BPF_TCP_SOCK_GET_COMMON(ecn_flags);
		break;
	case offsetof(struct bpf_tcp_sock, rate_delivered):
		BPF_TCP_SOCK_GET_COMMON(rate_delivered);
		break;
	case offsetof(struct bpf_tcp_sock, rate_interval_us):
		BPF_TCP_SOCK_GET_COMMON(rate_interval_us);
		break;
	case offsetof(struct bpf_tcp_sock, packets_out):
		BPF_TCP_SOCK_GET_COMMON(packets_out);
		break;
	case offsetof(struct bpf_tcp_sock, retrans_out):
		BPF_TCP_SOCK_GET_COMMON(retrans_out);
		break;
	case offsetof(struct bpf_tcp_sock, total_retrans):
		BPF_TCP_SOCK_GET_COMMON(total_retrans);
		break;
	case offsetof(struct bpf_tcp_sock, segs_in):
		BPF_TCP_SOCK_GET_COMMON(segs_in);
		break;
	case offsetof(struct bpf_tcp_sock, data_segs_in):
		BPF_TCP_SOCK_GET_COMMON(data_segs_in);
		break;
	case offsetof(struct bpf_tcp_sock, segs_out):
		BPF_TCP_SOCK_GET_COMMON(segs_out);
		break;
	case offsetof(struct bpf_tcp_sock, data_segs_out):
		BPF_TCP_SOCK_GET_COMMON(data_segs_out);
		break;
	case offsetof(struct bpf_tcp_sock, lost_out):
		BPF_TCP_SOCK_GET_COMMON(lost_out);
		break;
	case offsetof(struct bpf_tcp_sock, sacked_out):
		BPF_TCP_SOCK_GET_COMMON(sacked_out);
		break;
	case offsetof(struct bpf_tcp_sock, bytes_received):
		BPF_TCP_SOCK_GET_COMMON(bytes_received);
		break;
	case offsetof(struct bpf_tcp_sock, bytes_acked):
		BPF_TCP_SOCK_GET_COMMON(bytes_acked);
		break;
	case offsetof(struct bpf_tcp_sock, dsack_dups):
		BPF_TCP_SOCK_GET_COMMON(dsack_dups);
		break;
	case offsetof(struct bpf_tcp_sock, delivered):
		BPF_TCP_SOCK_GET_COMMON(delivered);
		break;
	case offsetof(struct bpf_tcp_sock, delivered_ce):
		BPF_TCP_SOCK_GET_COMMON(delivered_ce);
		break;
	case offsetof(struct bpf_tcp_sock, icsk_retransmits):
		BPF_INET_SOCK_GET_COMMON(icsk_retransmits);
		break;
	}

	return insn - insn_buf;
}

BPF_CALL_1(bpf_tcp_sock, struct sock *, sk)
{
	if (sk_fullsock(sk) && sk->sk_protocol == IPPROTO_TCP)
		return (unsigned long)sk;

	return (unsigned long)NULL;
}

const struct bpf_func_proto bpf_tcp_sock_proto = {
	.func		= bpf_tcp_sock,
	.gpl_only	= false,
	.ret_type	= RET_PTR_TO_TCP_SOCK_OR_NULL,
	.arg1_type	= ARG_PTR_TO_SOCK_COMMON,
};

BPF_CALL_1(bpf_get_listener_sock, struct sock *, sk)
{
	sk = sk_to_full_sk(sk);

	if (sk->sk_state == TCP_LISTEN && sock_flag(sk, SOCK_RCU_FREE))
		return (unsigned long)sk;

	return (unsigned long)NULL;
}

static const struct bpf_func_proto bpf_get_listener_sock_proto = {
	.func		= bpf_get_listener_sock,
	.gpl_only	= false,
	.ret_type	= RET_PTR_TO_SOCKET_OR_NULL,
	.arg1_type	= ARG_PTR_TO_SOCK_COMMON,
};

BPF_CALL_1(bpf_skb_ecn_set_ce, struct sk_buff *, skb)
{
	unsigned int iphdr_len;

	if (skb->protocol == cpu_to_be16(ETH_P_IP))
		iphdr_len = sizeof(struct iphdr);
	else if (skb->protocol == cpu_to_be16(ETH_P_IPV6))
		iphdr_len = sizeof(struct ipv6hdr);
	else
		return 0;

	if (skb_headlen(skb) < iphdr_len)
		return 0;

	if (skb_cloned(skb) && !skb_clone_writable(skb, iphdr_len))
		return 0;

	return INET_ECN_set_ce(skb);
}

bool bpf_xdp_sock_is_valid_access(int off, int size, enum bpf_access_type type,
				  struct bpf_insn_access_aux *info)
{
	if (off < 0 || off >= offsetofend(struct bpf_xdp_sock, queue_id))
		return false;

	if (off % size != 0)
		return false;

	switch (off) {
	default:
		return size == sizeof(__u32);
	}
}

u32 bpf_xdp_sock_convert_ctx_access(enum bpf_access_type type,
				    const struct bpf_insn *si,
				    struct bpf_insn *insn_buf,
				    struct bpf_prog *prog, u32 *target_size)
{
	struct bpf_insn *insn = insn_buf;

#define BPF_XDP_SOCK_GET(FIELD)						\
	do {								\
		BUILD_BUG_ON(FIELD_SIZEOF(struct xdp_sock, FIELD) >	\
			     FIELD_SIZEOF(struct bpf_xdp_sock, FIELD));	\
		*insn++ = BPF_LDX_MEM(BPF_FIELD_SIZEOF(struct xdp_sock, FIELD),\
				      si->dst_reg, si->src_reg,		\
				      offsetof(struct xdp_sock, FIELD)); \
	} while (0)

	switch (si->off) {
	case offsetof(struct bpf_xdp_sock, queue_id):
		BPF_XDP_SOCK_GET(queue_id);
		break;
	}

	return insn - insn_buf;
}

static const struct bpf_func_proto bpf_skb_ecn_set_ce_proto = {
	.func           = bpf_skb_ecn_set_ce,
	.gpl_only       = false,
	.ret_type       = RET_INTEGER,
	.arg1_type      = ARG_PTR_TO_CTX,
};

BPF_CALL_5(bpf_tcp_check_syncookie, struct sock *, sk, void *, iph, u32, iph_len,
	   struct tcphdr *, th, u32, th_len)
{
#ifdef CONFIG_SYN_COOKIES
	u32 cookie;
	int ret;

	if (unlikely(th_len < sizeof(*th)))
		return -EINVAL;

	/* sk_listener() allows TCP_NEW_SYN_RECV, which makes no sense here. */
	if (sk->sk_protocol != IPPROTO_TCP || sk->sk_state != TCP_LISTEN)
		return -EINVAL;

	if (!sock_net(sk)->ipv4.sysctl_tcp_syncookies)
		return -EINVAL;

	if (!th->ack || th->rst || th->syn)
		return -ENOENT;

	if (tcp_synq_no_recent_overflow(sk))
		return -ENOENT;

	cookie = ntohl(th->ack_seq) - 1;

	switch (sk->sk_family) {
	case AF_INET:
		if (unlikely(iph_len < sizeof(struct iphdr)))
			return -EINVAL;

		ret = __cookie_v4_check((struct iphdr *)iph, th, cookie);
		break;

#if IS_BUILTIN(CONFIG_IPV6)
	case AF_INET6:
		if (unlikely(iph_len < sizeof(struct ipv6hdr)))
			return -EINVAL;

		ret = __cookie_v6_check((struct ipv6hdr *)iph, th, cookie);
		break;
#endif /* CONFIG_IPV6 */

	default:
		return -EPROTONOSUPPORT;
	}

	if (ret > 0)
		return 0;

	return -ENOENT;
#else
	return -ENOTSUPP;
#endif
}

static const struct bpf_func_proto bpf_tcp_check_syncookie_proto = {
	.func		= bpf_tcp_check_syncookie,
	.gpl_only	= true,
	.pkt_access	= true,
	.ret_type	= RET_INTEGER,
	.arg1_type	= ARG_PTR_TO_SOCK_COMMON,
	.arg2_type	= ARG_PTR_TO_MEM,
	.arg3_type	= ARG_CONST_SIZE,
	.arg4_type	= ARG_PTR_TO_MEM,
	.arg5_type	= ARG_CONST_SIZE,
};

BPF_CALL_5(bpf_tcp_gen_syncookie, struct sock *, sk, void *, iph, u32, iph_len,
	   struct tcphdr *, th, u32, th_len)
{
#ifdef CONFIG_SYN_COOKIES
	u32 cookie;
	u16 mss;

	if (unlikely(th_len < sizeof(*th) || th_len != th->doff * 4))
		return -EINVAL;

	if (sk->sk_protocol != IPPROTO_TCP || sk->sk_state != TCP_LISTEN)
		return -EINVAL;

	if (!sock_net(sk)->ipv4.sysctl_tcp_syncookies)
		return -ENOENT;

	if (!th->syn || th->ack || th->fin || th->rst)
		return -EINVAL;

	if (unlikely(iph_len < sizeof(struct iphdr)))
		return -EINVAL;

	/* Both struct iphdr and struct ipv6hdr have the version field at the
	 * same offset so we can cast to the shorter header (struct iphdr).
	 */
	switch (((struct iphdr *)iph)->version) {
	case 4:
		if (sk->sk_family == AF_INET6 && sk->sk_ipv6only)
			return -EINVAL;

		mss = tcp_v4_get_syncookie(sk, iph, th, &cookie);
		break;

#if IS_BUILTIN(CONFIG_IPV6)
	case 6:
		if (unlikely(iph_len < sizeof(struct ipv6hdr)))
			return -EINVAL;

		if (sk->sk_family != AF_INET6)
			return -EINVAL;

		mss = tcp_v6_get_syncookie(sk, iph, th, &cookie);
		break;
#endif /* CONFIG_IPV6 */

	default:
		return -EPROTONOSUPPORT;
	}
	if (mss == 0)
		return -ENOENT;

	return cookie | ((u64)mss << 32);
#else
	return -EOPNOTSUPP;
#endif /* CONFIG_SYN_COOKIES */
}

static const struct bpf_func_proto bpf_tcp_gen_syncookie_proto = {
	.func		= bpf_tcp_gen_syncookie,
	.gpl_only	= true, /* __cookie_v*_init_sequence() is GPL */
	.pkt_access	= true,
	.ret_type	= RET_INTEGER,
	.arg1_type	= ARG_PTR_TO_SOCK_COMMON,
	.arg2_type	= ARG_PTR_TO_MEM,
	.arg3_type	= ARG_CONST_SIZE,
	.arg4_type	= ARG_PTR_TO_MEM,
	.arg5_type	= ARG_CONST_SIZE,
};

#endif /* CONFIG_INET */

bool bpf_helper_changes_pkt_data(void *func)
{
	if (func == bpf_skb_vlan_push ||
	    func == bpf_skb_vlan_pop ||
	    func == bpf_skb_store_bytes ||
	    func == bpf_skb_change_proto ||
	    func == bpf_skb_change_head ||
	    func == sk_skb_change_head ||
	    func == bpf_skb_change_tail ||
	    func == sk_skb_change_tail ||
	    func == bpf_skb_adjust_room ||
	    func == bpf_skb_pull_data ||
	    func == sk_skb_pull_data ||
	    func == bpf_clone_redirect ||
	    func == bpf_l3_csum_replace ||
	    func == bpf_l4_csum_replace ||
	    func == bpf_xdp_adjust_head ||
	    func == bpf_xdp_adjust_meta ||
	    func == bpf_msg_pull_data ||
	    func == bpf_msg_push_data ||
	    func == bpf_msg_pop_data ||
	    func == bpf_xdp_adjust_tail ||
#if IS_ENABLED(CONFIG_IPV6_SEG6_BPF)
	    func == bpf_lwt_seg6_store_bytes ||
	    func == bpf_lwt_seg6_adjust_srh ||
	    func == bpf_lwt_seg6_action ||
#endif
	    func == bpf_lwt_in_push_encap ||
	    func == bpf_lwt_xmit_push_encap)
		return true;

	return false;
}

static const struct bpf_func_proto *
bpf_base_func_proto(enum bpf_func_id func_id)
{
	switch (func_id) {
	case BPF_FUNC_map_lookup_elem:
		return &bpf_map_lookup_elem_proto;
	case BPF_FUNC_map_update_elem:
		return &bpf_map_update_elem_proto;
	case BPF_FUNC_map_delete_elem:
		return &bpf_map_delete_elem_proto;
	case BPF_FUNC_map_push_elem:
		return &bpf_map_push_elem_proto;
	case BPF_FUNC_map_pop_elem:
		return &bpf_map_pop_elem_proto;
	case BPF_FUNC_map_peek_elem:
		return &bpf_map_peek_elem_proto;
	case BPF_FUNC_get_prandom_u32:
		return &bpf_get_prandom_u32_proto;
	case BPF_FUNC_get_smp_processor_id:
		return &bpf_get_raw_smp_processor_id_proto;
	case BPF_FUNC_get_numa_node_id:
		return &bpf_get_numa_node_id_proto;
	case BPF_FUNC_tail_call:
		return &bpf_tail_call_proto;
	case BPF_FUNC_ktime_get_ns:
		return &bpf_ktime_get_ns_proto;
	default:
		break;
	}

	if (!capable(CAP_SYS_ADMIN))
		return NULL;

	switch (func_id) {
	case BPF_FUNC_spin_lock:
		return &bpf_spin_lock_proto;
	case BPF_FUNC_spin_unlock:
		return &bpf_spin_unlock_proto;
	case BPF_FUNC_trace_printk:
		return bpf_get_trace_printk_proto();
	default:
		return NULL;
	}
}

static const struct bpf_func_proto *
sock_filter_func_proto(enum bpf_func_id func_id, const struct bpf_prog *prog)
{
	switch (func_id) {
	/* inet and inet6 sockets are created in a process
	 * context so there is always a valid uid/gid
	 */
	case BPF_FUNC_get_current_uid_gid:
		return &bpf_get_current_uid_gid_proto;
	case BPF_FUNC_get_local_storage:
		return &bpf_get_local_storage_proto;
	default:
		return bpf_base_func_proto(func_id);
	}
}

static const struct bpf_func_proto *
sock_addr_func_proto(enum bpf_func_id func_id, const struct bpf_prog *prog)
{
	switch (func_id) {
	/* inet and inet6 sockets are created in a process
	 * context so there is always a valid uid/gid
	 */
	case BPF_FUNC_get_current_uid_gid:
		return &bpf_get_current_uid_gid_proto;
	case BPF_FUNC_bind:
		switch (prog->expected_attach_type) {
		case BPF_CGROUP_INET4_CONNECT:
		case BPF_CGROUP_INET6_CONNECT:
			return &bpf_bind_proto;
		default:
			return NULL;
		}
	case BPF_FUNC_get_socket_cookie:
		return &bpf_get_socket_cookie_sock_addr_proto;
	case BPF_FUNC_get_local_storage:
		return &bpf_get_local_storage_proto;
#ifdef CONFIG_INET
	case BPF_FUNC_sk_lookup_tcp:
		return &bpf_sock_addr_sk_lookup_tcp_proto;
	case BPF_FUNC_sk_lookup_udp:
		return &bpf_sock_addr_sk_lookup_udp_proto;
	case BPF_FUNC_sk_release:
		return &bpf_sk_release_proto;
	case BPF_FUNC_skc_lookup_tcp:
		return &bpf_sock_addr_skc_lookup_tcp_proto;
#endif /* CONFIG_INET */
	case BPF_FUNC_sk_storage_get:
		return &bpf_sk_storage_get_proto;
	case BPF_FUNC_sk_storage_delete:
		return &bpf_sk_storage_delete_proto;
	default:
		return bpf_base_func_proto(func_id);
	}
}

static const struct bpf_func_proto *
sk_filter_func_proto(enum bpf_func_id func_id, const struct bpf_prog *prog)
{
	switch (func_id) {
	case BPF_FUNC_skb_load_bytes:
		return &bpf_skb_load_bytes_proto;
	case BPF_FUNC_skb_load_bytes_relative:
		return &bpf_skb_load_bytes_relative_proto;
	case BPF_FUNC_get_socket_cookie:
		return &bpf_get_socket_cookie_proto;
	case BPF_FUNC_get_socket_uid:
		return &bpf_get_socket_uid_proto;
	case BPF_FUNC_perf_event_output:
		return &bpf_skb_event_output_proto;
	default:
		return bpf_base_func_proto(func_id);
	}
}

const struct bpf_func_proto bpf_sk_storage_get_proto __weak;
const struct bpf_func_proto bpf_sk_storage_delete_proto __weak;

static const struct bpf_func_proto *
cg_skb_func_proto(enum bpf_func_id func_id, const struct bpf_prog *prog)
{
	switch (func_id) {
	case BPF_FUNC_get_local_storage:
		return &bpf_get_local_storage_proto;
	case BPF_FUNC_sk_fullsock:
		return &bpf_sk_fullsock_proto;
	case BPF_FUNC_sk_storage_get:
		return &bpf_sk_storage_get_proto;
	case BPF_FUNC_sk_storage_delete:
		return &bpf_sk_storage_delete_proto;
	case BPF_FUNC_perf_event_output:
		return &bpf_skb_event_output_proto;
#ifdef CONFIG_SOCK_CGROUP_DATA
	case BPF_FUNC_skb_cgroup_id:
		return &bpf_skb_cgroup_id_proto;
#endif
#ifdef CONFIG_INET
	case BPF_FUNC_tcp_sock:
		return &bpf_tcp_sock_proto;
	case BPF_FUNC_get_listener_sock:
		return &bpf_get_listener_sock_proto;
	case BPF_FUNC_skb_ecn_set_ce:
		return &bpf_skb_ecn_set_ce_proto;
#endif
	default:
		return sk_filter_func_proto(func_id, prog);
	}
}

static const struct bpf_func_proto *
tc_cls_act_func_proto(enum bpf_func_id func_id, const struct bpf_prog *prog)
{
	switch (func_id) {
	case BPF_FUNC_skb_store_bytes:
		return &bpf_skb_store_bytes_proto;
	case BPF_FUNC_skb_load_bytes:
		return &bpf_skb_load_bytes_proto;
	case BPF_FUNC_skb_load_bytes_relative:
		return &bpf_skb_load_bytes_relative_proto;
	case BPF_FUNC_skb_pull_data:
		return &bpf_skb_pull_data_proto;
	case BPF_FUNC_csum_diff:
		return &bpf_csum_diff_proto;
	case BPF_FUNC_csum_update:
		return &bpf_csum_update_proto;
	case BPF_FUNC_l3_csum_replace:
		return &bpf_l3_csum_replace_proto;
	case BPF_FUNC_l4_csum_replace:
		return &bpf_l4_csum_replace_proto;
	case BPF_FUNC_clone_redirect:
		return &bpf_clone_redirect_proto;
	case BPF_FUNC_get_cgroup_classid:
		return &bpf_get_cgroup_classid_proto;
	case BPF_FUNC_skb_vlan_push:
		return &bpf_skb_vlan_push_proto;
	case BPF_FUNC_skb_vlan_pop:
		return &bpf_skb_vlan_pop_proto;
	case BPF_FUNC_skb_change_proto:
		return &bpf_skb_change_proto_proto;
	case BPF_FUNC_skb_change_type:
		return &bpf_skb_change_type_proto;
	case BPF_FUNC_skb_adjust_room:
		return &bpf_skb_adjust_room_proto;
	case BPF_FUNC_skb_change_tail:
		return &bpf_skb_change_tail_proto;
	case BPF_FUNC_skb_get_tunnel_key:
		return &bpf_skb_get_tunnel_key_proto;
	case BPF_FUNC_skb_set_tunnel_key:
		return bpf_get_skb_set_tunnel_proto(func_id);
	case BPF_FUNC_skb_get_tunnel_opt:
		return &bpf_skb_get_tunnel_opt_proto;
	case BPF_FUNC_skb_set_tunnel_opt:
		return bpf_get_skb_set_tunnel_proto(func_id);
	case BPF_FUNC_redirect:
		return &bpf_redirect_proto;
	case BPF_FUNC_get_route_realm:
		return &bpf_get_route_realm_proto;
	case BPF_FUNC_get_hash_recalc:
		return &bpf_get_hash_recalc_proto;
	case BPF_FUNC_set_hash_invalid:
		return &bpf_set_hash_invalid_proto;
	case BPF_FUNC_set_hash:
		return &bpf_set_hash_proto;
	case BPF_FUNC_perf_event_output:
		return &bpf_skb_event_output_proto;
	case BPF_FUNC_get_smp_processor_id:
		return &bpf_get_smp_processor_id_proto;
	case BPF_FUNC_skb_under_cgroup:
		return &bpf_skb_under_cgroup_proto;
	case BPF_FUNC_get_socket_cookie:
		return &bpf_get_socket_cookie_proto;
	case BPF_FUNC_get_socket_uid:
		return &bpf_get_socket_uid_proto;
	case BPF_FUNC_fib_lookup:
		return &bpf_skb_fib_lookup_proto;
	case BPF_FUNC_sk_fullsock:
		return &bpf_sk_fullsock_proto;
	case BPF_FUNC_sk_storage_get:
		return &bpf_sk_storage_get_proto;
	case BPF_FUNC_sk_storage_delete:
		return &bpf_sk_storage_delete_proto;
#ifdef CONFIG_XFRM
	case BPF_FUNC_skb_get_xfrm_state:
		return &bpf_skb_get_xfrm_state_proto;
#endif
#ifdef CONFIG_SOCK_CGROUP_DATA
	case BPF_FUNC_skb_cgroup_id:
		return &bpf_skb_cgroup_id_proto;
	case BPF_FUNC_skb_ancestor_cgroup_id:
		return &bpf_skb_ancestor_cgroup_id_proto;
#endif
#ifdef CONFIG_INET
	case BPF_FUNC_sk_lookup_tcp:
		return &bpf_sk_lookup_tcp_proto;
	case BPF_FUNC_sk_lookup_udp:
		return &bpf_sk_lookup_udp_proto;
	case BPF_FUNC_sk_release:
		return &bpf_sk_release_proto;
	case BPF_FUNC_tcp_sock:
		return &bpf_tcp_sock_proto;
	case BPF_FUNC_get_listener_sock:
		return &bpf_get_listener_sock_proto;
	case BPF_FUNC_skc_lookup_tcp:
		return &bpf_skc_lookup_tcp_proto;
	case BPF_FUNC_tcp_check_syncookie:
		return &bpf_tcp_check_syncookie_proto;
	case BPF_FUNC_skb_ecn_set_ce:
		return &bpf_skb_ecn_set_ce_proto;
	case BPF_FUNC_tcp_gen_syncookie:
		return &bpf_tcp_gen_syncookie_proto;
#endif
	default:
		return bpf_base_func_proto(func_id);
	}
}

static const struct bpf_func_proto *
xdp_func_proto(enum bpf_func_id func_id, const struct bpf_prog *prog)
{
	switch (func_id) {
	case BPF_FUNC_perf_event_output:
		return &bpf_xdp_event_output_proto;
	case BPF_FUNC_get_smp_processor_id:
		return &bpf_get_smp_processor_id_proto;
	case BPF_FUNC_csum_diff:
		return &bpf_csum_diff_proto;
	case BPF_FUNC_xdp_adjust_head:
		return &bpf_xdp_adjust_head_proto;
	case BPF_FUNC_xdp_adjust_meta:
		return &bpf_xdp_adjust_meta_proto;
	case BPF_FUNC_redirect:
		return &bpf_xdp_redirect_proto;
	case BPF_FUNC_redirect_map:
		return &bpf_xdp_redirect_map_proto;
	case BPF_FUNC_xdp_adjust_tail:
		return &bpf_xdp_adjust_tail_proto;
	case BPF_FUNC_fib_lookup:
		return &bpf_xdp_fib_lookup_proto;
#ifdef CONFIG_INET
	case BPF_FUNC_sk_lookup_udp:
		return &bpf_xdp_sk_lookup_udp_proto;
	case BPF_FUNC_sk_lookup_tcp:
		return &bpf_xdp_sk_lookup_tcp_proto;
	case BPF_FUNC_sk_release:
		return &bpf_sk_release_proto;
	case BPF_FUNC_skc_lookup_tcp:
		return &bpf_xdp_skc_lookup_tcp_proto;
	case BPF_FUNC_tcp_check_syncookie:
		return &bpf_tcp_check_syncookie_proto;
	case BPF_FUNC_tcp_gen_syncookie:
		return &bpf_tcp_gen_syncookie_proto;
#endif
	default:
		return bpf_base_func_proto(func_id);
	}
}

const struct bpf_func_proto bpf_sock_map_update_proto __weak;
const struct bpf_func_proto bpf_sock_hash_update_proto __weak;

static const struct bpf_func_proto *
sock_ops_func_proto(enum bpf_func_id func_id, const struct bpf_prog *prog)
{
	switch (func_id) {
	case BPF_FUNC_setsockopt:
		return &bpf_setsockopt_proto;
	case BPF_FUNC_getsockopt:
		return &bpf_getsockopt_proto;
	case BPF_FUNC_sock_ops_cb_flags_set:
		return &bpf_sock_ops_cb_flags_set_proto;
	case BPF_FUNC_sock_map_update:
		return &bpf_sock_map_update_proto;
	case BPF_FUNC_sock_hash_update:
		return &bpf_sock_hash_update_proto;
	case BPF_FUNC_get_socket_cookie:
		return &bpf_get_socket_cookie_sock_ops_proto;
	case BPF_FUNC_get_local_storage:
		return &bpf_get_local_storage_proto;
	case BPF_FUNC_perf_event_output:
		return &bpf_sockopt_event_output_proto;
	case BPF_FUNC_sk_storage_get:
		return &bpf_sk_storage_get_proto;
	case BPF_FUNC_sk_storage_delete:
		return &bpf_sk_storage_delete_proto;
#ifdef CONFIG_INET
	case BPF_FUNC_tcp_sock:
		return &bpf_tcp_sock_proto;
#endif /* CONFIG_INET */
	default:
		return bpf_base_func_proto(func_id);
	}
}

const struct bpf_func_proto bpf_msg_redirect_map_proto __weak;
const struct bpf_func_proto bpf_msg_redirect_hash_proto __weak;

static const struct bpf_func_proto *
sk_msg_func_proto(enum bpf_func_id func_id, const struct bpf_prog *prog)
{
	switch (func_id) {
	case BPF_FUNC_msg_redirect_map:
		return &bpf_msg_redirect_map_proto;
	case BPF_FUNC_msg_redirect_hash:
		return &bpf_msg_redirect_hash_proto;
	case BPF_FUNC_msg_apply_bytes:
		return &bpf_msg_apply_bytes_proto;
	case BPF_FUNC_msg_cork_bytes:
		return &bpf_msg_cork_bytes_proto;
	case BPF_FUNC_msg_pull_data:
		return &bpf_msg_pull_data_proto;
	case BPF_FUNC_msg_push_data:
		return &bpf_msg_push_data_proto;
	case BPF_FUNC_msg_pop_data:
		return &bpf_msg_pop_data_proto;
	default:
		return bpf_base_func_proto(func_id);
	}
}

const struct bpf_func_proto bpf_sk_redirect_map_proto __weak;
const struct bpf_func_proto bpf_sk_redirect_hash_proto __weak;

static const struct bpf_func_proto *
sk_skb_func_proto(enum bpf_func_id func_id, const struct bpf_prog *prog)
{
	switch (func_id) {
	case BPF_FUNC_skb_store_bytes:
		return &bpf_skb_store_bytes_proto;
	case BPF_FUNC_skb_load_bytes:
		return &bpf_skb_load_bytes_proto;
	case BPF_FUNC_skb_pull_data:
		return &sk_skb_pull_data_proto;
	case BPF_FUNC_skb_change_tail:
		return &sk_skb_change_tail_proto;
	case BPF_FUNC_skb_change_head:
		return &sk_skb_change_head_proto;
	case BPF_FUNC_get_socket_cookie:
		return &bpf_get_socket_cookie_proto;
	case BPF_FUNC_get_socket_uid:
		return &bpf_get_socket_uid_proto;
	case BPF_FUNC_sk_redirect_map:
		return &bpf_sk_redirect_map_proto;
	case BPF_FUNC_sk_redirect_hash:
		return &bpf_sk_redirect_hash_proto;
	case BPF_FUNC_perf_event_output:
		return &bpf_skb_event_output_proto;
#ifdef CONFIG_INET
	case BPF_FUNC_sk_lookup_tcp:
		return &bpf_sk_lookup_tcp_proto;
	case BPF_FUNC_sk_lookup_udp:
		return &bpf_sk_lookup_udp_proto;
	case BPF_FUNC_sk_release:
		return &bpf_sk_release_proto;
	case BPF_FUNC_skc_lookup_tcp:
		return &bpf_skc_lookup_tcp_proto;
#endif
	default:
		return bpf_base_func_proto(func_id);
	}
}

static const struct bpf_func_proto *
flow_dissector_func_proto(enum bpf_func_id func_id, const struct bpf_prog *prog)
{
	switch (func_id) {
	case BPF_FUNC_skb_load_bytes:
		return &bpf_flow_dissector_load_bytes_proto;
	default:
		return bpf_base_func_proto(func_id);
	}
}

static const struct bpf_func_proto *
lwt_out_func_proto(enum bpf_func_id func_id, const struct bpf_prog *prog)
{
	switch (func_id) {
	case BPF_FUNC_skb_load_bytes:
		return &bpf_skb_load_bytes_proto;
	case BPF_FUNC_skb_pull_data:
		return &bpf_skb_pull_data_proto;
	case BPF_FUNC_csum_diff:
		return &bpf_csum_diff_proto;
	case BPF_FUNC_get_cgroup_classid:
		return &bpf_get_cgroup_classid_proto;
	case BPF_FUNC_get_route_realm:
		return &bpf_get_route_realm_proto;
	case BPF_FUNC_get_hash_recalc:
		return &bpf_get_hash_recalc_proto;
	case BPF_FUNC_perf_event_output:
		return &bpf_skb_event_output_proto;
	case BPF_FUNC_get_smp_processor_id:
		return &bpf_get_smp_processor_id_proto;
	case BPF_FUNC_skb_under_cgroup:
		return &bpf_skb_under_cgroup_proto;
	default:
		return bpf_base_func_proto(func_id);
	}
}

static const struct bpf_func_proto *
lwt_in_func_proto(enum bpf_func_id func_id, const struct bpf_prog *prog)
{
	switch (func_id) {
	case BPF_FUNC_lwt_push_encap:
		return &bpf_lwt_in_push_encap_proto;
	default:
		return lwt_out_func_proto(func_id, prog);
	}
}

static const struct bpf_func_proto *
lwt_xmit_func_proto(enum bpf_func_id func_id, const struct bpf_prog *prog)
{
	switch (func_id) {
	case BPF_FUNC_skb_get_tunnel_key:
		return &bpf_skb_get_tunnel_key_proto;
	case BPF_FUNC_skb_set_tunnel_key:
		return bpf_get_skb_set_tunnel_proto(func_id);
	case BPF_FUNC_skb_get_tunnel_opt:
		return &bpf_skb_get_tunnel_opt_proto;
	case BPF_FUNC_skb_set_tunnel_opt:
		return bpf_get_skb_set_tunnel_proto(func_id);
	case BPF_FUNC_redirect:
		return &bpf_redirect_proto;
	case BPF_FUNC_clone_redirect:
		return &bpf_clone_redirect_proto;
	case BPF_FUNC_skb_change_tail:
		return &bpf_skb_change_tail_proto;
	case BPF_FUNC_skb_change_head:
		return &bpf_skb_change_head_proto;
	case BPF_FUNC_skb_store_bytes:
		return &bpf_skb_store_bytes_proto;
	case BPF_FUNC_csum_update:
		return &bpf_csum_update_proto;
	case BPF_FUNC_l3_csum_replace:
		return &bpf_l3_csum_replace_proto;
	case BPF_FUNC_l4_csum_replace:
		return &bpf_l4_csum_replace_proto;
	case BPF_FUNC_set_hash_invalid:
		return &bpf_set_hash_invalid_proto;
	case BPF_FUNC_lwt_push_encap:
		return &bpf_lwt_xmit_push_encap_proto;
	default:
		return lwt_out_func_proto(func_id, prog);
	}
}

static const struct bpf_func_proto *
lwt_seg6local_func_proto(enum bpf_func_id func_id, const struct bpf_prog *prog)
{
	switch (func_id) {
#if IS_ENABLED(CONFIG_IPV6_SEG6_BPF)
	case BPF_FUNC_lwt_seg6_store_bytes:
		return &bpf_lwt_seg6_store_bytes_proto;
	case BPF_FUNC_lwt_seg6_action:
		return &bpf_lwt_seg6_action_proto;
	case BPF_FUNC_lwt_seg6_adjust_srh:
		return &bpf_lwt_seg6_adjust_srh_proto;
#endif
	default:
		return lwt_out_func_proto(func_id, prog);
	}
}

static bool bpf_skb_is_valid_access(int off, int size, enum bpf_access_type type,
				    const struct bpf_prog *prog,
				    struct bpf_insn_access_aux *info)
{
	const int size_default = sizeof(__u32);

	if (off < 0 || off >= sizeof(struct __sk_buff))
		return false;

	/* The verifier guarantees that size > 0. */
	if (off % size != 0)
		return false;

	switch (off) {
	case bpf_ctx_range_till(struct __sk_buff, cb[0], cb[4]):
		if (off + size > offsetofend(struct __sk_buff, cb[4]))
			return false;
		break;
	case bpf_ctx_range_till(struct __sk_buff, remote_ip6[0], remote_ip6[3]):
	case bpf_ctx_range_till(struct __sk_buff, local_ip6[0], local_ip6[3]):
	case bpf_ctx_range_till(struct __sk_buff, remote_ip4, remote_ip4):
	case bpf_ctx_range_till(struct __sk_buff, local_ip4, local_ip4):
	case bpf_ctx_range(struct __sk_buff, data):
	case bpf_ctx_range(struct __sk_buff, data_meta):
	case bpf_ctx_range(struct __sk_buff, data_end):
		if (size != size_default)
			return false;
		break;
	case bpf_ctx_range_ptr(struct __sk_buff, flow_keys):
		return false;
	case bpf_ctx_range(struct __sk_buff, tstamp):
		if (size != sizeof(__u64))
			return false;
		break;
	case offsetof(struct __sk_buff, sk):
		if (type == BPF_WRITE || size != sizeof(__u64))
			return false;
		info->reg_type = PTR_TO_SOCK_COMMON_OR_NULL;
		break;
	default:
		/* Only narrow read access allowed for now. */
		if (type == BPF_WRITE) {
			if (size != size_default)
				return false;
		} else {
			bpf_ctx_record_field_size(info, size_default);
			if (!bpf_ctx_narrow_access_ok(off, size, size_default))
				return false;
		}
	}

	return true;
}

static bool sk_filter_is_valid_access(int off, int size,
				      enum bpf_access_type type,
				      const struct bpf_prog *prog,
				      struct bpf_insn_access_aux *info)
{
	switch (off) {
	case bpf_ctx_range(struct __sk_buff, tc_classid):
	case bpf_ctx_range(struct __sk_buff, data):
	case bpf_ctx_range(struct __sk_buff, data_meta):
	case bpf_ctx_range(struct __sk_buff, data_end):
	case bpf_ctx_range_till(struct __sk_buff, family, local_port):
	case bpf_ctx_range(struct __sk_buff, tstamp):
	case bpf_ctx_range(struct __sk_buff, wire_len):
		return false;
	}

	if (type == BPF_WRITE) {
		switch (off) {
		case bpf_ctx_range_till(struct __sk_buff, cb[0], cb[4]):
			break;
		default:
			return false;
		}
	}

	return bpf_skb_is_valid_access(off, size, type, prog, info);
}

static bool cg_skb_is_valid_access(int off, int size,
				   enum bpf_access_type type,
				   const struct bpf_prog *prog,
				   struct bpf_insn_access_aux *info)
{
	switch (off) {
	case bpf_ctx_range(struct __sk_buff, tc_classid):
	case bpf_ctx_range(struct __sk_buff, data_meta):
	case bpf_ctx_range(struct __sk_buff, wire_len):
		return false;
	case bpf_ctx_range(struct __sk_buff, data):
	case bpf_ctx_range(struct __sk_buff, data_end):
		if (!capable(CAP_SYS_ADMIN))
			return false;
		break;
	}

	if (type == BPF_WRITE) {
		switch (off) {
		case bpf_ctx_range(struct __sk_buff, mark):
		case bpf_ctx_range(struct __sk_buff, priority):
		case bpf_ctx_range_till(struct __sk_buff, cb[0], cb[4]):
			break;
		case bpf_ctx_range(struct __sk_buff, tstamp):
			if (!capable(CAP_SYS_ADMIN))
				return false;
			break;
		default:
			return false;
		}
	}

	switch (off) {
	case bpf_ctx_range(struct __sk_buff, data):
		info->reg_type = PTR_TO_PACKET;
		break;
	case bpf_ctx_range(struct __sk_buff, data_end):
		info->reg_type = PTR_TO_PACKET_END;
		break;
	}

	return bpf_skb_is_valid_access(off, size, type, prog, info);
}

static bool lwt_is_valid_access(int off, int size,
				enum bpf_access_type type,
				const struct bpf_prog *prog,
				struct bpf_insn_access_aux *info)
{
	switch (off) {
	case bpf_ctx_range(struct __sk_buff, tc_classid):
	case bpf_ctx_range_till(struct __sk_buff, family, local_port):
	case bpf_ctx_range(struct __sk_buff, data_meta):
	case bpf_ctx_range(struct __sk_buff, tstamp):
	case bpf_ctx_range(struct __sk_buff, wire_len):
		return false;
	}

	if (type == BPF_WRITE) {
		switch (off) {
		case bpf_ctx_range(struct __sk_buff, mark):
		case bpf_ctx_range(struct __sk_buff, priority):
		case bpf_ctx_range_till(struct __sk_buff, cb[0], cb[4]):
			break;
		default:
			return false;
		}
	}

	switch (off) {
	case bpf_ctx_range(struct __sk_buff, data):
		info->reg_type = PTR_TO_PACKET;
		break;
	case bpf_ctx_range(struct __sk_buff, data_end):
		info->reg_type = PTR_TO_PACKET_END;
		break;
	}

	return bpf_skb_is_valid_access(off, size, type, prog, info);
}

/* Attach type specific accesses */
static bool __sock_filter_check_attach_type(int off,
					    enum bpf_access_type access_type,
					    enum bpf_attach_type attach_type)
{
	switch (off) {
	case offsetof(struct bpf_sock, bound_dev_if):
	case offsetof(struct bpf_sock, mark):
	case offsetof(struct bpf_sock, priority):
		switch (attach_type) {
		case BPF_CGROUP_INET_SOCK_CREATE:
			goto full_access;
		default:
			return false;
		}
	case bpf_ctx_range(struct bpf_sock, src_ip4):
		switch (attach_type) {
		case BPF_CGROUP_INET4_POST_BIND:
			goto read_only;
		default:
			return false;
		}
	case bpf_ctx_range_till(struct bpf_sock, src_ip6[0], src_ip6[3]):
		switch (attach_type) {
		case BPF_CGROUP_INET6_POST_BIND:
			goto read_only;
		default:
			return false;
		}
	case bpf_ctx_range(struct bpf_sock, src_port):
		switch (attach_type) {
		case BPF_CGROUP_INET4_POST_BIND:
		case BPF_CGROUP_INET6_POST_BIND:
			goto read_only;
		default:
			return false;
		}
	}
read_only:
	return access_type == BPF_READ;
full_access:
	return true;
}

bool bpf_sock_common_is_valid_access(int off, int size,
				     enum bpf_access_type type,
				     struct bpf_insn_access_aux *info)
{
	switch (off) {
	case bpf_ctx_range_till(struct bpf_sock, type, priority):
		return false;
	default:
		return bpf_sock_is_valid_access(off, size, type, info);
	}
}

bool bpf_sock_is_valid_access(int off, int size, enum bpf_access_type type,
			      struct bpf_insn_access_aux *info)
{
	const int size_default = sizeof(__u32);

	if (off < 0 || off >= sizeof(struct bpf_sock))
		return false;
	if (off % size != 0)
		return false;

	switch (off) {
	case offsetof(struct bpf_sock, state):
	case offsetof(struct bpf_sock, family):
	case offsetof(struct bpf_sock, type):
	case offsetof(struct bpf_sock, protocol):
	case offsetof(struct bpf_sock, dst_port):
	case offsetof(struct bpf_sock, src_port):
	case bpf_ctx_range(struct bpf_sock, src_ip4):
	case bpf_ctx_range_till(struct bpf_sock, src_ip6[0], src_ip6[3]):
	case bpf_ctx_range(struct bpf_sock, dst_ip4):
	case bpf_ctx_range_till(struct bpf_sock, dst_ip6[0], dst_ip6[3]):
		bpf_ctx_record_field_size(info, size_default);
		return bpf_ctx_narrow_access_ok(off, size, size_default);
	}

	return size == size_default;
}

static bool sock_filter_is_valid_access(int off, int size,
					enum bpf_access_type type,
					const struct bpf_prog *prog,
					struct bpf_insn_access_aux *info)
{
	if (!bpf_sock_is_valid_access(off, size, type, info))
		return false;
	return __sock_filter_check_attach_type(off, type,
					       prog->expected_attach_type);
}

static int bpf_noop_prologue(struct bpf_insn *insn_buf, bool direct_write,
			     const struct bpf_prog *prog)
{
	/* Neither direct read nor direct write requires any preliminary
	 * action.
	 */
	return 0;
}

static int bpf_unclone_prologue(struct bpf_insn *insn_buf, bool direct_write,
				const struct bpf_prog *prog, int drop_verdict)
{
	struct bpf_insn *insn = insn_buf;

	if (!direct_write)
		return 0;

	/* if (!skb->cloned)
	 *       goto start;
	 *
	 * (Fast-path, otherwise approximation that we might be
	 *  a clone, do the rest in helper.)
	 */
	*insn++ = BPF_LDX_MEM(BPF_B, BPF_REG_6, BPF_REG_1, CLONED_OFFSET());
	*insn++ = BPF_ALU32_IMM(BPF_AND, BPF_REG_6, CLONED_MASK);
	*insn++ = BPF_JMP_IMM(BPF_JEQ, BPF_REG_6, 0, 7);

	/* ret = bpf_skb_pull_data(skb, 0); */
	*insn++ = BPF_MOV64_REG(BPF_REG_6, BPF_REG_1);
	*insn++ = BPF_ALU64_REG(BPF_XOR, BPF_REG_2, BPF_REG_2);
	*insn++ = BPF_RAW_INSN(BPF_JMP | BPF_CALL, 0, 0, 0,
			       BPF_FUNC_skb_pull_data);
	/* if (!ret)
	 *      goto restore;
	 * return TC_ACT_SHOT;
	 */
	*insn++ = BPF_JMP_IMM(BPF_JEQ, BPF_REG_0, 0, 2);
	*insn++ = BPF_ALU32_IMM(BPF_MOV, BPF_REG_0, drop_verdict);
	*insn++ = BPF_EXIT_INSN();

	/* restore: */
	*insn++ = BPF_MOV64_REG(BPF_REG_1, BPF_REG_6);
	/* start: */
	*insn++ = prog->insnsi[0];

	return insn - insn_buf;
}

static int bpf_gen_ld_abs(const struct bpf_insn *orig,
			  struct bpf_insn *insn_buf)
{
	bool indirect = BPF_MODE(orig->code) == BPF_IND;
	struct bpf_insn *insn = insn_buf;

	/* We're guaranteed here that CTX is in R6. */
	*insn++ = BPF_MOV64_REG(BPF_REG_1, BPF_REG_CTX);
	if (!indirect) {
		*insn++ = BPF_MOV64_IMM(BPF_REG_2, orig->imm);
	} else {
		*insn++ = BPF_MOV64_REG(BPF_REG_2, orig->src_reg);
		if (orig->imm)
			*insn++ = BPF_ALU64_IMM(BPF_ADD, BPF_REG_2, orig->imm);
	}

	switch (BPF_SIZE(orig->code)) {
	case BPF_B:
		*insn++ = BPF_EMIT_CALL(bpf_skb_load_helper_8_no_cache);
		break;
	case BPF_H:
		*insn++ = BPF_EMIT_CALL(bpf_skb_load_helper_16_no_cache);
		break;
	case BPF_W:
		*insn++ = BPF_EMIT_CALL(bpf_skb_load_helper_32_no_cache);
		break;
	}

	*insn++ = BPF_JMP_IMM(BPF_JSGE, BPF_REG_0, 0, 2);
	*insn++ = BPF_ALU32_REG(BPF_XOR, BPF_REG_0, BPF_REG_0);
	*insn++ = BPF_EXIT_INSN();

	return insn - insn_buf;
}

static int tc_cls_act_prologue(struct bpf_insn *insn_buf, bool direct_write,
			       const struct bpf_prog *prog)
{
	return bpf_unclone_prologue(insn_buf, direct_write, prog, TC_ACT_SHOT);
}

static bool tc_cls_act_is_valid_access(int off, int size,
				       enum bpf_access_type type,
				       const struct bpf_prog *prog,
				       struct bpf_insn_access_aux *info)
{
	if (type == BPF_WRITE) {
		switch (off) {
		case bpf_ctx_range(struct __sk_buff, mark):
		case bpf_ctx_range(struct __sk_buff, tc_index):
		case bpf_ctx_range(struct __sk_buff, priority):
		case bpf_ctx_range(struct __sk_buff, tc_classid):
		case bpf_ctx_range_till(struct __sk_buff, cb[0], cb[4]):
		case bpf_ctx_range(struct __sk_buff, tstamp):
		case bpf_ctx_range(struct __sk_buff, queue_mapping):
			break;
		default:
			return false;
		}
	}

	switch (off) {
	case bpf_ctx_range(struct __sk_buff, data):
		info->reg_type = PTR_TO_PACKET;
		break;
	case bpf_ctx_range(struct __sk_buff, data_meta):
		info->reg_type = PTR_TO_PACKET_META;
		break;
	case bpf_ctx_range(struct __sk_buff, data_end):
		info->reg_type = PTR_TO_PACKET_END;
		break;
	case bpf_ctx_range_till(struct __sk_buff, family, local_port):
		return false;
	}

	return bpf_skb_is_valid_access(off, size, type, prog, info);
}

static bool __is_valid_xdp_access(int off, int size)
{
	if (off < 0 || off >= sizeof(struct xdp_md))
		return false;
	if (off % size != 0)
		return false;
	if (size != sizeof(__u32))
		return false;

	return true;
}

static bool xdp_is_valid_access(int off, int size,
				enum bpf_access_type type,
				const struct bpf_prog *prog,
				struct bpf_insn_access_aux *info)
{
	if (type == BPF_WRITE) {
		if (bpf_prog_is_dev_bound(prog->aux)) {
			switch (off) {
			case offsetof(struct xdp_md, rx_queue_index):
				return __is_valid_xdp_access(off, size);
			}
		}
		return false;
	}

	switch (off) {
	case offsetof(struct xdp_md, data):
		info->reg_type = PTR_TO_PACKET;
		break;
	case offsetof(struct xdp_md, data_meta):
		info->reg_type = PTR_TO_PACKET_META;
		break;
	case offsetof(struct xdp_md, data_end):
		info->reg_type = PTR_TO_PACKET_END;
		break;
	}

	return __is_valid_xdp_access(off, size);
}

void bpf_warn_invalid_xdp_action(u32 act)
{
	const u32 act_max = XDP_REDIRECT;

	WARN_ONCE(1, "%s XDP return value %u, expect packet loss!\n",
		  act > act_max ? "Illegal" : "Driver unsupported",
		  act);
}
EXPORT_SYMBOL_GPL(bpf_warn_invalid_xdp_action);

static bool sock_addr_is_valid_access(int off, int size,
				      enum bpf_access_type type,
				      const struct bpf_prog *prog,
				      struct bpf_insn_access_aux *info)
{
	const int size_default = sizeof(__u32);

	if (off < 0 || off >= sizeof(struct bpf_sock_addr))
		return false;
	if (off % size != 0)
		return false;

	/* Disallow access to IPv6 fields from IPv4 contex and vise
	 * versa.
	 */
	switch (off) {
	case bpf_ctx_range(struct bpf_sock_addr, user_ip4):
		switch (prog->expected_attach_type) {
		case BPF_CGROUP_INET4_BIND:
		case BPF_CGROUP_INET4_CONNECT:
		case BPF_CGROUP_UDP4_SENDMSG:
		case BPF_CGROUP_UDP4_RECVMSG:
			break;
		default:
			return false;
		}
		break;
	case bpf_ctx_range_till(struct bpf_sock_addr, user_ip6[0], user_ip6[3]):
		switch (prog->expected_attach_type) {
		case BPF_CGROUP_INET6_BIND:
		case BPF_CGROUP_INET6_CONNECT:
		case BPF_CGROUP_UDP6_SENDMSG:
		case BPF_CGROUP_UDP6_RECVMSG:
			break;
		default:
			return false;
		}
		break;
	case bpf_ctx_range(struct bpf_sock_addr, msg_src_ip4):
		switch (prog->expected_attach_type) {
		case BPF_CGROUP_UDP4_SENDMSG:
			break;
		default:
			return false;
		}
		break;
	case bpf_ctx_range_till(struct bpf_sock_addr, msg_src_ip6[0],
				msg_src_ip6[3]):
		switch (prog->expected_attach_type) {
		case BPF_CGROUP_UDP6_SENDMSG:
			break;
		default:
			return false;
		}
		break;
	}

	switch (off) {
	case bpf_ctx_range(struct bpf_sock_addr, user_ip4):
	case bpf_ctx_range_till(struct bpf_sock_addr, user_ip6[0], user_ip6[3]):
	case bpf_ctx_range(struct bpf_sock_addr, msg_src_ip4):
	case bpf_ctx_range_till(struct bpf_sock_addr, msg_src_ip6[0],
				msg_src_ip6[3]):
		if (type == BPF_READ) {
			bpf_ctx_record_field_size(info, size_default);

			if (bpf_ctx_wide_access_ok(off, size,
						   struct bpf_sock_addr,
						   user_ip6))
				return true;

			if (bpf_ctx_wide_access_ok(off, size,
						   struct bpf_sock_addr,
						   msg_src_ip6))
				return true;

			if (!bpf_ctx_narrow_access_ok(off, size, size_default))
				return false;
		} else {
			if (bpf_ctx_wide_access_ok(off, size,
						   struct bpf_sock_addr,
						   user_ip6))
				return true;

			if (bpf_ctx_wide_access_ok(off, size,
						   struct bpf_sock_addr,
						   msg_src_ip6))
				return true;

			if (size != size_default)
				return false;
		}
		break;
	case bpf_ctx_range(struct bpf_sock_addr, user_port):
		if (size != size_default)
			return false;
		break;
	case offsetof(struct bpf_sock_addr, sk):
		if (type != BPF_READ)
			return false;
		if (size != sizeof(__u64))
			return false;
		info->reg_type = PTR_TO_SOCKET;
		break;
	default:
		if (type == BPF_READ) {
			if (size != size_default)
				return false;
		} else {
			return false;
		}
	}

	return true;
}

static bool sock_ops_is_valid_access(int off, int size,
				     enum bpf_access_type type,
				     const struct bpf_prog *prog,
				     struct bpf_insn_access_aux *info)
{
	const int size_default = sizeof(__u32);

	if (off < 0 || off >= sizeof(struct bpf_sock_ops))
		return false;

	/* The verifier guarantees that size > 0. */
	if (off % size != 0)
		return false;

	if (type == BPF_WRITE) {
		switch (off) {
		case offsetof(struct bpf_sock_ops, reply):
		case offsetof(struct bpf_sock_ops, sk_txhash):
			if (size != size_default)
				return false;
			break;
		default:
			return false;
		}
	} else {
		switch (off) {
		case bpf_ctx_range_till(struct bpf_sock_ops, bytes_received,
					bytes_acked):
			if (size != sizeof(__u64))
				return false;
			break;
		case offsetof(struct bpf_sock_ops, sk):
			if (size != sizeof(__u64))
				return false;
			info->reg_type = PTR_TO_SOCKET_OR_NULL;
			break;
		default:
			if (size != size_default)
				return false;
			break;
		}
	}

	return true;
}

static int sk_skb_prologue(struct bpf_insn *insn_buf, bool direct_write,
			   const struct bpf_prog *prog)
{
	return bpf_unclone_prologue(insn_buf, direct_write, prog, SK_DROP);
}

static bool sk_skb_is_valid_access(int off, int size,
				   enum bpf_access_type type,
				   const struct bpf_prog *prog,
				   struct bpf_insn_access_aux *info)
{
	switch (off) {
	case bpf_ctx_range(struct __sk_buff, tc_classid):
	case bpf_ctx_range(struct __sk_buff, data_meta):
	case bpf_ctx_range(struct __sk_buff, tstamp):
	case bpf_ctx_range(struct __sk_buff, wire_len):
		return false;
	}

	if (type == BPF_WRITE) {
		switch (off) {
		case bpf_ctx_range(struct __sk_buff, tc_index):
		case bpf_ctx_range(struct __sk_buff, priority):
			break;
		default:
			return false;
		}
	}

	switch (off) {
	case bpf_ctx_range(struct __sk_buff, mark):
		return false;
	case bpf_ctx_range(struct __sk_buff, data):
		info->reg_type = PTR_TO_PACKET;
		break;
	case bpf_ctx_range(struct __sk_buff, data_end):
		info->reg_type = PTR_TO_PACKET_END;
		break;
	}

	return bpf_skb_is_valid_access(off, size, type, prog, info);
}

static bool sk_msg_is_valid_access(int off, int size,
				   enum bpf_access_type type,
				   const struct bpf_prog *prog,
				   struct bpf_insn_access_aux *info)
{
	if (type == BPF_WRITE)
		return false;

	if (off % size != 0)
		return false;

	switch (off) {
	case offsetof(struct sk_msg_md, data):
		info->reg_type = PTR_TO_PACKET;
		if (size != sizeof(__u64))
			return false;
		break;
	case offsetof(struct sk_msg_md, data_end):
		info->reg_type = PTR_TO_PACKET_END;
		if (size != sizeof(__u64))
			return false;
		break;
	case bpf_ctx_range(struct sk_msg_md, family):
	case bpf_ctx_range(struct sk_msg_md, remote_ip4):
	case bpf_ctx_range(struct sk_msg_md, local_ip4):
	case bpf_ctx_range_till(struct sk_msg_md, remote_ip6[0], remote_ip6[3]):
	case bpf_ctx_range_till(struct sk_msg_md, local_ip6[0], local_ip6[3]):
	case bpf_ctx_range(struct sk_msg_md, remote_port):
	case bpf_ctx_range(struct sk_msg_md, local_port):
	case bpf_ctx_range(struct sk_msg_md, size):
		if (size != sizeof(__u32))
			return false;
		break;
	default:
		return false;
	}
	return true;
}

static bool flow_dissector_is_valid_access(int off, int size,
					   enum bpf_access_type type,
					   const struct bpf_prog *prog,
					   struct bpf_insn_access_aux *info)
{
	const int size_default = sizeof(__u32);

	if (off < 0 || off >= sizeof(struct __sk_buff))
		return false;

	if (type == BPF_WRITE)
		return false;

	switch (off) {
	case bpf_ctx_range(struct __sk_buff, data):
		if (size != size_default)
			return false;
		info->reg_type = PTR_TO_PACKET;
		return true;
	case bpf_ctx_range(struct __sk_buff, data_end):
		if (size != size_default)
			return false;
		info->reg_type = PTR_TO_PACKET_END;
		return true;
	case bpf_ctx_range_ptr(struct __sk_buff, flow_keys):
		if (size != sizeof(__u64))
			return false;
		info->reg_type = PTR_TO_FLOW_KEYS;
		return true;
	default:
		return false;
	}
}

static u32 flow_dissector_convert_ctx_access(enum bpf_access_type type,
					     const struct bpf_insn *si,
					     struct bpf_insn *insn_buf,
					     struct bpf_prog *prog,
					     u32 *target_size)

{
	struct bpf_insn *insn = insn_buf;

	switch (si->off) {
	case offsetof(struct __sk_buff, data):
		*insn++ = BPF_LDX_MEM(BPF_FIELD_SIZEOF(struct bpf_flow_dissector, data),
				      si->dst_reg, si->src_reg,
				      offsetof(struct bpf_flow_dissector, data));
		break;

	case offsetof(struct __sk_buff, data_end):
		*insn++ = BPF_LDX_MEM(BPF_FIELD_SIZEOF(struct bpf_flow_dissector, data_end),
				      si->dst_reg, si->src_reg,
				      offsetof(struct bpf_flow_dissector, data_end));
		break;

	case offsetof(struct __sk_buff, flow_keys):
		*insn++ = BPF_LDX_MEM(BPF_FIELD_SIZEOF(struct bpf_flow_dissector, flow_keys),
				      si->dst_reg, si->src_reg,
				      offsetof(struct bpf_flow_dissector, flow_keys));
		break;
	}

	return insn - insn_buf;
}

static u32 bpf_convert_ctx_access(enum bpf_access_type type,
				  const struct bpf_insn *si,
				  struct bpf_insn *insn_buf,
				  struct bpf_prog *prog, u32 *target_size)
{
	struct bpf_insn *insn = insn_buf;
	int off;

	switch (si->off) {
	case offsetof(struct __sk_buff, len):
		*insn++ = BPF_LDX_MEM(BPF_W, si->dst_reg, si->src_reg,
				      bpf_target_off(struct sk_buff, len, 4,
						     target_size));
		break;

	case offsetof(struct __sk_buff, protocol):
		*insn++ = BPF_LDX_MEM(BPF_H, si->dst_reg, si->src_reg,
				      bpf_target_off(struct sk_buff, protocol, 2,
						     target_size));
		break;

	case offsetof(struct __sk_buff, vlan_proto):
		*insn++ = BPF_LDX_MEM(BPF_H, si->dst_reg, si->src_reg,
				      bpf_target_off(struct sk_buff, vlan_proto, 2,
						     target_size));
		break;

	case offsetof(struct __sk_buff, priority):
		if (type == BPF_WRITE)
			*insn++ = BPF_STX_MEM(BPF_W, si->dst_reg, si->src_reg,
					      bpf_target_off(struct sk_buff, priority, 4,
							     target_size));
		else
			*insn++ = BPF_LDX_MEM(BPF_W, si->dst_reg, si->src_reg,
					      bpf_target_off(struct sk_buff, priority, 4,
							     target_size));
		break;

	case offsetof(struct __sk_buff, ingress_ifindex):
		*insn++ = BPF_LDX_MEM(BPF_W, si->dst_reg, si->src_reg,
				      bpf_target_off(struct sk_buff, skb_iif, 4,
						     target_size));
		break;

	case offsetof(struct __sk_buff, ifindex):
		*insn++ = BPF_LDX_MEM(BPF_FIELD_SIZEOF(struct sk_buff, dev),
				      si->dst_reg, si->src_reg,
				      offsetof(struct sk_buff, dev));
		*insn++ = BPF_JMP_IMM(BPF_JEQ, si->dst_reg, 0, 1);
		*insn++ = BPF_LDX_MEM(BPF_W, si->dst_reg, si->dst_reg,
				      bpf_target_off(struct net_device, ifindex, 4,
						     target_size));
		break;

	case offsetof(struct __sk_buff, hash):
		*insn++ = BPF_LDX_MEM(BPF_W, si->dst_reg, si->src_reg,
				      bpf_target_off(struct sk_buff, hash, 4,
						     target_size));
		break;

	case offsetof(struct __sk_buff, mark):
		if (type == BPF_WRITE)
			*insn++ = BPF_STX_MEM(BPF_W, si->dst_reg, si->src_reg,
					      bpf_target_off(struct sk_buff, mark, 4,
							     target_size));
		else
			*insn++ = BPF_LDX_MEM(BPF_W, si->dst_reg, si->src_reg,
					      bpf_target_off(struct sk_buff, mark, 4,
							     target_size));
		break;

	case offsetof(struct __sk_buff, pkt_type):
		*target_size = 1;
		*insn++ = BPF_LDX_MEM(BPF_B, si->dst_reg, si->src_reg,
				      PKT_TYPE_OFFSET());
		*insn++ = BPF_ALU32_IMM(BPF_AND, si->dst_reg, PKT_TYPE_MAX);
#ifdef __BIG_ENDIAN_BITFIELD
		*insn++ = BPF_ALU32_IMM(BPF_RSH, si->dst_reg, 5);
#endif
		break;

	case offsetof(struct __sk_buff, queue_mapping):
		if (type == BPF_WRITE) {
			*insn++ = BPF_JMP_IMM(BPF_JGE, si->src_reg, NO_QUEUE_MAPPING, 1);
			*insn++ = BPF_STX_MEM(BPF_H, si->dst_reg, si->src_reg,
					      bpf_target_off(struct sk_buff,
							     queue_mapping,
							     2, target_size));
		} else {
			*insn++ = BPF_LDX_MEM(BPF_H, si->dst_reg, si->src_reg,
					      bpf_target_off(struct sk_buff,
							     queue_mapping,
							     2, target_size));
		}
		break;

	case offsetof(struct __sk_buff, vlan_present):
		*target_size = 1;
		*insn++ = BPF_LDX_MEM(BPF_B, si->dst_reg, si->src_reg,
				      PKT_VLAN_PRESENT_OFFSET());
		if (PKT_VLAN_PRESENT_BIT)
			*insn++ = BPF_ALU32_IMM(BPF_RSH, si->dst_reg, PKT_VLAN_PRESENT_BIT);
		if (PKT_VLAN_PRESENT_BIT < 7)
			*insn++ = BPF_ALU32_IMM(BPF_AND, si->dst_reg, 1);
		break;

	case offsetof(struct __sk_buff, vlan_tci):
		*insn++ = BPF_LDX_MEM(BPF_H, si->dst_reg, si->src_reg,
				      bpf_target_off(struct sk_buff, vlan_tci, 2,
						     target_size));
		break;

	case offsetof(struct __sk_buff, cb[0]) ...
	     offsetofend(struct __sk_buff, cb[4]) - 1:
		BUILD_BUG_ON(FIELD_SIZEOF(struct qdisc_skb_cb, data) < 20);
		BUILD_BUG_ON((offsetof(struct sk_buff, cb) +
			      offsetof(struct qdisc_skb_cb, data)) %
			     sizeof(__u64));

		prog->cb_access = 1;
		off  = si->off;
		off -= offsetof(struct __sk_buff, cb[0]);
		off += offsetof(struct sk_buff, cb);
		off += offsetof(struct qdisc_skb_cb, data);
		if (type == BPF_WRITE)
			*insn++ = BPF_STX_MEM(BPF_SIZE(si->code), si->dst_reg,
					      si->src_reg, off);
		else
			*insn++ = BPF_LDX_MEM(BPF_SIZE(si->code), si->dst_reg,
					      si->src_reg, off);
		break;

	case offsetof(struct __sk_buff, tc_classid):
		BUILD_BUG_ON(FIELD_SIZEOF(struct qdisc_skb_cb, tc_classid) != 2);

		off  = si->off;
		off -= offsetof(struct __sk_buff, tc_classid);
		off += offsetof(struct sk_buff, cb);
		off += offsetof(struct qdisc_skb_cb, tc_classid);
		*target_size = 2;
		if (type == BPF_WRITE)
			*insn++ = BPF_STX_MEM(BPF_H, si->dst_reg,
					      si->src_reg, off);
		else
			*insn++ = BPF_LDX_MEM(BPF_H, si->dst_reg,
					      si->src_reg, off);
		break;

	case offsetof(struct __sk_buff, data):
		*insn++ = BPF_LDX_MEM(BPF_FIELD_SIZEOF(struct sk_buff, data),
				      si->dst_reg, si->src_reg,
				      offsetof(struct sk_buff, data));
		break;

	case offsetof(struct __sk_buff, data_meta):
		off  = si->off;
		off -= offsetof(struct __sk_buff, data_meta);
		off += offsetof(struct sk_buff, cb);
		off += offsetof(struct bpf_skb_data_end, data_meta);
		*insn++ = BPF_LDX_MEM(BPF_SIZEOF(void *), si->dst_reg,
				      si->src_reg, off);
		break;

	case offsetof(struct __sk_buff, data_end):
		off  = si->off;
		off -= offsetof(struct __sk_buff, data_end);
		off += offsetof(struct sk_buff, cb);
		off += offsetof(struct bpf_skb_data_end, data_end);
		*insn++ = BPF_LDX_MEM(BPF_SIZEOF(void *), si->dst_reg,
				      si->src_reg, off);
		break;

	case offsetof(struct __sk_buff, tc_index):
#ifdef CONFIG_NET_SCHED
		if (type == BPF_WRITE)
			*insn++ = BPF_STX_MEM(BPF_H, si->dst_reg, si->src_reg,
					      bpf_target_off(struct sk_buff, tc_index, 2,
							     target_size));
		else
			*insn++ = BPF_LDX_MEM(BPF_H, si->dst_reg, si->src_reg,
					      bpf_target_off(struct sk_buff, tc_index, 2,
							     target_size));
#else
		*target_size = 2;
		if (type == BPF_WRITE)
			*insn++ = BPF_MOV64_REG(si->dst_reg, si->dst_reg);
		else
			*insn++ = BPF_MOV64_IMM(si->dst_reg, 0);
#endif
		break;

	case offsetof(struct __sk_buff, napi_id):
#if defined(CONFIG_NET_RX_BUSY_POLL)
		*insn++ = BPF_LDX_MEM(BPF_W, si->dst_reg, si->src_reg,
				      bpf_target_off(struct sk_buff, napi_id, 4,
						     target_size));
		*insn++ = BPF_JMP_IMM(BPF_JGE, si->dst_reg, MIN_NAPI_ID, 1);
		*insn++ = BPF_MOV64_IMM(si->dst_reg, 0);
#else
		*target_size = 4;
		*insn++ = BPF_MOV64_IMM(si->dst_reg, 0);
#endif
		break;
	case offsetof(struct __sk_buff, family):
		BUILD_BUG_ON(FIELD_SIZEOF(struct sock_common, skc_family) != 2);

		*insn++ = BPF_LDX_MEM(BPF_FIELD_SIZEOF(struct sk_buff, sk),
				      si->dst_reg, si->src_reg,
				      offsetof(struct sk_buff, sk));
		*insn++ = BPF_LDX_MEM(BPF_H, si->dst_reg, si->dst_reg,
				      bpf_target_off(struct sock_common,
						     skc_family,
						     2, target_size));
		break;
	case offsetof(struct __sk_buff, remote_ip4):
		BUILD_BUG_ON(FIELD_SIZEOF(struct sock_common, skc_daddr) != 4);

		*insn++ = BPF_LDX_MEM(BPF_FIELD_SIZEOF(struct sk_buff, sk),
				      si->dst_reg, si->src_reg,
				      offsetof(struct sk_buff, sk));
		*insn++ = BPF_LDX_MEM(BPF_W, si->dst_reg, si->dst_reg,
				      bpf_target_off(struct sock_common,
						     skc_daddr,
						     4, target_size));
		break;
	case offsetof(struct __sk_buff, local_ip4):
		BUILD_BUG_ON(FIELD_SIZEOF(struct sock_common,
					  skc_rcv_saddr) != 4);

		*insn++ = BPF_LDX_MEM(BPF_FIELD_SIZEOF(struct sk_buff, sk),
				      si->dst_reg, si->src_reg,
				      offsetof(struct sk_buff, sk));
		*insn++ = BPF_LDX_MEM(BPF_W, si->dst_reg, si->dst_reg,
				      bpf_target_off(struct sock_common,
						     skc_rcv_saddr,
						     4, target_size));
		break;
	case offsetof(struct __sk_buff, remote_ip6[0]) ...
	     offsetof(struct __sk_buff, remote_ip6[3]):
#if IS_ENABLED(CONFIG_IPV6)
		BUILD_BUG_ON(FIELD_SIZEOF(struct sock_common,
					  skc_v6_daddr.s6_addr32[0]) != 4);

		off = si->off;
		off -= offsetof(struct __sk_buff, remote_ip6[0]);

		*insn++ = BPF_LDX_MEM(BPF_FIELD_SIZEOF(struct sk_buff, sk),
				      si->dst_reg, si->src_reg,
				      offsetof(struct sk_buff, sk));
		*insn++ = BPF_LDX_MEM(BPF_W, si->dst_reg, si->dst_reg,
				      offsetof(struct sock_common,
					       skc_v6_daddr.s6_addr32[0]) +
				      off);
#else
		*insn++ = BPF_MOV32_IMM(si->dst_reg, 0);
#endif
		break;
	case offsetof(struct __sk_buff, local_ip6[0]) ...
	     offsetof(struct __sk_buff, local_ip6[3]):
#if IS_ENABLED(CONFIG_IPV6)
		BUILD_BUG_ON(FIELD_SIZEOF(struct sock_common,
					  skc_v6_rcv_saddr.s6_addr32[0]) != 4);

		off = si->off;
		off -= offsetof(struct __sk_buff, local_ip6[0]);

		*insn++ = BPF_LDX_MEM(BPF_FIELD_SIZEOF(struct sk_buff, sk),
				      si->dst_reg, si->src_reg,
				      offsetof(struct sk_buff, sk));
		*insn++ = BPF_LDX_MEM(BPF_W, si->dst_reg, si->dst_reg,
				      offsetof(struct sock_common,
					       skc_v6_rcv_saddr.s6_addr32[0]) +
				      off);
#else
		*insn++ = BPF_MOV32_IMM(si->dst_reg, 0);
#endif
		break;

	case offsetof(struct __sk_buff, remote_port):
		BUILD_BUG_ON(FIELD_SIZEOF(struct sock_common, skc_dport) != 2);

		*insn++ = BPF_LDX_MEM(BPF_FIELD_SIZEOF(struct sk_buff, sk),
				      si->dst_reg, si->src_reg,
				      offsetof(struct sk_buff, sk));
		*insn++ = BPF_LDX_MEM(BPF_H, si->dst_reg, si->dst_reg,
				      bpf_target_off(struct sock_common,
						     skc_dport,
						     2, target_size));
#ifndef __BIG_ENDIAN_BITFIELD
		*insn++ = BPF_ALU32_IMM(BPF_LSH, si->dst_reg, 16);
#endif
		break;

	case offsetof(struct __sk_buff, local_port):
		BUILD_BUG_ON(FIELD_SIZEOF(struct sock_common, skc_num) != 2);

		*insn++ = BPF_LDX_MEM(BPF_FIELD_SIZEOF(struct sk_buff, sk),
				      si->dst_reg, si->src_reg,
				      offsetof(struct sk_buff, sk));
		*insn++ = BPF_LDX_MEM(BPF_H, si->dst_reg, si->dst_reg,
				      bpf_target_off(struct sock_common,
						     skc_num, 2, target_size));
		break;

	case offsetof(struct __sk_buff, tstamp):
		BUILD_BUG_ON(FIELD_SIZEOF(struct sk_buff, tstamp) != 8);

		if (type == BPF_WRITE)
			*insn++ = BPF_STX_MEM(BPF_DW,
					      si->dst_reg, si->src_reg,
					      bpf_target_off(struct sk_buff,
							     tstamp, 8,
							     target_size));
		else
			*insn++ = BPF_LDX_MEM(BPF_DW,
					      si->dst_reg, si->src_reg,
					      bpf_target_off(struct sk_buff,
							     tstamp, 8,
							     target_size));
		break;

	case offsetof(struct __sk_buff, gso_segs):
		/* si->dst_reg = skb_shinfo(SKB); */
#ifdef NET_SKBUFF_DATA_USES_OFFSET
		*insn++ = BPF_LDX_MEM(BPF_FIELD_SIZEOF(struct sk_buff, end),
				      BPF_REG_AX, si->src_reg,
				      offsetof(struct sk_buff, end));
		*insn++ = BPF_LDX_MEM(BPF_FIELD_SIZEOF(struct sk_buff, head),
				      si->dst_reg, si->src_reg,
				      offsetof(struct sk_buff, head));
		*insn++ = BPF_ALU64_REG(BPF_ADD, si->dst_reg, BPF_REG_AX);
#else
		*insn++ = BPF_LDX_MEM(BPF_FIELD_SIZEOF(struct sk_buff, end),
				      si->dst_reg, si->src_reg,
				      offsetof(struct sk_buff, end));
#endif
		*insn++ = BPF_LDX_MEM(BPF_FIELD_SIZEOF(struct skb_shared_info, gso_segs),
				      si->dst_reg, si->dst_reg,
				      bpf_target_off(struct skb_shared_info,
						     gso_segs, 2,
						     target_size));
		break;
	case offsetof(struct __sk_buff, wire_len):
		BUILD_BUG_ON(FIELD_SIZEOF(struct qdisc_skb_cb, pkt_len) != 4);

		off = si->off;
		off -= offsetof(struct __sk_buff, wire_len);
		off += offsetof(struct sk_buff, cb);
		off += offsetof(struct qdisc_skb_cb, pkt_len);
		*target_size = 4;
		*insn++ = BPF_LDX_MEM(BPF_W, si->dst_reg, si->src_reg, off);
		break;

	case offsetof(struct __sk_buff, sk):
		*insn++ = BPF_LDX_MEM(BPF_FIELD_SIZEOF(struct sk_buff, sk),
				      si->dst_reg, si->src_reg,
				      offsetof(struct sk_buff, sk));
		break;
	}

	return insn - insn_buf;
}

u32 bpf_sock_convert_ctx_access(enum bpf_access_type type,
				const struct bpf_insn *si,
				struct bpf_insn *insn_buf,
				struct bpf_prog *prog, u32 *target_size)
{
	struct bpf_insn *insn = insn_buf;
	int off;

	switch (si->off) {
	case offsetof(struct bpf_sock, bound_dev_if):
		BUILD_BUG_ON(FIELD_SIZEOF(struct sock, sk_bound_dev_if) != 4);

		if (type == BPF_WRITE)
			*insn++ = BPF_STX_MEM(BPF_W, si->dst_reg, si->src_reg,
					offsetof(struct sock, sk_bound_dev_if));
		else
			*insn++ = BPF_LDX_MEM(BPF_W, si->dst_reg, si->src_reg,
				      offsetof(struct sock, sk_bound_dev_if));
		break;

	case offsetof(struct bpf_sock, mark):
		BUILD_BUG_ON(FIELD_SIZEOF(struct sock, sk_mark) != 4);

		if (type == BPF_WRITE)
			*insn++ = BPF_STX_MEM(BPF_W, si->dst_reg, si->src_reg,
					offsetof(struct sock, sk_mark));
		else
			*insn++ = BPF_LDX_MEM(BPF_W, si->dst_reg, si->src_reg,
				      offsetof(struct sock, sk_mark));
		break;

	case offsetof(struct bpf_sock, priority):
		BUILD_BUG_ON(FIELD_SIZEOF(struct sock, sk_priority) != 4);

		if (type == BPF_WRITE)
			*insn++ = BPF_STX_MEM(BPF_W, si->dst_reg, si->src_reg,
					offsetof(struct sock, sk_priority));
		else
			*insn++ = BPF_LDX_MEM(BPF_W, si->dst_reg, si->src_reg,
				      offsetof(struct sock, sk_priority));
		break;

	case offsetof(struct bpf_sock, family):
		*insn++ = BPF_LDX_MEM(
			BPF_FIELD_SIZEOF(struct sock_common, skc_family),
			si->dst_reg, si->src_reg,
			bpf_target_off(struct sock_common,
				       skc_family,
				       FIELD_SIZEOF(struct sock_common,
						    skc_family),
				       target_size));
		break;

	case offsetof(struct bpf_sock, type):
		BUILD_BUG_ON(HWEIGHT32(SK_FL_TYPE_MASK) != BITS_PER_BYTE * 2);
		*insn++ = BPF_LDX_MEM(BPF_W, si->dst_reg, si->src_reg,
				      offsetof(struct sock, __sk_flags_offset));
		*insn++ = BPF_ALU32_IMM(BPF_AND, si->dst_reg, SK_FL_TYPE_MASK);
		*insn++ = BPF_ALU32_IMM(BPF_RSH, si->dst_reg, SK_FL_TYPE_SHIFT);
		*target_size = 2;
		break;

	case offsetof(struct bpf_sock, protocol):
		BUILD_BUG_ON(HWEIGHT32(SK_FL_PROTO_MASK) != BITS_PER_BYTE);
		*insn++ = BPF_LDX_MEM(BPF_W, si->dst_reg, si->src_reg,
				      offsetof(struct sock, __sk_flags_offset));
		*insn++ = BPF_ALU32_IMM(BPF_AND, si->dst_reg, SK_FL_PROTO_MASK);
		*insn++ = BPF_ALU32_IMM(BPF_RSH, si->dst_reg, SK_FL_PROTO_SHIFT);
		*target_size = 1;
		break;

	case offsetof(struct bpf_sock, src_ip4):
		*insn++ = BPF_LDX_MEM(
			BPF_SIZE(si->code), si->dst_reg, si->src_reg,
			bpf_target_off(struct sock_common, skc_rcv_saddr,
				       FIELD_SIZEOF(struct sock_common,
						    skc_rcv_saddr),
				       target_size));
		break;

	case offsetof(struct bpf_sock, dst_ip4):
		*insn++ = BPF_LDX_MEM(
			BPF_SIZE(si->code), si->dst_reg, si->src_reg,
			bpf_target_off(struct sock_common, skc_daddr,
				       FIELD_SIZEOF(struct sock_common,
						    skc_daddr),
				       target_size));
		break;

	case bpf_ctx_range_till(struct bpf_sock, src_ip6[0], src_ip6[3]):
#if IS_ENABLED(CONFIG_IPV6)
		off = si->off;
		off -= offsetof(struct bpf_sock, src_ip6[0]);
		*insn++ = BPF_LDX_MEM(
			BPF_SIZE(si->code), si->dst_reg, si->src_reg,
			bpf_target_off(
				struct sock_common,
				skc_v6_rcv_saddr.s6_addr32[0],
				FIELD_SIZEOF(struct sock_common,
					     skc_v6_rcv_saddr.s6_addr32[0]),
				target_size) + off);
#else
		(void)off;
		*insn++ = BPF_MOV32_IMM(si->dst_reg, 0);
#endif
		break;

	case bpf_ctx_range_till(struct bpf_sock, dst_ip6[0], dst_ip6[3]):
#if IS_ENABLED(CONFIG_IPV6)
		off = si->off;
		off -= offsetof(struct bpf_sock, dst_ip6[0]);
		*insn++ = BPF_LDX_MEM(
			BPF_SIZE(si->code), si->dst_reg, si->src_reg,
			bpf_target_off(struct sock_common,
				       skc_v6_daddr.s6_addr32[0],
				       FIELD_SIZEOF(struct sock_common,
						    skc_v6_daddr.s6_addr32[0]),
				       target_size) + off);
#else
		*insn++ = BPF_MOV32_IMM(si->dst_reg, 0);
		*target_size = 4;
#endif
		break;

	case offsetof(struct bpf_sock, src_port):
		*insn++ = BPF_LDX_MEM(
			BPF_FIELD_SIZEOF(struct sock_common, skc_num),
			si->dst_reg, si->src_reg,
			bpf_target_off(struct sock_common, skc_num,
				       FIELD_SIZEOF(struct sock_common,
						    skc_num),
				       target_size));
		break;

	case offsetof(struct bpf_sock, dst_port):
		*insn++ = BPF_LDX_MEM(
			BPF_FIELD_SIZEOF(struct sock_common, skc_dport),
			si->dst_reg, si->src_reg,
			bpf_target_off(struct sock_common, skc_dport,
				       FIELD_SIZEOF(struct sock_common,
						    skc_dport),
				       target_size));
		break;

	case offsetof(struct bpf_sock, state):
		*insn++ = BPF_LDX_MEM(
			BPF_FIELD_SIZEOF(struct sock_common, skc_state),
			si->dst_reg, si->src_reg,
			bpf_target_off(struct sock_common, skc_state,
				       FIELD_SIZEOF(struct sock_common,
						    skc_state),
				       target_size));
		break;
	}

	return insn - insn_buf;
}

static u32 tc_cls_act_convert_ctx_access(enum bpf_access_type type,
					 const struct bpf_insn *si,
					 struct bpf_insn *insn_buf,
					 struct bpf_prog *prog, u32 *target_size)
{
	struct bpf_insn *insn = insn_buf;

	switch (si->off) {
	case offsetof(struct __sk_buff, ifindex):
		*insn++ = BPF_LDX_MEM(BPF_FIELD_SIZEOF(struct sk_buff, dev),
				      si->dst_reg, si->src_reg,
				      offsetof(struct sk_buff, dev));
		*insn++ = BPF_LDX_MEM(BPF_W, si->dst_reg, si->dst_reg,
				      bpf_target_off(struct net_device, ifindex, 4,
						     target_size));
		break;
	default:
		return bpf_convert_ctx_access(type, si, insn_buf, prog,
					      target_size);
	}

	return insn - insn_buf;
}

static u32 xdp_convert_ctx_access(enum bpf_access_type type,
				  const struct bpf_insn *si,
				  struct bpf_insn *insn_buf,
				  struct bpf_prog *prog, u32 *target_size)
{
	struct bpf_insn *insn = insn_buf;

	switch (si->off) {
	case offsetof(struct xdp_md, data):
		*insn++ = BPF_LDX_MEM(BPF_FIELD_SIZEOF(struct xdp_buff, data),
				      si->dst_reg, si->src_reg,
				      offsetof(struct xdp_buff, data));
		break;
	case offsetof(struct xdp_md, data_meta):
		*insn++ = BPF_LDX_MEM(BPF_FIELD_SIZEOF(struct xdp_buff, data_meta),
				      si->dst_reg, si->src_reg,
				      offsetof(struct xdp_buff, data_meta));
		break;
	case offsetof(struct xdp_md, data_end):
		*insn++ = BPF_LDX_MEM(BPF_FIELD_SIZEOF(struct xdp_buff, data_end),
				      si->dst_reg, si->src_reg,
				      offsetof(struct xdp_buff, data_end));
		break;
	case offsetof(struct xdp_md, ingress_ifindex):
		*insn++ = BPF_LDX_MEM(BPF_FIELD_SIZEOF(struct xdp_buff, rxq),
				      si->dst_reg, si->src_reg,
				      offsetof(struct xdp_buff, rxq));
		*insn++ = BPF_LDX_MEM(BPF_FIELD_SIZEOF(struct xdp_rxq_info, dev),
				      si->dst_reg, si->dst_reg,
				      offsetof(struct xdp_rxq_info, dev));
		*insn++ = BPF_LDX_MEM(BPF_W, si->dst_reg, si->dst_reg,
				      offsetof(struct net_device, ifindex));
		break;
	case offsetof(struct xdp_md, rx_queue_index):
		*insn++ = BPF_LDX_MEM(BPF_FIELD_SIZEOF(struct xdp_buff, rxq),
				      si->dst_reg, si->src_reg,
				      offsetof(struct xdp_buff, rxq));
		*insn++ = BPF_LDX_MEM(BPF_W, si->dst_reg, si->dst_reg,
				      offsetof(struct xdp_rxq_info,
					       queue_index));
		break;
	}

	return insn - insn_buf;
}

/* SOCK_ADDR_LOAD_NESTED_FIELD() loads Nested Field S.F.NF where S is type of
 * context Structure, F is Field in context structure that contains a pointer
 * to Nested Structure of type NS that has the field NF.
 *
 * SIZE encodes the load size (BPF_B, BPF_H, etc). It's up to caller to make
 * sure that SIZE is not greater than actual size of S.F.NF.
 *
 * If offset OFF is provided, the load happens from that offset relative to
 * offset of NF.
 */
#define SOCK_ADDR_LOAD_NESTED_FIELD_SIZE_OFF(S, NS, F, NF, SIZE, OFF)	       \
	do {								       \
		*insn++ = BPF_LDX_MEM(BPF_FIELD_SIZEOF(S, F), si->dst_reg,     \
				      si->src_reg, offsetof(S, F));	       \
		*insn++ = BPF_LDX_MEM(					       \
			SIZE, si->dst_reg, si->dst_reg,			       \
			bpf_target_off(NS, NF, FIELD_SIZEOF(NS, NF),	       \
				       target_size)			       \
				+ OFF);					       \
	} while (0)

#define SOCK_ADDR_LOAD_NESTED_FIELD(S, NS, F, NF)			       \
	SOCK_ADDR_LOAD_NESTED_FIELD_SIZE_OFF(S, NS, F, NF,		       \
					     BPF_FIELD_SIZEOF(NS, NF), 0)

/* SOCK_ADDR_STORE_NESTED_FIELD_OFF() has semantic similar to
 * SOCK_ADDR_LOAD_NESTED_FIELD_SIZE_OFF() but for store operation.
 *
 * In addition it uses Temporary Field TF (member of struct S) as the 3rd
 * "register" since two registers available in convert_ctx_access are not
 * enough: we can't override neither SRC, since it contains value to store, nor
 * DST since it contains pointer to context that may be used by later
 * instructions. But we need a temporary place to save pointer to nested
 * structure whose field we want to store to.
 */
#define SOCK_ADDR_STORE_NESTED_FIELD_OFF(S, NS, F, NF, SIZE, OFF, TF)	       \
	do {								       \
		int tmp_reg = BPF_REG_9;				       \
		if (si->src_reg == tmp_reg || si->dst_reg == tmp_reg)	       \
			--tmp_reg;					       \
		if (si->src_reg == tmp_reg || si->dst_reg == tmp_reg)	       \
			--tmp_reg;					       \
		*insn++ = BPF_STX_MEM(BPF_DW, si->dst_reg, tmp_reg,	       \
				      offsetof(S, TF));			       \
		*insn++ = BPF_LDX_MEM(BPF_FIELD_SIZEOF(S, F), tmp_reg,	       \
				      si->dst_reg, offsetof(S, F));	       \
		*insn++ = BPF_STX_MEM(SIZE, tmp_reg, si->src_reg,	       \
			bpf_target_off(NS, NF, FIELD_SIZEOF(NS, NF),	       \
				       target_size)			       \
				+ OFF);					       \
		*insn++ = BPF_LDX_MEM(BPF_DW, tmp_reg, si->dst_reg,	       \
				      offsetof(S, TF));			       \
	} while (0)

#define SOCK_ADDR_LOAD_OR_STORE_NESTED_FIELD_SIZE_OFF(S, NS, F, NF, SIZE, OFF, \
						      TF)		       \
	do {								       \
		if (type == BPF_WRITE) {				       \
			SOCK_ADDR_STORE_NESTED_FIELD_OFF(S, NS, F, NF, SIZE,   \
							 OFF, TF);	       \
		} else {						       \
			SOCK_ADDR_LOAD_NESTED_FIELD_SIZE_OFF(		       \
				S, NS, F, NF, SIZE, OFF);  \
		}							       \
	} while (0)

#define SOCK_ADDR_LOAD_OR_STORE_NESTED_FIELD(S, NS, F, NF, TF)		       \
	SOCK_ADDR_LOAD_OR_STORE_NESTED_FIELD_SIZE_OFF(			       \
		S, NS, F, NF, BPF_FIELD_SIZEOF(NS, NF), 0, TF)

static u32 sock_addr_convert_ctx_access(enum bpf_access_type type,
					const struct bpf_insn *si,
					struct bpf_insn *insn_buf,
					struct bpf_prog *prog, u32 *target_size)
{
	struct bpf_insn *insn = insn_buf;
	int off;

	switch (si->off) {
	case offsetof(struct bpf_sock_addr, user_family):
		SOCK_ADDR_LOAD_NESTED_FIELD(struct bpf_sock_addr_kern,
					    struct sockaddr, uaddr, sa_family);
		break;

	case offsetof(struct bpf_sock_addr, user_ip4):
		SOCK_ADDR_LOAD_OR_STORE_NESTED_FIELD_SIZE_OFF(
			struct bpf_sock_addr_kern, struct sockaddr_in, uaddr,
			sin_addr, BPF_SIZE(si->code), 0, tmp_reg);
		break;

	case bpf_ctx_range_till(struct bpf_sock_addr, user_ip6[0], user_ip6[3]):
		off = si->off;
		off -= offsetof(struct bpf_sock_addr, user_ip6[0]);
		SOCK_ADDR_LOAD_OR_STORE_NESTED_FIELD_SIZE_OFF(
			struct bpf_sock_addr_kern, struct sockaddr_in6, uaddr,
			sin6_addr.s6_addr32[0], BPF_SIZE(si->code), off,
			tmp_reg);
		break;

	case offsetof(struct bpf_sock_addr, user_port):
		/* To get port we need to know sa_family first and then treat
		 * sockaddr as either sockaddr_in or sockaddr_in6.
		 * Though we can simplify since port field has same offset and
		 * size in both structures.
		 * Here we check this invariant and use just one of the
		 * structures if it's true.
		 */
		BUILD_BUG_ON(offsetof(struct sockaddr_in, sin_port) !=
			     offsetof(struct sockaddr_in6, sin6_port));
		BUILD_BUG_ON(FIELD_SIZEOF(struct sockaddr_in, sin_port) !=
			     FIELD_SIZEOF(struct sockaddr_in6, sin6_port));
		SOCK_ADDR_LOAD_OR_STORE_NESTED_FIELD(struct bpf_sock_addr_kern,
						     struct sockaddr_in6, uaddr,
						     sin6_port, tmp_reg);
		break;

	case offsetof(struct bpf_sock_addr, family):
		SOCK_ADDR_LOAD_NESTED_FIELD(struct bpf_sock_addr_kern,
					    struct sock, sk, sk_family);
		break;

	case offsetof(struct bpf_sock_addr, type):
		SOCK_ADDR_LOAD_NESTED_FIELD_SIZE_OFF(
			struct bpf_sock_addr_kern, struct sock, sk,
			__sk_flags_offset, BPF_W, 0);
		*insn++ = BPF_ALU32_IMM(BPF_AND, si->dst_reg, SK_FL_TYPE_MASK);
		*insn++ = BPF_ALU32_IMM(BPF_RSH, si->dst_reg, SK_FL_TYPE_SHIFT);
		break;

	case offsetof(struct bpf_sock_addr, protocol):
		SOCK_ADDR_LOAD_NESTED_FIELD_SIZE_OFF(
			struct bpf_sock_addr_kern, struct sock, sk,
			__sk_flags_offset, BPF_W, 0);
		*insn++ = BPF_ALU32_IMM(BPF_AND, si->dst_reg, SK_FL_PROTO_MASK);
		*insn++ = BPF_ALU32_IMM(BPF_RSH, si->dst_reg,
					SK_FL_PROTO_SHIFT);
		break;

	case offsetof(struct bpf_sock_addr, msg_src_ip4):
		/* Treat t_ctx as struct in_addr for msg_src_ip4. */
		SOCK_ADDR_LOAD_OR_STORE_NESTED_FIELD_SIZE_OFF(
			struct bpf_sock_addr_kern, struct in_addr, t_ctx,
			s_addr, BPF_SIZE(si->code), 0, tmp_reg);
		break;

	case bpf_ctx_range_till(struct bpf_sock_addr, msg_src_ip6[0],
				msg_src_ip6[3]):
		off = si->off;
		off -= offsetof(struct bpf_sock_addr, msg_src_ip6[0]);
		/* Treat t_ctx as struct in6_addr for msg_src_ip6. */
		SOCK_ADDR_LOAD_OR_STORE_NESTED_FIELD_SIZE_OFF(
			struct bpf_sock_addr_kern, struct in6_addr, t_ctx,
			s6_addr32[0], BPF_SIZE(si->code), off, tmp_reg);
		break;
	case offsetof(struct bpf_sock_addr, sk):
		*insn++ = BPF_LDX_MEM(BPF_FIELD_SIZEOF(struct bpf_sock_addr_kern, sk),
				      si->dst_reg, si->src_reg,
				      offsetof(struct bpf_sock_addr_kern, sk));
		break;
	}

	return insn - insn_buf;
}

static u32 sock_ops_convert_ctx_access(enum bpf_access_type type,
				       const struct bpf_insn *si,
				       struct bpf_insn *insn_buf,
				       struct bpf_prog *prog,
				       u32 *target_size)
{
	struct bpf_insn *insn = insn_buf;
	int off;

/* Helper macro for adding read access to tcp_sock or sock fields. */
#define SOCK_OPS_GET_FIELD(BPF_FIELD, OBJ_FIELD, OBJ)			      \
	do {								      \
		BUILD_BUG_ON(FIELD_SIZEOF(OBJ, OBJ_FIELD) >		      \
			     FIELD_SIZEOF(struct bpf_sock_ops, BPF_FIELD));   \
		*insn++ = BPF_LDX_MEM(BPF_FIELD_SIZEOF(			      \
						struct bpf_sock_ops_kern,     \
						is_fullsock),		      \
				      si->dst_reg, si->src_reg,		      \
				      offsetof(struct bpf_sock_ops_kern,      \
					       is_fullsock));		      \
		*insn++ = BPF_JMP_IMM(BPF_JEQ, si->dst_reg, 0, 2);	      \
		*insn++ = BPF_LDX_MEM(BPF_FIELD_SIZEOF(			      \
						struct bpf_sock_ops_kern, sk),\
				      si->dst_reg, si->src_reg,		      \
				      offsetof(struct bpf_sock_ops_kern, sk));\
		*insn++ = BPF_LDX_MEM(BPF_FIELD_SIZEOF(OBJ,		      \
						       OBJ_FIELD),	      \
				      si->dst_reg, si->dst_reg,		      \
				      offsetof(OBJ, OBJ_FIELD));	      \
	} while (0)

#define SOCK_OPS_GET_TCP_SOCK_FIELD(FIELD) \
		SOCK_OPS_GET_FIELD(FIELD, FIELD, struct tcp_sock)

/* Helper macro for adding write access to tcp_sock or sock fields.
 * The macro is called with two registers, dst_reg which contains a pointer
 * to ctx (context) and src_reg which contains the value that should be
 * stored. However, we need an additional register since we cannot overwrite
 * dst_reg because it may be used later in the program.
 * Instead we "borrow" one of the other register. We first save its value
 * into a new (temp) field in bpf_sock_ops_kern, use it, and then restore
 * it at the end of the macro.
 */
#define SOCK_OPS_SET_FIELD(BPF_FIELD, OBJ_FIELD, OBJ)			      \
	do {								      \
		int reg = BPF_REG_9;					      \
		BUILD_BUG_ON(FIELD_SIZEOF(OBJ, OBJ_FIELD) >		      \
			     FIELD_SIZEOF(struct bpf_sock_ops, BPF_FIELD));   \
		if (si->dst_reg == reg || si->src_reg == reg)		      \
			reg--;						      \
		if (si->dst_reg == reg || si->src_reg == reg)		      \
			reg--;						      \
		*insn++ = BPF_STX_MEM(BPF_DW, si->dst_reg, reg,		      \
				      offsetof(struct bpf_sock_ops_kern,      \
					       temp));			      \
		*insn++ = BPF_LDX_MEM(BPF_FIELD_SIZEOF(			      \
						struct bpf_sock_ops_kern,     \
						is_fullsock),		      \
				      reg, si->dst_reg,			      \
				      offsetof(struct bpf_sock_ops_kern,      \
					       is_fullsock));		      \
		*insn++ = BPF_JMP_IMM(BPF_JEQ, reg, 0, 2);		      \
		*insn++ = BPF_LDX_MEM(BPF_FIELD_SIZEOF(			      \
						struct bpf_sock_ops_kern, sk),\
				      reg, si->dst_reg,			      \
				      offsetof(struct bpf_sock_ops_kern, sk));\
		*insn++ = BPF_STX_MEM(BPF_FIELD_SIZEOF(OBJ, OBJ_FIELD),	      \
				      reg, si->src_reg,			      \
				      offsetof(OBJ, OBJ_FIELD));	      \
		*insn++ = BPF_LDX_MEM(BPF_DW, reg, si->dst_reg,		      \
				      offsetof(struct bpf_sock_ops_kern,      \
					       temp));			      \
	} while (0)

#define SOCK_OPS_GET_OR_SET_FIELD(BPF_FIELD, OBJ_FIELD, OBJ, TYPE)	      \
	do {								      \
		if (TYPE == BPF_WRITE)					      \
			SOCK_OPS_SET_FIELD(BPF_FIELD, OBJ_FIELD, OBJ);	      \
		else							      \
			SOCK_OPS_GET_FIELD(BPF_FIELD, OBJ_FIELD, OBJ);	      \
	} while (0)

	if (insn > insn_buf)
		return insn - insn_buf;

	switch (si->off) {
	case offsetof(struct bpf_sock_ops, op) ...
	     offsetof(struct bpf_sock_ops, replylong[3]):
		BUILD_BUG_ON(FIELD_SIZEOF(struct bpf_sock_ops, op) !=
			     FIELD_SIZEOF(struct bpf_sock_ops_kern, op));
		BUILD_BUG_ON(FIELD_SIZEOF(struct bpf_sock_ops, reply) !=
			     FIELD_SIZEOF(struct bpf_sock_ops_kern, reply));
		BUILD_BUG_ON(FIELD_SIZEOF(struct bpf_sock_ops, replylong) !=
			     FIELD_SIZEOF(struct bpf_sock_ops_kern, replylong));
		off = si->off;
		off -= offsetof(struct bpf_sock_ops, op);
		off += offsetof(struct bpf_sock_ops_kern, op);
		if (type == BPF_WRITE)
			*insn++ = BPF_STX_MEM(BPF_W, si->dst_reg, si->src_reg,
					      off);
		else
			*insn++ = BPF_LDX_MEM(BPF_W, si->dst_reg, si->src_reg,
					      off);
		break;

	case offsetof(struct bpf_sock_ops, family):
		BUILD_BUG_ON(FIELD_SIZEOF(struct sock_common, skc_family) != 2);

		*insn++ = BPF_LDX_MEM(BPF_FIELD_SIZEOF(
					      struct bpf_sock_ops_kern, sk),
				      si->dst_reg, si->src_reg,
				      offsetof(struct bpf_sock_ops_kern, sk));
		*insn++ = BPF_LDX_MEM(BPF_H, si->dst_reg, si->dst_reg,
				      offsetof(struct sock_common, skc_family));
		break;

	case offsetof(struct bpf_sock_ops, remote_ip4):
		BUILD_BUG_ON(FIELD_SIZEOF(struct sock_common, skc_daddr) != 4);

		*insn++ = BPF_LDX_MEM(BPF_FIELD_SIZEOF(
						struct bpf_sock_ops_kern, sk),
				      si->dst_reg, si->src_reg,
				      offsetof(struct bpf_sock_ops_kern, sk));
		*insn++ = BPF_LDX_MEM(BPF_W, si->dst_reg, si->dst_reg,
				      offsetof(struct sock_common, skc_daddr));
		break;

	case offsetof(struct bpf_sock_ops, local_ip4):
		BUILD_BUG_ON(FIELD_SIZEOF(struct sock_common,
					  skc_rcv_saddr) != 4);

		*insn++ = BPF_LDX_MEM(BPF_FIELD_SIZEOF(
					      struct bpf_sock_ops_kern, sk),
				      si->dst_reg, si->src_reg,
				      offsetof(struct bpf_sock_ops_kern, sk));
		*insn++ = BPF_LDX_MEM(BPF_W, si->dst_reg, si->dst_reg,
				      offsetof(struct sock_common,
					       skc_rcv_saddr));
		break;

	case offsetof(struct bpf_sock_ops, remote_ip6[0]) ...
	     offsetof(struct bpf_sock_ops, remote_ip6[3]):
#if IS_ENABLED(CONFIG_IPV6)
		BUILD_BUG_ON(FIELD_SIZEOF(struct sock_common,
					  skc_v6_daddr.s6_addr32[0]) != 4);

		off = si->off;
		off -= offsetof(struct bpf_sock_ops, remote_ip6[0]);
		*insn++ = BPF_LDX_MEM(BPF_FIELD_SIZEOF(
						struct bpf_sock_ops_kern, sk),
				      si->dst_reg, si->src_reg,
				      offsetof(struct bpf_sock_ops_kern, sk));
		*insn++ = BPF_LDX_MEM(BPF_W, si->dst_reg, si->dst_reg,
				      offsetof(struct sock_common,
					       skc_v6_daddr.s6_addr32[0]) +
				      off);
#else
		*insn++ = BPF_MOV32_IMM(si->dst_reg, 0);
#endif
		break;

	case offsetof(struct bpf_sock_ops, local_ip6[0]) ...
	     offsetof(struct bpf_sock_ops, local_ip6[3]):
#if IS_ENABLED(CONFIG_IPV6)
		BUILD_BUG_ON(FIELD_SIZEOF(struct sock_common,
					  skc_v6_rcv_saddr.s6_addr32[0]) != 4);

		off = si->off;
		off -= offsetof(struct bpf_sock_ops, local_ip6[0]);
		*insn++ = BPF_LDX_MEM(BPF_FIELD_SIZEOF(
						struct bpf_sock_ops_kern, sk),
				      si->dst_reg, si->src_reg,
				      offsetof(struct bpf_sock_ops_kern, sk));
		*insn++ = BPF_LDX_MEM(BPF_W, si->dst_reg, si->dst_reg,
				      offsetof(struct sock_common,
					       skc_v6_rcv_saddr.s6_addr32[0]) +
				      off);
#else
		*insn++ = BPF_MOV32_IMM(si->dst_reg, 0);
#endif
		break;

	case offsetof(struct bpf_sock_ops, remote_port):
		BUILD_BUG_ON(FIELD_SIZEOF(struct sock_common, skc_dport) != 2);

		*insn++ = BPF_LDX_MEM(BPF_FIELD_SIZEOF(
						struct bpf_sock_ops_kern, sk),
				      si->dst_reg, si->src_reg,
				      offsetof(struct bpf_sock_ops_kern, sk));
		*insn++ = BPF_LDX_MEM(BPF_H, si->dst_reg, si->dst_reg,
				      offsetof(struct sock_common, skc_dport));
#ifndef __BIG_ENDIAN_BITFIELD
		*insn++ = BPF_ALU32_IMM(BPF_LSH, si->dst_reg, 16);
#endif
		break;

	case offsetof(struct bpf_sock_ops, local_port):
		BUILD_BUG_ON(FIELD_SIZEOF(struct sock_common, skc_num) != 2);

		*insn++ = BPF_LDX_MEM(BPF_FIELD_SIZEOF(
						struct bpf_sock_ops_kern, sk),
				      si->dst_reg, si->src_reg,
				      offsetof(struct bpf_sock_ops_kern, sk));
		*insn++ = BPF_LDX_MEM(BPF_H, si->dst_reg, si->dst_reg,
				      offsetof(struct sock_common, skc_num));
		break;

	case offsetof(struct bpf_sock_ops, is_fullsock):
		*insn++ = BPF_LDX_MEM(BPF_FIELD_SIZEOF(
						struct bpf_sock_ops_kern,
						is_fullsock),
				      si->dst_reg, si->src_reg,
				      offsetof(struct bpf_sock_ops_kern,
					       is_fullsock));
		break;

	case offsetof(struct bpf_sock_ops, state):
		BUILD_BUG_ON(FIELD_SIZEOF(struct sock_common, skc_state) != 1);

		*insn++ = BPF_LDX_MEM(BPF_FIELD_SIZEOF(
						struct bpf_sock_ops_kern, sk),
				      si->dst_reg, si->src_reg,
				      offsetof(struct bpf_sock_ops_kern, sk));
		*insn++ = BPF_LDX_MEM(BPF_B, si->dst_reg, si->dst_reg,
				      offsetof(struct sock_common, skc_state));
		break;

	case offsetof(struct bpf_sock_ops, rtt_min):
		BUILD_BUG_ON(FIELD_SIZEOF(struct tcp_sock, rtt_min) !=
			     sizeof(struct minmax));
		BUILD_BUG_ON(sizeof(struct minmax) <
			     sizeof(struct minmax_sample));

		*insn++ = BPF_LDX_MEM(BPF_FIELD_SIZEOF(
						struct bpf_sock_ops_kern, sk),
				      si->dst_reg, si->src_reg,
				      offsetof(struct bpf_sock_ops_kern, sk));
		*insn++ = BPF_LDX_MEM(BPF_W, si->dst_reg, si->dst_reg,
				      offsetof(struct tcp_sock, rtt_min) +
				      FIELD_SIZEOF(struct minmax_sample, t));
		break;

	case offsetof(struct bpf_sock_ops, bpf_sock_ops_cb_flags):
		SOCK_OPS_GET_FIELD(bpf_sock_ops_cb_flags, bpf_sock_ops_cb_flags,
				   struct tcp_sock);
		break;

	case offsetof(struct bpf_sock_ops, sk_txhash):
		SOCK_OPS_GET_OR_SET_FIELD(sk_txhash, sk_txhash,
					  struct sock, type);
		break;
	case offsetof(struct bpf_sock_ops, snd_cwnd):
		SOCK_OPS_GET_TCP_SOCK_FIELD(snd_cwnd);
		break;
	case offsetof(struct bpf_sock_ops, srtt_us):
		SOCK_OPS_GET_TCP_SOCK_FIELD(srtt_us);
		break;
	case offsetof(struct bpf_sock_ops, snd_ssthresh):
		SOCK_OPS_GET_TCP_SOCK_FIELD(snd_ssthresh);
		break;
	case offsetof(struct bpf_sock_ops, rcv_nxt):
		SOCK_OPS_GET_TCP_SOCK_FIELD(rcv_nxt);
		break;
	case offsetof(struct bpf_sock_ops, snd_nxt):
		SOCK_OPS_GET_TCP_SOCK_FIELD(snd_nxt);
		break;
	case offsetof(struct bpf_sock_ops, snd_una):
		SOCK_OPS_GET_TCP_SOCK_FIELD(snd_una);
		break;
	case offsetof(struct bpf_sock_ops, mss_cache):
		SOCK_OPS_GET_TCP_SOCK_FIELD(mss_cache);
		break;
	case offsetof(struct bpf_sock_ops, ecn_flags):
		SOCK_OPS_GET_TCP_SOCK_FIELD(ecn_flags);
		break;
	case offsetof(struct bpf_sock_ops, rate_delivered):
		SOCK_OPS_GET_TCP_SOCK_FIELD(rate_delivered);
		break;
	case offsetof(struct bpf_sock_ops, rate_interval_us):
		SOCK_OPS_GET_TCP_SOCK_FIELD(rate_interval_us);
		break;
	case offsetof(struct bpf_sock_ops, packets_out):
		SOCK_OPS_GET_TCP_SOCK_FIELD(packets_out);
		break;
	case offsetof(struct bpf_sock_ops, retrans_out):
		SOCK_OPS_GET_TCP_SOCK_FIELD(retrans_out);
		break;
	case offsetof(struct bpf_sock_ops, total_retrans):
		SOCK_OPS_GET_TCP_SOCK_FIELD(total_retrans);
		break;
	case offsetof(struct bpf_sock_ops, segs_in):
		SOCK_OPS_GET_TCP_SOCK_FIELD(segs_in);
		break;
	case offsetof(struct bpf_sock_ops, data_segs_in):
		SOCK_OPS_GET_TCP_SOCK_FIELD(data_segs_in);
		break;
	case offsetof(struct bpf_sock_ops, segs_out):
		SOCK_OPS_GET_TCP_SOCK_FIELD(segs_out);
		break;
	case offsetof(struct bpf_sock_ops, data_segs_out):
		SOCK_OPS_GET_TCP_SOCK_FIELD(data_segs_out);
		break;
	case offsetof(struct bpf_sock_ops, lost_out):
		SOCK_OPS_GET_TCP_SOCK_FIELD(lost_out);
		break;
	case offsetof(struct bpf_sock_ops, sacked_out):
		SOCK_OPS_GET_TCP_SOCK_FIELD(sacked_out);
		break;
	case offsetof(struct bpf_sock_ops, bytes_received):
		SOCK_OPS_GET_TCP_SOCK_FIELD(bytes_received);
		break;
	case offsetof(struct bpf_sock_ops, bytes_acked):
		SOCK_OPS_GET_TCP_SOCK_FIELD(bytes_acked);
		break;
	case offsetof(struct bpf_sock_ops, sk):
		*insn++ = BPF_LDX_MEM(BPF_FIELD_SIZEOF(
						struct bpf_sock_ops_kern,
						is_fullsock),
				      si->dst_reg, si->src_reg,
				      offsetof(struct bpf_sock_ops_kern,
					       is_fullsock));
		*insn++ = BPF_JMP_IMM(BPF_JEQ, si->dst_reg, 0, 1);
		*insn++ = BPF_LDX_MEM(BPF_FIELD_SIZEOF(
						struct bpf_sock_ops_kern, sk),
				      si->dst_reg, si->src_reg,
				      offsetof(struct bpf_sock_ops_kern, sk));
		break;
	}
	return insn - insn_buf;
}

static u32 sk_skb_convert_ctx_access(enum bpf_access_type type,
				     const struct bpf_insn *si,
				     struct bpf_insn *insn_buf,
				     struct bpf_prog *prog, u32 *target_size)
{
	struct bpf_insn *insn = insn_buf;
	int off;

	switch (si->off) {
	case offsetof(struct __sk_buff, data_end):
		off  = si->off;
		off -= offsetof(struct __sk_buff, data_end);
		off += offsetof(struct sk_buff, cb);
		off += offsetof(struct tcp_skb_cb, bpf.data_end);
		*insn++ = BPF_LDX_MEM(BPF_SIZEOF(void *), si->dst_reg,
				      si->src_reg, off);
		break;
	default:
		return bpf_convert_ctx_access(type, si, insn_buf, prog,
					      target_size);
	}

	return insn - insn_buf;
}

static u32 sk_msg_convert_ctx_access(enum bpf_access_type type,
				     const struct bpf_insn *si,
				     struct bpf_insn *insn_buf,
				     struct bpf_prog *prog, u32 *target_size)
{
	struct bpf_insn *insn = insn_buf;
#if IS_ENABLED(CONFIG_IPV6)
	int off;
#endif

	/* convert ctx uses the fact sg element is first in struct */
	BUILD_BUG_ON(offsetof(struct sk_msg, sg) != 0);

	switch (si->off) {
	case offsetof(struct sk_msg_md, data):
		*insn++ = BPF_LDX_MEM(BPF_FIELD_SIZEOF(struct sk_msg, data),
				      si->dst_reg, si->src_reg,
				      offsetof(struct sk_msg, data));
		break;
	case offsetof(struct sk_msg_md, data_end):
		*insn++ = BPF_LDX_MEM(BPF_FIELD_SIZEOF(struct sk_msg, data_end),
				      si->dst_reg, si->src_reg,
				      offsetof(struct sk_msg, data_end));
		break;
	case offsetof(struct sk_msg_md, family):
		BUILD_BUG_ON(FIELD_SIZEOF(struct sock_common, skc_family) != 2);

		*insn++ = BPF_LDX_MEM(BPF_FIELD_SIZEOF(
					      struct sk_msg, sk),
				      si->dst_reg, si->src_reg,
				      offsetof(struct sk_msg, sk));
		*insn++ = BPF_LDX_MEM(BPF_H, si->dst_reg, si->dst_reg,
				      offsetof(struct sock_common, skc_family));
		break;

	case offsetof(struct sk_msg_md, remote_ip4):
		BUILD_BUG_ON(FIELD_SIZEOF(struct sock_common, skc_daddr) != 4);

		*insn++ = BPF_LDX_MEM(BPF_FIELD_SIZEOF(
						struct sk_msg, sk),
				      si->dst_reg, si->src_reg,
				      offsetof(struct sk_msg, sk));
		*insn++ = BPF_LDX_MEM(BPF_W, si->dst_reg, si->dst_reg,
				      offsetof(struct sock_common, skc_daddr));
		break;

	case offsetof(struct sk_msg_md, local_ip4):
		BUILD_BUG_ON(FIELD_SIZEOF(struct sock_common,
					  skc_rcv_saddr) != 4);

		*insn++ = BPF_LDX_MEM(BPF_FIELD_SIZEOF(
					      struct sk_msg, sk),
				      si->dst_reg, si->src_reg,
				      offsetof(struct sk_msg, sk));
		*insn++ = BPF_LDX_MEM(BPF_W, si->dst_reg, si->dst_reg,
				      offsetof(struct sock_common,
					       skc_rcv_saddr));
		break;

	case offsetof(struct sk_msg_md, remote_ip6[0]) ...
	     offsetof(struct sk_msg_md, remote_ip6[3]):
#if IS_ENABLED(CONFIG_IPV6)
		BUILD_BUG_ON(FIELD_SIZEOF(struct sock_common,
					  skc_v6_daddr.s6_addr32[0]) != 4);

		off = si->off;
		off -= offsetof(struct sk_msg_md, remote_ip6[0]);
		*insn++ = BPF_LDX_MEM(BPF_FIELD_SIZEOF(
						struct sk_msg, sk),
				      si->dst_reg, si->src_reg,
				      offsetof(struct sk_msg, sk));
		*insn++ = BPF_LDX_MEM(BPF_W, si->dst_reg, si->dst_reg,
				      offsetof(struct sock_common,
					       skc_v6_daddr.s6_addr32[0]) +
				      off);
#else
		*insn++ = BPF_MOV32_IMM(si->dst_reg, 0);
#endif
		break;

	case offsetof(struct sk_msg_md, local_ip6[0]) ...
	     offsetof(struct sk_msg_md, local_ip6[3]):
#if IS_ENABLED(CONFIG_IPV6)
		BUILD_BUG_ON(FIELD_SIZEOF(struct sock_common,
					  skc_v6_rcv_saddr.s6_addr32[0]) != 4);

		off = si->off;
		off -= offsetof(struct sk_msg_md, local_ip6[0]);
		*insn++ = BPF_LDX_MEM(BPF_FIELD_SIZEOF(
						struct sk_msg, sk),
				      si->dst_reg, si->src_reg,
				      offsetof(struct sk_msg, sk));
		*insn++ = BPF_LDX_MEM(BPF_W, si->dst_reg, si->dst_reg,
				      offsetof(struct sock_common,
					       skc_v6_rcv_saddr.s6_addr32[0]) +
				      off);
#else
		*insn++ = BPF_MOV32_IMM(si->dst_reg, 0);
#endif
		break;

	case offsetof(struct sk_msg_md, remote_port):
		BUILD_BUG_ON(FIELD_SIZEOF(struct sock_common, skc_dport) != 2);

		*insn++ = BPF_LDX_MEM(BPF_FIELD_SIZEOF(
						struct sk_msg, sk),
				      si->dst_reg, si->src_reg,
				      offsetof(struct sk_msg, sk));
		*insn++ = BPF_LDX_MEM(BPF_H, si->dst_reg, si->dst_reg,
				      offsetof(struct sock_common, skc_dport));
#ifndef __BIG_ENDIAN_BITFIELD
		*insn++ = BPF_ALU32_IMM(BPF_LSH, si->dst_reg, 16);
#endif
		break;

	case offsetof(struct sk_msg_md, local_port):
		BUILD_BUG_ON(FIELD_SIZEOF(struct sock_common, skc_num) != 2);

		*insn++ = BPF_LDX_MEM(BPF_FIELD_SIZEOF(
						struct sk_msg, sk),
				      si->dst_reg, si->src_reg,
				      offsetof(struct sk_msg, sk));
		*insn++ = BPF_LDX_MEM(BPF_H, si->dst_reg, si->dst_reg,
				      offsetof(struct sock_common, skc_num));
		break;

	case offsetof(struct sk_msg_md, size):
		*insn++ = BPF_LDX_MEM(BPF_FIELD_SIZEOF(struct sk_msg_sg, size),
				      si->dst_reg, si->src_reg,
				      offsetof(struct sk_msg_sg, size));
		break;
	}

	return insn - insn_buf;
}

const struct bpf_verifier_ops sk_filter_verifier_ops = {
	.get_func_proto		= sk_filter_func_proto,
	.is_valid_access	= sk_filter_is_valid_access,
	.convert_ctx_access	= bpf_convert_ctx_access,
	.gen_ld_abs		= bpf_gen_ld_abs,
};

const struct bpf_prog_ops sk_filter_prog_ops = {
	.test_run		= bpf_prog_test_run_skb,
};

const struct bpf_verifier_ops tc_cls_act_verifier_ops = {
	.get_func_proto		= tc_cls_act_func_proto,
	.is_valid_access	= tc_cls_act_is_valid_access,
	.convert_ctx_access	= tc_cls_act_convert_ctx_access,
	.gen_prologue		= tc_cls_act_prologue,
	.gen_ld_abs		= bpf_gen_ld_abs,
};

const struct bpf_prog_ops tc_cls_act_prog_ops = {
	.test_run		= bpf_prog_test_run_skb,
};

const struct bpf_verifier_ops xdp_verifier_ops = {
	.get_func_proto		= xdp_func_proto,
	.is_valid_access	= xdp_is_valid_access,
	.convert_ctx_access	= xdp_convert_ctx_access,
	.gen_prologue		= bpf_noop_prologue,
};

const struct bpf_prog_ops xdp_prog_ops = {
	.test_run		= bpf_prog_test_run_xdp,
};

const struct bpf_verifier_ops cg_skb_verifier_ops = {
	.get_func_proto		= cg_skb_func_proto,
	.is_valid_access	= cg_skb_is_valid_access,
	.convert_ctx_access	= bpf_convert_ctx_access,
};

const struct bpf_prog_ops cg_skb_prog_ops = {
	.test_run		= bpf_prog_test_run_skb,
};

const struct bpf_verifier_ops lwt_in_verifier_ops = {
	.get_func_proto		= lwt_in_func_proto,
	.is_valid_access	= lwt_is_valid_access,
	.convert_ctx_access	= bpf_convert_ctx_access,
};

const struct bpf_prog_ops lwt_in_prog_ops = {
	.test_run		= bpf_prog_test_run_skb,
};

const struct bpf_verifier_ops lwt_out_verifier_ops = {
	.get_func_proto		= lwt_out_func_proto,
	.is_valid_access	= lwt_is_valid_access,
	.convert_ctx_access	= bpf_convert_ctx_access,
};

const struct bpf_prog_ops lwt_out_prog_ops = {
	.test_run		= bpf_prog_test_run_skb,
};

const struct bpf_verifier_ops lwt_xmit_verifier_ops = {
	.get_func_proto		= lwt_xmit_func_proto,
	.is_valid_access	= lwt_is_valid_access,
	.convert_ctx_access	= bpf_convert_ctx_access,
	.gen_prologue		= tc_cls_act_prologue,
};

const struct bpf_prog_ops lwt_xmit_prog_ops = {
	.test_run		= bpf_prog_test_run_skb,
};

const struct bpf_verifier_ops lwt_seg6local_verifier_ops = {
	.get_func_proto		= lwt_seg6local_func_proto,
	.is_valid_access	= lwt_is_valid_access,
	.convert_ctx_access	= bpf_convert_ctx_access,
};

const struct bpf_prog_ops lwt_seg6local_prog_ops = {
	.test_run		= bpf_prog_test_run_skb,
};

const struct bpf_verifier_ops cg_sock_verifier_ops = {
	.get_func_proto		= sock_filter_func_proto,
	.is_valid_access	= sock_filter_is_valid_access,
	.convert_ctx_access	= bpf_sock_convert_ctx_access,
};

const struct bpf_prog_ops cg_sock_prog_ops = {
};

const struct bpf_verifier_ops cg_sock_addr_verifier_ops = {
	.get_func_proto		= sock_addr_func_proto,
	.is_valid_access	= sock_addr_is_valid_access,
	.convert_ctx_access	= sock_addr_convert_ctx_access,
};

const struct bpf_prog_ops cg_sock_addr_prog_ops = {
};

const struct bpf_verifier_ops sock_ops_verifier_ops = {
	.get_func_proto		= sock_ops_func_proto,
	.is_valid_access	= sock_ops_is_valid_access,
	.convert_ctx_access	= sock_ops_convert_ctx_access,
};

const struct bpf_prog_ops sock_ops_prog_ops = {
};

const struct bpf_verifier_ops sk_skb_verifier_ops = {
	.get_func_proto		= sk_skb_func_proto,
	.is_valid_access	= sk_skb_is_valid_access,
	.convert_ctx_access	= sk_skb_convert_ctx_access,
	.gen_prologue		= sk_skb_prologue,
};

const struct bpf_prog_ops sk_skb_prog_ops = {
};

const struct bpf_verifier_ops sk_msg_verifier_ops = {
	.get_func_proto		= sk_msg_func_proto,
	.is_valid_access	= sk_msg_is_valid_access,
	.convert_ctx_access	= sk_msg_convert_ctx_access,
	.gen_prologue		= bpf_noop_prologue,
};

const struct bpf_prog_ops sk_msg_prog_ops = {
};

const struct bpf_verifier_ops flow_dissector_verifier_ops = {
	.get_func_proto		= flow_dissector_func_proto,
	.is_valid_access	= flow_dissector_is_valid_access,
	.convert_ctx_access	= flow_dissector_convert_ctx_access,
};

const struct bpf_prog_ops flow_dissector_prog_ops = {
	.test_run		= bpf_prog_test_run_flow_dissector,
};

int sk_detach_filter(struct sock *sk)
{
	int ret = -ENOENT;
	struct sk_filter *filter;

	if (sock_flag(sk, SOCK_FILTER_LOCKED))
		return -EPERM;

	filter = rcu_dereference_protected(sk->sk_filter,
					   lockdep_sock_is_held(sk));
	if (filter) {
		RCU_INIT_POINTER(sk->sk_filter, NULL);
		sk_filter_uncharge(sk, filter);
		ret = 0;
	}

	return ret;
}
EXPORT_SYMBOL_GPL(sk_detach_filter);

int sk_get_filter(struct sock *sk, struct sock_filter __user *ubuf,
		  unsigned int len)
{
	struct sock_fprog_kern *fprog;
	struct sk_filter *filter;
	int ret = 0;

	lock_sock(sk);
	filter = rcu_dereference_protected(sk->sk_filter,
					   lockdep_sock_is_held(sk));
	if (!filter)
		goto out;

	/* We're copying the filter that has been originally attached,
	 * so no conversion/decode needed anymore. eBPF programs that
	 * have no original program cannot be dumped through this.
	 */
	ret = -EACCES;
	fprog = filter->prog->orig_prog;
	if (!fprog)
		goto out;

	ret = fprog->len;
	if (!len)
		/* User space only enquires number of filter blocks. */
		goto out;

	ret = -EINVAL;
	if (len < fprog->len)
		goto out;

	ret = -EFAULT;
	if (copy_to_user(ubuf, fprog->filter, bpf_classic_proglen(fprog)))
		goto out;

	/* Instead of bytes, the API requests to return the number
	 * of filter blocks.
	 */
	ret = fprog->len;
out:
	release_sock(sk);
	return ret;
}

#ifdef CONFIG_INET
struct sk_reuseport_kern {
	struct sk_buff *skb;
	struct sock *sk;
	struct sock *selected_sk;
	void *data_end;
	u32 hash;
	u32 reuseport_id;
	bool bind_inany;
};

static void bpf_init_reuseport_kern(struct sk_reuseport_kern *reuse_kern,
				    struct sock_reuseport *reuse,
				    struct sock *sk, struct sk_buff *skb,
				    u32 hash)
{
	reuse_kern->skb = skb;
	reuse_kern->sk = sk;
	reuse_kern->selected_sk = NULL;
	reuse_kern->data_end = skb->data + skb_headlen(skb);
	reuse_kern->hash = hash;
	reuse_kern->reuseport_id = reuse->reuseport_id;
	reuse_kern->bind_inany = reuse->bind_inany;
}

struct sock *bpf_run_sk_reuseport(struct sock_reuseport *reuse, struct sock *sk,
				  struct bpf_prog *prog, struct sk_buff *skb,
				  u32 hash)
{
	struct sk_reuseport_kern reuse_kern;
	enum sk_action action;

	bpf_init_reuseport_kern(&reuse_kern, reuse, sk, skb, hash);
	action = BPF_PROG_RUN(prog, &reuse_kern);

	if (action == SK_PASS)
		return reuse_kern.selected_sk;
	else
		return ERR_PTR(-ECONNREFUSED);
}

BPF_CALL_4(sk_select_reuseport, struct sk_reuseport_kern *, reuse_kern,
	   struct bpf_map *, map, void *, key, u32, flags)
{
	struct sock_reuseport *reuse;
	struct sock *selected_sk;

	selected_sk = map->ops->map_lookup_elem(map, key);
	if (!selected_sk)
		return -ENOENT;

	reuse = rcu_dereference(selected_sk->sk_reuseport_cb);
	if (!reuse)
		/* selected_sk is unhashed (e.g. by close()) after the
		 * above map_lookup_elem().  Treat selected_sk has already
		 * been removed from the map.
		 */
		return -ENOENT;

	if (unlikely(reuse->reuseport_id != reuse_kern->reuseport_id)) {
		struct sock *sk;

		if (unlikely(!reuse_kern->reuseport_id))
			/* There is a small race between adding the
			 * sk to the map and setting the
			 * reuse_kern->reuseport_id.
			 * Treat it as the sk has not been added to
			 * the bpf map yet.
			 */
			return -ENOENT;

		sk = reuse_kern->sk;
		if (sk->sk_protocol != selected_sk->sk_protocol)
			return -EPROTOTYPE;
		else if (sk->sk_family != selected_sk->sk_family)
			return -EAFNOSUPPORT;

		/* Catch all. Likely bound to a different sockaddr. */
		return -EBADFD;
	}

	reuse_kern->selected_sk = selected_sk;

	return 0;
}

static const struct bpf_func_proto sk_select_reuseport_proto = {
	.func           = sk_select_reuseport,
	.gpl_only       = false,
	.ret_type       = RET_INTEGER,
	.arg1_type	= ARG_PTR_TO_CTX,
	.arg2_type      = ARG_CONST_MAP_PTR,
	.arg3_type      = ARG_PTR_TO_MAP_KEY,
	.arg4_type	= ARG_ANYTHING,
};

BPF_CALL_4(sk_reuseport_load_bytes,
	   const struct sk_reuseport_kern *, reuse_kern, u32, offset,
	   void *, to, u32, len)
{
	return ____bpf_skb_load_bytes(reuse_kern->skb, offset, to, len);
}

static const struct bpf_func_proto sk_reuseport_load_bytes_proto = {
	.func		= sk_reuseport_load_bytes,
	.gpl_only	= false,
	.ret_type	= RET_INTEGER,
	.arg1_type	= ARG_PTR_TO_CTX,
	.arg2_type	= ARG_ANYTHING,
	.arg3_type	= ARG_PTR_TO_UNINIT_MEM,
	.arg4_type	= ARG_CONST_SIZE,
};

BPF_CALL_5(sk_reuseport_load_bytes_relative,
	   const struct sk_reuseport_kern *, reuse_kern, u32, offset,
	   void *, to, u32, len, u32, start_header)
{
	return ____bpf_skb_load_bytes_relative(reuse_kern->skb, offset, to,
					       len, start_header);
}

static const struct bpf_func_proto sk_reuseport_load_bytes_relative_proto = {
	.func		= sk_reuseport_load_bytes_relative,
	.gpl_only	= false,
	.ret_type	= RET_INTEGER,
	.arg1_type	= ARG_PTR_TO_CTX,
	.arg2_type	= ARG_ANYTHING,
	.arg3_type	= ARG_PTR_TO_UNINIT_MEM,
	.arg4_type	= ARG_CONST_SIZE,
	.arg5_type	= ARG_ANYTHING,
};

static const struct bpf_func_proto *
sk_reuseport_func_proto(enum bpf_func_id func_id,
			const struct bpf_prog *prog)
{
	switch (func_id) {
	case BPF_FUNC_sk_select_reuseport:
		return &sk_select_reuseport_proto;
	case BPF_FUNC_skb_load_bytes:
		return &sk_reuseport_load_bytes_proto;
	case BPF_FUNC_skb_load_bytes_relative:
		return &sk_reuseport_load_bytes_relative_proto;
	default:
		return bpf_base_func_proto(func_id);
	}
}

static bool
sk_reuseport_is_valid_access(int off, int size,
			     enum bpf_access_type type,
			     const struct bpf_prog *prog,
			     struct bpf_insn_access_aux *info)
{
	const u32 size_default = sizeof(__u32);

	if (off < 0 || off >= sizeof(struct sk_reuseport_md) ||
	    off % size || type != BPF_READ)
		return false;

	switch (off) {
	case offsetof(struct sk_reuseport_md, data):
		info->reg_type = PTR_TO_PACKET;
		return size == sizeof(__u64);

	case offsetof(struct sk_reuseport_md, data_end):
		info->reg_type = PTR_TO_PACKET_END;
		return size == sizeof(__u64);

	case offsetof(struct sk_reuseport_md, hash):
		return size == size_default;

	/* Fields that allow narrowing */
	case bpf_ctx_range(struct sk_reuseport_md, eth_protocol):
		if (size < FIELD_SIZEOF(struct sk_buff, protocol))
			return false;
		/* fall through */
	case bpf_ctx_range(struct sk_reuseport_md, ip_protocol):
	case bpf_ctx_range(struct sk_reuseport_md, bind_inany):
	case bpf_ctx_range(struct sk_reuseport_md, len):
		bpf_ctx_record_field_size(info, size_default);
		return bpf_ctx_narrow_access_ok(off, size, size_default);

	default:
		return false;
	}
}

#define SK_REUSEPORT_LOAD_FIELD(F) ({					\
	*insn++ = BPF_LDX_MEM(BPF_FIELD_SIZEOF(struct sk_reuseport_kern, F), \
			      si->dst_reg, si->src_reg,			\
			      bpf_target_off(struct sk_reuseport_kern, F, \
					     FIELD_SIZEOF(struct sk_reuseport_kern, F), \
					     target_size));		\
	})

#define SK_REUSEPORT_LOAD_SKB_FIELD(SKB_FIELD)				\
	SOCK_ADDR_LOAD_NESTED_FIELD(struct sk_reuseport_kern,		\
				    struct sk_buff,			\
				    skb,				\
				    SKB_FIELD)

#define SK_REUSEPORT_LOAD_SK_FIELD_SIZE_OFF(SK_FIELD, BPF_SIZE, EXTRA_OFF) \
	SOCK_ADDR_LOAD_NESTED_FIELD_SIZE_OFF(struct sk_reuseport_kern,	\
					     struct sock,		\
					     sk,			\
					     SK_FIELD, BPF_SIZE, EXTRA_OFF)

static u32 sk_reuseport_convert_ctx_access(enum bpf_access_type type,
					   const struct bpf_insn *si,
					   struct bpf_insn *insn_buf,
					   struct bpf_prog *prog,
					   u32 *target_size)
{
	struct bpf_insn *insn = insn_buf;

	switch (si->off) {
	case offsetof(struct sk_reuseport_md, data):
		SK_REUSEPORT_LOAD_SKB_FIELD(data);
		break;

	case offsetof(struct sk_reuseport_md, len):
		SK_REUSEPORT_LOAD_SKB_FIELD(len);
		break;

	case offsetof(struct sk_reuseport_md, eth_protocol):
		SK_REUSEPORT_LOAD_SKB_FIELD(protocol);
		break;

	case offsetof(struct sk_reuseport_md, ip_protocol):
		BUILD_BUG_ON(HWEIGHT32(SK_FL_PROTO_MASK) != BITS_PER_BYTE);
		SK_REUSEPORT_LOAD_SK_FIELD_SIZE_OFF(__sk_flags_offset,
						    BPF_W, 0);
		*insn++ = BPF_ALU32_IMM(BPF_AND, si->dst_reg, SK_FL_PROTO_MASK);
		*insn++ = BPF_ALU32_IMM(BPF_RSH, si->dst_reg,
					SK_FL_PROTO_SHIFT);
		/* SK_FL_PROTO_MASK and SK_FL_PROTO_SHIFT are endian
		 * aware.  No further narrowing or masking is needed.
		 */
		*target_size = 1;
		break;

	case offsetof(struct sk_reuseport_md, data_end):
		SK_REUSEPORT_LOAD_FIELD(data_end);
		break;

	case offsetof(struct sk_reuseport_md, hash):
		SK_REUSEPORT_LOAD_FIELD(hash);
		break;

	case offsetof(struct sk_reuseport_md, bind_inany):
		SK_REUSEPORT_LOAD_FIELD(bind_inany);
		break;
	}

	return insn - insn_buf;
}

const struct bpf_verifier_ops sk_reuseport_verifier_ops = {
	.get_func_proto		= sk_reuseport_func_proto,
	.is_valid_access	= sk_reuseport_is_valid_access,
	.convert_ctx_access	= sk_reuseport_convert_ctx_access,
};

const struct bpf_prog_ops sk_reuseport_prog_ops = {
};
#endif /* CONFIG_INET */<|MERGE_RESOLUTION|>--- conflicted
+++ resolved
@@ -2052,11 +2052,7 @@
 {
 	int ret;
 
-<<<<<<< HEAD
-	if (unlikely(xmit_rec_read() > XMIT_RECURSION_LIMIT)) {
-=======
 	if (dev_xmit_recursion()) {
->>>>>>> fa578e9d
 		net_crit_ratelimited("bpf: recursion limit reached on datapath, buggy bpf program?\n");
 		kfree_skb(skb);
 		return -ENETDOWN;
@@ -2065,15 +2061,9 @@
 	skb->dev = dev;
 	skb->tstamp = 0;
 
-<<<<<<< HEAD
-	xmit_rec_inc();
-	ret = dev_queue_xmit(skb);
-	xmit_rec_dec();
-=======
 	dev_xmit_recursion_inc();
 	ret = dev_queue_xmit(skb);
 	dev_xmit_recursion_dec();
->>>>>>> fa578e9d
 
 	return ret;
 }
@@ -3031,17 +3021,12 @@
 	unsigned int gso_type = SKB_GSO_DODGY;
 	int ret;
 
-<<<<<<< HEAD
-	if (skb_is_gso(skb) && !skb_is_gso_tcp(skb))
-		return -ENOTSUPP;
-=======
 	if (skb_is_gso(skb) && !skb_is_gso_tcp(skb)) {
 		/* udp gso_size delineates datagrams, only allow if fixed */
 		if (!(skb_shinfo(skb)->gso_type & SKB_GSO_UDP_L4) ||
 		    !(flags & BPF_F_ADJ_ROOM_FIXED_GSO))
 			return -ENOTSUPP;
 	}
->>>>>>> fa578e9d
 
 	ret = skb_cow_head(skb, len_diff);
 	if (unlikely(ret < 0))
@@ -3130,10 +3115,6 @@
 {
 	int ret;
 
-<<<<<<< HEAD
-	if (skb_is_gso(skb) && !skb_is_gso_tcp(skb))
-		return -ENOTSUPP;
-=======
 	if (flags & ~BPF_F_ADJ_ROOM_FIXED_GSO)
 		return -EINVAL;
 
@@ -3143,7 +3124,6 @@
 		    !(flags & BPF_F_ADJ_ROOM_FIXED_GSO))
 			return -ENOTSUPP;
 	}
->>>>>>> fa578e9d
 
 	ret = skb_unclone(skb, GFP_ATOMIC);
 	if (unlikely(ret < 0))
