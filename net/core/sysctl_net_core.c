// SPDX-License-Identifier: GPL-2.0
/* -*- linux-c -*-
 * sysctl_net_core.c: sysctl interface to net core subsystem.
 *
 * Begun April 1, 1996, Mike Shaver.
 * Added /proc/sys/net/core directory entry (empty =) ). [MS]
 */

#include <linux/mm.h>
#include <linux/sysctl.h>
#include <linux/module.h>
#include <linux/socket.h>
#include <linux/netdevice.h>
#include <linux/ratelimit.h>
#include <linux/vmalloc.h>
#include <linux/init.h>
#include <linux/slab.h>

#include <net/ip.h>
#include <net/sock.h>
#include <net/net_ratelimit.h>
#include <net/busy_poll.h>
#include <net/pkt_sched.h>

static int two __maybe_unused = 2;
static int min_sndbuf = SOCK_MIN_SNDBUF;
static int min_rcvbuf = SOCK_MIN_RCVBUF;
static int max_skb_frags = MAX_SKB_FRAGS;
static long long_one __maybe_unused = 1;
static long long_max __maybe_unused = LONG_MAX;

static int net_msg_warn;	/* Unused, but still a sysctl */

int sysctl_fb_tunnels_only_for_init_net __read_mostly = 0;
EXPORT_SYMBOL(sysctl_fb_tunnels_only_for_init_net);

/* 0 - Keep current behavior:
 *     IPv4: inherit all current settings from init_net
 *     IPv6: reset all settings to default
 * 1 - Both inherit all current settings from init_net
 * 2 - Both reset all settings to default
 */
int sysctl_devconf_inherit_init_net __read_mostly;
EXPORT_SYMBOL(sysctl_devconf_inherit_init_net);

#ifdef CONFIG_RPS
static int rps_sock_flow_sysctl(struct ctl_table *table, int write,
				void __user *buffer, size_t *lenp, loff_t *ppos)
{
	unsigned int orig_size, size;
	int ret, i;
	struct ctl_table tmp = {
		.data = &size,
		.maxlen = sizeof(size),
		.mode = table->mode
	};
	struct rps_sock_flow_table *orig_sock_table, *sock_table;
	static DEFINE_MUTEX(sock_flow_mutex);

	mutex_lock(&sock_flow_mutex);

	orig_sock_table = rcu_dereference_protected(rps_sock_flow_table,
					lockdep_is_held(&sock_flow_mutex));
	size = orig_size = orig_sock_table ? orig_sock_table->mask + 1 : 0;

	ret = proc_dointvec(&tmp, write, buffer, lenp, ppos);

	if (write) {
		if (size) {
			if (size > 1<<29) {
				/* Enforce limit to prevent overflow */
				mutex_unlock(&sock_flow_mutex);
				return -EINVAL;
			}
			size = roundup_pow_of_two(size);
			if (size != orig_size) {
				sock_table =
				    vmalloc(RPS_SOCK_FLOW_TABLE_SIZE(size));
				if (!sock_table) {
					mutex_unlock(&sock_flow_mutex);
					return -ENOMEM;
				}
				rps_cpu_mask = roundup_pow_of_two(nr_cpu_ids) - 1;
				sock_table->mask = size - 1;
			} else
				sock_table = orig_sock_table;

			for (i = 0; i < size; i++)
				sock_table->ents[i] = RPS_NO_CPU;
		} else
			sock_table = NULL;

		if (sock_table != orig_sock_table) {
			rcu_assign_pointer(rps_sock_flow_table, sock_table);
			if (sock_table) {
				static_branch_inc(&rps_needed);
				static_branch_inc(&rfs_needed);
			}
			if (orig_sock_table) {
				static_branch_dec(&rps_needed);
				static_branch_dec(&rfs_needed);
				synchronize_rcu();
				vfree(orig_sock_table);
			}
		}
	}

	mutex_unlock(&sock_flow_mutex);

	return ret;
}
#endif /* CONFIG_RPS */

#ifdef CONFIG_NET_FLOW_LIMIT
static DEFINE_MUTEX(flow_limit_update_mutex);

static int flow_limit_cpu_sysctl(struct ctl_table *table, int write,
				 void __user *buffer, size_t *lenp,
				 loff_t *ppos)
{
	struct sd_flow_limit *cur;
	struct softnet_data *sd;
	cpumask_var_t mask;
	int i, len, ret = 0;

	if (!alloc_cpumask_var(&mask, GFP_KERNEL))
		return -ENOMEM;

	if (write) {
		ret = cpumask_parse_user(buffer, *lenp, mask);
		if (ret)
			goto done;

		mutex_lock(&flow_limit_update_mutex);
		len = sizeof(*cur) + netdev_flow_limit_table_len;
		for_each_possible_cpu(i) {
			sd = &per_cpu(softnet_data, i);
			cur = rcu_dereference_protected(sd->flow_limit,
				     lockdep_is_held(&flow_limit_update_mutex));
			if (cur && !cpumask_test_cpu(i, mask)) {
				RCU_INIT_POINTER(sd->flow_limit, NULL);
				synchronize_rcu();
				kfree(cur);
			} else if (!cur && cpumask_test_cpu(i, mask)) {
				cur = kzalloc_node(len, GFP_KERNEL,
						   cpu_to_node(i));
				if (!cur) {
					/* not unwinding previous changes */
					ret = -ENOMEM;
					goto write_unlock;
				}
				cur->num_buckets = netdev_flow_limit_table_len;
				rcu_assign_pointer(sd->flow_limit, cur);
			}
		}
write_unlock:
		mutex_unlock(&flow_limit_update_mutex);
	} else {
		char kbuf[128];

		if (*ppos || !*lenp) {
			*lenp = 0;
			goto done;
		}

		cpumask_clear(mask);
		rcu_read_lock();
		for_each_possible_cpu(i) {
			sd = &per_cpu(softnet_data, i);
			if (rcu_dereference(sd->flow_limit))
				cpumask_set_cpu(i, mask);
		}
		rcu_read_unlock();

		len = min(sizeof(kbuf) - 1, *lenp);
		len = scnprintf(kbuf, len, "%*pb", cpumask_pr_args(mask));
		if (!len) {
			*lenp = 0;
			goto done;
		}
		if (len < *lenp)
			kbuf[len++] = '\n';
		if (copy_to_user(buffer, kbuf, len)) {
			ret = -EFAULT;
			goto done;
		}
		*lenp = len;
		*ppos += len;
	}

done:
	free_cpumask_var(mask);
	return ret;
}

static int flow_limit_table_len_sysctl(struct ctl_table *table, int write,
				       void __user *buffer, size_t *lenp,
				       loff_t *ppos)
{
	unsigned int old, *ptr;
	int ret;

	mutex_lock(&flow_limit_update_mutex);

	ptr = table->data;
	old = *ptr;
	ret = proc_dointvec(table, write, buffer, lenp, ppos);
	if (!ret && write && !is_power_of_2(*ptr)) {
		*ptr = old;
		ret = -EINVAL;
	}

	mutex_unlock(&flow_limit_update_mutex);
	return ret;
}
#endif /* CONFIG_NET_FLOW_LIMIT */

#ifdef CONFIG_NET_SCHED
static int set_default_qdisc(struct ctl_table *table, int write,
			     void __user *buffer, size_t *lenp, loff_t *ppos)
{
	char id[IFNAMSIZ];
	struct ctl_table tbl = {
		.data = id,
		.maxlen = IFNAMSIZ,
	};
	int ret;

	qdisc_get_default(id, IFNAMSIZ);

	ret = proc_dostring(&tbl, write, buffer, lenp, ppos);
	if (write && ret == 0)
		ret = qdisc_set_default(id);
	return ret;
}
#endif

static int proc_do_dev_weight(struct ctl_table *table, int write,
			   void __user *buffer, size_t *lenp, loff_t *ppos)
{
	int ret;

	ret = proc_dointvec(table, write, buffer, lenp, ppos);
	if (ret != 0)
		return ret;

	dev_rx_weight = weight_p * dev_weight_rx_bias;
	dev_tx_weight = weight_p * dev_weight_tx_bias;

	return ret;
}

static int proc_do_rss_key(struct ctl_table *table, int write,
			   void __user *buffer, size_t *lenp, loff_t *ppos)
{
	struct ctl_table fake_table;
	char buf[NETDEV_RSS_KEY_LEN * 3];

	snprintf(buf, sizeof(buf), "%*phC", NETDEV_RSS_KEY_LEN, netdev_rss_key);
	fake_table.data = buf;
	fake_table.maxlen = sizeof(buf);
	return proc_dostring(&fake_table, write, buffer, lenp, ppos);
}

#ifdef CONFIG_BPF_JIT
static int proc_dointvec_minmax_bpf_enable(struct ctl_table *table, int write,
					   void __user *buffer, size_t *lenp,
					   loff_t *ppos)
{
	int ret, jit_enable = *(int *)table->data;
	struct ctl_table tmp = *table;

	if (write && !capable(CAP_SYS_ADMIN))
		return -EPERM;

	tmp.data = &jit_enable;
	ret = proc_dointvec_minmax(&tmp, write, buffer, lenp, ppos);
	if (write && !ret) {
		if (jit_enable < 2 ||
		    (jit_enable == 2 && bpf_dump_raw_ok())) {
			*(int *)table->data = jit_enable;
			if (jit_enable == 2)
				pr_warn("bpf_jit_enable = 2 was set! NEVER use this in production, only for JIT debugging!\n");
		} else {
			ret = -EPERM;
		}
	}
	return ret;
}

static int
proc_dointvec_minmax_bpf_restricted(struct ctl_table *table, int write,
				    void __user *buffer, size_t *lenp,
				    loff_t *ppos)
{
	if (!capable(CAP_SYS_ADMIN))
		return -EPERM;

	return proc_dointvec_minmax(table, write, buffer, lenp, ppos);
}
<<<<<<< HEAD
=======
# endif /* CONFIG_HAVE_EBPF_JIT */
>>>>>>> fa578e9d

static int
proc_dolongvec_minmax_bpf_restricted(struct ctl_table *table, int write,
				     void __user *buffer, size_t *lenp,
				     loff_t *ppos)
{
	if (!capable(CAP_SYS_ADMIN))
		return -EPERM;

	return proc_doulongvec_minmax(table, write, buffer, lenp, ppos);
}
#endif

static struct ctl_table net_core_table[] = {
#ifdef CONFIG_NET
	{
		.procname	= "wmem_max",
		.data		= &sysctl_wmem_max,
		.maxlen		= sizeof(int),
		.mode		= 0644,
		.proc_handler	= proc_dointvec_minmax,
		.extra1		= &min_sndbuf,
	},
	{
		.procname	= "rmem_max",
		.data		= &sysctl_rmem_max,
		.maxlen		= sizeof(int),
		.mode		= 0644,
		.proc_handler	= proc_dointvec_minmax,
		.extra1		= &min_rcvbuf,
	},
	{
		.procname	= "wmem_default",
		.data		= &sysctl_wmem_default,
		.maxlen		= sizeof(int),
		.mode		= 0644,
		.proc_handler	= proc_dointvec_minmax,
		.extra1		= &min_sndbuf,
	},
	{
		.procname	= "rmem_default",
		.data		= &sysctl_rmem_default,
		.maxlen		= sizeof(int),
		.mode		= 0644,
		.proc_handler	= proc_dointvec_minmax,
		.extra1		= &min_rcvbuf,
	},
	{
		.procname	= "dev_weight",
		.data		= &weight_p,
		.maxlen		= sizeof(int),
		.mode		= 0644,
		.proc_handler	= proc_do_dev_weight,
	},
	{
		.procname	= "dev_weight_rx_bias",
		.data		= &dev_weight_rx_bias,
		.maxlen		= sizeof(int),
		.mode		= 0644,
		.proc_handler	= proc_do_dev_weight,
	},
	{
		.procname	= "dev_weight_tx_bias",
		.data		= &dev_weight_tx_bias,
		.maxlen		= sizeof(int),
		.mode		= 0644,
		.proc_handler	= proc_do_dev_weight,
	},
	{
		.procname	= "netdev_max_backlog",
		.data		= &netdev_max_backlog,
		.maxlen		= sizeof(int),
		.mode		= 0644,
		.proc_handler	= proc_dointvec
	},
	{
		.procname	= "netdev_rss_key",
		.data		= &netdev_rss_key,
		.maxlen		= sizeof(int),
		.mode		= 0444,
		.proc_handler	= proc_do_rss_key,
	},
#ifdef CONFIG_BPF_JIT
	{
		.procname	= "bpf_jit_enable",
		.data		= &bpf_jit_enable,
		.maxlen		= sizeof(int),
		.mode		= 0644,
		.proc_handler	= proc_dointvec_minmax_bpf_enable,
# ifdef CONFIG_BPF_JIT_ALWAYS_ON
		.extra1		= SYSCTL_ONE,
		.extra2		= SYSCTL_ONE,
# else
		.extra1		= SYSCTL_ZERO,
		.extra2		= &two,
# endif
	},
# ifdef CONFIG_HAVE_EBPF_JIT
	{
		.procname	= "bpf_jit_harden",
		.data		= &bpf_jit_harden,
		.maxlen		= sizeof(int),
		.mode		= 0600,
		.proc_handler	= proc_dointvec_minmax_bpf_restricted,
		.extra1		= SYSCTL_ZERO,
		.extra2		= &two,
	},
	{
		.procname	= "bpf_jit_kallsyms",
		.data		= &bpf_jit_kallsyms,
		.maxlen		= sizeof(int),
		.mode		= 0600,
		.proc_handler	= proc_dointvec_minmax_bpf_restricted,
		.extra1		= SYSCTL_ZERO,
		.extra2		= SYSCTL_ONE,
	},
# endif
	{
		.procname	= "bpf_jit_limit",
		.data		= &bpf_jit_limit,
		.maxlen		= sizeof(long),
		.mode		= 0600,
		.proc_handler	= proc_dolongvec_minmax_bpf_restricted,
		.extra1		= &long_one,
		.extra2		= &long_max,
	},
#endif
	{
		.procname	= "netdev_tstamp_prequeue",
		.data		= &netdev_tstamp_prequeue,
		.maxlen		= sizeof(int),
		.mode		= 0644,
		.proc_handler	= proc_dointvec
	},
	{
		.procname	= "message_cost",
		.data		= &net_ratelimit_state.interval,
		.maxlen		= sizeof(int),
		.mode		= 0644,
		.proc_handler	= proc_dointvec_jiffies,
	},
	{
		.procname	= "message_burst",
		.data		= &net_ratelimit_state.burst,
		.maxlen		= sizeof(int),
		.mode		= 0644,
		.proc_handler	= proc_dointvec,
	},
	{
		.procname	= "optmem_max",
		.data		= &sysctl_optmem_max,
		.maxlen		= sizeof(int),
		.mode		= 0644,
		.proc_handler	= proc_dointvec
	},
	{
		.procname	= "tstamp_allow_data",
		.data		= &sysctl_tstamp_allow_data,
		.maxlen		= sizeof(int),
		.mode		= 0644,
		.proc_handler	= proc_dointvec_minmax,
		.extra1		= SYSCTL_ZERO,
		.extra2		= SYSCTL_ONE
	},
#ifdef CONFIG_RPS
	{
		.procname	= "rps_sock_flow_entries",
		.maxlen		= sizeof(int),
		.mode		= 0644,
		.proc_handler	= rps_sock_flow_sysctl
	},
#endif
#ifdef CONFIG_NET_FLOW_LIMIT
	{
		.procname	= "flow_limit_cpu_bitmap",
		.mode		= 0644,
		.proc_handler	= flow_limit_cpu_sysctl
	},
	{
		.procname	= "flow_limit_table_len",
		.data		= &netdev_flow_limit_table_len,
		.maxlen		= sizeof(int),
		.mode		= 0644,
		.proc_handler	= flow_limit_table_len_sysctl
	},
#endif /* CONFIG_NET_FLOW_LIMIT */
#ifdef CONFIG_NET_RX_BUSY_POLL
	{
		.procname	= "busy_poll",
		.data		= &sysctl_net_busy_poll,
		.maxlen		= sizeof(unsigned int),
		.mode		= 0644,
		.proc_handler	= proc_dointvec_minmax,
		.extra1		= SYSCTL_ZERO,
	},
	{
		.procname	= "busy_read",
		.data		= &sysctl_net_busy_read,
		.maxlen		= sizeof(unsigned int),
		.mode		= 0644,
		.proc_handler	= proc_dointvec_minmax,
		.extra1		= SYSCTL_ZERO,
	},
#endif
#ifdef CONFIG_NET_SCHED
	{
		.procname	= "default_qdisc",
		.mode		= 0644,
		.maxlen		= IFNAMSIZ,
		.proc_handler	= set_default_qdisc
	},
#endif
#endif /* CONFIG_NET */
	{
		.procname	= "netdev_budget",
		.data		= &netdev_budget,
		.maxlen		= sizeof(int),
		.mode		= 0644,
		.proc_handler	= proc_dointvec
	},
	{
		.procname	= "warnings",
		.data		= &net_msg_warn,
		.maxlen		= sizeof(int),
		.mode		= 0644,
		.proc_handler	= proc_dointvec
	},
	{
		.procname	= "max_skb_frags",
		.data		= &sysctl_max_skb_frags,
		.maxlen		= sizeof(int),
		.mode		= 0644,
		.proc_handler	= proc_dointvec_minmax,
		.extra1		= SYSCTL_ONE,
		.extra2		= &max_skb_frags,
	},
	{
		.procname	= "netdev_budget_usecs",
		.data		= &netdev_budget_usecs,
		.maxlen		= sizeof(unsigned int),
		.mode		= 0644,
		.proc_handler	= proc_dointvec_minmax,
		.extra1		= SYSCTL_ZERO,
	},
	{
		.procname	= "fb_tunnels_only_for_init_net",
		.data		= &sysctl_fb_tunnels_only_for_init_net,
		.maxlen		= sizeof(int),
		.mode		= 0644,
		.proc_handler	= proc_dointvec_minmax,
		.extra1		= SYSCTL_ZERO,
		.extra2		= SYSCTL_ONE,
	},
	{
		.procname	= "devconf_inherit_init_net",
		.data		= &sysctl_devconf_inherit_init_net,
		.maxlen		= sizeof(int),
		.mode		= 0644,
		.proc_handler	= proc_dointvec_minmax,
		.extra1		= SYSCTL_ZERO,
		.extra2		= &two,
	},
	{
		.procname	= "high_order_alloc_disable",
		.data		= &net_high_order_alloc_disable_key.key,
		.maxlen         = sizeof(net_high_order_alloc_disable_key),
		.mode		= 0644,
		.proc_handler	= proc_do_static_key,
	},
	{
		.procname	= "gro_normal_batch",
		.data		= &gro_normal_batch,
		.maxlen		= sizeof(unsigned int),
		.mode		= 0644,
		.proc_handler	= proc_dointvec_minmax,
		.extra1		= SYSCTL_ONE,
	},
	{ }
};

static struct ctl_table netns_core_table[] = {
	{
		.procname	= "somaxconn",
		.data		= &init_net.core.sysctl_somaxconn,
		.maxlen		= sizeof(int),
		.mode		= 0644,
		.extra1		= SYSCTL_ZERO,
		.proc_handler	= proc_dointvec_minmax
	},
	{ }
};

static __net_init int sysctl_core_net_init(struct net *net)
{
	struct ctl_table *tbl;

	tbl = netns_core_table;
	if (!net_eq(net, &init_net)) {
		tbl = kmemdup(tbl, sizeof(netns_core_table), GFP_KERNEL);
		if (tbl == NULL)
			goto err_dup;

		tbl[0].data = &net->core.sysctl_somaxconn;

		/* Don't export any sysctls to unprivileged users */
		if (net->user_ns != &init_user_ns) {
			tbl[0].procname = NULL;
		}
	}

	net->core.sysctl_hdr = register_net_sysctl(net, "net/core", tbl);
	if (net->core.sysctl_hdr == NULL)
		goto err_reg;

	return 0;

err_reg:
	if (tbl != netns_core_table)
		kfree(tbl);
err_dup:
	return -ENOMEM;
}

static __net_exit void sysctl_core_net_exit(struct net *net)
{
	struct ctl_table *tbl;

	tbl = net->core.sysctl_hdr->ctl_table_arg;
	unregister_net_sysctl_table(net->core.sysctl_hdr);
	BUG_ON(tbl == netns_core_table);
	kfree(tbl);
}

static __net_initdata struct pernet_operations sysctl_core_ops = {
	.init = sysctl_core_net_init,
	.exit = sysctl_core_net_exit,
};

static __init int sysctl_core_init(void)
{
	register_net_sysctl(&init_net, "net/core", net_core_table);
	return register_pernet_subsys(&sysctl_core_ops);
}

fs_initcall(sysctl_core_init);<|MERGE_RESOLUTION|>--- conflicted
+++ resolved
@@ -298,10 +298,7 @@
 
 	return proc_dointvec_minmax(table, write, buffer, lenp, ppos);
 }
-<<<<<<< HEAD
-=======
 # endif /* CONFIG_HAVE_EBPF_JIT */
->>>>>>> fa578e9d
 
 static int
 proc_dolongvec_minmax_bpf_restricted(struct ctl_table *table, int write,
