/*
 * INET		An implementation of the TCP/IP protocol suite for the LINUX
 *		operating system.  INET is implemented using the  BSD Socket
 *		interface as the means of communication with the user level.
 *
 *		Routing netlink socket interface: protocol independent part.
 *
 * Authors:	Alexey Kuznetsov, <kuznet@ms2.inr.ac.ru>
 *
 *		This program is free software; you can redistribute it and/or
 *		modify it under the terms of the GNU General Public License
 *		as published by the Free Software Foundation; either version
 *		2 of the License, or (at your option) any later version.
 *
 *	Fixes:
 *	Vitaly E. Lavrov		RTA_OK arithmetics was wrong.
 */

#include <linux/bitops.h>
#include <linux/errno.h>
#include <linux/module.h>
#include <linux/types.h>
#include <linux/socket.h>
#include <linux/kernel.h>
#include <linux/timer.h>
#include <linux/string.h>
#include <linux/sockios.h>
#include <linux/net.h>
#include <linux/fcntl.h>
#include <linux/mm.h>
#include <linux/slab.h>
#include <linux/interrupt.h>
#include <linux/capability.h>
#include <linux/skbuff.h>
#include <linux/init.h>
#include <linux/security.h>
#include <linux/mutex.h>
#include <linux/if_addr.h>
#include <linux/if_bridge.h>
#include <linux/if_vlan.h>
#include <linux/pci.h>
#include <linux/etherdevice.h>
#include <linux/bpf.h>

#include <linux/uaccess.h>

#include <linux/inet.h>
#include <linux/netdevice.h>
#include <net/switchdev.h>
#include <net/ip.h>
#include <net/protocol.h>
#include <net/arp.h>
#include <net/route.h>
#include <net/udp.h>
#include <net/tcp.h>
#include <net/sock.h>
#include <net/pkt_sched.h>
#include <net/fib_rules.h>
#include <net/rtnetlink.h>
#include <net/net_namespace.h>

#define RTNL_MAX_TYPE		48
#define RTNL_SLAVE_MAX_TYPE	36

struct rtnl_link {
	rtnl_doit_func		doit;
	rtnl_dumpit_func	dumpit;
	struct module		*owner;
	unsigned int		flags;
	struct rcu_head		rcu;
};

static DEFINE_MUTEX(rtnl_mutex);

void rtnl_lock(void)
{
	mutex_lock(&rtnl_mutex);
}
EXPORT_SYMBOL(rtnl_lock);

int rtnl_lock_killable(void)
{
	return mutex_lock_killable(&rtnl_mutex);
}
EXPORT_SYMBOL(rtnl_lock_killable);

static struct sk_buff *defer_kfree_skb_list;
void rtnl_kfree_skbs(struct sk_buff *head, struct sk_buff *tail)
{
	if (head && tail) {
		tail->next = defer_kfree_skb_list;
		defer_kfree_skb_list = head;
	}
}
EXPORT_SYMBOL(rtnl_kfree_skbs);

void __rtnl_unlock(void)
{
	struct sk_buff *head = defer_kfree_skb_list;

	defer_kfree_skb_list = NULL;

	mutex_unlock(&rtnl_mutex);

	while (head) {
		struct sk_buff *next = head->next;

		kfree_skb(head);
		cond_resched();
		head = next;
	}
}

void rtnl_unlock(void)
{
	/* This fellow will unlock it for us. */
	netdev_run_todo();
}
EXPORT_SYMBOL(rtnl_unlock);

int rtnl_trylock(void)
{
	return mutex_trylock(&rtnl_mutex);
}
EXPORT_SYMBOL(rtnl_trylock);

int rtnl_is_locked(void)
{
	return mutex_is_locked(&rtnl_mutex);
}
EXPORT_SYMBOL(rtnl_is_locked);

#ifdef CONFIG_PROVE_LOCKING
bool lockdep_rtnl_is_held(void)
{
	return lockdep_is_held(&rtnl_mutex);
}
EXPORT_SYMBOL(lockdep_rtnl_is_held);
#endif /* #ifdef CONFIG_PROVE_LOCKING */

static struct rtnl_link *__rcu *rtnl_msg_handlers[RTNL_FAMILY_MAX + 1];

static inline int rtm_msgindex(int msgtype)
{
	int msgindex = msgtype - RTM_BASE;

	/*
	 * msgindex < 0 implies someone tried to register a netlink
	 * control code. msgindex >= RTM_NR_MSGTYPES may indicate that
	 * the message type has not been added to linux/rtnetlink.h
	 */
	BUG_ON(msgindex < 0 || msgindex >= RTM_NR_MSGTYPES);

	return msgindex;
}

static struct rtnl_link *rtnl_get_link(int protocol, int msgtype)
{
	struct rtnl_link **tab;

	if (protocol >= ARRAY_SIZE(rtnl_msg_handlers))
		protocol = PF_UNSPEC;

	tab = rcu_dereference_rtnl(rtnl_msg_handlers[protocol]);
	if (!tab)
		tab = rcu_dereference_rtnl(rtnl_msg_handlers[PF_UNSPEC]);

	return tab[msgtype];
}

static int rtnl_register_internal(struct module *owner,
				  int protocol, int msgtype,
				  rtnl_doit_func doit, rtnl_dumpit_func dumpit,
				  unsigned int flags)
{
	struct rtnl_link *link, *old;
	struct rtnl_link __rcu **tab;
	int msgindex;
	int ret = -ENOBUFS;

	BUG_ON(protocol < 0 || protocol > RTNL_FAMILY_MAX);
	msgindex = rtm_msgindex(msgtype);

	rtnl_lock();
	tab = rtnl_msg_handlers[protocol];
	if (tab == NULL) {
		tab = kcalloc(RTM_NR_MSGTYPES, sizeof(void *), GFP_KERNEL);
		if (!tab)
			goto unlock;

		/* ensures we see the 0 stores */
		rcu_assign_pointer(rtnl_msg_handlers[protocol], tab);
	}

	old = rtnl_dereference(tab[msgindex]);
	if (old) {
		link = kmemdup(old, sizeof(*old), GFP_KERNEL);
		if (!link)
			goto unlock;
	} else {
		link = kzalloc(sizeof(*link), GFP_KERNEL);
		if (!link)
			goto unlock;
	}

	WARN_ON(link->owner && link->owner != owner);
	link->owner = owner;

	WARN_ON(doit && link->doit && link->doit != doit);
	if (doit)
		link->doit = doit;
	WARN_ON(dumpit && link->dumpit && link->dumpit != dumpit);
	if (dumpit)
		link->dumpit = dumpit;

	link->flags |= flags;

	/* publish protocol:msgtype */
	rcu_assign_pointer(tab[msgindex], link);
	ret = 0;
	if (old)
		kfree_rcu(old, rcu);
unlock:
	rtnl_unlock();
	return ret;
}

/**
 * rtnl_register_module - Register a rtnetlink message type
 *
 * @owner: module registering the hook (THIS_MODULE)
 * @protocol: Protocol family or PF_UNSPEC
 * @msgtype: rtnetlink message type
 * @doit: Function pointer called for each request message
 * @dumpit: Function pointer called for each dump request (NLM_F_DUMP) message
 * @flags: rtnl_link_flags to modifiy behaviour of doit/dumpit functions
 *
 * Like rtnl_register, but for use by removable modules.
 */
int rtnl_register_module(struct module *owner,
			 int protocol, int msgtype,
			 rtnl_doit_func doit, rtnl_dumpit_func dumpit,
			 unsigned int flags)
{
	return rtnl_register_internal(owner, protocol, msgtype,
				      doit, dumpit, flags);
}
EXPORT_SYMBOL_GPL(rtnl_register_module);

/**
 * rtnl_register - Register a rtnetlink message type
 * @protocol: Protocol family or PF_UNSPEC
 * @msgtype: rtnetlink message type
 * @doit: Function pointer called for each request message
 * @dumpit: Function pointer called for each dump request (NLM_F_DUMP) message
 * @flags: rtnl_link_flags to modifiy behaviour of doit/dumpit functions
 *
 * Registers the specified function pointers (at least one of them has
 * to be non-NULL) to be called whenever a request message for the
 * specified protocol family and message type is received.
 *
 * The special protocol family PF_UNSPEC may be used to define fallback
 * function pointers for the case when no entry for the specific protocol
 * family exists.
 */
void rtnl_register(int protocol, int msgtype,
		   rtnl_doit_func doit, rtnl_dumpit_func dumpit,
		   unsigned int flags)
{
	int err;

	err = rtnl_register_internal(NULL, protocol, msgtype, doit, dumpit,
				     flags);
	if (err)
		pr_err("Unable to register rtnetlink message handler, "
		       "protocol = %d, message type = %d\n", protocol, msgtype);
}

/**
 * rtnl_unregister - Unregister a rtnetlink message type
 * @protocol: Protocol family or PF_UNSPEC
 * @msgtype: rtnetlink message type
 *
 * Returns 0 on success or a negative error code.
 */
int rtnl_unregister(int protocol, int msgtype)
{
	struct rtnl_link **tab, *link;
	int msgindex;

	BUG_ON(protocol < 0 || protocol > RTNL_FAMILY_MAX);
	msgindex = rtm_msgindex(msgtype);

	rtnl_lock();
	tab = rtnl_dereference(rtnl_msg_handlers[protocol]);
	if (!tab) {
		rtnl_unlock();
		return -ENOENT;
	}

	link = tab[msgindex];
	rcu_assign_pointer(tab[msgindex], NULL);
	rtnl_unlock();

	kfree_rcu(link, rcu);

	return 0;
}
EXPORT_SYMBOL_GPL(rtnl_unregister);

/**
 * rtnl_unregister_all - Unregister all rtnetlink message type of a protocol
 * @protocol : Protocol family or PF_UNSPEC
 *
 * Identical to calling rtnl_unregster() for all registered message types
 * of a certain protocol family.
 */
void rtnl_unregister_all(int protocol)
{
	struct rtnl_link **tab, *link;
	int msgindex;

	BUG_ON(protocol < 0 || protocol > RTNL_FAMILY_MAX);

	rtnl_lock();
	tab = rtnl_msg_handlers[protocol];
	if (!tab) {
		rtnl_unlock();
		return;
	}
	RCU_INIT_POINTER(rtnl_msg_handlers[protocol], NULL);
	for (msgindex = 0; msgindex < RTM_NR_MSGTYPES; msgindex++) {
		link = tab[msgindex];
		if (!link)
			continue;

		rcu_assign_pointer(tab[msgindex], NULL);
		kfree_rcu(link, rcu);
	}
	rtnl_unlock();

	synchronize_net();

	kfree(tab);
}
EXPORT_SYMBOL_GPL(rtnl_unregister_all);

static LIST_HEAD(link_ops);

static const struct rtnl_link_ops *rtnl_link_ops_get(const char *kind)
{
	const struct rtnl_link_ops *ops;

	list_for_each_entry(ops, &link_ops, list) {
		if (!strcmp(ops->kind, kind))
			return ops;
	}
	return NULL;
}

/**
 * __rtnl_link_register - Register rtnl_link_ops with rtnetlink.
 * @ops: struct rtnl_link_ops * to register
 *
 * The caller must hold the rtnl_mutex. This function should be used
 * by drivers that create devices during module initialization. It
 * must be called before registering the devices.
 *
 * Returns 0 on success or a negative error code.
 */
int __rtnl_link_register(struct rtnl_link_ops *ops)
{
	if (rtnl_link_ops_get(ops->kind))
		return -EEXIST;

	/* The check for setup is here because if ops
	 * does not have that filled up, it is not possible
	 * to use the ops for creating device. So do not
	 * fill up dellink as well. That disables rtnl_dellink.
	 */
	if (ops->setup && !ops->dellink)
		ops->dellink = unregister_netdevice_queue;

	list_add_tail(&ops->list, &link_ops);
	return 0;
}
EXPORT_SYMBOL_GPL(__rtnl_link_register);

/**
 * rtnl_link_register - Register rtnl_link_ops with rtnetlink.
 * @ops: struct rtnl_link_ops * to register
 *
 * Returns 0 on success or a negative error code.
 */
int rtnl_link_register(struct rtnl_link_ops *ops)
{
	int err;

	/* Sanity-check max sizes to avoid stack buffer overflow. */
	if (WARN_ON(ops->maxtype > RTNL_MAX_TYPE ||
		    ops->slave_maxtype > RTNL_SLAVE_MAX_TYPE))
		return -EINVAL;

	rtnl_lock();
	err = __rtnl_link_register(ops);
	rtnl_unlock();
	return err;
}
EXPORT_SYMBOL_GPL(rtnl_link_register);

static void __rtnl_kill_links(struct net *net, struct rtnl_link_ops *ops)
{
	struct net_device *dev;
	LIST_HEAD(list_kill);

	for_each_netdev(net, dev) {
		if (dev->rtnl_link_ops == ops)
			ops->dellink(dev, &list_kill);
	}
	unregister_netdevice_many(&list_kill);
}

/**
 * __rtnl_link_unregister - Unregister rtnl_link_ops from rtnetlink.
 * @ops: struct rtnl_link_ops * to unregister
 *
 * The caller must hold the rtnl_mutex and guarantee net_namespace_list
 * integrity (hold pernet_ops_rwsem for writing to close the race
 * with setup_net() and cleanup_net()).
 */
void __rtnl_link_unregister(struct rtnl_link_ops *ops)
{
	struct net *net;

	for_each_net(net) {
		__rtnl_kill_links(net, ops);
	}
	list_del(&ops->list);
}
EXPORT_SYMBOL_GPL(__rtnl_link_unregister);

/* Return with the rtnl_lock held when there are no network
 * devices unregistering in any network namespace.
 */
static void rtnl_lock_unregistering_all(void)
{
	struct net *net;
	bool unregistering;
	DEFINE_WAIT_FUNC(wait, woken_wake_function);

	add_wait_queue(&netdev_unregistering_wq, &wait);
	for (;;) {
		unregistering = false;
		rtnl_lock();
		/* We held write locked pernet_ops_rwsem, and parallel
		 * setup_net() and cleanup_net() are not possible.
		 */
		for_each_net(net) {
			if (net->dev_unreg_count > 0) {
				unregistering = true;
				break;
			}
		}
		if (!unregistering)
			break;
		__rtnl_unlock();

		wait_woken(&wait, TASK_UNINTERRUPTIBLE, MAX_SCHEDULE_TIMEOUT);
	}
	remove_wait_queue(&netdev_unregistering_wq, &wait);
}

/**
 * rtnl_link_unregister - Unregister rtnl_link_ops from rtnetlink.
 * @ops: struct rtnl_link_ops * to unregister
 */
void rtnl_link_unregister(struct rtnl_link_ops *ops)
{
	/* Close the race with setup_net() and cleanup_net() */
	down_write(&pernet_ops_rwsem);
	rtnl_lock_unregistering_all();
	__rtnl_link_unregister(ops);
	rtnl_unlock();
	up_write(&pernet_ops_rwsem);
}
EXPORT_SYMBOL_GPL(rtnl_link_unregister);

static size_t rtnl_link_get_slave_info_data_size(const struct net_device *dev)
{
	struct net_device *master_dev;
	const struct rtnl_link_ops *ops;
	size_t size = 0;

	rcu_read_lock();

	master_dev = netdev_master_upper_dev_get_rcu((struct net_device *)dev);
	if (!master_dev)
		goto out;

	ops = master_dev->rtnl_link_ops;
	if (!ops || !ops->get_slave_size)
		goto out;
	/* IFLA_INFO_SLAVE_DATA + nested data */
	size = nla_total_size(sizeof(struct nlattr)) +
	       ops->get_slave_size(master_dev, dev);

out:
	rcu_read_unlock();
	return size;
}

static size_t rtnl_link_get_size(const struct net_device *dev)
{
	const struct rtnl_link_ops *ops = dev->rtnl_link_ops;
	size_t size;

	if (!ops)
		return 0;

	size = nla_total_size(sizeof(struct nlattr)) + /* IFLA_LINKINFO */
	       nla_total_size(strlen(ops->kind) + 1);  /* IFLA_INFO_KIND */

	if (ops->get_size)
		/* IFLA_INFO_DATA + nested data */
		size += nla_total_size(sizeof(struct nlattr)) +
			ops->get_size(dev);

	if (ops->get_xstats_size)
		/* IFLA_INFO_XSTATS */
		size += nla_total_size(ops->get_xstats_size(dev));

	size += rtnl_link_get_slave_info_data_size(dev);

	return size;
}

static LIST_HEAD(rtnl_af_ops);

static const struct rtnl_af_ops *rtnl_af_lookup(const int family)
{
	const struct rtnl_af_ops *ops;

	list_for_each_entry_rcu(ops, &rtnl_af_ops, list) {
		if (ops->family == family)
			return ops;
	}

	return NULL;
}

/**
 * rtnl_af_register - Register rtnl_af_ops with rtnetlink.
 * @ops: struct rtnl_af_ops * to register
 *
 * Returns 0 on success or a negative error code.
 */
void rtnl_af_register(struct rtnl_af_ops *ops)
{
	rtnl_lock();
	list_add_tail_rcu(&ops->list, &rtnl_af_ops);
	rtnl_unlock();
}
EXPORT_SYMBOL_GPL(rtnl_af_register);

/**
 * rtnl_af_unregister - Unregister rtnl_af_ops from rtnetlink.
 * @ops: struct rtnl_af_ops * to unregister
 */
void rtnl_af_unregister(struct rtnl_af_ops *ops)
{
	rtnl_lock();
	list_del_rcu(&ops->list);
	rtnl_unlock();

	synchronize_rcu();
}
EXPORT_SYMBOL_GPL(rtnl_af_unregister);

static size_t rtnl_link_get_af_size(const struct net_device *dev,
				    u32 ext_filter_mask)
{
	struct rtnl_af_ops *af_ops;
	size_t size;

	/* IFLA_AF_SPEC */
	size = nla_total_size(sizeof(struct nlattr));

	rcu_read_lock();
	list_for_each_entry_rcu(af_ops, &rtnl_af_ops, list) {
		if (af_ops->get_link_af_size) {
			/* AF_* + nested data */
			size += nla_total_size(sizeof(struct nlattr)) +
				af_ops->get_link_af_size(dev, ext_filter_mask);
		}
	}
	rcu_read_unlock();

	return size;
}

static bool rtnl_have_link_slave_info(const struct net_device *dev)
{
	struct net_device *master_dev;
	bool ret = false;

	rcu_read_lock();

	master_dev = netdev_master_upper_dev_get_rcu((struct net_device *)dev);
	if (master_dev && master_dev->rtnl_link_ops)
		ret = true;
	rcu_read_unlock();
	return ret;
}

static int rtnl_link_slave_info_fill(struct sk_buff *skb,
				     const struct net_device *dev)
{
	struct net_device *master_dev;
	const struct rtnl_link_ops *ops;
	struct nlattr *slave_data;
	int err;

	master_dev = netdev_master_upper_dev_get((struct net_device *) dev);
	if (!master_dev)
		return 0;
	ops = master_dev->rtnl_link_ops;
	if (!ops)
		return 0;
	if (nla_put_string(skb, IFLA_INFO_SLAVE_KIND, ops->kind) < 0)
		return -EMSGSIZE;
	if (ops->fill_slave_info) {
		slave_data = nla_nest_start(skb, IFLA_INFO_SLAVE_DATA);
		if (!slave_data)
			return -EMSGSIZE;
		err = ops->fill_slave_info(skb, master_dev, dev);
		if (err < 0)
			goto err_cancel_slave_data;
		nla_nest_end(skb, slave_data);
	}
	return 0;

err_cancel_slave_data:
	nla_nest_cancel(skb, slave_data);
	return err;
}

static int rtnl_link_info_fill(struct sk_buff *skb,
			       const struct net_device *dev)
{
	const struct rtnl_link_ops *ops = dev->rtnl_link_ops;
	struct nlattr *data;
	int err;

	if (!ops)
		return 0;
	if (nla_put_string(skb, IFLA_INFO_KIND, ops->kind) < 0)
		return -EMSGSIZE;
	if (ops->fill_xstats) {
		err = ops->fill_xstats(skb, dev);
		if (err < 0)
			return err;
	}
	if (ops->fill_info) {
		data = nla_nest_start(skb, IFLA_INFO_DATA);
		if (data == NULL)
			return -EMSGSIZE;
		err = ops->fill_info(skb, dev);
		if (err < 0)
			goto err_cancel_data;
		nla_nest_end(skb, data);
	}
	return 0;

err_cancel_data:
	nla_nest_cancel(skb, data);
	return err;
}

static int rtnl_link_fill(struct sk_buff *skb, const struct net_device *dev)
{
	struct nlattr *linkinfo;
	int err = -EMSGSIZE;

	linkinfo = nla_nest_start(skb, IFLA_LINKINFO);
	if (linkinfo == NULL)
		goto out;

	err = rtnl_link_info_fill(skb, dev);
	if (err < 0)
		goto err_cancel_link;

	err = rtnl_link_slave_info_fill(skb, dev);
	if (err < 0)
		goto err_cancel_link;

	nla_nest_end(skb, linkinfo);
	return 0;

err_cancel_link:
	nla_nest_cancel(skb, linkinfo);
out:
	return err;
}

int rtnetlink_send(struct sk_buff *skb, struct net *net, u32 pid, unsigned int group, int echo)
{
	struct sock *rtnl = net->rtnl;
	int err = 0;

	NETLINK_CB(skb).dst_group = group;
	if (echo)
		refcount_inc(&skb->users);
	netlink_broadcast(rtnl, skb, pid, group, GFP_KERNEL);
	if (echo)
		err = netlink_unicast(rtnl, skb, pid, MSG_DONTWAIT);
	return err;
}

int rtnl_unicast(struct sk_buff *skb, struct net *net, u32 pid)
{
	struct sock *rtnl = net->rtnl;

	return nlmsg_unicast(rtnl, skb, pid);
}
EXPORT_SYMBOL(rtnl_unicast);

void rtnl_notify(struct sk_buff *skb, struct net *net, u32 pid, u32 group,
		 struct nlmsghdr *nlh, gfp_t flags)
{
	struct sock *rtnl = net->rtnl;
	int report = 0;

	if (nlh)
		report = nlmsg_report(nlh);

	nlmsg_notify(rtnl, skb, pid, group, report, flags);
}
EXPORT_SYMBOL(rtnl_notify);

void rtnl_set_sk_err(struct net *net, u32 group, int error)
{
	struct sock *rtnl = net->rtnl;

	netlink_set_err(rtnl, 0, group, error);
}
EXPORT_SYMBOL(rtnl_set_sk_err);

int rtnetlink_put_metrics(struct sk_buff *skb, u32 *metrics)
{
	struct nlattr *mx;
	int i, valid = 0;

	mx = nla_nest_start(skb, RTA_METRICS);
	if (mx == NULL)
		return -ENOBUFS;

	for (i = 0; i < RTAX_MAX; i++) {
		if (metrics[i]) {
			if (i == RTAX_CC_ALGO - 1) {
				char tmp[TCP_CA_NAME_MAX], *name;

				name = tcp_ca_get_name_by_key(metrics[i], tmp);
				if (!name)
					continue;
				if (nla_put_string(skb, i + 1, name))
					goto nla_put_failure;
			} else if (i == RTAX_FEATURES - 1) {
				u32 user_features = metrics[i] & RTAX_FEATURE_MASK;

				if (!user_features)
					continue;
				BUILD_BUG_ON(RTAX_FEATURE_MASK & DST_FEATURE_MASK);
				if (nla_put_u32(skb, i + 1, user_features))
					goto nla_put_failure;
			} else {
				if (nla_put_u32(skb, i + 1, metrics[i]))
					goto nla_put_failure;
			}
			valid++;
		}
	}

	if (!valid) {
		nla_nest_cancel(skb, mx);
		return 0;
	}

	return nla_nest_end(skb, mx);

nla_put_failure:
	nla_nest_cancel(skb, mx);
	return -EMSGSIZE;
}
EXPORT_SYMBOL(rtnetlink_put_metrics);

int rtnl_put_cacheinfo(struct sk_buff *skb, struct dst_entry *dst, u32 id,
		       long expires, u32 error)
{
	struct rta_cacheinfo ci = {
		.rta_error = error,
		.rta_id =  id,
	};

	if (dst) {
		ci.rta_lastuse = jiffies_delta_to_clock_t(jiffies - dst->lastuse);
		ci.rta_used = dst->__use;
		ci.rta_clntref = atomic_read(&dst->__refcnt);
	}
	if (expires) {
		unsigned long clock;

		clock = jiffies_to_clock_t(abs(expires));
		clock = min_t(unsigned long, clock, INT_MAX);
		ci.rta_expires = (expires > 0) ? clock : -clock;
	}
	return nla_put(skb, RTA_CACHEINFO, sizeof(ci), &ci);
}
EXPORT_SYMBOL_GPL(rtnl_put_cacheinfo);

static void set_operstate(struct net_device *dev, unsigned char transition)
{
	unsigned char operstate = dev->operstate;

	switch (transition) {
	case IF_OPER_UP:
		if ((operstate == IF_OPER_DORMANT ||
		     operstate == IF_OPER_UNKNOWN) &&
		    !netif_dormant(dev))
			operstate = IF_OPER_UP;
		break;

	case IF_OPER_DORMANT:
		if (operstate == IF_OPER_UP ||
		    operstate == IF_OPER_UNKNOWN)
			operstate = IF_OPER_DORMANT;
		break;
	}

	if (dev->operstate != operstate) {
		write_lock_bh(&dev_base_lock);
		dev->operstate = operstate;
		write_unlock_bh(&dev_base_lock);
		netdev_state_change(dev);
	}
}

static unsigned int rtnl_dev_get_flags(const struct net_device *dev)
{
	return (dev->flags & ~(IFF_PROMISC | IFF_ALLMULTI)) |
	       (dev->gflags & (IFF_PROMISC | IFF_ALLMULTI));
}

static unsigned int rtnl_dev_combine_flags(const struct net_device *dev,
					   const struct ifinfomsg *ifm)
{
	unsigned int flags = ifm->ifi_flags;

	/* bugwards compatibility: ifi_change == 0 is treated as ~0 */
	if (ifm->ifi_change)
		flags = (flags & ifm->ifi_change) |
			(rtnl_dev_get_flags(dev) & ~ifm->ifi_change);

	return flags;
}

static void copy_rtnl_link_stats(struct rtnl_link_stats *a,
				 const struct rtnl_link_stats64 *b)
{
	a->rx_packets = b->rx_packets;
	a->tx_packets = b->tx_packets;
	a->rx_bytes = b->rx_bytes;
	a->tx_bytes = b->tx_bytes;
	a->rx_errors = b->rx_errors;
	a->tx_errors = b->tx_errors;
	a->rx_dropped = b->rx_dropped;
	a->tx_dropped = b->tx_dropped;

	a->multicast = b->multicast;
	a->collisions = b->collisions;

	a->rx_length_errors = b->rx_length_errors;
	a->rx_over_errors = b->rx_over_errors;
	a->rx_crc_errors = b->rx_crc_errors;
	a->rx_frame_errors = b->rx_frame_errors;
	a->rx_fifo_errors = b->rx_fifo_errors;
	a->rx_missed_errors = b->rx_missed_errors;

	a->tx_aborted_errors = b->tx_aborted_errors;
	a->tx_carrier_errors = b->tx_carrier_errors;
	a->tx_fifo_errors = b->tx_fifo_errors;
	a->tx_heartbeat_errors = b->tx_heartbeat_errors;
	a->tx_window_errors = b->tx_window_errors;

	a->rx_compressed = b->rx_compressed;
	a->tx_compressed = b->tx_compressed;

	a->rx_nohandler = b->rx_nohandler;
}

/* All VF info */
static inline int rtnl_vfinfo_size(const struct net_device *dev,
				   u32 ext_filter_mask)
{
	if (dev->dev.parent && (ext_filter_mask & RTEXT_FILTER_VF)) {
		int num_vfs = dev_num_vf(dev->dev.parent);
		size_t size = nla_total_size(0);
		size += num_vfs *
			(nla_total_size(0) +
			 nla_total_size(sizeof(struct ifla_vf_mac)) +
			 nla_total_size(sizeof(struct ifla_vf_vlan)) +
			 nla_total_size(0) + /* nest IFLA_VF_VLAN_LIST */
			 nla_total_size(MAX_VLAN_LIST_LEN *
					sizeof(struct ifla_vf_vlan_info)) +
			 nla_total_size(sizeof(struct ifla_vf_spoofchk)) +
			 nla_total_size(sizeof(struct ifla_vf_tx_rate)) +
			 nla_total_size(sizeof(struct ifla_vf_rate)) +
			 nla_total_size(sizeof(struct ifla_vf_link_state)) +
			 nla_total_size(sizeof(struct ifla_vf_rss_query_en)) +
			 nla_total_size(0) + /* nest IFLA_VF_STATS */
			 /* IFLA_VF_STATS_RX_PACKETS */
			 nla_total_size_64bit(sizeof(__u64)) +
			 /* IFLA_VF_STATS_TX_PACKETS */
			 nla_total_size_64bit(sizeof(__u64)) +
			 /* IFLA_VF_STATS_RX_BYTES */
			 nla_total_size_64bit(sizeof(__u64)) +
			 /* IFLA_VF_STATS_TX_BYTES */
			 nla_total_size_64bit(sizeof(__u64)) +
			 /* IFLA_VF_STATS_BROADCAST */
			 nla_total_size_64bit(sizeof(__u64)) +
			 /* IFLA_VF_STATS_MULTICAST */
			 nla_total_size_64bit(sizeof(__u64)) +
			 /* IFLA_VF_STATS_RX_DROPPED */
			 nla_total_size_64bit(sizeof(__u64)) +
			 /* IFLA_VF_STATS_TX_DROPPED */
			 nla_total_size_64bit(sizeof(__u64)) +
			 nla_total_size(sizeof(struct ifla_vf_trust)));
		return size;
	} else
		return 0;
}

static size_t rtnl_port_size(const struct net_device *dev,
			     u32 ext_filter_mask)
{
	size_t port_size = nla_total_size(4)		/* PORT_VF */
		+ nla_total_size(PORT_PROFILE_MAX)	/* PORT_PROFILE */
		+ nla_total_size(PORT_UUID_MAX)		/* PORT_INSTANCE_UUID */
		+ nla_total_size(PORT_UUID_MAX)		/* PORT_HOST_UUID */
		+ nla_total_size(1)			/* PROT_VDP_REQUEST */
		+ nla_total_size(2);			/* PORT_VDP_RESPONSE */
	size_t vf_ports_size = nla_total_size(sizeof(struct nlattr));
	size_t vf_port_size = nla_total_size(sizeof(struct nlattr))
		+ port_size;
	size_t port_self_size = nla_total_size(sizeof(struct nlattr))
		+ port_size;

	if (!dev->netdev_ops->ndo_get_vf_port || !dev->dev.parent ||
	    !(ext_filter_mask & RTEXT_FILTER_VF))
		return 0;
	if (dev_num_vf(dev->dev.parent))
		return port_self_size + vf_ports_size +
			vf_port_size * dev_num_vf(dev->dev.parent);
	else
		return port_self_size;
}

static size_t rtnl_xdp_size(void)
{
	size_t xdp_size = nla_total_size(0) +	/* nest IFLA_XDP */
			  nla_total_size(1) +	/* XDP_ATTACHED */
			  nla_total_size(4) +	/* XDP_PROG_ID (or 1st mode) */
			  nla_total_size(4);	/* XDP_<mode>_PROG_ID */

	return xdp_size;
}

static noinline size_t if_nlmsg_size(const struct net_device *dev,
				     u32 ext_filter_mask)
{
	return NLMSG_ALIGN(sizeof(struct ifinfomsg))
	       + nla_total_size(IFNAMSIZ) /* IFLA_IFNAME */
	       + nla_total_size(IFALIASZ) /* IFLA_IFALIAS */
	       + nla_total_size(IFNAMSIZ) /* IFLA_QDISC */
	       + nla_total_size_64bit(sizeof(struct rtnl_link_ifmap))
	       + nla_total_size(sizeof(struct rtnl_link_stats))
	       + nla_total_size_64bit(sizeof(struct rtnl_link_stats64))
	       + nla_total_size(MAX_ADDR_LEN) /* IFLA_ADDRESS */
	       + nla_total_size(MAX_ADDR_LEN) /* IFLA_BROADCAST */
	       + nla_total_size(4) /* IFLA_TXQLEN */
	       + nla_total_size(4) /* IFLA_WEIGHT */
	       + nla_total_size(4) /* IFLA_MTU */
	       + nla_total_size(4) /* IFLA_LINK */
	       + nla_total_size(4) /* IFLA_MASTER */
	       + nla_total_size(1) /* IFLA_CARRIER */
	       + nla_total_size(4) /* IFLA_PROMISCUITY */
	       + nla_total_size(4) /* IFLA_NUM_TX_QUEUES */
	       + nla_total_size(4) /* IFLA_NUM_RX_QUEUES */
	       + nla_total_size(4) /* IFLA_GSO_MAX_SEGS */
	       + nla_total_size(4) /* IFLA_GSO_MAX_SIZE */
	       + nla_total_size(1) /* IFLA_OPERSTATE */
	       + nla_total_size(1) /* IFLA_LINKMODE */
	       + nla_total_size(4) /* IFLA_CARRIER_CHANGES */
	       + nla_total_size(4) /* IFLA_LINK_NETNSID */
	       + nla_total_size(4) /* IFLA_GROUP */
	       + nla_total_size(ext_filter_mask
			        & RTEXT_FILTER_VF ? 4 : 0) /* IFLA_NUM_VF */
	       + rtnl_vfinfo_size(dev, ext_filter_mask) /* IFLA_VFINFO_LIST */
	       + rtnl_port_size(dev, ext_filter_mask) /* IFLA_VF_PORTS + IFLA_PORT_SELF */
	       + rtnl_link_get_size(dev) /* IFLA_LINKINFO */
	       + rtnl_link_get_af_size(dev, ext_filter_mask) /* IFLA_AF_SPEC */
	       + nla_total_size(MAX_PHYS_ITEM_ID_LEN) /* IFLA_PHYS_PORT_ID */
	       + nla_total_size(MAX_PHYS_ITEM_ID_LEN) /* IFLA_PHYS_SWITCH_ID */
	       + nla_total_size(IFNAMSIZ) /* IFLA_PHYS_PORT_NAME */
	       + rtnl_xdp_size() /* IFLA_XDP */
	       + nla_total_size(4)  /* IFLA_EVENT */
	       + nla_total_size(4)  /* IFLA_NEW_NETNSID */
	       + nla_total_size(4)  /* IFLA_NEW_IFINDEX */
	       + nla_total_size(1)  /* IFLA_PROTO_DOWN */
	       + nla_total_size(4)  /* IFLA_IF_NETNSID */
	       + nla_total_size(4)  /* IFLA_CARRIER_UP_COUNT */
	       + nla_total_size(4)  /* IFLA_CARRIER_DOWN_COUNT */
	       + nla_total_size(4)  /* IFLA_MIN_MTU */
	       + nla_total_size(4)  /* IFLA_MAX_MTU */
	       + 0;
}

static int rtnl_vf_ports_fill(struct sk_buff *skb, struct net_device *dev)
{
	struct nlattr *vf_ports;
	struct nlattr *vf_port;
	int vf;
	int err;

	vf_ports = nla_nest_start(skb, IFLA_VF_PORTS);
	if (!vf_ports)
		return -EMSGSIZE;

	for (vf = 0; vf < dev_num_vf(dev->dev.parent); vf++) {
		vf_port = nla_nest_start(skb, IFLA_VF_PORT);
		if (!vf_port)
			goto nla_put_failure;
		if (nla_put_u32(skb, IFLA_PORT_VF, vf))
			goto nla_put_failure;
		err = dev->netdev_ops->ndo_get_vf_port(dev, vf, skb);
		if (err == -EMSGSIZE)
			goto nla_put_failure;
		if (err) {
			nla_nest_cancel(skb, vf_port);
			continue;
		}
		nla_nest_end(skb, vf_port);
	}

	nla_nest_end(skb, vf_ports);

	return 0;

nla_put_failure:
	nla_nest_cancel(skb, vf_ports);
	return -EMSGSIZE;
}

static int rtnl_port_self_fill(struct sk_buff *skb, struct net_device *dev)
{
	struct nlattr *port_self;
	int err;

	port_self = nla_nest_start(skb, IFLA_PORT_SELF);
	if (!port_self)
		return -EMSGSIZE;

	err = dev->netdev_ops->ndo_get_vf_port(dev, PORT_SELF_VF, skb);
	if (err) {
		nla_nest_cancel(skb, port_self);
		return (err == -EMSGSIZE) ? err : 0;
	}

	nla_nest_end(skb, port_self);

	return 0;
}

static int rtnl_port_fill(struct sk_buff *skb, struct net_device *dev,
			  u32 ext_filter_mask)
{
	int err;

	if (!dev->netdev_ops->ndo_get_vf_port || !dev->dev.parent ||
	    !(ext_filter_mask & RTEXT_FILTER_VF))
		return 0;

	err = rtnl_port_self_fill(skb, dev);
	if (err)
		return err;

	if (dev_num_vf(dev->dev.parent)) {
		err = rtnl_vf_ports_fill(skb, dev);
		if (err)
			return err;
	}

	return 0;
}

static int rtnl_phys_port_id_fill(struct sk_buff *skb, struct net_device *dev)
{
	int err;
	struct netdev_phys_item_id ppid;

	err = dev_get_phys_port_id(dev, &ppid);
	if (err) {
		if (err == -EOPNOTSUPP)
			return 0;
		return err;
	}

	if (nla_put(skb, IFLA_PHYS_PORT_ID, ppid.id_len, ppid.id))
		return -EMSGSIZE;

	return 0;
}

static int rtnl_phys_port_name_fill(struct sk_buff *skb, struct net_device *dev)
{
	char name[IFNAMSIZ];
	int err;

	err = dev_get_phys_port_name(dev, name, sizeof(name));
	if (err) {
		if (err == -EOPNOTSUPP)
			return 0;
		return err;
	}

	if (nla_put_string(skb, IFLA_PHYS_PORT_NAME, name))
		return -EMSGSIZE;

	return 0;
}

static int rtnl_phys_switch_id_fill(struct sk_buff *skb, struct net_device *dev)
{
	int err;
	struct switchdev_attr attr = {
		.orig_dev = dev,
		.id = SWITCHDEV_ATTR_ID_PORT_PARENT_ID,
		.flags = SWITCHDEV_F_NO_RECURSE,
	};

	err = switchdev_port_attr_get(dev, &attr);
	if (err) {
		if (err == -EOPNOTSUPP)
			return 0;
		return err;
	}

	if (nla_put(skb, IFLA_PHYS_SWITCH_ID, attr.u.ppid.id_len,
		    attr.u.ppid.id))
		return -EMSGSIZE;

	return 0;
}

static noinline_for_stack int rtnl_fill_stats(struct sk_buff *skb,
					      struct net_device *dev)
{
	struct rtnl_link_stats64 *sp;
	struct nlattr *attr;

	attr = nla_reserve_64bit(skb, IFLA_STATS64,
				 sizeof(struct rtnl_link_stats64), IFLA_PAD);
	if (!attr)
		return -EMSGSIZE;

	sp = nla_data(attr);
	dev_get_stats(dev, sp);

	attr = nla_reserve(skb, IFLA_STATS,
			   sizeof(struct rtnl_link_stats));
	if (!attr)
		return -EMSGSIZE;

	copy_rtnl_link_stats(nla_data(attr), sp);

	return 0;
}

static noinline_for_stack int rtnl_fill_vfinfo(struct sk_buff *skb,
					       struct net_device *dev,
					       int vfs_num,
					       struct nlattr *vfinfo)
{
	struct ifla_vf_rss_query_en vf_rss_query_en;
	struct nlattr *vf, *vfstats, *vfvlanlist;
	struct ifla_vf_link_state vf_linkstate;
	struct ifla_vf_vlan_info vf_vlan_info;
	struct ifla_vf_spoofchk vf_spoofchk;
	struct ifla_vf_tx_rate vf_tx_rate;
	struct ifla_vf_stats vf_stats;
	struct ifla_vf_trust vf_trust;
	struct ifla_vf_vlan vf_vlan;
	struct ifla_vf_rate vf_rate;
	struct ifla_vf_mac vf_mac;
	struct ifla_vf_info ivi;

	memset(&ivi, 0, sizeof(ivi));

	/* Not all SR-IOV capable drivers support the
	 * spoofcheck and "RSS query enable" query.  Preset to
	 * -1 so the user space tool can detect that the driver
	 * didn't report anything.
	 */
	ivi.spoofchk = -1;
	ivi.rss_query_en = -1;
	ivi.trusted = -1;
	/* The default value for VF link state is "auto"
	 * IFLA_VF_LINK_STATE_AUTO which equals zero
	 */
	ivi.linkstate = 0;
	/* VLAN Protocol by default is 802.1Q */
	ivi.vlan_proto = htons(ETH_P_8021Q);
	if (dev->netdev_ops->ndo_get_vf_config(dev, vfs_num, &ivi))
		return 0;

	memset(&vf_vlan_info, 0, sizeof(vf_vlan_info));

	vf_mac.vf =
		vf_vlan.vf =
		vf_vlan_info.vf =
		vf_rate.vf =
		vf_tx_rate.vf =
		vf_spoofchk.vf =
		vf_linkstate.vf =
		vf_rss_query_en.vf =
		vf_trust.vf = ivi.vf;

	memcpy(vf_mac.mac, ivi.mac, sizeof(ivi.mac));
	vf_vlan.vlan = ivi.vlan;
	vf_vlan.qos = ivi.qos;
	vf_vlan_info.vlan = ivi.vlan;
	vf_vlan_info.qos = ivi.qos;
	vf_vlan_info.vlan_proto = ivi.vlan_proto;
	vf_tx_rate.rate = ivi.max_tx_rate;
	vf_rate.min_tx_rate = ivi.min_tx_rate;
	vf_rate.max_tx_rate = ivi.max_tx_rate;
	vf_spoofchk.setting = ivi.spoofchk;
	vf_linkstate.link_state = ivi.linkstate;
	vf_rss_query_en.setting = ivi.rss_query_en;
	vf_trust.setting = ivi.trusted;
	vf = nla_nest_start(skb, IFLA_VF_INFO);
	if (!vf)
		goto nla_put_vfinfo_failure;
	if (nla_put(skb, IFLA_VF_MAC, sizeof(vf_mac), &vf_mac) ||
	    nla_put(skb, IFLA_VF_VLAN, sizeof(vf_vlan), &vf_vlan) ||
	    nla_put(skb, IFLA_VF_RATE, sizeof(vf_rate),
		    &vf_rate) ||
	    nla_put(skb, IFLA_VF_TX_RATE, sizeof(vf_tx_rate),
		    &vf_tx_rate) ||
	    nla_put(skb, IFLA_VF_SPOOFCHK, sizeof(vf_spoofchk),
		    &vf_spoofchk) ||
	    nla_put(skb, IFLA_VF_LINK_STATE, sizeof(vf_linkstate),
		    &vf_linkstate) ||
	    nla_put(skb, IFLA_VF_RSS_QUERY_EN,
		    sizeof(vf_rss_query_en),
		    &vf_rss_query_en) ||
	    nla_put(skb, IFLA_VF_TRUST,
		    sizeof(vf_trust), &vf_trust))
		goto nla_put_vf_failure;
	vfvlanlist = nla_nest_start(skb, IFLA_VF_VLAN_LIST);
	if (!vfvlanlist)
		goto nla_put_vf_failure;
	if (nla_put(skb, IFLA_VF_VLAN_INFO, sizeof(vf_vlan_info),
		    &vf_vlan_info)) {
		nla_nest_cancel(skb, vfvlanlist);
		goto nla_put_vf_failure;
	}
	nla_nest_end(skb, vfvlanlist);
	memset(&vf_stats, 0, sizeof(vf_stats));
	if (dev->netdev_ops->ndo_get_vf_stats)
		dev->netdev_ops->ndo_get_vf_stats(dev, vfs_num,
						&vf_stats);
	vfstats = nla_nest_start(skb, IFLA_VF_STATS);
	if (!vfstats)
		goto nla_put_vf_failure;
	if (nla_put_u64_64bit(skb, IFLA_VF_STATS_RX_PACKETS,
			      vf_stats.rx_packets, IFLA_VF_STATS_PAD) ||
	    nla_put_u64_64bit(skb, IFLA_VF_STATS_TX_PACKETS,
			      vf_stats.tx_packets, IFLA_VF_STATS_PAD) ||
	    nla_put_u64_64bit(skb, IFLA_VF_STATS_RX_BYTES,
			      vf_stats.rx_bytes, IFLA_VF_STATS_PAD) ||
	    nla_put_u64_64bit(skb, IFLA_VF_STATS_TX_BYTES,
			      vf_stats.tx_bytes, IFLA_VF_STATS_PAD) ||
	    nla_put_u64_64bit(skb, IFLA_VF_STATS_BROADCAST,
			      vf_stats.broadcast, IFLA_VF_STATS_PAD) ||
	    nla_put_u64_64bit(skb, IFLA_VF_STATS_MULTICAST,
			      vf_stats.multicast, IFLA_VF_STATS_PAD) ||
	    nla_put_u64_64bit(skb, IFLA_VF_STATS_RX_DROPPED,
			      vf_stats.rx_dropped, IFLA_VF_STATS_PAD) ||
	    nla_put_u64_64bit(skb, IFLA_VF_STATS_TX_DROPPED,
			      vf_stats.tx_dropped, IFLA_VF_STATS_PAD)) {
		nla_nest_cancel(skb, vfstats);
		goto nla_put_vf_failure;
	}
	nla_nest_end(skb, vfstats);
	nla_nest_end(skb, vf);
	return 0;

nla_put_vf_failure:
	nla_nest_cancel(skb, vf);
nla_put_vfinfo_failure:
	nla_nest_cancel(skb, vfinfo);
	return -EMSGSIZE;
}

static noinline_for_stack int rtnl_fill_vf(struct sk_buff *skb,
					   struct net_device *dev,
					   u32 ext_filter_mask)
{
	struct nlattr *vfinfo;
	int i, num_vfs;

	if (!dev->dev.parent || ((ext_filter_mask & RTEXT_FILTER_VF) == 0))
		return 0;

	num_vfs = dev_num_vf(dev->dev.parent);
	if (nla_put_u32(skb, IFLA_NUM_VF, num_vfs))
		return -EMSGSIZE;

	if (!dev->netdev_ops->ndo_get_vf_config)
		return 0;

	vfinfo = nla_nest_start(skb, IFLA_VFINFO_LIST);
	if (!vfinfo)
		return -EMSGSIZE;

	for (i = 0; i < num_vfs; i++) {
		if (rtnl_fill_vfinfo(skb, dev, i, vfinfo))
			return -EMSGSIZE;
	}

	nla_nest_end(skb, vfinfo);
	return 0;
}

static int rtnl_fill_link_ifmap(struct sk_buff *skb, struct net_device *dev)
{
	struct rtnl_link_ifmap map;

	memset(&map, 0, sizeof(map));
	map.mem_start   = dev->mem_start;
	map.mem_end     = dev->mem_end;
	map.base_addr   = dev->base_addr;
	map.irq         = dev->irq;
	map.dma         = dev->dma;
	map.port        = dev->if_port;

	if (nla_put_64bit(skb, IFLA_MAP, sizeof(map), &map, IFLA_PAD))
		return -EMSGSIZE;

	return 0;
}

static u32 rtnl_xdp_prog_skb(struct net_device *dev)
{
	const struct bpf_prog *generic_xdp_prog;

	ASSERT_RTNL();

	generic_xdp_prog = rtnl_dereference(dev->xdp_prog);
	if (!generic_xdp_prog)
		return 0;
	return generic_xdp_prog->aux->id;
}

static u32 rtnl_xdp_prog_drv(struct net_device *dev)
{
	return __dev_xdp_query(dev, dev->netdev_ops->ndo_bpf, XDP_QUERY_PROG);
}

static u32 rtnl_xdp_prog_hw(struct net_device *dev)
{
	return __dev_xdp_query(dev, dev->netdev_ops->ndo_bpf,
			       XDP_QUERY_PROG_HW);
}

static int rtnl_xdp_report_one(struct sk_buff *skb, struct net_device *dev,
			       u32 *prog_id, u8 *mode, u8 tgt_mode, u32 attr,
			       u32 (*get_prog_id)(struct net_device *dev))
{
	u32 curr_id;
	int err;

	curr_id = get_prog_id(dev);
	if (!curr_id)
		return 0;

	*prog_id = curr_id;
	err = nla_put_u32(skb, attr, curr_id);
	if (err)
		return err;

	if (*mode != XDP_ATTACHED_NONE)
		*mode = XDP_ATTACHED_MULTI;
	else
		*mode = tgt_mode;

	return 0;
}

static int rtnl_xdp_fill(struct sk_buff *skb, struct net_device *dev)
{
	struct nlattr *xdp;
	u32 prog_id;
	int err;
	u8 mode;

	xdp = nla_nest_start(skb, IFLA_XDP);
	if (!xdp)
		return -EMSGSIZE;

	prog_id = 0;
	mode = XDP_ATTACHED_NONE;
	err = rtnl_xdp_report_one(skb, dev, &prog_id, &mode, XDP_ATTACHED_SKB,
				  IFLA_XDP_SKB_PROG_ID, rtnl_xdp_prog_skb);
	if (err)
		goto err_cancel;
	err = rtnl_xdp_report_one(skb, dev, &prog_id, &mode, XDP_ATTACHED_DRV,
				  IFLA_XDP_DRV_PROG_ID, rtnl_xdp_prog_drv);
	if (err)
		goto err_cancel;
	err = rtnl_xdp_report_one(skb, dev, &prog_id, &mode, XDP_ATTACHED_HW,
				  IFLA_XDP_HW_PROG_ID, rtnl_xdp_prog_hw);
	if (err)
		goto err_cancel;

	err = nla_put_u8(skb, IFLA_XDP_ATTACHED, mode);
	if (err)
		goto err_cancel;

	if (prog_id && mode != XDP_ATTACHED_MULTI) {
		err = nla_put_u32(skb, IFLA_XDP_PROG_ID, prog_id);
		if (err)
			goto err_cancel;
	}

	nla_nest_end(skb, xdp);
	return 0;

err_cancel:
	nla_nest_cancel(skb, xdp);
	return err;
}

static u32 rtnl_get_event(unsigned long event)
{
	u32 rtnl_event_type = IFLA_EVENT_NONE;

	switch (event) {
	case NETDEV_REBOOT:
		rtnl_event_type = IFLA_EVENT_REBOOT;
		break;
	case NETDEV_FEAT_CHANGE:
		rtnl_event_type = IFLA_EVENT_FEATURES;
		break;
	case NETDEV_BONDING_FAILOVER:
		rtnl_event_type = IFLA_EVENT_BONDING_FAILOVER;
		break;
	case NETDEV_NOTIFY_PEERS:
		rtnl_event_type = IFLA_EVENT_NOTIFY_PEERS;
		break;
	case NETDEV_RESEND_IGMP:
		rtnl_event_type = IFLA_EVENT_IGMP_RESEND;
		break;
	case NETDEV_CHANGEINFODATA:
		rtnl_event_type = IFLA_EVENT_BONDING_OPTIONS;
		break;
	default:
		break;
	}

	return rtnl_event_type;
}

static int put_master_ifindex(struct sk_buff *skb, struct net_device *dev)
{
	const struct net_device *upper_dev;
	int ret = 0;

	rcu_read_lock();

	upper_dev = netdev_master_upper_dev_get_rcu(dev);
	if (upper_dev)
		ret = nla_put_u32(skb, IFLA_MASTER, upper_dev->ifindex);

	rcu_read_unlock();
	return ret;
}

static int nla_put_iflink(struct sk_buff *skb, const struct net_device *dev)
{
	int ifindex = dev_get_iflink(dev);

	if (dev->ifindex == ifindex)
		return 0;

	return nla_put_u32(skb, IFLA_LINK, ifindex);
}

static noinline_for_stack int nla_put_ifalias(struct sk_buff *skb,
					      struct net_device *dev)
{
	char buf[IFALIASZ];
	int ret;

	ret = dev_get_alias(dev, buf, sizeof(buf));
	return ret > 0 ? nla_put_string(skb, IFLA_IFALIAS, buf) : 0;
}

static int rtnl_fill_link_netnsid(struct sk_buff *skb,
				  const struct net_device *dev,
				  struct net *src_net)
{
	if (dev->rtnl_link_ops && dev->rtnl_link_ops->get_link_net) {
		struct net *link_net = dev->rtnl_link_ops->get_link_net(dev);

		if (!net_eq(dev_net(dev), link_net)) {
			int id = peernet2id_alloc(src_net, link_net);

			if (nla_put_s32(skb, IFLA_LINK_NETNSID, id))
				return -EMSGSIZE;
		}
	}

	return 0;
}

static int rtnl_fill_link_af(struct sk_buff *skb,
			     const struct net_device *dev,
			     u32 ext_filter_mask)
{
	const struct rtnl_af_ops *af_ops;
	struct nlattr *af_spec;

	af_spec = nla_nest_start(skb, IFLA_AF_SPEC);
	if (!af_spec)
		return -EMSGSIZE;

	list_for_each_entry_rcu(af_ops, &rtnl_af_ops, list) {
		struct nlattr *af;
		int err;

		if (!af_ops->fill_link_af)
			continue;

		af = nla_nest_start(skb, af_ops->family);
		if (!af)
			return -EMSGSIZE;

		err = af_ops->fill_link_af(skb, dev, ext_filter_mask);
		/*
		 * Caller may return ENODATA to indicate that there
		 * was no data to be dumped. This is not an error, it
		 * means we should trim the attribute header and
		 * continue.
		 */
		if (err == -ENODATA)
			nla_nest_cancel(skb, af);
		else if (err < 0)
			return -EMSGSIZE;

		nla_nest_end(skb, af);
	}

	nla_nest_end(skb, af_spec);
	return 0;
}

static int rtnl_fill_ifinfo(struct sk_buff *skb,
			    struct net_device *dev, struct net *src_net,
			    int type, u32 pid, u32 seq, u32 change,
			    unsigned int flags, u32 ext_filter_mask,
			    u32 event, int *new_nsid, int new_ifindex,
			    int tgt_netnsid)
{
	struct ifinfomsg *ifm;
	struct nlmsghdr *nlh;

	ASSERT_RTNL();
	nlh = nlmsg_put(skb, pid, seq, type, sizeof(*ifm), flags);
	if (nlh == NULL)
		return -EMSGSIZE;

	ifm = nlmsg_data(nlh);
	ifm->ifi_family = AF_UNSPEC;
	ifm->__ifi_pad = 0;
	ifm->ifi_type = dev->type;
	ifm->ifi_index = dev->ifindex;
	ifm->ifi_flags = dev_get_flags(dev);
	ifm->ifi_change = change;

	if (tgt_netnsid >= 0 && nla_put_s32(skb, IFLA_IF_NETNSID, tgt_netnsid))
		goto nla_put_failure;

	if (nla_put_string(skb, IFLA_IFNAME, dev->name) ||
	    nla_put_u32(skb, IFLA_TXQLEN, dev->tx_queue_len) ||
	    nla_put_u8(skb, IFLA_OPERSTATE,
		       netif_running(dev) ? dev->operstate : IF_OPER_DOWN) ||
	    nla_put_u8(skb, IFLA_LINKMODE, dev->link_mode) ||
	    nla_put_u32(skb, IFLA_MTU, dev->mtu) ||
	    nla_put_u32(skb, IFLA_MIN_MTU, dev->min_mtu) ||
	    nla_put_u32(skb, IFLA_MAX_MTU, dev->max_mtu) ||
	    nla_put_u32(skb, IFLA_GROUP, dev->group) ||
	    nla_put_u32(skb, IFLA_PROMISCUITY, dev->promiscuity) ||
	    nla_put_u32(skb, IFLA_NUM_TX_QUEUES, dev->num_tx_queues) ||
	    nla_put_u32(skb, IFLA_GSO_MAX_SEGS, dev->gso_max_segs) ||
	    nla_put_u32(skb, IFLA_GSO_MAX_SIZE, dev->gso_max_size) ||
#ifdef CONFIG_RPS
	    nla_put_u32(skb, IFLA_NUM_RX_QUEUES, dev->num_rx_queues) ||
#endif
	    nla_put_iflink(skb, dev) ||
	    put_master_ifindex(skb, dev) ||
	    nla_put_u8(skb, IFLA_CARRIER, netif_carrier_ok(dev)) ||
	    (dev->qdisc &&
	     nla_put_string(skb, IFLA_QDISC, dev->qdisc->ops->id)) ||
	    nla_put_ifalias(skb, dev) ||
	    nla_put_u32(skb, IFLA_CARRIER_CHANGES,
			atomic_read(&dev->carrier_up_count) +
			atomic_read(&dev->carrier_down_count)) ||
	    nla_put_u8(skb, IFLA_PROTO_DOWN, dev->proto_down) ||
	    nla_put_u32(skb, IFLA_CARRIER_UP_COUNT,
			atomic_read(&dev->carrier_up_count)) ||
	    nla_put_u32(skb, IFLA_CARRIER_DOWN_COUNT,
			atomic_read(&dev->carrier_down_count)))
		goto nla_put_failure;

	if (event != IFLA_EVENT_NONE) {
		if (nla_put_u32(skb, IFLA_EVENT, event))
			goto nla_put_failure;
	}

	if (rtnl_fill_link_ifmap(skb, dev))
		goto nla_put_failure;

	if (dev->addr_len) {
		if (nla_put(skb, IFLA_ADDRESS, dev->addr_len, dev->dev_addr) ||
		    nla_put(skb, IFLA_BROADCAST, dev->addr_len, dev->broadcast))
			goto nla_put_failure;
	}

	if (rtnl_phys_port_id_fill(skb, dev))
		goto nla_put_failure;

	if (rtnl_phys_port_name_fill(skb, dev))
		goto nla_put_failure;

	if (rtnl_phys_switch_id_fill(skb, dev))
		goto nla_put_failure;

	if (rtnl_fill_stats(skb, dev))
		goto nla_put_failure;

	if (rtnl_fill_vf(skb, dev, ext_filter_mask))
		goto nla_put_failure;

	if (rtnl_port_fill(skb, dev, ext_filter_mask))
		goto nla_put_failure;

	if (rtnl_xdp_fill(skb, dev))
		goto nla_put_failure;

	if (dev->rtnl_link_ops || rtnl_have_link_slave_info(dev)) {
		if (rtnl_link_fill(skb, dev) < 0)
			goto nla_put_failure;
	}

	if (rtnl_fill_link_netnsid(skb, dev, src_net))
		goto nla_put_failure;

	if (new_nsid &&
	    nla_put_s32(skb, IFLA_NEW_NETNSID, *new_nsid) < 0)
		goto nla_put_failure;
	if (new_ifindex &&
	    nla_put_s32(skb, IFLA_NEW_IFINDEX, new_ifindex) < 0)
		goto nla_put_failure;


	rcu_read_lock();
	if (rtnl_fill_link_af(skb, dev, ext_filter_mask))
		goto nla_put_failure_rcu;
	rcu_read_unlock();

	nlmsg_end(skb, nlh);
	return 0;

nla_put_failure_rcu:
	rcu_read_unlock();
nla_put_failure:
	nlmsg_cancel(skb, nlh);
	return -EMSGSIZE;
}

static const struct nla_policy ifla_policy[IFLA_MAX+1] = {
	[IFLA_IFNAME]		= { .type = NLA_STRING, .len = IFNAMSIZ-1 },
	[IFLA_ADDRESS]		= { .type = NLA_BINARY, .len = MAX_ADDR_LEN },
	[IFLA_BROADCAST]	= { .type = NLA_BINARY, .len = MAX_ADDR_LEN },
	[IFLA_MAP]		= { .len = sizeof(struct rtnl_link_ifmap) },
	[IFLA_MTU]		= { .type = NLA_U32 },
	[IFLA_LINK]		= { .type = NLA_U32 },
	[IFLA_MASTER]		= { .type = NLA_U32 },
	[IFLA_CARRIER]		= { .type = NLA_U8 },
	[IFLA_TXQLEN]		= { .type = NLA_U32 },
	[IFLA_WEIGHT]		= { .type = NLA_U32 },
	[IFLA_OPERSTATE]	= { .type = NLA_U8 },
	[IFLA_LINKMODE]		= { .type = NLA_U8 },
	[IFLA_LINKINFO]		= { .type = NLA_NESTED },
	[IFLA_NET_NS_PID]	= { .type = NLA_U32 },
	[IFLA_NET_NS_FD]	= { .type = NLA_U32 },
	/* IFLA_IFALIAS is a string, but policy is set to NLA_BINARY to
	 * allow 0-length string (needed to remove an alias).
	 */
	[IFLA_IFALIAS]	        = { .type = NLA_BINARY, .len = IFALIASZ - 1 },
	[IFLA_VFINFO_LIST]	= {. type = NLA_NESTED },
	[IFLA_VF_PORTS]		= { .type = NLA_NESTED },
	[IFLA_PORT_SELF]	= { .type = NLA_NESTED },
	[IFLA_AF_SPEC]		= { .type = NLA_NESTED },
	[IFLA_EXT_MASK]		= { .type = NLA_U32 },
	[IFLA_PROMISCUITY]	= { .type = NLA_U32 },
	[IFLA_NUM_TX_QUEUES]	= { .type = NLA_U32 },
	[IFLA_NUM_RX_QUEUES]	= { .type = NLA_U32 },
	[IFLA_GSO_MAX_SEGS]	= { .type = NLA_U32 },
	[IFLA_GSO_MAX_SIZE]	= { .type = NLA_U32 },
	[IFLA_PHYS_PORT_ID]	= { .type = NLA_BINARY, .len = MAX_PHYS_ITEM_ID_LEN },
	[IFLA_CARRIER_CHANGES]	= { .type = NLA_U32 },  /* ignored */
	[IFLA_PHYS_SWITCH_ID]	= { .type = NLA_BINARY, .len = MAX_PHYS_ITEM_ID_LEN },
	[IFLA_LINK_NETNSID]	= { .type = NLA_S32 },
	[IFLA_PROTO_DOWN]	= { .type = NLA_U8 },
	[IFLA_XDP]		= { .type = NLA_NESTED },
	[IFLA_EVENT]		= { .type = NLA_U32 },
	[IFLA_GROUP]		= { .type = NLA_U32 },
	[IFLA_IF_NETNSID]	= { .type = NLA_S32 },
	[IFLA_CARRIER_UP_COUNT]	= { .type = NLA_U32 },
	[IFLA_CARRIER_DOWN_COUNT] = { .type = NLA_U32 },
	[IFLA_MIN_MTU]		= { .type = NLA_U32 },
	[IFLA_MAX_MTU]		= { .type = NLA_U32 },
};

static const struct nla_policy ifla_info_policy[IFLA_INFO_MAX+1] = {
	[IFLA_INFO_KIND]	= { .type = NLA_STRING },
	[IFLA_INFO_DATA]	= { .type = NLA_NESTED },
	[IFLA_INFO_SLAVE_KIND]	= { .type = NLA_STRING },
	[IFLA_INFO_SLAVE_DATA]	= { .type = NLA_NESTED },
};

static const struct nla_policy ifla_vf_policy[IFLA_VF_MAX+1] = {
	[IFLA_VF_MAC]		= { .len = sizeof(struct ifla_vf_mac) },
	[IFLA_VF_VLAN]		= { .len = sizeof(struct ifla_vf_vlan) },
	[IFLA_VF_VLAN_LIST]     = { .type = NLA_NESTED },
	[IFLA_VF_TX_RATE]	= { .len = sizeof(struct ifla_vf_tx_rate) },
	[IFLA_VF_SPOOFCHK]	= { .len = sizeof(struct ifla_vf_spoofchk) },
	[IFLA_VF_RATE]		= { .len = sizeof(struct ifla_vf_rate) },
	[IFLA_VF_LINK_STATE]	= { .len = sizeof(struct ifla_vf_link_state) },
	[IFLA_VF_RSS_QUERY_EN]	= { .len = sizeof(struct ifla_vf_rss_query_en) },
	[IFLA_VF_STATS]		= { .type = NLA_NESTED },
	[IFLA_VF_TRUST]		= { .len = sizeof(struct ifla_vf_trust) },
	[IFLA_VF_IB_NODE_GUID]	= { .len = sizeof(struct ifla_vf_guid) },
	[IFLA_VF_IB_PORT_GUID]	= { .len = sizeof(struct ifla_vf_guid) },
};

static const struct nla_policy ifla_port_policy[IFLA_PORT_MAX+1] = {
	[IFLA_PORT_VF]		= { .type = NLA_U32 },
	[IFLA_PORT_PROFILE]	= { .type = NLA_STRING,
				    .len = PORT_PROFILE_MAX },
	[IFLA_PORT_INSTANCE_UUID] = { .type = NLA_BINARY,
				      .len = PORT_UUID_MAX },
	[IFLA_PORT_HOST_UUID]	= { .type = NLA_STRING,
				    .len = PORT_UUID_MAX },
	[IFLA_PORT_REQUEST]	= { .type = NLA_U8, },
	[IFLA_PORT_RESPONSE]	= { .type = NLA_U16, },

	/* Unused, but we need to keep it here since user space could
	 * fill it. It's also broken with regard to NLA_BINARY use in
	 * combination with structs.
	 */
	[IFLA_PORT_VSI_TYPE]	= { .type = NLA_BINARY,
				    .len = sizeof(struct ifla_port_vsi) },
};

static const struct nla_policy ifla_xdp_policy[IFLA_XDP_MAX + 1] = {
	[IFLA_XDP_FD]		= { .type = NLA_S32 },
	[IFLA_XDP_ATTACHED]	= { .type = NLA_U8 },
	[IFLA_XDP_FLAGS]	= { .type = NLA_U32 },
	[IFLA_XDP_PROG_ID]	= { .type = NLA_U32 },
};

static const struct rtnl_link_ops *linkinfo_to_kind_ops(const struct nlattr *nla)
{
	const struct rtnl_link_ops *ops = NULL;
	struct nlattr *linfo[IFLA_INFO_MAX + 1];

	if (nla_parse_nested(linfo, IFLA_INFO_MAX, nla,
			     ifla_info_policy, NULL) < 0)
		return NULL;

	if (linfo[IFLA_INFO_KIND]) {
		char kind[MODULE_NAME_LEN];

		nla_strlcpy(kind, linfo[IFLA_INFO_KIND], sizeof(kind));
		ops = rtnl_link_ops_get(kind);
	}

	return ops;
}

static bool link_master_filtered(struct net_device *dev, int master_idx)
{
	struct net_device *master;

	if (!master_idx)
		return false;

	master = netdev_master_upper_dev_get(dev);
	if (!master || master->ifindex != master_idx)
		return true;

	return false;
}

static bool link_kind_filtered(const struct net_device *dev,
			       const struct rtnl_link_ops *kind_ops)
{
	if (kind_ops && dev->rtnl_link_ops != kind_ops)
		return true;

	return false;
}

static bool link_dump_filtered(struct net_device *dev,
			       int master_idx,
			       const struct rtnl_link_ops *kind_ops)
{
	if (link_master_filtered(dev, master_idx) ||
	    link_kind_filtered(dev, kind_ops))
		return true;

	return false;
}

static struct net *get_target_net(struct sock *sk, int netnsid)
{
	struct net *net;

	net = get_net_ns_by_id(sock_net(sk), netnsid);
	if (!net)
		return ERR_PTR(-EINVAL);

	/* For now, the caller is required to have CAP_NET_ADMIN in
	 * the user namespace owning the target net ns.
	 */
	if (!sk_ns_capable(sk, net->user_ns, CAP_NET_ADMIN)) {
		put_net(net);
		return ERR_PTR(-EACCES);
	}
	return net;
}

static int rtnl_dump_ifinfo(struct sk_buff *skb, struct netlink_callback *cb)
{
	struct net *net = sock_net(skb->sk);
	struct net *tgt_net = net;
	int h, s_h;
	int idx = 0, s_idx;
	struct net_device *dev;
	struct hlist_head *head;
	struct nlattr *tb[IFLA_MAX+1];
	u32 ext_filter_mask = 0;
	const struct rtnl_link_ops *kind_ops = NULL;
	unsigned int flags = NLM_F_MULTI;
	int master_idx = 0;
	int netnsid = -1;
	int err;
	int hdrlen;

	s_h = cb->args[0];
	s_idx = cb->args[1];

	/* A hack to preserve kernel<->userspace interface.
	 * The correct header is ifinfomsg. It is consistent with rtnl_getlink.
	 * However, before Linux v3.9 the code here assumed rtgenmsg and that's
	 * what iproute2 < v3.9.0 used.
	 * We can detect the old iproute2. Even including the IFLA_EXT_MASK
	 * attribute, its netlink message is shorter than struct ifinfomsg.
	 */
	hdrlen = nlmsg_len(cb->nlh) < sizeof(struct ifinfomsg) ?
		 sizeof(struct rtgenmsg) : sizeof(struct ifinfomsg);

	if (nlmsg_parse(cb->nlh, hdrlen, tb, IFLA_MAX,
			ifla_policy, NULL) >= 0) {
		if (tb[IFLA_IF_NETNSID]) {
			netnsid = nla_get_s32(tb[IFLA_IF_NETNSID]);
			tgt_net = get_target_net(skb->sk, netnsid);
			if (IS_ERR(tgt_net))
				return PTR_ERR(tgt_net);
		}

		if (tb[IFLA_EXT_MASK])
			ext_filter_mask = nla_get_u32(tb[IFLA_EXT_MASK]);

		if (tb[IFLA_MASTER])
			master_idx = nla_get_u32(tb[IFLA_MASTER]);

		if (tb[IFLA_LINKINFO])
			kind_ops = linkinfo_to_kind_ops(tb[IFLA_LINKINFO]);

		if (master_idx || kind_ops)
			flags |= NLM_F_DUMP_FILTERED;
	}

	for (h = s_h; h < NETDEV_HASHENTRIES; h++, s_idx = 0) {
		idx = 0;
		head = &tgt_net->dev_index_head[h];
		hlist_for_each_entry(dev, head, index_hlist) {
			if (link_dump_filtered(dev, master_idx, kind_ops))
				goto cont;
			if (idx < s_idx)
				goto cont;
			err = rtnl_fill_ifinfo(skb, dev, net,
					       RTM_NEWLINK,
					       NETLINK_CB(cb->skb).portid,
					       cb->nlh->nlmsg_seq, 0,
					       flags,
					       ext_filter_mask, 0, NULL, 0,
					       netnsid);

			if (err < 0) {
				if (likely(skb->len))
					goto out;

				goto out_err;
			}
cont:
			idx++;
		}
	}
out:
	err = skb->len;
out_err:
	cb->args[1] = idx;
	cb->args[0] = h;
	cb->seq = net->dev_base_seq;
	nl_dump_check_consistent(cb, nlmsg_hdr(skb));
	if (netnsid >= 0)
		put_net(tgt_net);

	return err;
}

int rtnl_nla_parse_ifla(struct nlattr **tb, const struct nlattr *head, int len,
			struct netlink_ext_ack *exterr)
{
	return nla_parse(tb, IFLA_MAX, head, len, ifla_policy, exterr);
}
EXPORT_SYMBOL(rtnl_nla_parse_ifla);

struct net *rtnl_link_get_net(struct net *src_net, struct nlattr *tb[])
{
	struct net *net;
	/* Examine the link attributes and figure out which
	 * network namespace we are talking about.
	 */
	if (tb[IFLA_NET_NS_PID])
		net = get_net_ns_by_pid(nla_get_u32(tb[IFLA_NET_NS_PID]));
	else if (tb[IFLA_NET_NS_FD])
		net = get_net_ns_by_fd(nla_get_u32(tb[IFLA_NET_NS_FD]));
	else
		net = get_net(src_net);
	return net;
}
EXPORT_SYMBOL(rtnl_link_get_net);

/* Figure out which network namespace we are talking about by
 * examining the link attributes in the following order:
 *
 * 1. IFLA_NET_NS_PID
 * 2. IFLA_NET_NS_FD
 * 3. IFLA_IF_NETNSID
 */
static struct net *rtnl_link_get_net_by_nlattr(struct net *src_net,
					       struct nlattr *tb[])
{
	struct net *net;

	if (tb[IFLA_NET_NS_PID] || tb[IFLA_NET_NS_FD])
		return rtnl_link_get_net(src_net, tb);

	if (!tb[IFLA_IF_NETNSID])
		return get_net(src_net);

	net = get_net_ns_by_id(src_net, nla_get_u32(tb[IFLA_IF_NETNSID]));
	if (!net)
		return ERR_PTR(-EINVAL);

	return net;
}

static struct net *rtnl_link_get_net_capable(const struct sk_buff *skb,
					     struct net *src_net,
					     struct nlattr *tb[], int cap)
{
	struct net *net;

	net = rtnl_link_get_net_by_nlattr(src_net, tb);
	if (IS_ERR(net))
		return net;

	if (!netlink_ns_capable(skb, net->user_ns, cap)) {
		put_net(net);
		return ERR_PTR(-EPERM);
	}

	return net;
}

/* Verify that rtnetlink requests do not pass additional properties
 * potentially referring to different network namespaces.
 */
static int rtnl_ensure_unique_netns(struct nlattr *tb[],
				    struct netlink_ext_ack *extack,
				    bool netns_id_only)
{

	if (netns_id_only) {
		if (!tb[IFLA_NET_NS_PID] && !tb[IFLA_NET_NS_FD])
			return 0;

		NL_SET_ERR_MSG(extack, "specified netns attribute not supported");
		return -EOPNOTSUPP;
	}

	if (tb[IFLA_IF_NETNSID] && (tb[IFLA_NET_NS_PID] || tb[IFLA_NET_NS_FD]))
		goto invalid_attr;

	if (tb[IFLA_NET_NS_PID] && (tb[IFLA_IF_NETNSID] || tb[IFLA_NET_NS_FD]))
		goto invalid_attr;

	if (tb[IFLA_NET_NS_FD] && (tb[IFLA_IF_NETNSID] || tb[IFLA_NET_NS_PID]))
		goto invalid_attr;

	return 0;

invalid_attr:
	NL_SET_ERR_MSG(extack, "multiple netns identifying attributes specified");
	return -EINVAL;
}

static int validate_linkmsg(struct net_device *dev, struct nlattr *tb[])
{
	if (dev) {
		if (tb[IFLA_ADDRESS] &&
		    nla_len(tb[IFLA_ADDRESS]) < dev->addr_len)
			return -EINVAL;

		if (tb[IFLA_BROADCAST] &&
		    nla_len(tb[IFLA_BROADCAST]) < dev->addr_len)
			return -EINVAL;
	}

	if (tb[IFLA_AF_SPEC]) {
		struct nlattr *af;
		int rem, err;

		nla_for_each_nested(af, tb[IFLA_AF_SPEC], rem) {
			const struct rtnl_af_ops *af_ops;

			rcu_read_lock();
			af_ops = rtnl_af_lookup(nla_type(af));
			if (!af_ops) {
				rcu_read_unlock();
				return -EAFNOSUPPORT;
			}

			if (!af_ops->set_link_af) {
				rcu_read_unlock();
				return -EOPNOTSUPP;
			}

			if (af_ops->validate_link_af) {
				err = af_ops->validate_link_af(dev, af);
				if (err < 0) {
					rcu_read_unlock();
					return err;
				}
			}

			rcu_read_unlock();
		}
	}

	return 0;
}

static int handle_infiniband_guid(struct net_device *dev, struct ifla_vf_guid *ivt,
				  int guid_type)
{
	const struct net_device_ops *ops = dev->netdev_ops;

	return ops->ndo_set_vf_guid(dev, ivt->vf, ivt->guid, guid_type);
}

static int handle_vf_guid(struct net_device *dev, struct ifla_vf_guid *ivt, int guid_type)
{
	if (dev->type != ARPHRD_INFINIBAND)
		return -EOPNOTSUPP;

	return handle_infiniband_guid(dev, ivt, guid_type);
}

static int do_setvfinfo(struct net_device *dev, struct nlattr **tb)
{
	const struct net_device_ops *ops = dev->netdev_ops;
	int err = -EINVAL;

	if (tb[IFLA_VF_MAC]) {
		struct ifla_vf_mac *ivm = nla_data(tb[IFLA_VF_MAC]);

		err = -EOPNOTSUPP;
		if (ops->ndo_set_vf_mac)
			err = ops->ndo_set_vf_mac(dev, ivm->vf,
						  ivm->mac);
		if (err < 0)
			return err;
	}

	if (tb[IFLA_VF_VLAN]) {
		struct ifla_vf_vlan *ivv = nla_data(tb[IFLA_VF_VLAN]);

		err = -EOPNOTSUPP;
		if (ops->ndo_set_vf_vlan)
			err = ops->ndo_set_vf_vlan(dev, ivv->vf, ivv->vlan,
						   ivv->qos,
						   htons(ETH_P_8021Q));
		if (err < 0)
			return err;
	}

	if (tb[IFLA_VF_VLAN_LIST]) {
		struct ifla_vf_vlan_info *ivvl[MAX_VLAN_LIST_LEN];
		struct nlattr *attr;
		int rem, len = 0;

		err = -EOPNOTSUPP;
		if (!ops->ndo_set_vf_vlan)
			return err;

		nla_for_each_nested(attr, tb[IFLA_VF_VLAN_LIST], rem) {
			if (nla_type(attr) != IFLA_VF_VLAN_INFO ||
			    nla_len(attr) < NLA_HDRLEN) {
				return -EINVAL;
			}
			if (len >= MAX_VLAN_LIST_LEN)
				return -EOPNOTSUPP;
			ivvl[len] = nla_data(attr);

			len++;
		}
		if (len == 0)
			return -EINVAL;

		err = ops->ndo_set_vf_vlan(dev, ivvl[0]->vf, ivvl[0]->vlan,
					   ivvl[0]->qos, ivvl[0]->vlan_proto);
		if (err < 0)
			return err;
	}

	if (tb[IFLA_VF_TX_RATE]) {
		struct ifla_vf_tx_rate *ivt = nla_data(tb[IFLA_VF_TX_RATE]);
		struct ifla_vf_info ivf;

		err = -EOPNOTSUPP;
		if (ops->ndo_get_vf_config)
			err = ops->ndo_get_vf_config(dev, ivt->vf, &ivf);
		if (err < 0)
			return err;

		err = -EOPNOTSUPP;
		if (ops->ndo_set_vf_rate)
			err = ops->ndo_set_vf_rate(dev, ivt->vf,
						   ivf.min_tx_rate,
						   ivt->rate);
		if (err < 0)
			return err;
	}

	if (tb[IFLA_VF_RATE]) {
		struct ifla_vf_rate *ivt = nla_data(tb[IFLA_VF_RATE]);

		err = -EOPNOTSUPP;
		if (ops->ndo_set_vf_rate)
			err = ops->ndo_set_vf_rate(dev, ivt->vf,
						   ivt->min_tx_rate,
						   ivt->max_tx_rate);
		if (err < 0)
			return err;
	}

	if (tb[IFLA_VF_SPOOFCHK]) {
		struct ifla_vf_spoofchk *ivs = nla_data(tb[IFLA_VF_SPOOFCHK]);

		err = -EOPNOTSUPP;
		if (ops->ndo_set_vf_spoofchk)
			err = ops->ndo_set_vf_spoofchk(dev, ivs->vf,
						       ivs->setting);
		if (err < 0)
			return err;
	}

	if (tb[IFLA_VF_LINK_STATE]) {
		struct ifla_vf_link_state *ivl = nla_data(tb[IFLA_VF_LINK_STATE]);

		err = -EOPNOTSUPP;
		if (ops->ndo_set_vf_link_state)
			err = ops->ndo_set_vf_link_state(dev, ivl->vf,
							 ivl->link_state);
		if (err < 0)
			return err;
	}

	if (tb[IFLA_VF_RSS_QUERY_EN]) {
		struct ifla_vf_rss_query_en *ivrssq_en;

		err = -EOPNOTSUPP;
		ivrssq_en = nla_data(tb[IFLA_VF_RSS_QUERY_EN]);
		if (ops->ndo_set_vf_rss_query_en)
			err = ops->ndo_set_vf_rss_query_en(dev, ivrssq_en->vf,
							   ivrssq_en->setting);
		if (err < 0)
			return err;
	}

	if (tb[IFLA_VF_TRUST]) {
		struct ifla_vf_trust *ivt = nla_data(tb[IFLA_VF_TRUST]);

		err = -EOPNOTSUPP;
		if (ops->ndo_set_vf_trust)
			err = ops->ndo_set_vf_trust(dev, ivt->vf, ivt->setting);
		if (err < 0)
			return err;
	}

	if (tb[IFLA_VF_IB_NODE_GUID]) {
		struct ifla_vf_guid *ivt = nla_data(tb[IFLA_VF_IB_NODE_GUID]);

		if (!ops->ndo_set_vf_guid)
			return -EOPNOTSUPP;

		return handle_vf_guid(dev, ivt, IFLA_VF_IB_NODE_GUID);
	}

	if (tb[IFLA_VF_IB_PORT_GUID]) {
		struct ifla_vf_guid *ivt = nla_data(tb[IFLA_VF_IB_PORT_GUID]);

		if (!ops->ndo_set_vf_guid)
			return -EOPNOTSUPP;

		return handle_vf_guid(dev, ivt, IFLA_VF_IB_PORT_GUID);
	}

	return err;
}

static int do_set_master(struct net_device *dev, int ifindex,
			 struct netlink_ext_ack *extack)
{
	struct net_device *upper_dev = netdev_master_upper_dev_get(dev);
	const struct net_device_ops *ops;
	int err;

	if (upper_dev) {
		if (upper_dev->ifindex == ifindex)
			return 0;
		ops = upper_dev->netdev_ops;
		if (ops->ndo_del_slave) {
			err = ops->ndo_del_slave(upper_dev, dev);
			if (err)
				return err;
		} else {
			return -EOPNOTSUPP;
		}
	}

	if (ifindex) {
		upper_dev = __dev_get_by_index(dev_net(dev), ifindex);
		if (!upper_dev)
			return -EINVAL;
		ops = upper_dev->netdev_ops;
		if (ops->ndo_add_slave) {
			err = ops->ndo_add_slave(upper_dev, dev, extack);
			if (err)
				return err;
		} else {
			return -EOPNOTSUPP;
		}
	}
	return 0;
}

#define DO_SETLINK_MODIFIED	0x01
/* notify flag means notify + modified. */
#define DO_SETLINK_NOTIFY	0x03
static int do_setlink(const struct sk_buff *skb,
		      struct net_device *dev, struct ifinfomsg *ifm,
		      struct netlink_ext_ack *extack,
		      struct nlattr **tb, char *ifname, int status)
{
	const struct net_device_ops *ops = dev->netdev_ops;
	int err;

	err = validate_linkmsg(dev, tb);
	if (err < 0)
		return err;

<<<<<<< HEAD
	if (tb[IFLA_NET_NS_PID] || tb[IFLA_NET_NS_FD]) {
		struct net *net = rtnl_link_get_net(dev_net(dev), tb);
=======
	if (tb[IFLA_NET_NS_PID] || tb[IFLA_NET_NS_FD] || tb[IFLA_IF_NETNSID]) {
		struct net *net = rtnl_link_get_net_capable(skb, dev_net(dev),
							    tb, CAP_NET_ADMIN);
>>>>>>> e021bb4f
		if (IS_ERR(net)) {
			err = PTR_ERR(net);
			goto errout;
		}

		err = dev_change_net_namespace(dev, net, ifname);
		put_net(net);
		if (err)
			goto errout;
		status |= DO_SETLINK_MODIFIED;
	}

	if (tb[IFLA_MAP]) {
		struct rtnl_link_ifmap *u_map;
		struct ifmap k_map;

		if (!ops->ndo_set_config) {
			err = -EOPNOTSUPP;
			goto errout;
		}

		if (!netif_device_present(dev)) {
			err = -ENODEV;
			goto errout;
		}

		u_map = nla_data(tb[IFLA_MAP]);
		k_map.mem_start = (unsigned long) u_map->mem_start;
		k_map.mem_end = (unsigned long) u_map->mem_end;
		k_map.base_addr = (unsigned short) u_map->base_addr;
		k_map.irq = (unsigned char) u_map->irq;
		k_map.dma = (unsigned char) u_map->dma;
		k_map.port = (unsigned char) u_map->port;

		err = ops->ndo_set_config(dev, &k_map);
		if (err < 0)
			goto errout;

		status |= DO_SETLINK_NOTIFY;
	}

	if (tb[IFLA_ADDRESS]) {
		struct sockaddr *sa;
		int len;

		len = sizeof(sa_family_t) + max_t(size_t, dev->addr_len,
						  sizeof(*sa));
		sa = kmalloc(len, GFP_KERNEL);
		if (!sa) {
			err = -ENOMEM;
			goto errout;
		}
		sa->sa_family = dev->type;
		memcpy(sa->sa_data, nla_data(tb[IFLA_ADDRESS]),
		       dev->addr_len);
		err = dev_set_mac_address(dev, sa);
		kfree(sa);
		if (err)
			goto errout;
		status |= DO_SETLINK_MODIFIED;
	}

	if (tb[IFLA_MTU]) {
		err = dev_set_mtu_ext(dev, nla_get_u32(tb[IFLA_MTU]), extack);
		if (err < 0)
			goto errout;
		status |= DO_SETLINK_MODIFIED;
	}

	if (tb[IFLA_GROUP]) {
		dev_set_group(dev, nla_get_u32(tb[IFLA_GROUP]));
		status |= DO_SETLINK_NOTIFY;
	}

	/*
	 * Interface selected by interface index but interface
	 * name provided implies that a name change has been
	 * requested.
	 */
	if (ifm->ifi_index > 0 && ifname[0]) {
		err = dev_change_name(dev, ifname);
		if (err < 0)
			goto errout;
		status |= DO_SETLINK_MODIFIED;
	}

	if (tb[IFLA_IFALIAS]) {
		err = dev_set_alias(dev, nla_data(tb[IFLA_IFALIAS]),
				    nla_len(tb[IFLA_IFALIAS]));
		if (err < 0)
			goto errout;
		status |= DO_SETLINK_NOTIFY;
	}

	if (tb[IFLA_BROADCAST]) {
		nla_memcpy(dev->broadcast, tb[IFLA_BROADCAST], dev->addr_len);
		call_netdevice_notifiers(NETDEV_CHANGEADDR, dev);
	}

	if (ifm->ifi_flags || ifm->ifi_change) {
		err = dev_change_flags(dev, rtnl_dev_combine_flags(dev, ifm));
		if (err < 0)
			goto errout;
	}

	if (tb[IFLA_MASTER]) {
		err = do_set_master(dev, nla_get_u32(tb[IFLA_MASTER]), extack);
		if (err)
			goto errout;
		status |= DO_SETLINK_MODIFIED;
	}

	if (tb[IFLA_CARRIER]) {
		err = dev_change_carrier(dev, nla_get_u8(tb[IFLA_CARRIER]));
		if (err)
			goto errout;
		status |= DO_SETLINK_MODIFIED;
	}

	if (tb[IFLA_TXQLEN]) {
		unsigned int value = nla_get_u32(tb[IFLA_TXQLEN]);

		err = dev_change_tx_queue_len(dev, value);
		if (err)
			goto errout;
		status |= DO_SETLINK_MODIFIED;
	}

	if (tb[IFLA_GSO_MAX_SIZE]) {
		u32 max_size = nla_get_u32(tb[IFLA_GSO_MAX_SIZE]);

		if (max_size > GSO_MAX_SIZE) {
			err = -EINVAL;
			goto errout;
		}

		if (dev->gso_max_size ^ max_size) {
			netif_set_gso_max_size(dev, max_size);
			status |= DO_SETLINK_MODIFIED;
		}
	}

	if (tb[IFLA_GSO_MAX_SEGS]) {
		u32 max_segs = nla_get_u32(tb[IFLA_GSO_MAX_SEGS]);

		if (max_segs > GSO_MAX_SEGS) {
			err = -EINVAL;
			goto errout;
		}

		if (dev->gso_max_segs ^ max_segs) {
			dev->gso_max_segs = max_segs;
			status |= DO_SETLINK_MODIFIED;
		}
	}

	if (tb[IFLA_OPERSTATE])
		set_operstate(dev, nla_get_u8(tb[IFLA_OPERSTATE]));

	if (tb[IFLA_LINKMODE]) {
		unsigned char value = nla_get_u8(tb[IFLA_LINKMODE]);

		write_lock_bh(&dev_base_lock);
		if (dev->link_mode ^ value)
			status |= DO_SETLINK_NOTIFY;
		dev->link_mode = value;
		write_unlock_bh(&dev_base_lock);
	}

	if (tb[IFLA_VFINFO_LIST]) {
		struct nlattr *vfinfo[IFLA_VF_MAX + 1];
		struct nlattr *attr;
		int rem;

		nla_for_each_nested(attr, tb[IFLA_VFINFO_LIST], rem) {
			if (nla_type(attr) != IFLA_VF_INFO ||
			    nla_len(attr) < NLA_HDRLEN) {
				err = -EINVAL;
				goto errout;
			}
			err = nla_parse_nested(vfinfo, IFLA_VF_MAX, attr,
					       ifla_vf_policy, NULL);
			if (err < 0)
				goto errout;
			err = do_setvfinfo(dev, vfinfo);
			if (err < 0)
				goto errout;
			status |= DO_SETLINK_NOTIFY;
		}
	}
	err = 0;

	if (tb[IFLA_VF_PORTS]) {
		struct nlattr *port[IFLA_PORT_MAX+1];
		struct nlattr *attr;
		int vf;
		int rem;

		err = -EOPNOTSUPP;
		if (!ops->ndo_set_vf_port)
			goto errout;

		nla_for_each_nested(attr, tb[IFLA_VF_PORTS], rem) {
			if (nla_type(attr) != IFLA_VF_PORT ||
			    nla_len(attr) < NLA_HDRLEN) {
				err = -EINVAL;
				goto errout;
			}
			err = nla_parse_nested(port, IFLA_PORT_MAX, attr,
					       ifla_port_policy, NULL);
			if (err < 0)
				goto errout;
			if (!port[IFLA_PORT_VF]) {
				err = -EOPNOTSUPP;
				goto errout;
			}
			vf = nla_get_u32(port[IFLA_PORT_VF]);
			err = ops->ndo_set_vf_port(dev, vf, port);
			if (err < 0)
				goto errout;
			status |= DO_SETLINK_NOTIFY;
		}
	}
	err = 0;

	if (tb[IFLA_PORT_SELF]) {
		struct nlattr *port[IFLA_PORT_MAX+1];

		err = nla_parse_nested(port, IFLA_PORT_MAX,
				       tb[IFLA_PORT_SELF], ifla_port_policy,
				       NULL);
		if (err < 0)
			goto errout;

		err = -EOPNOTSUPP;
		if (ops->ndo_set_vf_port)
			err = ops->ndo_set_vf_port(dev, PORT_SELF_VF, port);
		if (err < 0)
			goto errout;
		status |= DO_SETLINK_NOTIFY;
	}

	if (tb[IFLA_AF_SPEC]) {
		struct nlattr *af;
		int rem;

		nla_for_each_nested(af, tb[IFLA_AF_SPEC], rem) {
			const struct rtnl_af_ops *af_ops;

			rcu_read_lock();

			BUG_ON(!(af_ops = rtnl_af_lookup(nla_type(af))));

			err = af_ops->set_link_af(dev, af);
			if (err < 0) {
				rcu_read_unlock();
				goto errout;
			}

			rcu_read_unlock();
			status |= DO_SETLINK_NOTIFY;
		}
	}
	err = 0;

	if (tb[IFLA_PROTO_DOWN]) {
		err = dev_change_proto_down(dev,
					    nla_get_u8(tb[IFLA_PROTO_DOWN]));
		if (err)
			goto errout;
		status |= DO_SETLINK_NOTIFY;
	}

	if (tb[IFLA_XDP]) {
		struct nlattr *xdp[IFLA_XDP_MAX + 1];
		u32 xdp_flags = 0;

		err = nla_parse_nested(xdp, IFLA_XDP_MAX, tb[IFLA_XDP],
				       ifla_xdp_policy, NULL);
		if (err < 0)
			goto errout;

		if (xdp[IFLA_XDP_ATTACHED] || xdp[IFLA_XDP_PROG_ID]) {
			err = -EINVAL;
			goto errout;
		}

		if (xdp[IFLA_XDP_FLAGS]) {
			xdp_flags = nla_get_u32(xdp[IFLA_XDP_FLAGS]);
			if (xdp_flags & ~XDP_FLAGS_MASK) {
				err = -EINVAL;
				goto errout;
			}
			if (hweight32(xdp_flags & XDP_FLAGS_MODES) > 1) {
				err = -EINVAL;
				goto errout;
			}
		}

		if (xdp[IFLA_XDP_FD]) {
			err = dev_change_xdp_fd(dev, extack,
						nla_get_s32(xdp[IFLA_XDP_FD]),
						xdp_flags);
			if (err)
				goto errout;
			status |= DO_SETLINK_NOTIFY;
		}
	}

errout:
	if (status & DO_SETLINK_MODIFIED) {
		if ((status & DO_SETLINK_NOTIFY) == DO_SETLINK_NOTIFY)
			netdev_state_change(dev);

		if (err < 0)
			net_warn_ratelimited("A link change request failed with some changes committed already. Interface %s may have been left with an inconsistent configuration, please check.\n",
					     dev->name);
	}

	return err;
}

static int rtnl_setlink(struct sk_buff *skb, struct nlmsghdr *nlh,
			struct netlink_ext_ack *extack)
{
	struct net *net = sock_net(skb->sk);
	struct ifinfomsg *ifm;
	struct net_device *dev;
	int err;
	struct nlattr *tb[IFLA_MAX+1];
	char ifname[IFNAMSIZ];

	err = nlmsg_parse(nlh, sizeof(*ifm), tb, IFLA_MAX, ifla_policy,
			  extack);
	if (err < 0)
		goto errout;

	err = rtnl_ensure_unique_netns(tb, extack, false);
	if (err < 0)
		goto errout;

	if (tb[IFLA_IFNAME])
		nla_strlcpy(ifname, tb[IFLA_IFNAME], IFNAMSIZ);
	else
		ifname[0] = '\0';

	err = -EINVAL;
	ifm = nlmsg_data(nlh);
	if (ifm->ifi_index > 0)
		dev = __dev_get_by_index(net, ifm->ifi_index);
	else if (tb[IFLA_IFNAME])
		dev = __dev_get_by_name(net, ifname);
	else
		goto errout;

	if (dev == NULL) {
		err = -ENODEV;
		goto errout;
	}

	err = do_setlink(skb, dev, ifm, extack, tb, ifname, 0);
errout:
	return err;
}

static int rtnl_group_dellink(const struct net *net, int group)
{
	struct net_device *dev, *aux;
	LIST_HEAD(list_kill);
	bool found = false;

	if (!group)
		return -EPERM;

	for_each_netdev(net, dev) {
		if (dev->group == group) {
			const struct rtnl_link_ops *ops;

			found = true;
			ops = dev->rtnl_link_ops;
			if (!ops || !ops->dellink)
				return -EOPNOTSUPP;
		}
	}

	if (!found)
		return -ENODEV;

	for_each_netdev_safe(net, dev, aux) {
		if (dev->group == group) {
			const struct rtnl_link_ops *ops;

			ops = dev->rtnl_link_ops;
			ops->dellink(dev, &list_kill);
		}
	}
	unregister_netdevice_many(&list_kill);

	return 0;
}

int rtnl_delete_link(struct net_device *dev)
{
	const struct rtnl_link_ops *ops;
	LIST_HEAD(list_kill);

	ops = dev->rtnl_link_ops;
	if (!ops || !ops->dellink)
		return -EOPNOTSUPP;

	ops->dellink(dev, &list_kill);
	unregister_netdevice_many(&list_kill);

	return 0;
}
EXPORT_SYMBOL_GPL(rtnl_delete_link);

static int rtnl_dellink(struct sk_buff *skb, struct nlmsghdr *nlh,
			struct netlink_ext_ack *extack)
{
	struct net *net = sock_net(skb->sk);
	struct net *tgt_net = net;
	struct net_device *dev = NULL;
	struct ifinfomsg *ifm;
	char ifname[IFNAMSIZ];
	struct nlattr *tb[IFLA_MAX+1];
	int err;
	int netnsid = -1;

	err = nlmsg_parse(nlh, sizeof(*ifm), tb, IFLA_MAX, ifla_policy, extack);
	if (err < 0)
		return err;

	err = rtnl_ensure_unique_netns(tb, extack, true);
	if (err < 0)
		return err;

	if (tb[IFLA_IFNAME])
		nla_strlcpy(ifname, tb[IFLA_IFNAME], IFNAMSIZ);

	if (tb[IFLA_IF_NETNSID]) {
		netnsid = nla_get_s32(tb[IFLA_IF_NETNSID]);
		tgt_net = get_target_net(NETLINK_CB(skb).sk, netnsid);
		if (IS_ERR(tgt_net))
			return PTR_ERR(tgt_net);
	}

	err = -EINVAL;
	ifm = nlmsg_data(nlh);
	if (ifm->ifi_index > 0)
		dev = __dev_get_by_index(tgt_net, ifm->ifi_index);
	else if (tb[IFLA_IFNAME])
		dev = __dev_get_by_name(tgt_net, ifname);
	else if (tb[IFLA_GROUP])
		err = rtnl_group_dellink(tgt_net, nla_get_u32(tb[IFLA_GROUP]));
	else
		goto out;

	if (!dev) {
		if (tb[IFLA_IFNAME] || ifm->ifi_index > 0)
			err = -ENODEV;

		goto out;
	}

	err = rtnl_delete_link(dev);

out:
	if (netnsid >= 0)
		put_net(tgt_net);

	return err;
}

int rtnl_configure_link(struct net_device *dev, const struct ifinfomsg *ifm)
{
	unsigned int old_flags;
	int err;

	old_flags = dev->flags;
	if (ifm && (ifm->ifi_flags || ifm->ifi_change)) {
		err = __dev_change_flags(dev, rtnl_dev_combine_flags(dev, ifm));
		if (err < 0)
			return err;
	}

	if (dev->rtnl_link_state == RTNL_LINK_INITIALIZED) {
<<<<<<< HEAD
		__dev_notify_flags(dev, old_flags, 0U);
=======
		__dev_notify_flags(dev, old_flags, (old_flags ^ dev->flags));
>>>>>>> e021bb4f
	} else {
		dev->rtnl_link_state = RTNL_LINK_INITIALIZED;
		__dev_notify_flags(dev, old_flags, ~0U);
	}
	return 0;
}
EXPORT_SYMBOL(rtnl_configure_link);

struct net_device *rtnl_create_link(struct net *net,
	const char *ifname, unsigned char name_assign_type,
	const struct rtnl_link_ops *ops, struct nlattr *tb[])
{
	struct net_device *dev;
	unsigned int num_tx_queues = 1;
	unsigned int num_rx_queues = 1;

	if (tb[IFLA_NUM_TX_QUEUES])
		num_tx_queues = nla_get_u32(tb[IFLA_NUM_TX_QUEUES]);
	else if (ops->get_num_tx_queues)
		num_tx_queues = ops->get_num_tx_queues();

	if (tb[IFLA_NUM_RX_QUEUES])
		num_rx_queues = nla_get_u32(tb[IFLA_NUM_RX_QUEUES]);
	else if (ops->get_num_rx_queues)
		num_rx_queues = ops->get_num_rx_queues();

	if (num_tx_queues < 1 || num_tx_queues > 4096)
		return ERR_PTR(-EINVAL);

	if (num_rx_queues < 1 || num_rx_queues > 4096)
		return ERR_PTR(-EINVAL);

	dev = alloc_netdev_mqs(ops->priv_size, ifname, name_assign_type,
			       ops->setup, num_tx_queues, num_rx_queues);
	if (!dev)
		return ERR_PTR(-ENOMEM);

	dev_net_set(dev, net);
	dev->rtnl_link_ops = ops;
	dev->rtnl_link_state = RTNL_LINK_INITIALIZING;

	if (tb[IFLA_MTU])
		dev->mtu = nla_get_u32(tb[IFLA_MTU]);
	if (tb[IFLA_ADDRESS]) {
		memcpy(dev->dev_addr, nla_data(tb[IFLA_ADDRESS]),
				nla_len(tb[IFLA_ADDRESS]));
		dev->addr_assign_type = NET_ADDR_SET;
	}
	if (tb[IFLA_BROADCAST])
		memcpy(dev->broadcast, nla_data(tb[IFLA_BROADCAST]),
				nla_len(tb[IFLA_BROADCAST]));
	if (tb[IFLA_TXQLEN])
		dev->tx_queue_len = nla_get_u32(tb[IFLA_TXQLEN]);
	if (tb[IFLA_OPERSTATE])
		set_operstate(dev, nla_get_u8(tb[IFLA_OPERSTATE]));
	if (tb[IFLA_LINKMODE])
		dev->link_mode = nla_get_u8(tb[IFLA_LINKMODE]);
	if (tb[IFLA_GROUP])
		dev_set_group(dev, nla_get_u32(tb[IFLA_GROUP]));
	if (tb[IFLA_GSO_MAX_SIZE])
		netif_set_gso_max_size(dev, nla_get_u32(tb[IFLA_GSO_MAX_SIZE]));
	if (tb[IFLA_GSO_MAX_SEGS])
		dev->gso_max_segs = nla_get_u32(tb[IFLA_GSO_MAX_SEGS]);

	return dev;
}
EXPORT_SYMBOL(rtnl_create_link);

static int rtnl_group_changelink(const struct sk_buff *skb,
		struct net *net, int group,
		struct ifinfomsg *ifm,
		struct netlink_ext_ack *extack,
		struct nlattr **tb)
{
	struct net_device *dev, *aux;
	int err;

	for_each_netdev_safe(net, dev, aux) {
		if (dev->group == group) {
			err = do_setlink(skb, dev, ifm, extack, tb, NULL, 0);
			if (err < 0)
				return err;
		}
	}

	return 0;
}

static int rtnl_newlink(struct sk_buff *skb, struct nlmsghdr *nlh,
			struct netlink_ext_ack *extack)
{
	struct net *net = sock_net(skb->sk);
	const struct rtnl_link_ops *ops;
	const struct rtnl_link_ops *m_ops = NULL;
	struct net_device *dev;
	struct net_device *master_dev = NULL;
	struct ifinfomsg *ifm;
	char kind[MODULE_NAME_LEN];
	char ifname[IFNAMSIZ];
	struct nlattr *tb[IFLA_MAX+1];
	struct nlattr *linkinfo[IFLA_INFO_MAX+1];
	unsigned char name_assign_type = NET_NAME_USER;
	int err;

#ifdef CONFIG_MODULES
replay:
#endif
	err = nlmsg_parse(nlh, sizeof(*ifm), tb, IFLA_MAX, ifla_policy, extack);
	if (err < 0)
		return err;

	err = rtnl_ensure_unique_netns(tb, extack, false);
	if (err < 0)
		return err;

	if (tb[IFLA_IFNAME])
		nla_strlcpy(ifname, tb[IFLA_IFNAME], IFNAMSIZ);
	else
		ifname[0] = '\0';

	ifm = nlmsg_data(nlh);
	if (ifm->ifi_index > 0)
		dev = __dev_get_by_index(net, ifm->ifi_index);
	else {
		if (ifname[0])
			dev = __dev_get_by_name(net, ifname);
		else
			dev = NULL;
	}

	if (dev) {
		master_dev = netdev_master_upper_dev_get(dev);
		if (master_dev)
			m_ops = master_dev->rtnl_link_ops;
	}

	err = validate_linkmsg(dev, tb);
	if (err < 0)
		return err;

	if (tb[IFLA_LINKINFO]) {
		err = nla_parse_nested(linkinfo, IFLA_INFO_MAX,
				       tb[IFLA_LINKINFO], ifla_info_policy,
				       NULL);
		if (err < 0)
			return err;
	} else
		memset(linkinfo, 0, sizeof(linkinfo));

	if (linkinfo[IFLA_INFO_KIND]) {
		nla_strlcpy(kind, linkinfo[IFLA_INFO_KIND], sizeof(kind));
		ops = rtnl_link_ops_get(kind);
	} else {
		kind[0] = '\0';
		ops = NULL;
	}

	if (1) {
		struct nlattr *attr[RTNL_MAX_TYPE + 1];
		struct nlattr *slave_attr[RTNL_SLAVE_MAX_TYPE + 1];
		struct nlattr **data = NULL;
		struct nlattr **slave_data = NULL;
		struct net *dest_net, *link_net = NULL;

		if (ops) {
			if (ops->maxtype > RTNL_MAX_TYPE)
				return -EINVAL;

			if (ops->maxtype && linkinfo[IFLA_INFO_DATA]) {
				err = nla_parse_nested(attr, ops->maxtype,
						       linkinfo[IFLA_INFO_DATA],
						       ops->policy, NULL);
				if (err < 0)
					return err;
				data = attr;
			}
			if (ops->validate) {
				err = ops->validate(tb, data, extack);
				if (err < 0)
					return err;
			}
		}

		if (m_ops) {
			if (m_ops->slave_maxtype > RTNL_SLAVE_MAX_TYPE)
				return -EINVAL;

			if (m_ops->slave_maxtype &&
			    linkinfo[IFLA_INFO_SLAVE_DATA]) {
				err = nla_parse_nested(slave_attr,
						       m_ops->slave_maxtype,
						       linkinfo[IFLA_INFO_SLAVE_DATA],
						       m_ops->slave_policy,
						       NULL);
				if (err < 0)
					return err;
				slave_data = slave_attr;
			}
		}

		if (dev) {
			int status = 0;

			if (nlh->nlmsg_flags & NLM_F_EXCL)
				return -EEXIST;
			if (nlh->nlmsg_flags & NLM_F_REPLACE)
				return -EOPNOTSUPP;

			if (linkinfo[IFLA_INFO_DATA]) {
				if (!ops || ops != dev->rtnl_link_ops ||
				    !ops->changelink)
					return -EOPNOTSUPP;

				err = ops->changelink(dev, tb, data, extack);
				if (err < 0)
					return err;
				status |= DO_SETLINK_NOTIFY;
			}

			if (linkinfo[IFLA_INFO_SLAVE_DATA]) {
				if (!m_ops || !m_ops->slave_changelink)
					return -EOPNOTSUPP;

				err = m_ops->slave_changelink(master_dev, dev,
							      tb, slave_data,
							      extack);
				if (err < 0)
					return err;
				status |= DO_SETLINK_NOTIFY;
			}

			return do_setlink(skb, dev, ifm, extack, tb, ifname,
					  status);
		}

		if (!(nlh->nlmsg_flags & NLM_F_CREATE)) {
			if (ifm->ifi_index == 0 && tb[IFLA_GROUP])
				return rtnl_group_changelink(skb, net,
						nla_get_u32(tb[IFLA_GROUP]),
						ifm, extack, tb);
			return -ENODEV;
		}

		if (tb[IFLA_MAP] || tb[IFLA_PROTINFO])
			return -EOPNOTSUPP;

		if (!ops) {
#ifdef CONFIG_MODULES
			if (kind[0]) {
				__rtnl_unlock();
				request_module("rtnl-link-%s", kind);
				rtnl_lock();
				ops = rtnl_link_ops_get(kind);
				if (ops)
					goto replay;
			}
#endif
			return -EOPNOTSUPP;
		}

		if (!ops->setup)
			return -EOPNOTSUPP;

		if (!ifname[0]) {
			snprintf(ifname, IFNAMSIZ, "%s%%d", ops->kind);
			name_assign_type = NET_NAME_ENUM;
		}

		dest_net = rtnl_link_get_net_capable(skb, net, tb, CAP_NET_ADMIN);
		if (IS_ERR(dest_net))
			return PTR_ERR(dest_net);

		if (tb[IFLA_LINK_NETNSID]) {
			int id = nla_get_s32(tb[IFLA_LINK_NETNSID]);

			link_net = get_net_ns_by_id(dest_net, id);
			if (!link_net) {
				err =  -EINVAL;
				goto out;
			}
			err = -EPERM;
			if (!netlink_ns_capable(skb, link_net->user_ns, CAP_NET_ADMIN))
				goto out;
		}

		dev = rtnl_create_link(link_net ? : dest_net, ifname,
				       name_assign_type, ops, tb);
		if (IS_ERR(dev)) {
			err = PTR_ERR(dev);
			goto out;
		}

		dev->ifindex = ifm->ifi_index;

		if (ops->newlink) {
			err = ops->newlink(link_net ? : net, dev, tb, data,
					   extack);
			/* Drivers should call free_netdev() in ->destructor
			 * and unregister it on failure after registration
			 * so that device could be finally freed in rtnl_unlock.
			 */
			if (err < 0) {
				/* If device is not registered at all, free it now */
				if (dev->reg_state == NETREG_UNINITIALIZED)
					free_netdev(dev);
				goto out;
			}
		} else {
			err = register_netdevice(dev);
			if (err < 0) {
				free_netdev(dev);
				goto out;
			}
		}
		err = rtnl_configure_link(dev, ifm);
		if (err < 0)
			goto out_unregister;
		if (link_net) {
			err = dev_change_net_namespace(dev, dest_net, ifname);
			if (err < 0)
				goto out_unregister;
		}
		if (tb[IFLA_MASTER]) {
			err = do_set_master(dev, nla_get_u32(tb[IFLA_MASTER]),
					    extack);
			if (err)
				goto out_unregister;
		}
out:
		if (link_net)
			put_net(link_net);
		put_net(dest_net);
		return err;
out_unregister:
		if (ops->newlink) {
			LIST_HEAD(list_kill);

			ops->dellink(dev, &list_kill);
			unregister_netdevice_many(&list_kill);
		} else {
			unregister_netdevice(dev);
		}
		goto out;
	}
}

static int rtnl_getlink(struct sk_buff *skb, struct nlmsghdr *nlh,
			struct netlink_ext_ack *extack)
{
	struct net *net = sock_net(skb->sk);
	struct net *tgt_net = net;
	struct ifinfomsg *ifm;
	char ifname[IFNAMSIZ];
	struct nlattr *tb[IFLA_MAX+1];
	struct net_device *dev = NULL;
	struct sk_buff *nskb;
	int netnsid = -1;
	int err;
	u32 ext_filter_mask = 0;

	err = nlmsg_parse(nlh, sizeof(*ifm), tb, IFLA_MAX, ifla_policy, extack);
	if (err < 0)
		return err;

	err = rtnl_ensure_unique_netns(tb, extack, true);
	if (err < 0)
		return err;

	if (tb[IFLA_IF_NETNSID]) {
		netnsid = nla_get_s32(tb[IFLA_IF_NETNSID]);
		tgt_net = get_target_net(NETLINK_CB(skb).sk, netnsid);
		if (IS_ERR(tgt_net))
			return PTR_ERR(tgt_net);
	}

	if (tb[IFLA_IFNAME])
		nla_strlcpy(ifname, tb[IFLA_IFNAME], IFNAMSIZ);

	if (tb[IFLA_EXT_MASK])
		ext_filter_mask = nla_get_u32(tb[IFLA_EXT_MASK]);

	err = -EINVAL;
	ifm = nlmsg_data(nlh);
	if (ifm->ifi_index > 0)
		dev = __dev_get_by_index(tgt_net, ifm->ifi_index);
	else if (tb[IFLA_IFNAME])
		dev = __dev_get_by_name(tgt_net, ifname);
	else
		goto out;

	err = -ENODEV;
	if (dev == NULL)
		goto out;

	err = -ENOBUFS;
	nskb = nlmsg_new(if_nlmsg_size(dev, ext_filter_mask), GFP_KERNEL);
	if (nskb == NULL)
		goto out;

	err = rtnl_fill_ifinfo(nskb, dev, net,
			       RTM_NEWLINK, NETLINK_CB(skb).portid,
			       nlh->nlmsg_seq, 0, 0, ext_filter_mask,
			       0, NULL, 0, netnsid);
	if (err < 0) {
		/* -EMSGSIZE implies BUG in if_nlmsg_size */
		WARN_ON(err == -EMSGSIZE);
		kfree_skb(nskb);
	} else
		err = rtnl_unicast(nskb, net, NETLINK_CB(skb).portid);
out:
	if (netnsid >= 0)
		put_net(tgt_net);

	return err;
}

static u16 rtnl_calcit(struct sk_buff *skb, struct nlmsghdr *nlh)
{
	struct net *net = sock_net(skb->sk);
	struct net_device *dev;
	struct nlattr *tb[IFLA_MAX+1];
	u32 ext_filter_mask = 0;
	u16 min_ifinfo_dump_size = 0;
	int hdrlen;

	/* Same kernel<->userspace interface hack as in rtnl_dump_ifinfo. */
	hdrlen = nlmsg_len(nlh) < sizeof(struct ifinfomsg) ?
		 sizeof(struct rtgenmsg) : sizeof(struct ifinfomsg);

	if (nlmsg_parse(nlh, hdrlen, tb, IFLA_MAX, ifla_policy, NULL) >= 0) {
		if (tb[IFLA_EXT_MASK])
			ext_filter_mask = nla_get_u32(tb[IFLA_EXT_MASK]);
	}

	if (!ext_filter_mask)
		return NLMSG_GOODSIZE;
	/*
	 * traverse the list of net devices and compute the minimum
	 * buffer size based upon the filter mask.
	 */
	rcu_read_lock();
	for_each_netdev_rcu(net, dev) {
		min_ifinfo_dump_size = max_t(u16, min_ifinfo_dump_size,
					     if_nlmsg_size(dev,
						           ext_filter_mask));
	}
	rcu_read_unlock();

	return nlmsg_total_size(min_ifinfo_dump_size);
}

static int rtnl_dump_all(struct sk_buff *skb, struct netlink_callback *cb)
{
	int idx;
	int s_idx = cb->family;

	if (s_idx == 0)
		s_idx = 1;

	for (idx = 1; idx <= RTNL_FAMILY_MAX; idx++) {
		struct rtnl_link **tab;
		int type = cb->nlh->nlmsg_type-RTM_BASE;
		struct rtnl_link *link;
		rtnl_dumpit_func dumpit;

		if (idx < s_idx || idx == PF_PACKET)
			continue;

		if (type < 0 || type >= RTM_NR_MSGTYPES)
			continue;

		tab = rcu_dereference_rtnl(rtnl_msg_handlers[idx]);
		if (!tab)
			continue;

		link = tab[type];
		if (!link)
			continue;

		dumpit = link->dumpit;
		if (!dumpit)
			continue;

		if (idx > s_idx) {
			memset(&cb->args[0], 0, sizeof(cb->args));
			cb->prev_seq = 0;
			cb->seq = 0;
		}
		if (dumpit(skb, cb))
			break;
	}
	cb->family = idx;

	return skb->len;
}

struct sk_buff *rtmsg_ifinfo_build_skb(int type, struct net_device *dev,
				       unsigned int change,
				       u32 event, gfp_t flags, int *new_nsid,
				       int new_ifindex)
{
	struct net *net = dev_net(dev);
	struct sk_buff *skb;
	int err = -ENOBUFS;
	size_t if_info_size;

	skb = nlmsg_new((if_info_size = if_nlmsg_size(dev, 0)), flags);
	if (skb == NULL)
		goto errout;

	err = rtnl_fill_ifinfo(skb, dev, dev_net(dev),
			       type, 0, 0, change, 0, 0, event,
			       new_nsid, new_ifindex, -1);
	if (err < 0) {
		/* -EMSGSIZE implies BUG in if_nlmsg_size() */
		WARN_ON(err == -EMSGSIZE);
		kfree_skb(skb);
		goto errout;
	}
	return skb;
errout:
	if (err < 0)
		rtnl_set_sk_err(net, RTNLGRP_LINK, err);
	return NULL;
}

void rtmsg_ifinfo_send(struct sk_buff *skb, struct net_device *dev, gfp_t flags)
{
	struct net *net = dev_net(dev);

	rtnl_notify(skb, net, 0, RTNLGRP_LINK, NULL, flags);
}

static void rtmsg_ifinfo_event(int type, struct net_device *dev,
			       unsigned int change, u32 event,
			       gfp_t flags, int *new_nsid, int new_ifindex)
{
	struct sk_buff *skb;

	if (dev->reg_state != NETREG_REGISTERED)
		return;

	skb = rtmsg_ifinfo_build_skb(type, dev, change, event, flags, new_nsid,
				     new_ifindex);
	if (skb)
		rtmsg_ifinfo_send(skb, dev, flags);
}

void rtmsg_ifinfo(int type, struct net_device *dev, unsigned int change,
		  gfp_t flags)
{
	rtmsg_ifinfo_event(type, dev, change, rtnl_get_event(0), flags,
			   NULL, 0);
}

void rtmsg_ifinfo_newnet(int type, struct net_device *dev, unsigned int change,
			 gfp_t flags, int *new_nsid, int new_ifindex)
{
	rtmsg_ifinfo_event(type, dev, change, rtnl_get_event(0), flags,
			   new_nsid, new_ifindex);
}

static int nlmsg_populate_fdb_fill(struct sk_buff *skb,
				   struct net_device *dev,
				   u8 *addr, u16 vid, u32 pid, u32 seq,
				   int type, unsigned int flags,
				   int nlflags, u16 ndm_state)
{
	struct nlmsghdr *nlh;
	struct ndmsg *ndm;

	nlh = nlmsg_put(skb, pid, seq, type, sizeof(*ndm), nlflags);
	if (!nlh)
		return -EMSGSIZE;

	ndm = nlmsg_data(nlh);
	ndm->ndm_family  = AF_BRIDGE;
	ndm->ndm_pad1	 = 0;
	ndm->ndm_pad2    = 0;
	ndm->ndm_flags	 = flags;
	ndm->ndm_type	 = 0;
	ndm->ndm_ifindex = dev->ifindex;
	ndm->ndm_state   = ndm_state;

	if (nla_put(skb, NDA_LLADDR, ETH_ALEN, addr))
		goto nla_put_failure;
	if (vid)
		if (nla_put(skb, NDA_VLAN, sizeof(u16), &vid))
			goto nla_put_failure;

	nlmsg_end(skb, nlh);
	return 0;

nla_put_failure:
	nlmsg_cancel(skb, nlh);
	return -EMSGSIZE;
}

static inline size_t rtnl_fdb_nlmsg_size(void)
{
	return NLMSG_ALIGN(sizeof(struct ndmsg)) +
	       nla_total_size(ETH_ALEN) +	/* NDA_LLADDR */
	       nla_total_size(sizeof(u16)) +	/* NDA_VLAN */
	       0;
}

static void rtnl_fdb_notify(struct net_device *dev, u8 *addr, u16 vid, int type,
			    u16 ndm_state)
{
	struct net *net = dev_net(dev);
	struct sk_buff *skb;
	int err = -ENOBUFS;

	skb = nlmsg_new(rtnl_fdb_nlmsg_size(), GFP_ATOMIC);
	if (!skb)
		goto errout;

	err = nlmsg_populate_fdb_fill(skb, dev, addr, vid,
				      0, 0, type, NTF_SELF, 0, ndm_state);
	if (err < 0) {
		kfree_skb(skb);
		goto errout;
	}

	rtnl_notify(skb, net, 0, RTNLGRP_NEIGH, NULL, GFP_ATOMIC);
	return;
errout:
	rtnl_set_sk_err(net, RTNLGRP_NEIGH, err);
}

/**
 * ndo_dflt_fdb_add - default netdevice operation to add an FDB entry
 */
int ndo_dflt_fdb_add(struct ndmsg *ndm,
		     struct nlattr *tb[],
		     struct net_device *dev,
		     const unsigned char *addr, u16 vid,
		     u16 flags)
{
	int err = -EINVAL;

	/* If aging addresses are supported device will need to
	 * implement its own handler for this.
	 */
	if (ndm->ndm_state && !(ndm->ndm_state & NUD_PERMANENT)) {
		pr_info("%s: FDB only supports static addresses\n", dev->name);
		return err;
	}

	if (vid) {
		pr_info("%s: vlans aren't supported yet for dev_uc|mc_add()\n", dev->name);
		return err;
	}

	if (is_unicast_ether_addr(addr) || is_link_local_ether_addr(addr))
		err = dev_uc_add_excl(dev, addr);
	else if (is_multicast_ether_addr(addr))
		err = dev_mc_add_excl(dev, addr);

	/* Only return duplicate errors if NLM_F_EXCL is set */
	if (err == -EEXIST && !(flags & NLM_F_EXCL))
		err = 0;

	return err;
}
EXPORT_SYMBOL(ndo_dflt_fdb_add);

static int fdb_vid_parse(struct nlattr *vlan_attr, u16 *p_vid,
			 struct netlink_ext_ack *extack)
{
	u16 vid = 0;

	if (vlan_attr) {
		if (nla_len(vlan_attr) != sizeof(u16)) {
			NL_SET_ERR_MSG(extack, "invalid vlan attribute size");
			return -EINVAL;
		}

		vid = nla_get_u16(vlan_attr);

		if (!vid || vid >= VLAN_VID_MASK) {
			NL_SET_ERR_MSG(extack, "invalid vlan id");
			return -EINVAL;
		}
	}
	*p_vid = vid;
	return 0;
}

static int rtnl_fdb_add(struct sk_buff *skb, struct nlmsghdr *nlh,
			struct netlink_ext_ack *extack)
{
	struct net *net = sock_net(skb->sk);
	struct ndmsg *ndm;
	struct nlattr *tb[NDA_MAX+1];
	struct net_device *dev;
	u8 *addr;
	u16 vid;
	int err;

	err = nlmsg_parse(nlh, sizeof(*ndm), tb, NDA_MAX, NULL, extack);
	if (err < 0)
		return err;

	ndm = nlmsg_data(nlh);
	if (ndm->ndm_ifindex == 0) {
		NL_SET_ERR_MSG(extack, "invalid ifindex");
		return -EINVAL;
	}

	dev = __dev_get_by_index(net, ndm->ndm_ifindex);
	if (dev == NULL) {
		NL_SET_ERR_MSG(extack, "unknown ifindex");
		return -ENODEV;
	}

	if (!tb[NDA_LLADDR] || nla_len(tb[NDA_LLADDR]) != ETH_ALEN) {
		NL_SET_ERR_MSG(extack, "invalid address");
		return -EINVAL;
	}

	if (dev->type != ARPHRD_ETHER) {
		NL_SET_ERR_MSG(extack, "FDB delete only supported for Ethernet devices");
		return -EINVAL;
	}

	addr = nla_data(tb[NDA_LLADDR]);

	err = fdb_vid_parse(tb[NDA_VLAN], &vid, extack);
	if (err)
		return err;

	err = -EOPNOTSUPP;

	/* Support fdb on master device the net/bridge default case */
	if ((!ndm->ndm_flags || ndm->ndm_flags & NTF_MASTER) &&
	    (dev->priv_flags & IFF_BRIDGE_PORT)) {
		struct net_device *br_dev = netdev_master_upper_dev_get(dev);
		const struct net_device_ops *ops = br_dev->netdev_ops;

		err = ops->ndo_fdb_add(ndm, tb, dev, addr, vid,
				       nlh->nlmsg_flags);
		if (err)
			goto out;
		else
			ndm->ndm_flags &= ~NTF_MASTER;
	}

	/* Embedded bridge, macvlan, and any other device support */
	if ((ndm->ndm_flags & NTF_SELF)) {
		if (dev->netdev_ops->ndo_fdb_add)
			err = dev->netdev_ops->ndo_fdb_add(ndm, tb, dev, addr,
							   vid,
							   nlh->nlmsg_flags);
		else
			err = ndo_dflt_fdb_add(ndm, tb, dev, addr, vid,
					       nlh->nlmsg_flags);

		if (!err) {
			rtnl_fdb_notify(dev, addr, vid, RTM_NEWNEIGH,
					ndm->ndm_state);
			ndm->ndm_flags &= ~NTF_SELF;
		}
	}
out:
	return err;
}

/**
 * ndo_dflt_fdb_del - default netdevice operation to delete an FDB entry
 */
int ndo_dflt_fdb_del(struct ndmsg *ndm,
		     struct nlattr *tb[],
		     struct net_device *dev,
		     const unsigned char *addr, u16 vid)
{
	int err = -EINVAL;

	/* If aging addresses are supported device will need to
	 * implement its own handler for this.
	 */
	if (!(ndm->ndm_state & NUD_PERMANENT)) {
		pr_info("%s: FDB only supports static addresses\n", dev->name);
		return err;
	}

	if (is_unicast_ether_addr(addr) || is_link_local_ether_addr(addr))
		err = dev_uc_del(dev, addr);
	else if (is_multicast_ether_addr(addr))
		err = dev_mc_del(dev, addr);

	return err;
}
EXPORT_SYMBOL(ndo_dflt_fdb_del);

static int rtnl_fdb_del(struct sk_buff *skb, struct nlmsghdr *nlh,
			struct netlink_ext_ack *extack)
{
	struct net *net = sock_net(skb->sk);
	struct ndmsg *ndm;
	struct nlattr *tb[NDA_MAX+1];
	struct net_device *dev;
	int err = -EINVAL;
	__u8 *addr;
	u16 vid;

	if (!netlink_capable(skb, CAP_NET_ADMIN))
		return -EPERM;

	err = nlmsg_parse(nlh, sizeof(*ndm), tb, NDA_MAX, NULL, extack);
	if (err < 0)
		return err;

	ndm = nlmsg_data(nlh);
	if (ndm->ndm_ifindex == 0) {
		NL_SET_ERR_MSG(extack, "invalid ifindex");
		return -EINVAL;
	}

	dev = __dev_get_by_index(net, ndm->ndm_ifindex);
	if (dev == NULL) {
		NL_SET_ERR_MSG(extack, "unknown ifindex");
		return -ENODEV;
	}

	if (!tb[NDA_LLADDR] || nla_len(tb[NDA_LLADDR]) != ETH_ALEN) {
		NL_SET_ERR_MSG(extack, "invalid address");
		return -EINVAL;
	}

	if (dev->type != ARPHRD_ETHER) {
		NL_SET_ERR_MSG(extack, "FDB add only supported for Ethernet devices");
		return -EINVAL;
	}

	addr = nla_data(tb[NDA_LLADDR]);

	err = fdb_vid_parse(tb[NDA_VLAN], &vid, extack);
	if (err)
		return err;

	err = -EOPNOTSUPP;

	/* Support fdb on master device the net/bridge default case */
	if ((!ndm->ndm_flags || ndm->ndm_flags & NTF_MASTER) &&
	    (dev->priv_flags & IFF_BRIDGE_PORT)) {
		struct net_device *br_dev = netdev_master_upper_dev_get(dev);
		const struct net_device_ops *ops = br_dev->netdev_ops;

		if (ops->ndo_fdb_del)
			err = ops->ndo_fdb_del(ndm, tb, dev, addr, vid);

		if (err)
			goto out;
		else
			ndm->ndm_flags &= ~NTF_MASTER;
	}

	/* Embedded bridge, macvlan, and any other device support */
	if (ndm->ndm_flags & NTF_SELF) {
		if (dev->netdev_ops->ndo_fdb_del)
			err = dev->netdev_ops->ndo_fdb_del(ndm, tb, dev, addr,
							   vid);
		else
			err = ndo_dflt_fdb_del(ndm, tb, dev, addr, vid);

		if (!err) {
			rtnl_fdb_notify(dev, addr, vid, RTM_DELNEIGH,
					ndm->ndm_state);
			ndm->ndm_flags &= ~NTF_SELF;
		}
	}
out:
	return err;
}

static int nlmsg_populate_fdb(struct sk_buff *skb,
			      struct netlink_callback *cb,
			      struct net_device *dev,
			      int *idx,
			      struct netdev_hw_addr_list *list)
{
	struct netdev_hw_addr *ha;
	int err;
	u32 portid, seq;

	portid = NETLINK_CB(cb->skb).portid;
	seq = cb->nlh->nlmsg_seq;

	list_for_each_entry(ha, &list->list, list) {
		if (*idx < cb->args[2])
			goto skip;

		err = nlmsg_populate_fdb_fill(skb, dev, ha->addr, 0,
					      portid, seq,
					      RTM_NEWNEIGH, NTF_SELF,
					      NLM_F_MULTI, NUD_PERMANENT);
		if (err < 0)
			return err;
skip:
		*idx += 1;
	}
	return 0;
}

/**
 * ndo_dflt_fdb_dump - default netdevice operation to dump an FDB table.
 * @nlh: netlink message header
 * @dev: netdevice
 *
 * Default netdevice operation to dump the existing unicast address list.
 * Returns number of addresses from list put in skb.
 */
int ndo_dflt_fdb_dump(struct sk_buff *skb,
		      struct netlink_callback *cb,
		      struct net_device *dev,
		      struct net_device *filter_dev,
		      int *idx)
{
	int err;

	if (dev->type != ARPHRD_ETHER)
		return -EINVAL;

	netif_addr_lock_bh(dev);
	err = nlmsg_populate_fdb(skb, cb, dev, idx, &dev->uc);
	if (err)
		goto out;
	err = nlmsg_populate_fdb(skb, cb, dev, idx, &dev->mc);
out:
	netif_addr_unlock_bh(dev);
	return err;
}
EXPORT_SYMBOL(ndo_dflt_fdb_dump);

static int rtnl_fdb_dump(struct sk_buff *skb, struct netlink_callback *cb)
{
	struct net_device *dev;
	struct nlattr *tb[IFLA_MAX+1];
	struct net_device *br_dev = NULL;
	const struct net_device_ops *ops = NULL;
	const struct net_device_ops *cops = NULL;
	struct ifinfomsg *ifm = nlmsg_data(cb->nlh);
	struct net *net = sock_net(skb->sk);
	struct hlist_head *head;
	int brport_idx = 0;
	int br_idx = 0;
	int h, s_h;
	int idx = 0, s_idx;
	int err = 0;
	int fidx = 0;

	/* A hack to preserve kernel<->userspace interface.
	 * Before Linux v4.12 this code accepted ndmsg since iproute2 v3.3.0.
	 * However, ndmsg is shorter than ifinfomsg thus nlmsg_parse() bails.
	 * So, check for ndmsg with an optional u32 attribute (not used here).
	 * Fortunately these sizes don't conflict with the size of ifinfomsg
	 * with an optional attribute.
	 */
	if (nlmsg_len(cb->nlh) != sizeof(struct ndmsg) &&
	    (nlmsg_len(cb->nlh) != sizeof(struct ndmsg) +
	     nla_attr_size(sizeof(u32)))) {
		err = nlmsg_parse(cb->nlh, sizeof(struct ifinfomsg), tb,
				  IFLA_MAX, ifla_policy, NULL);
		if (err < 0) {
			return -EINVAL;
		} else if (err == 0) {
			if (tb[IFLA_MASTER])
				br_idx = nla_get_u32(tb[IFLA_MASTER]);
		}

		brport_idx = ifm->ifi_index;
	}

	if (br_idx) {
		br_dev = __dev_get_by_index(net, br_idx);
		if (!br_dev)
			return -ENODEV;

		ops = br_dev->netdev_ops;
	}

	s_h = cb->args[0];
	s_idx = cb->args[1];

	for (h = s_h; h < NETDEV_HASHENTRIES; h++, s_idx = 0) {
		idx = 0;
		head = &net->dev_index_head[h];
		hlist_for_each_entry(dev, head, index_hlist) {

			if (brport_idx && (dev->ifindex != brport_idx))
				continue;

			if (!br_idx) { /* user did not specify a specific bridge */
				if (dev->priv_flags & IFF_BRIDGE_PORT) {
					br_dev = netdev_master_upper_dev_get(dev);
					cops = br_dev->netdev_ops;
				}
			} else {
				if (dev != br_dev &&
				    !(dev->priv_flags & IFF_BRIDGE_PORT))
					continue;

				if (br_dev != netdev_master_upper_dev_get(dev) &&
				    !(dev->priv_flags & IFF_EBRIDGE))
					continue;
				cops = ops;
			}

			if (idx < s_idx)
				goto cont;

			if (dev->priv_flags & IFF_BRIDGE_PORT) {
				if (cops && cops->ndo_fdb_dump) {
					err = cops->ndo_fdb_dump(skb, cb,
								br_dev, dev,
								&fidx);
					if (err == -EMSGSIZE)
						goto out;
				}
			}

			if (dev->netdev_ops->ndo_fdb_dump)
				err = dev->netdev_ops->ndo_fdb_dump(skb, cb,
								    dev, NULL,
								    &fidx);
			else
				err = ndo_dflt_fdb_dump(skb, cb, dev, NULL,
							&fidx);
			if (err == -EMSGSIZE)
				goto out;

			cops = NULL;

			/* reset fdb offset to 0 for rest of the interfaces */
			cb->args[2] = 0;
			fidx = 0;
cont:
			idx++;
		}
	}

out:
	cb->args[0] = h;
	cb->args[1] = idx;
	cb->args[2] = fidx;

	return skb->len;
}

static int brport_nla_put_flag(struct sk_buff *skb, u32 flags, u32 mask,
			       unsigned int attrnum, unsigned int flag)
{
	if (mask & flag)
		return nla_put_u8(skb, attrnum, !!(flags & flag));
	return 0;
}

int ndo_dflt_bridge_getlink(struct sk_buff *skb, u32 pid, u32 seq,
			    struct net_device *dev, u16 mode,
			    u32 flags, u32 mask, int nlflags,
			    u32 filter_mask,
			    int (*vlan_fill)(struct sk_buff *skb,
					     struct net_device *dev,
					     u32 filter_mask))
{
	struct nlmsghdr *nlh;
	struct ifinfomsg *ifm;
	struct nlattr *br_afspec;
	struct nlattr *protinfo;
	u8 operstate = netif_running(dev) ? dev->operstate : IF_OPER_DOWN;
	struct net_device *br_dev = netdev_master_upper_dev_get(dev);
	int err = 0;

	nlh = nlmsg_put(skb, pid, seq, RTM_NEWLINK, sizeof(*ifm), nlflags);
	if (nlh == NULL)
		return -EMSGSIZE;

	ifm = nlmsg_data(nlh);
	ifm->ifi_family = AF_BRIDGE;
	ifm->__ifi_pad = 0;
	ifm->ifi_type = dev->type;
	ifm->ifi_index = dev->ifindex;
	ifm->ifi_flags = dev_get_flags(dev);
	ifm->ifi_change = 0;


	if (nla_put_string(skb, IFLA_IFNAME, dev->name) ||
	    nla_put_u32(skb, IFLA_MTU, dev->mtu) ||
	    nla_put_u8(skb, IFLA_OPERSTATE, operstate) ||
	    (br_dev &&
	     nla_put_u32(skb, IFLA_MASTER, br_dev->ifindex)) ||
	    (dev->addr_len &&
	     nla_put(skb, IFLA_ADDRESS, dev->addr_len, dev->dev_addr)) ||
	    (dev->ifindex != dev_get_iflink(dev) &&
	     nla_put_u32(skb, IFLA_LINK, dev_get_iflink(dev))))
		goto nla_put_failure;

	br_afspec = nla_nest_start(skb, IFLA_AF_SPEC);
	if (!br_afspec)
		goto nla_put_failure;

	if (nla_put_u16(skb, IFLA_BRIDGE_FLAGS, BRIDGE_FLAGS_SELF)) {
		nla_nest_cancel(skb, br_afspec);
		goto nla_put_failure;
	}

	if (mode != BRIDGE_MODE_UNDEF) {
		if (nla_put_u16(skb, IFLA_BRIDGE_MODE, mode)) {
			nla_nest_cancel(skb, br_afspec);
			goto nla_put_failure;
		}
	}
	if (vlan_fill) {
		err = vlan_fill(skb, dev, filter_mask);
		if (err) {
			nla_nest_cancel(skb, br_afspec);
			goto nla_put_failure;
		}
	}
	nla_nest_end(skb, br_afspec);

	protinfo = nla_nest_start(skb, IFLA_PROTINFO | NLA_F_NESTED);
	if (!protinfo)
		goto nla_put_failure;

	if (brport_nla_put_flag(skb, flags, mask,
				IFLA_BRPORT_MODE, BR_HAIRPIN_MODE) ||
	    brport_nla_put_flag(skb, flags, mask,
				IFLA_BRPORT_GUARD, BR_BPDU_GUARD) ||
	    brport_nla_put_flag(skb, flags, mask,
				IFLA_BRPORT_FAST_LEAVE,
				BR_MULTICAST_FAST_LEAVE) ||
	    brport_nla_put_flag(skb, flags, mask,
				IFLA_BRPORT_PROTECT, BR_ROOT_BLOCK) ||
	    brport_nla_put_flag(skb, flags, mask,
				IFLA_BRPORT_LEARNING, BR_LEARNING) ||
	    brport_nla_put_flag(skb, flags, mask,
				IFLA_BRPORT_LEARNING_SYNC, BR_LEARNING_SYNC) ||
	    brport_nla_put_flag(skb, flags, mask,
				IFLA_BRPORT_UNICAST_FLOOD, BR_FLOOD) ||
	    brport_nla_put_flag(skb, flags, mask,
				IFLA_BRPORT_PROXYARP, BR_PROXYARP)) {
		nla_nest_cancel(skb, protinfo);
		goto nla_put_failure;
	}

	nla_nest_end(skb, protinfo);

	nlmsg_end(skb, nlh);
	return 0;
nla_put_failure:
	nlmsg_cancel(skb, nlh);
	return err ? err : -EMSGSIZE;
}
EXPORT_SYMBOL_GPL(ndo_dflt_bridge_getlink);

static int rtnl_bridge_getlink(struct sk_buff *skb, struct netlink_callback *cb)
{
	struct net *net = sock_net(skb->sk);
	struct net_device *dev;
	int idx = 0;
	u32 portid = NETLINK_CB(cb->skb).portid;
	u32 seq = cb->nlh->nlmsg_seq;
	u32 filter_mask = 0;
	int err;

	if (nlmsg_len(cb->nlh) > sizeof(struct ifinfomsg)) {
		struct nlattr *extfilt;

		extfilt = nlmsg_find_attr(cb->nlh, sizeof(struct ifinfomsg),
					  IFLA_EXT_MASK);
		if (extfilt) {
			if (nla_len(extfilt) < sizeof(filter_mask))
				return -EINVAL;

			filter_mask = nla_get_u32(extfilt);
		}
	}

	rcu_read_lock();
	for_each_netdev_rcu(net, dev) {
		const struct net_device_ops *ops = dev->netdev_ops;
		struct net_device *br_dev = netdev_master_upper_dev_get(dev);

		if (br_dev && br_dev->netdev_ops->ndo_bridge_getlink) {
			if (idx >= cb->args[0]) {
				err = br_dev->netdev_ops->ndo_bridge_getlink(
						skb, portid, seq, dev,
						filter_mask, NLM_F_MULTI);
				if (err < 0 && err != -EOPNOTSUPP) {
					if (likely(skb->len))
						break;

					goto out_err;
				}
			}
			idx++;
		}

		if (ops->ndo_bridge_getlink) {
			if (idx >= cb->args[0]) {
				err = ops->ndo_bridge_getlink(skb, portid,
							      seq, dev,
							      filter_mask,
							      NLM_F_MULTI);
				if (err < 0 && err != -EOPNOTSUPP) {
					if (likely(skb->len))
						break;

					goto out_err;
				}
			}
			idx++;
		}
	}
	err = skb->len;
out_err:
	rcu_read_unlock();
	cb->args[0] = idx;

	return err;
}

static inline size_t bridge_nlmsg_size(void)
{
	return NLMSG_ALIGN(sizeof(struct ifinfomsg))
		+ nla_total_size(IFNAMSIZ)	/* IFLA_IFNAME */
		+ nla_total_size(MAX_ADDR_LEN)	/* IFLA_ADDRESS */
		+ nla_total_size(sizeof(u32))	/* IFLA_MASTER */
		+ nla_total_size(sizeof(u32))	/* IFLA_MTU */
		+ nla_total_size(sizeof(u32))	/* IFLA_LINK */
		+ nla_total_size(sizeof(u32))	/* IFLA_OPERSTATE */
		+ nla_total_size(sizeof(u8))	/* IFLA_PROTINFO */
		+ nla_total_size(sizeof(struct nlattr))	/* IFLA_AF_SPEC */
		+ nla_total_size(sizeof(u16))	/* IFLA_BRIDGE_FLAGS */
		+ nla_total_size(sizeof(u16));	/* IFLA_BRIDGE_MODE */
}

static int rtnl_bridge_notify(struct net_device *dev)
{
	struct net *net = dev_net(dev);
	struct sk_buff *skb;
	int err = -EOPNOTSUPP;

	if (!dev->netdev_ops->ndo_bridge_getlink)
		return 0;

	skb = nlmsg_new(bridge_nlmsg_size(), GFP_ATOMIC);
	if (!skb) {
		err = -ENOMEM;
		goto errout;
	}

	err = dev->netdev_ops->ndo_bridge_getlink(skb, 0, 0, dev, 0, 0);
	if (err < 0)
		goto errout;

	if (!skb->len)
		goto errout;

	rtnl_notify(skb, net, 0, RTNLGRP_LINK, NULL, GFP_ATOMIC);
	return 0;
errout:
	WARN_ON(err == -EMSGSIZE);
	kfree_skb(skb);
	if (err)
		rtnl_set_sk_err(net, RTNLGRP_LINK, err);
	return err;
}

static int rtnl_bridge_setlink(struct sk_buff *skb, struct nlmsghdr *nlh,
			       struct netlink_ext_ack *extack)
{
	struct net *net = sock_net(skb->sk);
	struct ifinfomsg *ifm;
	struct net_device *dev;
	struct nlattr *br_spec, *attr = NULL;
	int rem, err = -EOPNOTSUPP;
	u16 flags = 0;
	bool have_flags = false;

	if (nlmsg_len(nlh) < sizeof(*ifm))
		return -EINVAL;

	ifm = nlmsg_data(nlh);
	if (ifm->ifi_family != AF_BRIDGE)
		return -EPFNOSUPPORT;

	dev = __dev_get_by_index(net, ifm->ifi_index);
	if (!dev) {
		NL_SET_ERR_MSG(extack, "unknown ifindex");
		return -ENODEV;
	}

	br_spec = nlmsg_find_attr(nlh, sizeof(struct ifinfomsg), IFLA_AF_SPEC);
	if (br_spec) {
		nla_for_each_nested(attr, br_spec, rem) {
			if (nla_type(attr) == IFLA_BRIDGE_FLAGS) {
				if (nla_len(attr) < sizeof(flags))
					return -EINVAL;

				have_flags = true;
				flags = nla_get_u16(attr);
				break;
			}
		}
	}

	if (!flags || (flags & BRIDGE_FLAGS_MASTER)) {
		struct net_device *br_dev = netdev_master_upper_dev_get(dev);

		if (!br_dev || !br_dev->netdev_ops->ndo_bridge_setlink) {
			err = -EOPNOTSUPP;
			goto out;
		}

		err = br_dev->netdev_ops->ndo_bridge_setlink(dev, nlh, flags);
		if (err)
			goto out;

		flags &= ~BRIDGE_FLAGS_MASTER;
	}

	if ((flags & BRIDGE_FLAGS_SELF)) {
		if (!dev->netdev_ops->ndo_bridge_setlink)
			err = -EOPNOTSUPP;
		else
			err = dev->netdev_ops->ndo_bridge_setlink(dev, nlh,
								  flags);
		if (!err) {
			flags &= ~BRIDGE_FLAGS_SELF;

			/* Generate event to notify upper layer of bridge
			 * change
			 */
			err = rtnl_bridge_notify(dev);
		}
	}

	if (have_flags)
		memcpy(nla_data(attr), &flags, sizeof(flags));
out:
	return err;
}

static int rtnl_bridge_dellink(struct sk_buff *skb, struct nlmsghdr *nlh,
			       struct netlink_ext_ack *extack)
{
	struct net *net = sock_net(skb->sk);
	struct ifinfomsg *ifm;
	struct net_device *dev;
	struct nlattr *br_spec, *attr = NULL;
	int rem, err = -EOPNOTSUPP;
	u16 flags = 0;
	bool have_flags = false;

	if (nlmsg_len(nlh) < sizeof(*ifm))
		return -EINVAL;

	ifm = nlmsg_data(nlh);
	if (ifm->ifi_family != AF_BRIDGE)
		return -EPFNOSUPPORT;

	dev = __dev_get_by_index(net, ifm->ifi_index);
	if (!dev) {
		NL_SET_ERR_MSG(extack, "unknown ifindex");
		return -ENODEV;
	}

	br_spec = nlmsg_find_attr(nlh, sizeof(struct ifinfomsg), IFLA_AF_SPEC);
	if (br_spec) {
		nla_for_each_nested(attr, br_spec, rem) {
			if (nla_type(attr) == IFLA_BRIDGE_FLAGS) {
				if (nla_len(attr) < sizeof(flags))
					return -EINVAL;

				have_flags = true;
				flags = nla_get_u16(attr);
				break;
			}
		}
	}

	if (!flags || (flags & BRIDGE_FLAGS_MASTER)) {
		struct net_device *br_dev = netdev_master_upper_dev_get(dev);

		if (!br_dev || !br_dev->netdev_ops->ndo_bridge_dellink) {
			err = -EOPNOTSUPP;
			goto out;
		}

		err = br_dev->netdev_ops->ndo_bridge_dellink(dev, nlh, flags);
		if (err)
			goto out;

		flags &= ~BRIDGE_FLAGS_MASTER;
	}

	if ((flags & BRIDGE_FLAGS_SELF)) {
		if (!dev->netdev_ops->ndo_bridge_dellink)
			err = -EOPNOTSUPP;
		else
			err = dev->netdev_ops->ndo_bridge_dellink(dev, nlh,
								  flags);

		if (!err) {
			flags &= ~BRIDGE_FLAGS_SELF;

			/* Generate event to notify upper layer of bridge
			 * change
			 */
			err = rtnl_bridge_notify(dev);
		}
	}

	if (have_flags)
		memcpy(nla_data(attr), &flags, sizeof(flags));
out:
	return err;
}

static bool stats_attr_valid(unsigned int mask, int attrid, int idxattr)
{
	return (mask & IFLA_STATS_FILTER_BIT(attrid)) &&
	       (!idxattr || idxattr == attrid);
}

#define IFLA_OFFLOAD_XSTATS_FIRST (IFLA_OFFLOAD_XSTATS_UNSPEC + 1)
static int rtnl_get_offload_stats_attr_size(int attr_id)
{
	switch (attr_id) {
	case IFLA_OFFLOAD_XSTATS_CPU_HIT:
		return sizeof(struct rtnl_link_stats64);
	}

	return 0;
}

static int rtnl_get_offload_stats(struct sk_buff *skb, struct net_device *dev,
				  int *prividx)
{
	struct nlattr *attr = NULL;
	int attr_id, size;
	void *attr_data;
	int err;

	if (!(dev->netdev_ops && dev->netdev_ops->ndo_has_offload_stats &&
	      dev->netdev_ops->ndo_get_offload_stats))
		return -ENODATA;

	for (attr_id = IFLA_OFFLOAD_XSTATS_FIRST;
	     attr_id <= IFLA_OFFLOAD_XSTATS_MAX; attr_id++) {
		if (attr_id < *prividx)
			continue;

		size = rtnl_get_offload_stats_attr_size(attr_id);
		if (!size)
			continue;

		if (!dev->netdev_ops->ndo_has_offload_stats(dev, attr_id))
			continue;

		attr = nla_reserve_64bit(skb, attr_id, size,
					 IFLA_OFFLOAD_XSTATS_UNSPEC);
		if (!attr)
			goto nla_put_failure;

		attr_data = nla_data(attr);
		memset(attr_data, 0, size);
		err = dev->netdev_ops->ndo_get_offload_stats(attr_id, dev,
							     attr_data);
		if (err)
			goto get_offload_stats_failure;
	}

	if (!attr)
		return -ENODATA;

	*prividx = 0;
	return 0;

nla_put_failure:
	err = -EMSGSIZE;
get_offload_stats_failure:
	*prividx = attr_id;
	return err;
}

static int rtnl_get_offload_stats_size(const struct net_device *dev)
{
	int nla_size = 0;
	int attr_id;
	int size;

	if (!(dev->netdev_ops && dev->netdev_ops->ndo_has_offload_stats &&
	      dev->netdev_ops->ndo_get_offload_stats))
		return 0;

	for (attr_id = IFLA_OFFLOAD_XSTATS_FIRST;
	     attr_id <= IFLA_OFFLOAD_XSTATS_MAX; attr_id++) {
		if (!dev->netdev_ops->ndo_has_offload_stats(dev, attr_id))
			continue;
		size = rtnl_get_offload_stats_attr_size(attr_id);
		nla_size += nla_total_size_64bit(size);
	}

	if (nla_size != 0)
		nla_size += nla_total_size(0);

	return nla_size;
}

static int rtnl_fill_statsinfo(struct sk_buff *skb, struct net_device *dev,
			       int type, u32 pid, u32 seq, u32 change,
			       unsigned int flags, unsigned int filter_mask,
			       int *idxattr, int *prividx)
{
	struct if_stats_msg *ifsm;
	struct nlmsghdr *nlh;
	struct nlattr *attr;
	int s_prividx = *prividx;
	int err;

	ASSERT_RTNL();

	nlh = nlmsg_put(skb, pid, seq, type, sizeof(*ifsm), flags);
	if (!nlh)
		return -EMSGSIZE;

	ifsm = nlmsg_data(nlh);
	ifsm->family = PF_UNSPEC;
	ifsm->pad1 = 0;
	ifsm->pad2 = 0;
	ifsm->ifindex = dev->ifindex;
	ifsm->filter_mask = filter_mask;

	if (stats_attr_valid(filter_mask, IFLA_STATS_LINK_64, *idxattr)) {
		struct rtnl_link_stats64 *sp;

		attr = nla_reserve_64bit(skb, IFLA_STATS_LINK_64,
					 sizeof(struct rtnl_link_stats64),
					 IFLA_STATS_UNSPEC);
		if (!attr)
			goto nla_put_failure;

		sp = nla_data(attr);
		dev_get_stats(dev, sp);
	}

	if (stats_attr_valid(filter_mask, IFLA_STATS_LINK_XSTATS, *idxattr)) {
		const struct rtnl_link_ops *ops = dev->rtnl_link_ops;

		if (ops && ops->fill_linkxstats) {
			*idxattr = IFLA_STATS_LINK_XSTATS;
			attr = nla_nest_start(skb,
					      IFLA_STATS_LINK_XSTATS);
			if (!attr)
				goto nla_put_failure;

			err = ops->fill_linkxstats(skb, dev, prividx, *idxattr);
			nla_nest_end(skb, attr);
			if (err)
				goto nla_put_failure;
			*idxattr = 0;
		}
	}

	if (stats_attr_valid(filter_mask, IFLA_STATS_LINK_XSTATS_SLAVE,
			     *idxattr)) {
		const struct rtnl_link_ops *ops = NULL;
		const struct net_device *master;

		master = netdev_master_upper_dev_get(dev);
		if (master)
			ops = master->rtnl_link_ops;
		if (ops && ops->fill_linkxstats) {
			*idxattr = IFLA_STATS_LINK_XSTATS_SLAVE;
			attr = nla_nest_start(skb,
					      IFLA_STATS_LINK_XSTATS_SLAVE);
			if (!attr)
				goto nla_put_failure;

			err = ops->fill_linkxstats(skb, dev, prividx, *idxattr);
			nla_nest_end(skb, attr);
			if (err)
				goto nla_put_failure;
			*idxattr = 0;
		}
	}

	if (stats_attr_valid(filter_mask, IFLA_STATS_LINK_OFFLOAD_XSTATS,
			     *idxattr)) {
		*idxattr = IFLA_STATS_LINK_OFFLOAD_XSTATS;
		attr = nla_nest_start(skb, IFLA_STATS_LINK_OFFLOAD_XSTATS);
		if (!attr)
			goto nla_put_failure;

		err = rtnl_get_offload_stats(skb, dev, prividx);
		if (err == -ENODATA)
			nla_nest_cancel(skb, attr);
		else
			nla_nest_end(skb, attr);

		if (err && err != -ENODATA)
			goto nla_put_failure;
		*idxattr = 0;
	}

	if (stats_attr_valid(filter_mask, IFLA_STATS_AF_SPEC, *idxattr)) {
		struct rtnl_af_ops *af_ops;

		*idxattr = IFLA_STATS_AF_SPEC;
		attr = nla_nest_start(skb, IFLA_STATS_AF_SPEC);
		if (!attr)
			goto nla_put_failure;

		rcu_read_lock();
		list_for_each_entry_rcu(af_ops, &rtnl_af_ops, list) {
			if (af_ops->fill_stats_af) {
				struct nlattr *af;
				int err;

				af = nla_nest_start(skb, af_ops->family);
				if (!af) {
					rcu_read_unlock();
					goto nla_put_failure;
				}
				err = af_ops->fill_stats_af(skb, dev);

				if (err == -ENODATA) {
					nla_nest_cancel(skb, af);
				} else if (err < 0) {
					rcu_read_unlock();
					goto nla_put_failure;
				}

				nla_nest_end(skb, af);
			}
		}
		rcu_read_unlock();

		nla_nest_end(skb, attr);

		*idxattr = 0;
	}

	nlmsg_end(skb, nlh);

	return 0;

nla_put_failure:
	/* not a multi message or no progress mean a real error */
	if (!(flags & NLM_F_MULTI) || s_prividx == *prividx)
		nlmsg_cancel(skb, nlh);
	else
		nlmsg_end(skb, nlh);

	return -EMSGSIZE;
}

static size_t if_nlmsg_stats_size(const struct net_device *dev,
				  u32 filter_mask)
{
	size_t size = 0;

	if (stats_attr_valid(filter_mask, IFLA_STATS_LINK_64, 0))
		size += nla_total_size_64bit(sizeof(struct rtnl_link_stats64));

	if (stats_attr_valid(filter_mask, IFLA_STATS_LINK_XSTATS, 0)) {
		const struct rtnl_link_ops *ops = dev->rtnl_link_ops;
		int attr = IFLA_STATS_LINK_XSTATS;

		if (ops && ops->get_linkxstats_size) {
			size += nla_total_size(ops->get_linkxstats_size(dev,
									attr));
			/* for IFLA_STATS_LINK_XSTATS */
			size += nla_total_size(0);
		}
	}

	if (stats_attr_valid(filter_mask, IFLA_STATS_LINK_XSTATS_SLAVE, 0)) {
		struct net_device *_dev = (struct net_device *)dev;
		const struct rtnl_link_ops *ops = NULL;
		const struct net_device *master;

		/* netdev_master_upper_dev_get can't take const */
		master = netdev_master_upper_dev_get(_dev);
		if (master)
			ops = master->rtnl_link_ops;
		if (ops && ops->get_linkxstats_size) {
			int attr = IFLA_STATS_LINK_XSTATS_SLAVE;

			size += nla_total_size(ops->get_linkxstats_size(dev,
									attr));
			/* for IFLA_STATS_LINK_XSTATS_SLAVE */
			size += nla_total_size(0);
		}
	}

	if (stats_attr_valid(filter_mask, IFLA_STATS_LINK_OFFLOAD_XSTATS, 0))
		size += rtnl_get_offload_stats_size(dev);

	if (stats_attr_valid(filter_mask, IFLA_STATS_AF_SPEC, 0)) {
		struct rtnl_af_ops *af_ops;

		/* for IFLA_STATS_AF_SPEC */
		size += nla_total_size(0);

		rcu_read_lock();
		list_for_each_entry_rcu(af_ops, &rtnl_af_ops, list) {
			if (af_ops->get_stats_af_size) {
				size += nla_total_size(
					af_ops->get_stats_af_size(dev));

				/* for AF_* */
				size += nla_total_size(0);
			}
		}
		rcu_read_unlock();
	}

	return size;
}

static int rtnl_stats_get(struct sk_buff *skb, struct nlmsghdr *nlh,
			  struct netlink_ext_ack *extack)
{
	struct net *net = sock_net(skb->sk);
	struct net_device *dev = NULL;
	int idxattr = 0, prividx = 0;
	struct if_stats_msg *ifsm;
	struct sk_buff *nskb;
	u32 filter_mask;
	int err;

	if (nlmsg_len(nlh) < sizeof(*ifsm))
		return -EINVAL;

	ifsm = nlmsg_data(nlh);
	if (ifsm->ifindex > 0)
		dev = __dev_get_by_index(net, ifsm->ifindex);
	else
		return -EINVAL;

	if (!dev)
		return -ENODEV;

	filter_mask = ifsm->filter_mask;
	if (!filter_mask)
		return -EINVAL;

	nskb = nlmsg_new(if_nlmsg_stats_size(dev, filter_mask), GFP_KERNEL);
	if (!nskb)
		return -ENOBUFS;

	err = rtnl_fill_statsinfo(nskb, dev, RTM_NEWSTATS,
				  NETLINK_CB(skb).portid, nlh->nlmsg_seq, 0,
				  0, filter_mask, &idxattr, &prividx);
	if (err < 0) {
		/* -EMSGSIZE implies BUG in if_nlmsg_stats_size */
		WARN_ON(err == -EMSGSIZE);
		kfree_skb(nskb);
	} else {
		err = rtnl_unicast(nskb, net, NETLINK_CB(skb).portid);
	}

	return err;
}

static int rtnl_stats_dump(struct sk_buff *skb, struct netlink_callback *cb)
{
	int h, s_h, err, s_idx, s_idxattr, s_prividx;
	struct net *net = sock_net(skb->sk);
	unsigned int flags = NLM_F_MULTI;
	struct if_stats_msg *ifsm;
	struct hlist_head *head;
	struct net_device *dev;
	u32 filter_mask = 0;
	int idx = 0;

	s_h = cb->args[0];
	s_idx = cb->args[1];
	s_idxattr = cb->args[2];
	s_prividx = cb->args[3];

	cb->seq = net->dev_base_seq;

	if (nlmsg_len(cb->nlh) < sizeof(*ifsm))
		return -EINVAL;

	ifsm = nlmsg_data(cb->nlh);
	filter_mask = ifsm->filter_mask;
	if (!filter_mask)
		return -EINVAL;

	for (h = s_h; h < NETDEV_HASHENTRIES; h++, s_idx = 0) {
		idx = 0;
		head = &net->dev_index_head[h];
		hlist_for_each_entry(dev, head, index_hlist) {
			if (idx < s_idx)
				goto cont;
			err = rtnl_fill_statsinfo(skb, dev, RTM_NEWSTATS,
						  NETLINK_CB(cb->skb).portid,
						  cb->nlh->nlmsg_seq, 0,
						  flags, filter_mask,
						  &s_idxattr, &s_prividx);
			/* If we ran out of room on the first message,
			 * we're in trouble
			 */
			WARN_ON((err == -EMSGSIZE) && (skb->len == 0));

			if (err < 0)
				goto out;
			s_prividx = 0;
			s_idxattr = 0;
			nl_dump_check_consistent(cb, nlmsg_hdr(skb));
cont:
			idx++;
		}
	}
out:
	cb->args[3] = s_prividx;
	cb->args[2] = s_idxattr;
	cb->args[1] = idx;
	cb->args[0] = h;

	return skb->len;
}

/* Process one rtnetlink message. */

static int rtnetlink_rcv_msg(struct sk_buff *skb, struct nlmsghdr *nlh,
			     struct netlink_ext_ack *extack)
{
	struct net *net = sock_net(skb->sk);
	struct rtnl_link *link;
	struct module *owner;
	int err = -EOPNOTSUPP;
	rtnl_doit_func doit;
	unsigned int flags;
	int kind;
	int family;
	int type;

	type = nlh->nlmsg_type;
	if (type > RTM_MAX)
		return -EOPNOTSUPP;

	type -= RTM_BASE;

	/* All the messages must have at least 1 byte length */
	if (nlmsg_len(nlh) < sizeof(struct rtgenmsg))
		return 0;

	family = ((struct rtgenmsg *)nlmsg_data(nlh))->rtgen_family;
	kind = type&3;

	if (kind != 2 && !netlink_net_capable(skb, CAP_NET_ADMIN))
		return -EPERM;

	rcu_read_lock();
	if (kind == 2 && nlh->nlmsg_flags&NLM_F_DUMP) {
		struct sock *rtnl;
		rtnl_dumpit_func dumpit;
		u16 min_dump_alloc = 0;

		link = rtnl_get_link(family, type);
		if (!link || !link->dumpit) {
			family = PF_UNSPEC;
			link = rtnl_get_link(family, type);
			if (!link || !link->dumpit)
				goto err_unlock;
		}
		owner = link->owner;
		dumpit = link->dumpit;

		if (type == RTM_GETLINK - RTM_BASE)
			min_dump_alloc = rtnl_calcit(skb, nlh);

		err = 0;
		/* need to do this before rcu_read_unlock() */
		if (!try_module_get(owner))
			err = -EPROTONOSUPPORT;

		rcu_read_unlock();

		rtnl = net->rtnl;
		if (err == 0) {
			struct netlink_dump_control c = {
				.dump		= dumpit,
				.min_dump_alloc	= min_dump_alloc,
				.module		= owner,
			};
			err = netlink_dump_start(rtnl, skb, nlh, &c);
			/* netlink_dump_start() will keep a reference on
			 * module if dump is still in progress.
			 */
			module_put(owner);
		}
		return err;
	}

	link = rtnl_get_link(family, type);
	if (!link || !link->doit) {
		family = PF_UNSPEC;
		link = rtnl_get_link(PF_UNSPEC, type);
		if (!link || !link->doit)
			goto out_unlock;
	}

	owner = link->owner;
	if (!try_module_get(owner)) {
		err = -EPROTONOSUPPORT;
		goto out_unlock;
	}

	flags = link->flags;
	if (flags & RTNL_FLAG_DOIT_UNLOCKED) {
		doit = link->doit;
		rcu_read_unlock();
		if (doit)
			err = doit(skb, nlh, extack);
		module_put(owner);
		return err;
	}
	rcu_read_unlock();

	rtnl_lock();
	link = rtnl_get_link(family, type);
	if (link && link->doit)
		err = link->doit(skb, nlh, extack);
	rtnl_unlock();

	module_put(owner);

	return err;

out_unlock:
	rcu_read_unlock();
	return err;

err_unlock:
	rcu_read_unlock();
	return -EOPNOTSUPP;
}

static void rtnetlink_rcv(struct sk_buff *skb)
{
	netlink_rcv_skb(skb, &rtnetlink_rcv_msg);
}

static int rtnetlink_bind(struct net *net, int group)
{
	switch (group) {
	case RTNLGRP_IPV4_MROUTE_R:
	case RTNLGRP_IPV6_MROUTE_R:
		if (!ns_capable(net->user_ns, CAP_NET_ADMIN))
			return -EPERM;
		break;
	}
	return 0;
}

static int rtnetlink_event(struct notifier_block *this, unsigned long event, void *ptr)
{
	struct net_device *dev = netdev_notifier_info_to_dev(ptr);

	switch (event) {
	case NETDEV_REBOOT:
	case NETDEV_CHANGEMTU:
	case NETDEV_CHANGEADDR:
	case NETDEV_CHANGENAME:
	case NETDEV_FEAT_CHANGE:
	case NETDEV_BONDING_FAILOVER:
	case NETDEV_POST_TYPE_CHANGE:
	case NETDEV_NOTIFY_PEERS:
	case NETDEV_CHANGEUPPER:
	case NETDEV_RESEND_IGMP:
	case NETDEV_CHANGEINFODATA:
	case NETDEV_CHANGELOWERSTATE:
	case NETDEV_CHANGE_TX_QUEUE_LEN:
		rtmsg_ifinfo_event(RTM_NEWLINK, dev, 0, rtnl_get_event(event),
				   GFP_KERNEL, NULL, 0);
		break;
	default:
		break;
	}
	return NOTIFY_DONE;
}

static struct notifier_block rtnetlink_dev_notifier = {
	.notifier_call	= rtnetlink_event,
};


static int __net_init rtnetlink_net_init(struct net *net)
{
	struct sock *sk;
	struct netlink_kernel_cfg cfg = {
		.groups		= RTNLGRP_MAX,
		.input		= rtnetlink_rcv,
		.cb_mutex	= &rtnl_mutex,
		.flags		= NL_CFG_F_NONROOT_RECV,
		.bind		= rtnetlink_bind,
	};

	sk = netlink_kernel_create(net, NETLINK_ROUTE, &cfg);
	if (!sk)
		return -ENOMEM;
	net->rtnl = sk;
	return 0;
}

static void __net_exit rtnetlink_net_exit(struct net *net)
{
	netlink_kernel_release(net->rtnl);
	net->rtnl = NULL;
}

static struct pernet_operations rtnetlink_net_ops = {
	.init = rtnetlink_net_init,
	.exit = rtnetlink_net_exit,
};

void __init rtnetlink_init(void)
{
	if (register_pernet_subsys(&rtnetlink_net_ops))
		panic("rtnetlink_init: cannot initialize rtnetlink\n");

	register_netdevice_notifier(&rtnetlink_dev_notifier);

	rtnl_register(PF_UNSPEC, RTM_GETLINK, rtnl_getlink,
		      rtnl_dump_ifinfo, 0);
	rtnl_register(PF_UNSPEC, RTM_SETLINK, rtnl_setlink, NULL, 0);
	rtnl_register(PF_UNSPEC, RTM_NEWLINK, rtnl_newlink, NULL, 0);
	rtnl_register(PF_UNSPEC, RTM_DELLINK, rtnl_dellink, NULL, 0);

	rtnl_register(PF_UNSPEC, RTM_GETADDR, NULL, rtnl_dump_all, 0);
	rtnl_register(PF_UNSPEC, RTM_GETROUTE, NULL, rtnl_dump_all, 0);
	rtnl_register(PF_UNSPEC, RTM_GETNETCONF, NULL, rtnl_dump_all, 0);

	rtnl_register(PF_BRIDGE, RTM_NEWNEIGH, rtnl_fdb_add, NULL, 0);
	rtnl_register(PF_BRIDGE, RTM_DELNEIGH, rtnl_fdb_del, NULL, 0);
	rtnl_register(PF_BRIDGE, RTM_GETNEIGH, NULL, rtnl_fdb_dump, 0);

	rtnl_register(PF_BRIDGE, RTM_GETLINK, NULL, rtnl_bridge_getlink, 0);
	rtnl_register(PF_BRIDGE, RTM_DELLINK, rtnl_bridge_dellink, NULL, 0);
	rtnl_register(PF_BRIDGE, RTM_SETLINK, rtnl_bridge_setlink, NULL, 0);

	rtnl_register(PF_UNSPEC, RTM_GETSTATS, rtnl_stats_get, rtnl_stats_dump,
		      0);
}<|MERGE_RESOLUTION|>--- conflicted
+++ resolved
@@ -2318,14 +2318,9 @@
 	if (err < 0)
 		return err;
 
-<<<<<<< HEAD
-	if (tb[IFLA_NET_NS_PID] || tb[IFLA_NET_NS_FD]) {
-		struct net *net = rtnl_link_get_net(dev_net(dev), tb);
-=======
 	if (tb[IFLA_NET_NS_PID] || tb[IFLA_NET_NS_FD] || tb[IFLA_IF_NETNSID]) {
 		struct net *net = rtnl_link_get_net_capable(skb, dev_net(dev),
 							    tb, CAP_NET_ADMIN);
->>>>>>> e021bb4f
 		if (IS_ERR(net)) {
 			err = PTR_ERR(net);
 			goto errout;
@@ -2813,11 +2808,7 @@
 	}
 
 	if (dev->rtnl_link_state == RTNL_LINK_INITIALIZED) {
-<<<<<<< HEAD
-		__dev_notify_flags(dev, old_flags, 0U);
-=======
 		__dev_notify_flags(dev, old_flags, (old_flags ^ dev->flags));
->>>>>>> e021bb4f
 	} else {
 		dev->rtnl_link_state = RTNL_LINK_INITIALIZED;
 		__dev_notify_flags(dev, old_flags, ~0U);
