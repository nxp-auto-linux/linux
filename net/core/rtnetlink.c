// SPDX-License-Identifier: GPL-2.0-or-later
/*
 * INET		An implementation of the TCP/IP protocol suite for the LINUX
 *		operating system.  INET is implemented using the  BSD Socket
 *		interface as the means of communication with the user level.
 *
 *		Routing netlink socket interface: protocol independent part.
 *
 * Authors:	Alexey Kuznetsov, <kuznet@ms2.inr.ac.ru>
 *
 *	Fixes:
 *	Vitaly E. Lavrov		RTA_OK arithmetics was wrong.
 */

#include <linux/bitops.h>
#include <linux/errno.h>
#include <linux/module.h>
#include <linux/types.h>
#include <linux/socket.h>
#include <linux/kernel.h>
#include <linux/timer.h>
#include <linux/string.h>
#include <linux/sockios.h>
#include <linux/net.h>
#include <linux/fcntl.h>
#include <linux/mm.h>
#include <linux/slab.h>
#include <linux/interrupt.h>
#include <linux/capability.h>
#include <linux/skbuff.h>
#include <linux/init.h>
#include <linux/security.h>
#include <linux/mutex.h>
#include <linux/if_addr.h>
#include <linux/if_bridge.h>
#include <linux/if_vlan.h>
#include <linux/pci.h>
#include <linux/etherdevice.h>
#include <linux/bpf.h>

#include <linux/uaccess.h>

#include <linux/inet.h>
#include <linux/netdevice.h>
#include <net/ip.h>
#include <net/protocol.h>
#include <net/arp.h>
#include <net/route.h>
#include <net/udp.h>
#include <net/tcp.h>
#include <net/sock.h>
#include <net/pkt_sched.h>
#include <net/fib_rules.h>
#include <net/rtnetlink.h>
#include <net/net_namespace.h>

#define RTNL_MAX_TYPE		50
#define RTNL_SLAVE_MAX_TYPE	36

struct rtnl_link {
	rtnl_doit_func		doit;
	rtnl_dumpit_func	dumpit;
	struct module		*owner;
	unsigned int		flags;
	struct rcu_head		rcu;
};

static DEFINE_MUTEX(rtnl_mutex);

void rtnl_lock(void)
{
	mutex_lock(&rtnl_mutex);
}
EXPORT_SYMBOL(rtnl_lock);

int rtnl_lock_killable(void)
{
	return mutex_lock_killable(&rtnl_mutex);
}
EXPORT_SYMBOL(rtnl_lock_killable);

static struct sk_buff *defer_kfree_skb_list;
void rtnl_kfree_skbs(struct sk_buff *head, struct sk_buff *tail)
{
	if (head && tail) {
		tail->next = defer_kfree_skb_list;
		defer_kfree_skb_list = head;
	}
}
EXPORT_SYMBOL(rtnl_kfree_skbs);

void __rtnl_unlock(void)
{
	struct sk_buff *head = defer_kfree_skb_list;

	defer_kfree_skb_list = NULL;

	mutex_unlock(&rtnl_mutex);

	while (head) {
		struct sk_buff *next = head->next;

		kfree_skb(head);
		cond_resched();
		head = next;
	}
}

void rtnl_unlock(void)
{
	/* This fellow will unlock it for us. */
	netdev_run_todo();
}
EXPORT_SYMBOL(rtnl_unlock);

int rtnl_trylock(void)
{
	return mutex_trylock(&rtnl_mutex);
}
EXPORT_SYMBOL(rtnl_trylock);

int rtnl_is_locked(void)
{
	return mutex_is_locked(&rtnl_mutex);
}
EXPORT_SYMBOL(rtnl_is_locked);

bool refcount_dec_and_rtnl_lock(refcount_t *r)
{
	return refcount_dec_and_mutex_lock(r, &rtnl_mutex);
}
EXPORT_SYMBOL(refcount_dec_and_rtnl_lock);

#ifdef CONFIG_PROVE_LOCKING
bool lockdep_rtnl_is_held(void)
{
	return lockdep_is_held(&rtnl_mutex);
}
EXPORT_SYMBOL(lockdep_rtnl_is_held);
#endif /* #ifdef CONFIG_PROVE_LOCKING */

static struct rtnl_link *__rcu *rtnl_msg_handlers[RTNL_FAMILY_MAX + 1];

static inline int rtm_msgindex(int msgtype)
{
	int msgindex = msgtype - RTM_BASE;

	/*
	 * msgindex < 0 implies someone tried to register a netlink
	 * control code. msgindex >= RTM_NR_MSGTYPES may indicate that
	 * the message type has not been added to linux/rtnetlink.h
	 */
	BUG_ON(msgindex < 0 || msgindex >= RTM_NR_MSGTYPES);

	return msgindex;
}

static struct rtnl_link *rtnl_get_link(int protocol, int msgtype)
{
	struct rtnl_link **tab;

	if (protocol >= ARRAY_SIZE(rtnl_msg_handlers))
		protocol = PF_UNSPEC;

	tab = rcu_dereference_rtnl(rtnl_msg_handlers[protocol]);
	if (!tab)
		tab = rcu_dereference_rtnl(rtnl_msg_handlers[PF_UNSPEC]);

	return tab[msgtype];
}

static int rtnl_register_internal(struct module *owner,
				  int protocol, int msgtype,
				  rtnl_doit_func doit, rtnl_dumpit_func dumpit,
				  unsigned int flags)
{
	struct rtnl_link *link, *old;
	struct rtnl_link __rcu **tab;
	int msgindex;
	int ret = -ENOBUFS;

	BUG_ON(protocol < 0 || protocol > RTNL_FAMILY_MAX);
	msgindex = rtm_msgindex(msgtype);

	rtnl_lock();
	tab = rtnl_msg_handlers[protocol];
	if (tab == NULL) {
		tab = kcalloc(RTM_NR_MSGTYPES, sizeof(void *), GFP_KERNEL);
		if (!tab)
			goto unlock;

		/* ensures we see the 0 stores */
		rcu_assign_pointer(rtnl_msg_handlers[protocol], tab);
	}

	old = rtnl_dereference(tab[msgindex]);
	if (old) {
		link = kmemdup(old, sizeof(*old), GFP_KERNEL);
		if (!link)
			goto unlock;
	} else {
		link = kzalloc(sizeof(*link), GFP_KERNEL);
		if (!link)
			goto unlock;
	}

	WARN_ON(link->owner && link->owner != owner);
	link->owner = owner;

	WARN_ON(doit && link->doit && link->doit != doit);
	if (doit)
		link->doit = doit;
	WARN_ON(dumpit && link->dumpit && link->dumpit != dumpit);
	if (dumpit)
		link->dumpit = dumpit;

	link->flags |= flags;

	/* publish protocol:msgtype */
	rcu_assign_pointer(tab[msgindex], link);
	ret = 0;
	if (old)
		kfree_rcu(old, rcu);
unlock:
	rtnl_unlock();
	return ret;
}

/**
 * rtnl_register_module - Register a rtnetlink message type
 *
 * @owner: module registering the hook (THIS_MODULE)
 * @protocol: Protocol family or PF_UNSPEC
 * @msgtype: rtnetlink message type
 * @doit: Function pointer called for each request message
 * @dumpit: Function pointer called for each dump request (NLM_F_DUMP) message
 * @flags: rtnl_link_flags to modifiy behaviour of doit/dumpit functions
 *
 * Like rtnl_register, but for use by removable modules.
 */
int rtnl_register_module(struct module *owner,
			 int protocol, int msgtype,
			 rtnl_doit_func doit, rtnl_dumpit_func dumpit,
			 unsigned int flags)
{
	return rtnl_register_internal(owner, protocol, msgtype,
				      doit, dumpit, flags);
}
EXPORT_SYMBOL_GPL(rtnl_register_module);

/**
 * rtnl_register - Register a rtnetlink message type
 * @protocol: Protocol family or PF_UNSPEC
 * @msgtype: rtnetlink message type
 * @doit: Function pointer called for each request message
 * @dumpit: Function pointer called for each dump request (NLM_F_DUMP) message
 * @flags: rtnl_link_flags to modifiy behaviour of doit/dumpit functions
 *
 * Registers the specified function pointers (at least one of them has
 * to be non-NULL) to be called whenever a request message for the
 * specified protocol family and message type is received.
 *
 * The special protocol family PF_UNSPEC may be used to define fallback
 * function pointers for the case when no entry for the specific protocol
 * family exists.
 */
void rtnl_register(int protocol, int msgtype,
		   rtnl_doit_func doit, rtnl_dumpit_func dumpit,
		   unsigned int flags)
{
	int err;

	err = rtnl_register_internal(NULL, protocol, msgtype, doit, dumpit,
				     flags);
	if (err)
		pr_err("Unable to register rtnetlink message handler, "
		       "protocol = %d, message type = %d\n", protocol, msgtype);
}

/**
 * rtnl_unregister - Unregister a rtnetlink message type
 * @protocol: Protocol family or PF_UNSPEC
 * @msgtype: rtnetlink message type
 *
 * Returns 0 on success or a negative error code.
 */
int rtnl_unregister(int protocol, int msgtype)
{
	struct rtnl_link **tab, *link;
	int msgindex;

	BUG_ON(protocol < 0 || protocol > RTNL_FAMILY_MAX);
	msgindex = rtm_msgindex(msgtype);

	rtnl_lock();
	tab = rtnl_dereference(rtnl_msg_handlers[protocol]);
	if (!tab) {
		rtnl_unlock();
		return -ENOENT;
	}

	link = tab[msgindex];
	rcu_assign_pointer(tab[msgindex], NULL);
	rtnl_unlock();

	kfree_rcu(link, rcu);

	return 0;
}
EXPORT_SYMBOL_GPL(rtnl_unregister);

/**
 * rtnl_unregister_all - Unregister all rtnetlink message type of a protocol
 * @protocol : Protocol family or PF_UNSPEC
 *
 * Identical to calling rtnl_unregster() for all registered message types
 * of a certain protocol family.
 */
void rtnl_unregister_all(int protocol)
{
	struct rtnl_link **tab, *link;
	int msgindex;

	BUG_ON(protocol < 0 || protocol > RTNL_FAMILY_MAX);

	rtnl_lock();
	tab = rtnl_msg_handlers[protocol];
	if (!tab) {
		rtnl_unlock();
		return;
	}
	RCU_INIT_POINTER(rtnl_msg_handlers[protocol], NULL);
	for (msgindex = 0; msgindex < RTM_NR_MSGTYPES; msgindex++) {
		link = tab[msgindex];
		if (!link)
			continue;

		rcu_assign_pointer(tab[msgindex], NULL);
		kfree_rcu(link, rcu);
	}
	rtnl_unlock();

	synchronize_net();

	kfree(tab);
}
EXPORT_SYMBOL_GPL(rtnl_unregister_all);

static LIST_HEAD(link_ops);

static const struct rtnl_link_ops *rtnl_link_ops_get(const char *kind)
{
	const struct rtnl_link_ops *ops;

	list_for_each_entry(ops, &link_ops, list) {
		if (!strcmp(ops->kind, kind))
			return ops;
	}
	return NULL;
}

/**
 * __rtnl_link_register - Register rtnl_link_ops with rtnetlink.
 * @ops: struct rtnl_link_ops * to register
 *
 * The caller must hold the rtnl_mutex. This function should be used
 * by drivers that create devices during module initialization. It
 * must be called before registering the devices.
 *
 * Returns 0 on success or a negative error code.
 */
int __rtnl_link_register(struct rtnl_link_ops *ops)
{
	if (rtnl_link_ops_get(ops->kind))
		return -EEXIST;

	/* The check for setup is here because if ops
	 * does not have that filled up, it is not possible
	 * to use the ops for creating device. So do not
	 * fill up dellink as well. That disables rtnl_dellink.
	 */
	if (ops->setup && !ops->dellink)
		ops->dellink = unregister_netdevice_queue;

	list_add_tail(&ops->list, &link_ops);
	return 0;
}
EXPORT_SYMBOL_GPL(__rtnl_link_register);

/**
 * rtnl_link_register - Register rtnl_link_ops with rtnetlink.
 * @ops: struct rtnl_link_ops * to register
 *
 * Returns 0 on success or a negative error code.
 */
int rtnl_link_register(struct rtnl_link_ops *ops)
{
	int err;

	/* Sanity-check max sizes to avoid stack buffer overflow. */
	if (WARN_ON(ops->maxtype > RTNL_MAX_TYPE ||
		    ops->slave_maxtype > RTNL_SLAVE_MAX_TYPE))
		return -EINVAL;

	rtnl_lock();
	err = __rtnl_link_register(ops);
	rtnl_unlock();
	return err;
}
EXPORT_SYMBOL_GPL(rtnl_link_register);

static void __rtnl_kill_links(struct net *net, struct rtnl_link_ops *ops)
{
	struct net_device *dev;
	LIST_HEAD(list_kill);

	for_each_netdev(net, dev) {
		if (dev->rtnl_link_ops == ops)
			ops->dellink(dev, &list_kill);
	}
	unregister_netdevice_many(&list_kill);
}

/**
 * __rtnl_link_unregister - Unregister rtnl_link_ops from rtnetlink.
 * @ops: struct rtnl_link_ops * to unregister
 *
 * The caller must hold the rtnl_mutex and guarantee net_namespace_list
 * integrity (hold pernet_ops_rwsem for writing to close the race
 * with setup_net() and cleanup_net()).
 */
void __rtnl_link_unregister(struct rtnl_link_ops *ops)
{
	struct net *net;

	for_each_net(net) {
		__rtnl_kill_links(net, ops);
	}
	list_del(&ops->list);
}
EXPORT_SYMBOL_GPL(__rtnl_link_unregister);

/* Return with the rtnl_lock held when there are no network
 * devices unregistering in any network namespace.
 */
static void rtnl_lock_unregistering_all(void)
{
	struct net *net;
	bool unregistering;
	DEFINE_WAIT_FUNC(wait, woken_wake_function);

	add_wait_queue(&netdev_unregistering_wq, &wait);
	for (;;) {
		unregistering = false;
		rtnl_lock();
		/* We held write locked pernet_ops_rwsem, and parallel
		 * setup_net() and cleanup_net() are not possible.
		 */
		for_each_net(net) {
			if (net->dev_unreg_count > 0) {
				unregistering = true;
				break;
			}
		}
		if (!unregistering)
			break;
		__rtnl_unlock();

		wait_woken(&wait, TASK_UNINTERRUPTIBLE, MAX_SCHEDULE_TIMEOUT);
	}
	remove_wait_queue(&netdev_unregistering_wq, &wait);
}

/**
 * rtnl_link_unregister - Unregister rtnl_link_ops from rtnetlink.
 * @ops: struct rtnl_link_ops * to unregister
 */
void rtnl_link_unregister(struct rtnl_link_ops *ops)
{
	/* Close the race with setup_net() and cleanup_net() */
	down_write(&pernet_ops_rwsem);
	rtnl_lock_unregistering_all();
	__rtnl_link_unregister(ops);
	rtnl_unlock();
	up_write(&pernet_ops_rwsem);
}
EXPORT_SYMBOL_GPL(rtnl_link_unregister);

static size_t rtnl_link_get_slave_info_data_size(const struct net_device *dev)
{
	struct net_device *master_dev;
	const struct rtnl_link_ops *ops;
	size_t size = 0;

	rcu_read_lock();

	master_dev = netdev_master_upper_dev_get_rcu((struct net_device *)dev);
	if (!master_dev)
		goto out;

	ops = master_dev->rtnl_link_ops;
	if (!ops || !ops->get_slave_size)
		goto out;
	/* IFLA_INFO_SLAVE_DATA + nested data */
	size = nla_total_size(sizeof(struct nlattr)) +
	       ops->get_slave_size(master_dev, dev);

out:
	rcu_read_unlock();
	return size;
}

static size_t rtnl_link_get_size(const struct net_device *dev)
{
	const struct rtnl_link_ops *ops = dev->rtnl_link_ops;
	size_t size;

	if (!ops)
		return 0;

	size = nla_total_size(sizeof(struct nlattr)) + /* IFLA_LINKINFO */
	       nla_total_size(strlen(ops->kind) + 1);  /* IFLA_INFO_KIND */

	if (ops->get_size)
		/* IFLA_INFO_DATA + nested data */
		size += nla_total_size(sizeof(struct nlattr)) +
			ops->get_size(dev);

	if (ops->get_xstats_size)
		/* IFLA_INFO_XSTATS */
		size += nla_total_size(ops->get_xstats_size(dev));

	size += rtnl_link_get_slave_info_data_size(dev);

	return size;
}

static LIST_HEAD(rtnl_af_ops);

static const struct rtnl_af_ops *rtnl_af_lookup(const int family)
{
	const struct rtnl_af_ops *ops;

	list_for_each_entry_rcu(ops, &rtnl_af_ops, list) {
		if (ops->family == family)
			return ops;
	}

	return NULL;
}

/**
 * rtnl_af_register - Register rtnl_af_ops with rtnetlink.
 * @ops: struct rtnl_af_ops * to register
 *
 * Returns 0 on success or a negative error code.
 */
void rtnl_af_register(struct rtnl_af_ops *ops)
{
	rtnl_lock();
	list_add_tail_rcu(&ops->list, &rtnl_af_ops);
	rtnl_unlock();
}
EXPORT_SYMBOL_GPL(rtnl_af_register);

/**
 * rtnl_af_unregister - Unregister rtnl_af_ops from rtnetlink.
 * @ops: struct rtnl_af_ops * to unregister
 */
void rtnl_af_unregister(struct rtnl_af_ops *ops)
{
	rtnl_lock();
	list_del_rcu(&ops->list);
	rtnl_unlock();

	synchronize_rcu();
}
EXPORT_SYMBOL_GPL(rtnl_af_unregister);

static size_t rtnl_link_get_af_size(const struct net_device *dev,
				    u32 ext_filter_mask)
{
	struct rtnl_af_ops *af_ops;
	size_t size;

	/* IFLA_AF_SPEC */
	size = nla_total_size(sizeof(struct nlattr));

	rcu_read_lock();
	list_for_each_entry_rcu(af_ops, &rtnl_af_ops, list) {
		if (af_ops->get_link_af_size) {
			/* AF_* + nested data */
			size += nla_total_size(sizeof(struct nlattr)) +
				af_ops->get_link_af_size(dev, ext_filter_mask);
		}
	}
	rcu_read_unlock();

	return size;
}

static bool rtnl_have_link_slave_info(const struct net_device *dev)
{
	struct net_device *master_dev;
	bool ret = false;

	rcu_read_lock();

	master_dev = netdev_master_upper_dev_get_rcu((struct net_device *)dev);
	if (master_dev && master_dev->rtnl_link_ops)
		ret = true;
	rcu_read_unlock();
	return ret;
}

static int rtnl_link_slave_info_fill(struct sk_buff *skb,
				     const struct net_device *dev)
{
	struct net_device *master_dev;
	const struct rtnl_link_ops *ops;
	struct nlattr *slave_data;
	int err;

	master_dev = netdev_master_upper_dev_get((struct net_device *) dev);
	if (!master_dev)
		return 0;
	ops = master_dev->rtnl_link_ops;
	if (!ops)
		return 0;
	if (nla_put_string(skb, IFLA_INFO_SLAVE_KIND, ops->kind) < 0)
		return -EMSGSIZE;
	if (ops->fill_slave_info) {
		slave_data = nla_nest_start_noflag(skb, IFLA_INFO_SLAVE_DATA);
		if (!slave_data)
			return -EMSGSIZE;
		err = ops->fill_slave_info(skb, master_dev, dev);
		if (err < 0)
			goto err_cancel_slave_data;
		nla_nest_end(skb, slave_data);
	}
	return 0;

err_cancel_slave_data:
	nla_nest_cancel(skb, slave_data);
	return err;
}

static int rtnl_link_info_fill(struct sk_buff *skb,
			       const struct net_device *dev)
{
	const struct rtnl_link_ops *ops = dev->rtnl_link_ops;
	struct nlattr *data;
	int err;

	if (!ops)
		return 0;
	if (nla_put_string(skb, IFLA_INFO_KIND, ops->kind) < 0)
		return -EMSGSIZE;
	if (ops->fill_xstats) {
		err = ops->fill_xstats(skb, dev);
		if (err < 0)
			return err;
	}
	if (ops->fill_info) {
		data = nla_nest_start_noflag(skb, IFLA_INFO_DATA);
		if (data == NULL)
			return -EMSGSIZE;
		err = ops->fill_info(skb, dev);
		if (err < 0)
			goto err_cancel_data;
		nla_nest_end(skb, data);
	}
	return 0;

err_cancel_data:
	nla_nest_cancel(skb, data);
	return err;
}

static int rtnl_link_fill(struct sk_buff *skb, const struct net_device *dev)
{
	struct nlattr *linkinfo;
	int err = -EMSGSIZE;

	linkinfo = nla_nest_start_noflag(skb, IFLA_LINKINFO);
	if (linkinfo == NULL)
		goto out;

	err = rtnl_link_info_fill(skb, dev);
	if (err < 0)
		goto err_cancel_link;

	err = rtnl_link_slave_info_fill(skb, dev);
	if (err < 0)
		goto err_cancel_link;

	nla_nest_end(skb, linkinfo);
	return 0;

err_cancel_link:
	nla_nest_cancel(skb, linkinfo);
out:
	return err;
}

int rtnetlink_send(struct sk_buff *skb, struct net *net, u32 pid, unsigned int group, int echo)
{
	struct sock *rtnl = net->rtnl;
	int err = 0;

	NETLINK_CB(skb).dst_group = group;
	if (echo)
		refcount_inc(&skb->users);
	netlink_broadcast(rtnl, skb, pid, group, GFP_KERNEL);
	if (echo)
		err = netlink_unicast(rtnl, skb, pid, MSG_DONTWAIT);
	return err;
}

int rtnl_unicast(struct sk_buff *skb, struct net *net, u32 pid)
{
	struct sock *rtnl = net->rtnl;

	return nlmsg_unicast(rtnl, skb, pid);
}
EXPORT_SYMBOL(rtnl_unicast);

void rtnl_notify(struct sk_buff *skb, struct net *net, u32 pid, u32 group,
		 struct nlmsghdr *nlh, gfp_t flags)
{
	struct sock *rtnl = net->rtnl;
	int report = 0;

	if (nlh)
		report = nlmsg_report(nlh);

	nlmsg_notify(rtnl, skb, pid, group, report, flags);
}
EXPORT_SYMBOL(rtnl_notify);

void rtnl_set_sk_err(struct net *net, u32 group, int error)
{
	struct sock *rtnl = net->rtnl;

	netlink_set_err(rtnl, 0, group, error);
}
EXPORT_SYMBOL(rtnl_set_sk_err);

int rtnetlink_put_metrics(struct sk_buff *skb, u32 *metrics)
{
	struct nlattr *mx;
	int i, valid = 0;

	/* nothing is dumped for dst_default_metrics, so just skip the loop */
	if (metrics == dst_default_metrics.metrics)
		return 0;

	mx = nla_nest_start_noflag(skb, RTA_METRICS);
	if (mx == NULL)
		return -ENOBUFS;

	for (i = 0; i < RTAX_MAX; i++) {
		if (metrics[i]) {
			if (i == RTAX_CC_ALGO - 1) {
				char tmp[TCP_CA_NAME_MAX], *name;

				name = tcp_ca_get_name_by_key(metrics[i], tmp);
				if (!name)
					continue;
				if (nla_put_string(skb, i + 1, name))
					goto nla_put_failure;
			} else if (i == RTAX_FEATURES - 1) {
				u32 user_features = metrics[i] & RTAX_FEATURE_MASK;

				if (!user_features)
					continue;
				BUILD_BUG_ON(RTAX_FEATURE_MASK & DST_FEATURE_MASK);
				if (nla_put_u32(skb, i + 1, user_features))
					goto nla_put_failure;
			} else {
				if (nla_put_u32(skb, i + 1, metrics[i]))
					goto nla_put_failure;
			}
			valid++;
		}
	}

	if (!valid) {
		nla_nest_cancel(skb, mx);
		return 0;
	}

	return nla_nest_end(skb, mx);

nla_put_failure:
	nla_nest_cancel(skb, mx);
	return -EMSGSIZE;
}
EXPORT_SYMBOL(rtnetlink_put_metrics);

int rtnl_put_cacheinfo(struct sk_buff *skb, struct dst_entry *dst, u32 id,
		       long expires, u32 error)
{
	struct rta_cacheinfo ci = {
		.rta_error = error,
		.rta_id =  id,
	};

	if (dst) {
		ci.rta_lastuse = jiffies_delta_to_clock_t(jiffies - dst->lastuse);
		ci.rta_used = dst->__use;
		ci.rta_clntref = atomic_read(&dst->__refcnt);
	}
	if (expires) {
		unsigned long clock;

		clock = jiffies_to_clock_t(abs(expires));
		clock = min_t(unsigned long, clock, INT_MAX);
		ci.rta_expires = (expires > 0) ? clock : -clock;
	}
	return nla_put(skb, RTA_CACHEINFO, sizeof(ci), &ci);
}
EXPORT_SYMBOL_GPL(rtnl_put_cacheinfo);

static void set_operstate(struct net_device *dev, unsigned char transition)
{
	unsigned char operstate = dev->operstate;

	switch (transition) {
	case IF_OPER_UP:
		if ((operstate == IF_OPER_DORMANT ||
		     operstate == IF_OPER_UNKNOWN) &&
		    !netif_dormant(dev))
			operstate = IF_OPER_UP;
		break;

	case IF_OPER_DORMANT:
		if (operstate == IF_OPER_UP ||
		    operstate == IF_OPER_UNKNOWN)
			operstate = IF_OPER_DORMANT;
		break;
	}

	if (dev->operstate != operstate) {
		write_lock_bh(&dev_base_lock);
		dev->operstate = operstate;
		write_unlock_bh(&dev_base_lock);
		netdev_state_change(dev);
	}
}

static unsigned int rtnl_dev_get_flags(const struct net_device *dev)
{
	return (dev->flags & ~(IFF_PROMISC | IFF_ALLMULTI)) |
	       (dev->gflags & (IFF_PROMISC | IFF_ALLMULTI));
}

static unsigned int rtnl_dev_combine_flags(const struct net_device *dev,
					   const struct ifinfomsg *ifm)
{
	unsigned int flags = ifm->ifi_flags;

	/* bugwards compatibility: ifi_change == 0 is treated as ~0 */
	if (ifm->ifi_change)
		flags = (flags & ifm->ifi_change) |
			(rtnl_dev_get_flags(dev) & ~ifm->ifi_change);

	return flags;
}

static void copy_rtnl_link_stats(struct rtnl_link_stats *a,
				 const struct rtnl_link_stats64 *b)
{
	a->rx_packets = b->rx_packets;
	a->tx_packets = b->tx_packets;
	a->rx_bytes = b->rx_bytes;
	a->tx_bytes = b->tx_bytes;
	a->rx_errors = b->rx_errors;
	a->tx_errors = b->tx_errors;
	a->rx_dropped = b->rx_dropped;
	a->tx_dropped = b->tx_dropped;

	a->multicast = b->multicast;
	a->collisions = b->collisions;

	a->rx_length_errors = b->rx_length_errors;
	a->rx_over_errors = b->rx_over_errors;
	a->rx_crc_errors = b->rx_crc_errors;
	a->rx_frame_errors = b->rx_frame_errors;
	a->rx_fifo_errors = b->rx_fifo_errors;
	a->rx_missed_errors = b->rx_missed_errors;

	a->tx_aborted_errors = b->tx_aborted_errors;
	a->tx_carrier_errors = b->tx_carrier_errors;
	a->tx_fifo_errors = b->tx_fifo_errors;
	a->tx_heartbeat_errors = b->tx_heartbeat_errors;
	a->tx_window_errors = b->tx_window_errors;

	a->rx_compressed = b->rx_compressed;
	a->tx_compressed = b->tx_compressed;

	a->rx_nohandler = b->rx_nohandler;
}

/* All VF info */
static inline int rtnl_vfinfo_size(const struct net_device *dev,
				   u32 ext_filter_mask)
{
	if (dev->dev.parent && (ext_filter_mask & RTEXT_FILTER_VF)) {
		int num_vfs = dev_num_vf(dev->dev.parent);
		size_t size = nla_total_size(0);
		size += num_vfs *
			(nla_total_size(0) +
			 nla_total_size(sizeof(struct ifla_vf_mac)) +
			 nla_total_size(sizeof(struct ifla_vf_broadcast)) +
			 nla_total_size(sizeof(struct ifla_vf_vlan)) +
			 nla_total_size(0) + /* nest IFLA_VF_VLAN_LIST */
			 nla_total_size(MAX_VLAN_LIST_LEN *
					sizeof(struct ifla_vf_vlan_info)) +
			 nla_total_size(sizeof(struct ifla_vf_spoofchk)) +
			 nla_total_size(sizeof(struct ifla_vf_tx_rate)) +
			 nla_total_size(sizeof(struct ifla_vf_rate)) +
			 nla_total_size(sizeof(struct ifla_vf_link_state)) +
			 nla_total_size(sizeof(struct ifla_vf_rss_query_en)) +
			 nla_total_size(0) + /* nest IFLA_VF_STATS */
			 /* IFLA_VF_STATS_RX_PACKETS */
			 nla_total_size_64bit(sizeof(__u64)) +
			 /* IFLA_VF_STATS_TX_PACKETS */
			 nla_total_size_64bit(sizeof(__u64)) +
			 /* IFLA_VF_STATS_RX_BYTES */
			 nla_total_size_64bit(sizeof(__u64)) +
			 /* IFLA_VF_STATS_TX_BYTES */
			 nla_total_size_64bit(sizeof(__u64)) +
			 /* IFLA_VF_STATS_BROADCAST */
			 nla_total_size_64bit(sizeof(__u64)) +
			 /* IFLA_VF_STATS_MULTICAST */
			 nla_total_size_64bit(sizeof(__u64)) +
			 /* IFLA_VF_STATS_RX_DROPPED */
			 nla_total_size_64bit(sizeof(__u64)) +
			 /* IFLA_VF_STATS_TX_DROPPED */
			 nla_total_size_64bit(sizeof(__u64)) +
			 nla_total_size(sizeof(struct ifla_vf_trust)));
		return size;
	} else
		return 0;
}

static size_t rtnl_port_size(const struct net_device *dev,
			     u32 ext_filter_mask)
{
	size_t port_size = nla_total_size(4)		/* PORT_VF */
		+ nla_total_size(PORT_PROFILE_MAX)	/* PORT_PROFILE */
		+ nla_total_size(PORT_UUID_MAX)		/* PORT_INSTANCE_UUID */
		+ nla_total_size(PORT_UUID_MAX)		/* PORT_HOST_UUID */
		+ nla_total_size(1)			/* PROT_VDP_REQUEST */
		+ nla_total_size(2);			/* PORT_VDP_RESPONSE */
	size_t vf_ports_size = nla_total_size(sizeof(struct nlattr));
	size_t vf_port_size = nla_total_size(sizeof(struct nlattr))
		+ port_size;
	size_t port_self_size = nla_total_size(sizeof(struct nlattr))
		+ port_size;

	if (!dev->netdev_ops->ndo_get_vf_port || !dev->dev.parent ||
	    !(ext_filter_mask & RTEXT_FILTER_VF))
		return 0;
	if (dev_num_vf(dev->dev.parent))
		return port_self_size + vf_ports_size +
			vf_port_size * dev_num_vf(dev->dev.parent);
	else
		return port_self_size;
}

static size_t rtnl_xdp_size(void)
{
	size_t xdp_size = nla_total_size(0) +	/* nest IFLA_XDP */
			  nla_total_size(1) +	/* XDP_ATTACHED */
			  nla_total_size(4) +	/* XDP_PROG_ID (or 1st mode) */
			  nla_total_size(4);	/* XDP_<mode>_PROG_ID */

	return xdp_size;
}

static noinline size_t if_nlmsg_size(const struct net_device *dev,
				     u32 ext_filter_mask)
{
	return NLMSG_ALIGN(sizeof(struct ifinfomsg))
	       + nla_total_size(IFNAMSIZ) /* IFLA_IFNAME */
	       + nla_total_size(IFALIASZ) /* IFLA_IFALIAS */
	       + nla_total_size(IFNAMSIZ) /* IFLA_QDISC */
	       + nla_total_size_64bit(sizeof(struct rtnl_link_ifmap))
	       + nla_total_size(sizeof(struct rtnl_link_stats))
	       + nla_total_size_64bit(sizeof(struct rtnl_link_stats64))
	       + nla_total_size(MAX_ADDR_LEN) /* IFLA_ADDRESS */
	       + nla_total_size(MAX_ADDR_LEN) /* IFLA_BROADCAST */
	       + nla_total_size(4) /* IFLA_TXQLEN */
	       + nla_total_size(4) /* IFLA_WEIGHT */
	       + nla_total_size(4) /* IFLA_MTU */
	       + nla_total_size(4) /* IFLA_LINK */
	       + nla_total_size(4) /* IFLA_MASTER */
	       + nla_total_size(1) /* IFLA_CARRIER */
	       + nla_total_size(4) /* IFLA_PROMISCUITY */
	       + nla_total_size(4) /* IFLA_NUM_TX_QUEUES */
	       + nla_total_size(4) /* IFLA_NUM_RX_QUEUES */
	       + nla_total_size(4) /* IFLA_GSO_MAX_SEGS */
	       + nla_total_size(4) /* IFLA_GSO_MAX_SIZE */
	       + nla_total_size(1) /* IFLA_OPERSTATE */
	       + nla_total_size(1) /* IFLA_LINKMODE */
	       + nla_total_size(4) /* IFLA_CARRIER_CHANGES */
	       + nla_total_size(4) /* IFLA_LINK_NETNSID */
	       + nla_total_size(4) /* IFLA_GROUP */
	       + nla_total_size(ext_filter_mask
			        & RTEXT_FILTER_VF ? 4 : 0) /* IFLA_NUM_VF */
	       + rtnl_vfinfo_size(dev, ext_filter_mask) /* IFLA_VFINFO_LIST */
	       + rtnl_port_size(dev, ext_filter_mask) /* IFLA_VF_PORTS + IFLA_PORT_SELF */
	       + rtnl_link_get_size(dev) /* IFLA_LINKINFO */
	       + rtnl_link_get_af_size(dev, ext_filter_mask) /* IFLA_AF_SPEC */
	       + nla_total_size(MAX_PHYS_ITEM_ID_LEN) /* IFLA_PHYS_PORT_ID */
	       + nla_total_size(MAX_PHYS_ITEM_ID_LEN) /* IFLA_PHYS_SWITCH_ID */
	       + nla_total_size(IFNAMSIZ) /* IFLA_PHYS_PORT_NAME */
	       + rtnl_xdp_size() /* IFLA_XDP */
	       + nla_total_size(4)  /* IFLA_EVENT */
	       + nla_total_size(4)  /* IFLA_NEW_NETNSID */
	       + nla_total_size(4)  /* IFLA_NEW_IFINDEX */
	       + nla_total_size(1)  /* IFLA_PROTO_DOWN */
	       + nla_total_size(4)  /* IFLA_TARGET_NETNSID */
	       + nla_total_size(4)  /* IFLA_CARRIER_UP_COUNT */
	       + nla_total_size(4)  /* IFLA_CARRIER_DOWN_COUNT */
	       + nla_total_size(4)  /* IFLA_MIN_MTU */
	       + nla_total_size(4)  /* IFLA_MAX_MTU */
	       + 0;
}

static int rtnl_vf_ports_fill(struct sk_buff *skb, struct net_device *dev)
{
	struct nlattr *vf_ports;
	struct nlattr *vf_port;
	int vf;
	int err;

	vf_ports = nla_nest_start_noflag(skb, IFLA_VF_PORTS);
	if (!vf_ports)
		return -EMSGSIZE;

	for (vf = 0; vf < dev_num_vf(dev->dev.parent); vf++) {
		vf_port = nla_nest_start_noflag(skb, IFLA_VF_PORT);
		if (!vf_port)
			goto nla_put_failure;
		if (nla_put_u32(skb, IFLA_PORT_VF, vf))
			goto nla_put_failure;
		err = dev->netdev_ops->ndo_get_vf_port(dev, vf, skb);
		if (err == -EMSGSIZE)
			goto nla_put_failure;
		if (err) {
			nla_nest_cancel(skb, vf_port);
			continue;
		}
		nla_nest_end(skb, vf_port);
	}

	nla_nest_end(skb, vf_ports);

	return 0;

nla_put_failure:
	nla_nest_cancel(skb, vf_ports);
	return -EMSGSIZE;
}

static int rtnl_port_self_fill(struct sk_buff *skb, struct net_device *dev)
{
	struct nlattr *port_self;
	int err;

	port_self = nla_nest_start_noflag(skb, IFLA_PORT_SELF);
	if (!port_self)
		return -EMSGSIZE;

	err = dev->netdev_ops->ndo_get_vf_port(dev, PORT_SELF_VF, skb);
	if (err) {
		nla_nest_cancel(skb, port_self);
		return (err == -EMSGSIZE) ? err : 0;
	}

	nla_nest_end(skb, port_self);

	return 0;
}

static int rtnl_port_fill(struct sk_buff *skb, struct net_device *dev,
			  u32 ext_filter_mask)
{
	int err;

	if (!dev->netdev_ops->ndo_get_vf_port || !dev->dev.parent ||
	    !(ext_filter_mask & RTEXT_FILTER_VF))
		return 0;

	err = rtnl_port_self_fill(skb, dev);
	if (err)
		return err;

	if (dev_num_vf(dev->dev.parent)) {
		err = rtnl_vf_ports_fill(skb, dev);
		if (err)
			return err;
	}

	return 0;
}

static int rtnl_phys_port_id_fill(struct sk_buff *skb, struct net_device *dev)
{
	int err;
	struct netdev_phys_item_id ppid;

	err = dev_get_phys_port_id(dev, &ppid);
	if (err) {
		if (err == -EOPNOTSUPP)
			return 0;
		return err;
	}

	if (nla_put(skb, IFLA_PHYS_PORT_ID, ppid.id_len, ppid.id))
		return -EMSGSIZE;

	return 0;
}

static int rtnl_phys_port_name_fill(struct sk_buff *skb, struct net_device *dev)
{
	char name[IFNAMSIZ];
	int err;

	err = dev_get_phys_port_name(dev, name, sizeof(name));
	if (err) {
		if (err == -EOPNOTSUPP)
			return 0;
		return err;
	}

	if (nla_put_string(skb, IFLA_PHYS_PORT_NAME, name))
		return -EMSGSIZE;

	return 0;
}

static int rtnl_phys_switch_id_fill(struct sk_buff *skb, struct net_device *dev)
{
	struct netdev_phys_item_id ppid = { };
	int err;

	err = dev_get_port_parent_id(dev, &ppid, false);
	if (err) {
		if (err == -EOPNOTSUPP)
			return 0;
		return err;
	}

	if (nla_put(skb, IFLA_PHYS_SWITCH_ID, ppid.id_len, ppid.id))
		return -EMSGSIZE;

	return 0;
}

static noinline_for_stack int rtnl_fill_stats(struct sk_buff *skb,
					      struct net_device *dev)
{
	struct rtnl_link_stats64 *sp;
	struct nlattr *attr;

	attr = nla_reserve_64bit(skb, IFLA_STATS64,
				 sizeof(struct rtnl_link_stats64), IFLA_PAD);
	if (!attr)
		return -EMSGSIZE;

	sp = nla_data(attr);
	dev_get_stats(dev, sp);

	attr = nla_reserve(skb, IFLA_STATS,
			   sizeof(struct rtnl_link_stats));
	if (!attr)
		return -EMSGSIZE;

	copy_rtnl_link_stats(nla_data(attr), sp);

	return 0;
}

static noinline_for_stack int rtnl_fill_vfinfo(struct sk_buff *skb,
					       struct net_device *dev,
					       int vfs_num,
					       struct nlattr *vfinfo)
{
	struct ifla_vf_rss_query_en vf_rss_query_en;
	struct nlattr *vf, *vfstats, *vfvlanlist;
	struct ifla_vf_link_state vf_linkstate;
	struct ifla_vf_vlan_info vf_vlan_info;
	struct ifla_vf_spoofchk vf_spoofchk;
	struct ifla_vf_tx_rate vf_tx_rate;
	struct ifla_vf_stats vf_stats;
	struct ifla_vf_trust vf_trust;
	struct ifla_vf_vlan vf_vlan;
	struct ifla_vf_rate vf_rate;
	struct ifla_vf_mac vf_mac;
	struct ifla_vf_broadcast vf_broadcast;
	struct ifla_vf_info ivi;

	memset(&ivi, 0, sizeof(ivi));

	/* Not all SR-IOV capable drivers support the
	 * spoofcheck and "RSS query enable" query.  Preset to
	 * -1 so the user space tool can detect that the driver
	 * didn't report anything.
	 */
	ivi.spoofchk = -1;
	ivi.rss_query_en = -1;
	ivi.trusted = -1;
	/* The default value for VF link state is "auto"
	 * IFLA_VF_LINK_STATE_AUTO which equals zero
	 */
	ivi.linkstate = 0;
	/* VLAN Protocol by default is 802.1Q */
	ivi.vlan_proto = htons(ETH_P_8021Q);
	if (dev->netdev_ops->ndo_get_vf_config(dev, vfs_num, &ivi))
		return 0;

	memset(&vf_vlan_info, 0, sizeof(vf_vlan_info));

	vf_mac.vf =
		vf_vlan.vf =
		vf_vlan_info.vf =
		vf_rate.vf =
		vf_tx_rate.vf =
		vf_spoofchk.vf =
		vf_linkstate.vf =
		vf_rss_query_en.vf =
		vf_trust.vf = ivi.vf;

	memcpy(vf_mac.mac, ivi.mac, sizeof(ivi.mac));
	memcpy(vf_broadcast.broadcast, dev->broadcast, dev->addr_len);
	vf_vlan.vlan = ivi.vlan;
	vf_vlan.qos = ivi.qos;
	vf_vlan_info.vlan = ivi.vlan;
	vf_vlan_info.qos = ivi.qos;
	vf_vlan_info.vlan_proto = ivi.vlan_proto;
	vf_tx_rate.rate = ivi.max_tx_rate;
	vf_rate.min_tx_rate = ivi.min_tx_rate;
	vf_rate.max_tx_rate = ivi.max_tx_rate;
	vf_spoofchk.setting = ivi.spoofchk;
	vf_linkstate.link_state = ivi.linkstate;
	vf_rss_query_en.setting = ivi.rss_query_en;
	vf_trust.setting = ivi.trusted;
	vf = nla_nest_start_noflag(skb, IFLA_VF_INFO);
	if (!vf)
		goto nla_put_vfinfo_failure;
	if (nla_put(skb, IFLA_VF_MAC, sizeof(vf_mac), &vf_mac) ||
	    nla_put(skb, IFLA_VF_BROADCAST, sizeof(vf_broadcast), &vf_broadcast) ||
	    nla_put(skb, IFLA_VF_VLAN, sizeof(vf_vlan), &vf_vlan) ||
	    nla_put(skb, IFLA_VF_RATE, sizeof(vf_rate),
		    &vf_rate) ||
	    nla_put(skb, IFLA_VF_TX_RATE, sizeof(vf_tx_rate),
		    &vf_tx_rate) ||
	    nla_put(skb, IFLA_VF_SPOOFCHK, sizeof(vf_spoofchk),
		    &vf_spoofchk) ||
	    nla_put(skb, IFLA_VF_LINK_STATE, sizeof(vf_linkstate),
		    &vf_linkstate) ||
	    nla_put(skb, IFLA_VF_RSS_QUERY_EN,
		    sizeof(vf_rss_query_en),
		    &vf_rss_query_en) ||
	    nla_put(skb, IFLA_VF_TRUST,
		    sizeof(vf_trust), &vf_trust))
		goto nla_put_vf_failure;
	vfvlanlist = nla_nest_start_noflag(skb, IFLA_VF_VLAN_LIST);
	if (!vfvlanlist)
		goto nla_put_vf_failure;
	if (nla_put(skb, IFLA_VF_VLAN_INFO, sizeof(vf_vlan_info),
		    &vf_vlan_info)) {
		nla_nest_cancel(skb, vfvlanlist);
		goto nla_put_vf_failure;
	}
	nla_nest_end(skb, vfvlanlist);
	memset(&vf_stats, 0, sizeof(vf_stats));
	if (dev->netdev_ops->ndo_get_vf_stats)
		dev->netdev_ops->ndo_get_vf_stats(dev, vfs_num,
						&vf_stats);
	vfstats = nla_nest_start_noflag(skb, IFLA_VF_STATS);
	if (!vfstats)
		goto nla_put_vf_failure;
	if (nla_put_u64_64bit(skb, IFLA_VF_STATS_RX_PACKETS,
			      vf_stats.rx_packets, IFLA_VF_STATS_PAD) ||
	    nla_put_u64_64bit(skb, IFLA_VF_STATS_TX_PACKETS,
			      vf_stats.tx_packets, IFLA_VF_STATS_PAD) ||
	    nla_put_u64_64bit(skb, IFLA_VF_STATS_RX_BYTES,
			      vf_stats.rx_bytes, IFLA_VF_STATS_PAD) ||
	    nla_put_u64_64bit(skb, IFLA_VF_STATS_TX_BYTES,
			      vf_stats.tx_bytes, IFLA_VF_STATS_PAD) ||
	    nla_put_u64_64bit(skb, IFLA_VF_STATS_BROADCAST,
			      vf_stats.broadcast, IFLA_VF_STATS_PAD) ||
	    nla_put_u64_64bit(skb, IFLA_VF_STATS_MULTICAST,
			      vf_stats.multicast, IFLA_VF_STATS_PAD) ||
	    nla_put_u64_64bit(skb, IFLA_VF_STATS_RX_DROPPED,
			      vf_stats.rx_dropped, IFLA_VF_STATS_PAD) ||
	    nla_put_u64_64bit(skb, IFLA_VF_STATS_TX_DROPPED,
			      vf_stats.tx_dropped, IFLA_VF_STATS_PAD)) {
		nla_nest_cancel(skb, vfstats);
		goto nla_put_vf_failure;
	}
	nla_nest_end(skb, vfstats);
	nla_nest_end(skb, vf);
	return 0;

nla_put_vf_failure:
	nla_nest_cancel(skb, vf);
nla_put_vfinfo_failure:
	nla_nest_cancel(skb, vfinfo);
	return -EMSGSIZE;
}

static noinline_for_stack int rtnl_fill_vf(struct sk_buff *skb,
					   struct net_device *dev,
					   u32 ext_filter_mask)
{
	struct nlattr *vfinfo;
	int i, num_vfs;

	if (!dev->dev.parent || ((ext_filter_mask & RTEXT_FILTER_VF) == 0))
		return 0;

	num_vfs = dev_num_vf(dev->dev.parent);
	if (nla_put_u32(skb, IFLA_NUM_VF, num_vfs))
		return -EMSGSIZE;

	if (!dev->netdev_ops->ndo_get_vf_config)
		return 0;

	vfinfo = nla_nest_start_noflag(skb, IFLA_VFINFO_LIST);
	if (!vfinfo)
		return -EMSGSIZE;

	for (i = 0; i < num_vfs; i++) {
		if (rtnl_fill_vfinfo(skb, dev, i, vfinfo))
			return -EMSGSIZE;
	}

	nla_nest_end(skb, vfinfo);
	return 0;
}

static int rtnl_fill_link_ifmap(struct sk_buff *skb, struct net_device *dev)
{
	struct rtnl_link_ifmap map;

	memset(&map, 0, sizeof(map));
	map.mem_start   = dev->mem_start;
	map.mem_end     = dev->mem_end;
	map.base_addr   = dev->base_addr;
	map.irq         = dev->irq;
	map.dma         = dev->dma;
	map.port        = dev->if_port;

	if (nla_put_64bit(skb, IFLA_MAP, sizeof(map), &map, IFLA_PAD))
		return -EMSGSIZE;

	return 0;
}

static u32 rtnl_xdp_prog_skb(struct net_device *dev)
{
	const struct bpf_prog *generic_xdp_prog;

	ASSERT_RTNL();

	generic_xdp_prog = rtnl_dereference(dev->xdp_prog);
	if (!generic_xdp_prog)
		return 0;
	return generic_xdp_prog->aux->id;
}

static u32 rtnl_xdp_prog_drv(struct net_device *dev)
{
	return __dev_xdp_query(dev, dev->netdev_ops->ndo_bpf, XDP_QUERY_PROG);
}

static u32 rtnl_xdp_prog_hw(struct net_device *dev)
{
	return __dev_xdp_query(dev, dev->netdev_ops->ndo_bpf,
			       XDP_QUERY_PROG_HW);
}

static int rtnl_xdp_report_one(struct sk_buff *skb, struct net_device *dev,
			       u32 *prog_id, u8 *mode, u8 tgt_mode, u32 attr,
			       u32 (*get_prog_id)(struct net_device *dev))
{
	u32 curr_id;
	int err;

	curr_id = get_prog_id(dev);
	if (!curr_id)
		return 0;

	*prog_id = curr_id;
	err = nla_put_u32(skb, attr, curr_id);
	if (err)
		return err;

	if (*mode != XDP_ATTACHED_NONE)
		*mode = XDP_ATTACHED_MULTI;
	else
		*mode = tgt_mode;

	return 0;
}

static int rtnl_xdp_fill(struct sk_buff *skb, struct net_device *dev)
{
	struct nlattr *xdp;
	u32 prog_id;
	int err;
	u8 mode;

	xdp = nla_nest_start_noflag(skb, IFLA_XDP);
	if (!xdp)
		return -EMSGSIZE;

	prog_id = 0;
	mode = XDP_ATTACHED_NONE;
	err = rtnl_xdp_report_one(skb, dev, &prog_id, &mode, XDP_ATTACHED_SKB,
				  IFLA_XDP_SKB_PROG_ID, rtnl_xdp_prog_skb);
	if (err)
		goto err_cancel;
	err = rtnl_xdp_report_one(skb, dev, &prog_id, &mode, XDP_ATTACHED_DRV,
				  IFLA_XDP_DRV_PROG_ID, rtnl_xdp_prog_drv);
	if (err)
		goto err_cancel;
	err = rtnl_xdp_report_one(skb, dev, &prog_id, &mode, XDP_ATTACHED_HW,
				  IFLA_XDP_HW_PROG_ID, rtnl_xdp_prog_hw);
	if (err)
		goto err_cancel;

	err = nla_put_u8(skb, IFLA_XDP_ATTACHED, mode);
	if (err)
		goto err_cancel;

	if (prog_id && mode != XDP_ATTACHED_MULTI) {
		err = nla_put_u32(skb, IFLA_XDP_PROG_ID, prog_id);
		if (err)
			goto err_cancel;
	}

	nla_nest_end(skb, xdp);
	return 0;

err_cancel:
	nla_nest_cancel(skb, xdp);
	return err;
}

static u32 rtnl_get_event(unsigned long event)
{
	u32 rtnl_event_type = IFLA_EVENT_NONE;

	switch (event) {
	case NETDEV_REBOOT:
		rtnl_event_type = IFLA_EVENT_REBOOT;
		break;
	case NETDEV_FEAT_CHANGE:
		rtnl_event_type = IFLA_EVENT_FEATURES;
		break;
	case NETDEV_BONDING_FAILOVER:
		rtnl_event_type = IFLA_EVENT_BONDING_FAILOVER;
		break;
	case NETDEV_NOTIFY_PEERS:
		rtnl_event_type = IFLA_EVENT_NOTIFY_PEERS;
		break;
	case NETDEV_RESEND_IGMP:
		rtnl_event_type = IFLA_EVENT_IGMP_RESEND;
		break;
	case NETDEV_CHANGEINFODATA:
		rtnl_event_type = IFLA_EVENT_BONDING_OPTIONS;
		break;
	default:
		break;
	}

	return rtnl_event_type;
}

static int put_master_ifindex(struct sk_buff *skb, struct net_device *dev)
{
	const struct net_device *upper_dev;
	int ret = 0;

	rcu_read_lock();

	upper_dev = netdev_master_upper_dev_get_rcu(dev);
	if (upper_dev)
		ret = nla_put_u32(skb, IFLA_MASTER, upper_dev->ifindex);

	rcu_read_unlock();
	return ret;
}

static int nla_put_iflink(struct sk_buff *skb, const struct net_device *dev,
			  bool force)
{
	int ifindex = dev_get_iflink(dev);

	if (force || dev->ifindex != ifindex)
		return nla_put_u32(skb, IFLA_LINK, ifindex);

	return 0;
}

static noinline_for_stack int nla_put_ifalias(struct sk_buff *skb,
					      struct net_device *dev)
{
	char buf[IFALIASZ];
	int ret;

	ret = dev_get_alias(dev, buf, sizeof(buf));
	return ret > 0 ? nla_put_string(skb, IFLA_IFALIAS, buf) : 0;
}

static int rtnl_fill_link_netnsid(struct sk_buff *skb,
				  const struct net_device *dev,
				  struct net *src_net, gfp_t gfp)
{
	bool put_iflink = false;

	if (dev->rtnl_link_ops && dev->rtnl_link_ops->get_link_net) {
		struct net *link_net = dev->rtnl_link_ops->get_link_net(dev);

		if (!net_eq(dev_net(dev), link_net)) {
			int id = peernet2id_alloc(src_net, link_net, gfp);

			if (nla_put_s32(skb, IFLA_LINK_NETNSID, id))
				return -EMSGSIZE;

			put_iflink = true;
		}
	}

	return nla_put_iflink(skb, dev, put_iflink);
}

static int rtnl_fill_link_af(struct sk_buff *skb,
			     const struct net_device *dev,
			     u32 ext_filter_mask)
{
	const struct rtnl_af_ops *af_ops;
	struct nlattr *af_spec;

	af_spec = nla_nest_start_noflag(skb, IFLA_AF_SPEC);
	if (!af_spec)
		return -EMSGSIZE;

	list_for_each_entry_rcu(af_ops, &rtnl_af_ops, list) {
		struct nlattr *af;
		int err;

		if (!af_ops->fill_link_af)
			continue;

		af = nla_nest_start_noflag(skb, af_ops->family);
		if (!af)
			return -EMSGSIZE;

		err = af_ops->fill_link_af(skb, dev, ext_filter_mask);
		/*
		 * Caller may return ENODATA to indicate that there
		 * was no data to be dumped. This is not an error, it
		 * means we should trim the attribute header and
		 * continue.
		 */
		if (err == -ENODATA)
			nla_nest_cancel(skb, af);
		else if (err < 0)
			return -EMSGSIZE;

		nla_nest_end(skb, af);
	}

	nla_nest_end(skb, af_spec);
	return 0;
}

static int rtnl_fill_ifinfo(struct sk_buff *skb,
			    struct net_device *dev, struct net *src_net,
			    int type, u32 pid, u32 seq, u32 change,
			    unsigned int flags, u32 ext_filter_mask,
			    u32 event, int *new_nsid, int new_ifindex,
			    int tgt_netnsid, gfp_t gfp)
{
	struct ifinfomsg *ifm;
	struct nlmsghdr *nlh;

	ASSERT_RTNL();
	nlh = nlmsg_put(skb, pid, seq, type, sizeof(*ifm), flags);
	if (nlh == NULL)
		return -EMSGSIZE;

	ifm = nlmsg_data(nlh);
	ifm->ifi_family = AF_UNSPEC;
	ifm->__ifi_pad = 0;
	ifm->ifi_type = dev->type;
	ifm->ifi_index = dev->ifindex;
	ifm->ifi_flags = dev_get_flags(dev);
	ifm->ifi_change = change;

	if (tgt_netnsid >= 0 && nla_put_s32(skb, IFLA_TARGET_NETNSID, tgt_netnsid))
		goto nla_put_failure;

	if (nla_put_string(skb, IFLA_IFNAME, dev->name) ||
	    nla_put_u32(skb, IFLA_TXQLEN, dev->tx_queue_len) ||
	    nla_put_u8(skb, IFLA_OPERSTATE,
		       netif_running(dev) ? dev->operstate : IF_OPER_DOWN) ||
	    nla_put_u8(skb, IFLA_LINKMODE, dev->link_mode) ||
	    nla_put_u32(skb, IFLA_MTU, dev->mtu) ||
	    nla_put_u32(skb, IFLA_MIN_MTU, dev->min_mtu) ||
	    nla_put_u32(skb, IFLA_MAX_MTU, dev->max_mtu) ||
	    nla_put_u32(skb, IFLA_GROUP, dev->group) ||
	    nla_put_u32(skb, IFLA_PROMISCUITY, dev->promiscuity) ||
	    nla_put_u32(skb, IFLA_NUM_TX_QUEUES, dev->num_tx_queues) ||
	    nla_put_u32(skb, IFLA_GSO_MAX_SEGS, dev->gso_max_segs) ||
	    nla_put_u32(skb, IFLA_GSO_MAX_SIZE, dev->gso_max_size) ||
#ifdef CONFIG_RPS
	    nla_put_u32(skb, IFLA_NUM_RX_QUEUES, dev->num_rx_queues) ||
#endif
	    put_master_ifindex(skb, dev) ||
	    nla_put_u8(skb, IFLA_CARRIER, netif_carrier_ok(dev)) ||
	    (dev->qdisc &&
	     nla_put_string(skb, IFLA_QDISC, dev->qdisc->ops->id)) ||
	    nla_put_ifalias(skb, dev) ||
	    nla_put_u32(skb, IFLA_CARRIER_CHANGES,
			atomic_read(&dev->carrier_up_count) +
			atomic_read(&dev->carrier_down_count)) ||
	    nla_put_u8(skb, IFLA_PROTO_DOWN, dev->proto_down) ||
	    nla_put_u32(skb, IFLA_CARRIER_UP_COUNT,
			atomic_read(&dev->carrier_up_count)) ||
	    nla_put_u32(skb, IFLA_CARRIER_DOWN_COUNT,
			atomic_read(&dev->carrier_down_count)))
		goto nla_put_failure;

	if (event != IFLA_EVENT_NONE) {
		if (nla_put_u32(skb, IFLA_EVENT, event))
			goto nla_put_failure;
	}

	if (rtnl_fill_link_ifmap(skb, dev))
		goto nla_put_failure;

	if (dev->addr_len) {
		if (nla_put(skb, IFLA_ADDRESS, dev->addr_len, dev->dev_addr) ||
		    nla_put(skb, IFLA_BROADCAST, dev->addr_len, dev->broadcast))
			goto nla_put_failure;
	}

	if (rtnl_phys_port_id_fill(skb, dev))
		goto nla_put_failure;

	if (rtnl_phys_port_name_fill(skb, dev))
		goto nla_put_failure;

	if (rtnl_phys_switch_id_fill(skb, dev))
		goto nla_put_failure;

	if (rtnl_fill_stats(skb, dev))
		goto nla_put_failure;

	if (rtnl_fill_vf(skb, dev, ext_filter_mask))
		goto nla_put_failure;

	if (rtnl_port_fill(skb, dev, ext_filter_mask))
		goto nla_put_failure;

	if (rtnl_xdp_fill(skb, dev))
		goto nla_put_failure;

	if (dev->rtnl_link_ops || rtnl_have_link_slave_info(dev)) {
		if (rtnl_link_fill(skb, dev) < 0)
			goto nla_put_failure;
	}

	if (rtnl_fill_link_netnsid(skb, dev, src_net, gfp))
		goto nla_put_failure;

	if (new_nsid &&
	    nla_put_s32(skb, IFLA_NEW_NETNSID, *new_nsid) < 0)
		goto nla_put_failure;
	if (new_ifindex &&
	    nla_put_s32(skb, IFLA_NEW_IFINDEX, new_ifindex) < 0)
		goto nla_put_failure;


	rcu_read_lock();
	if (rtnl_fill_link_af(skb, dev, ext_filter_mask))
		goto nla_put_failure_rcu;
	rcu_read_unlock();

	nlmsg_end(skb, nlh);
	return 0;

nla_put_failure_rcu:
	rcu_read_unlock();
nla_put_failure:
	nlmsg_cancel(skb, nlh);
	return -EMSGSIZE;
}

static const struct nla_policy ifla_policy[IFLA_MAX+1] = {
	[IFLA_IFNAME]		= { .type = NLA_STRING, .len = IFNAMSIZ-1 },
	[IFLA_ADDRESS]		= { .type = NLA_BINARY, .len = MAX_ADDR_LEN },
	[IFLA_BROADCAST]	= { .type = NLA_BINARY, .len = MAX_ADDR_LEN },
	[IFLA_MAP]		= { .len = sizeof(struct rtnl_link_ifmap) },
	[IFLA_MTU]		= { .type = NLA_U32 },
	[IFLA_LINK]		= { .type = NLA_U32 },
	[IFLA_MASTER]		= { .type = NLA_U32 },
	[IFLA_CARRIER]		= { .type = NLA_U8 },
	[IFLA_TXQLEN]		= { .type = NLA_U32 },
	[IFLA_WEIGHT]		= { .type = NLA_U32 },
	[IFLA_OPERSTATE]	= { .type = NLA_U8 },
	[IFLA_LINKMODE]		= { .type = NLA_U8 },
	[IFLA_LINKINFO]		= { .type = NLA_NESTED },
	[IFLA_NET_NS_PID]	= { .type = NLA_U32 },
	[IFLA_NET_NS_FD]	= { .type = NLA_U32 },
	/* IFLA_IFALIAS is a string, but policy is set to NLA_BINARY to
	 * allow 0-length string (needed to remove an alias).
	 */
	[IFLA_IFALIAS]	        = { .type = NLA_BINARY, .len = IFALIASZ - 1 },
	[IFLA_VFINFO_LIST]	= {. type = NLA_NESTED },
	[IFLA_VF_PORTS]		= { .type = NLA_NESTED },
	[IFLA_PORT_SELF]	= { .type = NLA_NESTED },
	[IFLA_AF_SPEC]		= { .type = NLA_NESTED },
	[IFLA_EXT_MASK]		= { .type = NLA_U32 },
	[IFLA_PROMISCUITY]	= { .type = NLA_U32 },
	[IFLA_NUM_TX_QUEUES]	= { .type = NLA_U32 },
	[IFLA_NUM_RX_QUEUES]	= { .type = NLA_U32 },
	[IFLA_GSO_MAX_SEGS]	= { .type = NLA_U32 },
	[IFLA_GSO_MAX_SIZE]	= { .type = NLA_U32 },
	[IFLA_PHYS_PORT_ID]	= { .type = NLA_BINARY, .len = MAX_PHYS_ITEM_ID_LEN },
	[IFLA_CARRIER_CHANGES]	= { .type = NLA_U32 },  /* ignored */
	[IFLA_PHYS_SWITCH_ID]	= { .type = NLA_BINARY, .len = MAX_PHYS_ITEM_ID_LEN },
	[IFLA_LINK_NETNSID]	= { .type = NLA_S32 },
	[IFLA_PROTO_DOWN]	= { .type = NLA_U8 },
	[IFLA_XDP]		= { .type = NLA_NESTED },
	[IFLA_EVENT]		= { .type = NLA_U32 },
	[IFLA_GROUP]		= { .type = NLA_U32 },
	[IFLA_TARGET_NETNSID]	= { .type = NLA_S32 },
	[IFLA_CARRIER_UP_COUNT]	= { .type = NLA_U32 },
	[IFLA_CARRIER_DOWN_COUNT] = { .type = NLA_U32 },
	[IFLA_MIN_MTU]		= { .type = NLA_U32 },
	[IFLA_MAX_MTU]		= { .type = NLA_U32 },
};

static const struct nla_policy ifla_info_policy[IFLA_INFO_MAX+1] = {
	[IFLA_INFO_KIND]	= { .type = NLA_STRING },
	[IFLA_INFO_DATA]	= { .type = NLA_NESTED },
	[IFLA_INFO_SLAVE_KIND]	= { .type = NLA_STRING },
	[IFLA_INFO_SLAVE_DATA]	= { .type = NLA_NESTED },
};

static const struct nla_policy ifla_vf_policy[IFLA_VF_MAX+1] = {
	[IFLA_VF_MAC]		= { .len = sizeof(struct ifla_vf_mac) },
	[IFLA_VF_BROADCAST]	= { .type = NLA_REJECT },
	[IFLA_VF_VLAN]		= { .len = sizeof(struct ifla_vf_vlan) },
	[IFLA_VF_VLAN_LIST]     = { .type = NLA_NESTED },
	[IFLA_VF_TX_RATE]	= { .len = sizeof(struct ifla_vf_tx_rate) },
	[IFLA_VF_SPOOFCHK]	= { .len = sizeof(struct ifla_vf_spoofchk) },
	[IFLA_VF_RATE]		= { .len = sizeof(struct ifla_vf_rate) },
	[IFLA_VF_LINK_STATE]	= { .len = sizeof(struct ifla_vf_link_state) },
	[IFLA_VF_RSS_QUERY_EN]	= { .len = sizeof(struct ifla_vf_rss_query_en) },
	[IFLA_VF_STATS]		= { .type = NLA_NESTED },
	[IFLA_VF_TRUST]		= { .len = sizeof(struct ifla_vf_trust) },
	[IFLA_VF_IB_NODE_GUID]	= { .len = sizeof(struct ifla_vf_guid) },
	[IFLA_VF_IB_PORT_GUID]	= { .len = sizeof(struct ifla_vf_guid) },
};

static const struct nla_policy ifla_port_policy[IFLA_PORT_MAX+1] = {
	[IFLA_PORT_VF]		= { .type = NLA_U32 },
	[IFLA_PORT_PROFILE]	= { .type = NLA_STRING,
				    .len = PORT_PROFILE_MAX },
	[IFLA_PORT_INSTANCE_UUID] = { .type = NLA_BINARY,
				      .len = PORT_UUID_MAX },
	[IFLA_PORT_HOST_UUID]	= { .type = NLA_STRING,
				    .len = PORT_UUID_MAX },
	[IFLA_PORT_REQUEST]	= { .type = NLA_U8, },
	[IFLA_PORT_RESPONSE]	= { .type = NLA_U16, },

	/* Unused, but we need to keep it here since user space could
	 * fill it. It's also broken with regard to NLA_BINARY use in
	 * combination with structs.
	 */
	[IFLA_PORT_VSI_TYPE]	= { .type = NLA_BINARY,
				    .len = sizeof(struct ifla_port_vsi) },
};

static const struct nla_policy ifla_xdp_policy[IFLA_XDP_MAX + 1] = {
	[IFLA_XDP_FD]		= { .type = NLA_S32 },
	[IFLA_XDP_ATTACHED]	= { .type = NLA_U8 },
	[IFLA_XDP_FLAGS]	= { .type = NLA_U32 },
	[IFLA_XDP_PROG_ID]	= { .type = NLA_U32 },
};

static const struct rtnl_link_ops *linkinfo_to_kind_ops(const struct nlattr *nla)
{
	const struct rtnl_link_ops *ops = NULL;
	struct nlattr *linfo[IFLA_INFO_MAX + 1];

	if (nla_parse_nested_deprecated(linfo, IFLA_INFO_MAX, nla, ifla_info_policy, NULL) < 0)
		return NULL;

	if (linfo[IFLA_INFO_KIND]) {
		char kind[MODULE_NAME_LEN];

		nla_strlcpy(kind, linfo[IFLA_INFO_KIND], sizeof(kind));
		ops = rtnl_link_ops_get(kind);
	}

	return ops;
}

static bool link_master_filtered(struct net_device *dev, int master_idx)
{
	struct net_device *master;

	if (!master_idx)
		return false;

	master = netdev_master_upper_dev_get(dev);
	if (!master || master->ifindex != master_idx)
		return true;

	return false;
}

static bool link_kind_filtered(const struct net_device *dev,
			       const struct rtnl_link_ops *kind_ops)
{
	if (kind_ops && dev->rtnl_link_ops != kind_ops)
		return true;

	return false;
}

static bool link_dump_filtered(struct net_device *dev,
			       int master_idx,
			       const struct rtnl_link_ops *kind_ops)
{
	if (link_master_filtered(dev, master_idx) ||
	    link_kind_filtered(dev, kind_ops))
		return true;

	return false;
}

/**
 * rtnl_get_net_ns_capable - Get netns if sufficiently privileged.
 * @sk: netlink socket
 * @netnsid: network namespace identifier
 *
 * Returns the network namespace identified by netnsid on success or an error
 * pointer on failure.
 */
struct net *rtnl_get_net_ns_capable(struct sock *sk, int netnsid)
{
	struct net *net;

	net = get_net_ns_by_id(sock_net(sk), netnsid);
	if (!net)
		return ERR_PTR(-EINVAL);

	/* For now, the caller is required to have CAP_NET_ADMIN in
	 * the user namespace owning the target net ns.
	 */
	if (!sk_ns_capable(sk, net->user_ns, CAP_NET_ADMIN)) {
		put_net(net);
		return ERR_PTR(-EACCES);
	}
	return net;
}
EXPORT_SYMBOL_GPL(rtnl_get_net_ns_capable);

static int rtnl_valid_dump_ifinfo_req(const struct nlmsghdr *nlh,
				      bool strict_check, struct nlattr **tb,
				      struct netlink_ext_ack *extack)
{
	int hdrlen;

	if (strict_check) {
		struct ifinfomsg *ifm;

		if (nlh->nlmsg_len < nlmsg_msg_size(sizeof(*ifm))) {
			NL_SET_ERR_MSG(extack, "Invalid header for link dump");
			return -EINVAL;
		}

		ifm = nlmsg_data(nlh);
		if (ifm->__ifi_pad || ifm->ifi_type || ifm->ifi_flags ||
		    ifm->ifi_change) {
			NL_SET_ERR_MSG(extack, "Invalid values in header for link dump request");
			return -EINVAL;
		}
		if (ifm->ifi_index) {
			NL_SET_ERR_MSG(extack, "Filter by device index not supported for link dumps");
			return -EINVAL;
		}

		return nlmsg_parse_deprecated_strict(nlh, sizeof(*ifm), tb,
						     IFLA_MAX, ifla_policy,
						     extack);
	}

	/* A hack to preserve kernel<->userspace interface.
	 * The correct header is ifinfomsg. It is consistent with rtnl_getlink.
	 * However, before Linux v3.9 the code here assumed rtgenmsg and that's
	 * what iproute2 < v3.9.0 used.
	 * We can detect the old iproute2. Even including the IFLA_EXT_MASK
	 * attribute, its netlink message is shorter than struct ifinfomsg.
	 */
	hdrlen = nlmsg_len(nlh) < sizeof(struct ifinfomsg) ?
		 sizeof(struct rtgenmsg) : sizeof(struct ifinfomsg);

	return nlmsg_parse_deprecated(nlh, hdrlen, tb, IFLA_MAX, ifla_policy,
				      extack);
}

static int rtnl_dump_ifinfo(struct sk_buff *skb, struct netlink_callback *cb)
{
	struct netlink_ext_ack *extack = cb->extack;
	const struct nlmsghdr *nlh = cb->nlh;
	struct net *net = sock_net(skb->sk);
	struct net *tgt_net = net;
	int h, s_h;
	int idx = 0, s_idx;
	struct net_device *dev;
	struct hlist_head *head;
	struct nlattr *tb[IFLA_MAX+1];
	u32 ext_filter_mask = 0;
	const struct rtnl_link_ops *kind_ops = NULL;
	unsigned int flags = NLM_F_MULTI;
	int master_idx = 0;
	int netnsid = -1;
	int err, i;

	s_h = cb->args[0];
	s_idx = cb->args[1];

	err = rtnl_valid_dump_ifinfo_req(nlh, cb->strict_check, tb, extack);
	if (err < 0) {
		if (cb->strict_check)
			return err;

		goto walk_entries;
	}

	for (i = 0; i <= IFLA_MAX; ++i) {
		if (!tb[i])
			continue;

		/* new attributes should only be added with strict checking */
		switch (i) {
		case IFLA_TARGET_NETNSID:
			netnsid = nla_get_s32(tb[i]);
			tgt_net = rtnl_get_net_ns_capable(skb->sk, netnsid);
			if (IS_ERR(tgt_net)) {
				NL_SET_ERR_MSG(extack, "Invalid target network namespace id");
				return PTR_ERR(tgt_net);
			}
			break;
		case IFLA_EXT_MASK:
			ext_filter_mask = nla_get_u32(tb[i]);
			break;
		case IFLA_MASTER:
			master_idx = nla_get_u32(tb[i]);
			break;
		case IFLA_LINKINFO:
			kind_ops = linkinfo_to_kind_ops(tb[i]);
			break;
		default:
			if (cb->strict_check) {
				NL_SET_ERR_MSG(extack, "Unsupported attribute in link dump request");
				return -EINVAL;
			}
		}
	}

	if (master_idx || kind_ops)
		flags |= NLM_F_DUMP_FILTERED;

walk_entries:
	for (h = s_h; h < NETDEV_HASHENTRIES; h++, s_idx = 0) {
		idx = 0;
		head = &tgt_net->dev_index_head[h];
		hlist_for_each_entry(dev, head, index_hlist) {
			if (link_dump_filtered(dev, master_idx, kind_ops))
				goto cont;
			if (idx < s_idx)
				goto cont;
			err = rtnl_fill_ifinfo(skb, dev, net,
					       RTM_NEWLINK,
					       NETLINK_CB(cb->skb).portid,
					       nlh->nlmsg_seq, 0, flags,
					       ext_filter_mask, 0, NULL, 0,
					       netnsid, GFP_KERNEL);

			if (err < 0) {
				if (likely(skb->len))
					goto out;

				goto out_err;
			}
cont:
			idx++;
		}
	}
out:
	err = skb->len;
out_err:
	cb->args[1] = idx;
	cb->args[0] = h;
	cb->seq = net->dev_base_seq;
	nl_dump_check_consistent(cb, nlmsg_hdr(skb));
	if (netnsid >= 0)
		put_net(tgt_net);

	return err;
}

int rtnl_nla_parse_ifla(struct nlattr **tb, const struct nlattr *head, int len,
			struct netlink_ext_ack *exterr)
{
	return nla_parse_deprecated(tb, IFLA_MAX, head, len, ifla_policy,
				    exterr);
}
EXPORT_SYMBOL(rtnl_nla_parse_ifla);

struct net *rtnl_link_get_net(struct net *src_net, struct nlattr *tb[])
{
	struct net *net;
	/* Examine the link attributes and figure out which
	 * network namespace we are talking about.
	 */
	if (tb[IFLA_NET_NS_PID])
		net = get_net_ns_by_pid(nla_get_u32(tb[IFLA_NET_NS_PID]));
	else if (tb[IFLA_NET_NS_FD])
		net = get_net_ns_by_fd(nla_get_u32(tb[IFLA_NET_NS_FD]));
	else
		net = get_net(src_net);
	return net;
}
EXPORT_SYMBOL(rtnl_link_get_net);

/* Figure out which network namespace we are talking about by
 * examining the link attributes in the following order:
 *
 * 1. IFLA_NET_NS_PID
 * 2. IFLA_NET_NS_FD
 * 3. IFLA_TARGET_NETNSID
 */
static struct net *rtnl_link_get_net_by_nlattr(struct net *src_net,
					       struct nlattr *tb[])
{
	struct net *net;

	if (tb[IFLA_NET_NS_PID] || tb[IFLA_NET_NS_FD])
		return rtnl_link_get_net(src_net, tb);

	if (!tb[IFLA_TARGET_NETNSID])
		return get_net(src_net);

	net = get_net_ns_by_id(src_net, nla_get_u32(tb[IFLA_TARGET_NETNSID]));
	if (!net)
		return ERR_PTR(-EINVAL);

	return net;
}

static struct net *rtnl_link_get_net_capable(const struct sk_buff *skb,
					     struct net *src_net,
					     struct nlattr *tb[], int cap)
{
	struct net *net;

	net = rtnl_link_get_net_by_nlattr(src_net, tb);
	if (IS_ERR(net))
		return net;

	if (!netlink_ns_capable(skb, net->user_ns, cap)) {
		put_net(net);
		return ERR_PTR(-EPERM);
	}

	return net;
}

/* Verify that rtnetlink requests do not pass additional properties
 * potentially referring to different network namespaces.
 */
static int rtnl_ensure_unique_netns(struct nlattr *tb[],
				    struct netlink_ext_ack *extack,
				    bool netns_id_only)
{

	if (netns_id_only) {
		if (!tb[IFLA_NET_NS_PID] && !tb[IFLA_NET_NS_FD])
			return 0;

		NL_SET_ERR_MSG(extack, "specified netns attribute not supported");
		return -EOPNOTSUPP;
	}

	if (tb[IFLA_TARGET_NETNSID] && (tb[IFLA_NET_NS_PID] || tb[IFLA_NET_NS_FD]))
		goto invalid_attr;

	if (tb[IFLA_NET_NS_PID] && (tb[IFLA_TARGET_NETNSID] || tb[IFLA_NET_NS_FD]))
		goto invalid_attr;

	if (tb[IFLA_NET_NS_FD] && (tb[IFLA_TARGET_NETNSID] || tb[IFLA_NET_NS_PID]))
		goto invalid_attr;

	return 0;

invalid_attr:
	NL_SET_ERR_MSG(extack, "multiple netns identifying attributes specified");
	return -EINVAL;
}

static int validate_linkmsg(struct net_device *dev, struct nlattr *tb[])
{
	if (dev) {
		if (tb[IFLA_ADDRESS] &&
		    nla_len(tb[IFLA_ADDRESS]) < dev->addr_len)
			return -EINVAL;

		if (tb[IFLA_BROADCAST] &&
		    nla_len(tb[IFLA_BROADCAST]) < dev->addr_len)
			return -EINVAL;
	}

	if (tb[IFLA_AF_SPEC]) {
		struct nlattr *af;
		int rem, err;

		nla_for_each_nested(af, tb[IFLA_AF_SPEC], rem) {
			const struct rtnl_af_ops *af_ops;

			rcu_read_lock();
			af_ops = rtnl_af_lookup(nla_type(af));
			if (!af_ops) {
				rcu_read_unlock();
				return -EAFNOSUPPORT;
			}

			if (!af_ops->set_link_af) {
				rcu_read_unlock();
				return -EOPNOTSUPP;
			}

			if (af_ops->validate_link_af) {
				err = af_ops->validate_link_af(dev, af);
				if (err < 0) {
					rcu_read_unlock();
					return err;
				}
			}

			rcu_read_unlock();
		}
	}

	return 0;
}

static int handle_infiniband_guid(struct net_device *dev, struct ifla_vf_guid *ivt,
				  int guid_type)
{
	const struct net_device_ops *ops = dev->netdev_ops;

	return ops->ndo_set_vf_guid(dev, ivt->vf, ivt->guid, guid_type);
}

static int handle_vf_guid(struct net_device *dev, struct ifla_vf_guid *ivt, int guid_type)
{
	if (dev->type != ARPHRD_INFINIBAND)
		return -EOPNOTSUPP;

	return handle_infiniband_guid(dev, ivt, guid_type);
}

static int do_setvfinfo(struct net_device *dev, struct nlattr **tb)
{
	const struct net_device_ops *ops = dev->netdev_ops;
	int err = -EINVAL;

	if (tb[IFLA_VF_MAC]) {
		struct ifla_vf_mac *ivm = nla_data(tb[IFLA_VF_MAC]);

		if (ivm->vf >= INT_MAX)
			return -EINVAL;
		err = -EOPNOTSUPP;
		if (ops->ndo_set_vf_mac)
			err = ops->ndo_set_vf_mac(dev, ivm->vf,
						  ivm->mac);
		if (err < 0)
			return err;
	}

	if (tb[IFLA_VF_VLAN]) {
		struct ifla_vf_vlan *ivv = nla_data(tb[IFLA_VF_VLAN]);

		if (ivv->vf >= INT_MAX)
			return -EINVAL;
		err = -EOPNOTSUPP;
		if (ops->ndo_set_vf_vlan)
			err = ops->ndo_set_vf_vlan(dev, ivv->vf, ivv->vlan,
						   ivv->qos,
						   htons(ETH_P_8021Q));
		if (err < 0)
			return err;
	}

	if (tb[IFLA_VF_VLAN_LIST]) {
		struct ifla_vf_vlan_info *ivvl[MAX_VLAN_LIST_LEN];
		struct nlattr *attr;
		int rem, len = 0;

		err = -EOPNOTSUPP;
		if (!ops->ndo_set_vf_vlan)
			return err;

		nla_for_each_nested(attr, tb[IFLA_VF_VLAN_LIST], rem) {
			if (nla_type(attr) != IFLA_VF_VLAN_INFO ||
			    nla_len(attr) < NLA_HDRLEN) {
				return -EINVAL;
			}
			if (len >= MAX_VLAN_LIST_LEN)
				return -EOPNOTSUPP;
			ivvl[len] = nla_data(attr);

			len++;
		}
		if (len == 0)
			return -EINVAL;

		if (ivvl[0]->vf >= INT_MAX)
			return -EINVAL;
		err = ops->ndo_set_vf_vlan(dev, ivvl[0]->vf, ivvl[0]->vlan,
					   ivvl[0]->qos, ivvl[0]->vlan_proto);
		if (err < 0)
			return err;
	}

	if (tb[IFLA_VF_TX_RATE]) {
		struct ifla_vf_tx_rate *ivt = nla_data(tb[IFLA_VF_TX_RATE]);
		struct ifla_vf_info ivf;

		if (ivt->vf >= INT_MAX)
			return -EINVAL;
		err = -EOPNOTSUPP;
		if (ops->ndo_get_vf_config)
			err = ops->ndo_get_vf_config(dev, ivt->vf, &ivf);
		if (err < 0)
			return err;

		err = -EOPNOTSUPP;
		if (ops->ndo_set_vf_rate)
			err = ops->ndo_set_vf_rate(dev, ivt->vf,
						   ivf.min_tx_rate,
						   ivt->rate);
		if (err < 0)
			return err;
	}

	if (tb[IFLA_VF_RATE]) {
		struct ifla_vf_rate *ivt = nla_data(tb[IFLA_VF_RATE]);

		if (ivt->vf >= INT_MAX)
			return -EINVAL;
		err = -EOPNOTSUPP;
		if (ops->ndo_set_vf_rate)
			err = ops->ndo_set_vf_rate(dev, ivt->vf,
						   ivt->min_tx_rate,
						   ivt->max_tx_rate);
		if (err < 0)
			return err;
	}

	if (tb[IFLA_VF_SPOOFCHK]) {
		struct ifla_vf_spoofchk *ivs = nla_data(tb[IFLA_VF_SPOOFCHK]);

		if (ivs->vf >= INT_MAX)
			return -EINVAL;
		err = -EOPNOTSUPP;
		if (ops->ndo_set_vf_spoofchk)
			err = ops->ndo_set_vf_spoofchk(dev, ivs->vf,
						       ivs->setting);
		if (err < 0)
			return err;
	}

	if (tb[IFLA_VF_LINK_STATE]) {
		struct ifla_vf_link_state *ivl = nla_data(tb[IFLA_VF_LINK_STATE]);

		if (ivl->vf >= INT_MAX)
			return -EINVAL;
		err = -EOPNOTSUPP;
		if (ops->ndo_set_vf_link_state)
			err = ops->ndo_set_vf_link_state(dev, ivl->vf,
							 ivl->link_state);
		if (err < 0)
			return err;
	}

	if (tb[IFLA_VF_RSS_QUERY_EN]) {
		struct ifla_vf_rss_query_en *ivrssq_en;

		err = -EOPNOTSUPP;
		ivrssq_en = nla_data(tb[IFLA_VF_RSS_QUERY_EN]);
		if (ivrssq_en->vf >= INT_MAX)
			return -EINVAL;
		if (ops->ndo_set_vf_rss_query_en)
			err = ops->ndo_set_vf_rss_query_en(dev, ivrssq_en->vf,
							   ivrssq_en->setting);
		if (err < 0)
			return err;
	}

	if (tb[IFLA_VF_TRUST]) {
		struct ifla_vf_trust *ivt = nla_data(tb[IFLA_VF_TRUST]);

		if (ivt->vf >= INT_MAX)
			return -EINVAL;
		err = -EOPNOTSUPP;
		if (ops->ndo_set_vf_trust)
			err = ops->ndo_set_vf_trust(dev, ivt->vf, ivt->setting);
		if (err < 0)
			return err;
	}

	if (tb[IFLA_VF_IB_NODE_GUID]) {
		struct ifla_vf_guid *ivt = nla_data(tb[IFLA_VF_IB_NODE_GUID]);

		if (ivt->vf >= INT_MAX)
			return -EINVAL;
		if (!ops->ndo_set_vf_guid)
			return -EOPNOTSUPP;
		return handle_vf_guid(dev, ivt, IFLA_VF_IB_NODE_GUID);
	}

	if (tb[IFLA_VF_IB_PORT_GUID]) {
		struct ifla_vf_guid *ivt = nla_data(tb[IFLA_VF_IB_PORT_GUID]);

		if (ivt->vf >= INT_MAX)
			return -EINVAL;
		if (!ops->ndo_set_vf_guid)
			return -EOPNOTSUPP;

		return handle_vf_guid(dev, ivt, IFLA_VF_IB_PORT_GUID);
	}

	return err;
}

static int do_set_master(struct net_device *dev, int ifindex,
			 struct netlink_ext_ack *extack)
{
	struct net_device *upper_dev = netdev_master_upper_dev_get(dev);
	const struct net_device_ops *ops;
	int err;

	if (upper_dev) {
		if (upper_dev->ifindex == ifindex)
			return 0;
		ops = upper_dev->netdev_ops;
		if (ops->ndo_del_slave) {
			err = ops->ndo_del_slave(upper_dev, dev);
			if (err)
				return err;
			netdev_update_lockdep_key(dev);
		} else {
			return -EOPNOTSUPP;
		}
	}

	if (ifindex) {
		upper_dev = __dev_get_by_index(dev_net(dev), ifindex);
		if (!upper_dev)
			return -EINVAL;
		ops = upper_dev->netdev_ops;
		if (ops->ndo_add_slave) {
			err = ops->ndo_add_slave(upper_dev, dev, extack);
			if (err)
				return err;
		} else {
			return -EOPNOTSUPP;
		}
	}
	return 0;
}

#define DO_SETLINK_MODIFIED	0x01
/* notify flag means notify + modified. */
#define DO_SETLINK_NOTIFY	0x03
static int do_setlink(const struct sk_buff *skb,
		      struct net_device *dev, struct ifinfomsg *ifm,
		      struct netlink_ext_ack *extack,
		      struct nlattr **tb, char *ifname, int status)
{
	const struct net_device_ops *ops = dev->netdev_ops;
	int err;

	err = validate_linkmsg(dev, tb);
	if (err < 0)
		return err;

	if (tb[IFLA_NET_NS_PID] || tb[IFLA_NET_NS_FD] || tb[IFLA_TARGET_NETNSID]) {
		struct net *net = rtnl_link_get_net_capable(skb, dev_net(dev),
							    tb, CAP_NET_ADMIN);
		if (IS_ERR(net)) {
			err = PTR_ERR(net);
			goto errout;
		}

		err = dev_change_net_namespace(dev, net, ifname);
		put_net(net);
		if (err)
			goto errout;
		status |= DO_SETLINK_MODIFIED;
	}

	if (tb[IFLA_MAP]) {
		struct rtnl_link_ifmap *u_map;
		struct ifmap k_map;

		if (!ops->ndo_set_config) {
			err = -EOPNOTSUPP;
			goto errout;
		}

		if (!netif_device_present(dev)) {
			err = -ENODEV;
			goto errout;
		}

		u_map = nla_data(tb[IFLA_MAP]);
		k_map.mem_start = (unsigned long) u_map->mem_start;
		k_map.mem_end = (unsigned long) u_map->mem_end;
		k_map.base_addr = (unsigned short) u_map->base_addr;
		k_map.irq = (unsigned char) u_map->irq;
		k_map.dma = (unsigned char) u_map->dma;
		k_map.port = (unsigned char) u_map->port;

		err = ops->ndo_set_config(dev, &k_map);
		if (err < 0)
			goto errout;

		status |= DO_SETLINK_NOTIFY;
	}

	if (tb[IFLA_ADDRESS]) {
		struct sockaddr *sa;
		int len;

		len = sizeof(sa_family_t) + max_t(size_t, dev->addr_len,
						  sizeof(*sa));
		sa = kmalloc(len, GFP_KERNEL);
		if (!sa) {
			err = -ENOMEM;
			goto errout;
		}
		sa->sa_family = dev->type;
		memcpy(sa->sa_data, nla_data(tb[IFLA_ADDRESS]),
		       dev->addr_len);
		err = dev_set_mac_address(dev, sa, extack);
		kfree(sa);
		if (err)
			goto errout;
		status |= DO_SETLINK_MODIFIED;
	}

	if (tb[IFLA_MTU]) {
		err = dev_set_mtu_ext(dev, nla_get_u32(tb[IFLA_MTU]), extack);
		if (err < 0)
			goto errout;
		status |= DO_SETLINK_MODIFIED;
	}

	if (tb[IFLA_GROUP]) {
		dev_set_group(dev, nla_get_u32(tb[IFLA_GROUP]));
		status |= DO_SETLINK_NOTIFY;
	}

	/*
	 * Interface selected by interface index but interface
	 * name provided implies that a name change has been
	 * requested.
	 */
	if (ifm->ifi_index > 0 && ifname[0]) {
		err = dev_change_name(dev, ifname);
		if (err < 0)
			goto errout;
		status |= DO_SETLINK_MODIFIED;
	}

	if (tb[IFLA_IFALIAS]) {
		err = dev_set_alias(dev, nla_data(tb[IFLA_IFALIAS]),
				    nla_len(tb[IFLA_IFALIAS]));
		if (err < 0)
			goto errout;
		status |= DO_SETLINK_NOTIFY;
	}

	if (tb[IFLA_BROADCAST]) {
		nla_memcpy(dev->broadcast, tb[IFLA_BROADCAST], dev->addr_len);
		call_netdevice_notifiers(NETDEV_CHANGEADDR, dev);
	}

	if (ifm->ifi_flags || ifm->ifi_change) {
		err = dev_change_flags(dev, rtnl_dev_combine_flags(dev, ifm),
				       extack);
		if (err < 0)
			goto errout;
	}

	if (tb[IFLA_MASTER]) {
		err = do_set_master(dev, nla_get_u32(tb[IFLA_MASTER]), extack);
		if (err)
			goto errout;
		status |= DO_SETLINK_MODIFIED;
	}

	if (tb[IFLA_CARRIER]) {
		err = dev_change_carrier(dev, nla_get_u8(tb[IFLA_CARRIER]));
		if (err)
			goto errout;
		status |= DO_SETLINK_MODIFIED;
	}

	if (tb[IFLA_TXQLEN]) {
		unsigned int value = nla_get_u32(tb[IFLA_TXQLEN]);

		err = dev_change_tx_queue_len(dev, value);
		if (err)
			goto errout;
		status |= DO_SETLINK_MODIFIED;
	}

	if (tb[IFLA_GSO_MAX_SIZE]) {
		u32 max_size = nla_get_u32(tb[IFLA_GSO_MAX_SIZE]);

		if (max_size > GSO_MAX_SIZE) {
			err = -EINVAL;
			goto errout;
		}

		if (dev->gso_max_size ^ max_size) {
			netif_set_gso_max_size(dev, max_size);
			status |= DO_SETLINK_MODIFIED;
		}
	}

	if (tb[IFLA_GSO_MAX_SEGS]) {
		u32 max_segs = nla_get_u32(tb[IFLA_GSO_MAX_SEGS]);

		if (max_segs > GSO_MAX_SEGS) {
			err = -EINVAL;
			goto errout;
		}

		if (dev->gso_max_segs ^ max_segs) {
			dev->gso_max_segs = max_segs;
			status |= DO_SETLINK_MODIFIED;
		}
	}

	if (tb[IFLA_OPERSTATE])
		set_operstate(dev, nla_get_u8(tb[IFLA_OPERSTATE]));

	if (tb[IFLA_LINKMODE]) {
		unsigned char value = nla_get_u8(tb[IFLA_LINKMODE]);

		write_lock_bh(&dev_base_lock);
		if (dev->link_mode ^ value)
			status |= DO_SETLINK_NOTIFY;
		dev->link_mode = value;
		write_unlock_bh(&dev_base_lock);
	}

	if (tb[IFLA_VFINFO_LIST]) {
		struct nlattr *vfinfo[IFLA_VF_MAX + 1];
		struct nlattr *attr;
		int rem;

		nla_for_each_nested(attr, tb[IFLA_VFINFO_LIST], rem) {
			if (nla_type(attr) != IFLA_VF_INFO ||
			    nla_len(attr) < NLA_HDRLEN) {
				err = -EINVAL;
				goto errout;
			}
			err = nla_parse_nested_deprecated(vfinfo, IFLA_VF_MAX,
							  attr,
							  ifla_vf_policy,
							  NULL);
			if (err < 0)
				goto errout;
			err = do_setvfinfo(dev, vfinfo);
			if (err < 0)
				goto errout;
			status |= DO_SETLINK_NOTIFY;
		}
	}
	err = 0;

	if (tb[IFLA_VF_PORTS]) {
		struct nlattr *port[IFLA_PORT_MAX+1];
		struct nlattr *attr;
		int vf;
		int rem;

		err = -EOPNOTSUPP;
		if (!ops->ndo_set_vf_port)
			goto errout;

		nla_for_each_nested(attr, tb[IFLA_VF_PORTS], rem) {
			if (nla_type(attr) != IFLA_VF_PORT ||
			    nla_len(attr) < NLA_HDRLEN) {
				err = -EINVAL;
				goto errout;
			}
			err = nla_parse_nested_deprecated(port, IFLA_PORT_MAX,
							  attr,
							  ifla_port_policy,
							  NULL);
			if (err < 0)
				goto errout;
			if (!port[IFLA_PORT_VF]) {
				err = -EOPNOTSUPP;
				goto errout;
			}
			vf = nla_get_u32(port[IFLA_PORT_VF]);
			err = ops->ndo_set_vf_port(dev, vf, port);
			if (err < 0)
				goto errout;
			status |= DO_SETLINK_NOTIFY;
		}
	}
	err = 0;

	if (tb[IFLA_PORT_SELF]) {
		struct nlattr *port[IFLA_PORT_MAX+1];

		err = nla_parse_nested_deprecated(port, IFLA_PORT_MAX,
						  tb[IFLA_PORT_SELF],
						  ifla_port_policy, NULL);
		if (err < 0)
			goto errout;

		err = -EOPNOTSUPP;
		if (ops->ndo_set_vf_port)
			err = ops->ndo_set_vf_port(dev, PORT_SELF_VF, port);
		if (err < 0)
			goto errout;
		status |= DO_SETLINK_NOTIFY;
	}

	if (tb[IFLA_AF_SPEC]) {
		struct nlattr *af;
		int rem;

		nla_for_each_nested(af, tb[IFLA_AF_SPEC], rem) {
			const struct rtnl_af_ops *af_ops;

			rcu_read_lock();

			BUG_ON(!(af_ops = rtnl_af_lookup(nla_type(af))));

			err = af_ops->set_link_af(dev, af);
			if (err < 0) {
				rcu_read_unlock();
				goto errout;
			}

			rcu_read_unlock();
			status |= DO_SETLINK_NOTIFY;
		}
	}
	err = 0;

	if (tb[IFLA_PROTO_DOWN]) {
		err = dev_change_proto_down(dev,
					    nla_get_u8(tb[IFLA_PROTO_DOWN]));
		if (err)
			goto errout;
		status |= DO_SETLINK_NOTIFY;
	}

	if (tb[IFLA_XDP]) {
		struct nlattr *xdp[IFLA_XDP_MAX + 1];
		u32 xdp_flags = 0;

		err = nla_parse_nested_deprecated(xdp, IFLA_XDP_MAX,
						  tb[IFLA_XDP],
						  ifla_xdp_policy, NULL);
		if (err < 0)
			goto errout;

		if (xdp[IFLA_XDP_ATTACHED] || xdp[IFLA_XDP_PROG_ID]) {
			err = -EINVAL;
			goto errout;
		}

		if (xdp[IFLA_XDP_FLAGS]) {
			xdp_flags = nla_get_u32(xdp[IFLA_XDP_FLAGS]);
			if (xdp_flags & ~XDP_FLAGS_MASK) {
				err = -EINVAL;
				goto errout;
			}
			if (hweight32(xdp_flags & XDP_FLAGS_MODES) > 1) {
				err = -EINVAL;
				goto errout;
			}
		}

		if (xdp[IFLA_XDP_FD]) {
			err = dev_change_xdp_fd(dev, extack,
						nla_get_s32(xdp[IFLA_XDP_FD]),
						xdp_flags);
			if (err)
				goto errout;
			status |= DO_SETLINK_NOTIFY;
		}
	}

errout:
	if (status & DO_SETLINK_MODIFIED) {
		if ((status & DO_SETLINK_NOTIFY) == DO_SETLINK_NOTIFY)
			netdev_state_change(dev);

		if (err < 0)
			net_warn_ratelimited("A link change request failed with some changes committed already. Interface %s may have been left with an inconsistent configuration, please check.\n",
					     dev->name);
	}

	return err;
}

static int rtnl_setlink(struct sk_buff *skb, struct nlmsghdr *nlh,
			struct netlink_ext_ack *extack)
{
	struct net *net = sock_net(skb->sk);
	struct ifinfomsg *ifm;
	struct net_device *dev;
	int err;
	struct nlattr *tb[IFLA_MAX+1];
	char ifname[IFNAMSIZ];

	err = nlmsg_parse_deprecated(nlh, sizeof(*ifm), tb, IFLA_MAX,
				     ifla_policy, extack);
	if (err < 0)
		goto errout;

	err = rtnl_ensure_unique_netns(tb, extack, false);
	if (err < 0)
		goto errout;

	if (tb[IFLA_IFNAME])
		nla_strlcpy(ifname, tb[IFLA_IFNAME], IFNAMSIZ);
	else
		ifname[0] = '\0';

	err = -EINVAL;
	ifm = nlmsg_data(nlh);
	if (ifm->ifi_index > 0)
		dev = __dev_get_by_index(net, ifm->ifi_index);
	else if (tb[IFLA_IFNAME])
		dev = __dev_get_by_name(net, ifname);
	else
		goto errout;

	if (dev == NULL) {
		err = -ENODEV;
		goto errout;
	}

	err = do_setlink(skb, dev, ifm, extack, tb, ifname, 0);
errout:
	return err;
}

static int rtnl_group_dellink(const struct net *net, int group)
{
	struct net_device *dev, *aux;
	LIST_HEAD(list_kill);
	bool found = false;

	if (!group)
		return -EPERM;

	for_each_netdev(net, dev) {
		if (dev->group == group) {
			const struct rtnl_link_ops *ops;

			found = true;
			ops = dev->rtnl_link_ops;
			if (!ops || !ops->dellink)
				return -EOPNOTSUPP;
		}
	}

	if (!found)
		return -ENODEV;

	for_each_netdev_safe(net, dev, aux) {
		if (dev->group == group) {
			const struct rtnl_link_ops *ops;

			ops = dev->rtnl_link_ops;
			ops->dellink(dev, &list_kill);
		}
	}
	unregister_netdevice_many(&list_kill);

	return 0;
}

int rtnl_delete_link(struct net_device *dev)
{
	const struct rtnl_link_ops *ops;
	LIST_HEAD(list_kill);

	ops = dev->rtnl_link_ops;
	if (!ops || !ops->dellink)
		return -EOPNOTSUPP;

	ops->dellink(dev, &list_kill);
	unregister_netdevice_many(&list_kill);

	return 0;
}
EXPORT_SYMBOL_GPL(rtnl_delete_link);

static int rtnl_dellink(struct sk_buff *skb, struct nlmsghdr *nlh,
			struct netlink_ext_ack *extack)
{
	struct net *net = sock_net(skb->sk);
	struct net *tgt_net = net;
	struct net_device *dev = NULL;
	struct ifinfomsg *ifm;
	char ifname[IFNAMSIZ];
	struct nlattr *tb[IFLA_MAX+1];
	int err;
	int netnsid = -1;

	err = nlmsg_parse_deprecated(nlh, sizeof(*ifm), tb, IFLA_MAX,
				     ifla_policy, extack);
	if (err < 0)
		return err;

	err = rtnl_ensure_unique_netns(tb, extack, true);
	if (err < 0)
		return err;

	if (tb[IFLA_IFNAME])
		nla_strlcpy(ifname, tb[IFLA_IFNAME], IFNAMSIZ);

	if (tb[IFLA_TARGET_NETNSID]) {
		netnsid = nla_get_s32(tb[IFLA_TARGET_NETNSID]);
		tgt_net = rtnl_get_net_ns_capable(NETLINK_CB(skb).sk, netnsid);
		if (IS_ERR(tgt_net))
			return PTR_ERR(tgt_net);
	}

	err = -EINVAL;
	ifm = nlmsg_data(nlh);
	if (ifm->ifi_index > 0)
		dev = __dev_get_by_index(tgt_net, ifm->ifi_index);
	else if (tb[IFLA_IFNAME])
		dev = __dev_get_by_name(tgt_net, ifname);
	else if (tb[IFLA_GROUP])
		err = rtnl_group_dellink(tgt_net, nla_get_u32(tb[IFLA_GROUP]));
	else
		goto out;

	if (!dev) {
		if (tb[IFLA_IFNAME] || ifm->ifi_index > 0)
			err = -ENODEV;

		goto out;
	}

	err = rtnl_delete_link(dev);

out:
	if (netnsid >= 0)
		put_net(tgt_net);

	return err;
}

int rtnl_configure_link(struct net_device *dev, const struct ifinfomsg *ifm)
{
	unsigned int old_flags;
	int err;

	old_flags = dev->flags;
	if (ifm && (ifm->ifi_flags || ifm->ifi_change)) {
		err = __dev_change_flags(dev, rtnl_dev_combine_flags(dev, ifm),
					 NULL);
		if (err < 0)
			return err;
	}

	if (dev->rtnl_link_state == RTNL_LINK_INITIALIZED) {
		__dev_notify_flags(dev, old_flags, (old_flags ^ dev->flags));
	} else {
		dev->rtnl_link_state = RTNL_LINK_INITIALIZED;
		__dev_notify_flags(dev, old_flags, ~0U);
	}
	return 0;
}
EXPORT_SYMBOL(rtnl_configure_link);

struct net_device *rtnl_create_link(struct net *net, const char *ifname,
				    unsigned char name_assign_type,
				    const struct rtnl_link_ops *ops,
				    struct nlattr *tb[],
				    struct netlink_ext_ack *extack)
{
	struct net_device *dev;
	unsigned int num_tx_queues = 1;
	unsigned int num_rx_queues = 1;

	if (tb[IFLA_NUM_TX_QUEUES])
		num_tx_queues = nla_get_u32(tb[IFLA_NUM_TX_QUEUES]);
	else if (ops->get_num_tx_queues)
		num_tx_queues = ops->get_num_tx_queues();

	if (tb[IFLA_NUM_RX_QUEUES])
		num_rx_queues = nla_get_u32(tb[IFLA_NUM_RX_QUEUES]);
	else if (ops->get_num_rx_queues)
		num_rx_queues = ops->get_num_rx_queues();

	if (num_tx_queues < 1 || num_tx_queues > 4096) {
		NL_SET_ERR_MSG(extack, "Invalid number of transmit queues");
		return ERR_PTR(-EINVAL);
	}

	if (num_rx_queues < 1 || num_rx_queues > 4096) {
		NL_SET_ERR_MSG(extack, "Invalid number of receive queues");
		return ERR_PTR(-EINVAL);
	}

	dev = alloc_netdev_mqs(ops->priv_size, ifname, name_assign_type,
			       ops->setup, num_tx_queues, num_rx_queues);
	if (!dev)
		return ERR_PTR(-ENOMEM);

	dev_net_set(dev, net);
	dev->rtnl_link_ops = ops;
	dev->rtnl_link_state = RTNL_LINK_INITIALIZING;

	if (tb[IFLA_MTU]) {
		u32 mtu = nla_get_u32(tb[IFLA_MTU]);
		int err;

		err = dev_validate_mtu(dev, mtu, extack);
		if (err) {
			free_netdev(dev);
			return ERR_PTR(err);
		}
		dev->mtu = mtu;
	}
	if (tb[IFLA_ADDRESS]) {
		memcpy(dev->dev_addr, nla_data(tb[IFLA_ADDRESS]),
				nla_len(tb[IFLA_ADDRESS]));
		dev->addr_assign_type = NET_ADDR_SET;
	}
	if (tb[IFLA_BROADCAST])
		memcpy(dev->broadcast, nla_data(tb[IFLA_BROADCAST]),
				nla_len(tb[IFLA_BROADCAST]));
	if (tb[IFLA_TXQLEN])
		dev->tx_queue_len = nla_get_u32(tb[IFLA_TXQLEN]);
	if (tb[IFLA_OPERSTATE])
		set_operstate(dev, nla_get_u8(tb[IFLA_OPERSTATE]));
	if (tb[IFLA_LINKMODE])
		dev->link_mode = nla_get_u8(tb[IFLA_LINKMODE]);
	if (tb[IFLA_GROUP])
		dev_set_group(dev, nla_get_u32(tb[IFLA_GROUP]));
	if (tb[IFLA_GSO_MAX_SIZE])
		netif_set_gso_max_size(dev, nla_get_u32(tb[IFLA_GSO_MAX_SIZE]));
	if (tb[IFLA_GSO_MAX_SEGS])
		dev->gso_max_segs = nla_get_u32(tb[IFLA_GSO_MAX_SEGS]);

	return dev;
}
EXPORT_SYMBOL(rtnl_create_link);

static int rtnl_group_changelink(const struct sk_buff *skb,
		struct net *net, int group,
		struct ifinfomsg *ifm,
		struct netlink_ext_ack *extack,
		struct nlattr **tb)
{
	struct net_device *dev, *aux;
	int err;

	for_each_netdev_safe(net, dev, aux) {
		if (dev->group == group) {
			err = do_setlink(skb, dev, ifm, extack, tb, NULL, 0);
			if (err < 0)
				return err;
		}
	}

	return 0;
}

static int __rtnl_newlink(struct sk_buff *skb, struct nlmsghdr *nlh,
			  struct nlattr **attr, struct netlink_ext_ack *extack)
{
	struct nlattr *slave_attr[RTNL_SLAVE_MAX_TYPE + 1];
	unsigned char name_assign_type = NET_NAME_USER;
	struct nlattr *linkinfo[IFLA_INFO_MAX + 1];
	const struct rtnl_link_ops *m_ops = NULL;
	struct net_device *master_dev = NULL;
	struct net *net = sock_net(skb->sk);
	const struct rtnl_link_ops *ops;
	struct nlattr *tb[IFLA_MAX + 1];
	struct net *dest_net, *link_net;
	struct nlattr **slave_data;
	char kind[MODULE_NAME_LEN];
	struct net_device *dev;
	struct ifinfomsg *ifm;
	char ifname[IFNAMSIZ];
	struct nlattr **data;
	int err;

#ifdef CONFIG_MODULES
replay:
#endif
	err = nlmsg_parse_deprecated(nlh, sizeof(*ifm), tb, IFLA_MAX,
				     ifla_policy, extack);
	if (err < 0)
		return err;

	err = rtnl_ensure_unique_netns(tb, extack, false);
	if (err < 0)
		return err;

	if (tb[IFLA_IFNAME])
		nla_strlcpy(ifname, tb[IFLA_IFNAME], IFNAMSIZ);
	else
		ifname[0] = '\0';

	ifm = nlmsg_data(nlh);
	if (ifm->ifi_index > 0)
		dev = __dev_get_by_index(net, ifm->ifi_index);
	else {
		if (ifname[0])
			dev = __dev_get_by_name(net, ifname);
		else
			dev = NULL;
	}

	if (dev) {
		master_dev = netdev_master_upper_dev_get(dev);
		if (master_dev)
			m_ops = master_dev->rtnl_link_ops;
	}

	err = validate_linkmsg(dev, tb);
	if (err < 0)
		return err;

	if (tb[IFLA_LINKINFO]) {
		err = nla_parse_nested_deprecated(linkinfo, IFLA_INFO_MAX,
						  tb[IFLA_LINKINFO],
						  ifla_info_policy, NULL);
		if (err < 0)
			return err;
	} else
		memset(linkinfo, 0, sizeof(linkinfo));

	if (linkinfo[IFLA_INFO_KIND]) {
		nla_strlcpy(kind, linkinfo[IFLA_INFO_KIND], sizeof(kind));
		ops = rtnl_link_ops_get(kind);
	} else {
		kind[0] = '\0';
		ops = NULL;
	}

	data = NULL;
	if (ops) {
		if (ops->maxtype > RTNL_MAX_TYPE)
			return -EINVAL;

		if (ops->maxtype && linkinfo[IFLA_INFO_DATA]) {
			err = nla_parse_nested_deprecated(attr, ops->maxtype,
							  linkinfo[IFLA_INFO_DATA],
							  ops->policy, extack);
			if (err < 0)
				return err;
			data = attr;
		}
		if (ops->validate) {
			err = ops->validate(tb, data, extack);
			if (err < 0)
				return err;
		}
	}

	slave_data = NULL;
	if (m_ops) {
		if (m_ops->slave_maxtype > RTNL_SLAVE_MAX_TYPE)
			return -EINVAL;

		if (m_ops->slave_maxtype &&
		    linkinfo[IFLA_INFO_SLAVE_DATA]) {
			err = nla_parse_nested_deprecated(slave_attr,
							  m_ops->slave_maxtype,
							  linkinfo[IFLA_INFO_SLAVE_DATA],
							  m_ops->slave_policy,
							  extack);
			if (err < 0)
				return err;
			slave_data = slave_attr;
		}
	}

	if (dev) {
		int status = 0;

		if (nlh->nlmsg_flags & NLM_F_EXCL)
			return -EEXIST;
		if (nlh->nlmsg_flags & NLM_F_REPLACE)
			return -EOPNOTSUPP;

		if (linkinfo[IFLA_INFO_DATA]) {
			if (!ops || ops != dev->rtnl_link_ops ||
			    !ops->changelink)
				return -EOPNOTSUPP;

			err = ops->changelink(dev, tb, data, extack);
			if (err < 0)
				return err;
			status |= DO_SETLINK_NOTIFY;
		}

		if (linkinfo[IFLA_INFO_SLAVE_DATA]) {
			if (!m_ops || !m_ops->slave_changelink)
				return -EOPNOTSUPP;

			err = m_ops->slave_changelink(master_dev, dev, tb,
						      slave_data, extack);
			if (err < 0)
				return err;
			status |= DO_SETLINK_NOTIFY;
		}

		return do_setlink(skb, dev, ifm, extack, tb, ifname, status);
	}

	if (!(nlh->nlmsg_flags & NLM_F_CREATE)) {
		if (ifm->ifi_index == 0 && tb[IFLA_GROUP])
			return rtnl_group_changelink(skb, net,
						nla_get_u32(tb[IFLA_GROUP]),
						ifm, extack, tb);
		return -ENODEV;
	}

	if (tb[IFLA_MAP] || tb[IFLA_PROTINFO])
		return -EOPNOTSUPP;

	if (!ops) {
#ifdef CONFIG_MODULES
		if (kind[0]) {
			__rtnl_unlock();
			request_module("rtnl-link-%s", kind);
			rtnl_lock();
			ops = rtnl_link_ops_get(kind);
			if (ops)
				goto replay;
		}
#endif
		NL_SET_ERR_MSG(extack, "Unknown device type");
		return -EOPNOTSUPP;
	}

	if (!ops->setup)
		return -EOPNOTSUPP;

	if (!ifname[0]) {
		snprintf(ifname, IFNAMSIZ, "%s%%d", ops->kind);
		name_assign_type = NET_NAME_ENUM;
	}

	dest_net = rtnl_link_get_net_capable(skb, net, tb, CAP_NET_ADMIN);
	if (IS_ERR(dest_net))
		return PTR_ERR(dest_net);

	if (tb[IFLA_LINK_NETNSID]) {
		int id = nla_get_s32(tb[IFLA_LINK_NETNSID]);

		link_net = get_net_ns_by_id(dest_net, id);
		if (!link_net) {
			NL_SET_ERR_MSG(extack, "Unknown network namespace id");
			err =  -EINVAL;
			goto out;
		}
		err = -EPERM;
		if (!netlink_ns_capable(skb, link_net->user_ns, CAP_NET_ADMIN))
			goto out;
	} else {
		link_net = NULL;
	}

	dev = rtnl_create_link(link_net ? : dest_net, ifname,
			       name_assign_type, ops, tb, extack);
	if (IS_ERR(dev)) {
		err = PTR_ERR(dev);
		goto out;
	}

	dev->ifindex = ifm->ifi_index;

	if (ops->newlink) {
		err = ops->newlink(link_net ? : net, dev, tb, data, extack);
		/* Drivers should call free_netdev() in ->destructor
		 * and unregister it on failure after registration
		 * so that device could be finally freed in rtnl_unlock.
		 */
		if (err < 0) {
			/* If device is not registered at all, free it now */
			if (dev->reg_state == NETREG_UNINITIALIZED)
				free_netdev(dev);
			goto out;
		}
	} else {
		err = register_netdevice(dev);
		if (err < 0) {
			free_netdev(dev);
			goto out;
		}
	}
	err = rtnl_configure_link(dev, ifm);
	if (err < 0)
		goto out_unregister;
	if (link_net) {
		err = dev_change_net_namespace(dev, dest_net, ifname);
		if (err < 0)
			goto out_unregister;
	}
	if (tb[IFLA_MASTER]) {
		err = do_set_master(dev, nla_get_u32(tb[IFLA_MASTER]), extack);
		if (err)
			goto out_unregister;
	}
out:
	if (link_net)
		put_net(link_net);
	put_net(dest_net);
	return err;
out_unregister:
	if (ops->newlink) {
		LIST_HEAD(list_kill);

		ops->dellink(dev, &list_kill);
		unregister_netdevice_many(&list_kill);
	} else {
		unregister_netdevice(dev);
	}
	goto out;
}

static int rtnl_newlink(struct sk_buff *skb, struct nlmsghdr *nlh,
			struct netlink_ext_ack *extack)
{
	struct nlattr **attr;
	int ret;

	attr = kmalloc_array(RTNL_MAX_TYPE + 1, sizeof(*attr), GFP_KERNEL);
	if (!attr)
		return -ENOMEM;

	ret = __rtnl_newlink(skb, nlh, attr, extack);
	kfree(attr);
	return ret;
}

static int rtnl_valid_getlink_req(struct sk_buff *skb,
				  const struct nlmsghdr *nlh,
				  struct nlattr **tb,
				  struct netlink_ext_ack *extack)
{
	struct ifinfomsg *ifm;
	int i, err;

	if (nlh->nlmsg_len < nlmsg_msg_size(sizeof(*ifm))) {
		NL_SET_ERR_MSG(extack, "Invalid header for get link");
		return -EINVAL;
	}

	if (!netlink_strict_get_check(skb))
		return nlmsg_parse_deprecated(nlh, sizeof(*ifm), tb, IFLA_MAX,
					      ifla_policy, extack);

	ifm = nlmsg_data(nlh);
	if (ifm->__ifi_pad || ifm->ifi_type || ifm->ifi_flags ||
	    ifm->ifi_change) {
		NL_SET_ERR_MSG(extack, "Invalid values in header for get link request");
		return -EINVAL;
	}

	err = nlmsg_parse_deprecated_strict(nlh, sizeof(*ifm), tb, IFLA_MAX,
					    ifla_policy, extack);
	if (err)
		return err;

	for (i = 0; i <= IFLA_MAX; i++) {
		if (!tb[i])
			continue;

		switch (i) {
		case IFLA_IFNAME:
		case IFLA_EXT_MASK:
		case IFLA_TARGET_NETNSID:
			break;
		default:
			NL_SET_ERR_MSG(extack, "Unsupported attribute in get link request");
			return -EINVAL;
		}
	}

	return 0;
}

static int rtnl_getlink(struct sk_buff *skb, struct nlmsghdr *nlh,
			struct netlink_ext_ack *extack)
{
	struct net *net = sock_net(skb->sk);
	struct net *tgt_net = net;
	struct ifinfomsg *ifm;
	char ifname[IFNAMSIZ];
	struct nlattr *tb[IFLA_MAX+1];
	struct net_device *dev = NULL;
	struct sk_buff *nskb;
	int netnsid = -1;
	int err;
	u32 ext_filter_mask = 0;

	err = rtnl_valid_getlink_req(skb, nlh, tb, extack);
	if (err < 0)
		return err;

	err = rtnl_ensure_unique_netns(tb, extack, true);
	if (err < 0)
		return err;

	if (tb[IFLA_TARGET_NETNSID]) {
		netnsid = nla_get_s32(tb[IFLA_TARGET_NETNSID]);
		tgt_net = rtnl_get_net_ns_capable(NETLINK_CB(skb).sk, netnsid);
		if (IS_ERR(tgt_net))
			return PTR_ERR(tgt_net);
	}

	if (tb[IFLA_IFNAME])
		nla_strlcpy(ifname, tb[IFLA_IFNAME], IFNAMSIZ);

	if (tb[IFLA_EXT_MASK])
		ext_filter_mask = nla_get_u32(tb[IFLA_EXT_MASK]);

	err = -EINVAL;
	ifm = nlmsg_data(nlh);
	if (ifm->ifi_index > 0)
		dev = __dev_get_by_index(tgt_net, ifm->ifi_index);
	else if (tb[IFLA_IFNAME])
		dev = __dev_get_by_name(tgt_net, ifname);
	else
		goto out;

	err = -ENODEV;
	if (dev == NULL)
		goto out;

	err = -ENOBUFS;
	nskb = nlmsg_new(if_nlmsg_size(dev, ext_filter_mask), GFP_KERNEL);
	if (nskb == NULL)
		goto out;

	err = rtnl_fill_ifinfo(nskb, dev, net,
			       RTM_NEWLINK, NETLINK_CB(skb).portid,
			       nlh->nlmsg_seq, 0, 0, ext_filter_mask,
			       0, NULL, 0, netnsid, GFP_KERNEL);
	if (err < 0) {
		/* -EMSGSIZE implies BUG in if_nlmsg_size */
		WARN_ON(err == -EMSGSIZE);
		kfree_skb(nskb);
	} else
		err = rtnl_unicast(nskb, net, NETLINK_CB(skb).portid);
out:
	if (netnsid >= 0)
		put_net(tgt_net);

	return err;
}

static u16 rtnl_calcit(struct sk_buff *skb, struct nlmsghdr *nlh)
{
	struct net *net = sock_net(skb->sk);
	struct net_device *dev;
	struct nlattr *tb[IFLA_MAX+1];
	u32 ext_filter_mask = 0;
	u16 min_ifinfo_dump_size = 0;
	int hdrlen;

	/* Same kernel<->userspace interface hack as in rtnl_dump_ifinfo. */
	hdrlen = nlmsg_len(nlh) < sizeof(struct ifinfomsg) ?
		 sizeof(struct rtgenmsg) : sizeof(struct ifinfomsg);

	if (nlmsg_parse_deprecated(nlh, hdrlen, tb, IFLA_MAX, ifla_policy, NULL) >= 0) {
		if (tb[IFLA_EXT_MASK])
			ext_filter_mask = nla_get_u32(tb[IFLA_EXT_MASK]);
	}

	if (!ext_filter_mask)
		return NLMSG_GOODSIZE;
	/*
	 * traverse the list of net devices and compute the minimum
	 * buffer size based upon the filter mask.
	 */
	rcu_read_lock();
	for_each_netdev_rcu(net, dev) {
		min_ifinfo_dump_size = max_t(u16, min_ifinfo_dump_size,
					     if_nlmsg_size(dev,
						           ext_filter_mask));
	}
	rcu_read_unlock();

	return nlmsg_total_size(min_ifinfo_dump_size);
}

static int rtnl_dump_all(struct sk_buff *skb, struct netlink_callback *cb)
{
	int idx;
	int s_idx = cb->family;
	int type = cb->nlh->nlmsg_type - RTM_BASE;
	int ret = 0;

	if (s_idx == 0)
		s_idx = 1;

	for (idx = 1; idx <= RTNL_FAMILY_MAX; idx++) {
		struct rtnl_link **tab;
		struct rtnl_link *link;
		rtnl_dumpit_func dumpit;

		if (idx < s_idx || idx == PF_PACKET)
			continue;

		if (type < 0 || type >= RTM_NR_MSGTYPES)
			continue;

		tab = rcu_dereference_rtnl(rtnl_msg_handlers[idx]);
		if (!tab)
			continue;

		link = tab[type];
		if (!link)
			continue;

		dumpit = link->dumpit;
		if (!dumpit)
			continue;

		if (idx > s_idx) {
			memset(&cb->args[0], 0, sizeof(cb->args));
			cb->prev_seq = 0;
			cb->seq = 0;
		}
		ret = dumpit(skb, cb);
		if (ret)
			break;
	}
	cb->family = idx;

	return skb->len ? : ret;
}

struct sk_buff *rtmsg_ifinfo_build_skb(int type, struct net_device *dev,
				       unsigned int change,
				       u32 event, gfp_t flags, int *new_nsid,
				       int new_ifindex)
{
	struct net *net = dev_net(dev);
	struct sk_buff *skb;
	int err = -ENOBUFS;
	size_t if_info_size;

	skb = nlmsg_new((if_info_size = if_nlmsg_size(dev, 0)), flags);
	if (skb == NULL)
		goto errout;

	err = rtnl_fill_ifinfo(skb, dev, dev_net(dev),
			       type, 0, 0, change, 0, 0, event,
			       new_nsid, new_ifindex, -1, flags);
	if (err < 0) {
		/* -EMSGSIZE implies BUG in if_nlmsg_size() */
		WARN_ON(err == -EMSGSIZE);
		kfree_skb(skb);
		goto errout;
	}
	return skb;
errout:
	if (err < 0)
		rtnl_set_sk_err(net, RTNLGRP_LINK, err);
	return NULL;
}

void rtmsg_ifinfo_send(struct sk_buff *skb, struct net_device *dev, gfp_t flags)
{
	struct net *net = dev_net(dev);

	rtnl_notify(skb, net, 0, RTNLGRP_LINK, NULL, flags);
}

static void rtmsg_ifinfo_event(int type, struct net_device *dev,
			       unsigned int change, u32 event,
			       gfp_t flags, int *new_nsid, int new_ifindex)
{
	struct sk_buff *skb;

	if (dev->reg_state != NETREG_REGISTERED)
		return;

	skb = rtmsg_ifinfo_build_skb(type, dev, change, event, flags, new_nsid,
				     new_ifindex);
	if (skb)
		rtmsg_ifinfo_send(skb, dev, flags);
}

void rtmsg_ifinfo(int type, struct net_device *dev, unsigned int change,
		  gfp_t flags)
{
	rtmsg_ifinfo_event(type, dev, change, rtnl_get_event(0), flags,
			   NULL, 0);
}

void rtmsg_ifinfo_newnet(int type, struct net_device *dev, unsigned int change,
			 gfp_t flags, int *new_nsid, int new_ifindex)
{
	rtmsg_ifinfo_event(type, dev, change, rtnl_get_event(0), flags,
			   new_nsid, new_ifindex);
}

static int nlmsg_populate_fdb_fill(struct sk_buff *skb,
				   struct net_device *dev,
				   u8 *addr, u16 vid, u32 pid, u32 seq,
				   int type, unsigned int flags,
				   int nlflags, u16 ndm_state)
{
	struct nlmsghdr *nlh;
	struct ndmsg *ndm;

	nlh = nlmsg_put(skb, pid, seq, type, sizeof(*ndm), nlflags);
	if (!nlh)
		return -EMSGSIZE;

	ndm = nlmsg_data(nlh);
	ndm->ndm_family  = AF_BRIDGE;
	ndm->ndm_pad1	 = 0;
	ndm->ndm_pad2    = 0;
	ndm->ndm_flags	 = flags;
	ndm->ndm_type	 = 0;
	ndm->ndm_ifindex = dev->ifindex;
	ndm->ndm_state   = ndm_state;

	if (nla_put(skb, NDA_LLADDR, ETH_ALEN, addr))
		goto nla_put_failure;
	if (vid)
		if (nla_put(skb, NDA_VLAN, sizeof(u16), &vid))
			goto nla_put_failure;

	nlmsg_end(skb, nlh);
	return 0;

nla_put_failure:
	nlmsg_cancel(skb, nlh);
	return -EMSGSIZE;
}

static inline size_t rtnl_fdb_nlmsg_size(void)
{
	return NLMSG_ALIGN(sizeof(struct ndmsg)) +
	       nla_total_size(ETH_ALEN) +	/* NDA_LLADDR */
	       nla_total_size(sizeof(u16)) +	/* NDA_VLAN */
	       0;
}

static void rtnl_fdb_notify(struct net_device *dev, u8 *addr, u16 vid, int type,
			    u16 ndm_state)
{
	struct net *net = dev_net(dev);
	struct sk_buff *skb;
	int err = -ENOBUFS;

	skb = nlmsg_new(rtnl_fdb_nlmsg_size(), GFP_ATOMIC);
	if (!skb)
		goto errout;

	err = nlmsg_populate_fdb_fill(skb, dev, addr, vid,
				      0, 0, type, NTF_SELF, 0, ndm_state);
	if (err < 0) {
		kfree_skb(skb);
		goto errout;
	}

	rtnl_notify(skb, net, 0, RTNLGRP_NEIGH, NULL, GFP_ATOMIC);
	return;
errout:
	rtnl_set_sk_err(net, RTNLGRP_NEIGH, err);
}

/*
 * ndo_dflt_fdb_add - default netdevice operation to add an FDB entry
 */
int ndo_dflt_fdb_add(struct ndmsg *ndm,
		     struct nlattr *tb[],
		     struct net_device *dev,
		     const unsigned char *addr, u16 vid,
		     u16 flags)
{
	int err = -EINVAL;

	/* If aging addresses are supported device will need to
	 * implement its own handler for this.
	 */
	if (ndm->ndm_state && !(ndm->ndm_state & NUD_PERMANENT)) {
		pr_info("%s: FDB only supports static addresses\n", dev->name);
		return err;
	}

	if (vid) {
		pr_info("%s: vlans aren't supported yet for dev_uc|mc_add()\n", dev->name);
		return err;
	}

	if (is_unicast_ether_addr(addr) || is_link_local_ether_addr(addr))
		err = dev_uc_add_excl(dev, addr);
	else if (is_multicast_ether_addr(addr))
		err = dev_mc_add_excl(dev, addr);

	/* Only return duplicate errors if NLM_F_EXCL is set */
	if (err == -EEXIST && !(flags & NLM_F_EXCL))
		err = 0;

	return err;
}
EXPORT_SYMBOL(ndo_dflt_fdb_add);

static int fdb_vid_parse(struct nlattr *vlan_attr, u16 *p_vid,
			 struct netlink_ext_ack *extack)
{
	u16 vid = 0;

	if (vlan_attr) {
		if (nla_len(vlan_attr) != sizeof(u16)) {
			NL_SET_ERR_MSG(extack, "invalid vlan attribute size");
			return -EINVAL;
		}

		vid = nla_get_u16(vlan_attr);

		if (!vid || vid >= VLAN_VID_MASK) {
			NL_SET_ERR_MSG(extack, "invalid vlan id");
			return -EINVAL;
		}
	}
	*p_vid = vid;
	return 0;
}

static int rtnl_fdb_add(struct sk_buff *skb, struct nlmsghdr *nlh,
			struct netlink_ext_ack *extack)
{
	struct net *net = sock_net(skb->sk);
	struct ndmsg *ndm;
	struct nlattr *tb[NDA_MAX+1];
	struct net_device *dev;
	u8 *addr;
	u16 vid;
	int err;

	err = nlmsg_parse_deprecated(nlh, sizeof(*ndm), tb, NDA_MAX, NULL,
				     extack);
	if (err < 0)
		return err;

	ndm = nlmsg_data(nlh);
	if (ndm->ndm_ifindex == 0) {
		NL_SET_ERR_MSG(extack, "invalid ifindex");
		return -EINVAL;
	}

	dev = __dev_get_by_index(net, ndm->ndm_ifindex);
	if (dev == NULL) {
		NL_SET_ERR_MSG(extack, "unknown ifindex");
		return -ENODEV;
	}

	if (!tb[NDA_LLADDR] || nla_len(tb[NDA_LLADDR]) != ETH_ALEN) {
		NL_SET_ERR_MSG(extack, "invalid address");
		return -EINVAL;
	}

	if (dev->type != ARPHRD_ETHER) {
<<<<<<< HEAD
		NL_SET_ERR_MSG(extack, "FDB delete only supported for Ethernet devices");
=======
		NL_SET_ERR_MSG(extack, "FDB add only supported for Ethernet devices");
>>>>>>> fa578e9d
		return -EINVAL;
	}

	addr = nla_data(tb[NDA_LLADDR]);

	err = fdb_vid_parse(tb[NDA_VLAN], &vid, extack);
	if (err)
		return err;

	err = -EOPNOTSUPP;

	/* Support fdb on master device the net/bridge default case */
	if ((!ndm->ndm_flags || ndm->ndm_flags & NTF_MASTER) &&
	    (dev->priv_flags & IFF_BRIDGE_PORT)) {
		struct net_device *br_dev = netdev_master_upper_dev_get(dev);
		const struct net_device_ops *ops = br_dev->netdev_ops;

		err = ops->ndo_fdb_add(ndm, tb, dev, addr, vid,
				       nlh->nlmsg_flags, extack);
		if (err)
			goto out;
		else
			ndm->ndm_flags &= ~NTF_MASTER;
	}

	/* Embedded bridge, macvlan, and any other device support */
	if ((ndm->ndm_flags & NTF_SELF)) {
		if (dev->netdev_ops->ndo_fdb_add)
			err = dev->netdev_ops->ndo_fdb_add(ndm, tb, dev, addr,
							   vid,
							   nlh->nlmsg_flags,
							   extack);
		else
			err = ndo_dflt_fdb_add(ndm, tb, dev, addr, vid,
					       nlh->nlmsg_flags);

		if (!err) {
			rtnl_fdb_notify(dev, addr, vid, RTM_NEWNEIGH,
					ndm->ndm_state);
			ndm->ndm_flags &= ~NTF_SELF;
		}
	}
out:
	return err;
}

/*
 * ndo_dflt_fdb_del - default netdevice operation to delete an FDB entry
 */
int ndo_dflt_fdb_del(struct ndmsg *ndm,
		     struct nlattr *tb[],
		     struct net_device *dev,
		     const unsigned char *addr, u16 vid)
{
	int err = -EINVAL;

	/* If aging addresses are supported device will need to
	 * implement its own handler for this.
	 */
	if (!(ndm->ndm_state & NUD_PERMANENT)) {
		pr_info("%s: FDB only supports static addresses\n", dev->name);
		return err;
	}

	if (is_unicast_ether_addr(addr) || is_link_local_ether_addr(addr))
		err = dev_uc_del(dev, addr);
	else if (is_multicast_ether_addr(addr))
		err = dev_mc_del(dev, addr);

	return err;
}
EXPORT_SYMBOL(ndo_dflt_fdb_del);

static int rtnl_fdb_del(struct sk_buff *skb, struct nlmsghdr *nlh,
			struct netlink_ext_ack *extack)
{
	struct net *net = sock_net(skb->sk);
	struct ndmsg *ndm;
	struct nlattr *tb[NDA_MAX+1];
	struct net_device *dev;
	int err = -EINVAL;
	__u8 *addr;
	u16 vid;

	if (!netlink_capable(skb, CAP_NET_ADMIN))
		return -EPERM;

	err = nlmsg_parse_deprecated(nlh, sizeof(*ndm), tb, NDA_MAX, NULL,
				     extack);
	if (err < 0)
		return err;

	ndm = nlmsg_data(nlh);
	if (ndm->ndm_ifindex == 0) {
		NL_SET_ERR_MSG(extack, "invalid ifindex");
		return -EINVAL;
	}

	dev = __dev_get_by_index(net, ndm->ndm_ifindex);
	if (dev == NULL) {
		NL_SET_ERR_MSG(extack, "unknown ifindex");
		return -ENODEV;
	}

	if (!tb[NDA_LLADDR] || nla_len(tb[NDA_LLADDR]) != ETH_ALEN) {
		NL_SET_ERR_MSG(extack, "invalid address");
		return -EINVAL;
	}

	if (dev->type != ARPHRD_ETHER) {
<<<<<<< HEAD
		NL_SET_ERR_MSG(extack, "FDB add only supported for Ethernet devices");
=======
		NL_SET_ERR_MSG(extack, "FDB delete only supported for Ethernet devices");
>>>>>>> fa578e9d
		return -EINVAL;
	}

	addr = nla_data(tb[NDA_LLADDR]);

	err = fdb_vid_parse(tb[NDA_VLAN], &vid, extack);
	if (err)
		return err;

	err = -EOPNOTSUPP;

	/* Support fdb on master device the net/bridge default case */
	if ((!ndm->ndm_flags || ndm->ndm_flags & NTF_MASTER) &&
	    (dev->priv_flags & IFF_BRIDGE_PORT)) {
		struct net_device *br_dev = netdev_master_upper_dev_get(dev);
		const struct net_device_ops *ops = br_dev->netdev_ops;

		if (ops->ndo_fdb_del)
			err = ops->ndo_fdb_del(ndm, tb, dev, addr, vid);

		if (err)
			goto out;
		else
			ndm->ndm_flags &= ~NTF_MASTER;
	}

	/* Embedded bridge, macvlan, and any other device support */
	if (ndm->ndm_flags & NTF_SELF) {
		if (dev->netdev_ops->ndo_fdb_del)
			err = dev->netdev_ops->ndo_fdb_del(ndm, tb, dev, addr,
							   vid);
		else
			err = ndo_dflt_fdb_del(ndm, tb, dev, addr, vid);

		if (!err) {
			rtnl_fdb_notify(dev, addr, vid, RTM_DELNEIGH,
					ndm->ndm_state);
			ndm->ndm_flags &= ~NTF_SELF;
		}
	}
out:
	return err;
}

static int nlmsg_populate_fdb(struct sk_buff *skb,
			      struct netlink_callback *cb,
			      struct net_device *dev,
			      int *idx,
			      struct netdev_hw_addr_list *list)
{
	struct netdev_hw_addr *ha;
	int err;
	u32 portid, seq;

	portid = NETLINK_CB(cb->skb).portid;
	seq = cb->nlh->nlmsg_seq;

	list_for_each_entry(ha, &list->list, list) {
		if (*idx < cb->args[2])
			goto skip;

		err = nlmsg_populate_fdb_fill(skb, dev, ha->addr, 0,
					      portid, seq,
					      RTM_NEWNEIGH, NTF_SELF,
					      NLM_F_MULTI, NUD_PERMANENT);
		if (err < 0)
			return err;
skip:
		*idx += 1;
	}
	return 0;
}

/**
 * ndo_dflt_fdb_dump - default netdevice operation to dump an FDB table.
 * @skb: socket buffer to store message in
 * @cb: netlink callback
 * @dev: netdevice
 * @filter_dev: ignored
 * @idx: the number of FDB table entries dumped is added to *@idx
 *
 * Default netdevice operation to dump the existing unicast address list.
 * Returns number of addresses from list put in skb.
 */
int ndo_dflt_fdb_dump(struct sk_buff *skb,
		      struct netlink_callback *cb,
		      struct net_device *dev,
		      struct net_device *filter_dev,
		      int *idx)
{
	int err;

	if (dev->type != ARPHRD_ETHER)
		return -EINVAL;

	netif_addr_lock_bh(dev);
	err = nlmsg_populate_fdb(skb, cb, dev, idx, &dev->uc);
	if (err)
		goto out;
	err = nlmsg_populate_fdb(skb, cb, dev, idx, &dev->mc);
out:
	netif_addr_unlock_bh(dev);
	return err;
}
EXPORT_SYMBOL(ndo_dflt_fdb_dump);

static int valid_fdb_dump_strict(const struct nlmsghdr *nlh,
				 int *br_idx, int *brport_idx,
				 struct netlink_ext_ack *extack)
{
	struct nlattr *tb[NDA_MAX + 1];
	struct ndmsg *ndm;
	int err, i;

	if (nlh->nlmsg_len < nlmsg_msg_size(sizeof(*ndm))) {
		NL_SET_ERR_MSG(extack, "Invalid header for fdb dump request");
		return -EINVAL;
	}

	ndm = nlmsg_data(nlh);
	if (ndm->ndm_pad1  || ndm->ndm_pad2  || ndm->ndm_state ||
	    ndm->ndm_flags || ndm->ndm_type) {
		NL_SET_ERR_MSG(extack, "Invalid values in header for fdb dump request");
		return -EINVAL;
	}

	err = nlmsg_parse_deprecated_strict(nlh, sizeof(struct ndmsg), tb,
					    NDA_MAX, NULL, extack);
	if (err < 0)
		return err;

	*brport_idx = ndm->ndm_ifindex;
	for (i = 0; i <= NDA_MAX; ++i) {
		if (!tb[i])
			continue;

		switch (i) {
		case NDA_IFINDEX:
			if (nla_len(tb[i]) != sizeof(u32)) {
				NL_SET_ERR_MSG(extack, "Invalid IFINDEX attribute in fdb dump request");
				return -EINVAL;
			}
			*brport_idx = nla_get_u32(tb[NDA_IFINDEX]);
			break;
		case NDA_MASTER:
			if (nla_len(tb[i]) != sizeof(u32)) {
				NL_SET_ERR_MSG(extack, "Invalid MASTER attribute in fdb dump request");
				return -EINVAL;
			}
			*br_idx = nla_get_u32(tb[NDA_MASTER]);
			break;
		default:
			NL_SET_ERR_MSG(extack, "Unsupported attribute in fdb dump request");
			return -EINVAL;
		}
	}

	return 0;
}

static int valid_fdb_dump_legacy(const struct nlmsghdr *nlh,
				 int *br_idx, int *brport_idx,
				 struct netlink_ext_ack *extack)
{
	struct nlattr *tb[IFLA_MAX+1];
	int err;

	/* A hack to preserve kernel<->userspace interface.
	 * Before Linux v4.12 this code accepted ndmsg since iproute2 v3.3.0.
	 * However, ndmsg is shorter than ifinfomsg thus nlmsg_parse() bails.
	 * So, check for ndmsg with an optional u32 attribute (not used here).
	 * Fortunately these sizes don't conflict with the size of ifinfomsg
	 * with an optional attribute.
	 */
	if (nlmsg_len(nlh) != sizeof(struct ndmsg) &&
	    (nlmsg_len(nlh) != sizeof(struct ndmsg) +
	     nla_attr_size(sizeof(u32)))) {
		struct ifinfomsg *ifm;

		err = nlmsg_parse_deprecated(nlh, sizeof(struct ifinfomsg),
					     tb, IFLA_MAX, ifla_policy,
					     extack);
		if (err < 0) {
			return -EINVAL;
		} else if (err == 0) {
			if (tb[IFLA_MASTER])
				*br_idx = nla_get_u32(tb[IFLA_MASTER]);
		}

		ifm = nlmsg_data(nlh);
		*brport_idx = ifm->ifi_index;
	}
	return 0;
}

static int rtnl_fdb_dump(struct sk_buff *skb, struct netlink_callback *cb)
{
	struct net_device *dev;
	struct net_device *br_dev = NULL;
	const struct net_device_ops *ops = NULL;
	const struct net_device_ops *cops = NULL;
	struct net *net = sock_net(skb->sk);
	struct hlist_head *head;
	int brport_idx = 0;
	int br_idx = 0;
	int h, s_h;
	int idx = 0, s_idx;
	int err = 0;
	int fidx = 0;

	if (cb->strict_check)
		err = valid_fdb_dump_strict(cb->nlh, &br_idx, &brport_idx,
					    cb->extack);
	else
		err = valid_fdb_dump_legacy(cb->nlh, &br_idx, &brport_idx,
					    cb->extack);
	if (err < 0)
		return err;

	if (br_idx) {
		br_dev = __dev_get_by_index(net, br_idx);
		if (!br_dev)
			return -ENODEV;

		ops = br_dev->netdev_ops;
	}

	s_h = cb->args[0];
	s_idx = cb->args[1];

	for (h = s_h; h < NETDEV_HASHENTRIES; h++, s_idx = 0) {
		idx = 0;
		head = &net->dev_index_head[h];
		hlist_for_each_entry(dev, head, index_hlist) {

			if (brport_idx && (dev->ifindex != brport_idx))
				continue;

			if (!br_idx) { /* user did not specify a specific bridge */
				if (dev->priv_flags & IFF_BRIDGE_PORT) {
					br_dev = netdev_master_upper_dev_get(dev);
					cops = br_dev->netdev_ops;
				}
			} else {
				if (dev != br_dev &&
				    !(dev->priv_flags & IFF_BRIDGE_PORT))
					continue;

				if (br_dev != netdev_master_upper_dev_get(dev) &&
				    !(dev->priv_flags & IFF_EBRIDGE))
					continue;
				cops = ops;
			}

			if (idx < s_idx)
				goto cont;

			if (dev->priv_flags & IFF_BRIDGE_PORT) {
				if (cops && cops->ndo_fdb_dump) {
					err = cops->ndo_fdb_dump(skb, cb,
								br_dev, dev,
								&fidx);
					if (err == -EMSGSIZE)
						goto out;
				}
			}

			if (dev->netdev_ops->ndo_fdb_dump)
				err = dev->netdev_ops->ndo_fdb_dump(skb, cb,
								    dev, NULL,
								    &fidx);
			else
				err = ndo_dflt_fdb_dump(skb, cb, dev, NULL,
							&fidx);
			if (err == -EMSGSIZE)
				goto out;

			cops = NULL;

			/* reset fdb offset to 0 for rest of the interfaces */
			cb->args[2] = 0;
			fidx = 0;
cont:
			idx++;
		}
	}

out:
	cb->args[0] = h;
	cb->args[1] = idx;
	cb->args[2] = fidx;

	return skb->len;
}

static int valid_fdb_get_strict(const struct nlmsghdr *nlh,
				struct nlattr **tb, u8 *ndm_flags,
				int *br_idx, int *brport_idx, u8 **addr,
				u16 *vid, struct netlink_ext_ack *extack)
{
	struct ndmsg *ndm;
	int err, i;

	if (nlh->nlmsg_len < nlmsg_msg_size(sizeof(*ndm))) {
		NL_SET_ERR_MSG(extack, "Invalid header for fdb get request");
		return -EINVAL;
	}

	ndm = nlmsg_data(nlh);
	if (ndm->ndm_pad1  || ndm->ndm_pad2  || ndm->ndm_state ||
	    ndm->ndm_type) {
		NL_SET_ERR_MSG(extack, "Invalid values in header for fdb get request");
		return -EINVAL;
	}

	if (ndm->ndm_flags & ~(NTF_MASTER | NTF_SELF)) {
		NL_SET_ERR_MSG(extack, "Invalid flags in header for fdb get request");
		return -EINVAL;
	}

	err = nlmsg_parse_deprecated_strict(nlh, sizeof(struct ndmsg), tb,
					    NDA_MAX, nda_policy, extack);
	if (err < 0)
		return err;

	*ndm_flags = ndm->ndm_flags;
	*brport_idx = ndm->ndm_ifindex;
	for (i = 0; i <= NDA_MAX; ++i) {
		if (!tb[i])
			continue;

		switch (i) {
		case NDA_MASTER:
			*br_idx = nla_get_u32(tb[i]);
			break;
		case NDA_LLADDR:
			if (nla_len(tb[i]) != ETH_ALEN) {
				NL_SET_ERR_MSG(extack, "Invalid address in fdb get request");
				return -EINVAL;
			}
			*addr = nla_data(tb[i]);
			break;
		case NDA_VLAN:
			err = fdb_vid_parse(tb[i], vid, extack);
			if (err)
				return err;
			break;
		case NDA_VNI:
			break;
		default:
			NL_SET_ERR_MSG(extack, "Unsupported attribute in fdb get request");
			return -EINVAL;
		}
	}

	return 0;
}

static int rtnl_fdb_get(struct sk_buff *in_skb, struct nlmsghdr *nlh,
			struct netlink_ext_ack *extack)
{
	struct net_device *dev = NULL, *br_dev = NULL;
	const struct net_device_ops *ops = NULL;
	struct net *net = sock_net(in_skb->sk);
	struct nlattr *tb[NDA_MAX + 1];
	struct sk_buff *skb;
	int brport_idx = 0;
	u8 ndm_flags = 0;
	int br_idx = 0;
	u8 *addr = NULL;
	u16 vid = 0;
	int err;

	err = valid_fdb_get_strict(nlh, tb, &ndm_flags, &br_idx,
				   &brport_idx, &addr, &vid, extack);
	if (err < 0)
		return err;

	if (!addr) {
		NL_SET_ERR_MSG(extack, "Missing lookup address for fdb get request");
		return -EINVAL;
	}

	if (brport_idx) {
		dev = __dev_get_by_index(net, brport_idx);
		if (!dev) {
			NL_SET_ERR_MSG(extack, "Unknown device ifindex");
			return -ENODEV;
		}
	}

	if (br_idx) {
		if (dev) {
			NL_SET_ERR_MSG(extack, "Master and device are mutually exclusive");
			return -EINVAL;
		}

		br_dev = __dev_get_by_index(net, br_idx);
		if (!br_dev) {
			NL_SET_ERR_MSG(extack, "Invalid master ifindex");
			return -EINVAL;
		}
		ops = br_dev->netdev_ops;
	}

	if (dev) {
		if (!ndm_flags || (ndm_flags & NTF_MASTER)) {
			if (!(dev->priv_flags & IFF_BRIDGE_PORT)) {
				NL_SET_ERR_MSG(extack, "Device is not a bridge port");
				return -EINVAL;
			}
			br_dev = netdev_master_upper_dev_get(dev);
			if (!br_dev) {
				NL_SET_ERR_MSG(extack, "Master of device not found");
				return -EINVAL;
			}
			ops = br_dev->netdev_ops;
		} else {
			if (!(ndm_flags & NTF_SELF)) {
				NL_SET_ERR_MSG(extack, "Missing NTF_SELF");
				return -EINVAL;
			}
			ops = dev->netdev_ops;
		}
	}

	if (!br_dev && !dev) {
		NL_SET_ERR_MSG(extack, "No device specified");
		return -ENODEV;
	}

	if (!ops || !ops->ndo_fdb_get) {
		NL_SET_ERR_MSG(extack, "Fdb get operation not supported by device");
		return -EOPNOTSUPP;
	}

	skb = nlmsg_new(NLMSG_GOODSIZE, GFP_KERNEL);
	if (!skb)
		return -ENOBUFS;

	if (br_dev)
		dev = br_dev;
	err = ops->ndo_fdb_get(skb, tb, dev, addr, vid,
			       NETLINK_CB(in_skb).portid,
			       nlh->nlmsg_seq, extack);
	if (err)
		goto out;

	return rtnl_unicast(skb, net, NETLINK_CB(in_skb).portid);
out:
	kfree_skb(skb);
	return err;
}

static int brport_nla_put_flag(struct sk_buff *skb, u32 flags, u32 mask,
			       unsigned int attrnum, unsigned int flag)
{
	if (mask & flag)
		return nla_put_u8(skb, attrnum, !!(flags & flag));
	return 0;
}

int ndo_dflt_bridge_getlink(struct sk_buff *skb, u32 pid, u32 seq,
			    struct net_device *dev, u16 mode,
			    u32 flags, u32 mask, int nlflags,
			    u32 filter_mask,
			    int (*vlan_fill)(struct sk_buff *skb,
					     struct net_device *dev,
					     u32 filter_mask))
{
	struct nlmsghdr *nlh;
	struct ifinfomsg *ifm;
	struct nlattr *br_afspec;
	struct nlattr *protinfo;
	u8 operstate = netif_running(dev) ? dev->operstate : IF_OPER_DOWN;
	struct net_device *br_dev = netdev_master_upper_dev_get(dev);
	int err = 0;

	nlh = nlmsg_put(skb, pid, seq, RTM_NEWLINK, sizeof(*ifm), nlflags);
	if (nlh == NULL)
		return -EMSGSIZE;

	ifm = nlmsg_data(nlh);
	ifm->ifi_family = AF_BRIDGE;
	ifm->__ifi_pad = 0;
	ifm->ifi_type = dev->type;
	ifm->ifi_index = dev->ifindex;
	ifm->ifi_flags = dev_get_flags(dev);
	ifm->ifi_change = 0;


	if (nla_put_string(skb, IFLA_IFNAME, dev->name) ||
	    nla_put_u32(skb, IFLA_MTU, dev->mtu) ||
	    nla_put_u8(skb, IFLA_OPERSTATE, operstate) ||
	    (br_dev &&
	     nla_put_u32(skb, IFLA_MASTER, br_dev->ifindex)) ||
	    (dev->addr_len &&
	     nla_put(skb, IFLA_ADDRESS, dev->addr_len, dev->dev_addr)) ||
	    (dev->ifindex != dev_get_iflink(dev) &&
	     nla_put_u32(skb, IFLA_LINK, dev_get_iflink(dev))))
		goto nla_put_failure;

	br_afspec = nla_nest_start_noflag(skb, IFLA_AF_SPEC);
	if (!br_afspec)
		goto nla_put_failure;

	if (nla_put_u16(skb, IFLA_BRIDGE_FLAGS, BRIDGE_FLAGS_SELF)) {
		nla_nest_cancel(skb, br_afspec);
		goto nla_put_failure;
	}

	if (mode != BRIDGE_MODE_UNDEF) {
		if (nla_put_u16(skb, IFLA_BRIDGE_MODE, mode)) {
			nla_nest_cancel(skb, br_afspec);
			goto nla_put_failure;
		}
	}
	if (vlan_fill) {
		err = vlan_fill(skb, dev, filter_mask);
		if (err) {
			nla_nest_cancel(skb, br_afspec);
			goto nla_put_failure;
		}
	}
	nla_nest_end(skb, br_afspec);

	protinfo = nla_nest_start(skb, IFLA_PROTINFO);
	if (!protinfo)
		goto nla_put_failure;

	if (brport_nla_put_flag(skb, flags, mask,
				IFLA_BRPORT_MODE, BR_HAIRPIN_MODE) ||
	    brport_nla_put_flag(skb, flags, mask,
				IFLA_BRPORT_GUARD, BR_BPDU_GUARD) ||
	    brport_nla_put_flag(skb, flags, mask,
				IFLA_BRPORT_FAST_LEAVE,
				BR_MULTICAST_FAST_LEAVE) ||
	    brport_nla_put_flag(skb, flags, mask,
				IFLA_BRPORT_PROTECT, BR_ROOT_BLOCK) ||
	    brport_nla_put_flag(skb, flags, mask,
				IFLA_BRPORT_LEARNING, BR_LEARNING) ||
	    brport_nla_put_flag(skb, flags, mask,
				IFLA_BRPORT_LEARNING_SYNC, BR_LEARNING_SYNC) ||
	    brport_nla_put_flag(skb, flags, mask,
				IFLA_BRPORT_UNICAST_FLOOD, BR_FLOOD) ||
	    brport_nla_put_flag(skb, flags, mask,
				IFLA_BRPORT_PROXYARP, BR_PROXYARP)) {
		nla_nest_cancel(skb, protinfo);
		goto nla_put_failure;
	}

	nla_nest_end(skb, protinfo);

	nlmsg_end(skb, nlh);
	return 0;
nla_put_failure:
	nlmsg_cancel(skb, nlh);
	return err ? err : -EMSGSIZE;
}
EXPORT_SYMBOL_GPL(ndo_dflt_bridge_getlink);

static int valid_bridge_getlink_req(const struct nlmsghdr *nlh,
				    bool strict_check, u32 *filter_mask,
				    struct netlink_ext_ack *extack)
{
	struct nlattr *tb[IFLA_MAX+1];
	int err, i;

	if (strict_check) {
		struct ifinfomsg *ifm;

		if (nlh->nlmsg_len < nlmsg_msg_size(sizeof(*ifm))) {
			NL_SET_ERR_MSG(extack, "Invalid header for bridge link dump");
			return -EINVAL;
		}

		ifm = nlmsg_data(nlh);
		if (ifm->__ifi_pad || ifm->ifi_type || ifm->ifi_flags ||
		    ifm->ifi_change || ifm->ifi_index) {
			NL_SET_ERR_MSG(extack, "Invalid values in header for bridge link dump request");
			return -EINVAL;
		}

		err = nlmsg_parse_deprecated_strict(nlh,
						    sizeof(struct ifinfomsg),
						    tb, IFLA_MAX, ifla_policy,
						    extack);
	} else {
		err = nlmsg_parse_deprecated(nlh, sizeof(struct ifinfomsg),
					     tb, IFLA_MAX, ifla_policy,
					     extack);
	}
	if (err < 0)
		return err;

	/* new attributes should only be added with strict checking */
	for (i = 0; i <= IFLA_MAX; ++i) {
		if (!tb[i])
			continue;

		switch (i) {
		case IFLA_EXT_MASK:
			*filter_mask = nla_get_u32(tb[i]);
			break;
		default:
			if (strict_check) {
				NL_SET_ERR_MSG(extack, "Unsupported attribute in bridge link dump request");
				return -EINVAL;
			}
		}
	}

	return 0;
}

static int rtnl_bridge_getlink(struct sk_buff *skb, struct netlink_callback *cb)
{
	const struct nlmsghdr *nlh = cb->nlh;
	struct net *net = sock_net(skb->sk);
	struct net_device *dev;
	int idx = 0;
	u32 portid = NETLINK_CB(cb->skb).portid;
	u32 seq = nlh->nlmsg_seq;
	u32 filter_mask = 0;
	int err;

	err = valid_bridge_getlink_req(nlh, cb->strict_check, &filter_mask,
				       cb->extack);
	if (err < 0 && cb->strict_check)
		return err;

	rcu_read_lock();
	for_each_netdev_rcu(net, dev) {
		const struct net_device_ops *ops = dev->netdev_ops;
		struct net_device *br_dev = netdev_master_upper_dev_get(dev);

		if (br_dev && br_dev->netdev_ops->ndo_bridge_getlink) {
			if (idx >= cb->args[0]) {
				err = br_dev->netdev_ops->ndo_bridge_getlink(
						skb, portid, seq, dev,
						filter_mask, NLM_F_MULTI);
				if (err < 0 && err != -EOPNOTSUPP) {
					if (likely(skb->len))
						break;

					goto out_err;
				}
			}
			idx++;
		}

		if (ops->ndo_bridge_getlink) {
			if (idx >= cb->args[0]) {
				err = ops->ndo_bridge_getlink(skb, portid,
							      seq, dev,
							      filter_mask,
							      NLM_F_MULTI);
				if (err < 0 && err != -EOPNOTSUPP) {
					if (likely(skb->len))
						break;

					goto out_err;
				}
			}
			idx++;
		}
	}
	err = skb->len;
out_err:
	rcu_read_unlock();
	cb->args[0] = idx;

	return err;
}

static inline size_t bridge_nlmsg_size(void)
{
	return NLMSG_ALIGN(sizeof(struct ifinfomsg))
		+ nla_total_size(IFNAMSIZ)	/* IFLA_IFNAME */
		+ nla_total_size(MAX_ADDR_LEN)	/* IFLA_ADDRESS */
		+ nla_total_size(sizeof(u32))	/* IFLA_MASTER */
		+ nla_total_size(sizeof(u32))	/* IFLA_MTU */
		+ nla_total_size(sizeof(u32))	/* IFLA_LINK */
		+ nla_total_size(sizeof(u32))	/* IFLA_OPERSTATE */
		+ nla_total_size(sizeof(u8))	/* IFLA_PROTINFO */
		+ nla_total_size(sizeof(struct nlattr))	/* IFLA_AF_SPEC */
		+ nla_total_size(sizeof(u16))	/* IFLA_BRIDGE_FLAGS */
		+ nla_total_size(sizeof(u16));	/* IFLA_BRIDGE_MODE */
}

static int rtnl_bridge_notify(struct net_device *dev)
{
	struct net *net = dev_net(dev);
	struct sk_buff *skb;
	int err = -EOPNOTSUPP;

	if (!dev->netdev_ops->ndo_bridge_getlink)
		return 0;

	skb = nlmsg_new(bridge_nlmsg_size(), GFP_ATOMIC);
	if (!skb) {
		err = -ENOMEM;
		goto errout;
	}

	err = dev->netdev_ops->ndo_bridge_getlink(skb, 0, 0, dev, 0, 0);
	if (err < 0)
		goto errout;

	if (!skb->len)
		goto errout;

	rtnl_notify(skb, net, 0, RTNLGRP_LINK, NULL, GFP_ATOMIC);
	return 0;
errout:
	WARN_ON(err == -EMSGSIZE);
	kfree_skb(skb);
	if (err)
		rtnl_set_sk_err(net, RTNLGRP_LINK, err);
	return err;
}

static int rtnl_bridge_setlink(struct sk_buff *skb, struct nlmsghdr *nlh,
			       struct netlink_ext_ack *extack)
{
	struct net *net = sock_net(skb->sk);
	struct ifinfomsg *ifm;
	struct net_device *dev;
	struct nlattr *br_spec, *attr = NULL;
	int rem, err = -EOPNOTSUPP;
	u16 flags = 0;
	bool have_flags = false;

	if (nlmsg_len(nlh) < sizeof(*ifm))
		return -EINVAL;

	ifm = nlmsg_data(nlh);
	if (ifm->ifi_family != AF_BRIDGE)
		return -EPFNOSUPPORT;

	dev = __dev_get_by_index(net, ifm->ifi_index);
	if (!dev) {
		NL_SET_ERR_MSG(extack, "unknown ifindex");
		return -ENODEV;
	}

	br_spec = nlmsg_find_attr(nlh, sizeof(struct ifinfomsg), IFLA_AF_SPEC);
	if (br_spec) {
		nla_for_each_nested(attr, br_spec, rem) {
			if (nla_type(attr) == IFLA_BRIDGE_FLAGS) {
				if (nla_len(attr) < sizeof(flags))
					return -EINVAL;

				have_flags = true;
				flags = nla_get_u16(attr);
				break;
			}
		}
	}

	if (!flags || (flags & BRIDGE_FLAGS_MASTER)) {
		struct net_device *br_dev = netdev_master_upper_dev_get(dev);

		if (!br_dev || !br_dev->netdev_ops->ndo_bridge_setlink) {
			err = -EOPNOTSUPP;
			goto out;
		}

		err = br_dev->netdev_ops->ndo_bridge_setlink(dev, nlh, flags,
							     extack);
		if (err)
			goto out;

		flags &= ~BRIDGE_FLAGS_MASTER;
	}

	if ((flags & BRIDGE_FLAGS_SELF)) {
		if (!dev->netdev_ops->ndo_bridge_setlink)
			err = -EOPNOTSUPP;
		else
			err = dev->netdev_ops->ndo_bridge_setlink(dev, nlh,
								  flags,
								  extack);
		if (!err) {
			flags &= ~BRIDGE_FLAGS_SELF;

			/* Generate event to notify upper layer of bridge
			 * change
			 */
			err = rtnl_bridge_notify(dev);
		}
	}

	if (have_flags)
		memcpy(nla_data(attr), &flags, sizeof(flags));
out:
	return err;
}

static int rtnl_bridge_dellink(struct sk_buff *skb, struct nlmsghdr *nlh,
			       struct netlink_ext_ack *extack)
{
	struct net *net = sock_net(skb->sk);
	struct ifinfomsg *ifm;
	struct net_device *dev;
	struct nlattr *br_spec, *attr = NULL;
	int rem, err = -EOPNOTSUPP;
	u16 flags = 0;
	bool have_flags = false;

	if (nlmsg_len(nlh) < sizeof(*ifm))
		return -EINVAL;

	ifm = nlmsg_data(nlh);
	if (ifm->ifi_family != AF_BRIDGE)
		return -EPFNOSUPPORT;

	dev = __dev_get_by_index(net, ifm->ifi_index);
	if (!dev) {
		NL_SET_ERR_MSG(extack, "unknown ifindex");
		return -ENODEV;
	}

	br_spec = nlmsg_find_attr(nlh, sizeof(struct ifinfomsg), IFLA_AF_SPEC);
	if (br_spec) {
		nla_for_each_nested(attr, br_spec, rem) {
			if (nla_type(attr) == IFLA_BRIDGE_FLAGS) {
				if (nla_len(attr) < sizeof(flags))
					return -EINVAL;

				have_flags = true;
				flags = nla_get_u16(attr);
				break;
			}
		}
	}

	if (!flags || (flags & BRIDGE_FLAGS_MASTER)) {
		struct net_device *br_dev = netdev_master_upper_dev_get(dev);

		if (!br_dev || !br_dev->netdev_ops->ndo_bridge_dellink) {
			err = -EOPNOTSUPP;
			goto out;
		}

		err = br_dev->netdev_ops->ndo_bridge_dellink(dev, nlh, flags);
		if (err)
			goto out;

		flags &= ~BRIDGE_FLAGS_MASTER;
	}

	if ((flags & BRIDGE_FLAGS_SELF)) {
		if (!dev->netdev_ops->ndo_bridge_dellink)
			err = -EOPNOTSUPP;
		else
			err = dev->netdev_ops->ndo_bridge_dellink(dev, nlh,
								  flags);

		if (!err) {
			flags &= ~BRIDGE_FLAGS_SELF;

			/* Generate event to notify upper layer of bridge
			 * change
			 */
			err = rtnl_bridge_notify(dev);
		}
	}

	if (have_flags)
		memcpy(nla_data(attr), &flags, sizeof(flags));
out:
	return err;
}

static bool stats_attr_valid(unsigned int mask, int attrid, int idxattr)
{
	return (mask & IFLA_STATS_FILTER_BIT(attrid)) &&
	       (!idxattr || idxattr == attrid);
}

#define IFLA_OFFLOAD_XSTATS_FIRST (IFLA_OFFLOAD_XSTATS_UNSPEC + 1)
static int rtnl_get_offload_stats_attr_size(int attr_id)
{
	switch (attr_id) {
	case IFLA_OFFLOAD_XSTATS_CPU_HIT:
		return sizeof(struct rtnl_link_stats64);
	}

	return 0;
}

static int rtnl_get_offload_stats(struct sk_buff *skb, struct net_device *dev,
				  int *prividx)
{
	struct nlattr *attr = NULL;
	int attr_id, size;
	void *attr_data;
	int err;

	if (!(dev->netdev_ops && dev->netdev_ops->ndo_has_offload_stats &&
	      dev->netdev_ops->ndo_get_offload_stats))
		return -ENODATA;

	for (attr_id = IFLA_OFFLOAD_XSTATS_FIRST;
	     attr_id <= IFLA_OFFLOAD_XSTATS_MAX; attr_id++) {
		if (attr_id < *prividx)
			continue;

		size = rtnl_get_offload_stats_attr_size(attr_id);
		if (!size)
			continue;

		if (!dev->netdev_ops->ndo_has_offload_stats(dev, attr_id))
			continue;

		attr = nla_reserve_64bit(skb, attr_id, size,
					 IFLA_OFFLOAD_XSTATS_UNSPEC);
		if (!attr)
			goto nla_put_failure;

		attr_data = nla_data(attr);
		memset(attr_data, 0, size);
		err = dev->netdev_ops->ndo_get_offload_stats(attr_id, dev,
							     attr_data);
		if (err)
			goto get_offload_stats_failure;
	}

	if (!attr)
		return -ENODATA;

	*prividx = 0;
	return 0;

nla_put_failure:
	err = -EMSGSIZE;
get_offload_stats_failure:
	*prividx = attr_id;
	return err;
}

static int rtnl_get_offload_stats_size(const struct net_device *dev)
{
	int nla_size = 0;
	int attr_id;
	int size;

	if (!(dev->netdev_ops && dev->netdev_ops->ndo_has_offload_stats &&
	      dev->netdev_ops->ndo_get_offload_stats))
		return 0;

	for (attr_id = IFLA_OFFLOAD_XSTATS_FIRST;
	     attr_id <= IFLA_OFFLOAD_XSTATS_MAX; attr_id++) {
		if (!dev->netdev_ops->ndo_has_offload_stats(dev, attr_id))
			continue;
		size = rtnl_get_offload_stats_attr_size(attr_id);
		nla_size += nla_total_size_64bit(size);
	}

	if (nla_size != 0)
		nla_size += nla_total_size(0);

	return nla_size;
}

static int rtnl_fill_statsinfo(struct sk_buff *skb, struct net_device *dev,
			       int type, u32 pid, u32 seq, u32 change,
			       unsigned int flags, unsigned int filter_mask,
			       int *idxattr, int *prividx)
{
	struct if_stats_msg *ifsm;
	struct nlmsghdr *nlh;
	struct nlattr *attr;
	int s_prividx = *prividx;
	int err;

	ASSERT_RTNL();

	nlh = nlmsg_put(skb, pid, seq, type, sizeof(*ifsm), flags);
	if (!nlh)
		return -EMSGSIZE;

	ifsm = nlmsg_data(nlh);
	ifsm->family = PF_UNSPEC;
	ifsm->pad1 = 0;
	ifsm->pad2 = 0;
	ifsm->ifindex = dev->ifindex;
	ifsm->filter_mask = filter_mask;

	if (stats_attr_valid(filter_mask, IFLA_STATS_LINK_64, *idxattr)) {
		struct rtnl_link_stats64 *sp;

		attr = nla_reserve_64bit(skb, IFLA_STATS_LINK_64,
					 sizeof(struct rtnl_link_stats64),
					 IFLA_STATS_UNSPEC);
		if (!attr)
			goto nla_put_failure;

		sp = nla_data(attr);
		dev_get_stats(dev, sp);
	}

	if (stats_attr_valid(filter_mask, IFLA_STATS_LINK_XSTATS, *idxattr)) {
		const struct rtnl_link_ops *ops = dev->rtnl_link_ops;

		if (ops && ops->fill_linkxstats) {
			*idxattr = IFLA_STATS_LINK_XSTATS;
			attr = nla_nest_start_noflag(skb,
						     IFLA_STATS_LINK_XSTATS);
			if (!attr)
				goto nla_put_failure;

			err = ops->fill_linkxstats(skb, dev, prividx, *idxattr);
			nla_nest_end(skb, attr);
			if (err)
				goto nla_put_failure;
			*idxattr = 0;
		}
	}

	if (stats_attr_valid(filter_mask, IFLA_STATS_LINK_XSTATS_SLAVE,
			     *idxattr)) {
		const struct rtnl_link_ops *ops = NULL;
		const struct net_device *master;

		master = netdev_master_upper_dev_get(dev);
		if (master)
			ops = master->rtnl_link_ops;
		if (ops && ops->fill_linkxstats) {
			*idxattr = IFLA_STATS_LINK_XSTATS_SLAVE;
			attr = nla_nest_start_noflag(skb,
						     IFLA_STATS_LINK_XSTATS_SLAVE);
			if (!attr)
				goto nla_put_failure;

			err = ops->fill_linkxstats(skb, dev, prividx, *idxattr);
			nla_nest_end(skb, attr);
			if (err)
				goto nla_put_failure;
			*idxattr = 0;
		}
	}

	if (stats_attr_valid(filter_mask, IFLA_STATS_LINK_OFFLOAD_XSTATS,
			     *idxattr)) {
		*idxattr = IFLA_STATS_LINK_OFFLOAD_XSTATS;
		attr = nla_nest_start_noflag(skb,
					     IFLA_STATS_LINK_OFFLOAD_XSTATS);
		if (!attr)
			goto nla_put_failure;

		err = rtnl_get_offload_stats(skb, dev, prividx);
		if (err == -ENODATA)
			nla_nest_cancel(skb, attr);
		else
			nla_nest_end(skb, attr);

		if (err && err != -ENODATA)
			goto nla_put_failure;
		*idxattr = 0;
	}

	if (stats_attr_valid(filter_mask, IFLA_STATS_AF_SPEC, *idxattr)) {
		struct rtnl_af_ops *af_ops;

		*idxattr = IFLA_STATS_AF_SPEC;
		attr = nla_nest_start_noflag(skb, IFLA_STATS_AF_SPEC);
		if (!attr)
			goto nla_put_failure;

		rcu_read_lock();
		list_for_each_entry_rcu(af_ops, &rtnl_af_ops, list) {
			if (af_ops->fill_stats_af) {
				struct nlattr *af;
				int err;

				af = nla_nest_start_noflag(skb,
							   af_ops->family);
				if (!af) {
					rcu_read_unlock();
					goto nla_put_failure;
				}
				err = af_ops->fill_stats_af(skb, dev);

				if (err == -ENODATA) {
					nla_nest_cancel(skb, af);
				} else if (err < 0) {
					rcu_read_unlock();
					goto nla_put_failure;
				}

				nla_nest_end(skb, af);
			}
		}
		rcu_read_unlock();

		nla_nest_end(skb, attr);

		*idxattr = 0;
	}

	nlmsg_end(skb, nlh);

	return 0;

nla_put_failure:
	/* not a multi message or no progress mean a real error */
	if (!(flags & NLM_F_MULTI) || s_prividx == *prividx)
		nlmsg_cancel(skb, nlh);
	else
		nlmsg_end(skb, nlh);

	return -EMSGSIZE;
}

static size_t if_nlmsg_stats_size(const struct net_device *dev,
				  u32 filter_mask)
{
	size_t size = 0;

	if (stats_attr_valid(filter_mask, IFLA_STATS_LINK_64, 0))
		size += nla_total_size_64bit(sizeof(struct rtnl_link_stats64));

	if (stats_attr_valid(filter_mask, IFLA_STATS_LINK_XSTATS, 0)) {
		const struct rtnl_link_ops *ops = dev->rtnl_link_ops;
		int attr = IFLA_STATS_LINK_XSTATS;

		if (ops && ops->get_linkxstats_size) {
			size += nla_total_size(ops->get_linkxstats_size(dev,
									attr));
			/* for IFLA_STATS_LINK_XSTATS */
			size += nla_total_size(0);
		}
	}

	if (stats_attr_valid(filter_mask, IFLA_STATS_LINK_XSTATS_SLAVE, 0)) {
		struct net_device *_dev = (struct net_device *)dev;
		const struct rtnl_link_ops *ops = NULL;
		const struct net_device *master;

		/* netdev_master_upper_dev_get can't take const */
		master = netdev_master_upper_dev_get(_dev);
		if (master)
			ops = master->rtnl_link_ops;
		if (ops && ops->get_linkxstats_size) {
			int attr = IFLA_STATS_LINK_XSTATS_SLAVE;

			size += nla_total_size(ops->get_linkxstats_size(dev,
									attr));
			/* for IFLA_STATS_LINK_XSTATS_SLAVE */
			size += nla_total_size(0);
		}
	}

	if (stats_attr_valid(filter_mask, IFLA_STATS_LINK_OFFLOAD_XSTATS, 0))
		size += rtnl_get_offload_stats_size(dev);

	if (stats_attr_valid(filter_mask, IFLA_STATS_AF_SPEC, 0)) {
		struct rtnl_af_ops *af_ops;

		/* for IFLA_STATS_AF_SPEC */
		size += nla_total_size(0);

		rcu_read_lock();
		list_for_each_entry_rcu(af_ops, &rtnl_af_ops, list) {
			if (af_ops->get_stats_af_size) {
				size += nla_total_size(
					af_ops->get_stats_af_size(dev));

				/* for AF_* */
				size += nla_total_size(0);
			}
		}
		rcu_read_unlock();
	}

	return size;
}

static int rtnl_valid_stats_req(const struct nlmsghdr *nlh, bool strict_check,
				bool is_dump, struct netlink_ext_ack *extack)
{
	struct if_stats_msg *ifsm;

	if (nlh->nlmsg_len < nlmsg_msg_size(sizeof(*ifsm))) {
		NL_SET_ERR_MSG(extack, "Invalid header for stats dump");
		return -EINVAL;
	}

	if (!strict_check)
		return 0;

	ifsm = nlmsg_data(nlh);

	/* only requests using strict checks can pass data to influence
	 * the dump. The legacy exception is filter_mask.
	 */
	if (ifsm->pad1 || ifsm->pad2 || (is_dump && ifsm->ifindex)) {
		NL_SET_ERR_MSG(extack, "Invalid values in header for stats dump request");
		return -EINVAL;
	}
	if (nlmsg_attrlen(nlh, sizeof(*ifsm))) {
		NL_SET_ERR_MSG(extack, "Invalid attributes after stats header");
		return -EINVAL;
	}
	if (ifsm->filter_mask >= IFLA_STATS_FILTER_BIT(IFLA_STATS_MAX + 1)) {
		NL_SET_ERR_MSG(extack, "Invalid stats requested through filter mask");
		return -EINVAL;
	}

	return 0;
}

static int rtnl_stats_get(struct sk_buff *skb, struct nlmsghdr *nlh,
			  struct netlink_ext_ack *extack)
{
	struct net *net = sock_net(skb->sk);
	struct net_device *dev = NULL;
	int idxattr = 0, prividx = 0;
	struct if_stats_msg *ifsm;
	struct sk_buff *nskb;
	u32 filter_mask;
	int err;

	err = rtnl_valid_stats_req(nlh, netlink_strict_get_check(skb),
				   false, extack);
	if (err)
		return err;

	ifsm = nlmsg_data(nlh);
	if (ifsm->ifindex > 0)
		dev = __dev_get_by_index(net, ifsm->ifindex);
	else
		return -EINVAL;

	if (!dev)
		return -ENODEV;

	filter_mask = ifsm->filter_mask;
	if (!filter_mask)
		return -EINVAL;

	nskb = nlmsg_new(if_nlmsg_stats_size(dev, filter_mask), GFP_KERNEL);
	if (!nskb)
		return -ENOBUFS;

	err = rtnl_fill_statsinfo(nskb, dev, RTM_NEWSTATS,
				  NETLINK_CB(skb).portid, nlh->nlmsg_seq, 0,
				  0, filter_mask, &idxattr, &prividx);
	if (err < 0) {
		/* -EMSGSIZE implies BUG in if_nlmsg_stats_size */
		WARN_ON(err == -EMSGSIZE);
		kfree_skb(nskb);
	} else {
		err = rtnl_unicast(nskb, net, NETLINK_CB(skb).portid);
	}

	return err;
}

static int rtnl_stats_dump(struct sk_buff *skb, struct netlink_callback *cb)
{
	struct netlink_ext_ack *extack = cb->extack;
	int h, s_h, err, s_idx, s_idxattr, s_prividx;
	struct net *net = sock_net(skb->sk);
	unsigned int flags = NLM_F_MULTI;
	struct if_stats_msg *ifsm;
	struct hlist_head *head;
	struct net_device *dev;
	u32 filter_mask = 0;
	int idx = 0;

	s_h = cb->args[0];
	s_idx = cb->args[1];
	s_idxattr = cb->args[2];
	s_prividx = cb->args[3];

	cb->seq = net->dev_base_seq;

	err = rtnl_valid_stats_req(cb->nlh, cb->strict_check, true, extack);
	if (err)
		return err;

	ifsm = nlmsg_data(cb->nlh);
	filter_mask = ifsm->filter_mask;
	if (!filter_mask) {
		NL_SET_ERR_MSG(extack, "Filter mask must be set for stats dump");
		return -EINVAL;
	}

	for (h = s_h; h < NETDEV_HASHENTRIES; h++, s_idx = 0) {
		idx = 0;
		head = &net->dev_index_head[h];
		hlist_for_each_entry(dev, head, index_hlist) {
			if (idx < s_idx)
				goto cont;
			err = rtnl_fill_statsinfo(skb, dev, RTM_NEWSTATS,
						  NETLINK_CB(cb->skb).portid,
						  cb->nlh->nlmsg_seq, 0,
						  flags, filter_mask,
						  &s_idxattr, &s_prividx);
			/* If we ran out of room on the first message,
			 * we're in trouble
			 */
			WARN_ON((err == -EMSGSIZE) && (skb->len == 0));

			if (err < 0)
				goto out;
			s_prividx = 0;
			s_idxattr = 0;
			nl_dump_check_consistent(cb, nlmsg_hdr(skb));
cont:
			idx++;
		}
	}
out:
	cb->args[3] = s_prividx;
	cb->args[2] = s_idxattr;
	cb->args[1] = idx;
	cb->args[0] = h;

	return skb->len;
}

/* Process one rtnetlink message. */

static int rtnetlink_rcv_msg(struct sk_buff *skb, struct nlmsghdr *nlh,
			     struct netlink_ext_ack *extack)
{
	struct net *net = sock_net(skb->sk);
	struct rtnl_link *link;
	struct module *owner;
	int err = -EOPNOTSUPP;
	rtnl_doit_func doit;
	unsigned int flags;
	int kind;
	int family;
	int type;

	type = nlh->nlmsg_type;
	if (type > RTM_MAX)
		return -EOPNOTSUPP;

	type -= RTM_BASE;

	/* All the messages must have at least 1 byte length */
	if (nlmsg_len(nlh) < sizeof(struct rtgenmsg))
		return 0;

	family = ((struct rtgenmsg *)nlmsg_data(nlh))->rtgen_family;
	kind = type&3;

	if (kind != 2 && !netlink_net_capable(skb, CAP_NET_ADMIN))
		return -EPERM;

	rcu_read_lock();
	if (kind == 2 && nlh->nlmsg_flags&NLM_F_DUMP) {
		struct sock *rtnl;
		rtnl_dumpit_func dumpit;
		u16 min_dump_alloc = 0;

		link = rtnl_get_link(family, type);
		if (!link || !link->dumpit) {
			family = PF_UNSPEC;
			link = rtnl_get_link(family, type);
			if (!link || !link->dumpit)
				goto err_unlock;
		}
		owner = link->owner;
		dumpit = link->dumpit;

		if (type == RTM_GETLINK - RTM_BASE)
			min_dump_alloc = rtnl_calcit(skb, nlh);

		err = 0;
		/* need to do this before rcu_read_unlock() */
		if (!try_module_get(owner))
			err = -EPROTONOSUPPORT;

		rcu_read_unlock();

		rtnl = net->rtnl;
		if (err == 0) {
			struct netlink_dump_control c = {
				.dump		= dumpit,
				.min_dump_alloc	= min_dump_alloc,
				.module		= owner,
			};
			err = netlink_dump_start(rtnl, skb, nlh, &c);
			/* netlink_dump_start() will keep a reference on
			 * module if dump is still in progress.
			 */
			module_put(owner);
		}
		return err;
	}

	link = rtnl_get_link(family, type);
	if (!link || !link->doit) {
		family = PF_UNSPEC;
		link = rtnl_get_link(PF_UNSPEC, type);
		if (!link || !link->doit)
			goto out_unlock;
	}

	owner = link->owner;
	if (!try_module_get(owner)) {
		err = -EPROTONOSUPPORT;
		goto out_unlock;
	}

	flags = link->flags;
	if (flags & RTNL_FLAG_DOIT_UNLOCKED) {
		doit = link->doit;
		rcu_read_unlock();
		if (doit)
			err = doit(skb, nlh, extack);
		module_put(owner);
		return err;
	}
	rcu_read_unlock();

	rtnl_lock();
	link = rtnl_get_link(family, type);
	if (link && link->doit)
		err = link->doit(skb, nlh, extack);
	rtnl_unlock();

	module_put(owner);

	return err;

out_unlock:
	rcu_read_unlock();
	return err;

err_unlock:
	rcu_read_unlock();
	return -EOPNOTSUPP;
}

static void rtnetlink_rcv(struct sk_buff *skb)
{
	netlink_rcv_skb(skb, &rtnetlink_rcv_msg);
}

static int rtnetlink_bind(struct net *net, int group)
{
	switch (group) {
	case RTNLGRP_IPV4_MROUTE_R:
	case RTNLGRP_IPV6_MROUTE_R:
		if (!ns_capable(net->user_ns, CAP_NET_ADMIN))
			return -EPERM;
		break;
	}
	return 0;
}

static int rtnetlink_event(struct notifier_block *this, unsigned long event, void *ptr)
{
	struct net_device *dev = netdev_notifier_info_to_dev(ptr);

	switch (event) {
	case NETDEV_REBOOT:
	case NETDEV_CHANGEMTU:
	case NETDEV_CHANGEADDR:
	case NETDEV_CHANGENAME:
	case NETDEV_FEAT_CHANGE:
	case NETDEV_BONDING_FAILOVER:
	case NETDEV_POST_TYPE_CHANGE:
	case NETDEV_NOTIFY_PEERS:
	case NETDEV_CHANGEUPPER:
	case NETDEV_RESEND_IGMP:
	case NETDEV_CHANGEINFODATA:
	case NETDEV_CHANGELOWERSTATE:
	case NETDEV_CHANGE_TX_QUEUE_LEN:
		rtmsg_ifinfo_event(RTM_NEWLINK, dev, 0, rtnl_get_event(event),
				   GFP_KERNEL, NULL, 0);
		break;
	default:
		break;
	}
	return NOTIFY_DONE;
}

static struct notifier_block rtnetlink_dev_notifier = {
	.notifier_call	= rtnetlink_event,
};


static int __net_init rtnetlink_net_init(struct net *net)
{
	struct sock *sk;
	struct netlink_kernel_cfg cfg = {
		.groups		= RTNLGRP_MAX,
		.input		= rtnetlink_rcv,
		.cb_mutex	= &rtnl_mutex,
		.flags		= NL_CFG_F_NONROOT_RECV,
		.bind		= rtnetlink_bind,
	};

	sk = netlink_kernel_create(net, NETLINK_ROUTE, &cfg);
	if (!sk)
		return -ENOMEM;
	net->rtnl = sk;
	return 0;
}

static void __net_exit rtnetlink_net_exit(struct net *net)
{
	netlink_kernel_release(net->rtnl);
	net->rtnl = NULL;
}

static struct pernet_operations rtnetlink_net_ops = {
	.init = rtnetlink_net_init,
	.exit = rtnetlink_net_exit,
};

void __init rtnetlink_init(void)
{
	if (register_pernet_subsys(&rtnetlink_net_ops))
		panic("rtnetlink_init: cannot initialize rtnetlink\n");

	register_netdevice_notifier(&rtnetlink_dev_notifier);

	rtnl_register(PF_UNSPEC, RTM_GETLINK, rtnl_getlink,
		      rtnl_dump_ifinfo, 0);
	rtnl_register(PF_UNSPEC, RTM_SETLINK, rtnl_setlink, NULL, 0);
	rtnl_register(PF_UNSPEC, RTM_NEWLINK, rtnl_newlink, NULL, 0);
	rtnl_register(PF_UNSPEC, RTM_DELLINK, rtnl_dellink, NULL, 0);

	rtnl_register(PF_UNSPEC, RTM_GETADDR, NULL, rtnl_dump_all, 0);
	rtnl_register(PF_UNSPEC, RTM_GETROUTE, NULL, rtnl_dump_all, 0);
	rtnl_register(PF_UNSPEC, RTM_GETNETCONF, NULL, rtnl_dump_all, 0);

	rtnl_register(PF_BRIDGE, RTM_NEWNEIGH, rtnl_fdb_add, NULL, 0);
	rtnl_register(PF_BRIDGE, RTM_DELNEIGH, rtnl_fdb_del, NULL, 0);
	rtnl_register(PF_BRIDGE, RTM_GETNEIGH, rtnl_fdb_get, rtnl_fdb_dump, 0);

	rtnl_register(PF_BRIDGE, RTM_GETLINK, NULL, rtnl_bridge_getlink, 0);
	rtnl_register(PF_BRIDGE, RTM_DELLINK, rtnl_bridge_dellink, NULL, 0);
	rtnl_register(PF_BRIDGE, RTM_SETLINK, rtnl_bridge_setlink, NULL, 0);

	rtnl_register(PF_UNSPEC, RTM_GETSTATS, rtnl_stats_get, rtnl_stats_dump,
		      0);
}<|MERGE_RESOLUTION|>--- conflicted
+++ resolved
@@ -3713,11 +3713,7 @@
 	}
 
 	if (dev->type != ARPHRD_ETHER) {
-<<<<<<< HEAD
-		NL_SET_ERR_MSG(extack, "FDB delete only supported for Ethernet devices");
-=======
 		NL_SET_ERR_MSG(extack, "FDB add only supported for Ethernet devices");
->>>>>>> fa578e9d
 		return -EINVAL;
 	}
 
@@ -3828,11 +3824,7 @@
 	}
 
 	if (dev->type != ARPHRD_ETHER) {
-<<<<<<< HEAD
-		NL_SET_ERR_MSG(extack, "FDB add only supported for Ethernet devices");
-=======
 		NL_SET_ERR_MSG(extack, "FDB delete only supported for Ethernet devices");
->>>>>>> fa578e9d
 		return -EINVAL;
 	}
 
