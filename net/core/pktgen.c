// SPDX-License-Identifier: GPL-2.0-or-later
/*
 * Authors:
 * Copyright 2001, 2002 by Robert Olsson <robert.olsson@its.uu.se>
 *                             Uppsala University and
 *                             Swedish University of Agricultural Sciences
 *
 * Alexey Kuznetsov  <kuznet@ms2.inr.ac.ru>
 * Ben Greear <greearb@candelatech.com>
 * Jens Låås <jens.laas@data.slu.se>
 *
 * A tool for loading the network with preconfigurated packets.
 * The tool is implemented as a linux module.  Parameters are output
 * device, delay (to hard_xmit), number of packets, and whether
 * to use multiple SKBs or just the same one.
 * pktgen uses the installed interface's output routine.
 *
 * Additional hacking by:
 *
 * Jens.Laas@data.slu.se
 * Improved by ANK. 010120.
 * Improved by ANK even more. 010212.
 * MAC address typo fixed. 010417 --ro
 * Integrated.  020301 --DaveM
 * Added multiskb option 020301 --DaveM
 * Scaling of results. 020417--sigurdur@linpro.no
 * Significant re-work of the module:
 *   *  Convert to threaded model to more efficiently be able to transmit
 *       and receive on multiple interfaces at once.
 *   *  Converted many counters to __u64 to allow longer runs.
 *   *  Allow configuration of ranges, like min/max IP address, MACs,
 *       and UDP-ports, for both source and destination, and can
 *       set to use a random distribution or sequentially walk the range.
 *   *  Can now change most values after starting.
 *   *  Place 12-byte packet in UDP payload with magic number,
 *       sequence number, and timestamp.
 *   *  Add receiver code that detects dropped pkts, re-ordered pkts, and
 *       latencies (with micro-second) precision.
 *   *  Add IOCTL interface to easily get counters & configuration.
 *   --Ben Greear <greearb@candelatech.com>
 *
 * Renamed multiskb to clone_skb and cleaned up sending core for two distinct
 * skb modes. A clone_skb=0 mode for Ben "ranges" work and a clone_skb != 0
 * as a "fastpath" with a configurable number of clones after alloc's.
 * clone_skb=0 means all packets are allocated this also means ranges time
 * stamps etc can be used. clone_skb=100 means 1 malloc is followed by 100
 * clones.
 *
 * Also moved to /proc/net/pktgen/
 * --ro
 *
 * Sept 10:  Fixed threading/locking.  Lots of bone-headed and more clever
 *    mistakes.  Also merged in DaveM's patch in the -pre6 patch.
 * --Ben Greear <greearb@candelatech.com>
 *
 * Integrated to 2.5.x 021029 --Lucio Maciel (luciomaciel@zipmail.com.br)
 *
 * 021124 Finished major redesign and rewrite for new functionality.
 * See Documentation/networking/pktgen.txt for how to use this.
 *
 * The new operation:
 * For each CPU one thread/process is created at start. This process checks
 * for running devices in the if_list and sends packets until count is 0 it
 * also the thread checks the thread->control which is used for inter-process
 * communication. controlling process "posts" operations to the threads this
 * way.
 * The if_list is RCU protected, and the if_lock remains to protect updating
 * of if_list, from "add_device" as it invoked from userspace (via proc write).
 *
 * By design there should only be *one* "controlling" process. In practice
 * multiple write accesses gives unpredictable result. Understood by "write"
 * to /proc gives result code thats should be read be the "writer".
 * For practical use this should be no problem.
 *
 * Note when adding devices to a specific CPU there good idea to also assign
 * /proc/irq/XX/smp_affinity so TX-interrupts gets bound to the same CPU.
 * --ro
 *
 * Fix refcount off by one if first packet fails, potential null deref,
 * memleak 030710- KJP
 *
 * First "ranges" functionality for ipv6 030726 --ro
 *
 * Included flow support. 030802 ANK.
 *
 * Fixed unaligned access on IA-64 Grant Grundler <grundler@parisc-linux.org>
 *
 * Remove if fix from added Harald Welte <laforge@netfilter.org> 040419
 * ia64 compilation fix from  Aron Griffis <aron@hp.com> 040604
 *
 * New xmit() return, do_div and misc clean up by Stephen Hemminger
 * <shemminger@osdl.org> 040923
 *
 * Randy Dunlap fixed u64 printk compiler warning
 *
 * Remove FCS from BW calculation.  Lennert Buytenhek <buytenh@wantstofly.org>
 * New time handling. Lennert Buytenhek <buytenh@wantstofly.org> 041213
 *
 * Corrections from Nikolai Malykh (nmalykh@bilim.com)
 * Removed unused flags F_SET_SRCMAC & F_SET_SRCIP 041230
 *
 * interruptible_sleep_on_timeout() replaced Nishanth Aravamudan <nacc@us.ibm.com>
 * 050103
 *
 * MPLS support by Steven Whitehouse <steve@chygwyn.com>
 *
 * 802.1Q/Q-in-Q support by Francesco Fondelli (FF) <francesco.fondelli@gmail.com>
 *
 * Fixed src_mac command to set source mac of packet to value specified in
 * command by Adit Ranadive <adit.262@gmail.com>
 */

#define pr_fmt(fmt) KBUILD_MODNAME ": " fmt

#include <linux/sys.h>
#include <linux/types.h>
#include <linux/module.h>
#include <linux/moduleparam.h>
#include <linux/kernel.h>
#include <linux/mutex.h>
#include <linux/sched.h>
#include <linux/slab.h>
#include <linux/vmalloc.h>
#include <linux/unistd.h>
#include <linux/string.h>
#include <linux/ptrace.h>
#include <linux/errno.h>
#include <linux/ioport.h>
#include <linux/interrupt.h>
#include <linux/capability.h>
#include <linux/hrtimer.h>
#include <linux/freezer.h>
#include <linux/delay.h>
#include <linux/timer.h>
#include <linux/list.h>
#include <linux/init.h>
#include <linux/skbuff.h>
#include <linux/netdevice.h>
#include <linux/inet.h>
#include <linux/inetdevice.h>
#include <linux/rtnetlink.h>
#include <linux/if_arp.h>
#include <linux/if_vlan.h>
#include <linux/in.h>
#include <linux/ip.h>
#include <linux/ipv6.h>
#include <linux/udp.h>
#include <linux/proc_fs.h>
#include <linux/seq_file.h>
#include <linux/wait.h>
#include <linux/etherdevice.h>
#include <linux/kthread.h>
#include <linux/prefetch.h>
#include <linux/mmzone.h>
#include <net/net_namespace.h>
#include <net/checksum.h>
#include <net/ipv6.h>
#include <net/udp.h>
#include <net/ip6_checksum.h>
#include <net/addrconf.h>
#ifdef CONFIG_XFRM
#include <net/xfrm.h>
#endif
#include <net/netns/generic.h>
#include <asm/byteorder.h>
#include <linux/rcupdate.h>
#include <linux/bitops.h>
#include <linux/io.h>
#include <linux/timex.h>
#include <linux/uaccess.h>
#include <asm/dma.h>
#include <asm/div64.h>		/* do_div */

#define VERSION	"2.75"
#define IP_NAME_SZ 32
#define MAX_MPLS_LABELS 16 /* This is the max label stack depth */
#define MPLS_STACK_BOTTOM htonl(0x00000100)

#define func_enter() pr_debug("entering %s\n", __func__);

#define PKT_FLAGS							\
	pf(IPV6)		/* Interface in IPV6 Mode */		\
	pf(IPSRC_RND)		/* IP-Src Random  */			\
	pf(IPDST_RND)		/* IP-Dst Random  */			\
	pf(TXSIZE_RND)		/* Transmit size is random */		\
	pf(UDPSRC_RND)		/* UDP-Src Random */			\
	pf(UDPDST_RND)		/* UDP-Dst Random */			\
	pf(UDPCSUM)		/* Include UDP checksum */		\
	pf(NO_TIMESTAMP)	/* Don't timestamp packets (default TS) */ \
	pf(MPLS_RND)		/* Random MPLS labels */		\
	pf(QUEUE_MAP_RND)	/* queue map Random */			\
	pf(QUEUE_MAP_CPU)	/* queue map mirrors smp_processor_id() */ \
	pf(FLOW_SEQ)		/* Sequential flows */			\
	pf(IPSEC)		/* ipsec on for flows */		\
	pf(MACSRC_RND)		/* MAC-Src Random */			\
	pf(MACDST_RND)		/* MAC-Dst Random */			\
	pf(VID_RND)		/* Random VLAN ID */			\
	pf(SVID_RND)		/* Random SVLAN ID */			\
	pf(NODE)		/* Node memory alloc*/			\

#define pf(flag)		flag##_SHIFT,
enum pkt_flags {
	PKT_FLAGS
};
#undef pf

/* Device flag bits */
#define pf(flag)		static const __u32 F_##flag = (1<<flag##_SHIFT);
PKT_FLAGS
#undef pf

#define pf(flag)		__stringify(flag),
static char *pkt_flag_names[] = {
	PKT_FLAGS
};
#undef pf

#define NR_PKT_FLAGS		ARRAY_SIZE(pkt_flag_names)

/* Thread control flag bits */
#define T_STOP        (1<<0)	/* Stop run */
#define T_RUN         (1<<1)	/* Start run */
#define T_REMDEVALL   (1<<2)	/* Remove all devs */
#define T_REMDEV      (1<<3)	/* Remove one dev */

/* Xmit modes */
#define M_START_XMIT		0	/* Default normal TX */
#define M_NETIF_RECEIVE 	1	/* Inject packets into stack */
#define M_QUEUE_XMIT		2	/* Inject packet into qdisc */

/* If lock -- protects updating of if_list */
#define   if_lock(t)           mutex_lock(&(t->if_lock));
#define   if_unlock(t)           mutex_unlock(&(t->if_lock));

/* Used to help with determining the pkts on receive */
#define PKTGEN_MAGIC 0xbe9be955
#define PG_PROC_DIR "pktgen"
#define PGCTRL	    "pgctrl"

#define MAX_CFLOWS  65536

#define VLAN_TAG_SIZE(x) ((x)->vlan_id == 0xffff ? 0 : 4)
#define SVLAN_TAG_SIZE(x) ((x)->svlan_id == 0xffff ? 0 : 4)

struct flow_state {
	__be32 cur_daddr;
	int count;
#ifdef CONFIG_XFRM
	struct xfrm_state *x;
#endif
	__u32 flags;
};

/* flow flag bits */
#define F_INIT   (1<<0)		/* flow has been initialized */

struct pktgen_dev {
	/*
	 * Try to keep frequent/infrequent used vars. separated.
	 */
	struct proc_dir_entry *entry;	/* proc file */
	struct pktgen_thread *pg_thread;/* the owner */
	struct list_head list;		/* chaining in the thread's run-queue */
	struct rcu_head	 rcu;		/* freed by RCU */

	int running;		/* if false, the test will stop */

	/* If min != max, then we will either do a linear iteration, or
	 * we will do a random selection from within the range.
	 */
	__u32 flags;
	int xmit_mode;
	int min_pkt_size;
	int max_pkt_size;
	int pkt_overhead;	/* overhead for MPLS, VLANs, IPSEC etc */
	int nfrags;
	int removal_mark;	/* non-zero => the device is marked for
				 * removal by worker thread */

	struct page *page;
	u64 delay;		/* nano-seconds */

	__u64 count;		/* Default No packets to send */
	__u64 sofar;		/* How many pkts we've sent so far */
	__u64 tx_bytes;		/* How many bytes we've transmitted */
	__u64 errors;		/* Errors when trying to transmit, */

	/* runtime counters relating to clone_skb */

	__u32 clone_count;
	int last_ok;		/* Was last skb sent?
				 * Or a failed transmit of some sort?
				 * This will keep sequence numbers in order
				 */
	ktime_t next_tx;
	ktime_t started_at;
	ktime_t stopped_at;
	u64	idle_acc;	/* nano-seconds */

	__u32 seq_num;

	int clone_skb;		/*
				 * Use multiple SKBs during packet gen.
				 * If this number is greater than 1, then
				 * that many copies of the same packet will be
				 * sent before a new packet is allocated.
				 * If you want to send 1024 identical packets
				 * before creating a new packet,
				 * set clone_skb to 1024.
				 */

	char dst_min[IP_NAME_SZ];	/* IP, ie 1.2.3.4 */
	char dst_max[IP_NAME_SZ];	/* IP, ie 1.2.3.4 */
	char src_min[IP_NAME_SZ];	/* IP, ie 1.2.3.4 */
	char src_max[IP_NAME_SZ];	/* IP, ie 1.2.3.4 */

	struct in6_addr in6_saddr;
	struct in6_addr in6_daddr;
	struct in6_addr cur_in6_daddr;
	struct in6_addr cur_in6_saddr;
	/* For ranges */
	struct in6_addr min_in6_daddr;
	struct in6_addr max_in6_daddr;
	struct in6_addr min_in6_saddr;
	struct in6_addr max_in6_saddr;

	/* If we're doing ranges, random or incremental, then this
	 * defines the min/max for those ranges.
	 */
	__be32 saddr_min;	/* inclusive, source IP address */
	__be32 saddr_max;	/* exclusive, source IP address */
	__be32 daddr_min;	/* inclusive, dest IP address */
	__be32 daddr_max;	/* exclusive, dest IP address */

	__u16 udp_src_min;	/* inclusive, source UDP port */
	__u16 udp_src_max;	/* exclusive, source UDP port */
	__u16 udp_dst_min;	/* inclusive, dest UDP port */
	__u16 udp_dst_max;	/* exclusive, dest UDP port */

	/* DSCP + ECN */
	__u8 tos;            /* six MSB of (former) IPv4 TOS
				are for dscp codepoint */
	__u8 traffic_class;  /* ditto for the (former) Traffic Class in IPv6
				(see RFC 3260, sec. 4) */

	/* MPLS */
	unsigned int nr_labels;	/* Depth of stack, 0 = no MPLS */
	__be32 labels[MAX_MPLS_LABELS];

	/* VLAN/SVLAN (802.1Q/Q-in-Q) */
	__u8  vlan_p;
	__u8  vlan_cfi;
	__u16 vlan_id;  /* 0xffff means no vlan tag */

	__u8  svlan_p;
	__u8  svlan_cfi;
	__u16 svlan_id; /* 0xffff means no svlan tag */

	__u32 src_mac_count;	/* How many MACs to iterate through */
	__u32 dst_mac_count;	/* How many MACs to iterate through */

	unsigned char dst_mac[ETH_ALEN];
	unsigned char src_mac[ETH_ALEN];

	__u32 cur_dst_mac_offset;
	__u32 cur_src_mac_offset;
	__be32 cur_saddr;
	__be32 cur_daddr;
	__u16 ip_id;
	__u16 cur_udp_dst;
	__u16 cur_udp_src;
	__u16 cur_queue_map;
	__u32 cur_pkt_size;
	__u32 last_pkt_size;

	__u8 hh[14];
	/* = {
	   0x00, 0x80, 0xC8, 0x79, 0xB3, 0xCB,

	   We fill in SRC address later
	   0x00, 0x00, 0x00, 0x00, 0x00, 0x00,
	   0x08, 0x00
	   };
	 */
	__u16 pad;		/* pad out the hh struct to an even 16 bytes */

	struct sk_buff *skb;	/* skb we are to transmit next, used for when we
				 * are transmitting the same one multiple times
				 */
	struct net_device *odev; /* The out-going device.
				  * Note that the device should have it's
				  * pg_info pointer pointing back to this
				  * device.
				  * Set when the user specifies the out-going
				  * device name (not when the inject is
				  * started as it used to do.)
				  */
	char odevname[32];
	struct flow_state *flows;
	unsigned int cflows;	/* Concurrent flows (config) */
	unsigned int lflow;		/* Flow length  (config) */
	unsigned int nflows;	/* accumulated flows (stats) */
	unsigned int curfl;		/* current sequenced flow (state)*/

	u16 queue_map_min;
	u16 queue_map_max;
	__u32 skb_priority;	/* skb priority field */
	unsigned int burst;	/* number of duplicated packets to burst */
	int node;               /* Memory node */

#ifdef CONFIG_XFRM
	__u8	ipsmode;		/* IPSEC mode (config) */
	__u8	ipsproto;		/* IPSEC type (config) */
	__u32	spi;
	struct xfrm_dst xdst;
	struct dst_ops dstops;
#endif
	char result[512];
};

struct pktgen_hdr {
	__be32 pgh_magic;
	__be32 seq_num;
	__be32 tv_sec;
	__be32 tv_usec;
};


static unsigned int pg_net_id __read_mostly;

struct pktgen_net {
	struct net		*net;
	struct proc_dir_entry	*proc_dir;
	struct list_head	pktgen_threads;
	bool			pktgen_exiting;
};

struct pktgen_thread {
	struct mutex if_lock;		/* for list of devices */
	struct list_head if_list;	/* All device here */
	struct list_head th_list;
	struct task_struct *tsk;
	char result[512];

	/* Field for thread to receive "posted" events terminate,
	   stop ifs etc. */

	u32 control;
	int cpu;

	wait_queue_head_t queue;
	struct completion start_done;
	struct pktgen_net *net;
};

#define REMOVE 1
#define FIND   0

static const char version[] =
	"Packet Generator for packet performance testing. "
	"Version: " VERSION "\n";

static int pktgen_remove_device(struct pktgen_thread *t, struct pktgen_dev *i);
static int pktgen_add_device(struct pktgen_thread *t, const char *ifname);
static struct pktgen_dev *pktgen_find_dev(struct pktgen_thread *t,
					  const char *ifname, bool exact);
static int pktgen_device_event(struct notifier_block *, unsigned long, void *);
static void pktgen_run_all_threads(struct pktgen_net *pn);
static void pktgen_reset_all_threads(struct pktgen_net *pn);
static void pktgen_stop_all_threads_ifs(struct pktgen_net *pn);

static void pktgen_stop(struct pktgen_thread *t);
static void pktgen_clear_counters(struct pktgen_dev *pkt_dev);

/* Module parameters, defaults. */
static int pg_count_d __read_mostly = 1000;
static int pg_delay_d __read_mostly;
static int pg_clone_skb_d  __read_mostly;
static int debug  __read_mostly;

static DEFINE_MUTEX(pktgen_thread_lock);

static struct notifier_block pktgen_notifier_block = {
	.notifier_call = pktgen_device_event,
};

/*
 * /proc handling functions
 *
 */

static int pgctrl_show(struct seq_file *seq, void *v)
{
	seq_puts(seq, version);
	return 0;
}

static ssize_t pgctrl_write(struct file *file, const char __user *buf,
			    size_t count, loff_t *ppos)
{
	char data[128];
	struct pktgen_net *pn = net_generic(current->nsproxy->net_ns, pg_net_id);

	if (!capable(CAP_NET_ADMIN))
		return -EPERM;

	if (count == 0)
		return -EINVAL;

	if (count > sizeof(data))
		count = sizeof(data);

	if (copy_from_user(data, buf, count))
		return -EFAULT;

	data[count - 1] = 0;	/* Strip trailing '\n' and terminate string */

	if (!strcmp(data, "stop"))
		pktgen_stop_all_threads_ifs(pn);

	else if (!strcmp(data, "start"))
		pktgen_run_all_threads(pn);

	else if (!strcmp(data, "reset"))
		pktgen_reset_all_threads(pn);

	else
		return -EINVAL;

	return count;
}

static int pgctrl_open(struct inode *inode, struct file *file)
{
	return single_open(file, pgctrl_show, PDE_DATA(inode));
}

static const struct file_operations pktgen_fops = {
	.open    = pgctrl_open,
	.read    = seq_read,
	.llseek  = seq_lseek,
	.write   = pgctrl_write,
	.release = single_release,
};

static int pktgen_if_show(struct seq_file *seq, void *v)
{
	const struct pktgen_dev *pkt_dev = seq->private;
	ktime_t stopped;
	unsigned int i;
	u64 idle;

	seq_printf(seq,
		   "Params: count %llu  min_pkt_size: %u  max_pkt_size: %u\n",
		   (unsigned long long)pkt_dev->count, pkt_dev->min_pkt_size,
		   pkt_dev->max_pkt_size);

	seq_printf(seq,
		   "     frags: %d  delay: %llu  clone_skb: %d  ifname: %s\n",
		   pkt_dev->nfrags, (unsigned long long) pkt_dev->delay,
		   pkt_dev->clone_skb, pkt_dev->odevname);

	seq_printf(seq, "     flows: %u flowlen: %u\n", pkt_dev->cflows,
		   pkt_dev->lflow);

	seq_printf(seq,
		   "     queue_map_min: %u  queue_map_max: %u\n",
		   pkt_dev->queue_map_min,
		   pkt_dev->queue_map_max);

	if (pkt_dev->skb_priority)
		seq_printf(seq, "     skb_priority: %u\n",
			   pkt_dev->skb_priority);

	if (pkt_dev->flags & F_IPV6) {
		seq_printf(seq,
			   "     saddr: %pI6c  min_saddr: %pI6c  max_saddr: %pI6c\n"
			   "     daddr: %pI6c  min_daddr: %pI6c  max_daddr: %pI6c\n",
			   &pkt_dev->in6_saddr,
			   &pkt_dev->min_in6_saddr, &pkt_dev->max_in6_saddr,
			   &pkt_dev->in6_daddr,
			   &pkt_dev->min_in6_daddr, &pkt_dev->max_in6_daddr);
	} else {
		seq_printf(seq,
			   "     dst_min: %s  dst_max: %s\n",
			   pkt_dev->dst_min, pkt_dev->dst_max);
		seq_printf(seq,
			   "     src_min: %s  src_max: %s\n",
			   pkt_dev->src_min, pkt_dev->src_max);
	}

	seq_puts(seq, "     src_mac: ");

	seq_printf(seq, "%pM ",
		   is_zero_ether_addr(pkt_dev->src_mac) ?
			     pkt_dev->odev->dev_addr : pkt_dev->src_mac);

	seq_puts(seq, "dst_mac: ");
	seq_printf(seq, "%pM\n", pkt_dev->dst_mac);

	seq_printf(seq,
		   "     udp_src_min: %d  udp_src_max: %d"
		   "  udp_dst_min: %d  udp_dst_max: %d\n",
		   pkt_dev->udp_src_min, pkt_dev->udp_src_max,
		   pkt_dev->udp_dst_min, pkt_dev->udp_dst_max);

	seq_printf(seq,
		   "     src_mac_count: %d  dst_mac_count: %d\n",
		   pkt_dev->src_mac_count, pkt_dev->dst_mac_count);

	if (pkt_dev->nr_labels) {
		seq_puts(seq, "     mpls: ");
		for (i = 0; i < pkt_dev->nr_labels; i++)
			seq_printf(seq, "%08x%s", ntohl(pkt_dev->labels[i]),
				   i == pkt_dev->nr_labels-1 ? "\n" : ", ");
	}

	if (pkt_dev->vlan_id != 0xffff)
		seq_printf(seq, "     vlan_id: %u  vlan_p: %u  vlan_cfi: %u\n",
			   pkt_dev->vlan_id, pkt_dev->vlan_p,
			   pkt_dev->vlan_cfi);

	if (pkt_dev->svlan_id != 0xffff)
		seq_printf(seq, "     svlan_id: %u  vlan_p: %u  vlan_cfi: %u\n",
			   pkt_dev->svlan_id, pkt_dev->svlan_p,
			   pkt_dev->svlan_cfi);

	if (pkt_dev->tos)
		seq_printf(seq, "     tos: 0x%02x\n", pkt_dev->tos);

	if (pkt_dev->traffic_class)
		seq_printf(seq, "     traffic_class: 0x%02x\n", pkt_dev->traffic_class);

	if (pkt_dev->burst > 1)
		seq_printf(seq, "     burst: %d\n", pkt_dev->burst);

	if (pkt_dev->node >= 0)
		seq_printf(seq, "     node: %d\n", pkt_dev->node);

	if (pkt_dev->xmit_mode == M_NETIF_RECEIVE)
		seq_puts(seq, "     xmit_mode: netif_receive\n");
	else if (pkt_dev->xmit_mode == M_QUEUE_XMIT)
		seq_puts(seq, "     xmit_mode: xmit_queue\n");

	seq_puts(seq, "     Flags: ");

	for (i = 0; i < NR_PKT_FLAGS; i++) {
		if (i == F_FLOW_SEQ)
			if (!pkt_dev->cflows)
				continue;

		if (pkt_dev->flags & (1 << i))
			seq_printf(seq, "%s  ", pkt_flag_names[i]);
		else if (i == F_FLOW_SEQ)
			seq_puts(seq, "FLOW_RND  ");

#ifdef CONFIG_XFRM
		if (i == F_IPSEC && pkt_dev->spi)
			seq_printf(seq, "spi:%u", pkt_dev->spi);
#endif
	}

	seq_puts(seq, "\n");

	/* not really stopped, more like last-running-at */
	stopped = pkt_dev->running ? ktime_get() : pkt_dev->stopped_at;
	idle = pkt_dev->idle_acc;
	do_div(idle, NSEC_PER_USEC);

	seq_printf(seq,
		   "Current:\n     pkts-sofar: %llu  errors: %llu\n",
		   (unsigned long long)pkt_dev->sofar,
		   (unsigned long long)pkt_dev->errors);

	seq_printf(seq,
		   "     started: %lluus  stopped: %lluus idle: %lluus\n",
		   (unsigned long long) ktime_to_us(pkt_dev->started_at),
		   (unsigned long long) ktime_to_us(stopped),
		   (unsigned long long) idle);

	seq_printf(seq,
		   "     seq_num: %d  cur_dst_mac_offset: %d  cur_src_mac_offset: %d\n",
		   pkt_dev->seq_num, pkt_dev->cur_dst_mac_offset,
		   pkt_dev->cur_src_mac_offset);

	if (pkt_dev->flags & F_IPV6) {
		seq_printf(seq, "     cur_saddr: %pI6c  cur_daddr: %pI6c\n",
				&pkt_dev->cur_in6_saddr,
				&pkt_dev->cur_in6_daddr);
	} else
		seq_printf(seq, "     cur_saddr: %pI4  cur_daddr: %pI4\n",
			   &pkt_dev->cur_saddr, &pkt_dev->cur_daddr);

	seq_printf(seq, "     cur_udp_dst: %d  cur_udp_src: %d\n",
		   pkt_dev->cur_udp_dst, pkt_dev->cur_udp_src);

	seq_printf(seq, "     cur_queue_map: %u\n", pkt_dev->cur_queue_map);

	seq_printf(seq, "     flows: %u\n", pkt_dev->nflows);

	if (pkt_dev->result[0])
		seq_printf(seq, "Result: %s\n", pkt_dev->result);
	else
		seq_puts(seq, "Result: Idle\n");

	return 0;
}


static int hex32_arg(const char __user *user_buffer, unsigned long maxlen,
		     __u32 *num)
{
	int i = 0;
	*num = 0;

	for (; i < maxlen; i++) {
		int value;
		char c;
		*num <<= 4;
		if (get_user(c, &user_buffer[i]))
			return -EFAULT;
		value = hex_to_bin(c);
		if (value >= 0)
			*num |= value;
		else
			break;
	}
	return i;
}

static int count_trail_chars(const char __user * user_buffer,
			     unsigned int maxlen)
{
	int i;

	for (i = 0; i < maxlen; i++) {
		char c;
		if (get_user(c, &user_buffer[i]))
			return -EFAULT;
		switch (c) {
		case '\"':
		case '\n':
		case '\r':
		case '\t':
		case ' ':
		case '=':
			break;
		default:
			goto done;
		}
	}
done:
	return i;
}

static long num_arg(const char __user *user_buffer, unsigned long maxlen,
				unsigned long *num)
{
	int i;
	*num = 0;

	for (i = 0; i < maxlen; i++) {
		char c;
		if (get_user(c, &user_buffer[i]))
			return -EFAULT;
		if ((c >= '0') && (c <= '9')) {
			*num *= 10;
			*num += c - '0';
		} else
			break;
	}
	return i;
}

static int strn_len(const char __user * user_buffer, unsigned int maxlen)
{
	int i;

	for (i = 0; i < maxlen; i++) {
		char c;
		if (get_user(c, &user_buffer[i]))
			return -EFAULT;
		switch (c) {
		case '\"':
		case '\n':
		case '\r':
		case '\t':
		case ' ':
			goto done_str;
		default:
			break;
		}
	}
done_str:
	return i;
}

static ssize_t get_labels(const char __user *buffer, struct pktgen_dev *pkt_dev)
{
	unsigned int n = 0;
	char c;
	ssize_t i = 0;
	int len;

	pkt_dev->nr_labels = 0;
	do {
		__u32 tmp;
		len = hex32_arg(&buffer[i], 8, &tmp);
		if (len <= 0)
			return len;
		pkt_dev->labels[n] = htonl(tmp);
		if (pkt_dev->labels[n] & MPLS_STACK_BOTTOM)
			pkt_dev->flags |= F_MPLS_RND;
		i += len;
		if (get_user(c, &buffer[i]))
			return -EFAULT;
		i++;
		n++;
		if (n >= MAX_MPLS_LABELS)
			return -E2BIG;
	} while (c == ',');

	pkt_dev->nr_labels = n;
	return i;
}

static __u32 pktgen_read_flag(const char *f, bool *disable)
{
	__u32 i;

	if (f[0] == '!') {
		*disable = true;
		f++;
	}

	for (i = 0; i < NR_PKT_FLAGS; i++) {
		if (!IS_ENABLED(CONFIG_XFRM) && i == IPSEC_SHIFT)
			continue;

		/* allow only disabling ipv6 flag */
		if (!*disable && i == IPV6_SHIFT)
			continue;

		if (strcmp(f, pkt_flag_names[i]) == 0)
			return 1 << i;
	}

	if (strcmp(f, "FLOW_RND") == 0) {
		*disable = !*disable;
		return F_FLOW_SEQ;
	}

	return 0;
}

static ssize_t pktgen_if_write(struct file *file,
			       const char __user * user_buffer, size_t count,
			       loff_t * offset)
{
	struct seq_file *seq = file->private_data;
	struct pktgen_dev *pkt_dev = seq->private;
	int i, max, len;
	char name[16], valstr[32];
	unsigned long value = 0;
	char *pg_result = NULL;
	int tmp = 0;
	char buf[128];

	pg_result = &(pkt_dev->result[0]);

	if (count < 1) {
		pr_warn("wrong command format\n");
		return -EINVAL;
	}

	max = count;
	tmp = count_trail_chars(user_buffer, max);
	if (tmp < 0) {
		pr_warn("illegal format\n");
		return tmp;
	}
	i = tmp;

	/* Read variable name */

	len = strn_len(&user_buffer[i], sizeof(name) - 1);
	if (len < 0)
		return len;

	memset(name, 0, sizeof(name));
	if (copy_from_user(name, &user_buffer[i], len))
		return -EFAULT;
	i += len;

	max = count - i;
	len = count_trail_chars(&user_buffer[i], max);
	if (len < 0)
		return len;

	i += len;

	if (debug) {
		size_t copy = min_t(size_t, count + 1, 1024);
		char *tp = strndup_user(user_buffer, copy);

		if (IS_ERR(tp))
			return PTR_ERR(tp);

		pr_debug("%s,%zu  buffer -:%s:-\n", name, count, tp);
		kfree(tp);
	}

	if (!strcmp(name, "min_pkt_size")) {
		len = num_arg(&user_buffer[i], 10, &value);
		if (len < 0)
			return len;

		i += len;
		if (value < 14 + 20 + 8)
			value = 14 + 20 + 8;
		if (value != pkt_dev->min_pkt_size) {
			pkt_dev->min_pkt_size = value;
			pkt_dev->cur_pkt_size = value;
		}
		sprintf(pg_result, "OK: min_pkt_size=%u",
			pkt_dev->min_pkt_size);
		return count;
	}

	if (!strcmp(name, "max_pkt_size")) {
		len = num_arg(&user_buffer[i], 10, &value);
		if (len < 0)
			return len;

		i += len;
		if (value < 14 + 20 + 8)
			value = 14 + 20 + 8;
		if (value != pkt_dev->max_pkt_size) {
			pkt_dev->max_pkt_size = value;
			pkt_dev->cur_pkt_size = value;
		}
		sprintf(pg_result, "OK: max_pkt_size=%u",
			pkt_dev->max_pkt_size);
		return count;
	}

	/* Shortcut for min = max */

	if (!strcmp(name, "pkt_size")) {
		len = num_arg(&user_buffer[i], 10, &value);
		if (len < 0)
			return len;

		i += len;
		if (value < 14 + 20 + 8)
			value = 14 + 20 + 8;
		if (value != pkt_dev->min_pkt_size) {
			pkt_dev->min_pkt_size = value;
			pkt_dev->max_pkt_size = value;
			pkt_dev->cur_pkt_size = value;
		}
		sprintf(pg_result, "OK: pkt_size=%u", pkt_dev->min_pkt_size);
		return count;
	}

	if (!strcmp(name, "debug")) {
		len = num_arg(&user_buffer[i], 10, &value);
		if (len < 0)
			return len;

		i += len;
		debug = value;
		sprintf(pg_result, "OK: debug=%u", debug);
		return count;
	}

	if (!strcmp(name, "frags")) {
		len = num_arg(&user_buffer[i], 10, &value);
		if (len < 0)
			return len;

		i += len;
		pkt_dev->nfrags = value;
		sprintf(pg_result, "OK: frags=%u", pkt_dev->nfrags);
		return count;
	}
	if (!strcmp(name, "delay")) {
		len = num_arg(&user_buffer[i], 10, &value);
		if (len < 0)
			return len;

		i += len;
		if (value == 0x7FFFFFFF)
			pkt_dev->delay = ULLONG_MAX;
		else
			pkt_dev->delay = (u64)value;

		sprintf(pg_result, "OK: delay=%llu",
			(unsigned long long) pkt_dev->delay);
		return count;
	}
	if (!strcmp(name, "rate")) {
		len = num_arg(&user_buffer[i], 10, &value);
		if (len < 0)
			return len;

		i += len;
		if (!value)
			return len;
		pkt_dev->delay = pkt_dev->min_pkt_size*8*NSEC_PER_USEC/value;
		if (debug)
			pr_info("Delay set at: %llu ns\n", pkt_dev->delay);

		sprintf(pg_result, "OK: rate=%lu", value);
		return count;
	}
	if (!strcmp(name, "ratep")) {
		len = num_arg(&user_buffer[i], 10, &value);
		if (len < 0)
			return len;

		i += len;
		if (!value)
			return len;
		pkt_dev->delay = NSEC_PER_SEC/value;
		if (debug)
			pr_info("Delay set at: %llu ns\n", pkt_dev->delay);

		sprintf(pg_result, "OK: rate=%lu", value);
		return count;
	}
	if (!strcmp(name, "udp_src_min")) {
		len = num_arg(&user_buffer[i], 10, &value);
		if (len < 0)
			return len;

		i += len;
		if (value != pkt_dev->udp_src_min) {
			pkt_dev->udp_src_min = value;
			pkt_dev->cur_udp_src = value;
		}
		sprintf(pg_result, "OK: udp_src_min=%u", pkt_dev->udp_src_min);
		return count;
	}
	if (!strcmp(name, "udp_dst_min")) {
		len = num_arg(&user_buffer[i], 10, &value);
		if (len < 0)
			return len;

		i += len;
		if (value != pkt_dev->udp_dst_min) {
			pkt_dev->udp_dst_min = value;
			pkt_dev->cur_udp_dst = value;
		}
		sprintf(pg_result, "OK: udp_dst_min=%u", pkt_dev->udp_dst_min);
		return count;
	}
	if (!strcmp(name, "udp_src_max")) {
		len = num_arg(&user_buffer[i], 10, &value);
		if (len < 0)
			return len;

		i += len;
		if (value != pkt_dev->udp_src_max) {
			pkt_dev->udp_src_max = value;
			pkt_dev->cur_udp_src = value;
		}
		sprintf(pg_result, "OK: udp_src_max=%u", pkt_dev->udp_src_max);
		return count;
	}
	if (!strcmp(name, "udp_dst_max")) {
		len = num_arg(&user_buffer[i], 10, &value);
		if (len < 0)
			return len;

		i += len;
		if (value != pkt_dev->udp_dst_max) {
			pkt_dev->udp_dst_max = value;
			pkt_dev->cur_udp_dst = value;
		}
		sprintf(pg_result, "OK: udp_dst_max=%u", pkt_dev->udp_dst_max);
		return count;
	}
	if (!strcmp(name, "clone_skb")) {
		len = num_arg(&user_buffer[i], 10, &value);
		if (len < 0)
			return len;
		if ((value > 0) &&
		    ((pkt_dev->xmit_mode == M_NETIF_RECEIVE) ||
		     !(pkt_dev->odev->priv_flags & IFF_TX_SKB_SHARING)))
			return -ENOTSUPP;
		i += len;
		pkt_dev->clone_skb = value;

		sprintf(pg_result, "OK: clone_skb=%d", pkt_dev->clone_skb);
		return count;
	}
	if (!strcmp(name, "count")) {
		len = num_arg(&user_buffer[i], 10, &value);
		if (len < 0)
			return len;

		i += len;
		pkt_dev->count = value;
		sprintf(pg_result, "OK: count=%llu",
			(unsigned long long)pkt_dev->count);
		return count;
	}
	if (!strcmp(name, "src_mac_count")) {
		len = num_arg(&user_buffer[i], 10, &value);
		if (len < 0)
			return len;

		i += len;
		if (pkt_dev->src_mac_count != value) {
			pkt_dev->src_mac_count = value;
			pkt_dev->cur_src_mac_offset = 0;
		}
		sprintf(pg_result, "OK: src_mac_count=%d",
			pkt_dev->src_mac_count);
		return count;
	}
	if (!strcmp(name, "dst_mac_count")) {
		len = num_arg(&user_buffer[i], 10, &value);
		if (len < 0)
			return len;

		i += len;
		if (pkt_dev->dst_mac_count != value) {
			pkt_dev->dst_mac_count = value;
			pkt_dev->cur_dst_mac_offset = 0;
		}
		sprintf(pg_result, "OK: dst_mac_count=%d",
			pkt_dev->dst_mac_count);
		return count;
	}
	if (!strcmp(name, "burst")) {
		len = num_arg(&user_buffer[i], 10, &value);
		if (len < 0)
			return len;

		i += len;
		if ((value > 1) &&
		    ((pkt_dev->xmit_mode == M_QUEUE_XMIT) ||
		     ((pkt_dev->xmit_mode == M_START_XMIT) &&
		     (!(pkt_dev->odev->priv_flags & IFF_TX_SKB_SHARING)))))
			return -ENOTSUPP;
		pkt_dev->burst = value < 1 ? 1 : value;
		sprintf(pg_result, "OK: burst=%d", pkt_dev->burst);
		return count;
	}
	if (!strcmp(name, "node")) {
		len = num_arg(&user_buffer[i], 10, &value);
		if (len < 0)
			return len;

		i += len;

		if (node_possible(value)) {
			pkt_dev->node = value;
			sprintf(pg_result, "OK: node=%d", pkt_dev->node);
			if (pkt_dev->page) {
				put_page(pkt_dev->page);
				pkt_dev->page = NULL;
			}
		}
		else
			sprintf(pg_result, "ERROR: node not possible");
		return count;
	}
	if (!strcmp(name, "xmit_mode")) {
		char f[32];

		memset(f, 0, 32);
		len = strn_len(&user_buffer[i], sizeof(f) - 1);
		if (len < 0)
			return len;

		if (copy_from_user(f, &user_buffer[i], len))
			return -EFAULT;
		i += len;

		if (strcmp(f, "start_xmit") == 0) {
			pkt_dev->xmit_mode = M_START_XMIT;
		} else if (strcmp(f, "netif_receive") == 0) {
			/* clone_skb set earlier, not supported in this mode */
			if (pkt_dev->clone_skb > 0)
				return -ENOTSUPP;

			pkt_dev->xmit_mode = M_NETIF_RECEIVE;

			/* make sure new packet is allocated every time
			 * pktgen_xmit() is called
			 */
			pkt_dev->last_ok = 1;

			/* override clone_skb if user passed default value
			 * at module loading time
			 */
			pkt_dev->clone_skb = 0;
		} else if (strcmp(f, "queue_xmit") == 0) {
			pkt_dev->xmit_mode = M_QUEUE_XMIT;
			pkt_dev->last_ok = 1;
		} else {
			sprintf(pg_result,
				"xmit_mode -:%s:- unknown\nAvailable modes: %s",
				f, "start_xmit, netif_receive\n");
			return count;
		}
		sprintf(pg_result, "OK: xmit_mode=%s", f);
		return count;
	}
	if (!strcmp(name, "flag")) {
		__u32 flag;
		char f[32];
		bool disable = false;

		memset(f, 0, 32);
		len = strn_len(&user_buffer[i], sizeof(f) - 1);
		if (len < 0)
			return len;

		if (copy_from_user(f, &user_buffer[i], len))
			return -EFAULT;
		i += len;

		flag = pktgen_read_flag(f, &disable);

		if (flag) {
			if (disable)
				pkt_dev->flags &= ~flag;
			else
				pkt_dev->flags |= flag;
		} else {
			sprintf(pg_result,
				"Flag -:%s:- unknown\nAvailable flags, (prepend ! to un-set flag):\n%s",
				f,
				"IPSRC_RND, IPDST_RND, UDPSRC_RND, UDPDST_RND, "
				"MACSRC_RND, MACDST_RND, TXSIZE_RND, IPV6, "
				"MPLS_RND, VID_RND, SVID_RND, FLOW_SEQ, "
				"QUEUE_MAP_RND, QUEUE_MAP_CPU, UDPCSUM, "
				"NO_TIMESTAMP, "
#ifdef CONFIG_XFRM
				"IPSEC, "
#endif
				"NODE_ALLOC\n");
			return count;
		}
		sprintf(pg_result, "OK: flags=0x%x", pkt_dev->flags);
		return count;
	}
	if (!strcmp(name, "dst_min") || !strcmp(name, "dst")) {
		len = strn_len(&user_buffer[i], sizeof(pkt_dev->dst_min) - 1);
		if (len < 0)
			return len;

		if (copy_from_user(buf, &user_buffer[i], len))
			return -EFAULT;
		buf[len] = 0;
		if (strcmp(buf, pkt_dev->dst_min) != 0) {
			memset(pkt_dev->dst_min, 0, sizeof(pkt_dev->dst_min));
			strcpy(pkt_dev->dst_min, buf);
			pkt_dev->daddr_min = in_aton(pkt_dev->dst_min);
			pkt_dev->cur_daddr = pkt_dev->daddr_min;
		}
		if (debug)
			pr_debug("dst_min set to: %s\n", pkt_dev->dst_min);
		i += len;
		sprintf(pg_result, "OK: dst_min=%s", pkt_dev->dst_min);
		return count;
	}
	if (!strcmp(name, "dst_max")) {
		len = strn_len(&user_buffer[i], sizeof(pkt_dev->dst_max) - 1);
		if (len < 0)
			return len;

		if (copy_from_user(buf, &user_buffer[i], len))
			return -EFAULT;
		buf[len] = 0;
		if (strcmp(buf, pkt_dev->dst_max) != 0) {
			memset(pkt_dev->dst_max, 0, sizeof(pkt_dev->dst_max));
			strcpy(pkt_dev->dst_max, buf);
			pkt_dev->daddr_max = in_aton(pkt_dev->dst_max);
			pkt_dev->cur_daddr = pkt_dev->daddr_max;
		}
		if (debug)
			pr_debug("dst_max set to: %s\n", pkt_dev->dst_max);
		i += len;
		sprintf(pg_result, "OK: dst_max=%s", pkt_dev->dst_max);
		return count;
	}
	if (!strcmp(name, "dst6")) {
		len = strn_len(&user_buffer[i], sizeof(buf) - 1);
		if (len < 0)
			return len;

		pkt_dev->flags |= F_IPV6;

		if (copy_from_user(buf, &user_buffer[i], len))
			return -EFAULT;
		buf[len] = 0;

		in6_pton(buf, -1, pkt_dev->in6_daddr.s6_addr, -1, NULL);
		snprintf(buf, sizeof(buf), "%pI6c", &pkt_dev->in6_daddr);

		pkt_dev->cur_in6_daddr = pkt_dev->in6_daddr;

		if (debug)
			pr_debug("dst6 set to: %s\n", buf);

		i += len;
		sprintf(pg_result, "OK: dst6=%s", buf);
		return count;
	}
	if (!strcmp(name, "dst6_min")) {
		len = strn_len(&user_buffer[i], sizeof(buf) - 1);
		if (len < 0)
			return len;

		pkt_dev->flags |= F_IPV6;

		if (copy_from_user(buf, &user_buffer[i], len))
			return -EFAULT;
		buf[len] = 0;

		in6_pton(buf, -1, pkt_dev->min_in6_daddr.s6_addr, -1, NULL);
		snprintf(buf, sizeof(buf), "%pI6c", &pkt_dev->min_in6_daddr);

		pkt_dev->cur_in6_daddr = pkt_dev->min_in6_daddr;
		if (debug)
			pr_debug("dst6_min set to: %s\n", buf);

		i += len;
		sprintf(pg_result, "OK: dst6_min=%s", buf);
		return count;
	}
	if (!strcmp(name, "dst6_max")) {
		len = strn_len(&user_buffer[i], sizeof(buf) - 1);
		if (len < 0)
			return len;

		pkt_dev->flags |= F_IPV6;

		if (copy_from_user(buf, &user_buffer[i], len))
			return -EFAULT;
		buf[len] = 0;

		in6_pton(buf, -1, pkt_dev->max_in6_daddr.s6_addr, -1, NULL);
		snprintf(buf, sizeof(buf), "%pI6c", &pkt_dev->max_in6_daddr);

		if (debug)
			pr_debug("dst6_max set to: %s\n", buf);

		i += len;
		sprintf(pg_result, "OK: dst6_max=%s", buf);
		return count;
	}
	if (!strcmp(name, "src6")) {
		len = strn_len(&user_buffer[i], sizeof(buf) - 1);
		if (len < 0)
			return len;

		pkt_dev->flags |= F_IPV6;

		if (copy_from_user(buf, &user_buffer[i], len))
			return -EFAULT;
		buf[len] = 0;

		in6_pton(buf, -1, pkt_dev->in6_saddr.s6_addr, -1, NULL);
		snprintf(buf, sizeof(buf), "%pI6c", &pkt_dev->in6_saddr);

		pkt_dev->cur_in6_saddr = pkt_dev->in6_saddr;

		if (debug)
			pr_debug("src6 set to: %s\n", buf);

		i += len;
		sprintf(pg_result, "OK: src6=%s", buf);
		return count;
	}
	if (!strcmp(name, "src_min")) {
		len = strn_len(&user_buffer[i], sizeof(pkt_dev->src_min) - 1);
		if (len < 0)
			return len;

		if (copy_from_user(buf, &user_buffer[i], len))
			return -EFAULT;
		buf[len] = 0;
		if (strcmp(buf, pkt_dev->src_min) != 0) {
			memset(pkt_dev->src_min, 0, sizeof(pkt_dev->src_min));
			strcpy(pkt_dev->src_min, buf);
			pkt_dev->saddr_min = in_aton(pkt_dev->src_min);
			pkt_dev->cur_saddr = pkt_dev->saddr_min;
		}
		if (debug)
			pr_debug("src_min set to: %s\n", pkt_dev->src_min);
		i += len;
		sprintf(pg_result, "OK: src_min=%s", pkt_dev->src_min);
		return count;
	}
	if (!strcmp(name, "src_max")) {
		len = strn_len(&user_buffer[i], sizeof(pkt_dev->src_max) - 1);
		if (len < 0)
			return len;

		if (copy_from_user(buf, &user_buffer[i], len))
			return -EFAULT;
		buf[len] = 0;
		if (strcmp(buf, pkt_dev->src_max) != 0) {
			memset(pkt_dev->src_max, 0, sizeof(pkt_dev->src_max));
			strcpy(pkt_dev->src_max, buf);
			pkt_dev->saddr_max = in_aton(pkt_dev->src_max);
			pkt_dev->cur_saddr = pkt_dev->saddr_max;
		}
		if (debug)
			pr_debug("src_max set to: %s\n", pkt_dev->src_max);
		i += len;
		sprintf(pg_result, "OK: src_max=%s", pkt_dev->src_max);
		return count;
	}
	if (!strcmp(name, "dst_mac")) {
		len = strn_len(&user_buffer[i], sizeof(valstr) - 1);
		if (len < 0)
			return len;

		memset(valstr, 0, sizeof(valstr));
		if (copy_from_user(valstr, &user_buffer[i], len))
			return -EFAULT;

		if (!mac_pton(valstr, pkt_dev->dst_mac))
			return -EINVAL;
		/* Set up Dest MAC */
		ether_addr_copy(&pkt_dev->hh[0], pkt_dev->dst_mac);

		sprintf(pg_result, "OK: dstmac %pM", pkt_dev->dst_mac);
		return count;
	}
	if (!strcmp(name, "src_mac")) {
		len = strn_len(&user_buffer[i], sizeof(valstr) - 1);
		if (len < 0)
			return len;

		memset(valstr, 0, sizeof(valstr));
		if (copy_from_user(valstr, &user_buffer[i], len))
			return -EFAULT;

		if (!mac_pton(valstr, pkt_dev->src_mac))
			return -EINVAL;
		/* Set up Src MAC */
		ether_addr_copy(&pkt_dev->hh[6], pkt_dev->src_mac);

		sprintf(pg_result, "OK: srcmac %pM", pkt_dev->src_mac);
		return count;
	}

	if (!strcmp(name, "clear_counters")) {
		pktgen_clear_counters(pkt_dev);
		sprintf(pg_result, "OK: Clearing counters.\n");
		return count;
	}

	if (!strcmp(name, "flows")) {
		len = num_arg(&user_buffer[i], 10, &value);
		if (len < 0)
			return len;

		i += len;
		if (value > MAX_CFLOWS)
			value = MAX_CFLOWS;

		pkt_dev->cflows = value;
		sprintf(pg_result, "OK: flows=%u", pkt_dev->cflows);
		return count;
	}
#ifdef CONFIG_XFRM
	if (!strcmp(name, "spi")) {
		len = num_arg(&user_buffer[i], 10, &value);
		if (len < 0)
			return len;

		i += len;
		pkt_dev->spi = value;
		sprintf(pg_result, "OK: spi=%u", pkt_dev->spi);
		return count;
	}
#endif
	if (!strcmp(name, "flowlen")) {
		len = num_arg(&user_buffer[i], 10, &value);
		if (len < 0)
			return len;

		i += len;
		pkt_dev->lflow = value;
		sprintf(pg_result, "OK: flowlen=%u", pkt_dev->lflow);
		return count;
	}

	if (!strcmp(name, "queue_map_min")) {
		len = num_arg(&user_buffer[i], 5, &value);
		if (len < 0)
			return len;

		i += len;
		pkt_dev->queue_map_min = value;
		sprintf(pg_result, "OK: queue_map_min=%u", pkt_dev->queue_map_min);
		return count;
	}

	if (!strcmp(name, "queue_map_max")) {
		len = num_arg(&user_buffer[i], 5, &value);
		if (len < 0)
			return len;

		i += len;
		pkt_dev->queue_map_max = value;
		sprintf(pg_result, "OK: queue_map_max=%u", pkt_dev->queue_map_max);
		return count;
	}

	if (!strcmp(name, "mpls")) {
		unsigned int n, cnt;

		len = get_labels(&user_buffer[i], pkt_dev);
		if (len < 0)
			return len;
		i += len;
		cnt = sprintf(pg_result, "OK: mpls=");
		for (n = 0; n < pkt_dev->nr_labels; n++)
			cnt += sprintf(pg_result + cnt,
				       "%08x%s", ntohl(pkt_dev->labels[n]),
				       n == pkt_dev->nr_labels-1 ? "" : ",");

		if (pkt_dev->nr_labels && pkt_dev->vlan_id != 0xffff) {
			pkt_dev->vlan_id = 0xffff; /* turn off VLAN/SVLAN */
			pkt_dev->svlan_id = 0xffff;

			if (debug)
				pr_debug("VLAN/SVLAN auto turned off\n");
		}
		return count;
	}

	if (!strcmp(name, "vlan_id")) {
		len = num_arg(&user_buffer[i], 4, &value);
		if (len < 0)
			return len;

		i += len;
		if (value <= 4095) {
			pkt_dev->vlan_id = value;  /* turn on VLAN */

			if (debug)
				pr_debug("VLAN turned on\n");

			if (debug && pkt_dev->nr_labels)
				pr_debug("MPLS auto turned off\n");

			pkt_dev->nr_labels = 0;    /* turn off MPLS */
			sprintf(pg_result, "OK: vlan_id=%u", pkt_dev->vlan_id);
		} else {
			pkt_dev->vlan_id = 0xffff; /* turn off VLAN/SVLAN */
			pkt_dev->svlan_id = 0xffff;

			if (debug)
				pr_debug("VLAN/SVLAN turned off\n");
		}
		return count;
	}

	if (!strcmp(name, "vlan_p")) {
		len = num_arg(&user_buffer[i], 1, &value);
		if (len < 0)
			return len;

		i += len;
		if ((value <= 7) && (pkt_dev->vlan_id != 0xffff)) {
			pkt_dev->vlan_p = value;
			sprintf(pg_result, "OK: vlan_p=%u", pkt_dev->vlan_p);
		} else {
			sprintf(pg_result, "ERROR: vlan_p must be 0-7");
		}
		return count;
	}

	if (!strcmp(name, "vlan_cfi")) {
		len = num_arg(&user_buffer[i], 1, &value);
		if (len < 0)
			return len;

		i += len;
		if ((value <= 1) && (pkt_dev->vlan_id != 0xffff)) {
			pkt_dev->vlan_cfi = value;
			sprintf(pg_result, "OK: vlan_cfi=%u", pkt_dev->vlan_cfi);
		} else {
			sprintf(pg_result, "ERROR: vlan_cfi must be 0-1");
		}
		return count;
	}

	if (!strcmp(name, "svlan_id")) {
		len = num_arg(&user_buffer[i], 4, &value);
		if (len < 0)
			return len;

		i += len;
		if ((value <= 4095) && ((pkt_dev->vlan_id != 0xffff))) {
			pkt_dev->svlan_id = value;  /* turn on SVLAN */

			if (debug)
				pr_debug("SVLAN turned on\n");

			if (debug && pkt_dev->nr_labels)
				pr_debug("MPLS auto turned off\n");

			pkt_dev->nr_labels = 0;    /* turn off MPLS */
			sprintf(pg_result, "OK: svlan_id=%u", pkt_dev->svlan_id);
		} else {
			pkt_dev->vlan_id = 0xffff; /* turn off VLAN/SVLAN */
			pkt_dev->svlan_id = 0xffff;

			if (debug)
				pr_debug("VLAN/SVLAN turned off\n");
		}
		return count;
	}

	if (!strcmp(name, "svlan_p")) {
		len = num_arg(&user_buffer[i], 1, &value);
		if (len < 0)
			return len;

		i += len;
		if ((value <= 7) && (pkt_dev->svlan_id != 0xffff)) {
			pkt_dev->svlan_p = value;
			sprintf(pg_result, "OK: svlan_p=%u", pkt_dev->svlan_p);
		} else {
			sprintf(pg_result, "ERROR: svlan_p must be 0-7");
		}
		return count;
	}

	if (!strcmp(name, "svlan_cfi")) {
		len = num_arg(&user_buffer[i], 1, &value);
		if (len < 0)
			return len;

		i += len;
		if ((value <= 1) && (pkt_dev->svlan_id != 0xffff)) {
			pkt_dev->svlan_cfi = value;
			sprintf(pg_result, "OK: svlan_cfi=%u", pkt_dev->svlan_cfi);
		} else {
			sprintf(pg_result, "ERROR: svlan_cfi must be 0-1");
		}
		return count;
	}

	if (!strcmp(name, "tos")) {
		__u32 tmp_value = 0;
		len = hex32_arg(&user_buffer[i], 2, &tmp_value);
		if (len < 0)
			return len;

		i += len;
		if (len == 2) {
			pkt_dev->tos = tmp_value;
			sprintf(pg_result, "OK: tos=0x%02x", pkt_dev->tos);
		} else {
			sprintf(pg_result, "ERROR: tos must be 00-ff");
		}
		return count;
	}

	if (!strcmp(name, "traffic_class")) {
		__u32 tmp_value = 0;
		len = hex32_arg(&user_buffer[i], 2, &tmp_value);
		if (len < 0)
			return len;

		i += len;
		if (len == 2) {
			pkt_dev->traffic_class = tmp_value;
			sprintf(pg_result, "OK: traffic_class=0x%02x", pkt_dev->traffic_class);
		} else {
			sprintf(pg_result, "ERROR: traffic_class must be 00-ff");
		}
		return count;
	}

	if (!strcmp(name, "skb_priority")) {
		len = num_arg(&user_buffer[i], 9, &value);
		if (len < 0)
			return len;

		i += len;
		pkt_dev->skb_priority = value;
		sprintf(pg_result, "OK: skb_priority=%i",
			pkt_dev->skb_priority);
		return count;
	}

	sprintf(pkt_dev->result, "No such parameter \"%s\"", name);
	return -EINVAL;
}

static int pktgen_if_open(struct inode *inode, struct file *file)
{
	return single_open(file, pktgen_if_show, PDE_DATA(inode));
}

static const struct file_operations pktgen_if_fops = {
	.open    = pktgen_if_open,
	.read    = seq_read,
	.llseek  = seq_lseek,
	.write   = pktgen_if_write,
	.release = single_release,
};

static int pktgen_thread_show(struct seq_file *seq, void *v)
{
	struct pktgen_thread *t = seq->private;
	const struct pktgen_dev *pkt_dev;

	BUG_ON(!t);

	seq_puts(seq, "Running: ");

	rcu_read_lock();
	list_for_each_entry_rcu(pkt_dev, &t->if_list, list)
		if (pkt_dev->running)
			seq_printf(seq, "%s ", pkt_dev->odevname);

	seq_puts(seq, "\nStopped: ");

	list_for_each_entry_rcu(pkt_dev, &t->if_list, list)
		if (!pkt_dev->running)
			seq_printf(seq, "%s ", pkt_dev->odevname);

	if (t->result[0])
		seq_printf(seq, "\nResult: %s\n", t->result);
	else
		seq_puts(seq, "\nResult: NA\n");

	rcu_read_unlock();

	return 0;
}

static ssize_t pktgen_thread_write(struct file *file,
				   const char __user * user_buffer,
				   size_t count, loff_t * offset)
{
	struct seq_file *seq = file->private_data;
	struct pktgen_thread *t = seq->private;
	int i, max, len, ret;
	char name[40];
	char *pg_result;

	if (count < 1) {
		//      sprintf(pg_result, "Wrong command format");
		return -EINVAL;
	}

	max = count;
	len = count_trail_chars(user_buffer, max);
	if (len < 0)
		return len;

	i = len;

	/* Read variable name */

	len = strn_len(&user_buffer[i], sizeof(name) - 1);
	if (len < 0)
		return len;

	memset(name, 0, sizeof(name));
	if (copy_from_user(name, &user_buffer[i], len))
		return -EFAULT;
	i += len;

	max = count - i;
	len = count_trail_chars(&user_buffer[i], max);
	if (len < 0)
		return len;

	i += len;

	if (debug)
		pr_debug("t=%s, count=%lu\n", name, (unsigned long)count);

	if (!t) {
		pr_err("ERROR: No thread\n");
		ret = -EINVAL;
		goto out;
	}

	pg_result = &(t->result[0]);

	if (!strcmp(name, "add_device")) {
		char f[32];
		memset(f, 0, 32);
		len = strn_len(&user_buffer[i], sizeof(f) - 1);
		if (len < 0) {
			ret = len;
			goto out;
		}
		if (copy_from_user(f, &user_buffer[i], len))
			return -EFAULT;
		i += len;
		mutex_lock(&pktgen_thread_lock);
		ret = pktgen_add_device(t, f);
		mutex_unlock(&pktgen_thread_lock);
		if (!ret) {
			ret = count;
			sprintf(pg_result, "OK: add_device=%s", f);
		} else
			sprintf(pg_result, "ERROR: can not add device %s", f);
		goto out;
	}

	if (!strcmp(name, "rem_device_all")) {
		mutex_lock(&pktgen_thread_lock);
		t->control |= T_REMDEVALL;
		mutex_unlock(&pktgen_thread_lock);
		schedule_timeout_interruptible(msecs_to_jiffies(125));	/* Propagate thread->control  */
		ret = count;
		sprintf(pg_result, "OK: rem_device_all");
		goto out;
	}

	if (!strcmp(name, "max_before_softirq")) {
		sprintf(pg_result, "OK: Note! max_before_softirq is obsoleted -- Do not use");
		ret = count;
		goto out;
	}

	ret = -EINVAL;
out:
	return ret;
}

static int pktgen_thread_open(struct inode *inode, struct file *file)
{
	return single_open(file, pktgen_thread_show, PDE_DATA(inode));
}

static const struct file_operations pktgen_thread_fops = {
	.open    = pktgen_thread_open,
	.read    = seq_read,
	.llseek  = seq_lseek,
	.write   = pktgen_thread_write,
	.release = single_release,
};

/* Think find or remove for NN */
static struct pktgen_dev *__pktgen_NN_threads(const struct pktgen_net *pn,
					      const char *ifname, int remove)
{
	struct pktgen_thread *t;
	struct pktgen_dev *pkt_dev = NULL;
	bool exact = (remove == FIND);

	list_for_each_entry(t, &pn->pktgen_threads, th_list) {
		pkt_dev = pktgen_find_dev(t, ifname, exact);
		if (pkt_dev) {
			if (remove) {
				pkt_dev->removal_mark = 1;
				t->control |= T_REMDEV;
			}
			break;
		}
	}
	return pkt_dev;
}

/*
 * mark a device for removal
 */
static void pktgen_mark_device(const struct pktgen_net *pn, const char *ifname)
{
	struct pktgen_dev *pkt_dev = NULL;
	const int max_tries = 10, msec_per_try = 125;
	int i = 0;

	mutex_lock(&pktgen_thread_lock);
	pr_debug("%s: marking %s for removal\n", __func__, ifname);

	while (1) {

		pkt_dev = __pktgen_NN_threads(pn, ifname, REMOVE);
		if (pkt_dev == NULL)
			break;	/* success */

		mutex_unlock(&pktgen_thread_lock);
		pr_debug("%s: waiting for %s to disappear....\n",
			 __func__, ifname);
		schedule_timeout_interruptible(msecs_to_jiffies(msec_per_try));
		mutex_lock(&pktgen_thread_lock);

		if (++i >= max_tries) {
			pr_err("%s: timed out after waiting %d msec for device %s to be removed\n",
			       __func__, msec_per_try * i, ifname);
			break;
		}

	}

	mutex_unlock(&pktgen_thread_lock);
}

static void pktgen_change_name(const struct pktgen_net *pn, struct net_device *dev)
{
	struct pktgen_thread *t;

	mutex_lock(&pktgen_thread_lock);

	list_for_each_entry(t, &pn->pktgen_threads, th_list) {
		struct pktgen_dev *pkt_dev;

		if_lock(t);
		list_for_each_entry(pkt_dev, &t->if_list, list) {
			if (pkt_dev->odev != dev)
				continue;

			proc_remove(pkt_dev->entry);

			pkt_dev->entry = proc_create_data(dev->name, 0600,
							  pn->proc_dir,
							  &pktgen_if_fops,
							  pkt_dev);
			if (!pkt_dev->entry)
				pr_err("can't move proc entry for '%s'\n",
				       dev->name);
			break;
		}
		if_unlock(t);
	}
	mutex_unlock(&pktgen_thread_lock);
}

static int pktgen_device_event(struct notifier_block *unused,
			       unsigned long event, void *ptr)
{
	struct net_device *dev = netdev_notifier_info_to_dev(ptr);
	struct pktgen_net *pn = net_generic(dev_net(dev), pg_net_id);

	if (pn->pktgen_exiting)
		return NOTIFY_DONE;

	/* It is OK that we do not hold the group lock right now,
	 * as we run under the RTNL lock.
	 */

	switch (event) {
	case NETDEV_CHANGENAME:
		pktgen_change_name(pn, dev);
		break;

	case NETDEV_UNREGISTER:
		pktgen_mark_device(pn, dev->name);
		break;
	}

	return NOTIFY_DONE;
}

static struct net_device *pktgen_dev_get_by_name(const struct pktgen_net *pn,
						 struct pktgen_dev *pkt_dev,
						 const char *ifname)
{
	char b[IFNAMSIZ+5];
	int i;

	for (i = 0; ifname[i] != '@'; i++) {
		if (i == IFNAMSIZ)
			break;

		b[i] = ifname[i];
	}
	b[i] = 0;

	return dev_get_by_name(pn->net, b);
}


/* Associate pktgen_dev with a device. */

static int pktgen_setup_dev(const struct pktgen_net *pn,
			    struct pktgen_dev *pkt_dev, const char *ifname)
{
	struct net_device *odev;
	int err;

	/* Clean old setups */
	if (pkt_dev->odev) {
		dev_put(pkt_dev->odev);
		pkt_dev->odev = NULL;
	}

	odev = pktgen_dev_get_by_name(pn, pkt_dev, ifname);
	if (!odev) {
		pr_err("no such netdevice: \"%s\"\n", ifname);
		return -ENODEV;
	}

	if (odev->type != ARPHRD_ETHER) {
		pr_err("not an ethernet device: \"%s\"\n", ifname);
		err = -EINVAL;
	} else if (!netif_running(odev)) {
		pr_err("device is down: \"%s\"\n", ifname);
		err = -ENETDOWN;
	} else {
		pkt_dev->odev = odev;
		return 0;
	}

	dev_put(odev);
	return err;
}

/* Read pkt_dev from the interface and set up internal pktgen_dev
 * structure to have the right information to create/send packets
 */
static void pktgen_setup_inject(struct pktgen_dev *pkt_dev)
{
	int ntxq;

	if (!pkt_dev->odev) {
		pr_err("ERROR: pkt_dev->odev == NULL in setup_inject\n");
		sprintf(pkt_dev->result,
			"ERROR: pkt_dev->odev == NULL in setup_inject.\n");
		return;
	}

	/* make sure that we don't pick a non-existing transmit queue */
	ntxq = pkt_dev->odev->real_num_tx_queues;

	if (ntxq <= pkt_dev->queue_map_min) {
		pr_warn("WARNING: Requested queue_map_min (zero-based) (%d) exceeds valid range [0 - %d] for (%d) queues on %s, resetting\n",
			pkt_dev->queue_map_min, (ntxq ?: 1) - 1, ntxq,
			pkt_dev->odevname);
		pkt_dev->queue_map_min = (ntxq ?: 1) - 1;
	}
	if (pkt_dev->queue_map_max >= ntxq) {
		pr_warn("WARNING: Requested queue_map_max (zero-based) (%d) exceeds valid range [0 - %d] for (%d) queues on %s, resetting\n",
			pkt_dev->queue_map_max, (ntxq ?: 1) - 1, ntxq,
			pkt_dev->odevname);
		pkt_dev->queue_map_max = (ntxq ?: 1) - 1;
	}

	/* Default to the interface's mac if not explicitly set. */

	if (is_zero_ether_addr(pkt_dev->src_mac))
		ether_addr_copy(&(pkt_dev->hh[6]), pkt_dev->odev->dev_addr);

	/* Set up Dest MAC */
	ether_addr_copy(&(pkt_dev->hh[0]), pkt_dev->dst_mac);

	if (pkt_dev->flags & F_IPV6) {
		int i, set = 0, err = 1;
		struct inet6_dev *idev;

		if (pkt_dev->min_pkt_size == 0) {
			pkt_dev->min_pkt_size = 14 + sizeof(struct ipv6hdr)
						+ sizeof(struct udphdr)
						+ sizeof(struct pktgen_hdr)
						+ pkt_dev->pkt_overhead;
		}

		for (i = 0; i < sizeof(struct in6_addr); i++)
			if (pkt_dev->cur_in6_saddr.s6_addr[i]) {
				set = 1;
				break;
			}

		if (!set) {

			/*
			 * Use linklevel address if unconfigured.
			 *
			 * use ipv6_get_lladdr if/when it's get exported
			 */

			rcu_read_lock();
			idev = __in6_dev_get(pkt_dev->odev);
			if (idev) {
				struct inet6_ifaddr *ifp;

				read_lock_bh(&idev->lock);
				list_for_each_entry(ifp, &idev->addr_list, if_list) {
					if ((ifp->scope & IFA_LINK) &&
					    !(ifp->flags & IFA_F_TENTATIVE)) {
						pkt_dev->cur_in6_saddr = ifp->addr;
						err = 0;
						break;
					}
				}
				read_unlock_bh(&idev->lock);
			}
			rcu_read_unlock();
			if (err)
				pr_err("ERROR: IPv6 link address not available\n");
		}
	} else {
		if (pkt_dev->min_pkt_size == 0) {
			pkt_dev->min_pkt_size = 14 + sizeof(struct iphdr)
						+ sizeof(struct udphdr)
						+ sizeof(struct pktgen_hdr)
						+ pkt_dev->pkt_overhead;
		}

		pkt_dev->saddr_min = 0;
		pkt_dev->saddr_max = 0;
		if (strlen(pkt_dev->src_min) == 0) {

			struct in_device *in_dev;

			rcu_read_lock();
			in_dev = __in_dev_get_rcu(pkt_dev->odev);
			if (in_dev) {
				const struct in_ifaddr *ifa;

				ifa = rcu_dereference(in_dev->ifa_list);
				if (ifa) {
					pkt_dev->saddr_min = ifa->ifa_address;
					pkt_dev->saddr_max = pkt_dev->saddr_min;
				}
			}
			rcu_read_unlock();
		} else {
			pkt_dev->saddr_min = in_aton(pkt_dev->src_min);
			pkt_dev->saddr_max = in_aton(pkt_dev->src_max);
		}

		pkt_dev->daddr_min = in_aton(pkt_dev->dst_min);
		pkt_dev->daddr_max = in_aton(pkt_dev->dst_max);
	}
	/* Initialize current values. */
	pkt_dev->cur_pkt_size = pkt_dev->min_pkt_size;
	if (pkt_dev->min_pkt_size > pkt_dev->max_pkt_size)
		pkt_dev->max_pkt_size = pkt_dev->min_pkt_size;

	pkt_dev->cur_dst_mac_offset = 0;
	pkt_dev->cur_src_mac_offset = 0;
	pkt_dev->cur_saddr = pkt_dev->saddr_min;
	pkt_dev->cur_daddr = pkt_dev->daddr_min;
	pkt_dev->cur_udp_dst = pkt_dev->udp_dst_min;
	pkt_dev->cur_udp_src = pkt_dev->udp_src_min;
	pkt_dev->nflows = 0;
}


static void spin(struct pktgen_dev *pkt_dev, ktime_t spin_until)
{
	ktime_t start_time, end_time;
	s64 remaining;
	struct hrtimer_sleeper t;

<<<<<<< HEAD
	hrtimer_init_sleeper_on_stack(&t, CLOCK_MONOTONIC, HRTIMER_MODE_ABS,
				      current);
=======
	hrtimer_init_sleeper_on_stack(&t, CLOCK_MONOTONIC, HRTIMER_MODE_ABS);
>>>>>>> fa578e9d
	hrtimer_set_expires(&t.timer, spin_until);

	remaining = ktime_to_ns(hrtimer_expires_remaining(&t.timer));
	if (remaining <= 0)
		goto out;

	start_time = ktime_get();
	if (remaining < 100000) {
		/* for small delays (<100us), just loop until limit is reached */
		do {
			end_time = ktime_get();
		} while (ktime_compare(end_time, spin_until) < 0);
	} else {
<<<<<<< HEAD
		/* see do_nanosleep */
=======
>>>>>>> fa578e9d
		do {
			set_current_state(TASK_INTERRUPTIBLE);
			hrtimer_sleeper_start_expires(&t, HRTIMER_MODE_ABS);

			if (likely(t.task))
				schedule();

			hrtimer_cancel(&t.timer);
		} while (t.task && pkt_dev->running && !signal_pending(current));
		__set_current_state(TASK_RUNNING);
		end_time = ktime_get();
	}

	pkt_dev->idle_acc += ktime_to_ns(ktime_sub(end_time, start_time));
out:
	pkt_dev->next_tx = ktime_add_ns(spin_until, pkt_dev->delay);
	destroy_hrtimer_on_stack(&t.timer);
}

static inline void set_pkt_overhead(struct pktgen_dev *pkt_dev)
{
	pkt_dev->pkt_overhead = 0;
	pkt_dev->pkt_overhead += pkt_dev->nr_labels*sizeof(u32);
	pkt_dev->pkt_overhead += VLAN_TAG_SIZE(pkt_dev);
	pkt_dev->pkt_overhead += SVLAN_TAG_SIZE(pkt_dev);
}

static inline int f_seen(const struct pktgen_dev *pkt_dev, int flow)
{
	return !!(pkt_dev->flows[flow].flags & F_INIT);
}

static inline int f_pick(struct pktgen_dev *pkt_dev)
{
	int flow = pkt_dev->curfl;

	if (pkt_dev->flags & F_FLOW_SEQ) {
		if (pkt_dev->flows[flow].count >= pkt_dev->lflow) {
			/* reset time */
			pkt_dev->flows[flow].count = 0;
			pkt_dev->flows[flow].flags = 0;
			pkt_dev->curfl += 1;
			if (pkt_dev->curfl >= pkt_dev->cflows)
				pkt_dev->curfl = 0; /*reset */
		}
	} else {
		flow = prandom_u32() % pkt_dev->cflows;
		pkt_dev->curfl = flow;

		if (pkt_dev->flows[flow].count > pkt_dev->lflow) {
			pkt_dev->flows[flow].count = 0;
			pkt_dev->flows[flow].flags = 0;
		}
	}

	return pkt_dev->curfl;
}


#ifdef CONFIG_XFRM
/* If there was already an IPSEC SA, we keep it as is, else
 * we go look for it ...
*/
#define DUMMY_MARK 0
static void get_ipsec_sa(struct pktgen_dev *pkt_dev, int flow)
{
	struct xfrm_state *x = pkt_dev->flows[flow].x;
	struct pktgen_net *pn = net_generic(dev_net(pkt_dev->odev), pg_net_id);
	if (!x) {

		if (pkt_dev->spi) {
			/* We need as quick as possible to find the right SA
			 * Searching with minimum criteria to archieve this.
			 */
			x = xfrm_state_lookup_byspi(pn->net, htonl(pkt_dev->spi), AF_INET);
		} else {
			/* slow path: we dont already have xfrm_state */
			x = xfrm_stateonly_find(pn->net, DUMMY_MARK, 0,
						(xfrm_address_t *)&pkt_dev->cur_daddr,
						(xfrm_address_t *)&pkt_dev->cur_saddr,
						AF_INET,
						pkt_dev->ipsmode,
						pkt_dev->ipsproto, 0);
		}
		if (x) {
			pkt_dev->flows[flow].x = x;
			set_pkt_overhead(pkt_dev);
			pkt_dev->pkt_overhead += x->props.header_len;
		}

	}
}
#endif
static void set_cur_queue_map(struct pktgen_dev *pkt_dev)
{

	if (pkt_dev->flags & F_QUEUE_MAP_CPU)
		pkt_dev->cur_queue_map = smp_processor_id();

	else if (pkt_dev->queue_map_min <= pkt_dev->queue_map_max) {
		__u16 t;
		if (pkt_dev->flags & F_QUEUE_MAP_RND) {
			t = prandom_u32() %
				(pkt_dev->queue_map_max -
				 pkt_dev->queue_map_min + 1)
				+ pkt_dev->queue_map_min;
		} else {
			t = pkt_dev->cur_queue_map + 1;
			if (t > pkt_dev->queue_map_max)
				t = pkt_dev->queue_map_min;
		}
		pkt_dev->cur_queue_map = t;
	}
	pkt_dev->cur_queue_map  = pkt_dev->cur_queue_map % pkt_dev->odev->real_num_tx_queues;
}

/* Increment/randomize headers according to flags and current values
 * for IP src/dest, UDP src/dst port, MAC-Addr src/dst
 */
static void mod_cur_headers(struct pktgen_dev *pkt_dev)
{
	__u32 imn;
	__u32 imx;
	int flow = 0;

	if (pkt_dev->cflows)
		flow = f_pick(pkt_dev);

	/*  Deal with source MAC */
	if (pkt_dev->src_mac_count > 1) {
		__u32 mc;
		__u32 tmp;

		if (pkt_dev->flags & F_MACSRC_RND)
			mc = prandom_u32() % pkt_dev->src_mac_count;
		else {
			mc = pkt_dev->cur_src_mac_offset++;
			if (pkt_dev->cur_src_mac_offset >=
			    pkt_dev->src_mac_count)
				pkt_dev->cur_src_mac_offset = 0;
		}

		tmp = pkt_dev->src_mac[5] + (mc & 0xFF);
		pkt_dev->hh[11] = tmp;
		tmp = (pkt_dev->src_mac[4] + ((mc >> 8) & 0xFF) + (tmp >> 8));
		pkt_dev->hh[10] = tmp;
		tmp = (pkt_dev->src_mac[3] + ((mc >> 16) & 0xFF) + (tmp >> 8));
		pkt_dev->hh[9] = tmp;
		tmp = (pkt_dev->src_mac[2] + ((mc >> 24) & 0xFF) + (tmp >> 8));
		pkt_dev->hh[8] = tmp;
		tmp = (pkt_dev->src_mac[1] + (tmp >> 8));
		pkt_dev->hh[7] = tmp;
	}

	/*  Deal with Destination MAC */
	if (pkt_dev->dst_mac_count > 1) {
		__u32 mc;
		__u32 tmp;

		if (pkt_dev->flags & F_MACDST_RND)
			mc = prandom_u32() % pkt_dev->dst_mac_count;

		else {
			mc = pkt_dev->cur_dst_mac_offset++;
			if (pkt_dev->cur_dst_mac_offset >=
			    pkt_dev->dst_mac_count) {
				pkt_dev->cur_dst_mac_offset = 0;
			}
		}

		tmp = pkt_dev->dst_mac[5] + (mc & 0xFF);
		pkt_dev->hh[5] = tmp;
		tmp = (pkt_dev->dst_mac[4] + ((mc >> 8) & 0xFF) + (tmp >> 8));
		pkt_dev->hh[4] = tmp;
		tmp = (pkt_dev->dst_mac[3] + ((mc >> 16) & 0xFF) + (tmp >> 8));
		pkt_dev->hh[3] = tmp;
		tmp = (pkt_dev->dst_mac[2] + ((mc >> 24) & 0xFF) + (tmp >> 8));
		pkt_dev->hh[2] = tmp;
		tmp = (pkt_dev->dst_mac[1] + (tmp >> 8));
		pkt_dev->hh[1] = tmp;
	}

	if (pkt_dev->flags & F_MPLS_RND) {
		unsigned int i;
		for (i = 0; i < pkt_dev->nr_labels; i++)
			if (pkt_dev->labels[i] & MPLS_STACK_BOTTOM)
				pkt_dev->labels[i] = MPLS_STACK_BOTTOM |
					     ((__force __be32)prandom_u32() &
						      htonl(0x000fffff));
	}

	if ((pkt_dev->flags & F_VID_RND) && (pkt_dev->vlan_id != 0xffff)) {
		pkt_dev->vlan_id = prandom_u32() & (4096 - 1);
	}

	if ((pkt_dev->flags & F_SVID_RND) && (pkt_dev->svlan_id != 0xffff)) {
		pkt_dev->svlan_id = prandom_u32() & (4096 - 1);
	}

	if (pkt_dev->udp_src_min < pkt_dev->udp_src_max) {
		if (pkt_dev->flags & F_UDPSRC_RND)
			pkt_dev->cur_udp_src = prandom_u32() %
				(pkt_dev->udp_src_max - pkt_dev->udp_src_min)
				+ pkt_dev->udp_src_min;

		else {
			pkt_dev->cur_udp_src++;
			if (pkt_dev->cur_udp_src >= pkt_dev->udp_src_max)
				pkt_dev->cur_udp_src = pkt_dev->udp_src_min;
		}
	}

	if (pkt_dev->udp_dst_min < pkt_dev->udp_dst_max) {
		if (pkt_dev->flags & F_UDPDST_RND) {
			pkt_dev->cur_udp_dst = prandom_u32() %
				(pkt_dev->udp_dst_max - pkt_dev->udp_dst_min)
				+ pkt_dev->udp_dst_min;
		} else {
			pkt_dev->cur_udp_dst++;
			if (pkt_dev->cur_udp_dst >= pkt_dev->udp_dst_max)
				pkt_dev->cur_udp_dst = pkt_dev->udp_dst_min;
		}
	}

	if (!(pkt_dev->flags & F_IPV6)) {

		imn = ntohl(pkt_dev->saddr_min);
		imx = ntohl(pkt_dev->saddr_max);
		if (imn < imx) {
			__u32 t;
			if (pkt_dev->flags & F_IPSRC_RND)
				t = prandom_u32() % (imx - imn) + imn;
			else {
				t = ntohl(pkt_dev->cur_saddr);
				t++;
				if (t > imx)
					t = imn;

			}
			pkt_dev->cur_saddr = htonl(t);
		}

		if (pkt_dev->cflows && f_seen(pkt_dev, flow)) {
			pkt_dev->cur_daddr = pkt_dev->flows[flow].cur_daddr;
		} else {
			imn = ntohl(pkt_dev->daddr_min);
			imx = ntohl(pkt_dev->daddr_max);
			if (imn < imx) {
				__u32 t;
				__be32 s;
				if (pkt_dev->flags & F_IPDST_RND) {

					do {
						t = prandom_u32() %
							(imx - imn) + imn;
						s = htonl(t);
					} while (ipv4_is_loopback(s) ||
						ipv4_is_multicast(s) ||
						ipv4_is_lbcast(s) ||
						ipv4_is_zeronet(s) ||
						ipv4_is_local_multicast(s));
					pkt_dev->cur_daddr = s;
				} else {
					t = ntohl(pkt_dev->cur_daddr);
					t++;
					if (t > imx) {
						t = imn;
					}
					pkt_dev->cur_daddr = htonl(t);
				}
			}
			if (pkt_dev->cflows) {
				pkt_dev->flows[flow].flags |= F_INIT;
				pkt_dev->flows[flow].cur_daddr =
				    pkt_dev->cur_daddr;
#ifdef CONFIG_XFRM
				if (pkt_dev->flags & F_IPSEC)
					get_ipsec_sa(pkt_dev, flow);
#endif
				pkt_dev->nflows++;
			}
		}
	} else {		/* IPV6 * */

		if (!ipv6_addr_any(&pkt_dev->min_in6_daddr)) {
			int i;

			/* Only random destinations yet */

			for (i = 0; i < 4; i++) {
				pkt_dev->cur_in6_daddr.s6_addr32[i] =
				    (((__force __be32)prandom_u32() |
				      pkt_dev->min_in6_daddr.s6_addr32[i]) &
				     pkt_dev->max_in6_daddr.s6_addr32[i]);
			}
		}
	}

	if (pkt_dev->min_pkt_size < pkt_dev->max_pkt_size) {
		__u32 t;
		if (pkt_dev->flags & F_TXSIZE_RND) {
			t = prandom_u32() %
				(pkt_dev->max_pkt_size - pkt_dev->min_pkt_size)
				+ pkt_dev->min_pkt_size;
		} else {
			t = pkt_dev->cur_pkt_size + 1;
			if (t > pkt_dev->max_pkt_size)
				t = pkt_dev->min_pkt_size;
		}
		pkt_dev->cur_pkt_size = t;
	}

	set_cur_queue_map(pkt_dev);

	pkt_dev->flows[flow].count++;
}


#ifdef CONFIG_XFRM
static u32 pktgen_dst_metrics[RTAX_MAX + 1] = {

	[RTAX_HOPLIMIT] = 0x5, /* Set a static hoplimit */
};

static int pktgen_output_ipsec(struct sk_buff *skb, struct pktgen_dev *pkt_dev)
{
	struct xfrm_state *x = pkt_dev->flows[pkt_dev->curfl].x;
	int err = 0;
	struct net *net = dev_net(pkt_dev->odev);

	if (!x)
		return 0;
	/* XXX: we dont support tunnel mode for now until
	 * we resolve the dst issue */
	if ((x->props.mode != XFRM_MODE_TRANSPORT) && (pkt_dev->spi == 0))
		return 0;

	/* But when user specify an valid SPI, transformation
	 * supports both transport/tunnel mode + ESP/AH type.
	 */
	if ((x->props.mode == XFRM_MODE_TUNNEL) && (pkt_dev->spi != 0))
		skb->_skb_refdst = (unsigned long)&pkt_dev->xdst.u.dst | SKB_DST_NOREF;

	rcu_read_lock_bh();
	err = pktgen_xfrm_outer_mode_output(x, skb);
	rcu_read_unlock_bh();
	if (err) {
		XFRM_INC_STATS(net, LINUX_MIB_XFRMOUTSTATEMODEERROR);
		goto error;
	}
	err = x->type->output(x, skb);
	if (err) {
		XFRM_INC_STATS(net, LINUX_MIB_XFRMOUTSTATEPROTOERROR);
		goto error;
	}
	spin_lock_bh(&x->lock);
	x->curlft.bytes += skb->len;
	x->curlft.packets++;
	spin_unlock_bh(&x->lock);
error:
	return err;
}

static void free_SAs(struct pktgen_dev *pkt_dev)
{
	if (pkt_dev->cflows) {
		/* let go of the SAs if we have them */
		int i;
		for (i = 0; i < pkt_dev->cflows; i++) {
			struct xfrm_state *x = pkt_dev->flows[i].x;
			if (x) {
				xfrm_state_put(x);
				pkt_dev->flows[i].x = NULL;
			}
		}
	}
}

static int process_ipsec(struct pktgen_dev *pkt_dev,
			      struct sk_buff *skb, __be16 protocol)
{
	if (pkt_dev->flags & F_IPSEC) {
		struct xfrm_state *x = pkt_dev->flows[pkt_dev->curfl].x;
		int nhead = 0;
		if (x) {
			struct ethhdr *eth;
			struct iphdr *iph;
			int ret;

			nhead = x->props.header_len - skb_headroom(skb);
			if (nhead > 0) {
				ret = pskb_expand_head(skb, nhead, 0, GFP_ATOMIC);
				if (ret < 0) {
					pr_err("Error expanding ipsec packet %d\n",
					       ret);
					goto err;
				}
			}

			/* ipsec is not expecting ll header */
			skb_pull(skb, ETH_HLEN);
			ret = pktgen_output_ipsec(skb, pkt_dev);
			if (ret) {
				pr_err("Error creating ipsec packet %d\n", ret);
				goto err;
			}
			/* restore ll */
			eth = skb_push(skb, ETH_HLEN);
			memcpy(eth, pkt_dev->hh, 2 * ETH_ALEN);
			eth->h_proto = protocol;

			/* Update IPv4 header len as well as checksum value */
			iph = ip_hdr(skb);
			iph->tot_len = htons(skb->len - ETH_HLEN);
			ip_send_check(iph);
		}
	}
	return 1;
err:
	kfree_skb(skb);
	return 0;
}
#endif

static void mpls_push(__be32 *mpls, struct pktgen_dev *pkt_dev)
{
	unsigned int i;
	for (i = 0; i < pkt_dev->nr_labels; i++)
		*mpls++ = pkt_dev->labels[i] & ~MPLS_STACK_BOTTOM;

	mpls--;
	*mpls |= MPLS_STACK_BOTTOM;
}

static inline __be16 build_tci(unsigned int id, unsigned int cfi,
			       unsigned int prio)
{
	return htons(id | (cfi << 12) | (prio << 13));
}

static void pktgen_finalize_skb(struct pktgen_dev *pkt_dev, struct sk_buff *skb,
				int datalen)
{
	struct timespec64 timestamp;
	struct pktgen_hdr *pgh;

	pgh = skb_put(skb, sizeof(*pgh));
	datalen -= sizeof(*pgh);

	if (pkt_dev->nfrags <= 0) {
		skb_put_zero(skb, datalen);
	} else {
		int frags = pkt_dev->nfrags;
		int i, len;
		int frag_len;


		if (frags > MAX_SKB_FRAGS)
			frags = MAX_SKB_FRAGS;
		len = datalen - frags * PAGE_SIZE;
		if (len > 0) {
			skb_put_zero(skb, len);
			datalen = frags * PAGE_SIZE;
		}

		i = 0;
		frag_len = (datalen/frags) < PAGE_SIZE ?
			   (datalen/frags) : PAGE_SIZE;
		while (datalen > 0) {
			if (unlikely(!pkt_dev->page)) {
				int node = numa_node_id();

				if (pkt_dev->node >= 0 && (pkt_dev->flags & F_NODE))
					node = pkt_dev->node;
				pkt_dev->page = alloc_pages_node(node, GFP_KERNEL | __GFP_ZERO, 0);
				if (!pkt_dev->page)
					break;
			}
			get_page(pkt_dev->page);
			skb_frag_set_page(skb, i, pkt_dev->page);
			skb_frag_off_set(&skb_shinfo(skb)->frags[i], 0);
			/*last fragment, fill rest of data*/
			if (i == (frags - 1))
				skb_frag_size_set(&skb_shinfo(skb)->frags[i],
				    (datalen < PAGE_SIZE ? datalen : PAGE_SIZE));
			else
				skb_frag_size_set(&skb_shinfo(skb)->frags[i], frag_len);
			datalen -= skb_frag_size(&skb_shinfo(skb)->frags[i]);
			skb->len += skb_frag_size(&skb_shinfo(skb)->frags[i]);
			skb->data_len += skb_frag_size(&skb_shinfo(skb)->frags[i]);
			i++;
			skb_shinfo(skb)->nr_frags = i;
		}
	}

	/* Stamp the time, and sequence number,
	 * convert them to network byte order
	 */
	pgh->pgh_magic = htonl(PKTGEN_MAGIC);
	pgh->seq_num = htonl(pkt_dev->seq_num);

	if (pkt_dev->flags & F_NO_TIMESTAMP) {
		pgh->tv_sec = 0;
		pgh->tv_usec = 0;
	} else {
		/*
		 * pgh->tv_sec wraps in y2106 when interpreted as unsigned
		 * as done by wireshark, or y2038 when interpreted as signed.
		 * This is probably harmless, but if anyone wants to improve
		 * it, we could introduce a variant that puts 64-bit nanoseconds
		 * into the respective header bytes.
		 * This would also be slightly faster to read.
		 */
		ktime_get_real_ts64(&timestamp);
		pgh->tv_sec = htonl(timestamp.tv_sec);
		pgh->tv_usec = htonl(timestamp.tv_nsec / NSEC_PER_USEC);
	}
}

static struct sk_buff *pktgen_alloc_skb(struct net_device *dev,
					struct pktgen_dev *pkt_dev)
{
	unsigned int extralen = LL_RESERVED_SPACE(dev);
	struct sk_buff *skb = NULL;
	unsigned int size;

	size = pkt_dev->cur_pkt_size + 64 + extralen + pkt_dev->pkt_overhead;
	if (pkt_dev->flags & F_NODE) {
		int node = pkt_dev->node >= 0 ? pkt_dev->node : numa_node_id();

		skb = __alloc_skb(NET_SKB_PAD + size, GFP_NOWAIT, 0, node);
		if (likely(skb)) {
			skb_reserve(skb, NET_SKB_PAD);
			skb->dev = dev;
		}
	} else {
		 skb = __netdev_alloc_skb(dev, size, GFP_NOWAIT);
	}

	/* the caller pre-fetches from skb->data and reserves for the mac hdr */
	if (likely(skb))
		skb_reserve(skb, extralen - 16);

	return skb;
}

static struct sk_buff *fill_packet_ipv4(struct net_device *odev,
					struct pktgen_dev *pkt_dev)
{
	struct sk_buff *skb = NULL;
	__u8 *eth;
	struct udphdr *udph;
	int datalen, iplen;
	struct iphdr *iph;
	__be16 protocol = htons(ETH_P_IP);
	__be32 *mpls;
	__be16 *vlan_tci = NULL;                 /* Encapsulates priority and VLAN ID */
	__be16 *vlan_encapsulated_proto = NULL;  /* packet type ID field (or len) for VLAN tag */
	__be16 *svlan_tci = NULL;                /* Encapsulates priority and SVLAN ID */
	__be16 *svlan_encapsulated_proto = NULL; /* packet type ID field (or len) for SVLAN tag */
	u16 queue_map;

	if (pkt_dev->nr_labels)
		protocol = htons(ETH_P_MPLS_UC);

	if (pkt_dev->vlan_id != 0xffff)
		protocol = htons(ETH_P_8021Q);

	/* Update any of the values, used when we're incrementing various
	 * fields.
	 */
	mod_cur_headers(pkt_dev);
	queue_map = pkt_dev->cur_queue_map;

	skb = pktgen_alloc_skb(odev, pkt_dev);
	if (!skb) {
		sprintf(pkt_dev->result, "No memory");
		return NULL;
	}

	prefetchw(skb->data);
	skb_reserve(skb, 16);

	/*  Reserve for ethernet and IP header  */
	eth = skb_push(skb, 14);
	mpls = skb_put(skb, pkt_dev->nr_labels * sizeof(__u32));
	if (pkt_dev->nr_labels)
		mpls_push(mpls, pkt_dev);

	if (pkt_dev->vlan_id != 0xffff) {
		if (pkt_dev->svlan_id != 0xffff) {
			svlan_tci = skb_put(skb, sizeof(__be16));
			*svlan_tci = build_tci(pkt_dev->svlan_id,
					       pkt_dev->svlan_cfi,
					       pkt_dev->svlan_p);
			svlan_encapsulated_proto = skb_put(skb,
							   sizeof(__be16));
			*svlan_encapsulated_proto = htons(ETH_P_8021Q);
		}
		vlan_tci = skb_put(skb, sizeof(__be16));
		*vlan_tci = build_tci(pkt_dev->vlan_id,
				      pkt_dev->vlan_cfi,
				      pkt_dev->vlan_p);
		vlan_encapsulated_proto = skb_put(skb, sizeof(__be16));
		*vlan_encapsulated_proto = htons(ETH_P_IP);
	}

	skb_reset_mac_header(skb);
	skb_set_network_header(skb, skb->len);
	iph = skb_put(skb, sizeof(struct iphdr));

	skb_set_transport_header(skb, skb->len);
	udph = skb_put(skb, sizeof(struct udphdr));
	skb_set_queue_mapping(skb, queue_map);
	skb->priority = pkt_dev->skb_priority;

	memcpy(eth, pkt_dev->hh, 12);
	*(__be16 *) & eth[12] = protocol;

	/* Eth + IPh + UDPh + mpls */
	datalen = pkt_dev->cur_pkt_size - 14 - 20 - 8 -
		  pkt_dev->pkt_overhead;
	if (datalen < 0 || datalen < sizeof(struct pktgen_hdr))
		datalen = sizeof(struct pktgen_hdr);

	udph->source = htons(pkt_dev->cur_udp_src);
	udph->dest = htons(pkt_dev->cur_udp_dst);
	udph->len = htons(datalen + 8);	/* DATA + udphdr */
	udph->check = 0;

	iph->ihl = 5;
	iph->version = 4;
	iph->ttl = 32;
	iph->tos = pkt_dev->tos;
	iph->protocol = IPPROTO_UDP;	/* UDP */
	iph->saddr = pkt_dev->cur_saddr;
	iph->daddr = pkt_dev->cur_daddr;
	iph->id = htons(pkt_dev->ip_id);
	pkt_dev->ip_id++;
	iph->frag_off = 0;
	iplen = 20 + 8 + datalen;
	iph->tot_len = htons(iplen);
	ip_send_check(iph);
	skb->protocol = protocol;
	skb->dev = odev;
	skb->pkt_type = PACKET_HOST;

	pktgen_finalize_skb(pkt_dev, skb, datalen);

	if (!(pkt_dev->flags & F_UDPCSUM)) {
		skb->ip_summed = CHECKSUM_NONE;
	} else if (odev->features & (NETIF_F_HW_CSUM | NETIF_F_IP_CSUM)) {
		skb->ip_summed = CHECKSUM_PARTIAL;
		skb->csum = 0;
		udp4_hwcsum(skb, iph->saddr, iph->daddr);
	} else {
		__wsum csum = skb_checksum(skb, skb_transport_offset(skb), datalen + 8, 0);

		/* add protocol-dependent pseudo-header */
		udph->check = csum_tcpudp_magic(iph->saddr, iph->daddr,
						datalen + 8, IPPROTO_UDP, csum);

		if (udph->check == 0)
			udph->check = CSUM_MANGLED_0;
	}

#ifdef CONFIG_XFRM
	if (!process_ipsec(pkt_dev, skb, protocol))
		return NULL;
#endif

	return skb;
}

static struct sk_buff *fill_packet_ipv6(struct net_device *odev,
					struct pktgen_dev *pkt_dev)
{
	struct sk_buff *skb = NULL;
	__u8 *eth;
	struct udphdr *udph;
	int datalen, udplen;
	struct ipv6hdr *iph;
	__be16 protocol = htons(ETH_P_IPV6);
	__be32 *mpls;
	__be16 *vlan_tci = NULL;                 /* Encapsulates priority and VLAN ID */
	__be16 *vlan_encapsulated_proto = NULL;  /* packet type ID field (or len) for VLAN tag */
	__be16 *svlan_tci = NULL;                /* Encapsulates priority and SVLAN ID */
	__be16 *svlan_encapsulated_proto = NULL; /* packet type ID field (or len) for SVLAN tag */
	u16 queue_map;

	if (pkt_dev->nr_labels)
		protocol = htons(ETH_P_MPLS_UC);

	if (pkt_dev->vlan_id != 0xffff)
		protocol = htons(ETH_P_8021Q);

	/* Update any of the values, used when we're incrementing various
	 * fields.
	 */
	mod_cur_headers(pkt_dev);
	queue_map = pkt_dev->cur_queue_map;

	skb = pktgen_alloc_skb(odev, pkt_dev);
	if (!skb) {
		sprintf(pkt_dev->result, "No memory");
		return NULL;
	}

	prefetchw(skb->data);
	skb_reserve(skb, 16);

	/*  Reserve for ethernet and IP header  */
	eth = skb_push(skb, 14);
	mpls = skb_put(skb, pkt_dev->nr_labels * sizeof(__u32));
	if (pkt_dev->nr_labels)
		mpls_push(mpls, pkt_dev);

	if (pkt_dev->vlan_id != 0xffff) {
		if (pkt_dev->svlan_id != 0xffff) {
			svlan_tci = skb_put(skb, sizeof(__be16));
			*svlan_tci = build_tci(pkt_dev->svlan_id,
					       pkt_dev->svlan_cfi,
					       pkt_dev->svlan_p);
			svlan_encapsulated_proto = skb_put(skb,
							   sizeof(__be16));
			*svlan_encapsulated_proto = htons(ETH_P_8021Q);
		}
		vlan_tci = skb_put(skb, sizeof(__be16));
		*vlan_tci = build_tci(pkt_dev->vlan_id,
				      pkt_dev->vlan_cfi,
				      pkt_dev->vlan_p);
		vlan_encapsulated_proto = skb_put(skb, sizeof(__be16));
		*vlan_encapsulated_proto = htons(ETH_P_IPV6);
	}

	skb_reset_mac_header(skb);
	skb_set_network_header(skb, skb->len);
	iph = skb_put(skb, sizeof(struct ipv6hdr));

	skb_set_transport_header(skb, skb->len);
	udph = skb_put(skb, sizeof(struct udphdr));
	skb_set_queue_mapping(skb, queue_map);
	skb->priority = pkt_dev->skb_priority;

	memcpy(eth, pkt_dev->hh, 12);
	*(__be16 *) &eth[12] = protocol;

	/* Eth + IPh + UDPh + mpls */
	datalen = pkt_dev->cur_pkt_size - 14 -
		  sizeof(struct ipv6hdr) - sizeof(struct udphdr) -
		  pkt_dev->pkt_overhead;

	if (datalen < 0 || datalen < sizeof(struct pktgen_hdr)) {
		datalen = sizeof(struct pktgen_hdr);
		net_info_ratelimited("increased datalen to %d\n", datalen);
	}

	udplen = datalen + sizeof(struct udphdr);
	udph->source = htons(pkt_dev->cur_udp_src);
	udph->dest = htons(pkt_dev->cur_udp_dst);
	udph->len = htons(udplen);
	udph->check = 0;

	*(__be32 *) iph = htonl(0x60000000);	/* Version + flow */

	if (pkt_dev->traffic_class) {
		/* Version + traffic class + flow (0) */
		*(__be32 *)iph |= htonl(0x60000000 | (pkt_dev->traffic_class << 20));
	}

	iph->hop_limit = 32;

	iph->payload_len = htons(udplen);
	iph->nexthdr = IPPROTO_UDP;

	iph->daddr = pkt_dev->cur_in6_daddr;
	iph->saddr = pkt_dev->cur_in6_saddr;

	skb->protocol = protocol;
	skb->dev = odev;
	skb->pkt_type = PACKET_HOST;

	pktgen_finalize_skb(pkt_dev, skb, datalen);

	if (!(pkt_dev->flags & F_UDPCSUM)) {
		skb->ip_summed = CHECKSUM_NONE;
	} else if (odev->features & (NETIF_F_HW_CSUM | NETIF_F_IPV6_CSUM)) {
		skb->ip_summed = CHECKSUM_PARTIAL;
		skb->csum_start = skb_transport_header(skb) - skb->head;
		skb->csum_offset = offsetof(struct udphdr, check);
		udph->check = ~csum_ipv6_magic(&iph->saddr, &iph->daddr, udplen, IPPROTO_UDP, 0);
	} else {
		__wsum csum = skb_checksum(skb, skb_transport_offset(skb), udplen, 0);

		/* add protocol-dependent pseudo-header */
		udph->check = csum_ipv6_magic(&iph->saddr, &iph->daddr, udplen, IPPROTO_UDP, csum);

		if (udph->check == 0)
			udph->check = CSUM_MANGLED_0;
	}

	return skb;
}

static struct sk_buff *fill_packet(struct net_device *odev,
				   struct pktgen_dev *pkt_dev)
{
	if (pkt_dev->flags & F_IPV6)
		return fill_packet_ipv6(odev, pkt_dev);
	else
		return fill_packet_ipv4(odev, pkt_dev);
}

static void pktgen_clear_counters(struct pktgen_dev *pkt_dev)
{
	pkt_dev->seq_num = 1;
	pkt_dev->idle_acc = 0;
	pkt_dev->sofar = 0;
	pkt_dev->tx_bytes = 0;
	pkt_dev->errors = 0;
}

/* Set up structure for sending pkts, clear counters */

static void pktgen_run(struct pktgen_thread *t)
{
	struct pktgen_dev *pkt_dev;
	int started = 0;

	func_enter();

	rcu_read_lock();
	list_for_each_entry_rcu(pkt_dev, &t->if_list, list) {

		/*
		 * setup odev and create initial packet.
		 */
		pktgen_setup_inject(pkt_dev);

		if (pkt_dev->odev) {
			pktgen_clear_counters(pkt_dev);
			pkt_dev->skb = NULL;
			pkt_dev->started_at = pkt_dev->next_tx = ktime_get();

			set_pkt_overhead(pkt_dev);

			strcpy(pkt_dev->result, "Starting");
			pkt_dev->running = 1;	/* Cranke yeself! */
			started++;
		} else
			strcpy(pkt_dev->result, "Error starting");
	}
	rcu_read_unlock();
	if (started)
		t->control &= ~(T_STOP);
}

static void pktgen_stop_all_threads_ifs(struct pktgen_net *pn)
{
	struct pktgen_thread *t;

	func_enter();

	mutex_lock(&pktgen_thread_lock);

	list_for_each_entry(t, &pn->pktgen_threads, th_list)
		t->control |= T_STOP;

	mutex_unlock(&pktgen_thread_lock);
}

static int thread_is_running(const struct pktgen_thread *t)
{
	const struct pktgen_dev *pkt_dev;

	rcu_read_lock();
	list_for_each_entry_rcu(pkt_dev, &t->if_list, list)
		if (pkt_dev->running) {
			rcu_read_unlock();
			return 1;
		}
	rcu_read_unlock();
	return 0;
}

static int pktgen_wait_thread_run(struct pktgen_thread *t)
{
	while (thread_is_running(t)) {

		/* note: 't' will still be around even after the unlock/lock
		 * cycle because pktgen_thread threads are only cleared at
		 * net exit
		 */
		mutex_unlock(&pktgen_thread_lock);
		msleep_interruptible(100);
		mutex_lock(&pktgen_thread_lock);

		if (signal_pending(current))
			goto signal;
	}
	return 1;
signal:
	return 0;
}

static int pktgen_wait_all_threads_run(struct pktgen_net *pn)
{
	struct pktgen_thread *t;
	int sig = 1;

	/* prevent from racing with rmmod */
	if (!try_module_get(THIS_MODULE))
		return sig;

	mutex_lock(&pktgen_thread_lock);

	list_for_each_entry(t, &pn->pktgen_threads, th_list) {
		sig = pktgen_wait_thread_run(t);
		if (sig == 0)
			break;
	}

	if (sig == 0)
		list_for_each_entry(t, &pn->pktgen_threads, th_list)
			t->control |= (T_STOP);

	mutex_unlock(&pktgen_thread_lock);
	module_put(THIS_MODULE);
	return sig;
}

static void pktgen_run_all_threads(struct pktgen_net *pn)
{
	struct pktgen_thread *t;

	func_enter();

	mutex_lock(&pktgen_thread_lock);

	list_for_each_entry(t, &pn->pktgen_threads, th_list)
		t->control |= (T_RUN);

	mutex_unlock(&pktgen_thread_lock);

	/* Propagate thread->control  */
	schedule_timeout_interruptible(msecs_to_jiffies(125));

	pktgen_wait_all_threads_run(pn);
}

static void pktgen_reset_all_threads(struct pktgen_net *pn)
{
	struct pktgen_thread *t;

	func_enter();

	mutex_lock(&pktgen_thread_lock);

	list_for_each_entry(t, &pn->pktgen_threads, th_list)
		t->control |= (T_REMDEVALL);

	mutex_unlock(&pktgen_thread_lock);

	/* Propagate thread->control  */
	schedule_timeout_interruptible(msecs_to_jiffies(125));

	pktgen_wait_all_threads_run(pn);
}

static void show_results(struct pktgen_dev *pkt_dev, int nr_frags)
{
	__u64 bps, mbps, pps;
	char *p = pkt_dev->result;
	ktime_t elapsed = ktime_sub(pkt_dev->stopped_at,
				    pkt_dev->started_at);
	ktime_t idle = ns_to_ktime(pkt_dev->idle_acc);

	p += sprintf(p, "OK: %llu(c%llu+d%llu) usec, %llu (%dbyte,%dfrags)\n",
		     (unsigned long long)ktime_to_us(elapsed),
		     (unsigned long long)ktime_to_us(ktime_sub(elapsed, idle)),
		     (unsigned long long)ktime_to_us(idle),
		     (unsigned long long)pkt_dev->sofar,
		     pkt_dev->cur_pkt_size, nr_frags);

	pps = div64_u64(pkt_dev->sofar * NSEC_PER_SEC,
			ktime_to_ns(elapsed));

	bps = pps * 8 * pkt_dev->cur_pkt_size;

	mbps = bps;
	do_div(mbps, 1000000);
	p += sprintf(p, "  %llupps %lluMb/sec (%llubps) errors: %llu",
		     (unsigned long long)pps,
		     (unsigned long long)mbps,
		     (unsigned long long)bps,
		     (unsigned long long)pkt_dev->errors);
}

/* Set stopped-at timer, remove from running list, do counters & statistics */
static int pktgen_stop_device(struct pktgen_dev *pkt_dev)
{
	int nr_frags = pkt_dev->skb ? skb_shinfo(pkt_dev->skb)->nr_frags : -1;

	if (!pkt_dev->running) {
		pr_warn("interface: %s is already stopped\n",
			pkt_dev->odevname);
		return -EINVAL;
	}

	pkt_dev->running = 0;
	kfree_skb(pkt_dev->skb);
	pkt_dev->skb = NULL;
	pkt_dev->stopped_at = ktime_get();

	show_results(pkt_dev, nr_frags);

	return 0;
}

static struct pktgen_dev *next_to_run(struct pktgen_thread *t)
{
	struct pktgen_dev *pkt_dev, *best = NULL;

	rcu_read_lock();
	list_for_each_entry_rcu(pkt_dev, &t->if_list, list) {
		if (!pkt_dev->running)
			continue;
		if (best == NULL)
			best = pkt_dev;
		else if (ktime_compare(pkt_dev->next_tx, best->next_tx) < 0)
			best = pkt_dev;
	}
	rcu_read_unlock();

	return best;
}

static void pktgen_stop(struct pktgen_thread *t)
{
	struct pktgen_dev *pkt_dev;

	func_enter();

	rcu_read_lock();

	list_for_each_entry_rcu(pkt_dev, &t->if_list, list) {
		pktgen_stop_device(pkt_dev);
	}

	rcu_read_unlock();
}

/*
 * one of our devices needs to be removed - find it
 * and remove it
 */
static void pktgen_rem_one_if(struct pktgen_thread *t)
{
	struct list_head *q, *n;
	struct pktgen_dev *cur;

	func_enter();

	list_for_each_safe(q, n, &t->if_list) {
		cur = list_entry(q, struct pktgen_dev, list);

		if (!cur->removal_mark)
			continue;

		kfree_skb(cur->skb);
		cur->skb = NULL;

		pktgen_remove_device(t, cur);

		break;
	}
}

static void pktgen_rem_all_ifs(struct pktgen_thread *t)
{
	struct list_head *q, *n;
	struct pktgen_dev *cur;

	func_enter();

	/* Remove all devices, free mem */

	list_for_each_safe(q, n, &t->if_list) {
		cur = list_entry(q, struct pktgen_dev, list);

		kfree_skb(cur->skb);
		cur->skb = NULL;

		pktgen_remove_device(t, cur);
	}
}

static void pktgen_rem_thread(struct pktgen_thread *t)
{
	/* Remove from the thread list */
	remove_proc_entry(t->tsk->comm, t->net->proc_dir);
}

static void pktgen_resched(struct pktgen_dev *pkt_dev)
{
	ktime_t idle_start = ktime_get();
	schedule();
	pkt_dev->idle_acc += ktime_to_ns(ktime_sub(ktime_get(), idle_start));
}

static void pktgen_wait_for_skb(struct pktgen_dev *pkt_dev)
{
	ktime_t idle_start = ktime_get();

	while (refcount_read(&(pkt_dev->skb->users)) != 1) {
		if (signal_pending(current))
			break;

		if (need_resched())
			pktgen_resched(pkt_dev);
		else
			cpu_relax();
	}
	pkt_dev->idle_acc += ktime_to_ns(ktime_sub(ktime_get(), idle_start));
}

static void pktgen_xmit(struct pktgen_dev *pkt_dev)
{
	unsigned int burst = READ_ONCE(pkt_dev->burst);
	struct net_device *odev = pkt_dev->odev;
	struct netdev_queue *txq;
	struct sk_buff *skb;
	int ret;

	/* If device is offline, then don't send */
	if (unlikely(!netif_running(odev) || !netif_carrier_ok(odev))) {
		pktgen_stop_device(pkt_dev);
		return;
	}

	/* This is max DELAY, this has special meaning of
	 * "never transmit"
	 */
	if (unlikely(pkt_dev->delay == ULLONG_MAX)) {
		pkt_dev->next_tx = ktime_add_ns(ktime_get(), ULONG_MAX);
		return;
	}

	/* If no skb or clone count exhausted then get new one */
	if (!pkt_dev->skb || (pkt_dev->last_ok &&
			      ++pkt_dev->clone_count >= pkt_dev->clone_skb)) {
		/* build a new pkt */
		kfree_skb(pkt_dev->skb);

		pkt_dev->skb = fill_packet(odev, pkt_dev);
		if (pkt_dev->skb == NULL) {
			pr_err("ERROR: couldn't allocate skb in fill_packet\n");
			schedule();
			pkt_dev->clone_count--;	/* back out increment, OOM */
			return;
		}
		pkt_dev->last_pkt_size = pkt_dev->skb->len;
		pkt_dev->clone_count = 0;	/* reset counter */
	}

	if (pkt_dev->delay && pkt_dev->last_ok)
		spin(pkt_dev, pkt_dev->next_tx);

	if (pkt_dev->xmit_mode == M_NETIF_RECEIVE) {
		skb = pkt_dev->skb;
		skb->protocol = eth_type_trans(skb, skb->dev);
		refcount_add(burst, &skb->users);
		local_bh_disable();
		do {
			ret = netif_receive_skb(skb);
			if (ret == NET_RX_DROP)
				pkt_dev->errors++;
			pkt_dev->sofar++;
			pkt_dev->seq_num++;
			if (refcount_read(&skb->users) != burst) {
				/* skb was queued by rps/rfs or taps,
				 * so cannot reuse this skb
				 */
				WARN_ON(refcount_sub_and_test(burst - 1, &skb->users));
				/* get out of the loop and wait
				 * until skb is consumed
				 */
				break;
			}
			/* skb was 'freed' by stack, so clean few
			 * bits and reuse it
			 */
			skb_reset_tc(skb);
		} while (--burst > 0);
		goto out; /* Skips xmit_mode M_START_XMIT */
	} else if (pkt_dev->xmit_mode == M_QUEUE_XMIT) {
		local_bh_disable();
		refcount_inc(&pkt_dev->skb->users);

		ret = dev_queue_xmit(pkt_dev->skb);
		switch (ret) {
		case NET_XMIT_SUCCESS:
			pkt_dev->sofar++;
			pkt_dev->seq_num++;
			pkt_dev->tx_bytes += pkt_dev->last_pkt_size;
			break;
		case NET_XMIT_DROP:
		case NET_XMIT_CN:
		/* These are all valid return codes for a qdisc but
		 * indicate packets are being dropped or will likely
		 * be dropped soon.
		 */
		case NETDEV_TX_BUSY:
		/* qdisc may call dev_hard_start_xmit directly in cases
		 * where no queues exist e.g. loopback device, virtual
		 * devices, etc. In this case we need to handle
		 * NETDEV_TX_ codes.
		 */
		default:
			pkt_dev->errors++;
			net_info_ratelimited("%s xmit error: %d\n",
					     pkt_dev->odevname, ret);
			break;
		}
		goto out;
	}

	txq = skb_get_tx_queue(odev, pkt_dev->skb);

	local_bh_disable();

	HARD_TX_LOCK(odev, txq, smp_processor_id());

	if (unlikely(netif_xmit_frozen_or_drv_stopped(txq))) {
		ret = NETDEV_TX_BUSY;
		pkt_dev->last_ok = 0;
		goto unlock;
	}
	refcount_add(burst, &pkt_dev->skb->users);

xmit_more:
	ret = netdev_start_xmit(pkt_dev->skb, odev, txq, --burst > 0);

	switch (ret) {
	case NETDEV_TX_OK:
		pkt_dev->last_ok = 1;
		pkt_dev->sofar++;
		pkt_dev->seq_num++;
		pkt_dev->tx_bytes += pkt_dev->last_pkt_size;
		if (burst > 0 && !netif_xmit_frozen_or_drv_stopped(txq))
			goto xmit_more;
		break;
	case NET_XMIT_DROP:
	case NET_XMIT_CN:
		/* skb has been consumed */
		pkt_dev->errors++;
		break;
	default: /* Drivers are not supposed to return other values! */
		net_info_ratelimited("%s xmit error: %d\n",
				     pkt_dev->odevname, ret);
		pkt_dev->errors++;
		/* fall through */
	case NETDEV_TX_BUSY:
		/* Retry it next time */
		refcount_dec(&(pkt_dev->skb->users));
		pkt_dev->last_ok = 0;
	}
	if (unlikely(burst))
		WARN_ON(refcount_sub_and_test(burst, &pkt_dev->skb->users));
unlock:
	HARD_TX_UNLOCK(odev, txq);

out:
	local_bh_enable();

	/* If pkt_dev->count is zero, then run forever */
	if ((pkt_dev->count != 0) && (pkt_dev->sofar >= pkt_dev->count)) {
		pktgen_wait_for_skb(pkt_dev);

		/* Done with this */
		pktgen_stop_device(pkt_dev);
	}
}

/*
 * Main loop of the thread goes here
 */

static int pktgen_thread_worker(void *arg)
{
	DEFINE_WAIT(wait);
	struct pktgen_thread *t = arg;
	struct pktgen_dev *pkt_dev = NULL;
	int cpu = t->cpu;

	BUG_ON(smp_processor_id() != cpu);

	init_waitqueue_head(&t->queue);
	complete(&t->start_done);

	pr_debug("starting pktgen/%d:  pid=%d\n", cpu, task_pid_nr(current));

	set_freezable();

	while (!kthread_should_stop()) {
		pkt_dev = next_to_run(t);

		if (unlikely(!pkt_dev && t->control == 0)) {
			if (t->net->pktgen_exiting)
				break;
			wait_event_interruptible_timeout(t->queue,
							 t->control != 0,
							 HZ/10);
			try_to_freeze();
			continue;
		}

		if (likely(pkt_dev)) {
			pktgen_xmit(pkt_dev);

			if (need_resched())
				pktgen_resched(pkt_dev);
			else
				cpu_relax();
		}

		if (t->control & T_STOP) {
			pktgen_stop(t);
			t->control &= ~(T_STOP);
		}

		if (t->control & T_RUN) {
			pktgen_run(t);
			t->control &= ~(T_RUN);
		}

		if (t->control & T_REMDEVALL) {
			pktgen_rem_all_ifs(t);
			t->control &= ~(T_REMDEVALL);
		}

		if (t->control & T_REMDEV) {
			pktgen_rem_one_if(t);
			t->control &= ~(T_REMDEV);
		}

		try_to_freeze();
	}

	pr_debug("%s stopping all device\n", t->tsk->comm);
	pktgen_stop(t);

	pr_debug("%s removing all device\n", t->tsk->comm);
	pktgen_rem_all_ifs(t);

	pr_debug("%s removing thread\n", t->tsk->comm);
	pktgen_rem_thread(t);

	return 0;
}

static struct pktgen_dev *pktgen_find_dev(struct pktgen_thread *t,
					  const char *ifname, bool exact)
{
	struct pktgen_dev *p, *pkt_dev = NULL;
	size_t len = strlen(ifname);

	rcu_read_lock();
	list_for_each_entry_rcu(p, &t->if_list, list)
		if (strncmp(p->odevname, ifname, len) == 0) {
			if (p->odevname[len]) {
				if (exact || p->odevname[len] != '@')
					continue;
			}
			pkt_dev = p;
			break;
		}

	rcu_read_unlock();
	pr_debug("find_dev(%s) returning %p\n", ifname, pkt_dev);
	return pkt_dev;
}

/*
 * Adds a dev at front of if_list.
 */

static int add_dev_to_thread(struct pktgen_thread *t,
			     struct pktgen_dev *pkt_dev)
{
	int rv = 0;

	/* This function cannot be called concurrently, as its called
	 * under pktgen_thread_lock mutex, but it can run from
	 * userspace on another CPU than the kthread.  The if_lock()
	 * is used here to sync with concurrent instances of
	 * _rem_dev_from_if_list() invoked via kthread, which is also
	 * updating the if_list */
	if_lock(t);

	if (pkt_dev->pg_thread) {
		pr_err("ERROR: already assigned to a thread\n");
		rv = -EBUSY;
		goto out;
	}

	pkt_dev->running = 0;
	pkt_dev->pg_thread = t;
	list_add_rcu(&pkt_dev->list, &t->if_list);

out:
	if_unlock(t);
	return rv;
}

/* Called under thread lock */

static int pktgen_add_device(struct pktgen_thread *t, const char *ifname)
{
	struct pktgen_dev *pkt_dev;
	int err;
	int node = cpu_to_node(t->cpu);

	/* We don't allow a device to be on several threads */

	pkt_dev = __pktgen_NN_threads(t->net, ifname, FIND);
	if (pkt_dev) {
		pr_err("ERROR: interface already used\n");
		return -EBUSY;
	}

	pkt_dev = kzalloc_node(sizeof(struct pktgen_dev), GFP_KERNEL, node);
	if (!pkt_dev)
		return -ENOMEM;

	strcpy(pkt_dev->odevname, ifname);
	pkt_dev->flows = vzalloc_node(array_size(MAX_CFLOWS,
						 sizeof(struct flow_state)),
				      node);
	if (pkt_dev->flows == NULL) {
		kfree(pkt_dev);
		return -ENOMEM;
	}

	pkt_dev->removal_mark = 0;
	pkt_dev->nfrags = 0;
	pkt_dev->delay = pg_delay_d;
	pkt_dev->count = pg_count_d;
	pkt_dev->sofar = 0;
	pkt_dev->udp_src_min = 9;	/* sink port */
	pkt_dev->udp_src_max = 9;
	pkt_dev->udp_dst_min = 9;
	pkt_dev->udp_dst_max = 9;
	pkt_dev->vlan_p = 0;
	pkt_dev->vlan_cfi = 0;
	pkt_dev->vlan_id = 0xffff;
	pkt_dev->svlan_p = 0;
	pkt_dev->svlan_cfi = 0;
	pkt_dev->svlan_id = 0xffff;
	pkt_dev->burst = 1;
	pkt_dev->node = NUMA_NO_NODE;

	err = pktgen_setup_dev(t->net, pkt_dev, ifname);
	if (err)
		goto out1;
	if (pkt_dev->odev->priv_flags & IFF_TX_SKB_SHARING)
		pkt_dev->clone_skb = pg_clone_skb_d;

	pkt_dev->entry = proc_create_data(ifname, 0600, t->net->proc_dir,
					  &pktgen_if_fops, pkt_dev);
	if (!pkt_dev->entry) {
		pr_err("cannot create %s/%s procfs entry\n",
		       PG_PROC_DIR, ifname);
		err = -EINVAL;
		goto out2;
	}
#ifdef CONFIG_XFRM
	pkt_dev->ipsmode = XFRM_MODE_TRANSPORT;
	pkt_dev->ipsproto = IPPROTO_ESP;

	/* xfrm tunnel mode needs additional dst to extract outter
	 * ip header protocol/ttl/id field, here creat a phony one.
	 * instead of looking for a valid rt, which definitely hurting
	 * performance under such circumstance.
	 */
	pkt_dev->dstops.family = AF_INET;
	pkt_dev->xdst.u.dst.dev = pkt_dev->odev;
	dst_init_metrics(&pkt_dev->xdst.u.dst, pktgen_dst_metrics, false);
	pkt_dev->xdst.child = &pkt_dev->xdst.u.dst;
	pkt_dev->xdst.u.dst.ops = &pkt_dev->dstops;
#endif

	return add_dev_to_thread(t, pkt_dev);
out2:
	dev_put(pkt_dev->odev);
out1:
#ifdef CONFIG_XFRM
	free_SAs(pkt_dev);
#endif
	vfree(pkt_dev->flows);
	kfree(pkt_dev);
	return err;
}

static int __net_init pktgen_create_thread(int cpu, struct pktgen_net *pn)
{
	struct pktgen_thread *t;
	struct proc_dir_entry *pe;
	struct task_struct *p;

	t = kzalloc_node(sizeof(struct pktgen_thread), GFP_KERNEL,
			 cpu_to_node(cpu));
	if (!t) {
		pr_err("ERROR: out of memory, can't create new thread\n");
		return -ENOMEM;
	}

	mutex_init(&t->if_lock);
	t->cpu = cpu;

	INIT_LIST_HEAD(&t->if_list);

	list_add_tail(&t->th_list, &pn->pktgen_threads);
	init_completion(&t->start_done);

	p = kthread_create_on_node(pktgen_thread_worker,
				   t,
				   cpu_to_node(cpu),
				   "kpktgend_%d", cpu);
	if (IS_ERR(p)) {
		pr_err("kernel_thread() failed for cpu %d\n", t->cpu);
		list_del(&t->th_list);
		kfree(t);
		return PTR_ERR(p);
	}
	kthread_bind(p, cpu);
	t->tsk = p;

	pe = proc_create_data(t->tsk->comm, 0600, pn->proc_dir,
			      &pktgen_thread_fops, t);
	if (!pe) {
		pr_err("cannot create %s/%s procfs entry\n",
		       PG_PROC_DIR, t->tsk->comm);
		kthread_stop(p);
		list_del(&t->th_list);
		kfree(t);
		return -EINVAL;
	}

	t->net = pn;
	get_task_struct(p);
	wake_up_process(p);
	wait_for_completion(&t->start_done);

	return 0;
}

/*
 * Removes a device from the thread if_list.
 */
static void _rem_dev_from_if_list(struct pktgen_thread *t,
				  struct pktgen_dev *pkt_dev)
{
	struct list_head *q, *n;
	struct pktgen_dev *p;

	if_lock(t);
	list_for_each_safe(q, n, &t->if_list) {
		p = list_entry(q, struct pktgen_dev, list);
		if (p == pkt_dev)
			list_del_rcu(&p->list);
	}
	if_unlock(t);
}

static int pktgen_remove_device(struct pktgen_thread *t,
				struct pktgen_dev *pkt_dev)
{
	pr_debug("remove_device pkt_dev=%p\n", pkt_dev);

	if (pkt_dev->running) {
		pr_warn("WARNING: trying to remove a running interface, stopping it now\n");
		pktgen_stop_device(pkt_dev);
	}

	/* Dis-associate from the interface */

	if (pkt_dev->odev) {
		dev_put(pkt_dev->odev);
		pkt_dev->odev = NULL;
	}

	/* Remove proc before if_list entry, because add_device uses
	 * list to determine if interface already exist, avoid race
	 * with proc_create_data() */
	proc_remove(pkt_dev->entry);

	/* And update the thread if_list */
	_rem_dev_from_if_list(t, pkt_dev);

#ifdef CONFIG_XFRM
	free_SAs(pkt_dev);
#endif
	vfree(pkt_dev->flows);
	if (pkt_dev->page)
		put_page(pkt_dev->page);
	kfree_rcu(pkt_dev, rcu);
	return 0;
}

static int __net_init pg_net_init(struct net *net)
{
	struct pktgen_net *pn = net_generic(net, pg_net_id);
	struct proc_dir_entry *pe;
	int cpu, ret = 0;

	pn->net = net;
	INIT_LIST_HEAD(&pn->pktgen_threads);
	pn->pktgen_exiting = false;
	pn->proc_dir = proc_mkdir(PG_PROC_DIR, pn->net->proc_net);
	if (!pn->proc_dir) {
		pr_warn("cannot create /proc/net/%s\n", PG_PROC_DIR);
		return -ENODEV;
	}
	pe = proc_create(PGCTRL, 0600, pn->proc_dir, &pktgen_fops);
	if (pe == NULL) {
		pr_err("cannot create %s procfs entry\n", PGCTRL);
		ret = -EINVAL;
		goto remove;
	}

	for_each_online_cpu(cpu) {
		int err;

		err = pktgen_create_thread(cpu, pn);
		if (err)
			pr_warn("Cannot create thread for cpu %d (%d)\n",
				   cpu, err);
	}

	if (list_empty(&pn->pktgen_threads)) {
		pr_err("Initialization failed for all threads\n");
		ret = -ENODEV;
		goto remove_entry;
	}

	return 0;

remove_entry:
	remove_proc_entry(PGCTRL, pn->proc_dir);
remove:
	remove_proc_entry(PG_PROC_DIR, pn->net->proc_net);
	return ret;
}

static void __net_exit pg_net_exit(struct net *net)
{
	struct pktgen_net *pn = net_generic(net, pg_net_id);
	struct pktgen_thread *t;
	struct list_head *q, *n;
	LIST_HEAD(list);

	/* Stop all interfaces & threads */
	pn->pktgen_exiting = true;

	mutex_lock(&pktgen_thread_lock);
	list_splice_init(&pn->pktgen_threads, &list);
	mutex_unlock(&pktgen_thread_lock);

	list_for_each_safe(q, n, &list) {
		t = list_entry(q, struct pktgen_thread, th_list);
		list_del(&t->th_list);
		kthread_stop(t->tsk);
		put_task_struct(t->tsk);
		kfree(t);
	}

	remove_proc_entry(PGCTRL, pn->proc_dir);
	remove_proc_entry(PG_PROC_DIR, pn->net->proc_net);
}

static struct pernet_operations pg_net_ops = {
	.init = pg_net_init,
	.exit = pg_net_exit,
	.id   = &pg_net_id,
	.size = sizeof(struct pktgen_net),
};

static int __init pg_init(void)
{
	int ret = 0;

	pr_info("%s", version);
	ret = register_pernet_subsys(&pg_net_ops);
	if (ret)
		return ret;
	ret = register_netdevice_notifier(&pktgen_notifier_block);
	if (ret)
		unregister_pernet_subsys(&pg_net_ops);

	return ret;
}

static void __exit pg_cleanup(void)
{
	unregister_netdevice_notifier(&pktgen_notifier_block);
	unregister_pernet_subsys(&pg_net_ops);
	/* Don't need rcu_barrier() due to use of kfree_rcu() */
}

module_init(pg_init);
module_exit(pg_cleanup);

MODULE_AUTHOR("Robert Olsson <robert.olsson@its.uu.se>");
MODULE_DESCRIPTION("Packet Generator tool");
MODULE_LICENSE("GPL");
MODULE_VERSION(VERSION);
module_param(pg_count_d, int, 0);
MODULE_PARM_DESC(pg_count_d, "Default number of packets to inject");
module_param(pg_delay_d, int, 0);
MODULE_PARM_DESC(pg_delay_d, "Default delay between packets (nanoseconds)");
module_param(pg_clone_skb_d, int, 0);
MODULE_PARM_DESC(pg_clone_skb_d, "Default number of copies of the same packet");
module_param(debug, int, 0);
MODULE_PARM_DESC(debug, "Enable debugging of pktgen module");<|MERGE_RESOLUTION|>--- conflicted
+++ resolved
@@ -2156,12 +2156,7 @@
 	s64 remaining;
 	struct hrtimer_sleeper t;
 
-<<<<<<< HEAD
-	hrtimer_init_sleeper_on_stack(&t, CLOCK_MONOTONIC, HRTIMER_MODE_ABS,
-				      current);
-=======
 	hrtimer_init_sleeper_on_stack(&t, CLOCK_MONOTONIC, HRTIMER_MODE_ABS);
->>>>>>> fa578e9d
 	hrtimer_set_expires(&t.timer, spin_until);
 
 	remaining = ktime_to_ns(hrtimer_expires_remaining(&t.timer));
@@ -2175,10 +2170,6 @@
 			end_time = ktime_get();
 		} while (ktime_compare(end_time, spin_until) < 0);
 	} else {
-<<<<<<< HEAD
-		/* see do_nanosleep */
-=======
->>>>>>> fa578e9d
 		do {
 			set_current_state(TASK_INTERRUPTIBLE);
 			hrtimer_sleeper_start_expires(&t, HRTIMER_MODE_ABS);
