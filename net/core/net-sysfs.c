--- conflicted
+++ resolved
@@ -1244,12 +1244,9 @@
 	cpumask_var_t mask;
 	unsigned long index;
 
-<<<<<<< HEAD
-=======
 	if (!netif_is_multiqueue(dev))
 		return -ENOENT;
 
->>>>>>> e021bb4f
 	index = get_netdev_queue_index(queue);
 
 	if (dev->num_tc) {
