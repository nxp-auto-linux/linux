--- conflicted
+++ resolved
@@ -1484,10 +1484,6 @@
 #endif
 
 	kobject_uevent(kobj, KOBJ_ADD);
-<<<<<<< HEAD
-
-=======
->>>>>>> fa578e9d
 	return 0;
 
 err:
