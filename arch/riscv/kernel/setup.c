--- conflicted
+++ resolved
@@ -51,96 +51,6 @@
 	strlcpy(boot_command_line, CONFIG_CMDLINE, COMMAND_LINE_SIZE);
 	pr_info("Forcing kernel command line to: %s\n", boot_command_line);
 #endif
-<<<<<<< HEAD
-
-asmlinkage void __init setup_vm(void)
-{
-	extern char _start;
-	uintptr_t i;
-	uintptr_t pa = (uintptr_t) &_start;
-	pgprot_t prot = __pgprot(pgprot_val(PAGE_KERNEL) | _PAGE_EXEC);
-
-	va_pa_offset = PAGE_OFFSET - pa;
-	pfn_base = PFN_DOWN(pa);
-
-	/* Sanity check alignment and size */
-	BUG_ON((PAGE_OFFSET % PGDIR_SIZE) != 0);
-	BUG_ON((pa % (PAGE_SIZE * PTRS_PER_PTE)) != 0);
-
-#ifndef __PAGETABLE_PMD_FOLDED
-	trampoline_pg_dir[(PAGE_OFFSET >> PGDIR_SHIFT) % PTRS_PER_PGD] =
-		pfn_pgd(PFN_DOWN((uintptr_t)trampoline_pmd),
-			__pgprot(_PAGE_TABLE));
-	trampoline_pmd[0] = pfn_pmd(PFN_DOWN(pa), prot);
-
-	for (i = 0; i < (-PAGE_OFFSET)/PGDIR_SIZE; ++i) {
-		size_t o = (PAGE_OFFSET >> PGDIR_SHIFT) % PTRS_PER_PGD + i;
-		swapper_pg_dir[o] =
-			pfn_pgd(PFN_DOWN((uintptr_t)swapper_pmd) + i,
-				__pgprot(_PAGE_TABLE));
-	}
-	for (i = 0; i < ARRAY_SIZE(swapper_pmd); i++)
-		swapper_pmd[i] = pfn_pmd(PFN_DOWN(pa + i * PMD_SIZE), prot);
-#else
-	trampoline_pg_dir[(PAGE_OFFSET >> PGDIR_SHIFT) % PTRS_PER_PGD] =
-		pfn_pgd(PFN_DOWN(pa), prot);
-
-	for (i = 0; i < (-PAGE_OFFSET)/PGDIR_SIZE; ++i) {
-		size_t o = (PAGE_OFFSET >> PGDIR_SHIFT) % PTRS_PER_PGD + i;
-		swapper_pg_dir[o] =
-			pfn_pgd(PFN_DOWN(pa + i * PGDIR_SIZE), prot);
-	}
-#endif
-}
-
-void __init parse_dtb(unsigned int hartid, void *dtb)
-{
-	early_init_dt_scan(__va(dtb));
-}
-
-static void __init setup_bootmem(void)
-{
-	struct memblock_region *reg;
-	phys_addr_t mem_size = 0;
-
-	/* Find the memory region containing the kernel */
-	for_each_memblock(memory, reg) {
-		phys_addr_t vmlinux_end = __pa(_end);
-		phys_addr_t end = reg->base + reg->size;
-
-		if (reg->base <= vmlinux_end && vmlinux_end <= end) {
-			/*
-			 * Reserve from the start of the region to the end of
-			 * the kernel
-			 */
-			memblock_reserve(reg->base, vmlinux_end - reg->base);
-			mem_size = min(reg->size, (phys_addr_t)-PAGE_OFFSET);
-		}
-	}
-	BUG_ON(mem_size == 0);
-
-	set_max_mapnr(PFN_DOWN(mem_size));
-	max_low_pfn = PFN_DOWN(memblock_end_of_DRAM());
-
-#ifdef CONFIG_BLK_DEV_INITRD
-	setup_initrd();
-#endif /* CONFIG_BLK_DEV_INITRD */
-
-	early_init_fdt_reserve_self();
-	early_init_fdt_scan_reserved_mem();
-	memblock_allow_resize();
-	memblock_dump_all();
-
-	for_each_memblock(memory, reg) {
-		unsigned long start_pfn = memblock_region_memory_base_pfn(reg);
-		unsigned long end_pfn = memblock_region_memory_end_pfn(reg);
-
-		memblock_set_node(PFN_PHYS(start_pfn),
-		                  PFN_PHYS(end_pfn - start_pfn),
-		                  &memblock.memory, 0);
-	}
-=======
->>>>>>> f7688b48
 }
 
 void __init setup_arch(char **cmdline_p)
