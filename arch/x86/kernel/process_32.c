/*
 *  Copyright (C) 1995  Linus Torvalds
 *
 *  Pentium III FXSR, SSE support
 *	Gareth Hughes <gareth@valinux.com>, May 2000
 */

/*
 * This file handles the architecture-dependent parts of process handling..
 */

#include <linux/cpu.h>
#include <linux/errno.h>
#include <linux/sched.h>
#include <linux/sched/task.h>
#include <linux/sched/task_stack.h>
#include <linux/fs.h>
#include <linux/kernel.h>
#include <linux/mm.h>
#include <linux/elfcore.h>
#include <linux/smp.h>
#include <linux/stddef.h>
#include <linux/slab.h>
#include <linux/vmalloc.h>
#include <linux/user.h>
#include <linux/interrupt.h>
#include <linux/delay.h>
#include <linux/reboot.h>
#include <linux/mc146818rtc.h>
#include <linux/export.h>
#include <linux/kallsyms.h>
#include <linux/ptrace.h>
#include <linux/personality.h>
#include <linux/percpu.h>
#include <linux/prctl.h>
#include <linux/ftrace.h>
#include <linux/uaccess.h>
#include <linux/io.h>
#include <linux/kdebug.h>
#include <linux/syscalls.h>
#include <linux/highmem.h>

#include <asm/pgtable.h>
#include <asm/ldt.h>
#include <asm/processor.h>
#include <asm/fpu/internal.h>
#include <asm/desc.h>
#ifdef CONFIG_MATH_EMULATION
#include <asm/math_emu.h>
#endif

#include <linux/err.h>

#include <asm/tlbflush.h>
#include <asm/cpu.h>
#include <asm/syscalls.h>
#include <asm/debugreg.h>
#include <asm/switch_to.h>
#include <asm/vm86.h>
#include <asm/intel_rdt_sched.h>
#include <asm/proto.h>

#include "process.h"

void __show_regs(struct pt_regs *regs, enum show_regs_mode mode)
{
	unsigned long cr0 = 0L, cr2 = 0L, cr3 = 0L, cr4 = 0L;
	unsigned long d0, d1, d2, d3, d6, d7;
	unsigned long sp;
	unsigned short ss, gs;

	if (user_mode(regs)) {
		sp = regs->sp;
		ss = regs->ss;
		gs = get_user_gs(regs);
	} else {
		sp = kernel_stack_pointer(regs);
		savesegment(ss, ss);
		savesegment(gs, gs);
	}

	show_ip(regs, KERN_DEFAULT);

	printk(KERN_DEFAULT "EAX: %08lx EBX: %08lx ECX: %08lx EDX: %08lx\n",
		regs->ax, regs->bx, regs->cx, regs->dx);
	printk(KERN_DEFAULT "ESI: %08lx EDI: %08lx EBP: %08lx ESP: %08lx\n",
		regs->si, regs->di, regs->bp, sp);
	printk(KERN_DEFAULT "DS: %04x ES: %04x FS: %04x GS: %04x SS: %04x EFLAGS: %08lx\n",
	       (u16)regs->ds, (u16)regs->es, (u16)regs->fs, gs, ss, regs->flags);

	if (mode != SHOW_REGS_ALL)
		return;

	cr0 = read_cr0();
	cr2 = read_cr2();
	cr3 = __read_cr3();
	cr4 = __read_cr4();
	printk(KERN_DEFAULT "CR0: %08lx CR2: %08lx CR3: %08lx CR4: %08lx\n",
			cr0, cr2, cr3, cr4);

	get_debugreg(d0, 0);
	get_debugreg(d1, 1);
	get_debugreg(d2, 2);
	get_debugreg(d3, 3);
	get_debugreg(d6, 6);
	get_debugreg(d7, 7);

	/* Only print out debug registers if they are in their non-default state. */
	if ((d0 == 0) && (d1 == 0) && (d2 == 0) && (d3 == 0) &&
	    (d6 == DR6_RESERVED) && (d7 == 0x400))
		return;

	printk(KERN_DEFAULT "DR0: %08lx DR1: %08lx DR2: %08lx DR3: %08lx\n",
			d0, d1, d2, d3);
	printk(KERN_DEFAULT "DR6: %08lx DR7: %08lx\n",
			d6, d7);
}

void release_thread(struct task_struct *dead_task)
{
	BUG_ON(dead_task->mm);
	release_vm86_irqs(dead_task);
}

int copy_thread_tls(unsigned long clone_flags, unsigned long sp,
	unsigned long arg, struct task_struct *p, unsigned long tls)
{
	struct pt_regs *childregs = task_pt_regs(p);
	struct fork_frame *fork_frame = container_of(childregs, struct fork_frame, regs);
	struct inactive_task_frame *frame = &fork_frame->frame;
	struct task_struct *tsk;
	int err;

	frame->bp = 0;
	frame->ret_addr = (unsigned long) ret_from_fork;
	p->thread.sp = (unsigned long) fork_frame;
	p->thread.sp0 = (unsigned long) (childregs+1);
	memset(p->thread.ptrace_bps, 0, sizeof(p->thread.ptrace_bps));

	if (unlikely(p->flags & PF_KTHREAD)) {
		/* kernel thread */
		memset(childregs, 0, sizeof(struct pt_regs));
		frame->bx = sp;		/* function */
		frame->di = arg;
		p->thread.io_bitmap_ptr = NULL;
		return 0;
	}
	frame->bx = 0;
	*childregs = *current_pt_regs();
	childregs->ax = 0;
	if (sp)
		childregs->sp = sp;

	task_user_gs(p) = get_user_gs(current_pt_regs());

	p->thread.io_bitmap_ptr = NULL;
	tsk = current;
	err = -ENOMEM;

	if (unlikely(test_tsk_thread_flag(tsk, TIF_IO_BITMAP))) {
		p->thread.io_bitmap_ptr = kmemdup(tsk->thread.io_bitmap_ptr,
						IO_BITMAP_BYTES, GFP_KERNEL);
		if (!p->thread.io_bitmap_ptr) {
			p->thread.io_bitmap_max = 0;
			return -ENOMEM;
		}
		set_tsk_thread_flag(p, TIF_IO_BITMAP);
	}

	err = 0;

	/*
	 * Set a new TLS for the child thread?
	 */
	if (clone_flags & CLONE_SETTLS)
		err = do_set_thread_area(p, -1,
			(struct user_desc __user *)tls, 0);

	if (err && p->thread.io_bitmap_ptr) {
		kfree(p->thread.io_bitmap_ptr);
		p->thread.io_bitmap_max = 0;
	}
	return err;
}

void
start_thread(struct pt_regs *regs, unsigned long new_ip, unsigned long new_sp)
{
	set_user_gs(regs, 0);
	regs->fs		= 0;
	regs->ds		= __USER_DS;
	regs->es		= __USER_DS;
	regs->ss		= __USER_DS;
	regs->cs		= __USER_CS;
	regs->ip		= new_ip;
	regs->sp		= new_sp;
	regs->flags		= X86_EFLAGS_IF;
	force_iret();
}
EXPORT_SYMBOL_GPL(start_thread);

#ifdef CONFIG_PREEMPT_RT_FULL
static void switch_kmaps(struct task_struct *prev_p, struct task_struct *next_p)
{
	int i;

	/*
	 * Clear @prev's kmap_atomic mappings
	 */
	for (i = 0; i < prev_p->kmap_idx; i++) {
		int idx = i + KM_TYPE_NR * smp_processor_id();
		pte_t *ptep = kmap_pte - idx;

		kpte_clear_flush(ptep, __fix_to_virt(FIX_KMAP_BEGIN + idx));
	}
	/*
	 * Restore @next_p's kmap_atomic mappings
	 */
	for (i = 0; i < next_p->kmap_idx; i++) {
		int idx = i + KM_TYPE_NR * smp_processor_id();

		if (!pte_none(next_p->kmap_pte[i]))
			set_pte(kmap_pte - idx, next_p->kmap_pte[i]);
	}
}
#else
static inline void
switch_kmaps(struct task_struct *prev_p, struct task_struct *next_p) { }
#endif


/*
 *	switch_to(x,y) should switch tasks from x to y.
 *
 * We fsave/fwait so that an exception goes off at the right time
 * (as a call from the fsave or fwait in effect) rather than to
 * the wrong process. Lazy FP saving no longer makes any sense
 * with modern CPU's, and this simplifies a lot of things (SMP
 * and UP become the same).
 *
 * NOTE! We used to use the x86 hardware context switching. The
 * reason for not using it any more becomes apparent when you
 * try to recover gracefully from saved state that is no longer
 * valid (stale segment register values in particular). With the
 * hardware task-switch, there is no way to fix up bad state in
 * a reasonable manner.
 *
 * The fact that Intel documents the hardware task-switching to
 * be slow is a fairly red herring - this code is not noticeably
 * faster. However, there _is_ some room for improvement here,
 * so the performance issues may eventually be a valid point.
 * More important, however, is the fact that this allows us much
 * more flexibility.
 *
 * The return value (in %ax) will be the "prev" task after
 * the task-switch, and shows up in ret_from_fork in entry.S,
 * for example.
 */
__visible __notrace_funcgraph struct task_struct *
__switch_to(struct task_struct *prev_p, struct task_struct *next_p)
{
	struct thread_struct *prev = &prev_p->thread,
			     *next = &next_p->thread;
	struct fpu *prev_fpu = &prev->fpu;
	struct fpu *next_fpu = &next->fpu;
	int cpu = smp_processor_id();
<<<<<<< HEAD
	struct tss_struct *tss = &per_cpu(cpu_tss_rw, cpu);
=======
>>>>>>> e021bb4f

	/* never put a printk in __switch_to... printk() calls wake_up*() indirectly */

	switch_fpu_prepare(prev_fpu, cpu);

	/*
	 * Save away %gs. No need to save %fs, as it was saved on the
	 * stack on entry.  No need to save %es and %ds, as those are
	 * always kernel segments while inside the kernel.  Doing this
	 * before setting the new TLS descriptors avoids the situation
	 * where we temporarily have non-reloadable segments in %fs
	 * and %gs.  This could be an issue if the NMI handler ever
	 * used %fs or %gs (it does not today), or if the kernel is
	 * running inside of a hypervisor layer.
	 */
	lazy_save_gs(prev->gs);

	/*
	 * Load the per-thread Thread-Local Storage descriptor.
	 */
	load_TLS(next, cpu);

	/*
	 * Restore IOPL if needed.  In normal use, the flags restore
	 * in the switch assembly will handle this.  But if the kernel
	 * is running virtualized at a non-zero CPL, the popf will
	 * not restore flags, so it must be done in a separate step.
	 */
	if (get_kernel_rpl() && unlikely(prev->iopl != next->iopl))
		set_iopl_mask(next->iopl);

	switch_to_extra(prev_p, next_p);

	switch_kmaps(prev_p, next_p);

	switch_kmaps(prev_p, next_p);

	/*
	 * Leave lazy mode, flushing any hypercalls made here.
	 * This must be done before restoring TLS segments so
	 * the GDT and LDT are properly updated, and must be
	 * done before fpu__restore(), so the TS bit is up
	 * to date.
	 */
	arch_end_context_switch(next_p);

	/*
	 * Reload esp0 and cpu_current_top_of_stack.  This changes
	 * current_thread_info().  Refresh the SYSENTER configuration in
	 * case prev or next is vm86.
	 */
<<<<<<< HEAD
	update_sp0(next_p);
=======
	update_task_stack(next_p);
>>>>>>> e021bb4f
	refresh_sysenter_cs(next);
	this_cpu_write(cpu_current_top_of_stack,
		       (unsigned long)task_stack_page(next_p) +
		       THREAD_SIZE);

	/*
	 * Restore %gs if needed (which is common)
	 */
	if (prev->gs | next->gs)
		lazy_load_gs(next->gs);

	switch_fpu_finish(next_fpu, cpu);

	this_cpu_write(current_task, next_p);

	/* Load the Intel cache allocation PQR MSR. */
	intel_rdt_sched_in();

	return prev_p;
}

SYSCALL_DEFINE2(arch_prctl, int, option, unsigned long, arg2)
{
	return do_arch_prctl_common(current, option, arg2);
}<|MERGE_RESOLUTION|>--- conflicted
+++ resolved
@@ -264,10 +264,6 @@
 	struct fpu *prev_fpu = &prev->fpu;
 	struct fpu *next_fpu = &next->fpu;
 	int cpu = smp_processor_id();
-<<<<<<< HEAD
-	struct tss_struct *tss = &per_cpu(cpu_tss_rw, cpu);
-=======
->>>>>>> e021bb4f
 
 	/* never put a printk in __switch_to... printk() calls wake_up*() indirectly */
 
@@ -303,8 +299,6 @@
 
 	switch_kmaps(prev_p, next_p);
 
-	switch_kmaps(prev_p, next_p);
-
 	/*
 	 * Leave lazy mode, flushing any hypercalls made here.
 	 * This must be done before restoring TLS segments so
@@ -319,11 +313,7 @@
 	 * current_thread_info().  Refresh the SYSENTER configuration in
 	 * case prev or next is vm86.
 	 */
-<<<<<<< HEAD
-	update_sp0(next_p);
-=======
 	update_task_stack(next_p);
->>>>>>> e021bb4f
 	refresh_sysenter_cs(next);
 	this_cpu_write(cpu_current_top_of_stack,
 		       (unsigned long)task_stack_page(next_p) +
