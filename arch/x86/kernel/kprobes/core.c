--- conflicted
+++ resolved
@@ -63,7 +63,6 @@
 #include <asm/insn.h>
 #include <asm/debugreg.h>
 #include <asm/set_memory.h>
-#include <asm/sections.h>
 
 #include "common.h"
 
@@ -1074,58 +1073,6 @@
 		(addr >= (unsigned long)__entry_trampoline_start &&
 		 addr < (unsigned long)__entry_trampoline_end);
 #endif
-<<<<<<< HEAD
-			"       int3			\n"
-			"       .globl jprobe_return_end\n"
-			"       jprobe_return_end:	\n"
-			"       nop			\n"::"b"
-			(kcb->jprobe_saved_sp):"memory");
-}
-NOKPROBE_SYMBOL(jprobe_return);
-NOKPROBE_SYMBOL(jprobe_return_end);
-
-int longjmp_break_handler(struct kprobe *p, struct pt_regs *regs)
-{
-	struct kprobe_ctlblk *kcb = get_kprobe_ctlblk();
-	u8 *addr = (u8 *) (regs->ip - 1);
-	struct jprobe *jp = container_of(p, struct jprobe, kp);
-	void *saved_sp = kcb->jprobe_saved_sp;
-
-	if ((addr > (u8 *) jprobe_return) &&
-	    (addr < (u8 *) jprobe_return_end)) {
-		if (stack_addr(regs) != saved_sp) {
-			struct pt_regs *saved_regs = &kcb->jprobe_saved_regs;
-			printk(KERN_ERR
-			       "current sp %p does not match saved sp %p\n",
-			       stack_addr(regs), saved_sp);
-			printk(KERN_ERR "Saved registers for jprobe %p\n", jp);
-			show_regs(saved_regs);
-			printk(KERN_ERR "Current registers\n");
-			show_regs(regs);
-			BUG();
-		}
-		/* It's OK to start function graph tracing again */
-		unpause_graph_tracing();
-		*regs = kcb->jprobe_saved_regs;
-		__memcpy(saved_sp, kcb->jprobes_stack, MIN_STACK_SIZE(saved_sp));
-		preempt_enable_no_resched();
-		return 1;
-	}
-	return 0;
-}
-NOKPROBE_SYMBOL(longjmp_break_handler);
-
-bool arch_within_kprobe_blacklist(unsigned long addr)
-{
-	bool is_in_entry_trampoline_section = false;
-
-#ifdef CONFIG_X86_64
-	is_in_entry_trampoline_section =
-		(addr >= (unsigned long)__entry_trampoline_start &&
-		 addr < (unsigned long)__entry_trampoline_end);
-#endif
-=======
->>>>>>> e021bb4f
 	return  (addr >= (unsigned long)__kprobes_text_start &&
 		 addr < (unsigned long)__kprobes_text_end) ||
 		(addr >= (unsigned long)__entry_text_start &&
