/*
 * KVM paravirt_ops implementation
 *
 * This program is free software; you can redistribute it and/or modify
 * it under the terms of the GNU General Public License as published by
 * the Free Software Foundation; either version 2 of the License, or
 * (at your option) any later version.
 *
 * This program is distributed in the hope that it will be useful,
 * but WITHOUT ANY WARRANTY; without even the implied warranty of
 * MERCHANTABILITY or FITNESS FOR A PARTICULAR PURPOSE.  See the
 * GNU General Public License for more details.
 *
 * You should have received a copy of the GNU General Public License
 * along with this program; if not, write to the Free Software
 * Foundation, 51 Franklin Street, Fifth Floor, Boston, MA  02110-1301, USA.
 *
 * Copyright (C) 2007, Red Hat, Inc., Ingo Molnar <mingo@redhat.com>
 * Copyright IBM Corporation, 2007
 *   Authors: Anthony Liguori <aliguori@us.ibm.com>
 */

#include <linux/context_tracking.h>
#include <linux/init.h>
#include <linux/kernel.h>
#include <linux/kvm_para.h>
#include <linux/cpu.h>
#include <linux/mm.h>
#include <linux/highmem.h>
#include <linux/hardirq.h>
#include <linux/notifier.h>
#include <linux/reboot.h>
#include <linux/hash.h>
#include <linux/sched.h>
#include <linux/slab.h>
#include <linux/kprobes.h>
#include <linux/debugfs.h>
#include <linux/nmi.h>
#include <linux/swait.h>
#include <asm/timer.h>
#include <asm/cpu.h>
#include <asm/traps.h>
#include <asm/desc.h>
#include <asm/tlbflush.h>
#include <asm/apic.h>
#include <asm/apicdef.h>
#include <asm/hypervisor.h>
#include <asm/tlb.h>

static int kvmapf = 1;

static int __init parse_no_kvmapf(char *arg)
{
        kvmapf = 0;
        return 0;
}

early_param("no-kvmapf", parse_no_kvmapf);

static int steal_acc = 1;
static int __init parse_no_stealacc(char *arg)
{
        steal_acc = 0;
        return 0;
}

early_param("no-steal-acc", parse_no_stealacc);

static DEFINE_PER_CPU_DECRYPTED(struct kvm_vcpu_pv_apf_data, apf_reason) __aligned(64);
static DEFINE_PER_CPU_DECRYPTED(struct kvm_steal_time, steal_time) __aligned(64);
static int has_steal_clock = 0;

/*
 * No need for any "IO delay" on KVM
 */
static void kvm_io_delay(void)
{
}

#define KVM_TASK_SLEEP_HASHBITS 8
#define KVM_TASK_SLEEP_HASHSIZE (1<<KVM_TASK_SLEEP_HASHBITS)

struct kvm_task_sleep_node {
	struct hlist_node link;
	struct swait_queue_head wq;
	u32 token;
	int cpu;
	bool halted;
};

static struct kvm_task_sleep_head {
	raw_spinlock_t lock;
	struct hlist_head list;
} async_pf_sleepers[KVM_TASK_SLEEP_HASHSIZE];

static struct kvm_task_sleep_node *_find_apf_task(struct kvm_task_sleep_head *b,
						  u32 token)
{
	struct hlist_node *p;

	hlist_for_each(p, &b->list) {
		struct kvm_task_sleep_node *n =
			hlist_entry(p, typeof(*n), link);
		if (n->token == token)
			return n;
	}

	return NULL;
}

/*
 * @interrupt_kernel: Is this called from a routine which interrupts the kernel
 * 		      (other than user space)?
 */
void kvm_async_pf_task_wait(u32 token, int interrupt_kernel)
{
	u32 key = hash_32(token, KVM_TASK_SLEEP_HASHBITS);
	struct kvm_task_sleep_head *b = &async_pf_sleepers[key];
	struct kvm_task_sleep_node n, *e;
	DECLARE_SWAITQUEUE(wait);

	rcu_irq_enter();

	raw_spin_lock(&b->lock);
	e = _find_apf_task(b, token);
	if (e) {
		/* dummy entry exist -> wake up was delivered ahead of PF */
		hlist_del(&e->link);
		kfree(e);
		raw_spin_unlock(&b->lock);

		rcu_irq_exit();
		return;
	}

	n.token = token;
	n.cpu = smp_processor_id();
	n.halted = is_idle_task(current) ||
		   (IS_ENABLED(CONFIG_PREEMPT_COUNT)
		    ? preempt_count() > 1 || rcu_preempt_depth()
		    : interrupt_kernel);
	init_swait_queue_head(&n.wq);
	hlist_add_head(&n.link, &b->list);
	raw_spin_unlock(&b->lock);

	for (;;) {
		if (!n.halted)
			prepare_to_swait_exclusive(&n.wq, &wait, TASK_UNINTERRUPTIBLE);
		if (hlist_unhashed(&n.link))
			break;

		rcu_irq_exit();

		if (!n.halted) {
			local_irq_enable();
			schedule();
			local_irq_disable();
		} else {
			/*
			 * We cannot reschedule. So halt.
			 */
			native_safe_halt();
			local_irq_disable();
		}

		rcu_irq_enter();
	}
	if (!n.halted)
		finish_swait(&n.wq, &wait);

	rcu_irq_exit();
	return;
}
EXPORT_SYMBOL_GPL(kvm_async_pf_task_wait);

static void apf_task_wake_one(struct kvm_task_sleep_node *n)
{
	hlist_del_init(&n->link);
	if (n->halted)
		smp_send_reschedule(n->cpu);
	else if (swq_has_sleeper(&n->wq))
		swake_up_one(&n->wq);
}

static void apf_task_wake_all(void)
{
	int i;

	for (i = 0; i < KVM_TASK_SLEEP_HASHSIZE; i++) {
		struct hlist_node *p, *next;
		struct kvm_task_sleep_head *b = &async_pf_sleepers[i];
		raw_spin_lock(&b->lock);
		hlist_for_each_safe(p, next, &b->list) {
			struct kvm_task_sleep_node *n =
				hlist_entry(p, typeof(*n), link);
			if (n->cpu == smp_processor_id())
				apf_task_wake_one(n);
		}
		raw_spin_unlock(&b->lock);
	}
}

void kvm_async_pf_task_wake(u32 token)
{
	u32 key = hash_32(token, KVM_TASK_SLEEP_HASHBITS);
	struct kvm_task_sleep_head *b = &async_pf_sleepers[key];
	struct kvm_task_sleep_node *n;

	if (token == ~0) {
		apf_task_wake_all();
		return;
	}

again:
	raw_spin_lock(&b->lock);
	n = _find_apf_task(b, token);
	if (!n) {
		/*
		 * async PF was not yet handled.
		 * Add dummy entry for the token.
		 */
		n = kzalloc(sizeof(*n), GFP_ATOMIC);
		if (!n) {
			/*
			 * Allocation failed! Busy wait while other cpu
			 * handles async PF.
			 */
			raw_spin_unlock(&b->lock);
			cpu_relax();
			goto again;
		}
		n->token = token;
		n->cpu = smp_processor_id();
		init_swait_queue_head(&n->wq);
		hlist_add_head(&n->link, &b->list);
	} else
		apf_task_wake_one(n);
	raw_spin_unlock(&b->lock);
	return;
}
EXPORT_SYMBOL_GPL(kvm_async_pf_task_wake);

u32 kvm_read_and_reset_pf_reason(void)
{
	u32 reason = 0;

	if (__this_cpu_read(apf_reason.enabled)) {
		reason = __this_cpu_read(apf_reason.reason);
		__this_cpu_write(apf_reason.reason, 0);
	}

	return reason;
}
EXPORT_SYMBOL_GPL(kvm_read_and_reset_pf_reason);
NOKPROBE_SYMBOL(kvm_read_and_reset_pf_reason);

dotraplinkage void
do_async_page_fault(struct pt_regs *regs, unsigned long error_code)
{
	enum ctx_state prev_state;

	switch (kvm_read_and_reset_pf_reason()) {
	default:
		do_page_fault(regs, error_code);
		break;
	case KVM_PV_REASON_PAGE_NOT_PRESENT:
		/* page is swapped out by the host. */
		prev_state = exception_enter();
		kvm_async_pf_task_wait((u32)read_cr2(), !user_mode(regs));
		exception_exit(prev_state);
		break;
	case KVM_PV_REASON_PAGE_READY:
		rcu_irq_enter();
		kvm_async_pf_task_wake((u32)read_cr2());
		rcu_irq_exit();
		break;
	}
}
NOKPROBE_SYMBOL(do_async_page_fault);

static void __init paravirt_ops_setup(void)
{
	pv_info.name = "KVM";

	if (kvm_para_has_feature(KVM_FEATURE_NOP_IO_DELAY))
		pv_cpu_ops.io_delay = kvm_io_delay;

#ifdef CONFIG_X86_IO_APIC
	no_timer_check = 1;
#endif
}

static void kvm_register_steal_time(void)
{
	int cpu = smp_processor_id();
	struct kvm_steal_time *st = &per_cpu(steal_time, cpu);

	if (!has_steal_clock)
		return;

	wrmsrl(MSR_KVM_STEAL_TIME, (slow_virt_to_phys(st) | KVM_MSR_ENABLED));
	pr_info("kvm-stealtime: cpu %d, msr %llx\n",
		cpu, (unsigned long long) slow_virt_to_phys(st));
}

static DEFINE_PER_CPU_DECRYPTED(unsigned long, kvm_apic_eoi) = KVM_PV_EOI_DISABLED;

static notrace void kvm_guest_apic_eoi_write(u32 reg, u32 val)
{
	/**
	 * This relies on __test_and_clear_bit to modify the memory
	 * in a way that is atomic with respect to the local CPU.
	 * The hypervisor only accesses this memory from the local CPU so
	 * there's no need for lock or memory barriers.
	 * An optimization barrier is implied in apic write.
	 */
	if (__test_and_clear_bit(KVM_PV_EOI_BIT, this_cpu_ptr(&kvm_apic_eoi)))
		return;
	apic->native_eoi_write(APIC_EOI, APIC_EOI_ACK);
}

static void kvm_guest_cpu_init(void)
{
	if (!kvm_para_available())
		return;

	if (kvm_para_has_feature(KVM_FEATURE_ASYNC_PF) && kvmapf) {
		u64 pa = slow_virt_to_phys(this_cpu_ptr(&apf_reason));

#ifdef CONFIG_PREEMPT
		pa |= KVM_ASYNC_PF_SEND_ALWAYS;
#endif
		pa |= KVM_ASYNC_PF_ENABLED;

		if (kvm_para_has_feature(KVM_FEATURE_ASYNC_PF_VMEXIT))
			pa |= KVM_ASYNC_PF_DELIVERY_AS_PF_VMEXIT;

		wrmsrl(MSR_KVM_ASYNC_PF_EN, pa);
		__this_cpu_write(apf_reason.enabled, 1);
		printk(KERN_INFO"KVM setup async PF for cpu %d\n",
		       smp_processor_id());
	}

	if (kvm_para_has_feature(KVM_FEATURE_PV_EOI)) {
		unsigned long pa;
		/* Size alignment is implied but just to make it explicit. */
		BUILD_BUG_ON(__alignof__(kvm_apic_eoi) < 4);
		__this_cpu_write(kvm_apic_eoi, 0);
		pa = slow_virt_to_phys(this_cpu_ptr(&kvm_apic_eoi))
			| KVM_MSR_ENABLED;
		wrmsrl(MSR_KVM_PV_EOI_EN, pa);
	}

	if (has_steal_clock)
		kvm_register_steal_time();
}

static void kvm_pv_disable_apf(void)
{
	if (!__this_cpu_read(apf_reason.enabled))
		return;

	wrmsrl(MSR_KVM_ASYNC_PF_EN, 0);
	__this_cpu_write(apf_reason.enabled, 0);

	printk(KERN_INFO"Unregister pv shared memory for cpu %d\n",
	       smp_processor_id());
}

static void kvm_pv_guest_cpu_reboot(void *unused)
{
	/*
	 * We disable PV EOI before we load a new kernel by kexec,
	 * since MSR_KVM_PV_EOI_EN stores a pointer into old kernel's memory.
	 * New kernel can re-enable when it boots.
	 */
	if (kvm_para_has_feature(KVM_FEATURE_PV_EOI))
		wrmsrl(MSR_KVM_PV_EOI_EN, 0);
	kvm_pv_disable_apf();
	kvm_disable_steal_time();
}

static int kvm_pv_reboot_notify(struct notifier_block *nb,
				unsigned long code, void *unused)
{
	if (code == SYS_RESTART)
		on_each_cpu(kvm_pv_guest_cpu_reboot, NULL, 1);
	return NOTIFY_DONE;
}

static struct notifier_block kvm_pv_reboot_nb = {
	.notifier_call = kvm_pv_reboot_notify,
};

static u64 kvm_steal_clock(int cpu)
{
	u64 steal;
	struct kvm_steal_time *src;
	int version;

	src = &per_cpu(steal_time, cpu);
	do {
		version = src->version;
		virt_rmb();
		steal = src->steal;
		virt_rmb();
	} while ((version & 1) || (version != src->version));

	return steal;
}

void kvm_disable_steal_time(void)
{
	if (!has_steal_clock)
		return;

	wrmsr(MSR_KVM_STEAL_TIME, 0, 0);
}

static inline void __set_percpu_decrypted(void *ptr, unsigned long size)
{
	early_set_memory_decrypted((unsigned long) ptr, size);
}

/*
 * Iterate through all possible CPUs and map the memory region pointed
 * by apf_reason, steal_time and kvm_apic_eoi as decrypted at once.
 *
 * Note: we iterate through all possible CPUs to ensure that CPUs
 * hotplugged will have their per-cpu variable already mapped as
 * decrypted.
 */
static void __init sev_map_percpu_data(void)
{
	int cpu;

	if (!sev_active())
		return;

	for_each_possible_cpu(cpu) {
		__set_percpu_decrypted(&per_cpu(apf_reason, cpu), sizeof(apf_reason));
		__set_percpu_decrypted(&per_cpu(steal_time, cpu), sizeof(steal_time));
		__set_percpu_decrypted(&per_cpu(kvm_apic_eoi, cpu), sizeof(kvm_apic_eoi));
	}
}

#ifdef CONFIG_SMP
#define KVM_IPI_CLUSTER_SIZE	(2 * BITS_PER_LONG)

static void __send_ipi_mask(const struct cpumask *mask, int vector)
{
	unsigned long flags;
	int cpu, apic_id, icr;
	int min = 0, max = 0;
#ifdef CONFIG_X86_64
	__uint128_t ipi_bitmap = 0;
#else
	u64 ipi_bitmap = 0;
#endif
	long ret;

	if (cpumask_empty(mask))
		return;

	local_irq_save(flags);

	switch (vector) {
	default:
		icr = APIC_DM_FIXED | vector;
		break;
	case NMI_VECTOR:
		icr = APIC_DM_NMI;
		break;
	}

	for_each_cpu(cpu, mask) {
		apic_id = per_cpu(x86_cpu_to_apicid, cpu);
		if (!ipi_bitmap) {
			min = max = apic_id;
		} else if (apic_id < min && max - apic_id < KVM_IPI_CLUSTER_SIZE) {
			ipi_bitmap <<= min - apic_id;
			min = apic_id;
		} else if (apic_id < min + KVM_IPI_CLUSTER_SIZE) {
			max = apic_id < max ? max : apic_id;
		} else {
			ret = kvm_hypercall4(KVM_HC_SEND_IPI, (unsigned long)ipi_bitmap,
				(unsigned long)(ipi_bitmap >> BITS_PER_LONG), min, icr);
			WARN_ONCE(ret < 0, "KVM: failed to send PV IPI: %ld", ret);
			min = max = apic_id;
			ipi_bitmap = 0;
		}
		__set_bit(apic_id - min, (unsigned long *)&ipi_bitmap);
	}

	if (ipi_bitmap) {
		ret = kvm_hypercall4(KVM_HC_SEND_IPI, (unsigned long)ipi_bitmap,
			(unsigned long)(ipi_bitmap >> BITS_PER_LONG), min, icr);
		WARN_ONCE(ret < 0, "KVM: failed to send PV IPI: %ld", ret);
	}

	local_irq_restore(flags);
}

static void kvm_send_ipi_mask(const struct cpumask *mask, int vector)
{
	__send_ipi_mask(mask, vector);
}

static void kvm_send_ipi_mask_allbutself(const struct cpumask *mask, int vector)
{
	unsigned int this_cpu = smp_processor_id();
	struct cpumask new_mask;
	const struct cpumask *local_mask;

	cpumask_copy(&new_mask, mask);
	cpumask_clear_cpu(this_cpu, &new_mask);
	local_mask = &new_mask;
	__send_ipi_mask(local_mask, vector);
}

static void kvm_send_ipi_allbutself(int vector)
{
	kvm_send_ipi_mask_allbutself(cpu_online_mask, vector);
}

static void kvm_send_ipi_all(int vector)
{
	__send_ipi_mask(cpu_online_mask, vector);
}

/*
 * Set the IPI entry points
 */
static void kvm_setup_pv_ipi(void)
{
	apic->send_IPI_mask = kvm_send_ipi_mask;
	apic->send_IPI_mask_allbutself = kvm_send_ipi_mask_allbutself;
	apic->send_IPI_allbutself = kvm_send_ipi_allbutself;
	apic->send_IPI_all = kvm_send_ipi_all;
	pr_info("KVM setup pv IPIs\n");
}

static void __init kvm_smp_prepare_cpus(unsigned int max_cpus)
{
	native_smp_prepare_cpus(max_cpus);
	if (kvm_para_has_hint(KVM_HINTS_REALTIME))
		static_branch_disable(&virt_spin_lock_key);
}

static void __init kvm_smp_prepare_boot_cpu(void)
{
	/*
	 * Map the per-cpu variables as decrypted before kvm_guest_cpu_init()
	 * shares the guest physical address with the hypervisor.
	 */
	sev_map_percpu_data();

	kvm_guest_cpu_init();
	native_smp_prepare_boot_cpu();
	kvm_spinlock_init();
}

static void kvm_guest_cpu_offline(void)
{
	kvm_disable_steal_time();
	if (kvm_para_has_feature(KVM_FEATURE_PV_EOI))
		wrmsrl(MSR_KVM_PV_EOI_EN, 0);
	kvm_pv_disable_apf();
	apf_task_wake_all();
}

static int kvm_cpu_online(unsigned int cpu)
{
	local_irq_disable();
	kvm_guest_cpu_init();
	local_irq_enable();
	return 0;
}

static int kvm_cpu_down_prepare(unsigned int cpu)
{
	local_irq_disable();
	kvm_guest_cpu_offline();
	local_irq_enable();
	return 0;
}
#endif

static void __init kvm_apf_trap_init(void)
{
	update_intr_gate(X86_TRAP_PF, async_page_fault);
}

static DEFINE_PER_CPU(cpumask_var_t, __pv_tlb_mask);

static void kvm_flush_tlb_others(const struct cpumask *cpumask,
			const struct flush_tlb_info *info)
{
	u8 state;
	int cpu;
	struct kvm_steal_time *src;
	struct cpumask *flushmask = this_cpu_cpumask_var_ptr(__pv_tlb_mask);

	cpumask_copy(flushmask, cpumask);
	/*
	 * We have to call flush only on online vCPUs. And
	 * queue flush_on_enter for pre-empted vCPUs
	 */
	for_each_cpu(cpu, flushmask) {
		src = &per_cpu(steal_time, cpu);
		state = READ_ONCE(src->preempted);
		if ((state & KVM_VCPU_PREEMPTED)) {
			if (try_cmpxchg(&src->preempted, &state,
					state | KVM_VCPU_FLUSH_TLB))
				__cpumask_clear_cpu(cpu, flushmask);
		}
	}

	native_flush_tlb_others(flushmask, info);
}

static void __init kvm_guest_init(void)
{
	int i;

	if (!kvm_para_available())
		return;

	paravirt_ops_setup();
	register_reboot_notifier(&kvm_pv_reboot_nb);
	for (i = 0; i < KVM_TASK_SLEEP_HASHSIZE; i++)
		raw_spin_lock_init(&async_pf_sleepers[i].lock);
	if (kvm_para_has_feature(KVM_FEATURE_ASYNC_PF))
		x86_init.irqs.trap_init = kvm_apf_trap_init;

	if (kvm_para_has_feature(KVM_FEATURE_STEAL_TIME)) {
		has_steal_clock = 1;
		pv_time_ops.steal_clock = kvm_steal_clock;
	}

	if (kvm_para_has_feature(KVM_FEATURE_PV_TLB_FLUSH) &&
	    !kvm_para_has_hint(KVM_HINTS_REALTIME) &&
	    kvm_para_has_feature(KVM_FEATURE_STEAL_TIME)) {
		pv_mmu_ops.flush_tlb_others = kvm_flush_tlb_others;
		pv_mmu_ops.tlb_remove_table = tlb_remove_table;
	}

	if (kvm_para_has_feature(KVM_FEATURE_PV_EOI))
		apic_set_eoi_write(kvm_guest_apic_eoi_write);

#ifdef CONFIG_SMP
	smp_ops.smp_prepare_cpus = kvm_smp_prepare_cpus;
	smp_ops.smp_prepare_boot_cpu = kvm_smp_prepare_boot_cpu;
	if (cpuhp_setup_state_nocalls(CPUHP_AP_ONLINE_DYN, "x86/kvm:online",
				      kvm_cpu_online, kvm_cpu_down_prepare) < 0)
		pr_err("kvm_guest: Failed to install cpu hotplug callbacks\n");
#else
	sev_map_percpu_data();
	kvm_guest_cpu_init();
#endif

	/*
	 * Hard lockup detection is enabled by default. Disable it, as guests
	 * can get false positives too easily, for example if the host is
	 * overcommitted.
	 */
	hardlockup_detector_disable();
}

static noinline uint32_t __kvm_cpuid_base(void)
{
	if (boot_cpu_data.cpuid_level < 0)
		return 0;	/* So we don't blow up on old processors */

	if (boot_cpu_has(X86_FEATURE_HYPERVISOR))
		return hypervisor_cpuid_base("KVMKVMKVM\0\0\0", 0);

	return 0;
}

static inline uint32_t kvm_cpuid_base(void)
{
	static int kvm_cpuid_base = -1;

	if (kvm_cpuid_base == -1)
		kvm_cpuid_base = __kvm_cpuid_base();

	return kvm_cpuid_base;
}

bool kvm_para_available(void)
{
	return kvm_cpuid_base() != 0;
}
EXPORT_SYMBOL_GPL(kvm_para_available);

unsigned int kvm_arch_para_features(void)
{
	return cpuid_eax(kvm_cpuid_base() | KVM_CPUID_FEATURES);
}

unsigned int kvm_arch_para_hints(void)
{
	return cpuid_edx(kvm_cpuid_base() | KVM_CPUID_FEATURES);
}

static uint32_t __init kvm_detect(void)
{
	return kvm_cpuid_base();
}

<<<<<<< HEAD
=======
static void __init kvm_apic_init(void)
{
#if defined(CONFIG_SMP)
	if (kvm_para_has_feature(KVM_FEATURE_PV_SEND_IPI))
		kvm_setup_pv_ipi();
#endif
}

static void __init kvm_init_platform(void)
{
	kvmclock_init();
	x86_platform.apic_post_init = kvm_apic_init;
}

>>>>>>> e021bb4f
const __initconst struct hypervisor_x86 x86_hyper_kvm = {
	.name			= "KVM",
	.detect			= kvm_detect,
	.type			= X86_HYPER_KVM,
<<<<<<< HEAD
	.init.x2apic_available	= kvm_para_available,
=======
	.init.guest_late_init	= kvm_guest_init,
	.init.x2apic_available	= kvm_para_available,
	.init.init_platform	= kvm_init_platform,
>>>>>>> e021bb4f
};

static __init int activate_jump_labels(void)
{
	if (has_steal_clock) {
		static_key_slow_inc(&paravirt_steal_enabled);
		if (steal_acc)
			static_key_slow_inc(&paravirt_steal_rq_enabled);
	}

	return 0;
}
arch_initcall(activate_jump_labels);

static __init int kvm_setup_pv_tlb_flush(void)
{
	int cpu;

	if (kvm_para_has_feature(KVM_FEATURE_PV_TLB_FLUSH) &&
	    !kvm_para_has_hint(KVM_HINTS_REALTIME) &&
	    kvm_para_has_feature(KVM_FEATURE_STEAL_TIME)) {
		for_each_possible_cpu(cpu) {
			zalloc_cpumask_var_node(per_cpu_ptr(&__pv_tlb_mask, cpu),
				GFP_KERNEL, cpu_to_node(cpu));
		}
		pr_info("KVM setup pv remote TLB flush\n");
	}

	return 0;
}
arch_initcall(kvm_setup_pv_tlb_flush);

#ifdef CONFIG_PARAVIRT_SPINLOCKS

/* Kick a cpu by its apicid. Used to wake up a halted vcpu */
static void kvm_kick_cpu(int cpu)
{
	int apicid;
	unsigned long flags = 0;

	apicid = per_cpu(x86_cpu_to_apicid, cpu);
	kvm_hypercall2(KVM_HC_KICK_CPU, flags, apicid);
}

#include <asm/qspinlock.h>

static void kvm_wait(u8 *ptr, u8 val)
{
	unsigned long flags;

	if (in_nmi())
		return;

	local_irq_save(flags);

	if (READ_ONCE(*ptr) != val)
		goto out;

	/*
	 * halt until it's our turn and kicked. Note that we do safe halt
	 * for irq enabled case to avoid hang when lock info is overwritten
	 * in irq spinlock slowpath and no spurious interrupt occur to save us.
	 */
	if (arch_irqs_disabled_flags(flags))
		halt();
	else
		safe_halt();

out:
	local_irq_restore(flags);
}

#ifdef CONFIG_X86_32
__visible bool __kvm_vcpu_is_preempted(long cpu)
{
	struct kvm_steal_time *src = &per_cpu(steal_time, cpu);

	return !!(src->preempted & KVM_VCPU_PREEMPTED);
}
PV_CALLEE_SAVE_REGS_THUNK(__kvm_vcpu_is_preempted);

#else

#include <asm/asm-offsets.h>

extern bool __raw_callee_save___kvm_vcpu_is_preempted(long);

/*
 * Hand-optimize version for x86-64 to avoid 8 64-bit register saving and
 * restoring to/from the stack.
 */
asm(
".pushsection .text;"
".global __raw_callee_save___kvm_vcpu_is_preempted;"
".type __raw_callee_save___kvm_vcpu_is_preempted, @function;"
"__raw_callee_save___kvm_vcpu_is_preempted:"
"movq	__per_cpu_offset(,%rdi,8), %rax;"
"cmpb	$0, " __stringify(KVM_STEAL_TIME_preempted) "+steal_time(%rax);"
"setne	%al;"
"ret;"
".popsection");

#endif

/*
 * Setup pv_lock_ops to exploit KVM_FEATURE_PV_UNHALT if present.
 */
void __init kvm_spinlock_init(void)
{
	if (!kvm_para_available())
		return;
	/* Does host kernel support KVM_FEATURE_PV_UNHALT? */
	if (!kvm_para_has_feature(KVM_FEATURE_PV_UNHALT))
		return;

	if (kvm_para_has_hint(KVM_HINTS_REALTIME))
		return;

	/* Don't use the pvqspinlock code if there is only 1 vCPU. */
	if (num_possible_cpus() == 1)
		return;

	__pv_init_lock_hash();
	pv_lock_ops.queued_spin_lock_slowpath = __pv_queued_spin_lock_slowpath;
	pv_lock_ops.queued_spin_unlock = PV_CALLEE_SAVE(__pv_queued_spin_unlock);
	pv_lock_ops.wait = kvm_wait;
	pv_lock_ops.kick = kvm_kick_cpu;

	if (kvm_para_has_feature(KVM_FEATURE_STEAL_TIME)) {
		pv_lock_ops.vcpu_is_preempted =
			PV_CALLEE_SAVE(__kvm_vcpu_is_preempted);
	}
}

#endif	/* CONFIG_PARAVIRT_SPINLOCKS */<|MERGE_RESOLUTION|>--- conflicted
+++ resolved
@@ -709,8 +709,6 @@
 	return kvm_cpuid_base();
 }
 
-<<<<<<< HEAD
-=======
 static void __init kvm_apic_init(void)
 {
 #if defined(CONFIG_SMP)
@@ -725,18 +723,13 @@
 	x86_platform.apic_post_init = kvm_apic_init;
 }
 
->>>>>>> e021bb4f
 const __initconst struct hypervisor_x86 x86_hyper_kvm = {
 	.name			= "KVM",
 	.detect			= kvm_detect,
 	.type			= X86_HYPER_KVM,
-<<<<<<< HEAD
-	.init.x2apic_available	= kvm_para_available,
-=======
 	.init.guest_late_init	= kvm_guest_init,
 	.init.x2apic_available	= kvm_para_available,
 	.init.init_platform	= kvm_init_platform,
->>>>>>> e021bb4f
 };
 
 static __init int activate_jump_labels(void)
