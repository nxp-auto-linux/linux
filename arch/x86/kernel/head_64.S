/* SPDX-License-Identifier: GPL-2.0 */
/*
 *  linux/arch/x86/kernel/head_64.S -- start in 32bit and switch to 64bit
 *
 *  Copyright (C) 2000 Andrea Arcangeli <andrea@suse.de> SuSE
 *  Copyright (C) 2000 Pavel Machek <pavel@suse.cz>
 *  Copyright (C) 2000 Karsten Keil <kkeil@suse.de>
 *  Copyright (C) 2001,2002 Andi Kleen <ak@suse.de>
 *  Copyright (C) 2005 Eric Biederman <ebiederm@xmission.com>
 */


#include <linux/linkage.h>
#include <linux/threads.h>
#include <linux/init.h>
#include <asm/segment.h>
#include <asm/pgtable.h>
#include <asm/page.h>
#include <asm/msr.h>
#include <asm/cache.h>
#include <asm/processor-flags.h>
#include <asm/percpu.h>
#include <asm/nops.h>
#include "../entry/calling.h"
#include <asm/export.h>
#include <asm/nospec-branch.h>
#include <asm/fixmap.h>

#ifdef CONFIG_PARAVIRT
#include <asm/asm-offsets.h>
#include <asm/paravirt.h>
#define GET_CR2_INTO(reg) GET_CR2_INTO_RAX ; movq %rax, reg
#else
#define GET_CR2_INTO(reg) movq %cr2, reg
#define INTERRUPT_RETURN iretq
#endif

/* we are not able to switch in one step to the final KERNEL ADDRESS SPACE
 * because we need identity-mapped pages.
 *
 */

<<<<<<< HEAD
#define pud_index(x)	(((x) >> PUD_SHIFT) & (PTRS_PER_PUD-1))

#if defined(CONFIG_XEN_PV) || defined(CONFIG_XEN_PVH)
PGD_PAGE_OFFSET = pgd_index(__PAGE_OFFSET_BASE)
PGD_START_KERNEL = pgd_index(__START_KERNEL_map)
#endif
=======
#define l4_index(x)	(((x) >> 39) & 511)
#define pud_index(x)	(((x) >> PUD_SHIFT) & (PTRS_PER_PUD-1))

L4_PAGE_OFFSET = l4_index(__PAGE_OFFSET_BASE_L4)
L4_START_KERNEL = l4_index(__START_KERNEL_map)

>>>>>>> e021bb4f
L3_START_KERNEL = pud_index(__START_KERNEL_map)

	.text
	__HEAD
	.code64
	.globl startup_64
startup_64:
	UNWIND_HINT_EMPTY
	/*
	 * At this point the CPU runs in 64bit mode CS.L = 1 CS.D = 0,
	 * and someone has loaded an identity mapped page table
	 * for us.  These identity mapped page tables map all of the
	 * kernel pages and possibly all of memory.
	 *
	 * %rsi holds a physical pointer to real_mode_data.
	 *
	 * We come here either directly from a 64bit bootloader, or from
	 * arch/x86/boot/compressed/head_64.S.
	 *
	 * We only come here initially at boot nothing else comes here.
	 *
	 * Since we may be loaded at an address different from what we were
	 * compiled to run at we first fixup the physical addresses in our page
	 * tables and then reload them.
	 */

	/* Set up the stack for verify_cpu(), similar to initial_stack below */
	leaq	(__end_init_task - SIZEOF_PTREGS)(%rip), %rsp

	/* Sanitize CPU configuration */
	call verify_cpu

	/*
	 * Perform pagetable fixups. Additionally, if SME is active, encrypt
	 * the kernel and retrieve the modifier (SME encryption mask if SME
	 * is active) to be added to the initial pgdir entry that will be
	 * programmed into CR3.
	 */
	leaq	_text(%rip), %rdi
	pushq	%rsi
	call	__startup_64
	popq	%rsi

	/* Form the CR3 value being sure to include the CR3 modifier */
	addq	$(early_top_pgt - __START_KERNEL_map), %rax
	jmp 1f
ENTRY(secondary_startup_64)
	UNWIND_HINT_EMPTY
	/*
	 * At this point the CPU runs in 64bit mode CS.L = 1 CS.D = 0,
	 * and someone has loaded a mapped page table.
	 *
	 * %rsi holds a physical pointer to real_mode_data.
	 *
	 * We come here either from startup_64 (using physical addresses)
	 * or from trampoline.S (using virtual addresses).
	 *
	 * Using virtual addresses from trampoline.S removes the need
	 * to have any identity mapped pages in the kernel page table
	 * after the boot processor executes this code.
	 */

	/* Sanitize CPU configuration */
	call verify_cpu

	/*
	 * Retrieve the modifier (SME encryption mask if SME is active) to be
	 * added to the initial pgdir entry that will be programmed into CR3.
	 */
	pushq	%rsi
	call	__startup_secondary_64
	popq	%rsi

	/* Form the CR3 value being sure to include the CR3 modifier */
	addq	$(init_top_pgt - __START_KERNEL_map), %rax
1:

	/* Enable PAE mode, PGE and LA57 */
	movl	$(X86_CR4_PAE | X86_CR4_PGE), %ecx
#ifdef CONFIG_X86_5LEVEL
	testl	$1, __pgtable_l5_enabled(%rip)
	jz	1f
	orl	$X86_CR4_LA57, %ecx
1:
#endif
	movq	%rcx, %cr4

	/* Setup early boot stage 4-/5-level pagetables. */
	addq	phys_base(%rip), %rax
	movq	%rax, %cr3

	/* Ensure I am executing from virtual addresses */
	movq	$1f, %rax
	ANNOTATE_RETPOLINE_SAFE
	jmp	*%rax
1:
	UNWIND_HINT_EMPTY

	/* Check if nx is implemented */
	movl	$0x80000001, %eax
	cpuid
	movl	%edx,%edi

	/* Setup EFER (Extended Feature Enable Register) */
	movl	$MSR_EFER, %ecx
	rdmsr
	btsl	$_EFER_SCE, %eax	/* Enable System Call */
	btl	$20,%edi		/* No Execute supported? */
	jnc     1f
	btsl	$_EFER_NX, %eax
	btsq	$_PAGE_BIT_NX,early_pmd_flags(%rip)
1:	wrmsr				/* Make changes effective */

	/* Setup cr0 */
	movl	$CR0_STATE, %eax
	/* Make changes effective */
	movq	%rax, %cr0

	/* Setup a boot time stack */
	movq initial_stack(%rip), %rsp

	/* zero EFLAGS after setting rsp */
	pushq $0
	popfq

	/*
	 * We must switch to a new descriptor in kernel space for the GDT
	 * because soon the kernel won't have access anymore to the userspace
	 * addresses where we're currently running on. We have to do that here
	 * because in 32bit we couldn't load a 64bit linear address.
	 */
	lgdt	early_gdt_descr(%rip)

	/* set up data segments */
	xorl %eax,%eax
	movl %eax,%ds
	movl %eax,%ss
	movl %eax,%es

	/*
	 * We don't really need to load %fs or %gs, but load them anyway
	 * to kill any stale realmode selectors.  This allows execution
	 * under VT hardware.
	 */
	movl %eax,%fs
	movl %eax,%gs

	/* Set up %gs.
	 *
	 * The base of %gs always points to the bottom of the irqstack
	 * union.  If the stack protector canary is enabled, it is
	 * located at %gs:40.  Note that, on SMP, the boot cpu uses
	 * init data section till per cpu areas are set up.
	 */
	movl	$MSR_GS_BASE,%ecx
	movl	initial_gs(%rip),%eax
	movl	initial_gs+4(%rip),%edx
	wrmsr

	/* rsi is pointer to real mode structure with interesting info.
	   pass it to C */
	movq	%rsi, %rdi

.Ljump_to_C_code:
	/*
	 * Jump to run C code and to be on a real kernel address.
	 * Since we are running on identity-mapped space we have to jump
	 * to the full 64bit address, this is only possible as indirect
	 * jump.  In addition we need to ensure %cs is set so we make this
	 * a far return.
	 *
	 * Note: do not change to far jump indirect with 64bit offset.
	 *
	 * AMD does not support far jump indirect with 64bit offset.
	 * AMD64 Architecture Programmer's Manual, Volume 3: states only
	 *	JMP FAR mem16:16 FF /5 Far jump indirect,
	 *		with the target specified by a far pointer in memory.
	 *	JMP FAR mem16:32 FF /5 Far jump indirect,
	 *		with the target specified by a far pointer in memory.
	 *
	 * Intel64 does support 64bit offset.
	 * Software Developer Manual Vol 2: states:
	 *	FF /5 JMP m16:16 Jump far, absolute indirect,
	 *		address given in m16:16
	 *	FF /5 JMP m16:32 Jump far, absolute indirect,
	 *		address given in m16:32.
	 *	REX.W + FF /5 JMP m16:64 Jump far, absolute indirect,
	 *		address given in m16:64.
	 */
	pushq	$.Lafter_lret	# put return address on stack for unwinder
	xorl	%ebp, %ebp	# clear frame pointer
	movq	initial_code(%rip), %rax
	pushq	$__KERNEL_CS	# set correct cs
	pushq	%rax		# target address in negative space
	lretq
.Lafter_lret:
END(secondary_startup_64)

#include "verify_cpu.S"

#ifdef CONFIG_HOTPLUG_CPU
/*
 * Boot CPU0 entry point. It's called from play_dead(). Everything has been set
 * up already except stack. We just set up stack here. Then call
 * start_secondary() via .Ljump_to_C_code.
 */
ENTRY(start_cpu0)
	movq	initial_stack(%rip), %rsp
	UNWIND_HINT_EMPTY
	jmp	.Ljump_to_C_code
ENDPROC(start_cpu0)
#endif

	/* Both SMP bootup and ACPI suspend change these variables */
	__REFDATA
	.balign	8
	GLOBAL(initial_code)
	.quad	x86_64_start_kernel
	GLOBAL(initial_gs)
	.quad	INIT_PER_CPU_VAR(irq_stack_union)
	GLOBAL(initial_stack)
	/*
	 * The SIZEOF_PTREGS gap is a convention which helps the in-kernel
	 * unwinder reliably detect the end of the stack.
	 */
	.quad  init_thread_union + THREAD_SIZE - SIZEOF_PTREGS
	__FINITDATA

	__INIT
ENTRY(early_idt_handler_array)
	i = 0
	.rept NUM_EXCEPTION_VECTORS
	.if ((EXCEPTION_ERRCODE_MASK >> i) & 1) == 0
		UNWIND_HINT_IRET_REGS
		pushq $0	# Dummy error code, to make stack frame uniform
	.else
		UNWIND_HINT_IRET_REGS offset=8
	.endif
	pushq $i		# 72(%rsp) Vector number
	jmp early_idt_handler_common
	UNWIND_HINT_IRET_REGS
	i = i + 1
	.fill early_idt_handler_array + i*EARLY_IDT_HANDLER_SIZE - ., 1, 0xcc
	.endr
	UNWIND_HINT_IRET_REGS offset=16
END(early_idt_handler_array)

early_idt_handler_common:
	/*
	 * The stack is the hardware frame, an error code or zero, and the
	 * vector number.
	 */
	cld

	incl early_recursion_flag(%rip)

	/* The vector number is currently in the pt_regs->di slot. */
	pushq %rsi				/* pt_regs->si */
	movq 8(%rsp), %rsi			/* RSI = vector number */
	movq %rdi, 8(%rsp)			/* pt_regs->di = RDI */
	pushq %rdx				/* pt_regs->dx */
	pushq %rcx				/* pt_regs->cx */
	pushq %rax				/* pt_regs->ax */
	pushq %r8				/* pt_regs->r8 */
	pushq %r9				/* pt_regs->r9 */
	pushq %r10				/* pt_regs->r10 */
	pushq %r11				/* pt_regs->r11 */
	pushq %rbx				/* pt_regs->bx */
	pushq %rbp				/* pt_regs->bp */
	pushq %r12				/* pt_regs->r12 */
	pushq %r13				/* pt_regs->r13 */
	pushq %r14				/* pt_regs->r14 */
	pushq %r15				/* pt_regs->r15 */
	UNWIND_HINT_REGS

	cmpq $14,%rsi		/* Page fault? */
	jnz 10f
	GET_CR2_INTO(%rdi)	/* Can clobber any volatile register if pv */
	call early_make_pgtable
	andl %eax,%eax
	jz 20f			/* All good */

10:
	movq %rsp,%rdi		/* RDI = pt_regs; RSI is already trapnr */
	call early_fixup_exception

20:
	decl early_recursion_flag(%rip)
	jmp restore_regs_and_return_to_kernel
END(early_idt_handler_common)

	__INITDATA

	.balign 4
GLOBAL(early_recursion_flag)
	.long 0

#define NEXT_PAGE(name) \
	.balign	PAGE_SIZE; \
GLOBAL(name)

#ifdef CONFIG_PAGE_TABLE_ISOLATION
/*
 * Each PGD needs to be 8k long and 8k aligned.  We do not
 * ever go out to userspace with these, so we do not
 * strictly *need* the second page, but this allows us to
 * have a single set_pgd() implementation that does not
 * need to worry about whether it has 4k or 8k to work
 * with.
 *
 * This ensures PGDs are 8k long:
 */
#define PTI_USER_PGD_FILL	512
/* This ensures they are 8k-aligned: */
#define NEXT_PGD_PAGE(name) \
	.balign 2 * PAGE_SIZE; \
GLOBAL(name)
#else
#define NEXT_PGD_PAGE(name) NEXT_PAGE(name)
#define PTI_USER_PGD_FILL	0
#endif

/* Automate the creation of 1 to 1 mapping pmd entries */
#define PMDS(START, PERM, COUNT)			\
	i = 0 ;						\
	.rept (COUNT) ;					\
	.quad	(START) + (i << PMD_SHIFT) + (PERM) ;	\
	i = i + 1 ;					\
	.endr

	__INITDATA
NEXT_PGD_PAGE(early_top_pgt)
<<<<<<< HEAD
	.fill	511,8,0
#ifdef CONFIG_X86_5LEVEL
	.quad	level4_kernel_pgt - __START_KERNEL_map + _PAGE_TABLE_NOENC
#else
	.quad	level3_kernel_pgt - __START_KERNEL_map + _PAGE_TABLE_NOENC
#endif
=======
	.fill	512,8,0
>>>>>>> e021bb4f
	.fill	PTI_USER_PGD_FILL,8,0

NEXT_PAGE(early_dynamic_pgts)
	.fill	512*EARLY_DYNAMIC_PAGE_TABLES,8,0

	.data

#if defined(CONFIG_XEN_PV) || defined(CONFIG_XEN_PVH)
NEXT_PGD_PAGE(init_top_pgt)
	.quad   level3_ident_pgt - __START_KERNEL_map + _KERNPG_TABLE_NOENC
	.org    init_top_pgt + L4_PAGE_OFFSET*8, 0
	.quad   level3_ident_pgt - __START_KERNEL_map + _KERNPG_TABLE_NOENC
	.org    init_top_pgt + L4_START_KERNEL*8, 0
	/* (2^48-(2*1024*1024*1024))/(2^39) = 511 */
	.quad   level3_kernel_pgt - __START_KERNEL_map + _PAGE_TABLE_NOENC
	.fill	PTI_USER_PGD_FILL,8,0

NEXT_PAGE(level3_ident_pgt)
	.quad	level2_ident_pgt - __START_KERNEL_map + _KERNPG_TABLE_NOENC
	.fill	511, 8, 0
NEXT_PAGE(level2_ident_pgt)
	/*
	 * Since I easily can, map the first 1G.
	 * Don't set NX because code runs from these pages.
	 *
	 * Note: This sets _PAGE_GLOBAL despite whether
	 * the CPU supports it or it is enabled.  But,
	 * the CPU should ignore the bit.
	 */
	PMDS(0, __PAGE_KERNEL_IDENT_LARGE_EXEC, PTRS_PER_PMD)
#else
NEXT_PGD_PAGE(init_top_pgt)
	.fill	512,8,0
	.fill	PTI_USER_PGD_FILL,8,0
#endif

#ifdef CONFIG_X86_5LEVEL
NEXT_PAGE(level4_kernel_pgt)
	.fill	511,8,0
	.quad	level3_kernel_pgt - __START_KERNEL_map + _PAGE_TABLE_NOENC
#endif

NEXT_PAGE(level3_kernel_pgt)
	.fill	L3_START_KERNEL,8,0
	/* (2^48-(2*1024*1024*1024)-((2^39)*511))/(2^30) = 510 */
	.quad	level2_kernel_pgt - __START_KERNEL_map + _KERNPG_TABLE_NOENC
	.quad	level2_fixmap_pgt - __START_KERNEL_map + _PAGE_TABLE_NOENC

NEXT_PAGE(level2_kernel_pgt)
	/*
	 * 512 MB kernel mapping. We spend a full page on this pagetable
	 * anyway.
	 *
	 * The kernel code+data+bss must not be bigger than that.
	 *
	 * (NOTE: at +512MB starts the module area, see MODULES_VADDR.
	 *  If you want to increase this then increase MODULES_VADDR
	 *  too.)
	 *
	 *  This table is eventually used by the kernel during normal
	 *  runtime.  Care must be taken to clear out undesired bits
	 *  later, like _PAGE_RW or _PAGE_GLOBAL in some cases.
	 */
	PMDS(0, __PAGE_KERNEL_LARGE_EXEC,
		KERNEL_IMAGE_SIZE/PMD_SIZE)

NEXT_PAGE(level2_fixmap_pgt)
	.fill	(512 - 4 - FIXMAP_PMD_NUM),8,0
	pgtno = 0
	.rept (FIXMAP_PMD_NUM)
	.quad level1_fixmap_pgt + (pgtno << PAGE_SHIFT) - __START_KERNEL_map \
		+ _PAGE_TABLE_NOENC;
	pgtno = pgtno + 1
	.endr
	/* 6 MB reserved space + a 2MB hole */
	.fill	4,8,0

NEXT_PAGE(level1_fixmap_pgt)
	.rept (FIXMAP_PMD_NUM)
	.fill	512,8,0
	.endr

#undef PMDS

	.data
	.align 16
	.globl early_gdt_descr
early_gdt_descr:
	.word	GDT_ENTRIES*8-1
early_gdt_descr_base:
	.quad	INIT_PER_CPU_VAR(gdt_page)

ENTRY(phys_base)
	/* This must match the first entry in level2_kernel_pgt */
	.quad   0x0000000000000000
EXPORT_SYMBOL(phys_base)

#include "../../x86/xen/xen-head.S"

	__PAGE_ALIGNED_BSS
NEXT_PAGE(empty_zero_page)
	.skip PAGE_SIZE
EXPORT_SYMBOL(empty_zero_page)
<|MERGE_RESOLUTION|>--- conflicted
+++ resolved
@@ -40,21 +40,12 @@
  *
  */
 
-<<<<<<< HEAD
-#define pud_index(x)	(((x) >> PUD_SHIFT) & (PTRS_PER_PUD-1))
-
-#if defined(CONFIG_XEN_PV) || defined(CONFIG_XEN_PVH)
-PGD_PAGE_OFFSET = pgd_index(__PAGE_OFFSET_BASE)
-PGD_START_KERNEL = pgd_index(__START_KERNEL_map)
-#endif
-=======
 #define l4_index(x)	(((x) >> 39) & 511)
 #define pud_index(x)	(((x) >> PUD_SHIFT) & (PTRS_PER_PUD-1))
 
 L4_PAGE_OFFSET = l4_index(__PAGE_OFFSET_BASE_L4)
 L4_START_KERNEL = l4_index(__START_KERNEL_map)
 
->>>>>>> e021bb4f
 L3_START_KERNEL = pud_index(__START_KERNEL_map)
 
 	.text
@@ -387,16 +378,7 @@
 
 	__INITDATA
 NEXT_PGD_PAGE(early_top_pgt)
-<<<<<<< HEAD
-	.fill	511,8,0
-#ifdef CONFIG_X86_5LEVEL
-	.quad	level4_kernel_pgt - __START_KERNEL_map + _PAGE_TABLE_NOENC
-#else
-	.quad	level3_kernel_pgt - __START_KERNEL_map + _PAGE_TABLE_NOENC
-#endif
-=======
 	.fill	512,8,0
->>>>>>> e021bb4f
 	.fill	PTI_USER_PGD_FILL,8,0
 
 NEXT_PAGE(early_dynamic_pgts)
