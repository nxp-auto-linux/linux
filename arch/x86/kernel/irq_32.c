// SPDX-License-Identifier: GPL-2.0
/*
 *	Copyright (C) 1992, 1998 Linus Torvalds, Ingo Molnar
 *
 * This file contains the lowest level x86-specific interrupt
 * entry, irq-stacks and irq statistics code. All the remaining
 * irq logic is done by the generic kernel/irq/ code and
 * by the x86-specific irq controller code. (e.g. i8259.c and
 * io_apic.c.)
 */

#include <linux/seq_file.h>
#include <linux/interrupt.h>
#include <linux/irq.h>
#include <linux/kernel_stat.h>
#include <linux/notifier.h>
#include <linux/cpu.h>
#include <linux/delay.h>
#include <linux/uaccess.h>
#include <linux/percpu.h>
#include <linux/mm.h>

#include <asm/apic.h>
#include <asm/nospec-branch.h>

#ifdef CONFIG_DEBUG_STACKOVERFLOW

int sysctl_panic_on_stackoverflow __read_mostly;

/* Debugging check for stack overflow: is there less than 1KB free? */
static int check_stack_overflow(void)
{
	long sp;

	__asm__ __volatile__("andl %%esp,%0" :
			     "=r" (sp) : "0" (THREAD_SIZE - 1));

	return sp < (sizeof(struct thread_info) + STACK_WARN);
}

static void print_stack_overflow(void)
{
	printk(KERN_WARNING "low stack detected by irq handler\n");
	dump_stack();
	if (sysctl_panic_on_stackoverflow)
		panic("low stack detected by irq handler - check messages\n");
}

#else
static inline int check_stack_overflow(void) { return 0; }
static inline void print_stack_overflow(void) { }
#endif

DEFINE_PER_CPU(struct irq_stack *, hardirq_stack_ptr);
DEFINE_PER_CPU(struct irq_stack *, softirq_stack_ptr);

static void call_on_stack(void *func, void *stack)
{
	asm volatile("xchgl	%%ebx,%%esp	\n"
		     CALL_NOSPEC
		     "movl	%%ebx,%%esp	\n"
		     : "=b" (stack)
		     : "0" (stack),
		       [thunk_target] "D"(func)
		     : "memory", "cc", "edx", "ecx", "eax");
}

static inline void *current_stack(void)
{
	return (void *)(current_stack_pointer & ~(THREAD_SIZE - 1));
}

static inline int execute_on_irq_stack(int overflow, struct irq_desc *desc)
{
	struct irq_stack *curstk, *irqstk;
	u32 *isp, *prev_esp, arg1;

	curstk = (struct irq_stack *) current_stack();
	irqstk = __this_cpu_read(hardirq_stack_ptr);

	/*
	 * this is where we switch to the IRQ stack. However, if we are
	 * already using the IRQ stack (because we interrupted a hardirq
	 * handler) we can't do that and just have to keep using the
	 * current stack (which is the irq stack already after all)
	 */
	if (unlikely(curstk == irqstk))
		return 0;

	isp = (u32 *) ((char *)irqstk + sizeof(*irqstk));

	/* Save the next esp at the bottom of the stack */
	prev_esp = (u32 *)irqstk;
	*prev_esp = current_stack_pointer;

	if (unlikely(overflow))
		call_on_stack(print_stack_overflow, isp);

	asm volatile("xchgl	%%ebx,%%esp	\n"
		     CALL_NOSPEC
		     "movl	%%ebx,%%esp	\n"
		     : "=a" (arg1), "=b" (isp)
		     :  "0" (desc),   "1" (isp),
			[thunk_target] "D" (desc->handle_irq)
		     : "memory", "cc", "ecx");
	return 1;
}

/*
 * Allocate per-cpu stacks for hardirq and softirq processing
 */
int irq_init_percpu_irqstack(unsigned int cpu)
{
	int node = cpu_to_node(cpu);
	struct page *ph, *ps;

	if (per_cpu(hardirq_stack_ptr, cpu))
		return 0;

	ph = alloc_pages_node(node, THREADINFO_GFP, THREAD_SIZE_ORDER);
	if (!ph)
		return -ENOMEM;
	ps = alloc_pages_node(node, THREADINFO_GFP, THREAD_SIZE_ORDER);
	if (!ps) {
		__free_pages(ph, THREAD_SIZE_ORDER);
		return -ENOMEM;
	}

	per_cpu(hardirq_stack_ptr, cpu) = page_address(ph);
	per_cpu(softirq_stack_ptr, cpu) = page_address(ps);
	return 0;
}

<<<<<<< HEAD
#ifndef CONFIG_PREEMPT_RT_FULL
=======
#ifndef CONFIG_PREEMPT_RT
>>>>>>> fa578e9d
void do_softirq_own_stack(void)
{
	struct irq_stack *irqstk;
	u32 *isp, *prev_esp;

	irqstk = __this_cpu_read(softirq_stack_ptr);

	/* build the stack frame on the softirq stack */
	isp = (u32 *) ((char *)irqstk + sizeof(*irqstk));

	/* Push the previous esp onto the stack */
	prev_esp = (u32 *)irqstk;
	*prev_esp = current_stack_pointer;

	call_on_stack(__do_softirq, isp);
}
#endif

void handle_irq(struct irq_desc *desc, struct pt_regs *regs)
{
	int overflow = check_stack_overflow();

	if (user_mode(regs) || !execute_on_irq_stack(overflow, desc)) {
		if (unlikely(overflow))
			print_stack_overflow();
		generic_handle_irq_desc(desc);
	}
}<|MERGE_RESOLUTION|>--- conflicted
+++ resolved
@@ -131,11 +131,7 @@
 	return 0;
 }
 
-<<<<<<< HEAD
-#ifndef CONFIG_PREEMPT_RT_FULL
-=======
 #ifndef CONFIG_PREEMPT_RT
->>>>>>> fa578e9d
 void do_softirq_own_stack(void)
 {
 	struct irq_stack *irqstk;
