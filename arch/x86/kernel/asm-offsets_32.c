// SPDX-License-Identifier: GPL-2.0
#ifndef __LINUX_KBUILD_H
# error "Please do not build this file directly, build asm-offsets.c instead"
#endif

#include <asm/ucontext.h>

#define __SYSCALL_I386(nr, sym, qual) [nr] = 1,
static char syscalls[] = {
#include <asm/syscalls_32.h>
};

/* workaround for a warning with -Wmissing-prototypes */
void foo(void);

void foo(void)
{
	OFFSET(CPUINFO_x86, cpuinfo_x86, x86);
	OFFSET(CPUINFO_x86_vendor, cpuinfo_x86, x86_vendor);
	OFFSET(CPUINFO_x86_model, cpuinfo_x86, x86_model);
	OFFSET(CPUINFO_x86_stepping, cpuinfo_x86, x86_stepping);
	OFFSET(CPUINFO_cpuid_level, cpuinfo_x86, cpuid_level);
	OFFSET(CPUINFO_x86_capability, cpuinfo_x86, x86_capability);
	OFFSET(CPUINFO_x86_vendor_id, cpuinfo_x86, x86_vendor_id);
	BLANK();

	OFFSET(PT_EBX, pt_regs, bx);
	OFFSET(PT_ECX, pt_regs, cx);
	OFFSET(PT_EDX, pt_regs, dx);
	OFFSET(PT_ESI, pt_regs, si);
	OFFSET(PT_EDI, pt_regs, di);
	OFFSET(PT_EBP, pt_regs, bp);
	OFFSET(PT_EAX, pt_regs, ax);
	OFFSET(PT_DS,  pt_regs, ds);
	OFFSET(PT_ES,  pt_regs, es);
	OFFSET(PT_FS,  pt_regs, fs);
	OFFSET(PT_GS,  pt_regs, gs);
	OFFSET(PT_ORIG_EAX, pt_regs, orig_ax);
	OFFSET(PT_EIP, pt_regs, ip);
	OFFSET(PT_CS,  pt_regs, cs);
	OFFSET(PT_EFLAGS, pt_regs, flags);
	OFFSET(PT_OLDESP, pt_regs, sp);
	OFFSET(PT_OLDSS,  pt_regs, ss);
	BLANK();

	OFFSET(saved_context_gdt_desc, saved_context, gdt_desc);
	BLANK();

<<<<<<< HEAD
	/* Offset from the sysenter stack to tss.sp0 */
	DEFINE(TSS_sysenter_sp0, offsetof(struct cpu_entry_area, tss.x86_tss.sp0) -
	       offsetofend(struct cpu_entry_area, entry_stack_page.stack));

#ifdef CONFIG_CC_STACKPROTECTOR
=======
	/*
	 * Offset from the entry stack to task stack stored in TSS. Kernel entry
	 * happens on the per-cpu entry-stack, and the asm code switches to the
	 * task-stack pointer stored in x86_tss.sp1, which is a copy of
	 * task->thread.sp0 where entry code can find it.
	 */
	DEFINE(TSS_entry2task_stack,
	       offsetof(struct cpu_entry_area, tss.x86_tss.sp1) -
	       offsetofend(struct cpu_entry_area, entry_stack_page.stack));

#ifdef CONFIG_STACKPROTECTOR
>>>>>>> e021bb4f
	BLANK();
	OFFSET(stack_canary_offset, stack_canary, canary);
#endif

	BLANK();
	DEFINE(__NR_syscall_max, sizeof(syscalls) - 1);
	DEFINE(NR_syscalls, sizeof(syscalls));
}<|MERGE_RESOLUTION|>--- conflicted
+++ resolved
@@ -46,13 +46,6 @@
 	OFFSET(saved_context_gdt_desc, saved_context, gdt_desc);
 	BLANK();
 
-<<<<<<< HEAD
-	/* Offset from the sysenter stack to tss.sp0 */
-	DEFINE(TSS_sysenter_sp0, offsetof(struct cpu_entry_area, tss.x86_tss.sp0) -
-	       offsetofend(struct cpu_entry_area, entry_stack_page.stack));
-
-#ifdef CONFIG_CC_STACKPROTECTOR
-=======
 	/*
 	 * Offset from the entry stack to task stack stored in TSS. Kernel entry
 	 * happens on the per-cpu entry-stack, and the asm code switches to the
@@ -64,7 +57,6 @@
 	       offsetofend(struct cpu_entry_area, entry_stack_page.stack));
 
 #ifdef CONFIG_STACKPROTECTOR
->>>>>>> e021bb4f
 	BLANK();
 	OFFSET(stack_canary_offset, stack_canary, canary);
 #endif
