/*
 * Copyright (C) 2009 Thomas Gleixner <tglx@linutronix.de>
 *
 *  For licencing details see kernel-base/COPYING
 */
#include <linux/init.h>
#include <linux/ioport.h>
#include <linux/export.h>
#include <linux/pci.h>

#include <asm/acpi.h>
#include <asm/bios_ebda.h>
#include <asm/paravirt.h>
#include <asm/pci_x86.h>
#include <asm/mpspec.h>
#include <asm/setup.h>
#include <asm/apic.h>
#include <asm/e820/api.h>
#include <asm/time.h>
#include <asm/irq.h>
#include <asm/io_apic.h>
#include <asm/hpet.h>
#include <asm/pat.h>
#include <asm/tsc.h>
#include <asm/iommu.h>
#include <asm/mach_traps.h>

void x86_init_noop(void) { }
void __init x86_init_uint_noop(unsigned int unused) { }
<<<<<<< HEAD
int __init iommu_init_noop(void) { return 0; }
void iommu_shutdown_noop(void) { }
bool __init bool_x86_init_noop(void) { return false; }
void x86_op_int_noop(int cpu) { }
=======
static int __init iommu_init_noop(void) { return 0; }
static void iommu_shutdown_noop(void) { }
static bool __init bool_x86_init_noop(void) { return false; }
static void x86_op_int_noop(int cpu) { }
static u64 u64_x86_init_noop(void) { return 0; }
>>>>>>> e021bb4f

/*
 * The platform setup functions are preset with the default functions
 * for standard PC hardware.
 */
struct x86_init_ops x86_init __initdata = {

	.resources = {
		.probe_roms		= probe_roms,
		.reserve_resources	= reserve_standard_io_resources,
		.memory_setup		= e820__memory_setup_default,
	},

	.mpparse = {
		.mpc_record		= x86_init_uint_noop,
		.setup_ioapic_ids	= x86_init_noop,
		.mpc_apic_id		= default_mpc_apic_id,
		.smp_read_mpc_oem	= default_smp_read_mpc_oem,
		.mpc_oem_bus_info	= default_mpc_oem_bus_info,
		.find_smp_config	= default_find_smp_config,
		.get_smp_config		= default_get_smp_config,
	},

	.irqs = {
		.pre_vector_init	= init_ISA_irqs,
		.intr_init		= native_init_IRQ,
		.trap_init		= x86_init_noop,
		.intr_mode_init		= apic_intr_mode_init
	},

	.oem = {
		.arch_setup		= x86_init_noop,
		.banner			= default_banner,
	},

	.paging = {
		.pagetable_init		= native_pagetable_init,
	},

	.timers = {
		.setup_percpu_clockev	= setup_boot_APIC_clock,
		.timer_init		= hpet_time_init,
		.wallclock_init		= x86_init_noop,
	},

	.iommu = {
		.iommu_init		= iommu_init_noop,
	},

	.pci = {
		.init			= x86_default_pci_init,
		.init_irq		= x86_default_pci_init_irq,
		.fixup_irqs		= x86_default_pci_fixup_irqs,
	},

	.hyper = {
		.init_platform		= x86_init_noop,
<<<<<<< HEAD
		.x2apic_available	= bool_x86_init_noop,
		.init_mem_mapping	= x86_init_noop,
=======
		.guest_late_init	= x86_init_noop,
		.x2apic_available	= bool_x86_init_noop,
		.init_mem_mapping	= x86_init_noop,
		.init_after_bootmem	= x86_init_noop,
	},

	.acpi = {
		.get_root_pointer	= u64_x86_init_noop,
		.reduced_hw_early_init	= acpi_generic_reduced_hw_init,
>>>>>>> e021bb4f
	},
};

struct x86_cpuinit_ops x86_cpuinit = {
	.early_percpu_clock_init	= x86_init_noop,
	.setup_percpu_clockev		= setup_secondary_APIC_clock,
};

static void default_nmi_init(void) { };

struct x86_platform_ops x86_platform __ro_after_init = {
	.calibrate_cpu			= native_calibrate_cpu_early,
	.calibrate_tsc			= native_calibrate_tsc,
	.get_wallclock			= mach_get_cmos_time,
	.set_wallclock			= mach_set_rtc_mmss,
	.iommu_shutdown			= iommu_shutdown_noop,
	.is_untracked_pat_range		= is_ISA_range,
	.nmi_init			= default_nmi_init,
	.get_nmi_reason			= default_get_nmi_reason,
	.save_sched_clock_state 	= tsc_save_sched_clock_state,
	.restore_sched_clock_state 	= tsc_restore_sched_clock_state,
	.hyper.pin_vcpu			= x86_op_int_noop,
};

EXPORT_SYMBOL_GPL(x86_platform);

#if defined(CONFIG_PCI_MSI)
struct x86_msi_ops x86_msi __ro_after_init = {
	.setup_msi_irqs		= native_setup_msi_irqs,
	.teardown_msi_irq	= native_teardown_msi_irq,
	.teardown_msi_irqs	= default_teardown_msi_irqs,
	.restore_msi_irqs	= default_restore_msi_irqs,
};

/* MSI arch specific hooks */
int arch_setup_msi_irqs(struct pci_dev *dev, int nvec, int type)
{
	return x86_msi.setup_msi_irqs(dev, nvec, type);
}

void arch_teardown_msi_irqs(struct pci_dev *dev)
{
	x86_msi.teardown_msi_irqs(dev);
}

void arch_teardown_msi_irq(unsigned int irq)
{
	x86_msi.teardown_msi_irq(irq);
}

void arch_restore_msi_irqs(struct pci_dev *dev)
{
	x86_msi.restore_msi_irqs(dev);
}
#endif

struct x86_apic_ops x86_apic_ops __ro_after_init = {
	.io_apic_read	= native_io_apic_read,
	.restore	= native_restore_boot_irq_mode,
};<|MERGE_RESOLUTION|>--- conflicted
+++ resolved
@@ -27,18 +27,11 @@
 
 void x86_init_noop(void) { }
 void __init x86_init_uint_noop(unsigned int unused) { }
-<<<<<<< HEAD
-int __init iommu_init_noop(void) { return 0; }
-void iommu_shutdown_noop(void) { }
-bool __init bool_x86_init_noop(void) { return false; }
-void x86_op_int_noop(int cpu) { }
-=======
 static int __init iommu_init_noop(void) { return 0; }
 static void iommu_shutdown_noop(void) { }
 static bool __init bool_x86_init_noop(void) { return false; }
 static void x86_op_int_noop(int cpu) { }
 static u64 u64_x86_init_noop(void) { return 0; }
->>>>>>> e021bb4f
 
 /*
  * The platform setup functions are preset with the default functions
@@ -96,10 +89,6 @@
 
 	.hyper = {
 		.init_platform		= x86_init_noop,
-<<<<<<< HEAD
-		.x2apic_available	= bool_x86_init_noop,
-		.init_mem_mapping	= x86_init_noop,
-=======
 		.guest_late_init	= x86_init_noop,
 		.x2apic_available	= bool_x86_init_noop,
 		.init_mem_mapping	= x86_init_noop,
@@ -109,7 +98,6 @@
 	.acpi = {
 		.get_root_pointer	= u64_x86_init_noop,
 		.reduced_hw_early_init	= acpi_generic_reduced_hw_init,
->>>>>>> e021bb4f
 	},
 };
 
