--- conflicted
+++ resolved
@@ -384,14 +384,7 @@
 			goto err_out;
 		}
 
-<<<<<<< HEAD
-		local_bh_disable();
-		fpu->initialized = 1;
-		fpu__restore(fpu);
-		local_bh_enable();
-=======
 		sanitize_restored_xstate(&fpu->state, envp, xfeatures, fx_only);
->>>>>>> f7688b48
 
 		fpregs_lock();
 		if (use_xsave()) {
