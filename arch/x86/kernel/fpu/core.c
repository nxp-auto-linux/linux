// SPDX-License-Identifier: GPL-2.0-only
/*
 *  Copyright (C) 1994 Linus Torvalds
 *
 *  Pentium III FXSR, SSE support
 *  General FPU state handling cleanups
 *	Gareth Hughes <gareth@valinux.com>, May 2000
 */
#include <asm/fpu/internal.h>
#include <asm/fpu/regset.h>
#include <asm/fpu/signal.h>
#include <asm/fpu/types.h>
#include <asm/traps.h>
#include <asm/irq_regs.h>

#include <linux/hardirq.h>
#include <linux/pkeys.h>

#define CREATE_TRACE_POINTS
#include <asm/trace/fpu.h>

/*
 * Represents the initial FPU state. It's mostly (but not completely) zeroes,
 * depending on the FPU hardware format:
 */
union fpregs_state init_fpstate __read_mostly;

/*
 * Track whether the kernel is using the FPU state
 * currently.
 *
 * This flag is used:
 *
 *   - by IRQ context code to potentially use the FPU
 *     if it's unused.
 *
 *   - to debug kernel_fpu_begin()/end() correctness
 */
static DEFINE_PER_CPU(bool, in_kernel_fpu);

/*
 * Track which context is using the FPU on the CPU:
 */
DEFINE_PER_CPU(struct fpu *, fpu_fpregs_owner_ctx);

static bool kernel_fpu_disabled(void)
{
	return this_cpu_read(in_kernel_fpu);
}

static bool interrupted_kernel_fpu_idle(void)
{
	return !kernel_fpu_disabled();
}

/*
 * Were we in user mode (or vm86 mode) when we were
 * interrupted?
 *
 * Doing kernel_fpu_begin/end() is ok if we are running
 * in an interrupt context from user mode - we'll just
 * save the FPU state as required.
 */
static bool interrupted_user_mode(void)
{
	struct pt_regs *regs = get_irq_regs();
	return regs && user_mode(regs);
}

/*
 * Can we use the FPU in kernel mode with the
 * whole "kernel_fpu_begin/end()" sequence?
 *
 * It's always ok in process context (ie "not interrupt")
 * but it is sometimes ok even from an irq.
 */
bool irq_fpu_usable(void)
{
	return !in_interrupt() ||
		interrupted_user_mode() ||
		interrupted_kernel_fpu_idle();
}
EXPORT_SYMBOL(irq_fpu_usable);

<<<<<<< HEAD
static void __kernel_fpu_begin(void)
=======
void kernel_fpu_begin(void)
>>>>>>> f7688b48
{
	preempt_disable();

	WARN_ON_FPU(!irq_fpu_usable());
	WARN_ON_FPU(this_cpu_read(in_kernel_fpu));

	this_cpu_write(in_kernel_fpu, true);

	if (!(current->flags & PF_KTHREAD) &&
	    !test_thread_flag(TIF_NEED_FPU_LOAD)) {
		set_thread_flag(TIF_NEED_FPU_LOAD);
		/*
		 * Ignore return value -- we don't care if reg state
		 * is clobbered.
		 */
		copy_fpregs_to_fpstate(&current->thread.fpu);
	}
<<<<<<< HEAD
}

static void __kernel_fpu_end(void)
{
	struct fpu *fpu = &current->thread.fpu;

	if (fpu->initialized)
		copy_kernel_to_fpregs(&fpu->state);

	kernel_fpu_enable();
}

void kernel_fpu_begin(void)
{
	preempt_disable();
	__kernel_fpu_begin();
=======
	__cpu_invalidate_fpregs_state();
>>>>>>> f7688b48
}
EXPORT_SYMBOL_GPL(kernel_fpu_begin);

void kernel_fpu_end(void)
{
	WARN_ON_FPU(!this_cpu_read(in_kernel_fpu));

	this_cpu_write(in_kernel_fpu, false);
	preempt_enable();
}
EXPORT_SYMBOL_GPL(kernel_fpu_end);

/*
 * Save the FPU state (mark it for reload if necessary):
 *
 * This only ever gets called for the current task.
 */
void fpu__save(struct fpu *fpu)
{
	WARN_ON_FPU(fpu != &current->thread.fpu);

	fpregs_lock();
	trace_x86_fpu_before_save(fpu);

	if (!test_thread_flag(TIF_NEED_FPU_LOAD)) {
		if (!copy_fpregs_to_fpstate(fpu)) {
			copy_kernel_to_fpregs(&fpu->state);
		}
	}

	trace_x86_fpu_after_save(fpu);
	fpregs_unlock();
}

/*
 * Legacy x87 fpstate state init:
 */
static inline void fpstate_init_fstate(struct fregs_state *fp)
{
	fp->cwd = 0xffff037fu;
	fp->swd = 0xffff0000u;
	fp->twd = 0xffffffffu;
	fp->fos = 0xffff0000u;
}

void fpstate_init(union fpregs_state *state)
{
	if (!static_cpu_has(X86_FEATURE_FPU)) {
		fpstate_init_soft(&state->soft);
		return;
	}

	memset(state, 0, fpu_kernel_xstate_size);

	if (static_cpu_has(X86_FEATURE_XSAVES))
		fpstate_init_xstate(&state->xsave);
	if (static_cpu_has(X86_FEATURE_FXSR))
		fpstate_init_fxstate(&state->fxsave);
	else
		fpstate_init_fstate(&state->fsave);
}
EXPORT_SYMBOL_GPL(fpstate_init);

int fpu__copy(struct task_struct *dst, struct task_struct *src)
{
	struct fpu *dst_fpu = &dst->thread.fpu;
	struct fpu *src_fpu = &src->thread.fpu;

	dst_fpu->last_cpu = -1;

	if (!static_cpu_has(X86_FEATURE_FPU))
		return 0;

	WARN_ON_FPU(src_fpu != &current->thread.fpu);

	/*
	 * Don't let 'init optimized' areas of the XSAVE area
	 * leak into the child task:
	 */
	memset(&dst_fpu->state.xsave, 0, fpu_kernel_xstate_size);

	/*
	 * If the FPU registers are not current just memcpy() the state.
	 * Otherwise save current FPU registers directly into the child's FPU
	 * context, without any memory-to-memory copying.
	 *
	 * ( The function 'fails' in the FNSAVE case, which destroys
	 *   register contents so we have to load them back. )
	 */
	fpregs_lock();
	if (test_thread_flag(TIF_NEED_FPU_LOAD))
		memcpy(&dst_fpu->state, &src_fpu->state, fpu_kernel_xstate_size);

	else if (!copy_fpregs_to_fpstate(dst_fpu))
		copy_kernel_to_fpregs(&dst_fpu->state);

	fpregs_unlock();

	set_tsk_thread_flag(dst, TIF_NEED_FPU_LOAD);

	trace_x86_fpu_copy_src(src_fpu);
	trace_x86_fpu_copy_dst(dst_fpu);

	return 0;
}

/*
 * Activate the current task's in-memory FPU context,
 * if it has not been used before:
 */
static void fpu__initialize(struct fpu *fpu)
{
	WARN_ON_FPU(fpu != &current->thread.fpu);

	set_thread_flag(TIF_NEED_FPU_LOAD);
	fpstate_init(&fpu->state);
	trace_x86_fpu_init_state(fpu);
}

/*
 * This function must be called before we read a task's fpstate.
 *
 * There's two cases where this gets called:
 *
 * - for the current task (when coredumping), in which case we have
 *   to save the latest FPU registers into the fpstate,
 *
 * - or it's called for stopped tasks (ptrace), in which case the
 *   registers were already saved by the context-switch code when
 *   the task scheduled out.
 *
 * If the task has used the FPU before then save it.
 */
void fpu__prepare_read(struct fpu *fpu)
{
	if (fpu == &current->thread.fpu)
		fpu__save(fpu);
}

/*
 * This function must be called before we write a task's fpstate.
 *
 * Invalidate any cached FPU registers.
 *
 * After this function call, after registers in the fpstate are
 * modified and the child task has woken up, the child task will
 * restore the modified FPU state from the modified context. If we
 * didn't clear its cached status here then the cached in-registers
 * state pending on its former CPU could be restored, corrupting
 * the modifications.
 */
void fpu__prepare_write(struct fpu *fpu)
{
	/*
	 * Only stopped child tasks can be used to modify the FPU
	 * state in the fpstate buffer:
	 */
	WARN_ON_FPU(fpu == &current->thread.fpu);

	/* Invalidate any cached state: */
	__fpu_invalidate_fpregs_state(fpu);
}

/*
 * Drops current FPU state: deactivates the fpregs and
 * the fpstate. NOTE: it still leaves previous contents
 * in the fpregs in the eager-FPU case.
 *
 * This function can be used in cases where we know that
 * a state-restore is coming: either an explicit one,
 * or a reschedule.
 */
void fpu__drop(struct fpu *fpu)
{
	preempt_disable();

	if (fpu == &current->thread.fpu) {
		/* Ignore delayed exceptions from user space */
		asm volatile("1: fwait\n"
			     "2:\n"
			     _ASM_EXTABLE(1b, 2b));
		fpregs_deactivate(fpu);
	}

	trace_x86_fpu_dropped(fpu);

	preempt_enable();
}

/*
 * Clear FPU registers by setting them up from
 * the init fpstate:
 */
static inline void copy_init_fpstate_to_fpregs(void)
{
	fpregs_lock();

	if (use_xsave())
		copy_kernel_to_xregs(&init_fpstate.xsave, -1);
	else if (static_cpu_has(X86_FEATURE_FXSR))
		copy_kernel_to_fxregs(&init_fpstate.fxsave);
	else
		copy_kernel_to_fregs(&init_fpstate.fsave);

	if (boot_cpu_has(X86_FEATURE_OSPKE))
		copy_init_pkru_to_fpregs();

	fpregs_mark_activate();
	fpregs_unlock();
}

/*
 * Clear the FPU state back to init state.
 *
 * Called by sys_execve(), by the signal handler code and by various
 * error paths.
 */
void fpu__clear(struct fpu *fpu)
{
	WARN_ON_FPU(fpu != &current->thread.fpu); /* Almost certainly an anomaly */

	fpu__drop(fpu);

	/*
	 * Make sure fpstate is cleared and initialized.
	 */
	fpu__initialize(fpu);
	if (static_cpu_has(X86_FEATURE_FPU))
		copy_init_fpstate_to_fpregs();
}

/*
 * Load FPU context before returning to userspace.
 */
void switch_fpu_return(void)
{
	if (!static_cpu_has(X86_FEATURE_FPU))
		return;

	__fpregs_load_activate();
}
EXPORT_SYMBOL_GPL(switch_fpu_return);

#ifdef CONFIG_X86_DEBUG_FPU
/*
 * If current FPU state according to its tracking (loaded FPU context on this
 * CPU) is not valid then we must have TIF_NEED_FPU_LOAD set so the context is
 * loaded on return to userland.
 */
void fpregs_assert_state_consistent(void)
{
	struct fpu *fpu = &current->thread.fpu;

	if (test_thread_flag(TIF_NEED_FPU_LOAD))
		return;

	WARN_ON_FPU(!fpregs_state_valid(fpu, smp_processor_id()));
}
EXPORT_SYMBOL_GPL(fpregs_assert_state_consistent);
#endif

void fpregs_mark_activate(void)
{
	struct fpu *fpu = &current->thread.fpu;

	fpregs_activate(fpu);
	fpu->last_cpu = smp_processor_id();
	clear_thread_flag(TIF_NEED_FPU_LOAD);
}
EXPORT_SYMBOL_GPL(fpregs_mark_activate);

/*
 * x87 math exception handling:
 */

int fpu__exception_code(struct fpu *fpu, int trap_nr)
{
	int err;

	if (trap_nr == X86_TRAP_MF) {
		unsigned short cwd, swd;
		/*
		 * (~cwd & swd) will mask out exceptions that are not set to unmasked
		 * status.  0x3f is the exception bits in these regs, 0x200 is the
		 * C1 reg you need in case of a stack fault, 0x040 is the stack
		 * fault bit.  We should only be taking one exception at a time,
		 * so if this combination doesn't produce any single exception,
		 * then we have a bad program that isn't synchronizing its FPU usage
		 * and it will suffer the consequences since we won't be able to
		 * fully reproduce the context of the exception.
		 */
		if (boot_cpu_has(X86_FEATURE_FXSR)) {
			cwd = fpu->state.fxsave.cwd;
			swd = fpu->state.fxsave.swd;
		} else {
			cwd = (unsigned short)fpu->state.fsave.cwd;
			swd = (unsigned short)fpu->state.fsave.swd;
		}

		err = swd & ~cwd;
	} else {
		/*
		 * The SIMD FPU exceptions are handled a little differently, as there
		 * is only a single status/control register.  Thus, to determine which
		 * unmasked exception was caught we must mask the exception mask bits
		 * at 0x1f80, and then use these to mask the exception bits at 0x3f.
		 */
		unsigned short mxcsr = MXCSR_DEFAULT;

		if (boot_cpu_has(X86_FEATURE_XMM))
			mxcsr = fpu->state.fxsave.mxcsr;

		err = ~(mxcsr >> 7) & mxcsr;
	}

	if (err & 0x001) {	/* Invalid op */
		/*
		 * swd & 0x240 == 0x040: Stack Underflow
		 * swd & 0x240 == 0x240: Stack Overflow
		 * User must clear the SF bit (0x40) if set
		 */
		return FPE_FLTINV;
	} else if (err & 0x004) { /* Divide by Zero */
		return FPE_FLTDIV;
	} else if (err & 0x008) { /* Overflow */
		return FPE_FLTOVF;
	} else if (err & 0x012) { /* Denormal, Underflow */
		return FPE_FLTUND;
	} else if (err & 0x020) { /* Precision */
		return FPE_FLTRES;
	}

	/*
	 * If we're using IRQ 13, or supposedly even some trap
	 * X86_TRAP_MF implementations, it's possible
	 * we get a spurious trap, which is not an error.
	 */
	return 0;
}<|MERGE_RESOLUTION|>--- conflicted
+++ resolved
@@ -82,11 +82,7 @@
 }
 EXPORT_SYMBOL(irq_fpu_usable);
 
-<<<<<<< HEAD
-static void __kernel_fpu_begin(void)
-=======
 void kernel_fpu_begin(void)
->>>>>>> f7688b48
 {
 	preempt_disable();
 
@@ -104,26 +100,7 @@
 		 */
 		copy_fpregs_to_fpstate(&current->thread.fpu);
 	}
-<<<<<<< HEAD
-}
-
-static void __kernel_fpu_end(void)
-{
-	struct fpu *fpu = &current->thread.fpu;
-
-	if (fpu->initialized)
-		copy_kernel_to_fpregs(&fpu->state);
-
-	kernel_fpu_enable();
-}
-
-void kernel_fpu_begin(void)
-{
-	preempt_disable();
-	__kernel_fpu_begin();
-=======
 	__cpu_invalidate_fpregs_state();
->>>>>>> f7688b48
 }
 EXPORT_SYMBOL_GPL(kernel_fpu_begin);
 
