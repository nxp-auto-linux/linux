// SPDX-License-Identifier: GPL-2.0-only
/*
 * xsave/xrstor support.
 *
 * Author: Suresh Siddha <suresh.b.siddha@intel.com>
 */
#include <linux/compat.h>
#include <linux/cpu.h>
#include <linux/mman.h>
#include <linux/pkeys.h>
#include <linux/seq_file.h>
#include <linux/proc_fs.h>

#include <asm/fpu/api.h>
#include <asm/fpu/internal.h>
#include <asm/fpu/signal.h>
#include <asm/fpu/regset.h>
#include <asm/fpu/xstate.h>

#include <asm/tlbflush.h>
#include <asm/cpufeature.h>

/*
 * Although we spell it out in here, the Processor Trace
 * xfeature is completely unused.  We use other mechanisms
 * to save/restore PT state in Linux.
 */
static const char *xfeature_names[] =
{
	"x87 floating point registers"	,
	"SSE registers"			,
	"AVX registers"			,
	"MPX bounds registers"		,
	"MPX CSR"			,
	"AVX-512 opmask"		,
	"AVX-512 Hi256"			,
	"AVX-512 ZMM_Hi256"		,
	"Processor Trace (unused)"	,
	"Protection Keys User registers",
	"PASID state",
	"unknown xstate feature"	,
};

static short xsave_cpuid_features[] __initdata = {
	X86_FEATURE_FPU,
	X86_FEATURE_XMM,
	X86_FEATURE_AVX,
	X86_FEATURE_MPX,
	X86_FEATURE_MPX,
	X86_FEATURE_AVX512F,
	X86_FEATURE_AVX512F,
	X86_FEATURE_AVX512F,
	X86_FEATURE_INTEL_PT,
	X86_FEATURE_PKU,
	X86_FEATURE_ENQCMD,
};

/*
 * This represents the full set of bits that should ever be set in a kernel
 * XSAVE buffer, both supervisor and user xstates.
 */
u64 xfeatures_mask_all __ro_after_init;
EXPORT_SYMBOL_GPL(xfeatures_mask_all);

static unsigned int xstate_offsets[XFEATURE_MAX] __ro_after_init =
	{ [ 0 ... XFEATURE_MAX - 1] = -1};
static unsigned int xstate_sizes[XFEATURE_MAX] __ro_after_init =
	{ [ 0 ... XFEATURE_MAX - 1] = -1};
static unsigned int xstate_comp_offsets[XFEATURE_MAX] __ro_after_init =
	{ [ 0 ... XFEATURE_MAX - 1] = -1};
static unsigned int xstate_supervisor_only_offsets[XFEATURE_MAX] __ro_after_init =
	{ [ 0 ... XFEATURE_MAX - 1] = -1};

/*
 * The XSAVE area of kernel can be in standard or compacted format;
 * it is always in standard format for user mode. This is the user
 * mode standard format size used for signal and ptrace frames.
 */
unsigned int fpu_user_xstate_size __ro_after_init;

/*
 * Return whether the system supports a given xfeature.
 *
 * Also return the name of the (most advanced) feature that the caller requested:
 */
int cpu_has_xfeatures(u64 xfeatures_needed, const char **feature_name)
{
	u64 xfeatures_missing = xfeatures_needed & ~xfeatures_mask_all;

	if (unlikely(feature_name)) {
		long xfeature_idx, max_idx;
		u64 xfeatures_print;
		/*
		 * So we use FLS here to be able to print the most advanced
		 * feature that was requested but is missing. So if a driver
		 * asks about "XFEATURE_MASK_SSE | XFEATURE_MASK_YMM" we'll print the
		 * missing AVX feature - this is the most informative message
		 * to users:
		 */
		if (xfeatures_missing)
			xfeatures_print = xfeatures_missing;
		else
			xfeatures_print = xfeatures_needed;

		xfeature_idx = fls64(xfeatures_print)-1;
		max_idx = ARRAY_SIZE(xfeature_names)-1;
		xfeature_idx = min(xfeature_idx, max_idx);

		*feature_name = xfeature_names[xfeature_idx];
	}

	if (xfeatures_missing)
		return 0;

	return 1;
}
EXPORT_SYMBOL_GPL(cpu_has_xfeatures);

static bool xfeature_is_supervisor(int xfeature_nr)
{
	/*
	 * Extended State Enumeration Sub-leaves (EAX = 0DH, ECX = n, n > 1)
	 * returns ECX[0] set to (1) for a supervisor state, and cleared (0)
	 * for a user state.
	 */
	u32 eax, ebx, ecx, edx;

	cpuid_count(XSTATE_CPUID, xfeature_nr, &eax, &ebx, &ecx, &edx);
	return ecx & 1;
}

/*
 * Enable the extended processor state save/restore feature.
 * Called once per CPU onlining.
 */
void fpu__init_cpu_xstate(void)
{
	if (!boot_cpu_has(X86_FEATURE_XSAVE) || !xfeatures_mask_all)
		return;

	cr4_set_bits(X86_CR4_OSXSAVE);

	/*
	 * XCR_XFEATURE_ENABLED_MASK (aka. XCR0) sets user features
	 * managed by XSAVE{C, OPT, S} and XRSTOR{S}.  Only XSAVE user
	 * states can be set here.
	 */
	xsetbv(XCR_XFEATURE_ENABLED_MASK, xfeatures_mask_uabi());

	/*
	 * MSR_IA32_XSS sets supervisor states managed by XSAVES.
	 */
	if (boot_cpu_has(X86_FEATURE_XSAVES)) {
		wrmsrl(MSR_IA32_XSS, xfeatures_mask_supervisor() |
				     xfeatures_mask_independent());
	}
}

static bool xfeature_enabled(enum xfeature xfeature)
{
	return xfeatures_mask_all & BIT_ULL(xfeature);
}

/*
 * Record the offsets and sizes of various xstates contained
 * in the XSAVE state memory layout.
 */
static void __init setup_xstate_features(void)
{
	u32 eax, ebx, ecx, edx, i;
	/* start at the beginning of the "extended state" */
	unsigned int last_good_offset = offsetof(struct xregs_state,
						 extended_state_area);
	/*
	 * The FP xstates and SSE xstates are legacy states. They are always
	 * in the fixed offsets in the xsave area in either compacted form
	 * or standard form.
	 */
	xstate_offsets[XFEATURE_FP]	= 0;
	xstate_sizes[XFEATURE_FP]	= offsetof(struct fxregs_state,
						   xmm_space);

	xstate_offsets[XFEATURE_SSE]	= xstate_sizes[XFEATURE_FP];
	xstate_sizes[XFEATURE_SSE]	= sizeof_field(struct fxregs_state,
						       xmm_space);

	for (i = FIRST_EXTENDED_XFEATURE; i < XFEATURE_MAX; i++) {
		if (!xfeature_enabled(i))
			continue;

		cpuid_count(XSTATE_CPUID, i, &eax, &ebx, &ecx, &edx);

		xstate_sizes[i] = eax;

		/*
		 * If an xfeature is supervisor state, the offset in EBX is
		 * invalid, leave it to -1.
		 */
		if (xfeature_is_supervisor(i))
			continue;

		xstate_offsets[i] = ebx;

		/*
		 * In our xstate size checks, we assume that the highest-numbered
		 * xstate feature has the highest offset in the buffer.  Ensure
		 * it does.
		 */
		WARN_ONCE(last_good_offset > xstate_offsets[i],
			  "x86/fpu: misordered xstate at %d\n", last_good_offset);

		last_good_offset = xstate_offsets[i];
	}
}

static void __init print_xstate_feature(u64 xstate_mask)
{
	const char *feature_name;

	if (cpu_has_xfeatures(xstate_mask, &feature_name))
		pr_info("x86/fpu: Supporting XSAVE feature 0x%03Lx: '%s'\n", xstate_mask, feature_name);
}

/*
 * Print out all the supported xstate features:
 */
static void __init print_xstate_features(void)
{
	print_xstate_feature(XFEATURE_MASK_FP);
	print_xstate_feature(XFEATURE_MASK_SSE);
	print_xstate_feature(XFEATURE_MASK_YMM);
	print_xstate_feature(XFEATURE_MASK_BNDREGS);
	print_xstate_feature(XFEATURE_MASK_BNDCSR);
	print_xstate_feature(XFEATURE_MASK_OPMASK);
	print_xstate_feature(XFEATURE_MASK_ZMM_Hi256);
	print_xstate_feature(XFEATURE_MASK_Hi16_ZMM);
	print_xstate_feature(XFEATURE_MASK_PKRU);
	print_xstate_feature(XFEATURE_MASK_PASID);
}

/*
 * This check is important because it is easy to get XSTATE_*
 * confused with XSTATE_BIT_*.
 */
#define CHECK_XFEATURE(nr) do {		\
	WARN_ON(nr < FIRST_EXTENDED_XFEATURE);	\
	WARN_ON(nr >= XFEATURE_MAX);	\
} while (0)

/*
 * We could cache this like xstate_size[], but we only use
 * it here, so it would be a waste of space.
 */
static int xfeature_is_aligned(int xfeature_nr)
{
	u32 eax, ebx, ecx, edx;

	CHECK_XFEATURE(xfeature_nr);

	if (!xfeature_enabled(xfeature_nr)) {
		WARN_ONCE(1, "Checking alignment of disabled xfeature %d\n",
			  xfeature_nr);
		return 0;
	}

	cpuid_count(XSTATE_CPUID, xfeature_nr, &eax, &ebx, &ecx, &edx);
	/*
	 * The value returned by ECX[1] indicates the alignment
	 * of state component 'i' when the compacted format
	 * of the extended region of an XSAVE area is used:
	 */
	return !!(ecx & 2);
}

/*
 * This function sets up offsets and sizes of all extended states in
 * xsave area. This supports both standard format and compacted format
 * of the xsave area.
 */
static void __init setup_xstate_comp_offsets(void)
{
	unsigned int next_offset;
	int i;

	/*
	 * The FP xstates and SSE xstates are legacy states. They are always
	 * in the fixed offsets in the xsave area in either compacted form
	 * or standard form.
	 */
	xstate_comp_offsets[XFEATURE_FP] = 0;
	xstate_comp_offsets[XFEATURE_SSE] = offsetof(struct fxregs_state,
						     xmm_space);

	if (!boot_cpu_has(X86_FEATURE_XSAVES)) {
		for (i = FIRST_EXTENDED_XFEATURE; i < XFEATURE_MAX; i++) {
			if (xfeature_enabled(i))
				xstate_comp_offsets[i] = xstate_offsets[i];
		}
		return;
	}

	next_offset = FXSAVE_SIZE + XSAVE_HDR_SIZE;

	for (i = FIRST_EXTENDED_XFEATURE; i < XFEATURE_MAX; i++) {
		if (!xfeature_enabled(i))
			continue;

		if (xfeature_is_aligned(i))
			next_offset = ALIGN(next_offset, 64);

		xstate_comp_offsets[i] = next_offset;
		next_offset += xstate_sizes[i];
	}
}

/*
 * Setup offsets of a supervisor-state-only XSAVES buffer:
 *
 * The offsets stored in xstate_comp_offsets[] only work for one specific
 * value of the Requested Feature BitMap (RFBM).  In cases where a different
 * RFBM value is used, a different set of offsets is required.  This set of
 * offsets is for when RFBM=xfeatures_mask_supervisor().
 */
static void __init setup_supervisor_only_offsets(void)
{
	unsigned int next_offset;
	int i;

	next_offset = FXSAVE_SIZE + XSAVE_HDR_SIZE;

	for (i = FIRST_EXTENDED_XFEATURE; i < XFEATURE_MAX; i++) {
		if (!xfeature_enabled(i) || !xfeature_is_supervisor(i))
			continue;

		if (xfeature_is_aligned(i))
			next_offset = ALIGN(next_offset, 64);

		xstate_supervisor_only_offsets[i] = next_offset;
		next_offset += xstate_sizes[i];
	}
}

/*
 * Print out xstate component offsets and sizes
 */
static void __init print_xstate_offset_size(void)
{
	int i;

	for (i = FIRST_EXTENDED_XFEATURE; i < XFEATURE_MAX; i++) {
		if (!xfeature_enabled(i))
			continue;
		pr_info("x86/fpu: xstate_offset[%d]: %4d, xstate_sizes[%d]: %4d\n",
			 i, xstate_comp_offsets[i], i, xstate_sizes[i]);
	}
}

/*
 * All supported features have either init state all zeros or are
 * handled in setup_init_fpu() individually. This is an explicit
 * feature list and does not use XFEATURE_MASK*SUPPORTED to catch
 * newly added supported features at build time and make people
 * actually look at the init state for the new feature.
 */
#define XFEATURES_INIT_FPSTATE_HANDLED		\
	(XFEATURE_MASK_FP |			\
	 XFEATURE_MASK_SSE |			\
	 XFEATURE_MASK_YMM |			\
	 XFEATURE_MASK_OPMASK |			\
	 XFEATURE_MASK_ZMM_Hi256 |		\
	 XFEATURE_MASK_Hi16_ZMM	 |		\
	 XFEATURE_MASK_PKRU |			\
	 XFEATURE_MASK_BNDREGS |		\
	 XFEATURE_MASK_BNDCSR |			\
	 XFEATURE_MASK_PASID)

/*
 * setup the xstate image representing the init state
 */
static void __init setup_init_fpu_buf(void)
{
	static int on_boot_cpu __initdata = 1;

	BUILD_BUG_ON((XFEATURE_MASK_USER_SUPPORTED |
		      XFEATURE_MASK_SUPERVISOR_SUPPORTED) !=
		     XFEATURES_INIT_FPSTATE_HANDLED);

	WARN_ON_FPU(!on_boot_cpu);
	on_boot_cpu = 0;

	if (!boot_cpu_has(X86_FEATURE_XSAVE))
		return;

	setup_xstate_features();
	print_xstate_features();

	if (boot_cpu_has(X86_FEATURE_XSAVES))
		init_fpstate.xsave.header.xcomp_bv = XCOMP_BV_COMPACTED_FORMAT |
						     xfeatures_mask_all;

	/*
	 * Init all the features state with header.xfeatures being 0x0
	 */
	os_xrstor_booting(&init_fpstate.xsave);

	/*
	 * All components are now in init state. Read the state back so
	 * that init_fpstate contains all non-zero init state. This only
	 * works with XSAVE, but not with XSAVEOPT and XSAVES because
	 * those use the init optimization which skips writing data for
	 * components in init state.
	 *
	 * XSAVE could be used, but that would require to reshuffle the
	 * data when XSAVES is available because XSAVES uses xstate
	 * compaction. But doing so is a pointless exercise because most
	 * components have an all zeros init state except for the legacy
	 * ones (FP and SSE). Those can be saved with FXSAVE into the
	 * legacy area. Adding new features requires to ensure that init
	 * state is all zeroes or if not to add the necessary handling
	 * here.
	 */
	fxsave(&init_fpstate.fxsave);
}

static int xfeature_uncompacted_offset(int xfeature_nr)
{
	u32 eax, ebx, ecx, edx;

	/*
	 * Only XSAVES supports supervisor states and it uses compacted
	 * format. Checking a supervisor state's uncompacted offset is
	 * an error.
	 */
	if (XFEATURE_MASK_SUPERVISOR_ALL & BIT_ULL(xfeature_nr)) {
		WARN_ONCE(1, "No fixed offset for xstate %d\n", xfeature_nr);
		return -1;
	}

	CHECK_XFEATURE(xfeature_nr);
	cpuid_count(XSTATE_CPUID, xfeature_nr, &eax, &ebx, &ecx, &edx);
	return ebx;
}

int xfeature_size(int xfeature_nr)
{
	u32 eax, ebx, ecx, edx;

	CHECK_XFEATURE(xfeature_nr);
	cpuid_count(XSTATE_CPUID, xfeature_nr, &eax, &ebx, &ecx, &edx);
	return eax;
}

/* Validate an xstate header supplied by userspace (ptrace or sigreturn) */
static int validate_user_xstate_header(const struct xstate_header *hdr)
{
	/* No unknown or supervisor features may be set */
	if (hdr->xfeatures & ~xfeatures_mask_uabi())
		return -EINVAL;

	/* Userspace must use the uncompacted format */
	if (hdr->xcomp_bv)
		return -EINVAL;

	/*
	 * If 'reserved' is shrunken to add a new field, make sure to validate
	 * that new field here!
	 */
	BUILD_BUG_ON(sizeof(hdr->reserved) != 48);

	/* No reserved bits may be set */
	if (memchr_inv(hdr->reserved, 0, sizeof(hdr->reserved)))
		return -EINVAL;

	return 0;
}

static void __xstate_dump_leaves(void)
{
	int i;
	u32 eax, ebx, ecx, edx;
	static int should_dump = 1;

	if (!should_dump)
		return;
	should_dump = 0;
	/*
	 * Dump out a few leaves past the ones that we support
	 * just in case there are some goodies up there
	 */
	for (i = 0; i < XFEATURE_MAX + 10; i++) {
		cpuid_count(XSTATE_CPUID, i, &eax, &ebx, &ecx, &edx);
		pr_warn("CPUID[%02x, %02x]: eax=%08x ebx=%08x ecx=%08x edx=%08x\n",
			XSTATE_CPUID, i, eax, ebx, ecx, edx);
	}
}

#define XSTATE_WARN_ON(x) do {							\
	if (WARN_ONCE(x, "XSAVE consistency problem, dumping leaves")) {	\
		__xstate_dump_leaves();						\
	}									\
} while (0)

#define XCHECK_SZ(sz, nr, nr_macro, __struct) do {			\
	if ((nr == nr_macro) &&						\
	    WARN_ONCE(sz != sizeof(__struct),				\
		"%s: struct is %zu bytes, cpu state %d bytes\n",	\
		__stringify(nr_macro), sizeof(__struct), sz)) {		\
		__xstate_dump_leaves();					\
	}								\
} while (0)

/*
 * We have a C struct for each 'xstate'.  We need to ensure
 * that our software representation matches what the CPU
 * tells us about the state's size.
 */
static void check_xstate_against_struct(int nr)
{
	/*
	 * Ask the CPU for the size of the state.
	 */
	int sz = xfeature_size(nr);
	/*
	 * Match each CPU state with the corresponding software
	 * structure.
	 */
	XCHECK_SZ(sz, nr, XFEATURE_YMM,       struct ymmh_struct);
	XCHECK_SZ(sz, nr, XFEATURE_BNDREGS,   struct mpx_bndreg_state);
	XCHECK_SZ(sz, nr, XFEATURE_BNDCSR,    struct mpx_bndcsr_state);
	XCHECK_SZ(sz, nr, XFEATURE_OPMASK,    struct avx_512_opmask_state);
	XCHECK_SZ(sz, nr, XFEATURE_ZMM_Hi256, struct avx_512_zmm_uppers_state);
	XCHECK_SZ(sz, nr, XFEATURE_Hi16_ZMM,  struct avx_512_hi16_state);
	XCHECK_SZ(sz, nr, XFEATURE_PKRU,      struct pkru_state);
	XCHECK_SZ(sz, nr, XFEATURE_PASID,     struct ia32_pasid_state);

	/*
	 * Make *SURE* to add any feature numbers in below if
	 * there are "holes" in the xsave state component
	 * numbers.
	 */
	if ((nr < XFEATURE_YMM) ||
	    (nr >= XFEATURE_MAX) ||
	    (nr == XFEATURE_PT_UNIMPLEMENTED_SO_FAR) ||
	    ((nr >= XFEATURE_RSRVD_COMP_11) && (nr <= XFEATURE_LBR))) {
		WARN_ONCE(1, "no structure for xstate: %d\n", nr);
		XSTATE_WARN_ON(1);
	}
}

/*
 * This essentially double-checks what the cpu told us about
 * how large the XSAVE buffer needs to be.  We are recalculating
 * it to be safe.
 *
 * Independent XSAVE features allocate their own buffers and are not
 * covered by these checks. Only the size of the buffer for task->fpu
 * is checked here.
 */
static void do_extra_xstate_size_checks(void)
{
	int paranoid_xstate_size = FXSAVE_SIZE + XSAVE_HDR_SIZE;
	int i;

	for (i = FIRST_EXTENDED_XFEATURE; i < XFEATURE_MAX; i++) {
		if (!xfeature_enabled(i))
			continue;

		check_xstate_against_struct(i);
		/*
		 * Supervisor state components can be managed only by
		 * XSAVES.
		 */
		if (!cpu_feature_enabled(X86_FEATURE_XSAVES))
			XSTATE_WARN_ON(xfeature_is_supervisor(i));

		/* Align from the end of the previous feature */
		if (xfeature_is_aligned(i))
			paranoid_xstate_size = ALIGN(paranoid_xstate_size, 64);
		/*
		 * The offset of a given state in the non-compacted
		 * format is given to us in a CPUID leaf.  We check
		 * them for being ordered (increasing offsets) in
		 * setup_xstate_features(). XSAVES uses compacted format.
		 */
		if (!cpu_feature_enabled(X86_FEATURE_XSAVES))
			paranoid_xstate_size = xfeature_uncompacted_offset(i);
		/*
		 * The compacted-format offset always depends on where
		 * the previous state ended.
		 */
		paranoid_xstate_size += xfeature_size(i);
	}
	XSTATE_WARN_ON(paranoid_xstate_size != fpu_kernel_xstate_size);
}


/*
 * Get total size of enabled xstates in XCR0 | IA32_XSS.
 *
 * Note the SDM's wording here.  "sub-function 0" only enumerates
 * the size of the *user* states.  If we use it to size a buffer
 * that we use 'XSAVES' on, we could potentially overflow the
 * buffer because 'XSAVES' saves system states too.
 */
static unsigned int __init get_xsaves_size(void)
{
	unsigned int eax, ebx, ecx, edx;
	/*
	 * - CPUID function 0DH, sub-function 1:
	 *    EBX enumerates the size (in bytes) required by
	 *    the XSAVES instruction for an XSAVE area
	 *    containing all the state components
	 *    corresponding to bits currently set in
	 *    XCR0 | IA32_XSS.
	 */
	cpuid_count(XSTATE_CPUID, 1, &eax, &ebx, &ecx, &edx);
	return ebx;
}

/*
 * Get the total size of the enabled xstates without the independent supervisor
 * features.
 */
static unsigned int __init get_xsaves_size_no_independent(void)
{
	u64 mask = xfeatures_mask_independent();
	unsigned int size;

	if (!mask)
		return get_xsaves_size();

	/* Disable independent features. */
	wrmsrl(MSR_IA32_XSS, xfeatures_mask_supervisor());

	/*
	 * Ask the hardware what size is required of the buffer.
	 * This is the size required for the task->fpu buffer.
	 */
	size = get_xsaves_size();

	/* Re-enable independent features so XSAVES will work on them again. */
	wrmsrl(MSR_IA32_XSS, xfeatures_mask_supervisor() | mask);

	return size;
}

static unsigned int __init get_xsave_size(void)
{
	unsigned int eax, ebx, ecx, edx;
	/*
	 * - CPUID function 0DH, sub-function 0:
	 *    EBX enumerates the size (in bytes) required by
	 *    the XSAVE instruction for an XSAVE area
	 *    containing all the *user* state components
	 *    corresponding to bits currently set in XCR0.
	 */
	cpuid_count(XSTATE_CPUID, 0, &eax, &ebx, &ecx, &edx);
	return ebx;
}

/*
 * Will the runtime-enumerated 'xstate_size' fit in the init
 * task's statically-allocated buffer?
 */
static bool is_supported_xstate_size(unsigned int test_xstate_size)
{
	if (test_xstate_size <= sizeof(union fpregs_state))
		return true;

	pr_warn("x86/fpu: xstate buffer too small (%zu < %d), disabling xsave\n",
			sizeof(union fpregs_state), test_xstate_size);
	return false;
}

static int __init init_xstate_size(void)
{
	/* Recompute the context size for enabled features: */
	unsigned int possible_xstate_size;
	unsigned int xsave_size;

	xsave_size = get_xsave_size();

	if (boot_cpu_has(X86_FEATURE_XSAVES))
		possible_xstate_size = get_xsaves_size_no_independent();
	else
		possible_xstate_size = xsave_size;

	/* Ensure we have the space to store all enabled: */
	if (!is_supported_xstate_size(possible_xstate_size))
		return -EINVAL;

	/*
	 * The size is OK, we are definitely going to use xsave,
	 * make it known to the world that we need more space.
	 */
	fpu_kernel_xstate_size = possible_xstate_size;
	do_extra_xstate_size_checks();

	/*
	 * User space is always in standard format.
	 */
	fpu_user_xstate_size = xsave_size;
	return 0;
}

/*
 * We enabled the XSAVE hardware, but something went wrong and
 * we can not use it.  Disable it.
 */
static void fpu__init_disable_system_xstate(void)
{
	xfeatures_mask_all = 0;
	cr4_clear_bits(X86_CR4_OSXSAVE);
	setup_clear_cpu_cap(X86_FEATURE_XSAVE);
}

/*
 * Enable and initialize the xsave feature.
 * Called once per system bootup.
 */
void __init fpu__init_system_xstate(void)
{
	unsigned int eax, ebx, ecx, edx;
	static int on_boot_cpu __initdata = 1;
	u64 xfeatures;
	int err;
	int i;

	WARN_ON_FPU(!on_boot_cpu);
	on_boot_cpu = 0;

	if (!boot_cpu_has(X86_FEATURE_FPU)) {
		pr_info("x86/fpu: No FPU detected\n");
		return;
	}

	if (!boot_cpu_has(X86_FEATURE_XSAVE)) {
		pr_info("x86/fpu: x87 FPU will use %s\n",
			boot_cpu_has(X86_FEATURE_FXSR) ? "FXSAVE" : "FSAVE");
		return;
	}

	if (boot_cpu_data.cpuid_level < XSTATE_CPUID) {
		WARN_ON_FPU(1);
		return;
	}

	/*
	 * Find user xstates supported by the processor.
	 */
	cpuid_count(XSTATE_CPUID, 0, &eax, &ebx, &ecx, &edx);
	xfeatures_mask_all = eax + ((u64)edx << 32);

	/*
	 * Find supervisor xstates supported by the processor.
	 */
	cpuid_count(XSTATE_CPUID, 1, &eax, &ebx, &ecx, &edx);
	xfeatures_mask_all |= ecx + ((u64)edx << 32);

	if ((xfeatures_mask_uabi() & XFEATURE_MASK_FPSSE) != XFEATURE_MASK_FPSSE) {
		/*
		 * This indicates that something really unexpected happened
		 * with the enumeration.  Disable XSAVE and try to continue
		 * booting without it.  This is too early to BUG().
		 */
		pr_err("x86/fpu: FP/SSE not present amongst the CPU's xstate features: 0x%llx.\n",
		       xfeatures_mask_all);
		goto out_disable;
	}

	/*
	 * Clear XSAVE features that are disabled in the normal CPUID.
	 */
	for (i = 0; i < ARRAY_SIZE(xsave_cpuid_features); i++) {
		if (!boot_cpu_has(xsave_cpuid_features[i]))
			xfeatures_mask_all &= ~BIT_ULL(i);
	}

	xfeatures_mask_all &= XFEATURE_MASK_USER_SUPPORTED |
			      XFEATURE_MASK_SUPERVISOR_SUPPORTED;

	/* Store it for paranoia check at the end */
	xfeatures = xfeatures_mask_all;

	/* Enable xstate instructions to be able to continue with initialization: */
	fpu__init_cpu_xstate();
	err = init_xstate_size();
	if (err)
		goto out_disable;

	/*
	 * Update info used for ptrace frames; use standard-format size and no
	 * supervisor xstates:
	 */
	update_regset_xstate_info(fpu_user_xstate_size, xfeatures_mask_uabi());

	fpu__init_prepare_fx_sw_frame();
	setup_init_fpu_buf();
	setup_xstate_comp_offsets();
	setup_supervisor_only_offsets();

	/*
	 * Paranoia check whether something in the setup modified the
	 * xfeatures mask.
	 */
	if (xfeatures != xfeatures_mask_all) {
		pr_err("x86/fpu: xfeatures modified from 0x%016llx to 0x%016llx during init, disabling XSAVE\n",
		       xfeatures, xfeatures_mask_all);
		goto out_disable;
	}

	print_xstate_offset_size();
	pr_info("x86/fpu: Enabled xstate features 0x%llx, context size is %d bytes, using '%s' format.\n",
		xfeatures_mask_all,
		fpu_kernel_xstate_size,
		boot_cpu_has(X86_FEATURE_XSAVES) ? "compacted" : "standard");
	return;

out_disable:
	/* something went wrong, try to boot without any XSAVE support */
	fpu__init_disable_system_xstate();
}

/*
 * Restore minimal FPU state after suspend:
 */
void fpu__resume_cpu(void)
{
	/*
	 * Restore XCR0 on xsave capable CPUs:
	 */
	if (cpu_feature_enabled(X86_FEATURE_XSAVE))
		xsetbv(XCR_XFEATURE_ENABLED_MASK, xfeatures_mask_uabi());

	/*
	 * Restore IA32_XSS. The same CPUID bit enumerates support
	 * of XSAVES and MSR_IA32_XSS.
	 */
	if (cpu_feature_enabled(X86_FEATURE_XSAVES)) {
		wrmsrl(MSR_IA32_XSS, xfeatures_mask_supervisor()  |
				     xfeatures_mask_independent());
	}
}

/*
 * Given an xstate feature nr, calculate where in the xsave
 * buffer the state is.  Callers should ensure that the buffer
 * is valid.
 */
static void *__raw_xsave_addr(struct xregs_state *xsave, int xfeature_nr)
{
	if (!xfeature_enabled(xfeature_nr)) {
		WARN_ON_FPU(1);
		return NULL;
	}

	return (void *)xsave + xstate_comp_offsets[xfeature_nr];
}
/*
 * Given the xsave area and a state inside, this function returns the
 * address of the state.
 *
 * This is the API that is called to get xstate address in either
 * standard format or compacted format of xsave area.
 *
 * Note that if there is no data for the field in the xsave buffer
 * this will return NULL.
 *
 * Inputs:
 *	xstate: the thread's storage area for all FPU data
 *	xfeature_nr: state which is defined in xsave.h (e.g. XFEATURE_FP,
 *	XFEATURE_SSE, etc...)
 * Output:
 *	address of the state in the xsave area, or NULL if the
 *	field is not present in the xsave buffer.
 */
void *get_xsave_addr(struct xregs_state *xsave, int xfeature_nr)
{
	/*
	 * Do we even *have* xsave state?
	 */
	if (!boot_cpu_has(X86_FEATURE_XSAVE))
		return NULL;

	/*
	 * We should not ever be requesting features that we
	 * have not enabled.
	 */
	WARN_ONCE(!(xfeatures_mask_all & BIT_ULL(xfeature_nr)),
		  "get of unsupported state");
	/*
	 * This assumes the last 'xsave*' instruction to
	 * have requested that 'xfeature_nr' be saved.
	 * If it did not, we might be seeing and old value
	 * of the field in the buffer.
	 *
	 * This can happen because the last 'xsave' did not
	 * request that this feature be saved (unlikely)
	 * or because the "init optimization" caused it
	 * to not be saved.
	 */
	if (!(xsave->header.xfeatures & BIT_ULL(xfeature_nr)))
		return NULL;

	return __raw_xsave_addr(xsave, xfeature_nr);
}
EXPORT_SYMBOL_GPL(get_xsave_addr);

#ifdef CONFIG_ARCH_HAS_PKEYS

/*
 * This will go out and modify PKRU register to set the access
 * rights for @pkey to @init_val.
 */
int arch_set_user_pkey_access(struct task_struct *tsk, int pkey,
			      unsigned long init_val)
{
	u32 old_pkru, new_pkru_bits = 0;
	int pkey_shift;

	/*
	 * This check implies XSAVE support.  OSPKE only gets
	 * set if we enable XSAVE and we enable PKU in XCR0.
	 */
	if (!cpu_feature_enabled(X86_FEATURE_OSPKE))
		return -EINVAL;

	/*
	 * This code should only be called with valid 'pkey'
	 * values originating from in-kernel users.  Complain
	 * if a bad value is observed.
	 */
	if (WARN_ON_ONCE(pkey >= arch_max_pkey()))
		return -EINVAL;

	/* Set the bits we need in PKRU:  */
	if (init_val & PKEY_DISABLE_ACCESS)
		new_pkru_bits |= PKRU_AD_BIT;
	if (init_val & PKEY_DISABLE_WRITE)
		new_pkru_bits |= PKRU_WD_BIT;

	/* Shift the bits in to the correct place in PKRU for pkey: */
	pkey_shift = pkey * PKRU_BITS_PER_PKEY;
	new_pkru_bits <<= pkey_shift;

	/* Get old PKRU and mask off any old bits in place: */
	old_pkru = read_pkru();
	old_pkru &= ~((PKRU_AD_BIT|PKRU_WD_BIT) << pkey_shift);

	/* Write old part along with new part: */
	write_pkru(old_pkru | new_pkru_bits);

	return 0;
}
#endif /* ! CONFIG_ARCH_HAS_PKEYS */

<<<<<<< HEAD
/*
 * Weird legacy quirk: SSE and YMM states store information in the
 * MXCSR and MXCSR_FLAGS fields of the FP area. That means if the FP
 * area is marked as unused in the xfeatures header, we need to copy
 * MXCSR and MXCSR_FLAGS if either SSE or YMM are in use.
 */
static inline bool xfeatures_mxcsr_quirk(u64 xfeatures)
{
	if (!(xfeatures & (XFEATURE_MASK_SSE|XFEATURE_MASK_YMM)))
		return false;

	if (xfeatures & XFEATURE_MASK_FP)
		return false;

	return true;
}

=======
>>>>>>> 3b17187f
static void copy_feature(bool from_xstate, struct membuf *to, void *xstate,
			 void *init_xstate, unsigned int size)
{
	membuf_write(to, from_xstate ? xstate : init_xstate, size);
}

<<<<<<< HEAD
/*
 * Convert from kernel XSAVES compacted format to standard format and copy
 * to a kernel-space ptrace buffer.
=======
/**
 * copy_xstate_to_uabi_buf - Copy kernel saved xstate to a UABI buffer
 * @to:		membuf descriptor
 * @tsk:	The task from which to copy the saved xstate
 * @copy_mode:	The requested copy mode
>>>>>>> 3b17187f
 *
 * Converts from kernel XSAVE or XSAVES compacted format to UABI conforming
 * format, i.e. from the kernel internal hardware dependent storage format
 * to the requested @mode. UABI XSTATE is always uncompacted!
 *
 * It supports partial copy but @to.pos always starts from zero.
 */
void copy_xstate_to_uabi_buf(struct membuf to, struct task_struct *tsk,
			     enum xstate_copy_mode copy_mode)
{
	const unsigned int off_mxcsr = offsetof(struct fxregs_state, mxcsr);
<<<<<<< HEAD
=======
	struct xregs_state *xsave = &tsk->thread.fpu.state.xsave;
>>>>>>> 3b17187f
	struct xregs_state *xinit = &init_fpstate.xsave;
	struct xstate_header header;
	unsigned int zerofrom;
	int i;

	memset(&header, 0, sizeof(header));
	header.xfeatures = xsave->header.xfeatures;
<<<<<<< HEAD
	header.xfeatures &= xfeatures_mask_user();

	/* Copy FP state up to MXCSR */
	copy_feature(header.xfeatures & XFEATURE_MASK_FP, &to, &xsave->i387,
		     &xinit->i387, off_mxcsr);

	/* Copy MXCSR when SSE or YMM are set in the feature mask */
	copy_feature(header.xfeatures & (XFEATURE_MASK_SSE | XFEATURE_MASK_YMM),
		     &to, &xsave->i387.mxcsr, &xinit->i387.mxcsr,
		     MXCSR_AND_FLAGS_SIZE);

	/* Copy the remaining FP state */
	copy_feature(header.xfeatures & XFEATURE_MASK_FP,
		     &to, &xsave->i387.st_space, &xinit->i387.st_space,
		     sizeof(xsave->i387.st_space));

	/* Copy the SSE state - shared with YMM, but independently managed */
	copy_feature(header.xfeatures & XFEATURE_MASK_SSE,
		     &to, &xsave->i387.xmm_space, &xinit->i387.xmm_space,
		     sizeof(xsave->i387.xmm_space));

	/* Zero the padding area */
	membuf_zero(&to, sizeof(xsave->i387.padding));

	/* Copy xsave->i387.sw_reserved */
	membuf_write(&to, xstate_fx_sw_bytes, sizeof(xsave->i387.sw_reserved));

	/* Copy the user space relevant state of @xsave->header */
	membuf_write(&to, &header, sizeof(header));

	zerofrom = offsetof(struct xregs_state, extended_state_area);

	for (i = FIRST_EXTENDED_XFEATURE; i < XFEATURE_MAX; i++) {
		/*
		 * The ptrace buffer is in non-compacted XSAVE format.
		 * In non-compacted format disabled features still occupy
		 * state space, but there is no state to copy from in the
		 * compacted init_fpstate. The gap tracking will zero this
		 * later.
		 */
		if (!(xfeatures_mask_user() & BIT_ULL(i)))
			continue;

		/*
		 * If there was a feature or alignment gap, zero the space
		 * in the destination buffer.
		 */
		if (zerofrom < xstate_offsets[i])
			membuf_zero(&to, xstate_offsets[i] - zerofrom);

		copy_feature(header.xfeatures & BIT_ULL(i), &to,
			     __raw_xsave_addr(xsave, i),
			     __raw_xsave_addr(xinit, i),
			     xstate_sizes[i]);

		/*
		 * Keep track of the last copied state in the non-compacted
		 * target buffer for gap zeroing.
		 */
		zerofrom = xstate_offsets[i] + xstate_sizes[i];
	}

	if (to.left)
		membuf_zero(&to, to.left);
}
=======

	/* Mask out the feature bits depending on copy mode */
	switch (copy_mode) {
	case XSTATE_COPY_FP:
		header.xfeatures &= XFEATURE_MASK_FP;
		break;

	case XSTATE_COPY_FX:
		header.xfeatures &= XFEATURE_MASK_FP | XFEATURE_MASK_SSE;
		break;

	case XSTATE_COPY_XSAVE:
		header.xfeatures &= xfeatures_mask_uabi();
		break;
	}
>>>>>>> 3b17187f

	/* Copy FP state up to MXCSR */
	copy_feature(header.xfeatures & XFEATURE_MASK_FP, &to, &xsave->i387,
		     &xinit->i387, off_mxcsr);

	/* Copy MXCSR when SSE or YMM are set in the feature mask */
	copy_feature(header.xfeatures & (XFEATURE_MASK_SSE | XFEATURE_MASK_YMM),
		     &to, &xsave->i387.mxcsr, &xinit->i387.mxcsr,
		     MXCSR_AND_FLAGS_SIZE);

	/* Copy the remaining FP state */
	copy_feature(header.xfeatures & XFEATURE_MASK_FP,
		     &to, &xsave->i387.st_space, &xinit->i387.st_space,
		     sizeof(xsave->i387.st_space));

	/* Copy the SSE state - shared with YMM, but independently managed */
	copy_feature(header.xfeatures & XFEATURE_MASK_SSE,
		     &to, &xsave->i387.xmm_space, &xinit->i387.xmm_space,
		     sizeof(xsave->i387.xmm_space));

	if (copy_mode != XSTATE_COPY_XSAVE)
		goto out;

	/* Zero the padding area */
	membuf_zero(&to, sizeof(xsave->i387.padding));

	/* Copy xsave->i387.sw_reserved */
	membuf_write(&to, xstate_fx_sw_bytes, sizeof(xsave->i387.sw_reserved));

	/* Copy the user space relevant state of @xsave->header */
	membuf_write(&to, &header, sizeof(header));

	zerofrom = offsetof(struct xregs_state, extended_state_area);

	for (i = FIRST_EXTENDED_XFEATURE; i < XFEATURE_MAX; i++) {
		/*
		 * The ptrace buffer is in non-compacted XSAVE format.
		 * In non-compacted format disabled features still occupy
		 * state space, but there is no state to copy from in the
		 * compacted init_fpstate. The gap tracking will zero this
		 * later.
		 */
		if (!(xfeatures_mask_uabi() & BIT_ULL(i)))
			continue;

		/*
		 * If there was a feature or alignment gap, zero the space
		 * in the destination buffer.
		 */
		if (zerofrom < xstate_offsets[i])
			membuf_zero(&to, xstate_offsets[i] - zerofrom);

		if (i == XFEATURE_PKRU) {
			struct pkru_state pkru = {0};
			/*
			 * PKRU is not necessarily up to date in the
			 * thread's XSAVE buffer.  Fill this part from the
			 * per-thread storage.
			 */
			pkru.pkru = tsk->thread.pkru;
			membuf_write(&to, &pkru, sizeof(pkru));
		} else {
			copy_feature(header.xfeatures & BIT_ULL(i), &to,
				     __raw_xsave_addr(xsave, i),
				     __raw_xsave_addr(xinit, i),
				     xstate_sizes[i]);
		}
		/*
		 * Keep track of the last copied state in the non-compacted
		 * target buffer for gap zeroing.
		 */
		zerofrom = xstate_offsets[i] + xstate_sizes[i];
	}

out:
	if (to.left)
		membuf_zero(&to, to.left);
}

static int copy_from_buffer(void *dst, unsigned int offset, unsigned int size,
			    const void *kbuf, const void __user *ubuf)
{
	if (kbuf) {
		memcpy(dst, kbuf + offset, size);
	} else {
		if (copy_from_user(dst, ubuf + offset, size))
			return -EFAULT;
	}
	return 0;
}


static int copy_uabi_to_xstate(struct xregs_state *xsave, const void *kbuf,
			       const void __user *ubuf)
{
	unsigned int offset, size;
	struct xstate_header hdr;
	u64 mask;
	int i;

	offset = offsetof(struct xregs_state, header);
	if (copy_from_buffer(&hdr, offset, sizeof(hdr), kbuf, ubuf))
		return -EFAULT;

	if (validate_user_xstate_header(&hdr))
		return -EINVAL;

	/* Validate MXCSR when any of the related features is in use */
	mask = XFEATURE_MASK_FP | XFEATURE_MASK_SSE | XFEATURE_MASK_YMM;
	if (hdr.xfeatures & mask) {
		u32 mxcsr[2];

		offset = offsetof(struct fxregs_state, mxcsr);
		if (copy_from_buffer(mxcsr, offset, sizeof(mxcsr), kbuf, ubuf))
			return -EFAULT;

		/* Reserved bits in MXCSR must be zero. */
		if (mxcsr[0] & ~mxcsr_feature_mask)
			return -EINVAL;

		/* SSE and YMM require MXCSR even when FP is not in use. */
		if (!(hdr.xfeatures & XFEATURE_MASK_FP)) {
			xsave->i387.mxcsr = mxcsr[0];
			xsave->i387.mxcsr_mask = mxcsr[1];
		}
	}

	for (i = 0; i < XFEATURE_MAX; i++) {
		u64 mask = ((u64)1 << i);

		if (hdr.xfeatures & mask) {
			void *dst = __raw_xsave_addr(xsave, i);

			offset = xstate_offsets[i];
			size = xstate_sizes[i];

			if (copy_from_buffer(dst, offset, size, kbuf, ubuf))
				return -EFAULT;
		}
	}

	/*
	 * The state that came in from userspace was user-state only.
	 * Mask all the user states out of 'xfeatures':
	 */
	xsave->header.xfeatures &= XFEATURE_MASK_SUPERVISOR_ALL;

	/*
	 * Add back in the features that came in from userspace:
	 */
	xsave->header.xfeatures |= hdr.xfeatures;

	return 0;
}

/*
 * Convert from a ptrace standard-format kernel buffer to kernel XSAVE[S]
 * format and copy to the target thread. This is called from
 * xstateregs_set().
 */
int copy_uabi_from_kernel_to_xstate(struct xregs_state *xsave, const void *kbuf)
{
	return copy_uabi_to_xstate(xsave, kbuf, NULL);
}

/*
 * Convert from a sigreturn standard-format user-space buffer to kernel
 * XSAVE[S] format and copy to the target thread. This is called from the
 * sigreturn() and rt_sigreturn() system calls.
 */
int copy_sigframe_from_user_to_xstate(struct xregs_state *xsave,
				      const void __user *ubuf)
{
	return copy_uabi_to_xstate(xsave, NULL, ubuf);
}

static bool validate_xsaves_xrstors(u64 mask)
{
	u64 xchk;

	if (WARN_ON_FPU(!cpu_feature_enabled(X86_FEATURE_XSAVES)))
		return false;
	/*
	 * Validate that this is either a task->fpstate related component
	 * subset or an independent one.
	 */
	if (mask & xfeatures_mask_independent())
		xchk = ~xfeatures_mask_independent();
	else
		xchk = ~xfeatures_mask_all;

	if (WARN_ON_ONCE(!mask || mask & xchk))
		return false;

	return true;
}

/**
 * xsaves - Save selected components to a kernel xstate buffer
 * @xstate:	Pointer to the buffer
 * @mask:	Feature mask to select the components to save
 *
 * The @xstate buffer must be 64 byte aligned and correctly initialized as
 * XSAVES does not write the full xstate header. Before first use the
 * buffer should be zeroed otherwise a consecutive XRSTORS from that buffer
 * can #GP.
 *
 * The feature mask must either be a subset of the independent features or
 * a subset of the task->fpstate related features.
 */
void xsaves(struct xregs_state *xstate, u64 mask)
{
	int err;

	if (!validate_xsaves_xrstors(mask))
		return;

	XSTATE_OP(XSAVES, xstate, (u32)mask, (u32)(mask >> 32), err);
	WARN_ON_ONCE(err);
}

/**
 * xrstors - Restore selected components from a kernel xstate buffer
 * @xstate:	Pointer to the buffer
 * @mask:	Feature mask to select the components to restore
 *
 * The @xstate buffer must be 64 byte aligned and correctly initialized
 * otherwise XRSTORS from that buffer can #GP.
 *
 * Proper usage is to restore the state which was saved with
 * xsaves() into @xstate.
 *
 * The feature mask must either be a subset of the independent features or
 * a subset of the task->fpstate related features.
 */
void xrstors(struct xregs_state *xstate, u64 mask)
{
	int err;

	if (!validate_xsaves_xrstors(mask))
		return;

	XSTATE_OP(XRSTORS, xstate, (u32)mask, (u32)(mask >> 32), err);
	WARN_ON_ONCE(err);
}

#ifdef CONFIG_PROC_PID_ARCH_STATUS
/*
 * Report the amount of time elapsed in millisecond since last AVX512
 * use in the task.
 */
static void avx512_status(struct seq_file *m, struct task_struct *task)
{
	unsigned long timestamp = READ_ONCE(task->thread.fpu.avx512_timestamp);
	long delta;

	if (!timestamp) {
		/*
		 * Report -1 if no AVX512 usage
		 */
		delta = -1;
	} else {
		delta = (long)(jiffies - timestamp);
		/*
		 * Cap to LONG_MAX if time difference > LONG_MAX
		 */
		if (delta < 0)
			delta = LONG_MAX;
		delta = jiffies_to_msecs(delta);
	}

	seq_put_decimal_ll(m, "AVX512_elapsed_ms:\t", delta);
	seq_putc(m, '\n');
}

/*
 * Report architecture specific information
 */
int proc_pid_arch_status(struct seq_file *m, struct pid_namespace *ns,
			struct pid *pid, struct task_struct *task)
{
	/*
	 * Report AVX512 state if the processor and build option supported.
	 */
	if (cpu_feature_enabled(X86_FEATURE_AVX512F))
		avx512_status(m, task);

	return 0;
}
#endif /* CONFIG_PROC_PID_ARCH_STATUS */<|MERGE_RESOLUTION|>--- conflicted
+++ resolved
@@ -954,43 +954,17 @@
 }
 #endif /* ! CONFIG_ARCH_HAS_PKEYS */
 
-<<<<<<< HEAD
-/*
- * Weird legacy quirk: SSE and YMM states store information in the
- * MXCSR and MXCSR_FLAGS fields of the FP area. That means if the FP
- * area is marked as unused in the xfeatures header, we need to copy
- * MXCSR and MXCSR_FLAGS if either SSE or YMM are in use.
- */
-static inline bool xfeatures_mxcsr_quirk(u64 xfeatures)
-{
-	if (!(xfeatures & (XFEATURE_MASK_SSE|XFEATURE_MASK_YMM)))
-		return false;
-
-	if (xfeatures & XFEATURE_MASK_FP)
-		return false;
-
-	return true;
-}
-
-=======
->>>>>>> 3b17187f
 static void copy_feature(bool from_xstate, struct membuf *to, void *xstate,
 			 void *init_xstate, unsigned int size)
 {
 	membuf_write(to, from_xstate ? xstate : init_xstate, size);
 }
 
-<<<<<<< HEAD
-/*
- * Convert from kernel XSAVES compacted format to standard format and copy
- * to a kernel-space ptrace buffer.
-=======
 /**
  * copy_xstate_to_uabi_buf - Copy kernel saved xstate to a UABI buffer
  * @to:		membuf descriptor
  * @tsk:	The task from which to copy the saved xstate
  * @copy_mode:	The requested copy mode
->>>>>>> 3b17187f
  *
  * Converts from kernel XSAVE or XSAVES compacted format to UABI conforming
  * format, i.e. from the kernel internal hardware dependent storage format
@@ -1002,10 +976,7 @@
 			     enum xstate_copy_mode copy_mode)
 {
 	const unsigned int off_mxcsr = offsetof(struct fxregs_state, mxcsr);
-<<<<<<< HEAD
-=======
 	struct xregs_state *xsave = &tsk->thread.fpu.state.xsave;
->>>>>>> 3b17187f
 	struct xregs_state *xinit = &init_fpstate.xsave;
 	struct xstate_header header;
 	unsigned int zerofrom;
@@ -1013,73 +984,6 @@
 
 	memset(&header, 0, sizeof(header));
 	header.xfeatures = xsave->header.xfeatures;
-<<<<<<< HEAD
-	header.xfeatures &= xfeatures_mask_user();
-
-	/* Copy FP state up to MXCSR */
-	copy_feature(header.xfeatures & XFEATURE_MASK_FP, &to, &xsave->i387,
-		     &xinit->i387, off_mxcsr);
-
-	/* Copy MXCSR when SSE or YMM are set in the feature mask */
-	copy_feature(header.xfeatures & (XFEATURE_MASK_SSE | XFEATURE_MASK_YMM),
-		     &to, &xsave->i387.mxcsr, &xinit->i387.mxcsr,
-		     MXCSR_AND_FLAGS_SIZE);
-
-	/* Copy the remaining FP state */
-	copy_feature(header.xfeatures & XFEATURE_MASK_FP,
-		     &to, &xsave->i387.st_space, &xinit->i387.st_space,
-		     sizeof(xsave->i387.st_space));
-
-	/* Copy the SSE state - shared with YMM, but independently managed */
-	copy_feature(header.xfeatures & XFEATURE_MASK_SSE,
-		     &to, &xsave->i387.xmm_space, &xinit->i387.xmm_space,
-		     sizeof(xsave->i387.xmm_space));
-
-	/* Zero the padding area */
-	membuf_zero(&to, sizeof(xsave->i387.padding));
-
-	/* Copy xsave->i387.sw_reserved */
-	membuf_write(&to, xstate_fx_sw_bytes, sizeof(xsave->i387.sw_reserved));
-
-	/* Copy the user space relevant state of @xsave->header */
-	membuf_write(&to, &header, sizeof(header));
-
-	zerofrom = offsetof(struct xregs_state, extended_state_area);
-
-	for (i = FIRST_EXTENDED_XFEATURE; i < XFEATURE_MAX; i++) {
-		/*
-		 * The ptrace buffer is in non-compacted XSAVE format.
-		 * In non-compacted format disabled features still occupy
-		 * state space, but there is no state to copy from in the
-		 * compacted init_fpstate. The gap tracking will zero this
-		 * later.
-		 */
-		if (!(xfeatures_mask_user() & BIT_ULL(i)))
-			continue;
-
-		/*
-		 * If there was a feature or alignment gap, zero the space
-		 * in the destination buffer.
-		 */
-		if (zerofrom < xstate_offsets[i])
-			membuf_zero(&to, xstate_offsets[i] - zerofrom);
-
-		copy_feature(header.xfeatures & BIT_ULL(i), &to,
-			     __raw_xsave_addr(xsave, i),
-			     __raw_xsave_addr(xinit, i),
-			     xstate_sizes[i]);
-
-		/*
-		 * Keep track of the last copied state in the non-compacted
-		 * target buffer for gap zeroing.
-		 */
-		zerofrom = xstate_offsets[i] + xstate_sizes[i];
-	}
-
-	if (to.left)
-		membuf_zero(&to, to.left);
-}
-=======
 
 	/* Mask out the feature bits depending on copy mode */
 	switch (copy_mode) {
@@ -1095,7 +999,6 @@
 		header.xfeatures &= xfeatures_mask_uabi();
 		break;
 	}
->>>>>>> 3b17187f
 
 	/* Copy FP state up to MXCSR */
 	copy_feature(header.xfeatures & XFEATURE_MASK_FP, &to, &xsave->i387,
