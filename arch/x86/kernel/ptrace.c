--- conflicted
+++ resolved
@@ -619,13 +619,8 @@
 	int index = n;
 
 	if (n < HBP_NUM) {
-<<<<<<< HEAD
-		struct perf_event *bp = thread->ptrace_bps[index];
-		index = array_index_nospec(index, HBP_NUM);
-=======
 		int index = array_index_nospec(n, HBP_NUM);
 		struct perf_event *bp = thread->ptrace_bps[index];
->>>>>>> fa578e9d
 
 		if (bp)
 			val = bp->hw.info.address;
