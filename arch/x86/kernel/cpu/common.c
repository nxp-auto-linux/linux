// SPDX-License-Identifier: GPL-2.0-only
/* cpu_feature_enabled() cannot be used this early */
#define USE_EARLY_PGTABLE_L5

#include <linux/memblock.h>
#include <linux/linkage.h>
#include <linux/bitops.h>
#include <linux/kernel.h>
#include <linux/export.h>
#include <linux/percpu.h>
#include <linux/string.h>
#include <linux/ctype.h>
#include <linux/delay.h>
#include <linux/sched/mm.h>
#include <linux/sched/clock.h>
#include <linux/sched/task.h>
#include <linux/init.h>
#include <linux/kprobes.h>
#include <linux/kgdb.h>
#include <linux/smp.h>
#include <linux/io.h>
#include <linux/syscore_ops.h>

#include <asm/stackprotector.h>
#include <asm/perf_event.h>
#include <asm/mmu_context.h>
#include <asm/archrandom.h>
#include <asm/hypervisor.h>
#include <asm/processor.h>
#include <asm/tlbflush.h>
#include <asm/debugreg.h>
#include <asm/sections.h>
#include <asm/vsyscall.h>
#include <linux/topology.h>
#include <linux/cpumask.h>
#include <asm/pgtable.h>
#include <linux/atomic.h>
#include <asm/proto.h>
#include <asm/setup.h>
#include <asm/apic.h>
#include <asm/desc.h>
#include <asm/fpu/internal.h>
#include <asm/mtrr.h>
#include <asm/hwcap2.h>
#include <linux/numa.h>
#include <asm/asm.h>
#include <asm/bugs.h>
#include <asm/cpu.h>
#include <asm/mce.h>
#include <asm/msr.h>
#include <asm/pat.h>
#include <asm/microcode.h>
#include <asm/microcode_intel.h>
#include <asm/intel-family.h>
#include <asm/cpu_device_id.h>

#ifdef CONFIG_X86_LOCAL_APIC
#include <asm/uv/uv.h>
#endif

#include "cpu.h"

u32 elf_hwcap2 __read_mostly;

/* all of these masks are initialized in setup_cpu_local_masks() */
cpumask_var_t cpu_initialized_mask;
cpumask_var_t cpu_callout_mask;
cpumask_var_t cpu_callin_mask;

/* representing cpus for which sibling maps can be computed */
cpumask_var_t cpu_sibling_setup_mask;

/* Number of siblings per CPU package */
int smp_num_siblings = 1;
EXPORT_SYMBOL(smp_num_siblings);

/* Last level cache ID of each logical CPU */
DEFINE_PER_CPU_READ_MOSTLY(u16, cpu_llc_id) = BAD_APICID;

/* correctly size the local cpu masks */
void __init setup_cpu_local_masks(void)
{
	alloc_bootmem_cpumask_var(&cpu_initialized_mask);
	alloc_bootmem_cpumask_var(&cpu_callin_mask);
	alloc_bootmem_cpumask_var(&cpu_callout_mask);
	alloc_bootmem_cpumask_var(&cpu_sibling_setup_mask);
}

static void default_init(struct cpuinfo_x86 *c)
{
#ifdef CONFIG_X86_64
	cpu_detect_cache_sizes(c);
#else
	/* Not much we can do here... */
	/* Check if at least it has cpuid */
	if (c->cpuid_level == -1) {
		/* No cpuid. It must be an ancient CPU */
		if (c->x86 == 4)
			strcpy(c->x86_model_id, "486");
		else if (c->x86 == 3)
			strcpy(c->x86_model_id, "386");
	}
#endif
}

static const struct cpu_dev default_cpu = {
	.c_init		= default_init,
	.c_vendor	= "Unknown",
	.c_x86_vendor	= X86_VENDOR_UNKNOWN,
};

static const struct cpu_dev *this_cpu = &default_cpu;

DEFINE_PER_CPU_PAGE_ALIGNED(struct gdt_page, gdt_page) = { .gdt = {
#ifdef CONFIG_X86_64
	/*
	 * We need valid kernel segments for data and code in long mode too
	 * IRET will check the segment types  kkeil 2000/10/28
	 * Also sysret mandates a special GDT layout
	 *
	 * TLS descriptors are currently at a different place compared to i386.
	 * Hopefully nobody expects them at a fixed place (Wine?)
	 */
	[GDT_ENTRY_KERNEL32_CS]		= GDT_ENTRY_INIT(0xc09b, 0, 0xfffff),
	[GDT_ENTRY_KERNEL_CS]		= GDT_ENTRY_INIT(0xa09b, 0, 0xfffff),
	[GDT_ENTRY_KERNEL_DS]		= GDT_ENTRY_INIT(0xc093, 0, 0xfffff),
	[GDT_ENTRY_DEFAULT_USER32_CS]	= GDT_ENTRY_INIT(0xc0fb, 0, 0xfffff),
	[GDT_ENTRY_DEFAULT_USER_DS]	= GDT_ENTRY_INIT(0xc0f3, 0, 0xfffff),
	[GDT_ENTRY_DEFAULT_USER_CS]	= GDT_ENTRY_INIT(0xa0fb, 0, 0xfffff),
#else
	[GDT_ENTRY_KERNEL_CS]		= GDT_ENTRY_INIT(0xc09a, 0, 0xfffff),
	[GDT_ENTRY_KERNEL_DS]		= GDT_ENTRY_INIT(0xc092, 0, 0xfffff),
	[GDT_ENTRY_DEFAULT_USER_CS]	= GDT_ENTRY_INIT(0xc0fa, 0, 0xfffff),
	[GDT_ENTRY_DEFAULT_USER_DS]	= GDT_ENTRY_INIT(0xc0f2, 0, 0xfffff),
	/*
	 * Segments used for calling PnP BIOS have byte granularity.
	 * They code segments and data segments have fixed 64k limits,
	 * the transfer segment sizes are set at run time.
	 */
	/* 32-bit code */
	[GDT_ENTRY_PNPBIOS_CS32]	= GDT_ENTRY_INIT(0x409a, 0, 0xffff),
	/* 16-bit code */
	[GDT_ENTRY_PNPBIOS_CS16]	= GDT_ENTRY_INIT(0x009a, 0, 0xffff),
	/* 16-bit data */
	[GDT_ENTRY_PNPBIOS_DS]		= GDT_ENTRY_INIT(0x0092, 0, 0xffff),
	/* 16-bit data */
	[GDT_ENTRY_PNPBIOS_TS1]		= GDT_ENTRY_INIT(0x0092, 0, 0),
	/* 16-bit data */
	[GDT_ENTRY_PNPBIOS_TS2]		= GDT_ENTRY_INIT(0x0092, 0, 0),
	/*
	 * The APM segments have byte granularity and their bases
	 * are set at run time.  All have 64k limits.
	 */
	/* 32-bit code */
	[GDT_ENTRY_APMBIOS_BASE]	= GDT_ENTRY_INIT(0x409a, 0, 0xffff),
	/* 16-bit code */
	[GDT_ENTRY_APMBIOS_BASE+1]	= GDT_ENTRY_INIT(0x009a, 0, 0xffff),
	/* data */
	[GDT_ENTRY_APMBIOS_BASE+2]	= GDT_ENTRY_INIT(0x4092, 0, 0xffff),

	[GDT_ENTRY_ESPFIX_SS]		= GDT_ENTRY_INIT(0xc092, 0, 0xfffff),
	[GDT_ENTRY_PERCPU]		= GDT_ENTRY_INIT(0xc092, 0, 0xfffff),
	GDT_STACK_CANARY_INIT
#endif
} };
EXPORT_PER_CPU_SYMBOL_GPL(gdt_page);

static int __init x86_mpx_setup(char *s)
{
	/* require an exact match without trailing characters */
	if (strlen(s))
		return 0;

	/* do not emit a message if the feature is not present */
	if (!boot_cpu_has(X86_FEATURE_MPX))
		return 1;

	setup_clear_cpu_cap(X86_FEATURE_MPX);
	pr_info("nompx: Intel Memory Protection Extensions (MPX) disabled\n");
	return 1;
}
__setup("nompx", x86_mpx_setup);

#ifdef CONFIG_X86_64
static int __init x86_nopcid_setup(char *s)
{
	/* nopcid doesn't accept parameters */
	if (s)
		return -EINVAL;

	/* do not emit a message if the feature is not present */
	if (!boot_cpu_has(X86_FEATURE_PCID))
		return 0;

	setup_clear_cpu_cap(X86_FEATURE_PCID);
	pr_info("nopcid: PCID feature disabled\n");
	return 0;
}
early_param("nopcid", x86_nopcid_setup);
#endif

static int __init x86_noinvpcid_setup(char *s)
{
	/* noinvpcid doesn't accept parameters */
	if (s)
		return -EINVAL;

	/* do not emit a message if the feature is not present */
	if (!boot_cpu_has(X86_FEATURE_INVPCID))
		return 0;

	setup_clear_cpu_cap(X86_FEATURE_INVPCID);
	pr_info("noinvpcid: INVPCID feature disabled\n");
	return 0;
}
early_param("noinvpcid", x86_noinvpcid_setup);

#ifdef CONFIG_X86_32
static int cachesize_override = -1;
static int disable_x86_serial_nr = 1;

static int __init cachesize_setup(char *str)
{
	get_option(&str, &cachesize_override);
	return 1;
}
__setup("cachesize=", cachesize_setup);

static int __init x86_sep_setup(char *s)
{
	setup_clear_cpu_cap(X86_FEATURE_SEP);
	return 1;
}
__setup("nosep", x86_sep_setup);

/* Standard macro to see if a specific flag is changeable */
static inline int flag_is_changeable_p(u32 flag)
{
	u32 f1, f2;

	/*
	 * Cyrix and IDT cpus allow disabling of CPUID
	 * so the code below may return different results
	 * when it is executed before and after enabling
	 * the CPUID. Add "volatile" to not allow gcc to
	 * optimize the subsequent calls to this function.
	 */
	asm volatile ("pushfl		\n\t"
		      "pushfl		\n\t"
		      "popl %0		\n\t"
		      "movl %0, %1	\n\t"
		      "xorl %2, %0	\n\t"
		      "pushl %0		\n\t"
		      "popfl		\n\t"
		      "pushfl		\n\t"
		      "popl %0		\n\t"
		      "popfl		\n\t"

		      : "=&r" (f1), "=&r" (f2)
		      : "ir" (flag));

	return ((f1^f2) & flag) != 0;
}

/* Probe for the CPUID instruction */
int have_cpuid_p(void)
{
	return flag_is_changeable_p(X86_EFLAGS_ID);
}

static void squash_the_stupid_serial_number(struct cpuinfo_x86 *c)
{
	unsigned long lo, hi;

	if (!cpu_has(c, X86_FEATURE_PN) || !disable_x86_serial_nr)
		return;

	/* Disable processor serial number: */

	rdmsr(MSR_IA32_BBL_CR_CTL, lo, hi);
	lo |= 0x200000;
	wrmsr(MSR_IA32_BBL_CR_CTL, lo, hi);

	pr_notice("CPU serial number disabled.\n");
	clear_cpu_cap(c, X86_FEATURE_PN);

	/* Disabling the serial number may affect the cpuid level */
	c->cpuid_level = cpuid_eax(0);
}

static int __init x86_serial_nr_setup(char *s)
{
	disable_x86_serial_nr = 0;
	return 1;
}
__setup("serialnumber", x86_serial_nr_setup);
#else
static inline int flag_is_changeable_p(u32 flag)
{
	return 1;
}
static inline void squash_the_stupid_serial_number(struct cpuinfo_x86 *c)
{
}
#endif

static __init int setup_disable_smep(char *arg)
{
	setup_clear_cpu_cap(X86_FEATURE_SMEP);
	/* Check for things that depend on SMEP being enabled: */
	check_mpx_erratum(&boot_cpu_data);
	return 1;
}
__setup("nosmep", setup_disable_smep);

static __always_inline void setup_smep(struct cpuinfo_x86 *c)
{
	if (cpu_has(c, X86_FEATURE_SMEP))
		cr4_set_bits(X86_CR4_SMEP);
}

static __init int setup_disable_smap(char *arg)
{
	setup_clear_cpu_cap(X86_FEATURE_SMAP);
	return 1;
}
__setup("nosmap", setup_disable_smap);

static __always_inline void setup_smap(struct cpuinfo_x86 *c)
{
	unsigned long eflags = native_save_fl();

	/* This should have been cleared long ago */
	BUG_ON(eflags & X86_EFLAGS_AC);

	if (cpu_has(c, X86_FEATURE_SMAP)) {
#ifdef CONFIG_X86_SMAP
		cr4_set_bits(X86_CR4_SMAP);
#else
		cr4_clear_bits(X86_CR4_SMAP);
#endif
	}
}

static __always_inline void setup_umip(struct cpuinfo_x86 *c)
{
	/* Check the boot processor, plus build option for UMIP. */
	if (!cpu_feature_enabled(X86_FEATURE_UMIP))
		goto out;

	/* Check the current processor's cpuid bits. */
	if (!cpu_has(c, X86_FEATURE_UMIP))
		goto out;

	cr4_set_bits(X86_CR4_UMIP);

	pr_info_once("x86/cpu: User Mode Instruction Prevention (UMIP) activated\n");

	return;

out:
	/*
	 * Make sure UMIP is disabled in case it was enabled in a
	 * previous boot (e.g., via kexec).
	 */
	cr4_clear_bits(X86_CR4_UMIP);
}

static DEFINE_STATIC_KEY_FALSE_RO(cr_pinning);
static unsigned long cr4_pinned_bits __ro_after_init;

void native_write_cr0(unsigned long val)
{
	unsigned long bits_missing = 0;

set_register:
	asm volatile("mov %0,%%cr0": "+r" (val), "+m" (__force_order));

	if (static_branch_likely(&cr_pinning)) {
		if (unlikely((val & X86_CR0_WP) != X86_CR0_WP)) {
			bits_missing = X86_CR0_WP;
			val |= bits_missing;
			goto set_register;
		}
		/* Warn after we've set the missing bits. */
		WARN_ONCE(bits_missing, "CR0 WP bit went missing!?\n");
	}
}
EXPORT_SYMBOL(native_write_cr0);

void native_write_cr4(unsigned long val)
{
	unsigned long bits_missing = 0;

set_register:
	asm volatile("mov %0,%%cr4": "+r" (val), "+m" (cr4_pinned_bits));

	if (static_branch_likely(&cr_pinning)) {
		if (unlikely((val & cr4_pinned_bits) != cr4_pinned_bits)) {
			bits_missing = ~val & cr4_pinned_bits;
			val |= bits_missing;
			goto set_register;
		}
		/* Warn after we've set the missing bits. */
		WARN_ONCE(bits_missing, "CR4 bits went missing: %lx!?\n",
			  bits_missing);
	}
}
EXPORT_SYMBOL(native_write_cr4);

void cr4_init(void)
{
	unsigned long cr4 = __read_cr4();

	if (boot_cpu_has(X86_FEATURE_PCID))
		cr4 |= X86_CR4_PCIDE;
	if (static_branch_likely(&cr_pinning))
		cr4 |= cr4_pinned_bits;

	__write_cr4(cr4);

	/* Initialize cr4 shadow for this CPU. */
	this_cpu_write(cpu_tlbstate.cr4, cr4);
}

/*
 * Once CPU feature detection is finished (and boot params have been
 * parsed), record any of the sensitive CR bits that are set, and
 * enable CR pinning.
 */
static void __init setup_cr_pinning(void)
{
	unsigned long mask;

	mask = (X86_CR4_SMEP | X86_CR4_SMAP | X86_CR4_UMIP);
	cr4_pinned_bits = this_cpu_read(cpu_tlbstate.cr4) & mask;
	static_key_enable(&cr_pinning.key);
}

/*
 * Protection Keys are not available in 32-bit mode.
 */
static bool pku_disabled;

static __always_inline void setup_pku(struct cpuinfo_x86 *c)
{
	struct pkru_state *pk;

	/* check the boot processor, plus compile options for PKU: */
	if (!cpu_feature_enabled(X86_FEATURE_PKU))
		return;
	/* checks the actual processor's cpuid bits: */
	if (!cpu_has(c, X86_FEATURE_PKU))
		return;
	if (pku_disabled)
		return;

	cr4_set_bits(X86_CR4_PKE);
	pk = get_xsave_addr(&init_fpstate.xsave, XFEATURE_PKRU);
	if (pk)
		pk->pkru = init_pkru_value;
	/*
	 * Seting X86_CR4_PKE will cause the X86_FEATURE_OSPKE
	 * cpuid bit to be set.  We need to ensure that we
	 * update that bit in this CPU's "cpu_info".
	 */
	get_cpu_cap(c);
}

#ifdef CONFIG_X86_INTEL_MEMORY_PROTECTION_KEYS
static __init int setup_disable_pku(char *arg)
{
	/*
	 * Do not clear the X86_FEATURE_PKU bit.  All of the
	 * runtime checks are against OSPKE so clearing the
	 * bit does nothing.
	 *
	 * This way, we will see "pku" in cpuinfo, but not
	 * "ospke", which is exactly what we want.  It shows
	 * that the CPU has PKU, but the OS has not enabled it.
	 * This happens to be exactly how a system would look
	 * if we disabled the config option.
	 */
	pr_info("x86: 'nopku' specified, disabling Memory Protection Keys\n");
	pku_disabled = true;
	return 1;
}
__setup("nopku", setup_disable_pku);
#endif /* CONFIG_X86_64 */

/*
 * Some CPU features depend on higher CPUID levels, which may not always
 * be available due to CPUID level capping or broken virtualization
 * software.  Add those features to this table to auto-disable them.
 */
struct cpuid_dependent_feature {
	u32 feature;
	u32 level;
};

static const struct cpuid_dependent_feature
cpuid_dependent_features[] = {
	{ X86_FEATURE_MWAIT,		0x00000005 },
	{ X86_FEATURE_DCA,		0x00000009 },
	{ X86_FEATURE_XSAVE,		0x0000000d },
	{ 0, 0 }
};

static void filter_cpuid_features(struct cpuinfo_x86 *c, bool warn)
{
	const struct cpuid_dependent_feature *df;

	for (df = cpuid_dependent_features; df->feature; df++) {

		if (!cpu_has(c, df->feature))
			continue;
		/*
		 * Note: cpuid_level is set to -1 if unavailable, but
		 * extended_extended_level is set to 0 if unavailable
		 * and the legitimate extended levels are all negative
		 * when signed; hence the weird messing around with
		 * signs here...
		 */
		if (!((s32)df->level < 0 ?
		     (u32)df->level > (u32)c->extended_cpuid_level :
		     (s32)df->level > (s32)c->cpuid_level))
			continue;

		clear_cpu_cap(c, df->feature);
		if (!warn)
			continue;

		pr_warn("CPU: CPU feature " X86_CAP_FMT " disabled, no CPUID level 0x%x\n",
			x86_cap_flag(df->feature), df->level);
	}
}

/*
 * Naming convention should be: <Name> [(<Codename>)]
 * This table only is used unless init_<vendor>() below doesn't set it;
 * in particular, if CPUID levels 0x80000002..4 are supported, this
 * isn't used
 */

/* Look up CPU names by table lookup. */
static const char *table_lookup_model(struct cpuinfo_x86 *c)
{
#ifdef CONFIG_X86_32
	const struct legacy_cpu_model_info *info;

	if (c->x86_model >= 16)
		return NULL;	/* Range check */

	if (!this_cpu)
		return NULL;

	info = this_cpu->legacy_models;

	while (info->family) {
		if (info->family == c->x86)
			return info->model_names[c->x86_model];
		info++;
	}
#endif
	return NULL;		/* Not found */
}

__u32 cpu_caps_cleared[NCAPINTS + NBUGINTS];
__u32 cpu_caps_set[NCAPINTS + NBUGINTS];

void load_percpu_segment(int cpu)
{
#ifdef CONFIG_X86_32
	loadsegment(fs, __KERNEL_PERCPU);
#else
	__loadsegment_simple(gs, 0);
	wrmsrl(MSR_GS_BASE, cpu_kernelmode_gs_base(cpu));
#endif
	load_stack_canary_segment();
}

#ifdef CONFIG_X86_32
/* The 32-bit entry code needs to find cpu_entry_area. */
DEFINE_PER_CPU(struct cpu_entry_area *, cpu_entry_area);
#endif

/* Load the original GDT from the per-cpu structure */
void load_direct_gdt(int cpu)
{
	struct desc_ptr gdt_descr;

	gdt_descr.address = (long)get_cpu_gdt_rw(cpu);
	gdt_descr.size = GDT_SIZE - 1;
	load_gdt(&gdt_descr);
}
EXPORT_SYMBOL_GPL(load_direct_gdt);

/* Load a fixmap remapping of the per-cpu GDT */
void load_fixmap_gdt(int cpu)
{
	struct desc_ptr gdt_descr;

	gdt_descr.address = (long)get_cpu_gdt_ro(cpu);
	gdt_descr.size = GDT_SIZE - 1;
	load_gdt(&gdt_descr);
}
EXPORT_SYMBOL_GPL(load_fixmap_gdt);

/*
 * Current gdt points %fs at the "master" per-cpu area: after this,
 * it's on the real one.
 */
void switch_to_new_gdt(int cpu)
{
	/* Load the original GDT */
	load_direct_gdt(cpu);
	/* Reload the per-cpu base */
	load_percpu_segment(cpu);
}

static const struct cpu_dev *cpu_devs[X86_VENDOR_NUM] = {};

static void get_model_name(struct cpuinfo_x86 *c)
{
	unsigned int *v;
	char *p, *q, *s;

	if (c->extended_cpuid_level < 0x80000004)
		return;

	v = (unsigned int *)c->x86_model_id;
	cpuid(0x80000002, &v[0], &v[1], &v[2], &v[3]);
	cpuid(0x80000003, &v[4], &v[5], &v[6], &v[7]);
	cpuid(0x80000004, &v[8], &v[9], &v[10], &v[11]);
	c->x86_model_id[48] = 0;

	/* Trim whitespace */
	p = q = s = &c->x86_model_id[0];

	while (*p == ' ')
		p++;

	while (*p) {
		/* Note the last non-whitespace index */
		if (!isspace(*p))
			s = q;

		*q++ = *p++;
	}

	*(s + 1) = '\0';
}

void detect_num_cpu_cores(struct cpuinfo_x86 *c)
{
	unsigned int eax, ebx, ecx, edx;

	c->x86_max_cores = 1;
	if (!IS_ENABLED(CONFIG_SMP) || c->cpuid_level < 4)
		return;

	cpuid_count(4, 0, &eax, &ebx, &ecx, &edx);
	if (eax & 0x1f)
		c->x86_max_cores = (eax >> 26) + 1;
}

void cpu_detect_cache_sizes(struct cpuinfo_x86 *c)
{
	unsigned int n, dummy, ebx, ecx, edx, l2size;

	n = c->extended_cpuid_level;

	if (n >= 0x80000005) {
		cpuid(0x80000005, &dummy, &ebx, &ecx, &edx);
		c->x86_cache_size = (ecx>>24) + (edx>>24);
#ifdef CONFIG_X86_64
		/* On K8 L1 TLB is inclusive, so don't count it */
		c->x86_tlbsize = 0;
#endif
	}

	if (n < 0x80000006)	/* Some chips just has a large L1. */
		return;

	cpuid(0x80000006, &dummy, &ebx, &ecx, &edx);
	l2size = ecx >> 16;

#ifdef CONFIG_X86_64
	c->x86_tlbsize += ((ebx >> 16) & 0xfff) + (ebx & 0xfff);
#else
	/* do processor-specific cache resizing */
	if (this_cpu->legacy_cache_size)
		l2size = this_cpu->legacy_cache_size(c, l2size);

	/* Allow user to override all this if necessary. */
	if (cachesize_override != -1)
		l2size = cachesize_override;

	if (l2size == 0)
		return;		/* Again, no L2 cache is possible */
#endif

	c->x86_cache_size = l2size;
}

u16 __read_mostly tlb_lli_4k[NR_INFO];
u16 __read_mostly tlb_lli_2m[NR_INFO];
u16 __read_mostly tlb_lli_4m[NR_INFO];
u16 __read_mostly tlb_lld_4k[NR_INFO];
u16 __read_mostly tlb_lld_2m[NR_INFO];
u16 __read_mostly tlb_lld_4m[NR_INFO];
u16 __read_mostly tlb_lld_1g[NR_INFO];

static void cpu_detect_tlb(struct cpuinfo_x86 *c)
{
	if (this_cpu->c_detect_tlb)
		this_cpu->c_detect_tlb(c);

	pr_info("Last level iTLB entries: 4KB %d, 2MB %d, 4MB %d\n",
		tlb_lli_4k[ENTRIES], tlb_lli_2m[ENTRIES],
		tlb_lli_4m[ENTRIES]);

	pr_info("Last level dTLB entries: 4KB %d, 2MB %d, 4MB %d, 1GB %d\n",
		tlb_lld_4k[ENTRIES], tlb_lld_2m[ENTRIES],
		tlb_lld_4m[ENTRIES], tlb_lld_1g[ENTRIES]);
}

int detect_ht_early(struct cpuinfo_x86 *c)
{
#ifdef CONFIG_SMP
	u32 eax, ebx, ecx, edx;

	if (!cpu_has(c, X86_FEATURE_HT))
		return -1;

	if (cpu_has(c, X86_FEATURE_CMP_LEGACY))
		return -1;

	if (cpu_has(c, X86_FEATURE_XTOPOLOGY))
		return -1;

	cpuid(1, &eax, &ebx, &ecx, &edx);

	smp_num_siblings = (ebx & 0xff0000) >> 16;
	if (smp_num_siblings == 1)
		pr_info_once("CPU0: Hyper-Threading is disabled\n");
#endif
	return 0;
}

void detect_ht(struct cpuinfo_x86 *c)
{
#ifdef CONFIG_SMP
	int index_msb, core_bits;

	if (detect_ht_early(c) < 0)
		return;

	index_msb = get_count_order(smp_num_siblings);
	c->phys_proc_id = apic->phys_pkg_id(c->initial_apicid, index_msb);

	smp_num_siblings = smp_num_siblings / c->x86_max_cores;

	index_msb = get_count_order(smp_num_siblings);

	core_bits = get_count_order(c->x86_max_cores);

	c->cpu_core_id = apic->phys_pkg_id(c->initial_apicid, index_msb) &
				       ((1 << core_bits) - 1);
#endif
}

static void get_cpu_vendor(struct cpuinfo_x86 *c)
{
	char *v = c->x86_vendor_id;
	int i;

	for (i = 0; i < X86_VENDOR_NUM; i++) {
		if (!cpu_devs[i])
			break;

		if (!strcmp(v, cpu_devs[i]->c_ident[0]) ||
		    (cpu_devs[i]->c_ident[1] &&
		     !strcmp(v, cpu_devs[i]->c_ident[1]))) {

			this_cpu = cpu_devs[i];
			c->x86_vendor = this_cpu->c_x86_vendor;
			return;
		}
	}

	pr_err_once("CPU: vendor_id '%s' unknown, using generic init.\n" \
		    "CPU: Your system may be unstable.\n", v);

	c->x86_vendor = X86_VENDOR_UNKNOWN;
	this_cpu = &default_cpu;
}

void cpu_detect(struct cpuinfo_x86 *c)
{
	/* Get vendor name */
	cpuid(0x00000000, (unsigned int *)&c->cpuid_level,
	      (unsigned int *)&c->x86_vendor_id[0],
	      (unsigned int *)&c->x86_vendor_id[8],
	      (unsigned int *)&c->x86_vendor_id[4]);

	c->x86 = 4;
	/* Intel-defined flags: level 0x00000001 */
	if (c->cpuid_level >= 0x00000001) {
		u32 junk, tfms, cap0, misc;

		cpuid(0x00000001, &tfms, &misc, &junk, &cap0);
		c->x86		= x86_family(tfms);
		c->x86_model	= x86_model(tfms);
		c->x86_stepping	= x86_stepping(tfms);

		if (cap0 & (1<<19)) {
			c->x86_clflush_size = ((misc >> 8) & 0xff) * 8;
			c->x86_cache_alignment = c->x86_clflush_size;
		}
	}
}

static void apply_forced_caps(struct cpuinfo_x86 *c)
{
	int i;

	for (i = 0; i < NCAPINTS + NBUGINTS; i++) {
		c->x86_capability[i] &= ~cpu_caps_cleared[i];
		c->x86_capability[i] |= cpu_caps_set[i];
	}
}

static void init_speculation_control(struct cpuinfo_x86 *c)
{
	/*
	 * The Intel SPEC_CTRL CPUID bit implies IBRS and IBPB support,
	 * and they also have a different bit for STIBP support. Also,
	 * a hypervisor might have set the individual AMD bits even on
	 * Intel CPUs, for finer-grained selection of what's available.
	 */
	if (cpu_has(c, X86_FEATURE_SPEC_CTRL)) {
		set_cpu_cap(c, X86_FEATURE_IBRS);
		set_cpu_cap(c, X86_FEATURE_IBPB);
		set_cpu_cap(c, X86_FEATURE_MSR_SPEC_CTRL);
	}

	if (cpu_has(c, X86_FEATURE_INTEL_STIBP))
		set_cpu_cap(c, X86_FEATURE_STIBP);

	if (cpu_has(c, X86_FEATURE_SPEC_CTRL_SSBD) ||
	    cpu_has(c, X86_FEATURE_VIRT_SSBD))
		set_cpu_cap(c, X86_FEATURE_SSBD);

	if (cpu_has(c, X86_FEATURE_AMD_IBRS)) {
		set_cpu_cap(c, X86_FEATURE_IBRS);
		set_cpu_cap(c, X86_FEATURE_MSR_SPEC_CTRL);
	}

	if (cpu_has(c, X86_FEATURE_AMD_IBPB))
		set_cpu_cap(c, X86_FEATURE_IBPB);

	if (cpu_has(c, X86_FEATURE_AMD_STIBP)) {
		set_cpu_cap(c, X86_FEATURE_STIBP);
		set_cpu_cap(c, X86_FEATURE_MSR_SPEC_CTRL);
	}

	if (cpu_has(c, X86_FEATURE_AMD_SSBD)) {
		set_cpu_cap(c, X86_FEATURE_SSBD);
		set_cpu_cap(c, X86_FEATURE_MSR_SPEC_CTRL);
		clear_cpu_cap(c, X86_FEATURE_VIRT_SSBD);
	}
}

static void init_cqm(struct cpuinfo_x86 *c)
{
	if (!cpu_has(c, X86_FEATURE_CQM_LLC)) {
		c->x86_cache_max_rmid  = -1;
		c->x86_cache_occ_scale = -1;
		return;
	}

	/* will be overridden if occupancy monitoring exists */
	c->x86_cache_max_rmid = cpuid_ebx(0xf);

	if (cpu_has(c, X86_FEATURE_CQM_OCCUP_LLC) ||
	    cpu_has(c, X86_FEATURE_CQM_MBM_TOTAL) ||
	    cpu_has(c, X86_FEATURE_CQM_MBM_LOCAL)) {
		u32 eax, ebx, ecx, edx;

		/* QoS sub-leaf, EAX=0Fh, ECX=1 */
		cpuid_count(0xf, 1, &eax, &ebx, &ecx, &edx);

		c->x86_cache_max_rmid  = ecx;
		c->x86_cache_occ_scale = ebx;
	}
}

void get_cpu_cap(struct cpuinfo_x86 *c)
{
	u32 eax, ebx, ecx, edx;

	/* Intel-defined flags: level 0x00000001 */
	if (c->cpuid_level >= 0x00000001) {
		cpuid(0x00000001, &eax, &ebx, &ecx, &edx);

		c->x86_capability[CPUID_1_ECX] = ecx;
		c->x86_capability[CPUID_1_EDX] = edx;
	}

	/* Thermal and Power Management Leaf: level 0x00000006 (eax) */
	if (c->cpuid_level >= 0x00000006)
		c->x86_capability[CPUID_6_EAX] = cpuid_eax(0x00000006);

	/* Additional Intel-defined flags: level 0x00000007 */
	if (c->cpuid_level >= 0x00000007) {
		cpuid_count(0x00000007, 0, &eax, &ebx, &ecx, &edx);
		c->x86_capability[CPUID_7_0_EBX] = ebx;
		c->x86_capability[CPUID_7_ECX] = ecx;
		c->x86_capability[CPUID_7_EDX] = edx;

		/* Check valid sub-leaf index before accessing it */
		if (eax >= 1) {
			cpuid_count(0x00000007, 1, &eax, &ebx, &ecx, &edx);
			c->x86_capability[CPUID_7_1_EAX] = eax;
		}
	}

	/* Extended state features: level 0x0000000d */
	if (c->cpuid_level >= 0x0000000d) {
		cpuid_count(0x0000000d, 1, &eax, &ebx, &ecx, &edx);

		c->x86_capability[CPUID_D_1_EAX] = eax;
	}

	/* AMD-defined flags: level 0x80000001 */
	eax = cpuid_eax(0x80000000);
	c->extended_cpuid_level = eax;

	if ((eax & 0xffff0000) == 0x80000000) {
		if (eax >= 0x80000001) {
			cpuid(0x80000001, &eax, &ebx, &ecx, &edx);

			c->x86_capability[CPUID_8000_0001_ECX] = ecx;
			c->x86_capability[CPUID_8000_0001_EDX] = edx;
		}
	}

	if (c->extended_cpuid_level >= 0x80000007) {
		cpuid(0x80000007, &eax, &ebx, &ecx, &edx);

		c->x86_capability[CPUID_8000_0007_EBX] = ebx;
		c->x86_power = edx;
	}

	if (c->extended_cpuid_level >= 0x80000008) {
		cpuid(0x80000008, &eax, &ebx, &ecx, &edx);
		c->x86_capability[CPUID_8000_0008_EBX] = ebx;
	}

	if (c->extended_cpuid_level >= 0x8000000a)
		c->x86_capability[CPUID_8000_000A_EDX] = cpuid_edx(0x8000000a);

	init_scattered_cpuid_features(c);
	init_speculation_control(c);
	init_cqm(c);

	/*
	 * Clear/Set all flags overridden by options, after probe.
	 * This needs to happen each time we re-probe, which may happen
	 * several times during CPU initialization.
	 */
	apply_forced_caps(c);
}

void get_cpu_address_sizes(struct cpuinfo_x86 *c)
{
	u32 eax, ebx, ecx, edx;

	if (c->extended_cpuid_level >= 0x80000008) {
		cpuid(0x80000008, &eax, &ebx, &ecx, &edx);

		c->x86_virt_bits = (eax >> 8) & 0xff;
		c->x86_phys_bits = eax & 0xff;
	}
#ifdef CONFIG_X86_32
	else if (cpu_has(c, X86_FEATURE_PAE) || cpu_has(c, X86_FEATURE_PSE36))
		c->x86_phys_bits = 36;
#endif
	c->x86_cache_bits = c->x86_phys_bits;
}

static void identify_cpu_without_cpuid(struct cpuinfo_x86 *c)
{
#ifdef CONFIG_X86_32
	int i;

	/*
	 * First of all, decide if this is a 486 or higher
	 * It's a 486 if we can modify the AC flag
	 */
	if (flag_is_changeable_p(X86_EFLAGS_AC))
		c->x86 = 4;
	else
		c->x86 = 3;

	for (i = 0; i < X86_VENDOR_NUM; i++)
		if (cpu_devs[i] && cpu_devs[i]->c_identify) {
			c->x86_vendor_id[0] = 0;
			cpu_devs[i]->c_identify(c);
			if (c->x86_vendor_id[0]) {
				get_cpu_vendor(c);
				break;
			}
		}
#endif
}

<<<<<<< HEAD
#define NO_SPECULATION	BIT(0)
#define NO_MELTDOWN	BIT(1)
#define NO_SSB		BIT(2)
#define NO_L1TF		BIT(3)
#define NO_MDS		BIT(4)
#define MSBDS_ONLY	BIT(5)

#define VULNWL(_vendor, _family, _model, _whitelist)	\
	{ X86_VENDOR_##_vendor, _family, _model, X86_FEATURE_ANY, _whitelist }

#define VULNWL_INTEL(model, whitelist)		\
	VULNWL(INTEL, 6, INTEL_FAM6_##model, whitelist)

#define VULNWL_AMD(family, whitelist)		\
	VULNWL(AMD, family, X86_MODEL_ANY, whitelist)

static const __initconst struct x86_cpu_id cpu_vuln_whitelist[] = {
	VULNWL(ANY,	4, X86_MODEL_ANY,	NO_SPECULATION),
	VULNWL(CENTAUR,	5, X86_MODEL_ANY,	NO_SPECULATION),
	VULNWL(INTEL,	5, X86_MODEL_ANY,	NO_SPECULATION),
	VULNWL(NSC,	5, X86_MODEL_ANY,	NO_SPECULATION),

	/* Intel Family 6 */
	VULNWL_INTEL(ATOM_SALTWELL,		NO_SPECULATION),
	VULNWL_INTEL(ATOM_SALTWELL_TABLET,	NO_SPECULATION),
	VULNWL_INTEL(ATOM_SALTWELL_MID,		NO_SPECULATION),
	VULNWL_INTEL(ATOM_BONNELL,		NO_SPECULATION),
	VULNWL_INTEL(ATOM_BONNELL_MID,		NO_SPECULATION),

	VULNWL_INTEL(ATOM_SILVERMONT,		NO_SSB | NO_L1TF | MSBDS_ONLY),
	VULNWL_INTEL(ATOM_SILVERMONT_X,		NO_SSB | NO_L1TF | MSBDS_ONLY),
	VULNWL_INTEL(ATOM_SILVERMONT_MID,	NO_SSB | NO_L1TF | MSBDS_ONLY),
	VULNWL_INTEL(ATOM_AIRMONT,		NO_SSB | NO_L1TF | MSBDS_ONLY),
	VULNWL_INTEL(XEON_PHI_KNL,		NO_SSB | NO_L1TF | MSBDS_ONLY),
	VULNWL_INTEL(XEON_PHI_KNM,		NO_SSB | NO_L1TF | MSBDS_ONLY),

	VULNWL_INTEL(CORE_YONAH,		NO_SSB),

	VULNWL_INTEL(ATOM_AIRMONT_MID,		NO_L1TF | MSBDS_ONLY),

	VULNWL_INTEL(ATOM_GOLDMONT,		NO_MDS | NO_L1TF),
	VULNWL_INTEL(ATOM_GOLDMONT_X,		NO_MDS | NO_L1TF),
	VULNWL_INTEL(ATOM_GOLDMONT_PLUS,	NO_MDS | NO_L1TF),

	/* AMD Family 0xf - 0x12 */
	VULNWL_AMD(0x0f,	NO_MELTDOWN | NO_SSB | NO_L1TF | NO_MDS),
	VULNWL_AMD(0x10,	NO_MELTDOWN | NO_SSB | NO_L1TF | NO_MDS),
	VULNWL_AMD(0x11,	NO_MELTDOWN | NO_SSB | NO_L1TF | NO_MDS),
	VULNWL_AMD(0x12,	NO_MELTDOWN | NO_SSB | NO_L1TF | NO_MDS),

	/* FAMILY_ANY must be last, otherwise 0x0f - 0x12 matches won't work */
	VULNWL_AMD(X86_FAMILY_ANY,	NO_MELTDOWN | NO_L1TF | NO_MDS),
	{}
};

static bool __init cpu_matches(unsigned long which)
{
	const struct x86_cpu_id *m = x86_match_cpu(cpu_vuln_whitelist);

	return m && !!(m->driver_data & which);
}
=======
#define NO_SPECULATION		BIT(0)
#define NO_MELTDOWN		BIT(1)
#define NO_SSB			BIT(2)
#define NO_L1TF			BIT(3)
#define NO_MDS			BIT(4)
#define MSBDS_ONLY		BIT(5)
#define NO_SWAPGS		BIT(6)
#define NO_ITLB_MULTIHIT	BIT(7)

#define VULNWL(_vendor, _family, _model, _whitelist)	\
	{ X86_VENDOR_##_vendor, _family, _model, X86_FEATURE_ANY, _whitelist }

#define VULNWL_INTEL(model, whitelist)		\
	VULNWL(INTEL, 6, INTEL_FAM6_##model, whitelist)

#define VULNWL_AMD(family, whitelist)		\
	VULNWL(AMD, family, X86_MODEL_ANY, whitelist)

#define VULNWL_HYGON(family, whitelist)		\
	VULNWL(HYGON, family, X86_MODEL_ANY, whitelist)

static const __initconst struct x86_cpu_id cpu_vuln_whitelist[] = {
	VULNWL(ANY,	4, X86_MODEL_ANY,	NO_SPECULATION),
	VULNWL(CENTAUR,	5, X86_MODEL_ANY,	NO_SPECULATION),
	VULNWL(INTEL,	5, X86_MODEL_ANY,	NO_SPECULATION),
	VULNWL(NSC,	5, X86_MODEL_ANY,	NO_SPECULATION),

	/* Intel Family 6 */
	VULNWL_INTEL(ATOM_SALTWELL,		NO_SPECULATION | NO_ITLB_MULTIHIT),
	VULNWL_INTEL(ATOM_SALTWELL_TABLET,	NO_SPECULATION | NO_ITLB_MULTIHIT),
	VULNWL_INTEL(ATOM_SALTWELL_MID,		NO_SPECULATION | NO_ITLB_MULTIHIT),
	VULNWL_INTEL(ATOM_BONNELL,		NO_SPECULATION | NO_ITLB_MULTIHIT),
	VULNWL_INTEL(ATOM_BONNELL_MID,		NO_SPECULATION | NO_ITLB_MULTIHIT),

	VULNWL_INTEL(ATOM_SILVERMONT,		NO_SSB | NO_L1TF | MSBDS_ONLY | NO_SWAPGS | NO_ITLB_MULTIHIT),
	VULNWL_INTEL(ATOM_SILVERMONT_D,		NO_SSB | NO_L1TF | MSBDS_ONLY | NO_SWAPGS | NO_ITLB_MULTIHIT),
	VULNWL_INTEL(ATOM_SILVERMONT_MID,	NO_SSB | NO_L1TF | MSBDS_ONLY | NO_SWAPGS | NO_ITLB_MULTIHIT),
	VULNWL_INTEL(ATOM_AIRMONT,		NO_SSB | NO_L1TF | MSBDS_ONLY | NO_SWAPGS | NO_ITLB_MULTIHIT),
	VULNWL_INTEL(XEON_PHI_KNL,		NO_SSB | NO_L1TF | MSBDS_ONLY | NO_SWAPGS | NO_ITLB_MULTIHIT),
	VULNWL_INTEL(XEON_PHI_KNM,		NO_SSB | NO_L1TF | MSBDS_ONLY | NO_SWAPGS | NO_ITLB_MULTIHIT),

	VULNWL_INTEL(CORE_YONAH,		NO_SSB),

	VULNWL_INTEL(ATOM_AIRMONT_MID,		NO_L1TF | MSBDS_ONLY | NO_SWAPGS | NO_ITLB_MULTIHIT),
	VULNWL_INTEL(ATOM_AIRMONT_NP,		NO_L1TF | NO_SWAPGS | NO_ITLB_MULTIHIT),

	VULNWL_INTEL(ATOM_GOLDMONT,		NO_MDS | NO_L1TF | NO_SWAPGS | NO_ITLB_MULTIHIT),
	VULNWL_INTEL(ATOM_GOLDMONT_D,		NO_MDS | NO_L1TF | NO_SWAPGS | NO_ITLB_MULTIHIT),
	VULNWL_INTEL(ATOM_GOLDMONT_PLUS,	NO_MDS | NO_L1TF | NO_SWAPGS | NO_ITLB_MULTIHIT),

	/*
	 * Technically, swapgs isn't serializing on AMD (despite it previously
	 * being documented as such in the APM).  But according to AMD, %gs is
	 * updated non-speculatively, and the issuing of %gs-relative memory
	 * operands will be blocked until the %gs update completes, which is
	 * good enough for our purposes.
	 */

	VULNWL_INTEL(ATOM_TREMONT_D,		NO_ITLB_MULTIHIT),

	/* AMD Family 0xf - 0x12 */
	VULNWL_AMD(0x0f,	NO_MELTDOWN | NO_SSB | NO_L1TF | NO_MDS | NO_SWAPGS | NO_ITLB_MULTIHIT),
	VULNWL_AMD(0x10,	NO_MELTDOWN | NO_SSB | NO_L1TF | NO_MDS | NO_SWAPGS | NO_ITLB_MULTIHIT),
	VULNWL_AMD(0x11,	NO_MELTDOWN | NO_SSB | NO_L1TF | NO_MDS | NO_SWAPGS | NO_ITLB_MULTIHIT),
	VULNWL_AMD(0x12,	NO_MELTDOWN | NO_SSB | NO_L1TF | NO_MDS | NO_SWAPGS | NO_ITLB_MULTIHIT),

	/* FAMILY_ANY must be last, otherwise 0x0f - 0x12 matches won't work */
	VULNWL_AMD(X86_FAMILY_ANY,	NO_MELTDOWN | NO_L1TF | NO_MDS | NO_SWAPGS | NO_ITLB_MULTIHIT),
	VULNWL_HYGON(X86_FAMILY_ANY,	NO_MELTDOWN | NO_L1TF | NO_MDS | NO_SWAPGS | NO_ITLB_MULTIHIT),
	{}
};
>>>>>>> fa578e9d

static bool __init cpu_matches(unsigned long which)
{
	const struct x86_cpu_id *m = x86_match_cpu(cpu_vuln_whitelist);

	return m && !!(m->driver_data & which);
}

u64 x86_read_arch_cap_msr(void)
{
	u64 ia32_cap = 0;

<<<<<<< HEAD
=======
	if (boot_cpu_has(X86_FEATURE_ARCH_CAPABILITIES))
		rdmsrl(MSR_IA32_ARCH_CAPABILITIES, ia32_cap);

	return ia32_cap;
}

static void __init cpu_set_bug_bits(struct cpuinfo_x86 *c)
{
	u64 ia32_cap = x86_read_arch_cap_msr();

	/* Set ITLB_MULTIHIT bug if cpu is not in the whitelist and not mitigated */
	if (!cpu_matches(NO_ITLB_MULTIHIT) && !(ia32_cap & ARCH_CAP_PSCHANGE_MC_NO))
		setup_force_cpu_bug(X86_BUG_ITLB_MULTIHIT);

>>>>>>> fa578e9d
	if (cpu_matches(NO_SPECULATION))
		return;

	setup_force_cpu_bug(X86_BUG_SPECTRE_V1);
	setup_force_cpu_bug(X86_BUG_SPECTRE_V2);

<<<<<<< HEAD
	if (cpu_has(c, X86_FEATURE_ARCH_CAPABILITIES))
		rdmsrl(MSR_IA32_ARCH_CAPABILITIES, ia32_cap);

=======
>>>>>>> fa578e9d
	if (!cpu_matches(NO_SSB) && !(ia32_cap & ARCH_CAP_SSB_NO) &&
	   !cpu_has(c, X86_FEATURE_AMD_SSB_NO))
		setup_force_cpu_bug(X86_BUG_SPEC_STORE_BYPASS);

	if (ia32_cap & ARCH_CAP_IBRS_ALL)
		setup_force_cpu_cap(X86_FEATURE_IBRS_ENHANCED);

	if (!cpu_matches(NO_MDS) && !(ia32_cap & ARCH_CAP_MDS_NO)) {
		setup_force_cpu_bug(X86_BUG_MDS);
		if (cpu_matches(MSBDS_ONLY))
			setup_force_cpu_bug(X86_BUG_MSBDS_ONLY);
	}

<<<<<<< HEAD
=======
	if (!cpu_matches(NO_SWAPGS))
		setup_force_cpu_bug(X86_BUG_SWAPGS);

	/*
	 * When the CPU is not mitigated for TAA (TAA_NO=0) set TAA bug when:
	 *	- TSX is supported or
	 *	- TSX_CTRL is present
	 *
	 * TSX_CTRL check is needed for cases when TSX could be disabled before
	 * the kernel boot e.g. kexec.
	 * TSX_CTRL check alone is not sufficient for cases when the microcode
	 * update is not present or running as guest that don't get TSX_CTRL.
	 */
	if (!(ia32_cap & ARCH_CAP_TAA_NO) &&
	    (cpu_has(c, X86_FEATURE_RTM) ||
	     (ia32_cap & ARCH_CAP_TSX_CTRL_MSR)))
		setup_force_cpu_bug(X86_BUG_TAA);

>>>>>>> fa578e9d
	if (cpu_matches(NO_MELTDOWN))
		return;

	/* Rogue Data Cache Load? No! */
	if (ia32_cap & ARCH_CAP_RDCL_NO)
		return;

	setup_force_cpu_bug(X86_BUG_CPU_MELTDOWN);

	if (cpu_matches(NO_L1TF))
		return;

	setup_force_cpu_bug(X86_BUG_L1TF);
}

/*
 * The NOPL instruction is supposed to exist on all CPUs of family >= 6;
 * unfortunately, that's not true in practice because of early VIA
 * chips and (more importantly) broken virtualizers that are not easy
 * to detect. In the latter case it doesn't even *fail* reliably, so
 * probing for it doesn't even work. Disable it completely on 32-bit
 * unless we can find a reliable way to detect all the broken cases.
 * Enable it explicitly on 64-bit for non-constant inputs of cpu_has().
 */
static void detect_nopl(void)
{
#ifdef CONFIG_X86_32
	setup_clear_cpu_cap(X86_FEATURE_NOPL);
#else
	setup_force_cpu_cap(X86_FEATURE_NOPL);
#endif
}

/*
 * Do minimum CPU detection early.
 * Fields really needed: vendor, cpuid_level, family, model, mask,
 * cache alignment.
 * The others are not touched to avoid unwanted side effects.
 *
 * WARNING: this function is only called on the boot CPU.  Don't add code
 * here that is supposed to run on all CPUs.
 */
static void __init early_identify_cpu(struct cpuinfo_x86 *c)
{
#ifdef CONFIG_X86_64
	c->x86_clflush_size = 64;
	c->x86_phys_bits = 36;
	c->x86_virt_bits = 48;
#else
	c->x86_clflush_size = 32;
	c->x86_phys_bits = 32;
	c->x86_virt_bits = 32;
#endif
	c->x86_cache_alignment = c->x86_clflush_size;

	memset(&c->x86_capability, 0, sizeof(c->x86_capability));
	c->extended_cpuid_level = 0;

	if (!have_cpuid_p())
		identify_cpu_without_cpuid(c);

	/* cyrix could have cpuid enabled via c_identify()*/
	if (have_cpuid_p()) {
		cpu_detect(c);
		get_cpu_vendor(c);
		get_cpu_cap(c);
		get_cpu_address_sizes(c);
		setup_force_cpu_cap(X86_FEATURE_CPUID);

		if (this_cpu->c_early_init)
			this_cpu->c_early_init(c);

		c->cpu_index = 0;
		filter_cpuid_features(c, false);

		if (this_cpu->c_bsp_init)
			this_cpu->c_bsp_init(c);
	} else {
		setup_clear_cpu_cap(X86_FEATURE_CPUID);
	}

	setup_force_cpu_cap(X86_FEATURE_ALWAYS);

	cpu_set_bug_bits(c);

	fpu__init_system(c);

#ifdef CONFIG_X86_32
	/*
	 * Regardless of whether PCID is enumerated, the SDM says
	 * that it can't be enabled in 32-bit mode.
	 */
	setup_clear_cpu_cap(X86_FEATURE_PCID);
#endif

	/*
	 * Later in the boot process pgtable_l5_enabled() relies on
	 * cpu_feature_enabled(X86_FEATURE_LA57). If 5-level paging is not
	 * enabled by this point we need to clear the feature bit to avoid
	 * false-positives at the later stage.
	 *
	 * pgtable_l5_enabled() can be false here for several reasons:
	 *  - 5-level paging is disabled compile-time;
	 *  - it's 32-bit kernel;
	 *  - machine doesn't support 5-level paging;
	 *  - user specified 'no5lvl' in kernel command line.
	 */
	if (!pgtable_l5_enabled())
		setup_clear_cpu_cap(X86_FEATURE_LA57);

	detect_nopl();
}

void __init early_cpu_init(void)
{
	const struct cpu_dev *const *cdev;
	int count = 0;

#ifdef CONFIG_PROCESSOR_SELECT
	pr_info("KERNEL supported cpus:\n");
#endif

	for (cdev = __x86_cpu_dev_start; cdev < __x86_cpu_dev_end; cdev++) {
		const struct cpu_dev *cpudev = *cdev;

		if (count >= X86_VENDOR_NUM)
			break;
		cpu_devs[count] = cpudev;
		count++;

#ifdef CONFIG_PROCESSOR_SELECT
		{
			unsigned int j;

			for (j = 0; j < 2; j++) {
				if (!cpudev->c_ident[j])
					continue;
				pr_info("  %s %s\n", cpudev->c_vendor,
					cpudev->c_ident[j]);
			}
		}
#endif
	}
	early_identify_cpu(&boot_cpu_data);
}

static void detect_null_seg_behavior(struct cpuinfo_x86 *c)
{
#ifdef CONFIG_X86_64
	/*
	 * Empirically, writing zero to a segment selector on AMD does
	 * not clear the base, whereas writing zero to a segment
	 * selector on Intel does clear the base.  Intel's behavior
	 * allows slightly faster context switches in the common case
	 * where GS is unused by the prev and next threads.
	 *
	 * Since neither vendor documents this anywhere that I can see,
	 * detect it directly instead of hardcoding the choice by
	 * vendor.
	 *
	 * I've designated AMD's behavior as the "bug" because it's
	 * counterintuitive and less friendly.
	 */

	unsigned long old_base, tmp;
	rdmsrl(MSR_FS_BASE, old_base);
	wrmsrl(MSR_FS_BASE, 1);
	loadsegment(fs, 0);
	rdmsrl(MSR_FS_BASE, tmp);
	if (tmp != 0)
		set_cpu_bug(c, X86_BUG_NULL_SEG);
	wrmsrl(MSR_FS_BASE, old_base);
#endif
}

static void generic_identify(struct cpuinfo_x86 *c)
{
	c->extended_cpuid_level = 0;

	if (!have_cpuid_p())
		identify_cpu_without_cpuid(c);

	/* cyrix could have cpuid enabled via c_identify()*/
	if (!have_cpuid_p())
		return;

	cpu_detect(c);

	get_cpu_vendor(c);

	get_cpu_cap(c);

	get_cpu_address_sizes(c);

	if (c->cpuid_level >= 0x00000001) {
		c->initial_apicid = (cpuid_ebx(1) >> 24) & 0xFF;
#ifdef CONFIG_X86_32
# ifdef CONFIG_SMP
		c->apicid = apic->phys_pkg_id(c->initial_apicid, 0);
# else
		c->apicid = c->initial_apicid;
# endif
#endif
		c->phys_proc_id = c->initial_apicid;
	}

	get_model_name(c); /* Default name */

	detect_null_seg_behavior(c);

	/*
	 * ESPFIX is a strange bug.  All real CPUs have it.  Paravirt
	 * systems that run Linux at CPL > 0 may or may not have the
	 * issue, but, even if they have the issue, there's absolutely
	 * nothing we can do about it because we can't use the real IRET
	 * instruction.
	 *
	 * NB: For the time being, only 32-bit kernels support
	 * X86_BUG_ESPFIX as such.  64-bit kernels directly choose
	 * whether to apply espfix using paravirt hooks.  If any
	 * non-paravirt system ever shows up that does *not* have the
	 * ESPFIX issue, we can change this.
	 */
#ifdef CONFIG_X86_32
# ifdef CONFIG_PARAVIRT_XXL
	do {
		extern void native_iret(void);
		if (pv_ops.cpu.iret == native_iret)
			set_cpu_bug(c, X86_BUG_ESPFIX);
	} while (0);
# else
	set_cpu_bug(c, X86_BUG_ESPFIX);
# endif
#endif
}

static void x86_init_cache_qos(struct cpuinfo_x86 *c)
{
	/*
	 * The heavy lifting of max_rmid and cache_occ_scale are handled
	 * in get_cpu_cap().  Here we just set the max_rmid for the boot_cpu
	 * in case CQM bits really aren't there in this CPU.
	 */
	if (c != &boot_cpu_data) {
		boot_cpu_data.x86_cache_max_rmid =
			min(boot_cpu_data.x86_cache_max_rmid,
			    c->x86_cache_max_rmid);
	}
}

/*
 * Validate that ACPI/mptables have the same information about the
 * effective APIC id and update the package map.
 */
static void validate_apic_and_package_id(struct cpuinfo_x86 *c)
{
#ifdef CONFIG_SMP
	unsigned int apicid, cpu = smp_processor_id();

	apicid = apic->cpu_present_to_apicid(cpu);

	if (apicid != c->apicid) {
		pr_err(FW_BUG "CPU%u: APIC id mismatch. Firmware: %x APIC: %x\n",
		       cpu, apicid, c->initial_apicid);
	}
	BUG_ON(topology_update_package_map(c->phys_proc_id, cpu));
	BUG_ON(topology_update_die_map(c->cpu_die_id, cpu));
#else
	c->logical_proc_id = 0;
#endif
}

/*
 * This does the hard work of actually picking apart the CPU stuff...
 */
static void identify_cpu(struct cpuinfo_x86 *c)
{
	int i;

	c->loops_per_jiffy = loops_per_jiffy;
	c->x86_cache_size = 0;
	c->x86_vendor = X86_VENDOR_UNKNOWN;
	c->x86_model = c->x86_stepping = 0;	/* So far unknown... */
	c->x86_vendor_id[0] = '\0'; /* Unset */
	c->x86_model_id[0] = '\0';  /* Unset */
	c->x86_max_cores = 1;
	c->x86_coreid_bits = 0;
	c->cu_id = 0xff;
#ifdef CONFIG_X86_64
	c->x86_clflush_size = 64;
	c->x86_phys_bits = 36;
	c->x86_virt_bits = 48;
#else
	c->cpuid_level = -1;	/* CPUID not detected */
	c->x86_clflush_size = 32;
	c->x86_phys_bits = 32;
	c->x86_virt_bits = 32;
#endif
	c->x86_cache_alignment = c->x86_clflush_size;
	memset(&c->x86_capability, 0, sizeof(c->x86_capability));

	generic_identify(c);

	if (this_cpu->c_identify)
		this_cpu->c_identify(c);

	/* Clear/Set all flags overridden by options, after probe */
	apply_forced_caps(c);

#ifdef CONFIG_X86_64
	c->apicid = apic->phys_pkg_id(c->initial_apicid, 0);
#endif

	/*
	 * Vendor-specific initialization.  In this section we
	 * canonicalize the feature flags, meaning if there are
	 * features a certain CPU supports which CPUID doesn't
	 * tell us, CPUID claiming incorrect flags, or other bugs,
	 * we handle them here.
	 *
	 * At the end of this section, c->x86_capability better
	 * indicate the features this CPU genuinely supports!
	 */
	if (this_cpu->c_init)
		this_cpu->c_init(c);

	/* Disable the PN if appropriate */
	squash_the_stupid_serial_number(c);

	/* Set up SMEP/SMAP/UMIP */
	setup_smep(c);
	setup_smap(c);
	setup_umip(c);

	/*
	 * The vendor-specific functions might have changed features.
	 * Now we do "generic changes."
	 */

	/* Filter out anything that depends on CPUID levels we don't have */
	filter_cpuid_features(c, true);

	/* If the model name is still unset, do table lookup. */
	if (!c->x86_model_id[0]) {
		const char *p;
		p = table_lookup_model(c);
		if (p)
			strcpy(c->x86_model_id, p);
		else
			/* Last resort... */
			sprintf(c->x86_model_id, "%02x/%02x",
				c->x86, c->x86_model);
	}

#ifdef CONFIG_X86_64
	detect_ht(c);
#endif

	x86_init_rdrand(c);
	x86_init_cache_qos(c);
	setup_pku(c);

	/*
	 * Clear/Set all flags overridden by options, need do it
	 * before following smp all cpus cap AND.
	 */
	apply_forced_caps(c);

	/*
	 * On SMP, boot_cpu_data holds the common feature set between
	 * all CPUs; so make sure that we indicate which features are
	 * common between the CPUs.  The first time this routine gets
	 * executed, c == &boot_cpu_data.
	 */
	if (c != &boot_cpu_data) {
		/* AND the already accumulated flags with these */
		for (i = 0; i < NCAPINTS; i++)
			boot_cpu_data.x86_capability[i] &= c->x86_capability[i];

		/* OR, i.e. replicate the bug flags */
		for (i = NCAPINTS; i < NCAPINTS + NBUGINTS; i++)
			c->x86_capability[i] |= boot_cpu_data.x86_capability[i];
	}

	/* Init Machine Check Exception if available. */
	mcheck_cpu_init(c);

	select_idle_routine(c);

#ifdef CONFIG_NUMA
	numa_add_cpu(smp_processor_id());
#endif
}

/*
 * Set up the CPU state needed to execute SYSENTER/SYSEXIT instructions
 * on 32-bit kernels:
 */
#ifdef CONFIG_X86_32
void enable_sep_cpu(void)
{
	struct tss_struct *tss;
	int cpu;

	if (!boot_cpu_has(X86_FEATURE_SEP))
		return;

	cpu = get_cpu();
	tss = &per_cpu(cpu_tss_rw, cpu);

	/*
	 * We cache MSR_IA32_SYSENTER_CS's value in the TSS's ss1 field --
	 * see the big comment in struct x86_hw_tss's definition.
	 */

	tss->x86_tss.ss1 = __KERNEL_CS;
	wrmsr(MSR_IA32_SYSENTER_CS, tss->x86_tss.ss1, 0);
	wrmsr(MSR_IA32_SYSENTER_ESP, (unsigned long)(cpu_entry_stack(cpu) + 1), 0);
	wrmsr(MSR_IA32_SYSENTER_EIP, (unsigned long)entry_SYSENTER_32, 0);

	put_cpu();
}
#endif

void __init identify_boot_cpu(void)
{
	identify_cpu(&boot_cpu_data);
#ifdef CONFIG_X86_32
	sysenter_setup();
	enable_sep_cpu();
#endif
	cpu_detect_tlb(&boot_cpu_data);
	setup_cr_pinning();

	tsx_init();
}

void identify_secondary_cpu(struct cpuinfo_x86 *c)
{
	BUG_ON(c == &boot_cpu_data);
	identify_cpu(c);
#ifdef CONFIG_X86_32
	enable_sep_cpu();
#endif
	mtrr_ap_init();
	validate_apic_and_package_id(c);
	x86_spec_ctrl_setup_ap();
}

static __init int setup_noclflush(char *arg)
{
	setup_clear_cpu_cap(X86_FEATURE_CLFLUSH);
	setup_clear_cpu_cap(X86_FEATURE_CLFLUSHOPT);
	return 1;
}
__setup("noclflush", setup_noclflush);

void print_cpu_info(struct cpuinfo_x86 *c)
{
	const char *vendor = NULL;

	if (c->x86_vendor < X86_VENDOR_NUM) {
		vendor = this_cpu->c_vendor;
	} else {
		if (c->cpuid_level >= 0)
			vendor = c->x86_vendor_id;
	}

	if (vendor && !strstr(c->x86_model_id, vendor))
		pr_cont("%s ", vendor);

	if (c->x86_model_id[0])
		pr_cont("%s", c->x86_model_id);
	else
		pr_cont("%d86", c->x86);

	pr_cont(" (family: 0x%x, model: 0x%x", c->x86, c->x86_model);

	if (c->x86_stepping || c->cpuid_level >= 0)
		pr_cont(", stepping: 0x%x)\n", c->x86_stepping);
	else
		pr_cont(")\n");
}

/*
 * clearcpuid= was already parsed in fpu__init_parse_early_param.
 * But we need to keep a dummy __setup around otherwise it would
 * show up as an environment variable for init.
 */
static __init int setup_clearcpuid(char *arg)
{
	return 1;
}
__setup("clearcpuid=", setup_clearcpuid);

#ifdef CONFIG_X86_64
DEFINE_PER_CPU_FIRST(struct fixed_percpu_data,
		     fixed_percpu_data) __aligned(PAGE_SIZE) __visible;
EXPORT_PER_CPU_SYMBOL_GPL(fixed_percpu_data);

/*
 * The following percpu variables are hot.  Align current_task to
 * cacheline size such that they fall in the same cacheline.
 */
DEFINE_PER_CPU(struct task_struct *, current_task) ____cacheline_aligned =
	&init_task;
EXPORT_PER_CPU_SYMBOL(current_task);

DEFINE_PER_CPU(struct irq_stack *, hardirq_stack_ptr);
DEFINE_PER_CPU(unsigned int, irq_count) __visible = -1;

DEFINE_PER_CPU(int, __preempt_count) = INIT_PREEMPT_COUNT;
EXPORT_PER_CPU_SYMBOL(__preempt_count);

/* May not be marked __init: used by software suspend */
void syscall_init(void)
{
	wrmsr(MSR_STAR, 0, (__USER32_CS << 16) | __KERNEL_CS);
	wrmsrl(MSR_LSTAR, (unsigned long)entry_SYSCALL_64);

#ifdef CONFIG_IA32_EMULATION
	wrmsrl(MSR_CSTAR, (unsigned long)entry_SYSCALL_compat);
	/*
	 * This only works on Intel CPUs.
	 * On AMD CPUs these MSRs are 32-bit, CPU truncates MSR_IA32_SYSENTER_EIP.
	 * This does not cause SYSENTER to jump to the wrong location, because
	 * AMD doesn't allow SYSENTER in long mode (either 32- or 64-bit).
	 */
	wrmsrl_safe(MSR_IA32_SYSENTER_CS, (u64)__KERNEL_CS);
	wrmsrl_safe(MSR_IA32_SYSENTER_ESP,
		    (unsigned long)(cpu_entry_stack(smp_processor_id()) + 1));
	wrmsrl_safe(MSR_IA32_SYSENTER_EIP, (u64)entry_SYSENTER_compat);
#else
	wrmsrl(MSR_CSTAR, (unsigned long)ignore_sysret);
	wrmsrl_safe(MSR_IA32_SYSENTER_CS, (u64)GDT_ENTRY_INVALID_SEG);
	wrmsrl_safe(MSR_IA32_SYSENTER_ESP, 0ULL);
	wrmsrl_safe(MSR_IA32_SYSENTER_EIP, 0ULL);
#endif

	/* Flags to clear on syscall */
	wrmsrl(MSR_SYSCALL_MASK,
	       X86_EFLAGS_TF|X86_EFLAGS_DF|X86_EFLAGS_IF|
	       X86_EFLAGS_IOPL|X86_EFLAGS_AC|X86_EFLAGS_NT);
}

DEFINE_PER_CPU(int, debug_stack_usage);
DEFINE_PER_CPU(u32, debug_idt_ctr);

void debug_stack_set_zero(void)
{
	this_cpu_inc(debug_idt_ctr);
	load_current_idt();
}
NOKPROBE_SYMBOL(debug_stack_set_zero);

void debug_stack_reset(void)
{
	if (WARN_ON(!this_cpu_read(debug_idt_ctr)))
		return;
	if (this_cpu_dec_return(debug_idt_ctr) == 0)
		load_current_idt();
}
NOKPROBE_SYMBOL(debug_stack_reset);

#else	/* CONFIG_X86_64 */

DEFINE_PER_CPU(struct task_struct *, current_task) = &init_task;
EXPORT_PER_CPU_SYMBOL(current_task);
DEFINE_PER_CPU(int, __preempt_count) = INIT_PREEMPT_COUNT;
EXPORT_PER_CPU_SYMBOL(__preempt_count);

/*
 * On x86_32, vm86 modifies tss.sp0, so sp0 isn't a reliable way to find
 * the top of the kernel stack.  Use an extra percpu variable to track the
 * top of the kernel stack directly.
 */
DEFINE_PER_CPU(unsigned long, cpu_current_top_of_stack) =
	(unsigned long)&init_thread_union + THREAD_SIZE;
EXPORT_PER_CPU_SYMBOL(cpu_current_top_of_stack);

#ifdef CONFIG_STACKPROTECTOR
DEFINE_PER_CPU_ALIGNED(struct stack_canary, stack_canary);
#endif

#endif	/* CONFIG_X86_64 */

/*
 * Clear all 6 debug registers:
 */
static void clear_all_debug_regs(void)
{
	int i;

	for (i = 0; i < 8; i++) {
		/* Ignore db4, db5 */
		if ((i == 4) || (i == 5))
			continue;

		set_debugreg(0, i);
	}
}

#ifdef CONFIG_KGDB
/*
 * Restore debug regs if using kgdbwait and you have a kernel debugger
 * connection established.
 */
static void dbg_restore_debug_regs(void)
{
	if (unlikely(kgdb_connected && arch_kgdb_ops.correct_hw_break))
		arch_kgdb_ops.correct_hw_break();
}
#else /* ! CONFIG_KGDB */
#define dbg_restore_debug_regs()
#endif /* ! CONFIG_KGDB */

static void wait_for_master_cpu(int cpu)
{
#ifdef CONFIG_SMP
	/*
	 * wait for ACK from master CPU before continuing
	 * with AP initialization
	 */
	WARN_ON(cpumask_test_and_set_cpu(cpu, cpu_initialized_mask));
	while (!cpumask_test_cpu(cpu, cpu_callout_mask))
		cpu_relax();
#endif
}

#ifdef CONFIG_X86_64
static void setup_getcpu(int cpu)
{
	unsigned long cpudata = vdso_encode_cpunode(cpu, early_cpu_to_node(cpu));
	struct desc_struct d = { };

	if (boot_cpu_has(X86_FEATURE_RDTSCP))
		write_rdtscp_aux(cpudata);

	/* Store CPU and node number in limit. */
	d.limit0 = cpudata;
	d.limit1 = cpudata >> 16;

	d.type = 5;		/* RO data, expand down, accessed */
	d.dpl = 3;		/* Visible to user code */
	d.s = 1;		/* Not a system segment */
	d.p = 1;		/* Present */
	d.d = 1;		/* 32-bit */

	write_gdt_entry(get_cpu_gdt_rw(cpu), GDT_ENTRY_CPUNODE, &d, DESCTYPE_S);
}
#endif

/*
 * cpu_init() initializes state that is per-CPU. Some data is already
 * initialized (naturally) in the bootstrap process, such as the GDT
 * and IDT. We reload them nevertheless, this function acts as a
 * 'CPU state barrier', nothing should get across.
 */
#ifdef CONFIG_X86_64

void cpu_init(void)
{
	int cpu = raw_smp_processor_id();
	struct task_struct *me;
	struct tss_struct *t;
	int i;

	wait_for_master_cpu(cpu);

	if (cpu)
		load_ucode_ap();

	t = &per_cpu(cpu_tss_rw, cpu);

#ifdef CONFIG_NUMA
	if (this_cpu_read(numa_node) == 0 &&
	    early_cpu_to_node(cpu) != NUMA_NO_NODE)
		set_numa_node(early_cpu_to_node(cpu));
#endif
	setup_getcpu(cpu);

	me = current;

	pr_debug("Initializing CPU#%d\n", cpu);

	cr4_clear_bits(X86_CR4_VME|X86_CR4_PVI|X86_CR4_TSD|X86_CR4_DE);

	/*
	 * Initialize the per-CPU GDT with the boot GDT,
	 * and set up the GDT descriptor:
	 */

	switch_to_new_gdt(cpu);
	loadsegment(fs, 0);

	load_current_idt();

	memset(me->thread.tls_array, 0, GDT_ENTRY_TLS_ENTRIES * 8);
	syscall_init();

	wrmsrl(MSR_FS_BASE, 0);
	wrmsrl(MSR_KERNEL_GS_BASE, 0);
	barrier();

	x86_configure_nx();
	x2apic_setup();

	/*
	 * set up and load the per-CPU TSS
	 */
	if (!t->x86_tss.ist[0]) {
		t->x86_tss.ist[IST_INDEX_DF] = __this_cpu_ist_top_va(DF);
		t->x86_tss.ist[IST_INDEX_NMI] = __this_cpu_ist_top_va(NMI);
		t->x86_tss.ist[IST_INDEX_DB] = __this_cpu_ist_top_va(DB);
		t->x86_tss.ist[IST_INDEX_MCE] = __this_cpu_ist_top_va(MCE);
	}

	t->x86_tss.io_bitmap_base = IO_BITMAP_OFFSET;

	/*
	 * <= is required because the CPU will access up to
	 * 8 bits beyond the end of the IO permission bitmap.
	 */
	for (i = 0; i <= IO_BITMAP_LONGS; i++)
		t->io_bitmap[i] = ~0UL;

	mmgrab(&init_mm);
	me->active_mm = &init_mm;
	BUG_ON(me->mm);
	initialize_tlbstate_and_flush();
	enter_lazy_tlb(&init_mm, me);

	/*
	 * Initialize the TSS.  sp0 points to the entry trampoline stack
	 * regardless of what task is running.
	 */
	set_tss_desc(cpu, &get_cpu_entry_area(cpu)->tss.x86_tss);
	load_TR_desc();
	load_sp0((unsigned long)(cpu_entry_stack(cpu) + 1));

	load_mm_ldt(&init_mm);

	clear_all_debug_regs();
	dbg_restore_debug_regs();

	fpu__init_cpu();

	if (is_uv_system())
		uv_cpu_init();

	load_fixmap_gdt(cpu);
}

#else

void cpu_init(void)
{
	int cpu = smp_processor_id();
	struct task_struct *curr = current;
	struct tss_struct *t = &per_cpu(cpu_tss_rw, cpu);

	wait_for_master_cpu(cpu);

	show_ucode_info_early();

	pr_info("Initializing CPU#%d\n", cpu);

	if (cpu_feature_enabled(X86_FEATURE_VME) ||
	    boot_cpu_has(X86_FEATURE_TSC) ||
	    boot_cpu_has(X86_FEATURE_DE))
		cr4_clear_bits(X86_CR4_VME|X86_CR4_PVI|X86_CR4_TSD|X86_CR4_DE);

	load_current_idt();
	switch_to_new_gdt(cpu);

	/*
	 * Set up and load the per-CPU TSS and LDT
	 */
	mmgrab(&init_mm);
	curr->active_mm = &init_mm;
	BUG_ON(curr->mm);
	initialize_tlbstate_and_flush();
	enter_lazy_tlb(&init_mm, curr);

	/*
	 * Initialize the TSS.  sp0 points to the entry trampoline stack
	 * regardless of what task is running.
	 */
	set_tss_desc(cpu, &get_cpu_entry_area(cpu)->tss.x86_tss);
	load_TR_desc();
	load_sp0((unsigned long)(cpu_entry_stack(cpu) + 1));

	load_mm_ldt(&init_mm);

	t->x86_tss.io_bitmap_base = IO_BITMAP_OFFSET;

#ifdef CONFIG_DOUBLEFAULT
	/* Set up doublefault TSS pointer in the GDT */
	__set_tss_desc(cpu, GDT_ENTRY_DOUBLEFAULT_TSS, &doublefault_tss);
#endif

	clear_all_debug_regs();
	dbg_restore_debug_regs();

	fpu__init_cpu();

	load_fixmap_gdt(cpu);
}
#endif

/*
 * The microcode loader calls this upon late microcode load to recheck features,
 * only when microcode has been updated. Caller holds microcode_mutex and CPU
 * hotplug lock.
 */
void microcode_check(void)
{
	struct cpuinfo_x86 info;

	perf_check_microcode();

	/* Reload CPUID max function as it might've changed. */
	info.cpuid_level = cpuid_eax(0);

	/*
	 * Copy all capability leafs to pick up the synthetic ones so that
	 * memcmp() below doesn't fail on that. The ones coming from CPUID will
	 * get overwritten in get_cpu_cap().
	 */
	memcpy(&info.x86_capability, &boot_cpu_data.x86_capability, sizeof(info.x86_capability));

	get_cpu_cap(&info);

	if (!memcmp(&info.x86_capability, &boot_cpu_data.x86_capability, sizeof(info.x86_capability)))
		return;

	pr_warn("x86/CPU: CPU features have changed after loading microcode, but might not take effect.\n");
	pr_warn("x86/CPU: Please consider either early loading through initrd/built-in or a potential BIOS update.\n");
}

/*
 * Invoked from core CPU hotplug code after hotplug operations
 */
void arch_smt_update(void)
{
	/* Handle the speculative execution misfeatures */
	cpu_bugs_smt_update();
	/* Check whether IPI broadcasting can be enabled */
	apic_smt_update();
}<|MERGE_RESOLUTION|>--- conflicted
+++ resolved
@@ -1016,69 +1016,6 @@
 #endif
 }
 
-<<<<<<< HEAD
-#define NO_SPECULATION	BIT(0)
-#define NO_MELTDOWN	BIT(1)
-#define NO_SSB		BIT(2)
-#define NO_L1TF		BIT(3)
-#define NO_MDS		BIT(4)
-#define MSBDS_ONLY	BIT(5)
-
-#define VULNWL(_vendor, _family, _model, _whitelist)	\
-	{ X86_VENDOR_##_vendor, _family, _model, X86_FEATURE_ANY, _whitelist }
-
-#define VULNWL_INTEL(model, whitelist)		\
-	VULNWL(INTEL, 6, INTEL_FAM6_##model, whitelist)
-
-#define VULNWL_AMD(family, whitelist)		\
-	VULNWL(AMD, family, X86_MODEL_ANY, whitelist)
-
-static const __initconst struct x86_cpu_id cpu_vuln_whitelist[] = {
-	VULNWL(ANY,	4, X86_MODEL_ANY,	NO_SPECULATION),
-	VULNWL(CENTAUR,	5, X86_MODEL_ANY,	NO_SPECULATION),
-	VULNWL(INTEL,	5, X86_MODEL_ANY,	NO_SPECULATION),
-	VULNWL(NSC,	5, X86_MODEL_ANY,	NO_SPECULATION),
-
-	/* Intel Family 6 */
-	VULNWL_INTEL(ATOM_SALTWELL,		NO_SPECULATION),
-	VULNWL_INTEL(ATOM_SALTWELL_TABLET,	NO_SPECULATION),
-	VULNWL_INTEL(ATOM_SALTWELL_MID,		NO_SPECULATION),
-	VULNWL_INTEL(ATOM_BONNELL,		NO_SPECULATION),
-	VULNWL_INTEL(ATOM_BONNELL_MID,		NO_SPECULATION),
-
-	VULNWL_INTEL(ATOM_SILVERMONT,		NO_SSB | NO_L1TF | MSBDS_ONLY),
-	VULNWL_INTEL(ATOM_SILVERMONT_X,		NO_SSB | NO_L1TF | MSBDS_ONLY),
-	VULNWL_INTEL(ATOM_SILVERMONT_MID,	NO_SSB | NO_L1TF | MSBDS_ONLY),
-	VULNWL_INTEL(ATOM_AIRMONT,		NO_SSB | NO_L1TF | MSBDS_ONLY),
-	VULNWL_INTEL(XEON_PHI_KNL,		NO_SSB | NO_L1TF | MSBDS_ONLY),
-	VULNWL_INTEL(XEON_PHI_KNM,		NO_SSB | NO_L1TF | MSBDS_ONLY),
-
-	VULNWL_INTEL(CORE_YONAH,		NO_SSB),
-
-	VULNWL_INTEL(ATOM_AIRMONT_MID,		NO_L1TF | MSBDS_ONLY),
-
-	VULNWL_INTEL(ATOM_GOLDMONT,		NO_MDS | NO_L1TF),
-	VULNWL_INTEL(ATOM_GOLDMONT_X,		NO_MDS | NO_L1TF),
-	VULNWL_INTEL(ATOM_GOLDMONT_PLUS,	NO_MDS | NO_L1TF),
-
-	/* AMD Family 0xf - 0x12 */
-	VULNWL_AMD(0x0f,	NO_MELTDOWN | NO_SSB | NO_L1TF | NO_MDS),
-	VULNWL_AMD(0x10,	NO_MELTDOWN | NO_SSB | NO_L1TF | NO_MDS),
-	VULNWL_AMD(0x11,	NO_MELTDOWN | NO_SSB | NO_L1TF | NO_MDS),
-	VULNWL_AMD(0x12,	NO_MELTDOWN | NO_SSB | NO_L1TF | NO_MDS),
-
-	/* FAMILY_ANY must be last, otherwise 0x0f - 0x12 matches won't work */
-	VULNWL_AMD(X86_FAMILY_ANY,	NO_MELTDOWN | NO_L1TF | NO_MDS),
-	{}
-};
-
-static bool __init cpu_matches(unsigned long which)
-{
-	const struct x86_cpu_id *m = x86_match_cpu(cpu_vuln_whitelist);
-
-	return m && !!(m->driver_data & which);
-}
-=======
 #define NO_SPECULATION		BIT(0)
 #define NO_MELTDOWN		BIT(1)
 #define NO_SSB			BIT(2)
@@ -1150,7 +1087,6 @@
 	VULNWL_HYGON(X86_FAMILY_ANY,	NO_MELTDOWN | NO_L1TF | NO_MDS | NO_SWAPGS | NO_ITLB_MULTIHIT),
 	{}
 };
->>>>>>> fa578e9d
 
 static bool __init cpu_matches(unsigned long which)
 {
@@ -1163,8 +1099,6 @@
 {
 	u64 ia32_cap = 0;
 
-<<<<<<< HEAD
-=======
 	if (boot_cpu_has(X86_FEATURE_ARCH_CAPABILITIES))
 		rdmsrl(MSR_IA32_ARCH_CAPABILITIES, ia32_cap);
 
@@ -1179,19 +1113,12 @@
 	if (!cpu_matches(NO_ITLB_MULTIHIT) && !(ia32_cap & ARCH_CAP_PSCHANGE_MC_NO))
 		setup_force_cpu_bug(X86_BUG_ITLB_MULTIHIT);
 
->>>>>>> fa578e9d
 	if (cpu_matches(NO_SPECULATION))
 		return;
 
 	setup_force_cpu_bug(X86_BUG_SPECTRE_V1);
 	setup_force_cpu_bug(X86_BUG_SPECTRE_V2);
 
-<<<<<<< HEAD
-	if (cpu_has(c, X86_FEATURE_ARCH_CAPABILITIES))
-		rdmsrl(MSR_IA32_ARCH_CAPABILITIES, ia32_cap);
-
-=======
->>>>>>> fa578e9d
 	if (!cpu_matches(NO_SSB) && !(ia32_cap & ARCH_CAP_SSB_NO) &&
 	   !cpu_has(c, X86_FEATURE_AMD_SSB_NO))
 		setup_force_cpu_bug(X86_BUG_SPEC_STORE_BYPASS);
@@ -1205,8 +1132,6 @@
 			setup_force_cpu_bug(X86_BUG_MSBDS_ONLY);
 	}
 
-<<<<<<< HEAD
-=======
 	if (!cpu_matches(NO_SWAPGS))
 		setup_force_cpu_bug(X86_BUG_SWAPGS);
 
@@ -1225,7 +1150,6 @@
 	     (ia32_cap & ARCH_CAP_TSX_CTRL_MSR)))
 		setup_force_cpu_bug(X86_BUG_TAA);
 
->>>>>>> fa578e9d
 	if (cpu_matches(NO_MELTDOWN))
 		return;
 
