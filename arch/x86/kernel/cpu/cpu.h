--- conflicted
+++ resolved
@@ -48,10 +48,6 @@
 extern void get_cpu_cap(struct cpuinfo_x86 *c);
 extern void get_cpu_address_sizes(struct cpuinfo_x86 *c);
 extern void cpu_detect_cache_sizes(struct cpuinfo_x86 *c);
-<<<<<<< HEAD
-extern int detect_extended_topology_early(struct cpuinfo_x86 *c);
-extern int detect_ht_early(struct cpuinfo_x86 *c);
-=======
 extern void init_scattered_cpuid_features(struct cpuinfo_x86 *c);
 extern u32 get_scattered_cpuid_leaf(unsigned int level,
 				    unsigned int sub_leaf,
@@ -64,7 +60,6 @@
 extern int detect_extended_topology(struct cpuinfo_x86 *c);
 extern int detect_ht_early(struct cpuinfo_x86 *c);
 extern void detect_ht(struct cpuinfo_x86 *c);
->>>>>>> e021bb4f
 
 unsigned int aperfmperf_get_khz(int cpu);
 
