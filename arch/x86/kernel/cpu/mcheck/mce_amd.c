/*
 *  (c) 2005-2016 Advanced Micro Devices, Inc.
 *  Your use of this code is subject to the terms and conditions of the
 *  GNU general public license version 2. See "COPYING" or
 *  http://www.gnu.org/licenses/gpl.html
 *
 *  Written by Jacob Shin - AMD, Inc.
 *  Maintained by: Borislav Petkov <bp@alien8.de>
 *
 *  All MC4_MISCi registers are shared between cores on a node.
 */
#include <linux/interrupt.h>
#include <linux/notifier.h>
#include <linux/kobject.h>
#include <linux/percpu.h>
#include <linux/errno.h>
#include <linux/sched.h>
#include <linux/sysfs.h>
#include <linux/slab.h>
#include <linux/init.h>
#include <linux/cpu.h>
#include <linux/smp.h>
#include <linux/string.h>

#include <asm/amd_nb.h>
#include <asm/traps.h>
#include <asm/apic.h>
#include <asm/mce.h>
#include <asm/msr.h>
#include <asm/trace/irq_vectors.h>

#include "mce-internal.h"

#define NR_BLOCKS         5
#define THRESHOLD_MAX     0xFFF
#define INT_TYPE_APIC     0x00020000
#define MASK_VALID_HI     0x80000000
#define MASK_CNTP_HI      0x40000000
#define MASK_LOCKED_HI    0x20000000
#define MASK_LVTOFF_HI    0x00F00000
#define MASK_COUNT_EN_HI  0x00080000
#define MASK_INT_TYPE_HI  0x00060000
#define MASK_OVERFLOW_HI  0x00010000
#define MASK_ERR_COUNT_HI 0x00000FFF
#define MASK_BLKPTR_LO    0xFF000000
#define MCG_XBLK_ADDR     0xC0000400

/* Deferred error settings */
#define MSR_CU_DEF_ERR		0xC0000410
#define MASK_DEF_LVTOFF		0x000000F0
#define MASK_DEF_INT_TYPE	0x00000006
#define DEF_LVT_OFF		0x2
#define DEF_INT_TYPE_APIC	0x2

/* Scalable MCA: */

/* Threshold LVT offset is at MSR0xC0000410[15:12] */
#define SMCA_THR_LVT_OFF	0xF000

static bool thresholding_irq_en;

static const char * const th_names[] = {
	"load_store",
	"insn_fetch",
	"combined_unit",
	"decode_unit",
	"northbridge",
	"execution_unit",
};

static const char * const smca_umc_block_names[] = {
	"dram_ecc",
	"misc_umc"
};

struct smca_bank_name {
	const char *name;	/* Short name for sysfs */
	const char *long_name;	/* Long name for pretty-printing */
};

static struct smca_bank_name smca_names[] = {
	[SMCA_LS]	= { "load_store",	"Load Store Unit" },
	[SMCA_IF]	= { "insn_fetch",	"Instruction Fetch Unit" },
	[SMCA_L2_CACHE]	= { "l2_cache",		"L2 Cache" },
	[SMCA_DE]	= { "decode_unit",	"Decode Unit" },
	[SMCA_RESERVED]	= { "reserved",		"Reserved" },
	[SMCA_EX]	= { "execution_unit",	"Execution Unit" },
	[SMCA_FP]	= { "floating_point",	"Floating Point Unit" },
	[SMCA_L3_CACHE]	= { "l3_cache",		"L3 Cache" },
	[SMCA_CS]	= { "coherent_slave",	"Coherent Slave" },
	[SMCA_PIE]	= { "pie",		"Power, Interrupts, etc." },
	[SMCA_UMC]	= { "umc",		"Unified Memory Controller" },
	[SMCA_PB]	= { "param_block",	"Parameter Block" },
	[SMCA_PSP]	= { "psp",		"Platform Security Processor" },
	[SMCA_SMU]	= { "smu",		"System Management Unit" },
};

static u32 smca_bank_addrs[MAX_NR_BANKS][NR_BLOCKS] __ro_after_init =
{
	[0 ... MAX_NR_BANKS - 1] = { [0 ... NR_BLOCKS - 1] = -1 }
};

<<<<<<< HEAD
const char *smca_get_name(enum smca_bank_types t)
=======
static const char *smca_get_name(enum smca_bank_types t)
>>>>>>> e021bb4f
{
	if (t >= N_SMCA_BANK_TYPES)
		return NULL;

	return smca_names[t].name;
}

const char *smca_get_long_name(enum smca_bank_types t)
{
	if (t >= N_SMCA_BANK_TYPES)
		return NULL;

	return smca_names[t].long_name;
}
EXPORT_SYMBOL_GPL(smca_get_long_name);

static enum smca_bank_types smca_get_bank_type(unsigned int bank)
{
	struct smca_bank *b;

	if (bank >= MAX_NR_BANKS)
		return N_SMCA_BANK_TYPES;

	b = &smca_banks[bank];
	if (!b->hwid)
		return N_SMCA_BANK_TYPES;

	return b->hwid->bank_type;
}

static struct smca_hwid smca_hwid_mcatypes[] = {
	/* { bank_type, hwid_mcatype, xec_bitmap } */

	/* Reserved type */
	{ SMCA_RESERVED, HWID_MCATYPE(0x00, 0x0), 0x0 },

	/* ZN Core (HWID=0xB0) MCA types */
	{ SMCA_LS,	 HWID_MCATYPE(0xB0, 0x0), 0x1FFFEF },
	{ SMCA_IF,	 HWID_MCATYPE(0xB0, 0x1), 0x3FFF },
	{ SMCA_L2_CACHE, HWID_MCATYPE(0xB0, 0x2), 0xF },
	{ SMCA_DE,	 HWID_MCATYPE(0xB0, 0x3), 0x1FF },
	/* HWID 0xB0 MCATYPE 0x4 is Reserved */
	{ SMCA_EX,	 HWID_MCATYPE(0xB0, 0x5), 0x7FF },
	{ SMCA_FP,	 HWID_MCATYPE(0xB0, 0x6), 0x7F },
	{ SMCA_L3_CACHE, HWID_MCATYPE(0xB0, 0x7), 0xFF },

	/* Data Fabric MCA types */
	{ SMCA_CS,	 HWID_MCATYPE(0x2E, 0x0), 0x1FF },
	{ SMCA_PIE,	 HWID_MCATYPE(0x2E, 0x1), 0xF },

	/* Unified Memory Controller MCA type */
	{ SMCA_UMC,	 HWID_MCATYPE(0x96, 0x0), 0x3F },

	/* Parameter Block MCA type */
	{ SMCA_PB,	 HWID_MCATYPE(0x05, 0x0), 0x1 },

	/* Platform Security Processor MCA type */
	{ SMCA_PSP,	 HWID_MCATYPE(0xFF, 0x0), 0x1 },

	/* System Management Unit MCA type */
	{ SMCA_SMU,	 HWID_MCATYPE(0x01, 0x0), 0x1 },
};

struct smca_bank smca_banks[MAX_NR_BANKS];
EXPORT_SYMBOL_GPL(smca_banks);

/*
 * In SMCA enabled processors, we can have multiple banks for a given IP type.
 * So to define a unique name for each bank, we use a temp c-string to append
 * the MCA_IPID[InstanceId] to type's name in get_name().
 *
 * InstanceId is 32 bits which is 8 characters. Make sure MAX_MCATYPE_NAME_LEN
 * is greater than 8 plus 1 (for underscore) plus length of longest type name.
 */
#define MAX_MCATYPE_NAME_LEN	30
static char buf_mcatype[MAX_MCATYPE_NAME_LEN];

static DEFINE_PER_CPU(struct threshold_bank **, threshold_banks);
static DEFINE_PER_CPU(unsigned int, bank_map);	/* see which banks are on */

static void amd_threshold_interrupt(void);
static void amd_deferred_error_interrupt(void);

static void default_deferred_error_interrupt(void)
{
	pr_err("Unexpected deferred interrupt at vector %x\n", DEFERRED_ERROR_VECTOR);
}
void (*deferred_error_int_vector)(void) = default_deferred_error_interrupt;

static void smca_configure(unsigned int bank, unsigned int cpu)
{
	unsigned int i, hwid_mcatype;
	struct smca_hwid *s_hwid;
	u32 high, low;
	u32 smca_config = MSR_AMD64_SMCA_MCx_CONFIG(bank);

	/* Set appropriate bits in MCA_CONFIG */
	if (!rdmsr_safe(smca_config, &low, &high)) {
		/*
		 * OS is required to set the MCAX bit to acknowledge that it is
		 * now using the new MSR ranges and new registers under each
		 * bank. It also means that the OS will configure deferred
		 * errors in the new MCx_CONFIG register. If the bit is not set,
		 * uncorrectable errors will cause a system panic.
		 *
		 * MCA_CONFIG[MCAX] is bit 32 (0 in the high portion of the MSR.)
		 */
		high |= BIT(0);

		/*
		 * SMCA sets the Deferred Error Interrupt type per bank.
		 *
		 * MCA_CONFIG[DeferredIntTypeSupported] is bit 5, and tells us
		 * if the DeferredIntType bit field is available.
		 *
		 * MCA_CONFIG[DeferredIntType] is bits [38:37] ([6:5] in the
		 * high portion of the MSR). OS should set this to 0x1 to enable
		 * APIC based interrupt. First, check that no interrupt has been
		 * set.
		 */
		if ((low & BIT(5)) && !((high >> 5) & 0x3))
			high |= BIT(5);

		wrmsr(smca_config, low, high);
	}

	/* Return early if this bank was already initialized. */
	if (smca_banks[bank].hwid)
		return;

	if (rdmsr_safe_on_cpu(cpu, MSR_AMD64_SMCA_MCx_IPID(bank), &low, &high)) {
		pr_warn("Failed to read MCA_IPID for bank %d\n", bank);
		return;
	}

	hwid_mcatype = HWID_MCATYPE(high & MCI_IPID_HWID,
				    (high & MCI_IPID_MCATYPE) >> 16);

	for (i = 0; i < ARRAY_SIZE(smca_hwid_mcatypes); i++) {
		s_hwid = &smca_hwid_mcatypes[i];
		if (hwid_mcatype == s_hwid->hwid_mcatype) {
			smca_banks[bank].hwid = s_hwid;
			smca_banks[bank].id = low;
			smca_banks[bank].sysfs_id = s_hwid->count++;
			break;
		}
	}
}

struct thresh_restart {
	struct threshold_block	*b;
	int			reset;
	int			set_lvt_off;
	int			lvt_off;
	u16			old_limit;
};

static inline bool is_shared_bank(int bank)
{
	/*
	 * Scalable MCA provides for only one core to have access to the MSRs of
	 * a shared bank.
	 */
	if (mce_flags.smca)
		return false;

	/* Bank 4 is for northbridge reporting and is thus shared */
	return (bank == 4);
}

static const char *bank4_names(const struct threshold_block *b)
{
	switch (b->address) {
	/* MSR4_MISC0 */
	case 0x00000413:
		return "dram";

	case 0xc0000408:
		return "ht_links";

	case 0xc0000409:
		return "l3_cache";

	default:
		WARN(1, "Funny MSR: 0x%08x\n", b->address);
		return "";
	}
};


static bool lvt_interrupt_supported(unsigned int bank, u32 msr_high_bits)
{
	/*
	 * bank 4 supports APIC LVT interrupts implicitly since forever.
	 */
	if (bank == 4)
		return true;

	/*
	 * IntP: interrupt present; if this bit is set, the thresholding
	 * bank can generate APIC LVT interrupts
	 */
	return msr_high_bits & BIT(28);
}

static int lvt_off_valid(struct threshold_block *b, int apic, u32 lo, u32 hi)
{
	int msr = (hi & MASK_LVTOFF_HI) >> 20;

	if (apic < 0) {
		pr_err(FW_BUG "cpu %d, failed to setup threshold interrupt "
		       "for bank %d, block %d (MSR%08X=0x%x%08x)\n", b->cpu,
		       b->bank, b->block, b->address, hi, lo);
		return 0;
	}

	if (apic != msr) {
		/*
		 * On SMCA CPUs, LVT offset is programmed at a different MSR, and
		 * the BIOS provides the value. The original field where LVT offset
		 * was set is reserved. Return early here:
		 */
		if (mce_flags.smca)
			return 0;

		pr_err(FW_BUG "cpu %d, invalid threshold interrupt offset %d "
		       "for bank %d, block %d (MSR%08X=0x%x%08x)\n",
		       b->cpu, apic, b->bank, b->block, b->address, hi, lo);
		return 0;
	}

	return 1;
};

/* Reprogram MCx_MISC MSR behind this threshold bank. */
static void threshold_restart_bank(void *_tr)
{
	struct thresh_restart *tr = _tr;
	u32 hi, lo;

	rdmsr(tr->b->address, lo, hi);

	if (tr->b->threshold_limit < (hi & THRESHOLD_MAX))
		tr->reset = 1;	/* limit cannot be lower than err count */

	if (tr->reset) {		/* reset err count and overflow bit */
		hi =
		    (hi & ~(MASK_ERR_COUNT_HI | MASK_OVERFLOW_HI)) |
		    (THRESHOLD_MAX - tr->b->threshold_limit);
	} else if (tr->old_limit) {	/* change limit w/o reset */
		int new_count = (hi & THRESHOLD_MAX) +
		    (tr->old_limit - tr->b->threshold_limit);

		hi = (hi & ~MASK_ERR_COUNT_HI) |
		    (new_count & THRESHOLD_MAX);
	}

	/* clear IntType */
	hi &= ~MASK_INT_TYPE_HI;

	if (!tr->b->interrupt_capable)
		goto done;

	if (tr->set_lvt_off) {
		if (lvt_off_valid(tr->b, tr->lvt_off, lo, hi)) {
			/* set new lvt offset */
			hi &= ~MASK_LVTOFF_HI;
			hi |= tr->lvt_off << 20;
		}
	}

	if (tr->b->interrupt_enable)
		hi |= INT_TYPE_APIC;

 done:

	hi |= MASK_COUNT_EN_HI;
	wrmsr(tr->b->address, lo, hi);
}

static void mce_threshold_block_init(struct threshold_block *b, int offset)
{
	struct thresh_restart tr = {
		.b			= b,
		.set_lvt_off		= 1,
		.lvt_off		= offset,
	};

	b->threshold_limit		= THRESHOLD_MAX;
	threshold_restart_bank(&tr);
};

static int setup_APIC_mce_threshold(int reserved, int new)
{
	if (reserved < 0 && !setup_APIC_eilvt(new, THRESHOLD_APIC_VECTOR,
					      APIC_EILVT_MSG_FIX, 0))
		return new;

	return reserved;
}

static int setup_APIC_deferred_error(int reserved, int new)
{
	if (reserved < 0 && !setup_APIC_eilvt(new, DEFERRED_ERROR_VECTOR,
					      APIC_EILVT_MSG_FIX, 0))
		return new;

	return reserved;
}

static void deferred_error_interrupt_enable(struct cpuinfo_x86 *c)
{
	u32 low = 0, high = 0;
	int def_offset = -1, def_new;

	if (rdmsr_safe(MSR_CU_DEF_ERR, &low, &high))
		return;

	def_new = (low & MASK_DEF_LVTOFF) >> 4;
	if (!(low & MASK_DEF_LVTOFF)) {
		pr_err(FW_BUG "Your BIOS is not setting up LVT offset 0x2 for deferred error IRQs correctly.\n");
		def_new = DEF_LVT_OFF;
		low = (low & ~MASK_DEF_LVTOFF) | (DEF_LVT_OFF << 4);
	}

	def_offset = setup_APIC_deferred_error(def_offset, def_new);
	if ((def_offset == def_new) &&
	    (deferred_error_int_vector != amd_deferred_error_interrupt))
		deferred_error_int_vector = amd_deferred_error_interrupt;

	if (!mce_flags.smca)
		low = (low & ~MASK_DEF_INT_TYPE) | DEF_INT_TYPE_APIC;

	wrmsr(MSR_CU_DEF_ERR, low, high);
}

<<<<<<< HEAD
static u32 smca_get_block_address(unsigned int cpu, unsigned int bank,
				  unsigned int block)
=======
static u32 smca_get_block_address(unsigned int bank, unsigned int block)
>>>>>>> e021bb4f
{
	u32 low, high;
	u32 addr = 0;

	if (smca_get_bank_type(bank) == SMCA_RESERVED)
		return addr;

	if (!block)
		return MSR_AMD64_SMCA_MCx_MISC(bank);

	/* Check our cache first: */
	if (smca_bank_addrs[bank][block] != -1)
		return smca_bank_addrs[bank][block];

	/*
	 * For SMCA enabled processors, BLKPTR field of the first MISC register
	 * (MCx_MISC0) indicates presence of additional MISC regs set (MISC1-4).
	 */
<<<<<<< HEAD
	if (rdmsr_safe_on_cpu(cpu, MSR_AMD64_SMCA_MCx_CONFIG(bank), &low, &high))
=======
	if (rdmsr_safe(MSR_AMD64_SMCA_MCx_CONFIG(bank), &low, &high))
>>>>>>> e021bb4f
		goto out;

	if (!(low & MCI_CONFIG_MCAX))
		goto out;

<<<<<<< HEAD
	if (!rdmsr_safe_on_cpu(cpu, MSR_AMD64_SMCA_MCx_MISC(bank), &low, &high) &&
=======
	if (!rdmsr_safe(MSR_AMD64_SMCA_MCx_MISC(bank), &low, &high) &&
>>>>>>> e021bb4f
	    (low & MASK_BLKPTR_LO))
		addr = MSR_AMD64_SMCA_MCx_MISCy(bank, block - 1);

out:
	smca_bank_addrs[bank][block] = addr;
	return addr;
}

<<<<<<< HEAD
static u32 get_block_address(unsigned int cpu, u32 current_addr, u32 low, u32 high,
=======
static u32 get_block_address(u32 current_addr, u32 low, u32 high,
>>>>>>> e021bb4f
			     unsigned int bank, unsigned int block)
{
	u32 addr = 0, offset = 0;

	if ((bank >= mca_cfg.banks) || (block >= NR_BLOCKS))
		return addr;

	if (mce_flags.smca)
<<<<<<< HEAD
		return smca_get_block_address(cpu, bank, block);
=======
		return smca_get_block_address(bank, block);
>>>>>>> e021bb4f

	/* Fall back to method we used for older processors: */
	switch (block) {
	case 0:
		addr = msr_ops.misc(bank);
		break;
	case 1:
		offset = ((low & MASK_BLKPTR_LO) >> 21);
		if (offset)
			addr = MCG_XBLK_ADDR + offset;
		break;
	default:
		addr = ++current_addr;
	}
	return addr;
}

static int
prepare_threshold_block(unsigned int bank, unsigned int block, u32 addr,
			int offset, u32 misc_high)
{
	unsigned int cpu = smp_processor_id();
	u32 smca_low, smca_high;
	struct threshold_block b;
	int new;

	if (!block)
		per_cpu(bank_map, cpu) |= (1 << bank);

	memset(&b, 0, sizeof(b));
	b.cpu			= cpu;
	b.bank			= bank;
	b.block			= block;
	b.address		= addr;
	b.interrupt_capable	= lvt_interrupt_supported(bank, misc_high);

	if (!b.interrupt_capable)
		goto done;

	b.interrupt_enable = 1;

	if (!mce_flags.smca) {
		new = (misc_high & MASK_LVTOFF_HI) >> 20;
		goto set_offset;
	}

	/* Gather LVT offset for thresholding: */
	if (rdmsr_safe(MSR_CU_DEF_ERR, &smca_low, &smca_high))
		goto out;

	new = (smca_low & SMCA_THR_LVT_OFF) >> 12;

set_offset:
	offset = setup_APIC_mce_threshold(offset, new);
	if (offset == new)
		thresholding_irq_en = true;

done:
	mce_threshold_block_init(&b, offset);

out:
	return offset;
}

/* cpu init entry point, called from mce.c with preempt off */
void mce_amd_feature_init(struct cpuinfo_x86 *c)
{
	u32 low = 0, high = 0, address = 0;
	unsigned int bank, block, cpu = smp_processor_id();
	int offset = -1;

	for (bank = 0; bank < mca_cfg.banks; ++bank) {
		if (mce_flags.smca)
			smca_configure(bank, cpu);

		for (block = 0; block < NR_BLOCKS; ++block) {
			address = get_block_address(address, low, high, bank, block);
			if (!address)
				break;

			if (rdmsr_safe(address, &low, &high))
				break;

			if (!(high & MASK_VALID_HI))
				continue;

			if (!(high & MASK_CNTP_HI)  ||
			     (high & MASK_LOCKED_HI))
				continue;

			offset = prepare_threshold_block(bank, block, address, offset, high);
		}
	}

	if (mce_flags.succor)
		deferred_error_interrupt_enable(c);
}

int umc_normaddr_to_sysaddr(u64 norm_addr, u16 nid, u8 umc, u64 *sys_addr)
{
	u64 dram_base_addr, dram_limit_addr, dram_hole_base;
	/* We start from the normalized address */
	u64 ret_addr = norm_addr;

	u32 tmp;

	u8 die_id_shift, die_id_mask, socket_id_shift, socket_id_mask;
	u8 intlv_num_dies, intlv_num_chan, intlv_num_sockets;
	u8 intlv_addr_sel, intlv_addr_bit;
	u8 num_intlv_bits, hashed_bit;
	u8 lgcy_mmio_hole_en, base = 0;
	u8 cs_mask, cs_id = 0;
	bool hash_enabled = false;

	/* Read D18F0x1B4 (DramOffset), check if base 1 is used. */
	if (amd_df_indirect_read(nid, 0, 0x1B4, umc, &tmp))
		goto out_err;

	/* Remove HiAddrOffset from normalized address, if enabled: */
	if (tmp & BIT(0)) {
		u64 hi_addr_offset = (tmp & GENMASK_ULL(31, 20)) << 8;

		if (norm_addr >= hi_addr_offset) {
			ret_addr -= hi_addr_offset;
			base = 1;
		}
	}

	/* Read D18F0x110 (DramBaseAddress). */
	if (amd_df_indirect_read(nid, 0, 0x110 + (8 * base), umc, &tmp))
		goto out_err;

	/* Check if address range is valid. */
	if (!(tmp & BIT(0))) {
		pr_err("%s: Invalid DramBaseAddress range: 0x%x.\n",
			__func__, tmp);
		goto out_err;
	}

	lgcy_mmio_hole_en = tmp & BIT(1);
	intlv_num_chan	  = (tmp >> 4) & 0xF;
	intlv_addr_sel	  = (tmp >> 8) & 0x7;
	dram_base_addr	  = (tmp & GENMASK_ULL(31, 12)) << 16;

	/* {0, 1, 2, 3} map to address bits {8, 9, 10, 11} respectively */
	if (intlv_addr_sel > 3) {
		pr_err("%s: Invalid interleave address select %d.\n",
			__func__, intlv_addr_sel);
		goto out_err;
	}

	/* Read D18F0x114 (DramLimitAddress). */
	if (amd_df_indirect_read(nid, 0, 0x114 + (8 * base), umc, &tmp))
		goto out_err;

	intlv_num_sockets = (tmp >> 8) & 0x1;
	intlv_num_dies	  = (tmp >> 10) & 0x3;
	dram_limit_addr	  = ((tmp & GENMASK_ULL(31, 12)) << 16) | GENMASK_ULL(27, 0);

	intlv_addr_bit = intlv_addr_sel + 8;

	/* Re-use intlv_num_chan by setting it equal to log2(#channels) */
	switch (intlv_num_chan) {
	case 0:	intlv_num_chan = 0; break;
	case 1: intlv_num_chan = 1; break;
	case 3: intlv_num_chan = 2; break;
	case 5:	intlv_num_chan = 3; break;
	case 7:	intlv_num_chan = 4; break;

	case 8: intlv_num_chan = 1;
		hash_enabled = true;
		break;
	default:
		pr_err("%s: Invalid number of interleaved channels %d.\n",
			__func__, intlv_num_chan);
		goto out_err;
	}

	num_intlv_bits = intlv_num_chan;

	if (intlv_num_dies > 2) {
		pr_err("%s: Invalid number of interleaved nodes/dies %d.\n",
			__func__, intlv_num_dies);
		goto out_err;
	}

	num_intlv_bits += intlv_num_dies;

	/* Add a bit if sockets are interleaved. */
	num_intlv_bits += intlv_num_sockets;

	/* Assert num_intlv_bits <= 4 */
	if (num_intlv_bits > 4) {
		pr_err("%s: Invalid interleave bits %d.\n",
			__func__, num_intlv_bits);
		goto out_err;
	}

	if (num_intlv_bits > 0) {
		u64 temp_addr_x, temp_addr_i, temp_addr_y;
		u8 die_id_bit, sock_id_bit, cs_fabric_id;

		/*
		 * Read FabricBlockInstanceInformation3_CS[BlockFabricID].
		 * This is the fabric id for this coherent slave. Use
		 * umc/channel# as instance id of the coherent slave
		 * for FICAA.
		 */
		if (amd_df_indirect_read(nid, 0, 0x50, umc, &tmp))
			goto out_err;

		cs_fabric_id = (tmp >> 8) & 0xFF;
		die_id_bit   = 0;

		/* If interleaved over more than 1 channel: */
		if (intlv_num_chan) {
			die_id_bit = intlv_num_chan;
			cs_mask	   = (1 << die_id_bit) - 1;
			cs_id	   = cs_fabric_id & cs_mask;
		}

		sock_id_bit = die_id_bit;

		/* Read D18F1x208 (SystemFabricIdMask). */
		if (intlv_num_dies || intlv_num_sockets)
			if (amd_df_indirect_read(nid, 1, 0x208, umc, &tmp))
				goto out_err;

		/* If interleaved over more than 1 die. */
		if (intlv_num_dies) {
			sock_id_bit  = die_id_bit + intlv_num_dies;
			die_id_shift = (tmp >> 24) & 0xF;
			die_id_mask  = (tmp >> 8) & 0xFF;

			cs_id |= ((cs_fabric_id & die_id_mask) >> die_id_shift) << die_id_bit;
		}

		/* If interleaved over more than 1 socket. */
		if (intlv_num_sockets) {
			socket_id_shift	= (tmp >> 28) & 0xF;
			socket_id_mask	= (tmp >> 16) & 0xFF;

			cs_id |= ((cs_fabric_id & socket_id_mask) >> socket_id_shift) << sock_id_bit;
		}

		/*
		 * The pre-interleaved address consists of XXXXXXIIIYYYYY
		 * where III is the ID for this CS, and XXXXXXYYYYY are the
		 * address bits from the post-interleaved address.
		 * "num_intlv_bits" has been calculated to tell us how many "I"
		 * bits there are. "intlv_addr_bit" tells us how many "Y" bits
		 * there are (where "I" starts).
		 */
		temp_addr_y = ret_addr & GENMASK_ULL(intlv_addr_bit-1, 0);
		temp_addr_i = (cs_id << intlv_addr_bit);
		temp_addr_x = (ret_addr & GENMASK_ULL(63, intlv_addr_bit)) << num_intlv_bits;
		ret_addr    = temp_addr_x | temp_addr_i | temp_addr_y;
	}

	/* Add dram base address */
	ret_addr += dram_base_addr;

	/* If legacy MMIO hole enabled */
	if (lgcy_mmio_hole_en) {
		if (amd_df_indirect_read(nid, 0, 0x104, umc, &tmp))
			goto out_err;

		dram_hole_base = tmp & GENMASK(31, 24);
		if (ret_addr >= dram_hole_base)
			ret_addr += (BIT_ULL(32) - dram_hole_base);
	}

	if (hash_enabled) {
		/* Save some parentheses and grab ls-bit at the end. */
		hashed_bit =	(ret_addr >> 12) ^
				(ret_addr >> 18) ^
				(ret_addr >> 21) ^
				(ret_addr >> 30) ^
				cs_id;

		hashed_bit &= BIT(0);

		if (hashed_bit != ((ret_addr >> intlv_addr_bit) & BIT(0)))
			ret_addr ^= BIT(intlv_addr_bit);
	}

	/* Is calculated system address is above DRAM limit address? */
	if (ret_addr > dram_limit_addr)
		goto out_err;

	*sys_addr = ret_addr;
	return 0;

out_err:
	return -EINVAL;
}
EXPORT_SYMBOL_GPL(umc_normaddr_to_sysaddr);

bool amd_mce_is_memory_error(struct mce *m)
{
	/* ErrCodeExt[20:16] */
	u8 xec = (m->status >> 16) & 0x1f;

	if (mce_flags.smca)
		return smca_get_bank_type(m->bank) == SMCA_UMC && xec == 0x0;

	return m->bank == 4 && xec == 0x8;
}

static void __log_error(unsigned int bank, u64 status, u64 addr, u64 misc)
{
	struct mce m;

	mce_setup(&m);

	m.status = status;
	m.misc   = misc;
	m.bank   = bank;
	m.tsc	 = rdtsc();

	if (m.status & MCI_STATUS_ADDRV) {
		m.addr = addr;

		/*
		 * Extract [55:<lsb>] where lsb is the least significant
		 * *valid* bit of the address bits.
		 */
		if (mce_flags.smca) {
			u8 lsb = (m.addr >> 56) & 0x3f;

			m.addr &= GENMASK_ULL(55, lsb);
		}
	}

	if (mce_flags.smca) {
		rdmsrl(MSR_AMD64_SMCA_MCx_IPID(bank), m.ipid);

		if (m.status & MCI_STATUS_SYNDV)
			rdmsrl(MSR_AMD64_SMCA_MCx_SYND(bank), m.synd);
	}

	mce_log(&m);
}

asmlinkage __visible void __irq_entry smp_deferred_error_interrupt(struct pt_regs *regs)
{
	entering_irq();
	trace_deferred_error_apic_entry(DEFERRED_ERROR_VECTOR);
	inc_irq_stat(irq_deferred_error_count);
	deferred_error_int_vector();
	trace_deferred_error_apic_exit(DEFERRED_ERROR_VECTOR);
	exiting_ack_irq();
}

/*
 * Returns true if the logged error is deferred. False, otherwise.
 */
static inline bool
_log_error_bank(unsigned int bank, u32 msr_stat, u32 msr_addr, u64 misc)
{
	u64 status, addr = 0;

	rdmsrl(msr_stat, status);
	if (!(status & MCI_STATUS_VAL))
		return false;

	if (status & MCI_STATUS_ADDRV)
		rdmsrl(msr_addr, addr);

	__log_error(bank, status, addr, misc);

	wrmsrl(msr_stat, 0);

	return status & MCI_STATUS_DEFERRED;
}

/*
 * We have three scenarios for checking for Deferred errors:
 *
 * 1) Non-SMCA systems check MCA_STATUS and log error if found.
 * 2) SMCA systems check MCA_STATUS. If error is found then log it and also
 *    clear MCA_DESTAT.
 * 3) SMCA systems check MCA_DESTAT, if error was not found in MCA_STATUS, and
 *    log it.
 */
static void log_error_deferred(unsigned int bank)
{
	bool defrd;

	defrd = _log_error_bank(bank, msr_ops.status(bank),
					msr_ops.addr(bank), 0);

	if (!mce_flags.smca)
		return;

	/* Clear MCA_DESTAT if we logged the deferred error from MCA_STATUS. */
	if (defrd) {
		wrmsrl(MSR_AMD64_SMCA_MCx_DESTAT(bank), 0);
		return;
	}

	/*
	 * Only deferred errors are logged in MCA_DE{STAT,ADDR} so just check
	 * for a valid error.
	 */
	_log_error_bank(bank, MSR_AMD64_SMCA_MCx_DESTAT(bank),
			      MSR_AMD64_SMCA_MCx_DEADDR(bank), 0);
}

/* APIC interrupt handler for deferred errors */
static void amd_deferred_error_interrupt(void)
{
	unsigned int bank;

	for (bank = 0; bank < mca_cfg.banks; ++bank)
		log_error_deferred(bank);
}

static void log_error_thresholding(unsigned int bank, u64 misc)
{
	_log_error_bank(bank, msr_ops.status(bank), msr_ops.addr(bank), misc);
}

static void log_and_reset_block(struct threshold_block *block)
{
	struct thresh_restart tr;
	u32 low = 0, high = 0;

	if (!block)
		return;

	if (rdmsr_safe(block->address, &low, &high))
		return;

	if (!(high & MASK_OVERFLOW_HI))
		return;

	/* Log the MCE which caused the threshold event. */
	log_error_thresholding(block->bank, ((u64)high << 32) | low);

	/* Reset threshold block after logging error. */
	memset(&tr, 0, sizeof(tr));
	tr.b = block;
	threshold_restart_bank(&tr);
}

/*
 * Threshold interrupt handler will service THRESHOLD_APIC_VECTOR. The interrupt
 * goes off when error_count reaches threshold_limit.
 */
static void amd_threshold_interrupt(void)
{
	struct threshold_block *first_block = NULL, *block = NULL, *tmp = NULL;
	unsigned int bank, cpu = smp_processor_id();

	for (bank = 0; bank < mca_cfg.banks; ++bank) {
		if (!(per_cpu(bank_map, cpu) & (1 << bank)))
			continue;

		first_block = per_cpu(threshold_banks, cpu)[bank]->blocks;
		if (!first_block)
			continue;

		/*
		 * The first block is also the head of the list. Check it first
		 * before iterating over the rest.
		 */
		log_and_reset_block(first_block);
		list_for_each_entry_safe(block, tmp, &first_block->miscj, miscj)
			log_and_reset_block(block);
	}
}

/*
 * Sysfs Interface
 */

struct threshold_attr {
	struct attribute attr;
	ssize_t (*show) (struct threshold_block *, char *);
	ssize_t (*store) (struct threshold_block *, const char *, size_t count);
};

#define SHOW_FIELDS(name)						\
static ssize_t show_ ## name(struct threshold_block *b, char *buf)	\
{									\
	return sprintf(buf, "%lu\n", (unsigned long) b->name);		\
}
SHOW_FIELDS(interrupt_enable)
SHOW_FIELDS(threshold_limit)

static ssize_t
store_interrupt_enable(struct threshold_block *b, const char *buf, size_t size)
{
	struct thresh_restart tr;
	unsigned long new;

	if (!b->interrupt_capable)
		return -EINVAL;

	if (kstrtoul(buf, 0, &new) < 0)
		return -EINVAL;

	b->interrupt_enable = !!new;

	memset(&tr, 0, sizeof(tr));
	tr.b		= b;

	smp_call_function_single(b->cpu, threshold_restart_bank, &tr, 1);

	return size;
}

static ssize_t
store_threshold_limit(struct threshold_block *b, const char *buf, size_t size)
{
	struct thresh_restart tr;
	unsigned long new;

	if (kstrtoul(buf, 0, &new) < 0)
		return -EINVAL;

	if (new > THRESHOLD_MAX)
		new = THRESHOLD_MAX;
	if (new < 1)
		new = 1;

	memset(&tr, 0, sizeof(tr));
	tr.old_limit = b->threshold_limit;
	b->threshold_limit = new;
	tr.b = b;

	smp_call_function_single(b->cpu, threshold_restart_bank, &tr, 1);

	return size;
}

static ssize_t show_error_count(struct threshold_block *b, char *buf)
{
	u32 lo, hi;

	rdmsr_on_cpu(b->cpu, b->address, &lo, &hi);

	return sprintf(buf, "%u\n", ((hi & THRESHOLD_MAX) -
				     (THRESHOLD_MAX - b->threshold_limit)));
}

static struct threshold_attr error_count = {
	.attr = {.name = __stringify(error_count), .mode = 0444 },
	.show = show_error_count,
};

#define RW_ATTR(val)							\
static struct threshold_attr val = {					\
	.attr	= {.name = __stringify(val), .mode = 0644 },		\
	.show	= show_## val,						\
	.store	= store_## val,						\
};

RW_ATTR(interrupt_enable);
RW_ATTR(threshold_limit);

static struct attribute *default_attrs[] = {
	&threshold_limit.attr,
	&error_count.attr,
	NULL,	/* possibly interrupt_enable if supported, see below */
	NULL,
};

#define to_block(k)	container_of(k, struct threshold_block, kobj)
#define to_attr(a)	container_of(a, struct threshold_attr, attr)

static ssize_t show(struct kobject *kobj, struct attribute *attr, char *buf)
{
	struct threshold_block *b = to_block(kobj);
	struct threshold_attr *a = to_attr(attr);
	ssize_t ret;

	ret = a->show ? a->show(b, buf) : -EIO;

	return ret;
}

static ssize_t store(struct kobject *kobj, struct attribute *attr,
		     const char *buf, size_t count)
{
	struct threshold_block *b = to_block(kobj);
	struct threshold_attr *a = to_attr(attr);
	ssize_t ret;

	ret = a->store ? a->store(b, buf, count) : -EIO;

	return ret;
}

static const struct sysfs_ops threshold_ops = {
	.show			= show,
	.store			= store,
};

static struct kobj_type threshold_ktype = {
	.sysfs_ops		= &threshold_ops,
	.default_attrs		= default_attrs,
};

static const char *get_name(unsigned int bank, struct threshold_block *b)
{
	enum smca_bank_types bank_type;

	if (!mce_flags.smca) {
		if (b && bank == 4)
			return bank4_names(b);

		return th_names[bank];
	}

	bank_type = smca_get_bank_type(bank);
	if (bank_type >= N_SMCA_BANK_TYPES)
		return NULL;

	if (b && bank_type == SMCA_UMC) {
		if (b->block < ARRAY_SIZE(smca_umc_block_names))
			return smca_umc_block_names[b->block];
		return NULL;
	}

	if (smca_banks[bank].hwid->count == 1)
		return smca_get_name(bank_type);

	snprintf(buf_mcatype, MAX_MCATYPE_NAME_LEN,
		 "%s_%x", smca_get_name(bank_type),
			  smca_banks[bank].sysfs_id);
	return buf_mcatype;
}

static int allocate_threshold_blocks(unsigned int cpu, unsigned int bank,
				     unsigned int block, u32 address)
{
	struct threshold_block *b = NULL;
	u32 low, high;
	int err;

	if ((bank >= mca_cfg.banks) || (block >= NR_BLOCKS))
		return 0;

	if (rdmsr_safe_on_cpu(cpu, address, &low, &high))
		return 0;

	if (!(high & MASK_VALID_HI)) {
		if (block)
			goto recurse;
		else
			return 0;
	}

	if (!(high & MASK_CNTP_HI)  ||
	     (high & MASK_LOCKED_HI))
		goto recurse;

	b = kzalloc(sizeof(struct threshold_block), GFP_KERNEL);
	if (!b)
		return -ENOMEM;

	b->block		= block;
	b->bank			= bank;
	b->cpu			= cpu;
	b->address		= address;
	b->interrupt_enable	= 0;
	b->interrupt_capable	= lvt_interrupt_supported(bank, high);
	b->threshold_limit	= THRESHOLD_MAX;

	if (b->interrupt_capable) {
		threshold_ktype.default_attrs[2] = &interrupt_enable.attr;
		b->interrupt_enable = 1;
	} else {
		threshold_ktype.default_attrs[2] = NULL;
	}

	INIT_LIST_HEAD(&b->miscj);

	if (per_cpu(threshold_banks, cpu)[bank]->blocks) {
		list_add(&b->miscj,
			 &per_cpu(threshold_banks, cpu)[bank]->blocks->miscj);
	} else {
		per_cpu(threshold_banks, cpu)[bank]->blocks = b;
	}

	err = kobject_init_and_add(&b->kobj, &threshold_ktype,
				   per_cpu(threshold_banks, cpu)[bank]->kobj,
				   get_name(bank, b));
	if (err)
		goto out_free;
recurse:
	address = get_block_address(address, low, high, bank, ++block);
	if (!address)
		return 0;

	err = allocate_threshold_blocks(cpu, bank, block, address);
	if (err)
		goto out_free;

	if (b)
		kobject_uevent(&b->kobj, KOBJ_ADD);

	return err;

out_free:
	if (b) {
		kobject_put(&b->kobj);
		list_del(&b->miscj);
		kfree(b);
	}
	return err;
}

static int __threshold_add_blocks(struct threshold_bank *b)
{
	struct list_head *head = &b->blocks->miscj;
	struct threshold_block *pos = NULL;
	struct threshold_block *tmp = NULL;
	int err = 0;

	err = kobject_add(&b->blocks->kobj, b->kobj, b->blocks->kobj.name);
	if (err)
		return err;

	list_for_each_entry_safe(pos, tmp, head, miscj) {

		err = kobject_add(&pos->kobj, b->kobj, pos->kobj.name);
		if (err) {
			list_for_each_entry_safe_reverse(pos, tmp, head, miscj)
				kobject_del(&pos->kobj);

			return err;
		}
	}
	return err;
}

static int threshold_create_bank(unsigned int cpu, unsigned int bank)
{
	struct device *dev = per_cpu(mce_device, cpu);
	struct amd_northbridge *nb = NULL;
	struct threshold_bank *b = NULL;
	const char *name = get_name(bank, NULL);
	int err = 0;

	if (!dev)
		return -ENODEV;

	if (is_shared_bank(bank)) {
		nb = node_to_amd_nb(amd_get_nb_id(cpu));

		/* threshold descriptor already initialized on this node? */
		if (nb && nb->bank4) {
			/* yes, use it */
			b = nb->bank4;
			err = kobject_add(b->kobj, &dev->kobj, name);
			if (err)
				goto out;

			per_cpu(threshold_banks, cpu)[bank] = b;
			refcount_inc(&b->cpus);

			err = __threshold_add_blocks(b);

			goto out;
		}
	}

	b = kzalloc(sizeof(struct threshold_bank), GFP_KERNEL);
	if (!b) {
		err = -ENOMEM;
		goto out;
	}

	b->kobj = kobject_create_and_add(name, &dev->kobj);
	if (!b->kobj) {
		err = -EINVAL;
		goto out_free;
	}

	per_cpu(threshold_banks, cpu)[bank] = b;

	if (is_shared_bank(bank)) {
		refcount_set(&b->cpus, 1);

		/* nb is already initialized, see above */
		if (nb) {
			WARN_ON(nb->bank4);
			nb->bank4 = b;
		}
	}

	err = allocate_threshold_blocks(cpu, bank, 0, msr_ops.misc(bank));
	if (!err)
		goto out;

 out_free:
	kfree(b);

 out:
	return err;
}

static void deallocate_threshold_block(unsigned int cpu,
						 unsigned int bank)
{
	struct threshold_block *pos = NULL;
	struct threshold_block *tmp = NULL;
	struct threshold_bank *head = per_cpu(threshold_banks, cpu)[bank];

	if (!head)
		return;

	list_for_each_entry_safe(pos, tmp, &head->blocks->miscj, miscj) {
		kobject_put(&pos->kobj);
		list_del(&pos->miscj);
		kfree(pos);
	}

	kfree(per_cpu(threshold_banks, cpu)[bank]->blocks);
	per_cpu(threshold_banks, cpu)[bank]->blocks = NULL;
}

static void __threshold_remove_blocks(struct threshold_bank *b)
{
	struct threshold_block *pos = NULL;
	struct threshold_block *tmp = NULL;

	kobject_del(b->kobj);

	list_for_each_entry_safe(pos, tmp, &b->blocks->miscj, miscj)
		kobject_del(&pos->kobj);
}

static void threshold_remove_bank(unsigned int cpu, int bank)
{
	struct amd_northbridge *nb;
	struct threshold_bank *b;

	b = per_cpu(threshold_banks, cpu)[bank];
	if (!b)
		return;

	if (!b->blocks)
		goto free_out;

	if (is_shared_bank(bank)) {
		if (!refcount_dec_and_test(&b->cpus)) {
			__threshold_remove_blocks(b);
			per_cpu(threshold_banks, cpu)[bank] = NULL;
			return;
		} else {
			/*
			 * the last CPU on this node using the shared bank is
			 * going away, remove that bank now.
			 */
			nb = node_to_amd_nb(amd_get_nb_id(cpu));
			nb->bank4 = NULL;
		}
	}

	deallocate_threshold_block(cpu, bank);

free_out:
	kobject_del(b->kobj);
	kobject_put(b->kobj);
	kfree(b);
	per_cpu(threshold_banks, cpu)[bank] = NULL;
}

int mce_threshold_remove_device(unsigned int cpu)
{
	unsigned int bank;

	for (bank = 0; bank < mca_cfg.banks; ++bank) {
		if (!(per_cpu(bank_map, cpu) & (1 << bank)))
			continue;
		threshold_remove_bank(cpu, bank);
	}
	kfree(per_cpu(threshold_banks, cpu));
	per_cpu(threshold_banks, cpu) = NULL;
	return 0;
}

/* create dir/files for all valid threshold banks */
int mce_threshold_create_device(unsigned int cpu)
{
	unsigned int bank;
	struct threshold_bank **bp;
	int err = 0;

	bp = per_cpu(threshold_banks, cpu);
	if (bp)
		return 0;

	bp = kcalloc(mca_cfg.banks, sizeof(struct threshold_bank *),
		     GFP_KERNEL);
	if (!bp)
		return -ENOMEM;

	per_cpu(threshold_banks, cpu) = bp;

	for (bank = 0; bank < mca_cfg.banks; ++bank) {
		if (!(per_cpu(bank_map, cpu) & (1 << bank)))
			continue;
		err = threshold_create_bank(cpu, bank);
		if (err)
			goto err;
	}
	return err;
err:
	mce_threshold_remove_device(cpu);
	return err;
}

static __init int threshold_init_device(void)
{
	unsigned lcpu = 0;

	/* to hit CPUs online before the notifier is up */
	for_each_online_cpu(lcpu) {
		int err = mce_threshold_create_device(lcpu);

		if (err)
			return err;
	}

	if (thresholding_irq_en)
		mce_threshold_vector = amd_threshold_interrupt;

	return 0;
}
/*
 * there are 3 funcs which need to be _initcalled in a logic sequence:
 * 1. xen_late_init_mcelog
 * 2. mcheck_init_device
 * 3. threshold_init_device
 *
 * xen_late_init_mcelog must register xen_mce_chrdev_device before
 * native mce_chrdev_device registration if running under xen platform;
 *
 * mcheck_init_device should be inited before threshold_init_device to
 * initialize mce_device, otherwise a NULL ptr dereference will cause panic.
 *
 * so we use following _initcalls
 * 1. device_initcall(xen_late_init_mcelog);
 * 2. device_initcall_sync(mcheck_init_device);
 * 3. late_initcall(threshold_init_device);
 *
 * when running under xen, the initcall order is 1,2,3;
 * on baremetal, we skip 1 and we do only 2 and 3.
 */
late_initcall(threshold_init_device);<|MERGE_RESOLUTION|>--- conflicted
+++ resolved
@@ -100,11 +100,7 @@
 	[0 ... MAX_NR_BANKS - 1] = { [0 ... NR_BLOCKS - 1] = -1 }
 };
 
-<<<<<<< HEAD
-const char *smca_get_name(enum smca_bank_types t)
-=======
 static const char *smca_get_name(enum smca_bank_types t)
->>>>>>> e021bb4f
 {
 	if (t >= N_SMCA_BANK_TYPES)
 		return NULL;
@@ -441,12 +437,7 @@
 	wrmsr(MSR_CU_DEF_ERR, low, high);
 }
 
-<<<<<<< HEAD
-static u32 smca_get_block_address(unsigned int cpu, unsigned int bank,
-				  unsigned int block)
-=======
 static u32 smca_get_block_address(unsigned int bank, unsigned int block)
->>>>>>> e021bb4f
 {
 	u32 low, high;
 	u32 addr = 0;
@@ -465,21 +456,13 @@
 	 * For SMCA enabled processors, BLKPTR field of the first MISC register
 	 * (MCx_MISC0) indicates presence of additional MISC regs set (MISC1-4).
 	 */
-<<<<<<< HEAD
-	if (rdmsr_safe_on_cpu(cpu, MSR_AMD64_SMCA_MCx_CONFIG(bank), &low, &high))
-=======
 	if (rdmsr_safe(MSR_AMD64_SMCA_MCx_CONFIG(bank), &low, &high))
->>>>>>> e021bb4f
 		goto out;
 
 	if (!(low & MCI_CONFIG_MCAX))
 		goto out;
 
-<<<<<<< HEAD
-	if (!rdmsr_safe_on_cpu(cpu, MSR_AMD64_SMCA_MCx_MISC(bank), &low, &high) &&
-=======
 	if (!rdmsr_safe(MSR_AMD64_SMCA_MCx_MISC(bank), &low, &high) &&
->>>>>>> e021bb4f
 	    (low & MASK_BLKPTR_LO))
 		addr = MSR_AMD64_SMCA_MCx_MISCy(bank, block - 1);
 
@@ -488,11 +471,7 @@
 	return addr;
 }
 
-<<<<<<< HEAD
-static u32 get_block_address(unsigned int cpu, u32 current_addr, u32 low, u32 high,
-=======
 static u32 get_block_address(u32 current_addr, u32 low, u32 high,
->>>>>>> e021bb4f
 			     unsigned int bank, unsigned int block)
 {
 	u32 addr = 0, offset = 0;
@@ -501,11 +480,7 @@
 		return addr;
 
 	if (mce_flags.smca)
-<<<<<<< HEAD
-		return smca_get_block_address(cpu, bank, block);
-=======
 		return smca_get_block_address(bank, block);
->>>>>>> e021bb4f
 
 	/* Fall back to method we used for older processors: */
 	switch (block) {
