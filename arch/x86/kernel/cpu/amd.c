#include <linux/export.h>
#include <linux/bitops.h>
#include <linux/elf.h>
#include <linux/mm.h>

#include <linux/io.h>
#include <linux/sched.h>
#include <linux/sched/clock.h>
#include <linux/random.h>
#include <asm/processor.h>
#include <asm/apic.h>
#include <asm/cacheinfo.h>
#include <asm/cpu.h>
#include <asm/spec-ctrl.h>
#include <asm/smp.h>
#include <asm/pci-direct.h>
#include <asm/delay.h>

#ifdef CONFIG_X86_64
# include <asm/mmconfig.h>
# include <asm/set_memory.h>
#endif

#include "cpu.h"

static const int amd_erratum_383[];
static const int amd_erratum_400[];
static bool cpu_has_amd_erratum(struct cpuinfo_x86 *cpu, const int *erratum);

/*
 * nodes_per_socket: Stores the number of nodes per socket.
 * Refer to Fam15h Models 00-0fh BKDG - CPUID Fn8000_001E_ECX
 * Node Identifiers[10:8]
 */
static u32 nodes_per_socket = 1;

static inline int rdmsrl_amd_safe(unsigned msr, unsigned long long *p)
{
	u32 gprs[8] = { 0 };
	int err;

	WARN_ONCE((boot_cpu_data.x86 != 0xf),
		  "%s should only be used on K8!\n", __func__);

	gprs[1] = msr;
	gprs[7] = 0x9c5a203a;

	err = rdmsr_safe_regs(gprs);

	*p = gprs[0] | ((u64)gprs[2] << 32);

	return err;
}

static inline int wrmsrl_amd_safe(unsigned msr, unsigned long long val)
{
	u32 gprs[8] = { 0 };

	WARN_ONCE((boot_cpu_data.x86 != 0xf),
		  "%s should only be used on K8!\n", __func__);

	gprs[0] = (u32)val;
	gprs[1] = msr;
	gprs[2] = val >> 32;
	gprs[7] = 0x9c5a203a;

	return wrmsr_safe_regs(gprs);
}

/*
 *	B step AMD K6 before B 9730xxxx have hardware bugs that can cause
 *	misexecution of code under Linux. Owners of such processors should
 *	contact AMD for precise details and a CPU swap.
 *
 *	See	http://www.multimania.com/poulot/k6bug.html
 *	and	section 2.6.2 of "AMD-K6 Processor Revision Guide - Model 6"
 *		(Publication # 21266  Issue Date: August 1998)
 *
 *	The following test is erm.. interesting. AMD neglected to up
 *	the chip setting when fixing the bug but they also tweaked some
 *	performance at the same time..
 */

extern __visible void vide(void);
__asm__(".globl vide\n"
	".type vide, @function\n"
	".align 4\n"
	"vide: ret\n");

static void init_amd_k5(struct cpuinfo_x86 *c)
{
#ifdef CONFIG_X86_32
/*
 * General Systems BIOSen alias the cpu frequency registers
 * of the Elan at 0x000df000. Unfortunately, one of the Linux
 * drivers subsequently pokes it, and changes the CPU speed.
 * Workaround : Remove the unneeded alias.
 */
#define CBAR		(0xfffc) /* Configuration Base Address  (32-bit) */
#define CBAR_ENB	(0x80000000)
#define CBAR_KEY	(0X000000CB)
	if (c->x86_model == 9 || c->x86_model == 10) {
		if (inl(CBAR) & CBAR_ENB)
			outl(0 | CBAR_KEY, CBAR);
	}
#endif
}

static void init_amd_k6(struct cpuinfo_x86 *c)
{
#ifdef CONFIG_X86_32
	u32 l, h;
	int mbytes = get_num_physpages() >> (20-PAGE_SHIFT);

	if (c->x86_model < 6) {
		/* Based on AMD doc 20734R - June 2000 */
		if (c->x86_model == 0) {
			clear_cpu_cap(c, X86_FEATURE_APIC);
			set_cpu_cap(c, X86_FEATURE_PGE);
		}
		return;
	}

	if (c->x86_model == 6 && c->x86_stepping == 1) {
		const int K6_BUG_LOOP = 1000000;
		int n;
		void (*f_vide)(void);
		u64 d, d2;

		pr_info("AMD K6 stepping B detected - ");

		/*
		 * It looks like AMD fixed the 2.6.2 bug and improved indirect
		 * calls at the same time.
		 */

		n = K6_BUG_LOOP;
		f_vide = vide;
		OPTIMIZER_HIDE_VAR(f_vide);
		d = rdtsc();
		while (n--)
			f_vide();
		d2 = rdtsc();
		d = d2-d;

		if (d > 20*K6_BUG_LOOP)
			pr_cont("system stability may be impaired when more than 32 MB are used.\n");
		else
			pr_cont("probably OK (after B9730xxxx).\n");
	}

	/* K6 with old style WHCR */
	if (c->x86_model < 8 ||
	   (c->x86_model == 8 && c->x86_stepping < 8)) {
		/* We can only write allocate on the low 508Mb */
		if (mbytes > 508)
			mbytes = 508;

		rdmsr(MSR_K6_WHCR, l, h);
		if ((l&0x0000FFFF) == 0) {
			unsigned long flags;
			l = (1<<0)|((mbytes/4)<<1);
			local_irq_save(flags);
			wbinvd();
			wrmsr(MSR_K6_WHCR, l, h);
			local_irq_restore(flags);
			pr_info("Enabling old style K6 write allocation for %d Mb\n",
				mbytes);
		}
		return;
	}

	if ((c->x86_model == 8 && c->x86_stepping > 7) ||
	     c->x86_model == 9 || c->x86_model == 13) {
		/* The more serious chips .. */

		if (mbytes > 4092)
			mbytes = 4092;

		rdmsr(MSR_K6_WHCR, l, h);
		if ((l&0xFFFF0000) == 0) {
			unsigned long flags;
			l = ((mbytes>>2)<<22)|(1<<16);
			local_irq_save(flags);
			wbinvd();
			wrmsr(MSR_K6_WHCR, l, h);
			local_irq_restore(flags);
			pr_info("Enabling new style K6 write allocation for %d Mb\n",
				mbytes);
		}

		return;
	}

	if (c->x86_model == 10) {
		/* AMD Geode LX is model 10 */
		/* placeholder for any needed mods */
		return;
	}
#endif
}

static void init_amd_k7(struct cpuinfo_x86 *c)
{
#ifdef CONFIG_X86_32
	u32 l, h;

	/*
	 * Bit 15 of Athlon specific MSR 15, needs to be 0
	 * to enable SSE on Palomino/Morgan/Barton CPU's.
	 * If the BIOS didn't enable it already, enable it here.
	 */
	if (c->x86_model >= 6 && c->x86_model <= 10) {
		if (!cpu_has(c, X86_FEATURE_XMM)) {
			pr_info("Enabling disabled K7/SSE Support.\n");
			msr_clear_bit(MSR_K7_HWCR, 15);
			set_cpu_cap(c, X86_FEATURE_XMM);
		}
	}

	/*
	 * It's been determined by AMD that Athlons since model 8 stepping 1
	 * are more robust with CLK_CTL set to 200xxxxx instead of 600xxxxx
	 * As per AMD technical note 27212 0.2
	 */
	if ((c->x86_model == 8 && c->x86_stepping >= 1) || (c->x86_model > 8)) {
		rdmsr(MSR_K7_CLK_CTL, l, h);
		if ((l & 0xfff00000) != 0x20000000) {
			pr_info("CPU: CLK_CTL MSR was %x. Reprogramming to %x\n",
				l, ((l & 0x000fffff)|0x20000000));
			wrmsr(MSR_K7_CLK_CTL, (l & 0x000fffff)|0x20000000, h);
		}
	}

	/* calling is from identify_secondary_cpu() ? */
	if (!c->cpu_index)
		return;

	/*
	 * Certain Athlons might work (for various values of 'work') in SMP
	 * but they are not certified as MP capable.
	 */
	/* Athlon 660/661 is valid. */
	if ((c->x86_model == 6) && ((c->x86_stepping == 0) ||
	    (c->x86_stepping == 1)))
		return;

	/* Duron 670 is valid */
	if ((c->x86_model == 7) && (c->x86_stepping == 0))
		return;

	/*
	 * Athlon 662, Duron 671, and Athlon >model 7 have capability
	 * bit. It's worth noting that the A5 stepping (662) of some
	 * Athlon XP's have the MP bit set.
	 * See http://www.heise.de/newsticker/data/jow-18.10.01-000 for
	 * more.
	 */
	if (((c->x86_model == 6) && (c->x86_stepping >= 2)) ||
	    ((c->x86_model == 7) && (c->x86_stepping >= 1)) ||
	     (c->x86_model > 7))
		if (cpu_has(c, X86_FEATURE_MP))
			return;

	/* If we get here, not a certified SMP capable AMD system. */

	/*
	 * Don't taint if we are running SMP kernel on a single non-MP
	 * approved Athlon
	 */
	WARN_ONCE(1, "WARNING: This combination of AMD"
		" processors is not suitable for SMP.\n");
	add_taint(TAINT_CPU_OUT_OF_SPEC, LOCKDEP_NOW_UNRELIABLE);
#endif
}

#ifdef CONFIG_NUMA
/*
 * To workaround broken NUMA config.  Read the comment in
 * srat_detect_node().
 */
static int nearby_node(int apicid)
{
	int i, node;

	for (i = apicid - 1; i >= 0; i--) {
		node = __apicid_to_node[i];
		if (node != NUMA_NO_NODE && node_online(node))
			return node;
	}
	for (i = apicid + 1; i < MAX_LOCAL_APIC; i++) {
		node = __apicid_to_node[i];
		if (node != NUMA_NO_NODE && node_online(node))
			return node;
	}
	return first_node(node_online_map); /* Shouldn't happen */
}
#endif

/*
 * Fix up cpu_core_id for pre-F17h systems to be in the
 * [0 .. cores_per_node - 1] range. Not really needed but
 * kept so as not to break existing setups.
 */
static void legacy_fixup_core_id(struct cpuinfo_x86 *c)
{
	u32 cus_per_node;

	if (c->x86 >= 0x17)
		return;

	cus_per_node = c->x86_max_cores / nodes_per_socket;
	c->cpu_core_id %= cus_per_node;
}


static void amd_get_topology_early(struct cpuinfo_x86 *c)
{
	if (cpu_has(c, X86_FEATURE_TOPOEXT))
		smp_num_siblings = ((cpuid_ebx(0x8000001e) >> 8) & 0xff) + 1;
}

/*
 * Fixup core topology information for
 * (1) AMD multi-node processors
 *     Assumption: Number of cores in each internal node is the same.
 * (2) AMD processors supporting compute units
 */
static void amd_get_topology(struct cpuinfo_x86 *c)
{
	u8 node_id;
	int cpu = smp_processor_id();

	/* get information required for multi-node processors */
	if (boot_cpu_has(X86_FEATURE_TOPOEXT)) {
		int err;
		u32 eax, ebx, ecx, edx;

		cpuid(0x8000001e, &eax, &ebx, &ecx, &edx);

		node_id  = ecx & 0xff;

		if (c->x86 == 0x15)
			c->cu_id = ebx & 0xff;

		if (c->x86 >= 0x17) {
			c->cpu_core_id = ebx & 0xff;

			if (smp_num_siblings > 1)
				c->x86_max_cores /= smp_num_siblings;
		}

		/*
		 * In case leaf B is available, use it to derive
		 * topology information.
		 */
		err = detect_extended_topology(c);
		if (!err)
			c->x86_coreid_bits = get_count_order(c->x86_max_cores);

		cacheinfo_amd_init_llc_id(c, cpu, node_id);

	} else if (cpu_has(c, X86_FEATURE_NODEID_MSR)) {
		u64 value;

		rdmsrl(MSR_FAM10H_NODE_ID, value);
		node_id = value & 7;

		per_cpu(cpu_llc_id, cpu) = node_id;
	} else
		return;

	if (nodes_per_socket > 1) {
		set_cpu_cap(c, X86_FEATURE_AMD_DCM);
		legacy_fixup_core_id(c);
	}
}

/*
 * On a AMD dual core setup the lower bits of the APIC id distinguish the cores.
 * Assumes number of cores is a power of two.
 */
static void amd_detect_cmp(struct cpuinfo_x86 *c)
{
	unsigned bits;
	int cpu = smp_processor_id();

	bits = c->x86_coreid_bits;
	/* Low order bits define the core id (index of core in socket) */
	c->cpu_core_id = c->initial_apicid & ((1 << bits)-1);
	/* Convert the initial APIC ID into the socket ID */
	c->phys_proc_id = c->initial_apicid >> bits;
	/* use socket ID also for last level cache */
	per_cpu(cpu_llc_id, cpu) = c->phys_proc_id;
<<<<<<< HEAD
	amd_get_topology(c);
=======
>>>>>>> e021bb4f
}

u16 amd_get_nb_id(int cpu)
{
	return per_cpu(cpu_llc_id, cpu);
}
EXPORT_SYMBOL_GPL(amd_get_nb_id);

u32 amd_get_nodes_per_socket(void)
{
	return nodes_per_socket;
}
EXPORT_SYMBOL_GPL(amd_get_nodes_per_socket);

static void srat_detect_node(struct cpuinfo_x86 *c)
{
#ifdef CONFIG_NUMA
	int cpu = smp_processor_id();
	int node;
	unsigned apicid = c->apicid;

	node = numa_cpu_node(cpu);
	if (node == NUMA_NO_NODE)
		node = per_cpu(cpu_llc_id, cpu);

	/*
	 * On multi-fabric platform (e.g. Numascale NumaChip) a
	 * platform-specific handler needs to be called to fixup some
	 * IDs of the CPU.
	 */
	if (x86_cpuinit.fixup_cpu_id)
		x86_cpuinit.fixup_cpu_id(c, node);

	if (!node_online(node)) {
		/*
		 * Two possibilities here:
		 *
		 * - The CPU is missing memory and no node was created.  In
		 *   that case try picking one from a nearby CPU.
		 *
		 * - The APIC IDs differ from the HyperTransport node IDs
		 *   which the K8 northbridge parsing fills in.  Assume
		 *   they are all increased by a constant offset, but in
		 *   the same order as the HT nodeids.  If that doesn't
		 *   result in a usable node fall back to the path for the
		 *   previous case.
		 *
		 * This workaround operates directly on the mapping between
		 * APIC ID and NUMA node, assuming certain relationship
		 * between APIC ID, HT node ID and NUMA topology.  As going
		 * through CPU mapping may alter the outcome, directly
		 * access __apicid_to_node[].
		 */
		int ht_nodeid = c->initial_apicid;

		if (__apicid_to_node[ht_nodeid] != NUMA_NO_NODE)
			node = __apicid_to_node[ht_nodeid];
		/* Pick a nearby node */
		if (!node_online(node))
			node = nearby_node(apicid);
	}
	numa_set_node(cpu, node);
#endif
}

static void early_init_amd_mc(struct cpuinfo_x86 *c)
{
#ifdef CONFIG_SMP
	unsigned bits, ecx;

	/* Multi core CPU? */
	if (c->extended_cpuid_level < 0x80000008)
		return;

	ecx = cpuid_ecx(0x80000008);

	c->x86_max_cores = (ecx & 0xff) + 1;

	/* CPU telling us the core id bits shift? */
	bits = (ecx >> 12) & 0xF;

	/* Otherwise recompute */
	if (bits == 0) {
		while ((1 << bits) < c->x86_max_cores)
			bits++;
	}

	c->x86_coreid_bits = bits;
#endif
}

static void bsp_init_amd(struct cpuinfo_x86 *c)
{

#ifdef CONFIG_X86_64
	if (c->x86 >= 0xf) {
		unsigned long long tseg;

		/*
		 * Split up direct mapping around the TSEG SMM area.
		 * Don't do it for gbpages because there seems very little
		 * benefit in doing so.
		 */
		if (!rdmsrl_safe(MSR_K8_TSEG_ADDR, &tseg)) {
			unsigned long pfn = tseg >> PAGE_SHIFT;

			pr_debug("tseg: %010llx\n", tseg);
			if (pfn_range_is_mapped(pfn, pfn + 1))
				set_memory_4k((unsigned long)__va(tseg), 1);
		}
	}
#endif

	if (cpu_has(c, X86_FEATURE_CONSTANT_TSC)) {

		if (c->x86 > 0x10 ||
		    (c->x86 == 0x10 && c->x86_model >= 0x2)) {
			u64 val;

			rdmsrl(MSR_K7_HWCR, val);
			if (!(val & BIT(24)))
				pr_warn(FW_BUG "TSC doesn't count with P0 frequency!\n");
		}
	}

	if (c->x86 == 0x15) {
		unsigned long upperbit;
		u32 cpuid, assoc;

		cpuid	 = cpuid_edx(0x80000005);
		assoc	 = cpuid >> 16 & 0xff;
		upperbit = ((cpuid >> 24) << 10) / assoc;

		va_align.mask	  = (upperbit - 1) & PAGE_MASK;
		va_align.flags    = ALIGN_VA_32 | ALIGN_VA_64;

		/* A random value per boot for bit slice [12:upper_bit) */
		va_align.bits = get_random_int() & va_align.mask;
	}

	if (cpu_has(c, X86_FEATURE_MWAITX))
		use_mwaitx_delay();

	if (boot_cpu_has(X86_FEATURE_TOPOEXT)) {
		u32 ecx;

		ecx = cpuid_ecx(0x8000001e);
		nodes_per_socket = ((ecx >> 8) & 7) + 1;
	} else if (boot_cpu_has(X86_FEATURE_NODEID_MSR)) {
		u64 value;

		rdmsrl(MSR_FAM10H_NODE_ID, value);
		nodes_per_socket = ((value >> 3) & 7) + 1;
	}

<<<<<<< HEAD
	if (c->x86 >= 0x15 && c->x86 <= 0x17) {
=======
	if (!boot_cpu_has(X86_FEATURE_AMD_SSBD) &&
	    !boot_cpu_has(X86_FEATURE_VIRT_SSBD) &&
	    c->x86 >= 0x15 && c->x86 <= 0x17) {
>>>>>>> e021bb4f
		unsigned int bit;

		switch (c->x86) {
		case 0x15: bit = 54; break;
		case 0x16: bit = 33; break;
		case 0x17: bit = 10; break;
		default: return;
		}
		/*
		 * Try to cache the base value so further operations can
		 * avoid RMW. If that faults, do not enable SSBD.
		 */
		if (!rdmsrl_safe(MSR_AMD64_LS_CFG, &x86_amd_ls_cfg_base)) {
			setup_force_cpu_cap(X86_FEATURE_LS_CFG_SSBD);
			setup_force_cpu_cap(X86_FEATURE_SSBD);
			x86_amd_ls_cfg_ssbd_mask = 1ULL << bit;
		}
	}
<<<<<<< HEAD
=======
}

static void early_detect_mem_encrypt(struct cpuinfo_x86 *c)
{
	u64 msr;

	/*
	 * BIOS support is required for SME and SEV.
	 *   For SME: If BIOS has enabled SME then adjust x86_phys_bits by
	 *	      the SME physical address space reduction value.
	 *	      If BIOS has not enabled SME then don't advertise the
	 *	      SME feature (set in scattered.c).
	 *   For SEV: If BIOS has not enabled SEV then don't advertise the
	 *            SEV feature (set in scattered.c).
	 *
	 *   In all cases, since support for SME and SEV requires long mode,
	 *   don't advertise the feature under CONFIG_X86_32.
	 */
	if (cpu_has(c, X86_FEATURE_SME) || cpu_has(c, X86_FEATURE_SEV)) {
		/* Check if memory encryption is enabled */
		rdmsrl(MSR_K8_SYSCFG, msr);
		if (!(msr & MSR_K8_SYSCFG_MEM_ENCRYPT))
			goto clear_all;

		/*
		 * Always adjust physical address bits. Even though this
		 * will be a value above 32-bits this is still done for
		 * CONFIG_X86_32 so that accurate values are reported.
		 */
		c->x86_phys_bits -= (cpuid_ebx(0x8000001f) >> 6) & 0x3f;

		if (IS_ENABLED(CONFIG_X86_32))
			goto clear_all;

		rdmsrl(MSR_K7_HWCR, msr);
		if (!(msr & MSR_K7_HWCR_SMMLOCK))
			goto clear_sev;

		return;

clear_all:
		clear_cpu_cap(c, X86_FEATURE_SME);
clear_sev:
		clear_cpu_cap(c, X86_FEATURE_SEV);
	}
>>>>>>> e021bb4f
}

static void early_init_amd(struct cpuinfo_x86 *c)
{
	u64 value;
	u32 dummy;

	early_init_amd_mc(c);

#ifdef CONFIG_X86_32
	if (c->x86 == 6)
		set_cpu_cap(c, X86_FEATURE_K7);
#endif

	if (c->x86 >= 0xf)
		set_cpu_cap(c, X86_FEATURE_K8);

	rdmsr_safe(MSR_AMD64_PATCH_LEVEL, &c->microcode, &dummy);

	/*
	 * c->x86_power is 8000_0007 edx. Bit 8 is TSC runs at constant rate
	 * with P/T states and does not stop in deep C-states
	 */
	if (c->x86_power & (1 << 8)) {
		set_cpu_cap(c, X86_FEATURE_CONSTANT_TSC);
		set_cpu_cap(c, X86_FEATURE_NONSTOP_TSC);
	}

	/* Bit 12 of 8000_0007 edx is accumulated power mechanism. */
	if (c->x86_power & BIT(12))
		set_cpu_cap(c, X86_FEATURE_ACC_POWER);

#ifdef CONFIG_X86_64
	set_cpu_cap(c, X86_FEATURE_SYSCALL32);
#else
	/*  Set MTRR capability flag if appropriate */
	if (c->x86 == 5)
		if (c->x86_model == 13 || c->x86_model == 9 ||
		    (c->x86_model == 8 && c->x86_stepping >= 8))
			set_cpu_cap(c, X86_FEATURE_K6_MTRR);
#endif
#if defined(CONFIG_X86_LOCAL_APIC) && defined(CONFIG_PCI)
	/*
	 * ApicID can always be treated as an 8-bit value for AMD APIC versions
	 * >= 0x10, but even old K8s came out of reset with version 0x10. So, we
	 * can safely set X86_FEATURE_EXTD_APICID unconditionally for families
	 * after 16h.
	 */
	if (boot_cpu_has(X86_FEATURE_APIC)) {
		if (c->x86 > 0x16)
			set_cpu_cap(c, X86_FEATURE_EXTD_APICID);
		else if (c->x86 >= 0xf) {
			/* check CPU config space for extended APIC ID */
			unsigned int val;

			val = read_pci_config(0, 24, 0, 0x68);
			if ((val >> 17 & 0x3) == 0x3)
				set_cpu_cap(c, X86_FEATURE_EXTD_APICID);
		}
	}
#endif

	/*
	 * This is only needed to tell the kernel whether to use VMCALL
	 * and VMMCALL.  VMMCALL is never executed except under virt, so
	 * we can set it unconditionally.
	 */
	set_cpu_cap(c, X86_FEATURE_VMMCALL);

	/* F16h erratum 793, CVE-2013-6885 */
	if (c->x86 == 0x16 && c->x86_model <= 0xf)
		msr_set_bit(MSR_AMD64_LS_CFG, 15);

	/*
	 * Check whether the machine is affected by erratum 400. This is
	 * used to select the proper idle routine and to enable the check
	 * whether the machine is affected in arch_post_acpi_init(), which
	 * sets the X86_BUG_AMD_APIC_C1E bug depending on the MSR check.
	 */
	if (cpu_has_amd_erratum(c, amd_erratum_400))
		set_cpu_bug(c, X86_BUG_AMD_E400);

	early_detect_mem_encrypt(c);

	/* Re-enable TopologyExtensions if switched off by BIOS */
	if (c->x86 == 0x15 &&
	    (c->x86_model >= 0x10 && c->x86_model <= 0x6f) &&
	    !cpu_has(c, X86_FEATURE_TOPOEXT)) {

		if (msr_set_bit(0xc0011005, 54) > 0) {
			rdmsrl(0xc0011005, value);
			if (value & BIT_64(54)) {
				set_cpu_cap(c, X86_FEATURE_TOPOEXT);
				pr_info_once(FW_INFO "CPU: Re-enabling disabled Topology Extensions Support.\n");
			}
		}
	}

<<<<<<< HEAD
	/* Re-enable TopologyExtensions if switched off by BIOS */
	if (c->x86 == 0x15 &&
	    (c->x86_model >= 0x10 && c->x86_model <= 0x6f) &&
	    !cpu_has(c, X86_FEATURE_TOPOEXT)) {

		if (msr_set_bit(0xc0011005, 54) > 0) {
			rdmsrl(0xc0011005, value);
			if (value & BIT_64(54)) {
				set_cpu_cap(c, X86_FEATURE_TOPOEXT);
				pr_info_once(FW_INFO "CPU: Re-enabling disabled Topology Extensions Support.\n");
			}
		}
	}

=======
>>>>>>> e021bb4f
	amd_get_topology_early(c);
}

static void init_amd_k8(struct cpuinfo_x86 *c)
{
	u32 level;
	u64 value;

	/* On C+ stepping K8 rep microcode works well for copy/memset */
	level = cpuid_eax(1);
	if ((level >= 0x0f48 && level < 0x0f50) || level >= 0x0f58)
		set_cpu_cap(c, X86_FEATURE_REP_GOOD);

	/*
	 * Some BIOSes incorrectly force this feature, but only K8 revision D
	 * (model = 0x14) and later actually support it.
	 * (AMD Erratum #110, docId: 25759).
	 */
	if (c->x86_model < 0x14 && cpu_has(c, X86_FEATURE_LAHF_LM)) {
		clear_cpu_cap(c, X86_FEATURE_LAHF_LM);
		if (!rdmsrl_amd_safe(0xc001100d, &value)) {
			value &= ~BIT_64(32);
			wrmsrl_amd_safe(0xc001100d, value);
		}
	}

	if (!c->x86_model_id[0])
		strcpy(c->x86_model_id, "Hammer");

#ifdef CONFIG_SMP
	/*
	 * Disable TLB flush filter by setting HWCR.FFDIS on K8
	 * bit 6 of msr C001_0015
	 *
	 * Errata 63 for SH-B3 steppings
	 * Errata 122 for all steppings (F+ have it disabled by default)
	 */
	msr_set_bit(MSR_K7_HWCR, 6);
#endif
	set_cpu_bug(c, X86_BUG_SWAPGS_FENCE);
}

static void init_amd_gh(struct cpuinfo_x86 *c)
{
#ifdef CONFIG_MMCONF_FAM10H
	/* do this for boot cpu */
	if (c == &boot_cpu_data)
		check_enable_amd_mmconf_dmi();

	fam10h_check_enable_mmcfg();
#endif

	/*
	 * Disable GART TLB Walk Errors on Fam10h. We do this here because this
	 * is always needed when GART is enabled, even in a kernel which has no
	 * MCE support built in. BIOS should disable GartTlbWlk Errors already.
	 * If it doesn't, we do it here as suggested by the BKDG.
	 *
	 * Fixes: https://bugzilla.kernel.org/show_bug.cgi?id=33012
	 */
	msr_set_bit(MSR_AMD64_MCx_MASK(4), 10);

	/*
	 * On family 10h BIOS may not have properly enabled WC+ support, causing
	 * it to be converted to CD memtype. This may result in performance
	 * degradation for certain nested-paging guests. Prevent this conversion
	 * by clearing bit 24 in MSR_AMD64_BU_CFG2.
	 *
	 * NOTE: we want to use the _safe accessors so as not to #GP kvm
	 * guests on older kvm hosts.
	 */
	msr_clear_bit(MSR_AMD64_BU_CFG2, 24);

	if (cpu_has_amd_erratum(c, amd_erratum_383))
		set_cpu_bug(c, X86_BUG_AMD_TLB_MMATCH);
}

#define MSR_AMD64_DE_CFG	0xC0011029

static void init_amd_ln(struct cpuinfo_x86 *c)
{
	/*
	 * Apply erratum 665 fix unconditionally so machines without a BIOS
	 * fix work.
	 */
	msr_set_bit(MSR_AMD64_DE_CFG, 31);
}

static void init_amd_bd(struct cpuinfo_x86 *c)
{
	u64 value;

	/*
	 * The way access filter has a performance penalty on some workloads.
	 * Disable it on the affected CPUs.
	 */
	if ((c->x86_model >= 0x02) && (c->x86_model < 0x20)) {
		if (!rdmsrl_safe(MSR_F15H_IC_CFG, &value) && !(value & 0x1E)) {
			value |= 0x1E;
			wrmsrl_safe(MSR_F15H_IC_CFG, value);
		}
	}
}

static void init_amd_zn(struct cpuinfo_x86 *c)
{
	set_cpu_cap(c, X86_FEATURE_ZEN);
	/*
	 * Fix erratum 1076: CPB feature bit not being set in CPUID. It affects
	 * all up to and including B1.
	 */
	if (c->x86_model <= 1 && c->x86_stepping <= 1)
		set_cpu_cap(c, X86_FEATURE_CPB);
}

static void init_amd(struct cpuinfo_x86 *c)
{
	early_init_amd(c);

	/*
	 * Bit 31 in normal CPUID used for nonstandard 3DNow ID;
	 * 3DNow is IDd by bit 31 in extended CPUID (1*32+31) anyway
	 */
	clear_cpu_cap(c, 0*32+31);

	if (c->x86 >= 0x10)
		set_cpu_cap(c, X86_FEATURE_REP_GOOD);

	/* get apicid instead of initial apic id from cpuid */
	c->apicid = hard_smp_processor_id();

	/* K6s reports MCEs but don't actually have all the MSRs */
	if (c->x86 < 6)
		clear_cpu_cap(c, X86_FEATURE_MCE);

	switch (c->x86) {
	case 4:    init_amd_k5(c); break;
	case 5:    init_amd_k6(c); break;
	case 6:	   init_amd_k7(c); break;
	case 0xf:  init_amd_k8(c); break;
	case 0x10: init_amd_gh(c); break;
	case 0x12: init_amd_ln(c); break;
	case 0x15: init_amd_bd(c); break;
	case 0x17: init_amd_zn(c); break;
	}

	/*
	 * Enable workaround for FXSAVE leak on CPUs
	 * without a XSaveErPtr feature
	 */
	if ((c->x86 >= 6) && (!cpu_has(c, X86_FEATURE_XSAVEERPTR)))
		set_cpu_bug(c, X86_BUG_FXSAVE_LEAK);

	cpu_detect_cache_sizes(c);

	amd_detect_cmp(c);
<<<<<<< HEAD
=======
	amd_get_topology(c);
>>>>>>> e021bb4f
	srat_detect_node(c);

	init_amd_cacheinfo(c);

	if (cpu_has(c, X86_FEATURE_XMM2)) {
		unsigned long long val;
		int ret;

		/*
		 * A serializing LFENCE has less overhead than MFENCE, so
		 * use it for execution serialization.  On families which
		 * don't have that MSR, LFENCE is already serializing.
		 * msr_set_bit() uses the safe accessors, too, even if the MSR
		 * is not present.
		 */
		msr_set_bit(MSR_F10H_DECFG,
			    MSR_F10H_DECFG_LFENCE_SERIALIZE_BIT);

		/*
		 * Verify that the MSR write was successful (could be running
		 * under a hypervisor) and only then assume that LFENCE is
		 * serializing.
		 */
		ret = rdmsrl_safe(MSR_F10H_DECFG, &val);
		if (!ret && (val & MSR_F10H_DECFG_LFENCE_SERIALIZE)) {
			/* A serializing LFENCE stops RDTSC speculation */
			set_cpu_cap(c, X86_FEATURE_LFENCE_RDTSC);
		} else {
			/* MFENCE stops RDTSC speculation */
			set_cpu_cap(c, X86_FEATURE_MFENCE_RDTSC);
		}
	}

	/*
	 * Family 0x12 and above processors have APIC timer
	 * running in deep C states.
	 */
	if (c->x86 > 0x11)
		set_cpu_cap(c, X86_FEATURE_ARAT);

	/* 3DNow or LM implies PREFETCHW */
	if (!cpu_has(c, X86_FEATURE_3DNOWPREFETCH))
		if (cpu_has(c, X86_FEATURE_3DNOW) || cpu_has(c, X86_FEATURE_LM))
			set_cpu_cap(c, X86_FEATURE_3DNOWPREFETCH);

	/* AMD CPUs don't reset SS attributes on SYSRET, Xen does. */
	if (!cpu_has(c, X86_FEATURE_XENPV))
		set_cpu_bug(c, X86_BUG_SYSRET_SS_ATTRS);
}

#ifdef CONFIG_X86_32
static unsigned int amd_size_cache(struct cpuinfo_x86 *c, unsigned int size)
{
	/* AMD errata T13 (order #21922) */
	if (c->x86 == 6) {
		/* Duron Rev A0 */
		if (c->x86_model == 3 && c->x86_stepping == 0)
			size = 64;
		/* Tbird rev A1/A2 */
		if (c->x86_model == 4 &&
			(c->x86_stepping == 0 || c->x86_stepping == 1))
			size = 256;
	}
	return size;
}
#endif

static void cpu_detect_tlb_amd(struct cpuinfo_x86 *c)
{
	u32 ebx, eax, ecx, edx;
	u16 mask = 0xfff;

	if (c->x86 < 0xf)
		return;

	if (c->extended_cpuid_level < 0x80000006)
		return;

	cpuid(0x80000006, &eax, &ebx, &ecx, &edx);

	tlb_lld_4k[ENTRIES] = (ebx >> 16) & mask;
	tlb_lli_4k[ENTRIES] = ebx & mask;

	/*
	 * K8 doesn't have 2M/4M entries in the L2 TLB so read out the L1 TLB
	 * characteristics from the CPUID function 0x80000005 instead.
	 */
	if (c->x86 == 0xf) {
		cpuid(0x80000005, &eax, &ebx, &ecx, &edx);
		mask = 0xff;
	}

	/* Handle DTLB 2M and 4M sizes, fall back to L1 if L2 is disabled */
	if (!((eax >> 16) & mask))
		tlb_lld_2m[ENTRIES] = (cpuid_eax(0x80000005) >> 16) & 0xff;
	else
		tlb_lld_2m[ENTRIES] = (eax >> 16) & mask;

	/* a 4M entry uses two 2M entries */
	tlb_lld_4m[ENTRIES] = tlb_lld_2m[ENTRIES] >> 1;

	/* Handle ITLB 2M and 4M sizes, fall back to L1 if L2 is disabled */
	if (!(eax & mask)) {
		/* Erratum 658 */
		if (c->x86 == 0x15 && c->x86_model <= 0x1f) {
			tlb_lli_2m[ENTRIES] = 1024;
		} else {
			cpuid(0x80000005, &eax, &ebx, &ecx, &edx);
			tlb_lli_2m[ENTRIES] = eax & 0xff;
		}
	} else
		tlb_lli_2m[ENTRIES] = eax & mask;

	tlb_lli_4m[ENTRIES] = tlb_lli_2m[ENTRIES] >> 1;
}

static const struct cpu_dev amd_cpu_dev = {
	.c_vendor	= "AMD",
	.c_ident	= { "AuthenticAMD" },
#ifdef CONFIG_X86_32
	.legacy_models = {
		{ .family = 4, .model_names =
		  {
			  [3] = "486 DX/2",
			  [7] = "486 DX/2-WB",
			  [8] = "486 DX/4",
			  [9] = "486 DX/4-WB",
			  [14] = "Am5x86-WT",
			  [15] = "Am5x86-WB"
		  }
		},
	},
	.legacy_cache_size = amd_size_cache,
#endif
	.c_early_init   = early_init_amd,
	.c_detect_tlb	= cpu_detect_tlb_amd,
	.c_bsp_init	= bsp_init_amd,
	.c_init		= init_amd,
	.c_x86_vendor	= X86_VENDOR_AMD,
};

cpu_dev_register(amd_cpu_dev);

/*
 * AMD errata checking
 *
 * Errata are defined as arrays of ints using the AMD_LEGACY_ERRATUM() or
 * AMD_OSVW_ERRATUM() macros. The latter is intended for newer errata that
 * have an OSVW id assigned, which it takes as first argument. Both take a
 * variable number of family-specific model-stepping ranges created by
 * AMD_MODEL_RANGE().
 *
 * Example:
 *
 * const int amd_erratum_319[] =
 *	AMD_LEGACY_ERRATUM(AMD_MODEL_RANGE(0x10, 0x2, 0x1, 0x4, 0x2),
 *			   AMD_MODEL_RANGE(0x10, 0x8, 0x0, 0x8, 0x0),
 *			   AMD_MODEL_RANGE(0x10, 0x9, 0x0, 0x9, 0x0));
 */

#define AMD_LEGACY_ERRATUM(...)		{ -1, __VA_ARGS__, 0 }
#define AMD_OSVW_ERRATUM(osvw_id, ...)	{ osvw_id, __VA_ARGS__, 0 }
#define AMD_MODEL_RANGE(f, m_start, s_start, m_end, s_end) \
	((f << 24) | (m_start << 16) | (s_start << 12) | (m_end << 4) | (s_end))
#define AMD_MODEL_RANGE_FAMILY(range)	(((range) >> 24) & 0xff)
#define AMD_MODEL_RANGE_START(range)	(((range) >> 12) & 0xfff)
#define AMD_MODEL_RANGE_END(range)	((range) & 0xfff)

static const int amd_erratum_400[] =
	AMD_OSVW_ERRATUM(1, AMD_MODEL_RANGE(0xf, 0x41, 0x2, 0xff, 0xf),
			    AMD_MODEL_RANGE(0x10, 0x2, 0x1, 0xff, 0xf));

static const int amd_erratum_383[] =
	AMD_OSVW_ERRATUM(3, AMD_MODEL_RANGE(0x10, 0, 0, 0xff, 0xf));


static bool cpu_has_amd_erratum(struct cpuinfo_x86 *cpu, const int *erratum)
{
	int osvw_id = *erratum++;
	u32 range;
	u32 ms;

	if (osvw_id >= 0 && osvw_id < 65536 &&
	    cpu_has(cpu, X86_FEATURE_OSVW)) {
		u64 osvw_len;

		rdmsrl(MSR_AMD64_OSVW_ID_LENGTH, osvw_len);
		if (osvw_id < osvw_len) {
			u64 osvw_bits;

			rdmsrl(MSR_AMD64_OSVW_STATUS + (osvw_id >> 6),
			    osvw_bits);
			return osvw_bits & (1ULL << (osvw_id & 0x3f));
		}
	}

	/* OSVW unavailable or ID unknown, match family-model-stepping range */
	ms = (cpu->x86_model << 4) | cpu->x86_stepping;
	while ((range = *erratum++))
		if ((cpu->x86 == AMD_MODEL_RANGE_FAMILY(range)) &&
		    (ms >= AMD_MODEL_RANGE_START(range)) &&
		    (ms <= AMD_MODEL_RANGE_END(range)))
			return true;

	return false;
}

void set_dr_addr_mask(unsigned long mask, int dr)
{
	if (!boot_cpu_has(X86_FEATURE_BPEXT))
		return;

	switch (dr) {
	case 0:
		wrmsr(MSR_F16H_DR0_ADDR_MASK, mask, 0);
		break;
	case 1:
	case 2:
	case 3:
		wrmsr(MSR_F16H_DR1_ADDR_MASK - 1 + dr, mask, 0);
		break;
	default:
		break;
	}
}<|MERGE_RESOLUTION|>--- conflicted
+++ resolved
@@ -392,10 +392,6 @@
 	c->phys_proc_id = c->initial_apicid >> bits;
 	/* use socket ID also for last level cache */
 	per_cpu(cpu_llc_id, cpu) = c->phys_proc_id;
-<<<<<<< HEAD
-	amd_get_topology(c);
-=======
->>>>>>> e021bb4f
 }
 
 u16 amd_get_nb_id(int cpu)
@@ -551,13 +547,9 @@
 		nodes_per_socket = ((value >> 3) & 7) + 1;
 	}
 
-<<<<<<< HEAD
-	if (c->x86 >= 0x15 && c->x86 <= 0x17) {
-=======
 	if (!boot_cpu_has(X86_FEATURE_AMD_SSBD) &&
 	    !boot_cpu_has(X86_FEATURE_VIRT_SSBD) &&
 	    c->x86 >= 0x15 && c->x86 <= 0x17) {
->>>>>>> e021bb4f
 		unsigned int bit;
 
 		switch (c->x86) {
@@ -576,8 +568,6 @@
 			x86_amd_ls_cfg_ssbd_mask = 1ULL << bit;
 		}
 	}
-<<<<<<< HEAD
-=======
 }
 
 static void early_detect_mem_encrypt(struct cpuinfo_x86 *c)
@@ -623,7 +613,6 @@
 clear_sev:
 		clear_cpu_cap(c, X86_FEATURE_SEV);
 	}
->>>>>>> e021bb4f
 }
 
 static void early_init_amd(struct cpuinfo_x86 *c)
@@ -722,23 +711,6 @@
 		}
 	}
 
-<<<<<<< HEAD
-	/* Re-enable TopologyExtensions if switched off by BIOS */
-	if (c->x86 == 0x15 &&
-	    (c->x86_model >= 0x10 && c->x86_model <= 0x6f) &&
-	    !cpu_has(c, X86_FEATURE_TOPOEXT)) {
-
-		if (msr_set_bit(0xc0011005, 54) > 0) {
-			rdmsrl(0xc0011005, value);
-			if (value & BIT_64(54)) {
-				set_cpu_cap(c, X86_FEATURE_TOPOEXT);
-				pr_info_once(FW_INFO "CPU: Re-enabling disabled Topology Extensions Support.\n");
-			}
-		}
-	}
-
-=======
->>>>>>> e021bb4f
 	amd_get_topology_early(c);
 }
 
@@ -895,10 +867,7 @@
 	cpu_detect_cache_sizes(c);
 
 	amd_detect_cmp(c);
-<<<<<<< HEAD
-=======
 	amd_get_topology(c);
->>>>>>> e021bb4f
 	srat_detect_node(c);
 
 	init_amd_cacheinfo(c);
