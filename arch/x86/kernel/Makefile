--- conflicted
+++ resolved
@@ -71,10 +71,6 @@
 obj-$(CONFIG_KEXEC)		+= machine_kexec_$(BITS).o
 obj-$(CONFIG_KEXEC)		+= relocate_kernel_$(BITS).o crash.o
 obj-$(CONFIG_CRASH_DUMP)	+= crash_dump_$(BITS).o
-<<<<<<< HEAD
-=======
-obj-$(CONFIG_X86_VSMP)		+= vsmp_64.o
->>>>>>> 2e572895
 obj-$(CONFIG_KPROBES)		+= kprobes.o
 obj-$(CONFIG_MODULES)		+= module_$(BITS).o
 obj-$(CONFIG_EFI) 		+= efi.o efi_$(BITS).o efi_stub_$(BITS).o
@@ -124,8 +120,5 @@
 	obj-$(CONFIG_AMD_IOMMU)		+= amd_iommu_init.o amd_iommu.o
 
 	obj-$(CONFIG_PCI_MMCONFIG)	+= mmconf-fam10h_64.o
-<<<<<<< HEAD
 	obj-y				+= vsmp_64.o
-=======
->>>>>>> 2e572895
 endif