/* SPDX-License-Identifier: GPL-2.0 */
#ifndef _ASM_X86_EFI_H
#define _ASM_X86_EFI_H

#include <asm/fpu/api.h>
#include <asm/pgtable.h>
#include <asm/processor-flags.h>
#include <asm/tlb.h>
#include <asm/nospec-branch.h>
<<<<<<< HEAD
=======
#include <asm/mmu_context.h>
>>>>>>> e021bb4f

/*
 * We map the EFI regions needed for runtime services non-contiguously,
 * with preserved alignment on virtual addresses starting from -4G down
 * for a total max space of 64G. This way, we provide for stable runtime
 * services addresses across kernels so that a kexec'd kernel can still
 * use them.
 *
 * This is the main reason why we're doing stable VA mappings for RT
 * services.
 *
 * This flag is used in conjuction with a chicken bit called
 * "efi=old_map" which can be used as a fallback to the old runtime
 * services mapping method in case there's some b0rkage with a
 * particular EFI implementation (haha, it is hard to hold up the
 * sarcasm here...).
 */
#define EFI_OLD_MEMMAP		EFI_ARCH_1

#define EFI32_LOADER_SIGNATURE	"EL32"
#define EFI64_LOADER_SIGNATURE	"EL64"

#define MAX_CMDLINE_ADDRESS	UINT_MAX

#define ARCH_EFI_IRQ_FLAGS_MASK	X86_EFLAGS_IF

#ifdef CONFIG_X86_32

extern asmlinkage unsigned long efi_call_phys(void *, ...);

#define arch_efi_call_virt_setup()					\
({									\
	kernel_fpu_begin();						\
	firmware_restrict_branch_speculation_start();			\
})

#define arch_efi_call_virt_teardown()					\
({									\
	firmware_restrict_branch_speculation_end();			\
	kernel_fpu_end();						\
})


/*
 * Wrap all the virtual calls in a way that forces the parameters on the stack.
 */
#define arch_efi_call_virt(p, f, args...)				\
({									\
	((efi_##f##_t __attribute__((regparm(0)))*) p->f)(args);	\
})

#define efi_ioremap(addr, size, type, attr)	ioremap_cache(addr, size)

#else /* !CONFIG_X86_32 */

#define EFI_LOADER_SIGNATURE	"EL64"

extern asmlinkage u64 efi_call(void *fp, ...);

#define efi_call_phys(f, args...)		efi_call((f), args)

/*
 * struct efi_scratch - Scratch space used while switching to/from efi_mm
 * @phys_stack: stack used during EFI Mixed Mode
 * @prev_mm:    store/restore stolen mm_struct while switching to/from efi_mm
 */
struct efi_scratch {
	u64			phys_stack;
	struct mm_struct	*prev_mm;
} __packed;

#define arch_efi_call_virt_setup()					\
({									\
	efi_sync_low_kernel_mappings();					\
	preempt_disable();						\
	__kernel_fpu_begin();						\
	firmware_restrict_branch_speculation_start();			\
									\
	if (!efi_enabled(EFI_OLD_MEMMAP))				\
		efi_switch_mm(&efi_mm);					\
})

#define arch_efi_call_virt(p, f, args...)				\
	efi_call((void *)p->f, args)					\

#define arch_efi_call_virt_teardown()					\
({									\
	if (!efi_enabled(EFI_OLD_MEMMAP))				\
		efi_switch_mm(efi_scratch.prev_mm);			\
									\
	firmware_restrict_branch_speculation_end();			\
	__kernel_fpu_end();						\
	preempt_enable();						\
})

extern void __iomem *__init efi_ioremap(unsigned long addr, unsigned long size,
					u32 type, u64 attribute);

#ifdef CONFIG_KASAN
/*
 * CONFIG_KASAN may redefine memset to __memset.  __memset function is present
 * only in kernel binary.  Since the EFI stub linked into a separate binary it
 * doesn't have __memset().  So we should use standard memset from
 * arch/x86/boot/compressed/string.c.  The same applies to memcpy and memmove.
 */
#undef memcpy
#undef memset
#undef memmove
#endif

#endif /* CONFIG_X86_32 */

extern struct efi_scratch efi_scratch;
extern void __init efi_set_executable(efi_memory_desc_t *md, bool executable);
extern int __init efi_memblock_x86_reserve_range(void);
extern pgd_t * __init efi_call_phys_prolog(void);
extern void __init efi_call_phys_epilog(pgd_t *save_pgd);
extern void __init efi_print_memmap(void);
extern void __init efi_memory_uc(u64 addr, unsigned long size);
extern void __init efi_map_region(efi_memory_desc_t *md);
extern void __init efi_map_region_fixed(efi_memory_desc_t *md);
extern void efi_sync_low_kernel_mappings(void);
extern int __init efi_alloc_page_tables(void);
extern int __init efi_setup_page_tables(unsigned long pa_memmap, unsigned num_pages);
extern void __init old_map_region(efi_memory_desc_t *md);
extern void __init runtime_code_page_mkexec(void);
extern void __init efi_runtime_update_mappings(void);
extern void __init efi_dump_pagetable(void);
extern void __init efi_apply_memmap_quirks(void);
extern int __init efi_reuse_config(u64 tables, int nr_tables);
extern void efi_delete_dummy_variable(void);
extern void efi_switch_mm(struct mm_struct *mm);

struct efi_setup_data {
	u64 fw_vendor;
	u64 runtime;
	u64 tables;
	u64 smbios;
	u64 reserved[8];
};

extern u64 efi_setup;

#ifdef CONFIG_EFI

static inline bool efi_is_native(void)
{
	return IS_ENABLED(CONFIG_X86_64) == efi_enabled(EFI_64BIT);
}

static inline bool efi_runtime_supported(void)
{
	if (efi_is_native())
		return true;

	if (IS_ENABLED(CONFIG_EFI_MIXED) && !efi_enabled(EFI_OLD_MEMMAP))
		return true;

	return false;
}

extern struct console early_efi_console;
extern void parse_efi_setup(u64 phys_addr, u32 data_len);

extern void efifb_setup_from_dmi(struct screen_info *si, const char *opt);

#ifdef CONFIG_EFI_MIXED
extern void efi_thunk_runtime_setup(void);
extern efi_status_t efi_thunk_set_virtual_address_map(
	void *phys_set_virtual_address_map,
	unsigned long memory_map_size,
	unsigned long descriptor_size,
	u32 descriptor_version,
	efi_memory_desc_t *virtual_map);
#else
static inline void efi_thunk_runtime_setup(void) {}
static inline efi_status_t efi_thunk_set_virtual_address_map(
	void *phys_set_virtual_address_map,
	unsigned long memory_map_size,
	unsigned long descriptor_size,
	u32 descriptor_version,
	efi_memory_desc_t *virtual_map)
{
	return EFI_SUCCESS;
}
#endif /* CONFIG_EFI_MIXED */


/* arch specific definitions used by the stub code */

struct efi_config {
	u64 image_handle;
	u64 table;
	u64 runtime_services;
	u64 boot_services;
	u64 text_output;
	efi_status_t (*call)(unsigned long, ...);
	bool is64;
} __packed;

__pure const struct efi_config *__efi_early(void);

static inline bool efi_is_64bit(void)
{
	if (!IS_ENABLED(CONFIG_X86_64))
		return false;

	if (!IS_ENABLED(CONFIG_EFI_MIXED))
		return true;

	return __efi_early()->is64;
}

#define efi_table_attr(table, attr, instance)				\
	(efi_is_64bit() ?						\
		((table##_64_t *)(unsigned long)instance)->attr :	\
		((table##_32_t *)(unsigned long)instance)->attr)

#define efi_call_proto(protocol, f, instance, ...)			\
	__efi_early()->call(efi_table_attr(protocol, f, instance),	\
		instance, ##__VA_ARGS__)

#define efi_call_early(f, ...)						\
	__efi_early()->call(efi_table_attr(efi_boot_services, f,	\
		__efi_early()->boot_services), __VA_ARGS__)

#define __efi_call_early(f, ...)					\
	__efi_early()->call((unsigned long)f, __VA_ARGS__);

#define efi_call_runtime(f, ...)					\
	__efi_early()->call(efi_table_attr(efi_runtime_services, f,	\
		__efi_early()->runtime_services), __VA_ARGS__)

extern bool efi_reboot_required(void);

#else
static inline void parse_efi_setup(u64 phys_addr, u32 data_len) {}
static inline bool efi_reboot_required(void)
{
	return false;
}
#endif /* CONFIG_EFI */

#endif /* _ASM_X86_EFI_H */<|MERGE_RESOLUTION|>--- conflicted
+++ resolved
@@ -7,10 +7,7 @@
 #include <asm/processor-flags.h>
 #include <asm/tlb.h>
 #include <asm/nospec-branch.h>
-<<<<<<< HEAD
-=======
 #include <asm/mmu_context.h>
->>>>>>> e021bb4f
 
 /*
  * We map the EFI regions needed for runtime services non-contiguously,
