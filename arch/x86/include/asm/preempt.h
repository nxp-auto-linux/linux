--- conflicted
+++ resolved
@@ -90,14 +90,11 @@
  * reschedule.
  */
 static __always_inline bool ____preempt_count_dec_and_test(void)
-<<<<<<< HEAD
-=======
 {
 	return GEN_UNARY_RMWcc("decl", __preempt_count, e, __percpu_arg([var]));
 }
 
 static __always_inline bool __preempt_count_dec_and_test(void)
->>>>>>> fa578e9d
 {
 	if (____preempt_count_dec_and_test())
 		return true;
@@ -132,10 +129,6 @@
 {
 #ifdef CONFIG_PREEMPT_LAZY
 	u32 tmp;
-<<<<<<< HEAD
-
-=======
->>>>>>> fa578e9d
 	tmp = raw_cpu_read_4(__preempt_count);
 	if (tmp == preempt_offset)
 		return true;
@@ -144,10 +137,7 @@
 	tmp &= ~PREEMPT_NEED_RESCHED;
 	if (tmp != preempt_offset)
 		return false;
-<<<<<<< HEAD
-=======
 	/* XXX PREEMPT_LOCK_OFFSET */
->>>>>>> fa578e9d
 	if (current_thread_info()->preempt_lazy_count)
 		return false;
 	return test_thread_flag(TIF_NEED_RESCHED_LAZY);
