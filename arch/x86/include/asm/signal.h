/* SPDX-License-Identifier: GPL-2.0 */
#ifndef _ASM_X86_SIGNAL_H
#define _ASM_X86_SIGNAL_H

#ifndef __ASSEMBLY__
#include <linux/linkage.h>

/* Most things should be clean enough to redefine this at will, if care
   is taken to make libc match.  */

#define _NSIG		64

#ifdef __i386__
# define _NSIG_BPW	32
#else
# define _NSIG_BPW	64
#endif

#define _NSIG_WORDS	(_NSIG / _NSIG_BPW)

typedef unsigned long old_sigset_t;		/* at least 32 bits */

typedef struct {
	unsigned long sig[_NSIG_WORDS];
} sigset_t;

/* non-uapi in-kernel SA_FLAGS for those indicates ABI for a signal frame */
#define SA_IA32_ABI	0x02000000u
#define SA_X32_ABI	0x01000000u

/*
 * Because some traps use the IST stack, we must keep preemption
 * disabled while calling do_trap(), but do_trap() may call
 * force_sig_info() which will grab the signal spin_locks for the
<<<<<<< HEAD
 * task, which in PREEMPT_RT_FULL are mutexes.  By defining
=======
 * task, which in PREEMPT_RT are mutexes.  By defining
>>>>>>> fa578e9d
 * ARCH_RT_DELAYS_SIGNAL_SEND the force_sig_info() will set
 * TIF_NOTIFY_RESUME and set up the signal to be sent on exit of the
 * trap.
 */
<<<<<<< HEAD
#if defined(CONFIG_PREEMPT_RT_FULL)
=======
#if defined(CONFIG_PREEMPT_RT)
>>>>>>> fa578e9d
#define ARCH_RT_DELAYS_SIGNAL_SEND
#endif

#ifndef CONFIG_COMPAT
typedef sigset_t compat_sigset_t;
#endif

#endif /* __ASSEMBLY__ */
#include <uapi/asm/signal.h>
#ifndef __ASSEMBLY__
extern void do_signal(struct pt_regs *regs);

#define __ARCH_HAS_SA_RESTORER

#include <asm/asm.h>
#include <uapi/asm/sigcontext.h>

#ifdef __i386__

#define __HAVE_ARCH_SIG_BITOPS

#define sigaddset(set,sig)		    \
	(__builtin_constant_p(sig)	    \
	 ? __const_sigaddset((set), (sig))  \
	 : __gen_sigaddset((set), (sig)))

static inline void __gen_sigaddset(sigset_t *set, int _sig)
{
	asm("btsl %1,%0" : "+m"(*set) : "Ir"(_sig - 1) : "cc");
}

static inline void __const_sigaddset(sigset_t *set, int _sig)
{
	unsigned long sig = _sig - 1;
	set->sig[sig / _NSIG_BPW] |= 1 << (sig % _NSIG_BPW);
}

#define sigdelset(set, sig)		    \
	(__builtin_constant_p(sig)	    \
	 ? __const_sigdelset((set), (sig))  \
	 : __gen_sigdelset((set), (sig)))


static inline void __gen_sigdelset(sigset_t *set, int _sig)
{
	asm("btrl %1,%0" : "+m"(*set) : "Ir"(_sig - 1) : "cc");
}

static inline void __const_sigdelset(sigset_t *set, int _sig)
{
	unsigned long sig = _sig - 1;
	set->sig[sig / _NSIG_BPW] &= ~(1 << (sig % _NSIG_BPW));
}

static inline int __const_sigismember(sigset_t *set, int _sig)
{
	unsigned long sig = _sig - 1;
	return 1 & (set->sig[sig / _NSIG_BPW] >> (sig % _NSIG_BPW));
}

static inline int __gen_sigismember(sigset_t *set, int _sig)
{
	bool ret;
	asm("btl %2,%1" CC_SET(c)
	    : CC_OUT(c) (ret) : "m"(*set), "Ir"(_sig-1));
	return ret;
}

#define sigismember(set, sig)			\
	(__builtin_constant_p(sig)		\
	 ? __const_sigismember((set), (sig))	\
	 : __gen_sigismember((set), (sig)))

struct pt_regs;

#else /* __i386__ */

#undef __HAVE_ARCH_SIG_BITOPS

#endif /* !__i386__ */

#endif /* __ASSEMBLY__ */
#endif /* _ASM_X86_SIGNAL_H */<|MERGE_RESOLUTION|>--- conflicted
+++ resolved
@@ -32,20 +32,12 @@
  * Because some traps use the IST stack, we must keep preemption
  * disabled while calling do_trap(), but do_trap() may call
  * force_sig_info() which will grab the signal spin_locks for the
-<<<<<<< HEAD
- * task, which in PREEMPT_RT_FULL are mutexes.  By defining
-=======
  * task, which in PREEMPT_RT are mutexes.  By defining
->>>>>>> fa578e9d
  * ARCH_RT_DELAYS_SIGNAL_SEND the force_sig_info() will set
  * TIF_NOTIFY_RESUME and set up the signal to be sent on exit of the
  * trap.
  */
-<<<<<<< HEAD
-#if defined(CONFIG_PREEMPT_RT_FULL)
-=======
 #if defined(CONFIG_PREEMPT_RT)
->>>>>>> fa578e9d
 #define ARCH_RT_DELAYS_SIGNAL_SEND
 #endif
 
