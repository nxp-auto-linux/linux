--- conflicted
+++ resolved
@@ -39,13 +39,6 @@
 #define CR3_PCID_MASK	0xFFFull
 #define CR3_NOFLUSH	BIT_ULL(63)
 
-<<<<<<< HEAD
-#ifdef CONFIG_PAGE_TABLE_ISOLATION
-# define X86_CR3_PTI_PCID_USER_BIT	11
-#endif
-
-=======
->>>>>>> e021bb4f
 #else
 /*
  * CR3_ADDR_MASK needs at least bits 31:5 set on PAE systems, and we save
