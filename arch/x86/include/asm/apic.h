#ifndef _ASM_X86_APIC_H
#define _ASM_X86_APIC_H

#include <linux/cpumask.h>

#include <asm/alternative.h>
#include <asm/cpufeature.h>
#include <asm/apicdef.h>
#include <linux/atomic.h>
#include <asm/fixmap.h>
#include <asm/mpspec.h>
#include <asm/msr.h>
#include <asm/hardirq.h>

#define ARCH_APICTIMER_STOPS_ON_C3	1

/*
 * Debugging macros
 */
#define APIC_QUIET   0
#define APIC_VERBOSE 1
#define APIC_DEBUG   2

/* Macros for apic_extnmi which controls external NMI masking */
#define APIC_EXTNMI_BSP		0 /* Default */
#define APIC_EXTNMI_ALL		1
#define APIC_EXTNMI_NONE	2

/*
 * Define the default level of output to be very little
 * This can be turned up by using apic=verbose for more
 * information and apic=debug for _lots_ of information.
 * apic_verbosity is defined in apic.c
 */
#define apic_printk(v, s, a...) do {       \
		if ((v) <= apic_verbosity) \
			printk(s, ##a);    \
	} while (0)


#if defined(CONFIG_X86_LOCAL_APIC) && defined(CONFIG_X86_32)
extern void generic_apic_probe(void);
#else
static inline void generic_apic_probe(void)
{
}
#endif

#ifdef CONFIG_X86_LOCAL_APIC

extern unsigned int apic_verbosity;
extern int local_apic_timer_c2_ok;

extern int disable_apic;
extern unsigned int lapic_timer_frequency;

extern enum apic_intr_mode_id apic_intr_mode;
enum apic_intr_mode_id {
	APIC_PIC,
	APIC_VIRTUAL_WIRE,
	APIC_VIRTUAL_WIRE_NO_CONFIG,
	APIC_SYMMETRIC_IO,
	APIC_SYMMETRIC_IO_NO_ROUTING
};

#ifdef CONFIG_SMP
extern void __inquire_remote_apic(int apicid);
#else /* CONFIG_SMP */
static inline void __inquire_remote_apic(int apicid)
{
}
#endif /* CONFIG_SMP */

static inline void default_inquire_remote_apic(int apicid)
{
	if (apic_verbosity >= APIC_DEBUG)
		__inquire_remote_apic(apicid);
}

/*
 * With 82489DX we can't rely on apic feature bit
 * retrieved via cpuid but still have to deal with
 * such an apic chip so we assume that SMP configuration
 * is found from MP table (64bit case uses ACPI mostly
 * which set smp presence flag as well so we are safe
 * to use this helper too).
 */
static inline bool apic_from_smp_config(void)
{
	return smp_found_config && !disable_apic;
}

/*
 * Basic functions accessing APICs.
 */
#ifdef CONFIG_PARAVIRT
#include <asm/paravirt.h>
#endif

extern int setup_profiling_timer(unsigned int);

static inline void native_apic_mem_write(u32 reg, u32 v)
{
	volatile u32 *addr = (volatile u32 *)(APIC_BASE + reg);

	alternative_io("movl %0, %P1", "xchgl %0, %P1", X86_BUG_11AP,
		       ASM_OUTPUT2("=r" (v), "=m" (*addr)),
		       ASM_OUTPUT2("0" (v), "m" (*addr)));
}

static inline u32 native_apic_mem_read(u32 reg)
{
	return *((volatile u32 *)(APIC_BASE + reg));
}

extern void native_apic_wait_icr_idle(void);
extern u32 native_safe_apic_wait_icr_idle(void);
extern void native_apic_icr_write(u32 low, u32 id);
extern u64 native_apic_icr_read(void);

static inline bool apic_is_x2apic_enabled(void)
{
	u64 msr;

	if (rdmsrl_safe(MSR_IA32_APICBASE, &msr))
		return false;
	return msr & X2APIC_ENABLE;
}

extern void enable_IR_x2apic(void);

extern int get_physical_broadcast(void);

extern int lapic_get_maxlvt(void);
extern void clear_local_APIC(void);
extern void disconnect_bsp_APIC(int virt_wire_setup);
extern void disable_local_APIC(void);
extern void lapic_shutdown(void);
extern void sync_Arb_IDs(void);
extern void init_bsp_APIC(void);
extern void apic_intr_mode_init(void);
extern void init_apic_mappings(void);
void register_lapic_address(unsigned long address);
extern void setup_boot_APIC_clock(void);
extern void setup_secondary_APIC_clock(void);
extern void lapic_update_tsc_freq(void);

#ifdef CONFIG_X86_64
static inline int apic_force_enable(unsigned long addr)
{
	return -1;
}
#else
extern int apic_force_enable(unsigned long addr);
#endif

extern void apic_bsp_setup(bool upmode);
extern void apic_ap_setup(void);

/*
 * On 32bit this is mach-xxx local
 */
#ifdef CONFIG_X86_64
extern int apic_is_clustered_box(void);
#else
static inline int apic_is_clustered_box(void)
{
	return 0;
}
#endif

extern int setup_APIC_eilvt(u8 lvt_off, u8 vector, u8 msg_type, u8 mask);
extern void lapic_assign_system_vectors(void);
extern void lapic_assign_legacy_vector(unsigned int isairq, bool replace);
extern void lapic_online(void);
extern void lapic_offline(void);

#else /* !CONFIG_X86_LOCAL_APIC */
static inline void lapic_shutdown(void) { }
#define local_apic_timer_c2_ok		1
static inline void init_apic_mappings(void) { }
static inline void disable_local_APIC(void) { }
# define setup_boot_APIC_clock x86_init_noop
# define setup_secondary_APIC_clock x86_init_noop
static inline void lapic_update_tsc_freq(void) { }
static inline void init_bsp_APIC(void) { }
static inline void apic_intr_mode_init(void) { }
static inline void lapic_assign_system_vectors(void) { }
static inline void lapic_assign_legacy_vector(unsigned int i, bool r) { }
#endif /* !CONFIG_X86_LOCAL_APIC */

#ifdef CONFIG_X86_X2APIC
/*
 * Make previous memory operations globally visible before
 * sending the IPI through x2apic wrmsr. We need a serializing instruction or
 * mfence for this.
 */
static inline void x2apic_wrmsr_fence(void)
{
	asm volatile("mfence" : : : "memory");
}

static inline void native_apic_msr_write(u32 reg, u32 v)
{
	if (reg == APIC_DFR || reg == APIC_ID || reg == APIC_LDR ||
	    reg == APIC_LVR)
		return;

	wrmsr(APIC_BASE_MSR + (reg >> 4), v, 0);
}

static inline void native_apic_msr_eoi_write(u32 reg, u32 v)
{
	__wrmsr(APIC_BASE_MSR + (APIC_EOI >> 4), APIC_EOI_ACK, 0);
}

static inline u32 native_apic_msr_read(u32 reg)
{
	u64 msr;

	if (reg == APIC_DFR)
		return -1;

	rdmsrl(APIC_BASE_MSR + (reg >> 4), msr);
	return (u32)msr;
}

static inline void native_x2apic_wait_icr_idle(void)
{
	/* no need to wait for icr idle in x2apic */
	return;
}

static inline u32 native_safe_x2apic_wait_icr_idle(void)
{
	/* no need to wait for icr idle in x2apic */
	return 0;
}

static inline void native_x2apic_icr_write(u32 low, u32 id)
{
	wrmsrl(APIC_BASE_MSR + (APIC_ICR >> 4), ((__u64) id) << 32 | low);
}

static inline u64 native_x2apic_icr_read(void)
{
	unsigned long val;

	rdmsrl(APIC_BASE_MSR + (APIC_ICR >> 4), val);
	return val;
}

extern int x2apic_mode;
extern int x2apic_phys;
extern void __init check_x2apic(void);
extern void x2apic_setup(void);
static inline int x2apic_enabled(void)
{
	return boot_cpu_has(X86_FEATURE_X2APIC) && apic_is_x2apic_enabled();
}

#define x2apic_supported()	(boot_cpu_has(X86_FEATURE_X2APIC))
#else /* !CONFIG_X86_X2APIC */
static inline void check_x2apic(void) { }
static inline void x2apic_setup(void) { }
static inline int x2apic_enabled(void) { return 0; }

#define x2apic_mode		(0)
#define	x2apic_supported()	(0)
#endif /* !CONFIG_X86_X2APIC */

struct irq_data;

/*
 * Copyright 2004 James Cleverdon, IBM.
 * Subject to the GNU Public License, v.2
 *
 * Generic APIC sub-arch data struct.
 *
 * Hacked for x86-64 by James Cleverdon from i386 architecture code by
 * Martin Bligh, Andi Kleen, James Bottomley, John Stultz, and
 * James Cleverdon.
 */
struct apic {
	/* Hotpath functions first */
	void	(*eoi_write)(u32 reg, u32 v);
	void	(*native_eoi_write)(u32 reg, u32 v);
	void	(*write)(u32 reg, u32 v);
	u32	(*read)(u32 reg);

	/* IPI related functions */
	void	(*wait_icr_idle)(void);
	u32	(*safe_wait_icr_idle)(void);

	void	(*send_IPI)(int cpu, int vector);
	void	(*send_IPI_mask)(const struct cpumask *mask, int vector);
	void	(*send_IPI_mask_allbutself)(const struct cpumask *msk, int vec);
	void	(*send_IPI_allbutself)(int vector);
	void	(*send_IPI_all)(int vector);
	void	(*send_IPI_self)(int vector);

	/* dest_logical is used by the IPI functions */
	u32	dest_logical;
	u32	disable_esr;
	u32	irq_delivery_mode;
	u32	irq_dest_mode;

	u32	(*calc_dest_apicid)(unsigned int cpu);

	/* ICR related functions */
	u64	(*icr_read)(void);
	void	(*icr_write)(u32 low, u32 high);

	/* Probe, setup and smpboot functions */
	int	(*probe)(void);
	int	(*acpi_madt_oem_check)(char *oem_id, char *oem_table_id);
	int	(*apic_id_valid)(u32 apicid);
	int	(*apic_id_registered)(void);

	bool	(*check_apicid_used)(physid_mask_t *map, int apicid);
	void	(*init_apic_ldr)(void);
	void	(*ioapic_phys_id_map)(physid_mask_t *phys_map, physid_mask_t *retmap);
	void	(*setup_apic_routing)(void);
	int	(*cpu_present_to_apicid)(int mps_cpu);
	void	(*apicid_to_cpu_present)(int phys_apicid, physid_mask_t *retmap);
	int	(*check_phys_apicid_present)(int phys_apicid);
	int	(*phys_pkg_id)(int cpuid_apic, int index_msb);

	u32	(*get_apic_id)(unsigned long x);
	u32	(*set_apic_id)(unsigned int id);

	/* wakeup_secondary_cpu */
	int	(*wakeup_secondary_cpu)(int apicid, unsigned long start_eip);

	void	(*inquire_remote_apic)(int apicid);

#ifdef CONFIG_X86_32
	/*
	 * Called very early during boot from get_smp_config().  It should
	 * return the logical apicid.  x86_[bios]_cpu_to_apicid is
	 * initialized before this function is called.
	 *
	 * If logical apicid can't be determined that early, the function
	 * may return BAD_APICID.  Logical apicid will be configured after
	 * init_apic_ldr() while bringing up CPUs.  Note that NUMA affinity
	 * won't be applied properly during early boot in this case.
	 */
	int (*x86_32_early_logical_apicid)(int cpu);
#endif
	char	*name;
};

/*
 * Pointer to the local APIC driver in use on this system (there's
 * always just one such driver in use - the kernel decides via an
 * early probing process which one it picks - and then sticks to it):
 */
extern struct apic *apic;

/*
 * APIC drivers are probed based on how they are listed in the .apicdrivers
 * section. So the order is important and enforced by the ordering
 * of different apic driver files in the Makefile.
 *
 * For the files having two apic drivers, we use apic_drivers()
 * to enforce the order with in them.
 */
#define apic_driver(sym)					\
	static const struct apic *__apicdrivers_##sym __used		\
	__aligned(sizeof(struct apic *))			\
	__section(.apicdrivers) = { &sym }

#define apic_drivers(sym1, sym2)					\
	static struct apic *__apicdrivers_##sym1##sym2[2] __used	\
	__aligned(sizeof(struct apic *))				\
	__section(.apicdrivers) = { &sym1, &sym2 }

extern struct apic *__apicdrivers[], *__apicdrivers_end[];

/*
 * APIC functionality to boot other CPUs - only used on SMP:
 */
#ifdef CONFIG_SMP
extern int wakeup_secondary_cpu_via_nmi(int apicid, unsigned long start_eip);
extern int lapic_can_unplug_cpu(void);
#endif

#ifdef CONFIG_X86_LOCAL_APIC

static inline u32 apic_read(u32 reg)
{
	return apic->read(reg);
}

static inline void apic_write(u32 reg, u32 val)
{
	apic->write(reg, val);
}

static inline void apic_eoi(void)
{
	apic->eoi_write(APIC_EOI, APIC_EOI_ACK);
}

static inline u64 apic_icr_read(void)
{
	return apic->icr_read();
}

static inline void apic_icr_write(u32 low, u32 high)
{
	apic->icr_write(low, high);
}

static inline void apic_wait_icr_idle(void)
{
	apic->wait_icr_idle();
}

static inline u32 safe_apic_wait_icr_idle(void)
{
	return apic->safe_wait_icr_idle();
}

extern void __init apic_set_eoi_write(void (*eoi_write)(u32 reg, u32 v));

#else /* CONFIG_X86_LOCAL_APIC */

static inline u32 apic_read(u32 reg) { return 0; }
static inline void apic_write(u32 reg, u32 val) { }
static inline void apic_eoi(void) { }
static inline u64 apic_icr_read(void) { return 0; }
static inline void apic_icr_write(u32 low, u32 high) { }
static inline void apic_wait_icr_idle(void) { }
static inline u32 safe_apic_wait_icr_idle(void) { return 0; }
static inline void apic_set_eoi_write(void (*eoi_write)(u32 reg, u32 v)) {}

#endif /* CONFIG_X86_LOCAL_APIC */

extern void apic_ack_irq(struct irq_data *data);

static inline void ack_APIC_irq(void)
{
	/*
	 * ack_APIC_irq() actually gets compiled as a single instruction
	 * ... yummie.
	 */
	apic_eoi();
}

static inline unsigned default_get_apic_id(unsigned long x)
{
	unsigned int ver = GET_APIC_VERSION(apic_read(APIC_LVR));

	if (APIC_XAPIC(ver) || boot_cpu_has(X86_FEATURE_EXTD_APICID))
		return (x >> 24) & 0xFF;
	else
		return (x >> 24) & 0x0F;
}

/*
 * Warm reset vector position:
 */
#define TRAMPOLINE_PHYS_LOW		0x467
#define TRAMPOLINE_PHYS_HIGH		0x469

#ifdef CONFIG_X86_64
extern void apic_send_IPI_self(int vector);

DECLARE_PER_CPU(int, x2apic_extra_bits);
#endif

extern void generic_bigsmp_probe(void);

#ifdef CONFIG_X86_LOCAL_APIC

#include <asm/smp.h>

#define APIC_DFR_VALUE	(APIC_DFR_FLAT)

DECLARE_EARLY_PER_CPU_READ_MOSTLY(u16, x86_bios_cpu_apicid);

extern struct apic apic_noop;

static inline unsigned int read_apic_id(void)
{
	unsigned int reg = apic_read(APIC_ID);

	return apic->get_apic_id(reg);
}

extern int default_apic_id_valid(u32 apicid);
extern int default_acpi_madt_oem_check(char *, char *);
extern void default_setup_apic_routing(void);

extern u32 apic_default_calc_apicid(unsigned int cpu);
extern u32 apic_flat_calc_apicid(unsigned int cpu);

extern bool default_check_apicid_used(physid_mask_t *map, int apicid);
extern void default_ioapic_phys_id_map(physid_mask_t *phys_map, physid_mask_t *retmap);
extern int default_cpu_present_to_apicid(int mps_cpu);
extern int default_check_phys_apicid_present(int phys_apicid);

#endif /* CONFIG_X86_LOCAL_APIC */

#ifdef CONFIG_SMP
bool apic_id_is_primary_thread(unsigned int id);
#else
static inline bool apic_id_is_primary_thread(unsigned int id) { return false; }
#endif

<<<<<<< HEAD
#endif /* CONFIG_X86_LOCAL_APIC */

#ifdef CONFIG_SMP
bool apic_id_is_primary_thread(unsigned int id);
#else
static inline bool apic_id_is_primary_thread(unsigned int id) { return false; }
#endif

=======
>>>>>>> e021bb4f
extern void irq_enter(void);
extern void irq_exit(void);

static inline void entering_irq(void)
{
	irq_enter();
	kvm_set_cpu_l1tf_flush_l1d();
}

static inline void entering_ack_irq(void)
{
	entering_irq();
	ack_APIC_irq();
}

static inline void ipi_entering_ack_irq(void)
{
	irq_enter();
	ack_APIC_irq();
	kvm_set_cpu_l1tf_flush_l1d();
}

static inline void exiting_irq(void)
{
	irq_exit();
}

static inline void exiting_ack_irq(void)
{
	ack_APIC_irq();
	irq_exit();
}

extern void ioapic_zap_locks(void);

#endif /* _ASM_X86_APIC_H */<|MERGE_RESOLUTION|>--- conflicted
+++ resolved
@@ -509,17 +509,6 @@
 static inline bool apic_id_is_primary_thread(unsigned int id) { return false; }
 #endif
 
-<<<<<<< HEAD
-#endif /* CONFIG_X86_LOCAL_APIC */
-
-#ifdef CONFIG_SMP
-bool apic_id_is_primary_thread(unsigned int id);
-#else
-static inline bool apic_id_is_primary_thread(unsigned int id) { return false; }
-#endif
-
-=======
->>>>>>> e021bb4f
 extern void irq_enter(void);
 extern void irq_exit(void);
 
