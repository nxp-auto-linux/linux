/* SPDX-License-Identifier: GPL-2.0 */
/* thread_info.h: low-level thread information
 *
 * Copyright (C) 2002  David Howells (dhowells@redhat.com)
 * - Incorporating suggestions made by Linus Torvalds and Dave Miller
 */

#ifndef _ASM_X86_THREAD_INFO_H
#define _ASM_X86_THREAD_INFO_H

#include <linux/compiler.h>
#include <asm/page.h>
#include <asm/percpu.h>
#include <asm/types.h>

/*
 * TOP_OF_KERNEL_STACK_PADDING is a number of unused bytes that we
 * reserve at the top of the kernel stack.  We do it because of a nasty
 * 32-bit corner case.  On x86_32, the hardware stack frame is
 * variable-length.  Except for vm86 mode, struct pt_regs assumes a
 * maximum-length frame.  If we enter from CPL 0, the top 8 bytes of
 * pt_regs don't actually exist.  Ordinarily this doesn't matter, but it
 * does in at least one case:
 *
 * If we take an NMI early enough in SYSENTER, then we can end up with
 * pt_regs that extends above sp0.  On the way out, in the espfix code,
 * we can read the saved SS value, but that value will be above sp0.
 * Without this offset, that can result in a page fault.  (We are
 * careful that, in this case, the value we read doesn't matter.)
 *
 * In vm86 mode, the hardware frame is much longer still, so add 16
 * bytes to make room for the real-mode segments.
 *
 * x86_64 has a fixed-length stack frame.
 */
#ifdef CONFIG_X86_32
# ifdef CONFIG_VM86
#  define TOP_OF_KERNEL_STACK_PADDING 16
# else
#  define TOP_OF_KERNEL_STACK_PADDING 8
# endif
#else
# define TOP_OF_KERNEL_STACK_PADDING 0
#endif

/*
 * low level task data that entry.S needs immediate access to
 * - this struct should fit entirely inside of one cache line
 * - this struct shares the supervisor stack pages
 */
#ifndef __ASSEMBLY__
struct task_struct;
#include <asm/cpufeature.h>
#include <linux/atomic.h>

struct thread_info {
	unsigned long		flags;		/* low level flags */
	u32			status;		/* thread synchronous flags */
	int			preempt_lazy_count;	/* 0 => lazy preemptable
							  <0 => BUG */
};

#define INIT_THREAD_INFO(tsk)			\
{						\
	.flags		= 0,			\
	.preempt_lazy_count = 0,		\
}

#else /* !__ASSEMBLY__ */

#include <asm/asm-offsets.h>

#define GET_THREAD_INFO(reg) \
	_ASM_MOV PER_CPU_VAR(cpu_current_top_of_stack),reg ; \
	_ASM_SUB $(THREAD_SIZE),reg ;

#endif

/*
 * thread information flags
 * - these are process state flags that various assembly files
 *   may need to access
 */
#define TIF_SYSCALL_TRACE	0	/* syscall trace active */
#define TIF_NOTIFY_RESUME	1	/* callback before returning to user */
#define TIF_SIGPENDING		2	/* signal pending */
#define TIF_NEED_RESCHED	3	/* rescheduling necessary */
#define TIF_SINGLESTEP		4	/* reenable singlestep on user return*/
#define TIF_SSBD		5	/* Speculative store bypass disable */
#define TIF_SYSCALL_EMU		6	/* syscall emulation active */
#define TIF_SYSCALL_AUDIT	7	/* syscall auditing active */
#define TIF_SECCOMP		8	/* secure computing */
#define TIF_SPEC_IB		9	/* Indirect branch speculation mitigation */
#define TIF_SPEC_FORCE_UPDATE	10	/* Force speculation MSR update in context switch */
#define TIF_USER_RETURN_NOTIFY	11	/* notify kernel of userspace return */
#define TIF_UPROBE		12	/* breakpointed or singlestepping */
#define TIF_PATCH_PENDING	13	/* pending live patching update */
#define TIF_NEED_FPU_LOAD	14	/* load FPU on return to userspace */
#define TIF_NOCPUID		15	/* CPUID is not accessible in userland */
#define TIF_NOTSC		16	/* TSC is not accessible in userland */
#define TIF_IA32		17	/* IA32 compatibility process */
#define TIF_SLD			18	/* Restore split lock detection on context switch */
<<<<<<< HEAD
#define TIF_NEED_RESCHED_LAZY	19	/* lazy rescheduling necessary */
=======
#define TIF_NOTIFY_SIGNAL	19	/* signal notifications exist */
>>>>>>> 0fe45486
#define TIF_MEMDIE		20	/* is terminating due to OOM killer */
#define TIF_POLLING_NRFLAG	21	/* idle is polling for TIF_NEED_RESCHED */
#define TIF_IO_BITMAP		22	/* uses I/O bitmap */
#define TIF_FORCED_TF		24	/* true if TF in eflags artificially */
#define TIF_BLOCKSTEP		25	/* set when we want DEBUGCTLMSR_BTF */
#define TIF_LAZY_MMU_UPDATES	27	/* task is updating the mmu lazily */
#define TIF_SYSCALL_TRACEPOINT	28	/* syscall tracepoint instrumentation */
#define TIF_ADDR32		29	/* 32-bit address space on 64 bits */
#define TIF_X32			30	/* 32-bit native x86-64 binary */

#define _TIF_SYSCALL_TRACE	(1 << TIF_SYSCALL_TRACE)
#define _TIF_NOTIFY_RESUME	(1 << TIF_NOTIFY_RESUME)
#define _TIF_SIGPENDING		(1 << TIF_SIGPENDING)
#define _TIF_NEED_RESCHED	(1 << TIF_NEED_RESCHED)
#define _TIF_SINGLESTEP		(1 << TIF_SINGLESTEP)
#define _TIF_SSBD		(1 << TIF_SSBD)
#define _TIF_SYSCALL_EMU	(1 << TIF_SYSCALL_EMU)
#define _TIF_SYSCALL_AUDIT	(1 << TIF_SYSCALL_AUDIT)
#define _TIF_SECCOMP		(1 << TIF_SECCOMP)
#define _TIF_SPEC_IB		(1 << TIF_SPEC_IB)
#define _TIF_SPEC_FORCE_UPDATE	(1 << TIF_SPEC_FORCE_UPDATE)
#define _TIF_USER_RETURN_NOTIFY	(1 << TIF_USER_RETURN_NOTIFY)
#define _TIF_UPROBE		(1 << TIF_UPROBE)
#define _TIF_PATCH_PENDING	(1 << TIF_PATCH_PENDING)
#define _TIF_NEED_FPU_LOAD	(1 << TIF_NEED_FPU_LOAD)
#define _TIF_NOCPUID		(1 << TIF_NOCPUID)
#define _TIF_NOTSC		(1 << TIF_NOTSC)
#define _TIF_IA32		(1 << TIF_IA32)
#define _TIF_NOTIFY_SIGNAL	(1 << TIF_NOTIFY_SIGNAL)
#define _TIF_SLD		(1 << TIF_SLD)
#define _TIF_NEED_RESCHED_LAZY	(1 << TIF_NEED_RESCHED_LAZY)
#define _TIF_POLLING_NRFLAG	(1 << TIF_POLLING_NRFLAG)
#define _TIF_IO_BITMAP		(1 << TIF_IO_BITMAP)
#define _TIF_FORCED_TF		(1 << TIF_FORCED_TF)
#define _TIF_BLOCKSTEP		(1 << TIF_BLOCKSTEP)
#define _TIF_LAZY_MMU_UPDATES	(1 << TIF_LAZY_MMU_UPDATES)
#define _TIF_SYSCALL_TRACEPOINT	(1 << TIF_SYSCALL_TRACEPOINT)
#define _TIF_ADDR32		(1 << TIF_ADDR32)
#define _TIF_X32		(1 << TIF_X32)

/* flags to check in __switch_to() */
#define _TIF_WORK_CTXSW_BASE					\
	(_TIF_NOCPUID | _TIF_NOTSC | _TIF_BLOCKSTEP |		\
	 _TIF_SSBD | _TIF_SPEC_FORCE_UPDATE | _TIF_SLD)

/*
 * Avoid calls to __switch_to_xtra() on UP as STIBP is not evaluated.
 */
#ifdef CONFIG_SMP
# define _TIF_WORK_CTXSW	(_TIF_WORK_CTXSW_BASE | _TIF_SPEC_IB)
#else
# define _TIF_WORK_CTXSW	(_TIF_WORK_CTXSW_BASE)
#endif

#ifdef CONFIG_X86_IOPL_IOPERM
# define _TIF_WORK_CTXSW_PREV	(_TIF_WORK_CTXSW| _TIF_USER_RETURN_NOTIFY | \
				 _TIF_IO_BITMAP)
#else
# define _TIF_WORK_CTXSW_PREV	(_TIF_WORK_CTXSW| _TIF_USER_RETURN_NOTIFY)
#endif

#define _TIF_WORK_CTXSW_NEXT	(_TIF_WORK_CTXSW)

#define _TIF_NEED_RESCHED_MASK	(_TIF_NEED_RESCHED | _TIF_NEED_RESCHED_LAZY)

#define STACK_WARN		(THREAD_SIZE/8)

/*
 * macros/functions for gaining access to the thread information structure
 *
 * preempt_count needs to be 1 initially, until the scheduler is functional.
 */
#ifndef __ASSEMBLY__

/*
 * Walks up the stack frames to make sure that the specified object is
 * entirely contained by a single stack frame.
 *
 * Returns:
 *	GOOD_FRAME	if within a frame
 *	BAD_STACK	if placed across a frame boundary (or outside stack)
 *	NOT_STACK	unable to determine (no frame pointers, etc)
 */
static inline int arch_within_stack_frames(const void * const stack,
					   const void * const stackend,
					   const void *obj, unsigned long len)
{
#if defined(CONFIG_FRAME_POINTER)
	const void *frame = NULL;
	const void *oldframe;

	oldframe = __builtin_frame_address(1);
	if (oldframe)
		frame = __builtin_frame_address(2);
	/*
	 * low ----------------------------------------------> high
	 * [saved bp][saved ip][args][local vars][saved bp][saved ip]
	 *                     ^----------------^
	 *               allow copies only within here
	 */
	while (stack <= frame && frame < stackend) {
		/*
		 * If obj + len extends past the last frame, this
		 * check won't pass and the next frame will be 0,
		 * causing us to bail out and correctly report
		 * the copy as invalid.
		 */
		if (obj + len <= frame)
			return obj >= oldframe + 2 * sizeof(void *) ?
				GOOD_FRAME : BAD_STACK;
		oldframe = frame;
		frame = *(const void * const *)frame;
	}
	return BAD_STACK;
#else
	return NOT_STACK;
#endif
}

#else /* !__ASSEMBLY__ */

#ifdef CONFIG_X86_64
# define cpu_current_top_of_stack (cpu_tss_rw + TSS_sp1)
#endif

#endif

/*
 * Thread-synchronous status.
 *
 * This is different from the flags in that nobody else
 * ever touches our thread-synchronous status, so we don't
 * have to worry about atomic accesses.
 */
#define TS_COMPAT		0x0002	/* 32bit syscall active (64BIT)*/

#ifndef __ASSEMBLY__
#ifdef CONFIG_COMPAT
#define TS_I386_REGS_POKED	0x0004	/* regs poked by 32-bit ptracer */
#define TS_COMPAT_RESTART	0x0008

#define arch_set_restart_data	arch_set_restart_data

static inline void arch_set_restart_data(struct restart_block *restart)
{
	struct thread_info *ti = current_thread_info();
	if (ti->status & TS_COMPAT)
		ti->status |= TS_COMPAT_RESTART;
	else
		ti->status &= ~TS_COMPAT_RESTART;
}
#endif

#ifdef CONFIG_X86_32
#define in_ia32_syscall() true
#else
#define in_ia32_syscall() (IS_ENABLED(CONFIG_IA32_EMULATION) && \
			   current_thread_info()->status & TS_COMPAT)
#endif

extern void arch_task_cache_init(void);
extern int arch_dup_task_struct(struct task_struct *dst, struct task_struct *src);
extern void arch_release_task_struct(struct task_struct *tsk);
extern void arch_setup_new_exec(void);
#define arch_setup_new_exec arch_setup_new_exec
#endif	/* !__ASSEMBLY__ */

#endif /* _ASM_X86_THREAD_INFO_H */<|MERGE_RESOLUTION|>--- conflicted
+++ resolved
@@ -100,11 +100,7 @@
 #define TIF_NOTSC		16	/* TSC is not accessible in userland */
 #define TIF_IA32		17	/* IA32 compatibility process */
 #define TIF_SLD			18	/* Restore split lock detection on context switch */
-<<<<<<< HEAD
-#define TIF_NEED_RESCHED_LAZY	19	/* lazy rescheduling necessary */
-=======
 #define TIF_NOTIFY_SIGNAL	19	/* signal notifications exist */
->>>>>>> 0fe45486
 #define TIF_MEMDIE		20	/* is terminating due to OOM killer */
 #define TIF_POLLING_NRFLAG	21	/* idle is polling for TIF_NEED_RESCHED */
 #define TIF_IO_BITMAP		22	/* uses I/O bitmap */
@@ -114,6 +110,7 @@
 #define TIF_SYSCALL_TRACEPOINT	28	/* syscall tracepoint instrumentation */
 #define TIF_ADDR32		29	/* 32-bit address space on 64 bits */
 #define TIF_X32			30	/* 32-bit native x86-64 binary */
+#define TIF_NEED_RESCHED_LAZY	31	/* lazy rescheduling necessary */
 
 #define _TIF_SYSCALL_TRACE	(1 << TIF_SYSCALL_TRACE)
 #define _TIF_NOTIFY_RESUME	(1 << TIF_NOTIFY_RESUME)
