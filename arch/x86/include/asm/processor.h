--- conflicted
+++ resolved
@@ -134,10 +134,7 @@
 	u32			microcode;
 	/* Address space bits used by the cache internally */
 	u8			x86_cache_bits;
-<<<<<<< HEAD
-=======
 	unsigned		initialized : 1;
->>>>>>> e021bb4f
 } __randomize_layout;
 
 struct cpuid_regs {
