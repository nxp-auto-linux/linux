/* SPDX-License-Identifier: GPL-2.0 */
#ifndef _ASM_X86_PGTABLE_3LEVEL_H
#define _ASM_X86_PGTABLE_3LEVEL_H

#include <asm/atomic64_32.h>

/*
 * Intel Physical Address Extension (PAE) Mode - three-level page
 * tables on PPro+ CPUs.
 *
 * Copyright (C) 1999 Ingo Molnar <mingo@redhat.com>
 */

#define pte_ERROR(e)							\
	pr_err("%s:%d: bad pte %p(%08lx%08lx)\n",			\
	       __FILE__, __LINE__, &(e), (e).pte_high, (e).pte_low)
#define pmd_ERROR(e)							\
	pr_err("%s:%d: bad pmd %p(%016Lx)\n",				\
	       __FILE__, __LINE__, &(e), pmd_val(e))
#define pgd_ERROR(e)							\
	pr_err("%s:%d: bad pgd %p(%016Lx)\n",				\
	       __FILE__, __LINE__, &(e), pgd_val(e))

/* Rules for using set_pte: the pte being assigned *must* be
 * either not present or in a state where the hardware will
 * not attempt to update the pte.  In places where this is
 * not possible, use pte_get_and_clear to obtain the old pte
 * value and then use set_pte to update it.  -ben
 */
static inline void native_set_pte(pte_t *ptep, pte_t pte)
{
	ptep->pte_high = pte.pte_high;
	smp_wmb();
	ptep->pte_low = pte.pte_low;
}

#define pmd_read_atomic pmd_read_atomic
/*
 * pte_offset_map_lock on 32bit PAE kernels was reading the pmd_t with
 * a "*pmdp" dereference done by gcc. Problem is, in certain places
 * where pte_offset_map_lock is called, concurrent page faults are
 * allowed, if the mmap_sem is hold for reading. An example is mincore
 * vs page faults vs MADV_DONTNEED. On the page fault side
 * pmd_populate rightfully does a set_64bit, but if we're reading the
 * pmd_t with a "*pmdp" on the mincore side, a SMP race can happen
 * because gcc will not read the 64bit of the pmd atomically. To fix
 * this all places running pmd_offset_map_lock() while holding the
 * mmap_sem in read mode, shall read the pmdp pointer using this
 * function to know if the pmd is null nor not, and in turn to know if
 * they can run pmd_offset_map_lock or pmd_trans_huge or other pmd
 * operations.
 *
 * Without THP if the mmap_sem is hold for reading, the pmd can only
 * transition from null to not null while pmd_read_atomic runs. So
 * we can always return atomic pmd values with this function.
 *
 * With THP if the mmap_sem is hold for reading, the pmd can become
 * trans_huge or none or point to a pte (and in turn become "stable")
 * at any time under pmd_read_atomic. We could read it really
 * atomically here with a atomic64_read for the THP enabled case (and
 * it would be a whole lot simpler), but to avoid using cmpxchg8b we
 * only return an atomic pmdval if the low part of the pmdval is later
 * found stable (i.e. pointing to a pte). And we're returning a none
 * pmdval if the low part of the pmd is none. In some cases the high
 * and low part of the pmdval returned may not be consistent if THP is
 * enabled (the low part may point to previously mapped hugepage,
 * while the high part may point to a more recently mapped hugepage),
 * but pmd_none_or_trans_huge_or_clear_bad() only needs the low part
 * of the pmd to be read atomically to decide if the pmd is unstable
 * or not, with the only exception of when the low part of the pmd is
 * zero in which case we return a none pmd.
 */
static inline pmd_t pmd_read_atomic(pmd_t *pmdp)
{
	pmdval_t ret;
	u32 *tmp = (u32 *)pmdp;

	ret = (pmdval_t) (*tmp);
	if (ret) {
		/*
		 * If the low part is null, we must not read the high part
		 * or we can end up with a partial pmd.
		 */
		smp_rmb();
		ret |= ((pmdval_t)*(tmp + 1)) << 32;
	}

	return (pmd_t) { ret };
}

static inline void native_set_pte_atomic(pte_t *ptep, pte_t pte)
{
	set_64bit((unsigned long long *)(ptep), native_pte_val(pte));
}

static inline void native_set_pmd(pmd_t *pmdp, pmd_t pmd)
{
	set_64bit((unsigned long long *)(pmdp), native_pmd_val(pmd));
}

static inline void native_set_pud(pud_t *pudp, pud_t pud)
{
#ifdef CONFIG_PAGE_TABLE_ISOLATION
	pud.p4d.pgd = pti_set_user_pgtbl(&pudp->p4d.pgd, pud.p4d.pgd);
#endif
	set_64bit((unsigned long long *)(pudp), native_pud_val(pud));
}

/*
 * For PTEs and PDEs, we must clear the P-bit first when clearing a page table
 * entry, so clear the bottom half first and enforce ordering with a compiler
 * barrier.
 */
static inline void native_pte_clear(struct mm_struct *mm, unsigned long addr,
				    pte_t *ptep)
{
	ptep->pte_low = 0;
	smp_wmb();
	ptep->pte_high = 0;
}

static inline void native_pmd_clear(pmd_t *pmd)
{
	u32 *tmp = (u32 *)pmd;
	*tmp = 0;
	smp_wmb();
	*(tmp + 1) = 0;
}

static inline void native_pud_clear(pud_t *pudp)
{
}

static inline void pud_clear(pud_t *pudp)
{
	set_pud(pudp, __pud(0));

	/*
	 * According to Intel App note "TLBs, Paging-Structure Caches,
	 * and Their Invalidation", April 2007, document 317080-001,
	 * section 8.1: in PAE mode we explicitly have to flush the
	 * TLB via cr3 if the top-level pgd is changed...
	 *
	 * Currently all places where pud_clear() is called either have
	 * flush_tlb_mm() followed or don't need TLB flush (x86_64 code or
	 * pud_clear_bad()), so we don't need TLB flush here.
	 */
}

#ifdef CONFIG_SMP
static inline pte_t native_ptep_get_and_clear(pte_t *ptep)
{
	pte_t res;

<<<<<<< HEAD
	res.pte = (pteval_t)atomic64_xchg((atomic64_t *)ptep, 0);
=======
	res.pte = (pteval_t)arch_atomic64_xchg((atomic64_t *)ptep, 0);
>>>>>>> e021bb4f

	return res;
}
#else
#define native_ptep_get_and_clear(xp) native_local_ptep_get_and_clear(xp)
#endif

union split_pmd {
	struct {
		u32 pmd_low;
		u32 pmd_high;
	};
	pmd_t pmd;
};

#ifdef CONFIG_SMP
static inline pmd_t native_pmdp_get_and_clear(pmd_t *pmdp)
{
	union split_pmd res, *orig = (union split_pmd *)pmdp;

	/* xchg acts as a barrier before setting of the high bits */
	res.pmd_low = xchg(&orig->pmd_low, 0);
	res.pmd_high = orig->pmd_high;
	orig->pmd_high = 0;

	return res.pmd;
}
#else
#define native_pmdp_get_and_clear(xp) native_local_pmdp_get_and_clear(xp)
#endif

#ifndef pmdp_establish
#define pmdp_establish pmdp_establish
static inline pmd_t pmdp_establish(struct vm_area_struct *vma,
		unsigned long address, pmd_t *pmdp, pmd_t pmd)
{
	pmd_t old;

	/*
	 * If pmd has present bit cleared we can get away without expensive
	 * cmpxchg64: we can update pmdp half-by-half without racing with
	 * anybody.
	 */
	if (!(pmd_val(pmd) & _PAGE_PRESENT)) {
		union split_pmd old, new, *ptr;

		ptr = (union split_pmd *)pmdp;

		new.pmd = pmd;

		/* xchg acts as a barrier before setting of the high bits */
		old.pmd_low = xchg(&ptr->pmd_low, new.pmd_low);
		old.pmd_high = ptr->pmd_high;
		ptr->pmd_high = new.pmd_high;
		return old.pmd;
	}

	do {
		old = *pmdp;
	} while (cmpxchg64(&pmdp->pmd, old.pmd, pmd.pmd) != old.pmd);

	return old;
}
#endif

#ifdef CONFIG_SMP
union split_pud {
	struct {
		u32 pud_low;
		u32 pud_high;
	};
	pud_t pud;
};

static inline pud_t native_pudp_get_and_clear(pud_t *pudp)
{
	union split_pud res, *orig = (union split_pud *)pudp;

#ifdef CONFIG_PAGE_TABLE_ISOLATION
	pti_set_user_pgtbl(&pudp->p4d.pgd, __pgd(0));
#endif

	/* xchg acts as a barrier before setting of the high bits */
	res.pud_low = xchg(&orig->pud_low, 0);
	res.pud_high = orig->pud_high;
	orig->pud_high = 0;

	return res.pud;
}
#else
#define native_pudp_get_and_clear(xp) native_local_pudp_get_and_clear(xp)
#endif

/* Encode and de-code a swap entry */
#define SWP_TYPE_BITS		5

#define SWP_OFFSET_FIRST_BIT	(_PAGE_BIT_PROTNONE + 1)

/* We always extract/encode the offset by shifting it all the way up, and then down again */
#define SWP_OFFSET_SHIFT	(SWP_OFFSET_FIRST_BIT + SWP_TYPE_BITS)

#define MAX_SWAPFILES_CHECK() BUILD_BUG_ON(MAX_SWAPFILES_SHIFT > 5)
#define __swp_type(x)			(((x).val) & 0x1f)
#define __swp_offset(x)			((x).val >> 5)
#define __swp_entry(type, offset)	((swp_entry_t){(type) | (offset) << 5})

/*
 * Normally, __swp_entry() converts from arch-independent swp_entry_t to
 * arch-dependent swp_entry_t, and __swp_entry_to_pte() just stores the result
 * to pte. But here we have 32bit swp_entry_t and 64bit pte, and need to use the
 * whole 64 bits. Thus, we shift the "real" arch-dependent conversion to
 * __swp_entry_to_pte() through the following helper macro based on 64bit
 * __swp_entry().
 */
#define __swp_pteval_entry(type, offset) ((pteval_t) { \
	(~(pteval_t)(offset) << SWP_OFFSET_SHIFT >> SWP_TYPE_BITS) \
	| ((pteval_t)(type) << (64 - SWP_TYPE_BITS)) })

#define __swp_entry_to_pte(x)	((pte_t){ .pte = \
		__swp_pteval_entry(__swp_type(x), __swp_offset(x)) })
/*
 * Analogically, __pte_to_swp_entry() doesn't just extract the arch-dependent
 * swp_entry_t, but also has to convert it from 64bit to the 32bit
 * intermediate representation, using the following macros based on 64bit
 * __swp_type() and __swp_offset().
 */
#define __pteval_swp_type(x) ((unsigned long)((x).pte >> (64 - SWP_TYPE_BITS)))
#define __pteval_swp_offset(x) ((unsigned long)(~((x).pte) << SWP_TYPE_BITS >> SWP_OFFSET_SHIFT))

#define __pte_to_swp_entry(pte)	(__swp_entry(__pteval_swp_type(pte), \
					     __pteval_swp_offset(pte)))

#define gup_get_pte gup_get_pte
/*
 * WARNING: only to be used in the get_user_pages_fast() implementation.
 *
 * With get_user_pages_fast(), we walk down the pagetables without taking
 * any locks.  For this we would like to load the pointers atomically,
 * but that is not possible (without expensive cmpxchg8b) on PAE.  What
 * we do have is the guarantee that a PTE will only either go from not
 * present to present, or present to not present or both -- it will not
 * switch to a completely different present page without a TLB flush in
 * between; something that we are blocking by holding interrupts off.
 *
 * Setting ptes from not present to present goes:
 *
 *   ptep->pte_high = h;
 *   smp_wmb();
 *   ptep->pte_low = l;
 *
 * And present to not present goes:
 *
 *   ptep->pte_low = 0;
 *   smp_wmb();
 *   ptep->pte_high = 0;
 *
 * We must ensure here that the load of pte_low sees 'l' iff pte_high
 * sees 'h'. We load pte_high *after* loading pte_low, which ensures we
 * don't see an older value of pte_high.  *Then* we recheck pte_low,
 * which ensures that we haven't picked up a changed pte high. We might
 * have gotten rubbish values from pte_low and pte_high, but we are
 * guaranteed that pte_low will not have the present bit set *unless*
 * it is 'l'. Because get_user_pages_fast() only operates on present ptes
 * we're safe.
 */
static inline pte_t gup_get_pte(pte_t *ptep)
{
	pte_t pte;

	do {
		pte.pte_low = ptep->pte_low;
		smp_rmb();
		pte.pte_high = ptep->pte_high;
		smp_rmb();
	} while (unlikely(pte.pte_low != ptep->pte_low));

	return pte;
}

#include <asm/pgtable-invert.h>

#endif /* _ASM_X86_PGTABLE_3LEVEL_H */<|MERGE_RESOLUTION|>--- conflicted
+++ resolved
@@ -152,11 +152,7 @@
 {
 	pte_t res;
 
-<<<<<<< HEAD
-	res.pte = (pteval_t)atomic64_xchg((atomic64_t *)ptep, 0);
-=======
 	res.pte = (pteval_t)arch_atomic64_xchg((atomic64_t *)ptep, 0);
->>>>>>> e021bb4f
 
 	return res;
 }
