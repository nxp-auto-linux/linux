--- conflicted
+++ resolved
@@ -551,11 +551,7 @@
 	phys_addr_t pfn = (phys_addr_t)page_nr << PAGE_SHIFT;
 	pfn ^= protnone_mask(pgprot_val(pgprot));
 	pfn &= PTE_PFN_MASK;
-<<<<<<< HEAD
-	return __pte(pfn | massage_pgprot(pgprot));
-=======
 	return __pte(pfn | check_pgprot(pgprot));
->>>>>>> e021bb4f
 }
 
 static inline pmd_t pfn_pmd(unsigned long page_nr, pgprot_t pgprot)
@@ -563,11 +559,7 @@
 	phys_addr_t pfn = (phys_addr_t)page_nr << PAGE_SHIFT;
 	pfn ^= protnone_mask(pgprot_val(pgprot));
 	pfn &= PHYSICAL_PMD_PAGE_MASK;
-<<<<<<< HEAD
-	return __pmd(pfn | massage_pgprot(pgprot));
-=======
 	return __pmd(pfn | check_pgprot(pgprot));
->>>>>>> e021bb4f
 }
 
 static inline pud_t pfn_pud(unsigned long page_nr, pgprot_t pgprot)
@@ -575,8 +567,7 @@
 	phys_addr_t pfn = (phys_addr_t)page_nr << PAGE_SHIFT;
 	pfn ^= protnone_mask(pgprot_val(pgprot));
 	pfn &= PHYSICAL_PUD_PAGE_MASK;
-<<<<<<< HEAD
-	return __pud(pfn | massage_pgprot(pgprot));
+	return __pud(pfn | check_pgprot(pgprot));
 }
 
 static inline pmd_t pmd_mknotpresent(pmd_t pmd)
@@ -591,23 +582,6 @@
 	      __pgprot(pud_flags(pud) & ~(_PAGE_PRESENT|_PAGE_PROTNONE)));
 }
 
-=======
-	return __pud(pfn | check_pgprot(pgprot));
-}
-
-static inline pmd_t pmd_mknotpresent(pmd_t pmd)
-{
-	return pfn_pmd(pmd_pfn(pmd),
-		      __pgprot(pmd_flags(pmd) & ~(_PAGE_PRESENT|_PAGE_PROTNONE)));
-}
-
-static inline pud_t pud_mknotpresent(pud_t pud)
-{
-	return pfn_pud(pud_pfn(pud),
-	      __pgprot(pud_flags(pud) & ~(_PAGE_PRESENT|_PAGE_PROTNONE)));
-}
-
->>>>>>> e021bb4f
 static inline u64 flip_protnone_guard(u64 oldval, u64 val, u64 mask);
 
 static inline pte_t pte_modify(pte_t pte, pgprot_t newprot)
@@ -619,11 +593,7 @@
 	 * the newprot (if present):
 	 */
 	val &= _PAGE_CHG_MASK;
-<<<<<<< HEAD
-	val |= massage_pgprot(newprot) & ~_PAGE_CHG_MASK;
-=======
 	val |= check_pgprot(newprot) & ~_PAGE_CHG_MASK;
->>>>>>> e021bb4f
 	val = flip_protnone_guard(oldval, val, PTE_PFN_MASK);
 	return __pte(val);
 }
@@ -633,11 +603,7 @@
 	pmdval_t val = pmd_val(pmd), oldval = val;
 
 	val &= _HPAGE_CHG_MASK;
-<<<<<<< HEAD
-	val |= massage_pgprot(newprot) & ~_HPAGE_CHG_MASK;
-=======
 	val |= check_pgprot(newprot) & ~_HPAGE_CHG_MASK;
->>>>>>> e021bb4f
 	val = flip_protnone_guard(oldval, val, PHYSICAL_PMD_PAGE_MASK);
 	return __pmd(val);
 }
@@ -989,12 +955,9 @@
 {
 	unsigned long ignore_flags = _PAGE_USER;
 
-<<<<<<< HEAD
-=======
 	if (!pgtable_l5_enabled())
 		return 0;
 
->>>>>>> e021bb4f
 	if (IS_ENABLED(CONFIG_PAGE_TABLE_ISOLATION))
 		ignore_flags |= _PAGE_NX;
 
@@ -1223,8 +1186,6 @@
 	return pud_flags(pud) & _PAGE_RW;
 }
 
-<<<<<<< HEAD
-=======
 #ifndef pmdp_establish
 #define pmdp_establish pmdp_establish
 static inline pmd_t pmdp_establish(struct vm_area_struct *vma,
@@ -1304,7 +1265,6 @@
 }
 #endif /* CONFIG_PAGE_TABLE_ISOLATION */
 
->>>>>>> e021bb4f
 /*
  * clone_pgd_range(pgd_t *dst, pgd_t *src, int count);
  *
