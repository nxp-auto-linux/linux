--- conflicted
+++ resolved
@@ -1117,8 +1117,6 @@
 
 	void (*setup_mce)(struct kvm_vcpu *vcpu);
 
-<<<<<<< HEAD
-=======
 	int (*get_nested_state)(struct kvm_vcpu *vcpu,
 				struct kvm_nested_state __user *user_kvm_nested_state,
 				unsigned user_data_size);
@@ -1136,7 +1134,6 @@
 	int (*mem_enc_reg_region)(struct kvm *kvm, struct kvm_enc_region *argp);
 	int (*mem_enc_unreg_region)(struct kvm *kvm, struct kvm_enc_region *argp);
 
->>>>>>> e021bb4f
 	int (*get_msr_feature)(struct kvm_msr_entry *entry);
 };
 
@@ -1246,26 +1243,12 @@
 #define EMULTYPE_NO_DECODE	    (1 << 0)
 #define EMULTYPE_TRAP_UD	    (1 << 1)
 #define EMULTYPE_SKIP		    (1 << 2)
-<<<<<<< HEAD
-#define EMULTYPE_RETRY		    (1 << 3)
-#define EMULTYPE_NO_REEXECUTE	    (1 << 4)
-int x86_emulate_instruction(struct kvm_vcpu *vcpu, unsigned long cr2,
-			    int emulation_type, void *insn, int insn_len);
-
-static inline int emulate_instruction(struct kvm_vcpu *vcpu,
-			int emulation_type)
-{
-	return x86_emulate_instruction(vcpu, 0,
-			emulation_type | EMULTYPE_NO_REEXECUTE, NULL, 0);
-}
-=======
 #define EMULTYPE_ALLOW_RETRY	    (1 << 3)
 #define EMULTYPE_NO_UD_ON_FAIL	    (1 << 4)
 #define EMULTYPE_VMWARE		    (1 << 5)
 int kvm_emulate_instruction(struct kvm_vcpu *vcpu, int emulation_type);
 int kvm_emulate_instruction_from_buffer(struct kvm_vcpu *vcpu,
 					void *insn, int insn_len);
->>>>>>> e021bb4f
 
 void kvm_enable_efer_bits(u64);
 bool kvm_valid_efer(struct kvm_vcpu *vcpu, u64 efer);
@@ -1477,13 +1460,10 @@
 void kvm_vcpu_reset(struct kvm_vcpu *vcpu, bool init_event);
 void kvm_vcpu_reload_apic_access_page(struct kvm_vcpu *vcpu);
 
-<<<<<<< HEAD
-=======
 int kvm_pv_send_ipi(struct kvm *kvm, unsigned long ipi_bitmap_low,
 		    unsigned long ipi_bitmap_high, u32 min,
 		    unsigned long icr, int op_64_bit);
 
->>>>>>> e021bb4f
 u64 kvm_get_arch_capabilities(void);
 void kvm_define_shared_msr(unsigned index, u32 msr);
 int kvm_set_shared_msr(unsigned index, u64 val, u64 mask);
@@ -1547,12 +1527,7 @@
 #endif
 }
 
-<<<<<<< HEAD
-void kvm_arch_mmu_notifier_invalidate_range(struct kvm *kvm,
-		unsigned long start, unsigned long end);
-=======
 #define put_smstate(type, buf, offset, val)                      \
 	*(type *)((buf) + (offset) - 0x7e00) = val
->>>>>>> e021bb4f
 
 #endif /* _ASM_X86_KVM_HOST_H */