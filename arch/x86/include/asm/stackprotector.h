--- conflicted
+++ resolved
@@ -76,11 +76,7 @@
 	 * due to locking constraints. We just leave canary
 	 * uninitialized and use the TSC based randomness on top of it.
 	 */
-<<<<<<< HEAD
-#ifndef CONFIG_PREEMPT_RT_FULL
-=======
 #ifndef CONFIG_PREEMPT_RT
->>>>>>> fa578e9d
 	get_random_bytes(&canary, sizeof(canary));
 #endif
 	tsc = rdtsc();
