/* SPDX-License-Identifier: GPL-2.0 */
#ifndef _ASM_X86_BARRIER_H
#define _ASM_X86_BARRIER_H

#include <asm/alternative.h>
#include <asm/nops.h>

/*
 * Force strict CPU ordering.
 * And yes, this might be required on UP too when we're talking
 * to devices.
 */

#ifdef CONFIG_X86_32
#define mb() asm volatile(ALTERNATIVE("lock; addl $0,-4(%%esp)", "mfence", \
				      X86_FEATURE_XMM2) ::: "memory", "cc")
#define rmb() asm volatile(ALTERNATIVE("lock; addl $0,-4(%%esp)", "lfence", \
				       X86_FEATURE_XMM2) ::: "memory", "cc")
#define wmb() asm volatile(ALTERNATIVE("lock; addl $0,-4(%%esp)", "sfence", \
				       X86_FEATURE_XMM2) ::: "memory", "cc")
#else
#define mb() 	asm volatile("mfence":::"memory")
#define rmb()	asm volatile("lfence":::"memory")
#define wmb()	asm volatile("sfence" ::: "memory")
#endif

/**
 * array_index_mask_nospec() - generate a mask that is ~0UL when the
 * 	bounds check succeeds and 0 otherwise
 * @index: array element index
 * @size: number of elements in array
 *
 * Returns:
 *     0 - (index < size)
 */
static inline unsigned long array_index_mask_nospec(unsigned long index,
		unsigned long size)
{
	unsigned long mask;

	asm volatile ("cmp %1,%2; sbb %0,%0;"
			:"=r" (mask)
			:"g"(size),"r" (index)
			:"cc");
	return mask;
}

/* Override the default implementation from linux/nospec.h. */
#define array_index_mask_nospec array_index_mask_nospec

/* Prevent speculative execution past this barrier. */
#define barrier_nospec() alternative_2("", "mfence", X86_FEATURE_MFENCE_RDTSC, \
					   "lfence", X86_FEATURE_LFENCE_RDTSC)

<<<<<<< HEAD
#ifdef CONFIG_X86_PPRO_FENCE
#define dma_rmb()	rmb()
#else
=======
>>>>>>> e021bb4f
#define dma_rmb()	barrier()
#define dma_wmb()	barrier()

#ifdef CONFIG_X86_32
#define __smp_mb()	asm volatile("lock; addl $0,-4(%%esp)" ::: "memory", "cc")
#else
#define __smp_mb()	asm volatile("lock; addl $0,-4(%%rsp)" ::: "memory", "cc")
#endif
#define __smp_rmb()	dma_rmb()
#define __smp_wmb()	barrier()
#define __smp_store_mb(var, value) do { (void)xchg(&var, value); } while (0)

#define __smp_store_release(p, v)					\
do {									\
	compiletime_assert_atomic_type(*p);				\
	barrier();							\
	WRITE_ONCE(*p, v);						\
} while (0)

#define __smp_load_acquire(p)						\
({									\
	typeof(*p) ___p1 = READ_ONCE(*p);				\
	compiletime_assert_atomic_type(*p);				\
	barrier();							\
	___p1;								\
})

/* Atomic operations are already serializing on x86 */
#define __smp_mb__before_atomic()	barrier()
#define __smp_mb__after_atomic()	barrier()

#include <asm-generic/barrier.h>

#endif /* _ASM_X86_BARRIER_H */<|MERGE_RESOLUTION|>--- conflicted
+++ resolved
@@ -52,12 +52,6 @@
 #define barrier_nospec() alternative_2("", "mfence", X86_FEATURE_MFENCE_RDTSC, \
 					   "lfence", X86_FEATURE_LFENCE_RDTSC)
 
-<<<<<<< HEAD
-#ifdef CONFIG_X86_PPRO_FENCE
-#define dma_rmb()	rmb()
-#else
-=======
->>>>>>> e021bb4f
 #define dma_rmb()	barrier()
 #define dma_wmb()	barrier()
 
