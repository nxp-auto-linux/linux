--- conflicted
+++ resolved
@@ -378,8 +378,6 @@
 #define KVM_X86_QUIRK_LINT0_REENABLED	(1 << 0)
 #define KVM_X86_QUIRK_CD_NW_CLEARED	(1 << 1)
 #define KVM_X86_QUIRK_LAPIC_MMIO_HOLE	(1 << 2)
-<<<<<<< HEAD
-=======
 
 #define KVM_STATE_NESTED_GUEST_MODE	0x00000001
 #define KVM_STATE_NESTED_RUN_PENDING	0x00000002
@@ -417,6 +415,5 @@
 
 	__u8 data[0];
 };
->>>>>>> e021bb4f
 
 #endif /* _ASM_X86_KVM_H */