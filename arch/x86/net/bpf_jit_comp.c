/*
 * bpf_jit_comp.c: BPF JIT compiler
 *
 * Copyright (C) 2011-2013 Eric Dumazet (eric.dumazet@gmail.com)
 * Internal BPF Copyright (c) 2011-2014 PLUMgrid, http://plumgrid.com
 *
 * This program is free software; you can redistribute it and/or
 * modify it under the terms of the GNU General Public License
 * as published by the Free Software Foundation; version 2
 * of the License.
 */
#include <linux/netdevice.h>
#include <linux/filter.h>
#include <linux/if_vlan.h>
<<<<<<< HEAD
#include <asm/cacheflush.h>
#include <asm/set_memory.h>
#include <asm/nospec-branch.h>
=======
>>>>>>> e021bb4f
#include <linux/bpf.h>

#include <asm/set_memory.h>
#include <asm/nospec-branch.h>

static u8 *emit_code(u8 *ptr, u32 bytes, unsigned int len)
{
	if (len == 1)
		*ptr = bytes;
	else if (len == 2)
		*(u16 *)ptr = bytes;
	else {
		*(u32 *)ptr = bytes;
		barrier();
	}
	return ptr + len;
}

#define EMIT(bytes, len) \
	do { prog = emit_code(prog, bytes, len); cnt += len; } while (0)

#define EMIT1(b1)		EMIT(b1, 1)
#define EMIT2(b1, b2)		EMIT((b1) + ((b2) << 8), 2)
#define EMIT3(b1, b2, b3)	EMIT((b1) + ((b2) << 8) + ((b3) << 16), 3)
#define EMIT4(b1, b2, b3, b4)   EMIT((b1) + ((b2) << 8) + ((b3) << 16) + ((b4) << 24), 4)

#define EMIT1_off32(b1, off) \
	do { EMIT1(b1); EMIT(off, 4); } while (0)
#define EMIT2_off32(b1, b2, off) \
	do { EMIT2(b1, b2); EMIT(off, 4); } while (0)
#define EMIT3_off32(b1, b2, b3, off) \
	do { EMIT3(b1, b2, b3); EMIT(off, 4); } while (0)
#define EMIT4_off32(b1, b2, b3, b4, off) \
	do { EMIT4(b1, b2, b3, b4); EMIT(off, 4); } while (0)

static bool is_imm8(int value)
{
	return value <= 127 && value >= -128;
}

static bool is_simm32(s64 value)
{
	return value == (s64)(s32)value;
}

static bool is_uimm32(u64 value)
{
	return value == (u64)(u32)value;
}

/* mov dst, src */
#define EMIT_mov(DST, SRC)								 \
	do {										 \
		if (DST != SRC)								 \
			EMIT3(add_2mod(0x48, DST, SRC), 0x89, add_2reg(0xC0, DST, SRC)); \
	} while (0)

static int bpf_size_to_x86_bytes(int bpf_size)
{
	if (bpf_size == BPF_W)
		return 4;
	else if (bpf_size == BPF_H)
		return 2;
	else if (bpf_size == BPF_B)
		return 1;
	else if (bpf_size == BPF_DW)
		return 4; /* imm32 */
	else
		return 0;
}

/*
 * List of x86 cond jumps opcodes (. + s8)
 * Add 0x10 (and an extra 0x0f) to generate far jumps (. + s32)
 */
#define X86_JB  0x72
#define X86_JAE 0x73
#define X86_JE  0x74
#define X86_JNE 0x75
#define X86_JBE 0x76
#define X86_JA  0x77
#define X86_JL  0x7C
#define X86_JGE 0x7D
#define X86_JLE 0x7E
#define X86_JG  0x7F

/* Pick a register outside of BPF range for JIT internal work */
#define AUX_REG (MAX_BPF_JIT_REG + 1)

/*
 * The following table maps BPF registers to x86-64 registers.
 *
 * x86-64 register R12 is unused, since if used as base address
 * register in load/store instructions, it always needs an
 * extra byte of encoding and is callee saved.
 *
 * Also x86-64 register R9 is unused. x86-64 register R10 is
 * used for blinding (if enabled).
 */
static const int reg2hex[] = {
	[BPF_REG_0] = 0,  /* RAX */
	[BPF_REG_1] = 7,  /* RDI */
	[BPF_REG_2] = 6,  /* RSI */
	[BPF_REG_3] = 2,  /* RDX */
	[BPF_REG_4] = 1,  /* RCX */
	[BPF_REG_5] = 0,  /* R8  */
	[BPF_REG_6] = 3,  /* RBX callee saved */
	[BPF_REG_7] = 5,  /* R13 callee saved */
	[BPF_REG_8] = 6,  /* R14 callee saved */
	[BPF_REG_9] = 7,  /* R15 callee saved */
	[BPF_REG_FP] = 5, /* RBP readonly */
	[BPF_REG_AX] = 2, /* R10 temp register */
	[AUX_REG] = 3,    /* R11 temp register */
};

/*
 * is_ereg() == true if BPF register 'reg' maps to x86-64 r8..r15
 * which need extra byte of encoding.
 * rax,rcx,...,rbp have simpler encoding
 */
static bool is_ereg(u32 reg)
{
	return (1 << reg) & (BIT(BPF_REG_5) |
			     BIT(AUX_REG) |
			     BIT(BPF_REG_7) |
			     BIT(BPF_REG_8) |
			     BIT(BPF_REG_9) |
			     BIT(BPF_REG_AX));
}

static bool is_axreg(u32 reg)
{
	return reg == BPF_REG_0;
}

/* Add modifiers if 'reg' maps to x86-64 registers R8..R15 */
static u8 add_1mod(u8 byte, u32 reg)
{
	if (is_ereg(reg))
		byte |= 1;
	return byte;
}

static u8 add_2mod(u8 byte, u32 r1, u32 r2)
{
	if (is_ereg(r1))
		byte |= 1;
	if (is_ereg(r2))
		byte |= 4;
	return byte;
}

/* Encode 'dst_reg' register into x86-64 opcode 'byte' */
static u8 add_1reg(u8 byte, u32 dst_reg)
{
	return byte + reg2hex[dst_reg];
}

/* Encode 'dst_reg' and 'src_reg' registers into x86-64 opcode 'byte' */
static u8 add_2reg(u8 byte, u32 dst_reg, u32 src_reg)
{
	return byte + reg2hex[dst_reg] + (reg2hex[src_reg] << 3);
}

static void jit_fill_hole(void *area, unsigned int size)
{
	/* Fill whole space with INT3 instructions */
	memset(area, 0xcc, size);
}

struct jit_context {
	int cleanup_addr; /* Epilogue code offset */
};

/* Maximum number of bytes emitted while JITing one eBPF insn */
#define BPF_MAX_INSN_SIZE	128
#define BPF_INSN_SAFETY		64

#define AUX_STACK_SPACE		40 /* Space for RBX, R13, R14, R15, tailcnt */

#define PROLOGUE_SIZE		37

/*
 * Emit x86-64 prologue code for BPF program and check its size.
 * bpf_tail_call helper will skip it while jumping into another program
 */
static void emit_prologue(u8 **pprog, u32 stack_depth, bool ebpf_from_cbpf)
{
	u8 *prog = *pprog;
	int cnt = 0;

	/* push rbp */
	EMIT1(0x55);

	/* mov rbp,rsp */
	EMIT3(0x48, 0x89, 0xE5);

	/* sub rsp, rounded_stack_depth + AUX_STACK_SPACE */
	EMIT3_off32(0x48, 0x81, 0xEC,
		    round_up(stack_depth, 8) + AUX_STACK_SPACE);

	/* sub rbp, AUX_STACK_SPACE */
	EMIT4(0x48, 0x83, 0xED, AUX_STACK_SPACE);

	/* mov qword ptr [rbp+0],rbx */
	EMIT4(0x48, 0x89, 0x5D, 0);
	/* mov qword ptr [rbp+8],r13 */
	EMIT4(0x4C, 0x89, 0x6D, 8);
	/* mov qword ptr [rbp+16],r14 */
	EMIT4(0x4C, 0x89, 0x75, 16);
	/* mov qword ptr [rbp+24],r15 */
	EMIT4(0x4C, 0x89, 0x7D, 24);

	if (!ebpf_from_cbpf) {
		/*
		 * Clear the tail call counter (tail_call_cnt): for eBPF tail
		 * calls we need to reset the counter to 0. It's done in two
		 * instructions, resetting RAX register to 0, and moving it
		 * to the counter location.
		 */

		/* xor eax, eax */
		EMIT2(0x31, 0xc0);
		/* mov qword ptr [rbp+32], rax */
		EMIT4(0x48, 0x89, 0x45, 32);

		BUILD_BUG_ON(cnt != PROLOGUE_SIZE);
	}

	*pprog = prog;
}

/*
 * Generate the following code:
 *
 * ... bpf_tail_call(void *ctx, struct bpf_array *array, u64 index) ...
 *   if (index >= array->map.max_entries)
 *     goto out;
 *   if (++tail_call_cnt > MAX_TAIL_CALL_CNT)
 *     goto out;
 *   prog = array->ptrs[index];
 *   if (prog == NULL)
 *     goto out;
 *   goto *(prog->bpf_func + prologue_size);
 * out:
 */
static void emit_bpf_tail_call(u8 **pprog)
{
	u8 *prog = *pprog;
	int label1, label2, label3;
	int cnt = 0;

	/*
	 * rdi - pointer to ctx
	 * rsi - pointer to bpf_array
	 * rdx - index in bpf_array
	 */

	/*
	 * if (index >= array->map.max_entries)
	 *	goto out;
	 */
	EMIT2(0x89, 0xD2);                        /* mov edx, edx */
	EMIT3(0x39, 0x56,                         /* cmp dword ptr [rsi + 16], edx */
	      offsetof(struct bpf_array, map.max_entries));
<<<<<<< HEAD
#define OFFSET1 (41 + RETPOLINE_RAX_BPF_JIT_SIZE) /* number of bytes to jump */
=======
#define OFFSET1 (41 + RETPOLINE_RAX_BPF_JIT_SIZE) /* Number of bytes to jump */
>>>>>>> e021bb4f
	EMIT2(X86_JBE, OFFSET1);                  /* jbe out */
	label1 = cnt;

	/*
	 * if (tail_call_cnt > MAX_TAIL_CALL_CNT)
	 *	goto out;
	 */
	EMIT2_off32(0x8B, 0x85, 36);              /* mov eax, dword ptr [rbp + 36] */
	EMIT3(0x83, 0xF8, MAX_TAIL_CALL_CNT);     /* cmp eax, MAX_TAIL_CALL_CNT */
#define OFFSET2 (30 + RETPOLINE_RAX_BPF_JIT_SIZE)
	EMIT2(X86_JA, OFFSET2);                   /* ja out */
	label2 = cnt;
	EMIT3(0x83, 0xC0, 0x01);                  /* add eax, 1 */
	EMIT2_off32(0x89, 0x85, 36);              /* mov dword ptr [rbp + 36], eax */

	/* prog = array->ptrs[index]; */
	EMIT4_off32(0x48, 0x8B, 0x84, 0xD6,       /* mov rax, [rsi + rdx * 8 + offsetof(...)] */
		    offsetof(struct bpf_array, ptrs));

	/*
	 * if (prog == NULL)
	 *	goto out;
	 */
	EMIT3(0x48, 0x85, 0xC0);		  /* test rax,rax */
#define OFFSET3 (8 + RETPOLINE_RAX_BPF_JIT_SIZE)
	EMIT2(X86_JE, OFFSET3);                   /* je out */
	label3 = cnt;

	/* goto *(prog->bpf_func + prologue_size); */
	EMIT4(0x48, 0x8B, 0x40,                   /* mov rax, qword ptr [rax + 32] */
	      offsetof(struct bpf_prog, bpf_func));
	EMIT4(0x48, 0x83, 0xC0, PROLOGUE_SIZE);   /* add rax, prologue_size */

	/*
	 * Wow we're ready to jump into next BPF program
	 * rdi == ctx (1st arg)
	 * rax == prog->bpf_func + prologue_size
	 */
	RETPOLINE_RAX_BPF_JIT();

	/* out: */
	BUILD_BUG_ON(cnt - label1 != OFFSET1);
	BUILD_BUG_ON(cnt - label2 != OFFSET2);
	BUILD_BUG_ON(cnt - label3 != OFFSET3);
	*pprog = prog;
}

static void emit_mov_imm32(u8 **pprog, bool sign_propagate,
			   u32 dst_reg, const u32 imm32)
{
	u8 *prog = *pprog;
	u8 b1, b2, b3;
	int cnt = 0;

	/*
	 * Optimization: if imm32 is positive, use 'mov %eax, imm32'
	 * (which zero-extends imm32) to save 2 bytes.
	 */
	if (sign_propagate && (s32)imm32 < 0) {
		/* 'mov %rax, imm32' sign extends imm32 */
		b1 = add_1mod(0x48, dst_reg);
		b2 = 0xC7;
		b3 = 0xC0;
		EMIT3_off32(b1, b2, add_1reg(b3, dst_reg), imm32);
		goto done;
	}

	/*
	 * Optimization: if imm32 is zero, use 'xor %eax, %eax'
	 * to save 3 bytes.
	 */
	if (imm32 == 0) {
		if (is_ereg(dst_reg))
			EMIT1(add_2mod(0x40, dst_reg, dst_reg));
		b2 = 0x31; /* xor */
		b3 = 0xC0;
		EMIT2(b2, add_2reg(b3, dst_reg, dst_reg));
		goto done;
	}

	/* mov %eax, imm32 */
	if (is_ereg(dst_reg))
		EMIT1(add_1mod(0x40, dst_reg));
	EMIT1_off32(add_1reg(0xB8, dst_reg), imm32);
done:
	*pprog = prog;
}

static void emit_mov_imm64(u8 **pprog, u32 dst_reg,
			   const u32 imm32_hi, const u32 imm32_lo)
{
	u8 *prog = *pprog;
	int cnt = 0;

	if (is_uimm32(((u64)imm32_hi << 32) | (u32)imm32_lo)) {
		/*
		 * For emitting plain u32, where sign bit must not be
		 * propagated LLVM tends to load imm64 over mov32
		 * directly, so save couple of bytes by just doing
		 * 'mov %eax, imm32' instead.
		 */
		emit_mov_imm32(&prog, false, dst_reg, imm32_lo);
	} else {
		/* movabsq %rax, imm64 */
		EMIT2(add_1mod(0x48, dst_reg), add_1reg(0xB8, dst_reg));
		EMIT(imm32_lo, 4);
		EMIT(imm32_hi, 4);
	}

	*pprog = prog;
}

static void emit_mov_reg(u8 **pprog, bool is64, u32 dst_reg, u32 src_reg)
{
	u8 *prog = *pprog;
	int cnt = 0;

	if (is64) {
		/* mov dst, src */
		EMIT_mov(dst_reg, src_reg);
	} else {
		/* mov32 dst, src */
		if (is_ereg(dst_reg) || is_ereg(src_reg))
			EMIT1(add_2mod(0x40, dst_reg, src_reg));
		EMIT2(0x89, add_2reg(0xC0, dst_reg, src_reg));
	}

	*pprog = prog;
}

static int do_jit(struct bpf_prog *bpf_prog, int *addrs, u8 *image,
		  int oldproglen, struct jit_context *ctx)
{
	struct bpf_insn *insn = bpf_prog->insnsi;
	int insn_cnt = bpf_prog->len;
	bool seen_exit = false;
	u8 temp[BPF_MAX_INSN_SIZE + BPF_INSN_SAFETY];
	int i, cnt = 0;
	int proglen = 0;
	u8 *prog = temp;

	emit_prologue(&prog, bpf_prog->aux->stack_depth,
		      bpf_prog_was_classic(bpf_prog));

	for (i = 0; i < insn_cnt; i++, insn++) {
		const s32 imm32 = insn->imm;
		u32 dst_reg = insn->dst_reg;
		u32 src_reg = insn->src_reg;
		u8 b2 = 0, b3 = 0;
		s64 jmp_offset;
		u8 jmp_cond;
		int ilen;
		u8 *func;

		switch (insn->code) {
			/* ALU */
		case BPF_ALU | BPF_ADD | BPF_X:
		case BPF_ALU | BPF_SUB | BPF_X:
		case BPF_ALU | BPF_AND | BPF_X:
		case BPF_ALU | BPF_OR | BPF_X:
		case BPF_ALU | BPF_XOR | BPF_X:
		case BPF_ALU64 | BPF_ADD | BPF_X:
		case BPF_ALU64 | BPF_SUB | BPF_X:
		case BPF_ALU64 | BPF_AND | BPF_X:
		case BPF_ALU64 | BPF_OR | BPF_X:
		case BPF_ALU64 | BPF_XOR | BPF_X:
			switch (BPF_OP(insn->code)) {
			case BPF_ADD: b2 = 0x01; break;
			case BPF_SUB: b2 = 0x29; break;
			case BPF_AND: b2 = 0x21; break;
			case BPF_OR: b2 = 0x09; break;
			case BPF_XOR: b2 = 0x31; break;
			}
			if (BPF_CLASS(insn->code) == BPF_ALU64)
				EMIT1(add_2mod(0x48, dst_reg, src_reg));
			else if (is_ereg(dst_reg) || is_ereg(src_reg))
				EMIT1(add_2mod(0x40, dst_reg, src_reg));
			EMIT2(b2, add_2reg(0xC0, dst_reg, src_reg));
			break;

		case BPF_ALU64 | BPF_MOV | BPF_X:
		case BPF_ALU | BPF_MOV | BPF_X:
			emit_mov_reg(&prog,
				     BPF_CLASS(insn->code) == BPF_ALU64,
				     dst_reg, src_reg);
			break;

			/* neg dst */
		case BPF_ALU | BPF_NEG:
		case BPF_ALU64 | BPF_NEG:
			if (BPF_CLASS(insn->code) == BPF_ALU64)
				EMIT1(add_1mod(0x48, dst_reg));
			else if (is_ereg(dst_reg))
				EMIT1(add_1mod(0x40, dst_reg));
			EMIT2(0xF7, add_1reg(0xD8, dst_reg));
			break;

		case BPF_ALU | BPF_ADD | BPF_K:
		case BPF_ALU | BPF_SUB | BPF_K:
		case BPF_ALU | BPF_AND | BPF_K:
		case BPF_ALU | BPF_OR | BPF_K:
		case BPF_ALU | BPF_XOR | BPF_K:
		case BPF_ALU64 | BPF_ADD | BPF_K:
		case BPF_ALU64 | BPF_SUB | BPF_K:
		case BPF_ALU64 | BPF_AND | BPF_K:
		case BPF_ALU64 | BPF_OR | BPF_K:
		case BPF_ALU64 | BPF_XOR | BPF_K:
			if (BPF_CLASS(insn->code) == BPF_ALU64)
				EMIT1(add_1mod(0x48, dst_reg));
			else if (is_ereg(dst_reg))
				EMIT1(add_1mod(0x40, dst_reg));

			/*
			 * b3 holds 'normal' opcode, b2 short form only valid
			 * in case dst is eax/rax.
			 */
			switch (BPF_OP(insn->code)) {
			case BPF_ADD:
				b3 = 0xC0;
				b2 = 0x05;
				break;
			case BPF_SUB:
				b3 = 0xE8;
				b2 = 0x2D;
				break;
			case BPF_AND:
				b3 = 0xE0;
				b2 = 0x25;
				break;
			case BPF_OR:
				b3 = 0xC8;
				b2 = 0x0D;
				break;
			case BPF_XOR:
				b3 = 0xF0;
				b2 = 0x35;
				break;
			}

			if (is_imm8(imm32))
				EMIT3(0x83, add_1reg(b3, dst_reg), imm32);
			else if (is_axreg(dst_reg))
				EMIT1_off32(b2, imm32);
			else
				EMIT2_off32(0x81, add_1reg(b3, dst_reg), imm32);
			break;

		case BPF_ALU64 | BPF_MOV | BPF_K:
		case BPF_ALU | BPF_MOV | BPF_K:
			emit_mov_imm32(&prog, BPF_CLASS(insn->code) == BPF_ALU64,
				       dst_reg, imm32);
			break;

		case BPF_LD | BPF_IMM | BPF_DW:
			emit_mov_imm64(&prog, dst_reg, insn[1].imm, insn[0].imm);
			insn++;
			i++;
			break;

			/* dst %= src, dst /= src, dst %= imm32, dst /= imm32 */
		case BPF_ALU | BPF_MOD | BPF_X:
		case BPF_ALU | BPF_DIV | BPF_X:
		case BPF_ALU | BPF_MOD | BPF_K:
		case BPF_ALU | BPF_DIV | BPF_K:
		case BPF_ALU64 | BPF_MOD | BPF_X:
		case BPF_ALU64 | BPF_DIV | BPF_X:
		case BPF_ALU64 | BPF_MOD | BPF_K:
		case BPF_ALU64 | BPF_DIV | BPF_K:
			EMIT1(0x50); /* push rax */
			EMIT1(0x52); /* push rdx */

			if (BPF_SRC(insn->code) == BPF_X)
				/* mov r11, src_reg */
				EMIT_mov(AUX_REG, src_reg);
			else
				/* mov r11, imm32 */
				EMIT3_off32(0x49, 0xC7, 0xC3, imm32);

			/* mov rax, dst_reg */
			EMIT_mov(BPF_REG_0, dst_reg);

			/*
			 * xor edx, edx
			 * equivalent to 'xor rdx, rdx', but one byte less
			 */
			EMIT2(0x31, 0xd2);

			if (BPF_CLASS(insn->code) == BPF_ALU64)
				/* div r11 */
				EMIT3(0x49, 0xF7, 0xF3);
			else
				/* div r11d */
				EMIT3(0x41, 0xF7, 0xF3);

			if (BPF_OP(insn->code) == BPF_MOD)
				/* mov r11, rdx */
				EMIT3(0x49, 0x89, 0xD3);
			else
				/* mov r11, rax */
				EMIT3(0x49, 0x89, 0xC3);

			EMIT1(0x5A); /* pop rdx */
			EMIT1(0x58); /* pop rax */

			/* mov dst_reg, r11 */
			EMIT_mov(dst_reg, AUX_REG);
			break;

		case BPF_ALU | BPF_MUL | BPF_K:
		case BPF_ALU | BPF_MUL | BPF_X:
		case BPF_ALU64 | BPF_MUL | BPF_K:
		case BPF_ALU64 | BPF_MUL | BPF_X:
		{
			bool is64 = BPF_CLASS(insn->code) == BPF_ALU64;

			if (dst_reg != BPF_REG_0)
				EMIT1(0x50); /* push rax */
			if (dst_reg != BPF_REG_3)
				EMIT1(0x52); /* push rdx */

			/* mov r11, dst_reg */
			EMIT_mov(AUX_REG, dst_reg);

			if (BPF_SRC(insn->code) == BPF_X)
				emit_mov_reg(&prog, is64, BPF_REG_0, src_reg);
			else
				emit_mov_imm32(&prog, is64, BPF_REG_0, imm32);

			if (is64)
				EMIT1(add_1mod(0x48, AUX_REG));
			else if (is_ereg(AUX_REG))
				EMIT1(add_1mod(0x40, AUX_REG));
			/* mul(q) r11 */
			EMIT2(0xF7, add_1reg(0xE0, AUX_REG));

			if (dst_reg != BPF_REG_3)
				EMIT1(0x5A); /* pop rdx */
			if (dst_reg != BPF_REG_0) {
				/* mov dst_reg, rax */
				EMIT_mov(dst_reg, BPF_REG_0);
				EMIT1(0x58); /* pop rax */
			}
			break;
		}
			/* Shifts */
		case BPF_ALU | BPF_LSH | BPF_K:
		case BPF_ALU | BPF_RSH | BPF_K:
		case BPF_ALU | BPF_ARSH | BPF_K:
		case BPF_ALU64 | BPF_LSH | BPF_K:
		case BPF_ALU64 | BPF_RSH | BPF_K:
		case BPF_ALU64 | BPF_ARSH | BPF_K:
			if (BPF_CLASS(insn->code) == BPF_ALU64)
				EMIT1(add_1mod(0x48, dst_reg));
			else if (is_ereg(dst_reg))
				EMIT1(add_1mod(0x40, dst_reg));

			switch (BPF_OP(insn->code)) {
			case BPF_LSH: b3 = 0xE0; break;
			case BPF_RSH: b3 = 0xE8; break;
			case BPF_ARSH: b3 = 0xF8; break;
			}

			if (imm32 == 1)
				EMIT2(0xD1, add_1reg(b3, dst_reg));
			else
				EMIT3(0xC1, add_1reg(b3, dst_reg), imm32);
			break;

		case BPF_ALU | BPF_LSH | BPF_X:
		case BPF_ALU | BPF_RSH | BPF_X:
		case BPF_ALU | BPF_ARSH | BPF_X:
		case BPF_ALU64 | BPF_LSH | BPF_X:
		case BPF_ALU64 | BPF_RSH | BPF_X:
		case BPF_ALU64 | BPF_ARSH | BPF_X:

			/* Check for bad case when dst_reg == rcx */
			if (dst_reg == BPF_REG_4) {
				/* mov r11, dst_reg */
				EMIT_mov(AUX_REG, dst_reg);
				dst_reg = AUX_REG;
			}

			if (src_reg != BPF_REG_4) { /* common case */
				EMIT1(0x51); /* push rcx */

				/* mov rcx, src_reg */
				EMIT_mov(BPF_REG_4, src_reg);
			}

			/* shl %rax, %cl | shr %rax, %cl | sar %rax, %cl */
			if (BPF_CLASS(insn->code) == BPF_ALU64)
				EMIT1(add_1mod(0x48, dst_reg));
			else if (is_ereg(dst_reg))
				EMIT1(add_1mod(0x40, dst_reg));

			switch (BPF_OP(insn->code)) {
			case BPF_LSH: b3 = 0xE0; break;
			case BPF_RSH: b3 = 0xE8; break;
			case BPF_ARSH: b3 = 0xF8; break;
			}
			EMIT2(0xD3, add_1reg(b3, dst_reg));

			if (src_reg != BPF_REG_4)
				EMIT1(0x59); /* pop rcx */

			if (insn->dst_reg == BPF_REG_4)
				/* mov dst_reg, r11 */
				EMIT_mov(insn->dst_reg, AUX_REG);
			break;

		case BPF_ALU | BPF_END | BPF_FROM_BE:
			switch (imm32) {
			case 16:
				/* Emit 'ror %ax, 8' to swap lower 2 bytes */
				EMIT1(0x66);
				if (is_ereg(dst_reg))
					EMIT1(0x41);
				EMIT3(0xC1, add_1reg(0xC8, dst_reg), 8);

				/* Emit 'movzwl eax, ax' */
				if (is_ereg(dst_reg))
					EMIT3(0x45, 0x0F, 0xB7);
				else
					EMIT2(0x0F, 0xB7);
				EMIT1(add_2reg(0xC0, dst_reg, dst_reg));
				break;
			case 32:
				/* Emit 'bswap eax' to swap lower 4 bytes */
				if (is_ereg(dst_reg))
					EMIT2(0x41, 0x0F);
				else
					EMIT1(0x0F);
				EMIT1(add_1reg(0xC8, dst_reg));
				break;
			case 64:
				/* Emit 'bswap rax' to swap 8 bytes */
				EMIT3(add_1mod(0x48, dst_reg), 0x0F,
				      add_1reg(0xC8, dst_reg));
				break;
			}
			break;

		case BPF_ALU | BPF_END | BPF_FROM_LE:
			switch (imm32) {
			case 16:
				/*
				 * Emit 'movzwl eax, ax' to zero extend 16-bit
				 * into 64 bit
				 */
				if (is_ereg(dst_reg))
					EMIT3(0x45, 0x0F, 0xB7);
				else
					EMIT2(0x0F, 0xB7);
				EMIT1(add_2reg(0xC0, dst_reg, dst_reg));
				break;
			case 32:
				/* Emit 'mov eax, eax' to clear upper 32-bits */
				if (is_ereg(dst_reg))
					EMIT1(0x45);
				EMIT2(0x89, add_2reg(0xC0, dst_reg, dst_reg));
				break;
			case 64:
				/* nop */
				break;
			}
			break;

			/* ST: *(u8*)(dst_reg + off) = imm */
		case BPF_ST | BPF_MEM | BPF_B:
			if (is_ereg(dst_reg))
				EMIT2(0x41, 0xC6);
			else
				EMIT1(0xC6);
			goto st;
		case BPF_ST | BPF_MEM | BPF_H:
			if (is_ereg(dst_reg))
				EMIT3(0x66, 0x41, 0xC7);
			else
				EMIT2(0x66, 0xC7);
			goto st;
		case BPF_ST | BPF_MEM | BPF_W:
			if (is_ereg(dst_reg))
				EMIT2(0x41, 0xC7);
			else
				EMIT1(0xC7);
			goto st;
		case BPF_ST | BPF_MEM | BPF_DW:
			EMIT2(add_1mod(0x48, dst_reg), 0xC7);

st:			if (is_imm8(insn->off))
				EMIT2(add_1reg(0x40, dst_reg), insn->off);
			else
				EMIT1_off32(add_1reg(0x80, dst_reg), insn->off);

			EMIT(imm32, bpf_size_to_x86_bytes(BPF_SIZE(insn->code)));
			break;

			/* STX: *(u8*)(dst_reg + off) = src_reg */
		case BPF_STX | BPF_MEM | BPF_B:
			/* Emit 'mov byte ptr [rax + off], al' */
			if (is_ereg(dst_reg) || is_ereg(src_reg) ||
			    /* We have to add extra byte for x86 SIL, DIL regs */
			    src_reg == BPF_REG_1 || src_reg == BPF_REG_2)
				EMIT2(add_2mod(0x40, dst_reg, src_reg), 0x88);
			else
				EMIT1(0x88);
			goto stx;
		case BPF_STX | BPF_MEM | BPF_H:
			if (is_ereg(dst_reg) || is_ereg(src_reg))
				EMIT3(0x66, add_2mod(0x40, dst_reg, src_reg), 0x89);
			else
				EMIT2(0x66, 0x89);
			goto stx;
		case BPF_STX | BPF_MEM | BPF_W:
			if (is_ereg(dst_reg) || is_ereg(src_reg))
				EMIT2(add_2mod(0x40, dst_reg, src_reg), 0x89);
			else
				EMIT1(0x89);
			goto stx;
		case BPF_STX | BPF_MEM | BPF_DW:
			EMIT2(add_2mod(0x48, dst_reg, src_reg), 0x89);
stx:			if (is_imm8(insn->off))
				EMIT2(add_2reg(0x40, dst_reg, src_reg), insn->off);
			else
				EMIT1_off32(add_2reg(0x80, dst_reg, src_reg),
					    insn->off);
			break;

			/* LDX: dst_reg = *(u8*)(src_reg + off) */
		case BPF_LDX | BPF_MEM | BPF_B:
			/* Emit 'movzx rax, byte ptr [rax + off]' */
			EMIT3(add_2mod(0x48, src_reg, dst_reg), 0x0F, 0xB6);
			goto ldx;
		case BPF_LDX | BPF_MEM | BPF_H:
			/* Emit 'movzx rax, word ptr [rax + off]' */
			EMIT3(add_2mod(0x48, src_reg, dst_reg), 0x0F, 0xB7);
			goto ldx;
		case BPF_LDX | BPF_MEM | BPF_W:
			/* Emit 'mov eax, dword ptr [rax+0x14]' */
			if (is_ereg(dst_reg) || is_ereg(src_reg))
				EMIT2(add_2mod(0x40, src_reg, dst_reg), 0x8B);
			else
				EMIT1(0x8B);
			goto ldx;
		case BPF_LDX | BPF_MEM | BPF_DW:
			/* Emit 'mov rax, qword ptr [rax+0x14]' */
			EMIT2(add_2mod(0x48, src_reg, dst_reg), 0x8B);
ldx:			/*
			 * If insn->off == 0 we can save one extra byte, but
			 * special case of x86 R13 which always needs an offset
			 * is not worth the hassle
			 */
			if (is_imm8(insn->off))
				EMIT2(add_2reg(0x40, src_reg, dst_reg), insn->off);
			else
				EMIT1_off32(add_2reg(0x80, src_reg, dst_reg),
					    insn->off);
			break;

			/* STX XADD: lock *(u32*)(dst_reg + off) += src_reg */
		case BPF_STX | BPF_XADD | BPF_W:
			/* Emit 'lock add dword ptr [rax + off], eax' */
			if (is_ereg(dst_reg) || is_ereg(src_reg))
				EMIT3(0xF0, add_2mod(0x40, dst_reg, src_reg), 0x01);
			else
				EMIT2(0xF0, 0x01);
			goto xadd;
		case BPF_STX | BPF_XADD | BPF_DW:
			EMIT3(0xF0, add_2mod(0x48, dst_reg, src_reg), 0x01);
xadd:			if (is_imm8(insn->off))
				EMIT2(add_2reg(0x40, dst_reg, src_reg), insn->off);
			else
				EMIT1_off32(add_2reg(0x80, dst_reg, src_reg),
					    insn->off);
			break;

			/* call */
		case BPF_JMP | BPF_CALL:
			func = (u8 *) __bpf_call_base + imm32;
			jmp_offset = func - (image + addrs[i]);
			if (!imm32 || !is_simm32(jmp_offset)) {
				pr_err("unsupported BPF func %d addr %p image %p\n",
				       imm32, func, image);
				return -EINVAL;
			}
			EMIT1_off32(0xE8, jmp_offset);
			break;

		case BPF_JMP | BPF_TAIL_CALL:
			emit_bpf_tail_call(&prog);
			break;

			/* cond jump */
		case BPF_JMP | BPF_JEQ | BPF_X:
		case BPF_JMP | BPF_JNE | BPF_X:
		case BPF_JMP | BPF_JGT | BPF_X:
		case BPF_JMP | BPF_JLT | BPF_X:
		case BPF_JMP | BPF_JGE | BPF_X:
		case BPF_JMP | BPF_JLE | BPF_X:
		case BPF_JMP | BPF_JSGT | BPF_X:
		case BPF_JMP | BPF_JSLT | BPF_X:
		case BPF_JMP | BPF_JSGE | BPF_X:
		case BPF_JMP | BPF_JSLE | BPF_X:
			/* cmp dst_reg, src_reg */
			EMIT3(add_2mod(0x48, dst_reg, src_reg), 0x39,
			      add_2reg(0xC0, dst_reg, src_reg));
			goto emit_cond_jmp;

		case BPF_JMP | BPF_JSET | BPF_X:
			/* test dst_reg, src_reg */
			EMIT3(add_2mod(0x48, dst_reg, src_reg), 0x85,
			      add_2reg(0xC0, dst_reg, src_reg));
			goto emit_cond_jmp;

		case BPF_JMP | BPF_JSET | BPF_K:
			/* test dst_reg, imm32 */
			EMIT1(add_1mod(0x48, dst_reg));
			EMIT2_off32(0xF7, add_1reg(0xC0, dst_reg), imm32);
			goto emit_cond_jmp;

		case BPF_JMP | BPF_JEQ | BPF_K:
		case BPF_JMP | BPF_JNE | BPF_K:
		case BPF_JMP | BPF_JGT | BPF_K:
		case BPF_JMP | BPF_JLT | BPF_K:
		case BPF_JMP | BPF_JGE | BPF_K:
		case BPF_JMP | BPF_JLE | BPF_K:
		case BPF_JMP | BPF_JSGT | BPF_K:
		case BPF_JMP | BPF_JSLT | BPF_K:
		case BPF_JMP | BPF_JSGE | BPF_K:
		case BPF_JMP | BPF_JSLE | BPF_K:
			/* cmp dst_reg, imm8/32 */
			EMIT1(add_1mod(0x48, dst_reg));

			if (is_imm8(imm32))
				EMIT3(0x83, add_1reg(0xF8, dst_reg), imm32);
			else
				EMIT2_off32(0x81, add_1reg(0xF8, dst_reg), imm32);

emit_cond_jmp:		/* Convert BPF opcode to x86 */
			switch (BPF_OP(insn->code)) {
			case BPF_JEQ:
				jmp_cond = X86_JE;
				break;
			case BPF_JSET:
			case BPF_JNE:
				jmp_cond = X86_JNE;
				break;
			case BPF_JGT:
				/* GT is unsigned '>', JA in x86 */
				jmp_cond = X86_JA;
				break;
			case BPF_JLT:
				/* LT is unsigned '<', JB in x86 */
				jmp_cond = X86_JB;
				break;
			case BPF_JGE:
				/* GE is unsigned '>=', JAE in x86 */
				jmp_cond = X86_JAE;
				break;
			case BPF_JLE:
				/* LE is unsigned '<=', JBE in x86 */
				jmp_cond = X86_JBE;
				break;
			case BPF_JSGT:
				/* Signed '>', GT in x86 */
				jmp_cond = X86_JG;
				break;
			case BPF_JSLT:
				/* Signed '<', LT in x86 */
				jmp_cond = X86_JL;
				break;
			case BPF_JSGE:
				/* Signed '>=', GE in x86 */
				jmp_cond = X86_JGE;
				break;
			case BPF_JSLE:
				/* Signed '<=', LE in x86 */
				jmp_cond = X86_JLE;
				break;
			default: /* to silence GCC warning */
				return -EFAULT;
			}
			jmp_offset = addrs[i + insn->off] - addrs[i];
			if (is_imm8(jmp_offset)) {
				EMIT2(jmp_cond, jmp_offset);
			} else if (is_simm32(jmp_offset)) {
				EMIT2_off32(0x0F, jmp_cond + 0x10, jmp_offset);
			} else {
				pr_err("cond_jmp gen bug %llx\n", jmp_offset);
				return -EFAULT;
			}

			break;

		case BPF_JMP | BPF_JA:
			if (insn->off == -1)
				/* -1 jmp instructions will always jump
				 * backwards two bytes. Explicitly handling
				 * this case avoids wasting too many passes
				 * when there are long sequences of replaced
				 * dead code.
				 */
				jmp_offset = -2;
			else
				jmp_offset = addrs[i + insn->off] - addrs[i];

			if (!jmp_offset)
				/* Optimize out nop jumps */
				break;
emit_jmp:
			if (is_imm8(jmp_offset)) {
				EMIT2(0xEB, jmp_offset);
			} else if (is_simm32(jmp_offset)) {
				EMIT1_off32(0xE9, jmp_offset);
			} else {
				pr_err("jmp gen bug %llx\n", jmp_offset);
				return -EFAULT;
			}
			break;

		case BPF_JMP | BPF_EXIT:
			if (seen_exit) {
				jmp_offset = ctx->cleanup_addr - addrs[i];
				goto emit_jmp;
			}
			seen_exit = true;
			/* Update cleanup_addr */
			ctx->cleanup_addr = proglen;
			/* mov rbx, qword ptr [rbp+0] */
			EMIT4(0x48, 0x8B, 0x5D, 0);
			/* mov r13, qword ptr [rbp+8] */
			EMIT4(0x4C, 0x8B, 0x6D, 8);
			/* mov r14, qword ptr [rbp+16] */
			EMIT4(0x4C, 0x8B, 0x75, 16);
			/* mov r15, qword ptr [rbp+24] */
			EMIT4(0x4C, 0x8B, 0x7D, 24);

			/* add rbp, AUX_STACK_SPACE */
			EMIT4(0x48, 0x83, 0xC5, AUX_STACK_SPACE);
			EMIT1(0xC9); /* leave */
			EMIT1(0xC3); /* ret */
			break;

		default:
			/*
			 * By design x86-64 JIT should support all BPF instructions.
			 * This error will be seen if new instruction was added
			 * to the interpreter, but not to the JIT, or if there is
			 * junk in bpf_prog.
			 */
			pr_err("bpf_jit: unknown opcode %02x\n", insn->code);
			return -EINVAL;
		}

		ilen = prog - temp;
		if (ilen > BPF_MAX_INSN_SIZE) {
			pr_err("bpf_jit: fatal insn size error\n");
			return -EFAULT;
		}

		if (image) {
			if (unlikely(proglen + ilen > oldproglen)) {
				pr_err("bpf_jit: fatal error\n");
				return -EFAULT;
			}
			memcpy(image + proglen, temp, ilen);
		}
		proglen += ilen;
		addrs[i] = proglen;
		prog = temp;
	}
	return proglen;
}

struct x64_jit_data {
	struct bpf_binary_header *header;
	int *addrs;
	u8 *image;
	int proglen;
	struct jit_context ctx;
};

struct bpf_prog *bpf_int_jit_compile(struct bpf_prog *prog)
{
	struct bpf_binary_header *header = NULL;
	struct bpf_prog *tmp, *orig_prog = prog;
	struct x64_jit_data *jit_data;
	int proglen, oldproglen = 0;
	struct jit_context ctx = {};
	bool tmp_blinded = false;
	bool extra_pass = false;
	u8 *image = NULL;
	int *addrs;
	int pass;
	int i;

	if (!prog->jit_requested)
		return orig_prog;

	tmp = bpf_jit_blind_constants(prog);
	/*
	 * If blinding was requested and we failed during blinding,
	 * we must fall back to the interpreter.
	 */
	if (IS_ERR(tmp))
		return orig_prog;
	if (tmp != prog) {
		tmp_blinded = true;
		prog = tmp;
	}

	jit_data = prog->aux->jit_data;
	if (!jit_data) {
		jit_data = kzalloc(sizeof(*jit_data), GFP_KERNEL);
		if (!jit_data) {
			prog = orig_prog;
			goto out;
		}
		prog->aux->jit_data = jit_data;
	}
	addrs = jit_data->addrs;
	if (addrs) {
		ctx = jit_data->ctx;
		oldproglen = jit_data->proglen;
		image = jit_data->image;
		header = jit_data->header;
		extra_pass = true;
		goto skip_init_addrs;
	}
	addrs = kmalloc_array(prog->len, sizeof(*addrs), GFP_KERNEL);
	if (!addrs) {
		prog = orig_prog;
		goto out_addrs;
	}

	/*
	 * Before first pass, make a rough estimation of addrs[]
	 * each BPF instruction is translated to less than 64 bytes
	 */
	for (proglen = 0, i = 0; i < prog->len; i++) {
		proglen += 64;
		addrs[i] = proglen;
	}
	ctx.cleanup_addr = proglen;
skip_init_addrs:

	/*
	 * JITed image shrinks with every pass and the loop iterates
	 * until the image stops shrinking. Very large BPF programs
	 * may converge on the last pass. In such case do one more
	 * pass to emit the final image.
	 */
	for (pass = 0; pass < 20 || image; pass++) {
		proglen = do_jit(prog, addrs, image, oldproglen, &ctx);
		if (proglen <= 0) {
out_image:
			image = NULL;
			if (header)
				bpf_jit_binary_free(header);
			prog = orig_prog;
			goto out_addrs;
		}
		if (image) {
			if (proglen != oldproglen) {
				pr_err("bpf_jit: proglen=%d != oldproglen=%d\n",
				       proglen, oldproglen);
				goto out_image;
			}
			break;
		}
		if (proglen == oldproglen) {
			header = bpf_jit_binary_alloc(proglen, &image,
						      1, jit_fill_hole);
			if (!header) {
				prog = orig_prog;
				goto out_addrs;
			}
		}
		oldproglen = proglen;
		cond_resched();
	}

	if (bpf_jit_enable > 1)
		bpf_jit_dump(prog->len, proglen, pass + 1, image);

	if (image) {
		if (!prog->is_func || extra_pass) {
			bpf_jit_binary_lock_ro(header);
		} else {
			jit_data->addrs = addrs;
			jit_data->ctx = ctx;
			jit_data->proglen = proglen;
			jit_data->image = image;
			jit_data->header = header;
		}
		prog->bpf_func = (void *)image;
		prog->jited = 1;
		prog->jited_len = proglen;
	} else {
		prog = orig_prog;
	}

	if (!image || !prog->is_func || extra_pass) {
out_addrs:
		kfree(addrs);
		kfree(jit_data);
		prog->aux->jit_data = NULL;
	}
out:
	if (tmp_blinded)
		bpf_jit_prog_release_other(prog, prog == orig_prog ?
					   tmp : orig_prog);
	return prog;
}<|MERGE_RESOLUTION|>--- conflicted
+++ resolved
@@ -12,12 +12,6 @@
 #include <linux/netdevice.h>
 #include <linux/filter.h>
 #include <linux/if_vlan.h>
-<<<<<<< HEAD
-#include <asm/cacheflush.h>
-#include <asm/set_memory.h>
-#include <asm/nospec-branch.h>
-=======
->>>>>>> e021bb4f
 #include <linux/bpf.h>
 
 #include <asm/set_memory.h>
@@ -283,11 +277,7 @@
 	EMIT2(0x89, 0xD2);                        /* mov edx, edx */
 	EMIT3(0x39, 0x56,                         /* cmp dword ptr [rsi + 16], edx */
 	      offsetof(struct bpf_array, map.max_entries));
-<<<<<<< HEAD
-#define OFFSET1 (41 + RETPOLINE_RAX_BPF_JIT_SIZE) /* number of bytes to jump */
-=======
 #define OFFSET1 (41 + RETPOLINE_RAX_BPF_JIT_SIZE) /* Number of bytes to jump */
->>>>>>> e021bb4f
 	EMIT2(X86_JBE, OFFSET1);                  /* jbe out */
 	label1 = cnt;
 
