/*
 * Glue Code for the AVX assembler implemention of the Cast6 Cipher
 *
 * Copyright (C) 2012 Johannes Goetzfried
 *     <Johannes.Goetzfried@informatik.stud.uni-erlangen.de>
 *
 * Copyright © 2013 Jussi Kivilinna <jussi.kivilinna@iki.fi>
 *
 * This program is free software; you can redistribute it and/or modify
 * it under the terms of the GNU General Public License as published by
 * the Free Software Foundation; either version 2 of the License, or
 * (at your option) any later version.
 *
 * This program is distributed in the hope that it will be useful,
 * but WITHOUT ANY WARRANTY; without even the implied warranty of
 * MERCHANTABILITY or FITNESS FOR A PARTICULAR PURPOSE.  See the
 * GNU General Public License for more details.
 *
 * You should have received a copy of the GNU General Public License
 * along with this program; if not, write to the Free Software
 * Foundation, Inc., 59 Temple Place, Suite 330, Boston, MA  02111-1307
 * USA
 *
 */

#include <linux/module.h>
#include <linux/types.h>
#include <linux/crypto.h>
#include <linux/err.h>
#include <crypto/algapi.h>
#include <crypto/cast6.h>
#include <crypto/internal/simd.h>
#include <crypto/xts.h>
#include <asm/crypto/glue_helper.h>

#define CAST6_PARALLEL_BLOCKS 8

asmlinkage void cast6_ecb_enc_8way(struct cast6_ctx *ctx, u8 *dst,
				   const u8 *src);
asmlinkage void cast6_ecb_dec_8way(struct cast6_ctx *ctx, u8 *dst,
				   const u8 *src);

asmlinkage void cast6_cbc_dec_8way(struct cast6_ctx *ctx, u8 *dst,
				   const u8 *src);
asmlinkage void cast6_ctr_8way(struct cast6_ctx *ctx, u8 *dst, const u8 *src,
			       le128 *iv);

asmlinkage void cast6_xts_enc_8way(struct cast6_ctx *ctx, u8 *dst,
				   const u8 *src, le128 *iv);
asmlinkage void cast6_xts_dec_8way(struct cast6_ctx *ctx, u8 *dst,
				   const u8 *src, le128 *iv);

static int cast6_setkey_skcipher(struct crypto_skcipher *tfm,
				 const u8 *key, unsigned int keylen)
{
	return cast6_setkey(&tfm->base, key, keylen);
}

static void cast6_xts_enc(void *ctx, u128 *dst, const u128 *src, le128 *iv)
{
	glue_xts_crypt_128bit_one(ctx, dst, src, iv,
				  GLUE_FUNC_CAST(__cast6_encrypt));
}

static void cast6_xts_dec(void *ctx, u128 *dst, const u128 *src, le128 *iv)
{
	glue_xts_crypt_128bit_one(ctx, dst, src, iv,
				  GLUE_FUNC_CAST(__cast6_decrypt));
}

static void cast6_crypt_ctr(void *ctx, u128 *dst, const u128 *src, le128 *iv)
{
	be128 ctrblk;

	le128_to_be128(&ctrblk, iv);
	le128_inc(iv);

	__cast6_encrypt(ctx, (u8 *)&ctrblk, (u8 *)&ctrblk);
	u128_xor(dst, src, (u128 *)&ctrblk);
}

static const struct common_glue_ctx cast6_enc = {
	.num_funcs = 2,
	.fpu_blocks_limit = CAST6_PARALLEL_BLOCKS,

	.funcs = { {
		.num_blocks = CAST6_PARALLEL_BLOCKS,
		.fn_u = { .ecb = GLUE_FUNC_CAST(cast6_ecb_enc_8way) }
	}, {
		.num_blocks = 1,
		.fn_u = { .ecb = GLUE_FUNC_CAST(__cast6_encrypt) }
	} }
};

static const struct common_glue_ctx cast6_ctr = {
	.num_funcs = 2,
	.fpu_blocks_limit = CAST6_PARALLEL_BLOCKS,

	.funcs = { {
		.num_blocks = CAST6_PARALLEL_BLOCKS,
		.fn_u = { .ctr = GLUE_CTR_FUNC_CAST(cast6_ctr_8way) }
	}, {
		.num_blocks = 1,
		.fn_u = { .ctr = GLUE_CTR_FUNC_CAST(cast6_crypt_ctr) }
	} }
};

static const struct common_glue_ctx cast6_enc_xts = {
	.num_funcs = 2,
	.fpu_blocks_limit = CAST6_PARALLEL_BLOCKS,

	.funcs = { {
		.num_blocks = CAST6_PARALLEL_BLOCKS,
		.fn_u = { .xts = GLUE_XTS_FUNC_CAST(cast6_xts_enc_8way) }
	}, {
		.num_blocks = 1,
		.fn_u = { .xts = GLUE_XTS_FUNC_CAST(cast6_xts_enc) }
	} }
};

static const struct common_glue_ctx cast6_dec = {
	.num_funcs = 2,
	.fpu_blocks_limit = CAST6_PARALLEL_BLOCKS,

	.funcs = { {
		.num_blocks = CAST6_PARALLEL_BLOCKS,
		.fn_u = { .ecb = GLUE_FUNC_CAST(cast6_ecb_dec_8way) }
	}, {
		.num_blocks = 1,
		.fn_u = { .ecb = GLUE_FUNC_CAST(__cast6_decrypt) }
	} }
};

static const struct common_glue_ctx cast6_dec_cbc = {
	.num_funcs = 2,
	.fpu_blocks_limit = CAST6_PARALLEL_BLOCKS,

	.funcs = { {
		.num_blocks = CAST6_PARALLEL_BLOCKS,
		.fn_u = { .cbc = GLUE_CBC_FUNC_CAST(cast6_cbc_dec_8way) }
	}, {
		.num_blocks = 1,
		.fn_u = { .cbc = GLUE_CBC_FUNC_CAST(__cast6_decrypt) }
	} }
};

static const struct common_glue_ctx cast6_dec_xts = {
	.num_funcs = 2,
	.fpu_blocks_limit = CAST6_PARALLEL_BLOCKS,

	.funcs = { {
		.num_blocks = CAST6_PARALLEL_BLOCKS,
		.fn_u = { .xts = GLUE_XTS_FUNC_CAST(cast6_xts_dec_8way) }
	}, {
		.num_blocks = 1,
		.fn_u = { .xts = GLUE_XTS_FUNC_CAST(cast6_xts_dec) }
	} }
};

static int ecb_encrypt(struct skcipher_request *req)
{
	return glue_ecb_req_128bit(&cast6_enc, req);
}

static int ecb_decrypt(struct skcipher_request *req)
{
	return glue_ecb_req_128bit(&cast6_dec, req);
}

static int cbc_encrypt(struct skcipher_request *req)
{
	return glue_cbc_encrypt_req_128bit(GLUE_FUNC_CAST(__cast6_encrypt),
					   req);
}

<<<<<<< HEAD
struct crypt_priv {
	struct cast6_ctx *ctx;
	bool fpu_enabled;
};

#ifdef CONFIG_PREEMPT_RT_FULL
static void cast6_fpu_end_rt(struct crypt_priv *ctx)
{
	bool fpu_enabled = ctx->fpu_enabled;

	if (!fpu_enabled)
		return;
	cast6_fpu_end(fpu_enabled);
	ctx->fpu_enabled = false;
}

#else
static void cast6_fpu_end_rt(struct crypt_priv *ctx) { }
#endif

static void encrypt_callback(void *priv, u8 *srcdst, unsigned int nbytes)
{
	const unsigned int bsize = CAST6_BLOCK_SIZE;
	struct crypt_priv *ctx = priv;
	int i;

	if (nbytes == bsize * CAST6_PARALLEL_BLOCKS) {
		ctx->fpu_enabled = cast6_fpu_begin(ctx->fpu_enabled, nbytes);
		cast6_ecb_enc_8way(ctx->ctx, srcdst, srcdst);
		cast6_fpu_end_rt(ctx);
		return;
	}
	for (i = 0; i < nbytes / bsize; i++, srcdst += bsize)
		__cast6_encrypt(ctx->ctx, srcdst, srcdst);
=======
static int cbc_decrypt(struct skcipher_request *req)
{
	return glue_cbc_decrypt_req_128bit(&cast6_dec_cbc, req);
>>>>>>> e021bb4f
}

static int ctr_crypt(struct skcipher_request *req)
{
<<<<<<< HEAD
	const unsigned int bsize = CAST6_BLOCK_SIZE;
	struct crypt_priv *ctx = priv;
	int i;

	if (nbytes == bsize * CAST6_PARALLEL_BLOCKS) {
		ctx->fpu_enabled = cast6_fpu_begin(ctx->fpu_enabled, nbytes);
		cast6_ecb_dec_8way(ctx->ctx, srcdst, srcdst);
		cast6_fpu_end_rt(ctx);
		return;
	}

	for (i = 0; i < nbytes / bsize; i++, srcdst += bsize)
		__cast6_decrypt(ctx->ctx, srcdst, srcdst);
}

struct cast6_lrw_ctx {
	struct lrw_table_ctx lrw_table;
	struct cast6_ctx cast6_ctx;
};

static int lrw_cast6_setkey(struct crypto_tfm *tfm, const u8 *key,
			      unsigned int keylen)
{
	struct cast6_lrw_ctx *ctx = crypto_tfm_ctx(tfm);
	int err;

	err = __cast6_setkey(&ctx->cast6_ctx, key, keylen - CAST6_BLOCK_SIZE,
			     &tfm->crt_flags);
	if (err)
		return err;

	return lrw_init_table(&ctx->lrw_table, key + keylen - CAST6_BLOCK_SIZE);
}

static int lrw_encrypt(struct blkcipher_desc *desc, struct scatterlist *dst,
		       struct scatterlist *src, unsigned int nbytes)
{
	struct cast6_lrw_ctx *ctx = crypto_blkcipher_ctx(desc->tfm);
	be128 buf[CAST6_PARALLEL_BLOCKS];
	struct crypt_priv crypt_ctx = {
		.ctx = &ctx->cast6_ctx,
		.fpu_enabled = false,
	};
	struct lrw_crypt_req req = {
		.tbuf = buf,
		.tbuflen = sizeof(buf),

		.table_ctx = &ctx->lrw_table,
		.crypt_ctx = &crypt_ctx,
		.crypt_fn = encrypt_callback,
	};
	int ret;

	desc->flags &= ~CRYPTO_TFM_REQ_MAY_SLEEP;
	ret = lrw_crypt(desc, dst, src, nbytes, &req);
	cast6_fpu_end(crypt_ctx.fpu_enabled);

	return ret;
}

static int lrw_decrypt(struct blkcipher_desc *desc, struct scatterlist *dst,
		       struct scatterlist *src, unsigned int nbytes)
{
	struct cast6_lrw_ctx *ctx = crypto_blkcipher_ctx(desc->tfm);
	be128 buf[CAST6_PARALLEL_BLOCKS];
	struct crypt_priv crypt_ctx = {
		.ctx = &ctx->cast6_ctx,
		.fpu_enabled = false,
	};
	struct lrw_crypt_req req = {
		.tbuf = buf,
		.tbuflen = sizeof(buf),

		.table_ctx = &ctx->lrw_table,
		.crypt_ctx = &crypt_ctx,
		.crypt_fn = decrypt_callback,
	};
	int ret;

	desc->flags &= ~CRYPTO_TFM_REQ_MAY_SLEEP;
	ret = lrw_crypt(desc, dst, src, nbytes, &req);
	cast6_fpu_end(crypt_ctx.fpu_enabled);

	return ret;
}

static void lrw_exit_tfm(struct crypto_tfm *tfm)
{
	struct cast6_lrw_ctx *ctx = crypto_tfm_ctx(tfm);

	lrw_free_table(&ctx->lrw_table);
=======
	return glue_ctr_req_128bit(&cast6_ctr, req);
>>>>>>> e021bb4f
}

struct cast6_xts_ctx {
	struct cast6_ctx tweak_ctx;
	struct cast6_ctx crypt_ctx;
};

static int xts_cast6_setkey(struct crypto_skcipher *tfm, const u8 *key,
			    unsigned int keylen)
{
	struct cast6_xts_ctx *ctx = crypto_skcipher_ctx(tfm);
	u32 *flags = &tfm->base.crt_flags;
	int err;

	err = xts_verify_key(tfm, key, keylen);
	if (err)
		return err;

	/* first half of xts-key is for crypt */
	err = __cast6_setkey(&ctx->crypt_ctx, key, keylen / 2, flags);
	if (err)
		return err;

	/* second half of xts-key is for tweak */
	return __cast6_setkey(&ctx->tweak_ctx, key + keylen / 2, keylen / 2,
			      flags);
}

static int xts_encrypt(struct skcipher_request *req)
{
	struct crypto_skcipher *tfm = crypto_skcipher_reqtfm(req);
	struct cast6_xts_ctx *ctx = crypto_skcipher_ctx(tfm);

	return glue_xts_req_128bit(&cast6_enc_xts, req,
				   XTS_TWEAK_CAST(__cast6_encrypt),
				   &ctx->tweak_ctx, &ctx->crypt_ctx);
}

static int xts_decrypt(struct skcipher_request *req)
{
	struct crypto_skcipher *tfm = crypto_skcipher_reqtfm(req);
	struct cast6_xts_ctx *ctx = crypto_skcipher_ctx(tfm);

	return glue_xts_req_128bit(&cast6_dec_xts, req,
				   XTS_TWEAK_CAST(__cast6_encrypt),
				   &ctx->tweak_ctx, &ctx->crypt_ctx);
}

static struct skcipher_alg cast6_algs[] = {
	{
		.base.cra_name		= "__ecb(cast6)",
		.base.cra_driver_name	= "__ecb-cast6-avx",
		.base.cra_priority	= 200,
		.base.cra_flags		= CRYPTO_ALG_INTERNAL,
		.base.cra_blocksize	= CAST6_BLOCK_SIZE,
		.base.cra_ctxsize	= sizeof(struct cast6_ctx),
		.base.cra_module	= THIS_MODULE,
		.min_keysize		= CAST6_MIN_KEY_SIZE,
		.max_keysize		= CAST6_MAX_KEY_SIZE,
		.setkey			= cast6_setkey_skcipher,
		.encrypt		= ecb_encrypt,
		.decrypt		= ecb_decrypt,
	}, {
		.base.cra_name		= "__cbc(cast6)",
		.base.cra_driver_name	= "__cbc-cast6-avx",
		.base.cra_priority	= 200,
		.base.cra_flags		= CRYPTO_ALG_INTERNAL,
		.base.cra_blocksize	= CAST6_BLOCK_SIZE,
		.base.cra_ctxsize	= sizeof(struct cast6_ctx),
		.base.cra_module	= THIS_MODULE,
		.min_keysize		= CAST6_MIN_KEY_SIZE,
		.max_keysize		= CAST6_MAX_KEY_SIZE,
		.ivsize			= CAST6_BLOCK_SIZE,
		.setkey			= cast6_setkey_skcipher,
		.encrypt		= cbc_encrypt,
		.decrypt		= cbc_decrypt,
	}, {
		.base.cra_name		= "__ctr(cast6)",
		.base.cra_driver_name	= "__ctr-cast6-avx",
		.base.cra_priority	= 200,
		.base.cra_flags		= CRYPTO_ALG_INTERNAL,
		.base.cra_blocksize	= 1,
		.base.cra_ctxsize	= sizeof(struct cast6_ctx),
		.base.cra_module	= THIS_MODULE,
		.min_keysize		= CAST6_MIN_KEY_SIZE,
		.max_keysize		= CAST6_MAX_KEY_SIZE,
		.ivsize			= CAST6_BLOCK_SIZE,
		.chunksize		= CAST6_BLOCK_SIZE,
		.setkey			= cast6_setkey_skcipher,
		.encrypt		= ctr_crypt,
		.decrypt		= ctr_crypt,
	}, {
		.base.cra_name		= "__xts(cast6)",
		.base.cra_driver_name	= "__xts-cast6-avx",
		.base.cra_priority	= 200,
		.base.cra_flags		= CRYPTO_ALG_INTERNAL,
		.base.cra_blocksize	= CAST6_BLOCK_SIZE,
		.base.cra_ctxsize	= sizeof(struct cast6_xts_ctx),
		.base.cra_module	= THIS_MODULE,
		.min_keysize		= 2 * CAST6_MIN_KEY_SIZE,
		.max_keysize		= 2 * CAST6_MAX_KEY_SIZE,
		.ivsize			= CAST6_BLOCK_SIZE,
		.setkey			= xts_cast6_setkey,
		.encrypt		= xts_encrypt,
		.decrypt		= xts_decrypt,
	},
};

static struct simd_skcipher_alg *cast6_simd_algs[ARRAY_SIZE(cast6_algs)];

static int __init cast6_init(void)
{
	const char *feature_name;

	if (!cpu_has_xfeatures(XFEATURE_MASK_SSE | XFEATURE_MASK_YMM,
				&feature_name)) {
		pr_info("CPU feature '%s' is not supported.\n", feature_name);
		return -ENODEV;
	}

	return simd_register_skciphers_compat(cast6_algs,
					      ARRAY_SIZE(cast6_algs),
					      cast6_simd_algs);
}

static void __exit cast6_exit(void)
{
	simd_unregister_skciphers(cast6_algs, ARRAY_SIZE(cast6_algs),
				  cast6_simd_algs);
}

module_init(cast6_init);
module_exit(cast6_exit);

MODULE_DESCRIPTION("Cast6 Cipher Algorithm, AVX optimized");
MODULE_LICENSE("GPL");
MODULE_ALIAS_CRYPTO("cast6");<|MERGE_RESOLUTION|>--- conflicted
+++ resolved
@@ -173,145 +173,14 @@
 					   req);
 }
 
-<<<<<<< HEAD
-struct crypt_priv {
-	struct cast6_ctx *ctx;
-	bool fpu_enabled;
-};
-
-#ifdef CONFIG_PREEMPT_RT_FULL
-static void cast6_fpu_end_rt(struct crypt_priv *ctx)
-{
-	bool fpu_enabled = ctx->fpu_enabled;
-
-	if (!fpu_enabled)
-		return;
-	cast6_fpu_end(fpu_enabled);
-	ctx->fpu_enabled = false;
-}
-
-#else
-static void cast6_fpu_end_rt(struct crypt_priv *ctx) { }
-#endif
-
-static void encrypt_callback(void *priv, u8 *srcdst, unsigned int nbytes)
-{
-	const unsigned int bsize = CAST6_BLOCK_SIZE;
-	struct crypt_priv *ctx = priv;
-	int i;
-
-	if (nbytes == bsize * CAST6_PARALLEL_BLOCKS) {
-		ctx->fpu_enabled = cast6_fpu_begin(ctx->fpu_enabled, nbytes);
-		cast6_ecb_enc_8way(ctx->ctx, srcdst, srcdst);
-		cast6_fpu_end_rt(ctx);
-		return;
-	}
-	for (i = 0; i < nbytes / bsize; i++, srcdst += bsize)
-		__cast6_encrypt(ctx->ctx, srcdst, srcdst);
-=======
 static int cbc_decrypt(struct skcipher_request *req)
 {
 	return glue_cbc_decrypt_req_128bit(&cast6_dec_cbc, req);
->>>>>>> e021bb4f
 }
 
 static int ctr_crypt(struct skcipher_request *req)
 {
-<<<<<<< HEAD
-	const unsigned int bsize = CAST6_BLOCK_SIZE;
-	struct crypt_priv *ctx = priv;
-	int i;
-
-	if (nbytes == bsize * CAST6_PARALLEL_BLOCKS) {
-		ctx->fpu_enabled = cast6_fpu_begin(ctx->fpu_enabled, nbytes);
-		cast6_ecb_dec_8way(ctx->ctx, srcdst, srcdst);
-		cast6_fpu_end_rt(ctx);
-		return;
-	}
-
-	for (i = 0; i < nbytes / bsize; i++, srcdst += bsize)
-		__cast6_decrypt(ctx->ctx, srcdst, srcdst);
-}
-
-struct cast6_lrw_ctx {
-	struct lrw_table_ctx lrw_table;
-	struct cast6_ctx cast6_ctx;
-};
-
-static int lrw_cast6_setkey(struct crypto_tfm *tfm, const u8 *key,
-			      unsigned int keylen)
-{
-	struct cast6_lrw_ctx *ctx = crypto_tfm_ctx(tfm);
-	int err;
-
-	err = __cast6_setkey(&ctx->cast6_ctx, key, keylen - CAST6_BLOCK_SIZE,
-			     &tfm->crt_flags);
-	if (err)
-		return err;
-
-	return lrw_init_table(&ctx->lrw_table, key + keylen - CAST6_BLOCK_SIZE);
-}
-
-static int lrw_encrypt(struct blkcipher_desc *desc, struct scatterlist *dst,
-		       struct scatterlist *src, unsigned int nbytes)
-{
-	struct cast6_lrw_ctx *ctx = crypto_blkcipher_ctx(desc->tfm);
-	be128 buf[CAST6_PARALLEL_BLOCKS];
-	struct crypt_priv crypt_ctx = {
-		.ctx = &ctx->cast6_ctx,
-		.fpu_enabled = false,
-	};
-	struct lrw_crypt_req req = {
-		.tbuf = buf,
-		.tbuflen = sizeof(buf),
-
-		.table_ctx = &ctx->lrw_table,
-		.crypt_ctx = &crypt_ctx,
-		.crypt_fn = encrypt_callback,
-	};
-	int ret;
-
-	desc->flags &= ~CRYPTO_TFM_REQ_MAY_SLEEP;
-	ret = lrw_crypt(desc, dst, src, nbytes, &req);
-	cast6_fpu_end(crypt_ctx.fpu_enabled);
-
-	return ret;
-}
-
-static int lrw_decrypt(struct blkcipher_desc *desc, struct scatterlist *dst,
-		       struct scatterlist *src, unsigned int nbytes)
-{
-	struct cast6_lrw_ctx *ctx = crypto_blkcipher_ctx(desc->tfm);
-	be128 buf[CAST6_PARALLEL_BLOCKS];
-	struct crypt_priv crypt_ctx = {
-		.ctx = &ctx->cast6_ctx,
-		.fpu_enabled = false,
-	};
-	struct lrw_crypt_req req = {
-		.tbuf = buf,
-		.tbuflen = sizeof(buf),
-
-		.table_ctx = &ctx->lrw_table,
-		.crypt_ctx = &crypt_ctx,
-		.crypt_fn = decrypt_callback,
-	};
-	int ret;
-
-	desc->flags &= ~CRYPTO_TFM_REQ_MAY_SLEEP;
-	ret = lrw_crypt(desc, dst, src, nbytes, &req);
-	cast6_fpu_end(crypt_ctx.fpu_enabled);
-
-	return ret;
-}
-
-static void lrw_exit_tfm(struct crypto_tfm *tfm)
-{
-	struct cast6_lrw_ctx *ctx = crypto_tfm_ctx(tfm);
-
-	lrw_free_table(&ctx->lrw_table);
-=======
 	return glue_ctr_req_128bit(&cast6_ctr, req);
->>>>>>> e021bb4f
 }
 
 struct cast6_xts_ctx {
