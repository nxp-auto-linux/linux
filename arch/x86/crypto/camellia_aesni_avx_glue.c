/*
 * Glue Code for x86_64/AVX/AES-NI assembler optimized version of Camellia
 *
 * Copyright © 2012-2013 Jussi Kivilinna <jussi.kivilinna@iki.fi>
 *
 * This program is free software; you can redistribute it and/or modify
 * it under the terms of the GNU General Public License as published by
 * the Free Software Foundation; either version 2 of the License, or
 * (at your option) any later version.
 *
 */

#include <asm/crypto/camellia.h>
#include <asm/crypto/glue_helper.h>
#include <crypto/algapi.h>
#include <crypto/internal/simd.h>
#include <crypto/xts.h>
#include <linux/crypto.h>
#include <linux/err.h>
#include <linux/module.h>
#include <linux/types.h>

#define CAMELLIA_AESNI_PARALLEL_BLOCKS 16

/* 16-way parallel cipher functions (avx/aes-ni) */
asmlinkage void camellia_ecb_enc_16way(struct camellia_ctx *ctx, u8 *dst,
				       const u8 *src);
EXPORT_SYMBOL_GPL(camellia_ecb_enc_16way);

asmlinkage void camellia_ecb_dec_16way(struct camellia_ctx *ctx, u8 *dst,
				       const u8 *src);
EXPORT_SYMBOL_GPL(camellia_ecb_dec_16way);

asmlinkage void camellia_cbc_dec_16way(struct camellia_ctx *ctx, u8 *dst,
				       const u8 *src);
EXPORT_SYMBOL_GPL(camellia_cbc_dec_16way);

asmlinkage void camellia_ctr_16way(struct camellia_ctx *ctx, u8 *dst,
				   const u8 *src, le128 *iv);
EXPORT_SYMBOL_GPL(camellia_ctr_16way);

asmlinkage void camellia_xts_enc_16way(struct camellia_ctx *ctx, u8 *dst,
				       const u8 *src, le128 *iv);
EXPORT_SYMBOL_GPL(camellia_xts_enc_16way);

asmlinkage void camellia_xts_dec_16way(struct camellia_ctx *ctx, u8 *dst,
				       const u8 *src, le128 *iv);
EXPORT_SYMBOL_GPL(camellia_xts_dec_16way);

void camellia_xts_enc(void *ctx, u128 *dst, const u128 *src, le128 *iv)
{
	glue_xts_crypt_128bit_one(ctx, dst, src, iv,
				  GLUE_FUNC_CAST(camellia_enc_blk));
}
EXPORT_SYMBOL_GPL(camellia_xts_enc);

void camellia_xts_dec(void *ctx, u128 *dst, const u128 *src, le128 *iv)
{
	glue_xts_crypt_128bit_one(ctx, dst, src, iv,
				  GLUE_FUNC_CAST(camellia_dec_blk));
}
EXPORT_SYMBOL_GPL(camellia_xts_dec);

static const struct common_glue_ctx camellia_enc = {
	.num_funcs = 3,
	.fpu_blocks_limit = CAMELLIA_AESNI_PARALLEL_BLOCKS,

	.funcs = { {
		.num_blocks = CAMELLIA_AESNI_PARALLEL_BLOCKS,
		.fn_u = { .ecb = GLUE_FUNC_CAST(camellia_ecb_enc_16way) }
	}, {
		.num_blocks = 2,
		.fn_u = { .ecb = GLUE_FUNC_CAST(camellia_enc_blk_2way) }
	}, {
		.num_blocks = 1,
		.fn_u = { .ecb = GLUE_FUNC_CAST(camellia_enc_blk) }
	} }
};

static const struct common_glue_ctx camellia_ctr = {
	.num_funcs = 3,
	.fpu_blocks_limit = CAMELLIA_AESNI_PARALLEL_BLOCKS,

	.funcs = { {
		.num_blocks = CAMELLIA_AESNI_PARALLEL_BLOCKS,
		.fn_u = { .ctr = GLUE_CTR_FUNC_CAST(camellia_ctr_16way) }
	}, {
		.num_blocks = 2,
		.fn_u = { .ctr = GLUE_CTR_FUNC_CAST(camellia_crypt_ctr_2way) }
	}, {
		.num_blocks = 1,
		.fn_u = { .ctr = GLUE_CTR_FUNC_CAST(camellia_crypt_ctr) }
	} }
};

static const struct common_glue_ctx camellia_enc_xts = {
	.num_funcs = 2,
	.fpu_blocks_limit = CAMELLIA_AESNI_PARALLEL_BLOCKS,

	.funcs = { {
		.num_blocks = CAMELLIA_AESNI_PARALLEL_BLOCKS,
		.fn_u = { .xts = GLUE_XTS_FUNC_CAST(camellia_xts_enc_16way) }
	}, {
		.num_blocks = 1,
		.fn_u = { .xts = GLUE_XTS_FUNC_CAST(camellia_xts_enc) }
	} }
};

static const struct common_glue_ctx camellia_dec = {
	.num_funcs = 3,
	.fpu_blocks_limit = CAMELLIA_AESNI_PARALLEL_BLOCKS,

	.funcs = { {
		.num_blocks = CAMELLIA_AESNI_PARALLEL_BLOCKS,
		.fn_u = { .ecb = GLUE_FUNC_CAST(camellia_ecb_dec_16way) }
	}, {
		.num_blocks = 2,
		.fn_u = { .ecb = GLUE_FUNC_CAST(camellia_dec_blk_2way) }
	}, {
		.num_blocks = 1,
		.fn_u = { .ecb = GLUE_FUNC_CAST(camellia_dec_blk) }
	} }
};

static const struct common_glue_ctx camellia_dec_cbc = {
	.num_funcs = 3,
	.fpu_blocks_limit = CAMELLIA_AESNI_PARALLEL_BLOCKS,

	.funcs = { {
		.num_blocks = CAMELLIA_AESNI_PARALLEL_BLOCKS,
		.fn_u = { .cbc = GLUE_CBC_FUNC_CAST(camellia_cbc_dec_16way) }
	}, {
		.num_blocks = 2,
		.fn_u = { .cbc = GLUE_CBC_FUNC_CAST(camellia_decrypt_cbc_2way) }
	}, {
		.num_blocks = 1,
		.fn_u = { .cbc = GLUE_CBC_FUNC_CAST(camellia_dec_blk) }
	} }
};

static const struct common_glue_ctx camellia_dec_xts = {
	.num_funcs = 2,
	.fpu_blocks_limit = CAMELLIA_AESNI_PARALLEL_BLOCKS,

	.funcs = { {
		.num_blocks = CAMELLIA_AESNI_PARALLEL_BLOCKS,
		.fn_u = { .xts = GLUE_XTS_FUNC_CAST(camellia_xts_dec_16way) }
	}, {
		.num_blocks = 1,
		.fn_u = { .xts = GLUE_XTS_FUNC_CAST(camellia_xts_dec) }
	} }
};

static int camellia_setkey(struct crypto_skcipher *tfm, const u8 *key,
			   unsigned int keylen)
{
	return __camellia_setkey(crypto_skcipher_ctx(tfm), key, keylen,
				 &tfm->base.crt_flags);
}

static int ecb_encrypt(struct skcipher_request *req)
{
	return glue_ecb_req_128bit(&camellia_enc, req);
}

static int ecb_decrypt(struct skcipher_request *req)
{
	return glue_ecb_req_128bit(&camellia_dec, req);
}

static int cbc_encrypt(struct skcipher_request *req)
{
	return glue_cbc_encrypt_req_128bit(GLUE_FUNC_CAST(camellia_enc_blk),
					   req);
}

static int cbc_decrypt(struct skcipher_request *req)
{
	return glue_cbc_decrypt_req_128bit(&camellia_dec_cbc, req);
}

static int ctr_crypt(struct skcipher_request *req)
{
	return glue_ctr_req_128bit(&camellia_ctr, req);
}

int xts_camellia_setkey(struct crypto_skcipher *tfm, const u8 *key,
			unsigned int keylen)
{
	struct camellia_xts_ctx *ctx = crypto_skcipher_ctx(tfm);
	u32 *flags = &tfm->base.crt_flags;
	int err;

	err = xts_verify_key(tfm, key, keylen);
	if (err)
		return err;

	/* first half of xts-key is for crypt */
	err = __camellia_setkey(&ctx->crypt_ctx, key, keylen / 2, flags);
	if (err)
		return err;

	/* second half of xts-key is for tweak */
	return __camellia_setkey(&ctx->tweak_ctx, key + keylen / 2, keylen / 2,
				flags);
}
EXPORT_SYMBOL_GPL(xts_camellia_setkey);

<<<<<<< HEAD
struct crypt_priv {
	struct camellia_ctx *ctx;
	bool fpu_enabled;
};

#ifdef CONFIG_PREEMPT_RT_FULL
static void camellia_fpu_end_rt(struct crypt_priv *ctx)
{
	bool fpu_enabled = ctx->fpu_enabled;

	if (!fpu_enabled)
		return;
	camellia_fpu_end(fpu_enabled);
	ctx->fpu_enabled = false;
}

#else
static void camellia_fpu_end_rt(struct crypt_priv *ctx) { }
#endif

static void encrypt_callback(void *priv, u8 *srcdst, unsigned int nbytes)
{
	const unsigned int bsize = CAMELLIA_BLOCK_SIZE;
	struct crypt_priv *ctx = priv;
	int i;

	ctx->fpu_enabled = camellia_fpu_begin(ctx->fpu_enabled, nbytes);

	if (nbytes >= CAMELLIA_AESNI_PARALLEL_BLOCKS * bsize) {
		camellia_ecb_enc_16way(ctx->ctx, srcdst, srcdst);
		srcdst += bsize * CAMELLIA_AESNI_PARALLEL_BLOCKS;
		nbytes -= bsize * CAMELLIA_AESNI_PARALLEL_BLOCKS;
	}

	while (nbytes >= CAMELLIA_PARALLEL_BLOCKS * bsize) {
		kernel_fpu_resched();
		camellia_enc_blk_2way(ctx->ctx, srcdst, srcdst);
		srcdst += bsize * CAMELLIA_PARALLEL_BLOCKS;
		nbytes -= bsize * CAMELLIA_PARALLEL_BLOCKS;
	}
	camellia_fpu_end_rt(ctx);
=======
static int xts_encrypt(struct skcipher_request *req)
{
	struct crypto_skcipher *tfm = crypto_skcipher_reqtfm(req);
	struct camellia_xts_ctx *ctx = crypto_skcipher_ctx(tfm);
>>>>>>> e021bb4f

	return glue_xts_req_128bit(&camellia_enc_xts, req,
				   XTS_TWEAK_CAST(camellia_enc_blk),
				   &ctx->tweak_ctx, &ctx->crypt_ctx);
}

static int xts_decrypt(struct skcipher_request *req)
{
	struct crypto_skcipher *tfm = crypto_skcipher_reqtfm(req);
	struct camellia_xts_ctx *ctx = crypto_skcipher_ctx(tfm);

<<<<<<< HEAD
	while (nbytes >= CAMELLIA_PARALLEL_BLOCKS * bsize) {
		kernel_fpu_resched();
		camellia_dec_blk_2way(ctx->ctx, srcdst, srcdst);
		srcdst += bsize * CAMELLIA_PARALLEL_BLOCKS;
		nbytes -= bsize * CAMELLIA_PARALLEL_BLOCKS;
	}
	camellia_fpu_end_rt(ctx);

	for (i = 0; i < nbytes / bsize; i++, srcdst += bsize)
		camellia_dec_blk(ctx->ctx, srcdst, srcdst);
=======
	return glue_xts_req_128bit(&camellia_dec_xts, req,
				   XTS_TWEAK_CAST(camellia_enc_blk),
				   &ctx->tweak_ctx, &ctx->crypt_ctx);
>>>>>>> e021bb4f
}

static struct skcipher_alg camellia_algs[] = {
	{
		.base.cra_name		= "__ecb(camellia)",
		.base.cra_driver_name	= "__ecb-camellia-aesni",
		.base.cra_priority	= 400,
		.base.cra_flags		= CRYPTO_ALG_INTERNAL,
		.base.cra_blocksize	= CAMELLIA_BLOCK_SIZE,
		.base.cra_ctxsize	= sizeof(struct camellia_ctx),
		.base.cra_module	= THIS_MODULE,
		.min_keysize		= CAMELLIA_MIN_KEY_SIZE,
		.max_keysize		= CAMELLIA_MAX_KEY_SIZE,
		.setkey			= camellia_setkey,
		.encrypt		= ecb_encrypt,
		.decrypt		= ecb_decrypt,
	}, {
		.base.cra_name		= "__cbc(camellia)",
		.base.cra_driver_name	= "__cbc-camellia-aesni",
		.base.cra_priority	= 400,
		.base.cra_flags		= CRYPTO_ALG_INTERNAL,
		.base.cra_blocksize	= CAMELLIA_BLOCK_SIZE,
		.base.cra_ctxsize	= sizeof(struct camellia_ctx),
		.base.cra_module	= THIS_MODULE,
		.min_keysize		= CAMELLIA_MIN_KEY_SIZE,
		.max_keysize		= CAMELLIA_MAX_KEY_SIZE,
		.ivsize			= CAMELLIA_BLOCK_SIZE,
		.setkey			= camellia_setkey,
		.encrypt		= cbc_encrypt,
		.decrypt		= cbc_decrypt,
	}, {
		.base.cra_name		= "__ctr(camellia)",
		.base.cra_driver_name	= "__ctr-camellia-aesni",
		.base.cra_priority	= 400,
		.base.cra_flags		= CRYPTO_ALG_INTERNAL,
		.base.cra_blocksize	= 1,
		.base.cra_ctxsize	= sizeof(struct camellia_ctx),
		.base.cra_module	= THIS_MODULE,
		.min_keysize		= CAMELLIA_MIN_KEY_SIZE,
		.max_keysize		= CAMELLIA_MAX_KEY_SIZE,
		.ivsize			= CAMELLIA_BLOCK_SIZE,
		.chunksize		= CAMELLIA_BLOCK_SIZE,
		.setkey			= camellia_setkey,
		.encrypt		= ctr_crypt,
		.decrypt		= ctr_crypt,
	}, {
		.base.cra_name		= "__xts(camellia)",
		.base.cra_driver_name	= "__xts-camellia-aesni",
		.base.cra_priority	= 400,
		.base.cra_flags		= CRYPTO_ALG_INTERNAL,
		.base.cra_blocksize	= CAMELLIA_BLOCK_SIZE,
		.base.cra_ctxsize	= sizeof(struct camellia_xts_ctx),
		.base.cra_module	= THIS_MODULE,
		.min_keysize		= 2 * CAMELLIA_MIN_KEY_SIZE,
		.max_keysize		= 2 * CAMELLIA_MAX_KEY_SIZE,
		.ivsize			= CAMELLIA_BLOCK_SIZE,
		.setkey			= xts_camellia_setkey,
		.encrypt		= xts_encrypt,
		.decrypt		= xts_decrypt,
	},
};

static struct simd_skcipher_alg *camellia_simd_algs[ARRAY_SIZE(camellia_algs)];

static int __init camellia_aesni_init(void)
{
	const char *feature_name;

	if (!boot_cpu_has(X86_FEATURE_AVX) ||
	    !boot_cpu_has(X86_FEATURE_AES) ||
	    !boot_cpu_has(X86_FEATURE_OSXSAVE)) {
		pr_info("AVX or AES-NI instructions are not detected.\n");
		return -ENODEV;
	}

	if (!cpu_has_xfeatures(XFEATURE_MASK_SSE | XFEATURE_MASK_YMM,
				&feature_name)) {
		pr_info("CPU feature '%s' is not supported.\n", feature_name);
		return -ENODEV;
	}

	return simd_register_skciphers_compat(camellia_algs,
					      ARRAY_SIZE(camellia_algs),
					      camellia_simd_algs);
}

static void __exit camellia_aesni_fini(void)
{
	simd_unregister_skciphers(camellia_algs, ARRAY_SIZE(camellia_algs),
				  camellia_simd_algs);
}

module_init(camellia_aesni_init);
module_exit(camellia_aesni_fini);

MODULE_LICENSE("GPL");
MODULE_DESCRIPTION("Camellia Cipher Algorithm, AES-NI/AVX optimized");
MODULE_ALIAS_CRYPTO("camellia");
MODULE_ALIAS_CRYPTO("camellia-asm");<|MERGE_RESOLUTION|>--- conflicted
+++ resolved
@@ -206,54 +206,10 @@
 }
 EXPORT_SYMBOL_GPL(xts_camellia_setkey);
 
-<<<<<<< HEAD
-struct crypt_priv {
-	struct camellia_ctx *ctx;
-	bool fpu_enabled;
-};
-
-#ifdef CONFIG_PREEMPT_RT_FULL
-static void camellia_fpu_end_rt(struct crypt_priv *ctx)
-{
-	bool fpu_enabled = ctx->fpu_enabled;
-
-	if (!fpu_enabled)
-		return;
-	camellia_fpu_end(fpu_enabled);
-	ctx->fpu_enabled = false;
-}
-
-#else
-static void camellia_fpu_end_rt(struct crypt_priv *ctx) { }
-#endif
-
-static void encrypt_callback(void *priv, u8 *srcdst, unsigned int nbytes)
-{
-	const unsigned int bsize = CAMELLIA_BLOCK_SIZE;
-	struct crypt_priv *ctx = priv;
-	int i;
-
-	ctx->fpu_enabled = camellia_fpu_begin(ctx->fpu_enabled, nbytes);
-
-	if (nbytes >= CAMELLIA_AESNI_PARALLEL_BLOCKS * bsize) {
-		camellia_ecb_enc_16way(ctx->ctx, srcdst, srcdst);
-		srcdst += bsize * CAMELLIA_AESNI_PARALLEL_BLOCKS;
-		nbytes -= bsize * CAMELLIA_AESNI_PARALLEL_BLOCKS;
-	}
-
-	while (nbytes >= CAMELLIA_PARALLEL_BLOCKS * bsize) {
-		kernel_fpu_resched();
-		camellia_enc_blk_2way(ctx->ctx, srcdst, srcdst);
-		srcdst += bsize * CAMELLIA_PARALLEL_BLOCKS;
-		nbytes -= bsize * CAMELLIA_PARALLEL_BLOCKS;
-	}
-	camellia_fpu_end_rt(ctx);
-=======
 static int xts_encrypt(struct skcipher_request *req)
 {
 	struct crypto_skcipher *tfm = crypto_skcipher_reqtfm(req);
 	struct camellia_xts_ctx *ctx = crypto_skcipher_ctx(tfm);
->>>>>>> e021bb4f
 
 	return glue_xts_req_128bit(&camellia_enc_xts, req,
 				   XTS_TWEAK_CAST(camellia_enc_blk),
@@ -265,22 +221,9 @@
 	struct crypto_skcipher *tfm = crypto_skcipher_reqtfm(req);
 	struct camellia_xts_ctx *ctx = crypto_skcipher_ctx(tfm);
 
-<<<<<<< HEAD
-	while (nbytes >= CAMELLIA_PARALLEL_BLOCKS * bsize) {
-		kernel_fpu_resched();
-		camellia_dec_blk_2way(ctx->ctx, srcdst, srcdst);
-		srcdst += bsize * CAMELLIA_PARALLEL_BLOCKS;
-		nbytes -= bsize * CAMELLIA_PARALLEL_BLOCKS;
-	}
-	camellia_fpu_end_rt(ctx);
-
-	for (i = 0; i < nbytes / bsize; i++, srcdst += bsize)
-		camellia_dec_blk(ctx->ctx, srcdst, srcdst);
-=======
 	return glue_xts_req_128bit(&camellia_dec_xts, req,
 				   XTS_TWEAK_CAST(camellia_enc_blk),
 				   &ctx->tweak_ctx, &ctx->crypt_ctx);
->>>>>>> e021bb4f
 }
 
 static struct skcipher_alg camellia_algs[] = {
