/*
 * Glue Code for the AVX assembler implemention of the Cast5 Cipher
 *
 * Copyright (C) 2012 Johannes Goetzfried
 *     <Johannes.Goetzfried@informatik.stud.uni-erlangen.de>
 *
 * This program is free software; you can redistribute it and/or modify
 * it under the terms of the GNU General Public License as published by
 * the Free Software Foundation; either version 2 of the License, or
 * (at your option) any later version.
 *
 * This program is distributed in the hope that it will be useful,
 * but WITHOUT ANY WARRANTY; without even the implied warranty of
 * MERCHANTABILITY or FITNESS FOR A PARTICULAR PURPOSE.  See the
 * GNU General Public License for more details.
 *
 * You should have received a copy of the GNU General Public License
 * along with this program; if not, write to the Free Software
 * Foundation, Inc., 59 Temple Place, Suite 330, Boston, MA  02111-1307
 * USA
 *
 */

#include <asm/crypto/glue_helper.h>
#include <crypto/algapi.h>
#include <crypto/cast5.h>
#include <crypto/internal/simd.h>
#include <linux/crypto.h>
#include <linux/err.h>
#include <linux/module.h>
#include <linux/types.h>

#define CAST5_PARALLEL_BLOCKS 16

asmlinkage void cast5_ecb_enc_16way(struct cast5_ctx *ctx, u8 *dst,
				    const u8 *src);
asmlinkage void cast5_ecb_dec_16way(struct cast5_ctx *ctx, u8 *dst,
				    const u8 *src);
asmlinkage void cast5_cbc_dec_16way(struct cast5_ctx *ctx, u8 *dst,
				    const u8 *src);
asmlinkage void cast5_ctr_16way(struct cast5_ctx *ctx, u8 *dst, const u8 *src,
				__be64 *iv);

static int cast5_setkey_skcipher(struct crypto_skcipher *tfm, const u8 *key,
				 unsigned int keylen)
{
	return cast5_setkey(&tfm->base, key, keylen);
}

static inline bool cast5_fpu_begin(bool fpu_enabled, struct skcipher_walk *walk,
				   unsigned int nbytes)
{
	return glue_fpu_begin(CAST5_BLOCK_SIZE, CAST5_PARALLEL_BLOCKS,
			      walk, fpu_enabled, nbytes);
}

static inline void cast5_fpu_end(bool fpu_enabled)
{
	return glue_fpu_end(fpu_enabled);
}

static int ecb_crypt(struct skcipher_request *req, bool enc)
{
	bool fpu_enabled;
<<<<<<< HEAD
	struct cast5_ctx *ctx = crypto_blkcipher_ctx(desc->tfm);
=======
	struct crypto_skcipher *tfm = crypto_skcipher_reqtfm(req);
	struct cast5_ctx *ctx = crypto_skcipher_ctx(tfm);
	struct skcipher_walk walk;
>>>>>>> e021bb4f
	const unsigned int bsize = CAST5_BLOCK_SIZE;
	unsigned int nbytes;
	void (*fn)(struct cast5_ctx *ctx, u8 *dst, const u8 *src);
	int err;

<<<<<<< HEAD
	err = blkcipher_walk_virt(desc, walk);
	desc->flags &= ~CRYPTO_TFM_REQ_MAY_SLEEP;
=======
	err = skcipher_walk_virt(&walk, req, false);
>>>>>>> e021bb4f

	while ((nbytes = walk.nbytes)) {
		u8 *wsrc = walk.src.virt.addr;
		u8 *wdst = walk.dst.virt.addr;

<<<<<<< HEAD
		fpu_enabled = cast5_fpu_begin(false, nbytes);
=======
		fpu_enabled = cast5_fpu_begin(false, &walk, nbytes);
>>>>>>> e021bb4f

		/* Process multi-block batch */
		if (nbytes >= bsize * CAST5_PARALLEL_BLOCKS) {
			fn = (enc) ? cast5_ecb_enc_16way : cast5_ecb_dec_16way;
			do {
				fn(ctx, wdst, wsrc);

				wsrc += bsize * CAST5_PARALLEL_BLOCKS;
				wdst += bsize * CAST5_PARALLEL_BLOCKS;
				nbytes -= bsize * CAST5_PARALLEL_BLOCKS;
			} while (nbytes >= bsize * CAST5_PARALLEL_BLOCKS);

			if (nbytes < bsize)
				goto done;
		}

		fn = (enc) ? __cast5_encrypt : __cast5_decrypt;

		/* Handle leftovers */
		do {
			fn(ctx, wdst, wsrc);

			wsrc += bsize;
			wdst += bsize;
			nbytes -= bsize;
		} while (nbytes >= bsize);

done:
		cast5_fpu_end(fpu_enabled);
<<<<<<< HEAD
		err = blkcipher_walk_done(desc, walk, nbytes);
=======
		err = skcipher_walk_done(&walk, nbytes);
>>>>>>> e021bb4f
	}
	return err;
}

static int ecb_encrypt(struct skcipher_request *req)
{
	return ecb_crypt(req, true);
}

static int ecb_decrypt(struct skcipher_request *req)
{
	return ecb_crypt(req, false);
}

static int cbc_encrypt(struct skcipher_request *req)
{
	const unsigned int bsize = CAST5_BLOCK_SIZE;
	struct crypto_skcipher *tfm = crypto_skcipher_reqtfm(req);
	struct cast5_ctx *ctx = crypto_skcipher_ctx(tfm);
	struct skcipher_walk walk;
	unsigned int nbytes;
	int err;

	err = skcipher_walk_virt(&walk, req, false);

	while ((nbytes = walk.nbytes)) {
		u64 *src = (u64 *)walk.src.virt.addr;
		u64 *dst = (u64 *)walk.dst.virt.addr;
		u64 *iv = (u64 *)walk.iv;

		do {
			*dst = *src ^ *iv;
			__cast5_encrypt(ctx, (u8 *)dst, (u8 *)dst);
			iv = dst;
			src++;
			dst++;
			nbytes -= bsize;
		} while (nbytes >= bsize);

		*(u64 *)walk.iv = *iv;
		err = skcipher_walk_done(&walk, nbytes);
	}

	return err;
}

static unsigned int __cbc_decrypt(struct cast5_ctx *ctx,
				  struct skcipher_walk *walk)
{
	const unsigned int bsize = CAST5_BLOCK_SIZE;
	unsigned int nbytes = walk->nbytes;
	u64 *src = (u64 *)walk->src.virt.addr;
	u64 *dst = (u64 *)walk->dst.virt.addr;
	u64 last_iv;

	/* Start of the last block. */
	src += nbytes / bsize - 1;
	dst += nbytes / bsize - 1;

	last_iv = *src;

	/* Process multi-block batch */
	if (nbytes >= bsize * CAST5_PARALLEL_BLOCKS) {
		do {
			nbytes -= bsize * (CAST5_PARALLEL_BLOCKS - 1);
			src -= CAST5_PARALLEL_BLOCKS - 1;
			dst -= CAST5_PARALLEL_BLOCKS - 1;

			cast5_cbc_dec_16way(ctx, (u8 *)dst, (u8 *)src);

			nbytes -= bsize;
			if (nbytes < bsize)
				goto done;

			*dst ^= *(src - 1);
			src -= 1;
			dst -= 1;
		} while (nbytes >= bsize * CAST5_PARALLEL_BLOCKS);
	}

	/* Handle leftovers */
	for (;;) {
		__cast5_decrypt(ctx, (u8 *)dst, (u8 *)src);

		nbytes -= bsize;
		if (nbytes < bsize)
			break;

		*dst ^= *(src - 1);
		src -= 1;
		dst -= 1;
	}

done:
	*dst ^= *(u64 *)walk->iv;
	*(u64 *)walk->iv = last_iv;

	return nbytes;
}

static int cbc_decrypt(struct skcipher_request *req)
{
<<<<<<< HEAD
	bool fpu_enabled;
	struct blkcipher_walk walk;
=======
	struct crypto_skcipher *tfm = crypto_skcipher_reqtfm(req);
	struct cast5_ctx *ctx = crypto_skcipher_ctx(tfm);
	bool fpu_enabled;
	struct skcipher_walk walk;
	unsigned int nbytes;
>>>>>>> e021bb4f
	int err;

	err = skcipher_walk_virt(&walk, req, false);

	while ((nbytes = walk.nbytes)) {
<<<<<<< HEAD
		fpu_enabled = cast5_fpu_begin(false, nbytes);
		nbytes = __cbc_decrypt(desc, &walk);
		cast5_fpu_end(fpu_enabled);
		err = blkcipher_walk_done(desc, &walk, nbytes);
=======
		fpu_enabled = cast5_fpu_begin(false, &walk, nbytes);
		nbytes = __cbc_decrypt(ctx, &walk);
		cast5_fpu_end(fpu_enabled);
		err = skcipher_walk_done(&walk, nbytes);
>>>>>>> e021bb4f
	}
	return err;
}

static void ctr_crypt_final(struct skcipher_walk *walk, struct cast5_ctx *ctx)
{
	u8 *ctrblk = walk->iv;
	u8 keystream[CAST5_BLOCK_SIZE];
	u8 *src = walk->src.virt.addr;
	u8 *dst = walk->dst.virt.addr;
	unsigned int nbytes = walk->nbytes;

	__cast5_encrypt(ctx, keystream, ctrblk);
	crypto_xor_cpy(dst, keystream, src, nbytes);

	crypto_inc(ctrblk, CAST5_BLOCK_SIZE);
}

static unsigned int __ctr_crypt(struct skcipher_walk *walk,
				struct cast5_ctx *ctx)
{
	const unsigned int bsize = CAST5_BLOCK_SIZE;
	unsigned int nbytes = walk->nbytes;
	u64 *src = (u64 *)walk->src.virt.addr;
	u64 *dst = (u64 *)walk->dst.virt.addr;

	/* Process multi-block batch */
	if (nbytes >= bsize * CAST5_PARALLEL_BLOCKS) {
		do {
			cast5_ctr_16way(ctx, (u8 *)dst, (u8 *)src,
					(__be64 *)walk->iv);

			src += CAST5_PARALLEL_BLOCKS;
			dst += CAST5_PARALLEL_BLOCKS;
			nbytes -= bsize * CAST5_PARALLEL_BLOCKS;
		} while (nbytes >= bsize * CAST5_PARALLEL_BLOCKS);

		if (nbytes < bsize)
			goto done;
	}

	/* Handle leftovers */
	do {
		u64 ctrblk;

		if (dst != src)
			*dst = *src;

		ctrblk = *(u64 *)walk->iv;
		be64_add_cpu((__be64 *)walk->iv, 1);

		__cast5_encrypt(ctx, (u8 *)&ctrblk, (u8 *)&ctrblk);
		*dst ^= ctrblk;

		src += 1;
		dst += 1;
		nbytes -= bsize;
	} while (nbytes >= bsize);

done:
	return nbytes;
}

static int ctr_crypt(struct skcipher_request *req)
{
<<<<<<< HEAD
	bool fpu_enabled;
	struct blkcipher_walk walk;
=======
	struct crypto_skcipher *tfm = crypto_skcipher_reqtfm(req);
	struct cast5_ctx *ctx = crypto_skcipher_ctx(tfm);
	bool fpu_enabled;
	struct skcipher_walk walk;
	unsigned int nbytes;
>>>>>>> e021bb4f
	int err;

	err = skcipher_walk_virt(&walk, req, false);

	while ((nbytes = walk.nbytes) >= CAST5_BLOCK_SIZE) {
<<<<<<< HEAD
		fpu_enabled = cast5_fpu_begin(false, nbytes);
		nbytes = __ctr_crypt(desc, &walk);
		cast5_fpu_end(fpu_enabled);
		err = blkcipher_walk_done(desc, &walk, nbytes);
=======
		fpu_enabled = cast5_fpu_begin(false, &walk, nbytes);
		nbytes = __ctr_crypt(&walk, ctx);
		cast5_fpu_end(fpu_enabled);
		err = skcipher_walk_done(&walk, nbytes);
>>>>>>> e021bb4f
	}

	if (walk.nbytes) {
		ctr_crypt_final(&walk, ctx);
		err = skcipher_walk_done(&walk, 0);
	}

	return err;
}

static struct skcipher_alg cast5_algs[] = {
	{
		.base.cra_name		= "__ecb(cast5)",
		.base.cra_driver_name	= "__ecb-cast5-avx",
		.base.cra_priority	= 200,
		.base.cra_flags		= CRYPTO_ALG_INTERNAL,
		.base.cra_blocksize	= CAST5_BLOCK_SIZE,
		.base.cra_ctxsize	= sizeof(struct cast5_ctx),
		.base.cra_module	= THIS_MODULE,
		.min_keysize		= CAST5_MIN_KEY_SIZE,
		.max_keysize		= CAST5_MAX_KEY_SIZE,
		.setkey			= cast5_setkey_skcipher,
		.encrypt		= ecb_encrypt,
		.decrypt		= ecb_decrypt,
	}, {
		.base.cra_name		= "__cbc(cast5)",
		.base.cra_driver_name	= "__cbc-cast5-avx",
		.base.cra_priority	= 200,
		.base.cra_flags		= CRYPTO_ALG_INTERNAL,
		.base.cra_blocksize	= CAST5_BLOCK_SIZE,
		.base.cra_ctxsize	= sizeof(struct cast5_ctx),
		.base.cra_module	= THIS_MODULE,
		.min_keysize		= CAST5_MIN_KEY_SIZE,
		.max_keysize		= CAST5_MAX_KEY_SIZE,
		.ivsize			= CAST5_BLOCK_SIZE,
		.setkey			= cast5_setkey_skcipher,
		.encrypt		= cbc_encrypt,
		.decrypt		= cbc_decrypt,
	}, {
		.base.cra_name		= "__ctr(cast5)",
		.base.cra_driver_name	= "__ctr-cast5-avx",
		.base.cra_priority	= 200,
		.base.cra_flags		= CRYPTO_ALG_INTERNAL,
		.base.cra_blocksize	= 1,
		.base.cra_ctxsize	= sizeof(struct cast5_ctx),
		.base.cra_module	= THIS_MODULE,
		.min_keysize		= CAST5_MIN_KEY_SIZE,
		.max_keysize		= CAST5_MAX_KEY_SIZE,
		.ivsize			= CAST5_BLOCK_SIZE,
		.chunksize		= CAST5_BLOCK_SIZE,
		.setkey			= cast5_setkey_skcipher,
		.encrypt		= ctr_crypt,
		.decrypt		= ctr_crypt,
	}
};

static struct simd_skcipher_alg *cast5_simd_algs[ARRAY_SIZE(cast5_algs)];

static int __init cast5_init(void)
{
	const char *feature_name;

	if (!cpu_has_xfeatures(XFEATURE_MASK_SSE | XFEATURE_MASK_YMM,
				&feature_name)) {
		pr_info("CPU feature '%s' is not supported.\n", feature_name);
		return -ENODEV;
	}

	return simd_register_skciphers_compat(cast5_algs,
					      ARRAY_SIZE(cast5_algs),
					      cast5_simd_algs);
}

static void __exit cast5_exit(void)
{
	simd_unregister_skciphers(cast5_algs, ARRAY_SIZE(cast5_algs),
				  cast5_simd_algs);
}

module_init(cast5_init);
module_exit(cast5_exit);

MODULE_DESCRIPTION("Cast5 Cipher Algorithm, AVX optimized");
MODULE_LICENSE("GPL");
MODULE_ALIAS_CRYPTO("cast5");<|MERGE_RESOLUTION|>--- conflicted
+++ resolved
@@ -62,34 +62,21 @@
 static int ecb_crypt(struct skcipher_request *req, bool enc)
 {
 	bool fpu_enabled;
-<<<<<<< HEAD
-	struct cast5_ctx *ctx = crypto_blkcipher_ctx(desc->tfm);
-=======
 	struct crypto_skcipher *tfm = crypto_skcipher_reqtfm(req);
 	struct cast5_ctx *ctx = crypto_skcipher_ctx(tfm);
 	struct skcipher_walk walk;
->>>>>>> e021bb4f
 	const unsigned int bsize = CAST5_BLOCK_SIZE;
 	unsigned int nbytes;
 	void (*fn)(struct cast5_ctx *ctx, u8 *dst, const u8 *src);
 	int err;
 
-<<<<<<< HEAD
-	err = blkcipher_walk_virt(desc, walk);
-	desc->flags &= ~CRYPTO_TFM_REQ_MAY_SLEEP;
-=======
 	err = skcipher_walk_virt(&walk, req, false);
->>>>>>> e021bb4f
 
 	while ((nbytes = walk.nbytes)) {
 		u8 *wsrc = walk.src.virt.addr;
 		u8 *wdst = walk.dst.virt.addr;
 
-<<<<<<< HEAD
-		fpu_enabled = cast5_fpu_begin(false, nbytes);
-=======
 		fpu_enabled = cast5_fpu_begin(false, &walk, nbytes);
->>>>>>> e021bb4f
 
 		/* Process multi-block batch */
 		if (nbytes >= bsize * CAST5_PARALLEL_BLOCKS) {
@@ -119,11 +106,7 @@
 
 done:
 		cast5_fpu_end(fpu_enabled);
-<<<<<<< HEAD
-		err = blkcipher_walk_done(desc, walk, nbytes);
-=======
 		err = skcipher_walk_done(&walk, nbytes);
->>>>>>> e021bb4f
 	}
 	return err;
 }
@@ -226,32 +209,20 @@
 
 static int cbc_decrypt(struct skcipher_request *req)
 {
-<<<<<<< HEAD
-	bool fpu_enabled;
-	struct blkcipher_walk walk;
-=======
 	struct crypto_skcipher *tfm = crypto_skcipher_reqtfm(req);
 	struct cast5_ctx *ctx = crypto_skcipher_ctx(tfm);
 	bool fpu_enabled;
 	struct skcipher_walk walk;
 	unsigned int nbytes;
->>>>>>> e021bb4f
 	int err;
 
 	err = skcipher_walk_virt(&walk, req, false);
 
 	while ((nbytes = walk.nbytes)) {
-<<<<<<< HEAD
-		fpu_enabled = cast5_fpu_begin(false, nbytes);
-		nbytes = __cbc_decrypt(desc, &walk);
-		cast5_fpu_end(fpu_enabled);
-		err = blkcipher_walk_done(desc, &walk, nbytes);
-=======
 		fpu_enabled = cast5_fpu_begin(false, &walk, nbytes);
 		nbytes = __cbc_decrypt(ctx, &walk);
 		cast5_fpu_end(fpu_enabled);
 		err = skcipher_walk_done(&walk, nbytes);
->>>>>>> e021bb4f
 	}
 	return err;
 }
@@ -317,32 +288,20 @@
 
 static int ctr_crypt(struct skcipher_request *req)
 {
-<<<<<<< HEAD
-	bool fpu_enabled;
-	struct blkcipher_walk walk;
-=======
 	struct crypto_skcipher *tfm = crypto_skcipher_reqtfm(req);
 	struct cast5_ctx *ctx = crypto_skcipher_ctx(tfm);
 	bool fpu_enabled;
 	struct skcipher_walk walk;
 	unsigned int nbytes;
->>>>>>> e021bb4f
 	int err;
 
 	err = skcipher_walk_virt(&walk, req, false);
 
 	while ((nbytes = walk.nbytes) >= CAST5_BLOCK_SIZE) {
-<<<<<<< HEAD
-		fpu_enabled = cast5_fpu_begin(false, nbytes);
-		nbytes = __ctr_crypt(desc, &walk);
-		cast5_fpu_end(fpu_enabled);
-		err = blkcipher_walk_done(desc, &walk, nbytes);
-=======
 		fpu_enabled = cast5_fpu_begin(false, &walk, nbytes);
 		nbytes = __ctr_crypt(&walk, ctx);
 		cast5_fpu_end(fpu_enabled);
 		err = skcipher_walk_done(&walk, nbytes);
->>>>>>> e021bb4f
 	}
 
 	if (walk.nbytes) {
