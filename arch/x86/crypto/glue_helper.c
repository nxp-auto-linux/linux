/*
 * Shared glue code for 128bit block ciphers
 *
 * Copyright © 2012-2013 Jussi Kivilinna <jussi.kivilinna@iki.fi>
 *
 * CBC & ECB parts based on code (crypto/cbc.c,ecb.c) by:
 *   Copyright (c) 2006 Herbert Xu <herbert@gondor.apana.org.au>
 * CTR part based on code (crypto/ctr.c) by:
 *   (C) Copyright IBM Corp. 2007 - Joy Latten <latten@us.ibm.com>
 *
 * This program is free software; you can redistribute it and/or modify
 * it under the terms of the GNU General Public License as published by
 * the Free Software Foundation; either version 2 of the License, or
 * (at your option) any later version.
 *
 * This program is distributed in the hope that it will be useful,
 * but WITHOUT ANY WARRANTY; without even the implied warranty of
 * MERCHANTABILITY or FITNESS FOR A PARTICULAR PURPOSE.  See the
 * GNU General Public License for more details.
 *
 * You should have received a copy of the GNU General Public License
 * along with this program; if not, write to the Free Software
 * Foundation, Inc., 59 Temple Place, Suite 330, Boston, MA  02111-1307
 * USA
 *
 */

#include <linux/module.h>
#include <crypto/b128ops.h>
#include <crypto/gf128mul.h>
#include <crypto/internal/skcipher.h>
#include <crypto/xts.h>
#include <asm/crypto/glue_helper.h>

int glue_ecb_req_128bit(const struct common_glue_ctx *gctx,
			struct skcipher_request *req)
{
	void *ctx = crypto_skcipher_ctx(crypto_skcipher_reqtfm(req));
	const unsigned int bsize = 128 / 8;
<<<<<<< HEAD
	unsigned int nbytes, i, func_bytes;
	bool fpu_enabled;
=======
	struct skcipher_walk walk;
	bool fpu_enabled;
	unsigned int nbytes;
>>>>>>> e021bb4f
	int err;

	err = skcipher_walk_virt(&walk, req, false);

	while ((nbytes = walk.nbytes)) {
		const u8 *src = walk.src.virt.addr;
		u8 *dst = walk.dst.virt.addr;
		unsigned int func_bytes;
		unsigned int i;

		fpu_enabled = glue_fpu_begin(bsize, gctx->fpu_blocks_limit,
<<<<<<< HEAD
					     desc, false, nbytes);

=======
					     &walk, false, nbytes);
>>>>>>> e021bb4f
		for (i = 0; i < gctx->num_funcs; i++) {
			func_bytes = bsize * gctx->funcs[i].num_blocks;

			if (nbytes < func_bytes)
				continue;

			/* Process multi-block batch */
			do {
				gctx->funcs[i].fn_u.ecb(ctx, dst, src);
				src += func_bytes;
				dst += func_bytes;
				nbytes -= func_bytes;
			} while (nbytes >= func_bytes);

			if (nbytes < bsize)
				break;
		}
<<<<<<< HEAD

done:
		glue_fpu_end(fpu_enabled);
		err = blkcipher_walk_done(desc, walk, nbytes);
	}

=======
		glue_fpu_end(fpu_enabled);
		err = skcipher_walk_done(&walk, nbytes);
	}
>>>>>>> e021bb4f
	return err;
}
EXPORT_SYMBOL_GPL(glue_ecb_req_128bit);

int glue_cbc_encrypt_req_128bit(const common_glue_func_t fn,
				struct skcipher_request *req)
{
	void *ctx = crypto_skcipher_ctx(crypto_skcipher_reqtfm(req));
	const unsigned int bsize = 128 / 8;
	struct skcipher_walk walk;
	unsigned int nbytes;
	int err;

	err = skcipher_walk_virt(&walk, req, false);

	while ((nbytes = walk.nbytes)) {
		const u128 *src = (u128 *)walk.src.virt.addr;
		u128 *dst = (u128 *)walk.dst.virt.addr;
		u128 *iv = (u128 *)walk.iv;

		do {
			u128_xor(dst, src, iv);
			fn(ctx, (u8 *)dst, (u8 *)dst);
			iv = dst;
			src++;
			dst++;
			nbytes -= bsize;
		} while (nbytes >= bsize);

		*(u128 *)walk.iv = *iv;
		err = skcipher_walk_done(&walk, nbytes);
	}
	return err;
}
EXPORT_SYMBOL_GPL(glue_cbc_encrypt_req_128bit);

int glue_cbc_decrypt_req_128bit(const struct common_glue_ctx *gctx,
				struct skcipher_request *req)
{
	void *ctx = crypto_skcipher_ctx(crypto_skcipher_reqtfm(req));
	const unsigned int bsize = 128 / 8;
	struct skcipher_walk walk;
	bool fpu_enabled;
	unsigned int nbytes;
	int err;

	err = skcipher_walk_virt(&walk, req, false);

	while ((nbytes = walk.nbytes)) {
		const u128 *src = walk.src.virt.addr;
		u128 *dst = walk.dst.virt.addr;
		unsigned int func_bytes, num_blocks;
		unsigned int i;
		u128 last_iv;

		fpu_enabled = glue_fpu_begin(bsize, gctx->fpu_blocks_limit,
					     &walk, false, nbytes);
		/* Start of the last block. */
		src += nbytes / bsize - 1;
		dst += nbytes / bsize - 1;

		last_iv = *src;

		for (i = 0; i < gctx->num_funcs; i++) {
			num_blocks = gctx->funcs[i].num_blocks;
			func_bytes = bsize * num_blocks;

			if (nbytes < func_bytes)
				continue;

			/* Process multi-block batch */
			do {
				src -= num_blocks - 1;
				dst -= num_blocks - 1;

				gctx->funcs[i].fn_u.cbc(ctx, dst, src);

				nbytes -= func_bytes;
				if (nbytes < bsize)
					goto done;

				u128_xor(dst, dst, --src);
				dst--;
			} while (nbytes >= func_bytes);
		}
done:
<<<<<<< HEAD
	u128_xor(dst, dst, (u128 *)walk->iv);
	*(u128 *)walk->iv = last_iv;

	return nbytes;
}

int glue_cbc_decrypt_128bit(const struct common_glue_ctx *gctx,
			    struct blkcipher_desc *desc,
			    struct scatterlist *dst,
			    struct scatterlist *src, unsigned int nbytes)
{
	const unsigned int bsize = 128 / 8;
	bool fpu_enabled;
	struct blkcipher_walk walk;
	int err;

	blkcipher_walk_init(&walk, dst, src, nbytes);
	err = blkcipher_walk_virt(desc, &walk);

	while ((nbytes = walk.nbytes)) {
		fpu_enabled = glue_fpu_begin(bsize, gctx->fpu_blocks_limit,
					     desc, false, nbytes);
		nbytes = __glue_cbc_decrypt_128bit(gctx, desc, &walk);
		glue_fpu_end(fpu_enabled);
		err = blkcipher_walk_done(desc, &walk, nbytes);
=======
		u128_xor(dst, dst, (u128 *)walk.iv);
		*(u128 *)walk.iv = last_iv;
		glue_fpu_end(fpu_enabled);
		err = skcipher_walk_done(&walk, nbytes);
>>>>>>> e021bb4f
	}

	return err;
}
EXPORT_SYMBOL_GPL(glue_cbc_decrypt_req_128bit);

int glue_ctr_req_128bit(const struct common_glue_ctx *gctx,
			struct skcipher_request *req)
{
	void *ctx = crypto_skcipher_ctx(crypto_skcipher_reqtfm(req));
	const unsigned int bsize = 128 / 8;
	struct skcipher_walk walk;
	bool fpu_enabled;
	unsigned int nbytes;
	int err;

	err = skcipher_walk_virt(&walk, req, false);

	while ((nbytes = walk.nbytes) >= bsize) {
		const u128 *src = walk.src.virt.addr;
		u128 *dst = walk.dst.virt.addr;
		unsigned int func_bytes, num_blocks;
		unsigned int i;
		le128 ctrblk;

		fpu_enabled = glue_fpu_begin(bsize, gctx->fpu_blocks_limit,
					     &walk, false, nbytes);

		be128_to_le128(&ctrblk, (be128 *)walk.iv);

		for (i = 0; i < gctx->num_funcs; i++) {
			num_blocks = gctx->funcs[i].num_blocks;
			func_bytes = bsize * num_blocks;

			if (nbytes < func_bytes)
				continue;

			/* Process multi-block batch */
			do {
				gctx->funcs[i].fn_u.ctr(ctx, dst, src, &ctrblk);
				src += num_blocks;
				dst += num_blocks;
				nbytes -= func_bytes;
			} while (nbytes >= func_bytes);

			if (nbytes < bsize)
				break;
		}

<<<<<<< HEAD
done:
	le128_to_be128((be128 *)walk->iv, &ctrblk);
	return nbytes;
}

int glue_ctr_crypt_128bit(const struct common_glue_ctx *gctx,
			  struct blkcipher_desc *desc, struct scatterlist *dst,
			  struct scatterlist *src, unsigned int nbytes)
{
	const unsigned int bsize = 128 / 8;
	bool fpu_enabled;
	struct blkcipher_walk walk;
	int err;

	blkcipher_walk_init(&walk, dst, src, nbytes);
	err = blkcipher_walk_virt_block(desc, &walk, bsize);

	while ((nbytes = walk.nbytes) >= bsize) {
		fpu_enabled = glue_fpu_begin(bsize, gctx->fpu_blocks_limit,
					     desc, false, nbytes);
		nbytes = __glue_ctr_crypt_128bit(gctx, desc, &walk);
		glue_fpu_end(fpu_enabled);
		err = blkcipher_walk_done(desc, &walk, nbytes);
	}

	if (walk.nbytes) {
		glue_ctr_crypt_final_128bit(
			gctx->funcs[gctx->num_funcs - 1].fn_u.ctr, desc, &walk);
		err = blkcipher_walk_done(desc, &walk, 0);
=======
		le128_to_be128((be128 *)walk.iv, &ctrblk);
		glue_fpu_end(fpu_enabled);
		err = skcipher_walk_done(&walk, nbytes);
>>>>>>> e021bb4f
	}

	if (nbytes) {
		le128 ctrblk;
		u128 tmp;

		be128_to_le128(&ctrblk, (be128 *)walk.iv);
		memcpy(&tmp, walk.src.virt.addr, nbytes);
		gctx->funcs[gctx->num_funcs - 1].fn_u.ctr(ctx, &tmp, &tmp,
							  &ctrblk);
		memcpy(walk.dst.virt.addr, &tmp, nbytes);
		le128_to_be128((be128 *)walk.iv, &ctrblk);

		err = skcipher_walk_done(&walk, 0);
	}

	return err;
}
EXPORT_SYMBOL_GPL(glue_ctr_req_128bit);

static unsigned int __glue_xts_req_128bit(const struct common_glue_ctx *gctx,
					  void *ctx,
					  struct skcipher_walk *walk)
{
	const unsigned int bsize = 128 / 8;
	unsigned int nbytes = walk->nbytes;
	u128 *src = walk->src.virt.addr;
	u128 *dst = walk->dst.virt.addr;
	unsigned int num_blocks, func_bytes;
	unsigned int i;

	/* Process multi-block batch */
	for (i = 0; i < gctx->num_funcs; i++) {
		num_blocks = gctx->funcs[i].num_blocks;
		func_bytes = bsize * num_blocks;

		if (nbytes >= func_bytes) {
			do {
				gctx->funcs[i].fn_u.xts(ctx, dst, src,
							walk->iv);

				src += num_blocks;
				dst += num_blocks;
				nbytes -= func_bytes;
			} while (nbytes >= func_bytes);

			if (nbytes < bsize)
				goto done;
		}
	}

done:
	return nbytes;
}

<<<<<<< HEAD
/* for implementations implementing faster XTS IV generator */
int glue_xts_crypt_128bit(const struct common_glue_ctx *gctx,
			  struct blkcipher_desc *desc, struct scatterlist *dst,
			  struct scatterlist *src, unsigned int nbytes,
			  void (*tweak_fn)(void *ctx, u8 *dst, const u8 *src),
			  void *tweak_ctx, void *crypt_ctx)
{
	const unsigned int bsize = 128 / 8;
	bool fpu_enabled;
	struct blkcipher_walk walk;
	int err;

	blkcipher_walk_init(&walk, dst, src, nbytes);

	err = blkcipher_walk_virt(desc, &walk);
	nbytes = walk.nbytes;
	if (!nbytes)
		return err;

	/* set minimum length to bsize, for tweak_fn */
	fpu_enabled = glue_fpu_begin(bsize, gctx->fpu_blocks_limit,
				     desc, false,
				     nbytes < bsize ? bsize : nbytes);
	/* calculate first value of T */
	tweak_fn(tweak_ctx, walk.iv, walk.iv);
	glue_fpu_end(fpu_enabled);

	while (nbytes) {
		fpu_enabled = glue_fpu_begin(bsize, gctx->fpu_blocks_limit,
				desc, false, nbytes);
		nbytes = __glue_xts_crypt_128bit(gctx, crypt_ctx, desc, &walk);

		glue_fpu_end(fpu_enabled);
		err = blkcipher_walk_done(desc, &walk, nbytes);
		nbytes = walk.nbytes;
	}
	return err;
}
EXPORT_SYMBOL_GPL(glue_xts_crypt_128bit);

=======
>>>>>>> e021bb4f
int glue_xts_req_128bit(const struct common_glue_ctx *gctx,
			struct skcipher_request *req,
			common_glue_func_t tweak_fn, void *tweak_ctx,
			void *crypt_ctx)
{
	const unsigned int bsize = 128 / 8;
	struct skcipher_walk walk;
	bool fpu_enabled;
	unsigned int nbytes;
	int err;

	err = skcipher_walk_virt(&walk, req, false);
	nbytes = walk.nbytes;
	if (!nbytes)
		return err;

	/* set minimum length to bsize, for tweak_fn */
	fpu_enabled = glue_fpu_begin(bsize, gctx->fpu_blocks_limit,
				     &walk, false,
				     nbytes < bsize ? bsize : nbytes);

	/* calculate first value of T */
	tweak_fn(tweak_ctx, walk.iv, walk.iv);

	while (nbytes) {
		fpu_enabled = glue_fpu_begin(bsize, gctx->fpu_blocks_limit,
					     &walk, fpu_enabled,
					     nbytes < bsize ? bsize : nbytes);
		nbytes = __glue_xts_req_128bit(gctx, crypt_ctx, &walk);

		glue_fpu_end(fpu_enabled);
		fpu_enabled = false;
		err = skcipher_walk_done(&walk, nbytes);
		nbytes = walk.nbytes;
	}

	return err;
}
EXPORT_SYMBOL_GPL(glue_xts_req_128bit);

void glue_xts_crypt_128bit_one(void *ctx, u128 *dst, const u128 *src, le128 *iv,
			       common_glue_func_t fn)
{
	le128 ivblk = *iv;

	/* generate next IV */
	gf128mul_x_ble(iv, &ivblk);

	/* CC <- T xor C */
	u128_xor(dst, src, (u128 *)&ivblk);

	/* PP <- D(Key2,CC) */
	fn(ctx, (u8 *)dst, (u8 *)dst);

	/* P <- T xor PP */
	u128_xor(dst, dst, (u128 *)&ivblk);
}
EXPORT_SYMBOL_GPL(glue_xts_crypt_128bit_one);

MODULE_LICENSE("GPL");<|MERGE_RESOLUTION|>--- conflicted
+++ resolved
@@ -37,14 +37,9 @@
 {
 	void *ctx = crypto_skcipher_ctx(crypto_skcipher_reqtfm(req));
 	const unsigned int bsize = 128 / 8;
-<<<<<<< HEAD
-	unsigned int nbytes, i, func_bytes;
+	struct skcipher_walk walk;
 	bool fpu_enabled;
-=======
-	struct skcipher_walk walk;
-	bool fpu_enabled;
-	unsigned int nbytes;
->>>>>>> e021bb4f
+	unsigned int nbytes;
 	int err;
 
 	err = skcipher_walk_virt(&walk, req, false);
@@ -56,12 +51,7 @@
 		unsigned int i;
 
 		fpu_enabled = glue_fpu_begin(bsize, gctx->fpu_blocks_limit,
-<<<<<<< HEAD
-					     desc, false, nbytes);
-
-=======
 					     &walk, false, nbytes);
->>>>>>> e021bb4f
 		for (i = 0; i < gctx->num_funcs; i++) {
 			func_bytes = bsize * gctx->funcs[i].num_blocks;
 
@@ -79,18 +69,9 @@
 			if (nbytes < bsize)
 				break;
 		}
-<<<<<<< HEAD
-
-done:
 		glue_fpu_end(fpu_enabled);
-		err = blkcipher_walk_done(desc, walk, nbytes);
-	}
-
-=======
-		glue_fpu_end(fpu_enabled);
-		err = skcipher_walk_done(&walk, nbytes);
-	}
->>>>>>> e021bb4f
+		err = skcipher_walk_done(&walk, nbytes);
+	}
 	return err;
 }
 EXPORT_SYMBOL_GPL(glue_ecb_req_128bit);
@@ -177,38 +158,10 @@
 			} while (nbytes >= func_bytes);
 		}
 done:
-<<<<<<< HEAD
-	u128_xor(dst, dst, (u128 *)walk->iv);
-	*(u128 *)walk->iv = last_iv;
-
-	return nbytes;
-}
-
-int glue_cbc_decrypt_128bit(const struct common_glue_ctx *gctx,
-			    struct blkcipher_desc *desc,
-			    struct scatterlist *dst,
-			    struct scatterlist *src, unsigned int nbytes)
-{
-	const unsigned int bsize = 128 / 8;
-	bool fpu_enabled;
-	struct blkcipher_walk walk;
-	int err;
-
-	blkcipher_walk_init(&walk, dst, src, nbytes);
-	err = blkcipher_walk_virt(desc, &walk);
-
-	while ((nbytes = walk.nbytes)) {
-		fpu_enabled = glue_fpu_begin(bsize, gctx->fpu_blocks_limit,
-					     desc, false, nbytes);
-		nbytes = __glue_cbc_decrypt_128bit(gctx, desc, &walk);
-		glue_fpu_end(fpu_enabled);
-		err = blkcipher_walk_done(desc, &walk, nbytes);
-=======
 		u128_xor(dst, dst, (u128 *)walk.iv);
 		*(u128 *)walk.iv = last_iv;
 		glue_fpu_end(fpu_enabled);
 		err = skcipher_walk_done(&walk, nbytes);
->>>>>>> e021bb4f
 	}
 
 	return err;
@@ -258,41 +211,9 @@
 				break;
 		}
 
-<<<<<<< HEAD
-done:
-	le128_to_be128((be128 *)walk->iv, &ctrblk);
-	return nbytes;
-}
-
-int glue_ctr_crypt_128bit(const struct common_glue_ctx *gctx,
-			  struct blkcipher_desc *desc, struct scatterlist *dst,
-			  struct scatterlist *src, unsigned int nbytes)
-{
-	const unsigned int bsize = 128 / 8;
-	bool fpu_enabled;
-	struct blkcipher_walk walk;
-	int err;
-
-	blkcipher_walk_init(&walk, dst, src, nbytes);
-	err = blkcipher_walk_virt_block(desc, &walk, bsize);
-
-	while ((nbytes = walk.nbytes) >= bsize) {
-		fpu_enabled = glue_fpu_begin(bsize, gctx->fpu_blocks_limit,
-					     desc, false, nbytes);
-		nbytes = __glue_ctr_crypt_128bit(gctx, desc, &walk);
-		glue_fpu_end(fpu_enabled);
-		err = blkcipher_walk_done(desc, &walk, nbytes);
-	}
-
-	if (walk.nbytes) {
-		glue_ctr_crypt_final_128bit(
-			gctx->funcs[gctx->num_funcs - 1].fn_u.ctr, desc, &walk);
-		err = blkcipher_walk_done(desc, &walk, 0);
-=======
 		le128_to_be128((be128 *)walk.iv, &ctrblk);
 		glue_fpu_end(fpu_enabled);
 		err = skcipher_walk_done(&walk, nbytes);
->>>>>>> e021bb4f
 	}
 
 	if (nbytes) {
@@ -348,49 +269,6 @@
 	return nbytes;
 }
 
-<<<<<<< HEAD
-/* for implementations implementing faster XTS IV generator */
-int glue_xts_crypt_128bit(const struct common_glue_ctx *gctx,
-			  struct blkcipher_desc *desc, struct scatterlist *dst,
-			  struct scatterlist *src, unsigned int nbytes,
-			  void (*tweak_fn)(void *ctx, u8 *dst, const u8 *src),
-			  void *tweak_ctx, void *crypt_ctx)
-{
-	const unsigned int bsize = 128 / 8;
-	bool fpu_enabled;
-	struct blkcipher_walk walk;
-	int err;
-
-	blkcipher_walk_init(&walk, dst, src, nbytes);
-
-	err = blkcipher_walk_virt(desc, &walk);
-	nbytes = walk.nbytes;
-	if (!nbytes)
-		return err;
-
-	/* set minimum length to bsize, for tweak_fn */
-	fpu_enabled = glue_fpu_begin(bsize, gctx->fpu_blocks_limit,
-				     desc, false,
-				     nbytes < bsize ? bsize : nbytes);
-	/* calculate first value of T */
-	tweak_fn(tweak_ctx, walk.iv, walk.iv);
-	glue_fpu_end(fpu_enabled);
-
-	while (nbytes) {
-		fpu_enabled = glue_fpu_begin(bsize, gctx->fpu_blocks_limit,
-				desc, false, nbytes);
-		nbytes = __glue_xts_crypt_128bit(gctx, crypt_ctx, desc, &walk);
-
-		glue_fpu_end(fpu_enabled);
-		err = blkcipher_walk_done(desc, &walk, nbytes);
-		nbytes = walk.nbytes;
-	}
-	return err;
-}
-EXPORT_SYMBOL_GPL(glue_xts_crypt_128bit);
-
-=======
->>>>>>> e021bb4f
 int glue_xts_req_128bit(const struct common_glue_ctx *gctx,
 			struct skcipher_request *req,
 			common_glue_func_t tweak_fn, void *tweak_ctx,
