/*
 * Copyright (C) 2000 - 2007 Jeff Dike (jdike@{addtoit,linux.intel}.com)
 * Licensed under the GPL
 */

#ifndef __SYSDEP_I386_PTRACE_H
#define __SYSDEP_I386_PTRACE_H

#define MAX_FP_NR HOST_FPX_SIZE

<<<<<<< HEAD
static inline void update_debugregs(int seq) {}

=======
>>>>>>> f7688b48
void set_using_sysemu(int value);
int get_using_sysemu(void);
extern int sysemu_supported;

#define UPT_SYSCALL_ARG1(r) UPT_BX(r)
#define UPT_SYSCALL_ARG2(r) UPT_CX(r)
#define UPT_SYSCALL_ARG3(r) UPT_DX(r)
#define UPT_SYSCALL_ARG4(r) UPT_SI(r)
#define UPT_SYSCALL_ARG5(r) UPT_DI(r)
#define UPT_SYSCALL_ARG6(r) UPT_BP(r)

extern void arch_init_registers(int pid);

#endif<|MERGE_RESOLUTION|>--- conflicted
+++ resolved
@@ -8,11 +8,6 @@
 
 #define MAX_FP_NR HOST_FPX_SIZE
 
-<<<<<<< HEAD
-static inline void update_debugregs(int seq) {}
-
-=======
->>>>>>> f7688b48
 void set_using_sysemu(int value);
 int get_using_sysemu(void);
 extern int sysemu_supported;
