/*
 * Flexible mmap layout support
 *
 * Based on code by Ingo Molnar and Andi Kleen, copyrighted
 * as follows:
 *
 * Copyright 2003-2009 Red Hat Inc.
 * All Rights Reserved.
 * Copyright 2005 Andi Kleen, SUSE Labs.
 * Copyright 2007 Jiri Kosina, SUSE Labs.
 *
 * This program is free software; you can redistribute it and/or modify
 * it under the terms of the GNU General Public License as published by
 * the Free Software Foundation; either version 2 of the License, or
 * (at your option) any later version.
 *
 * This program is distributed in the hope that it will be useful,
 * but WITHOUT ANY WARRANTY; without even the implied warranty of
 * MERCHANTABILITY or FITNESS FOR A PARTICULAR PURPOSE.  See the
 * GNU General Public License for more details.
 *
 * You should have received a copy of the GNU General Public License
 * along with this program; if not, write to the Free Software
 * Foundation, Inc., 59 Temple Place, Suite 330, Boston, MA  02111-1307  USA
 */

#include <linux/personality.h>
#include <linux/mm.h>
#include <linux/random.h>
#include <linux/limits.h>
#include <linux/sched/signal.h>
#include <linux/sched/mm.h>
#include <linux/compat.h>
#include <asm/elf.h>

#include "physaddr.h"

struct va_alignment __read_mostly va_align = {
	.flags = -1,
};

unsigned long task_size_32bit(void)
{
	return IA32_PAGE_OFFSET;
}

unsigned long task_size_64bit(int full_addr_space)
{
	return full_addr_space ? TASK_SIZE_MAX : DEFAULT_MAP_WINDOW;
}

static unsigned long stack_maxrandom_size(unsigned long task_size)
{
	unsigned long max = 0;
	if (current->flags & PF_RANDOMIZE) {
		max = (-1UL) & __STACK_RND_MASK(task_size == task_size_32bit());
		max <<= PAGE_SHIFT;
	}

	return max;
}

#ifdef CONFIG_COMPAT
# define mmap32_rnd_bits  mmap_rnd_compat_bits
# define mmap64_rnd_bits  mmap_rnd_bits
#else
# define mmap32_rnd_bits  mmap_rnd_bits
# define mmap64_rnd_bits  mmap_rnd_bits
#endif

#define SIZE_128M    (128 * 1024 * 1024UL)

static int mmap_is_legacy(void)
{
	if (current->personality & ADDR_COMPAT_LAYOUT)
		return 1;

	return sysctl_legacy_va_layout;
}

static unsigned long arch_rnd(unsigned int rndbits)
{
	if (!(current->flags & PF_RANDOMIZE))
		return 0;
	return (get_random_long() & ((1UL << rndbits) - 1)) << PAGE_SHIFT;
}

unsigned long arch_mmap_rnd(void)
{
	return arch_rnd(mmap_is_ia32() ? mmap32_rnd_bits : mmap64_rnd_bits);
}

static unsigned long mmap_base(unsigned long rnd, unsigned long task_size,
			       struct rlimit *rlim_stack)
{
	unsigned long gap = rlim_stack->rlim_cur;
	unsigned long pad = stack_maxrandom_size(task_size) + stack_guard_gap;
	unsigned long gap_min, gap_max;

	/* Values close to RLIM_INFINITY can overflow. */
	if (gap + pad > gap)
		gap += pad;

	/*
	 * Top of mmap area (just below the process stack).
	 * Leave an at least ~128 MB hole with possible stack randomization.
	 */
	gap_min = SIZE_128M;
	gap_max = (task_size / 6) * 5;

	if (gap < gap_min)
		gap = gap_min;
	else if (gap > gap_max)
		gap = gap_max;

	return PAGE_ALIGN(task_size - gap - rnd);
}

static unsigned long mmap_legacy_base(unsigned long rnd,
				      unsigned long task_size)
{
	return __TASK_UNMAPPED_BASE(task_size) + rnd;
}

/*
 * This function, called very early during the creation of a new
 * process VM image, sets up which VM layout function to use:
 */
static void arch_pick_mmap_base(unsigned long *base, unsigned long *legacy_base,
		unsigned long random_factor, unsigned long task_size,
		struct rlimit *rlim_stack)
{
	*legacy_base = mmap_legacy_base(random_factor, task_size);
	if (mmap_is_legacy())
		*base = *legacy_base;
	else
		*base = mmap_base(random_factor, task_size, rlim_stack);
}

void arch_pick_mmap_layout(struct mm_struct *mm, struct rlimit *rlim_stack)
{
	if (mmap_is_legacy())
		mm->get_unmapped_area = arch_get_unmapped_area;
	else
		mm->get_unmapped_area = arch_get_unmapped_area_topdown;

	arch_pick_mmap_base(&mm->mmap_base, &mm->mmap_legacy_base,
			arch_rnd(mmap64_rnd_bits), task_size_64bit(0),
			rlim_stack);

#ifdef CONFIG_HAVE_ARCH_COMPAT_MMAP_BASES
	/*
	 * The mmap syscall mapping base decision depends solely on the
	 * syscall type (64-bit or compat). This applies for 64bit
	 * applications and 32bit applications. The 64bit syscall uses
	 * mmap_base, the compat syscall uses mmap_compat_base.
	 */
	arch_pick_mmap_base(&mm->mmap_compat_base, &mm->mmap_compat_legacy_base,
			arch_rnd(mmap32_rnd_bits), task_size_32bit(),
			rlim_stack);
#endif
}

unsigned long get_mmap_base(int is_legacy)
{
	struct mm_struct *mm = current->mm;

#ifdef CONFIG_HAVE_ARCH_COMPAT_MMAP_BASES
	if (in_compat_syscall()) {
		return is_legacy ? mm->mmap_compat_legacy_base
				 : mm->mmap_compat_base;
	}
#endif
	return is_legacy ? mm->mmap_legacy_base : mm->mmap_base;
}

const char *arch_vma_name(struct vm_area_struct *vma)
{
	if (vma->vm_flags & VM_MPX)
		return "[mpx]";
	return NULL;
}

<<<<<<< HEAD
=======
/**
 * mmap_address_hint_valid - Validate the address hint of mmap
 * @addr:	Address hint
 * @len:	Mapping length
 *
 * Check whether @addr and @addr + @len result in a valid mapping.
 *
 * On 32bit this only checks whether @addr + @len is <= TASK_SIZE.
 *
 * On 64bit with 5-level page tables another sanity check is required
 * because mappings requested by mmap(@addr, 0) which cross the 47-bit
 * virtual address boundary can cause the following theoretical issue:
 *
 *  An application calls mmap(addr, 0), i.e. without MAP_FIXED, where @addr
 *  is below the border of the 47-bit address space and @addr + @len is
 *  above the border.
 *
 *  With 4-level paging this request succeeds, but the resulting mapping
 *  address will always be within the 47-bit virtual address space, because
 *  the hint address does not result in a valid mapping and is
 *  ignored. Hence applications which are not prepared to handle virtual
 *  addresses above 47-bit work correctly.
 *
 *  With 5-level paging this request would be granted and result in a
 *  mapping which crosses the border of the 47-bit virtual address
 *  space. If the application cannot handle addresses above 47-bit this
 *  will lead to misbehaviour and hard to diagnose failures.
 *
 * Therefore ignore address hints which would result in a mapping crossing
 * the 47-bit virtual address boundary.
 *
 * Note, that in the same scenario with MAP_FIXED the behaviour is
 * different. The request with @addr < 47-bit and @addr + @len > 47-bit
 * fails on a 4-level paging machine but succeeds on a 5-level paging
 * machine. It is reasonable to expect that an application does not rely on
 * the failure of such a fixed mapping request, so the restriction is not
 * applied.
 */
bool mmap_address_hint_valid(unsigned long addr, unsigned long len)
{
	if (TASK_SIZE - len < addr)
		return false;

	return (addr > DEFAULT_MAP_WINDOW) == (addr + len > DEFAULT_MAP_WINDOW);
}

/* Can we access it for direct reading/writing? Must be RAM: */
int valid_phys_addr_range(phys_addr_t addr, size_t count)
{
	return addr + count <= __pa(high_memory);
}

/* Can we access it through mmap? Must be a valid physical address: */
int valid_mmap_phys_addr_range(unsigned long pfn, size_t count)
{
	phys_addr_t addr = (phys_addr_t)pfn << PAGE_SHIFT;

	return phys_addr_valid(addr + count - 1);
}

>>>>>>> e021bb4f
/*
 * Only allow root to set high MMIO mappings to PROT_NONE.
 * This prevents an unpriv. user to set them to PROT_NONE and invert
 * them, then pointing to valid memory for L1TF speculation.
 *
 * Note: for locked down kernels may want to disable the root override.
 */
bool pfn_modify_allowed(unsigned long pfn, pgprot_t prot)
{
	if (!boot_cpu_has_bug(X86_BUG_L1TF))
		return true;
	if (!__pte_needs_invert(pgprot_val(prot)))
		return true;
	/* If it's real memory always allow */
	if (pfn_valid(pfn))
		return true;
	if (pfn >= l1tf_pfn_limit() && !capable(CAP_SYS_ADMIN))
		return false;
	return true;
}<|MERGE_RESOLUTION|>--- conflicted
+++ resolved
@@ -181,8 +181,6 @@
 	return NULL;
 }
 
-<<<<<<< HEAD
-=======
 /**
  * mmap_address_hint_valid - Validate the address hint of mmap
  * @addr:	Address hint
@@ -243,7 +241,6 @@
 	return phys_addr_valid(addr + count - 1);
 }
 
->>>>>>> e021bb4f
 /*
  * Only allow root to set high MMIO mappings to PROT_NONE.
  * This prevents an unpriv. user to set them to PROT_NONE and invert
