#include <linux/gfp.h>
#include <linux/initrd.h>
#include <linux/ioport.h>
#include <linux/swap.h>
#include <linux/memblock.h>
#include <linux/bootmem.h>	/* for max_low_pfn */
#include <linux/swapfile.h>
#include <linux/swapops.h>

#include <asm/set_memory.h>
#include <asm/e820/api.h>
#include <asm/init.h>
#include <asm/page.h>
#include <asm/page_types.h>
#include <asm/sections.h>
#include <asm/setup.h>
#include <asm/tlbflush.h>
#include <asm/tlb.h>
#include <asm/proto.h>
#include <asm/dma.h>		/* for MAX_DMA_PFN */
#include <asm/microcode.h>
#include <asm/kaslr.h>
#include <asm/hypervisor.h>
#include <asm/cpufeature.h>
#include <asm/pti.h>

/*
 * We need to define the tracepoints somewhere, and tlb.c
 * is only compied when SMP=y.
 */
#define CREATE_TRACE_POINTS
#include <trace/events/tlb.h>

#include "mm_internal.h"

/*
 * Tables translating between page_cache_type_t and pte encoding.
 *
 * The default values are defined statically as minimal supported mode;
 * WC and WT fall back to UC-.  pat_init() updates these values to support
 * more cache modes, WC and WT, when it is safe to do so.  See pat_init()
 * for the details.  Note, __early_ioremap() used during early boot-time
 * takes pgprot_t (pte encoding) and does not use these tables.
 *
 *   Index into __cachemode2pte_tbl[] is the cachemode.
 *
 *   Index into __pte2cachemode_tbl[] are the caching attribute bits of the pte
 *   (_PAGE_PWT, _PAGE_PCD, _PAGE_PAT) at index bit positions 0, 1, 2.
 */
uint16_t __cachemode2pte_tbl[_PAGE_CACHE_MODE_NUM] = {
	[_PAGE_CACHE_MODE_WB      ]	= 0         | 0        ,
	[_PAGE_CACHE_MODE_WC      ]	= 0         | _PAGE_PCD,
	[_PAGE_CACHE_MODE_UC_MINUS]	= 0         | _PAGE_PCD,
	[_PAGE_CACHE_MODE_UC      ]	= _PAGE_PWT | _PAGE_PCD,
	[_PAGE_CACHE_MODE_WT      ]	= 0         | _PAGE_PCD,
	[_PAGE_CACHE_MODE_WP      ]	= 0         | _PAGE_PCD,
};
EXPORT_SYMBOL(__cachemode2pte_tbl);

uint8_t __pte2cachemode_tbl[8] = {
	[__pte2cm_idx( 0        | 0         | 0        )] = _PAGE_CACHE_MODE_WB,
	[__pte2cm_idx(_PAGE_PWT | 0         | 0        )] = _PAGE_CACHE_MODE_UC_MINUS,
	[__pte2cm_idx( 0        | _PAGE_PCD | 0        )] = _PAGE_CACHE_MODE_UC_MINUS,
	[__pte2cm_idx(_PAGE_PWT | _PAGE_PCD | 0        )] = _PAGE_CACHE_MODE_UC,
	[__pte2cm_idx( 0        | 0         | _PAGE_PAT)] = _PAGE_CACHE_MODE_WB,
	[__pte2cm_idx(_PAGE_PWT | 0         | _PAGE_PAT)] = _PAGE_CACHE_MODE_UC_MINUS,
	[__pte2cm_idx(0         | _PAGE_PCD | _PAGE_PAT)] = _PAGE_CACHE_MODE_UC_MINUS,
	[__pte2cm_idx(_PAGE_PWT | _PAGE_PCD | _PAGE_PAT)] = _PAGE_CACHE_MODE_UC,
};
EXPORT_SYMBOL(__pte2cachemode_tbl);

static unsigned long __initdata pgt_buf_start;
static unsigned long __initdata pgt_buf_end;
static unsigned long __initdata pgt_buf_top;

static unsigned long min_pfn_mapped;

static bool __initdata can_use_brk_pgt = true;

/*
 * Pages returned are already directly mapped.
 *
 * Changing that is likely to break Xen, see commit:
 *
 *    279b706 x86,xen: introduce x86_init.mapping.pagetable_reserve
 *
 * for detailed information.
 */
__ref void *alloc_low_pages(unsigned int num)
{
	unsigned long pfn;
	int i;

	if (after_bootmem) {
		unsigned int order;

		order = get_order((unsigned long)num << PAGE_SHIFT);
		return (void *)__get_free_pages(GFP_ATOMIC | __GFP_ZERO, order);
	}

	if ((pgt_buf_end + num) > pgt_buf_top || !can_use_brk_pgt) {
		unsigned long ret = 0;

		if (min_pfn_mapped < max_pfn_mapped) {
			ret = memblock_find_in_range(
					min_pfn_mapped << PAGE_SHIFT,
					max_pfn_mapped << PAGE_SHIFT,
					PAGE_SIZE * num , PAGE_SIZE);
		}
		if (ret)
			memblock_reserve(ret, PAGE_SIZE * num);
		else if (can_use_brk_pgt)
			ret = __pa(extend_brk(PAGE_SIZE * num, PAGE_SIZE));

		if (!ret)
			panic("alloc_low_pages: can not alloc memory");

		pfn = ret >> PAGE_SHIFT;
	} else {
		pfn = pgt_buf_end;
		pgt_buf_end += num;
		printk(KERN_DEBUG "BRK [%#010lx, %#010lx] PGTABLE\n",
			pfn << PAGE_SHIFT, (pgt_buf_end << PAGE_SHIFT) - 1);
	}

	for (i = 0; i < num; i++) {
		void *adr;

		adr = __va((pfn + i) << PAGE_SHIFT);
		clear_page(adr);
	}

	return __va(pfn << PAGE_SHIFT);
}

/*
 * By default need 3 4k for initial PMD_SIZE,  3 4k for 0-ISA_END_ADDRESS.
 * With KASLR memory randomization, depending on the machine e820 memory
 * and the PUD alignment. We may need twice more pages when KASLR memory
 * randomization is enabled.
 */
#ifndef CONFIG_RANDOMIZE_MEMORY
#define INIT_PGD_PAGE_COUNT      6
#else
#define INIT_PGD_PAGE_COUNT      12
#endif
#define INIT_PGT_BUF_SIZE	(INIT_PGD_PAGE_COUNT * PAGE_SIZE)
RESERVE_BRK(early_pgt_alloc, INIT_PGT_BUF_SIZE);
void  __init early_alloc_pgt_buf(void)
{
	unsigned long tables = INIT_PGT_BUF_SIZE;
	phys_addr_t base;

	base = __pa(extend_brk(tables, PAGE_SIZE));

	pgt_buf_start = base >> PAGE_SHIFT;
	pgt_buf_end = pgt_buf_start;
	pgt_buf_top = pgt_buf_start + (tables >> PAGE_SHIFT);
}

int after_bootmem;

early_param_on_off("gbpages", "nogbpages", direct_gbpages, CONFIG_X86_DIRECT_GBPAGES);

struct map_range {
	unsigned long start;
	unsigned long end;
	unsigned page_size_mask;
};

static int page_size_mask;

static void enable_global_pages(void)
{
	if (!static_cpu_has(X86_FEATURE_PTI))
		__supported_pte_mask |= _PAGE_GLOBAL;
}

static void __init probe_page_size_mask(void)
{
	/*
	 * For pagealloc debugging, identity mapping will use small pages.
	 * This will simplify cpa(), which otherwise needs to support splitting
	 * large pages into small in interrupt context, etc.
	 */
	if (boot_cpu_has(X86_FEATURE_PSE) && !debug_pagealloc_enabled())
		page_size_mask |= 1 << PG_LEVEL_2M;
	else
		direct_gbpages = 0;

	/* Enable PSE if available */
	if (boot_cpu_has(X86_FEATURE_PSE))
		cr4_set_bits_and_update_boot(X86_CR4_PSE);

	/* Enable PGE if available */
	__supported_pte_mask &= ~_PAGE_GLOBAL;
	if (boot_cpu_has(X86_FEATURE_PGE)) {
		cr4_set_bits_and_update_boot(X86_CR4_PGE);
<<<<<<< HEAD
		enable_global_pages();
	}
=======
		__supported_pte_mask |= _PAGE_GLOBAL;
	}

	/* By the default is everything supported: */
	__default_kernel_pte_mask = __supported_pte_mask;
	/* Except when with PTI where the kernel is mostly non-Global: */
	if (cpu_feature_enabled(X86_FEATURE_PTI))
		__default_kernel_pte_mask &= ~_PAGE_GLOBAL;
>>>>>>> e021bb4f

	/* Enable 1 GB linear kernel mappings if available: */
	if (direct_gbpages && boot_cpu_has(X86_FEATURE_GBPAGES)) {
		printk(KERN_INFO "Using GB pages for direct mapping\n");
		page_size_mask |= 1 << PG_LEVEL_1G;
	} else {
		direct_gbpages = 0;
	}
}

static void setup_pcid(void)
{
	if (!IS_ENABLED(CONFIG_X86_64))
		return;

	if (!boot_cpu_has(X86_FEATURE_PCID))
		return;

	if (boot_cpu_has(X86_FEATURE_PGE)) {
		/*
		 * This can't be cr4_set_bits_and_update_boot() -- the
		 * trampoline code can't handle CR4.PCIDE and it wouldn't
		 * do any good anyway.  Despite the name,
		 * cr4_set_bits_and_update_boot() doesn't actually cause
		 * the bits in question to remain set all the way through
		 * the secondary boot asm.
		 *
		 * Instead, we brute-force it and set CR4.PCIDE manually in
		 * start_secondary().
		 */
		cr4_set_bits(X86_CR4_PCIDE);

		/*
		 * INVPCID's single-context modes (2/3) only work if we set
		 * X86_CR4_PCIDE, *and* we INVPCID support.  It's unusable
		 * on systems that have X86_CR4_PCIDE clear, or that have
		 * no INVPCID support at all.
		 */
		if (boot_cpu_has(X86_FEATURE_INVPCID))
			setup_force_cpu_cap(X86_FEATURE_INVPCID_SINGLE);
	} else {
		/*
		 * flush_tlb_all(), as currently implemented, won't work if
		 * PCID is on but PGE is not.  Since that combination
		 * doesn't exist on real hardware, there's no reason to try
		 * to fully support it, but it's polite to avoid corrupting
		 * data if we're on an improperly configured VM.
		 */
		setup_clear_cpu_cap(X86_FEATURE_PCID);
	}
}

#ifdef CONFIG_X86_32
#define NR_RANGE_MR 3
#else /* CONFIG_X86_64 */
#define NR_RANGE_MR 5
#endif

static int __meminit save_mr(struct map_range *mr, int nr_range,
			     unsigned long start_pfn, unsigned long end_pfn,
			     unsigned long page_size_mask)
{
	if (start_pfn < end_pfn) {
		if (nr_range >= NR_RANGE_MR)
			panic("run out of range for init_memory_mapping\n");
		mr[nr_range].start = start_pfn<<PAGE_SHIFT;
		mr[nr_range].end   = end_pfn<<PAGE_SHIFT;
		mr[nr_range].page_size_mask = page_size_mask;
		nr_range++;
	}

	return nr_range;
}

/*
 * adjust the page_size_mask for small range to go with
 *	big page size instead small one if nearby are ram too.
 */
static void __ref adjust_range_page_size_mask(struct map_range *mr,
							 int nr_range)
{
	int i;

	for (i = 0; i < nr_range; i++) {
		if ((page_size_mask & (1<<PG_LEVEL_2M)) &&
		    !(mr[i].page_size_mask & (1<<PG_LEVEL_2M))) {
			unsigned long start = round_down(mr[i].start, PMD_SIZE);
			unsigned long end = round_up(mr[i].end, PMD_SIZE);

#ifdef CONFIG_X86_32
			if ((end >> PAGE_SHIFT) > max_low_pfn)
				continue;
#endif

			if (memblock_is_region_memory(start, end - start))
				mr[i].page_size_mask |= 1<<PG_LEVEL_2M;
		}
		if ((page_size_mask & (1<<PG_LEVEL_1G)) &&
		    !(mr[i].page_size_mask & (1<<PG_LEVEL_1G))) {
			unsigned long start = round_down(mr[i].start, PUD_SIZE);
			unsigned long end = round_up(mr[i].end, PUD_SIZE);

			if (memblock_is_region_memory(start, end - start))
				mr[i].page_size_mask |= 1<<PG_LEVEL_1G;
		}
	}
}

static const char *page_size_string(struct map_range *mr)
{
	static const char str_1g[] = "1G";
	static const char str_2m[] = "2M";
	static const char str_4m[] = "4M";
	static const char str_4k[] = "4k";

	if (mr->page_size_mask & (1<<PG_LEVEL_1G))
		return str_1g;
	/*
	 * 32-bit without PAE has a 4M large page size.
	 * PG_LEVEL_2M is misnamed, but we can at least
	 * print out the right size in the string.
	 */
	if (IS_ENABLED(CONFIG_X86_32) &&
	    !IS_ENABLED(CONFIG_X86_PAE) &&
	    mr->page_size_mask & (1<<PG_LEVEL_2M))
		return str_4m;

	if (mr->page_size_mask & (1<<PG_LEVEL_2M))
		return str_2m;

	return str_4k;
}

static int __meminit split_mem_range(struct map_range *mr, int nr_range,
				     unsigned long start,
				     unsigned long end)
{
	unsigned long start_pfn, end_pfn, limit_pfn;
	unsigned long pfn;
	int i;

	limit_pfn = PFN_DOWN(end);

	/* head if not big page alignment ? */
	pfn = start_pfn = PFN_DOWN(start);
#ifdef CONFIG_X86_32
	/*
	 * Don't use a large page for the first 2/4MB of memory
	 * because there are often fixed size MTRRs in there
	 * and overlapping MTRRs into large pages can cause
	 * slowdowns.
	 */
	if (pfn == 0)
		end_pfn = PFN_DOWN(PMD_SIZE);
	else
		end_pfn = round_up(pfn, PFN_DOWN(PMD_SIZE));
#else /* CONFIG_X86_64 */
	end_pfn = round_up(pfn, PFN_DOWN(PMD_SIZE));
#endif
	if (end_pfn > limit_pfn)
		end_pfn = limit_pfn;
	if (start_pfn < end_pfn) {
		nr_range = save_mr(mr, nr_range, start_pfn, end_pfn, 0);
		pfn = end_pfn;
	}

	/* big page (2M) range */
	start_pfn = round_up(pfn, PFN_DOWN(PMD_SIZE));
#ifdef CONFIG_X86_32
	end_pfn = round_down(limit_pfn, PFN_DOWN(PMD_SIZE));
#else /* CONFIG_X86_64 */
	end_pfn = round_up(pfn, PFN_DOWN(PUD_SIZE));
	if (end_pfn > round_down(limit_pfn, PFN_DOWN(PMD_SIZE)))
		end_pfn = round_down(limit_pfn, PFN_DOWN(PMD_SIZE));
#endif

	if (start_pfn < end_pfn) {
		nr_range = save_mr(mr, nr_range, start_pfn, end_pfn,
				page_size_mask & (1<<PG_LEVEL_2M));
		pfn = end_pfn;
	}

#ifdef CONFIG_X86_64
	/* big page (1G) range */
	start_pfn = round_up(pfn, PFN_DOWN(PUD_SIZE));
	end_pfn = round_down(limit_pfn, PFN_DOWN(PUD_SIZE));
	if (start_pfn < end_pfn) {
		nr_range = save_mr(mr, nr_range, start_pfn, end_pfn,
				page_size_mask &
				 ((1<<PG_LEVEL_2M)|(1<<PG_LEVEL_1G)));
		pfn = end_pfn;
	}

	/* tail is not big page (1G) alignment */
	start_pfn = round_up(pfn, PFN_DOWN(PMD_SIZE));
	end_pfn = round_down(limit_pfn, PFN_DOWN(PMD_SIZE));
	if (start_pfn < end_pfn) {
		nr_range = save_mr(mr, nr_range, start_pfn, end_pfn,
				page_size_mask & (1<<PG_LEVEL_2M));
		pfn = end_pfn;
	}
#endif

	/* tail is not big page (2M) alignment */
	start_pfn = pfn;
	end_pfn = limit_pfn;
	nr_range = save_mr(mr, nr_range, start_pfn, end_pfn, 0);

	if (!after_bootmem)
		adjust_range_page_size_mask(mr, nr_range);

	/* try to merge same page size and continuous */
	for (i = 0; nr_range > 1 && i < nr_range - 1; i++) {
		unsigned long old_start;
		if (mr[i].end != mr[i+1].start ||
		    mr[i].page_size_mask != mr[i+1].page_size_mask)
			continue;
		/* move it */
		old_start = mr[i].start;
		memmove(&mr[i], &mr[i+1],
			(nr_range - 1 - i) * sizeof(struct map_range));
		mr[i--].start = old_start;
		nr_range--;
	}

	for (i = 0; i < nr_range; i++)
		pr_debug(" [mem %#010lx-%#010lx] page %s\n",
				mr[i].start, mr[i].end - 1,
				page_size_string(&mr[i]));

	return nr_range;
}

struct range pfn_mapped[E820_MAX_ENTRIES];
int nr_pfn_mapped;

static void add_pfn_range_mapped(unsigned long start_pfn, unsigned long end_pfn)
{
	nr_pfn_mapped = add_range_with_merge(pfn_mapped, E820_MAX_ENTRIES,
					     nr_pfn_mapped, start_pfn, end_pfn);
	nr_pfn_mapped = clean_sort_range(pfn_mapped, E820_MAX_ENTRIES);

	max_pfn_mapped = max(max_pfn_mapped, end_pfn);

	if (start_pfn < (1UL<<(32-PAGE_SHIFT)))
		max_low_pfn_mapped = max(max_low_pfn_mapped,
					 min(end_pfn, 1UL<<(32-PAGE_SHIFT)));
}

bool pfn_range_is_mapped(unsigned long start_pfn, unsigned long end_pfn)
{
	int i;

	for (i = 0; i < nr_pfn_mapped; i++)
		if ((start_pfn >= pfn_mapped[i].start) &&
		    (end_pfn <= pfn_mapped[i].end))
			return true;

	return false;
}

/*
 * Setup the direct mapping of the physical memory at PAGE_OFFSET.
 * This runs before bootmem is initialized and gets pages directly from
 * the physical memory. To access them they are temporarily mapped.
 */
unsigned long __ref init_memory_mapping(unsigned long start,
					       unsigned long end)
{
	struct map_range mr[NR_RANGE_MR];
	unsigned long ret = 0;
	int nr_range, i;

	pr_debug("init_memory_mapping: [mem %#010lx-%#010lx]\n",
	       start, end - 1);

	memset(mr, 0, sizeof(mr));
	nr_range = split_mem_range(mr, 0, start, end);

	for (i = 0; i < nr_range; i++)
		ret = kernel_physical_mapping_init(mr[i].start, mr[i].end,
						   mr[i].page_size_mask);

	add_pfn_range_mapped(start >> PAGE_SHIFT, ret >> PAGE_SHIFT);

	return ret >> PAGE_SHIFT;
}

/*
 * We need to iterate through the E820 memory map and create direct mappings
 * for only E820_TYPE_RAM and E820_KERN_RESERVED regions. We cannot simply
 * create direct mappings for all pfns from [0 to max_low_pfn) and
 * [4GB to max_pfn) because of possible memory holes in high addresses
 * that cannot be marked as UC by fixed/variable range MTRRs.
 * Depending on the alignment of E820 ranges, this may possibly result
 * in using smaller size (i.e. 4K instead of 2M or 1G) page tables.
 *
 * init_mem_mapping() calls init_range_memory_mapping() with big range.
 * That range would have hole in the middle or ends, and only ram parts
 * will be mapped in init_range_memory_mapping().
 */
static unsigned long __init init_range_memory_mapping(
					   unsigned long r_start,
					   unsigned long r_end)
{
	unsigned long start_pfn, end_pfn;
	unsigned long mapped_ram_size = 0;
	int i;

	for_each_mem_pfn_range(i, MAX_NUMNODES, &start_pfn, &end_pfn, NULL) {
		u64 start = clamp_val(PFN_PHYS(start_pfn), r_start, r_end);
		u64 end = clamp_val(PFN_PHYS(end_pfn), r_start, r_end);
		if (start >= end)
			continue;

		/*
		 * if it is overlapping with brk pgt, we need to
		 * alloc pgt buf from memblock instead.
		 */
		can_use_brk_pgt = max(start, (u64)pgt_buf_end<<PAGE_SHIFT) >=
				    min(end, (u64)pgt_buf_top<<PAGE_SHIFT);
		init_memory_mapping(start, end);
		mapped_ram_size += end - start;
		can_use_brk_pgt = true;
	}

	return mapped_ram_size;
}

static unsigned long __init get_new_step_size(unsigned long step_size)
{
	/*
	 * Initial mapped size is PMD_SIZE (2M).
	 * We can not set step_size to be PUD_SIZE (1G) yet.
	 * In worse case, when we cross the 1G boundary, and
	 * PG_LEVEL_2M is not set, we will need 1+1+512 pages (2M + 8k)
	 * to map 1G range with PTE. Hence we use one less than the
	 * difference of page table level shifts.
	 *
	 * Don't need to worry about overflow in the top-down case, on 32bit,
	 * when step_size is 0, round_down() returns 0 for start, and that
	 * turns it into 0x100000000ULL.
	 * In the bottom-up case, round_up(x, 0) returns 0 though too, which
	 * needs to be taken into consideration by the code below.
	 */
	return step_size << (PMD_SHIFT - PAGE_SHIFT - 1);
}

/**
 * memory_map_top_down - Map [map_start, map_end) top down
 * @map_start: start address of the target memory range
 * @map_end: end address of the target memory range
 *
 * This function will setup direct mapping for memory range
 * [map_start, map_end) in top-down. That said, the page tables
 * will be allocated at the end of the memory, and we map the
 * memory in top-down.
 */
static void __init memory_map_top_down(unsigned long map_start,
				       unsigned long map_end)
{
	unsigned long real_end, start, last_start;
	unsigned long step_size;
	unsigned long addr;
	unsigned long mapped_ram_size = 0;

	/* xen has big range in reserved near end of ram, skip it at first.*/
	addr = memblock_find_in_range(map_start, map_end, PMD_SIZE, PMD_SIZE);
	real_end = addr + PMD_SIZE;

	/* step_size need to be small so pgt_buf from BRK could cover it */
	step_size = PMD_SIZE;
	max_pfn_mapped = 0; /* will get exact value next */
	min_pfn_mapped = real_end >> PAGE_SHIFT;
	last_start = start = real_end;

	/*
	 * We start from the top (end of memory) and go to the bottom.
	 * The memblock_find_in_range() gets us a block of RAM from the
	 * end of RAM in [min_pfn_mapped, max_pfn_mapped) used as new pages
	 * for page table.
	 */
	while (last_start > map_start) {
		if (last_start > step_size) {
			start = round_down(last_start - 1, step_size);
			if (start < map_start)
				start = map_start;
		} else
			start = map_start;
		mapped_ram_size += init_range_memory_mapping(start,
							last_start);
		last_start = start;
		min_pfn_mapped = last_start >> PAGE_SHIFT;
		if (mapped_ram_size >= step_size)
			step_size = get_new_step_size(step_size);
	}

	if (real_end < map_end)
		init_range_memory_mapping(real_end, map_end);
}

/**
 * memory_map_bottom_up - Map [map_start, map_end) bottom up
 * @map_start: start address of the target memory range
 * @map_end: end address of the target memory range
 *
 * This function will setup direct mapping for memory range
 * [map_start, map_end) in bottom-up. Since we have limited the
 * bottom-up allocation above the kernel, the page tables will
 * be allocated just above the kernel and we map the memory
 * in [map_start, map_end) in bottom-up.
 */
static void __init memory_map_bottom_up(unsigned long map_start,
					unsigned long map_end)
{
	unsigned long next, start;
	unsigned long mapped_ram_size = 0;
	/* step_size need to be small so pgt_buf from BRK could cover it */
	unsigned long step_size = PMD_SIZE;

	start = map_start;
	min_pfn_mapped = start >> PAGE_SHIFT;

	/*
	 * We start from the bottom (@map_start) and go to the top (@map_end).
	 * The memblock_find_in_range() gets us a block of RAM from the
	 * end of RAM in [min_pfn_mapped, max_pfn_mapped) used as new pages
	 * for page table.
	 */
	while (start < map_end) {
		if (step_size && map_end - start > step_size) {
			next = round_up(start + 1, step_size);
			if (next > map_end)
				next = map_end;
		} else {
			next = map_end;
		}

		mapped_ram_size += init_range_memory_mapping(start, next);
		start = next;

		if (mapped_ram_size >= step_size)
			step_size = get_new_step_size(step_size);
	}
}

void __init init_mem_mapping(void)
{
	unsigned long end;

	pti_check_boottime_disable();
	probe_page_size_mask();
	setup_pcid();

#ifdef CONFIG_X86_64
	end = max_pfn << PAGE_SHIFT;
#else
	end = max_low_pfn << PAGE_SHIFT;
#endif

	/* the ISA range is always mapped regardless of memory holes */
	init_memory_mapping(0, ISA_END_ADDRESS);

	/* Init the trampoline, possibly with KASLR memory offset */
	init_trampoline();

	/*
	 * If the allocation is in bottom-up direction, we setup direct mapping
	 * in bottom-up, otherwise we setup direct mapping in top-down.
	 */
	if (memblock_bottom_up()) {
		unsigned long kernel_end = __pa_symbol(_end);

		/*
		 * we need two separate calls here. This is because we want to
		 * allocate page tables above the kernel. So we first map
		 * [kernel_end, end) to make memory above the kernel be mapped
		 * as soon as possible. And then use page tables allocated above
		 * the kernel to map [ISA_END_ADDRESS, kernel_end).
		 */
		memory_map_bottom_up(kernel_end, end);
		memory_map_bottom_up(ISA_END_ADDRESS, kernel_end);
	} else {
		memory_map_top_down(ISA_END_ADDRESS, end);
	}

#ifdef CONFIG_X86_64
	if (max_pfn > max_low_pfn) {
		/* can we preseve max_low_pfn ?*/
		max_low_pfn = max_pfn;
	}
#else
	early_ioremap_page_table_range_init();
#endif

	load_cr3(swapper_pg_dir);
	__flush_tlb_all();

	x86_init.hyper.init_mem_mapping();

	early_memtest(0, max_pfn_mapped << PAGE_SHIFT);
}

/*
 * devmem_is_allowed() checks to see if /dev/mem access to a certain address
 * is valid. The argument is a physical page number.
 *
 * On x86, access has to be given to the first megabyte of RAM because that
 * area traditionally contains BIOS code and data regions used by X, dosemu,
 * and similar apps. Since they map the entire memory range, the whole range
 * must be allowed (for mapping), but any areas that would otherwise be
 * disallowed are flagged as being "zero filled" instead of rejected.
 * Access has to be given to non-kernel-ram areas as well, these contain the
 * PCI mmio resources as well as potential bios/acpi data regions.
 */
int devmem_is_allowed(unsigned long pagenr)
{
	if (region_intersects(PFN_PHYS(pagenr), PAGE_SIZE,
				IORESOURCE_SYSTEM_RAM, IORES_DESC_NONE)
			!= REGION_DISJOINT) {
		/*
		 * For disallowed memory regions in the low 1MB range,
		 * request that the page be shown as all zeros.
		 */
		if (pagenr < 256)
			return 2;

		return 0;
	}

	/*
	 * This must follow RAM test, since System RAM is considered a
	 * restricted resource under CONFIG_STRICT_IOMEM.
	 */
	if (iomem_is_exclusive(pagenr << PAGE_SHIFT)) {
		/* Low 1MB bypasses iomem restrictions. */
		if (pagenr < 256)
			return 1;

		return 0;
	}

	return 1;
}

void free_init_pages(char *what, unsigned long begin, unsigned long end)
{
	unsigned long begin_aligned, end_aligned;

	/* Make sure boundaries are page aligned */
	begin_aligned = PAGE_ALIGN(begin);
	end_aligned   = end & PAGE_MASK;

	if (WARN_ON(begin_aligned != begin || end_aligned != end)) {
		begin = begin_aligned;
		end   = end_aligned;
	}

	if (begin >= end)
		return;

	/*
	 * If debugging page accesses then do not free this memory but
	 * mark them not present - any buggy init-section access will
	 * create a kernel page fault:
	 */
	if (debug_pagealloc_enabled()) {
		pr_info("debug: unmapping init [mem %#010lx-%#010lx]\n",
			begin, end - 1);
		set_memory_np(begin, (end - begin) >> PAGE_SHIFT);
	} else {
		/*
		 * We just marked the kernel text read only above, now that
		 * we are going to free part of that, we need to make that
		 * writeable and non-executable first.
		 */
		set_memory_nx(begin, (end - begin) >> PAGE_SHIFT);
		set_memory_rw(begin, (end - begin) >> PAGE_SHIFT);

		free_reserved_area((void *)begin, (void *)end,
				   POISON_FREE_INITMEM, what);
	}
}

/*
 * begin/end can be in the direct map or the "high kernel mapping"
 * used for the kernel image only.  free_init_pages() will do the
 * right thing for either kind of address.
 */
void free_kernel_image_pages(void *begin, void *end)
{
	unsigned long begin_ul = (unsigned long)begin;
	unsigned long end_ul = (unsigned long)end;
	unsigned long len_pages = (end_ul - begin_ul) >> PAGE_SHIFT;


	free_init_pages("unused kernel image", begin_ul, end_ul);

	/*
	 * PTI maps some of the kernel into userspace.  For performance,
	 * this includes some kernel areas that do not contain secrets.
	 * Those areas might be adjacent to the parts of the kernel image
	 * being freed, which may contain secrets.  Remove the "high kernel
	 * image mapping" for these freed areas, ensuring they are not even
	 * potentially vulnerable to Meltdown regardless of the specific
	 * optimizations PTI is currently using.
	 *
	 * The "noalias" prevents unmapping the direct map alias which is
	 * needed to access the freed pages.
	 *
	 * This is only valid for 64bit kernels. 32bit has only one mapping
	 * which can't be treated in this way for obvious reasons.
	 */
	if (IS_ENABLED(CONFIG_X86_64) && cpu_feature_enabled(X86_FEATURE_PTI))
		set_memory_np_noalias(begin_ul, len_pages);
}

void __weak mem_encrypt_free_decrypted_mem(void) { }

void __ref free_initmem(void)
{
	e820__reallocate_tables();

	mem_encrypt_free_decrypted_mem();

	free_kernel_image_pages(&__init_begin, &__init_end);
}

#ifdef CONFIG_BLK_DEV_INITRD
void __init free_initrd_mem(unsigned long start, unsigned long end)
{
	/*
	 * end could be not aligned, and We can not align that,
	 * decompresser could be confused by aligned initrd_end
	 * We already reserve the end partial page before in
	 *   - i386_start_kernel()
	 *   - x86_64_start_kernel()
	 *   - relocate_initrd()
	 * So here We can do PAGE_ALIGN() safely to get partial page to be freed
	 */
	free_init_pages("initrd", start, PAGE_ALIGN(end));
}
#endif

/*
 * Calculate the precise size of the DMA zone (first 16 MB of RAM),
 * and pass it to the MM layer - to help it set zone watermarks more
 * accurately.
 *
 * Done on 64-bit systems only for the time being, although 32-bit systems
 * might benefit from this as well.
 */
void __init memblock_find_dma_reserve(void)
{
#ifdef CONFIG_X86_64
	u64 nr_pages = 0, nr_free_pages = 0;
	unsigned long start_pfn, end_pfn;
	phys_addr_t start_addr, end_addr;
	int i;
	u64 u;

	/*
	 * Iterate over all memory ranges (free and reserved ones alike),
	 * to calculate the total number of pages in the first 16 MB of RAM:
	 */
	nr_pages = 0;
	for_each_mem_pfn_range(i, MAX_NUMNODES, &start_pfn, &end_pfn, NULL) {
		start_pfn = min(start_pfn, MAX_DMA_PFN);
		end_pfn   = min(end_pfn,   MAX_DMA_PFN);

		nr_pages += end_pfn - start_pfn;
	}

	/*
	 * Iterate over free memory ranges to calculate the number of free
	 * pages in the DMA zone, while not counting potential partial
	 * pages at the beginning or the end of the range:
	 */
	nr_free_pages = 0;
	for_each_free_mem_range(u, NUMA_NO_NODE, MEMBLOCK_NONE, &start_addr, &end_addr, NULL) {
		start_pfn = min_t(unsigned long, PFN_UP(start_addr), MAX_DMA_PFN);
		end_pfn   = min_t(unsigned long, PFN_DOWN(end_addr), MAX_DMA_PFN);

		if (start_pfn < end_pfn)
			nr_free_pages += end_pfn - start_pfn;
	}

	set_dma_reserve(nr_pages - nr_free_pages);
#endif
}

void __init zone_sizes_init(void)
{
	unsigned long max_zone_pfns[MAX_NR_ZONES];

	memset(max_zone_pfns, 0, sizeof(max_zone_pfns));

#ifdef CONFIG_ZONE_DMA
	max_zone_pfns[ZONE_DMA]		= min(MAX_DMA_PFN, max_low_pfn);
#endif
#ifdef CONFIG_ZONE_DMA32
	max_zone_pfns[ZONE_DMA32]	= min(MAX_DMA32_PFN, max_low_pfn);
#endif
	max_zone_pfns[ZONE_NORMAL]	= max_low_pfn;
#ifdef CONFIG_HIGHMEM
	max_zone_pfns[ZONE_HIGHMEM]	= max_pfn;
#endif

	free_area_init_nodes(max_zone_pfns);
}

__visible DEFINE_PER_CPU_SHARED_ALIGNED(struct tlb_state, cpu_tlbstate) = {
	.loaded_mm = &init_mm,
	.next_asid = 1,
	.cr4 = ~0UL,	/* fail hard if we screw up cr4 shadow initialization */
};
EXPORT_PER_CPU_SYMBOL(cpu_tlbstate);

void update_cache_mode_entry(unsigned entry, enum page_cache_mode cache)
{
	/* entry 0 MUST be WB (hardwired to speed up translations) */
	BUG_ON(!entry && cache != _PAGE_CACHE_MODE_WB);

	__cachemode2pte_tbl[cache] = __cm_idx2pte(entry);
	__pte2cachemode_tbl[entry] = cache;
}

#ifdef CONFIG_SWAP
unsigned long max_swapfile_size(void)
{
	unsigned long pages;

	pages = generic_max_swapfile_size();

<<<<<<< HEAD
	if (boot_cpu_has_bug(X86_BUG_L1TF)) {
=======
	if (boot_cpu_has_bug(X86_BUG_L1TF) && l1tf_mitigation != L1TF_MITIGATION_OFF) {
>>>>>>> e021bb4f
		/* Limit the swap file size to MAX_PA/2 for L1TF workaround */
		unsigned long long l1tf_limit = l1tf_pfn_limit();
		/*
		 * We encode swap offsets also with 3 bits below those for pfn
		 * which makes the usable limit higher.
		 */
#if CONFIG_PGTABLE_LEVELS > 2
		l1tf_limit <<= PAGE_SHIFT - SWP_OFFSET_FIRST_BIT;
#endif
		pages = min_t(unsigned long long, l1tf_limit, pages);
	}
	return pages;
}
#endif<|MERGE_RESOLUTION|>--- conflicted
+++ resolved
@@ -170,12 +170,6 @@
 
 static int page_size_mask;
 
-static void enable_global_pages(void)
-{
-	if (!static_cpu_has(X86_FEATURE_PTI))
-		__supported_pte_mask |= _PAGE_GLOBAL;
-}
-
 static void __init probe_page_size_mask(void)
 {
 	/*
@@ -196,10 +190,6 @@
 	__supported_pte_mask &= ~_PAGE_GLOBAL;
 	if (boot_cpu_has(X86_FEATURE_PGE)) {
 		cr4_set_bits_and_update_boot(X86_CR4_PGE);
-<<<<<<< HEAD
-		enable_global_pages();
-	}
-=======
 		__supported_pte_mask |= _PAGE_GLOBAL;
 	}
 
@@ -208,7 +198,6 @@
 	/* Except when with PTI where the kernel is mostly non-Global: */
 	if (cpu_feature_enabled(X86_FEATURE_PTI))
 		__default_kernel_pte_mask &= ~_PAGE_GLOBAL;
->>>>>>> e021bb4f
 
 	/* Enable 1 GB linear kernel mappings if available: */
 	if (direct_gbpages && boot_cpu_has(X86_FEATURE_GBPAGES)) {
@@ -943,11 +932,7 @@
 
 	pages = generic_max_swapfile_size();
 
-<<<<<<< HEAD
-	if (boot_cpu_has_bug(X86_BUG_L1TF)) {
-=======
 	if (boot_cpu_has_bug(X86_BUG_L1TF) && l1tf_mitigation != L1TF_MITIGATION_OFF) {
->>>>>>> e021bb4f
 		/* Limit the swap file size to MAX_PA/2 for L1TF workaround */
 		unsigned long long l1tf_limit = l1tf_pfn_limit();
 		/*
