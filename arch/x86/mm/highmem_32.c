--- conflicted
+++ resolved
@@ -47,11 +47,7 @@
 	idx = type + KM_TYPE_NR*smp_processor_id();
 	vaddr = __fix_to_virt(FIX_KMAP_BEGIN + idx);
 	BUG_ON(!pte_none(*(kmap_pte-idx)));
-<<<<<<< HEAD
-#ifdef CONFIG_PREEMPT_RT_FULL
-=======
 #ifdef CONFIG_PREEMPT_RT
->>>>>>> fa578e9d
 	current->kmap_pte[type] = pte;
 #endif
 	set_pte(kmap_pte-idx, pte);
@@ -97,11 +93,7 @@
 		 * is a bad idea also, in case the page changes cacheability
 		 * attributes or becomes a protected page in a hypervisor.
 		 */
-<<<<<<< HEAD
-#ifdef CONFIG_PREEMPT_RT_FULL
-=======
 #ifdef CONFIG_PREEMPT_RT
->>>>>>> fa578e9d
 		current->kmap_pte[type] = __pte(0);
 #endif
 		kpte_clear_flush(kmap_pte-idx, vaddr);
