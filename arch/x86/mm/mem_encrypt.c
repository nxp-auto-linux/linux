/*
 * AMD Memory Encryption Support
 *
 * Copyright (C) 2016 Advanced Micro Devices, Inc.
 *
 * Author: Tom Lendacky <thomas.lendacky@amd.com>
 *
 * This program is free software; you can redistribute it and/or modify
 * it under the terms of the GNU General Public License version 2 as
 * published by the Free Software Foundation.
 */

#define DISABLE_BRANCH_PROFILING

#include <linux/linkage.h>
#include <linux/init.h>
#include <linux/mm.h>
#include <linux/dma-direct.h>
#include <linux/swiotlb.h>
#include <linux/mem_encrypt.h>

#include <asm/tlbflush.h>
#include <asm/fixmap.h>
#include <asm/setup.h>
#include <asm/bootparam.h>
#include <asm/set_memory.h>
#include <asm/cacheflush.h>
#include <asm/processor-flags.h>
#include <asm/msr.h>
#include <asm/cmdline.h>

#include "mm_internal.h"

/*
 * Since SME related variables are set early in the boot process they must
 * reside in the .data section so as not to be zeroed out when the .bss
 * section is later cleared.
 */
u64 sme_me_mask __section(.data) = 0;
EXPORT_SYMBOL(sme_me_mask);
DEFINE_STATIC_KEY_FALSE(sev_enable_key);
EXPORT_SYMBOL_GPL(sev_enable_key);

bool sev_enabled __section(.data);

/* Buffer used for early in-place encryption by BSP, no locking needed */
static char sme_early_buffer[PAGE_SIZE] __aligned(PAGE_SIZE);

/*
 * This routine does not change the underlying encryption setting of the
 * page(s) that map this memory. It assumes that eventually the memory is
 * meant to be accessed as either encrypted or decrypted but the contents
 * are currently not in the desired state.
 *
 * This routine follows the steps outlined in the AMD64 Architecture
 * Programmer's Manual Volume 2, Section 7.10.8 Encrypt-in-Place.
 */
static void __init __sme_early_enc_dec(resource_size_t paddr,
				       unsigned long size, bool enc)
{
	void *src, *dst;
	size_t len;

	if (!sme_me_mask)
		return;

	wbinvd();

	/*
	 * There are limited number of early mapping slots, so map (at most)
	 * one page at time.
	 */
	while (size) {
		len = min_t(size_t, sizeof(sme_early_buffer), size);

		/*
		 * Create mappings for the current and desired format of
		 * the memory. Use a write-protected mapping for the source.
		 */
		src = enc ? early_memremap_decrypted_wp(paddr, len) :
			    early_memremap_encrypted_wp(paddr, len);

		dst = enc ? early_memremap_encrypted(paddr, len) :
			    early_memremap_decrypted(paddr, len);

		/*
		 * If a mapping can't be obtained to perform the operation,
		 * then eventual access of that area in the desired mode
		 * will cause a crash.
		 */
		BUG_ON(!src || !dst);

		/*
		 * Use a temporary buffer, of cache-line multiple size, to
		 * avoid data corruption as documented in the APM.
		 */
		memcpy(sme_early_buffer, src, len);
		memcpy(dst, sme_early_buffer, len);

		early_memunmap(dst, len);
		early_memunmap(src, len);

		paddr += len;
		size -= len;
	}
}

void __init sme_early_encrypt(resource_size_t paddr, unsigned long size)
{
	__sme_early_enc_dec(paddr, size, true);
}

void __init sme_early_decrypt(resource_size_t paddr, unsigned long size)
{
	__sme_early_enc_dec(paddr, size, false);
}

static void __init __sme_early_map_unmap_mem(void *vaddr, unsigned long size,
					     bool map)
{
	unsigned long paddr = (unsigned long)vaddr - __PAGE_OFFSET;
	pmdval_t pmd_flags, pmd;

	/* Use early_pmd_flags but remove the encryption mask */
	pmd_flags = __sme_clr(early_pmd_flags);

	do {
		pmd = map ? (paddr & PMD_MASK) + pmd_flags : 0;
		__early_make_pgtable((unsigned long)vaddr, pmd);

		vaddr += PMD_SIZE;
		paddr += PMD_SIZE;
		size = (size <= PMD_SIZE) ? 0 : size - PMD_SIZE;
	} while (size);

	__native_flush_tlb();
}

void __init sme_unmap_bootdata(char *real_mode_data)
{
	struct boot_params *boot_data;
	unsigned long cmdline_paddr;

	if (!sme_active())
		return;

	/* Get the command line address before unmapping the real_mode_data */
	boot_data = (struct boot_params *)real_mode_data;
	cmdline_paddr = boot_data->hdr.cmd_line_ptr | ((u64)boot_data->ext_cmd_line_ptr << 32);

	__sme_early_map_unmap_mem(real_mode_data, sizeof(boot_params), false);

	if (!cmdline_paddr)
		return;

	__sme_early_map_unmap_mem(__va(cmdline_paddr), COMMAND_LINE_SIZE, false);
}

void __init sme_map_bootdata(char *real_mode_data)
{
	struct boot_params *boot_data;
	unsigned long cmdline_paddr;

	if (!sme_active())
		return;

	__sme_early_map_unmap_mem(real_mode_data, sizeof(boot_params), true);

	/* Get the command line address after mapping the real_mode_data */
	boot_data = (struct boot_params *)real_mode_data;
	cmdline_paddr = boot_data->hdr.cmd_line_ptr | ((u64)boot_data->ext_cmd_line_ptr << 32);

	if (!cmdline_paddr)
		return;

	__sme_early_map_unmap_mem(__va(cmdline_paddr), COMMAND_LINE_SIZE, true);
}

void __init sme_early_init(void)
{
	unsigned int i;

	if (!sme_me_mask)
		return;

	early_pmd_flags = __sme_set(early_pmd_flags);

	__supported_pte_mask = __sme_set(__supported_pte_mask);

	/* Update the protection map with memory encryption mask */
	for (i = 0; i < ARRAY_SIZE(protection_map); i++)
		protection_map[i] = pgprot_encrypted(protection_map[i]);

	if (sev_active())
		swiotlb_force = SWIOTLB_FORCE;
}

static void __init __set_clr_pte_enc(pte_t *kpte, int level, bool enc)
{
	pgprot_t old_prot, new_prot;
	unsigned long pfn, pa, size;
	pte_t new_pte;

	switch (level) {
	case PG_LEVEL_4K:
		pfn = pte_pfn(*kpte);
		old_prot = pte_pgprot(*kpte);
		break;
	case PG_LEVEL_2M:
		pfn = pmd_pfn(*(pmd_t *)kpte);
		old_prot = pmd_pgprot(*(pmd_t *)kpte);
		break;
	case PG_LEVEL_1G:
		pfn = pud_pfn(*(pud_t *)kpte);
		old_prot = pud_pgprot(*(pud_t *)kpte);
		break;
	default:
		return;
	}

	new_prot = old_prot;
	if (enc)
		pgprot_val(new_prot) |= _PAGE_ENC;
	else
		pgprot_val(new_prot) &= ~_PAGE_ENC;

<<<<<<< HEAD
struct sme_populate_pgd_data {
	void	*pgtable_area;
	pgd_t	*pgd;

	pmdval_t pmd_flags;
	pteval_t pte_flags;
	unsigned long paddr;

	unsigned long vaddr;
	unsigned long vaddr_end;
};

static void __init sme_clear_pgd(struct sme_populate_pgd_data *ppd)
{
	unsigned long pgd_start, pgd_end, pgd_size;
	pgd_t *pgd_p;

	pgd_start = ppd->vaddr & PGDIR_MASK;
	pgd_end = ppd->vaddr_end & PGDIR_MASK;

	pgd_size = (((pgd_end - pgd_start) / PGDIR_SIZE) + 1) * sizeof(pgd_t);

	pgd_p = ppd->pgd + pgd_index(ppd->vaddr);
=======
	/* If prot is same then do nothing. */
	if (pgprot_val(old_prot) == pgprot_val(new_prot))
		return;

	pa = pfn << page_level_shift(level);
	size = page_level_size(level);

	/*
	 * We are going to perform in-place en-/decryption and change the
	 * physical page attribute from C=1 to C=0 or vice versa. Flush the
	 * caches to ensure that data gets accessed with the correct C-bit.
	 */
	clflush_cache_range(__va(pa), size);

	/* Encrypt/decrypt the contents in-place */
	if (enc)
		sme_early_encrypt(pa, size);
	else
		sme_early_decrypt(pa, size);
>>>>>>> e021bb4f

	/* Change the page encryption mask. */
	new_pte = pfn_pte(pfn, new_prot);
	set_pte_atomic(kpte, new_pte);
}

<<<<<<< HEAD
#define PGD_FLAGS		_KERNPG_TABLE_NOENC
#define P4D_FLAGS		_KERNPG_TABLE_NOENC
#define PUD_FLAGS		_KERNPG_TABLE_NOENC
#define PMD_FLAGS		_KERNPG_TABLE_NOENC

#define PMD_FLAGS_LARGE		(__PAGE_KERNEL_LARGE_EXEC & ~_PAGE_GLOBAL)

#define PMD_FLAGS_DEC		PMD_FLAGS_LARGE
#define PMD_FLAGS_DEC_WP	((PMD_FLAGS_DEC & ~_PAGE_CACHE_MASK) | \
				 (_PAGE_PAT | _PAGE_PWT))

#define PMD_FLAGS_ENC		(PMD_FLAGS_LARGE | _PAGE_ENC)

#define PTE_FLAGS		(__PAGE_KERNEL_EXEC & ~_PAGE_GLOBAL)

#define PTE_FLAGS_DEC		PTE_FLAGS
#define PTE_FLAGS_DEC_WP	((PTE_FLAGS_DEC & ~_PAGE_CACHE_MASK) | \
				 (_PAGE_PAT | _PAGE_PWT))

#define PTE_FLAGS_ENC		(PTE_FLAGS | _PAGE_ENC)

static pmd_t __init *sme_prepare_pgd(struct sme_populate_pgd_data *ppd)
{
	pgd_t *pgd_p;
	p4d_t *p4d_p;
	pud_t *pud_p;
	pmd_t *pmd_p;

	pgd_p = ppd->pgd + pgd_index(ppd->vaddr);
	if (native_pgd_val(*pgd_p)) {
		if (IS_ENABLED(CONFIG_X86_5LEVEL))
			p4d_p = (p4d_t *)(native_pgd_val(*pgd_p) & ~PTE_FLAGS_MASK);
		else
			pud_p = (pud_t *)(native_pgd_val(*pgd_p) & ~PTE_FLAGS_MASK);
	} else {
		pgd_t pgd;

		if (IS_ENABLED(CONFIG_X86_5LEVEL)) {
			p4d_p = ppd->pgtable_area;
			memset(p4d_p, 0, sizeof(*p4d_p) * PTRS_PER_P4D);
			ppd->pgtable_area += sizeof(*p4d_p) * PTRS_PER_P4D;

			pgd = native_make_pgd((pgdval_t)p4d_p + PGD_FLAGS);
		} else {
			pud_p = ppd->pgtable_area;
			memset(pud_p, 0, sizeof(*pud_p) * PTRS_PER_PUD);
			ppd->pgtable_area += sizeof(*pud_p) * PTRS_PER_PUD;

			pgd = native_make_pgd((pgdval_t)pud_p + PGD_FLAGS);
=======
static int __init early_set_memory_enc_dec(unsigned long vaddr,
					   unsigned long size, bool enc)
{
	unsigned long vaddr_end, vaddr_next;
	unsigned long psize, pmask;
	int split_page_size_mask;
	int level, ret;
	pte_t *kpte;

	vaddr_next = vaddr;
	vaddr_end = vaddr + size;

	for (; vaddr < vaddr_end; vaddr = vaddr_next) {
		kpte = lookup_address(vaddr, &level);
		if (!kpte || pte_none(*kpte)) {
			ret = 1;
			goto out;
>>>>>>> e021bb4f
		}

<<<<<<< HEAD
	if (IS_ENABLED(CONFIG_X86_5LEVEL)) {
		p4d_p += p4d_index(ppd->vaddr);
		if (native_p4d_val(*p4d_p)) {
			pud_p = (pud_t *)(native_p4d_val(*p4d_p) & ~PTE_FLAGS_MASK);
		} else {
			p4d_t p4d;

			pud_p = ppd->pgtable_area;
			memset(pud_p, 0, sizeof(*pud_p) * PTRS_PER_PUD);
			ppd->pgtable_area += sizeof(*pud_p) * PTRS_PER_PUD;

			p4d = native_make_p4d((pudval_t)pud_p + P4D_FLAGS);
			native_set_p4d(p4d_p, p4d);
=======
		if (level == PG_LEVEL_4K) {
			__set_clr_pte_enc(kpte, level, enc);
			vaddr_next = (vaddr & PAGE_MASK) + PAGE_SIZE;
			continue;
>>>>>>> e021bb4f
		}

<<<<<<< HEAD
	pud_p += pud_index(ppd->vaddr);
	if (native_pud_val(*pud_p)) {
		if (native_pud_val(*pud_p) & _PAGE_PSE)
			return NULL;
=======
		psize = page_level_size(level);
		pmask = page_level_mask(level);
>>>>>>> e021bb4f

		/*
		 * Check whether we can change the large page in one go.
		 * We request a split when the address is not aligned and
		 * the number of pages to set/clear encryption bit is smaller
		 * than the number of pages in the large page.
		 */
		if (vaddr == (vaddr & pmask) &&
		    ((vaddr_end - vaddr) >= psize)) {
			__set_clr_pte_enc(kpte, level, enc);
			vaddr_next = (vaddr & pmask) + psize;
			continue;
		}

<<<<<<< HEAD
		pmd_p = ppd->pgtable_area;
		memset(pmd_p, 0, sizeof(*pmd_p) * PTRS_PER_PMD);
		ppd->pgtable_area += sizeof(*pmd_p) * PTRS_PER_PMD;
=======
		/*
		 * The virtual address is part of a larger page, create the next
		 * level page table mapping (4K or 2M). If it is part of a 2M
		 * page then we request a split of the large page into 4K
		 * chunks. A 1GB large page is split into 2M pages, resp.
		 */
		if (level == PG_LEVEL_2M)
			split_page_size_mask = 0;
		else
			split_page_size_mask = 1 << PG_LEVEL_2M;
>>>>>>> e021bb4f

		kernel_physical_mapping_init(__pa(vaddr & pmask),
					     __pa((vaddr_end & pmask) + psize),
					     split_page_size_mask);
	}

<<<<<<< HEAD
	return pmd_p;
}

static void __init sme_populate_pgd_large(struct sme_populate_pgd_data *ppd)
{
	pmd_t *pmd_p;

	pmd_p = sme_prepare_pgd(ppd);
	if (!pmd_p)
		return;

	pmd_p += pmd_index(ppd->vaddr);
	if (!native_pmd_val(*pmd_p) || !(native_pmd_val(*pmd_p) & _PAGE_PSE))
		native_set_pmd(pmd_p, native_make_pmd(ppd->paddr | ppd->pmd_flags));
}

static void __init sme_populate_pgd(struct sme_populate_pgd_data *ppd)
{
	pmd_t *pmd_p;
	pte_t *pte_p;

	pmd_p = sme_prepare_pgd(ppd);
	if (!pmd_p)
		return;

	pmd_p += pmd_index(ppd->vaddr);
	if (native_pmd_val(*pmd_p)) {
		if (native_pmd_val(*pmd_p) & _PAGE_PSE)
			return;

		pte_p = (pte_t *)(native_pmd_val(*pmd_p) & ~PTE_FLAGS_MASK);
	} else {
		pmd_t pmd;

		pte_p = ppd->pgtable_area;
		memset(pte_p, 0, sizeof(*pte_p) * PTRS_PER_PTE);
		ppd->pgtable_area += sizeof(*pte_p) * PTRS_PER_PTE;

		pmd = native_make_pmd((pteval_t)pte_p + PMD_FLAGS);
		native_set_pmd(pmd_p, pmd);
	}

	pte_p += pte_index(ppd->vaddr);
	if (!native_pte_val(*pte_p))
		native_set_pte(pte_p, native_make_pte(ppd->paddr | ppd->pte_flags));
}

static void __init __sme_map_range_pmd(struct sme_populate_pgd_data *ppd)
{
	while (ppd->vaddr < ppd->vaddr_end) {
		sme_populate_pgd_large(ppd);

		ppd->vaddr += PMD_PAGE_SIZE;
		ppd->paddr += PMD_PAGE_SIZE;
	}
}

static void __init __sme_map_range_pte(struct sme_populate_pgd_data *ppd)
{
	while (ppd->vaddr < ppd->vaddr_end) {
		sme_populate_pgd(ppd);

		ppd->vaddr += PAGE_SIZE;
		ppd->paddr += PAGE_SIZE;
	}
}

static void __init __sme_map_range(struct sme_populate_pgd_data *ppd,
				   pmdval_t pmd_flags, pteval_t pte_flags)
{
	unsigned long vaddr_end;

	ppd->pmd_flags = pmd_flags;
	ppd->pte_flags = pte_flags;

	/* Save original end value since we modify the struct value */
	vaddr_end = ppd->vaddr_end;

	/* If start is not 2MB aligned, create PTE entries */
	ppd->vaddr_end = ALIGN(ppd->vaddr, PMD_PAGE_SIZE);
	__sme_map_range_pte(ppd);

	/* Create PMD entries */
	ppd->vaddr_end = vaddr_end & PMD_PAGE_MASK;
	__sme_map_range_pmd(ppd);

	/* If end is not 2MB aligned, create PTE entries */
	ppd->vaddr_end = vaddr_end;
	__sme_map_range_pte(ppd);
}

static void __init sme_map_range_encrypted(struct sme_populate_pgd_data *ppd)
{
	__sme_map_range(ppd, PMD_FLAGS_ENC, PTE_FLAGS_ENC);
}

static void __init sme_map_range_decrypted(struct sme_populate_pgd_data *ppd)
{
	__sme_map_range(ppd, PMD_FLAGS_DEC, PTE_FLAGS_DEC);
}

static void __init sme_map_range_decrypted_wp(struct sme_populate_pgd_data *ppd)
{
	__sme_map_range(ppd, PMD_FLAGS_DEC_WP, PTE_FLAGS_DEC_WP);
=======
	ret = 0;

out:
	__flush_tlb_all();
	return ret;
>>>>>>> e021bb4f
}

int __init early_set_memory_decrypted(unsigned long vaddr, unsigned long size)
{
<<<<<<< HEAD
	unsigned long p4d_size, pud_size, pmd_size, pte_size;
	unsigned long total;

	/*
	 * Perform a relatively simplistic calculation of the pagetable
	 * entries that are needed. Those mappings will be covered mostly
	 * by 2MB PMD entries so we can conservatively calculate the required
	 * number of P4D, PUD and PMD structures needed to perform the
	 * mappings.  For mappings that are not 2MB aligned, PTE mappings
	 * would be needed for the start and end portion of the address range
	 * that fall outside of the 2MB alignment.  This results in, at most,
	 * two extra pages to hold PTE entries for each range that is mapped.
	 * Incrementing the count for each covers the case where the addresses
	 * cross entries.
	 */
	if (IS_ENABLED(CONFIG_X86_5LEVEL)) {
		p4d_size = (ALIGN(len, PGDIR_SIZE) / PGDIR_SIZE) + 1;
		p4d_size *= sizeof(p4d_t) * PTRS_PER_P4D;
		pud_size = (ALIGN(len, P4D_SIZE) / P4D_SIZE) + 1;
		pud_size *= sizeof(pud_t) * PTRS_PER_PUD;
	} else {
		p4d_size = 0;
		pud_size = (ALIGN(len, PGDIR_SIZE) / PGDIR_SIZE) + 1;
		pud_size *= sizeof(pud_t) * PTRS_PER_PUD;
	}
	pmd_size = (ALIGN(len, PUD_SIZE) / PUD_SIZE) + 1;
	pmd_size *= sizeof(pmd_t) * PTRS_PER_PMD;
	pte_size = 2 * sizeof(pte_t) * PTRS_PER_PTE;

	total = p4d_size + pud_size + pmd_size + pte_size;

	/*
	 * Now calculate the added pagetable structures needed to populate
	 * the new pagetables.
	 */
	if (IS_ENABLED(CONFIG_X86_5LEVEL)) {
		p4d_size = ALIGN(total, PGDIR_SIZE) / PGDIR_SIZE;
		p4d_size *= sizeof(p4d_t) * PTRS_PER_P4D;
		pud_size = ALIGN(total, P4D_SIZE) / P4D_SIZE;
		pud_size *= sizeof(pud_t) * PTRS_PER_PUD;
	} else {
		p4d_size = 0;
		pud_size = ALIGN(total, PGDIR_SIZE) / PGDIR_SIZE;
		pud_size *= sizeof(pud_t) * PTRS_PER_PUD;
	}
	pmd_size = ALIGN(total, PUD_SIZE) / PUD_SIZE;
	pmd_size *= sizeof(pmd_t) * PTRS_PER_PMD;

	total += p4d_size + pud_size + pmd_size;

	return total;
}

void __init __nostackprotector sme_encrypt_kernel(struct boot_params *bp)
{
	unsigned long workarea_start, workarea_end, workarea_len;
	unsigned long execute_start, execute_end, execute_len;
	unsigned long kernel_start, kernel_end, kernel_len;
	unsigned long initrd_start, initrd_end, initrd_len;
	struct sme_populate_pgd_data ppd;
	unsigned long pgtable_area_len;
	unsigned long decrypted_base;

	if (!sme_active())
		return;

	/*
	 * Prepare for encrypting the kernel and initrd by building new
	 * pagetables with the necessary attributes needed to encrypt the
	 * kernel in place.
	 *
	 *   One range of virtual addresses will map the memory occupied
	 *   by the kernel and initrd as encrypted.
	 *
	 *   Another range of virtual addresses will map the memory occupied
	 *   by the kernel and initrd as decrypted and write-protected.
	 *
	 *     The use of write-protect attribute will prevent any of the
	 *     memory from being cached.
	 */

	/* Physical addresses gives us the identity mapped virtual addresses */
	kernel_start = __pa_symbol(_text);
	kernel_end = ALIGN(__pa_symbol(_end), PMD_PAGE_SIZE);
	kernel_len = kernel_end - kernel_start;

	initrd_start = 0;
	initrd_end = 0;
	initrd_len = 0;
#ifdef CONFIG_BLK_DEV_INITRD
	initrd_len = (unsigned long)bp->hdr.ramdisk_size |
		     ((unsigned long)bp->ext_ramdisk_size << 32);
	if (initrd_len) {
		initrd_start = (unsigned long)bp->hdr.ramdisk_image |
			       ((unsigned long)bp->ext_ramdisk_image << 32);
		initrd_end = PAGE_ALIGN(initrd_start + initrd_len);
		initrd_len = initrd_end - initrd_start;
	}
#endif

	/* Set the encryption workarea to be immediately after the kernel */
	workarea_start = kernel_end;

	/*
	 * Calculate required number of workarea bytes needed:
	 *   executable encryption area size:
	 *     stack page (PAGE_SIZE)
	 *     encryption routine page (PAGE_SIZE)
	 *     intermediate copy buffer (PMD_PAGE_SIZE)
	 *   pagetable structures for the encryption of the kernel
	 *   pagetable structures for workarea (in case not currently mapped)
	 */
	execute_start = workarea_start;
	execute_end = execute_start + (PAGE_SIZE * 2) + PMD_PAGE_SIZE;
	execute_len = execute_end - execute_start;

	/*
	 * One PGD for both encrypted and decrypted mappings and a set of
	 * PUDs and PMDs for each of the encrypted and decrypted mappings.
	 */
	pgtable_area_len = sizeof(pgd_t) * PTRS_PER_PGD;
	pgtable_area_len += sme_pgtable_calc(execute_end - kernel_start) * 2;
	if (initrd_len)
		pgtable_area_len += sme_pgtable_calc(initrd_len) * 2;

	/* PUDs and PMDs needed in the current pagetables for the workarea */
	pgtable_area_len += sme_pgtable_calc(execute_len + pgtable_area_len);

	/*
	 * The total workarea includes the executable encryption area and
	 * the pagetable area. The start of the workarea is already 2MB
	 * aligned, align the end of the workarea on a 2MB boundary so that
	 * we don't try to create/allocate PTE entries from the workarea
	 * before it is mapped.
	 */
	workarea_len = execute_len + pgtable_area_len;
	workarea_end = ALIGN(workarea_start + workarea_len, PMD_PAGE_SIZE);

	/*
	 * Set the address to the start of where newly created pagetable
	 * structures (PGDs, PUDs and PMDs) will be allocated. New pagetable
	 * structures are created when the workarea is added to the current
	 * pagetables and when the new encrypted and decrypted kernel
	 * mappings are populated.
	 */
	ppd.pgtable_area = (void *)execute_end;

	/*
	 * Make sure the current pagetable structure has entries for
	 * addressing the workarea.
	 */
	ppd.pgd = (pgd_t *)native_read_cr3_pa();
	ppd.paddr = workarea_start;
	ppd.vaddr = workarea_start;
	ppd.vaddr_end = workarea_end;
	sme_map_range_decrypted(&ppd);
=======
	return early_set_memory_enc_dec(vaddr, size, false);
}

int __init early_set_memory_encrypted(unsigned long vaddr, unsigned long size)
{
	return early_set_memory_enc_dec(vaddr, size, true);
}

/*
 * SME and SEV are very similar but they are not the same, so there are
 * times that the kernel will need to distinguish between SME and SEV. The
 * sme_active() and sev_active() functions are used for this.  When a
 * distinction isn't needed, the mem_encrypt_active() function can be used.
 *
 * The trampoline code is a good example for this requirement.  Before
 * paging is activated, SME will access all memory as decrypted, but SEV
 * will access all memory as encrypted.  So, when APs are being brought
 * up under SME the trampoline area cannot be encrypted, whereas under SEV
 * the trampoline area must be encrypted.
 */
bool sme_active(void)
{
	return sme_me_mask && !sev_enabled;
}
EXPORT_SYMBOL(sme_active);

bool sev_active(void)
{
	return sme_me_mask && sev_enabled;
}
EXPORT_SYMBOL(sev_active);
>>>>>>> e021bb4f

/* Architecture __weak replacement functions */
void __init mem_encrypt_free_decrypted_mem(void)
{
	unsigned long vaddr, vaddr_end, npages;
	int r;

<<<<<<< HEAD
	/*
	 * A new pagetable structure is being built to allow for the kernel
	 * and initrd to be encrypted. It starts with an empty PGD that will
	 * then be populated with new PUDs and PMDs as the encrypted and
	 * decrypted kernel mappings are created.
	 */
	ppd.pgd = ppd.pgtable_area;
	memset(ppd.pgd, 0, sizeof(pgd_t) * PTRS_PER_PGD);
	ppd.pgtable_area += sizeof(pgd_t) * PTRS_PER_PGD;
=======
	vaddr = (unsigned long)__start_bss_decrypted_unused;
	vaddr_end = (unsigned long)__end_bss_decrypted;
	npages = (vaddr_end - vaddr) >> PAGE_SHIFT;
>>>>>>> e021bb4f

	/*
	 * The unused memory range was mapped decrypted, change the encryption
	 * attribute from decrypted to encrypted before freeing it.
	 */
<<<<<<< HEAD
	decrypted_base = (pgd_index(workarea_end) + 1) & (PTRS_PER_PGD - 1);
	if (initrd_len) {
		unsigned long check_base;

		check_base = (pgd_index(initrd_end) + 1) & (PTRS_PER_PGD - 1);
		decrypted_base = max(decrypted_base, check_base);
	}
	decrypted_base <<= PGDIR_SHIFT;

	/* Add encrypted kernel (identity) mappings */
	ppd.paddr = kernel_start;
	ppd.vaddr = kernel_start;
	ppd.vaddr_end = kernel_end;
	sme_map_range_encrypted(&ppd);

	/* Add decrypted, write-protected kernel (non-identity) mappings */
	ppd.paddr = kernel_start;
	ppd.vaddr = kernel_start + decrypted_base;
	ppd.vaddr_end = kernel_end + decrypted_base;
	sme_map_range_decrypted_wp(&ppd);

	if (initrd_len) {
		/* Add encrypted initrd (identity) mappings */
		ppd.paddr = initrd_start;
		ppd.vaddr = initrd_start;
		ppd.vaddr_end = initrd_end;
		sme_map_range_encrypted(&ppd);
		/*
		 * Add decrypted, write-protected initrd (non-identity) mappings
		 */
		ppd.paddr = initrd_start;
		ppd.vaddr = initrd_start + decrypted_base;
		ppd.vaddr_end = initrd_end + decrypted_base;
		sme_map_range_decrypted_wp(&ppd);
	}

	/* Add decrypted workarea mappings to both kernel mappings */
	ppd.paddr = workarea_start;
	ppd.vaddr = workarea_start;
	ppd.vaddr_end = workarea_end;
	sme_map_range_decrypted(&ppd);

	ppd.paddr = workarea_start;
	ppd.vaddr = workarea_start + decrypted_base;
	ppd.vaddr_end = workarea_end + decrypted_base;
	sme_map_range_decrypted(&ppd);

	/* Perform the encryption */
	sme_encrypt_execute(kernel_start, kernel_start + decrypted_base,
			    kernel_len, workarea_start, (unsigned long)ppd.pgd);

	if (initrd_len)
		sme_encrypt_execute(initrd_start, initrd_start + decrypted_base,
				    initrd_len, workarea_start,
				    (unsigned long)ppd.pgd);

	/*
	 * At this point we are running encrypted.  Remove the mappings for
	 * the decrypted areas - all that is needed for this is to remove
	 * the PGD entry/entries.
	 */
	ppd.vaddr = kernel_start + decrypted_base;
	ppd.vaddr_end = kernel_end + decrypted_base;
	sme_clear_pgd(&ppd);

	if (initrd_len) {
		ppd.vaddr = initrd_start + decrypted_base;
		ppd.vaddr_end = initrd_end + decrypted_base;
		sme_clear_pgd(&ppd);
	}

	ppd.vaddr = workarea_start + decrypted_base;
	ppd.vaddr_end = workarea_end + decrypted_base;
	sme_clear_pgd(&ppd);

	/* Flush the TLB - no globals so cr3 is enough */
	native_write_cr3(__native_read_cr3());
=======
	if (mem_encrypt_active()) {
		r = set_memory_encrypted(vaddr, npages);
		if (r) {
			pr_warn("failed to free unused decrypted pages\n");
			return;
		}
	}

	free_init_pages("unused decrypted", vaddr, vaddr_end);
>>>>>>> e021bb4f
}

void __init mem_encrypt_init(void)
{
	if (!sme_me_mask)
		return;

	/* Call into SWIOTLB to update the SWIOTLB DMA buffers */
	swiotlb_update_mem_attributes();

	/*
	 * With SEV, DMA operations cannot use encryption, we need to use
	 * SWIOTLB to bounce buffer DMA operation.
	 */
	if (sev_active())
		dma_ops = &swiotlb_dma_ops;

	/*
	 * With SEV, we need to unroll the rep string I/O instructions.
	 */
	if (sev_active())
		static_branch_enable(&sev_enable_key);

	pr_info("AMD %s active\n",
		sev_active() ? "Secure Encrypted Virtualization (SEV)"
			     : "Secure Memory Encryption (SME)");
}
<|MERGE_RESOLUTION|>--- conflicted
+++ resolved
@@ -224,31 +224,6 @@
 	else
 		pgprot_val(new_prot) &= ~_PAGE_ENC;
 
-<<<<<<< HEAD
-struct sme_populate_pgd_data {
-	void	*pgtable_area;
-	pgd_t	*pgd;
-
-	pmdval_t pmd_flags;
-	pteval_t pte_flags;
-	unsigned long paddr;
-
-	unsigned long vaddr;
-	unsigned long vaddr_end;
-};
-
-static void __init sme_clear_pgd(struct sme_populate_pgd_data *ppd)
-{
-	unsigned long pgd_start, pgd_end, pgd_size;
-	pgd_t *pgd_p;
-
-	pgd_start = ppd->vaddr & PGDIR_MASK;
-	pgd_end = ppd->vaddr_end & PGDIR_MASK;
-
-	pgd_size = (((pgd_end - pgd_start) / PGDIR_SIZE) + 1) * sizeof(pgd_t);
-
-	pgd_p = ppd->pgd + pgd_index(ppd->vaddr);
-=======
 	/* If prot is same then do nothing. */
 	if (pgprot_val(old_prot) == pgprot_val(new_prot))
 		return;
@@ -268,64 +243,12 @@
 		sme_early_encrypt(pa, size);
 	else
 		sme_early_decrypt(pa, size);
->>>>>>> e021bb4f
 
 	/* Change the page encryption mask. */
 	new_pte = pfn_pte(pfn, new_prot);
 	set_pte_atomic(kpte, new_pte);
 }
 
-<<<<<<< HEAD
-#define PGD_FLAGS		_KERNPG_TABLE_NOENC
-#define P4D_FLAGS		_KERNPG_TABLE_NOENC
-#define PUD_FLAGS		_KERNPG_TABLE_NOENC
-#define PMD_FLAGS		_KERNPG_TABLE_NOENC
-
-#define PMD_FLAGS_LARGE		(__PAGE_KERNEL_LARGE_EXEC & ~_PAGE_GLOBAL)
-
-#define PMD_FLAGS_DEC		PMD_FLAGS_LARGE
-#define PMD_FLAGS_DEC_WP	((PMD_FLAGS_DEC & ~_PAGE_CACHE_MASK) | \
-				 (_PAGE_PAT | _PAGE_PWT))
-
-#define PMD_FLAGS_ENC		(PMD_FLAGS_LARGE | _PAGE_ENC)
-
-#define PTE_FLAGS		(__PAGE_KERNEL_EXEC & ~_PAGE_GLOBAL)
-
-#define PTE_FLAGS_DEC		PTE_FLAGS
-#define PTE_FLAGS_DEC_WP	((PTE_FLAGS_DEC & ~_PAGE_CACHE_MASK) | \
-				 (_PAGE_PAT | _PAGE_PWT))
-
-#define PTE_FLAGS_ENC		(PTE_FLAGS | _PAGE_ENC)
-
-static pmd_t __init *sme_prepare_pgd(struct sme_populate_pgd_data *ppd)
-{
-	pgd_t *pgd_p;
-	p4d_t *p4d_p;
-	pud_t *pud_p;
-	pmd_t *pmd_p;
-
-	pgd_p = ppd->pgd + pgd_index(ppd->vaddr);
-	if (native_pgd_val(*pgd_p)) {
-		if (IS_ENABLED(CONFIG_X86_5LEVEL))
-			p4d_p = (p4d_t *)(native_pgd_val(*pgd_p) & ~PTE_FLAGS_MASK);
-		else
-			pud_p = (pud_t *)(native_pgd_val(*pgd_p) & ~PTE_FLAGS_MASK);
-	} else {
-		pgd_t pgd;
-
-		if (IS_ENABLED(CONFIG_X86_5LEVEL)) {
-			p4d_p = ppd->pgtable_area;
-			memset(p4d_p, 0, sizeof(*p4d_p) * PTRS_PER_P4D);
-			ppd->pgtable_area += sizeof(*p4d_p) * PTRS_PER_P4D;
-
-			pgd = native_make_pgd((pgdval_t)p4d_p + PGD_FLAGS);
-		} else {
-			pud_p = ppd->pgtable_area;
-			memset(pud_p, 0, sizeof(*pud_p) * PTRS_PER_PUD);
-			ppd->pgtable_area += sizeof(*pud_p) * PTRS_PER_PUD;
-
-			pgd = native_make_pgd((pgdval_t)pud_p + PGD_FLAGS);
-=======
 static int __init early_set_memory_enc_dec(unsigned long vaddr,
 					   unsigned long size, bool enc)
 {
@@ -343,40 +266,16 @@
 		if (!kpte || pte_none(*kpte)) {
 			ret = 1;
 			goto out;
->>>>>>> e021bb4f
 		}
 
-<<<<<<< HEAD
-	if (IS_ENABLED(CONFIG_X86_5LEVEL)) {
-		p4d_p += p4d_index(ppd->vaddr);
-		if (native_p4d_val(*p4d_p)) {
-			pud_p = (pud_t *)(native_p4d_val(*p4d_p) & ~PTE_FLAGS_MASK);
-		} else {
-			p4d_t p4d;
-
-			pud_p = ppd->pgtable_area;
-			memset(pud_p, 0, sizeof(*pud_p) * PTRS_PER_PUD);
-			ppd->pgtable_area += sizeof(*pud_p) * PTRS_PER_PUD;
-
-			p4d = native_make_p4d((pudval_t)pud_p + P4D_FLAGS);
-			native_set_p4d(p4d_p, p4d);
-=======
 		if (level == PG_LEVEL_4K) {
 			__set_clr_pte_enc(kpte, level, enc);
 			vaddr_next = (vaddr & PAGE_MASK) + PAGE_SIZE;
 			continue;
->>>>>>> e021bb4f
 		}
 
-<<<<<<< HEAD
-	pud_p += pud_index(ppd->vaddr);
-	if (native_pud_val(*pud_p)) {
-		if (native_pud_val(*pud_p) & _PAGE_PSE)
-			return NULL;
-=======
 		psize = page_level_size(level);
 		pmask = page_level_mask(level);
->>>>>>> e021bb4f
 
 		/*
 		 * Check whether we can change the large page in one go.
@@ -391,11 +290,6 @@
 			continue;
 		}
 
-<<<<<<< HEAD
-		pmd_p = ppd->pgtable_area;
-		memset(pmd_p, 0, sizeof(*pmd_p) * PTRS_PER_PMD);
-		ppd->pgtable_area += sizeof(*pmd_p) * PTRS_PER_PMD;
-=======
 		/*
 		 * The virtual address is part of a larger page, create the next
 		 * level page table mapping (4K or 2M). If it is part of a 2M
@@ -406,287 +300,21 @@
 			split_page_size_mask = 0;
 		else
 			split_page_size_mask = 1 << PG_LEVEL_2M;
->>>>>>> e021bb4f
 
 		kernel_physical_mapping_init(__pa(vaddr & pmask),
 					     __pa((vaddr_end & pmask) + psize),
 					     split_page_size_mask);
 	}
 
-<<<<<<< HEAD
-	return pmd_p;
-}
-
-static void __init sme_populate_pgd_large(struct sme_populate_pgd_data *ppd)
-{
-	pmd_t *pmd_p;
-
-	pmd_p = sme_prepare_pgd(ppd);
-	if (!pmd_p)
-		return;
-
-	pmd_p += pmd_index(ppd->vaddr);
-	if (!native_pmd_val(*pmd_p) || !(native_pmd_val(*pmd_p) & _PAGE_PSE))
-		native_set_pmd(pmd_p, native_make_pmd(ppd->paddr | ppd->pmd_flags));
-}
-
-static void __init sme_populate_pgd(struct sme_populate_pgd_data *ppd)
-{
-	pmd_t *pmd_p;
-	pte_t *pte_p;
-
-	pmd_p = sme_prepare_pgd(ppd);
-	if (!pmd_p)
-		return;
-
-	pmd_p += pmd_index(ppd->vaddr);
-	if (native_pmd_val(*pmd_p)) {
-		if (native_pmd_val(*pmd_p) & _PAGE_PSE)
-			return;
-
-		pte_p = (pte_t *)(native_pmd_val(*pmd_p) & ~PTE_FLAGS_MASK);
-	} else {
-		pmd_t pmd;
-
-		pte_p = ppd->pgtable_area;
-		memset(pte_p, 0, sizeof(*pte_p) * PTRS_PER_PTE);
-		ppd->pgtable_area += sizeof(*pte_p) * PTRS_PER_PTE;
-
-		pmd = native_make_pmd((pteval_t)pte_p + PMD_FLAGS);
-		native_set_pmd(pmd_p, pmd);
-	}
-
-	pte_p += pte_index(ppd->vaddr);
-	if (!native_pte_val(*pte_p))
-		native_set_pte(pte_p, native_make_pte(ppd->paddr | ppd->pte_flags));
-}
-
-static void __init __sme_map_range_pmd(struct sme_populate_pgd_data *ppd)
-{
-	while (ppd->vaddr < ppd->vaddr_end) {
-		sme_populate_pgd_large(ppd);
-
-		ppd->vaddr += PMD_PAGE_SIZE;
-		ppd->paddr += PMD_PAGE_SIZE;
-	}
-}
-
-static void __init __sme_map_range_pte(struct sme_populate_pgd_data *ppd)
-{
-	while (ppd->vaddr < ppd->vaddr_end) {
-		sme_populate_pgd(ppd);
-
-		ppd->vaddr += PAGE_SIZE;
-		ppd->paddr += PAGE_SIZE;
-	}
-}
-
-static void __init __sme_map_range(struct sme_populate_pgd_data *ppd,
-				   pmdval_t pmd_flags, pteval_t pte_flags)
-{
-	unsigned long vaddr_end;
-
-	ppd->pmd_flags = pmd_flags;
-	ppd->pte_flags = pte_flags;
-
-	/* Save original end value since we modify the struct value */
-	vaddr_end = ppd->vaddr_end;
-
-	/* If start is not 2MB aligned, create PTE entries */
-	ppd->vaddr_end = ALIGN(ppd->vaddr, PMD_PAGE_SIZE);
-	__sme_map_range_pte(ppd);
-
-	/* Create PMD entries */
-	ppd->vaddr_end = vaddr_end & PMD_PAGE_MASK;
-	__sme_map_range_pmd(ppd);
-
-	/* If end is not 2MB aligned, create PTE entries */
-	ppd->vaddr_end = vaddr_end;
-	__sme_map_range_pte(ppd);
-}
-
-static void __init sme_map_range_encrypted(struct sme_populate_pgd_data *ppd)
-{
-	__sme_map_range(ppd, PMD_FLAGS_ENC, PTE_FLAGS_ENC);
-}
-
-static void __init sme_map_range_decrypted(struct sme_populate_pgd_data *ppd)
-{
-	__sme_map_range(ppd, PMD_FLAGS_DEC, PTE_FLAGS_DEC);
-}
-
-static void __init sme_map_range_decrypted_wp(struct sme_populate_pgd_data *ppd)
-{
-	__sme_map_range(ppd, PMD_FLAGS_DEC_WP, PTE_FLAGS_DEC_WP);
-=======
 	ret = 0;
 
 out:
 	__flush_tlb_all();
 	return ret;
->>>>>>> e021bb4f
 }
 
 int __init early_set_memory_decrypted(unsigned long vaddr, unsigned long size)
 {
-<<<<<<< HEAD
-	unsigned long p4d_size, pud_size, pmd_size, pte_size;
-	unsigned long total;
-
-	/*
-	 * Perform a relatively simplistic calculation of the pagetable
-	 * entries that are needed. Those mappings will be covered mostly
-	 * by 2MB PMD entries so we can conservatively calculate the required
-	 * number of P4D, PUD and PMD structures needed to perform the
-	 * mappings.  For mappings that are not 2MB aligned, PTE mappings
-	 * would be needed for the start and end portion of the address range
-	 * that fall outside of the 2MB alignment.  This results in, at most,
-	 * two extra pages to hold PTE entries for each range that is mapped.
-	 * Incrementing the count for each covers the case where the addresses
-	 * cross entries.
-	 */
-	if (IS_ENABLED(CONFIG_X86_5LEVEL)) {
-		p4d_size = (ALIGN(len, PGDIR_SIZE) / PGDIR_SIZE) + 1;
-		p4d_size *= sizeof(p4d_t) * PTRS_PER_P4D;
-		pud_size = (ALIGN(len, P4D_SIZE) / P4D_SIZE) + 1;
-		pud_size *= sizeof(pud_t) * PTRS_PER_PUD;
-	} else {
-		p4d_size = 0;
-		pud_size = (ALIGN(len, PGDIR_SIZE) / PGDIR_SIZE) + 1;
-		pud_size *= sizeof(pud_t) * PTRS_PER_PUD;
-	}
-	pmd_size = (ALIGN(len, PUD_SIZE) / PUD_SIZE) + 1;
-	pmd_size *= sizeof(pmd_t) * PTRS_PER_PMD;
-	pte_size = 2 * sizeof(pte_t) * PTRS_PER_PTE;
-
-	total = p4d_size + pud_size + pmd_size + pte_size;
-
-	/*
-	 * Now calculate the added pagetable structures needed to populate
-	 * the new pagetables.
-	 */
-	if (IS_ENABLED(CONFIG_X86_5LEVEL)) {
-		p4d_size = ALIGN(total, PGDIR_SIZE) / PGDIR_SIZE;
-		p4d_size *= sizeof(p4d_t) * PTRS_PER_P4D;
-		pud_size = ALIGN(total, P4D_SIZE) / P4D_SIZE;
-		pud_size *= sizeof(pud_t) * PTRS_PER_PUD;
-	} else {
-		p4d_size = 0;
-		pud_size = ALIGN(total, PGDIR_SIZE) / PGDIR_SIZE;
-		pud_size *= sizeof(pud_t) * PTRS_PER_PUD;
-	}
-	pmd_size = ALIGN(total, PUD_SIZE) / PUD_SIZE;
-	pmd_size *= sizeof(pmd_t) * PTRS_PER_PMD;
-
-	total += p4d_size + pud_size + pmd_size;
-
-	return total;
-}
-
-void __init __nostackprotector sme_encrypt_kernel(struct boot_params *bp)
-{
-	unsigned long workarea_start, workarea_end, workarea_len;
-	unsigned long execute_start, execute_end, execute_len;
-	unsigned long kernel_start, kernel_end, kernel_len;
-	unsigned long initrd_start, initrd_end, initrd_len;
-	struct sme_populate_pgd_data ppd;
-	unsigned long pgtable_area_len;
-	unsigned long decrypted_base;
-
-	if (!sme_active())
-		return;
-
-	/*
-	 * Prepare for encrypting the kernel and initrd by building new
-	 * pagetables with the necessary attributes needed to encrypt the
-	 * kernel in place.
-	 *
-	 *   One range of virtual addresses will map the memory occupied
-	 *   by the kernel and initrd as encrypted.
-	 *
-	 *   Another range of virtual addresses will map the memory occupied
-	 *   by the kernel and initrd as decrypted and write-protected.
-	 *
-	 *     The use of write-protect attribute will prevent any of the
-	 *     memory from being cached.
-	 */
-
-	/* Physical addresses gives us the identity mapped virtual addresses */
-	kernel_start = __pa_symbol(_text);
-	kernel_end = ALIGN(__pa_symbol(_end), PMD_PAGE_SIZE);
-	kernel_len = kernel_end - kernel_start;
-
-	initrd_start = 0;
-	initrd_end = 0;
-	initrd_len = 0;
-#ifdef CONFIG_BLK_DEV_INITRD
-	initrd_len = (unsigned long)bp->hdr.ramdisk_size |
-		     ((unsigned long)bp->ext_ramdisk_size << 32);
-	if (initrd_len) {
-		initrd_start = (unsigned long)bp->hdr.ramdisk_image |
-			       ((unsigned long)bp->ext_ramdisk_image << 32);
-		initrd_end = PAGE_ALIGN(initrd_start + initrd_len);
-		initrd_len = initrd_end - initrd_start;
-	}
-#endif
-
-	/* Set the encryption workarea to be immediately after the kernel */
-	workarea_start = kernel_end;
-
-	/*
-	 * Calculate required number of workarea bytes needed:
-	 *   executable encryption area size:
-	 *     stack page (PAGE_SIZE)
-	 *     encryption routine page (PAGE_SIZE)
-	 *     intermediate copy buffer (PMD_PAGE_SIZE)
-	 *   pagetable structures for the encryption of the kernel
-	 *   pagetable structures for workarea (in case not currently mapped)
-	 */
-	execute_start = workarea_start;
-	execute_end = execute_start + (PAGE_SIZE * 2) + PMD_PAGE_SIZE;
-	execute_len = execute_end - execute_start;
-
-	/*
-	 * One PGD for both encrypted and decrypted mappings and a set of
-	 * PUDs and PMDs for each of the encrypted and decrypted mappings.
-	 */
-	pgtable_area_len = sizeof(pgd_t) * PTRS_PER_PGD;
-	pgtable_area_len += sme_pgtable_calc(execute_end - kernel_start) * 2;
-	if (initrd_len)
-		pgtable_area_len += sme_pgtable_calc(initrd_len) * 2;
-
-	/* PUDs and PMDs needed in the current pagetables for the workarea */
-	pgtable_area_len += sme_pgtable_calc(execute_len + pgtable_area_len);
-
-	/*
-	 * The total workarea includes the executable encryption area and
-	 * the pagetable area. The start of the workarea is already 2MB
-	 * aligned, align the end of the workarea on a 2MB boundary so that
-	 * we don't try to create/allocate PTE entries from the workarea
-	 * before it is mapped.
-	 */
-	workarea_len = execute_len + pgtable_area_len;
-	workarea_end = ALIGN(workarea_start + workarea_len, PMD_PAGE_SIZE);
-
-	/*
-	 * Set the address to the start of where newly created pagetable
-	 * structures (PGDs, PUDs and PMDs) will be allocated. New pagetable
-	 * structures are created when the workarea is added to the current
-	 * pagetables and when the new encrypted and decrypted kernel
-	 * mappings are populated.
-	 */
-	ppd.pgtable_area = (void *)execute_end;
-
-	/*
-	 * Make sure the current pagetable structure has entries for
-	 * addressing the workarea.
-	 */
-	ppd.pgd = (pgd_t *)native_read_cr3_pa();
-	ppd.paddr = workarea_start;
-	ppd.vaddr = workarea_start;
-	ppd.vaddr_end = workarea_end;
-	sme_map_range_decrypted(&ppd);
-=======
 	return early_set_memory_enc_dec(vaddr, size, false);
 }
 
@@ -718,7 +346,6 @@
 	return sme_me_mask && sev_enabled;
 }
 EXPORT_SYMBOL(sev_active);
->>>>>>> e021bb4f
 
 /* Architecture __weak replacement functions */
 void __init mem_encrypt_free_decrypted_mem(void)
@@ -726,105 +353,14 @@
 	unsigned long vaddr, vaddr_end, npages;
 	int r;
 
-<<<<<<< HEAD
-	/*
-	 * A new pagetable structure is being built to allow for the kernel
-	 * and initrd to be encrypted. It starts with an empty PGD that will
-	 * then be populated with new PUDs and PMDs as the encrypted and
-	 * decrypted kernel mappings are created.
-	 */
-	ppd.pgd = ppd.pgtable_area;
-	memset(ppd.pgd, 0, sizeof(pgd_t) * PTRS_PER_PGD);
-	ppd.pgtable_area += sizeof(pgd_t) * PTRS_PER_PGD;
-=======
 	vaddr = (unsigned long)__start_bss_decrypted_unused;
 	vaddr_end = (unsigned long)__end_bss_decrypted;
 	npages = (vaddr_end - vaddr) >> PAGE_SHIFT;
->>>>>>> e021bb4f
 
 	/*
 	 * The unused memory range was mapped decrypted, change the encryption
 	 * attribute from decrypted to encrypted before freeing it.
 	 */
-<<<<<<< HEAD
-	decrypted_base = (pgd_index(workarea_end) + 1) & (PTRS_PER_PGD - 1);
-	if (initrd_len) {
-		unsigned long check_base;
-
-		check_base = (pgd_index(initrd_end) + 1) & (PTRS_PER_PGD - 1);
-		decrypted_base = max(decrypted_base, check_base);
-	}
-	decrypted_base <<= PGDIR_SHIFT;
-
-	/* Add encrypted kernel (identity) mappings */
-	ppd.paddr = kernel_start;
-	ppd.vaddr = kernel_start;
-	ppd.vaddr_end = kernel_end;
-	sme_map_range_encrypted(&ppd);
-
-	/* Add decrypted, write-protected kernel (non-identity) mappings */
-	ppd.paddr = kernel_start;
-	ppd.vaddr = kernel_start + decrypted_base;
-	ppd.vaddr_end = kernel_end + decrypted_base;
-	sme_map_range_decrypted_wp(&ppd);
-
-	if (initrd_len) {
-		/* Add encrypted initrd (identity) mappings */
-		ppd.paddr = initrd_start;
-		ppd.vaddr = initrd_start;
-		ppd.vaddr_end = initrd_end;
-		sme_map_range_encrypted(&ppd);
-		/*
-		 * Add decrypted, write-protected initrd (non-identity) mappings
-		 */
-		ppd.paddr = initrd_start;
-		ppd.vaddr = initrd_start + decrypted_base;
-		ppd.vaddr_end = initrd_end + decrypted_base;
-		sme_map_range_decrypted_wp(&ppd);
-	}
-
-	/* Add decrypted workarea mappings to both kernel mappings */
-	ppd.paddr = workarea_start;
-	ppd.vaddr = workarea_start;
-	ppd.vaddr_end = workarea_end;
-	sme_map_range_decrypted(&ppd);
-
-	ppd.paddr = workarea_start;
-	ppd.vaddr = workarea_start + decrypted_base;
-	ppd.vaddr_end = workarea_end + decrypted_base;
-	sme_map_range_decrypted(&ppd);
-
-	/* Perform the encryption */
-	sme_encrypt_execute(kernel_start, kernel_start + decrypted_base,
-			    kernel_len, workarea_start, (unsigned long)ppd.pgd);
-
-	if (initrd_len)
-		sme_encrypt_execute(initrd_start, initrd_start + decrypted_base,
-				    initrd_len, workarea_start,
-				    (unsigned long)ppd.pgd);
-
-	/*
-	 * At this point we are running encrypted.  Remove the mappings for
-	 * the decrypted areas - all that is needed for this is to remove
-	 * the PGD entry/entries.
-	 */
-	ppd.vaddr = kernel_start + decrypted_base;
-	ppd.vaddr_end = kernel_end + decrypted_base;
-	sme_clear_pgd(&ppd);
-
-	if (initrd_len) {
-		ppd.vaddr = initrd_start + decrypted_base;
-		ppd.vaddr_end = initrd_end + decrypted_base;
-		sme_clear_pgd(&ppd);
-	}
-
-	ppd.vaddr = workarea_start + decrypted_base;
-	ppd.vaddr_end = workarea_end + decrypted_base;
-	sme_clear_pgd(&ppd);
-
-	/* Flush the TLB - no globals so cr3 is enough */
-	native_write_cr3(__native_read_cr3());
-=======
 	if (mem_encrypt_active()) {
 		r = set_memory_encrypted(vaddr, npages);
 		if (r) {
@@ -834,7 +370,6 @@
 	}
 
 	free_init_pages("unused decrypted", vaddr, vaddr_end);
->>>>>>> e021bb4f
 }
 
 void __init mem_encrypt_init(void)
