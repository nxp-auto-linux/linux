/*
 *  linux/arch/x86_64/mm/init.c
 *
 *  Copyright (C) 1995  Linus Torvalds
 *  Copyright (C) 2000  Pavel Machek <pavel@ucw.cz>
 *  Copyright (C) 2002,2003 Andi Kleen <ak@suse.de>
 */

#include <linux/signal.h>
#include <linux/sched.h>
#include <linux/kernel.h>
#include <linux/errno.h>
#include <linux/string.h>
#include <linux/types.h>
#include <linux/ptrace.h>
#include <linux/mman.h>
#include <linux/mm.h>
#include <linux/swap.h>
#include <linux/smp.h>
#include <linux/init.h>
#include <linux/initrd.h>
#include <linux/pagemap.h>
#include <linux/bootmem.h>
#include <linux/memblock.h>
#include <linux/proc_fs.h>
#include <linux/pci.h>
#include <linux/pfn.h>
#include <linux/poison.h>
#include <linux/dma-mapping.h>
#include <linux/memory.h>
#include <linux/memory_hotplug.h>
#include <linux/memremap.h>
#include <linux/nmi.h>
#include <linux/gfp.h>
#include <linux/kcore.h>

#include <asm/processor.h>
#include <asm/bios_ebda.h>
#include <linux/uaccess.h>
#include <asm/pgtable.h>
#include <asm/pgalloc.h>
#include <asm/dma.h>
#include <asm/fixmap.h>
#include <asm/e820/api.h>
#include <asm/apic.h>
#include <asm/tlb.h>
#include <asm/mmu_context.h>
#include <asm/proto.h>
#include <asm/smp.h>
#include <asm/sections.h>
#include <asm/kdebug.h>
#include <asm/numa.h>
#include <asm/set_memory.h>
#include <asm/init.h>
#include <asm/uv/uv.h>
#include <asm/setup.h>

#include "mm_internal.h"

#include "ident_map.c"

/*
 * NOTE: pagetable_init alloc all the fixmap pagetables contiguous on the
 * physical space so we can cache the place of the first one and move
 * around without checking the pgd every time.
 */

/* Bits supported by the hardware: */
pteval_t __supported_pte_mask __read_mostly = ~0;
/* Bits allowed in normal kernel mappings: */
pteval_t __default_kernel_pte_mask __read_mostly = ~0;
EXPORT_SYMBOL_GPL(__supported_pte_mask);
/* Used in PAGE_KERNEL_* macros which are reasonably used out-of-tree: */
EXPORT_SYMBOL(__default_kernel_pte_mask);

int force_personality32;

/*
 * noexec32=on|off
 * Control non executable heap for 32bit processes.
 * To control the stack too use noexec=off
 *
 * on	PROT_READ does not imply PROT_EXEC for 32-bit processes (default)
 * off	PROT_READ implies PROT_EXEC
 */
static int __init nonx32_setup(char *str)
{
	if (!strcmp(str, "on"))
		force_personality32 &= ~READ_IMPLIES_EXEC;
	else if (!strcmp(str, "off"))
		force_personality32 |= READ_IMPLIES_EXEC;
	return 1;
}
__setup("noexec32=", nonx32_setup);

static void sync_global_pgds_l5(unsigned long start, unsigned long end)
{
	unsigned long addr;

	for (addr = start; addr <= end; addr = ALIGN(addr + 1, PGDIR_SIZE)) {
		const pgd_t *pgd_ref = pgd_offset_k(addr);
		struct page *page;

		/* Check for overflow */
		if (addr < start)
			break;

		if (pgd_none(*pgd_ref))
			continue;

		spin_lock(&pgd_lock);
		list_for_each_entry(page, &pgd_list, lru) {
			pgd_t *pgd;
			spinlock_t *pgt_lock;

			pgd = (pgd_t *)page_address(page) + pgd_index(addr);
			/* the pgt_lock only for Xen */
			pgt_lock = &pgd_page_get_mm(page)->page_table_lock;
			spin_lock(pgt_lock);

			if (!pgd_none(*pgd_ref) && !pgd_none(*pgd))
				BUG_ON(pgd_page_vaddr(*pgd) != pgd_page_vaddr(*pgd_ref));

			if (pgd_none(*pgd))
				set_pgd(pgd, *pgd_ref);

			spin_unlock(pgt_lock);
		}
		spin_unlock(&pgd_lock);
	}
}

static void sync_global_pgds_l4(unsigned long start, unsigned long end)
{
	unsigned long addr;

	for (addr = start; addr <= end; addr = ALIGN(addr + 1, PGDIR_SIZE)) {
		pgd_t *pgd_ref = pgd_offset_k(addr);
		const p4d_t *p4d_ref;
		struct page *page;

		/*
		 * With folded p4d, pgd_none() is always false, we need to
		 * handle synchonization on p4d level.
		 */
		MAYBE_BUILD_BUG_ON(pgd_none(*pgd_ref));
		p4d_ref = p4d_offset(pgd_ref, addr);

		if (p4d_none(*p4d_ref))
			continue;

		spin_lock(&pgd_lock);
		list_for_each_entry(page, &pgd_list, lru) {
			pgd_t *pgd;
			p4d_t *p4d;
			spinlock_t *pgt_lock;

			pgd = (pgd_t *)page_address(page) + pgd_index(addr);
			p4d = p4d_offset(pgd, addr);
			/* the pgt_lock only for Xen */
			pgt_lock = &pgd_page_get_mm(page)->page_table_lock;
			spin_lock(pgt_lock);

			if (!p4d_none(*p4d_ref) && !p4d_none(*p4d))
				BUG_ON(p4d_page_vaddr(*p4d)
				       != p4d_page_vaddr(*p4d_ref));

			if (p4d_none(*p4d))
				set_p4d(p4d, *p4d_ref);

			spin_unlock(pgt_lock);
		}
		spin_unlock(&pgd_lock);
	}
}

/*
 * When memory was added make sure all the processes MM have
 * suitable PGD entries in the local PGD level page.
 */
void sync_global_pgds(unsigned long start, unsigned long end)
{
	if (pgtable_l5_enabled())
		sync_global_pgds_l5(start, end);
	else
		sync_global_pgds_l4(start, end);
}

/*
 * NOTE: This function is marked __ref because it calls __init function
 * (alloc_bootmem_pages). It's safe to do it ONLY when after_bootmem == 0.
 */
static __ref void *spp_getpage(void)
{
	void *ptr;

	if (after_bootmem)
		ptr = (void *) get_zeroed_page(GFP_ATOMIC);
	else
		ptr = alloc_bootmem_pages(PAGE_SIZE);

	if (!ptr || ((unsigned long)ptr & ~PAGE_MASK)) {
		panic("set_pte_phys: cannot allocate page data %s\n",
			after_bootmem ? "after bootmem" : "");
	}

	pr_debug("spp_getpage %p\n", ptr);

	return ptr;
}

static p4d_t *fill_p4d(pgd_t *pgd, unsigned long vaddr)
{
	if (pgd_none(*pgd)) {
		p4d_t *p4d = (p4d_t *)spp_getpage();
		pgd_populate(&init_mm, pgd, p4d);
		if (p4d != p4d_offset(pgd, 0))
			printk(KERN_ERR "PAGETABLE BUG #00! %p <-> %p\n",
			       p4d, p4d_offset(pgd, 0));
	}
	return p4d_offset(pgd, vaddr);
}

static pud_t *fill_pud(p4d_t *p4d, unsigned long vaddr)
{
	if (p4d_none(*p4d)) {
		pud_t *pud = (pud_t *)spp_getpage();
		p4d_populate(&init_mm, p4d, pud);
		if (pud != pud_offset(p4d, 0))
			printk(KERN_ERR "PAGETABLE BUG #01! %p <-> %p\n",
			       pud, pud_offset(p4d, 0));
	}
	return pud_offset(p4d, vaddr);
}

static pmd_t *fill_pmd(pud_t *pud, unsigned long vaddr)
{
	if (pud_none(*pud)) {
		pmd_t *pmd = (pmd_t *) spp_getpage();
		pud_populate(&init_mm, pud, pmd);
		if (pmd != pmd_offset(pud, 0))
			printk(KERN_ERR "PAGETABLE BUG #02! %p <-> %p\n",
			       pmd, pmd_offset(pud, 0));
	}
	return pmd_offset(pud, vaddr);
}

static pte_t *fill_pte(pmd_t *pmd, unsigned long vaddr)
{
	if (pmd_none(*pmd)) {
		pte_t *pte = (pte_t *) spp_getpage();
		pmd_populate_kernel(&init_mm, pmd, pte);
		if (pte != pte_offset_kernel(pmd, 0))
			printk(KERN_ERR "PAGETABLE BUG #03!\n");
	}
	return pte_offset_kernel(pmd, vaddr);
}

static void __set_pte_vaddr(pud_t *pud, unsigned long vaddr, pte_t new_pte)
{
	pmd_t *pmd = fill_pmd(pud, vaddr);
	pte_t *pte = fill_pte(pmd, vaddr);

	set_pte(pte, new_pte);

	/*
	 * It's enough to flush this one mapping.
	 * (PGE mappings get flushed as well)
	 */
	__flush_tlb_one_kernel(vaddr);
}

void set_pte_vaddr_p4d(p4d_t *p4d_page, unsigned long vaddr, pte_t new_pte)
{
	p4d_t *p4d = p4d_page + p4d_index(vaddr);
	pud_t *pud = fill_pud(p4d, vaddr);

	__set_pte_vaddr(pud, vaddr, new_pte);
}

void set_pte_vaddr_pud(pud_t *pud_page, unsigned long vaddr, pte_t new_pte)
{
	pud_t *pud = pud_page + pud_index(vaddr);

	__set_pte_vaddr(pud, vaddr, new_pte);
}

void set_pte_vaddr(unsigned long vaddr, pte_t pteval)
{
	pgd_t *pgd;
	p4d_t *p4d_page;

	pr_debug("set_pte_vaddr %lx to %lx\n", vaddr, native_pte_val(pteval));

	pgd = pgd_offset_k(vaddr);
	if (pgd_none(*pgd)) {
		printk(KERN_ERR
			"PGD FIXMAP MISSING, it should be setup in head.S!\n");
		return;
	}

	p4d_page = p4d_offset(pgd, 0);
	set_pte_vaddr_p4d(p4d_page, vaddr, pteval);
}

pmd_t * __init populate_extra_pmd(unsigned long vaddr)
{
	pgd_t *pgd;
	p4d_t *p4d;
	pud_t *pud;

	pgd = pgd_offset_k(vaddr);
	p4d = fill_p4d(pgd, vaddr);
	pud = fill_pud(p4d, vaddr);
	return fill_pmd(pud, vaddr);
}

pte_t * __init populate_extra_pte(unsigned long vaddr)
{
	pmd_t *pmd;

	pmd = populate_extra_pmd(vaddr);
	return fill_pte(pmd, vaddr);
}

/*
 * Create large page table mappings for a range of physical addresses.
 */
static void __init __init_extra_mapping(unsigned long phys, unsigned long size,
					enum page_cache_mode cache)
{
	pgd_t *pgd;
	p4d_t *p4d;
	pud_t *pud;
	pmd_t *pmd;
	pgprot_t prot;

	pgprot_val(prot) = pgprot_val(PAGE_KERNEL_LARGE) |
		pgprot_val(pgprot_4k_2_large(cachemode2pgprot(cache)));
	BUG_ON((phys & ~PMD_MASK) || (size & ~PMD_MASK));
	for (; size; phys += PMD_SIZE, size -= PMD_SIZE) {
		pgd = pgd_offset_k((unsigned long)__va(phys));
		if (pgd_none(*pgd)) {
			p4d = (p4d_t *) spp_getpage();
			set_pgd(pgd, __pgd(__pa(p4d) | _KERNPG_TABLE |
						_PAGE_USER));
		}
		p4d = p4d_offset(pgd, (unsigned long)__va(phys));
		if (p4d_none(*p4d)) {
			pud = (pud_t *) spp_getpage();
			set_p4d(p4d, __p4d(__pa(pud) | _KERNPG_TABLE |
						_PAGE_USER));
		}
		pud = pud_offset(p4d, (unsigned long)__va(phys));
		if (pud_none(*pud)) {
			pmd = (pmd_t *) spp_getpage();
			set_pud(pud, __pud(__pa(pmd) | _KERNPG_TABLE |
						_PAGE_USER));
		}
		pmd = pmd_offset(pud, phys);
		BUG_ON(!pmd_none(*pmd));
		set_pmd(pmd, __pmd(phys | pgprot_val(prot)));
	}
}

void __init init_extra_mapping_wb(unsigned long phys, unsigned long size)
{
	__init_extra_mapping(phys, size, _PAGE_CACHE_MODE_WB);
}

void __init init_extra_mapping_uc(unsigned long phys, unsigned long size)
{
	__init_extra_mapping(phys, size, _PAGE_CACHE_MODE_UC);
}

/*
 * The head.S code sets up the kernel high mapping:
 *
 *   from __START_KERNEL_map to __START_KERNEL_map + size (== _end-_text)
 *
 * phys_base holds the negative offset to the kernel, which is added
 * to the compile time generated pmds. This results in invalid pmds up
 * to the point where we hit the physaddr 0 mapping.
 *
 * We limit the mappings to the region from _text to _brk_end.  _brk_end
 * is rounded up to the 2MB boundary. This catches the invalid pmds as
 * well, as they are located before _text:
 */
void __init cleanup_highmap(void)
{
	unsigned long vaddr = __START_KERNEL_map;
	unsigned long vaddr_end = __START_KERNEL_map + KERNEL_IMAGE_SIZE;
	unsigned long end = roundup((unsigned long)_brk_end, PMD_SIZE) - 1;
	pmd_t *pmd = level2_kernel_pgt;

	/*
	 * Native path, max_pfn_mapped is not set yet.
	 * Xen has valid max_pfn_mapped set in
	 *	arch/x86/xen/mmu.c:xen_setup_kernel_pagetable().
	 */
	if (max_pfn_mapped)
		vaddr_end = __START_KERNEL_map + (max_pfn_mapped << PAGE_SHIFT);

	for (; vaddr + PMD_SIZE - 1 < vaddr_end; pmd++, vaddr += PMD_SIZE) {
		if (pmd_none(*pmd))
			continue;
		if (vaddr < (unsigned long) _text || vaddr > end)
			set_pmd(pmd, __pmd(0));
	}
}

/*
 * Create PTE level page table mapping for physical addresses.
 * It returns the last physical address mapped.
 */
static unsigned long __meminit
phys_pte_init(pte_t *pte_page, unsigned long paddr, unsigned long paddr_end,
	      pgprot_t prot)
{
	unsigned long pages = 0, paddr_next;
	unsigned long paddr_last = paddr_end;
	pte_t *pte;
	int i;

	pte = pte_page + pte_index(paddr);
	i = pte_index(paddr);

	for (; i < PTRS_PER_PTE; i++, paddr = paddr_next, pte++) {
		paddr_next = (paddr & PAGE_MASK) + PAGE_SIZE;
		if (paddr >= paddr_end) {
			if (!after_bootmem &&
			    !e820__mapped_any(paddr & PAGE_MASK, paddr_next,
					     E820_TYPE_RAM) &&
			    !e820__mapped_any(paddr & PAGE_MASK, paddr_next,
					     E820_TYPE_RESERVED_KERN))
				set_pte(pte, __pte(0));
			continue;
		}

		/*
		 * We will re-use the existing mapping.
		 * Xen for example has some special requirements, like mapping
		 * pagetable pages as RO. So assume someone who pre-setup
		 * these mappings are more intelligent.
		 */
		if (!pte_none(*pte)) {
			if (!after_bootmem)
				pages++;
			continue;
		}

		if (0)
			pr_info("   pte=%p addr=%lx pte=%016lx\n", pte, paddr,
				pfn_pte(paddr >> PAGE_SHIFT, PAGE_KERNEL).pte);
		pages++;
		set_pte(pte, pfn_pte(paddr >> PAGE_SHIFT, prot));
		paddr_last = (paddr & PAGE_MASK) + PAGE_SIZE;
	}

	update_page_count(PG_LEVEL_4K, pages);

	return paddr_last;
}

/*
 * Create PMD level page table mapping for physical addresses. The virtual
 * and physical address have to be aligned at this level.
 * It returns the last physical address mapped.
 */
static unsigned long __meminit
phys_pmd_init(pmd_t *pmd_page, unsigned long paddr, unsigned long paddr_end,
	      unsigned long page_size_mask, pgprot_t prot)
{
	unsigned long pages = 0, paddr_next;
	unsigned long paddr_last = paddr_end;

	int i = pmd_index(paddr);

	for (; i < PTRS_PER_PMD; i++, paddr = paddr_next) {
		pmd_t *pmd = pmd_page + pmd_index(paddr);
		pte_t *pte;
		pgprot_t new_prot = prot;

		paddr_next = (paddr & PMD_MASK) + PMD_SIZE;
		if (paddr >= paddr_end) {
			if (!after_bootmem &&
			    !e820__mapped_any(paddr & PMD_MASK, paddr_next,
					     E820_TYPE_RAM) &&
			    !e820__mapped_any(paddr & PMD_MASK, paddr_next,
					     E820_TYPE_RESERVED_KERN))
				set_pmd(pmd, __pmd(0));
			continue;
		}

		if (!pmd_none(*pmd)) {
			if (!pmd_large(*pmd)) {
				spin_lock(&init_mm.page_table_lock);
				pte = (pte_t *)pmd_page_vaddr(*pmd);
				paddr_last = phys_pte_init(pte, paddr,
							   paddr_end, prot);
				spin_unlock(&init_mm.page_table_lock);
				continue;
			}
			/*
			 * If we are ok with PG_LEVEL_2M mapping, then we will
			 * use the existing mapping,
			 *
			 * Otherwise, we will split the large page mapping but
			 * use the same existing protection bits except for
			 * large page, so that we don't violate Intel's TLB
			 * Application note (317080) which says, while changing
			 * the page sizes, new and old translations should
			 * not differ with respect to page frame and
			 * attributes.
			 */
			if (page_size_mask & (1 << PG_LEVEL_2M)) {
				if (!after_bootmem)
					pages++;
				paddr_last = paddr_next;
				continue;
			}
			new_prot = pte_pgprot(pte_clrhuge(*(pte_t *)pmd));
		}

		if (page_size_mask & (1<<PG_LEVEL_2M)) {
			pages++;
			spin_lock(&init_mm.page_table_lock);
			set_pte((pte_t *)pmd,
				pfn_pte((paddr & PMD_MASK) >> PAGE_SHIFT,
					__pgprot(pgprot_val(prot) | _PAGE_PSE)));
			spin_unlock(&init_mm.page_table_lock);
			paddr_last = paddr_next;
			continue;
		}

		pte = alloc_low_page();
		paddr_last = phys_pte_init(pte, paddr, paddr_end, new_prot);

		spin_lock(&init_mm.page_table_lock);
		pmd_populate_kernel(&init_mm, pmd, pte);
		spin_unlock(&init_mm.page_table_lock);
	}
	update_page_count(PG_LEVEL_2M, pages);
	return paddr_last;
}

/*
 * Create PUD level page table mapping for physical addresses. The virtual
 * and physical address do not have to be aligned at this level. KASLR can
 * randomize virtual addresses up to this level.
 * It returns the last physical address mapped.
 */
static unsigned long __meminit
phys_pud_init(pud_t *pud_page, unsigned long paddr, unsigned long paddr_end,
	      unsigned long page_size_mask)
{
	unsigned long pages = 0, paddr_next;
	unsigned long paddr_last = paddr_end;
	unsigned long vaddr = (unsigned long)__va(paddr);
	int i = pud_index(vaddr);

	for (; i < PTRS_PER_PUD; i++, paddr = paddr_next) {
		pud_t *pud;
		pmd_t *pmd;
		pgprot_t prot = PAGE_KERNEL;

		vaddr = (unsigned long)__va(paddr);
		pud = pud_page + pud_index(vaddr);
		paddr_next = (paddr & PUD_MASK) + PUD_SIZE;

		if (paddr >= paddr_end) {
			if (!after_bootmem &&
			    !e820__mapped_any(paddr & PUD_MASK, paddr_next,
					     E820_TYPE_RAM) &&
			    !e820__mapped_any(paddr & PUD_MASK, paddr_next,
					     E820_TYPE_RESERVED_KERN))
				set_pud(pud, __pud(0));
			continue;
		}

		if (!pud_none(*pud)) {
			if (!pud_large(*pud)) {
				pmd = pmd_offset(pud, 0);
				paddr_last = phys_pmd_init(pmd, paddr,
							   paddr_end,
							   page_size_mask,
							   prot);
				continue;
			}
			/*
			 * If we are ok with PG_LEVEL_1G mapping, then we will
			 * use the existing mapping.
			 *
			 * Otherwise, we will split the gbpage mapping but use
			 * the same existing protection  bits except for large
			 * page, so that we don't violate Intel's TLB
			 * Application note (317080) which says, while changing
			 * the page sizes, new and old translations should
			 * not differ with respect to page frame and
			 * attributes.
			 */
			if (page_size_mask & (1 << PG_LEVEL_1G)) {
				if (!after_bootmem)
					pages++;
				paddr_last = paddr_next;
				continue;
			}
			prot = pte_pgprot(pte_clrhuge(*(pte_t *)pud));
		}

		if (page_size_mask & (1<<PG_LEVEL_1G)) {
			pages++;
			spin_lock(&init_mm.page_table_lock);
			set_pte((pte_t *)pud,
				pfn_pte((paddr & PUD_MASK) >> PAGE_SHIFT,
					PAGE_KERNEL_LARGE));
			spin_unlock(&init_mm.page_table_lock);
			paddr_last = paddr_next;
			continue;
		}

		pmd = alloc_low_page();
		paddr_last = phys_pmd_init(pmd, paddr, paddr_end,
					   page_size_mask, prot);

		spin_lock(&init_mm.page_table_lock);
		pud_populate(&init_mm, pud, pmd);
		spin_unlock(&init_mm.page_table_lock);
	}

	update_page_count(PG_LEVEL_1G, pages);

	return paddr_last;
}

static unsigned long __meminit
phys_p4d_init(p4d_t *p4d_page, unsigned long paddr, unsigned long paddr_end,
	      unsigned long page_size_mask)
{
	unsigned long paddr_next, paddr_last = paddr_end;
	unsigned long vaddr = (unsigned long)__va(paddr);
	int i = p4d_index(vaddr);

	if (!pgtable_l5_enabled())
		return phys_pud_init((pud_t *) p4d_page, paddr, paddr_end, page_size_mask);

	for (; i < PTRS_PER_P4D; i++, paddr = paddr_next) {
		p4d_t *p4d;
		pud_t *pud;

		vaddr = (unsigned long)__va(paddr);
		p4d = p4d_page + p4d_index(vaddr);
		paddr_next = (paddr & P4D_MASK) + P4D_SIZE;

		if (paddr >= paddr_end) {
			if (!after_bootmem &&
			    !e820__mapped_any(paddr & P4D_MASK, paddr_next,
					     E820_TYPE_RAM) &&
			    !e820__mapped_any(paddr & P4D_MASK, paddr_next,
					     E820_TYPE_RESERVED_KERN))
				set_p4d(p4d, __p4d(0));
			continue;
		}

		if (!p4d_none(*p4d)) {
			pud = pud_offset(p4d, 0);
			paddr_last = phys_pud_init(pud, paddr,
					paddr_end,
					page_size_mask);
			continue;
		}

		pud = alloc_low_page();
		paddr_last = phys_pud_init(pud, paddr, paddr_end,
					   page_size_mask);

		spin_lock(&init_mm.page_table_lock);
		p4d_populate(&init_mm, p4d, pud);
		spin_unlock(&init_mm.page_table_lock);
	}

	return paddr_last;
}

/*
 * Create page table mapping for the physical memory for specific physical
 * addresses. The virtual and physical addresses have to be aligned on PMD level
 * down. It returns the last physical address mapped.
 */
unsigned long __meminit
kernel_physical_mapping_init(unsigned long paddr_start,
			     unsigned long paddr_end,
			     unsigned long page_size_mask)
{
	bool pgd_changed = false;
	unsigned long vaddr, vaddr_start, vaddr_end, vaddr_next, paddr_last;

	paddr_last = paddr_end;
	vaddr = (unsigned long)__va(paddr_start);
	vaddr_end = (unsigned long)__va(paddr_end);
	vaddr_start = vaddr;

	for (; vaddr < vaddr_end; vaddr = vaddr_next) {
		pgd_t *pgd = pgd_offset_k(vaddr);
		p4d_t *p4d;

		vaddr_next = (vaddr & PGDIR_MASK) + PGDIR_SIZE;

		if (pgd_val(*pgd)) {
			p4d = (p4d_t *)pgd_page_vaddr(*pgd);
			paddr_last = phys_p4d_init(p4d, __pa(vaddr),
						   __pa(vaddr_end),
						   page_size_mask);
			continue;
		}

		p4d = alloc_low_page();
		paddr_last = phys_p4d_init(p4d, __pa(vaddr), __pa(vaddr_end),
					   page_size_mask);

		spin_lock(&init_mm.page_table_lock);
		if (pgtable_l5_enabled())
			pgd_populate(&init_mm, pgd, p4d);
		else
			p4d_populate(&init_mm, p4d_offset(pgd, vaddr), (pud_t *) p4d);
		spin_unlock(&init_mm.page_table_lock);
		pgd_changed = true;
	}

	if (pgd_changed)
		sync_global_pgds(vaddr_start, vaddr_end - 1);

	return paddr_last;
}

#ifndef CONFIG_NUMA
void __init initmem_init(void)
{
	memblock_set_node(0, PHYS_ADDR_MAX, &memblock.memory, 0);
}
#endif

void __init paging_init(void)
{
	sparse_memory_present_with_active_regions(MAX_NUMNODES);
	sparse_init();

	/*
	 * clear the default setting with node 0
	 * note: don't use nodes_clear here, that is really clearing when
	 *	 numa support is not compiled in, and later node_set_state
	 *	 will not set it back.
	 */
	node_clear_state(0, N_MEMORY);
	if (N_MEMORY != N_NORMAL_MEMORY)
		node_clear_state(0, N_NORMAL_MEMORY);

	zone_sizes_init();
}

/*
 * Memory hotplug specific functions
 */
#ifdef CONFIG_MEMORY_HOTPLUG
/*
 * After memory hotplug the variables max_pfn, max_low_pfn and high_memory need
 * updating.
 */
static void update_end_of_memory_vars(u64 start, u64 size)
{
	unsigned long end_pfn = PFN_UP(start + size);

	if (end_pfn > max_pfn) {
		max_pfn = end_pfn;
		max_low_pfn = end_pfn;
		high_memory = (void *)__va(max_pfn * PAGE_SIZE - 1) + 1;
	}
}

int add_pages(int nid, unsigned long start_pfn, unsigned long nr_pages,
		struct vmem_altmap *altmap, bool want_memblock)
{
	int ret;

	ret = __add_pages(nid, start_pfn, nr_pages, altmap, want_memblock);
	WARN_ON_ONCE(ret);

	/* update max_pfn, max_low_pfn and high_memory */
	update_end_of_memory_vars(start_pfn << PAGE_SHIFT,
				  nr_pages << PAGE_SHIFT);

	return ret;
}

int arch_add_memory(int nid, u64 start, u64 size, struct vmem_altmap *altmap,
		bool want_memblock)
{
	unsigned long start_pfn = start >> PAGE_SHIFT;
	unsigned long nr_pages = size >> PAGE_SHIFT;

	init_memory_mapping(start, start + size);

	return add_pages(nid, start_pfn, nr_pages, altmap, want_memblock);
}

#define PAGE_INUSE 0xFD

static void __meminit free_pagetable(struct page *page, int order)
{
	unsigned long magic;
	unsigned int nr_pages = 1 << order;

	/* bootmem page has reserved flag */
	if (PageReserved(page)) {
		__ClearPageReserved(page);

		magic = (unsigned long)page->freelist;
		if (magic == SECTION_INFO || magic == MIX_SECTION_INFO) {
			while (nr_pages--)
				put_page_bootmem(page++);
		} else
			while (nr_pages--)
				free_reserved_page(page++);
	} else
		free_pages((unsigned long)page_address(page), order);
}

static void __meminit free_hugepage_table(struct page *page,
		struct vmem_altmap *altmap)
{
	if (altmap)
		vmem_altmap_free(altmap, PMD_SIZE / PAGE_SIZE);
	else
		free_pagetable(page, get_order(PMD_SIZE));
}

static void __meminit free_pte_table(pte_t *pte_start, pmd_t *pmd)
{
	pte_t *pte;
	int i;

	for (i = 0; i < PTRS_PER_PTE; i++) {
		pte = pte_start + i;
		if (!pte_none(*pte))
			return;
	}

	/* free a pte talbe */
	free_pagetable(pmd_page(*pmd), 0);
	spin_lock(&init_mm.page_table_lock);
	pmd_clear(pmd);
	spin_unlock(&init_mm.page_table_lock);
}

static void __meminit free_pmd_table(pmd_t *pmd_start, pud_t *pud)
{
	pmd_t *pmd;
	int i;

	for (i = 0; i < PTRS_PER_PMD; i++) {
		pmd = pmd_start + i;
		if (!pmd_none(*pmd))
			return;
	}

	/* free a pmd talbe */
	free_pagetable(pud_page(*pud), 0);
	spin_lock(&init_mm.page_table_lock);
	pud_clear(pud);
	spin_unlock(&init_mm.page_table_lock);
}

static void __meminit free_pud_table(pud_t *pud_start, p4d_t *p4d)
{
	pud_t *pud;
	int i;

	for (i = 0; i < PTRS_PER_PUD; i++) {
		pud = pud_start + i;
		if (!pud_none(*pud))
			return;
	}

	/* free a pud talbe */
	free_pagetable(p4d_page(*p4d), 0);
	spin_lock(&init_mm.page_table_lock);
	p4d_clear(p4d);
	spin_unlock(&init_mm.page_table_lock);
}

static void __meminit
remove_pte_table(pte_t *pte_start, unsigned long addr, unsigned long end,
		 bool direct)
{
	unsigned long next, pages = 0;
	pte_t *pte;
	void *page_addr;
	phys_addr_t phys_addr;

	pte = pte_start + pte_index(addr);
	for (; addr < end; addr = next, pte++) {
		next = (addr + PAGE_SIZE) & PAGE_MASK;
		if (next > end)
			next = end;

		if (!pte_present(*pte))
			continue;

		/*
		 * We mapped [0,1G) memory as identity mapping when
		 * initializing, in arch/x86/kernel/head_64.S. These
		 * pagetables cannot be removed.
		 */
		phys_addr = pte_val(*pte) + (addr & PAGE_MASK);
		if (phys_addr < (phys_addr_t)0x40000000)
			return;

		if (PAGE_ALIGNED(addr) && PAGE_ALIGNED(next)) {
			/*
			 * Do not free direct mapping pages since they were
			 * freed when offlining, or simplely not in use.
			 */
			if (!direct)
				free_pagetable(pte_page(*pte), 0);

			spin_lock(&init_mm.page_table_lock);
			pte_clear(&init_mm, addr, pte);
			spin_unlock(&init_mm.page_table_lock);

			/* For non-direct mapping, pages means nothing. */
			pages++;
		} else {
			/*
			 * If we are here, we are freeing vmemmap pages since
			 * direct mapped memory ranges to be freed are aligned.
			 *
			 * If we are not removing the whole page, it means
			 * other page structs in this page are being used and
			 * we canot remove them. So fill the unused page_structs
			 * with 0xFD, and remove the page when it is wholly
			 * filled with 0xFD.
			 */
			memset((void *)addr, PAGE_INUSE, next - addr);

			page_addr = page_address(pte_page(*pte));
			if (!memchr_inv(page_addr, PAGE_INUSE, PAGE_SIZE)) {
				free_pagetable(pte_page(*pte), 0);

				spin_lock(&init_mm.page_table_lock);
				pte_clear(&init_mm, addr, pte);
				spin_unlock(&init_mm.page_table_lock);
			}
		}
	}

	/* Call free_pte_table() in remove_pmd_table(). */
	flush_tlb_all();
	if (direct)
		update_page_count(PG_LEVEL_4K, -pages);
}

static void __meminit
remove_pmd_table(pmd_t *pmd_start, unsigned long addr, unsigned long end,
		 bool direct, struct vmem_altmap *altmap)
{
	unsigned long next, pages = 0;
	pte_t *pte_base;
	pmd_t *pmd;
	void *page_addr;

	pmd = pmd_start + pmd_index(addr);
	for (; addr < end; addr = next, pmd++) {
		next = pmd_addr_end(addr, end);

		if (!pmd_present(*pmd))
			continue;

		if (pmd_large(*pmd)) {
			if (IS_ALIGNED(addr, PMD_SIZE) &&
			    IS_ALIGNED(next, PMD_SIZE)) {
				if (!direct)
					free_hugepage_table(pmd_page(*pmd),
							    altmap);

				spin_lock(&init_mm.page_table_lock);
				pmd_clear(pmd);
				spin_unlock(&init_mm.page_table_lock);
				pages++;
			} else {
				/* If here, we are freeing vmemmap pages. */
				memset((void *)addr, PAGE_INUSE, next - addr);

				page_addr = page_address(pmd_page(*pmd));
				if (!memchr_inv(page_addr, PAGE_INUSE,
						PMD_SIZE)) {
					free_hugepage_table(pmd_page(*pmd),
							    altmap);

					spin_lock(&init_mm.page_table_lock);
					pmd_clear(pmd);
					spin_unlock(&init_mm.page_table_lock);
				}
			}

			continue;
		}

		pte_base = (pte_t *)pmd_page_vaddr(*pmd);
		remove_pte_table(pte_base, addr, next, direct);
		free_pte_table(pte_base, pmd);
	}

	/* Call free_pmd_table() in remove_pud_table(). */
	if (direct)
		update_page_count(PG_LEVEL_2M, -pages);
}

static void __meminit
remove_pud_table(pud_t *pud_start, unsigned long addr, unsigned long end,
		 struct vmem_altmap *altmap, bool direct)
{
	unsigned long next, pages = 0;
	pmd_t *pmd_base;
	pud_t *pud;
	void *page_addr;

	pud = pud_start + pud_index(addr);
	for (; addr < end; addr = next, pud++) {
		next = pud_addr_end(addr, end);

		if (!pud_present(*pud))
			continue;

		if (pud_large(*pud)) {
			if (IS_ALIGNED(addr, PUD_SIZE) &&
			    IS_ALIGNED(next, PUD_SIZE)) {
				if (!direct)
					free_pagetable(pud_page(*pud),
						       get_order(PUD_SIZE));

				spin_lock(&init_mm.page_table_lock);
				pud_clear(pud);
				spin_unlock(&init_mm.page_table_lock);
				pages++;
			} else {
				/* If here, we are freeing vmemmap pages. */
				memset((void *)addr, PAGE_INUSE, next - addr);

				page_addr = page_address(pud_page(*pud));
				if (!memchr_inv(page_addr, PAGE_INUSE,
						PUD_SIZE)) {
					free_pagetable(pud_page(*pud),
						       get_order(PUD_SIZE));

					spin_lock(&init_mm.page_table_lock);
					pud_clear(pud);
					spin_unlock(&init_mm.page_table_lock);
				}
			}

			continue;
		}

		pmd_base = pmd_offset(pud, 0);
		remove_pmd_table(pmd_base, addr, next, direct, altmap);
		free_pmd_table(pmd_base, pud);
	}

	if (direct)
		update_page_count(PG_LEVEL_1G, -pages);
}

static void __meminit
remove_p4d_table(p4d_t *p4d_start, unsigned long addr, unsigned long end,
		 struct vmem_altmap *altmap, bool direct)
{
	unsigned long next, pages = 0;
	pud_t *pud_base;
	p4d_t *p4d;

	p4d = p4d_start + p4d_index(addr);
	for (; addr < end; addr = next, p4d++) {
		next = p4d_addr_end(addr, end);

		if (!p4d_present(*p4d))
			continue;

		BUILD_BUG_ON(p4d_large(*p4d));

		pud_base = pud_offset(p4d, 0);
		remove_pud_table(pud_base, addr, next, altmap, direct);
		/*
		 * For 4-level page tables we do not want to free PUDs, but in the
		 * 5-level case we should free them. This code will have to change
		 * to adapt for boot-time switching between 4 and 5 level page tables.
		 */
		if (pgtable_l5_enabled())
			free_pud_table(pud_base, p4d);
	}

	if (direct)
		update_page_count(PG_LEVEL_512G, -pages);
}

/* start and end are both virtual address. */
static void __meminit
remove_pagetable(unsigned long start, unsigned long end, bool direct,
		struct vmem_altmap *altmap)
{
	unsigned long next;
	unsigned long addr;
	pgd_t *pgd;
	p4d_t *p4d;

	for (addr = start; addr < end; addr = next) {
		next = pgd_addr_end(addr, end);

		pgd = pgd_offset_k(addr);
		if (!pgd_present(*pgd))
			continue;

		p4d = p4d_offset(pgd, 0);
		remove_p4d_table(p4d, addr, next, altmap, direct);
	}

	flush_tlb_all();
}

void __ref vmemmap_free(unsigned long start, unsigned long end,
		struct vmem_altmap *altmap)
{
	remove_pagetable(start, end, false, altmap);
}

#ifdef CONFIG_MEMORY_HOTREMOVE
static void __meminit
kernel_physical_mapping_remove(unsigned long start, unsigned long end)
{
	start = (unsigned long)__va(start);
	end = (unsigned long)__va(end);

	remove_pagetable(start, end, true, NULL);
}

int __ref arch_remove_memory(u64 start, u64 size, struct vmem_altmap *altmap)
{
	unsigned long start_pfn = start >> PAGE_SHIFT;
	unsigned long nr_pages = size >> PAGE_SHIFT;
	struct page *page = pfn_to_page(start_pfn);
	struct zone *zone;
	int ret;

	/* With altmap the first mapped page is offset from @start */
	if (altmap)
		page += vmem_altmap_offset(altmap);
	zone = page_zone(page);
	ret = __remove_pages(zone, start_pfn, nr_pages, altmap);
	WARN_ON_ONCE(ret);
	kernel_physical_mapping_remove(start, start + size);

	return ret;
}
#endif
#endif /* CONFIG_MEMORY_HOTPLUG */

static struct kcore_list kcore_vsyscall;

static void __init register_page_bootmem_info(void)
{
#ifdef CONFIG_NUMA
	int i;

	for_each_online_node(i)
		register_page_bootmem_info_node(NODE_DATA(i));
#endif
}

void __init mem_init(void)
{
	pci_iommu_alloc();

	/* clear_bss() already clear the empty_zero_page */

	/* this will put all memory onto the freelists */
	free_all_bootmem();
	after_bootmem = 1;
	x86_init.hyper.init_after_bootmem();

	/*
	 * Must be done after boot memory is put on freelist, because here we
	 * might set fields in deferred struct pages that have not yet been
	 * initialized, and free_all_bootmem() initializes all the reserved
	 * deferred pages for us.
	 */
	register_page_bootmem_info();

	/* Register memory areas for /proc/kcore */
<<<<<<< HEAD
	kclist_add(&kcore_vsyscall, (void *)VSYSCALL_ADDR, PAGE_SIZE, KCORE_USER);
=======
	if (get_gate_vma(&init_mm))
		kclist_add(&kcore_vsyscall, (void *)VSYSCALL_ADDR, PAGE_SIZE, KCORE_USER);
>>>>>>> e021bb4f

	mem_init_print_info(NULL);
}

int kernel_set_to_readonly;

void set_kernel_text_rw(void)
{
	unsigned long start = PFN_ALIGN(_text);
	unsigned long end = PFN_ALIGN(__stop___ex_table);

	if (!kernel_set_to_readonly)
		return;

	pr_debug("Set kernel text: %lx - %lx for read write\n",
		 start, end);

	/*
	 * Make the kernel identity mapping for text RW. Kernel text
	 * mapping will always be RO. Refer to the comment in
	 * static_protections() in pageattr.c
	 */
	set_memory_rw(start, (end - start) >> PAGE_SHIFT);
}

void set_kernel_text_ro(void)
{
	unsigned long start = PFN_ALIGN(_text);
	unsigned long end = PFN_ALIGN(__stop___ex_table);

	if (!kernel_set_to_readonly)
		return;

	pr_debug("Set kernel text: %lx - %lx for read only\n",
		 start, end);

	/*
	 * Set the kernel identity mapping for text RO.
	 */
	set_memory_ro(start, (end - start) >> PAGE_SHIFT);
}

void mark_rodata_ro(void)
{
	unsigned long start = PFN_ALIGN(_text);
	unsigned long rodata_start = PFN_ALIGN(__start_rodata);
	unsigned long end = (unsigned long) &__end_rodata_hpage_align;
	unsigned long text_end = PFN_ALIGN(&__stop___ex_table);
	unsigned long rodata_end = PFN_ALIGN(&__end_rodata);
	unsigned long all_end;

	printk(KERN_INFO "Write protecting the kernel read-only data: %luk\n",
	       (end - start) >> 10);
	set_memory_ro(start, (end - start) >> PAGE_SHIFT);

	kernel_set_to_readonly = 1;

	/*
	 * The rodata/data/bss/brk section (but not the kernel text!)
	 * should also be not-executable.
	 *
	 * We align all_end to PMD_SIZE because the existing mapping
	 * is a full PMD. If we would align _brk_end to PAGE_SIZE we
	 * split the PMD and the reminder between _brk_end and the end
	 * of the PMD will remain mapped executable.
	 *
	 * Any PMD which was setup after the one which covers _brk_end
	 * has been zapped already via cleanup_highmem().
	 */
	all_end = roundup((unsigned long)_brk_end, PMD_SIZE);
	set_memory_nx(text_end, (all_end - text_end) >> PAGE_SHIFT);

#ifdef CONFIG_CPA_DEBUG
	printk(KERN_INFO "Testing CPA: undo %lx-%lx\n", start, end);
	set_memory_rw(start, (end-start) >> PAGE_SHIFT);

	printk(KERN_INFO "Testing CPA: again\n");
	set_memory_ro(start, (end-start) >> PAGE_SHIFT);
#endif

	free_kernel_image_pages((void *)text_end, (void *)rodata_start);
	free_kernel_image_pages((void *)rodata_end, (void *)_sdata);

	debug_checkwx();
}

int kern_addr_valid(unsigned long addr)
{
	unsigned long above = ((long)addr) >> __VIRTUAL_MASK_SHIFT;
	pgd_t *pgd;
	p4d_t *p4d;
	pud_t *pud;
	pmd_t *pmd;
	pte_t *pte;

	if (above != 0 && above != -1UL)
		return 0;

	pgd = pgd_offset_k(addr);
	if (pgd_none(*pgd))
		return 0;

	p4d = p4d_offset(pgd, addr);
	if (p4d_none(*p4d))
		return 0;

	pud = pud_offset(p4d, addr);
	if (pud_none(*pud))
		return 0;

	if (pud_large(*pud))
		return pfn_valid(pud_pfn(*pud));

	pmd = pmd_offset(pud, addr);
	if (pmd_none(*pmd))
		return 0;

	if (pmd_large(*pmd))
		return pfn_valid(pmd_pfn(*pmd));

	pte = pte_offset_kernel(pmd, addr);
	if (pte_none(*pte))
		return 0;

	return pfn_valid(pte_pfn(*pte));
}

/*
 * Block size is the minimum amount of memory which can be hotplugged or
 * hotremoved. It must be power of two and must be equal or larger than
 * MIN_MEMORY_BLOCK_SIZE.
 */
#define MAX_BLOCK_SIZE (2UL << 30)

/* Amount of ram needed to start using large blocks */
#define MEM_SIZE_FOR_LARGE_BLOCK (64UL << 30)

/* Adjustable memory block size */
static unsigned long set_memory_block_size;
int __init set_memory_block_size_order(unsigned int order)
{
	unsigned long size = 1UL << order;

	if (size > MEM_SIZE_FOR_LARGE_BLOCK || size < MIN_MEMORY_BLOCK_SIZE)
		return -EINVAL;

	set_memory_block_size = size;
	return 0;
}

static unsigned long probe_memory_block_size(void)
{
	unsigned long boot_mem_end = max_pfn << PAGE_SHIFT;
	unsigned long bz;

	/* If memory block size has been set, then use it */
	bz = set_memory_block_size;
	if (bz)
		goto done;

	/* Use regular block if RAM is smaller than MEM_SIZE_FOR_LARGE_BLOCK */
	if (boot_mem_end < MEM_SIZE_FOR_LARGE_BLOCK) {
		bz = MIN_MEMORY_BLOCK_SIZE;
		goto done;
	}

	/* Find the largest allowed block size that aligns to memory end */
	for (bz = MAX_BLOCK_SIZE; bz > MIN_MEMORY_BLOCK_SIZE; bz >>= 1) {
		if (IS_ALIGNED(boot_mem_end, bz))
			break;
	}
done:
	pr_info("x86/mm: Memory block size: %ldMB\n", bz >> 20);

	return bz;
}

static unsigned long memory_block_size_probed;
unsigned long memory_block_size_bytes(void)
{
	if (!memory_block_size_probed)
		memory_block_size_probed = probe_memory_block_size();

	return memory_block_size_probed;
}

#ifdef CONFIG_SPARSEMEM_VMEMMAP
/*
 * Initialise the sparsemem vmemmap using huge-pages at the PMD level.
 */
static long __meminitdata addr_start, addr_end;
static void __meminitdata *p_start, *p_end;
static int __meminitdata node_start;

static int __meminit vmemmap_populate_hugepages(unsigned long start,
		unsigned long end, int node, struct vmem_altmap *altmap)
{
	unsigned long addr;
	unsigned long next;
	pgd_t *pgd;
	p4d_t *p4d;
	pud_t *pud;
	pmd_t *pmd;

	for (addr = start; addr < end; addr = next) {
		next = pmd_addr_end(addr, end);

		pgd = vmemmap_pgd_populate(addr, node);
		if (!pgd)
			return -ENOMEM;

		p4d = vmemmap_p4d_populate(pgd, addr, node);
		if (!p4d)
			return -ENOMEM;

		pud = vmemmap_pud_populate(p4d, addr, node);
		if (!pud)
			return -ENOMEM;

		pmd = pmd_offset(pud, addr);
		if (pmd_none(*pmd)) {
			void *p;

			if (altmap)
				p = altmap_alloc_block_buf(PMD_SIZE, altmap);
			else
				p = vmemmap_alloc_block_buf(PMD_SIZE, node);
			if (p) {
				pte_t entry;

				entry = pfn_pte(__pa(p) >> PAGE_SHIFT,
						PAGE_KERNEL_LARGE);
				set_pmd(pmd, __pmd(pte_val(entry)));

				/* check to see if we have contiguous blocks */
				if (p_end != p || node_start != node) {
					if (p_start)
						pr_debug(" [%lx-%lx] PMD -> [%p-%p] on node %d\n",
						       addr_start, addr_end-1, p_start, p_end-1, node_start);
					addr_start = addr;
					node_start = node;
					p_start = p;
				}

				addr_end = addr + PMD_SIZE;
				p_end = p + PMD_SIZE;
				continue;
			} else if (altmap)
				return -ENOMEM; /* no fallback */
		} else if (pmd_large(*pmd)) {
			vmemmap_verify((pte_t *)pmd, node, addr, next);
			continue;
		}
		if (vmemmap_populate_basepages(addr, next, node))
			return -ENOMEM;
	}
	return 0;
}

int __meminit vmemmap_populate(unsigned long start, unsigned long end, int node,
		struct vmem_altmap *altmap)
{
	int err;

	if (boot_cpu_has(X86_FEATURE_PSE))
		err = vmemmap_populate_hugepages(start, end, node, altmap);
	else if (altmap) {
		pr_err_once("%s: no cpu support for altmap allocations\n",
				__func__);
		err = -ENOMEM;
	} else
		err = vmemmap_populate_basepages(start, end, node);
	if (!err)
		sync_global_pgds(start, end - 1);
	return err;
}

#if defined(CONFIG_MEMORY_HOTPLUG_SPARSE) && defined(CONFIG_HAVE_BOOTMEM_INFO_NODE)
void register_page_bootmem_memmap(unsigned long section_nr,
				  struct page *start_page, unsigned long nr_pages)
{
	unsigned long addr = (unsigned long)start_page;
	unsigned long end = (unsigned long)(start_page + nr_pages);
	unsigned long next;
	pgd_t *pgd;
	p4d_t *p4d;
	pud_t *pud;
	pmd_t *pmd;
	unsigned int nr_pmd_pages;
	struct page *page;

	for (; addr < end; addr = next) {
		pte_t *pte = NULL;

		pgd = pgd_offset_k(addr);
		if (pgd_none(*pgd)) {
			next = (addr + PAGE_SIZE) & PAGE_MASK;
			continue;
		}
		get_page_bootmem(section_nr, pgd_page(*pgd), MIX_SECTION_INFO);

		p4d = p4d_offset(pgd, addr);
		if (p4d_none(*p4d)) {
			next = (addr + PAGE_SIZE) & PAGE_MASK;
			continue;
		}
		get_page_bootmem(section_nr, p4d_page(*p4d), MIX_SECTION_INFO);

		pud = pud_offset(p4d, addr);
		if (pud_none(*pud)) {
			next = (addr + PAGE_SIZE) & PAGE_MASK;
			continue;
		}
		get_page_bootmem(section_nr, pud_page(*pud), MIX_SECTION_INFO);

		if (!boot_cpu_has(X86_FEATURE_PSE)) {
			next = (addr + PAGE_SIZE) & PAGE_MASK;
			pmd = pmd_offset(pud, addr);
			if (pmd_none(*pmd))
				continue;
			get_page_bootmem(section_nr, pmd_page(*pmd),
					 MIX_SECTION_INFO);

			pte = pte_offset_kernel(pmd, addr);
			if (pte_none(*pte))
				continue;
			get_page_bootmem(section_nr, pte_page(*pte),
					 SECTION_INFO);
		} else {
			next = pmd_addr_end(addr, end);

			pmd = pmd_offset(pud, addr);
			if (pmd_none(*pmd))
				continue;

			nr_pmd_pages = 1 << get_order(PMD_SIZE);
			page = pmd_page(*pmd);
			while (nr_pmd_pages--)
				get_page_bootmem(section_nr, page++,
						 SECTION_INFO);
		}
	}
}
#endif

void __meminit vmemmap_populate_print_last(void)
{
	if (p_start) {
		pr_debug(" [%lx-%lx] PMD -> [%p-%p] on node %d\n",
			addr_start, addr_end-1, p_start, p_end-1, node_start);
		p_start = NULL;
		p_end = NULL;
		node_start = 0;
	}
}
#endif<|MERGE_RESOLUTION|>--- conflicted
+++ resolved
@@ -1195,12 +1195,8 @@
 	register_page_bootmem_info();
 
 	/* Register memory areas for /proc/kcore */
-<<<<<<< HEAD
-	kclist_add(&kcore_vsyscall, (void *)VSYSCALL_ADDR, PAGE_SIZE, KCORE_USER);
-=======
 	if (get_gate_vma(&init_mm))
 		kclist_add(&kcore_vsyscall, (void *)VSYSCALL_ADDR, PAGE_SIZE, KCORE_USER);
->>>>>>> e021bb4f
 
 	mem_init_print_info(NULL);
 }
