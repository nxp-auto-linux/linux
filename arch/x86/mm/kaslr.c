// SPDX-License-Identifier: GPL-2.0
/*
 * This file implements KASLR memory randomization for x86_64. It randomizes
 * the virtual address space of kernel memory regions (physical memory
 * mapping, vmalloc & vmemmap) for x86_64. This security feature mitigates
 * exploits relying on predictable kernel addresses.
 *
 * Entropy is generated using the KASLR early boot functions now shared in
 * the lib directory (originally written by Kees Cook). Randomization is
 * done on PGD & P4D/PUD page table levels to increase possible addresses.
 * The physical memory mapping code was adapted to support P4D/PUD level
 * virtual addresses. This implementation on the best configuration provides
 * 30,000 possible virtual addresses in average for each memory region.
 * An additional low memory page is used to ensure each CPU can start with
 * a PGD aligned virtual address (for realmode).
 *
 * The order of each memory region is not changed. The feature looks at
 * the available space for the regions based on different configuration
 * options and randomizes the base and space between each. The size of the
 * physical memory mapping is the available physical memory.
 */

#include <linux/kernel.h>
#include <linux/init.h>
#include <linux/random.h>

#include <asm/pgalloc.h>
#include <asm/pgtable.h>
#include <asm/setup.h>
#include <asm/kaslr.h>

#include "mm_internal.h"

#define TB_SHIFT 40

/*
<<<<<<< HEAD
 * Virtual address start and end range for randomization.
 *
=======
>>>>>>> e021bb4f
 * The end address could depend on more configuration options to make the
 * highest amount of space for randomization available, but that's too hard
 * to keep straight and caused issues already.
 */
<<<<<<< HEAD
static const unsigned long vaddr_start = __PAGE_OFFSET_BASE;
static const unsigned long vaddr_end = CPU_ENTRY_AREA_BASE;

/* Default values */
unsigned long page_offset_base = __PAGE_OFFSET_BASE;
EXPORT_SYMBOL(page_offset_base);
unsigned long vmalloc_base = __VMALLOC_BASE;
EXPORT_SYMBOL(vmalloc_base);
unsigned long vmemmap_base = __VMEMMAP_BASE;
EXPORT_SYMBOL(vmemmap_base);
=======
static const unsigned long vaddr_end = CPU_ENTRY_AREA_BASE;
>>>>>>> e021bb4f

/*
 * Memory regions randomized by KASLR (except modules that use a separate logic
 * earlier during boot). The list is ordered based on virtual addresses. This
 * order is kept after randomization.
 */
static __initdata struct kaslr_memory_region {
	unsigned long *base;
	unsigned long size_tb;
} kaslr_regions[] = {
	{ &page_offset_base, 0 },
	{ &vmalloc_base, 0 },
	{ &vmemmap_base, 1 },
};

/* Get size in bytes used by the memory region */
static inline unsigned long get_padding(struct kaslr_memory_region *region)
{
	return (region->size_tb << TB_SHIFT);
}

/*
 * Apply no randomization if KASLR was disabled at boot or if KASAN
 * is enabled. KASAN shadow mappings rely on regions being PGD aligned.
 */
static inline bool kaslr_memory_enabled(void)
{
	return kaslr_enabled() && !IS_ENABLED(CONFIG_KASAN);
}

/* Initialize base and padding for each memory region randomized with KASLR */
void __init kernel_randomize_memory(void)
{
	size_t i;
	unsigned long vaddr_start, vaddr;
	unsigned long rand, memory_tb;
	struct rnd_state rand_state;
	unsigned long remain_entropy;

	vaddr_start = pgtable_l5_enabled() ? __PAGE_OFFSET_BASE_L5 : __PAGE_OFFSET_BASE_L4;
	vaddr = vaddr_start;

	/*
	 * These BUILD_BUG_ON checks ensure the memory layout is consistent
	 * with the vaddr_start/vaddr_end variables. These checks are very
	 * limited....
	 */
	BUILD_BUG_ON(vaddr_start >= vaddr_end);
	BUILD_BUG_ON(vaddr_end != CPU_ENTRY_AREA_BASE);
	BUILD_BUG_ON(vaddr_end > __START_KERNEL_map);

	if (!kaslr_memory_enabled())
		return;

	kaslr_regions[0].size_tb = 1 << (__PHYSICAL_MASK_SHIFT - TB_SHIFT);
	kaslr_regions[1].size_tb = VMALLOC_SIZE_TB;

	/*
	 * Update Physical memory mapping to available and
	 * add padding if needed (especially for memory hotplug support).
	 */
	BUG_ON(kaslr_regions[0].base != &page_offset_base);
	memory_tb = DIV_ROUND_UP(max_pfn << PAGE_SHIFT, 1UL << TB_SHIFT) +
		CONFIG_RANDOMIZE_MEMORY_PHYSICAL_PADDING;

	/* Adapt phyiscal memory region size based on available memory */
	if (memory_tb < kaslr_regions[0].size_tb)
		kaslr_regions[0].size_tb = memory_tb;

	/* Calculate entropy available between regions */
	remain_entropy = vaddr_end - vaddr_start;
	for (i = 0; i < ARRAY_SIZE(kaslr_regions); i++)
		remain_entropy -= get_padding(&kaslr_regions[i]);

	prandom_seed_state(&rand_state, kaslr_get_random_long("Memory"));

	for (i = 0; i < ARRAY_SIZE(kaslr_regions); i++) {
		unsigned long entropy;

		/*
		 * Select a random virtual address using the extra entropy
		 * available.
		 */
		entropy = remain_entropy / (ARRAY_SIZE(kaslr_regions) - i);
		prandom_bytes_state(&rand_state, &rand, sizeof(rand));
		if (pgtable_l5_enabled())
			entropy = (rand % (entropy + 1)) & P4D_MASK;
		else
			entropy = (rand % (entropy + 1)) & PUD_MASK;
		vaddr += entropy;
		*kaslr_regions[i].base = vaddr;

		/*
		 * Jump the region and add a minimum padding based on
		 * randomization alignment.
		 */
		vaddr += get_padding(&kaslr_regions[i]);
		if (pgtable_l5_enabled())
			vaddr = round_up(vaddr + 1, P4D_SIZE);
		else
			vaddr = round_up(vaddr + 1, PUD_SIZE);
		remain_entropy -= entropy;
	}
}

static void __meminit init_trampoline_pud(void)
{
	unsigned long paddr, paddr_next;
	pgd_t *pgd;
	pud_t *pud_page, *pud_page_tramp;
	int i;

	pud_page_tramp = alloc_low_page();

	paddr = 0;
	pgd = pgd_offset_k((unsigned long)__va(paddr));
	pud_page = (pud_t *) pgd_page_vaddr(*pgd);

	for (i = pud_index(paddr); i < PTRS_PER_PUD; i++, paddr = paddr_next) {
		pud_t *pud, *pud_tramp;
		unsigned long vaddr = (unsigned long)__va(paddr);

		pud_tramp = pud_page_tramp + pud_index(paddr);
		pud = pud_page + pud_index(vaddr);
		paddr_next = (paddr & PUD_MASK) + PUD_SIZE;

		*pud_tramp = *pud;
	}

	set_pgd(&trampoline_pgd_entry,
		__pgd(_KERNPG_TABLE | __pa(pud_page_tramp)));
}

static void __meminit init_trampoline_p4d(void)
{
	unsigned long paddr, paddr_next;
	pgd_t *pgd;
	p4d_t *p4d_page, *p4d_page_tramp;
	int i;

	p4d_page_tramp = alloc_low_page();

	paddr = 0;
	pgd = pgd_offset_k((unsigned long)__va(paddr));
	p4d_page = (p4d_t *) pgd_page_vaddr(*pgd);

	for (i = p4d_index(paddr); i < PTRS_PER_P4D; i++, paddr = paddr_next) {
		p4d_t *p4d, *p4d_tramp;
		unsigned long vaddr = (unsigned long)__va(paddr);

		p4d_tramp = p4d_page_tramp + p4d_index(paddr);
		p4d = p4d_page + p4d_index(vaddr);
		paddr_next = (paddr & P4D_MASK) + P4D_SIZE;

		*p4d_tramp = *p4d;
	}

	set_pgd(&trampoline_pgd_entry,
		__pgd(_KERNPG_TABLE | __pa(p4d_page_tramp)));
}

/*
 * Create PGD aligned trampoline table to allow real mode initialization
 * of additional CPUs. Consume only 1 low memory page.
 */
void __meminit init_trampoline(void)
{

	if (!kaslr_memory_enabled()) {
		init_trampoline_default();
		return;
	}

	if (pgtable_l5_enabled())
		init_trampoline_p4d();
	else
		init_trampoline_pud();
}<|MERGE_RESOLUTION|>--- conflicted
+++ resolved
@@ -34,29 +34,11 @@
 #define TB_SHIFT 40
 
 /*
-<<<<<<< HEAD
- * Virtual address start and end range for randomization.
- *
-=======
->>>>>>> e021bb4f
  * The end address could depend on more configuration options to make the
  * highest amount of space for randomization available, but that's too hard
  * to keep straight and caused issues already.
  */
-<<<<<<< HEAD
-static const unsigned long vaddr_start = __PAGE_OFFSET_BASE;
 static const unsigned long vaddr_end = CPU_ENTRY_AREA_BASE;
-
-/* Default values */
-unsigned long page_offset_base = __PAGE_OFFSET_BASE;
-EXPORT_SYMBOL(page_offset_base);
-unsigned long vmalloc_base = __VMALLOC_BASE;
-EXPORT_SYMBOL(vmalloc_base);
-unsigned long vmemmap_base = __VMEMMAP_BASE;
-EXPORT_SYMBOL(vmemmap_base);
-=======
-static const unsigned long vaddr_end = CPU_ENTRY_AREA_BASE;
->>>>>>> e021bb4f
 
 /*
  * Memory regions randomized by KASLR (except modules that use a separate logic
