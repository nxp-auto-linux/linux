/*
 * Xen mmu operations
 *
 * This file contains the various mmu fetch and update operations.
 * The most important job they must perform is the mapping between the
 * domain's pfn and the overall machine mfns.
 *
 * Xen allows guests to directly update the pagetable, in a controlled
 * fashion.  In other words, the guest modifies the same pagetable
 * that the CPU actually uses, which eliminates the overhead of having
 * a separate shadow pagetable.
 *
 * In order to allow this, it falls on the guest domain to map its
 * notion of a "physical" pfn - which is just a domain-local linear
 * address - into a real "machine address" which the CPU's MMU can
 * use.
 *
 * A pgd_t/pmd_t/pte_t will typically contain an mfn, and so can be
 * inserted directly into the pagetable.  When creating a new
 * pte/pmd/pgd, it converts the passed pfn into an mfn.  Conversely,
 * when reading the content back with __(pgd|pmd|pte)_val, it converts
 * the mfn back into a pfn.
 *
 * The other constraint is that all pages which make up a pagetable
 * must be mapped read-only in the guest.  This prevents uncontrolled
 * guest updates to the pagetable.  Xen strictly enforces this, and
 * will disallow any pagetable update which will end up mapping a
 * pagetable page RW, and will disallow using any writable page as a
 * pagetable.
 *
 * Naively, when loading %cr3 with the base of a new pagetable, Xen
 * would need to validate the whole pagetable before going on.
 * Naturally, this is quite slow.  The solution is to "pin" a
 * pagetable, which enforces all the constraints on the pagetable even
 * when it is not actively in use.  This menas that Xen can be assured
 * that it is still valid when you do load it into %cr3, and doesn't
 * need to revalidate it.
 *
 * Jeremy Fitzhardinge <jeremy@xensource.com>, XenSource Inc, 2007
 */
#include <linux/sched/mm.h>
#include <linux/highmem.h>
#include <linux/debugfs.h>
#include <linux/bug.h>
#include <linux/vmalloc.h>
#include <linux/export.h>
#include <linux/init.h>
#include <linux/gfp.h>
#include <linux/memblock.h>
#include <linux/seq_file.h>
#include <linux/crash_dump.h>
#ifdef CONFIG_KEXEC_CORE
#include <linux/kexec.h>
#endif

#include <trace/events/xen.h>

#include <asm/pgtable.h>
#include <asm/tlbflush.h>
#include <asm/fixmap.h>
#include <asm/mmu_context.h>
#include <asm/setup.h>
#include <asm/paravirt.h>
#include <asm/e820/api.h>
#include <asm/linkage.h>
#include <asm/page.h>
#include <asm/init.h>
#include <asm/pat.h>
#include <asm/smp.h>
#include <asm/tlb.h>

#include <asm/xen/hypercall.h>
#include <asm/xen/hypervisor.h>

#include <xen/xen.h>
#include <xen/page.h>
#include <xen/interface/xen.h>
#include <xen/interface/hvm/hvm_op.h>
#include <xen/interface/version.h>
#include <xen/interface/memory.h>
#include <xen/hvc-console.h>

#include "multicalls.h"
#include "mmu.h"
#include "debugfs.h"

#ifdef CONFIG_X86_32
/*
 * Identity map, in addition to plain kernel map.  This needs to be
 * large enough to allocate page table pages to allocate the rest.
 * Each page can map 2MB.
 */
#define LEVEL1_IDENT_ENTRIES	(PTRS_PER_PTE * 4)
static RESERVE_BRK_ARRAY(pte_t, level1_ident_pgt, LEVEL1_IDENT_ENTRIES);
#endif
#ifdef CONFIG_X86_64
/* l3 pud for userspace vsyscall mapping */
static pud_t level3_user_vsyscall[PTRS_PER_PUD] __page_aligned_bss;
#endif /* CONFIG_X86_64 */

/*
 * Note about cr3 (pagetable base) values:
 *
 * xen_cr3 contains the current logical cr3 value; it contains the
 * last set cr3.  This may not be the current effective cr3, because
 * its update may be being lazily deferred.  However, a vcpu looking
 * at its own cr3 can use this value knowing that it everything will
 * be self-consistent.
 *
 * xen_current_cr3 contains the actual vcpu cr3; it is set once the
 * hypercall to set the vcpu cr3 is complete (so it may be a little
 * out of date, but it will never be set early).  If one vcpu is
 * looking at another vcpu's cr3 value, it should use this variable.
 */
DEFINE_PER_CPU(unsigned long, xen_cr3);	 /* cr3 stored as physaddr */
DEFINE_PER_CPU(unsigned long, xen_current_cr3);	 /* actual vcpu cr3 */

static phys_addr_t xen_pt_base, xen_pt_size __initdata;

static DEFINE_STATIC_KEY_FALSE(xen_struct_pages_ready);

/*
 * Just beyond the highest usermode address.  STACK_TOP_MAX has a
 * redzone above it, so round it up to a PGD boundary.
 */
#define USER_LIMIT	((STACK_TOP_MAX + PGDIR_SIZE - 1) & PGDIR_MASK)

void make_lowmem_page_readonly(void *vaddr)
{
	pte_t *pte, ptev;
	unsigned long address = (unsigned long)vaddr;
	unsigned int level;

	pte = lookup_address(address, &level);
	if (pte == NULL)
		return;		/* vaddr missing */

	ptev = pte_wrprotect(*pte);

	if (HYPERVISOR_update_va_mapping(address, ptev, 0))
		BUG();
}

void make_lowmem_page_readwrite(void *vaddr)
{
	pte_t *pte, ptev;
	unsigned long address = (unsigned long)vaddr;
	unsigned int level;

	pte = lookup_address(address, &level);
	if (pte == NULL)
		return;		/* vaddr missing */

	ptev = pte_mkwrite(*pte);

	if (HYPERVISOR_update_va_mapping(address, ptev, 0))
		BUG();
}


/*
 * During early boot all page table pages are pinned, but we do not have struct
 * pages, so return true until struct pages are ready.
 */
static bool xen_page_pinned(void *ptr)
{
	if (static_branch_likely(&xen_struct_pages_ready)) {
		struct page *page = virt_to_page(ptr);

		return PagePinned(page);
	}
	return true;
}

static void xen_extend_mmu_update(const struct mmu_update *update)
{
	struct multicall_space mcs;
	struct mmu_update *u;

	mcs = xen_mc_extend_args(__HYPERVISOR_mmu_update, sizeof(*u));

	if (mcs.mc != NULL) {
		mcs.mc->args[1]++;
	} else {
		mcs = __xen_mc_entry(sizeof(*u));
		MULTI_mmu_update(mcs.mc, mcs.args, 1, NULL, DOMID_SELF);
	}

	u = mcs.args;
	*u = *update;
}

static void xen_extend_mmuext_op(const struct mmuext_op *op)
{
	struct multicall_space mcs;
	struct mmuext_op *u;

	mcs = xen_mc_extend_args(__HYPERVISOR_mmuext_op, sizeof(*u));

	if (mcs.mc != NULL) {
		mcs.mc->args[1]++;
	} else {
		mcs = __xen_mc_entry(sizeof(*u));
		MULTI_mmuext_op(mcs.mc, mcs.args, 1, NULL, DOMID_SELF);
	}

	u = mcs.args;
	*u = *op;
}

static void xen_set_pmd_hyper(pmd_t *ptr, pmd_t val)
{
	struct mmu_update u;

	preempt_disable();

	xen_mc_batch();

	/* ptr may be ioremapped for 64-bit pagetable setup */
	u.ptr = arbitrary_virt_to_machine(ptr).maddr;
	u.val = pmd_val_ma(val);
	xen_extend_mmu_update(&u);

	xen_mc_issue(PARAVIRT_LAZY_MMU);

	preempt_enable();
}

static void xen_set_pmd(pmd_t *ptr, pmd_t val)
{
	trace_xen_mmu_set_pmd(ptr, val);

	/* If page is not pinned, we can just update the entry
	   directly */
	if (!xen_page_pinned(ptr)) {
		*ptr = val;
		return;
	}

	xen_set_pmd_hyper(ptr, val);
}

/*
 * Associate a virtual page frame with a given physical page frame
 * and protection flags for that frame.
 */
void set_pte_mfn(unsigned long vaddr, unsigned long mfn, pgprot_t flags)
{
	set_pte_vaddr(vaddr, mfn_pte(mfn, flags));
}

static bool xen_batched_set_pte(pte_t *ptep, pte_t pteval)
{
	struct mmu_update u;

	if (paravirt_get_lazy_mode() != PARAVIRT_LAZY_MMU)
		return false;

	xen_mc_batch();

	u.ptr = virt_to_machine(ptep).maddr | MMU_NORMAL_PT_UPDATE;
	u.val = pte_val_ma(pteval);
	xen_extend_mmu_update(&u);

	xen_mc_issue(PARAVIRT_LAZY_MMU);

	return true;
}

static inline void __xen_set_pte(pte_t *ptep, pte_t pteval)
{
	if (!xen_batched_set_pte(ptep, pteval)) {
		/*
		 * Could call native_set_pte() here and trap and
		 * emulate the PTE write but with 32-bit guests this
		 * needs two traps (one for each of the two 32-bit
		 * words in the PTE) so do one hypercall directly
		 * instead.
		 */
		struct mmu_update u;

		u.ptr = virt_to_machine(ptep).maddr | MMU_NORMAL_PT_UPDATE;
		u.val = pte_val_ma(pteval);
		HYPERVISOR_mmu_update(&u, 1, NULL, DOMID_SELF);
	}
}

static void xen_set_pte(pte_t *ptep, pte_t pteval)
{
	trace_xen_mmu_set_pte(ptep, pteval);
	__xen_set_pte(ptep, pteval);
}

static void xen_set_pte_at(struct mm_struct *mm, unsigned long addr,
		    pte_t *ptep, pte_t pteval)
{
	trace_xen_mmu_set_pte_at(mm, addr, ptep, pteval);
	__xen_set_pte(ptep, pteval);
}

pte_t xen_ptep_modify_prot_start(struct mm_struct *mm,
				 unsigned long addr, pte_t *ptep)
{
	/* Just return the pte as-is.  We preserve the bits on commit */
	trace_xen_mmu_ptep_modify_prot_start(mm, addr, ptep, *ptep);
	return *ptep;
}

void xen_ptep_modify_prot_commit(struct mm_struct *mm, unsigned long addr,
				 pte_t *ptep, pte_t pte)
{
	struct mmu_update u;

	trace_xen_mmu_ptep_modify_prot_commit(mm, addr, ptep, pte);
	xen_mc_batch();

	u.ptr = virt_to_machine(ptep).maddr | MMU_PT_UPDATE_PRESERVE_AD;
	u.val = pte_val_ma(pte);
	xen_extend_mmu_update(&u);

	xen_mc_issue(PARAVIRT_LAZY_MMU);
}

/* Assume pteval_t is equivalent to all the other *val_t types. */
static pteval_t pte_mfn_to_pfn(pteval_t val)
{
	if (val & _PAGE_PRESENT) {
		unsigned long mfn = (val & XEN_PTE_MFN_MASK) >> PAGE_SHIFT;
		unsigned long pfn = mfn_to_pfn(mfn);

		pteval_t flags = val & PTE_FLAGS_MASK;
		if (unlikely(pfn == ~0))
			val = flags & ~_PAGE_PRESENT;
		else
			val = ((pteval_t)pfn << PAGE_SHIFT) | flags;
	}

	return val;
}

static pteval_t pte_pfn_to_mfn(pteval_t val)
{
	if (val & _PAGE_PRESENT) {
		unsigned long pfn = (val & PTE_PFN_MASK) >> PAGE_SHIFT;
		pteval_t flags = val & PTE_FLAGS_MASK;
		unsigned long mfn;

		mfn = __pfn_to_mfn(pfn);

		/*
		 * If there's no mfn for the pfn, then just create an
		 * empty non-present pte.  Unfortunately this loses
		 * information about the original pfn, so
		 * pte_mfn_to_pfn is asymmetric.
		 */
		if (unlikely(mfn == INVALID_P2M_ENTRY)) {
			mfn = 0;
			flags = 0;
		} else
			mfn &= ~(FOREIGN_FRAME_BIT | IDENTITY_FRAME_BIT);
		val = ((pteval_t)mfn << PAGE_SHIFT) | flags;
	}

	return val;
}

__visible pteval_t xen_pte_val(pte_t pte)
{
	pteval_t pteval = pte.pte;

	return pte_mfn_to_pfn(pteval);
}
PV_CALLEE_SAVE_REGS_THUNK(xen_pte_val);

__visible pgdval_t xen_pgd_val(pgd_t pgd)
{
	return pte_mfn_to_pfn(pgd.pgd);
}
PV_CALLEE_SAVE_REGS_THUNK(xen_pgd_val);

__visible pte_t xen_make_pte(pteval_t pte)
{
	pte = pte_pfn_to_mfn(pte);

	return native_make_pte(pte);
}
PV_CALLEE_SAVE_REGS_THUNK(xen_make_pte);

__visible pgd_t xen_make_pgd(pgdval_t pgd)
{
	pgd = pte_pfn_to_mfn(pgd);
	return native_make_pgd(pgd);
}
PV_CALLEE_SAVE_REGS_THUNK(xen_make_pgd);

__visible pmdval_t xen_pmd_val(pmd_t pmd)
{
	return pte_mfn_to_pfn(pmd.pmd);
}
PV_CALLEE_SAVE_REGS_THUNK(xen_pmd_val);

static void xen_set_pud_hyper(pud_t *ptr, pud_t val)
{
	struct mmu_update u;

	preempt_disable();

	xen_mc_batch();

	/* ptr may be ioremapped for 64-bit pagetable setup */
	u.ptr = arbitrary_virt_to_machine(ptr).maddr;
	u.val = pud_val_ma(val);
	xen_extend_mmu_update(&u);

	xen_mc_issue(PARAVIRT_LAZY_MMU);

	preempt_enable();
}

static void xen_set_pud(pud_t *ptr, pud_t val)
{
	trace_xen_mmu_set_pud(ptr, val);

	/* If page is not pinned, we can just update the entry
	   directly */
	if (!xen_page_pinned(ptr)) {
		*ptr = val;
		return;
	}

	xen_set_pud_hyper(ptr, val);
}

#ifdef CONFIG_X86_PAE
static void xen_set_pte_atomic(pte_t *ptep, pte_t pte)
{
	trace_xen_mmu_set_pte_atomic(ptep, pte);
	__xen_set_pte(ptep, pte);
}

static void xen_pte_clear(struct mm_struct *mm, unsigned long addr, pte_t *ptep)
{
	trace_xen_mmu_pte_clear(mm, addr, ptep);
	__xen_set_pte(ptep, native_make_pte(0));
}

static void xen_pmd_clear(pmd_t *pmdp)
{
	trace_xen_mmu_pmd_clear(pmdp);
	set_pmd(pmdp, __pmd(0));
}
#endif	/* CONFIG_X86_PAE */

__visible pmd_t xen_make_pmd(pmdval_t pmd)
{
	pmd = pte_pfn_to_mfn(pmd);
	return native_make_pmd(pmd);
}
PV_CALLEE_SAVE_REGS_THUNK(xen_make_pmd);

#ifdef CONFIG_X86_64
__visible pudval_t xen_pud_val(pud_t pud)
{
	return pte_mfn_to_pfn(pud.pud);
}
PV_CALLEE_SAVE_REGS_THUNK(xen_pud_val);

__visible pud_t xen_make_pud(pudval_t pud)
{
	pud = pte_pfn_to_mfn(pud);

	return native_make_pud(pud);
}
PV_CALLEE_SAVE_REGS_THUNK(xen_make_pud);

static pgd_t *xen_get_user_pgd(pgd_t *pgd)
{
	pgd_t *pgd_page = (pgd_t *)(((unsigned long)pgd) & PAGE_MASK);
	unsigned offset = pgd - pgd_page;
	pgd_t *user_ptr = NULL;

	if (offset < pgd_index(USER_LIMIT)) {
		struct page *page = virt_to_page(pgd_page);
		user_ptr = (pgd_t *)page->private;
		if (user_ptr)
			user_ptr += offset;
	}

	return user_ptr;
}

static void __xen_set_p4d_hyper(p4d_t *ptr, p4d_t val)
{
	struct mmu_update u;

	u.ptr = virt_to_machine(ptr).maddr;
	u.val = p4d_val_ma(val);
	xen_extend_mmu_update(&u);
}

/*
 * Raw hypercall-based set_p4d, intended for in early boot before
 * there's a page structure.  This implies:
 *  1. The only existing pagetable is the kernel's
 *  2. It is always pinned
 *  3. It has no user pagetable attached to it
 */
static void __init xen_set_p4d_hyper(p4d_t *ptr, p4d_t val)
{
	preempt_disable();

	xen_mc_batch();

	__xen_set_p4d_hyper(ptr, val);

	xen_mc_issue(PARAVIRT_LAZY_MMU);

	preempt_enable();
}

static void xen_set_p4d(p4d_t *ptr, p4d_t val)
{
	pgd_t *user_ptr = xen_get_user_pgd((pgd_t *)ptr);
	pgd_t pgd_val;

	trace_xen_mmu_set_p4d(ptr, (p4d_t *)user_ptr, val);

	/* If page is not pinned, we can just update the entry
	   directly */
	if (!xen_page_pinned(ptr)) {
		*ptr = val;
		if (user_ptr) {
			WARN_ON(xen_page_pinned(user_ptr));
			pgd_val.pgd = p4d_val_ma(val);
			*user_ptr = pgd_val;
		}
		return;
	}

	/* If it's pinned, then we can at least batch the kernel and
	   user updates together. */
	xen_mc_batch();

	__xen_set_p4d_hyper(ptr, val);
	if (user_ptr)
		__xen_set_p4d_hyper((p4d_t *)user_ptr, val);

	xen_mc_issue(PARAVIRT_LAZY_MMU);
}
<<<<<<< HEAD
=======

#if CONFIG_PGTABLE_LEVELS >= 5
__visible p4dval_t xen_p4d_val(p4d_t p4d)
{
	return pte_mfn_to_pfn(p4d.p4d);
}
PV_CALLEE_SAVE_REGS_THUNK(xen_p4d_val);

__visible p4d_t xen_make_p4d(p4dval_t p4d)
{
	p4d = pte_pfn_to_mfn(p4d);

	return native_make_p4d(p4d);
}
PV_CALLEE_SAVE_REGS_THUNK(xen_make_p4d);
#endif  /* CONFIG_PGTABLE_LEVELS >= 5 */
>>>>>>> e021bb4f
#endif	/* CONFIG_X86_64 */

static int xen_pmd_walk(struct mm_struct *mm, pmd_t *pmd,
		int (*func)(struct mm_struct *mm, struct page *, enum pt_level),
		bool last, unsigned long limit)
{
	int i, nr, flush = 0;

	nr = last ? pmd_index(limit) + 1 : PTRS_PER_PMD;
	for (i = 0; i < nr; i++) {
		if (!pmd_none(pmd[i]))
			flush |= (*func)(mm, pmd_page(pmd[i]), PT_PTE);
	}
	return flush;
}

static int xen_pud_walk(struct mm_struct *mm, pud_t *pud,
		int (*func)(struct mm_struct *mm, struct page *, enum pt_level),
		bool last, unsigned long limit)
{
	int i, nr, flush = 0;

	nr = last ? pud_index(limit) + 1 : PTRS_PER_PUD;
	for (i = 0; i < nr; i++) {
		pmd_t *pmd;

		if (pud_none(pud[i]))
			continue;

		pmd = pmd_offset(&pud[i], 0);
		if (PTRS_PER_PMD > 1)
			flush |= (*func)(mm, virt_to_page(pmd), PT_PMD);
		flush |= xen_pmd_walk(mm, pmd, func,
				last && i == nr - 1, limit);
	}
	return flush;
}

static int xen_p4d_walk(struct mm_struct *mm, p4d_t *p4d,
		int (*func)(struct mm_struct *mm, struct page *, enum pt_level),
		bool last, unsigned long limit)
{
	int flush = 0;
	pud_t *pud;


	if (p4d_none(*p4d))
		return flush;

	pud = pud_offset(p4d, 0);
	if (PTRS_PER_PUD > 1)
		flush |= (*func)(mm, virt_to_page(pud), PT_PUD);
	flush |= xen_pud_walk(mm, pud, func, last, limit);
	return flush;
}

/*
 * (Yet another) pagetable walker.  This one is intended for pinning a
 * pagetable.  This means that it walks a pagetable and calls the
 * callback function on each page it finds making up the page table,
 * at every level.  It walks the entire pagetable, but it only bothers
 * pinning pte pages which are below limit.  In the normal case this
 * will be STACK_TOP_MAX, but at boot we need to pin up to
 * FIXADDR_TOP.
 *
 * For 32-bit the important bit is that we don't pin beyond there,
 * because then we start getting into Xen's ptes.
 *
 * For 64-bit, we must skip the Xen hole in the middle of the address
 * space, just after the big x86-64 virtual hole.
 */
static int __xen_pgd_walk(struct mm_struct *mm, pgd_t *pgd,
			  int (*func)(struct mm_struct *mm, struct page *,
				      enum pt_level),
			  unsigned long limit)
{
	int i, nr, flush = 0;
	unsigned hole_low = 0, hole_high = 0;

	/* The limit is the last byte to be touched */
	limit--;
	BUG_ON(limit >= FIXADDR_TOP);

#ifdef CONFIG_X86_64
	/*
	 * 64-bit has a great big hole in the middle of the address
	 * space, which contains the Xen mappings.
	 */
	hole_low = pgd_index(GUARD_HOLE_BASE_ADDR);
	hole_high = pgd_index(GUARD_HOLE_END_ADDR);
#endif

	nr = pgd_index(limit) + 1;
	for (i = 0; i < nr; i++) {
		p4d_t *p4d;

		if (i >= hole_low && i < hole_high)
			continue;

		if (pgd_none(pgd[i]))
			continue;

		p4d = p4d_offset(&pgd[i], 0);
		flush |= xen_p4d_walk(mm, p4d, func, i == nr - 1, limit);
	}

	/* Do the top level last, so that the callbacks can use it as
	   a cue to do final things like tlb flushes. */
	flush |= (*func)(mm, virt_to_page(pgd), PT_PGD);

	return flush;
}

static int xen_pgd_walk(struct mm_struct *mm,
			int (*func)(struct mm_struct *mm, struct page *,
				    enum pt_level),
			unsigned long limit)
{
	return __xen_pgd_walk(mm, mm->pgd, func, limit);
}

/* If we're using split pte locks, then take the page's lock and
   return a pointer to it.  Otherwise return NULL. */
static spinlock_t *xen_pte_lock(struct page *page, struct mm_struct *mm)
{
	spinlock_t *ptl = NULL;

#if USE_SPLIT_PTE_PTLOCKS
	ptl = ptlock_ptr(page);
	spin_lock_nest_lock(ptl, &mm->page_table_lock);
#endif

	return ptl;
}

static void xen_pte_unlock(void *v)
{
	spinlock_t *ptl = v;
	spin_unlock(ptl);
}

static void xen_do_pin(unsigned level, unsigned long pfn)
{
	struct mmuext_op op;

	op.cmd = level;
	op.arg1.mfn = pfn_to_mfn(pfn);

	xen_extend_mmuext_op(&op);
}

static int xen_pin_page(struct mm_struct *mm, struct page *page,
			enum pt_level level)
{
	unsigned pgfl = TestSetPagePinned(page);
	int flush;

	if (pgfl)
		flush = 0;		/* already pinned */
	else if (PageHighMem(page))
		/* kmaps need flushing if we found an unpinned
		   highpage */
		flush = 1;
	else {
		void *pt = lowmem_page_address(page);
		unsigned long pfn = page_to_pfn(page);
		struct multicall_space mcs = __xen_mc_entry(0);
		spinlock_t *ptl;

		flush = 0;

		/*
		 * We need to hold the pagetable lock between the time
		 * we make the pagetable RO and when we actually pin
		 * it.  If we don't, then other users may come in and
		 * attempt to update the pagetable by writing it,
		 * which will fail because the memory is RO but not
		 * pinned, so Xen won't do the trap'n'emulate.
		 *
		 * If we're using split pte locks, we can't hold the
		 * entire pagetable's worth of locks during the
		 * traverse, because we may wrap the preempt count (8
		 * bits).  The solution is to mark RO and pin each PTE
		 * page while holding the lock.  This means the number
		 * of locks we end up holding is never more than a
		 * batch size (~32 entries, at present).
		 *
		 * If we're not using split pte locks, we needn't pin
		 * the PTE pages independently, because we're
		 * protected by the overall pagetable lock.
		 */
		ptl = NULL;
		if (level == PT_PTE)
			ptl = xen_pte_lock(page, mm);

		MULTI_update_va_mapping(mcs.mc, (unsigned long)pt,
					pfn_pte(pfn, PAGE_KERNEL_RO),
					level == PT_PGD ? UVMF_TLB_FLUSH : 0);

		if (ptl) {
			xen_do_pin(MMUEXT_PIN_L1_TABLE, pfn);

			/* Queue a deferred unlock for when this batch
			   is completed. */
			xen_mc_callback(xen_pte_unlock, ptl);
		}
	}

	return flush;
}

/* This is called just after a mm has been created, but it has not
   been used yet.  We need to make sure that its pagetable is all
   read-only, and can be pinned. */
static void __xen_pgd_pin(struct mm_struct *mm, pgd_t *pgd)
{
	trace_xen_mmu_pgd_pin(mm, pgd);

	xen_mc_batch();

	if (__xen_pgd_walk(mm, pgd, xen_pin_page, USER_LIMIT)) {
		/* re-enable interrupts for flushing */
		xen_mc_issue(0);

		kmap_flush_unused();

		xen_mc_batch();
	}

#ifdef CONFIG_X86_64
	{
		pgd_t *user_pgd = xen_get_user_pgd(pgd);

		xen_do_pin(MMUEXT_PIN_L4_TABLE, PFN_DOWN(__pa(pgd)));

		if (user_pgd) {
			xen_pin_page(mm, virt_to_page(user_pgd), PT_PGD);
			xen_do_pin(MMUEXT_PIN_L4_TABLE,
				   PFN_DOWN(__pa(user_pgd)));
		}
	}
#else /* CONFIG_X86_32 */
#ifdef CONFIG_X86_PAE
	/* Need to make sure unshared kernel PMD is pinnable */
	xen_pin_page(mm, pgd_page(pgd[pgd_index(TASK_SIZE)]),
		     PT_PMD);
#endif
	xen_do_pin(MMUEXT_PIN_L3_TABLE, PFN_DOWN(__pa(pgd)));
#endif /* CONFIG_X86_64 */
	xen_mc_issue(0);
}

static void xen_pgd_pin(struct mm_struct *mm)
{
	__xen_pgd_pin(mm, mm->pgd);
}

/*
 * On save, we need to pin all pagetables to make sure they get their
 * mfns turned into pfns.  Search the list for any unpinned pgds and pin
 * them (unpinned pgds are not currently in use, probably because the
 * process is under construction or destruction).
 *
 * Expected to be called in stop_machine() ("equivalent to taking
 * every spinlock in the system"), so the locking doesn't really
 * matter all that much.
 */
void xen_mm_pin_all(void)
{
	struct page *page;

	spin_lock(&pgd_lock);

	list_for_each_entry(page, &pgd_list, lru) {
		if (!PagePinned(page)) {
			__xen_pgd_pin(&init_mm, (pgd_t *)page_address(page));
			SetPageSavePinned(page);
		}
	}

	spin_unlock(&pgd_lock);
}

static int __init xen_mark_pinned(struct mm_struct *mm, struct page *page,
				  enum pt_level level)
{
	SetPagePinned(page);
	return 0;
}

/*
 * The init_mm pagetable is really pinned as soon as its created, but
 * that's before we have page structures to store the bits.  So do all
 * the book-keeping now once struct pages for allocated pages are
 * initialized. This happens only after free_all_bootmem() is called.
 */
static void __init xen_after_bootmem(void)
{
	static_branch_enable(&xen_struct_pages_ready);
#ifdef CONFIG_X86_64
	SetPagePinned(virt_to_page(level3_user_vsyscall));
#endif
	xen_pgd_walk(&init_mm, xen_mark_pinned, FIXADDR_TOP);
}

static int xen_unpin_page(struct mm_struct *mm, struct page *page,
			  enum pt_level level)
{
	unsigned pgfl = TestClearPagePinned(page);

	if (pgfl && !PageHighMem(page)) {
		void *pt = lowmem_page_address(page);
		unsigned long pfn = page_to_pfn(page);
		spinlock_t *ptl = NULL;
		struct multicall_space mcs;

		/*
		 * Do the converse to pin_page.  If we're using split
		 * pte locks, we must be holding the lock for while
		 * the pte page is unpinned but still RO to prevent
		 * concurrent updates from seeing it in this
		 * partially-pinned state.
		 */
		if (level == PT_PTE) {
			ptl = xen_pte_lock(page, mm);

			if (ptl)
				xen_do_pin(MMUEXT_UNPIN_TABLE, pfn);
		}

		mcs = __xen_mc_entry(0);

		MULTI_update_va_mapping(mcs.mc, (unsigned long)pt,
					pfn_pte(pfn, PAGE_KERNEL),
					level == PT_PGD ? UVMF_TLB_FLUSH : 0);

		if (ptl) {
			/* unlock when batch completed */
			xen_mc_callback(xen_pte_unlock, ptl);
		}
	}

	return 0;		/* never need to flush on unpin */
}

/* Release a pagetables pages back as normal RW */
static void __xen_pgd_unpin(struct mm_struct *mm, pgd_t *pgd)
{
	trace_xen_mmu_pgd_unpin(mm, pgd);

	xen_mc_batch();

	xen_do_pin(MMUEXT_UNPIN_TABLE, PFN_DOWN(__pa(pgd)));

#ifdef CONFIG_X86_64
	{
		pgd_t *user_pgd = xen_get_user_pgd(pgd);

		if (user_pgd) {
			xen_do_pin(MMUEXT_UNPIN_TABLE,
				   PFN_DOWN(__pa(user_pgd)));
			xen_unpin_page(mm, virt_to_page(user_pgd), PT_PGD);
		}
	}
#endif

#ifdef CONFIG_X86_PAE
	/* Need to make sure unshared kernel PMD is unpinned */
	xen_unpin_page(mm, pgd_page(pgd[pgd_index(TASK_SIZE)]),
		       PT_PMD);
#endif

	__xen_pgd_walk(mm, pgd, xen_unpin_page, USER_LIMIT);

	xen_mc_issue(0);
}

static void xen_pgd_unpin(struct mm_struct *mm)
{
	__xen_pgd_unpin(mm, mm->pgd);
}

/*
 * On resume, undo any pinning done at save, so that the rest of the
 * kernel doesn't see any unexpected pinned pagetables.
 */
void xen_mm_unpin_all(void)
{
	struct page *page;

	spin_lock(&pgd_lock);

	list_for_each_entry(page, &pgd_list, lru) {
		if (PageSavePinned(page)) {
			BUG_ON(!PagePinned(page));
			__xen_pgd_unpin(&init_mm, (pgd_t *)page_address(page));
			ClearPageSavePinned(page);
		}
	}

	spin_unlock(&pgd_lock);
}

static void xen_activate_mm(struct mm_struct *prev, struct mm_struct *next)
{
	spin_lock(&next->page_table_lock);
	xen_pgd_pin(next);
	spin_unlock(&next->page_table_lock);
}

static void xen_dup_mmap(struct mm_struct *oldmm, struct mm_struct *mm)
{
	spin_lock(&mm->page_table_lock);
	xen_pgd_pin(mm);
	spin_unlock(&mm->page_table_lock);
}

static void drop_mm_ref_this_cpu(void *info)
{
	struct mm_struct *mm = info;

	if (this_cpu_read(cpu_tlbstate.loaded_mm) == mm)
		leave_mm(smp_processor_id());

	/*
	 * If this cpu still has a stale cr3 reference, then make sure
	 * it has been flushed.
	 */
	if (this_cpu_read(xen_current_cr3) == __pa(mm->pgd))
		xen_mc_flush();
}

#ifdef CONFIG_SMP
/*
 * Another cpu may still have their %cr3 pointing at the pagetable, so
 * we need to repoint it somewhere else before we can unpin it.
 */
static void xen_drop_mm_ref(struct mm_struct *mm)
{
	cpumask_var_t mask;
	unsigned cpu;

	drop_mm_ref_this_cpu(mm);

	/* Get the "official" set of cpus referring to our pagetable. */
	if (!alloc_cpumask_var(&mask, GFP_ATOMIC)) {
		for_each_online_cpu(cpu) {
			if (per_cpu(xen_current_cr3, cpu) != __pa(mm->pgd))
				continue;
			smp_call_function_single(cpu, drop_mm_ref_this_cpu, mm, 1);
		}
		return;
	}

	/*
	 * It's possible that a vcpu may have a stale reference to our
	 * cr3, because its in lazy mode, and it hasn't yet flushed
	 * its set of pending hypercalls yet.  In this case, we can
	 * look at its actual current cr3 value, and force it to flush
	 * if needed.
	 */
	cpumask_clear(mask);
	for_each_online_cpu(cpu) {
		if (per_cpu(xen_current_cr3, cpu) == __pa(mm->pgd))
			cpumask_set_cpu(cpu, mask);
	}

	smp_call_function_many(mask, drop_mm_ref_this_cpu, mm, 1);
	free_cpumask_var(mask);
}
#else
static void xen_drop_mm_ref(struct mm_struct *mm)
{
	drop_mm_ref_this_cpu(mm);
}
#endif

/*
 * While a process runs, Xen pins its pagetables, which means that the
 * hypervisor forces it to be read-only, and it controls all updates
 * to it.  This means that all pagetable updates have to go via the
 * hypervisor, which is moderately expensive.
 *
 * Since we're pulling the pagetable down, we switch to use init_mm,
 * unpin old process pagetable and mark it all read-write, which
 * allows further operations on it to be simple memory accesses.
 *
 * The only subtle point is that another CPU may be still using the
 * pagetable because of lazy tlb flushing.  This means we need need to
 * switch all CPUs off this pagetable before we can unpin it.
 */
static void xen_exit_mmap(struct mm_struct *mm)
{
	get_cpu();		/* make sure we don't move around */
	xen_drop_mm_ref(mm);
	put_cpu();

	spin_lock(&mm->page_table_lock);

	/* pgd may not be pinned in the error exit path of execve */
	if (xen_page_pinned(mm->pgd))
		xen_pgd_unpin(mm);

	spin_unlock(&mm->page_table_lock);
}

static void xen_post_allocator_init(void);

static void __init pin_pagetable_pfn(unsigned cmd, unsigned long pfn)
{
	struct mmuext_op op;

	op.cmd = cmd;
	op.arg1.mfn = pfn_to_mfn(pfn);
	if (HYPERVISOR_mmuext_op(&op, 1, NULL, DOMID_SELF))
		BUG();
}

#ifdef CONFIG_X86_64
static void __init xen_cleanhighmap(unsigned long vaddr,
				    unsigned long vaddr_end)
{
	unsigned long kernel_end = roundup((unsigned long)_brk_end, PMD_SIZE) - 1;
	pmd_t *pmd = level2_kernel_pgt + pmd_index(vaddr);

	/* NOTE: The loop is more greedy than the cleanup_highmap variant.
	 * We include the PMD passed in on _both_ boundaries. */
	for (; vaddr <= vaddr_end && (pmd < (level2_kernel_pgt + PTRS_PER_PMD));
			pmd++, vaddr += PMD_SIZE) {
		if (pmd_none(*pmd))
			continue;
		if (vaddr < (unsigned long) _text || vaddr > kernel_end)
			set_pmd(pmd, __pmd(0));
	}
	/* In case we did something silly, we should crash in this function
	 * instead of somewhere later and be confusing. */
	xen_mc_flush();
}

/*
 * Make a page range writeable and free it.
 */
static void __init xen_free_ro_pages(unsigned long paddr, unsigned long size)
{
	void *vaddr = __va(paddr);
	void *vaddr_end = vaddr + size;

	for (; vaddr < vaddr_end; vaddr += PAGE_SIZE)
		make_lowmem_page_readwrite(vaddr);

	memblock_free(paddr, size);
}

static void __init xen_cleanmfnmap_free_pgtbl(void *pgtbl, bool unpin)
{
	unsigned long pa = __pa(pgtbl) & PHYSICAL_PAGE_MASK;

	if (unpin)
		pin_pagetable_pfn(MMUEXT_UNPIN_TABLE, PFN_DOWN(pa));
	ClearPagePinned(virt_to_page(__va(pa)));
	xen_free_ro_pages(pa, PAGE_SIZE);
}

static void __init xen_cleanmfnmap_pmd(pmd_t *pmd, bool unpin)
{
	unsigned long pa;
	pte_t *pte_tbl;
	int i;

	if (pmd_large(*pmd)) {
		pa = pmd_val(*pmd) & PHYSICAL_PAGE_MASK;
		xen_free_ro_pages(pa, PMD_SIZE);
		return;
	}

	pte_tbl = pte_offset_kernel(pmd, 0);
	for (i = 0; i < PTRS_PER_PTE; i++) {
		if (pte_none(pte_tbl[i]))
			continue;
		pa = pte_pfn(pte_tbl[i]) << PAGE_SHIFT;
		xen_free_ro_pages(pa, PAGE_SIZE);
	}
	set_pmd(pmd, __pmd(0));
	xen_cleanmfnmap_free_pgtbl(pte_tbl, unpin);
}

static void __init xen_cleanmfnmap_pud(pud_t *pud, bool unpin)
{
	unsigned long pa;
	pmd_t *pmd_tbl;
	int i;

	if (pud_large(*pud)) {
		pa = pud_val(*pud) & PHYSICAL_PAGE_MASK;
		xen_free_ro_pages(pa, PUD_SIZE);
		return;
	}

	pmd_tbl = pmd_offset(pud, 0);
	for (i = 0; i < PTRS_PER_PMD; i++) {
		if (pmd_none(pmd_tbl[i]))
			continue;
		xen_cleanmfnmap_pmd(pmd_tbl + i, unpin);
	}
	set_pud(pud, __pud(0));
	xen_cleanmfnmap_free_pgtbl(pmd_tbl, unpin);
}

static void __init xen_cleanmfnmap_p4d(p4d_t *p4d, bool unpin)
{
	unsigned long pa;
	pud_t *pud_tbl;
	int i;

	if (p4d_large(*p4d)) {
		pa = p4d_val(*p4d) & PHYSICAL_PAGE_MASK;
		xen_free_ro_pages(pa, P4D_SIZE);
		return;
	}

	pud_tbl = pud_offset(p4d, 0);
	for (i = 0; i < PTRS_PER_PUD; i++) {
		if (pud_none(pud_tbl[i]))
			continue;
		xen_cleanmfnmap_pud(pud_tbl + i, unpin);
	}
	set_p4d(p4d, __p4d(0));
	xen_cleanmfnmap_free_pgtbl(pud_tbl, unpin);
}

/*
 * Since it is well isolated we can (and since it is perhaps large we should)
 * also free the page tables mapping the initial P->M table.
 */
static void __init xen_cleanmfnmap(unsigned long vaddr)
{
	pgd_t *pgd;
	p4d_t *p4d;
	bool unpin;

	unpin = (vaddr == 2 * PGDIR_SIZE);
	vaddr &= PMD_MASK;
	pgd = pgd_offset_k(vaddr);
	p4d = p4d_offset(pgd, 0);
	if (!p4d_none(*p4d))
		xen_cleanmfnmap_p4d(p4d, unpin);
}

static void __init xen_pagetable_p2m_free(void)
{
	unsigned long size;
	unsigned long addr;

	size = PAGE_ALIGN(xen_start_info->nr_pages * sizeof(unsigned long));

	/* No memory or already called. */
	if ((unsigned long)xen_p2m_addr == xen_start_info->mfn_list)
		return;

	/* using __ka address and sticking INVALID_P2M_ENTRY! */
	memset((void *)xen_start_info->mfn_list, 0xff, size);

	addr = xen_start_info->mfn_list;
	/*
	 * We could be in __ka space.
	 * We roundup to the PMD, which means that if anybody at this stage is
	 * using the __ka address of xen_start_info or
	 * xen_start_info->shared_info they are in going to crash. Fortunatly
	 * we have already revectored in xen_setup_kernel_pagetable.
	 */
	size = roundup(size, PMD_SIZE);

	if (addr >= __START_KERNEL_map) {
		xen_cleanhighmap(addr, addr + size);
		size = PAGE_ALIGN(xen_start_info->nr_pages *
				  sizeof(unsigned long));
		memblock_free(__pa(addr), size);
	} else {
		xen_cleanmfnmap(addr);
	}
}

static void __init xen_pagetable_cleanhighmap(void)
{
	unsigned long size;
	unsigned long addr;

	/* At this stage, cleanup_highmap has already cleaned __ka space
	 * from _brk_limit way up to the max_pfn_mapped (which is the end of
	 * the ramdisk). We continue on, erasing PMD entries that point to page
	 * tables - do note that they are accessible at this stage via __va.
	 * As Xen is aligning the memory end to a 4MB boundary, for good
	 * measure we also round up to PMD_SIZE * 2 - which means that if
	 * anybody is using __ka address to the initial boot-stack - and try
	 * to use it - they are going to crash. The xen_start_info has been
	 * taken care of already in xen_setup_kernel_pagetable. */
	addr = xen_start_info->pt_base;
	size = xen_start_info->nr_pt_frames * PAGE_SIZE;

	xen_cleanhighmap(addr, roundup(addr + size, PMD_SIZE * 2));
	xen_start_info->pt_base = (unsigned long)__va(__pa(xen_start_info->pt_base));
}
#endif

static void __init xen_pagetable_p2m_setup(void)
{
	xen_vmalloc_p2m_tree();

#ifdef CONFIG_X86_64
	xen_pagetable_p2m_free();

	xen_pagetable_cleanhighmap();
#endif
	/* And revector! Bye bye old array */
	xen_start_info->mfn_list = (unsigned long)xen_p2m_addr;
}

static void __init xen_pagetable_init(void)
{
	paging_init();
	xen_post_allocator_init();

	xen_pagetable_p2m_setup();

	/* Allocate and initialize top and mid mfn levels for p2m structure */
	xen_build_mfn_list_list();

	/* Remap memory freed due to conflicts with E820 map */
	xen_remap_memory();
	xen_setup_mfn_list_list();
}
static void xen_write_cr2(unsigned long cr2)
{
	this_cpu_read(xen_vcpu)->arch.cr2 = cr2;
}

static unsigned long xen_read_cr2(void)
{
	return this_cpu_read(xen_vcpu)->arch.cr2;
}

unsigned long xen_read_cr2_direct(void)
{
	return this_cpu_read(xen_vcpu_info.arch.cr2);
}

static noinline void xen_flush_tlb(void)
{
	struct mmuext_op *op;
	struct multicall_space mcs;

	preempt_disable();

	mcs = xen_mc_entry(sizeof(*op));

	op = mcs.args;
	op->cmd = MMUEXT_TLB_FLUSH_LOCAL;
	MULTI_mmuext_op(mcs.mc, op, 1, NULL, DOMID_SELF);

	xen_mc_issue(PARAVIRT_LAZY_MMU);

	preempt_enable();
}

static void xen_flush_tlb_one_user(unsigned long addr)
{
	struct mmuext_op *op;
	struct multicall_space mcs;

	trace_xen_mmu_flush_tlb_one_user(addr);

	preempt_disable();

	mcs = xen_mc_entry(sizeof(*op));
	op = mcs.args;
	op->cmd = MMUEXT_INVLPG_LOCAL;
	op->arg1.linear_addr = addr & PAGE_MASK;
	MULTI_mmuext_op(mcs.mc, op, 1, NULL, DOMID_SELF);

	xen_mc_issue(PARAVIRT_LAZY_MMU);

	preempt_enable();
}

static void xen_flush_tlb_others(const struct cpumask *cpus,
				 const struct flush_tlb_info *info)
{
	struct {
		struct mmuext_op op;
		DECLARE_BITMAP(mask, NR_CPUS);
	} *args;
	struct multicall_space mcs;
	const size_t mc_entry_size = sizeof(args->op) +
		sizeof(args->mask[0]) * BITS_TO_LONGS(num_possible_cpus());

	trace_xen_mmu_flush_tlb_others(cpus, info->mm, info->start, info->end);

	if (cpumask_empty(cpus))
		return;		/* nothing to do */

	mcs = xen_mc_entry(mc_entry_size);
	args = mcs.args;
	args->op.arg2.vcpumask = to_cpumask(args->mask);

	/* Remove us, and any offline CPUS. */
	cpumask_and(to_cpumask(args->mask), cpus, cpu_online_mask);
	cpumask_clear_cpu(smp_processor_id(), to_cpumask(args->mask));

	args->op.cmd = MMUEXT_TLB_FLUSH_MULTI;
	if (info->end != TLB_FLUSH_ALL &&
	    (info->end - info->start) <= PAGE_SIZE) {
		args->op.cmd = MMUEXT_INVLPG_MULTI;
		args->op.arg1.linear_addr = info->start;
	}

	MULTI_mmuext_op(mcs.mc, &args->op, 1, NULL, DOMID_SELF);

	xen_mc_issue(PARAVIRT_LAZY_MMU);
}

static unsigned long xen_read_cr3(void)
{
	return this_cpu_read(xen_cr3);
}

static void set_current_cr3(void *v)
{
	this_cpu_write(xen_current_cr3, (unsigned long)v);
}

static void __xen_write_cr3(bool kernel, unsigned long cr3)
{
	struct mmuext_op op;
	unsigned long mfn;

	trace_xen_mmu_write_cr3(kernel, cr3);

	if (cr3)
		mfn = pfn_to_mfn(PFN_DOWN(cr3));
	else
		mfn = 0;

	WARN_ON(mfn == 0 && kernel);

	op.cmd = kernel ? MMUEXT_NEW_BASEPTR : MMUEXT_NEW_USER_BASEPTR;
	op.arg1.mfn = mfn;

	xen_extend_mmuext_op(&op);

	if (kernel) {
		this_cpu_write(xen_cr3, cr3);

		/* Update xen_current_cr3 once the batch has actually
		   been submitted. */
		xen_mc_callback(set_current_cr3, (void *)cr3);
	}
}
static void xen_write_cr3(unsigned long cr3)
{
	BUG_ON(preemptible());

	xen_mc_batch();  /* disables interrupts */

	/* Update while interrupts are disabled, so its atomic with
	   respect to ipis */
	this_cpu_write(xen_cr3, cr3);

	__xen_write_cr3(true, cr3);

#ifdef CONFIG_X86_64
	{
		pgd_t *user_pgd = xen_get_user_pgd(__va(cr3));
		if (user_pgd)
			__xen_write_cr3(false, __pa(user_pgd));
		else
			__xen_write_cr3(false, 0);
	}
#endif

	xen_mc_issue(PARAVIRT_LAZY_CPU);  /* interrupts restored */
}

#ifdef CONFIG_X86_64
/*
 * At the start of the day - when Xen launches a guest, it has already
 * built pagetables for the guest. We diligently look over them
 * in xen_setup_kernel_pagetable and graft as appropriate them in the
 * init_top_pgt and its friends. Then when we are happy we load
 * the new init_top_pgt - and continue on.
 *
 * The generic code starts (start_kernel) and 'init_mem_mapping' sets
 * up the rest of the pagetables. When it has completed it loads the cr3.
 * N.B. that baremetal would start at 'start_kernel' (and the early
 * #PF handler would create bootstrap pagetables) - so we are running
 * with the same assumptions as what to do when write_cr3 is executed
 * at this point.
 *
 * Since there are no user-page tables at all, we have two variants
 * of xen_write_cr3 - the early bootup (this one), and the late one
 * (xen_write_cr3). The reason we have to do that is that in 64-bit
 * the Linux kernel and user-space are both in ring 3 while the
 * hypervisor is in ring 0.
 */
static void __init xen_write_cr3_init(unsigned long cr3)
{
	BUG_ON(preemptible());

	xen_mc_batch();  /* disables interrupts */

	/* Update while interrupts are disabled, so its atomic with
	   respect to ipis */
	this_cpu_write(xen_cr3, cr3);

	__xen_write_cr3(true, cr3);

	xen_mc_issue(PARAVIRT_LAZY_CPU);  /* interrupts restored */
}
#endif

static int xen_pgd_alloc(struct mm_struct *mm)
{
	pgd_t *pgd = mm->pgd;
	int ret = 0;

	BUG_ON(PagePinned(virt_to_page(pgd)));

#ifdef CONFIG_X86_64
	{
		struct page *page = virt_to_page(pgd);
		pgd_t *user_pgd;

		BUG_ON(page->private != 0);

		ret = -ENOMEM;

		user_pgd = (pgd_t *)__get_free_page(GFP_KERNEL | __GFP_ZERO);
		page->private = (unsigned long)user_pgd;

		if (user_pgd != NULL) {
#ifdef CONFIG_X86_VSYSCALL_EMULATION
			user_pgd[pgd_index(VSYSCALL_ADDR)] =
				__pgd(__pa(level3_user_vsyscall) | _PAGE_TABLE);
#endif
			ret = 0;
		}

		BUG_ON(PagePinned(virt_to_page(xen_get_user_pgd(pgd))));
	}
#endif
	return ret;
}

static void xen_pgd_free(struct mm_struct *mm, pgd_t *pgd)
{
#ifdef CONFIG_X86_64
	pgd_t *user_pgd = xen_get_user_pgd(pgd);

	if (user_pgd)
		free_page((unsigned long)user_pgd);
#endif
}

/*
 * Init-time set_pte while constructing initial pagetables, which
 * doesn't allow RO page table pages to be remapped RW.
 *
 * If there is no MFN for this PFN then this page is initially
 * ballooned out so clear the PTE (as in decrease_reservation() in
 * drivers/xen/balloon.c).
 *
 * Many of these PTE updates are done on unpinned and writable pages
 * and doing a hypercall for these is unnecessary and expensive.  At
 * this point it is not possible to tell if a page is pinned or not,
 * so always write the PTE directly and rely on Xen trapping and
 * emulating any updates as necessary.
 */
__visible pte_t xen_make_pte_init(pteval_t pte)
{
#ifdef CONFIG_X86_64
	unsigned long pfn;

	/*
	 * Pages belonging to the initial p2m list mapped outside the default
	 * address range must be mapped read-only. This region contains the
	 * page tables for mapping the p2m list, too, and page tables MUST be
	 * mapped read-only.
	 */
	pfn = (pte & PTE_PFN_MASK) >> PAGE_SHIFT;
	if (xen_start_info->mfn_list < __START_KERNEL_map &&
	    pfn >= xen_start_info->first_p2m_pfn &&
	    pfn < xen_start_info->first_p2m_pfn + xen_start_info->nr_p2m_frames)
		pte &= ~_PAGE_RW;
#endif
	pte = pte_pfn_to_mfn(pte);
	return native_make_pte(pte);
}
PV_CALLEE_SAVE_REGS_THUNK(xen_make_pte_init);

static void __init xen_set_pte_init(pte_t *ptep, pte_t pte)
{
#ifdef CONFIG_X86_32
	/* If there's an existing pte, then don't allow _PAGE_RW to be set */
	if (pte_mfn(pte) != INVALID_P2M_ENTRY
	    && pte_val_ma(*ptep) & _PAGE_PRESENT)
		pte = __pte_ma(((pte_val_ma(*ptep) & _PAGE_RW) | ~_PAGE_RW) &
			       pte_val_ma(pte));
#endif
	__xen_set_pte(ptep, pte);
}

/* Early in boot, while setting up the initial pagetable, assume
   everything is pinned. */
static void __init xen_alloc_pte_init(struct mm_struct *mm, unsigned long pfn)
{
#ifdef CONFIG_FLATMEM
	BUG_ON(mem_map);	/* should only be used early */
#endif
	make_lowmem_page_readonly(__va(PFN_PHYS(pfn)));
	pin_pagetable_pfn(MMUEXT_PIN_L1_TABLE, pfn);
}

/* Used for pmd and pud */
static void __init xen_alloc_pmd_init(struct mm_struct *mm, unsigned long pfn)
{
#ifdef CONFIG_FLATMEM
	BUG_ON(mem_map);	/* should only be used early */
#endif
	make_lowmem_page_readonly(__va(PFN_PHYS(pfn)));
}

/* Early release_pte assumes that all pts are pinned, since there's
   only init_mm and anything attached to that is pinned. */
static void __init xen_release_pte_init(unsigned long pfn)
{
	pin_pagetable_pfn(MMUEXT_UNPIN_TABLE, pfn);
	make_lowmem_page_readwrite(__va(PFN_PHYS(pfn)));
}

static void __init xen_release_pmd_init(unsigned long pfn)
{
	make_lowmem_page_readwrite(__va(PFN_PHYS(pfn)));
}

static inline void __pin_pagetable_pfn(unsigned cmd, unsigned long pfn)
{
	struct multicall_space mcs;
	struct mmuext_op *op;

	mcs = __xen_mc_entry(sizeof(*op));
	op = mcs.args;
	op->cmd = cmd;
	op->arg1.mfn = pfn_to_mfn(pfn);

	MULTI_mmuext_op(mcs.mc, mcs.args, 1, NULL, DOMID_SELF);
}

static inline void __set_pfn_prot(unsigned long pfn, pgprot_t prot)
{
	struct multicall_space mcs;
	unsigned long addr = (unsigned long)__va(pfn << PAGE_SHIFT);

	mcs = __xen_mc_entry(0);
	MULTI_update_va_mapping(mcs.mc, (unsigned long)addr,
				pfn_pte(pfn, prot), 0);
}

/* This needs to make sure the new pte page is pinned iff its being
   attached to a pinned pagetable. */
static inline void xen_alloc_ptpage(struct mm_struct *mm, unsigned long pfn,
				    unsigned level)
{
	bool pinned = xen_page_pinned(mm->pgd);

	trace_xen_mmu_alloc_ptpage(mm, pfn, level, pinned);

	if (pinned) {
		struct page *page = pfn_to_page(pfn);

		if (static_branch_likely(&xen_struct_pages_ready))
			SetPagePinned(page);

		if (!PageHighMem(page)) {
			xen_mc_batch();

			__set_pfn_prot(pfn, PAGE_KERNEL_RO);

			if (level == PT_PTE && USE_SPLIT_PTE_PTLOCKS)
				__pin_pagetable_pfn(MMUEXT_PIN_L1_TABLE, pfn);

			xen_mc_issue(PARAVIRT_LAZY_MMU);
		} else {
			/* make sure there are no stray mappings of
			   this page */
			kmap_flush_unused();
		}
	}
}

static void xen_alloc_pte(struct mm_struct *mm, unsigned long pfn)
{
	xen_alloc_ptpage(mm, pfn, PT_PTE);
}

static void xen_alloc_pmd(struct mm_struct *mm, unsigned long pfn)
{
	xen_alloc_ptpage(mm, pfn, PT_PMD);
}

/* This should never happen until we're OK to use struct page */
static inline void xen_release_ptpage(unsigned long pfn, unsigned level)
{
	struct page *page = pfn_to_page(pfn);
	bool pinned = PagePinned(page);

	trace_xen_mmu_release_ptpage(pfn, level, pinned);

	if (pinned) {
		if (!PageHighMem(page)) {
			xen_mc_batch();

			if (level == PT_PTE && USE_SPLIT_PTE_PTLOCKS)
				__pin_pagetable_pfn(MMUEXT_UNPIN_TABLE, pfn);

			__set_pfn_prot(pfn, PAGE_KERNEL);

			xen_mc_issue(PARAVIRT_LAZY_MMU);
		}
		ClearPagePinned(page);
	}
}

static void xen_release_pte(unsigned long pfn)
{
	xen_release_ptpage(pfn, PT_PTE);
}

static void xen_release_pmd(unsigned long pfn)
{
	xen_release_ptpage(pfn, PT_PMD);
}

#ifdef CONFIG_X86_64
static void xen_alloc_pud(struct mm_struct *mm, unsigned long pfn)
{
	xen_alloc_ptpage(mm, pfn, PT_PUD);
}

static void xen_release_pud(unsigned long pfn)
{
	xen_release_ptpage(pfn, PT_PUD);
}
#endif

void __init xen_reserve_top(void)
{
#ifdef CONFIG_X86_32
	unsigned long top = HYPERVISOR_VIRT_START;
	struct xen_platform_parameters pp;

	if (HYPERVISOR_xen_version(XENVER_platform_parameters, &pp) == 0)
		top = pp.virt_start;

	reserve_top_address(-top);
#endif	/* CONFIG_X86_32 */
}

/*
 * Like __va(), but returns address in the kernel mapping (which is
 * all we have until the physical memory mapping has been set up.
 */
static void * __init __ka(phys_addr_t paddr)
{
#ifdef CONFIG_X86_64
	return (void *)(paddr + __START_KERNEL_map);
#else
	return __va(paddr);
#endif
}

/* Convert a machine address to physical address */
static unsigned long __init m2p(phys_addr_t maddr)
{
	phys_addr_t paddr;

	maddr &= XEN_PTE_MFN_MASK;
	paddr = mfn_to_pfn(maddr >> PAGE_SHIFT) << PAGE_SHIFT;

	return paddr;
}

/* Convert a machine address to kernel virtual */
static void * __init m2v(phys_addr_t maddr)
{
	return __ka(m2p(maddr));
}

/* Set the page permissions on an identity-mapped pages */
static void __init set_page_prot_flags(void *addr, pgprot_t prot,
				       unsigned long flags)
{
	unsigned long pfn = __pa(addr) >> PAGE_SHIFT;
	pte_t pte = pfn_pte(pfn, prot);

	if (HYPERVISOR_update_va_mapping((unsigned long)addr, pte, flags))
		BUG();
}
static void __init set_page_prot(void *addr, pgprot_t prot)
{
	return set_page_prot_flags(addr, prot, UVMF_NONE);
}
#ifdef CONFIG_X86_32
static void __init xen_map_identity_early(pmd_t *pmd, unsigned long max_pfn)
{
	unsigned pmdidx, pteidx;
	unsigned ident_pte;
	unsigned long pfn;

	level1_ident_pgt = extend_brk(sizeof(pte_t) * LEVEL1_IDENT_ENTRIES,
				      PAGE_SIZE);

	ident_pte = 0;
	pfn = 0;
	for (pmdidx = 0; pmdidx < PTRS_PER_PMD && pfn < max_pfn; pmdidx++) {
		pte_t *pte_page;

		/* Reuse or allocate a page of ptes */
		if (pmd_present(pmd[pmdidx]))
			pte_page = m2v(pmd[pmdidx].pmd);
		else {
			/* Check for free pte pages */
			if (ident_pte == LEVEL1_IDENT_ENTRIES)
				break;

			pte_page = &level1_ident_pgt[ident_pte];
			ident_pte += PTRS_PER_PTE;

			pmd[pmdidx] = __pmd(__pa(pte_page) | _PAGE_TABLE);
		}

		/* Install mappings */
		for (pteidx = 0; pteidx < PTRS_PER_PTE; pteidx++, pfn++) {
			pte_t pte;

			if (pfn > max_pfn_mapped)
				max_pfn_mapped = pfn;

			if (!pte_none(pte_page[pteidx]))
				continue;

			pte = pfn_pte(pfn, PAGE_KERNEL_EXEC);
			pte_page[pteidx] = pte;
		}
	}

	for (pteidx = 0; pteidx < ident_pte; pteidx += PTRS_PER_PTE)
		set_page_prot(&level1_ident_pgt[pteidx], PAGE_KERNEL_RO);

	set_page_prot(pmd, PAGE_KERNEL_RO);
}
#endif
void __init xen_setup_machphys_mapping(void)
{
	struct xen_machphys_mapping mapping;

	if (HYPERVISOR_memory_op(XENMEM_machphys_mapping, &mapping) == 0) {
		machine_to_phys_mapping = (unsigned long *)mapping.v_start;
		machine_to_phys_nr = mapping.max_mfn + 1;
	} else {
		machine_to_phys_nr = MACH2PHYS_NR_ENTRIES;
	}
#ifdef CONFIG_X86_32
	WARN_ON((machine_to_phys_mapping + (machine_to_phys_nr - 1))
		< machine_to_phys_mapping);
#endif
}

#ifdef CONFIG_X86_64
static void __init convert_pfn_mfn(void *v)
{
	pte_t *pte = v;
	int i;

	/* All levels are converted the same way, so just treat them
	   as ptes. */
	for (i = 0; i < PTRS_PER_PTE; i++)
		pte[i] = xen_make_pte(pte[i].pte);
}
static void __init check_pt_base(unsigned long *pt_base, unsigned long *pt_end,
				 unsigned long addr)
{
	if (*pt_base == PFN_DOWN(__pa(addr))) {
		set_page_prot_flags((void *)addr, PAGE_KERNEL, UVMF_INVLPG);
		clear_page((void *)addr);
		(*pt_base)++;
	}
	if (*pt_end == PFN_DOWN(__pa(addr))) {
		set_page_prot_flags((void *)addr, PAGE_KERNEL, UVMF_INVLPG);
		clear_page((void *)addr);
		(*pt_end)--;
	}
}
/*
 * Set up the initial kernel pagetable.
 *
 * We can construct this by grafting the Xen provided pagetable into
 * head_64.S's preconstructed pagetables.  We copy the Xen L2's into
 * level2_ident_pgt, and level2_kernel_pgt.  This means that only the
 * kernel has a physical mapping to start with - but that's enough to
 * get __va working.  We need to fill in the rest of the physical
 * mapping once some sort of allocator has been set up.
 */
void __init xen_setup_kernel_pagetable(pgd_t *pgd, unsigned long max_pfn)
{
	pud_t *l3;
	pmd_t *l2;
	unsigned long addr[3];
	unsigned long pt_base, pt_end;
	unsigned i;

	/* max_pfn_mapped is the last pfn mapped in the initial memory
	 * mappings. Considering that on Xen after the kernel mappings we
	 * have the mappings of some pages that don't exist in pfn space, we
	 * set max_pfn_mapped to the last real pfn mapped. */
	if (xen_start_info->mfn_list < __START_KERNEL_map)
		max_pfn_mapped = xen_start_info->first_p2m_pfn;
	else
		max_pfn_mapped = PFN_DOWN(__pa(xen_start_info->mfn_list));

	pt_base = PFN_DOWN(__pa(xen_start_info->pt_base));
	pt_end = pt_base + xen_start_info->nr_pt_frames;

	/* Zap identity mapping */
	init_top_pgt[0] = __pgd(0);

	/* Pre-constructed entries are in pfn, so convert to mfn */
	/* L4[273] -> level3_ident_pgt  */
	/* L4[511] -> level3_kernel_pgt */
	convert_pfn_mfn(init_top_pgt);

	/* L3_i[0] -> level2_ident_pgt */
	convert_pfn_mfn(level3_ident_pgt);
	/* L3_k[510] -> level2_kernel_pgt */
	/* L3_k[511] -> level2_fixmap_pgt */
	convert_pfn_mfn(level3_kernel_pgt);

	/* L3_k[511][508-FIXMAP_PMD_NUM ... 507] -> level1_fixmap_pgt */
	convert_pfn_mfn(level2_fixmap_pgt);

	/* We get [511][511] and have Xen's version of level2_kernel_pgt */
	l3 = m2v(pgd[pgd_index(__START_KERNEL_map)].pgd);
	l2 = m2v(l3[pud_index(__START_KERNEL_map)].pud);

	addr[0] = (unsigned long)pgd;
	addr[1] = (unsigned long)l3;
	addr[2] = (unsigned long)l2;
	/* Graft it onto L4[273][0]. Note that we creating an aliasing problem:
	 * Both L4[273][0] and L4[511][510] have entries that point to the same
	 * L2 (PMD) tables. Meaning that if you modify it in __va space
	 * it will be also modified in the __ka space! (But if you just
	 * modify the PMD table to point to other PTE's or none, then you
	 * are OK - which is what cleanup_highmap does) */
	copy_page(level2_ident_pgt, l2);
	/* Graft it onto L4[511][510] */
	copy_page(level2_kernel_pgt, l2);

	/*
	 * Zap execute permission from the ident map. Due to the sharing of
	 * L1 entries we need to do this in the L2.
	 */
	if (__supported_pte_mask & _PAGE_NX) {
		for (i = 0; i < PTRS_PER_PMD; ++i) {
			if (pmd_none(level2_ident_pgt[i]))
				continue;
			level2_ident_pgt[i] = pmd_set_flags(level2_ident_pgt[i], _PAGE_NX);
		}
	}

	/* Copy the initial P->M table mappings if necessary. */
	i = pgd_index(xen_start_info->mfn_list);
	if (i && i < pgd_index(__START_KERNEL_map))
		init_top_pgt[i] = ((pgd_t *)xen_start_info->pt_base)[i];

	/* Make pagetable pieces RO */
	set_page_prot(init_top_pgt, PAGE_KERNEL_RO);
	set_page_prot(level3_ident_pgt, PAGE_KERNEL_RO);
	set_page_prot(level3_kernel_pgt, PAGE_KERNEL_RO);
	set_page_prot(level3_user_vsyscall, PAGE_KERNEL_RO);
	set_page_prot(level2_ident_pgt, PAGE_KERNEL_RO);
	set_page_prot(level2_kernel_pgt, PAGE_KERNEL_RO);
	set_page_prot(level2_fixmap_pgt, PAGE_KERNEL_RO);

	for (i = 0; i < FIXMAP_PMD_NUM; i++) {
		set_page_prot(level1_fixmap_pgt + i * PTRS_PER_PTE,
			      PAGE_KERNEL_RO);
	}

	/* Pin down new L4 */
	pin_pagetable_pfn(MMUEXT_PIN_L4_TABLE,
			  PFN_DOWN(__pa_symbol(init_top_pgt)));

	/* Unpin Xen-provided one */
	pin_pagetable_pfn(MMUEXT_UNPIN_TABLE, PFN_DOWN(__pa(pgd)));

	/*
	 * At this stage there can be no user pgd, and no page structure to
	 * attach it to, so make sure we just set kernel pgd.
	 */
	xen_mc_batch();
	__xen_write_cr3(true, __pa(init_top_pgt));
	xen_mc_issue(PARAVIRT_LAZY_CPU);

	/* We can't that easily rip out L3 and L2, as the Xen pagetables are
	 * set out this way: [L4], [L1], [L2], [L3], [L1], [L1] ...  for
	 * the initial domain. For guests using the toolstack, they are in:
	 * [L4], [L3], [L2], [L1], [L1], order .. So for dom0 we can only
	 * rip out the [L4] (pgd), but for guests we shave off three pages.
	 */
	for (i = 0; i < ARRAY_SIZE(addr); i++)
		check_pt_base(&pt_base, &pt_end, addr[i]);

	/* Our (by three pages) smaller Xen pagetable that we are using */
	xen_pt_base = PFN_PHYS(pt_base);
	xen_pt_size = (pt_end - pt_base) * PAGE_SIZE;
	memblock_reserve(xen_pt_base, xen_pt_size);

	/* Revector the xen_start_info */
	xen_start_info = (struct start_info *)__va(__pa(xen_start_info));
}

/*
 * Read a value from a physical address.
 */
static unsigned long __init xen_read_phys_ulong(phys_addr_t addr)
{
	unsigned long *vaddr;
	unsigned long val;

	vaddr = early_memremap_ro(addr, sizeof(val));
	val = *vaddr;
	early_memunmap(vaddr, sizeof(val));
	return val;
}

/*
 * Translate a virtual address to a physical one without relying on mapped
 * page tables. Don't rely on big pages being aligned in (guest) physical
 * space!
 */
static phys_addr_t __init xen_early_virt_to_phys(unsigned long vaddr)
{
	phys_addr_t pa;
	pgd_t pgd;
	pud_t pud;
	pmd_t pmd;
	pte_t pte;

	pa = read_cr3_pa();
	pgd = native_make_pgd(xen_read_phys_ulong(pa + pgd_index(vaddr) *
						       sizeof(pgd)));
	if (!pgd_present(pgd))
		return 0;

	pa = pgd_val(pgd) & PTE_PFN_MASK;
	pud = native_make_pud(xen_read_phys_ulong(pa + pud_index(vaddr) *
						       sizeof(pud)));
	if (!pud_present(pud))
		return 0;
	pa = pud_val(pud) & PTE_PFN_MASK;
	if (pud_large(pud))
		return pa + (vaddr & ~PUD_MASK);

	pmd = native_make_pmd(xen_read_phys_ulong(pa + pmd_index(vaddr) *
						       sizeof(pmd)));
	if (!pmd_present(pmd))
		return 0;
	pa = pmd_val(pmd) & PTE_PFN_MASK;
	if (pmd_large(pmd))
		return pa + (vaddr & ~PMD_MASK);

	pte = native_make_pte(xen_read_phys_ulong(pa + pte_index(vaddr) *
						       sizeof(pte)));
	if (!pte_present(pte))
		return 0;
	pa = pte_pfn(pte) << PAGE_SHIFT;

	return pa | (vaddr & ~PAGE_MASK);
}

/*
 * Find a new area for the hypervisor supplied p2m list and relocate the p2m to
 * this area.
 */
void __init xen_relocate_p2m(void)
{
	phys_addr_t size, new_area, pt_phys, pmd_phys, pud_phys;
	unsigned long p2m_pfn, p2m_pfn_end, n_frames, pfn, pfn_end;
	int n_pte, n_pt, n_pmd, n_pud, idx_pte, idx_pt, idx_pmd, idx_pud;
	pte_t *pt;
	pmd_t *pmd;
	pud_t *pud;
	pgd_t *pgd;
	unsigned long *new_p2m;

	size = PAGE_ALIGN(xen_start_info->nr_pages * sizeof(unsigned long));
	n_pte = roundup(size, PAGE_SIZE) >> PAGE_SHIFT;
	n_pt = roundup(size, PMD_SIZE) >> PMD_SHIFT;
	n_pmd = roundup(size, PUD_SIZE) >> PUD_SHIFT;
	n_pud = roundup(size, P4D_SIZE) >> P4D_SHIFT;
	n_frames = n_pte + n_pt + n_pmd + n_pud;

	new_area = xen_find_free_area(PFN_PHYS(n_frames));
	if (!new_area) {
		xen_raw_console_write("Can't find new memory area for p2m needed due to E820 map conflict\n");
		BUG();
	}

	/*
	 * Setup the page tables for addressing the new p2m list.
	 * We have asked the hypervisor to map the p2m list at the user address
	 * PUD_SIZE. It may have done so, or it may have used a kernel space
	 * address depending on the Xen version.
	 * To avoid any possible virtual address collision, just use
	 * 2 * PUD_SIZE for the new area.
	 */
	pud_phys = new_area;
	pmd_phys = pud_phys + PFN_PHYS(n_pud);
	pt_phys = pmd_phys + PFN_PHYS(n_pmd);
	p2m_pfn = PFN_DOWN(pt_phys) + n_pt;

	pgd = __va(read_cr3_pa());
	new_p2m = (unsigned long *)(2 * PGDIR_SIZE);
<<<<<<< HEAD
	save_pud = n_pud;
=======
>>>>>>> e021bb4f
	for (idx_pud = 0; idx_pud < n_pud; idx_pud++) {
		pud = early_memremap(pud_phys, PAGE_SIZE);
		clear_page(pud);
		for (idx_pmd = 0; idx_pmd < min(n_pmd, PTRS_PER_PUD);
				idx_pmd++) {
			pmd = early_memremap(pmd_phys, PAGE_SIZE);
			clear_page(pmd);
			for (idx_pt = 0; idx_pt < min(n_pt, PTRS_PER_PMD);
					idx_pt++) {
				pt = early_memremap(pt_phys, PAGE_SIZE);
				clear_page(pt);
				for (idx_pte = 0;
						idx_pte < min(n_pte, PTRS_PER_PTE);
						idx_pte++) {
					set_pte(pt + idx_pte,
							pfn_pte(p2m_pfn, PAGE_KERNEL));
					p2m_pfn++;
				}
				n_pte -= PTRS_PER_PTE;
				early_memunmap(pt, PAGE_SIZE);
				make_lowmem_page_readonly(__va(pt_phys));
				pin_pagetable_pfn(MMUEXT_PIN_L1_TABLE,
						PFN_DOWN(pt_phys));
				set_pmd(pmd + idx_pt,
						__pmd(_PAGE_TABLE | pt_phys));
				pt_phys += PAGE_SIZE;
			}
			n_pt -= PTRS_PER_PMD;
			early_memunmap(pmd, PAGE_SIZE);
			make_lowmem_page_readonly(__va(pmd_phys));
			pin_pagetable_pfn(MMUEXT_PIN_L2_TABLE,
					PFN_DOWN(pmd_phys));
			set_pud(pud + idx_pmd, __pud(_PAGE_TABLE | pmd_phys));
			pmd_phys += PAGE_SIZE;
		}
		n_pmd -= PTRS_PER_PUD;
		early_memunmap(pud, PAGE_SIZE);
		make_lowmem_page_readonly(__va(pud_phys));
		pin_pagetable_pfn(MMUEXT_PIN_L3_TABLE, PFN_DOWN(pud_phys));
		set_pgd(pgd + 2 + idx_pud, __pgd(_PAGE_TABLE | pud_phys));
		pud_phys += PAGE_SIZE;
	}

	/* Now copy the old p2m info to the new area. */
	memcpy(new_p2m, xen_p2m_addr, size);
	xen_p2m_addr = new_p2m;

	/* Release the old p2m list and set new list info. */
	p2m_pfn = PFN_DOWN(xen_early_virt_to_phys(xen_start_info->mfn_list));
	BUG_ON(!p2m_pfn);
	p2m_pfn_end = p2m_pfn + PFN_DOWN(size);

	if (xen_start_info->mfn_list < __START_KERNEL_map) {
		pfn = xen_start_info->first_p2m_pfn;
		pfn_end = xen_start_info->first_p2m_pfn +
			  xen_start_info->nr_p2m_frames;
		set_pgd(pgd + 1, __pgd(0));
	} else {
		pfn = p2m_pfn;
		pfn_end = p2m_pfn_end;
	}

	memblock_free(PFN_PHYS(pfn), PAGE_SIZE * (pfn_end - pfn));
	while (pfn < pfn_end) {
		if (pfn == p2m_pfn) {
			pfn = p2m_pfn_end;
			continue;
		}
		make_lowmem_page_readwrite(__va(PFN_PHYS(pfn)));
		pfn++;
	}

	xen_start_info->mfn_list = (unsigned long)xen_p2m_addr;
	xen_start_info->first_p2m_pfn =  PFN_DOWN(new_area);
	xen_start_info->nr_p2m_frames = n_frames;
}

#else	/* !CONFIG_X86_64 */
static RESERVE_BRK_ARRAY(pmd_t, initial_kernel_pmd, PTRS_PER_PMD);
static RESERVE_BRK_ARRAY(pmd_t, swapper_kernel_pmd, PTRS_PER_PMD);
RESERVE_BRK(fixup_kernel_pmd, PAGE_SIZE);
RESERVE_BRK(fixup_kernel_pte, PAGE_SIZE);

static void __init xen_write_cr3_init(unsigned long cr3)
{
	unsigned long pfn = PFN_DOWN(__pa(swapper_pg_dir));

	BUG_ON(read_cr3_pa() != __pa(initial_page_table));
	BUG_ON(cr3 != __pa(swapper_pg_dir));

	/*
	 * We are switching to swapper_pg_dir for the first time (from
	 * initial_page_table) and therefore need to mark that page
	 * read-only and then pin it.
	 *
	 * Xen disallows sharing of kernel PMDs for PAE
	 * guests. Therefore we must copy the kernel PMD from
	 * initial_page_table into a new kernel PMD to be used in
	 * swapper_pg_dir.
	 */
	swapper_kernel_pmd =
		extend_brk(sizeof(pmd_t) * PTRS_PER_PMD, PAGE_SIZE);
	copy_page(swapper_kernel_pmd, initial_kernel_pmd);
	swapper_pg_dir[KERNEL_PGD_BOUNDARY] =
		__pgd(__pa(swapper_kernel_pmd) | _PAGE_PRESENT);
	set_page_prot(swapper_kernel_pmd, PAGE_KERNEL_RO);

	set_page_prot(swapper_pg_dir, PAGE_KERNEL_RO);
	xen_write_cr3(cr3);
	pin_pagetable_pfn(MMUEXT_PIN_L3_TABLE, pfn);

	pin_pagetable_pfn(MMUEXT_UNPIN_TABLE,
			  PFN_DOWN(__pa(initial_page_table)));
	set_page_prot(initial_page_table, PAGE_KERNEL);
	set_page_prot(initial_kernel_pmd, PAGE_KERNEL);

	pv_mmu_ops.write_cr3 = &xen_write_cr3;
}

/*
 * For 32 bit domains xen_start_info->pt_base is the pgd address which might be
 * not the first page table in the page table pool.
 * Iterate through the initial page tables to find the real page table base.
 */
static phys_addr_t __init xen_find_pt_base(pmd_t *pmd)
{
	phys_addr_t pt_base, paddr;
	unsigned pmdidx;

	pt_base = min(__pa(xen_start_info->pt_base), __pa(pmd));

	for (pmdidx = 0; pmdidx < PTRS_PER_PMD; pmdidx++)
		if (pmd_present(pmd[pmdidx]) && !pmd_large(pmd[pmdidx])) {
			paddr = m2p(pmd[pmdidx].pmd);
			pt_base = min(pt_base, paddr);
		}

	return pt_base;
}

void __init xen_setup_kernel_pagetable(pgd_t *pgd, unsigned long max_pfn)
{
	pmd_t *kernel_pmd;

	kernel_pmd = m2v(pgd[KERNEL_PGD_BOUNDARY].pgd);

	xen_pt_base = xen_find_pt_base(kernel_pmd);
	xen_pt_size = xen_start_info->nr_pt_frames * PAGE_SIZE;

	initial_kernel_pmd =
		extend_brk(sizeof(pmd_t) * PTRS_PER_PMD, PAGE_SIZE);

	max_pfn_mapped = PFN_DOWN(xen_pt_base + xen_pt_size + 512 * 1024);

	copy_page(initial_kernel_pmd, kernel_pmd);

	xen_map_identity_early(initial_kernel_pmd, max_pfn);

	copy_page(initial_page_table, pgd);
	initial_page_table[KERNEL_PGD_BOUNDARY] =
		__pgd(__pa(initial_kernel_pmd) | _PAGE_PRESENT);

	set_page_prot(initial_kernel_pmd, PAGE_KERNEL_RO);
	set_page_prot(initial_page_table, PAGE_KERNEL_RO);
	set_page_prot(empty_zero_page, PAGE_KERNEL_RO);

	pin_pagetable_pfn(MMUEXT_UNPIN_TABLE, PFN_DOWN(__pa(pgd)));

	pin_pagetable_pfn(MMUEXT_PIN_L3_TABLE,
			  PFN_DOWN(__pa(initial_page_table)));
	xen_write_cr3(__pa(initial_page_table));

	memblock_reserve(xen_pt_base, xen_pt_size);
}
#endif	/* CONFIG_X86_64 */

void __init xen_reserve_special_pages(void)
{
	phys_addr_t paddr;

	memblock_reserve(__pa(xen_start_info), PAGE_SIZE);
	if (xen_start_info->store_mfn) {
		paddr = PFN_PHYS(mfn_to_pfn(xen_start_info->store_mfn));
		memblock_reserve(paddr, PAGE_SIZE);
	}
	if (!xen_initial_domain()) {
		paddr = PFN_PHYS(mfn_to_pfn(xen_start_info->console.domU.mfn));
		memblock_reserve(paddr, PAGE_SIZE);
	}
}

void __init xen_pt_check_e820(void)
{
	if (xen_is_e820_reserved(xen_pt_base, xen_pt_size)) {
		xen_raw_console_write("Xen hypervisor allocated page table memory conflicts with E820 map\n");
		BUG();
	}
}

static unsigned char dummy_mapping[PAGE_SIZE] __page_aligned_bss;

static void xen_set_fixmap(unsigned idx, phys_addr_t phys, pgprot_t prot)
{
	pte_t pte;

	phys >>= PAGE_SHIFT;

	switch (idx) {
	case FIX_BTMAP_END ... FIX_BTMAP_BEGIN:
#ifdef CONFIG_X86_32
	case FIX_WP_TEST:
# ifdef CONFIG_HIGHMEM
	case FIX_KMAP_BEGIN ... FIX_KMAP_END:
# endif
#elif defined(CONFIG_X86_VSYSCALL_EMULATION)
	case VSYSCALL_PAGE:
#endif
	case FIX_TEXT_POKE0:
	case FIX_TEXT_POKE1:
		/* All local page mappings */
		pte = pfn_pte(phys, prot);
		break;

#ifdef CONFIG_X86_LOCAL_APIC
	case FIX_APIC_BASE:	/* maps dummy local APIC */
		pte = pfn_pte(PFN_DOWN(__pa(dummy_mapping)), PAGE_KERNEL);
		break;
#endif

#ifdef CONFIG_X86_IO_APIC
	case FIX_IO_APIC_BASE_0 ... FIX_IO_APIC_BASE_END:
		/*
		 * We just don't map the IO APIC - all access is via
		 * hypercalls.  Keep the address in the pte for reference.
		 */
		pte = pfn_pte(PFN_DOWN(__pa(dummy_mapping)), PAGE_KERNEL);
		break;
#endif

	case FIX_PARAVIRT_BOOTMAP:
		/* This is an MFN, but it isn't an IO mapping from the
		   IO domain */
		pte = mfn_pte(phys, prot);
		break;

	default:
		/* By default, set_fixmap is used for hardware mappings */
		pte = mfn_pte(phys, prot);
		break;
	}

	__native_set_fixmap(idx, pte);

#ifdef CONFIG_X86_VSYSCALL_EMULATION
	/* Replicate changes to map the vsyscall page into the user
	   pagetable vsyscall mapping. */
	if (idx == VSYSCALL_PAGE) {
		unsigned long vaddr = __fix_to_virt(idx);
		set_pte_vaddr_pud(level3_user_vsyscall, vaddr, pte);
	}
#endif
}

static void __init xen_post_allocator_init(void)
{
	pv_mmu_ops.set_pte = xen_set_pte;
	pv_mmu_ops.set_pmd = xen_set_pmd;
	pv_mmu_ops.set_pud = xen_set_pud;
#ifdef CONFIG_X86_64
	pv_mmu_ops.set_p4d = xen_set_p4d;
#endif

	/* This will work as long as patching hasn't happened yet
	   (which it hasn't) */
	pv_mmu_ops.alloc_pte = xen_alloc_pte;
	pv_mmu_ops.alloc_pmd = xen_alloc_pmd;
	pv_mmu_ops.release_pte = xen_release_pte;
	pv_mmu_ops.release_pmd = xen_release_pmd;
#ifdef CONFIG_X86_64
	pv_mmu_ops.alloc_pud = xen_alloc_pud;
	pv_mmu_ops.release_pud = xen_release_pud;
#endif
	pv_mmu_ops.make_pte = PV_CALLEE_SAVE(xen_make_pte);

#ifdef CONFIG_X86_64
	pv_mmu_ops.write_cr3 = &xen_write_cr3;
#endif
}

static void xen_leave_lazy_mmu(void)
{
	preempt_disable();
	xen_mc_flush();
	paravirt_leave_lazy_mmu();
	preempt_enable();
}

static const struct pv_mmu_ops xen_mmu_ops __initconst = {
	.read_cr2 = xen_read_cr2,
	.write_cr2 = xen_write_cr2,

	.read_cr3 = xen_read_cr3,
	.write_cr3 = xen_write_cr3_init,

	.flush_tlb_user = xen_flush_tlb,
	.flush_tlb_kernel = xen_flush_tlb,
	.flush_tlb_one_user = xen_flush_tlb_one_user,
	.flush_tlb_others = xen_flush_tlb_others,
	.tlb_remove_table = tlb_remove_table,

	.pgd_alloc = xen_pgd_alloc,
	.pgd_free = xen_pgd_free,

	.alloc_pte = xen_alloc_pte_init,
	.release_pte = xen_release_pte_init,
	.alloc_pmd = xen_alloc_pmd_init,
	.release_pmd = xen_release_pmd_init,

	.set_pte = xen_set_pte_init,
	.set_pte_at = xen_set_pte_at,
	.set_pmd = xen_set_pmd_hyper,

	.ptep_modify_prot_start = __ptep_modify_prot_start,
	.ptep_modify_prot_commit = __ptep_modify_prot_commit,

	.pte_val = PV_CALLEE_SAVE(xen_pte_val),
	.pgd_val = PV_CALLEE_SAVE(xen_pgd_val),

	.make_pte = PV_CALLEE_SAVE(xen_make_pte_init),
	.make_pgd = PV_CALLEE_SAVE(xen_make_pgd),

#ifdef CONFIG_X86_PAE
	.set_pte_atomic = xen_set_pte_atomic,
	.pte_clear = xen_pte_clear,
	.pmd_clear = xen_pmd_clear,
#endif	/* CONFIG_X86_PAE */
	.set_pud = xen_set_pud_hyper,

	.make_pmd = PV_CALLEE_SAVE(xen_make_pmd),
	.pmd_val = PV_CALLEE_SAVE(xen_pmd_val),

#ifdef CONFIG_X86_64
	.pud_val = PV_CALLEE_SAVE(xen_pud_val),
	.make_pud = PV_CALLEE_SAVE(xen_make_pud),
	.set_p4d = xen_set_p4d_hyper,

	.alloc_pud = xen_alloc_pmd_init,
	.release_pud = xen_release_pmd_init,
<<<<<<< HEAD
=======

#if CONFIG_PGTABLE_LEVELS >= 5
	.p4d_val = PV_CALLEE_SAVE(xen_p4d_val),
	.make_p4d = PV_CALLEE_SAVE(xen_make_p4d),
#endif
>>>>>>> e021bb4f
#endif	/* CONFIG_X86_64 */

	.activate_mm = xen_activate_mm,
	.dup_mmap = xen_dup_mmap,
	.exit_mmap = xen_exit_mmap,

	.lazy_mode = {
		.enter = paravirt_enter_lazy_mmu,
		.leave = xen_leave_lazy_mmu,
		.flush = paravirt_flush_lazy_mmu,
	},

	.set_fixmap = xen_set_fixmap,
};

void __init xen_init_mmu_ops(void)
{
	x86_init.paging.pagetable_init = xen_pagetable_init;
	x86_init.hyper.init_after_bootmem = xen_after_bootmem;

	pv_mmu_ops = xen_mmu_ops;

	memset(dummy_mapping, 0xff, PAGE_SIZE);
}

/* Protected by xen_reservation_lock. */
#define MAX_CONTIG_ORDER 9 /* 2MB */
static unsigned long discontig_frames[1<<MAX_CONTIG_ORDER];

#define VOID_PTE (mfn_pte(0, __pgprot(0)))
static void xen_zap_pfn_range(unsigned long vaddr, unsigned int order,
				unsigned long *in_frames,
				unsigned long *out_frames)
{
	int i;
	struct multicall_space mcs;

	xen_mc_batch();
	for (i = 0; i < (1UL<<order); i++, vaddr += PAGE_SIZE) {
		mcs = __xen_mc_entry(0);

		if (in_frames)
			in_frames[i] = virt_to_mfn(vaddr);

		MULTI_update_va_mapping(mcs.mc, vaddr, VOID_PTE, 0);
		__set_phys_to_machine(virt_to_pfn(vaddr), INVALID_P2M_ENTRY);

		if (out_frames)
			out_frames[i] = virt_to_pfn(vaddr);
	}
	xen_mc_issue(0);
}

/*
 * Update the pfn-to-mfn mappings for a virtual address range, either to
 * point to an array of mfns, or contiguously from a single starting
 * mfn.
 */
static void xen_remap_exchanged_ptes(unsigned long vaddr, int order,
				     unsigned long *mfns,
				     unsigned long first_mfn)
{
	unsigned i, limit;
	unsigned long mfn;

	xen_mc_batch();

	limit = 1u << order;
	for (i = 0; i < limit; i++, vaddr += PAGE_SIZE) {
		struct multicall_space mcs;
		unsigned flags;

		mcs = __xen_mc_entry(0);
		if (mfns)
			mfn = mfns[i];
		else
			mfn = first_mfn + i;

		if (i < (limit - 1))
			flags = 0;
		else {
			if (order == 0)
				flags = UVMF_INVLPG | UVMF_ALL;
			else
				flags = UVMF_TLB_FLUSH | UVMF_ALL;
		}

		MULTI_update_va_mapping(mcs.mc, vaddr,
				mfn_pte(mfn, PAGE_KERNEL), flags);

		set_phys_to_machine(virt_to_pfn(vaddr), mfn);
	}

	xen_mc_issue(0);
}

/*
 * Perform the hypercall to exchange a region of our pfns to point to
 * memory with the required contiguous alignment.  Takes the pfns as
 * input, and populates mfns as output.
 *
 * Returns a success code indicating whether the hypervisor was able to
 * satisfy the request or not.
 */
static int xen_exchange_memory(unsigned long extents_in, unsigned int order_in,
			       unsigned long *pfns_in,
			       unsigned long extents_out,
			       unsigned int order_out,
			       unsigned long *mfns_out,
			       unsigned int address_bits)
{
	long rc;
	int success;

	struct xen_memory_exchange exchange = {
		.in = {
			.nr_extents   = extents_in,
			.extent_order = order_in,
			.extent_start = pfns_in,
			.domid        = DOMID_SELF
		},
		.out = {
			.nr_extents   = extents_out,
			.extent_order = order_out,
			.extent_start = mfns_out,
			.address_bits = address_bits,
			.domid        = DOMID_SELF
		}
	};

	BUG_ON(extents_in << order_in != extents_out << order_out);

	rc = HYPERVISOR_memory_op(XENMEM_exchange, &exchange);
	success = (exchange.nr_exchanged == extents_in);

	BUG_ON(!success && ((exchange.nr_exchanged != 0) || (rc == 0)));
	BUG_ON(success && (rc != 0));

	return success;
}

int xen_create_contiguous_region(phys_addr_t pstart, unsigned int order,
				 unsigned int address_bits,
				 dma_addr_t *dma_handle)
{
	unsigned long *in_frames = discontig_frames, out_frame;
	unsigned long  flags;
	int            success;
	unsigned long vstart = (unsigned long)phys_to_virt(pstart);

	/*
	 * Currently an auto-translated guest will not perform I/O, nor will
	 * it require PAE page directories below 4GB. Therefore any calls to
	 * this function are redundant and can be ignored.
	 */

	if (unlikely(order > MAX_CONTIG_ORDER))
		return -ENOMEM;

	memset((void *) vstart, 0, PAGE_SIZE << order);

	spin_lock_irqsave(&xen_reservation_lock, flags);

	/* 1. Zap current PTEs, remembering MFNs. */
	xen_zap_pfn_range(vstart, order, in_frames, NULL);

	/* 2. Get a new contiguous memory extent. */
	out_frame = virt_to_pfn(vstart);
	success = xen_exchange_memory(1UL << order, 0, in_frames,
				      1, order, &out_frame,
				      address_bits);

	/* 3. Map the new extent in place of old pages. */
	if (success)
		xen_remap_exchanged_ptes(vstart, order, NULL, out_frame);
	else
		xen_remap_exchanged_ptes(vstart, order, in_frames, 0);

	spin_unlock_irqrestore(&xen_reservation_lock, flags);

	*dma_handle = virt_to_machine(vstart).maddr;
	return success ? 0 : -ENOMEM;
}
EXPORT_SYMBOL_GPL(xen_create_contiguous_region);

void xen_destroy_contiguous_region(phys_addr_t pstart, unsigned int order)
{
	unsigned long *out_frames = discontig_frames, in_frame;
	unsigned long  flags;
	int success;
	unsigned long vstart;

	if (unlikely(order > MAX_CONTIG_ORDER))
		return;

	vstart = (unsigned long)phys_to_virt(pstart);
	memset((void *) vstart, 0, PAGE_SIZE << order);

	spin_lock_irqsave(&xen_reservation_lock, flags);

	/* 1. Find start MFN of contiguous extent. */
	in_frame = virt_to_mfn(vstart);

	/* 2. Zap current PTEs. */
	xen_zap_pfn_range(vstart, order, NULL, out_frames);

	/* 3. Do the exchange for non-contiguous MFNs. */
	success = xen_exchange_memory(1, order, &in_frame, 1UL << order,
					0, out_frames, 0);

	/* 4. Map new pages in place of old pages. */
	if (success)
		xen_remap_exchanged_ptes(vstart, order, out_frames, 0);
	else
		xen_remap_exchanged_ptes(vstart, order, NULL, in_frame);

	spin_unlock_irqrestore(&xen_reservation_lock, flags);
}
EXPORT_SYMBOL_GPL(xen_destroy_contiguous_region);

#ifdef CONFIG_KEXEC_CORE
phys_addr_t paddr_vmcoreinfo_note(void)
{
	if (xen_pv_domain())
		return virt_to_machine(vmcoreinfo_note).maddr;
	else
		return __pa(vmcoreinfo_note);
}
#endif /* CONFIG_KEXEC_CORE */<|MERGE_RESOLUTION|>--- conflicted
+++ resolved
@@ -547,8 +547,6 @@
 
 	xen_mc_issue(PARAVIRT_LAZY_MMU);
 }
-<<<<<<< HEAD
-=======
 
 #if CONFIG_PGTABLE_LEVELS >= 5
 __visible p4dval_t xen_p4d_val(p4d_t p4d)
@@ -565,7 +563,6 @@
 }
 PV_CALLEE_SAVE_REGS_THUNK(xen_make_p4d);
 #endif  /* CONFIG_PGTABLE_LEVELS >= 5 */
->>>>>>> e021bb4f
 #endif	/* CONFIG_X86_64 */
 
 static int xen_pmd_walk(struct mm_struct *mm, pmd_t *pmd,
@@ -2097,10 +2094,6 @@
 
 	pgd = __va(read_cr3_pa());
 	new_p2m = (unsigned long *)(2 * PGDIR_SIZE);
-<<<<<<< HEAD
-	save_pud = n_pud;
-=======
->>>>>>> e021bb4f
 	for (idx_pud = 0; idx_pud < n_pud; idx_pud++) {
 		pud = early_memremap(pud_phys, PAGE_SIZE);
 		clear_page(pud);
@@ -2449,14 +2442,11 @@
 
 	.alloc_pud = xen_alloc_pmd_init,
 	.release_pud = xen_release_pmd_init,
-<<<<<<< HEAD
-=======
 
 #if CONFIG_PGTABLE_LEVELS >= 5
 	.p4d_val = PV_CALLEE_SAVE(xen_p4d_val),
 	.make_p4d = PV_CALLEE_SAVE(xen_make_p4d),
 #endif
->>>>>>> e021bb4f
 #endif	/* CONFIG_X86_64 */
 
 	.activate_mm = xen_activate_mm,
