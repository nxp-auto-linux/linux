--- conflicted
+++ resolved
@@ -406,10 +406,4 @@
 
 config FRAME_POINTER
 	depends on !UNWINDER_ORC && !UNWINDER_GUESS
-<<<<<<< HEAD
-	bool
-
-endmenu
-=======
-	bool
->>>>>>> e021bb4f
+	bool