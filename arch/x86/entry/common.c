--- conflicted
+++ resolved
@@ -31,10 +31,7 @@
 #include <asm/traps.h>
 #include <asm/vdso.h>
 #include <asm/cpufeature.h>
-<<<<<<< HEAD
-=======
 #include <asm/fpu/api.h>
->>>>>>> fa578e9d
 #include <asm/nospec-branch.h>
 
 #define CREATE_TRACE_POINTS
@@ -154,11 +151,7 @@
 #ifdef ARCH_RT_DELAYS_SIGNAL_SEND
 		if (unlikely(current->forced_info.si_signo)) {
 			struct task_struct *t = current;
-<<<<<<< HEAD
-			force_sig_info(t->forced_info.si_signo, &t->forced_info, t);
-=======
 			force_sig_info(&t->forced_info);
->>>>>>> fa578e9d
 			t->forced_info.si_signo = 0;
 		}
 #endif
