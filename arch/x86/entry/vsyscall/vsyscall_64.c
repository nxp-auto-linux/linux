// SPDX-License-Identifier: GPL-2.0
/*
 * Copyright (c) 2012-2014 Andy Lutomirski <luto@amacapital.net>
 *
 * Based on the original implementation which is:
 *  Copyright (C) 2001 Andrea Arcangeli <andrea@suse.de> SuSE
 *  Copyright 2003 Andi Kleen, SuSE Labs.
 *
 *  Parts of the original code have been moved to arch/x86/vdso/vma.c
 *
 * This file implements vsyscall emulation.  vsyscalls are a legacy ABI:
 * Userspace can request certain kernel services by calling fixed
 * addresses.  This concept is problematic:
 *
 * - It interferes with ASLR.
 * - It's awkward to write code that lives in kernel addresses but is
 *   callable by userspace at fixed addresses.
 * - The whole concept is impossible for 32-bit compat userspace.
 * - UML cannot easily virtualize a vsyscall.
 *
 * As of mid-2014, I believe that there is no new userspace code that
 * will use a vsyscall if the vDSO is present.  I hope that there will
 * soon be no new userspace code that will ever use a vsyscall.
 *
 * The code in this file emulates vsyscalls when notified of a page
 * fault to a vsyscall address.
 */

#include <linux/kernel.h>
#include <linux/timer.h>
#include <linux/sched/signal.h>
#include <linux/mm_types.h>
#include <linux/syscalls.h>
#include <linux/ratelimit.h>

#include <asm/vsyscall.h>
#include <asm/unistd.h>
#include <asm/fixmap.h>
#include <asm/traps.h>
#include <asm/paravirt.h>

#define CREATE_TRACE_POINTS
#include "vsyscall_trace.h"

static enum { EMULATE, NONE } vsyscall_mode =
#ifdef CONFIG_LEGACY_VSYSCALL_NONE
	NONE;
#else
	EMULATE;
#endif

static int __init vsyscall_setup(char *str)
{
	if (str) {
		if (!strcmp("emulate", str))
			vsyscall_mode = EMULATE;
		else if (!strcmp("none", str))
			vsyscall_mode = NONE;
		else
			return -EINVAL;

		return 0;
	}

	return -EINVAL;
}
early_param("vsyscall", vsyscall_setup);

static void warn_bad_vsyscall(const char *level, struct pt_regs *regs,
			      const char *message)
{
	if (!show_unhandled_signals)
		return;

	printk_ratelimited("%s%s[%d] %s ip:%lx cs:%lx sp:%lx ax:%lx si:%lx di:%lx\n",
			   level, current->comm, task_pid_nr(current),
			   message, regs->ip, regs->cs,
			   regs->sp, regs->ax, regs->si, regs->di);
}

static int addr_to_vsyscall_nr(unsigned long addr)
{
	int nr;

	if ((addr & ~0xC00UL) != VSYSCALL_ADDR)
		return -EINVAL;

	nr = (addr & 0xC00UL) >> 10;
	if (nr >= 3)
		return -EINVAL;

	return nr;
}

static bool write_ok_or_segv(unsigned long ptr, size_t size)
{
	/*
	 * XXX: if access_ok, get_user, and put_user handled
	 * sig_on_uaccess_err, this could go away.
	 */

	if (!access_ok(VERIFY_WRITE, (void __user *)ptr, size)) {
		siginfo_t info;
		struct thread_struct *thread = &current->thread;

		thread->error_code	= 6;  /* user fault, no page, write */
		thread->cr2		= ptr;
		thread->trap_nr		= X86_TRAP_PF;

		clear_siginfo(&info);
		info.si_signo		= SIGSEGV;
		info.si_errno		= 0;
		info.si_code		= SEGV_MAPERR;
		info.si_addr		= (void __user *)ptr;

		force_sig_info(SIGSEGV, &info, current);
		return false;
	} else {
		return true;
	}
}

bool emulate_vsyscall(struct pt_regs *regs, unsigned long address)
{
	struct task_struct *tsk;
	unsigned long caller;
	int vsyscall_nr, syscall_nr, tmp;
	int prev_sig_on_uaccess_err;
	long ret;
	unsigned long orig_dx;

	/*
	 * No point in checking CS -- the only way to get here is a user mode
	 * trap to a high address, which means that we're in 64-bit user code.
	 */

	WARN_ON_ONCE(address != regs->ip);

	/* This should be unreachable in NATIVE mode. */
	if (WARN_ON(vsyscall_mode == NATIVE))
		return false;

	if (vsyscall_mode == NONE) {
		warn_bad_vsyscall(KERN_INFO, regs,
				  "vsyscall attempted with vsyscall=none");
		return false;
	}

	vsyscall_nr = addr_to_vsyscall_nr(address);

	trace_emulate_vsyscall(vsyscall_nr);

	if (vsyscall_nr < 0) {
		warn_bad_vsyscall(KERN_WARNING, regs,
				  "misaligned vsyscall (exploit attempt or buggy program) -- look up the vsyscall kernel parameter if you need a workaround");
		goto sigsegv;
	}

	if (get_user(caller, (unsigned long __user *)regs->sp) != 0) {
		warn_bad_vsyscall(KERN_WARNING, regs,
				  "vsyscall with bad stack (exploit attempt?)");
		goto sigsegv;
	}

	tsk = current;

	/*
	 * Check for access_ok violations and find the syscall nr.
	 *
	 * NULL is a valid user pointer (in the access_ok sense) on 32-bit and
	 * 64-bit, so we don't need to special-case it here.  For all the
	 * vsyscalls, NULL means "don't write anything" not "write it at
	 * address 0".
	 */
	switch (vsyscall_nr) {
	case 0:
		if (!write_ok_or_segv(regs->di, sizeof(struct timeval)) ||
		    !write_ok_or_segv(regs->si, sizeof(struct timezone))) {
			ret = -EFAULT;
			goto check_fault;
		}

		syscall_nr = __NR_gettimeofday;
		break;

	case 1:
		if (!write_ok_or_segv(regs->di, sizeof(time_t))) {
			ret = -EFAULT;
			goto check_fault;
		}

		syscall_nr = __NR_time;
		break;

	case 2:
		if (!write_ok_or_segv(regs->di, sizeof(unsigned)) ||
		    !write_ok_or_segv(regs->si, sizeof(unsigned))) {
			ret = -EFAULT;
			goto check_fault;
		}

		syscall_nr = __NR_getcpu;
		break;
	}

	/*
	 * Handle seccomp.  regs->ip must be the original value.
	 * See seccomp_send_sigsys and Documentation/userspace-api/seccomp_filter.rst.
	 *
	 * We could optimize the seccomp disabled case, but performance
	 * here doesn't matter.
	 */
	regs->orig_ax = syscall_nr;
	regs->ax = -ENOSYS;
	tmp = secure_computing(NULL);
	if ((!tmp && regs->orig_ax != syscall_nr) || regs->ip != address) {
		warn_bad_vsyscall(KERN_DEBUG, regs,
				  "seccomp tried to change syscall nr or ip");
		do_exit(SIGSYS);
	}
	regs->orig_ax = -1;
	if (tmp)
		goto do_ret;  /* skip requested */

	/*
	 * With a real vsyscall, page faults cause SIGSEGV.  We want to
	 * preserve that behavior to make writing exploits harder.
	 */
	prev_sig_on_uaccess_err = current->thread.sig_on_uaccess_err;
	current->thread.sig_on_uaccess_err = 1;

	ret = -EFAULT;
	switch (vsyscall_nr) {
	case 0:
		/* this decodes regs->di and regs->si on its own */
		ret = __x64_sys_gettimeofday(regs);
		break;

	case 1:
		/* this decodes regs->di on its own */
		ret = __x64_sys_time(regs);
		break;

	case 2:
		/* while we could clobber regs->dx, we didn't in the past... */
		orig_dx = regs->dx;
		regs->dx = 0;
		/* this decodes regs->di, regs->si and regs->dx on its own */
		ret = __x64_sys_getcpu(regs);
		regs->dx = orig_dx;
		break;
	}

	current->thread.sig_on_uaccess_err = prev_sig_on_uaccess_err;

check_fault:
	if (ret == -EFAULT) {
		/* Bad news -- userspace fed a bad pointer to a vsyscall. */
		warn_bad_vsyscall(KERN_INFO, regs,
				  "vsyscall fault (exploit attempt?)");

		/*
		 * If we failed to generate a signal for any reason,
		 * generate one here.  (This should be impossible.)
		 */
		if (WARN_ON_ONCE(!sigismember(&tsk->pending.signal, SIGBUS) &&
				 !sigismember(&tsk->pending.signal, SIGSEGV)))
			goto sigsegv;

		return true;  /* Don't emulate the ret. */
	}

	regs->ax = ret;

do_ret:
	/* Emulate a ret instruction. */
	regs->ip = caller;
	regs->sp += 8;
	return true;

sigsegv:
	force_sig(SIGSEGV, current);
	return true;
}

/*
 * A pseudo VMA to allow ptrace access for the vsyscall page.  This only
 * covers the 64bit vsyscall page now. 32bit has a real VMA now and does
 * not need special handling anymore:
 */
static const char *gate_vma_name(struct vm_area_struct *vma)
{
	return "[vsyscall]";
}
static const struct vm_operations_struct gate_vma_ops = {
	.name = gate_vma_name,
};
static struct vm_area_struct gate_vma = {
	.vm_start	= VSYSCALL_ADDR,
	.vm_end		= VSYSCALL_ADDR + PAGE_SIZE,
	.vm_page_prot	= PAGE_READONLY_EXEC,
	.vm_flags	= VM_READ | VM_EXEC,
	.vm_ops		= &gate_vma_ops,
};

struct vm_area_struct *get_gate_vma(struct mm_struct *mm)
{
#ifdef CONFIG_COMPAT
	if (!mm || mm->context.ia32_compat)
		return NULL;
#endif
	if (vsyscall_mode == NONE)
		return NULL;
	return &gate_vma;
}

int in_gate_area(struct mm_struct *mm, unsigned long addr)
{
	struct vm_area_struct *vma = get_gate_vma(mm);

	if (!vma)
		return 0;

	return (addr >= vma->vm_start) && (addr < vma->vm_end);
}

/*
 * Use this when you have no reliable mm, typically from interrupt
 * context. It is less reliable than using a task's mm and may give
 * false positives.
 */
int in_gate_area_no_mm(unsigned long addr)
{
	return vsyscall_mode != NONE && (addr & PAGE_MASK) == VSYSCALL_ADDR;
}

/*
 * The VSYSCALL page is the only user-accessible page in the kernel address
 * range.  Normally, the kernel page tables can have _PAGE_USER clear, but
 * the tables covering VSYSCALL_ADDR need _PAGE_USER set if vsyscalls
 * are enabled.
 *
 * Some day we may create a "minimal" vsyscall mode in which we emulate
 * vsyscalls but leave the page not present.  If so, we skip calling
 * this.
 */
void __init set_vsyscall_pgtable_user_bits(pgd_t *root)
{
	pgd_t *pgd;
	p4d_t *p4d;
	pud_t *pud;
	pmd_t *pmd;

	pgd = pgd_offset_pgd(root, VSYSCALL_ADDR);
	set_pgd(pgd, __pgd(pgd_val(*pgd) | _PAGE_USER));
	p4d = p4d_offset(pgd, VSYSCALL_ADDR);
#if CONFIG_PGTABLE_LEVELS >= 5
	set_p4d(p4d, __p4d(p4d_val(*p4d) | _PAGE_USER));
#endif
	pud = pud_offset(p4d, VSYSCALL_ADDR);
	set_pud(pud, __pud(pud_val(*pud) | _PAGE_USER));
	pmd = pmd_offset(pud, VSYSCALL_ADDR);
	set_pmd(pmd, __pmd(pmd_val(*pmd) | _PAGE_USER));
}

void __init map_vsyscall(void)
{
	extern char __vsyscall_page;
	unsigned long physaddr_vsyscall = __pa_symbol(&__vsyscall_page);

	if (vsyscall_mode != NONE) {
		__set_fixmap(VSYSCALL_PAGE, physaddr_vsyscall,
<<<<<<< HEAD
			     vsyscall_mode == NATIVE
			     ? PAGE_KERNEL_VSYSCALL
			     : PAGE_KERNEL_VVAR);
=======
			     PAGE_KERNEL_VVAR);
>>>>>>> e021bb4f
		set_vsyscall_pgtable_user_bits(swapper_pg_dir);
	}

	BUILD_BUG_ON((unsigned long)__fix_to_virt(VSYSCALL_PAGE) !=
		     (unsigned long)VSYSCALL_ADDR);
}<|MERGE_RESOLUTION|>--- conflicted
+++ resolved
@@ -135,10 +135,6 @@
 	 */
 
 	WARN_ON_ONCE(address != regs->ip);
-
-	/* This should be unreachable in NATIVE mode. */
-	if (WARN_ON(vsyscall_mode == NATIVE))
-		return false;
 
 	if (vsyscall_mode == NONE) {
 		warn_bad_vsyscall(KERN_INFO, regs,
@@ -370,13 +366,7 @@
 
 	if (vsyscall_mode != NONE) {
 		__set_fixmap(VSYSCALL_PAGE, physaddr_vsyscall,
-<<<<<<< HEAD
-			     vsyscall_mode == NATIVE
-			     ? PAGE_KERNEL_VSYSCALL
-			     : PAGE_KERNEL_VVAR);
-=======
 			     PAGE_KERNEL_VVAR);
->>>>>>> e021bb4f
 		set_vsyscall_pgtable_user_bits(swapper_pg_dir);
 	}
 
