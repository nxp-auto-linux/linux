--- conflicted
+++ resolved
@@ -114,13 +114,9 @@
 	pushq   %rsi		/* pt_regs->si */
 	.endif
 	pushq	\rdx		/* pt_regs->dx */
-<<<<<<< HEAD
-	pushq   %rcx		/* pt_regs->cx */
-=======
 	xorl	%edx, %edx	/* nospec   dx */
 	pushq   %rcx		/* pt_regs->cx */
 	xorl	%ecx, %ecx	/* nospec   cx */
->>>>>>> e021bb4f
 	pushq   \rax		/* pt_regs->ax */
 	pushq   %r8		/* pt_regs->r8 */
 	xorl	%r8d, %r8d	/* nospec   r8 */
