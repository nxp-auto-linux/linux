// SPDX-License-Identifier: GPL-2.0-only
/*
 * Kernel-based Virtual Machine driver for Linux
 *
 * AMD SVM support
 *
 * Copyright (C) 2006 Qumranet, Inc.
 * Copyright 2010 Red Hat, Inc. and/or its affiliates.
 *
 * Authors:
 *   Yaniv Kamay  <yaniv@qumranet.com>
 *   Avi Kivity   <avi@qumranet.com>
 */

#define pr_fmt(fmt) "SVM: " fmt

#include <linux/kvm_host.h>

#include "irq.h"
#include "mmu.h"
#include "kvm_cache_regs.h"
#include "x86.h"
#include "cpuid.h"
#include "pmu.h"

#include <linux/module.h>
#include <linux/mod_devicetable.h>
#include <linux/kernel.h>
#include <linux/vmalloc.h>
#include <linux/highmem.h>
#include <linux/sched.h>
#include <linux/trace_events.h>
#include <linux/slab.h>
#include <linux/amd-iommu.h>
#include <linux/hashtable.h>
#include <linux/frame.h>
#include <linux/psp-sev.h>
#include <linux/file.h>
#include <linux/pagemap.h>
#include <linux/swap.h>

#include <asm/apic.h>
#include <asm/perf_event.h>
#include <asm/tlbflush.h>
#include <asm/desc.h>
#include <asm/debugreg.h>
#include <asm/kvm_para.h>
#include <asm/irq_remapping.h>
#include <asm/spec-ctrl.h>

#include <asm/virtext.h>
#include "trace.h"

#define __ex(x) __kvm_handle_fault_on_reboot(x)

MODULE_AUTHOR("Qumranet");
MODULE_LICENSE("GPL");

static const struct x86_cpu_id svm_cpu_id[] = {
	X86_FEATURE_MATCH(X86_FEATURE_SVM),
	{}
};
MODULE_DEVICE_TABLE(x86cpu, svm_cpu_id);

#define IOPM_ALLOC_ORDER 2
#define MSRPM_ALLOC_ORDER 1

#define SEG_TYPE_LDT 2
#define SEG_TYPE_BUSY_TSS16 3

#define SVM_FEATURE_LBRV           (1 <<  1)
#define SVM_FEATURE_SVML           (1 <<  2)
#define SVM_FEATURE_TSC_RATE       (1 <<  4)
#define SVM_FEATURE_VMCB_CLEAN     (1 <<  5)
#define SVM_FEATURE_FLUSH_ASID     (1 <<  6)
#define SVM_FEATURE_DECODE_ASSIST  (1 <<  7)
#define SVM_FEATURE_PAUSE_FILTER   (1 << 10)

#define SVM_AVIC_DOORBELL	0xc001011b

#define NESTED_EXIT_HOST	0	/* Exit handled on host level */
#define NESTED_EXIT_DONE	1	/* Exit caused nested vmexit  */
#define NESTED_EXIT_CONTINUE	2	/* Further checks needed      */

#define DEBUGCTL_RESERVED_BITS (~(0x3fULL))

#define TSC_RATIO_RSVD          0xffffff0000000000ULL
#define TSC_RATIO_MIN		0x0000000000000001ULL
#define TSC_RATIO_MAX		0x000000ffffffffffULL

#define AVIC_HPA_MASK	~((0xFFFULL << 52) | 0xFFF)

/*
 * 0xff is broadcast, so the max index allowed for physical APIC ID
 * table is 0xfe.  APIC IDs above 0xff are reserved.
 */
#define AVIC_MAX_PHYSICAL_ID_COUNT	255

#define AVIC_UNACCEL_ACCESS_WRITE_MASK		1
#define AVIC_UNACCEL_ACCESS_OFFSET_MASK		0xFF0
#define AVIC_UNACCEL_ACCESS_VECTOR_MASK		0xFFFFFFFF

/* AVIC GATAG is encoded using VM and VCPU IDs */
#define AVIC_VCPU_ID_BITS		8
#define AVIC_VCPU_ID_MASK		((1 << AVIC_VCPU_ID_BITS) - 1)

#define AVIC_VM_ID_BITS			24
#define AVIC_VM_ID_NR			(1 << AVIC_VM_ID_BITS)
#define AVIC_VM_ID_MASK			((1 << AVIC_VM_ID_BITS) - 1)

#define AVIC_GATAG(x, y)		(((x & AVIC_VM_ID_MASK) << AVIC_VCPU_ID_BITS) | \
						(y & AVIC_VCPU_ID_MASK))
#define AVIC_GATAG_TO_VMID(x)		((x >> AVIC_VCPU_ID_BITS) & AVIC_VM_ID_MASK)
#define AVIC_GATAG_TO_VCPUID(x)		(x & AVIC_VCPU_ID_MASK)

static bool erratum_383_found __read_mostly;

static const u32 host_save_user_msrs[] = {
#ifdef CONFIG_X86_64
	MSR_STAR, MSR_LSTAR, MSR_CSTAR, MSR_SYSCALL_MASK, MSR_KERNEL_GS_BASE,
	MSR_FS_BASE,
#endif
	MSR_IA32_SYSENTER_CS, MSR_IA32_SYSENTER_ESP, MSR_IA32_SYSENTER_EIP,
	MSR_TSC_AUX,
};

#define NR_HOST_SAVE_USER_MSRS ARRAY_SIZE(host_save_user_msrs)

struct kvm_sev_info {
	bool active;		/* SEV enabled guest */
	unsigned int asid;	/* ASID used for this guest */
	unsigned int handle;	/* SEV firmware handle */
	int fd;			/* SEV device fd */
	unsigned long pages_locked; /* Number of pages locked */
	struct list_head regions_list;  /* List of registered regions */
};

struct kvm_svm {
	struct kvm kvm;

	/* Struct members for AVIC */
	u32 avic_vm_id;
	struct page *avic_logical_id_table_page;
	struct page *avic_physical_id_table_page;
	struct hlist_node hnode;

	struct kvm_sev_info sev_info;
};

struct kvm_vcpu;

struct nested_state {
	struct vmcb *hsave;
	u64 hsave_msr;
	u64 vm_cr_msr;
	u64 vmcb;

	/* These are the merged vectors */
	u32 *msrpm;

	/* gpa pointers to the real vectors */
	u64 vmcb_msrpm;
	u64 vmcb_iopm;

	/* A VMEXIT is required but not yet emulated */
	bool exit_required;

	/* cache for intercepts of the guest */
	u32 intercept_cr;
	u32 intercept_dr;
	u32 intercept_exceptions;
	u64 intercept;

	/* Nested Paging related state */
	u64 nested_cr3;
};

#define MSRPM_OFFSETS	16
static u32 msrpm_offsets[MSRPM_OFFSETS] __read_mostly;

/*
 * Set osvw_len to higher value when updated Revision Guides
 * are published and we know what the new status bits are
 */
static uint64_t osvw_len = 4, osvw_status;

struct vcpu_svm {
	struct kvm_vcpu vcpu;
	struct vmcb *vmcb;
	unsigned long vmcb_pa;
	struct svm_cpu_data *svm_data;
	uint64_t asid_generation;
	uint64_t sysenter_esp;
	uint64_t sysenter_eip;
	uint64_t tsc_aux;

	u64 msr_decfg;

	u64 next_rip;

	u64 host_user_msrs[NR_HOST_SAVE_USER_MSRS];
	struct {
		u16 fs;
		u16 gs;
		u16 ldt;
		u64 gs_base;
	} host;

	u64 spec_ctrl;
	/*
	 * Contains guest-controlled bits of VIRT_SPEC_CTRL, which will be
	 * translated into the appropriate L2_CFG bits on the host to
	 * perform speculative control.
	 */
	u64 virt_spec_ctrl;

	u32 *msrpm;

	ulong nmi_iret_rip;

	struct nested_state nested;

	bool nmi_singlestep;
	u64 nmi_singlestep_guest_rflags;

	unsigned int3_injected;
	unsigned long int3_rip;

	/* cached guest cpuid flags for faster access */
	bool nrips_enabled	: 1;

	u32 ldr_reg;
	u32 dfr_reg;
	struct page *avic_backing_page;
	u64 *avic_physical_id_cache;
	bool avic_is_running;

	/*
	 * Per-vcpu list of struct amd_svm_iommu_ir:
	 * This is used mainly to store interrupt remapping information used
	 * when update the vcpu affinity. This avoids the need to scan for
	 * IRTE and try to match ga_tag in the IOMMU driver.
	 */
	struct list_head ir_list;
	spinlock_t ir_list_lock;

	/* which host CPU was used for running this vcpu */
	unsigned int last_cpu;
};

/*
 * This is a wrapper of struct amd_iommu_ir_data.
 */
struct amd_svm_iommu_ir {
	struct list_head node;	/* Used by SVM for per-vcpu ir_list */
	void *data;		/* Storing pointer to struct amd_ir_data */
};

#define AVIC_LOGICAL_ID_ENTRY_GUEST_PHYSICAL_ID_MASK	(0xFF)
#define AVIC_LOGICAL_ID_ENTRY_VALID_BIT			31
#define AVIC_LOGICAL_ID_ENTRY_VALID_MASK		(1 << 31)

#define AVIC_PHYSICAL_ID_ENTRY_HOST_PHYSICAL_ID_MASK	(0xFFULL)
#define AVIC_PHYSICAL_ID_ENTRY_BACKING_PAGE_MASK	(0xFFFFFFFFFFULL << 12)
#define AVIC_PHYSICAL_ID_ENTRY_IS_RUNNING_MASK		(1ULL << 62)
#define AVIC_PHYSICAL_ID_ENTRY_VALID_MASK		(1ULL << 63)

static DEFINE_PER_CPU(u64, current_tsc_ratio);
#define TSC_RATIO_DEFAULT	0x0100000000ULL

#define MSR_INVALID			0xffffffffU

static const struct svm_direct_access_msrs {
	u32 index;   /* Index of the MSR */
	bool always; /* True if intercept is always on */
} direct_access_msrs[] = {
	{ .index = MSR_STAR,				.always = true  },
	{ .index = MSR_IA32_SYSENTER_CS,		.always = true  },
#ifdef CONFIG_X86_64
	{ .index = MSR_GS_BASE,				.always = true  },
	{ .index = MSR_FS_BASE,				.always = true  },
	{ .index = MSR_KERNEL_GS_BASE,			.always = true  },
	{ .index = MSR_LSTAR,				.always = true  },
	{ .index = MSR_CSTAR,				.always = true  },
	{ .index = MSR_SYSCALL_MASK,			.always = true  },
#endif
	{ .index = MSR_IA32_SPEC_CTRL,			.always = false },
	{ .index = MSR_IA32_PRED_CMD,			.always = false },
	{ .index = MSR_IA32_LASTBRANCHFROMIP,		.always = false },
	{ .index = MSR_IA32_LASTBRANCHTOIP,		.always = false },
	{ .index = MSR_IA32_LASTINTFROMIP,		.always = false },
	{ .index = MSR_IA32_LASTINTTOIP,		.always = false },
	{ .index = MSR_INVALID,				.always = false },
};

/* enable NPT for AMD64 and X86 with PAE */
#if defined(CONFIG_X86_64) || defined(CONFIG_X86_PAE)
static bool npt_enabled = true;
#else
static bool npt_enabled;
#endif

/*
 * These 2 parameters are used to config the controls for Pause-Loop Exiting:
 * pause_filter_count: On processors that support Pause filtering(indicated
 *	by CPUID Fn8000_000A_EDX), the VMCB provides a 16 bit pause filter
 *	count value. On VMRUN this value is loaded into an internal counter.
 *	Each time a pause instruction is executed, this counter is decremented
 *	until it reaches zero at which time a #VMEXIT is generated if pause
 *	intercept is enabled. Refer to  AMD APM Vol 2 Section 15.14.4 Pause
 *	Intercept Filtering for more details.
 *	This also indicate if ple logic enabled.
 *
 * pause_filter_thresh: In addition, some processor families support advanced
 *	pause filtering (indicated by CPUID Fn8000_000A_EDX) upper bound on
 *	the amount of time a guest is allowed to execute in a pause loop.
 *	In this mode, a 16-bit pause filter threshold field is added in the
 *	VMCB. The threshold value is a cycle count that is used to reset the
 *	pause counter. As with simple pause filtering, VMRUN loads the pause
 *	count value from VMCB into an internal counter. Then, on each pause
 *	instruction the hardware checks the elapsed number of cycles since
 *	the most recent pause instruction against the pause filter threshold.
 *	If the elapsed cycle count is greater than the pause filter threshold,
 *	then the internal pause count is reloaded from the VMCB and execution
 *	continues. If the elapsed cycle count is less than the pause filter
 *	threshold, then the internal pause count is decremented. If the count
 *	value is less than zero and PAUSE intercept is enabled, a #VMEXIT is
 *	triggered. If advanced pause filtering is supported and pause filter
 *	threshold field is set to zero, the filter will operate in the simpler,
 *	count only mode.
 */

static unsigned short pause_filter_thresh = KVM_DEFAULT_PLE_GAP;
module_param(pause_filter_thresh, ushort, 0444);

static unsigned short pause_filter_count = KVM_SVM_DEFAULT_PLE_WINDOW;
module_param(pause_filter_count, ushort, 0444);

/* Default doubles per-vcpu window every exit. */
static unsigned short pause_filter_count_grow = KVM_DEFAULT_PLE_WINDOW_GROW;
module_param(pause_filter_count_grow, ushort, 0444);

/* Default resets per-vcpu window every exit to pause_filter_count. */
static unsigned short pause_filter_count_shrink = KVM_DEFAULT_PLE_WINDOW_SHRINK;
module_param(pause_filter_count_shrink, ushort, 0444);

/* Default is to compute the maximum so we can never overflow. */
static unsigned short pause_filter_count_max = KVM_SVM_DEFAULT_PLE_WINDOW_MAX;
module_param(pause_filter_count_max, ushort, 0444);

/* allow nested paging (virtualized MMU) for all guests */
static int npt = true;
module_param(npt, int, S_IRUGO);

/* allow nested virtualization in KVM/SVM */
static int nested = true;
module_param(nested, int, S_IRUGO);

/* enable / disable AVIC */
static int avic;
#ifdef CONFIG_X86_LOCAL_APIC
module_param(avic, int, S_IRUGO);
#endif

/* enable/disable Next RIP Save */
static int nrips = true;
module_param(nrips, int, 0444);

/* enable/disable Virtual VMLOAD VMSAVE */
static int vls = true;
module_param(vls, int, 0444);

/* enable/disable Virtual GIF */
static int vgif = true;
module_param(vgif, int, 0444);

/* enable/disable SEV support */
static int sev = IS_ENABLED(CONFIG_AMD_MEM_ENCRYPT_ACTIVE_BY_DEFAULT);
module_param(sev, int, 0444);

static bool __read_mostly dump_invalid_vmcb = 0;
module_param(dump_invalid_vmcb, bool, 0644);

static u8 rsm_ins_bytes[] = "\x0f\xaa";

static void svm_set_cr0(struct kvm_vcpu *vcpu, unsigned long cr0);
static void svm_flush_tlb(struct kvm_vcpu *vcpu, bool invalidate_gpa);
static void svm_complete_interrupts(struct vcpu_svm *svm);

static int nested_svm_exit_handled(struct vcpu_svm *svm);
static int nested_svm_intercept(struct vcpu_svm *svm);
static int nested_svm_vmexit(struct vcpu_svm *svm);
static int nested_svm_check_exception(struct vcpu_svm *svm, unsigned nr,
				      bool has_error_code, u32 error_code);

enum {
	VMCB_INTERCEPTS, /* Intercept vectors, TSC offset,
			    pause filter count */
	VMCB_PERM_MAP,   /* IOPM Base and MSRPM Base */
	VMCB_ASID,	 /* ASID */
	VMCB_INTR,	 /* int_ctl, int_vector */
	VMCB_NPT,        /* npt_en, nCR3, gPAT */
	VMCB_CR,	 /* CR0, CR3, CR4, EFER */
	VMCB_DR,         /* DR6, DR7 */
	VMCB_DT,         /* GDT, IDT */
	VMCB_SEG,        /* CS, DS, SS, ES, CPL */
	VMCB_CR2,        /* CR2 only */
	VMCB_LBR,        /* DBGCTL, BR_FROM, BR_TO, LAST_EX_FROM, LAST_EX_TO */
	VMCB_AVIC,       /* AVIC APIC_BAR, AVIC APIC_BACKING_PAGE,
			  * AVIC PHYSICAL_TABLE pointer,
			  * AVIC LOGICAL_TABLE pointer
			  */
	VMCB_DIRTY_MAX,
};

/* TPR and CR2 are always written before VMRUN */
#define VMCB_ALWAYS_DIRTY_MASK	((1U << VMCB_INTR) | (1U << VMCB_CR2))

#define VMCB_AVIC_APIC_BAR_MASK		0xFFFFFFFFFF000ULL

static unsigned int max_sev_asid;
static unsigned int min_sev_asid;
static unsigned long *sev_asid_bitmap;
#define __sme_page_pa(x) __sme_set(page_to_pfn(x) << PAGE_SHIFT)

struct enc_region {
	struct list_head list;
	unsigned long npages;
	struct page **pages;
	unsigned long uaddr;
	unsigned long size;
};


static inline struct kvm_svm *to_kvm_svm(struct kvm *kvm)
{
	return container_of(kvm, struct kvm_svm, kvm);
}

static inline bool svm_sev_enabled(void)
{
	return IS_ENABLED(CONFIG_KVM_AMD_SEV) ? max_sev_asid : 0;
}

static inline bool sev_guest(struct kvm *kvm)
{
#ifdef CONFIG_KVM_AMD_SEV
	struct kvm_sev_info *sev = &to_kvm_svm(kvm)->sev_info;

	return sev->active;
#else
	return false;
#endif
}

static inline int sev_get_asid(struct kvm *kvm)
{
	struct kvm_sev_info *sev = &to_kvm_svm(kvm)->sev_info;

	return sev->asid;
}

static inline void mark_all_dirty(struct vmcb *vmcb)
{
	vmcb->control.clean = 0;
}

static inline void mark_all_clean(struct vmcb *vmcb)
{
	vmcb->control.clean = ((1 << VMCB_DIRTY_MAX) - 1)
			       & ~VMCB_ALWAYS_DIRTY_MASK;
}

static inline void mark_dirty(struct vmcb *vmcb, int bit)
{
	vmcb->control.clean &= ~(1 << bit);
}

static inline struct vcpu_svm *to_svm(struct kvm_vcpu *vcpu)
{
	return container_of(vcpu, struct vcpu_svm, vcpu);
}

static inline void avic_update_vapic_bar(struct vcpu_svm *svm, u64 data)
{
	svm->vmcb->control.avic_vapic_bar = data & VMCB_AVIC_APIC_BAR_MASK;
	mark_dirty(svm->vmcb, VMCB_AVIC);
}

static inline bool avic_vcpu_is_running(struct kvm_vcpu *vcpu)
{
	struct vcpu_svm *svm = to_svm(vcpu);
	u64 *entry = svm->avic_physical_id_cache;

	if (!entry)
		return false;

	return (READ_ONCE(*entry) & AVIC_PHYSICAL_ID_ENTRY_IS_RUNNING_MASK);
}

static void recalc_intercepts(struct vcpu_svm *svm)
{
	struct vmcb_control_area *c, *h;
	struct nested_state *g;

	mark_dirty(svm->vmcb, VMCB_INTERCEPTS);

	if (!is_guest_mode(&svm->vcpu))
		return;

	c = &svm->vmcb->control;
	h = &svm->nested.hsave->control;
	g = &svm->nested;

	c->intercept_cr = h->intercept_cr | g->intercept_cr;
	c->intercept_dr = h->intercept_dr | g->intercept_dr;
	c->intercept_exceptions = h->intercept_exceptions | g->intercept_exceptions;
	c->intercept = h->intercept | g->intercept;
}

static inline struct vmcb *get_host_vmcb(struct vcpu_svm *svm)
{
	if (is_guest_mode(&svm->vcpu))
		return svm->nested.hsave;
	else
		return svm->vmcb;
}

static inline void set_cr_intercept(struct vcpu_svm *svm, int bit)
{
	struct vmcb *vmcb = get_host_vmcb(svm);

	vmcb->control.intercept_cr |= (1U << bit);

	recalc_intercepts(svm);
}

static inline void clr_cr_intercept(struct vcpu_svm *svm, int bit)
{
	struct vmcb *vmcb = get_host_vmcb(svm);

	vmcb->control.intercept_cr &= ~(1U << bit);

	recalc_intercepts(svm);
}

static inline bool is_cr_intercept(struct vcpu_svm *svm, int bit)
{
	struct vmcb *vmcb = get_host_vmcb(svm);

	return vmcb->control.intercept_cr & (1U << bit);
}

static inline void set_dr_intercepts(struct vcpu_svm *svm)
{
	struct vmcb *vmcb = get_host_vmcb(svm);

	vmcb->control.intercept_dr = (1 << INTERCEPT_DR0_READ)
		| (1 << INTERCEPT_DR1_READ)
		| (1 << INTERCEPT_DR2_READ)
		| (1 << INTERCEPT_DR3_READ)
		| (1 << INTERCEPT_DR4_READ)
		| (1 << INTERCEPT_DR5_READ)
		| (1 << INTERCEPT_DR6_READ)
		| (1 << INTERCEPT_DR7_READ)
		| (1 << INTERCEPT_DR0_WRITE)
		| (1 << INTERCEPT_DR1_WRITE)
		| (1 << INTERCEPT_DR2_WRITE)
		| (1 << INTERCEPT_DR3_WRITE)
		| (1 << INTERCEPT_DR4_WRITE)
		| (1 << INTERCEPT_DR5_WRITE)
		| (1 << INTERCEPT_DR6_WRITE)
		| (1 << INTERCEPT_DR7_WRITE);

	recalc_intercepts(svm);
}

static inline void clr_dr_intercepts(struct vcpu_svm *svm)
{
	struct vmcb *vmcb = get_host_vmcb(svm);

	vmcb->control.intercept_dr = 0;

	recalc_intercepts(svm);
}

static inline void set_exception_intercept(struct vcpu_svm *svm, int bit)
{
	struct vmcb *vmcb = get_host_vmcb(svm);

	vmcb->control.intercept_exceptions |= (1U << bit);

	recalc_intercepts(svm);
}

static inline void clr_exception_intercept(struct vcpu_svm *svm, int bit)
{
	struct vmcb *vmcb = get_host_vmcb(svm);

	vmcb->control.intercept_exceptions &= ~(1U << bit);

	recalc_intercepts(svm);
}

static inline void set_intercept(struct vcpu_svm *svm, int bit)
{
	struct vmcb *vmcb = get_host_vmcb(svm);

	vmcb->control.intercept |= (1ULL << bit);

	recalc_intercepts(svm);
}

static inline void clr_intercept(struct vcpu_svm *svm, int bit)
{
	struct vmcb *vmcb = get_host_vmcb(svm);

	vmcb->control.intercept &= ~(1ULL << bit);

	recalc_intercepts(svm);
}

static inline bool vgif_enabled(struct vcpu_svm *svm)
{
	return !!(svm->vmcb->control.int_ctl & V_GIF_ENABLE_MASK);
}

static inline void enable_gif(struct vcpu_svm *svm)
{
	if (vgif_enabled(svm))
		svm->vmcb->control.int_ctl |= V_GIF_MASK;
	else
		svm->vcpu.arch.hflags |= HF_GIF_MASK;
}

static inline void disable_gif(struct vcpu_svm *svm)
{
	if (vgif_enabled(svm))
		svm->vmcb->control.int_ctl &= ~V_GIF_MASK;
	else
		svm->vcpu.arch.hflags &= ~HF_GIF_MASK;
}

static inline bool gif_set(struct vcpu_svm *svm)
{
	if (vgif_enabled(svm))
		return !!(svm->vmcb->control.int_ctl & V_GIF_MASK);
	else
		return !!(svm->vcpu.arch.hflags & HF_GIF_MASK);
}

static unsigned long iopm_base;

struct kvm_ldttss_desc {
	u16 limit0;
	u16 base0;
	unsigned base1:8, type:5, dpl:2, p:1;
	unsigned limit1:4, zero0:3, g:1, base2:8;
	u32 base3;
	u32 zero1;
} __attribute__((packed));

struct svm_cpu_data {
	int cpu;

	u64 asid_generation;
	u32 max_asid;
	u32 next_asid;
	u32 min_asid;
	struct kvm_ldttss_desc *tss_desc;

	struct page *save_area;
	struct vmcb *current_vmcb;

	/* index = sev_asid, value = vmcb pointer */
	struct vmcb **sev_vmcbs;
};

static DEFINE_PER_CPU(struct svm_cpu_data *, svm_data);

static const u32 msrpm_ranges[] = {0, 0xc0000000, 0xc0010000};

#define NUM_MSR_MAPS ARRAY_SIZE(msrpm_ranges)
#define MSRS_RANGE_SIZE 2048
#define MSRS_IN_RANGE (MSRS_RANGE_SIZE * 8 / 2)

static u32 svm_msrpm_offset(u32 msr)
{
	u32 offset;
	int i;

	for (i = 0; i < NUM_MSR_MAPS; i++) {
		if (msr < msrpm_ranges[i] ||
		    msr >= msrpm_ranges[i] + MSRS_IN_RANGE)
			continue;

		offset  = (msr - msrpm_ranges[i]) / 4; /* 4 msrs per u8 */
		offset += (i * MSRS_RANGE_SIZE);       /* add range offset */

		/* Now we have the u8 offset - but need the u32 offset */
		return offset / 4;
	}

	/* MSR not in any range */
	return MSR_INVALID;
}

#define MAX_INST_SIZE 15

static inline void clgi(void)
{
	asm volatile (__ex("clgi"));
}

static inline void stgi(void)
{
	asm volatile (__ex("stgi"));
}

static inline void invlpga(unsigned long addr, u32 asid)
{
	asm volatile (__ex("invlpga %1, %0") : : "c"(asid), "a"(addr));
}

static int get_npt_level(struct kvm_vcpu *vcpu)
{
#ifdef CONFIG_X86_64
	return PT64_ROOT_4LEVEL;
#else
	return PT32E_ROOT_LEVEL;
#endif
}

static void svm_set_efer(struct kvm_vcpu *vcpu, u64 efer)
{
	vcpu->arch.efer = efer;

	if (!npt_enabled) {
		/* Shadow paging assumes NX to be available.  */
		efer |= EFER_NX;

		if (!(efer & EFER_LMA))
			efer &= ~EFER_LME;
	}

	to_svm(vcpu)->vmcb->save.efer = efer | EFER_SVME;
	mark_dirty(to_svm(vcpu)->vmcb, VMCB_CR);
}

static int is_external_interrupt(u32 info)
{
	info &= SVM_EVTINJ_TYPE_MASK | SVM_EVTINJ_VALID;
	return info == (SVM_EVTINJ_VALID | SVM_EVTINJ_TYPE_INTR);
}

static u32 svm_get_interrupt_shadow(struct kvm_vcpu *vcpu)
{
	struct vcpu_svm *svm = to_svm(vcpu);
	u32 ret = 0;

	if (svm->vmcb->control.int_state & SVM_INTERRUPT_SHADOW_MASK)
		ret = KVM_X86_SHADOW_INT_STI | KVM_X86_SHADOW_INT_MOV_SS;
	return ret;
}

static void svm_set_interrupt_shadow(struct kvm_vcpu *vcpu, int mask)
{
	struct vcpu_svm *svm = to_svm(vcpu);

	if (mask == 0)
		svm->vmcb->control.int_state &= ~SVM_INTERRUPT_SHADOW_MASK;
	else
		svm->vmcb->control.int_state |= SVM_INTERRUPT_SHADOW_MASK;

}

static int skip_emulated_instruction(struct kvm_vcpu *vcpu)
{
	struct vcpu_svm *svm = to_svm(vcpu);

	if (nrips && svm->vmcb->control.next_rip != 0) {
		WARN_ON_ONCE(!static_cpu_has(X86_FEATURE_NRIPS));
		svm->next_rip = svm->vmcb->control.next_rip;
	}

	if (!svm->next_rip) {
		if (!kvm_emulate_instruction(vcpu, EMULTYPE_SKIP))
			return 0;
	} else {
		if (svm->next_rip - kvm_rip_read(vcpu) > MAX_INST_SIZE)
			pr_err("%s: ip 0x%lx next 0x%llx\n",
			       __func__, kvm_rip_read(vcpu), svm->next_rip);
		kvm_rip_write(vcpu, svm->next_rip);
	}
	svm_set_interrupt_shadow(vcpu, 0);

	return 1;
}

static void svm_queue_exception(struct kvm_vcpu *vcpu)
{
	struct vcpu_svm *svm = to_svm(vcpu);
	unsigned nr = vcpu->arch.exception.nr;
	bool has_error_code = vcpu->arch.exception.has_error_code;
	bool reinject = vcpu->arch.exception.injected;
	u32 error_code = vcpu->arch.exception.error_code;

	/*
	 * If we are within a nested VM we'd better #VMEXIT and let the guest
	 * handle the exception
	 */
	if (!reinject &&
	    nested_svm_check_exception(svm, nr, has_error_code, error_code))
		return;

	kvm_deliver_exception_payload(&svm->vcpu);

	if (nr == BP_VECTOR && !nrips) {
		unsigned long rip, old_rip = kvm_rip_read(&svm->vcpu);

		/*
		 * For guest debugging where we have to reinject #BP if some
		 * INT3 is guest-owned:
		 * Emulate nRIP by moving RIP forward. Will fail if injection
		 * raises a fault that is not intercepted. Still better than
		 * failing in all cases.
		 */
		(void)skip_emulated_instruction(&svm->vcpu);
		rip = kvm_rip_read(&svm->vcpu);
		svm->int3_rip = rip + svm->vmcb->save.cs.base;
		svm->int3_injected = rip - old_rip;
	}

	svm->vmcb->control.event_inj = nr
		| SVM_EVTINJ_VALID
		| (has_error_code ? SVM_EVTINJ_VALID_ERR : 0)
		| SVM_EVTINJ_TYPE_EXEPT;
	svm->vmcb->control.event_inj_err = error_code;
}

static void svm_init_erratum_383(void)
{
	u32 low, high;
	int err;
	u64 val;

	if (!static_cpu_has_bug(X86_BUG_AMD_TLB_MMATCH))
		return;

	/* Use _safe variants to not break nested virtualization */
	val = native_read_msr_safe(MSR_AMD64_DC_CFG, &err);
	if (err)
		return;

	val |= (1ULL << 47);

	low  = lower_32_bits(val);
	high = upper_32_bits(val);

	native_write_msr_safe(MSR_AMD64_DC_CFG, low, high);

	erratum_383_found = true;
}

static void svm_init_osvw(struct kvm_vcpu *vcpu)
{
	/*
	 * Guests should see errata 400 and 415 as fixed (assuming that
	 * HLT and IO instructions are intercepted).
	 */
	vcpu->arch.osvw.length = (osvw_len >= 3) ? (osvw_len) : 3;
	vcpu->arch.osvw.status = osvw_status & ~(6ULL);

	/*
	 * By increasing VCPU's osvw.length to 3 we are telling the guest that
	 * all osvw.status bits inside that length, including bit 0 (which is
	 * reserved for erratum 298), are valid. However, if host processor's
	 * osvw_len is 0 then osvw_status[0] carries no information. We need to
	 * be conservative here and therefore we tell the guest that erratum 298
	 * is present (because we really don't know).
	 */
	if (osvw_len == 0 && boot_cpu_data.x86 == 0x10)
		vcpu->arch.osvw.status |= 1;
}

static int has_svm(void)
{
	const char *msg;

	if (!cpu_has_svm(&msg)) {
		printk(KERN_INFO "has_svm: %s\n", msg);
		return 0;
	}

	return 1;
}

static void svm_hardware_disable(void)
{
	/* Make sure we clean up behind us */
	if (static_cpu_has(X86_FEATURE_TSCRATEMSR))
		wrmsrl(MSR_AMD64_TSC_RATIO, TSC_RATIO_DEFAULT);

	cpu_svm_disable();

	amd_pmu_disable_virt();
}

static int svm_hardware_enable(void)
{

	struct svm_cpu_data *sd;
	uint64_t efer;
	struct desc_struct *gdt;
	int me = raw_smp_processor_id();

	rdmsrl(MSR_EFER, efer);
	if (efer & EFER_SVME)
		return -EBUSY;

	if (!has_svm()) {
		pr_err("%s: err EOPNOTSUPP on %d\n", __func__, me);
		return -EINVAL;
	}
	sd = per_cpu(svm_data, me);
	if (!sd) {
		pr_err("%s: svm_data is NULL on %d\n", __func__, me);
		return -EINVAL;
	}

	sd->asid_generation = 1;
	sd->max_asid = cpuid_ebx(SVM_CPUID_FUNC) - 1;
	sd->next_asid = sd->max_asid + 1;
	sd->min_asid = max_sev_asid + 1;

	gdt = get_current_gdt_rw();
	sd->tss_desc = (struct kvm_ldttss_desc *)(gdt + GDT_ENTRY_TSS);

	wrmsrl(MSR_EFER, efer | EFER_SVME);

	wrmsrl(MSR_VM_HSAVE_PA, page_to_pfn(sd->save_area) << PAGE_SHIFT);

	if (static_cpu_has(X86_FEATURE_TSCRATEMSR)) {
		wrmsrl(MSR_AMD64_TSC_RATIO, TSC_RATIO_DEFAULT);
		__this_cpu_write(current_tsc_ratio, TSC_RATIO_DEFAULT);
	}


	/*
	 * Get OSVW bits.
	 *
	 * Note that it is possible to have a system with mixed processor
	 * revisions and therefore different OSVW bits. If bits are not the same
	 * on different processors then choose the worst case (i.e. if erratum
	 * is present on one processor and not on another then assume that the
	 * erratum is present everywhere).
	 */
	if (cpu_has(&boot_cpu_data, X86_FEATURE_OSVW)) {
		uint64_t len, status = 0;
		int err;

		len = native_read_msr_safe(MSR_AMD64_OSVW_ID_LENGTH, &err);
		if (!err)
			status = native_read_msr_safe(MSR_AMD64_OSVW_STATUS,
						      &err);

		if (err)
			osvw_status = osvw_len = 0;
		else {
			if (len < osvw_len)
				osvw_len = len;
			osvw_status |= status;
			osvw_status &= (1ULL << osvw_len) - 1;
		}
	} else
		osvw_status = osvw_len = 0;

	svm_init_erratum_383();

	amd_pmu_enable_virt();

	return 0;
}

static void svm_cpu_uninit(int cpu)
{
	struct svm_cpu_data *sd = per_cpu(svm_data, raw_smp_processor_id());

	if (!sd)
		return;

	per_cpu(svm_data, raw_smp_processor_id()) = NULL;
	kfree(sd->sev_vmcbs);
	__free_page(sd->save_area);
	kfree(sd);
}

static int svm_cpu_init(int cpu)
{
	struct svm_cpu_data *sd;
	int r;

	sd = kzalloc(sizeof(struct svm_cpu_data), GFP_KERNEL);
	if (!sd)
		return -ENOMEM;
	sd->cpu = cpu;
	r = -ENOMEM;
	sd->save_area = alloc_page(GFP_KERNEL);
	if (!sd->save_area)
		goto err_1;

	if (svm_sev_enabled()) {
		r = -ENOMEM;
		sd->sev_vmcbs = kmalloc_array(max_sev_asid + 1,
					      sizeof(void *),
					      GFP_KERNEL);
		if (!sd->sev_vmcbs)
			goto err_1;
	}

	per_cpu(svm_data, cpu) = sd;

	return 0;

err_1:
	kfree(sd);
	return r;

}

static bool valid_msr_intercept(u32 index)
{
	int i;

	for (i = 0; direct_access_msrs[i].index != MSR_INVALID; i++)
		if (direct_access_msrs[i].index == index)
			return true;

	return false;
}

static bool msr_write_intercepted(struct kvm_vcpu *vcpu, unsigned msr)
{
	u8 bit_write;
	unsigned long tmp;
	u32 offset;
	u32 *msrpm;

	msrpm = is_guest_mode(vcpu) ? to_svm(vcpu)->nested.msrpm:
				      to_svm(vcpu)->msrpm;

	offset    = svm_msrpm_offset(msr);
	bit_write = 2 * (msr & 0x0f) + 1;
	tmp       = msrpm[offset];

	BUG_ON(offset == MSR_INVALID);

	return !!test_bit(bit_write,  &tmp);
}

static void set_msr_interception(u32 *msrpm, unsigned msr,
				 int read, int write)
{
	u8 bit_read, bit_write;
	unsigned long tmp;
	u32 offset;

	/*
	 * If this warning triggers extend the direct_access_msrs list at the
	 * beginning of the file
	 */
	WARN_ON(!valid_msr_intercept(msr));

	offset    = svm_msrpm_offset(msr);
	bit_read  = 2 * (msr & 0x0f);
	bit_write = 2 * (msr & 0x0f) + 1;
	tmp       = msrpm[offset];

	BUG_ON(offset == MSR_INVALID);

	read  ? clear_bit(bit_read,  &tmp) : set_bit(bit_read,  &tmp);
	write ? clear_bit(bit_write, &tmp) : set_bit(bit_write, &tmp);

	msrpm[offset] = tmp;
}

static void svm_vcpu_init_msrpm(u32 *msrpm)
{
	int i;

	memset(msrpm, 0xff, PAGE_SIZE * (1 << MSRPM_ALLOC_ORDER));

	for (i = 0; direct_access_msrs[i].index != MSR_INVALID; i++) {
		if (!direct_access_msrs[i].always)
			continue;

		set_msr_interception(msrpm, direct_access_msrs[i].index, 1, 1);
	}
}

static void add_msr_offset(u32 offset)
{
	int i;

	for (i = 0; i < MSRPM_OFFSETS; ++i) {

		/* Offset already in list? */
		if (msrpm_offsets[i] == offset)
			return;

		/* Slot used by another offset? */
		if (msrpm_offsets[i] != MSR_INVALID)
			continue;

		/* Add offset to list */
		msrpm_offsets[i] = offset;

		return;
	}

	/*
	 * If this BUG triggers the msrpm_offsets table has an overflow. Just
	 * increase MSRPM_OFFSETS in this case.
	 */
	BUG();
}

static void init_msrpm_offsets(void)
{
	int i;

	memset(msrpm_offsets, 0xff, sizeof(msrpm_offsets));

	for (i = 0; direct_access_msrs[i].index != MSR_INVALID; i++) {
		u32 offset;

		offset = svm_msrpm_offset(direct_access_msrs[i].index);
		BUG_ON(offset == MSR_INVALID);

		add_msr_offset(offset);
	}
}

static void svm_enable_lbrv(struct vcpu_svm *svm)
{
	u32 *msrpm = svm->msrpm;

	svm->vmcb->control.virt_ext |= LBR_CTL_ENABLE_MASK;
	set_msr_interception(msrpm, MSR_IA32_LASTBRANCHFROMIP, 1, 1);
	set_msr_interception(msrpm, MSR_IA32_LASTBRANCHTOIP, 1, 1);
	set_msr_interception(msrpm, MSR_IA32_LASTINTFROMIP, 1, 1);
	set_msr_interception(msrpm, MSR_IA32_LASTINTTOIP, 1, 1);
}

static void svm_disable_lbrv(struct vcpu_svm *svm)
{
	u32 *msrpm = svm->msrpm;

	svm->vmcb->control.virt_ext &= ~LBR_CTL_ENABLE_MASK;
	set_msr_interception(msrpm, MSR_IA32_LASTBRANCHFROMIP, 0, 0);
	set_msr_interception(msrpm, MSR_IA32_LASTBRANCHTOIP, 0, 0);
	set_msr_interception(msrpm, MSR_IA32_LASTINTFROMIP, 0, 0);
	set_msr_interception(msrpm, MSR_IA32_LASTINTTOIP, 0, 0);
}

static void disable_nmi_singlestep(struct vcpu_svm *svm)
{
	svm->nmi_singlestep = false;

	if (!(svm->vcpu.guest_debug & KVM_GUESTDBG_SINGLESTEP)) {
		/* Clear our flags if they were not set by the guest */
		if (!(svm->nmi_singlestep_guest_rflags & X86_EFLAGS_TF))
			svm->vmcb->save.rflags &= ~X86_EFLAGS_TF;
		if (!(svm->nmi_singlestep_guest_rflags & X86_EFLAGS_RF))
			svm->vmcb->save.rflags &= ~X86_EFLAGS_RF;
	}
}

/* Note:
 * This hash table is used to map VM_ID to a struct kvm_svm,
 * when handling AMD IOMMU GALOG notification to schedule in
 * a particular vCPU.
 */
#define SVM_VM_DATA_HASH_BITS	8
static DEFINE_HASHTABLE(svm_vm_data_hash, SVM_VM_DATA_HASH_BITS);
static u32 next_vm_id = 0;
static bool next_vm_id_wrapped = 0;
static DEFINE_SPINLOCK(svm_vm_data_hash_lock);

/* Note:
 * This function is called from IOMMU driver to notify
 * SVM to schedule in a particular vCPU of a particular VM.
 */
static int avic_ga_log_notifier(u32 ga_tag)
{
	unsigned long flags;
	struct kvm_svm *kvm_svm;
	struct kvm_vcpu *vcpu = NULL;
	u32 vm_id = AVIC_GATAG_TO_VMID(ga_tag);
	u32 vcpu_id = AVIC_GATAG_TO_VCPUID(ga_tag);

	pr_debug("SVM: %s: vm_id=%#x, vcpu_id=%#x\n", __func__, vm_id, vcpu_id);

	spin_lock_irqsave(&svm_vm_data_hash_lock, flags);
	hash_for_each_possible(svm_vm_data_hash, kvm_svm, hnode, vm_id) {
		if (kvm_svm->avic_vm_id != vm_id)
			continue;
		vcpu = kvm_get_vcpu_by_id(&kvm_svm->kvm, vcpu_id);
		break;
	}
	spin_unlock_irqrestore(&svm_vm_data_hash_lock, flags);

	/* Note:
	 * At this point, the IOMMU should have already set the pending
	 * bit in the vAPIC backing page. So, we just need to schedule
	 * in the vcpu.
	 */
	if (vcpu)
		kvm_vcpu_wake_up(vcpu);

	return 0;
}

static __init int sev_hardware_setup(void)
{
	struct sev_user_data_status *status;
	int rc;

	/* Maximum number of encrypted guests supported simultaneously */
	max_sev_asid = cpuid_ecx(0x8000001F);

	if (!max_sev_asid)
		return 1;

	/* Minimum ASID value that should be used for SEV guest */
	min_sev_asid = cpuid_edx(0x8000001F);

	/* Initialize SEV ASID bitmap */
	sev_asid_bitmap = bitmap_zalloc(max_sev_asid, GFP_KERNEL);
	if (!sev_asid_bitmap)
		return 1;

	status = kmalloc(sizeof(*status), GFP_KERNEL);
	if (!status)
		return 1;

	/*
	 * Check SEV platform status.
	 *
	 * PLATFORM_STATUS can be called in any state, if we failed to query
	 * the PLATFORM status then either PSP firmware does not support SEV
	 * feature or SEV firmware is dead.
	 */
	rc = sev_platform_status(status, NULL);
	if (rc)
		goto err;

	pr_info("SEV supported\n");

err:
	kfree(status);
	return rc;
}

static void grow_ple_window(struct kvm_vcpu *vcpu)
{
	struct vcpu_svm *svm = to_svm(vcpu);
	struct vmcb_control_area *control = &svm->vmcb->control;
	int old = control->pause_filter_count;

	control->pause_filter_count = __grow_ple_window(old,
							pause_filter_count,
							pause_filter_count_grow,
							pause_filter_count_max);

	if (control->pause_filter_count != old) {
		mark_dirty(svm->vmcb, VMCB_INTERCEPTS);
		trace_kvm_ple_window_update(vcpu->vcpu_id,
					    control->pause_filter_count, old);
	}
}

static void shrink_ple_window(struct kvm_vcpu *vcpu)
{
	struct vcpu_svm *svm = to_svm(vcpu);
	struct vmcb_control_area *control = &svm->vmcb->control;
	int old = control->pause_filter_count;

	control->pause_filter_count =
				__shrink_ple_window(old,
						    pause_filter_count,
						    pause_filter_count_shrink,
						    pause_filter_count);
	if (control->pause_filter_count != old) {
		mark_dirty(svm->vmcb, VMCB_INTERCEPTS);
		trace_kvm_ple_window_update(vcpu->vcpu_id,
					    control->pause_filter_count, old);
	}
}

/*
 * The default MMIO mask is a single bit (excluding the present bit),
 * which could conflict with the memory encryption bit. Check for
 * memory encryption support and override the default MMIO mask if
 * memory encryption is enabled.
 */
static __init void svm_adjust_mmio_mask(void)
{
	unsigned int enc_bit, mask_bit;
	u64 msr, mask;

	/* If there is no memory encryption support, use existing mask */
	if (cpuid_eax(0x80000000) < 0x8000001f)
		return;

	/* If memory encryption is not enabled, use existing mask */
	rdmsrl(MSR_K8_SYSCFG, msr);
	if (!(msr & MSR_K8_SYSCFG_MEM_ENCRYPT))
		return;

	enc_bit = cpuid_ebx(0x8000001f) & 0x3f;
	mask_bit = boot_cpu_data.x86_phys_bits;

	/* Increment the mask bit if it is the same as the encryption bit */
	if (enc_bit == mask_bit)
		mask_bit++;

	/*
	 * If the mask bit location is below 52, then some bits above the
	 * physical addressing limit will always be reserved, so use the
	 * rsvd_bits() function to generate the mask. This mask, along with
	 * the present bit, will be used to generate a page fault with
	 * PFER.RSV = 1.
	 *
	 * If the mask bit location is 52 (or above), then clear the mask.
	 */
	mask = (mask_bit < 52) ? rsvd_bits(mask_bit, 51) | PT_PRESENT_MASK : 0;

	kvm_mmu_set_mmio_spte_mask(mask, mask, PT_WRITABLE_MASK | PT_USER_MASK);
}

static __init int svm_hardware_setup(void)
{
	int cpu;
	struct page *iopm_pages;
	void *iopm_va;
	int r;

	iopm_pages = alloc_pages(GFP_KERNEL, IOPM_ALLOC_ORDER);

	if (!iopm_pages)
		return -ENOMEM;

	iopm_va = page_address(iopm_pages);
	memset(iopm_va, 0xff, PAGE_SIZE * (1 << IOPM_ALLOC_ORDER));
	iopm_base = page_to_pfn(iopm_pages) << PAGE_SHIFT;

	init_msrpm_offsets();

	if (boot_cpu_has(X86_FEATURE_NX))
		kvm_enable_efer_bits(EFER_NX);

	if (boot_cpu_has(X86_FEATURE_FXSR_OPT))
		kvm_enable_efer_bits(EFER_FFXSR);

	if (boot_cpu_has(X86_FEATURE_TSCRATEMSR)) {
		kvm_has_tsc_control = true;
		kvm_max_tsc_scaling_ratio = TSC_RATIO_MAX;
		kvm_tsc_scaling_ratio_frac_bits = 32;
	}

	/* Check for pause filtering support */
	if (!boot_cpu_has(X86_FEATURE_PAUSEFILTER)) {
		pause_filter_count = 0;
		pause_filter_thresh = 0;
	} else if (!boot_cpu_has(X86_FEATURE_PFTHRESHOLD)) {
		pause_filter_thresh = 0;
	}

	if (nested) {
		printk(KERN_INFO "kvm: Nested Virtualization enabled\n");
		kvm_enable_efer_bits(EFER_SVME | EFER_LMSLE);
	}

	if (sev) {
		if (boot_cpu_has(X86_FEATURE_SEV) &&
		    IS_ENABLED(CONFIG_KVM_AMD_SEV)) {
			r = sev_hardware_setup();
			if (r)
				sev = false;
		} else {
			sev = false;
		}
	}

	svm_adjust_mmio_mask();

	for_each_possible_cpu(cpu) {
		r = svm_cpu_init(cpu);
		if (r)
			goto err;
	}

	if (!boot_cpu_has(X86_FEATURE_NPT))
		npt_enabled = false;

	if (npt_enabled && !npt) {
		printk(KERN_INFO "kvm: Nested Paging disabled\n");
		npt_enabled = false;
	}

	if (npt_enabled) {
		printk(KERN_INFO "kvm: Nested Paging enabled\n");
		kvm_enable_tdp();
	} else
		kvm_disable_tdp();

	if (nrips) {
		if (!boot_cpu_has(X86_FEATURE_NRIPS))
			nrips = false;
	}

	if (avic) {
		if (!npt_enabled ||
		    !boot_cpu_has(X86_FEATURE_AVIC) ||
		    !IS_ENABLED(CONFIG_X86_LOCAL_APIC)) {
			avic = false;
		} else {
			pr_info("AVIC enabled\n");

			amd_iommu_register_ga_log_notifier(&avic_ga_log_notifier);
		}
	}

	if (vls) {
		if (!npt_enabled ||
		    !boot_cpu_has(X86_FEATURE_V_VMSAVE_VMLOAD) ||
		    !IS_ENABLED(CONFIG_X86_64)) {
			vls = false;
		} else {
			pr_info("Virtual VMLOAD VMSAVE supported\n");
		}
	}

	if (vgif) {
		if (!boot_cpu_has(X86_FEATURE_VGIF))
			vgif = false;
		else
			pr_info("Virtual GIF supported\n");
	}

	return 0;

err:
	__free_pages(iopm_pages, IOPM_ALLOC_ORDER);
	iopm_base = 0;
	return r;
}

static __exit void svm_hardware_unsetup(void)
{
	int cpu;

	if (svm_sev_enabled())
		bitmap_free(sev_asid_bitmap);

	for_each_possible_cpu(cpu)
		svm_cpu_uninit(cpu);

	__free_pages(pfn_to_page(iopm_base >> PAGE_SHIFT), IOPM_ALLOC_ORDER);
	iopm_base = 0;
}

static void init_seg(struct vmcb_seg *seg)
{
	seg->selector = 0;
	seg->attrib = SVM_SELECTOR_P_MASK | SVM_SELECTOR_S_MASK |
		      SVM_SELECTOR_WRITE_MASK; /* Read/Write Data Segment */
	seg->limit = 0xffff;
	seg->base = 0;
}

static void init_sys_seg(struct vmcb_seg *seg, uint32_t type)
{
	seg->selector = 0;
	seg->attrib = SVM_SELECTOR_P_MASK | type;
	seg->limit = 0xffff;
	seg->base = 0;
}

static u64 svm_read_l1_tsc_offset(struct kvm_vcpu *vcpu)
{
	struct vcpu_svm *svm = to_svm(vcpu);

	if (is_guest_mode(vcpu))
		return svm->nested.hsave->control.tsc_offset;

	return vcpu->arch.tsc_offset;
}

static u64 svm_write_l1_tsc_offset(struct kvm_vcpu *vcpu, u64 offset)
{
	struct vcpu_svm *svm = to_svm(vcpu);
	u64 g_tsc_offset = 0;

	if (is_guest_mode(vcpu)) {
		/* Write L1's TSC offset.  */
		g_tsc_offset = svm->vmcb->control.tsc_offset -
			       svm->nested.hsave->control.tsc_offset;
		svm->nested.hsave->control.tsc_offset = offset;
	}

	trace_kvm_write_tsc_offset(vcpu->vcpu_id,
				   svm->vmcb->control.tsc_offset - g_tsc_offset,
				   offset);

	svm->vmcb->control.tsc_offset = offset + g_tsc_offset;

	mark_dirty(svm->vmcb, VMCB_INTERCEPTS);
	return svm->vmcb->control.tsc_offset;
}

static void avic_init_vmcb(struct vcpu_svm *svm)
{
	struct vmcb *vmcb = svm->vmcb;
	struct kvm_svm *kvm_svm = to_kvm_svm(svm->vcpu.kvm);
	phys_addr_t bpa = __sme_set(page_to_phys(svm->avic_backing_page));
	phys_addr_t lpa = __sme_set(page_to_phys(kvm_svm->avic_logical_id_table_page));
	phys_addr_t ppa = __sme_set(page_to_phys(kvm_svm->avic_physical_id_table_page));

	vmcb->control.avic_backing_page = bpa & AVIC_HPA_MASK;
	vmcb->control.avic_logical_id = lpa & AVIC_HPA_MASK;
	vmcb->control.avic_physical_id = ppa & AVIC_HPA_MASK;
	vmcb->control.avic_physical_id |= AVIC_MAX_PHYSICAL_ID_COUNT;
	vmcb->control.int_ctl |= AVIC_ENABLE_MASK;
}

static void init_vmcb(struct vcpu_svm *svm)
{
	struct vmcb_control_area *control = &svm->vmcb->control;
	struct vmcb_save_area *save = &svm->vmcb->save;

	svm->vcpu.arch.hflags = 0;

	set_cr_intercept(svm, INTERCEPT_CR0_READ);
	set_cr_intercept(svm, INTERCEPT_CR3_READ);
	set_cr_intercept(svm, INTERCEPT_CR4_READ);
	set_cr_intercept(svm, INTERCEPT_CR0_WRITE);
	set_cr_intercept(svm, INTERCEPT_CR3_WRITE);
	set_cr_intercept(svm, INTERCEPT_CR4_WRITE);
	if (!kvm_vcpu_apicv_active(&svm->vcpu))
		set_cr_intercept(svm, INTERCEPT_CR8_WRITE);

	set_dr_intercepts(svm);

	set_exception_intercept(svm, PF_VECTOR);
	set_exception_intercept(svm, UD_VECTOR);
	set_exception_intercept(svm, MC_VECTOR);
	set_exception_intercept(svm, AC_VECTOR);
	set_exception_intercept(svm, DB_VECTOR);
	/*
	 * Guest access to VMware backdoor ports could legitimately
	 * trigger #GP because of TSS I/O permission bitmap.
	 * We intercept those #GP and allow access to them anyway
	 * as VMware does.
	 */
	if (enable_vmware_backdoor)
		set_exception_intercept(svm, GP_VECTOR);

	set_intercept(svm, INTERCEPT_INTR);
	set_intercept(svm, INTERCEPT_NMI);
	set_intercept(svm, INTERCEPT_SMI);
	set_intercept(svm, INTERCEPT_SELECTIVE_CR0);
	set_intercept(svm, INTERCEPT_RDPMC);
	set_intercept(svm, INTERCEPT_CPUID);
	set_intercept(svm, INTERCEPT_INVD);
	set_intercept(svm, INTERCEPT_INVLPG);
	set_intercept(svm, INTERCEPT_INVLPGA);
	set_intercept(svm, INTERCEPT_IOIO_PROT);
	set_intercept(svm, INTERCEPT_MSR_PROT);
	set_intercept(svm, INTERCEPT_TASK_SWITCH);
	set_intercept(svm, INTERCEPT_SHUTDOWN);
	set_intercept(svm, INTERCEPT_VMRUN);
	set_intercept(svm, INTERCEPT_VMMCALL);
	set_intercept(svm, INTERCEPT_VMLOAD);
	set_intercept(svm, INTERCEPT_VMSAVE);
	set_intercept(svm, INTERCEPT_STGI);
	set_intercept(svm, INTERCEPT_CLGI);
	set_intercept(svm, INTERCEPT_SKINIT);
	set_intercept(svm, INTERCEPT_WBINVD);
	set_intercept(svm, INTERCEPT_XSETBV);
	set_intercept(svm, INTERCEPT_RDPRU);
	set_intercept(svm, INTERCEPT_RSM);

	if (!kvm_mwait_in_guest(svm->vcpu.kvm)) {
		set_intercept(svm, INTERCEPT_MONITOR);
		set_intercept(svm, INTERCEPT_MWAIT);
	}

	if (!kvm_hlt_in_guest(svm->vcpu.kvm))
		set_intercept(svm, INTERCEPT_HLT);

	control->iopm_base_pa = __sme_set(iopm_base);
	control->msrpm_base_pa = __sme_set(__pa(svm->msrpm));
	control->int_ctl = V_INTR_MASKING_MASK;

	init_seg(&save->es);
	init_seg(&save->ss);
	init_seg(&save->ds);
	init_seg(&save->fs);
	init_seg(&save->gs);

	save->cs.selector = 0xf000;
	save->cs.base = 0xffff0000;
	/* Executable/Readable Code Segment */
	save->cs.attrib = SVM_SELECTOR_READ_MASK | SVM_SELECTOR_P_MASK |
		SVM_SELECTOR_S_MASK | SVM_SELECTOR_CODE_MASK;
	save->cs.limit = 0xffff;

	save->gdtr.limit = 0xffff;
	save->idtr.limit = 0xffff;

	init_sys_seg(&save->ldtr, SEG_TYPE_LDT);
	init_sys_seg(&save->tr, SEG_TYPE_BUSY_TSS16);

	svm_set_efer(&svm->vcpu, 0);
	save->dr6 = 0xffff0ff0;
	kvm_set_rflags(&svm->vcpu, 2);
	save->rip = 0x0000fff0;
	svm->vcpu.arch.regs[VCPU_REGS_RIP] = save->rip;

	/*
	 * svm_set_cr0() sets PG and WP and clears NW and CD on save->cr0.
	 * It also updates the guest-visible cr0 value.
	 */
	svm_set_cr0(&svm->vcpu, X86_CR0_NW | X86_CR0_CD | X86_CR0_ET);
	kvm_mmu_reset_context(&svm->vcpu);

	save->cr4 = X86_CR4_PAE;
	/* rdx = ?? */

	if (npt_enabled) {
		/* Setup VMCB for Nested Paging */
		control->nested_ctl |= SVM_NESTED_CTL_NP_ENABLE;
		clr_intercept(svm, INTERCEPT_INVLPG);
		clr_exception_intercept(svm, PF_VECTOR);
		clr_cr_intercept(svm, INTERCEPT_CR3_READ);
		clr_cr_intercept(svm, INTERCEPT_CR3_WRITE);
		save->g_pat = svm->vcpu.arch.pat;
		save->cr3 = 0;
		save->cr4 = 0;
	}
	svm->asid_generation = 0;

	svm->nested.vmcb = 0;
	svm->vcpu.arch.hflags = 0;

	if (pause_filter_count) {
		control->pause_filter_count = pause_filter_count;
		if (pause_filter_thresh)
			control->pause_filter_thresh = pause_filter_thresh;
		set_intercept(svm, INTERCEPT_PAUSE);
	} else {
		clr_intercept(svm, INTERCEPT_PAUSE);
	}

	if (kvm_vcpu_apicv_active(&svm->vcpu))
		avic_init_vmcb(svm);

	/*
	 * If hardware supports Virtual VMLOAD VMSAVE then enable it
	 * in VMCB and clear intercepts to avoid #VMEXIT.
	 */
	if (vls) {
		clr_intercept(svm, INTERCEPT_VMLOAD);
		clr_intercept(svm, INTERCEPT_VMSAVE);
		svm->vmcb->control.virt_ext |= VIRTUAL_VMLOAD_VMSAVE_ENABLE_MASK;
	}

	if (vgif) {
		clr_intercept(svm, INTERCEPT_STGI);
		clr_intercept(svm, INTERCEPT_CLGI);
		svm->vmcb->control.int_ctl |= V_GIF_ENABLE_MASK;
	}

	if (sev_guest(svm->vcpu.kvm)) {
		svm->vmcb->control.nested_ctl |= SVM_NESTED_CTL_SEV_ENABLE;
		clr_exception_intercept(svm, UD_VECTOR);
	}

	mark_all_dirty(svm->vmcb);

	enable_gif(svm);

}

static u64 *avic_get_physical_id_entry(struct kvm_vcpu *vcpu,
				       unsigned int index)
{
	u64 *avic_physical_id_table;
	struct kvm_svm *kvm_svm = to_kvm_svm(vcpu->kvm);

	if (index >= AVIC_MAX_PHYSICAL_ID_COUNT)
		return NULL;

	avic_physical_id_table = page_address(kvm_svm->avic_physical_id_table_page);

	return &avic_physical_id_table[index];
}

/**
 * Note:
 * AVIC hardware walks the nested page table to check permissions,
 * but does not use the SPA address specified in the leaf page
 * table entry since it uses  address in the AVIC_BACKING_PAGE pointer
 * field of the VMCB. Therefore, we set up the
 * APIC_ACCESS_PAGE_PRIVATE_MEMSLOT (4KB) here.
 */
static int avic_init_access_page(struct kvm_vcpu *vcpu)
{
	struct kvm *kvm = vcpu->kvm;
	int ret = 0;

	mutex_lock(&kvm->slots_lock);
	if (kvm->arch.apic_access_page_done)
		goto out;

	ret = __x86_set_memory_region(kvm,
				      APIC_ACCESS_PAGE_PRIVATE_MEMSLOT,
				      APIC_DEFAULT_PHYS_BASE,
				      PAGE_SIZE);
	if (ret)
		goto out;

	kvm->arch.apic_access_page_done = true;
out:
	mutex_unlock(&kvm->slots_lock);
	return ret;
}

static int avic_init_backing_page(struct kvm_vcpu *vcpu)
{
	int ret;
	u64 *entry, new_entry;
	int id = vcpu->vcpu_id;
	struct vcpu_svm *svm = to_svm(vcpu);

	ret = avic_init_access_page(vcpu);
	if (ret)
		return ret;

	if (id >= AVIC_MAX_PHYSICAL_ID_COUNT)
		return -EINVAL;

	if (!svm->vcpu.arch.apic->regs)
		return -EINVAL;

	svm->avic_backing_page = virt_to_page(svm->vcpu.arch.apic->regs);

	/* Setting AVIC backing page address in the phy APIC ID table */
	entry = avic_get_physical_id_entry(vcpu, id);
	if (!entry)
		return -EINVAL;

	new_entry = __sme_set((page_to_phys(svm->avic_backing_page) &
			      AVIC_PHYSICAL_ID_ENTRY_BACKING_PAGE_MASK) |
			      AVIC_PHYSICAL_ID_ENTRY_VALID_MASK);
	WRITE_ONCE(*entry, new_entry);

	svm->avic_physical_id_cache = entry;

	return 0;
}

static void __sev_asid_free(int asid)
{
	struct svm_cpu_data *sd;
	int cpu, pos;

	pos = asid - 1;
	clear_bit(pos, sev_asid_bitmap);

	for_each_possible_cpu(cpu) {
		sd = per_cpu(svm_data, cpu);
		sd->sev_vmcbs[pos] = NULL;
	}
}

static void sev_asid_free(struct kvm *kvm)
{
	struct kvm_sev_info *sev = &to_kvm_svm(kvm)->sev_info;

	__sev_asid_free(sev->asid);
}

static void sev_unbind_asid(struct kvm *kvm, unsigned int handle)
{
	struct sev_data_decommission *decommission;
	struct sev_data_deactivate *data;

	if (!handle)
		return;

	data = kzalloc(sizeof(*data), GFP_KERNEL);
	if (!data)
		return;

	/* deactivate handle */
	data->handle = handle;
	sev_guest_deactivate(data, NULL);

	wbinvd_on_all_cpus();
	sev_guest_df_flush(NULL);
	kfree(data);

	decommission = kzalloc(sizeof(*decommission), GFP_KERNEL);
	if (!decommission)
		return;

	/* decommission handle */
	decommission->handle = handle;
	sev_guest_decommission(decommission, NULL);

	kfree(decommission);
}

static struct page **sev_pin_memory(struct kvm *kvm, unsigned long uaddr,
				    unsigned long ulen, unsigned long *n,
				    int write)
{
	struct kvm_sev_info *sev = &to_kvm_svm(kvm)->sev_info;
	unsigned long npages, npinned, size;
	unsigned long locked, lock_limit;
	struct page **pages;
	unsigned long first, last;

	if (ulen == 0 || uaddr + ulen < uaddr)
		return NULL;

	/* Calculate number of pages. */
	first = (uaddr & PAGE_MASK) >> PAGE_SHIFT;
	last = ((uaddr + ulen - 1) & PAGE_MASK) >> PAGE_SHIFT;
	npages = (last - first + 1);

	locked = sev->pages_locked + npages;
	lock_limit = rlimit(RLIMIT_MEMLOCK) >> PAGE_SHIFT;
	if (locked > lock_limit && !capable(CAP_IPC_LOCK)) {
		pr_err("SEV: %lu locked pages exceed the lock limit of %lu.\n", locked, lock_limit);
		return NULL;
	}

	/* Avoid using vmalloc for smaller buffers. */
	size = npages * sizeof(struct page *);
	if (size > PAGE_SIZE)
		pages = __vmalloc(size, GFP_KERNEL_ACCOUNT | __GFP_ZERO,
				  PAGE_KERNEL);
	else
		pages = kmalloc(size, GFP_KERNEL_ACCOUNT);

	if (!pages)
		return NULL;

	/* Pin the user virtual address. */
	npinned = get_user_pages_fast(uaddr, npages, FOLL_WRITE, pages);
	if (npinned != npages) {
		pr_err("SEV: Failure locking %lu pages.\n", npages);
		goto err;
	}

	*n = npages;
	sev->pages_locked = locked;

	return pages;

err:
	if (npinned > 0)
		release_pages(pages, npinned);

	kvfree(pages);
	return NULL;
}

static void sev_unpin_memory(struct kvm *kvm, struct page **pages,
			     unsigned long npages)
{
	struct kvm_sev_info *sev = &to_kvm_svm(kvm)->sev_info;

	release_pages(pages, npages);
	kvfree(pages);
	sev->pages_locked -= npages;
}

static void sev_clflush_pages(struct page *pages[], unsigned long npages)
{
	uint8_t *page_virtual;
	unsigned long i;

	if (npages == 0 || pages == NULL)
		return;

	for (i = 0; i < npages; i++) {
		page_virtual = kmap_atomic(pages[i]);
		clflush_cache_range(page_virtual, PAGE_SIZE);
		kunmap_atomic(page_virtual);
	}
}

static void __unregister_enc_region_locked(struct kvm *kvm,
					   struct enc_region *region)
{
	/*
	 * The guest may change the memory encryption attribute from C=0 -> C=1
	 * or vice versa for this memory range. Lets make sure caches are
	 * flushed to ensure that guest data gets written into memory with
	 * correct C-bit.
	 */
	sev_clflush_pages(region->pages, region->npages);

	sev_unpin_memory(kvm, region->pages, region->npages);
	list_del(&region->list);
	kfree(region);
}

static struct kvm *svm_vm_alloc(void)
{
	struct kvm_svm *kvm_svm = __vmalloc(sizeof(struct kvm_svm),
					    GFP_KERNEL_ACCOUNT | __GFP_ZERO,
					    PAGE_KERNEL);
	return &kvm_svm->kvm;
}

static void svm_vm_free(struct kvm *kvm)
{
	vfree(to_kvm_svm(kvm));
}

static void sev_vm_destroy(struct kvm *kvm)
{
	struct kvm_sev_info *sev = &to_kvm_svm(kvm)->sev_info;
	struct list_head *head = &sev->regions_list;
	struct list_head *pos, *q;

	if (!sev_guest(kvm))
		return;

	mutex_lock(&kvm->lock);

	/*
	 * if userspace was terminated before unregistering the memory regions
	 * then lets unpin all the registered memory.
	 */
	if (!list_empty(head)) {
		list_for_each_safe(pos, q, head) {
			__unregister_enc_region_locked(kvm,
				list_entry(pos, struct enc_region, list));
		}
	}

	mutex_unlock(&kvm->lock);

	sev_unbind_asid(kvm, sev->handle);
	sev_asid_free(kvm);
}

static void avic_vm_destroy(struct kvm *kvm)
{
	unsigned long flags;
	struct kvm_svm *kvm_svm = to_kvm_svm(kvm);

	if (!avic)
		return;

	if (kvm_svm->avic_logical_id_table_page)
		__free_page(kvm_svm->avic_logical_id_table_page);
	if (kvm_svm->avic_physical_id_table_page)
		__free_page(kvm_svm->avic_physical_id_table_page);

	spin_lock_irqsave(&svm_vm_data_hash_lock, flags);
	hash_del(&kvm_svm->hnode);
	spin_unlock_irqrestore(&svm_vm_data_hash_lock, flags);
}

static void svm_vm_destroy(struct kvm *kvm)
{
	avic_vm_destroy(kvm);
	sev_vm_destroy(kvm);
}

static int avic_vm_init(struct kvm *kvm)
{
	unsigned long flags;
	int err = -ENOMEM;
	struct kvm_svm *kvm_svm = to_kvm_svm(kvm);
	struct kvm_svm *k2;
	struct page *p_page;
	struct page *l_page;
	u32 vm_id;

	if (!avic)
		return 0;

	/* Allocating physical APIC ID table (4KB) */
	p_page = alloc_page(GFP_KERNEL_ACCOUNT);
	if (!p_page)
		goto free_avic;

	kvm_svm->avic_physical_id_table_page = p_page;
	clear_page(page_address(p_page));

	/* Allocating logical APIC ID table (4KB) */
	l_page = alloc_page(GFP_KERNEL_ACCOUNT);
	if (!l_page)
		goto free_avic;

	kvm_svm->avic_logical_id_table_page = l_page;
	clear_page(page_address(l_page));

	spin_lock_irqsave(&svm_vm_data_hash_lock, flags);
 again:
	vm_id = next_vm_id = (next_vm_id + 1) & AVIC_VM_ID_MASK;
	if (vm_id == 0) { /* id is 1-based, zero is not okay */
		next_vm_id_wrapped = 1;
		goto again;
	}
	/* Is it still in use? Only possible if wrapped at least once */
	if (next_vm_id_wrapped) {
		hash_for_each_possible(svm_vm_data_hash, k2, hnode, vm_id) {
			if (k2->avic_vm_id == vm_id)
				goto again;
		}
	}
	kvm_svm->avic_vm_id = vm_id;
	hash_add(svm_vm_data_hash, &kvm_svm->hnode, kvm_svm->avic_vm_id);
	spin_unlock_irqrestore(&svm_vm_data_hash_lock, flags);

	return 0;

free_avic:
	avic_vm_destroy(kvm);
	return err;
}

static inline int
avic_update_iommu_vcpu_affinity(struct kvm_vcpu *vcpu, int cpu, bool r)
{
	int ret = 0;
	unsigned long flags;
	struct amd_svm_iommu_ir *ir;
	struct vcpu_svm *svm = to_svm(vcpu);

	if (!kvm_arch_has_assigned_device(vcpu->kvm))
		return 0;

	/*
	 * Here, we go through the per-vcpu ir_list to update all existing
	 * interrupt remapping table entry targeting this vcpu.
	 */
	spin_lock_irqsave(&svm->ir_list_lock, flags);

	if (list_empty(&svm->ir_list))
		goto out;

	list_for_each_entry(ir, &svm->ir_list, node) {
		ret = amd_iommu_update_ga(cpu, r, ir->data);
		if (ret)
			break;
	}
out:
	spin_unlock_irqrestore(&svm->ir_list_lock, flags);
	return ret;
}

static void avic_vcpu_load(struct kvm_vcpu *vcpu, int cpu)
{
	u64 entry;
	/* ID = 0xff (broadcast), ID > 0xff (reserved) */
	int h_physical_id = kvm_cpu_get_apicid(cpu);
	struct vcpu_svm *svm = to_svm(vcpu);

	if (!kvm_vcpu_apicv_active(vcpu))
		return;

	/*
	 * Since the host physical APIC id is 8 bits,
	 * we can support host APIC ID upto 255.
	 */
	if (WARN_ON(h_physical_id > AVIC_PHYSICAL_ID_ENTRY_HOST_PHYSICAL_ID_MASK))
		return;

	entry = READ_ONCE(*(svm->avic_physical_id_cache));
	WARN_ON(entry & AVIC_PHYSICAL_ID_ENTRY_IS_RUNNING_MASK);

	entry &= ~AVIC_PHYSICAL_ID_ENTRY_HOST_PHYSICAL_ID_MASK;
	entry |= (h_physical_id & AVIC_PHYSICAL_ID_ENTRY_HOST_PHYSICAL_ID_MASK);

	entry &= ~AVIC_PHYSICAL_ID_ENTRY_IS_RUNNING_MASK;
	if (svm->avic_is_running)
		entry |= AVIC_PHYSICAL_ID_ENTRY_IS_RUNNING_MASK;

	WRITE_ONCE(*(svm->avic_physical_id_cache), entry);
	avic_update_iommu_vcpu_affinity(vcpu, h_physical_id,
					svm->avic_is_running);
}

static void avic_vcpu_put(struct kvm_vcpu *vcpu)
{
	u64 entry;
	struct vcpu_svm *svm = to_svm(vcpu);

	if (!kvm_vcpu_apicv_active(vcpu))
		return;

	entry = READ_ONCE(*(svm->avic_physical_id_cache));
	if (entry & AVIC_PHYSICAL_ID_ENTRY_IS_RUNNING_MASK)
		avic_update_iommu_vcpu_affinity(vcpu, -1, 0);

	entry &= ~AVIC_PHYSICAL_ID_ENTRY_IS_RUNNING_MASK;
	WRITE_ONCE(*(svm->avic_physical_id_cache), entry);
}

/**
 * This function is called during VCPU halt/unhalt.
 */
static void avic_set_running(struct kvm_vcpu *vcpu, bool is_run)
{
	struct vcpu_svm *svm = to_svm(vcpu);

	svm->avic_is_running = is_run;
	if (is_run)
		avic_vcpu_load(vcpu, vcpu->cpu);
	else
		avic_vcpu_put(vcpu);
}

static void svm_vcpu_reset(struct kvm_vcpu *vcpu, bool init_event)
{
	struct vcpu_svm *svm = to_svm(vcpu);
	u32 dummy;
	u32 eax = 1;

	vcpu->arch.microcode_version = 0x01000065;
	svm->spec_ctrl = 0;
	svm->virt_spec_ctrl = 0;

	if (!init_event) {
		svm->vcpu.arch.apic_base = APIC_DEFAULT_PHYS_BASE |
					   MSR_IA32_APICBASE_ENABLE;
		if (kvm_vcpu_is_reset_bsp(&svm->vcpu))
			svm->vcpu.arch.apic_base |= MSR_IA32_APICBASE_BSP;
	}
	init_vmcb(svm);

	kvm_cpuid(vcpu, &eax, &dummy, &dummy, &dummy, true);
	kvm_rdx_write(vcpu, eax);

	if (kvm_vcpu_apicv_active(vcpu) && !init_event)
		avic_update_vapic_bar(svm, APIC_DEFAULT_PHYS_BASE);
}

static int avic_init_vcpu(struct vcpu_svm *svm)
{
	int ret;

	if (!kvm_vcpu_apicv_active(&svm->vcpu))
		return 0;

	ret = avic_init_backing_page(&svm->vcpu);
	if (ret)
		return ret;

	INIT_LIST_HEAD(&svm->ir_list);
	spin_lock_init(&svm->ir_list_lock);
	svm->dfr_reg = APIC_DFR_FLAT;

	return ret;
}

static struct kvm_vcpu *svm_create_vcpu(struct kvm *kvm, unsigned int id)
{
	struct vcpu_svm *svm;
	struct page *page;
	struct page *msrpm_pages;
	struct page *hsave_page;
	struct page *nested_msrpm_pages;
	int err;

	BUILD_BUG_ON_MSG(offsetof(struct vcpu_svm, vcpu) != 0,
		"struct kvm_vcpu must be at offset 0 for arch usercopy region");

	svm = kmem_cache_zalloc(kvm_vcpu_cache, GFP_KERNEL_ACCOUNT);
	if (!svm) {
		err = -ENOMEM;
		goto out;
	}

	svm->vcpu.arch.user_fpu = kmem_cache_zalloc(x86_fpu_cache,
						     GFP_KERNEL_ACCOUNT);
	if (!svm->vcpu.arch.user_fpu) {
		printk(KERN_ERR "kvm: failed to allocate kvm userspace's fpu\n");
		err = -ENOMEM;
		goto free_partial_svm;
	}

	svm->vcpu.arch.guest_fpu = kmem_cache_zalloc(x86_fpu_cache,
						     GFP_KERNEL_ACCOUNT);
	if (!svm->vcpu.arch.guest_fpu) {
		printk(KERN_ERR "kvm: failed to allocate vcpu's fpu\n");
		err = -ENOMEM;
		goto free_user_fpu;
	}

	err = kvm_vcpu_init(&svm->vcpu, kvm, id);
	if (err)
		goto free_svm;

	err = -ENOMEM;
	page = alloc_page(GFP_KERNEL_ACCOUNT);
	if (!page)
		goto uninit;

	msrpm_pages = alloc_pages(GFP_KERNEL_ACCOUNT, MSRPM_ALLOC_ORDER);
	if (!msrpm_pages)
		goto free_page1;

	nested_msrpm_pages = alloc_pages(GFP_KERNEL_ACCOUNT, MSRPM_ALLOC_ORDER);
	if (!nested_msrpm_pages)
		goto free_page2;

	hsave_page = alloc_page(GFP_KERNEL_ACCOUNT);
	if (!hsave_page)
		goto free_page3;

	err = avic_init_vcpu(svm);
	if (err)
		goto free_page4;

	/* We initialize this flag to true to make sure that the is_running
	 * bit would be set the first time the vcpu is loaded.
	 */
	svm->avic_is_running = true;

	svm->nested.hsave = page_address(hsave_page);

	svm->msrpm = page_address(msrpm_pages);
	svm_vcpu_init_msrpm(svm->msrpm);

	svm->nested.msrpm = page_address(nested_msrpm_pages);
	svm_vcpu_init_msrpm(svm->nested.msrpm);

	svm->vmcb = page_address(page);
	clear_page(svm->vmcb);
	svm->vmcb_pa = __sme_set(page_to_pfn(page) << PAGE_SHIFT);
	svm->asid_generation = 0;
	init_vmcb(svm);

	svm_init_osvw(&svm->vcpu);

	return &svm->vcpu;

free_page4:
	__free_page(hsave_page);
free_page3:
	__free_pages(nested_msrpm_pages, MSRPM_ALLOC_ORDER);
free_page2:
	__free_pages(msrpm_pages, MSRPM_ALLOC_ORDER);
free_page1:
	__free_page(page);
uninit:
	kvm_vcpu_uninit(&svm->vcpu);
free_svm:
	kmem_cache_free(x86_fpu_cache, svm->vcpu.arch.guest_fpu);
free_user_fpu:
	kmem_cache_free(x86_fpu_cache, svm->vcpu.arch.user_fpu);
free_partial_svm:
	kmem_cache_free(kvm_vcpu_cache, svm);
out:
	return ERR_PTR(err);
}

static void svm_clear_current_vmcb(struct vmcb *vmcb)
{
	int i;

	for_each_online_cpu(i)
		cmpxchg(&per_cpu(svm_data, i)->current_vmcb, vmcb, NULL);
}

static void svm_free_vcpu(struct kvm_vcpu *vcpu)
{
	struct vcpu_svm *svm = to_svm(vcpu);

	/*
	 * The vmcb page can be recycled, causing a false negative in
	 * svm_vcpu_load(). So, ensure that no logical CPU has this
	 * vmcb page recorded as its current vmcb.
	 */
	svm_clear_current_vmcb(svm->vmcb);

	__free_page(pfn_to_page(__sme_clr(svm->vmcb_pa) >> PAGE_SHIFT));
	__free_pages(virt_to_page(svm->msrpm), MSRPM_ALLOC_ORDER);
	__free_page(virt_to_page(svm->nested.hsave));
	__free_pages(virt_to_page(svm->nested.msrpm), MSRPM_ALLOC_ORDER);
	kvm_vcpu_uninit(vcpu);
	kmem_cache_free(x86_fpu_cache, svm->vcpu.arch.user_fpu);
	kmem_cache_free(x86_fpu_cache, svm->vcpu.arch.guest_fpu);
	kmem_cache_free(kvm_vcpu_cache, svm);
}

static void svm_vcpu_load(struct kvm_vcpu *vcpu, int cpu)
{
	struct vcpu_svm *svm = to_svm(vcpu);
	struct svm_cpu_data *sd = per_cpu(svm_data, cpu);
	int i;

	if (unlikely(cpu != vcpu->cpu)) {
		svm->asid_generation = 0;
		mark_all_dirty(svm->vmcb);
	}

#ifdef CONFIG_X86_64
	rdmsrl(MSR_GS_BASE, to_svm(vcpu)->host.gs_base);
#endif
	savesegment(fs, svm->host.fs);
	savesegment(gs, svm->host.gs);
	svm->host.ldt = kvm_read_ldt();

	for (i = 0; i < NR_HOST_SAVE_USER_MSRS; i++)
		rdmsrl(host_save_user_msrs[i], svm->host_user_msrs[i]);

	if (static_cpu_has(X86_FEATURE_TSCRATEMSR)) {
		u64 tsc_ratio = vcpu->arch.tsc_scaling_ratio;
		if (tsc_ratio != __this_cpu_read(current_tsc_ratio)) {
			__this_cpu_write(current_tsc_ratio, tsc_ratio);
			wrmsrl(MSR_AMD64_TSC_RATIO, tsc_ratio);
		}
	}
	/* This assumes that the kernel never uses MSR_TSC_AUX */
	if (static_cpu_has(X86_FEATURE_RDTSCP))
		wrmsrl(MSR_TSC_AUX, svm->tsc_aux);

	if (sd->current_vmcb != svm->vmcb) {
		sd->current_vmcb = svm->vmcb;
		indirect_branch_prediction_barrier();
	}
	avic_vcpu_load(vcpu, cpu);
}

static void svm_vcpu_put(struct kvm_vcpu *vcpu)
{
	struct vcpu_svm *svm = to_svm(vcpu);
	int i;

	avic_vcpu_put(vcpu);

	++vcpu->stat.host_state_reload;
	kvm_load_ldt(svm->host.ldt);
#ifdef CONFIG_X86_64
	loadsegment(fs, svm->host.fs);
	wrmsrl(MSR_KERNEL_GS_BASE, current->thread.gsbase);
	load_gs_index(svm->host.gs);
#else
#ifdef CONFIG_X86_32_LAZY_GS
	loadsegment(gs, svm->host.gs);
#endif
#endif
	for (i = 0; i < NR_HOST_SAVE_USER_MSRS; i++)
		wrmsrl(host_save_user_msrs[i], svm->host_user_msrs[i]);
}

static void svm_vcpu_blocking(struct kvm_vcpu *vcpu)
{
	avic_set_running(vcpu, false);
}

static void svm_vcpu_unblocking(struct kvm_vcpu *vcpu)
{
	avic_set_running(vcpu, true);
}

static unsigned long svm_get_rflags(struct kvm_vcpu *vcpu)
{
	struct vcpu_svm *svm = to_svm(vcpu);
	unsigned long rflags = svm->vmcb->save.rflags;

	if (svm->nmi_singlestep) {
		/* Hide our flags if they were not set by the guest */
		if (!(svm->nmi_singlestep_guest_rflags & X86_EFLAGS_TF))
			rflags &= ~X86_EFLAGS_TF;
		if (!(svm->nmi_singlestep_guest_rflags & X86_EFLAGS_RF))
			rflags &= ~X86_EFLAGS_RF;
	}
	return rflags;
}

static void svm_set_rflags(struct kvm_vcpu *vcpu, unsigned long rflags)
{
	if (to_svm(vcpu)->nmi_singlestep)
		rflags |= (X86_EFLAGS_TF | X86_EFLAGS_RF);

       /*
        * Any change of EFLAGS.VM is accompanied by a reload of SS
        * (caused by either a task switch or an inter-privilege IRET),
        * so we do not need to update the CPL here.
        */
	to_svm(vcpu)->vmcb->save.rflags = rflags;
}

static void svm_cache_reg(struct kvm_vcpu *vcpu, enum kvm_reg reg)
{
	switch (reg) {
	case VCPU_EXREG_PDPTR:
		BUG_ON(!npt_enabled);
		load_pdptrs(vcpu, vcpu->arch.walk_mmu, kvm_read_cr3(vcpu));
		break;
	default:
		BUG();
	}
}

static void svm_set_vintr(struct vcpu_svm *svm)
{
	set_intercept(svm, INTERCEPT_VINTR);
}

static void svm_clear_vintr(struct vcpu_svm *svm)
{
	clr_intercept(svm, INTERCEPT_VINTR);
}

static struct vmcb_seg *svm_seg(struct kvm_vcpu *vcpu, int seg)
{
	struct vmcb_save_area *save = &to_svm(vcpu)->vmcb->save;

	switch (seg) {
	case VCPU_SREG_CS: return &save->cs;
	case VCPU_SREG_DS: return &save->ds;
	case VCPU_SREG_ES: return &save->es;
	case VCPU_SREG_FS: return &save->fs;
	case VCPU_SREG_GS: return &save->gs;
	case VCPU_SREG_SS: return &save->ss;
	case VCPU_SREG_TR: return &save->tr;
	case VCPU_SREG_LDTR: return &save->ldtr;
	}
	BUG();
	return NULL;
}

static u64 svm_get_segment_base(struct kvm_vcpu *vcpu, int seg)
{
	struct vmcb_seg *s = svm_seg(vcpu, seg);

	return s->base;
}

static void svm_get_segment(struct kvm_vcpu *vcpu,
			    struct kvm_segment *var, int seg)
{
	struct vmcb_seg *s = svm_seg(vcpu, seg);

	var->base = s->base;
	var->limit = s->limit;
	var->selector = s->selector;
	var->type = s->attrib & SVM_SELECTOR_TYPE_MASK;
	var->s = (s->attrib >> SVM_SELECTOR_S_SHIFT) & 1;
	var->dpl = (s->attrib >> SVM_SELECTOR_DPL_SHIFT) & 3;
	var->present = (s->attrib >> SVM_SELECTOR_P_SHIFT) & 1;
	var->avl = (s->attrib >> SVM_SELECTOR_AVL_SHIFT) & 1;
	var->l = (s->attrib >> SVM_SELECTOR_L_SHIFT) & 1;
	var->db = (s->attrib >> SVM_SELECTOR_DB_SHIFT) & 1;

	/*
	 * AMD CPUs circa 2014 track the G bit for all segments except CS.
	 * However, the SVM spec states that the G bit is not observed by the
	 * CPU, and some VMware virtual CPUs drop the G bit for all segments.
	 * So let's synthesize a legal G bit for all segments, this helps
	 * running KVM nested. It also helps cross-vendor migration, because
	 * Intel's vmentry has a check on the 'G' bit.
	 */
	var->g = s->limit > 0xfffff;

	/*
	 * AMD's VMCB does not have an explicit unusable field, so emulate it
	 * for cross vendor migration purposes by "not present"
	 */
	var->unusable = !var->present;

	switch (seg) {
	case VCPU_SREG_TR:
		/*
		 * Work around a bug where the busy flag in the tr selector
		 * isn't exposed
		 */
		var->type |= 0x2;
		break;
	case VCPU_SREG_DS:
	case VCPU_SREG_ES:
	case VCPU_SREG_FS:
	case VCPU_SREG_GS:
		/*
		 * The accessed bit must always be set in the segment
		 * descriptor cache, although it can be cleared in the
		 * descriptor, the cached bit always remains at 1. Since
		 * Intel has a check on this, set it here to support
		 * cross-vendor migration.
		 */
		if (!var->unusable)
			var->type |= 0x1;
		break;
	case VCPU_SREG_SS:
		/*
		 * On AMD CPUs sometimes the DB bit in the segment
		 * descriptor is left as 1, although the whole segment has
		 * been made unusable. Clear it here to pass an Intel VMX
		 * entry check when cross vendor migrating.
		 */
		if (var->unusable)
			var->db = 0;
		/* This is symmetric with svm_set_segment() */
		var->dpl = to_svm(vcpu)->vmcb->save.cpl;
		break;
	}
}

static int svm_get_cpl(struct kvm_vcpu *vcpu)
{
	struct vmcb_save_area *save = &to_svm(vcpu)->vmcb->save;

	return save->cpl;
}

static void svm_get_idt(struct kvm_vcpu *vcpu, struct desc_ptr *dt)
{
	struct vcpu_svm *svm = to_svm(vcpu);

	dt->size = svm->vmcb->save.idtr.limit;
	dt->address = svm->vmcb->save.idtr.base;
}

static void svm_set_idt(struct kvm_vcpu *vcpu, struct desc_ptr *dt)
{
	struct vcpu_svm *svm = to_svm(vcpu);

	svm->vmcb->save.idtr.limit = dt->size;
	svm->vmcb->save.idtr.base = dt->address ;
	mark_dirty(svm->vmcb, VMCB_DT);
}

static void svm_get_gdt(struct kvm_vcpu *vcpu, struct desc_ptr *dt)
{
	struct vcpu_svm *svm = to_svm(vcpu);

	dt->size = svm->vmcb->save.gdtr.limit;
	dt->address = svm->vmcb->save.gdtr.base;
}

static void svm_set_gdt(struct kvm_vcpu *vcpu, struct desc_ptr *dt)
{
	struct vcpu_svm *svm = to_svm(vcpu);

	svm->vmcb->save.gdtr.limit = dt->size;
	svm->vmcb->save.gdtr.base = dt->address ;
	mark_dirty(svm->vmcb, VMCB_DT);
}

static void svm_decache_cr0_guest_bits(struct kvm_vcpu *vcpu)
{
}

static void svm_decache_cr3(struct kvm_vcpu *vcpu)
{
}

static void svm_decache_cr4_guest_bits(struct kvm_vcpu *vcpu)
{
}

static void update_cr0_intercept(struct vcpu_svm *svm)
{
	ulong gcr0 = svm->vcpu.arch.cr0;
	u64 *hcr0 = &svm->vmcb->save.cr0;

	*hcr0 = (*hcr0 & ~SVM_CR0_SELECTIVE_MASK)
		| (gcr0 & SVM_CR0_SELECTIVE_MASK);

	mark_dirty(svm->vmcb, VMCB_CR);

	if (gcr0 == *hcr0) {
		clr_cr_intercept(svm, INTERCEPT_CR0_READ);
		clr_cr_intercept(svm, INTERCEPT_CR0_WRITE);
	} else {
		set_cr_intercept(svm, INTERCEPT_CR0_READ);
		set_cr_intercept(svm, INTERCEPT_CR0_WRITE);
	}
}

static void svm_set_cr0(struct kvm_vcpu *vcpu, unsigned long cr0)
{
	struct vcpu_svm *svm = to_svm(vcpu);

#ifdef CONFIG_X86_64
	if (vcpu->arch.efer & EFER_LME) {
		if (!is_paging(vcpu) && (cr0 & X86_CR0_PG)) {
			vcpu->arch.efer |= EFER_LMA;
			svm->vmcb->save.efer |= EFER_LMA | EFER_LME;
		}

		if (is_paging(vcpu) && !(cr0 & X86_CR0_PG)) {
			vcpu->arch.efer &= ~EFER_LMA;
			svm->vmcb->save.efer &= ~(EFER_LMA | EFER_LME);
		}
	}
#endif
	vcpu->arch.cr0 = cr0;

	if (!npt_enabled)
		cr0 |= X86_CR0_PG | X86_CR0_WP;

	/*
	 * re-enable caching here because the QEMU bios
	 * does not do it - this results in some delay at
	 * reboot
	 */
	if (kvm_check_has_quirk(vcpu->kvm, KVM_X86_QUIRK_CD_NW_CLEARED))
		cr0 &= ~(X86_CR0_CD | X86_CR0_NW);
	svm->vmcb->save.cr0 = cr0;
	mark_dirty(svm->vmcb, VMCB_CR);
	update_cr0_intercept(svm);
}

static int svm_set_cr4(struct kvm_vcpu *vcpu, unsigned long cr4)
{
	unsigned long host_cr4_mce = cr4_read_shadow() & X86_CR4_MCE;
	unsigned long old_cr4 = to_svm(vcpu)->vmcb->save.cr4;

	if (cr4 & X86_CR4_VMXE)
		return 1;

	if (npt_enabled && ((old_cr4 ^ cr4) & X86_CR4_PGE))
		svm_flush_tlb(vcpu, true);

	vcpu->arch.cr4 = cr4;
	if (!npt_enabled)
		cr4 |= X86_CR4_PAE;
	cr4 |= host_cr4_mce;
	to_svm(vcpu)->vmcb->save.cr4 = cr4;
	mark_dirty(to_svm(vcpu)->vmcb, VMCB_CR);
	return 0;
}

static void svm_set_segment(struct kvm_vcpu *vcpu,
			    struct kvm_segment *var, int seg)
{
	struct vcpu_svm *svm = to_svm(vcpu);
	struct vmcb_seg *s = svm_seg(vcpu, seg);

	s->base = var->base;
	s->limit = var->limit;
	s->selector = var->selector;
	s->attrib = (var->type & SVM_SELECTOR_TYPE_MASK);
	s->attrib |= (var->s & 1) << SVM_SELECTOR_S_SHIFT;
	s->attrib |= (var->dpl & 3) << SVM_SELECTOR_DPL_SHIFT;
	s->attrib |= ((var->present & 1) && !var->unusable) << SVM_SELECTOR_P_SHIFT;
	s->attrib |= (var->avl & 1) << SVM_SELECTOR_AVL_SHIFT;
	s->attrib |= (var->l & 1) << SVM_SELECTOR_L_SHIFT;
	s->attrib |= (var->db & 1) << SVM_SELECTOR_DB_SHIFT;
	s->attrib |= (var->g & 1) << SVM_SELECTOR_G_SHIFT;

	/*
	 * This is always accurate, except if SYSRET returned to a segment
	 * with SS.DPL != 3.  Intel does not have this quirk, and always
	 * forces SS.DPL to 3 on sysret, so we ignore that case; fixing it
	 * would entail passing the CPL to userspace and back.
	 */
	if (seg == VCPU_SREG_SS)
		/* This is symmetric with svm_get_segment() */
		svm->vmcb->save.cpl = (var->dpl & 3);

	mark_dirty(svm->vmcb, VMCB_SEG);
}

static void update_bp_intercept(struct kvm_vcpu *vcpu)
{
	struct vcpu_svm *svm = to_svm(vcpu);

	clr_exception_intercept(svm, BP_VECTOR);

	if (vcpu->guest_debug & KVM_GUESTDBG_ENABLE) {
		if (vcpu->guest_debug & KVM_GUESTDBG_USE_SW_BP)
			set_exception_intercept(svm, BP_VECTOR);
	} else
		vcpu->guest_debug = 0;
}

static void new_asid(struct vcpu_svm *svm, struct svm_cpu_data *sd)
{
	if (sd->next_asid > sd->max_asid) {
		++sd->asid_generation;
		sd->next_asid = sd->min_asid;
		svm->vmcb->control.tlb_ctl = TLB_CONTROL_FLUSH_ALL_ASID;
	}

	svm->asid_generation = sd->asid_generation;
	svm->vmcb->control.asid = sd->next_asid++;

	mark_dirty(svm->vmcb, VMCB_ASID);
}

static u64 svm_get_dr6(struct kvm_vcpu *vcpu)
{
	return to_svm(vcpu)->vmcb->save.dr6;
}

static void svm_set_dr6(struct kvm_vcpu *vcpu, unsigned long value)
{
	struct vcpu_svm *svm = to_svm(vcpu);

	svm->vmcb->save.dr6 = value;
	mark_dirty(svm->vmcb, VMCB_DR);
}

static void svm_sync_dirty_debug_regs(struct kvm_vcpu *vcpu)
{
	struct vcpu_svm *svm = to_svm(vcpu);

	get_debugreg(vcpu->arch.db[0], 0);
	get_debugreg(vcpu->arch.db[1], 1);
	get_debugreg(vcpu->arch.db[2], 2);
	get_debugreg(vcpu->arch.db[3], 3);
	vcpu->arch.dr6 = svm_get_dr6(vcpu);
	vcpu->arch.dr7 = svm->vmcb->save.dr7;

	vcpu->arch.switch_db_regs &= ~KVM_DEBUGREG_WONT_EXIT;
	set_dr_intercepts(svm);
}

static void svm_set_dr7(struct kvm_vcpu *vcpu, unsigned long value)
{
	struct vcpu_svm *svm = to_svm(vcpu);

	svm->vmcb->save.dr7 = value;
	mark_dirty(svm->vmcb, VMCB_DR);
}

static int pf_interception(struct vcpu_svm *svm)
{
	u64 fault_address = __sme_clr(svm->vmcb->control.exit_info_2);
	u64 error_code = svm->vmcb->control.exit_info_1;

	return kvm_handle_page_fault(&svm->vcpu, error_code, fault_address,
			static_cpu_has(X86_FEATURE_DECODEASSISTS) ?
			svm->vmcb->control.insn_bytes : NULL,
			svm->vmcb->control.insn_len);
}

static int npf_interception(struct vcpu_svm *svm)
{
	u64 fault_address = __sme_clr(svm->vmcb->control.exit_info_2);
	u64 error_code = svm->vmcb->control.exit_info_1;

	trace_kvm_page_fault(fault_address, error_code);
	return kvm_mmu_page_fault(&svm->vcpu, fault_address, error_code,
			static_cpu_has(X86_FEATURE_DECODEASSISTS) ?
			svm->vmcb->control.insn_bytes : NULL,
			svm->vmcb->control.insn_len);
}

static int db_interception(struct vcpu_svm *svm)
{
	struct kvm_run *kvm_run = svm->vcpu.run;
	struct kvm_vcpu *vcpu = &svm->vcpu;

	if (!(svm->vcpu.guest_debug &
	      (KVM_GUESTDBG_SINGLESTEP | KVM_GUESTDBG_USE_HW_BP)) &&
		!svm->nmi_singlestep) {
		kvm_queue_exception(&svm->vcpu, DB_VECTOR);
		return 1;
	}

	if (svm->nmi_singlestep) {
		disable_nmi_singlestep(svm);
		/* Make sure we check for pending NMIs upon entry */
		kvm_make_request(KVM_REQ_EVENT, vcpu);
	}

	if (svm->vcpu.guest_debug &
	    (KVM_GUESTDBG_SINGLESTEP | KVM_GUESTDBG_USE_HW_BP)) {
		kvm_run->exit_reason = KVM_EXIT_DEBUG;
		kvm_run->debug.arch.pc =
			svm->vmcb->save.cs.base + svm->vmcb->save.rip;
		kvm_run->debug.arch.exception = DB_VECTOR;
		return 0;
	}

	return 1;
}

static int bp_interception(struct vcpu_svm *svm)
{
	struct kvm_run *kvm_run = svm->vcpu.run;

	kvm_run->exit_reason = KVM_EXIT_DEBUG;
	kvm_run->debug.arch.pc = svm->vmcb->save.cs.base + svm->vmcb->save.rip;
	kvm_run->debug.arch.exception = BP_VECTOR;
	return 0;
}

static int ud_interception(struct vcpu_svm *svm)
{
	return handle_ud(&svm->vcpu);
}

static int ac_interception(struct vcpu_svm *svm)
{
	kvm_queue_exception_e(&svm->vcpu, AC_VECTOR, 0);
	return 1;
}

static int gp_interception(struct vcpu_svm *svm)
{
	struct kvm_vcpu *vcpu = &svm->vcpu;
	u32 error_code = svm->vmcb->control.exit_info_1;

	WARN_ON_ONCE(!enable_vmware_backdoor);

	/*
	 * VMware backdoor emulation on #GP interception only handles IN{S},
	 * OUT{S}, and RDPMC, none of which generate a non-zero error code.
	 */
	if (error_code) {
		kvm_queue_exception_e(vcpu, GP_VECTOR, error_code);
		return 1;
	}
	return kvm_emulate_instruction(vcpu, EMULTYPE_VMWARE_GP);
}

static bool is_erratum_383(void)
{
	int err, i;
	u64 value;

	if (!erratum_383_found)
		return false;

	value = native_read_msr_safe(MSR_IA32_MC0_STATUS, &err);
	if (err)
		return false;

	/* Bit 62 may or may not be set for this mce */
	value &= ~(1ULL << 62);

	if (value != 0xb600000000010015ULL)
		return false;

	/* Clear MCi_STATUS registers */
	for (i = 0; i < 6; ++i)
		native_write_msr_safe(MSR_IA32_MCx_STATUS(i), 0, 0);

	value = native_read_msr_safe(MSR_IA32_MCG_STATUS, &err);
	if (!err) {
		u32 low, high;

		value &= ~(1ULL << 2);
		low    = lower_32_bits(value);
		high   = upper_32_bits(value);

		native_write_msr_safe(MSR_IA32_MCG_STATUS, low, high);
	}

	/* Flush tlb to evict multi-match entries */
	__flush_tlb_all();

	return true;
}

static void svm_handle_mce(struct vcpu_svm *svm)
{
	if (is_erratum_383()) {
		/*
		 * Erratum 383 triggered. Guest state is corrupt so kill the
		 * guest.
		 */
		pr_err("KVM: Guest triggered AMD Erratum 383\n");

		kvm_make_request(KVM_REQ_TRIPLE_FAULT, &svm->vcpu);

		return;
	}

	/*
	 * On an #MC intercept the MCE handler is not called automatically in
	 * the host. So do it by hand here.
	 */
	asm volatile (
		"int $0x12\n");
	/* not sure if we ever come back to this point */

	return;
}

static int mc_interception(struct vcpu_svm *svm)
{
	return 1;
}

static int shutdown_interception(struct vcpu_svm *svm)
{
	struct kvm_run *kvm_run = svm->vcpu.run;

	/*
	 * VMCB is undefined after a SHUTDOWN intercept
	 * so reinitialize it.
	 */
	clear_page(svm->vmcb);
	init_vmcb(svm);

	kvm_run->exit_reason = KVM_EXIT_SHUTDOWN;
	return 0;
}

static int io_interception(struct vcpu_svm *svm)
{
	struct kvm_vcpu *vcpu = &svm->vcpu;
	u32 io_info = svm->vmcb->control.exit_info_1; /* address size bug? */
	int size, in, string;
	unsigned port;

	++svm->vcpu.stat.io_exits;
	string = (io_info & SVM_IOIO_STR_MASK) != 0;
	in = (io_info & SVM_IOIO_TYPE_MASK) != 0;
	if (string)
		return kvm_emulate_instruction(vcpu, 0);

	port = io_info >> 16;
	size = (io_info & SVM_IOIO_SIZE_MASK) >> SVM_IOIO_SIZE_SHIFT;
	svm->next_rip = svm->vmcb->control.exit_info_2;

	return kvm_fast_pio(&svm->vcpu, size, port, in);
}

static int nmi_interception(struct vcpu_svm *svm)
{
	return 1;
}

static int intr_interception(struct vcpu_svm *svm)
{
	++svm->vcpu.stat.irq_exits;
	return 1;
}

static int nop_on_interception(struct vcpu_svm *svm)
{
	return 1;
}

static int halt_interception(struct vcpu_svm *svm)
{
	return kvm_emulate_halt(&svm->vcpu);
}

static int vmmcall_interception(struct vcpu_svm *svm)
{
	return kvm_emulate_hypercall(&svm->vcpu);
}

static unsigned long nested_svm_get_tdp_cr3(struct kvm_vcpu *vcpu)
{
	struct vcpu_svm *svm = to_svm(vcpu);

	return svm->nested.nested_cr3;
}

static u64 nested_svm_get_tdp_pdptr(struct kvm_vcpu *vcpu, int index)
{
	struct vcpu_svm *svm = to_svm(vcpu);
	u64 cr3 = svm->nested.nested_cr3;
	u64 pdpte;
	int ret;

	ret = kvm_vcpu_read_guest_page(vcpu, gpa_to_gfn(__sme_clr(cr3)), &pdpte,
				       offset_in_page(cr3) + index * 8, 8);
	if (ret)
		return 0;
	return pdpte;
}

static void nested_svm_set_tdp_cr3(struct kvm_vcpu *vcpu,
				   unsigned long root)
{
	struct vcpu_svm *svm = to_svm(vcpu);

	svm->vmcb->control.nested_cr3 = __sme_set(root);
	mark_dirty(svm->vmcb, VMCB_NPT);
}

static void nested_svm_inject_npf_exit(struct kvm_vcpu *vcpu,
				       struct x86_exception *fault)
{
	struct vcpu_svm *svm = to_svm(vcpu);

	if (svm->vmcb->control.exit_code != SVM_EXIT_NPF) {
		/*
		 * TODO: track the cause of the nested page fault, and
		 * correctly fill in the high bits of exit_info_1.
		 */
		svm->vmcb->control.exit_code = SVM_EXIT_NPF;
		svm->vmcb->control.exit_code_hi = 0;
		svm->vmcb->control.exit_info_1 = (1ULL << 32);
		svm->vmcb->control.exit_info_2 = fault->address;
	}

	svm->vmcb->control.exit_info_1 &= ~0xffffffffULL;
	svm->vmcb->control.exit_info_1 |= fault->error_code;

	/*
	 * The present bit is always zero for page structure faults on real
	 * hardware.
	 */
	if (svm->vmcb->control.exit_info_1 & (2ULL << 32))
		svm->vmcb->control.exit_info_1 &= ~1;

	nested_svm_vmexit(svm);
}

static void nested_svm_init_mmu_context(struct kvm_vcpu *vcpu)
{
	WARN_ON(mmu_is_nested(vcpu));

	vcpu->arch.mmu = &vcpu->arch.guest_mmu;
	kvm_init_shadow_mmu(vcpu);
	vcpu->arch.mmu->set_cr3           = nested_svm_set_tdp_cr3;
	vcpu->arch.mmu->get_cr3           = nested_svm_get_tdp_cr3;
	vcpu->arch.mmu->get_pdptr         = nested_svm_get_tdp_pdptr;
	vcpu->arch.mmu->inject_page_fault = nested_svm_inject_npf_exit;
	vcpu->arch.mmu->shadow_root_level = get_npt_level(vcpu);
	reset_shadow_zero_bits_mask(vcpu, vcpu->arch.mmu);
	vcpu->arch.walk_mmu              = &vcpu->arch.nested_mmu;
}

static void nested_svm_uninit_mmu_context(struct kvm_vcpu *vcpu)
{
	vcpu->arch.mmu = &vcpu->arch.root_mmu;
	vcpu->arch.walk_mmu = &vcpu->arch.root_mmu;
}

static int nested_svm_check_permissions(struct vcpu_svm *svm)
{
	if (!(svm->vcpu.arch.efer & EFER_SVME) ||
	    !is_paging(&svm->vcpu)) {
		kvm_queue_exception(&svm->vcpu, UD_VECTOR);
		return 1;
	}

	if (svm->vmcb->save.cpl) {
		kvm_inject_gp(&svm->vcpu, 0);
		return 1;
	}

	return 0;
}

static int nested_svm_check_exception(struct vcpu_svm *svm, unsigned nr,
				      bool has_error_code, u32 error_code)
{
	int vmexit;

	if (!is_guest_mode(&svm->vcpu))
		return 0;

	vmexit = nested_svm_intercept(svm);
	if (vmexit != NESTED_EXIT_DONE)
		return 0;

	svm->vmcb->control.exit_code = SVM_EXIT_EXCP_BASE + nr;
	svm->vmcb->control.exit_code_hi = 0;
	svm->vmcb->control.exit_info_1 = error_code;

	/*
	 * EXITINFO2 is undefined for all exception intercepts other
	 * than #PF.
	 */
	if (svm->vcpu.arch.exception.nested_apf)
		svm->vmcb->control.exit_info_2 = svm->vcpu.arch.apf.nested_apf_token;
	else if (svm->vcpu.arch.exception.has_payload)
		svm->vmcb->control.exit_info_2 = svm->vcpu.arch.exception.payload;
	else
		svm->vmcb->control.exit_info_2 = svm->vcpu.arch.cr2;

	svm->nested.exit_required = true;
	return vmexit;
}

/* This function returns true if it is save to enable the irq window */
static inline bool nested_svm_intr(struct vcpu_svm *svm)
{
	if (!is_guest_mode(&svm->vcpu))
		return true;

	if (!(svm->vcpu.arch.hflags & HF_VINTR_MASK))
		return true;

	if (!(svm->vcpu.arch.hflags & HF_HIF_MASK))
		return false;

	/*
	 * if vmexit was already requested (by intercepted exception
	 * for instance) do not overwrite it with "external interrupt"
	 * vmexit.
	 */
	if (svm->nested.exit_required)
		return false;

	svm->vmcb->control.exit_code   = SVM_EXIT_INTR;
	svm->vmcb->control.exit_info_1 = 0;
	svm->vmcb->control.exit_info_2 = 0;

	if (svm->nested.intercept & 1ULL) {
		/*
		 * The #vmexit can't be emulated here directly because this
		 * code path runs with irqs and preemption disabled. A
		 * #vmexit emulation might sleep. Only signal request for
		 * the #vmexit here.
		 */
		svm->nested.exit_required = true;
		trace_kvm_nested_intr_vmexit(svm->vmcb->save.rip);
		return false;
	}

	return true;
}

/* This function returns true if it is save to enable the nmi window */
static inline bool nested_svm_nmi(struct vcpu_svm *svm)
{
	if (!is_guest_mode(&svm->vcpu))
		return true;

	if (!(svm->nested.intercept & (1ULL << INTERCEPT_NMI)))
		return true;

	svm->vmcb->control.exit_code = SVM_EXIT_NMI;
	svm->nested.exit_required = true;

	return false;
}

static int nested_svm_intercept_ioio(struct vcpu_svm *svm)
{
	unsigned port, size, iopm_len;
	u16 val, mask;
	u8 start_bit;
	u64 gpa;

	if (!(svm->nested.intercept & (1ULL << INTERCEPT_IOIO_PROT)))
		return NESTED_EXIT_HOST;

	port = svm->vmcb->control.exit_info_1 >> 16;
	size = (svm->vmcb->control.exit_info_1 & SVM_IOIO_SIZE_MASK) >>
		SVM_IOIO_SIZE_SHIFT;
	gpa  = svm->nested.vmcb_iopm + (port / 8);
	start_bit = port % 8;
	iopm_len = (start_bit + size > 8) ? 2 : 1;
	mask = (0xf >> (4 - size)) << start_bit;
	val = 0;

	if (kvm_vcpu_read_guest(&svm->vcpu, gpa, &val, iopm_len))
		return NESTED_EXIT_DONE;

	return (val & mask) ? NESTED_EXIT_DONE : NESTED_EXIT_HOST;
}

static int nested_svm_exit_handled_msr(struct vcpu_svm *svm)
{
	u32 offset, msr, value;
	int write, mask;

	if (!(svm->nested.intercept & (1ULL << INTERCEPT_MSR_PROT)))
		return NESTED_EXIT_HOST;

	msr    = svm->vcpu.arch.regs[VCPU_REGS_RCX];
	offset = svm_msrpm_offset(msr);
	write  = svm->vmcb->control.exit_info_1 & 1;
	mask   = 1 << ((2 * (msr & 0xf)) + write);

	if (offset == MSR_INVALID)
		return NESTED_EXIT_DONE;

	/* Offset is in 32 bit units but need in 8 bit units */
	offset *= 4;

	if (kvm_vcpu_read_guest(&svm->vcpu, svm->nested.vmcb_msrpm + offset, &value, 4))
		return NESTED_EXIT_DONE;

	return (value & mask) ? NESTED_EXIT_DONE : NESTED_EXIT_HOST;
}

/* DB exceptions for our internal use must not cause vmexit */
static int nested_svm_intercept_db(struct vcpu_svm *svm)
{
	unsigned long dr6;

	/* if we're not singlestepping, it's not ours */
	if (!svm->nmi_singlestep)
		return NESTED_EXIT_DONE;

	/* if it's not a singlestep exception, it's not ours */
	if (kvm_get_dr(&svm->vcpu, 6, &dr6))
		return NESTED_EXIT_DONE;
	if (!(dr6 & DR6_BS))
		return NESTED_EXIT_DONE;

	/* if the guest is singlestepping, it should get the vmexit */
	if (svm->nmi_singlestep_guest_rflags & X86_EFLAGS_TF) {
		disable_nmi_singlestep(svm);
		return NESTED_EXIT_DONE;
	}

	/* it's ours, the nested hypervisor must not see this one */
	return NESTED_EXIT_HOST;
}

static int nested_svm_exit_special(struct vcpu_svm *svm)
{
	u32 exit_code = svm->vmcb->control.exit_code;

	switch (exit_code) {
	case SVM_EXIT_INTR:
	case SVM_EXIT_NMI:
	case SVM_EXIT_EXCP_BASE + MC_VECTOR:
		return NESTED_EXIT_HOST;
	case SVM_EXIT_NPF:
		/* For now we are always handling NPFs when using them */
		if (npt_enabled)
			return NESTED_EXIT_HOST;
		break;
	case SVM_EXIT_EXCP_BASE + PF_VECTOR:
		/* When we're shadowing, trap PFs, but not async PF */
		if (!npt_enabled && svm->vcpu.arch.apf.host_apf_reason == 0)
			return NESTED_EXIT_HOST;
		break;
	default:
		break;
	}

	return NESTED_EXIT_CONTINUE;
}

/*
 * If this function returns true, this #vmexit was already handled
 */
static int nested_svm_intercept(struct vcpu_svm *svm)
{
	u32 exit_code = svm->vmcb->control.exit_code;
	int vmexit = NESTED_EXIT_HOST;

	switch (exit_code) {
	case SVM_EXIT_MSR:
		vmexit = nested_svm_exit_handled_msr(svm);
		break;
	case SVM_EXIT_IOIO:
		vmexit = nested_svm_intercept_ioio(svm);
		break;
	case SVM_EXIT_READ_CR0 ... SVM_EXIT_WRITE_CR8: {
		u32 bit = 1U << (exit_code - SVM_EXIT_READ_CR0);
		if (svm->nested.intercept_cr & bit)
			vmexit = NESTED_EXIT_DONE;
		break;
	}
	case SVM_EXIT_READ_DR0 ... SVM_EXIT_WRITE_DR7: {
		u32 bit = 1U << (exit_code - SVM_EXIT_READ_DR0);
		if (svm->nested.intercept_dr & bit)
			vmexit = NESTED_EXIT_DONE;
		break;
	}
	case SVM_EXIT_EXCP_BASE ... SVM_EXIT_EXCP_BASE + 0x1f: {
		u32 excp_bits = 1 << (exit_code - SVM_EXIT_EXCP_BASE);
		if (svm->nested.intercept_exceptions & excp_bits) {
			if (exit_code == SVM_EXIT_EXCP_BASE + DB_VECTOR)
				vmexit = nested_svm_intercept_db(svm);
			else
				vmexit = NESTED_EXIT_DONE;
		}
		/* async page fault always cause vmexit */
		else if ((exit_code == SVM_EXIT_EXCP_BASE + PF_VECTOR) &&
			 svm->vcpu.arch.exception.nested_apf != 0)
			vmexit = NESTED_EXIT_DONE;
		break;
	}
	case SVM_EXIT_ERR: {
		vmexit = NESTED_EXIT_DONE;
		break;
	}
	default: {
		u64 exit_bits = 1ULL << (exit_code - SVM_EXIT_INTR);
		if (svm->nested.intercept & exit_bits)
			vmexit = NESTED_EXIT_DONE;
	}
	}

	return vmexit;
}

static int nested_svm_exit_handled(struct vcpu_svm *svm)
{
	int vmexit;

	vmexit = nested_svm_intercept(svm);

	if (vmexit == NESTED_EXIT_DONE)
		nested_svm_vmexit(svm);

	return vmexit;
}

static inline void copy_vmcb_control_area(struct vmcb *dst_vmcb, struct vmcb *from_vmcb)
{
	struct vmcb_control_area *dst  = &dst_vmcb->control;
	struct vmcb_control_area *from = &from_vmcb->control;

	dst->intercept_cr         = from->intercept_cr;
	dst->intercept_dr         = from->intercept_dr;
	dst->intercept_exceptions = from->intercept_exceptions;
	dst->intercept            = from->intercept;
	dst->iopm_base_pa         = from->iopm_base_pa;
	dst->msrpm_base_pa        = from->msrpm_base_pa;
	dst->tsc_offset           = from->tsc_offset;
	dst->asid                 = from->asid;
	dst->tlb_ctl              = from->tlb_ctl;
	dst->int_ctl              = from->int_ctl;
	dst->int_vector           = from->int_vector;
	dst->int_state            = from->int_state;
	dst->exit_code            = from->exit_code;
	dst->exit_code_hi         = from->exit_code_hi;
	dst->exit_info_1          = from->exit_info_1;
	dst->exit_info_2          = from->exit_info_2;
	dst->exit_int_info        = from->exit_int_info;
	dst->exit_int_info_err    = from->exit_int_info_err;
	dst->nested_ctl           = from->nested_ctl;
	dst->event_inj            = from->event_inj;
	dst->event_inj_err        = from->event_inj_err;
	dst->nested_cr3           = from->nested_cr3;
	dst->virt_ext              = from->virt_ext;
	dst->pause_filter_count   = from->pause_filter_count;
	dst->pause_filter_thresh  = from->pause_filter_thresh;
}

static int nested_svm_vmexit(struct vcpu_svm *svm)
{
	int rc;
	struct vmcb *nested_vmcb;
	struct vmcb *hsave = svm->nested.hsave;
	struct vmcb *vmcb = svm->vmcb;
	struct kvm_host_map map;

	trace_kvm_nested_vmexit_inject(vmcb->control.exit_code,
				       vmcb->control.exit_info_1,
				       vmcb->control.exit_info_2,
				       vmcb->control.exit_int_info,
				       vmcb->control.exit_int_info_err,
				       KVM_ISA_SVM);

	rc = kvm_vcpu_map(&svm->vcpu, gpa_to_gfn(svm->nested.vmcb), &map);
	if (rc) {
		if (rc == -EINVAL)
			kvm_inject_gp(&svm->vcpu, 0);
		return 1;
	}

	nested_vmcb = map.hva;

	/* Exit Guest-Mode */
	leave_guest_mode(&svm->vcpu);
	svm->nested.vmcb = 0;

	/* Give the current vmcb to the guest */
	disable_gif(svm);

	nested_vmcb->save.es     = vmcb->save.es;
	nested_vmcb->save.cs     = vmcb->save.cs;
	nested_vmcb->save.ss     = vmcb->save.ss;
	nested_vmcb->save.ds     = vmcb->save.ds;
	nested_vmcb->save.gdtr   = vmcb->save.gdtr;
	nested_vmcb->save.idtr   = vmcb->save.idtr;
	nested_vmcb->save.efer   = svm->vcpu.arch.efer;
	nested_vmcb->save.cr0    = kvm_read_cr0(&svm->vcpu);
	nested_vmcb->save.cr3    = kvm_read_cr3(&svm->vcpu);
	nested_vmcb->save.cr2    = vmcb->save.cr2;
	nested_vmcb->save.cr4    = svm->vcpu.arch.cr4;
	nested_vmcb->save.rflags = kvm_get_rflags(&svm->vcpu);
	nested_vmcb->save.rip    = vmcb->save.rip;
	nested_vmcb->save.rsp    = vmcb->save.rsp;
	nested_vmcb->save.rax    = vmcb->save.rax;
	nested_vmcb->save.dr7    = vmcb->save.dr7;
	nested_vmcb->save.dr6    = vmcb->save.dr6;
	nested_vmcb->save.cpl    = vmcb->save.cpl;

	nested_vmcb->control.int_ctl           = vmcb->control.int_ctl;
	nested_vmcb->control.int_vector        = vmcb->control.int_vector;
	nested_vmcb->control.int_state         = vmcb->control.int_state;
	nested_vmcb->control.exit_code         = vmcb->control.exit_code;
	nested_vmcb->control.exit_code_hi      = vmcb->control.exit_code_hi;
	nested_vmcb->control.exit_info_1       = vmcb->control.exit_info_1;
	nested_vmcb->control.exit_info_2       = vmcb->control.exit_info_2;
	nested_vmcb->control.exit_int_info     = vmcb->control.exit_int_info;
	nested_vmcb->control.exit_int_info_err = vmcb->control.exit_int_info_err;

	if (svm->nrips_enabled)
		nested_vmcb->control.next_rip  = vmcb->control.next_rip;

	/*
	 * If we emulate a VMRUN/#VMEXIT in the same host #vmexit cycle we have
	 * to make sure that we do not lose injected events. So check event_inj
	 * here and copy it to exit_int_info if it is valid.
	 * Exit_int_info and event_inj can't be both valid because the case
	 * below only happens on a VMRUN instruction intercept which has
	 * no valid exit_int_info set.
	 */
	if (vmcb->control.event_inj & SVM_EVTINJ_VALID) {
		struct vmcb_control_area *nc = &nested_vmcb->control;

		nc->exit_int_info     = vmcb->control.event_inj;
		nc->exit_int_info_err = vmcb->control.event_inj_err;
	}

	nested_vmcb->control.tlb_ctl           = 0;
	nested_vmcb->control.event_inj         = 0;
	nested_vmcb->control.event_inj_err     = 0;

	nested_vmcb->control.pause_filter_count =
		svm->vmcb->control.pause_filter_count;
	nested_vmcb->control.pause_filter_thresh =
		svm->vmcb->control.pause_filter_thresh;

	/* We always set V_INTR_MASKING and remember the old value in hflags */
	if (!(svm->vcpu.arch.hflags & HF_VINTR_MASK))
		nested_vmcb->control.int_ctl &= ~V_INTR_MASKING_MASK;

	/* Restore the original control entries */
	copy_vmcb_control_area(vmcb, hsave);

	svm->vcpu.arch.tsc_offset = svm->vmcb->control.tsc_offset;
	kvm_clear_exception_queue(&svm->vcpu);
	kvm_clear_interrupt_queue(&svm->vcpu);

	svm->nested.nested_cr3 = 0;

	/* Restore selected save entries */
	svm->vmcb->save.es = hsave->save.es;
	svm->vmcb->save.cs = hsave->save.cs;
	svm->vmcb->save.ss = hsave->save.ss;
	svm->vmcb->save.ds = hsave->save.ds;
	svm->vmcb->save.gdtr = hsave->save.gdtr;
	svm->vmcb->save.idtr = hsave->save.idtr;
	kvm_set_rflags(&svm->vcpu, hsave->save.rflags);
	svm_set_efer(&svm->vcpu, hsave->save.efer);
	svm_set_cr0(&svm->vcpu, hsave->save.cr0 | X86_CR0_PE);
	svm_set_cr4(&svm->vcpu, hsave->save.cr4);
	if (npt_enabled) {
		svm->vmcb->save.cr3 = hsave->save.cr3;
		svm->vcpu.arch.cr3 = hsave->save.cr3;
	} else {
		(void)kvm_set_cr3(&svm->vcpu, hsave->save.cr3);
	}
	kvm_rax_write(&svm->vcpu, hsave->save.rax);
	kvm_rsp_write(&svm->vcpu, hsave->save.rsp);
	kvm_rip_write(&svm->vcpu, hsave->save.rip);
	svm->vmcb->save.dr7 = 0;
	svm->vmcb->save.cpl = 0;
	svm->vmcb->control.exit_int_info = 0;

	mark_all_dirty(svm->vmcb);

	kvm_vcpu_unmap(&svm->vcpu, &map, true);

	nested_svm_uninit_mmu_context(&svm->vcpu);
	kvm_mmu_reset_context(&svm->vcpu);
	kvm_mmu_load(&svm->vcpu);

	/*
	 * Drop what we picked up for L2 via svm_complete_interrupts() so it
	 * doesn't end up in L1.
	 */
	svm->vcpu.arch.nmi_injected = false;
	kvm_clear_exception_queue(&svm->vcpu);
	kvm_clear_interrupt_queue(&svm->vcpu);

	return 0;
}

static bool nested_svm_vmrun_msrpm(struct vcpu_svm *svm)
{
	/*
	 * This function merges the msr permission bitmaps of kvm and the
	 * nested vmcb. It is optimized in that it only merges the parts where
	 * the kvm msr permission bitmap may contain zero bits
	 */
	int i;

	if (!(svm->nested.intercept & (1ULL << INTERCEPT_MSR_PROT)))
		return true;

	for (i = 0; i < MSRPM_OFFSETS; i++) {
		u32 value, p;
		u64 offset;

		if (msrpm_offsets[i] == 0xffffffff)
			break;

		p      = msrpm_offsets[i];
		offset = svm->nested.vmcb_msrpm + (p * 4);

		if (kvm_vcpu_read_guest(&svm->vcpu, offset, &value, 4))
			return false;

		svm->nested.msrpm[p] = svm->msrpm[p] | value;
	}

	svm->vmcb->control.msrpm_base_pa = __sme_set(__pa(svm->nested.msrpm));

	return true;
}

static bool nested_vmcb_checks(struct vmcb *vmcb)
{
	if ((vmcb->control.intercept & (1ULL << INTERCEPT_VMRUN)) == 0)
		return false;

	if (vmcb->control.asid == 0)
		return false;

	if ((vmcb->control.nested_ctl & SVM_NESTED_CTL_NP_ENABLE) &&
	    !npt_enabled)
		return false;

	return true;
}

static void enter_svm_guest_mode(struct vcpu_svm *svm, u64 vmcb_gpa,
				 struct vmcb *nested_vmcb, struct kvm_host_map *map)
{
	if (kvm_get_rflags(&svm->vcpu) & X86_EFLAGS_IF)
		svm->vcpu.arch.hflags |= HF_HIF_MASK;
	else
		svm->vcpu.arch.hflags &= ~HF_HIF_MASK;

	if (nested_vmcb->control.nested_ctl & SVM_NESTED_CTL_NP_ENABLE) {
		svm->nested.nested_cr3 = nested_vmcb->control.nested_cr3;
		nested_svm_init_mmu_context(&svm->vcpu);
	}

	/* Load the nested guest state */
	svm->vmcb->save.es = nested_vmcb->save.es;
	svm->vmcb->save.cs = nested_vmcb->save.cs;
	svm->vmcb->save.ss = nested_vmcb->save.ss;
	svm->vmcb->save.ds = nested_vmcb->save.ds;
	svm->vmcb->save.gdtr = nested_vmcb->save.gdtr;
	svm->vmcb->save.idtr = nested_vmcb->save.idtr;
	kvm_set_rflags(&svm->vcpu, nested_vmcb->save.rflags);
	svm_set_efer(&svm->vcpu, nested_vmcb->save.efer);
	svm_set_cr0(&svm->vcpu, nested_vmcb->save.cr0);
	svm_set_cr4(&svm->vcpu, nested_vmcb->save.cr4);
	if (npt_enabled) {
		svm->vmcb->save.cr3 = nested_vmcb->save.cr3;
		svm->vcpu.arch.cr3 = nested_vmcb->save.cr3;
	} else
		(void)kvm_set_cr3(&svm->vcpu, nested_vmcb->save.cr3);

	/* Guest paging mode is active - reset mmu */
	kvm_mmu_reset_context(&svm->vcpu);

	svm->vmcb->save.cr2 = svm->vcpu.arch.cr2 = nested_vmcb->save.cr2;
	kvm_rax_write(&svm->vcpu, nested_vmcb->save.rax);
	kvm_rsp_write(&svm->vcpu, nested_vmcb->save.rsp);
	kvm_rip_write(&svm->vcpu, nested_vmcb->save.rip);

	/* In case we don't even reach vcpu_run, the fields are not updated */
	svm->vmcb->save.rax = nested_vmcb->save.rax;
	svm->vmcb->save.rsp = nested_vmcb->save.rsp;
	svm->vmcb->save.rip = nested_vmcb->save.rip;
	svm->vmcb->save.dr7 = nested_vmcb->save.dr7;
	svm->vmcb->save.dr6 = nested_vmcb->save.dr6;
	svm->vmcb->save.cpl = nested_vmcb->save.cpl;

	svm->nested.vmcb_msrpm = nested_vmcb->control.msrpm_base_pa & ~0x0fffULL;
	svm->nested.vmcb_iopm  = nested_vmcb->control.iopm_base_pa  & ~0x0fffULL;

	/* cache intercepts */
	svm->nested.intercept_cr         = nested_vmcb->control.intercept_cr;
	svm->nested.intercept_dr         = nested_vmcb->control.intercept_dr;
	svm->nested.intercept_exceptions = nested_vmcb->control.intercept_exceptions;
	svm->nested.intercept            = nested_vmcb->control.intercept;

	svm_flush_tlb(&svm->vcpu, true);
	svm->vmcb->control.int_ctl = nested_vmcb->control.int_ctl | V_INTR_MASKING_MASK;
	if (nested_vmcb->control.int_ctl & V_INTR_MASKING_MASK)
		svm->vcpu.arch.hflags |= HF_VINTR_MASK;
	else
		svm->vcpu.arch.hflags &= ~HF_VINTR_MASK;

	if (svm->vcpu.arch.hflags & HF_VINTR_MASK) {
		/* We only want the cr8 intercept bits of the guest */
		clr_cr_intercept(svm, INTERCEPT_CR8_READ);
		clr_cr_intercept(svm, INTERCEPT_CR8_WRITE);
	}

	/* We don't want to see VMMCALLs from a nested guest */
	clr_intercept(svm, INTERCEPT_VMMCALL);

	svm->vcpu.arch.tsc_offset += nested_vmcb->control.tsc_offset;
	svm->vmcb->control.tsc_offset = svm->vcpu.arch.tsc_offset;

	svm->vmcb->control.virt_ext = nested_vmcb->control.virt_ext;
	svm->vmcb->control.int_vector = nested_vmcb->control.int_vector;
	svm->vmcb->control.int_state = nested_vmcb->control.int_state;
	svm->vmcb->control.event_inj = nested_vmcb->control.event_inj;
	svm->vmcb->control.event_inj_err = nested_vmcb->control.event_inj_err;

	svm->vmcb->control.pause_filter_count =
		nested_vmcb->control.pause_filter_count;
	svm->vmcb->control.pause_filter_thresh =
		nested_vmcb->control.pause_filter_thresh;

	kvm_vcpu_unmap(&svm->vcpu, map, true);

	/* Enter Guest-Mode */
	enter_guest_mode(&svm->vcpu);

	/*
	 * Merge guest and host intercepts - must be called  with vcpu in
	 * guest-mode to take affect here
	 */
	recalc_intercepts(svm);

	svm->nested.vmcb = vmcb_gpa;

	enable_gif(svm);

	mark_all_dirty(svm->vmcb);
}

static int nested_svm_vmrun(struct vcpu_svm *svm)
{
	int ret;
	struct vmcb *nested_vmcb;
	struct vmcb *hsave = svm->nested.hsave;
	struct vmcb *vmcb = svm->vmcb;
	struct kvm_host_map map;
	u64 vmcb_gpa;

	vmcb_gpa = svm->vmcb->save.rax;

	ret = kvm_vcpu_map(&svm->vcpu, gpa_to_gfn(vmcb_gpa), &map);
	if (ret == -EINVAL) {
		kvm_inject_gp(&svm->vcpu, 0);
		return 1;
	} else if (ret) {
		return kvm_skip_emulated_instruction(&svm->vcpu);
	}

	ret = kvm_skip_emulated_instruction(&svm->vcpu);

	nested_vmcb = map.hva;

	if (!nested_vmcb_checks(nested_vmcb)) {
		nested_vmcb->control.exit_code    = SVM_EXIT_ERR;
		nested_vmcb->control.exit_code_hi = 0;
		nested_vmcb->control.exit_info_1  = 0;
		nested_vmcb->control.exit_info_2  = 0;

		kvm_vcpu_unmap(&svm->vcpu, &map, true);

		return ret;
	}

	trace_kvm_nested_vmrun(svm->vmcb->save.rip, vmcb_gpa,
			       nested_vmcb->save.rip,
			       nested_vmcb->control.int_ctl,
			       nested_vmcb->control.event_inj,
			       nested_vmcb->control.nested_ctl);

	trace_kvm_nested_intercepts(nested_vmcb->control.intercept_cr & 0xffff,
				    nested_vmcb->control.intercept_cr >> 16,
				    nested_vmcb->control.intercept_exceptions,
				    nested_vmcb->control.intercept);

	/* Clear internal status */
	kvm_clear_exception_queue(&svm->vcpu);
	kvm_clear_interrupt_queue(&svm->vcpu);

	/*
	 * Save the old vmcb, so we don't need to pick what we save, but can
	 * restore everything when a VMEXIT occurs
	 */
	hsave->save.es     = vmcb->save.es;
	hsave->save.cs     = vmcb->save.cs;
	hsave->save.ss     = vmcb->save.ss;
	hsave->save.ds     = vmcb->save.ds;
	hsave->save.gdtr   = vmcb->save.gdtr;
	hsave->save.idtr   = vmcb->save.idtr;
	hsave->save.efer   = svm->vcpu.arch.efer;
	hsave->save.cr0    = kvm_read_cr0(&svm->vcpu);
	hsave->save.cr4    = svm->vcpu.arch.cr4;
	hsave->save.rflags = kvm_get_rflags(&svm->vcpu);
	hsave->save.rip    = kvm_rip_read(&svm->vcpu);
	hsave->save.rsp    = vmcb->save.rsp;
	hsave->save.rax    = vmcb->save.rax;
	if (npt_enabled)
		hsave->save.cr3    = vmcb->save.cr3;
	else
		hsave->save.cr3    = kvm_read_cr3(&svm->vcpu);

	copy_vmcb_control_area(hsave, vmcb);

	enter_svm_guest_mode(svm, vmcb_gpa, nested_vmcb, &map);

	if (!nested_svm_vmrun_msrpm(svm)) {
		svm->vmcb->control.exit_code    = SVM_EXIT_ERR;
		svm->vmcb->control.exit_code_hi = 0;
		svm->vmcb->control.exit_info_1  = 0;
		svm->vmcb->control.exit_info_2  = 0;

		nested_svm_vmexit(svm);
	}

	return ret;
}

static void nested_svm_vmloadsave(struct vmcb *from_vmcb, struct vmcb *to_vmcb)
{
	to_vmcb->save.fs = from_vmcb->save.fs;
	to_vmcb->save.gs = from_vmcb->save.gs;
	to_vmcb->save.tr = from_vmcb->save.tr;
	to_vmcb->save.ldtr = from_vmcb->save.ldtr;
	to_vmcb->save.kernel_gs_base = from_vmcb->save.kernel_gs_base;
	to_vmcb->save.star = from_vmcb->save.star;
	to_vmcb->save.lstar = from_vmcb->save.lstar;
	to_vmcb->save.cstar = from_vmcb->save.cstar;
	to_vmcb->save.sfmask = from_vmcb->save.sfmask;
	to_vmcb->save.sysenter_cs = from_vmcb->save.sysenter_cs;
	to_vmcb->save.sysenter_esp = from_vmcb->save.sysenter_esp;
	to_vmcb->save.sysenter_eip = from_vmcb->save.sysenter_eip;
}

static int vmload_interception(struct vcpu_svm *svm)
{
	struct vmcb *nested_vmcb;
	struct kvm_host_map map;
	int ret;

	if (nested_svm_check_permissions(svm))
		return 1;

	ret = kvm_vcpu_map(&svm->vcpu, gpa_to_gfn(svm->vmcb->save.rax), &map);
	if (ret) {
		if (ret == -EINVAL)
			kvm_inject_gp(&svm->vcpu, 0);
		return 1;
	}

	nested_vmcb = map.hva;

	ret = kvm_skip_emulated_instruction(&svm->vcpu);

	nested_svm_vmloadsave(nested_vmcb, svm->vmcb);
	kvm_vcpu_unmap(&svm->vcpu, &map, true);

	return ret;
}

static int vmsave_interception(struct vcpu_svm *svm)
{
	struct vmcb *nested_vmcb;
	struct kvm_host_map map;
	int ret;

	if (nested_svm_check_permissions(svm))
		return 1;

	ret = kvm_vcpu_map(&svm->vcpu, gpa_to_gfn(svm->vmcb->save.rax), &map);
	if (ret) {
		if (ret == -EINVAL)
			kvm_inject_gp(&svm->vcpu, 0);
		return 1;
	}

	nested_vmcb = map.hva;

	ret = kvm_skip_emulated_instruction(&svm->vcpu);

	nested_svm_vmloadsave(svm->vmcb, nested_vmcb);
	kvm_vcpu_unmap(&svm->vcpu, &map, true);

	return ret;
}

static int vmrun_interception(struct vcpu_svm *svm)
{
	if (nested_svm_check_permissions(svm))
		return 1;

	return nested_svm_vmrun(svm);
}

static int stgi_interception(struct vcpu_svm *svm)
{
	int ret;

	if (nested_svm_check_permissions(svm))
		return 1;

	/*
	 * If VGIF is enabled, the STGI intercept is only added to
	 * detect the opening of the SMI/NMI window; remove it now.
	 */
	if (vgif_enabled(svm))
		clr_intercept(svm, INTERCEPT_STGI);

	ret = kvm_skip_emulated_instruction(&svm->vcpu);
	kvm_make_request(KVM_REQ_EVENT, &svm->vcpu);

	enable_gif(svm);

	return ret;
}

static int clgi_interception(struct vcpu_svm *svm)
{
	int ret;

	if (nested_svm_check_permissions(svm))
		return 1;

	ret = kvm_skip_emulated_instruction(&svm->vcpu);

	disable_gif(svm);

	/* After a CLGI no interrupts should come */
	if (!kvm_vcpu_apicv_active(&svm->vcpu)) {
		svm_clear_vintr(svm);
		svm->vmcb->control.int_ctl &= ~V_IRQ_MASK;
		mark_dirty(svm->vmcb, VMCB_INTR);
	}

	return ret;
}

static int invlpga_interception(struct vcpu_svm *svm)
{
	struct kvm_vcpu *vcpu = &svm->vcpu;

	trace_kvm_invlpga(svm->vmcb->save.rip, kvm_rcx_read(&svm->vcpu),
			  kvm_rax_read(&svm->vcpu));

	/* Let's treat INVLPGA the same as INVLPG (can be optimized!) */
	kvm_mmu_invlpg(vcpu, kvm_rax_read(&svm->vcpu));

	return kvm_skip_emulated_instruction(&svm->vcpu);
}

static int skinit_interception(struct vcpu_svm *svm)
{
	trace_kvm_skinit(svm->vmcb->save.rip, kvm_rax_read(&svm->vcpu));

	kvm_queue_exception(&svm->vcpu, UD_VECTOR);
	return 1;
}

static int wbinvd_interception(struct vcpu_svm *svm)
{
	return kvm_emulate_wbinvd(&svm->vcpu);
}

static int xsetbv_interception(struct vcpu_svm *svm)
{
	u64 new_bv = kvm_read_edx_eax(&svm->vcpu);
	u32 index = kvm_rcx_read(&svm->vcpu);

	if (kvm_set_xcr(&svm->vcpu, index, new_bv) == 0) {
		return kvm_skip_emulated_instruction(&svm->vcpu);
	}

	return 1;
}

static int rdpru_interception(struct vcpu_svm *svm)
{
	kvm_queue_exception(&svm->vcpu, UD_VECTOR);
	return 1;
}

static int task_switch_interception(struct vcpu_svm *svm)
{
	u16 tss_selector;
	int reason;
	int int_type = svm->vmcb->control.exit_int_info &
		SVM_EXITINTINFO_TYPE_MASK;
	int int_vec = svm->vmcb->control.exit_int_info & SVM_EVTINJ_VEC_MASK;
	uint32_t type =
		svm->vmcb->control.exit_int_info & SVM_EXITINTINFO_TYPE_MASK;
	uint32_t idt_v =
		svm->vmcb->control.exit_int_info & SVM_EXITINTINFO_VALID;
	bool has_error_code = false;
	u32 error_code = 0;

	tss_selector = (u16)svm->vmcb->control.exit_info_1;

	if (svm->vmcb->control.exit_info_2 &
	    (1ULL << SVM_EXITINFOSHIFT_TS_REASON_IRET))
		reason = TASK_SWITCH_IRET;
	else if (svm->vmcb->control.exit_info_2 &
		 (1ULL << SVM_EXITINFOSHIFT_TS_REASON_JMP))
		reason = TASK_SWITCH_JMP;
	else if (idt_v)
		reason = TASK_SWITCH_GATE;
	else
		reason = TASK_SWITCH_CALL;

	if (reason == TASK_SWITCH_GATE) {
		switch (type) {
		case SVM_EXITINTINFO_TYPE_NMI:
			svm->vcpu.arch.nmi_injected = false;
			break;
		case SVM_EXITINTINFO_TYPE_EXEPT:
			if (svm->vmcb->control.exit_info_2 &
			    (1ULL << SVM_EXITINFOSHIFT_TS_HAS_ERROR_CODE)) {
				has_error_code = true;
				error_code =
					(u32)svm->vmcb->control.exit_info_2;
			}
			kvm_clear_exception_queue(&svm->vcpu);
			break;
		case SVM_EXITINTINFO_TYPE_INTR:
			kvm_clear_interrupt_queue(&svm->vcpu);
			break;
		default:
			break;
		}
	}

	if (reason != TASK_SWITCH_GATE ||
	    int_type == SVM_EXITINTINFO_TYPE_SOFT ||
	    (int_type == SVM_EXITINTINFO_TYPE_EXEPT &&
	     (int_vec == OF_VECTOR || int_vec == BP_VECTOR))) {
		if (!skip_emulated_instruction(&svm->vcpu))
			return 0;
	}

	if (int_type != SVM_EXITINTINFO_TYPE_SOFT)
		int_vec = -1;

	return kvm_task_switch(&svm->vcpu, tss_selector, int_vec, reason,
			       has_error_code, error_code);
}

static int cpuid_interception(struct vcpu_svm *svm)
{
	return kvm_emulate_cpuid(&svm->vcpu);
}

static int iret_interception(struct vcpu_svm *svm)
{
	++svm->vcpu.stat.nmi_window_exits;
	clr_intercept(svm, INTERCEPT_IRET);
	svm->vcpu.arch.hflags |= HF_IRET_MASK;
	svm->nmi_iret_rip = kvm_rip_read(&svm->vcpu);
	kvm_make_request(KVM_REQ_EVENT, &svm->vcpu);
	return 1;
}

static int invlpg_interception(struct vcpu_svm *svm)
{
	if (!static_cpu_has(X86_FEATURE_DECODEASSISTS))
		return kvm_emulate_instruction(&svm->vcpu, 0);

	kvm_mmu_invlpg(&svm->vcpu, svm->vmcb->control.exit_info_1);
	return kvm_skip_emulated_instruction(&svm->vcpu);
}

static int emulate_on_interception(struct vcpu_svm *svm)
{
	return kvm_emulate_instruction(&svm->vcpu, 0);
}

static int rsm_interception(struct vcpu_svm *svm)
{
	return kvm_emulate_instruction_from_buffer(&svm->vcpu, rsm_ins_bytes, 2);
}

static int rdpmc_interception(struct vcpu_svm *svm)
{
	int err;

	if (!nrips)
		return emulate_on_interception(svm);

	err = kvm_rdpmc(&svm->vcpu);
	return kvm_complete_insn_gp(&svm->vcpu, err);
}

static bool check_selective_cr0_intercepted(struct vcpu_svm *svm,
					    unsigned long val)
{
	unsigned long cr0 = svm->vcpu.arch.cr0;
	bool ret = false;
	u64 intercept;

	intercept = svm->nested.intercept;

	if (!is_guest_mode(&svm->vcpu) ||
	    (!(intercept & (1ULL << INTERCEPT_SELECTIVE_CR0))))
		return false;

	cr0 &= ~SVM_CR0_SELECTIVE_MASK;
	val &= ~SVM_CR0_SELECTIVE_MASK;

	if (cr0 ^ val) {
		svm->vmcb->control.exit_code = SVM_EXIT_CR0_SEL_WRITE;
		ret = (nested_svm_exit_handled(svm) == NESTED_EXIT_DONE);
	}

	return ret;
}

#define CR_VALID (1ULL << 63)

static int cr_interception(struct vcpu_svm *svm)
{
	int reg, cr;
	unsigned long val;
	int err;

	if (!static_cpu_has(X86_FEATURE_DECODEASSISTS))
		return emulate_on_interception(svm);

	if (unlikely((svm->vmcb->control.exit_info_1 & CR_VALID) == 0))
		return emulate_on_interception(svm);

	reg = svm->vmcb->control.exit_info_1 & SVM_EXITINFO_REG_MASK;
	if (svm->vmcb->control.exit_code == SVM_EXIT_CR0_SEL_WRITE)
		cr = SVM_EXIT_WRITE_CR0 - SVM_EXIT_READ_CR0;
	else
		cr = svm->vmcb->control.exit_code - SVM_EXIT_READ_CR0;

	err = 0;
	if (cr >= 16) { /* mov to cr */
		cr -= 16;
		val = kvm_register_read(&svm->vcpu, reg);
		switch (cr) {
		case 0:
			if (!check_selective_cr0_intercepted(svm, val))
				err = kvm_set_cr0(&svm->vcpu, val);
			else
				return 1;

			break;
		case 3:
			err = kvm_set_cr3(&svm->vcpu, val);
			break;
		case 4:
			err = kvm_set_cr4(&svm->vcpu, val);
			break;
		case 8:
			err = kvm_set_cr8(&svm->vcpu, val);
			break;
		default:
			WARN(1, "unhandled write to CR%d", cr);
			kvm_queue_exception(&svm->vcpu, UD_VECTOR);
			return 1;
		}
	} else { /* mov from cr */
		switch (cr) {
		case 0:
			val = kvm_read_cr0(&svm->vcpu);
			break;
		case 2:
			val = svm->vcpu.arch.cr2;
			break;
		case 3:
			val = kvm_read_cr3(&svm->vcpu);
			break;
		case 4:
			val = kvm_read_cr4(&svm->vcpu);
			break;
		case 8:
			val = kvm_get_cr8(&svm->vcpu);
			break;
		default:
			WARN(1, "unhandled read from CR%d", cr);
			kvm_queue_exception(&svm->vcpu, UD_VECTOR);
			return 1;
		}
		kvm_register_write(&svm->vcpu, reg, val);
	}
	return kvm_complete_insn_gp(&svm->vcpu, err);
}

static int dr_interception(struct vcpu_svm *svm)
{
	int reg, dr;
	unsigned long val;

	if (svm->vcpu.guest_debug == 0) {
		/*
		 * No more DR vmexits; force a reload of the debug registers
		 * and reenter on this instruction.  The next vmexit will
		 * retrieve the full state of the debug registers.
		 */
		clr_dr_intercepts(svm);
		svm->vcpu.arch.switch_db_regs |= KVM_DEBUGREG_WONT_EXIT;
		return 1;
	}

	if (!boot_cpu_has(X86_FEATURE_DECODEASSISTS))
		return emulate_on_interception(svm);

	reg = svm->vmcb->control.exit_info_1 & SVM_EXITINFO_REG_MASK;
	dr = svm->vmcb->control.exit_code - SVM_EXIT_READ_DR0;

	if (dr >= 16) { /* mov to DRn */
		if (!kvm_require_dr(&svm->vcpu, dr - 16))
			return 1;
		val = kvm_register_read(&svm->vcpu, reg);
		kvm_set_dr(&svm->vcpu, dr - 16, val);
	} else {
		if (!kvm_require_dr(&svm->vcpu, dr))
			return 1;
		kvm_get_dr(&svm->vcpu, dr, &val);
		kvm_register_write(&svm->vcpu, reg, val);
	}

	return kvm_skip_emulated_instruction(&svm->vcpu);
}

static int cr8_write_interception(struct vcpu_svm *svm)
{
	struct kvm_run *kvm_run = svm->vcpu.run;
	int r;

	u8 cr8_prev = kvm_get_cr8(&svm->vcpu);
	/* instruction emulation calls kvm_set_cr8() */
	r = cr_interception(svm);
	if (lapic_in_kernel(&svm->vcpu))
		return r;
	if (cr8_prev <= kvm_get_cr8(&svm->vcpu))
		return r;
	kvm_run->exit_reason = KVM_EXIT_SET_TPR;
	return 0;
}

static int svm_get_msr_feature(struct kvm_msr_entry *msr)
{
	msr->data = 0;

	switch (msr->index) {
	case MSR_F10H_DECFG:
		if (boot_cpu_has(X86_FEATURE_LFENCE_RDTSC))
			msr->data |= MSR_F10H_DECFG_LFENCE_SERIALIZE;
		break;
	default:
		return 1;
	}

	return 0;
}

static int svm_get_msr(struct kvm_vcpu *vcpu, struct msr_data *msr_info)
{
	struct vcpu_svm *svm = to_svm(vcpu);

	switch (msr_info->index) {
	case MSR_STAR:
		msr_info->data = svm->vmcb->save.star;
		break;
#ifdef CONFIG_X86_64
	case MSR_LSTAR:
		msr_info->data = svm->vmcb->save.lstar;
		break;
	case MSR_CSTAR:
		msr_info->data = svm->vmcb->save.cstar;
		break;
	case MSR_KERNEL_GS_BASE:
		msr_info->data = svm->vmcb->save.kernel_gs_base;
		break;
	case MSR_SYSCALL_MASK:
		msr_info->data = svm->vmcb->save.sfmask;
		break;
#endif
	case MSR_IA32_SYSENTER_CS:
		msr_info->data = svm->vmcb->save.sysenter_cs;
		break;
	case MSR_IA32_SYSENTER_EIP:
		msr_info->data = svm->sysenter_eip;
		break;
	case MSR_IA32_SYSENTER_ESP:
		msr_info->data = svm->sysenter_esp;
		break;
	case MSR_TSC_AUX:
		if (!boot_cpu_has(X86_FEATURE_RDTSCP))
			return 1;
		msr_info->data = svm->tsc_aux;
		break;
	/*
	 * Nobody will change the following 5 values in the VMCB so we can
	 * safely return them on rdmsr. They will always be 0 until LBRV is
	 * implemented.
	 */
	case MSR_IA32_DEBUGCTLMSR:
		msr_info->data = svm->vmcb->save.dbgctl;
		break;
	case MSR_IA32_LASTBRANCHFROMIP:
		msr_info->data = svm->vmcb->save.br_from;
		break;
	case MSR_IA32_LASTBRANCHTOIP:
		msr_info->data = svm->vmcb->save.br_to;
		break;
	case MSR_IA32_LASTINTFROMIP:
		msr_info->data = svm->vmcb->save.last_excp_from;
		break;
	case MSR_IA32_LASTINTTOIP:
		msr_info->data = svm->vmcb->save.last_excp_to;
		break;
	case MSR_VM_HSAVE_PA:
		msr_info->data = svm->nested.hsave_msr;
		break;
	case MSR_VM_CR:
		msr_info->data = svm->nested.vm_cr_msr;
		break;
	case MSR_IA32_SPEC_CTRL:
		if (!msr_info->host_initiated &&
		    !guest_cpuid_has(vcpu, X86_FEATURE_AMD_IBRS) &&
		    !guest_cpuid_has(vcpu, X86_FEATURE_AMD_SSBD))
			return 1;

		msr_info->data = svm->spec_ctrl;
		break;
	case MSR_AMD64_VIRT_SPEC_CTRL:
		if (!msr_info->host_initiated &&
		    !guest_cpuid_has(vcpu, X86_FEATURE_VIRT_SSBD))
			return 1;

		msr_info->data = svm->virt_spec_ctrl;
		break;
	case MSR_F15H_IC_CFG: {

		int family, model;

		family = guest_cpuid_family(vcpu);
		model  = guest_cpuid_model(vcpu);

		if (family < 0 || model < 0)
			return kvm_get_msr_common(vcpu, msr_info);

		msr_info->data = 0;

		if (family == 0x15 &&
		    (model >= 0x2 && model < 0x20))
			msr_info->data = 0x1E;
		}
		break;
	case MSR_F10H_DECFG:
		msr_info->data = svm->msr_decfg;
		break;
	default:
		return kvm_get_msr_common(vcpu, msr_info);
	}
	return 0;
}

static int rdmsr_interception(struct vcpu_svm *svm)
{
	return kvm_emulate_rdmsr(&svm->vcpu);
}

static int svm_set_vm_cr(struct kvm_vcpu *vcpu, u64 data)
{
	struct vcpu_svm *svm = to_svm(vcpu);
	int svm_dis, chg_mask;

	if (data & ~SVM_VM_CR_VALID_MASK)
		return 1;

	chg_mask = SVM_VM_CR_VALID_MASK;

	if (svm->nested.vm_cr_msr & SVM_VM_CR_SVM_DIS_MASK)
		chg_mask &= ~(SVM_VM_CR_SVM_LOCK_MASK | SVM_VM_CR_SVM_DIS_MASK);

	svm->nested.vm_cr_msr &= ~chg_mask;
	svm->nested.vm_cr_msr |= (data & chg_mask);

	svm_dis = svm->nested.vm_cr_msr & SVM_VM_CR_SVM_DIS_MASK;

	/* check for svm_disable while efer.svme is set */
	if (svm_dis && (vcpu->arch.efer & EFER_SVME))
		return 1;

	return 0;
}

static int svm_set_msr(struct kvm_vcpu *vcpu, struct msr_data *msr)
{
	struct vcpu_svm *svm = to_svm(vcpu);

	u32 ecx = msr->index;
	u64 data = msr->data;
	switch (ecx) {
	case MSR_IA32_CR_PAT:
		if (!kvm_mtrr_valid(vcpu, MSR_IA32_CR_PAT, data))
			return 1;
		vcpu->arch.pat = data;
		svm->vmcb->save.g_pat = data;
		mark_dirty(svm->vmcb, VMCB_NPT);
		break;
	case MSR_IA32_SPEC_CTRL:
		if (!msr->host_initiated &&
		    !guest_cpuid_has(vcpu, X86_FEATURE_AMD_IBRS) &&
		    !guest_cpuid_has(vcpu, X86_FEATURE_AMD_SSBD))
			return 1;

		/* The STIBP bit doesn't fault even if it's not advertised */
		if (data & ~(SPEC_CTRL_IBRS | SPEC_CTRL_STIBP | SPEC_CTRL_SSBD))
			return 1;

		svm->spec_ctrl = data;

		if (!data)
			break;

		/*
		 * For non-nested:
		 * When it's written (to non-zero) for the first time, pass
		 * it through.
		 *
		 * For nested:
		 * The handling of the MSR bitmap for L2 guests is done in
		 * nested_svm_vmrun_msrpm.
		 * We update the L1 MSR bit as well since it will end up
		 * touching the MSR anyway now.
		 */
		set_msr_interception(svm->msrpm, MSR_IA32_SPEC_CTRL, 1, 1);
		break;
	case MSR_IA32_PRED_CMD:
		if (!msr->host_initiated &&
		    !guest_cpuid_has(vcpu, X86_FEATURE_AMD_IBPB))
			return 1;

		if (data & ~PRED_CMD_IBPB)
			return 1;

		if (!data)
			break;

		wrmsrl(MSR_IA32_PRED_CMD, PRED_CMD_IBPB);
		if (is_guest_mode(vcpu))
			break;
		set_msr_interception(svm->msrpm, MSR_IA32_PRED_CMD, 0, 1);
		break;
	case MSR_AMD64_VIRT_SPEC_CTRL:
		if (!msr->host_initiated &&
		    !guest_cpuid_has(vcpu, X86_FEATURE_VIRT_SSBD))
			return 1;

		if (data & ~SPEC_CTRL_SSBD)
			return 1;

		svm->virt_spec_ctrl = data;
		break;
	case MSR_STAR:
		svm->vmcb->save.star = data;
		break;
#ifdef CONFIG_X86_64
	case MSR_LSTAR:
		svm->vmcb->save.lstar = data;
		break;
	case MSR_CSTAR:
		svm->vmcb->save.cstar = data;
		break;
	case MSR_KERNEL_GS_BASE:
		svm->vmcb->save.kernel_gs_base = data;
		break;
	case MSR_SYSCALL_MASK:
		svm->vmcb->save.sfmask = data;
		break;
#endif
	case MSR_IA32_SYSENTER_CS:
		svm->vmcb->save.sysenter_cs = data;
		break;
	case MSR_IA32_SYSENTER_EIP:
		svm->sysenter_eip = data;
		svm->vmcb->save.sysenter_eip = data;
		break;
	case MSR_IA32_SYSENTER_ESP:
		svm->sysenter_esp = data;
		svm->vmcb->save.sysenter_esp = data;
		break;
	case MSR_TSC_AUX:
		if (!boot_cpu_has(X86_FEATURE_RDTSCP))
			return 1;

		/*
		 * This is rare, so we update the MSR here instead of using
		 * direct_access_msrs.  Doing that would require a rdmsr in
		 * svm_vcpu_put.
		 */
		svm->tsc_aux = data;
		wrmsrl(MSR_TSC_AUX, svm->tsc_aux);
		break;
	case MSR_IA32_DEBUGCTLMSR:
		if (!boot_cpu_has(X86_FEATURE_LBRV)) {
			vcpu_unimpl(vcpu, "%s: MSR_IA32_DEBUGCTL 0x%llx, nop\n",
				    __func__, data);
			break;
		}
		if (data & DEBUGCTL_RESERVED_BITS)
			return 1;

		svm->vmcb->save.dbgctl = data;
		mark_dirty(svm->vmcb, VMCB_LBR);
		if (data & (1ULL<<0))
			svm_enable_lbrv(svm);
		else
			svm_disable_lbrv(svm);
		break;
	case MSR_VM_HSAVE_PA:
		svm->nested.hsave_msr = data;
		break;
	case MSR_VM_CR:
		return svm_set_vm_cr(vcpu, data);
	case MSR_VM_IGNNE:
		vcpu_unimpl(vcpu, "unimplemented wrmsr: 0x%x data 0x%llx\n", ecx, data);
		break;
	case MSR_F10H_DECFG: {
		struct kvm_msr_entry msr_entry;

		msr_entry.index = msr->index;
		if (svm_get_msr_feature(&msr_entry))
			return 1;

		/* Check the supported bits */
		if (data & ~msr_entry.data)
			return 1;

		/* Don't allow the guest to change a bit, #GP */
		if (!msr->host_initiated && (data ^ msr_entry.data))
			return 1;

		svm->msr_decfg = data;
		break;
	}
	case MSR_IA32_APICBASE:
		if (kvm_vcpu_apicv_active(vcpu))
			avic_update_vapic_bar(to_svm(vcpu), data);
		/* Fall through */
	default:
		return kvm_set_msr_common(vcpu, msr);
	}
	return 0;
}

static int wrmsr_interception(struct vcpu_svm *svm)
{
	return kvm_emulate_wrmsr(&svm->vcpu);
}

static int msr_interception(struct vcpu_svm *svm)
{
	if (svm->vmcb->control.exit_info_1)
		return wrmsr_interception(svm);
	else
		return rdmsr_interception(svm);
}

static int interrupt_window_interception(struct vcpu_svm *svm)
{
	kvm_make_request(KVM_REQ_EVENT, &svm->vcpu);
	svm_clear_vintr(svm);
	svm->vmcb->control.int_ctl &= ~V_IRQ_MASK;
	mark_dirty(svm->vmcb, VMCB_INTR);
	++svm->vcpu.stat.irq_window_exits;
	return 1;
}

static int pause_interception(struct vcpu_svm *svm)
{
	struct kvm_vcpu *vcpu = &svm->vcpu;
	bool in_kernel = (svm_get_cpl(vcpu) == 0);

	if (pause_filter_thresh)
		grow_ple_window(vcpu);

	kvm_vcpu_on_spin(vcpu, in_kernel);
	return 1;
}

static int nop_interception(struct vcpu_svm *svm)
{
	return kvm_skip_emulated_instruction(&(svm->vcpu));
}

static int monitor_interception(struct vcpu_svm *svm)
{
	printk_once(KERN_WARNING "kvm: MONITOR instruction emulated as NOP!\n");
	return nop_interception(svm);
}

static int mwait_interception(struct vcpu_svm *svm)
{
	printk_once(KERN_WARNING "kvm: MWAIT instruction emulated as NOP!\n");
	return nop_interception(svm);
}

enum avic_ipi_failure_cause {
	AVIC_IPI_FAILURE_INVALID_INT_TYPE,
	AVIC_IPI_FAILURE_TARGET_NOT_RUNNING,
	AVIC_IPI_FAILURE_INVALID_TARGET,
	AVIC_IPI_FAILURE_INVALID_BACKING_PAGE,
};

static int avic_incomplete_ipi_interception(struct vcpu_svm *svm)
{
	u32 icrh = svm->vmcb->control.exit_info_1 >> 32;
	u32 icrl = svm->vmcb->control.exit_info_1;
	u32 id = svm->vmcb->control.exit_info_2 >> 32;
	u32 index = svm->vmcb->control.exit_info_2 & 0xFF;
	struct kvm_lapic *apic = svm->vcpu.arch.apic;

	trace_kvm_avic_incomplete_ipi(svm->vcpu.vcpu_id, icrh, icrl, id, index);

	switch (id) {
	case AVIC_IPI_FAILURE_INVALID_INT_TYPE:
		/*
		 * AVIC hardware handles the generation of
		 * IPIs when the specified Message Type is Fixed
		 * (also known as fixed delivery mode) and
		 * the Trigger Mode is edge-triggered. The hardware
		 * also supports self and broadcast delivery modes
		 * specified via the Destination Shorthand(DSH)
		 * field of the ICRL. Logical and physical APIC ID
		 * formats are supported. All other IPI types cause
		 * a #VMEXIT, which needs to emulated.
		 */
		kvm_lapic_reg_write(apic, APIC_ICR2, icrh);
		kvm_lapic_reg_write(apic, APIC_ICR, icrl);
		break;
	case AVIC_IPI_FAILURE_TARGET_NOT_RUNNING: {
		int i;
		struct kvm_vcpu *vcpu;
		struct kvm *kvm = svm->vcpu.kvm;
		struct kvm_lapic *apic = svm->vcpu.arch.apic;

		/*
		 * At this point, we expect that the AVIC HW has already
		 * set the appropriate IRR bits on the valid target
		 * vcpus. So, we just need to kick the appropriate vcpu.
		 */
		kvm_for_each_vcpu(i, vcpu, kvm) {
			bool m = kvm_apic_match_dest(vcpu, apic,
						     icrl & KVM_APIC_SHORT_MASK,
						     GET_APIC_DEST_FIELD(icrh),
						     icrl & KVM_APIC_DEST_MASK);

			if (m && !avic_vcpu_is_running(vcpu))
				kvm_vcpu_wake_up(vcpu);
		}
		break;
	}
	case AVIC_IPI_FAILURE_INVALID_TARGET:
		WARN_ONCE(1, "Invalid IPI target: index=%u, vcpu=%d, icr=%#0x:%#0x\n",
			  index, svm->vcpu.vcpu_id, icrh, icrl);
		break;
	case AVIC_IPI_FAILURE_INVALID_BACKING_PAGE:
		WARN_ONCE(1, "Invalid backing page\n");
		break;
	default:
		pr_err("Unknown IPI interception\n");
	}

	return 1;
}

static u32 *avic_get_logical_id_entry(struct kvm_vcpu *vcpu, u32 ldr, bool flat)
{
	struct kvm_svm *kvm_svm = to_kvm_svm(vcpu->kvm);
	int index;
	u32 *logical_apic_id_table;
	int dlid = GET_APIC_LOGICAL_ID(ldr);

	if (!dlid)
		return NULL;

	if (flat) { /* flat */
		index = ffs(dlid) - 1;
		if (index > 7)
			return NULL;
	} else { /* cluster */
		int cluster = (dlid & 0xf0) >> 4;
		int apic = ffs(dlid & 0x0f) - 1;

		if ((apic < 0) || (apic > 7) ||
		    (cluster >= 0xf))
			return NULL;
		index = (cluster << 2) + apic;
	}

	logical_apic_id_table = (u32 *) page_address(kvm_svm->avic_logical_id_table_page);

	return &logical_apic_id_table[index];
}

static int avic_ldr_write(struct kvm_vcpu *vcpu, u8 g_physical_id, u32 ldr)
{
	bool flat;
	u32 *entry, new_entry;

	flat = kvm_lapic_get_reg(vcpu->arch.apic, APIC_DFR) == APIC_DFR_FLAT;
	entry = avic_get_logical_id_entry(vcpu, ldr, flat);
	if (!entry)
		return -EINVAL;

	new_entry = READ_ONCE(*entry);
	new_entry &= ~AVIC_LOGICAL_ID_ENTRY_GUEST_PHYSICAL_ID_MASK;
	new_entry |= (g_physical_id & AVIC_LOGICAL_ID_ENTRY_GUEST_PHYSICAL_ID_MASK);
	new_entry |= AVIC_LOGICAL_ID_ENTRY_VALID_MASK;
	WRITE_ONCE(*entry, new_entry);

	return 0;
}

static void avic_invalidate_logical_id_entry(struct kvm_vcpu *vcpu)
{
	struct vcpu_svm *svm = to_svm(vcpu);
	bool flat = svm->dfr_reg == APIC_DFR_FLAT;
	u32 *entry = avic_get_logical_id_entry(vcpu, svm->ldr_reg, flat);

	if (entry)
		clear_bit(AVIC_LOGICAL_ID_ENTRY_VALID_BIT, (unsigned long *)entry);
}

static int avic_handle_ldr_update(struct kvm_vcpu *vcpu)
{
	int ret = 0;
	struct vcpu_svm *svm = to_svm(vcpu);
	u32 ldr = kvm_lapic_get_reg(vcpu->arch.apic, APIC_LDR);
	u32 id = kvm_xapic_id(vcpu->arch.apic);

	if (ldr == svm->ldr_reg)
		return 0;

	avic_invalidate_logical_id_entry(vcpu);

	if (ldr)
		ret = avic_ldr_write(vcpu, id, ldr);

	if (!ret)
		svm->ldr_reg = ldr;

	return ret;
}

static int avic_handle_apic_id_update(struct kvm_vcpu *vcpu)
{
	u64 *old, *new;
	struct vcpu_svm *svm = to_svm(vcpu);
	u32 id = kvm_xapic_id(vcpu->arch.apic);

	if (vcpu->vcpu_id == id)
		return 0;

	old = avic_get_physical_id_entry(vcpu, vcpu->vcpu_id);
	new = avic_get_physical_id_entry(vcpu, id);
	if (!new || !old)
		return 1;

	/* We need to move physical_id_entry to new offset */
	*new = *old;
	*old = 0ULL;
	to_svm(vcpu)->avic_physical_id_cache = new;

	/*
	 * Also update the guest physical APIC ID in the logical
	 * APIC ID table entry if already setup the LDR.
	 */
	if (svm->ldr_reg)
		avic_handle_ldr_update(vcpu);

	return 0;
}

static void avic_handle_dfr_update(struct kvm_vcpu *vcpu)
{
	struct vcpu_svm *svm = to_svm(vcpu);
	u32 dfr = kvm_lapic_get_reg(vcpu->arch.apic, APIC_DFR);

	if (svm->dfr_reg == dfr)
		return;

	avic_invalidate_logical_id_entry(vcpu);
	svm->dfr_reg = dfr;
}

static int avic_unaccel_trap_write(struct vcpu_svm *svm)
{
	struct kvm_lapic *apic = svm->vcpu.arch.apic;
	u32 offset = svm->vmcb->control.exit_info_1 &
				AVIC_UNACCEL_ACCESS_OFFSET_MASK;

	switch (offset) {
	case APIC_ID:
		if (avic_handle_apic_id_update(&svm->vcpu))
			return 0;
		break;
	case APIC_LDR:
		if (avic_handle_ldr_update(&svm->vcpu))
			return 0;
		break;
	case APIC_DFR:
		avic_handle_dfr_update(&svm->vcpu);
		break;
	default:
		break;
	}

	kvm_lapic_reg_write(apic, offset, kvm_lapic_get_reg(apic, offset));

	return 1;
}

static bool is_avic_unaccelerated_access_trap(u32 offset)
{
	bool ret = false;

	switch (offset) {
	case APIC_ID:
	case APIC_EOI:
	case APIC_RRR:
	case APIC_LDR:
	case APIC_DFR:
	case APIC_SPIV:
	case APIC_ESR:
	case APIC_ICR:
	case APIC_LVTT:
	case APIC_LVTTHMR:
	case APIC_LVTPC:
	case APIC_LVT0:
	case APIC_LVT1:
	case APIC_LVTERR:
	case APIC_TMICT:
	case APIC_TDCR:
		ret = true;
		break;
	default:
		break;
	}
	return ret;
}

static int avic_unaccelerated_access_interception(struct vcpu_svm *svm)
{
	int ret = 0;
	u32 offset = svm->vmcb->control.exit_info_1 &
		     AVIC_UNACCEL_ACCESS_OFFSET_MASK;
	u32 vector = svm->vmcb->control.exit_info_2 &
		     AVIC_UNACCEL_ACCESS_VECTOR_MASK;
	bool write = (svm->vmcb->control.exit_info_1 >> 32) &
		     AVIC_UNACCEL_ACCESS_WRITE_MASK;
	bool trap = is_avic_unaccelerated_access_trap(offset);

	trace_kvm_avic_unaccelerated_access(svm->vcpu.vcpu_id, offset,
					    trap, write, vector);
	if (trap) {
		/* Handling Trap */
		WARN_ONCE(!write, "svm: Handling trap read.\n");
		ret = avic_unaccel_trap_write(svm);
	} else {
		/* Handling Fault */
		ret = kvm_emulate_instruction(&svm->vcpu, 0);
	}

	return ret;
}

static int (*const svm_exit_handlers[])(struct vcpu_svm *svm) = {
	[SVM_EXIT_READ_CR0]			= cr_interception,
	[SVM_EXIT_READ_CR3]			= cr_interception,
	[SVM_EXIT_READ_CR4]			= cr_interception,
	[SVM_EXIT_READ_CR8]			= cr_interception,
	[SVM_EXIT_CR0_SEL_WRITE]		= cr_interception,
	[SVM_EXIT_WRITE_CR0]			= cr_interception,
	[SVM_EXIT_WRITE_CR3]			= cr_interception,
	[SVM_EXIT_WRITE_CR4]			= cr_interception,
	[SVM_EXIT_WRITE_CR8]			= cr8_write_interception,
	[SVM_EXIT_READ_DR0]			= dr_interception,
	[SVM_EXIT_READ_DR1]			= dr_interception,
	[SVM_EXIT_READ_DR2]			= dr_interception,
	[SVM_EXIT_READ_DR3]			= dr_interception,
	[SVM_EXIT_READ_DR4]			= dr_interception,
	[SVM_EXIT_READ_DR5]			= dr_interception,
	[SVM_EXIT_READ_DR6]			= dr_interception,
	[SVM_EXIT_READ_DR7]			= dr_interception,
	[SVM_EXIT_WRITE_DR0]			= dr_interception,
	[SVM_EXIT_WRITE_DR1]			= dr_interception,
	[SVM_EXIT_WRITE_DR2]			= dr_interception,
	[SVM_EXIT_WRITE_DR3]			= dr_interception,
	[SVM_EXIT_WRITE_DR4]			= dr_interception,
	[SVM_EXIT_WRITE_DR5]			= dr_interception,
	[SVM_EXIT_WRITE_DR6]			= dr_interception,
	[SVM_EXIT_WRITE_DR7]			= dr_interception,
	[SVM_EXIT_EXCP_BASE + DB_VECTOR]	= db_interception,
	[SVM_EXIT_EXCP_BASE + BP_VECTOR]	= bp_interception,
	[SVM_EXIT_EXCP_BASE + UD_VECTOR]	= ud_interception,
	[SVM_EXIT_EXCP_BASE + PF_VECTOR]	= pf_interception,
	[SVM_EXIT_EXCP_BASE + MC_VECTOR]	= mc_interception,
	[SVM_EXIT_EXCP_BASE + AC_VECTOR]	= ac_interception,
	[SVM_EXIT_EXCP_BASE + GP_VECTOR]	= gp_interception,
	[SVM_EXIT_INTR]				= intr_interception,
	[SVM_EXIT_NMI]				= nmi_interception,
	[SVM_EXIT_SMI]				= nop_on_interception,
	[SVM_EXIT_INIT]				= nop_on_interception,
	[SVM_EXIT_VINTR]			= interrupt_window_interception,
	[SVM_EXIT_RDPMC]			= rdpmc_interception,
	[SVM_EXIT_CPUID]			= cpuid_interception,
	[SVM_EXIT_IRET]                         = iret_interception,
	[SVM_EXIT_INVD]                         = emulate_on_interception,
	[SVM_EXIT_PAUSE]			= pause_interception,
	[SVM_EXIT_HLT]				= halt_interception,
	[SVM_EXIT_INVLPG]			= invlpg_interception,
	[SVM_EXIT_INVLPGA]			= invlpga_interception,
	[SVM_EXIT_IOIO]				= io_interception,
	[SVM_EXIT_MSR]				= msr_interception,
	[SVM_EXIT_TASK_SWITCH]			= task_switch_interception,
	[SVM_EXIT_SHUTDOWN]			= shutdown_interception,
	[SVM_EXIT_VMRUN]			= vmrun_interception,
	[SVM_EXIT_VMMCALL]			= vmmcall_interception,
	[SVM_EXIT_VMLOAD]			= vmload_interception,
	[SVM_EXIT_VMSAVE]			= vmsave_interception,
	[SVM_EXIT_STGI]				= stgi_interception,
	[SVM_EXIT_CLGI]				= clgi_interception,
	[SVM_EXIT_SKINIT]			= skinit_interception,
	[SVM_EXIT_WBINVD]                       = wbinvd_interception,
	[SVM_EXIT_MONITOR]			= monitor_interception,
	[SVM_EXIT_MWAIT]			= mwait_interception,
	[SVM_EXIT_XSETBV]			= xsetbv_interception,
	[SVM_EXIT_RDPRU]			= rdpru_interception,
	[SVM_EXIT_NPF]				= npf_interception,
	[SVM_EXIT_RSM]                          = rsm_interception,
	[SVM_EXIT_AVIC_INCOMPLETE_IPI]		= avic_incomplete_ipi_interception,
	[SVM_EXIT_AVIC_UNACCELERATED_ACCESS]	= avic_unaccelerated_access_interception,
};

static void dump_vmcb(struct kvm_vcpu *vcpu)
{
	struct vcpu_svm *svm = to_svm(vcpu);
	struct vmcb_control_area *control = &svm->vmcb->control;
	struct vmcb_save_area *save = &svm->vmcb->save;

	if (!dump_invalid_vmcb) {
		pr_warn_ratelimited("set kvm_amd.dump_invalid_vmcb=1 to dump internal KVM state.\n");
		return;
	}

	pr_err("VMCB Control Area:\n");
	pr_err("%-20s%04x\n", "cr_read:", control->intercept_cr & 0xffff);
	pr_err("%-20s%04x\n", "cr_write:", control->intercept_cr >> 16);
	pr_err("%-20s%04x\n", "dr_read:", control->intercept_dr & 0xffff);
	pr_err("%-20s%04x\n", "dr_write:", control->intercept_dr >> 16);
	pr_err("%-20s%08x\n", "exceptions:", control->intercept_exceptions);
	pr_err("%-20s%016llx\n", "intercepts:", control->intercept);
	pr_err("%-20s%d\n", "pause filter count:", control->pause_filter_count);
	pr_err("%-20s%d\n", "pause filter threshold:",
	       control->pause_filter_thresh);
	pr_err("%-20s%016llx\n", "iopm_base_pa:", control->iopm_base_pa);
	pr_err("%-20s%016llx\n", "msrpm_base_pa:", control->msrpm_base_pa);
	pr_err("%-20s%016llx\n", "tsc_offset:", control->tsc_offset);
	pr_err("%-20s%d\n", "asid:", control->asid);
	pr_err("%-20s%d\n", "tlb_ctl:", control->tlb_ctl);
	pr_err("%-20s%08x\n", "int_ctl:", control->int_ctl);
	pr_err("%-20s%08x\n", "int_vector:", control->int_vector);
	pr_err("%-20s%08x\n", "int_state:", control->int_state);
	pr_err("%-20s%08x\n", "exit_code:", control->exit_code);
	pr_err("%-20s%016llx\n", "exit_info1:", control->exit_info_1);
	pr_err("%-20s%016llx\n", "exit_info2:", control->exit_info_2);
	pr_err("%-20s%08x\n", "exit_int_info:", control->exit_int_info);
	pr_err("%-20s%08x\n", "exit_int_info_err:", control->exit_int_info_err);
	pr_err("%-20s%lld\n", "nested_ctl:", control->nested_ctl);
	pr_err("%-20s%016llx\n", "nested_cr3:", control->nested_cr3);
	pr_err("%-20s%016llx\n", "avic_vapic_bar:", control->avic_vapic_bar);
	pr_err("%-20s%08x\n", "event_inj:", control->event_inj);
	pr_err("%-20s%08x\n", "event_inj_err:", control->event_inj_err);
	pr_err("%-20s%lld\n", "virt_ext:", control->virt_ext);
	pr_err("%-20s%016llx\n", "next_rip:", control->next_rip);
	pr_err("%-20s%016llx\n", "avic_backing_page:", control->avic_backing_page);
	pr_err("%-20s%016llx\n", "avic_logical_id:", control->avic_logical_id);
	pr_err("%-20s%016llx\n", "avic_physical_id:", control->avic_physical_id);
	pr_err("VMCB State Save Area:\n");
	pr_err("%-5s s: %04x a: %04x l: %08x b: %016llx\n",
	       "es:",
	       save->es.selector, save->es.attrib,
	       save->es.limit, save->es.base);
	pr_err("%-5s s: %04x a: %04x l: %08x b: %016llx\n",
	       "cs:",
	       save->cs.selector, save->cs.attrib,
	       save->cs.limit, save->cs.base);
	pr_err("%-5s s: %04x a: %04x l: %08x b: %016llx\n",
	       "ss:",
	       save->ss.selector, save->ss.attrib,
	       save->ss.limit, save->ss.base);
	pr_err("%-5s s: %04x a: %04x l: %08x b: %016llx\n",
	       "ds:",
	       save->ds.selector, save->ds.attrib,
	       save->ds.limit, save->ds.base);
	pr_err("%-5s s: %04x a: %04x l: %08x b: %016llx\n",
	       "fs:",
	       save->fs.selector, save->fs.attrib,
	       save->fs.limit, save->fs.base);
	pr_err("%-5s s: %04x a: %04x l: %08x b: %016llx\n",
	       "gs:",
	       save->gs.selector, save->gs.attrib,
	       save->gs.limit, save->gs.base);
	pr_err("%-5s s: %04x a: %04x l: %08x b: %016llx\n",
	       "gdtr:",
	       save->gdtr.selector, save->gdtr.attrib,
	       save->gdtr.limit, save->gdtr.base);
	pr_err("%-5s s: %04x a: %04x l: %08x b: %016llx\n",
	       "ldtr:",
	       save->ldtr.selector, save->ldtr.attrib,
	       save->ldtr.limit, save->ldtr.base);
	pr_err("%-5s s: %04x a: %04x l: %08x b: %016llx\n",
	       "idtr:",
	       save->idtr.selector, save->idtr.attrib,
	       save->idtr.limit, save->idtr.base);
	pr_err("%-5s s: %04x a: %04x l: %08x b: %016llx\n",
	       "tr:",
	       save->tr.selector, save->tr.attrib,
	       save->tr.limit, save->tr.base);
	pr_err("cpl:            %d                efer:         %016llx\n",
		save->cpl, save->efer);
	pr_err("%-15s %016llx %-13s %016llx\n",
	       "cr0:", save->cr0, "cr2:", save->cr2);
	pr_err("%-15s %016llx %-13s %016llx\n",
	       "cr3:", save->cr3, "cr4:", save->cr4);
	pr_err("%-15s %016llx %-13s %016llx\n",
	       "dr6:", save->dr6, "dr7:", save->dr7);
	pr_err("%-15s %016llx %-13s %016llx\n",
	       "rip:", save->rip, "rflags:", save->rflags);
	pr_err("%-15s %016llx %-13s %016llx\n",
	       "rsp:", save->rsp, "rax:", save->rax);
	pr_err("%-15s %016llx %-13s %016llx\n",
	       "star:", save->star, "lstar:", save->lstar);
	pr_err("%-15s %016llx %-13s %016llx\n",
	       "cstar:", save->cstar, "sfmask:", save->sfmask);
	pr_err("%-15s %016llx %-13s %016llx\n",
	       "kernel_gs_base:", save->kernel_gs_base,
	       "sysenter_cs:", save->sysenter_cs);
	pr_err("%-15s %016llx %-13s %016llx\n",
	       "sysenter_esp:", save->sysenter_esp,
	       "sysenter_eip:", save->sysenter_eip);
	pr_err("%-15s %016llx %-13s %016llx\n",
	       "gpat:", save->g_pat, "dbgctl:", save->dbgctl);
	pr_err("%-15s %016llx %-13s %016llx\n",
	       "br_from:", save->br_from, "br_to:", save->br_to);
	pr_err("%-15s %016llx %-13s %016llx\n",
	       "excp_from:", save->last_excp_from,
	       "excp_to:", save->last_excp_to);
}

static void svm_get_exit_info(struct kvm_vcpu *vcpu, u64 *info1, u64 *info2)
{
	struct vmcb_control_area *control = &to_svm(vcpu)->vmcb->control;

	*info1 = control->exit_info_1;
	*info2 = control->exit_info_2;
}

static int handle_exit(struct kvm_vcpu *vcpu)
{
	struct vcpu_svm *svm = to_svm(vcpu);
	struct kvm_run *kvm_run = vcpu->run;
	u32 exit_code = svm->vmcb->control.exit_code;

	trace_kvm_exit(exit_code, vcpu, KVM_ISA_SVM);

	if (!is_cr_intercept(svm, INTERCEPT_CR0_WRITE))
		vcpu->arch.cr0 = svm->vmcb->save.cr0;
	if (npt_enabled)
		vcpu->arch.cr3 = svm->vmcb->save.cr3;

	if (unlikely(svm->nested.exit_required)) {
		nested_svm_vmexit(svm);
		svm->nested.exit_required = false;

		return 1;
	}

	if (is_guest_mode(vcpu)) {
		int vmexit;

		trace_kvm_nested_vmexit(svm->vmcb->save.rip, exit_code,
					svm->vmcb->control.exit_info_1,
					svm->vmcb->control.exit_info_2,
					svm->vmcb->control.exit_int_info,
					svm->vmcb->control.exit_int_info_err,
					KVM_ISA_SVM);

		vmexit = nested_svm_exit_special(svm);

		if (vmexit == NESTED_EXIT_CONTINUE)
			vmexit = nested_svm_exit_handled(svm);

		if (vmexit == NESTED_EXIT_DONE)
			return 1;
	}

	svm_complete_interrupts(svm);

	if (svm->vmcb->control.exit_code == SVM_EXIT_ERR) {
		kvm_run->exit_reason = KVM_EXIT_FAIL_ENTRY;
		kvm_run->fail_entry.hardware_entry_failure_reason
			= svm->vmcb->control.exit_code;
		dump_vmcb(vcpu);
		return 0;
	}

	if (is_external_interrupt(svm->vmcb->control.exit_int_info) &&
	    exit_code != SVM_EXIT_EXCP_BASE + PF_VECTOR &&
	    exit_code != SVM_EXIT_NPF && exit_code != SVM_EXIT_TASK_SWITCH &&
	    exit_code != SVM_EXIT_INTR && exit_code != SVM_EXIT_NMI)
		printk(KERN_ERR "%s: unexpected exit_int_info 0x%x "
		       "exit_code 0x%x\n",
		       __func__, svm->vmcb->control.exit_int_info,
		       exit_code);

	if (exit_code >= ARRAY_SIZE(svm_exit_handlers)
	    || !svm_exit_handlers[exit_code]) {
		vcpu_unimpl(vcpu, "svm: unexpected exit reason 0x%x\n", exit_code);
		dump_vmcb(vcpu);
		vcpu->run->exit_reason = KVM_EXIT_INTERNAL_ERROR;
		vcpu->run->internal.suberror =
			KVM_INTERNAL_ERROR_UNEXPECTED_EXIT_REASON;
		vcpu->run->internal.ndata = 1;
		vcpu->run->internal.data[0] = exit_code;
		return 0;
	}

	return svm_exit_handlers[exit_code](svm);
}

static void reload_tss(struct kvm_vcpu *vcpu)
{
	int cpu = raw_smp_processor_id();

	struct svm_cpu_data *sd = per_cpu(svm_data, cpu);
	sd->tss_desc->type = 9; /* available 32/64-bit TSS */
	load_TR_desc();
}

static void pre_sev_run(struct vcpu_svm *svm, int cpu)
{
	struct svm_cpu_data *sd = per_cpu(svm_data, cpu);
	int asid = sev_get_asid(svm->vcpu.kvm);

	/* Assign the asid allocated with this SEV guest */
	svm->vmcb->control.asid = asid;

	/*
	 * Flush guest TLB:
	 *
	 * 1) when different VMCB for the same ASID is to be run on the same host CPU.
	 * 2) or this VMCB was executed on different host CPU in previous VMRUNs.
	 */
	if (sd->sev_vmcbs[asid] == svm->vmcb &&
	    svm->last_cpu == cpu)
		return;

	svm->last_cpu = cpu;
	sd->sev_vmcbs[asid] = svm->vmcb;
	svm->vmcb->control.tlb_ctl = TLB_CONTROL_FLUSH_ASID;
	mark_dirty(svm->vmcb, VMCB_ASID);
}

static void pre_svm_run(struct vcpu_svm *svm)
{
	int cpu = raw_smp_processor_id();

	struct svm_cpu_data *sd = per_cpu(svm_data, cpu);

	if (sev_guest(svm->vcpu.kvm))
		return pre_sev_run(svm, cpu);

	/* FIXME: handle wraparound of asid_generation */
	if (svm->asid_generation != sd->asid_generation)
		new_asid(svm, sd);
}

static void svm_inject_nmi(struct kvm_vcpu *vcpu)
{
	struct vcpu_svm *svm = to_svm(vcpu);

	svm->vmcb->control.event_inj = SVM_EVTINJ_VALID | SVM_EVTINJ_TYPE_NMI;
	vcpu->arch.hflags |= HF_NMI_MASK;
	set_intercept(svm, INTERCEPT_IRET);
	++vcpu->stat.nmi_injections;
}

static inline void svm_inject_irq(struct vcpu_svm *svm, int irq)
{
	struct vmcb_control_area *control;

	/* The following fields are ignored when AVIC is enabled */
	control = &svm->vmcb->control;
	control->int_vector = irq;
	control->int_ctl &= ~V_INTR_PRIO_MASK;
	control->int_ctl |= V_IRQ_MASK |
		((/*control->int_vector >> 4*/ 0xf) << V_INTR_PRIO_SHIFT);
	mark_dirty(svm->vmcb, VMCB_INTR);
}

static void svm_set_irq(struct kvm_vcpu *vcpu)
{
	struct vcpu_svm *svm = to_svm(vcpu);

	BUG_ON(!(gif_set(svm)));

	trace_kvm_inj_virq(vcpu->arch.interrupt.nr);
	++vcpu->stat.irq_injections;

	svm->vmcb->control.event_inj = vcpu->arch.interrupt.nr |
		SVM_EVTINJ_VALID | SVM_EVTINJ_TYPE_INTR;
}

static inline bool svm_nested_virtualize_tpr(struct kvm_vcpu *vcpu)
{
	return is_guest_mode(vcpu) && (vcpu->arch.hflags & HF_VINTR_MASK);
}

static void update_cr8_intercept(struct kvm_vcpu *vcpu, int tpr, int irr)
{
	struct vcpu_svm *svm = to_svm(vcpu);

	if (svm_nested_virtualize_tpr(vcpu) ||
	    kvm_vcpu_apicv_active(vcpu))
		return;

	clr_cr_intercept(svm, INTERCEPT_CR8_WRITE);

	if (irr == -1)
		return;

	if (tpr >= irr)
		set_cr_intercept(svm, INTERCEPT_CR8_WRITE);
}

static void svm_set_virtual_apic_mode(struct kvm_vcpu *vcpu)
{
	return;
}

static bool svm_get_enable_apicv(struct kvm_vcpu *vcpu)
{
	return avic && irqchip_split(vcpu->kvm);
}

static void svm_hwapic_irr_update(struct kvm_vcpu *vcpu, int max_irr)
{
}

static void svm_hwapic_isr_update(struct kvm_vcpu *vcpu, int max_isr)
{
}

/* Note: Currently only used by Hyper-V. */
static void svm_refresh_apicv_exec_ctrl(struct kvm_vcpu *vcpu)
{
	struct vcpu_svm *svm = to_svm(vcpu);
	struct vmcb *vmcb = svm->vmcb;

	if (kvm_vcpu_apicv_active(vcpu))
		vmcb->control.int_ctl |= AVIC_ENABLE_MASK;
	else
		vmcb->control.int_ctl &= ~AVIC_ENABLE_MASK;
	mark_dirty(vmcb, VMCB_AVIC);
}

static void svm_load_eoi_exitmap(struct kvm_vcpu *vcpu, u64 *eoi_exit_bitmap)
{
	return;
}

static int svm_deliver_avic_intr(struct kvm_vcpu *vcpu, int vec)
{
	if (!vcpu->arch.apicv_active)
		return -1;

	kvm_lapic_set_irr(vec, vcpu->arch.apic);
	smp_mb__after_atomic();

	if (avic_vcpu_is_running(vcpu)) {
		int cpuid = vcpu->cpu;

		if (cpuid != get_cpu())
			wrmsrl(SVM_AVIC_DOORBELL, kvm_cpu_get_apicid(cpuid));
		put_cpu();
	} else
		kvm_vcpu_wake_up(vcpu);

	return 0;
}

static bool svm_dy_apicv_has_pending_interrupt(struct kvm_vcpu *vcpu)
{
	return false;
}

static void svm_ir_list_del(struct vcpu_svm *svm, struct amd_iommu_pi_data *pi)
{
	unsigned long flags;
	struct amd_svm_iommu_ir *cur;

	spin_lock_irqsave(&svm->ir_list_lock, flags);
	list_for_each_entry(cur, &svm->ir_list, node) {
		if (cur->data != pi->ir_data)
			continue;
		list_del(&cur->node);
		kfree(cur);
		break;
	}
	spin_unlock_irqrestore(&svm->ir_list_lock, flags);
}

static int svm_ir_list_add(struct vcpu_svm *svm, struct amd_iommu_pi_data *pi)
{
	int ret = 0;
	unsigned long flags;
	struct amd_svm_iommu_ir *ir;

	/**
	 * In some cases, the existing irte is updaed and re-set,
	 * so we need to check here if it's already been * added
	 * to the ir_list.
	 */
	if (pi->ir_data && (pi->prev_ga_tag != 0)) {
		struct kvm *kvm = svm->vcpu.kvm;
		u32 vcpu_id = AVIC_GATAG_TO_VCPUID(pi->prev_ga_tag);
		struct kvm_vcpu *prev_vcpu = kvm_get_vcpu_by_id(kvm, vcpu_id);
		struct vcpu_svm *prev_svm;

		if (!prev_vcpu) {
			ret = -EINVAL;
			goto out;
		}

		prev_svm = to_svm(prev_vcpu);
		svm_ir_list_del(prev_svm, pi);
	}

	/**
	 * Allocating new amd_iommu_pi_data, which will get
	 * add to the per-vcpu ir_list.
	 */
	ir = kzalloc(sizeof(struct amd_svm_iommu_ir), GFP_KERNEL_ACCOUNT);
	if (!ir) {
		ret = -ENOMEM;
		goto out;
	}
	ir->data = pi->ir_data;

	spin_lock_irqsave(&svm->ir_list_lock, flags);
	list_add(&ir->node, &svm->ir_list);
	spin_unlock_irqrestore(&svm->ir_list_lock, flags);
out:
	return ret;
}

/**
 * Note:
 * The HW cannot support posting multicast/broadcast
 * interrupts to a vCPU. So, we still use legacy interrupt
 * remapping for these kind of interrupts.
 *
 * For lowest-priority interrupts, we only support
 * those with single CPU as the destination, e.g. user
 * configures the interrupts via /proc/irq or uses
 * irqbalance to make the interrupts single-CPU.
 */
static int
get_pi_vcpu_info(struct kvm *kvm, struct kvm_kernel_irq_routing_entry *e,
		 struct vcpu_data *vcpu_info, struct vcpu_svm **svm)
{
	struct kvm_lapic_irq irq;
	struct kvm_vcpu *vcpu = NULL;

	kvm_set_msi_irq(kvm, e, &irq);

	if (!kvm_intr_is_single_vcpu(kvm, &irq, &vcpu) ||
	    !kvm_irq_is_postable(&irq)) {
		pr_debug("SVM: %s: use legacy intr remap mode for irq %u\n",
			 __func__, irq.vector);
		return -1;
	}

	pr_debug("SVM: %s: use GA mode for irq %u\n", __func__,
		 irq.vector);
	*svm = to_svm(vcpu);
	vcpu_info->pi_desc_addr = __sme_set(page_to_phys((*svm)->avic_backing_page));
	vcpu_info->vector = irq.vector;

	return 0;
}

/*
 * svm_update_pi_irte - set IRTE for Posted-Interrupts
 *
 * @kvm: kvm
 * @host_irq: host irq of the interrupt
 * @guest_irq: gsi of the interrupt
 * @set: set or unset PI
 * returns 0 on success, < 0 on failure
 */
static int svm_update_pi_irte(struct kvm *kvm, unsigned int host_irq,
			      uint32_t guest_irq, bool set)
{
	struct kvm_kernel_irq_routing_entry *e;
	struct kvm_irq_routing_table *irq_rt;
	int idx, ret = -EINVAL;

	if (!kvm_arch_has_assigned_device(kvm) ||
	    !irq_remapping_cap(IRQ_POSTING_CAP))
		return 0;

	pr_debug("SVM: %s: host_irq=%#x, guest_irq=%#x, set=%#x\n",
		 __func__, host_irq, guest_irq, set);

	idx = srcu_read_lock(&kvm->irq_srcu);
	irq_rt = srcu_dereference(kvm->irq_routing, &kvm->irq_srcu);
	WARN_ON(guest_irq >= irq_rt->nr_rt_entries);

	hlist_for_each_entry(e, &irq_rt->map[guest_irq], link) {
		struct vcpu_data vcpu_info;
		struct vcpu_svm *svm = NULL;

		if (e->type != KVM_IRQ_ROUTING_MSI)
			continue;

		/**
		 * Here, we setup with legacy mode in the following cases:
		 * 1. When cannot target interrupt to a specific vcpu.
		 * 2. Unsetting posted interrupt.
		 * 3. APIC virtialization is disabled for the vcpu.
		 * 4. IRQ has incompatible delivery mode (SMI, INIT, etc)
		 */
		if (!get_pi_vcpu_info(kvm, e, &vcpu_info, &svm) && set &&
		    kvm_vcpu_apicv_active(&svm->vcpu)) {
			struct amd_iommu_pi_data pi;

			/* Try to enable guest_mode in IRTE */
			pi.base = __sme_set(page_to_phys(svm->avic_backing_page) &
					    AVIC_HPA_MASK);
			pi.ga_tag = AVIC_GATAG(to_kvm_svm(kvm)->avic_vm_id,
						     svm->vcpu.vcpu_id);
			pi.is_guest_mode = true;
			pi.vcpu_data = &vcpu_info;
			ret = irq_set_vcpu_affinity(host_irq, &pi);

			/**
			 * Here, we successfully setting up vcpu affinity in
			 * IOMMU guest mode. Now, we need to store the posted
			 * interrupt information in a per-vcpu ir_list so that
			 * we can reference to them directly when we update vcpu
			 * scheduling information in IOMMU irte.
			 */
			if (!ret && pi.is_guest_mode)
				svm_ir_list_add(svm, &pi);
		} else {
			/* Use legacy mode in IRTE */
			struct amd_iommu_pi_data pi;

			/**
			 * Here, pi is used to:
			 * - Tell IOMMU to use legacy mode for this interrupt.
			 * - Retrieve ga_tag of prior interrupt remapping data.
			 */
			pi.is_guest_mode = false;
			ret = irq_set_vcpu_affinity(host_irq, &pi);

			/**
			 * Check if the posted interrupt was previously
			 * setup with the guest_mode by checking if the ga_tag
			 * was cached. If so, we need to clean up the per-vcpu
			 * ir_list.
			 */
			if (!ret && pi.prev_ga_tag) {
				int id = AVIC_GATAG_TO_VCPUID(pi.prev_ga_tag);
				struct kvm_vcpu *vcpu;

				vcpu = kvm_get_vcpu_by_id(kvm, id);
				if (vcpu)
					svm_ir_list_del(to_svm(vcpu), &pi);
			}
		}

		if (!ret && svm) {
			trace_kvm_pi_irte_update(host_irq, svm->vcpu.vcpu_id,
						 e->gsi, vcpu_info.vector,
						 vcpu_info.pi_desc_addr, set);
		}

		if (ret < 0) {
			pr_err("%s: failed to update PI IRTE\n", __func__);
			goto out;
		}
	}

	ret = 0;
out:
	srcu_read_unlock(&kvm->irq_srcu, idx);
	return ret;
}

static int svm_nmi_allowed(struct kvm_vcpu *vcpu)
{
	struct vcpu_svm *svm = to_svm(vcpu);
	struct vmcb *vmcb = svm->vmcb;
	int ret;
	ret = !(vmcb->control.int_state & SVM_INTERRUPT_SHADOW_MASK) &&
	      !(svm->vcpu.arch.hflags & HF_NMI_MASK);
	ret = ret && gif_set(svm) && nested_svm_nmi(svm);

	return ret;
}

static bool svm_get_nmi_mask(struct kvm_vcpu *vcpu)
{
	struct vcpu_svm *svm = to_svm(vcpu);

	return !!(svm->vcpu.arch.hflags & HF_NMI_MASK);
}

static void svm_set_nmi_mask(struct kvm_vcpu *vcpu, bool masked)
{
	struct vcpu_svm *svm = to_svm(vcpu);

	if (masked) {
		svm->vcpu.arch.hflags |= HF_NMI_MASK;
		set_intercept(svm, INTERCEPT_IRET);
	} else {
		svm->vcpu.arch.hflags &= ~HF_NMI_MASK;
		clr_intercept(svm, INTERCEPT_IRET);
	}
}

static int svm_interrupt_allowed(struct kvm_vcpu *vcpu)
{
	struct vcpu_svm *svm = to_svm(vcpu);
	struct vmcb *vmcb = svm->vmcb;
	int ret;

	if (!gif_set(svm) ||
	     (vmcb->control.int_state & SVM_INTERRUPT_SHADOW_MASK))
		return 0;

	ret = !!(kvm_get_rflags(vcpu) & X86_EFLAGS_IF);

	if (is_guest_mode(vcpu))
		return ret && !(svm->vcpu.arch.hflags & HF_VINTR_MASK);

	return ret;
}

static void enable_irq_window(struct kvm_vcpu *vcpu)
{
	struct vcpu_svm *svm = to_svm(vcpu);

	if (kvm_vcpu_apicv_active(vcpu))
		return;

	/*
	 * In case GIF=0 we can't rely on the CPU to tell us when GIF becomes
	 * 1, because that's a separate STGI/VMRUN intercept.  The next time we
	 * get that intercept, this function will be called again though and
	 * we'll get the vintr intercept. However, if the vGIF feature is
	 * enabled, the STGI interception will not occur. Enable the irq
	 * window under the assumption that the hardware will set the GIF.
	 */
	if ((vgif_enabled(svm) || gif_set(svm)) && nested_svm_intr(svm)) {
		svm_set_vintr(svm);
		svm_inject_irq(svm, 0x0);
	}
}

static void enable_nmi_window(struct kvm_vcpu *vcpu)
{
	struct vcpu_svm *svm = to_svm(vcpu);

	if ((svm->vcpu.arch.hflags & (HF_NMI_MASK | HF_IRET_MASK))
	    == HF_NMI_MASK)
		return; /* IRET will cause a vm exit */

	if (!gif_set(svm)) {
		if (vgif_enabled(svm))
			set_intercept(svm, INTERCEPT_STGI);
		return; /* STGI will cause a vm exit */
	}

	if (svm->nested.exit_required)
		return; /* we're not going to run the guest yet */

	/*
	 * Something prevents NMI from been injected. Single step over possible
	 * problem (IRET or exception injection or interrupt shadow)
	 */
	svm->nmi_singlestep_guest_rflags = svm_get_rflags(vcpu);
	svm->nmi_singlestep = true;
	svm->vmcb->save.rflags |= (X86_EFLAGS_TF | X86_EFLAGS_RF);
}

static int svm_set_tss_addr(struct kvm *kvm, unsigned int addr)
{
	return 0;
}

static int svm_set_identity_map_addr(struct kvm *kvm, u64 ident_addr)
{
	return 0;
}

static void svm_flush_tlb(struct kvm_vcpu *vcpu, bool invalidate_gpa)
{
	struct vcpu_svm *svm = to_svm(vcpu);

	if (static_cpu_has(X86_FEATURE_FLUSHBYASID))
		svm->vmcb->control.tlb_ctl = TLB_CONTROL_FLUSH_ASID;
	else
		svm->asid_generation--;
}

static void svm_flush_tlb_gva(struct kvm_vcpu *vcpu, gva_t gva)
{
	struct vcpu_svm *svm = to_svm(vcpu);

	invlpga(gva, svm->vmcb->control.asid);
}

static void svm_prepare_guest_switch(struct kvm_vcpu *vcpu)
{
}

static inline void sync_cr8_to_lapic(struct kvm_vcpu *vcpu)
{
	struct vcpu_svm *svm = to_svm(vcpu);

	if (svm_nested_virtualize_tpr(vcpu))
		return;

	if (!is_cr_intercept(svm, INTERCEPT_CR8_WRITE)) {
		int cr8 = svm->vmcb->control.int_ctl & V_TPR_MASK;
		kvm_set_cr8(vcpu, cr8);
	}
}

static inline void sync_lapic_to_cr8(struct kvm_vcpu *vcpu)
{
	struct vcpu_svm *svm = to_svm(vcpu);
	u64 cr8;

	if (svm_nested_virtualize_tpr(vcpu) ||
	    kvm_vcpu_apicv_active(vcpu))
		return;

	cr8 = kvm_get_cr8(vcpu);
	svm->vmcb->control.int_ctl &= ~V_TPR_MASK;
	svm->vmcb->control.int_ctl |= cr8 & V_TPR_MASK;
}

static void svm_complete_interrupts(struct vcpu_svm *svm)
{
	u8 vector;
	int type;
	u32 exitintinfo = svm->vmcb->control.exit_int_info;
	unsigned int3_injected = svm->int3_injected;

	svm->int3_injected = 0;

	/*
	 * If we've made progress since setting HF_IRET_MASK, we've
	 * executed an IRET and can allow NMI injection.
	 */
	if ((svm->vcpu.arch.hflags & HF_IRET_MASK)
	    && kvm_rip_read(&svm->vcpu) != svm->nmi_iret_rip) {
		svm->vcpu.arch.hflags &= ~(HF_NMI_MASK | HF_IRET_MASK);
		kvm_make_request(KVM_REQ_EVENT, &svm->vcpu);
	}

	svm->vcpu.arch.nmi_injected = false;
	kvm_clear_exception_queue(&svm->vcpu);
	kvm_clear_interrupt_queue(&svm->vcpu);

	if (!(exitintinfo & SVM_EXITINTINFO_VALID))
		return;

	kvm_make_request(KVM_REQ_EVENT, &svm->vcpu);

	vector = exitintinfo & SVM_EXITINTINFO_VEC_MASK;
	type = exitintinfo & SVM_EXITINTINFO_TYPE_MASK;

	switch (type) {
	case SVM_EXITINTINFO_TYPE_NMI:
		svm->vcpu.arch.nmi_injected = true;
		break;
	case SVM_EXITINTINFO_TYPE_EXEPT:
		/*
		 * In case of software exceptions, do not reinject the vector,
		 * but re-execute the instruction instead. Rewind RIP first
		 * if we emulated INT3 before.
		 */
		if (kvm_exception_is_soft(vector)) {
			if (vector == BP_VECTOR && int3_injected &&
			    kvm_is_linear_rip(&svm->vcpu, svm->int3_rip))
				kvm_rip_write(&svm->vcpu,
					      kvm_rip_read(&svm->vcpu) -
					      int3_injected);
			break;
		}
		if (exitintinfo & SVM_EXITINTINFO_VALID_ERR) {
			u32 err = svm->vmcb->control.exit_int_info_err;
			kvm_requeue_exception_e(&svm->vcpu, vector, err);

		} else
			kvm_requeue_exception(&svm->vcpu, vector);
		break;
	case SVM_EXITINTINFO_TYPE_INTR:
		kvm_queue_interrupt(&svm->vcpu, vector, false);
		break;
	default:
		break;
	}
}

static void svm_cancel_injection(struct kvm_vcpu *vcpu)
{
	struct vcpu_svm *svm = to_svm(vcpu);
	struct vmcb_control_area *control = &svm->vmcb->control;

	control->exit_int_info = control->event_inj;
	control->exit_int_info_err = control->event_inj_err;
	control->event_inj = 0;
	svm_complete_interrupts(svm);
}

static void svm_vcpu_run(struct kvm_vcpu *vcpu)
{
	struct vcpu_svm *svm = to_svm(vcpu);

	svm->vmcb->save.rax = vcpu->arch.regs[VCPU_REGS_RAX];
	svm->vmcb->save.rsp = vcpu->arch.regs[VCPU_REGS_RSP];
	svm->vmcb->save.rip = vcpu->arch.regs[VCPU_REGS_RIP];

	/*
	 * A vmexit emulation is required before the vcpu can be executed
	 * again.
	 */
	if (unlikely(svm->nested.exit_required))
		return;

	/*
	 * Disable singlestep if we're injecting an interrupt/exception.
	 * We don't want our modified rflags to be pushed on the stack where
	 * we might not be able to easily reset them if we disabled NMI
	 * singlestep later.
	 */
	if (svm->nmi_singlestep && svm->vmcb->control.event_inj) {
		/*
		 * Event injection happens before external interrupts cause a
		 * vmexit and interrupts are disabled here, so smp_send_reschedule
		 * is enough to force an immediate vmexit.
		 */
		disable_nmi_singlestep(svm);
		smp_send_reschedule(vcpu->cpu);
	}

	pre_svm_run(svm);

	sync_lapic_to_cr8(vcpu);

	svm->vmcb->save.cr2 = vcpu->arch.cr2;

	clgi();
	kvm_load_guest_xcr0(vcpu);

	if (lapic_in_kernel(vcpu) &&
		vcpu->arch.apic->lapic_timer.timer_advance_ns)
		kvm_wait_lapic_expire(vcpu);

	/*
	 * If this vCPU has touched SPEC_CTRL, restore the guest's value if
	 * it's non-zero. Since vmentry is serialising on affected CPUs, there
	 * is no need to worry about the conditional branch over the wrmsr
	 * being speculatively taken.
	 */
	x86_spec_ctrl_set_guest(svm->spec_ctrl, svm->virt_spec_ctrl);

	local_irq_enable();

	asm volatile (
		"push %%" _ASM_BP "; \n\t"
		"mov %c[rbx](%[svm]), %%" _ASM_BX " \n\t"
		"mov %c[rcx](%[svm]), %%" _ASM_CX " \n\t"
		"mov %c[rdx](%[svm]), %%" _ASM_DX " \n\t"
		"mov %c[rsi](%[svm]), %%" _ASM_SI " \n\t"
		"mov %c[rdi](%[svm]), %%" _ASM_DI " \n\t"
		"mov %c[rbp](%[svm]), %%" _ASM_BP " \n\t"
#ifdef CONFIG_X86_64
		"mov %c[r8](%[svm]),  %%r8  \n\t"
		"mov %c[r9](%[svm]),  %%r9  \n\t"
		"mov %c[r10](%[svm]), %%r10 \n\t"
		"mov %c[r11](%[svm]), %%r11 \n\t"
		"mov %c[r12](%[svm]), %%r12 \n\t"
		"mov %c[r13](%[svm]), %%r13 \n\t"
		"mov %c[r14](%[svm]), %%r14 \n\t"
		"mov %c[r15](%[svm]), %%r15 \n\t"
#endif

		/* Enter guest mode */
		"push %%" _ASM_AX " \n\t"
		"mov %c[vmcb](%[svm]), %%" _ASM_AX " \n\t"
		__ex("vmload %%" _ASM_AX) "\n\t"
		__ex("vmrun %%" _ASM_AX) "\n\t"
		__ex("vmsave %%" _ASM_AX) "\n\t"
		"pop %%" _ASM_AX " \n\t"

		/* Save guest registers, load host registers */
		"mov %%" _ASM_BX ", %c[rbx](%[svm]) \n\t"
		"mov %%" _ASM_CX ", %c[rcx](%[svm]) \n\t"
		"mov %%" _ASM_DX ", %c[rdx](%[svm]) \n\t"
		"mov %%" _ASM_SI ", %c[rsi](%[svm]) \n\t"
		"mov %%" _ASM_DI ", %c[rdi](%[svm]) \n\t"
		"mov %%" _ASM_BP ", %c[rbp](%[svm]) \n\t"
#ifdef CONFIG_X86_64
		"mov %%r8,  %c[r8](%[svm]) \n\t"
		"mov %%r9,  %c[r9](%[svm]) \n\t"
		"mov %%r10, %c[r10](%[svm]) \n\t"
		"mov %%r11, %c[r11](%[svm]) \n\t"
		"mov %%r12, %c[r12](%[svm]) \n\t"
		"mov %%r13, %c[r13](%[svm]) \n\t"
		"mov %%r14, %c[r14](%[svm]) \n\t"
		"mov %%r15, %c[r15](%[svm]) \n\t"
		/*
		* Clear host registers marked as clobbered to prevent
		* speculative use.
		*/
		"xor %%r8d, %%r8d \n\t"
		"xor %%r9d, %%r9d \n\t"
		"xor %%r10d, %%r10d \n\t"
		"xor %%r11d, %%r11d \n\t"
		"xor %%r12d, %%r12d \n\t"
		"xor %%r13d, %%r13d \n\t"
		"xor %%r14d, %%r14d \n\t"
		"xor %%r15d, %%r15d \n\t"
#endif
		"xor %%ebx, %%ebx \n\t"
		"xor %%ecx, %%ecx \n\t"
		"xor %%edx, %%edx \n\t"
		"xor %%esi, %%esi \n\t"
		"xor %%edi, %%edi \n\t"
		"pop %%" _ASM_BP
		:
		: [svm]"a"(svm),
		  [vmcb]"i"(offsetof(struct vcpu_svm, vmcb_pa)),
		  [rbx]"i"(offsetof(struct vcpu_svm, vcpu.arch.regs[VCPU_REGS_RBX])),
		  [rcx]"i"(offsetof(struct vcpu_svm, vcpu.arch.regs[VCPU_REGS_RCX])),
		  [rdx]"i"(offsetof(struct vcpu_svm, vcpu.arch.regs[VCPU_REGS_RDX])),
		  [rsi]"i"(offsetof(struct vcpu_svm, vcpu.arch.regs[VCPU_REGS_RSI])),
		  [rdi]"i"(offsetof(struct vcpu_svm, vcpu.arch.regs[VCPU_REGS_RDI])),
		  [rbp]"i"(offsetof(struct vcpu_svm, vcpu.arch.regs[VCPU_REGS_RBP]))
#ifdef CONFIG_X86_64
		  , [r8]"i"(offsetof(struct vcpu_svm, vcpu.arch.regs[VCPU_REGS_R8])),
		  [r9]"i"(offsetof(struct vcpu_svm, vcpu.arch.regs[VCPU_REGS_R9])),
		  [r10]"i"(offsetof(struct vcpu_svm, vcpu.arch.regs[VCPU_REGS_R10])),
		  [r11]"i"(offsetof(struct vcpu_svm, vcpu.arch.regs[VCPU_REGS_R11])),
		  [r12]"i"(offsetof(struct vcpu_svm, vcpu.arch.regs[VCPU_REGS_R12])),
		  [r13]"i"(offsetof(struct vcpu_svm, vcpu.arch.regs[VCPU_REGS_R13])),
		  [r14]"i"(offsetof(struct vcpu_svm, vcpu.arch.regs[VCPU_REGS_R14])),
		  [r15]"i"(offsetof(struct vcpu_svm, vcpu.arch.regs[VCPU_REGS_R15]))
#endif
		: "cc", "memory"
#ifdef CONFIG_X86_64
		, "rbx", "rcx", "rdx", "rsi", "rdi"
		, "r8", "r9", "r10", "r11" , "r12", "r13", "r14", "r15"
#else
		, "ebx", "ecx", "edx", "esi", "edi"
#endif
		);

	/* Eliminate branch target predictions from guest mode */
	vmexit_fill_RSB();

#ifdef CONFIG_X86_64
	wrmsrl(MSR_GS_BASE, svm->host.gs_base);
#else
	loadsegment(fs, svm->host.fs);
#ifndef CONFIG_X86_32_LAZY_GS
	loadsegment(gs, svm->host.gs);
#endif
#endif

	/*
	 * We do not use IBRS in the kernel. If this vCPU has used the
	 * SPEC_CTRL MSR it may have left it on; save the value and
	 * turn it off. This is much more efficient than blindly adding
	 * it to the atomic save/restore list. Especially as the former
	 * (Saving guest MSRs on vmexit) doesn't even exist in KVM.
	 *
	 * For non-nested case:
	 * If the L01 MSR bitmap does not intercept the MSR, then we need to
	 * save it.
	 *
	 * For nested case:
	 * If the L02 MSR bitmap does not intercept the MSR, then we need to
	 * save it.
	 */
	if (unlikely(!msr_write_intercepted(vcpu, MSR_IA32_SPEC_CTRL)))
		svm->spec_ctrl = native_read_msr(MSR_IA32_SPEC_CTRL);

	reload_tss(vcpu);

	local_irq_disable();

	x86_spec_ctrl_restore_host(svm->spec_ctrl, svm->virt_spec_ctrl);

	vcpu->arch.cr2 = svm->vmcb->save.cr2;
	vcpu->arch.regs[VCPU_REGS_RAX] = svm->vmcb->save.rax;
	vcpu->arch.regs[VCPU_REGS_RSP] = svm->vmcb->save.rsp;
	vcpu->arch.regs[VCPU_REGS_RIP] = svm->vmcb->save.rip;

	if (unlikely(svm->vmcb->control.exit_code == SVM_EXIT_NMI))
		kvm_before_interrupt(&svm->vcpu);

	kvm_put_guest_xcr0(vcpu);
	stgi();

	/* Any pending NMI will happen here */

	if (unlikely(svm->vmcb->control.exit_code == SVM_EXIT_NMI))
		kvm_after_interrupt(&svm->vcpu);

	sync_cr8_to_lapic(vcpu);

	svm->next_rip = 0;

	svm->vmcb->control.tlb_ctl = TLB_CONTROL_DO_NOTHING;

	/* if exit due to PF check for async PF */
	if (svm->vmcb->control.exit_code == SVM_EXIT_EXCP_BASE + PF_VECTOR)
		svm->vcpu.arch.apf.host_apf_reason = kvm_read_and_reset_pf_reason();

	if (npt_enabled) {
		vcpu->arch.regs_avail &= ~(1 << VCPU_EXREG_PDPTR);
		vcpu->arch.regs_dirty &= ~(1 << VCPU_EXREG_PDPTR);
	}

	/*
	 * We need to handle MC intercepts here before the vcpu has a chance to
	 * change the physical cpu
	 */
	if (unlikely(svm->vmcb->control.exit_code ==
		     SVM_EXIT_EXCP_BASE + MC_VECTOR))
		svm_handle_mce(svm);

	mark_all_clean(svm->vmcb);
}
STACK_FRAME_NON_STANDARD(svm_vcpu_run);

static void svm_set_cr3(struct kvm_vcpu *vcpu, unsigned long root)
{
	struct vcpu_svm *svm = to_svm(vcpu);

	svm->vmcb->save.cr3 = __sme_set(root);
	mark_dirty(svm->vmcb, VMCB_CR);
}

static void set_tdp_cr3(struct kvm_vcpu *vcpu, unsigned long root)
{
	struct vcpu_svm *svm = to_svm(vcpu);

	svm->vmcb->control.nested_cr3 = __sme_set(root);
	mark_dirty(svm->vmcb, VMCB_NPT);

	/* Also sync guest cr3 here in case we live migrate */
	svm->vmcb->save.cr3 = kvm_read_cr3(vcpu);
	mark_dirty(svm->vmcb, VMCB_CR);
}

static int is_disabled(void)
{
	u64 vm_cr;

	rdmsrl(MSR_VM_CR, vm_cr);
	if (vm_cr & (1 << SVM_VM_CR_SVM_DISABLE))
		return 1;

	return 0;
}

static void
svm_patch_hypercall(struct kvm_vcpu *vcpu, unsigned char *hypercall)
{
	/*
	 * Patch in the VMMCALL instruction:
	 */
	hypercall[0] = 0x0f;
	hypercall[1] = 0x01;
	hypercall[2] = 0xd9;
}

static int __init svm_check_processor_compat(void)
{
	return 0;
}

static bool svm_cpu_has_accelerated_tpr(void)
{
	return false;
}

static bool svm_has_emulated_msr(int index)
{
	switch (index) {
	case MSR_IA32_MCG_EXT_CTL:
<<<<<<< HEAD
=======
	case MSR_IA32_VMX_BASIC ... MSR_IA32_VMX_VMFUNC:
>>>>>>> fa578e9d
		return false;
	default:
		break;
	}

	return true;
}

static u64 svm_get_mt_mask(struct kvm_vcpu *vcpu, gfn_t gfn, bool is_mmio)
{
	return 0;
}

static void svm_cpuid_update(struct kvm_vcpu *vcpu)
{
	struct vcpu_svm *svm = to_svm(vcpu);

	/* Update nrips enabled cache */
	svm->nrips_enabled = !!guest_cpuid_has(&svm->vcpu, X86_FEATURE_NRIPS);

	if (!kvm_vcpu_apicv_active(vcpu))
		return;

	guest_cpuid_clear(vcpu, X86_FEATURE_X2APIC);
}

#define F(x) bit(X86_FEATURE_##x)

static void svm_set_supported_cpuid(u32 func, struct kvm_cpuid_entry2 *entry)
{
	switch (func) {
	case 0x1:
		if (avic)
			entry->ecx &= ~bit(X86_FEATURE_X2APIC);
		break;
	case 0x80000001:
		if (nested)
			entry->ecx |= (1 << 2); /* Set SVM bit */
		break;
	case 0x80000008:
		if (boot_cpu_has(X86_FEATURE_LS_CFG_SSBD) ||
		     boot_cpu_has(X86_FEATURE_AMD_SSBD))
			entry->ebx |= F(VIRT_SSBD);
		break;
	case 0x8000000A:
		entry->eax = 1; /* SVM revision 1 */
		entry->ebx = 8; /* Lets support 8 ASIDs in case we add proper
				   ASID emulation to nested SVM */
		entry->ecx = 0; /* Reserved */
		entry->edx = 0; /* Per default do not support any
				   additional features */

		/* Support next_rip if host supports it */
		if (boot_cpu_has(X86_FEATURE_NRIPS))
			entry->edx |= F(NRIPS);

		/* Support NPT for the guest if enabled */
		if (npt_enabled)
			entry->edx |= F(NPT);

		break;
	case 0x8000001F:
		/* Support memory encryption cpuid if host supports it */
		if (boot_cpu_has(X86_FEATURE_SEV))
			cpuid(0x8000001f, &entry->eax, &entry->ebx,
				&entry->ecx, &entry->edx);

	}
}

static int svm_get_lpage_level(void)
{
	return PT_PDPE_LEVEL;
}

static bool svm_rdtscp_supported(void)
{
	return boot_cpu_has(X86_FEATURE_RDTSCP);
}

static bool svm_invpcid_supported(void)
{
	return false;
}

static bool svm_mpx_supported(void)
{
	return false;
}

static bool svm_xsaves_supported(void)
{
	return false;
}

static bool svm_umip_emulated(void)
{
	return false;
}

static bool svm_pt_supported(void)
{
	return false;
}

static bool svm_has_wbinvd_exit(void)
{
	return true;
}

static bool svm_pku_supported(void)
{
	return false;
}

#define PRE_EX(exit)  { .exit_code = (exit), \
			.stage = X86_ICPT_PRE_EXCEPT, }
#define POST_EX(exit) { .exit_code = (exit), \
			.stage = X86_ICPT_POST_EXCEPT, }
#define POST_MEM(exit) { .exit_code = (exit), \
			.stage = X86_ICPT_POST_MEMACCESS, }

static const struct __x86_intercept {
	u32 exit_code;
	enum x86_intercept_stage stage;
} x86_intercept_map[] = {
	[x86_intercept_cr_read]		= POST_EX(SVM_EXIT_READ_CR0),
	[x86_intercept_cr_write]	= POST_EX(SVM_EXIT_WRITE_CR0),
	[x86_intercept_clts]		= POST_EX(SVM_EXIT_WRITE_CR0),
	[x86_intercept_lmsw]		= POST_EX(SVM_EXIT_WRITE_CR0),
	[x86_intercept_smsw]		= POST_EX(SVM_EXIT_READ_CR0),
	[x86_intercept_dr_read]		= POST_EX(SVM_EXIT_READ_DR0),
	[x86_intercept_dr_write]	= POST_EX(SVM_EXIT_WRITE_DR0),
	[x86_intercept_sldt]		= POST_EX(SVM_EXIT_LDTR_READ),
	[x86_intercept_str]		= POST_EX(SVM_EXIT_TR_READ),
	[x86_intercept_lldt]		= POST_EX(SVM_EXIT_LDTR_WRITE),
	[x86_intercept_ltr]		= POST_EX(SVM_EXIT_TR_WRITE),
	[x86_intercept_sgdt]		= POST_EX(SVM_EXIT_GDTR_READ),
	[x86_intercept_sidt]		= POST_EX(SVM_EXIT_IDTR_READ),
	[x86_intercept_lgdt]		= POST_EX(SVM_EXIT_GDTR_WRITE),
	[x86_intercept_lidt]		= POST_EX(SVM_EXIT_IDTR_WRITE),
	[x86_intercept_vmrun]		= POST_EX(SVM_EXIT_VMRUN),
	[x86_intercept_vmmcall]		= POST_EX(SVM_EXIT_VMMCALL),
	[x86_intercept_vmload]		= POST_EX(SVM_EXIT_VMLOAD),
	[x86_intercept_vmsave]		= POST_EX(SVM_EXIT_VMSAVE),
	[x86_intercept_stgi]		= POST_EX(SVM_EXIT_STGI),
	[x86_intercept_clgi]		= POST_EX(SVM_EXIT_CLGI),
	[x86_intercept_skinit]		= POST_EX(SVM_EXIT_SKINIT),
	[x86_intercept_invlpga]		= POST_EX(SVM_EXIT_INVLPGA),
	[x86_intercept_rdtscp]		= POST_EX(SVM_EXIT_RDTSCP),
	[x86_intercept_monitor]		= POST_MEM(SVM_EXIT_MONITOR),
	[x86_intercept_mwait]		= POST_EX(SVM_EXIT_MWAIT),
	[x86_intercept_invlpg]		= POST_EX(SVM_EXIT_INVLPG),
	[x86_intercept_invd]		= POST_EX(SVM_EXIT_INVD),
	[x86_intercept_wbinvd]		= POST_EX(SVM_EXIT_WBINVD),
	[x86_intercept_wrmsr]		= POST_EX(SVM_EXIT_MSR),
	[x86_intercept_rdtsc]		= POST_EX(SVM_EXIT_RDTSC),
	[x86_intercept_rdmsr]		= POST_EX(SVM_EXIT_MSR),
	[x86_intercept_rdpmc]		= POST_EX(SVM_EXIT_RDPMC),
	[x86_intercept_cpuid]		= PRE_EX(SVM_EXIT_CPUID),
	[x86_intercept_rsm]		= PRE_EX(SVM_EXIT_RSM),
	[x86_intercept_pause]		= PRE_EX(SVM_EXIT_PAUSE),
	[x86_intercept_pushf]		= PRE_EX(SVM_EXIT_PUSHF),
	[x86_intercept_popf]		= PRE_EX(SVM_EXIT_POPF),
	[x86_intercept_intn]		= PRE_EX(SVM_EXIT_SWINT),
	[x86_intercept_iret]		= PRE_EX(SVM_EXIT_IRET),
	[x86_intercept_icebp]		= PRE_EX(SVM_EXIT_ICEBP),
	[x86_intercept_hlt]		= POST_EX(SVM_EXIT_HLT),
	[x86_intercept_in]		= POST_EX(SVM_EXIT_IOIO),
	[x86_intercept_ins]		= POST_EX(SVM_EXIT_IOIO),
	[x86_intercept_out]		= POST_EX(SVM_EXIT_IOIO),
	[x86_intercept_outs]		= POST_EX(SVM_EXIT_IOIO),
	[x86_intercept_xsetbv]		= PRE_EX(SVM_EXIT_XSETBV),
};

#undef PRE_EX
#undef POST_EX
#undef POST_MEM

static int svm_check_intercept(struct kvm_vcpu *vcpu,
			       struct x86_instruction_info *info,
			       enum x86_intercept_stage stage)
{
	struct vcpu_svm *svm = to_svm(vcpu);
	int vmexit, ret = X86EMUL_CONTINUE;
	struct __x86_intercept icpt_info;
	struct vmcb *vmcb = svm->vmcb;

	if (info->intercept >= ARRAY_SIZE(x86_intercept_map))
		goto out;

	icpt_info = x86_intercept_map[info->intercept];

	if (stage != icpt_info.stage)
		goto out;

	switch (icpt_info.exit_code) {
	case SVM_EXIT_READ_CR0:
		if (info->intercept == x86_intercept_cr_read)
			icpt_info.exit_code += info->modrm_reg;
		break;
	case SVM_EXIT_WRITE_CR0: {
		unsigned long cr0, val;
		u64 intercept;

		if (info->intercept == x86_intercept_cr_write)
			icpt_info.exit_code += info->modrm_reg;

		if (icpt_info.exit_code != SVM_EXIT_WRITE_CR0 ||
		    info->intercept == x86_intercept_clts)
			break;

		intercept = svm->nested.intercept;

		if (!(intercept & (1ULL << INTERCEPT_SELECTIVE_CR0)))
			break;

		cr0 = vcpu->arch.cr0 & ~SVM_CR0_SELECTIVE_MASK;
		val = info->src_val  & ~SVM_CR0_SELECTIVE_MASK;

		if (info->intercept == x86_intercept_lmsw) {
			cr0 &= 0xfUL;
			val &= 0xfUL;
			/* lmsw can't clear PE - catch this here */
			if (cr0 & X86_CR0_PE)
				val |= X86_CR0_PE;
		}

		if (cr0 ^ val)
			icpt_info.exit_code = SVM_EXIT_CR0_SEL_WRITE;

		break;
	}
	case SVM_EXIT_READ_DR0:
	case SVM_EXIT_WRITE_DR0:
		icpt_info.exit_code += info->modrm_reg;
		break;
	case SVM_EXIT_MSR:
		if (info->intercept == x86_intercept_wrmsr)
			vmcb->control.exit_info_1 = 1;
		else
			vmcb->control.exit_info_1 = 0;
		break;
	case SVM_EXIT_PAUSE:
		/*
		 * We get this for NOP only, but pause
		 * is rep not, check this here
		 */
		if (info->rep_prefix != REPE_PREFIX)
			goto out;
		break;
	case SVM_EXIT_IOIO: {
		u64 exit_info;
		u32 bytes;

		if (info->intercept == x86_intercept_in ||
		    info->intercept == x86_intercept_ins) {
			exit_info = ((info->src_val & 0xffff) << 16) |
				SVM_IOIO_TYPE_MASK;
			bytes = info->dst_bytes;
		} else {
			exit_info = (info->dst_val & 0xffff) << 16;
			bytes = info->src_bytes;
		}

		if (info->intercept == x86_intercept_outs ||
		    info->intercept == x86_intercept_ins)
			exit_info |= SVM_IOIO_STR_MASK;

		if (info->rep_prefix)
			exit_info |= SVM_IOIO_REP_MASK;

		bytes = min(bytes, 4u);

		exit_info |= bytes << SVM_IOIO_SIZE_SHIFT;

		exit_info |= (u32)info->ad_bytes << (SVM_IOIO_ASIZE_SHIFT - 1);

		vmcb->control.exit_info_1 = exit_info;
		vmcb->control.exit_info_2 = info->next_rip;

		break;
	}
	default:
		break;
	}

	/* TODO: Advertise NRIPS to guest hypervisor unconditionally */
	if (static_cpu_has(X86_FEATURE_NRIPS))
		vmcb->control.next_rip  = info->next_rip;
	vmcb->control.exit_code = icpt_info.exit_code;
	vmexit = nested_svm_exit_handled(svm);

	ret = (vmexit == NESTED_EXIT_DONE) ? X86EMUL_INTERCEPTED
					   : X86EMUL_CONTINUE;

out:
	return ret;
}

static void svm_handle_exit_irqoff(struct kvm_vcpu *vcpu)
{

}

static void svm_sched_in(struct kvm_vcpu *vcpu, int cpu)
{
	if (pause_filter_thresh)
		shrink_ple_window(vcpu);
}

static inline void avic_post_state_restore(struct kvm_vcpu *vcpu)
{
	if (avic_handle_apic_id_update(vcpu) != 0)
		return;
	avic_handle_dfr_update(vcpu);
	avic_handle_ldr_update(vcpu);
}

static void svm_setup_mce(struct kvm_vcpu *vcpu)
{
	/* [63:9] are reserved. */
	vcpu->arch.mcg_cap &= 0x1ff;
}

static int svm_smi_allowed(struct kvm_vcpu *vcpu)
{
	struct vcpu_svm *svm = to_svm(vcpu);

	/* Per APM Vol.2 15.22.2 "Response to SMI" */
	if (!gif_set(svm))
		return 0;

	if (is_guest_mode(&svm->vcpu) &&
	    svm->nested.intercept & (1ULL << INTERCEPT_SMI)) {
		/* TODO: Might need to set exit_info_1 and exit_info_2 here */
		svm->vmcb->control.exit_code = SVM_EXIT_SMI;
		svm->nested.exit_required = true;
		return 0;
	}

	return 1;
}

static int svm_pre_enter_smm(struct kvm_vcpu *vcpu, char *smstate)
{
	struct vcpu_svm *svm = to_svm(vcpu);
	int ret;

	if (is_guest_mode(vcpu)) {
		/* FED8h - SVM Guest */
		put_smstate(u64, smstate, 0x7ed8, 1);
		/* FEE0h - SVM Guest VMCB Physical Address */
		put_smstate(u64, smstate, 0x7ee0, svm->nested.vmcb);

		svm->vmcb->save.rax = vcpu->arch.regs[VCPU_REGS_RAX];
		svm->vmcb->save.rsp = vcpu->arch.regs[VCPU_REGS_RSP];
		svm->vmcb->save.rip = vcpu->arch.regs[VCPU_REGS_RIP];

		ret = nested_svm_vmexit(svm);
		if (ret)
			return ret;
	}
	return 0;
}

static int svm_pre_leave_smm(struct kvm_vcpu *vcpu, const char *smstate)
{
	struct vcpu_svm *svm = to_svm(vcpu);
	struct vmcb *nested_vmcb;
	struct kvm_host_map map;
	u64 guest;
	u64 vmcb;

	guest = GET_SMSTATE(u64, smstate, 0x7ed8);
	vmcb = GET_SMSTATE(u64, smstate, 0x7ee0);

	if (guest) {
		if (kvm_vcpu_map(&svm->vcpu, gpa_to_gfn(vmcb), &map) == -EINVAL)
			return 1;
		nested_vmcb = map.hva;
		enter_svm_guest_mode(svm, vmcb, nested_vmcb, &map);
	}
	return 0;
}

static int enable_smi_window(struct kvm_vcpu *vcpu)
{
	struct vcpu_svm *svm = to_svm(vcpu);

	if (!gif_set(svm)) {
		if (vgif_enabled(svm))
			set_intercept(svm, INTERCEPT_STGI);
		/* STGI will cause a vm exit */
		return 1;
	}
	return 0;
}

static int sev_asid_new(void)
{
	int pos;

	/*
	 * SEV-enabled guest must use asid from min_sev_asid to max_sev_asid.
	 */
	pos = find_next_zero_bit(sev_asid_bitmap, max_sev_asid, min_sev_asid - 1);
	if (pos >= max_sev_asid)
		return -EBUSY;

	set_bit(pos, sev_asid_bitmap);
	return pos + 1;
}

static int sev_guest_init(struct kvm *kvm, struct kvm_sev_cmd *argp)
{
	struct kvm_sev_info *sev = &to_kvm_svm(kvm)->sev_info;
	int asid, ret;

	ret = -EBUSY;
	if (unlikely(sev->active))
		return ret;

	asid = sev_asid_new();
	if (asid < 0)
		return ret;

	ret = sev_platform_init(&argp->error);
	if (ret)
		goto e_free;

	sev->active = true;
	sev->asid = asid;
	INIT_LIST_HEAD(&sev->regions_list);

	return 0;

e_free:
	__sev_asid_free(asid);
	return ret;
}

static int sev_bind_asid(struct kvm *kvm, unsigned int handle, int *error)
{
	struct sev_data_activate *data;
	int asid = sev_get_asid(kvm);
	int ret;

	wbinvd_on_all_cpus();

	ret = sev_guest_df_flush(error);
	if (ret)
		return ret;

	data = kzalloc(sizeof(*data), GFP_KERNEL_ACCOUNT);
	if (!data)
		return -ENOMEM;

	/* activate ASID on the given handle */
	data->handle = handle;
	data->asid   = asid;
	ret = sev_guest_activate(data, error);
	kfree(data);

	return ret;
}

static int __sev_issue_cmd(int fd, int id, void *data, int *error)
{
	struct fd f;
	int ret;

	f = fdget(fd);
	if (!f.file)
		return -EBADF;

	ret = sev_issue_cmd_external_user(f.file, id, data, error);

	fdput(f);
	return ret;
}

static int sev_issue_cmd(struct kvm *kvm, int id, void *data, int *error)
{
	struct kvm_sev_info *sev = &to_kvm_svm(kvm)->sev_info;

	return __sev_issue_cmd(sev->fd, id, data, error);
}

static int sev_launch_start(struct kvm *kvm, struct kvm_sev_cmd *argp)
{
	struct kvm_sev_info *sev = &to_kvm_svm(kvm)->sev_info;
	struct sev_data_launch_start *start;
	struct kvm_sev_launch_start params;
	void *dh_blob, *session_blob;
	int *error = &argp->error;
	int ret;

	if (!sev_guest(kvm))
		return -ENOTTY;

	if (copy_from_user(&params, (void __user *)(uintptr_t)argp->data, sizeof(params)))
		return -EFAULT;

	start = kzalloc(sizeof(*start), GFP_KERNEL_ACCOUNT);
	if (!start)
		return -ENOMEM;

	dh_blob = NULL;
	if (params.dh_uaddr) {
		dh_blob = psp_copy_user_blob(params.dh_uaddr, params.dh_len);
		if (IS_ERR(dh_blob)) {
			ret = PTR_ERR(dh_blob);
			goto e_free;
		}

		start->dh_cert_address = __sme_set(__pa(dh_blob));
		start->dh_cert_len = params.dh_len;
	}

	session_blob = NULL;
	if (params.session_uaddr) {
		session_blob = psp_copy_user_blob(params.session_uaddr, params.session_len);
		if (IS_ERR(session_blob)) {
			ret = PTR_ERR(session_blob);
			goto e_free_dh;
		}

		start->session_address = __sme_set(__pa(session_blob));
		start->session_len = params.session_len;
	}

	start->handle = params.handle;
	start->policy = params.policy;

	/* create memory encryption context */
	ret = __sev_issue_cmd(argp->sev_fd, SEV_CMD_LAUNCH_START, start, error);
	if (ret)
		goto e_free_session;

	/* Bind ASID to this guest */
	ret = sev_bind_asid(kvm, start->handle, error);
	if (ret)
		goto e_free_session;

	/* return handle to userspace */
	params.handle = start->handle;
	if (copy_to_user((void __user *)(uintptr_t)argp->data, &params, sizeof(params))) {
		sev_unbind_asid(kvm, start->handle);
		ret = -EFAULT;
		goto e_free_session;
	}

	sev->handle = start->handle;
	sev->fd = argp->sev_fd;

e_free_session:
	kfree(session_blob);
e_free_dh:
	kfree(dh_blob);
e_free:
	kfree(start);
	return ret;
}

static unsigned long get_num_contig_pages(unsigned long idx,
				struct page **inpages, unsigned long npages)
{
	unsigned long paddr, next_paddr;
	unsigned long i = idx + 1, pages = 1;

	/* find the number of contiguous pages starting from idx */
	paddr = __sme_page_pa(inpages[idx]);
	while (i < npages) {
		next_paddr = __sme_page_pa(inpages[i++]);
		if ((paddr + PAGE_SIZE) == next_paddr) {
			pages++;
			paddr = next_paddr;
			continue;
		}
		break;
	}

	return pages;
}

static int sev_launch_update_data(struct kvm *kvm, struct kvm_sev_cmd *argp)
{
	unsigned long vaddr, vaddr_end, next_vaddr, npages, pages, size, i;
	struct kvm_sev_info *sev = &to_kvm_svm(kvm)->sev_info;
	struct kvm_sev_launch_update_data params;
	struct sev_data_launch_update_data *data;
	struct page **inpages;
	int ret;

	if (!sev_guest(kvm))
		return -ENOTTY;

	if (copy_from_user(&params, (void __user *)(uintptr_t)argp->data, sizeof(params)))
		return -EFAULT;

	data = kzalloc(sizeof(*data), GFP_KERNEL_ACCOUNT);
	if (!data)
		return -ENOMEM;

	vaddr = params.uaddr;
	size = params.len;
	vaddr_end = vaddr + size;

	/* Lock the user memory. */
	inpages = sev_pin_memory(kvm, vaddr, size, &npages, 1);
	if (!inpages) {
		ret = -ENOMEM;
		goto e_free;
	}

	/*
	 * The LAUNCH_UPDATE command will perform in-place encryption of the
	 * memory content (i.e it will write the same memory region with C=1).
	 * It's possible that the cache may contain the data with C=0, i.e.,
	 * unencrypted so invalidate it first.
	 */
	sev_clflush_pages(inpages, npages);

	for (i = 0; vaddr < vaddr_end; vaddr = next_vaddr, i += pages) {
		int offset, len;

		/*
		 * If the user buffer is not page-aligned, calculate the offset
		 * within the page.
		 */
		offset = vaddr & (PAGE_SIZE - 1);

		/* Calculate the number of pages that can be encrypted in one go. */
		pages = get_num_contig_pages(i, inpages, npages);

		len = min_t(size_t, ((pages * PAGE_SIZE) - offset), size);

		data->handle = sev->handle;
		data->len = len;
		data->address = __sme_page_pa(inpages[i]) + offset;
		ret = sev_issue_cmd(kvm, SEV_CMD_LAUNCH_UPDATE_DATA, data, &argp->error);
		if (ret)
			goto e_unpin;

		size -= len;
		next_vaddr = vaddr + len;
	}

e_unpin:
	/* content of memory is updated, mark pages dirty */
	for (i = 0; i < npages; i++) {
		set_page_dirty_lock(inpages[i]);
		mark_page_accessed(inpages[i]);
	}
	/* unlock the user pages */
	sev_unpin_memory(kvm, inpages, npages);
e_free:
	kfree(data);
	return ret;
}

static int sev_launch_measure(struct kvm *kvm, struct kvm_sev_cmd *argp)
{
	void __user *measure = (void __user *)(uintptr_t)argp->data;
	struct kvm_sev_info *sev = &to_kvm_svm(kvm)->sev_info;
	struct sev_data_launch_measure *data;
	struct kvm_sev_launch_measure params;
	void __user *p = NULL;
	void *blob = NULL;
	int ret;

	if (!sev_guest(kvm))
		return -ENOTTY;

	if (copy_from_user(&params, measure, sizeof(params)))
		return -EFAULT;

	data = kzalloc(sizeof(*data), GFP_KERNEL_ACCOUNT);
	if (!data)
		return -ENOMEM;

	/* User wants to query the blob length */
	if (!params.len)
		goto cmd;

	p = (void __user *)(uintptr_t)params.uaddr;
	if (p) {
		if (params.len > SEV_FW_BLOB_MAX_SIZE) {
			ret = -EINVAL;
			goto e_free;
		}

		ret = -ENOMEM;
		blob = kmalloc(params.len, GFP_KERNEL);
		if (!blob)
			goto e_free;

		data->address = __psp_pa(blob);
		data->len = params.len;
	}

cmd:
	data->handle = sev->handle;
	ret = sev_issue_cmd(kvm, SEV_CMD_LAUNCH_MEASURE, data, &argp->error);

	/*
	 * If we query the session length, FW responded with expected data.
	 */
	if (!params.len)
		goto done;

	if (ret)
		goto e_free_blob;

	if (blob) {
		if (copy_to_user(p, blob, params.len))
			ret = -EFAULT;
	}

done:
	params.len = data->len;
	if (copy_to_user(measure, &params, sizeof(params)))
		ret = -EFAULT;
e_free_blob:
	kfree(blob);
e_free:
	kfree(data);
	return ret;
}

static int sev_launch_finish(struct kvm *kvm, struct kvm_sev_cmd *argp)
{
	struct kvm_sev_info *sev = &to_kvm_svm(kvm)->sev_info;
	struct sev_data_launch_finish *data;
	int ret;

	if (!sev_guest(kvm))
		return -ENOTTY;

	data = kzalloc(sizeof(*data), GFP_KERNEL_ACCOUNT);
	if (!data)
		return -ENOMEM;

	data->handle = sev->handle;
	ret = sev_issue_cmd(kvm, SEV_CMD_LAUNCH_FINISH, data, &argp->error);

	kfree(data);
	return ret;
}

static int sev_guest_status(struct kvm *kvm, struct kvm_sev_cmd *argp)
{
	struct kvm_sev_info *sev = &to_kvm_svm(kvm)->sev_info;
	struct kvm_sev_guest_status params;
	struct sev_data_guest_status *data;
	int ret;

	if (!sev_guest(kvm))
		return -ENOTTY;

	data = kzalloc(sizeof(*data), GFP_KERNEL_ACCOUNT);
	if (!data)
		return -ENOMEM;

	data->handle = sev->handle;
	ret = sev_issue_cmd(kvm, SEV_CMD_GUEST_STATUS, data, &argp->error);
	if (ret)
		goto e_free;

	params.policy = data->policy;
	params.state = data->state;
	params.handle = data->handle;

	if (copy_to_user((void __user *)(uintptr_t)argp->data, &params, sizeof(params)))
		ret = -EFAULT;
e_free:
	kfree(data);
	return ret;
}

static int __sev_issue_dbg_cmd(struct kvm *kvm, unsigned long src,
			       unsigned long dst, int size,
			       int *error, bool enc)
{
	struct kvm_sev_info *sev = &to_kvm_svm(kvm)->sev_info;
	struct sev_data_dbg *data;
	int ret;

	data = kzalloc(sizeof(*data), GFP_KERNEL_ACCOUNT);
	if (!data)
		return -ENOMEM;

	data->handle = sev->handle;
	data->dst_addr = dst;
	data->src_addr = src;
	data->len = size;

	ret = sev_issue_cmd(kvm,
			    enc ? SEV_CMD_DBG_ENCRYPT : SEV_CMD_DBG_DECRYPT,
			    data, error);
	kfree(data);
	return ret;
}

static int __sev_dbg_decrypt(struct kvm *kvm, unsigned long src_paddr,
			     unsigned long dst_paddr, int sz, int *err)
{
	int offset;

	/*
	 * Its safe to read more than we are asked, caller should ensure that
	 * destination has enough space.
	 */
	src_paddr = round_down(src_paddr, 16);
	offset = src_paddr & 15;
	sz = round_up(sz + offset, 16);

	return __sev_issue_dbg_cmd(kvm, src_paddr, dst_paddr, sz, err, false);
}

static int __sev_dbg_decrypt_user(struct kvm *kvm, unsigned long paddr,
				  unsigned long __user dst_uaddr,
				  unsigned long dst_paddr,
				  int size, int *err)
{
	struct page *tpage = NULL;
	int ret, offset;

	/* if inputs are not 16-byte then use intermediate buffer */
	if (!IS_ALIGNED(dst_paddr, 16) ||
	    !IS_ALIGNED(paddr,     16) ||
	    !IS_ALIGNED(size,      16)) {
		tpage = (void *)alloc_page(GFP_KERNEL);
		if (!tpage)
			return -ENOMEM;

		dst_paddr = __sme_page_pa(tpage);
	}

	ret = __sev_dbg_decrypt(kvm, paddr, dst_paddr, size, err);
	if (ret)
		goto e_free;

	if (tpage) {
		offset = paddr & 15;
		if (copy_to_user((void __user *)(uintptr_t)dst_uaddr,
				 page_address(tpage) + offset, size))
			ret = -EFAULT;
	}

e_free:
	if (tpage)
		__free_page(tpage);

	return ret;
}

static int __sev_dbg_encrypt_user(struct kvm *kvm, unsigned long paddr,
				  unsigned long __user vaddr,
				  unsigned long dst_paddr,
				  unsigned long __user dst_vaddr,
				  int size, int *error)
{
	struct page *src_tpage = NULL;
	struct page *dst_tpage = NULL;
	int ret, len = size;

	/* If source buffer is not aligned then use an intermediate buffer */
	if (!IS_ALIGNED(vaddr, 16)) {
		src_tpage = alloc_page(GFP_KERNEL);
		if (!src_tpage)
			return -ENOMEM;

		if (copy_from_user(page_address(src_tpage),
				(void __user *)(uintptr_t)vaddr, size)) {
			__free_page(src_tpage);
			return -EFAULT;
		}

		paddr = __sme_page_pa(src_tpage);
	}

	/*
	 *  If destination buffer or length is not aligned then do read-modify-write:
	 *   - decrypt destination in an intermediate buffer
	 *   - copy the source buffer in an intermediate buffer
	 *   - use the intermediate buffer as source buffer
	 */
	if (!IS_ALIGNED(dst_vaddr, 16) || !IS_ALIGNED(size, 16)) {
		int dst_offset;

		dst_tpage = alloc_page(GFP_KERNEL);
		if (!dst_tpage) {
			ret = -ENOMEM;
			goto e_free;
		}

		ret = __sev_dbg_decrypt(kvm, dst_paddr,
					__sme_page_pa(dst_tpage), size, error);
		if (ret)
			goto e_free;

		/*
		 *  If source is kernel buffer then use memcpy() otherwise
		 *  copy_from_user().
		 */
		dst_offset = dst_paddr & 15;

		if (src_tpage)
			memcpy(page_address(dst_tpage) + dst_offset,
			       page_address(src_tpage), size);
		else {
			if (copy_from_user(page_address(dst_tpage) + dst_offset,
					   (void __user *)(uintptr_t)vaddr, size)) {
				ret = -EFAULT;
				goto e_free;
			}
		}

		paddr = __sme_page_pa(dst_tpage);
		dst_paddr = round_down(dst_paddr, 16);
		len = round_up(size, 16);
	}

	ret = __sev_issue_dbg_cmd(kvm, paddr, dst_paddr, len, error, true);

e_free:
	if (src_tpage)
		__free_page(src_tpage);
	if (dst_tpage)
		__free_page(dst_tpage);
	return ret;
}

static int sev_dbg_crypt(struct kvm *kvm, struct kvm_sev_cmd *argp, bool dec)
{
	unsigned long vaddr, vaddr_end, next_vaddr;
	unsigned long dst_vaddr;
	struct page **src_p, **dst_p;
	struct kvm_sev_dbg debug;
	unsigned long n;
	unsigned int size;
	int ret;

	if (!sev_guest(kvm))
		return -ENOTTY;

	if (copy_from_user(&debug, (void __user *)(uintptr_t)argp->data, sizeof(debug)))
		return -EFAULT;

	if (!debug.len || debug.src_uaddr + debug.len < debug.src_uaddr)
		return -EINVAL;
	if (!debug.dst_uaddr)
		return -EINVAL;

	vaddr = debug.src_uaddr;
	size = debug.len;
	vaddr_end = vaddr + size;
	dst_vaddr = debug.dst_uaddr;

	for (; vaddr < vaddr_end; vaddr = next_vaddr) {
		int len, s_off, d_off;

		/* lock userspace source and destination page */
		src_p = sev_pin_memory(kvm, vaddr & PAGE_MASK, PAGE_SIZE, &n, 0);
		if (!src_p)
			return -EFAULT;

		dst_p = sev_pin_memory(kvm, dst_vaddr & PAGE_MASK, PAGE_SIZE, &n, 1);
		if (!dst_p) {
			sev_unpin_memory(kvm, src_p, n);
			return -EFAULT;
		}

		/*
		 * The DBG_{DE,EN}CRYPT commands will perform {dec,en}cryption of the
		 * memory content (i.e it will write the same memory region with C=1).
		 * It's possible that the cache may contain the data with C=0, i.e.,
		 * unencrypted so invalidate it first.
		 */
		sev_clflush_pages(src_p, 1);
		sev_clflush_pages(dst_p, 1);

		/*
		 * Since user buffer may not be page aligned, calculate the
		 * offset within the page.
		 */
		s_off = vaddr & ~PAGE_MASK;
		d_off = dst_vaddr & ~PAGE_MASK;
		len = min_t(size_t, (PAGE_SIZE - s_off), size);

		if (dec)
			ret = __sev_dbg_decrypt_user(kvm,
						     __sme_page_pa(src_p[0]) + s_off,
						     dst_vaddr,
						     __sme_page_pa(dst_p[0]) + d_off,
						     len, &argp->error);
		else
			ret = __sev_dbg_encrypt_user(kvm,
						     __sme_page_pa(src_p[0]) + s_off,
						     vaddr,
						     __sme_page_pa(dst_p[0]) + d_off,
						     dst_vaddr,
						     len, &argp->error);

		sev_unpin_memory(kvm, src_p, n);
		sev_unpin_memory(kvm, dst_p, n);

		if (ret)
			goto err;

		next_vaddr = vaddr + len;
		dst_vaddr = dst_vaddr + len;
		size -= len;
	}
err:
	return ret;
}

static int sev_launch_secret(struct kvm *kvm, struct kvm_sev_cmd *argp)
{
	struct kvm_sev_info *sev = &to_kvm_svm(kvm)->sev_info;
	struct sev_data_launch_secret *data;
	struct kvm_sev_launch_secret params;
	struct page **pages;
	void *blob, *hdr;
	unsigned long n;
	int ret, offset;

	if (!sev_guest(kvm))
		return -ENOTTY;

	if (copy_from_user(&params, (void __user *)(uintptr_t)argp->data, sizeof(params)))
		return -EFAULT;

	pages = sev_pin_memory(kvm, params.guest_uaddr, params.guest_len, &n, 1);
	if (!pages)
		return -ENOMEM;

	/*
	 * The secret must be copied into contiguous memory region, lets verify
	 * that userspace memory pages are contiguous before we issue command.
	 */
	if (get_num_contig_pages(0, pages, n) != n) {
		ret = -EINVAL;
		goto e_unpin_memory;
	}

	ret = -ENOMEM;
	data = kzalloc(sizeof(*data), GFP_KERNEL_ACCOUNT);
	if (!data)
		goto e_unpin_memory;

	offset = params.guest_uaddr & (PAGE_SIZE - 1);
	data->guest_address = __sme_page_pa(pages[0]) + offset;
	data->guest_len = params.guest_len;

	blob = psp_copy_user_blob(params.trans_uaddr, params.trans_len);
	if (IS_ERR(blob)) {
		ret = PTR_ERR(blob);
		goto e_free;
	}

	data->trans_address = __psp_pa(blob);
	data->trans_len = params.trans_len;

	hdr = psp_copy_user_blob(params.hdr_uaddr, params.hdr_len);
	if (IS_ERR(hdr)) {
		ret = PTR_ERR(hdr);
		goto e_free_blob;
	}
	data->hdr_address = __psp_pa(hdr);
	data->hdr_len = params.hdr_len;

	data->handle = sev->handle;
	ret = sev_issue_cmd(kvm, SEV_CMD_LAUNCH_UPDATE_SECRET, data, &argp->error);

	kfree(hdr);

e_free_blob:
	kfree(blob);
e_free:
	kfree(data);
e_unpin_memory:
	sev_unpin_memory(kvm, pages, n);
	return ret;
}

static int svm_mem_enc_op(struct kvm *kvm, void __user *argp)
{
	struct kvm_sev_cmd sev_cmd;
	int r;

	if (!svm_sev_enabled())
		return -ENOTTY;

	if (copy_from_user(&sev_cmd, argp, sizeof(struct kvm_sev_cmd)))
		return -EFAULT;

	mutex_lock(&kvm->lock);

	switch (sev_cmd.id) {
	case KVM_SEV_INIT:
		r = sev_guest_init(kvm, &sev_cmd);
		break;
	case KVM_SEV_LAUNCH_START:
		r = sev_launch_start(kvm, &sev_cmd);
		break;
	case KVM_SEV_LAUNCH_UPDATE_DATA:
		r = sev_launch_update_data(kvm, &sev_cmd);
		break;
	case KVM_SEV_LAUNCH_MEASURE:
		r = sev_launch_measure(kvm, &sev_cmd);
		break;
	case KVM_SEV_LAUNCH_FINISH:
		r = sev_launch_finish(kvm, &sev_cmd);
		break;
	case KVM_SEV_GUEST_STATUS:
		r = sev_guest_status(kvm, &sev_cmd);
		break;
	case KVM_SEV_DBG_DECRYPT:
		r = sev_dbg_crypt(kvm, &sev_cmd, true);
		break;
	case KVM_SEV_DBG_ENCRYPT:
		r = sev_dbg_crypt(kvm, &sev_cmd, false);
		break;
	case KVM_SEV_LAUNCH_SECRET:
		r = sev_launch_secret(kvm, &sev_cmd);
		break;
	default:
		r = -EINVAL;
		goto out;
	}

	if (copy_to_user(argp, &sev_cmd, sizeof(struct kvm_sev_cmd)))
		r = -EFAULT;

out:
	mutex_unlock(&kvm->lock);
	return r;
}

static int svm_register_enc_region(struct kvm *kvm,
				   struct kvm_enc_region *range)
{
	struct kvm_sev_info *sev = &to_kvm_svm(kvm)->sev_info;
	struct enc_region *region;
	int ret = 0;

	if (!sev_guest(kvm))
		return -ENOTTY;

	if (range->addr > ULONG_MAX || range->size > ULONG_MAX)
		return -EINVAL;

	region = kzalloc(sizeof(*region), GFP_KERNEL_ACCOUNT);
	if (!region)
		return -ENOMEM;

	region->pages = sev_pin_memory(kvm, range->addr, range->size, &region->npages, 1);
	if (!region->pages) {
		ret = -ENOMEM;
		goto e_free;
	}

	/*
	 * The guest may change the memory encryption attribute from C=0 -> C=1
	 * or vice versa for this memory range. Lets make sure caches are
	 * flushed to ensure that guest data gets written into memory with
	 * correct C-bit.
	 */
	sev_clflush_pages(region->pages, region->npages);

	region->uaddr = range->addr;
	region->size = range->size;

	mutex_lock(&kvm->lock);
	list_add_tail(&region->list, &sev->regions_list);
	mutex_unlock(&kvm->lock);

	return ret;

e_free:
	kfree(region);
	return ret;
}

static struct enc_region *
find_enc_region(struct kvm *kvm, struct kvm_enc_region *range)
{
	struct kvm_sev_info *sev = &to_kvm_svm(kvm)->sev_info;
	struct list_head *head = &sev->regions_list;
	struct enc_region *i;

	list_for_each_entry(i, head, list) {
		if (i->uaddr == range->addr &&
		    i->size == range->size)
			return i;
	}

	return NULL;
}


static int svm_unregister_enc_region(struct kvm *kvm,
				     struct kvm_enc_region *range)
{
	struct enc_region *region;
	int ret;

	mutex_lock(&kvm->lock);

	if (!sev_guest(kvm)) {
		ret = -ENOTTY;
		goto failed;
	}

	region = find_enc_region(kvm, range);
	if (!region) {
		ret = -EINVAL;
		goto failed;
	}

	__unregister_enc_region_locked(kvm, region);

	mutex_unlock(&kvm->lock);
	return 0;

failed:
	mutex_unlock(&kvm->lock);
	return ret;
}

static bool svm_need_emulation_on_page_fault(struct kvm_vcpu *vcpu)
{
	unsigned long cr4 = kvm_read_cr4(vcpu);
	bool smep = cr4 & X86_CR4_SMEP;
	bool smap = cr4 & X86_CR4_SMAP;
	bool is_user = svm_get_cpl(vcpu) == 3;

	/*
	 * Detect and workaround Errata 1096 Fam_17h_00_0Fh.
	 *
	 * Errata:
	 * When CPU raise #NPF on guest data access and vCPU CR4.SMAP=1, it is
	 * possible that CPU microcode implementing DecodeAssist will fail
	 * to read bytes of instruction which caused #NPF. In this case,
	 * GuestIntrBytes field of the VMCB on a VMEXIT will incorrectly
	 * return 0 instead of the correct guest instruction bytes.
	 *
	 * This happens because CPU microcode reading instruction bytes
	 * uses a special opcode which attempts to read data using CPL=0
	 * priviledges. The microcode reads CS:RIP and if it hits a SMAP
	 * fault, it gives up and returns no instruction bytes.
	 *
	 * Detection:
	 * We reach here in case CPU supports DecodeAssist, raised #NPF and
	 * returned 0 in GuestIntrBytes field of the VMCB.
	 * First, errata can only be triggered in case vCPU CR4.SMAP=1.
	 * Second, if vCPU CR4.SMEP=1, errata could only be triggered
	 * in case vCPU CPL==3 (Because otherwise guest would have triggered
	 * a SMEP fault instead of #NPF).
	 * Otherwise, vCPU CR4.SMEP=0, errata could be triggered by any vCPU CPL.
	 * As most guests enable SMAP if they have also enabled SMEP, use above
	 * logic in order to attempt minimize false-positive of detecting errata
	 * while still preserving all cases semantic correctness.
	 *
	 * Workaround:
	 * To determine what instruction the guest was executing, the hypervisor
	 * will have to decode the instruction at the instruction pointer.
	 *
	 * In non SEV guest, hypervisor will be able to read the guest
	 * memory to decode the instruction pointer when insn_len is zero
	 * so we return true to indicate that decoding is possible.
	 *
	 * But in the SEV guest, the guest memory is encrypted with the
	 * guest specific key and hypervisor will not be able to decode the
	 * instruction pointer so we will not able to workaround it. Lets
	 * print the error and request to kill the guest.
	 */
	if (smap && (!smep || is_user)) {
		if (!sev_guest(vcpu->kvm))
			return true;

		pr_err_ratelimited("KVM: SEV Guest triggered AMD Erratum 1096\n");
		kvm_make_request(KVM_REQ_TRIPLE_FAULT, vcpu);
	}

	return false;
}

static bool svm_apic_init_signal_blocked(struct kvm_vcpu *vcpu)
{
	struct vcpu_svm *svm = to_svm(vcpu);

	/*
	 * TODO: Last condition latch INIT signals on vCPU when
	 * vCPU is in guest-mode and vmcb12 defines intercept on INIT.
	 * To properly emulate the INIT intercept, SVM should implement
	 * kvm_x86_ops->check_nested_events() and call nested_svm_vmexit()
	 * there if an INIT signal is pending.
	 */
	return !gif_set(svm) ||
		   (svm->vmcb->control.intercept & (1ULL << INTERCEPT_INIT));
}

static struct kvm_x86_ops svm_x86_ops __ro_after_init = {
	.cpu_has_kvm_support = has_svm,
	.disabled_by_bios = is_disabled,
	.hardware_setup = svm_hardware_setup,
	.hardware_unsetup = svm_hardware_unsetup,
	.check_processor_compatibility = svm_check_processor_compat,
	.hardware_enable = svm_hardware_enable,
	.hardware_disable = svm_hardware_disable,
	.cpu_has_accelerated_tpr = svm_cpu_has_accelerated_tpr,
	.has_emulated_msr = svm_has_emulated_msr,

	.vcpu_create = svm_create_vcpu,
	.vcpu_free = svm_free_vcpu,
	.vcpu_reset = svm_vcpu_reset,

	.vm_alloc = svm_vm_alloc,
	.vm_free = svm_vm_free,
	.vm_init = avic_vm_init,
	.vm_destroy = svm_vm_destroy,

	.prepare_guest_switch = svm_prepare_guest_switch,
	.vcpu_load = svm_vcpu_load,
	.vcpu_put = svm_vcpu_put,
	.vcpu_blocking = svm_vcpu_blocking,
	.vcpu_unblocking = svm_vcpu_unblocking,

	.update_bp_intercept = update_bp_intercept,
	.get_msr_feature = svm_get_msr_feature,
	.get_msr = svm_get_msr,
	.set_msr = svm_set_msr,
	.get_segment_base = svm_get_segment_base,
	.get_segment = svm_get_segment,
	.set_segment = svm_set_segment,
	.get_cpl = svm_get_cpl,
	.get_cs_db_l_bits = kvm_get_cs_db_l_bits,
	.decache_cr0_guest_bits = svm_decache_cr0_guest_bits,
	.decache_cr3 = svm_decache_cr3,
	.decache_cr4_guest_bits = svm_decache_cr4_guest_bits,
	.set_cr0 = svm_set_cr0,
	.set_cr3 = svm_set_cr3,
	.set_cr4 = svm_set_cr4,
	.set_efer = svm_set_efer,
	.get_idt = svm_get_idt,
	.set_idt = svm_set_idt,
	.get_gdt = svm_get_gdt,
	.set_gdt = svm_set_gdt,
	.get_dr6 = svm_get_dr6,
	.set_dr6 = svm_set_dr6,
	.set_dr7 = svm_set_dr7,
	.sync_dirty_debug_regs = svm_sync_dirty_debug_regs,
	.cache_reg = svm_cache_reg,
	.get_rflags = svm_get_rflags,
	.set_rflags = svm_set_rflags,

	.tlb_flush = svm_flush_tlb,
	.tlb_flush_gva = svm_flush_tlb_gva,

	.run = svm_vcpu_run,
	.handle_exit = handle_exit,
	.skip_emulated_instruction = skip_emulated_instruction,
	.set_interrupt_shadow = svm_set_interrupt_shadow,
	.get_interrupt_shadow = svm_get_interrupt_shadow,
	.patch_hypercall = svm_patch_hypercall,
	.set_irq = svm_set_irq,
	.set_nmi = svm_inject_nmi,
	.queue_exception = svm_queue_exception,
	.cancel_injection = svm_cancel_injection,
	.interrupt_allowed = svm_interrupt_allowed,
	.nmi_allowed = svm_nmi_allowed,
	.get_nmi_mask = svm_get_nmi_mask,
	.set_nmi_mask = svm_set_nmi_mask,
	.enable_nmi_window = enable_nmi_window,
	.enable_irq_window = enable_irq_window,
	.update_cr8_intercept = update_cr8_intercept,
	.set_virtual_apic_mode = svm_set_virtual_apic_mode,
	.get_enable_apicv = svm_get_enable_apicv,
	.refresh_apicv_exec_ctrl = svm_refresh_apicv_exec_ctrl,
	.load_eoi_exitmap = svm_load_eoi_exitmap,
	.hwapic_irr_update = svm_hwapic_irr_update,
	.hwapic_isr_update = svm_hwapic_isr_update,
	.sync_pir_to_irr = kvm_lapic_find_highest_irr,
	.apicv_post_state_restore = avic_post_state_restore,

	.set_tss_addr = svm_set_tss_addr,
	.set_identity_map_addr = svm_set_identity_map_addr,
	.get_tdp_level = get_npt_level,
	.get_mt_mask = svm_get_mt_mask,

	.get_exit_info = svm_get_exit_info,

	.get_lpage_level = svm_get_lpage_level,

	.cpuid_update = svm_cpuid_update,

	.rdtscp_supported = svm_rdtscp_supported,
	.invpcid_supported = svm_invpcid_supported,
	.mpx_supported = svm_mpx_supported,
	.xsaves_supported = svm_xsaves_supported,
	.umip_emulated = svm_umip_emulated,
	.pt_supported = svm_pt_supported,
	.pku_supported = svm_pku_supported,

	.set_supported_cpuid = svm_set_supported_cpuid,

	.has_wbinvd_exit = svm_has_wbinvd_exit,

	.read_l1_tsc_offset = svm_read_l1_tsc_offset,
	.write_l1_tsc_offset = svm_write_l1_tsc_offset,

	.set_tdp_cr3 = set_tdp_cr3,

	.check_intercept = svm_check_intercept,
	.handle_exit_irqoff = svm_handle_exit_irqoff,

	.request_immediate_exit = __kvm_request_immediate_exit,

	.sched_in = svm_sched_in,

	.pmu_ops = &amd_pmu_ops,
	.deliver_posted_interrupt = svm_deliver_avic_intr,
	.dy_apicv_has_pending_interrupt = svm_dy_apicv_has_pending_interrupt,
	.update_pi_irte = svm_update_pi_irte,
	.setup_mce = svm_setup_mce,

	.smi_allowed = svm_smi_allowed,
	.pre_enter_smm = svm_pre_enter_smm,
	.pre_leave_smm = svm_pre_leave_smm,
	.enable_smi_window = enable_smi_window,

	.mem_enc_op = svm_mem_enc_op,
	.mem_enc_reg_region = svm_register_enc_region,
	.mem_enc_unreg_region = svm_unregister_enc_region,

	.nested_enable_evmcs = NULL,
	.nested_get_evmcs_version = NULL,

	.need_emulation_on_page_fault = svm_need_emulation_on_page_fault,

	.apic_init_signal_blocked = svm_apic_init_signal_blocked,
};

static int __init svm_init(void)
{
	return kvm_init(&svm_x86_ops, sizeof(struct vcpu_svm),
			__alignof__(struct vcpu_svm), THIS_MODULE);
}

static void __exit svm_exit(void)
{
	kvm_exit();
}

module_init(svm_init)
module_exit(svm_exit)<|MERGE_RESOLUTION|>--- conflicted
+++ resolved
@@ -5923,10 +5923,7 @@
 {
 	switch (index) {
 	case MSR_IA32_MCG_EXT_CTL:
-<<<<<<< HEAD
-=======
 	case MSR_IA32_VMX_BASIC ... MSR_IA32_VMX_VMFUNC:
->>>>>>> fa578e9d
 		return false;
 	default:
 		break;
