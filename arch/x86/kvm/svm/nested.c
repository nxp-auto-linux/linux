// SPDX-License-Identifier: GPL-2.0-only
/*
 * Kernel-based Virtual Machine driver for Linux
 *
 * AMD SVM support
 *
 * Copyright (C) 2006 Qumranet, Inc.
 * Copyright 2010 Red Hat, Inc. and/or its affiliates.
 *
 * Authors:
 *   Yaniv Kamay  <yaniv@qumranet.com>
 *   Avi Kivity   <avi@qumranet.com>
 */

#define pr_fmt(fmt) "SVM: " fmt

#include <linux/kvm_types.h>
#include <linux/kvm_host.h>
#include <linux/kernel.h>

#include <asm/msr-index.h>
#include <asm/debugreg.h>

#include "kvm_emulate.h"
#include "trace.h"
#include "mmu.h"
#include "x86.h"
#include "cpuid.h"
#include "lapic.h"
#include "svm.h"

#define CC KVM_NESTED_VMENTER_CONSISTENCY_CHECK

static void nested_svm_inject_npf_exit(struct kvm_vcpu *vcpu,
				       struct x86_exception *fault)
{
	struct vcpu_svm *svm = to_svm(vcpu);

	if (svm->vmcb->control.exit_code != SVM_EXIT_NPF) {
		/*
		 * TODO: track the cause of the nested page fault, and
		 * correctly fill in the high bits of exit_info_1.
		 */
		svm->vmcb->control.exit_code = SVM_EXIT_NPF;
		svm->vmcb->control.exit_code_hi = 0;
		svm->vmcb->control.exit_info_1 = (1ULL << 32);
		svm->vmcb->control.exit_info_2 = fault->address;
	}

	svm->vmcb->control.exit_info_1 &= ~0xffffffffULL;
	svm->vmcb->control.exit_info_1 |= fault->error_code;

	nested_svm_vmexit(svm);
}

static void svm_inject_page_fault_nested(struct kvm_vcpu *vcpu, struct x86_exception *fault)
{
       struct vcpu_svm *svm = to_svm(vcpu);
       WARN_ON(!is_guest_mode(vcpu));

       if (vmcb_is_intercept(&svm->nested.ctl, INTERCEPT_EXCEPTION_OFFSET + PF_VECTOR) &&
	   !svm->nested.nested_run_pending) {
               svm->vmcb->control.exit_code = SVM_EXIT_EXCP_BASE + PF_VECTOR;
               svm->vmcb->control.exit_code_hi = 0;
               svm->vmcb->control.exit_info_1 = fault->error_code;
               svm->vmcb->control.exit_info_2 = fault->address;
               nested_svm_vmexit(svm);
       } else {
               kvm_inject_page_fault(vcpu, fault);
       }
}

static u64 nested_svm_get_tdp_pdptr(struct kvm_vcpu *vcpu, int index)
{
	struct vcpu_svm *svm = to_svm(vcpu);
	u64 cr3 = svm->nested.ctl.nested_cr3;
	u64 pdpte;
	int ret;

	ret = kvm_vcpu_read_guest_page(vcpu, gpa_to_gfn(cr3), &pdpte,
				       offset_in_page(cr3) + index * 8, 8);
	if (ret)
		return 0;
	return pdpte;
}

static unsigned long nested_svm_get_tdp_cr3(struct kvm_vcpu *vcpu)
{
	struct vcpu_svm *svm = to_svm(vcpu);

	return svm->nested.ctl.nested_cr3;
}

static void nested_svm_init_mmu_context(struct kvm_vcpu *vcpu)
{
	struct vcpu_svm *svm = to_svm(vcpu);

	WARN_ON(mmu_is_nested(vcpu));

	vcpu->arch.mmu = &vcpu->arch.guest_mmu;

	/*
	 * The NPT format depends on L1's CR4 and EFER, which is in vmcb01.  Note,
	 * when called via KVM_SET_NESTED_STATE, that state may _not_ match current
	 * vCPU state.  CR0.WP is explicitly ignored, while CR0.PG is required.
	 */
	kvm_init_shadow_npt_mmu(vcpu, X86_CR0_PG, svm->vmcb01.ptr->save.cr4,
				svm->vmcb01.ptr->save.efer,
				svm->nested.ctl.nested_cr3);
	vcpu->arch.mmu->get_guest_pgd     = nested_svm_get_tdp_cr3;
	vcpu->arch.mmu->get_pdptr         = nested_svm_get_tdp_pdptr;
	vcpu->arch.mmu->inject_page_fault = nested_svm_inject_npf_exit;
	vcpu->arch.walk_mmu              = &vcpu->arch.nested_mmu;
}

static void nested_svm_uninit_mmu_context(struct kvm_vcpu *vcpu)
{
	vcpu->arch.mmu = &vcpu->arch.root_mmu;
	vcpu->arch.walk_mmu = &vcpu->arch.root_mmu;
}

void recalc_intercepts(struct vcpu_svm *svm)
{
	struct vmcb_control_area *c, *h, *g;
	unsigned int i;

	vmcb_mark_dirty(svm->vmcb, VMCB_INTERCEPTS);

	if (!is_guest_mode(&svm->vcpu))
		return;

	c = &svm->vmcb->control;
	h = &svm->vmcb01.ptr->control;
	g = &svm->nested.ctl;

	for (i = 0; i < MAX_INTERCEPT; i++)
		c->intercepts[i] = h->intercepts[i];

	if (g->int_ctl & V_INTR_MASKING_MASK) {
		/* We only want the cr8 intercept bits of L1 */
		vmcb_clr_intercept(c, INTERCEPT_CR8_READ);
		vmcb_clr_intercept(c, INTERCEPT_CR8_WRITE);

		/*
		 * Once running L2 with HF_VINTR_MASK, EFLAGS.IF does not
		 * affect any interrupt we may want to inject; therefore,
		 * interrupt window vmexits are irrelevant to L0.
		 */
		vmcb_clr_intercept(c, INTERCEPT_VINTR);
	}

	/* We don't want to see VMMCALLs from a nested guest */
	vmcb_clr_intercept(c, INTERCEPT_VMMCALL);

	for (i = 0; i < MAX_INTERCEPT; i++)
		c->intercepts[i] |= g->intercepts[i];

<<<<<<< HEAD
=======
	/* If SMI is not intercepted, ignore guest SMI intercept as well  */
	if (!intercept_smi)
		vmcb_clr_intercept(c, INTERCEPT_SMI);

>>>>>>> 3b17187f
	vmcb_set_intercept(c, INTERCEPT_VMLOAD);
	vmcb_set_intercept(c, INTERCEPT_VMSAVE);
}

static void copy_vmcb_control_area(struct vmcb_control_area *dst,
				   struct vmcb_control_area *from)
{
	unsigned int i;

	for (i = 0; i < MAX_INTERCEPT; i++)
		dst->intercepts[i] = from->intercepts[i];

	dst->iopm_base_pa         = from->iopm_base_pa;
	dst->msrpm_base_pa        = from->msrpm_base_pa;
	dst->tsc_offset           = from->tsc_offset;
	/* asid not copied, it is handled manually for svm->vmcb.  */
	dst->tlb_ctl              = from->tlb_ctl;
	dst->int_ctl              = from->int_ctl;
	dst->int_vector           = from->int_vector;
	dst->int_state            = from->int_state;
	dst->exit_code            = from->exit_code;
	dst->exit_code_hi         = from->exit_code_hi;
	dst->exit_info_1          = from->exit_info_1;
	dst->exit_info_2          = from->exit_info_2;
	dst->exit_int_info        = from->exit_int_info;
	dst->exit_int_info_err    = from->exit_int_info_err;
	dst->nested_ctl           = from->nested_ctl;
	dst->event_inj            = from->event_inj;
	dst->event_inj_err        = from->event_inj_err;
	dst->nested_cr3           = from->nested_cr3;
	dst->virt_ext              = from->virt_ext;
	dst->pause_filter_count   = from->pause_filter_count;
	dst->pause_filter_thresh  = from->pause_filter_thresh;
}

static bool nested_svm_vmrun_msrpm(struct vcpu_svm *svm)
{
	/*
	 * This function merges the msr permission bitmaps of kvm and the
	 * nested vmcb. It is optimized in that it only merges the parts where
	 * the kvm msr permission bitmap may contain zero bits
	 */
	int i;

	if (!(vmcb_is_intercept(&svm->nested.ctl, INTERCEPT_MSR_PROT)))
		return true;

	for (i = 0; i < MSRPM_OFFSETS; i++) {
		u32 value, p;
		u64 offset;

		if (msrpm_offsets[i] == 0xffffffff)
			break;

		p      = msrpm_offsets[i];
		offset = svm->nested.ctl.msrpm_base_pa + (p * 4);

		if (kvm_vcpu_read_guest(&svm->vcpu, offset, &value, 4))
			return false;

		svm->nested.msrpm[p] = svm->msrpm[p] | value;
	}

	svm->vmcb->control.msrpm_base_pa = __sme_set(__pa(svm->nested.msrpm));

	return true;
}

/*
 * Bits 11:0 of bitmap address are ignored by hardware
 */
static bool nested_svm_check_bitmap_pa(struct kvm_vcpu *vcpu, u64 pa, u32 size)
{
<<<<<<< HEAD
	struct vcpu_svm *svm = to_svm(vcpu);

	if (WARN_ON(!is_guest_mode(vcpu)))
		return true;

	if (!nested_svm_vmrun_msrpm(svm)) {
		vcpu->run->exit_reason = KVM_EXIT_INTERNAL_ERROR;
		vcpu->run->internal.suberror =
			KVM_INTERNAL_ERROR_EMULATION;
		vcpu->run->internal.ndata = 0;
		return false;
	}
=======
	u64 addr = PAGE_ALIGN(pa);
>>>>>>> 3b17187f

	return kvm_vcpu_is_legal_gpa(vcpu, addr) &&
	    kvm_vcpu_is_legal_gpa(vcpu, addr + size - 1);
}

static bool nested_vmcb_check_controls(struct kvm_vcpu *vcpu,
				       struct vmcb_control_area *control)
{
	if (CC(!vmcb_is_intercept(control, INTERCEPT_VMRUN)))
		return false;

	if (CC(control->asid == 0))
		return false;

	if (CC((control->nested_ctl & SVM_NESTED_CTL_NP_ENABLE) && !npt_enabled))
		return false;

	if (CC(!nested_svm_check_bitmap_pa(vcpu, control->msrpm_base_pa,
					   MSRPM_SIZE)))
		return false;
	if (CC(!nested_svm_check_bitmap_pa(vcpu, control->iopm_base_pa,
					   IOPM_SIZE)))
		return false;

	return true;
}

<<<<<<< HEAD
static bool nested_vmcb_check_save(struct vcpu_svm *svm, struct vmcb *vmcb12)
{
	struct kvm_vcpu *vcpu = &svm->vcpu;
	bool vmcb12_lma;

	/*
	 * FIXME: these should be done after copying the fields,
	 * to avoid TOC/TOU races.  For these save area checks
	 * the possible damage is limited since kvm_set_cr0 and
	 * kvm_set_cr4 handle failure; EFER_SVME is an exception
	 * so it is force-set later in nested_prepare_vmcb_save.
	 */
	if ((vmcb12->save.efer & EFER_SVME) == 0)
=======
static bool nested_vmcb_check_cr3_cr4(struct kvm_vcpu *vcpu,
				      struct vmcb_save_area *save)
{
	/*
	 * These checks are also performed by KVM_SET_SREGS,
	 * except that EFER.LMA is not checked by SVM against
	 * CR0.PG && EFER.LME.
	 */
	if ((save->efer & EFER_LME) && (save->cr0 & X86_CR0_PG)) {
		if (CC(!(save->cr4 & X86_CR4_PAE)) ||
		    CC(!(save->cr0 & X86_CR0_PE)) ||
		    CC(kvm_vcpu_is_illegal_gpa(vcpu, save->cr3)))
			return false;
	}

	if (CC(!kvm_is_valid_cr4(vcpu, save->cr4)))
>>>>>>> 3b17187f
		return false;

	return true;
}

/* Common checks that apply to both L1 and L2 state.  */
static bool nested_vmcb_valid_sregs(struct kvm_vcpu *vcpu,
				    struct vmcb_save_area *save)
{
	/*
	 * FIXME: these should be done after copying the fields,
	 * to avoid TOC/TOU races.  For these save area checks
	 * the possible damage is limited since kvm_set_cr0 and
	 * kvm_set_cr4 handle failure; EFER_SVME is an exception
	 * so it is force-set later in nested_prepare_vmcb_save.
	 */
	if (CC(!(save->efer & EFER_SVME)))
		return false;

	if (CC((save->cr0 & X86_CR0_CD) == 0 && (save->cr0 & X86_CR0_NW)) ||
	    CC(save->cr0 & ~0xffffffffULL))
		return false;

	if (CC(!kvm_dr6_valid(save->dr6)) || CC(!kvm_dr7_valid(save->dr7)))
		return false;

	if (!nested_vmcb_check_cr3_cr4(vcpu, save))
		return false;

<<<<<<< HEAD
	if (vmcb12_lma) {
		if (!(vmcb12->save.cr4 & X86_CR4_PAE) ||
		    !(vmcb12->save.cr0 & X86_CR0_PE) ||
		    (vmcb12->save.cr3 & vcpu->arch.cr3_lm_rsvd_bits))
			return false;
	}
	if (kvm_valid_cr4(&svm->vcpu, vmcb12->save.cr4))
=======
	if (CC(!kvm_valid_efer(vcpu, save->efer)))
>>>>>>> 3b17187f
		return false;

	return true;
}

void nested_load_control_from_vmcb12(struct vcpu_svm *svm,
				     struct vmcb_control_area *control)
{
	copy_vmcb_control_area(&svm->nested.ctl, control);

	/* Copy it here because nested_svm_check_controls will check it.  */
	svm->nested.ctl.asid           = control->asid;
	svm->nested.ctl.msrpm_base_pa &= ~0x0fffULL;
	svm->nested.ctl.iopm_base_pa  &= ~0x0fffULL;
}

/*
 * Synchronize fields that are written by the processor, so that
 * they can be copied back into the vmcb12.
 */
void nested_sync_control_from_vmcb02(struct vcpu_svm *svm)
{
	u32 mask;
	svm->nested.ctl.event_inj      = svm->vmcb->control.event_inj;
	svm->nested.ctl.event_inj_err  = svm->vmcb->control.event_inj_err;

	/* Only a few fields of int_ctl are written by the processor.  */
	mask = V_IRQ_MASK | V_TPR_MASK;
	if (!(svm->nested.ctl.int_ctl & V_INTR_MASKING_MASK) &&
	    svm_is_intercept(svm, INTERCEPT_VINTR)) {
		/*
		 * In order to request an interrupt window, L0 is usurping
		 * svm->vmcb->control.int_ctl and possibly setting V_IRQ
		 * even if it was clear in L1's VMCB.  Restoring it would be
		 * wrong.  However, in this case V_IRQ will remain true until
		 * interrupt_window_interception calls svm_clear_vintr and
		 * restores int_ctl.  We can just leave it aside.
		 */
		mask &= ~V_IRQ_MASK;
	}
	svm->nested.ctl.int_ctl        &= ~mask;
	svm->nested.ctl.int_ctl        |= svm->vmcb->control.int_ctl & mask;
}

/*
 * Transfer any event that L0 or L1 wanted to inject into L2 to
 * EXIT_INT_INFO.
 */
static void nested_save_pending_event_to_vmcb12(struct vcpu_svm *svm,
						struct vmcb *vmcb12)
{
	struct kvm_vcpu *vcpu = &svm->vcpu;
	u32 exit_int_info = 0;
	unsigned int nr;

	if (vcpu->arch.exception.injected) {
		nr = vcpu->arch.exception.nr;
		exit_int_info = nr | SVM_EVTINJ_VALID | SVM_EVTINJ_TYPE_EXEPT;

		if (vcpu->arch.exception.has_error_code) {
			exit_int_info |= SVM_EVTINJ_VALID_ERR;
			vmcb12->control.exit_int_info_err =
				vcpu->arch.exception.error_code;
		}

	} else if (vcpu->arch.nmi_injected) {
		exit_int_info = SVM_EVTINJ_VALID | SVM_EVTINJ_TYPE_NMI;

	} else if (vcpu->arch.interrupt.injected) {
		nr = vcpu->arch.interrupt.nr;
		exit_int_info = nr | SVM_EVTINJ_VALID;

		if (vcpu->arch.interrupt.soft)
			exit_int_info |= SVM_EVTINJ_TYPE_SOFT;
		else
			exit_int_info |= SVM_EVTINJ_TYPE_INTR;
	}

	vmcb12->control.exit_int_info = exit_int_info;
}

static inline bool nested_npt_enabled(struct vcpu_svm *svm)
{
	return svm->nested.ctl.nested_ctl & SVM_NESTED_CTL_NP_ENABLE;
}

static void nested_svm_transition_tlb_flush(struct kvm_vcpu *vcpu)
{
	/*
	 * TODO: optimize unconditional TLB flush/MMU sync.  A partial list of
	 * things to fix before this can be conditional:
	 *
	 *  - Flush TLBs for both L1 and L2 remote TLB flush
	 *  - Honor L1's request to flush an ASID on nested VMRUN
	 *  - Sync nested NPT MMU on VMRUN that flushes L2's ASID[*]
	 *  - Don't crush a pending TLB flush in vmcb02 on nested VMRUN
	 *  - Flush L1's ASID on KVM_REQ_TLB_FLUSH_GUEST
	 *
	 * [*] Unlike nested EPT, SVM's ASID management can invalidate nested
	 *     NPT guest-physical mappings on VMRUN.
	 */
	kvm_make_request(KVM_REQ_MMU_SYNC, vcpu);
	kvm_make_request(KVM_REQ_TLB_FLUSH_CURRENT, vcpu);
}

/*
 * Load guest's/host's cr3 on nested vmentry or vmexit. @nested_npt is true
 * if we are emulating VM-Entry into a guest with NPT enabled.
 */
static int nested_svm_load_cr3(struct kvm_vcpu *vcpu, unsigned long cr3,
			       bool nested_npt, bool reload_pdptrs)
{
	if (CC(kvm_vcpu_is_illegal_gpa(vcpu, cr3)))
		return -EINVAL;

	if (reload_pdptrs && !nested_npt && is_pae_paging(vcpu) &&
	    CC(!load_pdptrs(vcpu, vcpu->arch.walk_mmu, cr3)))
		return -EINVAL;

	if (!nested_npt)
		kvm_mmu_new_pgd(vcpu, cr3);

	vcpu->arch.cr3 = cr3;
	kvm_register_mark_available(vcpu, VCPU_EXREG_CR3);

	/* Re-initialize the MMU, e.g. to pick up CR4 MMU role changes. */
	kvm_init_mmu(vcpu);

	return 0;
}

void nested_vmcb02_compute_g_pat(struct vcpu_svm *svm)
{
	if (!svm->nested.vmcb02.ptr)
		return;

	/* FIXME: merge g_pat from vmcb01 and vmcb12.  */
	svm->nested.vmcb02.ptr->save.g_pat = svm->vmcb01.ptr->save.g_pat;
}

static void nested_vmcb02_prepare_save(struct vcpu_svm *svm, struct vmcb *vmcb12)
{
	bool new_vmcb12 = false;

	nested_vmcb02_compute_g_pat(svm);

	/* Load the nested guest state */
<<<<<<< HEAD
	svm->vmcb->save.es = vmcb12->save.es;
	svm->vmcb->save.cs = vmcb12->save.cs;
	svm->vmcb->save.ss = vmcb12->save.ss;
	svm->vmcb->save.ds = vmcb12->save.ds;
	svm->vmcb->save.gdtr = vmcb12->save.gdtr;
	svm->vmcb->save.idtr = vmcb12->save.idtr;
	kvm_set_rflags(&svm->vcpu, vmcb12->save.rflags);
=======
	if (svm->nested.vmcb12_gpa != svm->nested.last_vmcb12_gpa) {
		new_vmcb12 = true;
		svm->nested.last_vmcb12_gpa = svm->nested.vmcb12_gpa;
	}

	if (unlikely(new_vmcb12 || vmcb_is_dirty(vmcb12, VMCB_SEG))) {
		svm->vmcb->save.es = vmcb12->save.es;
		svm->vmcb->save.cs = vmcb12->save.cs;
		svm->vmcb->save.ss = vmcb12->save.ss;
		svm->vmcb->save.ds = vmcb12->save.ds;
		svm->vmcb->save.cpl = vmcb12->save.cpl;
		vmcb_mark_dirty(svm->vmcb, VMCB_SEG);
	}

	if (unlikely(new_vmcb12 || vmcb_is_dirty(vmcb12, VMCB_DT))) {
		svm->vmcb->save.gdtr = vmcb12->save.gdtr;
		svm->vmcb->save.idtr = vmcb12->save.idtr;
		vmcb_mark_dirty(svm->vmcb, VMCB_DT);
	}

	kvm_set_rflags(&svm->vcpu, vmcb12->save.rflags | X86_EFLAGS_FIXED);
>>>>>>> 3b17187f

	/*
	 * Force-set EFER_SVME even though it is checked earlier on the
	 * VMCB12, because the guest can flip the bit between the check
	 * and now.  Clearing EFER_SVME would call svm_free_nested.
	 */
	svm_set_efer(&svm->vcpu, vmcb12->save.efer | EFER_SVME);

	svm_set_cr0(&svm->vcpu, vmcb12->save.cr0);
	svm_set_cr4(&svm->vcpu, vmcb12->save.cr4);

	svm->vcpu.arch.cr2 = vmcb12->save.cr2;

	kvm_rax_write(&svm->vcpu, vmcb12->save.rax);
	kvm_rsp_write(&svm->vcpu, vmcb12->save.rsp);
	kvm_rip_write(&svm->vcpu, vmcb12->save.rip);

	/* In case we don't even reach vcpu_run, the fields are not updated */
	svm->vmcb->save.rax = vmcb12->save.rax;
	svm->vmcb->save.rsp = vmcb12->save.rsp;
	svm->vmcb->save.rip = vmcb12->save.rip;

	/* These bits will be set properly on the first execution when new_vmc12 is true */
	if (unlikely(new_vmcb12 || vmcb_is_dirty(vmcb12, VMCB_DR))) {
		svm->vmcb->save.dr7 = vmcb12->save.dr7 | DR7_FIXED_1;
		svm->vcpu.arch.dr6  = vmcb12->save.dr6 | DR6_ACTIVE_LOW;
		vmcb_mark_dirty(svm->vmcb, VMCB_DR);
	}
}

static void nested_vmcb02_prepare_control(struct vcpu_svm *svm)
{
	const u32 int_ctl_vmcb01_bits =
		V_INTR_MASKING_MASK | V_GIF_MASK | V_GIF_ENABLE_MASK;

	const u32 int_ctl_vmcb12_bits = V_TPR_MASK | V_IRQ_INJECTION_BITS_MASK;
<<<<<<< HEAD
=======

	struct kvm_vcpu *vcpu = &svm->vcpu;

	/*
	 * Filled at exit: exit_code, exit_code_hi, exit_info_1, exit_info_2,
	 * exit_int_info, exit_int_info_err, next_rip, insn_len, insn_bytes.
	 */

	/*
	 * Also covers avic_vapic_bar, avic_backing_page, avic_logical_id,
	 * avic_physical_id.
	 */
	WARN_ON(kvm_apicv_activated(svm->vcpu.kvm));

	/* Copied from vmcb01.  msrpm_base can be overwritten later.  */
	svm->vmcb->control.nested_ctl = svm->vmcb01.ptr->control.nested_ctl;
	svm->vmcb->control.iopm_base_pa = svm->vmcb01.ptr->control.iopm_base_pa;
	svm->vmcb->control.msrpm_base_pa = svm->vmcb01.ptr->control.msrpm_base_pa;

	/* Done at vmrun: asid.  */

	/* Also overwritten later if necessary.  */
	svm->vmcb->control.tlb_ctl = TLB_CONTROL_DO_NOTHING;
>>>>>>> 3b17187f

	/* nested_cr3.  */
	if (nested_npt_enabled(svm))
		nested_svm_init_mmu_context(vcpu);

	svm->vmcb->control.tsc_offset = vcpu->arch.tsc_offset =
		vcpu->arch.l1_tsc_offset + svm->nested.ctl.tsc_offset;

<<<<<<< HEAD
	svm->vmcb->control.int_ctl =
		(svm->nested.ctl.int_ctl & int_ctl_vmcb12_bits) |
		(svm->nested.hsave->control.int_ctl & int_ctl_vmcb01_bits);
=======
	svm->vmcb->control.int_ctl             =
		(svm->nested.ctl.int_ctl & int_ctl_vmcb12_bits) |
		(svm->vmcb01.ptr->control.int_ctl & int_ctl_vmcb01_bits);
>>>>>>> 3b17187f

	svm->vmcb->control.int_vector          = svm->nested.ctl.int_vector;
	svm->vmcb->control.int_state           = svm->nested.ctl.int_state;
	svm->vmcb->control.event_inj           = svm->nested.ctl.event_inj;
	svm->vmcb->control.event_inj_err       = svm->nested.ctl.event_inj_err;

	svm->vmcb->control.pause_filter_count  = svm->nested.ctl.pause_filter_count;
	svm->vmcb->control.pause_filter_thresh = svm->nested.ctl.pause_filter_thresh;

	nested_svm_transition_tlb_flush(vcpu);

	/* Enter Guest-Mode */
	enter_guest_mode(vcpu);

	/*
	 * Merge guest and host intercepts - must be called with vcpu in
	 * guest-mode to take effect.
	 */
	recalc_intercepts(svm);
}

static void nested_svm_copy_common_state(struct vmcb *from_vmcb, struct vmcb *to_vmcb)
{
	/*
	 * Some VMCB state is shared between L1 and L2 and thus has to be
	 * moved at the time of nested vmrun and vmexit.
	 *
	 * VMLOAD/VMSAVE state would also belong in this category, but KVM
	 * always performs VMLOAD and VMSAVE from the VMCB01.
	 */
	to_vmcb->save.spec_ctrl = from_vmcb->save.spec_ctrl;
}

int enter_svm_guest_mode(struct kvm_vcpu *vcpu, u64 vmcb12_gpa,
			 struct vmcb *vmcb12, bool from_vmrun)
{
	struct vcpu_svm *svm = to_svm(vcpu);
	int ret;

	trace_kvm_nested_vmrun(svm->vmcb->save.rip, vmcb12_gpa,
			       vmcb12->save.rip,
			       vmcb12->control.int_ctl,
			       vmcb12->control.event_inj,
			       vmcb12->control.nested_ctl);

	trace_kvm_nested_intercepts(vmcb12->control.intercepts[INTERCEPT_CR] & 0xffff,
				    vmcb12->control.intercepts[INTERCEPT_CR] >> 16,
				    vmcb12->control.intercepts[INTERCEPT_EXCEPTION],
				    vmcb12->control.intercepts[INTERCEPT_WORD3],
				    vmcb12->control.intercepts[INTERCEPT_WORD4],
				    vmcb12->control.intercepts[INTERCEPT_WORD5]);


	svm->nested.vmcb12_gpa = vmcb12_gpa;
<<<<<<< HEAD
	nested_prepare_vmcb_save(svm, vmcb12);
	nested_prepare_vmcb_control(svm);
=======

	WARN_ON(svm->vmcb == svm->nested.vmcb02.ptr);

	nested_svm_copy_common_state(svm->vmcb01.ptr, svm->nested.vmcb02.ptr);

	svm_switch_vmcb(svm, &svm->nested.vmcb02);
	nested_vmcb02_prepare_control(svm);
	nested_vmcb02_prepare_save(svm, vmcb12);
>>>>>>> 3b17187f

	ret = nested_svm_load_cr3(&svm->vcpu, vmcb12->save.cr3,
				  nested_npt_enabled(svm), from_vmrun);
	if (ret)
		return ret;

	if (!npt_enabled)
<<<<<<< HEAD
		svm->vcpu.arch.mmu->inject_page_fault = svm_inject_page_fault_nested;
=======
		vcpu->arch.mmu->inject_page_fault = svm_inject_page_fault_nested;

	if (!from_vmrun)
		kvm_make_request(KVM_REQ_GET_NESTED_STATE_PAGES, vcpu);
>>>>>>> 3b17187f

	svm_set_gif(svm, true);

	return 0;
}

int nested_svm_vmrun(struct kvm_vcpu *vcpu)
{
	struct vcpu_svm *svm = to_svm(vcpu);
	int ret;
	struct vmcb *vmcb12;
	struct kvm_host_map map;
	u64 vmcb12_gpa;

	if (!svm->nested.hsave_msr) {
		kvm_inject_gp(vcpu, 0);
		return 1;
	}

	if (is_smm(vcpu)) {
		kvm_queue_exception(vcpu, UD_VECTOR);
		return 1;
	}

	vmcb12_gpa = svm->vmcb->save.rax;
	ret = kvm_vcpu_map(vcpu, gpa_to_gfn(vmcb12_gpa), &map);
	if (ret == -EINVAL) {
		kvm_inject_gp(vcpu, 0);
		return 1;
	} else if (ret) {
		return kvm_skip_emulated_instruction(vcpu);
	}

	ret = kvm_skip_emulated_instruction(vcpu);

	vmcb12 = map.hva;

	if (WARN_ON_ONCE(!svm->nested.initialized))
		return -EINVAL;

<<<<<<< HEAD
	load_nested_vmcb_control(svm, &vmcb12->control);

	if (!nested_vmcb_check_save(svm, vmcb12) ||
	    !nested_vmcb_check_controls(&svm->nested.ctl)) {
=======
	nested_load_control_from_vmcb12(svm, &vmcb12->control);

	if (!nested_vmcb_valid_sregs(vcpu, &vmcb12->save) ||
	    !nested_vmcb_check_controls(vcpu, &svm->nested.ctl)) {
>>>>>>> 3b17187f
		vmcb12->control.exit_code    = SVM_EXIT_ERR;
		vmcb12->control.exit_code_hi = 0;
		vmcb12->control.exit_info_1  = 0;
		vmcb12->control.exit_info_2  = 0;
		goto out;
	}

	/*
	 * Since vmcb01 is not in use, we can use it to store some of the L1
	 * state.
	 */
	svm->vmcb01.ptr->save.efer   = vcpu->arch.efer;
	svm->vmcb01.ptr->save.cr0    = kvm_read_cr0(vcpu);
	svm->vmcb01.ptr->save.cr4    = vcpu->arch.cr4;
	svm->vmcb01.ptr->save.rflags = kvm_get_rflags(vcpu);
	svm->vmcb01.ptr->save.rip    = kvm_rip_read(vcpu);

	if (!npt_enabled)
		svm->vmcb01.ptr->save.cr3 = kvm_read_cr3(vcpu);

	svm->nested.nested_run_pending = 1;

	if (enter_svm_guest_mode(vcpu, vmcb12_gpa, vmcb12, true))
		goto out_exit_err;

	if (nested_svm_vmrun_msrpm(svm))
		goto out;

out_exit_err:
	svm->nested.nested_run_pending = 0;

	svm->vmcb->control.exit_code    = SVM_EXIT_ERR;
	svm->vmcb->control.exit_code_hi = 0;
	svm->vmcb->control.exit_info_1  = 0;
	svm->vmcb->control.exit_info_2  = 0;

	nested_svm_vmexit(svm);

out:
	kvm_vcpu_unmap(vcpu, &map, true);

	return ret;
}

/* Copy state save area fields which are handled by VMRUN */
void svm_copy_vmrun_state(struct vmcb_save_area *to_save,
			  struct vmcb_save_area *from_save)
{
	to_save->es = from_save->es;
	to_save->cs = from_save->cs;
	to_save->ss = from_save->ss;
	to_save->ds = from_save->ds;
	to_save->gdtr = from_save->gdtr;
	to_save->idtr = from_save->idtr;
	to_save->rflags = from_save->rflags | X86_EFLAGS_FIXED;
	to_save->efer = from_save->efer;
	to_save->cr0 = from_save->cr0;
	to_save->cr3 = from_save->cr3;
	to_save->cr4 = from_save->cr4;
	to_save->rax = from_save->rax;
	to_save->rsp = from_save->rsp;
	to_save->rip = from_save->rip;
	to_save->cpl = 0;
}

void svm_copy_vmloadsave_state(struct vmcb *to_vmcb, struct vmcb *from_vmcb)
{
	to_vmcb->save.fs = from_vmcb->save.fs;
	to_vmcb->save.gs = from_vmcb->save.gs;
	to_vmcb->save.tr = from_vmcb->save.tr;
	to_vmcb->save.ldtr = from_vmcb->save.ldtr;
	to_vmcb->save.kernel_gs_base = from_vmcb->save.kernel_gs_base;
	to_vmcb->save.star = from_vmcb->save.star;
	to_vmcb->save.lstar = from_vmcb->save.lstar;
	to_vmcb->save.cstar = from_vmcb->save.cstar;
	to_vmcb->save.sfmask = from_vmcb->save.sfmask;
	to_vmcb->save.sysenter_cs = from_vmcb->save.sysenter_cs;
	to_vmcb->save.sysenter_esp = from_vmcb->save.sysenter_esp;
	to_vmcb->save.sysenter_eip = from_vmcb->save.sysenter_eip;
}

int nested_svm_vmexit(struct vcpu_svm *svm)
{
	struct kvm_vcpu *vcpu = &svm->vcpu;
	struct vmcb *vmcb12;
	struct vmcb *vmcb = svm->vmcb;
	struct kvm_host_map map;
	int rc;

	/* Triple faults in L2 should never escape. */
	WARN_ON_ONCE(kvm_check_request(KVM_REQ_TRIPLE_FAULT, vcpu));

	rc = kvm_vcpu_map(vcpu, gpa_to_gfn(svm->nested.vmcb12_gpa), &map);
	if (rc) {
		if (rc == -EINVAL)
			kvm_inject_gp(vcpu, 0);
		return 1;
	}

	vmcb12 = map.hva;

	/* Exit Guest-Mode */
	leave_guest_mode(vcpu);
	svm->nested.vmcb12_gpa = 0;
	WARN_ON_ONCE(svm->nested.nested_run_pending);

<<<<<<< HEAD
	kvm_clear_request(KVM_REQ_GET_NESTED_STATE_PAGES, &svm->vcpu);
=======
	kvm_clear_request(KVM_REQ_GET_NESTED_STATE_PAGES, vcpu);
>>>>>>> 3b17187f

	/* in case we halted in L2 */
	svm->vcpu.arch.mp_state = KVM_MP_STATE_RUNNABLE;

	/* Give the current vmcb to the guest */

	vmcb12->save.es     = vmcb->save.es;
	vmcb12->save.cs     = vmcb->save.cs;
	vmcb12->save.ss     = vmcb->save.ss;
	vmcb12->save.ds     = vmcb->save.ds;
	vmcb12->save.gdtr   = vmcb->save.gdtr;
	vmcb12->save.idtr   = vmcb->save.idtr;
	vmcb12->save.efer   = svm->vcpu.arch.efer;
	vmcb12->save.cr0    = kvm_read_cr0(vcpu);
	vmcb12->save.cr3    = kvm_read_cr3(vcpu);
	vmcb12->save.cr2    = vmcb->save.cr2;
	vmcb12->save.cr4    = svm->vcpu.arch.cr4;
	vmcb12->save.rflags = kvm_get_rflags(vcpu);
	vmcb12->save.rip    = kvm_rip_read(vcpu);
	vmcb12->save.rsp    = kvm_rsp_read(vcpu);
	vmcb12->save.rax    = kvm_rax_read(vcpu);
	vmcb12->save.dr7    = vmcb->save.dr7;
	vmcb12->save.dr6    = svm->vcpu.arch.dr6;
	vmcb12->save.cpl    = vmcb->save.cpl;

	vmcb12->control.int_state         = vmcb->control.int_state;
	vmcb12->control.exit_code         = vmcb->control.exit_code;
	vmcb12->control.exit_code_hi      = vmcb->control.exit_code_hi;
	vmcb12->control.exit_info_1       = vmcb->control.exit_info_1;
	vmcb12->control.exit_info_2       = vmcb->control.exit_info_2;

	if (vmcb12->control.exit_code != SVM_EXIT_ERR)
		nested_save_pending_event_to_vmcb12(svm, vmcb12);

	if (svm->nrips_enabled)
		vmcb12->control.next_rip  = vmcb->control.next_rip;

	vmcb12->control.int_ctl           = svm->nested.ctl.int_ctl;
	vmcb12->control.tlb_ctl           = svm->nested.ctl.tlb_ctl;
	vmcb12->control.event_inj         = svm->nested.ctl.event_inj;
	vmcb12->control.event_inj_err     = svm->nested.ctl.event_inj_err;

	vmcb12->control.pause_filter_count =
		svm->vmcb->control.pause_filter_count;
	vmcb12->control.pause_filter_thresh =
		svm->vmcb->control.pause_filter_thresh;

	nested_svm_copy_common_state(svm->nested.vmcb02.ptr, svm->vmcb01.ptr);

	svm_switch_vmcb(svm, &svm->vmcb01);

	/*
	 * On vmexit the  GIF is set to false and
	 * no event can be injected in L1.
	 */
	svm_set_gif(svm, false);
	svm->vmcb->control.exit_int_info = 0;

	svm->vcpu.arch.tsc_offset = svm->vcpu.arch.l1_tsc_offset;
	if (svm->vmcb->control.tsc_offset != svm->vcpu.arch.tsc_offset) {
		svm->vmcb->control.tsc_offset = svm->vcpu.arch.tsc_offset;
		vmcb_mark_dirty(svm->vmcb, VMCB_INTERCEPTS);
	}

	svm->nested.ctl.nested_cr3 = 0;

	/*
	 * Restore processor state that had been saved in vmcb01
	 */
	kvm_set_rflags(vcpu, svm->vmcb->save.rflags);
	svm_set_efer(vcpu, svm->vmcb->save.efer);
	svm_set_cr0(vcpu, svm->vmcb->save.cr0 | X86_CR0_PE);
	svm_set_cr4(vcpu, svm->vmcb->save.cr4);
	kvm_rax_write(vcpu, svm->vmcb->save.rax);
	kvm_rsp_write(vcpu, svm->vmcb->save.rsp);
	kvm_rip_write(vcpu, svm->vmcb->save.rip);

	svm->vcpu.arch.dr7 = DR7_FIXED_1;
	kvm_update_dr7(&svm->vcpu);

	trace_kvm_nested_vmexit_inject(vmcb12->control.exit_code,
				       vmcb12->control.exit_info_1,
				       vmcb12->control.exit_info_2,
				       vmcb12->control.exit_int_info,
				       vmcb12->control.exit_int_info_err,
				       KVM_ISA_SVM);

	kvm_vcpu_unmap(vcpu, &map, true);

	nested_svm_transition_tlb_flush(vcpu);

	nested_svm_uninit_mmu_context(vcpu);

	rc = nested_svm_load_cr3(vcpu, svm->vmcb->save.cr3, false, true);
	if (rc)
		return 1;

	/*
	 * Drop what we picked up for L2 via svm_complete_interrupts() so it
	 * doesn't end up in L1.
	 */
	svm->vcpu.arch.nmi_injected = false;
	kvm_clear_exception_queue(vcpu);
	kvm_clear_interrupt_queue(vcpu);

	/*
	 * If we are here following the completion of a VMRUN that
	 * is being single-stepped, queue the pending #DB intercept
	 * right now so that it an be accounted for before we execute
	 * L1's next instruction.
	 */
	if (unlikely(svm->vmcb->save.rflags & X86_EFLAGS_TF))
		kvm_queue_exception(&(svm->vcpu), DB_VECTOR);

	return 0;
}

static void nested_svm_triple_fault(struct kvm_vcpu *vcpu)
{
	nested_svm_simple_vmexit(to_svm(vcpu), SVM_EXIT_SHUTDOWN);
}

int svm_allocate_nested(struct vcpu_svm *svm)
{
	struct page *vmcb02_page;

	if (svm->nested.initialized)
		return 0;

	vmcb02_page = alloc_page(GFP_KERNEL_ACCOUNT | __GFP_ZERO);
	if (!vmcb02_page)
		return -ENOMEM;
	svm->nested.vmcb02.ptr = page_address(vmcb02_page);
	svm->nested.vmcb02.pa = __sme_set(page_to_pfn(vmcb02_page) << PAGE_SHIFT);

	svm->nested.msrpm = svm_vcpu_alloc_msrpm();
	if (!svm->nested.msrpm)
		goto err_free_vmcb02;
	svm_vcpu_init_msrpm(&svm->vcpu, svm->nested.msrpm);

	svm->nested.initialized = true;
	return 0;

err_free_vmcb02:
	__free_page(vmcb02_page);
	return -ENOMEM;
}

void svm_free_nested(struct vcpu_svm *svm)
{
	if (!svm->nested.initialized)
		return;

	svm_vcpu_free_msrpm(svm->nested.msrpm);
	svm->nested.msrpm = NULL;

	__free_page(virt_to_page(svm->nested.vmcb02.ptr));
	svm->nested.vmcb02.ptr = NULL;

	/*
	 * When last_vmcb12_gpa matches the current vmcb12 gpa,
	 * some vmcb12 fields are not loaded if they are marked clean
	 * in the vmcb12, since in this case they are up to date already.
	 *
	 * When the vmcb02 is freed, this optimization becomes invalid.
	 */
	svm->nested.last_vmcb12_gpa = INVALID_GPA;

	svm->nested.initialized = false;
}

/*
 * Forcibly leave nested mode in order to be able to reset the VCPU later on.
 */
void svm_leave_nested(struct vcpu_svm *svm)
{
	struct kvm_vcpu *vcpu = &svm->vcpu;

	if (is_guest_mode(vcpu)) {
		svm->nested.nested_run_pending = 0;
		svm->nested.vmcb12_gpa = INVALID_GPA;

		leave_guest_mode(vcpu);

		svm_switch_vmcb(svm, &svm->vmcb01);

		nested_svm_uninit_mmu_context(vcpu);
		vmcb_mark_all_dirty(svm->vmcb);
	}

	kvm_clear_request(KVM_REQ_GET_NESTED_STATE_PAGES, vcpu);
}

static int nested_svm_exit_handled_msr(struct vcpu_svm *svm)
{
	u32 offset, msr, value;
	int write, mask;

	if (!(vmcb_is_intercept(&svm->nested.ctl, INTERCEPT_MSR_PROT)))
		return NESTED_EXIT_HOST;

	msr    = svm->vcpu.arch.regs[VCPU_REGS_RCX];
	offset = svm_msrpm_offset(msr);
	write  = svm->vmcb->control.exit_info_1 & 1;
	mask   = 1 << ((2 * (msr & 0xf)) + write);

	if (offset == MSR_INVALID)
		return NESTED_EXIT_DONE;

	/* Offset is in 32 bit units but need in 8 bit units */
	offset *= 4;

	if (kvm_vcpu_read_guest(&svm->vcpu, svm->nested.ctl.msrpm_base_pa + offset, &value, 4))
		return NESTED_EXIT_DONE;

	return (value & mask) ? NESTED_EXIT_DONE : NESTED_EXIT_HOST;
}

static int nested_svm_intercept_ioio(struct vcpu_svm *svm)
{
	unsigned port, size, iopm_len;
	u16 val, mask;
	u8 start_bit;
	u64 gpa;

	if (!(vmcb_is_intercept(&svm->nested.ctl, INTERCEPT_IOIO_PROT)))
		return NESTED_EXIT_HOST;

	port = svm->vmcb->control.exit_info_1 >> 16;
	size = (svm->vmcb->control.exit_info_1 & SVM_IOIO_SIZE_MASK) >>
		SVM_IOIO_SIZE_SHIFT;
	gpa  = svm->nested.ctl.iopm_base_pa + (port / 8);
	start_bit = port % 8;
	iopm_len = (start_bit + size > 8) ? 2 : 1;
	mask = (0xf >> (4 - size)) << start_bit;
	val = 0;

	if (kvm_vcpu_read_guest(&svm->vcpu, gpa, &val, iopm_len))
		return NESTED_EXIT_DONE;

	return (val & mask) ? NESTED_EXIT_DONE : NESTED_EXIT_HOST;
}

static int nested_svm_intercept(struct vcpu_svm *svm)
{
	u32 exit_code = svm->vmcb->control.exit_code;
	int vmexit = NESTED_EXIT_HOST;

	switch (exit_code) {
	case SVM_EXIT_MSR:
		vmexit = nested_svm_exit_handled_msr(svm);
		break;
	case SVM_EXIT_IOIO:
		vmexit = nested_svm_intercept_ioio(svm);
		break;
	case SVM_EXIT_READ_CR0 ... SVM_EXIT_WRITE_CR8: {
		if (vmcb_is_intercept(&svm->nested.ctl, exit_code))
			vmexit = NESTED_EXIT_DONE;
		break;
	}
	case SVM_EXIT_READ_DR0 ... SVM_EXIT_WRITE_DR7: {
		if (vmcb_is_intercept(&svm->nested.ctl, exit_code))
			vmexit = NESTED_EXIT_DONE;
		break;
	}
	case SVM_EXIT_EXCP_BASE ... SVM_EXIT_EXCP_BASE + 0x1f: {
		/*
		 * Host-intercepted exceptions have been checked already in
		 * nested_svm_exit_special.  There is nothing to do here,
		 * the vmexit is injected by svm_check_nested_events.
		 */
		vmexit = NESTED_EXIT_DONE;
		break;
	}
	case SVM_EXIT_ERR: {
		vmexit = NESTED_EXIT_DONE;
		break;
	}
	default: {
		if (vmcb_is_intercept(&svm->nested.ctl, exit_code))
			vmexit = NESTED_EXIT_DONE;
	}
	}

	return vmexit;
}

int nested_svm_exit_handled(struct vcpu_svm *svm)
{
	int vmexit;

	vmexit = nested_svm_intercept(svm);

	if (vmexit == NESTED_EXIT_DONE)
		nested_svm_vmexit(svm);

	return vmexit;
}

int nested_svm_check_permissions(struct kvm_vcpu *vcpu)
{
	if (!(vcpu->arch.efer & EFER_SVME) || !is_paging(vcpu)) {
		kvm_queue_exception(vcpu, UD_VECTOR);
		return 1;
	}

	if (to_svm(vcpu)->vmcb->save.cpl) {
		kvm_inject_gp(vcpu, 0);
		return 1;
	}

	return 0;
}

static bool nested_exit_on_exception(struct vcpu_svm *svm)
{
	unsigned int nr = svm->vcpu.arch.exception.nr;

	return (svm->nested.ctl.intercepts[INTERCEPT_EXCEPTION] & BIT(nr));
}

static void nested_svm_inject_exception_vmexit(struct vcpu_svm *svm)
{
	unsigned int nr = svm->vcpu.arch.exception.nr;

	svm->vmcb->control.exit_code = SVM_EXIT_EXCP_BASE + nr;
	svm->vmcb->control.exit_code_hi = 0;

	if (svm->vcpu.arch.exception.has_error_code)
		svm->vmcb->control.exit_info_1 = svm->vcpu.arch.exception.error_code;

	/*
	 * EXITINFO2 is undefined for all exception intercepts other
	 * than #PF.
	 */
	if (nr == PF_VECTOR) {
		if (svm->vcpu.arch.exception.nested_apf)
			svm->vmcb->control.exit_info_2 = svm->vcpu.arch.apf.nested_apf_token;
		else if (svm->vcpu.arch.exception.has_payload)
			svm->vmcb->control.exit_info_2 = svm->vcpu.arch.exception.payload;
		else
			svm->vmcb->control.exit_info_2 = svm->vcpu.arch.cr2;
	} else if (nr == DB_VECTOR) {
		/* See inject_pending_event.  */
		kvm_deliver_exception_payload(&svm->vcpu);
		if (svm->vcpu.arch.dr7 & DR7_GD) {
			svm->vcpu.arch.dr7 &= ~DR7_GD;
			kvm_update_dr7(&svm->vcpu);
		}
	} else
		WARN_ON(svm->vcpu.arch.exception.has_payload);

	nested_svm_vmexit(svm);
}

static inline bool nested_exit_on_init(struct vcpu_svm *svm)
{
	return vmcb_is_intercept(&svm->nested.ctl, INTERCEPT_INIT);
}

static int svm_check_nested_events(struct kvm_vcpu *vcpu)
{
	struct vcpu_svm *svm = to_svm(vcpu);
	bool block_nested_events =
		kvm_event_needs_reinjection(vcpu) || svm->nested.nested_run_pending;
	struct kvm_lapic *apic = vcpu->arch.apic;

	if (lapic_in_kernel(vcpu) &&
	    test_bit(KVM_APIC_INIT, &apic->pending_events)) {
		if (block_nested_events)
			return -EBUSY;
		if (!nested_exit_on_init(svm))
			return 0;
		nested_svm_simple_vmexit(svm, SVM_EXIT_INIT);
		return 0;
	}

	if (vcpu->arch.exception.pending) {
		/*
		 * Only a pending nested run can block a pending exception.
		 * Otherwise an injected NMI/interrupt should either be
		 * lost or delivered to the nested hypervisor in the EXITINTINFO
		 * vmcb field, while delivering the pending exception.
		 */
		if (svm->nested.nested_run_pending)
                        return -EBUSY;
		if (!nested_exit_on_exception(svm))
			return 0;
		nested_svm_inject_exception_vmexit(svm);
		return 0;
	}

	if (vcpu->arch.smi_pending && !svm_smi_blocked(vcpu)) {
		if (block_nested_events)
			return -EBUSY;
		if (!nested_exit_on_smi(svm))
			return 0;
		nested_svm_simple_vmexit(svm, SVM_EXIT_SMI);
		return 0;
	}

	if (vcpu->arch.nmi_pending && !svm_nmi_blocked(vcpu)) {
		if (block_nested_events)
			return -EBUSY;
		if (!nested_exit_on_nmi(svm))
			return 0;
		nested_svm_simple_vmexit(svm, SVM_EXIT_NMI);
		return 0;
	}

	if (kvm_cpu_has_interrupt(vcpu) && !svm_interrupt_blocked(vcpu)) {
		if (block_nested_events)
			return -EBUSY;
		if (!nested_exit_on_intr(svm))
			return 0;
		trace_kvm_nested_intr_vmexit(svm->vmcb->save.rip);
		nested_svm_simple_vmexit(svm, SVM_EXIT_INTR);
		return 0;
	}

	return 0;
}

int nested_svm_exit_special(struct vcpu_svm *svm)
{
	u32 exit_code = svm->vmcb->control.exit_code;

	switch (exit_code) {
	case SVM_EXIT_INTR:
	case SVM_EXIT_NMI:
	case SVM_EXIT_NPF:
		return NESTED_EXIT_HOST;
	case SVM_EXIT_EXCP_BASE ... SVM_EXIT_EXCP_BASE + 0x1f: {
		u32 excp_bits = 1 << (exit_code - SVM_EXIT_EXCP_BASE);

		if (svm->vmcb01.ptr->control.intercepts[INTERCEPT_EXCEPTION] &
		    excp_bits)
			return NESTED_EXIT_HOST;
		else if (exit_code == SVM_EXIT_EXCP_BASE + PF_VECTOR &&
			 svm->vcpu.arch.apf.host_apf_flags)
			/* Trap async PF even if not shadowing */
			return NESTED_EXIT_HOST;
		break;
	}
	default:
		break;
	}

	return NESTED_EXIT_CONTINUE;
}

static int svm_get_nested_state(struct kvm_vcpu *vcpu,
				struct kvm_nested_state __user *user_kvm_nested_state,
				u32 user_data_size)
{
	struct vcpu_svm *svm;
	struct kvm_nested_state kvm_state = {
		.flags = 0,
		.format = KVM_STATE_NESTED_FORMAT_SVM,
		.size = sizeof(kvm_state),
	};
	struct vmcb __user *user_vmcb = (struct vmcb __user *)
		&user_kvm_nested_state->data.svm[0];

	if (!vcpu)
		return kvm_state.size + KVM_STATE_NESTED_SVM_VMCB_SIZE;

	svm = to_svm(vcpu);

	if (user_data_size < kvm_state.size)
		goto out;

	/* First fill in the header and copy it out.  */
	if (is_guest_mode(vcpu)) {
		kvm_state.hdr.svm.vmcb_pa = svm->nested.vmcb12_gpa;
		kvm_state.size += KVM_STATE_NESTED_SVM_VMCB_SIZE;
		kvm_state.flags |= KVM_STATE_NESTED_GUEST_MODE;

		if (svm->nested.nested_run_pending)
			kvm_state.flags |= KVM_STATE_NESTED_RUN_PENDING;
	}

	if (gif_set(svm))
		kvm_state.flags |= KVM_STATE_NESTED_GIF_SET;

	if (copy_to_user(user_kvm_nested_state, &kvm_state, sizeof(kvm_state)))
		return -EFAULT;

	if (!is_guest_mode(vcpu))
		goto out;

	/*
	 * Copy over the full size of the VMCB rather than just the size
	 * of the structs.
	 */
	if (clear_user(user_vmcb, KVM_STATE_NESTED_SVM_VMCB_SIZE))
		return -EFAULT;
	if (copy_to_user(&user_vmcb->control, &svm->nested.ctl,
			 sizeof(user_vmcb->control)))
		return -EFAULT;
	if (copy_to_user(&user_vmcb->save, &svm->vmcb01.ptr->save,
			 sizeof(user_vmcb->save)))
		return -EFAULT;
out:
	return kvm_state.size;
}

static int svm_set_nested_state(struct kvm_vcpu *vcpu,
				struct kvm_nested_state __user *user_kvm_nested_state,
				struct kvm_nested_state *kvm_state)
{
	struct vcpu_svm *svm = to_svm(vcpu);
	struct vmcb __user *user_vmcb = (struct vmcb __user *)
		&user_kvm_nested_state->data.svm[0];
	struct vmcb_control_area *ctl;
	struct vmcb_save_area *save;
	unsigned long cr0;
	int ret;

	BUILD_BUG_ON(sizeof(struct vmcb_control_area) + sizeof(struct vmcb_save_area) >
		     KVM_STATE_NESTED_SVM_VMCB_SIZE);

	if (kvm_state->format != KVM_STATE_NESTED_FORMAT_SVM)
		return -EINVAL;

	if (kvm_state->flags & ~(KVM_STATE_NESTED_GUEST_MODE |
				 KVM_STATE_NESTED_RUN_PENDING |
				 KVM_STATE_NESTED_GIF_SET))
		return -EINVAL;

	/*
	 * If in guest mode, vcpu->arch.efer actually refers to the L2 guest's
	 * EFER.SVME, but EFER.SVME still has to be 1 for VMRUN to succeed.
	 */
	if (!(vcpu->arch.efer & EFER_SVME)) {
		/* GIF=1 and no guest mode are required if SVME=0.  */
		if (kvm_state->flags != KVM_STATE_NESTED_GIF_SET)
			return -EINVAL;
	}

	/* SMM temporarily disables SVM, so we cannot be in guest mode.  */
	if (is_smm(vcpu) && (kvm_state->flags & KVM_STATE_NESTED_GUEST_MODE))
		return -EINVAL;

	if (!(kvm_state->flags & KVM_STATE_NESTED_GUEST_MODE)) {
		svm_leave_nested(svm);
		svm_set_gif(svm, !!(kvm_state->flags & KVM_STATE_NESTED_GIF_SET));
		return 0;
	}

	if (!page_address_valid(vcpu, kvm_state->hdr.svm.vmcb_pa))
		return -EINVAL;
	if (kvm_state->size < sizeof(*kvm_state) + KVM_STATE_NESTED_SVM_VMCB_SIZE)
		return -EINVAL;

	ret  = -ENOMEM;
	ctl  = kzalloc(sizeof(*ctl),  GFP_KERNEL_ACCOUNT);
	save = kzalloc(sizeof(*save), GFP_KERNEL_ACCOUNT);
	if (!ctl || !save)
		goto out_free;

	ret = -EFAULT;
	if (copy_from_user(ctl, &user_vmcb->control, sizeof(*ctl)))
		goto out_free;
	if (copy_from_user(save, &user_vmcb->save, sizeof(*save)))
		goto out_free;

	ret = -EINVAL;
	if (!nested_vmcb_check_controls(vcpu, ctl))
		goto out_free;

	/*
	 * Processor state contains L2 state.  Check that it is
	 * valid for guest mode (see nested_vmcb_check_save).
	 */
	cr0 = kvm_read_cr0(vcpu);
        if (((cr0 & X86_CR0_CD) == 0) && (cr0 & X86_CR0_NW))
		goto out_free;

	/*
	 * Validate host state saved from before VMRUN (see
	 * nested_svm_check_permissions).
	 */
	if (!(save->cr0 & X86_CR0_PG) ||
	    !(save->cr0 & X86_CR0_PE) ||
	    (save->rflags & X86_EFLAGS_VM) ||
	    !nested_vmcb_valid_sregs(vcpu, save))
		goto out_free;
	if (!(save->efer & EFER_SVME))
		goto out_free;

	/*
	 * While the nested guest CR3 is already checked and set by
	 * KVM_SET_SREGS, it was set when nested state was yet loaded,
	 * thus MMU might not be initialized correctly.
	 * Set it again to fix this.
	 */

	ret = nested_svm_load_cr3(&svm->vcpu, vcpu->arch.cr3,
				  nested_npt_enabled(svm), false);
	if (WARN_ON_ONCE(ret))
		goto out_free;


	/*
	 * All checks done, we can enter guest mode. Userspace provides
	 * vmcb12.control, which will be combined with L1 and stored into
	 * vmcb02, and the L1 save state which we store in vmcb01.
	 * L2 registers if needed are moved from the current VMCB to VMCB02.
	 */

	if (is_guest_mode(vcpu))
		svm_leave_nested(svm);
	else
		svm->nested.vmcb02.ptr->save = svm->vmcb01.ptr->save;

	svm_set_gif(svm, !!(kvm_state->flags & KVM_STATE_NESTED_GIF_SET));

	svm->nested.nested_run_pending =
		!!(kvm_state->flags & KVM_STATE_NESTED_RUN_PENDING);

	svm->nested.vmcb12_gpa = kvm_state->hdr.svm.vmcb_pa;

	svm_copy_vmrun_state(&svm->vmcb01.ptr->save, save);
	nested_load_control_from_vmcb12(svm, ctl);

	svm_switch_vmcb(svm, &svm->nested.vmcb02);
	nested_vmcb02_prepare_control(svm);
	kvm_make_request(KVM_REQ_GET_NESTED_STATE_PAGES, vcpu);
	ret = 0;
out_free:
	kfree(save);
	kfree(ctl);

	return ret;
}

static bool svm_get_nested_state_pages(struct kvm_vcpu *vcpu)
{
	struct vcpu_svm *svm = to_svm(vcpu);

	if (WARN_ON(!is_guest_mode(vcpu)))
		return true;

	if (!vcpu->arch.pdptrs_from_userspace &&
	    !nested_npt_enabled(svm) && is_pae_paging(vcpu))
		/*
		 * Reload the guest's PDPTRs since after a migration
		 * the guest CR3 might be restored prior to setting the nested
		 * state which can lead to a load of wrong PDPTRs.
		 */
		if (CC(!load_pdptrs(vcpu, vcpu->arch.walk_mmu, vcpu->arch.cr3)))
			return false;

	if (!nested_svm_vmrun_msrpm(svm)) {
		vcpu->run->exit_reason = KVM_EXIT_INTERNAL_ERROR;
		vcpu->run->internal.suberror =
			KVM_INTERNAL_ERROR_EMULATION;
		vcpu->run->internal.ndata = 0;
		return false;
	}

	return true;
}

struct kvm_x86_nested_ops svm_nested_ops = {
	.check_events = svm_check_nested_events,
	.triple_fault = nested_svm_triple_fault,
	.get_nested_state_pages = svm_get_nested_state_pages,
	.get_state = svm_get_nested_state,
	.set_state = svm_set_nested_state,
};<|MERGE_RESOLUTION|>--- conflicted
+++ resolved
@@ -155,13 +155,10 @@
 	for (i = 0; i < MAX_INTERCEPT; i++)
 		c->intercepts[i] |= g->intercepts[i];
 
-<<<<<<< HEAD
-=======
 	/* If SMI is not intercepted, ignore guest SMI intercept as well  */
 	if (!intercept_smi)
 		vmcb_clr_intercept(c, INTERCEPT_SMI);
 
->>>>>>> 3b17187f
 	vmcb_set_intercept(c, INTERCEPT_VMLOAD);
 	vmcb_set_intercept(c, INTERCEPT_VMSAVE);
 }
@@ -235,22 +232,7 @@
  */
 static bool nested_svm_check_bitmap_pa(struct kvm_vcpu *vcpu, u64 pa, u32 size)
 {
-<<<<<<< HEAD
-	struct vcpu_svm *svm = to_svm(vcpu);
-
-	if (WARN_ON(!is_guest_mode(vcpu)))
-		return true;
-
-	if (!nested_svm_vmrun_msrpm(svm)) {
-		vcpu->run->exit_reason = KVM_EXIT_INTERNAL_ERROR;
-		vcpu->run->internal.suberror =
-			KVM_INTERNAL_ERROR_EMULATION;
-		vcpu->run->internal.ndata = 0;
-		return false;
-	}
-=======
 	u64 addr = PAGE_ALIGN(pa);
->>>>>>> 3b17187f
 
 	return kvm_vcpu_is_legal_gpa(vcpu, addr) &&
 	    kvm_vcpu_is_legal_gpa(vcpu, addr + size - 1);
@@ -278,12 +260,31 @@
 	return true;
 }
 
-<<<<<<< HEAD
-static bool nested_vmcb_check_save(struct vcpu_svm *svm, struct vmcb *vmcb12)
-{
-	struct kvm_vcpu *vcpu = &svm->vcpu;
-	bool vmcb12_lma;
-
+static bool nested_vmcb_check_cr3_cr4(struct kvm_vcpu *vcpu,
+				      struct vmcb_save_area *save)
+{
+	/*
+	 * These checks are also performed by KVM_SET_SREGS,
+	 * except that EFER.LMA is not checked by SVM against
+	 * CR0.PG && EFER.LME.
+	 */
+	if ((save->efer & EFER_LME) && (save->cr0 & X86_CR0_PG)) {
+		if (CC(!(save->cr4 & X86_CR4_PAE)) ||
+		    CC(!(save->cr0 & X86_CR0_PE)) ||
+		    CC(kvm_vcpu_is_illegal_gpa(vcpu, save->cr3)))
+			return false;
+	}
+
+	if (CC(!kvm_is_valid_cr4(vcpu, save->cr4)))
+		return false;
+
+	return true;
+}
+
+/* Common checks that apply to both L1 and L2 state.  */
+static bool nested_vmcb_valid_sregs(struct kvm_vcpu *vcpu,
+				    struct vmcb_save_area *save)
+{
 	/*
 	 * FIXME: these should be done after copying the fields,
 	 * to avoid TOC/TOU races.  For these save area checks
@@ -291,41 +292,6 @@
 	 * kvm_set_cr4 handle failure; EFER_SVME is an exception
 	 * so it is force-set later in nested_prepare_vmcb_save.
 	 */
-	if ((vmcb12->save.efer & EFER_SVME) == 0)
-=======
-static bool nested_vmcb_check_cr3_cr4(struct kvm_vcpu *vcpu,
-				      struct vmcb_save_area *save)
-{
-	/*
-	 * These checks are also performed by KVM_SET_SREGS,
-	 * except that EFER.LMA is not checked by SVM against
-	 * CR0.PG && EFER.LME.
-	 */
-	if ((save->efer & EFER_LME) && (save->cr0 & X86_CR0_PG)) {
-		if (CC(!(save->cr4 & X86_CR4_PAE)) ||
-		    CC(!(save->cr0 & X86_CR0_PE)) ||
-		    CC(kvm_vcpu_is_illegal_gpa(vcpu, save->cr3)))
-			return false;
-	}
-
-	if (CC(!kvm_is_valid_cr4(vcpu, save->cr4)))
->>>>>>> 3b17187f
-		return false;
-
-	return true;
-}
-
-/* Common checks that apply to both L1 and L2 state.  */
-static bool nested_vmcb_valid_sregs(struct kvm_vcpu *vcpu,
-				    struct vmcb_save_area *save)
-{
-	/*
-	 * FIXME: these should be done after copying the fields,
-	 * to avoid TOC/TOU races.  For these save area checks
-	 * the possible damage is limited since kvm_set_cr0 and
-	 * kvm_set_cr4 handle failure; EFER_SVME is an exception
-	 * so it is force-set later in nested_prepare_vmcb_save.
-	 */
 	if (CC(!(save->efer & EFER_SVME)))
 		return false;
 
@@ -339,17 +305,7 @@
 	if (!nested_vmcb_check_cr3_cr4(vcpu, save))
 		return false;
 
-<<<<<<< HEAD
-	if (vmcb12_lma) {
-		if (!(vmcb12->save.cr4 & X86_CR4_PAE) ||
-		    !(vmcb12->save.cr0 & X86_CR0_PE) ||
-		    (vmcb12->save.cr3 & vcpu->arch.cr3_lm_rsvd_bits))
-			return false;
-	}
-	if (kvm_valid_cr4(&svm->vcpu, vmcb12->save.cr4))
-=======
 	if (CC(!kvm_valid_efer(vcpu, save->efer)))
->>>>>>> 3b17187f
 		return false;
 
 	return true;
@@ -497,15 +453,6 @@
 	nested_vmcb02_compute_g_pat(svm);
 
 	/* Load the nested guest state */
-<<<<<<< HEAD
-	svm->vmcb->save.es = vmcb12->save.es;
-	svm->vmcb->save.cs = vmcb12->save.cs;
-	svm->vmcb->save.ss = vmcb12->save.ss;
-	svm->vmcb->save.ds = vmcb12->save.ds;
-	svm->vmcb->save.gdtr = vmcb12->save.gdtr;
-	svm->vmcb->save.idtr = vmcb12->save.idtr;
-	kvm_set_rflags(&svm->vcpu, vmcb12->save.rflags);
-=======
 	if (svm->nested.vmcb12_gpa != svm->nested.last_vmcb12_gpa) {
 		new_vmcb12 = true;
 		svm->nested.last_vmcb12_gpa = svm->nested.vmcb12_gpa;
@@ -527,7 +474,6 @@
 	}
 
 	kvm_set_rflags(&svm->vcpu, vmcb12->save.rflags | X86_EFLAGS_FIXED);
->>>>>>> 3b17187f
 
 	/*
 	 * Force-set EFER_SVME even though it is checked earlier on the
@@ -564,8 +510,6 @@
 		V_INTR_MASKING_MASK | V_GIF_MASK | V_GIF_ENABLE_MASK;
 
 	const u32 int_ctl_vmcb12_bits = V_TPR_MASK | V_IRQ_INJECTION_BITS_MASK;
-<<<<<<< HEAD
-=======
 
 	struct kvm_vcpu *vcpu = &svm->vcpu;
 
@@ -589,7 +533,6 @@
 
 	/* Also overwritten later if necessary.  */
 	svm->vmcb->control.tlb_ctl = TLB_CONTROL_DO_NOTHING;
->>>>>>> 3b17187f
 
 	/* nested_cr3.  */
 	if (nested_npt_enabled(svm))
@@ -598,15 +541,9 @@
 	svm->vmcb->control.tsc_offset = vcpu->arch.tsc_offset =
 		vcpu->arch.l1_tsc_offset + svm->nested.ctl.tsc_offset;
 
-<<<<<<< HEAD
-	svm->vmcb->control.int_ctl =
-		(svm->nested.ctl.int_ctl & int_ctl_vmcb12_bits) |
-		(svm->nested.hsave->control.int_ctl & int_ctl_vmcb01_bits);
-=======
 	svm->vmcb->control.int_ctl             =
 		(svm->nested.ctl.int_ctl & int_ctl_vmcb12_bits) |
 		(svm->vmcb01.ptr->control.int_ctl & int_ctl_vmcb01_bits);
->>>>>>> 3b17187f
 
 	svm->vmcb->control.int_vector          = svm->nested.ctl.int_vector;
 	svm->vmcb->control.int_state           = svm->nested.ctl.int_state;
@@ -661,10 +598,6 @@
 
 
 	svm->nested.vmcb12_gpa = vmcb12_gpa;
-<<<<<<< HEAD
-	nested_prepare_vmcb_save(svm, vmcb12);
-	nested_prepare_vmcb_control(svm);
-=======
 
 	WARN_ON(svm->vmcb == svm->nested.vmcb02.ptr);
 
@@ -673,7 +606,6 @@
 	svm_switch_vmcb(svm, &svm->nested.vmcb02);
 	nested_vmcb02_prepare_control(svm);
 	nested_vmcb02_prepare_save(svm, vmcb12);
->>>>>>> 3b17187f
 
 	ret = nested_svm_load_cr3(&svm->vcpu, vmcb12->save.cr3,
 				  nested_npt_enabled(svm), from_vmrun);
@@ -681,14 +613,10 @@
 		return ret;
 
 	if (!npt_enabled)
-<<<<<<< HEAD
-		svm->vcpu.arch.mmu->inject_page_fault = svm_inject_page_fault_nested;
-=======
 		vcpu->arch.mmu->inject_page_fault = svm_inject_page_fault_nested;
 
 	if (!from_vmrun)
 		kvm_make_request(KVM_REQ_GET_NESTED_STATE_PAGES, vcpu);
->>>>>>> 3b17187f
 
 	svm_set_gif(svm, true);
 
@@ -729,17 +657,10 @@
 	if (WARN_ON_ONCE(!svm->nested.initialized))
 		return -EINVAL;
 
-<<<<<<< HEAD
-	load_nested_vmcb_control(svm, &vmcb12->control);
-
-	if (!nested_vmcb_check_save(svm, vmcb12) ||
-	    !nested_vmcb_check_controls(&svm->nested.ctl)) {
-=======
 	nested_load_control_from_vmcb12(svm, &vmcb12->control);
 
 	if (!nested_vmcb_valid_sregs(vcpu, &vmcb12->save) ||
 	    !nested_vmcb_check_controls(vcpu, &svm->nested.ctl)) {
->>>>>>> 3b17187f
 		vmcb12->control.exit_code    = SVM_EXIT_ERR;
 		vmcb12->control.exit_code_hi = 0;
 		vmcb12->control.exit_info_1  = 0;
@@ -846,11 +767,7 @@
 	svm->nested.vmcb12_gpa = 0;
 	WARN_ON_ONCE(svm->nested.nested_run_pending);
 
-<<<<<<< HEAD
-	kvm_clear_request(KVM_REQ_GET_NESTED_STATE_PAGES, &svm->vcpu);
-=======
 	kvm_clear_request(KVM_REQ_GET_NESTED_STATE_PAGES, vcpu);
->>>>>>> 3b17187f
 
 	/* in case we halted in L2 */
 	svm->vcpu.arch.mp_state = KVM_MP_STATE_RUNNABLE;
@@ -1439,8 +1356,6 @@
 	    (save->rflags & X86_EFLAGS_VM) ||
 	    !nested_vmcb_valid_sregs(vcpu, save))
 		goto out_free;
-	if (!(save->efer & EFER_SVME))
-		goto out_free;
 
 	/*
 	 * While the nested guest CR3 is already checked and set by
