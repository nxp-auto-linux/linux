--- conflicted
+++ resolved
@@ -1529,8 +1529,6 @@
 	local_irq_restore(flags);
 }
 
-<<<<<<< HEAD
-=======
 static void update_target_expiration(struct kvm_lapic *apic, uint32_t old_divisor)
 {
 	ktime_t now, remaining;
@@ -1555,7 +1553,6 @@
 	apic->lapic_timer.target_expiration = ktime_add_ns(now, ns_remaining_new);
 }
 
->>>>>>> e021bb4f
 static bool set_target_expiration(struct kvm_lapic *apic)
 {
 	ktime_t now;
