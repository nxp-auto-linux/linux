--- conflicted
+++ resolved
@@ -5681,97 +5681,6 @@
 }
 EXPORT_SYMBOL_GPL(kvm_disable_tdp);
 
-<<<<<<< HEAD
-static void free_mmu_pages(struct kvm_vcpu *vcpu)
-{
-	free_page((unsigned long)vcpu->arch.mmu.pae_root);
-	free_page((unsigned long)vcpu->arch.mmu.lm_root);
-}
-
-static int alloc_mmu_pages(struct kvm_vcpu *vcpu)
-{
-	struct page *page;
-	int i;
-
-	/*
-	 * When using PAE paging, the four PDPTEs are treated as 'root' pages,
-	 * while the PDP table is a per-vCPU construct that's allocated at MMU
-	 * creation.  When emulating 32-bit mode, cr3 is only 32 bits even on
-	 * x86_64.  Therefore we need to allocate the PDP table in the first
-	 * 4GB of memory, which happens to fit the DMA32 zone.  Except for
-	 * SVM's 32-bit NPT support, TDP paging doesn't use PAE paging and can
-	 * skip allocating the PDP table.
-	 */
-	if (tdp_enabled && kvm_x86_ops->get_tdp_level(vcpu) > PT32E_ROOT_LEVEL)
-		return 0;
-
-	/*
-	 * When emulating 32-bit mode, cr3 is only 32 bits even on x86_64.
-	 * Therefore we need to allocate shadow page tables in the first
-	 * 4GB of memory, which happens to fit the DMA32 zone.
-	 */
-	page = alloc_page(GFP_KERNEL | __GFP_DMA32);
-	if (!page)
-		return -ENOMEM;
-
-	vcpu->arch.mmu.pae_root = page_address(page);
-	for (i = 0; i < 4; ++i)
-		vcpu->arch.mmu.pae_root[i] = INVALID_PAGE;
-
-	return 0;
-}
-
-int kvm_mmu_create(struct kvm_vcpu *vcpu)
-{
-	uint i;
-
-	vcpu->arch.walk_mmu = &vcpu->arch.mmu;
-	vcpu->arch.mmu.root_hpa = INVALID_PAGE;
-	vcpu->arch.mmu.translate_gpa = translate_gpa;
-	vcpu->arch.nested_mmu.translate_gpa = translate_nested_gpa;
-
-	for (i = 0; i < KVM_MMU_NUM_PREV_ROOTS; i++)
-		vcpu->arch.mmu.prev_roots[i] = KVM_MMU_ROOT_INFO_INVALID;
-
-	return alloc_mmu_pages(vcpu);
-}
-
-void kvm_mmu_setup(struct kvm_vcpu *vcpu)
-{
-	MMU_WARN_ON(VALID_PAGE(vcpu->arch.mmu.root_hpa));
-
-	/*
-	 * kvm_mmu_setup() is called only on vCPU initialization.  
-	 * Therefore, no need to reset mmu roots as they are not yet
-	 * initialized.
-	 */
-	kvm_init_mmu(vcpu, false);
-}
-
-static void kvm_mmu_invalidate_zap_pages_in_memslot(struct kvm *kvm,
-			struct kvm_memory_slot *slot,
-			struct kvm_page_track_notifier_node *node)
-{
-	kvm_mmu_invalidate_zap_all_pages(kvm);
-}
-
-void kvm_mmu_init_vm(struct kvm *kvm)
-{
-	struct kvm_page_track_notifier_node *node = &kvm->arch.mmu_sp_tracker;
-
-	node->track_write = kvm_mmu_pte_write;
-	node->track_flush_slot = kvm_mmu_invalidate_zap_pages_in_memslot;
-	kvm_page_track_register_notifier(kvm, node);
-}
-
-void kvm_mmu_uninit_vm(struct kvm *kvm)
-{
-	struct kvm_page_track_notifier_node *node = &kvm->arch.mmu_sp_tracker;
-
-	kvm_page_track_unregister_notifier(kvm, node);
-}
-=======
->>>>>>> fa578e9d
 
 /* The return value indicates if tlb flush on all vcpus is needed. */
 typedef bool (*slot_level_handler) (struct kvm *kvm, struct kvm_rmap_head *rmap_head);
@@ -6244,28 +6153,6 @@
 	 */
 	gen &= ~((u64)KVM_ADDRESS_SPACE_NUM - 1);
 
-<<<<<<< HEAD
-void kvm_mmu_invalidate_mmio_sptes(struct kvm *kvm, u64 gen)
-{
-	gen &= MMIO_GEN_MASK;
-
-	/*
-	 * Shift to eliminate the "update in-progress" flag, which isn't
-	 * included in the spte's generation number.
-	 */
-	gen >>= 1;
-
-	/*
-	 * Generation numbers are incremented in multiples of the number of
-	 * address spaces in order to provide unique generations across all
-	 * address spaces.  Strip what is effectively the address space
-	 * modifier prior to checking for a wrap of the MMIO generation so
-	 * that a wrap in any address space is detected.
-	 */
-	gen &= ~((u64)KVM_ADDRESS_SPACE_NUM - 1);
-
-=======
->>>>>>> fa578e9d
 	/*
 	 * The very rare case: if the MMIO generation number has wrapped,
 	 * zap all shadow pages.
