// SPDX-License-Identifier: GPL-2.0-only
/*
 * Kernel-based Virtual Machine driver for Linux
 *
 * derived from drivers/kvm/kvm_main.c
 *
 * Copyright (C) 2006 Qumranet, Inc.
 * Copyright (C) 2008 Qumranet, Inc.
 * Copyright IBM Corporation, 2008
 * Copyright 2010 Red Hat, Inc. and/or its affiliates.
 *
 * Authors:
 *   Avi Kivity   <avi@qumranet.com>
 *   Yaniv Kamay  <yaniv@qumranet.com>
 *   Amit Shah    <amit.shah@qumranet.com>
 *   Ben-Ami Yassour <benami@il.ibm.com>
 */

#include <linux/kvm_host.h>
#include "irq.h"
#include "mmu.h"
#include "i8254.h"
#include "tss.h"
#include "kvm_cache_regs.h"
#include "x86.h"
#include "cpuid.h"
#include "pmu.h"
#include "hyperv.h"

#include <linux/clocksource.h>
#include <linux/interrupt.h>
#include <linux/kvm.h>
#include <linux/fs.h>
#include <linux/vmalloc.h>
#include <linux/export.h>
#include <linux/moduleparam.h>
#include <linux/mman.h>
#include <linux/highmem.h>
#include <linux/iommu.h>
#include <linux/intel-iommu.h>
#include <linux/cpufreq.h>
#include <linux/user-return-notifier.h>
#include <linux/srcu.h>
#include <linux/slab.h>
#include <linux/perf_event.h>
#include <linux/uaccess.h>
#include <linux/hash.h>
#include <linux/pci.h>
#include <linux/timekeeper_internal.h>
#include <linux/pvclock_gtod.h>
#include <linux/kvm_irqfd.h>
#include <linux/irqbypass.h>
#include <linux/sched/stat.h>
#include <linux/sched/isolation.h>
#include <linux/mem_encrypt.h>

#include <trace/events/kvm.h>

#include <asm/debugreg.h>
#include <asm/msr.h>
#include <asm/desc.h>
#include <asm/mce.h>
#include <linux/kernel_stat.h>
#include <asm/fpu/internal.h> /* Ugh! */
#include <asm/pvclock.h>
#include <asm/div64.h>
#include <asm/irq_remapping.h>
#include <asm/mshyperv.h>
#include <asm/hypervisor.h>
#include <asm/intel_pt.h>
#include <clocksource/hyperv_timer.h>

#define CREATE_TRACE_POINTS
#include "trace.h"

#define MAX_IO_MSRS 256
#define KVM_MAX_MCE_BANKS 32
u64 __read_mostly kvm_mce_cap_supported = MCG_CTL_P | MCG_SER_P;
EXPORT_SYMBOL_GPL(kvm_mce_cap_supported);

#define emul_to_vcpu(ctxt) \
	container_of(ctxt, struct kvm_vcpu, arch.emulate_ctxt)

/* EFER defaults:
 * - enable syscall per default because its emulated by KVM
 * - enable LME and LMA per default on 64 bit KVM
 */
#ifdef CONFIG_X86_64
static
u64 __read_mostly efer_reserved_bits = ~((u64)(EFER_SCE | EFER_LME | EFER_LMA));
#else
static u64 __read_mostly efer_reserved_bits = ~((u64)EFER_SCE);
#endif

static u64 __read_mostly cr4_reserved_bits = CR4_RESERVED_BITS;

#define VM_STAT(x, ...) offsetof(struct kvm, stat.x), KVM_STAT_VM, ## __VA_ARGS__
#define VCPU_STAT(x, ...) offsetof(struct kvm_vcpu, stat.x), KVM_STAT_VCPU, ## __VA_ARGS__

#define KVM_X2APIC_API_VALID_FLAGS (KVM_X2APIC_API_USE_32BIT_IDS | \
                                    KVM_X2APIC_API_DISABLE_BROADCAST_QUIRK)

static void update_cr8_intercept(struct kvm_vcpu *vcpu);
static void process_nmi(struct kvm_vcpu *vcpu);
static void enter_smm(struct kvm_vcpu *vcpu);
static void __kvm_set_rflags(struct kvm_vcpu *vcpu, unsigned long rflags);
static void store_regs(struct kvm_vcpu *vcpu);
static int sync_regs(struct kvm_vcpu *vcpu);

struct kvm_x86_ops *kvm_x86_ops __read_mostly;
EXPORT_SYMBOL_GPL(kvm_x86_ops);

static bool __read_mostly ignore_msrs = 0;
module_param(ignore_msrs, bool, S_IRUGO | S_IWUSR);

static bool __read_mostly report_ignored_msrs = true;
module_param(report_ignored_msrs, bool, S_IRUGO | S_IWUSR);

unsigned int min_timer_period_us = 200;
module_param(min_timer_period_us, uint, S_IRUGO | S_IWUSR);

static bool __read_mostly kvmclock_periodic_sync = true;
module_param(kvmclock_periodic_sync, bool, S_IRUGO);

bool __read_mostly kvm_has_tsc_control;
EXPORT_SYMBOL_GPL(kvm_has_tsc_control);
u32  __read_mostly kvm_max_guest_tsc_khz;
EXPORT_SYMBOL_GPL(kvm_max_guest_tsc_khz);
u8   __read_mostly kvm_tsc_scaling_ratio_frac_bits;
EXPORT_SYMBOL_GPL(kvm_tsc_scaling_ratio_frac_bits);
u64  __read_mostly kvm_max_tsc_scaling_ratio;
EXPORT_SYMBOL_GPL(kvm_max_tsc_scaling_ratio);
u64 __read_mostly kvm_default_tsc_scaling_ratio;
EXPORT_SYMBOL_GPL(kvm_default_tsc_scaling_ratio);

/* tsc tolerance in parts per million - default to 1/2 of the NTP threshold */
static u32 __read_mostly tsc_tolerance_ppm = 250;
module_param(tsc_tolerance_ppm, uint, S_IRUGO | S_IWUSR);

/*
 * lapic timer advance (tscdeadline mode only) in nanoseconds.  '-1' enables
 * adaptive tuning starting from default advancment of 1000ns.  '0' disables
 * advancement entirely.  Any other value is used as-is and disables adaptive
 * tuning, i.e. allows priveleged userspace to set an exact advancement time.
 */
static int __read_mostly lapic_timer_advance_ns = -1;
module_param(lapic_timer_advance_ns, int, S_IRUGO | S_IWUSR);

static bool __read_mostly vector_hashing = true;
module_param(vector_hashing, bool, S_IRUGO);

bool __read_mostly enable_vmware_backdoor = false;
module_param(enable_vmware_backdoor, bool, S_IRUGO);
EXPORT_SYMBOL_GPL(enable_vmware_backdoor);

static bool __read_mostly force_emulation_prefix = false;
module_param(force_emulation_prefix, bool, S_IRUGO);

int __read_mostly pi_inject_timer = -1;
module_param(pi_inject_timer, bint, S_IRUGO | S_IWUSR);

#define KVM_NR_SHARED_MSRS 16

struct kvm_shared_msrs_global {
	int nr;
	u32 msrs[KVM_NR_SHARED_MSRS];
};

struct kvm_shared_msrs {
	struct user_return_notifier urn;
	bool registered;
	struct kvm_shared_msr_values {
		u64 host;
		u64 curr;
	} values[KVM_NR_SHARED_MSRS];
};

static struct kvm_shared_msrs_global __read_mostly shared_msrs_global;
static struct kvm_shared_msrs __percpu *shared_msrs;

struct kvm_stats_debugfs_item debugfs_entries[] = {
	{ "pf_fixed", VCPU_STAT(pf_fixed) },
	{ "pf_guest", VCPU_STAT(pf_guest) },
	{ "tlb_flush", VCPU_STAT(tlb_flush) },
	{ "invlpg", VCPU_STAT(invlpg) },
	{ "exits", VCPU_STAT(exits) },
	{ "io_exits", VCPU_STAT(io_exits) },
	{ "mmio_exits", VCPU_STAT(mmio_exits) },
	{ "signal_exits", VCPU_STAT(signal_exits) },
	{ "irq_window", VCPU_STAT(irq_window_exits) },
	{ "nmi_window", VCPU_STAT(nmi_window_exits) },
	{ "halt_exits", VCPU_STAT(halt_exits) },
	{ "halt_successful_poll", VCPU_STAT(halt_successful_poll) },
	{ "halt_attempted_poll", VCPU_STAT(halt_attempted_poll) },
	{ "halt_poll_invalid", VCPU_STAT(halt_poll_invalid) },
	{ "halt_wakeup", VCPU_STAT(halt_wakeup) },
	{ "hypercalls", VCPU_STAT(hypercalls) },
	{ "request_irq", VCPU_STAT(request_irq_exits) },
	{ "irq_exits", VCPU_STAT(irq_exits) },
	{ "host_state_reload", VCPU_STAT(host_state_reload) },
	{ "fpu_reload", VCPU_STAT(fpu_reload) },
	{ "insn_emulation", VCPU_STAT(insn_emulation) },
	{ "insn_emulation_fail", VCPU_STAT(insn_emulation_fail) },
	{ "irq_injections", VCPU_STAT(irq_injections) },
	{ "nmi_injections", VCPU_STAT(nmi_injections) },
	{ "req_event", VCPU_STAT(req_event) },
	{ "l1d_flush", VCPU_STAT(l1d_flush) },
	{ "mmu_shadow_zapped", VM_STAT(mmu_shadow_zapped) },
	{ "mmu_pte_write", VM_STAT(mmu_pte_write) },
	{ "mmu_pte_updated", VM_STAT(mmu_pte_updated) },
	{ "mmu_pde_zapped", VM_STAT(mmu_pde_zapped) },
	{ "mmu_flooded", VM_STAT(mmu_flooded) },
	{ "mmu_recycled", VM_STAT(mmu_recycled) },
	{ "mmu_cache_miss", VM_STAT(mmu_cache_miss) },
	{ "mmu_unsync", VM_STAT(mmu_unsync) },
	{ "remote_tlb_flush", VM_STAT(remote_tlb_flush) },
	{ "largepages", VM_STAT(lpages, .mode = 0444) },
	{ "nx_largepages_splitted", VM_STAT(nx_lpage_splits, .mode = 0444) },
	{ "max_mmu_page_hash_collisions",
		VM_STAT(max_mmu_page_hash_collisions) },
	{ NULL }
};

u64 __read_mostly host_xcr0;

struct kmem_cache *x86_fpu_cache;
EXPORT_SYMBOL_GPL(x86_fpu_cache);

static int emulator_fix_hypercall(struct x86_emulate_ctxt *ctxt);

static inline void kvm_async_pf_hash_reset(struct kvm_vcpu *vcpu)
{
	int i;
	for (i = 0; i < roundup_pow_of_two(ASYNC_PF_PER_VCPU); i++)
		vcpu->arch.apf.gfns[i] = ~0;
}

static void kvm_on_user_return(struct user_return_notifier *urn)
{
	unsigned slot;
	struct kvm_shared_msrs *locals
		= container_of(urn, struct kvm_shared_msrs, urn);
	struct kvm_shared_msr_values *values;
	unsigned long flags;

	/*
	 * Disabling irqs at this point since the following code could be
	 * interrupted and executed through kvm_arch_hardware_disable()
	 */
	local_irq_save(flags);
	if (locals->registered) {
		locals->registered = false;
		user_return_notifier_unregister(urn);
	}
	local_irq_restore(flags);
	for (slot = 0; slot < shared_msrs_global.nr; ++slot) {
		values = &locals->values[slot];
		if (values->host != values->curr) {
			wrmsrl(shared_msrs_global.msrs[slot], values->host);
			values->curr = values->host;
		}
	}
}

static void shared_msr_update(unsigned slot, u32 msr)
{
	u64 value;
	unsigned int cpu = smp_processor_id();
	struct kvm_shared_msrs *smsr = per_cpu_ptr(shared_msrs, cpu);

	/* only read, and nobody should modify it at this time,
	 * so don't need lock */
	if (slot >= shared_msrs_global.nr) {
		printk(KERN_ERR "kvm: invalid MSR slot!");
		return;
	}
	rdmsrl_safe(msr, &value);
	smsr->values[slot].host = value;
	smsr->values[slot].curr = value;
}

void kvm_define_shared_msr(unsigned slot, u32 msr)
{
	BUG_ON(slot >= KVM_NR_SHARED_MSRS);
	shared_msrs_global.msrs[slot] = msr;
	if (slot >= shared_msrs_global.nr)
		shared_msrs_global.nr = slot + 1;
}
EXPORT_SYMBOL_GPL(kvm_define_shared_msr);

static void kvm_shared_msr_cpu_online(void)
{
	unsigned i;

	for (i = 0; i < shared_msrs_global.nr; ++i)
		shared_msr_update(i, shared_msrs_global.msrs[i]);
}

int kvm_set_shared_msr(unsigned slot, u64 value, u64 mask)
{
	unsigned int cpu = smp_processor_id();
	struct kvm_shared_msrs *smsr = per_cpu_ptr(shared_msrs, cpu);
	int err;

	value = (value & mask) | (smsr->values[slot].host & ~mask);
	if (value == smsr->values[slot].curr)
		return 0;
	err = wrmsrl_safe(shared_msrs_global.msrs[slot], value);
	if (err)
		return 1;

	smsr->values[slot].curr = value;
	if (!smsr->registered) {
		smsr->urn.on_user_return = kvm_on_user_return;
		user_return_notifier_register(&smsr->urn);
		smsr->registered = true;
	}
	return 0;
}
EXPORT_SYMBOL_GPL(kvm_set_shared_msr);

static void drop_user_return_notifiers(void)
{
	unsigned int cpu = smp_processor_id();
	struct kvm_shared_msrs *smsr = per_cpu_ptr(shared_msrs, cpu);

	if (smsr->registered)
		kvm_on_user_return(&smsr->urn);
}

u64 kvm_get_apic_base(struct kvm_vcpu *vcpu)
{
	return vcpu->arch.apic_base;
}
EXPORT_SYMBOL_GPL(kvm_get_apic_base);

enum lapic_mode kvm_get_apic_mode(struct kvm_vcpu *vcpu)
{
	return kvm_apic_mode(kvm_get_apic_base(vcpu));
}
EXPORT_SYMBOL_GPL(kvm_get_apic_mode);

int kvm_set_apic_base(struct kvm_vcpu *vcpu, struct msr_data *msr_info)
{
	enum lapic_mode old_mode = kvm_get_apic_mode(vcpu);
	enum lapic_mode new_mode = kvm_apic_mode(msr_info->data);
	u64 reserved_bits = ((~0ULL) << cpuid_maxphyaddr(vcpu)) | 0x2ff |
		(guest_cpuid_has(vcpu, X86_FEATURE_X2APIC) ? 0 : X2APIC_ENABLE);

	if ((msr_info->data & reserved_bits) != 0 || new_mode == LAPIC_MODE_INVALID)
		return 1;
	if (!msr_info->host_initiated) {
		if (old_mode == LAPIC_MODE_X2APIC && new_mode == LAPIC_MODE_XAPIC)
			return 1;
		if (old_mode == LAPIC_MODE_DISABLED && new_mode == LAPIC_MODE_X2APIC)
			return 1;
	}

	kvm_lapic_set_base(vcpu, msr_info->data);
	return 0;
}
EXPORT_SYMBOL_GPL(kvm_set_apic_base);

asmlinkage __visible void kvm_spurious_fault(void)
{
	/* Fault while not rebooting.  We want the trace. */
	BUG_ON(!kvm_rebooting);
}
EXPORT_SYMBOL_GPL(kvm_spurious_fault);

#define EXCPT_BENIGN		0
#define EXCPT_CONTRIBUTORY	1
#define EXCPT_PF		2

static int exception_class(int vector)
{
	switch (vector) {
	case PF_VECTOR:
		return EXCPT_PF;
	case DE_VECTOR:
	case TS_VECTOR:
	case NP_VECTOR:
	case SS_VECTOR:
	case GP_VECTOR:
		return EXCPT_CONTRIBUTORY;
	default:
		break;
	}
	return EXCPT_BENIGN;
}

#define EXCPT_FAULT		0
#define EXCPT_TRAP		1
#define EXCPT_ABORT		2
#define EXCPT_INTERRUPT		3

static int exception_type(int vector)
{
	unsigned int mask;

	if (WARN_ON(vector > 31 || vector == NMI_VECTOR))
		return EXCPT_INTERRUPT;

	mask = 1 << vector;

	/* #DB is trap, as instruction watchpoints are handled elsewhere */
	if (mask & ((1 << DB_VECTOR) | (1 << BP_VECTOR) | (1 << OF_VECTOR)))
		return EXCPT_TRAP;

	if (mask & ((1 << DF_VECTOR) | (1 << MC_VECTOR)))
		return EXCPT_ABORT;

	/* Reserved exceptions will result in fault */
	return EXCPT_FAULT;
}

void kvm_deliver_exception_payload(struct kvm_vcpu *vcpu)
{
	unsigned nr = vcpu->arch.exception.nr;
	bool has_payload = vcpu->arch.exception.has_payload;
	unsigned long payload = vcpu->arch.exception.payload;

	if (!has_payload)
		return;

	switch (nr) {
	case DB_VECTOR:
		/*
		 * "Certain debug exceptions may clear bit 0-3.  The
		 * remaining contents of the DR6 register are never
		 * cleared by the processor".
		 */
		vcpu->arch.dr6 &= ~DR_TRAP_BITS;
		/*
		 * DR6.RTM is set by all #DB exceptions that don't clear it.
		 */
		vcpu->arch.dr6 |= DR6_RTM;
		vcpu->arch.dr6 |= payload;
		/*
		 * Bit 16 should be set in the payload whenever the #DB
		 * exception should clear DR6.RTM. This makes the payload
		 * compatible with the pending debug exceptions under VMX.
		 * Though not currently documented in the SDM, this also
		 * makes the payload compatible with the exit qualification
		 * for #DB exceptions under VMX.
		 */
		vcpu->arch.dr6 ^= payload & DR6_RTM;

		/*
		 * The #DB payload is defined as compatible with the 'pending
		 * debug exceptions' field under VMX, not DR6. While bit 12 is
		 * defined in the 'pending debug exceptions' field (enabled
		 * breakpoint), it is reserved and must be zero in DR6.
		 */
		vcpu->arch.dr6 &= ~BIT(12);
		break;
	case PF_VECTOR:
		vcpu->arch.cr2 = payload;
		break;
	}

	vcpu->arch.exception.has_payload = false;
	vcpu->arch.exception.payload = 0;
}
EXPORT_SYMBOL_GPL(kvm_deliver_exception_payload);

static void kvm_multiple_exception(struct kvm_vcpu *vcpu,
		unsigned nr, bool has_error, u32 error_code,
	        bool has_payload, unsigned long payload, bool reinject)
{
	u32 prev_nr;
	int class1, class2;

	kvm_make_request(KVM_REQ_EVENT, vcpu);

	if (!vcpu->arch.exception.pending && !vcpu->arch.exception.injected) {
	queue:
		if (has_error && !is_protmode(vcpu))
			has_error = false;
		if (reinject) {
			/*
			 * On vmentry, vcpu->arch.exception.pending is only
			 * true if an event injection was blocked by
			 * nested_run_pending.  In that case, however,
			 * vcpu_enter_guest requests an immediate exit,
			 * and the guest shouldn't proceed far enough to
			 * need reinjection.
			 */
			WARN_ON_ONCE(vcpu->arch.exception.pending);
			vcpu->arch.exception.injected = true;
			if (WARN_ON_ONCE(has_payload)) {
				/*
				 * A reinjected event has already
				 * delivered its payload.
				 */
				has_payload = false;
				payload = 0;
			}
		} else {
			vcpu->arch.exception.pending = true;
			vcpu->arch.exception.injected = false;
		}
		vcpu->arch.exception.has_error_code = has_error;
		vcpu->arch.exception.nr = nr;
		vcpu->arch.exception.error_code = error_code;
		vcpu->arch.exception.has_payload = has_payload;
		vcpu->arch.exception.payload = payload;
		/*
		 * In guest mode, payload delivery should be deferred,
		 * so that the L1 hypervisor can intercept #PF before
		 * CR2 is modified (or intercept #DB before DR6 is
		 * modified under nVMX).  However, for ABI
		 * compatibility with KVM_GET_VCPU_EVENTS and
		 * KVM_SET_VCPU_EVENTS, we can't delay payload
		 * delivery unless userspace has enabled this
		 * functionality via the per-VM capability,
		 * KVM_CAP_EXCEPTION_PAYLOAD.
		 */
		if (!vcpu->kvm->arch.exception_payload_enabled ||
		    !is_guest_mode(vcpu))
			kvm_deliver_exception_payload(vcpu);
		return;
	}

	/* to check exception */
	prev_nr = vcpu->arch.exception.nr;
	if (prev_nr == DF_VECTOR) {
		/* triple fault -> shutdown */
		kvm_make_request(KVM_REQ_TRIPLE_FAULT, vcpu);
		return;
	}
	class1 = exception_class(prev_nr);
	class2 = exception_class(nr);
	if ((class1 == EXCPT_CONTRIBUTORY && class2 == EXCPT_CONTRIBUTORY)
		|| (class1 == EXCPT_PF && class2 != EXCPT_BENIGN)) {
		/*
		 * Generate double fault per SDM Table 5-5.  Set
		 * exception.pending = true so that the double fault
		 * can trigger a nested vmexit.
		 */
		vcpu->arch.exception.pending = true;
		vcpu->arch.exception.injected = false;
		vcpu->arch.exception.has_error_code = true;
		vcpu->arch.exception.nr = DF_VECTOR;
		vcpu->arch.exception.error_code = 0;
		vcpu->arch.exception.has_payload = false;
		vcpu->arch.exception.payload = 0;
	} else
		/* replace previous exception with a new one in a hope
		   that instruction re-execution will regenerate lost
		   exception */
		goto queue;
}

void kvm_queue_exception(struct kvm_vcpu *vcpu, unsigned nr)
{
	kvm_multiple_exception(vcpu, nr, false, 0, false, 0, false);
}
EXPORT_SYMBOL_GPL(kvm_queue_exception);

void kvm_requeue_exception(struct kvm_vcpu *vcpu, unsigned nr)
{
	kvm_multiple_exception(vcpu, nr, false, 0, false, 0, true);
}
EXPORT_SYMBOL_GPL(kvm_requeue_exception);

static void kvm_queue_exception_p(struct kvm_vcpu *vcpu, unsigned nr,
				  unsigned long payload)
{
	kvm_multiple_exception(vcpu, nr, false, 0, true, payload, false);
}

static void kvm_queue_exception_e_p(struct kvm_vcpu *vcpu, unsigned nr,
				    u32 error_code, unsigned long payload)
{
	kvm_multiple_exception(vcpu, nr, true, error_code,
			       true, payload, false);
}

int kvm_complete_insn_gp(struct kvm_vcpu *vcpu, int err)
{
	if (err)
		kvm_inject_gp(vcpu, 0);
	else
		return kvm_skip_emulated_instruction(vcpu);

	return 1;
}
EXPORT_SYMBOL_GPL(kvm_complete_insn_gp);

void kvm_inject_page_fault(struct kvm_vcpu *vcpu, struct x86_exception *fault)
{
	++vcpu->stat.pf_guest;
	vcpu->arch.exception.nested_apf =
		is_guest_mode(vcpu) && fault->async_page_fault;
	if (vcpu->arch.exception.nested_apf) {
		vcpu->arch.apf.nested_apf_token = fault->address;
		kvm_queue_exception_e(vcpu, PF_VECTOR, fault->error_code);
	} else {
		kvm_queue_exception_e_p(vcpu, PF_VECTOR, fault->error_code,
					fault->address);
	}
}
EXPORT_SYMBOL_GPL(kvm_inject_page_fault);

static bool kvm_propagate_fault(struct kvm_vcpu *vcpu, struct x86_exception *fault)
{
	if (mmu_is_nested(vcpu) && !fault->nested_page_fault)
		vcpu->arch.nested_mmu.inject_page_fault(vcpu, fault);
	else
		vcpu->arch.mmu->inject_page_fault(vcpu, fault);

	return fault->nested_page_fault;
}

void kvm_inject_nmi(struct kvm_vcpu *vcpu)
{
	atomic_inc(&vcpu->arch.nmi_queued);
	kvm_make_request(KVM_REQ_NMI, vcpu);
}
EXPORT_SYMBOL_GPL(kvm_inject_nmi);

void kvm_queue_exception_e(struct kvm_vcpu *vcpu, unsigned nr, u32 error_code)
{
	kvm_multiple_exception(vcpu, nr, true, error_code, false, 0, false);
}
EXPORT_SYMBOL_GPL(kvm_queue_exception_e);

void kvm_requeue_exception_e(struct kvm_vcpu *vcpu, unsigned nr, u32 error_code)
{
	kvm_multiple_exception(vcpu, nr, true, error_code, false, 0, true);
}
EXPORT_SYMBOL_GPL(kvm_requeue_exception_e);

/*
 * Checks if cpl <= required_cpl; if true, return true.  Otherwise queue
 * a #GP and return false.
 */
bool kvm_require_cpl(struct kvm_vcpu *vcpu, int required_cpl)
{
	if (kvm_x86_ops->get_cpl(vcpu) <= required_cpl)
		return true;
	kvm_queue_exception_e(vcpu, GP_VECTOR, 0);
	return false;
}
EXPORT_SYMBOL_GPL(kvm_require_cpl);

bool kvm_require_dr(struct kvm_vcpu *vcpu, int dr)
{
	if ((dr != 4 && dr != 5) || !kvm_read_cr4_bits(vcpu, X86_CR4_DE))
		return true;

	kvm_queue_exception(vcpu, UD_VECTOR);
	return false;
}
EXPORT_SYMBOL_GPL(kvm_require_dr);

/*
 * This function will be used to read from the physical memory of the currently
 * running guest. The difference to kvm_vcpu_read_guest_page is that this function
 * can read from guest physical or from the guest's guest physical memory.
 */
int kvm_read_guest_page_mmu(struct kvm_vcpu *vcpu, struct kvm_mmu *mmu,
			    gfn_t ngfn, void *data, int offset, int len,
			    u32 access)
{
	struct x86_exception exception;
	gfn_t real_gfn;
	gpa_t ngpa;

	ngpa     = gfn_to_gpa(ngfn);
	real_gfn = mmu->translate_gpa(vcpu, ngpa, access, &exception);
	if (real_gfn == UNMAPPED_GVA)
		return -EFAULT;

	real_gfn = gpa_to_gfn(real_gfn);

	return kvm_vcpu_read_guest_page(vcpu, real_gfn, data, offset, len);
}
EXPORT_SYMBOL_GPL(kvm_read_guest_page_mmu);

static int kvm_read_nested_guest_page(struct kvm_vcpu *vcpu, gfn_t gfn,
			       void *data, int offset, int len, u32 access)
{
	return kvm_read_guest_page_mmu(vcpu, vcpu->arch.walk_mmu, gfn,
				       data, offset, len, access);
}

static inline u64 pdptr_rsvd_bits(struct kvm_vcpu *vcpu)
{
	return rsvd_bits(cpuid_maxphyaddr(vcpu), 63) | rsvd_bits(5, 8) |
	       rsvd_bits(1, 2);
}

/*
 * Load the pae pdptrs.  Return 1 if they are all valid, 0 otherwise.
 */
int load_pdptrs(struct kvm_vcpu *vcpu, struct kvm_mmu *mmu, unsigned long cr3)
{
	gfn_t pdpt_gfn = cr3 >> PAGE_SHIFT;
	unsigned offset = ((cr3 & (PAGE_SIZE-1)) >> 5) << 2;
	int i;
	int ret;
	u64 pdpte[ARRAY_SIZE(mmu->pdptrs)];

	ret = kvm_read_guest_page_mmu(vcpu, mmu, pdpt_gfn, pdpte,
				      offset * sizeof(u64), sizeof(pdpte),
				      PFERR_USER_MASK|PFERR_WRITE_MASK);
	if (ret < 0) {
		ret = 0;
		goto out;
	}
	for (i = 0; i < ARRAY_SIZE(pdpte); ++i) {
		if ((pdpte[i] & PT_PRESENT_MASK) &&
		    (pdpte[i] & pdptr_rsvd_bits(vcpu))) {
			ret = 0;
			goto out;
		}
	}
	ret = 1;

	memcpy(mmu->pdptrs, pdpte, sizeof(mmu->pdptrs));
	__set_bit(VCPU_EXREG_PDPTR,
		  (unsigned long *)&vcpu->arch.regs_avail);
	__set_bit(VCPU_EXREG_PDPTR,
		  (unsigned long *)&vcpu->arch.regs_dirty);
out:

	return ret;
}
EXPORT_SYMBOL_GPL(load_pdptrs);

bool pdptrs_changed(struct kvm_vcpu *vcpu)
{
	u64 pdpte[ARRAY_SIZE(vcpu->arch.walk_mmu->pdptrs)];
	bool changed = true;
	int offset;
	gfn_t gfn;
	int r;

	if (!is_pae_paging(vcpu))
		return false;

	if (!test_bit(VCPU_EXREG_PDPTR,
		      (unsigned long *)&vcpu->arch.regs_avail))
		return true;

	gfn = (kvm_read_cr3(vcpu) & 0xffffffe0ul) >> PAGE_SHIFT;
	offset = (kvm_read_cr3(vcpu) & 0xffffffe0ul) & (PAGE_SIZE - 1);
	r = kvm_read_nested_guest_page(vcpu, gfn, pdpte, offset, sizeof(pdpte),
				       PFERR_USER_MASK | PFERR_WRITE_MASK);
	if (r < 0)
		goto out;
	changed = memcmp(pdpte, vcpu->arch.walk_mmu->pdptrs, sizeof(pdpte)) != 0;
out:

	return changed;
}
EXPORT_SYMBOL_GPL(pdptrs_changed);

int kvm_set_cr0(struct kvm_vcpu *vcpu, unsigned long cr0)
{
	unsigned long old_cr0 = kvm_read_cr0(vcpu);
	unsigned long update_bits = X86_CR0_PG | X86_CR0_WP;

	cr0 |= X86_CR0_ET;

#ifdef CONFIG_X86_64
	if (cr0 & 0xffffffff00000000UL)
		return 1;
#endif

	cr0 &= ~CR0_RESERVED_BITS;

	if ((cr0 & X86_CR0_NW) && !(cr0 & X86_CR0_CD))
		return 1;

	if ((cr0 & X86_CR0_PG) && !(cr0 & X86_CR0_PE))
		return 1;

	if (!is_paging(vcpu) && (cr0 & X86_CR0_PG)) {
#ifdef CONFIG_X86_64
		if ((vcpu->arch.efer & EFER_LME)) {
			int cs_db, cs_l;

			if (!is_pae(vcpu))
				return 1;
			kvm_x86_ops->get_cs_db_l_bits(vcpu, &cs_db, &cs_l);
			if (cs_l)
				return 1;
		} else
#endif
		if (is_pae(vcpu) && !load_pdptrs(vcpu, vcpu->arch.walk_mmu,
						 kvm_read_cr3(vcpu)))
			return 1;
	}

	if (!(cr0 & X86_CR0_PG) && kvm_read_cr4_bits(vcpu, X86_CR4_PCIDE))
		return 1;

	kvm_x86_ops->set_cr0(vcpu, cr0);

	if ((cr0 ^ old_cr0) & X86_CR0_PG) {
		kvm_clear_async_pf_completion_queue(vcpu);
		kvm_async_pf_hash_reset(vcpu);
	}

	if ((cr0 ^ old_cr0) & update_bits)
		kvm_mmu_reset_context(vcpu);

	if (((cr0 ^ old_cr0) & X86_CR0_CD) &&
	    kvm_arch_has_noncoherent_dma(vcpu->kvm) &&
	    !kvm_check_has_quirk(vcpu->kvm, KVM_X86_QUIRK_CD_NW_CLEARED))
		kvm_zap_gfn_range(vcpu->kvm, 0, ~0ULL);

	return 0;
}
EXPORT_SYMBOL_GPL(kvm_set_cr0);

void kvm_lmsw(struct kvm_vcpu *vcpu, unsigned long msw)
{
	(void)kvm_set_cr0(vcpu, kvm_read_cr0_bits(vcpu, ~0x0eul) | (msw & 0x0f));
}
EXPORT_SYMBOL_GPL(kvm_lmsw);

void kvm_load_guest_xcr0(struct kvm_vcpu *vcpu)
{
	if (kvm_read_cr4_bits(vcpu, X86_CR4_OSXSAVE) &&
			!vcpu->guest_xcr0_loaded) {
		/* kvm_set_xcr() also depends on this */
		if (vcpu->arch.xcr0 != host_xcr0)
			xsetbv(XCR_XFEATURE_ENABLED_MASK, vcpu->arch.xcr0);
		vcpu->guest_xcr0_loaded = 1;
	}
}
EXPORT_SYMBOL_GPL(kvm_load_guest_xcr0);

void kvm_put_guest_xcr0(struct kvm_vcpu *vcpu)
{
	if (vcpu->guest_xcr0_loaded) {
		if (vcpu->arch.xcr0 != host_xcr0)
			xsetbv(XCR_XFEATURE_ENABLED_MASK, host_xcr0);
		vcpu->guest_xcr0_loaded = 0;
	}
}
EXPORT_SYMBOL_GPL(kvm_put_guest_xcr0);

static int __kvm_set_xcr(struct kvm_vcpu *vcpu, u32 index, u64 xcr)
{
	u64 xcr0 = xcr;
	u64 old_xcr0 = vcpu->arch.xcr0;
	u64 valid_bits;

	/* Only support XCR_XFEATURE_ENABLED_MASK(xcr0) now  */
	if (index != XCR_XFEATURE_ENABLED_MASK)
		return 1;
	if (!(xcr0 & XFEATURE_MASK_FP))
		return 1;
	if ((xcr0 & XFEATURE_MASK_YMM) && !(xcr0 & XFEATURE_MASK_SSE))
		return 1;

	/*
	 * Do not allow the guest to set bits that we do not support
	 * saving.  However, xcr0 bit 0 is always set, even if the
	 * emulated CPU does not support XSAVE (see fx_init).
	 */
	valid_bits = vcpu->arch.guest_supported_xcr0 | XFEATURE_MASK_FP;
	if (xcr0 & ~valid_bits)
		return 1;

	if ((!(xcr0 & XFEATURE_MASK_BNDREGS)) !=
	    (!(xcr0 & XFEATURE_MASK_BNDCSR)))
		return 1;

	if (xcr0 & XFEATURE_MASK_AVX512) {
		if (!(xcr0 & XFEATURE_MASK_YMM))
			return 1;
		if ((xcr0 & XFEATURE_MASK_AVX512) != XFEATURE_MASK_AVX512)
			return 1;
	}
	vcpu->arch.xcr0 = xcr0;

	if ((xcr0 ^ old_xcr0) & XFEATURE_MASK_EXTEND)
		kvm_update_cpuid(vcpu);
	return 0;
}

int kvm_set_xcr(struct kvm_vcpu *vcpu, u32 index, u64 xcr)
{
	if (kvm_x86_ops->get_cpl(vcpu) != 0 ||
	    __kvm_set_xcr(vcpu, index, xcr)) {
		kvm_inject_gp(vcpu, 0);
		return 1;
	}
	return 0;
}
EXPORT_SYMBOL_GPL(kvm_set_xcr);

static u64 kvm_host_cr4_reserved_bits(struct cpuinfo_x86 *c)
{
	u64 reserved_bits = CR4_RESERVED_BITS;

	if (!cpu_has(c, X86_FEATURE_XSAVE))
		reserved_bits |= X86_CR4_OSXSAVE;

	if (!cpu_has(c, X86_FEATURE_SMEP))
		reserved_bits |= X86_CR4_SMEP;

	if (!cpu_has(c, X86_FEATURE_SMAP))
		reserved_bits |= X86_CR4_SMAP;

	if (!cpu_has(c, X86_FEATURE_FSGSBASE))
		reserved_bits |= X86_CR4_FSGSBASE;

	if (!cpu_has(c, X86_FEATURE_PKU))
		reserved_bits |= X86_CR4_PKE;

	if (!cpu_has(c, X86_FEATURE_LA57) &&
	    !(cpuid_ecx(0x7) & bit(X86_FEATURE_LA57)))
		reserved_bits |= X86_CR4_LA57;

	if (!cpu_has(c, X86_FEATURE_UMIP) && !kvm_x86_ops->umip_emulated())
		reserved_bits |= X86_CR4_UMIP;

	return reserved_bits;
}

static int kvm_valid_cr4(struct kvm_vcpu *vcpu, unsigned long cr4)
{
	if (cr4 & cr4_reserved_bits)
		return -EINVAL;

	if (!guest_cpuid_has(vcpu, X86_FEATURE_XSAVE) && (cr4 & X86_CR4_OSXSAVE))
		return -EINVAL;

	if (!guest_cpuid_has(vcpu, X86_FEATURE_SMEP) && (cr4 & X86_CR4_SMEP))
		return -EINVAL;

	if (!guest_cpuid_has(vcpu, X86_FEATURE_SMAP) && (cr4 & X86_CR4_SMAP))
		return -EINVAL;

	if (!guest_cpuid_has(vcpu, X86_FEATURE_FSGSBASE) && (cr4 & X86_CR4_FSGSBASE))
		return -EINVAL;

	if (!guest_cpuid_has(vcpu, X86_FEATURE_PKU) && (cr4 & X86_CR4_PKE))
		return -EINVAL;

	if (!guest_cpuid_has(vcpu, X86_FEATURE_LA57) && (cr4 & X86_CR4_LA57))
		return -EINVAL;

	if (!guest_cpuid_has(vcpu, X86_FEATURE_UMIP) && (cr4 & X86_CR4_UMIP))
		return -EINVAL;

	return 0;
}

int kvm_set_cr4(struct kvm_vcpu *vcpu, unsigned long cr4)
{
	unsigned long old_cr4 = kvm_read_cr4(vcpu);
	unsigned long pdptr_bits = X86_CR4_PGE | X86_CR4_PSE | X86_CR4_PAE |
				   X86_CR4_SMEP | X86_CR4_SMAP | X86_CR4_PKE;

	if (kvm_valid_cr4(vcpu, cr4))
		return 1;

	if (is_long_mode(vcpu)) {
		if (!(cr4 & X86_CR4_PAE))
			return 1;
	} else if (is_paging(vcpu) && (cr4 & X86_CR4_PAE)
		   && ((cr4 ^ old_cr4) & pdptr_bits)
		   && !load_pdptrs(vcpu, vcpu->arch.walk_mmu,
				   kvm_read_cr3(vcpu)))
		return 1;

	if ((cr4 & X86_CR4_PCIDE) && !(old_cr4 & X86_CR4_PCIDE)) {
		if (!guest_cpuid_has(vcpu, X86_FEATURE_PCID))
			return 1;

		/* PCID can not be enabled when cr3[11:0]!=000H or EFER.LMA=0 */
		if ((kvm_read_cr3(vcpu) & X86_CR3_PCID_MASK) || !is_long_mode(vcpu))
			return 1;
	}

	if (kvm_x86_ops->set_cr4(vcpu, cr4))
		return 1;

	if (((cr4 ^ old_cr4) & pdptr_bits) ||
	    (!(cr4 & X86_CR4_PCIDE) && (old_cr4 & X86_CR4_PCIDE)))
		kvm_mmu_reset_context(vcpu);

	if ((cr4 ^ old_cr4) & (X86_CR4_OSXSAVE | X86_CR4_PKE))
		kvm_update_cpuid(vcpu);

	return 0;
}
EXPORT_SYMBOL_GPL(kvm_set_cr4);

int kvm_set_cr3(struct kvm_vcpu *vcpu, unsigned long cr3)
{
	bool skip_tlb_flush = false;
#ifdef CONFIG_X86_64
	bool pcid_enabled = kvm_read_cr4_bits(vcpu, X86_CR4_PCIDE);

	if (pcid_enabled) {
		skip_tlb_flush = cr3 & X86_CR3_PCID_NOFLUSH;
		cr3 &= ~X86_CR3_PCID_NOFLUSH;
	}
#endif

	if (cr3 == kvm_read_cr3(vcpu) && !pdptrs_changed(vcpu)) {
		if (!skip_tlb_flush) {
			kvm_mmu_sync_roots(vcpu);
			kvm_make_request(KVM_REQ_TLB_FLUSH, vcpu);
		}
		return 0;
	}

	if (is_long_mode(vcpu) &&
	    (cr3 & rsvd_bits(cpuid_maxphyaddr(vcpu), 63)))
		return 1;
	else if (is_pae_paging(vcpu) &&
		 !load_pdptrs(vcpu, vcpu->arch.walk_mmu, cr3))
		return 1;

	kvm_mmu_new_cr3(vcpu, cr3, skip_tlb_flush);
	vcpu->arch.cr3 = cr3;
	__set_bit(VCPU_EXREG_CR3, (ulong *)&vcpu->arch.regs_avail);

	return 0;
}
EXPORT_SYMBOL_GPL(kvm_set_cr3);

int kvm_set_cr8(struct kvm_vcpu *vcpu, unsigned long cr8)
{
	if (cr8 & CR8_RESERVED_BITS)
		return 1;
	if (lapic_in_kernel(vcpu))
		kvm_lapic_set_tpr(vcpu, cr8);
	else
		vcpu->arch.cr8 = cr8;
	return 0;
}
EXPORT_SYMBOL_GPL(kvm_set_cr8);

unsigned long kvm_get_cr8(struct kvm_vcpu *vcpu)
{
	if (lapic_in_kernel(vcpu))
		return kvm_lapic_get_cr8(vcpu);
	else
		return vcpu->arch.cr8;
}
EXPORT_SYMBOL_GPL(kvm_get_cr8);

static void kvm_update_dr0123(struct kvm_vcpu *vcpu)
{
	int i;

	if (!(vcpu->guest_debug & KVM_GUESTDBG_USE_HW_BP)) {
		for (i = 0; i < KVM_NR_DB_REGS; i++)
			vcpu->arch.eff_db[i] = vcpu->arch.db[i];
		vcpu->arch.switch_db_regs |= KVM_DEBUGREG_RELOAD;
	}
}

static void kvm_update_dr6(struct kvm_vcpu *vcpu)
{
	if (!(vcpu->guest_debug & KVM_GUESTDBG_USE_HW_BP))
		kvm_x86_ops->set_dr6(vcpu, vcpu->arch.dr6);
}

static void kvm_update_dr7(struct kvm_vcpu *vcpu)
{
	unsigned long dr7;

	if (vcpu->guest_debug & KVM_GUESTDBG_USE_HW_BP)
		dr7 = vcpu->arch.guest_debug_dr7;
	else
		dr7 = vcpu->arch.dr7;
	kvm_x86_ops->set_dr7(vcpu, dr7);
	vcpu->arch.switch_db_regs &= ~KVM_DEBUGREG_BP_ENABLED;
	if (dr7 & DR7_BP_EN_MASK)
		vcpu->arch.switch_db_regs |= KVM_DEBUGREG_BP_ENABLED;
}

static u64 kvm_dr6_fixed(struct kvm_vcpu *vcpu)
{
	u64 fixed = DR6_FIXED_1;

	if (!guest_cpuid_has(vcpu, X86_FEATURE_RTM))
		fixed |= DR6_RTM;
	return fixed;
}

static int __kvm_set_dr(struct kvm_vcpu *vcpu, int dr, unsigned long val)
{
	size_t size = ARRAY_SIZE(vcpu->arch.db);

	switch (dr) {
	case 0 ... 3:
		vcpu->arch.db[array_index_nospec(dr, size)] = val;
		if (!(vcpu->guest_debug & KVM_GUESTDBG_USE_HW_BP))
			vcpu->arch.eff_db[dr] = val;
		break;
	case 4:
		/* fall through */
	case 6:
		if (val & 0xffffffff00000000ULL)
			return -1; /* #GP */
		vcpu->arch.dr6 = (val & DR6_VOLATILE) | kvm_dr6_fixed(vcpu);
		kvm_update_dr6(vcpu);
		break;
	case 5:
		/* fall through */
	default: /* 7 */
		if (val & 0xffffffff00000000ULL)
			return -1; /* #GP */
		vcpu->arch.dr7 = (val & DR7_VOLATILE) | DR7_FIXED_1;
		kvm_update_dr7(vcpu);
		break;
	}

	return 0;
}

int kvm_set_dr(struct kvm_vcpu *vcpu, int dr, unsigned long val)
{
	if (__kvm_set_dr(vcpu, dr, val)) {
		kvm_inject_gp(vcpu, 0);
		return 1;
	}
	return 0;
}
EXPORT_SYMBOL_GPL(kvm_set_dr);

int kvm_get_dr(struct kvm_vcpu *vcpu, int dr, unsigned long *val)
{
	size_t size = ARRAY_SIZE(vcpu->arch.db);

	switch (dr) {
	case 0 ... 3:
		*val = vcpu->arch.db[array_index_nospec(dr, size)];
		break;
	case 4:
		/* fall through */
	case 6:
		if (vcpu->guest_debug & KVM_GUESTDBG_USE_HW_BP)
			*val = vcpu->arch.dr6;
		else
			*val = kvm_x86_ops->get_dr6(vcpu);
		break;
	case 5:
		/* fall through */
	default: /* 7 */
		*val = vcpu->arch.dr7;
		break;
	}
	return 0;
}
EXPORT_SYMBOL_GPL(kvm_get_dr);

bool kvm_rdpmc(struct kvm_vcpu *vcpu)
{
	u32 ecx = kvm_rcx_read(vcpu);
	u64 data;
	int err;

	err = kvm_pmu_rdpmc(vcpu, ecx, &data);
	if (err)
		return err;
	kvm_rax_write(vcpu, (u32)data);
	kvm_rdx_write(vcpu, data >> 32);
	return err;
}
EXPORT_SYMBOL_GPL(kvm_rdpmc);

/*
 * List of msr numbers which we expose to userspace through KVM_GET_MSRS
 * and KVM_SET_MSRS, and KVM_GET_MSR_INDEX_LIST.
 *
 * The three MSR lists(msrs_to_save, emulated_msrs, msr_based_features)
 * extract the supported MSRs from the related const lists.
 * msrs_to_save is selected from the msrs_to_save_all to reflect the
 * capabilities of the host cpu. This capabilities test skips MSRs that are
 * kvm-specific. Those are put in emulated_msrs_all; filtering of emulated_msrs
 * may depend on host virtualization features rather than host cpu features.
 */

static const u32 msrs_to_save_all[] = {
	MSR_IA32_SYSENTER_CS, MSR_IA32_SYSENTER_ESP, MSR_IA32_SYSENTER_EIP,
	MSR_STAR,
#ifdef CONFIG_X86_64
	MSR_CSTAR, MSR_KERNEL_GS_BASE, MSR_SYSCALL_MASK, MSR_LSTAR,
#endif
	MSR_IA32_TSC, MSR_IA32_CR_PAT, MSR_VM_HSAVE_PA,
	MSR_IA32_FEATURE_CONTROL, MSR_IA32_BNDCFGS, MSR_TSC_AUX,
	MSR_IA32_SPEC_CTRL,
	MSR_IA32_RTIT_CTL, MSR_IA32_RTIT_STATUS, MSR_IA32_RTIT_CR3_MATCH,
	MSR_IA32_RTIT_OUTPUT_BASE, MSR_IA32_RTIT_OUTPUT_MASK,
	MSR_IA32_RTIT_ADDR0_A, MSR_IA32_RTIT_ADDR0_B,
	MSR_IA32_RTIT_ADDR1_A, MSR_IA32_RTIT_ADDR1_B,
	MSR_IA32_RTIT_ADDR2_A, MSR_IA32_RTIT_ADDR2_B,
	MSR_IA32_RTIT_ADDR3_A, MSR_IA32_RTIT_ADDR3_B,
	MSR_IA32_UMWAIT_CONTROL,

	MSR_ARCH_PERFMON_FIXED_CTR0, MSR_ARCH_PERFMON_FIXED_CTR1,
	MSR_ARCH_PERFMON_FIXED_CTR0 + 2, MSR_ARCH_PERFMON_FIXED_CTR0 + 3,
	MSR_CORE_PERF_FIXED_CTR_CTRL, MSR_CORE_PERF_GLOBAL_STATUS,
	MSR_CORE_PERF_GLOBAL_CTRL, MSR_CORE_PERF_GLOBAL_OVF_CTRL,
	MSR_ARCH_PERFMON_PERFCTR0, MSR_ARCH_PERFMON_PERFCTR1,
	MSR_ARCH_PERFMON_PERFCTR0 + 2, MSR_ARCH_PERFMON_PERFCTR0 + 3,
	MSR_ARCH_PERFMON_PERFCTR0 + 4, MSR_ARCH_PERFMON_PERFCTR0 + 5,
	MSR_ARCH_PERFMON_PERFCTR0 + 6, MSR_ARCH_PERFMON_PERFCTR0 + 7,
	MSR_ARCH_PERFMON_PERFCTR0 + 8, MSR_ARCH_PERFMON_PERFCTR0 + 9,
	MSR_ARCH_PERFMON_PERFCTR0 + 10, MSR_ARCH_PERFMON_PERFCTR0 + 11,
	MSR_ARCH_PERFMON_PERFCTR0 + 12, MSR_ARCH_PERFMON_PERFCTR0 + 13,
	MSR_ARCH_PERFMON_PERFCTR0 + 14, MSR_ARCH_PERFMON_PERFCTR0 + 15,
	MSR_ARCH_PERFMON_PERFCTR0 + 16, MSR_ARCH_PERFMON_PERFCTR0 + 17,
	MSR_ARCH_PERFMON_EVENTSEL0, MSR_ARCH_PERFMON_EVENTSEL1,
	MSR_ARCH_PERFMON_EVENTSEL0 + 2, MSR_ARCH_PERFMON_EVENTSEL0 + 3,
	MSR_ARCH_PERFMON_EVENTSEL0 + 4, MSR_ARCH_PERFMON_EVENTSEL0 + 5,
	MSR_ARCH_PERFMON_EVENTSEL0 + 6, MSR_ARCH_PERFMON_EVENTSEL0 + 7,
	MSR_ARCH_PERFMON_EVENTSEL0 + 8, MSR_ARCH_PERFMON_EVENTSEL0 + 9,
	MSR_ARCH_PERFMON_EVENTSEL0 + 10, MSR_ARCH_PERFMON_EVENTSEL0 + 11,
	MSR_ARCH_PERFMON_EVENTSEL0 + 12, MSR_ARCH_PERFMON_EVENTSEL0 + 13,
	MSR_ARCH_PERFMON_EVENTSEL0 + 14, MSR_ARCH_PERFMON_EVENTSEL0 + 15,
	MSR_ARCH_PERFMON_EVENTSEL0 + 16, MSR_ARCH_PERFMON_EVENTSEL0 + 17,
};

static u32 msrs_to_save[ARRAY_SIZE(msrs_to_save_all)];
static unsigned num_msrs_to_save;

static const u32 emulated_msrs_all[] = {
	MSR_KVM_SYSTEM_TIME, MSR_KVM_WALL_CLOCK,
	MSR_KVM_SYSTEM_TIME_NEW, MSR_KVM_WALL_CLOCK_NEW,
	HV_X64_MSR_GUEST_OS_ID, HV_X64_MSR_HYPERCALL,
	HV_X64_MSR_TIME_REF_COUNT, HV_X64_MSR_REFERENCE_TSC,
	HV_X64_MSR_TSC_FREQUENCY, HV_X64_MSR_APIC_FREQUENCY,
	HV_X64_MSR_CRASH_P0, HV_X64_MSR_CRASH_P1, HV_X64_MSR_CRASH_P2,
	HV_X64_MSR_CRASH_P3, HV_X64_MSR_CRASH_P4, HV_X64_MSR_CRASH_CTL,
	HV_X64_MSR_RESET,
	HV_X64_MSR_VP_INDEX,
	HV_X64_MSR_VP_RUNTIME,
	HV_X64_MSR_SCONTROL,
	HV_X64_MSR_STIMER0_CONFIG,
	HV_X64_MSR_VP_ASSIST_PAGE,
	HV_X64_MSR_REENLIGHTENMENT_CONTROL, HV_X64_MSR_TSC_EMULATION_CONTROL,
	HV_X64_MSR_TSC_EMULATION_STATUS,

	MSR_KVM_ASYNC_PF_EN, MSR_KVM_STEAL_TIME,
	MSR_KVM_PV_EOI_EN,

	MSR_IA32_TSC_ADJUST,
	MSR_IA32_TSCDEADLINE,
	MSR_IA32_ARCH_CAPABILITIES,
	MSR_IA32_MISC_ENABLE,
	MSR_IA32_MCG_STATUS,
	MSR_IA32_MCG_CTL,
	MSR_IA32_MCG_EXT_CTL,
	MSR_IA32_SMBASE,
	MSR_SMI_COUNT,
	MSR_PLATFORM_INFO,
	MSR_MISC_FEATURES_ENABLES,
	MSR_AMD64_VIRT_SPEC_CTRL,
	MSR_IA32_POWER_CTL,

	/*
	 * The following list leaves out MSRs whose values are determined
	 * by arch/x86/kvm/vmx/nested.c based on CPUID or other MSRs.
	 * We always support the "true" VMX control MSRs, even if the host
	 * processor does not, so I am putting these registers here rather
	 * than in msrs_to_save_all.
	 */
	MSR_IA32_VMX_BASIC,
	MSR_IA32_VMX_TRUE_PINBASED_CTLS,
	MSR_IA32_VMX_TRUE_PROCBASED_CTLS,
	MSR_IA32_VMX_TRUE_EXIT_CTLS,
	MSR_IA32_VMX_TRUE_ENTRY_CTLS,
	MSR_IA32_VMX_MISC,
	MSR_IA32_VMX_CR0_FIXED0,
	MSR_IA32_VMX_CR4_FIXED0,
	MSR_IA32_VMX_VMCS_ENUM,
	MSR_IA32_VMX_PROCBASED_CTLS2,
	MSR_IA32_VMX_EPT_VPID_CAP,
	MSR_IA32_VMX_VMFUNC,

	MSR_K7_HWCR,
	MSR_KVM_POLL_CONTROL,
};

static u32 emulated_msrs[ARRAY_SIZE(emulated_msrs_all)];
static unsigned num_emulated_msrs;

/*
 * List of msr numbers which are used to expose MSR-based features that
 * can be used by a hypervisor to validate requested CPU features.
 */
static const u32 msr_based_features_all[] = {
	MSR_IA32_VMX_BASIC,
	MSR_IA32_VMX_TRUE_PINBASED_CTLS,
	MSR_IA32_VMX_PINBASED_CTLS,
	MSR_IA32_VMX_TRUE_PROCBASED_CTLS,
	MSR_IA32_VMX_PROCBASED_CTLS,
	MSR_IA32_VMX_TRUE_EXIT_CTLS,
	MSR_IA32_VMX_EXIT_CTLS,
	MSR_IA32_VMX_TRUE_ENTRY_CTLS,
	MSR_IA32_VMX_ENTRY_CTLS,
	MSR_IA32_VMX_MISC,
	MSR_IA32_VMX_CR0_FIXED0,
	MSR_IA32_VMX_CR0_FIXED1,
	MSR_IA32_VMX_CR4_FIXED0,
	MSR_IA32_VMX_CR4_FIXED1,
	MSR_IA32_VMX_VMCS_ENUM,
	MSR_IA32_VMX_PROCBASED_CTLS2,
	MSR_IA32_VMX_EPT_VPID_CAP,
	MSR_IA32_VMX_VMFUNC,

	MSR_F10H_DECFG,
	MSR_IA32_UCODE_REV,
	MSR_IA32_ARCH_CAPABILITIES,
};

static u32 msr_based_features[ARRAY_SIZE(msr_based_features_all)];
static unsigned int num_msr_based_features;

static u64 kvm_get_arch_capabilities(void)
{
	u64 data = 0;

	if (boot_cpu_has(X86_FEATURE_ARCH_CAPABILITIES))
		rdmsrl(MSR_IA32_ARCH_CAPABILITIES, data);

	/*
	 * If nx_huge_pages is enabled, KVM's shadow paging will ensure that
	 * the nested hypervisor runs with NX huge pages.  If it is not,
	 * L1 is anyway vulnerable to ITLB_MULTIHIT explots from other
	 * L1 guests, so it need not worry about its own (L2) guests.
	 */
	data |= ARCH_CAP_PSCHANGE_MC_NO;

	/*
	 * If we're doing cache flushes (either "always" or "cond")
	 * we will do one whenever the guest does a vmlaunch/vmresume.
	 * If an outer hypervisor is doing the cache flush for us
	 * (VMENTER_L1D_FLUSH_NESTED_VM), we can safely pass that
	 * capability to the guest too, and if EPT is disabled we're not
	 * vulnerable.  Overall, only VMENTER_L1D_FLUSH_NEVER will
	 * require a nested hypervisor to do a flush of its own.
	 */
	if (l1tf_vmx_mitigation != VMENTER_L1D_FLUSH_NEVER)
		data |= ARCH_CAP_SKIP_VMENTRY_L1DFLUSH;

	if (!boot_cpu_has_bug(X86_BUG_CPU_MELTDOWN))
		data |= ARCH_CAP_RDCL_NO;
	if (!boot_cpu_has_bug(X86_BUG_SPEC_STORE_BYPASS))
		data |= ARCH_CAP_SSB_NO;
	if (!boot_cpu_has_bug(X86_BUG_MDS))
		data |= ARCH_CAP_MDS_NO;

	/*
	 * On TAA affected systems, export MDS_NO=0 when:
	 *	- TSX is enabled on the host, i.e. X86_FEATURE_RTM=1.
	 *	- Updated microcode is present. This is detected by
	 *	  the presence of ARCH_CAP_TSX_CTRL_MSR and ensures
	 *	  that VERW clears CPU buffers.
	 *
	 * When MDS_NO=0 is exported, guests deploy clear CPU buffer
	 * mitigation and don't complain:
	 *
	 *	"Vulnerable: Clear CPU buffers attempted, no microcode"
	 *
	 * If TSX is disabled on the system, guests are also mitigated against
	 * TAA and clear CPU buffer mitigation is not required for guests.
	 */
	if (!boot_cpu_has(X86_FEATURE_RTM))
		data &= ~ARCH_CAP_TAA_NO;
	else if (!boot_cpu_has_bug(X86_BUG_TAA))
		data |= ARCH_CAP_TAA_NO;
	else if (data & ARCH_CAP_TSX_CTRL_MSR)
		data &= ~ARCH_CAP_MDS_NO;

	/* KVM does not emulate MSR_IA32_TSX_CTRL.  */
	data &= ~ARCH_CAP_TSX_CTRL_MSR;
	return data;
}

static int kvm_get_msr_feature(struct kvm_msr_entry *msr)
{
	switch (msr->index) {
	case MSR_IA32_ARCH_CAPABILITIES:
		msr->data = kvm_get_arch_capabilities();
		break;
	case MSR_IA32_UCODE_REV:
		rdmsrl_safe(msr->index, &msr->data);
		break;
	default:
		if (kvm_x86_ops->get_msr_feature(msr))
			return 1;
	}
	return 0;
}

static int do_get_msr_feature(struct kvm_vcpu *vcpu, unsigned index, u64 *data)
{
	struct kvm_msr_entry msr;
	int r;

	msr.index = index;
	r = kvm_get_msr_feature(&msr);
	if (r)
		return r;

	*data = msr.data;

	return 0;
}

static bool __kvm_valid_efer(struct kvm_vcpu *vcpu, u64 efer)
{
	if (efer & EFER_FFXSR && !guest_cpuid_has(vcpu, X86_FEATURE_FXSR_OPT))
		return false;

	if (efer & EFER_SVME && !guest_cpuid_has(vcpu, X86_FEATURE_SVM))
		return false;
<<<<<<< HEAD
=======

	if (efer & (EFER_LME | EFER_LMA) &&
	    !guest_cpuid_has(vcpu, X86_FEATURE_LM))
		return false;

	if (efer & EFER_NX && !guest_cpuid_has(vcpu, X86_FEATURE_NX))
		return false;
>>>>>>> fa578e9d

	return true;

}
bool kvm_valid_efer(struct kvm_vcpu *vcpu, u64 efer)
{
	if (efer & efer_reserved_bits)
		return false;

	return __kvm_valid_efer(vcpu, efer);
}
EXPORT_SYMBOL_GPL(kvm_valid_efer);

static int set_efer(struct kvm_vcpu *vcpu, struct msr_data *msr_info)
{
	u64 old_efer = vcpu->arch.efer;
	u64 efer = msr_info->data;

	if (efer & efer_reserved_bits)
		return 1;

	if (!msr_info->host_initiated) {
		if (!__kvm_valid_efer(vcpu, efer))
			return 1;

		if (is_paging(vcpu) &&
		    (vcpu->arch.efer & EFER_LME) != (efer & EFER_LME))
			return 1;
	}

	efer &= ~EFER_LMA;
	efer |= vcpu->arch.efer & EFER_LMA;

	kvm_x86_ops->set_efer(vcpu, efer);

	/* Update reserved bits */
	if ((efer ^ old_efer) & EFER_NX)
		kvm_mmu_reset_context(vcpu);

	return 0;
}

void kvm_enable_efer_bits(u64 mask)
{
       efer_reserved_bits &= ~mask;
}
EXPORT_SYMBOL_GPL(kvm_enable_efer_bits);

/*
 * Write @data into the MSR specified by @index.  Select MSR specific fault
 * checks are bypassed if @host_initiated is %true.
 * Returns 0 on success, non-0 otherwise.
 * Assumes vcpu_load() was already called.
 */
static int __kvm_set_msr(struct kvm_vcpu *vcpu, u32 index, u64 data,
			 bool host_initiated)
{
	struct msr_data msr;

	switch (index) {
	case MSR_FS_BASE:
	case MSR_GS_BASE:
	case MSR_KERNEL_GS_BASE:
	case MSR_CSTAR:
	case MSR_LSTAR:
		if (is_noncanonical_address(data, vcpu))
			return 1;
		break;
	case MSR_IA32_SYSENTER_EIP:
	case MSR_IA32_SYSENTER_ESP:
		/*
		 * IA32_SYSENTER_ESP and IA32_SYSENTER_EIP cause #GP if
		 * non-canonical address is written on Intel but not on
		 * AMD (which ignores the top 32-bits, because it does
		 * not implement 64-bit SYSENTER).
		 *
		 * 64-bit code should hence be able to write a non-canonical
		 * value on AMD.  Making the address canonical ensures that
		 * vmentry does not fail on Intel after writing a non-canonical
		 * value, and that something deterministic happens if the guest
		 * invokes 64-bit SYSENTER.
		 */
		data = get_canonical(data, vcpu_virt_addr_bits(vcpu));
	}

	msr.data = data;
	msr.index = index;
	msr.host_initiated = host_initiated;

	return kvm_x86_ops->set_msr(vcpu, &msr);
}

/*
 * Read the MSR specified by @index into @data.  Select MSR specific fault
 * checks are bypassed if @host_initiated is %true.
 * Returns 0 on success, non-0 otherwise.
 * Assumes vcpu_load() was already called.
 */
static int __kvm_get_msr(struct kvm_vcpu *vcpu, u32 index, u64 *data,
			 bool host_initiated)
{
	struct msr_data msr;
	int ret;

	msr.index = index;
	msr.host_initiated = host_initiated;

	ret = kvm_x86_ops->get_msr(vcpu, &msr);
	if (!ret)
		*data = msr.data;
	return ret;
}

int kvm_get_msr(struct kvm_vcpu *vcpu, u32 index, u64 *data)
{
	return __kvm_get_msr(vcpu, index, data, false);
}
EXPORT_SYMBOL_GPL(kvm_get_msr);

int kvm_set_msr(struct kvm_vcpu *vcpu, u32 index, u64 data)
{
	return __kvm_set_msr(vcpu, index, data, false);
}
EXPORT_SYMBOL_GPL(kvm_set_msr);

int kvm_emulate_rdmsr(struct kvm_vcpu *vcpu)
{
	u32 ecx = kvm_rcx_read(vcpu);
	u64 data;

	if (kvm_get_msr(vcpu, ecx, &data)) {
		trace_kvm_msr_read_ex(ecx);
		kvm_inject_gp(vcpu, 0);
		return 1;
	}

	trace_kvm_msr_read(ecx, data);

	kvm_rax_write(vcpu, data & -1u);
	kvm_rdx_write(vcpu, (data >> 32) & -1u);
	return kvm_skip_emulated_instruction(vcpu);
}
EXPORT_SYMBOL_GPL(kvm_emulate_rdmsr);

int kvm_emulate_wrmsr(struct kvm_vcpu *vcpu)
{
	u32 ecx = kvm_rcx_read(vcpu);
	u64 data = kvm_read_edx_eax(vcpu);

	if (kvm_set_msr(vcpu, ecx, data)) {
		trace_kvm_msr_write_ex(ecx, data);
		kvm_inject_gp(vcpu, 0);
		return 1;
	}

	trace_kvm_msr_write(ecx, data);
	return kvm_skip_emulated_instruction(vcpu);
}
EXPORT_SYMBOL_GPL(kvm_emulate_wrmsr);

/*
 * Adapt set_msr() to msr_io()'s calling convention
 */
static int do_get_msr(struct kvm_vcpu *vcpu, unsigned index, u64 *data)
{
	return __kvm_get_msr(vcpu, index, data, true);
}

static int do_set_msr(struct kvm_vcpu *vcpu, unsigned index, u64 *data)
{
	return __kvm_set_msr(vcpu, index, *data, true);
}

#ifdef CONFIG_X86_64
struct pvclock_gtod_data {
	seqcount_t	seq;

	struct { /* extract of a clocksource struct */
		int vclock_mode;
		u64	cycle_last;
		u64	mask;
		u32	mult;
		u32	shift;
	} clock;

	u64		boot_ns;
	u64		nsec_base;
	u64		wall_time_sec;
};

static struct pvclock_gtod_data pvclock_gtod_data;

static void update_pvclock_gtod(struct timekeeper *tk)
{
	struct pvclock_gtod_data *vdata = &pvclock_gtod_data;
	u64 boot_ns;

	boot_ns = ktime_to_ns(ktime_add(tk->tkr_mono.base, tk->offs_boot));

	write_seqcount_begin(&vdata->seq);

	/* copy pvclock gtod data */
	vdata->clock.vclock_mode	= tk->tkr_mono.clock->archdata.vclock_mode;
	vdata->clock.cycle_last		= tk->tkr_mono.cycle_last;
	vdata->clock.mask		= tk->tkr_mono.mask;
	vdata->clock.mult		= tk->tkr_mono.mult;
	vdata->clock.shift		= tk->tkr_mono.shift;

	vdata->boot_ns			= boot_ns;
	vdata->nsec_base		= tk->tkr_mono.xtime_nsec;

	vdata->wall_time_sec            = tk->xtime_sec;

	write_seqcount_end(&vdata->seq);
}
#endif

void kvm_set_pending_timer(struct kvm_vcpu *vcpu)
{
	kvm_make_request(KVM_REQ_PENDING_TIMER, vcpu);
	kvm_vcpu_kick(vcpu);
}

static void kvm_write_wall_clock(struct kvm *kvm, gpa_t wall_clock)
{
	int version;
	int r;
	struct pvclock_wall_clock wc;
	struct timespec64 boot;

	if (!wall_clock)
		return;

	r = kvm_read_guest(kvm, wall_clock, &version, sizeof(version));
	if (r)
		return;

	if (version & 1)
		++version;  /* first time write, random junk */

	++version;

	if (kvm_write_guest(kvm, wall_clock, &version, sizeof(version)))
		return;

	/*
	 * The guest calculates current wall clock time by adding
	 * system time (updated by kvm_guest_time_update below) to the
	 * wall clock specified here.  guest system time equals host
	 * system time for us, thus we must fill in host boot time here.
	 */
	getboottime64(&boot);

	if (kvm->arch.kvmclock_offset) {
		struct timespec64 ts = ns_to_timespec64(kvm->arch.kvmclock_offset);
		boot = timespec64_sub(boot, ts);
	}
	wc.sec = (u32)boot.tv_sec; /* overflow in 2106 guest time */
	wc.nsec = boot.tv_nsec;
	wc.version = version;

	kvm_write_guest(kvm, wall_clock, &wc, sizeof(wc));

	version++;
	kvm_write_guest(kvm, wall_clock, &version, sizeof(version));
}

static uint32_t div_frac(uint32_t dividend, uint32_t divisor)
{
	do_shl32_div32(dividend, divisor);
	return dividend;
}

static void kvm_get_time_scale(uint64_t scaled_hz, uint64_t base_hz,
			       s8 *pshift, u32 *pmultiplier)
{
	uint64_t scaled64;
	int32_t  shift = 0;
	uint64_t tps64;
	uint32_t tps32;

	tps64 = base_hz;
	scaled64 = scaled_hz;
	while (tps64 > scaled64*2 || tps64 & 0xffffffff00000000ULL) {
		tps64 >>= 1;
		shift--;
	}

	tps32 = (uint32_t)tps64;
	while (tps32 <= scaled64 || scaled64 & 0xffffffff00000000ULL) {
		if (scaled64 & 0xffffffff00000000ULL || tps32 & 0x80000000)
			scaled64 >>= 1;
		else
			tps32 <<= 1;
		shift++;
	}

	*pshift = shift;
	*pmultiplier = div_frac(scaled64, tps32);
}

#ifdef CONFIG_X86_64
static atomic_t kvm_guest_has_master_clock = ATOMIC_INIT(0);
#endif

static DEFINE_PER_CPU(unsigned long, cpu_tsc_khz);
static unsigned long max_tsc_khz;

static u32 adjust_tsc_khz(u32 khz, s32 ppm)
{
	u64 v = (u64)khz * (1000000 + ppm);
	do_div(v, 1000000);
	return v;
}

static int set_tsc_khz(struct kvm_vcpu *vcpu, u32 user_tsc_khz, bool scale)
{
	u64 ratio;

	/* Guest TSC same frequency as host TSC? */
	if (!scale) {
		vcpu->arch.tsc_scaling_ratio = kvm_default_tsc_scaling_ratio;
		return 0;
	}

	/* TSC scaling supported? */
	if (!kvm_has_tsc_control) {
		if (user_tsc_khz > tsc_khz) {
			vcpu->arch.tsc_catchup = 1;
			vcpu->arch.tsc_always_catchup = 1;
			return 0;
		} else {
			pr_warn_ratelimited("user requested TSC rate below hardware speed\n");
			return -1;
		}
	}

	/* TSC scaling required  - calculate ratio */
	ratio = mul_u64_u32_div(1ULL << kvm_tsc_scaling_ratio_frac_bits,
				user_tsc_khz, tsc_khz);

	if (ratio == 0 || ratio >= kvm_max_tsc_scaling_ratio) {
		pr_warn_ratelimited("Invalid TSC scaling ratio - virtual-tsc-khz=%u\n",
			            user_tsc_khz);
		return -1;
	}

	vcpu->arch.tsc_scaling_ratio = ratio;
	return 0;
}

static int kvm_set_tsc_khz(struct kvm_vcpu *vcpu, u32 user_tsc_khz)
{
	u32 thresh_lo, thresh_hi;
	int use_scaling = 0;

	/* tsc_khz can be zero if TSC calibration fails */
	if (user_tsc_khz == 0) {
		/* set tsc_scaling_ratio to a safe value */
		vcpu->arch.tsc_scaling_ratio = kvm_default_tsc_scaling_ratio;
		return -1;
	}

	/* Compute a scale to convert nanoseconds in TSC cycles */
	kvm_get_time_scale(user_tsc_khz * 1000LL, NSEC_PER_SEC,
			   &vcpu->arch.virtual_tsc_shift,
			   &vcpu->arch.virtual_tsc_mult);
	vcpu->arch.virtual_tsc_khz = user_tsc_khz;

	/*
	 * Compute the variation in TSC rate which is acceptable
	 * within the range of tolerance and decide if the
	 * rate being applied is within that bounds of the hardware
	 * rate.  If so, no scaling or compensation need be done.
	 */
	thresh_lo = adjust_tsc_khz(tsc_khz, -tsc_tolerance_ppm);
	thresh_hi = adjust_tsc_khz(tsc_khz, tsc_tolerance_ppm);
	if (user_tsc_khz < thresh_lo || user_tsc_khz > thresh_hi) {
		pr_debug("kvm: requested TSC rate %u falls outside tolerance [%u,%u]\n", user_tsc_khz, thresh_lo, thresh_hi);
		use_scaling = 1;
	}
	return set_tsc_khz(vcpu, user_tsc_khz, use_scaling);
}

static u64 compute_guest_tsc(struct kvm_vcpu *vcpu, s64 kernel_ns)
{
	u64 tsc = pvclock_scale_delta(kernel_ns-vcpu->arch.this_tsc_nsec,
				      vcpu->arch.virtual_tsc_mult,
				      vcpu->arch.virtual_tsc_shift);
	tsc += vcpu->arch.this_tsc_write;
	return tsc;
}

static inline int gtod_is_based_on_tsc(int mode)
{
	return mode == VCLOCK_TSC || mode == VCLOCK_HVCLOCK;
}

static void kvm_track_tsc_matching(struct kvm_vcpu *vcpu)
{
#ifdef CONFIG_X86_64
	bool vcpus_matched;
	struct kvm_arch *ka = &vcpu->kvm->arch;
	struct pvclock_gtod_data *gtod = &pvclock_gtod_data;

	vcpus_matched = (ka->nr_vcpus_matched_tsc + 1 ==
			 atomic_read(&vcpu->kvm->online_vcpus));

	/*
	 * Once the masterclock is enabled, always perform request in
	 * order to update it.
	 *
	 * In order to enable masterclock, the host clocksource must be TSC
	 * and the vcpus need to have matched TSCs.  When that happens,
	 * perform request to enable masterclock.
	 */
	if (ka->use_master_clock ||
	    (gtod_is_based_on_tsc(gtod->clock.vclock_mode) && vcpus_matched))
		kvm_make_request(KVM_REQ_MASTERCLOCK_UPDATE, vcpu);

	trace_kvm_track_tsc(vcpu->vcpu_id, ka->nr_vcpus_matched_tsc,
			    atomic_read(&vcpu->kvm->online_vcpus),
		            ka->use_master_clock, gtod->clock.vclock_mode);
#endif
}

static void update_ia32_tsc_adjust_msr(struct kvm_vcpu *vcpu, s64 offset)
{
	u64 curr_offset = kvm_x86_ops->read_l1_tsc_offset(vcpu);
	vcpu->arch.ia32_tsc_adjust_msr += offset - curr_offset;
}

/*
 * Multiply tsc by a fixed point number represented by ratio.
 *
 * The most significant 64-N bits (mult) of ratio represent the
 * integral part of the fixed point number; the remaining N bits
 * (frac) represent the fractional part, ie. ratio represents a fixed
 * point number (mult + frac * 2^(-N)).
 *
 * N equals to kvm_tsc_scaling_ratio_frac_bits.
 */
static inline u64 __scale_tsc(u64 ratio, u64 tsc)
{
	return mul_u64_u64_shr(tsc, ratio, kvm_tsc_scaling_ratio_frac_bits);
}

u64 kvm_scale_tsc(struct kvm_vcpu *vcpu, u64 tsc)
{
	u64 _tsc = tsc;
	u64 ratio = vcpu->arch.tsc_scaling_ratio;

	if (ratio != kvm_default_tsc_scaling_ratio)
		_tsc = __scale_tsc(ratio, tsc);

	return _tsc;
}
EXPORT_SYMBOL_GPL(kvm_scale_tsc);

static u64 kvm_compute_tsc_offset(struct kvm_vcpu *vcpu, u64 target_tsc)
{
	u64 tsc;

	tsc = kvm_scale_tsc(vcpu, rdtsc());

	return target_tsc - tsc;
}

u64 kvm_read_l1_tsc(struct kvm_vcpu *vcpu, u64 host_tsc)
{
	u64 tsc_offset = kvm_x86_ops->read_l1_tsc_offset(vcpu);

	return tsc_offset + kvm_scale_tsc(vcpu, host_tsc);
}
EXPORT_SYMBOL_GPL(kvm_read_l1_tsc);

static void kvm_vcpu_write_tsc_offset(struct kvm_vcpu *vcpu, u64 offset)
{
	vcpu->arch.tsc_offset = kvm_x86_ops->write_l1_tsc_offset(vcpu, offset);
}

static inline bool kvm_check_tsc_unstable(void)
{
#ifdef CONFIG_X86_64
	/*
	 * TSC is marked unstable when we're running on Hyper-V,
	 * 'TSC page' clocksource is good.
	 */
	if (pvclock_gtod_data.clock.vclock_mode == VCLOCK_HVCLOCK)
		return false;
#endif
	return check_tsc_unstable();
}

void kvm_write_tsc(struct kvm_vcpu *vcpu, struct msr_data *msr)
{
	struct kvm *kvm = vcpu->kvm;
	u64 offset, ns, elapsed;
	unsigned long flags;
	bool matched;
	bool already_matched;
	u64 data = msr->data;
	bool synchronizing = false;

	raw_spin_lock_irqsave(&kvm->arch.tsc_write_lock, flags);
	offset = kvm_compute_tsc_offset(vcpu, data);
	ns = ktime_get_boottime_ns();
	elapsed = ns - kvm->arch.last_tsc_nsec;

	if (vcpu->arch.virtual_tsc_khz) {
		if (data == 0 && msr->host_initiated) {
			/*
			 * detection of vcpu initialization -- need to sync
			 * with other vCPUs. This particularly helps to keep
			 * kvm_clock stable after CPU hotplug
			 */
			synchronizing = true;
		} else {
			u64 tsc_exp = kvm->arch.last_tsc_write +
						nsec_to_cycles(vcpu, elapsed);
			u64 tsc_hz = vcpu->arch.virtual_tsc_khz * 1000LL;
			/*
			 * Special case: TSC write with a small delta (1 second)
			 * of virtual cycle time against real time is
			 * interpreted as an attempt to synchronize the CPU.
			 */
			synchronizing = data < tsc_exp + tsc_hz &&
					data + tsc_hz > tsc_exp;
		}
	}

	/*
	 * For a reliable TSC, we can match TSC offsets, and for an unstable
	 * TSC, we add elapsed time in this computation.  We could let the
	 * compensation code attempt to catch up if we fall behind, but
	 * it's better to try to match offsets from the beginning.
         */
	if (synchronizing &&
	    vcpu->arch.virtual_tsc_khz == kvm->arch.last_tsc_khz) {
		if (!kvm_check_tsc_unstable()) {
			offset = kvm->arch.cur_tsc_offset;
		} else {
			u64 delta = nsec_to_cycles(vcpu, elapsed);
			data += delta;
			offset = kvm_compute_tsc_offset(vcpu, data);
		}
		matched = true;
		already_matched = (vcpu->arch.this_tsc_generation == kvm->arch.cur_tsc_generation);
	} else {
		/*
		 * We split periods of matched TSC writes into generations.
		 * For each generation, we track the original measured
		 * nanosecond time, offset, and write, so if TSCs are in
		 * sync, we can match exact offset, and if not, we can match
		 * exact software computation in compute_guest_tsc()
		 *
		 * These values are tracked in kvm->arch.cur_xxx variables.
		 */
		kvm->arch.cur_tsc_generation++;
		kvm->arch.cur_tsc_nsec = ns;
		kvm->arch.cur_tsc_write = data;
		kvm->arch.cur_tsc_offset = offset;
		matched = false;
	}

	/*
	 * We also track th most recent recorded KHZ, write and time to
	 * allow the matching interval to be extended at each write.
	 */
	kvm->arch.last_tsc_nsec = ns;
	kvm->arch.last_tsc_write = data;
	kvm->arch.last_tsc_khz = vcpu->arch.virtual_tsc_khz;

	vcpu->arch.last_guest_tsc = data;

	/* Keep track of which generation this VCPU has synchronized to */
	vcpu->arch.this_tsc_generation = kvm->arch.cur_tsc_generation;
	vcpu->arch.this_tsc_nsec = kvm->arch.cur_tsc_nsec;
	vcpu->arch.this_tsc_write = kvm->arch.cur_tsc_write;

	if (!msr->host_initiated && guest_cpuid_has(vcpu, X86_FEATURE_TSC_ADJUST))
		update_ia32_tsc_adjust_msr(vcpu, offset);

	kvm_vcpu_write_tsc_offset(vcpu, offset);
	raw_spin_unlock_irqrestore(&kvm->arch.tsc_write_lock, flags);

	spin_lock(&kvm->arch.pvclock_gtod_sync_lock);
	if (!matched) {
		kvm->arch.nr_vcpus_matched_tsc = 0;
	} else if (!already_matched) {
		kvm->arch.nr_vcpus_matched_tsc++;
	}

	kvm_track_tsc_matching(vcpu);
	spin_unlock(&kvm->arch.pvclock_gtod_sync_lock);
}

EXPORT_SYMBOL_GPL(kvm_write_tsc);

static inline void adjust_tsc_offset_guest(struct kvm_vcpu *vcpu,
					   s64 adjustment)
{
	u64 tsc_offset = kvm_x86_ops->read_l1_tsc_offset(vcpu);
	kvm_vcpu_write_tsc_offset(vcpu, tsc_offset + adjustment);
}

static inline void adjust_tsc_offset_host(struct kvm_vcpu *vcpu, s64 adjustment)
{
	if (vcpu->arch.tsc_scaling_ratio != kvm_default_tsc_scaling_ratio)
		WARN_ON(adjustment < 0);
	adjustment = kvm_scale_tsc(vcpu, (u64) adjustment);
	adjust_tsc_offset_guest(vcpu, adjustment);
}

#ifdef CONFIG_X86_64

static u64 read_tsc(void)
{
	u64 ret = (u64)rdtsc_ordered();
	u64 last = pvclock_gtod_data.clock.cycle_last;

	if (likely(ret >= last))
		return ret;

	/*
	 * GCC likes to generate cmov here, but this branch is extremely
	 * predictable (it's just a function of time and the likely is
	 * very likely) and there's a data dependence, so force GCC
	 * to generate a branch instead.  I don't barrier() because
	 * we don't actually need a barrier, and if this function
	 * ever gets inlined it will generate worse code.
	 */
	asm volatile ("");
	return last;
}

static inline u64 vgettsc(u64 *tsc_timestamp, int *mode)
{
	long v;
	struct pvclock_gtod_data *gtod = &pvclock_gtod_data;
	u64 tsc_pg_val;

	switch (gtod->clock.vclock_mode) {
	case VCLOCK_HVCLOCK:
		tsc_pg_val = hv_read_tsc_page_tsc(hv_get_tsc_page(),
						  tsc_timestamp);
		if (tsc_pg_val != U64_MAX) {
			/* TSC page valid */
			*mode = VCLOCK_HVCLOCK;
			v = (tsc_pg_val - gtod->clock.cycle_last) &
				gtod->clock.mask;
		} else {
			/* TSC page invalid */
			*mode = VCLOCK_NONE;
		}
		break;
	case VCLOCK_TSC:
		*mode = VCLOCK_TSC;
		*tsc_timestamp = read_tsc();
		v = (*tsc_timestamp - gtod->clock.cycle_last) &
			gtod->clock.mask;
		break;
	default:
		*mode = VCLOCK_NONE;
	}

	if (*mode == VCLOCK_NONE)
		*tsc_timestamp = v = 0;

	return v * gtod->clock.mult;
}

static int do_monotonic_boot(s64 *t, u64 *tsc_timestamp)
{
	struct pvclock_gtod_data *gtod = &pvclock_gtod_data;
	unsigned long seq;
	int mode;
	u64 ns;

	do {
		seq = read_seqcount_begin(&gtod->seq);
		ns = gtod->nsec_base;
		ns += vgettsc(tsc_timestamp, &mode);
		ns >>= gtod->clock.shift;
		ns += gtod->boot_ns;
	} while (unlikely(read_seqcount_retry(&gtod->seq, seq)));
	*t = ns;

	return mode;
}

static int do_realtime(struct timespec64 *ts, u64 *tsc_timestamp)
{
	struct pvclock_gtod_data *gtod = &pvclock_gtod_data;
	unsigned long seq;
	int mode;
	u64 ns;

	do {
		seq = read_seqcount_begin(&gtod->seq);
		ts->tv_sec = gtod->wall_time_sec;
		ns = gtod->nsec_base;
		ns += vgettsc(tsc_timestamp, &mode);
		ns >>= gtod->clock.shift;
	} while (unlikely(read_seqcount_retry(&gtod->seq, seq)));

	ts->tv_sec += __iter_div_u64_rem(ns, NSEC_PER_SEC, &ns);
	ts->tv_nsec = ns;

	return mode;
}

/* returns true if host is using TSC based clocksource */
static bool kvm_get_time_and_clockread(s64 *kernel_ns, u64 *tsc_timestamp)
{
	/* checked again under seqlock below */
	if (!gtod_is_based_on_tsc(pvclock_gtod_data.clock.vclock_mode))
		return false;

	return gtod_is_based_on_tsc(do_monotonic_boot(kernel_ns,
						      tsc_timestamp));
}

/* returns true if host is using TSC based clocksource */
static bool kvm_get_walltime_and_clockread(struct timespec64 *ts,
					   u64 *tsc_timestamp)
{
	/* checked again under seqlock below */
	if (!gtod_is_based_on_tsc(pvclock_gtod_data.clock.vclock_mode))
		return false;

	return gtod_is_based_on_tsc(do_realtime(ts, tsc_timestamp));
}
#endif

/*
 *
 * Assuming a stable TSC across physical CPUS, and a stable TSC
 * across virtual CPUs, the following condition is possible.
 * Each numbered line represents an event visible to both
 * CPUs at the next numbered event.
 *
 * "timespecX" represents host monotonic time. "tscX" represents
 * RDTSC value.
 *
 * 		VCPU0 on CPU0		|	VCPU1 on CPU1
 *
 * 1.  read timespec0,tsc0
 * 2.					| timespec1 = timespec0 + N
 * 					| tsc1 = tsc0 + M
 * 3. transition to guest		| transition to guest
 * 4. ret0 = timespec0 + (rdtsc - tsc0) |
 * 5.				        | ret1 = timespec1 + (rdtsc - tsc1)
 * 				        | ret1 = timespec0 + N + (rdtsc - (tsc0 + M))
 *
 * Since ret0 update is visible to VCPU1 at time 5, to obey monotonicity:
 *
 * 	- ret0 < ret1
 *	- timespec0 + (rdtsc - tsc0) < timespec0 + N + (rdtsc - (tsc0 + M))
 *		...
 *	- 0 < N - M => M < N
 *
 * That is, when timespec0 != timespec1, M < N. Unfortunately that is not
 * always the case (the difference between two distinct xtime instances
 * might be smaller then the difference between corresponding TSC reads,
 * when updating guest vcpus pvclock areas).
 *
 * To avoid that problem, do not allow visibility of distinct
 * system_timestamp/tsc_timestamp values simultaneously: use a master
 * copy of host monotonic time values. Update that master copy
 * in lockstep.
 *
 * Rely on synchronization of host TSCs and guest TSCs for monotonicity.
 *
 */

static void pvclock_update_vm_gtod_copy(struct kvm *kvm)
{
#ifdef CONFIG_X86_64
	struct kvm_arch *ka = &kvm->arch;
	int vclock_mode;
	bool host_tsc_clocksource, vcpus_matched;

	vcpus_matched = (ka->nr_vcpus_matched_tsc + 1 ==
			atomic_read(&kvm->online_vcpus));

	/*
	 * If the host uses TSC clock, then passthrough TSC as stable
	 * to the guest.
	 */
	host_tsc_clocksource = kvm_get_time_and_clockread(
					&ka->master_kernel_ns,
					&ka->master_cycle_now);

	ka->use_master_clock = host_tsc_clocksource && vcpus_matched
				&& !ka->backwards_tsc_observed
				&& !ka->boot_vcpu_runs_old_kvmclock;

	if (ka->use_master_clock)
		atomic_set(&kvm_guest_has_master_clock, 1);

	vclock_mode = pvclock_gtod_data.clock.vclock_mode;
	trace_kvm_update_master_clock(ka->use_master_clock, vclock_mode,
					vcpus_matched);
#endif
}

void kvm_make_mclock_inprogress_request(struct kvm *kvm)
{
	kvm_make_all_cpus_request(kvm, KVM_REQ_MCLOCK_INPROGRESS);
}

static void kvm_gen_update_masterclock(struct kvm *kvm)
{
#ifdef CONFIG_X86_64
	int i;
	struct kvm_vcpu *vcpu;
	struct kvm_arch *ka = &kvm->arch;

	spin_lock(&ka->pvclock_gtod_sync_lock);
	kvm_make_mclock_inprogress_request(kvm);
	/* no guest entries from this point */
	pvclock_update_vm_gtod_copy(kvm);

	kvm_for_each_vcpu(i, vcpu, kvm)
		kvm_make_request(KVM_REQ_CLOCK_UPDATE, vcpu);

	/* guest entries allowed */
	kvm_for_each_vcpu(i, vcpu, kvm)
		kvm_clear_request(KVM_REQ_MCLOCK_INPROGRESS, vcpu);

	spin_unlock(&ka->pvclock_gtod_sync_lock);
#endif
}

u64 get_kvmclock_ns(struct kvm *kvm)
{
	struct kvm_arch *ka = &kvm->arch;
	struct pvclock_vcpu_time_info hv_clock;
	u64 ret;

	spin_lock(&ka->pvclock_gtod_sync_lock);
	if (!ka->use_master_clock) {
		spin_unlock(&ka->pvclock_gtod_sync_lock);
		return ktime_get_boottime_ns() + ka->kvmclock_offset;
	}

	hv_clock.tsc_timestamp = ka->master_cycle_now;
	hv_clock.system_time = ka->master_kernel_ns + ka->kvmclock_offset;
	spin_unlock(&ka->pvclock_gtod_sync_lock);

	/* both __this_cpu_read() and rdtsc() should be on the same cpu */
	get_cpu();

	if (__this_cpu_read(cpu_tsc_khz)) {
		kvm_get_time_scale(NSEC_PER_SEC, __this_cpu_read(cpu_tsc_khz) * 1000LL,
				   &hv_clock.tsc_shift,
				   &hv_clock.tsc_to_system_mul);
		ret = __pvclock_read_cycles(&hv_clock, rdtsc());
	} else
		ret = ktime_get_boottime_ns() + ka->kvmclock_offset;

	put_cpu();

	return ret;
}

static void kvm_setup_pvclock_page(struct kvm_vcpu *v)
{
	struct kvm_vcpu_arch *vcpu = &v->arch;
	struct pvclock_vcpu_time_info guest_hv_clock;

	if (unlikely(kvm_read_guest_cached(v->kvm, &vcpu->pv_time,
		&guest_hv_clock, sizeof(guest_hv_clock))))
		return;

	/* This VCPU is paused, but it's legal for a guest to read another
	 * VCPU's kvmclock, so we really have to follow the specification where
	 * it says that version is odd if data is being modified, and even after
	 * it is consistent.
	 *
	 * Version field updates must be kept separate.  This is because
	 * kvm_write_guest_cached might use a "rep movs" instruction, and
	 * writes within a string instruction are weakly ordered.  So there
	 * are three writes overall.
	 *
	 * As a small optimization, only write the version field in the first
	 * and third write.  The vcpu->pv_time cache is still valid, because the
	 * version field is the first in the struct.
	 */
	BUILD_BUG_ON(offsetof(struct pvclock_vcpu_time_info, version) != 0);

	if (guest_hv_clock.version & 1)
		++guest_hv_clock.version;  /* first time write, random junk */

	vcpu->hv_clock.version = guest_hv_clock.version + 1;
	kvm_write_guest_cached(v->kvm, &vcpu->pv_time,
				&vcpu->hv_clock,
				sizeof(vcpu->hv_clock.version));

	smp_wmb();

	/* retain PVCLOCK_GUEST_STOPPED if set in guest copy */
	vcpu->hv_clock.flags |= (guest_hv_clock.flags & PVCLOCK_GUEST_STOPPED);

	if (vcpu->pvclock_set_guest_stopped_request) {
		vcpu->hv_clock.flags |= PVCLOCK_GUEST_STOPPED;
		vcpu->pvclock_set_guest_stopped_request = false;
	}

	trace_kvm_pvclock_update(v->vcpu_id, &vcpu->hv_clock);

	kvm_write_guest_cached(v->kvm, &vcpu->pv_time,
				&vcpu->hv_clock,
				sizeof(vcpu->hv_clock));

	smp_wmb();

	vcpu->hv_clock.version++;
	kvm_write_guest_cached(v->kvm, &vcpu->pv_time,
				&vcpu->hv_clock,
				sizeof(vcpu->hv_clock.version));
}

static int kvm_guest_time_update(struct kvm_vcpu *v)
{
	unsigned long flags, tgt_tsc_khz;
	struct kvm_vcpu_arch *vcpu = &v->arch;
	struct kvm_arch *ka = &v->kvm->arch;
	s64 kernel_ns;
	u64 tsc_timestamp, host_tsc;
	u8 pvclock_flags;
	bool use_master_clock;

	kernel_ns = 0;
	host_tsc = 0;

	/*
	 * If the host uses TSC clock, then passthrough TSC as stable
	 * to the guest.
	 */
	spin_lock(&ka->pvclock_gtod_sync_lock);
	use_master_clock = ka->use_master_clock;
	if (use_master_clock) {
		host_tsc = ka->master_cycle_now;
		kernel_ns = ka->master_kernel_ns;
	}
	spin_unlock(&ka->pvclock_gtod_sync_lock);

	/* Keep irq disabled to prevent changes to the clock */
	local_irq_save(flags);
	tgt_tsc_khz = __this_cpu_read(cpu_tsc_khz);
	if (unlikely(tgt_tsc_khz == 0)) {
		local_irq_restore(flags);
		kvm_make_request(KVM_REQ_CLOCK_UPDATE, v);
		return 1;
	}
	if (!use_master_clock) {
		host_tsc = rdtsc();
		kernel_ns = ktime_get_boottime_ns();
	}

	tsc_timestamp = kvm_read_l1_tsc(v, host_tsc);

	/*
	 * We may have to catch up the TSC to match elapsed wall clock
	 * time for two reasons, even if kvmclock is used.
	 *   1) CPU could have been running below the maximum TSC rate
	 *   2) Broken TSC compensation resets the base at each VCPU
	 *      entry to avoid unknown leaps of TSC even when running
	 *      again on the same CPU.  This may cause apparent elapsed
	 *      time to disappear, and the guest to stand still or run
	 *	very slowly.
	 */
	if (vcpu->tsc_catchup) {
		u64 tsc = compute_guest_tsc(v, kernel_ns);
		if (tsc > tsc_timestamp) {
			adjust_tsc_offset_guest(v, tsc - tsc_timestamp);
			tsc_timestamp = tsc;
		}
	}

	local_irq_restore(flags);

	/* With all the info we got, fill in the values */

	if (kvm_has_tsc_control)
		tgt_tsc_khz = kvm_scale_tsc(v, tgt_tsc_khz);

	if (unlikely(vcpu->hw_tsc_khz != tgt_tsc_khz)) {
		kvm_get_time_scale(NSEC_PER_SEC, tgt_tsc_khz * 1000LL,
				   &vcpu->hv_clock.tsc_shift,
				   &vcpu->hv_clock.tsc_to_system_mul);
		vcpu->hw_tsc_khz = tgt_tsc_khz;
	}

	vcpu->hv_clock.tsc_timestamp = tsc_timestamp;
	vcpu->hv_clock.system_time = kernel_ns + v->kvm->arch.kvmclock_offset;
	vcpu->last_guest_tsc = tsc_timestamp;

	/* If the host uses TSC clocksource, then it is stable */
	pvclock_flags = 0;
	if (use_master_clock)
		pvclock_flags |= PVCLOCK_TSC_STABLE_BIT;

	vcpu->hv_clock.flags = pvclock_flags;

	if (vcpu->pv_time_enabled)
		kvm_setup_pvclock_page(v);
	if (v == kvm_get_vcpu(v->kvm, 0))
		kvm_hv_setup_tsc_page(v->kvm, &vcpu->hv_clock);
	return 0;
}

/*
 * kvmclock updates which are isolated to a given vcpu, such as
 * vcpu->cpu migration, should not allow system_timestamp from
 * the rest of the vcpus to remain static. Otherwise ntp frequency
 * correction applies to one vcpu's system_timestamp but not
 * the others.
 *
 * So in those cases, request a kvmclock update for all vcpus.
 * We need to rate-limit these requests though, as they can
 * considerably slow guests that have a large number of vcpus.
 * The time for a remote vcpu to update its kvmclock is bound
 * by the delay we use to rate-limit the updates.
 */

#define KVMCLOCK_UPDATE_DELAY msecs_to_jiffies(100)

static void kvmclock_update_fn(struct work_struct *work)
{
	int i;
	struct delayed_work *dwork = to_delayed_work(work);
	struct kvm_arch *ka = container_of(dwork, struct kvm_arch,
					   kvmclock_update_work);
	struct kvm *kvm = container_of(ka, struct kvm, arch);
	struct kvm_vcpu *vcpu;

	kvm_for_each_vcpu(i, vcpu, kvm) {
		kvm_make_request(KVM_REQ_CLOCK_UPDATE, vcpu);
		kvm_vcpu_kick(vcpu);
	}
}

static void kvm_gen_kvmclock_update(struct kvm_vcpu *v)
{
	struct kvm *kvm = v->kvm;

	kvm_make_request(KVM_REQ_CLOCK_UPDATE, v);
	schedule_delayed_work(&kvm->arch.kvmclock_update_work,
					KVMCLOCK_UPDATE_DELAY);
}

#define KVMCLOCK_SYNC_PERIOD (300 * HZ)

static void kvmclock_sync_fn(struct work_struct *work)
{
	struct delayed_work *dwork = to_delayed_work(work);
	struct kvm_arch *ka = container_of(dwork, struct kvm_arch,
					   kvmclock_sync_work);
	struct kvm *kvm = container_of(ka, struct kvm, arch);

	if (!kvmclock_periodic_sync)
		return;

	schedule_delayed_work(&kvm->arch.kvmclock_update_work, 0);
	schedule_delayed_work(&kvm->arch.kvmclock_sync_work,
					KVMCLOCK_SYNC_PERIOD);
}

/*
 * On AMD, HWCR[McStatusWrEn] controls whether setting MCi_STATUS results in #GP.
 */
static bool can_set_mci_status(struct kvm_vcpu *vcpu)
{
	/* McStatusWrEn enabled? */
	if (guest_cpuid_is_amd(vcpu))
		return !!(vcpu->arch.msr_hwcr & BIT_ULL(18));

	return false;
}

static int set_msr_mce(struct kvm_vcpu *vcpu, struct msr_data *msr_info)
{
	u64 mcg_cap = vcpu->arch.mcg_cap;
	unsigned bank_num = mcg_cap & 0xff;
	u32 msr = msr_info->index;
	u64 data = msr_info->data;

	switch (msr) {
	case MSR_IA32_MCG_STATUS:
		vcpu->arch.mcg_status = data;
		break;
	case MSR_IA32_MCG_CTL:
		if (!(mcg_cap & MCG_CTL_P) &&
		    (data || !msr_info->host_initiated))
			return 1;
		if (data != 0 && data != ~(u64)0)
			return 1;
		vcpu->arch.mcg_ctl = data;
		break;
	default:
		if (msr >= MSR_IA32_MC0_CTL &&
		    msr < MSR_IA32_MCx_CTL(bank_num)) {
			u32 offset = array_index_nospec(
				msr - MSR_IA32_MC0_CTL,
				MSR_IA32_MCx_CTL(bank_num) - MSR_IA32_MC0_CTL);

			/* only 0 or all 1s can be written to IA32_MCi_CTL
			 * some Linux kernels though clear bit 10 in bank 4 to
			 * workaround a BIOS/GART TBL issue on AMD K8s, ignore
			 * this to avoid an uncatched #GP in the guest
			 */
			if ((offset & 0x3) == 0 &&
			    data != 0 && (data | (1 << 10)) != ~(u64)0)
				return -1;

			/* MCi_STATUS */
			if (!msr_info->host_initiated &&
			    (offset & 0x3) == 1 && data != 0) {
				if (!can_set_mci_status(vcpu))
					return -1;
			}

			vcpu->arch.mce_banks[offset] = data;
			break;
		}
		return 1;
	}
	return 0;
}

static int xen_hvm_config(struct kvm_vcpu *vcpu, u64 data)
{
	struct kvm *kvm = vcpu->kvm;
	int lm = is_long_mode(vcpu);
	u8 *blob_addr = lm ? (u8 *)(long)kvm->arch.xen_hvm_config.blob_addr_64
		: (u8 *)(long)kvm->arch.xen_hvm_config.blob_addr_32;
	u8 blob_size = lm ? kvm->arch.xen_hvm_config.blob_size_64
		: kvm->arch.xen_hvm_config.blob_size_32;
	u32 page_num = data & ~PAGE_MASK;
	u64 page_addr = data & PAGE_MASK;
	u8 *page;
	int r;

	r = -E2BIG;
	if (page_num >= blob_size)
		goto out;
	r = -ENOMEM;
	page = memdup_user(blob_addr + (page_num * PAGE_SIZE), PAGE_SIZE);
	if (IS_ERR(page)) {
		r = PTR_ERR(page);
		goto out;
	}
	if (kvm_vcpu_write_guest(vcpu, page_addr, page, PAGE_SIZE))
		goto out_free;
	r = 0;
out_free:
	kfree(page);
out:
	return r;
}

static int kvm_pv_enable_async_pf(struct kvm_vcpu *vcpu, u64 data)
{
	gpa_t gpa = data & ~0x3f;

	/* Bits 3:5 are reserved, Should be zero */
	if (data & 0x38)
		return 1;

	vcpu->arch.apf.msr_val = data;

	if (!(data & KVM_ASYNC_PF_ENABLED)) {
		kvm_clear_async_pf_completion_queue(vcpu);
		kvm_async_pf_hash_reset(vcpu);
		return 0;
	}

	if (kvm_gfn_to_hva_cache_init(vcpu->kvm, &vcpu->arch.apf.data, gpa,
					sizeof(u32)))
		return 1;

	vcpu->arch.apf.send_user_only = !(data & KVM_ASYNC_PF_SEND_ALWAYS);
	vcpu->arch.apf.delivery_as_pf_vmexit = data & KVM_ASYNC_PF_DELIVERY_AS_PF_VMEXIT;
	kvm_async_pf_wakeup_all(vcpu);
	return 0;
}

static void kvmclock_reset(struct kvm_vcpu *vcpu)
{
	vcpu->arch.pv_time_enabled = false;
	vcpu->arch.time = 0;
}

static void kvm_vcpu_flush_tlb(struct kvm_vcpu *vcpu, bool invalidate_gpa)
{
	++vcpu->stat.tlb_flush;
	kvm_x86_ops->tlb_flush(vcpu, invalidate_gpa);
}

static void record_steal_time(struct kvm_vcpu *vcpu)
{
	struct kvm_host_map map;
	struct kvm_steal_time *st;

	if (!(vcpu->arch.st.msr_val & KVM_MSR_ENABLED))
		return;

	/* -EAGAIN is returned in atomic context so we can just return. */
	if (kvm_map_gfn(vcpu, vcpu->arch.st.msr_val >> PAGE_SHIFT,
			&map, &vcpu->arch.st.cache, false))
		return;

	st = map.hva +
		offset_in_page(vcpu->arch.st.msr_val & KVM_STEAL_VALID_BITS);

	/*
	 * Doing a TLB flush here, on the guest's behalf, can avoid
	 * expensive IPIs.
	 */
	trace_kvm_pv_tlb_flush(vcpu->vcpu_id,
		st->preempted & KVM_VCPU_FLUSH_TLB);
	if (xchg(&st->preempted, 0) & KVM_VCPU_FLUSH_TLB)
		kvm_vcpu_flush_tlb(vcpu, false);

	vcpu->arch.st.preempted = 0;

	if (st->version & 1)
		st->version += 1;  /* first time write, random junk */

	st->version += 1;

	smp_wmb();

	st->steal += current->sched_info.run_delay -
		vcpu->arch.st.last_steal;
	vcpu->arch.st.last_steal = current->sched_info.run_delay;

	smp_wmb();

	st->version += 1;

	kvm_unmap_gfn(vcpu, &map, &vcpu->arch.st.cache, true, false);
}

int kvm_set_msr_common(struct kvm_vcpu *vcpu, struct msr_data *msr_info)
{
	bool pr = false;
	u32 msr = msr_info->index;
	u64 data = msr_info->data;

	switch (msr) {
	case MSR_AMD64_NB_CFG:
	case MSR_IA32_UCODE_WRITE:
	case MSR_VM_HSAVE_PA:
	case MSR_AMD64_PATCH_LOADER:
	case MSR_AMD64_BU_CFG2:
	case MSR_AMD64_DC_CFG:
	case MSR_F15H_EX_CFG:
		break;

	case MSR_IA32_UCODE_REV:
		if (msr_info->host_initiated)
			vcpu->arch.microcode_version = data;
		break;
	case MSR_IA32_ARCH_CAPABILITIES:
		if (!msr_info->host_initiated)
			return 1;
		vcpu->arch.arch_capabilities = data;
		break;
	case MSR_EFER:
		return set_efer(vcpu, msr_info);
	case MSR_K7_HWCR:
		data &= ~(u64)0x40;	/* ignore flush filter disable */
		data &= ~(u64)0x100;	/* ignore ignne emulation enable */
		data &= ~(u64)0x8;	/* ignore TLB cache disable */

		/* Handle McStatusWrEn */
		if (data == BIT_ULL(18)) {
			vcpu->arch.msr_hwcr = data;
		} else if (data != 0) {
			vcpu_unimpl(vcpu, "unimplemented HWCR wrmsr: 0x%llx\n",
				    data);
			return 1;
		}
		break;
	case MSR_FAM10H_MMIO_CONF_BASE:
		if (data != 0) {
			vcpu_unimpl(vcpu, "unimplemented MMIO_CONF_BASE wrmsr: "
				    "0x%llx\n", data);
			return 1;
		}
		break;
	case MSR_IA32_DEBUGCTLMSR:
		if (!data) {
			/* We support the non-activated case already */
			break;
		} else if (data & ~(DEBUGCTLMSR_LBR | DEBUGCTLMSR_BTF)) {
			/* Values other than LBR and BTF are vendor-specific,
			   thus reserved and should throw a #GP */
			return 1;
		}
		vcpu_unimpl(vcpu, "%s: MSR_IA32_DEBUGCTLMSR 0x%llx, nop\n",
			    __func__, data);
		break;
	case 0x200 ... 0x2ff:
		return kvm_mtrr_set_msr(vcpu, msr, data);
	case MSR_IA32_APICBASE:
		return kvm_set_apic_base(vcpu, msr_info);
	case APIC_BASE_MSR ... APIC_BASE_MSR + 0x3ff:
		return kvm_x2apic_msr_write(vcpu, msr, data);
	case MSR_IA32_TSCDEADLINE:
		kvm_set_lapic_tscdeadline_msr(vcpu, data);
		break;
	case MSR_IA32_TSC_ADJUST:
		if (guest_cpuid_has(vcpu, X86_FEATURE_TSC_ADJUST)) {
			if (!msr_info->host_initiated) {
				s64 adj = data - vcpu->arch.ia32_tsc_adjust_msr;
				adjust_tsc_offset_guest(vcpu, adj);
			}
			vcpu->arch.ia32_tsc_adjust_msr = data;
		}
		break;
	case MSR_IA32_MISC_ENABLE:
		if (!kvm_check_has_quirk(vcpu->kvm, KVM_X86_QUIRK_MISC_ENABLE_NO_MWAIT) &&
		    ((vcpu->arch.ia32_misc_enable_msr ^ data) & MSR_IA32_MISC_ENABLE_MWAIT)) {
			if (!guest_cpuid_has(vcpu, X86_FEATURE_XMM3))
				return 1;
			vcpu->arch.ia32_misc_enable_msr = data;
			kvm_update_cpuid(vcpu);
		} else {
			vcpu->arch.ia32_misc_enable_msr = data;
		}
		break;
	case MSR_IA32_SMBASE:
		if (!msr_info->host_initiated)
			return 1;
		vcpu->arch.smbase = data;
		break;
	case MSR_IA32_POWER_CTL:
		vcpu->arch.msr_ia32_power_ctl = data;
		break;
	case MSR_IA32_TSC:
		kvm_write_tsc(vcpu, msr_info);
		break;
	case MSR_SMI_COUNT:
		if (!msr_info->host_initiated)
			return 1;
		vcpu->arch.smi_count = data;
		break;
	case MSR_KVM_WALL_CLOCK_NEW:
	case MSR_KVM_WALL_CLOCK:
		vcpu->kvm->arch.wall_clock = data;
		kvm_write_wall_clock(vcpu->kvm, data);
		break;
	case MSR_KVM_SYSTEM_TIME_NEW:
	case MSR_KVM_SYSTEM_TIME: {
		struct kvm_arch *ka = &vcpu->kvm->arch;

		if (vcpu->vcpu_id == 0 && !msr_info->host_initiated) {
			bool tmp = (msr == MSR_KVM_SYSTEM_TIME);

			if (ka->boot_vcpu_runs_old_kvmclock != tmp)
				kvm_make_request(KVM_REQ_MASTERCLOCK_UPDATE, vcpu);

			ka->boot_vcpu_runs_old_kvmclock = tmp;
		}

		vcpu->arch.time = data;
		kvm_make_request(KVM_REQ_GLOBAL_CLOCK_UPDATE, vcpu);

		/* we verify if the enable bit is set... */
		vcpu->arch.pv_time_enabled = false;
		if (!(data & 1))
			break;

		if (!kvm_gfn_to_hva_cache_init(vcpu->kvm,
		     &vcpu->arch.pv_time, data & ~1ULL,
		     sizeof(struct pvclock_vcpu_time_info)))
			vcpu->arch.pv_time_enabled = true;

		break;
	}
	case MSR_KVM_ASYNC_PF_EN:
		if (kvm_pv_enable_async_pf(vcpu, data))
			return 1;
		break;
	case MSR_KVM_STEAL_TIME:

		if (unlikely(!sched_info_on()))
			return 1;

		if (data & KVM_STEAL_RESERVED_MASK)
			return 1;

		vcpu->arch.st.msr_val = data;

		if (!(data & KVM_MSR_ENABLED))
			break;

		kvm_make_request(KVM_REQ_STEAL_UPDATE, vcpu);

		break;
	case MSR_KVM_PV_EOI_EN:
		if (kvm_lapic_enable_pv_eoi(vcpu, data, sizeof(u8)))
			return 1;
		break;

	case MSR_KVM_POLL_CONTROL:
		/* only enable bit supported */
		if (data & (-1ULL << 1))
			return 1;

		vcpu->arch.msr_kvm_poll_control = data;
		break;

	case MSR_IA32_MCG_CTL:
	case MSR_IA32_MCG_STATUS:
	case MSR_IA32_MC0_CTL ... MSR_IA32_MCx_CTL(KVM_MAX_MCE_BANKS) - 1:
		return set_msr_mce(vcpu, msr_info);

	case MSR_K7_PERFCTR0 ... MSR_K7_PERFCTR3:
	case MSR_P6_PERFCTR0 ... MSR_P6_PERFCTR1:
		pr = true; /* fall through */
	case MSR_K7_EVNTSEL0 ... MSR_K7_EVNTSEL3:
	case MSR_P6_EVNTSEL0 ... MSR_P6_EVNTSEL1:
		if (kvm_pmu_is_valid_msr(vcpu, msr))
			return kvm_pmu_set_msr(vcpu, msr_info);

		if (pr || data != 0)
			vcpu_unimpl(vcpu, "disabled perfctr wrmsr: "
				    "0x%x data 0x%llx\n", msr, data);
		break;
	case MSR_K7_CLK_CTL:
		/*
		 * Ignore all writes to this no longer documented MSR.
		 * Writes are only relevant for old K7 processors,
		 * all pre-dating SVM, but a recommended workaround from
		 * AMD for these chips. It is possible to specify the
		 * affected processor models on the command line, hence
		 * the need to ignore the workaround.
		 */
		break;
	case HV_X64_MSR_GUEST_OS_ID ... HV_X64_MSR_SINT15:
	case HV_X64_MSR_CRASH_P0 ... HV_X64_MSR_CRASH_P4:
	case HV_X64_MSR_CRASH_CTL:
	case HV_X64_MSR_STIMER0_CONFIG ... HV_X64_MSR_STIMER3_COUNT:
	case HV_X64_MSR_REENLIGHTENMENT_CONTROL:
	case HV_X64_MSR_TSC_EMULATION_CONTROL:
	case HV_X64_MSR_TSC_EMULATION_STATUS:
		return kvm_hv_set_msr_common(vcpu, msr, data,
					     msr_info->host_initiated);
	case MSR_IA32_BBL_CR_CTL3:
		/* Drop writes to this legacy MSR -- see rdmsr
		 * counterpart for further detail.
		 */
		if (report_ignored_msrs)
			vcpu_unimpl(vcpu, "ignored wrmsr: 0x%x data 0x%llx\n",
				msr, data);
		break;
	case MSR_AMD64_OSVW_ID_LENGTH:
		if (!guest_cpuid_has(vcpu, X86_FEATURE_OSVW))
			return 1;
		vcpu->arch.osvw.length = data;
		break;
	case MSR_AMD64_OSVW_STATUS:
		if (!guest_cpuid_has(vcpu, X86_FEATURE_OSVW))
			return 1;
		vcpu->arch.osvw.status = data;
		break;
	case MSR_PLATFORM_INFO:
		if (!msr_info->host_initiated ||
		    (!(data & MSR_PLATFORM_INFO_CPUID_FAULT) &&
		     cpuid_fault_enabled(vcpu)))
			return 1;
		vcpu->arch.msr_platform_info = data;
		break;
	case MSR_MISC_FEATURES_ENABLES:
		if (data & ~MSR_MISC_FEATURES_ENABLES_CPUID_FAULT ||
		    (data & MSR_MISC_FEATURES_ENABLES_CPUID_FAULT &&
		     !supports_cpuid_fault(vcpu)))
			return 1;
		vcpu->arch.msr_misc_features_enables = data;
		break;
	default:
		if (msr && (msr == vcpu->kvm->arch.xen_hvm_config.msr))
			return xen_hvm_config(vcpu, data);
		if (kvm_pmu_is_valid_msr(vcpu, msr))
			return kvm_pmu_set_msr(vcpu, msr_info);
		if (!ignore_msrs) {
			vcpu_debug_ratelimited(vcpu, "unhandled wrmsr: 0x%x data 0x%llx\n",
				    msr, data);
			return 1;
		} else {
			if (report_ignored_msrs)
				vcpu_unimpl(vcpu,
					"ignored wrmsr: 0x%x data 0x%llx\n",
					msr, data);
			break;
		}
	}
	return 0;
}
EXPORT_SYMBOL_GPL(kvm_set_msr_common);

static int get_msr_mce(struct kvm_vcpu *vcpu, u32 msr, u64 *pdata, bool host)
{
	u64 data;
	u64 mcg_cap = vcpu->arch.mcg_cap;
	unsigned bank_num = mcg_cap & 0xff;

	switch (msr) {
	case MSR_IA32_P5_MC_ADDR:
	case MSR_IA32_P5_MC_TYPE:
		data = 0;
		break;
	case MSR_IA32_MCG_CAP:
		data = vcpu->arch.mcg_cap;
		break;
	case MSR_IA32_MCG_CTL:
		if (!(mcg_cap & MCG_CTL_P) && !host)
			return 1;
		data = vcpu->arch.mcg_ctl;
		break;
	case MSR_IA32_MCG_STATUS:
		data = vcpu->arch.mcg_status;
		break;
	default:
		if (msr >= MSR_IA32_MC0_CTL &&
		    msr < MSR_IA32_MCx_CTL(bank_num)) {
			u32 offset = array_index_nospec(
				msr - MSR_IA32_MC0_CTL,
				MSR_IA32_MCx_CTL(bank_num) - MSR_IA32_MC0_CTL);

			data = vcpu->arch.mce_banks[offset];
			break;
		}
		return 1;
	}
	*pdata = data;
	return 0;
}

int kvm_get_msr_common(struct kvm_vcpu *vcpu, struct msr_data *msr_info)
{
	switch (msr_info->index) {
	case MSR_IA32_PLATFORM_ID:
	case MSR_IA32_EBL_CR_POWERON:
	case MSR_IA32_DEBUGCTLMSR:
	case MSR_IA32_LASTBRANCHFROMIP:
	case MSR_IA32_LASTBRANCHTOIP:
	case MSR_IA32_LASTINTFROMIP:
	case MSR_IA32_LASTINTTOIP:
	case MSR_K8_SYSCFG:
	case MSR_K8_TSEG_ADDR:
	case MSR_K8_TSEG_MASK:
	case MSR_VM_HSAVE_PA:
	case MSR_K8_INT_PENDING_MSG:
	case MSR_AMD64_NB_CFG:
	case MSR_FAM10H_MMIO_CONF_BASE:
	case MSR_AMD64_BU_CFG2:
	case MSR_IA32_PERF_CTL:
	case MSR_AMD64_DC_CFG:
	case MSR_F15H_EX_CFG:
		msr_info->data = 0;
		break;
	case MSR_F15H_PERF_CTL0 ... MSR_F15H_PERF_CTR5:
	case MSR_K7_EVNTSEL0 ... MSR_K7_EVNTSEL3:
	case MSR_K7_PERFCTR0 ... MSR_K7_PERFCTR3:
	case MSR_P6_PERFCTR0 ... MSR_P6_PERFCTR1:
	case MSR_P6_EVNTSEL0 ... MSR_P6_EVNTSEL1:
		if (kvm_pmu_is_valid_msr(vcpu, msr_info->index))
			return kvm_pmu_get_msr(vcpu, msr_info->index, &msr_info->data);
		msr_info->data = 0;
		break;
	case MSR_IA32_UCODE_REV:
		msr_info->data = vcpu->arch.microcode_version;
		break;
	case MSR_IA32_ARCH_CAPABILITIES:
		if (!msr_info->host_initiated &&
		    !guest_cpuid_has(vcpu, X86_FEATURE_ARCH_CAPABILITIES))
			return 1;
		msr_info->data = vcpu->arch.arch_capabilities;
		break;
<<<<<<< HEAD
=======
	case MSR_IA32_POWER_CTL:
		msr_info->data = vcpu->arch.msr_ia32_power_ctl;
		break;
>>>>>>> fa578e9d
	case MSR_IA32_TSC:
		msr_info->data = kvm_scale_tsc(vcpu, rdtsc()) + vcpu->arch.tsc_offset;
		break;
	case MSR_MTRRcap:
	case 0x200 ... 0x2ff:
		return kvm_mtrr_get_msr(vcpu, msr_info->index, &msr_info->data);
	case 0xcd: /* fsb frequency */
		msr_info->data = 3;
		break;
		/*
		 * MSR_EBC_FREQUENCY_ID
		 * Conservative value valid for even the basic CPU models.
		 * Models 0,1: 000 in bits 23:21 indicating a bus speed of
		 * 100MHz, model 2 000 in bits 18:16 indicating 100MHz,
		 * and 266MHz for model 3, or 4. Set Core Clock
		 * Frequency to System Bus Frequency Ratio to 1 (bits
		 * 31:24) even though these are only valid for CPU
		 * models > 2, however guests may end up dividing or
		 * multiplying by zero otherwise.
		 */
	case MSR_EBC_FREQUENCY_ID:
		msr_info->data = 1 << 24;
		break;
	case MSR_IA32_APICBASE:
		msr_info->data = kvm_get_apic_base(vcpu);
		break;
	case APIC_BASE_MSR ... APIC_BASE_MSR + 0x3ff:
		return kvm_x2apic_msr_read(vcpu, msr_info->index, &msr_info->data);
		break;
	case MSR_IA32_TSCDEADLINE:
		msr_info->data = kvm_get_lapic_tscdeadline_msr(vcpu);
		break;
	case MSR_IA32_TSC_ADJUST:
		msr_info->data = (u64)vcpu->arch.ia32_tsc_adjust_msr;
		break;
	case MSR_IA32_MISC_ENABLE:
		msr_info->data = vcpu->arch.ia32_misc_enable_msr;
		break;
	case MSR_IA32_SMBASE:
		if (!msr_info->host_initiated)
			return 1;
		msr_info->data = vcpu->arch.smbase;
		break;
	case MSR_SMI_COUNT:
		msr_info->data = vcpu->arch.smi_count;
		break;
	case MSR_IA32_PERF_STATUS:
		/* TSC increment by tick */
		msr_info->data = 1000ULL;
		/* CPU multiplier */
		msr_info->data |= (((uint64_t)4ULL) << 40);
		break;
	case MSR_EFER:
		msr_info->data = vcpu->arch.efer;
		break;
	case MSR_KVM_WALL_CLOCK:
	case MSR_KVM_WALL_CLOCK_NEW:
		msr_info->data = vcpu->kvm->arch.wall_clock;
		break;
	case MSR_KVM_SYSTEM_TIME:
	case MSR_KVM_SYSTEM_TIME_NEW:
		msr_info->data = vcpu->arch.time;
		break;
	case MSR_KVM_ASYNC_PF_EN:
		msr_info->data = vcpu->arch.apf.msr_val;
		break;
	case MSR_KVM_STEAL_TIME:
		msr_info->data = vcpu->arch.st.msr_val;
		break;
	case MSR_KVM_PV_EOI_EN:
		msr_info->data = vcpu->arch.pv_eoi.msr_val;
		break;
	case MSR_KVM_POLL_CONTROL:
		msr_info->data = vcpu->arch.msr_kvm_poll_control;
		break;
	case MSR_IA32_P5_MC_ADDR:
	case MSR_IA32_P5_MC_TYPE:
	case MSR_IA32_MCG_CAP:
	case MSR_IA32_MCG_CTL:
	case MSR_IA32_MCG_STATUS:
	case MSR_IA32_MC0_CTL ... MSR_IA32_MCx_CTL(KVM_MAX_MCE_BANKS) - 1:
		return get_msr_mce(vcpu, msr_info->index, &msr_info->data,
				   msr_info->host_initiated);
	case MSR_K7_CLK_CTL:
		/*
		 * Provide expected ramp-up count for K7. All other
		 * are set to zero, indicating minimum divisors for
		 * every field.
		 *
		 * This prevents guest kernels on AMD host with CPU
		 * type 6, model 8 and higher from exploding due to
		 * the rdmsr failing.
		 */
		msr_info->data = 0x20000000;
		break;
	case HV_X64_MSR_GUEST_OS_ID ... HV_X64_MSR_SINT15:
	case HV_X64_MSR_CRASH_P0 ... HV_X64_MSR_CRASH_P4:
	case HV_X64_MSR_CRASH_CTL:
	case HV_X64_MSR_STIMER0_CONFIG ... HV_X64_MSR_STIMER3_COUNT:
	case HV_X64_MSR_REENLIGHTENMENT_CONTROL:
	case HV_X64_MSR_TSC_EMULATION_CONTROL:
	case HV_X64_MSR_TSC_EMULATION_STATUS:
		return kvm_hv_get_msr_common(vcpu,
					     msr_info->index, &msr_info->data,
					     msr_info->host_initiated);
		break;
	case MSR_IA32_BBL_CR_CTL3:
		/* This legacy MSR exists but isn't fully documented in current
		 * silicon.  It is however accessed by winxp in very narrow
		 * scenarios where it sets bit #19, itself documented as
		 * a "reserved" bit.  Best effort attempt to source coherent
		 * read data here should the balance of the register be
		 * interpreted by the guest:
		 *
		 * L2 cache control register 3: 64GB range, 256KB size,
		 * enabled, latency 0x1, configured
		 */
		msr_info->data = 0xbe702111;
		break;
	case MSR_AMD64_OSVW_ID_LENGTH:
		if (!guest_cpuid_has(vcpu, X86_FEATURE_OSVW))
			return 1;
		msr_info->data = vcpu->arch.osvw.length;
		break;
	case MSR_AMD64_OSVW_STATUS:
		if (!guest_cpuid_has(vcpu, X86_FEATURE_OSVW))
			return 1;
		msr_info->data = vcpu->arch.osvw.status;
		break;
	case MSR_PLATFORM_INFO:
		if (!msr_info->host_initiated &&
		    !vcpu->kvm->arch.guest_can_read_msr_platform_info)
			return 1;
		msr_info->data = vcpu->arch.msr_platform_info;
		break;
	case MSR_MISC_FEATURES_ENABLES:
		msr_info->data = vcpu->arch.msr_misc_features_enables;
		break;
	case MSR_K7_HWCR:
		msr_info->data = vcpu->arch.msr_hwcr;
		break;
	default:
		if (kvm_pmu_is_valid_msr(vcpu, msr_info->index))
			return kvm_pmu_get_msr(vcpu, msr_info->index, &msr_info->data);
		if (!ignore_msrs) {
			vcpu_debug_ratelimited(vcpu, "unhandled rdmsr: 0x%x\n",
					       msr_info->index);
			return 1;
		} else {
			if (report_ignored_msrs)
				vcpu_unimpl(vcpu, "ignored rdmsr: 0x%x\n",
					msr_info->index);
			msr_info->data = 0;
		}
		break;
	}
	return 0;
}
EXPORT_SYMBOL_GPL(kvm_get_msr_common);

/*
 * Read or write a bunch of msrs. All parameters are kernel addresses.
 *
 * @return number of msrs set successfully.
 */
static int __msr_io(struct kvm_vcpu *vcpu, struct kvm_msrs *msrs,
		    struct kvm_msr_entry *entries,
		    int (*do_msr)(struct kvm_vcpu *vcpu,
				  unsigned index, u64 *data))
{
	int i;

	for (i = 0; i < msrs->nmsrs; ++i)
		if (do_msr(vcpu, entries[i].index, &entries[i].data))
			break;

	return i;
}

/*
 * Read or write a bunch of msrs. Parameters are user addresses.
 *
 * @return number of msrs set successfully.
 */
static int msr_io(struct kvm_vcpu *vcpu, struct kvm_msrs __user *user_msrs,
		  int (*do_msr)(struct kvm_vcpu *vcpu,
				unsigned index, u64 *data),
		  int writeback)
{
	struct kvm_msrs msrs;
	struct kvm_msr_entry *entries;
	int r, n;
	unsigned size;

	r = -EFAULT;
	if (copy_from_user(&msrs, user_msrs, sizeof(msrs)))
		goto out;

	r = -E2BIG;
	if (msrs.nmsrs >= MAX_IO_MSRS)
		goto out;

	size = sizeof(struct kvm_msr_entry) * msrs.nmsrs;
	entries = memdup_user(user_msrs->entries, size);
	if (IS_ERR(entries)) {
		r = PTR_ERR(entries);
		goto out;
	}

	r = n = __msr_io(vcpu, &msrs, entries, do_msr);
	if (r < 0)
		goto out_free;

	r = -EFAULT;
	if (writeback && copy_to_user(user_msrs->entries, entries, size))
		goto out_free;

	r = n;

out_free:
	kfree(entries);
out:
	return r;
}

static inline bool kvm_can_mwait_in_guest(void)
{
	return boot_cpu_has(X86_FEATURE_MWAIT) &&
		!boot_cpu_has_bug(X86_BUG_MONITOR) &&
		boot_cpu_has(X86_FEATURE_ARAT);
}

int kvm_vm_ioctl_check_extension(struct kvm *kvm, long ext)
{
	int r = 0;

	switch (ext) {
	case KVM_CAP_IRQCHIP:
	case KVM_CAP_HLT:
	case KVM_CAP_MMU_SHADOW_CACHE_CONTROL:
	case KVM_CAP_SET_TSS_ADDR:
	case KVM_CAP_EXT_CPUID:
	case KVM_CAP_EXT_EMUL_CPUID:
	case KVM_CAP_CLOCKSOURCE:
	case KVM_CAP_PIT:
	case KVM_CAP_NOP_IO_DELAY:
	case KVM_CAP_MP_STATE:
	case KVM_CAP_SYNC_MMU:
	case KVM_CAP_USER_NMI:
	case KVM_CAP_REINJECT_CONTROL:
	case KVM_CAP_IRQ_INJECT_STATUS:
	case KVM_CAP_IOEVENTFD:
	case KVM_CAP_IOEVENTFD_NO_LENGTH:
	case KVM_CAP_PIT2:
	case KVM_CAP_PIT_STATE2:
	case KVM_CAP_SET_IDENTITY_MAP_ADDR:
	case KVM_CAP_XEN_HVM:
	case KVM_CAP_VCPU_EVENTS:
	case KVM_CAP_HYPERV:
	case KVM_CAP_HYPERV_VAPIC:
	case KVM_CAP_HYPERV_SPIN:
	case KVM_CAP_HYPERV_SYNIC:
	case KVM_CAP_HYPERV_SYNIC2:
	case KVM_CAP_HYPERV_VP_INDEX:
	case KVM_CAP_HYPERV_EVENTFD:
	case KVM_CAP_HYPERV_TLBFLUSH:
	case KVM_CAP_HYPERV_SEND_IPI:
	case KVM_CAP_HYPERV_CPUID:
	case KVM_CAP_PCI_SEGMENT:
	case KVM_CAP_DEBUGREGS:
	case KVM_CAP_X86_ROBUST_SINGLESTEP:
	case KVM_CAP_XSAVE:
	case KVM_CAP_ASYNC_PF:
	case KVM_CAP_GET_TSC_KHZ:
	case KVM_CAP_KVMCLOCK_CTRL:
	case KVM_CAP_READONLY_MEM:
	case KVM_CAP_HYPERV_TIME:
	case KVM_CAP_IOAPIC_POLARITY_IGNORED:
	case KVM_CAP_TSC_DEADLINE_TIMER:
	case KVM_CAP_DISABLE_QUIRKS:
	case KVM_CAP_SET_BOOT_CPU_ID:
 	case KVM_CAP_SPLIT_IRQCHIP:
	case KVM_CAP_IMMEDIATE_EXIT:
	case KVM_CAP_PMU_EVENT_FILTER:
	case KVM_CAP_GET_MSR_FEATURES:
	case KVM_CAP_MSR_PLATFORM_INFO:
	case KVM_CAP_EXCEPTION_PAYLOAD:
		r = 1;
		break;
	case KVM_CAP_SYNC_REGS:
		r = KVM_SYNC_X86_VALID_FIELDS;
		break;
	case KVM_CAP_ADJUST_CLOCK:
		r = KVM_CLOCK_TSC_STABLE;
		break;
	case KVM_CAP_X86_DISABLE_EXITS:
		r |=  KVM_X86_DISABLE_EXITS_HLT | KVM_X86_DISABLE_EXITS_PAUSE |
		      KVM_X86_DISABLE_EXITS_CSTATE;
		if(kvm_can_mwait_in_guest())
			r |= KVM_X86_DISABLE_EXITS_MWAIT;
		break;
	case KVM_CAP_X86_SMM:
		/* SMBASE is usually relocated above 1M on modern chipsets,
		 * and SMM handlers might indeed rely on 4G segment limits,
		 * so do not report SMM to be available if real mode is
		 * emulated via vm86 mode.  Still, do not go to great lengths
		 * to avoid userspace's usage of the feature, because it is a
		 * fringe case that is not enabled except via specific settings
		 * of the module parameters.
		 */
		r = kvm_x86_ops->has_emulated_msr(MSR_IA32_SMBASE);
		break;
	case KVM_CAP_VAPIC:
		r = !kvm_x86_ops->cpu_has_accelerated_tpr();
		break;
	case KVM_CAP_NR_VCPUS:
		r = KVM_SOFT_MAX_VCPUS;
		break;
	case KVM_CAP_MAX_VCPUS:
		r = KVM_MAX_VCPUS;
		break;
	case KVM_CAP_MAX_VCPU_ID:
		r = KVM_MAX_VCPU_ID;
<<<<<<< HEAD
		break;
	case KVM_CAP_NR_MEMSLOTS:
		r = KVM_USER_MEM_SLOTS;
=======
>>>>>>> fa578e9d
		break;
	case KVM_CAP_PV_MMU:	/* obsolete */
		r = 0;
		break;
	case KVM_CAP_MCE:
		r = KVM_MAX_MCE_BANKS;
		break;
	case KVM_CAP_XCRS:
		r = boot_cpu_has(X86_FEATURE_XSAVE);
		break;
	case KVM_CAP_TSC_CONTROL:
		r = kvm_has_tsc_control;
		break;
	case KVM_CAP_X2APIC_API:
		r = KVM_X2APIC_API_VALID_FLAGS;
		break;
	case KVM_CAP_NESTED_STATE:
		r = kvm_x86_ops->get_nested_state ?
			kvm_x86_ops->get_nested_state(NULL, NULL, 0) : 0;
		break;
	case KVM_CAP_HYPERV_DIRECT_TLBFLUSH:
		r = kvm_x86_ops->enable_direct_tlbflush != NULL;
		break;
	case KVM_CAP_HYPERV_ENLIGHTENED_VMCS:
		r = kvm_x86_ops->nested_enable_evmcs != NULL;
		break;
	default:
		break;
	}
	return r;

}

long kvm_arch_dev_ioctl(struct file *filp,
			unsigned int ioctl, unsigned long arg)
{
	void __user *argp = (void __user *)arg;
	long r;

	switch (ioctl) {
	case KVM_GET_MSR_INDEX_LIST: {
		struct kvm_msr_list __user *user_msr_list = argp;
		struct kvm_msr_list msr_list;
		unsigned n;

		r = -EFAULT;
		if (copy_from_user(&msr_list, user_msr_list, sizeof(msr_list)))
			goto out;
		n = msr_list.nmsrs;
		msr_list.nmsrs = num_msrs_to_save + num_emulated_msrs;
		if (copy_to_user(user_msr_list, &msr_list, sizeof(msr_list)))
			goto out;
		r = -E2BIG;
		if (n < msr_list.nmsrs)
			goto out;
		r = -EFAULT;
		if (copy_to_user(user_msr_list->indices, &msrs_to_save,
				 num_msrs_to_save * sizeof(u32)))
			goto out;
		if (copy_to_user(user_msr_list->indices + num_msrs_to_save,
				 &emulated_msrs,
				 num_emulated_msrs * sizeof(u32)))
			goto out;
		r = 0;
		break;
	}
	case KVM_GET_SUPPORTED_CPUID:
	case KVM_GET_EMULATED_CPUID: {
		struct kvm_cpuid2 __user *cpuid_arg = argp;
		struct kvm_cpuid2 cpuid;

		r = -EFAULT;
		if (copy_from_user(&cpuid, cpuid_arg, sizeof(cpuid)))
			goto out;

		r = kvm_dev_ioctl_get_cpuid(&cpuid, cpuid_arg->entries,
					    ioctl);
		if (r)
			goto out;

		r = -EFAULT;
		if (copy_to_user(cpuid_arg, &cpuid, sizeof(cpuid)))
			goto out;
		r = 0;
		break;
	}
	case KVM_X86_GET_MCE_CAP_SUPPORTED: {
		r = -EFAULT;
		if (copy_to_user(argp, &kvm_mce_cap_supported,
				 sizeof(kvm_mce_cap_supported)))
			goto out;
		r = 0;
		break;
	case KVM_GET_MSR_FEATURE_INDEX_LIST: {
		struct kvm_msr_list __user *user_msr_list = argp;
		struct kvm_msr_list msr_list;
		unsigned int n;

		r = -EFAULT;
		if (copy_from_user(&msr_list, user_msr_list, sizeof(msr_list)))
			goto out;
		n = msr_list.nmsrs;
		msr_list.nmsrs = num_msr_based_features;
		if (copy_to_user(user_msr_list, &msr_list, sizeof(msr_list)))
			goto out;
		r = -E2BIG;
		if (n < msr_list.nmsrs)
			goto out;
		r = -EFAULT;
		if (copy_to_user(user_msr_list->indices, &msr_based_features,
				 num_msr_based_features * sizeof(u32)))
			goto out;
		r = 0;
		break;
	}
	case KVM_GET_MSRS:
		r = msr_io(NULL, argp, do_get_msr_feature, 1);
		break;
	}
	default:
		r = -EINVAL;
	}
out:
	return r;
}

static void wbinvd_ipi(void *garbage)
{
	wbinvd();
}

static bool need_emulate_wbinvd(struct kvm_vcpu *vcpu)
{
	return kvm_arch_has_noncoherent_dma(vcpu->kvm);
}

void kvm_arch_vcpu_load(struct kvm_vcpu *vcpu, int cpu)
{
	/* Address WBINVD may be executed by guest */
	if (need_emulate_wbinvd(vcpu)) {
		if (kvm_x86_ops->has_wbinvd_exit())
			cpumask_set_cpu(cpu, vcpu->arch.wbinvd_dirty_mask);
		else if (vcpu->cpu != -1 && vcpu->cpu != cpu)
			smp_call_function_single(vcpu->cpu,
					wbinvd_ipi, NULL, 1);
	}

	kvm_x86_ops->vcpu_load(vcpu, cpu);

	/* Apply any externally detected TSC adjustments (due to suspend) */
	if (unlikely(vcpu->arch.tsc_offset_adjustment)) {
		adjust_tsc_offset_host(vcpu, vcpu->arch.tsc_offset_adjustment);
		vcpu->arch.tsc_offset_adjustment = 0;
		kvm_make_request(KVM_REQ_CLOCK_UPDATE, vcpu);
	}

	if (unlikely(vcpu->cpu != cpu) || kvm_check_tsc_unstable()) {
		s64 tsc_delta = !vcpu->arch.last_host_tsc ? 0 :
				rdtsc() - vcpu->arch.last_host_tsc;
		if (tsc_delta < 0)
			mark_tsc_unstable("KVM discovered backwards TSC");

		if (kvm_check_tsc_unstable()) {
			u64 offset = kvm_compute_tsc_offset(vcpu,
						vcpu->arch.last_guest_tsc);
			kvm_vcpu_write_tsc_offset(vcpu, offset);
			vcpu->arch.tsc_catchup = 1;
		}

		if (kvm_lapic_hv_timer_in_use(vcpu))
			kvm_lapic_restart_hv_timer(vcpu);

		/*
		 * On a host with synchronized TSC, there is no need to update
		 * kvmclock on vcpu->cpu migration
		 */
		if (!vcpu->kvm->arch.use_master_clock || vcpu->cpu == -1)
			kvm_make_request(KVM_REQ_GLOBAL_CLOCK_UPDATE, vcpu);
		if (vcpu->cpu != cpu)
			kvm_make_request(KVM_REQ_MIGRATE_TIMER, vcpu);
		vcpu->cpu = cpu;
	}

	kvm_make_request(KVM_REQ_STEAL_UPDATE, vcpu);
}

static void kvm_steal_time_set_preempted(struct kvm_vcpu *vcpu)
{
	struct kvm_host_map map;
	struct kvm_steal_time *st;

	if (!(vcpu->arch.st.msr_val & KVM_MSR_ENABLED))
		return;

	if (vcpu->arch.st.preempted)
		return;

	if (kvm_map_gfn(vcpu, vcpu->arch.st.msr_val >> PAGE_SHIFT, &map,
			&vcpu->arch.st.cache, true))
		return;

	st = map.hva +
		offset_in_page(vcpu->arch.st.msr_val & KVM_STEAL_VALID_BITS);

	st->preempted = vcpu->arch.st.preempted = KVM_VCPU_PREEMPTED;

	kvm_unmap_gfn(vcpu, &map, &vcpu->arch.st.cache, true, true);
}

void kvm_arch_vcpu_put(struct kvm_vcpu *vcpu)
{
	int idx;

	if (vcpu->preempted)
		vcpu->arch.preempted_in_kernel = !kvm_x86_ops->get_cpl(vcpu);

	/*
	 * Disable page faults because we're in atomic context here.
	 * kvm_write_guest_offset_cached() would call might_fault()
	 * that relies on pagefault_disable() to tell if there's a
	 * bug. NOTE: the write to guest memory may not go through if
	 * during postcopy live migration or if there's heavy guest
	 * paging.
	 */
	pagefault_disable();
	/*
	 * kvm_memslots() will be called by
	 * kvm_write_guest_offset_cached() so take the srcu lock.
	 */
	idx = srcu_read_lock(&vcpu->kvm->srcu);
	kvm_steal_time_set_preempted(vcpu);
	srcu_read_unlock(&vcpu->kvm->srcu, idx);
	pagefault_enable();
	kvm_x86_ops->vcpu_put(vcpu);
	vcpu->arch.last_host_tsc = rdtsc();
	/*
	 * If userspace has set any breakpoints or watchpoints, dr6 is restored
	 * on every vmexit, but if not, we might have a stale dr6 from the
	 * guest. do_debug expects dr6 to be cleared after it runs, do the same.
	 */
	set_debugreg(0, 6);
}

static int kvm_vcpu_ioctl_get_lapic(struct kvm_vcpu *vcpu,
				    struct kvm_lapic_state *s)
{
	if (vcpu->arch.apicv_active)
		kvm_x86_ops->sync_pir_to_irr(vcpu);

	return kvm_apic_get_state(vcpu, s);
}

static int kvm_vcpu_ioctl_set_lapic(struct kvm_vcpu *vcpu,
				    struct kvm_lapic_state *s)
{
	int r;

	r = kvm_apic_set_state(vcpu, s);
	if (r)
		return r;
	update_cr8_intercept(vcpu);

	return 0;
}

static int kvm_cpu_accept_dm_intr(struct kvm_vcpu *vcpu)
{
	return (!lapic_in_kernel(vcpu) ||
		kvm_apic_accept_pic_intr(vcpu));
}

/*
 * if userspace requested an interrupt window, check that the
 * interrupt window is open.
 *
 * No need to exit to userspace if we already have an interrupt queued.
 */
static int kvm_vcpu_ready_for_interrupt_injection(struct kvm_vcpu *vcpu)
{
	return kvm_arch_interrupt_allowed(vcpu) &&
		!kvm_cpu_has_interrupt(vcpu) &&
		!kvm_event_needs_reinjection(vcpu) &&
		kvm_cpu_accept_dm_intr(vcpu);
}

static int kvm_vcpu_ioctl_interrupt(struct kvm_vcpu *vcpu,
				    struct kvm_interrupt *irq)
{
	if (irq->irq >= KVM_NR_INTERRUPTS)
		return -EINVAL;

	if (!irqchip_in_kernel(vcpu->kvm)) {
		kvm_queue_interrupt(vcpu, irq->irq, false);
		kvm_make_request(KVM_REQ_EVENT, vcpu);
		return 0;
	}

	/*
	 * With in-kernel LAPIC, we only use this to inject EXTINT, so
	 * fail for in-kernel 8259.
	 */
	if (pic_in_kernel(vcpu->kvm))
		return -ENXIO;

	if (vcpu->arch.pending_external_vector != -1)
		return -EEXIST;

	vcpu->arch.pending_external_vector = irq->irq;
	kvm_make_request(KVM_REQ_EVENT, vcpu);
	return 0;
}

static int kvm_vcpu_ioctl_nmi(struct kvm_vcpu *vcpu)
{
	kvm_inject_nmi(vcpu);

	return 0;
}

static int kvm_vcpu_ioctl_smi(struct kvm_vcpu *vcpu)
{
	kvm_make_request(KVM_REQ_SMI, vcpu);

	return 0;
}

static int vcpu_ioctl_tpr_access_reporting(struct kvm_vcpu *vcpu,
					   struct kvm_tpr_access_ctl *tac)
{
	if (tac->flags)
		return -EINVAL;
	vcpu->arch.tpr_access_reporting = !!tac->enabled;
	return 0;
}

static int kvm_vcpu_ioctl_x86_setup_mce(struct kvm_vcpu *vcpu,
					u64 mcg_cap)
{
	int r;
	unsigned bank_num = mcg_cap & 0xff, bank;

	r = -EINVAL;
	if (!bank_num || bank_num >= KVM_MAX_MCE_BANKS)
		goto out;
	if (mcg_cap & ~(kvm_mce_cap_supported | 0xff | 0xff0000))
		goto out;
	r = 0;
	vcpu->arch.mcg_cap = mcg_cap;
	/* Init IA32_MCG_CTL to all 1s */
	if (mcg_cap & MCG_CTL_P)
		vcpu->arch.mcg_ctl = ~(u64)0;
	/* Init IA32_MCi_CTL to all 1s */
	for (bank = 0; bank < bank_num; bank++)
		vcpu->arch.mce_banks[bank*4] = ~(u64)0;

	kvm_x86_ops->setup_mce(vcpu);
out:
	return r;
}

static int kvm_vcpu_ioctl_x86_set_mce(struct kvm_vcpu *vcpu,
				      struct kvm_x86_mce *mce)
{
	u64 mcg_cap = vcpu->arch.mcg_cap;
	unsigned bank_num = mcg_cap & 0xff;
	u64 *banks = vcpu->arch.mce_banks;

	if (mce->bank >= bank_num || !(mce->status & MCI_STATUS_VAL))
		return -EINVAL;
	/*
	 * if IA32_MCG_CTL is not all 1s, the uncorrected error
	 * reporting is disabled
	 */
	if ((mce->status & MCI_STATUS_UC) && (mcg_cap & MCG_CTL_P) &&
	    vcpu->arch.mcg_ctl != ~(u64)0)
		return 0;
	banks += 4 * mce->bank;
	/*
	 * if IA32_MCi_CTL is not all 1s, the uncorrected error
	 * reporting is disabled for the bank
	 */
	if ((mce->status & MCI_STATUS_UC) && banks[0] != ~(u64)0)
		return 0;
	if (mce->status & MCI_STATUS_UC) {
		if ((vcpu->arch.mcg_status & MCG_STATUS_MCIP) ||
		    !kvm_read_cr4_bits(vcpu, X86_CR4_MCE)) {
			kvm_make_request(KVM_REQ_TRIPLE_FAULT, vcpu);
			return 0;
		}
		if (banks[1] & MCI_STATUS_VAL)
			mce->status |= MCI_STATUS_OVER;
		banks[2] = mce->addr;
		banks[3] = mce->misc;
		vcpu->arch.mcg_status = mce->mcg_status;
		banks[1] = mce->status;
		kvm_queue_exception(vcpu, MC_VECTOR);
	} else if (!(banks[1] & MCI_STATUS_VAL)
		   || !(banks[1] & MCI_STATUS_UC)) {
		if (banks[1] & MCI_STATUS_VAL)
			mce->status |= MCI_STATUS_OVER;
		banks[2] = mce->addr;
		banks[3] = mce->misc;
		banks[1] = mce->status;
	} else
		banks[1] |= MCI_STATUS_OVER;
	return 0;
}

static void kvm_vcpu_ioctl_x86_get_vcpu_events(struct kvm_vcpu *vcpu,
					       struct kvm_vcpu_events *events)
{
	process_nmi(vcpu);

	/*
	 * The API doesn't provide the instruction length for software
	 * exceptions, so don't report them. As long as the guest RIP
	 * isn't advanced, we should expect to encounter the exception
	 * again.
	 */
	if (kvm_exception_is_soft(vcpu->arch.exception.nr)) {
		events->exception.injected = 0;
		events->exception.pending = 0;
	} else {
		events->exception.injected = vcpu->arch.exception.injected;
		events->exception.pending = vcpu->arch.exception.pending;
		/*
		 * For ABI compatibility, deliberately conflate
		 * pending and injected exceptions when
		 * KVM_CAP_EXCEPTION_PAYLOAD isn't enabled.
		 */
		if (!vcpu->kvm->arch.exception_payload_enabled)
			events->exception.injected |=
				vcpu->arch.exception.pending;
	}
	events->exception.nr = vcpu->arch.exception.nr;
	events->exception.has_error_code = vcpu->arch.exception.has_error_code;
	events->exception.error_code = vcpu->arch.exception.error_code;
	events->exception_has_payload = vcpu->arch.exception.has_payload;
	events->exception_payload = vcpu->arch.exception.payload;

	events->interrupt.injected =
		vcpu->arch.interrupt.injected && !vcpu->arch.interrupt.soft;
	events->interrupt.nr = vcpu->arch.interrupt.nr;
	events->interrupt.soft = 0;
	events->interrupt.shadow = kvm_x86_ops->get_interrupt_shadow(vcpu);

	events->nmi.injected = vcpu->arch.nmi_injected;
	events->nmi.pending = vcpu->arch.nmi_pending != 0;
	events->nmi.masked = kvm_x86_ops->get_nmi_mask(vcpu);
	events->nmi.pad = 0;

	events->sipi_vector = 0; /* never valid when reporting to user space */

	events->smi.smm = is_smm(vcpu);
	events->smi.pending = vcpu->arch.smi_pending;
	events->smi.smm_inside_nmi =
		!!(vcpu->arch.hflags & HF_SMM_INSIDE_NMI_MASK);
	events->smi.latched_init = kvm_lapic_latched_init(vcpu);

	events->flags = (KVM_VCPUEVENT_VALID_NMI_PENDING
			 | KVM_VCPUEVENT_VALID_SHADOW
			 | KVM_VCPUEVENT_VALID_SMM);
	if (vcpu->kvm->arch.exception_payload_enabled)
		events->flags |= KVM_VCPUEVENT_VALID_PAYLOAD;

	memset(&events->reserved, 0, sizeof(events->reserved));
}

static void kvm_smm_changed(struct kvm_vcpu *vcpu);

static int kvm_vcpu_ioctl_x86_set_vcpu_events(struct kvm_vcpu *vcpu,
					      struct kvm_vcpu_events *events)
{
	if (events->flags & ~(KVM_VCPUEVENT_VALID_NMI_PENDING
			      | KVM_VCPUEVENT_VALID_SIPI_VECTOR
			      | KVM_VCPUEVENT_VALID_SHADOW
			      | KVM_VCPUEVENT_VALID_SMM
			      | KVM_VCPUEVENT_VALID_PAYLOAD))
		return -EINVAL;

	if (events->flags & KVM_VCPUEVENT_VALID_PAYLOAD) {
		if (!vcpu->kvm->arch.exception_payload_enabled)
			return -EINVAL;
		if (events->exception.pending)
			events->exception.injected = 0;
		else
			events->exception_has_payload = 0;
	} else {
		events->exception.pending = 0;
		events->exception_has_payload = 0;
	}

	if ((events->exception.injected || events->exception.pending) &&
	    (events->exception.nr > 31 || events->exception.nr == NMI_VECTOR))
		return -EINVAL;

	/* INITs are latched while in SMM */
	if (events->flags & KVM_VCPUEVENT_VALID_SMM &&
	    (events->smi.smm || events->smi.pending) &&
	    vcpu->arch.mp_state == KVM_MP_STATE_INIT_RECEIVED)
		return -EINVAL;

	process_nmi(vcpu);
	vcpu->arch.exception.injected = events->exception.injected;
	vcpu->arch.exception.pending = events->exception.pending;
	vcpu->arch.exception.nr = events->exception.nr;
	vcpu->arch.exception.has_error_code = events->exception.has_error_code;
	vcpu->arch.exception.error_code = events->exception.error_code;
	vcpu->arch.exception.has_payload = events->exception_has_payload;
	vcpu->arch.exception.payload = events->exception_payload;

	vcpu->arch.interrupt.injected = events->interrupt.injected;
	vcpu->arch.interrupt.nr = events->interrupt.nr;
	vcpu->arch.interrupt.soft = events->interrupt.soft;
	if (events->flags & KVM_VCPUEVENT_VALID_SHADOW)
		kvm_x86_ops->set_interrupt_shadow(vcpu,
						  events->interrupt.shadow);

	vcpu->arch.nmi_injected = events->nmi.injected;
	if (events->flags & KVM_VCPUEVENT_VALID_NMI_PENDING)
		vcpu->arch.nmi_pending = events->nmi.pending;
	kvm_x86_ops->set_nmi_mask(vcpu, events->nmi.masked);

	if (events->flags & KVM_VCPUEVENT_VALID_SIPI_VECTOR &&
	    lapic_in_kernel(vcpu))
		vcpu->arch.apic->sipi_vector = events->sipi_vector;

	if (events->flags & KVM_VCPUEVENT_VALID_SMM) {
		if (!!(vcpu->arch.hflags & HF_SMM_MASK) != events->smi.smm) {
			if (events->smi.smm)
				vcpu->arch.hflags |= HF_SMM_MASK;
			else
				vcpu->arch.hflags &= ~HF_SMM_MASK;
			kvm_smm_changed(vcpu);
		}

		vcpu->arch.smi_pending = events->smi.pending;

		if (events->smi.smm) {
			if (events->smi.smm_inside_nmi)
				vcpu->arch.hflags |= HF_SMM_INSIDE_NMI_MASK;
			else
				vcpu->arch.hflags &= ~HF_SMM_INSIDE_NMI_MASK;
			if (lapic_in_kernel(vcpu)) {
				if (events->smi.latched_init)
					set_bit(KVM_APIC_INIT, &vcpu->arch.apic->pending_events);
				else
					clear_bit(KVM_APIC_INIT, &vcpu->arch.apic->pending_events);
			}
		}
	}

	kvm_make_request(KVM_REQ_EVENT, vcpu);

	return 0;
}

static void kvm_vcpu_ioctl_x86_get_debugregs(struct kvm_vcpu *vcpu,
					     struct kvm_debugregs *dbgregs)
{
	unsigned long val;

	memcpy(dbgregs->db, vcpu->arch.db, sizeof(vcpu->arch.db));
	kvm_get_dr(vcpu, 6, &val);
	dbgregs->dr6 = val;
	dbgregs->dr7 = vcpu->arch.dr7;
	dbgregs->flags = 0;
	memset(&dbgregs->reserved, 0, sizeof(dbgregs->reserved));
}

static int kvm_vcpu_ioctl_x86_set_debugregs(struct kvm_vcpu *vcpu,
					    struct kvm_debugregs *dbgregs)
{
	if (dbgregs->flags)
		return -EINVAL;

	if (dbgregs->dr6 & ~0xffffffffull)
		return -EINVAL;
	if (dbgregs->dr7 & ~0xffffffffull)
		return -EINVAL;

	memcpy(vcpu->arch.db, dbgregs->db, sizeof(vcpu->arch.db));
	kvm_update_dr0123(vcpu);
	vcpu->arch.dr6 = dbgregs->dr6;
	kvm_update_dr6(vcpu);
	vcpu->arch.dr7 = dbgregs->dr7;
	kvm_update_dr7(vcpu);

	return 0;
}

#define XSTATE_COMPACTION_ENABLED (1ULL << 63)

static void fill_xsave(u8 *dest, struct kvm_vcpu *vcpu)
{
	struct xregs_state *xsave = &vcpu->arch.guest_fpu->state.xsave;
	u64 xstate_bv = xsave->header.xfeatures;
	u64 valid;

	/*
	 * Copy legacy XSAVE area, to avoid complications with CPUID
	 * leaves 0 and 1 in the loop below.
	 */
	memcpy(dest, xsave, XSAVE_HDR_OFFSET);

	/* Set XSTATE_BV */
	xstate_bv &= vcpu->arch.guest_supported_xcr0 | XFEATURE_MASK_FPSSE;
	*(u64 *)(dest + XSAVE_HDR_OFFSET) = xstate_bv;

	/*
	 * Copy each region from the possibly compacted offset to the
	 * non-compacted offset.
	 */
	valid = xstate_bv & ~XFEATURE_MASK_FPSSE;
	while (valid) {
		u64 xfeature_mask = valid & -valid;
		int xfeature_nr = fls64(xfeature_mask) - 1;
		void *src = get_xsave_addr(xsave, xfeature_nr);

		if (src) {
			u32 size, offset, ecx, edx;
			cpuid_count(XSTATE_CPUID, xfeature_nr,
				    &size, &offset, &ecx, &edx);
			if (xfeature_nr == XFEATURE_PKRU)
				memcpy(dest + offset, &vcpu->arch.pkru,
				       sizeof(vcpu->arch.pkru));
			else
				memcpy(dest + offset, src, size);

		}

		valid -= xfeature_mask;
	}
}

static void load_xsave(struct kvm_vcpu *vcpu, u8 *src)
{
	struct xregs_state *xsave = &vcpu->arch.guest_fpu->state.xsave;
	u64 xstate_bv = *(u64 *)(src + XSAVE_HDR_OFFSET);
	u64 valid;

	/*
	 * Copy legacy XSAVE area, to avoid complications with CPUID
	 * leaves 0 and 1 in the loop below.
	 */
	memcpy(xsave, src, XSAVE_HDR_OFFSET);

	/* Set XSTATE_BV and possibly XCOMP_BV.  */
	xsave->header.xfeatures = xstate_bv;
	if (boot_cpu_has(X86_FEATURE_XSAVES))
		xsave->header.xcomp_bv = host_xcr0 | XSTATE_COMPACTION_ENABLED;

	/*
	 * Copy each region from the non-compacted offset to the
	 * possibly compacted offset.
	 */
	valid = xstate_bv & ~XFEATURE_MASK_FPSSE;
	while (valid) {
		u64 xfeature_mask = valid & -valid;
		int xfeature_nr = fls64(xfeature_mask) - 1;
		void *dest = get_xsave_addr(xsave, xfeature_nr);

		if (dest) {
			u32 size, offset, ecx, edx;
			cpuid_count(XSTATE_CPUID, xfeature_nr,
				    &size, &offset, &ecx, &edx);
			if (xfeature_nr == XFEATURE_PKRU)
				memcpy(&vcpu->arch.pkru, src + offset,
				       sizeof(vcpu->arch.pkru));
			else
				memcpy(dest, src + offset, size);
		}

		valid -= xfeature_mask;
	}
}

static void kvm_vcpu_ioctl_x86_get_xsave(struct kvm_vcpu *vcpu,
					 struct kvm_xsave *guest_xsave)
{
	if (boot_cpu_has(X86_FEATURE_XSAVE)) {
		memset(guest_xsave, 0, sizeof(struct kvm_xsave));
		fill_xsave((u8 *) guest_xsave->region, vcpu);
	} else {
		memcpy(guest_xsave->region,
			&vcpu->arch.guest_fpu->state.fxsave,
			sizeof(struct fxregs_state));
		*(u64 *)&guest_xsave->region[XSAVE_HDR_OFFSET / sizeof(u32)] =
			XFEATURE_MASK_FPSSE;
	}
}

#define XSAVE_MXCSR_OFFSET 24

static int kvm_vcpu_ioctl_x86_set_xsave(struct kvm_vcpu *vcpu,
					struct kvm_xsave *guest_xsave)
{
	u64 xstate_bv =
		*(u64 *)&guest_xsave->region[XSAVE_HDR_OFFSET / sizeof(u32)];
	u32 mxcsr = *(u32 *)&guest_xsave->region[XSAVE_MXCSR_OFFSET / sizeof(u32)];

	if (boot_cpu_has(X86_FEATURE_XSAVE)) {
		/*
		 * Here we allow setting states that are not present in
		 * CPUID leaf 0xD, index 0, EDX:EAX.  This is for compatibility
		 * with old userspace.
		 */
		if (xstate_bv & ~kvm_supported_xcr0() ||
			mxcsr & ~mxcsr_feature_mask)
			return -EINVAL;
		load_xsave(vcpu, (u8 *)guest_xsave->region);
	} else {
		if (xstate_bv & ~XFEATURE_MASK_FPSSE ||
			mxcsr & ~mxcsr_feature_mask)
			return -EINVAL;
		memcpy(&vcpu->arch.guest_fpu->state.fxsave,
			guest_xsave->region, sizeof(struct fxregs_state));
	}
	return 0;
}

static void kvm_vcpu_ioctl_x86_get_xcrs(struct kvm_vcpu *vcpu,
					struct kvm_xcrs *guest_xcrs)
{
	if (!boot_cpu_has(X86_FEATURE_XSAVE)) {
		guest_xcrs->nr_xcrs = 0;
		return;
	}

	guest_xcrs->nr_xcrs = 1;
	guest_xcrs->flags = 0;
	guest_xcrs->xcrs[0].xcr = XCR_XFEATURE_ENABLED_MASK;
	guest_xcrs->xcrs[0].value = vcpu->arch.xcr0;
}

static int kvm_vcpu_ioctl_x86_set_xcrs(struct kvm_vcpu *vcpu,
				       struct kvm_xcrs *guest_xcrs)
{
	int i, r = 0;

	if (!boot_cpu_has(X86_FEATURE_XSAVE))
		return -EINVAL;

	if (guest_xcrs->nr_xcrs > KVM_MAX_XCRS || guest_xcrs->flags)
		return -EINVAL;

	for (i = 0; i < guest_xcrs->nr_xcrs; i++)
		/* Only support XCR0 currently */
		if (guest_xcrs->xcrs[i].xcr == XCR_XFEATURE_ENABLED_MASK) {
			r = __kvm_set_xcr(vcpu, XCR_XFEATURE_ENABLED_MASK,
				guest_xcrs->xcrs[i].value);
			break;
		}
	if (r)
		r = -EINVAL;
	return r;
}

/*
 * kvm_set_guest_paused() indicates to the guest kernel that it has been
 * stopped by the hypervisor.  This function will be called from the host only.
 * EINVAL is returned when the host attempts to set the flag for a guest that
 * does not support pv clocks.
 */
static int kvm_set_guest_paused(struct kvm_vcpu *vcpu)
{
	if (!vcpu->arch.pv_time_enabled)
		return -EINVAL;
	vcpu->arch.pvclock_set_guest_stopped_request = true;
	kvm_make_request(KVM_REQ_CLOCK_UPDATE, vcpu);
	return 0;
}

static int kvm_vcpu_ioctl_enable_cap(struct kvm_vcpu *vcpu,
				     struct kvm_enable_cap *cap)
{
	int r;
	uint16_t vmcs_version;
	void __user *user_ptr;

	if (cap->flags)
		return -EINVAL;

	switch (cap->cap) {
	case KVM_CAP_HYPERV_SYNIC2:
		if (cap->args[0])
			return -EINVAL;
		/* fall through */

	case KVM_CAP_HYPERV_SYNIC:
		if (!irqchip_in_kernel(vcpu->kvm))
			return -EINVAL;
		return kvm_hv_activate_synic(vcpu, cap->cap ==
					     KVM_CAP_HYPERV_SYNIC2);
	case KVM_CAP_HYPERV_ENLIGHTENED_VMCS:
		if (!kvm_x86_ops->nested_enable_evmcs)
			return -ENOTTY;
		r = kvm_x86_ops->nested_enable_evmcs(vcpu, &vmcs_version);
		if (!r) {
			user_ptr = (void __user *)(uintptr_t)cap->args[0];
			if (copy_to_user(user_ptr, &vmcs_version,
					 sizeof(vmcs_version)))
				r = -EFAULT;
		}
		return r;
	case KVM_CAP_HYPERV_DIRECT_TLBFLUSH:
		if (!kvm_x86_ops->enable_direct_tlbflush)
			return -ENOTTY;

		return kvm_x86_ops->enable_direct_tlbflush(vcpu);

	default:
		return -EINVAL;
	}
}

long kvm_arch_vcpu_ioctl(struct file *filp,
			 unsigned int ioctl, unsigned long arg)
{
	struct kvm_vcpu *vcpu = filp->private_data;
	void __user *argp = (void __user *)arg;
	int r;
	union {
		struct kvm_lapic_state *lapic;
		struct kvm_xsave *xsave;
		struct kvm_xcrs *xcrs;
		void *buffer;
	} u;

	vcpu_load(vcpu);

	u.buffer = NULL;
	switch (ioctl) {
	case KVM_GET_LAPIC: {
		r = -EINVAL;
		if (!lapic_in_kernel(vcpu))
			goto out;
		u.lapic = kzalloc(sizeof(struct kvm_lapic_state),
				GFP_KERNEL_ACCOUNT);

		r = -ENOMEM;
		if (!u.lapic)
			goto out;
		r = kvm_vcpu_ioctl_get_lapic(vcpu, u.lapic);
		if (r)
			goto out;
		r = -EFAULT;
		if (copy_to_user(argp, u.lapic, sizeof(struct kvm_lapic_state)))
			goto out;
		r = 0;
		break;
	}
	case KVM_SET_LAPIC: {
		r = -EINVAL;
		if (!lapic_in_kernel(vcpu))
			goto out;
		u.lapic = memdup_user(argp, sizeof(*u.lapic));
		if (IS_ERR(u.lapic)) {
			r = PTR_ERR(u.lapic);
			goto out_nofree;
		}

		r = kvm_vcpu_ioctl_set_lapic(vcpu, u.lapic);
		break;
	}
	case KVM_INTERRUPT: {
		struct kvm_interrupt irq;

		r = -EFAULT;
		if (copy_from_user(&irq, argp, sizeof(irq)))
			goto out;
		r = kvm_vcpu_ioctl_interrupt(vcpu, &irq);
		break;
	}
	case KVM_NMI: {
		r = kvm_vcpu_ioctl_nmi(vcpu);
		break;
	}
	case KVM_SMI: {
		r = kvm_vcpu_ioctl_smi(vcpu);
		break;
	}
	case KVM_SET_CPUID: {
		struct kvm_cpuid __user *cpuid_arg = argp;
		struct kvm_cpuid cpuid;

		r = -EFAULT;
		if (copy_from_user(&cpuid, cpuid_arg, sizeof(cpuid)))
			goto out;
		r = kvm_vcpu_ioctl_set_cpuid(vcpu, &cpuid, cpuid_arg->entries);
		break;
	}
	case KVM_SET_CPUID2: {
		struct kvm_cpuid2 __user *cpuid_arg = argp;
		struct kvm_cpuid2 cpuid;

		r = -EFAULT;
		if (copy_from_user(&cpuid, cpuid_arg, sizeof(cpuid)))
			goto out;
		r = kvm_vcpu_ioctl_set_cpuid2(vcpu, &cpuid,
					      cpuid_arg->entries);
		break;
	}
	case KVM_GET_CPUID2: {
		struct kvm_cpuid2 __user *cpuid_arg = argp;
		struct kvm_cpuid2 cpuid;

		r = -EFAULT;
		if (copy_from_user(&cpuid, cpuid_arg, sizeof(cpuid)))
			goto out;
		r = kvm_vcpu_ioctl_get_cpuid2(vcpu, &cpuid,
					      cpuid_arg->entries);
		if (r)
			goto out;
		r = -EFAULT;
		if (copy_to_user(cpuid_arg, &cpuid, sizeof(cpuid)))
			goto out;
		r = 0;
		break;
	}
	case KVM_GET_MSRS: {
		int idx = srcu_read_lock(&vcpu->kvm->srcu);
		r = msr_io(vcpu, argp, do_get_msr, 1);
		srcu_read_unlock(&vcpu->kvm->srcu, idx);
		break;
	}
	case KVM_SET_MSRS: {
		int idx = srcu_read_lock(&vcpu->kvm->srcu);
		r = msr_io(vcpu, argp, do_set_msr, 0);
		srcu_read_unlock(&vcpu->kvm->srcu, idx);
		break;
	}
	case KVM_TPR_ACCESS_REPORTING: {
		struct kvm_tpr_access_ctl tac;

		r = -EFAULT;
		if (copy_from_user(&tac, argp, sizeof(tac)))
			goto out;
		r = vcpu_ioctl_tpr_access_reporting(vcpu, &tac);
		if (r)
			goto out;
		r = -EFAULT;
		if (copy_to_user(argp, &tac, sizeof(tac)))
			goto out;
		r = 0;
		break;
	};
	case KVM_SET_VAPIC_ADDR: {
		struct kvm_vapic_addr va;
		int idx;

		r = -EINVAL;
		if (!lapic_in_kernel(vcpu))
			goto out;
		r = -EFAULT;
		if (copy_from_user(&va, argp, sizeof(va)))
			goto out;
		idx = srcu_read_lock(&vcpu->kvm->srcu);
		r = kvm_lapic_set_vapic_addr(vcpu, va.vapic_addr);
		srcu_read_unlock(&vcpu->kvm->srcu, idx);
		break;
	}
	case KVM_X86_SETUP_MCE: {
		u64 mcg_cap;

		r = -EFAULT;
		if (copy_from_user(&mcg_cap, argp, sizeof(mcg_cap)))
			goto out;
		r = kvm_vcpu_ioctl_x86_setup_mce(vcpu, mcg_cap);
		break;
	}
	case KVM_X86_SET_MCE: {
		struct kvm_x86_mce mce;

		r = -EFAULT;
		if (copy_from_user(&mce, argp, sizeof(mce)))
			goto out;
		r = kvm_vcpu_ioctl_x86_set_mce(vcpu, &mce);
		break;
	}
	case KVM_GET_VCPU_EVENTS: {
		struct kvm_vcpu_events events;

		kvm_vcpu_ioctl_x86_get_vcpu_events(vcpu, &events);

		r = -EFAULT;
		if (copy_to_user(argp, &events, sizeof(struct kvm_vcpu_events)))
			break;
		r = 0;
		break;
	}
	case KVM_SET_VCPU_EVENTS: {
		struct kvm_vcpu_events events;

		r = -EFAULT;
		if (copy_from_user(&events, argp, sizeof(struct kvm_vcpu_events)))
			break;

		r = kvm_vcpu_ioctl_x86_set_vcpu_events(vcpu, &events);
		break;
	}
	case KVM_GET_DEBUGREGS: {
		struct kvm_debugregs dbgregs;

		kvm_vcpu_ioctl_x86_get_debugregs(vcpu, &dbgregs);

		r = -EFAULT;
		if (copy_to_user(argp, &dbgregs,
				 sizeof(struct kvm_debugregs)))
			break;
		r = 0;
		break;
	}
	case KVM_SET_DEBUGREGS: {
		struct kvm_debugregs dbgregs;

		r = -EFAULT;
		if (copy_from_user(&dbgregs, argp,
				   sizeof(struct kvm_debugregs)))
			break;

		r = kvm_vcpu_ioctl_x86_set_debugregs(vcpu, &dbgregs);
		break;
	}
	case KVM_GET_XSAVE: {
		u.xsave = kzalloc(sizeof(struct kvm_xsave), GFP_KERNEL_ACCOUNT);
		r = -ENOMEM;
		if (!u.xsave)
			break;

		kvm_vcpu_ioctl_x86_get_xsave(vcpu, u.xsave);

		r = -EFAULT;
		if (copy_to_user(argp, u.xsave, sizeof(struct kvm_xsave)))
			break;
		r = 0;
		break;
	}
	case KVM_SET_XSAVE: {
		u.xsave = memdup_user(argp, sizeof(*u.xsave));
		if (IS_ERR(u.xsave)) {
			r = PTR_ERR(u.xsave);
			goto out_nofree;
		}

		r = kvm_vcpu_ioctl_x86_set_xsave(vcpu, u.xsave);
		break;
	}
	case KVM_GET_XCRS: {
		u.xcrs = kzalloc(sizeof(struct kvm_xcrs), GFP_KERNEL_ACCOUNT);
		r = -ENOMEM;
		if (!u.xcrs)
			break;

		kvm_vcpu_ioctl_x86_get_xcrs(vcpu, u.xcrs);

		r = -EFAULT;
		if (copy_to_user(argp, u.xcrs,
				 sizeof(struct kvm_xcrs)))
			break;
		r = 0;
		break;
	}
	case KVM_SET_XCRS: {
		u.xcrs = memdup_user(argp, sizeof(*u.xcrs));
		if (IS_ERR(u.xcrs)) {
			r = PTR_ERR(u.xcrs);
			goto out_nofree;
		}

		r = kvm_vcpu_ioctl_x86_set_xcrs(vcpu, u.xcrs);
		break;
	}
	case KVM_SET_TSC_KHZ: {
		u32 user_tsc_khz;

		r = -EINVAL;
		user_tsc_khz = (u32)arg;

		if (user_tsc_khz >= kvm_max_guest_tsc_khz)
			goto out;

		if (user_tsc_khz == 0)
			user_tsc_khz = tsc_khz;

		if (!kvm_set_tsc_khz(vcpu, user_tsc_khz))
			r = 0;

		goto out;
	}
	case KVM_GET_TSC_KHZ: {
		r = vcpu->arch.virtual_tsc_khz;
		goto out;
	}
	case KVM_KVMCLOCK_CTRL: {
		r = kvm_set_guest_paused(vcpu);
		goto out;
	}
	case KVM_ENABLE_CAP: {
		struct kvm_enable_cap cap;

		r = -EFAULT;
		if (copy_from_user(&cap, argp, sizeof(cap)))
			goto out;
		r = kvm_vcpu_ioctl_enable_cap(vcpu, &cap);
		break;
	}
	case KVM_GET_NESTED_STATE: {
		struct kvm_nested_state __user *user_kvm_nested_state = argp;
		u32 user_data_size;

		r = -EINVAL;
		if (!kvm_x86_ops->get_nested_state)
			break;

		BUILD_BUG_ON(sizeof(user_data_size) != sizeof(user_kvm_nested_state->size));
		r = -EFAULT;
		if (get_user(user_data_size, &user_kvm_nested_state->size))
			break;

		r = kvm_x86_ops->get_nested_state(vcpu, user_kvm_nested_state,
						  user_data_size);
		if (r < 0)
			break;

		if (r > user_data_size) {
			if (put_user(r, &user_kvm_nested_state->size))
				r = -EFAULT;
			else
				r = -E2BIG;
			break;
		}

		r = 0;
		break;
	}
	case KVM_SET_NESTED_STATE: {
		struct kvm_nested_state __user *user_kvm_nested_state = argp;
		struct kvm_nested_state kvm_state;
		int idx;

		r = -EINVAL;
		if (!kvm_x86_ops->set_nested_state)
			break;

		r = -EFAULT;
		if (copy_from_user(&kvm_state, user_kvm_nested_state, sizeof(kvm_state)))
			break;

		r = -EINVAL;
		if (kvm_state.size < sizeof(kvm_state))
			break;

		if (kvm_state.flags &
		    ~(KVM_STATE_NESTED_RUN_PENDING | KVM_STATE_NESTED_GUEST_MODE
		      | KVM_STATE_NESTED_EVMCS))
			break;

		/* nested_run_pending implies guest_mode.  */
		if ((kvm_state.flags & KVM_STATE_NESTED_RUN_PENDING)
		    && !(kvm_state.flags & KVM_STATE_NESTED_GUEST_MODE))
			break;

		idx = srcu_read_lock(&vcpu->kvm->srcu);
		r = kvm_x86_ops->set_nested_state(vcpu, user_kvm_nested_state, &kvm_state);
		srcu_read_unlock(&vcpu->kvm->srcu, idx);
		break;
	}
	case KVM_GET_SUPPORTED_HV_CPUID: {
		struct kvm_cpuid2 __user *cpuid_arg = argp;
		struct kvm_cpuid2 cpuid;

		r = -EFAULT;
		if (copy_from_user(&cpuid, cpuid_arg, sizeof(cpuid)))
			goto out;

		r = kvm_vcpu_ioctl_get_hv_cpuid(vcpu, &cpuid,
						cpuid_arg->entries);
		if (r)
			goto out;

		r = -EFAULT;
		if (copy_to_user(cpuid_arg, &cpuid, sizeof(cpuid)))
			goto out;
		r = 0;
		break;
	}
	default:
		r = -EINVAL;
	}
out:
	kfree(u.buffer);
out_nofree:
	vcpu_put(vcpu);
	return r;
}

vm_fault_t kvm_arch_vcpu_fault(struct kvm_vcpu *vcpu, struct vm_fault *vmf)
{
	return VM_FAULT_SIGBUS;
}

static int kvm_vm_ioctl_set_tss_addr(struct kvm *kvm, unsigned long addr)
{
	int ret;

	if (addr > (unsigned int)(-3 * PAGE_SIZE))
		return -EINVAL;
	ret = kvm_x86_ops->set_tss_addr(kvm, addr);
	return ret;
}

static int kvm_vm_ioctl_set_identity_map_addr(struct kvm *kvm,
					      u64 ident_addr)
{
	return kvm_x86_ops->set_identity_map_addr(kvm, ident_addr);
}

static int kvm_vm_ioctl_set_nr_mmu_pages(struct kvm *kvm,
					 unsigned long kvm_nr_mmu_pages)
{
	if (kvm_nr_mmu_pages < KVM_MIN_ALLOC_MMU_PAGES)
		return -EINVAL;

	mutex_lock(&kvm->slots_lock);

	kvm_mmu_change_mmu_pages(kvm, kvm_nr_mmu_pages);
	kvm->arch.n_requested_mmu_pages = kvm_nr_mmu_pages;

	mutex_unlock(&kvm->slots_lock);
	return 0;
}

static unsigned long kvm_vm_ioctl_get_nr_mmu_pages(struct kvm *kvm)
{
	return kvm->arch.n_max_mmu_pages;
}

static int kvm_vm_ioctl_get_irqchip(struct kvm *kvm, struct kvm_irqchip *chip)
{
	struct kvm_pic *pic = kvm->arch.vpic;
	int r;

	r = 0;
	switch (chip->chip_id) {
	case KVM_IRQCHIP_PIC_MASTER:
		memcpy(&chip->chip.pic, &pic->pics[0],
			sizeof(struct kvm_pic_state));
		break;
	case KVM_IRQCHIP_PIC_SLAVE:
		memcpy(&chip->chip.pic, &pic->pics[1],
			sizeof(struct kvm_pic_state));
		break;
	case KVM_IRQCHIP_IOAPIC:
		kvm_get_ioapic(kvm, &chip->chip.ioapic);
		break;
	default:
		r = -EINVAL;
		break;
	}
	return r;
}

static int kvm_vm_ioctl_set_irqchip(struct kvm *kvm, struct kvm_irqchip *chip)
{
	struct kvm_pic *pic = kvm->arch.vpic;
	int r;

	r = 0;
	switch (chip->chip_id) {
	case KVM_IRQCHIP_PIC_MASTER:
		spin_lock(&pic->lock);
		memcpy(&pic->pics[0], &chip->chip.pic,
			sizeof(struct kvm_pic_state));
		spin_unlock(&pic->lock);
		break;
	case KVM_IRQCHIP_PIC_SLAVE:
		spin_lock(&pic->lock);
		memcpy(&pic->pics[1], &chip->chip.pic,
			sizeof(struct kvm_pic_state));
		spin_unlock(&pic->lock);
		break;
	case KVM_IRQCHIP_IOAPIC:
		kvm_set_ioapic(kvm, &chip->chip.ioapic);
		break;
	default:
		r = -EINVAL;
		break;
	}
	kvm_pic_update_irq(pic);
	return r;
}

static int kvm_vm_ioctl_get_pit(struct kvm *kvm, struct kvm_pit_state *ps)
{
	struct kvm_kpit_state *kps = &kvm->arch.vpit->pit_state;

	BUILD_BUG_ON(sizeof(*ps) != sizeof(kps->channels));

	mutex_lock(&kps->lock);
	memcpy(ps, &kps->channels, sizeof(*ps));
	mutex_unlock(&kps->lock);
	return 0;
}

static int kvm_vm_ioctl_set_pit(struct kvm *kvm, struct kvm_pit_state *ps)
{
	int i;
	struct kvm_pit *pit = kvm->arch.vpit;

	mutex_lock(&pit->pit_state.lock);
	memcpy(&pit->pit_state.channels, ps, sizeof(*ps));
	for (i = 0; i < 3; i++)
		kvm_pit_load_count(pit, i, ps->channels[i].count, 0);
	mutex_unlock(&pit->pit_state.lock);
	return 0;
}

static int kvm_vm_ioctl_get_pit2(struct kvm *kvm, struct kvm_pit_state2 *ps)
{
	mutex_lock(&kvm->arch.vpit->pit_state.lock);
	memcpy(ps->channels, &kvm->arch.vpit->pit_state.channels,
		sizeof(ps->channels));
	ps->flags = kvm->arch.vpit->pit_state.flags;
	mutex_unlock(&kvm->arch.vpit->pit_state.lock);
	memset(&ps->reserved, 0, sizeof(ps->reserved));
	return 0;
}

static int kvm_vm_ioctl_set_pit2(struct kvm *kvm, struct kvm_pit_state2 *ps)
{
	int start = 0;
	int i;
	u32 prev_legacy, cur_legacy;
	struct kvm_pit *pit = kvm->arch.vpit;

	mutex_lock(&pit->pit_state.lock);
	prev_legacy = pit->pit_state.flags & KVM_PIT_FLAGS_HPET_LEGACY;
	cur_legacy = ps->flags & KVM_PIT_FLAGS_HPET_LEGACY;
	if (!prev_legacy && cur_legacy)
		start = 1;
	memcpy(&pit->pit_state.channels, &ps->channels,
	       sizeof(pit->pit_state.channels));
	pit->pit_state.flags = ps->flags;
	for (i = 0; i < 3; i++)
		kvm_pit_load_count(pit, i, pit->pit_state.channels[i].count,
				   start && i == 0);
	mutex_unlock(&pit->pit_state.lock);
	return 0;
}

static int kvm_vm_ioctl_reinject(struct kvm *kvm,
				 struct kvm_reinject_control *control)
{
	struct kvm_pit *pit = kvm->arch.vpit;

	if (!pit)
		return -ENXIO;

	/* pit->pit_state.lock was overloaded to prevent userspace from getting
	 * an inconsistent state after running multiple KVM_REINJECT_CONTROL
	 * ioctls in parallel.  Use a separate lock if that ioctl isn't rare.
	 */
	mutex_lock(&pit->pit_state.lock);
	kvm_pit_set_reinject(pit, control->pit_reinject);
	mutex_unlock(&pit->pit_state.lock);

	return 0;
}

/**
 * kvm_vm_ioctl_get_dirty_log - get and clear the log of dirty pages in a slot
 * @kvm: kvm instance
 * @log: slot id and address to which we copy the log
 *
 * Steps 1-4 below provide general overview of dirty page logging. See
 * kvm_get_dirty_log_protect() function description for additional details.
 *
 * We call kvm_get_dirty_log_protect() to handle steps 1-3, upon return we
 * always flush the TLB (step 4) even if previous step failed  and the dirty
 * bitmap may be corrupt. Regardless of previous outcome the KVM logging API
 * does not preclude user space subsequent dirty log read. Flushing TLB ensures
 * writes will be marked dirty for next log read.
 *
 *   1. Take a snapshot of the bit and clear it if needed.
 *   2. Write protect the corresponding page.
 *   3. Copy the snapshot to the userspace.
 *   4. Flush TLB's if needed.
 */
int kvm_vm_ioctl_get_dirty_log(struct kvm *kvm, struct kvm_dirty_log *log)
{
	bool flush = false;
	int r;

	mutex_lock(&kvm->slots_lock);

	/*
	 * Flush potentially hardware-cached dirty pages to dirty_bitmap.
	 */
	if (kvm_x86_ops->flush_log_dirty)
		kvm_x86_ops->flush_log_dirty(kvm);

	r = kvm_get_dirty_log_protect(kvm, log, &flush);

	/*
	 * All the TLBs can be flushed out of mmu lock, see the comments in
	 * kvm_mmu_slot_remove_write_access().
	 */
	lockdep_assert_held(&kvm->slots_lock);
	if (flush)
		kvm_flush_remote_tlbs(kvm);

	mutex_unlock(&kvm->slots_lock);
	return r;
}

int kvm_vm_ioctl_clear_dirty_log(struct kvm *kvm, struct kvm_clear_dirty_log *log)
{
	bool flush = false;
	int r;

	mutex_lock(&kvm->slots_lock);

	/*
	 * Flush potentially hardware-cached dirty pages to dirty_bitmap.
	 */
	if (kvm_x86_ops->flush_log_dirty)
		kvm_x86_ops->flush_log_dirty(kvm);

	r = kvm_clear_dirty_log_protect(kvm, log, &flush);

	/*
	 * All the TLBs can be flushed out of mmu lock, see the comments in
	 * kvm_mmu_slot_remove_write_access().
	 */
	lockdep_assert_held(&kvm->slots_lock);
	if (flush)
		kvm_flush_remote_tlbs(kvm);

	mutex_unlock(&kvm->slots_lock);
	return r;
}

int kvm_vm_ioctl_irq_line(struct kvm *kvm, struct kvm_irq_level *irq_event,
			bool line_status)
{
	if (!irqchip_in_kernel(kvm))
		return -ENXIO;

	irq_event->status = kvm_set_irq(kvm, KVM_USERSPACE_IRQ_SOURCE_ID,
					irq_event->irq, irq_event->level,
					line_status);
	return 0;
}

int kvm_vm_ioctl_enable_cap(struct kvm *kvm,
			    struct kvm_enable_cap *cap)
{
	int r;

	if (cap->flags)
		return -EINVAL;

	switch (cap->cap) {
	case KVM_CAP_DISABLE_QUIRKS:
		kvm->arch.disabled_quirks = cap->args[0];
		r = 0;
		break;
	case KVM_CAP_SPLIT_IRQCHIP: {
		mutex_lock(&kvm->lock);
		r = -EINVAL;
		if (cap->args[0] > MAX_NR_RESERVED_IOAPIC_PINS)
			goto split_irqchip_unlock;
		r = -EEXIST;
		if (irqchip_in_kernel(kvm))
			goto split_irqchip_unlock;
		if (kvm->created_vcpus)
			goto split_irqchip_unlock;
		r = kvm_setup_empty_irq_routing(kvm);
		if (r)
			goto split_irqchip_unlock;
		/* Pairs with irqchip_in_kernel. */
		smp_wmb();
		kvm->arch.irqchip_mode = KVM_IRQCHIP_SPLIT;
		kvm->arch.nr_reserved_ioapic_pins = cap->args[0];
		r = 0;
split_irqchip_unlock:
		mutex_unlock(&kvm->lock);
		break;
	}
	case KVM_CAP_X2APIC_API:
		r = -EINVAL;
		if (cap->args[0] & ~KVM_X2APIC_API_VALID_FLAGS)
			break;

		if (cap->args[0] & KVM_X2APIC_API_USE_32BIT_IDS)
			kvm->arch.x2apic_format = true;
		if (cap->args[0] & KVM_X2APIC_API_DISABLE_BROADCAST_QUIRK)
			kvm->arch.x2apic_broadcast_quirk_disabled = true;

		r = 0;
		break;
	case KVM_CAP_X86_DISABLE_EXITS:
		r = -EINVAL;
		if (cap->args[0] & ~KVM_X86_DISABLE_VALID_EXITS)
			break;

		if ((cap->args[0] & KVM_X86_DISABLE_EXITS_MWAIT) &&
			kvm_can_mwait_in_guest())
			kvm->arch.mwait_in_guest = true;
		if (cap->args[0] & KVM_X86_DISABLE_EXITS_HLT)
			kvm->arch.hlt_in_guest = true;
		if (cap->args[0] & KVM_X86_DISABLE_EXITS_PAUSE)
			kvm->arch.pause_in_guest = true;
		if (cap->args[0] & KVM_X86_DISABLE_EXITS_CSTATE)
			kvm->arch.cstate_in_guest = true;
		r = 0;
		break;
	case KVM_CAP_MSR_PLATFORM_INFO:
		kvm->arch.guest_can_read_msr_platform_info = cap->args[0];
		r = 0;
		break;
	case KVM_CAP_EXCEPTION_PAYLOAD:
		kvm->arch.exception_payload_enabled = cap->args[0];
		r = 0;
		break;
	default:
		r = -EINVAL;
		break;
	}
	return r;
}

long kvm_arch_vm_ioctl(struct file *filp,
		       unsigned int ioctl, unsigned long arg)
{
	struct kvm *kvm = filp->private_data;
	void __user *argp = (void __user *)arg;
	int r = -ENOTTY;
	/*
	 * This union makes it completely explicit to gcc-3.x
	 * that these two variables' stack usage should be
	 * combined, not added together.
	 */
	union {
		struct kvm_pit_state ps;
		struct kvm_pit_state2 ps2;
		struct kvm_pit_config pit_config;
	} u;

	switch (ioctl) {
	case KVM_SET_TSS_ADDR:
		r = kvm_vm_ioctl_set_tss_addr(kvm, arg);
		break;
	case KVM_SET_IDENTITY_MAP_ADDR: {
		u64 ident_addr;

		mutex_lock(&kvm->lock);
		r = -EINVAL;
		if (kvm->created_vcpus)
			goto set_identity_unlock;
		r = -EFAULT;
		if (copy_from_user(&ident_addr, argp, sizeof(ident_addr)))
			goto set_identity_unlock;
		r = kvm_vm_ioctl_set_identity_map_addr(kvm, ident_addr);
set_identity_unlock:
		mutex_unlock(&kvm->lock);
		break;
	}
	case KVM_SET_NR_MMU_PAGES:
		r = kvm_vm_ioctl_set_nr_mmu_pages(kvm, arg);
		break;
	case KVM_GET_NR_MMU_PAGES:
		r = kvm_vm_ioctl_get_nr_mmu_pages(kvm);
		break;
	case KVM_CREATE_IRQCHIP: {
		mutex_lock(&kvm->lock);

		r = -EEXIST;
		if (irqchip_in_kernel(kvm))
			goto create_irqchip_unlock;

		r = -EINVAL;
		if (kvm->created_vcpus)
			goto create_irqchip_unlock;

		r = kvm_pic_init(kvm);
		if (r)
			goto create_irqchip_unlock;

		r = kvm_ioapic_init(kvm);
		if (r) {
			kvm_pic_destroy(kvm);
			goto create_irqchip_unlock;
		}

		r = kvm_setup_default_irq_routing(kvm);
		if (r) {
			kvm_ioapic_destroy(kvm);
			kvm_pic_destroy(kvm);
			goto create_irqchip_unlock;
		}
		/* Write kvm->irq_routing before enabling irqchip_in_kernel. */
		smp_wmb();
		kvm->arch.irqchip_mode = KVM_IRQCHIP_KERNEL;
	create_irqchip_unlock:
		mutex_unlock(&kvm->lock);
		break;
	}
	case KVM_CREATE_PIT:
		u.pit_config.flags = KVM_PIT_SPEAKER_DUMMY;
		goto create_pit;
	case KVM_CREATE_PIT2:
		r = -EFAULT;
		if (copy_from_user(&u.pit_config, argp,
				   sizeof(struct kvm_pit_config)))
			goto out;
	create_pit:
		mutex_lock(&kvm->lock);
		r = -EEXIST;
		if (kvm->arch.vpit)
			goto create_pit_unlock;
		r = -ENOMEM;
		kvm->arch.vpit = kvm_create_pit(kvm, u.pit_config.flags);
		if (kvm->arch.vpit)
			r = 0;
	create_pit_unlock:
		mutex_unlock(&kvm->lock);
		break;
	case KVM_GET_IRQCHIP: {
		/* 0: PIC master, 1: PIC slave, 2: IOAPIC */
		struct kvm_irqchip *chip;

		chip = memdup_user(argp, sizeof(*chip));
		if (IS_ERR(chip)) {
			r = PTR_ERR(chip);
			goto out;
		}

		r = -ENXIO;
		if (!irqchip_kernel(kvm))
			goto get_irqchip_out;
		r = kvm_vm_ioctl_get_irqchip(kvm, chip);
		if (r)
			goto get_irqchip_out;
		r = -EFAULT;
		if (copy_to_user(argp, chip, sizeof(*chip)))
			goto get_irqchip_out;
		r = 0;
	get_irqchip_out:
		kfree(chip);
		break;
	}
	case KVM_SET_IRQCHIP: {
		/* 0: PIC master, 1: PIC slave, 2: IOAPIC */
		struct kvm_irqchip *chip;

		chip = memdup_user(argp, sizeof(*chip));
		if (IS_ERR(chip)) {
			r = PTR_ERR(chip);
			goto out;
		}

		r = -ENXIO;
		if (!irqchip_kernel(kvm))
			goto set_irqchip_out;
		r = kvm_vm_ioctl_set_irqchip(kvm, chip);
		if (r)
			goto set_irqchip_out;
		r = 0;
	set_irqchip_out:
		kfree(chip);
		break;
	}
	case KVM_GET_PIT: {
		r = -EFAULT;
		if (copy_from_user(&u.ps, argp, sizeof(struct kvm_pit_state)))
			goto out;
		r = -ENXIO;
		if (!kvm->arch.vpit)
			goto out;
		r = kvm_vm_ioctl_get_pit(kvm, &u.ps);
		if (r)
			goto out;
		r = -EFAULT;
		if (copy_to_user(argp, &u.ps, sizeof(struct kvm_pit_state)))
			goto out;
		r = 0;
		break;
	}
	case KVM_SET_PIT: {
		r = -EFAULT;
		if (copy_from_user(&u.ps, argp, sizeof(u.ps)))
			goto out;
		r = -ENXIO;
		if (!kvm->arch.vpit)
			goto out;
		r = kvm_vm_ioctl_set_pit(kvm, &u.ps);
		break;
	}
	case KVM_GET_PIT2: {
		r = -ENXIO;
		if (!kvm->arch.vpit)
			goto out;
		r = kvm_vm_ioctl_get_pit2(kvm, &u.ps2);
		if (r)
			goto out;
		r = -EFAULT;
		if (copy_to_user(argp, &u.ps2, sizeof(u.ps2)))
			goto out;
		r = 0;
		break;
	}
	case KVM_SET_PIT2: {
		r = -EFAULT;
		if (copy_from_user(&u.ps2, argp, sizeof(u.ps2)))
			goto out;
		r = -ENXIO;
		if (!kvm->arch.vpit)
			goto out;
		r = kvm_vm_ioctl_set_pit2(kvm, &u.ps2);
		break;
	}
	case KVM_REINJECT_CONTROL: {
		struct kvm_reinject_control control;
		r =  -EFAULT;
		if (copy_from_user(&control, argp, sizeof(control)))
			goto out;
		r = kvm_vm_ioctl_reinject(kvm, &control);
		break;
	}
	case KVM_SET_BOOT_CPU_ID:
		r = 0;
		mutex_lock(&kvm->lock);
		if (kvm->created_vcpus)
			r = -EBUSY;
		else
			kvm->arch.bsp_vcpu_id = arg;
		mutex_unlock(&kvm->lock);
		break;
	case KVM_XEN_HVM_CONFIG: {
		struct kvm_xen_hvm_config xhc;
		r = -EFAULT;
		if (copy_from_user(&xhc, argp, sizeof(xhc)))
			goto out;
		r = -EINVAL;
		if (xhc.flags)
			goto out;
		memcpy(&kvm->arch.xen_hvm_config, &xhc, sizeof(xhc));
		r = 0;
		break;
	}
	case KVM_SET_CLOCK: {
		struct kvm_clock_data user_ns;
		u64 now_ns;

		r = -EFAULT;
		if (copy_from_user(&user_ns, argp, sizeof(user_ns)))
			goto out;

		r = -EINVAL;
		if (user_ns.flags)
			goto out;

		r = 0;
		/*
		 * TODO: userspace has to take care of races with VCPU_RUN, so
		 * kvm_gen_update_masterclock() can be cut down to locked
		 * pvclock_update_vm_gtod_copy().
		 */
		kvm_gen_update_masterclock(kvm);
		now_ns = get_kvmclock_ns(kvm);
		kvm->arch.kvmclock_offset += user_ns.clock - now_ns;
		kvm_make_all_cpus_request(kvm, KVM_REQ_CLOCK_UPDATE);
		break;
	}
	case KVM_GET_CLOCK: {
		struct kvm_clock_data user_ns;
		u64 now_ns;

		now_ns = get_kvmclock_ns(kvm);
		user_ns.clock = now_ns;
		user_ns.flags = kvm->arch.use_master_clock ? KVM_CLOCK_TSC_STABLE : 0;
		memset(&user_ns.pad, 0, sizeof(user_ns.pad));

		r = -EFAULT;
		if (copy_to_user(argp, &user_ns, sizeof(user_ns)))
			goto out;
		r = 0;
		break;
	}
	case KVM_MEMORY_ENCRYPT_OP: {
		r = -ENOTTY;
		if (kvm_x86_ops->mem_enc_op)
			r = kvm_x86_ops->mem_enc_op(kvm, argp);
		break;
	}
	case KVM_MEMORY_ENCRYPT_REG_REGION: {
		struct kvm_enc_region region;

		r = -EFAULT;
		if (copy_from_user(&region, argp, sizeof(region)))
			goto out;

		r = -ENOTTY;
		if (kvm_x86_ops->mem_enc_reg_region)
			r = kvm_x86_ops->mem_enc_reg_region(kvm, &region);
		break;
	}
	case KVM_MEMORY_ENCRYPT_UNREG_REGION: {
		struct kvm_enc_region region;

		r = -EFAULT;
		if (copy_from_user(&region, argp, sizeof(region)))
			goto out;

		r = -ENOTTY;
		if (kvm_x86_ops->mem_enc_unreg_region)
			r = kvm_x86_ops->mem_enc_unreg_region(kvm, &region);
		break;
	}
	case KVM_HYPERV_EVENTFD: {
		struct kvm_hyperv_eventfd hvevfd;

		r = -EFAULT;
		if (copy_from_user(&hvevfd, argp, sizeof(hvevfd)))
			goto out;
		r = kvm_vm_ioctl_hv_eventfd(kvm, &hvevfd);
		break;
	}
	case KVM_SET_PMU_EVENT_FILTER:
		r = kvm_vm_ioctl_set_pmu_event_filter(kvm, argp);
		break;
	default:
		r = -ENOTTY;
	}
out:
	return r;
}

static void kvm_init_msr_list(void)
{
	struct x86_pmu_capability x86_pmu;
	u32 dummy[2];
	unsigned i;

	BUILD_BUG_ON_MSG(INTEL_PMC_MAX_FIXED != 4,
			 "Please update the fixed PMCs in msrs_to_saved_all[]");

	perf_get_x86_pmu_capability(&x86_pmu);

	num_msrs_to_save = 0;
	num_emulated_msrs = 0;
	num_msr_based_features = 0;

	for (i = 0; i < ARRAY_SIZE(msrs_to_save_all); i++) {
		if (rdmsr_safe(msrs_to_save_all[i], &dummy[0], &dummy[1]) < 0)
			continue;

		/*
		 * Even MSRs that are valid in the host may not be exposed
		 * to the guests in some cases.
		 */
		switch (msrs_to_save_all[i]) {
		case MSR_IA32_BNDCFGS:
			if (!kvm_mpx_supported())
				continue;
			break;
		case MSR_TSC_AUX:
			if (!kvm_x86_ops->rdtscp_supported())
				continue;
			break;
		case MSR_IA32_RTIT_CTL:
		case MSR_IA32_RTIT_STATUS:
			if (!kvm_x86_ops->pt_supported())
				continue;
			break;
		case MSR_IA32_RTIT_CR3_MATCH:
			if (!kvm_x86_ops->pt_supported() ||
			    !intel_pt_validate_hw_cap(PT_CAP_cr3_filtering))
				continue;
			break;
		case MSR_IA32_RTIT_OUTPUT_BASE:
		case MSR_IA32_RTIT_OUTPUT_MASK:
			if (!kvm_x86_ops->pt_supported() ||
				(!intel_pt_validate_hw_cap(PT_CAP_topa_output) &&
				 !intel_pt_validate_hw_cap(PT_CAP_single_range_output)))
				continue;
			break;
		case MSR_IA32_RTIT_ADDR0_A ... MSR_IA32_RTIT_ADDR3_B: {
			if (!kvm_x86_ops->pt_supported() ||
				msrs_to_save_all[i] - MSR_IA32_RTIT_ADDR0_A >=
				intel_pt_validate_hw_cap(PT_CAP_num_address_ranges) * 2)
				continue;
			break;
		case MSR_ARCH_PERFMON_PERFCTR0 ... MSR_ARCH_PERFMON_PERFCTR0 + 17:
			if (msrs_to_save_all[i] - MSR_ARCH_PERFMON_PERFCTR0 >=
			    min(INTEL_PMC_MAX_GENERIC, x86_pmu.num_counters_gp))
				continue;
			break;
		case MSR_ARCH_PERFMON_EVENTSEL0 ... MSR_ARCH_PERFMON_EVENTSEL0 + 17:
			if (msrs_to_save_all[i] - MSR_ARCH_PERFMON_EVENTSEL0 >=
			    min(INTEL_PMC_MAX_GENERIC, x86_pmu.num_counters_gp))
				continue;
		}
		default:
			break;
		}

		msrs_to_save[num_msrs_to_save++] = msrs_to_save_all[i];
	}

	for (i = 0; i < ARRAY_SIZE(emulated_msrs_all); i++) {
		if (!kvm_x86_ops->has_emulated_msr(emulated_msrs_all[i]))
			continue;

		emulated_msrs[num_emulated_msrs++] = emulated_msrs_all[i];
	}

	for (i = 0; i < ARRAY_SIZE(msr_based_features_all); i++) {
		struct kvm_msr_entry msr;

		msr.index = msr_based_features_all[i];
		if (kvm_get_msr_feature(&msr))
			continue;

		msr_based_features[num_msr_based_features++] = msr_based_features_all[i];
	}
}

static int vcpu_mmio_write(struct kvm_vcpu *vcpu, gpa_t addr, int len,
			   const void *v)
{
	int handled = 0;
	int n;

	do {
		n = min(len, 8);
		if (!(lapic_in_kernel(vcpu) &&
		      !kvm_iodevice_write(vcpu, &vcpu->arch.apic->dev, addr, n, v))
		    && kvm_io_bus_write(vcpu, KVM_MMIO_BUS, addr, n, v))
			break;
		handled += n;
		addr += n;
		len -= n;
		v += n;
	} while (len);

	return handled;
}

static int vcpu_mmio_read(struct kvm_vcpu *vcpu, gpa_t addr, int len, void *v)
{
	int handled = 0;
	int n;

	do {
		n = min(len, 8);
		if (!(lapic_in_kernel(vcpu) &&
		      !kvm_iodevice_read(vcpu, &vcpu->arch.apic->dev,
					 addr, n, v))
		    && kvm_io_bus_read(vcpu, KVM_MMIO_BUS, addr, n, v))
			break;
		trace_kvm_mmio(KVM_TRACE_MMIO_READ, n, addr, v);
		handled += n;
		addr += n;
		len -= n;
		v += n;
	} while (len);

	return handled;
}

static void kvm_set_segment(struct kvm_vcpu *vcpu,
			struct kvm_segment *var, int seg)
{
	kvm_x86_ops->set_segment(vcpu, var, seg);
}

void kvm_get_segment(struct kvm_vcpu *vcpu,
		     struct kvm_segment *var, int seg)
{
	kvm_x86_ops->get_segment(vcpu, var, seg);
}

gpa_t translate_nested_gpa(struct kvm_vcpu *vcpu, gpa_t gpa, u32 access,
			   struct x86_exception *exception)
{
	gpa_t t_gpa;

	BUG_ON(!mmu_is_nested(vcpu));

	/* NPT walks are always user-walks */
	access |= PFERR_USER_MASK;
	t_gpa  = vcpu->arch.mmu->gva_to_gpa(vcpu, gpa, access, exception);

	return t_gpa;
}

gpa_t kvm_mmu_gva_to_gpa_read(struct kvm_vcpu *vcpu, gva_t gva,
			      struct x86_exception *exception)
{
	u32 access = (kvm_x86_ops->get_cpl(vcpu) == 3) ? PFERR_USER_MASK : 0;
	return vcpu->arch.walk_mmu->gva_to_gpa(vcpu, gva, access, exception);
}

 gpa_t kvm_mmu_gva_to_gpa_fetch(struct kvm_vcpu *vcpu, gva_t gva,
				struct x86_exception *exception)
{
	u32 access = (kvm_x86_ops->get_cpl(vcpu) == 3) ? PFERR_USER_MASK : 0;
	access |= PFERR_FETCH_MASK;
	return vcpu->arch.walk_mmu->gva_to_gpa(vcpu, gva, access, exception);
}

gpa_t kvm_mmu_gva_to_gpa_write(struct kvm_vcpu *vcpu, gva_t gva,
			       struct x86_exception *exception)
{
	u32 access = (kvm_x86_ops->get_cpl(vcpu) == 3) ? PFERR_USER_MASK : 0;
	access |= PFERR_WRITE_MASK;
	return vcpu->arch.walk_mmu->gva_to_gpa(vcpu, gva, access, exception);
}

/* uses this to access any guest's mapped memory without checking CPL */
gpa_t kvm_mmu_gva_to_gpa_system(struct kvm_vcpu *vcpu, gva_t gva,
				struct x86_exception *exception)
{
	return vcpu->arch.walk_mmu->gva_to_gpa(vcpu, gva, 0, exception);
}

static int kvm_read_guest_virt_helper(gva_t addr, void *val, unsigned int bytes,
				      struct kvm_vcpu *vcpu, u32 access,
				      struct x86_exception *exception)
{
	void *data = val;
	int r = X86EMUL_CONTINUE;

	while (bytes) {
		gpa_t gpa = vcpu->arch.walk_mmu->gva_to_gpa(vcpu, addr, access,
							    exception);
		unsigned offset = addr & (PAGE_SIZE-1);
		unsigned toread = min(bytes, (unsigned)PAGE_SIZE - offset);
		int ret;

		if (gpa == UNMAPPED_GVA)
			return X86EMUL_PROPAGATE_FAULT;
		ret = kvm_vcpu_read_guest_page(vcpu, gpa >> PAGE_SHIFT, data,
					       offset, toread);
		if (ret < 0) {
			r = X86EMUL_IO_NEEDED;
			goto out;
		}

		bytes -= toread;
		data += toread;
		addr += toread;
	}
out:
	return r;
}

/* used for instruction fetching */
static int kvm_fetch_guest_virt(struct x86_emulate_ctxt *ctxt,
				gva_t addr, void *val, unsigned int bytes,
				struct x86_exception *exception)
{
	struct kvm_vcpu *vcpu = emul_to_vcpu(ctxt);
	u32 access = (kvm_x86_ops->get_cpl(vcpu) == 3) ? PFERR_USER_MASK : 0;
	unsigned offset;
	int ret;

	/* Inline kvm_read_guest_virt_helper for speed.  */
	gpa_t gpa = vcpu->arch.walk_mmu->gva_to_gpa(vcpu, addr, access|PFERR_FETCH_MASK,
						    exception);
	if (unlikely(gpa == UNMAPPED_GVA))
		return X86EMUL_PROPAGATE_FAULT;

	offset = addr & (PAGE_SIZE-1);
	if (WARN_ON(offset + bytes > PAGE_SIZE))
		bytes = (unsigned)PAGE_SIZE - offset;
	ret = kvm_vcpu_read_guest_page(vcpu, gpa >> PAGE_SHIFT, val,
				       offset, bytes);
	if (unlikely(ret < 0))
		return X86EMUL_IO_NEEDED;

	return X86EMUL_CONTINUE;
}

int kvm_read_guest_virt(struct kvm_vcpu *vcpu,
			       gva_t addr, void *val, unsigned int bytes,
			       struct x86_exception *exception)
{
	u32 access = (kvm_x86_ops->get_cpl(vcpu) == 3) ? PFERR_USER_MASK : 0;

	/*
	 * FIXME: this should call handle_emulation_failure if X86EMUL_IO_NEEDED
	 * is returned, but our callers are not ready for that and they blindly
	 * call kvm_inject_page_fault.  Ensure that they at least do not leak
	 * uninitialized kernel stack memory into cr2 and error code.
	 */
	memset(exception, 0, sizeof(*exception));
	return kvm_read_guest_virt_helper(addr, val, bytes, vcpu, access,
					  exception);
}
EXPORT_SYMBOL_GPL(kvm_read_guest_virt);

static int emulator_read_std(struct x86_emulate_ctxt *ctxt,
			     gva_t addr, void *val, unsigned int bytes,
			     struct x86_exception *exception, bool system)
{
	struct kvm_vcpu *vcpu = emul_to_vcpu(ctxt);
	u32 access = 0;

	if (!system && kvm_x86_ops->get_cpl(vcpu) == 3)
		access |= PFERR_USER_MASK;

	return kvm_read_guest_virt_helper(addr, val, bytes, vcpu, access, exception);
}

static int kvm_read_guest_phys_system(struct x86_emulate_ctxt *ctxt,
		unsigned long addr, void *val, unsigned int bytes)
{
	struct kvm_vcpu *vcpu = emul_to_vcpu(ctxt);
	int r = kvm_vcpu_read_guest(vcpu, addr, val, bytes);

	return r < 0 ? X86EMUL_IO_NEEDED : X86EMUL_CONTINUE;
}

static int kvm_write_guest_virt_helper(gva_t addr, void *val, unsigned int bytes,
				      struct kvm_vcpu *vcpu, u32 access,
				      struct x86_exception *exception)
{
	void *data = val;
	int r = X86EMUL_CONTINUE;

	while (bytes) {
		gpa_t gpa =  vcpu->arch.walk_mmu->gva_to_gpa(vcpu, addr,
							     access,
							     exception);
		unsigned offset = addr & (PAGE_SIZE-1);
		unsigned towrite = min(bytes, (unsigned)PAGE_SIZE - offset);
		int ret;

		if (gpa == UNMAPPED_GVA)
			return X86EMUL_PROPAGATE_FAULT;
		ret = kvm_vcpu_write_guest(vcpu, gpa, data, towrite);
		if (ret < 0) {
			r = X86EMUL_IO_NEEDED;
			goto out;
		}

		bytes -= towrite;
		data += towrite;
		addr += towrite;
	}
out:
	return r;
}

static int emulator_write_std(struct x86_emulate_ctxt *ctxt, gva_t addr, void *val,
			      unsigned int bytes, struct x86_exception *exception,
			      bool system)
{
	struct kvm_vcpu *vcpu = emul_to_vcpu(ctxt);
	u32 access = PFERR_WRITE_MASK;

	if (!system && kvm_x86_ops->get_cpl(vcpu) == 3)
		access |= PFERR_USER_MASK;

	return kvm_write_guest_virt_helper(addr, val, bytes, vcpu,
					   access, exception);
}

int kvm_write_guest_virt_system(struct kvm_vcpu *vcpu, gva_t addr, void *val,
				unsigned int bytes, struct x86_exception *exception)
{
	/* kvm_write_guest_virt_system can pull in tons of pages. */
	vcpu->arch.l1tf_flush_l1d = true;

	/*
	 * FIXME: this should call handle_emulation_failure if X86EMUL_IO_NEEDED
	 * is returned, but our callers are not ready for that and they blindly
	 * call kvm_inject_page_fault.  Ensure that they at least do not leak
	 * uninitialized kernel stack memory into cr2 and error code.
	 */
	memset(exception, 0, sizeof(*exception));
	return kvm_write_guest_virt_helper(addr, val, bytes, vcpu,
					   PFERR_WRITE_MASK, exception);
}
EXPORT_SYMBOL_GPL(kvm_write_guest_virt_system);

int handle_ud(struct kvm_vcpu *vcpu)
{
	int emul_type = EMULTYPE_TRAP_UD;
	char sig[5]; /* ud2; .ascii "kvm" */
	struct x86_exception e;

	if (force_emulation_prefix &&
	    kvm_read_guest_virt(vcpu, kvm_get_linear_rip(vcpu),
				sig, sizeof(sig), &e) == 0 &&
	    memcmp(sig, "\xf\xbkvm", sizeof(sig)) == 0) {
		kvm_rip_write(vcpu, kvm_rip_read(vcpu) + sizeof(sig));
		emul_type = EMULTYPE_TRAP_UD_FORCED;
	}

	return kvm_emulate_instruction(vcpu, emul_type);
}
EXPORT_SYMBOL_GPL(handle_ud);

static int vcpu_is_mmio_gpa(struct kvm_vcpu *vcpu, unsigned long gva,
			    gpa_t gpa, bool write)
{
	/* For APIC access vmexit */
	if ((gpa & PAGE_MASK) == APIC_DEFAULT_PHYS_BASE)
		return 1;

	if (vcpu_match_mmio_gpa(vcpu, gpa)) {
		trace_vcpu_match_mmio(gva, gpa, write, true);
		return 1;
	}

	return 0;
}

static int vcpu_mmio_gva_to_gpa(struct kvm_vcpu *vcpu, unsigned long gva,
				gpa_t *gpa, struct x86_exception *exception,
				bool write)
{
	u32 access = ((kvm_x86_ops->get_cpl(vcpu) == 3) ? PFERR_USER_MASK : 0)
		| (write ? PFERR_WRITE_MASK : 0);

	/*
	 * currently PKRU is only applied to ept enabled guest so
	 * there is no pkey in EPT page table for L1 guest or EPT
	 * shadow page table for L2 guest.
	 */
	if (vcpu_match_mmio_gva(vcpu, gva)
	    && !permission_fault(vcpu, vcpu->arch.walk_mmu,
				 vcpu->arch.mmio_access, 0, access)) {
		*gpa = vcpu->arch.mmio_gfn << PAGE_SHIFT |
					(gva & (PAGE_SIZE - 1));
		trace_vcpu_match_mmio(gva, *gpa, write, false);
		return 1;
	}

	*gpa = vcpu->arch.walk_mmu->gva_to_gpa(vcpu, gva, access, exception);

	if (*gpa == UNMAPPED_GVA)
		return -1;

	return vcpu_is_mmio_gpa(vcpu, gva, *gpa, write);
}

int emulator_write_phys(struct kvm_vcpu *vcpu, gpa_t gpa,
			const void *val, int bytes)
{
	int ret;

	ret = kvm_vcpu_write_guest(vcpu, gpa, val, bytes);
	if (ret < 0)
		return 0;
	kvm_page_track_write(vcpu, gpa, val, bytes);
	return 1;
}

struct read_write_emulator_ops {
	int (*read_write_prepare)(struct kvm_vcpu *vcpu, void *val,
				  int bytes);
	int (*read_write_emulate)(struct kvm_vcpu *vcpu, gpa_t gpa,
				  void *val, int bytes);
	int (*read_write_mmio)(struct kvm_vcpu *vcpu, gpa_t gpa,
			       int bytes, void *val);
	int (*read_write_exit_mmio)(struct kvm_vcpu *vcpu, gpa_t gpa,
				    void *val, int bytes);
	bool write;
};

static int read_prepare(struct kvm_vcpu *vcpu, void *val, int bytes)
{
	if (vcpu->mmio_read_completed) {
		trace_kvm_mmio(KVM_TRACE_MMIO_READ, bytes,
			       vcpu->mmio_fragments[0].gpa, val);
		vcpu->mmio_read_completed = 0;
		return 1;
	}

	return 0;
}

static int read_emulate(struct kvm_vcpu *vcpu, gpa_t gpa,
			void *val, int bytes)
{
	return !kvm_vcpu_read_guest(vcpu, gpa, val, bytes);
}

static int write_emulate(struct kvm_vcpu *vcpu, gpa_t gpa,
			 void *val, int bytes)
{
	return emulator_write_phys(vcpu, gpa, val, bytes);
}

static int write_mmio(struct kvm_vcpu *vcpu, gpa_t gpa, int bytes, void *val)
{
	trace_kvm_mmio(KVM_TRACE_MMIO_WRITE, bytes, gpa, val);
	return vcpu_mmio_write(vcpu, gpa, bytes, val);
}

static int read_exit_mmio(struct kvm_vcpu *vcpu, gpa_t gpa,
			  void *val, int bytes)
{
	trace_kvm_mmio(KVM_TRACE_MMIO_READ_UNSATISFIED, bytes, gpa, NULL);
	return X86EMUL_IO_NEEDED;
}

static int write_exit_mmio(struct kvm_vcpu *vcpu, gpa_t gpa,
			   void *val, int bytes)
{
	struct kvm_mmio_fragment *frag = &vcpu->mmio_fragments[0];

	memcpy(vcpu->run->mmio.data, frag->data, min(8u, frag->len));
	return X86EMUL_CONTINUE;
}

static const struct read_write_emulator_ops read_emultor = {
	.read_write_prepare = read_prepare,
	.read_write_emulate = read_emulate,
	.read_write_mmio = vcpu_mmio_read,
	.read_write_exit_mmio = read_exit_mmio,
};

static const struct read_write_emulator_ops write_emultor = {
	.read_write_emulate = write_emulate,
	.read_write_mmio = write_mmio,
	.read_write_exit_mmio = write_exit_mmio,
	.write = true,
};

static int emulator_read_write_onepage(unsigned long addr, void *val,
				       unsigned int bytes,
				       struct x86_exception *exception,
				       struct kvm_vcpu *vcpu,
				       const struct read_write_emulator_ops *ops)
{
	gpa_t gpa;
	int handled, ret;
	bool write = ops->write;
	struct kvm_mmio_fragment *frag;
	struct x86_emulate_ctxt *ctxt = &vcpu->arch.emulate_ctxt;

	/*
	 * If the exit was due to a NPF we may already have a GPA.
	 * If the GPA is present, use it to avoid the GVA to GPA table walk.
	 * Note, this cannot be used on string operations since string
	 * operation using rep will only have the initial GPA from the NPF
	 * occurred.
	 */
	if (vcpu->arch.gpa_available &&
	    emulator_can_use_gpa(ctxt) &&
	    (addr & ~PAGE_MASK) == (vcpu->arch.gpa_val & ~PAGE_MASK)) {
		gpa = vcpu->arch.gpa_val;
		ret = vcpu_is_mmio_gpa(vcpu, addr, gpa, write);
	} else {
		ret = vcpu_mmio_gva_to_gpa(vcpu, addr, &gpa, exception, write);
		if (ret < 0)
			return X86EMUL_PROPAGATE_FAULT;
	}

	if (!ret && ops->read_write_emulate(vcpu, gpa, val, bytes))
		return X86EMUL_CONTINUE;

	/*
	 * Is this MMIO handled locally?
	 */
	handled = ops->read_write_mmio(vcpu, gpa, bytes, val);
	if (handled == bytes)
		return X86EMUL_CONTINUE;

	gpa += handled;
	bytes -= handled;
	val += handled;

	WARN_ON(vcpu->mmio_nr_fragments >= KVM_MAX_MMIO_FRAGMENTS);
	frag = &vcpu->mmio_fragments[vcpu->mmio_nr_fragments++];
	frag->gpa = gpa;
	frag->data = val;
	frag->len = bytes;
	return X86EMUL_CONTINUE;
}

static int emulator_read_write(struct x86_emulate_ctxt *ctxt,
			unsigned long addr,
			void *val, unsigned int bytes,
			struct x86_exception *exception,
			const struct read_write_emulator_ops *ops)
{
	struct kvm_vcpu *vcpu = emul_to_vcpu(ctxt);
	gpa_t gpa;
	int rc;

	if (ops->read_write_prepare &&
		  ops->read_write_prepare(vcpu, val, bytes))
		return X86EMUL_CONTINUE;

	vcpu->mmio_nr_fragments = 0;

	/* Crossing a page boundary? */
	if (((addr + bytes - 1) ^ addr) & PAGE_MASK) {
		int now;

		now = -addr & ~PAGE_MASK;
		rc = emulator_read_write_onepage(addr, val, now, exception,
						 vcpu, ops);

		if (rc != X86EMUL_CONTINUE)
			return rc;
		addr += now;
		if (ctxt->mode != X86EMUL_MODE_PROT64)
			addr = (u32)addr;
		val += now;
		bytes -= now;
	}

	rc = emulator_read_write_onepage(addr, val, bytes, exception,
					 vcpu, ops);
	if (rc != X86EMUL_CONTINUE)
		return rc;

	if (!vcpu->mmio_nr_fragments)
		return rc;

	gpa = vcpu->mmio_fragments[0].gpa;

	vcpu->mmio_needed = 1;
	vcpu->mmio_cur_fragment = 0;

	vcpu->run->mmio.len = min(8u, vcpu->mmio_fragments[0].len);
	vcpu->run->mmio.is_write = vcpu->mmio_is_write = ops->write;
	vcpu->run->exit_reason = KVM_EXIT_MMIO;
	vcpu->run->mmio.phys_addr = gpa;

	return ops->read_write_exit_mmio(vcpu, gpa, val, bytes);
}

static int emulator_read_emulated(struct x86_emulate_ctxt *ctxt,
				  unsigned long addr,
				  void *val,
				  unsigned int bytes,
				  struct x86_exception *exception)
{
	return emulator_read_write(ctxt, addr, val, bytes,
				   exception, &read_emultor);
}

static int emulator_write_emulated(struct x86_emulate_ctxt *ctxt,
			    unsigned long addr,
			    const void *val,
			    unsigned int bytes,
			    struct x86_exception *exception)
{
	return emulator_read_write(ctxt, addr, (void *)val, bytes,
				   exception, &write_emultor);
}

#define CMPXCHG_TYPE(t, ptr, old, new) \
	(cmpxchg((t *)(ptr), *(t *)(old), *(t *)(new)) == *(t *)(old))

#ifdef CONFIG_X86_64
#  define CMPXCHG64(ptr, old, new) CMPXCHG_TYPE(u64, ptr, old, new)
#else
#  define CMPXCHG64(ptr, old, new) \
	(cmpxchg64((u64 *)(ptr), *(u64 *)(old), *(u64 *)(new)) == *(u64 *)(old))
#endif

static int emulator_cmpxchg_emulated(struct x86_emulate_ctxt *ctxt,
				     unsigned long addr,
				     const void *old,
				     const void *new,
				     unsigned int bytes,
				     struct x86_exception *exception)
{
	struct kvm_host_map map;
	struct kvm_vcpu *vcpu = emul_to_vcpu(ctxt);
	gpa_t gpa;
	char *kaddr;
	bool exchanged;

	/* guests cmpxchg8b have to be emulated atomically */
	if (bytes > 8 || (bytes & (bytes - 1)))
		goto emul_write;

	gpa = kvm_mmu_gva_to_gpa_write(vcpu, addr, NULL);

	if (gpa == UNMAPPED_GVA ||
	    (gpa & PAGE_MASK) == APIC_DEFAULT_PHYS_BASE)
		goto emul_write;

	if (((gpa + bytes - 1) & PAGE_MASK) != (gpa & PAGE_MASK))
		goto emul_write;

	if (kvm_vcpu_map(vcpu, gpa_to_gfn(gpa), &map))
		goto emul_write;

	kaddr = map.hva + offset_in_page(gpa);

	switch (bytes) {
	case 1:
		exchanged = CMPXCHG_TYPE(u8, kaddr, old, new);
		break;
	case 2:
		exchanged = CMPXCHG_TYPE(u16, kaddr, old, new);
		break;
	case 4:
		exchanged = CMPXCHG_TYPE(u32, kaddr, old, new);
		break;
	case 8:
		exchanged = CMPXCHG64(kaddr, old, new);
		break;
	default:
		BUG();
	}

	kvm_vcpu_unmap(vcpu, &map, true);

	if (!exchanged)
		return X86EMUL_CMPXCHG_FAILED;

	kvm_page_track_write(vcpu, gpa, new, bytes);

	return X86EMUL_CONTINUE;

emul_write:
	printk_once(KERN_WARNING "kvm: emulating exchange as write\n");

	return emulator_write_emulated(ctxt, addr, new, bytes, exception);
}

static int kernel_pio(struct kvm_vcpu *vcpu, void *pd)
{
	int r = 0, i;

	for (i = 0; i < vcpu->arch.pio.count; i++) {
		if (vcpu->arch.pio.in)
			r = kvm_io_bus_read(vcpu, KVM_PIO_BUS, vcpu->arch.pio.port,
					    vcpu->arch.pio.size, pd);
		else
			r = kvm_io_bus_write(vcpu, KVM_PIO_BUS,
					     vcpu->arch.pio.port, vcpu->arch.pio.size,
					     pd);
		if (r)
			break;
		pd += vcpu->arch.pio.size;
	}
	return r;
}

static int emulator_pio_in_out(struct kvm_vcpu *vcpu, int size,
			       unsigned short port, void *val,
			       unsigned int count, bool in)
{
	vcpu->arch.pio.port = port;
	vcpu->arch.pio.in = in;
	vcpu->arch.pio.count  = count;
	vcpu->arch.pio.size = size;

	if (!kernel_pio(vcpu, vcpu->arch.pio_data)) {
		vcpu->arch.pio.count = 0;
		return 1;
	}

	vcpu->run->exit_reason = KVM_EXIT_IO;
	vcpu->run->io.direction = in ? KVM_EXIT_IO_IN : KVM_EXIT_IO_OUT;
	vcpu->run->io.size = size;
	vcpu->run->io.data_offset = KVM_PIO_PAGE_OFFSET * PAGE_SIZE;
	vcpu->run->io.count = count;
	vcpu->run->io.port = port;

	return 0;
}

static int emulator_pio_in_emulated(struct x86_emulate_ctxt *ctxt,
				    int size, unsigned short port, void *val,
				    unsigned int count)
{
	struct kvm_vcpu *vcpu = emul_to_vcpu(ctxt);
	int ret;

	if (vcpu->arch.pio.count)
		goto data_avail;

	memset(vcpu->arch.pio_data, 0, size * count);

	ret = emulator_pio_in_out(vcpu, size, port, val, count, true);
	if (ret) {
data_avail:
		memcpy(val, vcpu->arch.pio_data, size * count);
		trace_kvm_pio(KVM_PIO_IN, port, size, count, vcpu->arch.pio_data);
		vcpu->arch.pio.count = 0;
		return 1;
	}

	return 0;
}

static int emulator_pio_out_emulated(struct x86_emulate_ctxt *ctxt,
				     int size, unsigned short port,
				     const void *val, unsigned int count)
{
	struct kvm_vcpu *vcpu = emul_to_vcpu(ctxt);

	memcpy(vcpu->arch.pio_data, val, size * count);
	trace_kvm_pio(KVM_PIO_OUT, port, size, count, vcpu->arch.pio_data);
	return emulator_pio_in_out(vcpu, size, port, (void *)val, count, false);
}

static unsigned long get_segment_base(struct kvm_vcpu *vcpu, int seg)
{
	return kvm_x86_ops->get_segment_base(vcpu, seg);
}

static void emulator_invlpg(struct x86_emulate_ctxt *ctxt, ulong address)
{
	kvm_mmu_invlpg(emul_to_vcpu(ctxt), address);
}

static int kvm_emulate_wbinvd_noskip(struct kvm_vcpu *vcpu)
{
	if (!need_emulate_wbinvd(vcpu))
		return X86EMUL_CONTINUE;

	if (kvm_x86_ops->has_wbinvd_exit()) {
		int cpu = get_cpu();

		cpumask_set_cpu(cpu, vcpu->arch.wbinvd_dirty_mask);
		smp_call_function_many(vcpu->arch.wbinvd_dirty_mask,
				wbinvd_ipi, NULL, 1);
		put_cpu();
		cpumask_clear(vcpu->arch.wbinvd_dirty_mask);
	} else
		wbinvd();
	return X86EMUL_CONTINUE;
}

int kvm_emulate_wbinvd(struct kvm_vcpu *vcpu)
{
	kvm_emulate_wbinvd_noskip(vcpu);
	return kvm_skip_emulated_instruction(vcpu);
}
EXPORT_SYMBOL_GPL(kvm_emulate_wbinvd);



static void emulator_wbinvd(struct x86_emulate_ctxt *ctxt)
{
	kvm_emulate_wbinvd_noskip(emul_to_vcpu(ctxt));
}

static int emulator_get_dr(struct x86_emulate_ctxt *ctxt, int dr,
			   unsigned long *dest)
{
	return kvm_get_dr(emul_to_vcpu(ctxt), dr, dest);
}

static int emulator_set_dr(struct x86_emulate_ctxt *ctxt, int dr,
			   unsigned long value)
{

	return __kvm_set_dr(emul_to_vcpu(ctxt), dr, value);
}

static u64 mk_cr_64(u64 curr_cr, u32 new_val)
{
	return (curr_cr & ~((1ULL << 32) - 1)) | new_val;
}

static unsigned long emulator_get_cr(struct x86_emulate_ctxt *ctxt, int cr)
{
	struct kvm_vcpu *vcpu = emul_to_vcpu(ctxt);
	unsigned long value;

	switch (cr) {
	case 0:
		value = kvm_read_cr0(vcpu);
		break;
	case 2:
		value = vcpu->arch.cr2;
		break;
	case 3:
		value = kvm_read_cr3(vcpu);
		break;
	case 4:
		value = kvm_read_cr4(vcpu);
		break;
	case 8:
		value = kvm_get_cr8(vcpu);
		break;
	default:
		kvm_err("%s: unexpected cr %u\n", __func__, cr);
		return 0;
	}

	return value;
}

static int emulator_set_cr(struct x86_emulate_ctxt *ctxt, int cr, ulong val)
{
	struct kvm_vcpu *vcpu = emul_to_vcpu(ctxt);
	int res = 0;

	switch (cr) {
	case 0:
		res = kvm_set_cr0(vcpu, mk_cr_64(kvm_read_cr0(vcpu), val));
		break;
	case 2:
		vcpu->arch.cr2 = val;
		break;
	case 3:
		res = kvm_set_cr3(vcpu, val);
		break;
	case 4:
		res = kvm_set_cr4(vcpu, mk_cr_64(kvm_read_cr4(vcpu), val));
		break;
	case 8:
		res = kvm_set_cr8(vcpu, val);
		break;
	default:
		kvm_err("%s: unexpected cr %u\n", __func__, cr);
		res = -1;
	}

	return res;
}

static int emulator_get_cpl(struct x86_emulate_ctxt *ctxt)
{
	return kvm_x86_ops->get_cpl(emul_to_vcpu(ctxt));
}

static void emulator_get_gdt(struct x86_emulate_ctxt *ctxt, struct desc_ptr *dt)
{
	kvm_x86_ops->get_gdt(emul_to_vcpu(ctxt), dt);
}

static void emulator_get_idt(struct x86_emulate_ctxt *ctxt, struct desc_ptr *dt)
{
	kvm_x86_ops->get_idt(emul_to_vcpu(ctxt), dt);
}

static void emulator_set_gdt(struct x86_emulate_ctxt *ctxt, struct desc_ptr *dt)
{
	kvm_x86_ops->set_gdt(emul_to_vcpu(ctxt), dt);
}

static void emulator_set_idt(struct x86_emulate_ctxt *ctxt, struct desc_ptr *dt)
{
	kvm_x86_ops->set_idt(emul_to_vcpu(ctxt), dt);
}

static unsigned long emulator_get_cached_segment_base(
	struct x86_emulate_ctxt *ctxt, int seg)
{
	return get_segment_base(emul_to_vcpu(ctxt), seg);
}

static bool emulator_get_segment(struct x86_emulate_ctxt *ctxt, u16 *selector,
				 struct desc_struct *desc, u32 *base3,
				 int seg)
{
	struct kvm_segment var;

	kvm_get_segment(emul_to_vcpu(ctxt), &var, seg);
	*selector = var.selector;

	if (var.unusable) {
		memset(desc, 0, sizeof(*desc));
		if (base3)
			*base3 = 0;
		return false;
	}

	if (var.g)
		var.limit >>= 12;
	set_desc_limit(desc, var.limit);
	set_desc_base(desc, (unsigned long)var.base);
#ifdef CONFIG_X86_64
	if (base3)
		*base3 = var.base >> 32;
#endif
	desc->type = var.type;
	desc->s = var.s;
	desc->dpl = var.dpl;
	desc->p = var.present;
	desc->avl = var.avl;
	desc->l = var.l;
	desc->d = var.db;
	desc->g = var.g;

	return true;
}

static void emulator_set_segment(struct x86_emulate_ctxt *ctxt, u16 selector,
				 struct desc_struct *desc, u32 base3,
				 int seg)
{
	struct kvm_vcpu *vcpu = emul_to_vcpu(ctxt);
	struct kvm_segment var;

	var.selector = selector;
	var.base = get_desc_base(desc);
#ifdef CONFIG_X86_64
	var.base |= ((u64)base3) << 32;
#endif
	var.limit = get_desc_limit(desc);
	if (desc->g)
		var.limit = (var.limit << 12) | 0xfff;
	var.type = desc->type;
	var.dpl = desc->dpl;
	var.db = desc->d;
	var.s = desc->s;
	var.l = desc->l;
	var.g = desc->g;
	var.avl = desc->avl;
	var.present = desc->p;
	var.unusable = !var.present;
	var.padding = 0;

	kvm_set_segment(vcpu, &var, seg);
	return;
}

static int emulator_get_msr(struct x86_emulate_ctxt *ctxt,
			    u32 msr_index, u64 *pdata)
{
	return kvm_get_msr(emul_to_vcpu(ctxt), msr_index, pdata);
}

static int emulator_set_msr(struct x86_emulate_ctxt *ctxt,
			    u32 msr_index, u64 data)
{
	return kvm_set_msr(emul_to_vcpu(ctxt), msr_index, data);
}

static u64 emulator_get_smbase(struct x86_emulate_ctxt *ctxt)
{
	struct kvm_vcpu *vcpu = emul_to_vcpu(ctxt);

	return vcpu->arch.smbase;
}

static void emulator_set_smbase(struct x86_emulate_ctxt *ctxt, u64 smbase)
{
	struct kvm_vcpu *vcpu = emul_to_vcpu(ctxt);

	vcpu->arch.smbase = smbase;
}

static int emulator_check_pmc(struct x86_emulate_ctxt *ctxt,
			      u32 pmc)
{
	return kvm_pmu_is_valid_msr_idx(emul_to_vcpu(ctxt), pmc);
}

static int emulator_read_pmc(struct x86_emulate_ctxt *ctxt,
			     u32 pmc, u64 *pdata)
{
	return kvm_pmu_rdpmc(emul_to_vcpu(ctxt), pmc, pdata);
}

static void emulator_halt(struct x86_emulate_ctxt *ctxt)
{
	emul_to_vcpu(ctxt)->arch.halt_request = 1;
}

static int emulator_intercept(struct x86_emulate_ctxt *ctxt,
			      struct x86_instruction_info *info,
			      enum x86_intercept_stage stage)
{
	return kvm_x86_ops->check_intercept(emul_to_vcpu(ctxt), info, stage);
}

static bool emulator_get_cpuid(struct x86_emulate_ctxt *ctxt,
			u32 *eax, u32 *ebx, u32 *ecx, u32 *edx, bool check_limit)
{
	return kvm_cpuid(emul_to_vcpu(ctxt), eax, ebx, ecx, edx, check_limit);
}

static ulong emulator_read_gpr(struct x86_emulate_ctxt *ctxt, unsigned reg)
{
	return kvm_register_read(emul_to_vcpu(ctxt), reg);
}

static void emulator_write_gpr(struct x86_emulate_ctxt *ctxt, unsigned reg, ulong val)
{
	kvm_register_write(emul_to_vcpu(ctxt), reg, val);
}

static void emulator_set_nmi_mask(struct x86_emulate_ctxt *ctxt, bool masked)
{
	kvm_x86_ops->set_nmi_mask(emul_to_vcpu(ctxt), masked);
}

static unsigned emulator_get_hflags(struct x86_emulate_ctxt *ctxt)
{
	return emul_to_vcpu(ctxt)->arch.hflags;
}

static void emulator_set_hflags(struct x86_emulate_ctxt *ctxt, unsigned emul_flags)
{
	emul_to_vcpu(ctxt)->arch.hflags = emul_flags;
}

static int emulator_pre_leave_smm(struct x86_emulate_ctxt *ctxt,
				  const char *smstate)
{
	return kvm_x86_ops->pre_leave_smm(emul_to_vcpu(ctxt), smstate);
}

static void emulator_post_leave_smm(struct x86_emulate_ctxt *ctxt)
{
	kvm_smm_changed(emul_to_vcpu(ctxt));
}

static int emulator_set_xcr(struct x86_emulate_ctxt *ctxt, u32 index, u64 xcr)
{
	return __kvm_set_xcr(emul_to_vcpu(ctxt), index, xcr);
}

static const struct x86_emulate_ops emulate_ops = {
	.read_gpr            = emulator_read_gpr,
	.write_gpr           = emulator_write_gpr,
	.read_std            = emulator_read_std,
	.write_std           = emulator_write_std,
	.read_phys           = kvm_read_guest_phys_system,
	.fetch               = kvm_fetch_guest_virt,
	.read_emulated       = emulator_read_emulated,
	.write_emulated      = emulator_write_emulated,
	.cmpxchg_emulated    = emulator_cmpxchg_emulated,
	.invlpg              = emulator_invlpg,
	.pio_in_emulated     = emulator_pio_in_emulated,
	.pio_out_emulated    = emulator_pio_out_emulated,
	.get_segment         = emulator_get_segment,
	.set_segment         = emulator_set_segment,
	.get_cached_segment_base = emulator_get_cached_segment_base,
	.get_gdt             = emulator_get_gdt,
	.get_idt	     = emulator_get_idt,
	.set_gdt             = emulator_set_gdt,
	.set_idt	     = emulator_set_idt,
	.get_cr              = emulator_get_cr,
	.set_cr              = emulator_set_cr,
	.cpl                 = emulator_get_cpl,
	.get_dr              = emulator_get_dr,
	.set_dr              = emulator_set_dr,
	.get_smbase          = emulator_get_smbase,
	.set_smbase          = emulator_set_smbase,
	.set_msr             = emulator_set_msr,
	.get_msr             = emulator_get_msr,
	.check_pmc	     = emulator_check_pmc,
	.read_pmc            = emulator_read_pmc,
	.halt                = emulator_halt,
	.wbinvd              = emulator_wbinvd,
	.fix_hypercall       = emulator_fix_hypercall,
	.intercept           = emulator_intercept,
	.get_cpuid           = emulator_get_cpuid,
	.set_nmi_mask        = emulator_set_nmi_mask,
	.get_hflags          = emulator_get_hflags,
	.set_hflags          = emulator_set_hflags,
	.pre_leave_smm       = emulator_pre_leave_smm,
	.post_leave_smm      = emulator_post_leave_smm,
	.set_xcr             = emulator_set_xcr,
};

static void toggle_interruptibility(struct kvm_vcpu *vcpu, u32 mask)
{
	u32 int_shadow = kvm_x86_ops->get_interrupt_shadow(vcpu);
	/*
	 * an sti; sti; sequence only disable interrupts for the first
	 * instruction. So, if the last instruction, be it emulated or
	 * not, left the system with the INT_STI flag enabled, it
	 * means that the last instruction is an sti. We should not
	 * leave the flag on in this case. The same goes for mov ss
	 */
	if (int_shadow & mask)
		mask = 0;
	if (unlikely(int_shadow || mask)) {
		kvm_x86_ops->set_interrupt_shadow(vcpu, mask);
		if (!mask)
			kvm_make_request(KVM_REQ_EVENT, vcpu);
	}
}

static bool inject_emulated_exception(struct kvm_vcpu *vcpu)
{
	struct x86_emulate_ctxt *ctxt = &vcpu->arch.emulate_ctxt;
	if (ctxt->exception.vector == PF_VECTOR)
		return kvm_propagate_fault(vcpu, &ctxt->exception);

	if (ctxt->exception.error_code_valid)
		kvm_queue_exception_e(vcpu, ctxt->exception.vector,
				      ctxt->exception.error_code);
	else
		kvm_queue_exception(vcpu, ctxt->exception.vector);
	return false;
}

static void init_emulate_ctxt(struct kvm_vcpu *vcpu)
{
	struct x86_emulate_ctxt *ctxt = &vcpu->arch.emulate_ctxt;
	int cs_db, cs_l;

	kvm_x86_ops->get_cs_db_l_bits(vcpu, &cs_db, &cs_l);

	ctxt->eflags = kvm_get_rflags(vcpu);
	ctxt->tf = (ctxt->eflags & X86_EFLAGS_TF) != 0;

	ctxt->eip = kvm_rip_read(vcpu);
	ctxt->mode = (!is_protmode(vcpu))		? X86EMUL_MODE_REAL :
		     (ctxt->eflags & X86_EFLAGS_VM)	? X86EMUL_MODE_VM86 :
		     (cs_l && is_long_mode(vcpu))	? X86EMUL_MODE_PROT64 :
		     cs_db				? X86EMUL_MODE_PROT32 :
							  X86EMUL_MODE_PROT16;
	BUILD_BUG_ON(HF_GUEST_MASK != X86EMUL_GUEST_MASK);
	BUILD_BUG_ON(HF_SMM_MASK != X86EMUL_SMM_MASK);
	BUILD_BUG_ON(HF_SMM_INSIDE_NMI_MASK != X86EMUL_SMM_INSIDE_NMI_MASK);

	init_decode_cache(ctxt);
	vcpu->arch.emulate_regs_need_sync_from_vcpu = false;
}

void kvm_inject_realmode_interrupt(struct kvm_vcpu *vcpu, int irq, int inc_eip)
{
	struct x86_emulate_ctxt *ctxt = &vcpu->arch.emulate_ctxt;
	int ret;

	init_emulate_ctxt(vcpu);

	ctxt->op_bytes = 2;
	ctxt->ad_bytes = 2;
	ctxt->_eip = ctxt->eip + inc_eip;
	ret = emulate_int_real(ctxt, irq);

	if (ret != X86EMUL_CONTINUE) {
		kvm_make_request(KVM_REQ_TRIPLE_FAULT, vcpu);
	} else {
		ctxt->eip = ctxt->_eip;
		kvm_rip_write(vcpu, ctxt->eip);
		kvm_set_rflags(vcpu, ctxt->eflags);
	}
}
EXPORT_SYMBOL_GPL(kvm_inject_realmode_interrupt);

static int handle_emulation_failure(struct kvm_vcpu *vcpu, int emulation_type)
{
	++vcpu->stat.insn_emulation_fail;
	trace_kvm_emulate_insn_failed(vcpu);

	if (emulation_type & EMULTYPE_VMWARE_GP) {
		kvm_queue_exception_e(vcpu, GP_VECTOR, 0);
		return 1;
	}

	if (emulation_type & EMULTYPE_SKIP) {
		vcpu->run->exit_reason = KVM_EXIT_INTERNAL_ERROR;
		vcpu->run->internal.suberror = KVM_INTERNAL_ERROR_EMULATION;
		vcpu->run->internal.ndata = 0;
		return 0;
	}

	kvm_queue_exception(vcpu, UD_VECTOR);

	if (!is_guest_mode(vcpu) && kvm_x86_ops->get_cpl(vcpu) == 0) {
		vcpu->run->exit_reason = KVM_EXIT_INTERNAL_ERROR;
		vcpu->run->internal.suberror = KVM_INTERNAL_ERROR_EMULATION;
		vcpu->run->internal.ndata = 0;
		return 0;
	}

	return 1;
}

static bool reexecute_instruction(struct kvm_vcpu *vcpu, gpa_t cr2_or_gpa,
				  bool write_fault_to_shadow_pgtable,
				  int emulation_type)
{
	gpa_t gpa = cr2_or_gpa;
	kvm_pfn_t pfn;

	if (!(emulation_type & EMULTYPE_ALLOW_RETRY))
		return false;

	if (WARN_ON_ONCE(is_guest_mode(vcpu)))
		return false;

	if (!vcpu->arch.mmu->direct_map) {
		/*
		 * Write permission should be allowed since only
		 * write access need to be emulated.
		 */
		gpa = kvm_mmu_gva_to_gpa_write(vcpu, cr2_or_gpa, NULL);

		/*
		 * If the mapping is invalid in guest, let cpu retry
		 * it to generate fault.
		 */
		if (gpa == UNMAPPED_GVA)
			return true;
	}

	/*
	 * Do not retry the unhandleable instruction if it faults on the
	 * readonly host memory, otherwise it will goto a infinite loop:
	 * retry instruction -> write #PF -> emulation fail -> retry
	 * instruction -> ...
	 */
	pfn = gfn_to_pfn(vcpu->kvm, gpa_to_gfn(gpa));

	/*
	 * If the instruction failed on the error pfn, it can not be fixed,
	 * report the error to userspace.
	 */
	if (is_error_noslot_pfn(pfn))
		return false;

	kvm_release_pfn_clean(pfn);

	/* The instructions are well-emulated on direct mmu. */
	if (vcpu->arch.mmu->direct_map) {
		unsigned int indirect_shadow_pages;

		spin_lock(&vcpu->kvm->mmu_lock);
		indirect_shadow_pages = vcpu->kvm->arch.indirect_shadow_pages;
		spin_unlock(&vcpu->kvm->mmu_lock);

		if (indirect_shadow_pages)
			kvm_mmu_unprotect_page(vcpu->kvm, gpa_to_gfn(gpa));

		return true;
	}

	/*
	 * if emulation was due to access to shadowed page table
	 * and it failed try to unshadow page and re-enter the
	 * guest to let CPU execute the instruction.
	 */
	kvm_mmu_unprotect_page(vcpu->kvm, gpa_to_gfn(gpa));

	/*
	 * If the access faults on its page table, it can not
	 * be fixed by unprotecting shadow page and it should
	 * be reported to userspace.
	 */
	return !write_fault_to_shadow_pgtable;
}

static bool retry_instruction(struct x86_emulate_ctxt *ctxt,
			      gpa_t cr2_or_gpa,  int emulation_type)
{
	struct kvm_vcpu *vcpu = emul_to_vcpu(ctxt);
	unsigned long last_retry_eip, last_retry_addr, gpa = cr2_or_gpa;

	last_retry_eip = vcpu->arch.last_retry_eip;
	last_retry_addr = vcpu->arch.last_retry_addr;

	/*
	 * If the emulation is caused by #PF and it is non-page_table
	 * writing instruction, it means the VM-EXIT is caused by shadow
	 * page protected, we can zap the shadow page and retry this
	 * instruction directly.
	 *
	 * Note: if the guest uses a non-page-table modifying instruction
	 * on the PDE that points to the instruction, then we will unmap
	 * the instruction and go to an infinite loop. So, we cache the
	 * last retried eip and the last fault address, if we meet the eip
	 * and the address again, we can break out of the potential infinite
	 * loop.
	 */
	vcpu->arch.last_retry_eip = vcpu->arch.last_retry_addr = 0;

	if (!(emulation_type & EMULTYPE_ALLOW_RETRY))
		return false;

	if (WARN_ON_ONCE(is_guest_mode(vcpu)))
		return false;

	if (x86_page_table_writing_insn(ctxt))
		return false;

	if (ctxt->eip == last_retry_eip && last_retry_addr == cr2_or_gpa)
		return false;

	vcpu->arch.last_retry_eip = ctxt->eip;
	vcpu->arch.last_retry_addr = cr2_or_gpa;

	if (!vcpu->arch.mmu->direct_map)
		gpa = kvm_mmu_gva_to_gpa_write(vcpu, cr2_or_gpa, NULL);

	kvm_mmu_unprotect_page(vcpu->kvm, gpa_to_gfn(gpa));

	return true;
}

static int complete_emulated_mmio(struct kvm_vcpu *vcpu);
static int complete_emulated_pio(struct kvm_vcpu *vcpu);

static void kvm_smm_changed(struct kvm_vcpu *vcpu)
{
	if (!(vcpu->arch.hflags & HF_SMM_MASK)) {
		/* This is a good place to trace that we are exiting SMM.  */
		trace_kvm_enter_smm(vcpu->vcpu_id, vcpu->arch.smbase, false);

		/* Process a latched INIT or SMI, if any.  */
		kvm_make_request(KVM_REQ_EVENT, vcpu);
	}

	kvm_mmu_reset_context(vcpu);
}

static int kvm_vcpu_check_hw_bp(unsigned long addr, u32 type, u32 dr7,
				unsigned long *db)
{
	u32 dr6 = 0;
	int i;
	u32 enable, rwlen;

	enable = dr7;
	rwlen = dr7 >> 16;
	for (i = 0; i < 4; i++, enable >>= 2, rwlen >>= 4)
		if ((enable & 3) && (rwlen & 15) == type && db[i] == addr)
			dr6 |= (1 << i);
	return dr6;
}

static int kvm_vcpu_do_singlestep(struct kvm_vcpu *vcpu)
{
	struct kvm_run *kvm_run = vcpu->run;

	if (vcpu->guest_debug & KVM_GUESTDBG_SINGLESTEP) {
		kvm_run->debug.arch.dr6 = DR6_BS | DR6_FIXED_1 | DR6_RTM;
		kvm_run->debug.arch.pc = vcpu->arch.singlestep_rip;
		kvm_run->debug.arch.exception = DB_VECTOR;
		kvm_run->exit_reason = KVM_EXIT_DEBUG;
		return 0;
	}
	kvm_queue_exception_p(vcpu, DB_VECTOR, DR6_BS);
	return 1;
}

int kvm_skip_emulated_instruction(struct kvm_vcpu *vcpu)
{
	unsigned long rflags = kvm_x86_ops->get_rflags(vcpu);
	int r;

	r = kvm_x86_ops->skip_emulated_instruction(vcpu);
	if (unlikely(!r))
		return 0;

	/*
	 * rflags is the old, "raw" value of the flags.  The new value has
	 * not been saved yet.
	 *
	 * This is correct even for TF set by the guest, because "the
	 * processor will not generate this exception after the instruction
	 * that sets the TF flag".
	 */
	if (unlikely(rflags & X86_EFLAGS_TF))
		r = kvm_vcpu_do_singlestep(vcpu);
	return r;
}
EXPORT_SYMBOL_GPL(kvm_skip_emulated_instruction);

static bool kvm_vcpu_check_breakpoint(struct kvm_vcpu *vcpu, int *r)
{
	if (unlikely(vcpu->guest_debug & KVM_GUESTDBG_USE_HW_BP) &&
	    (vcpu->arch.guest_debug_dr7 & DR7_BP_EN_MASK)) {
		struct kvm_run *kvm_run = vcpu->run;
		unsigned long eip = kvm_get_linear_rip(vcpu);
		u32 dr6 = kvm_vcpu_check_hw_bp(eip, 0,
					   vcpu->arch.guest_debug_dr7,
					   vcpu->arch.eff_db);

		if (dr6 != 0) {
			kvm_run->debug.arch.dr6 = dr6 | DR6_FIXED_1 | DR6_RTM;
			kvm_run->debug.arch.pc = eip;
			kvm_run->debug.arch.exception = DB_VECTOR;
			kvm_run->exit_reason = KVM_EXIT_DEBUG;
			*r = 0;
			return true;
		}
	}

	if (unlikely(vcpu->arch.dr7 & DR7_BP_EN_MASK) &&
	    !(kvm_get_rflags(vcpu) & X86_EFLAGS_RF)) {
		unsigned long eip = kvm_get_linear_rip(vcpu);
		u32 dr6 = kvm_vcpu_check_hw_bp(eip, 0,
					   vcpu->arch.dr7,
					   vcpu->arch.db);

		if (dr6 != 0) {
			vcpu->arch.dr6 &= ~DR_TRAP_BITS;
			vcpu->arch.dr6 |= dr6 | DR6_RTM;
			kvm_queue_exception(vcpu, DB_VECTOR);
			*r = 1;
			return true;
		}
	}

	return false;
}

static bool is_vmware_backdoor_opcode(struct x86_emulate_ctxt *ctxt)
{
	switch (ctxt->opcode_len) {
	case 1:
		switch (ctxt->b) {
		case 0xe4:	/* IN */
		case 0xe5:
		case 0xec:
		case 0xed:
		case 0xe6:	/* OUT */
		case 0xe7:
		case 0xee:
		case 0xef:
		case 0x6c:	/* INS */
		case 0x6d:
		case 0x6e:	/* OUTS */
		case 0x6f:
			return true;
		}
		break;
	case 2:
		switch (ctxt->b) {
		case 0x33:	/* RDPMC */
			return true;
		}
		break;
	}

	return false;
}

int x86_emulate_instruction(struct kvm_vcpu *vcpu, gpa_t cr2_or_gpa,
			    int emulation_type, void *insn, int insn_len)
{
	int r;
	struct x86_emulate_ctxt *ctxt = &vcpu->arch.emulate_ctxt;
	bool writeback = true;
	bool write_fault_to_spt = vcpu->arch.write_fault_to_shadow_pgtable;

	vcpu->arch.l1tf_flush_l1d = true;

	/*
	 * Clear write_fault_to_shadow_pgtable here to ensure it is
	 * never reused.
	 */
	vcpu->arch.write_fault_to_shadow_pgtable = false;
	kvm_clear_exception_queue(vcpu);

	if (!(emulation_type & EMULTYPE_NO_DECODE)) {
		init_emulate_ctxt(vcpu);

		/*
		 * We will reenter on the same instruction since
		 * we do not set complete_userspace_io.  This does not
		 * handle watchpoints yet, those would be handled in
		 * the emulate_ops.
		 */
		if (!(emulation_type & EMULTYPE_SKIP) &&
		    kvm_vcpu_check_breakpoint(vcpu, &r))
			return r;

		ctxt->interruptibility = 0;
		ctxt->have_exception = false;
		ctxt->exception.vector = -1;
		ctxt->perm_ok = false;

		ctxt->ud = emulation_type & EMULTYPE_TRAP_UD;

		r = x86_decode_insn(ctxt, insn, insn_len);

		trace_kvm_emulate_insn_start(vcpu);
		++vcpu->stat.insn_emulation;
		if (r != EMULATION_OK)  {
			if ((emulation_type & EMULTYPE_TRAP_UD) ||
			    (emulation_type & EMULTYPE_TRAP_UD_FORCED)) {
				kvm_queue_exception(vcpu, UD_VECTOR);
				return 1;
			}
			if (reexecute_instruction(vcpu, cr2_or_gpa,
						  write_fault_to_spt,
						  emulation_type))
				return 1;
			if (ctxt->have_exception) {
				/*
				 * #UD should result in just EMULATION_FAILED, and trap-like
				 * exception should not be encountered during decode.
				 */
				WARN_ON_ONCE(ctxt->exception.vector == UD_VECTOR ||
					     exception_type(ctxt->exception.vector) == EXCPT_TRAP);
				inject_emulated_exception(vcpu);
				return 1;
			}
			return handle_emulation_failure(vcpu, emulation_type);
		}
	}

	if ((emulation_type & EMULTYPE_VMWARE_GP) &&
	    !is_vmware_backdoor_opcode(ctxt)) {
		kvm_queue_exception_e(vcpu, GP_VECTOR, 0);
		return 1;
	}

	/*
	 * Note, EMULTYPE_SKIP is intended for use *only* by vendor callbacks
	 * for kvm_skip_emulated_instruction().  The caller is responsible for
	 * updating interruptibility state and injecting single-step #DBs.
	 */
	if (emulation_type & EMULTYPE_SKIP) {
		kvm_rip_write(vcpu, ctxt->_eip);
		if (ctxt->eflags & X86_EFLAGS_RF)
			kvm_set_rflags(vcpu, ctxt->eflags & ~X86_EFLAGS_RF);
		return 1;
	}

	if (retry_instruction(ctxt, cr2_or_gpa, emulation_type))
		return 1;

	/* this is needed for vmware backdoor interface to work since it
	   changes registers values  during IO operation */
	if (vcpu->arch.emulate_regs_need_sync_from_vcpu) {
		vcpu->arch.emulate_regs_need_sync_from_vcpu = false;
		emulator_invalidate_register_cache(ctxt);
	}

restart:
	/* Save the faulting GPA (cr2) in the address field */
	ctxt->exception.address = cr2_or_gpa;

	r = x86_emulate_insn(ctxt);

	if (r == EMULATION_INTERCEPTED)
		return 1;

	if (r == EMULATION_FAILED) {
		if (reexecute_instruction(vcpu, cr2_or_gpa, write_fault_to_spt,
					emulation_type))
			return 1;

		return handle_emulation_failure(vcpu, emulation_type);
	}

	if (ctxt->have_exception) {
		r = 1;
		if (inject_emulated_exception(vcpu))
			return r;
	} else if (vcpu->arch.pio.count) {
		if (!vcpu->arch.pio.in) {
			/* FIXME: return into emulator if single-stepping.  */
			vcpu->arch.pio.count = 0;
		} else {
			writeback = false;
			vcpu->arch.complete_userspace_io = complete_emulated_pio;
		}
		r = 0;
	} else if (vcpu->mmio_needed) {
		++vcpu->stat.mmio_exits;

		if (!vcpu->mmio_is_write)
			writeback = false;
		r = 0;
		vcpu->arch.complete_userspace_io = complete_emulated_mmio;
	} else if (r == EMULATION_RESTART)
		goto restart;
	else
		r = 1;

	if (writeback) {
		unsigned long rflags = kvm_x86_ops->get_rflags(vcpu);
		toggle_interruptibility(vcpu, ctxt->interruptibility);
		vcpu->arch.emulate_regs_need_sync_to_vcpu = false;
<<<<<<< HEAD
		kvm_rip_write(vcpu, ctxt->eip);
		if (r == EMULATE_DONE && ctxt->tf)
			kvm_vcpu_do_singlestep(vcpu, &r);
=======
>>>>>>> fa578e9d
		if (!ctxt->have_exception ||
		    exception_type(ctxt->exception.vector) == EXCPT_TRAP) {
			kvm_rip_write(vcpu, ctxt->eip);
			if (r && ctxt->tf)
				r = kvm_vcpu_do_singlestep(vcpu);
			__kvm_set_rflags(vcpu, ctxt->eflags);
		}

		/*
		 * For STI, interrupts are shadowed; so KVM_REQ_EVENT will
		 * do nothing, and it will be requested again as soon as
		 * the shadow expires.  But we still need to check here,
		 * because POPF has no interrupt shadow.
		 */
		if (unlikely((ctxt->eflags & ~rflags) & X86_EFLAGS_IF))
			kvm_make_request(KVM_REQ_EVENT, vcpu);
	} else
		vcpu->arch.emulate_regs_need_sync_to_vcpu = true;

	return r;
}

int kvm_emulate_instruction(struct kvm_vcpu *vcpu, int emulation_type)
{
	return x86_emulate_instruction(vcpu, 0, emulation_type, NULL, 0);
}
EXPORT_SYMBOL_GPL(kvm_emulate_instruction);

int kvm_emulate_instruction_from_buffer(struct kvm_vcpu *vcpu,
					void *insn, int insn_len)
{
	return x86_emulate_instruction(vcpu, 0, 0, insn, insn_len);
}
EXPORT_SYMBOL_GPL(kvm_emulate_instruction_from_buffer);

static int complete_fast_pio_out_port_0x7e(struct kvm_vcpu *vcpu)
{
	vcpu->arch.pio.count = 0;
	return 1;
}

static int complete_fast_pio_out(struct kvm_vcpu *vcpu)
{
	vcpu->arch.pio.count = 0;

	if (unlikely(!kvm_is_linear_rip(vcpu, vcpu->arch.pio.linear_rip)))
		return 1;

	return kvm_skip_emulated_instruction(vcpu);
}

static int kvm_fast_pio_out(struct kvm_vcpu *vcpu, int size,
			    unsigned short port)
{
	unsigned long val = kvm_rax_read(vcpu);
	int ret = emulator_pio_out_emulated(&vcpu->arch.emulate_ctxt,
					    size, port, &val, 1);
	if (ret)
		return ret;

	/*
	 * Workaround userspace that relies on old KVM behavior of %rip being
	 * incremented prior to exiting to userspace to handle "OUT 0x7e".
	 */
	if (port == 0x7e &&
	    kvm_check_has_quirk(vcpu->kvm, KVM_X86_QUIRK_OUT_7E_INC_RIP)) {
		vcpu->arch.complete_userspace_io =
			complete_fast_pio_out_port_0x7e;
		kvm_skip_emulated_instruction(vcpu);
	} else {
		vcpu->arch.pio.linear_rip = kvm_get_linear_rip(vcpu);
		vcpu->arch.complete_userspace_io = complete_fast_pio_out;
	}
	return 0;
}

static int complete_fast_pio_in(struct kvm_vcpu *vcpu)
{
	unsigned long val;

	/* We should only ever be called with arch.pio.count equal to 1 */
	BUG_ON(vcpu->arch.pio.count != 1);

	if (unlikely(!kvm_is_linear_rip(vcpu, vcpu->arch.pio.linear_rip))) {
		vcpu->arch.pio.count = 0;
		return 1;
	}

	/* For size less than 4 we merge, else we zero extend */
	val = (vcpu->arch.pio.size < 4) ? kvm_rax_read(vcpu) : 0;

	/*
	 * Since vcpu->arch.pio.count == 1 let emulator_pio_in_emulated perform
	 * the copy and tracing
	 */
	emulator_pio_in_emulated(&vcpu->arch.emulate_ctxt, vcpu->arch.pio.size,
				 vcpu->arch.pio.port, &val, 1);
	kvm_rax_write(vcpu, val);

	return kvm_skip_emulated_instruction(vcpu);
}

static int kvm_fast_pio_in(struct kvm_vcpu *vcpu, int size,
			   unsigned short port)
{
	unsigned long val;
	int ret;

	/* For size less than 4 we merge, else we zero extend */
	val = (size < 4) ? kvm_rax_read(vcpu) : 0;

	ret = emulator_pio_in_emulated(&vcpu->arch.emulate_ctxt, size, port,
				       &val, 1);
	if (ret) {
		kvm_rax_write(vcpu, val);
		return ret;
	}

	vcpu->arch.pio.linear_rip = kvm_get_linear_rip(vcpu);
	vcpu->arch.complete_userspace_io = complete_fast_pio_in;

	return 0;
}

int kvm_fast_pio(struct kvm_vcpu *vcpu, int size, unsigned short port, int in)
{
	int ret;

	if (in)
		ret = kvm_fast_pio_in(vcpu, size, port);
	else
		ret = kvm_fast_pio_out(vcpu, size, port);
	return ret && kvm_skip_emulated_instruction(vcpu);
}
EXPORT_SYMBOL_GPL(kvm_fast_pio);

static int kvmclock_cpu_down_prep(unsigned int cpu)
{
	__this_cpu_write(cpu_tsc_khz, 0);
	return 0;
}

static void tsc_khz_changed(void *data)
{
	struct cpufreq_freqs *freq = data;
	unsigned long khz = 0;

	if (data)
		khz = freq->new;
	else if (!boot_cpu_has(X86_FEATURE_CONSTANT_TSC))
		khz = cpufreq_quick_get(raw_smp_processor_id());
	if (!khz)
		khz = tsc_khz;
	__this_cpu_write(cpu_tsc_khz, khz);
}

#ifdef CONFIG_X86_64
static void kvm_hyperv_tsc_notifier(void)
{
	struct kvm *kvm;
	struct kvm_vcpu *vcpu;
	int cpu;

	mutex_lock(&kvm_lock);
	list_for_each_entry(kvm, &vm_list, vm_list)
		kvm_make_mclock_inprogress_request(kvm);

	hyperv_stop_tsc_emulation();

	/* TSC frequency always matches when on Hyper-V */
	for_each_present_cpu(cpu)
		per_cpu(cpu_tsc_khz, cpu) = tsc_khz;
	kvm_max_guest_tsc_khz = tsc_khz;

	list_for_each_entry(kvm, &vm_list, vm_list) {
		struct kvm_arch *ka = &kvm->arch;

		spin_lock(&ka->pvclock_gtod_sync_lock);

		pvclock_update_vm_gtod_copy(kvm);

		kvm_for_each_vcpu(cpu, vcpu, kvm)
			kvm_make_request(KVM_REQ_CLOCK_UPDATE, vcpu);

		kvm_for_each_vcpu(cpu, vcpu, kvm)
			kvm_clear_request(KVM_REQ_MCLOCK_INPROGRESS, vcpu);

		spin_unlock(&ka->pvclock_gtod_sync_lock);
	}
	mutex_unlock(&kvm_lock);
}
#endif

static void __kvmclock_cpufreq_notifier(struct cpufreq_freqs *freq, int cpu)
{
	struct kvm *kvm;
	struct kvm_vcpu *vcpu;
	int i, send_ipi = 0;

	/*
	 * We allow guests to temporarily run on slowing clocks,
	 * provided we notify them after, or to run on accelerating
	 * clocks, provided we notify them before.  Thus time never
	 * goes backwards.
	 *
	 * However, we have a problem.  We can't atomically update
	 * the frequency of a given CPU from this function; it is
	 * merely a notifier, which can be called from any CPU.
	 * Changing the TSC frequency at arbitrary points in time
	 * requires a recomputation of local variables related to
	 * the TSC for each VCPU.  We must flag these local variables
	 * to be updated and be sure the update takes place with the
	 * new frequency before any guests proceed.
	 *
	 * Unfortunately, the combination of hotplug CPU and frequency
	 * change creates an intractable locking scenario; the order
	 * of when these callouts happen is undefined with respect to
	 * CPU hotplug, and they can race with each other.  As such,
	 * merely setting per_cpu(cpu_tsc_khz) = X during a hotadd is
	 * undefined; you can actually have a CPU frequency change take
	 * place in between the computation of X and the setting of the
	 * variable.  To protect against this problem, all updates of
	 * the per_cpu tsc_khz variable are done in an interrupt
	 * protected IPI, and all callers wishing to update the value
	 * must wait for a synchronous IPI to complete (which is trivial
	 * if the caller is on the CPU already).  This establishes the
	 * necessary total order on variable updates.
	 *
	 * Note that because a guest time update may take place
	 * anytime after the setting of the VCPU's request bit, the
	 * correct TSC value must be set before the request.  However,
	 * to ensure the update actually makes it to any guest which
	 * starts running in hardware virtualization between the set
	 * and the acquisition of the spinlock, we must also ping the
	 * CPU after setting the request bit.
	 *
	 */

	smp_call_function_single(cpu, tsc_khz_changed, freq, 1);

	mutex_lock(&kvm_lock);
	list_for_each_entry(kvm, &vm_list, vm_list) {
		kvm_for_each_vcpu(i, vcpu, kvm) {
			if (vcpu->cpu != cpu)
				continue;
			kvm_make_request(KVM_REQ_CLOCK_UPDATE, vcpu);
			if (vcpu->cpu != raw_smp_processor_id())
				send_ipi = 1;
		}
	}
	mutex_unlock(&kvm_lock);

	if (freq->old < freq->new && send_ipi) {
		/*
		 * We upscale the frequency.  Must make the guest
		 * doesn't see old kvmclock values while running with
		 * the new frequency, otherwise we risk the guest sees
		 * time go backwards.
		 *
		 * In case we update the frequency for another cpu
		 * (which might be in guest context) send an interrupt
		 * to kick the cpu out of guest context.  Next time
		 * guest context is entered kvmclock will be updated,
		 * so the guest will not see stale values.
		 */
		smp_call_function_single(cpu, tsc_khz_changed, freq, 1);
	}
}

static int kvmclock_cpufreq_notifier(struct notifier_block *nb, unsigned long val,
				     void *data)
{
	struct cpufreq_freqs *freq = data;
	int cpu;

	if (val == CPUFREQ_PRECHANGE && freq->old > freq->new)
		return 0;
	if (val == CPUFREQ_POSTCHANGE && freq->old < freq->new)
		return 0;

	for_each_cpu(cpu, freq->policy->cpus)
		__kvmclock_cpufreq_notifier(freq, cpu);

	return 0;
}

static struct notifier_block kvmclock_cpufreq_notifier_block = {
	.notifier_call  = kvmclock_cpufreq_notifier
};

static int kvmclock_cpu_online(unsigned int cpu)
{
	tsc_khz_changed(NULL);
	return 0;
}

static void kvm_timer_init(void)
{
	max_tsc_khz = tsc_khz;

	if (!boot_cpu_has(X86_FEATURE_CONSTANT_TSC)) {
#ifdef CONFIG_CPU_FREQ
		struct cpufreq_policy policy;
		int cpu;

		memset(&policy, 0, sizeof(policy));
		cpu = get_cpu();
		cpufreq_get_policy(&policy, cpu);
		if (policy.cpuinfo.max_freq)
			max_tsc_khz = policy.cpuinfo.max_freq;
		put_cpu();
#endif
		cpufreq_register_notifier(&kvmclock_cpufreq_notifier_block,
					  CPUFREQ_TRANSITION_NOTIFIER);
	}

	cpuhp_setup_state(CPUHP_AP_X86_KVM_CLK_ONLINE, "x86/kvm/clk:online",
			  kvmclock_cpu_online, kvmclock_cpu_down_prep);
}

DEFINE_PER_CPU(struct kvm_vcpu *, current_vcpu);
EXPORT_PER_CPU_SYMBOL_GPL(current_vcpu);

int kvm_is_in_guest(void)
{
	return __this_cpu_read(current_vcpu) != NULL;
}

static int kvm_is_user_mode(void)
{
	int user_mode = 3;

	if (__this_cpu_read(current_vcpu))
		user_mode = kvm_x86_ops->get_cpl(__this_cpu_read(current_vcpu));

	return user_mode != 0;
}

static unsigned long kvm_get_guest_ip(void)
{
	unsigned long ip = 0;

	if (__this_cpu_read(current_vcpu))
		ip = kvm_rip_read(__this_cpu_read(current_vcpu));

	return ip;
}

static void kvm_handle_intel_pt_intr(void)
{
	struct kvm_vcpu *vcpu = __this_cpu_read(current_vcpu);

	kvm_make_request(KVM_REQ_PMI, vcpu);
	__set_bit(MSR_CORE_PERF_GLOBAL_OVF_CTRL_TRACE_TOPA_PMI_BIT,
			(unsigned long *)&vcpu->arch.pmu.global_status);
}

static struct perf_guest_info_callbacks kvm_guest_cbs = {
	.is_in_guest		= kvm_is_in_guest,
	.is_user_mode		= kvm_is_user_mode,
	.get_guest_ip		= kvm_get_guest_ip,
	.handle_intel_pt_intr	= kvm_handle_intel_pt_intr,
};

#ifdef CONFIG_X86_64
static void pvclock_gtod_update_fn(struct work_struct *work)
{
	struct kvm *kvm;

	struct kvm_vcpu *vcpu;
	int i;

	mutex_lock(&kvm_lock);
	list_for_each_entry(kvm, &vm_list, vm_list)
		kvm_for_each_vcpu(i, vcpu, kvm)
			kvm_make_request(KVM_REQ_MASTERCLOCK_UPDATE, vcpu);
	atomic_set(&kvm_guest_has_master_clock, 0);
	mutex_unlock(&kvm_lock);
}

static DECLARE_WORK(pvclock_gtod_work, pvclock_gtod_update_fn);

/*
 * Notification about pvclock gtod data update.
 */
static int pvclock_gtod_notify(struct notifier_block *nb, unsigned long unused,
			       void *priv)
{
	struct pvclock_gtod_data *gtod = &pvclock_gtod_data;
	struct timekeeper *tk = priv;

	update_pvclock_gtod(tk);

	/* disable master clock if host does not trust, or does not
	 * use, TSC based clocksource.
	 */
	if (!gtod_is_based_on_tsc(gtod->clock.vclock_mode) &&
	    atomic_read(&kvm_guest_has_master_clock) != 0)
		queue_work(system_long_wq, &pvclock_gtod_work);

	return 0;
}

static struct notifier_block pvclock_gtod_notifier = {
	.notifier_call = pvclock_gtod_notify,
};
#endif

int kvm_arch_init(void *opaque)
{
	int r;
	struct kvm_x86_ops *ops = opaque;

	if (kvm_x86_ops) {
		printk(KERN_ERR "kvm: already loaded the other module\n");
		r = -EEXIST;
		goto out;
	}

	if (!ops->cpu_has_kvm_support()) {
		printk(KERN_ERR "kvm: no hardware support\n");
		r = -EOPNOTSUPP;
		goto out;
	}
	if (ops->disabled_by_bios()) {
		printk(KERN_ERR "kvm: disabled by bios\n");
		r = -EOPNOTSUPP;
		goto out;
	}

	/*
	 * KVM explicitly assumes that the guest has an FPU and
	 * FXSAVE/FXRSTOR. For example, the KVM_GET_FPU explicitly casts the
	 * vCPU's FPU state as a fxregs_state struct.
	 */
	if (!boot_cpu_has(X86_FEATURE_FPU) || !boot_cpu_has(X86_FEATURE_FXSR)) {
		printk(KERN_ERR "kvm: inadequate fpu\n");
		r = -EOPNOTSUPP;
		goto out;
	}

#ifdef CONFIG_PREEMPT_RT
	if (!boot_cpu_has(X86_FEATURE_CONSTANT_TSC)) {
		pr_err("RT requires X86_FEATURE_CONSTANT_TSC\n");
		r = -EOPNOTSUPP;
		goto out;
	}
#endif

	r = -ENOMEM;
	x86_fpu_cache = kmem_cache_create("x86_fpu", sizeof(struct fpu),
					  __alignof__(struct fpu), SLAB_ACCOUNT,
					  NULL);
	if (!x86_fpu_cache) {
		printk(KERN_ERR "kvm: failed to allocate cache for x86 fpu\n");
		goto out;
	}

	shared_msrs = alloc_percpu(struct kvm_shared_msrs);
	if (!shared_msrs) {
		printk(KERN_ERR "kvm: failed to allocate percpu kvm_shared_msrs\n");
		goto out_free_x86_fpu_cache;
	}

#ifdef CONFIG_PREEMPT_RT_FULL
	if (!boot_cpu_has(X86_FEATURE_CONSTANT_TSC)) {
		printk(KERN_ERR "RT requires X86_FEATURE_CONSTANT_TSC\n");
		return -EOPNOTSUPP;
	}
#endif

	r = kvm_mmu_module_init();
	if (r)
		goto out_free_percpu;

	kvm_x86_ops = ops;

	kvm_mmu_set_mask_ptes(PT_USER_MASK, PT_ACCESSED_MASK,
			PT_DIRTY_MASK, PT64_NX_MASK, 0,
			PT_PRESENT_MASK, 0, sme_me_mask);
	kvm_timer_init();

	perf_register_guest_info_callbacks(&kvm_guest_cbs);

	if (boot_cpu_has(X86_FEATURE_XSAVE))
		host_xcr0 = xgetbv(XCR_XFEATURE_ENABLED_MASK);

	kvm_lapic_init();
	if (pi_inject_timer == -1)
		pi_inject_timer = housekeeping_enabled(HK_FLAG_TIMER);
#ifdef CONFIG_X86_64
	pvclock_gtod_register_notifier(&pvclock_gtod_notifier);

	if (hypervisor_is_type(X86_HYPER_MS_HYPERV))
		set_hv_tscchange_cb(kvm_hyperv_tsc_notifier);
#endif

	return 0;

out_free_percpu:
	free_percpu(shared_msrs);
out_free_x86_fpu_cache:
	kmem_cache_destroy(x86_fpu_cache);
out:
	return r;
}

void kvm_arch_exit(void)
{
#ifdef CONFIG_X86_64
	if (hypervisor_is_type(X86_HYPER_MS_HYPERV))
		clear_hv_tscchange_cb();
#endif
	kvm_lapic_exit();
	perf_unregister_guest_info_callbacks(&kvm_guest_cbs);

	if (!boot_cpu_has(X86_FEATURE_CONSTANT_TSC))
		cpufreq_unregister_notifier(&kvmclock_cpufreq_notifier_block,
					    CPUFREQ_TRANSITION_NOTIFIER);
	cpuhp_remove_state_nocalls(CPUHP_AP_X86_KVM_CLK_ONLINE);
#ifdef CONFIG_X86_64
	pvclock_gtod_unregister_notifier(&pvclock_gtod_notifier);
#endif
	kvm_x86_ops = NULL;
	kvm_mmu_module_exit();
	free_percpu(shared_msrs);
	kmem_cache_destroy(x86_fpu_cache);
}

int kvm_vcpu_halt(struct kvm_vcpu *vcpu)
{
	++vcpu->stat.halt_exits;
	if (lapic_in_kernel(vcpu)) {
		vcpu->arch.mp_state = KVM_MP_STATE_HALTED;
		return 1;
	} else {
		vcpu->run->exit_reason = KVM_EXIT_HLT;
		return 0;
	}
}
EXPORT_SYMBOL_GPL(kvm_vcpu_halt);

int kvm_emulate_halt(struct kvm_vcpu *vcpu)
{
	int ret = kvm_skip_emulated_instruction(vcpu);
	/*
	 * TODO: we might be squashing a GUESTDBG_SINGLESTEP-triggered
	 * KVM_EXIT_DEBUG here.
	 */
	return kvm_vcpu_halt(vcpu) && ret;
}
EXPORT_SYMBOL_GPL(kvm_emulate_halt);

#ifdef CONFIG_X86_64
static int kvm_pv_clock_pairing(struct kvm_vcpu *vcpu, gpa_t paddr,
			        unsigned long clock_type)
{
	struct kvm_clock_pairing clock_pairing;
	struct timespec64 ts;
	u64 cycle;
	int ret;

	if (clock_type != KVM_CLOCK_PAIRING_WALLCLOCK)
		return -KVM_EOPNOTSUPP;

	if (kvm_get_walltime_and_clockread(&ts, &cycle) == false)
		return -KVM_EOPNOTSUPP;

	clock_pairing.sec = ts.tv_sec;
	clock_pairing.nsec = ts.tv_nsec;
	clock_pairing.tsc = kvm_read_l1_tsc(vcpu, cycle);
	clock_pairing.flags = 0;
	memset(&clock_pairing.pad, 0, sizeof(clock_pairing.pad));

	ret = 0;
	if (kvm_write_guest(vcpu->kvm, paddr, &clock_pairing,
			    sizeof(struct kvm_clock_pairing)))
		ret = -KVM_EFAULT;

	return ret;
}
#endif

/*
 * kvm_pv_kick_cpu_op:  Kick a vcpu.
 *
 * @apicid - apicid of vcpu to be kicked.
 */
static void kvm_pv_kick_cpu_op(struct kvm *kvm, unsigned long flags, int apicid)
{
	struct kvm_lapic_irq lapic_irq;

	lapic_irq.shorthand = 0;
	lapic_irq.dest_mode = 0;
	lapic_irq.level = 0;
	lapic_irq.dest_id = apicid;
	lapic_irq.msi_redir_hint = false;

	lapic_irq.delivery_mode = APIC_DM_REMRD;
	kvm_irq_delivery_to_apic(kvm, NULL, &lapic_irq, NULL);
}

void kvm_vcpu_deactivate_apicv(struct kvm_vcpu *vcpu)
{
	if (!lapic_in_kernel(vcpu)) {
		WARN_ON_ONCE(vcpu->arch.apicv_active);
		return;
	}
	if (!vcpu->arch.apicv_active)
		return;

	vcpu->arch.apicv_active = false;
	kvm_x86_ops->refresh_apicv_exec_ctrl(vcpu);
}

static void kvm_sched_yield(struct kvm *kvm, unsigned long dest_id)
{
	struct kvm_vcpu *target = NULL;
	struct kvm_apic_map *map;

	rcu_read_lock();
	map = rcu_dereference(kvm->arch.apic_map);

	if (likely(map) && dest_id <= map->max_apic_id && map->phys_map[dest_id])
		target = map->phys_map[dest_id]->vcpu;

	rcu_read_unlock();

	if (target && READ_ONCE(target->ready))
		kvm_vcpu_yield_to(target);
}

int kvm_emulate_hypercall(struct kvm_vcpu *vcpu)
{
	unsigned long nr, a0, a1, a2, a3, ret;
	int op_64_bit;

	if (kvm_hv_hypercall_enabled(vcpu->kvm))
		return kvm_hv_hypercall(vcpu);

	nr = kvm_rax_read(vcpu);
	a0 = kvm_rbx_read(vcpu);
	a1 = kvm_rcx_read(vcpu);
	a2 = kvm_rdx_read(vcpu);
	a3 = kvm_rsi_read(vcpu);

	trace_kvm_hypercall(nr, a0, a1, a2, a3);

	op_64_bit = is_64_bit_mode(vcpu);
	if (!op_64_bit) {
		nr &= 0xFFFFFFFF;
		a0 &= 0xFFFFFFFF;
		a1 &= 0xFFFFFFFF;
		a2 &= 0xFFFFFFFF;
		a3 &= 0xFFFFFFFF;
	}

	if (kvm_x86_ops->get_cpl(vcpu) != 0) {
		ret = -KVM_EPERM;
		goto out;
	}

	switch (nr) {
	case KVM_HC_VAPIC_POLL_IRQ:
		ret = 0;
		break;
	case KVM_HC_KICK_CPU:
		kvm_pv_kick_cpu_op(vcpu->kvm, a0, a1);
		kvm_sched_yield(vcpu->kvm, a1);
		ret = 0;
		break;
#ifdef CONFIG_X86_64
	case KVM_HC_CLOCK_PAIRING:
		ret = kvm_pv_clock_pairing(vcpu, a0, a1);
		break;
#endif
	case KVM_HC_SEND_IPI:
		ret = kvm_pv_send_ipi(vcpu->kvm, a0, a1, a2, a3, op_64_bit);
		break;
<<<<<<< HEAD
=======
	case KVM_HC_SCHED_YIELD:
		kvm_sched_yield(vcpu->kvm, a0);
		ret = 0;
		break;
>>>>>>> fa578e9d
	default:
		ret = -KVM_ENOSYS;
		break;
	}
out:
	if (!op_64_bit)
		ret = (u32)ret;
	kvm_rax_write(vcpu, ret);

	++vcpu->stat.hypercalls;
	return kvm_skip_emulated_instruction(vcpu);
}
EXPORT_SYMBOL_GPL(kvm_emulate_hypercall);

static int emulator_fix_hypercall(struct x86_emulate_ctxt *ctxt)
{
	struct kvm_vcpu *vcpu = emul_to_vcpu(ctxt);
	char instruction[3];
	unsigned long rip = kvm_rip_read(vcpu);

	kvm_x86_ops->patch_hypercall(vcpu, instruction);

	return emulator_write_emulated(ctxt, rip, instruction, 3,
		&ctxt->exception);
}

static int dm_request_for_irq_injection(struct kvm_vcpu *vcpu)
{
	return vcpu->run->request_interrupt_window &&
		likely(!pic_in_kernel(vcpu->kvm));
}

static void post_kvm_run_save(struct kvm_vcpu *vcpu)
{
	struct kvm_run *kvm_run = vcpu->run;

	kvm_run->if_flag = (kvm_get_rflags(vcpu) & X86_EFLAGS_IF) != 0;
	kvm_run->flags = is_smm(vcpu) ? KVM_RUN_X86_SMM : 0;
	kvm_run->cr8 = kvm_get_cr8(vcpu);
	kvm_run->apic_base = kvm_get_apic_base(vcpu);
	kvm_run->ready_for_interrupt_injection =
		pic_in_kernel(vcpu->kvm) ||
		kvm_vcpu_ready_for_interrupt_injection(vcpu);
}

static void update_cr8_intercept(struct kvm_vcpu *vcpu)
{
	int max_irr, tpr;

	if (!kvm_x86_ops->update_cr8_intercept)
		return;

	if (!lapic_in_kernel(vcpu))
		return;

	if (vcpu->arch.apicv_active)
		return;

	if (!vcpu->arch.apic->vapic_addr)
		max_irr = kvm_lapic_find_highest_irr(vcpu);
	else
		max_irr = -1;

	if (max_irr != -1)
		max_irr >>= 4;

	tpr = kvm_lapic_get_cr8(vcpu);

	kvm_x86_ops->update_cr8_intercept(vcpu, tpr, max_irr);
}

static int inject_pending_event(struct kvm_vcpu *vcpu, bool req_int_win)
{
	int r;

	/* try to reinject previous events if any */

	if (vcpu->arch.exception.injected)
		kvm_x86_ops->queue_exception(vcpu);
	/*
	 * Do not inject an NMI or interrupt if there is a pending
	 * exception.  Exceptions and interrupts are recognized at
	 * instruction boundaries, i.e. the start of an instruction.
	 * Trap-like exceptions, e.g. #DB, have higher priority than
	 * NMIs and interrupts, i.e. traps are recognized before an
	 * NMI/interrupt that's pending on the same instruction.
	 * Fault-like exceptions, e.g. #GP and #PF, are the lowest
	 * priority, but are only generated (pended) during instruction
	 * execution, i.e. a pending fault-like exception means the
	 * fault occurred on the *previous* instruction and must be
	 * serviced prior to recognizing any new events in order to
	 * fully complete the previous instruction.
	 */
	else if (!vcpu->arch.exception.pending) {
		if (vcpu->arch.nmi_injected)
			kvm_x86_ops->set_nmi(vcpu);
		else if (vcpu->arch.interrupt.injected)
			kvm_x86_ops->set_irq(vcpu);
	}

	/*
	 * Call check_nested_events() even if we reinjected a previous event
	 * in order for caller to determine if it should require immediate-exit
	 * from L2 to L1 due to pending L1 events which require exit
	 * from L2 to L1.
	 */
	if (is_guest_mode(vcpu) && kvm_x86_ops->check_nested_events) {
		r = kvm_x86_ops->check_nested_events(vcpu, req_int_win);
		if (r != 0)
			return r;
	}

	/* try to inject new event if pending */
	if (vcpu->arch.exception.pending) {
		trace_kvm_inj_exception(vcpu->arch.exception.nr,
					vcpu->arch.exception.has_error_code,
					vcpu->arch.exception.error_code);

		WARN_ON_ONCE(vcpu->arch.exception.injected);
		vcpu->arch.exception.pending = false;
		vcpu->arch.exception.injected = true;

		if (exception_type(vcpu->arch.exception.nr) == EXCPT_FAULT)
			__kvm_set_rflags(vcpu, kvm_get_rflags(vcpu) |
					     X86_EFLAGS_RF);

		if (vcpu->arch.exception.nr == DB_VECTOR) {
			/*
			 * This code assumes that nSVM doesn't use
			 * check_nested_events(). If it does, the
			 * DR6/DR7 changes should happen before L1
			 * gets a #VMEXIT for an intercepted #DB in
			 * L2.  (Under VMX, on the other hand, the
			 * DR6/DR7 changes should not happen in the
			 * event of a VM-exit to L1 for an intercepted
			 * #DB in L2.)
			 */
			kvm_deliver_exception_payload(vcpu);
			if (vcpu->arch.dr7 & DR7_GD) {
				vcpu->arch.dr7 &= ~DR7_GD;
				kvm_update_dr7(vcpu);
			}
		}

		kvm_x86_ops->queue_exception(vcpu);
	}

	/* Don't consider new event if we re-injected an event */
	if (kvm_event_needs_reinjection(vcpu))
		return 0;

	if (vcpu->arch.smi_pending && !is_smm(vcpu) &&
	    kvm_x86_ops->smi_allowed(vcpu)) {
		vcpu->arch.smi_pending = false;
		++vcpu->arch.smi_count;
		enter_smm(vcpu);
	} else if (vcpu->arch.nmi_pending && kvm_x86_ops->nmi_allowed(vcpu)) {
		--vcpu->arch.nmi_pending;
		vcpu->arch.nmi_injected = true;
		kvm_x86_ops->set_nmi(vcpu);
	} else if (kvm_cpu_has_injectable_intr(vcpu)) {
		/*
		 * Because interrupts can be injected asynchronously, we are
		 * calling check_nested_events again here to avoid a race condition.
		 * See https://lkml.org/lkml/2014/7/2/60 for discussion about this
		 * proposal and current concerns.  Perhaps we should be setting
		 * KVM_REQ_EVENT only on certain events and not unconditionally?
		 */
		if (is_guest_mode(vcpu) && kvm_x86_ops->check_nested_events) {
			r = kvm_x86_ops->check_nested_events(vcpu, req_int_win);
			if (r != 0)
				return r;
		}
		if (kvm_x86_ops->interrupt_allowed(vcpu)) {
			kvm_queue_interrupt(vcpu, kvm_cpu_get_interrupt(vcpu),
					    false);
			kvm_x86_ops->set_irq(vcpu);
		}
	}

	return 0;
}

static void process_nmi(struct kvm_vcpu *vcpu)
{
	unsigned limit = 2;

	/*
	 * x86 is limited to one NMI running, and one NMI pending after it.
	 * If an NMI is already in progress, limit further NMIs to just one.
	 * Otherwise, allow two (and we'll inject the first one immediately).
	 */
	if (kvm_x86_ops->get_nmi_mask(vcpu) || vcpu->arch.nmi_injected)
		limit = 1;

	vcpu->arch.nmi_pending += atomic_xchg(&vcpu->arch.nmi_queued, 0);
	vcpu->arch.nmi_pending = min(vcpu->arch.nmi_pending, limit);
	kvm_make_request(KVM_REQ_EVENT, vcpu);
}

static u32 enter_smm_get_segment_flags(struct kvm_segment *seg)
{
	u32 flags = 0;
	flags |= seg->g       << 23;
	flags |= seg->db      << 22;
	flags |= seg->l       << 21;
	flags |= seg->avl     << 20;
	flags |= seg->present << 15;
	flags |= seg->dpl     << 13;
	flags |= seg->s       << 12;
	flags |= seg->type    << 8;
	return flags;
}

static void enter_smm_save_seg_32(struct kvm_vcpu *vcpu, char *buf, int n)
{
	struct kvm_segment seg;
	int offset;

	kvm_get_segment(vcpu, &seg, n);
	put_smstate(u32, buf, 0x7fa8 + n * 4, seg.selector);

	if (n < 3)
		offset = 0x7f84 + n * 12;
	else
		offset = 0x7f2c + (n - 3) * 12;

	put_smstate(u32, buf, offset + 8, seg.base);
	put_smstate(u32, buf, offset + 4, seg.limit);
	put_smstate(u32, buf, offset, enter_smm_get_segment_flags(&seg));
}

#ifdef CONFIG_X86_64
static void enter_smm_save_seg_64(struct kvm_vcpu *vcpu, char *buf, int n)
{
	struct kvm_segment seg;
	int offset;
	u16 flags;

	kvm_get_segment(vcpu, &seg, n);
	offset = 0x7e00 + n * 16;

	flags = enter_smm_get_segment_flags(&seg) >> 8;
	put_smstate(u16, buf, offset, seg.selector);
	put_smstate(u16, buf, offset + 2, flags);
	put_smstate(u32, buf, offset + 4, seg.limit);
	put_smstate(u64, buf, offset + 8, seg.base);
}
#endif

static void enter_smm_save_state_32(struct kvm_vcpu *vcpu, char *buf)
{
	struct desc_ptr dt;
	struct kvm_segment seg;
	unsigned long val;
	int i;

	put_smstate(u32, buf, 0x7ffc, kvm_read_cr0(vcpu));
	put_smstate(u32, buf, 0x7ff8, kvm_read_cr3(vcpu));
	put_smstate(u32, buf, 0x7ff4, kvm_get_rflags(vcpu));
	put_smstate(u32, buf, 0x7ff0, kvm_rip_read(vcpu));

	for (i = 0; i < 8; i++)
		put_smstate(u32, buf, 0x7fd0 + i * 4, kvm_register_read(vcpu, i));

	kvm_get_dr(vcpu, 6, &val);
	put_smstate(u32, buf, 0x7fcc, (u32)val);
	kvm_get_dr(vcpu, 7, &val);
	put_smstate(u32, buf, 0x7fc8, (u32)val);

	kvm_get_segment(vcpu, &seg, VCPU_SREG_TR);
	put_smstate(u32, buf, 0x7fc4, seg.selector);
	put_smstate(u32, buf, 0x7f64, seg.base);
	put_smstate(u32, buf, 0x7f60, seg.limit);
	put_smstate(u32, buf, 0x7f5c, enter_smm_get_segment_flags(&seg));

	kvm_get_segment(vcpu, &seg, VCPU_SREG_LDTR);
	put_smstate(u32, buf, 0x7fc0, seg.selector);
	put_smstate(u32, buf, 0x7f80, seg.base);
	put_smstate(u32, buf, 0x7f7c, seg.limit);
	put_smstate(u32, buf, 0x7f78, enter_smm_get_segment_flags(&seg));

	kvm_x86_ops->get_gdt(vcpu, &dt);
	put_smstate(u32, buf, 0x7f74, dt.address);
	put_smstate(u32, buf, 0x7f70, dt.size);

	kvm_x86_ops->get_idt(vcpu, &dt);
	put_smstate(u32, buf, 0x7f58, dt.address);
	put_smstate(u32, buf, 0x7f54, dt.size);

	for (i = 0; i < 6; i++)
		enter_smm_save_seg_32(vcpu, buf, i);

	put_smstate(u32, buf, 0x7f14, kvm_read_cr4(vcpu));

	/* revision id */
	put_smstate(u32, buf, 0x7efc, 0x00020000);
	put_smstate(u32, buf, 0x7ef8, vcpu->arch.smbase);
}

#ifdef CONFIG_X86_64
static void enter_smm_save_state_64(struct kvm_vcpu *vcpu, char *buf)
{
	struct desc_ptr dt;
	struct kvm_segment seg;
	unsigned long val;
	int i;

	for (i = 0; i < 16; i++)
		put_smstate(u64, buf, 0x7ff8 - i * 8, kvm_register_read(vcpu, i));

	put_smstate(u64, buf, 0x7f78, kvm_rip_read(vcpu));
	put_smstate(u32, buf, 0x7f70, kvm_get_rflags(vcpu));

	kvm_get_dr(vcpu, 6, &val);
	put_smstate(u64, buf, 0x7f68, val);
	kvm_get_dr(vcpu, 7, &val);
	put_smstate(u64, buf, 0x7f60, val);

	put_smstate(u64, buf, 0x7f58, kvm_read_cr0(vcpu));
	put_smstate(u64, buf, 0x7f50, kvm_read_cr3(vcpu));
	put_smstate(u64, buf, 0x7f48, kvm_read_cr4(vcpu));

	put_smstate(u32, buf, 0x7f00, vcpu->arch.smbase);

	/* revision id */
	put_smstate(u32, buf, 0x7efc, 0x00020064);

	put_smstate(u64, buf, 0x7ed0, vcpu->arch.efer);

	kvm_get_segment(vcpu, &seg, VCPU_SREG_TR);
	put_smstate(u16, buf, 0x7e90, seg.selector);
	put_smstate(u16, buf, 0x7e92, enter_smm_get_segment_flags(&seg) >> 8);
	put_smstate(u32, buf, 0x7e94, seg.limit);
	put_smstate(u64, buf, 0x7e98, seg.base);

	kvm_x86_ops->get_idt(vcpu, &dt);
	put_smstate(u32, buf, 0x7e84, dt.size);
	put_smstate(u64, buf, 0x7e88, dt.address);

	kvm_get_segment(vcpu, &seg, VCPU_SREG_LDTR);
	put_smstate(u16, buf, 0x7e70, seg.selector);
	put_smstate(u16, buf, 0x7e72, enter_smm_get_segment_flags(&seg) >> 8);
	put_smstate(u32, buf, 0x7e74, seg.limit);
	put_smstate(u64, buf, 0x7e78, seg.base);

	kvm_x86_ops->get_gdt(vcpu, &dt);
	put_smstate(u32, buf, 0x7e64, dt.size);
	put_smstate(u64, buf, 0x7e68, dt.address);

	for (i = 0; i < 6; i++)
		enter_smm_save_seg_64(vcpu, buf, i);
}
#endif

static void enter_smm(struct kvm_vcpu *vcpu)
{
	struct kvm_segment cs, ds;
	struct desc_ptr dt;
	char buf[512];
	u32 cr0;

	trace_kvm_enter_smm(vcpu->vcpu_id, vcpu->arch.smbase, true);
	memset(buf, 0, 512);
#ifdef CONFIG_X86_64
	if (guest_cpuid_has(vcpu, X86_FEATURE_LM))
		enter_smm_save_state_64(vcpu, buf);
	else
#endif
		enter_smm_save_state_32(vcpu, buf);

	/*
	 * Give pre_enter_smm() a chance to make ISA-specific changes to the
	 * vCPU state (e.g. leave guest mode) after we've saved the state into
	 * the SMM state-save area.
	 */
	kvm_x86_ops->pre_enter_smm(vcpu, buf);

	vcpu->arch.hflags |= HF_SMM_MASK;
	kvm_vcpu_write_guest(vcpu, vcpu->arch.smbase + 0xfe00, buf, sizeof(buf));

	if (kvm_x86_ops->get_nmi_mask(vcpu))
		vcpu->arch.hflags |= HF_SMM_INSIDE_NMI_MASK;
	else
		kvm_x86_ops->set_nmi_mask(vcpu, true);

	kvm_set_rflags(vcpu, X86_EFLAGS_FIXED);
	kvm_rip_write(vcpu, 0x8000);

	cr0 = vcpu->arch.cr0 & ~(X86_CR0_PE | X86_CR0_EM | X86_CR0_TS | X86_CR0_PG);
	kvm_x86_ops->set_cr0(vcpu, cr0);
	vcpu->arch.cr0 = cr0;

	kvm_x86_ops->set_cr4(vcpu, 0);

	/* Undocumented: IDT limit is set to zero on entry to SMM.  */
	dt.address = dt.size = 0;
	kvm_x86_ops->set_idt(vcpu, &dt);

	__kvm_set_dr(vcpu, 7, DR7_FIXED_1);

	cs.selector = (vcpu->arch.smbase >> 4) & 0xffff;
	cs.base = vcpu->arch.smbase;

	ds.selector = 0;
	ds.base = 0;

	cs.limit    = ds.limit = 0xffffffff;
	cs.type     = ds.type = 0x3;
	cs.dpl      = ds.dpl = 0;
	cs.db       = ds.db = 0;
	cs.s        = ds.s = 1;
	cs.l        = ds.l = 0;
	cs.g        = ds.g = 1;
	cs.avl      = ds.avl = 0;
	cs.present  = ds.present = 1;
	cs.unusable = ds.unusable = 0;
	cs.padding  = ds.padding = 0;

	kvm_set_segment(vcpu, &cs, VCPU_SREG_CS);
	kvm_set_segment(vcpu, &ds, VCPU_SREG_DS);
	kvm_set_segment(vcpu, &ds, VCPU_SREG_ES);
	kvm_set_segment(vcpu, &ds, VCPU_SREG_FS);
	kvm_set_segment(vcpu, &ds, VCPU_SREG_GS);
	kvm_set_segment(vcpu, &ds, VCPU_SREG_SS);

#ifdef CONFIG_X86_64
	if (guest_cpuid_has(vcpu, X86_FEATURE_LM))
		kvm_x86_ops->set_efer(vcpu, 0);
#endif

	kvm_update_cpuid(vcpu);
	kvm_mmu_reset_context(vcpu);
}

static void process_smi(struct kvm_vcpu *vcpu)
{
	vcpu->arch.smi_pending = true;
	kvm_make_request(KVM_REQ_EVENT, vcpu);
}

void kvm_make_scan_ioapic_request(struct kvm *kvm)
{
	kvm_make_all_cpus_request(kvm, KVM_REQ_SCAN_IOAPIC);
}

static void vcpu_scan_ioapic(struct kvm_vcpu *vcpu)
{
	if (!kvm_apic_present(vcpu))
		return;

	bitmap_zero(vcpu->arch.ioapic_handled_vectors, 256);

	if (irqchip_split(vcpu->kvm))
		kvm_scan_ioapic_routes(vcpu, vcpu->arch.ioapic_handled_vectors);
	else {
		if (vcpu->arch.apicv_active)
			kvm_x86_ops->sync_pir_to_irr(vcpu);
		if (ioapic_in_kernel(vcpu->kvm))
			kvm_ioapic_scan_entry(vcpu, vcpu->arch.ioapic_handled_vectors);
	}

	if (is_guest_mode(vcpu))
		vcpu->arch.load_eoi_exitmap_pending = true;
	else
		kvm_make_request(KVM_REQ_LOAD_EOI_EXITMAP, vcpu);
}

static void vcpu_load_eoi_exitmap(struct kvm_vcpu *vcpu)
{
	u64 eoi_exit_bitmap[4];

	if (!kvm_apic_hw_enabled(vcpu->arch.apic))
		return;

	bitmap_or((ulong *)eoi_exit_bitmap, vcpu->arch.ioapic_handled_vectors,
		  vcpu_to_synic(vcpu)->vec_bitmap, 256);
	kvm_x86_ops->load_eoi_exitmap(vcpu, eoi_exit_bitmap);
}

int kvm_arch_mmu_notifier_invalidate_range(struct kvm *kvm,
		unsigned long start, unsigned long end,
		bool blockable)
{
	unsigned long apic_address;

	/*
	 * The physical address of apic access page is stored in the VMCS.
	 * Update it when it becomes invalid.
	 */
	apic_address = gfn_to_hva(kvm, APIC_DEFAULT_PHYS_BASE >> PAGE_SHIFT);
	if (start <= apic_address && apic_address < end)
		kvm_make_all_cpus_request(kvm, KVM_REQ_APIC_PAGE_RELOAD);

	return 0;
}

void kvm_vcpu_reload_apic_access_page(struct kvm_vcpu *vcpu)
{
	struct page *page = NULL;

	if (!lapic_in_kernel(vcpu))
		return;

	if (!kvm_x86_ops->set_apic_access_page_addr)
		return;

	page = gfn_to_page(vcpu->kvm, APIC_DEFAULT_PHYS_BASE >> PAGE_SHIFT);
	if (is_error_page(page))
		return;
	kvm_x86_ops->set_apic_access_page_addr(vcpu, page_to_phys(page));

	/*
	 * Do not pin apic access page in memory, the MMU notifier
	 * will call us again if it is migrated or swapped out.
	 */
	put_page(page);
}
EXPORT_SYMBOL_GPL(kvm_vcpu_reload_apic_access_page);

void __kvm_request_immediate_exit(struct kvm_vcpu *vcpu)
{
	smp_send_reschedule(vcpu->cpu);
}
EXPORT_SYMBOL_GPL(__kvm_request_immediate_exit);

/*
 * Returns 1 to let vcpu_run() continue the guest execution loop without
 * exiting to the userspace.  Otherwise, the value will be returned to the
 * userspace.
 */
static int vcpu_enter_guest(struct kvm_vcpu *vcpu)
{
	int r;
	bool req_int_win =
		dm_request_for_irq_injection(vcpu) &&
		kvm_cpu_accept_dm_intr(vcpu);

	bool req_immediate_exit = false;

	if (kvm_request_pending(vcpu)) {
		if (kvm_check_request(KVM_REQ_GET_VMCS12_PAGES, vcpu)) {
			if (unlikely(!kvm_x86_ops->get_vmcs12_pages(vcpu))) {
				r = 0;
				goto out;
			}
		}
		if (kvm_check_request(KVM_REQ_MMU_RELOAD, vcpu))
			kvm_mmu_unload(vcpu);
		if (kvm_check_request(KVM_REQ_MIGRATE_TIMER, vcpu))
			__kvm_migrate_timers(vcpu);
		if (kvm_check_request(KVM_REQ_MASTERCLOCK_UPDATE, vcpu))
			kvm_gen_update_masterclock(vcpu->kvm);
		if (kvm_check_request(KVM_REQ_GLOBAL_CLOCK_UPDATE, vcpu))
			kvm_gen_kvmclock_update(vcpu);
		if (kvm_check_request(KVM_REQ_CLOCK_UPDATE, vcpu)) {
			r = kvm_guest_time_update(vcpu);
			if (unlikely(r))
				goto out;
		}
		if (kvm_check_request(KVM_REQ_MMU_SYNC, vcpu))
			kvm_mmu_sync_roots(vcpu);
		if (kvm_check_request(KVM_REQ_LOAD_CR3, vcpu))
			kvm_mmu_load_cr3(vcpu);
		if (kvm_check_request(KVM_REQ_TLB_FLUSH, vcpu))
			kvm_vcpu_flush_tlb(vcpu, true);
		if (kvm_check_request(KVM_REQ_REPORT_TPR_ACCESS, vcpu)) {
			vcpu->run->exit_reason = KVM_EXIT_TPR_ACCESS;
			r = 0;
			goto out;
		}
		if (kvm_check_request(KVM_REQ_TRIPLE_FAULT, vcpu)) {
			vcpu->run->exit_reason = KVM_EXIT_SHUTDOWN;
			vcpu->mmio_needed = 0;
			r = 0;
			goto out;
		}
		if (kvm_check_request(KVM_REQ_APF_HALT, vcpu)) {
			/* Page is swapped out. Do synthetic halt */
			vcpu->arch.apf.halted = true;
			r = 1;
			goto out;
		}
		if (kvm_check_request(KVM_REQ_STEAL_UPDATE, vcpu))
			record_steal_time(vcpu);
		if (kvm_check_request(KVM_REQ_SMI, vcpu))
			process_smi(vcpu);
		if (kvm_check_request(KVM_REQ_NMI, vcpu))
			process_nmi(vcpu);
		if (kvm_check_request(KVM_REQ_PMU, vcpu))
			kvm_pmu_handle_event(vcpu);
		if (kvm_check_request(KVM_REQ_PMI, vcpu))
			kvm_pmu_deliver_pmi(vcpu);
		if (kvm_check_request(KVM_REQ_IOAPIC_EOI_EXIT, vcpu)) {
			BUG_ON(vcpu->arch.pending_ioapic_eoi > 255);
			if (test_bit(vcpu->arch.pending_ioapic_eoi,
				     vcpu->arch.ioapic_handled_vectors)) {
				vcpu->run->exit_reason = KVM_EXIT_IOAPIC_EOI;
				vcpu->run->eoi.vector =
						vcpu->arch.pending_ioapic_eoi;
				r = 0;
				goto out;
			}
		}
		if (kvm_check_request(KVM_REQ_SCAN_IOAPIC, vcpu))
			vcpu_scan_ioapic(vcpu);
		if (kvm_check_request(KVM_REQ_LOAD_EOI_EXITMAP, vcpu))
			vcpu_load_eoi_exitmap(vcpu);
		if (kvm_check_request(KVM_REQ_APIC_PAGE_RELOAD, vcpu))
			kvm_vcpu_reload_apic_access_page(vcpu);
		if (kvm_check_request(KVM_REQ_HV_CRASH, vcpu)) {
			vcpu->run->exit_reason = KVM_EXIT_SYSTEM_EVENT;
			vcpu->run->system_event.type = KVM_SYSTEM_EVENT_CRASH;
			r = 0;
			goto out;
		}
		if (kvm_check_request(KVM_REQ_HV_RESET, vcpu)) {
			vcpu->run->exit_reason = KVM_EXIT_SYSTEM_EVENT;
			vcpu->run->system_event.type = KVM_SYSTEM_EVENT_RESET;
			r = 0;
			goto out;
		}
		if (kvm_check_request(KVM_REQ_HV_EXIT, vcpu)) {
			vcpu->run->exit_reason = KVM_EXIT_HYPERV;
			vcpu->run->hyperv = vcpu->arch.hyperv.exit;
			r = 0;
			goto out;
		}

		/*
		 * KVM_REQ_HV_STIMER has to be processed after
		 * KVM_REQ_CLOCK_UPDATE, because Hyper-V SynIC timers
		 * depend on the guest clock being up-to-date
		 */
		if (kvm_check_request(KVM_REQ_HV_STIMER, vcpu))
			kvm_hv_process_stimers(vcpu);
	}

	if (kvm_check_request(KVM_REQ_EVENT, vcpu) || req_int_win) {
		++vcpu->stat.req_event;
		kvm_apic_accept_events(vcpu);
		if (vcpu->arch.mp_state == KVM_MP_STATE_INIT_RECEIVED) {
			r = 1;
			goto out;
		}

		if (inject_pending_event(vcpu, req_int_win) != 0)
			req_immediate_exit = true;
		else {
			/* Enable SMI/NMI/IRQ window open exits if needed.
			 *
			 * SMIs have three cases:
			 * 1) They can be nested, and then there is nothing to
			 *    do here because RSM will cause a vmexit anyway.
			 * 2) There is an ISA-specific reason why SMI cannot be
			 *    injected, and the moment when this changes can be
			 *    intercepted.
			 * 3) Or the SMI can be pending because
			 *    inject_pending_event has completed the injection
			 *    of an IRQ or NMI from the previous vmexit, and
			 *    then we request an immediate exit to inject the
			 *    SMI.
			 */
			if (vcpu->arch.smi_pending && !is_smm(vcpu))
				if (!kvm_x86_ops->enable_smi_window(vcpu))
					req_immediate_exit = true;
			if (vcpu->arch.nmi_pending)
				kvm_x86_ops->enable_nmi_window(vcpu);
			if (kvm_cpu_has_injectable_intr(vcpu) || req_int_win)
				kvm_x86_ops->enable_irq_window(vcpu);
			WARN_ON(vcpu->arch.exception.pending);
		}

		if (kvm_lapic_enabled(vcpu)) {
			update_cr8_intercept(vcpu);
			kvm_lapic_sync_to_vapic(vcpu);
		}
	}

	r = kvm_mmu_reload(vcpu);
	if (unlikely(r)) {
		goto cancel_injection;
	}

	preempt_disable();

	kvm_x86_ops->prepare_guest_switch(vcpu);

	/*
	 * Disable IRQs before setting IN_GUEST_MODE.  Posted interrupt
	 * IPI are then delayed after guest entry, which ensures that they
	 * result in virtual interrupt delivery.
	 */
	local_irq_disable();
	vcpu->mode = IN_GUEST_MODE;

	srcu_read_unlock(&vcpu->kvm->srcu, vcpu->srcu_idx);

	/*
	 * 1) We should set ->mode before checking ->requests.  Please see
	 * the comment in kvm_vcpu_exiting_guest_mode().
	 *
	 * 2) For APICv, we should set ->mode before checking PID.ON. This
	 * pairs with the memory barrier implicit in pi_test_and_set_on
	 * (see vmx_deliver_posted_interrupt).
	 *
	 * 3) This also orders the write to mode from any reads to the page
	 * tables done while the VCPU is running.  Please see the comment
	 * in kvm_flush_remote_tlbs.
	 */
	smp_mb__after_srcu_read_unlock();

	/*
	 * This handles the case where a posted interrupt was
	 * notified with kvm_vcpu_kick.
	 */
	if (kvm_lapic_enabled(vcpu) && vcpu->arch.apicv_active)
		kvm_x86_ops->sync_pir_to_irr(vcpu);

	if (vcpu->mode == EXITING_GUEST_MODE || kvm_request_pending(vcpu)
	    || need_resched() || signal_pending(current)) {
		vcpu->mode = OUTSIDE_GUEST_MODE;
		smp_wmb();
		local_irq_enable();
		preempt_enable();
		vcpu->srcu_idx = srcu_read_lock(&vcpu->kvm->srcu);
		r = 1;
		goto cancel_injection;
	}

	if (req_immediate_exit) {
		kvm_make_request(KVM_REQ_EVENT, vcpu);
		kvm_x86_ops->request_immediate_exit(vcpu);
	}

	trace_kvm_entry(vcpu->vcpu_id);
	guest_enter_irqoff();

	fpregs_assert_state_consistent();
	if (test_thread_flag(TIF_NEED_FPU_LOAD))
		switch_fpu_return();

	if (unlikely(vcpu->arch.switch_db_regs)) {
		set_debugreg(0, 7);
		set_debugreg(vcpu->arch.eff_db[0], 0);
		set_debugreg(vcpu->arch.eff_db[1], 1);
		set_debugreg(vcpu->arch.eff_db[2], 2);
		set_debugreg(vcpu->arch.eff_db[3], 3);
		set_debugreg(vcpu->arch.dr6, 6);
		vcpu->arch.switch_db_regs &= ~KVM_DEBUGREG_RELOAD;
	}

	kvm_x86_ops->run(vcpu);

	/*
	 * Do this here before restoring debug registers on the host.  And
	 * since we do this before handling the vmexit, a DR access vmexit
	 * can (a) read the correct value of the debug registers, (b) set
	 * KVM_DEBUGREG_WONT_EXIT again.
	 */
	if (unlikely(vcpu->arch.switch_db_regs & KVM_DEBUGREG_WONT_EXIT)) {
		WARN_ON(vcpu->guest_debug & KVM_GUESTDBG_USE_HW_BP);
		kvm_x86_ops->sync_dirty_debug_regs(vcpu);
		kvm_update_dr0123(vcpu);
		kvm_update_dr6(vcpu);
		kvm_update_dr7(vcpu);
		vcpu->arch.switch_db_regs &= ~KVM_DEBUGREG_RELOAD;
	}

	/*
	 * If the guest has used debug registers, at least dr7
	 * will be disabled while returning to the host.
	 * If we don't have active breakpoints in the host, we don't
	 * care about the messed up debug address registers. But if
	 * we have some of them active, restore the old state.
	 */
	if (hw_breakpoint_active())
		hw_breakpoint_restore();

	vcpu->arch.last_guest_tsc = kvm_read_l1_tsc(vcpu, rdtsc());

	vcpu->mode = OUTSIDE_GUEST_MODE;
	smp_wmb();

	kvm_x86_ops->handle_exit_irqoff(vcpu);

	/*
	 * Consume any pending interrupts, including the possible source of
	 * VM-Exit on SVM and any ticks that occur between VM-Exit and now.
	 * An instruction is required after local_irq_enable() to fully unblock
	 * interrupts on processors that implement an interrupt shadow, the
	 * stat.exits increment will do nicely.
	 */
	kvm_before_interrupt(vcpu);
	local_irq_enable();
	++vcpu->stat.exits;
	local_irq_disable();
	kvm_after_interrupt(vcpu);

	guest_exit_irqoff();
	if (lapic_in_kernel(vcpu)) {
		s64 delta = vcpu->arch.apic->lapic_timer.advance_expire_delta;
		if (delta != S64_MIN) {
			trace_kvm_wait_lapic_expire(vcpu->vcpu_id, delta);
			vcpu->arch.apic->lapic_timer.advance_expire_delta = S64_MIN;
		}
	}

	local_irq_enable();
	preempt_enable();

	vcpu->srcu_idx = srcu_read_lock(&vcpu->kvm->srcu);

	/*
	 * Profile KVM exit RIPs:
	 */
	if (unlikely(prof_on == KVM_PROFILING)) {
		unsigned long rip = kvm_rip_read(vcpu);
		profile_hit(KVM_PROFILING, (void *)rip);
	}

	if (unlikely(vcpu->arch.tsc_always_catchup))
		kvm_make_request(KVM_REQ_CLOCK_UPDATE, vcpu);

	if (vcpu->arch.apic_attention)
		kvm_lapic_sync_from_vapic(vcpu);

	vcpu->arch.gpa_available = false;
	r = kvm_x86_ops->handle_exit(vcpu);
	return r;

cancel_injection:
	kvm_x86_ops->cancel_injection(vcpu);
	if (unlikely(vcpu->arch.apic_attention))
		kvm_lapic_sync_from_vapic(vcpu);
out:
	return r;
}

static inline int vcpu_block(struct kvm *kvm, struct kvm_vcpu *vcpu)
{
	if (!kvm_arch_vcpu_runnable(vcpu) &&
	    (!kvm_x86_ops->pre_block || kvm_x86_ops->pre_block(vcpu) == 0)) {
		srcu_read_unlock(&kvm->srcu, vcpu->srcu_idx);
		kvm_vcpu_block(vcpu);
		vcpu->srcu_idx = srcu_read_lock(&kvm->srcu);

		if (kvm_x86_ops->post_block)
			kvm_x86_ops->post_block(vcpu);

		if (!kvm_check_request(KVM_REQ_UNHALT, vcpu))
			return 1;
	}

	kvm_apic_accept_events(vcpu);
	switch(vcpu->arch.mp_state) {
	case KVM_MP_STATE_HALTED:
		vcpu->arch.pv.pv_unhalted = false;
		vcpu->arch.mp_state =
			KVM_MP_STATE_RUNNABLE;
		/* fall through */
	case KVM_MP_STATE_RUNNABLE:
		vcpu->arch.apf.halted = false;
		break;
	case KVM_MP_STATE_INIT_RECEIVED:
		break;
	default:
		return -EINTR;
		break;
	}
	return 1;
}

static inline bool kvm_vcpu_running(struct kvm_vcpu *vcpu)
{
	if (is_guest_mode(vcpu) && kvm_x86_ops->check_nested_events)
		kvm_x86_ops->check_nested_events(vcpu, false);

	return (vcpu->arch.mp_state == KVM_MP_STATE_RUNNABLE &&
		!vcpu->arch.apf.halted);
}

static int vcpu_run(struct kvm_vcpu *vcpu)
{
	int r;
	struct kvm *kvm = vcpu->kvm;

	vcpu->srcu_idx = srcu_read_lock(&kvm->srcu);
	vcpu->arch.l1tf_flush_l1d = true;

	for (;;) {
		if (kvm_vcpu_running(vcpu)) {
			r = vcpu_enter_guest(vcpu);
		} else {
			r = vcpu_block(kvm, vcpu);
		}

		if (r <= 0)
			break;

		kvm_clear_request(KVM_REQ_PENDING_TIMER, vcpu);
		if (kvm_cpu_has_pending_timer(vcpu))
			kvm_inject_pending_timer_irqs(vcpu);

		if (dm_request_for_irq_injection(vcpu) &&
			kvm_vcpu_ready_for_interrupt_injection(vcpu)) {
			r = 0;
			vcpu->run->exit_reason = KVM_EXIT_IRQ_WINDOW_OPEN;
			++vcpu->stat.request_irq_exits;
			break;
		}

		kvm_check_async_pf_completion(vcpu);

		if (signal_pending(current)) {
			r = -EINTR;
			vcpu->run->exit_reason = KVM_EXIT_INTR;
			++vcpu->stat.signal_exits;
			break;
		}
		if (need_resched()) {
			srcu_read_unlock(&kvm->srcu, vcpu->srcu_idx);
			cond_resched();
			vcpu->srcu_idx = srcu_read_lock(&kvm->srcu);
		}
	}

	srcu_read_unlock(&kvm->srcu, vcpu->srcu_idx);

	return r;
}

static inline int complete_emulated_io(struct kvm_vcpu *vcpu)
{
	int r;

	vcpu->srcu_idx = srcu_read_lock(&vcpu->kvm->srcu);
	r = kvm_emulate_instruction(vcpu, EMULTYPE_NO_DECODE);
	srcu_read_unlock(&vcpu->kvm->srcu, vcpu->srcu_idx);
	return r;
}

static int complete_emulated_pio(struct kvm_vcpu *vcpu)
{
	BUG_ON(!vcpu->arch.pio.count);

	return complete_emulated_io(vcpu);
}

/*
 * Implements the following, as a state machine:
 *
 * read:
 *   for each fragment
 *     for each mmio piece in the fragment
 *       write gpa, len
 *       exit
 *       copy data
 *   execute insn
 *
 * write:
 *   for each fragment
 *     for each mmio piece in the fragment
 *       write gpa, len
 *       copy data
 *       exit
 */
static int complete_emulated_mmio(struct kvm_vcpu *vcpu)
{
	struct kvm_run *run = vcpu->run;
	struct kvm_mmio_fragment *frag;
	unsigned len;

	BUG_ON(!vcpu->mmio_needed);

	/* Complete previous fragment */
	frag = &vcpu->mmio_fragments[vcpu->mmio_cur_fragment];
	len = min(8u, frag->len);
	if (!vcpu->mmio_is_write)
		memcpy(frag->data, run->mmio.data, len);

	if (frag->len <= 8) {
		/* Switch to the next fragment. */
		frag++;
		vcpu->mmio_cur_fragment++;
	} else {
		/* Go forward to the next mmio piece. */
		frag->data += len;
		frag->gpa += len;
		frag->len -= len;
	}

	if (vcpu->mmio_cur_fragment >= vcpu->mmio_nr_fragments) {
		vcpu->mmio_needed = 0;

		/* FIXME: return into emulator if single-stepping.  */
		if (vcpu->mmio_is_write)
			return 1;
		vcpu->mmio_read_completed = 1;
		return complete_emulated_io(vcpu);
	}

	run->exit_reason = KVM_EXIT_MMIO;
	run->mmio.phys_addr = frag->gpa;
	if (vcpu->mmio_is_write)
		memcpy(run->mmio.data, frag->data, min(8u, frag->len));
	run->mmio.len = min(8u, frag->len);
	run->mmio.is_write = vcpu->mmio_is_write;
	vcpu->arch.complete_userspace_io = complete_emulated_mmio;
	return 0;
}

static void kvm_save_current_fpu(struct fpu *fpu)
{
	/*
	 * If the target FPU state is not resident in the CPU registers, just
	 * memcpy() from current, else save CPU state directly to the target.
	 */
	if (test_thread_flag(TIF_NEED_FPU_LOAD))
		memcpy(&fpu->state, &current->thread.fpu.state,
		       fpu_kernel_xstate_size);
	else
		copy_fpregs_to_fpstate(fpu);
}

/* Swap (qemu) user FPU context for the guest FPU context. */
static void kvm_load_guest_fpu(struct kvm_vcpu *vcpu)
{
	fpregs_lock();

	kvm_save_current_fpu(vcpu->arch.user_fpu);

	/* PKRU is separately restored in kvm_x86_ops->run.  */
	__copy_kernel_to_fpregs(&vcpu->arch.guest_fpu->state,
				~XFEATURE_MASK_PKRU);

	fpregs_mark_activate();
	fpregs_unlock();

	trace_kvm_fpu(1);
}

/* When vcpu_run ends, restore user space FPU context. */
static void kvm_put_guest_fpu(struct kvm_vcpu *vcpu)
{
	fpregs_lock();

	kvm_save_current_fpu(vcpu->arch.guest_fpu);

	copy_kernel_to_fpregs(&vcpu->arch.user_fpu->state);

	fpregs_mark_activate();
	fpregs_unlock();

	++vcpu->stat.fpu_reload;
	trace_kvm_fpu(0);
}

int kvm_arch_vcpu_ioctl_run(struct kvm_vcpu *vcpu, struct kvm_run *kvm_run)
{
	int r;

	vcpu_load(vcpu);
	kvm_sigset_activate(vcpu);
	kvm_load_guest_fpu(vcpu);

	if (unlikely(vcpu->arch.mp_state == KVM_MP_STATE_UNINITIALIZED)) {
		if (kvm_run->immediate_exit) {
			r = -EINTR;
			goto out;
		}
		kvm_vcpu_block(vcpu);
		kvm_apic_accept_events(vcpu);
		kvm_clear_request(KVM_REQ_UNHALT, vcpu);
		r = -EAGAIN;
		if (signal_pending(current)) {
			r = -EINTR;
			vcpu->run->exit_reason = KVM_EXIT_INTR;
			++vcpu->stat.signal_exits;
		}
		goto out;
	}

	if (vcpu->run->kvm_valid_regs & ~KVM_SYNC_X86_VALID_FIELDS) {
		r = -EINVAL;
		goto out;
	}

	if (vcpu->run->kvm_dirty_regs) {
		r = sync_regs(vcpu);
		if (r != 0)
			goto out;
	}

	/* re-sync apic's tpr */
	if (!lapic_in_kernel(vcpu)) {
		if (kvm_set_cr8(vcpu, kvm_run->cr8) != 0) {
			r = -EINVAL;
			goto out;
		}
	}

	if (unlikely(vcpu->arch.complete_userspace_io)) {
		int (*cui)(struct kvm_vcpu *) = vcpu->arch.complete_userspace_io;
		vcpu->arch.complete_userspace_io = NULL;
		r = cui(vcpu);
		if (r <= 0)
			goto out;
	} else
		WARN_ON(vcpu->arch.pio.count || vcpu->mmio_needed);

	if (kvm_run->immediate_exit)
		r = -EINTR;
	else
		r = vcpu_run(vcpu);

out:
	kvm_put_guest_fpu(vcpu);
	if (vcpu->run->kvm_valid_regs)
		store_regs(vcpu);
	post_kvm_run_save(vcpu);
	kvm_sigset_deactivate(vcpu);

	vcpu_put(vcpu);
	return r;
}

static void __get_regs(struct kvm_vcpu *vcpu, struct kvm_regs *regs)
{
	if (vcpu->arch.emulate_regs_need_sync_to_vcpu) {
		/*
		 * We are here if userspace calls get_regs() in the middle of
		 * instruction emulation. Registers state needs to be copied
		 * back from emulation context to vcpu. Userspace shouldn't do
		 * that usually, but some bad designed PV devices (vmware
		 * backdoor interface) need this to work
		 */
		emulator_writeback_register_cache(&vcpu->arch.emulate_ctxt);
		vcpu->arch.emulate_regs_need_sync_to_vcpu = false;
	}
	regs->rax = kvm_rax_read(vcpu);
	regs->rbx = kvm_rbx_read(vcpu);
	regs->rcx = kvm_rcx_read(vcpu);
	regs->rdx = kvm_rdx_read(vcpu);
	regs->rsi = kvm_rsi_read(vcpu);
	regs->rdi = kvm_rdi_read(vcpu);
	regs->rsp = kvm_rsp_read(vcpu);
	regs->rbp = kvm_rbp_read(vcpu);
#ifdef CONFIG_X86_64
	regs->r8 = kvm_r8_read(vcpu);
	regs->r9 = kvm_r9_read(vcpu);
	regs->r10 = kvm_r10_read(vcpu);
	regs->r11 = kvm_r11_read(vcpu);
	regs->r12 = kvm_r12_read(vcpu);
	regs->r13 = kvm_r13_read(vcpu);
	regs->r14 = kvm_r14_read(vcpu);
	regs->r15 = kvm_r15_read(vcpu);
#endif

	regs->rip = kvm_rip_read(vcpu);
	regs->rflags = kvm_get_rflags(vcpu);
}

int kvm_arch_vcpu_ioctl_get_regs(struct kvm_vcpu *vcpu, struct kvm_regs *regs)
{
	vcpu_load(vcpu);
	__get_regs(vcpu, regs);
	vcpu_put(vcpu);
	return 0;
}

static void __set_regs(struct kvm_vcpu *vcpu, struct kvm_regs *regs)
{
	vcpu->arch.emulate_regs_need_sync_from_vcpu = true;
	vcpu->arch.emulate_regs_need_sync_to_vcpu = false;

	kvm_rax_write(vcpu, regs->rax);
	kvm_rbx_write(vcpu, regs->rbx);
	kvm_rcx_write(vcpu, regs->rcx);
	kvm_rdx_write(vcpu, regs->rdx);
	kvm_rsi_write(vcpu, regs->rsi);
	kvm_rdi_write(vcpu, regs->rdi);
	kvm_rsp_write(vcpu, regs->rsp);
	kvm_rbp_write(vcpu, regs->rbp);
#ifdef CONFIG_X86_64
	kvm_r8_write(vcpu, regs->r8);
	kvm_r9_write(vcpu, regs->r9);
	kvm_r10_write(vcpu, regs->r10);
	kvm_r11_write(vcpu, regs->r11);
	kvm_r12_write(vcpu, regs->r12);
	kvm_r13_write(vcpu, regs->r13);
	kvm_r14_write(vcpu, regs->r14);
	kvm_r15_write(vcpu, regs->r15);
#endif

	kvm_rip_write(vcpu, regs->rip);
	kvm_set_rflags(vcpu, regs->rflags | X86_EFLAGS_FIXED);

	vcpu->arch.exception.pending = false;

	kvm_make_request(KVM_REQ_EVENT, vcpu);
}

int kvm_arch_vcpu_ioctl_set_regs(struct kvm_vcpu *vcpu, struct kvm_regs *regs)
{
	vcpu_load(vcpu);
	__set_regs(vcpu, regs);
	vcpu_put(vcpu);
	return 0;
}

void kvm_get_cs_db_l_bits(struct kvm_vcpu *vcpu, int *db, int *l)
{
	struct kvm_segment cs;

	kvm_get_segment(vcpu, &cs, VCPU_SREG_CS);
	*db = cs.db;
	*l = cs.l;
}
EXPORT_SYMBOL_GPL(kvm_get_cs_db_l_bits);

static void __get_sregs(struct kvm_vcpu *vcpu, struct kvm_sregs *sregs)
{
	struct desc_ptr dt;

	kvm_get_segment(vcpu, &sregs->cs, VCPU_SREG_CS);
	kvm_get_segment(vcpu, &sregs->ds, VCPU_SREG_DS);
	kvm_get_segment(vcpu, &sregs->es, VCPU_SREG_ES);
	kvm_get_segment(vcpu, &sregs->fs, VCPU_SREG_FS);
	kvm_get_segment(vcpu, &sregs->gs, VCPU_SREG_GS);
	kvm_get_segment(vcpu, &sregs->ss, VCPU_SREG_SS);

	kvm_get_segment(vcpu, &sregs->tr, VCPU_SREG_TR);
	kvm_get_segment(vcpu, &sregs->ldt, VCPU_SREG_LDTR);

	kvm_x86_ops->get_idt(vcpu, &dt);
	sregs->idt.limit = dt.size;
	sregs->idt.base = dt.address;
	kvm_x86_ops->get_gdt(vcpu, &dt);
	sregs->gdt.limit = dt.size;
	sregs->gdt.base = dt.address;

	sregs->cr0 = kvm_read_cr0(vcpu);
	sregs->cr2 = vcpu->arch.cr2;
	sregs->cr3 = kvm_read_cr3(vcpu);
	sregs->cr4 = kvm_read_cr4(vcpu);
	sregs->cr8 = kvm_get_cr8(vcpu);
	sregs->efer = vcpu->arch.efer;
	sregs->apic_base = kvm_get_apic_base(vcpu);

	memset(sregs->interrupt_bitmap, 0, sizeof(sregs->interrupt_bitmap));

	if (vcpu->arch.interrupt.injected && !vcpu->arch.interrupt.soft)
		set_bit(vcpu->arch.interrupt.nr,
			(unsigned long *)sregs->interrupt_bitmap);
}

int kvm_arch_vcpu_ioctl_get_sregs(struct kvm_vcpu *vcpu,
				  struct kvm_sregs *sregs)
{
	vcpu_load(vcpu);
	__get_sregs(vcpu, sregs);
	vcpu_put(vcpu);
	return 0;
}

int kvm_arch_vcpu_ioctl_get_mpstate(struct kvm_vcpu *vcpu,
				    struct kvm_mp_state *mp_state)
{
	vcpu_load(vcpu);
	if (kvm_mpx_supported())
		kvm_load_guest_fpu(vcpu);

	kvm_apic_accept_events(vcpu);
	if (vcpu->arch.mp_state == KVM_MP_STATE_HALTED &&
					vcpu->arch.pv.pv_unhalted)
		mp_state->mp_state = KVM_MP_STATE_RUNNABLE;
	else
		mp_state->mp_state = vcpu->arch.mp_state;

	if (kvm_mpx_supported())
		kvm_put_guest_fpu(vcpu);
	vcpu_put(vcpu);
	return 0;
}

int kvm_arch_vcpu_ioctl_set_mpstate(struct kvm_vcpu *vcpu,
				    struct kvm_mp_state *mp_state)
{
	int ret = -EINVAL;

	vcpu_load(vcpu);

	if (!lapic_in_kernel(vcpu) &&
	    mp_state->mp_state != KVM_MP_STATE_RUNNABLE)
		goto out;

	/* INITs are latched while in SMM */
	if ((is_smm(vcpu) || vcpu->arch.smi_pending) &&
	    (mp_state->mp_state == KVM_MP_STATE_SIPI_RECEIVED ||
	     mp_state->mp_state == KVM_MP_STATE_INIT_RECEIVED))
		goto out;

	if (mp_state->mp_state == KVM_MP_STATE_SIPI_RECEIVED) {
		vcpu->arch.mp_state = KVM_MP_STATE_INIT_RECEIVED;
		set_bit(KVM_APIC_SIPI, &vcpu->arch.apic->pending_events);
	} else
		vcpu->arch.mp_state = mp_state->mp_state;
	kvm_make_request(KVM_REQ_EVENT, vcpu);

	ret = 0;
out:
	vcpu_put(vcpu);
	return ret;
}

int kvm_task_switch(struct kvm_vcpu *vcpu, u16 tss_selector, int idt_index,
		    int reason, bool has_error_code, u32 error_code)
{
	struct x86_emulate_ctxt *ctxt = &vcpu->arch.emulate_ctxt;
	int ret;

	init_emulate_ctxt(vcpu);

	ret = emulator_task_switch(ctxt, tss_selector, idt_index, reason,
				   has_error_code, error_code);
	if (ret) {
		vcpu->run->exit_reason = KVM_EXIT_INTERNAL_ERROR;
		vcpu->run->internal.suberror = KVM_INTERNAL_ERROR_EMULATION;
		vcpu->run->internal.ndata = 0;
		return 0;
	}

	kvm_rip_write(vcpu, ctxt->eip);
	kvm_set_rflags(vcpu, ctxt->eflags);
	kvm_make_request(KVM_REQ_EVENT, vcpu);
	return 1;
}
EXPORT_SYMBOL_GPL(kvm_task_switch);

static int kvm_valid_sregs(struct kvm_vcpu *vcpu, struct kvm_sregs *sregs)
{
	if ((sregs->efer & EFER_LME) && (sregs->cr0 & X86_CR0_PG)) {
		/*
		 * When EFER.LME and CR0.PG are set, the processor is in
		 * 64-bit mode (though maybe in a 32-bit code segment).
		 * CR4.PAE and EFER.LMA must be set.
		 */
		if (!(sregs->cr4 & X86_CR4_PAE)
		    || !(sregs->efer & EFER_LMA))
			return -EINVAL;
	} else {
		/*
		 * Not in 64-bit mode: EFER.LMA is clear and the code
		 * segment cannot be 64-bit.
		 */
		if (sregs->efer & EFER_LMA || sregs->cs.l)
			return -EINVAL;
	}

	return kvm_valid_cr4(vcpu, sregs->cr4);
}

static int __set_sregs(struct kvm_vcpu *vcpu, struct kvm_sregs *sregs)
{
	struct msr_data apic_base_msr;
	int mmu_reset_needed = 0;
	int cpuid_update_needed = 0;
	int pending_vec, max_bits, idx;
	struct desc_ptr dt;
	int ret = -EINVAL;

	if (kvm_valid_sregs(vcpu, sregs))
		goto out;

	apic_base_msr.data = sregs->apic_base;
	apic_base_msr.host_initiated = true;
	if (kvm_set_apic_base(vcpu, &apic_base_msr))
		goto out;

	dt.size = sregs->idt.limit;
	dt.address = sregs->idt.base;
	kvm_x86_ops->set_idt(vcpu, &dt);
	dt.size = sregs->gdt.limit;
	dt.address = sregs->gdt.base;
	kvm_x86_ops->set_gdt(vcpu, &dt);

	vcpu->arch.cr2 = sregs->cr2;
	mmu_reset_needed |= kvm_read_cr3(vcpu) != sregs->cr3;
	vcpu->arch.cr3 = sregs->cr3;
	__set_bit(VCPU_EXREG_CR3, (ulong *)&vcpu->arch.regs_avail);

	kvm_set_cr8(vcpu, sregs->cr8);

	mmu_reset_needed |= vcpu->arch.efer != sregs->efer;
	kvm_x86_ops->set_efer(vcpu, sregs->efer);

	mmu_reset_needed |= kvm_read_cr0(vcpu) != sregs->cr0;
	kvm_x86_ops->set_cr0(vcpu, sregs->cr0);
	vcpu->arch.cr0 = sregs->cr0;

	mmu_reset_needed |= kvm_read_cr4(vcpu) != sregs->cr4;
	cpuid_update_needed |= ((kvm_read_cr4(vcpu) ^ sregs->cr4) &
				(X86_CR4_OSXSAVE | X86_CR4_PKE));
	kvm_x86_ops->set_cr4(vcpu, sregs->cr4);
	if (cpuid_update_needed)
		kvm_update_cpuid(vcpu);

	idx = srcu_read_lock(&vcpu->kvm->srcu);
	if (is_pae_paging(vcpu)) {
		load_pdptrs(vcpu, vcpu->arch.walk_mmu, kvm_read_cr3(vcpu));
		mmu_reset_needed = 1;
	}
	srcu_read_unlock(&vcpu->kvm->srcu, idx);

	if (mmu_reset_needed)
		kvm_mmu_reset_context(vcpu);

	max_bits = KVM_NR_INTERRUPTS;
	pending_vec = find_first_bit(
		(const unsigned long *)sregs->interrupt_bitmap, max_bits);
	if (pending_vec < max_bits) {
		kvm_queue_interrupt(vcpu, pending_vec, false);
		pr_debug("Set back pending irq %d\n", pending_vec);
	}

	kvm_set_segment(vcpu, &sregs->cs, VCPU_SREG_CS);
	kvm_set_segment(vcpu, &sregs->ds, VCPU_SREG_DS);
	kvm_set_segment(vcpu, &sregs->es, VCPU_SREG_ES);
	kvm_set_segment(vcpu, &sregs->fs, VCPU_SREG_FS);
	kvm_set_segment(vcpu, &sregs->gs, VCPU_SREG_GS);
	kvm_set_segment(vcpu, &sregs->ss, VCPU_SREG_SS);

	kvm_set_segment(vcpu, &sregs->tr, VCPU_SREG_TR);
	kvm_set_segment(vcpu, &sregs->ldt, VCPU_SREG_LDTR);

	update_cr8_intercept(vcpu);

	/* Older userspace won't unhalt the vcpu on reset. */
	if (kvm_vcpu_is_bsp(vcpu) && kvm_rip_read(vcpu) == 0xfff0 &&
	    sregs->cs.selector == 0xf000 && sregs->cs.base == 0xffff0000 &&
	    !is_protmode(vcpu))
		vcpu->arch.mp_state = KVM_MP_STATE_RUNNABLE;

	kvm_make_request(KVM_REQ_EVENT, vcpu);

	ret = 0;
out:
	return ret;
}

int kvm_arch_vcpu_ioctl_set_sregs(struct kvm_vcpu *vcpu,
				  struct kvm_sregs *sregs)
{
	int ret;

	vcpu_load(vcpu);
	ret = __set_sregs(vcpu, sregs);
	vcpu_put(vcpu);
	return ret;
}

int kvm_arch_vcpu_ioctl_set_guest_debug(struct kvm_vcpu *vcpu,
					struct kvm_guest_debug *dbg)
{
	unsigned long rflags;
	int i, r;

	vcpu_load(vcpu);

	if (dbg->control & (KVM_GUESTDBG_INJECT_DB | KVM_GUESTDBG_INJECT_BP)) {
		r = -EBUSY;
		if (vcpu->arch.exception.pending)
			goto out;
		if (dbg->control & KVM_GUESTDBG_INJECT_DB)
			kvm_queue_exception(vcpu, DB_VECTOR);
		else
			kvm_queue_exception(vcpu, BP_VECTOR);
	}

	/*
	 * Read rflags as long as potentially injected trace flags are still
	 * filtered out.
	 */
	rflags = kvm_get_rflags(vcpu);

	vcpu->guest_debug = dbg->control;
	if (!(vcpu->guest_debug & KVM_GUESTDBG_ENABLE))
		vcpu->guest_debug = 0;

	if (vcpu->guest_debug & KVM_GUESTDBG_USE_HW_BP) {
		for (i = 0; i < KVM_NR_DB_REGS; ++i)
			vcpu->arch.eff_db[i] = dbg->arch.debugreg[i];
		vcpu->arch.guest_debug_dr7 = dbg->arch.debugreg[7];
	} else {
		for (i = 0; i < KVM_NR_DB_REGS; i++)
			vcpu->arch.eff_db[i] = vcpu->arch.db[i];
	}
	kvm_update_dr7(vcpu);

	if (vcpu->guest_debug & KVM_GUESTDBG_SINGLESTEP)
		vcpu->arch.singlestep_rip = kvm_rip_read(vcpu) +
			get_segment_base(vcpu, VCPU_SREG_CS);

	/*
	 * Trigger an rflags update that will inject or remove the trace
	 * flags.
	 */
	kvm_set_rflags(vcpu, rflags);

	kvm_x86_ops->update_bp_intercept(vcpu);

	r = 0;

out:
	vcpu_put(vcpu);
	return r;
}

/*
 * Translate a guest virtual address to a guest physical address.
 */
int kvm_arch_vcpu_ioctl_translate(struct kvm_vcpu *vcpu,
				    struct kvm_translation *tr)
{
	unsigned long vaddr = tr->linear_address;
	gpa_t gpa;
	int idx;

	vcpu_load(vcpu);

	idx = srcu_read_lock(&vcpu->kvm->srcu);
	gpa = kvm_mmu_gva_to_gpa_system(vcpu, vaddr, NULL);
	srcu_read_unlock(&vcpu->kvm->srcu, idx);
	tr->physical_address = gpa;
	tr->valid = gpa != UNMAPPED_GVA;
	tr->writeable = 1;
	tr->usermode = 0;

	vcpu_put(vcpu);
	return 0;
}

int kvm_arch_vcpu_ioctl_get_fpu(struct kvm_vcpu *vcpu, struct kvm_fpu *fpu)
{
	struct fxregs_state *fxsave;

	vcpu_load(vcpu);

	fxsave = &vcpu->arch.guest_fpu->state.fxsave;
	memcpy(fpu->fpr, fxsave->st_space, 128);
	fpu->fcw = fxsave->cwd;
	fpu->fsw = fxsave->swd;
	fpu->ftwx = fxsave->twd;
	fpu->last_opcode = fxsave->fop;
	fpu->last_ip = fxsave->rip;
	fpu->last_dp = fxsave->rdp;
	memcpy(fpu->xmm, fxsave->xmm_space, sizeof(fxsave->xmm_space));

	vcpu_put(vcpu);
	return 0;
}

int kvm_arch_vcpu_ioctl_set_fpu(struct kvm_vcpu *vcpu, struct kvm_fpu *fpu)
{
	struct fxregs_state *fxsave;

	vcpu_load(vcpu);

	fxsave = &vcpu->arch.guest_fpu->state.fxsave;

	memcpy(fxsave->st_space, fpu->fpr, 128);
	fxsave->cwd = fpu->fcw;
	fxsave->swd = fpu->fsw;
	fxsave->twd = fpu->ftwx;
	fxsave->fop = fpu->last_opcode;
	fxsave->rip = fpu->last_ip;
	fxsave->rdp = fpu->last_dp;
	memcpy(fxsave->xmm_space, fpu->xmm, sizeof(fxsave->xmm_space));

	vcpu_put(vcpu);
	return 0;
}

static void store_regs(struct kvm_vcpu *vcpu)
{
	BUILD_BUG_ON(sizeof(struct kvm_sync_regs) > SYNC_REGS_SIZE_BYTES);

	if (vcpu->run->kvm_valid_regs & KVM_SYNC_X86_REGS)
		__get_regs(vcpu, &vcpu->run->s.regs.regs);

	if (vcpu->run->kvm_valid_regs & KVM_SYNC_X86_SREGS)
		__get_sregs(vcpu, &vcpu->run->s.regs.sregs);

	if (vcpu->run->kvm_valid_regs & KVM_SYNC_X86_EVENTS)
		kvm_vcpu_ioctl_x86_get_vcpu_events(
				vcpu, &vcpu->run->s.regs.events);
}

static int sync_regs(struct kvm_vcpu *vcpu)
{
	if (vcpu->run->kvm_dirty_regs & ~KVM_SYNC_X86_VALID_FIELDS)
		return -EINVAL;

	if (vcpu->run->kvm_dirty_regs & KVM_SYNC_X86_REGS) {
		__set_regs(vcpu, &vcpu->run->s.regs.regs);
		vcpu->run->kvm_dirty_regs &= ~KVM_SYNC_X86_REGS;
	}
	if (vcpu->run->kvm_dirty_regs & KVM_SYNC_X86_SREGS) {
		if (__set_sregs(vcpu, &vcpu->run->s.regs.sregs))
			return -EINVAL;
		vcpu->run->kvm_dirty_regs &= ~KVM_SYNC_X86_SREGS;
	}
	if (vcpu->run->kvm_dirty_regs & KVM_SYNC_X86_EVENTS) {
		if (kvm_vcpu_ioctl_x86_set_vcpu_events(
				vcpu, &vcpu->run->s.regs.events))
			return -EINVAL;
		vcpu->run->kvm_dirty_regs &= ~KVM_SYNC_X86_EVENTS;
	}

	return 0;
}

static void fx_init(struct kvm_vcpu *vcpu)
{
	fpstate_init(&vcpu->arch.guest_fpu->state);
	if (boot_cpu_has(X86_FEATURE_XSAVES))
		vcpu->arch.guest_fpu->state.xsave.header.xcomp_bv =
			host_xcr0 | XSTATE_COMPACTION_ENABLED;

	/*
	 * Ensure guest xcr0 is valid for loading
	 */
	vcpu->arch.xcr0 = XFEATURE_MASK_FP;

	vcpu->arch.cr0 |= X86_CR0_ET;
}

void kvm_arch_vcpu_free(struct kvm_vcpu *vcpu)
{
	void *wbinvd_dirty_mask = vcpu->arch.wbinvd_dirty_mask;
	struct gfn_to_pfn_cache *cache = &vcpu->arch.st.cache;

	kvm_release_pfn(cache->pfn, cache->dirty, cache);

	kvmclock_reset(vcpu);

	kvm_x86_ops->vcpu_free(vcpu);
	free_cpumask_var(wbinvd_dirty_mask);
}

struct kvm_vcpu *kvm_arch_vcpu_create(struct kvm *kvm,
						unsigned int id)
{
	struct kvm_vcpu *vcpu;

	if (kvm_check_tsc_unstable() && atomic_read(&kvm->online_vcpus) != 0)
		printk_once(KERN_WARNING
		"kvm: SMP vm created on host with unstable TSC; "
		"guest TSC will not be reliable\n");

	vcpu = kvm_x86_ops->vcpu_create(kvm, id);

	return vcpu;
}

int kvm_arch_vcpu_setup(struct kvm_vcpu *vcpu)
{
	vcpu->arch.arch_capabilities = kvm_get_arch_capabilities();
<<<<<<< HEAD
=======
	vcpu->arch.msr_platform_info = MSR_PLATFORM_INFO_CPUID_FAULT;
>>>>>>> fa578e9d
	kvm_vcpu_mtrr_init(vcpu);
	vcpu_load(vcpu);
	kvm_vcpu_reset(vcpu, false);
	kvm_init_mmu(vcpu, false);
	vcpu_put(vcpu);
	return 0;
}

void kvm_arch_vcpu_postcreate(struct kvm_vcpu *vcpu)
{
	struct msr_data msr;
	struct kvm *kvm = vcpu->kvm;

	kvm_hv_vcpu_postcreate(vcpu);

	if (mutex_lock_killable(&vcpu->mutex))
		return;
	vcpu_load(vcpu);
	msr.data = 0x0;
	msr.index = MSR_IA32_TSC;
	msr.host_initiated = true;
	kvm_write_tsc(vcpu, &msr);
	vcpu_put(vcpu);

	/* poll control enabled by default */
	vcpu->arch.msr_kvm_poll_control = 1;

	mutex_unlock(&vcpu->mutex);

	if (!kvmclock_periodic_sync)
		return;

	schedule_delayed_work(&kvm->arch.kvmclock_sync_work,
					KVMCLOCK_SYNC_PERIOD);
}

void kvm_arch_vcpu_destroy(struct kvm_vcpu *vcpu)
{
	kvm_arch_vcpu_free(vcpu);
}

void kvm_vcpu_reset(struct kvm_vcpu *vcpu, bool init_event)
{
	kvm_lapic_reset(vcpu, init_event);

	vcpu->arch.hflags = 0;

	vcpu->arch.smi_pending = 0;
	vcpu->arch.smi_count = 0;
	atomic_set(&vcpu->arch.nmi_queued, 0);
	vcpu->arch.nmi_pending = 0;
	vcpu->arch.nmi_injected = false;
	kvm_clear_interrupt_queue(vcpu);
	kvm_clear_exception_queue(vcpu);
	vcpu->arch.exception.pending = false;

	memset(vcpu->arch.db, 0, sizeof(vcpu->arch.db));
	kvm_update_dr0123(vcpu);
	vcpu->arch.dr6 = DR6_INIT;
	kvm_update_dr6(vcpu);
	vcpu->arch.dr7 = DR7_FIXED_1;
	kvm_update_dr7(vcpu);

	vcpu->arch.cr2 = 0;

	kvm_make_request(KVM_REQ_EVENT, vcpu);
	vcpu->arch.apf.msr_val = 0;
	vcpu->arch.st.msr_val = 0;

	kvmclock_reset(vcpu);

	kvm_clear_async_pf_completion_queue(vcpu);
	kvm_async_pf_hash_reset(vcpu);
	vcpu->arch.apf.halted = false;

	if (kvm_mpx_supported()) {
		void *mpx_state_buffer;

		/*
		 * To avoid have the INIT path from kvm_apic_has_events() that be
		 * called with loaded FPU and does not let userspace fix the state.
		 */
		if (init_event)
			kvm_put_guest_fpu(vcpu);
		mpx_state_buffer = get_xsave_addr(&vcpu->arch.guest_fpu->state.xsave,
					XFEATURE_BNDREGS);
		if (mpx_state_buffer)
			memset(mpx_state_buffer, 0, sizeof(struct mpx_bndreg_state));
		mpx_state_buffer = get_xsave_addr(&vcpu->arch.guest_fpu->state.xsave,
					XFEATURE_BNDCSR);
		if (mpx_state_buffer)
			memset(mpx_state_buffer, 0, sizeof(struct mpx_bndcsr));
		if (init_event)
			kvm_load_guest_fpu(vcpu);
	}

	if (!init_event) {
		kvm_pmu_reset(vcpu);
		vcpu->arch.smbase = 0x30000;

		vcpu->arch.msr_misc_features_enables = 0;

		vcpu->arch.xcr0 = XFEATURE_MASK_FP;
	}

	memset(vcpu->arch.regs, 0, sizeof(vcpu->arch.regs));
	vcpu->arch.regs_avail = ~0;
	vcpu->arch.regs_dirty = ~0;

	vcpu->arch.ia32_xss = 0;

	kvm_x86_ops->vcpu_reset(vcpu, init_event);
}

void kvm_vcpu_deliver_sipi_vector(struct kvm_vcpu *vcpu, u8 vector)
{
	struct kvm_segment cs;

	kvm_get_segment(vcpu, &cs, VCPU_SREG_CS);
	cs.selector = vector << 8;
	cs.base = vector << 12;
	kvm_set_segment(vcpu, &cs, VCPU_SREG_CS);
	kvm_rip_write(vcpu, 0);
}

int kvm_arch_hardware_enable(void)
{
	struct kvm *kvm;
	struct kvm_vcpu *vcpu;
	int i;
	int ret;
	u64 local_tsc;
	u64 max_tsc = 0;
	bool stable, backwards_tsc = false;

	kvm_shared_msr_cpu_online();
	ret = kvm_x86_ops->hardware_enable();
	if (ret != 0)
		return ret;

	local_tsc = rdtsc();
	stable = !kvm_check_tsc_unstable();
	list_for_each_entry(kvm, &vm_list, vm_list) {
		kvm_for_each_vcpu(i, vcpu, kvm) {
			if (!stable && vcpu->cpu == smp_processor_id())
				kvm_make_request(KVM_REQ_CLOCK_UPDATE, vcpu);
			if (stable && vcpu->arch.last_host_tsc > local_tsc) {
				backwards_tsc = true;
				if (vcpu->arch.last_host_tsc > max_tsc)
					max_tsc = vcpu->arch.last_host_tsc;
			}
		}
	}

	/*
	 * Sometimes, even reliable TSCs go backwards.  This happens on
	 * platforms that reset TSC during suspend or hibernate actions, but
	 * maintain synchronization.  We must compensate.  Fortunately, we can
	 * detect that condition here, which happens early in CPU bringup,
	 * before any KVM threads can be running.  Unfortunately, we can't
	 * bring the TSCs fully up to date with real time, as we aren't yet far
	 * enough into CPU bringup that we know how much real time has actually
	 * elapsed; our helper function, ktime_get_boottime_ns() will be using boot
	 * variables that haven't been updated yet.
	 *
	 * So we simply find the maximum observed TSC above, then record the
	 * adjustment to TSC in each VCPU.  When the VCPU later gets loaded,
	 * the adjustment will be applied.  Note that we accumulate
	 * adjustments, in case multiple suspend cycles happen before some VCPU
	 * gets a chance to run again.  In the event that no KVM threads get a
	 * chance to run, we will miss the entire elapsed period, as we'll have
	 * reset last_host_tsc, so VCPUs will not have the TSC adjusted and may
	 * loose cycle time.  This isn't too big a deal, since the loss will be
	 * uniform across all VCPUs (not to mention the scenario is extremely
	 * unlikely). It is possible that a second hibernate recovery happens
	 * much faster than a first, causing the observed TSC here to be
	 * smaller; this would require additional padding adjustment, which is
	 * why we set last_host_tsc to the local tsc observed here.
	 *
	 * N.B. - this code below runs only on platforms with reliable TSC,
	 * as that is the only way backwards_tsc is set above.  Also note
	 * that this runs for ALL vcpus, which is not a bug; all VCPUs should
	 * have the same delta_cyc adjustment applied if backwards_tsc
	 * is detected.  Note further, this adjustment is only done once,
	 * as we reset last_host_tsc on all VCPUs to stop this from being
	 * called multiple times (one for each physical CPU bringup).
	 *
	 * Platforms with unreliable TSCs don't have to deal with this, they
	 * will be compensated by the logic in vcpu_load, which sets the TSC to
	 * catchup mode.  This will catchup all VCPUs to real time, but cannot
	 * guarantee that they stay in perfect synchronization.
	 */
	if (backwards_tsc) {
		u64 delta_cyc = max_tsc - local_tsc;
		list_for_each_entry(kvm, &vm_list, vm_list) {
			kvm->arch.backwards_tsc_observed = true;
			kvm_for_each_vcpu(i, vcpu, kvm) {
				vcpu->arch.tsc_offset_adjustment += delta_cyc;
				vcpu->arch.last_host_tsc = local_tsc;
				kvm_make_request(KVM_REQ_MASTERCLOCK_UPDATE, vcpu);
			}

			/*
			 * We have to disable TSC offset matching.. if you were
			 * booting a VM while issuing an S4 host suspend....
			 * you may have some problem.  Solving this issue is
			 * left as an exercise to the reader.
			 */
			kvm->arch.last_tsc_nsec = 0;
			kvm->arch.last_tsc_write = 0;
		}

	}
	return 0;
}

void kvm_arch_hardware_disable(void)
{
	kvm_x86_ops->hardware_disable();
	drop_user_return_notifiers();
}

int kvm_arch_hardware_setup(void)
{
	int r;

	r = kvm_x86_ops->hardware_setup();
	if (r != 0)
		return r;

	cr4_reserved_bits = kvm_host_cr4_reserved_bits(&boot_cpu_data);

	if (kvm_has_tsc_control) {
		/*
		 * Make sure the user can only configure tsc_khz values that
		 * fit into a signed integer.
		 * A min value is not calculated because it will always
		 * be 1 on all machines.
		 */
		u64 max = min(0x7fffffffULL,
			      __scale_tsc(kvm_max_tsc_scaling_ratio, tsc_khz));
		kvm_max_guest_tsc_khz = max;

		kvm_default_tsc_scaling_ratio = 1ULL << kvm_tsc_scaling_ratio_frac_bits;
	}

	kvm_init_msr_list();
	return 0;
}

void kvm_arch_hardware_unsetup(void)
{
	kvm_x86_ops->hardware_unsetup();
}

int kvm_arch_check_processor_compat(void)
{
	return kvm_x86_ops->check_processor_compatibility();
}

bool kvm_vcpu_is_reset_bsp(struct kvm_vcpu *vcpu)
{
	return vcpu->kvm->arch.bsp_vcpu_id == vcpu->vcpu_id;
}
EXPORT_SYMBOL_GPL(kvm_vcpu_is_reset_bsp);

bool kvm_vcpu_is_bsp(struct kvm_vcpu *vcpu)
{
	return (vcpu->arch.apic_base & MSR_IA32_APICBASE_BSP) != 0;
}

struct static_key kvm_no_apic_vcpu __read_mostly;
EXPORT_SYMBOL_GPL(kvm_no_apic_vcpu);

int kvm_arch_vcpu_init(struct kvm_vcpu *vcpu)
{
	struct page *page;
	int r;

	vcpu->arch.emulate_ctxt.ops = &emulate_ops;
	if (!irqchip_in_kernel(vcpu->kvm) || kvm_vcpu_is_reset_bsp(vcpu))
		vcpu->arch.mp_state = KVM_MP_STATE_RUNNABLE;
	else
		vcpu->arch.mp_state = KVM_MP_STATE_UNINITIALIZED;

	page = alloc_page(GFP_KERNEL | __GFP_ZERO);
	if (!page) {
		r = -ENOMEM;
		goto fail;
	}
	vcpu->arch.pio_data = page_address(page);

	kvm_set_tsc_khz(vcpu, max_tsc_khz);

	r = kvm_mmu_create(vcpu);
	if (r < 0)
		goto fail_free_pio_data;

	if (irqchip_in_kernel(vcpu->kvm)) {
		vcpu->arch.apicv_active = kvm_x86_ops->get_enable_apicv(vcpu);
		r = kvm_create_lapic(vcpu, lapic_timer_advance_ns);
		if (r < 0)
			goto fail_mmu_destroy;
	} else
		static_key_slow_inc(&kvm_no_apic_vcpu);

	vcpu->arch.mce_banks = kzalloc(KVM_MAX_MCE_BANKS * sizeof(u64) * 4,
				       GFP_KERNEL_ACCOUNT);
	if (!vcpu->arch.mce_banks) {
		r = -ENOMEM;
		goto fail_free_lapic;
	}
	vcpu->arch.mcg_cap = KVM_MAX_MCE_BANKS;

	if (!zalloc_cpumask_var(&vcpu->arch.wbinvd_dirty_mask,
				GFP_KERNEL_ACCOUNT)) {
		r = -ENOMEM;
		goto fail_free_mce_banks;
	}

	fx_init(vcpu);

	vcpu->arch.guest_xstate_size = XSAVE_HDR_SIZE + XSAVE_HDR_OFFSET;

	vcpu->arch.maxphyaddr = cpuid_query_maxphyaddr(vcpu);

	vcpu->arch.pat = MSR_IA32_CR_PAT_DEFAULT;

	kvm_async_pf_hash_reset(vcpu);
	kvm_pmu_init(vcpu);

	vcpu->arch.pending_external_vector = -1;
	vcpu->arch.preempted_in_kernel = false;

	kvm_hv_vcpu_init(vcpu);

	return 0;

fail_free_mce_banks:
	kfree(vcpu->arch.mce_banks);
fail_free_lapic:
	kvm_free_lapic(vcpu);
fail_mmu_destroy:
	kvm_mmu_destroy(vcpu);
fail_free_pio_data:
	free_page((unsigned long)vcpu->arch.pio_data);
fail:
	return r;
}

void kvm_arch_vcpu_uninit(struct kvm_vcpu *vcpu)
{
	int idx;

	kvm_hv_vcpu_uninit(vcpu);
	kvm_pmu_destroy(vcpu);
	kfree(vcpu->arch.mce_banks);
	kvm_free_lapic(vcpu);
	idx = srcu_read_lock(&vcpu->kvm->srcu);
	kvm_mmu_destroy(vcpu);
	srcu_read_unlock(&vcpu->kvm->srcu, idx);
	free_page((unsigned long)vcpu->arch.pio_data);
	if (!lapic_in_kernel(vcpu))
		static_key_slow_dec(&kvm_no_apic_vcpu);
}

void kvm_arch_sched_in(struct kvm_vcpu *vcpu, int cpu)
{
	vcpu->arch.l1tf_flush_l1d = true;
	kvm_x86_ops->sched_in(vcpu, cpu);
}

int kvm_arch_init_vm(struct kvm *kvm, unsigned long type)
{
	if (type)
		return -EINVAL;

	INIT_HLIST_HEAD(&kvm->arch.mask_notifier_list);
	INIT_LIST_HEAD(&kvm->arch.active_mmu_pages);
	INIT_LIST_HEAD(&kvm->arch.zapped_obsolete_pages);
	INIT_LIST_HEAD(&kvm->arch.lpage_disallowed_mmu_pages);
	INIT_LIST_HEAD(&kvm->arch.assigned_dev_head);
	atomic_set(&kvm->arch.noncoherent_dma_count, 0);

	/* Reserve bit 0 of irq_sources_bitmap for userspace irq source */
	set_bit(KVM_USERSPACE_IRQ_SOURCE_ID, &kvm->arch.irq_sources_bitmap);
	/* Reserve bit 1 of irq_sources_bitmap for irqfd-resampler */
	set_bit(KVM_IRQFD_RESAMPLE_IRQ_SOURCE_ID,
		&kvm->arch.irq_sources_bitmap);

	raw_spin_lock_init(&kvm->arch.tsc_write_lock);
	mutex_init(&kvm->arch.apic_map_lock);
	spin_lock_init(&kvm->arch.pvclock_gtod_sync_lock);

	kvm->arch.kvmclock_offset = -ktime_get_boottime_ns();
	pvclock_update_vm_gtod_copy(kvm);

	kvm->arch.guest_can_read_msr_platform_info = true;

	INIT_DELAYED_WORK(&kvm->arch.kvmclock_update_work, kvmclock_update_fn);
	INIT_DELAYED_WORK(&kvm->arch.kvmclock_sync_work, kvmclock_sync_fn);

	kvm_hv_init_vm(kvm);
	kvm_page_track_init(kvm);
	kvm_mmu_init_vm(kvm);

	return kvm_x86_ops->vm_init(kvm);
}

int kvm_arch_post_init_vm(struct kvm *kvm)
{
	return kvm_mmu_post_init_vm(kvm);
}

static void kvm_unload_vcpu_mmu(struct kvm_vcpu *vcpu)
{
	vcpu_load(vcpu);
	kvm_mmu_unload(vcpu);
	vcpu_put(vcpu);
}

static void kvm_free_vcpus(struct kvm *kvm)
{
	unsigned int i;
	struct kvm_vcpu *vcpu;

	/*
	 * Unpin any mmu pages first.
	 */
	kvm_for_each_vcpu(i, vcpu, kvm) {
		kvm_clear_async_pf_completion_queue(vcpu);
		kvm_unload_vcpu_mmu(vcpu);
	}
	kvm_for_each_vcpu(i, vcpu, kvm)
		kvm_arch_vcpu_free(vcpu);

	mutex_lock(&kvm->lock);
	for (i = 0; i < atomic_read(&kvm->online_vcpus); i++)
		kvm->vcpus[i] = NULL;

	atomic_set(&kvm->online_vcpus, 0);
	mutex_unlock(&kvm->lock);
}

void kvm_arch_sync_events(struct kvm *kvm)
{
	cancel_delayed_work_sync(&kvm->arch.kvmclock_sync_work);
	cancel_delayed_work_sync(&kvm->arch.kvmclock_update_work);
	kvm_free_pit(kvm);
}

int __x86_set_memory_region(struct kvm *kvm, int id, gpa_t gpa, u32 size)
{
	int i, r;
	unsigned long hva;
	struct kvm_memslots *slots = kvm_memslots(kvm);
	struct kvm_memory_slot *slot, old;

	/* Called with kvm->slots_lock held.  */
	if (WARN_ON(id >= KVM_MEM_SLOTS_NUM))
		return -EINVAL;

	slot = id_to_memslot(slots, id);
	if (size) {
		if (slot->npages)
			return -EEXIST;

		/*
		 * MAP_SHARED to prevent internal slot pages from being moved
		 * by fork()/COW.
		 */
		hva = vm_mmap(NULL, 0, size, PROT_READ | PROT_WRITE,
			      MAP_SHARED | MAP_ANONYMOUS, 0);
		if (IS_ERR((void *)hva))
			return PTR_ERR((void *)hva);
	} else {
		if (!slot->npages)
			return 0;

		hva = 0;
	}

	old = *slot;
	for (i = 0; i < KVM_ADDRESS_SPACE_NUM; i++) {
		struct kvm_userspace_memory_region m;

		m.slot = id | (i << 16);
		m.flags = 0;
		m.guest_phys_addr = gpa;
		m.userspace_addr = hva;
		m.memory_size = size;
		r = __kvm_set_memory_region(kvm, &m);
		if (r < 0)
			return r;
	}

	if (!size)
		vm_munmap(old.userspace_addr, old.npages * PAGE_SIZE);

	return 0;
}
EXPORT_SYMBOL_GPL(__x86_set_memory_region);

int x86_set_memory_region(struct kvm *kvm, int id, gpa_t gpa, u32 size)
{
	int r;

	mutex_lock(&kvm->slots_lock);
	r = __x86_set_memory_region(kvm, id, gpa, size);
	mutex_unlock(&kvm->slots_lock);

	return r;
}
EXPORT_SYMBOL_GPL(x86_set_memory_region);

void kvm_arch_pre_destroy_vm(struct kvm *kvm)
{
	kvm_mmu_pre_destroy_vm(kvm);
}

void kvm_arch_destroy_vm(struct kvm *kvm)
{
	if (current->mm == kvm->mm) {
		/*
		 * Free memory regions allocated on behalf of userspace,
		 * unless the the memory map has changed due to process exit
		 * or fd copying.
		 */
		x86_set_memory_region(kvm, APIC_ACCESS_PAGE_PRIVATE_MEMSLOT, 0, 0);
		x86_set_memory_region(kvm, IDENTITY_PAGETABLE_PRIVATE_MEMSLOT, 0, 0);
		x86_set_memory_region(kvm, TSS_PRIVATE_MEMSLOT, 0, 0);
	}
	if (kvm_x86_ops->vm_destroy)
		kvm_x86_ops->vm_destroy(kvm);
	kvm_pic_destroy(kvm);
	kvm_ioapic_destroy(kvm);
	kvm_free_vcpus(kvm);
	kvfree(rcu_dereference_check(kvm->arch.apic_map, 1));
	kfree(srcu_dereference_check(kvm->arch.pmu_event_filter, &kvm->srcu, 1));
	kvm_mmu_uninit_vm(kvm);
	kvm_page_track_cleanup(kvm);
	kvm_hv_destroy_vm(kvm);
}

void kvm_arch_free_memslot(struct kvm *kvm, struct kvm_memory_slot *free,
			   struct kvm_memory_slot *dont)
{
	int i;

	for (i = 0; i < KVM_NR_PAGE_SIZES; ++i) {
		if (!dont || free->arch.rmap[i] != dont->arch.rmap[i]) {
			kvfree(free->arch.rmap[i]);
			free->arch.rmap[i] = NULL;
		}
		if (i == 0)
			continue;

		if (!dont || free->arch.lpage_info[i - 1] !=
			     dont->arch.lpage_info[i - 1]) {
			kvfree(free->arch.lpage_info[i - 1]);
			free->arch.lpage_info[i - 1] = NULL;
		}
	}

	kvm_page_track_free_memslot(free, dont);
}

int kvm_arch_create_memslot(struct kvm *kvm, struct kvm_memory_slot *slot,
			    unsigned long npages)
{
	int i;

	for (i = 0; i < KVM_NR_PAGE_SIZES; ++i) {
		struct kvm_lpage_info *linfo;
		unsigned long ugfn;
		int lpages;
		int level = i + 1;

		lpages = gfn_to_index(slot->base_gfn + npages - 1,
				      slot->base_gfn, level) + 1;

		slot->arch.rmap[i] =
			kvcalloc(lpages, sizeof(*slot->arch.rmap[i]),
				 GFP_KERNEL_ACCOUNT);
		if (!slot->arch.rmap[i])
			goto out_free;
		if (i == 0)
			continue;

		linfo = kvcalloc(lpages, sizeof(*linfo), GFP_KERNEL_ACCOUNT);
		if (!linfo)
			goto out_free;

		slot->arch.lpage_info[i - 1] = linfo;

		if (slot->base_gfn & (KVM_PAGES_PER_HPAGE(level) - 1))
			linfo[0].disallow_lpage = 1;
		if ((slot->base_gfn + npages) & (KVM_PAGES_PER_HPAGE(level) - 1))
			linfo[lpages - 1].disallow_lpage = 1;
		ugfn = slot->userspace_addr >> PAGE_SHIFT;
		/*
		 * If the gfn and userspace address are not aligned wrt each
		 * other, or if explicitly asked to, disable large page
		 * support for this slot
		 */
		if ((slot->base_gfn ^ ugfn) & (KVM_PAGES_PER_HPAGE(level) - 1) ||
		    !kvm_largepages_enabled()) {
			unsigned long j;

			for (j = 0; j < lpages; ++j)
				linfo[j].disallow_lpage = 1;
		}
	}

	if (kvm_page_track_create_memslot(slot, npages))
		goto out_free;

	return 0;

out_free:
	for (i = 0; i < KVM_NR_PAGE_SIZES; ++i) {
		kvfree(slot->arch.rmap[i]);
		slot->arch.rmap[i] = NULL;
		if (i == 0)
			continue;

		kvfree(slot->arch.lpage_info[i - 1]);
		slot->arch.lpage_info[i - 1] = NULL;
	}
	return -ENOMEM;
}

void kvm_arch_memslots_updated(struct kvm *kvm, u64 gen)
{
	struct kvm_vcpu *vcpu;
	int i;

	/*
	 * memslots->generation has been incremented.
	 * mmio generation may have reached its maximum value.
	 */
	kvm_mmu_invalidate_mmio_sptes(kvm, gen);
<<<<<<< HEAD
=======

	/* Force re-initialization of steal_time cache */
	kvm_for_each_vcpu(i, vcpu, kvm)
		kvm_vcpu_kick(vcpu);
>>>>>>> fa578e9d
}

int kvm_arch_prepare_memory_region(struct kvm *kvm,
				struct kvm_memory_slot *memslot,
				const struct kvm_userspace_memory_region *mem,
				enum kvm_mr_change change)
{
	return 0;
}

static void kvm_mmu_slot_apply_flags(struct kvm *kvm,
				     struct kvm_memory_slot *new)
{
	/* Still write protect RO slot */
	if (new->flags & KVM_MEM_READONLY) {
		kvm_mmu_slot_remove_write_access(kvm, new);
		return;
	}

	/*
	 * Call kvm_x86_ops dirty logging hooks when they are valid.
	 *
	 * kvm_x86_ops->slot_disable_log_dirty is called when:
	 *
	 *  - KVM_MR_CREATE with dirty logging is disabled
	 *  - KVM_MR_FLAGS_ONLY with dirty logging is disabled in new flag
	 *
	 * The reason is, in case of PML, we need to set D-bit for any slots
	 * with dirty logging disabled in order to eliminate unnecessary GPA
	 * logging in PML buffer (and potential PML buffer full VMEXT). This
	 * guarantees leaving PML enabled during guest's lifetime won't have
	 * any additional overhead from PML when guest is running with dirty
	 * logging disabled for memory slots.
	 *
	 * kvm_x86_ops->slot_enable_log_dirty is called when switching new slot
	 * to dirty logging mode.
	 *
	 * If kvm_x86_ops dirty logging hooks are invalid, use write protect.
	 *
	 * In case of write protect:
	 *
	 * Write protect all pages for dirty logging.
	 *
	 * All the sptes including the large sptes which point to this
	 * slot are set to readonly. We can not create any new large
	 * spte on this slot until the end of the logging.
	 *
	 * See the comments in fast_page_fault().
	 */
	if (new->flags & KVM_MEM_LOG_DIRTY_PAGES) {
		if (kvm_x86_ops->slot_enable_log_dirty)
			kvm_x86_ops->slot_enable_log_dirty(kvm, new);
		else
			kvm_mmu_slot_remove_write_access(kvm, new);
	} else {
		if (kvm_x86_ops->slot_disable_log_dirty)
			kvm_x86_ops->slot_disable_log_dirty(kvm, new);
	}
}

void kvm_arch_commit_memory_region(struct kvm *kvm,
				const struct kvm_userspace_memory_region *mem,
				const struct kvm_memory_slot *old,
				const struct kvm_memory_slot *new,
				enum kvm_mr_change change)
{
	if (!kvm->arch.n_requested_mmu_pages)
		kvm_mmu_change_mmu_pages(kvm,
				kvm_mmu_calculate_default_mmu_pages(kvm));

	/*
	 * Dirty logging tracks sptes in 4k granularity, meaning that large
	 * sptes have to be split.  If live migration is successful, the guest
	 * in the source machine will be destroyed and large sptes will be
	 * created in the destination. However, if the guest continues to run
	 * in the source machine (for example if live migration fails), small
	 * sptes will remain around and cause bad performance.
	 *
	 * Scan sptes if dirty logging has been stopped, dropping those
	 * which can be collapsed into a single large-page spte.  Later
	 * page faults will create the large-page sptes.
	 *
	 * There is no need to do this in any of the following cases:
	 * CREATE:	No dirty mappings will already exist.
	 * MOVE/DELETE:	The old mappings will already have been cleaned up by
	 *		kvm_arch_flush_shadow_memslot()
	 */
	if (change == KVM_MR_FLAGS_ONLY &&
		(old->flags & KVM_MEM_LOG_DIRTY_PAGES) &&
		!(new->flags & KVM_MEM_LOG_DIRTY_PAGES))
		kvm_mmu_zap_collapsible_sptes(kvm, new);

	/*
	 * Set up write protection and/or dirty logging for the new slot.
	 *
	 * For KVM_MR_DELETE and KVM_MR_MOVE, the shadow pages of old slot have
	 * been zapped so no dirty logging staff is needed for old slot. For
	 * KVM_MR_FLAGS_ONLY, the old slot is essentially the same one as the
	 * new and it's also covered when dealing with the new slot.
	 *
	 * FIXME: const-ify all uses of struct kvm_memory_slot.
	 */
	if (change != KVM_MR_DELETE)
		kvm_mmu_slot_apply_flags(kvm, (struct kvm_memory_slot *) new);
}

void kvm_arch_flush_shadow_all(struct kvm *kvm)
{
	kvm_mmu_zap_all(kvm);
}

void kvm_arch_flush_shadow_memslot(struct kvm *kvm,
				   struct kvm_memory_slot *slot)
{
	kvm_page_track_flush_slot(kvm, slot);
}

static inline bool kvm_guest_apic_has_interrupt(struct kvm_vcpu *vcpu)
{
	return (is_guest_mode(vcpu) &&
			kvm_x86_ops->guest_apic_has_interrupt &&
			kvm_x86_ops->guest_apic_has_interrupt(vcpu));
}

static inline bool kvm_vcpu_has_events(struct kvm_vcpu *vcpu)
{
	if (!list_empty_careful(&vcpu->async_pf.done))
		return true;

	if (kvm_apic_has_events(vcpu))
		return true;

	if (vcpu->arch.pv.pv_unhalted)
		return true;

	if (vcpu->arch.exception.pending)
		return true;

	if (kvm_test_request(KVM_REQ_NMI, vcpu) ||
	    (vcpu->arch.nmi_pending &&
	     kvm_x86_ops->nmi_allowed(vcpu)))
		return true;

	if (kvm_test_request(KVM_REQ_SMI, vcpu) ||
	    (vcpu->arch.smi_pending && !is_smm(vcpu)))
		return true;

	if (kvm_arch_interrupt_allowed(vcpu) &&
	    (kvm_cpu_has_interrupt(vcpu) ||
	    kvm_guest_apic_has_interrupt(vcpu)))
		return true;

	if (kvm_hv_has_stimer_pending(vcpu))
		return true;

	return false;
}

int kvm_arch_vcpu_runnable(struct kvm_vcpu *vcpu)
{
	return kvm_vcpu_running(vcpu) || kvm_vcpu_has_events(vcpu);
}

bool kvm_arch_dy_runnable(struct kvm_vcpu *vcpu)
{
	if (READ_ONCE(vcpu->arch.pv.pv_unhalted))
		return true;

	if (kvm_test_request(KVM_REQ_NMI, vcpu) ||
		kvm_test_request(KVM_REQ_SMI, vcpu) ||
		 kvm_test_request(KVM_REQ_EVENT, vcpu))
		return true;

	if (vcpu->arch.apicv_active && kvm_x86_ops->dy_apicv_has_pending_interrupt(vcpu))
		return true;

	return false;
}

bool kvm_arch_vcpu_in_kernel(struct kvm_vcpu *vcpu)
{
	return vcpu->arch.preempted_in_kernel;
}

int kvm_arch_vcpu_should_kick(struct kvm_vcpu *vcpu)
{
	return kvm_vcpu_exiting_guest_mode(vcpu) == IN_GUEST_MODE;
}

int kvm_arch_interrupt_allowed(struct kvm_vcpu *vcpu)
{
	return kvm_x86_ops->interrupt_allowed(vcpu);
}

unsigned long kvm_get_linear_rip(struct kvm_vcpu *vcpu)
{
	if (is_64_bit_mode(vcpu))
		return kvm_rip_read(vcpu);
	return (u32)(get_segment_base(vcpu, VCPU_SREG_CS) +
		     kvm_rip_read(vcpu));
}
EXPORT_SYMBOL_GPL(kvm_get_linear_rip);

bool kvm_is_linear_rip(struct kvm_vcpu *vcpu, unsigned long linear_rip)
{
	return kvm_get_linear_rip(vcpu) == linear_rip;
}
EXPORT_SYMBOL_GPL(kvm_is_linear_rip);

unsigned long kvm_get_rflags(struct kvm_vcpu *vcpu)
{
	unsigned long rflags;

	rflags = kvm_x86_ops->get_rflags(vcpu);
	if (vcpu->guest_debug & KVM_GUESTDBG_SINGLESTEP)
		rflags &= ~X86_EFLAGS_TF;
	return rflags;
}
EXPORT_SYMBOL_GPL(kvm_get_rflags);

static void __kvm_set_rflags(struct kvm_vcpu *vcpu, unsigned long rflags)
{
	if (vcpu->guest_debug & KVM_GUESTDBG_SINGLESTEP &&
	    kvm_is_linear_rip(vcpu, vcpu->arch.singlestep_rip))
		rflags |= X86_EFLAGS_TF;
	kvm_x86_ops->set_rflags(vcpu, rflags);
}

void kvm_set_rflags(struct kvm_vcpu *vcpu, unsigned long rflags)
{
	__kvm_set_rflags(vcpu, rflags);
	kvm_make_request(KVM_REQ_EVENT, vcpu);
}
EXPORT_SYMBOL_GPL(kvm_set_rflags);

void kvm_arch_async_page_ready(struct kvm_vcpu *vcpu, struct kvm_async_pf *work)
{
	int r;

	if ((vcpu->arch.mmu->direct_map != work->arch.direct_map) ||
	      work->wakeup_all)
		return;

	r = kvm_mmu_reload(vcpu);
	if (unlikely(r))
		return;

	if (!vcpu->arch.mmu->direct_map &&
	      work->arch.cr3 != vcpu->arch.mmu->get_cr3(vcpu))
		return;

	vcpu->arch.mmu->page_fault(vcpu, work->cr2_or_gpa, 0, true);
}

static inline u32 kvm_async_pf_hash_fn(gfn_t gfn)
{
	return hash_32(gfn & 0xffffffff, order_base_2(ASYNC_PF_PER_VCPU));
}

static inline u32 kvm_async_pf_next_probe(u32 key)
{
	return (key + 1) & (roundup_pow_of_two(ASYNC_PF_PER_VCPU) - 1);
}

static void kvm_add_async_pf_gfn(struct kvm_vcpu *vcpu, gfn_t gfn)
{
	u32 key = kvm_async_pf_hash_fn(gfn);

	while (vcpu->arch.apf.gfns[key] != ~0)
		key = kvm_async_pf_next_probe(key);

	vcpu->arch.apf.gfns[key] = gfn;
}

static u32 kvm_async_pf_gfn_slot(struct kvm_vcpu *vcpu, gfn_t gfn)
{
	int i;
	u32 key = kvm_async_pf_hash_fn(gfn);

	for (i = 0; i < roundup_pow_of_two(ASYNC_PF_PER_VCPU) &&
		     (vcpu->arch.apf.gfns[key] != gfn &&
		      vcpu->arch.apf.gfns[key] != ~0); i++)
		key = kvm_async_pf_next_probe(key);

	return key;
}

bool kvm_find_async_pf_gfn(struct kvm_vcpu *vcpu, gfn_t gfn)
{
	return vcpu->arch.apf.gfns[kvm_async_pf_gfn_slot(vcpu, gfn)] == gfn;
}

static void kvm_del_async_pf_gfn(struct kvm_vcpu *vcpu, gfn_t gfn)
{
	u32 i, j, k;

	i = j = kvm_async_pf_gfn_slot(vcpu, gfn);
	while (true) {
		vcpu->arch.apf.gfns[i] = ~0;
		do {
			j = kvm_async_pf_next_probe(j);
			if (vcpu->arch.apf.gfns[j] == ~0)
				return;
			k = kvm_async_pf_hash_fn(vcpu->arch.apf.gfns[j]);
			/*
			 * k lies cyclically in ]i,j]
			 * |    i.k.j |
			 * |....j i.k.| or  |.k..j i...|
			 */
		} while ((i <= j) ? (i < k && k <= j) : (i < k || k <= j));
		vcpu->arch.apf.gfns[i] = vcpu->arch.apf.gfns[j];
		i = j;
	}
}

static int apf_put_user(struct kvm_vcpu *vcpu, u32 val)
{

	return kvm_write_guest_cached(vcpu->kvm, &vcpu->arch.apf.data, &val,
				      sizeof(val));
}

static int apf_get_user(struct kvm_vcpu *vcpu, u32 *val)
{

	return kvm_read_guest_cached(vcpu->kvm, &vcpu->arch.apf.data, val,
				      sizeof(u32));
}

static bool kvm_can_deliver_async_pf(struct kvm_vcpu *vcpu)
{
	if (!vcpu->arch.apf.delivery_as_pf_vmexit && is_guest_mode(vcpu))
		return false;

	if (!(vcpu->arch.apf.msr_val & KVM_ASYNC_PF_ENABLED) ||
	    (vcpu->arch.apf.send_user_only &&
	     kvm_x86_ops->get_cpl(vcpu) == 0))
		return false;

	return true;
}

bool kvm_can_do_async_pf(struct kvm_vcpu *vcpu)
{
	if (unlikely(!lapic_in_kernel(vcpu) ||
		     kvm_event_needs_reinjection(vcpu) ||
		     vcpu->arch.exception.pending))
		return false;

	if (kvm_hlt_in_guest(vcpu->kvm) && !kvm_can_deliver_async_pf(vcpu))
		return false;

	/*
	 * If interrupts are off we cannot even use an artificial
	 * halt state.
	 */
	return kvm_x86_ops->interrupt_allowed(vcpu);
}

void kvm_arch_async_page_not_present(struct kvm_vcpu *vcpu,
				     struct kvm_async_pf *work)
{
	struct x86_exception fault;

	trace_kvm_async_pf_not_present(work->arch.token, work->cr2_or_gpa);
	kvm_add_async_pf_gfn(vcpu, work->arch.gfn);

	if (kvm_can_deliver_async_pf(vcpu) &&
	    !apf_put_user(vcpu, KVM_PV_REASON_PAGE_NOT_PRESENT)) {
		fault.vector = PF_VECTOR;
		fault.error_code_valid = true;
		fault.error_code = 0;
		fault.nested_page_fault = false;
		fault.address = work->arch.token;
		fault.async_page_fault = true;
		kvm_inject_page_fault(vcpu, &fault);
	} else {
		/*
		 * It is not possible to deliver a paravirtualized asynchronous
		 * page fault, but putting the guest in an artificial halt state
		 * can be beneficial nevertheless: if an interrupt arrives, we
		 * can deliver it timely and perhaps the guest will schedule
		 * another process.  When the instruction that triggered a page
		 * fault is retried, hopefully the page will be ready in the host.
		 */
		kvm_make_request(KVM_REQ_APF_HALT, vcpu);
	}
}

void kvm_arch_async_page_present(struct kvm_vcpu *vcpu,
				 struct kvm_async_pf *work)
{
	struct x86_exception fault;
	u32 val;

	if (work->wakeup_all)
		work->arch.token = ~0; /* broadcast wakeup */
	else
		kvm_del_async_pf_gfn(vcpu, work->arch.gfn);
	trace_kvm_async_pf_ready(work->arch.token, work->cr2_or_gpa);

	if (vcpu->arch.apf.msr_val & KVM_ASYNC_PF_ENABLED &&
	    !apf_get_user(vcpu, &val)) {
		if (val == KVM_PV_REASON_PAGE_NOT_PRESENT &&
		    vcpu->arch.exception.pending &&
		    vcpu->arch.exception.nr == PF_VECTOR &&
		    !apf_put_user(vcpu, 0)) {
			vcpu->arch.exception.injected = false;
			vcpu->arch.exception.pending = false;
			vcpu->arch.exception.nr = 0;
			vcpu->arch.exception.has_error_code = false;
			vcpu->arch.exception.error_code = 0;
			vcpu->arch.exception.has_payload = false;
			vcpu->arch.exception.payload = 0;
		} else if (!apf_put_user(vcpu, KVM_PV_REASON_PAGE_READY)) {
			fault.vector = PF_VECTOR;
			fault.error_code_valid = true;
			fault.error_code = 0;
			fault.nested_page_fault = false;
			fault.address = work->arch.token;
			fault.async_page_fault = true;
			kvm_inject_page_fault(vcpu, &fault);
		}
	}
	vcpu->arch.apf.halted = false;
	vcpu->arch.mp_state = KVM_MP_STATE_RUNNABLE;
}

bool kvm_arch_can_inject_async_page_present(struct kvm_vcpu *vcpu)
{
	if (!(vcpu->arch.apf.msr_val & KVM_ASYNC_PF_ENABLED))
		return true;
	else
		return kvm_can_do_async_pf(vcpu);
}

void kvm_arch_start_assignment(struct kvm *kvm)
{
	atomic_inc(&kvm->arch.assigned_device_count);
}
EXPORT_SYMBOL_GPL(kvm_arch_start_assignment);

void kvm_arch_end_assignment(struct kvm *kvm)
{
	atomic_dec(&kvm->arch.assigned_device_count);
}
EXPORT_SYMBOL_GPL(kvm_arch_end_assignment);

bool kvm_arch_has_assigned_device(struct kvm *kvm)
{
	return atomic_read(&kvm->arch.assigned_device_count);
}
EXPORT_SYMBOL_GPL(kvm_arch_has_assigned_device);

void kvm_arch_register_noncoherent_dma(struct kvm *kvm)
{
	atomic_inc(&kvm->arch.noncoherent_dma_count);
}
EXPORT_SYMBOL_GPL(kvm_arch_register_noncoherent_dma);

void kvm_arch_unregister_noncoherent_dma(struct kvm *kvm)
{
	atomic_dec(&kvm->arch.noncoherent_dma_count);
}
EXPORT_SYMBOL_GPL(kvm_arch_unregister_noncoherent_dma);

bool kvm_arch_has_noncoherent_dma(struct kvm *kvm)
{
	return atomic_read(&kvm->arch.noncoherent_dma_count);
}
EXPORT_SYMBOL_GPL(kvm_arch_has_noncoherent_dma);

bool kvm_arch_has_irq_bypass(void)
{
	return true;
}

int kvm_arch_irq_bypass_add_producer(struct irq_bypass_consumer *cons,
				      struct irq_bypass_producer *prod)
{
	struct kvm_kernel_irqfd *irqfd =
		container_of(cons, struct kvm_kernel_irqfd, consumer);

	irqfd->producer = prod;

	return kvm_x86_ops->update_pi_irte(irqfd->kvm,
					   prod->irq, irqfd->gsi, 1);
}

void kvm_arch_irq_bypass_del_producer(struct irq_bypass_consumer *cons,
				      struct irq_bypass_producer *prod)
{
	int ret;
	struct kvm_kernel_irqfd *irqfd =
		container_of(cons, struct kvm_kernel_irqfd, consumer);

	WARN_ON(irqfd->producer != prod);
	irqfd->producer = NULL;

	/*
	 * When producer of consumer is unregistered, we change back to
	 * remapped mode, so we can re-use the current implementation
	 * when the irq is masked/disabled or the consumer side (KVM
	 * int this case doesn't want to receive the interrupts.
	*/
	ret = kvm_x86_ops->update_pi_irte(irqfd->kvm, prod->irq, irqfd->gsi, 0);
	if (ret)
		printk(KERN_INFO "irq bypass consumer (token %p) unregistration"
		       " fails: %d\n", irqfd->consumer.token, ret);
}

int kvm_arch_update_irqfd_routing(struct kvm *kvm, unsigned int host_irq,
				   uint32_t guest_irq, bool set)
{
	return kvm_x86_ops->update_pi_irte(kvm, host_irq, guest_irq, set);
}

bool kvm_vector_hashing_enabled(void)
{
	return vector_hashing;
}
EXPORT_SYMBOL_GPL(kvm_vector_hashing_enabled);

bool kvm_arch_no_poll(struct kvm_vcpu *vcpu)
{
	return (vcpu->arch.msr_kvm_poll_control & 1) == 0;
}
EXPORT_SYMBOL_GPL(kvm_arch_no_poll);


EXPORT_TRACEPOINT_SYMBOL_GPL(kvm_exit);
EXPORT_TRACEPOINT_SYMBOL_GPL(kvm_fast_mmio);
EXPORT_TRACEPOINT_SYMBOL_GPL(kvm_inj_virq);
EXPORT_TRACEPOINT_SYMBOL_GPL(kvm_page_fault);
EXPORT_TRACEPOINT_SYMBOL_GPL(kvm_msr);
EXPORT_TRACEPOINT_SYMBOL_GPL(kvm_cr);
EXPORT_TRACEPOINT_SYMBOL_GPL(kvm_nested_vmrun);
EXPORT_TRACEPOINT_SYMBOL_GPL(kvm_nested_vmexit);
EXPORT_TRACEPOINT_SYMBOL_GPL(kvm_nested_vmexit_inject);
EXPORT_TRACEPOINT_SYMBOL_GPL(kvm_nested_intr_vmexit);
EXPORT_TRACEPOINT_SYMBOL_GPL(kvm_nested_vmenter_failed);
EXPORT_TRACEPOINT_SYMBOL_GPL(kvm_invlpga);
EXPORT_TRACEPOINT_SYMBOL_GPL(kvm_skinit);
EXPORT_TRACEPOINT_SYMBOL_GPL(kvm_nested_intercepts);
EXPORT_TRACEPOINT_SYMBOL_GPL(kvm_write_tsc_offset);
EXPORT_TRACEPOINT_SYMBOL_GPL(kvm_ple_window_update);
EXPORT_TRACEPOINT_SYMBOL_GPL(kvm_pml_full);
EXPORT_TRACEPOINT_SYMBOL_GPL(kvm_pi_irte_update);
EXPORT_TRACEPOINT_SYMBOL_GPL(kvm_avic_unaccelerated_access);
EXPORT_TRACEPOINT_SYMBOL_GPL(kvm_avic_incomplete_ipi);<|MERGE_RESOLUTION|>--- conflicted
+++ resolved
@@ -1421,8 +1421,6 @@
 
 	if (efer & EFER_SVME && !guest_cpuid_has(vcpu, X86_FEATURE_SVM))
 		return false;
-<<<<<<< HEAD
-=======
 
 	if (efer & (EFER_LME | EFER_LMA) &&
 	    !guest_cpuid_has(vcpu, X86_FEATURE_LM))
@@ -1430,7 +1428,6 @@
 
 	if (efer & EFER_NX && !guest_cpuid_has(vcpu, X86_FEATURE_NX))
 		return false;
->>>>>>> fa578e9d
 
 	return true;
 
@@ -3017,12 +3014,9 @@
 			return 1;
 		msr_info->data = vcpu->arch.arch_capabilities;
 		break;
-<<<<<<< HEAD
-=======
 	case MSR_IA32_POWER_CTL:
 		msr_info->data = vcpu->arch.msr_ia32_power_ctl;
 		break;
->>>>>>> fa578e9d
 	case MSR_IA32_TSC:
 		msr_info->data = kvm_scale_tsc(vcpu, rdtsc()) + vcpu->arch.tsc_offset;
 		break;
@@ -3346,12 +3340,6 @@
 		break;
 	case KVM_CAP_MAX_VCPU_ID:
 		r = KVM_MAX_VCPU_ID;
-<<<<<<< HEAD
-		break;
-	case KVM_CAP_NR_MEMSLOTS:
-		r = KVM_USER_MEM_SLOTS;
-=======
->>>>>>> fa578e9d
 		break;
 	case KVM_CAP_PV_MMU:	/* obsolete */
 		r = 0;
@@ -6828,12 +6816,6 @@
 		unsigned long rflags = kvm_x86_ops->get_rflags(vcpu);
 		toggle_interruptibility(vcpu, ctxt->interruptibility);
 		vcpu->arch.emulate_regs_need_sync_to_vcpu = false;
-<<<<<<< HEAD
-		kvm_rip_write(vcpu, ctxt->eip);
-		if (r == EMULATE_DONE && ctxt->tf)
-			kvm_vcpu_do_singlestep(vcpu, &r);
-=======
->>>>>>> fa578e9d
 		if (!ctxt->have_exception ||
 		    exception_type(ctxt->exception.vector) == EXCPT_TRAP) {
 			kvm_rip_write(vcpu, ctxt->eip);
@@ -7513,13 +7495,10 @@
 	case KVM_HC_SEND_IPI:
 		ret = kvm_pv_send_ipi(vcpu->kvm, a0, a1, a2, a3, op_64_bit);
 		break;
-<<<<<<< HEAD
-=======
 	case KVM_HC_SCHED_YIELD:
 		kvm_sched_yield(vcpu->kvm, a0);
 		ret = 0;
 		break;
->>>>>>> fa578e9d
 	default:
 		ret = -KVM_ENOSYS;
 		break;
@@ -9189,10 +9168,7 @@
 int kvm_arch_vcpu_setup(struct kvm_vcpu *vcpu)
 {
 	vcpu->arch.arch_capabilities = kvm_get_arch_capabilities();
-<<<<<<< HEAD
-=======
 	vcpu->arch.msr_platform_info = MSR_PLATFORM_INFO_CPUID_FAULT;
->>>>>>> fa578e9d
 	kvm_vcpu_mtrr_init(vcpu);
 	vcpu_load(vcpu);
 	kvm_vcpu_reset(vcpu, false);
@@ -9835,13 +9811,10 @@
 	 * mmio generation may have reached its maximum value.
 	 */
 	kvm_mmu_invalidate_mmio_sptes(kvm, gen);
-<<<<<<< HEAD
-=======
 
 	/* Force re-initialization of steal_time cache */
 	kvm_for_each_vcpu(i, vcpu, kvm)
 		kvm_vcpu_kick(vcpu);
->>>>>>> fa578e9d
 }
 
 int kvm_arch_prepare_memory_region(struct kvm *kvm,
