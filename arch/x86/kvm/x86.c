--- conflicted
+++ resolved
@@ -1083,8 +1083,6 @@
  * can be used by a hypervisor to validate requested CPU features.
  */
 static u32 msr_based_features[] = {
-<<<<<<< HEAD
-=======
 	MSR_IA32_VMX_BASIC,
 	MSR_IA32_VMX_TRUE_PINBASED_CTLS,
 	MSR_IA32_VMX_PINBASED_CTLS,
@@ -1104,7 +1102,6 @@
 	MSR_IA32_VMX_EPT_VPID_CAP,
 	MSR_IA32_VMX_VMFUNC,
 
->>>>>>> e021bb4f
 	MSR_F10H_DECFG,
 	MSR_IA32_UCODE_REV,
 	MSR_IA32_ARCH_CAPABILITIES,
@@ -2656,12 +2653,9 @@
 		break;
 	case MSR_IA32_UCODE_REV:
 		msr_info->data = vcpu->arch.microcode_version;
-<<<<<<< HEAD
-=======
 		break;
 	case MSR_IA32_TSC:
 		msr_info->data = kvm_scale_tsc(vcpu, rdtsc()) + vcpu->arch.tsc_offset;
->>>>>>> e021bb4f
 		break;
 	case MSR_MTRRcap:
 	case 0x200 ... 0x2ff:
@@ -2937,10 +2931,7 @@
  	case KVM_CAP_SPLIT_IRQCHIP:
 	case KVM_CAP_IMMEDIATE_EXIT:
 	case KVM_CAP_GET_MSR_FEATURES:
-<<<<<<< HEAD
-=======
 	case KVM_CAP_MSR_PLATFORM_INFO:
->>>>>>> e021bb4f
 		r = 1;
 		break;
 	case KVM_CAP_SYNC_REGS:
@@ -6853,16 +6844,8 @@
 	unsigned long nr, a0, a1, a2, a3, ret;
 	int op_64_bit;
 
-<<<<<<< HEAD
-	if (kvm_hv_hypercall_enabled(vcpu->kvm)) {
-		if (!kvm_hv_hypercall(vcpu))
-			return 0;
-		goto out;
-	}
-=======
 	if (kvm_hv_hypercall_enabled(vcpu->kvm))
 		return kvm_hv_hypercall(vcpu);
->>>>>>> e021bb4f
 
 	nr = kvm_register_read(vcpu, VCPU_REGS_RAX);
 	a0 = kvm_register_read(vcpu, VCPU_REGS_RBX);
@@ -6883,7 +6866,7 @@
 
 	if (kvm_x86_ops->get_cpl(vcpu) != 0) {
 		ret = -KVM_EPERM;
-		goto out_error;
+		goto out;
 	}
 
 	switch (nr) {
@@ -6906,15 +6889,11 @@
 		ret = -KVM_ENOSYS;
 		break;
 	}
-out_error:
+out:
 	if (!op_64_bit)
 		ret = (u32)ret;
 	kvm_register_write(vcpu, VCPU_REGS_RAX, ret);
 
-<<<<<<< HEAD
-out:
-=======
->>>>>>> e021bb4f
 	++vcpu->stat.hypercalls;
 	return kvm_skip_emulated_instruction(vcpu);
 }
@@ -7387,20 +7366,6 @@
 		kvm_make_all_cpus_request(kvm, KVM_REQ_APIC_PAGE_RELOAD);
 
 	return 0;
-}
-
-void kvm_arch_mmu_notifier_invalidate_range(struct kvm *kvm,
-		unsigned long start, unsigned long end)
-{
-	unsigned long apic_address;
-
-	/*
-	 * The physical address of apic access page is stored in the VMCS.
-	 * Update it when it becomes invalid.
-	 */
-	apic_address = gfn_to_hva(kvm, APIC_DEFAULT_PHYS_BASE >> PAGE_SHIFT);
-	if (start <= apic_address && apic_address < end)
-		kvm_make_all_cpus_request(kvm, KVM_REQ_APIC_PAGE_RELOAD);
 }
 
 void kvm_vcpu_reload_apic_access_page(struct kvm_vcpu *vcpu)
@@ -7926,17 +7891,10 @@
 int kvm_arch_vcpu_ioctl_run(struct kvm_vcpu *vcpu, struct kvm_run *kvm_run)
 {
 	int r;
-<<<<<<< HEAD
-
-	fpu__initialize(fpu);
-
-	kvm_sigset_activate(vcpu);
-=======
 
 	vcpu_load(vcpu);
 	kvm_sigset_activate(vcpu);
 	kvm_load_guest_fpu(vcpu);
->>>>>>> e021bb4f
 
 	if (unlikely(vcpu->arch.mp_state == KVM_MP_STATE_UNINITIALIZED)) {
 		if (kvm_run->immediate_exit) {
@@ -8205,17 +8163,12 @@
 }
 EXPORT_SYMBOL_GPL(kvm_task_switch);
 
-<<<<<<< HEAD
-int kvm_valid_sregs(struct kvm_vcpu *vcpu, struct kvm_sregs *sregs)
-{
-=======
 static int kvm_valid_sregs(struct kvm_vcpu *vcpu, struct kvm_sregs *sregs)
 {
 	if (!guest_cpuid_has(vcpu, X86_FEATURE_XSAVE) &&
 			(sregs->cr4 & X86_CR4_OSXSAVE))
 		return  -EINVAL;
 
->>>>>>> e021bb4f
 	if ((sregs->efer & EFER_LME) && (sregs->cr0 & X86_CR0_PG)) {
 		/*
 		 * When EFER.LME and CR0.PG are set, the processor is in
@@ -8237,12 +8190,7 @@
 	return 0;
 }
 
-<<<<<<< HEAD
-int kvm_arch_vcpu_ioctl_set_sregs(struct kvm_vcpu *vcpu,
-				  struct kvm_sregs *sregs)
-=======
 static int __set_sregs(struct kvm_vcpu *vcpu, struct kvm_sregs *sregs)
->>>>>>> e021bb4f
 {
 	struct msr_data apic_base_msr;
 	int mmu_reset_needed = 0;
@@ -8253,9 +8201,6 @@
 
 	if (kvm_valid_sregs(vcpu, sregs))
 		goto out;
-
-	if (kvm_valid_sregs(vcpu, sregs))
-		return -EINVAL;
 
 	apic_base_msr.data = sregs->apic_base;
 	apic_base_msr.host_initiated = true;
