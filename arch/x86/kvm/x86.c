--- conflicted
+++ resolved
@@ -1295,14 +1295,6 @@
 	data |= ARCH_CAP_PSCHANGE_MC_NO;
 
 	/*
-	 * If nx_huge_pages is enabled, KVM's shadow paging will ensure that
-	 * the nested hypervisor runs with NX huge pages.  If it is not,
-	 * L1 is anyway vulnerable to ITLB_MULTIHIT explots from other
-	 * L1 guests, so it need not worry about its own (L2) guests.
-	 */
-	data |= ARCH_CAP_PSCHANGE_MC_NO;
-
-	/*
 	 * If we're doing cache flushes (either "always" or "cond")
 	 * we will do one whenever the guest does a vmlaunch/vmresume.
 	 * If an outer hypervisor is doing the cache flush for us
@@ -1347,11 +1339,6 @@
 	data &= ~ARCH_CAP_TSX_CTRL_MSR;
 	return data;
 }
-<<<<<<< HEAD
-
-EXPORT_SYMBOL_GPL(kvm_get_arch_capabilities);
-=======
->>>>>>> f7688b48
 
 static int kvm_get_msr_feature(struct kvm_msr_entry *msr)
 {
@@ -1391,8 +1378,6 @@
 
 	if (efer & EFER_SVME && !guest_cpuid_has(vcpu, X86_FEATURE_SVM))
 		return false;
-<<<<<<< HEAD
-=======
 
 	if (efer & (EFER_LME | EFER_LMA) &&
 	    !guest_cpuid_has(vcpu, X86_FEATURE_LM))
@@ -1400,7 +1385,6 @@
 
 	if (efer & EFER_NX && !guest_cpuid_has(vcpu, X86_FEATURE_NX))
 		return false;
->>>>>>> f7688b48
 
 	return true;
 
@@ -2808,15 +2792,12 @@
 		break;
 	case MSR_KVM_PV_EOI_EN:
 		if (kvm_lapic_enable_pv_eoi(vcpu, data, sizeof(u8)))
-<<<<<<< HEAD
-=======
 			return 1;
 		break;
 
 	case MSR_KVM_POLL_CONTROL:
 		/* only enable bit supported */
 		if (data & (-1ULL << 1))
->>>>>>> f7688b48
 			return 1;
 
 		vcpu->arch.msr_kvm_poll_control = data;
@@ -2987,12 +2968,9 @@
 			return 1;
 		msr_info->data = vcpu->arch.arch_capabilities;
 		break;
-<<<<<<< HEAD
-=======
 	case MSR_IA32_POWER_CTL:
 		msr_info->data = vcpu->arch.msr_ia32_power_ctl;
 		break;
->>>>>>> f7688b48
 	case MSR_IA32_TSC:
 		msr_info->data = kvm_scale_tsc(vcpu, rdtsc()) + vcpu->arch.tsc_offset;
 		break;
@@ -3316,12 +3294,6 @@
 		break;
 	case KVM_CAP_MAX_VCPU_ID:
 		r = KVM_MAX_VCPU_ID;
-<<<<<<< HEAD
-		break;
-	case KVM_CAP_NR_MEMSLOTS:
-		r = KVM_USER_MEM_SLOTS;
-=======
->>>>>>> f7688b48
 		break;
 	case KVM_CAP_PV_MMU:	/* obsolete */
 		r = 0;
@@ -4482,8 +4454,6 @@
 		idx = srcu_read_lock(&vcpu->kvm->srcu);
 		r = kvm_x86_ops->set_nested_state(vcpu, user_kvm_nested_state, &kvm_state);
 		srcu_read_unlock(&vcpu->kvm->srcu, idx);
-<<<<<<< HEAD
-=======
 		break;
 	}
 	case KVM_GET_SUPPORTED_HV_CPUID: {
@@ -4503,7 +4473,6 @@
 		if (copy_to_user(cpuid_arg, &cpuid, sizeof(cpuid)))
 			goto out;
 		r = 0;
->>>>>>> f7688b48
 		break;
 	}
 	default:
@@ -6708,11 +6677,7 @@
 			}
 			if (reexecute_instruction(vcpu, cr2, write_fault_to_spt,
 						emulation_type))
-<<<<<<< HEAD
-				return EMULATE_DONE;
-=======
 				return 1;
->>>>>>> f7688b48
 			if (ctxt->have_exception) {
 				/*
 				 * #UD should result in just EMULATION_FAILED, and trap-like
@@ -6721,15 +6686,8 @@
 				WARN_ON_ONCE(ctxt->exception.vector == UD_VECTOR ||
 					     exception_type(ctxt->exception.vector) == EXCPT_TRAP);
 				inject_emulated_exception(vcpu);
-<<<<<<< HEAD
-				return EMULATE_DONE;
-			}
-			if (emulation_type & EMULTYPE_SKIP)
-				return EMULATE_FAIL;
-=======
 				return 1;
 			}
->>>>>>> f7688b48
 			return handle_emulation_failure(vcpu, emulation_type);
 		}
 	}
@@ -6811,13 +6769,8 @@
 		if (!ctxt->have_exception ||
 		    exception_type(ctxt->exception.vector) == EXCPT_TRAP) {
 			kvm_rip_write(vcpu, ctxt->eip);
-<<<<<<< HEAD
-			if (r == EMULATE_DONE && ctxt->tf)
-				kvm_vcpu_do_singlestep(vcpu, &r);
-=======
 			if (r && ctxt->tf)
 				r = kvm_vcpu_do_singlestep(vcpu);
->>>>>>> f7688b48
 			__kvm_set_rflags(vcpu, ctxt->eflags);
 		}
 
@@ -7477,13 +7430,10 @@
 	case KVM_HC_SEND_IPI:
 		ret = kvm_pv_send_ipi(vcpu->kvm, a0, a1, a2, a3, op_64_bit);
 		break;
-<<<<<<< HEAD
-=======
 	case KVM_HC_SCHED_YIELD:
 		kvm_sched_yield(vcpu->kvm, a0);
 		ret = 0;
 		break;
->>>>>>> f7688b48
 	default:
 		ret = -KVM_ENOSYS;
 		break;
@@ -8267,8 +8217,6 @@
 	vcpu->mode = OUTSIDE_GUEST_MODE;
 	smp_wmb();
 
-<<<<<<< HEAD
-=======
 	kvm_x86_ops->handle_exit_irqoff(vcpu);
 
 	/*
@@ -8278,7 +8226,6 @@
 	 * interrupts on processors that implement an interrupt shadow, the
 	 * stat.exits increment will do nicely.
 	 */
->>>>>>> f7688b48
 	kvm_before_interrupt(vcpu);
 	local_irq_enable();
 	++vcpu->stat.exits;
@@ -9133,10 +9080,7 @@
 int kvm_arch_vcpu_setup(struct kvm_vcpu *vcpu)
 {
 	vcpu->arch.arch_capabilities = kvm_get_arch_capabilities();
-<<<<<<< HEAD
-=======
 	vcpu->arch.msr_platform_info = MSR_PLATFORM_INFO_CPUID_FAULT;
->>>>>>> f7688b48
 	kvm_vcpu_mtrr_init(vcpu);
 	vcpu_load(vcpu);
 	kvm_vcpu_reset(vcpu, false);
@@ -9555,11 +9499,6 @@
 	return kvm_mmu_post_init_vm(kvm);
 }
 
-int kvm_arch_post_init_vm(struct kvm *kvm)
-{
-	return kvm_mmu_post_init_vm(kvm);
-}
-
 static void kvm_unload_vcpu_mmu(struct kvm_vcpu *vcpu)
 {
 	vcpu_load(vcpu);
