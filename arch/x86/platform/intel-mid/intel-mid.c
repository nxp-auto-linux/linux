/*
 * intel-mid.c: Intel MID platform setup code
 *
 * (C) Copyright 2008, 2012 Intel Corporation
 * Author: Jacob Pan (jacob.jun.pan@intel.com)
 * Author: Sathyanarayanan Kuppuswamy <sathyanarayanan.kuppuswamy@intel.com>
 *
 * This program is free software; you can redistribute it and/or
 * modify it under the terms of the GNU General Public License
 * as published by the Free Software Foundation; version 2
 * of the License.
 */

#define pr_fmt(fmt) "intel_mid: " fmt

#include <linux/init.h>
#include <linux/kernel.h>
#include <linux/interrupt.h>
#include <linux/regulator/machine.h>
#include <linux/scatterlist.h>
#include <linux/sfi.h>
#include <linux/irq.h>
#include <linux/export.h>
#include <linux/notifier.h>

#include <asm/setup.h>
#include <asm/mpspec_def.h>
#include <asm/hw_irq.h>
#include <asm/apic.h>
#include <asm/io_apic.h>
#include <asm/intel-mid.h>
#include <asm/intel_mid_vrtc.h>
#include <asm/io.h>
#include <asm/i8259.h>
#include <asm/intel_scu_ipc.h>
#include <asm/apb_timer.h>
#include <asm/reboot.h>

/*
 * the clockevent devices on Moorestown/Medfield can be APBT or LAPIC clock,
 * cmdline option x86_intel_mid_timer can be used to override the configuration
 * to prefer one or the other.
 * at runtime, there are basically three timer configurations:
 * 1. per cpu apbt clock only
 * 2. per cpu always-on lapic clocks only, this is Penwell/Medfield only
 * 3. per cpu lapic clock (C3STOP) and one apbt clock, with broadcast.
 *
 * by default (without cmdline option), platform code first detects cpu type
 * to see if we are on lincroft or penwell, then set up both lapic or apbt
 * clocks accordingly.
 * i.e. by default, medfield uses configuration #2, moorestown uses #1.
 * config #3 is supported but not recommended on medfield.
 *
 * rating and feature summary:
 * lapic (with C3STOP) --------- 100
 * apbt (always-on) ------------ 110
 * lapic (always-on,ARAT) ------ 150
 */

enum intel_mid_timer_options intel_mid_timer_options;

enum intel_mid_cpu_type __intel_mid_cpu_chip;
EXPORT_SYMBOL_GPL(__intel_mid_cpu_chip);

static void intel_mid_power_off(void)
{
	/* Shut down South Complex via PWRMU */
	intel_mid_pwr_power_off();

	/* Only for Tangier, the rest will ignore this command */
	intel_scu_ipc_simple_command(IPCMSG_COLD_OFF, 1);
};

static void intel_mid_reboot(void)
{
	intel_scu_ipc_simple_command(IPCMSG_COLD_RESET, 0);
<<<<<<< HEAD
}

static unsigned long __init intel_mid_calibrate_tsc(void)
{
	return 0;
=======
>>>>>>> e021bb4f
}

static void __init intel_mid_setup_bp_timer(void)
{
	apbt_time_init();
	setup_boot_APIC_clock();
}

static void __init intel_mid_time_init(void)
{
	sfi_table_parse(SFI_SIG_MTMR, NULL, NULL, sfi_parse_mtmr);

	switch (intel_mid_timer_options) {
	case INTEL_MID_TIMER_APBT_ONLY:
		break;
	case INTEL_MID_TIMER_LAPIC_APBT:
		/* Use apbt and local apic */
		x86_init.timers.setup_percpu_clockev = intel_mid_setup_bp_timer;
		x86_cpuinit.setup_percpu_clockev = setup_secondary_APIC_clock;
		return;
	default:
		if (!boot_cpu_has(X86_FEATURE_ARAT))
			break;
		/* Lapic only, no apbt */
		x86_init.timers.setup_percpu_clockev = setup_boot_APIC_clock;
		x86_cpuinit.setup_percpu_clockev = setup_secondary_APIC_clock;
		return;
	}

	x86_init.timers.setup_percpu_clockev = apbt_time_init;
}

static void intel_mid_arch_setup(void)
{
	if (boot_cpu_data.x86 != 6) {
		pr_err("Unknown Intel MID CPU (%d:%d), default to Penwell\n",
			boot_cpu_data.x86, boot_cpu_data.x86_model);
		__intel_mid_cpu_chip = INTEL_MID_CPU_CHIP_PENWELL;
		goto out;
	}

	switch (boot_cpu_data.x86_model) {
	case 0x35:
		__intel_mid_cpu_chip = INTEL_MID_CPU_CHIP_CLOVERVIEW;
		break;
	case 0x3C:
	case 0x4A:
		__intel_mid_cpu_chip = INTEL_MID_CPU_CHIP_TANGIER;
		x86_platform.legacy.rtc = 1;
		break;
	case 0x27:
	default:
		__intel_mid_cpu_chip = INTEL_MID_CPU_CHIP_PENWELL;
		break;
	}

out:
	/*
	 * Intel MID platforms are using explicitly defined regulators.
	 *
	 * Let the regulator core know that we do not have any additional
	 * regulators left. This lets it substitute unprovided regulators with
	 * dummy ones:
	 */
	regulator_has_full_constraints();
}

/*
 * Moorestown does not have external NMI source nor port 0x61 to report
 * NMI status. The possible NMI sources are from pmu as a result of NMI
 * watchdog or lock debug. Reading io port 0x61 results in 0xff which
 * misled NMI handler.
 */
static unsigned char intel_mid_get_nmi_reason(void)
{
	return 0;
}

/*
 * Moorestown specific x86_init function overrides and early setup
 * calls.
 */
void __init x86_intel_mid_early_setup(void)
{
	x86_init.resources.probe_roms = x86_init_noop;
	x86_init.resources.reserve_resources = x86_init_noop;

	x86_init.timers.timer_init = intel_mid_time_init;
	x86_init.timers.setup_percpu_clockev = x86_init_noop;
	x86_init.timers.wallclock_init = intel_mid_rtc_init;

	x86_init.irqs.pre_vector_init = x86_init_noop;

	x86_init.oem.arch_setup = intel_mid_arch_setup;

	x86_cpuinit.setup_percpu_clockev = apbt_setup_secondary_clock;

	x86_platform.get_nmi_reason = intel_mid_get_nmi_reason;

	x86_init.pci.arch_init = intel_mid_pci_init;
	x86_init.pci.fixup_irqs = x86_init_noop;

	legacy_pic = &null_legacy_pic;

	/*
	 * Do nothing for now as everything needed done in
	 * x86_intel_mid_early_setup() below.
	 */
	x86_init.acpi.reduced_hw_early_init = x86_init_noop;

	pm_power_off = intel_mid_power_off;
	machine_ops.emergency_restart  = intel_mid_reboot;

	/* Avoid searching for BIOS MP tables */
	x86_init.mpparse.find_smp_config = x86_init_noop;
	x86_init.mpparse.get_smp_config = x86_init_uint_noop;
	set_bit(MP_BUS_ISA, mp_bus_not_pci);
}

/*
 * if user does not want to use per CPU apb timer, just give it a lower rating
 * than local apic timer and skip the late per cpu timer init.
 */
static inline int __init setup_x86_intel_mid_timer(char *arg)
{
	if (!arg)
		return -EINVAL;

	if (strcmp("apbt_only", arg) == 0)
		intel_mid_timer_options = INTEL_MID_TIMER_APBT_ONLY;
	else if (strcmp("lapic_and_apbt", arg) == 0)
		intel_mid_timer_options = INTEL_MID_TIMER_LAPIC_APBT;
	else {
		pr_warn("X86 INTEL_MID timer option %s not recognised use x86_intel_mid_timer=apbt_only or lapic_and_apbt\n",
			arg);
		return -EINVAL;
	}
	return 0;
}
__setup("x86_intel_mid_timer=", setup_x86_intel_mid_timer);<|MERGE_RESOLUTION|>--- conflicted
+++ resolved
@@ -74,14 +74,6 @@
 static void intel_mid_reboot(void)
 {
 	intel_scu_ipc_simple_command(IPCMSG_COLD_RESET, 0);
-<<<<<<< HEAD
-}
-
-static unsigned long __init intel_mid_calibrate_tsc(void)
-{
-	return 0;
-=======
->>>>>>> e021bb4f
 }
 
 static void __init intel_mid_setup_bp_timer(void)
