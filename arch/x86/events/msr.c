--- conflicted
+++ resolved
@@ -70,15 +70,6 @@
 	case INTEL_FAM6_BROADWELL_X:
 
 	case INTEL_FAM6_ATOM_SILVERMONT:
-<<<<<<< HEAD
-	case INTEL_FAM6_ATOM_SILVERMONT_X:
-	case INTEL_FAM6_ATOM_AIRMONT:
-
-	case INTEL_FAM6_ATOM_GOLDMONT:
-	case INTEL_FAM6_ATOM_GOLDMONT_X:
-
-	case INTEL_FAM6_ATOM_GOLDMONT_PLUS:
-=======
 	case INTEL_FAM6_ATOM_SILVERMONT_D:
 	case INTEL_FAM6_ATOM_AIRMONT:
 
@@ -87,7 +78,6 @@
 	case INTEL_FAM6_ATOM_GOLDMONT_PLUS:
 	case INTEL_FAM6_ATOM_TREMONT_D:
 	case INTEL_FAM6_ATOM_TREMONT:
->>>>>>> fa578e9d
 
 	case INTEL_FAM6_XEON_PHI_KNL:
 	case INTEL_FAM6_XEON_PHI_KNM:
@@ -98,11 +88,6 @@
 	case INTEL_FAM6_SKYLAKE_L:
 	case INTEL_FAM6_SKYLAKE:
 	case INTEL_FAM6_SKYLAKE_X:
-<<<<<<< HEAD
-	case INTEL_FAM6_KABYLAKE_MOBILE:
-	case INTEL_FAM6_KABYLAKE_DESKTOP:
-	case INTEL_FAM6_ICELAKE_MOBILE:
-=======
 	case INTEL_FAM6_KABYLAKE_L:
 	case INTEL_FAM6_KABYLAKE:
 	case INTEL_FAM6_COMETLAKE_L:
@@ -113,7 +98,6 @@
 	case INTEL_FAM6_ICELAKE_D:
 	case INTEL_FAM6_TIGERLAKE_L:
 	case INTEL_FAM6_TIGERLAKE:
->>>>>>> fa578e9d
 		if (idx == PERF_MSR_SMI || idx == PERF_MSR_PPERF)
 			return true;
 		break;
