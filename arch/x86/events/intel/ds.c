// SPDX-License-Identifier: GPL-2.0
#include <linux/bitops.h>
#include <linux/types.h>
#include <linux/slab.h>

#include <asm/cpu_entry_area.h>
#include <asm/perf_event.h>
#include <asm/tlbflush.h>
#include <asm/insn.h>

#include "../perf_event.h"

/* Waste a full page so it can be mapped into the cpu_entry_area */
DEFINE_PER_CPU_PAGE_ALIGNED(struct debug_store, cpu_debug_store);

/* The size of a BTS record in bytes: */
#define BTS_RECORD_SIZE		24

#define PEBS_FIXUP_SIZE		PAGE_SIZE

/*
 * pebs_record_32 for p4 and core not supported

struct pebs_record_32 {
	u32 flags, ip;
	u32 ax, bc, cx, dx;
	u32 si, di, bp, sp;
};

 */

union intel_x86_pebs_dse {
	u64 val;
	struct {
		unsigned int ld_dse:4;
		unsigned int ld_stlb_miss:1;
		unsigned int ld_locked:1;
		unsigned int ld_reserved:26;
	};
	struct {
		unsigned int st_l1d_hit:1;
		unsigned int st_reserved1:3;
		unsigned int st_stlb_miss:1;
		unsigned int st_locked:1;
		unsigned int st_reserved2:26;
	};
};


/*
 * Map PEBS Load Latency Data Source encodings to generic
 * memory data source information
 */
#define P(a, b) PERF_MEM_S(a, b)
#define OP_LH (P(OP, LOAD) | P(LVL, HIT))
#define LEVEL(x) P(LVLNUM, x)
#define REM P(REMOTE, REMOTE)
#define SNOOP_NONE_MISS (P(SNOOP, NONE) | P(SNOOP, MISS))

/* Version for Sandy Bridge and later */
static u64 pebs_data_source[] = {
	P(OP, LOAD) | P(LVL, MISS) | LEVEL(L3) | P(SNOOP, NA),/* 0x00:ukn L3 */
	OP_LH | P(LVL, L1)  | LEVEL(L1) | P(SNOOP, NONE),  /* 0x01: L1 local */
	OP_LH | P(LVL, LFB) | LEVEL(LFB) | P(SNOOP, NONE), /* 0x02: LFB hit */
	OP_LH | P(LVL, L2)  | LEVEL(L2) | P(SNOOP, NONE),  /* 0x03: L2 hit */
	OP_LH | P(LVL, L3)  | LEVEL(L3) | P(SNOOP, NONE),  /* 0x04: L3 hit */
	OP_LH | P(LVL, L3)  | LEVEL(L3) | P(SNOOP, MISS),  /* 0x05: L3 hit, snoop miss */
	OP_LH | P(LVL, L3)  | LEVEL(L3) | P(SNOOP, HIT),   /* 0x06: L3 hit, snoop hit */
	OP_LH | P(LVL, L3)  | LEVEL(L3) | P(SNOOP, HITM),  /* 0x07: L3 hit, snoop hitm */
	OP_LH | P(LVL, REM_CCE1) | REM | LEVEL(L3) | P(SNOOP, HIT),  /* 0x08: L3 miss snoop hit */
	OP_LH | P(LVL, REM_CCE1) | REM | LEVEL(L3) | P(SNOOP, HITM), /* 0x09: L3 miss snoop hitm*/
	OP_LH | P(LVL, LOC_RAM)  | LEVEL(RAM) | P(SNOOP, HIT),       /* 0x0a: L3 miss, shared */
	OP_LH | P(LVL, REM_RAM1) | REM | LEVEL(L3) | P(SNOOP, HIT),  /* 0x0b: L3 miss, shared */
	OP_LH | P(LVL, LOC_RAM)  | LEVEL(RAM) | SNOOP_NONE_MISS,     /* 0x0c: L3 miss, excl */
	OP_LH | P(LVL, REM_RAM1) | LEVEL(RAM) | REM | SNOOP_NONE_MISS, /* 0x0d: L3 miss, excl */
	OP_LH | P(LVL, IO)  | LEVEL(NA) | P(SNOOP, NONE), /* 0x0e: I/O */
	OP_LH | P(LVL, UNC) | LEVEL(NA) | P(SNOOP, NONE), /* 0x0f: uncached */
};

/* Patch up minor differences in the bits */
void __init intel_pmu_pebs_data_source_nhm(void)
{
	pebs_data_source[0x05] = OP_LH | P(LVL, L3) | LEVEL(L3) | P(SNOOP, HIT);
	pebs_data_source[0x06] = OP_LH | P(LVL, L3) | LEVEL(L3) | P(SNOOP, HITM);
	pebs_data_source[0x07] = OP_LH | P(LVL, L3) | LEVEL(L3) | P(SNOOP, HITM);
}

void __init intel_pmu_pebs_data_source_skl(bool pmem)
{
	u64 pmem_or_l4 = pmem ? LEVEL(PMEM) : LEVEL(L4);

	pebs_data_source[0x08] = OP_LH | pmem_or_l4 | P(SNOOP, HIT);
	pebs_data_source[0x09] = OP_LH | pmem_or_l4 | REM | P(SNOOP, HIT);
	pebs_data_source[0x0b] = OP_LH | LEVEL(RAM) | REM | P(SNOOP, NONE);
	pebs_data_source[0x0c] = OP_LH | LEVEL(ANY_CACHE) | REM | P(SNOOPX, FWD);
	pebs_data_source[0x0d] = OP_LH | LEVEL(ANY_CACHE) | REM | P(SNOOP, HITM);
}

static u64 precise_store_data(u64 status)
{
	union intel_x86_pebs_dse dse;
	u64 val = P(OP, STORE) | P(SNOOP, NA) | P(LVL, L1) | P(TLB, L2);

	dse.val = status;

	/*
	 * bit 4: TLB access
	 * 1 = stored missed 2nd level TLB
	 *
	 * so it either hit the walker or the OS
	 * otherwise hit 2nd level TLB
	 */
	if (dse.st_stlb_miss)
		val |= P(TLB, MISS);
	else
		val |= P(TLB, HIT);

	/*
	 * bit 0: hit L1 data cache
	 * if not set, then all we know is that
	 * it missed L1D
	 */
	if (dse.st_l1d_hit)
		val |= P(LVL, HIT);
	else
		val |= P(LVL, MISS);

	/*
	 * bit 5: Locked prefix
	 */
	if (dse.st_locked)
		val |= P(LOCK, LOCKED);

	return val;
}

static u64 precise_datala_hsw(struct perf_event *event, u64 status)
{
	union perf_mem_data_src dse;

	dse.val = PERF_MEM_NA;

	if (event->hw.flags & PERF_X86_EVENT_PEBS_ST_HSW)
		dse.mem_op = PERF_MEM_OP_STORE;
	else if (event->hw.flags & PERF_X86_EVENT_PEBS_LD_HSW)
		dse.mem_op = PERF_MEM_OP_LOAD;

	/*
	 * L1 info only valid for following events:
	 *
	 * MEM_UOPS_RETIRED.STLB_MISS_STORES
	 * MEM_UOPS_RETIRED.LOCK_STORES
	 * MEM_UOPS_RETIRED.SPLIT_STORES
	 * MEM_UOPS_RETIRED.ALL_STORES
	 */
	if (event->hw.flags & PERF_X86_EVENT_PEBS_ST_HSW) {
		if (status & 1)
			dse.mem_lvl = PERF_MEM_LVL_L1 | PERF_MEM_LVL_HIT;
		else
			dse.mem_lvl = PERF_MEM_LVL_L1 | PERF_MEM_LVL_MISS;
	}
	return dse.val;
}

static u64 load_latency_data(u64 status)
{
	union intel_x86_pebs_dse dse;
	u64 val;

	dse.val = status;

	/*
	 * use the mapping table for bit 0-3
	 */
	val = pebs_data_source[dse.ld_dse];

	/*
	 * Nehalem models do not support TLB, Lock infos
	 */
	if (x86_pmu.pebs_no_tlb) {
		val |= P(TLB, NA) | P(LOCK, NA);
		return val;
	}
	/*
	 * bit 4: TLB access
	 * 0 = did not miss 2nd level TLB
	 * 1 = missed 2nd level TLB
	 */
	if (dse.ld_stlb_miss)
		val |= P(TLB, MISS) | P(TLB, L2);
	else
		val |= P(TLB, HIT) | P(TLB, L1) | P(TLB, L2);

	/*
	 * bit 5: locked prefix
	 */
	if (dse.ld_locked)
		val |= P(LOCK, LOCKED);

	return val;
}

struct pebs_record_core {
	u64 flags, ip;
	u64 ax, bx, cx, dx;
	u64 si, di, bp, sp;
	u64 r8,  r9,  r10, r11;
	u64 r12, r13, r14, r15;
};

struct pebs_record_nhm {
	u64 flags, ip;
	u64 ax, bx, cx, dx;
	u64 si, di, bp, sp;
	u64 r8,  r9,  r10, r11;
	u64 r12, r13, r14, r15;
	u64 status, dla, dse, lat;
};

/*
 * Same as pebs_record_nhm, with two additional fields.
 */
struct pebs_record_hsw {
	u64 flags, ip;
	u64 ax, bx, cx, dx;
	u64 si, di, bp, sp;
	u64 r8,  r9,  r10, r11;
	u64 r12, r13, r14, r15;
	u64 status, dla, dse, lat;
	u64 real_ip, tsx_tuning;
};

union hsw_tsx_tuning {
	struct {
		u32 cycles_last_block     : 32,
		    hle_abort		  : 1,
		    rtm_abort		  : 1,
		    instruction_abort     : 1,
		    non_instruction_abort : 1,
		    retry		  : 1,
		    data_conflict	  : 1,
		    capacity_writes	  : 1,
		    capacity_reads	  : 1;
	};
	u64	    value;
};

#define PEBS_HSW_TSX_FLAGS	0xff00000000ULL

/* Same as HSW, plus TSC */

struct pebs_record_skl {
	u64 flags, ip;
	u64 ax, bx, cx, dx;
	u64 si, di, bp, sp;
	u64 r8,  r9,  r10, r11;
	u64 r12, r13, r14, r15;
	u64 status, dla, dse, lat;
	u64 real_ip, tsx_tuning;
	u64 tsc;
};

void init_debug_store_on_cpu(int cpu)
{
	struct debug_store *ds = per_cpu(cpu_hw_events, cpu).ds;

	if (!ds)
		return;

	wrmsr_on_cpu(cpu, MSR_IA32_DS_AREA,
		     (u32)((u64)(unsigned long)ds),
		     (u32)((u64)(unsigned long)ds >> 32));
}

void fini_debug_store_on_cpu(int cpu)
{
	if (!per_cpu(cpu_hw_events, cpu).ds)
		return;

	wrmsr_on_cpu(cpu, MSR_IA32_DS_AREA, 0, 0);
}

static DEFINE_PER_CPU(void *, insn_buffer);

static void ds_update_cea(void *cea, void *addr, size_t size, pgprot_t prot)
{
	unsigned long start = (unsigned long)cea;
	phys_addr_t pa;
	size_t msz = 0;

	pa = virt_to_phys(addr);

	preempt_disable();
	for (; msz < size; msz += PAGE_SIZE, pa += PAGE_SIZE, cea += PAGE_SIZE)
		cea_set_pte(cea, pa, prot);

	/*
	 * This is a cross-CPU update of the cpu_entry_area, we must shoot down
	 * all TLB entries for it.
	 */
	flush_tlb_kernel_range(start, start + size);
	preempt_enable();
}

static void ds_clear_cea(void *cea, size_t size)
{
	unsigned long start = (unsigned long)cea;
	size_t msz = 0;

	preempt_disable();
	for (; msz < size; msz += PAGE_SIZE, cea += PAGE_SIZE)
		cea_set_pte(cea, 0, PAGE_NONE);

	flush_tlb_kernel_range(start, start + size);
	preempt_enable();
}

static void *dsalloc_pages(size_t size, gfp_t flags, int cpu)
{
	unsigned int order = get_order(size);
	int node = cpu_to_node(cpu);
	struct page *page;

	page = __alloc_pages_node(node, flags | __GFP_ZERO, order);
	return page ? page_address(page) : NULL;
}

static void dsfree_pages(const void *buffer, size_t size)
{
	if (buffer)
		free_pages((unsigned long)buffer, get_order(size));
}

static int alloc_pebs_buffer(int cpu)
{
	struct cpu_hw_events *hwev = per_cpu_ptr(&cpu_hw_events, cpu);
	struct debug_store *ds = hwev->ds;
	size_t bsiz = x86_pmu.pebs_buffer_size;
	int max, node = cpu_to_node(cpu);
	void *buffer, *ibuffer, *cea;

	if (!x86_pmu.pebs)
		return 0;

	buffer = dsalloc_pages(bsiz, GFP_KERNEL, cpu);
	if (unlikely(!buffer))
		return -ENOMEM;

	/*
	 * HSW+ already provides us the eventing ip; no need to allocate this
	 * buffer then.
	 */
	if (x86_pmu.intel_cap.pebs_format < 2) {
		ibuffer = kzalloc_node(PEBS_FIXUP_SIZE, GFP_KERNEL, node);
		if (!ibuffer) {
			dsfree_pages(buffer, bsiz);
			return -ENOMEM;
		}
		per_cpu(insn_buffer, cpu) = ibuffer;
	}
	hwev->ds_pebs_vaddr = buffer;
	/* Update the cpu entry area mapping */
	cea = &get_cpu_entry_area(cpu)->cpu_debug_buffers.pebs_buffer;
	ds->pebs_buffer_base = (unsigned long) cea;
	ds_update_cea(cea, buffer, bsiz, PAGE_KERNEL);
	ds->pebs_index = ds->pebs_buffer_base;
	max = x86_pmu.pebs_record_size * (bsiz / x86_pmu.pebs_record_size);
	ds->pebs_absolute_maximum = ds->pebs_buffer_base + max;
	return 0;
}

static void release_pebs_buffer(int cpu)
{
	struct cpu_hw_events *hwev = per_cpu_ptr(&cpu_hw_events, cpu);
<<<<<<< HEAD
	struct debug_store *ds = hwev->ds;
=======
>>>>>>> e021bb4f
	void *cea;

	if (!x86_pmu.pebs)
		return;

	kfree(per_cpu(insn_buffer, cpu));
	per_cpu(insn_buffer, cpu) = NULL;

	/* Clear the fixmap */
	cea = &get_cpu_entry_area(cpu)->cpu_debug_buffers.pebs_buffer;
	ds_clear_cea(cea, x86_pmu.pebs_buffer_size);
<<<<<<< HEAD
	ds->pebs_buffer_base = 0;
=======
>>>>>>> e021bb4f
	dsfree_pages(hwev->ds_pebs_vaddr, x86_pmu.pebs_buffer_size);
	hwev->ds_pebs_vaddr = NULL;
}

static int alloc_bts_buffer(int cpu)
{
	struct cpu_hw_events *hwev = per_cpu_ptr(&cpu_hw_events, cpu);
	struct debug_store *ds = hwev->ds;
	void *buffer, *cea;
	int max;

	if (!x86_pmu.bts)
		return 0;

	buffer = dsalloc_pages(BTS_BUFFER_SIZE, GFP_KERNEL | __GFP_NOWARN, cpu);
	if (unlikely(!buffer)) {
		WARN_ONCE(1, "%s: BTS buffer allocation failure\n", __func__);
		return -ENOMEM;
	}
	hwev->ds_bts_vaddr = buffer;
	/* Update the fixmap */
	cea = &get_cpu_entry_area(cpu)->cpu_debug_buffers.bts_buffer;
	ds->bts_buffer_base = (unsigned long) cea;
	ds_update_cea(cea, buffer, BTS_BUFFER_SIZE, PAGE_KERNEL);
	ds->bts_index = ds->bts_buffer_base;
	max = BTS_BUFFER_SIZE / BTS_RECORD_SIZE;
	ds->bts_absolute_maximum = ds->bts_buffer_base +
					max * BTS_RECORD_SIZE;
	ds->bts_interrupt_threshold = ds->bts_absolute_maximum -
					(max / 16) * BTS_RECORD_SIZE;
	return 0;
}

static void release_bts_buffer(int cpu)
{
	struct cpu_hw_events *hwev = per_cpu_ptr(&cpu_hw_events, cpu);
<<<<<<< HEAD
	struct debug_store *ds = hwev->ds;
=======
>>>>>>> e021bb4f
	void *cea;

	if (!x86_pmu.bts)
		return;

	/* Clear the fixmap */
	cea = &get_cpu_entry_area(cpu)->cpu_debug_buffers.bts_buffer;
	ds_clear_cea(cea, BTS_BUFFER_SIZE);
<<<<<<< HEAD
	ds->bts_buffer_base = 0;
=======
>>>>>>> e021bb4f
	dsfree_pages(hwev->ds_bts_vaddr, BTS_BUFFER_SIZE);
	hwev->ds_bts_vaddr = NULL;
}

static int alloc_ds_buffer(int cpu)
{
	struct debug_store *ds = &get_cpu_entry_area(cpu)->cpu_debug_store;

	memset(ds, 0, sizeof(*ds));
	per_cpu(cpu_hw_events, cpu).ds = ds;
	return 0;
}

static void release_ds_buffer(int cpu)
{
	per_cpu(cpu_hw_events, cpu).ds = NULL;
}

void release_ds_buffers(void)
{
	int cpu;

	if (!x86_pmu.bts && !x86_pmu.pebs)
		return;

	for_each_possible_cpu(cpu)
		release_ds_buffer(cpu);

	for_each_possible_cpu(cpu) {
		/*
		 * Again, ignore errors from offline CPUs, they will no longer
		 * observe cpu_hw_events.ds and not program the DS_AREA when
		 * they come up.
		 */
		fini_debug_store_on_cpu(cpu);
	}

	for_each_possible_cpu(cpu) {
		release_pebs_buffer(cpu);
		release_bts_buffer(cpu);
	}
}

void reserve_ds_buffers(void)
{
	int bts_err = 0, pebs_err = 0;
	int cpu;

	x86_pmu.bts_active = 0;
	x86_pmu.pebs_active = 0;

	if (!x86_pmu.bts && !x86_pmu.pebs)
		return;

	if (!x86_pmu.bts)
		bts_err = 1;

	if (!x86_pmu.pebs)
		pebs_err = 1;

	for_each_possible_cpu(cpu) {
		if (alloc_ds_buffer(cpu)) {
			bts_err = 1;
			pebs_err = 1;
		}

		if (!bts_err && alloc_bts_buffer(cpu))
			bts_err = 1;

		if (!pebs_err && alloc_pebs_buffer(cpu))
			pebs_err = 1;

		if (bts_err && pebs_err)
			break;
	}

	if (bts_err) {
		for_each_possible_cpu(cpu)
			release_bts_buffer(cpu);
	}

	if (pebs_err) {
		for_each_possible_cpu(cpu)
			release_pebs_buffer(cpu);
	}

	if (bts_err && pebs_err) {
		for_each_possible_cpu(cpu)
			release_ds_buffer(cpu);
	} else {
		if (x86_pmu.bts && !bts_err)
			x86_pmu.bts_active = 1;

		if (x86_pmu.pebs && !pebs_err)
			x86_pmu.pebs_active = 1;

		for_each_possible_cpu(cpu) {
			/*
			 * Ignores wrmsr_on_cpu() errors for offline CPUs they
			 * will get this call through intel_pmu_cpu_starting().
			 */
			init_debug_store_on_cpu(cpu);
		}
	}
}

/*
 * BTS
 */

struct event_constraint bts_constraint =
	EVENT_CONSTRAINT(0, 1ULL << INTEL_PMC_IDX_FIXED_BTS, 0);

void intel_pmu_enable_bts(u64 config)
{
	unsigned long debugctlmsr;

	debugctlmsr = get_debugctlmsr();

	debugctlmsr |= DEBUGCTLMSR_TR;
	debugctlmsr |= DEBUGCTLMSR_BTS;
	if (config & ARCH_PERFMON_EVENTSEL_INT)
		debugctlmsr |= DEBUGCTLMSR_BTINT;

	if (!(config & ARCH_PERFMON_EVENTSEL_OS))
		debugctlmsr |= DEBUGCTLMSR_BTS_OFF_OS;

	if (!(config & ARCH_PERFMON_EVENTSEL_USR))
		debugctlmsr |= DEBUGCTLMSR_BTS_OFF_USR;

	update_debugctlmsr(debugctlmsr);
}

void intel_pmu_disable_bts(void)
{
	struct cpu_hw_events *cpuc = this_cpu_ptr(&cpu_hw_events);
	unsigned long debugctlmsr;

	if (!cpuc->ds)
		return;

	debugctlmsr = get_debugctlmsr();

	debugctlmsr &=
		~(DEBUGCTLMSR_TR | DEBUGCTLMSR_BTS | DEBUGCTLMSR_BTINT |
		  DEBUGCTLMSR_BTS_OFF_OS | DEBUGCTLMSR_BTS_OFF_USR);

	update_debugctlmsr(debugctlmsr);
}

int intel_pmu_drain_bts_buffer(void)
{
	struct cpu_hw_events *cpuc = this_cpu_ptr(&cpu_hw_events);
	struct debug_store *ds = cpuc->ds;
	struct bts_record {
		u64	from;
		u64	to;
		u64	flags;
	};
	struct perf_event *event = cpuc->events[INTEL_PMC_IDX_FIXED_BTS];
	struct bts_record *at, *base, *top;
	struct perf_output_handle handle;
	struct perf_event_header header;
	struct perf_sample_data data;
	unsigned long skip = 0;
	struct pt_regs regs;

	if (!event)
		return 0;

	if (!x86_pmu.bts_active)
		return 0;

	base = (struct bts_record *)(unsigned long)ds->bts_buffer_base;
	top  = (struct bts_record *)(unsigned long)ds->bts_index;

	if (top <= base)
		return 0;

	memset(&regs, 0, sizeof(regs));

	ds->bts_index = ds->bts_buffer_base;

	perf_sample_data_init(&data, 0, event->hw.last_period);

	/*
	 * BTS leaks kernel addresses in branches across the cpl boundary,
	 * such as traps or system calls, so unless the user is asking for
	 * kernel tracing (and right now it's not possible), we'd need to
	 * filter them out. But first we need to count how many of those we
	 * have in the current batch. This is an extra O(n) pass, however,
	 * it's much faster than the other one especially considering that
	 * n <= 2560 (BTS_BUFFER_SIZE / BTS_RECORD_SIZE * 15/16; see the
	 * alloc_bts_buffer()).
	 */
	for (at = base; at < top; at++) {
		/*
		 * Note that right now *this* BTS code only works if
		 * attr::exclude_kernel is set, but let's keep this extra
		 * check here in case that changes.
		 */
		if (event->attr.exclude_kernel &&
		    (kernel_ip(at->from) || kernel_ip(at->to)))
			skip++;
	}

	/*
	 * Prepare a generic sample, i.e. fill in the invariant fields.
	 * We will overwrite the from and to address before we output
	 * the sample.
	 */
	rcu_read_lock();
	perf_prepare_sample(&header, &data, event, &regs);

	if (perf_output_begin(&handle, event, header.size *
			      (top - base - skip)))
		goto unlock;

	for (at = base; at < top; at++) {
		/* Filter out any records that contain kernel addresses. */
		if (event->attr.exclude_kernel &&
		    (kernel_ip(at->from) || kernel_ip(at->to)))
			continue;

		data.ip		= at->from;
		data.addr	= at->to;

		perf_output_sample(&handle, &header, &data, event);
	}

	perf_output_end(&handle);

	/* There's new data available. */
	event->hw.interrupts++;
	event->pending_kill = POLL_IN;
unlock:
	rcu_read_unlock();
	return 1;
}

static inline void intel_pmu_drain_pebs_buffer(void)
{
	struct pt_regs regs;

	x86_pmu.drain_pebs(&regs);
}

/*
 * PEBS
 */
struct event_constraint intel_core2_pebs_event_constraints[] = {
	INTEL_FLAGS_UEVENT_CONSTRAINT(0x00c0, 0x1), /* INST_RETIRED.ANY */
	INTEL_FLAGS_UEVENT_CONSTRAINT(0xfec1, 0x1), /* X87_OPS_RETIRED.ANY */
	INTEL_FLAGS_UEVENT_CONSTRAINT(0x00c5, 0x1), /* BR_INST_RETIRED.MISPRED */
	INTEL_FLAGS_UEVENT_CONSTRAINT(0x1fc7, 0x1), /* SIMD_INST_RETURED.ANY */
	INTEL_FLAGS_EVENT_CONSTRAINT(0xcb, 0x1),    /* MEM_LOAD_RETIRED.* */
	/* INST_RETIRED.ANY_P, inv=1, cmask=16 (cycles:p). */
	INTEL_FLAGS_EVENT_CONSTRAINT(0x108000c0, 0x01),
	EVENT_CONSTRAINT_END
};

struct event_constraint intel_atom_pebs_event_constraints[] = {
	INTEL_FLAGS_UEVENT_CONSTRAINT(0x00c0, 0x1), /* INST_RETIRED.ANY */
	INTEL_FLAGS_UEVENT_CONSTRAINT(0x00c5, 0x1), /* MISPREDICTED_BRANCH_RETIRED */
	INTEL_FLAGS_EVENT_CONSTRAINT(0xcb, 0x1),    /* MEM_LOAD_RETIRED.* */
	/* INST_RETIRED.ANY_P, inv=1, cmask=16 (cycles:p). */
	INTEL_FLAGS_EVENT_CONSTRAINT(0x108000c0, 0x01),
	/* Allow all events as PEBS with no flags */
	INTEL_ALL_EVENT_CONSTRAINT(0, 0x1),
	EVENT_CONSTRAINT_END
};

struct event_constraint intel_slm_pebs_event_constraints[] = {
	/* INST_RETIRED.ANY_P, inv=1, cmask=16 (cycles:p). */
	INTEL_FLAGS_EVENT_CONSTRAINT(0x108000c0, 0x1),
	/* Allow all events as PEBS with no flags */
	INTEL_ALL_EVENT_CONSTRAINT(0, 0x1),
	EVENT_CONSTRAINT_END
};

struct event_constraint intel_glm_pebs_event_constraints[] = {
	/* Allow all events as PEBS with no flags */
	INTEL_ALL_EVENT_CONSTRAINT(0, 0x1),
	EVENT_CONSTRAINT_END
};

struct event_constraint intel_nehalem_pebs_event_constraints[] = {
	INTEL_PLD_CONSTRAINT(0x100b, 0xf),      /* MEM_INST_RETIRED.* */
	INTEL_FLAGS_EVENT_CONSTRAINT(0x0f, 0xf),    /* MEM_UNCORE_RETIRED.* */
	INTEL_FLAGS_UEVENT_CONSTRAINT(0x010c, 0xf), /* MEM_STORE_RETIRED.DTLB_MISS */
	INTEL_FLAGS_EVENT_CONSTRAINT(0xc0, 0xf),    /* INST_RETIRED.ANY */
	INTEL_EVENT_CONSTRAINT(0xc2, 0xf),    /* UOPS_RETIRED.* */
	INTEL_FLAGS_EVENT_CONSTRAINT(0xc4, 0xf),    /* BR_INST_RETIRED.* */
	INTEL_FLAGS_UEVENT_CONSTRAINT(0x02c5, 0xf), /* BR_MISP_RETIRED.NEAR_CALL */
	INTEL_FLAGS_EVENT_CONSTRAINT(0xc7, 0xf),    /* SSEX_UOPS_RETIRED.* */
	INTEL_FLAGS_UEVENT_CONSTRAINT(0x20c8, 0xf), /* ITLB_MISS_RETIRED */
	INTEL_FLAGS_EVENT_CONSTRAINT(0xcb, 0xf),    /* MEM_LOAD_RETIRED.* */
	INTEL_FLAGS_EVENT_CONSTRAINT(0xf7, 0xf),    /* FP_ASSIST.* */
	/* INST_RETIRED.ANY_P, inv=1, cmask=16 (cycles:p). */
	INTEL_FLAGS_EVENT_CONSTRAINT(0x108000c0, 0x0f),
	EVENT_CONSTRAINT_END
};

struct event_constraint intel_westmere_pebs_event_constraints[] = {
	INTEL_PLD_CONSTRAINT(0x100b, 0xf),      /* MEM_INST_RETIRED.* */
	INTEL_FLAGS_EVENT_CONSTRAINT(0x0f, 0xf),    /* MEM_UNCORE_RETIRED.* */
	INTEL_FLAGS_UEVENT_CONSTRAINT(0x010c, 0xf), /* MEM_STORE_RETIRED.DTLB_MISS */
	INTEL_FLAGS_EVENT_CONSTRAINT(0xc0, 0xf),    /* INSTR_RETIRED.* */
	INTEL_EVENT_CONSTRAINT(0xc2, 0xf),    /* UOPS_RETIRED.* */
	INTEL_FLAGS_EVENT_CONSTRAINT(0xc4, 0xf),    /* BR_INST_RETIRED.* */
	INTEL_FLAGS_EVENT_CONSTRAINT(0xc5, 0xf),    /* BR_MISP_RETIRED.* */
	INTEL_FLAGS_EVENT_CONSTRAINT(0xc7, 0xf),    /* SSEX_UOPS_RETIRED.* */
	INTEL_FLAGS_UEVENT_CONSTRAINT(0x20c8, 0xf), /* ITLB_MISS_RETIRED */
	INTEL_FLAGS_EVENT_CONSTRAINT(0xcb, 0xf),    /* MEM_LOAD_RETIRED.* */
	INTEL_FLAGS_EVENT_CONSTRAINT(0xf7, 0xf),    /* FP_ASSIST.* */
	/* INST_RETIRED.ANY_P, inv=1, cmask=16 (cycles:p). */
	INTEL_FLAGS_EVENT_CONSTRAINT(0x108000c0, 0x0f),
	EVENT_CONSTRAINT_END
};

struct event_constraint intel_snb_pebs_event_constraints[] = {
	INTEL_FLAGS_UEVENT_CONSTRAINT(0x01c0, 0x2), /* INST_RETIRED.PRECDIST */
	INTEL_PLD_CONSTRAINT(0x01cd, 0x8),    /* MEM_TRANS_RETIRED.LAT_ABOVE_THR */
	INTEL_PST_CONSTRAINT(0x02cd, 0x8),    /* MEM_TRANS_RETIRED.PRECISE_STORES */
	/* UOPS_RETIRED.ALL, inv=1, cmask=16 (cycles:p). */
	INTEL_FLAGS_EVENT_CONSTRAINT(0x108001c2, 0xf),
        INTEL_EXCLEVT_CONSTRAINT(0xd0, 0xf),    /* MEM_UOP_RETIRED.* */
        INTEL_EXCLEVT_CONSTRAINT(0xd1, 0xf),    /* MEM_LOAD_UOPS_RETIRED.* */
        INTEL_EXCLEVT_CONSTRAINT(0xd2, 0xf),    /* MEM_LOAD_UOPS_LLC_HIT_RETIRED.* */
        INTEL_EXCLEVT_CONSTRAINT(0xd3, 0xf),    /* MEM_LOAD_UOPS_LLC_MISS_RETIRED.* */
	/* Allow all events as PEBS with no flags */
	INTEL_ALL_EVENT_CONSTRAINT(0, 0xf),
	EVENT_CONSTRAINT_END
};

struct event_constraint intel_ivb_pebs_event_constraints[] = {
        INTEL_FLAGS_UEVENT_CONSTRAINT(0x01c0, 0x2), /* INST_RETIRED.PRECDIST */
        INTEL_PLD_CONSTRAINT(0x01cd, 0x8),    /* MEM_TRANS_RETIRED.LAT_ABOVE_THR */
	INTEL_PST_CONSTRAINT(0x02cd, 0x8),    /* MEM_TRANS_RETIRED.PRECISE_STORES */
	/* UOPS_RETIRED.ALL, inv=1, cmask=16 (cycles:p). */
	INTEL_FLAGS_EVENT_CONSTRAINT(0x108001c2, 0xf),
	/* INST_RETIRED.PREC_DIST, inv=1, cmask=16 (cycles:ppp). */
	INTEL_FLAGS_EVENT_CONSTRAINT(0x108001c0, 0x2),
	INTEL_EXCLEVT_CONSTRAINT(0xd0, 0xf),    /* MEM_UOP_RETIRED.* */
	INTEL_EXCLEVT_CONSTRAINT(0xd1, 0xf),    /* MEM_LOAD_UOPS_RETIRED.* */
	INTEL_EXCLEVT_CONSTRAINT(0xd2, 0xf),    /* MEM_LOAD_UOPS_LLC_HIT_RETIRED.* */
	INTEL_EXCLEVT_CONSTRAINT(0xd3, 0xf),    /* MEM_LOAD_UOPS_LLC_MISS_RETIRED.* */
	/* Allow all events as PEBS with no flags */
	INTEL_ALL_EVENT_CONSTRAINT(0, 0xf),
        EVENT_CONSTRAINT_END
};

struct event_constraint intel_hsw_pebs_event_constraints[] = {
	INTEL_FLAGS_UEVENT_CONSTRAINT(0x01c0, 0x2), /* INST_RETIRED.PRECDIST */
	INTEL_PLD_CONSTRAINT(0x01cd, 0xf),    /* MEM_TRANS_RETIRED.* */
	/* UOPS_RETIRED.ALL, inv=1, cmask=16 (cycles:p). */
	INTEL_FLAGS_EVENT_CONSTRAINT(0x108001c2, 0xf),
	/* INST_RETIRED.PREC_DIST, inv=1, cmask=16 (cycles:ppp). */
	INTEL_FLAGS_EVENT_CONSTRAINT(0x108001c0, 0x2),
	INTEL_FLAGS_UEVENT_CONSTRAINT_DATALA_NA(0x01c2, 0xf), /* UOPS_RETIRED.ALL */
	INTEL_FLAGS_UEVENT_CONSTRAINT_DATALA_XLD(0x11d0, 0xf), /* MEM_UOPS_RETIRED.STLB_MISS_LOADS */
	INTEL_FLAGS_UEVENT_CONSTRAINT_DATALA_XLD(0x21d0, 0xf), /* MEM_UOPS_RETIRED.LOCK_LOADS */
	INTEL_FLAGS_UEVENT_CONSTRAINT_DATALA_XLD(0x41d0, 0xf), /* MEM_UOPS_RETIRED.SPLIT_LOADS */
	INTEL_FLAGS_UEVENT_CONSTRAINT_DATALA_XLD(0x81d0, 0xf), /* MEM_UOPS_RETIRED.ALL_LOADS */
	INTEL_FLAGS_UEVENT_CONSTRAINT_DATALA_XST(0x12d0, 0xf), /* MEM_UOPS_RETIRED.STLB_MISS_STORES */
	INTEL_FLAGS_UEVENT_CONSTRAINT_DATALA_XST(0x42d0, 0xf), /* MEM_UOPS_RETIRED.SPLIT_STORES */
	INTEL_FLAGS_UEVENT_CONSTRAINT_DATALA_XST(0x82d0, 0xf), /* MEM_UOPS_RETIRED.ALL_STORES */
	INTEL_FLAGS_EVENT_CONSTRAINT_DATALA_XLD(0xd1, 0xf),    /* MEM_LOAD_UOPS_RETIRED.* */
	INTEL_FLAGS_EVENT_CONSTRAINT_DATALA_XLD(0xd2, 0xf),    /* MEM_LOAD_UOPS_L3_HIT_RETIRED.* */
	INTEL_FLAGS_EVENT_CONSTRAINT_DATALA_XLD(0xd3, 0xf),    /* MEM_LOAD_UOPS_L3_MISS_RETIRED.* */
	/* Allow all events as PEBS with no flags */
	INTEL_ALL_EVENT_CONSTRAINT(0, 0xf),
	EVENT_CONSTRAINT_END
};

struct event_constraint intel_bdw_pebs_event_constraints[] = {
	INTEL_FLAGS_UEVENT_CONSTRAINT(0x01c0, 0x2), /* INST_RETIRED.PRECDIST */
	INTEL_PLD_CONSTRAINT(0x01cd, 0xf),    /* MEM_TRANS_RETIRED.* */
	/* UOPS_RETIRED.ALL, inv=1, cmask=16 (cycles:p). */
	INTEL_FLAGS_EVENT_CONSTRAINT(0x108001c2, 0xf),
	/* INST_RETIRED.PREC_DIST, inv=1, cmask=16 (cycles:ppp). */
	INTEL_FLAGS_EVENT_CONSTRAINT(0x108001c0, 0x2),
	INTEL_FLAGS_UEVENT_CONSTRAINT_DATALA_NA(0x01c2, 0xf), /* UOPS_RETIRED.ALL */
	INTEL_FLAGS_UEVENT_CONSTRAINT_DATALA_LD(0x11d0, 0xf), /* MEM_UOPS_RETIRED.STLB_MISS_LOADS */
	INTEL_FLAGS_UEVENT_CONSTRAINT_DATALA_LD(0x21d0, 0xf), /* MEM_UOPS_RETIRED.LOCK_LOADS */
	INTEL_FLAGS_UEVENT_CONSTRAINT_DATALA_LD(0x41d0, 0xf), /* MEM_UOPS_RETIRED.SPLIT_LOADS */
	INTEL_FLAGS_UEVENT_CONSTRAINT_DATALA_LD(0x81d0, 0xf), /* MEM_UOPS_RETIRED.ALL_LOADS */
	INTEL_FLAGS_UEVENT_CONSTRAINT_DATALA_ST(0x12d0, 0xf), /* MEM_UOPS_RETIRED.STLB_MISS_STORES */
	INTEL_FLAGS_UEVENT_CONSTRAINT_DATALA_ST(0x42d0, 0xf), /* MEM_UOPS_RETIRED.SPLIT_STORES */
	INTEL_FLAGS_UEVENT_CONSTRAINT_DATALA_ST(0x82d0, 0xf), /* MEM_UOPS_RETIRED.ALL_STORES */
	INTEL_FLAGS_EVENT_CONSTRAINT_DATALA_LD(0xd1, 0xf),    /* MEM_LOAD_UOPS_RETIRED.* */
	INTEL_FLAGS_EVENT_CONSTRAINT_DATALA_LD(0xd2, 0xf),    /* MEM_LOAD_UOPS_L3_HIT_RETIRED.* */
	INTEL_FLAGS_EVENT_CONSTRAINT_DATALA_LD(0xd3, 0xf),    /* MEM_LOAD_UOPS_L3_MISS_RETIRED.* */
	/* Allow all events as PEBS with no flags */
	INTEL_ALL_EVENT_CONSTRAINT(0, 0xf),
	EVENT_CONSTRAINT_END
};


struct event_constraint intel_skl_pebs_event_constraints[] = {
	INTEL_FLAGS_UEVENT_CONSTRAINT(0x1c0, 0x2),	/* INST_RETIRED.PREC_DIST */
	/* INST_RETIRED.PREC_DIST, inv=1, cmask=16 (cycles:ppp). */
	INTEL_FLAGS_EVENT_CONSTRAINT(0x108001c0, 0x2),
	/* INST_RETIRED.TOTAL_CYCLES_PS (inv=1, cmask=16) (cycles:p). */
	INTEL_FLAGS_EVENT_CONSTRAINT(0x108000c0, 0x0f),
	INTEL_PLD_CONSTRAINT(0x1cd, 0xf),		      /* MEM_TRANS_RETIRED.* */
	INTEL_FLAGS_UEVENT_CONSTRAINT_DATALA_LD(0x11d0, 0xf), /* MEM_INST_RETIRED.STLB_MISS_LOADS */
	INTEL_FLAGS_UEVENT_CONSTRAINT_DATALA_ST(0x12d0, 0xf), /* MEM_INST_RETIRED.STLB_MISS_STORES */
	INTEL_FLAGS_UEVENT_CONSTRAINT_DATALA_LD(0x21d0, 0xf), /* MEM_INST_RETIRED.LOCK_LOADS */
	INTEL_FLAGS_UEVENT_CONSTRAINT_DATALA_ST(0x22d0, 0xf), /* MEM_INST_RETIRED.LOCK_STORES */
	INTEL_FLAGS_UEVENT_CONSTRAINT_DATALA_LD(0x41d0, 0xf), /* MEM_INST_RETIRED.SPLIT_LOADS */
	INTEL_FLAGS_UEVENT_CONSTRAINT_DATALA_ST(0x42d0, 0xf), /* MEM_INST_RETIRED.SPLIT_STORES */
	INTEL_FLAGS_UEVENT_CONSTRAINT_DATALA_LD(0x81d0, 0xf), /* MEM_INST_RETIRED.ALL_LOADS */
	INTEL_FLAGS_UEVENT_CONSTRAINT_DATALA_ST(0x82d0, 0xf), /* MEM_INST_RETIRED.ALL_STORES */
	INTEL_FLAGS_EVENT_CONSTRAINT_DATALA_LD(0xd1, 0xf),    /* MEM_LOAD_RETIRED.* */
	INTEL_FLAGS_EVENT_CONSTRAINT_DATALA_LD(0xd2, 0xf),    /* MEM_LOAD_L3_HIT_RETIRED.* */
	INTEL_FLAGS_EVENT_CONSTRAINT_DATALA_LD(0xd3, 0xf),    /* MEM_LOAD_L3_MISS_RETIRED.* */
	/* Allow all events as PEBS with no flags */
	INTEL_ALL_EVENT_CONSTRAINT(0, 0xf),
	EVENT_CONSTRAINT_END
};

struct event_constraint *intel_pebs_constraints(struct perf_event *event)
{
	struct event_constraint *c;

	if (!event->attr.precise_ip)
		return NULL;

	if (x86_pmu.pebs_constraints) {
		for_each_event_constraint(c, x86_pmu.pebs_constraints) {
			if ((event->hw.config & c->cmask) == c->code) {
				event->hw.flags |= c->flags;
				return c;
			}
		}
	}

	/*
	 * Extended PEBS support
	 * Makes the PEBS code search the normal constraints.
	 */
	if (x86_pmu.flags & PMU_FL_PEBS_ALL)
		return NULL;

	return &emptyconstraint;
}

/*
 * We need the sched_task callback even for per-cpu events when we use
 * the large interrupt threshold, such that we can provide PID and TID
 * to PEBS samples.
 */
static inline bool pebs_needs_sched_cb(struct cpu_hw_events *cpuc)
{
	return cpuc->n_pebs && (cpuc->n_pebs == cpuc->n_large_pebs);
}

void intel_pmu_pebs_sched_task(struct perf_event_context *ctx, bool sched_in)
{
	struct cpu_hw_events *cpuc = this_cpu_ptr(&cpu_hw_events);

	if (!sched_in && pebs_needs_sched_cb(cpuc))
		intel_pmu_drain_pebs_buffer();
}

static inline void pebs_update_threshold(struct cpu_hw_events *cpuc)
{
	struct debug_store *ds = cpuc->ds;
	u64 threshold;
	int reserved;

	if (x86_pmu.flags & PMU_FL_PEBS_ALL)
		reserved = x86_pmu.max_pebs_events + x86_pmu.num_counters_fixed;
	else
		reserved = x86_pmu.max_pebs_events;

	if (cpuc->n_pebs == cpuc->n_large_pebs) {
		threshold = ds->pebs_absolute_maximum -
			reserved * x86_pmu.pebs_record_size;
	} else {
		threshold = ds->pebs_buffer_base + x86_pmu.pebs_record_size;
	}

	ds->pebs_interrupt_threshold = threshold;
}

static void
pebs_update_state(bool needed_cb, struct cpu_hw_events *cpuc, struct pmu *pmu)
{
	/*
	 * Make sure we get updated with the first PEBS
	 * event. It will trigger also during removal, but
	 * that does not hurt:
	 */
	bool update = cpuc->n_pebs == 1;

	if (needed_cb != pebs_needs_sched_cb(cpuc)) {
		if (!needed_cb)
			perf_sched_cb_inc(pmu);
		else
			perf_sched_cb_dec(pmu);

		update = true;
	}

	if (update)
		pebs_update_threshold(cpuc);
}

void intel_pmu_pebs_add(struct perf_event *event)
{
	struct cpu_hw_events *cpuc = this_cpu_ptr(&cpu_hw_events);
	struct hw_perf_event *hwc = &event->hw;
	bool needed_cb = pebs_needs_sched_cb(cpuc);

	cpuc->n_pebs++;
	if (hwc->flags & PERF_X86_EVENT_LARGE_PEBS)
		cpuc->n_large_pebs++;

	pebs_update_state(needed_cb, cpuc, event->ctx->pmu);
}

void intel_pmu_pebs_enable(struct perf_event *event)
{
	struct cpu_hw_events *cpuc = this_cpu_ptr(&cpu_hw_events);
	struct hw_perf_event *hwc = &event->hw;
	struct debug_store *ds = cpuc->ds;

	hwc->config &= ~ARCH_PERFMON_EVENTSEL_INT;

	cpuc->pebs_enabled |= 1ULL << hwc->idx;

	if (event->hw.flags & PERF_X86_EVENT_PEBS_LDLAT)
		cpuc->pebs_enabled |= 1ULL << (hwc->idx + 32);
	else if (event->hw.flags & PERF_X86_EVENT_PEBS_ST)
		cpuc->pebs_enabled |= 1ULL << 63;

	/*
	 * Use auto-reload if possible to save a MSR write in the PMI.
	 * This must be done in pmu::start(), because PERF_EVENT_IOC_PERIOD.
	 */
	if (hwc->flags & PERF_X86_EVENT_AUTO_RELOAD) {
		unsigned int idx = hwc->idx;

		if (idx >= INTEL_PMC_IDX_FIXED)
			idx = MAX_PEBS_EVENTS + (idx - INTEL_PMC_IDX_FIXED);
		ds->pebs_event_reset[idx] =
			(u64)(-hwc->sample_period) & x86_pmu.cntval_mask;
	} else {
		ds->pebs_event_reset[hwc->idx] = 0;
	}
}

void intel_pmu_pebs_del(struct perf_event *event)
{
	struct cpu_hw_events *cpuc = this_cpu_ptr(&cpu_hw_events);
	struct hw_perf_event *hwc = &event->hw;
	bool needed_cb = pebs_needs_sched_cb(cpuc);

	cpuc->n_pebs--;
	if (hwc->flags & PERF_X86_EVENT_LARGE_PEBS)
		cpuc->n_large_pebs--;

	pebs_update_state(needed_cb, cpuc, event->ctx->pmu);
}

void intel_pmu_pebs_disable(struct perf_event *event)
{
	struct cpu_hw_events *cpuc = this_cpu_ptr(&cpu_hw_events);
	struct hw_perf_event *hwc = &event->hw;

	if (cpuc->n_pebs == cpuc->n_large_pebs)
		intel_pmu_drain_pebs_buffer();

	cpuc->pebs_enabled &= ~(1ULL << hwc->idx);

	if (event->hw.flags & PERF_X86_EVENT_PEBS_LDLAT)
		cpuc->pebs_enabled &= ~(1ULL << (hwc->idx + 32));
	else if (event->hw.flags & PERF_X86_EVENT_PEBS_ST)
		cpuc->pebs_enabled &= ~(1ULL << 63);

	if (cpuc->enabled)
		wrmsrl(MSR_IA32_PEBS_ENABLE, cpuc->pebs_enabled);

	hwc->config |= ARCH_PERFMON_EVENTSEL_INT;
}

void intel_pmu_pebs_enable_all(void)
{
	struct cpu_hw_events *cpuc = this_cpu_ptr(&cpu_hw_events);

	if (cpuc->pebs_enabled)
		wrmsrl(MSR_IA32_PEBS_ENABLE, cpuc->pebs_enabled);
}

void intel_pmu_pebs_disable_all(void)
{
	struct cpu_hw_events *cpuc = this_cpu_ptr(&cpu_hw_events);

	if (cpuc->pebs_enabled)
		wrmsrl(MSR_IA32_PEBS_ENABLE, 0);
}

static int intel_pmu_pebs_fixup_ip(struct pt_regs *regs)
{
	struct cpu_hw_events *cpuc = this_cpu_ptr(&cpu_hw_events);
	unsigned long from = cpuc->lbr_entries[0].from;
	unsigned long old_to, to = cpuc->lbr_entries[0].to;
	unsigned long ip = regs->ip;
	int is_64bit = 0;
	void *kaddr;
	int size;

	/*
	 * We don't need to fixup if the PEBS assist is fault like
	 */
	if (!x86_pmu.intel_cap.pebs_trap)
		return 1;

	/*
	 * No LBR entry, no basic block, no rewinding
	 */
	if (!cpuc->lbr_stack.nr || !from || !to)
		return 0;

	/*
	 * Basic blocks should never cross user/kernel boundaries
	 */
	if (kernel_ip(ip) != kernel_ip(to))
		return 0;

	/*
	 * unsigned math, either ip is before the start (impossible) or
	 * the basic block is larger than 1 page (sanity)
	 */
	if ((ip - to) > PEBS_FIXUP_SIZE)
		return 0;

	/*
	 * We sampled a branch insn, rewind using the LBR stack
	 */
	if (ip == to) {
		set_linear_ip(regs, from);
		return 1;
	}

	size = ip - to;
	if (!kernel_ip(ip)) {
		int bytes;
		u8 *buf = this_cpu_read(insn_buffer);

		/* 'size' must fit our buffer, see above */
		bytes = copy_from_user_nmi(buf, (void __user *)to, size);
		if (bytes != 0)
			return 0;

		kaddr = buf;
	} else {
		kaddr = (void *)to;
	}

	do {
		struct insn insn;

		old_to = to;

#ifdef CONFIG_X86_64
		is_64bit = kernel_ip(to) || !test_thread_flag(TIF_IA32);
#endif
		insn_init(&insn, kaddr, size, is_64bit);
		insn_get_length(&insn);
		/*
		 * Make sure there was not a problem decoding the
		 * instruction and getting the length.  This is
		 * doubly important because we have an infinite
		 * loop if insn.length=0.
		 */
		if (!insn.length)
			break;

		to += insn.length;
		kaddr += insn.length;
		size -= insn.length;
	} while (to < ip);

	if (to == ip) {
		set_linear_ip(regs, old_to);
		return 1;
	}

	/*
	 * Even though we decoded the basic block, the instruction stream
	 * never matched the given IP, either the TO or the IP got corrupted.
	 */
	return 0;
}

static inline u64 intel_hsw_weight(struct pebs_record_skl *pebs)
{
	if (pebs->tsx_tuning) {
		union hsw_tsx_tuning tsx = { .value = pebs->tsx_tuning };
		return tsx.cycles_last_block;
	}
	return 0;
}

static inline u64 intel_hsw_transaction(struct pebs_record_skl *pebs)
{
	u64 txn = (pebs->tsx_tuning & PEBS_HSW_TSX_FLAGS) >> 32;

	/* For RTM XABORTs also log the abort code from AX */
	if ((txn & PERF_TXN_TRANSACTION) && (pebs->ax & 1))
		txn |= ((pebs->ax >> 24) & 0xff) << PERF_TXN_ABORT_SHIFT;
	return txn;
}

static void setup_pebs_sample_data(struct perf_event *event,
				   struct pt_regs *iregs, void *__pebs,
				   struct perf_sample_data *data,
				   struct pt_regs *regs)
{
#define PERF_X86_EVENT_PEBS_HSW_PREC \
		(PERF_X86_EVENT_PEBS_ST_HSW | \
		 PERF_X86_EVENT_PEBS_LD_HSW | \
		 PERF_X86_EVENT_PEBS_NA_HSW)
	/*
	 * We cast to the biggest pebs_record but are careful not to
	 * unconditionally access the 'extra' entries.
	 */
	struct cpu_hw_events *cpuc = this_cpu_ptr(&cpu_hw_events);
	struct pebs_record_skl *pebs = __pebs;
	u64 sample_type;
	int fll, fst, dsrc;
	int fl = event->hw.flags;

	if (pebs == NULL)
		return;

	regs->flags &= ~PERF_EFLAGS_EXACT;
	sample_type = event->attr.sample_type;
	dsrc = sample_type & PERF_SAMPLE_DATA_SRC;

	fll = fl & PERF_X86_EVENT_PEBS_LDLAT;
	fst = fl & (PERF_X86_EVENT_PEBS_ST | PERF_X86_EVENT_PEBS_HSW_PREC);

	perf_sample_data_init(data, 0, event->hw.last_period);

	data->period = event->hw.last_period;

	/*
	 * Use latency for weight (only avail with PEBS-LL)
	 */
	if (fll && (sample_type & PERF_SAMPLE_WEIGHT))
		data->weight = pebs->lat;

	/*
	 * data.data_src encodes the data source
	 */
	if (dsrc) {
		u64 val = PERF_MEM_NA;
		if (fll)
			val = load_latency_data(pebs->dse);
		else if (fst && (fl & PERF_X86_EVENT_PEBS_HSW_PREC))
			val = precise_datala_hsw(event, pebs->dse);
		else if (fst)
			val = precise_store_data(pebs->dse);
		data->data_src.val = val;
	}

	/*
	 * We must however always use iregs for the unwinder to stay sane; the
	 * record BP,SP,IP can point into thin air when the record is from a
	 * previous PMI context or an (I)RET happend between the record and
	 * PMI.
	 */
	if (sample_type & PERF_SAMPLE_CALLCHAIN)
		data->callchain = perf_callchain(event, iregs);

	/*
	 * We use the interrupt regs as a base because the PEBS record does not
	 * contain a full regs set, specifically it seems to lack segment
	 * descriptors, which get used by things like user_mode().
	 *
	 * In the simple case fix up only the IP for PERF_SAMPLE_IP.
	 */
	*regs = *iregs;
<<<<<<< HEAD
	regs->flags = pebs->flags;
=======

	/*
	 * Initialize regs_>flags from PEBS,
	 * Clear exact bit (which uses x86 EFLAGS Reserved bit 3),
	 * i.e., do not rely on it being zero:
	 */
	regs->flags = pebs->flags & ~PERF_EFLAGS_EXACT;
>>>>>>> e021bb4f

	if (sample_type & PERF_SAMPLE_REGS_INTR) {
		regs->ax = pebs->ax;
		regs->bx = pebs->bx;
		regs->cx = pebs->cx;
		regs->dx = pebs->dx;
		regs->si = pebs->si;
		regs->di = pebs->di;

		regs->bp = pebs->bp;
		regs->sp = pebs->sp;

#ifndef CONFIG_X86_32
		regs->r8 = pebs->r8;
		regs->r9 = pebs->r9;
		regs->r10 = pebs->r10;
		regs->r11 = pebs->r11;
		regs->r12 = pebs->r12;
		regs->r13 = pebs->r13;
		regs->r14 = pebs->r14;
		regs->r15 = pebs->r15;
#endif
	}

	if (event->attr.precise_ip > 1) {
<<<<<<< HEAD
		/* Haswell and later have the eventing IP, so use it: */
=======
		/*
		 * Haswell and later processors have an 'eventing IP'
		 * (real IP) which fixes the off-by-1 skid in hardware.
		 * Use it when precise_ip >= 2 :
		 */
>>>>>>> e021bb4f
		if (x86_pmu.intel_cap.pebs_format >= 2) {
			set_linear_ip(regs, pebs->real_ip);
			regs->flags |= PERF_EFLAGS_EXACT;
		} else {
<<<<<<< HEAD
			/* Otherwise use PEBS off-by-1 IP: */
			set_linear_ip(regs, pebs->ip);

			/* ... and try to fix it up using the LBR entries: */
			if (intel_pmu_pebs_fixup_ip(regs))
				regs->flags |= PERF_EFLAGS_EXACT;
		}
	} else
		set_linear_ip(regs, pebs->ip);
=======
			/* Otherwise, use PEBS off-by-1 IP: */
			set_linear_ip(regs, pebs->ip);

			/*
			 * With precise_ip >= 2, try to fix up the off-by-1 IP
			 * using the LBR. If successful, the fixup function
			 * corrects regs->ip and calls set_linear_ip() on regs:
			 */
			if (intel_pmu_pebs_fixup_ip(regs))
				regs->flags |= PERF_EFLAGS_EXACT;
		}
	} else {
		/*
		 * When precise_ip == 1, return the PEBS off-by-1 IP,
		 * no fixup attempted:
		 */
		set_linear_ip(regs, pebs->ip);
	}
>>>>>>> e021bb4f


	if ((sample_type & (PERF_SAMPLE_ADDR | PERF_SAMPLE_PHYS_ADDR)) &&
	    x86_pmu.intel_cap.pebs_format >= 1)
		data->addr = pebs->dla;

	if (x86_pmu.intel_cap.pebs_format >= 2) {
		/* Only set the TSX weight when no memory weight. */
		if ((sample_type & PERF_SAMPLE_WEIGHT) && !fll)
			data->weight = intel_hsw_weight(pebs);

		if (sample_type & PERF_SAMPLE_TRANSACTION)
			data->txn = intel_hsw_transaction(pebs);
	}

	/*
	 * v3 supplies an accurate time stamp, so we use that
	 * for the time stamp.
	 *
	 * We can only do this for the default trace clock.
	 */
	if (x86_pmu.intel_cap.pebs_format >= 3 &&
		event->attr.use_clockid == 0)
		data->time = native_sched_clock_from_tsc(pebs->tsc);

	if (has_branch_stack(event))
		data->br_stack = &cpuc->lbr_stack;
}

static inline void *
get_next_pebs_record_by_bit(void *base, void *top, int bit)
{
	struct cpu_hw_events *cpuc = this_cpu_ptr(&cpu_hw_events);
	void *at;
	u64 pebs_status;

	/*
	 * fmt0 does not have a status bitfield (does not use
	 * perf_record_nhm format)
	 */
	if (x86_pmu.intel_cap.pebs_format < 1)
		return base;

	if (base == NULL)
		return NULL;

	for (at = base; at < top; at += x86_pmu.pebs_record_size) {
		struct pebs_record_nhm *p = at;

		if (test_bit(bit, (unsigned long *)&p->status)) {
			/* PEBS v3 has accurate status bits */
			if (x86_pmu.intel_cap.pebs_format >= 3)
				return at;

			if (p->status == (1 << bit))
				return at;

			/* clear non-PEBS bit and re-check */
			pebs_status = p->status & cpuc->pebs_enabled;
			pebs_status &= PEBS_COUNTER_MASK;
			if (pebs_status == (1 << bit))
				return at;
		}
	}
	return NULL;
}

<<<<<<< HEAD
=======
void intel_pmu_auto_reload_read(struct perf_event *event)
{
	WARN_ON(!(event->hw.flags & PERF_X86_EVENT_AUTO_RELOAD));

	perf_pmu_disable(event->pmu);
	intel_pmu_drain_pebs_buffer();
	perf_pmu_enable(event->pmu);
}

>>>>>>> e021bb4f
/*
 * Special variant of intel_pmu_save_and_restart() for auto-reload.
 */
static int
intel_pmu_save_and_restart_reload(struct perf_event *event, int count)
{
	struct hw_perf_event *hwc = &event->hw;
	int shift = 64 - x86_pmu.cntval_bits;
	u64 period = hwc->sample_period;
	u64 prev_raw_count, new_raw_count;
	s64 new, old;

	WARN_ON(!period);

	/*
	 * drain_pebs() only happens when the PMU is disabled.
	 */
	WARN_ON(this_cpu_read(cpu_hw_events.enabled));

	prev_raw_count = local64_read(&hwc->prev_count);
	rdpmcl(hwc->event_base_rdpmc, new_raw_count);
	local64_set(&hwc->prev_count, new_raw_count);

	/*
	 * Since the counter increments a negative counter value and
	 * overflows on the sign switch, giving the interval:
	 *
	 *   [-period, 0]
	 *
	 * the difference between two consequtive reads is:
	 *
	 *   A) value2 - value1;
	 *      when no overflows have happened in between,
	 *
	 *   B) (0 - value1) + (value2 - (-period));
	 *      when one overflow happened in between,
	 *
	 *   C) (0 - value1) + (n - 1) * (period) + (value2 - (-period));
	 *      when @n overflows happened in between.
	 *
	 * Here A) is the obvious difference, B) is the extension to the
	 * discrete interval, where the first term is to the top of the
	 * interval and the second term is from the bottom of the next
	 * interval and C) the extension to multiple intervals, where the
	 * middle term is the whole intervals covered.
	 *
	 * An equivalent of C, by reduction, is:
	 *
	 *   value2 - value1 + n * period
	 */
	new = ((s64)(new_raw_count << shift) >> shift);
	old = ((s64)(prev_raw_count << shift) >> shift);
	local64_add(new - old + count * period, &event->count);

	perf_event_update_userpage(event);

	return 0;
}

static void __intel_pmu_pebs_event(struct perf_event *event,
				   struct pt_regs *iregs,
				   void *base, void *top,
				   int bit, int count)
{
	struct hw_perf_event *hwc = &event->hw;
	struct perf_sample_data data;
	struct pt_regs regs;
	void *at = get_next_pebs_record_by_bit(base, top, bit);

	if (hwc->flags & PERF_X86_EVENT_AUTO_RELOAD) {
		/*
		 * Now, auto-reload is only enabled in fixed period mode.
		 * The reload value is always hwc->sample_period.
		 * May need to change it, if auto-reload is enabled in
		 * freq mode later.
		 */
		intel_pmu_save_and_restart_reload(event, count);
	} else if (!intel_pmu_save_and_restart(event))
		return;

	while (count > 1) {
		setup_pebs_sample_data(event, iregs, at, &data, &regs);
		perf_event_output(event, &data, &regs);
		at += x86_pmu.pebs_record_size;
		at = get_next_pebs_record_by_bit(at, top, bit);
		count--;
	}

	setup_pebs_sample_data(event, iregs, at, &data, &regs);

	/*
	 * All but the last records are processed.
	 * The last one is left to be able to call the overflow handler.
	 */
	if (perf_event_overflow(event, &data, &regs)) {
		x86_pmu_stop(event, 0);
		return;
	}

}

static void intel_pmu_drain_pebs_core(struct pt_regs *iregs)
{
	struct cpu_hw_events *cpuc = this_cpu_ptr(&cpu_hw_events);
	struct debug_store *ds = cpuc->ds;
	struct perf_event *event = cpuc->events[0]; /* PMC0 only */
	struct pebs_record_core *at, *top;
	int n;

	if (!x86_pmu.pebs_active)
		return;

	at  = (struct pebs_record_core *)(unsigned long)ds->pebs_buffer_base;
	top = (struct pebs_record_core *)(unsigned long)ds->pebs_index;

	/*
	 * Whatever else happens, drain the thing
	 */
	ds->pebs_index = ds->pebs_buffer_base;

	if (!test_bit(0, cpuc->active_mask))
		return;

	WARN_ON_ONCE(!event);

	if (!event->attr.precise_ip)
		return;

	n = top - at;
	if (n <= 0) {
		if (event->hw.flags & PERF_X86_EVENT_AUTO_RELOAD)
			intel_pmu_save_and_restart_reload(event, 0);
		return;
	}

	__intel_pmu_pebs_event(event, iregs, at, top, 0, n);
}

static void intel_pmu_drain_pebs_nhm(struct pt_regs *iregs)
{
	struct cpu_hw_events *cpuc = this_cpu_ptr(&cpu_hw_events);
	struct debug_store *ds = cpuc->ds;
	struct perf_event *event;
	void *base, *at, *top;
	short counts[INTEL_PMC_IDX_FIXED + MAX_FIXED_PEBS_EVENTS] = {};
	short error[INTEL_PMC_IDX_FIXED + MAX_FIXED_PEBS_EVENTS] = {};
	int bit, i, size;
	u64 mask;

	if (!x86_pmu.pebs_active)
		return;

	base = (struct pebs_record_nhm *)(unsigned long)ds->pebs_buffer_base;
	top = (struct pebs_record_nhm *)(unsigned long)ds->pebs_index;

	ds->pebs_index = ds->pebs_buffer_base;

<<<<<<< HEAD
=======
	mask = (1ULL << x86_pmu.max_pebs_events) - 1;
	size = x86_pmu.max_pebs_events;
	if (x86_pmu.flags & PMU_FL_PEBS_ALL) {
		mask |= ((1ULL << x86_pmu.num_counters_fixed) - 1) << INTEL_PMC_IDX_FIXED;
		size = INTEL_PMC_IDX_FIXED + x86_pmu.num_counters_fixed;
	}

>>>>>>> e021bb4f
	if (unlikely(base >= top)) {
		/*
		 * The drain_pebs() could be called twice in a short period
		 * for auto-reload event in pmu::read(). There are no
		 * overflows have happened in between.
		 * It needs to call intel_pmu_save_and_restart_reload() to
		 * update the event->count for this case.
		 */
		for_each_set_bit(bit, (unsigned long *)&cpuc->pebs_enabled,
<<<<<<< HEAD
				 x86_pmu.max_pebs_events) {
=======
				 size) {
>>>>>>> e021bb4f
			event = cpuc->events[bit];
			if (event->hw.flags & PERF_X86_EVENT_AUTO_RELOAD)
				intel_pmu_save_and_restart_reload(event, 0);
		}
		return;
	}

	for (at = base; at < top; at += x86_pmu.pebs_record_size) {
		struct pebs_record_nhm *p = at;
		u64 pebs_status;

		pebs_status = p->status & cpuc->pebs_enabled;
		pebs_status &= mask;

		/* PEBS v3 has more accurate status bits */
		if (x86_pmu.intel_cap.pebs_format >= 3) {
			for_each_set_bit(bit, (unsigned long *)&pebs_status,
					 size)
				counts[bit]++;

			continue;
		}

		/*
		 * On some CPUs the PEBS status can be zero when PEBS is
		 * racing with clearing of GLOBAL_STATUS.
		 *
		 * Normally we would drop that record, but in the
		 * case when there is only a single active PEBS event
		 * we can assume it's for that event.
		 */
		if (!pebs_status && cpuc->pebs_enabled &&
			!(cpuc->pebs_enabled & (cpuc->pebs_enabled-1)))
			pebs_status = cpuc->pebs_enabled;

		bit = find_first_bit((unsigned long *)&pebs_status,
					x86_pmu.max_pebs_events);
		if (bit >= x86_pmu.max_pebs_events)
			continue;

		/*
		 * The PEBS hardware does not deal well with the situation
		 * when events happen near to each other and multiple bits
		 * are set. But it should happen rarely.
		 *
		 * If these events include one PEBS and multiple non-PEBS
		 * events, it doesn't impact PEBS record. The record will
		 * be handled normally. (slow path)
		 *
		 * If these events include two or more PEBS events, the
		 * records for the events can be collapsed into a single
		 * one, and it's not possible to reconstruct all events
		 * that caused the PEBS record. It's called collision.
		 * If collision happened, the record will be dropped.
		 */
		if (p->status != (1ULL << bit)) {
			for_each_set_bit(i, (unsigned long *)&pebs_status,
					 x86_pmu.max_pebs_events)
				error[i]++;
			continue;
		}

		counts[bit]++;
	}

	for (bit = 0; bit < size; bit++) {
		if ((counts[bit] == 0) && (error[bit] == 0))
			continue;

		event = cpuc->events[bit];
		if (WARN_ON_ONCE(!event))
			continue;

		if (WARN_ON_ONCE(!event->attr.precise_ip))
			continue;

		/* log dropped samples number */
		if (error[bit]) {
			perf_log_lost_samples(event, error[bit]);

			if (perf_event_account_interrupt(event))
				x86_pmu_stop(event, 0);
		}

		if (counts[bit]) {
			__intel_pmu_pebs_event(event, iregs, base,
					       top, bit, counts[bit]);
		}
	}
}

/*
 * BTS, PEBS probe and setup
 */

void __init intel_ds_init(void)
{
	/*
	 * No support for 32bit formats
	 */
	if (!boot_cpu_has(X86_FEATURE_DTES64))
		return;

	x86_pmu.bts  = boot_cpu_has(X86_FEATURE_BTS);
	x86_pmu.pebs = boot_cpu_has(X86_FEATURE_PEBS);
	x86_pmu.pebs_buffer_size = PEBS_BUFFER_SIZE;
	if (x86_pmu.pebs) {
		char pebs_type = x86_pmu.intel_cap.pebs_trap ?  '+' : '-';
		int format = x86_pmu.intel_cap.pebs_format;

		switch (format) {
		case 0:
			pr_cont("PEBS fmt0%c, ", pebs_type);
			x86_pmu.pebs_record_size = sizeof(struct pebs_record_core);
			/*
			 * Using >PAGE_SIZE buffers makes the WRMSR to
			 * PERF_GLOBAL_CTRL in intel_pmu_enable_all()
			 * mysteriously hang on Core2.
			 *
			 * As a workaround, we don't do this.
			 */
			x86_pmu.pebs_buffer_size = PAGE_SIZE;
			x86_pmu.drain_pebs = intel_pmu_drain_pebs_core;
			break;

		case 1:
			pr_cont("PEBS fmt1%c, ", pebs_type);
			x86_pmu.pebs_record_size = sizeof(struct pebs_record_nhm);
			x86_pmu.drain_pebs = intel_pmu_drain_pebs_nhm;
			break;

		case 2:
			pr_cont("PEBS fmt2%c, ", pebs_type);
			x86_pmu.pebs_record_size = sizeof(struct pebs_record_hsw);
			x86_pmu.drain_pebs = intel_pmu_drain_pebs_nhm;
			break;

		case 3:
			pr_cont("PEBS fmt3%c, ", pebs_type);
			x86_pmu.pebs_record_size =
						sizeof(struct pebs_record_skl);
			x86_pmu.drain_pebs = intel_pmu_drain_pebs_nhm;
			x86_pmu.large_pebs_flags |= PERF_SAMPLE_TIME;
			break;

		default:
			pr_cont("no PEBS fmt%d%c, ", format, pebs_type);
			x86_pmu.pebs = 0;
		}
	}
}

void perf_restore_debug_store(void)
{
	struct debug_store *ds = __this_cpu_read(cpu_hw_events.ds);

	if (!x86_pmu.bts && !x86_pmu.pebs)
		return;

	wrmsrl(MSR_IA32_DS_AREA, (unsigned long)ds);
}<|MERGE_RESOLUTION|>--- conflicted
+++ resolved
@@ -372,10 +372,6 @@
 static void release_pebs_buffer(int cpu)
 {
 	struct cpu_hw_events *hwev = per_cpu_ptr(&cpu_hw_events, cpu);
-<<<<<<< HEAD
-	struct debug_store *ds = hwev->ds;
-=======
->>>>>>> e021bb4f
 	void *cea;
 
 	if (!x86_pmu.pebs)
@@ -387,10 +383,6 @@
 	/* Clear the fixmap */
 	cea = &get_cpu_entry_area(cpu)->cpu_debug_buffers.pebs_buffer;
 	ds_clear_cea(cea, x86_pmu.pebs_buffer_size);
-<<<<<<< HEAD
-	ds->pebs_buffer_base = 0;
-=======
->>>>>>> e021bb4f
 	dsfree_pages(hwev->ds_pebs_vaddr, x86_pmu.pebs_buffer_size);
 	hwev->ds_pebs_vaddr = NULL;
 }
@@ -427,10 +419,6 @@
 static void release_bts_buffer(int cpu)
 {
 	struct cpu_hw_events *hwev = per_cpu_ptr(&cpu_hw_events, cpu);
-<<<<<<< HEAD
-	struct debug_store *ds = hwev->ds;
-=======
->>>>>>> e021bb4f
 	void *cea;
 
 	if (!x86_pmu.bts)
@@ -439,10 +427,6 @@
 	/* Clear the fixmap */
 	cea = &get_cpu_entry_area(cpu)->cpu_debug_buffers.bts_buffer;
 	ds_clear_cea(cea, BTS_BUFFER_SIZE);
-<<<<<<< HEAD
-	ds->bts_buffer_base = 0;
-=======
->>>>>>> e021bb4f
 	dsfree_pages(hwev->ds_bts_vaddr, BTS_BUFFER_SIZE);
 	hwev->ds_bts_vaddr = NULL;
 }
@@ -1182,7 +1166,6 @@
 	if (pebs == NULL)
 		return;
 
-	regs->flags &= ~PERF_EFLAGS_EXACT;
 	sample_type = event->attr.sample_type;
 	dsrc = sample_type & PERF_SAMPLE_DATA_SRC;
 
@@ -1230,9 +1213,6 @@
 	 * In the simple case fix up only the IP for PERF_SAMPLE_IP.
 	 */
 	*regs = *iregs;
-<<<<<<< HEAD
-	regs->flags = pebs->flags;
-=======
 
 	/*
 	 * Initialize regs_>flags from PEBS,
@@ -1240,7 +1220,6 @@
 	 * i.e., do not rely on it being zero:
 	 */
 	regs->flags = pebs->flags & ~PERF_EFLAGS_EXACT;
->>>>>>> e021bb4f
 
 	if (sample_type & PERF_SAMPLE_REGS_INTR) {
 		regs->ax = pebs->ax;
@@ -1266,30 +1245,15 @@
 	}
 
 	if (event->attr.precise_ip > 1) {
-<<<<<<< HEAD
-		/* Haswell and later have the eventing IP, so use it: */
-=======
 		/*
 		 * Haswell and later processors have an 'eventing IP'
 		 * (real IP) which fixes the off-by-1 skid in hardware.
 		 * Use it when precise_ip >= 2 :
 		 */
->>>>>>> e021bb4f
 		if (x86_pmu.intel_cap.pebs_format >= 2) {
 			set_linear_ip(regs, pebs->real_ip);
 			regs->flags |= PERF_EFLAGS_EXACT;
 		} else {
-<<<<<<< HEAD
-			/* Otherwise use PEBS off-by-1 IP: */
-			set_linear_ip(regs, pebs->ip);
-
-			/* ... and try to fix it up using the LBR entries: */
-			if (intel_pmu_pebs_fixup_ip(regs))
-				regs->flags |= PERF_EFLAGS_EXACT;
-		}
-	} else
-		set_linear_ip(regs, pebs->ip);
-=======
 			/* Otherwise, use PEBS off-by-1 IP: */
 			set_linear_ip(regs, pebs->ip);
 
@@ -1308,7 +1272,6 @@
 		 */
 		set_linear_ip(regs, pebs->ip);
 	}
->>>>>>> e021bb4f
 
 
 	if ((sample_type & (PERF_SAMPLE_ADDR | PERF_SAMPLE_PHYS_ADDR)) &&
@@ -1376,8 +1339,6 @@
 	return NULL;
 }
 
-<<<<<<< HEAD
-=======
 void intel_pmu_auto_reload_read(struct perf_event *event)
 {
 	WARN_ON(!(event->hw.flags & PERF_X86_EVENT_AUTO_RELOAD));
@@ -1387,7 +1348,6 @@
 	perf_pmu_enable(event->pmu);
 }
 
->>>>>>> e021bb4f
 /*
  * Special variant of intel_pmu_save_and_restart() for auto-reload.
  */
@@ -1545,8 +1505,6 @@
 
 	ds->pebs_index = ds->pebs_buffer_base;
 
-<<<<<<< HEAD
-=======
 	mask = (1ULL << x86_pmu.max_pebs_events) - 1;
 	size = x86_pmu.max_pebs_events;
 	if (x86_pmu.flags & PMU_FL_PEBS_ALL) {
@@ -1554,7 +1512,6 @@
 		size = INTEL_PMC_IDX_FIXED + x86_pmu.num_counters_fixed;
 	}
 
->>>>>>> e021bb4f
 	if (unlikely(base >= top)) {
 		/*
 		 * The drain_pebs() could be called twice in a short period
@@ -1564,11 +1521,7 @@
 		 * update the event->count for this case.
 		 */
 		for_each_set_bit(bit, (unsigned long *)&cpuc->pebs_enabled,
-<<<<<<< HEAD
-				 x86_pmu.max_pebs_events) {
-=======
 				 size) {
->>>>>>> e021bb4f
 			event = cpuc->events[bit];
 			if (event->hw.flags & PERF_X86_EVENT_AUTO_RELOAD)
 				intel_pmu_save_and_restart_reload(event, 0);
