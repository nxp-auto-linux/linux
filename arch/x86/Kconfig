# SPDX-License-Identifier: GPL-2.0
# Select 32 or 64 bit
config 64BIT
	bool "64-bit kernel" if "$(ARCH)" = "x86"
	default "$(ARCH)" != "i386"
	---help---
	  Say yes to build a 64-bit kernel - formerly known as x86_64
	  Say no to build a 32-bit kernel - formerly known as i386

config X86_32
	def_bool y
	depends on !64BIT
	# Options that are inherently 32-bit kernel only:
	select ARCH_WANT_IPC_PARSE_VERSION
	select CLKSRC_I8253
	select CLONE_BACKWARDS
	select HAVE_AOUT
	select HAVE_GENERIC_DMA_COHERENT
	select MODULES_USE_ELF_REL
	select OLD_SIGACTION

config X86_64
	def_bool y
	depends on 64BIT
	# Options that are inherently 64-bit kernel only:
	select ARCH_HAS_GIGANTIC_PAGE if (MEMORY_ISOLATION && COMPACTION) || CMA
	select ARCH_SUPPORTS_INT128
	select ARCH_USE_CMPXCHG_LOCKREF
	select HAVE_ARCH_SOFT_DIRTY
	select MODULES_USE_ELF_RELA
	select NEED_DMA_MAP_STATE
	select SWIOTLB
	select X86_DEV_DMA_OPS
	select ARCH_HAS_SYSCALL_WRAPPER

#
# Arch settings
#
# ( Note that options that are marked 'if X86_64' could in principle be
#   ported to 32-bit as well. )
#
config X86
	def_bool y
	#
	# Note: keep this list sorted alphabetically
	#
	select ACPI_LEGACY_TABLES_LOOKUP	if ACPI
	select ACPI_SYSTEM_POWER_STATES_SUPPORT	if ACPI
	select ANON_INODES
	select ARCH_CLOCKSOURCE_DATA
	select ARCH_DISCARD_MEMBLOCK
	select ARCH_HAS_ACPI_TABLE_UPGRADE	if ACPI
	select ARCH_HAS_DEBUG_VIRTUAL
	select ARCH_HAS_DEVMEM_IS_ALLOWED
	select ARCH_HAS_ELF_RANDOMIZE
	select ARCH_HAS_FAST_MULTIPLIER
	select ARCH_HAS_FILTER_PGPROT
	select ARCH_HAS_FORTIFY_SOURCE
	select ARCH_HAS_GCOV_PROFILE_ALL
	select ARCH_HAS_KCOV			if X86_64
	select ARCH_HAS_MEMBARRIER_SYNC_CORE
	select ARCH_HAS_PMEM_API		if X86_64
<<<<<<< HEAD
	# Causing hangs/crashes, see the commit that added this change for details.
=======
	select ARCH_HAS_PTE_SPECIAL
>>>>>>> e021bb4f
	select ARCH_HAS_REFCOUNT
	select ARCH_HAS_UACCESS_FLUSHCACHE	if X86_64
	select ARCH_HAS_UACCESS_MCSAFE		if X86_64 && X86_MCE
	select ARCH_HAS_SET_MEMORY
	select ARCH_HAS_SG_CHAIN
	select ARCH_HAS_STRICT_KERNEL_RWX
	select ARCH_HAS_STRICT_MODULE_RWX
	select ARCH_HAS_SYNC_CORE_BEFORE_USERMODE
	select ARCH_HAS_UBSAN_SANITIZE_ALL
	select ARCH_HAS_ZONE_DEVICE		if X86_64
	select ARCH_HAVE_NMI_SAFE_CMPXCHG
	select ARCH_MIGHT_HAVE_ACPI_PDC		if ACPI
	select ARCH_MIGHT_HAVE_PC_PARPORT
	select ARCH_MIGHT_HAVE_PC_SERIO
	select ARCH_SUPPORTS_ACPI
	select ARCH_SUPPORTS_ATOMIC_RMW
	select ARCH_SUPPORTS_NUMA_BALANCING	if X86_64
	select ARCH_USE_BUILTIN_BSWAP
	select ARCH_USE_QUEUED_RWLOCKS
	select ARCH_USE_QUEUED_SPINLOCKS
	select ARCH_WANT_BATCHED_UNMAP_TLB_FLUSH
	select ARCH_WANTS_DYNAMIC_TASK_STRUCT
	select ARCH_WANTS_THP_SWAP		if X86_64
	select BUILDTIME_EXTABLE_SORT
	select CLKEVT_I8253
	select CLOCKSOURCE_VALIDATE_LAST_CYCLE
	select CLOCKSOURCE_WATCHDOG
	select DCACHE_WORD_ACCESS
	select DMA_DIRECT_OPS
	select EDAC_ATOMIC_SCRUB
	select EDAC_SUPPORT
	select GENERIC_CLOCKEVENTS
	select GENERIC_CLOCKEVENTS_BROADCAST	if X86_64 || (X86_32 && X86_LOCAL_APIC)
	select GENERIC_CLOCKEVENTS_MIN_ADJUST
	select GENERIC_CMOS_UPDATE
	select GENERIC_CPU_AUTOPROBE
	select GENERIC_CPU_VULNERABILITIES
	select GENERIC_EARLY_IOREMAP
	select GENERIC_FIND_FIRST_BIT
	select GENERIC_IOMAP
	select GENERIC_IRQ_EFFECTIVE_AFF_MASK	if SMP
	select GENERIC_IRQ_MATRIX_ALLOCATOR	if X86_LOCAL_APIC
	select GENERIC_IRQ_MIGRATION		if SMP
	select GENERIC_IRQ_PROBE
	select GENERIC_IRQ_RESERVATION_MODE
	select GENERIC_IRQ_SHOW
	select GENERIC_PENDING_IRQ		if SMP
	select GENERIC_SMP_IDLE_THREAD
	select GENERIC_STRNCPY_FROM_USER
	select GENERIC_STRNLEN_USER
	select GENERIC_TIME_VSYSCALL
	select HARDLOCKUP_CHECK_TIMESTAMP	if X86_64
	select HAVE_ACPI_APEI			if ACPI
	select HAVE_ACPI_APEI_NMI		if ACPI
	select HAVE_ALIGNED_STRUCT_PAGE		if SLUB
	select HAVE_ARCH_AUDITSYSCALL
	select HAVE_ARCH_HUGE_VMAP		if X86_64 || X86_PAE
	select HAVE_ARCH_JUMP_LABEL
	select HAVE_ARCH_KASAN			if X86_64
	select HAVE_ARCH_KGDB
	select HAVE_ARCH_MMAP_RND_BITS		if MMU
	select HAVE_ARCH_MMAP_RND_COMPAT_BITS	if MMU && COMPAT
	select HAVE_ARCH_COMPAT_MMAP_BASES	if MMU && COMPAT
	select HAVE_ARCH_PREL32_RELOCATIONS
	select HAVE_ARCH_SECCOMP_FILTER
	select HAVE_ARCH_THREAD_STRUCT_WHITELIST
	select HAVE_ARCH_TRACEHOOK
	select HAVE_ARCH_TRANSPARENT_HUGEPAGE
	select HAVE_ARCH_TRANSPARENT_HUGEPAGE_PUD if X86_64
	select HAVE_ARCH_VMAP_STACK		if X86_64
	select HAVE_ARCH_WITHIN_STACK_FRAMES
	select HAVE_CMPXCHG_DOUBLE
	select HAVE_CMPXCHG_LOCAL
	select HAVE_CONTEXT_TRACKING		if X86_64
	select HAVE_COPY_THREAD_TLS
	select HAVE_C_RECORDMCOUNT
	select HAVE_DEBUG_KMEMLEAK
	select HAVE_DEBUG_STACKOVERFLOW
	select HAVE_DMA_CONTIGUOUS
	select HAVE_DYNAMIC_FTRACE
	select HAVE_DYNAMIC_FTRACE_WITH_REGS
	select HAVE_EBPF_JIT
	select HAVE_EFFICIENT_UNALIGNED_ACCESS
	select HAVE_EXIT_THREAD
	select HAVE_FENTRY			if X86_64 || DYNAMIC_FTRACE
	select HAVE_FTRACE_MCOUNT_RECORD
	select HAVE_FUNCTION_GRAPH_TRACER
	select HAVE_FUNCTION_TRACER
	select HAVE_GCC_PLUGINS
	select HAVE_HW_BREAKPOINT
	select HAVE_IDE
	select HAVE_IOREMAP_PROT
	select HAVE_IRQ_EXIT_ON_IRQ_STACK	if X86_64
	select HAVE_IRQ_TIME_ACCOUNTING
	select HAVE_KERNEL_BZIP2
	select HAVE_KERNEL_GZIP
	select HAVE_KERNEL_LZ4
	select HAVE_KERNEL_LZMA
	select HAVE_KERNEL_LZO
	select HAVE_KERNEL_XZ
	select HAVE_KPROBES
	select HAVE_KPROBES_ON_FTRACE
	select HAVE_FUNCTION_ERROR_INJECTION
	select HAVE_KRETPROBES
	select HAVE_KVM
	select HAVE_LIVEPATCH			if X86_64
	select HAVE_MEMBLOCK
	select HAVE_MEMBLOCK_NODE_MAP
	select HAVE_MIXED_BREAKPOINTS_REGS
	select HAVE_MOD_ARCH_SPECIFIC
	select HAVE_NMI
	select HAVE_OPROFILE
	select HAVE_OPTPROBES
	select HAVE_PCSPKR_PLATFORM
	select HAVE_PERF_EVENTS
	select HAVE_PERF_EVENTS_NMI
	select HAVE_HARDLOCKUP_DETECTOR_PERF	if PERF_EVENTS && HAVE_PERF_EVENTS_NMI
	select HAVE_PERF_REGS
	select HAVE_PERF_USER_STACK_DUMP
	select HAVE_PREEMPT_LAZY
<<<<<<< HEAD
	select HAVE_RCU_TABLE_FREE
	select HAVE_RCU_TABLE_INVALIDATE	if HAVE_RCU_TABLE_FREE
	select HAVE_REGS_AND_STACK_ACCESS_API
	select HAVE_RELIABLE_STACKTRACE		if X86_64 && UNWINDER_FRAME_POINTER && STACK_VALIDATION
=======
	select HAVE_RCU_TABLE_FREE		if PARAVIRT
	select HAVE_RCU_TABLE_INVALIDATE	if HAVE_RCU_TABLE_FREE
	select HAVE_REGS_AND_STACK_ACCESS_API
	select HAVE_RELIABLE_STACKTRACE		if X86_64 && (UNWINDER_FRAME_POINTER || UNWINDER_ORC) && STACK_VALIDATION
	select HAVE_STACKPROTECTOR		if CC_HAS_SANE_STACKPROTECTOR
>>>>>>> e021bb4f
	select HAVE_STACK_VALIDATION		if X86_64
	select HAVE_RSEQ
	select HAVE_SYSCALL_TRACEPOINTS
	select HAVE_UNSTABLE_SCHED_CLOCK
	select HAVE_USER_RETURN_NOTIFIER
	select HOTPLUG_SMT			if SMP
	select IRQ_FORCED_THREADING
	select NEED_SG_DMA_LENGTH
	select PCI_LOCKLESS_CONFIG
	select PERF_EVENTS
	select RTC_LIB
	select RTC_MC146818_LIB
	select SPARSE_IRQ
	select SRCU
	select SYSCTL_EXCEPTION_TRACE
	select THREAD_INFO_IN_TASK
	select USER_STACKTRACE_SUPPORT
	select VIRT_TO_BUS
	select X86_FEATURE_NAMES		if PROC_FS

config INSTRUCTION_DECODER
	def_bool y
	depends on KPROBES || PERF_EVENTS || UPROBES

config OUTPUT_FORMAT
	string
	default "elf32-i386" if X86_32
	default "elf64-x86-64" if X86_64

config ARCH_DEFCONFIG
	string
	default "arch/x86/configs/i386_defconfig" if X86_32
	default "arch/x86/configs/x86_64_defconfig" if X86_64

config LOCKDEP_SUPPORT
	def_bool y

config STACKTRACE_SUPPORT
	def_bool y

config MMU
	def_bool y

config ARCH_MMAP_RND_BITS_MIN
	default 28 if 64BIT
	default 8

config ARCH_MMAP_RND_BITS_MAX
	default 32 if 64BIT
	default 16

config ARCH_MMAP_RND_COMPAT_BITS_MIN
	default 8

config ARCH_MMAP_RND_COMPAT_BITS_MAX
	default 16

config SBUS
	bool

config GENERIC_ISA_DMA
	def_bool y
	depends on ISA_DMA_API

config GENERIC_BUG
	def_bool y
	depends on BUG
	select GENERIC_BUG_RELATIVE_POINTERS if X86_64

config GENERIC_BUG_RELATIVE_POINTERS
	bool

config GENERIC_HWEIGHT
	def_bool y

config ARCH_MAY_HAVE_PC_FDC
	def_bool y
	depends on ISA_DMA_API

config RWSEM_GENERIC_SPINLOCK
	def_bool PREEMPT_RT_FULL

config RWSEM_XCHGADD_ALGORITHM
	def_bool !RWSEM_GENERIC_SPINLOCK && !PREEMPT_RT_FULL

config GENERIC_CALIBRATE_DELAY
	def_bool y

config ARCH_HAS_CPU_RELAX
	def_bool y

config ARCH_HAS_CACHE_LINE_SIZE
	def_bool y

config ARCH_HAS_FILTER_PGPROT
	def_bool y

config HAVE_SETUP_PER_CPU_AREA
	def_bool y

config NEED_PER_CPU_EMBED_FIRST_CHUNK
	def_bool y

config NEED_PER_CPU_PAGE_FIRST_CHUNK
	def_bool y

config ARCH_HIBERNATION_POSSIBLE
	def_bool y

config ARCH_SUSPEND_POSSIBLE
	def_bool y

config ARCH_WANT_HUGE_PMD_SHARE
	def_bool y

config ARCH_WANT_GENERAL_HUGETLB
	def_bool y

config ZONE_DMA32
	def_bool y if X86_64

config AUDIT_ARCH
	def_bool y if X86_64

config ARCH_SUPPORTS_OPTIMIZED_INLINING
	def_bool y

config ARCH_SUPPORTS_DEBUG_PAGEALLOC
	def_bool y

config KASAN_SHADOW_OFFSET
	hex
	depends on KASAN
	default 0xdffffc0000000000

config HAVE_INTEL_TXT
	def_bool y
	depends on INTEL_IOMMU && ACPI

config X86_32_SMP
	def_bool y
	depends on X86_32 && SMP

config X86_64_SMP
	def_bool y
	depends on X86_64 && SMP

config X86_32_LAZY_GS
	def_bool y
	depends on X86_32 && !STACKPROTECTOR

config ARCH_SUPPORTS_UPROBES
	def_bool y

config FIX_EARLYCON_MEM
	def_bool y

config DYNAMIC_PHYSICAL_MASK
	bool

config PGTABLE_LEVELS
	int
	default 5 if X86_5LEVEL
	default 4 if X86_64
	default 3 if X86_PAE
	default 2

config CC_HAS_SANE_STACKPROTECTOR
	bool
	default $(success,$(srctree)/scripts/gcc-x86_64-has-stack-protector.sh $(CC)) if 64BIT
	default $(success,$(srctree)/scripts/gcc-x86_32-has-stack-protector.sh $(CC))
	help
	   We have to make sure stack protector is unconditionally disabled if
	   the compiler produces broken code.

menu "Processor type and features"

config ZONE_DMA
	bool "DMA memory allocation support" if EXPERT
	default y
	help
	  DMA memory allocation support allows devices with less than 32-bit
	  addressing to allocate within the first 16MB of address space.
	  Disable if no such devices will be used.

	  If unsure, say Y.

config SMP
	bool "Symmetric multi-processing support"
	---help---
	  This enables support for systems with more than one CPU. If you have
	  a system with only one CPU, say N. If you have a system with more
	  than one CPU, say Y.

	  If you say N here, the kernel will run on uni- and multiprocessor
	  machines, but will use only one CPU of a multiprocessor machine. If
	  you say Y here, the kernel will run on many, but not all,
	  uniprocessor machines. On a uniprocessor machine, the kernel
	  will run faster if you say N here.

	  Note that if you say Y here and choose architecture "586" or
	  "Pentium" under "Processor family", the kernel will not work on 486
	  architectures. Similarly, multiprocessor kernels for the "PPro"
	  architecture may not work on all Pentium based boards.

	  People using multiprocessor machines who say Y here should also say
	  Y to "Enhanced Real Time Clock Support", below. The "Advanced Power
	  Management" code will be disabled if you say Y here.

	  See also <file:Documentation/x86/i386/IO-APIC.txt>,
	  <file:Documentation/lockup-watchdogs.txt> and the SMP-HOWTO available at
	  <http://www.tldp.org/docs.html#howto>.

	  If you don't know what to do here, say N.

config X86_FEATURE_NAMES
	bool "Processor feature human-readable names" if EMBEDDED
	default y
	---help---
	  This option compiles in a table of x86 feature bits and corresponding
	  names.  This is required to support /proc/cpuinfo and a few kernel
	  messages.  You can disable this to save space, at the expense of
	  making those few kernel messages show numeric feature bits instead.

	  If in doubt, say Y.

config X86_X2APIC
	bool "Support x2apic"
	depends on X86_LOCAL_APIC && X86_64 && (IRQ_REMAP || HYPERVISOR_GUEST)
	---help---
	  This enables x2apic support on CPUs that have this feature.

	  This allows 32-bit apic IDs (so it can support very large systems),
	  and accesses the local apic via MSRs not via mmio.

	  If you don't know what to do here, say N.

config X86_MPPARSE
	bool "Enable MPS table" if ACPI || SFI
	default y
	depends on X86_LOCAL_APIC
	---help---
	  For old smp systems that do not have proper acpi support. Newer systems
	  (esp with 64bit cpus) with acpi support, MADT and DSDT will override it

config GOLDFISH
       def_bool y
       depends on X86_GOLDFISH

config RETPOLINE
	bool "Avoid speculative indirect branches in kernel"
	default y
	select STACK_VALIDATION if HAVE_STACK_VALIDATION
	help
	  Compile kernel with the retpoline compiler options to guard against
	  kernel-to-user data leaks by avoiding speculative indirect
	  branches. Requires a compiler with -mindirect-branch=thunk-extern
	  support for full protection. The kernel may run slower.

<<<<<<< HEAD
	  Without compiler support, at least indirect branches in assembler
	  code are eliminated. Since this includes the syscall entry path,
	  it is not entirely pointless.

=======
>>>>>>> e021bb4f
config INTEL_RDT
	bool "Intel Resource Director Technology support"
	default n
	depends on X86 && CPU_SUP_INTEL
	select KERNFS
	help
	  Select to enable resource allocation and monitoring which are
	  sub-features of Intel Resource Director Technology(RDT). More
	  information about RDT can be found in the Intel x86
	  Architecture Software Developer Manual.

	  Say N if unsure.

if X86_32
config X86_BIGSMP
	bool "Support for big SMP systems with more than 8 CPUs"
	depends on SMP
	---help---
	  This option is needed for the systems that have more than 8 CPUs

config X86_EXTENDED_PLATFORM
	bool "Support for extended (non-PC) x86 platforms"
	default y
	---help---
	  If you disable this option then the kernel will only support
	  standard PC platforms. (which covers the vast majority of
	  systems out there.)

	  If you enable this option then you'll be able to select support
	  for the following (non-PC) 32 bit x86 platforms:
		Goldfish (Android emulator)
		AMD Elan
		RDC R-321x SoC
		SGI 320/540 (Visual Workstation)
		STA2X11-based (e.g. Northville)
		Moorestown MID devices

	  If you have one of these systems, or if you want to build a
	  generic distribution kernel, say Y here - otherwise say N.
endif

if X86_64
config X86_EXTENDED_PLATFORM
	bool "Support for extended (non-PC) x86 platforms"
	default y
	---help---
	  If you disable this option then the kernel will only support
	  standard PC platforms. (which covers the vast majority of
	  systems out there.)

	  If you enable this option then you'll be able to select support
	  for the following (non-PC) 64 bit x86 platforms:
		Numascale NumaChip
		ScaleMP vSMP
		SGI Ultraviolet

	  If you have one of these systems, or if you want to build a
	  generic distribution kernel, say Y here - otherwise say N.
endif
# This is an alphabetically sorted list of 64 bit extended platforms
# Please maintain the alphabetic order if and when there are additions
config X86_NUMACHIP
	bool "Numascale NumaChip"
	depends on X86_64
	depends on X86_EXTENDED_PLATFORM
	depends on NUMA
	depends on SMP
	depends on X86_X2APIC
	depends on PCI_MMCONFIG
	---help---
	  Adds support for Numascale NumaChip large-SMP systems. Needed to
	  enable more than ~168 cores.
	  If you don't have one of these, you should say N here.

config X86_VSMP
	bool "ScaleMP vSMP"
	select HYPERVISOR_GUEST
	select PARAVIRT
	depends on X86_64 && PCI
	depends on X86_EXTENDED_PLATFORM
	depends on SMP
	---help---
	  Support for ScaleMP vSMP systems.  Say 'Y' here if this kernel is
	  supposed to run on these EM64T-based machines.  Only choose this option
	  if you have one of these machines.

config X86_UV
	bool "SGI Ultraviolet"
	depends on X86_64
	depends on X86_EXTENDED_PLATFORM
	depends on NUMA
	depends on EFI
	depends on X86_X2APIC
	depends on PCI
	---help---
	  This option is needed in order to support SGI Ultraviolet systems.
	  If you don't have one of these, you should say N here.

# Following is an alphabetically sorted list of 32 bit extended platforms
# Please maintain the alphabetic order if and when there are additions

config X86_GOLDFISH
       bool "Goldfish (Virtual Platform)"
       depends on X86_EXTENDED_PLATFORM
       ---help---
	 Enable support for the Goldfish virtual platform used primarily
	 for Android development. Unless you are building for the Android
	 Goldfish emulator say N here.

config X86_INTEL_CE
	bool "CE4100 TV platform"
	depends on PCI
	depends on PCI_GODIRECT
	depends on X86_IO_APIC
	depends on X86_32
	depends on X86_EXTENDED_PLATFORM
	select X86_REBOOTFIXUPS
	select OF
	select OF_EARLY_FLATTREE
	---help---
	  Select for the Intel CE media processor (CE4100) SOC.
	  This option compiles in support for the CE4100 SOC for settop
	  boxes and media devices.

config X86_INTEL_MID
	bool "Intel MID platform support"
	depends on X86_EXTENDED_PLATFORM
	depends on X86_PLATFORM_DEVICES
	depends on PCI
	depends on X86_64 || (PCI_GOANY && X86_32)
	depends on X86_IO_APIC
	select SFI
	select I2C
	select DW_APB_TIMER
	select APB_TIMER
	select INTEL_SCU_IPC
	select MFD_INTEL_MSIC
	---help---
	  Select to build a kernel capable of supporting Intel MID (Mobile
	  Internet Device) platform systems which do not have the PCI legacy
	  interfaces. If you are building for a PC class system say N here.

	  Intel MID platforms are based on an Intel processor and chipset which
	  consume less power than most of the x86 derivatives.

config X86_INTEL_QUARK
	bool "Intel Quark platform support"
	depends on X86_32
	depends on X86_EXTENDED_PLATFORM
	depends on X86_PLATFORM_DEVICES
	depends on X86_TSC
	depends on PCI
	depends on PCI_GOANY
	depends on X86_IO_APIC
	select IOSF_MBI
	select INTEL_IMR
	select COMMON_CLK
	---help---
	  Select to include support for Quark X1000 SoC.
	  Say Y here if you have a Quark based system such as the Arduino
	  compatible Intel Galileo.

config X86_INTEL_LPSS
	bool "Intel Low Power Subsystem Support"
	depends on X86 && ACPI
	select COMMON_CLK
	select PINCTRL
	select IOSF_MBI
	---help---
	  Select to build support for Intel Low Power Subsystem such as
	  found on Intel Lynxpoint PCH. Selecting this option enables
	  things like clock tree (common clock framework) and pincontrol
	  which are needed by the LPSS peripheral drivers.

config X86_AMD_PLATFORM_DEVICE
	bool "AMD ACPI2Platform devices support"
	depends on ACPI
	select COMMON_CLK
	select PINCTRL
	---help---
	  Select to interpret AMD specific ACPI device to platform device
	  such as I2C, UART, GPIO found on AMD Carrizo and later chipsets.
	  I2C and UART depend on COMMON_CLK to set clock. GPIO driver is
	  implemented under PINCTRL subsystem.

config IOSF_MBI
	tristate "Intel SoC IOSF Sideband support for SoC platforms"
	depends on PCI
	---help---
	  This option enables sideband register access support for Intel SoC
	  platforms. On these platforms the IOSF sideband is used in lieu of
	  MSR's for some register accesses, mostly but not limited to thermal
	  and power. Drivers may query the availability of this device to
	  determine if they need the sideband in order to work on these
	  platforms. The sideband is available on the following SoC products.
	  This list is not meant to be exclusive.
	   - BayTrail
	   - Braswell
	   - Quark

	  You should say Y if you are running a kernel on one of these SoC's.

config IOSF_MBI_DEBUG
	bool "Enable IOSF sideband access through debugfs"
	depends on IOSF_MBI && DEBUG_FS
	---help---
	  Select this option to expose the IOSF sideband access registers (MCR,
	  MDR, MCRX) through debugfs to write and read register information from
	  different units on the SoC. This is most useful for obtaining device
	  state information for debug and analysis. As this is a general access
	  mechanism, users of this option would have specific knowledge of the
	  device they want to access.

	  If you don't require the option or are in doubt, say N.

config X86_RDC321X
	bool "RDC R-321x SoC"
	depends on X86_32
	depends on X86_EXTENDED_PLATFORM
	select M486
	select X86_REBOOTFIXUPS
	---help---
	  This option is needed for RDC R-321x system-on-chip, also known
	  as R-8610-(G).
	  If you don't have one of these chips, you should say N here.

config X86_32_NON_STANDARD
	bool "Support non-standard 32-bit SMP architectures"
	depends on X86_32 && SMP
	depends on X86_EXTENDED_PLATFORM
	---help---
	  This option compiles in the bigsmp and STA2X11 default
	  subarchitectures.  It is intended for a generic binary
	  kernel. If you select them all, kernel will probe it one by
	  one and will fallback to default.

# Alphabetically sorted list of Non standard 32 bit platforms

config X86_SUPPORTS_MEMORY_FAILURE
	def_bool y
	# MCE code calls memory_failure():
	depends on X86_MCE
	# On 32-bit this adds too big of NODES_SHIFT and we run out of page flags:
	# On 32-bit SPARSEMEM adds too big of SECTIONS_WIDTH:
	depends on X86_64 || !SPARSEMEM
	select ARCH_SUPPORTS_MEMORY_FAILURE

config STA2X11
	bool "STA2X11 Companion Chip Support"
	depends on X86_32_NON_STANDARD && PCI
	select ARCH_HAS_PHYS_TO_DMA
	select X86_DEV_DMA_OPS
	select X86_DMA_REMAP
	select SWIOTLB
	select MFD_STA2X11
	select GPIOLIB
	default n
	---help---
	  This adds support for boards based on the STA2X11 IO-Hub,
	  a.k.a. "ConneXt". The chip is used in place of the standard
	  PC chipset, so all "standard" peripherals are missing. If this
	  option is selected the kernel will still be able to boot on
	  standard PC machines.

config X86_32_IRIS
	tristate "Eurobraille/Iris poweroff module"
	depends on X86_32
	---help---
	  The Iris machines from EuroBraille do not have APM or ACPI support
	  to shut themselves down properly.  A special I/O sequence is
	  needed to do so, which is what this module does at
	  kernel shutdown.

	  This is only for Iris machines from EuroBraille.

	  If unused, say N.

config SCHED_OMIT_FRAME_POINTER
	def_bool y
	prompt "Single-depth WCHAN output"
	depends on X86
	---help---
	  Calculate simpler /proc/<PID>/wchan values. If this option
	  is disabled then wchan values will recurse back to the
	  caller function. This provides more accurate wchan values,
	  at the expense of slightly more scheduling overhead.

	  If in doubt, say "Y".

menuconfig HYPERVISOR_GUEST
	bool "Linux guest support"
	---help---
	  Say Y here to enable options for running Linux under various hyper-
	  visors. This option enables basic hypervisor detection and platform
	  setup.

	  If you say N, all options in this submenu will be skipped and
	  disabled, and Linux guest support won't be built in.

if HYPERVISOR_GUEST

config PARAVIRT
	bool "Enable paravirtualization code"
	---help---
	  This changes the kernel so it can modify itself when it is run
	  under a hypervisor, potentially improving performance significantly
	  over full virtualization.  However, when run without a hypervisor
	  the kernel is theoretically slower and slightly larger.

config PARAVIRT_DEBUG
	bool "paravirt-ops debugging"
	depends on PARAVIRT && DEBUG_KERNEL
	---help---
	  Enable to debug paravirt_ops internals.  Specifically, BUG if
	  a paravirt_op is missing when it is called.

config PARAVIRT_SPINLOCKS
	bool "Paravirtualization layer for spinlocks"
	depends on PARAVIRT && SMP
	---help---
	  Paravirtualized spinlocks allow a pvops backend to replace the
	  spinlock implementation with something virtualization-friendly
	  (for example, block the virtual CPU rather than spinning).

	  It has a minimal impact on native kernels and gives a nice performance
	  benefit on paravirtualized KVM / Xen kernels.

	  If you are unsure how to answer this question, answer Y.

config QUEUED_LOCK_STAT
	bool "Paravirt queued spinlock statistics"
	depends on PARAVIRT_SPINLOCKS && DEBUG_FS
	---help---
	  Enable the collection of statistical data on the slowpath
	  behavior of paravirtualized queued spinlocks and report
	  them on debugfs.

source "arch/x86/xen/Kconfig"

config KVM_GUEST
	bool "KVM Guest support (including kvmclock)"
	depends on PARAVIRT
	select PARAVIRT_CLOCK
	default y
	---help---
	  This option enables various optimizations for running under the KVM
	  hypervisor. It includes a paravirtualized clock, so that instead
	  of relying on a PIT (or probably other) emulation by the
	  underlying device model, the host provides the guest with
	  timing infrastructure such as time of day, and system time

config KVM_DEBUG_FS
	bool "Enable debug information for KVM Guests in debugfs"
	depends on KVM_GUEST && DEBUG_FS
	default n
	---help---
	  This option enables collection of various statistics for KVM guest.
	  Statistics are displayed in debugfs filesystem. Enabling this option
	  may incur significant overhead.

config PARAVIRT_TIME_ACCOUNTING
	bool "Paravirtual steal time accounting"
	depends on PARAVIRT
	default n
	---help---
	  Select this option to enable fine granularity task steal time
	  accounting. Time spent executing other tasks in parallel with
	  the current vCPU is discounted from the vCPU power. To account for
	  that, there can be a small performance impact.

	  If in doubt, say N here.

config PARAVIRT_CLOCK
	bool

config JAILHOUSE_GUEST
	bool "Jailhouse non-root cell support"
	depends on X86_64 && PCI
	select X86_PM_TIMER
	---help---
	  This option allows to run Linux as guest in a Jailhouse non-root
	  cell. You can leave this option disabled if you only want to start
	  Jailhouse and run Linux afterwards in the root cell.

endif #HYPERVISOR_GUEST

config NO_BOOTMEM
	def_bool y

source "arch/x86/Kconfig.cpu"

config HPET_TIMER
	def_bool X86_64
	prompt "HPET Timer Support" if X86_32
	---help---
	  Use the IA-PC HPET (High Precision Event Timer) to manage
	  time in preference to the PIT and RTC, if a HPET is
	  present.
	  HPET is the next generation timer replacing legacy 8254s.
	  The HPET provides a stable time base on SMP
	  systems, unlike the TSC, but it is more expensive to access,
	  as it is off-chip.  The interface used is documented
	  in the HPET spec, revision 1.

	  You can safely choose Y here.  However, HPET will only be
	  activated if the platform and the BIOS support this feature.
	  Otherwise the 8254 will be used for timing services.

	  Choose N to continue using the legacy 8254 timer.

config HPET_EMULATE_RTC
	def_bool y
	depends on HPET_TIMER && (RTC=y || RTC=m || RTC_DRV_CMOS=m || RTC_DRV_CMOS=y)

config APB_TIMER
       def_bool y if X86_INTEL_MID
       prompt "Intel MID APB Timer Support" if X86_INTEL_MID
       select DW_APB_TIMER
       depends on X86_INTEL_MID && SFI
       help
         APB timer is the replacement for 8254, HPET on X86 MID platforms.
         The APBT provides a stable time base on SMP
         systems, unlike the TSC, but it is more expensive to access,
         as it is off-chip. APB timers are always running regardless of CPU
         C states, they are used as per CPU clockevent device when possible.

# Mark as expert because too many people got it wrong.
# The code disables itself when not needed.
config DMI
	default y
	select DMI_SCAN_MACHINE_NON_EFI_FALLBACK
	bool "Enable DMI scanning" if EXPERT
	---help---
	  Enabled scanning of DMI to identify machine quirks. Say Y
	  here unless you have verified that your setup is not
	  affected by entries in the DMI blacklist. Required by PNP
	  BIOS code.

config GART_IOMMU
	bool "Old AMD GART IOMMU support"
	select IOMMU_HELPER
	select SWIOTLB
	depends on X86_64 && PCI && AMD_NB
	---help---
	  Provides a driver for older AMD Athlon64/Opteron/Turion/Sempron
	  GART based hardware IOMMUs.

	  The GART supports full DMA access for devices with 32-bit access
	  limitations, on systems with more than 3 GB. This is usually needed
	  for USB, sound, many IDE/SATA chipsets and some other devices.

	  Newer systems typically have a modern AMD IOMMU, supported via
	  the CONFIG_AMD_IOMMU=y config option.

	  In normal configurations this driver is only active when needed:
	  there's more than 3 GB of memory and the system contains a
	  32-bit limited device.

	  If unsure, say Y.

config CALGARY_IOMMU
	bool "IBM Calgary IOMMU support"
	select IOMMU_HELPER
	select SWIOTLB
	depends on X86_64 && PCI
	---help---
	  Support for hardware IOMMUs in IBM's xSeries x366 and x460
	  systems. Needed to run systems with more than 3GB of memory
	  properly with 32-bit PCI devices that do not support DAC
	  (Double Address Cycle). Calgary also supports bus level
	  isolation, where all DMAs pass through the IOMMU.  This
	  prevents them from going anywhere except their intended
	  destination. This catches hard-to-find kernel bugs and
	  mis-behaving drivers and devices that do not use the DMA-API
	  properly to set up their DMA buffers.  The IOMMU can be
	  turned off at boot time with the iommu=off parameter.
	  Normally the kernel will make the right choice by itself.
	  If unsure, say Y.

config CALGARY_IOMMU_ENABLED_BY_DEFAULT
	def_bool y
	prompt "Should Calgary be enabled by default?"
	depends on CALGARY_IOMMU
	---help---
	  Should Calgary be enabled by default? if you choose 'y', Calgary
	  will be used (if it exists). If you choose 'n', Calgary will not be
	  used even if it exists. If you choose 'n' and would like to use
	  Calgary anyway, pass 'iommu=calgary' on the kernel command line.
	  If unsure, say Y.

config MAXSMP
	bool "Enable Maximum number of SMP Processors and NUMA Nodes"
	depends on X86_64 && SMP && DEBUG_KERNEL
	select CPUMASK_OFFSTACK if !PREEMPT_RT_FULL
	---help---
	  Enable maximum number of CPUS and NUMA Nodes for this architecture.
	  If unsure, say N.

#
# The maximum number of CPUs supported:
#
# The main config value is NR_CPUS, which defaults to NR_CPUS_DEFAULT,
# and which can be configured interactively in the
# [NR_CPUS_RANGE_BEGIN ... NR_CPUS_RANGE_END] range.
#
# The ranges are different on 32-bit and 64-bit kernels, depending on
# hardware capabilities and scalability features of the kernel.
#
# ( If MAXSMP is enabled we just use the highest possible value and disable
#   interactive configuration. )
#

config NR_CPUS_RANGE_BEGIN
	int
	default NR_CPUS_RANGE_END if MAXSMP
	default    1 if !SMP
	default    2

config NR_CPUS_RANGE_END
	int
	depends on X86_32
	default   64 if  SMP &&  X86_BIGSMP
	default    8 if  SMP && !X86_BIGSMP
	default    1 if !SMP

config NR_CPUS_RANGE_END
	int
	depends on X86_64
	default 8192 if  SMP && ( MAXSMP ||  CPUMASK_OFFSTACK)
	default  512 if  SMP && (!MAXSMP && !CPUMASK_OFFSTACK)
	default    1 if !SMP

config NR_CPUS_DEFAULT
	int
	depends on X86_32
	default   32 if  X86_BIGSMP
	default    8 if  SMP
	default    1 if !SMP

config NR_CPUS_DEFAULT
	int
	depends on X86_64
	default 8192 if  MAXSMP
	default   64 if  SMP
	default    1 if !SMP

config NR_CPUS
	int "Maximum number of CPUs" if SMP && !MAXSMP
<<<<<<< HEAD
	range 2 8 if SMP && X86_32 && !X86_BIGSMP
	range 2 64 if SMP && X86_32 && X86_BIGSMP
	range 2 512 if SMP && !MAXSMP && !CPUMASK_OFFSTACK && X86_64
	range 2 8192 if SMP && !MAXSMP && CPUMASK_OFFSTACK && X86_64
	default "1" if !SMP
	default "8192" if MAXSMP
	default "32" if SMP && X86_BIGSMP
	default "8" if SMP && X86_32
	default "64" if SMP
=======
	range NR_CPUS_RANGE_BEGIN NR_CPUS_RANGE_END
	default NR_CPUS_DEFAULT
>>>>>>> e021bb4f
	---help---
	  This allows you to specify the maximum number of CPUs which this
	  kernel will support.  If CPUMASK_OFFSTACK is enabled, the maximum
	  supported value is 8192, otherwise the maximum value is 512.  The
	  minimum value which makes sense is 2.

	  This is purely to save memory: each supported CPU adds about 8KB
	  to the kernel image.

config SCHED_SMT
	def_bool y if SMP

config SCHED_MC
	def_bool y
	prompt "Multi-core scheduler support"
	depends on SMP
	---help---
	  Multi-core scheduler support improves the CPU scheduler's decision
	  making when dealing with multi-core CPU chips at a cost of slightly
	  increased overhead in some places. If unsure say N here.

config SCHED_MC_PRIO
	bool "CPU core priorities scheduler support"
	depends on SCHED_MC && CPU_SUP_INTEL
	select X86_INTEL_PSTATE
	select CPU_FREQ
	default y
	---help---
	  Intel Turbo Boost Max Technology 3.0 enabled CPUs have a
	  core ordering determined at manufacturing time, which allows
	  certain cores to reach higher turbo frequencies (when running
	  single threaded workloads) than others.

	  Enabling this kernel feature teaches the scheduler about
	  the TBM3 (aka ITMT) priority order of the CPU cores and adjusts the
	  scheduler's CPU selection logic accordingly, so that higher
	  overall system performance can be achieved.

	  This feature will have no effect on CPUs without this feature.

	  If unsure say Y here.

config UP_LATE_INIT
       def_bool y
       depends on !SMP && X86_LOCAL_APIC

config X86_UP_APIC
	bool "Local APIC support on uniprocessors" if !PCI_MSI
	default PCI_MSI
	depends on X86_32 && !SMP && !X86_32_NON_STANDARD
	---help---
	  A local APIC (Advanced Programmable Interrupt Controller) is an
	  integrated interrupt controller in the CPU. If you have a single-CPU
	  system which has a processor with a local APIC, you can say Y here to
	  enable and use it. If you say Y here even though your machine doesn't
	  have a local APIC, then the kernel will still run with no slowdown at
	  all. The local APIC supports CPU-generated self-interrupts (timer,
	  performance counters), and the NMI watchdog which detects hard
	  lockups.

config X86_UP_IOAPIC
	bool "IO-APIC support on uniprocessors"
	depends on X86_UP_APIC
	---help---
	  An IO-APIC (I/O Advanced Programmable Interrupt Controller) is an
	  SMP-capable replacement for PC-style interrupt controllers. Most
	  SMP systems and many recent uniprocessor systems have one.

	  If you have a single-CPU system with an IO-APIC, you can say Y here
	  to use it. If you say Y here even though your machine doesn't have
	  an IO-APIC, then the kernel will still run with no slowdown at all.

config X86_LOCAL_APIC
	def_bool y
	depends on X86_64 || SMP || X86_32_NON_STANDARD || X86_UP_APIC || PCI_MSI
	select IRQ_DOMAIN_HIERARCHY
	select PCI_MSI_IRQ_DOMAIN if PCI_MSI

config X86_IO_APIC
	def_bool y
	depends on X86_LOCAL_APIC || X86_UP_IOAPIC

config X86_REROUTE_FOR_BROKEN_BOOT_IRQS
	bool "Reroute for broken boot IRQs"
	depends on X86_IO_APIC
	---help---
	  This option enables a workaround that fixes a source of
	  spurious interrupts. This is recommended when threaded
	  interrupt handling is used on systems where the generation of
	  superfluous "boot interrupts" cannot be disabled.

	  Some chipsets generate a legacy INTx "boot IRQ" when the IRQ
	  entry in the chipset's IO-APIC is masked (as, e.g. the RT
	  kernel does during interrupt handling). On chipsets where this
	  boot IRQ generation cannot be disabled, this workaround keeps
	  the original IRQ line masked so that only the equivalent "boot
	  IRQ" is delivered to the CPUs. The workaround also tells the
	  kernel to set up the IRQ handler on the boot IRQ line. In this
	  way only one interrupt is delivered to the kernel. Otherwise
	  the spurious second interrupt may cause the kernel to bring
	  down (vital) interrupt lines.

	  Only affects "broken" chipsets. Interrupt sharing may be
	  increased on these systems.

config X86_MCE
	bool "Machine Check / overheating reporting"
	select GENERIC_ALLOCATOR
	default y
	---help---
	  Machine Check support allows the processor to notify the
	  kernel if it detects a problem (e.g. overheating, data corruption).
	  The action the kernel takes depends on the severity of the problem,
	  ranging from warning messages to halting the machine.

config X86_MCELOG_LEGACY
	bool "Support for deprecated /dev/mcelog character device"
	depends on X86_MCE
	---help---
	  Enable support for /dev/mcelog which is needed by the old mcelog
	  userspace logging daemon. Consider switching to the new generation
	  rasdaemon solution.

config X86_MCE_INTEL
	def_bool y
	prompt "Intel MCE features"
	depends on X86_MCE && X86_LOCAL_APIC
	---help---
	   Additional support for intel specific MCE features such as
	   the thermal monitor.

config X86_MCE_AMD
	def_bool y
	prompt "AMD MCE features"
	depends on X86_MCE && X86_LOCAL_APIC && AMD_NB
	---help---
	   Additional support for AMD specific MCE features such as
	   the DRAM Error Threshold.

config X86_ANCIENT_MCE
	bool "Support for old Pentium 5 / WinChip machine checks"
	depends on X86_32 && X86_MCE
	---help---
	  Include support for machine check handling on old Pentium 5 or WinChip
	  systems. These typically need to be enabled explicitly on the command
	  line.

config X86_MCE_THRESHOLD
	depends on X86_MCE_AMD || X86_MCE_INTEL
	def_bool y

config X86_MCE_INJECT
	depends on X86_MCE && X86_LOCAL_APIC && DEBUG_FS
	tristate "Machine check injector support"
	---help---
	  Provide support for injecting machine checks for testing purposes.
	  If you don't know what a machine check is and you don't do kernel
	  QA it is safe to say n.

config X86_THERMAL_VECTOR
	def_bool y
	depends on X86_MCE_INTEL

source "arch/x86/events/Kconfig"

config X86_LEGACY_VM86
	bool "Legacy VM86 support"
	default n
	depends on X86_32
	---help---
	  This option allows user programs to put the CPU into V8086
	  mode, which is an 80286-era approximation of 16-bit real mode.

	  Some very old versions of X and/or vbetool require this option
	  for user mode setting.  Similarly, DOSEMU will use it if
	  available to accelerate real mode DOS programs.  However, any
	  recent version of DOSEMU, X, or vbetool should be fully
	  functional even without kernel VM86 support, as they will all
	  fall back to software emulation. Nevertheless, if you are using
	  a 16-bit DOS program where 16-bit performance matters, vm86
	  mode might be faster than emulation and you might want to
	  enable this option.

	  Note that any app that works on a 64-bit kernel is unlikely to
	  need this option, as 64-bit kernels don't, and can't, support
	  V8086 mode. This option is also unrelated to 16-bit protected
	  mode and is not needed to run most 16-bit programs under Wine.

	  Enabling this option increases the complexity of the kernel
	  and slows down exception handling a tiny bit.

	  If unsure, say N here.

config VM86
       bool
       default X86_LEGACY_VM86

config X86_16BIT
	bool "Enable support for 16-bit segments" if EXPERT
	default y
	depends on MODIFY_LDT_SYSCALL
	---help---
	  This option is required by programs like Wine to run 16-bit
	  protected mode legacy code on x86 processors.  Disabling
	  this option saves about 300 bytes on i386, or around 6K text
	  plus 16K runtime memory on x86-64,

config X86_ESPFIX32
	def_bool y
	depends on X86_16BIT && X86_32

config X86_ESPFIX64
	def_bool y
	depends on X86_16BIT && X86_64

config X86_VSYSCALL_EMULATION
       bool "Enable vsyscall emulation" if EXPERT
       default y
       depends on X86_64
       ---help---
	 This enables emulation of the legacy vsyscall page.  Disabling
	 it is roughly equivalent to booting with vsyscall=none, except
	 that it will also disable the helpful warning if a program
	 tries to use a vsyscall.  With this option set to N, offending
	 programs will just segfault, citing addresses of the form
	 0xffffffffff600?00.

	 This option is required by many programs built before 2013, and
	 care should be used even with newer programs if set to N.

	 Disabling this option saves about 7K of kernel size and
	 possibly 4K of additional runtime pagetable memory.

config TOSHIBA
	tristate "Toshiba Laptop support"
	depends on X86_32
	---help---
	  This adds a driver to safely access the System Management Mode of
	  the CPU on Toshiba portables with a genuine Toshiba BIOS. It does
	  not work on models with a Phoenix BIOS. The System Management Mode
	  is used to set the BIOS and power saving options on Toshiba portables.

	  For information on utilities to make use of this driver see the
	  Toshiba Linux utilities web site at:
	  <http://www.buzzard.org.uk/toshiba/>.

	  Say Y if you intend to run this kernel on a Toshiba portable.
	  Say N otherwise.

config I8K
	tristate "Dell i8k legacy laptop support"
	select HWMON
	select SENSORS_DELL_SMM
	---help---
	  This option enables legacy /proc/i8k userspace interface in hwmon
	  dell-smm-hwmon driver. Character file /proc/i8k reports bios version,
	  temperature and allows controlling fan speeds of Dell laptops via
	  System Management Mode. For old Dell laptops (like Dell Inspiron 8000)
	  it reports also power and hotkey status. For fan speed control is
	  needed userspace package i8kutils.

	  Say Y if you intend to run this kernel on old Dell laptops or want to
	  use userspace package i8kutils.
	  Say N otherwise.

config X86_REBOOTFIXUPS
	bool "Enable X86 board specific fixups for reboot"
	depends on X86_32
	---help---
	  This enables chipset and/or board specific fixups to be done
	  in order to get reboot to work correctly. This is only needed on
	  some combinations of hardware and BIOS. The symptom, for which
	  this config is intended, is when reboot ends with a stalled/hung
	  system.

	  Currently, the only fixup is for the Geode machines using
	  CS5530A and CS5536 chipsets and the RDC R-321x SoC.

	  Say Y if you want to enable the fixup. Currently, it's safe to
	  enable this option even if you don't need it.
	  Say N otherwise.

config MICROCODE
	bool "CPU microcode loading support"
	default y
	depends on CPU_SUP_AMD || CPU_SUP_INTEL
	select FW_LOADER
	---help---
	  If you say Y here, you will be able to update the microcode on
	  Intel and AMD processors. The Intel support is for the IA32 family,
	  e.g. Pentium Pro, Pentium II, Pentium III, Pentium 4, Xeon etc. The
	  AMD support is for families 0x10 and later. You will obviously need
	  the actual microcode binary data itself which is not shipped with
	  the Linux kernel.

	  The preferred method to load microcode from a detached initrd is described
	  in Documentation/x86/microcode.txt. For that you need to enable
	  CONFIG_BLK_DEV_INITRD in order for the loader to be able to scan the
	  initrd for microcode blobs.

	  In addition, you can build the microcode into the kernel. For that you
	  need to add the vendor-supplied microcode to the CONFIG_EXTRA_FIRMWARE
	  config option.

config MICROCODE_INTEL
	bool "Intel microcode loading support"
	depends on MICROCODE
	default MICROCODE
	select FW_LOADER
	---help---
	  This options enables microcode patch loading support for Intel
	  processors.

	  For the current Intel microcode data package go to
	  <https://downloadcenter.intel.com> and search for
	  'Linux Processor Microcode Data File'.

config MICROCODE_AMD
	bool "AMD microcode loading support"
	depends on MICROCODE
	select FW_LOADER
	---help---
	  If you select this option, microcode patch loading support for AMD
	  processors will be enabled.

config MICROCODE_OLD_INTERFACE
	def_bool y
	depends on MICROCODE

config X86_MSR
	tristate "/dev/cpu/*/msr - Model-specific register support"
	---help---
	  This device gives privileged processes access to the x86
	  Model-Specific Registers (MSRs).  It is a character device with
	  major 202 and minors 0 to 31 for /dev/cpu/0/msr to /dev/cpu/31/msr.
	  MSR accesses are directed to a specific CPU on multi-processor
	  systems.

config X86_CPUID
	tristate "/dev/cpu/*/cpuid - CPU information support"
	---help---
	  This device gives processes access to the x86 CPUID instruction to
	  be executed on a specific processor.  It is a character device
	  with major 203 and minors 0 to 31 for /dev/cpu/0/cpuid to
	  /dev/cpu/31/cpuid.

choice
	prompt "High Memory Support"
	default HIGHMEM4G
	depends on X86_32

config NOHIGHMEM
	bool "off"
	---help---
	  Linux can use up to 64 Gigabytes of physical memory on x86 systems.
	  However, the address space of 32-bit x86 processors is only 4
	  Gigabytes large. That means that, if you have a large amount of
	  physical memory, not all of it can be "permanently mapped" by the
	  kernel. The physical memory that's not permanently mapped is called
	  "high memory".

	  If you are compiling a kernel which will never run on a machine with
	  more than 1 Gigabyte total physical RAM, answer "off" here (default
	  choice and suitable for most users). This will result in a "3GB/1GB"
	  split: 3GB are mapped so that each process sees a 3GB virtual memory
	  space and the remaining part of the 4GB virtual memory space is used
	  by the kernel to permanently map as much physical memory as
	  possible.

	  If the machine has between 1 and 4 Gigabytes physical RAM, then
	  answer "4GB" here.

	  If more than 4 Gigabytes is used then answer "64GB" here. This
	  selection turns Intel PAE (Physical Address Extension) mode on.
	  PAE implements 3-level paging on IA32 processors. PAE is fully
	  supported by Linux, PAE mode is implemented on all recent Intel
	  processors (Pentium Pro and better). NOTE: If you say "64GB" here,
	  then the kernel will not boot on CPUs that don't support PAE!

	  The actual amount of total physical memory will either be
	  auto detected or can be forced by using a kernel command line option
	  such as "mem=256M". (Try "man bootparam" or see the documentation of
	  your boot loader (lilo or loadlin) about how to pass options to the
	  kernel at boot time.)

	  If unsure, say "off".

config HIGHMEM4G
	bool "4GB"
	---help---
	  Select this if you have a 32-bit processor and between 1 and 4
	  gigabytes of physical RAM.

config HIGHMEM64G
	bool "64GB"
	depends on !M486 && !M586 && !M586TSC && !M586MMX && !MGEODE_LX && !MGEODEGX1 && !MCYRIXIII && !MELAN && !MWINCHIPC6 && !WINCHIP3D && !MK6
	select X86_PAE
	---help---
	  Select this if you have a 32-bit processor and more than 4
	  gigabytes of physical RAM.

endchoice

choice
	prompt "Memory split" if EXPERT
	default VMSPLIT_3G
	depends on X86_32
	---help---
	  Select the desired split between kernel and user memory.

	  If the address range available to the kernel is less than the
	  physical memory installed, the remaining memory will be available
	  as "high memory". Accessing high memory is a little more costly
	  than low memory, as it needs to be mapped into the kernel first.
	  Note that increasing the kernel address space limits the range
	  available to user programs, making the address space there
	  tighter.  Selecting anything other than the default 3G/1G split
	  will also likely make your kernel incompatible with binary-only
	  kernel modules.

	  If you are not absolutely sure what you are doing, leave this
	  option alone!

	config VMSPLIT_3G
		bool "3G/1G user/kernel split"
	config VMSPLIT_3G_OPT
		depends on !X86_PAE
		bool "3G/1G user/kernel split (for full 1G low memory)"
	config VMSPLIT_2G
		bool "2G/2G user/kernel split"
	config VMSPLIT_2G_OPT
		depends on !X86_PAE
		bool "2G/2G user/kernel split (for full 2G low memory)"
	config VMSPLIT_1G
		bool "1G/3G user/kernel split"
endchoice

config PAGE_OFFSET
	hex
	default 0xB0000000 if VMSPLIT_3G_OPT
	default 0x80000000 if VMSPLIT_2G
	default 0x78000000 if VMSPLIT_2G_OPT
	default 0x40000000 if VMSPLIT_1G
	default 0xC0000000
	depends on X86_32

config HIGHMEM
	def_bool y
	depends on X86_32 && (HIGHMEM64G || HIGHMEM4G)

config X86_PAE
	bool "PAE (Physical Address Extension) Support"
	depends on X86_32 && !HIGHMEM4G
	select PHYS_ADDR_T_64BIT
	select SWIOTLB
	---help---
	  PAE is required for NX support, and furthermore enables
	  larger swapspace support for non-overcommit purposes. It
	  has the cost of more pagetable lookup overhead, and also
	  consumes more pagetable space per process.

config X86_5LEVEL
	bool "Enable 5-level page tables support"
	select DYNAMIC_MEMORY_LAYOUT
	select SPARSEMEM_VMEMMAP
	depends on X86_64
	---help---
	  5-level paging enables access to larger address space:
	  upto 128 PiB of virtual address space and 4 PiB of
	  physical address space.

	  It will be supported by future Intel CPUs.

	  A kernel with the option enabled can be booted on machines that
	  support 4- or 5-level paging.

	  See Documentation/x86/x86_64/5level-paging.txt for more
	  information.

	  Say N if unsure.

config X86_DIRECT_GBPAGES
	def_bool y
	depends on X86_64 && !DEBUG_PAGEALLOC
	---help---
	  Certain kernel features effectively disable kernel
	  linear 1 GB mappings (even if the CPU otherwise
	  supports them), so don't confuse the user by printing
	  that we have them enabled.

config ARCH_HAS_MEM_ENCRYPT
	def_bool y

config AMD_MEM_ENCRYPT
	bool "AMD Secure Memory Encryption (SME) support"
	depends on X86_64 && CPU_SUP_AMD
	select DYNAMIC_PHYSICAL_MASK
	---help---
	  Say yes to enable support for the encryption of system memory.
	  This requires an AMD processor that supports Secure Memory
	  Encryption (SME).

config AMD_MEM_ENCRYPT_ACTIVE_BY_DEFAULT
	bool "Activate AMD Secure Memory Encryption (SME) by default"
	default y
	depends on AMD_MEM_ENCRYPT
	---help---
	  Say yes to have system memory encrypted by default if running on
	  an AMD processor that supports Secure Memory Encryption (SME).

	  If set to Y, then the encryption of system memory can be
	  deactivated with the mem_encrypt=off command line option.

	  If set to N, then the encryption of system memory can be
	  activated with the mem_encrypt=on command line option.

config ARCH_USE_MEMREMAP_PROT
	def_bool y
	depends on AMD_MEM_ENCRYPT

# Common NUMA Features
config NUMA
	bool "Numa Memory Allocation and Scheduler Support"
	depends on SMP
	depends on X86_64 || (X86_32 && HIGHMEM64G && X86_BIGSMP)
	default y if X86_BIGSMP
	---help---
	  Enable NUMA (Non Uniform Memory Access) support.

	  The kernel will try to allocate memory used by a CPU on the
	  local memory controller of the CPU and add some more
	  NUMA awareness to the kernel.

	  For 64-bit this is recommended if the system is Intel Core i7
	  (or later), AMD Opteron, or EM64T NUMA.

	  For 32-bit this is only needed if you boot a 32-bit
	  kernel on a 64-bit NUMA platform.

	  Otherwise, you should say N.

config AMD_NUMA
	def_bool y
	prompt "Old style AMD Opteron NUMA detection"
	depends on X86_64 && NUMA && PCI
	---help---
	  Enable AMD NUMA node topology detection.  You should say Y here if
	  you have a multi processor AMD system. This uses an old method to
	  read the NUMA configuration directly from the builtin Northbridge
	  of Opteron. It is recommended to use X86_64_ACPI_NUMA instead,
	  which also takes priority if both are compiled in.

config X86_64_ACPI_NUMA
	def_bool y
	prompt "ACPI NUMA detection"
	depends on X86_64 && NUMA && ACPI && PCI
	select ACPI_NUMA
	---help---
	  Enable ACPI SRAT based node topology detection.

# Some NUMA nodes have memory ranges that span
# other nodes.  Even though a pfn is valid and
# between a node's start and end pfns, it may not
# reside on that node.  See memmap_init_zone()
# for details.
config NODES_SPAN_OTHER_NODES
	def_bool y
	depends on X86_64_ACPI_NUMA

config NUMA_EMU
	bool "NUMA emulation"
	depends on NUMA
	---help---
	  Enable NUMA emulation. A flat machine will be split
	  into virtual nodes when booted with "numa=fake=N", where N is the
	  number of nodes. This is only useful for debugging.

config NODES_SHIFT
	int "Maximum NUMA Nodes (as a power of 2)" if !MAXSMP
	range 1 10
	default "10" if MAXSMP
	default "6" if X86_64
	default "3"
	depends on NEED_MULTIPLE_NODES
	---help---
	  Specify the maximum number of NUMA Nodes available on the target
	  system.  Increases memory reserved to accommodate various tables.

config ARCH_HAVE_MEMORY_PRESENT
	def_bool y
	depends on X86_32 && DISCONTIGMEM

config ARCH_FLATMEM_ENABLE
	def_bool y
	depends on X86_32 && !NUMA

config ARCH_DISCONTIGMEM_ENABLE
	def_bool y
	depends on NUMA && X86_32

config ARCH_DISCONTIGMEM_DEFAULT
	def_bool y
	depends on NUMA && X86_32

config ARCH_SPARSEMEM_ENABLE
	def_bool y
	depends on X86_64 || NUMA || X86_32 || X86_32_NON_STANDARD
	select SPARSEMEM_STATIC if X86_32
	select SPARSEMEM_VMEMMAP_ENABLE if X86_64

config ARCH_SPARSEMEM_DEFAULT
	def_bool y
	depends on X86_64

config ARCH_SELECT_MEMORY_MODEL
	def_bool y
	depends on ARCH_SPARSEMEM_ENABLE

config ARCH_MEMORY_PROBE
	bool "Enable sysfs memory/probe interface"
	depends on X86_64 && MEMORY_HOTPLUG
	help
	  This option enables a sysfs memory/probe interface for testing.
	  See Documentation/memory-hotplug.txt for more information.
	  If you are unsure how to answer this question, answer N.

config ARCH_PROC_KCORE_TEXT
	def_bool y
	depends on X86_64 && PROC_KCORE

config ILLEGAL_POINTER_VALUE
       hex
       default 0 if X86_32
       default 0xdead000000000000 if X86_64

config X86_PMEM_LEGACY_DEVICE
	bool

config X86_PMEM_LEGACY
	tristate "Support non-standard NVDIMMs and ADR protected memory"
	depends on PHYS_ADDR_T_64BIT
	depends on BLK_DEV
	select X86_PMEM_LEGACY_DEVICE
	select LIBNVDIMM
	help
	  Treat memory marked using the non-standard e820 type of 12 as used
	  by the Intel Sandy Bridge-EP reference BIOS as protected memory.
	  The kernel will offer these regions to the 'pmem' driver so
	  they can be used for persistent storage.

	  Say Y if unsure.

config HIGHPTE
	bool "Allocate 3rd-level pagetables from highmem"
	depends on HIGHMEM
	---help---
	  The VM uses one page table entry for each page of physical memory.
	  For systems with a lot of RAM, this can be wasteful of precious
	  low memory.  Setting this option will put user-space page table
	  entries in high memory.

config X86_CHECK_BIOS_CORRUPTION
	bool "Check for low memory corruption"
	---help---
	  Periodically check for memory corruption in low memory, which
	  is suspected to be caused by BIOS.  Even when enabled in the
	  configuration, it is disabled at runtime.  Enable it by
	  setting "memory_corruption_check=1" on the kernel command
	  line.  By default it scans the low 64k of memory every 60
	  seconds; see the memory_corruption_check_size and
	  memory_corruption_check_period parameters in
	  Documentation/admin-guide/kernel-parameters.rst to adjust this.

	  When enabled with the default parameters, this option has
	  almost no overhead, as it reserves a relatively small amount
	  of memory and scans it infrequently.  It both detects corruption
	  and prevents it from affecting the running system.

	  It is, however, intended as a diagnostic tool; if repeatable
	  BIOS-originated corruption always affects the same memory,
	  you can use memmap= to prevent the kernel from using that
	  memory.

config X86_BOOTPARAM_MEMORY_CORRUPTION_CHECK
	bool "Set the default setting of memory_corruption_check"
	depends on X86_CHECK_BIOS_CORRUPTION
	default y
	---help---
	  Set whether the default state of memory_corruption_check is
	  on or off.

config X86_RESERVE_LOW
	int "Amount of low memory, in kilobytes, to reserve for the BIOS"
	default 64
	range 4 640
	---help---
	  Specify the amount of low memory to reserve for the BIOS.

	  The first page contains BIOS data structures that the kernel
	  must not use, so that page must always be reserved.

	  By default we reserve the first 64K of physical RAM, as a
	  number of BIOSes are known to corrupt that memory range
	  during events such as suspend/resume or monitor cable
	  insertion, so it must not be used by the kernel.

	  You can set this to 4 if you are absolutely sure that you
	  trust the BIOS to get all its memory reservations and usages
	  right.  If you know your BIOS have problems beyond the
	  default 64K area, you can set this to 640 to avoid using the
	  entire low memory range.

	  If you have doubts about the BIOS (e.g. suspend/resume does
	  not work or there's kernel crashes after certain hardware
	  hotplug events) then you might want to enable
	  X86_CHECK_BIOS_CORRUPTION=y to allow the kernel to check
	  typical corruption patterns.

	  Leave this to the default value of 64 if you are unsure.

config MATH_EMULATION
	bool
	depends on MODIFY_LDT_SYSCALL
	prompt "Math emulation" if X86_32
	---help---
	  Linux can emulate a math coprocessor (used for floating point
	  operations) if you don't have one. 486DX and Pentium processors have
	  a math coprocessor built in, 486SX and 386 do not, unless you added
	  a 487DX or 387, respectively. (The messages during boot time can
	  give you some hints here ["man dmesg"].) Everyone needs either a
	  coprocessor or this emulation.

	  If you don't have a math coprocessor, you need to say Y here; if you
	  say Y here even though you have a coprocessor, the coprocessor will
	  be used nevertheless. (This behavior can be changed with the kernel
	  command line option "no387", which comes handy if your coprocessor
	  is broken. Try "man bootparam" or see the documentation of your boot
	  loader (lilo or loadlin) about how to pass options to the kernel at
	  boot time.) This means that it is a good idea to say Y here if you
	  intend to use this kernel on different machines.

	  More information about the internals of the Linux math coprocessor
	  emulation can be found in <file:arch/x86/math-emu/README>.

	  If you are not sure, say Y; apart from resulting in a 66 KB bigger
	  kernel, it won't hurt.

config MTRR
	def_bool y
	prompt "MTRR (Memory Type Range Register) support" if EXPERT
	---help---
	  On Intel P6 family processors (Pentium Pro, Pentium II and later)
	  the Memory Type Range Registers (MTRRs) may be used to control
	  processor access to memory ranges. This is most useful if you have
	  a video (VGA) card on a PCI or AGP bus. Enabling write-combining
	  allows bus write transfers to be combined into a larger transfer
	  before bursting over the PCI/AGP bus. This can increase performance
	  of image write operations 2.5 times or more. Saying Y here creates a
	  /proc/mtrr file which may be used to manipulate your processor's
	  MTRRs. Typically the X server should use this.

	  This code has a reasonably generic interface so that similar
	  control registers on other processors can be easily supported
	  as well:

	  The Cyrix 6x86, 6x86MX and M II processors have Address Range
	  Registers (ARRs) which provide a similar functionality to MTRRs. For
	  these, the ARRs are used to emulate the MTRRs.
	  The AMD K6-2 (stepping 8 and above) and K6-3 processors have two
	  MTRRs. The Centaur C6 (WinChip) has 8 MCRs, allowing
	  write-combining. All of these processors are supported by this code
	  and it makes sense to say Y here if you have one of them.

	  Saying Y here also fixes a problem with buggy SMP BIOSes which only
	  set the MTRRs for the boot CPU and not for the secondary CPUs. This
	  can lead to all sorts of problems, so it's good to say Y here.

	  You can safely say Y even if your machine doesn't have MTRRs, you'll
	  just add about 9 KB to your kernel.

	  See <file:Documentation/x86/mtrr.txt> for more information.

config MTRR_SANITIZER
	def_bool y
	prompt "MTRR cleanup support"
	depends on MTRR
	---help---
	  Convert MTRR layout from continuous to discrete, so X drivers can
	  add writeback entries.

	  Can be disabled with disable_mtrr_cleanup on the kernel command line.
	  The largest mtrr entry size for a continuous block can be set with
	  mtrr_chunk_size.

	  If unsure, say Y.

config MTRR_SANITIZER_ENABLE_DEFAULT
	int "MTRR cleanup enable value (0-1)"
	range 0 1
	default "0"
	depends on MTRR_SANITIZER
	---help---
	  Enable mtrr cleanup default value

config MTRR_SANITIZER_SPARE_REG_NR_DEFAULT
	int "MTRR cleanup spare reg num (0-7)"
	range 0 7
	default "1"
	depends on MTRR_SANITIZER
	---help---
	  mtrr cleanup spare entries default, it can be changed via
	  mtrr_spare_reg_nr=N on the kernel command line.

config X86_PAT
	def_bool y
	prompt "x86 PAT support" if EXPERT
	depends on MTRR
	---help---
	  Use PAT attributes to setup page level cache control.

	  PATs are the modern equivalents of MTRRs and are much more
	  flexible than MTRRs.

	  Say N here if you see bootup problems (boot crash, boot hang,
	  spontaneous reboots) or a non-working video driver.

	  If unsure, say Y.

config ARCH_USES_PG_UNCACHED
	def_bool y
	depends on X86_PAT

config ARCH_RANDOM
	def_bool y
	prompt "x86 architectural random number generator" if EXPERT
	---help---
	  Enable the x86 architectural RDRAND instruction
	  (Intel Bull Mountain technology) to generate random numbers.
	  If supported, this is a high bandwidth, cryptographically
	  secure hardware random number generator.

config X86_SMAP
	def_bool y
	prompt "Supervisor Mode Access Prevention" if EXPERT
	---help---
	  Supervisor Mode Access Prevention (SMAP) is a security
	  feature in newer Intel processors.  There is a small
	  performance cost if this enabled and turned on; there is
	  also a small increase in the kernel size if this is enabled.

	  If unsure, say Y.

config X86_INTEL_UMIP
	def_bool y
	depends on CPU_SUP_INTEL
	prompt "Intel User Mode Instruction Prevention" if EXPERT
	---help---
	  The User Mode Instruction Prevention (UMIP) is a security
	  feature in newer Intel processors. If enabled, a general
	  protection fault is issued if the SGDT, SLDT, SIDT, SMSW
	  or STR instructions are executed in user mode. These instructions
	  unnecessarily expose information about the hardware state.

	  The vast majority of applications do not use these instructions.
	  For the very few that do, software emulation is provided in
	  specific cases in protected and virtual-8086 modes. Emulated
	  results are dummy.

config X86_INTEL_MPX
	prompt "Intel MPX (Memory Protection Extensions)"
	def_bool n
	# Note: only available in 64-bit mode due to VMA flags shortage
	depends on CPU_SUP_INTEL && X86_64
	select ARCH_USES_HIGH_VMA_FLAGS
	---help---
	  MPX provides hardware features that can be used in
	  conjunction with compiler-instrumented code to check
	  memory references.  It is designed to detect buffer
	  overflow or underflow bugs.

	  This option enables running applications which are
	  instrumented or otherwise use MPX.  It does not use MPX
	  itself inside the kernel or to protect the kernel
	  against bad memory references.

	  Enabling this option will make the kernel larger:
	  ~8k of kernel text and 36 bytes of data on a 64-bit
	  defconfig.  It adds a long to the 'mm_struct' which
	  will increase the kernel memory overhead of each
	  process and adds some branches to paths used during
	  exec() and munmap().

	  For details, see Documentation/x86/intel_mpx.txt

	  If unsure, say N.

config X86_INTEL_MEMORY_PROTECTION_KEYS
	prompt "Intel Memory Protection Keys"
	def_bool y
	# Note: only available in 64-bit mode
	depends on CPU_SUP_INTEL && X86_64
	select ARCH_USES_HIGH_VMA_FLAGS
	select ARCH_HAS_PKEYS
	---help---
	  Memory Protection Keys provides a mechanism for enforcing
	  page-based protections, but without requiring modification of the
	  page tables when an application changes protection domains.

	  For details, see Documentation/x86/protection-keys.txt

	  If unsure, say y.

config EFI
	bool "EFI runtime service support"
	depends on ACPI
	select UCS2_STRING
	select EFI_RUNTIME_WRAPPERS
	---help---
	  This enables the kernel to use EFI runtime services that are
	  available (such as the EFI variable services).

	  This option is only useful on systems that have EFI firmware.
	  In addition, you should use the latest ELILO loader available
	  at <http://elilo.sourceforge.net> in order to take advantage
	  of EFI runtime services. However, even with this option, the
	  resultant kernel should continue to boot on existing non-EFI
	  platforms.

config EFI_STUB
       bool "EFI stub support"
       depends on EFI && !X86_USE_3DNOW
       select RELOCATABLE
       ---help---
          This kernel feature allows a bzImage to be loaded directly
	  by EFI firmware without the use of a bootloader.

	  See Documentation/efi-stub.txt for more information.

config EFI_MIXED
	bool "EFI mixed-mode support"
	depends on EFI_STUB && X86_64
	---help---
	   Enabling this feature allows a 64-bit kernel to be booted
	   on a 32-bit firmware, provided that your CPU supports 64-bit
	   mode.

	   Note that it is not possible to boot a mixed-mode enabled
	   kernel via the EFI boot stub - a bootloader that supports
	   the EFI handover protocol must be used.

	   If unsure, say N.

config SECCOMP
	def_bool y
	prompt "Enable seccomp to safely compute untrusted bytecode"
	---help---
	  This kernel feature is useful for number crunching applications
	  that may need to compute untrusted bytecode during their
	  execution. By using pipes or other transports made available to
	  the process as file descriptors supporting the read/write
	  syscalls, it's possible to isolate those applications in
	  their own address space using seccomp. Once seccomp is
	  enabled via prctl(PR_SET_SECCOMP), it cannot be disabled
	  and the task is only allowed to execute a few safe syscalls
	  defined by each seccomp mode.

	  If unsure, say Y. Only embedded should say N here.

source kernel/Kconfig.hz

config KEXEC
	bool "kexec system call"
	select KEXEC_CORE
	---help---
	  kexec is a system call that implements the ability to shutdown your
	  current kernel, and to start another kernel.  It is like a reboot
	  but it is independent of the system firmware.   And like a reboot
	  you can start any kernel with it, not just Linux.

	  The name comes from the similarity to the exec system call.

	  It is an ongoing process to be certain the hardware in a machine
	  is properly shutdown, so do not be surprised if this code does not
	  initially work for you.  As of this writing the exact hardware
	  interface is strongly in flux, so no good recommendation can be
	  made.

config KEXEC_FILE
	bool "kexec file based system call"
	select KEXEC_CORE
	select BUILD_BIN2C
	depends on X86_64
	depends on CRYPTO=y
	depends on CRYPTO_SHA256=y
	---help---
	  This is new version of kexec system call. This system call is
	  file based and takes file descriptors as system call argument
	  for kernel and initramfs as opposed to list of segments as
	  accepted by previous system call.

config ARCH_HAS_KEXEC_PURGATORY
	def_bool KEXEC_FILE

config KEXEC_VERIFY_SIG
	bool "Verify kernel signature during kexec_file_load() syscall"
	depends on KEXEC_FILE
	---help---
	  This option makes kernel signature verification mandatory for
	  the kexec_file_load() syscall.

	  In addition to that option, you need to enable signature
	  verification for the corresponding kernel image type being
	  loaded in order for this to work.

config KEXEC_BZIMAGE_VERIFY_SIG
	bool "Enable bzImage signature verification support"
	depends on KEXEC_VERIFY_SIG
	depends on SIGNED_PE_FILE_VERIFICATION
	select SYSTEM_TRUSTED_KEYRING
	---help---
	  Enable bzImage signature verification support.

config CRASH_DUMP
	bool "kernel crash dumps"
	depends on X86_64 || (X86_32 && HIGHMEM)
	---help---
	  Generate crash dump after being started by kexec.
	  This should be normally only set in special crash dump kernels
	  which are loaded in the main kernel with kexec-tools into
	  a specially reserved region and then later executed after
	  a crash by kdump/kexec. The crash dump kernel must be compiled
	  to a memory address not used by the main kernel or BIOS using
	  PHYSICAL_START, or it must be built as a relocatable image
	  (CONFIG_RELOCATABLE=y).
	  For more details see Documentation/kdump/kdump.txt

config KEXEC_JUMP
	bool "kexec jump"
	depends on KEXEC && HIBERNATION
	---help---
	  Jump between original kernel and kexeced kernel and invoke
	  code in physical address mode via KEXEC

config PHYSICAL_START
	hex "Physical address where the kernel is loaded" if (EXPERT || CRASH_DUMP)
	default "0x1000000"
	---help---
	  This gives the physical address where the kernel is loaded.

	  If kernel is a not relocatable (CONFIG_RELOCATABLE=n) then
	  bzImage will decompress itself to above physical address and
	  run from there. Otherwise, bzImage will run from the address where
	  it has been loaded by the boot loader and will ignore above physical
	  address.

	  In normal kdump cases one does not have to set/change this option
	  as now bzImage can be compiled as a completely relocatable image
	  (CONFIG_RELOCATABLE=y) and be used to load and run from a different
	  address. This option is mainly useful for the folks who don't want
	  to use a bzImage for capturing the crash dump and want to use a
	  vmlinux instead. vmlinux is not relocatable hence a kernel needs
	  to be specifically compiled to run from a specific memory area
	  (normally a reserved region) and this option comes handy.

	  So if you are using bzImage for capturing the crash dump,
	  leave the value here unchanged to 0x1000000 and set
	  CONFIG_RELOCATABLE=y.  Otherwise if you plan to use vmlinux
	  for capturing the crash dump change this value to start of
	  the reserved region.  In other words, it can be set based on
	  the "X" value as specified in the "crashkernel=YM@XM"
	  command line boot parameter passed to the panic-ed
	  kernel. Please take a look at Documentation/kdump/kdump.txt
	  for more details about crash dumps.

	  Usage of bzImage for capturing the crash dump is recommended as
	  one does not have to build two kernels. Same kernel can be used
	  as production kernel and capture kernel. Above option should have
	  gone away after relocatable bzImage support is introduced. But it
	  is present because there are users out there who continue to use
	  vmlinux for dump capture. This option should go away down the
	  line.

	  Don't change this unless you know what you are doing.

config RELOCATABLE
	bool "Build a relocatable kernel"
	default y
	---help---
	  This builds a kernel image that retains relocation information
	  so it can be loaded someplace besides the default 1MB.
	  The relocations tend to make the kernel binary about 10% larger,
	  but are discarded at runtime.

	  One use is for the kexec on panic case where the recovery kernel
	  must live at a different physical address than the primary
	  kernel.

	  Note: If CONFIG_RELOCATABLE=y, then the kernel runs from the address
	  it has been loaded at and the compile time physical address
	  (CONFIG_PHYSICAL_START) is used as the minimum location.

config RANDOMIZE_BASE
	bool "Randomize the address of the kernel image (KASLR)"
	depends on RELOCATABLE
	default y
	---help---
	  In support of Kernel Address Space Layout Randomization (KASLR),
	  this randomizes the physical address at which the kernel image
	  is decompressed and the virtual address where the kernel
	  image is mapped, as a security feature that deters exploit
	  attempts relying on knowledge of the location of kernel
	  code internals.

	  On 64-bit, the kernel physical and virtual addresses are
	  randomized separately. The physical address will be anywhere
	  between 16MB and the top of physical memory (up to 64TB). The
	  virtual address will be randomized from 16MB up to 1GB (9 bits
	  of entropy). Note that this also reduces the memory space
	  available to kernel modules from 1.5GB to 1GB.

	  On 32-bit, the kernel physical and virtual addresses are
	  randomized together. They will be randomized from 16MB up to
	  512MB (8 bits of entropy).

	  Entropy is generated using the RDRAND instruction if it is
	  supported. If RDTSC is supported, its value is mixed into
	  the entropy pool as well. If neither RDRAND nor RDTSC are
	  supported, then entropy is read from the i8254 timer. The
	  usable entropy is limited by the kernel being built using
	  2GB addressing, and that PHYSICAL_ALIGN must be at a
	  minimum of 2MB. As a result, only 10 bits of entropy are
	  theoretically possible, but the implementations are further
	  limited due to memory layouts.

	  If unsure, say Y.

# Relocation on x86 needs some additional build support
config X86_NEED_RELOCS
	def_bool y
	depends on RANDOMIZE_BASE || (X86_32 && RELOCATABLE)

config PHYSICAL_ALIGN
	hex "Alignment value to which kernel should be aligned"
	default "0x200000"
	range 0x2000 0x1000000 if X86_32
	range 0x200000 0x1000000 if X86_64
	---help---
	  This value puts the alignment restrictions on physical address
	  where kernel is loaded and run from. Kernel is compiled for an
	  address which meets above alignment restriction.

	  If bootloader loads the kernel at a non-aligned address and
	  CONFIG_RELOCATABLE is set, kernel will move itself to nearest
	  address aligned to above value and run from there.

	  If bootloader loads the kernel at a non-aligned address and
	  CONFIG_RELOCATABLE is not set, kernel will ignore the run time
	  load address and decompress itself to the address it has been
	  compiled for and run from there. The address for which kernel is
	  compiled already meets above alignment restrictions. Hence the
	  end result is that kernel runs from a physical address meeting
	  above alignment restrictions.

	  On 32-bit this value must be a multiple of 0x2000. On 64-bit
	  this value must be a multiple of 0x200000.

	  Don't change this unless you know what you are doing.

config DYNAMIC_MEMORY_LAYOUT
	bool
	---help---
	  This option makes base addresses of vmalloc and vmemmap as well as
	  __PAGE_OFFSET movable during boot.

config RANDOMIZE_MEMORY
	bool "Randomize the kernel memory sections"
	depends on X86_64
	depends on RANDOMIZE_BASE
	select DYNAMIC_MEMORY_LAYOUT
	default RANDOMIZE_BASE
	---help---
	   Randomizes the base virtual address of kernel memory sections
	   (physical memory mapping, vmalloc & vmemmap). This security feature
	   makes exploits relying on predictable memory locations less reliable.

	   The order of allocations remains unchanged. Entropy is generated in
	   the same way as RANDOMIZE_BASE. Current implementation in the optimal
	   configuration have in average 30,000 different possible virtual
	   addresses for each memory section.

	   If unsure, say Y.

config RANDOMIZE_MEMORY_PHYSICAL_PADDING
	hex "Physical memory mapping padding" if EXPERT
	depends on RANDOMIZE_MEMORY
	default "0xa" if MEMORY_HOTPLUG
	default "0x0"
	range 0x1 0x40 if MEMORY_HOTPLUG
	range 0x0 0x40
	---help---
	   Define the padding in terabytes added to the existing physical
	   memory size during kernel memory randomization. It is useful
	   for memory hotplug support but reduces the entropy available for
	   address randomization.

	   If unsure, leave at the default value.

config HOTPLUG_CPU
	bool "Support for hot-pluggable CPUs"
	depends on SMP
	---help---
	  Say Y here to allow turning CPUs off and on. CPUs can be
	  controlled through /sys/devices/system/cpu.
	  ( Note: power management support will enable this option
	    automatically on SMP systems. )
	  Say N if you want to disable CPU hotplug.

config BOOTPARAM_HOTPLUG_CPU0
	bool "Set default setting of cpu0_hotpluggable"
	default n
	depends on HOTPLUG_CPU
	---help---
	  Set whether default state of cpu0_hotpluggable is on or off.

	  Say Y here to enable CPU0 hotplug by default. If this switch
	  is turned on, there is no need to give cpu0_hotplug kernel
	  parameter and the CPU0 hotplug feature is enabled by default.

	  Please note: there are two known CPU0 dependencies if you want
	  to enable the CPU0 hotplug feature either by this switch or by
	  cpu0_hotplug kernel parameter.

	  First, resume from hibernate or suspend always starts from CPU0.
	  So hibernate and suspend are prevented if CPU0 is offline.

	  Second dependency is PIC interrupts always go to CPU0. CPU0 can not
	  offline if any interrupt can not migrate out of CPU0. There may
	  be other CPU0 dependencies.

	  Please make sure the dependencies are under your control before
	  you enable this feature.

	  Say N if you don't want to enable CPU0 hotplug feature by default.
	  You still can enable the CPU0 hotplug feature at boot by kernel
	  parameter cpu0_hotplug.

config DEBUG_HOTPLUG_CPU0
	def_bool n
	prompt "Debug CPU0 hotplug"
	depends on HOTPLUG_CPU
	---help---
	  Enabling this option offlines CPU0 (if CPU0 can be offlined) as
	  soon as possible and boots up userspace with CPU0 offlined. User
	  can online CPU0 back after boot time.

	  To debug CPU0 hotplug, you need to enable CPU0 offline/online
	  feature by either turning on CONFIG_BOOTPARAM_HOTPLUG_CPU0 during
	  compilation or giving cpu0_hotplug kernel parameter at boot.

	  If unsure, say N.

config COMPAT_VDSO
	def_bool n
	prompt "Disable the 32-bit vDSO (needed for glibc 2.3.3)"
	depends on COMPAT_32
	---help---
	  Certain buggy versions of glibc will crash if they are
	  presented with a 32-bit vDSO that is not mapped at the address
	  indicated in its segment table.

	  The bug was introduced by f866314b89d56845f55e6f365e18b31ec978ec3a
	  and fixed by 3b3ddb4f7db98ec9e912ccdf54d35df4aa30e04a and
	  49ad572a70b8aeb91e57483a11dd1b77e31c4468.  Glibc 2.3.3 is
	  the only released version with the bug, but OpenSUSE 9
	  contains a buggy "glibc 2.3.2".

	  The symptom of the bug is that everything crashes on startup, saying:
	  dl_main: Assertion `(void *) ph->p_vaddr == _rtld_local._dl_sysinfo_dso' failed!

	  Saying Y here changes the default value of the vdso32 boot
	  option from 1 to 0, which turns off the 32-bit vDSO entirely.
	  This works around the glibc bug but hurts performance.

	  If unsure, say N: if you are compiling your own kernel, you
	  are unlikely to be using a buggy version of glibc.

choice
	prompt "vsyscall table for legacy applications"
	depends on X86_64
	default LEGACY_VSYSCALL_EMULATE
	help
	  Legacy user code that does not know how to find the vDSO expects
	  to be able to issue three syscalls by calling fixed addresses in
	  kernel space. Since this location is not randomized with ASLR,
	  it can be used to assist security vulnerability exploitation.

	  This setting can be changed at boot time via the kernel command
	  line parameter vsyscall=[emulate|none].

	  On a system with recent enough glibc (2.14 or newer) and no
	  static binaries, you can say None without a performance penalty
	  to improve security.

	  If unsure, select "Emulate".

	config LEGACY_VSYSCALL_EMULATE
		bool "Emulate"
		help
		  The kernel traps and emulates calls into the fixed
		  vsyscall address mapping. This makes the mapping
		  non-executable, but it still contains known contents,
		  which could be used in certain rare security vulnerability
		  exploits. This configuration is recommended when userspace
		  still uses the vsyscall area.

	config LEGACY_VSYSCALL_NONE
		bool "None"
		help
		  There will be no vsyscall mapping at all. This will
		  eliminate any risk of ASLR bypass due to the vsyscall
		  fixed address mapping. Attempts to use the vsyscalls
		  will be reported to dmesg, so that either old or
		  malicious userspace programs can be identified.

endchoice

config CMDLINE_BOOL
	bool "Built-in kernel command line"
	---help---
	  Allow for specifying boot arguments to the kernel at
	  build time.  On some systems (e.g. embedded ones), it is
	  necessary or convenient to provide some or all of the
	  kernel boot arguments with the kernel itself (that is,
	  to not rely on the boot loader to provide them.)

	  To compile command line arguments into the kernel,
	  set this option to 'Y', then fill in the
	  boot arguments in CONFIG_CMDLINE.

	  Systems with fully functional boot loaders (i.e. non-embedded)
	  should leave this option set to 'N'.

config CMDLINE
	string "Built-in kernel command string"
	depends on CMDLINE_BOOL
	default ""
	---help---
	  Enter arguments here that should be compiled into the kernel
	  image and used at boot time.  If the boot loader provides a
	  command line at boot time, it is appended to this string to
	  form the full kernel command line, when the system boots.

	  However, you can use the CONFIG_CMDLINE_OVERRIDE option to
	  change this behavior.

	  In most cases, the command line (whether built-in or provided
	  by the boot loader) should specify the device for the root
	  file system.

config CMDLINE_OVERRIDE
	bool "Built-in command line overrides boot loader arguments"
	depends on CMDLINE_BOOL
	---help---
	  Set this option to 'Y' to have the kernel ignore the boot loader
	  command line, and use ONLY the built-in command line.

	  This is used to work around broken boot loaders.  This should
	  be set to 'N' under normal conditions.

config MODIFY_LDT_SYSCALL
	bool "Enable the LDT (local descriptor table)" if EXPERT
	default y
	---help---
	  Linux can allow user programs to install a per-process x86
	  Local Descriptor Table (LDT) using the modify_ldt(2) system
	  call.  This is required to run 16-bit or segmented code such as
	  DOSEMU or some Wine programs.  It is also used by some very old
	  threading libraries.

	  Enabling this feature adds a small amount of overhead to
	  context switches and increases the low-level kernel attack
	  surface.  Disabling it removes the modify_ldt(2) system call.

	  Saying 'N' here may make sense for embedded or server kernels.

source "kernel/livepatch/Kconfig"

endmenu

config ARCH_HAS_ADD_PAGES
	def_bool y
	depends on X86_64 && ARCH_ENABLE_MEMORY_HOTPLUG

config ARCH_ENABLE_MEMORY_HOTPLUG
	def_bool y
	depends on X86_64 || (X86_32 && HIGHMEM)

config ARCH_ENABLE_MEMORY_HOTREMOVE
	def_bool y
	depends on MEMORY_HOTPLUG

config USE_PERCPU_NUMA_NODE_ID
	def_bool y
	depends on NUMA

config ARCH_ENABLE_SPLIT_PMD_PTLOCK
	def_bool y
	depends on X86_64 || X86_PAE

config ARCH_ENABLE_HUGEPAGE_MIGRATION
	def_bool y
	depends on X86_64 && HUGETLB_PAGE && MIGRATION

config ARCH_ENABLE_THP_MIGRATION
	def_bool y
	depends on X86_64 && TRANSPARENT_HUGEPAGE

menu "Power management and ACPI options"

config ARCH_HIBERNATION_HEADER
	def_bool y
	depends on X86_64 && HIBERNATION

source "kernel/power/Kconfig"

source "drivers/acpi/Kconfig"

source "drivers/sfi/Kconfig"

config X86_APM_BOOT
	def_bool y
	depends on APM

menuconfig APM
	tristate "APM (Advanced Power Management) BIOS support"
	depends on X86_32 && PM_SLEEP
	---help---
	  APM is a BIOS specification for saving power using several different
	  techniques. This is mostly useful for battery powered laptops with
	  APM compliant BIOSes. If you say Y here, the system time will be
	  reset after a RESUME operation, the /proc/apm device will provide
	  battery status information, and user-space programs will receive
	  notification of APM "events" (e.g. battery status change).

	  If you select "Y" here, you can disable actual use of the APM
	  BIOS by passing the "apm=off" option to the kernel at boot time.

	  Note that the APM support is almost completely disabled for
	  machines with more than one CPU.

	  In order to use APM, you will need supporting software. For location
	  and more information, read <file:Documentation/power/apm-acpi.txt>
	  and the Battery Powered Linux mini-HOWTO, available from
	  <http://www.tldp.org/docs.html#howto>.

	  This driver does not spin down disk drives (see the hdparm(8)
	  manpage ("man 8 hdparm") for that), and it doesn't turn off
	  VESA-compliant "green" monitors.

	  This driver does not support the TI 4000M TravelMate and the ACER
	  486/DX4/75 because they don't have compliant BIOSes. Many "green"
	  desktop machines also don't have compliant BIOSes, and this driver
	  may cause those machines to panic during the boot phase.

	  Generally, if you don't have a battery in your machine, there isn't
	  much point in using this driver and you should say N. If you get
	  random kernel OOPSes or reboots that don't seem to be related to
	  anything, try disabling/enabling this option (or disabling/enabling
	  APM in your BIOS).

	  Some other things you should try when experiencing seemingly random,
	  "weird" problems:

	  1) make sure that you have enough swap space and that it is
	  enabled.
	  2) pass the "no-hlt" option to the kernel
	  3) switch on floating point emulation in the kernel and pass
	  the "no387" option to the kernel
	  4) pass the "floppy=nodma" option to the kernel
	  5) pass the "mem=4M" option to the kernel (thereby disabling
	  all but the first 4 MB of RAM)
	  6) make sure that the CPU is not over clocked.
	  7) read the sig11 FAQ at <http://www.bitwizard.nl/sig11/>
	  8) disable the cache from your BIOS settings
	  9) install a fan for the video card or exchange video RAM
	  10) install a better fan for the CPU
	  11) exchange RAM chips
	  12) exchange the motherboard.

	  To compile this driver as a module, choose M here: the
	  module will be called apm.

if APM

config APM_IGNORE_USER_SUSPEND
	bool "Ignore USER SUSPEND"
	---help---
	  This option will ignore USER SUSPEND requests. On machines with a
	  compliant APM BIOS, you want to say N. However, on the NEC Versa M
	  series notebooks, it is necessary to say Y because of a BIOS bug.

config APM_DO_ENABLE
	bool "Enable PM at boot time"
	---help---
	  Enable APM features at boot time. From page 36 of the APM BIOS
	  specification: "When disabled, the APM BIOS does not automatically
	  power manage devices, enter the Standby State, enter the Suspend
	  State, or take power saving steps in response to CPU Idle calls."
	  This driver will make CPU Idle calls when Linux is idle (unless this
	  feature is turned off -- see "Do CPU IDLE calls", below). This
	  should always save battery power, but more complicated APM features
	  will be dependent on your BIOS implementation. You may need to turn
	  this option off if your computer hangs at boot time when using APM
	  support, or if it beeps continuously instead of suspending. Turn
	  this off if you have a NEC UltraLite Versa 33/C or a Toshiba
	  T400CDT. This is off by default since most machines do fine without
	  this feature.

config APM_CPU_IDLE
	depends on CPU_IDLE
	bool "Make CPU Idle calls when idle"
	---help---
	  Enable calls to APM CPU Idle/CPU Busy inside the kernel's idle loop.
	  On some machines, this can activate improved power savings, such as
	  a slowed CPU clock rate, when the machine is idle. These idle calls
	  are made after the idle loop has run for some length of time (e.g.,
	  333 mS). On some machines, this will cause a hang at boot time or
	  whenever the CPU becomes idle. (On machines with more than one CPU,
	  this option does nothing.)

config APM_DISPLAY_BLANK
	bool "Enable console blanking using APM"
	---help---
	  Enable console blanking using the APM. Some laptops can use this to
	  turn off the LCD backlight when the screen blanker of the Linux
	  virtual console blanks the screen. Note that this is only used by
	  the virtual console screen blanker, and won't turn off the backlight
	  when using the X Window system. This also doesn't have anything to
	  do with your VESA-compliant power-saving monitor. Further, this
	  option doesn't work for all laptops -- it might not turn off your
	  backlight at all, or it might print a lot of errors to the console,
	  especially if you are using gpm.

config APM_ALLOW_INTS
	bool "Allow interrupts during APM BIOS calls"
	---help---
	  Normally we disable external interrupts while we are making calls to
	  the APM BIOS as a measure to lessen the effects of a badly behaving
	  BIOS implementation.  The BIOS should reenable interrupts if it
	  needs to.  Unfortunately, some BIOSes do not -- especially those in
	  many of the newer IBM Thinkpads.  If you experience hangs when you
	  suspend, try setting this to Y.  Otherwise, say N.

endif # APM

source "drivers/cpufreq/Kconfig"

source "drivers/cpuidle/Kconfig"

source "drivers/idle/Kconfig"

endmenu


menu "Bus options (PCI etc.)"

config PCI
	bool "PCI support"
	default y
	---help---
	  Find out whether you have a PCI motherboard. PCI is the name of a
	  bus system, i.e. the way the CPU talks to the other stuff inside
	  your box. Other bus systems are ISA, EISA, MicroChannel (MCA) or
	  VESA. If you have PCI, say Y, otherwise N.

choice
	prompt "PCI access mode"
	depends on X86_32 && PCI
	default PCI_GOANY
	---help---
	  On PCI systems, the BIOS can be used to detect the PCI devices and
	  determine their configuration. However, some old PCI motherboards
	  have BIOS bugs and may crash if this is done. Also, some embedded
	  PCI-based systems don't have any BIOS at all. Linux can also try to
	  detect the PCI hardware directly without using the BIOS.

	  With this option, you can specify how Linux should detect the
	  PCI devices. If you choose "BIOS", the BIOS will be used,
	  if you choose "Direct", the BIOS won't be used, and if you
	  choose "MMConfig", then PCI Express MMCONFIG will be used.
	  If you choose "Any", the kernel will try MMCONFIG, then the
	  direct access method and falls back to the BIOS if that doesn't
	  work. If unsure, go with the default, which is "Any".

config PCI_GOBIOS
	bool "BIOS"

config PCI_GOMMCONFIG
	bool "MMConfig"

config PCI_GODIRECT
	bool "Direct"

config PCI_GOOLPC
	bool "OLPC XO-1"
	depends on OLPC

config PCI_GOANY
	bool "Any"

endchoice

config PCI_BIOS
	def_bool y
	depends on X86_32 && PCI && (PCI_GOBIOS || PCI_GOANY)

# x86-64 doesn't support PCI BIOS access from long mode so always go direct.
config PCI_DIRECT
	def_bool y
	depends on PCI && (X86_64 || (PCI_GODIRECT || PCI_GOANY || PCI_GOOLPC || PCI_GOMMCONFIG))

config PCI_MMCONFIG
	bool "Support mmconfig PCI config space access" if X86_64
	default y
	depends on PCI && (ACPI || SFI || JAILHOUSE_GUEST)
	depends on X86_64 || (PCI_GOANY || PCI_GOMMCONFIG)

config PCI_OLPC
	def_bool y
	depends on PCI && OLPC && (PCI_GOOLPC || PCI_GOANY)

config PCI_XEN
	def_bool y
	depends on PCI && XEN
	select SWIOTLB_XEN

config PCI_DOMAINS
	def_bool y
	depends on PCI

config MMCONF_FAM10H
	def_bool y
	depends on X86_64 && PCI_MMCONFIG && ACPI

config PCI_CNB20LE_QUIRK
	bool "Read CNB20LE Host Bridge Windows" if EXPERT
	depends on PCI
	help
	  Read the PCI windows out of the CNB20LE host bridge. This allows
	  PCI hotplug to work on systems with the CNB20LE chipset which do
	  not have ACPI.

	  There's no public spec for this chipset, and this functionality
	  is known to be incomplete.

	  You should say N unless you know you need this.

source "drivers/pci/Kconfig"

config ISA_BUS
	bool "ISA bus support on modern systems" if EXPERT
	help
	  Expose ISA bus device drivers and options available for selection and
	  configuration. Enable this option if your target machine has an ISA
	  bus. ISA is an older system, displaced by PCI and newer bus
	  architectures -- if your target machine is modern, it probably does
	  not have an ISA bus.

	  If unsure, say N.

# x86_64 have no ISA slots, but can have ISA-style DMA.
config ISA_DMA_API
	bool "ISA-style DMA support" if (X86_64 && EXPERT)
	default y
	help
	  Enables ISA-style DMA support for devices requiring such controllers.
	  If unsure, say Y.

if X86_32

config ISA
	bool "ISA support"
	---help---
	  Find out whether you have ISA slots on your motherboard.  ISA is the
	  name of a bus system, i.e. the way the CPU talks to the other stuff
	  inside your box.  Other bus systems are PCI, EISA, MicroChannel
	  (MCA) or VESA.  ISA is an older system, now being displaced by PCI;
	  newer boards don't support it.  If you have ISA, say Y, otherwise N.

config EISA
	bool "EISA support"
	depends on ISA
	---help---
	  The Extended Industry Standard Architecture (EISA) bus was
	  developed as an open alternative to the IBM MicroChannel bus.

	  The EISA bus provided some of the features of the IBM MicroChannel
	  bus while maintaining backward compatibility with cards made for
	  the older ISA bus.  The EISA bus saw limited use between 1988 and
	  1995 when it was made obsolete by the PCI bus.

	  Say Y here if you are building a kernel for an EISA-based machine.

	  Otherwise, say N.

source "drivers/eisa/Kconfig"

config SCx200
	tristate "NatSemi SCx200 support"
	---help---
	  This provides basic support for National Semiconductor's
	  (now AMD's) Geode processors.  The driver probes for the
	  PCI-IDs of several on-chip devices, so its a good dependency
	  for other scx200_* drivers.

	  If compiled as a module, the driver is named scx200.

config SCx200HR_TIMER
	tristate "NatSemi SCx200 27MHz High-Resolution Timer Support"
	depends on SCx200
	default y
	---help---
	  This driver provides a clocksource built upon the on-chip
	  27MHz high-resolution timer.  Its also a workaround for
	  NSC Geode SC-1100's buggy TSC, which loses time when the
	  processor goes idle (as is done by the scheduler).  The
	  other workaround is idle=poll boot option.

config OLPC
	bool "One Laptop Per Child support"
	depends on !X86_PAE
	select GPIOLIB
	select OF
	select OF_PROMTREE
	select IRQ_DOMAIN
	---help---
	  Add support for detecting the unique features of the OLPC
	  XO hardware.

config OLPC_XO1_PM
	bool "OLPC XO-1 Power Management"
	depends on OLPC && MFD_CS5535 && PM_SLEEP
	select MFD_CORE
	---help---
	  Add support for poweroff and suspend of the OLPC XO-1 laptop.

config OLPC_XO1_RTC
	bool "OLPC XO-1 Real Time Clock"
	depends on OLPC_XO1_PM && RTC_DRV_CMOS
	---help---
	  Add support for the XO-1 real time clock, which can be used as a
	  programmable wakeup source.

config OLPC_XO1_SCI
	bool "OLPC XO-1 SCI extras"
	depends on OLPC && OLPC_XO1_PM && GPIO_CS5535=y
	depends on INPUT=y
	select POWER_SUPPLY
	---help---
	  Add support for SCI-based features of the OLPC XO-1 laptop:
	   - EC-driven system wakeups
	   - Power button
	   - Ebook switch
	   - Lid switch
	   - AC adapter status updates
	   - Battery status updates

config OLPC_XO15_SCI
	bool "OLPC XO-1.5 SCI extras"
	depends on OLPC && ACPI
	select POWER_SUPPLY
	---help---
	  Add support for SCI-based features of the OLPC XO-1.5 laptop:
	   - EC-driven system wakeups
	   - AC adapter status updates
	   - Battery status updates

config ALIX
	bool "PCEngines ALIX System Support (LED setup)"
	select GPIOLIB
	---help---
	  This option enables system support for the PCEngines ALIX.
	  At present this just sets up LEDs for GPIO control on
	  ALIX2/3/6 boards.  However, other system specific setup should
	  get added here.

	  Note: You must still enable the drivers for GPIO and LED support
	  (GPIO_CS5535 & LEDS_GPIO) to actually use the LEDs

	  Note: You have to set alix.force=1 for boards with Award BIOS.

config NET5501
	bool "Soekris Engineering net5501 System Support (LEDS, GPIO, etc)"
	select GPIOLIB
	---help---
	  This option enables system support for the Soekris Engineering net5501.

config GEOS
	bool "Traverse Technologies GEOS System Support (LEDS, GPIO, etc)"
	select GPIOLIB
	depends on DMI
	---help---
	  This option enables system support for the Traverse Technologies GEOS.

config TS5500
	bool "Technologic Systems TS-5500 platform support"
	depends on MELAN
	select CHECK_SIGNATURE
	select NEW_LEDS
	select LEDS_CLASS
	---help---
	  This option enables system support for the Technologic Systems TS-5500.

endif # X86_32

config AMD_NB
	def_bool y
	depends on CPU_SUP_AMD && PCI

source "drivers/pcmcia/Kconfig"

config RAPIDIO
	tristate "RapidIO support"
	depends on PCI
	default n
	help
	  If enabled this option will include drivers and the core
	  infrastructure code to support RapidIO interconnect devices.

source "drivers/rapidio/Kconfig"

config X86_SYSFB
	bool "Mark VGA/VBE/EFI FB as generic system framebuffer"
	help
	  Firmwares often provide initial graphics framebuffers so the BIOS,
	  bootloader or kernel can show basic video-output during boot for
	  user-guidance and debugging. Historically, x86 used the VESA BIOS
	  Extensions and EFI-framebuffers for this, which are mostly limited
	  to x86.
	  This option, if enabled, marks VGA/VBE/EFI framebuffers as generic
	  framebuffers so the new generic system-framebuffer drivers can be
	  used on x86. If the framebuffer is not compatible with the generic
	  modes, it is advertised as fallback platform framebuffer so legacy
	  drivers like efifb, vesafb and uvesafb can pick it up.
	  If this option is not selected, all system framebuffers are always
	  marked as fallback platform framebuffers as usual.

	  Note: Legacy fbdev drivers, including vesafb, efifb, uvesafb, will
	  not be able to pick up generic system framebuffers if this option
	  is selected. You are highly encouraged to enable simplefb as
	  replacement if you select this option. simplefb can correctly deal
	  with generic system framebuffers. But you should still keep vesafb
	  and others enabled as fallback if a system framebuffer is
	  incompatible with simplefb.

	  If unsure, say Y.

endmenu


menu "Binary Emulations"

config IA32_EMULATION
	bool "IA32 Emulation"
	depends on X86_64
	select ARCH_WANT_OLD_COMPAT_IPC
	select BINFMT_ELF
	select COMPAT_BINFMT_ELF
	select COMPAT_OLD_SIGACTION
	---help---
	  Include code to run legacy 32-bit programs under a
	  64-bit kernel. You should likely turn this on, unless you're
	  100% sure that you don't have any 32-bit programs left.

config IA32_AOUT
	tristate "IA32 a.out support"
	depends on IA32_EMULATION
	---help---
	  Support old a.out binaries in the 32bit emulation.

config X86_X32
	bool "x32 ABI for 64-bit mode"
	depends on X86_64
	---help---
	  Include code to run binaries for the x32 native 32-bit ABI
	  for 64-bit processors.  An x32 process gets access to the
	  full 64-bit register file and wide data path while leaving
	  pointers at 32 bits for smaller memory footprint.

	  You will need a recent binutils (2.22 or later) with
	  elf32_x86_64 support enabled to compile a kernel with this
	  option set.

config COMPAT_32
	def_bool y
	depends on IA32_EMULATION || X86_32
	select HAVE_UID16
	select OLD_SIGSUSPEND3

config COMPAT
	def_bool y
	depends on IA32_EMULATION || X86_X32

if COMPAT
config COMPAT_FOR_U64_ALIGNMENT
	def_bool y

config SYSVIPC_COMPAT
	def_bool y
	depends on SYSVIPC
endif

endmenu


config HAVE_ATOMIC_IOMAP
	def_bool y
	depends on X86_32

config X86_DEV_DMA_OPS
	bool
	depends on X86_64 || STA2X11

config X86_DMA_REMAP
	bool
	depends on STA2X11

config HAVE_GENERIC_GUP
	def_bool y

source "drivers/firmware/Kconfig"

source "arch/x86/kvm/Kconfig"<|MERGE_RESOLUTION|>--- conflicted
+++ resolved
@@ -60,11 +60,7 @@
 	select ARCH_HAS_KCOV			if X86_64
 	select ARCH_HAS_MEMBARRIER_SYNC_CORE
 	select ARCH_HAS_PMEM_API		if X86_64
-<<<<<<< HEAD
-	# Causing hangs/crashes, see the commit that added this change for details.
-=======
 	select ARCH_HAS_PTE_SPECIAL
->>>>>>> e021bb4f
 	select ARCH_HAS_REFCOUNT
 	select ARCH_HAS_UACCESS_FLUSHCACHE	if X86_64
 	select ARCH_HAS_UACCESS_MCSAFE		if X86_64 && X86_MCE
@@ -185,18 +181,11 @@
 	select HAVE_PERF_REGS
 	select HAVE_PERF_USER_STACK_DUMP
 	select HAVE_PREEMPT_LAZY
-<<<<<<< HEAD
-	select HAVE_RCU_TABLE_FREE
-	select HAVE_RCU_TABLE_INVALIDATE	if HAVE_RCU_TABLE_FREE
-	select HAVE_REGS_AND_STACK_ACCESS_API
-	select HAVE_RELIABLE_STACKTRACE		if X86_64 && UNWINDER_FRAME_POINTER && STACK_VALIDATION
-=======
 	select HAVE_RCU_TABLE_FREE		if PARAVIRT
 	select HAVE_RCU_TABLE_INVALIDATE	if HAVE_RCU_TABLE_FREE
 	select HAVE_REGS_AND_STACK_ACCESS_API
 	select HAVE_RELIABLE_STACKTRACE		if X86_64 && (UNWINDER_FRAME_POINTER || UNWINDER_ORC) && STACK_VALIDATION
 	select HAVE_STACKPROTECTOR		if CC_HAS_SANE_STACKPROTECTOR
->>>>>>> e021bb4f
 	select HAVE_STACK_VALIDATION		if X86_64
 	select HAVE_RSEQ
 	select HAVE_SYSCALL_TRACEPOINTS
@@ -456,13 +445,6 @@
 	  branches. Requires a compiler with -mindirect-branch=thunk-extern
 	  support for full protection. The kernel may run slower.
 
-<<<<<<< HEAD
-	  Without compiler support, at least indirect branches in assembler
-	  code are eliminated. Since this includes the syscall entry path,
-	  it is not entirely pointless.
-
-=======
->>>>>>> e021bb4f
 config INTEL_RDT
 	bool "Intel Resource Director Technology support"
 	default n
@@ -1011,20 +993,8 @@
 
 config NR_CPUS
 	int "Maximum number of CPUs" if SMP && !MAXSMP
-<<<<<<< HEAD
-	range 2 8 if SMP && X86_32 && !X86_BIGSMP
-	range 2 64 if SMP && X86_32 && X86_BIGSMP
-	range 2 512 if SMP && !MAXSMP && !CPUMASK_OFFSTACK && X86_64
-	range 2 8192 if SMP && !MAXSMP && CPUMASK_OFFSTACK && X86_64
-	default "1" if !SMP
-	default "8192" if MAXSMP
-	default "32" if SMP && X86_BIGSMP
-	default "8" if SMP && X86_32
-	default "64" if SMP
-=======
 	range NR_CPUS_RANGE_BEGIN NR_CPUS_RANGE_END
 	default NR_CPUS_DEFAULT
->>>>>>> e021bb4f
 	---help---
 	  This allows you to specify the maximum number of CPUs which this
 	  kernel will support.  If CPUMASK_OFFSTACK is enabled, the maximum
