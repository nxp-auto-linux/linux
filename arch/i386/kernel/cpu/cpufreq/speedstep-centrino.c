/*
 * cpufreq driver for Enhanced SpeedStep, as found in Intel's Pentium
 * M (part of the Centrino chipset).
 *
 * Since the original Pentium M, most new Intel CPUs support Enhanced
 * SpeedStep.
 *
 * Despite the "SpeedStep" in the name, this is almost entirely unlike
 * traditional SpeedStep.
 *
 * Modelled on speedstep.c
 *
 * Copyright (C) 2003 Jeremy Fitzhardinge <jeremy@goop.org>
 */

#include <linux/kernel.h>
#include <linux/module.h>
#include <linux/init.h>
#include <linux/cpufreq.h>
#include <linux/config.h>
#include <linux/sched.h>	/* current */
#include <linux/delay.h>
#include <linux/compiler.h>

#ifdef CONFIG_X86_SPEEDSTEP_CENTRINO_ACPI
#include <linux/acpi.h>
#include <acpi/processor.h>
#endif

#include <asm/msr.h>
#include <asm/processor.h>
#include <asm/cpufeature.h>

#define PFX		"speedstep-centrino: "
#define MAINTAINER	"cpufreq@lists.linux.org.uk"

#define dprintk(msg...) cpufreq_debug_printk(CPUFREQ_DEBUG_DRIVER, "speedstep-centrino", msg)


struct cpu_id
{
	__u8	x86;            /* CPU family */
	__u8	x86_model;	/* model */
	__u8	x86_mask;	/* stepping */
};

enum {
	CPU_BANIAS,
	CPU_DOTHAN_A1,
	CPU_DOTHAN_A2,
	CPU_DOTHAN_B0,
	CPU_MP4HT_D0,
	CPU_MP4HT_E0,
};

static const struct cpu_id cpu_ids[] = {
	[CPU_BANIAS]	= { 6,  9, 5 },
	[CPU_DOTHAN_A1]	= { 6, 13, 1 },
	[CPU_DOTHAN_A2]	= { 6, 13, 2 },
	[CPU_DOTHAN_B0]	= { 6, 13, 6 },
	[CPU_MP4HT_D0]	= {15,  3, 4 },
	[CPU_MP4HT_E0]	= {15,  4, 1 },
};
#define N_IDS	ARRAY_SIZE(cpu_ids)

struct cpu_model
{
	const struct cpu_id *cpu_id;
	const char	*model_name;
	unsigned	max_freq; /* max clock in kHz */

	struct cpufreq_frequency_table *op_points; /* clock/voltage pairs */
};
static int centrino_verify_cpu_id(const struct cpuinfo_x86 *c, const struct cpu_id *x);

/* Operating points for current CPU */
static struct cpu_model *centrino_model[NR_CPUS];
static const struct cpu_id *centrino_cpu[NR_CPUS];

static struct cpufreq_driver centrino_driver;

#ifdef CONFIG_X86_SPEEDSTEP_CENTRINO_TABLE

/* Computes the correct form for IA32_PERF_CTL MSR for a particular
   frequency/voltage operating point; frequency in MHz, volts in mV.
   This is stored as "index" in the structure. */
#define OP(mhz, mv)							\
	{								\
		.frequency = (mhz) * 1000,				\
		.index = (((mhz)/100) << 8) | ((mv - 700) / 16)		\
	}

/*
 * These voltage tables were derived from the Intel Pentium M
 * datasheet, document 25261202.pdf, Table 5.  I have verified they
 * are consistent with my IBM ThinkPad X31, which has a 1.3GHz Pentium
 * M.
 */

/* Ultra Low Voltage Intel Pentium M processor 900MHz (Banias) */
static struct cpufreq_frequency_table banias_900[] =
{
	OP(600,  844),
	OP(800,  988),
	OP(900, 1004),
	{ .frequency = CPUFREQ_TABLE_END }
};

/* Ultra Low Voltage Intel Pentium M processor 1000MHz (Banias) */
static struct cpufreq_frequency_table banias_1000[] =
{
	OP(600,   844),
	OP(800,   972),
	OP(900,   988),
	OP(1000, 1004),
	{ .frequency = CPUFREQ_TABLE_END }
};

/* Low Voltage Intel Pentium M processor 1.10GHz (Banias) */
static struct cpufreq_frequency_table banias_1100[] =
{
	OP( 600,  956),
	OP( 800, 1020),
	OP( 900, 1100),
	OP(1000, 1164),
	OP(1100, 1180),
	{ .frequency = CPUFREQ_TABLE_END }
};


/* Low Voltage Intel Pentium M processor 1.20GHz (Banias) */
static struct cpufreq_frequency_table banias_1200[] =
{
	OP( 600,  956),
	OP( 800, 1004),
	OP( 900, 1020),
	OP(1000, 1100),
	OP(1100, 1164),
	OP(1200, 1180),
	{ .frequency = CPUFREQ_TABLE_END }
};

/* Intel Pentium M processor 1.30GHz (Banias) */
static struct cpufreq_frequency_table banias_1300[] =
{
	OP( 600,  956),
	OP( 800, 1260),
	OP(1000, 1292),
	OP(1200, 1356),
	OP(1300, 1388),
	{ .frequency = CPUFREQ_TABLE_END }
};

/* Intel Pentium M processor 1.40GHz (Banias) */
static struct cpufreq_frequency_table banias_1400[] =
{
	OP( 600,  956),
	OP( 800, 1180),
	OP(1000, 1308),
	OP(1200, 1436),
	OP(1400, 1484),
	{ .frequency = CPUFREQ_TABLE_END }
};

/* Intel Pentium M processor 1.50GHz (Banias) */
static struct cpufreq_frequency_table banias_1500[] =
{
	OP( 600,  956),
	OP( 800, 1116),
	OP(1000, 1228),
	OP(1200, 1356),
	OP(1400, 1452),
	OP(1500, 1484),
	{ .frequency = CPUFREQ_TABLE_END }
};

/* Intel Pentium M processor 1.60GHz (Banias) */
static struct cpufreq_frequency_table banias_1600[] =
{
	OP( 600,  956),
	OP( 800, 1036),
	OP(1000, 1164),
	OP(1200, 1276),
	OP(1400, 1420),
	OP(1600, 1484),
	{ .frequency = CPUFREQ_TABLE_END }
};

/* Intel Pentium M processor 1.70GHz (Banias) */
static struct cpufreq_frequency_table banias_1700[] =
{
	OP( 600,  956),
	OP( 800, 1004),
	OP(1000, 1116),
	OP(1200, 1228),
	OP(1400, 1308),
	OP(1700, 1484),
	{ .frequency = CPUFREQ_TABLE_END }
};
#undef OP

#define _BANIAS(cpuid, max, name)	\
{	.cpu_id		= cpuid,	\
	.model_name	= "Intel(R) Pentium(R) M processor " name "MHz", \
	.max_freq	= (max)*1000,	\
	.op_points	= banias_##max,	\
}
#define BANIAS(max)	_BANIAS(&cpu_ids[CPU_BANIAS], max, #max)

/* CPU models, their operating frequency range, and freq/voltage
   operating points */
static struct cpu_model models[] =
{
	_BANIAS(&cpu_ids[CPU_BANIAS], 900, " 900"),
	BANIAS(1000),
	BANIAS(1100),
	BANIAS(1200),
	BANIAS(1300),
	BANIAS(1400),
	BANIAS(1500),
	BANIAS(1600),
	BANIAS(1700),

	/* NULL model_name is a wildcard */
	{ &cpu_ids[CPU_DOTHAN_A1], NULL, 0, NULL },
	{ &cpu_ids[CPU_DOTHAN_A2], NULL, 0, NULL },
	{ &cpu_ids[CPU_DOTHAN_B0], NULL, 0, NULL },
	{ &cpu_ids[CPU_MP4HT_D0], NULL, 0, NULL },
	{ &cpu_ids[CPU_MP4HT_E0], NULL, 0, NULL },

	{ NULL, }
};
#undef _BANIAS
#undef BANIAS

static int centrino_cpu_init_table(struct cpufreq_policy *policy)
{
	struct cpuinfo_x86 *cpu = &cpu_data[policy->cpu];
	struct cpu_model *model;

	for(model = models; model->cpu_id != NULL; model++)
		if (centrino_verify_cpu_id(cpu, model->cpu_id) &&
		    (model->model_name == NULL ||
		     strcmp(cpu->x86_model_id, model->model_name) == 0))
			break;

	if (model->cpu_id == NULL) {
		/* No match at all */
		dprintk("no support for CPU model \"%s\": "
		       "send /proc/cpuinfo to " MAINTAINER "\n",
		       cpu->x86_model_id);
		return -ENOENT;
	}

	if (model->op_points == NULL) {
		/* Matched a non-match */
		dprintk("no table support for CPU model \"%s\"\n",
		       cpu->x86_model_id);
#ifndef CONFIG_X86_SPEEDSTEP_CENTRINO_ACPI
		dprintk("try compiling with CONFIG_X86_SPEEDSTEP_CENTRINO_ACPI enabled\n");
#endif
		return -ENOENT;
	}

	centrino_model[policy->cpu] = model;

	dprintk("found \"%s\": max frequency: %dkHz\n",
	       model->model_name, model->max_freq);

	return 0;
}

#else
static inline int centrino_cpu_init_table(struct cpufreq_policy *policy) { return -ENODEV; }
#endif /* CONFIG_X86_SPEEDSTEP_CENTRINO_TABLE */

static int centrino_verify_cpu_id(const struct cpuinfo_x86 *c, const struct cpu_id *x)
{
	if ((c->x86 == x->x86) &&
	    (c->x86_model == x->x86_model) &&
	    (c->x86_mask == x->x86_mask))
		return 1;
	return 0;
}

/* To be called only after centrino_model is initialized */
static unsigned extract_clock(unsigned msr, unsigned int cpu, int failsafe)
{
	int i;

	/*
	 * Extract clock in kHz from PERF_CTL value
	 * for centrino, as some DSDTs are buggy.
	 * Ideally, this can be done using the acpi_data structure.
	 */
	if ((centrino_cpu[cpu] == &cpu_ids[CPU_BANIAS]) ||
	    (centrino_cpu[cpu] == &cpu_ids[CPU_DOTHAN_A1]) ||
	    (centrino_cpu[cpu] == &cpu_ids[CPU_DOTHAN_B0])) {
		msr = (msr >> 8) & 0xff;
		return msr * 100000;
	}

	if ((!centrino_model[cpu]) || (!centrino_model[cpu]->op_points))
		return 0;

	msr &= 0xffff;
	for (i=0;centrino_model[cpu]->op_points[i].frequency != CPUFREQ_TABLE_END; i++) {
		if (msr == centrino_model[cpu]->op_points[i].index)
			return centrino_model[cpu]->op_points[i].frequency;
	}
	if (failsafe)
		return centrino_model[cpu]->op_points[i-1].frequency;
	else
		return 0;
}

/* Return the current CPU frequency in kHz */
static unsigned int get_cur_freq(unsigned int cpu)
{
	unsigned l, h;
	unsigned clock_freq;
	cpumask_t saved_mask;

	saved_mask = current->cpus_allowed;
	set_cpus_allowed(current, cpumask_of_cpu(cpu));
	if (smp_processor_id() != cpu)
		return 0;

	rdmsr(MSR_IA32_PERF_STATUS, l, h);
	clock_freq = extract_clock(l, cpu, 0);

	if (unlikely(clock_freq == 0)) {
		/*
		 * On some CPUs, we can see transient MSR values (which are
		 * not present in _PSS), while CPU is doing some automatic
		 * P-state transition (like TM2). Get the last freq set 
		 * in PERF_CTL.
		 */
		rdmsr(MSR_IA32_PERF_CTL, l, h);
		clock_freq = extract_clock(l, cpu, 1);
	}

	set_cpus_allowed(current, saved_mask);
	return clock_freq;
}


#ifdef CONFIG_X86_SPEEDSTEP_CENTRINO_ACPI

static struct acpi_processor_performance *acpi_perf_data[NR_CPUS];

/*
 * centrino_cpu_early_init_acpi - Do the preregistering with ACPI P-States
 * library
 *
 * Before doing the actual init, we need to do _PSD related setup whenever
 * supported by the BIOS. These are handled by this early_init routine.
 */
static int centrino_cpu_early_init_acpi(void)
{
	unsigned int	i, j;
	struct acpi_processor_performance	*data;

	for_each_cpu(i) {
		data = kzalloc(sizeof(struct acpi_processor_performance), 
				GFP_KERNEL);
		if (!data) {
			for_each_cpu(j) {
				kfree(acpi_perf_data[j]);
				acpi_perf_data[j] = NULL;
			}
			return (-ENOMEM);
		}
		acpi_perf_data[i] = data;
	}

	acpi_processor_preregister_performance(acpi_perf_data);
	return 0;
}

/*
 * centrino_cpu_init_acpi - register with ACPI P-States library
 *
 * Register with the ACPI P-States library (part of drivers/acpi/processor.c)
 * in order to determine correct frequency and voltage pairings by reading
 * the _PSS of the ACPI DSDT or SSDT tables.
 */
static int centrino_cpu_init_acpi(struct cpufreq_policy *policy)
{
	unsigned long			cur_freq;
	int				result = 0, i;
	unsigned int			cpu = policy->cpu;
	struct acpi_processor_performance	*p;

	p = acpi_perf_data[cpu];

	/* register with ACPI core */
<<<<<<< HEAD
	if (acpi_processor_register_performance(&p, cpu)) {
		dprintk("obtaining ACPI data failed\n");
=======
	if (acpi_processor_register_performance(p, cpu)) {
		dprintk(KERN_INFO PFX "obtaining ACPI data failed\n");
>>>>>>> ae6c859b
		return -EIO;
	}
	policy->cpus = p->shared_cpu_map;
	policy->shared_type = p->shared_type;

	/* verify the acpi_data */
	if (p->state_count <= 1) {
		dprintk("No P-States\n");
		result = -ENODEV;
		goto err_unreg;
	}

	if ((p->control_register.space_id != ACPI_ADR_SPACE_FIXED_HARDWARE) ||
	    (p->status_register.space_id != ACPI_ADR_SPACE_FIXED_HARDWARE)) {
		dprintk("Invalid control/status registers (%x - %x)\n",
			p->control_register.space_id, p->status_register.space_id);
		result = -EIO;
		goto err_unreg;
	}

	for (i=0; i<p->state_count; i++) {
		if (p->states[i].control != p->states[i].status) {
			dprintk("Different control (%llu) and status values (%llu)\n",
				p->states[i].control, p->states[i].status);
			result = -EINVAL;
			goto err_unreg;
		}

		if (!p->states[i].core_frequency) {
			dprintk("Zero core frequency for state %u\n", i);
			result = -EINVAL;
			goto err_unreg;
		}

		if (p->states[i].core_frequency > p->states[0].core_frequency) {
			dprintk("P%u has larger frequency (%llu) than P0 (%llu), skipping\n", i,
				p->states[i].core_frequency, p->states[0].core_frequency);
			p->states[i].core_frequency = 0;
			continue;
		}
	}

	centrino_model[cpu] = kzalloc(sizeof(struct cpu_model), GFP_KERNEL);
	if (!centrino_model[cpu]) {
		result = -ENOMEM;
		goto err_unreg;
	}

	centrino_model[cpu]->model_name=NULL;
	centrino_model[cpu]->max_freq = p->states[0].core_frequency * 1000;
	centrino_model[cpu]->op_points =  kmalloc(sizeof(struct cpufreq_frequency_table) *
					     (p->state_count + 1), GFP_KERNEL);
        if (!centrino_model[cpu]->op_points) {
                result = -ENOMEM;
                goto err_kfree;
        }

        for (i=0; i<p->state_count; i++) {
		centrino_model[cpu]->op_points[i].index = p->states[i].control;
		centrino_model[cpu]->op_points[i].frequency = p->states[i].core_frequency * 1000;
		dprintk("adding state %i with frequency %u and control value %04x\n", 
			i, centrino_model[cpu]->op_points[i].frequency, centrino_model[cpu]->op_points[i].index);
	}
	centrino_model[cpu]->op_points[p->state_count].frequency = CPUFREQ_TABLE_END;

	cur_freq = get_cur_freq(cpu);

	for (i=0; i<p->state_count; i++) {
		if (!p->states[i].core_frequency) {
			dprintk("skipping state %u\n", i);
			centrino_model[cpu]->op_points[i].frequency = CPUFREQ_ENTRY_INVALID;
			continue;
		}
		
		if (extract_clock(centrino_model[cpu]->op_points[i].index, cpu, 0) !=
		    (centrino_model[cpu]->op_points[i].frequency)) {
			dprintk("Invalid encoded frequency (%u vs. %u)\n",
				extract_clock(centrino_model[cpu]->op_points[i].index, cpu, 0),
				centrino_model[cpu]->op_points[i].frequency);
			result = -EINVAL;
			goto err_kfree_all;
		}

		if (cur_freq == centrino_model[cpu]->op_points[i].frequency)
			p->state = i;
	}

	/* notify BIOS that we exist */
	acpi_processor_notify_smm(THIS_MODULE);

	return 0;

 err_kfree_all:
	kfree(centrino_model[cpu]->op_points);
 err_kfree:
	kfree(centrino_model[cpu]);
 err_unreg:
<<<<<<< HEAD
	acpi_processor_unregister_performance(&p, cpu);
	dprintk("invalid ACPI data\n");
=======
	acpi_processor_unregister_performance(p, cpu);
	dprintk(KERN_INFO PFX "invalid ACPI data\n");
>>>>>>> ae6c859b
	return (result);
}
#else
static inline int centrino_cpu_init_acpi(struct cpufreq_policy *policy) { return -ENODEV; }
static inline int centrino_cpu_early_init_acpi(void) { return 0; }
#endif

static int centrino_cpu_init(struct cpufreq_policy *policy)
{
	struct cpuinfo_x86 *cpu = &cpu_data[policy->cpu];
	unsigned freq;
	unsigned l, h;
	int ret;
	int i;

	/* Only Intel makes Enhanced Speedstep-capable CPUs */
	if (cpu->x86_vendor != X86_VENDOR_INTEL || !cpu_has(cpu, X86_FEATURE_EST))
		return -ENODEV;

	if (cpu_has(cpu, X86_FEATURE_CONSTANT_TSC))
		centrino_driver.flags |= CPUFREQ_CONST_LOOPS;

	if (centrino_cpu_init_acpi(policy)) {
		if (policy->cpu != 0)
			return -ENODEV;

		for (i = 0; i < N_IDS; i++)
			if (centrino_verify_cpu_id(cpu, &cpu_ids[i]))
				break;

		if (i != N_IDS)
			centrino_cpu[policy->cpu] = &cpu_ids[i];

		if (!centrino_cpu[policy->cpu]) {
			dprintk("found unsupported CPU with "
			"Enhanced SpeedStep: send /proc/cpuinfo to "
			MAINTAINER "\n");
			return -ENODEV;
		}

		if (centrino_cpu_init_table(policy)) {
			return -ENODEV;
		}
	}

	/* Check to see if Enhanced SpeedStep is enabled, and try to
	   enable it if not. */
	rdmsr(MSR_IA32_MISC_ENABLE, l, h);

	if (!(l & (1<<16))) {
		l |= (1<<16);
		dprintk("trying to enable Enhanced SpeedStep (%x)\n", l);
		wrmsr(MSR_IA32_MISC_ENABLE, l, h);

		/* check to see if it stuck */
		rdmsr(MSR_IA32_MISC_ENABLE, l, h);
		if (!(l & (1<<16))) {
			printk(KERN_INFO PFX "couldn't enable Enhanced SpeedStep\n");
			return -ENODEV;
		}
	}

	freq = get_cur_freq(policy->cpu);

	policy->governor = CPUFREQ_DEFAULT_GOVERNOR;
	policy->cpuinfo.transition_latency = 10000; /* 10uS transition latency */
	policy->cur = freq;

	dprintk("centrino_cpu_init: cur=%dkHz\n", policy->cur);

	ret = cpufreq_frequency_table_cpuinfo(policy, centrino_model[policy->cpu]->op_points);
	if (ret)
		return (ret);

	cpufreq_frequency_table_get_attr(centrino_model[policy->cpu]->op_points, policy->cpu);

	return 0;
}

static int centrino_cpu_exit(struct cpufreq_policy *policy)
{
	unsigned int cpu = policy->cpu;

	if (!centrino_model[cpu])
		return -ENODEV;

	cpufreq_frequency_table_put_attr(cpu);

#ifdef CONFIG_X86_SPEEDSTEP_CENTRINO_ACPI
	if (!centrino_model[cpu]->model_name) {
		static struct acpi_processor_performance *p;

		if (acpi_perf_data[cpu]) {
			p = acpi_perf_data[cpu];
			dprintk("unregistering and freeing ACPI data\n");
			acpi_processor_unregister_performance(p, cpu);
			kfree(centrino_model[cpu]->op_points);
			kfree(centrino_model[cpu]);
		}
	}
#endif

	centrino_model[cpu] = NULL;

	return 0;
}

/**
 * centrino_verify - verifies a new CPUFreq policy
 * @policy: new policy
 *
 * Limit must be within this model's frequency range at least one
 * border included.
 */
static int centrino_verify (struct cpufreq_policy *policy)
{
	return cpufreq_frequency_table_verify(policy, centrino_model[policy->cpu]->op_points);
}

/**
 * centrino_setpolicy - set a new CPUFreq policy
 * @policy: new policy
 * @target_freq: the target frequency
 * @relation: how that frequency relates to achieved frequency (CPUFREQ_RELATION_L or CPUFREQ_RELATION_H)
 *
 * Sets a new CPUFreq policy.
 */
static int centrino_target (struct cpufreq_policy *policy,
			    unsigned int target_freq,
			    unsigned int relation)
{
	unsigned int    newstate = 0;
	unsigned int	msr, oldmsr = 0, h = 0, cpu = policy->cpu;
	struct cpufreq_freqs	freqs;
	cpumask_t		online_policy_cpus;
	cpumask_t		saved_mask;
	cpumask_t		set_mask;
	cpumask_t		covered_cpus;
	int			retval = 0;
	unsigned int		j, k, first_cpu, tmp;

	if (unlikely(centrino_model[cpu] == NULL))
		return -ENODEV;

	if (unlikely(cpufreq_frequency_table_target(policy,
			centrino_model[cpu]->op_points,
			target_freq,
			relation,
			&newstate))) {
		return -EINVAL;
	}

#ifdef CONFIG_HOTPLUG_CPU
	/* cpufreq holds the hotplug lock, so we are safe from here on */
	cpus_and(online_policy_cpus, cpu_online_map, policy->cpus);
#else
	online_policy_cpus = policy->cpus;
#endif

	saved_mask = current->cpus_allowed;
	first_cpu = 1;
	cpus_clear(covered_cpus);
	for_each_cpu_mask(j, online_policy_cpus) {
		/*
		 * Support for SMP systems.
		 * Make sure we are running on CPU that wants to change freq
		 */
		cpus_clear(set_mask);
		if (policy->shared_type == CPUFREQ_SHARED_TYPE_ANY)
			cpus_or(set_mask, set_mask, online_policy_cpus);
		else
			cpu_set(j, set_mask);

		set_cpus_allowed(current, set_mask);
		if (unlikely(!cpu_isset(smp_processor_id(), set_mask))) {
			dprintk("couldn't limit to CPUs in this domain\n");
			retval = -EAGAIN;
			if (first_cpu) {
				/* We haven't started the transition yet. */
				goto migrate_end;
			}
			break;
		}

		msr = centrino_model[cpu]->op_points[newstate].index;

		if (first_cpu) {
			rdmsr(MSR_IA32_PERF_CTL, oldmsr, h);
			if (msr == (oldmsr & 0xffff)) {
				dprintk("no change needed - msr was and needs "
					"to be %x\n", oldmsr);
				retval = 0;
				goto migrate_end;
			}

			freqs.old = extract_clock(oldmsr, cpu, 0);
			freqs.new = extract_clock(msr, cpu, 0);

			dprintk("target=%dkHz old=%d new=%d msr=%04x\n",
				target_freq, freqs.old, freqs.new, msr);

			for_each_cpu_mask(k, online_policy_cpus) {
				freqs.cpu = k;
				cpufreq_notify_transition(&freqs,
					CPUFREQ_PRECHANGE);
			}

			first_cpu = 0;
			/* all but 16 LSB are reserved, treat them with care */
			oldmsr &= ~0xffff;
			msr &= 0xffff;
			oldmsr |= msr;
		}

		wrmsr(MSR_IA32_PERF_CTL, oldmsr, h);
		if (policy->shared_type == CPUFREQ_SHARED_TYPE_ANY)
			break;

		cpu_set(j, covered_cpus);
	}

	for_each_cpu_mask(k, online_policy_cpus) {
		freqs.cpu = k;
		cpufreq_notify_transition(&freqs, CPUFREQ_POSTCHANGE);
	}

	if (unlikely(retval)) {
		/*
		 * We have failed halfway through the frequency change.
		 * We have sent callbacks to policy->cpus and
		 * MSRs have already been written on coverd_cpus.
		 * Best effort undo..
		 */

		if (!cpus_empty(covered_cpus)) {
			for_each_cpu_mask(j, covered_cpus) {
				set_cpus_allowed(current, cpumask_of_cpu(j));
				wrmsr(MSR_IA32_PERF_CTL, oldmsr, h);
			}
		}

		tmp = freqs.new;
		freqs.new = freqs.old;
		freqs.old = tmp;
		for_each_cpu_mask(j, online_policy_cpus) {
			freqs.cpu = j;
			cpufreq_notify_transition(&freqs, CPUFREQ_PRECHANGE);
			cpufreq_notify_transition(&freqs, CPUFREQ_POSTCHANGE);
		}
	}

migrate_end:
	set_cpus_allowed(current, saved_mask);
	return 0;
}

static struct freq_attr* centrino_attr[] = {
	&cpufreq_freq_attr_scaling_available_freqs,
	NULL,
};

static struct cpufreq_driver centrino_driver = {
	.name		= "centrino", /* should be speedstep-centrino,
					 but there's a 16 char limit */
	.init		= centrino_cpu_init,
	.exit		= centrino_cpu_exit,
	.verify		= centrino_verify,
	.target		= centrino_target,
	.get		= get_cur_freq,
	.attr           = centrino_attr,
	.owner		= THIS_MODULE,
};


/**
 * centrino_init - initializes the Enhanced SpeedStep CPUFreq driver
 *
 * Initializes the Enhanced SpeedStep support. Returns -ENODEV on
 * unsupported devices, -ENOENT if there's no voltage table for this
 * particular CPU model, -EINVAL on problems during initiatization,
 * and zero on success.
 *
 * This is quite picky.  Not only does the CPU have to advertise the
 * "est" flag in the cpuid capability flags, we look for a specific
 * CPU model and stepping, and we need to have the exact model name in
 * our voltage tables.  That is, be paranoid about not releasing
 * someone's valuable magic smoke.
 */
static int __init centrino_init(void)
{
	struct cpuinfo_x86 *cpu = cpu_data;

	if (!cpu_has(cpu, X86_FEATURE_EST))
		return -ENODEV;

	centrino_cpu_early_init_acpi();

	return cpufreq_register_driver(&centrino_driver);
}

static void __exit centrino_exit(void)
{
#ifdef CONFIG_X86_SPEEDSTEP_CENTRINO_ACPI
	unsigned int j;
#endif
	
	cpufreq_unregister_driver(&centrino_driver);

#ifdef CONFIG_X86_SPEEDSTEP_CENTRINO_ACPI
	for_each_cpu(j) {
		kfree(acpi_perf_data[j]);
		acpi_perf_data[j] = NULL;
	}
#endif
}

MODULE_AUTHOR ("Jeremy Fitzhardinge <jeremy@goop.org>");
MODULE_DESCRIPTION ("Enhanced SpeedStep driver for Intel Pentium M processors.");
MODULE_LICENSE ("GPL");

late_initcall(centrino_init);
module_exit(centrino_exit);<|MERGE_RESOLUTION|>--- conflicted
+++ resolved
@@ -395,13 +395,8 @@
 	p = acpi_perf_data[cpu];
 
 	/* register with ACPI core */
-<<<<<<< HEAD
-	if (acpi_processor_register_performance(&p, cpu)) {
-		dprintk("obtaining ACPI data failed\n");
-=======
 	if (acpi_processor_register_performance(p, cpu)) {
-		dprintk(KERN_INFO PFX "obtaining ACPI data failed\n");
->>>>>>> ae6c859b
+		dprintk(PFX "obtaining ACPI data failed\n");
 		return -EIO;
 	}
 	policy->cpus = p->shared_cpu_map;
@@ -499,13 +494,8 @@
  err_kfree:
 	kfree(centrino_model[cpu]);
  err_unreg:
-<<<<<<< HEAD
-	acpi_processor_unregister_performance(&p, cpu);
-	dprintk("invalid ACPI data\n");
-=======
 	acpi_processor_unregister_performance(p, cpu);
-	dprintk(KERN_INFO PFX "invalid ACPI data\n");
->>>>>>> ae6c859b
+	dprintk(PFX "invalid ACPI data\n");
 	return (result);
 }
 #else
