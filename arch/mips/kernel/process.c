--- conflicted
+++ resolved
@@ -30,10 +30,7 @@
 #include <linux/random.h>
 #include <linux/prctl.h>
 #include <linux/nmi.h>
-<<<<<<< HEAD
-=======
 #include <linux/cpu.h>
->>>>>>> e021bb4f
 
 #include <asm/abi.h>
 #include <asm/asm.h>
@@ -767,18 +764,6 @@
 	if (IS_ENABLED(CONFIG_64BIT) && !test_thread_flag(TIF_32BIT_REGS))
 		return -EOPNOTSUPP;
 
-	/* If nothing to change, return right away, successfully.  */
-	if (value == mips_get_process_fp_mode(task))
-		return 0;
-
-	/* Only accept a mode change if 64-bit FP enabled for o32.  */
-	if (!IS_ENABLED(CONFIG_MIPS_O32_FP64_SUPPORT))
-		return -EOPNOTSUPP;
-
-	/* And only for o32 tasks.  */
-	if (IS_ENABLED(CONFIG_64BIT) && !test_thread_flag(TIF_32BIT_REGS))
-		return -EOPNOTSUPP;
-
 	/* Check the value is valid */
 	if (value & ~known_bits)
 		return -EOPNOTSUPP;
