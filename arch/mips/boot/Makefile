#
# This file is subject to the terms and conditions of the GNU General Public
# License.  See the file "COPYING" in the main directory of this archive
# for more details.
#
# Copyright (C) 1995, 1998, 2001, 2002 by Ralf Baechle
# Copyright (C) 2004  Maciej W. Rozycki
#

#
# Some DECstations need all possible sections of an ECOFF executable
#
ifdef CONFIG_MACH_DECSTATION
  e2eflag := -a
endif

#
# Drop some uninteresting sections in the kernel.
# This is only relevant for ELF kernels but doesn't hurt a.out
#
drop-sections := .reginfo .mdebug .comment .note .pdr .options .MIPS.options
strip-flags   := $(addprefix --remove-section=,$(drop-sections))

hostprogs-y := elf2ecoff

suffix-y			:= bin
suffix-$(CONFIG_KERNEL_BZIP2)	:= bz2
suffix-$(CONFIG_KERNEL_GZIP)	:= gz
suffix-$(CONFIG_KERNEL_LZMA)	:= lzma
suffix-$(CONFIG_KERNEL_LZO)	:= lzo

targets := vmlinux.ecoff
quiet_cmd_ecoff = ECOFF	  $@
      cmd_ecoff = $(obj)/elf2ecoff $(VMLINUX) $@ $(e2eflag)
$(obj)/vmlinux.ecoff: $(obj)/elf2ecoff $(VMLINUX) FORCE
	$(call if_changed,ecoff)

targets += vmlinux.bin
quiet_cmd_bin = OBJCOPY $@
      cmd_bin = $(OBJCOPY) -O binary $(strip-flags) $(VMLINUX) $@
$(obj)/vmlinux.bin: $(VMLINUX) FORCE
	$(call if_changed,bin)

targets += vmlinux.srec
quiet_cmd_srec = OBJCOPY $@
      cmd_srec = $(OBJCOPY) -S -O srec $(strip-flags) $(VMLINUX) $@
$(obj)/vmlinux.srec: $(VMLINUX) FORCE
	$(call if_changed,srec)

UIMAGE_LOADADDR  = $(VMLINUX_LOAD_ADDRESS)
UIMAGE_ENTRYADDR = $(VMLINUX_ENTRY_ADDRESS)

#
# Compressed vmlinux images
#

extra-y += vmlinux.bin.bz2
extra-y += vmlinux.bin.gz
extra-y += vmlinux.bin.lzma
extra-y += vmlinux.bin.lzo

$(obj)/vmlinux.bin.bz2: $(obj)/vmlinux.bin FORCE
	$(call if_changed,bzip2)

$(obj)/vmlinux.bin.gz: $(obj)/vmlinux.bin FORCE
	$(call if_changed,gzip)

$(obj)/vmlinux.bin.lzma: $(obj)/vmlinux.bin FORCE
	$(call if_changed,lzma)

$(obj)/vmlinux.bin.lzo: $(obj)/vmlinux.bin FORCE
	$(call if_changed,lzo)

#
# Compressed u-boot images
#

targets += uImage
targets += uImage.bin
targets += uImage.bz2
targets += uImage.gz
targets += uImage.lzma
targets += uImage.lzo

$(obj)/uImage.bin: $(obj)/vmlinux.bin FORCE
	$(call if_changed,uimage,none)

$(obj)/uImage.bz2: $(obj)/vmlinux.bin.bz2 FORCE
	$(call if_changed,uimage,bzip2)

$(obj)/uImage.gz: $(obj)/vmlinux.bin.gz FORCE
	$(call if_changed,uimage,gzip)

$(obj)/uImage.lzma: $(obj)/vmlinux.bin.lzma FORCE
	$(call if_changed,uimage,lzma)

$(obj)/uImage.lzo: $(obj)/vmlinux.bin.lzo FORCE
	$(call if_changed,uimage,lzo)

$(obj)/uImage: $(obj)/uImage.$(suffix-y)
	@ln -sf $(notdir $<) $@
	@echo '  Image $@ is ready'

#
# Flattened Image Tree (.itb) images
#

ifeq ($(ADDR_BITS),32)
itb_addr_cells = 1
endif
ifeq ($(ADDR_BITS),64)
itb_addr_cells = 2
endif

targets += vmlinux.its.S

quiet_cmd_its_cat = CAT     $@
      cmd_its_cat = cat $(filter-out $(PHONY), $^) >$@

$(obj)/vmlinux.its.S: $(addprefix $(srctree)/arch/mips/$(PLATFORM)/,$(ITS_INPUTS)) FORCE
	$(call if_changed,its_cat)

targets += vmlinux.its
targets += vmlinux.gz.its
targets += vmlinux.bz2.its
targets += vmlinux.lzmo.its
targets += vmlinux.lzo.its

quiet_cmd_cpp_its_S = ITS     $@
<<<<<<< HEAD
      cmd_cpp_its_S = $(CPP) $(cpp_flags) -P -C -o $@ $< \
			-D__ASSEMBLY__ \
=======
      cmd_cpp_its_S = $(CPP) -P -C -o $@ $< \
>>>>>>> e021bb4f
		        -DKERNEL_NAME="\"Linux $(KERNELRELEASE)\"" \
			-DVMLINUX_BINARY="\"$(3)\"" \
			-DVMLINUX_COMPRESSION="\"$(2)\"" \
			-DVMLINUX_LOAD_ADDRESS=$(VMLINUX_LOAD_ADDRESS) \
			-DVMLINUX_ENTRY_ADDRESS=$(VMLINUX_ENTRY_ADDRESS) \
			-DADDR_BITS=$(ADDR_BITS) \
			-DADDR_CELLS=$(itb_addr_cells)

$(obj)/vmlinux.its: $(obj)/vmlinux.its.S $(VMLINUX) FORCE
	$(call if_changed,cpp_its_S,none,vmlinux.bin)

$(obj)/vmlinux.gz.its: $(obj)/vmlinux.its.S $(VMLINUX) FORCE
	$(call if_changed,cpp_its_S,gzip,vmlinux.bin.gz)

$(obj)/vmlinux.bz2.its: $(obj)/vmlinux.its.S $(VMLINUX)  FORCE
	$(call if_changed,cpp_its_S,bzip2,vmlinux.bin.bz2)

$(obj)/vmlinux.lzma.its: $(obj)/vmlinux.its.S $(VMLINUX) FORCE
	$(call if_changed,cpp_its_S,lzma,vmlinux.bin.lzma)

$(obj)/vmlinux.lzo.its: $(obj)/vmlinux.its.S $(VMLINUX) FORCE
	$(call if_changed,cpp_its_S,lzo,vmlinux.bin.lzo)

targets += vmlinux.itb
targets += vmlinux.gz.itb
targets += vmlinux.bz2.itb
targets += vmlinux.lzma.itb
targets += vmlinux.lzo.itb

quiet_cmd_itb-image = ITB     $@
      cmd_itb-image = \
		env PATH="$(objtree)/scripts/dtc:$(PATH)" \
		$(CONFIG_SHELL) $(MKIMAGE) \
		-D "-I dts -O dtb -p 500 \
			--include $(objtree)/arch/mips \
			--warning no-unit_address_vs_reg" \
		-f $(2) $@

$(obj)/vmlinux.itb: $(obj)/vmlinux.its $(obj)/vmlinux.bin FORCE
	$(call if_changed,itb-image,$<)

$(obj)/vmlinux.%.itb: $(obj)/vmlinux.%.its $(obj)/vmlinux.bin.% FORCE
	$(call if_changed,itb-image,$<)<|MERGE_RESOLUTION|>--- conflicted
+++ resolved
@@ -127,12 +127,7 @@
 targets += vmlinux.lzo.its
 
 quiet_cmd_cpp_its_S = ITS     $@
-<<<<<<< HEAD
-      cmd_cpp_its_S = $(CPP) $(cpp_flags) -P -C -o $@ $< \
-			-D__ASSEMBLY__ \
-=======
       cmd_cpp_its_S = $(CPP) -P -C -o $@ $< \
->>>>>>> e021bb4f
 		        -DKERNEL_NAME="\"Linux $(KERNELRELEASE)\"" \
 			-DVMLINUX_BINARY="\"$(3)\"" \
 			-DVMLINUX_COMPRESSION="\"$(2)\"" \
