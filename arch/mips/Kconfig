--- conflicted
+++ resolved
@@ -2586,11 +2586,7 @@
 #
 config HIGHMEM
 	bool "High Memory Support"
-<<<<<<< HEAD
-	depends on 32BIT && CPU_SUPPORTS_HIGHMEM && SYS_SUPPORTS_HIGHMEM && !CPU_MIPS32_3_5_EVA && !PREEMPT_RT_FULL
-=======
 	depends on 32BIT && CPU_SUPPORTS_HIGHMEM && SYS_SUPPORTS_HIGHMEM && !CPU_MIPS32_3_5_EVA && !PREEMPT_RT
->>>>>>> fa578e9d
 
 config CPU_SUPPORTS_HIGHMEM
 	bool
