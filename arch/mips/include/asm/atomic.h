--- conflicted
+++ resolved
@@ -320,11 +320,7 @@
 	s64 result;							      \
 									      \
 	if (kernel_uses_llsc) {						      \
-<<<<<<< HEAD
-		long temp;						      \
-=======
 		s64 temp;						      \
->>>>>>> fa578e9d
 									      \
 		loongson_llsc_mb();					      \
 		__asm__ __volatile__(					      \
