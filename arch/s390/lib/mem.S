--- conflicted
+++ resolved
@@ -97,18 +97,12 @@
 	la	%r1,256(%r1)
 	brctg	%r5,.Lmemset_fill_loop
 .Lmemset_fill_remainder:
-<<<<<<< HEAD
-	larl	%r3,.Lmemset_mvc
-	ex	%r4,0(%r3)
-.Lmemset_fill_exit:
-=======
 	stc	%r3,0(%r1)
 	larl	%r5,.Lmemset_mvc
 	ex	%r4,0(%r5)
 	BR_EX	%r14
 .Lmemset_fill_exit:
 	stc	%r3,0(%r1)
->>>>>>> e021bb4f
 	BR_EX	%r14
 .Lmemset_xc:
 	xc	0(1,%r1),0(%r1)
