--- conflicted
+++ resolved
@@ -388,11 +388,7 @@
 		lc = &S390_lowcore;
 
 	pcpu_delegate(&pcpu_devices[0], func, data,
-<<<<<<< HEAD
-		      lc->panic_stack - PANIC_FRAME_OFFSET + PAGE_SIZE);
-=======
 		      lc->nodat_stack);
->>>>>>> fa578e9d
 }
 
 int smp_find_processor_id(u16 address)
