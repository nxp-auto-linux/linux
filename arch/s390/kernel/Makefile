# SPDX-License-Identifier: GPL-2.0
#
# Makefile for the linux kernel.
#

ifdef CONFIG_FUNCTION_TRACER

# Do not trace tracer code
CFLAGS_REMOVE_ftrace.o		= $(CC_FLAGS_FTRACE)

# Do not trace early setup code
CFLAGS_REMOVE_early.o		= $(CC_FLAGS_FTRACE)

endif

GCOV_PROFILE_early.o		:= n
KCOV_INSTRUMENT_early.o		:= n
UBSAN_SANITIZE_early.o		:= n
KASAN_SANITIZE_ipl.o		:= n
KASAN_SANITIZE_machine_kexec.o	:= n

#
# Passing null pointers is ok for smp code, since we access the lowcore here.
#
CFLAGS_smp.o		:= -Wno-nonnull

#
# Disable tailcall optimizations for stack / callchain walking functions
# since this might generate broken code when accessing register 15 and
# passing its content to other functions.
#
CFLAGS_stacktrace.o	+= -fno-optimize-sibling-calls
CFLAGS_dumpstack.o	+= -fno-optimize-sibling-calls
CFLAGS_unwind_bc.o	+= -fno-optimize-sibling-calls

#
# Pass UTS_MACHINE for user_regset definition
#
CFLAGS_ptrace.o		+= -DUTS_MACHINE='"$(UTS_MACHINE)"'

obj-y	:= traps.o time.o process.o base.o early.o setup.o idle.o vtime.o
obj-y	+= processor.o sys_s390.o ptrace.o signal.o cpcmd.o ebcdic.o nmi.o
<<<<<<< HEAD
obj-y	+= debug.o irq.o ipl.o dis.o diag.o vdso.o early_nobss.o
=======
obj-y	+= debug.o irq.o ipl.o dis.o diag.o vdso.o
>>>>>>> fa578e9d
obj-y	+= sysinfo.o lgr.o os_info.o machine_kexec.o pgm_check.o
obj-y	+= runtime_instr.o cache.o fpu.o dumpstack.o guarded_storage.o sthyi.o
obj-y	+= entry.o reipl.o relocate_kernel.o kdebugfs.o alternative.o
obj-y	+= nospec-branch.o ipl_vmparm.o machine_kexec_reloc.o unwind_bc.o
obj-y	+= smp.o

extra-y				+= head64.o vmlinux.lds

obj-$(CONFIG_SYSFS)		+= nospec-sysfs.o
CFLAGS_REMOVE_nospec-branch.o	+= $(CC_FLAGS_EXPOLINE)

obj-$(CONFIG_MODULES)		+= module.o
obj-$(CONFIG_SCHED_TOPOLOGY)	+= topology.o
obj-$(CONFIG_HIBERNATION)	+= suspend.o swsusp.o
obj-$(CONFIG_AUDIT)		+= audit.o
compat-obj-$(CONFIG_AUDIT)	+= compat_audit.o
obj-$(CONFIG_COMPAT)		+= compat_linux.o compat_signal.o
obj-$(CONFIG_COMPAT)		+= $(compat-obj-y)
obj-$(CONFIG_EARLY_PRINTK)	+= early_printk.o
obj-$(CONFIG_STACKTRACE)	+= stacktrace.o
obj-$(CONFIG_KPROBES)		+= kprobes.o
obj-$(CONFIG_FUNCTION_TRACER)	+= mcount.o ftrace.o
obj-$(CONFIG_CRASH_DUMP)	+= crash_dump.o
obj-$(CONFIG_UPROBES)		+= uprobes.o
obj-$(CONFIG_JUMP_LABEL)	+= jump_label.o

obj-$(CONFIG_KEXEC_FILE)	+= machine_kexec_file.o kexec_image.o
obj-$(CONFIG_KEXEC_FILE)	+= kexec_elf.o

obj-$(CONFIG_IMA)		+= ima_arch.o

obj-$(CONFIG_PERF_EVENTS)	+= perf_event.o perf_cpum_cf_common.o
obj-$(CONFIG_PERF_EVENTS)	+= perf_cpum_cf.o perf_cpum_sf.o
obj-$(CONFIG_PERF_EVENTS)	+= perf_cpum_cf_events.o perf_regs.o
obj-$(CONFIG_PERF_EVENTS)	+= perf_cpum_cf_diag.o

obj-$(CONFIG_TRACEPOINTS)	+= trace.o

# vdso
obj-y				+= vdso64/
obj-$(CONFIG_COMPAT_VDSO)	+= vdso32/<|MERGE_RESOLUTION|>--- conflicted
+++ resolved
@@ -40,11 +40,7 @@
 
 obj-y	:= traps.o time.o process.o base.o early.o setup.o idle.o vtime.o
 obj-y	+= processor.o sys_s390.o ptrace.o signal.o cpcmd.o ebcdic.o nmi.o
-<<<<<<< HEAD
-obj-y	+= debug.o irq.o ipl.o dis.o diag.o vdso.o early_nobss.o
-=======
 obj-y	+= debug.o irq.o ipl.o dis.o diag.o vdso.o
->>>>>>> fa578e9d
 obj-y	+= sysinfo.o lgr.o os_info.o machine_kexec.o pgm_check.o
 obj-y	+= runtime_instr.o cache.o fpu.o dumpstack.o guarded_storage.o sthyi.o
 obj-y	+= entry.o reipl.o relocate_kernel.o kdebugfs.o alternative.o
