// SPDX-License-Identifier: GPL-2.0
/*
 * BPF Jit compiler for s390.
 *
 * Minimum build requirements:
 *
 *  - HAVE_MARCH_Z196_FEATURES: laal, laalg
 *  - HAVE_MARCH_Z10_FEATURES: msfi, cgrj, clgrj
 *  - HAVE_MARCH_Z9_109_FEATURES: alfi, llilf, clfi, oilf, nilf
 *  - PACK_STACK
 *  - 64BIT
 *
 * Copyright IBM Corp. 2012,2015
 *
 * Author(s): Martin Schwidefsky <schwidefsky@de.ibm.com>
 *	      Michael Holzheu <holzheu@linux.vnet.ibm.com>
 */

#define KMSG_COMPONENT "bpf_jit"
#define pr_fmt(fmt) KMSG_COMPONENT ": " fmt

#include <linux/netdevice.h>
#include <linux/filter.h>
#include <linux/init.h>
#include <linux/bpf.h>
#include <asm/cacheflush.h>
#include <asm/dis.h>
#include <asm/facility.h>
#include <asm/nospec-branch.h>
#include <asm/set_memory.h>
#include "bpf_jit.h"

struct bpf_jit {
	u32 seen;		/* Flags to remember seen eBPF instructions */
	u32 seen_reg[16];	/* Array to remember which registers are used */
	u32 *addrs;		/* Array with relative instruction addresses */
	u8 *prg_buf;		/* Start of program */
	int size;		/* Size of program and literal pool */
	int size_prg;		/* Size of program */
	int prg;		/* Current position in program */
	int lit_start;		/* Start of literal pool */
	int lit;		/* Current position in literal pool */
	int base_ip;		/* Base address for literal pool */
	int ret0_ip;		/* Address of return 0 */
	int exit_ip;		/* Address of exit */
	int r1_thunk_ip;	/* Address of expoline thunk for 'br %r1' */
	int r14_thunk_ip;	/* Address of expoline thunk for 'br %r14' */
	int tail_call_start;	/* Tail call start offset */
	int labels[1];		/* Labels for local jumps */
};

#define BPF_SIZE_MAX	0xffff	/* Max size for program (16 bit branches) */

<<<<<<< HEAD
#define SEEN_SKB	1	/* skb access */
#define SEEN_MEM	2	/* use mem[] for temporary storage */
#define SEEN_RET0	4	/* ret0_ip points to a valid return 0 */
#define SEEN_LITERAL	8	/* code uses literals */
#define SEEN_FUNC	16	/* calls C functions */
#define SEEN_TAIL_CALL	32	/* code uses tail calls */
#define SEEN_REG_AX	64	/* code uses constant blinding */
#define SEEN_STACK	(SEEN_FUNC | SEEN_MEM | SEEN_SKB)
=======
#define SEEN_MEM	(1 << 0)	/* use mem[] for temporary storage */
#define SEEN_RET0	(1 << 1)	/* ret0_ip points to a valid return 0 */
#define SEEN_LITERAL	(1 << 2)	/* code uses literals */
#define SEEN_FUNC	(1 << 3)	/* calls C functions */
#define SEEN_TAIL_CALL	(1 << 4)	/* code uses tail calls */
#define SEEN_REG_AX	(1 << 5)	/* code uses constant blinding */
#define SEEN_STACK	(SEEN_FUNC | SEEN_MEM)
>>>>>>> e021bb4f

/*
 * s390 registers
 */
#define REG_W0		(MAX_BPF_JIT_REG + 0)	/* Work register 1 (even) */
#define REG_W1		(MAX_BPF_JIT_REG + 1)	/* Work register 2 (odd) */
#define REG_L		(MAX_BPF_JIT_REG + 2)	/* Literal pool register */
#define REG_15		(MAX_BPF_JIT_REG + 3)	/* Register 15 */
#define REG_0		REG_W0			/* Register 0 */
#define REG_1		REG_W1			/* Register 1 */
#define REG_2		BPF_REG_1		/* Register 2 */
#define REG_14		BPF_REG_0		/* Register 14 */

/*
 * Mapping of BPF registers to s390 registers
 */
static const int reg2hex[] = {
	/* Return code */
	[BPF_REG_0]	= 14,
	/* Function parameters */
	[BPF_REG_1]	= 2,
	[BPF_REG_2]	= 3,
	[BPF_REG_3]	= 4,
	[BPF_REG_4]	= 5,
	[BPF_REG_5]	= 6,
	/* Call saved registers */
	[BPF_REG_6]	= 7,
	[BPF_REG_7]	= 8,
	[BPF_REG_8]	= 9,
	[BPF_REG_9]	= 10,
	/* BPF stack pointer */
	[BPF_REG_FP]	= 13,
	/* Register for blinding */
	[BPF_REG_AX]	= 12,
	/* Work registers for s390x backend */
	[REG_W0]	= 0,
	[REG_W1]	= 1,
	[REG_L]		= 11,
	[REG_15]	= 15,
};

static inline u32 reg(u32 dst_reg, u32 src_reg)
{
	return reg2hex[dst_reg] << 4 | reg2hex[src_reg];
}

static inline u32 reg_high(u32 reg)
{
	return reg2hex[reg] << 4;
}

static inline void reg_set_seen(struct bpf_jit *jit, u32 b1)
{
	u32 r1 = reg2hex[b1];

	if (!jit->seen_reg[r1] && r1 >= 6 && r1 <= 15)
		jit->seen_reg[r1] = 1;
}

#define REG_SET_SEEN(b1)					\
({								\
	reg_set_seen(jit, b1);					\
})

#define REG_SEEN(b1) jit->seen_reg[reg2hex[(b1)]]

/*
 * EMIT macros for code generation
 */

#define _EMIT2(op)						\
({								\
	if (jit->prg_buf)					\
		*(u16 *) (jit->prg_buf + jit->prg) = op;	\
	jit->prg += 2;						\
})

#define EMIT2(op, b1, b2)					\
({								\
	_EMIT2(op | reg(b1, b2));				\
	REG_SET_SEEN(b1);					\
	REG_SET_SEEN(b2);					\
})

#define _EMIT4(op)						\
({								\
	if (jit->prg_buf)					\
		*(u32 *) (jit->prg_buf + jit->prg) = op;	\
	jit->prg += 4;						\
})

#define EMIT4(op, b1, b2)					\
({								\
	_EMIT4(op | reg(b1, b2));				\
	REG_SET_SEEN(b1);					\
	REG_SET_SEEN(b2);					\
})

#define EMIT4_RRF(op, b1, b2, b3)				\
({								\
	_EMIT4(op | reg_high(b3) << 8 | reg(b1, b2));		\
	REG_SET_SEEN(b1);					\
	REG_SET_SEEN(b2);					\
	REG_SET_SEEN(b3);					\
})

#define _EMIT4_DISP(op, disp)					\
({								\
	unsigned int __disp = (disp) & 0xfff;			\
	_EMIT4(op | __disp);					\
})

#define EMIT4_DISP(op, b1, b2, disp)				\
({								\
	_EMIT4_DISP(op | reg_high(b1) << 16 |			\
		    reg_high(b2) << 8, disp);			\
	REG_SET_SEEN(b1);					\
	REG_SET_SEEN(b2);					\
})

#define EMIT4_IMM(op, b1, imm)					\
({								\
	unsigned int __imm = (imm) & 0xffff;			\
	_EMIT4(op | reg_high(b1) << 16 | __imm);		\
	REG_SET_SEEN(b1);					\
})

#define EMIT4_PCREL(op, pcrel)					\
({								\
	long __pcrel = ((pcrel) >> 1) & 0xffff;			\
	_EMIT4(op | __pcrel);					\
})

#define _EMIT6(op1, op2)					\
({								\
	if (jit->prg_buf) {					\
		*(u32 *) (jit->prg_buf + jit->prg) = op1;	\
		*(u16 *) (jit->prg_buf + jit->prg + 4) = op2;	\
	}							\
	jit->prg += 6;						\
})

#define _EMIT6_DISP(op1, op2, disp)				\
({								\
	unsigned int __disp = (disp) & 0xfff;			\
	_EMIT6(op1 | __disp, op2);				\
})

#define _EMIT6_DISP_LH(op1, op2, disp)				\
({								\
	u32 _disp = (u32) disp;					\
	unsigned int __disp_h = _disp & 0xff000;		\
	unsigned int __disp_l = _disp & 0x00fff;		\
	_EMIT6(op1 | __disp_l, op2 | __disp_h >> 4);		\
})

#define EMIT6_DISP_LH(op1, op2, b1, b2, b3, disp)		\
({								\
	_EMIT6_DISP_LH(op1 | reg(b1, b2) << 16 |		\
		       reg_high(b3) << 8, op2, disp);		\
	REG_SET_SEEN(b1);					\
	REG_SET_SEEN(b2);					\
	REG_SET_SEEN(b3);					\
})

#define EMIT6_PCREL_LABEL(op1, op2, b1, b2, label, mask)	\
({								\
	int rel = (jit->labels[label] - jit->prg) >> 1;		\
	_EMIT6(op1 | reg(b1, b2) << 16 | (rel & 0xffff),	\
	       op2 | mask << 12);				\
	REG_SET_SEEN(b1);					\
	REG_SET_SEEN(b2);					\
})

#define EMIT6_PCREL_IMM_LABEL(op1, op2, b1, imm, label, mask)	\
({								\
	int rel = (jit->labels[label] - jit->prg) >> 1;		\
	_EMIT6(op1 | (reg_high(b1) | mask) << 16 |		\
		(rel & 0xffff), op2 | (imm & 0xff) << 8);	\
	REG_SET_SEEN(b1);					\
	BUILD_BUG_ON(((unsigned long) imm) > 0xff);		\
})

#define EMIT6_PCREL(op1, op2, b1, b2, i, off, mask)		\
({								\
	/* Branch instruction needs 6 bytes */			\
	int rel = (addrs[i + off + 1] - (addrs[i + 1] - 6)) / 2;\
	_EMIT6(op1 | reg(b1, b2) << 16 | (rel & 0xffff), op2 | mask);	\
	REG_SET_SEEN(b1);					\
	REG_SET_SEEN(b2);					\
})

#define EMIT6_PCREL_RILB(op, b, target)				\
({								\
	int rel = (target - jit->prg) / 2;			\
	_EMIT6(op | reg_high(b) << 16 | rel >> 16, rel & 0xffff);	\
	REG_SET_SEEN(b);					\
})

#define EMIT6_PCREL_RIL(op, target)				\
({								\
	int rel = (target - jit->prg) / 2;			\
	_EMIT6(op | rel >> 16, rel & 0xffff);			\
})

#define _EMIT6_IMM(op, imm)					\
({								\
	unsigned int __imm = (imm);				\
	_EMIT6(op | (__imm >> 16), __imm & 0xffff);		\
})

#define EMIT6_IMM(op, b1, imm)					\
({								\
	_EMIT6_IMM(op | reg_high(b1) << 16, imm);		\
	REG_SET_SEEN(b1);					\
})

#define EMIT_CONST_U32(val)					\
({								\
	unsigned int ret;					\
	ret = jit->lit - jit->base_ip;				\
	jit->seen |= SEEN_LITERAL;				\
	if (jit->prg_buf)					\
		*(u32 *) (jit->prg_buf + jit->lit) = (u32) val;	\
	jit->lit += 4;						\
	ret;							\
})

#define EMIT_CONST_U64(val)					\
({								\
	unsigned int ret;					\
	ret = jit->lit - jit->base_ip;				\
	jit->seen |= SEEN_LITERAL;				\
	if (jit->prg_buf)					\
		*(u64 *) (jit->prg_buf + jit->lit) = (u64) val;	\
	jit->lit += 8;						\
	ret;							\
})

#define EMIT_ZERO(b1)						\
({								\
	/* llgfr %dst,%dst (zero extend to 64 bit) */		\
	EMIT4(0xb9160000, b1, b1);				\
	REG_SET_SEEN(b1);					\
})

/*
 * Fill whole space with illegal instructions
 */
static void jit_fill_hole(void *area, unsigned int size)
{
	memset(area, 0, size);
}

/*
 * Save registers from "rs" (register start) to "re" (register end) on stack
 */
static void save_regs(struct bpf_jit *jit, u32 rs, u32 re)
{
	u32 off = STK_OFF_R6 + (rs - 6) * 8;

	if (rs == re)
		/* stg %rs,off(%r15) */
		_EMIT6(0xe300f000 | rs << 20 | off, 0x0024);
	else
		/* stmg %rs,%re,off(%r15) */
		_EMIT6_DISP(0xeb00f000 | rs << 20 | re << 16, 0x0024, off);
}

/*
 * Restore registers from "rs" (register start) to "re" (register end) on stack
 */
static void restore_regs(struct bpf_jit *jit, u32 rs, u32 re, u32 stack_depth)
{
	u32 off = STK_OFF_R6 + (rs - 6) * 8;

	if (jit->seen & SEEN_STACK)
		off += STK_OFF + stack_depth;

	if (rs == re)
		/* lg %rs,off(%r15) */
		_EMIT6(0xe300f000 | rs << 20 | off, 0x0004);
	else
		/* lmg %rs,%re,off(%r15) */
		_EMIT6_DISP(0xeb00f000 | rs << 20 | re << 16, 0x0004, off);
}

/*
 * Return first seen register (from start)
 */
static int get_start(struct bpf_jit *jit, int start)
{
	int i;

	for (i = start; i <= 15; i++) {
		if (jit->seen_reg[i])
			return i;
	}
	return 0;
}

/*
 * Return last seen register (from start) (gap >= 2)
 */
static int get_end(struct bpf_jit *jit, int start)
{
	int i;

	for (i = start; i < 15; i++) {
		if (!jit->seen_reg[i] && !jit->seen_reg[i + 1])
			return i - 1;
	}
	return jit->seen_reg[15] ? 15 : 14;
}

#define REGS_SAVE	1
#define REGS_RESTORE	0
/*
 * Save and restore clobbered registers (6-15) on stack.
 * We save/restore registers in chunks with gap >= 2 registers.
 */
static void save_restore_regs(struct bpf_jit *jit, int op, u32 stack_depth)
{

	int re = 6, rs;

	do {
		rs = get_start(jit, re);
		if (!rs)
			break;
		re = get_end(jit, rs + 1);
		if (op == REGS_SAVE)
			save_regs(jit, rs, re);
		else
			restore_regs(jit, rs, re, stack_depth);
		re++;
	} while (re <= 15);
}

/*
 * Emit function prologue
 *
 * Save registers and create stack frame if necessary.
 * See stack frame layout desription in "bpf_jit.h"!
 */
static void bpf_jit_prologue(struct bpf_jit *jit, u32 stack_depth)
{
	if (jit->seen & SEEN_TAIL_CALL) {
		/* xc STK_OFF_TCCNT(4,%r15),STK_OFF_TCCNT(%r15) */
		_EMIT6(0xd703f000 | STK_OFF_TCCNT, 0xf000 | STK_OFF_TCCNT);
	} else {
		/* j tail_call_start: NOP if no tail calls are used */
		EMIT4_PCREL(0xa7f40000, 6);
		_EMIT2(0);
	}
	/* Tail calls have to skip above initialization */
	jit->tail_call_start = jit->prg;
	/* Save registers */
	save_restore_regs(jit, REGS_SAVE, stack_depth);
	/* Setup literal pool */
	if (jit->seen & SEEN_LITERAL) {
		/* basr %r13,0 */
		EMIT2(0x0d00, REG_L, REG_0);
		jit->base_ip = jit->prg;
	}
	/* Setup stack and backchain */
	if (jit->seen & SEEN_STACK) {
		if (jit->seen & SEEN_FUNC)
			/* lgr %w1,%r15 (backchain) */
			EMIT4(0xb9040000, REG_W1, REG_15);
		/* la %bfp,STK_160_UNUSED(%r15) (BPF frame pointer) */
		EMIT4_DISP(0x41000000, BPF_REG_FP, REG_15, STK_160_UNUSED);
		/* aghi %r15,-STK_OFF */
		EMIT4_IMM(0xa70b0000, REG_15, -(STK_OFF + stack_depth));
		if (jit->seen & SEEN_FUNC)
			/* stg %w1,152(%r15) (backchain) */
			EMIT6_DISP_LH(0xe3000000, 0x0024, REG_W1, REG_0,
				      REG_15, 152);
	}
<<<<<<< HEAD
	if (jit->seen & SEEN_SKB) {
		emit_load_skb_data_hlen(jit);
		/* stg %b1,ST_OFF_SKBP(%r0,%r15) */
		EMIT6_DISP_LH(0xe3000000, 0x0024, BPF_REG_1, REG_0, REG_15,
			      STK_OFF_SKBP);
	}
=======
>>>>>>> e021bb4f
}

/*
 * Function epilogue
 */
static void bpf_jit_epilogue(struct bpf_jit *jit, u32 stack_depth)
{
	/* Return 0 */
	if (jit->seen & SEEN_RET0) {
		jit->ret0_ip = jit->prg;
		/* lghi %b0,0 */
		EMIT4_IMM(0xa7090000, BPF_REG_0, 0);
	}
	jit->exit_ip = jit->prg;
	/* Load exit code: lgr %r2,%b0 */
	EMIT4(0xb9040000, REG_2, BPF_REG_0);
	/* Restore registers */
<<<<<<< HEAD
	save_restore_regs(jit, REGS_RESTORE);
=======
	save_restore_regs(jit, REGS_RESTORE, stack_depth);
>>>>>>> e021bb4f
	if (IS_ENABLED(CC_USING_EXPOLINE) && !nospec_disable) {
		jit->r14_thunk_ip = jit->prg;
		/* Generate __s390_indirect_jump_r14 thunk */
		if (test_facility(35)) {
			/* exrl %r0,.+10 */
			EMIT6_PCREL_RIL(0xc6000000, jit->prg + 10);
		} else {
			/* larl %r1,.+14 */
			EMIT6_PCREL_RILB(0xc0000000, REG_1, jit->prg + 14);
			/* ex 0,0(%r1) */
			EMIT4_DISP(0x44000000, REG_0, REG_1, 0);
		}
		/* j . */
		EMIT4_PCREL(0xa7f40000, 0);
	}
	/* br %r14 */
	_EMIT2(0x07fe);

	if (IS_ENABLED(CC_USING_EXPOLINE) && !nospec_disable &&
	    (jit->seen & SEEN_FUNC)) {
		jit->r1_thunk_ip = jit->prg;
		/* Generate __s390_indirect_jump_r1 thunk */
		if (test_facility(35)) {
			/* exrl %r0,.+10 */
			EMIT6_PCREL_RIL(0xc6000000, jit->prg + 10);
			/* j . */
			EMIT4_PCREL(0xa7f40000, 0);
			/* br %r1 */
			_EMIT2(0x07f1);
		} else {
			/* ex 0,S390_lowcore.br_r1_tampoline */
			EMIT4_DISP(0x44000000, REG_0, REG_0,
				   offsetof(struct lowcore, br_r1_trampoline));
			/* j . */
			EMIT4_PCREL(0xa7f40000, 0);
		}
	}
}

/*
 * Compile one eBPF instruction into s390x code
 *
 * NOTE: Use noinline because for gcov (-fprofile-arcs) gcc allocates a lot of
 * stack space for the large switch statement.
 */
static noinline int bpf_jit_insn(struct bpf_jit *jit, struct bpf_prog *fp, int i)
{
	struct bpf_insn *insn = &fp->insnsi[i];
	int jmp_off, last, insn_count = 1;
	u32 dst_reg = insn->dst_reg;
	u32 src_reg = insn->src_reg;
	u32 *addrs = jit->addrs;
	s32 imm = insn->imm;
	s16 off = insn->off;
	unsigned int mask;

	if (dst_reg == BPF_REG_AX || src_reg == BPF_REG_AX)
		jit->seen |= SEEN_REG_AX;
	switch (insn->code) {
	/*
	 * BPF_MOV
	 */
	case BPF_ALU | BPF_MOV | BPF_X: /* dst = (u32) src */
		/* llgfr %dst,%src */
		EMIT4(0xb9160000, dst_reg, src_reg);
		break;
	case BPF_ALU64 | BPF_MOV | BPF_X: /* dst = src */
		/* lgr %dst,%src */
		EMIT4(0xb9040000, dst_reg, src_reg);
		break;
	case BPF_ALU | BPF_MOV | BPF_K: /* dst = (u32) imm */
		/* llilf %dst,imm */
		EMIT6_IMM(0xc00f0000, dst_reg, imm);
		break;
	case BPF_ALU64 | BPF_MOV | BPF_K: /* dst = imm */
		/* lgfi %dst,imm */
		EMIT6_IMM(0xc0010000, dst_reg, imm);
		break;
	/*
	 * BPF_LD 64
	 */
	case BPF_LD | BPF_IMM | BPF_DW: /* dst = (u64) imm */
	{
		/* 16 byte instruction that uses two 'struct bpf_insn' */
		u64 imm64;

		imm64 = (u64)(u32) insn[0].imm | ((u64)(u32) insn[1].imm) << 32;
		/* lg %dst,<d(imm)>(%l) */
		EMIT6_DISP_LH(0xe3000000, 0x0004, dst_reg, REG_0, REG_L,
			      EMIT_CONST_U64(imm64));
		insn_count = 2;
		break;
	}
	/*
	 * BPF_ADD
	 */
	case BPF_ALU | BPF_ADD | BPF_X: /* dst = (u32) dst + (u32) src */
		/* ar %dst,%src */
		EMIT2(0x1a00, dst_reg, src_reg);
		EMIT_ZERO(dst_reg);
		break;
	case BPF_ALU64 | BPF_ADD | BPF_X: /* dst = dst + src */
		/* agr %dst,%src */
		EMIT4(0xb9080000, dst_reg, src_reg);
		break;
	case BPF_ALU | BPF_ADD | BPF_K: /* dst = (u32) dst + (u32) imm */
		if (!imm)
			break;
		/* alfi %dst,imm */
		EMIT6_IMM(0xc20b0000, dst_reg, imm);
		EMIT_ZERO(dst_reg);
		break;
	case BPF_ALU64 | BPF_ADD | BPF_K: /* dst = dst + imm */
		if (!imm)
			break;
		/* agfi %dst,imm */
		EMIT6_IMM(0xc2080000, dst_reg, imm);
		break;
	/*
	 * BPF_SUB
	 */
	case BPF_ALU | BPF_SUB | BPF_X: /* dst = (u32) dst - (u32) src */
		/* sr %dst,%src */
		EMIT2(0x1b00, dst_reg, src_reg);
		EMIT_ZERO(dst_reg);
		break;
	case BPF_ALU64 | BPF_SUB | BPF_X: /* dst = dst - src */
		/* sgr %dst,%src */
		EMIT4(0xb9090000, dst_reg, src_reg);
		break;
	case BPF_ALU | BPF_SUB | BPF_K: /* dst = (u32) dst - (u32) imm */
		if (!imm)
			break;
		/* alfi %dst,-imm */
		EMIT6_IMM(0xc20b0000, dst_reg, -imm);
		EMIT_ZERO(dst_reg);
		break;
	case BPF_ALU64 | BPF_SUB | BPF_K: /* dst = dst - imm */
		if (!imm)
			break;
		/* agfi %dst,-imm */
		EMIT6_IMM(0xc2080000, dst_reg, -imm);
		break;
	/*
	 * BPF_MUL
	 */
	case BPF_ALU | BPF_MUL | BPF_X: /* dst = (u32) dst * (u32) src */
		/* msr %dst,%src */
		EMIT4(0xb2520000, dst_reg, src_reg);
		EMIT_ZERO(dst_reg);
		break;
	case BPF_ALU64 | BPF_MUL | BPF_X: /* dst = dst * src */
		/* msgr %dst,%src */
		EMIT4(0xb90c0000, dst_reg, src_reg);
		break;
	case BPF_ALU | BPF_MUL | BPF_K: /* dst = (u32) dst * (u32) imm */
		if (imm == 1)
			break;
		/* msfi %r5,imm */
		EMIT6_IMM(0xc2010000, dst_reg, imm);
		EMIT_ZERO(dst_reg);
		break;
	case BPF_ALU64 | BPF_MUL | BPF_K: /* dst = dst * imm */
		if (imm == 1)
			break;
		/* msgfi %dst,imm */
		EMIT6_IMM(0xc2000000, dst_reg, imm);
		break;
	/*
	 * BPF_DIV / BPF_MOD
	 */
	case BPF_ALU | BPF_DIV | BPF_X: /* dst = (u32) dst / (u32) src */
	case BPF_ALU | BPF_MOD | BPF_X: /* dst = (u32) dst % (u32) src */
	{
		int rc_reg = BPF_OP(insn->code) == BPF_DIV ? REG_W1 : REG_W0;

		/* lhi %w0,0 */
		EMIT4_IMM(0xa7080000, REG_W0, 0);
		/* lr %w1,%dst */
		EMIT2(0x1800, REG_W1, dst_reg);
		/* dlr %w0,%src */
		EMIT4(0xb9970000, REG_W0, src_reg);
		/* llgfr %dst,%rc */
		EMIT4(0xb9160000, dst_reg, rc_reg);
		break;
	}
	case BPF_ALU64 | BPF_DIV | BPF_X: /* dst = dst / src */
	case BPF_ALU64 | BPF_MOD | BPF_X: /* dst = dst % src */
	{
		int rc_reg = BPF_OP(insn->code) == BPF_DIV ? REG_W1 : REG_W0;

		/* lghi %w0,0 */
		EMIT4_IMM(0xa7090000, REG_W0, 0);
		/* lgr %w1,%dst */
		EMIT4(0xb9040000, REG_W1, dst_reg);
		/* dlgr %w0,%dst */
		EMIT4(0xb9870000, REG_W0, src_reg);
		/* lgr %dst,%rc */
		EMIT4(0xb9040000, dst_reg, rc_reg);
		break;
	}
	case BPF_ALU | BPF_DIV | BPF_K: /* dst = (u32) dst / (u32) imm */
	case BPF_ALU | BPF_MOD | BPF_K: /* dst = (u32) dst % (u32) imm */
	{
		int rc_reg = BPF_OP(insn->code) == BPF_DIV ? REG_W1 : REG_W0;

		if (imm == 1) {
			if (BPF_OP(insn->code) == BPF_MOD)
				/* lhgi %dst,0 */
				EMIT4_IMM(0xa7090000, dst_reg, 0);
			break;
		}
		/* lhi %w0,0 */
		EMIT4_IMM(0xa7080000, REG_W0, 0);
		/* lr %w1,%dst */
		EMIT2(0x1800, REG_W1, dst_reg);
		/* dl %w0,<d(imm)>(%l) */
		EMIT6_DISP_LH(0xe3000000, 0x0097, REG_W0, REG_0, REG_L,
			      EMIT_CONST_U32(imm));
		/* llgfr %dst,%rc */
		EMIT4(0xb9160000, dst_reg, rc_reg);
		break;
	}
	case BPF_ALU64 | BPF_DIV | BPF_K: /* dst = dst / imm */
	case BPF_ALU64 | BPF_MOD | BPF_K: /* dst = dst % imm */
	{
		int rc_reg = BPF_OP(insn->code) == BPF_DIV ? REG_W1 : REG_W0;

		if (imm == 1) {
			if (BPF_OP(insn->code) == BPF_MOD)
				/* lhgi %dst,0 */
				EMIT4_IMM(0xa7090000, dst_reg, 0);
			break;
		}
		/* lghi %w0,0 */
		EMIT4_IMM(0xa7090000, REG_W0, 0);
		/* lgr %w1,%dst */
		EMIT4(0xb9040000, REG_W1, dst_reg);
		/* dlg %w0,<d(imm)>(%l) */
		EMIT6_DISP_LH(0xe3000000, 0x0087, REG_W0, REG_0, REG_L,
			      EMIT_CONST_U64(imm));
		/* lgr %dst,%rc */
		EMIT4(0xb9040000, dst_reg, rc_reg);
		break;
	}
	/*
	 * BPF_AND
	 */
	case BPF_ALU | BPF_AND | BPF_X: /* dst = (u32) dst & (u32) src */
		/* nr %dst,%src */
		EMIT2(0x1400, dst_reg, src_reg);
		EMIT_ZERO(dst_reg);
		break;
	case BPF_ALU64 | BPF_AND | BPF_X: /* dst = dst & src */
		/* ngr %dst,%src */
		EMIT4(0xb9800000, dst_reg, src_reg);
		break;
	case BPF_ALU | BPF_AND | BPF_K: /* dst = (u32) dst & (u32) imm */
		/* nilf %dst,imm */
		EMIT6_IMM(0xc00b0000, dst_reg, imm);
		EMIT_ZERO(dst_reg);
		break;
	case BPF_ALU64 | BPF_AND | BPF_K: /* dst = dst & imm */
		/* ng %dst,<d(imm)>(%l) */
		EMIT6_DISP_LH(0xe3000000, 0x0080, dst_reg, REG_0, REG_L,
			      EMIT_CONST_U64(imm));
		break;
	/*
	 * BPF_OR
	 */
	case BPF_ALU | BPF_OR | BPF_X: /* dst = (u32) dst | (u32) src */
		/* or %dst,%src */
		EMIT2(0x1600, dst_reg, src_reg);
		EMIT_ZERO(dst_reg);
		break;
	case BPF_ALU64 | BPF_OR | BPF_X: /* dst = dst | src */
		/* ogr %dst,%src */
		EMIT4(0xb9810000, dst_reg, src_reg);
		break;
	case BPF_ALU | BPF_OR | BPF_K: /* dst = (u32) dst | (u32) imm */
		/* oilf %dst,imm */
		EMIT6_IMM(0xc00d0000, dst_reg, imm);
		EMIT_ZERO(dst_reg);
		break;
	case BPF_ALU64 | BPF_OR | BPF_K: /* dst = dst | imm */
		/* og %dst,<d(imm)>(%l) */
		EMIT6_DISP_LH(0xe3000000, 0x0081, dst_reg, REG_0, REG_L,
			      EMIT_CONST_U64(imm));
		break;
	/*
	 * BPF_XOR
	 */
	case BPF_ALU | BPF_XOR | BPF_X: /* dst = (u32) dst ^ (u32) src */
		/* xr %dst,%src */
		EMIT2(0x1700, dst_reg, src_reg);
		EMIT_ZERO(dst_reg);
		break;
	case BPF_ALU64 | BPF_XOR | BPF_X: /* dst = dst ^ src */
		/* xgr %dst,%src */
		EMIT4(0xb9820000, dst_reg, src_reg);
		break;
	case BPF_ALU | BPF_XOR | BPF_K: /* dst = (u32) dst ^ (u32) imm */
		if (!imm)
			break;
		/* xilf %dst,imm */
		EMIT6_IMM(0xc0070000, dst_reg, imm);
		EMIT_ZERO(dst_reg);
		break;
	case BPF_ALU64 | BPF_XOR | BPF_K: /* dst = dst ^ imm */
		/* xg %dst,<d(imm)>(%l) */
		EMIT6_DISP_LH(0xe3000000, 0x0082, dst_reg, REG_0, REG_L,
			      EMIT_CONST_U64(imm));
		break;
	/*
	 * BPF_LSH
	 */
	case BPF_ALU | BPF_LSH | BPF_X: /* dst = (u32) dst << (u32) src */
		/* sll %dst,0(%src) */
		EMIT4_DISP(0x89000000, dst_reg, src_reg, 0);
		EMIT_ZERO(dst_reg);
		break;
	case BPF_ALU64 | BPF_LSH | BPF_X: /* dst = dst << src */
		/* sllg %dst,%dst,0(%src) */
		EMIT6_DISP_LH(0xeb000000, 0x000d, dst_reg, dst_reg, src_reg, 0);
		break;
	case BPF_ALU | BPF_LSH | BPF_K: /* dst = (u32) dst << (u32) imm */
		if (imm == 0)
			break;
		/* sll %dst,imm(%r0) */
		EMIT4_DISP(0x89000000, dst_reg, REG_0, imm);
		EMIT_ZERO(dst_reg);
		break;
	case BPF_ALU64 | BPF_LSH | BPF_K: /* dst = dst << imm */
		if (imm == 0)
			break;
		/* sllg %dst,%dst,imm(%r0) */
		EMIT6_DISP_LH(0xeb000000, 0x000d, dst_reg, dst_reg, REG_0, imm);
		break;
	/*
	 * BPF_RSH
	 */
	case BPF_ALU | BPF_RSH | BPF_X: /* dst = (u32) dst >> (u32) src */
		/* srl %dst,0(%src) */
		EMIT4_DISP(0x88000000, dst_reg, src_reg, 0);
		EMIT_ZERO(dst_reg);
		break;
	case BPF_ALU64 | BPF_RSH | BPF_X: /* dst = dst >> src */
		/* srlg %dst,%dst,0(%src) */
		EMIT6_DISP_LH(0xeb000000, 0x000c, dst_reg, dst_reg, src_reg, 0);
		break;
	case BPF_ALU | BPF_RSH | BPF_K: /* dst = (u32) dst >> (u32) imm */
		if (imm == 0)
			break;
		/* srl %dst,imm(%r0) */
		EMIT4_DISP(0x88000000, dst_reg, REG_0, imm);
		EMIT_ZERO(dst_reg);
		break;
	case BPF_ALU64 | BPF_RSH | BPF_K: /* dst = dst >> imm */
		if (imm == 0)
			break;
		/* srlg %dst,%dst,imm(%r0) */
		EMIT6_DISP_LH(0xeb000000, 0x000c, dst_reg, dst_reg, REG_0, imm);
		break;
	/*
	 * BPF_ARSH
	 */
	case BPF_ALU64 | BPF_ARSH | BPF_X: /* ((s64) dst) >>= src */
		/* srag %dst,%dst,0(%src) */
		EMIT6_DISP_LH(0xeb000000, 0x000a, dst_reg, dst_reg, src_reg, 0);
		break;
	case BPF_ALU64 | BPF_ARSH | BPF_K: /* ((s64) dst) >>= imm */
		if (imm == 0)
			break;
		/* srag %dst,%dst,imm(%r0) */
		EMIT6_DISP_LH(0xeb000000, 0x000a, dst_reg, dst_reg, REG_0, imm);
		break;
	/*
	 * BPF_NEG
	 */
	case BPF_ALU | BPF_NEG: /* dst = (u32) -dst */
		/* lcr %dst,%dst */
		EMIT2(0x1300, dst_reg, dst_reg);
		EMIT_ZERO(dst_reg);
		break;
	case BPF_ALU64 | BPF_NEG: /* dst = -dst */
		/* lcgr %dst,%dst */
		EMIT4(0xb9130000, dst_reg, dst_reg);
		break;
	/*
	 * BPF_FROM_BE/LE
	 */
	case BPF_ALU | BPF_END | BPF_FROM_BE:
		/* s390 is big endian, therefore only clear high order bytes */
		switch (imm) {
		case 16: /* dst = (u16) cpu_to_be16(dst) */
			/* llghr %dst,%dst */
			EMIT4(0xb9850000, dst_reg, dst_reg);
			break;
		case 32: /* dst = (u32) cpu_to_be32(dst) */
			/* llgfr %dst,%dst */
			EMIT4(0xb9160000, dst_reg, dst_reg);
			break;
		case 64: /* dst = (u64) cpu_to_be64(dst) */
			break;
		}
		break;
	case BPF_ALU | BPF_END | BPF_FROM_LE:
		switch (imm) {
		case 16: /* dst = (u16) cpu_to_le16(dst) */
			/* lrvr %dst,%dst */
			EMIT4(0xb91f0000, dst_reg, dst_reg);
			/* srl %dst,16(%r0) */
			EMIT4_DISP(0x88000000, dst_reg, REG_0, 16);
			/* llghr %dst,%dst */
			EMIT4(0xb9850000, dst_reg, dst_reg);
			break;
		case 32: /* dst = (u32) cpu_to_le32(dst) */
			/* lrvr %dst,%dst */
			EMIT4(0xb91f0000, dst_reg, dst_reg);
			/* llgfr %dst,%dst */
			EMIT4(0xb9160000, dst_reg, dst_reg);
			break;
		case 64: /* dst = (u64) cpu_to_le64(dst) */
			/* lrvgr %dst,%dst */
			EMIT4(0xb90f0000, dst_reg, dst_reg);
			break;
		}
		break;
	/*
	 * BPF_ST(X)
	 */
	case BPF_STX | BPF_MEM | BPF_B: /* *(u8 *)(dst + off) = src_reg */
		/* stcy %src,off(%dst) */
		EMIT6_DISP_LH(0xe3000000, 0x0072, src_reg, dst_reg, REG_0, off);
		jit->seen |= SEEN_MEM;
		break;
	case BPF_STX | BPF_MEM | BPF_H: /* (u16 *)(dst + off) = src */
		/* sthy %src,off(%dst) */
		EMIT6_DISP_LH(0xe3000000, 0x0070, src_reg, dst_reg, REG_0, off);
		jit->seen |= SEEN_MEM;
		break;
	case BPF_STX | BPF_MEM | BPF_W: /* *(u32 *)(dst + off) = src */
		/* sty %src,off(%dst) */
		EMIT6_DISP_LH(0xe3000000, 0x0050, src_reg, dst_reg, REG_0, off);
		jit->seen |= SEEN_MEM;
		break;
	case BPF_STX | BPF_MEM | BPF_DW: /* (u64 *)(dst + off) = src */
		/* stg %src,off(%dst) */
		EMIT6_DISP_LH(0xe3000000, 0x0024, src_reg, dst_reg, REG_0, off);
		jit->seen |= SEEN_MEM;
		break;
	case BPF_ST | BPF_MEM | BPF_B: /* *(u8 *)(dst + off) = imm */
		/* lhi %w0,imm */
		EMIT4_IMM(0xa7080000, REG_W0, (u8) imm);
		/* stcy %w0,off(dst) */
		EMIT6_DISP_LH(0xe3000000, 0x0072, REG_W0, dst_reg, REG_0, off);
		jit->seen |= SEEN_MEM;
		break;
	case BPF_ST | BPF_MEM | BPF_H: /* (u16 *)(dst + off) = imm */
		/* lhi %w0,imm */
		EMIT4_IMM(0xa7080000, REG_W0, (u16) imm);
		/* sthy %w0,off(dst) */
		EMIT6_DISP_LH(0xe3000000, 0x0070, REG_W0, dst_reg, REG_0, off);
		jit->seen |= SEEN_MEM;
		break;
	case BPF_ST | BPF_MEM | BPF_W: /* *(u32 *)(dst + off) = imm */
		/* llilf %w0,imm  */
		EMIT6_IMM(0xc00f0000, REG_W0, (u32) imm);
		/* sty %w0,off(%dst) */
		EMIT6_DISP_LH(0xe3000000, 0x0050, REG_W0, dst_reg, REG_0, off);
		jit->seen |= SEEN_MEM;
		break;
	case BPF_ST | BPF_MEM | BPF_DW: /* *(u64 *)(dst + off) = imm */
		/* lgfi %w0,imm */
		EMIT6_IMM(0xc0010000, REG_W0, imm);
		/* stg %w0,off(%dst) */
		EMIT6_DISP_LH(0xe3000000, 0x0024, REG_W0, dst_reg, REG_0, off);
		jit->seen |= SEEN_MEM;
		break;
	/*
	 * BPF_STX XADD (atomic_add)
	 */
	case BPF_STX | BPF_XADD | BPF_W: /* *(u32 *)(dst + off) += src */
		/* laal %w0,%src,off(%dst) */
		EMIT6_DISP_LH(0xeb000000, 0x00fa, REG_W0, src_reg,
			      dst_reg, off);
		jit->seen |= SEEN_MEM;
		break;
	case BPF_STX | BPF_XADD | BPF_DW: /* *(u64 *)(dst + off) += src */
		/* laalg %w0,%src,off(%dst) */
		EMIT6_DISP_LH(0xeb000000, 0x00ea, REG_W0, src_reg,
			      dst_reg, off);
		jit->seen |= SEEN_MEM;
		break;
	/*
	 * BPF_LDX
	 */
	case BPF_LDX | BPF_MEM | BPF_B: /* dst = *(u8 *)(ul) (src + off) */
		/* llgc %dst,0(off,%src) */
		EMIT6_DISP_LH(0xe3000000, 0x0090, dst_reg, src_reg, REG_0, off);
		jit->seen |= SEEN_MEM;
		break;
	case BPF_LDX | BPF_MEM | BPF_H: /* dst = *(u16 *)(ul) (src + off) */
		/* llgh %dst,0(off,%src) */
		EMIT6_DISP_LH(0xe3000000, 0x0091, dst_reg, src_reg, REG_0, off);
		jit->seen |= SEEN_MEM;
		break;
	case BPF_LDX | BPF_MEM | BPF_W: /* dst = *(u32 *)(ul) (src + off) */
		/* llgf %dst,off(%src) */
		jit->seen |= SEEN_MEM;
		EMIT6_DISP_LH(0xe3000000, 0x0016, dst_reg, src_reg, REG_0, off);
		break;
	case BPF_LDX | BPF_MEM | BPF_DW: /* dst = *(u64 *)(ul) (src + off) */
		/* lg %dst,0(off,%src) */
		jit->seen |= SEEN_MEM;
		EMIT6_DISP_LH(0xe3000000, 0x0004, dst_reg, src_reg, REG_0, off);
		break;
	/*
	 * BPF_JMP / CALL
	 */
	case BPF_JMP | BPF_CALL:
	{
		/*
		 * b0 = (__bpf_call_base + imm)(b1, b2, b3, b4, b5)
		 */
		const u64 func = (u64)__bpf_call_base + imm;

		REG_SET_SEEN(BPF_REG_5);
		jit->seen |= SEEN_FUNC;
		/* lg %w1,<d(imm)>(%l) */
		EMIT6_DISP_LH(0xe3000000, 0x0004, REG_W1, REG_0, REG_L,
			      EMIT_CONST_U64(func));
		if (IS_ENABLED(CC_USING_EXPOLINE) && !nospec_disable) {
			/* brasl %r14,__s390_indirect_jump_r1 */
			EMIT6_PCREL_RILB(0xc0050000, REG_14, jit->r1_thunk_ip);
		} else {
			/* basr %r14,%w1 */
			EMIT2(0x0d00, REG_14, REG_W1);
		}
		/* lgr %b0,%r2: load return value into %b0 */
		EMIT4(0xb9040000, BPF_REG_0, REG_2);
<<<<<<< HEAD
		if ((jit->seen & SEEN_SKB) &&
		    bpf_helper_changes_pkt_data((void *)func)) {
			/* lg %b1,ST_OFF_SKBP(%r15) */
			EMIT6_DISP_LH(0xe3000000, 0x0004, BPF_REG_1, REG_0,
				      REG_15, STK_OFF_SKBP);
			emit_load_skb_data_hlen(jit);
		}
=======
>>>>>>> e021bb4f
		break;
	}
	case BPF_JMP | BPF_TAIL_CALL:
		/*
		 * Implicit input:
		 *  B1: pointer to ctx
		 *  B2: pointer to bpf_array
		 *  B3: index in bpf_array
		 */
		jit->seen |= SEEN_TAIL_CALL;

		/*
		 * if (index >= array->map.max_entries)
		 *         goto out;
		 */

		/* llgf %w1,map.max_entries(%b2) */
		EMIT6_DISP_LH(0xe3000000, 0x0016, REG_W1, REG_0, BPF_REG_2,
			      offsetof(struct bpf_array, map.max_entries));
		/* clgrj %b3,%w1,0xa,label0: if %b3 >= %w1 goto out */
		EMIT6_PCREL_LABEL(0xec000000, 0x0065, BPF_REG_3,
				  REG_W1, 0, 0xa);

		/*
		 * if (tail_call_cnt++ > MAX_TAIL_CALL_CNT)
		 *         goto out;
		 */

		if (jit->seen & SEEN_STACK)
			off = STK_OFF_TCCNT + STK_OFF + fp->aux->stack_depth;
		else
			off = STK_OFF_TCCNT;
		/* lhi %w0,1 */
		EMIT4_IMM(0xa7080000, REG_W0, 1);
		/* laal %w1,%w0,off(%r15) */
		EMIT6_DISP_LH(0xeb000000, 0x00fa, REG_W1, REG_W0, REG_15, off);
		/* clij %w1,MAX_TAIL_CALL_CNT,0x2,label0 */
		EMIT6_PCREL_IMM_LABEL(0xec000000, 0x007f, REG_W1,
				      MAX_TAIL_CALL_CNT, 0, 0x2);

		/*
		 * prog = array->ptrs[index];
		 * if (prog == NULL)
		 *         goto out;
		 */

		/* sllg %r1,%b3,3: %r1 = index * 8 */
		EMIT6_DISP_LH(0xeb000000, 0x000d, REG_1, BPF_REG_3, REG_0, 3);
		/* lg %r1,prog(%b2,%r1) */
		EMIT6_DISP_LH(0xe3000000, 0x0004, REG_1, BPF_REG_2,
			      REG_1, offsetof(struct bpf_array, ptrs));
		/* clgij %r1,0,0x8,label0 */
		EMIT6_PCREL_IMM_LABEL(0xec000000, 0x007d, REG_1, 0, 0, 0x8);

		/*
		 * Restore registers before calling function
		 */
		save_restore_regs(jit, REGS_RESTORE, fp->aux->stack_depth);

		/*
		 * goto *(prog->bpf_func + tail_call_start);
		 */

		/* lg %r1,bpf_func(%r1) */
		EMIT6_DISP_LH(0xe3000000, 0x0004, REG_1, REG_1, REG_0,
			      offsetof(struct bpf_prog, bpf_func));
		/* bc 0xf,tail_call_start(%r1) */
		_EMIT4(0x47f01000 + jit->tail_call_start);
		/* out: */
		jit->labels[0] = jit->prg;
		break;
	case BPF_JMP | BPF_EXIT: /* return b0 */
		last = (i == fp->len - 1) ? 1 : 0;
		if (last && !(jit->seen & SEEN_RET0))
			break;
		/* j <exit> */
		EMIT4_PCREL(0xa7f40000, jit->exit_ip - jit->prg);
		break;
	/*
	 * Branch relative (number of skipped instructions) to offset on
	 * condition.
	 *
	 * Condition code to mask mapping:
	 *
	 * CC | Description	   | Mask
	 * ------------------------------
	 * 0  | Operands equal	   |	8
	 * 1  | First operand low  |	4
	 * 2  | First operand high |	2
	 * 3  | Unused		   |	1
	 *
	 * For s390x relative branches: ip = ip + off_bytes
	 * For BPF relative branches:	insn = insn + off_insns + 1
	 *
	 * For example for s390x with offset 0 we jump to the branch
	 * instruction itself (loop) and for BPF with offset 0 we
	 * branch to the instruction behind the branch.
	 */
	case BPF_JMP | BPF_JA: /* if (true) */
		mask = 0xf000; /* j */
		goto branch_oc;
	case BPF_JMP | BPF_JSGT | BPF_K: /* ((s64) dst > (s64) imm) */
		mask = 0x2000; /* jh */
		goto branch_ks;
	case BPF_JMP | BPF_JSLT | BPF_K: /* ((s64) dst < (s64) imm) */
		mask = 0x4000; /* jl */
		goto branch_ks;
	case BPF_JMP | BPF_JSGE | BPF_K: /* ((s64) dst >= (s64) imm) */
		mask = 0xa000; /* jhe */
		goto branch_ks;
	case BPF_JMP | BPF_JSLE | BPF_K: /* ((s64) dst <= (s64) imm) */
		mask = 0xc000; /* jle */
		goto branch_ks;
	case BPF_JMP | BPF_JGT | BPF_K: /* (dst_reg > imm) */
		mask = 0x2000; /* jh */
		goto branch_ku;
	case BPF_JMP | BPF_JLT | BPF_K: /* (dst_reg < imm) */
		mask = 0x4000; /* jl */
		goto branch_ku;
	case BPF_JMP | BPF_JGE | BPF_K: /* (dst_reg >= imm) */
		mask = 0xa000; /* jhe */
		goto branch_ku;
	case BPF_JMP | BPF_JLE | BPF_K: /* (dst_reg <= imm) */
		mask = 0xc000; /* jle */
		goto branch_ku;
	case BPF_JMP | BPF_JNE | BPF_K: /* (dst_reg != imm) */
		mask = 0x7000; /* jne */
		goto branch_ku;
	case BPF_JMP | BPF_JEQ | BPF_K: /* (dst_reg == imm) */
		mask = 0x8000; /* je */
		goto branch_ku;
	case BPF_JMP | BPF_JSET | BPF_K: /* (dst_reg & imm) */
		mask = 0x7000; /* jnz */
		/* lgfi %w1,imm (load sign extend imm) */
		EMIT6_IMM(0xc0010000, REG_W1, imm);
		/* ngr %w1,%dst */
		EMIT4(0xb9800000, REG_W1, dst_reg);
		goto branch_oc;

	case BPF_JMP | BPF_JSGT | BPF_X: /* ((s64) dst > (s64) src) */
		mask = 0x2000; /* jh */
		goto branch_xs;
	case BPF_JMP | BPF_JSLT | BPF_X: /* ((s64) dst < (s64) src) */
		mask = 0x4000; /* jl */
		goto branch_xs;
	case BPF_JMP | BPF_JSGE | BPF_X: /* ((s64) dst >= (s64) src) */
		mask = 0xa000; /* jhe */
		goto branch_xs;
	case BPF_JMP | BPF_JSLE | BPF_X: /* ((s64) dst <= (s64) src) */
		mask = 0xc000; /* jle */
		goto branch_xs;
	case BPF_JMP | BPF_JGT | BPF_X: /* (dst > src) */
		mask = 0x2000; /* jh */
		goto branch_xu;
	case BPF_JMP | BPF_JLT | BPF_X: /* (dst < src) */
		mask = 0x4000; /* jl */
		goto branch_xu;
	case BPF_JMP | BPF_JGE | BPF_X: /* (dst >= src) */
		mask = 0xa000; /* jhe */
		goto branch_xu;
	case BPF_JMP | BPF_JLE | BPF_X: /* (dst <= src) */
		mask = 0xc000; /* jle */
		goto branch_xu;
	case BPF_JMP | BPF_JNE | BPF_X: /* (dst != src) */
		mask = 0x7000; /* jne */
		goto branch_xu;
	case BPF_JMP | BPF_JEQ | BPF_X: /* (dst == src) */
		mask = 0x8000; /* je */
		goto branch_xu;
	case BPF_JMP | BPF_JSET | BPF_X: /* (dst & src) */
		mask = 0x7000; /* jnz */
		/* ngrk %w1,%dst,%src */
		EMIT4_RRF(0xb9e40000, REG_W1, dst_reg, src_reg);
		goto branch_oc;
branch_ks:
		/* lgfi %w1,imm (load sign extend imm) */
		EMIT6_IMM(0xc0010000, REG_W1, imm);
		/* cgrj %dst,%w1,mask,off */
		EMIT6_PCREL(0xec000000, 0x0064, dst_reg, REG_W1, i, off, mask);
		break;
branch_ku:
		/* lgfi %w1,imm (load sign extend imm) */
		EMIT6_IMM(0xc0010000, REG_W1, imm);
		/* clgrj %dst,%w1,mask,off */
		EMIT6_PCREL(0xec000000, 0x0065, dst_reg, REG_W1, i, off, mask);
		break;
branch_xs:
		/* cgrj %dst,%src,mask,off */
		EMIT6_PCREL(0xec000000, 0x0064, dst_reg, src_reg, i, off, mask);
		break;
branch_xu:
		/* clgrj %dst,%src,mask,off */
		EMIT6_PCREL(0xec000000, 0x0065, dst_reg, src_reg, i, off, mask);
		break;
branch_oc:
		/* brc mask,jmp_off (branch instruction needs 4 bytes) */
		jmp_off = addrs[i + off + 1] - (addrs[i + 1] - 4);
		EMIT4_PCREL(0xa7040000 | mask << 8, jmp_off);
		break;
	default: /* too complex, give up */
		pr_err("Unknown opcode %02x\n", insn->code);
		return -1;
	}
	return insn_count;
}

/*
 * Compile eBPF program into s390x code
 */
static int bpf_jit_prog(struct bpf_jit *jit, struct bpf_prog *fp)
{
	int i, insn_count;

	jit->lit = jit->lit_start;
	jit->prg = 0;

	bpf_jit_prologue(jit, fp->aux->stack_depth);
	for (i = 0; i < fp->len; i += insn_count) {
		insn_count = bpf_jit_insn(jit, fp, i);
		if (insn_count < 0)
			return -1;
		/* Next instruction address */
		jit->addrs[i + insn_count] = jit->prg;
	}
	bpf_jit_epilogue(jit, fp->aux->stack_depth);

	jit->lit_start = jit->prg;
	jit->size = jit->lit;
	jit->size_prg = jit->prg;
	return 0;
}

/*
 * Compile eBPF program "fp"
 */
struct bpf_prog *bpf_int_jit_compile(struct bpf_prog *fp)
{
	struct bpf_prog *tmp, *orig_fp = fp;
	struct bpf_binary_header *header;
	bool tmp_blinded = false;
	struct bpf_jit jit;
	int pass;

	if (!fp->jit_requested)
		return orig_fp;

	tmp = bpf_jit_blind_constants(fp);
	/*
	 * If blinding was requested and we failed during blinding,
	 * we must fall back to the interpreter.
	 */
	if (IS_ERR(tmp))
		return orig_fp;
	if (tmp != fp) {
		tmp_blinded = true;
		fp = tmp;
	}

	memset(&jit, 0, sizeof(jit));
	jit.addrs = kcalloc(fp->len + 1, sizeof(*jit.addrs), GFP_KERNEL);
	if (jit.addrs == NULL) {
		fp = orig_fp;
		goto out;
	}
	/*
	 * Three initial passes:
	 *   - 1/2: Determine clobbered registers
	 *   - 3:   Calculate program size and addrs arrray
	 */
	for (pass = 1; pass <= 3; pass++) {
		if (bpf_jit_prog(&jit, fp)) {
			fp = orig_fp;
			goto free_addrs;
		}
	}
	/*
	 * Final pass: Allocate and generate program
	 */
	if (jit.size >= BPF_SIZE_MAX) {
		fp = orig_fp;
		goto free_addrs;
	}
	header = bpf_jit_binary_alloc(jit.size, &jit.prg_buf, 2, jit_fill_hole);
	if (!header) {
		fp = orig_fp;
		goto free_addrs;
	}
	if (bpf_jit_prog(&jit, fp)) {
		bpf_jit_binary_free(header);
		fp = orig_fp;
		goto free_addrs;
	}
	if (bpf_jit_enable > 1) {
		bpf_jit_dump(fp->len, jit.size, pass, jit.prg_buf);
		print_fn_code(jit.prg_buf, jit.size_prg);
	}
	bpf_jit_binary_lock_ro(header);
	fp->bpf_func = (void *) jit.prg_buf;
	fp->jited = 1;
	fp->jited_len = jit.size;
free_addrs:
	kfree(jit.addrs);
out:
	if (tmp_blinded)
		bpf_jit_prog_release_other(fp, fp == orig_fp ?
					   tmp : orig_fp);
	return fp;
}<|MERGE_RESOLUTION|>--- conflicted
+++ resolved
@@ -51,16 +51,6 @@
 
 #define BPF_SIZE_MAX	0xffff	/* Max size for program (16 bit branches) */
 
-<<<<<<< HEAD
-#define SEEN_SKB	1	/* skb access */
-#define SEEN_MEM	2	/* use mem[] for temporary storage */
-#define SEEN_RET0	4	/* ret0_ip points to a valid return 0 */
-#define SEEN_LITERAL	8	/* code uses literals */
-#define SEEN_FUNC	16	/* calls C functions */
-#define SEEN_TAIL_CALL	32	/* code uses tail calls */
-#define SEEN_REG_AX	64	/* code uses constant blinding */
-#define SEEN_STACK	(SEEN_FUNC | SEEN_MEM | SEEN_SKB)
-=======
 #define SEEN_MEM	(1 << 0)	/* use mem[] for temporary storage */
 #define SEEN_RET0	(1 << 1)	/* ret0_ip points to a valid return 0 */
 #define SEEN_LITERAL	(1 << 2)	/* code uses literals */
@@ -68,7 +58,6 @@
 #define SEEN_TAIL_CALL	(1 << 4)	/* code uses tail calls */
 #define SEEN_REG_AX	(1 << 5)	/* code uses constant blinding */
 #define SEEN_STACK	(SEEN_FUNC | SEEN_MEM)
->>>>>>> e021bb4f
 
 /*
  * s390 registers
@@ -448,15 +437,6 @@
 			EMIT6_DISP_LH(0xe3000000, 0x0024, REG_W1, REG_0,
 				      REG_15, 152);
 	}
-<<<<<<< HEAD
-	if (jit->seen & SEEN_SKB) {
-		emit_load_skb_data_hlen(jit);
-		/* stg %b1,ST_OFF_SKBP(%r0,%r15) */
-		EMIT6_DISP_LH(0xe3000000, 0x0024, BPF_REG_1, REG_0, REG_15,
-			      STK_OFF_SKBP);
-	}
-=======
->>>>>>> e021bb4f
 }
 
 /*
@@ -474,11 +454,7 @@
 	/* Load exit code: lgr %r2,%b0 */
 	EMIT4(0xb9040000, REG_2, BPF_REG_0);
 	/* Restore registers */
-<<<<<<< HEAD
-	save_restore_regs(jit, REGS_RESTORE);
-=======
 	save_restore_regs(jit, REGS_RESTORE, stack_depth);
->>>>>>> e021bb4f
 	if (IS_ENABLED(CC_USING_EXPOLINE) && !nospec_disable) {
 		jit->r14_thunk_ip = jit->prg;
 		/* Generate __s390_indirect_jump_r14 thunk */
@@ -1020,16 +996,6 @@
 		}
 		/* lgr %b0,%r2: load return value into %b0 */
 		EMIT4(0xb9040000, BPF_REG_0, REG_2);
-<<<<<<< HEAD
-		if ((jit->seen & SEEN_SKB) &&
-		    bpf_helper_changes_pkt_data((void *)func)) {
-			/* lg %b1,ST_OFF_SKBP(%r15) */
-			EMIT6_DISP_LH(0xe3000000, 0x0004, BPF_REG_1, REG_0,
-				      REG_15, STK_OFF_SKBP);
-			emit_load_skb_data_hlen(jit);
-		}
-=======
->>>>>>> e021bb4f
 		break;
 	}
 	case BPF_JMP | BPF_TAIL_CALL:
