// SPDX-License-Identifier: GPL-2.0
/*
 *  KVM guest address space mapping code
 *
 *    Copyright IBM Corp. 2007, 2016, 2018
 *    Author(s): Martin Schwidefsky <schwidefsky@de.ibm.com>
 *		 David Hildenbrand <david@redhat.com>
 *		 Janosch Frank <frankja@linux.vnet.ibm.com>
 */

#include <linux/kernel.h>
#include <linux/pagewalk.h>
#include <linux/swap.h>
#include <linux/smp.h>
#include <linux/spinlock.h>
#include <linux/slab.h>
#include <linux/swapops.h>
#include <linux/ksm.h>
#include <linux/mman.h>
#include <linux/pgtable.h>

#include <asm/pgalloc.h>
#include <asm/gmap.h>
#include <asm/tlb.h>

#define GMAP_SHADOW_FAKE_TABLE 1ULL

/**
 * gmap_alloc - allocate and initialize a guest address space
 * @mm: pointer to the parent mm_struct
 * @limit: maximum address of the gmap address space
 *
 * Returns a guest address space structure.
 */
static struct gmap *gmap_alloc(unsigned long limit)
{
	struct gmap *gmap;
	struct page *page;
	unsigned long *table;
	unsigned long etype, atype;

	if (limit < _REGION3_SIZE) {
		limit = _REGION3_SIZE - 1;
		atype = _ASCE_TYPE_SEGMENT;
		etype = _SEGMENT_ENTRY_EMPTY;
	} else if (limit < _REGION2_SIZE) {
		limit = _REGION2_SIZE - 1;
		atype = _ASCE_TYPE_REGION3;
		etype = _REGION3_ENTRY_EMPTY;
	} else if (limit < _REGION1_SIZE) {
		limit = _REGION1_SIZE - 1;
		atype = _ASCE_TYPE_REGION2;
		etype = _REGION2_ENTRY_EMPTY;
	} else {
		limit = -1UL;
		atype = _ASCE_TYPE_REGION1;
		etype = _REGION1_ENTRY_EMPTY;
	}
	gmap = kzalloc(sizeof(struct gmap), GFP_KERNEL);
	if (!gmap)
		goto out;
	INIT_LIST_HEAD(&gmap->crst_list);
	INIT_LIST_HEAD(&gmap->children);
	INIT_LIST_HEAD(&gmap->pt_list);
	INIT_RADIX_TREE(&gmap->guest_to_host, GFP_KERNEL);
	INIT_RADIX_TREE(&gmap->host_to_guest, GFP_ATOMIC);
	INIT_RADIX_TREE(&gmap->host_to_rmap, GFP_ATOMIC);
	spin_lock_init(&gmap->guest_table_lock);
	spin_lock_init(&gmap->shadow_lock);
	refcount_set(&gmap->ref_count, 1);
	page = alloc_pages(GFP_KERNEL, CRST_ALLOC_ORDER);
	if (!page)
		goto out_free;
	page->index = 0;
	list_add(&page->lru, &gmap->crst_list);
	table = (unsigned long *) page_to_phys(page);
	crst_table_init(table, etype);
	gmap->table = table;
	gmap->asce = atype | _ASCE_TABLE_LENGTH |
		_ASCE_USER_BITS | __pa(table);
	gmap->asce_end = limit;
	return gmap;

out_free:
	kfree(gmap);
out:
	return NULL;
}

/**
 * gmap_create - create a guest address space
 * @mm: pointer to the parent mm_struct
 * @limit: maximum size of the gmap address space
 *
 * Returns a guest address space structure.
 */
struct gmap *gmap_create(struct mm_struct *mm, unsigned long limit)
{
	struct gmap *gmap;
	unsigned long gmap_asce;

	gmap = gmap_alloc(limit);
	if (!gmap)
		return NULL;
	gmap->mm = mm;
	spin_lock(&mm->context.lock);
	list_add_rcu(&gmap->list, &mm->context.gmap_list);
	if (list_is_singular(&mm->context.gmap_list))
		gmap_asce = gmap->asce;
	else
		gmap_asce = -1UL;
	WRITE_ONCE(mm->context.gmap_asce, gmap_asce);
	spin_unlock(&mm->context.lock);
	return gmap;
}
EXPORT_SYMBOL_GPL(gmap_create);

static void gmap_flush_tlb(struct gmap *gmap)
{
	if (MACHINE_HAS_IDTE)
		__tlb_flush_idte(gmap->asce);
	else
		__tlb_flush_global();
}

static void gmap_radix_tree_free(struct radix_tree_root *root)
{
	struct radix_tree_iter iter;
	unsigned long indices[16];
	unsigned long index;
	void __rcu **slot;
	int i, nr;

	/* A radix tree is freed by deleting all of its entries */
	index = 0;
	do {
		nr = 0;
		radix_tree_for_each_slot(slot, root, &iter, index) {
			indices[nr] = iter.index;
			if (++nr == 16)
				break;
		}
		for (i = 0; i < nr; i++) {
			index = indices[i];
			radix_tree_delete(root, index);
		}
	} while (nr > 0);
}

static void gmap_rmap_radix_tree_free(struct radix_tree_root *root)
{
	struct gmap_rmap *rmap, *rnext, *head;
	struct radix_tree_iter iter;
	unsigned long indices[16];
	unsigned long index;
	void __rcu **slot;
	int i, nr;

	/* A radix tree is freed by deleting all of its entries */
	index = 0;
	do {
		nr = 0;
		radix_tree_for_each_slot(slot, root, &iter, index) {
			indices[nr] = iter.index;
			if (++nr == 16)
				break;
		}
		for (i = 0; i < nr; i++) {
			index = indices[i];
			head = radix_tree_delete(root, index);
			gmap_for_each_rmap_safe(rmap, rnext, head)
				kfree(rmap);
		}
	} while (nr > 0);
}

/**
 * gmap_free - free a guest address space
 * @gmap: pointer to the guest address space structure
 *
 * No locks required. There are no references to this gmap anymore.
 */
static void gmap_free(struct gmap *gmap)
{
	struct page *page, *next;

	/* Flush tlb of all gmaps (if not already done for shadows) */
	if (!(gmap_is_shadow(gmap) && gmap->removed))
		gmap_flush_tlb(gmap);
	/* Free all segment & region tables. */
	list_for_each_entry_safe(page, next, &gmap->crst_list, lru)
		__free_pages(page, CRST_ALLOC_ORDER);
	gmap_radix_tree_free(&gmap->guest_to_host);
	gmap_radix_tree_free(&gmap->host_to_guest);

	/* Free additional data for a shadow gmap */
	if (gmap_is_shadow(gmap)) {
		/* Free all page tables. */
		list_for_each_entry_safe(page, next, &gmap->pt_list, lru)
			page_table_free_pgste(page);
		gmap_rmap_radix_tree_free(&gmap->host_to_rmap);
		/* Release reference to the parent */
		gmap_put(gmap->parent);
	}

	kfree(gmap);
}

/**
 * gmap_get - increase reference counter for guest address space
 * @gmap: pointer to the guest address space structure
 *
 * Returns the gmap pointer
 */
struct gmap *gmap_get(struct gmap *gmap)
{
	refcount_inc(&gmap->ref_count);
	return gmap;
}
EXPORT_SYMBOL_GPL(gmap_get);

/**
 * gmap_put - decrease reference counter for guest address space
 * @gmap: pointer to the guest address space structure
 *
 * If the reference counter reaches zero the guest address space is freed.
 */
void gmap_put(struct gmap *gmap)
{
	if (refcount_dec_and_test(&gmap->ref_count))
		gmap_free(gmap);
}
EXPORT_SYMBOL_GPL(gmap_put);

/**
 * gmap_remove - remove a guest address space but do not free it yet
 * @gmap: pointer to the guest address space structure
 */
void gmap_remove(struct gmap *gmap)
{
	struct gmap *sg, *next;
	unsigned long gmap_asce;

	/* Remove all shadow gmaps linked to this gmap */
	if (!list_empty(&gmap->children)) {
		spin_lock(&gmap->shadow_lock);
		list_for_each_entry_safe(sg, next, &gmap->children, list) {
			list_del(&sg->list);
			gmap_put(sg);
		}
		spin_unlock(&gmap->shadow_lock);
	}
	/* Remove gmap from the pre-mm list */
	spin_lock(&gmap->mm->context.lock);
	list_del_rcu(&gmap->list);
	if (list_empty(&gmap->mm->context.gmap_list))
		gmap_asce = 0;
	else if (list_is_singular(&gmap->mm->context.gmap_list))
		gmap_asce = list_first_entry(&gmap->mm->context.gmap_list,
					     struct gmap, list)->asce;
	else
		gmap_asce = -1UL;
	WRITE_ONCE(gmap->mm->context.gmap_asce, gmap_asce);
	spin_unlock(&gmap->mm->context.lock);
	synchronize_rcu();
	/* Put reference */
	gmap_put(gmap);
}
EXPORT_SYMBOL_GPL(gmap_remove);

/**
 * gmap_enable - switch primary space to the guest address space
 * @gmap: pointer to the guest address space structure
 */
void gmap_enable(struct gmap *gmap)
{
	S390_lowcore.gmap = (unsigned long) gmap;
}
EXPORT_SYMBOL_GPL(gmap_enable);

/**
 * gmap_disable - switch back to the standard primary address space
 * @gmap: pointer to the guest address space structure
 */
void gmap_disable(struct gmap *gmap)
{
	S390_lowcore.gmap = 0UL;
}
EXPORT_SYMBOL_GPL(gmap_disable);

/**
 * gmap_get_enabled - get a pointer to the currently enabled gmap
 *
 * Returns a pointer to the currently enabled gmap. 0 if none is enabled.
 */
struct gmap *gmap_get_enabled(void)
{
	return (struct gmap *) S390_lowcore.gmap;
}
EXPORT_SYMBOL_GPL(gmap_get_enabled);

/*
 * gmap_alloc_table is assumed to be called with mmap_lock held
 */
static int gmap_alloc_table(struct gmap *gmap, unsigned long *table,
			    unsigned long init, unsigned long gaddr)
{
	struct page *page;
	unsigned long *new;

	/* since we dont free the gmap table until gmap_free we can unlock */
	page = alloc_pages(GFP_KERNEL, CRST_ALLOC_ORDER);
	if (!page)
		return -ENOMEM;
	new = (unsigned long *) page_to_phys(page);
	crst_table_init(new, init);
	spin_lock(&gmap->guest_table_lock);
	if (*table & _REGION_ENTRY_INVALID) {
		list_add(&page->lru, &gmap->crst_list);
		*table = (unsigned long) new | _REGION_ENTRY_LENGTH |
			(*table & _REGION_ENTRY_TYPE_MASK);
		page->index = gaddr;
		page = NULL;
	}
	spin_unlock(&gmap->guest_table_lock);
	if (page)
		__free_pages(page, CRST_ALLOC_ORDER);
	return 0;
}

/**
 * __gmap_segment_gaddr - find virtual address from segment pointer
 * @entry: pointer to a segment table entry in the guest address space
 *
 * Returns the virtual address in the guest address space for the segment
 */
static unsigned long __gmap_segment_gaddr(unsigned long *entry)
{
	struct page *page;
	unsigned long offset, mask;

	offset = (unsigned long) entry / sizeof(unsigned long);
	offset = (offset & (PTRS_PER_PMD - 1)) * PMD_SIZE;
	mask = ~(PTRS_PER_PMD * sizeof(pmd_t) - 1);
	page = virt_to_page((void *)((unsigned long) entry & mask));
	return page->index + offset;
}

/**
 * __gmap_unlink_by_vmaddr - unlink a single segment via a host address
 * @gmap: pointer to the guest address space structure
 * @vmaddr: address in the host process address space
 *
 * Returns 1 if a TLB flush is required
 */
static int __gmap_unlink_by_vmaddr(struct gmap *gmap, unsigned long vmaddr)
{
	unsigned long *entry;
	int flush = 0;

	BUG_ON(gmap_is_shadow(gmap));
	spin_lock(&gmap->guest_table_lock);
	entry = radix_tree_delete(&gmap->host_to_guest, vmaddr >> PMD_SHIFT);
	if (entry) {
		flush = (*entry != _SEGMENT_ENTRY_EMPTY);
		*entry = _SEGMENT_ENTRY_EMPTY;
	}
	spin_unlock(&gmap->guest_table_lock);
	return flush;
}

/**
 * __gmap_unmap_by_gaddr - unmap a single segment via a guest address
 * @gmap: pointer to the guest address space structure
 * @gaddr: address in the guest address space
 *
 * Returns 1 if a TLB flush is required
 */
static int __gmap_unmap_by_gaddr(struct gmap *gmap, unsigned long gaddr)
{
	unsigned long vmaddr;

	vmaddr = (unsigned long) radix_tree_delete(&gmap->guest_to_host,
						   gaddr >> PMD_SHIFT);
	return vmaddr ? __gmap_unlink_by_vmaddr(gmap, vmaddr) : 0;
}

/**
 * gmap_unmap_segment - unmap segment from the guest address space
 * @gmap: pointer to the guest address space structure
 * @to: address in the guest address space
 * @len: length of the memory area to unmap
 *
 * Returns 0 if the unmap succeeded, -EINVAL if not.
 */
int gmap_unmap_segment(struct gmap *gmap, unsigned long to, unsigned long len)
{
	unsigned long off;
	int flush;

	BUG_ON(gmap_is_shadow(gmap));
	if ((to | len) & (PMD_SIZE - 1))
		return -EINVAL;
	if (len == 0 || to + len < to)
		return -EINVAL;

	flush = 0;
	mmap_write_lock(gmap->mm);
	for (off = 0; off < len; off += PMD_SIZE)
		flush |= __gmap_unmap_by_gaddr(gmap, to + off);
	mmap_write_unlock(gmap->mm);
	if (flush)
		gmap_flush_tlb(gmap);
	return 0;
}
EXPORT_SYMBOL_GPL(gmap_unmap_segment);

/**
 * gmap_map_segment - map a segment to the guest address space
 * @gmap: pointer to the guest address space structure
 * @from: source address in the parent address space
 * @to: target address in the guest address space
 * @len: length of the memory area to map
 *
 * Returns 0 if the mmap succeeded, -EINVAL or -ENOMEM if not.
 */
int gmap_map_segment(struct gmap *gmap, unsigned long from,
		     unsigned long to, unsigned long len)
{
	unsigned long off;
	int flush;

	BUG_ON(gmap_is_shadow(gmap));
	if ((from | to | len) & (PMD_SIZE - 1))
		return -EINVAL;
	if (len == 0 || from + len < from || to + len < to ||
	    from + len - 1 > TASK_SIZE_MAX || to + len - 1 > gmap->asce_end)
		return -EINVAL;

	flush = 0;
	mmap_write_lock(gmap->mm);
	for (off = 0; off < len; off += PMD_SIZE) {
		/* Remove old translation */
		flush |= __gmap_unmap_by_gaddr(gmap, to + off);
		/* Store new translation */
		if (radix_tree_insert(&gmap->guest_to_host,
				      (to + off) >> PMD_SHIFT,
				      (void *) from + off))
			break;
	}
	mmap_write_unlock(gmap->mm);
	if (flush)
		gmap_flush_tlb(gmap);
	if (off >= len)
		return 0;
	gmap_unmap_segment(gmap, to, len);
	return -ENOMEM;
}
EXPORT_SYMBOL_GPL(gmap_map_segment);

/**
 * __gmap_translate - translate a guest address to a user space address
 * @gmap: pointer to guest mapping meta data structure
 * @gaddr: guest address
 *
 * Returns user space address which corresponds to the guest address or
 * -EFAULT if no such mapping exists.
 * This function does not establish potentially missing page table entries.
 * The mmap_lock of the mm that belongs to the address space must be held
 * when this function gets called.
 *
 * Note: Can also be called for shadow gmaps.
 */
unsigned long __gmap_translate(struct gmap *gmap, unsigned long gaddr)
{
	unsigned long vmaddr;

	vmaddr = (unsigned long)
		radix_tree_lookup(&gmap->guest_to_host, gaddr >> PMD_SHIFT);
	/* Note: guest_to_host is empty for a shadow gmap */
	return vmaddr ? (vmaddr | (gaddr & ~PMD_MASK)) : -EFAULT;
}
EXPORT_SYMBOL_GPL(__gmap_translate);

/**
 * gmap_translate - translate a guest address to a user space address
 * @gmap: pointer to guest mapping meta data structure
 * @gaddr: guest address
 *
 * Returns user space address which corresponds to the guest address or
 * -EFAULT if no such mapping exists.
 * This function does not establish potentially missing page table entries.
 */
unsigned long gmap_translate(struct gmap *gmap, unsigned long gaddr)
{
	unsigned long rc;

	mmap_read_lock(gmap->mm);
	rc = __gmap_translate(gmap, gaddr);
	mmap_read_unlock(gmap->mm);
	return rc;
}
EXPORT_SYMBOL_GPL(gmap_translate);

/**
 * gmap_unlink - disconnect a page table from the gmap shadow tables
 * @gmap: pointer to guest mapping meta data structure
 * @table: pointer to the host page table
 * @vmaddr: vm address associated with the host page table
 */
void gmap_unlink(struct mm_struct *mm, unsigned long *table,
		 unsigned long vmaddr)
{
	struct gmap *gmap;
	int flush;

	rcu_read_lock();
	list_for_each_entry_rcu(gmap, &mm->context.gmap_list, list) {
		flush = __gmap_unlink_by_vmaddr(gmap, vmaddr);
		if (flush)
			gmap_flush_tlb(gmap);
	}
	rcu_read_unlock();
}

static void gmap_pmdp_xchg(struct gmap *gmap, pmd_t *old, pmd_t new,
			   unsigned long gaddr);

/**
 * gmap_link - set up shadow page tables to connect a host to a guest address
 * @gmap: pointer to guest mapping meta data structure
 * @gaddr: guest address
 * @vmaddr: vm address
 *
 * Returns 0 on success, -ENOMEM for out of memory conditions, and -EFAULT
 * if the vm address is already mapped to a different guest segment.
 * The mmap_lock of the mm that belongs to the address space must be held
 * when this function gets called.
 */
int __gmap_link(struct gmap *gmap, unsigned long gaddr, unsigned long vmaddr)
{
	struct mm_struct *mm;
	unsigned long *table;
	spinlock_t *ptl;
	pgd_t *pgd;
	p4d_t *p4d;
	pud_t *pud;
	pmd_t *pmd;
	u64 unprot;
	int rc;

	BUG_ON(gmap_is_shadow(gmap));
	/* Create higher level tables in the gmap page table */
	table = gmap->table;
	if ((gmap->asce & _ASCE_TYPE_MASK) >= _ASCE_TYPE_REGION1) {
		table += (gaddr & _REGION1_INDEX) >> _REGION1_SHIFT;
		if ((*table & _REGION_ENTRY_INVALID) &&
		    gmap_alloc_table(gmap, table, _REGION2_ENTRY_EMPTY,
				     gaddr & _REGION1_MASK))
			return -ENOMEM;
		table = (unsigned long *)(*table & _REGION_ENTRY_ORIGIN);
	}
	if ((gmap->asce & _ASCE_TYPE_MASK) >= _ASCE_TYPE_REGION2) {
		table += (gaddr & _REGION2_INDEX) >> _REGION2_SHIFT;
		if ((*table & _REGION_ENTRY_INVALID) &&
		    gmap_alloc_table(gmap, table, _REGION3_ENTRY_EMPTY,
				     gaddr & _REGION2_MASK))
			return -ENOMEM;
		table = (unsigned long *)(*table & _REGION_ENTRY_ORIGIN);
	}
	if ((gmap->asce & _ASCE_TYPE_MASK) >= _ASCE_TYPE_REGION3) {
		table += (gaddr & _REGION3_INDEX) >> _REGION3_SHIFT;
		if ((*table & _REGION_ENTRY_INVALID) &&
		    gmap_alloc_table(gmap, table, _SEGMENT_ENTRY_EMPTY,
				     gaddr & _REGION3_MASK))
			return -ENOMEM;
		table = (unsigned long *)(*table & _REGION_ENTRY_ORIGIN);
	}
	table += (gaddr & _SEGMENT_INDEX) >> _SEGMENT_SHIFT;
	/* Walk the parent mm page table */
	mm = gmap->mm;
	pgd = pgd_offset(mm, vmaddr);
	VM_BUG_ON(pgd_none(*pgd));
	p4d = p4d_offset(pgd, vmaddr);
	VM_BUG_ON(p4d_none(*p4d));
	pud = pud_offset(p4d, vmaddr);
	VM_BUG_ON(pud_none(*pud));
	/* large puds cannot yet be handled */
	if (pud_large(*pud))
		return -EFAULT;
	pmd = pmd_offset(pud, vmaddr);
	VM_BUG_ON(pmd_none(*pmd));
	/* Are we allowed to use huge pages? */
	if (pmd_large(*pmd) && !gmap->mm->context.allow_gmap_hpage_1m)
		return -EFAULT;
	/* Link gmap segment table entry location to page table. */
	rc = radix_tree_preload(GFP_KERNEL);
	if (rc)
		return rc;
	ptl = pmd_lock(mm, pmd);
	spin_lock(&gmap->guest_table_lock);
	if (*table == _SEGMENT_ENTRY_EMPTY) {
		rc = radix_tree_insert(&gmap->host_to_guest,
				       vmaddr >> PMD_SHIFT, table);
		if (!rc) {
			if (pmd_large(*pmd)) {
				*table = (pmd_val(*pmd) &
					  _SEGMENT_ENTRY_HARDWARE_BITS_LARGE)
					| _SEGMENT_ENTRY_GMAP_UC;
			} else
				*table = pmd_val(*pmd) &
					_SEGMENT_ENTRY_HARDWARE_BITS;
		}
	} else if (*table & _SEGMENT_ENTRY_PROTECT &&
		   !(pmd_val(*pmd) & _SEGMENT_ENTRY_PROTECT)) {
		unprot = (u64)*table;
		unprot &= ~_SEGMENT_ENTRY_PROTECT;
		unprot |= _SEGMENT_ENTRY_GMAP_UC;
		gmap_pmdp_xchg(gmap, (pmd_t *)table, __pmd(unprot), gaddr);
	}
	spin_unlock(&gmap->guest_table_lock);
	spin_unlock(ptl);
	radix_tree_preload_end();
	return rc;
}

/**
 * gmap_fault - resolve a fault on a guest address
 * @gmap: pointer to guest mapping meta data structure
 * @gaddr: guest address
 * @fault_flags: flags to pass down to handle_mm_fault()
 *
 * Returns 0 on success, -ENOMEM for out of memory conditions, and -EFAULT
 * if the vm address is already mapped to a different guest segment.
 */
int gmap_fault(struct gmap *gmap, unsigned long gaddr,
	       unsigned int fault_flags)
{
	unsigned long vmaddr;
	int rc;
	bool unlocked;

	mmap_read_lock(gmap->mm);

retry:
	unlocked = false;
	vmaddr = __gmap_translate(gmap, gaddr);
	if (IS_ERR_VALUE(vmaddr)) {
		rc = vmaddr;
		goto out_up;
	}
	if (fixup_user_fault(gmap->mm, vmaddr, fault_flags,
			     &unlocked)) {
		rc = -EFAULT;
		goto out_up;
	}
	/*
	 * In the case that fixup_user_fault unlocked the mmap_lock during
	 * faultin redo __gmap_translate to not race with a map/unmap_segment.
	 */
	if (unlocked)
		goto retry;

	rc = __gmap_link(gmap, gaddr, vmaddr);
out_up:
	mmap_read_unlock(gmap->mm);
	return rc;
}
EXPORT_SYMBOL_GPL(gmap_fault);

/*
 * this function is assumed to be called with mmap_lock held
 */
void __gmap_zap(struct gmap *gmap, unsigned long gaddr)
{
	unsigned long vmaddr;
	spinlock_t *ptl;
	pte_t *ptep;

	/* Find the vm address for the guest address */
	vmaddr = (unsigned long) radix_tree_lookup(&gmap->guest_to_host,
						   gaddr >> PMD_SHIFT);
	if (vmaddr) {
		vmaddr |= gaddr & ~PMD_MASK;
		/* Get pointer to the page table entry */
		ptep = get_locked_pte(gmap->mm, vmaddr, &ptl);
		if (likely(ptep))
			ptep_zap_unused(gmap->mm, vmaddr, ptep, 0);
		pte_unmap_unlock(ptep, ptl);
	}
}
EXPORT_SYMBOL_GPL(__gmap_zap);

void gmap_discard(struct gmap *gmap, unsigned long from, unsigned long to)
{
	unsigned long gaddr, vmaddr, size;
	struct vm_area_struct *vma;

	mmap_read_lock(gmap->mm);
	for (gaddr = from; gaddr < to;
	     gaddr = (gaddr + PMD_SIZE) & PMD_MASK) {
		/* Find the vm address for the guest address */
		vmaddr = (unsigned long)
			radix_tree_lookup(&gmap->guest_to_host,
					  gaddr >> PMD_SHIFT);
		if (!vmaddr)
			continue;
		vmaddr |= gaddr & ~PMD_MASK;
		/* Find vma in the parent mm */
		vma = find_vma(gmap->mm, vmaddr);
		if (!vma)
			continue;
		/*
		 * We do not discard pages that are backed by
		 * hugetlbfs, so we don't have to refault them.
		 */
		if (is_vm_hugetlb_page(vma))
			continue;
		size = min(to - gaddr, PMD_SIZE - (gaddr & ~PMD_MASK));
		zap_page_range(vma, vmaddr, size);
	}
	mmap_read_unlock(gmap->mm);
}
EXPORT_SYMBOL_GPL(gmap_discard);

static LIST_HEAD(gmap_notifier_list);
static DEFINE_SPINLOCK(gmap_notifier_lock);

/**
 * gmap_register_pte_notifier - register a pte invalidation callback
 * @nb: pointer to the gmap notifier block
 */
void gmap_register_pte_notifier(struct gmap_notifier *nb)
{
	spin_lock(&gmap_notifier_lock);
	list_add_rcu(&nb->list, &gmap_notifier_list);
	spin_unlock(&gmap_notifier_lock);
}
EXPORT_SYMBOL_GPL(gmap_register_pte_notifier);

/**
 * gmap_unregister_pte_notifier - remove a pte invalidation callback
 * @nb: pointer to the gmap notifier block
 */
void gmap_unregister_pte_notifier(struct gmap_notifier *nb)
{
	spin_lock(&gmap_notifier_lock);
	list_del_rcu(&nb->list);
	spin_unlock(&gmap_notifier_lock);
	synchronize_rcu();
}
EXPORT_SYMBOL_GPL(gmap_unregister_pte_notifier);

/**
 * gmap_call_notifier - call all registered invalidation callbacks
 * @gmap: pointer to guest mapping meta data structure
 * @start: start virtual address in the guest address space
 * @end: end virtual address in the guest address space
 */
static void gmap_call_notifier(struct gmap *gmap, unsigned long start,
			       unsigned long end)
{
	struct gmap_notifier *nb;

	list_for_each_entry(nb, &gmap_notifier_list, list)
		nb->notifier_call(gmap, start, end);
}

/**
 * gmap_table_walk - walk the gmap page tables
 * @gmap: pointer to guest mapping meta data structure
 * @gaddr: virtual address in the guest address space
 * @level: page table level to stop at
 *
 * Returns a table entry pointer for the given guest address and @level
 * @level=0 : returns a pointer to a page table table entry (or NULL)
 * @level=1 : returns a pointer to a segment table entry (or NULL)
 * @level=2 : returns a pointer to a region-3 table entry (or NULL)
 * @level=3 : returns a pointer to a region-2 table entry (or NULL)
 * @level=4 : returns a pointer to a region-1 table entry (or NULL)
 *
 * Returns NULL if the gmap page tables could not be walked to the
 * requested level.
 *
 * Note: Can also be called for shadow gmaps.
 */
static inline unsigned long *gmap_table_walk(struct gmap *gmap,
					     unsigned long gaddr, int level)
{
	const int asce_type = gmap->asce & _ASCE_TYPE_MASK;
<<<<<<< HEAD
	unsigned long *table;
=======
	unsigned long *table = gmap->table;
>>>>>>> d1988041

	if (gmap_is_shadow(gmap) && gmap->removed)
		return NULL;

<<<<<<< HEAD
	if (asce_type != _ASCE_TYPE_REGION1 &&
	    gaddr & (-1UL << (31 + (asce_type >> 2) * 11)))
		return NULL;

	table = gmap->table;
	switch (gmap->asce & _ASCE_TYPE_MASK) {
=======
	if (WARN_ON_ONCE(level > (asce_type >> 2) + 1))
		return NULL;

	if (asce_type != _ASCE_TYPE_REGION1 &&
	    gaddr & (-1UL << (31 + (asce_type >> 2) * 11)))
		return NULL;

	switch (asce_type) {
>>>>>>> d1988041
	case _ASCE_TYPE_REGION1:
		table += (gaddr & _REGION1_INDEX) >> _REGION1_SHIFT;
		if (level == 4)
			break;
		if (*table & _REGION_ENTRY_INVALID)
			return NULL;
		table = (unsigned long *)(*table & _REGION_ENTRY_ORIGIN);
		fallthrough;
	case _ASCE_TYPE_REGION2:
		table += (gaddr & _REGION2_INDEX) >> _REGION2_SHIFT;
		if (level == 3)
			break;
		if (*table & _REGION_ENTRY_INVALID)
			return NULL;
		table = (unsigned long *)(*table & _REGION_ENTRY_ORIGIN);
		fallthrough;
	case _ASCE_TYPE_REGION3:
		table += (gaddr & _REGION3_INDEX) >> _REGION3_SHIFT;
		if (level == 2)
			break;
		if (*table & _REGION_ENTRY_INVALID)
			return NULL;
		table = (unsigned long *)(*table & _REGION_ENTRY_ORIGIN);
		fallthrough;
	case _ASCE_TYPE_SEGMENT:
		table += (gaddr & _SEGMENT_INDEX) >> _SEGMENT_SHIFT;
		if (level == 1)
			break;
		if (*table & _REGION_ENTRY_INVALID)
			return NULL;
		table = (unsigned long *)(*table & _SEGMENT_ENTRY_ORIGIN);
		table += (gaddr & _PAGE_INDEX) >> _PAGE_SHIFT;
	}
	return table;
}

/**
 * gmap_pte_op_walk - walk the gmap page table, get the page table lock
 *		      and return the pte pointer
 * @gmap: pointer to guest mapping meta data structure
 * @gaddr: virtual address in the guest address space
 * @ptl: pointer to the spinlock pointer
 *
 * Returns a pointer to the locked pte for a guest address, or NULL
 */
static pte_t *gmap_pte_op_walk(struct gmap *gmap, unsigned long gaddr,
			       spinlock_t **ptl)
{
	unsigned long *table;

	BUG_ON(gmap_is_shadow(gmap));
	/* Walk the gmap page table, lock and get pte pointer */
	table = gmap_table_walk(gmap, gaddr, 1); /* get segment pointer */
	if (!table || *table & _SEGMENT_ENTRY_INVALID)
		return NULL;
	return pte_alloc_map_lock(gmap->mm, (pmd_t *) table, gaddr, ptl);
}

/**
 * gmap_pte_op_fixup - force a page in and connect the gmap page table
 * @gmap: pointer to guest mapping meta data structure
 * @gaddr: virtual address in the guest address space
 * @vmaddr: address in the host process address space
 * @prot: indicates access rights: PROT_NONE, PROT_READ or PROT_WRITE
 *
 * Returns 0 if the caller can retry __gmap_translate (might fail again),
 * -ENOMEM if out of memory and -EFAULT if anything goes wrong while fixing
 * up or connecting the gmap page table.
 */
static int gmap_pte_op_fixup(struct gmap *gmap, unsigned long gaddr,
			     unsigned long vmaddr, int prot)
{
	struct mm_struct *mm = gmap->mm;
	unsigned int fault_flags;
	bool unlocked = false;

	BUG_ON(gmap_is_shadow(gmap));
	fault_flags = (prot == PROT_WRITE) ? FAULT_FLAG_WRITE : 0;
	if (fixup_user_fault(mm, vmaddr, fault_flags, &unlocked))
		return -EFAULT;
	if (unlocked)
		/* lost mmap_lock, caller has to retry __gmap_translate */
		return 0;
	/* Connect the page tables */
	return __gmap_link(gmap, gaddr, vmaddr);
}

/**
 * gmap_pte_op_end - release the page table lock
 * @ptl: pointer to the spinlock pointer
 */
static void gmap_pte_op_end(spinlock_t *ptl)
{
	if (ptl)
		spin_unlock(ptl);
}

/**
 * gmap_pmd_op_walk - walk the gmap tables, get the guest table lock
 *		      and return the pmd pointer
 * @gmap: pointer to guest mapping meta data structure
 * @gaddr: virtual address in the guest address space
 *
 * Returns a pointer to the pmd for a guest address, or NULL
 */
static inline pmd_t *gmap_pmd_op_walk(struct gmap *gmap, unsigned long gaddr)
{
	pmd_t *pmdp;

	BUG_ON(gmap_is_shadow(gmap));
	pmdp = (pmd_t *) gmap_table_walk(gmap, gaddr, 1);
	if (!pmdp)
		return NULL;

	/* without huge pages, there is no need to take the table lock */
	if (!gmap->mm->context.allow_gmap_hpage_1m)
		return pmd_none(*pmdp) ? NULL : pmdp;

	spin_lock(&gmap->guest_table_lock);
	if (pmd_none(*pmdp)) {
		spin_unlock(&gmap->guest_table_lock);
		return NULL;
	}

	/* 4k page table entries are locked via the pte (pte_alloc_map_lock). */
	if (!pmd_large(*pmdp))
		spin_unlock(&gmap->guest_table_lock);
	return pmdp;
}

/**
 * gmap_pmd_op_end - release the guest_table_lock if needed
 * @gmap: pointer to the guest mapping meta data structure
 * @pmdp: pointer to the pmd
 */
static inline void gmap_pmd_op_end(struct gmap *gmap, pmd_t *pmdp)
{
	if (pmd_large(*pmdp))
		spin_unlock(&gmap->guest_table_lock);
}

/*
 * gmap_protect_pmd - remove access rights to memory and set pmd notification bits
 * @pmdp: pointer to the pmd to be protected
 * @prot: indicates access rights: PROT_NONE, PROT_READ or PROT_WRITE
 * @bits: notification bits to set
 *
 * Returns:
 * 0 if successfully protected
 * -EAGAIN if a fixup is needed
 * -EINVAL if unsupported notifier bits have been specified
 *
 * Expected to be called with sg->mm->mmap_lock in read and
 * guest_table_lock held.
 */
static int gmap_protect_pmd(struct gmap *gmap, unsigned long gaddr,
			    pmd_t *pmdp, int prot, unsigned long bits)
{
	int pmd_i = pmd_val(*pmdp) & _SEGMENT_ENTRY_INVALID;
	int pmd_p = pmd_val(*pmdp) & _SEGMENT_ENTRY_PROTECT;
	pmd_t new = *pmdp;

	/* Fixup needed */
	if ((pmd_i && (prot != PROT_NONE)) || (pmd_p && (prot == PROT_WRITE)))
		return -EAGAIN;

	if (prot == PROT_NONE && !pmd_i) {
		pmd_val(new) |= _SEGMENT_ENTRY_INVALID;
		gmap_pmdp_xchg(gmap, pmdp, new, gaddr);
	}

	if (prot == PROT_READ && !pmd_p) {
		pmd_val(new) &= ~_SEGMENT_ENTRY_INVALID;
		pmd_val(new) |= _SEGMENT_ENTRY_PROTECT;
		gmap_pmdp_xchg(gmap, pmdp, new, gaddr);
	}

	if (bits & GMAP_NOTIFY_MPROT)
		pmd_val(*pmdp) |= _SEGMENT_ENTRY_GMAP_IN;

	/* Shadow GMAP protection needs split PMDs */
	if (bits & GMAP_NOTIFY_SHADOW)
		return -EINVAL;

	return 0;
}

/*
 * gmap_protect_pte - remove access rights to memory and set pgste bits
 * @gmap: pointer to guest mapping meta data structure
 * @gaddr: virtual address in the guest address space
 * @pmdp: pointer to the pmd associated with the pte
 * @prot: indicates access rights: PROT_NONE, PROT_READ or PROT_WRITE
 * @bits: notification bits to set
 *
 * Returns 0 if successfully protected, -ENOMEM if out of memory and
 * -EAGAIN if a fixup is needed.
 *
 * Expected to be called with sg->mm->mmap_lock in read
 */
static int gmap_protect_pte(struct gmap *gmap, unsigned long gaddr,
			    pmd_t *pmdp, int prot, unsigned long bits)
{
	int rc;
	pte_t *ptep;
	spinlock_t *ptl = NULL;
	unsigned long pbits = 0;

	if (pmd_val(*pmdp) & _SEGMENT_ENTRY_INVALID)
		return -EAGAIN;

	ptep = pte_alloc_map_lock(gmap->mm, pmdp, gaddr, &ptl);
	if (!ptep)
		return -ENOMEM;

	pbits |= (bits & GMAP_NOTIFY_MPROT) ? PGSTE_IN_BIT : 0;
	pbits |= (bits & GMAP_NOTIFY_SHADOW) ? PGSTE_VSIE_BIT : 0;
	/* Protect and unlock. */
	rc = ptep_force_prot(gmap->mm, gaddr, ptep, prot, pbits);
	gmap_pte_op_end(ptl);
	return rc;
}

/*
 * gmap_protect_range - remove access rights to memory and set pgste bits
 * @gmap: pointer to guest mapping meta data structure
 * @gaddr: virtual address in the guest address space
 * @len: size of area
 * @prot: indicates access rights: PROT_NONE, PROT_READ or PROT_WRITE
 * @bits: pgste notification bits to set
 *
 * Returns 0 if successfully protected, -ENOMEM if out of memory and
 * -EFAULT if gaddr is invalid (or mapping for shadows is missing).
 *
 * Called with sg->mm->mmap_lock in read.
 */
static int gmap_protect_range(struct gmap *gmap, unsigned long gaddr,
			      unsigned long len, int prot, unsigned long bits)
{
	unsigned long vmaddr, dist;
	pmd_t *pmdp;
	int rc;

	BUG_ON(gmap_is_shadow(gmap));
	while (len) {
		rc = -EAGAIN;
		pmdp = gmap_pmd_op_walk(gmap, gaddr);
		if (pmdp) {
			if (!pmd_large(*pmdp)) {
				rc = gmap_protect_pte(gmap, gaddr, pmdp, prot,
						      bits);
				if (!rc) {
					len -= PAGE_SIZE;
					gaddr += PAGE_SIZE;
				}
			} else {
				rc = gmap_protect_pmd(gmap, gaddr, pmdp, prot,
						      bits);
				if (!rc) {
					dist = HPAGE_SIZE - (gaddr & ~HPAGE_MASK);
					len = len < dist ? 0 : len - dist;
					gaddr = (gaddr & HPAGE_MASK) + HPAGE_SIZE;
				}
			}
			gmap_pmd_op_end(gmap, pmdp);
		}
		if (rc) {
			if (rc == -EINVAL)
				return rc;

			/* -EAGAIN, fixup of userspace mm and gmap */
			vmaddr = __gmap_translate(gmap, gaddr);
			if (IS_ERR_VALUE(vmaddr))
				return vmaddr;
			rc = gmap_pte_op_fixup(gmap, gaddr, vmaddr, prot);
			if (rc)
				return rc;
		}
	}
	return 0;
}

/**
 * gmap_mprotect_notify - change access rights for a range of ptes and
 *                        call the notifier if any pte changes again
 * @gmap: pointer to guest mapping meta data structure
 * @gaddr: virtual address in the guest address space
 * @len: size of area
 * @prot: indicates access rights: PROT_NONE, PROT_READ or PROT_WRITE
 *
 * Returns 0 if for each page in the given range a gmap mapping exists,
 * the new access rights could be set and the notifier could be armed.
 * If the gmap mapping is missing for one or more pages -EFAULT is
 * returned. If no memory could be allocated -ENOMEM is returned.
 * This function establishes missing page table entries.
 */
int gmap_mprotect_notify(struct gmap *gmap, unsigned long gaddr,
			 unsigned long len, int prot)
{
	int rc;

	if ((gaddr & ~PAGE_MASK) || (len & ~PAGE_MASK) || gmap_is_shadow(gmap))
		return -EINVAL;
	if (!MACHINE_HAS_ESOP && prot == PROT_READ)
		return -EINVAL;
	mmap_read_lock(gmap->mm);
	rc = gmap_protect_range(gmap, gaddr, len, prot, GMAP_NOTIFY_MPROT);
	mmap_read_unlock(gmap->mm);
	return rc;
}
EXPORT_SYMBOL_GPL(gmap_mprotect_notify);

/**
 * gmap_read_table - get an unsigned long value from a guest page table using
 *                   absolute addressing, without marking the page referenced.
 * @gmap: pointer to guest mapping meta data structure
 * @gaddr: virtual address in the guest address space
 * @val: pointer to the unsigned long value to return
 *
 * Returns 0 if the value was read, -ENOMEM if out of memory and -EFAULT
 * if reading using the virtual address failed. -EINVAL if called on a gmap
 * shadow.
 *
 * Called with gmap->mm->mmap_lock in read.
 */
int gmap_read_table(struct gmap *gmap, unsigned long gaddr, unsigned long *val)
{
	unsigned long address, vmaddr;
	spinlock_t *ptl;
	pte_t *ptep, pte;
	int rc;

	if (gmap_is_shadow(gmap))
		return -EINVAL;

	while (1) {
		rc = -EAGAIN;
		ptep = gmap_pte_op_walk(gmap, gaddr, &ptl);
		if (ptep) {
			pte = *ptep;
			if (pte_present(pte) && (pte_val(pte) & _PAGE_READ)) {
				address = pte_val(pte) & PAGE_MASK;
				address += gaddr & ~PAGE_MASK;
				*val = *(unsigned long *) address;
				pte_val(*ptep) |= _PAGE_YOUNG;
				/* Do *NOT* clear the _PAGE_INVALID bit! */
				rc = 0;
			}
			gmap_pte_op_end(ptl);
		}
		if (!rc)
			break;
		vmaddr = __gmap_translate(gmap, gaddr);
		if (IS_ERR_VALUE(vmaddr)) {
			rc = vmaddr;
			break;
		}
		rc = gmap_pte_op_fixup(gmap, gaddr, vmaddr, PROT_READ);
		if (rc)
			break;
	}
	return rc;
}
EXPORT_SYMBOL_GPL(gmap_read_table);

/**
 * gmap_insert_rmap - add a rmap to the host_to_rmap radix tree
 * @sg: pointer to the shadow guest address space structure
 * @vmaddr: vm address associated with the rmap
 * @rmap: pointer to the rmap structure
 *
 * Called with the sg->guest_table_lock
 */
static inline void gmap_insert_rmap(struct gmap *sg, unsigned long vmaddr,
				    struct gmap_rmap *rmap)
{
	void __rcu **slot;

	BUG_ON(!gmap_is_shadow(sg));
	slot = radix_tree_lookup_slot(&sg->host_to_rmap, vmaddr >> PAGE_SHIFT);
	if (slot) {
		rmap->next = radix_tree_deref_slot_protected(slot,
							&sg->guest_table_lock);
		radix_tree_replace_slot(&sg->host_to_rmap, slot, rmap);
	} else {
		rmap->next = NULL;
		radix_tree_insert(&sg->host_to_rmap, vmaddr >> PAGE_SHIFT,
				  rmap);
	}
}

/**
 * gmap_protect_rmap - restrict access rights to memory (RO) and create an rmap
 * @sg: pointer to the shadow guest address space structure
 * @raddr: rmap address in the shadow gmap
 * @paddr: address in the parent guest address space
 * @len: length of the memory area to protect
 *
 * Returns 0 if successfully protected and the rmap was created, -ENOMEM
 * if out of memory and -EFAULT if paddr is invalid.
 */
static int gmap_protect_rmap(struct gmap *sg, unsigned long raddr,
			     unsigned long paddr, unsigned long len)
{
	struct gmap *parent;
	struct gmap_rmap *rmap;
	unsigned long vmaddr;
	spinlock_t *ptl;
	pte_t *ptep;
	int rc;

	BUG_ON(!gmap_is_shadow(sg));
	parent = sg->parent;
	while (len) {
		vmaddr = __gmap_translate(parent, paddr);
		if (IS_ERR_VALUE(vmaddr))
			return vmaddr;
		rmap = kzalloc(sizeof(*rmap), GFP_KERNEL);
		if (!rmap)
			return -ENOMEM;
		rmap->raddr = raddr;
		rc = radix_tree_preload(GFP_KERNEL);
		if (rc) {
			kfree(rmap);
			return rc;
		}
		rc = -EAGAIN;
		ptep = gmap_pte_op_walk(parent, paddr, &ptl);
		if (ptep) {
			spin_lock(&sg->guest_table_lock);
			rc = ptep_force_prot(parent->mm, paddr, ptep, PROT_READ,
					     PGSTE_VSIE_BIT);
			if (!rc)
				gmap_insert_rmap(sg, vmaddr, rmap);
			spin_unlock(&sg->guest_table_lock);
			gmap_pte_op_end(ptl);
		}
		radix_tree_preload_end();
		if (rc) {
			kfree(rmap);
			rc = gmap_pte_op_fixup(parent, paddr, vmaddr, PROT_READ);
			if (rc)
				return rc;
			continue;
		}
		paddr += PAGE_SIZE;
		len -= PAGE_SIZE;
	}
	return 0;
}

#define _SHADOW_RMAP_MASK	0x7
#define _SHADOW_RMAP_REGION1	0x5
#define _SHADOW_RMAP_REGION2	0x4
#define _SHADOW_RMAP_REGION3	0x3
#define _SHADOW_RMAP_SEGMENT	0x2
#define _SHADOW_RMAP_PGTABLE	0x1

/**
 * gmap_idte_one - invalidate a single region or segment table entry
 * @asce: region or segment table *origin* + table-type bits
 * @vaddr: virtual address to identify the table entry to flush
 *
 * The invalid bit of a single region or segment table entry is set
 * and the associated TLB entries depending on the entry are flushed.
 * The table-type of the @asce identifies the portion of the @vaddr
 * that is used as the invalidation index.
 */
static inline void gmap_idte_one(unsigned long asce, unsigned long vaddr)
{
	asm volatile(
		"	.insn	rrf,0xb98e0000,%0,%1,0,0"
		: : "a" (asce), "a" (vaddr) : "cc", "memory");
}

/**
 * gmap_unshadow_page - remove a page from a shadow page table
 * @sg: pointer to the shadow guest address space structure
 * @raddr: rmap address in the shadow guest address space
 *
 * Called with the sg->guest_table_lock
 */
static void gmap_unshadow_page(struct gmap *sg, unsigned long raddr)
{
	unsigned long *table;

	BUG_ON(!gmap_is_shadow(sg));
	table = gmap_table_walk(sg, raddr, 0); /* get page table pointer */
	if (!table || *table & _PAGE_INVALID)
		return;
	gmap_call_notifier(sg, raddr, raddr + _PAGE_SIZE - 1);
	ptep_unshadow_pte(sg->mm, raddr, (pte_t *) table);
}

/**
 * __gmap_unshadow_pgt - remove all entries from a shadow page table
 * @sg: pointer to the shadow guest address space structure
 * @raddr: rmap address in the shadow guest address space
 * @pgt: pointer to the start of a shadow page table
 *
 * Called with the sg->guest_table_lock
 */
static void __gmap_unshadow_pgt(struct gmap *sg, unsigned long raddr,
				unsigned long *pgt)
{
	int i;

	BUG_ON(!gmap_is_shadow(sg));
	for (i = 0; i < _PAGE_ENTRIES; i++, raddr += _PAGE_SIZE)
		pgt[i] = _PAGE_INVALID;
}

/**
 * gmap_unshadow_pgt - remove a shadow page table from a segment entry
 * @sg: pointer to the shadow guest address space structure
 * @raddr: address in the shadow guest address space
 *
 * Called with the sg->guest_table_lock
 */
static void gmap_unshadow_pgt(struct gmap *sg, unsigned long raddr)
{
	unsigned long sto, *ste, *pgt;
	struct page *page;

	BUG_ON(!gmap_is_shadow(sg));
	ste = gmap_table_walk(sg, raddr, 1); /* get segment pointer */
	if (!ste || !(*ste & _SEGMENT_ENTRY_ORIGIN))
		return;
	gmap_call_notifier(sg, raddr, raddr + _SEGMENT_SIZE - 1);
	sto = (unsigned long) (ste - ((raddr & _SEGMENT_INDEX) >> _SEGMENT_SHIFT));
	gmap_idte_one(sto | _ASCE_TYPE_SEGMENT, raddr);
	pgt = (unsigned long *)(*ste & _SEGMENT_ENTRY_ORIGIN);
	*ste = _SEGMENT_ENTRY_EMPTY;
	__gmap_unshadow_pgt(sg, raddr, pgt);
	/* Free page table */
	page = pfn_to_page(__pa(pgt) >> PAGE_SHIFT);
	list_del(&page->lru);
	page_table_free_pgste(page);
}

/**
 * __gmap_unshadow_sgt - remove all entries from a shadow segment table
 * @sg: pointer to the shadow guest address space structure
 * @raddr: rmap address in the shadow guest address space
 * @sgt: pointer to the start of a shadow segment table
 *
 * Called with the sg->guest_table_lock
 */
static void __gmap_unshadow_sgt(struct gmap *sg, unsigned long raddr,
				unsigned long *sgt)
{
	unsigned long *pgt;
	struct page *page;
	int i;

	BUG_ON(!gmap_is_shadow(sg));
	for (i = 0; i < _CRST_ENTRIES; i++, raddr += _SEGMENT_SIZE) {
		if (!(sgt[i] & _SEGMENT_ENTRY_ORIGIN))
			continue;
		pgt = (unsigned long *)(sgt[i] & _REGION_ENTRY_ORIGIN);
		sgt[i] = _SEGMENT_ENTRY_EMPTY;
		__gmap_unshadow_pgt(sg, raddr, pgt);
		/* Free page table */
		page = pfn_to_page(__pa(pgt) >> PAGE_SHIFT);
		list_del(&page->lru);
		page_table_free_pgste(page);
	}
}

/**
 * gmap_unshadow_sgt - remove a shadow segment table from a region-3 entry
 * @sg: pointer to the shadow guest address space structure
 * @raddr: rmap address in the shadow guest address space
 *
 * Called with the shadow->guest_table_lock
 */
static void gmap_unshadow_sgt(struct gmap *sg, unsigned long raddr)
{
	unsigned long r3o, *r3e, *sgt;
	struct page *page;

	BUG_ON(!gmap_is_shadow(sg));
	r3e = gmap_table_walk(sg, raddr, 2); /* get region-3 pointer */
	if (!r3e || !(*r3e & _REGION_ENTRY_ORIGIN))
		return;
	gmap_call_notifier(sg, raddr, raddr + _REGION3_SIZE - 1);
	r3o = (unsigned long) (r3e - ((raddr & _REGION3_INDEX) >> _REGION3_SHIFT));
	gmap_idte_one(r3o | _ASCE_TYPE_REGION3, raddr);
	sgt = (unsigned long *)(*r3e & _REGION_ENTRY_ORIGIN);
	*r3e = _REGION3_ENTRY_EMPTY;
	__gmap_unshadow_sgt(sg, raddr, sgt);
	/* Free segment table */
	page = pfn_to_page(__pa(sgt) >> PAGE_SHIFT);
	list_del(&page->lru);
	__free_pages(page, CRST_ALLOC_ORDER);
}

/**
 * __gmap_unshadow_r3t - remove all entries from a shadow region-3 table
 * @sg: pointer to the shadow guest address space structure
 * @raddr: address in the shadow guest address space
 * @r3t: pointer to the start of a shadow region-3 table
 *
 * Called with the sg->guest_table_lock
 */
static void __gmap_unshadow_r3t(struct gmap *sg, unsigned long raddr,
				unsigned long *r3t)
{
	unsigned long *sgt;
	struct page *page;
	int i;

	BUG_ON(!gmap_is_shadow(sg));
	for (i = 0; i < _CRST_ENTRIES; i++, raddr += _REGION3_SIZE) {
		if (!(r3t[i] & _REGION_ENTRY_ORIGIN))
			continue;
		sgt = (unsigned long *)(r3t[i] & _REGION_ENTRY_ORIGIN);
		r3t[i] = _REGION3_ENTRY_EMPTY;
		__gmap_unshadow_sgt(sg, raddr, sgt);
		/* Free segment table */
		page = pfn_to_page(__pa(sgt) >> PAGE_SHIFT);
		list_del(&page->lru);
		__free_pages(page, CRST_ALLOC_ORDER);
	}
}

/**
 * gmap_unshadow_r3t - remove a shadow region-3 table from a region-2 entry
 * @sg: pointer to the shadow guest address space structure
 * @raddr: rmap address in the shadow guest address space
 *
 * Called with the sg->guest_table_lock
 */
static void gmap_unshadow_r3t(struct gmap *sg, unsigned long raddr)
{
	unsigned long r2o, *r2e, *r3t;
	struct page *page;

	BUG_ON(!gmap_is_shadow(sg));
	r2e = gmap_table_walk(sg, raddr, 3); /* get region-2 pointer */
	if (!r2e || !(*r2e & _REGION_ENTRY_ORIGIN))
		return;
	gmap_call_notifier(sg, raddr, raddr + _REGION2_SIZE - 1);
	r2o = (unsigned long) (r2e - ((raddr & _REGION2_INDEX) >> _REGION2_SHIFT));
	gmap_idte_one(r2o | _ASCE_TYPE_REGION2, raddr);
	r3t = (unsigned long *)(*r2e & _REGION_ENTRY_ORIGIN);
	*r2e = _REGION2_ENTRY_EMPTY;
	__gmap_unshadow_r3t(sg, raddr, r3t);
	/* Free region 3 table */
	page = pfn_to_page(__pa(r3t) >> PAGE_SHIFT);
	list_del(&page->lru);
	__free_pages(page, CRST_ALLOC_ORDER);
}

/**
 * __gmap_unshadow_r2t - remove all entries from a shadow region-2 table
 * @sg: pointer to the shadow guest address space structure
 * @raddr: rmap address in the shadow guest address space
 * @r2t: pointer to the start of a shadow region-2 table
 *
 * Called with the sg->guest_table_lock
 */
static void __gmap_unshadow_r2t(struct gmap *sg, unsigned long raddr,
				unsigned long *r2t)
{
	unsigned long *r3t;
	struct page *page;
	int i;

	BUG_ON(!gmap_is_shadow(sg));
	for (i = 0; i < _CRST_ENTRIES; i++, raddr += _REGION2_SIZE) {
		if (!(r2t[i] & _REGION_ENTRY_ORIGIN))
			continue;
		r3t = (unsigned long *)(r2t[i] & _REGION_ENTRY_ORIGIN);
		r2t[i] = _REGION2_ENTRY_EMPTY;
		__gmap_unshadow_r3t(sg, raddr, r3t);
		/* Free region 3 table */
		page = pfn_to_page(__pa(r3t) >> PAGE_SHIFT);
		list_del(&page->lru);
		__free_pages(page, CRST_ALLOC_ORDER);
	}
}

/**
 * gmap_unshadow_r2t - remove a shadow region-2 table from a region-1 entry
 * @sg: pointer to the shadow guest address space structure
 * @raddr: rmap address in the shadow guest address space
 *
 * Called with the sg->guest_table_lock
 */
static void gmap_unshadow_r2t(struct gmap *sg, unsigned long raddr)
{
	unsigned long r1o, *r1e, *r2t;
	struct page *page;

	BUG_ON(!gmap_is_shadow(sg));
	r1e = gmap_table_walk(sg, raddr, 4); /* get region-1 pointer */
	if (!r1e || !(*r1e & _REGION_ENTRY_ORIGIN))
		return;
	gmap_call_notifier(sg, raddr, raddr + _REGION1_SIZE - 1);
	r1o = (unsigned long) (r1e - ((raddr & _REGION1_INDEX) >> _REGION1_SHIFT));
	gmap_idte_one(r1o | _ASCE_TYPE_REGION1, raddr);
	r2t = (unsigned long *)(*r1e & _REGION_ENTRY_ORIGIN);
	*r1e = _REGION1_ENTRY_EMPTY;
	__gmap_unshadow_r2t(sg, raddr, r2t);
	/* Free region 2 table */
	page = pfn_to_page(__pa(r2t) >> PAGE_SHIFT);
	list_del(&page->lru);
	__free_pages(page, CRST_ALLOC_ORDER);
}

/**
 * __gmap_unshadow_r1t - remove all entries from a shadow region-1 table
 * @sg: pointer to the shadow guest address space structure
 * @raddr: rmap address in the shadow guest address space
 * @r1t: pointer to the start of a shadow region-1 table
 *
 * Called with the shadow->guest_table_lock
 */
static void __gmap_unshadow_r1t(struct gmap *sg, unsigned long raddr,
				unsigned long *r1t)
{
	unsigned long asce, *r2t;
	struct page *page;
	int i;

	BUG_ON(!gmap_is_shadow(sg));
	asce = (unsigned long) r1t | _ASCE_TYPE_REGION1;
	for (i = 0; i < _CRST_ENTRIES; i++, raddr += _REGION1_SIZE) {
		if (!(r1t[i] & _REGION_ENTRY_ORIGIN))
			continue;
		r2t = (unsigned long *)(r1t[i] & _REGION_ENTRY_ORIGIN);
		__gmap_unshadow_r2t(sg, raddr, r2t);
		/* Clear entry and flush translation r1t -> r2t */
		gmap_idte_one(asce, raddr);
		r1t[i] = _REGION1_ENTRY_EMPTY;
		/* Free region 2 table */
		page = pfn_to_page(__pa(r2t) >> PAGE_SHIFT);
		list_del(&page->lru);
		__free_pages(page, CRST_ALLOC_ORDER);
	}
}

/**
 * gmap_unshadow - remove a shadow page table completely
 * @sg: pointer to the shadow guest address space structure
 *
 * Called with sg->guest_table_lock
 */
static void gmap_unshadow(struct gmap *sg)
{
	unsigned long *table;

	BUG_ON(!gmap_is_shadow(sg));
	if (sg->removed)
		return;
	sg->removed = 1;
	gmap_call_notifier(sg, 0, -1UL);
	gmap_flush_tlb(sg);
	table = (unsigned long *)(sg->asce & _ASCE_ORIGIN);
	switch (sg->asce & _ASCE_TYPE_MASK) {
	case _ASCE_TYPE_REGION1:
		__gmap_unshadow_r1t(sg, 0, table);
		break;
	case _ASCE_TYPE_REGION2:
		__gmap_unshadow_r2t(sg, 0, table);
		break;
	case _ASCE_TYPE_REGION3:
		__gmap_unshadow_r3t(sg, 0, table);
		break;
	case _ASCE_TYPE_SEGMENT:
		__gmap_unshadow_sgt(sg, 0, table);
		break;
	}
}

/**
 * gmap_find_shadow - find a specific asce in the list of shadow tables
 * @parent: pointer to the parent gmap
 * @asce: ASCE for which the shadow table is created
 * @edat_level: edat level to be used for the shadow translation
 *
 * Returns the pointer to a gmap if a shadow table with the given asce is
 * already available, ERR_PTR(-EAGAIN) if another one is just being created,
 * otherwise NULL
 */
static struct gmap *gmap_find_shadow(struct gmap *parent, unsigned long asce,
				     int edat_level)
{
	struct gmap *sg;

	list_for_each_entry(sg, &parent->children, list) {
		if (sg->orig_asce != asce || sg->edat_level != edat_level ||
		    sg->removed)
			continue;
		if (!sg->initialized)
			return ERR_PTR(-EAGAIN);
		refcount_inc(&sg->ref_count);
		return sg;
	}
	return NULL;
}

/**
 * gmap_shadow_valid - check if a shadow guest address space matches the
 *                     given properties and is still valid
 * @sg: pointer to the shadow guest address space structure
 * @asce: ASCE for which the shadow table is requested
 * @edat_level: edat level to be used for the shadow translation
 *
 * Returns 1 if the gmap shadow is still valid and matches the given
 * properties, the caller can continue using it. Returns 0 otherwise, the
 * caller has to request a new shadow gmap in this case.
 *
 */
int gmap_shadow_valid(struct gmap *sg, unsigned long asce, int edat_level)
{
	if (sg->removed)
		return 0;
	return sg->orig_asce == asce && sg->edat_level == edat_level;
}
EXPORT_SYMBOL_GPL(gmap_shadow_valid);

/**
 * gmap_shadow - create/find a shadow guest address space
 * @parent: pointer to the parent gmap
 * @asce: ASCE for which the shadow table is created
 * @edat_level: edat level to be used for the shadow translation
 *
 * The pages of the top level page table referred by the asce parameter
 * will be set to read-only and marked in the PGSTEs of the kvm process.
 * The shadow table will be removed automatically on any change to the
 * PTE mapping for the source table.
 *
 * Returns a guest address space structure, ERR_PTR(-ENOMEM) if out of memory,
 * ERR_PTR(-EAGAIN) if the caller has to retry and ERR_PTR(-EFAULT) if the
 * parent gmap table could not be protected.
 */
struct gmap *gmap_shadow(struct gmap *parent, unsigned long asce,
			 int edat_level)
{
	struct gmap *sg, *new;
	unsigned long limit;
	int rc;

	BUG_ON(parent->mm->context.allow_gmap_hpage_1m);
	BUG_ON(gmap_is_shadow(parent));
	spin_lock(&parent->shadow_lock);
	sg = gmap_find_shadow(parent, asce, edat_level);
	spin_unlock(&parent->shadow_lock);
	if (sg)
		return sg;
	/* Create a new shadow gmap */
	limit = -1UL >> (33 - (((asce & _ASCE_TYPE_MASK) >> 2) * 11));
	if (asce & _ASCE_REAL_SPACE)
		limit = -1UL;
	new = gmap_alloc(limit);
	if (!new)
		return ERR_PTR(-ENOMEM);
	new->mm = parent->mm;
	new->parent = gmap_get(parent);
	new->orig_asce = asce;
	new->edat_level = edat_level;
	new->initialized = false;
	spin_lock(&parent->shadow_lock);
	/* Recheck if another CPU created the same shadow */
	sg = gmap_find_shadow(parent, asce, edat_level);
	if (sg) {
		spin_unlock(&parent->shadow_lock);
		gmap_free(new);
		return sg;
	}
	if (asce & _ASCE_REAL_SPACE) {
		/* only allow one real-space gmap shadow */
		list_for_each_entry(sg, &parent->children, list) {
			if (sg->orig_asce & _ASCE_REAL_SPACE) {
				spin_lock(&sg->guest_table_lock);
				gmap_unshadow(sg);
				spin_unlock(&sg->guest_table_lock);
				list_del(&sg->list);
				gmap_put(sg);
				break;
			}
		}
	}
	refcount_set(&new->ref_count, 2);
	list_add(&new->list, &parent->children);
	if (asce & _ASCE_REAL_SPACE) {
		/* nothing to protect, return right away */
		new->initialized = true;
		spin_unlock(&parent->shadow_lock);
		return new;
	}
	spin_unlock(&parent->shadow_lock);
	/* protect after insertion, so it will get properly invalidated */
	mmap_read_lock(parent->mm);
	rc = gmap_protect_range(parent, asce & _ASCE_ORIGIN,
				((asce & _ASCE_TABLE_LENGTH) + 1) * PAGE_SIZE,
				PROT_READ, GMAP_NOTIFY_SHADOW);
	mmap_read_unlock(parent->mm);
	spin_lock(&parent->shadow_lock);
	new->initialized = true;
	if (rc) {
		list_del(&new->list);
		gmap_free(new);
		new = ERR_PTR(rc);
	}
	spin_unlock(&parent->shadow_lock);
	return new;
}
EXPORT_SYMBOL_GPL(gmap_shadow);

/**
 * gmap_shadow_r2t - create an empty shadow region 2 table
 * @sg: pointer to the shadow guest address space structure
 * @saddr: faulting address in the shadow gmap
 * @r2t: parent gmap address of the region 2 table to get shadowed
 * @fake: r2t references contiguous guest memory block, not a r2t
 *
 * The r2t parameter specifies the address of the source table. The
 * four pages of the source table are made read-only in the parent gmap
 * address space. A write to the source table area @r2t will automatically
 * remove the shadow r2 table and all of its decendents.
 *
 * Returns 0 if successfully shadowed or already shadowed, -EAGAIN if the
 * shadow table structure is incomplete, -ENOMEM if out of memory and
 * -EFAULT if an address in the parent gmap could not be resolved.
 *
 * Called with sg->mm->mmap_lock in read.
 */
int gmap_shadow_r2t(struct gmap *sg, unsigned long saddr, unsigned long r2t,
		    int fake)
{
	unsigned long raddr, origin, offset, len;
	unsigned long *s_r2t, *table;
	struct page *page;
	int rc;

	BUG_ON(!gmap_is_shadow(sg));
	/* Allocate a shadow region second table */
	page = alloc_pages(GFP_KERNEL, CRST_ALLOC_ORDER);
	if (!page)
		return -ENOMEM;
	page->index = r2t & _REGION_ENTRY_ORIGIN;
	if (fake)
		page->index |= GMAP_SHADOW_FAKE_TABLE;
	s_r2t = (unsigned long *) page_to_phys(page);
	/* Install shadow region second table */
	spin_lock(&sg->guest_table_lock);
	table = gmap_table_walk(sg, saddr, 4); /* get region-1 pointer */
	if (!table) {
		rc = -EAGAIN;		/* Race with unshadow */
		goto out_free;
	}
	if (!(*table & _REGION_ENTRY_INVALID)) {
		rc = 0;			/* Already established */
		goto out_free;
	} else if (*table & _REGION_ENTRY_ORIGIN) {
		rc = -EAGAIN;		/* Race with shadow */
		goto out_free;
	}
	crst_table_init(s_r2t, _REGION2_ENTRY_EMPTY);
	/* mark as invalid as long as the parent table is not protected */
	*table = (unsigned long) s_r2t | _REGION_ENTRY_LENGTH |
		 _REGION_ENTRY_TYPE_R1 | _REGION_ENTRY_INVALID;
	if (sg->edat_level >= 1)
		*table |= (r2t & _REGION_ENTRY_PROTECT);
	list_add(&page->lru, &sg->crst_list);
	if (fake) {
		/* nothing to protect for fake tables */
		*table &= ~_REGION_ENTRY_INVALID;
		spin_unlock(&sg->guest_table_lock);
		return 0;
	}
	spin_unlock(&sg->guest_table_lock);
	/* Make r2t read-only in parent gmap page table */
	raddr = (saddr & _REGION1_MASK) | _SHADOW_RMAP_REGION1;
	origin = r2t & _REGION_ENTRY_ORIGIN;
	offset = ((r2t & _REGION_ENTRY_OFFSET) >> 6) * PAGE_SIZE;
	len = ((r2t & _REGION_ENTRY_LENGTH) + 1) * PAGE_SIZE - offset;
	rc = gmap_protect_rmap(sg, raddr, origin + offset, len);
	spin_lock(&sg->guest_table_lock);
	if (!rc) {
		table = gmap_table_walk(sg, saddr, 4);
		if (!table || (*table & _REGION_ENTRY_ORIGIN) !=
			      (unsigned long) s_r2t)
			rc = -EAGAIN;		/* Race with unshadow */
		else
			*table &= ~_REGION_ENTRY_INVALID;
	} else {
		gmap_unshadow_r2t(sg, raddr);
	}
	spin_unlock(&sg->guest_table_lock);
	return rc;
out_free:
	spin_unlock(&sg->guest_table_lock);
	__free_pages(page, CRST_ALLOC_ORDER);
	return rc;
}
EXPORT_SYMBOL_GPL(gmap_shadow_r2t);

/**
 * gmap_shadow_r3t - create a shadow region 3 table
 * @sg: pointer to the shadow guest address space structure
 * @saddr: faulting address in the shadow gmap
 * @r3t: parent gmap address of the region 3 table to get shadowed
 * @fake: r3t references contiguous guest memory block, not a r3t
 *
 * Returns 0 if successfully shadowed or already shadowed, -EAGAIN if the
 * shadow table structure is incomplete, -ENOMEM if out of memory and
 * -EFAULT if an address in the parent gmap could not be resolved.
 *
 * Called with sg->mm->mmap_lock in read.
 */
int gmap_shadow_r3t(struct gmap *sg, unsigned long saddr, unsigned long r3t,
		    int fake)
{
	unsigned long raddr, origin, offset, len;
	unsigned long *s_r3t, *table;
	struct page *page;
	int rc;

	BUG_ON(!gmap_is_shadow(sg));
	/* Allocate a shadow region second table */
	page = alloc_pages(GFP_KERNEL, CRST_ALLOC_ORDER);
	if (!page)
		return -ENOMEM;
	page->index = r3t & _REGION_ENTRY_ORIGIN;
	if (fake)
		page->index |= GMAP_SHADOW_FAKE_TABLE;
	s_r3t = (unsigned long *) page_to_phys(page);
	/* Install shadow region second table */
	spin_lock(&sg->guest_table_lock);
	table = gmap_table_walk(sg, saddr, 3); /* get region-2 pointer */
	if (!table) {
		rc = -EAGAIN;		/* Race with unshadow */
		goto out_free;
	}
	if (!(*table & _REGION_ENTRY_INVALID)) {
		rc = 0;			/* Already established */
		goto out_free;
	} else if (*table & _REGION_ENTRY_ORIGIN) {
		rc = -EAGAIN;		/* Race with shadow */
		goto out_free;
	}
	crst_table_init(s_r3t, _REGION3_ENTRY_EMPTY);
	/* mark as invalid as long as the parent table is not protected */
	*table = (unsigned long) s_r3t | _REGION_ENTRY_LENGTH |
		 _REGION_ENTRY_TYPE_R2 | _REGION_ENTRY_INVALID;
	if (sg->edat_level >= 1)
		*table |= (r3t & _REGION_ENTRY_PROTECT);
	list_add(&page->lru, &sg->crst_list);
	if (fake) {
		/* nothing to protect for fake tables */
		*table &= ~_REGION_ENTRY_INVALID;
		spin_unlock(&sg->guest_table_lock);
		return 0;
	}
	spin_unlock(&sg->guest_table_lock);
	/* Make r3t read-only in parent gmap page table */
	raddr = (saddr & _REGION2_MASK) | _SHADOW_RMAP_REGION2;
	origin = r3t & _REGION_ENTRY_ORIGIN;
	offset = ((r3t & _REGION_ENTRY_OFFSET) >> 6) * PAGE_SIZE;
	len = ((r3t & _REGION_ENTRY_LENGTH) + 1) * PAGE_SIZE - offset;
	rc = gmap_protect_rmap(sg, raddr, origin + offset, len);
	spin_lock(&sg->guest_table_lock);
	if (!rc) {
		table = gmap_table_walk(sg, saddr, 3);
		if (!table || (*table & _REGION_ENTRY_ORIGIN) !=
			      (unsigned long) s_r3t)
			rc = -EAGAIN;		/* Race with unshadow */
		else
			*table &= ~_REGION_ENTRY_INVALID;
	} else {
		gmap_unshadow_r3t(sg, raddr);
	}
	spin_unlock(&sg->guest_table_lock);
	return rc;
out_free:
	spin_unlock(&sg->guest_table_lock);
	__free_pages(page, CRST_ALLOC_ORDER);
	return rc;
}
EXPORT_SYMBOL_GPL(gmap_shadow_r3t);

/**
 * gmap_shadow_sgt - create a shadow segment table
 * @sg: pointer to the shadow guest address space structure
 * @saddr: faulting address in the shadow gmap
 * @sgt: parent gmap address of the segment table to get shadowed
 * @fake: sgt references contiguous guest memory block, not a sgt
 *
 * Returns: 0 if successfully shadowed or already shadowed, -EAGAIN if the
 * shadow table structure is incomplete, -ENOMEM if out of memory and
 * -EFAULT if an address in the parent gmap could not be resolved.
 *
 * Called with sg->mm->mmap_lock in read.
 */
int gmap_shadow_sgt(struct gmap *sg, unsigned long saddr, unsigned long sgt,
		    int fake)
{
	unsigned long raddr, origin, offset, len;
	unsigned long *s_sgt, *table;
	struct page *page;
	int rc;

	BUG_ON(!gmap_is_shadow(sg) || (sgt & _REGION3_ENTRY_LARGE));
	/* Allocate a shadow segment table */
	page = alloc_pages(GFP_KERNEL, CRST_ALLOC_ORDER);
	if (!page)
		return -ENOMEM;
	page->index = sgt & _REGION_ENTRY_ORIGIN;
	if (fake)
		page->index |= GMAP_SHADOW_FAKE_TABLE;
	s_sgt = (unsigned long *) page_to_phys(page);
	/* Install shadow region second table */
	spin_lock(&sg->guest_table_lock);
	table = gmap_table_walk(sg, saddr, 2); /* get region-3 pointer */
	if (!table) {
		rc = -EAGAIN;		/* Race with unshadow */
		goto out_free;
	}
	if (!(*table & _REGION_ENTRY_INVALID)) {
		rc = 0;			/* Already established */
		goto out_free;
	} else if (*table & _REGION_ENTRY_ORIGIN) {
		rc = -EAGAIN;		/* Race with shadow */
		goto out_free;
	}
	crst_table_init(s_sgt, _SEGMENT_ENTRY_EMPTY);
	/* mark as invalid as long as the parent table is not protected */
	*table = (unsigned long) s_sgt | _REGION_ENTRY_LENGTH |
		 _REGION_ENTRY_TYPE_R3 | _REGION_ENTRY_INVALID;
	if (sg->edat_level >= 1)
		*table |= sgt & _REGION_ENTRY_PROTECT;
	list_add(&page->lru, &sg->crst_list);
	if (fake) {
		/* nothing to protect for fake tables */
		*table &= ~_REGION_ENTRY_INVALID;
		spin_unlock(&sg->guest_table_lock);
		return 0;
	}
	spin_unlock(&sg->guest_table_lock);
	/* Make sgt read-only in parent gmap page table */
	raddr = (saddr & _REGION3_MASK) | _SHADOW_RMAP_REGION3;
	origin = sgt & _REGION_ENTRY_ORIGIN;
	offset = ((sgt & _REGION_ENTRY_OFFSET) >> 6) * PAGE_SIZE;
	len = ((sgt & _REGION_ENTRY_LENGTH) + 1) * PAGE_SIZE - offset;
	rc = gmap_protect_rmap(sg, raddr, origin + offset, len);
	spin_lock(&sg->guest_table_lock);
	if (!rc) {
		table = gmap_table_walk(sg, saddr, 2);
		if (!table || (*table & _REGION_ENTRY_ORIGIN) !=
			      (unsigned long) s_sgt)
			rc = -EAGAIN;		/* Race with unshadow */
		else
			*table &= ~_REGION_ENTRY_INVALID;
	} else {
		gmap_unshadow_sgt(sg, raddr);
	}
	spin_unlock(&sg->guest_table_lock);
	return rc;
out_free:
	spin_unlock(&sg->guest_table_lock);
	__free_pages(page, CRST_ALLOC_ORDER);
	return rc;
}
EXPORT_SYMBOL_GPL(gmap_shadow_sgt);

/**
 * gmap_shadow_lookup_pgtable - find a shadow page table
 * @sg: pointer to the shadow guest address space structure
 * @saddr: the address in the shadow aguest address space
 * @pgt: parent gmap address of the page table to get shadowed
 * @dat_protection: if the pgtable is marked as protected by dat
 * @fake: pgt references contiguous guest memory block, not a pgtable
 *
 * Returns 0 if the shadow page table was found and -EAGAIN if the page
 * table was not found.
 *
 * Called with sg->mm->mmap_lock in read.
 */
int gmap_shadow_pgt_lookup(struct gmap *sg, unsigned long saddr,
			   unsigned long *pgt, int *dat_protection,
			   int *fake)
{
	unsigned long *table;
	struct page *page;
	int rc;

	BUG_ON(!gmap_is_shadow(sg));
	spin_lock(&sg->guest_table_lock);
	table = gmap_table_walk(sg, saddr, 1); /* get segment pointer */
	if (table && !(*table & _SEGMENT_ENTRY_INVALID)) {
		/* Shadow page tables are full pages (pte+pgste) */
		page = pfn_to_page(*table >> PAGE_SHIFT);
		*pgt = page->index & ~GMAP_SHADOW_FAKE_TABLE;
		*dat_protection = !!(*table & _SEGMENT_ENTRY_PROTECT);
		*fake = !!(page->index & GMAP_SHADOW_FAKE_TABLE);
		rc = 0;
	} else  {
		rc = -EAGAIN;
	}
	spin_unlock(&sg->guest_table_lock);
	return rc;

}
EXPORT_SYMBOL_GPL(gmap_shadow_pgt_lookup);

/**
 * gmap_shadow_pgt - instantiate a shadow page table
 * @sg: pointer to the shadow guest address space structure
 * @saddr: faulting address in the shadow gmap
 * @pgt: parent gmap address of the page table to get shadowed
 * @fake: pgt references contiguous guest memory block, not a pgtable
 *
 * Returns 0 if successfully shadowed or already shadowed, -EAGAIN if the
 * shadow table structure is incomplete, -ENOMEM if out of memory,
 * -EFAULT if an address in the parent gmap could not be resolved and
 *
 * Called with gmap->mm->mmap_lock in read
 */
int gmap_shadow_pgt(struct gmap *sg, unsigned long saddr, unsigned long pgt,
		    int fake)
{
	unsigned long raddr, origin;
	unsigned long *s_pgt, *table;
	struct page *page;
	int rc;

	BUG_ON(!gmap_is_shadow(sg) || (pgt & _SEGMENT_ENTRY_LARGE));
	/* Allocate a shadow page table */
	page = page_table_alloc_pgste(sg->mm);
	if (!page)
		return -ENOMEM;
	page->index = pgt & _SEGMENT_ENTRY_ORIGIN;
	if (fake)
		page->index |= GMAP_SHADOW_FAKE_TABLE;
	s_pgt = (unsigned long *) page_to_phys(page);
	/* Install shadow page table */
	spin_lock(&sg->guest_table_lock);
	table = gmap_table_walk(sg, saddr, 1); /* get segment pointer */
	if (!table) {
		rc = -EAGAIN;		/* Race with unshadow */
		goto out_free;
	}
	if (!(*table & _SEGMENT_ENTRY_INVALID)) {
		rc = 0;			/* Already established */
		goto out_free;
	} else if (*table & _SEGMENT_ENTRY_ORIGIN) {
		rc = -EAGAIN;		/* Race with shadow */
		goto out_free;
	}
	/* mark as invalid as long as the parent table is not protected */
	*table = (unsigned long) s_pgt | _SEGMENT_ENTRY |
		 (pgt & _SEGMENT_ENTRY_PROTECT) | _SEGMENT_ENTRY_INVALID;
	list_add(&page->lru, &sg->pt_list);
	if (fake) {
		/* nothing to protect for fake tables */
		*table &= ~_SEGMENT_ENTRY_INVALID;
		spin_unlock(&sg->guest_table_lock);
		return 0;
	}
	spin_unlock(&sg->guest_table_lock);
	/* Make pgt read-only in parent gmap page table (not the pgste) */
	raddr = (saddr & _SEGMENT_MASK) | _SHADOW_RMAP_SEGMENT;
	origin = pgt & _SEGMENT_ENTRY_ORIGIN & PAGE_MASK;
	rc = gmap_protect_rmap(sg, raddr, origin, PAGE_SIZE);
	spin_lock(&sg->guest_table_lock);
	if (!rc) {
		table = gmap_table_walk(sg, saddr, 1);
		if (!table || (*table & _SEGMENT_ENTRY_ORIGIN) !=
			      (unsigned long) s_pgt)
			rc = -EAGAIN;		/* Race with unshadow */
		else
			*table &= ~_SEGMENT_ENTRY_INVALID;
	} else {
		gmap_unshadow_pgt(sg, raddr);
	}
	spin_unlock(&sg->guest_table_lock);
	return rc;
out_free:
	spin_unlock(&sg->guest_table_lock);
	page_table_free_pgste(page);
	return rc;

}
EXPORT_SYMBOL_GPL(gmap_shadow_pgt);

/**
 * gmap_shadow_page - create a shadow page mapping
 * @sg: pointer to the shadow guest address space structure
 * @saddr: faulting address in the shadow gmap
 * @pte: pte in parent gmap address space to get shadowed
 *
 * Returns 0 if successfully shadowed or already shadowed, -EAGAIN if the
 * shadow table structure is incomplete, -ENOMEM if out of memory and
 * -EFAULT if an address in the parent gmap could not be resolved.
 *
 * Called with sg->mm->mmap_lock in read.
 */
int gmap_shadow_page(struct gmap *sg, unsigned long saddr, pte_t pte)
{
	struct gmap *parent;
	struct gmap_rmap *rmap;
	unsigned long vmaddr, paddr;
	spinlock_t *ptl;
	pte_t *sptep, *tptep;
	int prot;
	int rc;

	BUG_ON(!gmap_is_shadow(sg));
	parent = sg->parent;
	prot = (pte_val(pte) & _PAGE_PROTECT) ? PROT_READ : PROT_WRITE;

	rmap = kzalloc(sizeof(*rmap), GFP_KERNEL);
	if (!rmap)
		return -ENOMEM;
	rmap->raddr = (saddr & PAGE_MASK) | _SHADOW_RMAP_PGTABLE;

	while (1) {
		paddr = pte_val(pte) & PAGE_MASK;
		vmaddr = __gmap_translate(parent, paddr);
		if (IS_ERR_VALUE(vmaddr)) {
			rc = vmaddr;
			break;
		}
		rc = radix_tree_preload(GFP_KERNEL);
		if (rc)
			break;
		rc = -EAGAIN;
		sptep = gmap_pte_op_walk(parent, paddr, &ptl);
		if (sptep) {
			spin_lock(&sg->guest_table_lock);
			/* Get page table pointer */
			tptep = (pte_t *) gmap_table_walk(sg, saddr, 0);
			if (!tptep) {
				spin_unlock(&sg->guest_table_lock);
				gmap_pte_op_end(ptl);
				radix_tree_preload_end();
				break;
			}
			rc = ptep_shadow_pte(sg->mm, saddr, sptep, tptep, pte);
			if (rc > 0) {
				/* Success and a new mapping */
				gmap_insert_rmap(sg, vmaddr, rmap);
				rmap = NULL;
				rc = 0;
			}
			gmap_pte_op_end(ptl);
			spin_unlock(&sg->guest_table_lock);
		}
		radix_tree_preload_end();
		if (!rc)
			break;
		rc = gmap_pte_op_fixup(parent, paddr, vmaddr, prot);
		if (rc)
			break;
	}
	kfree(rmap);
	return rc;
}
EXPORT_SYMBOL_GPL(gmap_shadow_page);

/**
 * gmap_shadow_notify - handle notifications for shadow gmap
 *
 * Called with sg->parent->shadow_lock.
 */
static void gmap_shadow_notify(struct gmap *sg, unsigned long vmaddr,
			       unsigned long gaddr)
{
	struct gmap_rmap *rmap, *rnext, *head;
	unsigned long start, end, bits, raddr;

	BUG_ON(!gmap_is_shadow(sg));

	spin_lock(&sg->guest_table_lock);
	if (sg->removed) {
		spin_unlock(&sg->guest_table_lock);
		return;
	}
	/* Check for top level table */
	start = sg->orig_asce & _ASCE_ORIGIN;
	end = start + ((sg->orig_asce & _ASCE_TABLE_LENGTH) + 1) * PAGE_SIZE;
	if (!(sg->orig_asce & _ASCE_REAL_SPACE) && gaddr >= start &&
	    gaddr < end) {
		/* The complete shadow table has to go */
		gmap_unshadow(sg);
		spin_unlock(&sg->guest_table_lock);
		list_del(&sg->list);
		gmap_put(sg);
		return;
	}
	/* Remove the page table tree from on specific entry */
	head = radix_tree_delete(&sg->host_to_rmap, vmaddr >> PAGE_SHIFT);
	gmap_for_each_rmap_safe(rmap, rnext, head) {
		bits = rmap->raddr & _SHADOW_RMAP_MASK;
		raddr = rmap->raddr ^ bits;
		switch (bits) {
		case _SHADOW_RMAP_REGION1:
			gmap_unshadow_r2t(sg, raddr);
			break;
		case _SHADOW_RMAP_REGION2:
			gmap_unshadow_r3t(sg, raddr);
			break;
		case _SHADOW_RMAP_REGION3:
			gmap_unshadow_sgt(sg, raddr);
			break;
		case _SHADOW_RMAP_SEGMENT:
			gmap_unshadow_pgt(sg, raddr);
			break;
		case _SHADOW_RMAP_PGTABLE:
			gmap_unshadow_page(sg, raddr);
			break;
		}
		kfree(rmap);
	}
	spin_unlock(&sg->guest_table_lock);
}

/**
 * ptep_notify - call all invalidation callbacks for a specific pte.
 * @mm: pointer to the process mm_struct
 * @addr: virtual address in the process address space
 * @pte: pointer to the page table entry
 * @bits: bits from the pgste that caused the notify call
 *
 * This function is assumed to be called with the page table lock held
 * for the pte to notify.
 */
void ptep_notify(struct mm_struct *mm, unsigned long vmaddr,
		 pte_t *pte, unsigned long bits)
{
	unsigned long offset, gaddr = 0;
	unsigned long *table;
	struct gmap *gmap, *sg, *next;

	offset = ((unsigned long) pte) & (255 * sizeof(pte_t));
	offset = offset * (PAGE_SIZE / sizeof(pte_t));
	rcu_read_lock();
	list_for_each_entry_rcu(gmap, &mm->context.gmap_list, list) {
		spin_lock(&gmap->guest_table_lock);
		table = radix_tree_lookup(&gmap->host_to_guest,
					  vmaddr >> PMD_SHIFT);
		if (table)
			gaddr = __gmap_segment_gaddr(table) + offset;
		spin_unlock(&gmap->guest_table_lock);
		if (!table)
			continue;

		if (!list_empty(&gmap->children) && (bits & PGSTE_VSIE_BIT)) {
			spin_lock(&gmap->shadow_lock);
			list_for_each_entry_safe(sg, next,
						 &gmap->children, list)
				gmap_shadow_notify(sg, vmaddr, gaddr);
			spin_unlock(&gmap->shadow_lock);
		}
		if (bits & PGSTE_IN_BIT)
			gmap_call_notifier(gmap, gaddr, gaddr + PAGE_SIZE - 1);
	}
	rcu_read_unlock();
}
EXPORT_SYMBOL_GPL(ptep_notify);

static void pmdp_notify_gmap(struct gmap *gmap, pmd_t *pmdp,
			     unsigned long gaddr)
{
	pmd_val(*pmdp) &= ~_SEGMENT_ENTRY_GMAP_IN;
	gmap_call_notifier(gmap, gaddr, gaddr + HPAGE_SIZE - 1);
}

/**
 * gmap_pmdp_xchg - exchange a gmap pmd with another
 * @gmap: pointer to the guest address space structure
 * @pmdp: pointer to the pmd entry
 * @new: replacement entry
 * @gaddr: the affected guest address
 *
 * This function is assumed to be called with the guest_table_lock
 * held.
 */
static void gmap_pmdp_xchg(struct gmap *gmap, pmd_t *pmdp, pmd_t new,
			   unsigned long gaddr)
{
	gaddr &= HPAGE_MASK;
	pmdp_notify_gmap(gmap, pmdp, gaddr);
	pmd_val(new) &= ~_SEGMENT_ENTRY_GMAP_IN;
	if (MACHINE_HAS_TLB_GUEST)
		__pmdp_idte(gaddr, (pmd_t *)pmdp, IDTE_GUEST_ASCE, gmap->asce,
			    IDTE_GLOBAL);
	else if (MACHINE_HAS_IDTE)
		__pmdp_idte(gaddr, (pmd_t *)pmdp, 0, 0, IDTE_GLOBAL);
	else
		__pmdp_csp(pmdp);
	*pmdp = new;
}

static void gmap_pmdp_clear(struct mm_struct *mm, unsigned long vmaddr,
			    int purge)
{
	pmd_t *pmdp;
	struct gmap *gmap;
	unsigned long gaddr;

	rcu_read_lock();
	list_for_each_entry_rcu(gmap, &mm->context.gmap_list, list) {
		spin_lock(&gmap->guest_table_lock);
		pmdp = (pmd_t *)radix_tree_delete(&gmap->host_to_guest,
						  vmaddr >> PMD_SHIFT);
		if (pmdp) {
			gaddr = __gmap_segment_gaddr((unsigned long *)pmdp);
			pmdp_notify_gmap(gmap, pmdp, gaddr);
			WARN_ON(pmd_val(*pmdp) & ~(_SEGMENT_ENTRY_HARDWARE_BITS_LARGE |
						   _SEGMENT_ENTRY_GMAP_UC));
			if (purge)
				__pmdp_csp(pmdp);
			pmd_val(*pmdp) = _SEGMENT_ENTRY_EMPTY;
		}
		spin_unlock(&gmap->guest_table_lock);
	}
	rcu_read_unlock();
}

/**
 * gmap_pmdp_invalidate - invalidate all affected guest pmd entries without
 *                        flushing
 * @mm: pointer to the process mm_struct
 * @vmaddr: virtual address in the process address space
 */
void gmap_pmdp_invalidate(struct mm_struct *mm, unsigned long vmaddr)
{
	gmap_pmdp_clear(mm, vmaddr, 0);
}
EXPORT_SYMBOL_GPL(gmap_pmdp_invalidate);

/**
 * gmap_pmdp_csp - csp all affected guest pmd entries
 * @mm: pointer to the process mm_struct
 * @vmaddr: virtual address in the process address space
 */
void gmap_pmdp_csp(struct mm_struct *mm, unsigned long vmaddr)
{
	gmap_pmdp_clear(mm, vmaddr, 1);
}
EXPORT_SYMBOL_GPL(gmap_pmdp_csp);

/**
 * gmap_pmdp_idte_local - invalidate and clear a guest pmd entry
 * @mm: pointer to the process mm_struct
 * @vmaddr: virtual address in the process address space
 */
void gmap_pmdp_idte_local(struct mm_struct *mm, unsigned long vmaddr)
{
	unsigned long *entry, gaddr;
	struct gmap *gmap;
	pmd_t *pmdp;

	rcu_read_lock();
	list_for_each_entry_rcu(gmap, &mm->context.gmap_list, list) {
		spin_lock(&gmap->guest_table_lock);
		entry = radix_tree_delete(&gmap->host_to_guest,
					  vmaddr >> PMD_SHIFT);
		if (entry) {
			pmdp = (pmd_t *)entry;
			gaddr = __gmap_segment_gaddr(entry);
			pmdp_notify_gmap(gmap, pmdp, gaddr);
			WARN_ON(*entry & ~(_SEGMENT_ENTRY_HARDWARE_BITS_LARGE |
					   _SEGMENT_ENTRY_GMAP_UC));
			if (MACHINE_HAS_TLB_GUEST)
				__pmdp_idte(gaddr, pmdp, IDTE_GUEST_ASCE,
					    gmap->asce, IDTE_LOCAL);
			else if (MACHINE_HAS_IDTE)
				__pmdp_idte(gaddr, pmdp, 0, 0, IDTE_LOCAL);
			*entry = _SEGMENT_ENTRY_EMPTY;
		}
		spin_unlock(&gmap->guest_table_lock);
	}
	rcu_read_unlock();
}
EXPORT_SYMBOL_GPL(gmap_pmdp_idte_local);

/**
 * gmap_pmdp_idte_global - invalidate and clear a guest pmd entry
 * @mm: pointer to the process mm_struct
 * @vmaddr: virtual address in the process address space
 */
void gmap_pmdp_idte_global(struct mm_struct *mm, unsigned long vmaddr)
{
	unsigned long *entry, gaddr;
	struct gmap *gmap;
	pmd_t *pmdp;

	rcu_read_lock();
	list_for_each_entry_rcu(gmap, &mm->context.gmap_list, list) {
		spin_lock(&gmap->guest_table_lock);
		entry = radix_tree_delete(&gmap->host_to_guest,
					  vmaddr >> PMD_SHIFT);
		if (entry) {
			pmdp = (pmd_t *)entry;
			gaddr = __gmap_segment_gaddr(entry);
			pmdp_notify_gmap(gmap, pmdp, gaddr);
			WARN_ON(*entry & ~(_SEGMENT_ENTRY_HARDWARE_BITS_LARGE |
					   _SEGMENT_ENTRY_GMAP_UC));
			if (MACHINE_HAS_TLB_GUEST)
				__pmdp_idte(gaddr, pmdp, IDTE_GUEST_ASCE,
					    gmap->asce, IDTE_GLOBAL);
			else if (MACHINE_HAS_IDTE)
				__pmdp_idte(gaddr, pmdp, 0, 0, IDTE_GLOBAL);
			else
				__pmdp_csp(pmdp);
			*entry = _SEGMENT_ENTRY_EMPTY;
		}
		spin_unlock(&gmap->guest_table_lock);
	}
	rcu_read_unlock();
}
EXPORT_SYMBOL_GPL(gmap_pmdp_idte_global);

/**
 * gmap_test_and_clear_dirty_pmd - test and reset segment dirty status
 * @gmap: pointer to guest address space
 * @pmdp: pointer to the pmd to be tested
 * @gaddr: virtual address in the guest address space
 *
 * This function is assumed to be called with the guest_table_lock
 * held.
 */
static bool gmap_test_and_clear_dirty_pmd(struct gmap *gmap, pmd_t *pmdp,
					  unsigned long gaddr)
{
	if (pmd_val(*pmdp) & _SEGMENT_ENTRY_INVALID)
		return false;

	/* Already protected memory, which did not change is clean */
	if (pmd_val(*pmdp) & _SEGMENT_ENTRY_PROTECT &&
	    !(pmd_val(*pmdp) & _SEGMENT_ENTRY_GMAP_UC))
		return false;

	/* Clear UC indication and reset protection */
	pmd_val(*pmdp) &= ~_SEGMENT_ENTRY_GMAP_UC;
	gmap_protect_pmd(gmap, gaddr, pmdp, PROT_READ, 0);
	return true;
}

/**
 * gmap_sync_dirty_log_pmd - set bitmap based on dirty status of segment
 * @gmap: pointer to guest address space
 * @bitmap: dirty bitmap for this pmd
 * @gaddr: virtual address in the guest address space
 * @vmaddr: virtual address in the host address space
 *
 * This function is assumed to be called with the guest_table_lock
 * held.
 */
void gmap_sync_dirty_log_pmd(struct gmap *gmap, unsigned long bitmap[4],
			     unsigned long gaddr, unsigned long vmaddr)
{
	int i;
	pmd_t *pmdp;
	pte_t *ptep;
	spinlock_t *ptl;

	pmdp = gmap_pmd_op_walk(gmap, gaddr);
	if (!pmdp)
		return;

	if (pmd_large(*pmdp)) {
		if (gmap_test_and_clear_dirty_pmd(gmap, pmdp, gaddr))
			bitmap_fill(bitmap, _PAGE_ENTRIES);
	} else {
		for (i = 0; i < _PAGE_ENTRIES; i++, vmaddr += PAGE_SIZE) {
			ptep = pte_alloc_map_lock(gmap->mm, pmdp, vmaddr, &ptl);
			if (!ptep)
				continue;
			if (ptep_test_and_clear_uc(gmap->mm, vmaddr, ptep))
				set_bit(i, bitmap);
			spin_unlock(ptl);
		}
	}
	gmap_pmd_op_end(gmap, pmdp);
}
EXPORT_SYMBOL_GPL(gmap_sync_dirty_log_pmd);

#ifdef CONFIG_TRANSPARENT_HUGEPAGE
static int thp_split_walk_pmd_entry(pmd_t *pmd, unsigned long addr,
				    unsigned long end, struct mm_walk *walk)
{
	struct vm_area_struct *vma = walk->vma;

	split_huge_pmd(vma, pmd, addr);
	return 0;
}

static const struct mm_walk_ops thp_split_walk_ops = {
	.pmd_entry	= thp_split_walk_pmd_entry,
};

static inline void thp_split_mm(struct mm_struct *mm)
{
	struct vm_area_struct *vma;

	for (vma = mm->mmap; vma != NULL; vma = vma->vm_next) {
		vma->vm_flags &= ~VM_HUGEPAGE;
		vma->vm_flags |= VM_NOHUGEPAGE;
		walk_page_vma(vma, &thp_split_walk_ops, NULL);
	}
	mm->def_flags |= VM_NOHUGEPAGE;
}
#else
static inline void thp_split_mm(struct mm_struct *mm)
{
}
#endif /* CONFIG_TRANSPARENT_HUGEPAGE */

/*
 * Remove all empty zero pages from the mapping for lazy refaulting
 * - This must be called after mm->context.has_pgste is set, to avoid
 *   future creation of zero pages
 * - This must be called after THP was enabled
 */
static int __zap_zero_pages(pmd_t *pmd, unsigned long start,
			   unsigned long end, struct mm_walk *walk)
{
	unsigned long addr;

	for (addr = start; addr != end; addr += PAGE_SIZE) {
		pte_t *ptep;
		spinlock_t *ptl;

		ptep = pte_offset_map_lock(walk->mm, pmd, addr, &ptl);
		if (is_zero_pfn(pte_pfn(*ptep)))
			ptep_xchg_direct(walk->mm, addr, ptep, __pte(_PAGE_INVALID));
		pte_unmap_unlock(ptep, ptl);
	}
	return 0;
}

static const struct mm_walk_ops zap_zero_walk_ops = {
	.pmd_entry	= __zap_zero_pages,
};

/*
 * switch on pgstes for its userspace process (for kvm)
 */
int s390_enable_sie(void)
{
	struct mm_struct *mm = current->mm;

	/* Do we have pgstes? if yes, we are done */
	if (mm_has_pgste(mm))
		return 0;
	/* Fail if the page tables are 2K */
	if (!mm_alloc_pgste(mm))
		return -EINVAL;
	mmap_write_lock(mm);
	mm->context.has_pgste = 1;
	/* split thp mappings and disable thp for future mappings */
	thp_split_mm(mm);
	walk_page_range(mm, 0, TASK_SIZE, &zap_zero_walk_ops, NULL);
	mmap_write_unlock(mm);
	return 0;
}
EXPORT_SYMBOL_GPL(s390_enable_sie);

int gmap_mark_unmergeable(void)
{
	struct mm_struct *mm = current->mm;
	struct vm_area_struct *vma;
	int ret;

	for (vma = mm->mmap; vma; vma = vma->vm_next) {
		ret = ksm_madvise(vma, vma->vm_start, vma->vm_end,
				  MADV_UNMERGEABLE, &vma->vm_flags);
		if (ret)
			return ret;
	}
	mm->def_flags &= ~VM_MERGEABLE;
	return 0;
}
EXPORT_SYMBOL_GPL(gmap_mark_unmergeable);

/*
 * Enable storage key handling from now on and initialize the storage
 * keys with the default key.
 */
static int __s390_enable_skey_pte(pte_t *pte, unsigned long addr,
				  unsigned long next, struct mm_walk *walk)
{
	/* Clear storage key */
	ptep_zap_key(walk->mm, addr, pte);
	return 0;
}

static int __s390_enable_skey_hugetlb(pte_t *pte, unsigned long addr,
				      unsigned long hmask, unsigned long next,
				      struct mm_walk *walk)
{
	pmd_t *pmd = (pmd_t *)pte;
	unsigned long start, end;
	struct page *page = pmd_page(*pmd);

	/*
	 * The write check makes sure we do not set a key on shared
	 * memory. This is needed as the walker does not differentiate
	 * between actual guest memory and the process executable or
	 * shared libraries.
	 */
	if (pmd_val(*pmd) & _SEGMENT_ENTRY_INVALID ||
	    !(pmd_val(*pmd) & _SEGMENT_ENTRY_WRITE))
		return 0;

	start = pmd_val(*pmd) & HPAGE_MASK;
	end = start + HPAGE_SIZE - 1;
	__storage_key_init_range(start, end);
	set_bit(PG_arch_1, &page->flags);
	return 0;
}

static const struct mm_walk_ops enable_skey_walk_ops = {
	.hugetlb_entry		= __s390_enable_skey_hugetlb,
	.pte_entry		= __s390_enable_skey_pte,
};

int s390_enable_skey(void)
{
	struct mm_struct *mm = current->mm;
	int rc = 0;

	mmap_write_lock(mm);
	if (mm_uses_skeys(mm))
		goto out_up;

	mm->context.uses_skeys = 1;
	rc = gmap_mark_unmergeable();
	if (rc) {
		mm->context.uses_skeys = 0;
		goto out_up;
	}
	walk_page_range(mm, 0, TASK_SIZE, &enable_skey_walk_ops, NULL);

out_up:
	mmap_write_unlock(mm);
	return rc;
}
EXPORT_SYMBOL_GPL(s390_enable_skey);

/*
 * Reset CMMA state, make all pages stable again.
 */
static int __s390_reset_cmma(pte_t *pte, unsigned long addr,
			     unsigned long next, struct mm_walk *walk)
{
	ptep_zap_unused(walk->mm, addr, pte, 1);
	return 0;
}

static const struct mm_walk_ops reset_cmma_walk_ops = {
	.pte_entry		= __s390_reset_cmma,
};

void s390_reset_cmma(struct mm_struct *mm)
{
	mmap_write_lock(mm);
	walk_page_range(mm, 0, TASK_SIZE, &reset_cmma_walk_ops, NULL);
	mmap_write_unlock(mm);
}
EXPORT_SYMBOL_GPL(s390_reset_cmma);

/*
 * make inaccessible pages accessible again
 */
static int __s390_reset_acc(pte_t *ptep, unsigned long addr,
			    unsigned long next, struct mm_walk *walk)
{
	pte_t pte = READ_ONCE(*ptep);

	if (pte_present(pte))
		WARN_ON_ONCE(uv_destroy_page(pte_val(pte) & PAGE_MASK));
	return 0;
}

static const struct mm_walk_ops reset_acc_walk_ops = {
	.pte_entry		= __s390_reset_acc,
};

#include <linux/sched/mm.h>
void s390_reset_acc(struct mm_struct *mm)
{
	if (!mm_is_protected(mm))
		return;
	/*
	 * we might be called during
	 * reset:                             we walk the pages and clear
	 * close of all kvm file descriptors: we walk the pages and clear
	 * exit of process on fd closure:     vma already gone, do nothing
	 */
	if (!mmget_not_zero(mm))
		return;
	mmap_read_lock(mm);
	walk_page_range(mm, 0, TASK_SIZE, &reset_acc_walk_ops, NULL);
	mmap_read_unlock(mm);
	mmput(mm);
}
EXPORT_SYMBOL_GPL(s390_reset_acc);<|MERGE_RESOLUTION|>--- conflicted
+++ resolved
@@ -788,32 +788,19 @@
 					     unsigned long gaddr, int level)
 {
 	const int asce_type = gmap->asce & _ASCE_TYPE_MASK;
-<<<<<<< HEAD
-	unsigned long *table;
-=======
 	unsigned long *table = gmap->table;
->>>>>>> d1988041
 
 	if (gmap_is_shadow(gmap) && gmap->removed)
 		return NULL;
 
-<<<<<<< HEAD
+	if (WARN_ON_ONCE(level > (asce_type >> 2) + 1))
+		return NULL;
+
 	if (asce_type != _ASCE_TYPE_REGION1 &&
 	    gaddr & (-1UL << (31 + (asce_type >> 2) * 11)))
 		return NULL;
 
-	table = gmap->table;
-	switch (gmap->asce & _ASCE_TYPE_MASK) {
-=======
-	if (WARN_ON_ONCE(level > (asce_type >> 2) + 1))
-		return NULL;
-
-	if (asce_type != _ASCE_TYPE_REGION1 &&
-	    gaddr & (-1UL << (31 + (asce_type >> 2) * 11)))
-		return NULL;
-
 	switch (asce_type) {
->>>>>>> d1988041
 	case _ASCE_TYPE_REGION1:
 		table += (gaddr & _REGION1_INDEX) >> _REGION1_SHIFT;
 		if (level == 4)
