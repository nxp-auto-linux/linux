--- conflicted
+++ resolved
@@ -126,26 +126,6 @@
 	__u32	current_pid;			/* 0x0394 */
 
 	/* SMP info area */
-<<<<<<< HEAD
-	__u32	cpu_nr;				/* 0x0390 */
-	__u32	softirq_pending;		/* 0x0394 */
-	__u64	percpu_offset;			/* 0x0398 */
-	__u64	vdso_per_cpu_data;		/* 0x03a0 */
-	__u64	machine_flags;			/* 0x03a8 */
-	__u32	preempt_count;			/* 0x03b0 */
-	__u8	pad_0x03b4[0x03b8-0x03b4];	/* 0x03b4 */
-	__u64	gmap;				/* 0x03b8 */
-	__u32	spinlock_lockval;		/* 0x03c0 */
-	__u32	fpu_flags;			/* 0x03c4 */
-	__u8	pad_0x03c8[0x0400-0x03c8];	/* 0x03c8 */
-
-	/* Per cpu primary space access list */
-	__u32	paste[16];			/* 0x0400 */
-
-	/* br %r1 trampoline */
-	__u16	br_r1_trampoline;		/* 0x0440 */
-	__u8	pad_0x0442[0x0e00-0x0442];	/* 0x0442 */
-=======
 	__u32	cpu_nr;				/* 0x0398 */
 	__u32	softirq_pending;		/* 0x039c */
 	__u32	preempt_count;			/* 0x03a0 */
@@ -161,7 +141,6 @@
 	/* br %r1 trampoline */
 	__u16	br_r1_trampoline;		/* 0x0400 */
 	__u8	pad_0x0402[0x0e00-0x0402];	/* 0x0402 */
->>>>>>> e021bb4f
 
 	/*
 	 * 0xe00 contains the address of the IPL Parameter Information
