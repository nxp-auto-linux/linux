// SPDX-License-Identifier: GPL-2.0
/*
 * kvm nested virtualization support for s390x
 *
 * Copyright IBM Corp. 2016, 2018
 *
 *    Author(s): David Hildenbrand <dahi@linux.vnet.ibm.com>
 */
#include <linux/vmalloc.h>
#include <linux/kvm_host.h>
#include <linux/bug.h>
#include <linux/list.h>
#include <linux/bitmap.h>
#include <linux/sched/signal.h>

#include <asm/gmap.h>
#include <asm/mmu_context.h>
#include <asm/sclp.h>
#include <asm/nmi.h>
#include <asm/dis.h>
#include "kvm-s390.h"
#include "gaccess.h"

struct vsie_page {
	struct kvm_s390_sie_block scb_s;	/* 0x0000 */
	/*
	 * the backup info for machine check. ensure it's at
	 * the same offset as that in struct sie_page!
	 */
	struct mcck_volatile_info mcck_info;    /* 0x0200 */
	/*
	 * The pinned original scb. Be aware that other VCPUs can modify
	 * it while we read from it. Values that are used for conditions or
	 * are reused conditionally, should be accessed via READ_ONCE.
	 */
	struct kvm_s390_sie_block *scb_o;	/* 0x0218 */
	/* the shadow gmap in use by the vsie_page */
	struct gmap *gmap;			/* 0x0220 */
	/* address of the last reported fault to guest2 */
	unsigned long fault_addr;		/* 0x0228 */
	/* calculated guest addresses of satellite control blocks */
	gpa_t sca_gpa;				/* 0x0230 */
	gpa_t itdba_gpa;			/* 0x0238 */
	gpa_t gvrd_gpa;				/* 0x0240 */
	gpa_t riccbd_gpa;			/* 0x0248 */
	gpa_t sdnx_gpa;				/* 0x0250 */
	__u8 reserved[0x0700 - 0x0258];		/* 0x0258 */
	struct kvm_s390_crypto_cb crycb;	/* 0x0700 */
	__u8 fac[S390_ARCH_FAC_LIST_SIZE_BYTE];	/* 0x0800 */
};

/* trigger a validity icpt for the given scb */
static int set_validity_icpt(struct kvm_s390_sie_block *scb,
			     __u16 reason_code)
{
	scb->ipa = 0x1000;
	scb->ipb = ((__u32) reason_code) << 16;
	scb->icptcode = ICPT_VALIDITY;
	return 1;
}

/* mark the prefix as unmapped, this will block the VSIE */
static void prefix_unmapped(struct vsie_page *vsie_page)
{
	atomic_or(PROG_REQUEST, &vsie_page->scb_s.prog20);
}

/* mark the prefix as unmapped and wait until the VSIE has been left */
static void prefix_unmapped_sync(struct vsie_page *vsie_page)
{
	prefix_unmapped(vsie_page);
	if (vsie_page->scb_s.prog0c & PROG_IN_SIE)
		atomic_or(CPUSTAT_STOP_INT, &vsie_page->scb_s.cpuflags);
	while (vsie_page->scb_s.prog0c & PROG_IN_SIE)
		cpu_relax();
}

/* mark the prefix as mapped, this will allow the VSIE to run */
static void prefix_mapped(struct vsie_page *vsie_page)
{
	atomic_andnot(PROG_REQUEST, &vsie_page->scb_s.prog20);
}

/* test if the prefix is mapped into the gmap shadow */
static int prefix_is_mapped(struct vsie_page *vsie_page)
{
	return !(atomic_read(&vsie_page->scb_s.prog20) & PROG_REQUEST);
}

/* copy the updated intervention request bits into the shadow scb */
static void update_intervention_requests(struct vsie_page *vsie_page)
{
	const int bits = CPUSTAT_STOP_INT | CPUSTAT_IO_INT | CPUSTAT_EXT_INT;
	int cpuflags;

	cpuflags = atomic_read(&vsie_page->scb_o->cpuflags);
	atomic_andnot(bits, &vsie_page->scb_s.cpuflags);
	atomic_or(cpuflags & bits, &vsie_page->scb_s.cpuflags);
}

/* shadow (filter and validate) the cpuflags  */
static int prepare_cpuflags(struct kvm_vcpu *vcpu, struct vsie_page *vsie_page)
{
	struct kvm_s390_sie_block *scb_s = &vsie_page->scb_s;
	struct kvm_s390_sie_block *scb_o = vsie_page->scb_o;
	int newflags, cpuflags = atomic_read(&scb_o->cpuflags);

	/* we don't allow ESA/390 guests */
	if (!(cpuflags & CPUSTAT_ZARCH))
		return set_validity_icpt(scb_s, 0x0001U);

	if (cpuflags & (CPUSTAT_RRF | CPUSTAT_MCDS))
		return set_validity_icpt(scb_s, 0x0001U);
	else if (cpuflags & (CPUSTAT_SLSV | CPUSTAT_SLSR))
		return set_validity_icpt(scb_s, 0x0007U);

	/* intervention requests will be set later */
	newflags = CPUSTAT_ZARCH;
	if (cpuflags & CPUSTAT_GED && test_kvm_facility(vcpu->kvm, 8))
		newflags |= CPUSTAT_GED;
	if (cpuflags & CPUSTAT_GED2 && test_kvm_facility(vcpu->kvm, 78)) {
		if (cpuflags & CPUSTAT_GED)
			return set_validity_icpt(scb_s, 0x0001U);
		newflags |= CPUSTAT_GED2;
	}
	if (test_kvm_cpu_feat(vcpu->kvm, KVM_S390_VM_CPU_FEAT_GPERE))
		newflags |= cpuflags & CPUSTAT_P;
	if (test_kvm_cpu_feat(vcpu->kvm, KVM_S390_VM_CPU_FEAT_GSLS))
		newflags |= cpuflags & CPUSTAT_SM;
	if (test_kvm_cpu_feat(vcpu->kvm, KVM_S390_VM_CPU_FEAT_IBS))
		newflags |= cpuflags & CPUSTAT_IBS;
	if (test_kvm_cpu_feat(vcpu->kvm, KVM_S390_VM_CPU_FEAT_KSS))
		newflags |= cpuflags & CPUSTAT_KSS;

	atomic_set(&scb_s->cpuflags, newflags);
	return 0;
}

/*
 * Create a shadow copy of the crycb block and setup key wrapping, if
 * requested for guest 3 and enabled for guest 2.
 *
 * We only accept format-1 (no AP in g2), but convert it into format-2
 * There is nothing to do for format-0.
 *
 * Returns: - 0 if shadowed or nothing to do
 *          - > 0 if control has to be given to guest 2
 */
static int shadow_crycb(struct kvm_vcpu *vcpu, struct vsie_page *vsie_page)
{
	struct kvm_s390_sie_block *scb_s = &vsie_page->scb_s;
	struct kvm_s390_sie_block *scb_o = vsie_page->scb_o;
	const uint32_t crycbd_o = READ_ONCE(scb_o->crycbd);
	const u32 crycb_addr = crycbd_o & 0x7ffffff8U;
	unsigned long *b1, *b2;
	u8 ecb3_flags;

	scb_s->crycbd = 0;
	if (!(crycbd_o & vcpu->arch.sie_block->crycbd & CRYCB_FORMAT1))
		return 0;
	/* format-1 is supported with message-security-assist extension 3 */
	if (!test_kvm_facility(vcpu->kvm, 76))
		return 0;
	/* we may only allow it if enabled for guest 2 */
	ecb3_flags = scb_o->ecb3 & vcpu->arch.sie_block->ecb3 &
		     (ECB3_AES | ECB3_DEA);
	if (!ecb3_flags)
		return 0;

	if ((crycb_addr & PAGE_MASK) != ((crycb_addr + 128) & PAGE_MASK))
		return set_validity_icpt(scb_s, 0x003CU);
	else if (!crycb_addr)
		return set_validity_icpt(scb_s, 0x0039U);

	/* copy only the wrapping keys */
	if (read_guest_real(vcpu, crycb_addr + 72,
			    vsie_page->crycb.dea_wrapping_key_mask, 56))
		return set_validity_icpt(scb_s, 0x0035U);

	scb_s->ecb3 |= ecb3_flags;
	scb_s->crycbd = ((__u32)(__u64) &vsie_page->crycb) | CRYCB_FORMAT1 |
			CRYCB_FORMAT2;

	/* xor both blocks in one run */
	b1 = (unsigned long *) vsie_page->crycb.dea_wrapping_key_mask;
	b2 = (unsigned long *)
			    vcpu->kvm->arch.crypto.crycb->dea_wrapping_key_mask;
	/* as 56%8 == 0, bitmap_xor won't overwrite any data */
	bitmap_xor(b1, b1, b2, BITS_PER_BYTE * 56);
	return 0;
}

/* shadow (round up/down) the ibc to avoid validity icpt */
static void prepare_ibc(struct kvm_vcpu *vcpu, struct vsie_page *vsie_page)
{
	struct kvm_s390_sie_block *scb_s = &vsie_page->scb_s;
	struct kvm_s390_sie_block *scb_o = vsie_page->scb_o;
	/* READ_ONCE does not work on bitfields - use a temporary variable */
	const uint32_t __new_ibc = scb_o->ibc;
	const uint32_t new_ibc = READ_ONCE(__new_ibc) & 0x0fffU;
	__u64 min_ibc = (sclp.ibc >> 16) & 0x0fffU;

	scb_s->ibc = 0;
	/* ibc installed in g2 and requested for g3 */
	if (vcpu->kvm->arch.model.ibc && new_ibc) {
		scb_s->ibc = new_ibc;
		/* takte care of the minimum ibc level of the machine */
		if (scb_s->ibc < min_ibc)
			scb_s->ibc = min_ibc;
		/* take care of the maximum ibc level set for the guest */
		if (scb_s->ibc > vcpu->kvm->arch.model.ibc)
			scb_s->ibc = vcpu->kvm->arch.model.ibc;
	}
}

/* unshadow the scb, copying parameters back to the real scb */
static void unshadow_scb(struct kvm_vcpu *vcpu, struct vsie_page *vsie_page)
{
	struct kvm_s390_sie_block *scb_s = &vsie_page->scb_s;
	struct kvm_s390_sie_block *scb_o = vsie_page->scb_o;

	/* interception */
	scb_o->icptcode = scb_s->icptcode;
	scb_o->icptstatus = scb_s->icptstatus;
	scb_o->ipa = scb_s->ipa;
	scb_o->ipb = scb_s->ipb;
	scb_o->gbea = scb_s->gbea;

	/* timer */
	scb_o->cputm = scb_s->cputm;
	scb_o->ckc = scb_s->ckc;
	scb_o->todpr = scb_s->todpr;

	/* guest state */
	scb_o->gpsw = scb_s->gpsw;
	scb_o->gg14 = scb_s->gg14;
	scb_o->gg15 = scb_s->gg15;
	memcpy(scb_o->gcr, scb_s->gcr, 128);
	scb_o->pp = scb_s->pp;

	/* branch prediction */
	if (test_kvm_facility(vcpu->kvm, 82)) {
		scb_o->fpf &= ~FPF_BPBC;
		scb_o->fpf |= scb_s->fpf & FPF_BPBC;
	}

	/* interrupt intercept */
	switch (scb_s->icptcode) {
	case ICPT_PROGI:
	case ICPT_INSTPROGI:
	case ICPT_EXTINT:
		memcpy((void *)((u64)scb_o + 0xc0),
		       (void *)((u64)scb_s + 0xc0), 0xf0 - 0xc0);
		break;
	case ICPT_PARTEXEC:
		/* MVPG only */
		memcpy((void *)((u64)scb_o + 0xc0),
		       (void *)((u64)scb_s + 0xc0), 0xd0 - 0xc0);
		break;
	}

	if (scb_s->ihcpu != 0xffffU)
		scb_o->ihcpu = scb_s->ihcpu;
}

/*
 * Setup the shadow scb by copying and checking the relevant parts of the g2
 * provided scb.
 *
 * Returns: - 0 if the scb has been shadowed
 *          - > 0 if control has to be given to guest 2
 */
static int shadow_scb(struct kvm_vcpu *vcpu, struct vsie_page *vsie_page)
{
	struct kvm_s390_sie_block *scb_o = vsie_page->scb_o;
	struct kvm_s390_sie_block *scb_s = &vsie_page->scb_s;
	/* READ_ONCE does not work on bitfields - use a temporary variable */
	const uint32_t __new_prefix = scb_o->prefix;
	const uint32_t new_prefix = READ_ONCE(__new_prefix);
	const bool wants_tx = READ_ONCE(scb_o->ecb) & ECB_TE;
	bool had_tx = scb_s->ecb & ECB_TE;
	unsigned long new_mso = 0;
	int rc;

	/* make sure we don't have any leftovers when reusing the scb */
	scb_s->icptcode = 0;
	scb_s->eca = 0;
	scb_s->ecb = 0;
	scb_s->ecb2 = 0;
	scb_s->ecb3 = 0;
	scb_s->ecd = 0;
	scb_s->fac = 0;
	scb_s->fpf = 0;

	rc = prepare_cpuflags(vcpu, vsie_page);
	if (rc)
		goto out;

	/* timer */
	scb_s->cputm = scb_o->cputm;
	scb_s->ckc = scb_o->ckc;
	scb_s->todpr = scb_o->todpr;
	scb_s->epoch = scb_o->epoch;

	/* guest state */
	scb_s->gpsw = scb_o->gpsw;
	scb_s->gg14 = scb_o->gg14;
	scb_s->gg15 = scb_o->gg15;
	memcpy(scb_s->gcr, scb_o->gcr, 128);
	scb_s->pp = scb_o->pp;

	/* interception / execution handling */
	scb_s->gbea = scb_o->gbea;
	scb_s->lctl = scb_o->lctl;
	scb_s->svcc = scb_o->svcc;
	scb_s->ictl = scb_o->ictl;
	/*
	 * SKEY handling functions can't deal with false setting of PTE invalid
	 * bits. Therefore we cannot provide interpretation and would later
	 * have to provide own emulation handlers.
	 */
	if (!(atomic_read(&scb_s->cpuflags) & CPUSTAT_KSS))
		scb_s->ictl |= ICTL_ISKE | ICTL_SSKE | ICTL_RRBE;

	scb_s->icpua = scb_o->icpua;

	if (!(atomic_read(&scb_s->cpuflags) & CPUSTAT_SM))
		new_mso = READ_ONCE(scb_o->mso) & 0xfffffffffff00000UL;
	/* if the hva of the prefix changes, we have to remap the prefix */
	if (scb_s->mso != new_mso || scb_s->prefix != new_prefix)
		prefix_unmapped(vsie_page);
	 /* SIE will do mso/msl validity and exception checks for us */
	scb_s->msl = scb_o->msl & 0xfffffffffff00000UL;
	scb_s->mso = new_mso;
	scb_s->prefix = new_prefix;

	/* We have to definetly flush the tlb if this scb never ran */
	if (scb_s->ihcpu != 0xffffU)
		scb_s->ihcpu = scb_o->ihcpu;

	/* MVPG and Protection Exception Interpretation are always available */
	scb_s->eca |= scb_o->eca & (ECA_MVPGI | ECA_PROTEXCI);
	/* Host-protection-interruption introduced with ESOP */
	if (test_kvm_cpu_feat(vcpu->kvm, KVM_S390_VM_CPU_FEAT_ESOP))
		scb_s->ecb |= scb_o->ecb & ECB_HOSTPROTINT;
	/* transactional execution */
	if (test_kvm_facility(vcpu->kvm, 73) && wants_tx) {
		/* remap the prefix is tx is toggled on */
		if (!had_tx)
			prefix_unmapped(vsie_page);
		scb_s->ecb |= ECB_TE;
	}
	/* branch prediction */
	if (test_kvm_facility(vcpu->kvm, 82))
		scb_s->fpf |= scb_o->fpf & FPF_BPBC;
	/* SIMD */
	if (test_kvm_facility(vcpu->kvm, 129)) {
		scb_s->eca |= scb_o->eca & ECA_VX;
		scb_s->ecd |= scb_o->ecd & ECD_HOSTREGMGMT;
	}
	/* Run-time-Instrumentation */
	if (test_kvm_facility(vcpu->kvm, 64))
		scb_s->ecb3 |= scb_o->ecb3 & ECB3_RI;
	/* Instruction Execution Prevention */
	if (test_kvm_facility(vcpu->kvm, 130))
		scb_s->ecb2 |= scb_o->ecb2 & ECB2_IEP;
	/* Guarded Storage */
	if (test_kvm_facility(vcpu->kvm, 133)) {
		scb_s->ecb |= scb_o->ecb & ECB_GS;
		scb_s->ecd |= scb_o->ecd & ECD_HOSTREGMGMT;
	}
	if (test_kvm_cpu_feat(vcpu->kvm, KVM_S390_VM_CPU_FEAT_SIIF))
		scb_s->eca |= scb_o->eca & ECA_SII;
	if (test_kvm_cpu_feat(vcpu->kvm, KVM_S390_VM_CPU_FEAT_IB))
		scb_s->eca |= scb_o->eca & ECA_IB;
	if (test_kvm_cpu_feat(vcpu->kvm, KVM_S390_VM_CPU_FEAT_CEI))
		scb_s->eca |= scb_o->eca & ECA_CEI;
	/* Epoch Extension */
	if (test_kvm_facility(vcpu->kvm, 139))
		scb_s->ecd |= scb_o->ecd & ECD_MEF;

	/* etoken */
	if (test_kvm_facility(vcpu->kvm, 156))
		scb_s->ecd |= scb_o->ecd & ECD_ETOKENF;

	prepare_ibc(vcpu, vsie_page);
	rc = shadow_crycb(vcpu, vsie_page);
out:
	if (rc)
		unshadow_scb(vcpu, vsie_page);
	return rc;
}

void kvm_s390_vsie_gmap_notifier(struct gmap *gmap, unsigned long start,
				 unsigned long end)
{
	struct kvm *kvm = gmap->private;
	struct vsie_page *cur;
	unsigned long prefix;
	struct page *page;
	int i;

	if (!gmap_is_shadow(gmap))
		return;
	if (start >= 1UL << 31)
		/* We are only interested in prefix pages */
		return;

	/*
	 * Only new shadow blocks are added to the list during runtime,
	 * therefore we can safely reference them all the time.
	 */
	for (i = 0; i < kvm->arch.vsie.page_count; i++) {
		page = READ_ONCE(kvm->arch.vsie.pages[i]);
		if (!page)
			continue;
		cur = page_to_virt(page);
		if (READ_ONCE(cur->gmap) != gmap)
			continue;
		prefix = cur->scb_s.prefix << GUEST_PREFIX_SHIFT;
		/* with mso/msl, the prefix lies at an offset */
		prefix += cur->scb_s.mso;
		if (prefix <= end && start <= prefix + 2 * PAGE_SIZE - 1)
			prefix_unmapped_sync(cur);
	}
}

/*
 * Map the first prefix page and if tx is enabled also the second prefix page.
 *
 * The prefix will be protected, a gmap notifier will inform about unmaps.
 * The shadow scb must not be executed until the prefix is remapped, this is
 * guaranteed by properly handling PROG_REQUEST.
 *
 * Returns: - 0 on if successfully mapped or already mapped
 *          - > 0 if control has to be given to guest 2
 *          - -EAGAIN if the caller can retry immediately
 *          - -ENOMEM if out of memory
 */
static int map_prefix(struct kvm_vcpu *vcpu, struct vsie_page *vsie_page)
{
	struct kvm_s390_sie_block *scb_s = &vsie_page->scb_s;
	u64 prefix = scb_s->prefix << GUEST_PREFIX_SHIFT;
	int rc;

	if (prefix_is_mapped(vsie_page))
		return 0;

	/* mark it as mapped so we can catch any concurrent unmappers */
	prefix_mapped(vsie_page);

	/* with mso/msl, the prefix lies at offset *mso* */
	prefix += scb_s->mso;

	rc = kvm_s390_shadow_fault(vcpu, vsie_page->gmap, prefix);
	if (!rc && (scb_s->ecb & ECB_TE))
		rc = kvm_s390_shadow_fault(vcpu, vsie_page->gmap,
					   prefix + PAGE_SIZE);
	/*
	 * We don't have to mprotect, we will be called for all unshadows.
	 * SIE will detect if protection applies and trigger a validity.
	 */
	if (rc)
		prefix_unmapped(vsie_page);
	if (rc > 0 || rc == -EFAULT)
		rc = set_validity_icpt(scb_s, 0x0037U);
	return rc;
}

/*
 * Pin the guest page given by gpa and set hpa to the pinned host address.
 * Will always be pinned writable.
 *
 * Returns: - 0 on success
 *          - -EINVAL if the gpa is not valid guest storage
 */
static int pin_guest_page(struct kvm *kvm, gpa_t gpa, hpa_t *hpa)
{
	struct page *page;

	page = gfn_to_page(kvm, gpa_to_gfn(gpa));
	if (is_error_page(page))
		return -EINVAL;
	*hpa = (hpa_t) page_to_virt(page) + (gpa & ~PAGE_MASK);
	return 0;
}

/* Unpins a page previously pinned via pin_guest_page, marking it as dirty. */
static void unpin_guest_page(struct kvm *kvm, gpa_t gpa, hpa_t hpa)
{
	kvm_release_pfn_dirty(hpa >> PAGE_SHIFT);
	/* mark the page always as dirty for migration */
	mark_page_dirty(kvm, gpa_to_gfn(gpa));
}

/* unpin all blocks previously pinned by pin_blocks(), marking them dirty */
static void unpin_blocks(struct kvm_vcpu *vcpu, struct vsie_page *vsie_page)
{
	struct kvm_s390_sie_block *scb_s = &vsie_page->scb_s;
	hpa_t hpa;

	hpa = (u64) scb_s->scaoh << 32 | scb_s->scaol;
	if (hpa) {
		unpin_guest_page(vcpu->kvm, vsie_page->sca_gpa, hpa);
		vsie_page->sca_gpa = 0;
		scb_s->scaol = 0;
		scb_s->scaoh = 0;
	}

	hpa = scb_s->itdba;
	if (hpa) {
		unpin_guest_page(vcpu->kvm, vsie_page->itdba_gpa, hpa);
		vsie_page->itdba_gpa = 0;
		scb_s->itdba = 0;
	}

	hpa = scb_s->gvrd;
	if (hpa) {
		unpin_guest_page(vcpu->kvm, vsie_page->gvrd_gpa, hpa);
		vsie_page->gvrd_gpa = 0;
		scb_s->gvrd = 0;
	}

	hpa = scb_s->riccbd;
	if (hpa) {
		unpin_guest_page(vcpu->kvm, vsie_page->riccbd_gpa, hpa);
		vsie_page->riccbd_gpa = 0;
		scb_s->riccbd = 0;
	}

	hpa = scb_s->sdnxo;
	if (hpa) {
		unpin_guest_page(vcpu->kvm, vsie_page->sdnx_gpa, hpa);
		vsie_page->sdnx_gpa = 0;
		scb_s->sdnxo = 0;
	}
}

/*
 * Instead of shadowing some blocks, we can simply forward them because the
 * addresses in the scb are 64 bit long.
 *
 * This works as long as the data lies in one page. If blocks ever exceed one
 * page, we have to fall back to shadowing.
 *
 * As we reuse the sca, the vcpu pointers contained in it are invalid. We must
 * therefore not enable any facilities that access these pointers (e.g. SIGPIF).
 *
 * Returns: - 0 if all blocks were pinned.
 *          - > 0 if control has to be given to guest 2
 *          - -ENOMEM if out of memory
 */
static int pin_blocks(struct kvm_vcpu *vcpu, struct vsie_page *vsie_page)
{
	struct kvm_s390_sie_block *scb_o = vsie_page->scb_o;
	struct kvm_s390_sie_block *scb_s = &vsie_page->scb_s;
	hpa_t hpa;
	gpa_t gpa;
	int rc = 0;

	gpa = READ_ONCE(scb_o->scaol) & ~0xfUL;
	if (test_kvm_cpu_feat(vcpu->kvm, KVM_S390_VM_CPU_FEAT_64BSCAO))
		gpa |= (u64) READ_ONCE(scb_o->scaoh) << 32;
	if (gpa) {
		if (gpa < 2 * PAGE_SIZE)
			rc = set_validity_icpt(scb_s, 0x0038U);
		else if ((gpa & ~0x1fffUL) == kvm_s390_get_prefix(vcpu))
			rc = set_validity_icpt(scb_s, 0x0011U);
		else if ((gpa & PAGE_MASK) !=
			 ((gpa + sizeof(struct bsca_block) - 1) & PAGE_MASK))
			rc = set_validity_icpt(scb_s, 0x003bU);
		if (!rc) {
			rc = pin_guest_page(vcpu->kvm, gpa, &hpa);
			if (rc)
				rc = set_validity_icpt(scb_s, 0x0034U);
		}
		if (rc)
			goto unpin;
		vsie_page->sca_gpa = gpa;
		scb_s->scaoh = (u32)((u64)hpa >> 32);
		scb_s->scaol = (u32)(u64)hpa;
	}

	gpa = READ_ONCE(scb_o->itdba) & ~0xffUL;
	if (gpa && (scb_s->ecb & ECB_TE)) {
<<<<<<< HEAD
		if (!(gpa & ~0x1fffUL)) {
=======
		if (gpa < 2 * PAGE_SIZE) {
>>>>>>> e021bb4f
			rc = set_validity_icpt(scb_s, 0x0080U);
			goto unpin;
		}
		/* 256 bytes cannot cross page boundaries */
		rc = pin_guest_page(vcpu->kvm, gpa, &hpa);
		if (rc) {
			rc = set_validity_icpt(scb_s, 0x0080U);
			goto unpin;
		}
		vsie_page->itdba_gpa = gpa;
		scb_s->itdba = hpa;
	}

	gpa = READ_ONCE(scb_o->gvrd) & ~0x1ffUL;
	if (gpa && (scb_s->eca & ECA_VX) && !(scb_s->ecd & ECD_HOSTREGMGMT)) {
		if (gpa < 2 * PAGE_SIZE) {
			rc = set_validity_icpt(scb_s, 0x1310U);
			goto unpin;
		}
		/*
		 * 512 bytes vector registers cannot cross page boundaries
		 * if this block gets bigger, we have to shadow it.
		 */
		rc = pin_guest_page(vcpu->kvm, gpa, &hpa);
		if (rc) {
			rc = set_validity_icpt(scb_s, 0x1310U);
			goto unpin;
		}
		vsie_page->gvrd_gpa = gpa;
		scb_s->gvrd = hpa;
	}

	gpa = READ_ONCE(scb_o->riccbd) & ~0x3fUL;
	if (gpa && (scb_s->ecb3 & ECB3_RI)) {
		if (gpa < 2 * PAGE_SIZE) {
			rc = set_validity_icpt(scb_s, 0x0043U);
			goto unpin;
		}
		/* 64 bytes cannot cross page boundaries */
		rc = pin_guest_page(vcpu->kvm, gpa, &hpa);
		if (rc) {
			rc = set_validity_icpt(scb_s, 0x0043U);
			goto unpin;
		}
		/* Validity 0x0044 will be checked by SIE */
		vsie_page->riccbd_gpa = gpa;
		scb_s->riccbd = hpa;
	}
	if (((scb_s->ecb & ECB_GS) && !(scb_s->ecd & ECD_HOSTREGMGMT)) ||
	    (scb_s->ecd & ECD_ETOKENF)) {
		unsigned long sdnxc;

		gpa = READ_ONCE(scb_o->sdnxo) & ~0xfUL;
		sdnxc = READ_ONCE(scb_o->sdnxo) & 0xfUL;
<<<<<<< HEAD
		if (!gpa || !(gpa & ~0x1fffUL)) {
=======
		if (!gpa || gpa < 2 * PAGE_SIZE) {
>>>>>>> e021bb4f
			rc = set_validity_icpt(scb_s, 0x10b0U);
			goto unpin;
		}
		if (sdnxc < 6 || sdnxc > 12) {
			rc = set_validity_icpt(scb_s, 0x10b1U);
			goto unpin;
		}
		if (gpa & ((1 << sdnxc) - 1)) {
			rc = set_validity_icpt(scb_s, 0x10b2U);
			goto unpin;
		}
		/* Due to alignment rules (checked above) this cannot
		 * cross page boundaries
		 */
		rc = pin_guest_page(vcpu->kvm, gpa, &hpa);
		if (rc) {
			rc = set_validity_icpt(scb_s, 0x10b0U);
			goto unpin;
		}
		vsie_page->sdnx_gpa = gpa;
		scb_s->sdnxo = hpa | sdnxc;
	}
	return 0;
unpin:
	unpin_blocks(vcpu, vsie_page);
	return rc;
}

/* unpin the scb provided by guest 2, marking it as dirty */
static void unpin_scb(struct kvm_vcpu *vcpu, struct vsie_page *vsie_page,
		      gpa_t gpa)
{
	hpa_t hpa = (hpa_t) vsie_page->scb_o;

	if (hpa)
		unpin_guest_page(vcpu->kvm, gpa, hpa);
	vsie_page->scb_o = NULL;
}

/*
 * Pin the scb at gpa provided by guest 2 at vsie_page->scb_o.
 *
 * Returns: - 0 if the scb was pinned.
 *          - > 0 if control has to be given to guest 2
 */
static int pin_scb(struct kvm_vcpu *vcpu, struct vsie_page *vsie_page,
		   gpa_t gpa)
{
	hpa_t hpa;
	int rc;

	rc = pin_guest_page(vcpu->kvm, gpa, &hpa);
	if (rc) {
		rc = kvm_s390_inject_program_int(vcpu, PGM_ADDRESSING);
		WARN_ON_ONCE(rc);
		return 1;
	}
	vsie_page->scb_o = (struct kvm_s390_sie_block *) hpa;
	return 0;
}

/*
 * Inject a fault into guest 2.
 *
 * Returns: - > 0 if control has to be given to guest 2
 *            < 0 if an error occurred during injection.
 */
static int inject_fault(struct kvm_vcpu *vcpu, __u16 code, __u64 vaddr,
			bool write_flag)
{
	struct kvm_s390_pgm_info pgm = {
		.code = code,
		.trans_exc_code =
			/* 0-51: virtual address */
			(vaddr & 0xfffffffffffff000UL) |
			/* 52-53: store / fetch */
			(((unsigned int) !write_flag) + 1) << 10,
			/* 62-63: asce id (alway primary == 0) */
		.exc_access_id = 0, /* always primary */
		.op_access_id = 0, /* not MVPG */
	};
	int rc;

	if (code == PGM_PROTECTION)
		pgm.trans_exc_code |= 0x4UL;

	rc = kvm_s390_inject_prog_irq(vcpu, &pgm);
	return rc ? rc : 1;
}

/*
 * Handle a fault during vsie execution on a gmap shadow.
 *
 * Returns: - 0 if the fault was resolved
 *          - > 0 if control has to be given to guest 2
 *          - < 0 if an error occurred
 */
static int handle_fault(struct kvm_vcpu *vcpu, struct vsie_page *vsie_page)
{
	int rc;

	if (current->thread.gmap_int_code == PGM_PROTECTION)
		/* we can directly forward all protection exceptions */
		return inject_fault(vcpu, PGM_PROTECTION,
				    current->thread.gmap_addr, 1);

	rc = kvm_s390_shadow_fault(vcpu, vsie_page->gmap,
				   current->thread.gmap_addr);
	if (rc > 0) {
		rc = inject_fault(vcpu, rc,
				  current->thread.gmap_addr,
				  current->thread.gmap_write_flag);
		if (rc >= 0)
			vsie_page->fault_addr = current->thread.gmap_addr;
	}
	return rc;
}

/*
 * Retry the previous fault that required guest 2 intervention. This avoids
 * one superfluous SIE re-entry and direct exit.
 *
 * Will ignore any errors. The next SIE fault will do proper fault handling.
 */
static void handle_last_fault(struct kvm_vcpu *vcpu,
			      struct vsie_page *vsie_page)
{
	if (vsie_page->fault_addr)
		kvm_s390_shadow_fault(vcpu, vsie_page->gmap,
				      vsie_page->fault_addr);
	vsie_page->fault_addr = 0;
}

static inline void clear_vsie_icpt(struct vsie_page *vsie_page)
{
	vsie_page->scb_s.icptcode = 0;
}

/* rewind the psw and clear the vsie icpt, so we can retry execution */
static void retry_vsie_icpt(struct vsie_page *vsie_page)
{
	struct kvm_s390_sie_block *scb_s = &vsie_page->scb_s;
	int ilen = insn_length(scb_s->ipa >> 8);

	/* take care of EXECUTE instructions */
	if (scb_s->icptstatus & 1) {
		ilen = (scb_s->icptstatus >> 4) & 0x6;
		if (!ilen)
			ilen = 4;
	}
	scb_s->gpsw.addr = __rewind_psw(scb_s->gpsw, ilen);
	clear_vsie_icpt(vsie_page);
}

/*
 * Try to shadow + enable the guest 2 provided facility list.
 * Retry instruction execution if enabled for and provided by guest 2.
 *
 * Returns: - 0 if handled (retry or guest 2 icpt)
 *          - > 0 if control has to be given to guest 2
 */
static int handle_stfle(struct kvm_vcpu *vcpu, struct vsie_page *vsie_page)
{
	struct kvm_s390_sie_block *scb_s = &vsie_page->scb_s;
	__u32 fac = READ_ONCE(vsie_page->scb_o->fac) & 0x7ffffff8U;

	if (fac && test_kvm_facility(vcpu->kvm, 7)) {
		retry_vsie_icpt(vsie_page);
		if (read_guest_real(vcpu, fac, &vsie_page->fac,
				    sizeof(vsie_page->fac)))
			return set_validity_icpt(scb_s, 0x1090U);
		scb_s->fac = (__u32)(__u64) &vsie_page->fac;
	}
	return 0;
}

/*
 * Run the vsie on a shadow scb and a shadow gmap, without any further
 * sanity checks, handling SIE faults.
 *
 * Returns: - 0 everything went fine
 *          - > 0 if control has to be given to guest 2
 *          - < 0 if an error occurred
 */
static int do_vsie_run(struct kvm_vcpu *vcpu, struct vsie_page *vsie_page)
	__releases(vcpu->kvm->srcu)
	__acquires(vcpu->kvm->srcu)
{
	struct kvm_s390_sie_block *scb_s = &vsie_page->scb_s;
	struct kvm_s390_sie_block *scb_o = vsie_page->scb_o;
	int guest_bp_isolation;
	int rc;

	handle_last_fault(vcpu, vsie_page);

	if (need_resched())
		schedule();
	if (test_cpu_flag(CIF_MCCK_PENDING))
		s390_handle_mcck();

	srcu_read_unlock(&vcpu->kvm->srcu, vcpu->srcu_idx);

	/* save current guest state of bp isolation override */
	guest_bp_isolation = test_thread_flag(TIF_ISOLATE_BP_GUEST);

	/*
	 * The guest is running with BPBC, so we have to force it on for our
	 * nested guest. This is done by enabling BPBC globally, so the BPBC
	 * control in the SCB (which the nested guest can modify) is simply
	 * ignored.
	 */
	if (test_kvm_facility(vcpu->kvm, 82) &&
	    vcpu->arch.sie_block->fpf & FPF_BPBC)
		set_thread_flag(TIF_ISOLATE_BP_GUEST);

	local_irq_disable();
	guest_enter_irqoff();
	local_irq_enable();

	rc = sie64a(scb_s, vcpu->run->s.regs.gprs);

	local_irq_disable();
	guest_exit_irqoff();
	local_irq_enable();

	/* restore guest state for bp isolation override */
	if (!guest_bp_isolation)
		clear_thread_flag(TIF_ISOLATE_BP_GUEST);

	vcpu->srcu_idx = srcu_read_lock(&vcpu->kvm->srcu);

	if (rc == -EINTR) {
		VCPU_EVENT(vcpu, 3, "%s", "machine check");
		kvm_s390_reinject_machine_check(vcpu, &vsie_page->mcck_info);
		return 0;
	}

	if (rc > 0)
		rc = 0; /* we could still have an icpt */
	else if (rc == -EFAULT)
		return handle_fault(vcpu, vsie_page);

	switch (scb_s->icptcode) {
	case ICPT_INST:
		if (scb_s->ipa == 0xb2b0)
			rc = handle_stfle(vcpu, vsie_page);
		break;
	case ICPT_STOP:
		/* stop not requested by g2 - must have been a kick */
		if (!(atomic_read(&scb_o->cpuflags) & CPUSTAT_STOP_INT))
			clear_vsie_icpt(vsie_page);
		break;
	case ICPT_VALIDITY:
		if ((scb_s->ipa & 0xf000) != 0xf000)
			scb_s->ipa += 0x1000;
		break;
	}
	return rc;
}

static void release_gmap_shadow(struct vsie_page *vsie_page)
{
	if (vsie_page->gmap)
		gmap_put(vsie_page->gmap);
	WRITE_ONCE(vsie_page->gmap, NULL);
	prefix_unmapped(vsie_page);
}

static int acquire_gmap_shadow(struct kvm_vcpu *vcpu,
			       struct vsie_page *vsie_page)
{
	unsigned long asce;
	union ctlreg0 cr0;
	struct gmap *gmap;
	int edat;

	asce = vcpu->arch.sie_block->gcr[1];
	cr0.val = vcpu->arch.sie_block->gcr[0];
	edat = cr0.edat && test_kvm_facility(vcpu->kvm, 8);
	edat += edat && test_kvm_facility(vcpu->kvm, 78);

	/*
	 * ASCE or EDAT could have changed since last icpt, or the gmap
	 * we're holding has been unshadowed. If the gmap is still valid,
	 * we can safely reuse it.
	 */
	if (vsie_page->gmap && gmap_shadow_valid(vsie_page->gmap, asce, edat))
		return 0;

	/* release the old shadow - if any, and mark the prefix as unmapped */
	release_gmap_shadow(vsie_page);
	gmap = gmap_shadow(vcpu->arch.gmap, asce, edat);
	if (IS_ERR(gmap))
		return PTR_ERR(gmap);
	gmap->private = vcpu->kvm;
	WRITE_ONCE(vsie_page->gmap, gmap);
	return 0;
}

/*
 * Register the shadow scb at the VCPU, e.g. for kicking out of vsie.
 */
static void register_shadow_scb(struct kvm_vcpu *vcpu,
				struct vsie_page *vsie_page)
{
	struct kvm_s390_sie_block *scb_s = &vsie_page->scb_s;

	WRITE_ONCE(vcpu->arch.vsie_block, &vsie_page->scb_s);
	/*
	 * External calls have to lead to a kick of the vcpu and
	 * therefore the vsie -> Simulate Wait state.
	 */
	kvm_s390_set_cpuflags(vcpu, CPUSTAT_WAIT);
	/*
	 * We have to adjust the g3 epoch by the g2 epoch. The epoch will
	 * automatically be adjusted on tod clock changes via kvm_sync_clock.
	 */
	preempt_disable();
	scb_s->epoch += vcpu->kvm->arch.epoch;

	if (scb_s->ecd & ECD_MEF) {
		scb_s->epdx += vcpu->kvm->arch.epdx;
		if (scb_s->epoch < vcpu->kvm->arch.epoch)
			scb_s->epdx += 1;
	}

	preempt_enable();
}

/*
 * Unregister a shadow scb from a VCPU.
 */
static void unregister_shadow_scb(struct kvm_vcpu *vcpu)
{
	kvm_s390_clear_cpuflags(vcpu, CPUSTAT_WAIT);
	WRITE_ONCE(vcpu->arch.vsie_block, NULL);
}

/*
 * Run the vsie on a shadowed scb, managing the gmap shadow, handling
 * prefix pages and faults.
 *
 * Returns: - 0 if no errors occurred
 *          - > 0 if control has to be given to guest 2
 *          - -ENOMEM if out of memory
 */
static int vsie_run(struct kvm_vcpu *vcpu, struct vsie_page *vsie_page)
{
	struct kvm_s390_sie_block *scb_s = &vsie_page->scb_s;
	int rc = 0;

	while (1) {
		rc = acquire_gmap_shadow(vcpu, vsie_page);
		if (!rc)
			rc = map_prefix(vcpu, vsie_page);
		if (!rc) {
			gmap_enable(vsie_page->gmap);
			update_intervention_requests(vsie_page);
			rc = do_vsie_run(vcpu, vsie_page);
			gmap_enable(vcpu->arch.gmap);
		}
		atomic_andnot(PROG_BLOCK_SIE, &scb_s->prog20);

		if (rc == -EAGAIN)
			rc = 0;
		if (rc || scb_s->icptcode || signal_pending(current) ||
		    kvm_s390_vcpu_has_irq(vcpu, 0))
			break;
	}

	if (rc == -EFAULT) {
		/*
		 * Addressing exceptions are always presentes as intercepts.
		 * As addressing exceptions are suppressing and our guest 3 PSW
		 * points at the responsible instruction, we have to
		 * forward the PSW and set the ilc. If we can't read guest 3
		 * instruction, we can use an arbitrary ilc. Let's always use
		 * ilen = 4 for now, so we can avoid reading in guest 3 virtual
		 * memory. (we could also fake the shadow so the hardware
		 * handles it).
		 */
		scb_s->icptcode = ICPT_PROGI;
		scb_s->iprcc = PGM_ADDRESSING;
		scb_s->pgmilc = 4;
		scb_s->gpsw.addr = __rewind_psw(scb_s->gpsw, 4);
	}
	return rc;
}

/*
 * Get or create a vsie page for a scb address.
 *
 * Returns: - address of a vsie page (cached or new one)
 *          - NULL if the same scb address is already used by another VCPU
 *          - ERR_PTR(-ENOMEM) if out of memory
 */
static struct vsie_page *get_vsie_page(struct kvm *kvm, unsigned long addr)
{
	struct vsie_page *vsie_page;
	struct page *page;
	int nr_vcpus;

	rcu_read_lock();
	page = radix_tree_lookup(&kvm->arch.vsie.addr_to_page, addr >> 9);
	rcu_read_unlock();
	if (page) {
		if (page_ref_inc_return(page) == 2)
			return page_to_virt(page);
		page_ref_dec(page);
	}

	/*
	 * We want at least #online_vcpus shadows, so every VCPU can execute
	 * the VSIE in parallel.
	 */
	nr_vcpus = atomic_read(&kvm->online_vcpus);

	mutex_lock(&kvm->arch.vsie.mutex);
	if (kvm->arch.vsie.page_count < nr_vcpus) {
		page = alloc_page(GFP_KERNEL | __GFP_ZERO | GFP_DMA);
		if (!page) {
			mutex_unlock(&kvm->arch.vsie.mutex);
			return ERR_PTR(-ENOMEM);
		}
		page_ref_inc(page);
		kvm->arch.vsie.pages[kvm->arch.vsie.page_count] = page;
		kvm->arch.vsie.page_count++;
	} else {
		/* reuse an existing entry that belongs to nobody */
		while (true) {
			page = kvm->arch.vsie.pages[kvm->arch.vsie.next];
			if (page_ref_inc_return(page) == 2)
				break;
			page_ref_dec(page);
			kvm->arch.vsie.next++;
			kvm->arch.vsie.next %= nr_vcpus;
		}
		radix_tree_delete(&kvm->arch.vsie.addr_to_page, page->index >> 9);
	}
	page->index = addr;
	/* double use of the same address */
	if (radix_tree_insert(&kvm->arch.vsie.addr_to_page, addr >> 9, page)) {
		page_ref_dec(page);
		mutex_unlock(&kvm->arch.vsie.mutex);
		return NULL;
	}
	mutex_unlock(&kvm->arch.vsie.mutex);

	vsie_page = page_to_virt(page);
	memset(&vsie_page->scb_s, 0, sizeof(struct kvm_s390_sie_block));
	release_gmap_shadow(vsie_page);
	vsie_page->fault_addr = 0;
	vsie_page->scb_s.ihcpu = 0xffffU;
	return vsie_page;
}

/* put a vsie page acquired via get_vsie_page */
static void put_vsie_page(struct kvm *kvm, struct vsie_page *vsie_page)
{
	struct page *page = pfn_to_page(__pa(vsie_page) >> PAGE_SHIFT);

	page_ref_dec(page);
}

int kvm_s390_handle_vsie(struct kvm_vcpu *vcpu)
{
	struct vsie_page *vsie_page;
	unsigned long scb_addr;
	int rc;

	vcpu->stat.instruction_sie++;
	if (!test_kvm_cpu_feat(vcpu->kvm, KVM_S390_VM_CPU_FEAT_SIEF2))
		return -EOPNOTSUPP;
	if (vcpu->arch.sie_block->gpsw.mask & PSW_MASK_PSTATE)
		return kvm_s390_inject_program_int(vcpu, PGM_PRIVILEGED_OP);

	BUILD_BUG_ON(sizeof(struct vsie_page) != PAGE_SIZE);
	scb_addr = kvm_s390_get_base_disp_s(vcpu, NULL);

	/* 512 byte alignment */
	if (unlikely(scb_addr & 0x1ffUL))
		return kvm_s390_inject_program_int(vcpu, PGM_SPECIFICATION);

	if (signal_pending(current) || kvm_s390_vcpu_has_irq(vcpu, 0))
		return 0;

	vsie_page = get_vsie_page(vcpu->kvm, scb_addr);
	if (IS_ERR(vsie_page))
		return PTR_ERR(vsie_page);
	else if (!vsie_page)
		/* double use of sie control block - simply do nothing */
		return 0;

	rc = pin_scb(vcpu, vsie_page, scb_addr);
	if (rc)
		goto out_put;
	rc = shadow_scb(vcpu, vsie_page);
	if (rc)
		goto out_unpin_scb;
	rc = pin_blocks(vcpu, vsie_page);
	if (rc)
		goto out_unshadow;
	register_shadow_scb(vcpu, vsie_page);
	rc = vsie_run(vcpu, vsie_page);
	unregister_shadow_scb(vcpu);
	unpin_blocks(vcpu, vsie_page);
out_unshadow:
	unshadow_scb(vcpu, vsie_page);
out_unpin_scb:
	unpin_scb(vcpu, vsie_page, scb_addr);
out_put:
	put_vsie_page(vcpu->kvm, vsie_page);

	return rc < 0 ? rc : 0;
}

/* Init the vsie data structures. To be called when a vm is initialized. */
void kvm_s390_vsie_init(struct kvm *kvm)
{
	mutex_init(&kvm->arch.vsie.mutex);
	INIT_RADIX_TREE(&kvm->arch.vsie.addr_to_page, GFP_KERNEL);
}

/* Destroy the vsie data structures. To be called when a vm is destroyed. */
void kvm_s390_vsie_destroy(struct kvm *kvm)
{
	struct vsie_page *vsie_page;
	struct page *page;
	int i;

	mutex_lock(&kvm->arch.vsie.mutex);
	for (i = 0; i < kvm->arch.vsie.page_count; i++) {
		page = kvm->arch.vsie.pages[i];
		kvm->arch.vsie.pages[i] = NULL;
		vsie_page = page_to_virt(page);
		release_gmap_shadow(vsie_page);
		/* free the radix tree entry */
		radix_tree_delete(&kvm->arch.vsie.addr_to_page, page->index >> 9);
		__free_page(page);
	}
	kvm->arch.vsie.page_count = 0;
	mutex_unlock(&kvm->arch.vsie.mutex);
}

void kvm_s390_vsie_kick(struct kvm_vcpu *vcpu)
{
	struct kvm_s390_sie_block *scb = READ_ONCE(vcpu->arch.vsie_block);

	/*
	 * Even if the VCPU lets go of the shadow sie block reference, it is
	 * still valid in the cache. So we can safely kick it.
	 */
	if (scb) {
		atomic_or(PROG_BLOCK_SIE, &scb->prog20);
		if (scb->prog0c & PROG_IN_SIE)
			atomic_or(CPUSTAT_STOP_INT, &scb->cpuflags);
	}
}<|MERGE_RESOLUTION|>--- conflicted
+++ resolved
@@ -583,11 +583,7 @@
 
 	gpa = READ_ONCE(scb_o->itdba) & ~0xffUL;
 	if (gpa && (scb_s->ecb & ECB_TE)) {
-<<<<<<< HEAD
-		if (!(gpa & ~0x1fffUL)) {
-=======
 		if (gpa < 2 * PAGE_SIZE) {
->>>>>>> e021bb4f
 			rc = set_validity_icpt(scb_s, 0x0080U);
 			goto unpin;
 		}
@@ -642,11 +638,7 @@
 
 		gpa = READ_ONCE(scb_o->sdnxo) & ~0xfUL;
 		sdnxc = READ_ONCE(scb_o->sdnxo) & 0xfUL;
-<<<<<<< HEAD
-		if (!gpa || !(gpa & ~0x1fffUL)) {
-=======
 		if (!gpa || gpa < 2 * PAGE_SIZE) {
->>>>>>> e021bb4f
 			rc = set_validity_icpt(scb_s, 0x10b0U);
 			goto unpin;
 		}
