--- conflicted
+++ resolved
@@ -172,11 +172,7 @@
 	const u64 now = kvm_s390_get_tod_clock_fast(vcpu->kvm);
 	const u64 ckc = vcpu->arch.sie_block->ckc;
 
-<<<<<<< HEAD
-	if (vcpu->arch.sie_block->gcr[0] & 0x0020000000000000ul) {
-=======
 	if (vcpu->arch.sie_block->gcr[0] & CR0_CLOCK_COMPARATOR_SIGN) {
->>>>>>> e021bb4f
 		if ((s64)ckc >= (s64)now)
 			return 0;
 	} else if (ckc >= now) {
@@ -1066,11 +1062,7 @@
 	u64 cputm, sltime = 0;
 
 	if (ckc_interrupts_enabled(vcpu)) {
-<<<<<<< HEAD
-		if (vcpu->arch.sie_block->gcr[0] & 0x0020000000000000ul) {
-=======
 		if (vcpu->arch.sie_block->gcr[0] & CR0_CLOCK_COMPARATOR_SIGN) {
->>>>>>> e021bb4f
 			if ((s64)now < (s64)ckc)
 				sltime = tod_to_ns((s64)ckc - (s64)now);
 		} else if (now < ckc) {
