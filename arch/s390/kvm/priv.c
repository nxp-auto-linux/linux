// SPDX-License-Identifier: GPL-2.0
/*
 * handling privileged instructions
 *
 * Copyright IBM Corp. 2008, 2018
 *
 *    Author(s): Carsten Otte <cotte@de.ibm.com>
 *               Christian Borntraeger <borntraeger@de.ibm.com>
 */

#include <linux/kvm.h>
#include <linux/gfp.h>
#include <linux/errno.h>
#include <linux/compat.h>
#include <linux/mm_types.h>

#include <asm/asm-offsets.h>
#include <asm/facility.h>
#include <asm/current.h>
#include <asm/debug.h>
#include <asm/ebcdic.h>
#include <asm/sysinfo.h>
#include <asm/pgtable.h>
#include <asm/page-states.h>
#include <asm/pgalloc.h>
#include <asm/gmap.h>
#include <asm/io.h>
#include <asm/ptrace.h>
#include <asm/sclp.h>
#include "gaccess.h"
#include "kvm-s390.h"
#include "trace.h"

static int handle_ri(struct kvm_vcpu *vcpu)
{
	vcpu->stat.instruction_ri++;

	if (test_kvm_facility(vcpu->kvm, 64)) {
		VCPU_EVENT(vcpu, 3, "%s", "ENABLE: RI (lazy)");
		vcpu->arch.sie_block->ecb3 |= ECB3_RI;
		kvm_s390_retry_instr(vcpu);
		return 0;
	} else
		return kvm_s390_inject_program_int(vcpu, PGM_OPERATION);
}

int kvm_s390_handle_aa(struct kvm_vcpu *vcpu)
{
	if ((vcpu->arch.sie_block->ipa & 0xf) <= 4)
		return handle_ri(vcpu);
	else
		return -EOPNOTSUPP;
}

static int handle_gs(struct kvm_vcpu *vcpu)
{
	vcpu->stat.instruction_gs++;

	if (test_kvm_facility(vcpu->kvm, 133)) {
		VCPU_EVENT(vcpu, 3, "%s", "ENABLE: GS (lazy)");
		preempt_disable();
		__ctl_set_bit(2, 4);
		current->thread.gs_cb = (struct gs_cb *)&vcpu->run->s.regs.gscb;
		restore_gs_cb(current->thread.gs_cb);
		preempt_enable();
		vcpu->arch.sie_block->ecb |= ECB_GS;
		vcpu->arch.sie_block->ecd |= ECD_HOSTREGMGMT;
		vcpu->arch.gs_enabled = 1;
		kvm_s390_retry_instr(vcpu);
		return 0;
	} else
		return kvm_s390_inject_program_int(vcpu, PGM_OPERATION);
}

int kvm_s390_handle_e3(struct kvm_vcpu *vcpu)
{
	int code = vcpu->arch.sie_block->ipb & 0xff;

	if (code == 0x49 || code == 0x4d)
		return handle_gs(vcpu);
	else
		return -EOPNOTSUPP;
}
/* Handle SCK (SET CLOCK) interception */
static int handle_set_clock(struct kvm_vcpu *vcpu)
{
	struct kvm_s390_vm_tod_clock gtod = { 0 };
	int rc;
	u8 ar;
	u64 op2;
<<<<<<< HEAD
=======

	vcpu->stat.instruction_sck++;
>>>>>>> e021bb4f

	if (vcpu->arch.sie_block->gpsw.mask & PSW_MASK_PSTATE)
		return kvm_s390_inject_program_int(vcpu, PGM_PRIVILEGED_OP);

	op2 = kvm_s390_get_base_disp_s(vcpu, &ar);
	if (op2 & 7)	/* Operand must be on a doubleword boundary */
		return kvm_s390_inject_program_int(vcpu, PGM_SPECIFICATION);
	rc = read_guest(vcpu, op2, ar, &gtod.tod, sizeof(gtod.tod));
	if (rc)
		return kvm_s390_inject_prog_cond(vcpu, rc);

	VCPU_EVENT(vcpu, 3, "SCK: setting guest TOD to 0x%llx", gtod.tod);
	kvm_s390_set_tod_clock(vcpu->kvm, &gtod);

	kvm_s390_set_psw_cc(vcpu, 0);
	return 0;
}

static int handle_set_prefix(struct kvm_vcpu *vcpu)
{
	u64 operand2;
	u32 address;
	int rc;
	u8 ar;

	vcpu->stat.instruction_spx++;

	if (vcpu->arch.sie_block->gpsw.mask & PSW_MASK_PSTATE)
		return kvm_s390_inject_program_int(vcpu, PGM_PRIVILEGED_OP);

	operand2 = kvm_s390_get_base_disp_s(vcpu, &ar);

	/* must be word boundary */
	if (operand2 & 3)
		return kvm_s390_inject_program_int(vcpu, PGM_SPECIFICATION);

	/* get the value */
	rc = read_guest(vcpu, operand2, ar, &address, sizeof(address));
	if (rc)
		return kvm_s390_inject_prog_cond(vcpu, rc);

	address &= 0x7fffe000u;

	/*
	 * Make sure the new value is valid memory. We only need to check the
	 * first page, since address is 8k aligned and memory pieces are always
	 * at least 1MB aligned and have at least a size of 1MB.
	 */
	if (kvm_is_error_gpa(vcpu->kvm, address))
		return kvm_s390_inject_program_int(vcpu, PGM_ADDRESSING);

	kvm_s390_set_prefix(vcpu, address);
	trace_kvm_s390_handle_prefix(vcpu, 1, address);
	return 0;
}

static int handle_store_prefix(struct kvm_vcpu *vcpu)
{
	u64 operand2;
	u32 address;
	int rc;
	u8 ar;

	vcpu->stat.instruction_stpx++;

	if (vcpu->arch.sie_block->gpsw.mask & PSW_MASK_PSTATE)
		return kvm_s390_inject_program_int(vcpu, PGM_PRIVILEGED_OP);

	operand2 = kvm_s390_get_base_disp_s(vcpu, &ar);

	/* must be word boundary */
	if (operand2 & 3)
		return kvm_s390_inject_program_int(vcpu, PGM_SPECIFICATION);

	address = kvm_s390_get_prefix(vcpu);

	/* get the value */
	rc = write_guest(vcpu, operand2, ar, &address, sizeof(address));
	if (rc)
		return kvm_s390_inject_prog_cond(vcpu, rc);

	VCPU_EVENT(vcpu, 3, "STPX: storing prefix 0x%x into 0x%llx", address, operand2);
	trace_kvm_s390_handle_prefix(vcpu, 0, address);
	return 0;
}

static int handle_store_cpu_address(struct kvm_vcpu *vcpu)
{
	u16 vcpu_id = vcpu->vcpu_id;
	u64 ga;
	int rc;
	u8 ar;

	vcpu->stat.instruction_stap++;

	if (vcpu->arch.sie_block->gpsw.mask & PSW_MASK_PSTATE)
		return kvm_s390_inject_program_int(vcpu, PGM_PRIVILEGED_OP);

	ga = kvm_s390_get_base_disp_s(vcpu, &ar);

	if (ga & 1)
		return kvm_s390_inject_program_int(vcpu, PGM_SPECIFICATION);

	rc = write_guest(vcpu, ga, ar, &vcpu_id, sizeof(vcpu_id));
	if (rc)
		return kvm_s390_inject_prog_cond(vcpu, rc);

	VCPU_EVENT(vcpu, 3, "STAP: storing cpu address (%u) to 0x%llx", vcpu_id, ga);
	trace_kvm_s390_handle_stap(vcpu, ga);
	return 0;
}

int kvm_s390_skey_check_enable(struct kvm_vcpu *vcpu)
{
	int rc;

	trace_kvm_s390_skey_related_inst(vcpu);
	/* Already enabled? */
	if (vcpu->arch.skey_enabled)
		return 0;

	rc = s390_enable_skey();
	VCPU_EVENT(vcpu, 3, "enabling storage keys for guest: %d", rc);
	if (rc)
		return rc;

	if (kvm_s390_test_cpuflags(vcpu, CPUSTAT_KSS))
		kvm_s390_clear_cpuflags(vcpu, CPUSTAT_KSS);
	if (!vcpu->kvm->arch.use_skf)
		vcpu->arch.sie_block->ictl |= ICTL_ISKE | ICTL_SSKE | ICTL_RRBE;
	else
		vcpu->arch.sie_block->ictl &= ~(ICTL_ISKE | ICTL_SSKE | ICTL_RRBE);
	vcpu->arch.skey_enabled = true;
	return 0;
}

static int try_handle_skey(struct kvm_vcpu *vcpu)
{
	int rc;

	rc = kvm_s390_skey_check_enable(vcpu);
	if (rc)
		return rc;
	if (vcpu->kvm->arch.use_skf) {
		/* with storage-key facility, SIE interprets it for us */
		kvm_s390_retry_instr(vcpu);
		VCPU_EVENT(vcpu, 4, "%s", "retrying storage key operation");
		return -EAGAIN;
	}
	return 0;
}

static int handle_iske(struct kvm_vcpu *vcpu)
{
	unsigned long gaddr, vmaddr;
	unsigned char key;
	int reg1, reg2;
	bool unlocked;
	int rc;

<<<<<<< HEAD
=======
	vcpu->stat.instruction_iske++;

>>>>>>> e021bb4f
	if (vcpu->arch.sie_block->gpsw.mask & PSW_MASK_PSTATE)
		return kvm_s390_inject_program_int(vcpu, PGM_PRIVILEGED_OP);

	rc = try_handle_skey(vcpu);
	if (rc)
		return rc != -EAGAIN ? rc : 0;

	kvm_s390_get_regs_rre(vcpu, &reg1, &reg2);

	gaddr = vcpu->run->s.regs.gprs[reg2] & PAGE_MASK;
	gaddr = kvm_s390_logical_to_effective(vcpu, gaddr);
	gaddr = kvm_s390_real_to_abs(vcpu, gaddr);
	vmaddr = gfn_to_hva(vcpu->kvm, gpa_to_gfn(gaddr));
	if (kvm_is_error_hva(vmaddr))
		return kvm_s390_inject_program_int(vcpu, PGM_ADDRESSING);
retry:
	unlocked = false;
	down_read(&current->mm->mmap_sem);
	rc = get_guest_storage_key(current->mm, vmaddr, &key);

	if (rc) {
		rc = fixup_user_fault(current, current->mm, vmaddr,
				      FAULT_FLAG_WRITE, &unlocked);
		if (!rc) {
			up_read(&current->mm->mmap_sem);
			goto retry;
		}
	}
	up_read(&current->mm->mmap_sem);
	if (rc == -EFAULT)
		return kvm_s390_inject_program_int(vcpu, PGM_ADDRESSING);
	if (rc < 0)
		return rc;
	vcpu->run->s.regs.gprs[reg1] &= ~0xff;
	vcpu->run->s.regs.gprs[reg1] |= key;
	return 0;
}

static int handle_rrbe(struct kvm_vcpu *vcpu)
{
	unsigned long vmaddr, gaddr;
	int reg1, reg2;
	bool unlocked;
	int rc;

<<<<<<< HEAD
=======
	vcpu->stat.instruction_rrbe++;

>>>>>>> e021bb4f
	if (vcpu->arch.sie_block->gpsw.mask & PSW_MASK_PSTATE)
		return kvm_s390_inject_program_int(vcpu, PGM_PRIVILEGED_OP);

	rc = try_handle_skey(vcpu);
	if (rc)
		return rc != -EAGAIN ? rc : 0;

	kvm_s390_get_regs_rre(vcpu, &reg1, &reg2);

	gaddr = vcpu->run->s.regs.gprs[reg2] & PAGE_MASK;
	gaddr = kvm_s390_logical_to_effective(vcpu, gaddr);
	gaddr = kvm_s390_real_to_abs(vcpu, gaddr);
	vmaddr = gfn_to_hva(vcpu->kvm, gpa_to_gfn(gaddr));
	if (kvm_is_error_hva(vmaddr))
		return kvm_s390_inject_program_int(vcpu, PGM_ADDRESSING);
retry:
	unlocked = false;
	down_read(&current->mm->mmap_sem);
	rc = reset_guest_reference_bit(current->mm, vmaddr);
	if (rc < 0) {
		rc = fixup_user_fault(current, current->mm, vmaddr,
				      FAULT_FLAG_WRITE, &unlocked);
		if (!rc) {
			up_read(&current->mm->mmap_sem);
			goto retry;
		}
	}
	up_read(&current->mm->mmap_sem);
	if (rc == -EFAULT)
		return kvm_s390_inject_program_int(vcpu, PGM_ADDRESSING);
	if (rc < 0)
		return rc;
	kvm_s390_set_psw_cc(vcpu, rc);
	return 0;
}

#define SSKE_NQ 0x8
#define SSKE_MR 0x4
#define SSKE_MC 0x2
#define SSKE_MB 0x1
static int handle_sske(struct kvm_vcpu *vcpu)
{
	unsigned char m3 = vcpu->arch.sie_block->ipb >> 28;
	unsigned long start, end;
	unsigned char key, oldkey;
	int reg1, reg2;
	bool unlocked;
	int rc;

<<<<<<< HEAD
=======
	vcpu->stat.instruction_sske++;

>>>>>>> e021bb4f
	if (vcpu->arch.sie_block->gpsw.mask & PSW_MASK_PSTATE)
		return kvm_s390_inject_program_int(vcpu, PGM_PRIVILEGED_OP);

	rc = try_handle_skey(vcpu);
	if (rc)
		return rc != -EAGAIN ? rc : 0;

	if (!test_kvm_facility(vcpu->kvm, 8))
		m3 &= ~SSKE_MB;
	if (!test_kvm_facility(vcpu->kvm, 10))
		m3 &= ~(SSKE_MC | SSKE_MR);
	if (!test_kvm_facility(vcpu->kvm, 14))
		m3 &= ~SSKE_NQ;

	kvm_s390_get_regs_rre(vcpu, &reg1, &reg2);

	key = vcpu->run->s.regs.gprs[reg1] & 0xfe;
	start = vcpu->run->s.regs.gprs[reg2] & PAGE_MASK;
	start = kvm_s390_logical_to_effective(vcpu, start);
	if (m3 & SSKE_MB) {
		/* start already designates an absolute address */
		end = (start + _SEGMENT_SIZE) & ~(_SEGMENT_SIZE - 1);
	} else {
		start = kvm_s390_real_to_abs(vcpu, start);
		end = start + PAGE_SIZE;
	}

	while (start != end) {
		unsigned long vmaddr = gfn_to_hva(vcpu->kvm, gpa_to_gfn(start));
		unlocked = false;

		if (kvm_is_error_hva(vmaddr))
			return kvm_s390_inject_program_int(vcpu, PGM_ADDRESSING);

		down_read(&current->mm->mmap_sem);
		rc = cond_set_guest_storage_key(current->mm, vmaddr, key, &oldkey,
						m3 & SSKE_NQ, m3 & SSKE_MR,
						m3 & SSKE_MC);

		if (rc < 0) {
			rc = fixup_user_fault(current, current->mm, vmaddr,
					      FAULT_FLAG_WRITE, &unlocked);
			rc = !rc ? -EAGAIN : rc;
		}
		up_read(&current->mm->mmap_sem);
		if (rc == -EFAULT)
			return kvm_s390_inject_program_int(vcpu, PGM_ADDRESSING);
		if (rc < 0)
			return rc;
		start += PAGE_SIZE;
	}

	if (m3 & (SSKE_MC | SSKE_MR)) {
		if (m3 & SSKE_MB) {
			/* skey in reg1 is unpredictable */
			kvm_s390_set_psw_cc(vcpu, 3);
		} else {
			kvm_s390_set_psw_cc(vcpu, rc);
			vcpu->run->s.regs.gprs[reg1] &= ~0xff00UL;
			vcpu->run->s.regs.gprs[reg1] |= (u64) oldkey << 8;
		}
	}
	if (m3 & SSKE_MB) {
		if (psw_bits(vcpu->arch.sie_block->gpsw).eaba == PSW_BITS_AMODE_64BIT)
			vcpu->run->s.regs.gprs[reg2] &= ~PAGE_MASK;
		else
			vcpu->run->s.regs.gprs[reg2] &= ~0xfffff000UL;
		end = kvm_s390_logical_to_effective(vcpu, end);
		vcpu->run->s.regs.gprs[reg2] |= end;
	}
	return 0;
}

static int handle_ipte_interlock(struct kvm_vcpu *vcpu)
{
	vcpu->stat.instruction_ipte_interlock++;
	if (psw_bits(vcpu->arch.sie_block->gpsw).pstate)
		return kvm_s390_inject_program_int(vcpu, PGM_PRIVILEGED_OP);
	wait_event(vcpu->kvm->arch.ipte_wq, !ipte_lock_held(vcpu));
	kvm_s390_retry_instr(vcpu);
	VCPU_EVENT(vcpu, 4, "%s", "retrying ipte interlock operation");
	return 0;
}

static int handle_test_block(struct kvm_vcpu *vcpu)
{
	gpa_t addr;
	int reg2;

	vcpu->stat.instruction_tb++;

	if (vcpu->arch.sie_block->gpsw.mask & PSW_MASK_PSTATE)
		return kvm_s390_inject_program_int(vcpu, PGM_PRIVILEGED_OP);

	kvm_s390_get_regs_rre(vcpu, NULL, &reg2);
	addr = vcpu->run->s.regs.gprs[reg2] & PAGE_MASK;
	addr = kvm_s390_logical_to_effective(vcpu, addr);
	if (kvm_s390_check_low_addr_prot_real(vcpu, addr))
		return kvm_s390_inject_prog_irq(vcpu, &vcpu->arch.pgm);
	addr = kvm_s390_real_to_abs(vcpu, addr);

	if (kvm_is_error_gpa(vcpu->kvm, addr))
		return kvm_s390_inject_program_int(vcpu, PGM_ADDRESSING);
	/*
	 * We don't expect errors on modern systems, and do not care
	 * about storage keys (yet), so let's just clear the page.
	 */
	if (kvm_clear_guest(vcpu->kvm, addr, PAGE_SIZE))
		return -EFAULT;
	kvm_s390_set_psw_cc(vcpu, 0);
	vcpu->run->s.regs.gprs[0] = 0;
	return 0;
}

static int handle_tpi(struct kvm_vcpu *vcpu)
{
	struct kvm_s390_interrupt_info *inti;
	unsigned long len;
	u32 tpi_data[3];
	int rc;
	u64 addr;
	u8 ar;

	vcpu->stat.instruction_tpi++;

	addr = kvm_s390_get_base_disp_s(vcpu, &ar);
	if (addr & 3)
		return kvm_s390_inject_program_int(vcpu, PGM_SPECIFICATION);

	inti = kvm_s390_get_io_int(vcpu->kvm, vcpu->arch.sie_block->gcr[6], 0);
	if (!inti) {
		kvm_s390_set_psw_cc(vcpu, 0);
		return 0;
	}

	tpi_data[0] = inti->io.subchannel_id << 16 | inti->io.subchannel_nr;
	tpi_data[1] = inti->io.io_int_parm;
	tpi_data[2] = inti->io.io_int_word;
	if (addr) {
		/*
		 * Store the two-word I/O interruption code into the
		 * provided area.
		 */
		len = sizeof(tpi_data) - 4;
		rc = write_guest(vcpu, addr, ar, &tpi_data, len);
		if (rc) {
			rc = kvm_s390_inject_prog_cond(vcpu, rc);
			goto reinject_interrupt;
		}
	} else {
		/*
		 * Store the three-word I/O interruption code into
		 * the appropriate lowcore area.
		 */
		len = sizeof(tpi_data);
		if (write_guest_lc(vcpu, __LC_SUBCHANNEL_ID, &tpi_data, len)) {
			/* failed writes to the low core are not recoverable */
			rc = -EFAULT;
			goto reinject_interrupt;
		}
	}

	/* irq was successfully handed to the guest */
	kfree(inti);
	kvm_s390_set_psw_cc(vcpu, 1);
	return 0;
reinject_interrupt:
	/*
	 * If we encounter a problem storing the interruption code, the
	 * instruction is suppressed from the guest's view: reinject the
	 * interrupt.
	 */
	if (kvm_s390_reinject_io_int(vcpu->kvm, inti)) {
		kfree(inti);
		rc = -EFAULT;
	}
	/* don't set the cc, a pgm irq was injected or we drop to user space */
	return rc ? -EFAULT : 0;
}

static int handle_tsch(struct kvm_vcpu *vcpu)
{
	struct kvm_s390_interrupt_info *inti = NULL;
	const u64 isc_mask = 0xffUL << 24; /* all iscs set */

	vcpu->stat.instruction_tsch++;

	/* a valid schid has at least one bit set */
	if (vcpu->run->s.regs.gprs[1])
		inti = kvm_s390_get_io_int(vcpu->kvm, isc_mask,
					   vcpu->run->s.regs.gprs[1]);

	/*
	 * Prepare exit to userspace.
	 * We indicate whether we dequeued a pending I/O interrupt
	 * so that userspace can re-inject it if the instruction gets
	 * a program check. While this may re-order the pending I/O
	 * interrupts, this is no problem since the priority is kept
	 * intact.
	 */
	vcpu->run->exit_reason = KVM_EXIT_S390_TSCH;
	vcpu->run->s390_tsch.dequeued = !!inti;
	if (inti) {
		vcpu->run->s390_tsch.subchannel_id = inti->io.subchannel_id;
		vcpu->run->s390_tsch.subchannel_nr = inti->io.subchannel_nr;
		vcpu->run->s390_tsch.io_int_parm = inti->io.io_int_parm;
		vcpu->run->s390_tsch.io_int_word = inti->io.io_int_word;
	}
	vcpu->run->s390_tsch.ipb = vcpu->arch.sie_block->ipb;
	kfree(inti);
	return -EREMOTE;
}

static int handle_io_inst(struct kvm_vcpu *vcpu)
{
	VCPU_EVENT(vcpu, 4, "%s", "I/O instruction");

	if (vcpu->arch.sie_block->gpsw.mask & PSW_MASK_PSTATE)
		return kvm_s390_inject_program_int(vcpu, PGM_PRIVILEGED_OP);

	if (vcpu->kvm->arch.css_support) {
		/*
		 * Most I/O instructions will be handled by userspace.
		 * Exceptions are tpi and the interrupt portion of tsch.
		 */
		if (vcpu->arch.sie_block->ipa == 0xb236)
			return handle_tpi(vcpu);
		if (vcpu->arch.sie_block->ipa == 0xb235)
			return handle_tsch(vcpu);
		/* Handle in userspace. */
		vcpu->stat.instruction_io_other++;
		return -EOPNOTSUPP;
	} else {
		/*
		 * Set condition code 3 to stop the guest from issuing channel
		 * I/O instructions.
		 */
		kvm_s390_set_psw_cc(vcpu, 3);
		return 0;
	}
}

static int handle_stfl(struct kvm_vcpu *vcpu)
{
	int rc;
	unsigned int fac;

	vcpu->stat.instruction_stfl++;

	if (vcpu->arch.sie_block->gpsw.mask & PSW_MASK_PSTATE)
		return kvm_s390_inject_program_int(vcpu, PGM_PRIVILEGED_OP);

	/*
	 * We need to shift the lower 32 facility bits (bit 0-31) from a u64
	 * into a u32 memory representation. They will remain bits 0-31.
	 */
	fac = *vcpu->kvm->arch.model.fac_list >> 32;
	rc = write_guest_lc(vcpu, offsetof(struct lowcore, stfl_fac_list),
			    &fac, sizeof(fac));
	if (rc)
		return rc;
	VCPU_EVENT(vcpu, 3, "STFL: store facility list 0x%x", fac);
	trace_kvm_s390_handle_stfl(vcpu, fac);
	return 0;
}

#define PSW_MASK_ADDR_MODE (PSW_MASK_EA | PSW_MASK_BA)
#define PSW_MASK_UNASSIGNED 0xb80800fe7fffffffUL
#define PSW_ADDR_24 0x0000000000ffffffUL
#define PSW_ADDR_31 0x000000007fffffffUL

int is_valid_psw(psw_t *psw)
{
	if (psw->mask & PSW_MASK_UNASSIGNED)
		return 0;
	if ((psw->mask & PSW_MASK_ADDR_MODE) == PSW_MASK_BA) {
		if (psw->addr & ~PSW_ADDR_31)
			return 0;
	}
	if (!(psw->mask & PSW_MASK_ADDR_MODE) && (psw->addr & ~PSW_ADDR_24))
		return 0;
	if ((psw->mask & PSW_MASK_ADDR_MODE) ==  PSW_MASK_EA)
		return 0;
	if (psw->addr & 1)
		return 0;
	return 1;
}

int kvm_s390_handle_lpsw(struct kvm_vcpu *vcpu)
{
	psw_t *gpsw = &vcpu->arch.sie_block->gpsw;
	psw_compat_t new_psw;
	u64 addr;
	int rc;
	u8 ar;

	vcpu->stat.instruction_lpsw++;

	if (gpsw->mask & PSW_MASK_PSTATE)
		return kvm_s390_inject_program_int(vcpu, PGM_PRIVILEGED_OP);

	addr = kvm_s390_get_base_disp_s(vcpu, &ar);
	if (addr & 7)
		return kvm_s390_inject_program_int(vcpu, PGM_SPECIFICATION);

	rc = read_guest(vcpu, addr, ar, &new_psw, sizeof(new_psw));
	if (rc)
		return kvm_s390_inject_prog_cond(vcpu, rc);
	if (!(new_psw.mask & PSW32_MASK_BASE))
		return kvm_s390_inject_program_int(vcpu, PGM_SPECIFICATION);
	gpsw->mask = (new_psw.mask & ~PSW32_MASK_BASE) << 32;
	gpsw->mask |= new_psw.addr & PSW32_ADDR_AMODE;
	gpsw->addr = new_psw.addr & ~PSW32_ADDR_AMODE;
	if (!is_valid_psw(gpsw))
		return kvm_s390_inject_program_int(vcpu, PGM_SPECIFICATION);
	return 0;
}

static int handle_lpswe(struct kvm_vcpu *vcpu)
{
	psw_t new_psw;
	u64 addr;
	int rc;
	u8 ar;

	vcpu->stat.instruction_lpswe++;

	if (vcpu->arch.sie_block->gpsw.mask & PSW_MASK_PSTATE)
		return kvm_s390_inject_program_int(vcpu, PGM_PRIVILEGED_OP);

	addr = kvm_s390_get_base_disp_s(vcpu, &ar);
	if (addr & 7)
		return kvm_s390_inject_program_int(vcpu, PGM_SPECIFICATION);
	rc = read_guest(vcpu, addr, ar, &new_psw, sizeof(new_psw));
	if (rc)
		return kvm_s390_inject_prog_cond(vcpu, rc);
	vcpu->arch.sie_block->gpsw = new_psw;
	if (!is_valid_psw(&vcpu->arch.sie_block->gpsw))
		return kvm_s390_inject_program_int(vcpu, PGM_SPECIFICATION);
	return 0;
}

static int handle_stidp(struct kvm_vcpu *vcpu)
{
	u64 stidp_data = vcpu->kvm->arch.model.cpuid;
	u64 operand2;
	int rc;
	u8 ar;

	vcpu->stat.instruction_stidp++;

	if (vcpu->arch.sie_block->gpsw.mask & PSW_MASK_PSTATE)
		return kvm_s390_inject_program_int(vcpu, PGM_PRIVILEGED_OP);

	operand2 = kvm_s390_get_base_disp_s(vcpu, &ar);

	if (operand2 & 7)
		return kvm_s390_inject_program_int(vcpu, PGM_SPECIFICATION);

	rc = write_guest(vcpu, operand2, ar, &stidp_data, sizeof(stidp_data));
	if (rc)
		return kvm_s390_inject_prog_cond(vcpu, rc);

	VCPU_EVENT(vcpu, 3, "STIDP: store cpu id 0x%llx", stidp_data);
	return 0;
}

static void handle_stsi_3_2_2(struct kvm_vcpu *vcpu, struct sysinfo_3_2_2 *mem)
{
	int cpus = 0;
	int n;

	cpus = atomic_read(&vcpu->kvm->online_vcpus);

	/* deal with other level 3 hypervisors */
	if (stsi(mem, 3, 2, 2))
		mem->count = 0;
	if (mem->count < 8)
		mem->count++;
	for (n = mem->count - 1; n > 0 ; n--)
		memcpy(&mem->vm[n], &mem->vm[n - 1], sizeof(mem->vm[0]));

	memset(&mem->vm[0], 0, sizeof(mem->vm[0]));
	mem->vm[0].cpus_total = cpus;
	mem->vm[0].cpus_configured = cpus;
	mem->vm[0].cpus_standby = 0;
	mem->vm[0].cpus_reserved = 0;
	mem->vm[0].caf = 1000;
	memcpy(mem->vm[0].name, "KVMguest", 8);
	ASCEBC(mem->vm[0].name, 8);
	memcpy(mem->vm[0].cpi, "KVM/Linux       ", 16);
	ASCEBC(mem->vm[0].cpi, 16);
}

static void insert_stsi_usr_data(struct kvm_vcpu *vcpu, u64 addr, u8 ar,
				 u8 fc, u8 sel1, u16 sel2)
{
	vcpu->run->exit_reason = KVM_EXIT_S390_STSI;
	vcpu->run->s390_stsi.addr = addr;
	vcpu->run->s390_stsi.ar = ar;
	vcpu->run->s390_stsi.fc = fc;
	vcpu->run->s390_stsi.sel1 = sel1;
	vcpu->run->s390_stsi.sel2 = sel2;
}

static int handle_stsi(struct kvm_vcpu *vcpu)
{
	int fc = (vcpu->run->s.regs.gprs[0] & 0xf0000000) >> 28;
	int sel1 = vcpu->run->s.regs.gprs[0] & 0xff;
	int sel2 = vcpu->run->s.regs.gprs[1] & 0xffff;
	unsigned long mem = 0;
	u64 operand2;
	int rc = 0;
	u8 ar;

	vcpu->stat.instruction_stsi++;
	VCPU_EVENT(vcpu, 3, "STSI: fc: %u sel1: %u sel2: %u", fc, sel1, sel2);

	if (vcpu->arch.sie_block->gpsw.mask & PSW_MASK_PSTATE)
		return kvm_s390_inject_program_int(vcpu, PGM_PRIVILEGED_OP);

	if (fc > 3) {
		kvm_s390_set_psw_cc(vcpu, 3);
		return 0;
	}

	if (vcpu->run->s.regs.gprs[0] & 0x0fffff00
	    || vcpu->run->s.regs.gprs[1] & 0xffff0000)
		return kvm_s390_inject_program_int(vcpu, PGM_SPECIFICATION);

	if (fc == 0) {
		vcpu->run->s.regs.gprs[0] = 3 << 28;
		kvm_s390_set_psw_cc(vcpu, 0);
		return 0;
	}

	operand2 = kvm_s390_get_base_disp_s(vcpu, &ar);

	if (operand2 & 0xfff)
		return kvm_s390_inject_program_int(vcpu, PGM_SPECIFICATION);

	switch (fc) {
	case 1: /* same handling for 1 and 2 */
	case 2:
		mem = get_zeroed_page(GFP_KERNEL);
		if (!mem)
			goto out_no_data;
		if (stsi((void *) mem, fc, sel1, sel2))
			goto out_no_data;
		break;
	case 3:
		if (sel1 != 2 || sel2 != 2)
			goto out_no_data;
		mem = get_zeroed_page(GFP_KERNEL);
		if (!mem)
			goto out_no_data;
		handle_stsi_3_2_2(vcpu, (void *) mem);
		break;
	}

	rc = write_guest(vcpu, operand2, ar, (void *)mem, PAGE_SIZE);
	if (rc) {
		rc = kvm_s390_inject_prog_cond(vcpu, rc);
		goto out;
	}
	if (vcpu->kvm->arch.user_stsi) {
		insert_stsi_usr_data(vcpu, operand2, ar, fc, sel1, sel2);
		rc = -EREMOTE;
	}
	trace_kvm_s390_handle_stsi(vcpu, fc, sel1, sel2, operand2);
	free_page(mem);
	kvm_s390_set_psw_cc(vcpu, 0);
	vcpu->run->s.regs.gprs[0] = 0;
	return rc;
out_no_data:
	kvm_s390_set_psw_cc(vcpu, 3);
out:
	free_page(mem);
	return rc;
}

int kvm_s390_handle_b2(struct kvm_vcpu *vcpu)
{
	switch (vcpu->arch.sie_block->ipa & 0x00ff) {
	case 0x02:
		return handle_stidp(vcpu);
	case 0x04:
		return handle_set_clock(vcpu);
	case 0x10:
		return handle_set_prefix(vcpu);
	case 0x11:
		return handle_store_prefix(vcpu);
	case 0x12:
		return handle_store_cpu_address(vcpu);
	case 0x14:
		return kvm_s390_handle_vsie(vcpu);
	case 0x21:
	case 0x50:
		return handle_ipte_interlock(vcpu);
	case 0x29:
		return handle_iske(vcpu);
	case 0x2a:
		return handle_rrbe(vcpu);
	case 0x2b:
		return handle_sske(vcpu);
	case 0x2c:
		return handle_test_block(vcpu);
	case 0x30:
	case 0x31:
	case 0x32:
	case 0x33:
	case 0x34:
	case 0x35:
	case 0x36:
	case 0x37:
	case 0x38:
	case 0x39:
	case 0x3a:
	case 0x3b:
	case 0x3c:
	case 0x5f:
	case 0x74:
	case 0x76:
		return handle_io_inst(vcpu);
	case 0x56:
		return handle_sthyi(vcpu);
	case 0x7d:
		return handle_stsi(vcpu);
	case 0xb1:
		return handle_stfl(vcpu);
	case 0xb2:
		return handle_lpswe(vcpu);
	default:
		return -EOPNOTSUPP;
	}
}

static int handle_epsw(struct kvm_vcpu *vcpu)
{
	int reg1, reg2;

	vcpu->stat.instruction_epsw++;

	kvm_s390_get_regs_rre(vcpu, &reg1, &reg2);

	/* This basically extracts the mask half of the psw. */
	vcpu->run->s.regs.gprs[reg1] &= 0xffffffff00000000UL;
	vcpu->run->s.regs.gprs[reg1] |= vcpu->arch.sie_block->gpsw.mask >> 32;
	if (reg2) {
		vcpu->run->s.regs.gprs[reg2] &= 0xffffffff00000000UL;
		vcpu->run->s.regs.gprs[reg2] |=
			vcpu->arch.sie_block->gpsw.mask & 0x00000000ffffffffUL;
	}
	return 0;
}

#define PFMF_RESERVED   0xfffc0101UL
#define PFMF_SK         0x00020000UL
#define PFMF_CF         0x00010000UL
#define PFMF_UI         0x00008000UL
#define PFMF_FSC        0x00007000UL
#define PFMF_NQ         0x00000800UL
#define PFMF_MR         0x00000400UL
#define PFMF_MC         0x00000200UL
#define PFMF_KEY        0x000000feUL

static int handle_pfmf(struct kvm_vcpu *vcpu)
{
	bool mr = false, mc = false, nq;
	int reg1, reg2;
	unsigned long start, end;
	unsigned char key;

	vcpu->stat.instruction_pfmf++;

	kvm_s390_get_regs_rre(vcpu, &reg1, &reg2);

	if (!test_kvm_facility(vcpu->kvm, 8))
		return kvm_s390_inject_program_int(vcpu, PGM_OPERATION);

	if (vcpu->arch.sie_block->gpsw.mask & PSW_MASK_PSTATE)
		return kvm_s390_inject_program_int(vcpu, PGM_PRIVILEGED_OP);

	if (vcpu->run->s.regs.gprs[reg1] & PFMF_RESERVED)
		return kvm_s390_inject_program_int(vcpu, PGM_SPECIFICATION);

	/* Only provide non-quiescing support if enabled for the guest */
	if (vcpu->run->s.regs.gprs[reg1] & PFMF_NQ &&
	    !test_kvm_facility(vcpu->kvm, 14))
		return kvm_s390_inject_program_int(vcpu, PGM_SPECIFICATION);

	/* Only provide conditional-SSKE support if enabled for the guest */
	if (vcpu->run->s.regs.gprs[reg1] & PFMF_SK &&
	    test_kvm_facility(vcpu->kvm, 10)) {
		mr = vcpu->run->s.regs.gprs[reg1] & PFMF_MR;
		mc = vcpu->run->s.regs.gprs[reg1] & PFMF_MC;
	}

	nq = vcpu->run->s.regs.gprs[reg1] & PFMF_NQ;
	key = vcpu->run->s.regs.gprs[reg1] & PFMF_KEY;
	start = vcpu->run->s.regs.gprs[reg2] & PAGE_MASK;
	start = kvm_s390_logical_to_effective(vcpu, start);

	if (vcpu->run->s.regs.gprs[reg1] & PFMF_CF) {
		if (kvm_s390_check_low_addr_prot_real(vcpu, start))
			return kvm_s390_inject_prog_irq(vcpu, &vcpu->arch.pgm);
	}

	switch (vcpu->run->s.regs.gprs[reg1] & PFMF_FSC) {
	case 0x00000000:
		/* only 4k frames specify a real address */
		start = kvm_s390_real_to_abs(vcpu, start);
		end = (start + PAGE_SIZE) & ~(PAGE_SIZE - 1);
		break;
	case 0x00001000:
		end = (start + _SEGMENT_SIZE) & ~(_SEGMENT_SIZE - 1);
		break;
	case 0x00002000:
		/* only support 2G frame size if EDAT2 is available and we are
		   not in 24-bit addressing mode */
		if (!test_kvm_facility(vcpu->kvm, 78) ||
		    psw_bits(vcpu->arch.sie_block->gpsw).eaba == PSW_BITS_AMODE_24BIT)
			return kvm_s390_inject_program_int(vcpu, PGM_SPECIFICATION);
		end = (start + _REGION3_SIZE) & ~(_REGION3_SIZE - 1);
		break;
	default:
		return kvm_s390_inject_program_int(vcpu, PGM_SPECIFICATION);
	}

	while (start != end) {
		unsigned long vmaddr;
		bool unlocked = false;

		/* Translate guest address to host address */
		vmaddr = gfn_to_hva(vcpu->kvm, gpa_to_gfn(start));
		if (kvm_is_error_hva(vmaddr))
			return kvm_s390_inject_program_int(vcpu, PGM_ADDRESSING);

		if (vcpu->run->s.regs.gprs[reg1] & PFMF_CF) {
			if (kvm_clear_guest(vcpu->kvm, start, PAGE_SIZE))
				return kvm_s390_inject_program_int(vcpu, PGM_ADDRESSING);
		}

		if (vcpu->run->s.regs.gprs[reg1] & PFMF_SK) {
			int rc = kvm_s390_skey_check_enable(vcpu);

			if (rc)
				return rc;
			down_read(&current->mm->mmap_sem);
			rc = cond_set_guest_storage_key(current->mm, vmaddr,
							key, NULL, nq, mr, mc);
			if (rc < 0) {
				rc = fixup_user_fault(current, current->mm, vmaddr,
						      FAULT_FLAG_WRITE, &unlocked);
				rc = !rc ? -EAGAIN : rc;
			}
			up_read(&current->mm->mmap_sem);
			if (rc == -EFAULT)
				return kvm_s390_inject_program_int(vcpu, PGM_ADDRESSING);
			if (rc == -EAGAIN)
				continue;
			if (rc < 0)
				return rc;
		}
		start += PAGE_SIZE;
	}
	if (vcpu->run->s.regs.gprs[reg1] & PFMF_FSC) {
		if (psw_bits(vcpu->arch.sie_block->gpsw).eaba == PSW_BITS_AMODE_64BIT) {
			vcpu->run->s.regs.gprs[reg2] = end;
		} else {
			vcpu->run->s.regs.gprs[reg2] &= ~0xffffffffUL;
			end = kvm_s390_logical_to_effective(vcpu, end);
			vcpu->run->s.regs.gprs[reg2] |= end;
		}
	}
	return 0;
}

/*
 * Must be called with relevant read locks held (kvm->mm->mmap_sem, kvm->srcu)
 */
static inline int __do_essa(struct kvm_vcpu *vcpu, const int orc)
{
	int r1, r2, nappended, entries;
	unsigned long gfn, hva, res, pgstev, ptev;
	unsigned long *cbrlo;

	/*
	 * We don't need to set SD.FPF.SK to 1 here, because if we have a
	 * machine check here we either handle it or crash
	 */

	kvm_s390_get_regs_rre(vcpu, &r1, &r2);
	gfn = vcpu->run->s.regs.gprs[r2] >> PAGE_SHIFT;
	hva = gfn_to_hva(vcpu->kvm, gfn);
	entries = (vcpu->arch.sie_block->cbrlo & ~PAGE_MASK) >> 3;

	if (kvm_is_error_hva(hva))
		return kvm_s390_inject_program_int(vcpu, PGM_ADDRESSING);

	nappended = pgste_perform_essa(vcpu->kvm->mm, hva, orc, &ptev, &pgstev);
	if (nappended < 0) {
		res = orc ? 0x10 : 0;
		vcpu->run->s.regs.gprs[r1] = res; /* Exception Indication */
		return 0;
	}
	res = (pgstev & _PGSTE_GPS_USAGE_MASK) >> 22;
	/*
	 * Set the block-content state part of the result. 0 means resident, so
	 * nothing to do if the page is valid. 2 is for preserved pages
	 * (non-present and non-zero), and 3 for zero pages (non-present and
	 * zero).
	 */
	if (ptev & _PAGE_INVALID) {
		res |= 2;
		if (pgstev & _PGSTE_GPS_ZERO)
			res |= 1;
	}
	if (pgstev & _PGSTE_GPS_NODAT)
		res |= 0x20;
	vcpu->run->s.regs.gprs[r1] = res;
	/*
	 * It is possible that all the normal 511 slots were full, in which case
	 * we will now write in the 512th slot, which is reserved for host use.
	 * In both cases we let the normal essa handling code process all the
	 * slots, including the reserved one, if needed.
	 */
	if (nappended > 0) {
		cbrlo = phys_to_virt(vcpu->arch.sie_block->cbrlo & PAGE_MASK);
		cbrlo[entries] = gfn << PAGE_SHIFT;
	}

<<<<<<< HEAD
	if (orc && gfn < ms->bitmap_size) {
		/* increment only if we are really flipping the bit to 1 */
		if (!test_and_set_bit(gfn, ms->pgste_bitmap))
			atomic64_inc(&ms->dirty_pages);
=======
	if (orc) {
		struct kvm_memory_slot *ms = gfn_to_memslot(vcpu->kvm, gfn);

		/* Increment only if we are really flipping the bit */
		if (ms && !test_and_set_bit(gfn - ms->base_gfn, kvm_second_dirty_bitmap(ms)))
			atomic64_inc(&vcpu->kvm->arch.cmma_dirty_pages);
>>>>>>> e021bb4f
	}

	return nappended;
}

static int handle_essa(struct kvm_vcpu *vcpu)
{
	/* entries expected to be 1FF */
	int entries = (vcpu->arch.sie_block->cbrlo & ~PAGE_MASK) >> 3;
	unsigned long *cbrlo;
	struct gmap *gmap;
	int i, orc;

	VCPU_EVENT(vcpu, 4, "ESSA: release %d pages", entries);
	gmap = vcpu->arch.gmap;
	vcpu->stat.instruction_essa++;
	if (!vcpu->kvm->arch.use_cmma)
		return kvm_s390_inject_program_int(vcpu, PGM_OPERATION);

	if (vcpu->arch.sie_block->gpsw.mask & PSW_MASK_PSTATE)
		return kvm_s390_inject_program_int(vcpu, PGM_PRIVILEGED_OP);
	/* Check for invalid operation request code */
	orc = (vcpu->arch.sie_block->ipb & 0xf0000000) >> 28;
	/* ORCs 0-6 are always valid */
	if (orc > (test_kvm_facility(vcpu->kvm, 147) ? ESSA_SET_STABLE_NODAT
						: ESSA_SET_STABLE_IF_RESIDENT))
		return kvm_s390_inject_program_int(vcpu, PGM_SPECIFICATION);

	if (!vcpu->kvm->arch.migration_mode) {
		/*
		 * CMMA is enabled in the KVM settings, but is disabled in
		 * the SIE block and in the mm_context, and we are not doing
		 * a migration. Enable CMMA in the mm_context.
		 * Since we need to take a write lock to write to the context
		 * to avoid races with storage keys handling, we check if the
		 * value really needs to be written to; if the value is
		 * already correct, we do nothing and avoid the lock.
		 */
		if (vcpu->kvm->mm->context.uses_cmm == 0) {
			down_write(&vcpu->kvm->mm->mmap_sem);
			vcpu->kvm->mm->context.uses_cmm = 1;
			up_write(&vcpu->kvm->mm->mmap_sem);
		}
		/*
		 * If we are here, we are supposed to have CMMA enabled in
		 * the SIE block. Enabling CMMA works on a per-CPU basis,
		 * while the context use_cmma flag is per process.
		 * It's possible that the context flag is enabled and the
		 * SIE flag is not, so we set the flag always; if it was
		 * already set, nothing changes, otherwise we enable it
		 * on this CPU too.
		 */
		vcpu->arch.sie_block->ecb2 |= ECB2_CMMA;
		/* Retry the ESSA instruction */
		kvm_s390_retry_instr(vcpu);
	} else {
		int srcu_idx;

		down_read(&vcpu->kvm->mm->mmap_sem);
		srcu_idx = srcu_read_lock(&vcpu->kvm->srcu);
		i = __do_essa(vcpu, orc);
		srcu_read_unlock(&vcpu->kvm->srcu, srcu_idx);
		up_read(&vcpu->kvm->mm->mmap_sem);
		if (i < 0)
			return i;
		/* Account for the possible extra cbrl entry */
		entries += i;
	}
	vcpu->arch.sie_block->cbrlo &= PAGE_MASK;	/* reset nceo */
	cbrlo = phys_to_virt(vcpu->arch.sie_block->cbrlo);
	down_read(&gmap->mm->mmap_sem);
	for (i = 0; i < entries; ++i)
		__gmap_zap(gmap, cbrlo[i]);
	up_read(&gmap->mm->mmap_sem);
	return 0;
}

int kvm_s390_handle_b9(struct kvm_vcpu *vcpu)
{
	switch (vcpu->arch.sie_block->ipa & 0x00ff) {
	case 0x8a:
	case 0x8e:
	case 0x8f:
		return handle_ipte_interlock(vcpu);
	case 0x8d:
		return handle_epsw(vcpu);
	case 0xab:
		return handle_essa(vcpu);
	case 0xaf:
		return handle_pfmf(vcpu);
	default:
		return -EOPNOTSUPP;
	}
}

int kvm_s390_handle_lctl(struct kvm_vcpu *vcpu)
{
	int reg1 = (vcpu->arch.sie_block->ipa & 0x00f0) >> 4;
	int reg3 = vcpu->arch.sie_block->ipa & 0x000f;
	int reg, rc, nr_regs;
	u32 ctl_array[16];
	u64 ga;
	u8 ar;

	vcpu->stat.instruction_lctl++;

	if (vcpu->arch.sie_block->gpsw.mask & PSW_MASK_PSTATE)
		return kvm_s390_inject_program_int(vcpu, PGM_PRIVILEGED_OP);

	ga = kvm_s390_get_base_disp_rs(vcpu, &ar);

	if (ga & 3)
		return kvm_s390_inject_program_int(vcpu, PGM_SPECIFICATION);

	VCPU_EVENT(vcpu, 4, "LCTL: r1:%d, r3:%d, addr: 0x%llx", reg1, reg3, ga);
	trace_kvm_s390_handle_lctl(vcpu, 0, reg1, reg3, ga);

	nr_regs = ((reg3 - reg1) & 0xf) + 1;
	rc = read_guest(vcpu, ga, ar, ctl_array, nr_regs * sizeof(u32));
	if (rc)
		return kvm_s390_inject_prog_cond(vcpu, rc);
	reg = reg1;
	nr_regs = 0;
	do {
		vcpu->arch.sie_block->gcr[reg] &= 0xffffffff00000000ul;
		vcpu->arch.sie_block->gcr[reg] |= ctl_array[nr_regs++];
		if (reg == reg3)
			break;
		reg = (reg + 1) % 16;
	} while (1);
	kvm_make_request(KVM_REQ_TLB_FLUSH, vcpu);
	return 0;
}

int kvm_s390_handle_stctl(struct kvm_vcpu *vcpu)
{
	int reg1 = (vcpu->arch.sie_block->ipa & 0x00f0) >> 4;
	int reg3 = vcpu->arch.sie_block->ipa & 0x000f;
	int reg, rc, nr_regs;
	u32 ctl_array[16];
	u64 ga;
	u8 ar;

	vcpu->stat.instruction_stctl++;

	if (vcpu->arch.sie_block->gpsw.mask & PSW_MASK_PSTATE)
		return kvm_s390_inject_program_int(vcpu, PGM_PRIVILEGED_OP);

	ga = kvm_s390_get_base_disp_rs(vcpu, &ar);

	if (ga & 3)
		return kvm_s390_inject_program_int(vcpu, PGM_SPECIFICATION);

	VCPU_EVENT(vcpu, 4, "STCTL r1:%d, r3:%d, addr: 0x%llx", reg1, reg3, ga);
	trace_kvm_s390_handle_stctl(vcpu, 0, reg1, reg3, ga);

	reg = reg1;
	nr_regs = 0;
	do {
		ctl_array[nr_regs++] = vcpu->arch.sie_block->gcr[reg];
		if (reg == reg3)
			break;
		reg = (reg + 1) % 16;
	} while (1);
	rc = write_guest(vcpu, ga, ar, ctl_array, nr_regs * sizeof(u32));
	return rc ? kvm_s390_inject_prog_cond(vcpu, rc) : 0;
}

static int handle_lctlg(struct kvm_vcpu *vcpu)
{
	int reg1 = (vcpu->arch.sie_block->ipa & 0x00f0) >> 4;
	int reg3 = vcpu->arch.sie_block->ipa & 0x000f;
	int reg, rc, nr_regs;
	u64 ctl_array[16];
	u64 ga;
	u8 ar;

	vcpu->stat.instruction_lctlg++;

	if (vcpu->arch.sie_block->gpsw.mask & PSW_MASK_PSTATE)
		return kvm_s390_inject_program_int(vcpu, PGM_PRIVILEGED_OP);

	ga = kvm_s390_get_base_disp_rsy(vcpu, &ar);

	if (ga & 7)
		return kvm_s390_inject_program_int(vcpu, PGM_SPECIFICATION);

	VCPU_EVENT(vcpu, 4, "LCTLG: r1:%d, r3:%d, addr: 0x%llx", reg1, reg3, ga);
	trace_kvm_s390_handle_lctl(vcpu, 1, reg1, reg3, ga);

	nr_regs = ((reg3 - reg1) & 0xf) + 1;
	rc = read_guest(vcpu, ga, ar, ctl_array, nr_regs * sizeof(u64));
	if (rc)
		return kvm_s390_inject_prog_cond(vcpu, rc);
	reg = reg1;
	nr_regs = 0;
	do {
		vcpu->arch.sie_block->gcr[reg] = ctl_array[nr_regs++];
		if (reg == reg3)
			break;
		reg = (reg + 1) % 16;
	} while (1);
	kvm_make_request(KVM_REQ_TLB_FLUSH, vcpu);
	return 0;
}

static int handle_stctg(struct kvm_vcpu *vcpu)
{
	int reg1 = (vcpu->arch.sie_block->ipa & 0x00f0) >> 4;
	int reg3 = vcpu->arch.sie_block->ipa & 0x000f;
	int reg, rc, nr_regs;
	u64 ctl_array[16];
	u64 ga;
	u8 ar;

	vcpu->stat.instruction_stctg++;

	if (vcpu->arch.sie_block->gpsw.mask & PSW_MASK_PSTATE)
		return kvm_s390_inject_program_int(vcpu, PGM_PRIVILEGED_OP);

	ga = kvm_s390_get_base_disp_rsy(vcpu, &ar);

	if (ga & 7)
		return kvm_s390_inject_program_int(vcpu, PGM_SPECIFICATION);

	VCPU_EVENT(vcpu, 4, "STCTG r1:%d, r3:%d, addr: 0x%llx", reg1, reg3, ga);
	trace_kvm_s390_handle_stctl(vcpu, 1, reg1, reg3, ga);

	reg = reg1;
	nr_regs = 0;
	do {
		ctl_array[nr_regs++] = vcpu->arch.sie_block->gcr[reg];
		if (reg == reg3)
			break;
		reg = (reg + 1) % 16;
	} while (1);
	rc = write_guest(vcpu, ga, ar, ctl_array, nr_regs * sizeof(u64));
	return rc ? kvm_s390_inject_prog_cond(vcpu, rc) : 0;
}

int kvm_s390_handle_eb(struct kvm_vcpu *vcpu)
{
	switch (vcpu->arch.sie_block->ipb & 0x000000ff) {
	case 0x25:
		return handle_stctg(vcpu);
	case 0x2f:
		return handle_lctlg(vcpu);
	case 0x60:
	case 0x61:
	case 0x62:
		return handle_ri(vcpu);
	default:
		return -EOPNOTSUPP;
	}
}

static int handle_tprot(struct kvm_vcpu *vcpu)
{
	u64 address1, address2;
	unsigned long hva, gpa;
	int ret = 0, cc = 0;
	bool writable;
	u8 ar;

	vcpu->stat.instruction_tprot++;

	if (vcpu->arch.sie_block->gpsw.mask & PSW_MASK_PSTATE)
		return kvm_s390_inject_program_int(vcpu, PGM_PRIVILEGED_OP);

	kvm_s390_get_base_disp_sse(vcpu, &address1, &address2, &ar, NULL);

	/* we only handle the Linux memory detection case:
	 * access key == 0
	 * everything else goes to userspace. */
	if (address2 & 0xf0)
		return -EOPNOTSUPP;
	if (vcpu->arch.sie_block->gpsw.mask & PSW_MASK_DAT)
		ipte_lock(vcpu);
	ret = guest_translate_address(vcpu, address1, ar, &gpa, GACC_STORE);
	if (ret == PGM_PROTECTION) {
		/* Write protected? Try again with read-only... */
		cc = 1;
		ret = guest_translate_address(vcpu, address1, ar, &gpa,
					      GACC_FETCH);
	}
	if (ret) {
		if (ret == PGM_ADDRESSING || ret == PGM_TRANSLATION_SPEC) {
			ret = kvm_s390_inject_program_int(vcpu, ret);
		} else if (ret > 0) {
			/* Translation not available */
			kvm_s390_set_psw_cc(vcpu, 3);
			ret = 0;
		}
		goto out_unlock;
	}

	hva = gfn_to_hva_prot(vcpu->kvm, gpa_to_gfn(gpa), &writable);
	if (kvm_is_error_hva(hva)) {
		ret = kvm_s390_inject_program_int(vcpu, PGM_ADDRESSING);
	} else {
		if (!writable)
			cc = 1;		/* Write not permitted ==> read-only */
		kvm_s390_set_psw_cc(vcpu, cc);
		/* Note: CC2 only occurs for storage keys (not supported yet) */
	}
out_unlock:
	if (vcpu->arch.sie_block->gpsw.mask & PSW_MASK_DAT)
		ipte_unlock(vcpu);
	return ret;
}

int kvm_s390_handle_e5(struct kvm_vcpu *vcpu)
{
	switch (vcpu->arch.sie_block->ipa & 0x00ff) {
	case 0x01:
		return handle_tprot(vcpu);
	default:
		return -EOPNOTSUPP;
	}
}

static int handle_sckpf(struct kvm_vcpu *vcpu)
{
	u32 value;

	vcpu->stat.instruction_sckpf++;

	if (vcpu->arch.sie_block->gpsw.mask & PSW_MASK_PSTATE)
		return kvm_s390_inject_program_int(vcpu, PGM_PRIVILEGED_OP);

	if (vcpu->run->s.regs.gprs[0] & 0x00000000ffff0000)
		return kvm_s390_inject_program_int(vcpu,
						   PGM_SPECIFICATION);

	value = vcpu->run->s.regs.gprs[0] & 0x000000000000ffff;
	vcpu->arch.sie_block->todpr = value;

	return 0;
}

static int handle_ptff(struct kvm_vcpu *vcpu)
{
	vcpu->stat.instruction_ptff++;

	/* we don't emulate any control instructions yet */
	kvm_s390_set_psw_cc(vcpu, 3);
	return 0;
}

int kvm_s390_handle_01(struct kvm_vcpu *vcpu)
{
	switch (vcpu->arch.sie_block->ipa & 0x00ff) {
	case 0x04:
		return handle_ptff(vcpu);
	case 0x07:
		return handle_sckpf(vcpu);
	default:
		return -EOPNOTSUPP;
	}
}<|MERGE_RESOLUTION|>--- conflicted
+++ resolved
@@ -88,11 +88,8 @@
 	int rc;
 	u8 ar;
 	u64 op2;
-<<<<<<< HEAD
-=======
 
 	vcpu->stat.instruction_sck++;
->>>>>>> e021bb4f
 
 	if (vcpu->arch.sie_block->gpsw.mask & PSW_MASK_PSTATE)
 		return kvm_s390_inject_program_int(vcpu, PGM_PRIVILEGED_OP);
@@ -253,11 +250,8 @@
 	bool unlocked;
 	int rc;
 
-<<<<<<< HEAD
-=======
 	vcpu->stat.instruction_iske++;
 
->>>>>>> e021bb4f
 	if (vcpu->arch.sie_block->gpsw.mask & PSW_MASK_PSTATE)
 		return kvm_s390_inject_program_int(vcpu, PGM_PRIVILEGED_OP);
 
@@ -303,11 +297,8 @@
 	bool unlocked;
 	int rc;
 
-<<<<<<< HEAD
-=======
 	vcpu->stat.instruction_rrbe++;
 
->>>>>>> e021bb4f
 	if (vcpu->arch.sie_block->gpsw.mask & PSW_MASK_PSTATE)
 		return kvm_s390_inject_program_int(vcpu, PGM_PRIVILEGED_OP);
 
@@ -357,11 +348,8 @@
 	bool unlocked;
 	int rc;
 
-<<<<<<< HEAD
-=======
 	vcpu->stat.instruction_sske++;
 
->>>>>>> e021bb4f
 	if (vcpu->arch.sie_block->gpsw.mask & PSW_MASK_PSTATE)
 		return kvm_s390_inject_program_int(vcpu, PGM_PRIVILEGED_OP);
 
@@ -1094,19 +1082,12 @@
 		cbrlo[entries] = gfn << PAGE_SHIFT;
 	}
 
-<<<<<<< HEAD
-	if (orc && gfn < ms->bitmap_size) {
-		/* increment only if we are really flipping the bit to 1 */
-		if (!test_and_set_bit(gfn, ms->pgste_bitmap))
-			atomic64_inc(&ms->dirty_pages);
-=======
 	if (orc) {
 		struct kvm_memory_slot *ms = gfn_to_memslot(vcpu->kvm, gfn);
 
 		/* Increment only if we are really flipping the bit */
 		if (ms && !test_and_set_bit(gfn - ms->base_gfn, kvm_second_dirty_bitmap(ms)))
 			atomic64_inc(&vcpu->kvm->arch.cmma_dirty_pages);
->>>>>>> e021bb4f
 	}
 
 	return nappended;
