// SPDX-License-Identifier: GPL-2.0+
/*
 * Cryptographic API.
 *
 * s390 implementation of the AES Cipher Algorithm.
 *
 * s390 Version:
 *   Copyright IBM Corp. 2005, 2017
 *   Author(s): Jan Glauber (jang@de.ibm.com)
 *		Sebastian Siewior (sebastian@breakpoint.cc> SW-Fallback
 *		Patrick Steuer <patrick.steuer@de.ibm.com>
 *		Harald Freudenberger <freude@de.ibm.com>
 *
 * Derived from "crypto/aes_generic.c"
 */

#define KMSG_COMPONENT "aes_s390"
#define pr_fmt(fmt) KMSG_COMPONENT ": " fmt

#include <crypto/aes.h>
#include <crypto/algapi.h>
#include <crypto/ghash.h>
#include <crypto/internal/aead.h>
#include <crypto/internal/skcipher.h>
#include <crypto/scatterwalk.h>
#include <linux/err.h>
#include <linux/module.h>
#include <linux/cpufeature.h>
#include <linux/init.h>
#include <linux/mutex.h>
#include <linux/fips.h>
#include <linux/string.h>
#include <crypto/xts.h>
#include <asm/cpacf.h>

static u8 *ctrblk;
static DEFINE_MUTEX(ctrblk_lock);

static cpacf_mask_t km_functions, kmc_functions, kmctr_functions,
		    kma_functions;

struct s390_aes_ctx {
	u8 key[AES_MAX_KEY_SIZE];
	int key_len;
	unsigned long fc;
	union {
		struct crypto_sync_skcipher *blk;
		struct crypto_cipher *cip;
	} fallback;
};

struct s390_xts_ctx {
	u8 key[32];
	u8 pcc_key[32];
	int key_len;
	unsigned long fc;
	struct crypto_sync_skcipher *fallback;
};

struct gcm_sg_walk {
	struct scatter_walk walk;
	unsigned int walk_bytes;
	u8 *walk_ptr;
	unsigned int walk_bytes_remain;
	u8 buf[AES_BLOCK_SIZE];
	unsigned int buf_bytes;
	u8 *ptr;
	unsigned int nbytes;
};

static int setkey_fallback_cip(struct crypto_tfm *tfm, const u8 *in_key,
		unsigned int key_len)
{
	struct s390_aes_ctx *sctx = crypto_tfm_ctx(tfm);
	int ret;

	sctx->fallback.cip->base.crt_flags &= ~CRYPTO_TFM_REQ_MASK;
	sctx->fallback.cip->base.crt_flags |= (tfm->crt_flags &
			CRYPTO_TFM_REQ_MASK);

	ret = crypto_cipher_setkey(sctx->fallback.cip, in_key, key_len);
	if (ret) {
		tfm->crt_flags &= ~CRYPTO_TFM_RES_MASK;
		tfm->crt_flags |= (sctx->fallback.cip->base.crt_flags &
				CRYPTO_TFM_RES_MASK);
	}
	return ret;
}

static int aes_set_key(struct crypto_tfm *tfm, const u8 *in_key,
		       unsigned int key_len)
{
	struct s390_aes_ctx *sctx = crypto_tfm_ctx(tfm);
	unsigned long fc;

	/* Pick the correct function code based on the key length */
	fc = (key_len == 16) ? CPACF_KM_AES_128 :
	     (key_len == 24) ? CPACF_KM_AES_192 :
	     (key_len == 32) ? CPACF_KM_AES_256 : 0;

	/* Check if the function code is available */
	sctx->fc = (fc && cpacf_test_func(&km_functions, fc)) ? fc : 0;
	if (!sctx->fc)
		return setkey_fallback_cip(tfm, in_key, key_len);

	sctx->key_len = key_len;
	memcpy(sctx->key, in_key, key_len);
	return 0;
}

static void crypto_aes_encrypt(struct crypto_tfm *tfm, u8 *out, const u8 *in)
{
	struct s390_aes_ctx *sctx = crypto_tfm_ctx(tfm);

	if (unlikely(!sctx->fc)) {
		crypto_cipher_encrypt_one(sctx->fallback.cip, out, in);
		return;
	}
	cpacf_km(sctx->fc, &sctx->key, out, in, AES_BLOCK_SIZE);
}

static void crypto_aes_decrypt(struct crypto_tfm *tfm, u8 *out, const u8 *in)
{
	struct s390_aes_ctx *sctx = crypto_tfm_ctx(tfm);

	if (unlikely(!sctx->fc)) {
		crypto_cipher_decrypt_one(sctx->fallback.cip, out, in);
		return;
	}
	cpacf_km(sctx->fc | CPACF_DECRYPT,
		 &sctx->key, out, in, AES_BLOCK_SIZE);
}

static int fallback_init_cip(struct crypto_tfm *tfm)
{
	const char *name = tfm->__crt_alg->cra_name;
	struct s390_aes_ctx *sctx = crypto_tfm_ctx(tfm);

	sctx->fallback.cip = crypto_alloc_cipher(name, 0,
						 CRYPTO_ALG_NEED_FALLBACK);

	if (IS_ERR(sctx->fallback.cip)) {
		pr_err("Allocating AES fallback algorithm %s failed\n",
		       name);
		return PTR_ERR(sctx->fallback.cip);
	}

	return 0;
}

static void fallback_exit_cip(struct crypto_tfm *tfm)
{
	struct s390_aes_ctx *sctx = crypto_tfm_ctx(tfm);

	crypto_free_cipher(sctx->fallback.cip);
	sctx->fallback.cip = NULL;
}

static struct crypto_alg aes_alg = {
	.cra_name		=	"aes",
	.cra_driver_name	=	"aes-s390",
	.cra_priority		=	300,
	.cra_flags		=	CRYPTO_ALG_TYPE_CIPHER |
					CRYPTO_ALG_NEED_FALLBACK,
	.cra_blocksize		=	AES_BLOCK_SIZE,
	.cra_ctxsize		=	sizeof(struct s390_aes_ctx),
	.cra_module		=	THIS_MODULE,
	.cra_init               =       fallback_init_cip,
	.cra_exit               =       fallback_exit_cip,
	.cra_u			=	{
		.cipher = {
			.cia_min_keysize	=	AES_MIN_KEY_SIZE,
			.cia_max_keysize	=	AES_MAX_KEY_SIZE,
			.cia_setkey		=	aes_set_key,
			.cia_encrypt		=	crypto_aes_encrypt,
			.cia_decrypt		=	crypto_aes_decrypt,
		}
	}
};

static int setkey_fallback_blk(struct crypto_tfm *tfm, const u8 *key,
		unsigned int len)
{
	struct s390_aes_ctx *sctx = crypto_tfm_ctx(tfm);
	unsigned int ret;

	crypto_sync_skcipher_clear_flags(sctx->fallback.blk,
					 CRYPTO_TFM_REQ_MASK);
	crypto_sync_skcipher_set_flags(sctx->fallback.blk, tfm->crt_flags &
						      CRYPTO_TFM_REQ_MASK);

	ret = crypto_sync_skcipher_setkey(sctx->fallback.blk, key, len);

	tfm->crt_flags &= ~CRYPTO_TFM_RES_MASK;
	tfm->crt_flags |= crypto_sync_skcipher_get_flags(sctx->fallback.blk) &
			  CRYPTO_TFM_RES_MASK;

	return ret;
}

static int fallback_blk_dec(struct blkcipher_desc *desc,
		struct scatterlist *dst, struct scatterlist *src,
		unsigned int nbytes)
{
	unsigned int ret;
	struct crypto_blkcipher *tfm = desc->tfm;
	struct s390_aes_ctx *sctx = crypto_blkcipher_ctx(tfm);
	SYNC_SKCIPHER_REQUEST_ON_STACK(req, sctx->fallback.blk);

	skcipher_request_set_sync_tfm(req, sctx->fallback.blk);
	skcipher_request_set_callback(req, desc->flags, NULL, NULL);
	skcipher_request_set_crypt(req, src, dst, nbytes, desc->info);

	ret = crypto_skcipher_decrypt(req);

	skcipher_request_zero(req);
	return ret;
}

static int fallback_blk_enc(struct blkcipher_desc *desc,
		struct scatterlist *dst, struct scatterlist *src,
		unsigned int nbytes)
{
	unsigned int ret;
	struct crypto_blkcipher *tfm = desc->tfm;
	struct s390_aes_ctx *sctx = crypto_blkcipher_ctx(tfm);
	SYNC_SKCIPHER_REQUEST_ON_STACK(req, sctx->fallback.blk);

	skcipher_request_set_sync_tfm(req, sctx->fallback.blk);
	skcipher_request_set_callback(req, desc->flags, NULL, NULL);
	skcipher_request_set_crypt(req, src, dst, nbytes, desc->info);

	ret = crypto_skcipher_encrypt(req);
	return ret;
}

static int ecb_aes_set_key(struct crypto_tfm *tfm, const u8 *in_key,
			   unsigned int key_len)
{
	struct s390_aes_ctx *sctx = crypto_tfm_ctx(tfm);
	unsigned long fc;

	/* Pick the correct function code based on the key length */
	fc = (key_len == 16) ? CPACF_KM_AES_128 :
	     (key_len == 24) ? CPACF_KM_AES_192 :
	     (key_len == 32) ? CPACF_KM_AES_256 : 0;

	/* Check if the function code is available */
	sctx->fc = (fc && cpacf_test_func(&km_functions, fc)) ? fc : 0;
	if (!sctx->fc)
		return setkey_fallback_blk(tfm, in_key, key_len);

	sctx->key_len = key_len;
	memcpy(sctx->key, in_key, key_len);
	return 0;
}

static int ecb_aes_crypt(struct blkcipher_desc *desc, unsigned long modifier,
			 struct blkcipher_walk *walk)
{
	struct s390_aes_ctx *sctx = crypto_blkcipher_ctx(desc->tfm);
	unsigned int nbytes, n;
	int ret;

	ret = blkcipher_walk_virt(desc, walk);
	while ((nbytes = walk->nbytes) >= AES_BLOCK_SIZE) {
		/* only use complete blocks */
		n = nbytes & ~(AES_BLOCK_SIZE - 1);
		cpacf_km(sctx->fc | modifier, sctx->key,
			 walk->dst.virt.addr, walk->src.virt.addr, n);
		ret = blkcipher_walk_done(desc, walk, nbytes - n);
	}

	return ret;
}

static int ecb_aes_encrypt(struct blkcipher_desc *desc,
			   struct scatterlist *dst, struct scatterlist *src,
			   unsigned int nbytes)
{
	struct s390_aes_ctx *sctx = crypto_blkcipher_ctx(desc->tfm);
	struct blkcipher_walk walk;

	if (unlikely(!sctx->fc))
		return fallback_blk_enc(desc, dst, src, nbytes);

	blkcipher_walk_init(&walk, dst, src, nbytes);
	return ecb_aes_crypt(desc, 0, &walk);
}

static int ecb_aes_decrypt(struct blkcipher_desc *desc,
			   struct scatterlist *dst, struct scatterlist *src,
			   unsigned int nbytes)
{
	struct s390_aes_ctx *sctx = crypto_blkcipher_ctx(desc->tfm);
	struct blkcipher_walk walk;

	if (unlikely(!sctx->fc))
		return fallback_blk_dec(desc, dst, src, nbytes);

	blkcipher_walk_init(&walk, dst, src, nbytes);
	return ecb_aes_crypt(desc, CPACF_DECRYPT, &walk);
}

static int fallback_init_blk(struct crypto_tfm *tfm)
{
	const char *name = tfm->__crt_alg->cra_name;
	struct s390_aes_ctx *sctx = crypto_tfm_ctx(tfm);

	sctx->fallback.blk = crypto_alloc_sync_skcipher(name, 0,
						   CRYPTO_ALG_NEED_FALLBACK);

	if (IS_ERR(sctx->fallback.blk)) {
		pr_err("Allocating AES fallback algorithm %s failed\n",
		       name);
		return PTR_ERR(sctx->fallback.blk);
	}

	return 0;
}

static void fallback_exit_blk(struct crypto_tfm *tfm)
{
	struct s390_aes_ctx *sctx = crypto_tfm_ctx(tfm);

	crypto_free_sync_skcipher(sctx->fallback.blk);
}

static struct crypto_alg ecb_aes_alg = {
	.cra_name		=	"ecb(aes)",
	.cra_driver_name	=	"ecb-aes-s390",
	.cra_priority		=	401,	/* combo: aes + ecb + 1 */
	.cra_flags		=	CRYPTO_ALG_TYPE_BLKCIPHER |
					CRYPTO_ALG_NEED_FALLBACK,
	.cra_blocksize		=	AES_BLOCK_SIZE,
	.cra_ctxsize		=	sizeof(struct s390_aes_ctx),
	.cra_type		=	&crypto_blkcipher_type,
	.cra_module		=	THIS_MODULE,
	.cra_init		=	fallback_init_blk,
	.cra_exit		=	fallback_exit_blk,
	.cra_u			=	{
		.blkcipher = {
			.min_keysize		=	AES_MIN_KEY_SIZE,
			.max_keysize		=	AES_MAX_KEY_SIZE,
			.setkey			=	ecb_aes_set_key,
			.encrypt		=	ecb_aes_encrypt,
			.decrypt		=	ecb_aes_decrypt,
		}
	}
};

static int cbc_aes_set_key(struct crypto_tfm *tfm, const u8 *in_key,
			   unsigned int key_len)
{
	struct s390_aes_ctx *sctx = crypto_tfm_ctx(tfm);
	unsigned long fc;

	/* Pick the correct function code based on the key length */
	fc = (key_len == 16) ? CPACF_KMC_AES_128 :
	     (key_len == 24) ? CPACF_KMC_AES_192 :
	     (key_len == 32) ? CPACF_KMC_AES_256 : 0;

	/* Check if the function code is available */
	sctx->fc = (fc && cpacf_test_func(&kmc_functions, fc)) ? fc : 0;
	if (!sctx->fc)
		return setkey_fallback_blk(tfm, in_key, key_len);

	sctx->key_len = key_len;
	memcpy(sctx->key, in_key, key_len);
	return 0;
}

static int cbc_aes_crypt(struct blkcipher_desc *desc, unsigned long modifier,
			 struct blkcipher_walk *walk)
{
	struct s390_aes_ctx *sctx = crypto_blkcipher_ctx(desc->tfm);
	unsigned int nbytes, n;
	int ret;
	struct {
		u8 iv[AES_BLOCK_SIZE];
		u8 key[AES_MAX_KEY_SIZE];
	} param;

	ret = blkcipher_walk_virt(desc, walk);
	memcpy(param.iv, walk->iv, AES_BLOCK_SIZE);
	memcpy(param.key, sctx->key, sctx->key_len);
	while ((nbytes = walk->nbytes) >= AES_BLOCK_SIZE) {
		/* only use complete blocks */
		n = nbytes & ~(AES_BLOCK_SIZE - 1);
		cpacf_kmc(sctx->fc | modifier, &param,
			  walk->dst.virt.addr, walk->src.virt.addr, n);
		ret = blkcipher_walk_done(desc, walk, nbytes - n);
	}
	memcpy(walk->iv, param.iv, AES_BLOCK_SIZE);
	return ret;
}

static int cbc_aes_encrypt(struct blkcipher_desc *desc,
			   struct scatterlist *dst, struct scatterlist *src,
			   unsigned int nbytes)
{
	struct s390_aes_ctx *sctx = crypto_blkcipher_ctx(desc->tfm);
	struct blkcipher_walk walk;

	if (unlikely(!sctx->fc))
		return fallback_blk_enc(desc, dst, src, nbytes);

	blkcipher_walk_init(&walk, dst, src, nbytes);
	return cbc_aes_crypt(desc, 0, &walk);
}

static int cbc_aes_decrypt(struct blkcipher_desc *desc,
			   struct scatterlist *dst, struct scatterlist *src,
			   unsigned int nbytes)
{
	struct s390_aes_ctx *sctx = crypto_blkcipher_ctx(desc->tfm);
	struct blkcipher_walk walk;

	if (unlikely(!sctx->fc))
		return fallback_blk_dec(desc, dst, src, nbytes);

	blkcipher_walk_init(&walk, dst, src, nbytes);
	return cbc_aes_crypt(desc, CPACF_DECRYPT, &walk);
}

static struct crypto_alg cbc_aes_alg = {
	.cra_name		=	"cbc(aes)",
	.cra_driver_name	=	"cbc-aes-s390",
	.cra_priority		=	402,	/* ecb-aes-s390 + 1 */
	.cra_flags		=	CRYPTO_ALG_TYPE_BLKCIPHER |
					CRYPTO_ALG_NEED_FALLBACK,
	.cra_blocksize		=	AES_BLOCK_SIZE,
	.cra_ctxsize		=	sizeof(struct s390_aes_ctx),
	.cra_type		=	&crypto_blkcipher_type,
	.cra_module		=	THIS_MODULE,
	.cra_init		=	fallback_init_blk,
	.cra_exit		=	fallback_exit_blk,
	.cra_u			=	{
		.blkcipher = {
			.min_keysize		=	AES_MIN_KEY_SIZE,
			.max_keysize		=	AES_MAX_KEY_SIZE,
			.ivsize			=	AES_BLOCK_SIZE,
			.setkey			=	cbc_aes_set_key,
			.encrypt		=	cbc_aes_encrypt,
			.decrypt		=	cbc_aes_decrypt,
		}
	}
};

static int xts_fallback_setkey(struct crypto_tfm *tfm, const u8 *key,
				   unsigned int len)
{
	struct s390_xts_ctx *xts_ctx = crypto_tfm_ctx(tfm);
	unsigned int ret;

	crypto_sync_skcipher_clear_flags(xts_ctx->fallback,
					 CRYPTO_TFM_REQ_MASK);
	crypto_sync_skcipher_set_flags(xts_ctx->fallback, tfm->crt_flags &
						     CRYPTO_TFM_REQ_MASK);

	ret = crypto_sync_skcipher_setkey(xts_ctx->fallback, key, len);

	tfm->crt_flags &= ~CRYPTO_TFM_RES_MASK;
	tfm->crt_flags |= crypto_sync_skcipher_get_flags(xts_ctx->fallback) &
			  CRYPTO_TFM_RES_MASK;

	return ret;
}

static int xts_fallback_decrypt(struct blkcipher_desc *desc,
		struct scatterlist *dst, struct scatterlist *src,
		unsigned int nbytes)
{
	struct crypto_blkcipher *tfm = desc->tfm;
	struct s390_xts_ctx *xts_ctx = crypto_blkcipher_ctx(tfm);
	SYNC_SKCIPHER_REQUEST_ON_STACK(req, xts_ctx->fallback);
	unsigned int ret;

	skcipher_request_set_sync_tfm(req, xts_ctx->fallback);
	skcipher_request_set_callback(req, desc->flags, NULL, NULL);
	skcipher_request_set_crypt(req, src, dst, nbytes, desc->info);

	ret = crypto_skcipher_decrypt(req);

	skcipher_request_zero(req);
	return ret;
}

static int xts_fallback_encrypt(struct blkcipher_desc *desc,
		struct scatterlist *dst, struct scatterlist *src,
		unsigned int nbytes)
{
	struct crypto_blkcipher *tfm = desc->tfm;
	struct s390_xts_ctx *xts_ctx = crypto_blkcipher_ctx(tfm);
	SYNC_SKCIPHER_REQUEST_ON_STACK(req, xts_ctx->fallback);
	unsigned int ret;

	skcipher_request_set_sync_tfm(req, xts_ctx->fallback);
	skcipher_request_set_callback(req, desc->flags, NULL, NULL);
	skcipher_request_set_crypt(req, src, dst, nbytes, desc->info);

	ret = crypto_skcipher_encrypt(req);

	skcipher_request_zero(req);
	return ret;
}

static int xts_aes_set_key(struct crypto_tfm *tfm, const u8 *in_key,
			   unsigned int key_len)
{
	struct s390_xts_ctx *xts_ctx = crypto_tfm_ctx(tfm);
	unsigned long fc;
	int err;

	err = xts_fallback_setkey(tfm, in_key, key_len);
	if (err)
		return err;

	/* In fips mode only 128 bit or 256 bit keys are valid */
	if (fips_enabled && key_len != 32 && key_len != 64) {
		tfm->crt_flags |= CRYPTO_TFM_RES_BAD_KEY_LEN;
		return -EINVAL;
	}

	/* Pick the correct function code based on the key length */
	fc = (key_len == 32) ? CPACF_KM_XTS_128 :
	     (key_len == 64) ? CPACF_KM_XTS_256 : 0;

	/* Check if the function code is available */
	xts_ctx->fc = (fc && cpacf_test_func(&km_functions, fc)) ? fc : 0;
	if (!xts_ctx->fc)
		return 0;

	/* Split the XTS key into the two subkeys */
	key_len = key_len / 2;
	xts_ctx->key_len = key_len;
	memcpy(xts_ctx->key, in_key, key_len);
	memcpy(xts_ctx->pcc_key, in_key + key_len, key_len);
	return 0;
}

static int xts_aes_crypt(struct blkcipher_desc *desc, unsigned long modifier,
			 struct blkcipher_walk *walk)
{
	struct s390_xts_ctx *xts_ctx = crypto_blkcipher_ctx(desc->tfm);
	unsigned int offset, nbytes, n;
	int ret;
	struct {
		u8 key[32];
		u8 tweak[16];
		u8 block[16];
		u8 bit[16];
		u8 xts[16];
	} pcc_param;
	struct {
		u8 key[32];
		u8 init[16];
	} xts_param;

	ret = blkcipher_walk_virt(desc, walk);
	offset = xts_ctx->key_len & 0x10;
	memset(pcc_param.block, 0, sizeof(pcc_param.block));
	memset(pcc_param.bit, 0, sizeof(pcc_param.bit));
	memset(pcc_param.xts, 0, sizeof(pcc_param.xts));
	memcpy(pcc_param.tweak, walk->iv, sizeof(pcc_param.tweak));
	memcpy(pcc_param.key + offset, xts_ctx->pcc_key, xts_ctx->key_len);
	cpacf_pcc(xts_ctx->fc, pcc_param.key + offset);

	memcpy(xts_param.key + offset, xts_ctx->key, xts_ctx->key_len);
	memcpy(xts_param.init, pcc_param.xts, 16);

	while ((nbytes = walk->nbytes) >= AES_BLOCK_SIZE) {
		/* only use complete blocks */
		n = nbytes & ~(AES_BLOCK_SIZE - 1);
		cpacf_km(xts_ctx->fc | modifier, xts_param.key + offset,
			 walk->dst.virt.addr, walk->src.virt.addr, n);
		ret = blkcipher_walk_done(desc, walk, nbytes - n);
	}
	return ret;
}

static int xts_aes_encrypt(struct blkcipher_desc *desc,
			   struct scatterlist *dst, struct scatterlist *src,
			   unsigned int nbytes)
{
	struct s390_xts_ctx *xts_ctx = crypto_blkcipher_ctx(desc->tfm);
	struct blkcipher_walk walk;

	if (!nbytes)
		return -EINVAL;

	if (unlikely(!xts_ctx->fc || (nbytes % XTS_BLOCK_SIZE) != 0))
		return xts_fallback_encrypt(desc, dst, src, nbytes);

	blkcipher_walk_init(&walk, dst, src, nbytes);
	return xts_aes_crypt(desc, 0, &walk);
}

static int xts_aes_decrypt(struct blkcipher_desc *desc,
			   struct scatterlist *dst, struct scatterlist *src,
			   unsigned int nbytes)
{
	struct s390_xts_ctx *xts_ctx = crypto_blkcipher_ctx(desc->tfm);
	struct blkcipher_walk walk;

	if (!nbytes)
		return -EINVAL;

	if (unlikely(!xts_ctx->fc || (nbytes % XTS_BLOCK_SIZE) != 0))
		return xts_fallback_decrypt(desc, dst, src, nbytes);

	blkcipher_walk_init(&walk, dst, src, nbytes);
	return xts_aes_crypt(desc, CPACF_DECRYPT, &walk);
}

static int xts_fallback_init(struct crypto_tfm *tfm)
{
	const char *name = tfm->__crt_alg->cra_name;
	struct s390_xts_ctx *xts_ctx = crypto_tfm_ctx(tfm);

	xts_ctx->fallback = crypto_alloc_sync_skcipher(name, 0,
						  CRYPTO_ALG_NEED_FALLBACK);

	if (IS_ERR(xts_ctx->fallback)) {
		pr_err("Allocating XTS fallback algorithm %s failed\n",
		       name);
		return PTR_ERR(xts_ctx->fallback);
	}
	return 0;
}

static void xts_fallback_exit(struct crypto_tfm *tfm)
{
	struct s390_xts_ctx *xts_ctx = crypto_tfm_ctx(tfm);

	crypto_free_sync_skcipher(xts_ctx->fallback);
}

static struct crypto_alg xts_aes_alg = {
	.cra_name		=	"xts(aes)",
	.cra_driver_name	=	"xts-aes-s390",
	.cra_priority		=	402,	/* ecb-aes-s390 + 1 */
	.cra_flags		=	CRYPTO_ALG_TYPE_BLKCIPHER |
					CRYPTO_ALG_NEED_FALLBACK,
	.cra_blocksize		=	AES_BLOCK_SIZE,
	.cra_ctxsize		=	sizeof(struct s390_xts_ctx),
	.cra_type		=	&crypto_blkcipher_type,
	.cra_module		=	THIS_MODULE,
	.cra_init		=	xts_fallback_init,
	.cra_exit		=	xts_fallback_exit,
	.cra_u			=	{
		.blkcipher = {
			.min_keysize		=	2 * AES_MIN_KEY_SIZE,
			.max_keysize		=	2 * AES_MAX_KEY_SIZE,
			.ivsize			=	AES_BLOCK_SIZE,
			.setkey			=	xts_aes_set_key,
			.encrypt		=	xts_aes_encrypt,
			.decrypt		=	xts_aes_decrypt,
		}
	}
};

static int ctr_aes_set_key(struct crypto_tfm *tfm, const u8 *in_key,
			   unsigned int key_len)
{
	struct s390_aes_ctx *sctx = crypto_tfm_ctx(tfm);
	unsigned long fc;

	/* Pick the correct function code based on the key length */
	fc = (key_len == 16) ? CPACF_KMCTR_AES_128 :
	     (key_len == 24) ? CPACF_KMCTR_AES_192 :
	     (key_len == 32) ? CPACF_KMCTR_AES_256 : 0;

	/* Check if the function code is available */
	sctx->fc = (fc && cpacf_test_func(&kmctr_functions, fc)) ? fc : 0;
	if (!sctx->fc)
		return setkey_fallback_blk(tfm, in_key, key_len);

	sctx->key_len = key_len;
	memcpy(sctx->key, in_key, key_len);
	return 0;
}

static unsigned int __ctrblk_init(u8 *ctrptr, u8 *iv, unsigned int nbytes)
{
	unsigned int i, n;

	/* only use complete blocks, max. PAGE_SIZE */
	memcpy(ctrptr, iv, AES_BLOCK_SIZE);
	n = (nbytes > PAGE_SIZE) ? PAGE_SIZE : nbytes & ~(AES_BLOCK_SIZE - 1);
	for (i = (n / AES_BLOCK_SIZE) - 1; i > 0; i--) {
		memcpy(ctrptr + AES_BLOCK_SIZE, ctrptr, AES_BLOCK_SIZE);
		crypto_inc(ctrptr + AES_BLOCK_SIZE, AES_BLOCK_SIZE);
		ctrptr += AES_BLOCK_SIZE;
	}
	return n;
}

static int ctr_aes_crypt(struct blkcipher_desc *desc, unsigned long modifier,
			 struct blkcipher_walk *walk)
{
	struct s390_aes_ctx *sctx = crypto_blkcipher_ctx(desc->tfm);
	u8 buf[AES_BLOCK_SIZE], *ctrptr;
	unsigned int n, nbytes;
	int ret, locked;

	locked = mutex_trylock(&ctrblk_lock);

	ret = blkcipher_walk_virt_block(desc, walk, AES_BLOCK_SIZE);
	while ((nbytes = walk->nbytes) >= AES_BLOCK_SIZE) {
		n = AES_BLOCK_SIZE;
		if (nbytes >= 2*AES_BLOCK_SIZE && locked)
			n = __ctrblk_init(ctrblk, walk->iv, nbytes);
		ctrptr = (n > AES_BLOCK_SIZE) ? ctrblk : walk->iv;
		cpacf_kmctr(sctx->fc | modifier, sctx->key,
			    walk->dst.virt.addr, walk->src.virt.addr,
			    n, ctrptr);
		if (ctrptr == ctrblk)
			memcpy(walk->iv, ctrptr + n - AES_BLOCK_SIZE,
			       AES_BLOCK_SIZE);
		crypto_inc(walk->iv, AES_BLOCK_SIZE);
		ret = blkcipher_walk_done(desc, walk, nbytes - n);
	}
	if (locked)
		mutex_unlock(&ctrblk_lock);
	/*
	 * final block may be < AES_BLOCK_SIZE, copy only nbytes
	 */
	if (nbytes) {
		cpacf_kmctr(sctx->fc | modifier, sctx->key,
			    buf, walk->src.virt.addr,
			    AES_BLOCK_SIZE, walk->iv);
		memcpy(walk->dst.virt.addr, buf, nbytes);
		crypto_inc(walk->iv, AES_BLOCK_SIZE);
		ret = blkcipher_walk_done(desc, walk, 0);
	}

	return ret;
}

static int ctr_aes_encrypt(struct blkcipher_desc *desc,
			   struct scatterlist *dst, struct scatterlist *src,
			   unsigned int nbytes)
{
	struct s390_aes_ctx *sctx = crypto_blkcipher_ctx(desc->tfm);
	struct blkcipher_walk walk;

	if (unlikely(!sctx->fc))
		return fallback_blk_enc(desc, dst, src, nbytes);

	blkcipher_walk_init(&walk, dst, src, nbytes);
	return ctr_aes_crypt(desc, 0, &walk);
}

static int ctr_aes_decrypt(struct blkcipher_desc *desc,
			   struct scatterlist *dst, struct scatterlist *src,
			   unsigned int nbytes)
{
	struct s390_aes_ctx *sctx = crypto_blkcipher_ctx(desc->tfm);
	struct blkcipher_walk walk;

	if (unlikely(!sctx->fc))
		return fallback_blk_dec(desc, dst, src, nbytes);

	blkcipher_walk_init(&walk, dst, src, nbytes);
	return ctr_aes_crypt(desc, CPACF_DECRYPT, &walk);
}

static struct crypto_alg ctr_aes_alg = {
	.cra_name		=	"ctr(aes)",
	.cra_driver_name	=	"ctr-aes-s390",
	.cra_priority		=	402,	/* ecb-aes-s390 + 1 */
	.cra_flags		=	CRYPTO_ALG_TYPE_BLKCIPHER |
					CRYPTO_ALG_NEED_FALLBACK,
	.cra_blocksize		=	1,
	.cra_ctxsize		=	sizeof(struct s390_aes_ctx),
	.cra_type		=	&crypto_blkcipher_type,
	.cra_module		=	THIS_MODULE,
	.cra_init		=	fallback_init_blk,
	.cra_exit		=	fallback_exit_blk,
	.cra_u			=	{
		.blkcipher = {
			.min_keysize		=	AES_MIN_KEY_SIZE,
			.max_keysize		=	AES_MAX_KEY_SIZE,
			.ivsize			=	AES_BLOCK_SIZE,
			.setkey			=	ctr_aes_set_key,
			.encrypt		=	ctr_aes_encrypt,
			.decrypt		=	ctr_aes_decrypt,
		}
	}
};

static int gcm_aes_setkey(struct crypto_aead *tfm, const u8 *key,
			  unsigned int keylen)
{
	struct s390_aes_ctx *ctx = crypto_aead_ctx(tfm);

	switch (keylen) {
	case AES_KEYSIZE_128:
		ctx->fc = CPACF_KMA_GCM_AES_128;
		break;
	case AES_KEYSIZE_192:
		ctx->fc = CPACF_KMA_GCM_AES_192;
		break;
	case AES_KEYSIZE_256:
		ctx->fc = CPACF_KMA_GCM_AES_256;
		break;
	default:
		return -EINVAL;
	}

	memcpy(ctx->key, key, keylen);
	ctx->key_len = keylen;
	return 0;
}

static int gcm_aes_setauthsize(struct crypto_aead *tfm, unsigned int authsize)
{
	switch (authsize) {
	case 4:
	case 8:
	case 12:
	case 13:
	case 14:
	case 15:
	case 16:
		break;
	default:
		return -EINVAL;
	}

	return 0;
}

static void gcm_walk_start(struct gcm_sg_walk *gw, struct scatterlist *sg,
			   unsigned int len)
{
	memset(gw, 0, sizeof(*gw));
	gw->walk_bytes_remain = len;
	scatterwalk_start(&gw->walk, sg);
}

static inline unsigned int _gcm_sg_clamp_and_map(struct gcm_sg_walk *gw)
{
	struct scatterlist *nextsg;

	gw->walk_bytes = scatterwalk_clamp(&gw->walk, gw->walk_bytes_remain);
	while (!gw->walk_bytes) {
		nextsg = sg_next(gw->walk.sg);
		if (!nextsg)
			return 0;
		scatterwalk_start(&gw->walk, nextsg);
		gw->walk_bytes = scatterwalk_clamp(&gw->walk,
						   gw->walk_bytes_remain);
	}
	gw->walk_ptr = scatterwalk_map(&gw->walk);
	return gw->walk_bytes;
}

static inline void _gcm_sg_unmap_and_advance(struct gcm_sg_walk *gw,
					     unsigned int nbytes)
{
	gw->walk_bytes_remain -= nbytes;
	scatterwalk_unmap(&gw->walk);
	scatterwalk_advance(&gw->walk, nbytes);
	scatterwalk_done(&gw->walk, 0, gw->walk_bytes_remain);
	gw->walk_ptr = NULL;
}

static int gcm_in_walk_go(struct gcm_sg_walk *gw, unsigned int minbytesneeded)
{
	int n;

	if (gw->buf_bytes && gw->buf_bytes >= minbytesneeded) {
		gw->ptr = gw->buf;
		gw->nbytes = gw->buf_bytes;
		goto out;
	}

	if (gw->walk_bytes_remain == 0) {
		gw->ptr = NULL;
		gw->nbytes = 0;
		goto out;
	}

	if (!_gcm_sg_clamp_and_map(gw)) {
		gw->ptr = NULL;
		gw->nbytes = 0;
		goto out;
	}

	if (!gw->buf_bytes && gw->walk_bytes >= minbytesneeded) {
		gw->ptr = gw->walk_ptr;
		gw->nbytes = gw->walk_bytes;
		goto out;
	}

	while (1) {
		n = min(gw->walk_bytes, AES_BLOCK_SIZE - gw->buf_bytes);
		memcpy(gw->buf + gw->buf_bytes, gw->walk_ptr, n);
		gw->buf_bytes += n;
		_gcm_sg_unmap_and_advance(gw, n);
		if (gw->buf_bytes >= minbytesneeded) {
			gw->ptr = gw->buf;
			gw->nbytes = gw->buf_bytes;
			goto out;
		}
		if (!_gcm_sg_clamp_and_map(gw)) {
			gw->ptr = NULL;
			gw->nbytes = 0;
			goto out;
		}
	}

out:
	return gw->nbytes;
}

static int gcm_out_walk_go(struct gcm_sg_walk *gw, unsigned int minbytesneeded)
{
	if (gw->walk_bytes_remain == 0) {
		gw->ptr = NULL;
		gw->nbytes = 0;
		goto out;
	}
<<<<<<< HEAD

	if (!_gcm_sg_clamp_and_map(gw)) {
		gw->ptr = NULL;
		gw->nbytes = 0;
		goto out;
	}

	if (gw->walk_bytes >= minbytesneeded) {
		gw->ptr = gw->walk_ptr;
		gw->nbytes = gw->walk_bytes;
		goto out;
	}

	scatterwalk_unmap(&gw->walk);
	gw->walk_ptr = NULL;

	gw->ptr = gw->buf;
	gw->nbytes = sizeof(gw->buf);

out:
	return gw->nbytes;
}

=======

	if (!_gcm_sg_clamp_and_map(gw)) {
		gw->ptr = NULL;
		gw->nbytes = 0;
		goto out;
	}

	if (gw->walk_bytes >= minbytesneeded) {
		gw->ptr = gw->walk_ptr;
		gw->nbytes = gw->walk_bytes;
		goto out;
	}

	scatterwalk_unmap(&gw->walk);
	gw->walk_ptr = NULL;

	gw->ptr = gw->buf;
	gw->nbytes = sizeof(gw->buf);

out:
	return gw->nbytes;
}

>>>>>>> fa578e9d
static int gcm_in_walk_done(struct gcm_sg_walk *gw, unsigned int bytesdone)
{
	if (gw->ptr == NULL)
		return 0;

	if (gw->ptr == gw->buf) {
		int n = gw->buf_bytes - bytesdone;
		if (n > 0) {
			memmove(gw->buf, gw->buf + bytesdone, n);
			gw->buf_bytes = n;
		} else
			gw->buf_bytes = 0;
	} else
		_gcm_sg_unmap_and_advance(gw, bytesdone);

	return bytesdone;
}

static int gcm_out_walk_done(struct gcm_sg_walk *gw, unsigned int bytesdone)
{
	int i, n;

	if (gw->ptr == NULL)
		return 0;

	if (gw->ptr == gw->buf) {
		for (i = 0; i < bytesdone; i += n) {
			if (!_gcm_sg_clamp_and_map(gw))
				return i;
			n = min(gw->walk_bytes, bytesdone - i);
			memcpy(gw->walk_ptr, gw->buf + i, n);
			_gcm_sg_unmap_and_advance(gw, n);
		}
	} else
		_gcm_sg_unmap_and_advance(gw, bytesdone);

	return bytesdone;
}

static int gcm_aes_crypt(struct aead_request *req, unsigned int flags)
{
	struct crypto_aead *tfm = crypto_aead_reqtfm(req);
	struct s390_aes_ctx *ctx = crypto_aead_ctx(tfm);
	unsigned int ivsize = crypto_aead_ivsize(tfm);
	unsigned int taglen = crypto_aead_authsize(tfm);
	unsigned int aadlen = req->assoclen;
	unsigned int pclen = req->cryptlen;
	int ret = 0;

	unsigned int n, len, in_bytes, out_bytes,
		     min_bytes, bytes, aad_bytes, pc_bytes;
	struct gcm_sg_walk gw_in, gw_out;
	u8 tag[GHASH_DIGEST_SIZE];

	struct {
		u32 _[3];		/* reserved */
		u32 cv;			/* Counter Value */
		u8 t[GHASH_DIGEST_SIZE];/* Tag */
		u8 h[AES_BLOCK_SIZE];	/* Hash-subkey */
		u64 taadl;		/* Total AAD Length */
		u64 tpcl;		/* Total Plain-/Cipher-text Length */
		u8 j0[GHASH_BLOCK_SIZE];/* initial counter value */
		u8 k[AES_MAX_KEY_SIZE];	/* Key */
	} param;

	/*
	 * encrypt
	 *   req->src: aad||plaintext
	 *   req->dst: aad||ciphertext||tag
	 * decrypt
	 *   req->src: aad||ciphertext||tag
	 *   req->dst: aad||plaintext, return 0 or -EBADMSG
	 * aad, plaintext and ciphertext may be empty.
	 */
	if (flags & CPACF_DECRYPT)
		pclen -= taglen;
	len = aadlen + pclen;

	memset(&param, 0, sizeof(param));
	param.cv = 1;
	param.taadl = aadlen * 8;
	param.tpcl = pclen * 8;
	memcpy(param.j0, req->iv, ivsize);
	*(u32 *)(param.j0 + ivsize) = 1;
	memcpy(param.k, ctx->key, ctx->key_len);

	gcm_walk_start(&gw_in, req->src, len);
	gcm_walk_start(&gw_out, req->dst, len);

	do {
		min_bytes = min_t(unsigned int,
				  aadlen > 0 ? aadlen : pclen, AES_BLOCK_SIZE);
		in_bytes = gcm_in_walk_go(&gw_in, min_bytes);
		out_bytes = gcm_out_walk_go(&gw_out, min_bytes);
		bytes = min(in_bytes, out_bytes);

		if (aadlen + pclen <= bytes) {
			aad_bytes = aadlen;
			pc_bytes = pclen;
			flags |= CPACF_KMA_LAAD | CPACF_KMA_LPC;
		} else {
			if (aadlen <= bytes) {
				aad_bytes = aadlen;
				pc_bytes = (bytes - aadlen) &
					   ~(AES_BLOCK_SIZE - 1);
				flags |= CPACF_KMA_LAAD;
			} else {
				aad_bytes = bytes & ~(AES_BLOCK_SIZE - 1);
				pc_bytes = 0;
			}
		}

		if (aad_bytes > 0)
			memcpy(gw_out.ptr, gw_in.ptr, aad_bytes);

		cpacf_kma(ctx->fc | flags, &param,
			  gw_out.ptr + aad_bytes,
			  gw_in.ptr + aad_bytes, pc_bytes,
			  gw_in.ptr, aad_bytes);

		n = aad_bytes + pc_bytes;
		if (gcm_in_walk_done(&gw_in, n) != n)
			return -ENOMEM;
		if (gcm_out_walk_done(&gw_out, n) != n)
			return -ENOMEM;
		aadlen -= aad_bytes;
		pclen -= pc_bytes;
	} while (aadlen + pclen > 0);

	if (flags & CPACF_DECRYPT) {
		scatterwalk_map_and_copy(tag, req->src, len, taglen, 0);
		if (crypto_memneq(tag, param.t, taglen))
			ret = -EBADMSG;
	} else
		scatterwalk_map_and_copy(param.t, req->dst, len, taglen, 1);

	memzero_explicit(&param, sizeof(param));
	return ret;
}

static int gcm_aes_encrypt(struct aead_request *req)
{
	return gcm_aes_crypt(req, CPACF_ENCRYPT);
}

static int gcm_aes_decrypt(struct aead_request *req)
{
	return gcm_aes_crypt(req, CPACF_DECRYPT);
}

static struct aead_alg gcm_aes_aead = {
	.setkey			= gcm_aes_setkey,
	.setauthsize		= gcm_aes_setauthsize,
	.encrypt		= gcm_aes_encrypt,
	.decrypt		= gcm_aes_decrypt,

	.ivsize			= GHASH_BLOCK_SIZE - sizeof(u32),
	.maxauthsize		= GHASH_DIGEST_SIZE,
	.chunksize		= AES_BLOCK_SIZE,

	.base			= {
		.cra_blocksize		= 1,
		.cra_ctxsize		= sizeof(struct s390_aes_ctx),
		.cra_priority		= 900,
		.cra_name		= "gcm(aes)",
		.cra_driver_name	= "gcm-aes-s390",
		.cra_module		= THIS_MODULE,
	},
};

static struct crypto_alg *aes_s390_algs_ptr[5];
static int aes_s390_algs_num;
static struct aead_alg *aes_s390_aead_alg;

static int aes_s390_register_alg(struct crypto_alg *alg)
{
	int ret;

	ret = crypto_register_alg(alg);
	if (!ret)
		aes_s390_algs_ptr[aes_s390_algs_num++] = alg;
	return ret;
}

static void aes_s390_fini(void)
{
	while (aes_s390_algs_num--)
		crypto_unregister_alg(aes_s390_algs_ptr[aes_s390_algs_num]);
	if (ctrblk)
		free_page((unsigned long) ctrblk);

	if (aes_s390_aead_alg)
		crypto_unregister_aead(aes_s390_aead_alg);
}

static int __init aes_s390_init(void)
{
	int ret;

	/* Query available functions for KM, KMC, KMCTR and KMA */
	cpacf_query(CPACF_KM, &km_functions);
	cpacf_query(CPACF_KMC, &kmc_functions);
	cpacf_query(CPACF_KMCTR, &kmctr_functions);
	cpacf_query(CPACF_KMA, &kma_functions);

	if (cpacf_test_func(&km_functions, CPACF_KM_AES_128) ||
	    cpacf_test_func(&km_functions, CPACF_KM_AES_192) ||
	    cpacf_test_func(&km_functions, CPACF_KM_AES_256)) {
		ret = aes_s390_register_alg(&aes_alg);
		if (ret)
			goto out_err;
		ret = aes_s390_register_alg(&ecb_aes_alg);
		if (ret)
			goto out_err;
	}

	if (cpacf_test_func(&kmc_functions, CPACF_KMC_AES_128) ||
	    cpacf_test_func(&kmc_functions, CPACF_KMC_AES_192) ||
	    cpacf_test_func(&kmc_functions, CPACF_KMC_AES_256)) {
		ret = aes_s390_register_alg(&cbc_aes_alg);
		if (ret)
			goto out_err;
	}

	if (cpacf_test_func(&km_functions, CPACF_KM_XTS_128) ||
	    cpacf_test_func(&km_functions, CPACF_KM_XTS_256)) {
		ret = aes_s390_register_alg(&xts_aes_alg);
		if (ret)
			goto out_err;
	}

	if (cpacf_test_func(&kmctr_functions, CPACF_KMCTR_AES_128) ||
	    cpacf_test_func(&kmctr_functions, CPACF_KMCTR_AES_192) ||
	    cpacf_test_func(&kmctr_functions, CPACF_KMCTR_AES_256)) {
		ctrblk = (u8 *) __get_free_page(GFP_KERNEL);
		if (!ctrblk) {
			ret = -ENOMEM;
			goto out_err;
		}
		ret = aes_s390_register_alg(&ctr_aes_alg);
		if (ret)
			goto out_err;
	}

	if (cpacf_test_func(&kma_functions, CPACF_KMA_GCM_AES_128) ||
	    cpacf_test_func(&kma_functions, CPACF_KMA_GCM_AES_192) ||
	    cpacf_test_func(&kma_functions, CPACF_KMA_GCM_AES_256)) {
		ret = crypto_register_aead(&gcm_aes_aead);
		if (ret)
			goto out_err;
		aes_s390_aead_alg = &gcm_aes_aead;
	}

	return 0;
out_err:
	aes_s390_fini();
	return ret;
}

module_cpu_feature_match(MSA, aes_s390_init);
module_exit(aes_s390_fini);

MODULE_ALIAS_CRYPTO("aes-all");

MODULE_DESCRIPTION("Rijndael (AES) Cipher Algorithm");
MODULE_LICENSE("GPL");<|MERGE_RESOLUTION|>--- conflicted
+++ resolved
@@ -923,7 +923,6 @@
 		gw->nbytes = 0;
 		goto out;
 	}
-<<<<<<< HEAD
 
 	if (!_gcm_sg_clamp_and_map(gw)) {
 		gw->ptr = NULL;
@@ -947,31 +946,6 @@
 	return gw->nbytes;
 }
 
-=======
-
-	if (!_gcm_sg_clamp_and_map(gw)) {
-		gw->ptr = NULL;
-		gw->nbytes = 0;
-		goto out;
-	}
-
-	if (gw->walk_bytes >= minbytesneeded) {
-		gw->ptr = gw->walk_ptr;
-		gw->nbytes = gw->walk_bytes;
-		goto out;
-	}
-
-	scatterwalk_unmap(&gw->walk);
-	gw->walk_ptr = NULL;
-
-	gw->ptr = gw->buf;
-	gw->nbytes = sizeof(gw->buf);
-
-out:
-	return gw->nbytes;
-}
-
->>>>>>> fa578e9d
 static int gcm_in_walk_done(struct gcm_sg_walk *gw, unsigned int bytesdone)
 {
 	if (gw->ptr == NULL)
