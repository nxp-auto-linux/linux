/* SPDX-License-Identifier: GPL-2.0 */
/* atomic.h: Thankfully the V9 is at least reasonable for this
 *           stuff.
 *
 * Copyright (C) 1996, 1997, 2000, 2012 David S. Miller (davem@redhat.com)
 */

#ifndef __ARCH_SPARC64_ATOMIC__
#define __ARCH_SPARC64_ATOMIC__

#include <linux/types.h>
#include <asm/cmpxchg.h>
#include <asm/barrier.h>

#define ATOMIC_INIT(i)		{ (i) }
#define ATOMIC64_INIT(i)	{ (i) }

#define atomic_read(v)		READ_ONCE((v)->counter)
#define atomic64_read(v)	READ_ONCE((v)->counter)

#define atomic_set(v, i)	WRITE_ONCE(((v)->counter), (i))
#define atomic64_set(v, i)	WRITE_ONCE(((v)->counter), (i))

#define ATOMIC_OP(op)							\
void atomic_##op(int, atomic_t *);					\
void atomic64_##op(long, atomic64_t *);

#define ATOMIC_OP_RETURN(op)						\
int atomic_##op##_return(int, atomic_t *);				\
long atomic64_##op##_return(long, atomic64_t *);

#define ATOMIC_FETCH_OP(op)						\
int atomic_fetch_##op(int, atomic_t *);					\
long atomic64_fetch_##op(long, atomic64_t *);

#define ATOMIC_OPS(op) ATOMIC_OP(op) ATOMIC_OP_RETURN(op) ATOMIC_FETCH_OP(op)

ATOMIC_OPS(add)
ATOMIC_OPS(sub)

#undef ATOMIC_OPS
#define ATOMIC_OPS(op) ATOMIC_OP(op) ATOMIC_FETCH_OP(op)

ATOMIC_OPS(and)
ATOMIC_OPS(or)
ATOMIC_OPS(xor)

#undef ATOMIC_OPS
#undef ATOMIC_FETCH_OP
#undef ATOMIC_OP_RETURN
#undef ATOMIC_OP

#define atomic_cmpxchg(v, o, n) (cmpxchg(&((v)->counter), (o), (n)))
<<<<<<< HEAD

static inline int atomic_xchg(atomic_t *v, int new)
{
	return xchg(&v->counter, new);
}
=======
>>>>>>> e021bb4f

static inline int atomic_xchg(atomic_t *v, int new)
{
	return xchg(&v->counter, new);
}

#define atomic64_cmpxchg(v, o, n) \
	((__typeof__((v)->counter))cmpxchg(&((v)->counter), (o), (n)))
#define atomic64_xchg(v, new) (xchg(&((v)->counter), new))

long atomic64_dec_if_positive(atomic64_t *v);
#define atomic64_dec_if_positive atomic64_dec_if_positive

#endif /* !(__ARCH_SPARC64_ATOMIC__) */<|MERGE_RESOLUTION|>--- conflicted
+++ resolved
@@ -51,14 +51,6 @@
 #undef ATOMIC_OP
 
 #define atomic_cmpxchg(v, o, n) (cmpxchg(&((v)->counter), (o), (n)))
-<<<<<<< HEAD
-
-static inline int atomic_xchg(atomic_t *v, int new)
-{
-	return xchg(&v->counter, new);
-}
-=======
->>>>>>> e021bb4f
 
 static inline int atomic_xchg(atomic_t *v, int new)
 {
