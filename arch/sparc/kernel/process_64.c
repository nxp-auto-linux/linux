--- conflicted
+++ resolved
@@ -570,11 +570,7 @@
 
 barf:
 	set_thread_wsaved(window + 1);
-<<<<<<< HEAD
-	force_sig(SIGSEGV, current);
-=======
 	force_sig(SIGSEGV);
->>>>>>> fa578e9d
 }
 
 asmlinkage long sparc_do_fork(unsigned long clone_flags,
