--- conflicted
+++ resolved
@@ -374,11 +374,7 @@
 			pr_info("%s[%d] bad frame in setup_rt_frame: %016lx TPC %016lx O7 %016lx\n",
 				current->comm, current->pid, (unsigned long)sf,
 				regs->tpc, regs->u_regs[UREG_I7]);
-<<<<<<< HEAD
-		force_sigsegv(ksig->sig, current);
-=======
 		force_sigsegv(ksig->sig);
->>>>>>> fa578e9d
 		return -EINVAL;
 	}
 
