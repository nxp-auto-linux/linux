// SPDX-License-Identifier: GPL-2.0
#include <linux/moduleloader.h>
#include <linux/workqueue.h>
#include <linux/netdevice.h>
#include <linux/filter.h>
#include <linux/bpf.h>
#include <linux/cache.h>
#include <linux/if_vlan.h>

#include <asm/cacheflush.h>
#include <asm/ptrace.h>

#include "bpf_jit_64.h"

static inline bool is_simm13(unsigned int value)
{
	return value + 0x1000 < 0x2000;
}

static inline bool is_simm10(unsigned int value)
{
	return value + 0x200 < 0x400;
}

static inline bool is_simm5(unsigned int value)
{
	return value + 0x10 < 0x20;
}

static inline bool is_sethi(unsigned int value)
{
	return (value & ~0x3fffff) == 0;
}

static void bpf_flush_icache(void *start_, void *end_)
{
	/* Cheetah's I-cache is fully coherent.  */
	if (tlb_type == spitfire) {
		unsigned long start = (unsigned long) start_;
		unsigned long end = (unsigned long) end_;

		start &= ~7UL;
		end = (end + 7UL) & ~7UL;
		while (start < end) {
			flushi(start);
			start += 32;
		}
	}
}

#define S13(X)		((X) & 0x1fff)
#define S5(X)		((X) & 0x1f)
#define IMMED		0x00002000
#define RD(X)		((X) << 25)
#define RS1(X)		((X) << 14)
#define RS2(X)		((X))
#define OP(X)		((X) << 30)
#define OP2(X)		((X) << 22)
#define OP3(X)		((X) << 19)
#define COND(X)		(((X) & 0xf) << 25)
#define CBCOND(X)	(((X) & 0x1f) << 25)
#define F1(X)		OP(X)
#define F2(X, Y)	(OP(X) | OP2(Y))
#define F3(X, Y)	(OP(X) | OP3(Y))
#define ASI(X)		(((X) & 0xff) << 5)

#define CONDN		COND(0x0)
#define CONDE		COND(0x1)
#define CONDLE		COND(0x2)
#define CONDL		COND(0x3)
#define CONDLEU		COND(0x4)
#define CONDCS		COND(0x5)
#define CONDNEG		COND(0x6)
#define CONDVC		COND(0x7)
#define CONDA		COND(0x8)
#define CONDNE		COND(0x9)
#define CONDG		COND(0xa)
#define CONDGE		COND(0xb)
#define CONDGU		COND(0xc)
#define CONDCC		COND(0xd)
#define CONDPOS		COND(0xe)
#define CONDVS		COND(0xf)

#define CONDGEU		CONDCC
#define CONDLU		CONDCS

#define WDISP22(X)	(((X) >> 2) & 0x3fffff)
#define WDISP19(X)	(((X) >> 2) & 0x7ffff)

/* The 10-bit branch displacement for CBCOND is split into two fields */
static u32 WDISP10(u32 off)
{
	u32 ret = ((off >> 2) & 0xff) << 5;

	ret |= ((off >> (2 + 8)) & 0x03) << 19;

	return ret;
}

#define CBCONDE		CBCOND(0x09)
#define CBCONDLE	CBCOND(0x0a)
#define CBCONDL		CBCOND(0x0b)
#define CBCONDLEU	CBCOND(0x0c)
#define CBCONDCS	CBCOND(0x0d)
#define CBCONDN		CBCOND(0x0e)
#define CBCONDVS	CBCOND(0x0f)
#define CBCONDNE	CBCOND(0x19)
#define CBCONDG		CBCOND(0x1a)
#define CBCONDGE	CBCOND(0x1b)
#define CBCONDGU	CBCOND(0x1c)
#define CBCONDCC	CBCOND(0x1d)
#define CBCONDPOS	CBCOND(0x1e)
#define CBCONDVC	CBCOND(0x1f)

#define CBCONDGEU	CBCONDCC
#define CBCONDLU	CBCONDCS

#define ANNUL		(1 << 29)
#define XCC		(1 << 21)

#define BRANCH		(F2(0, 1) | XCC)
#define CBCOND_OP	(F2(0, 3) | XCC)

#define BA		(BRANCH | CONDA)
#define BG		(BRANCH | CONDG)
#define BL		(BRANCH | CONDL)
#define BLE		(BRANCH | CONDLE)
#define BGU		(BRANCH | CONDGU)
#define BLEU		(BRANCH | CONDLEU)
#define BGE		(BRANCH | CONDGE)
#define BGEU		(BRANCH | CONDGEU)
#define BLU		(BRANCH | CONDLU)
#define BE		(BRANCH | CONDE)
#define BNE		(BRANCH | CONDNE)

#define SETHI(K, REG)	\
	(F2(0, 0x4) | RD(REG) | (((K) >> 10) & 0x3fffff))
#define OR_LO(K, REG)	\
	(F3(2, 0x02) | IMMED | RS1(REG) | ((K) & 0x3ff) | RD(REG))

#define ADD		F3(2, 0x00)
#define AND		F3(2, 0x01)
#define ANDCC		F3(2, 0x11)
#define OR		F3(2, 0x02)
#define XOR		F3(2, 0x03)
#define SUB		F3(2, 0x04)
#define SUBCC		F3(2, 0x14)
#define MUL		F3(2, 0x0a)
#define MULX		F3(2, 0x09)
#define UDIVX		F3(2, 0x0d)
#define DIV		F3(2, 0x0e)
#define SLL		F3(2, 0x25)
#define SLLX		(F3(2, 0x25)|(1<<12))
#define SRA		F3(2, 0x27)
#define SRAX		(F3(2, 0x27)|(1<<12))
#define SRL		F3(2, 0x26)
#define SRLX		(F3(2, 0x26)|(1<<12))
#define JMPL		F3(2, 0x38)
#define SAVE		F3(2, 0x3c)
#define RESTORE		F3(2, 0x3d)
#define CALL		F1(1)
#define BR		F2(0, 0x01)
#define RD_Y		F3(2, 0x28)
#define WR_Y		F3(2, 0x30)

#define LD32		F3(3, 0x00)
#define LD8		F3(3, 0x01)
#define LD16		F3(3, 0x02)
#define LD64		F3(3, 0x0b)
#define LD64A		F3(3, 0x1b)
#define ST8		F3(3, 0x05)
#define ST16		F3(3, 0x06)
#define ST32		F3(3, 0x04)
#define ST64		F3(3, 0x0e)

#define CAS		F3(3, 0x3c)
#define CASX		F3(3, 0x3e)

#define LDPTR		LD64
#define BASE_STACKFRAME	176

#define LD32I		(LD32 | IMMED)
#define LD8I		(LD8 | IMMED)
#define LD16I		(LD16 | IMMED)
#define LD64I		(LD64 | IMMED)
#define LDPTRI		(LDPTR | IMMED)
#define ST32I		(ST32 | IMMED)

struct jit_ctx {
	struct bpf_prog		*prog;
	unsigned int		*offset;
	int			idx;
	int			epilogue_offset;
	bool 			tmp_1_used;
	bool 			tmp_2_used;
	bool 			tmp_3_used;
	bool			saw_frame_pointer;
	bool			saw_call;
	bool			saw_tail_call;
	u32			*image;
};

#define TMP_REG_1	(MAX_BPF_JIT_REG + 0)
#define TMP_REG_2	(MAX_BPF_JIT_REG + 1)
#define TMP_REG_3	(MAX_BPF_JIT_REG + 2)

/* Map BPF registers to SPARC registers */
static const int bpf2sparc[] = {
	/* return value from in-kernel function, and exit value from eBPF */
	[BPF_REG_0] = O5,

	/* arguments from eBPF program to in-kernel function */
	[BPF_REG_1] = O0,
	[BPF_REG_2] = O1,
	[BPF_REG_3] = O2,
	[BPF_REG_4] = O3,
	[BPF_REG_5] = O4,

	/* callee saved registers that in-kernel function will preserve */
	[BPF_REG_6] = L0,
	[BPF_REG_7] = L1,
	[BPF_REG_8] = L2,
	[BPF_REG_9] = L3,

	/* read-only frame pointer to access stack */
	[BPF_REG_FP] = L6,

	[BPF_REG_AX] = G7,

	/* temporary register for internal BPF JIT */
	[TMP_REG_1] = G1,
	[TMP_REG_2] = G2,
	[TMP_REG_3] = G3,
};

static void emit(const u32 insn, struct jit_ctx *ctx)
{
	if (ctx->image != NULL)
		ctx->image[ctx->idx] = insn;

	ctx->idx++;
}

static void emit_call(u32 *func, struct jit_ctx *ctx)
{
	if (ctx->image != NULL) {
		void *here = &ctx->image[ctx->idx];
		unsigned int off;

		off = (void *)func - here;
		ctx->image[ctx->idx] = CALL | ((off >> 2) & 0x3fffffff);
	}
	ctx->idx++;
}

static void emit_nop(struct jit_ctx *ctx)
{
	emit(SETHI(0, G0), ctx);
}

static void emit_reg_move(u32 from, u32 to, struct jit_ctx *ctx)
{
	emit(OR | RS1(G0) | RS2(from) | RD(to), ctx);
}

/* Emit 32-bit constant, zero extended. */
static void emit_set_const(s32 K, u32 reg, struct jit_ctx *ctx)
{
	emit(SETHI(K, reg), ctx);
	emit(OR_LO(K, reg), ctx);
}

/* Emit 32-bit constant, sign extended. */
static void emit_set_const_sext(s32 K, u32 reg, struct jit_ctx *ctx)
{
	if (K >= 0) {
		emit(SETHI(K, reg), ctx);
		emit(OR_LO(K, reg), ctx);
	} else {
		u32 hbits = ~(u32) K;
		u32 lbits = -0x400 | (u32) K;

		emit(SETHI(hbits, reg), ctx);
		emit(XOR | IMMED | RS1(reg) | S13(lbits) | RD(reg), ctx);
	}
}

static void emit_alu(u32 opcode, u32 src, u32 dst, struct jit_ctx *ctx)
{
	emit(opcode | RS1(dst) | RS2(src) | RD(dst), ctx);
}

static void emit_alu3(u32 opcode, u32 a, u32 b, u32 c, struct jit_ctx *ctx)
{
	emit(opcode | RS1(a) | RS2(b) | RD(c), ctx);
}

static void emit_alu_K(unsigned int opcode, unsigned int dst, unsigned int imm,
		       struct jit_ctx *ctx)
{
	bool small_immed = is_simm13(imm);
	unsigned int insn = opcode;

	insn |= RS1(dst) | RD(dst);
	if (small_immed) {
		emit(insn | IMMED | S13(imm), ctx);
	} else {
		unsigned int tmp = bpf2sparc[TMP_REG_1];

		ctx->tmp_1_used = true;

		emit_set_const_sext(imm, tmp, ctx);
		emit(insn | RS2(tmp), ctx);
	}
}

static void emit_alu3_K(unsigned int opcode, unsigned int src, unsigned int imm,
			unsigned int dst, struct jit_ctx *ctx)
{
	bool small_immed = is_simm13(imm);
	unsigned int insn = opcode;

	insn |= RS1(src) | RD(dst);
	if (small_immed) {
		emit(insn | IMMED | S13(imm), ctx);
	} else {
		unsigned int tmp = bpf2sparc[TMP_REG_1];

		ctx->tmp_1_used = true;

		emit_set_const_sext(imm, tmp, ctx);
		emit(insn | RS2(tmp), ctx);
	}
}

static void emit_loadimm32(s32 K, unsigned int dest, struct jit_ctx *ctx)
{
	if (K >= 0 && is_simm13(K)) {
		/* or %g0, K, DEST */
		emit(OR | IMMED | RS1(G0) | S13(K) | RD(dest), ctx);
	} else {
		emit_set_const(K, dest, ctx);
	}
}

static void emit_loadimm(s32 K, unsigned int dest, struct jit_ctx *ctx)
{
	if (is_simm13(K)) {
		/* or %g0, K, DEST */
		emit(OR | IMMED | RS1(G0) | S13(K) | RD(dest), ctx);
	} else {
		emit_set_const(K, dest, ctx);
	}
}

static void emit_loadimm_sext(s32 K, unsigned int dest, struct jit_ctx *ctx)
{
	if (is_simm13(K)) {
		/* or %g0, K, DEST */
		emit(OR | IMMED | RS1(G0) | S13(K) | RD(dest), ctx);
	} else {
		emit_set_const_sext(K, dest, ctx);
	}
}

static void analyze_64bit_constant(u32 high_bits, u32 low_bits,
				   int *hbsp, int *lbsp, int *abbasp)
{
	int lowest_bit_set, highest_bit_set, all_bits_between_are_set;
	int i;

	lowest_bit_set = highest_bit_set = -1;
	i = 0;
	do {
		if ((lowest_bit_set == -1) && ((low_bits >> i) & 1))
			lowest_bit_set = i;
		if ((highest_bit_set == -1) && ((high_bits >> (32 - i - 1)) & 1))
			highest_bit_set = (64 - i - 1);
	}  while (++i < 32 && (highest_bit_set == -1 ||
			       lowest_bit_set == -1));
	if (i == 32) {
		i = 0;
		do {
			if (lowest_bit_set == -1 && ((high_bits >> i) & 1))
				lowest_bit_set = i + 32;
			if (highest_bit_set == -1 &&
			    ((low_bits >> (32 - i - 1)) & 1))
				highest_bit_set = 32 - i - 1;
		} while (++i < 32 && (highest_bit_set == -1 ||
				      lowest_bit_set == -1));
	}

	all_bits_between_are_set = 1;
	for (i = lowest_bit_set; i <= highest_bit_set; i++) {
		if (i < 32) {
			if ((low_bits & (1 << i)) != 0)
				continue;
		} else {
			if ((high_bits & (1 << (i - 32))) != 0)
				continue;
		}
		all_bits_between_are_set = 0;
		break;
	}
	*hbsp = highest_bit_set;
	*lbsp = lowest_bit_set;
	*abbasp = all_bits_between_are_set;
}

static unsigned long create_simple_focus_bits(unsigned long high_bits,
					      unsigned long low_bits,
					      int lowest_bit_set, int shift)
{
	long hi, lo;

	if (lowest_bit_set < 32) {
		lo = (low_bits >> lowest_bit_set) << shift;
		hi = ((high_bits << (32 - lowest_bit_set)) << shift);
	} else {
		lo = 0;
		hi = ((high_bits >> (lowest_bit_set - 32)) << shift);
	}
	return hi | lo;
}

static bool const64_is_2insns(unsigned long high_bits,
			      unsigned long low_bits)
{
	int highest_bit_set, lowest_bit_set, all_bits_between_are_set;

	if (high_bits == 0 || high_bits == 0xffffffff)
		return true;

	analyze_64bit_constant(high_bits, low_bits,
			       &highest_bit_set, &lowest_bit_set,
			       &all_bits_between_are_set);

	if ((highest_bit_set == 63 || lowest_bit_set == 0) &&
	    all_bits_between_are_set != 0)
		return true;

	if (highest_bit_set - lowest_bit_set < 21)
		return true;

	return false;
}

static void sparc_emit_set_const64_quick2(unsigned long high_bits,
					  unsigned long low_imm,
					  unsigned int dest,
					  int shift_count, struct jit_ctx *ctx)
{
	emit_loadimm32(high_bits, dest, ctx);

	/* Now shift it up into place.  */
	emit_alu_K(SLLX, dest, shift_count, ctx);

	/* If there is a low immediate part piece, finish up by
	 * putting that in as well.
	 */
	if (low_imm != 0)
		emit(OR | IMMED | RS1(dest) | S13(low_imm) | RD(dest), ctx);
}

static void emit_loadimm64(u64 K, unsigned int dest, struct jit_ctx *ctx)
{
	int all_bits_between_are_set, lowest_bit_set, highest_bit_set;
	unsigned int tmp = bpf2sparc[TMP_REG_1];
	u32 low_bits = (K & 0xffffffff);
	u32 high_bits = (K >> 32);

	/* These two tests also take care of all of the one
	 * instruction cases.
	 */
	if (high_bits == 0xffffffff && (low_bits & 0x80000000))
		return emit_loadimm_sext(K, dest, ctx);
	if (high_bits == 0x00000000)
		return emit_loadimm32(K, dest, ctx);

	analyze_64bit_constant(high_bits, low_bits, &highest_bit_set,
			       &lowest_bit_set, &all_bits_between_are_set);

	/* 1) mov	-1, %reg
	 *    sllx	%reg, shift, %reg
	 * 2) mov	-1, %reg
	 *    srlx	%reg, shift, %reg
	 * 3) mov	some_small_const, %reg
	 *    sllx	%reg, shift, %reg
	 */
	if (((highest_bit_set == 63 || lowest_bit_set == 0) &&
	     all_bits_between_are_set != 0) ||
	    ((highest_bit_set - lowest_bit_set) < 12)) {
		int shift = lowest_bit_set;
		long the_const = -1;

		if ((highest_bit_set != 63 && lowest_bit_set != 0) ||
		    all_bits_between_are_set == 0) {
			the_const =
				create_simple_focus_bits(high_bits, low_bits,
							 lowest_bit_set, 0);
		} else if (lowest_bit_set == 0)
			shift = -(63 - highest_bit_set);

		emit(OR | IMMED | RS1(G0) | S13(the_const) | RD(dest), ctx);
		if (shift > 0)
			emit_alu_K(SLLX, dest, shift, ctx);
		else if (shift < 0)
			emit_alu_K(SRLX, dest, -shift, ctx);

		return;
	}

	/* Now a range of 22 or less bits set somewhere.
	 * 1) sethi	%hi(focus_bits), %reg
	 *    sllx	%reg, shift, %reg
	 * 2) sethi	%hi(focus_bits), %reg
	 *    srlx	%reg, shift, %reg
	 */
	if ((highest_bit_set - lowest_bit_set) < 21) {
		unsigned long focus_bits =
			create_simple_focus_bits(high_bits, low_bits,
						 lowest_bit_set, 10);

		emit(SETHI(focus_bits, dest), ctx);

		/* If lowest_bit_set == 10 then a sethi alone could
		 * have done it.
		 */
		if (lowest_bit_set < 10)
			emit_alu_K(SRLX, dest, 10 - lowest_bit_set, ctx);
		else if (lowest_bit_set > 10)
			emit_alu_K(SLLX, dest, lowest_bit_set - 10, ctx);
		return;
	}

	/* Ok, now 3 instruction sequences.  */
	if (low_bits == 0) {
		emit_loadimm32(high_bits, dest, ctx);
		emit_alu_K(SLLX, dest, 32, ctx);
		return;
	}

	/* We may be able to do something quick
	 * when the constant is negated, so try that.
	 */
	if (const64_is_2insns((~high_bits) & 0xffffffff,
			      (~low_bits) & 0xfffffc00)) {
		/* NOTE: The trailing bits get XOR'd so we need the
		 * non-negated bits, not the negated ones.
		 */
		unsigned long trailing_bits = low_bits & 0x3ff;

		if ((((~high_bits) & 0xffffffff) == 0 &&
		     ((~low_bits) & 0x80000000) == 0) ||
		    (((~high_bits) & 0xffffffff) == 0xffffffff &&
		     ((~low_bits) & 0x80000000) != 0)) {
			unsigned long fast_int = (~low_bits & 0xffffffff);

			if ((is_sethi(fast_int) &&
			     (~high_bits & 0xffffffff) == 0)) {
				emit(SETHI(fast_int, dest), ctx);
			} else if (is_simm13(fast_int)) {
				emit(OR | IMMED | RS1(G0) | S13(fast_int) | RD(dest), ctx);
			} else {
				emit_loadimm64(fast_int, dest, ctx);
			}
		} else {
			u64 n = ((~low_bits) & 0xfffffc00) |
				(((unsigned long)((~high_bits) & 0xffffffff))<<32);
			emit_loadimm64(n, dest, ctx);
		}

		low_bits = -0x400 | trailing_bits;

		emit(XOR | IMMED | RS1(dest) | S13(low_bits) | RD(dest), ctx);
		return;
	}

	/* 1) sethi	%hi(xxx), %reg
	 *    or	%reg, %lo(xxx), %reg
	 *    sllx	%reg, yyy, %reg
	 */
	if ((highest_bit_set - lowest_bit_set) < 32) {
		unsigned long focus_bits =
			create_simple_focus_bits(high_bits, low_bits,
						 lowest_bit_set, 0);

		/* So what we know is that the set bits straddle the
		 * middle of the 64-bit word.
		 */
		sparc_emit_set_const64_quick2(focus_bits, 0, dest,
					      lowest_bit_set, ctx);
		return;
	}

	/* 1) sethi	%hi(high_bits), %reg
	 *    or	%reg, %lo(high_bits), %reg
	 *    sllx	%reg, 32, %reg
	 *    or	%reg, low_bits, %reg
	 */
	if (is_simm13(low_bits) && ((int)low_bits > 0)) {
		sparc_emit_set_const64_quick2(high_bits, low_bits,
					      dest, 32, ctx);
		return;
	}

	/* Oh well, we tried... Do a full 64-bit decomposition.  */
	ctx->tmp_1_used = true;

	emit_loadimm32(high_bits, tmp, ctx);
	emit_loadimm32(low_bits, dest, ctx);
	emit_alu_K(SLLX, tmp, 32, ctx);
	emit(OR | RS1(dest) | RS2(tmp) | RD(dest), ctx);
}

static void emit_branch(unsigned int br_opc, unsigned int from_idx, unsigned int to_idx,
			struct jit_ctx *ctx)
{
	unsigned int off = to_idx - from_idx;

	if (br_opc & XCC)
		emit(br_opc | WDISP19(off << 2), ctx);
	else
		emit(br_opc | WDISP22(off << 2), ctx);
}

static void emit_cbcond(unsigned int cb_opc, unsigned int from_idx, unsigned int to_idx,
			const u8 dst, const u8 src, struct jit_ctx *ctx)
{
	unsigned int off = to_idx - from_idx;

	emit(cb_opc | WDISP10(off << 2) | RS1(dst) | RS2(src), ctx);
}

static void emit_cbcondi(unsigned int cb_opc, unsigned int from_idx, unsigned int to_idx,
			 const u8 dst, s32 imm, struct jit_ctx *ctx)
{
	unsigned int off = to_idx - from_idx;

	emit(cb_opc | IMMED | WDISP10(off << 2) | RS1(dst) | S5(imm), ctx);
}

#define emit_read_y(REG, CTX)	emit(RD_Y | RD(REG), CTX)
#define emit_write_y(REG, CTX)	emit(WR_Y | IMMED | RS1(REG) | S13(0), CTX)

#define emit_cmp(R1, R2, CTX)				\
	emit(SUBCC | RS1(R1) | RS2(R2) | RD(G0), CTX)

#define emit_cmpi(R1, IMM, CTX)				\
	emit(SUBCC | IMMED | RS1(R1) | S13(IMM) | RD(G0), CTX)

#define emit_btst(R1, R2, CTX)				\
	emit(ANDCC | RS1(R1) | RS2(R2) | RD(G0), CTX)

#define emit_btsti(R1, IMM, CTX)			\
	emit(ANDCC | IMMED | RS1(R1) | S13(IMM) | RD(G0), CTX)

static int emit_compare_and_branch(const u8 code, const u8 dst, u8 src,
				   const s32 imm, bool is_imm, int branch_dst,
				   struct jit_ctx *ctx)
{
	bool use_cbcond = (sparc64_elf_hwcap & AV_SPARC_CBCOND) != 0;
	const u8 tmp = bpf2sparc[TMP_REG_1];

	branch_dst = ctx->offset[branch_dst];

	if (!is_simm10(branch_dst - ctx->idx) ||
	    BPF_OP(code) == BPF_JSET)
		use_cbcond = false;

	if (is_imm) {
		bool fits = true;

		if (use_cbcond) {
			if (!is_simm5(imm))
				fits = false;
		} else if (!is_simm13(imm)) {
			fits = false;
		}
		if (!fits) {
			ctx->tmp_1_used = true;
			emit_loadimm_sext(imm, tmp, ctx);
			src = tmp;
			is_imm = false;
		}
	}

	if (!use_cbcond) {
		u32 br_opcode;

		if (BPF_OP(code) == BPF_JSET) {
			if (is_imm)
				emit_btsti(dst, imm, ctx);
			else
				emit_btst(dst, src, ctx);
		} else {
			if (is_imm)
				emit_cmpi(dst, imm, ctx);
			else
				emit_cmp(dst, src, ctx);
		}
		switch (BPF_OP(code)) {
		case BPF_JEQ:
			br_opcode = BE;
			break;
		case BPF_JGT:
			br_opcode = BGU;
			break;
		case BPF_JLT:
			br_opcode = BLU;
			break;
		case BPF_JGE:
			br_opcode = BGEU;
			break;
		case BPF_JLE:
			br_opcode = BLEU;
			break;
		case BPF_JSET:
		case BPF_JNE:
			br_opcode = BNE;
			break;
		case BPF_JSGT:
			br_opcode = BG;
			break;
		case BPF_JSLT:
			br_opcode = BL;
			break;
		case BPF_JSGE:
			br_opcode = BGE;
			break;
		case BPF_JSLE:
			br_opcode = BLE;
			break;
		default:
			/* Make sure we dont leak kernel information to the
			 * user.
			 */
			return -EFAULT;
		}
		emit_branch(br_opcode, ctx->idx, branch_dst, ctx);
		emit_nop(ctx);
	} else {
		u32 cbcond_opcode;

		switch (BPF_OP(code)) {
		case BPF_JEQ:
			cbcond_opcode = CBCONDE;
			break;
		case BPF_JGT:
			cbcond_opcode = CBCONDGU;
			break;
		case BPF_JLT:
			cbcond_opcode = CBCONDLU;
			break;
		case BPF_JGE:
			cbcond_opcode = CBCONDGEU;
			break;
		case BPF_JLE:
			cbcond_opcode = CBCONDLEU;
			break;
		case BPF_JNE:
			cbcond_opcode = CBCONDNE;
			break;
		case BPF_JSGT:
			cbcond_opcode = CBCONDG;
			break;
		case BPF_JSLT:
			cbcond_opcode = CBCONDL;
			break;
		case BPF_JSGE:
			cbcond_opcode = CBCONDGE;
			break;
		case BPF_JSLE:
			cbcond_opcode = CBCONDLE;
			break;
		default:
			/* Make sure we dont leak kernel information to the
			 * user.
			 */
			return -EFAULT;
		}
		cbcond_opcode |= CBCOND_OP;
		if (is_imm)
			emit_cbcondi(cbcond_opcode, ctx->idx, branch_dst,
				     dst, imm, ctx);
		else
			emit_cbcond(cbcond_opcode, ctx->idx, branch_dst,
				    dst, src, ctx);
	}
	return 0;
}

/* Just skip the save instruction and the ctx register move.  */
#define BPF_TAILCALL_PROLOGUE_SKIP	16
#define BPF_TAILCALL_CNT_SP_OFF		(STACK_BIAS + 128)

static void build_prologue(struct jit_ctx *ctx)
{
	s32 stack_needed = BASE_STACKFRAME;

	if (ctx->saw_frame_pointer || ctx->saw_tail_call) {
		struct bpf_prog *prog = ctx->prog;
		u32 stack_depth;

		stack_depth = prog->aux->stack_depth;
		stack_needed += round_up(stack_depth, 16);
	}

	if (ctx->saw_tail_call)
		stack_needed += 8;

	/* save %sp, -176, %sp */
	emit(SAVE | IMMED | RS1(SP) | S13(-stack_needed) | RD(SP), ctx);

	/* tail_call_cnt = 0 */
	if (ctx->saw_tail_call) {
		u32 off = BPF_TAILCALL_CNT_SP_OFF;

		emit(ST32 | IMMED | RS1(SP) | S13(off) | RD(G0), ctx);
	} else {
		emit_nop(ctx);
	}
	if (ctx->saw_frame_pointer) {
		const u8 vfp = bpf2sparc[BPF_REG_FP];

		emit(ADD | IMMED | RS1(FP) | S13(STACK_BIAS) | RD(vfp), ctx);
	}

	emit_reg_move(I0, O0, ctx);
	/* If you add anything here, adjust BPF_TAILCALL_PROLOGUE_SKIP above. */
}

static void build_epilogue(struct jit_ctx *ctx)
{
	ctx->epilogue_offset = ctx->idx;

	/* ret (jmpl %i7 + 8, %g0) */
	emit(JMPL | IMMED | RS1(I7) | S13(8) | RD(G0), ctx);

	/* restore %i5, %g0, %o0 */
	emit(RESTORE | RS1(bpf2sparc[BPF_REG_0]) | RS2(G0) | RD(O0), ctx);
}

static void emit_tail_call(struct jit_ctx *ctx)
{
	const u8 bpf_array = bpf2sparc[BPF_REG_2];
	const u8 bpf_index = bpf2sparc[BPF_REG_3];
	const u8 tmp = bpf2sparc[TMP_REG_1];
	u32 off;

	ctx->saw_tail_call = true;

	off = offsetof(struct bpf_array, map.max_entries);
	emit(LD32 | IMMED | RS1(bpf_array) | S13(off) | RD(tmp), ctx);
	emit_cmp(bpf_index, tmp, ctx);
#define OFFSET1 17
	emit_branch(BGEU, ctx->idx, ctx->idx + OFFSET1, ctx);
	emit_nop(ctx);

	off = BPF_TAILCALL_CNT_SP_OFF;
	emit(LD32 | IMMED | RS1(SP) | S13(off) | RD(tmp), ctx);
	emit_cmpi(tmp, MAX_TAIL_CALL_CNT, ctx);
#define OFFSET2 13
	emit_branch(BGU, ctx->idx, ctx->idx + OFFSET2, ctx);
	emit_nop(ctx);

	emit_alu_K(ADD, tmp, 1, ctx);
	off = BPF_TAILCALL_CNT_SP_OFF;
	emit(ST32 | IMMED | RS1(SP) | S13(off) | RD(tmp), ctx);

	emit_alu3_K(SLL, bpf_index, 3, tmp, ctx);
	emit_alu(ADD, bpf_array, tmp, ctx);
	off = offsetof(struct bpf_array, ptrs);
	emit(LD64 | IMMED | RS1(tmp) | S13(off) | RD(tmp), ctx);

	emit_cmpi(tmp, 0, ctx);
#define OFFSET3 5
	emit_branch(BE, ctx->idx, ctx->idx + OFFSET3, ctx);
	emit_nop(ctx);

	off = offsetof(struct bpf_prog, bpf_func);
	emit(LD64 | IMMED | RS1(tmp) | S13(off) | RD(tmp), ctx);

	off = BPF_TAILCALL_PROLOGUE_SKIP;
	emit(JMPL | IMMED | RS1(tmp) | S13(off) | RD(G0), ctx);
	emit_nop(ctx);
}

static int build_insn(const struct bpf_insn *insn, struct jit_ctx *ctx)
{
	const u8 code = insn->code;
	const u8 dst = bpf2sparc[insn->dst_reg];
	const u8 src = bpf2sparc[insn->src_reg];
	const int i = insn - ctx->prog->insnsi;
	const s16 off = insn->off;
	const s32 imm = insn->imm;

	if (insn->src_reg == BPF_REG_FP)
		ctx->saw_frame_pointer = true;

	switch (code) {
	/* dst = src */
	case BPF_ALU | BPF_MOV | BPF_X:
		emit_alu3_K(SRL, src, 0, dst, ctx);
		break;
	case BPF_ALU64 | BPF_MOV | BPF_X:
		emit_reg_move(src, dst, ctx);
		break;
	/* dst = dst OP src */
	case BPF_ALU | BPF_ADD | BPF_X:
	case BPF_ALU64 | BPF_ADD | BPF_X:
		emit_alu(ADD, src, dst, ctx);
		goto do_alu32_trunc;
	case BPF_ALU | BPF_SUB | BPF_X:
	case BPF_ALU64 | BPF_SUB | BPF_X:
		emit_alu(SUB, src, dst, ctx);
		goto do_alu32_trunc;
	case BPF_ALU | BPF_AND | BPF_X:
	case BPF_ALU64 | BPF_AND | BPF_X:
		emit_alu(AND, src, dst, ctx);
		goto do_alu32_trunc;
	case BPF_ALU | BPF_OR | BPF_X:
	case BPF_ALU64 | BPF_OR | BPF_X:
		emit_alu(OR, src, dst, ctx);
		goto do_alu32_trunc;
	case BPF_ALU | BPF_XOR | BPF_X:
	case BPF_ALU64 | BPF_XOR | BPF_X:
		emit_alu(XOR, src, dst, ctx);
		goto do_alu32_trunc;
	case BPF_ALU | BPF_MUL | BPF_X:
		emit_alu(MUL, src, dst, ctx);
		goto do_alu32_trunc;
	case BPF_ALU64 | BPF_MUL | BPF_X:
		emit_alu(MULX, src, dst, ctx);
		break;
	case BPF_ALU | BPF_DIV | BPF_X:
		emit_write_y(G0, ctx);
		emit_alu(DIV, src, dst, ctx);
		break;
	case BPF_ALU64 | BPF_DIV | BPF_X:
		emit_alu(UDIVX, src, dst, ctx);
		break;
	case BPF_ALU | BPF_MOD | BPF_X: {
		const u8 tmp = bpf2sparc[TMP_REG_1];

		ctx->tmp_1_used = true;

		emit_write_y(G0, ctx);
		emit_alu3(DIV, dst, src, tmp, ctx);
		emit_alu3(MULX, tmp, src, tmp, ctx);
		emit_alu3(SUB, dst, tmp, dst, ctx);
		goto do_alu32_trunc;
	}
	case BPF_ALU64 | BPF_MOD | BPF_X: {
		const u8 tmp = bpf2sparc[TMP_REG_1];

		ctx->tmp_1_used = true;

		emit_alu3(UDIVX, dst, src, tmp, ctx);
		emit_alu3(MULX, tmp, src, tmp, ctx);
		emit_alu3(SUB, dst, tmp, dst, ctx);
		break;
	}
	case BPF_ALU | BPF_LSH | BPF_X:
		emit_alu(SLL, src, dst, ctx);
		goto do_alu32_trunc;
	case BPF_ALU64 | BPF_LSH | BPF_X:
		emit_alu(SLLX, src, dst, ctx);
		break;
	case BPF_ALU | BPF_RSH | BPF_X:
		emit_alu(SRL, src, dst, ctx);
		break;
	case BPF_ALU64 | BPF_RSH | BPF_X:
		emit_alu(SRLX, src, dst, ctx);
		break;
	case BPF_ALU | BPF_ARSH | BPF_X:
		emit_alu(SRA, src, dst, ctx);
		goto do_alu32_trunc;
	case BPF_ALU64 | BPF_ARSH | BPF_X:
		emit_alu(SRAX, src, dst, ctx);
		break;

	/* dst = -dst */
	case BPF_ALU | BPF_NEG:
	case BPF_ALU64 | BPF_NEG:
		emit(SUB | RS1(0) | RS2(dst) | RD(dst), ctx);
		goto do_alu32_trunc;

	case BPF_ALU | BPF_END | BPF_FROM_BE:
		switch (imm) {
		case 16:
			emit_alu_K(SLL, dst, 16, ctx);
			emit_alu_K(SRL, dst, 16, ctx);
			break;
		case 32:
			emit_alu_K(SRL, dst, 0, ctx);
			break;
		case 64:
			/* nop */
			break;

		}
		break;

	/* dst = BSWAP##imm(dst) */
	case BPF_ALU | BPF_END | BPF_FROM_LE: {
		const u8 tmp = bpf2sparc[TMP_REG_1];
		const u8 tmp2 = bpf2sparc[TMP_REG_2];

		ctx->tmp_1_used = true;
		switch (imm) {
		case 16:
			emit_alu3_K(AND, dst, 0xff, tmp, ctx);
			emit_alu3_K(SRL, dst, 8, dst, ctx);
			emit_alu3_K(AND, dst, 0xff, dst, ctx);
			emit_alu3_K(SLL, tmp, 8, tmp, ctx);
			emit_alu(OR, tmp, dst, ctx);
			break;

		case 32:
			ctx->tmp_2_used = true;
			emit_alu3_K(SRL, dst, 24, tmp, ctx);	/* tmp  = dst >> 24 */
			emit_alu3_K(SRL, dst, 16, tmp2, ctx);	/* tmp2 = dst >> 16 */
			emit_alu3_K(AND, tmp2, 0xff, tmp2, ctx);/* tmp2 = tmp2 & 0xff */
			emit_alu3_K(SLL, tmp2, 8, tmp2, ctx);	/* tmp2 = tmp2 << 8 */
			emit_alu(OR, tmp2, tmp, ctx);		/* tmp  = tmp | tmp2 */
			emit_alu3_K(SRL, dst, 8, tmp2, ctx);	/* tmp2 = dst >> 8 */
			emit_alu3_K(AND, tmp2, 0xff, tmp2, ctx);/* tmp2 = tmp2 & 0xff */
			emit_alu3_K(SLL, tmp2, 16, tmp2, ctx);	/* tmp2 = tmp2 << 16 */
			emit_alu(OR, tmp2, tmp, ctx);		/* tmp  = tmp | tmp2 */
			emit_alu3_K(AND, dst, 0xff, dst, ctx);	/* dst	= dst & 0xff */
			emit_alu3_K(SLL, dst, 24, dst, ctx);	/* dst  = dst << 24 */
			emit_alu(OR, tmp, dst, ctx);		/* dst  = dst | tmp */
			break;

		case 64:
			emit_alu3_K(ADD, SP, STACK_BIAS + 128, tmp, ctx);
			emit(ST64 | RS1(tmp) | RS2(G0) | RD(dst), ctx);
			emit(LD64A | ASI(ASI_PL) | RS1(tmp) | RS2(G0) | RD(dst), ctx);
			break;
		}
		break;
	}
	/* dst = imm */
	case BPF_ALU | BPF_MOV | BPF_K:
		emit_loadimm32(imm, dst, ctx);
		break;
	case BPF_ALU64 | BPF_MOV | BPF_K:
		emit_loadimm_sext(imm, dst, ctx);
		break;
	/* dst = dst OP imm */
	case BPF_ALU | BPF_ADD | BPF_K:
	case BPF_ALU64 | BPF_ADD | BPF_K:
		emit_alu_K(ADD, dst, imm, ctx);
		goto do_alu32_trunc;
	case BPF_ALU | BPF_SUB | BPF_K:
	case BPF_ALU64 | BPF_SUB | BPF_K:
		emit_alu_K(SUB, dst, imm, ctx);
		goto do_alu32_trunc;
	case BPF_ALU | BPF_AND | BPF_K:
	case BPF_ALU64 | BPF_AND | BPF_K:
		emit_alu_K(AND, dst, imm, ctx);
		goto do_alu32_trunc;
	case BPF_ALU | BPF_OR | BPF_K:
	case BPF_ALU64 | BPF_OR | BPF_K:
		emit_alu_K(OR, dst, imm, ctx);
		goto do_alu32_trunc;
	case BPF_ALU | BPF_XOR | BPF_K:
	case BPF_ALU64 | BPF_XOR | BPF_K:
		emit_alu_K(XOR, dst, imm, ctx);
		goto do_alu32_trunc;
	case BPF_ALU | BPF_MUL | BPF_K:
		emit_alu_K(MUL, dst, imm, ctx);
		goto do_alu32_trunc;
	case BPF_ALU64 | BPF_MUL | BPF_K:
		emit_alu_K(MULX, dst, imm, ctx);
		break;
	case BPF_ALU | BPF_DIV | BPF_K:
		if (imm == 0)
			return -EINVAL;

		emit_write_y(G0, ctx);
		emit_alu_K(DIV, dst, imm, ctx);
		goto do_alu32_trunc;
	case BPF_ALU64 | BPF_DIV | BPF_K:
		if (imm == 0)
			return -EINVAL;

		emit_alu_K(UDIVX, dst, imm, ctx);
		break;
	case BPF_ALU64 | BPF_MOD | BPF_K:
	case BPF_ALU | BPF_MOD | BPF_K: {
		const u8 tmp = bpf2sparc[TMP_REG_2];
		unsigned int div;

		if (imm == 0)
			return -EINVAL;

		div = (BPF_CLASS(code) == BPF_ALU64) ? UDIVX : DIV;

		ctx->tmp_2_used = true;

		if (BPF_CLASS(code) != BPF_ALU64)
			emit_write_y(G0, ctx);
		if (is_simm13(imm)) {
			emit(div | IMMED | RS1(dst) | S13(imm) | RD(tmp), ctx);
			emit(MULX | IMMED | RS1(tmp) | S13(imm) | RD(tmp), ctx);
			emit(SUB | RS1(dst) | RS2(tmp) | RD(dst), ctx);
		} else {
			const u8 tmp1 = bpf2sparc[TMP_REG_1];

			ctx->tmp_1_used = true;

			emit_set_const_sext(imm, tmp1, ctx);
			emit(div | RS1(dst) | RS2(tmp1) | RD(tmp), ctx);
			emit(MULX | RS1(tmp) | RS2(tmp1) | RD(tmp), ctx);
			emit(SUB | RS1(dst) | RS2(tmp) | RD(dst), ctx);
		}
		goto do_alu32_trunc;
	}
	case BPF_ALU | BPF_LSH | BPF_K:
		emit_alu_K(SLL, dst, imm, ctx);
		goto do_alu32_trunc;
	case BPF_ALU64 | BPF_LSH | BPF_K:
		emit_alu_K(SLLX, dst, imm, ctx);
		break;
	case BPF_ALU | BPF_RSH | BPF_K:
		emit_alu_K(SRL, dst, imm, ctx);
		break;
	case BPF_ALU64 | BPF_RSH | BPF_K:
		emit_alu_K(SRLX, dst, imm, ctx);
		break;
	case BPF_ALU | BPF_ARSH | BPF_K:
		emit_alu_K(SRA, dst, imm, ctx);
		goto do_alu32_trunc;
	case BPF_ALU64 | BPF_ARSH | BPF_K:
		emit_alu_K(SRAX, dst, imm, ctx);
		break;

	do_alu32_trunc:
		if (BPF_CLASS(code) == BPF_ALU)
			emit_alu_K(SRL, dst, 0, ctx);
		break;

	/* JUMP off */
	case BPF_JMP | BPF_JA:
		emit_branch(BA, ctx->idx, ctx->offset[i + off], ctx);
		emit_nop(ctx);
		break;
	/* IF (dst COND src) JUMP off */
	case BPF_JMP | BPF_JEQ | BPF_X:
	case BPF_JMP | BPF_JGT | BPF_X:
	case BPF_JMP | BPF_JLT | BPF_X:
	case BPF_JMP | BPF_JGE | BPF_X:
	case BPF_JMP | BPF_JLE | BPF_X:
	case BPF_JMP | BPF_JNE | BPF_X:
	case BPF_JMP | BPF_JSGT | BPF_X:
	case BPF_JMP | BPF_JSLT | BPF_X:
	case BPF_JMP | BPF_JSGE | BPF_X:
	case BPF_JMP | BPF_JSLE | BPF_X:
	case BPF_JMP | BPF_JSET | BPF_X: {
		int err;

		err = emit_compare_and_branch(code, dst, src, 0, false, i + off, ctx);
		if (err)
			return err;
		break;
	}
	/* IF (dst COND imm) JUMP off */
	case BPF_JMP | BPF_JEQ | BPF_K:
	case BPF_JMP | BPF_JGT | BPF_K:
	case BPF_JMP | BPF_JLT | BPF_K:
	case BPF_JMP | BPF_JGE | BPF_K:
	case BPF_JMP | BPF_JLE | BPF_K:
	case BPF_JMP | BPF_JNE | BPF_K:
	case BPF_JMP | BPF_JSGT | BPF_K:
	case BPF_JMP | BPF_JSLT | BPF_K:
	case BPF_JMP | BPF_JSGE | BPF_K:
	case BPF_JMP | BPF_JSLE | BPF_K:
	case BPF_JMP | BPF_JSET | BPF_K: {
		int err;

		err = emit_compare_and_branch(code, dst, 0, imm, true, i + off, ctx);
		if (err)
			return err;
		break;
	}

	/* function call */
	case BPF_JMP | BPF_CALL:
	{
		u8 *func = ((u8 *)__bpf_call_base) + imm;

		ctx->saw_call = true;
		if (ctx->saw_ld_abs_ind && bpf_helper_changes_pkt_data(func))
			emit_reg_move(bpf2sparc[BPF_REG_1], L7, ctx);

		emit_call((u32 *)func, ctx);
		emit_nop(ctx);

		emit_reg_move(O0, bpf2sparc[BPF_REG_0], ctx);
<<<<<<< HEAD

		if (ctx->saw_ld_abs_ind && bpf_helper_changes_pkt_data(func))
			load_skb_regs(ctx, L7);
=======
>>>>>>> e021bb4f
		break;
	}

	/* tail call */
	case BPF_JMP | BPF_TAIL_CALL:
		emit_tail_call(ctx);
		break;

	/* function return */
	case BPF_JMP | BPF_EXIT:
		/* Optimization: when last instruction is EXIT,
		   simply fallthrough to epilogue. */
		if (i == ctx->prog->len - 1)
			break;
		emit_branch(BA, ctx->idx, ctx->epilogue_offset, ctx);
		emit_nop(ctx);
		break;

	/* dst = imm64 */
	case BPF_LD | BPF_IMM | BPF_DW:
	{
		const struct bpf_insn insn1 = insn[1];
		u64 imm64;

		imm64 = (u64)insn1.imm << 32 | (u32)imm;
		emit_loadimm64(imm64, dst, ctx);

		return 1;
	}

	/* LDX: dst = *(size *)(src + off) */
	case BPF_LDX | BPF_MEM | BPF_W:
	case BPF_LDX | BPF_MEM | BPF_H:
	case BPF_LDX | BPF_MEM | BPF_B:
	case BPF_LDX | BPF_MEM | BPF_DW: {
		const u8 tmp = bpf2sparc[TMP_REG_1];
		u32 opcode = 0, rs2;

		ctx->tmp_1_used = true;
		switch (BPF_SIZE(code)) {
		case BPF_W:
			opcode = LD32;
			break;
		case BPF_H:
			opcode = LD16;
			break;
		case BPF_B:
			opcode = LD8;
			break;
		case BPF_DW:
			opcode = LD64;
			break;
		}

		if (is_simm13(off)) {
			opcode |= IMMED;
			rs2 = S13(off);
		} else {
			emit_loadimm(off, tmp, ctx);
			rs2 = RS2(tmp);
		}
		emit(opcode | RS1(src) | rs2 | RD(dst), ctx);
		break;
	}
	/* ST: *(size *)(dst + off) = imm */
	case BPF_ST | BPF_MEM | BPF_W:
	case BPF_ST | BPF_MEM | BPF_H:
	case BPF_ST | BPF_MEM | BPF_B:
	case BPF_ST | BPF_MEM | BPF_DW: {
		const u8 tmp = bpf2sparc[TMP_REG_1];
		const u8 tmp2 = bpf2sparc[TMP_REG_2];
		u32 opcode = 0, rs2;

		ctx->tmp_2_used = true;
		emit_loadimm(imm, tmp2, ctx);

		switch (BPF_SIZE(code)) {
		case BPF_W:
			opcode = ST32;
			break;
		case BPF_H:
			opcode = ST16;
			break;
		case BPF_B:
			opcode = ST8;
			break;
		case BPF_DW:
			opcode = ST64;
			break;
		}

		if (is_simm13(off)) {
			opcode |= IMMED;
			rs2 = S13(off);
		} else {
			ctx->tmp_1_used = true;
			emit_loadimm(off, tmp, ctx);
			rs2 = RS2(tmp);
		}
		emit(opcode | RS1(dst) | rs2 | RD(tmp2), ctx);
		break;
	}

	/* STX: *(size *)(dst + off) = src */
	case BPF_STX | BPF_MEM | BPF_W:
	case BPF_STX | BPF_MEM | BPF_H:
	case BPF_STX | BPF_MEM | BPF_B:
	case BPF_STX | BPF_MEM | BPF_DW: {
		const u8 tmp = bpf2sparc[TMP_REG_1];
		u32 opcode = 0, rs2;

		switch (BPF_SIZE(code)) {
		case BPF_W:
			opcode = ST32;
			break;
		case BPF_H:
			opcode = ST16;
			break;
		case BPF_B:
			opcode = ST8;
			break;
		case BPF_DW:
			opcode = ST64;
			break;
		}
		if (is_simm13(off)) {
			opcode |= IMMED;
			rs2 = S13(off);
		} else {
			ctx->tmp_1_used = true;
			emit_loadimm(off, tmp, ctx);
			rs2 = RS2(tmp);
		}
		emit(opcode | RS1(dst) | rs2 | RD(src), ctx);
		break;
	}

	/* STX XADD: lock *(u32 *)(dst + off) += src */
	case BPF_STX | BPF_XADD | BPF_W: {
		const u8 tmp = bpf2sparc[TMP_REG_1];
		const u8 tmp2 = bpf2sparc[TMP_REG_2];
		const u8 tmp3 = bpf2sparc[TMP_REG_3];

		ctx->tmp_1_used = true;
		ctx->tmp_2_used = true;
		ctx->tmp_3_used = true;
		emit_loadimm(off, tmp, ctx);
		emit_alu3(ADD, dst, tmp, tmp, ctx);

		emit(LD32 | RS1(tmp) | RS2(G0) | RD(tmp2), ctx);
		emit_alu3(ADD, tmp2, src, tmp3, ctx);
		emit(CAS | ASI(ASI_P) | RS1(tmp) | RS2(tmp2) | RD(tmp3), ctx);
		emit_cmp(tmp2, tmp3, ctx);
		emit_branch(BNE, 4, 0, ctx);
		emit_nop(ctx);
		break;
	}
	/* STX XADD: lock *(u64 *)(dst + off) += src */
	case BPF_STX | BPF_XADD | BPF_DW: {
		const u8 tmp = bpf2sparc[TMP_REG_1];
		const u8 tmp2 = bpf2sparc[TMP_REG_2];
		const u8 tmp3 = bpf2sparc[TMP_REG_3];

		ctx->tmp_1_used = true;
		ctx->tmp_2_used = true;
		ctx->tmp_3_used = true;
		emit_loadimm(off, tmp, ctx);
		emit_alu3(ADD, dst, tmp, tmp, ctx);

		emit(LD64 | RS1(tmp) | RS2(G0) | RD(tmp2), ctx);
		emit_alu3(ADD, tmp2, src, tmp3, ctx);
		emit(CASX | ASI(ASI_P) | RS1(tmp) | RS2(tmp2) | RD(tmp3), ctx);
		emit_cmp(tmp2, tmp3, ctx);
		emit_branch(BNE, 4, 0, ctx);
		emit_nop(ctx);
		break;
	}

	default:
		pr_err_once("unknown opcode %02x\n", code);
		return -EINVAL;
	}

	return 0;
}

static int build_body(struct jit_ctx *ctx)
{
	const struct bpf_prog *prog = ctx->prog;
	int i;

	for (i = 0; i < prog->len; i++) {
		const struct bpf_insn *insn = &prog->insnsi[i];
		int ret;

		ret = build_insn(insn, ctx);

		if (ret > 0) {
			i++;
			ctx->offset[i] = ctx->idx;
			continue;
		}
		ctx->offset[i] = ctx->idx;
		if (ret)
			return ret;
	}
	return 0;
}

static void jit_fill_hole(void *area, unsigned int size)
{
	u32 *ptr;
	/* We are guaranteed to have aligned memory. */
	for (ptr = area; size >= sizeof(u32); size -= sizeof(u32))
		*ptr++ = 0x91d02005; /* ta 5 */
}

struct sparc64_jit_data {
	struct bpf_binary_header *header;
	u8 *image;
	struct jit_ctx ctx;
};

struct bpf_prog *bpf_int_jit_compile(struct bpf_prog *prog)
{
	struct bpf_prog *tmp, *orig_prog = prog;
	struct sparc64_jit_data *jit_data;
	struct bpf_binary_header *header;
	bool tmp_blinded = false;
	bool extra_pass = false;
	struct jit_ctx ctx;
	u32 image_size;
	u8 *image_ptr;
	int pass;

	if (!prog->jit_requested)
		return orig_prog;

	tmp = bpf_jit_blind_constants(prog);
	/* If blinding was requested and we failed during blinding,
	 * we must fall back to the interpreter.
	 */
	if (IS_ERR(tmp))
		return orig_prog;
	if (tmp != prog) {
		tmp_blinded = true;
		prog = tmp;
	}

	jit_data = prog->aux->jit_data;
	if (!jit_data) {
		jit_data = kzalloc(sizeof(*jit_data), GFP_KERNEL);
		if (!jit_data) {
			prog = orig_prog;
			goto out;
		}
		prog->aux->jit_data = jit_data;
	}
	if (jit_data->ctx.offset) {
		ctx = jit_data->ctx;
		image_ptr = jit_data->image;
		header = jit_data->header;
		extra_pass = true;
		image_size = sizeof(u32) * ctx.idx;
		goto skip_init_ctx;
	}

	memset(&ctx, 0, sizeof(ctx));
	ctx.prog = prog;

	ctx.offset = kcalloc(prog->len, sizeof(unsigned int), GFP_KERNEL);
	if (ctx.offset == NULL) {
		prog = orig_prog;
		goto out_off;
	}

	/* Fake pass to detect features used, and get an accurate assessment
	 * of what the final image size will be.
	 */
	if (build_body(&ctx)) {
		prog = orig_prog;
		goto out_off;
	}
	build_prologue(&ctx);
	build_epilogue(&ctx);

	/* Now we know the actual image size. */
	image_size = sizeof(u32) * ctx.idx;
	header = bpf_jit_binary_alloc(image_size, &image_ptr,
				      sizeof(u32), jit_fill_hole);
	if (header == NULL) {
		prog = orig_prog;
		goto out_off;
	}

	ctx.image = (u32 *)image_ptr;
skip_init_ctx:
	for (pass = 1; pass < 3; pass++) {
		ctx.idx = 0;

		build_prologue(&ctx);

		if (build_body(&ctx)) {
			bpf_jit_binary_free(header);
			prog = orig_prog;
			goto out_off;
		}

		build_epilogue(&ctx);

		if (bpf_jit_enable > 1)
			pr_info("Pass %d: shrink = %d, seen = [%c%c%c%c%c%c]\n", pass,
				image_size - (ctx.idx * 4),
				ctx.tmp_1_used ? '1' : ' ',
				ctx.tmp_2_used ? '2' : ' ',
				ctx.tmp_3_used ? '3' : ' ',
				ctx.saw_frame_pointer ? 'F' : ' ',
				ctx.saw_call ? 'C' : ' ',
				ctx.saw_tail_call ? 'T' : ' ');
	}

	if (bpf_jit_enable > 1)
		bpf_jit_dump(prog->len, image_size, pass, ctx.image);

	bpf_flush_icache(header, (u8 *)header + (header->pages * PAGE_SIZE));

	if (!prog->is_func || extra_pass) {
		bpf_jit_binary_lock_ro(header);
	} else {
		jit_data->ctx = ctx;
		jit_data->image = image_ptr;
		jit_data->header = header;
	}

	prog->bpf_func = (void *)ctx.image;
	prog->jited = 1;
	prog->jited_len = image_size;

	if (!prog->is_func || extra_pass) {
out_off:
		kfree(ctx.offset);
		kfree(jit_data);
		prog->aux->jit_data = NULL;
	}
out:
	if (tmp_blinded)
		bpf_jit_prog_release_other(prog, prog == orig_prog ?
					   tmp : orig_prog);
	return prog;
}<|MERGE_RESOLUTION|>--- conflicted
+++ resolved
@@ -1192,19 +1192,11 @@
 		u8 *func = ((u8 *)__bpf_call_base) + imm;
 
 		ctx->saw_call = true;
-		if (ctx->saw_ld_abs_ind && bpf_helper_changes_pkt_data(func))
-			emit_reg_move(bpf2sparc[BPF_REG_1], L7, ctx);
 
 		emit_call((u32 *)func, ctx);
 		emit_nop(ctx);
 
 		emit_reg_move(O0, bpf2sparc[BPF_REG_0], ctx);
-<<<<<<< HEAD
-
-		if (ctx->saw_ld_abs_ind && bpf_helper_changes_pkt_data(func))
-			load_skb_regs(ctx, L7);
-=======
->>>>>>> e021bb4f
 		break;
 	}
 
