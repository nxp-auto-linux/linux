/*
 * Linux/PA-RISC Project (http://www.parisc-linux.org/)
 *
 * kernel entry points (interruptions, system call wrappers)
 *  Copyright (C) 1999,2000 Philipp Rumpf 
 *  Copyright (C) 1999 SuSE GmbH Nuernberg 
 *  Copyright (C) 2000 Hewlett-Packard (John Marvin)
 *  Copyright (C) 1999 Hewlett-Packard (Frank Rowand)
 *
 *    This program is free software; you can redistribute it and/or modify
 *    it under the terms of the GNU General Public License as published by
 *    the Free Software Foundation; either version 2, or (at your option)
 *    any later version.
 *
 *    This program is distributed in the hope that it will be useful,
 *    but WITHOUT ANY WARRANTY; without even the implied warranty of
 *    MERCHANTABILITY or FITNESS FOR A PARTICULAR PURPOSE.  See the
 *    GNU General Public License for more details.
 *
 *    You should have received a copy of the GNU General Public License
 *    along with this program; if not, write to the Free Software
 *    Foundation, Inc., 675 Mass Ave, Cambridge, MA 02139, USA.
 */

#include <asm/asm-offsets.h>

/* we have the following possibilities to act on an interruption:
 *  - handle in assembly and use shadowed registers only
 *  - save registers to kernel stack and handle in assembly or C */


#include <asm/psw.h>
#include <asm/cache.h>		/* for L1_CACHE_SHIFT */
#include <asm/assembly.h>	/* for LDREG/STREG defines */
#include <asm/pgtable.h>
#include <asm/signal.h>
#include <asm/unistd.h>
#include <asm/ldcw.h>
<<<<<<< HEAD
=======
#include <asm/traps.h>
>>>>>>> e021bb4f
#include <asm/thread_info.h>

#include <linux/linkage.h>

#ifdef CONFIG_64BIT
	.level 2.0w
#else
	.level 2.0
#endif

	.import		pa_tlb_lock,data
	.macro  load_pa_tlb_lock reg
#if __PA_LDCW_ALIGNMENT > 4
	load32	PA(pa_tlb_lock) + __PA_LDCW_ALIGNMENT-1, \reg
	depi	0,31,__PA_LDCW_ALIGN_ORDER, \reg
#else
	load32	PA(pa_tlb_lock), \reg
#endif
	.endm

	/* space_to_prot macro creates a prot id from a space id */

#if (SPACEID_SHIFT) == 0
	.macro  space_to_prot spc prot
	depd,z  \spc,62,31,\prot
	.endm
#else
	.macro  space_to_prot spc prot
	extrd,u \spc,(64 - (SPACEID_SHIFT)),32,\prot
	.endm
#endif

	/* Switch to virtual mapping, trashing only %r1 */
	.macro  virt_map
	/* pcxt_ssm_bug */
	rsm	PSW_SM_I, %r0	/* barrier for "Relied upon Translation */
	mtsp	%r0, %sr4
	mtsp	%r0, %sr5
	mtsp	%r0, %sr6
	tovirt_r1 %r29
	load32	KERNEL_PSW, %r1

	rsm     PSW_SM_QUIET,%r0	/* second "heavy weight" ctl op */
	mtctl	%r0, %cr17	/* Clear IIASQ tail */
	mtctl	%r0, %cr17	/* Clear IIASQ head */
	mtctl	%r1, %ipsw
	load32	4f, %r1
	mtctl	%r1, %cr18	/* Set IIAOQ tail */
	ldo	4(%r1), %r1
	mtctl	%r1, %cr18	/* Set IIAOQ head */
	rfir
	nop
4:
	.endm

	/*
	 * The "get_stack" macros are responsible for determining the
	 * kernel stack value.
	 *
	 *      If sr7 == 0
	 *          Already using a kernel stack, so call the
	 *          get_stack_use_r30 macro to push a pt_regs structure
	 *          on the stack, and store registers there.
	 *      else
	 *          Need to set up a kernel stack, so call the
	 *          get_stack_use_cr30 macro to set up a pointer
	 *          to the pt_regs structure contained within the
	 *          task pointer pointed to by cr30. Set the stack
	 *          pointer to point to the end of the task structure.
	 *
	 * Note that we use shadowed registers for temps until
	 * we can save %r26 and %r29. %r26 is used to preserve
	 * %r8 (a shadowed register) which temporarily contained
	 * either the fault type ("code") or the eirr. We need
	 * to use a non-shadowed register to carry the value over
	 * the rfir in virt_map. We use %r26 since this value winds
	 * up being passed as the argument to either do_cpu_irq_mask
	 * or handle_interruption. %r29 is used to hold a pointer
	 * the register save area, and once again, it needs to
	 * be a non-shadowed register so that it survives the rfir.
	 *
	 * N.B. TASK_SZ_ALGN and PT_SZ_ALGN include space for a stack frame.
	 */

	.macro  get_stack_use_cr30

	/* we save the registers in the task struct */

	copy	%r30, %r17
	mfctl   %cr30, %r1
	ldo	THREAD_SZ_ALGN(%r1), %r30
	mtsp	%r0,%sr7
	mtsp	%r16,%sr3
	tophys  %r1,%r9
	LDREG	TI_TASK(%r9), %r1	/* thread_info -> task_struct */
	tophys  %r1,%r9
	ldo     TASK_REGS(%r9),%r9
	STREG   %r17,PT_GR30(%r9)
	STREG   %r29,PT_GR29(%r9)
	STREG   %r26,PT_GR26(%r9)
	STREG	%r16,PT_SR7(%r9)
	copy    %r9,%r29
	.endm

	.macro  get_stack_use_r30

	/* we put a struct pt_regs on the stack and save the registers there */

	tophys  %r30,%r9
	copy	%r30,%r1
	ldo	PT_SZ_ALGN(%r30),%r30
	STREG   %r1,PT_GR30(%r9)
	STREG   %r29,PT_GR29(%r9)
	STREG   %r26,PT_GR26(%r9)
	STREG	%r16,PT_SR7(%r9)
	copy    %r9,%r29
	.endm

	.macro  rest_stack
	LDREG   PT_GR1(%r29), %r1
	LDREG   PT_GR30(%r29),%r30
	LDREG   PT_GR29(%r29),%r29
	.endm

	/* default interruption handler
	 * (calls traps.c:handle_interruption) */
	.macro	def code
	b	intr_save
	ldi     \code, %r8
	.align	32
	.endm

	/* Interrupt interruption handler
	 * (calls irq.c:do_cpu_irq_mask) */
	.macro	extint code
	b	intr_extint
	mfsp    %sr7,%r16
	.align	32
	.endm	

	.import	os_hpmc, code

	/* HPMC handler */
	.macro	hpmc code
	nop			/* must be a NOP, will be patched later */
	load32	PA(os_hpmc), %r3
	bv,n	0(%r3)
	nop
	.word	0		/* checksum (will be patched) */
	.word	0		/* address of handler */
	.word	0		/* length of handler */
	.endm

	/*
	 * Performance Note: Instructions will be moved up into
	 * this part of the code later on, once we are sure
	 * that the tlb miss handlers are close to final form.
	 */

	/* Register definitions for tlb miss handler macros */

	va  = r8	/* virtual address for which the trap occurred */
	spc = r24	/* space for which the trap occurred */

#ifndef CONFIG_64BIT

	/*
	 * itlb miss interruption handler (parisc 1.1 - 32 bit)
	 */

	.macro	itlb_11 code

	mfctl	%pcsq, spc
	b	itlb_miss_11
	mfctl	%pcoq, va

	.align		32
	.endm
#endif
	
	/*
	 * itlb miss interruption handler (parisc 2.0)
	 */

	.macro	itlb_20 code
	mfctl	%pcsq, spc
#ifdef CONFIG_64BIT
	b       itlb_miss_20w
#else
	b	itlb_miss_20
#endif
	mfctl	%pcoq, va

	.align		32
	.endm
	
#ifndef CONFIG_64BIT
	/*
	 * naitlb miss interruption handler (parisc 1.1 - 32 bit)
	 */

	.macro	naitlb_11 code

	mfctl	%isr,spc
	b	naitlb_miss_11
	mfctl 	%ior,va

	.align		32
	.endm
#endif
	
	/*
	 * naitlb miss interruption handler (parisc 2.0)
	 */

	.macro	naitlb_20 code

	mfctl	%isr,spc
#ifdef CONFIG_64BIT
	b       naitlb_miss_20w
#else
	b	naitlb_miss_20
#endif
	mfctl 	%ior,va

	.align		32
	.endm
	
#ifndef CONFIG_64BIT
	/*
	 * dtlb miss interruption handler (parisc 1.1 - 32 bit)
	 */

	.macro	dtlb_11 code

	mfctl	%isr, spc
	b	dtlb_miss_11
	mfctl	%ior, va

	.align		32
	.endm
#endif

	/*
	 * dtlb miss interruption handler (parisc 2.0)
	 */

	.macro	dtlb_20 code

	mfctl	%isr, spc
#ifdef CONFIG_64BIT
	b       dtlb_miss_20w
#else
	b	dtlb_miss_20
#endif
	mfctl	%ior, va

	.align		32
	.endm
	
#ifndef CONFIG_64BIT
	/* nadtlb miss interruption handler (parisc 1.1 - 32 bit) */

	.macro	nadtlb_11 code

	mfctl	%isr,spc
	b       nadtlb_miss_11
	mfctl	%ior,va

	.align		32
	.endm
#endif
	
	/* nadtlb miss interruption handler (parisc 2.0) */

	.macro	nadtlb_20 code

	mfctl	%isr,spc
#ifdef CONFIG_64BIT
	b       nadtlb_miss_20w
#else
	b       nadtlb_miss_20
#endif
	mfctl	%ior,va

	.align		32
	.endm
	
#ifndef CONFIG_64BIT
	/*
	 * dirty bit trap interruption handler (parisc 1.1 - 32 bit)
	 */

	.macro	dbit_11 code

	mfctl	%isr,spc
	b	dbit_trap_11
	mfctl	%ior,va

	.align		32
	.endm
#endif

	/*
	 * dirty bit trap interruption handler (parisc 2.0)
	 */

	.macro	dbit_20 code

	mfctl	%isr,spc
#ifdef CONFIG_64BIT
	b       dbit_trap_20w
#else
	b	dbit_trap_20
#endif
	mfctl	%ior,va

	.align		32
	.endm

	/* In LP64, the space contains part of the upper 32 bits of the
	 * fault.  We have to extract this and place it in the va,
	 * zeroing the corresponding bits in the space register */
	.macro		space_adjust	spc,va,tmp
#ifdef CONFIG_64BIT
	extrd,u		\spc,63,SPACEID_SHIFT,\tmp
	depd		%r0,63,SPACEID_SHIFT,\spc
	depd		\tmp,31,SPACEID_SHIFT,\va
#endif
	.endm

	.import		swapper_pg_dir,code

	/* Get the pgd.  For faults on space zero (kernel space), this
	 * is simply swapper_pg_dir.  For user space faults, the
	 * pgd is stored in %cr25 */
	.macro		get_pgd		spc,reg
	ldil		L%PA(swapper_pg_dir),\reg
	ldo		R%PA(swapper_pg_dir)(\reg),\reg
	or,COND(=)	%r0,\spc,%r0
	mfctl		%cr25,\reg
	.endm

	/* 
		space_check(spc,tmp,fault)

		spc - The space we saw the fault with.
		tmp - The place to store the current space.
		fault - Function to call on failure.

		Only allow faults on different spaces from the
		currently active one if we're the kernel 

	*/
	.macro		space_check	spc,tmp,fault
	mfsp		%sr7,\tmp
	or,COND(<>)	%r0,\spc,%r0	/* user may execute gateway page
					 * as kernel, so defeat the space
					 * check if it is */
	copy		\spc,\tmp
	or,COND(=)	%r0,\tmp,%r0	/* nullify if executing as kernel */
	cmpb,COND(<>),n	\tmp,\spc,\fault
	.endm

	/* Look up a PTE in a 2-Level scheme (faulting at each
	 * level if the entry isn't present 
	 *
	 * NOTE: we use ldw even for LP64, since the short pointers
	 * can address up to 1TB
	 */
	.macro		L2_ptep	pmd,pte,index,va,fault
#if CONFIG_PGTABLE_LEVELS == 3
	extru		\va,31-ASM_PMD_SHIFT,ASM_BITS_PER_PMD,\index
#else
# if defined(CONFIG_64BIT)
	extrd,u		\va,63-ASM_PGDIR_SHIFT,ASM_BITS_PER_PGD,\index
  #else
  # if PAGE_SIZE > 4096
	extru		\va,31-ASM_PGDIR_SHIFT,32-ASM_PGDIR_SHIFT,\index
  # else
	extru		\va,31-ASM_PGDIR_SHIFT,ASM_BITS_PER_PGD,\index
  # endif
# endif
#endif
	dep             %r0,31,PAGE_SHIFT,\pmd  /* clear offset */
	copy		%r0,\pte
	ldw,s		\index(\pmd),\pmd
	bb,>=,n		\pmd,_PxD_PRESENT_BIT,\fault
	dep		%r0,31,PxD_FLAG_SHIFT,\pmd /* clear flags */
	copy		\pmd,%r9
	SHLREG		%r9,PxD_VALUE_SHIFT,\pmd
	extru		\va,31-PAGE_SHIFT,ASM_BITS_PER_PTE,\index
	dep		%r0,31,PAGE_SHIFT,\pmd  /* clear offset */
	shladd		\index,BITS_PER_PTE_ENTRY,\pmd,\pmd /* pmd is now pte */
	LDREG		%r0(\pmd),\pte
	bb,>=,n		\pte,_PAGE_PRESENT_BIT,\fault
	.endm

	/* Look up PTE in a 3-Level scheme.
	 *
	 * Here we implement a Hybrid L2/L3 scheme: we allocate the
	 * first pmd adjacent to the pgd.  This means that we can
	 * subtract a constant offset to get to it.  The pmd and pgd
	 * sizes are arranged so that a single pmd covers 4GB (giving
	 * a full LP64 process access to 8TB) so our lookups are
	 * effectively L2 for the first 4GB of the kernel (i.e. for
	 * all ILP32 processes and all the kernel for machines with
	 * under 4GB of memory) */
	.macro		L3_ptep pgd,pte,index,va,fault
#if CONFIG_PGTABLE_LEVELS == 3 /* we might have a 2-Level scheme, e.g. with 16kb page size */
	extrd,u		\va,63-ASM_PGDIR_SHIFT,ASM_BITS_PER_PGD,\index
	copy		%r0,\pte
	extrd,u,*=	\va,63-ASM_PGDIR_SHIFT,64-ASM_PGDIR_SHIFT,%r0
	ldw,s		\index(\pgd),\pgd
	extrd,u,*=	\va,63-ASM_PGDIR_SHIFT,64-ASM_PGDIR_SHIFT,%r0
	bb,>=,n		\pgd,_PxD_PRESENT_BIT,\fault
	extrd,u,*=	\va,63-ASM_PGDIR_SHIFT,64-ASM_PGDIR_SHIFT,%r0
	shld		\pgd,PxD_VALUE_SHIFT,\index
	extrd,u,*=	\va,63-ASM_PGDIR_SHIFT,64-ASM_PGDIR_SHIFT,%r0
	copy		\index,\pgd
	extrd,u,*<>	\va,63-ASM_PGDIR_SHIFT,64-ASM_PGDIR_SHIFT,%r0
	ldo		ASM_PGD_PMD_OFFSET(\pgd),\pgd
#endif
	L2_ptep		\pgd,\pte,\index,\va,\fault
	.endm

	/* Acquire pa_tlb_lock lock and recheck page is still present. */
	.macro		tlb_lock	spc,ptp,pte,tmp,tmp1,fault
#ifdef CONFIG_SMP
	cmpib,COND(=),n	0,\spc,2f
	load_pa_tlb_lock \tmp
1:	LDCW		0(\tmp),\tmp1
	cmpib,COND(=)	0,\tmp1,1b
	nop
	LDREG		0(\ptp),\pte
	bb,<,n		\pte,_PAGE_PRESENT_BIT,2f
	b		\fault
	stw		 \spc,0(\tmp)
2:
#endif
	.endm

	/* Release pa_tlb_lock lock without reloading lock address. */
	.macro		tlb_unlock0	spc,tmp
#ifdef CONFIG_SMP
	or,COND(=)	%r0,\spc,%r0
	sync
	or,COND(=)	%r0,\spc,%r0
	stw             \spc,0(\tmp)
#endif
	.endm

	/* Release pa_tlb_lock lock. */
	.macro		tlb_unlock1	spc,tmp
#ifdef CONFIG_SMP
	load_pa_tlb_lock \tmp
	tlb_unlock0	\spc,\tmp
#endif
	.endm

	/* Set the _PAGE_ACCESSED bit of the PTE.  Be clever and
	 * don't needlessly dirty the cache line if it was already set */
	.macro		update_accessed	ptp,pte,tmp,tmp1
	ldi		_PAGE_ACCESSED,\tmp1
	or		\tmp1,\pte,\tmp
	and,COND(<>)	\tmp1,\pte,%r0
	STREG		\tmp,0(\ptp)
	.endm

	/* Set the dirty bit (and accessed bit).  No need to be
	 * clever, this is only used from the dirty fault */
	.macro		update_dirty	ptp,pte,tmp
	ldi		_PAGE_ACCESSED|_PAGE_DIRTY,\tmp
	or		\tmp,\pte,\pte
	STREG		\pte,0(\ptp)
	.endm

	/* We have (depending on the page size):
	 * - 38 to 52-bit Physical Page Number
	 * - 12 to 26-bit page offset
	 */
	/* bitshift difference between a PFN (based on kernel's PAGE_SIZE)
	 * to a CPU TLB 4k PFN (4k => 12 bits to shift) */
	#define PAGE_ADD_SHIFT		(PAGE_SHIFT-12)
	#define PAGE_ADD_HUGE_SHIFT	(REAL_HPAGE_SHIFT-12)

	/* Drop prot bits and convert to page addr for iitlbt and idtlbt */
	.macro		convert_for_tlb_insert20 pte,tmp
#ifdef CONFIG_HUGETLB_PAGE
	copy		\pte,\tmp
	extrd,u		\tmp,(63-ASM_PFN_PTE_SHIFT)+(63-58)+PAGE_ADD_SHIFT,\
				64-PAGE_SHIFT-PAGE_ADD_SHIFT,\pte

	depdi		_PAGE_SIZE_ENCODING_DEFAULT,63,\
				(63-58)+PAGE_ADD_SHIFT,\pte
	extrd,u,*=	\tmp,_PAGE_HPAGE_BIT+32,1,%r0
	depdi		_HUGE_PAGE_SIZE_ENCODING_DEFAULT,63,\
				(63-58)+PAGE_ADD_HUGE_SHIFT,\pte
#else /* Huge pages disabled */
	extrd,u		\pte,(63-ASM_PFN_PTE_SHIFT)+(63-58)+PAGE_ADD_SHIFT,\
				64-PAGE_SHIFT-PAGE_ADD_SHIFT,\pte
	depdi		_PAGE_SIZE_ENCODING_DEFAULT,63,\
				(63-58)+PAGE_ADD_SHIFT,\pte
#endif
	.endm

	/* Convert the pte and prot to tlb insertion values.  How
	 * this happens is quite subtle, read below */
	.macro		make_insert_tlb	spc,pte,prot,tmp
	space_to_prot   \spc \prot        /* create prot id from space */
	/* The following is the real subtlety.  This is depositing
	 * T <-> _PAGE_REFTRAP
	 * D <-> _PAGE_DIRTY
	 * B <-> _PAGE_DMB (memory break)
	 *
	 * Then incredible subtlety: The access rights are
	 * _PAGE_GATEWAY, _PAGE_EXEC and _PAGE_WRITE
	 * See 3-14 of the parisc 2.0 manual
	 *
	 * Finally, _PAGE_READ goes in the top bit of PL1 (so we
	 * trigger an access rights trap in user space if the user
	 * tries to read an unreadable page */
	depd            \pte,8,7,\prot

	/* PAGE_USER indicates the page can be read with user privileges,
	 * so deposit X1|11 to PL1|PL2 (remember the upper bit of PL1
	 * contains _PAGE_READ) */
	extrd,u,*=      \pte,_PAGE_USER_BIT+32,1,%r0
	depdi		7,11,3,\prot
	/* If we're a gateway page, drop PL2 back to zero for promotion
	 * to kernel privilege (so we can execute the page as kernel).
	 * Any privilege promotion page always denys read and write */
	extrd,u,*= 	\pte,_PAGE_GATEWAY_BIT+32,1,%r0
	depd		%r0,11,2,\prot	/* If Gateway, Set PL2 to 0 */

	/* Enforce uncacheable pages.
	 * This should ONLY be use for MMIO on PA 2.0 machines.
	 * Memory/DMA is cache coherent on all PA2.0 machines we support
	 * (that means T-class is NOT supported) and the memory controllers
	 * on most of those machines only handles cache transactions.
	 */
	extrd,u,*=	\pte,_PAGE_NO_CACHE_BIT+32,1,%r0
	depdi		1,12,1,\prot

	/* Drop prot bits and convert to page addr for iitlbt and idtlbt */
	convert_for_tlb_insert20 \pte \tmp
	.endm

	/* Identical macro to make_insert_tlb above, except it
	 * makes the tlb entry for the differently formatted pa11
	 * insertion instructions */
	.macro		make_insert_tlb_11	spc,pte,prot
	zdep		\spc,30,15,\prot
	dep		\pte,8,7,\prot
	extru,=		\pte,_PAGE_NO_CACHE_BIT,1,%r0
	depi		1,12,1,\prot
	extru,=         \pte,_PAGE_USER_BIT,1,%r0
	depi		7,11,3,\prot   /* Set for user space (1 rsvd for read) */
	extru,= 	\pte,_PAGE_GATEWAY_BIT,1,%r0
	depi		0,11,2,\prot	/* If Gateway, Set PL2 to 0 */

	/* Get rid of prot bits and convert to page addr for iitlba */

	depi		0,31,ASM_PFN_PTE_SHIFT,\pte
	SHRREG		\pte,(ASM_PFN_PTE_SHIFT-(31-26)),\pte
	.endm

	/* This is for ILP32 PA2.0 only.  The TLB insertion needs
	 * to extend into I/O space if the address is 0xfXXXXXXX
	 * so we extend the f's into the top word of the pte in
	 * this case */
	.macro		f_extend	pte,tmp
	extrd,s		\pte,42,4,\tmp
	addi,<>		1,\tmp,%r0
	extrd,s		\pte,63,25,\pte
	.endm

	/* The alias region is an 8MB aligned 16MB to do clear and
	 * copy user pages at addresses congruent with the user
	 * virtual address.
	 *
	 * To use the alias page, you set %r26 up with the to TLB
	 * entry (identifying the physical page) and %r23 up with
	 * the from tlb entry (or nothing if only a to entry---for
	 * clear_user_page_asm) */
	.macro		do_alias	spc,tmp,tmp1,va,pte,prot,fault,patype
	cmpib,COND(<>),n 0,\spc,\fault
	ldil		L%(TMPALIAS_MAP_START),\tmp
#if defined(CONFIG_64BIT) && (TMPALIAS_MAP_START >= 0x80000000)
	/* on LP64, ldi will sign extend into the upper 32 bits,
	 * which is behaviour we don't want */
	depdi		0,31,32,\tmp
#endif
	copy		\va,\tmp1
	depi		0,31,23,\tmp1
	cmpb,COND(<>),n	\tmp,\tmp1,\fault
	mfctl		%cr19,\tmp	/* iir */
	/* get the opcode (first six bits) into \tmp */
	extrw,u		\tmp,5,6,\tmp
	/*
	 * Only setting the T bit prevents data cache movein
	 * Setting access rights to zero prevents instruction cache movein
	 *
	 * Note subtlety here: _PAGE_GATEWAY, _PAGE_EXEC and _PAGE_WRITE go
	 * to type field and _PAGE_READ goes to top bit of PL1
	 */
	ldi		(_PAGE_REFTRAP|_PAGE_READ|_PAGE_WRITE),\prot
	/*
	 * so if the opcode is one (i.e. this is a memory management
	 * instruction) nullify the next load so \prot is only T.
	 * Otherwise this is a normal data operation
	 */
	cmpiclr,=	0x01,\tmp,%r0
	ldi		(_PAGE_DIRTY|_PAGE_READ|_PAGE_WRITE),\prot
.ifc \patype,20
	depd,z		\prot,8,7,\prot
.else
.ifc \patype,11
	depw,z		\prot,8,7,\prot
.else
	.error "undefined PA type to do_alias"
.endif
.endif
	/*
	 * OK, it is in the temp alias region, check whether "from" or "to".
	 * Check "subtle" note in pacache.S re: r23/r26.
	 */
#ifdef CONFIG_64BIT
	extrd,u,*=	\va,41,1,%r0
#else
	extrw,u,=	\va,9,1,%r0
#endif
	or,COND(tr)	%r23,%r0,\pte
	or		%r26,%r0,\pte
	.endm 


	/*
	 * Fault_vectors are architecturally required to be aligned on a 2K
	 * boundary
	 */

	.section .text.hot
	.align 2048

ENTRY(fault_vector_20)
	/* First vector is invalid (0) */
	.ascii	"cows can fly"
	.byte 0
	.align 32

	hpmc		 1
	def		 2
	def		 3
	extint		 4
	def		 5
	itlb_20		 PARISC_ITLB_TRAP
	def		 7
	def		 8
	def              9
	def		10
	def		11
	def		12
	def		13
	def		14
	dtlb_20		15
	naitlb_20	16
	nadtlb_20	17
	def		18
	def		19
	dbit_20		20
	def		21
	def		22
	def		23
	def		24
	def		25
	def		26
	def		27
	def		28
	def		29
	def		30
	def		31
END(fault_vector_20)

#ifndef CONFIG_64BIT

	.align 2048

ENTRY(fault_vector_11)
	/* First vector is invalid (0) */
	.ascii	"cows can fly"
	.byte 0
	.align 32

	hpmc		 1
	def		 2
	def		 3
	extint		 4
	def		 5
	itlb_11		 PARISC_ITLB_TRAP
	def		 7
	def		 8
	def              9
	def		10
	def		11
	def		12
	def		13
	def		14
	dtlb_11		15
	naitlb_11	16
	nadtlb_11	17
	def		18
	def		19
	dbit_11		20
	def		21
	def		22
	def		23
	def		24
	def		25
	def		26
	def		27
	def		28
	def		29
	def		30
	def		31
END(fault_vector_11)

#endif
	/* Fault vector is separately protected and *must* be on its own page */
	.align		PAGE_SIZE

	.import		handle_interruption,code
	.import		do_cpu_irq_mask,code

	/*
	 * Child Returns here
	 *
	 * copy_thread moved args into task save area.
	 */

ENTRY(ret_from_kernel_thread)
	/* Call schedule_tail first though */
	BL	schedule_tail, %r2
	nop

	LDREG	TI_TASK-THREAD_SZ_ALGN-FRAME_SIZE(%r30), %r1
	LDREG	TASK_PT_GR25(%r1), %r26
#ifdef CONFIG_64BIT
	LDREG	TASK_PT_GR27(%r1), %r27
#endif
	LDREG	TASK_PT_GR26(%r1), %r1
	ble	0(%sr7, %r1)
	copy	%r31, %r2
	b	finish_child_return
	nop
END(ret_from_kernel_thread)


	/*
	 * struct task_struct *_switch_to(struct task_struct *prev,
	 *	struct task_struct *next)
	 *
	 * switch kernel stacks and return prev */
ENTRY_CFI(_switch_to)
	STREG	 %r2, -RP_OFFSET(%r30)

	callee_save_float
	callee_save

	load32	_switch_to_ret, %r2

	STREG	%r2, TASK_PT_KPC(%r26)
	LDREG	TASK_PT_KPC(%r25), %r2

	STREG	%r30, TASK_PT_KSP(%r26)
	LDREG	TASK_PT_KSP(%r25), %r30
	LDREG	TASK_THREAD_INFO(%r25), %r25
	bv	%r0(%r2)
	mtctl   %r25,%cr30

ENTRY(_switch_to_ret)
	mtctl	%r0, %cr0		/* Needed for single stepping */
	callee_rest
	callee_rest_float

	LDREG	-RP_OFFSET(%r30), %r2
	bv	%r0(%r2)
	copy	%r26, %r28
ENDPROC_CFI(_switch_to)

	/*
	 * Common rfi return path for interruptions, kernel execve, and
	 * sys_rt_sigreturn (sometimes).  The sys_rt_sigreturn syscall will
	 * return via this path if the signal was received when the process
	 * was running; if the process was blocked on a syscall then the
	 * normal syscall_exit path is used.  All syscalls for traced
	 * proceses exit via intr_restore.
	 *
	 * XXX If any syscalls that change a processes space id ever exit
	 * this way, then we will need to copy %sr3 in to PT_SR[3..7], and
	 * adjust IASQ[0..1].
	 *
	 */

	.align	PAGE_SIZE

ENTRY_CFI(syscall_exit_rfi)
	mfctl   %cr30,%r16
	LDREG	TI_TASK(%r16), %r16	/* thread_info -> task_struct */
	ldo	TASK_REGS(%r16),%r16
	/* Force iaoq to userspace, as the user has had access to our current
	 * context via sigcontext. Also Filter the PSW for the same reason.
	 */
	LDREG	PT_IAOQ0(%r16),%r19
	depi	3,31,2,%r19
	STREG	%r19,PT_IAOQ0(%r16)
	LDREG	PT_IAOQ1(%r16),%r19
	depi	3,31,2,%r19
	STREG	%r19,PT_IAOQ1(%r16)
	LDREG   PT_PSW(%r16),%r19
	load32	USER_PSW_MASK,%r1
#ifdef CONFIG_64BIT
	load32	USER_PSW_HI_MASK,%r20
	depd    %r20,31,32,%r1
#endif
	and     %r19,%r1,%r19 /* Mask out bits that user shouldn't play with */
	load32	USER_PSW,%r1
	or      %r19,%r1,%r19 /* Make sure default USER_PSW bits are set */
	STREG   %r19,PT_PSW(%r16)

	/*
	 * If we aren't being traced, we never saved space registers
	 * (we don't store them in the sigcontext), so set them
	 * to "proper" values now (otherwise we'll wind up restoring
	 * whatever was last stored in the task structure, which might
	 * be inconsistent if an interrupt occurred while on the gateway
	 * page). Note that we may be "trashing" values the user put in
	 * them, but we don't support the user changing them.
	 */

	STREG   %r0,PT_SR2(%r16)
	mfsp    %sr3,%r19
	STREG   %r19,PT_SR0(%r16)
	STREG   %r19,PT_SR1(%r16)
	STREG   %r19,PT_SR3(%r16)
	STREG   %r19,PT_SR4(%r16)
	STREG   %r19,PT_SR5(%r16)
	STREG   %r19,PT_SR6(%r16)
	STREG   %r19,PT_SR7(%r16)

<<<<<<< HEAD
intr_return:
=======
ENTRY(intr_return)
>>>>>>> e021bb4f
	/* check for reschedule */
	mfctl   %cr30,%r1
	LDREG   TI_FLAGS(%r1),%r19	/* sched.h: TIF_NEED_RESCHED */
	bb,<,n	%r19,31-TIF_NEED_RESCHED,intr_do_resched /* forward */

	.import do_notify_resume,code
intr_check_sig:
	/* As above */
	mfctl   %cr30,%r1
	LDREG	TI_FLAGS(%r1),%r19
	ldi	(_TIF_SIGPENDING|_TIF_NOTIFY_RESUME), %r20
	and,COND(<>)	%r19, %r20, %r0
	b,n	intr_restore	/* skip past if we've nothing to do */

	/* This check is critical to having LWS
	 * working. The IASQ is zero on the gateway
	 * page and we cannot deliver any signals until
	 * we get off the gateway page.
	 *
	 * Only do signals if we are returning to user space
	 */
	LDREG	PT_IASQ0(%r16), %r20
	cmpib,COND(=),n 0,%r20,intr_restore /* backward */
	LDREG	PT_IASQ1(%r16), %r20
	cmpib,COND(=),n 0,%r20,intr_restore /* backward */

	/* NOTE: We need to enable interrupts if we have to deliver
	 * signals. We used to do this earlier but it caused kernel
	 * stack overflows. */
	ssm     PSW_SM_I, %r0

	copy	%r0, %r25			/* long in_syscall = 0 */
#ifdef CONFIG_64BIT
	ldo	-16(%r30),%r29			/* Reference param save area */
#endif

	BL	do_notify_resume,%r2
	copy	%r16, %r26			/* struct pt_regs *regs */

	b,n	intr_check_sig

intr_restore:
	copy            %r16,%r29
	ldo             PT_FR31(%r29),%r1
	rest_fp         %r1
	rest_general    %r29

	/* inverse of virt_map */
	pcxt_ssm_bug
	rsm             PSW_SM_QUIET,%r0	/* prepare for rfi */
	tophys_r1       %r29

	/* Restore space id's and special cr's from PT_REGS
	 * structure pointed to by r29
	 */
	rest_specials	%r29

	/* IMPORTANT: rest_stack restores r29 last (we are using it)!
	 * It also restores r1 and r30.
	 */
	rest_stack

	rfi
	nop

#ifndef CONFIG_PREEMPT
# define intr_do_preempt	intr_restore
#endif /* !CONFIG_PREEMPT */

	.import schedule,code
intr_do_resched:
	/* Only call schedule on return to userspace. If we're returning
	 * to kernel space, we may schedule if CONFIG_PREEMPT, otherwise
	 * we jump back to intr_restore.
	 */
	LDREG	PT_IASQ0(%r16), %r20
	cmpib,COND(=)	0, %r20, intr_do_preempt
	nop
	LDREG	PT_IASQ1(%r16), %r20
	cmpib,COND(=)	0, %r20, intr_do_preempt
	nop

	/* NOTE: We need to enable interrupts if we schedule.  We used
	 * to do this earlier but it caused kernel stack overflows. */
	ssm     PSW_SM_I, %r0

#ifdef CONFIG_64BIT
	ldo	-16(%r30),%r29		/* Reference param save area */
#endif

	ldil	L%intr_check_sig, %r2
#ifndef CONFIG_64BIT
	b	schedule
#else
	load32	schedule, %r20
	bv	%r0(%r20)
#endif
	ldo	R%intr_check_sig(%r2), %r2

	/* preempt the current task on returning to kernel
	 * mode from an interrupt, iff need_resched is set,
	 * and preempt_count is 0. otherwise, we continue on
	 * our merry way back to the current running task.
	 */
#ifdef CONFIG_PREEMPT
	.import preempt_schedule_irq,code
intr_do_preempt:
	rsm	PSW_SM_I, %r0		/* disable interrupts */

	/* current_thread_info()->preempt_count */
	mfctl	%cr30, %r1
	LDREG	TI_PRE_COUNT(%r1), %r19
	cmpib,COND(<>)	0, %r19, intr_restore	/* if preempt_count > 0 */
	nop				/* prev insn branched backwards */

	/* check if we interrupted a critical path */
	LDREG	PT_PSW(%r16), %r20
	bb,<,n	%r20, 31 - PSW_SM_I, intr_restore
	nop

	BL	preempt_schedule_irq, %r2
	nop

	b,n	intr_restore		/* ssm PSW_SM_I done by intr_restore */
#endif /* CONFIG_PREEMPT */

	/*
	 * External interrupts.
	 */

intr_extint:
	cmpib,COND(=),n 0,%r16,1f

	get_stack_use_cr30
	b,n 2f

1:
	get_stack_use_r30
2:
	save_specials	%r29
	virt_map
	save_general	%r29

	ldo	PT_FR0(%r29), %r24
	save_fp	%r24
	
	loadgp

	copy	%r29, %r26	/* arg0 is pt_regs */
	copy	%r29, %r16	/* save pt_regs */

	ldil	L%intr_return, %r2

#ifdef CONFIG_64BIT
	ldo	-16(%r30),%r29	/* Reference param save area */
#endif

	b	do_cpu_irq_mask
	ldo	R%intr_return(%r2), %r2	/* return to intr_return, not here */
ENDPROC_CFI(syscall_exit_rfi)


	/* Generic interruptions (illegal insn, unaligned, page fault, etc) */

ENTRY_CFI(intr_save)		/* for os_hpmc */
	mfsp    %sr7,%r16
	cmpib,COND(=),n 0,%r16,1f
	get_stack_use_cr30
	b	2f
	copy    %r8,%r26

1:
	get_stack_use_r30
	copy    %r8,%r26

2:
	save_specials	%r29

	/* If this trap is a itlb miss, skip saving/adjusting isr/ior */
	cmpib,COND(=),n        PARISC_ITLB_TRAP,%r26,skip_save_ior


	mfctl           %isr, %r16
	nop		/* serialize mfctl on PA 2.0 to avoid 4 cycle penalty */
	mfctl           %ior, %r17


#ifdef CONFIG_64BIT
	/*
	 * If the interrupted code was running with W bit off (32 bit),
	 * clear the b bits (bits 0 & 1) in the ior.
	 * save_specials left ipsw value in r8 for us to test.
	 */
	extrd,u,*<>     %r8,PSW_W_BIT,1,%r0
	depdi           0,1,2,%r17

	/* adjust isr/ior: get high bits from isr and deposit in ior */
	space_adjust	%r16,%r17,%r1
#endif
	STREG           %r16, PT_ISR(%r29)
	STREG           %r17, PT_IOR(%r29)

#if 0 && defined(CONFIG_64BIT)
	/* Revisit when we have 64-bit code above 4Gb */
	b,n		intr_save2

skip_save_ior:
	/* We have a itlb miss, and when executing code above 4 Gb on ILP64, we
	 * need to adjust iasq/iaoq here in the same way we adjusted isr/ior
	 * above.
	 */
	extrd,u,*	%r8,PSW_W_BIT,1,%r1
	cmpib,COND(=),n	1,%r1,intr_save2
	LDREG		PT_IASQ0(%r29), %r16
	LDREG		PT_IAOQ0(%r29), %r17
	/* adjust iasq/iaoq */
	space_adjust	%r16,%r17,%r1
	STREG           %r16, PT_IASQ0(%r29)
	STREG           %r17, PT_IAOQ0(%r29)
#else
skip_save_ior:
#endif

intr_save2:
	virt_map
	save_general	%r29

	ldo		PT_FR0(%r29), %r25
	save_fp		%r25
	
	loadgp

	copy		%r29, %r25	/* arg1 is pt_regs */
#ifdef CONFIG_64BIT
	ldo		-16(%r30),%r29	/* Reference param save area */
#endif

	ldil		L%intr_check_sig, %r2
	copy		%r25, %r16	/* save pt_regs */

	b		handle_interruption
	ldo		R%intr_check_sig(%r2), %r2
ENDPROC_CFI(intr_save)


	/*
	 * Note for all tlb miss handlers:
	 *
	 * cr24 contains a pointer to the kernel address space
	 * page directory.
	 *
	 * cr25 contains a pointer to the current user address
	 * space page directory.
	 *
	 * sr3 will contain the space id of the user address space
	 * of the current running thread while that thread is
	 * running in the kernel.
	 */

	/*
	 * register number allocations.  Note that these are all
	 * in the shadowed registers
	 */

	t0 = r1		/* temporary register 0 */
	va = r8		/* virtual address for which the trap occurred */
	t1 = r9		/* temporary register 1 */
	pte  = r16	/* pte/phys page # */
	prot = r17	/* prot bits */
	spc  = r24	/* space for which the trap occurred */
	ptp = r25	/* page directory/page table pointer */

#ifdef CONFIG_64BIT

dtlb_miss_20w:
	space_adjust	spc,va,t0
	get_pgd		spc,ptp
	space_check	spc,t0,dtlb_fault

	L3_ptep		ptp,pte,t0,va,dtlb_check_alias_20w

	tlb_lock	spc,ptp,pte,t0,t1,dtlb_check_alias_20w
	update_accessed	ptp,pte,t0,t1

	make_insert_tlb	spc,pte,prot,t1
	
	idtlbt          pte,prot

	tlb_unlock1	spc,t0
	rfir
	nop

dtlb_check_alias_20w:
	do_alias	spc,t0,t1,va,pte,prot,dtlb_fault,20

	idtlbt          pte,prot

	rfir
	nop

nadtlb_miss_20w:
	space_adjust	spc,va,t0
	get_pgd		spc,ptp
	space_check	spc,t0,nadtlb_fault

	L3_ptep		ptp,pte,t0,va,nadtlb_check_alias_20w

	tlb_lock	spc,ptp,pte,t0,t1,nadtlb_check_alias_20w
	update_accessed	ptp,pte,t0,t1

	make_insert_tlb	spc,pte,prot,t1

	idtlbt          pte,prot

	tlb_unlock1	spc,t0
	rfir
	nop

nadtlb_check_alias_20w:
	do_alias	spc,t0,t1,va,pte,prot,nadtlb_emulate,20

	idtlbt          pte,prot

	rfir
	nop

#else

dtlb_miss_11:
	get_pgd		spc,ptp

	space_check	spc,t0,dtlb_fault

	L2_ptep		ptp,pte,t0,va,dtlb_check_alias_11

	tlb_lock	spc,ptp,pte,t0,t1,dtlb_check_alias_11
	update_accessed	ptp,pte,t0,t1

	make_insert_tlb_11	spc,pte,prot

	mfsp		%sr1,t1  /* Save sr1 so we can use it in tlb inserts */
	mtsp		spc,%sr1

	idtlba		pte,(%sr1,va)
	idtlbp		prot,(%sr1,va)

	mtsp		t1, %sr1	/* Restore sr1 */

	tlb_unlock1	spc,t0
	rfir
	nop

dtlb_check_alias_11:
	do_alias	spc,t0,t1,va,pte,prot,dtlb_fault,11

	idtlba          pte,(va)
	idtlbp          prot,(va)

	rfir
	nop

nadtlb_miss_11:
	get_pgd		spc,ptp

	space_check	spc,t0,nadtlb_fault

	L2_ptep		ptp,pte,t0,va,nadtlb_check_alias_11

	tlb_lock	spc,ptp,pte,t0,t1,nadtlb_check_alias_11
	update_accessed	ptp,pte,t0,t1

	make_insert_tlb_11	spc,pte,prot

	mfsp		%sr1,t1  /* Save sr1 so we can use it in tlb inserts */
	mtsp		spc,%sr1

	idtlba		pte,(%sr1,va)
	idtlbp		prot,(%sr1,va)

	mtsp		t1, %sr1	/* Restore sr1 */

	tlb_unlock1	spc,t0
	rfir
	nop

nadtlb_check_alias_11:
	do_alias	spc,t0,t1,va,pte,prot,nadtlb_emulate,11

	idtlba          pte,(va)
	idtlbp          prot,(va)

	rfir
	nop

dtlb_miss_20:
	space_adjust	spc,va,t0
	get_pgd		spc,ptp
	space_check	spc,t0,dtlb_fault

	L2_ptep		ptp,pte,t0,va,dtlb_check_alias_20

	tlb_lock	spc,ptp,pte,t0,t1,dtlb_check_alias_20
	update_accessed	ptp,pte,t0,t1

	make_insert_tlb	spc,pte,prot,t1

	f_extend	pte,t1

	idtlbt          pte,prot

	tlb_unlock1	spc,t0
	rfir
	nop

dtlb_check_alias_20:
	do_alias	spc,t0,t1,va,pte,prot,dtlb_fault,20
	
	idtlbt          pte,prot

	rfir
	nop

nadtlb_miss_20:
	get_pgd		spc,ptp

	space_check	spc,t0,nadtlb_fault

	L2_ptep		ptp,pte,t0,va,nadtlb_check_alias_20

	tlb_lock	spc,ptp,pte,t0,t1,nadtlb_check_alias_20
	update_accessed	ptp,pte,t0,t1

	make_insert_tlb	spc,pte,prot,t1

	f_extend	pte,t1
	
	idtlbt		pte,prot

	tlb_unlock1	spc,t0
	rfir
	nop

nadtlb_check_alias_20:
	do_alias	spc,t0,t1,va,pte,prot,nadtlb_emulate,20

	idtlbt          pte,prot

	rfir
	nop

#endif

nadtlb_emulate:

	/*
	 * Non access misses can be caused by fdc,fic,pdc,lpa,probe and
	 * probei instructions. We don't want to fault for these
	 * instructions (not only does it not make sense, it can cause
	 * deadlocks, since some flushes are done with the mmap
	 * semaphore held). If the translation doesn't exist, we can't
	 * insert a translation, so have to emulate the side effects
	 * of the instruction. Since we don't insert a translation
	 * we can get a lot of faults during a flush loop, so it makes
	 * sense to try to do it here with minimum overhead. We only
	 * emulate fdc,fic,pdc,probew,prober instructions whose base 
	 * and index registers are not shadowed. We defer everything 
	 * else to the "slow" path.
	 */

	mfctl           %cr19,%r9 /* Get iir */

	/* PA 2.0 Arch Ref. Book pg 382 has a good description of the insn bits.
	   Checks for fdc,fdce,pdc,"fic,4f",prober,probeir,probew, probeiw */

	/* Checks for fdc,fdce,pdc,"fic,4f" only */
	ldi             0x280,%r16
	and             %r9,%r16,%r17
	cmpb,<>,n       %r16,%r17,nadtlb_probe_check
	bb,>=,n         %r9,26,nadtlb_nullify  /* m bit not set, just nullify */
	BL		get_register,%r25
	extrw,u         %r9,15,5,%r8           /* Get index register # */
	cmpib,COND(=),n        -1,%r1,nadtlb_fault    /* have to use slow path */
	copy            %r1,%r24
	BL		get_register,%r25
	extrw,u         %r9,10,5,%r8           /* Get base register # */
	cmpib,COND(=),n        -1,%r1,nadtlb_fault    /* have to use slow path */
	BL		set_register,%r25
	add,l           %r1,%r24,%r1           /* doesn't affect c/b bits */

nadtlb_nullify:
	mfctl           %ipsw,%r8
	ldil            L%PSW_N,%r9
	or              %r8,%r9,%r8            /* Set PSW_N */
	mtctl           %r8,%ipsw

	rfir
	nop

	/* 
		When there is no translation for the probe address then we
		must nullify the insn and return zero in the target register.
		This will indicate to the calling code that it does not have 
		write/read privileges to this address.

		This should technically work for prober and probew in PA 1.1,
		and also probe,r and probe,w in PA 2.0

		WARNING: USE ONLY NON-SHADOW REGISTERS WITH PROBE INSN!
		THE SLOW-PATH EMULATION HAS NOT BEEN WRITTEN YET.

	*/
nadtlb_probe_check:
	ldi             0x80,%r16
	and             %r9,%r16,%r17
	cmpb,<>,n       %r16,%r17,nadtlb_fault /* Must be probe,[rw]*/
	BL              get_register,%r25      /* Find the target register */
	extrw,u         %r9,31,5,%r8           /* Get target register */
	cmpib,COND(=),n        -1,%r1,nadtlb_fault    /* have to use slow path */
	BL		set_register,%r25
	copy            %r0,%r1                /* Write zero to target register */
	b nadtlb_nullify                       /* Nullify return insn */
	nop


#ifdef CONFIG_64BIT
itlb_miss_20w:

	/*
	 * I miss is a little different, since we allow users to fault
	 * on the gateway page which is in the kernel address space.
	 */

	space_adjust	spc,va,t0
	get_pgd		spc,ptp
	space_check	spc,t0,itlb_fault

	L3_ptep		ptp,pte,t0,va,itlb_fault

	tlb_lock	spc,ptp,pte,t0,t1,itlb_fault
	update_accessed	ptp,pte,t0,t1

	make_insert_tlb	spc,pte,prot,t1
	
	iitlbt          pte,prot

	tlb_unlock1	spc,t0
	rfir
	nop

naitlb_miss_20w:

	/*
	 * I miss is a little different, since we allow users to fault
	 * on the gateway page which is in the kernel address space.
	 */

	space_adjust	spc,va,t0
	get_pgd		spc,ptp
	space_check	spc,t0,naitlb_fault

	L3_ptep		ptp,pte,t0,va,naitlb_check_alias_20w

	tlb_lock	spc,ptp,pte,t0,t1,naitlb_check_alias_20w
	update_accessed	ptp,pte,t0,t1

	make_insert_tlb	spc,pte,prot,t1

	iitlbt          pte,prot

	tlb_unlock1	spc,t0
	rfir
	nop

naitlb_check_alias_20w:
	do_alias	spc,t0,t1,va,pte,prot,naitlb_fault,20

	iitlbt		pte,prot

	rfir
	nop

#else

itlb_miss_11:
	get_pgd		spc,ptp

	space_check	spc,t0,itlb_fault

	L2_ptep		ptp,pte,t0,va,itlb_fault

	tlb_lock	spc,ptp,pte,t0,t1,itlb_fault
	update_accessed	ptp,pte,t0,t1

	make_insert_tlb_11	spc,pte,prot

	mfsp		%sr1,t1  /* Save sr1 so we can use it in tlb inserts */
	mtsp		spc,%sr1

	iitlba		pte,(%sr1,va)
	iitlbp		prot,(%sr1,va)

	mtsp		t1, %sr1	/* Restore sr1 */

	tlb_unlock1	spc,t0
	rfir
	nop

naitlb_miss_11:
	get_pgd		spc,ptp

	space_check	spc,t0,naitlb_fault

	L2_ptep		ptp,pte,t0,va,naitlb_check_alias_11

	tlb_lock	spc,ptp,pte,t0,t1,naitlb_check_alias_11
	update_accessed	ptp,pte,t0,t1

	make_insert_tlb_11	spc,pte,prot

	mfsp		%sr1,t1  /* Save sr1 so we can use it in tlb inserts */
	mtsp		spc,%sr1

	iitlba		pte,(%sr1,va)
	iitlbp		prot,(%sr1,va)

	mtsp		t1, %sr1	/* Restore sr1 */

	tlb_unlock1	spc,t0
	rfir
	nop

naitlb_check_alias_11:
	do_alias	spc,t0,t1,va,pte,prot,itlb_fault,11

	iitlba          pte,(%sr0, va)
	iitlbp          prot,(%sr0, va)

	rfir
	nop


itlb_miss_20:
	get_pgd		spc,ptp

	space_check	spc,t0,itlb_fault

	L2_ptep		ptp,pte,t0,va,itlb_fault

	tlb_lock	spc,ptp,pte,t0,t1,itlb_fault
	update_accessed	ptp,pte,t0,t1

	make_insert_tlb	spc,pte,prot,t1

	f_extend	pte,t1

	iitlbt          pte,prot

	tlb_unlock1	spc,t0
	rfir
	nop

naitlb_miss_20:
	get_pgd		spc,ptp

	space_check	spc,t0,naitlb_fault

	L2_ptep		ptp,pte,t0,va,naitlb_check_alias_20

	tlb_lock	spc,ptp,pte,t0,t1,naitlb_check_alias_20
	update_accessed	ptp,pte,t0,t1

	make_insert_tlb	spc,pte,prot,t1

	f_extend	pte,t1

	iitlbt          pte,prot

	tlb_unlock1	spc,t0
	rfir
	nop

naitlb_check_alias_20:
	do_alias	spc,t0,t1,va,pte,prot,naitlb_fault,20

	iitlbt          pte,prot

	rfir
	nop

#endif

#ifdef CONFIG_64BIT

dbit_trap_20w:
	space_adjust	spc,va,t0
	get_pgd		spc,ptp
	space_check	spc,t0,dbit_fault

	L3_ptep		ptp,pte,t0,va,dbit_fault

	tlb_lock	spc,ptp,pte,t0,t1,dbit_fault
	update_dirty	ptp,pte,t1

	make_insert_tlb	spc,pte,prot,t1
		
	idtlbt          pte,prot

	tlb_unlock0	spc,t0
	rfir
	nop
#else

dbit_trap_11:

	get_pgd		spc,ptp

	space_check	spc,t0,dbit_fault

	L2_ptep		ptp,pte,t0,va,dbit_fault

	tlb_lock	spc,ptp,pte,t0,t1,dbit_fault
	update_dirty	ptp,pte,t1

	make_insert_tlb_11	spc,pte,prot

	mfsp            %sr1,t1  /* Save sr1 so we can use it in tlb inserts */
	mtsp		spc,%sr1

	idtlba		pte,(%sr1,va)
	idtlbp		prot,(%sr1,va)

	mtsp            t1, %sr1     /* Restore sr1 */

	tlb_unlock0	spc,t0
	rfir
	nop

dbit_trap_20:
	get_pgd		spc,ptp

	space_check	spc,t0,dbit_fault

	L2_ptep		ptp,pte,t0,va,dbit_fault

	tlb_lock	spc,ptp,pte,t0,t1,dbit_fault
	update_dirty	ptp,pte,t1

	make_insert_tlb	spc,pte,prot,t1

	f_extend	pte,t1
	
	idtlbt		pte,prot

	tlb_unlock0	spc,t0
	rfir
	nop
#endif

	.import handle_interruption,code

kernel_bad_space:
	b               intr_save
	ldi             31,%r8  /* Use an unused code */

dbit_fault:
	b               intr_save
	ldi             20,%r8

itlb_fault:
	b               intr_save
	ldi             6,%r8

nadtlb_fault:
	b               intr_save
	ldi             17,%r8

naitlb_fault:
	b               intr_save
	ldi             16,%r8

dtlb_fault:
	b               intr_save
	ldi             15,%r8

	/* Register saving semantics for system calls:

	   %r1		   clobbered by system call macro in userspace
	   %r2		   saved in PT_REGS by gateway page
	   %r3  - %r18	   preserved by C code (saved by signal code)
	   %r19 - %r20	   saved in PT_REGS by gateway page
	   %r21 - %r22	   non-standard syscall args
			   stored in kernel stack by gateway page
	   %r23 - %r26	   arg3-arg0, saved in PT_REGS by gateway page
	   %r27 - %r30	   saved in PT_REGS by gateway page
	   %r31		   syscall return pointer
	 */

	/* Floating point registers (FIXME: what do we do with these?)

	   %fr0  - %fr3	   status/exception, not preserved
	   %fr4  - %fr7	   arguments
	   %fr8	 - %fr11   not preserved by C code
	   %fr12 - %fr21   preserved by C code
	   %fr22 - %fr31   not preserved by C code
	 */

	.macro	reg_save regs
	STREG	%r3, PT_GR3(\regs)
	STREG	%r4, PT_GR4(\regs)
	STREG	%r5, PT_GR5(\regs)
	STREG	%r6, PT_GR6(\regs)
	STREG	%r7, PT_GR7(\regs)
	STREG	%r8, PT_GR8(\regs)
	STREG	%r9, PT_GR9(\regs)
	STREG   %r10,PT_GR10(\regs)
	STREG   %r11,PT_GR11(\regs)
	STREG   %r12,PT_GR12(\regs)
	STREG   %r13,PT_GR13(\regs)
	STREG   %r14,PT_GR14(\regs)
	STREG   %r15,PT_GR15(\regs)
	STREG   %r16,PT_GR16(\regs)
	STREG   %r17,PT_GR17(\regs)
	STREG   %r18,PT_GR18(\regs)
	.endm

	.macro	reg_restore regs
	LDREG	PT_GR3(\regs), %r3
	LDREG	PT_GR4(\regs), %r4
	LDREG	PT_GR5(\regs), %r5
	LDREG	PT_GR6(\regs), %r6
	LDREG	PT_GR7(\regs), %r7
	LDREG	PT_GR8(\regs), %r8
	LDREG	PT_GR9(\regs), %r9
	LDREG   PT_GR10(\regs),%r10
	LDREG   PT_GR11(\regs),%r11
	LDREG   PT_GR12(\regs),%r12
	LDREG   PT_GR13(\regs),%r13
	LDREG   PT_GR14(\regs),%r14
	LDREG   PT_GR15(\regs),%r15
	LDREG   PT_GR16(\regs),%r16
	LDREG   PT_GR17(\regs),%r17
	LDREG   PT_GR18(\regs),%r18
	.endm

	.macro	fork_like name
ENTRY_CFI(sys_\name\()_wrapper)
	LDREG	TI_TASK-THREAD_SZ_ALGN-FRAME_SIZE(%r30), %r1
	ldo	TASK_REGS(%r1),%r1
	reg_save %r1
	mfctl	%cr27, %r28
	ldil	L%sys_\name, %r31
	be	R%sys_\name(%sr4,%r31)
	STREG	%r28, PT_CR27(%r1)
ENDPROC_CFI(sys_\name\()_wrapper)
	.endm

fork_like clone
fork_like fork
fork_like vfork

	/* Set the return value for the child */
ENTRY(child_return)
	BL	schedule_tail, %r2
	nop
finish_child_return:
	LDREG	TI_TASK-THREAD_SZ_ALGN-FRAME_SIZE(%r30), %r1
	ldo	TASK_REGS(%r1),%r1	 /* get pt regs */

	LDREG	PT_CR27(%r1), %r3
	mtctl	%r3, %cr27
	reg_restore %r1
	b	syscall_exit
	copy	%r0,%r28
END(child_return)

ENTRY_CFI(sys_rt_sigreturn_wrapper)
	LDREG	TI_TASK-THREAD_SZ_ALGN-FRAME_SIZE(%r30),%r26
	ldo	TASK_REGS(%r26),%r26	/* get pt regs */
	/* Don't save regs, we are going to restore them from sigcontext. */
	STREG	%r2, -RP_OFFSET(%r30)
#ifdef CONFIG_64BIT
	ldo	FRAME_SIZE(%r30), %r30
	BL	sys_rt_sigreturn,%r2
	ldo	-16(%r30),%r29		/* Reference param save area */
#else
	BL	sys_rt_sigreturn,%r2
	ldo	FRAME_SIZE(%r30), %r30
#endif

	ldo	-FRAME_SIZE(%r30), %r30
	LDREG	-RP_OFFSET(%r30), %r2

	/* FIXME: I think we need to restore a few more things here. */
	LDREG	TI_TASK-THREAD_SZ_ALGN-FRAME_SIZE(%r30),%r1
	ldo	TASK_REGS(%r1),%r1	/* get pt regs */
	reg_restore %r1

	/* If the signal was received while the process was blocked on a
	 * syscall, then r2 will take us to syscall_exit; otherwise r2 will
	 * take us to syscall_exit_rfi and on to intr_return.
	 */
	bv	%r0(%r2)
	LDREG	PT_GR28(%r1),%r28  /* reload original r28 for syscall_exit */
ENDPROC_CFI(sys_rt_sigreturn_wrapper)

ENTRY(syscall_exit)
	/* NOTE: Not all syscalls exit this way.  rt_sigreturn will exit
	 * via syscall_exit_rfi if the signal was received while the process
	 * was running.
	 */

	/* save return value now */

	mfctl     %cr30, %r1
	LDREG     TI_TASK(%r1),%r1
	STREG     %r28,TASK_PT_GR28(%r1)

	/* Seems to me that dp could be wrong here, if the syscall involved
	 * calling a module, and nothing got round to restoring dp on return.
	 */
	loadgp

syscall_check_resched:

	/* check for reschedule */

	LDREG	TI_FLAGS-THREAD_SZ_ALGN-FRAME_SIZE(%r30),%r19	/* long */
	bb,<,n	%r19, 31-TIF_NEED_RESCHED, syscall_do_resched /* forward */

	.import do_signal,code
syscall_check_sig:
	LDREG	TI_FLAGS-THREAD_SZ_ALGN-FRAME_SIZE(%r30),%r19
	ldi	(_TIF_SIGPENDING|_TIF_NOTIFY_RESUME), %r26
	and,COND(<>)	%r19, %r26, %r0
	b,n	syscall_restore	/* skip past if we've nothing to do */

syscall_do_signal:
	/* Save callee-save registers (for sigcontext).
	 * FIXME: After this point the process structure should be
	 * consistent with all the relevant state of the process
	 * before the syscall.  We need to verify this.
	 */
	LDREG	TI_TASK-THREAD_SZ_ALGN-FRAME_SIZE(%r30),%r1
	ldo	TASK_REGS(%r1), %r26		/* struct pt_regs *regs */
	reg_save %r26

#ifdef CONFIG_64BIT
	ldo	-16(%r30),%r29			/* Reference param save area */
#endif

	BL	do_notify_resume,%r2
	ldi	1, %r25				/* long in_syscall = 1 */

	LDREG	TI_TASK-THREAD_SZ_ALGN-FRAME_SIZE(%r30),%r1
	ldo	TASK_REGS(%r1), %r20		/* reload pt_regs */
	reg_restore %r20

	b,n     syscall_check_sig

syscall_restore:
	LDREG	TI_TASK-THREAD_SZ_ALGN-FRAME_SIZE(%r30),%r1

	/* Are we being ptraced? */
	ldw	TASK_FLAGS(%r1),%r19
	ldi	_TIF_SYSCALL_TRACE_MASK,%r2
	and,COND(=)	%r19,%r2,%r0
	b,n	syscall_restore_rfi

	ldo	TASK_PT_FR31(%r1),%r19		   /* reload fpregs */
	rest_fp	%r19

	LDREG	TASK_PT_SAR(%r1),%r19		   /* restore SAR */
	mtsar	%r19

	LDREG	TASK_PT_GR2(%r1),%r2		   /* restore user rp */
	LDREG	TASK_PT_GR19(%r1),%r19
	LDREG   TASK_PT_GR20(%r1),%r20
	LDREG	TASK_PT_GR21(%r1),%r21
	LDREG	TASK_PT_GR22(%r1),%r22
	LDREG	TASK_PT_GR23(%r1),%r23
	LDREG	TASK_PT_GR24(%r1),%r24
	LDREG	TASK_PT_GR25(%r1),%r25
	LDREG	TASK_PT_GR26(%r1),%r26
	LDREG	TASK_PT_GR27(%r1),%r27	   /* restore user dp */
	LDREG	TASK_PT_GR28(%r1),%r28	   /* syscall return value */
	LDREG	TASK_PT_GR29(%r1),%r29
	LDREG	TASK_PT_GR31(%r1),%r31	   /* restore syscall rp */

	/* NOTE: We use rsm/ssm pair to make this operation atomic */
	LDREG   TASK_PT_GR30(%r1),%r1              /* Get user sp */
	rsm     PSW_SM_I, %r0
	copy    %r1,%r30                           /* Restore user sp */
	mfsp    %sr3,%r1                           /* Get user space id */
	mtsp    %r1,%sr7                           /* Restore sr7 */
	ssm     PSW_SM_I, %r0

	/* Set sr2 to zero for userspace syscalls to work. */
	mtsp	%r0,%sr2 
	mtsp	%r1,%sr4			   /* Restore sr4 */
	mtsp	%r1,%sr5			   /* Restore sr5 */
	mtsp	%r1,%sr6			   /* Restore sr6 */

	depi	3,31,2,%r31			   /* ensure return to user mode. */

#ifdef CONFIG_64BIT
	/* decide whether to reset the wide mode bit
	 *
	 * For a syscall, the W bit is stored in the lowest bit
	 * of sp.  Extract it and reset W if it is zero */
	extrd,u,*<>	%r30,63,1,%r1
	rsm	PSW_SM_W, %r0
	/* now reset the lowest bit of sp if it was set */
	xor	%r30,%r1,%r30
#endif
	be,n    0(%sr3,%r31)                       /* return to user space */

	/* We have to return via an RFI, so that PSW T and R bits can be set
	 * appropriately.
	 * This sets up pt_regs so we can return via intr_restore, which is not
	 * the most efficient way of doing things, but it works.
	 */
syscall_restore_rfi:
	ldo	-1(%r0),%r2			   /* Set recovery cntr to -1 */
	mtctl	%r2,%cr0			   /*   for immediate trap */
	LDREG	TASK_PT_PSW(%r1),%r2		   /* Get old PSW */
	ldi	0x0b,%r20			   /* Create new PSW */
	depi	-1,13,1,%r20			   /* C, Q, D, and I bits */

	/* The values of SINGLESTEP_BIT and BLOCKSTEP_BIT are
	 * set in thread_info.h and converted to PA bitmap
	 * numbers in asm-offsets.c */

	/* if ((%r19.SINGLESTEP_BIT)) { %r20.27=1} */
	extru,=	%r19,TIF_SINGLESTEP_PA_BIT,1,%r0
	depi	-1,27,1,%r20			   /* R bit */

	/* if ((%r19.BLOCKSTEP_BIT)) { %r20.7=1} */
	extru,= %r19,TIF_BLOCKSTEP_PA_BIT,1,%r0
	depi	-1,7,1,%r20			   /* T bit */

	STREG	%r20,TASK_PT_PSW(%r1)

	/* Always store space registers, since sr3 can be changed (e.g. fork) */

	mfsp    %sr3,%r25
	STREG   %r25,TASK_PT_SR3(%r1)
	STREG   %r25,TASK_PT_SR4(%r1)
	STREG   %r25,TASK_PT_SR5(%r1)
	STREG   %r25,TASK_PT_SR6(%r1)
	STREG   %r25,TASK_PT_SR7(%r1)
	STREG   %r25,TASK_PT_IASQ0(%r1)
	STREG   %r25,TASK_PT_IASQ1(%r1)

	/* XXX W bit??? */
	/* Now if old D bit is clear, it means we didn't save all registers
	 * on syscall entry, so do that now.  This only happens on TRACEME
	 * calls, or if someone attached to us while we were on a syscall.
	 * We could make this more efficient by not saving r3-r18, but
	 * then we wouldn't be able to use the common intr_restore path.
	 * It is only for traced processes anyway, so performance is not
	 * an issue.
	 */
	bb,<	%r2,30,pt_regs_ok		   /* Branch if D set */
	ldo	TASK_REGS(%r1),%r25
	reg_save %r25				   /* Save r3 to r18 */

	/* Save the current sr */
	mfsp	%sr0,%r2
	STREG	%r2,TASK_PT_SR0(%r1)

	/* Save the scratch sr */
	mfsp	%sr1,%r2
	STREG	%r2,TASK_PT_SR1(%r1)

	/* sr2 should be set to zero for userspace syscalls */
	STREG	%r0,TASK_PT_SR2(%r1)

	LDREG	TASK_PT_GR31(%r1),%r2
	depi	3,31,2,%r2		   /* ensure return to user mode. */
	STREG   %r2,TASK_PT_IAOQ0(%r1)
	ldo	4(%r2),%r2
	STREG	%r2,TASK_PT_IAOQ1(%r1)
	b	intr_restore
	copy	%r25,%r16

pt_regs_ok:
	LDREG	TASK_PT_IAOQ0(%r1),%r2
	depi	3,31,2,%r2		   /* ensure return to user mode. */
	STREG	%r2,TASK_PT_IAOQ0(%r1)
	LDREG	TASK_PT_IAOQ1(%r1),%r2
	depi	3,31,2,%r2
	STREG	%r2,TASK_PT_IAOQ1(%r1)
	b	intr_restore
	copy	%r25,%r16

syscall_do_resched:
	load32	syscall_check_resched,%r2 /* if resched, we start over again */
	load32	schedule,%r19
	bv	%r0(%r19)		/* jumps to schedule() */
#ifdef CONFIG_64BIT
	ldo	-16(%r30),%r29		/* Reference param save area */
#else
	nop
#endif
END(syscall_exit)


#ifdef CONFIG_FUNCTION_TRACER

	.import ftrace_function_trampoline,code
	.align L1_CACHE_BYTES
ENTRY_CFI(mcount, caller)
_mcount:
	.export _mcount,data
	/*
	 * The 64bit mcount() function pointer needs 4 dwords, of which the
	 * first two are free.  We optimize it here and put 2 instructions for
	 * calling mcount(), and 2 instructions for ftrace_stub().  That way we
	 * have all on one L1 cacheline.
	 */
	b	ftrace_function_trampoline
	copy	%r3, %arg2	/* caller original %sp */
ftrace_stub:
	.globl ftrace_stub
        .type  ftrace_stub, @function
#ifdef CONFIG_64BIT
	bve	(%rp)
#else
	bv	%r0(%rp)
#endif
	nop
#ifdef CONFIG_64BIT
	.dword mcount
	.dword 0 /* code in head.S puts value of global gp here */
#endif
ENDPROC_CFI(mcount)

#ifdef CONFIG_FUNCTION_GRAPH_TRACER
	.align 8
ENTRY_CFI(return_to_handler, caller,frame=FRAME_SIZE)
	.export parisc_return_to_handler,data
parisc_return_to_handler:
	copy %r3,%r1
	STREG %r0,-RP_OFFSET(%sp)	/* store 0 as %rp */
	copy %sp,%r3
	STREGM %r1,FRAME_SIZE(%sp)
	STREG %ret0,8(%r3)
	STREG %ret1,16(%r3)

#ifdef CONFIG_64BIT
	loadgp
#endif

	/* call ftrace_return_to_handler(0) */
	.import ftrace_return_to_handler,code
	load32 ftrace_return_to_handler,%ret0
	load32 .Lftrace_ret,%r2
#ifdef CONFIG_64BIT
	ldo -16(%sp),%ret1		/* Reference param save area */
	bve	(%ret0)
#else
	bv	%r0(%ret0)
#endif
	ldi 0,%r26
.Lftrace_ret:
	copy %ret0,%rp

	/* restore original return values */
	LDREG 8(%r3),%ret0
	LDREG 16(%r3),%ret1

	/* return from function */
#ifdef CONFIG_64BIT
	bve	(%rp)
#else
	bv	%r0(%rp)
#endif
	LDREGM -FRAME_SIZE(%sp),%r3
ENDPROC_CFI(return_to_handler)

#endif /* CONFIG_FUNCTION_GRAPH_TRACER */

#endif	/* CONFIG_FUNCTION_TRACER */

#ifdef CONFIG_IRQSTACKS
/* void call_on_stack(unsigned long param1, void *func,
		      unsigned long new_stack) */
ENTRY_CFI(call_on_stack, FRAME=2*FRAME_SIZE,CALLS,SAVE_RP,SAVE_SP)
ENTRY(_call_on_stack)
	copy	%sp, %r1

	/* Regarding the HPPA calling conventions for function pointers,
	   we assume the PIC register is not changed across call.  For
	   CONFIG_64BIT, the argument pointer is left to point at the
	   argument region allocated for the call to call_on_stack. */

	/* Switch to new stack.  We allocate two frames.  */
	ldo	2*FRAME_SIZE(%arg2), %sp
# ifdef CONFIG_64BIT
	/* Save previous stack pointer and return pointer in frame marker */
	STREG	%rp, -FRAME_SIZE-RP_OFFSET(%sp)
	/* Calls always use function descriptor */
	LDREG	16(%arg1), %arg1
	bve,l	(%arg1), %rp
	STREG	%r1, -FRAME_SIZE-REG_SZ(%sp)
	LDREG	-FRAME_SIZE-RP_OFFSET(%sp), %rp
	bve	(%rp)
	LDREG	-FRAME_SIZE-REG_SZ(%sp), %sp
# else
	/* Save previous stack pointer and return pointer in frame marker */
	STREG	%r1, -FRAME_SIZE-REG_SZ(%sp)
	STREG	%rp, -FRAME_SIZE-RP_OFFSET(%sp)
	/* Calls use function descriptor if PLABEL bit is set */
	bb,>=,n	%arg1, 30, 1f
	depwi	0,31,2, %arg1
	LDREG	0(%arg1), %arg1
1:
	be,l	0(%sr4,%arg1), %sr0, %r31
	copy	%r31, %rp
	LDREG	-FRAME_SIZE-RP_OFFSET(%sp), %rp
	bv	(%rp)
	LDREG	-FRAME_SIZE-REG_SZ(%sp), %sp
# endif /* CONFIG_64BIT */
ENDPROC_CFI(call_on_stack)
#endif /* CONFIG_IRQSTACKS */

ENTRY_CFI(get_register)
	/*
	 * get_register is used by the non access tlb miss handlers to
	 * copy the value of the general register specified in r8 into
	 * r1. This routine can't be used for shadowed registers, since
	 * the rfir will restore the original value. So, for the shadowed
	 * registers we put a -1 into r1 to indicate that the register
	 * should not be used (the register being copied could also have
	 * a -1 in it, but that is OK, it just means that we will have
	 * to use the slow path instead).
	 */
	blr     %r8,%r0
	nop
	bv      %r0(%r25)    /* r0 */
	copy    %r0,%r1
	bv      %r0(%r25)    /* r1 - shadowed */
	ldi     -1,%r1
	bv      %r0(%r25)    /* r2 */
	copy    %r2,%r1
	bv      %r0(%r25)    /* r3 */
	copy    %r3,%r1
	bv      %r0(%r25)    /* r4 */
	copy    %r4,%r1
	bv      %r0(%r25)    /* r5 */
	copy    %r5,%r1
	bv      %r0(%r25)    /* r6 */
	copy    %r6,%r1
	bv      %r0(%r25)    /* r7 */
	copy    %r7,%r1
	bv      %r0(%r25)    /* r8 - shadowed */
	ldi     -1,%r1
	bv      %r0(%r25)    /* r9 - shadowed */
	ldi     -1,%r1
	bv      %r0(%r25)    /* r10 */
	copy    %r10,%r1
	bv      %r0(%r25)    /* r11 */
	copy    %r11,%r1
	bv      %r0(%r25)    /* r12 */
	copy    %r12,%r1
	bv      %r0(%r25)    /* r13 */
	copy    %r13,%r1
	bv      %r0(%r25)    /* r14 */
	copy    %r14,%r1
	bv      %r0(%r25)    /* r15 */
	copy    %r15,%r1
	bv      %r0(%r25)    /* r16 - shadowed */
	ldi     -1,%r1
	bv      %r0(%r25)    /* r17 - shadowed */
	ldi     -1,%r1
	bv      %r0(%r25)    /* r18 */
	copy    %r18,%r1
	bv      %r0(%r25)    /* r19 */
	copy    %r19,%r1
	bv      %r0(%r25)    /* r20 */
	copy    %r20,%r1
	bv      %r0(%r25)    /* r21 */
	copy    %r21,%r1
	bv      %r0(%r25)    /* r22 */
	copy    %r22,%r1
	bv      %r0(%r25)    /* r23 */
	copy    %r23,%r1
	bv      %r0(%r25)    /* r24 - shadowed */
	ldi     -1,%r1
	bv      %r0(%r25)    /* r25 - shadowed */
	ldi     -1,%r1
	bv      %r0(%r25)    /* r26 */
	copy    %r26,%r1
	bv      %r0(%r25)    /* r27 */
	copy    %r27,%r1
	bv      %r0(%r25)    /* r28 */
	copy    %r28,%r1
	bv      %r0(%r25)    /* r29 */
	copy    %r29,%r1
	bv      %r0(%r25)    /* r30 */
	copy    %r30,%r1
	bv      %r0(%r25)    /* r31 */
	copy    %r31,%r1
ENDPROC_CFI(get_register)


ENTRY_CFI(set_register)
	/*
	 * set_register is used by the non access tlb miss handlers to
	 * copy the value of r1 into the general register specified in
	 * r8.
	 */
	blr     %r8,%r0
	nop
	bv      %r0(%r25)    /* r0 (silly, but it is a place holder) */
	copy    %r1,%r0
	bv      %r0(%r25)    /* r1 */
	copy    %r1,%r1
	bv      %r0(%r25)    /* r2 */
	copy    %r1,%r2
	bv      %r0(%r25)    /* r3 */
	copy    %r1,%r3
	bv      %r0(%r25)    /* r4 */
	copy    %r1,%r4
	bv      %r0(%r25)    /* r5 */
	copy    %r1,%r5
	bv      %r0(%r25)    /* r6 */
	copy    %r1,%r6
	bv      %r0(%r25)    /* r7 */
	copy    %r1,%r7
	bv      %r0(%r25)    /* r8 */
	copy    %r1,%r8
	bv      %r0(%r25)    /* r9 */
	copy    %r1,%r9
	bv      %r0(%r25)    /* r10 */
	copy    %r1,%r10
	bv      %r0(%r25)    /* r11 */
	copy    %r1,%r11
	bv      %r0(%r25)    /* r12 */
	copy    %r1,%r12
	bv      %r0(%r25)    /* r13 */
	copy    %r1,%r13
	bv      %r0(%r25)    /* r14 */
	copy    %r1,%r14
	bv      %r0(%r25)    /* r15 */
	copy    %r1,%r15
	bv      %r0(%r25)    /* r16 */
	copy    %r1,%r16
	bv      %r0(%r25)    /* r17 */
	copy    %r1,%r17
	bv      %r0(%r25)    /* r18 */
	copy    %r1,%r18
	bv      %r0(%r25)    /* r19 */
	copy    %r1,%r19
	bv      %r0(%r25)    /* r20 */
	copy    %r1,%r20
	bv      %r0(%r25)    /* r21 */
	copy    %r1,%r21
	bv      %r0(%r25)    /* r22 */
	copy    %r1,%r22
	bv      %r0(%r25)    /* r23 */
	copy    %r1,%r23
	bv      %r0(%r25)    /* r24 */
	copy    %r1,%r24
	bv      %r0(%r25)    /* r25 */
	copy    %r1,%r25
	bv      %r0(%r25)    /* r26 */
	copy    %r1,%r26
	bv      %r0(%r25)    /* r27 */
	copy    %r1,%r27
	bv      %r0(%r25)    /* r28 */
	copy    %r1,%r28
	bv      %r0(%r25)    /* r29 */
	copy    %r1,%r29
	bv      %r0(%r25)    /* r30 */
	copy    %r1,%r30
	bv      %r0(%r25)    /* r31 */
	copy    %r1,%r31
ENDPROC_CFI(set_register)
<|MERGE_RESOLUTION|>--- conflicted
+++ resolved
@@ -36,10 +36,7 @@
 #include <asm/signal.h>
 #include <asm/unistd.h>
 #include <asm/ldcw.h>
-<<<<<<< HEAD
-=======
 #include <asm/traps.h>
->>>>>>> e021bb4f
 #include <asm/thread_info.h>
 
 #include <linux/linkage.h>
@@ -890,11 +887,7 @@
 	STREG   %r19,PT_SR6(%r16)
 	STREG   %r19,PT_SR7(%r16)
 
-<<<<<<< HEAD
-intr_return:
-=======
 ENTRY(intr_return)
->>>>>>> e021bb4f
 	/* check for reschedule */
 	mfctl   %cr30,%r1
 	LDREG   TI_FLAGS(%r1),%r19	/* sched.h: TIF_NEED_RESCHED */
