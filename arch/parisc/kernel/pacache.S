/*
 *  PARISC TLB and cache flushing support
 *  Copyright (C) 2000-2001 Hewlett-Packard (John Marvin)
 *  Copyright (C) 2001 Matthew Wilcox (willy at parisc-linux.org)
 *  Copyright (C) 2002 Richard Hirst (rhirst with parisc-linux.org)
 *
 *    This program is free software; you can redistribute it and/or modify
 *    it under the terms of the GNU General Public License as published by
 *    the Free Software Foundation; either version 2, or (at your option)
 *    any later version.
 *
 *    This program is distributed in the hope that it will be useful,
 *    but WITHOUT ANY WARRANTY; without even the implied warranty of
 *    MERCHANTABILITY or FITNESS FOR A PARTICULAR PURPOSE.  See the
 *    GNU General Public License for more details.
 *
 *    You should have received a copy of the GNU General Public License
 *    along with this program; if not, write to the Free Software
 *    Foundation, Inc., 59 Temple Place, Suite 330, Boston, MA  02111-1307  USA
 */

/*
 * NOTE: fdc,fic, and pdc instructions that use base register modification
 *       should only use index and base registers that are not shadowed,
 *       so that the fast path emulation in the non access miss handler
 *       can be used.
 */

#ifdef CONFIG_64BIT
	.level	2.0w
#else
	.level	2.0
#endif

#include <asm/psw.h>
#include <asm/assembly.h>
#include <asm/pgtable.h>
#include <asm/cache.h>
#include <asm/ldcw.h>
#include <linux/linkage.h>
#include <linux/init.h>

	.section .text.hot
	.align	16

ENTRY_CFI(flush_tlb_all_local)
	/*
	 * The pitlbe and pdtlbe instructions should only be used to
	 * flush the entire tlb. Also, there needs to be no intervening
	 * tlb operations, e.g. tlb misses, so the operation needs
	 * to happen in real mode with all interruptions disabled.
	 */

	/* pcxt_ssm_bug	- relied upon translation! PA 2.0 Arch. F-4 and F-5 */
	rsm		PSW_SM_I, %r19		/* save I-bit state */
	load32		PA(1f), %r1
	nop
	nop
	nop
	nop
	nop

	rsm		PSW_SM_Q, %r0		/* prep to load iia queue */
	mtctl		%r0, %cr17		/* Clear IIASQ tail */
	mtctl		%r0, %cr17		/* Clear IIASQ head */
	mtctl		%r1, %cr18		/* IIAOQ head */
	ldo		4(%r1), %r1
	mtctl		%r1, %cr18		/* IIAOQ tail */
	load32		REAL_MODE_PSW, %r1
	mtctl           %r1, %ipsw
	rfi
	nop

1:      load32		PA(cache_info), %r1

	/* Flush Instruction Tlb */

	LDREG		ITLB_SID_BASE(%r1), %r20
	LDREG		ITLB_SID_STRIDE(%r1), %r21
	LDREG		ITLB_SID_COUNT(%r1), %r22
	LDREG		ITLB_OFF_BASE(%r1), %arg0
	LDREG		ITLB_OFF_STRIDE(%r1), %arg1
	LDREG		ITLB_OFF_COUNT(%r1), %arg2
	LDREG		ITLB_LOOP(%r1), %arg3

	addib,COND(=)		-1, %arg3, fitoneloop	/* Preadjust and test */
	movb,<,n	%arg3, %r31, fitdone	/* If loop < 0, skip */
	copy		%arg0, %r28		/* Init base addr */

fitmanyloop:					/* Loop if LOOP >= 2 */
	mtsp		%r20, %sr1
	add		%r21, %r20, %r20	/* increment space */
	copy		%arg2, %r29		/* Init middle loop count */

fitmanymiddle:					/* Loop if LOOP >= 2 */
	addib,COND(>)		-1, %r31, fitmanymiddle	/* Adjusted inner loop decr */
	pitlbe		%r0(%sr1, %r28)
	pitlbe,m	%arg1(%sr1, %r28)	/* Last pitlbe and addr adjust */
	addib,COND(>)		-1, %r29, fitmanymiddle	/* Middle loop decr */
	copy		%arg3, %r31		/* Re-init inner loop count */

	movb,tr		%arg0, %r28, fitmanyloop /* Re-init base addr */
	addib,COND(<=),n	-1, %r22, fitdone	/* Outer loop count decr */

fitoneloop:					/* Loop if LOOP = 1 */
	mtsp		%r20, %sr1
	copy		%arg0, %r28		/* init base addr */
	copy		%arg2, %r29		/* init middle loop count */

fitonemiddle:					/* Loop if LOOP = 1 */
	addib,COND(>)		-1, %r29, fitonemiddle	/* Middle loop count decr */
	pitlbe,m	%arg1(%sr1, %r28)	/* pitlbe for one loop */

	addib,COND(>)		-1, %r22, fitoneloop	/* Outer loop count decr */
	add		%r21, %r20, %r20		/* increment space */

fitdone:

	/* Flush Data Tlb */

	LDREG		DTLB_SID_BASE(%r1), %r20
	LDREG		DTLB_SID_STRIDE(%r1), %r21
	LDREG		DTLB_SID_COUNT(%r1), %r22
	LDREG		DTLB_OFF_BASE(%r1), %arg0
	LDREG		DTLB_OFF_STRIDE(%r1), %arg1
	LDREG		DTLB_OFF_COUNT(%r1), %arg2
	LDREG		DTLB_LOOP(%r1), %arg3

	addib,COND(=)		-1, %arg3, fdtoneloop	/* Preadjust and test */
	movb,<,n	%arg3, %r31, fdtdone	/* If loop < 0, skip */
	copy		%arg0, %r28		/* Init base addr */

fdtmanyloop:					/* Loop if LOOP >= 2 */
	mtsp		%r20, %sr1
	add		%r21, %r20, %r20	/* increment space */
	copy		%arg2, %r29		/* Init middle loop count */

fdtmanymiddle:					/* Loop if LOOP >= 2 */
	addib,COND(>)		-1, %r31, fdtmanymiddle	/* Adjusted inner loop decr */
	pdtlbe		%r0(%sr1, %r28)
	pdtlbe,m	%arg1(%sr1, %r28)	/* Last pdtlbe and addr adjust */
	addib,COND(>)		-1, %r29, fdtmanymiddle	/* Middle loop decr */
	copy		%arg3, %r31		/* Re-init inner loop count */

	movb,tr		%arg0, %r28, fdtmanyloop /* Re-init base addr */
	addib,COND(<=),n	-1, %r22,fdtdone	/* Outer loop count decr */

fdtoneloop:					/* Loop if LOOP = 1 */
	mtsp		%r20, %sr1
	copy		%arg0, %r28		/* init base addr */
	copy		%arg2, %r29		/* init middle loop count */

fdtonemiddle:					/* Loop if LOOP = 1 */
	addib,COND(>)		-1, %r29, fdtonemiddle	/* Middle loop count decr */
	pdtlbe,m	%arg1(%sr1, %r28)	/* pdtlbe for one loop */

	addib,COND(>)		-1, %r22, fdtoneloop	/* Outer loop count decr */
	add		%r21, %r20, %r20	/* increment space */


fdtdone:
	/*
	 * Switch back to virtual mode
	 */
	/* pcxt_ssm_bug */
	rsm		PSW_SM_I, %r0
	load32		2f, %r1
	nop
	nop
	nop
	nop
	nop

	rsm		PSW_SM_Q, %r0		/* prep to load iia queue */
	mtctl		%r0, %cr17		/* Clear IIASQ tail */
	mtctl		%r0, %cr17		/* Clear IIASQ head */
	mtctl		%r1, %cr18		/* IIAOQ head */
	ldo		4(%r1), %r1
	mtctl		%r1, %cr18		/* IIAOQ tail */
	load32		KERNEL_PSW, %r1
	or		%r1, %r19, %r1	/* I-bit to state on entry */
	mtctl		%r1, %ipsw	/* restore I-bit (entire PSW) */
	rfi
	nop

2:      bv		%r0(%r2)
	nop
ENDPROC_CFI(flush_tlb_all_local)

	.import cache_info,data

ENTRY_CFI(flush_instruction_cache_local)
	load32		cache_info, %r1

	/* Flush Instruction Cache */

	LDREG		ICACHE_BASE(%r1), %arg0
	LDREG		ICACHE_STRIDE(%r1), %arg1
	LDREG		ICACHE_COUNT(%r1), %arg2
	LDREG		ICACHE_LOOP(%r1), %arg3
	rsm		PSW_SM_I, %r22		/* No mmgt ops during loop*/
	mtsp		%r0, %sr1
	addib,COND(=)		-1, %arg3, fioneloop	/* Preadjust and test */
	movb,<,n	%arg3, %r31, fisync	/* If loop < 0, do sync */

fimanyloop:					/* Loop if LOOP >= 2 */
	addib,COND(>)		-1, %r31, fimanyloop	/* Adjusted inner loop decr */
	fice            %r0(%sr1, %arg0)
	fice,m		%arg1(%sr1, %arg0)	/* Last fice and addr adjust */
	movb,tr		%arg3, %r31, fimanyloop	/* Re-init inner loop count */
	addib,COND(<=),n	-1, %arg2, fisync	/* Outer loop decr */

fioneloop:					/* Loop if LOOP = 1 */
	/* Some implementations may flush with a single fice instruction */
	cmpib,COND(>>=),n	15, %arg2, fioneloop2

fioneloop1:
	fice,m		%arg1(%sr1, %arg0)
	fice,m		%arg1(%sr1, %arg0)
	fice,m		%arg1(%sr1, %arg0)
	fice,m		%arg1(%sr1, %arg0)
	fice,m		%arg1(%sr1, %arg0)
	fice,m		%arg1(%sr1, %arg0)
	fice,m		%arg1(%sr1, %arg0)
	fice,m		%arg1(%sr1, %arg0)
	fice,m		%arg1(%sr1, %arg0)
	fice,m		%arg1(%sr1, %arg0)
	fice,m		%arg1(%sr1, %arg0)
	fice,m		%arg1(%sr1, %arg0)
	fice,m		%arg1(%sr1, %arg0)
	fice,m		%arg1(%sr1, %arg0)
	fice,m		%arg1(%sr1, %arg0)
	addib,COND(>)	-16, %arg2, fioneloop1
	fice,m		%arg1(%sr1, %arg0)

	/* Check if done */
	cmpb,COND(=),n	%arg2, %r0, fisync	/* Predict branch taken */

fioneloop2:
	addib,COND(>)	-1, %arg2, fioneloop2	/* Outer loop count decr */
	fice,m		%arg1(%sr1, %arg0)	/* Fice for one loop */

fisync:
	sync
	mtsm		%r22			/* restore I-bit */
	bv		%r0(%r2)
	nop
ENDPROC_CFI(flush_instruction_cache_local)


	.import cache_info, data
ENTRY_CFI(flush_data_cache_local)
	load32		cache_info, %r1

	/* Flush Data Cache */

	LDREG		DCACHE_BASE(%r1), %arg0
	LDREG		DCACHE_STRIDE(%r1), %arg1
	LDREG		DCACHE_COUNT(%r1), %arg2
	LDREG		DCACHE_LOOP(%r1), %arg3
	rsm		PSW_SM_I, %r22		/* No mmgt ops during loop*/
	mtsp		%r0, %sr1
	addib,COND(=)		-1, %arg3, fdoneloop	/* Preadjust and test */
	movb,<,n	%arg3, %r31, fdsync	/* If loop < 0, do sync */

fdmanyloop:					/* Loop if LOOP >= 2 */
	addib,COND(>)		-1, %r31, fdmanyloop	/* Adjusted inner loop decr */
	fdce		%r0(%sr1, %arg0)
	fdce,m		%arg1(%sr1, %arg0)	/* Last fdce and addr adjust */
	movb,tr		%arg3, %r31, fdmanyloop	/* Re-init inner loop count */
	addib,COND(<=),n	-1, %arg2, fdsync	/* Outer loop decr */

fdoneloop:					/* Loop if LOOP = 1 */
	/* Some implementations may flush with a single fdce instruction */
	cmpib,COND(>>=),n	15, %arg2, fdoneloop2

fdoneloop1:
	fdce,m		%arg1(%sr1, %arg0)
	fdce,m		%arg1(%sr1, %arg0)
	fdce,m		%arg1(%sr1, %arg0)
	fdce,m		%arg1(%sr1, %arg0)
	fdce,m		%arg1(%sr1, %arg0)
	fdce,m		%arg1(%sr1, %arg0)
	fdce,m		%arg1(%sr1, %arg0)
	fdce,m		%arg1(%sr1, %arg0)
	fdce,m		%arg1(%sr1, %arg0)
	fdce,m		%arg1(%sr1, %arg0)
	fdce,m		%arg1(%sr1, %arg0)
	fdce,m		%arg1(%sr1, %arg0)
	fdce,m		%arg1(%sr1, %arg0)
	fdce,m		%arg1(%sr1, %arg0)
	fdce,m		%arg1(%sr1, %arg0)
	addib,COND(>)	-16, %arg2, fdoneloop1
	fdce,m		%arg1(%sr1, %arg0)

	/* Check if done */
	cmpb,COND(=),n	%arg2, %r0, fdsync	/* Predict branch taken */

fdoneloop2:
	addib,COND(>)	-1, %arg2, fdoneloop2	/* Outer loop count decr */
	fdce,m		%arg1(%sr1, %arg0)	/* Fdce for one loop */

fdsync:
	syncdma
	sync
	mtsm		%r22			/* restore I-bit */
	bv		%r0(%r2)
	nop
ENDPROC_CFI(flush_data_cache_local)

/* Macros to serialize TLB purge operations on SMP.  */

	.macro	tlb_lock	la,flags,tmp
#ifdef CONFIG_SMP
#if __PA_LDCW_ALIGNMENT > 4
	load32		pa_tlb_lock + __PA_LDCW_ALIGNMENT-1, \la
	depi		0,31,__PA_LDCW_ALIGN_ORDER, \la
#else
	load32		pa_tlb_lock, \la
#endif
	rsm		PSW_SM_I,\flags
1:	LDCW		0(\la),\tmp
	cmpib,<>,n	0,\tmp,3f
2:	ldw		0(\la),\tmp
	cmpb,<>		%r0,\tmp,1b
	nop
	b,n		2b
3:
#endif
	.endm

	.macro	tlb_unlock	la,flags,tmp
#ifdef CONFIG_SMP
	ldi		1,\tmp
	sync
	stw		\tmp,0(\la)
	mtsm		\flags
#endif
	.endm

/* Clear page using kernel mapping.  */

ENTRY_CFI(clear_page_asm)
#ifdef CONFIG_64BIT

	/* Unroll the loop.  */
	ldi		(PAGE_SIZE / 128), %r1

1:
	std		%r0, 0(%r26)
	std		%r0, 8(%r26)
	std		%r0, 16(%r26)
	std		%r0, 24(%r26)
	std		%r0, 32(%r26)
	std		%r0, 40(%r26)
	std		%r0, 48(%r26)
	std		%r0, 56(%r26)
	std		%r0, 64(%r26)
	std		%r0, 72(%r26)
	std		%r0, 80(%r26)
	std		%r0, 88(%r26)
	std		%r0, 96(%r26)
	std		%r0, 104(%r26)
	std		%r0, 112(%r26)
	std		%r0, 120(%r26)

	/* Note reverse branch hint for addib is taken.  */
	addib,COND(>),n	-1, %r1, 1b
	ldo		128(%r26), %r26

#else

	/*
	 * Note that until (if) we start saving the full 64-bit register
	 * values on interrupt, we can't use std on a 32 bit kernel.
	 */
	ldi		(PAGE_SIZE / 64), %r1

1:
	stw		%r0, 0(%r26)
	stw		%r0, 4(%r26)
	stw		%r0, 8(%r26)
	stw		%r0, 12(%r26)
	stw		%r0, 16(%r26)
	stw		%r0, 20(%r26)
	stw		%r0, 24(%r26)
	stw		%r0, 28(%r26)
	stw		%r0, 32(%r26)
	stw		%r0, 36(%r26)
	stw		%r0, 40(%r26)
	stw		%r0, 44(%r26)
	stw		%r0, 48(%r26)
	stw		%r0, 52(%r26)
	stw		%r0, 56(%r26)
	stw		%r0, 60(%r26)

	addib,COND(>),n	-1, %r1, 1b
	ldo		64(%r26), %r26
#endif
	bv		%r0(%r2)
	nop
ENDPROC_CFI(clear_page_asm)

/* Copy page using kernel mapping.  */

ENTRY_CFI(copy_page_asm)
#ifdef CONFIG_64BIT
	/* PA8x00 CPUs can consume 2 loads or 1 store per cycle.
	 * Unroll the loop by hand and arrange insn appropriately.
	 * Prefetch doesn't improve performance on rp3440.
	 * GCC probably can do this just as well...
	 */

	ldi		(PAGE_SIZE / 128), %r1

1:	ldd		0(%r25), %r19
	ldd		8(%r25), %r20

	ldd		16(%r25), %r21
	ldd		24(%r25), %r22
	std		%r19, 0(%r26)
	std		%r20, 8(%r26)

	ldd		32(%r25), %r19
	ldd		40(%r25), %r20
	std		%r21, 16(%r26)
	std		%r22, 24(%r26)

	ldd		48(%r25), %r21
	ldd		56(%r25), %r22
	std		%r19, 32(%r26)
	std		%r20, 40(%r26)

	ldd		64(%r25), %r19
	ldd		72(%r25), %r20
	std		%r21, 48(%r26)
	std		%r22, 56(%r26)

	ldd		80(%r25), %r21
	ldd		88(%r25), %r22
	std		%r19, 64(%r26)
	std		%r20, 72(%r26)

	ldd		 96(%r25), %r19
	ldd		104(%r25), %r20
	std		%r21, 80(%r26)
	std		%r22, 88(%r26)

	ldd		112(%r25), %r21
	ldd		120(%r25), %r22
	ldo		128(%r25), %r25
	std		%r19, 96(%r26)
	std		%r20, 104(%r26)

	std		%r21, 112(%r26)
	std		%r22, 120(%r26)

	/* Note reverse branch hint for addib is taken.  */
	addib,COND(>),n	-1, %r1, 1b
	ldo		128(%r26), %r26

#else

	/*
	 * This loop is optimized for PCXL/PCXL2 ldw/ldw and stw/stw
	 * bundles (very restricted rules for bundling).
	 * Note that until (if) we start saving
	 * the full 64 bit register values on interrupt, we can't
	 * use ldd/std on a 32 bit kernel.
	 */
	ldw		0(%r25), %r19
	ldi		(PAGE_SIZE / 64), %r1

1:
	ldw		4(%r25), %r20
	ldw		8(%r25), %r21
	ldw		12(%r25), %r22
	stw		%r19, 0(%r26)
	stw		%r20, 4(%r26)
	stw		%r21, 8(%r26)
	stw		%r22, 12(%r26)
	ldw		16(%r25), %r19
	ldw		20(%r25), %r20
	ldw		24(%r25), %r21
	ldw		28(%r25), %r22
	stw		%r19, 16(%r26)
	stw		%r20, 20(%r26)
	stw		%r21, 24(%r26)
	stw		%r22, 28(%r26)
	ldw		32(%r25), %r19
	ldw		36(%r25), %r20
	ldw		40(%r25), %r21
	ldw		44(%r25), %r22
	stw		%r19, 32(%r26)
	stw		%r20, 36(%r26)
	stw		%r21, 40(%r26)
	stw		%r22, 44(%r26)
	ldw		48(%r25), %r19
	ldw		52(%r25), %r20
	ldw		56(%r25), %r21
	ldw		60(%r25), %r22
	stw		%r19, 48(%r26)
	stw		%r20, 52(%r26)
	ldo		64(%r25), %r25
	stw		%r21, 56(%r26)
	stw		%r22, 60(%r26)
	ldo		64(%r26), %r26
	addib,COND(>),n	-1, %r1, 1b
	ldw		0(%r25), %r19
#endif
	bv		%r0(%r2)
	nop
ENDPROC_CFI(copy_page_asm)

/*
 * NOTE: Code in clear_user_page has a hard coded dependency on the
 *       maximum alias boundary being 4 Mb. We've been assured by the
 *       parisc chip designers that there will not ever be a parisc
 *       chip with a larger alias boundary (Never say never :-) ).
 *
 *       Subtle: the dtlb miss handlers support the temp alias region by
 *       "knowing" that if a dtlb miss happens within the temp alias
 *       region it must have occurred while in clear_user_page. Since
 *       this routine makes use of processor local translations, we
 *       don't want to insert them into the kernel page table. Instead,
 *       we load up some general registers (they need to be registers
 *       which aren't shadowed) with the physical page numbers (preshifted
 *       for tlb insertion) needed to insert the translations. When we
 *       miss on the translation, the dtlb miss handler inserts the
 *       translation into the tlb using these values:
 *
 *          %r26 physical page (shifted for tlb insert) of "to" translation
 *          %r23 physical page (shifted for tlb insert) of "from" translation
 */

        /* Drop prot bits and convert to page addr for iitlbt and idtlbt */
        #define PAGE_ADD_SHIFT  (PAGE_SHIFT-12)
        .macro          convert_phys_for_tlb_insert20  phys
        extrd,u         \phys, 56-PAGE_ADD_SHIFT, 32-PAGE_ADD_SHIFT, \phys
#if _PAGE_SIZE_ENCODING_DEFAULT
        depdi           _PAGE_SIZE_ENCODING_DEFAULT, 63, (63-58), \phys
#endif
	.endm

	/*
	 * copy_user_page_asm() performs a page copy using mappings
	 * equivalent to the user page mappings.  It can be used to
	 * implement copy_user_page() but unfortunately both the `from'
	 * and `to' pages need to be flushed through mappings equivalent
	 * to the user mappings after the copy because the kernel accesses
	 * the `from' page through the kmap kernel mapping and the `to'
	 * page needs to be flushed since code can be copied.  As a
	 * result, this implementation is less efficient than the simpler
	 * copy using the kernel mapping.  It only needs the `from' page
	 * to flushed via the user mapping.  The kunmap routines handle
	 * the flushes needed for the kernel mapping.
	 *
	 * I'm still keeping this around because it may be possible to
	 * use it if more information is passed into copy_user_page().
	 * Have to do some measurements to see if it is worthwhile to
	 * lobby for such a change.
	 *
	 */

ENTRY_CFI(copy_user_page_asm)
	/* Convert virtual `to' and `from' addresses to physical addresses.
	   Move `from' physical address to non shadowed register.  */
	ldil		L%(__PAGE_OFFSET), %r1
	sub		%r26, %r1, %r26
	sub		%r25, %r1, %r23

	ldil		L%(TMPALIAS_MAP_START), %r28
#ifdef CONFIG_64BIT
#if (TMPALIAS_MAP_START >= 0x80000000)
	depdi		0, 31,32, %r28		/* clear any sign extension */
#endif
	convert_phys_for_tlb_insert20 %r26	/* convert phys addr to tlb insert format */
	convert_phys_for_tlb_insert20 %r23	/* convert phys addr to tlb insert format */
	depd		%r24,63,22, %r28	/* Form aliased virtual address 'to' */
	depdi		0, 63,PAGE_SHIFT, %r28	/* Clear any offset bits */
	copy		%r28, %r29
	depdi		1, 41,1, %r29		/* Form aliased virtual address 'from' */
#else
	extrw,u		%r26, 24,25, %r26	/* convert phys addr to tlb insert format */
	extrw,u		%r23, 24,25, %r23	/* convert phys addr to tlb insert format */
	depw		%r24, 31,22, %r28	/* Form aliased virtual address 'to' */
	depwi		0, 31,PAGE_SHIFT, %r28	/* Clear any offset bits */
	copy		%r28, %r29
	depwi		1, 9,1, %r29		/* Form aliased virtual address 'from' */
#endif

	/* Purge any old translations */

#ifdef CONFIG_PA20
	pdtlb,l		%r0(%r28)
	pdtlb,l		%r0(%r29)
#else
	tlb_lock	%r20,%r21,%r22
	pdtlb		%r0(%r28)
	pdtlb		%r0(%r29)
	tlb_unlock	%r20,%r21,%r22
#endif

#ifdef CONFIG_64BIT
	/* PA8x00 CPUs can consume 2 loads or 1 store per cycle.
	 * Unroll the loop by hand and arrange insn appropriately.
	 * GCC probably can do this just as well.
	 */

	ldd		0(%r29), %r19
	ldi		(PAGE_SIZE / 128), %r1

1:	ldd		8(%r29), %r20

	ldd		16(%r29), %r21
	ldd		24(%r29), %r22
	std		%r19, 0(%r28)
	std		%r20, 8(%r28)

	ldd		32(%r29), %r19
	ldd		40(%r29), %r20
	std		%r21, 16(%r28)
	std		%r22, 24(%r28)

	ldd		48(%r29), %r21
	ldd		56(%r29), %r22
	std		%r19, 32(%r28)
	std		%r20, 40(%r28)

	ldd		64(%r29), %r19
	ldd		72(%r29), %r20
	std		%r21, 48(%r28)
	std		%r22, 56(%r28)

	ldd		80(%r29), %r21
	ldd		88(%r29), %r22
	std		%r19, 64(%r28)
	std		%r20, 72(%r28)

	ldd		 96(%r29), %r19
	ldd		104(%r29), %r20
	std		%r21, 80(%r28)
	std		%r22, 88(%r28)

	ldd		112(%r29), %r21
	ldd		120(%r29), %r22
	std		%r19, 96(%r28)
	std		%r20, 104(%r28)

	ldo		128(%r29), %r29
	std		%r21, 112(%r28)
	std		%r22, 120(%r28)
	ldo		128(%r28), %r28

	/* conditional branches nullify on forward taken branch, and on
	 * non-taken backward branch. Note that .+4 is a backwards branch.
	 * The ldd should only get executed if the branch is taken.
	 */
	addib,COND(>),n	-1, %r1, 1b		/* bundle 10 */
	ldd		0(%r29), %r19		/* start next loads */

#else
	ldi		(PAGE_SIZE / 64), %r1

	/*
	 * This loop is optimized for PCXL/PCXL2 ldw/ldw and stw/stw
	 * bundles (very restricted rules for bundling). It probably
	 * does OK on PCXU and better, but we could do better with
	 * ldd/std instructions. Note that until (if) we start saving
	 * the full 64 bit register values on interrupt, we can't
	 * use ldd/std on a 32 bit kernel.
	 */

1:	ldw		0(%r29), %r19
	ldw		4(%r29), %r20
	ldw		8(%r29), %r21
	ldw		12(%r29), %r22
	stw		%r19, 0(%r28)
	stw		%r20, 4(%r28)
	stw		%r21, 8(%r28)
	stw		%r22, 12(%r28)
	ldw		16(%r29), %r19
	ldw		20(%r29), %r20
	ldw		24(%r29), %r21
	ldw		28(%r29), %r22
	stw		%r19, 16(%r28)
	stw		%r20, 20(%r28)
	stw		%r21, 24(%r28)
	stw		%r22, 28(%r28)
	ldw		32(%r29), %r19
	ldw		36(%r29), %r20
	ldw		40(%r29), %r21
	ldw		44(%r29), %r22
	stw		%r19, 32(%r28)
	stw		%r20, 36(%r28)
	stw		%r21, 40(%r28)
	stw		%r22, 44(%r28)
	ldw		48(%r29), %r19
	ldw		52(%r29), %r20
	ldw		56(%r29), %r21
	ldw		60(%r29), %r22
	stw		%r19, 48(%r28)
	stw		%r20, 52(%r28)
	stw		%r21, 56(%r28)
	stw		%r22, 60(%r28)
	ldo		64(%r28), %r28

	addib,COND(>)		-1, %r1,1b
	ldo		64(%r29), %r29
#endif

	bv		%r0(%r2)
	nop
ENDPROC_CFI(copy_user_page_asm)

ENTRY_CFI(clear_user_page_asm)
	tophys_r1	%r26

	ldil		L%(TMPALIAS_MAP_START), %r28
#ifdef CONFIG_64BIT
#if (TMPALIAS_MAP_START >= 0x80000000)
	depdi		0, 31,32, %r28		/* clear any sign extension */
#endif
	convert_phys_for_tlb_insert20 %r26	/* convert phys addr to tlb insert format */
	depd		%r25, 63,22, %r28	/* Form aliased virtual address 'to' */
	depdi		0, 63,PAGE_SHIFT, %r28	/* Clear any offset bits */
#else
	extrw,u		%r26, 24,25, %r26	/* convert phys addr to tlb insert format */
	depw		%r25, 31,22, %r28	/* Form aliased virtual address 'to' */
	depwi		0, 31,PAGE_SHIFT, %r28	/* Clear any offset bits */
#endif

	/* Purge any old translation */

#ifdef CONFIG_PA20
	pdtlb,l		%r0(%r28)
#else
	tlb_lock	%r20,%r21,%r22
	pdtlb		%r0(%r28)
	tlb_unlock	%r20,%r21,%r22
#endif

#ifdef CONFIG_64BIT
	ldi		(PAGE_SIZE / 128), %r1

	/* PREFETCH (Write) has not (yet) been proven to help here */
	/* #define	PREFETCHW_OP	ldd		256(%0), %r0 */

1:	std		%r0, 0(%r28)
	std		%r0, 8(%r28)
	std		%r0, 16(%r28)
	std		%r0, 24(%r28)
	std		%r0, 32(%r28)
	std		%r0, 40(%r28)
	std		%r0, 48(%r28)
	std		%r0, 56(%r28)
	std		%r0, 64(%r28)
	std		%r0, 72(%r28)
	std		%r0, 80(%r28)
	std		%r0, 88(%r28)
	std		%r0, 96(%r28)
	std		%r0, 104(%r28)
	std		%r0, 112(%r28)
	std		%r0, 120(%r28)
	addib,COND(>)		-1, %r1, 1b
	ldo		128(%r28), %r28

#else	/* ! CONFIG_64BIT */
	ldi		(PAGE_SIZE / 64), %r1

1:	stw		%r0, 0(%r28)
	stw		%r0, 4(%r28)
	stw		%r0, 8(%r28)
	stw		%r0, 12(%r28)
	stw		%r0, 16(%r28)
	stw		%r0, 20(%r28)
	stw		%r0, 24(%r28)
	stw		%r0, 28(%r28)
	stw		%r0, 32(%r28)
	stw		%r0, 36(%r28)
	stw		%r0, 40(%r28)
	stw		%r0, 44(%r28)
	stw		%r0, 48(%r28)
	stw		%r0, 52(%r28)
	stw		%r0, 56(%r28)
	stw		%r0, 60(%r28)
	addib,COND(>)		-1, %r1, 1b
	ldo		64(%r28), %r28
#endif	/* CONFIG_64BIT */

	bv		%r0(%r2)
	nop
ENDPROC_CFI(clear_user_page_asm)

ENTRY_CFI(flush_dcache_page_asm)
	ldil		L%(TMPALIAS_MAP_START), %r28
#ifdef CONFIG_64BIT
#if (TMPALIAS_MAP_START >= 0x80000000)
	depdi		0, 31,32, %r28		/* clear any sign extension */
#endif
	convert_phys_for_tlb_insert20 %r26	/* convert phys addr to tlb insert format */
	depd		%r25, 63,22, %r28	/* Form aliased virtual address 'to' */
	depdi		0, 63,PAGE_SHIFT, %r28	/* Clear any offset bits */
#else
	extrw,u		%r26, 24,25, %r26	/* convert phys addr to tlb insert format */
	depw		%r25, 31,22, %r28	/* Form aliased virtual address 'to' */
	depwi		0, 31,PAGE_SHIFT, %r28	/* Clear any offset bits */
#endif

	/* Purge any old translation */

#ifdef CONFIG_PA20
	pdtlb,l		%r0(%r28)
#else
	tlb_lock	%r20,%r21,%r22
	pdtlb		%r0(%r28)
	tlb_unlock	%r20,%r21,%r22
#endif

	ldil		L%dcache_stride, %r1
	ldw		R%dcache_stride(%r1), r31

#ifdef CONFIG_64BIT
	depdi,z		1, 63-PAGE_SHIFT,1, %r25
#else
	depwi,z		1, 31-PAGE_SHIFT,1, %r25
#endif
	add		%r28, %r25, %r25
	sub		%r25, r31, %r25


1:      fdc,m		r31(%r28)
	fdc,m		r31(%r28)
	fdc,m		r31(%r28)
	fdc,m		r31(%r28)
	fdc,m		r31(%r28)
	fdc,m		r31(%r28)
	fdc,m		r31(%r28)
	fdc,m		r31(%r28)
	fdc,m		r31(%r28)
	fdc,m		r31(%r28)
	fdc,m		r31(%r28)
	fdc,m		r31(%r28)
	fdc,m		r31(%r28)
	fdc,m		r31(%r28)
	fdc,m		r31(%r28)
	cmpb,COND(<<)	%r28, %r25,1b
	fdc,m		r31(%r28)

	sync
	bv		%r0(%r2)
	nop
ENDPROC_CFI(flush_dcache_page_asm)

ENTRY_CFI(flush_icache_page_asm)
	ldil		L%(TMPALIAS_MAP_START), %r28
#ifdef CONFIG_64BIT
#if (TMPALIAS_MAP_START >= 0x80000000)
	depdi		0, 31,32, %r28		/* clear any sign extension */
#endif
	convert_phys_for_tlb_insert20 %r26	/* convert phys addr to tlb insert format */
	depd		%r25, 63,22, %r28	/* Form aliased virtual address 'to' */
	depdi		0, 63,PAGE_SHIFT, %r28	/* Clear any offset bits */
#else
	extrw,u		%r26, 24,25, %r26	/* convert phys addr to tlb insert format */
	depw		%r25, 31,22, %r28	/* Form aliased virtual address 'to' */
	depwi		0, 31,PAGE_SHIFT, %r28	/* Clear any offset bits */
#endif

	/* Purge any old translation.  Note that the FIC instruction
	 * may use either the instruction or data TLB.  Given that we
	 * have a flat address space, it's not clear which TLB will be
	 * used.  So, we purge both entries.  */

#ifdef CONFIG_PA20
	pdtlb,l		%r0(%r28)
	pitlb,l         %r0(%sr4,%r28)
#else
	tlb_lock        %r20,%r21,%r22
	pdtlb		%r0(%r28)
	pitlb           %r0(%sr4,%r28)
	tlb_unlock      %r20,%r21,%r22
#endif

	ldil		L%icache_stride, %r1
	ldw		R%icache_stride(%r1), %r31

#ifdef CONFIG_64BIT
	depdi,z		1, 63-PAGE_SHIFT,1, %r25
#else
	depwi,z		1, 31-PAGE_SHIFT,1, %r25
#endif
	add		%r28, %r25, %r25
	sub		%r25, %r31, %r25


	/* fic only has the type 26 form on PA1.1, requiring an
	 * explicit space specification, so use %sr4 */
1:      fic,m		%r31(%sr4,%r28)
	fic,m		%r31(%sr4,%r28)
	fic,m		%r31(%sr4,%r28)
	fic,m		%r31(%sr4,%r28)
	fic,m		%r31(%sr4,%r28)
	fic,m		%r31(%sr4,%r28)
	fic,m		%r31(%sr4,%r28)
	fic,m		%r31(%sr4,%r28)
	fic,m		%r31(%sr4,%r28)
	fic,m		%r31(%sr4,%r28)
	fic,m		%r31(%sr4,%r28)
	fic,m		%r31(%sr4,%r28)
	fic,m		%r31(%sr4,%r28)
	fic,m		%r31(%sr4,%r28)
	fic,m		%r31(%sr4,%r28)
	cmpb,COND(<<)	%r28, %r25,1b
	fic,m		%r31(%sr4,%r28)

	sync
	bv		%r0(%r2)
	nop
ENDPROC_CFI(flush_icache_page_asm)

ENTRY_CFI(flush_kernel_dcache_page_asm)
	ldil		L%dcache_stride, %r1
	ldw		R%dcache_stride(%r1), %r23

#ifdef CONFIG_64BIT
	depdi,z		1, 63-PAGE_SHIFT,1, %r25
#else
	depwi,z		1, 31-PAGE_SHIFT,1, %r25
#endif
	add		%r26, %r25, %r25
	sub		%r25, %r23, %r25


1:      fdc,m		%r23(%r26)
	fdc,m		%r23(%r26)
	fdc,m		%r23(%r26)
	fdc,m		%r23(%r26)
	fdc,m		%r23(%r26)
	fdc,m		%r23(%r26)
	fdc,m		%r23(%r26)
	fdc,m		%r23(%r26)
	fdc,m		%r23(%r26)
	fdc,m		%r23(%r26)
	fdc,m		%r23(%r26)
	fdc,m		%r23(%r26)
	fdc,m		%r23(%r26)
	fdc,m		%r23(%r26)
	fdc,m		%r23(%r26)
	cmpb,COND(<<)		%r26, %r25,1b
	fdc,m		%r23(%r26)

	sync
	bv		%r0(%r2)
	nop
ENDPROC_CFI(flush_kernel_dcache_page_asm)

ENTRY_CFI(purge_kernel_dcache_page_asm)
	ldil		L%dcache_stride, %r1
	ldw		R%dcache_stride(%r1), %r23

#ifdef CONFIG_64BIT
	depdi,z		1, 63-PAGE_SHIFT,1, %r25
#else
	depwi,z		1, 31-PAGE_SHIFT,1, %r25
#endif
	add		%r26, %r25, %r25
	sub		%r25, %r23, %r25

1:      pdc,m		%r23(%r26)
	pdc,m		%r23(%r26)
	pdc,m		%r23(%r26)
	pdc,m		%r23(%r26)
	pdc,m		%r23(%r26)
	pdc,m		%r23(%r26)
	pdc,m		%r23(%r26)
	pdc,m		%r23(%r26)
	pdc,m		%r23(%r26)
	pdc,m		%r23(%r26)
	pdc,m		%r23(%r26)
	pdc,m		%r23(%r26)
	pdc,m		%r23(%r26)
	pdc,m		%r23(%r26)
	pdc,m		%r23(%r26)
	cmpb,COND(<<)		%r26, %r25, 1b
	pdc,m		%r23(%r26)

	sync
	bv		%r0(%r2)
	nop
ENDPROC_CFI(purge_kernel_dcache_page_asm)

ENTRY_CFI(flush_user_dcache_range_asm)
	ldil		L%dcache_stride, %r1
	ldw		R%dcache_stride(%r1), %r23
	ldo		-1(%r23), %r21
	ANDCM		%r26, %r21, %r26

1:      cmpb,COND(<<),n	%r26, %r25, 1b
	fdc,m		%r23(%sr3, %r26)

	sync
	bv		%r0(%r2)
	nop
ENDPROC_CFI(flush_user_dcache_range_asm)

ENTRY_CFI(flush_kernel_dcache_range_asm)
	ldil		L%dcache_stride, %r1
	ldw		R%dcache_stride(%r1), %r23
	ldo		-1(%r23), %r21
	ANDCM		%r26, %r21, %r26

1:      cmpb,COND(<<),n	%r26, %r25,1b
	fdc,m		%r23(%r26)

	sync
	syncdma
	bv		%r0(%r2)
	nop
ENDPROC_CFI(flush_kernel_dcache_range_asm)

ENTRY_CFI(purge_kernel_dcache_range_asm)
<<<<<<< HEAD
	.proc
	.callinfo NO_CALLS
	.entry

=======
>>>>>>> e021bb4f
	ldil		L%dcache_stride, %r1
	ldw		R%dcache_stride(%r1), %r23
	ldo		-1(%r23), %r21
	ANDCM		%r26, %r21, %r26

1:      cmpb,COND(<<),n	%r26, %r25,1b
	pdc,m		%r23(%r26)
<<<<<<< HEAD

	sync
	syncdma
	bv		%r0(%r2)
	nop
	.exit

	.procend
ENDPROC_CFI(purge_kernel_dcache_range_asm)

ENTRY_CFI(flush_user_icache_range_asm)
	.proc
	.callinfo NO_CALLS
	.entry
=======
>>>>>>> e021bb4f

	sync
	syncdma
	bv		%r0(%r2)
	nop
ENDPROC_CFI(purge_kernel_dcache_range_asm)

ENTRY_CFI(flush_user_icache_range_asm)
	ldil		L%icache_stride, %r1
	ldw		R%icache_stride(%r1), %r23
	ldo		-1(%r23), %r21
	ANDCM		%r26, %r21, %r26

1:      cmpb,COND(<<),n	%r26, %r25,1b
	fic,m		%r23(%sr3, %r26)

	sync
	bv		%r0(%r2)
	nop
ENDPROC_CFI(flush_user_icache_range_asm)

ENTRY_CFI(flush_kernel_icache_page)
	ldil		L%icache_stride, %r1
	ldw		R%icache_stride(%r1), %r23

#ifdef CONFIG_64BIT
	depdi,z		1, 63-PAGE_SHIFT,1, %r25
#else
	depwi,z		1, 31-PAGE_SHIFT,1, %r25
#endif
	add		%r26, %r25, %r25
	sub		%r25, %r23, %r25


1:      fic,m		%r23(%sr4, %r26)
	fic,m		%r23(%sr4, %r26)
	fic,m		%r23(%sr4, %r26)
	fic,m		%r23(%sr4, %r26)
	fic,m		%r23(%sr4, %r26)
	fic,m		%r23(%sr4, %r26)
	fic,m		%r23(%sr4, %r26)
	fic,m		%r23(%sr4, %r26)
	fic,m		%r23(%sr4, %r26)
	fic,m		%r23(%sr4, %r26)
	fic,m		%r23(%sr4, %r26)
	fic,m		%r23(%sr4, %r26)
	fic,m		%r23(%sr4, %r26)
	fic,m		%r23(%sr4, %r26)
	fic,m		%r23(%sr4, %r26)
	cmpb,COND(<<)		%r26, %r25, 1b
	fic,m		%r23(%sr4, %r26)

	sync
	bv		%r0(%r2)
	nop
ENDPROC_CFI(flush_kernel_icache_page)

ENTRY_CFI(flush_kernel_icache_range_asm)
	ldil		L%icache_stride, %r1
	ldw		R%icache_stride(%r1), %r23
	ldo		-1(%r23), %r21
	ANDCM		%r26, %r21, %r26

1:      cmpb,COND(<<),n	%r26, %r25, 1b
	fic,m		%r23(%sr4, %r26)

	sync
	bv		%r0(%r2)
	nop
ENDPROC_CFI(flush_kernel_icache_range_asm)

	__INIT

	/* align should cover use of rfi in disable_sr_hashing_asm and
	 * srdis_done.
	 */
	.align	256
ENTRY_CFI(disable_sr_hashing_asm)
	/*
	 * Switch to real mode
	 */
	/* pcxt_ssm_bug */
	rsm		PSW_SM_I, %r0
	load32		PA(1f), %r1
	nop
	nop
	nop
	nop
	nop

	rsm		PSW_SM_Q, %r0		/* prep to load iia queue */
	mtctl		%r0, %cr17		/* Clear IIASQ tail */
	mtctl		%r0, %cr17		/* Clear IIASQ head */
	mtctl		%r1, %cr18		/* IIAOQ head */
	ldo		4(%r1), %r1
	mtctl		%r1, %cr18		/* IIAOQ tail */
	load32		REAL_MODE_PSW, %r1
	mtctl		%r1, %ipsw
	rfi
	nop

1:      cmpib,=,n	SRHASH_PCXST, %r26,srdis_pcxs
	cmpib,=,n	SRHASH_PCXL, %r26,srdis_pcxl
	cmpib,=,n	SRHASH_PA20, %r26,srdis_pa20
	b,n		srdis_done

srdis_pcxs:

	/* Disable Space Register Hashing for PCXS,PCXT,PCXT' */

	.word		0x141c1a00		/* mfdiag %dr0, %r28 */
	.word		0x141c1a00		/* must issue twice */
	depwi		0,18,1, %r28		/* Clear DHE (dcache hash enable) */
	depwi		0,20,1, %r28		/* Clear IHE (icache hash enable) */
	.word		0x141c1600		/* mtdiag %r28, %dr0 */
	.word		0x141c1600		/* must issue twice */
	b,n		srdis_done

srdis_pcxl:

	/* Disable Space Register Hashing for PCXL */

	.word		0x141c0600		/* mfdiag %dr0, %r28 */
	depwi           0,28,2, %r28		/* Clear DHASH_EN & IHASH_EN */
	.word		0x141c0240		/* mtdiag %r28, %dr0 */
	b,n		srdis_done

srdis_pa20:

	/* Disable Space Register Hashing for PCXU,PCXU+,PCXW,PCXW+,PCXW2 */

	.word		0x144008bc		/* mfdiag %dr2, %r28 */
	depdi		0, 54,1, %r28		/* clear DIAG_SPHASH_ENAB (bit 54) */
	.word		0x145c1840		/* mtdiag %r28, %dr2 */


srdis_done:
	/* Switch back to virtual mode */
	rsm		PSW_SM_I, %r0		/* prep to load iia queue */
	load32 	   	2f, %r1
	nop
	nop
	nop
	nop
	nop

	rsm		PSW_SM_Q, %r0		/* prep to load iia queue */
	mtctl		%r0, %cr17		/* Clear IIASQ tail */
	mtctl		%r0, %cr17		/* Clear IIASQ head */
	mtctl		%r1, %cr18		/* IIAOQ head */
	ldo		4(%r1), %r1
	mtctl		%r1, %cr18		/* IIAOQ tail */
	load32		KERNEL_PSW, %r1
	mtctl		%r1, %ipsw
	rfi
	nop

2:      bv		%r0(%r2)
	nop
ENDPROC_CFI(disable_sr_hashing_asm)

	.end<|MERGE_RESOLUTION|>--- conflicted
+++ resolved
@@ -1020,13 +1020,6 @@
 ENDPROC_CFI(flush_kernel_dcache_range_asm)
 
 ENTRY_CFI(purge_kernel_dcache_range_asm)
-<<<<<<< HEAD
-	.proc
-	.callinfo NO_CALLS
-	.entry
-
-=======
->>>>>>> e021bb4f
 	ldil		L%dcache_stride, %r1
 	ldw		R%dcache_stride(%r1), %r23
 	ldo		-1(%r23), %r21
@@ -1034,23 +1027,6 @@
 
 1:      cmpb,COND(<<),n	%r26, %r25,1b
 	pdc,m		%r23(%r26)
-<<<<<<< HEAD
-
-	sync
-	syncdma
-	bv		%r0(%r2)
-	nop
-	.exit
-
-	.procend
-ENDPROC_CFI(purge_kernel_dcache_range_asm)
-
-ENTRY_CFI(flush_user_icache_range_asm)
-	.proc
-	.callinfo NO_CALLS
-	.entry
-=======
->>>>>>> e021bb4f
 
 	sync
 	syncdma
