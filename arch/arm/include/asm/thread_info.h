--- conflicted
+++ resolved
@@ -122,13 +122,8 @@
 struct user_vfp;
 struct user_vfp_exc;
 
-<<<<<<< HEAD
-extern int vfp_preserve_user_clear_hwstate(struct user_vfp __user *,
-					   struct user_vfp_exc __user *);
-=======
 extern int vfp_preserve_user_clear_hwstate(struct user_vfp *,
 					   struct user_vfp_exc *);
->>>>>>> e021bb4f
 extern int vfp_restore_user_hwstate(struct user_vfp *,
 				    struct user_vfp_exc *);
 #endif
