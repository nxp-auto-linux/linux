--- conflicted
+++ resolved
@@ -1415,11 +1415,6 @@
 	.prcm		= {
 		.omap2 = {
 			.module_offs = CORE_MOD,
-<<<<<<< HEAD
-			.prcm_reg_id = 1,
-			.module_bit = OMAP3430_EN_MMC3_SHIFT,
-=======
->>>>>>> e021bb4f
 			.idlest_reg_id = 1,
 			.idlest_idle_bit = OMAP3430_ST_MMC3_SHIFT,
 		},
