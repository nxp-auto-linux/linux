--- conflicted
+++ resolved
@@ -66,11 +66,6 @@
 	.startup_addr = omap5_secondary_startup,
 };
 
-<<<<<<< HEAD
-static DEFINE_RAW_SPINLOCK(boot_lock);
-
-=======
->>>>>>> fa578e9d
 void __iomem *omap4_get_scu_base(void)
 {
 	return cfg.scu_base;
@@ -173,15 +168,6 @@
 		/* Enable ACR to allow for ICUALLU workaround */
 		omap5_secondary_harden_predictor();
 	}
-<<<<<<< HEAD
-
-	/*
-	 * Synchronise with the boot thread.
-	 */
-	raw_spin_lock(&boot_lock);
-	raw_spin_unlock(&boot_lock);
-=======
->>>>>>> fa578e9d
 }
 
 static int omap4_boot_secondary(unsigned int cpu, struct task_struct *idle)
@@ -191,15 +177,6 @@
 	static struct powerdomain *cpu1_pwrdm;
 
 	/*
-<<<<<<< HEAD
-	 * Set synchronisation state between this boot processor
-	 * and the secondary one
-	 */
-	raw_spin_lock(&boot_lock);
-
-	/*
-=======
->>>>>>> fa578e9d
 	 * Update the AuxCoreBoot0 with boot state for secondary core.
 	 * omap4_secondary_startup() routine will hold the secondary core till
 	 * the AuxCoreBoot1 register is updated with cpu state
@@ -272,15 +249,6 @@
 
 	arch_send_wakeup_ipi_mask(cpumask_of(cpu));
 
-<<<<<<< HEAD
-	/*
-	 * Now the secondary core is starting up let it run its
-	 * calibrations, then wait for it to finish
-	 */
-	raw_spin_unlock(&boot_lock);
-
-=======
->>>>>>> fa578e9d
 	return 0;
 }
 
