/*
 *  linux/arch/arm/lib/copy_from_user.S
 *
 *  Author:	Nicolas Pitre
 *  Created:	Sep 29, 2005
 *  Copyright:	MontaVista Software, Inc.
 *
 *  This program is free software; you can redistribute it and/or modify
 *  it under the terms of the GNU General Public License version 2 as
 *  published by the Free Software Foundation.
 */

#include <linux/linkage.h>
#include <asm/assembler.h>
#include <asm/unwind.h>

/*
 * Prototype:
 *
 *	size_t arm_copy_from_user(void *to, const void *from, size_t n)
 *
 * Purpose:
 *
 *	copy a block to kernel memory from user memory
 *
 * Params:
 *
 *	to = kernel memory
 *	from = user memory
 *	n = number of bytes to copy
 *
 * Return value:
 *
 *	Number of bytes NOT copied.
 */

#ifndef CONFIG_THUMB2_KERNEL
#define LDR1W_SHIFT	0
#else
#define LDR1W_SHIFT	1
#endif
#define STR1W_SHIFT	0

	.macro ldr1w ptr reg abort
	ldrusr	\reg, \ptr, 4, abort=\abort
	.endm

	.macro ldr4w ptr reg1 reg2 reg3 reg4 abort
	ldr1w \ptr, \reg1, \abort
	ldr1w \ptr, \reg2, \abort
	ldr1w \ptr, \reg3, \abort
	ldr1w \ptr, \reg4, \abort
	.endm

	.macro ldr8w ptr reg1 reg2 reg3 reg4 reg5 reg6 reg7 reg8 abort
	ldr4w \ptr, \reg1, \reg2, \reg3, \reg4, \abort
	ldr4w \ptr, \reg5, \reg6, \reg7, \reg8, \abort
	.endm

	.macro ldr1b ptr reg cond=al abort
	ldrusr	\reg, \ptr, 1, \cond, abort=\abort
	.endm

	.macro str1w ptr reg abort
	W(str) \reg, [\ptr], #4
	.endm

	.macro str8w ptr reg1 reg2 reg3 reg4 reg5 reg6 reg7 reg8 abort
	stmia \ptr!, {\reg1, \reg2, \reg3, \reg4, \reg5, \reg6, \reg7, \reg8}
	.endm

	.macro str1b ptr reg cond=al abort
	str\cond\()b \reg, [\ptr], #1
	.endm

	.macro enter reg1 reg2
	mov	r3, #0
	stmdb	sp!, {r0, r2, r3, \reg1, \reg2}
	.endm

	.macro usave reg1 reg2
	UNWIND(	.save {r0, r2, r3, \reg1, \reg2}	)
	.endm

	.macro exit reg1 reg2
	add	sp, sp, #8
	ldmfd	sp!, {r0, \reg1, \reg2}
	.endm

	.text

ENTRY(arm_copy_from_user)
#ifdef CONFIG_CPU_SPECTRE
	get_thread_info r3
	ldr	r3, [r3, #TI_ADDR_LIMIT]
<<<<<<< HEAD
	adds	ip, r1, r2	@ ip=addr+size
	sub	r3, r3, #1	@ addr_limit - 1
	cmpcc	ip, r3		@ if (addr+size > addr_limit - 1)
	movcs	r1, #0		@ addr = NULL
	csdb
=======
	uaccess_mask_range_ptr r1, r2, r3, ip
>>>>>>> e021bb4f
#endif

#include "copy_template.S"

ENDPROC(arm_copy_from_user)

	.pushsection .fixup,"ax"
	.align 0
	copy_abort_preamble
	ldmfd	sp!, {r1, r2, r3}
	sub	r0, r0, r1
	rsb	r0, r0, r2
	copy_abort_end
	.popsection
<|MERGE_RESOLUTION|>--- conflicted
+++ resolved
@@ -93,15 +93,7 @@
 #ifdef CONFIG_CPU_SPECTRE
 	get_thread_info r3
 	ldr	r3, [r3, #TI_ADDR_LIMIT]
-<<<<<<< HEAD
-	adds	ip, r1, r2	@ ip=addr+size
-	sub	r3, r3, #1	@ addr_limit - 1
-	cmpcc	ip, r3		@ if (addr+size > addr_limit - 1)
-	movcs	r1, #0		@ addr = NULL
-	csdb
-=======
 	uaccess_mask_range_ptr r1, r2, r3, ip
->>>>>>> e021bb4f
 #endif
 
 #include "copy_template.S"
