/*
 * Device Tree Source for AM4372 SoC
 *
 * Copyright (C) 2013 Texas Instruments Incorporated - http://www.ti.com/
 *
 * This file is licensed under the terms of the GNU General Public License
 * version 2.  This program is licensed "as is" without any warranty of any
 * kind, whether express or implied.
 */

#include <dt-bindings/bus/ti-sysc.h>
#include <dt-bindings/gpio/gpio.h>
#include <dt-bindings/interrupt-controller/arm-gic.h>
#include <dt-bindings/clock/am4.h>

/ {
	compatible = "ti,am4372", "ti,am43";
	interrupt-parent = <&wakeupgen>;
	#address-cells = <1>;
	#size-cells = <1>;
	chosen { };

	memory@0 {
		device_type = "memory";
		reg = <0 0>;
	};

	aliases {
		i2c0 = &i2c0;
		i2c1 = &i2c1;
		i2c2 = &i2c2;
		serial0 = &uart0;
		serial1 = &uart1;
		serial2 = &uart2;
		serial3 = &uart3;
		serial4 = &uart4;
		serial5 = &uart5;
		ethernet0 = &cpsw_emac0;
		ethernet1 = &cpsw_emac1;
		spi0 = &qspi;
	};

	cpus {
		#address-cells = <1>;
		#size-cells = <0>;
		cpu: cpu@0 {
			compatible = "arm,cortex-a9";
			device_type = "cpu";
			reg = <0>;

			clocks = <&dpll_mpu_ck>;
			clock-names = "cpu";

			operating-points-v2 = <&cpu0_opp_table>;

			clock-latency = <300000>; /* From omap-cpufreq driver */
		};
	};

	cpu0_opp_table: opp-table {
		compatible = "operating-points-v2-ti-cpu";
		syscon = <&scm_conf>;

		opp50-300000000 {
			opp-hz = /bits/ 64 <300000000>;
			opp-microvolt = <950000 931000 969000>;
			opp-supported-hw = <0xFF 0x01>;
			opp-suspend;
		};

		opp100-600000000 {
			opp-hz = /bits/ 64 <600000000>;
			opp-microvolt = <1100000 1078000 1122000>;
			opp-supported-hw = <0xFF 0x04>;
		};

		opp120-720000000 {
			opp-hz = /bits/ 64 <720000000>;
			opp-microvolt = <1200000 1176000 1224000>;
			opp-supported-hw = <0xFF 0x08>;
		};

		oppturbo-800000000 {
			opp-hz = /bits/ 64 <800000000>;
			opp-microvolt = <1260000 1234800 1285200>;
			opp-supported-hw = <0xFF 0x10>;
		};

		oppnitro-1000000000 {
			opp-hz = /bits/ 64 <1000000000>;
			opp-microvolt = <1325000 1298500 1351500>;
			opp-supported-hw = <0xFF 0x20>;
		};
	};

	soc {
		compatible = "ti,omap-infra";
		mpu {
			compatible = "ti,omap4-mpu";
			ti,hwmods = "mpu";
			pm-sram = <&pm_sram_code
				   &pm_sram_data>;
		};
	};

	gic: interrupt-controller@48241000 {
		compatible = "arm,cortex-a9-gic";
		interrupt-controller;
		#interrupt-cells = <3>;
		reg = <0x48241000 0x1000>,
		      <0x48240100 0x0100>;
		interrupt-parent = <&gic>;
	};

	wakeupgen: interrupt-controller@48281000 {
		compatible = "ti,omap4-wugen-mpu";
		interrupt-controller;
		#interrupt-cells = <3>;
		reg = <0x48281000 0x1000>;
		interrupt-parent = <&gic>;
	};

	scu: scu@48240000 {
		compatible = "arm,cortex-a9-scu";
		reg = <0x48240000 0x100>;
	};

	global_timer: timer@48240200 {
		compatible = "arm,cortex-a9-global-timer";
		reg = <0x48240200 0x100>;
		interrupts = <GIC_PPI 11 IRQ_TYPE_EDGE_RISING>;
		interrupt-parent = <&gic>;
		clocks = <&mpu_periphclk>;
	};

	local_timer: timer@48240600 {
		compatible = "arm,cortex-a9-twd-timer";
		reg = <0x48240600 0x100>;
		interrupts = <GIC_PPI 13 IRQ_TYPE_EDGE_RISING>;
		interrupt-parent = <&gic>;
		clocks = <&mpu_periphclk>;
	};

	l2-cache-controller@48242000 {
		compatible = "arm,pl310-cache";
		reg = <0x48242000 0x1000>;
		cache-unified;
		cache-level = <2>;
	};

	ocp@44000000 {
		compatible = "ti,am4372-l3-noc", "simple-bus";
		#address-cells = <1>;
		#size-cells = <1>;
		ranges;
		ti,hwmods = "l3_main";
		ti,no-idle;
		reg = <0x44000000 0x400000
		       0x44800000 0x400000>;
		interrupts = <GIC_SPI 9 IRQ_TYPE_LEVEL_HIGH>,
			     <GIC_SPI 10 IRQ_TYPE_LEVEL_HIGH>;

		l4_wkup: interconnect@44c00000 {
			wkup_m3: wkup_m3@100000 {
				compatible = "ti,am4372-wkup-m3";
				reg = <0x100000 0x4000>,
				      <0x180000	0x2000>;
				reg-names = "umem", "dmem";
				ti,hwmods = "wkup_m3";
				ti,pm-firmware = "am335x-pm-firmware.elf";
			};
		};
		l4_per: interconnect@48000000 {
		};
		l4_fast: interconnect@4a000000 {
		};

		emif: emif@4c000000 {
			compatible = "ti,emif-am4372";
			reg = <0x4c000000 0x1000000>;
			ti,hwmods = "emif";
			interrupts = <GIC_SPI 101 IRQ_TYPE_LEVEL_HIGH>;
			ti,no-idle;
			sram = <&pm_sram_code
				&pm_sram_data>;
		};

		edma: edma@49000000 {
			compatible = "ti,edma3-tpcc";
			ti,hwmods = "tpcc";
			reg =	<0x49000000 0x10000>;
			reg-names = "edma3_cc";
			interrupts = <GIC_SPI 12 IRQ_TYPE_LEVEL_HIGH>,
				     <GIC_SPI 13 IRQ_TYPE_LEVEL_HIGH>,
				     <GIC_SPI 14 IRQ_TYPE_LEVEL_HIGH>;
			interrupt-names = "edma3_ccint", "edma3_mperr",
					  "edma3_ccerrint";
			dma-requests = <64>;
			#dma-cells = <2>;

			ti,tptcs = <&edma_tptc0 7>, <&edma_tptc1 5>,
				   <&edma_tptc2 0>;

			ti,edma-memcpy-channels = <58 59>;
		};

		edma_tptc0: tptc@49800000 {
			compatible = "ti,edma3-tptc";
			ti,hwmods = "tptc0";
			reg =	<0x49800000 0x100000>;
			interrupts = <GIC_SPI 112 IRQ_TYPE_LEVEL_HIGH>;
			interrupt-names = "edma3_tcerrint";
		};

		edma_tptc1: tptc@49900000 {
			compatible = "ti,edma3-tptc";
			ti,hwmods = "tptc1";
			reg =	<0x49900000 0x100000>;
			interrupts = <GIC_SPI 113 IRQ_TYPE_LEVEL_HIGH>;
			interrupt-names = "edma3_tcerrint";
		};

		edma_tptc2: tptc@49a00000 {
			compatible = "ti,edma3-tptc";
			ti,hwmods = "tptc2";
			reg =	<0x49a00000 0x100000>;
			interrupts = <GIC_SPI 114 IRQ_TYPE_LEVEL_HIGH>;
			interrupt-names = "edma3_tcerrint";
		};

		target-module@47810000 {
			compatible = "ti,sysc-omap2", "ti,sysc";
			ti,hwmods = "mmc3";
			reg = <0x478102fc 0x4>,
			      <0x47810110 0x4>,
			      <0x47810114 0x4>;
			reg-names = "rev", "sysc", "syss";
			ti,sysc-mask = <(SYSC_OMAP2_CLOCKACTIVITY |
					 SYSC_OMAP2_ENAWAKEUP |
					 SYSC_OMAP2_SOFTRESET |
					 SYSC_OMAP2_AUTOIDLE)>;
			ti,sysc-sidle = <SYSC_IDLE_FORCE>,
					<SYSC_IDLE_NO>,
					<SYSC_IDLE_SMART>;
			ti,syss-mask = <1>;
			clocks = <&l3s_clkctrl AM4_L3S_MMC3_CLKCTRL 0>;
			clock-names = "fck";
			#address-cells = <1>;
			#size-cells = <1>;
			ranges = <0x0 0x47810000 0x1000>;

			mmc3: mmc@0 {
				compatible = "ti,omap4-hsmmc";
				ti,needs-special-reset;
				interrupts = <GIC_SPI 29 IRQ_TYPE_LEVEL_HIGH>;
				reg = <0x0 0x1000>;
			};
		};

		sham: sham@53100000 {
			compatible = "ti,omap5-sham";
			ti,hwmods = "sham";
			reg = <0x53100000 0x300>;
			dmas = <&edma 36 0>;
			dma-names = "rx";
			interrupts = <GIC_SPI 109 IRQ_TYPE_LEVEL_HIGH>;
		};

		aes: aes@53501000 {
			compatible = "ti,omap4-aes";
			ti,hwmods = "aes";
			reg = <0x53501000 0xa0>;
			interrupts = <GIC_SPI 103 IRQ_TYPE_LEVEL_HIGH>;
			dmas = <&edma 6 0>,
				<&edma 5 0>;
			dma-names = "tx", "rx";
		};

		des: des@53701000 {
			compatible = "ti,omap4-des";
			ti,hwmods = "des";
			reg = <0x53701000 0xa0>;
			interrupts = <GIC_SPI 130 IRQ_TYPE_LEVEL_HIGH>;
			dmas = <&edma 34 0>,
				<&edma 33 0>;
			dma-names = "tx", "rx";
		};

		gpmc: gpmc@50000000 {
			compatible = "ti,am3352-gpmc";
			ti,hwmods = "gpmc";
			dmas = <&edma 52 0>;
			dma-names = "rxtx";
			clocks = <&l3s_gclk>;
			clock-names = "fck";
			reg = <0x50000000 0x2000>;
			interrupts = <GIC_SPI 100 IRQ_TYPE_LEVEL_HIGH>;
			gpmc,num-cs = <7>;
			gpmc,num-waitpins = <2>;
			#address-cells = <2>;
			#size-cells = <1>;
			interrupt-controller;
			#interrupt-cells = <2>;
			gpio-controller;
			#gpio-cells = <2>;
			status = "disabled";
		};

<<<<<<< HEAD
		ocp2scp0: ocp2scp@483a8000 {
			compatible = "ti,am437x-ocp2scp", "ti,omap-ocp2scp";
			#address-cells = <1>;
			#size-cells = <1>;
			ranges;
			ti,hwmods = "ocp2scp0";

			usb2_phy1: phy@483a8000 {
				compatible = "ti,am437x-usb2";
				reg = <0x483a8000 0x8000>;
				syscon-phy-power = <&scm_conf 0x620>;
				clocks = <&usb_phy0_always_on_clk32k>,
					 <&l4_per_clkctrl AM4_USB_OTG_SS0_CLKCTRL 8>;
				clock-names = "wkupclk", "refclk";
				#phy-cells = <0>;
				status = "disabled";
			};
		};

		ocp2scp1: ocp2scp@483e8000 {
			compatible = "ti,am437x-ocp2scp", "ti,omap-ocp2scp";
			#address-cells = <1>;
			#size-cells = <1>;
			ranges;
			ti,hwmods = "ocp2scp1";

			usb2_phy2: phy@483e8000 {
				compatible = "ti,am437x-usb2";
				reg = <0x483e8000 0x8000>;
				syscon-phy-power = <&scm_conf 0x628>;
				clocks = <&usb_phy1_always_on_clk32k>,
					 <&l4_per_clkctrl AM4_USB_OTG_SS1_CLKCTRL 8>;
				clock-names = "wkupclk", "refclk";
				#phy-cells = <0>;
				status = "disabled";
			};
		};

		dwc3_1: omap_dwc3@48380000 {
			compatible = "ti,am437x-dwc3";
			ti,hwmods = "usb_otg_ss0";
			reg = <0x48380000 0x10000>;
			interrupts = <GIC_SPI 172 IRQ_TYPE_LEVEL_HIGH>;
			#address-cells = <1>;
			#size-cells = <1>;
			utmi-mode = <1>;
			ranges;

			usb1: usb@48390000 {
				compatible = "synopsys,dwc3";
				reg = <0x48390000 0x10000>;
				interrupts = <GIC_SPI 168 IRQ_TYPE_LEVEL_HIGH>,
					     <GIC_SPI 168 IRQ_TYPE_LEVEL_HIGH>,
					     <GIC_SPI 172 IRQ_TYPE_LEVEL_HIGH>;
				interrupt-names = "peripheral",
						  "host",
						  "otg";
				phys = <&usb2_phy1>;
				phy-names = "usb2-phy";
				maximum-speed = "high-speed";
				dr_mode = "otg";
				status = "disabled";
				snps,dis_u3_susphy_quirk;
				snps,dis_u2_susphy_quirk;
			};
		};

		dwc3_2: omap_dwc3@483c0000 {
			compatible = "ti,am437x-dwc3";
			ti,hwmods = "usb_otg_ss1";
			reg = <0x483c0000 0x10000>;
			interrupts = <GIC_SPI 178 IRQ_TYPE_LEVEL_HIGH>;
			#address-cells = <1>;
			#size-cells = <1>;
			utmi-mode = <1>;
			ranges;

			usb2: usb@483d0000 {
				compatible = "synopsys,dwc3";
				reg = <0x483d0000 0x10000>;
				interrupts = <GIC_SPI 174 IRQ_TYPE_LEVEL_HIGH>,
					     <GIC_SPI 174 IRQ_TYPE_LEVEL_HIGH>,
					     <GIC_SPI 178 IRQ_TYPE_LEVEL_HIGH>;
				interrupt-names = "peripheral",
						  "host",
						  "otg";
				phys = <&usb2_phy2>;
				phy-names = "usb2-phy";
				maximum-speed = "high-speed";
				dr_mode = "otg";
				status = "disabled";
				snps,dis_u3_susphy_quirk;
				snps,dis_u2_susphy_quirk;
			};
		};

=======
>>>>>>> f7688b48
		qspi: spi@47900000 {
			compatible = "ti,am4372-qspi";
			reg = <0x47900000 0x100>,
			      <0x30000000 0x4000000>;
			reg-names = "qspi_base", "qspi_mmap";
			#address-cells = <1>;
			#size-cells = <0>;
			ti,hwmods = "qspi";
			interrupts = <0 138 0x4>;
			num-cs = <4>;
			status = "disabled";
		};

		dss: dss@4832a000 {
			compatible = "ti,omap3-dss";
			reg = <0x4832a000 0x200>;
			status = "disabled";
			ti,hwmods = "dss_core";
			clocks = <&disp_clk>;
			clock-names = "fck";
			#address-cells = <1>;
			#size-cells = <1>;
			ranges;

			dispc: dispc@4832a400 {
				compatible = "ti,omap3-dispc";
				reg = <0x4832a400 0x400>;
				interrupts = <GIC_SPI 127 IRQ_TYPE_LEVEL_HIGH>;
				ti,hwmods = "dss_dispc";
				clocks = <&disp_clk>;
				clock-names = "fck";

				max-memory-bandwidth = <230000000>;
			};

			rfbi: rfbi@4832a800 {
				compatible = "ti,omap3-rfbi";
				reg = <0x4832a800 0x100>;
				ti,hwmods = "dss_rfbi";
				clocks = <&disp_clk>;
				clock-names = "fck";
				status = "disabled";
			};
		};

		ocmcram: ocmcram@40300000 {
			compatible = "mmio-sram";
			reg = <0x40300000 0x40000>; /* 256k */
			ranges = <0x0 0x40300000 0x40000>;
			#address-cells = <1>;
			#size-cells = <1>;

			pm_sram_code: pm-sram-code@0 {
				compatible = "ti,sram";
				reg = <0x0 0x1000>;
				protect-exec;
			};

			pm_sram_data: pm-sram-data@1000 {
				compatible = "ti,sram";
				reg = <0x1000 0x1000>;
				pool;
			};
		};
	};
};

#include "am437x-l4.dtsi"
#include "am43xx-clocks.dtsi"<|MERGE_RESOLUTION|>--- conflicted
+++ resolved
@@ -306,105 +306,6 @@
 			status = "disabled";
 		};
 
-<<<<<<< HEAD
-		ocp2scp0: ocp2scp@483a8000 {
-			compatible = "ti,am437x-ocp2scp", "ti,omap-ocp2scp";
-			#address-cells = <1>;
-			#size-cells = <1>;
-			ranges;
-			ti,hwmods = "ocp2scp0";
-
-			usb2_phy1: phy@483a8000 {
-				compatible = "ti,am437x-usb2";
-				reg = <0x483a8000 0x8000>;
-				syscon-phy-power = <&scm_conf 0x620>;
-				clocks = <&usb_phy0_always_on_clk32k>,
-					 <&l4_per_clkctrl AM4_USB_OTG_SS0_CLKCTRL 8>;
-				clock-names = "wkupclk", "refclk";
-				#phy-cells = <0>;
-				status = "disabled";
-			};
-		};
-
-		ocp2scp1: ocp2scp@483e8000 {
-			compatible = "ti,am437x-ocp2scp", "ti,omap-ocp2scp";
-			#address-cells = <1>;
-			#size-cells = <1>;
-			ranges;
-			ti,hwmods = "ocp2scp1";
-
-			usb2_phy2: phy@483e8000 {
-				compatible = "ti,am437x-usb2";
-				reg = <0x483e8000 0x8000>;
-				syscon-phy-power = <&scm_conf 0x628>;
-				clocks = <&usb_phy1_always_on_clk32k>,
-					 <&l4_per_clkctrl AM4_USB_OTG_SS1_CLKCTRL 8>;
-				clock-names = "wkupclk", "refclk";
-				#phy-cells = <0>;
-				status = "disabled";
-			};
-		};
-
-		dwc3_1: omap_dwc3@48380000 {
-			compatible = "ti,am437x-dwc3";
-			ti,hwmods = "usb_otg_ss0";
-			reg = <0x48380000 0x10000>;
-			interrupts = <GIC_SPI 172 IRQ_TYPE_LEVEL_HIGH>;
-			#address-cells = <1>;
-			#size-cells = <1>;
-			utmi-mode = <1>;
-			ranges;
-
-			usb1: usb@48390000 {
-				compatible = "synopsys,dwc3";
-				reg = <0x48390000 0x10000>;
-				interrupts = <GIC_SPI 168 IRQ_TYPE_LEVEL_HIGH>,
-					     <GIC_SPI 168 IRQ_TYPE_LEVEL_HIGH>,
-					     <GIC_SPI 172 IRQ_TYPE_LEVEL_HIGH>;
-				interrupt-names = "peripheral",
-						  "host",
-						  "otg";
-				phys = <&usb2_phy1>;
-				phy-names = "usb2-phy";
-				maximum-speed = "high-speed";
-				dr_mode = "otg";
-				status = "disabled";
-				snps,dis_u3_susphy_quirk;
-				snps,dis_u2_susphy_quirk;
-			};
-		};
-
-		dwc3_2: omap_dwc3@483c0000 {
-			compatible = "ti,am437x-dwc3";
-			ti,hwmods = "usb_otg_ss1";
-			reg = <0x483c0000 0x10000>;
-			interrupts = <GIC_SPI 178 IRQ_TYPE_LEVEL_HIGH>;
-			#address-cells = <1>;
-			#size-cells = <1>;
-			utmi-mode = <1>;
-			ranges;
-
-			usb2: usb@483d0000 {
-				compatible = "synopsys,dwc3";
-				reg = <0x483d0000 0x10000>;
-				interrupts = <GIC_SPI 174 IRQ_TYPE_LEVEL_HIGH>,
-					     <GIC_SPI 174 IRQ_TYPE_LEVEL_HIGH>,
-					     <GIC_SPI 178 IRQ_TYPE_LEVEL_HIGH>;
-				interrupt-names = "peripheral",
-						  "host",
-						  "otg";
-				phys = <&usb2_phy2>;
-				phy-names = "usb2-phy";
-				maximum-speed = "high-speed";
-				dr_mode = "otg";
-				status = "disabled";
-				snps,dis_u3_susphy_quirk;
-				snps,dis_u2_susphy_quirk;
-			};
-		};
-
-=======
->>>>>>> f7688b48
 		qspi: spi@47900000 {
 			compatible = "ti,am4372-qspi";
 			reg = <0x47900000 0x100>,
