// SPDX-License-Identifier: GPL-2.0
/*
 * Copyright (c) 2017-2018 MediaTek Inc.
 * Author: John Crispin <john@phrozen.org>
 *	   Sean Wang <sean.wang@mediatek.com>
 *
 */

#include <dt-bindings/interrupt-controller/irq.h>
#include <dt-bindings/interrupt-controller/arm-gic.h>
#include <dt-bindings/clock/mt2701-clk.h>
#include <dt-bindings/pinctrl/mt7623-pinfunc.h>
#include <dt-bindings/power/mt2701-power.h>
#include <dt-bindings/gpio/gpio.h>
#include <dt-bindings/phy/phy.h>
#include <dt-bindings/reset/mt2701-resets.h>
#include <dt-bindings/thermal/thermal.h>

/ {
	compatible = "mediatek,mt7623";
	interrupt-parent = <&sysirq>;
	#address-cells = <2>;
	#size-cells = <2>;

	cpu_opp_table: opp-table {
		compatible = "operating-points-v2";
		opp-shared;

		opp-98000000 {
			opp-hz = /bits/ 64 <98000000>;
			opp-microvolt = <1050000>;
		};

		opp-198000000 {
			opp-hz = /bits/ 64 <198000000>;
			opp-microvolt = <1050000>;
		};

		opp-398000000 {
			opp-hz = /bits/ 64 <398000000>;
			opp-microvolt = <1050000>;
		};

		opp-598000000 {
			opp-hz = /bits/ 64 <598000000>;
			opp-microvolt = <1050000>;
		};

		opp-747500000 {
			opp-hz = /bits/ 64 <747500000>;
			opp-microvolt = <1050000>;
		};

		opp-1040000000 {
			opp-hz = /bits/ 64 <1040000000>;
			opp-microvolt = <1150000>;
		};

		opp-1196000000 {
			opp-hz = /bits/ 64 <1196000000>;
			opp-microvolt = <1200000>;
		};

		opp-1300000000 {
			opp-hz = /bits/ 64 <1300000000>;
			opp-microvolt = <1300000>;
		};
	};

	cpus {
		#address-cells = <1>;
		#size-cells = <0>;
		enable-method = "mediatek,mt6589-smp";

		cpu0: cpu@0 {
			device_type = "cpu";
			compatible = "arm,cortex-a7";
			reg = <0x0>;
			clocks = <&infracfg CLK_INFRA_CPUSEL>,
				 <&apmixedsys CLK_APMIXED_MAINPLL>;
			clock-names = "cpu", "intermediate";
			operating-points-v2 = <&cpu_opp_table>;
			#cooling-cells = <2>;
			clock-frequency = <1300000000>;
		};

		cpu1: cpu@1 {
			device_type = "cpu";
			compatible = "arm,cortex-a7";
			reg = <0x1>;
			clocks = <&infracfg CLK_INFRA_CPUSEL>,
				 <&apmixedsys CLK_APMIXED_MAINPLL>;
			clock-names = "cpu", "intermediate";
			operating-points-v2 = <&cpu_opp_table>;
			#cooling-cells = <2>;
			clock-frequency = <1300000000>;
		};

		cpu2: cpu@2 {
			device_type = "cpu";
			compatible = "arm,cortex-a7";
			reg = <0x2>;
			clocks = <&infracfg CLK_INFRA_CPUSEL>,
				 <&apmixedsys CLK_APMIXED_MAINPLL>;
			clock-names = "cpu", "intermediate";
			operating-points-v2 = <&cpu_opp_table>;
			#cooling-cells = <2>;
			clock-frequency = <1300000000>;
		};

		cpu3: cpu@3 {
			device_type = "cpu";
			compatible = "arm,cortex-a7";
			reg = <0x3>;
			clocks = <&infracfg CLK_INFRA_CPUSEL>,
				 <&apmixedsys CLK_APMIXED_MAINPLL>;
			clock-names = "cpu", "intermediate";
			operating-points-v2 = <&cpu_opp_table>;
			#cooling-cells = <2>;
			clock-frequency = <1300000000>;
		};
	};

	system_clk: dummy13m {
		compatible = "fixed-clock";
		clock-frequency = <13000000>;
		#clock-cells = <0>;
	};

	rtc32k: oscillator-1 {
		compatible = "fixed-clock";
		#clock-cells = <0>;
		clock-frequency = <32000>;
		clock-output-names = "rtc32k";
	};

	clk26m: oscillator-0 {
		compatible = "fixed-clock";
		#clock-cells = <0>;
		clock-frequency = <26000000>;
		clock-output-names = "clk26m";
	};

	thermal-zones {
			cpu_thermal: cpu-thermal {
				polling-delay-passive = <1000>;
				polling-delay = <1000>;

				thermal-sensors = <&thermal 0>;

				trips {
					cpu_passive: cpu-passive {
						temperature = <47000>;
						hysteresis = <2000>;
						type = "passive";
					};

					cpu_active: cpu-active {
						temperature = <67000>;
						hysteresis = <2000>;
						type = "active";
					};

					cpu_hot: cpu-hot {
						temperature = <87000>;
						hysteresis = <2000>;
						type = "hot";
					};

					cpu-crit {
						temperature = <107000>;
						hysteresis = <2000>;
						type = "critical";
					};
				};

			cooling-maps {
				map0 {
					trip = <&cpu_passive>;
					cooling-device = <&cpu0 THERMAL_NO_LIMIT THERMAL_NO_LIMIT>;
				};

				map1 {
					trip = <&cpu_active>;
					cooling-device = <&cpu0 THERMAL_NO_LIMIT THERMAL_NO_LIMIT>;
				};

				map2 {
					trip = <&cpu_hot>;
					cooling-device = <&cpu0 THERMAL_NO_LIMIT THERMAL_NO_LIMIT>;
				};
			};
		};
	};

	timer {
		compatible = "arm,armv7-timer";
		interrupt-parent = <&gic>;
		interrupts = <GIC_PPI 13 (GIC_CPU_MASK_SIMPLE(4) | IRQ_TYPE_LEVEL_HIGH)>,
			     <GIC_PPI 14 (GIC_CPU_MASK_SIMPLE(4) | IRQ_TYPE_LEVEL_HIGH)>,
			     <GIC_PPI 11 (GIC_CPU_MASK_SIMPLE(4) | IRQ_TYPE_LEVEL_HIGH)>,
			     <GIC_PPI 10 (GIC_CPU_MASK_SIMPLE(4) | IRQ_TYPE_LEVEL_HIGH)>;
		clock-frequency = <13000000>;
		arm,cpu-registers-not-fw-configured;
	};

	topckgen: syscon@10000000 {
		compatible = "mediatek,mt7623-topckgen",
			     "mediatek,mt2701-topckgen",
			     "syscon";
		reg = <0 0x10000000 0 0x1000>;
		#clock-cells = <1>;
	};

	infracfg: syscon@10001000 {
		compatible = "mediatek,mt7623-infracfg",
			     "mediatek,mt2701-infracfg",
			     "syscon";
		reg = <0 0x10001000 0 0x1000>;
		#clock-cells = <1>;
		#reset-cells = <1>;
	};

	pericfg: syscon@10003000 {
		compatible =  "mediatek,mt7623-pericfg",
			      "mediatek,mt2701-pericfg",
			      "syscon";
		reg = <0 0x10003000 0 0x1000>;
		#clock-cells = <1>;
		#reset-cells = <1>;
	};

	pio: pinctrl@10005000 {
		compatible = "mediatek,mt7623-pinctrl";
		reg = <0 0x1000b000 0 0x1000>;
		mediatek,pctl-regmap = <&syscfg_pctl_a>;
		pins-are-numbered;
		gpio-controller;
		#gpio-cells = <2>;
		interrupt-controller;
		interrupt-parent = <&gic>;
		#interrupt-cells = <2>;
		interrupts = <GIC_SPI 113 IRQ_TYPE_LEVEL_HIGH>,
			     <GIC_SPI 114 IRQ_TYPE_LEVEL_HIGH>;
	};

	syscfg_pctl_a: syscfg@10005000 {
		compatible = "mediatek,mt7623-pctl-a-syscfg", "syscon";
		reg = <0 0x10005000 0 0x1000>;
	};

	scpsys: scpsys@10006000 {
		compatible = "mediatek,mt7623-scpsys",
			     "mediatek,mt2701-scpsys",
			     "syscon";
		#power-domain-cells = <1>;
		reg = <0 0x10006000 0 0x1000>;
		infracfg = <&infracfg>;
		clocks = <&topckgen CLK_TOP_MM_SEL>,
			 <&topckgen CLK_TOP_MFG_SEL>,
			 <&topckgen CLK_TOP_ETHIF_SEL>;
		clock-names = "mm", "mfg", "ethif";
	};

	watchdog: watchdog@10007000 {
		compatible = "mediatek,mt7623-wdt",
			     "mediatek,mt6589-wdt";
		reg = <0 0x10007000 0 0x100>;
	};

	timer: timer@10008000 {
		compatible = "mediatek,mt7623-timer",
			     "mediatek,mt6577-timer";
		reg = <0 0x10008000 0 0x80>;
		interrupts = <GIC_SPI 112 IRQ_TYPE_LEVEL_LOW>;
		clocks = <&system_clk>, <&rtc32k>;
		clock-names = "system-clk", "rtc-clk";
	};

	pwrap: pwrap@1000d000 {
		compatible = "mediatek,mt7623-pwrap",
			     "mediatek,mt2701-pwrap";
		reg = <0 0x1000d000 0 0x1000>;
		reg-names = "pwrap";
		interrupts = <GIC_SPI 115 IRQ_TYPE_LEVEL_HIGH>;
		resets = <&infracfg MT2701_INFRA_PMIC_WRAP_RST>;
		reset-names = "pwrap";
		clocks = <&infracfg CLK_INFRA_PMICSPI>,
			 <&infracfg CLK_INFRA_PMICWRAP>;
		clock-names = "spi", "wrap";
	};

	cir: cir@10013000 {
		compatible = "mediatek,mt7623-cir";
		reg = <0 0x10013000 0 0x1000>;
		interrupts = <GIC_SPI 87 IRQ_TYPE_LEVEL_LOW>;
		clocks = <&infracfg CLK_INFRA_IRRX>;
		clock-names = "clk";
		status = "disabled";
	};

	sysirq: interrupt-controller@10200100 {
		compatible = "mediatek,mt7623-sysirq",
			     "mediatek,mt6577-sysirq";
		interrupt-controller;
		#interrupt-cells = <3>;
		interrupt-parent = <&gic>;
		reg = <0 0x10200100 0 0x1c>;
	};

	efuse: efuse@10206000 {
		compatible = "mediatek,mt7623-efuse",
			     "mediatek,mt8173-efuse";
		reg = <0 0x10206000 0 0x1000>;
		#address-cells = <1>;
		#size-cells = <1>;
		thermal_calibration_data: calib@424 {
			reg = <0x424 0xc>;
		};
	};

	apmixedsys: syscon@10209000 {
		compatible = "mediatek,mt7623-apmixedsys",
			     "mediatek,mt2701-apmixedsys",
			     "syscon";
		reg = <0 0x10209000 0 0x1000>;
		#clock-cells = <1>;
	};

	rng: rng@1020f000 {
		compatible = "mediatek,mt7623-rng";
		reg = <0 0x1020f000 0 0x1000>;
		clocks = <&infracfg CLK_INFRA_TRNG>;
		clock-names = "rng";
	};

	gic: interrupt-controller@10211000 {
		compatible = "arm,cortex-a7-gic";
		interrupt-controller;
		#interrupt-cells = <3>;
		interrupt-parent = <&gic>;
		reg = <0 0x10211000 0 0x1000>,
		      <0 0x10212000 0 0x2000>,
		      <0 0x10214000 0 0x2000>,
		      <0 0x10216000 0 0x2000>;
	};

	auxadc: adc@11001000 {
		compatible = "mediatek,mt7623-auxadc",
			     "mediatek,mt2701-auxadc";
		reg = <0 0x11001000 0 0x1000>;
		clocks = <&pericfg CLK_PERI_AUXADC>;
		clock-names = "main";
		#io-channel-cells = <1>;
	};

	uart0: serial@11002000 {
		compatible = "mediatek,mt7623-uart",
			     "mediatek,mt6577-uart";
		reg = <0 0x11002000 0 0x400>;
		interrupts = <GIC_SPI 51 IRQ_TYPE_LEVEL_LOW>;
		clocks = <&pericfg CLK_PERI_UART0_SEL>,
			 <&pericfg CLK_PERI_UART0>;
		clock-names = "baud", "bus";
		status = "disabled";
	};

	uart1: serial@11003000 {
		compatible = "mediatek,mt7623-uart",
			     "mediatek,mt6577-uart";
		reg = <0 0x11003000 0 0x400>;
		interrupts = <GIC_SPI 52 IRQ_TYPE_LEVEL_LOW>;
		clocks = <&pericfg CLK_PERI_UART1_SEL>,
			 <&pericfg CLK_PERI_UART1>;
		clock-names = "baud", "bus";
		status = "disabled";
	};

	uart2: serial@11004000 {
		compatible = "mediatek,mt7623-uart",
			     "mediatek,mt6577-uart";
		reg = <0 0x11004000 0 0x400>;
		interrupts = <GIC_SPI 53 IRQ_TYPE_LEVEL_LOW>;
		clocks = <&pericfg CLK_PERI_UART2_SEL>,
			 <&pericfg CLK_PERI_UART2>;
		clock-names = "baud", "bus";
		status = "disabled";
	};

	uart3: serial@11005000 {
		compatible = "mediatek,mt7623-uart",
			     "mediatek,mt6577-uart";
		reg = <0 0x11005000 0 0x400>;
		interrupts = <GIC_SPI 54 IRQ_TYPE_LEVEL_LOW>;
		clocks = <&pericfg CLK_PERI_UART3_SEL>,
			 <&pericfg CLK_PERI_UART3>;
		clock-names = "baud", "bus";
		status = "disabled";
	};

	pwm: pwm@11006000 {
		compatible = "mediatek,mt7623-pwm";
		reg = <0 0x11006000 0 0x1000>;
		#pwm-cells = <2>;
		clocks = <&topckgen CLK_TOP_PWM_SEL>,
			 <&pericfg CLK_PERI_PWM>,
			 <&pericfg CLK_PERI_PWM1>,
			 <&pericfg CLK_PERI_PWM2>,
			 <&pericfg CLK_PERI_PWM3>,
			 <&pericfg CLK_PERI_PWM4>,
			 <&pericfg CLK_PERI_PWM5>;
		clock-names = "top", "main", "pwm1", "pwm2",
			      "pwm3", "pwm4", "pwm5";
		status = "disabled";
	};

	i2c0: i2c@11007000 {
		compatible = "mediatek,mt7623-i2c",
			     "mediatek,mt6577-i2c";
		reg = <0 0x11007000 0 0x70>,
		      <0 0x11000200 0 0x80>;
		interrupts = <GIC_SPI 44 IRQ_TYPE_LEVEL_LOW>;
		clock-div = <16>;
		clocks = <&pericfg CLK_PERI_I2C0>,
			 <&pericfg CLK_PERI_AP_DMA>;
		clock-names = "main", "dma";
		#address-cells = <1>;
		#size-cells = <0>;
		status = "disabled";
	};

	i2c1: i2c@11008000 {
		compatible = "mediatek,mt7623-i2c",
			     "mediatek,mt6577-i2c";
		reg = <0 0x11008000 0 0x70>,
		      <0 0x11000280 0 0x80>;
		interrupts = <GIC_SPI 45 IRQ_TYPE_LEVEL_LOW>;
		clock-div = <16>;
		clocks = <&pericfg CLK_PERI_I2C1>,
			 <&pericfg CLK_PERI_AP_DMA>;
		clock-names = "main", "dma";
		#address-cells = <1>;
		#size-cells = <0>;
		status = "disabled";
	};

	i2c2: i2c@11009000 {
		compatible = "mediatek,mt7623-i2c",
			     "mediatek,mt6577-i2c";
		reg = <0 0x11009000 0 0x70>,
		      <0 0x11000300 0 0x80>;
		interrupts = <GIC_SPI 46 IRQ_TYPE_LEVEL_LOW>;
		clock-div = <16>;
		clocks = <&pericfg CLK_PERI_I2C2>,
			 <&pericfg CLK_PERI_AP_DMA>;
		clock-names = "main", "dma";
		#address-cells = <1>;
		#size-cells = <0>;
		status = "disabled";
	};

	spi0: spi@1100a000 {
		compatible = "mediatek,mt7623-spi",
			     "mediatek,mt2701-spi";
		#address-cells = <1>;
		#size-cells = <0>;
		reg = <0 0x1100a000 0 0x100>;
		interrupts = <GIC_SPI 78 IRQ_TYPE_LEVEL_LOW>;
		clocks = <&topckgen CLK_TOP_SYSPLL3_D2>,
			 <&topckgen CLK_TOP_SPI0_SEL>,
			 <&pericfg CLK_PERI_SPI0>;
		clock-names = "parent-clk", "sel-clk", "spi-clk";
		status = "disabled";
	};

	thermal: thermal@1100b000 {
		#thermal-sensor-cells = <1>;
		compatible = "mediatek,mt7623-thermal",
			     "mediatek,mt2701-thermal";
		reg = <0 0x1100b000 0 0x1000>;
		interrupts = <0 70 IRQ_TYPE_LEVEL_LOW>;
		clocks = <&pericfg CLK_PERI_THERM>, <&pericfg CLK_PERI_AUXADC>;
		clock-names = "therm", "auxadc";
		resets = <&pericfg MT2701_PERI_THERM_SW_RST>;
		reset-names = "therm";
		mediatek,auxadc = <&auxadc>;
		mediatek,apmixedsys = <&apmixedsys>;
		nvmem-cells = <&thermal_calibration_data>;
		nvmem-cell-names = "calibration-data";
	};

	btif: serial@1100c000 {
		compatible = "mediatek,mt7623-btif",
			     "mediatek,mtk-btif";
		reg = <0 0x1100c000 0 0x1000>;
		interrupts = <GIC_SPI 50 IRQ_TYPE_LEVEL_LOW>;
		clocks = <&pericfg CLK_PERI_BTIF>;
		clock-names = "main";
		reg-shift = <2>;
		reg-io-width = <4>;
		status = "disabled";
	};

	nandc: nfi@1100d000 {
		compatible = "mediatek,mt7623-nfc",
			     "mediatek,mt2701-nfc";
		reg = <0 0x1100d000 0 0x1000>;
		interrupts = <GIC_SPI 56 IRQ_TYPE_LEVEL_LOW>;
		power-domains = <&scpsys MT2701_POWER_DOMAIN_IFR_MSC>;
		clocks = <&pericfg CLK_PERI_NFI>,
			 <&pericfg CLK_PERI_NFI_PAD>;
		clock-names = "nfi_clk", "pad_clk";
		status = "disabled";
		ecc-engine = <&bch>;
		#address-cells = <1>;
		#size-cells = <0>;
	};

	bch: ecc@1100e000 {
		compatible = "mediatek,mt7623-ecc",
			     "mediatek,mt2701-ecc";
		reg = <0 0x1100e000 0 0x1000>;
		interrupts = <GIC_SPI 55 IRQ_TYPE_LEVEL_LOW>;
		clocks = <&pericfg CLK_PERI_NFI_ECC>;
		clock-names = "nfiecc_clk";
		status = "disabled";
	};

	nor_flash: spi@11014000 {
		compatible = "mediatek,mt7623-nor",
			     "mediatek,mt8173-nor";
		reg = <0 0x11014000 0 0x1000>;
		clocks = <&pericfg CLK_PERI_FLASH>,
			 <&topckgen CLK_TOP_FLASH_SEL>;
		clock-names = "spi", "sf";
		#address-cells = <1>;
		#size-cells = <0>;
		status = "disabled";
	};

	spi1: spi@11016000 {
		compatible = "mediatek,mt7623-spi",
			     "mediatek,mt2701-spi";
		#address-cells = <1>;
		#size-cells = <0>;
		reg = <0 0x11016000 0 0x100>;
		interrupts = <GIC_SPI 79 IRQ_TYPE_LEVEL_LOW>;
		clocks = <&topckgen CLK_TOP_SYSPLL3_D2>,
			 <&topckgen CLK_TOP_SPI1_SEL>,
			 <&pericfg CLK_PERI_SPI1>;
		clock-names = "parent-clk", "sel-clk", "spi-clk";
		status = "disabled";
	};

	spi2: spi@11017000 {
		compatible = "mediatek,mt7623-spi",
			     "mediatek,mt2701-spi";
		#address-cells = <1>;
		#size-cells = <0>;
		reg = <0 0x11017000 0 0x1000>;
		interrupts = <GIC_SPI 142 IRQ_TYPE_LEVEL_LOW>;
		clocks = <&topckgen CLK_TOP_SYSPLL3_D2>,
			 <&topckgen CLK_TOP_SPI2_SEL>,
			 <&pericfg CLK_PERI_SPI2>;
		clock-names = "parent-clk", "sel-clk", "spi-clk";
		status = "disabled";
	};

	audsys: clock-controller@11220000 {
		compatible = "mediatek,mt7623-audsys",
			     "mediatek,mt2701-audsys",
			     "syscon";
		reg = <0 0x11220000 0 0x2000>;
		#clock-cells = <1>;

		afe: audio-controller {
			compatible = "mediatek,mt7623-audio",
				     "mediatek,mt2701-audio";
			interrupts =  <GIC_SPI 104 IRQ_TYPE_LEVEL_LOW>,
				      <GIC_SPI 132 IRQ_TYPE_LEVEL_LOW>;
			interrupt-names	= "afe", "asys";
			power-domains = <&scpsys MT2701_POWER_DOMAIN_IFR_MSC>;

			clocks = <&infracfg CLK_INFRA_AUDIO>,
				 <&topckgen CLK_TOP_AUD_MUX1_SEL>,
				 <&topckgen CLK_TOP_AUD_MUX2_SEL>,
				 <&topckgen CLK_TOP_AUD_48K_TIMING>,
				 <&topckgen CLK_TOP_AUD_44K_TIMING>,
				 <&topckgen CLK_TOP_AUD_K1_SRC_SEL>,
				 <&topckgen CLK_TOP_AUD_K2_SRC_SEL>,
				 <&topckgen CLK_TOP_AUD_K3_SRC_SEL>,
				 <&topckgen CLK_TOP_AUD_K4_SRC_SEL>,
				 <&topckgen CLK_TOP_AUD_K1_SRC_DIV>,
				 <&topckgen CLK_TOP_AUD_K2_SRC_DIV>,
				 <&topckgen CLK_TOP_AUD_K3_SRC_DIV>,
				 <&topckgen CLK_TOP_AUD_K4_SRC_DIV>,
				 <&topckgen CLK_TOP_AUD_I2S1_MCLK>,
				 <&topckgen CLK_TOP_AUD_I2S2_MCLK>,
				 <&topckgen CLK_TOP_AUD_I2S3_MCLK>,
				 <&topckgen CLK_TOP_AUD_I2S4_MCLK>,
				 <&audsys CLK_AUD_I2SO1>,
				 <&audsys CLK_AUD_I2SO2>,
				 <&audsys CLK_AUD_I2SO3>,
				 <&audsys CLK_AUD_I2SO4>,
				 <&audsys CLK_AUD_I2SIN1>,
				 <&audsys CLK_AUD_I2SIN2>,
				 <&audsys CLK_AUD_I2SIN3>,
				 <&audsys CLK_AUD_I2SIN4>,
				 <&audsys CLK_AUD_ASRCO1>,
				 <&audsys CLK_AUD_ASRCO2>,
				 <&audsys CLK_AUD_ASRCO3>,
				 <&audsys CLK_AUD_ASRCO4>,
				 <&audsys CLK_AUD_AFE>,
				 <&audsys CLK_AUD_AFE_CONN>,
				 <&audsys CLK_AUD_A1SYS>,
				 <&audsys CLK_AUD_A2SYS>,
				 <&audsys CLK_AUD_AFE_MRGIF>;

			clock-names = "infra_sys_audio_clk",
				      "top_audio_mux1_sel",
				      "top_audio_mux2_sel",
				      "top_audio_a1sys_hp",
				      "top_audio_a2sys_hp",
				      "i2s0_src_sel",
				      "i2s1_src_sel",
				      "i2s2_src_sel",
				      "i2s3_src_sel",
				      "i2s0_src_div",
				      "i2s1_src_div",
				      "i2s2_src_div",
				      "i2s3_src_div",
				      "i2s0_mclk_en",
				      "i2s1_mclk_en",
				      "i2s2_mclk_en",
				      "i2s3_mclk_en",
				      "i2so0_hop_ck",
				      "i2so1_hop_ck",
				      "i2so2_hop_ck",
				      "i2so3_hop_ck",
				      "i2si0_hop_ck",
				      "i2si1_hop_ck",
				      "i2si2_hop_ck",
				      "i2si3_hop_ck",
				      "asrc0_out_ck",
				      "asrc1_out_ck",
				      "asrc2_out_ck",
				      "asrc3_out_ck",
				      "audio_afe_pd",
				      "audio_afe_conn_pd",
				      "audio_a1sys_pd",
				      "audio_a2sys_pd",
				      "audio_mrgif_pd";

			assigned-clocks = <&topckgen CLK_TOP_AUD_MUX1_SEL>,
					  <&topckgen CLK_TOP_AUD_MUX2_SEL>,
					  <&topckgen CLK_TOP_AUD_MUX1_DIV>,
					  <&topckgen CLK_TOP_AUD_MUX2_DIV>;
			assigned-clock-parents = <&topckgen CLK_TOP_AUD1PLL_98M>,
						 <&topckgen CLK_TOP_AUD2PLL_90M>;
			assigned-clock-rates = <0>, <0>, <49152000>, <45158400>;
		};
	};

	mmc0: mmc@11230000 {
		compatible = "mediatek,mt7623-mmc",
			     "mediatek,mt2701-mmc";
		reg = <0 0x11230000 0 0x1000>;
		interrupts = <GIC_SPI 39 IRQ_TYPE_LEVEL_LOW>;
		clocks = <&pericfg CLK_PERI_MSDC30_0>,
			 <&topckgen CLK_TOP_MSDC30_0_SEL>;
		clock-names = "source", "hclk";
		status = "disabled";
	};

	mmc1: mmc@11240000 {
		compatible = "mediatek,mt7623-mmc",
			     "mediatek,mt2701-mmc";
		reg = <0 0x11240000 0 0x1000>;
		interrupts = <GIC_SPI 40 IRQ_TYPE_LEVEL_LOW>;
		clocks = <&pericfg CLK_PERI_MSDC30_1>,
			 <&topckgen CLK_TOP_MSDC30_1_SEL>;
		clock-names = "source", "hclk";
		status = "disabled";
	};

	hifsys: syscon@1a000000 {
		compatible = "mediatek,mt7623-hifsys",
			     "mediatek,mt2701-hifsys",
			     "syscon";
		reg = <0 0x1a000000 0 0x1000>;
		#clock-cells = <1>;
		#reset-cells = <1>;
	};

	pcie: pcie@1a140000 {
		compatible = "mediatek,mt7623-pcie";
		device_type = "pci";
		reg = <0 0x1a140000 0 0x1000>, /* PCIe shared registers */
		      <0 0x1a142000 0 0x1000>, /* Port0 registers */
		      <0 0x1a143000 0 0x1000>, /* Port1 registers */
		      <0 0x1a144000 0 0x1000>; /* Port2 registers */
		reg-names = "subsys", "port0", "port1", "port2";
		#address-cells = <3>;
		#size-cells = <2>;
		#interrupt-cells = <1>;
		interrupt-map-mask = <0xf800 0 0 0>;
		interrupt-map = <0x0000 0 0 0 &sysirq GIC_SPI 193 IRQ_TYPE_LEVEL_LOW>,
				<0x0800 0 0 0 &sysirq GIC_SPI 194 IRQ_TYPE_LEVEL_LOW>,
				<0x1000 0 0 0 &sysirq GIC_SPI 195 IRQ_TYPE_LEVEL_LOW>;
		clocks = <&topckgen CLK_TOP_ETHIF_SEL>,
			 <&hifsys CLK_HIFSYS_PCIE0>,
			 <&hifsys CLK_HIFSYS_PCIE1>,
			 <&hifsys CLK_HIFSYS_PCIE2>;
		clock-names = "free_ck", "sys_ck0", "sys_ck1", "sys_ck2";
		resets = <&hifsys MT2701_HIFSYS_PCIE0_RST>,
			 <&hifsys MT2701_HIFSYS_PCIE1_RST>,
			 <&hifsys MT2701_HIFSYS_PCIE2_RST>;
		reset-names = "pcie-rst0", "pcie-rst1", "pcie-rst2";
		phys = <&pcie0_port PHY_TYPE_PCIE>,
		       <&pcie1_port PHY_TYPE_PCIE>,
		       <&u3port1 PHY_TYPE_PCIE>;
		phy-names = "pcie-phy0", "pcie-phy1", "pcie-phy2";
		power-domains = <&scpsys MT2701_POWER_DOMAIN_HIF>;
		bus-range = <0x00 0xff>;
		status = "disabled";
		ranges = <0x81000000 0 0x1a160000 0 0x1a160000 0 0x00010000
			  0x83000000 0 0x60000000 0 0x60000000 0 0x10000000>;

		pcie@0,0 {
			reg = <0x0000 0 0 0 0>;
			#address-cells = <3>;
			#size-cells = <2>;
			#interrupt-cells = <1>;
			interrupt-map-mask = <0 0 0 0>;
			interrupt-map = <0 0 0 0 &sysirq GIC_SPI 193 IRQ_TYPE_LEVEL_LOW>;
			ranges;
			num-lanes = <1>;
			status = "disabled";
		};

		pcie@1,0 {
			reg = <0x0800 0 0 0 0>;
			#address-cells = <3>;
			#size-cells = <2>;
			#interrupt-cells = <1>;
			interrupt-map-mask = <0 0 0 0>;
			interrupt-map = <0 0 0 0 &sysirq GIC_SPI 194 IRQ_TYPE_LEVEL_LOW>;
			ranges;
			num-lanes = <1>;
			status = "disabled";
		};

		pcie@2,0 {
			reg = <0x1000 0 0 0 0>;
			#address-cells = <3>;
			#size-cells = <2>;
			#interrupt-cells = <1>;
			interrupt-map-mask = <0 0 0 0>;
			interrupt-map = <0 0 0 0 &sysirq GIC_SPI 195 IRQ_TYPE_LEVEL_LOW>;
			ranges;
			num-lanes = <1>;
			status = "disabled";
		};
	};

	pcie0_phy: pcie-phy@1a149000 {
		compatible = "mediatek,generic-tphy-v1";
		reg = <0 0x1a149000 0 0x0700>;
		#address-cells = <2>;
		#size-cells = <2>;
		ranges;
		status = "disabled";

		pcie0_port: pcie-phy@1a149900 {
			reg = <0 0x1a149900 0 0x0700>;
			clocks = <&clk26m>;
			clock-names = "ref";
			#phy-cells = <1>;
			status = "okay";
		};
	};

	pcie1_phy: pcie-phy@1a14a000 {
		compatible = "mediatek,generic-tphy-v1";
		reg = <0 0x1a14a000 0 0x0700>;
		#address-cells = <2>;
		#size-cells = <2>;
		ranges;
		status = "disabled";

		pcie1_port: pcie-phy@1a14a900 {
			reg = <0 0x1a14a900 0 0x0700>;
			clocks = <&clk26m>;
			clock-names = "ref";
			#phy-cells = <1>;
			status = "okay";
		};
	};

	usb1: usb@1a1c0000 {
		compatible = "mediatek,mt7623-xhci",
			     "mediatek,mt8173-xhci";
		reg = <0 0x1a1c0000 0 0x1000>,
		      <0 0x1a1c4700 0 0x0100>;
		reg-names = "mac", "ippc";
		interrupts = <GIC_SPI 196 IRQ_TYPE_LEVEL_LOW>;
		clocks = <&hifsys CLK_HIFSYS_USB0PHY>,
			 <&topckgen CLK_TOP_ETHIF_SEL>;
		clock-names = "sys_ck", "ref_ck";
		power-domains = <&scpsys MT2701_POWER_DOMAIN_HIF>;
		phys = <&u2port0 PHY_TYPE_USB2>, <&u3port0 PHY_TYPE_USB3>;
		status = "disabled";
	};

	u3phy1: usb-phy@1a1c4000 {
		compatible = "mediatek,mt7623-u3phy",
			     "mediatek,mt2701-u3phy";
		reg = <0 0x1a1c4000 0 0x0700>;
		#address-cells = <2>;
		#size-cells = <2>;
		ranges;
		status = "disabled";

		u2port0: usb-phy@1a1c4800 {
			reg = <0 0x1a1c4800 0 0x0100>;
			clocks = <&topckgen CLK_TOP_USB_PHY48M>;
			clock-names = "ref";
			#phy-cells = <1>;
			status = "okay";
		};

		u3port0: usb-phy@1a1c4900 {
			reg = <0 0x1a1c4900 0 0x0700>;
			clocks = <&clk26m>;
			clock-names = "ref";
			#phy-cells = <1>;
			status = "okay";
		};
	};

	usb2: usb@1a240000 {
		compatible = "mediatek,mt7623-xhci",
			     "mediatek,mt8173-xhci";
		reg = <0 0x1a240000 0 0x1000>,
		      <0 0x1a244700 0 0x0100>;
		reg-names = "mac", "ippc";
		interrupts = <GIC_SPI 197 IRQ_TYPE_LEVEL_LOW>;
		clocks = <&hifsys CLK_HIFSYS_USB1PHY>,
			 <&topckgen CLK_TOP_ETHIF_SEL>;
		clock-names = "sys_ck", "ref_ck";
		power-domains = <&scpsys MT2701_POWER_DOMAIN_HIF>;
		phys = <&u2port1 PHY_TYPE_USB2>, <&u3port1 PHY_TYPE_USB3>;
		status = "disabled";
	};

	u3phy2: usb-phy@1a244000 {
		compatible = "mediatek,mt7623-u3phy",
			     "mediatek,mt2701-u3phy";
		reg = <0 0x1a244000 0 0x0700>;
		#address-cells = <2>;
		#size-cells = <2>;
		ranges;
		status = "disabled";

		u2port1: usb-phy@1a244800 {
			reg = <0 0x1a244800 0 0x0100>;
			clocks = <&topckgen CLK_TOP_USB_PHY48M>;
			clock-names = "ref";
			#phy-cells = <1>;
			status = "okay";
		};

		u3port1: usb-phy@1a244900 {
			reg = <0 0x1a244900 0 0x0700>;
			clocks = <&clk26m>;
			clock-names = "ref";
			#phy-cells = <1>;
			status = "okay";
		};
	};

	ethsys: syscon@1b000000 {
		compatible = "mediatek,mt7623-ethsys",
			     "mediatek,mt2701-ethsys",
			     "syscon";
		reg = <0 0x1b000000 0 0x1000>;
		#clock-cells = <1>;
		#reset-cells = <1>;
<<<<<<< HEAD
=======
	};

	hsdma: dma-controller@1b007000 {
		compatible = "mediatek,mt7623-hsdma";
		reg = <0 0x1b007000 0 0x1000>;
		interrupts = <GIC_SPI 98 IRQ_TYPE_LEVEL_LOW>;
		clocks = <&ethsys CLK_ETHSYS_HSDMA>;
		clock-names = "hsdma";
		power-domains = <&scpsys MT2701_POWER_DOMAIN_ETH>;
		#dma-cells = <1>;
>>>>>>> e021bb4f
	};

	eth: ethernet@1b100000 {
		compatible = "mediatek,mt7623-eth",
			     "mediatek,mt2701-eth",
			     "syscon";
		reg = <0 0x1b100000 0 0x20000>;
		interrupts = <GIC_SPI 200 IRQ_TYPE_LEVEL_LOW>,
			     <GIC_SPI 199 IRQ_TYPE_LEVEL_LOW>,
			     <GIC_SPI 198 IRQ_TYPE_LEVEL_LOW>;
		clocks = <&topckgen CLK_TOP_ETHIF_SEL>,
			 <&ethsys CLK_ETHSYS_ESW>,
			 <&ethsys CLK_ETHSYS_GP1>,
			 <&ethsys CLK_ETHSYS_GP2>,
			 <&apmixedsys CLK_APMIXED_TRGPLL>;
		clock-names = "ethif", "esw", "gp1", "gp2", "trgpll";
		resets = <&ethsys MT2701_ETHSYS_FE_RST>,
			 <&ethsys MT2701_ETHSYS_GMAC_RST>,
			 <&ethsys MT2701_ETHSYS_PPE_RST>;
		reset-names = "fe", "gmac", "ppe";
		power-domains = <&scpsys MT2701_POWER_DOMAIN_ETH>;
		mediatek,ethsys = <&ethsys>;
		mediatek,pctl = <&syscfg_pctl_a>;
		#address-cells = <1>;
		#size-cells = <0>;
		status = "disabled";
	};

	crypto: crypto@1b240000 {
		compatible = "mediatek,eip97-crypto";
		reg = <0 0x1b240000 0 0x20000>;
		interrupts = <GIC_SPI 82 IRQ_TYPE_LEVEL_LOW>,
			     <GIC_SPI 83 IRQ_TYPE_LEVEL_LOW>,
			     <GIC_SPI 84 IRQ_TYPE_LEVEL_LOW>,
			     <GIC_SPI 91 IRQ_TYPE_LEVEL_LOW>,
			     <GIC_SPI 97 IRQ_TYPE_LEVEL_LOW>;
		clocks = <&ethsys CLK_ETHSYS_CRYPTO>;
		clock-names = "cryp";
		power-domains = <&scpsys MT2701_POWER_DOMAIN_ETH>;
		status = "disabled";
	};
};

&pio {
	cir_pins_a:cir-default {
		pins-cir {
			pinmux = <MT7623_PIN_46_IR_FUNC_IR>;
			bias-disable;
		};
	};

	i2c0_pins_a: i2c0-default {
		pins-i2c0 {
			pinmux = <MT7623_PIN_75_SDA0_FUNC_SDA0>,
				 <MT7623_PIN_76_SCL0_FUNC_SCL0>;
			bias-disable;
		};
	};

	i2c1_pins_a: i2c1-default {
		pin-i2c1 {
			pinmux = <MT7623_PIN_57_SDA1_FUNC_SDA1>,
				 <MT7623_PIN_58_SCL1_FUNC_SCL1>;
			bias-disable;
		};
	};

	i2c1_pins_b: i2c1-alt {
		pin-i2c1 {
			pinmux = <MT7623_PIN_242_URTS2_FUNC_SCL1>,
				 <MT7623_PIN_243_UCTS2_FUNC_SDA1>;
			bias-disable;
		};
	};

	i2c2_pins_a: i2c2-default {
		pin-i2c2 {
			pinmux = <MT7623_PIN_77_SDA2_FUNC_SDA2>,
				 <MT7623_PIN_78_SCL2_FUNC_SCL2>;
			bias-disable;
		};
	};

	i2c2_pins_b: i2c2-alt {
		pin-i2c2 {
			pinmux = <MT7623_PIN_122_GPIO122_FUNC_SDA2>,
				 <MT7623_PIN_123_HTPLG_FUNC_SCL2>;
			bias-disable;
		};
	};

	i2s0_pins_a: i2s0-default {
		pin-i2s0 {
			pinmux = <MT7623_PIN_49_I2S0_DATA_FUNC_I2S0_DATA>,
				 <MT7623_PIN_72_I2S0_DATA_IN_FUNC_I2S0_DATA_IN>,
				 <MT7623_PIN_73_I2S0_LRCK_FUNC_I2S0_LRCK>,
				 <MT7623_PIN_74_I2S0_BCK_FUNC_I2S0_BCK>,
				 <MT7623_PIN_126_I2S0_MCLK_FUNC_I2S0_MCLK>;
			drive-strength = <MTK_DRIVE_12mA>;
			bias-pull-down;
		};
	};

	i2s1_pins_a: i2s1-default {
		pin-i2s1 {
			pinmux = <MT7623_PIN_33_I2S1_DATA_FUNC_I2S1_DATA>,
				 <MT7623_PIN_34_I2S1_DATA_IN_FUNC_I2S1_DATA_IN>,
				 <MT7623_PIN_35_I2S1_BCK_FUNC_I2S1_BCK>,
				 <MT7623_PIN_36_I2S1_LRCK_FUNC_I2S1_LRCK>,
				 <MT7623_PIN_37_I2S1_MCLK_FUNC_I2S1_MCLK>;
			drive-strength = <MTK_DRIVE_12mA>;
			bias-pull-down;
		};
	};

	key_pins_a: keys-alt {
		pins-keys {
			pinmux = <MT7623_PIN_256_GPIO256_FUNC_GPIO256>,
				 <MT7623_PIN_257_GPIO257_FUNC_GPIO257> ;
			input-enable;
		};
	};

	led_pins_a: leds-alt {
		pins-leds {
			pinmux = <MT7623_PIN_239_EXT_SDIO0_FUNC_GPIO239>,
				 <MT7623_PIN_240_EXT_XCS_FUNC_GPIO240>,
				 <MT7623_PIN_241_EXT_SCK_FUNC_GPIO241>;
		};
	};

	mmc0_pins_default: mmc0default {
		pins-cmd-dat {
			pinmux = <MT7623_PIN_111_MSDC0_DAT7_FUNC_MSDC0_DAT7>,
				 <MT7623_PIN_112_MSDC0_DAT6_FUNC_MSDC0_DAT6>,
				 <MT7623_PIN_113_MSDC0_DAT5_FUNC_MSDC0_DAT5>,
				 <MT7623_PIN_114_MSDC0_DAT4_FUNC_MSDC0_DAT4>,
				 <MT7623_PIN_118_MSDC0_DAT3_FUNC_MSDC0_DAT3>,
				 <MT7623_PIN_119_MSDC0_DAT2_FUNC_MSDC0_DAT2>,
				 <MT7623_PIN_120_MSDC0_DAT1_FUNC_MSDC0_DAT1>,
				 <MT7623_PIN_121_MSDC0_DAT0_FUNC_MSDC0_DAT0>,
				 <MT7623_PIN_116_MSDC0_CMD_FUNC_MSDC0_CMD>;
			input-enable;
			bias-pull-up;
		};

		pins-clk {
			pinmux = <MT7623_PIN_117_MSDC0_CLK_FUNC_MSDC0_CLK>;
			bias-pull-down;
		};

		pins-rst {
			pinmux = <MT7623_PIN_115_MSDC0_RSTB_FUNC_MSDC0_RSTB>;
			bias-pull-up;
		};
	};

	mmc0_pins_uhs: mmc0 {
		pins-cmd-dat {
			pinmux = <MT7623_PIN_111_MSDC0_DAT7_FUNC_MSDC0_DAT7>,
				 <MT7623_PIN_112_MSDC0_DAT6_FUNC_MSDC0_DAT6>,
				 <MT7623_PIN_113_MSDC0_DAT5_FUNC_MSDC0_DAT5>,
				 <MT7623_PIN_114_MSDC0_DAT4_FUNC_MSDC0_DAT4>,
				 <MT7623_PIN_118_MSDC0_DAT3_FUNC_MSDC0_DAT3>,
				 <MT7623_PIN_119_MSDC0_DAT2_FUNC_MSDC0_DAT2>,
				 <MT7623_PIN_120_MSDC0_DAT1_FUNC_MSDC0_DAT1>,
				 <MT7623_PIN_121_MSDC0_DAT0_FUNC_MSDC0_DAT0>,
				 <MT7623_PIN_116_MSDC0_CMD_FUNC_MSDC0_CMD>;
			input-enable;
			drive-strength = <MTK_DRIVE_2mA>;
			bias-pull-up = <MTK_PUPD_SET_R1R0_01>;
		};

		pins-clk {
			pinmux = <MT7623_PIN_117_MSDC0_CLK_FUNC_MSDC0_CLK>;
			drive-strength = <MTK_DRIVE_2mA>;
			bias-pull-down = <MTK_PUPD_SET_R1R0_01>;
		};

		pins-rst {
			pinmux = <MT7623_PIN_115_MSDC0_RSTB_FUNC_MSDC0_RSTB>;
			bias-pull-up;
		};
	};

	mmc1_pins_default: mmc1default {
		pins-cmd-dat {
			pinmux = <MT7623_PIN_107_MSDC1_DAT0_FUNC_MSDC1_DAT0>,
				 <MT7623_PIN_108_MSDC1_DAT1_FUNC_MSDC1_DAT1>,
				 <MT7623_PIN_109_MSDC1_DAT2_FUNC_MSDC1_DAT2>,
				 <MT7623_PIN_110_MSDC1_DAT3_FUNC_MSDC1_DAT3>,
				 <MT7623_PIN_105_MSDC1_CMD_FUNC_MSDC1_CMD>;
			input-enable;
			drive-strength = <MTK_DRIVE_4mA>;
			bias-pull-up = <MTK_PUPD_SET_R1R0_10>;
		};

		pins-clk {
			pinmux = <MT7623_PIN_106_MSDC1_CLK_FUNC_MSDC1_CLK>;
			bias-pull-down;
			drive-strength = <MTK_DRIVE_4mA>;
		};

		pins-wp {
			pinmux = <MT7623_PIN_29_EINT7_FUNC_MSDC1_WP>;
			input-enable;
			bias-pull-up;
		};

		pins-insert {
			pinmux = <MT7623_PIN_261_MSDC1_INS_FUNC_GPIO261>;
			bias-pull-up;
		};
	};

	mmc1_pins_uhs: mmc1 {
		pins-cmd-dat {
			pinmux = <MT7623_PIN_107_MSDC1_DAT0_FUNC_MSDC1_DAT0>,
				 <MT7623_PIN_108_MSDC1_DAT1_FUNC_MSDC1_DAT1>,
				 <MT7623_PIN_109_MSDC1_DAT2_FUNC_MSDC1_DAT2>,
				 <MT7623_PIN_110_MSDC1_DAT3_FUNC_MSDC1_DAT3>,
				 <MT7623_PIN_105_MSDC1_CMD_FUNC_MSDC1_CMD>;
			input-enable;
			drive-strength = <MTK_DRIVE_4mA>;
			bias-pull-up = <MTK_PUPD_SET_R1R0_10>;
		};

		pins-clk {
			pinmux = <MT7623_PIN_106_MSDC1_CLK_FUNC_MSDC1_CLK>;
			drive-strength = <MTK_DRIVE_4mA>;
			bias-pull-down = <MTK_PUPD_SET_R1R0_10>;
		};
	};

	nand_pins_default: nanddefault {
		pins-ale {
			pinmux = <MT7623_PIN_116_MSDC0_CMD_FUNC_NALE>;
			drive-strength = <MTK_DRIVE_8mA>;
			bias-pull-down = <MTK_PUPD_SET_R1R0_10>;
		};

		pins-dat {
			pinmux = <MT7623_PIN_111_MSDC0_DAT7_FUNC_NLD7>,
				 <MT7623_PIN_112_MSDC0_DAT6_FUNC_NLD6>,
				 <MT7623_PIN_114_MSDC0_DAT4_FUNC_NLD4>,
				 <MT7623_PIN_118_MSDC0_DAT3_FUNC_NLD3>,
				 <MT7623_PIN_121_MSDC0_DAT0_FUNC_NLD0>,
				 <MT7623_PIN_120_MSDC0_DAT1_FUNC_NLD1>,
				 <MT7623_PIN_113_MSDC0_DAT5_FUNC_NLD5>,
				 <MT7623_PIN_115_MSDC0_RSTB_FUNC_NLD8>,
				 <MT7623_PIN_119_MSDC0_DAT2_FUNC_NLD2>;
			input-enable;
			drive-strength = <MTK_DRIVE_8mA>;
			bias-pull-up;
		};

		pins-we {
			pinmux = <MT7623_PIN_117_MSDC0_CLK_FUNC_NWEB>;
			drive-strength = <MTK_DRIVE_8mA>;
			bias-pull-up = <MTK_PUPD_SET_R1R0_10>;
		};
	};

	pcie_default: pcie_pin_default {
		pins_cmd_dat {
			pinmux = <MT7623_PIN_208_AUD_EXT_CK1_FUNC_PCIE0_PERST_N>,
				 <MT7623_PIN_209_AUD_EXT_CK2_FUNC_PCIE1_PERST_N>;
			bias-disable;
		};
	};

	pwm_pins_a: pwm-default {
		pins-pwm {
			pinmux = <MT7623_PIN_203_PWM0_FUNC_PWM0>,
				 <MT7623_PIN_204_PWM1_FUNC_PWM1>,
				 <MT7623_PIN_205_PWM2_FUNC_PWM2>,
				 <MT7623_PIN_206_PWM3_FUNC_PWM3>,
				 <MT7623_PIN_207_PWM4_FUNC_PWM4>;
		};
	};

	spi0_pins_a: spi0-default {
		pins-spi {
			pinmux = <MT7623_PIN_53_SPI0_CSN_FUNC_SPI0_CS>,
				<MT7623_PIN_54_SPI0_CK_FUNC_SPI0_CK>,
				<MT7623_PIN_55_SPI0_MI_FUNC_SPI0_MI>,
				<MT7623_PIN_56_SPI0_MO_FUNC_SPI0_MO>;
			bias-disable;
		};
	};

	spi1_pins_a: spi1-default {
		pins-spi {
			pinmux = <MT7623_PIN_7_SPI1_CSN_FUNC_SPI1_CS>,
				<MT7623_PIN_199_SPI1_CK_FUNC_SPI1_CK>,
				<MT7623_PIN_8_SPI1_MI_FUNC_SPI1_MI>,
				<MT7623_PIN_9_SPI1_MO_FUNC_SPI1_MO>;
		};
	};

	spi2_pins_a: spi2-default {
		pins-spi {
			pinmux = <MT7623_PIN_101_SPI2_CSN_FUNC_SPI2_CS>,
				 <MT7623_PIN_104_SPI2_CK_FUNC_SPI2_CK>,
				 <MT7623_PIN_102_SPI2_MI_FUNC_SPI2_MI>,
				 <MT7623_PIN_103_SPI2_MO_FUNC_SPI2_MO>;
		};
	};

	uart0_pins_a: uart0-default {
		pins-dat {
			pinmux = <MT7623_PIN_79_URXD0_FUNC_URXD0>,
				 <MT7623_PIN_80_UTXD0_FUNC_UTXD0>;
		};
	};

	uart1_pins_a: uart1-default {
		pins-dat {
			pinmux = <MT7623_PIN_81_URXD1_FUNC_URXD1>,
				 <MT7623_PIN_82_UTXD1_FUNC_UTXD1>;
		};
	};

	uart2_pins_a: uart2-default {
		pins-dat {
			pinmux = <MT7623_PIN_14_GPIO14_FUNC_URXD2>,
				 <MT7623_PIN_15_GPIO15_FUNC_UTXD2>;
		};
	};

	uart2_pins_b: uart2-alt {
		pins-dat {
			pinmux = <MT7623_PIN_200_URXD2_FUNC_URXD2>,
				 <MT7623_PIN_201_UTXD2_FUNC_UTXD2>;
		};
	};
};<|MERGE_RESOLUTION|>--- conflicted
+++ resolved
@@ -886,8 +886,6 @@
 		reg = <0 0x1b000000 0 0x1000>;
 		#clock-cells = <1>;
 		#reset-cells = <1>;
-<<<<<<< HEAD
-=======
 	};
 
 	hsdma: dma-controller@1b007000 {
@@ -898,7 +896,6 @@
 		clock-names = "hsdma";
 		power-domains = <&scpsys MT2701_POWER_DOMAIN_ETH>;
 		#dma-cells = <1>;
->>>>>>> e021bb4f
 	};
 
 	eth: ethernet@1b100000 {
