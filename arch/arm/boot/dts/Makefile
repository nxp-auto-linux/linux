--- conflicted
+++ resolved
@@ -585,13 +585,10 @@
 	vf610-zii-cfu1.dtb \
 	vf610-zii-dev-rev-b.dtb \
 	vf610-zii-dev-rev-c.dtb \
-<<<<<<< HEAD
+	vf610-zii-ssmb-spu3.dtb
 	sac58r-evb.dtb \
 	sac58r-fvb.dtb \
 	sac58r-palladium.dtb
-=======
-	vf610-zii-ssmb-spu3.dtb
->>>>>>> e021bb4f
 dtb-$(CONFIG_ARCH_MXS) += \
 	imx23-evk.dtb \
 	imx23-olinuxino.dtb \
