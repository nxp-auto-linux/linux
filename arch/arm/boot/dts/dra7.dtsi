--- conflicted
+++ resolved
@@ -217,10 +217,7 @@
 				phys = <&pcie1_phy>;
 				phy-names = "pcie-phy0";
 				ti,syscon-unaligned-access = <&scm_conf1 0x14 1>;
-<<<<<<< HEAD
-=======
 				ti,syscon-lane-sel = <&scm_conf_pcie 0x18>;
->>>>>>> fa578e9d
 				status = "disabled";
 			};
 		};
