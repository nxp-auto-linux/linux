--- conflicted
+++ resolved
@@ -158,8 +158,6 @@
 			OMAP3_CORE1_IOPAD(0x21bc, PIN_INPUT | MUX_MODE0)        /* i2c1_sda.i2c1_sda */
 		>;
 	};
-<<<<<<< HEAD
-=======
 	i2c2_pins: pinmux_i2c2_pins {
 		pinctrl-single,pins = <
 			OMAP3_CORE1_IOPAD(0x21be, PIN_INPUT | MUX_MODE0)	/* i2c2_scl */
@@ -172,7 +170,6 @@
 			OMAP3_CORE1_IOPAD(0x21c4, PIN_INPUT | MUX_MODE0)	/* i2c3_sda */
 		>;
 	};
->>>>>>> e021bb4f
 };
 
 &uart2 {
