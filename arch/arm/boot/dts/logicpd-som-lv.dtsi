/*
 * This program is free software; you can redistribute it and/or modify
 * it under the terms of the GNU General Public License version 2 as
 * published by the Free Software Foundation.
 */

#include <dt-bindings/input/input.h>

/ {
	cpus {
		cpu@0 {
			cpu0-supply = <&vcc>;
		};
	};

	memory@80000000 {
		device_type = "memory";
		reg = <0x80000000 0>;
	};

	wl12xx_vmmc: wl12xx_vmmc {
		compatible = "regulator-fixed";
		regulator-name = "vwl1271";
		regulator-min-microvolt = <1800000>;
		regulator-max-microvolt = <1800000>;
		gpio = <&gpio1 3 0>;   /* gpio_3 */
		startup-delay-us = <70000>;
		enable-active-high;
		vin-supply = <&vaux3>;
	};

	/* HS USB Host PHY on PORT 1 */
	hsusb2_phy: hsusb2_phy {
		compatible = "usb-nop-xceiv";
		reset-gpios = <&gpio1 4 GPIO_ACTIVE_LOW>; /* gpio_4 */
		#phy-cells = <0>;
	};

	/* fixed 26MHz oscillator */
	hfclk_26m: oscillator {
		#clock-cells = <0>;
		compatible = "fixed-clock";
		clock-frequency = <26000000>;
	};
};

&gpmc {
	ranges = <0 0 0x30000000 0x1000000>;	/* CS0: 16MB for NAND */

	nand@0,0 {
		compatible = "ti,omap2-nand";
		reg = <0 0 4>; /* CS0, offset 0, IO size 4 */
		interrupt-parent = <&gpmc>;
		interrupts = <0 IRQ_TYPE_NONE>, /* fifoevent */
			     <1 IRQ_TYPE_NONE>;	/* termcount */
		linux,mtd-name = "micron,mt29f4g16abbda3w";
		nand-bus-width = <16>;
		ti,nand-ecc-opt = "bch8";
		rb-gpios = <&gpmc 0 GPIO_ACTIVE_HIGH>; /* gpmc_wait0 */
		gpmc,sync-clk-ps = <0>;
		gpmc,cs-on-ns = <0>;
		gpmc,cs-rd-off-ns = <44>;
		gpmc,cs-wr-off-ns = <44>;
		gpmc,adv-on-ns = <6>;
		gpmc,adv-rd-off-ns = <34>;
		gpmc,adv-wr-off-ns = <44>;
		gpmc,we-off-ns = <40>;
		gpmc,oe-off-ns = <54>;
		gpmc,access-ns = <64>;
		gpmc,rd-cycle-ns = <82>;
		gpmc,wr-cycle-ns = <82>;
		gpmc,wr-access-ns = <40>;
		gpmc,wr-data-mux-bus-ns = <0>;
		gpmc,device-width = <2>;
		#address-cells = <1>;
		#size-cells = <1>;
	};
};

&i2c1 {
	pinctrl-names = "default";
	pinctrl-0 = <&i2c1_pins>;
	clock-frequency = <2600000>;

	twl: twl@48 {
		reg = <0x48>;
		interrupts = <7>; /* SYS_NIRQ cascaded to intc */
		interrupt-parent = <&intc>;
		clocks = <&hfclk_26m>;
		clock-names = "fck";
		twl_audio: audio {
			compatible = "ti,twl4030-audio";
			codec {
				ti,hs_extmute_gpio = <&gpio2 25 GPIO_ACTIVE_HIGH>;
			};
		};
	};
};

&i2c2 {
	pinctrl-names = "default";
	pinctrl-0 = <&i2c2_pins>;
	clock-frequency = <400000>;
};

&i2c3 {
	pinctrl-names = "default";
	pinctrl-0 = <&i2c3_pins>;
	clock-frequency = <400000>;

	touchscreen: tsc2004@48 {
		compatible = "ti,tsc2004";
		reg = <0x48>;
		vio-supply = <&vaux1>;
		pinctrl-names = "default";
		pinctrl-0 = <&tsc2004_pins>;
		interrupts-extended = <&gpio5 25 IRQ_TYPE_EDGE_RISING>; /* gpio 153 */

		touchscreen-fuzz-x = <4>;
		touchscreen-fuzz-y = <7>;
		touchscreen-fuzz-pressure = <2>;
		touchscreen-size-x = <4096>;
		touchscreen-size-y = <4096>;
		touchscreen-max-pressure = <2048>;

		ti,x-plate-ohms = <280>;
		ti,esd-recovery-timeout-ms = <8000>;
	};
};

&mmc3 {
<<<<<<< HEAD
	interrupts-extended = <&intc 94 &omap3_pmx_core2 0x46>;
=======
	interrupts-extended = <&intc 94 &omap3_pmx_core 0x136>;
>>>>>>> e021bb4f
	pinctrl-0 = <&mmc3_pins &wl127x_gpio>;
	pinctrl-names = "default";
	vmmc-supply = <&wl12xx_vmmc>;
	non-removable;
	bus-width = <4>;
	cap-power-off-card;
	#address-cells = <1>;
	#size-cells = <0>;
	wlcore: wlcore@2 {
		compatible = "ti,wl1273";
		reg = <2>;
		interrupt-parent = <&gpio1>;
<<<<<<< HEAD
		interrupts = <2 IRQ_TYPE_LEVEL_HIGH>; /* gpio 2 */
=======
		interrupts = <2 IRQ_TYPE_EDGE_RISING>; /* gpio 2 */
>>>>>>> e021bb4f
		ref-clock-frequency = <26000000>;
	};
};

&usbhshost {
	port2-mode = "ehci-phy";
};

&usbhsehci {
	phys = <0 &hsusb2_phy>;
};


&omap3_pmx_core {
	pinctrl-names = "default";
	pinctrl-0 = <&hsusb2_pins>;

	mmc3_pins: pinmux_mm3_pins {
		pinctrl-single,pins = <
			OMAP3_CORE1_IOPAD(0x2164, PIN_INPUT_PULLUP | MUX_MODE3)	/* sdmmc2_dat4.sdmmc3_dat0 */
			OMAP3_CORE1_IOPAD(0x2166, PIN_INPUT_PULLUP | MUX_MODE3)	/* sdmmc2_dat5.sdmmc3_dat1 */
			OMAP3_CORE1_IOPAD(0x2168, PIN_INPUT_PULLUP | MUX_MODE3)	/* sdmmc2_dat6.sdmmc3_dat2 */
			OMAP3_CORE1_IOPAD(0x216a, PIN_INPUT_PULLUP | MUX_MODE3)	/* sdmmc2_dat6.sdmmc3_dat3 */
			OMAP3_CORE1_IOPAD(0x21d0, PIN_INPUT_PULLUP | MUX_MODE3) /* mcspi1_cs1.sdmmc3_cmd */
			OMAP3_CORE1_IOPAD(0x21d2, PIN_INPUT_PULLUP | MUX_MODE3)	/* mcspi1_cs2.sdmmc_clk */
		>;
	};
	mcbsp2_pins: pinmux_mcbsp2_pins {
		pinctrl-single,pins = <
			OMAP3_CORE1_IOPAD(0x213c, PIN_INPUT | MUX_MODE0)        /* mcbsp2_fsx */
			OMAP3_CORE1_IOPAD(0x213e, PIN_INPUT | MUX_MODE0)        /* mcbsp2_clkx */
			OMAP3_CORE1_IOPAD(0x2140, PIN_INPUT | MUX_MODE0)        /* mcbsp2_dr */
			OMAP3_CORE1_IOPAD(0x2142, PIN_OUTPUT | MUX_MODE0)       /* mcbsp2_dx */
		>;
	};
	uart2_pins: pinmux_uart2_pins {
		pinctrl-single,pins = <
			OMAP3_CORE1_IOPAD(0x2174, PIN_INPUT | MUX_MODE0)	/* uart2_cts.uart2_cts */
			OMAP3_CORE1_IOPAD(0x2176, PIN_OUTPUT | MUX_MODE0)	/* uart2_rts .uart2_rts*/
			OMAP3_CORE1_IOPAD(0x2178, PIN_OUTPUT | MUX_MODE0)	/* uart2_tx.uart2_tx */
			OMAP3_CORE1_IOPAD(0x217a, PIN_INPUT | MUX_MODE0)	/* uart2_rx.uart2_rx */
			OMAP3_CORE1_IOPAD(0x2198, PIN_OUTPUT | MUX_MODE4)	/* GPIO_162,BT_EN */
		>;
	};
	mcspi1_pins: pinmux_mcspi1_pins {
		pinctrl-single,pins = <
			OMAP3_CORE1_IOPAD(0x21c8, PIN_INPUT | MUX_MODE0)        /* mcspi1_clk.mcspi1_clk */
			OMAP3_CORE1_IOPAD(0x21ca, PIN_OUTPUT | MUX_MODE0)       /* mcspi1_simo.mcspi1_simo */
			OMAP3_CORE1_IOPAD(0x21cc, PIN_INPUT_PULLUP | MUX_MODE0) /* mcspi1_somi.mcspi1_somi */
			OMAP3_CORE1_IOPAD(0x21ce, PIN_OUTPUT | MUX_MODE0)       /* mcspi1_cs0.mcspi1_cs0 */
		>;
	};

	hsusb2_pins: pinmux_hsusb2_pins {
		pinctrl-single,pins = <
			OMAP3_CORE1_IOPAD(0x21d4, PIN_INPUT_PULLDOWN | MUX_MODE3)       /* mcspi1_cs3.hsusb2_data2 */
			OMAP3_CORE1_IOPAD(0x21d6, PIN_INPUT_PULLDOWN | MUX_MODE3)       /* mcspi2_clk.hsusb2_data7 */
			OMAP3_CORE1_IOPAD(0x21d8, PIN_INPUT_PULLDOWN | MUX_MODE3)       /* mcspi2_simo.hsusb2_data4 */
			OMAP3_CORE1_IOPAD(0x21da, PIN_INPUT_PULLDOWN | MUX_MODE3)       /* mcspi2_somi.hsusb2_data5 */
			OMAP3_CORE1_IOPAD(0x21dc, PIN_INPUT_PULLDOWN | MUX_MODE3)       /* mcspi2_cs0.hsusb2_data6 */
			OMAP3_CORE1_IOPAD(0x21de, PIN_INPUT_PULLDOWN | MUX_MODE3)       /* mcspi2_cs1.hsusb2_data3 */
		>;
	};

	hsusb_otg_pins: pinmux_hsusb_otg_pins {
		pinctrl-single,pins = <
			OMAP3_CORE1_IOPAD(0x21a2, PIN_INPUT | MUX_MODE0)	/* hsusb0_clk.hsusb0_clk */
			OMAP3_CORE1_IOPAD(0x21a4, PIN_OUTPUT | MUX_MODE0)	/* hsusb0_stp.hsusb0_stp */
			OMAP3_CORE1_IOPAD(0x21a6, PIN_INPUT | MUX_MODE0)	/* hsusb0_dir.hsusb0_dir */
			OMAP3_CORE1_IOPAD(0x21a8, PIN_INPUT | MUX_MODE0)	/* hsusb0_nxt.hsusb0_nxt */
			OMAP3_CORE1_IOPAD(0x21aa, PIN_INPUT | MUX_MODE0)	/* hsusb0_data0.hsusb0_data0 */
			OMAP3_CORE1_IOPAD(0x21ac, PIN_INPUT | MUX_MODE0)	/* hsusb0_data1.hsusb0_data1 */
			OMAP3_CORE1_IOPAD(0x21ae, PIN_INPUT | MUX_MODE0)	/* hsusb0_data2.hsusb0_data2 */
			OMAP3_CORE1_IOPAD(0x21b0, PIN_INPUT | MUX_MODE0)	/* hsusb0_data3.hsusb0_data3 */
			OMAP3_CORE1_IOPAD(0x21b2, PIN_INPUT | MUX_MODE0)	/* hsusb0_data4.hsusb0_data4 */
			OMAP3_CORE1_IOPAD(0x21b4, PIN_INPUT | MUX_MODE0)	/* hsusb0_data5.hsusb0_data5 */
			OMAP3_CORE1_IOPAD(0x21b6, PIN_INPUT | MUX_MODE0)	/* hsusb0_data6.hsusb0_data6 */
			OMAP3_CORE1_IOPAD(0x21b8, PIN_INPUT | MUX_MODE0)	/* hsusb0_data7.hsusb0_data7 */
		>;
	};

	i2c1_pins: pinmux_i2c1_pins {
		pinctrl-single,pins = <
			OMAP3_CORE1_IOPAD(0x21ba, PIN_INPUT | MUX_MODE0)        /* i2c1_scl.i2c1_scl */
			OMAP3_CORE1_IOPAD(0x21bc, PIN_INPUT | MUX_MODE0)        /* i2c1_sda.i2c1_sda */
			OMAP3_CORE1_IOPAD(0x20ba, PIN_OUTPUT | MUX_MODE4)        /* gpmc_ncs6.gpio_57 */
		>;
	};
<<<<<<< HEAD
=======

	tsc2004_pins: pinmux_tsc2004_pins {
		pinctrl-single,pins = <
			OMAP3_CORE1_IOPAD(0x2186, PIN_INPUT | MUX_MODE4)	/* mcbsp4_dr.gpio_153 */
		>;
	};
>>>>>>> e021bb4f
};

&omap3_pmx_wkup {
	pinctrl-names = "default";
	pinctrl-0 = <&hsusb2_reset_pin>;
	hsusb2_reset_pin: pinmux_hsusb1_reset_pin {
		pinctrl-single,pins = <
			OMAP3_WKUP_IOPAD(0x2a0e, PIN_OUTPUT | MUX_MODE4)	/* sys_boot2.gpio_4 */
		>;
	};
	wl127x_gpio: pinmux_wl127x_gpio_pin {
		pinctrl-single,pins = <
			OMAP3_WKUP_IOPAD(0x2a0a, PIN_INPUT | MUX_MODE4)		/* sys_boot0.gpio_2 */
			OMAP3_WKUP_IOPAD(0x2a0c, PIN_OUTPUT | MUX_MODE4)	/* sys_boot1.gpio_3 */
		>;
	};
<<<<<<< HEAD
=======
	i2c2_pins: pinmux_i2c2_pins {
		pinctrl-single,pins = <
			OMAP3_CORE1_IOPAD(0x21be, PIN_INPUT | MUX_MODE0)	/* i2c2_scl */
			OMAP3_CORE1_IOPAD(0x21c0, PIN_INPUT | MUX_MODE0)	/* i2c2_sda */
		>;
	};
	i2c3_pins: pinmux_i2c3_pins {
		pinctrl-single,pins = <
			OMAP3_CORE1_IOPAD(0x21c2, PIN_INPUT | MUX_MODE0)	/* i2c3_scl */
			OMAP3_CORE1_IOPAD(0x21c4, PIN_INPUT | MUX_MODE0)	/* i2c3_sda */
		>;
	};
>>>>>>> e021bb4f
};

&omap3_pmx_core2 {
	pinctrl-names = "default";
	pinctrl-0 = <&hsusb2_2_pins>;
	hsusb2_2_pins: pinmux_hsusb2_2_pins {
		pinctrl-single,pins = <
			OMAP3630_CORE2_IOPAD(0x25f0, PIN_OUTPUT | MUX_MODE3)            /* etk_d10.hsusb2_clk */
			OMAP3630_CORE2_IOPAD(0x25f2, PIN_OUTPUT | MUX_MODE3)            /* etk_d11.hsusb2_stp */
			OMAP3630_CORE2_IOPAD(0x25f4, PIN_INPUT_PULLDOWN | MUX_MODE3)    /* etk_d12.hsusb2_dir */
			OMAP3630_CORE2_IOPAD(0x25f6, PIN_INPUT_PULLDOWN | MUX_MODE3)    /* etk_d13.hsusb2_nxt */
			OMAP3630_CORE2_IOPAD(0x25f8, PIN_INPUT_PULLDOWN | MUX_MODE3)    /* etk_d14.hsusb2_data0 */
			OMAP3630_CORE2_IOPAD(0x25fa, PIN_INPUT_PULLDOWN | MUX_MODE3)    /* etk_d15.hsusb2_data1 */
		>;
	};
};

&uart2 {
	interrupts-extended = <&intc 73 &omap3_pmx_core OMAP3_UART2_RX>;
	pinctrl-names = "default";
	pinctrl-0 = <&uart2_pins>;
};

&mcspi1 {
	pinctrl-names = "default";
	pinctrl-0 = <&mcspi1_pins>;
};

#include "twl4030.dtsi"
#include "twl4030_omap3.dtsi"

&vaux3 {
	regulator-min-microvolt = <2800000>;
	regulator-max-microvolt = <2800000>;
};

&twl {
	twl_power: power {
		compatible = "ti,twl4030-power-idle-osc-off", "ti,twl4030-power-idle";
		ti,use_poweroff;
	};
};

&twl_gpio {
	ti,use-leds;
};<|MERGE_RESOLUTION|>--- conflicted
+++ resolved
@@ -129,11 +129,7 @@
 };
 
 &mmc3 {
-<<<<<<< HEAD
-	interrupts-extended = <&intc 94 &omap3_pmx_core2 0x46>;
-=======
 	interrupts-extended = <&intc 94 &omap3_pmx_core 0x136>;
->>>>>>> e021bb4f
 	pinctrl-0 = <&mmc3_pins &wl127x_gpio>;
 	pinctrl-names = "default";
 	vmmc-supply = <&wl12xx_vmmc>;
@@ -146,11 +142,7 @@
 		compatible = "ti,wl1273";
 		reg = <2>;
 		interrupt-parent = <&gpio1>;
-<<<<<<< HEAD
-		interrupts = <2 IRQ_TYPE_LEVEL_HIGH>; /* gpio 2 */
-=======
 		interrupts = <2 IRQ_TYPE_EDGE_RISING>; /* gpio 2 */
->>>>>>> e021bb4f
 		ref-clock-frequency = <26000000>;
 	};
 };
@@ -239,15 +231,12 @@
 			OMAP3_CORE1_IOPAD(0x20ba, PIN_OUTPUT | MUX_MODE4)        /* gpmc_ncs6.gpio_57 */
 		>;
 	};
-<<<<<<< HEAD
-=======
 
 	tsc2004_pins: pinmux_tsc2004_pins {
 		pinctrl-single,pins = <
 			OMAP3_CORE1_IOPAD(0x2186, PIN_INPUT | MUX_MODE4)	/* mcbsp4_dr.gpio_153 */
 		>;
 	};
->>>>>>> e021bb4f
 };
 
 &omap3_pmx_wkup {
@@ -264,8 +253,6 @@
 			OMAP3_WKUP_IOPAD(0x2a0c, PIN_OUTPUT | MUX_MODE4)	/* sys_boot1.gpio_3 */
 		>;
 	};
-<<<<<<< HEAD
-=======
 	i2c2_pins: pinmux_i2c2_pins {
 		pinctrl-single,pins = <
 			OMAP3_CORE1_IOPAD(0x21be, PIN_INPUT | MUX_MODE0)	/* i2c2_scl */
@@ -278,7 +265,6 @@
 			OMAP3_CORE1_IOPAD(0x21c4, PIN_INPUT | MUX_MODE0)	/* i2c3_sda */
 		>;
 	};
->>>>>>> e021bb4f
 };
 
 &omap3_pmx_core2 {
