--- conflicted
+++ resolved
@@ -135,14 +135,8 @@
 	cpsie	i
 	svc	#0
 1:	cpsid	i
-<<<<<<< HEAD
-	ldr	r0, =exc_ret
-	orr	lr, lr, #EXC_RET_THREADMODE_PROCESSSTACK
-	str	lr, [r0]
-=======
 	/* Calculate exc_ret */
 	orr	r10, lr, #EXC_RET_THREADMODE_PROCESSSTACK
->>>>>>> fa578e9d
 	ldmia	sp, {r0-r3, r12}
 	str	r5, [r12, #11 * 4]	@ restore the original SVC vector entry
 	mov	lr, r6			@ restore LR
