--- conflicted
+++ resolved
@@ -96,11 +96,7 @@
 	 * in place, so the contained TLB flush ensures the TLB is updated
 	 * with the new mapping.
 	 */
-<<<<<<< HEAD
-#ifdef CONFIG_PREEMPT_RT_FULL
-=======
 #ifdef CONFIG_PREEMPT_RT
->>>>>>> fa578e9d
 	current->kmap_pte[type] = pte;
 #endif
 	set_fixmap_pte(idx, pte);
@@ -120,11 +116,7 @@
 
 		if (cache_is_vivt())
 			__cpuc_flush_dcache_area((void *)vaddr, PAGE_SIZE);
-<<<<<<< HEAD
-#ifdef CONFIG_PREEMPT_RT_FULL
-=======
 #ifdef CONFIG_PREEMPT_RT
->>>>>>> fa578e9d
 		current->kmap_pte[type] = __pte(0);
 #endif
 #ifdef CONFIG_DEBUG_HIGHMEM
@@ -161,22 +153,14 @@
 #ifdef CONFIG_DEBUG_HIGHMEM
 	BUG_ON(!pte_none(get_fixmap_pte(vaddr)));
 #endif
-<<<<<<< HEAD
-#ifdef CONFIG_PREEMPT_RT_FULL
-=======
 #ifdef CONFIG_PREEMPT_RT
->>>>>>> fa578e9d
 	current->kmap_pte[type] = pte;
 #endif
 	set_fixmap_pte(idx, pte);
 
 	return (void *)vaddr;
 }
-<<<<<<< HEAD
-#if defined CONFIG_PREEMPT_RT_FULL
-=======
 #if defined CONFIG_PREEMPT_RT
->>>>>>> fa578e9d
 void switch_kmaps(struct task_struct *prev_p, struct task_struct *next_p)
 {
 	int i;
