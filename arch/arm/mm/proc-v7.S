--- conflicted
+++ resolved
@@ -112,11 +112,7 @@
 	hvc	#0
 	ldmfd	sp!, {r0 - r3}
 	b	cpu_v7_switch_mm
-<<<<<<< HEAD
-ENDPROC(cpu_v7_smc_switch_mm)
-=======
 ENDPROC(cpu_v7_hvc_switch_mm)
->>>>>>> e021bb4f
 #endif
 ENTRY(cpu_v7_iciallu_switch_mm)
 	mov	r3, #0
@@ -613,7 +609,6 @@
 #endif
 	globl_equ	cpu_ca9mp_set_pte_ext,	cpu_v7_set_pte_ext
 	define_processor_functions ca9mp, dabort=v7_early_abort, pabort=v7_pabort, suspend=1, bugs=cpu_v7_bugs_init
-<<<<<<< HEAD
 #endif
 
 	@ Cortex-A15 - needs iciallu switch_mm for hardening
@@ -627,21 +622,6 @@
 #else
 	globl_equ	cpu_ca15_switch_mm,	cpu_v7_switch_mm
 #endif
-=======
-#endif
-
-	@ Cortex-A15 - needs iciallu switch_mm for hardening
-	globl_equ	cpu_ca15_proc_init,	cpu_v7_proc_init
-	globl_equ	cpu_ca15_proc_fin,	cpu_v7_proc_fin
-	globl_equ	cpu_ca15_reset,		cpu_v7_reset
-	globl_equ	cpu_ca15_do_idle,	cpu_v7_do_idle
-	globl_equ	cpu_ca15_dcache_clean_area, cpu_v7_dcache_clean_area
-#ifdef CONFIG_HARDEN_BRANCH_PREDICTOR
-	globl_equ	cpu_ca15_switch_mm,	cpu_v7_iciallu_switch_mm
-#else
-	globl_equ	cpu_ca15_switch_mm,	cpu_v7_switch_mm
-#endif
->>>>>>> e021bb4f
 	globl_equ	cpu_ca15_set_pte_ext,	cpu_v7_set_pte_ext
 	globl_equ	cpu_ca15_suspend_size,	cpu_v7_suspend_size
 	globl_equ	cpu_ca15_do_suspend,	cpu_v7_do_suspend
@@ -783,11 +763,7 @@
 __v7_b15mp_proc_info:
 	.long	0x420f00f0
 	.long	0xff0ffff0
-<<<<<<< HEAD
-	__v7_proc __v7_b15mp_proc_info, __v7_b15mp_setup, proc_fns = ca15_processor_functions
-=======
 	__v7_proc __v7_b15mp_proc_info, __v7_b15mp_setup, proc_fns = ca15_processor_functions, cache_fns = b15_cache_fns
->>>>>>> e021bb4f
 	.size	__v7_b15mp_proc_info, . - __v7_b15mp_proc_info
 
 	/*
