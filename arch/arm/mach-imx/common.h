--- conflicted
+++ resolved
@@ -151,14 +151,8 @@
 static inline void imx_init_l2cache(void) {}
 #endif
 
-<<<<<<< HEAD
-extern struct smp_operations imx_smp_ops;
-
-extern struct smp_operations ls1021a_smp_ops;
-=======
 extern const struct smp_operations imx_smp_ops;
 extern const struct smp_operations ls1021a_smp_ops;
->>>>>>> 0ab73e6e
 
 extern struct smp_operations sac58r_smp_ops;
 
