/*
 * Copyright (C) 1999 ARM Limited
 * Copyright (C) 2000 Deep Blue Solutions Ltd
 * Copyright 2006-2007 Freescale Semiconductor, Inc. All Rights Reserved.
 * Copyright 2008 Juergen Beisert, kernel@pengutronix.de
 * Copyright 2009 Ilya Yanok, Emcraft Systems Ltd, yanok@emcraft.com
 *
 * This program is free software; you can redistribute it and/or modify
 * it under the terms of the GNU General Public License as published by
 * the Free Software Foundation; either version 2 of the License, or
 * (at your option) any later version.
 *
 * This program is distributed in the hope that it will be useful,
 * but WITHOUT ANY WARRANTY; without even the implied warranty of
 * MERCHANTABILITY or FITNESS FOR A PARTICULAR PURPOSE.  See the
 * GNU General Public License for more details.
 */

#include <linux/kernel.h>
#include <linux/clk.h>
#include <linux/io.h>
#include <linux/err.h>
#include <linux/delay.h>
#include <linux/of.h>
#include <linux/of_address.h>

#include <asm/system_misc.h>
#include <asm/proc-fns.h>
#include <asm/mach-types.h>
#include <asm/hardware/cache-l2x0.h>

#include "common.h"
#include "hardware.h"

static void __iomem *wdog_base;
#if defined(CONFIG_SOC_SAC58R)
static void __iomem *sac58r_src_base;
#endif

static struct clk *wdog_clk;
static int wcr_enable = (1 << 2);

#if defined(CONFIG_SOC_SAC58R)
#define SAC58R_SRC_SCR		0x00
#define SAC58R_SRC_SRC_SW_RST	0x1000
#endif

#if defined(CONFIG_SOC_SAC58R)
static void sac58r_restart(void)
{
	BUG_ON(!sac58r_src_base);

	/* Assert SW Reset */
	__raw_writel(SAC58R_SRC_SRC_SW_RST, sac58r_src_base + SAC58R_SRC_SCR);

	/* wait for reset to assert... */
	mdelay(500);

	pr_err("%s: failed to assert SW reset\n", __func__);

	/* delay to allow the serial port to show the message */
	mdelay(50);

	/* we'll take a jump through zero as a poor second */
	soft_restart(0);
}
#endif

/*
 * Reset the system. It is called by machine_restart().
 */
void mxc_restart(enum reboot_mode mode, const char *cmd)
{
<<<<<<< HEAD
	unsigned int wcr_enable;

#if defined(CONFIG_SOC_SAC58R)
        if (cpu_is_sac58r())
                sac58r_restart();
#endif

=======
>>>>>>> 0ab73e6e
	if (!wdog_base)
		goto reset_fallback;

	if (!IS_ERR(wdog_clk))
		clk_enable(wdog_clk);

	/* Assert SRS signal */
	imx_writew(wcr_enable, wdog_base);
	/*
	 * Due to imx6q errata ERR004346 (WDOG: WDOG SRS bit requires to be
	 * written twice), we add another two writes to ensure there must be at
	 * least two writes happen in the same one 32kHz clock period.  We save
	 * the target check here, since the writes shouldn't be a huge burden
	 * for other platforms.
	 */
	imx_writew(wcr_enable, wdog_base);
	imx_writew(wcr_enable, wdog_base);

	/* wait for reset to assert... */
	mdelay(500);

	pr_err("%s: Watchdog reset failed to assert reset\n", __func__);

	/* delay to allow the serial port to show the message */
	mdelay(50);

reset_fallback:
	/* we'll take a jump through zero as a poor second */
	soft_restart(0);
}

#if defined(CONFIG_SOC_SAC58R)
void __init sac58r_arch_reset_init(void)
{
	struct device_node *np = NULL;

	np = of_find_compatible_node(NULL, NULL, "fsl,sac58r-src");
	if (!np)
		return;
	sac58r_src_base = of_iomap(np, 0);
	WARN_ON(!sac58r_src_base);

	if (sac58r_src_base)
		pr_info("Use SRC Software Reset as reset source\n");
}
#endif

void __init mxc_arch_reset_init(void __iomem *base)
{

#if defined(CONFIG_SOC_SAC58R)
      if (cpu_is_sac58r()) {
	      sac58r_arch_reset_init();
	      return;
      }
#endif

	wdog_base = base;
	wdog_clk = clk_get_sys("imx2-wdt.0", NULL);
	if (IS_ERR(wdog_clk))
		pr_warn("%s: failed to get wdog clock\n", __func__);
	else
		clk_prepare(wdog_clk);
}
<<<<<<< HEAD
=======

#ifdef CONFIG_SOC_IMX1
void __init imx1_reset_init(void __iomem *base)
{
	wcr_enable = (1 << 0);
	mxc_arch_reset_init(base);
}
#endif

>>>>>>> 0ab73e6e
#ifdef CONFIG_CACHE_L2X0
void __init imx_init_l2cache(void)
{
	void __iomem *l2x0_base;
	struct device_node *np;
	unsigned int val;

	np = of_find_compatible_node(NULL, NULL, "arm,pl310-cache");
	if (!np)
		return;

	l2x0_base = of_iomap(np, 0);
	if (!l2x0_base)
		goto put_node;

	if (!(readl_relaxed(l2x0_base + L2X0_CTRL) & L2X0_CTRL_EN)) {
		/* Configure the L2 PREFETCH and POWER registers */
		val = readl_relaxed(l2x0_base + L310_PREFETCH_CTRL);
		val |= L310_PREFETCH_CTRL_DBL_LINEFILL |
			L310_PREFETCH_CTRL_INSTR_PREFETCH |
			L310_PREFETCH_CTRL_DATA_PREFETCH;

		/* Set perfetch offset to improve performance */
		val &= ~L310_PREFETCH_CTRL_OFFSET_MASK;
		val |= 15;

		writel_relaxed(val, l2x0_base + L310_PREFETCH_CTRL);
	}

	iounmap(l2x0_base);
put_node:
	of_node_put(np);
}
#endif<|MERGE_RESOLUTION|>--- conflicted
+++ resolved
@@ -71,16 +71,12 @@
  */
 void mxc_restart(enum reboot_mode mode, const char *cmd)
 {
-<<<<<<< HEAD
-	unsigned int wcr_enable;
 
 #if defined(CONFIG_SOC_SAC58R)
         if (cpu_is_sac58r())
                 sac58r_restart();
 #endif
 
-=======
->>>>>>> 0ab73e6e
 	if (!wdog_base)
 		goto reset_fallback;
 
@@ -145,8 +141,6 @@
 	else
 		clk_prepare(wdog_clk);
 }
-<<<<<<< HEAD
-=======
 
 #ifdef CONFIG_SOC_IMX1
 void __init imx1_reset_init(void __iomem *base)
@@ -156,7 +150,6 @@
 }
 #endif
 
->>>>>>> 0ab73e6e
 #ifdef CONFIG_CACHE_L2X0
 void __init imx_init_l2cache(void)
 {
