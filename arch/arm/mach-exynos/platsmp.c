// SPDX-License-Identifier: GPL-2.0
// Copyright (c) 2010-2011 Samsung Electronics Co., Ltd.
//		http://www.samsung.com
//
// Cloned from linux/arch/arm/mach-vexpress/platsmp.c
//
//  Copyright (C) 2002 ARM Ltd.
//  All Rights Reserved

#include <linux/init.h>
#include <linux/errno.h>
#include <linux/delay.h>
#include <linux/jiffies.h>
#include <linux/smp.h>
#include <linux/io.h>
#include <linux/of_address.h>
#include <linux/soc/samsung/exynos-regs-pmu.h>

#include <asm/cacheflush.h>
#include <asm/cp15.h>
#include <asm/smp_plat.h>
#include <asm/smp_scu.h>
#include <asm/firmware.h>

#include <mach/map.h>

#include "common.h"

extern void exynos4_secondary_startup(void);

#ifdef CONFIG_HOTPLUG_CPU
static inline void cpu_leave_lowpower(u32 core_id)
{
	unsigned int v;

	asm volatile(
	"mrc	p15, 0, %0, c1, c0, 0\n"
	"	orr	%0, %0, %1\n"
	"	mcr	p15, 0, %0, c1, c0, 0\n"
	"	mrc	p15, 0, %0, c1, c0, 1\n"
	"	orr	%0, %0, %2\n"
	"	mcr	p15, 0, %0, c1, c0, 1\n"
	  : "=&r" (v)
	  : "Ir" (CR_C), "Ir" (0x40)
	  : "cc");
}

static inline void platform_do_lowpower(unsigned int cpu, int *spurious)
{
	u32 mpidr = cpu_logical_map(cpu);
	u32 core_id = MPIDR_AFFINITY_LEVEL(mpidr, 0);

	for (;;) {

		/* Turn the CPU off on next WFI instruction. */
		exynos_cpu_power_down(core_id);

		wfi();

		if (pen_release == core_id) {
			/*
			 * OK, proper wakeup, we're done
			 */
			break;
		}

		/*
		 * Getting here, means that we have come out of WFI without
		 * having been woken up - this shouldn't happen
		 *
		 * Just note it happening - when we're woken, we can report
		 * its occurrence.
		 */
		(*spurious)++;
	}
}
#endif /* CONFIG_HOTPLUG_CPU */

/**
 * exynos_core_power_down : power down the specified cpu
 * @cpu : the cpu to power down
 *
 * Power down the specified cpu. The sequence must be finished by a
 * call to cpu_do_idle()
 *
 */
void exynos_cpu_power_down(int cpu)
{
	u32 core_conf;

	if (cpu == 0 && (soc_is_exynos5420() || soc_is_exynos5800())) {
		/*
		 * Bypass power down for CPU0 during suspend. Check for
		 * the SYS_PWR_REG value to decide if we are suspending
		 * the system.
		 */
		int val = pmu_raw_readl(EXYNOS5_ARM_CORE0_SYS_PWR_REG);

		if (!(val & S5P_CORE_LOCAL_PWR_EN))
			return;
	}

	core_conf = pmu_raw_readl(EXYNOS_ARM_CORE_CONFIGURATION(cpu));
	core_conf &= ~S5P_CORE_LOCAL_PWR_EN;
	pmu_raw_writel(core_conf, EXYNOS_ARM_CORE_CONFIGURATION(cpu));
}

/**
 * exynos_cpu_power_up : power up the specified cpu
 * @cpu : the cpu to power up
 *
 * Power up the specified cpu
 */
void exynos_cpu_power_up(int cpu)
{
	u32 core_conf = S5P_CORE_LOCAL_PWR_EN;

	if (soc_is_exynos3250())
		core_conf |= S5P_CORE_AUTOWAKEUP_EN;

	pmu_raw_writel(core_conf,
			EXYNOS_ARM_CORE_CONFIGURATION(cpu));
}

/**
 * exynos_cpu_power_state : returns the power state of the cpu
 * @cpu : the cpu to retrieve the power state from
 *
 */
int exynos_cpu_power_state(int cpu)
{
	return (pmu_raw_readl(EXYNOS_ARM_CORE_STATUS(cpu)) &
			S5P_CORE_LOCAL_PWR_EN);
}

/**
 * exynos_cluster_power_down : power down the specified cluster
 * @cluster : the cluster to power down
 */
void exynos_cluster_power_down(int cluster)
{
	pmu_raw_writel(0, EXYNOS_COMMON_CONFIGURATION(cluster));
}

/**
 * exynos_cluster_power_up : power up the specified cluster
 * @cluster : the cluster to power up
 */
void exynos_cluster_power_up(int cluster)
{
	pmu_raw_writel(S5P_CORE_LOCAL_PWR_EN,
			EXYNOS_COMMON_CONFIGURATION(cluster));
}

/**
 * exynos_cluster_power_state : returns the power state of the cluster
 * @cluster : the cluster to retrieve the power state from
 *
 */
int exynos_cluster_power_state(int cluster)
{
	return (pmu_raw_readl(EXYNOS_COMMON_STATUS(cluster)) &
		S5P_CORE_LOCAL_PWR_EN);
}

/**
 * exynos_scu_enable : enables SCU for Cortex-A9 based system
 */
void exynos_scu_enable(void)
{
	struct device_node *np;
	static void __iomem *scu_base;

	if (!scu_base) {
		np = of_find_compatible_node(NULL, NULL, "arm,cortex-a9-scu");
		if (np) {
			scu_base = of_iomap(np, 0);
			of_node_put(np);
		} else {
			scu_base = ioremap(scu_a9_get_base(), SZ_4K);
		}
	}
	scu_enable(scu_base);
}

static void __iomem *cpu_boot_reg_base(void)
{
	if (soc_is_exynos4210() && samsung_rev() == EXYNOS4210_REV_1_1)
		return pmu_base_addr + S5P_INFORM5;
	return sysram_base_addr;
}

static inline void __iomem *cpu_boot_reg(int cpu)
{
	void __iomem *boot_reg;

	boot_reg = cpu_boot_reg_base();
	if (!boot_reg)
		return IOMEM_ERR_PTR(-ENODEV);
	if (soc_is_exynos4412())
		boot_reg += 4*cpu;
	else if (soc_is_exynos5420() || soc_is_exynos5800())
		boot_reg += 4;
	return boot_reg;
}

/*
 * Set wake up by local power mode and execute software reset for given core.
 *
 * Currently this is needed only when booting secondary CPU on Exynos3250.
 */
void exynos_core_restart(u32 core_id)
{
	u32 val;

	if (!of_machine_is_compatible("samsung,exynos3250"))
		return;

	while (!pmu_raw_readl(S5P_PMU_SPARE2))
		udelay(10);
	udelay(10);

	val = pmu_raw_readl(EXYNOS_ARM_CORE_STATUS(core_id));
	val |= S5P_CORE_WAKEUP_FROM_LOCAL_CFG;
	pmu_raw_writel(val, EXYNOS_ARM_CORE_STATUS(core_id));

	pmu_raw_writel(EXYNOS_CORE_PO_RESET(core_id), EXYNOS_SWRESET);
}

/*
 * Write pen_release in a way that is guaranteed to be visible to all
 * observers, irrespective of whether they're taking part in coherency
 * or not.  This is necessary for the hotplug code to work reliably.
 */
static void write_pen_release(int val)
{
	pen_release = val;
	smp_wmb();
	sync_cache_w(&pen_release);
}

<<<<<<< HEAD
static void __iomem *scu_base_addr(void)
{
	return (void __iomem *)(S5P_VA_SCU);
}

=======
>>>>>>> e021bb4f
static DEFINE_RAW_SPINLOCK(boot_lock);

static void exynos_secondary_init(unsigned int cpu)
{
	/*
	 * let the primary processor know we're out of the
	 * pen, then head off into the C entry point
	 */
	write_pen_release(-1);

	/*
	 * Synchronise with the boot thread.
	 */
	raw_spin_lock(&boot_lock);
	raw_spin_unlock(&boot_lock);
}

int exynos_set_boot_addr(u32 core_id, unsigned long boot_addr)
{
	int ret;

	/*
	 * Try to set boot address using firmware first
	 * and fall back to boot register if it fails.
	 */
	ret = call_firmware_op(set_cpu_boot_addr, core_id, boot_addr);
	if (ret && ret != -ENOSYS)
		goto fail;
	if (ret == -ENOSYS) {
		void __iomem *boot_reg = cpu_boot_reg(core_id);

		if (IS_ERR(boot_reg)) {
			ret = PTR_ERR(boot_reg);
			goto fail;
		}
		writel_relaxed(boot_addr, boot_reg);
		ret = 0;
	}
fail:
	return ret;
}

int exynos_get_boot_addr(u32 core_id, unsigned long *boot_addr)
{
	int ret;

	/*
	 * Try to get boot address using firmware first
	 * and fall back to boot register if it fails.
	 */
	ret = call_firmware_op(get_cpu_boot_addr, core_id, boot_addr);
	if (ret && ret != -ENOSYS)
		goto fail;
	if (ret == -ENOSYS) {
		void __iomem *boot_reg = cpu_boot_reg(core_id);

		if (IS_ERR(boot_reg)) {
			ret = PTR_ERR(boot_reg);
			goto fail;
		}
		*boot_addr = readl_relaxed(boot_reg);
		ret = 0;
	}
fail:
	return ret;
}

static int exynos_boot_secondary(unsigned int cpu, struct task_struct *idle)
{
	unsigned long timeout;
	u32 mpidr = cpu_logical_map(cpu);
	u32 core_id = MPIDR_AFFINITY_LEVEL(mpidr, 0);
	int ret = -ENOSYS;

	/*
	 * Set synchronisation state between this boot processor
	 * and the secondary one
	 */
	raw_spin_lock(&boot_lock);

	/*
	 * The secondary processor is waiting to be released from
	 * the holding pen - release it, then wait for it to flag
	 * that it has been released by resetting pen_release.
	 *
	 * Note that "pen_release" is the hardware CPU core ID, whereas
	 * "cpu" is Linux's internal ID.
	 */
	write_pen_release(core_id);

	if (!exynos_cpu_power_state(core_id)) {
		exynos_cpu_power_up(core_id);
		timeout = 10;

		/* wait max 10 ms until cpu1 is on */
		while (exynos_cpu_power_state(core_id)
		       != S5P_CORE_LOCAL_PWR_EN) {
			if (timeout-- == 0)
				break;

			mdelay(1);
		}

		if (timeout == 0) {
			printk(KERN_ERR "cpu1 power enable failed");
			raw_spin_unlock(&boot_lock);
			return -ETIMEDOUT;
		}
	}

	exynos_core_restart(core_id);

	/*
	 * Send the secondary CPU a soft interrupt, thereby causing
	 * the boot monitor to read the system wide flags register,
	 * and branch to the address found there.
	 */

	timeout = jiffies + (1 * HZ);
	while (time_before(jiffies, timeout)) {
		unsigned long boot_addr;

		smp_rmb();

		boot_addr = __pa_symbol(exynos4_secondary_startup);

		ret = exynos_set_boot_addr(core_id, boot_addr);
		if (ret)
			goto fail;

		call_firmware_op(cpu_boot, core_id);

		if (soc_is_exynos3250())
			dsb_sev();
		else
			arch_send_wakeup_ipi_mask(cpumask_of(cpu));

		if (pen_release == -1)
			break;

		udelay(10);
	}

	if (pen_release != -1)
		ret = -ETIMEDOUT;

	/*
	 * now the secondary core is starting up let it run its
	 * calibrations, then wait for it to finish
	 */
fail:
	raw_spin_unlock(&boot_lock);

	return pen_release != -1 ? ret : 0;
}

static void __init exynos_smp_prepare_cpus(unsigned int max_cpus)
{
	int i;

	exynos_sysram_init();

	exynos_set_delayed_reset_assertion(true);

	if (read_cpuid_part() == ARM_CPU_PART_CORTEX_A9)
		exynos_scu_enable();

	/*
	 * Write the address of secondary startup into the
	 * system-wide flags register. The boot monitor waits
	 * until it receives a soft interrupt, and then the
	 * secondary CPU branches to this address.
	 *
	 * Try using firmware operation first and fall back to
	 * boot register if it fails.
	 */
	for (i = 1; i < max_cpus; ++i) {
		unsigned long boot_addr;
		u32 mpidr;
		u32 core_id;
		int ret;

		mpidr = cpu_logical_map(i);
		core_id = MPIDR_AFFINITY_LEVEL(mpidr, 0);
		boot_addr = __pa_symbol(exynos4_secondary_startup);

		ret = exynos_set_boot_addr(core_id, boot_addr);
		if (ret)
			break;
	}
}

#ifdef CONFIG_HOTPLUG_CPU
/*
 * platform-specific code to shutdown a CPU
 *
 * Called with IRQs disabled
 */
static void exynos_cpu_die(unsigned int cpu)
{
	int spurious = 0;
	u32 mpidr = cpu_logical_map(cpu);
	u32 core_id = MPIDR_AFFINITY_LEVEL(mpidr, 0);

	v7_exit_coherency_flush(louis);

	platform_do_lowpower(cpu, &spurious);

	/*
	 * bring this CPU back into the world of cache
	 * coherency, and then restore interrupts
	 */
	cpu_leave_lowpower(core_id);

	if (spurious)
		pr_warn("CPU%u: %u spurious wakeup calls\n", cpu, spurious);
}
#endif /* CONFIG_HOTPLUG_CPU */

const struct smp_operations exynos_smp_ops __initconst = {
	.smp_prepare_cpus	= exynos_smp_prepare_cpus,
	.smp_secondary_init	= exynos_secondary_init,
	.smp_boot_secondary	= exynos_boot_secondary,
#ifdef CONFIG_HOTPLUG_CPU
	.cpu_die		= exynos_cpu_die,
#endif
};<|MERGE_RESOLUTION|>--- conflicted
+++ resolved
@@ -239,14 +239,6 @@
 	sync_cache_w(&pen_release);
 }
 
-<<<<<<< HEAD
-static void __iomem *scu_base_addr(void)
-{
-	return (void __iomem *)(S5P_VA_SCU);
-}
-
-=======
->>>>>>> e021bb4f
 static DEFINE_RAW_SPINLOCK(boot_lock);
 
 static void exynos_secondary_init(unsigned int cpu)
