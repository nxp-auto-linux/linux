// SPDX-License-Identifier: GPL-2.0-only
/*
 * Copyright (C) 2012 - Virtual Open Systems and Columbia University
 * Authors: Rusty Russell <rusty@rustcorp.com.au>
 *          Christoffer Dall <c.dall@virtualopensystems.com>
 */

#include <linux/bsearch.h>
#include <linux/mm.h>
#include <linux/kvm_host.h>
#include <linux/uaccess.h>
#include <asm/kvm_arm.h>
#include <asm/kvm_host.h>
#include <asm/kvm_emulate.h>
#include <asm/kvm_coproc.h>
#include <asm/kvm_mmu.h>
#include <asm/cacheflush.h>
#include <asm/cputype.h>
#include <trace/events/kvm.h>
#include <asm/vfp.h>
#include "../vfp/vfpinstr.h"

#define CREATE_TRACE_POINTS
#include "trace.h"
#include "coproc.h"


/******************************************************************************
 * Co-processor emulation
 *****************************************************************************/

static bool write_to_read_only(struct kvm_vcpu *vcpu,
			       const struct coproc_params *params)
{
	WARN_ONCE(1, "CP15 write to read-only register\n");
	print_cp_instr(params);
	kvm_inject_undefined(vcpu);
	return false;
}

static bool read_from_write_only(struct kvm_vcpu *vcpu,
				 const struct coproc_params *params)
{
	WARN_ONCE(1, "CP15 read to write-only register\n");
	print_cp_instr(params);
	kvm_inject_undefined(vcpu);
	return false;
}

/* 3 bits per cache level, as per CLIDR, but non-existent caches always 0 */
static u32 cache_levels;

/* CSSELR values; used to index KVM_REG_ARM_DEMUX_ID_CCSIDR */
#define CSSELR_MAX 12

/*
 * kvm_vcpu_arch.cp15 holds cp15 registers as an array of u32, but some
 * of cp15 registers can be viewed either as couple of two u32 registers
 * or one u64 register. Current u64 register encoding is that least
 * significant u32 word is followed by most significant u32 word.
 */
static inline void vcpu_cp15_reg64_set(struct kvm_vcpu *vcpu,
				       const struct coproc_reg *r,
				       u64 val)
{
	vcpu_cp15(vcpu, r->reg) = val & 0xffffffff;
	vcpu_cp15(vcpu, r->reg + 1) = val >> 32;
}

static inline u64 vcpu_cp15_reg64_get(struct kvm_vcpu *vcpu,
				      const struct coproc_reg *r)
{
	u64 val;

	val = vcpu_cp15(vcpu, r->reg + 1);
	val = val << 32;
	val = val | vcpu_cp15(vcpu, r->reg);
	return val;
}

int kvm_handle_cp10_id(struct kvm_vcpu *vcpu, struct kvm_run *run)
{
	kvm_inject_undefined(vcpu);
	return 1;
}

int kvm_handle_cp_0_13_access(struct kvm_vcpu *vcpu, struct kvm_run *run)
{
	/*
	 * We can get here, if the host has been built without VFPv3 support,
	 * but the guest attempted a floating point operation.
	 */
	kvm_inject_undefined(vcpu);
	return 1;
}

int kvm_handle_cp14_load_store(struct kvm_vcpu *vcpu, struct kvm_run *run)
{
	kvm_inject_undefined(vcpu);
	return 1;
}

static void reset_mpidr(struct kvm_vcpu *vcpu, const struct coproc_reg *r)
{
	/*
	 * Compute guest MPIDR. We build a virtual cluster out of the
	 * vcpu_id, but we read the 'U' bit from the underlying
	 * hardware directly.
	 */
	vcpu_cp15(vcpu, c0_MPIDR) = ((read_cpuid_mpidr() & MPIDR_SMP_BITMASK) |
				     ((vcpu->vcpu_id >> 2) << MPIDR_LEVEL_BITS) |
				     (vcpu->vcpu_id & 3));
}

/* TRM entries A7:4.3.31 A15:4.3.28 - RO WI */
static bool access_actlr(struct kvm_vcpu *vcpu,
			 const struct coproc_params *p,
			 const struct coproc_reg *r)
{
	if (p->is_write)
		return ignore_write(vcpu, p);

	*vcpu_reg(vcpu, p->Rt1) = vcpu_cp15(vcpu, c1_ACTLR);
	return true;
}

/* TRM entries A7:4.3.56, A15:4.3.60 - R/O. */
static bool access_cbar(struct kvm_vcpu *vcpu,
			const struct coproc_params *p,
			const struct coproc_reg *r)
{
	if (p->is_write)
		return write_to_read_only(vcpu, p);
	return read_zero(vcpu, p);
}

/* TRM entries A7:4.3.49, A15:4.3.48 - R/O WI */
static bool access_l2ctlr(struct kvm_vcpu *vcpu,
			  const struct coproc_params *p,
			  const struct coproc_reg *r)
{
	if (p->is_write)
		return ignore_write(vcpu, p);

	*vcpu_reg(vcpu, p->Rt1) = vcpu_cp15(vcpu, c9_L2CTLR);
	return true;
}

static void reset_l2ctlr(struct kvm_vcpu *vcpu, const struct coproc_reg *r)
{
	u32 l2ctlr, ncores;

	asm volatile("mrc p15, 1, %0, c9, c0, 2\n" : "=r" (l2ctlr));
	l2ctlr &= ~(3 << 24);
	ncores = atomic_read(&vcpu->kvm->online_vcpus) - 1;
	/* How many cores in the current cluster and the next ones */
	ncores -= (vcpu->vcpu_id & ~3);
	/* Cap it to the maximum number of cores in a single cluster */
	ncores = min(ncores, 3U);
	l2ctlr |= (ncores & 3) << 24;

	vcpu_cp15(vcpu, c9_L2CTLR) = l2ctlr;
}

static void reset_actlr(struct kvm_vcpu *vcpu, const struct coproc_reg *r)
{
	u32 actlr;

	/* ACTLR contains SMP bit: make sure you create all cpus first! */
	asm volatile("mrc p15, 0, %0, c1, c0, 1\n" : "=r" (actlr));
	/* Make the SMP bit consistent with the guest configuration */
	if (atomic_read(&vcpu->kvm->online_vcpus) > 1)
		actlr |= 1U << 6;
	else
		actlr &= ~(1U << 6);

	vcpu_cp15(vcpu, c1_ACTLR) = actlr;
}

/*
 * TRM entries: A7:4.3.50, A15:4.3.49
 * R/O WI (even if NSACR.NS_L2ERR, a write of 1 is ignored).
 */
static bool access_l2ectlr(struct kvm_vcpu *vcpu,
			   const struct coproc_params *p,
			   const struct coproc_reg *r)
{
	if (p->is_write)
		return ignore_write(vcpu, p);

	*vcpu_reg(vcpu, p->Rt1) = 0;
	return true;
}

/*
 * See note at ARMv7 ARM B1.14.4 (TL;DR: S/W ops are not easily virtualized).
 */
static bool access_dcsw(struct kvm_vcpu *vcpu,
			const struct coproc_params *p,
			const struct coproc_reg *r)
{
	if (!p->is_write)
		return read_from_write_only(vcpu, p);

	kvm_set_way_flush(vcpu);
	return true;
}

/*
 * Generic accessor for VM registers. Only called as long as HCR_TVM
 * is set.  If the guest enables the MMU, we stop trapping the VM
 * sys_regs and leave it in complete control of the caches.
 *
 * Used by the cpu-specific code.
 */
bool access_vm_reg(struct kvm_vcpu *vcpu,
		   const struct coproc_params *p,
		   const struct coproc_reg *r)
{
	bool was_enabled = vcpu_has_cache_enabled(vcpu);

	BUG_ON(!p->is_write);

	vcpu_cp15(vcpu, r->reg) = *vcpu_reg(vcpu, p->Rt1);
	if (p->is_64bit)
		vcpu_cp15(vcpu, r->reg + 1) = *vcpu_reg(vcpu, p->Rt2);

	kvm_toggle_cache(vcpu, was_enabled);
	return true;
}

static bool access_gic_sgi(struct kvm_vcpu *vcpu,
			   const struct coproc_params *p,
			   const struct coproc_reg *r)
{
	u64 reg;
	bool g1;

	if (!p->is_write)
		return read_from_write_only(vcpu, p);

	reg = (u64)*vcpu_reg(vcpu, p->Rt2) << 32;
	reg |= *vcpu_reg(vcpu, p->Rt1) ;

	/*
	 * In a system where GICD_CTLR.DS=1, a ICC_SGI0R access generates
	 * Group0 SGIs only, while ICC_SGI1R can generate either group,
	 * depending on the SGI configuration. ICC_ASGI1R is effectively
	 * equivalent to ICC_SGI0R, as there is no "alternative" secure
	 * group.
	 */
	switch (p->Op1) {
	default:		/* Keep GCC quiet */
	case 0:			/* ICC_SGI1R */
		g1 = true;
		break;
	case 1:			/* ICC_ASGI1R */
	case 2:			/* ICC_SGI0R */
		g1 = false;
		break;
	}

	vgic_v3_dispatch_sgi(vcpu, reg, g1);

	return true;
}

static bool access_gic_sre(struct kvm_vcpu *vcpu,
			   const struct coproc_params *p,
			   const struct coproc_reg *r)
{
	if (p->is_write)
		return ignore_write(vcpu, p);

	*vcpu_reg(vcpu, p->Rt1) = vcpu->arch.vgic_cpu.vgic_v3.vgic_sre;

	return true;
}

static bool access_cntp_tval(struct kvm_vcpu *vcpu,
			     const struct coproc_params *p,
			     const struct coproc_reg *r)
{
	u32 val;

	if (p->is_write) {
		val = *vcpu_reg(vcpu, p->Rt1);
		kvm_arm_timer_write_sysreg(vcpu,
					   TIMER_PTIMER, TIMER_REG_TVAL, val);
	} else {
		val = kvm_arm_timer_read_sysreg(vcpu,
						TIMER_PTIMER, TIMER_REG_TVAL);
		*vcpu_reg(vcpu, p->Rt1) = val;
	}

	return true;
}

static bool access_cntp_ctl(struct kvm_vcpu *vcpu,
			    const struct coproc_params *p,
			    const struct coproc_reg *r)
{
	u32 val;

	if (p->is_write) {
		val = *vcpu_reg(vcpu, p->Rt1);
		kvm_arm_timer_write_sysreg(vcpu,
					   TIMER_PTIMER, TIMER_REG_CTL, val);
	} else {
		val = kvm_arm_timer_read_sysreg(vcpu,
						TIMER_PTIMER, TIMER_REG_CTL);
		*vcpu_reg(vcpu, p->Rt1) = val;
	}

	return true;
}

static bool access_cntp_cval(struct kvm_vcpu *vcpu,
			     const struct coproc_params *p,
			     const struct coproc_reg *r)
{
	u64 val;

	if (p->is_write) {
		val = (u64)*vcpu_reg(vcpu, p->Rt2) << 32;
		val |= *vcpu_reg(vcpu, p->Rt1);
		kvm_arm_timer_write_sysreg(vcpu,
					   TIMER_PTIMER, TIMER_REG_CVAL, val);
	} else {
		val = kvm_arm_timer_read_sysreg(vcpu,
						TIMER_PTIMER, TIMER_REG_CVAL);
		*vcpu_reg(vcpu, p->Rt1) = val;
		*vcpu_reg(vcpu, p->Rt2) = val >> 32;
	}

	return true;
}

/*
 * We could trap ID_DFR0 and tell the guest we don't support performance
 * monitoring.  Unfortunately the patch to make the kernel check ID_DFR0 was
 * NAKed, so it will read the PMCR anyway.
 *
 * Therefore we tell the guest we have 0 counters.  Unfortunately, we
 * must always support PMCCNTR (the cycle counter): we just RAZ/WI for
 * all PM registers, which doesn't crash the guest kernel at least.
 */
static bool trap_raz_wi(struct kvm_vcpu *vcpu,
		    const struct coproc_params *p,
		    const struct coproc_reg *r)
{
	if (p->is_write)
		return ignore_write(vcpu, p);
	else
		return read_zero(vcpu, p);
}

#define access_pmcr trap_raz_wi
#define access_pmcntenset trap_raz_wi
#define access_pmcntenclr trap_raz_wi
#define access_pmovsr trap_raz_wi
#define access_pmselr trap_raz_wi
#define access_pmceid0 trap_raz_wi
#define access_pmceid1 trap_raz_wi
#define access_pmccntr trap_raz_wi
#define access_pmxevtyper trap_raz_wi
#define access_pmxevcntr trap_raz_wi
#define access_pmuserenr trap_raz_wi
#define access_pmintenset trap_raz_wi
#define access_pmintenclr trap_raz_wi

/* Architected CP15 registers.
 * CRn denotes the primary register number, but is copied to the CRm in the
 * user space API for 64-bit register access in line with the terminology used
 * in the ARM ARM.
 * Important: Must be sorted ascending by CRn, CRM, Op1, Op2 and with 64-bit
 *            registers preceding 32-bit ones.
 */
static const struct coproc_reg cp15_regs[] = {
	/* MPIDR: we use VMPIDR for guest access. */
	{ CRn( 0), CRm( 0), Op1( 0), Op2( 5), is32,
			NULL, reset_mpidr, c0_MPIDR },

	/* CSSELR: swapped by interrupt.S. */
	{ CRn( 0), CRm( 0), Op1( 2), Op2( 0), is32,
			NULL, reset_unknown, c0_CSSELR },

	/* ACTLR: trapped by HCR.TAC bit. */
	{ CRn( 1), CRm( 0), Op1( 0), Op2( 1), is32,
			access_actlr, reset_actlr, c1_ACTLR },

	/* CPACR: swapped by interrupt.S. */
	{ CRn( 1), CRm( 0), Op1( 0), Op2( 2), is32,
			NULL, reset_val, c1_CPACR, 0x00000000 },

	/* TTBR0/TTBR1/TTBCR: swapped by interrupt.S. */
	{ CRm64( 2), Op1( 0), is64, access_vm_reg, reset_unknown64, c2_TTBR0 },
	{ CRn(2), CRm( 0), Op1( 0), Op2( 0), is32,
			access_vm_reg, reset_unknown, c2_TTBR0 },
	{ CRn(2), CRm( 0), Op1( 0), Op2( 1), is32,
			access_vm_reg, reset_unknown, c2_TTBR1 },
	{ CRn( 2), CRm( 0), Op1( 0), Op2( 2), is32,
			access_vm_reg, reset_val, c2_TTBCR, 0x00000000 },
	{ CRm64( 2), Op1( 1), is64, access_vm_reg, reset_unknown64, c2_TTBR1 },


	/* DACR: swapped by interrupt.S. */
	{ CRn( 3), CRm( 0), Op1( 0), Op2( 0), is32,
			access_vm_reg, reset_unknown, c3_DACR },

	/* DFSR/IFSR/ADFSR/AIFSR: swapped by interrupt.S. */
	{ CRn( 5), CRm( 0), Op1( 0), Op2( 0), is32,
			access_vm_reg, reset_unknown, c5_DFSR },
	{ CRn( 5), CRm( 0), Op1( 0), Op2( 1), is32,
			access_vm_reg, reset_unknown, c5_IFSR },
	{ CRn( 5), CRm( 1), Op1( 0), Op2( 0), is32,
			access_vm_reg, reset_unknown, c5_ADFSR },
	{ CRn( 5), CRm( 1), Op1( 0), Op2( 1), is32,
			access_vm_reg, reset_unknown, c5_AIFSR },

	/* DFAR/IFAR: swapped by interrupt.S. */
	{ CRn( 6), CRm( 0), Op1( 0), Op2( 0), is32,
			access_vm_reg, reset_unknown, c6_DFAR },
	{ CRn( 6), CRm( 0), Op1( 0), Op2( 2), is32,
			access_vm_reg, reset_unknown, c6_IFAR },

	/* PAR swapped by interrupt.S */
	{ CRm64( 7), Op1( 0), is64, NULL, reset_unknown64, c7_PAR },

	/*
	 * DC{C,I,CI}SW operations:
	 */
	{ CRn( 7), CRm( 6), Op1( 0), Op2( 2), is32, access_dcsw},
	{ CRn( 7), CRm(10), Op1( 0), Op2( 2), is32, access_dcsw},
	{ CRn( 7), CRm(14), Op1( 0), Op2( 2), is32, access_dcsw},
	/*
	 * L2CTLR access (guest wants to know #CPUs).
	 */
	{ CRn( 9), CRm( 0), Op1( 1), Op2( 2), is32,
			access_l2ctlr, reset_l2ctlr, c9_L2CTLR },
	{ CRn( 9), CRm( 0), Op1( 1), Op2( 3), is32, access_l2ectlr},

	/*
	 * Dummy performance monitor implementation.
	 */
	{ CRn( 9), CRm(12), Op1( 0), Op2( 0), is32, access_pmcr},
	{ CRn( 9), CRm(12), Op1( 0), Op2( 1), is32, access_pmcntenset},
	{ CRn( 9), CRm(12), Op1( 0), Op2( 2), is32, access_pmcntenclr},
	{ CRn( 9), CRm(12), Op1( 0), Op2( 3), is32, access_pmovsr},
	{ CRn( 9), CRm(12), Op1( 0), Op2( 5), is32, access_pmselr},
	{ CRn( 9), CRm(12), Op1( 0), Op2( 6), is32, access_pmceid0},
	{ CRn( 9), CRm(12), Op1( 0), Op2( 7), is32, access_pmceid1},
	{ CRn( 9), CRm(13), Op1( 0), Op2( 0), is32, access_pmccntr},
	{ CRn( 9), CRm(13), Op1( 0), Op2( 1), is32, access_pmxevtyper},
	{ CRn( 9), CRm(13), Op1( 0), Op2( 2), is32, access_pmxevcntr},
	{ CRn( 9), CRm(14), Op1( 0), Op2( 0), is32, access_pmuserenr},
	{ CRn( 9), CRm(14), Op1( 0), Op2( 1), is32, access_pmintenset},
	{ CRn( 9), CRm(14), Op1( 0), Op2( 2), is32, access_pmintenclr},

	/* PRRR/NMRR (aka MAIR0/MAIR1): swapped by interrupt.S. */
	{ CRn(10), CRm( 2), Op1( 0), Op2( 0), is32,
			access_vm_reg, reset_unknown, c10_PRRR},
	{ CRn(10), CRm( 2), Op1( 0), Op2( 1), is32,
			access_vm_reg, reset_unknown, c10_NMRR},

	/* AMAIR0/AMAIR1: swapped by interrupt.S. */
	{ CRn(10), CRm( 3), Op1( 0), Op2( 0), is32,
			access_vm_reg, reset_unknown, c10_AMAIR0},
	{ CRn(10), CRm( 3), Op1( 0), Op2( 1), is32,
			access_vm_reg, reset_unknown, c10_AMAIR1},

	/* ICC_SGI1R */
	{ CRm64(12), Op1( 0), is64, access_gic_sgi},

	/* VBAR: swapped by interrupt.S. */
	{ CRn(12), CRm( 0), Op1( 0), Op2( 0), is32,
			NULL, reset_val, c12_VBAR, 0x00000000 },

	/* ICC_ASGI1R */
	{ CRm64(12), Op1( 1), is64, access_gic_sgi},
	/* ICC_SGI0R */
	{ CRm64(12), Op1( 2), is64, access_gic_sgi},
	/* ICC_SRE */
	{ CRn(12), CRm(12), Op1( 0), Op2(5), is32, access_gic_sre },

	/* CONTEXTIDR/TPIDRURW/TPIDRURO/TPIDRPRW: swapped by interrupt.S. */
	{ CRn(13), CRm( 0), Op1( 0), Op2( 1), is32,
			access_vm_reg, reset_val, c13_CID, 0x00000000 },
	{ CRn(13), CRm( 0), Op1( 0), Op2( 2), is32,
			NULL, reset_unknown, c13_TID_URW },
	{ CRn(13), CRm( 0), Op1( 0), Op2( 3), is32,
			NULL, reset_unknown, c13_TID_URO },
	{ CRn(13), CRm( 0), Op1( 0), Op2( 4), is32,
			NULL, reset_unknown, c13_TID_PRIV },

	/* CNTP */
	{ CRm64(14), Op1( 2), is64, access_cntp_cval},

	/* CNTKCTL: swapped by interrupt.S. */
	{ CRn(14), CRm( 1), Op1( 0), Op2( 0), is32,
			NULL, reset_val, c14_CNTKCTL, 0x00000000 },

	/* CNTP */
	{ CRn(14), CRm( 2), Op1( 0), Op2( 0), is32, access_cntp_tval },
	{ CRn(14), CRm( 2), Op1( 0), Op2( 1), is32, access_cntp_ctl },

	/* The Configuration Base Address Register. */
	{ CRn(15), CRm( 0), Op1( 4), Op2( 0), is32, access_cbar},
};

static int check_reg_table(const struct coproc_reg *table, unsigned int n)
{
	unsigned int i;

	for (i = 1; i < n; i++) {
		if (cmp_reg(&table[i-1], &table[i]) >= 0) {
			kvm_err("reg table %p out of order (%d)\n", table, i - 1);
			return 1;
		}
	}

	return 0;
}

/* Target specific emulation tables */
static struct kvm_coproc_target_table *target_tables[KVM_ARM_NUM_TARGETS];

void kvm_register_target_coproc_table(struct kvm_coproc_target_table *table)
{
	BUG_ON(check_reg_table(table->table, table->num));
	target_tables[table->target] = table;
}

/* Get specific register table for this target. */
static const struct coproc_reg *get_target_table(unsigned target, size_t *num)
{
	struct kvm_coproc_target_table *table;

	table = target_tables[target];
	*num = table->num;
	return table->table;
}

#define reg_to_match_value(x)						\
	({								\
		unsigned long val;					\
		val  = (x)->CRn << 11;					\
		val |= (x)->CRm << 7;					\
		val |= (x)->Op1 << 4;					\
		val |= (x)->Op2 << 1;					\
		val |= !(x)->is_64bit;					\
		val;							\
	 })

static int match_reg(const void *key, const void *elt)
{
	const unsigned long pval = (unsigned long)key;
	const struct coproc_reg *r = elt;

	return pval - reg_to_match_value(r);
}

static const struct coproc_reg *find_reg(const struct coproc_params *params,
					 const struct coproc_reg table[],
					 unsigned int num)
{
	unsigned long pval = reg_to_match_value(params);

	return bsearch((void *)pval, table, num, sizeof(table[0]), match_reg);
}

static int emulate_cp15(struct kvm_vcpu *vcpu,
			const struct coproc_params *params)
{
	size_t num;
	const struct coproc_reg *table, *r;

	trace_kvm_emulate_cp15_imp(params->Op1, params->Rt1, params->CRn,
				   params->CRm, params->Op2, params->is_write);

	table = get_target_table(vcpu->arch.target, &num);

	/* Search target-specific then generic table. */
	r = find_reg(params, table, num);
	if (!r)
		r = find_reg(params, cp15_regs, ARRAY_SIZE(cp15_regs));

	if (likely(r)) {
		/* If we don't have an accessor, we should never get here! */
		BUG_ON(!r->access);

		if (likely(r->access(vcpu, params, r))) {
			/* Skip instruction, since it was emulated */
			kvm_skip_instr(vcpu, kvm_vcpu_trap_il_is32bit(vcpu));
		}
	} else {
		/* If access function fails, it should complain. */
		kvm_err("Unsupported guest CP15 access at: %08lx [%08lx]\n",
			*vcpu_pc(vcpu), *vcpu_cpsr(vcpu));
		print_cp_instr(params);
		kvm_inject_undefined(vcpu);
	}

	return 1;
}

static struct coproc_params decode_64bit_hsr(struct kvm_vcpu *vcpu)
{
	struct coproc_params params;

	params.CRn = (kvm_vcpu_get_hsr(vcpu) >> 1) & 0xf;
	params.Rt1 = (kvm_vcpu_get_hsr(vcpu) >> 5) & 0xf;
	params.is_write = ((kvm_vcpu_get_hsr(vcpu) & 1) == 0);
	params.is_64bit = true;

	params.Op1 = (kvm_vcpu_get_hsr(vcpu) >> 16) & 0xf;
	params.Op2 = 0;
	params.Rt2 = (kvm_vcpu_get_hsr(vcpu) >> 10) & 0xf;
	params.CRm = 0;

	return params;
}

/**
 * kvm_handle_cp15_64 -- handles a mrrc/mcrr trap on a guest CP15 access
 * @vcpu: The VCPU pointer
 * @run:  The kvm_run struct
 */
int kvm_handle_cp15_64(struct kvm_vcpu *vcpu, struct kvm_run *run)
{
	struct coproc_params params = decode_64bit_hsr(vcpu);

	return emulate_cp15(vcpu, &params);
}

/**
 * kvm_handle_cp14_64 -- handles a mrrc/mcrr trap on a guest CP14 access
 * @vcpu: The VCPU pointer
 * @run:  The kvm_run struct
 */
int kvm_handle_cp14_64(struct kvm_vcpu *vcpu, struct kvm_run *run)
{
	struct coproc_params params = decode_64bit_hsr(vcpu);

	/* raz_wi cp14 */
	trap_raz_wi(vcpu, &params, NULL);

	/* handled */
	kvm_skip_instr(vcpu, kvm_vcpu_trap_il_is32bit(vcpu));
	return 1;
}

static void reset_coproc_regs(struct kvm_vcpu *vcpu,
			      const struct coproc_reg *table, size_t num,
			      unsigned long *bmap)
{
	unsigned long i;

	for (i = 0; i < num; i++)
		if (table[i].reset) {
			int reg = table[i].reg;

			table[i].reset(vcpu, &table[i]);
			if (reg > 0 && reg < NR_CP15_REGS) {
				set_bit(reg, bmap);
				if (table[i].is_64bit)
					set_bit(reg + 1, bmap);
			}
		}
}

static struct coproc_params decode_32bit_hsr(struct kvm_vcpu *vcpu)
{
	struct coproc_params params;

	params.CRm = (kvm_vcpu_get_hsr(vcpu) >> 1) & 0xf;
	params.Rt1 = (kvm_vcpu_get_hsr(vcpu) >> 5) & 0xf;
	params.is_write = ((kvm_vcpu_get_hsr(vcpu) & 1) == 0);
	params.is_64bit = false;

	params.CRn = (kvm_vcpu_get_hsr(vcpu) >> 10) & 0xf;
	params.Op1 = (kvm_vcpu_get_hsr(vcpu) >> 14) & 0x7;
	params.Op2 = (kvm_vcpu_get_hsr(vcpu) >> 17) & 0x7;
	params.Rt2 = 0;

	return params;
}

/**
 * kvm_handle_cp15_32 -- handles a mrc/mcr trap on a guest CP15 access
 * @vcpu: The VCPU pointer
 * @run:  The kvm_run struct
 */
int kvm_handle_cp15_32(struct kvm_vcpu *vcpu, struct kvm_run *run)
{
	struct coproc_params params = decode_32bit_hsr(vcpu);
	return emulate_cp15(vcpu, &params);
}

/**
 * kvm_handle_cp14_32 -- handles a mrc/mcr trap on a guest CP14 access
 * @vcpu: The VCPU pointer
 * @run:  The kvm_run struct
 */
int kvm_handle_cp14_32(struct kvm_vcpu *vcpu, struct kvm_run *run)
{
	struct coproc_params params = decode_32bit_hsr(vcpu);

	/* raz_wi cp14 */
	trap_raz_wi(vcpu, &params, NULL);

	/* handled */
	kvm_skip_instr(vcpu, kvm_vcpu_trap_il_is32bit(vcpu));
	return 1;
}

/******************************************************************************
 * Userspace API
 *****************************************************************************/

static bool index_to_params(u64 id, struct coproc_params *params)
{
	switch (id & KVM_REG_SIZE_MASK) {
	case KVM_REG_SIZE_U32:
		/* Any unused index bits means it's not valid. */
		if (id & ~(KVM_REG_ARCH_MASK | KVM_REG_SIZE_MASK
			   | KVM_REG_ARM_COPROC_MASK
			   | KVM_REG_ARM_32_CRN_MASK
			   | KVM_REG_ARM_CRM_MASK
			   | KVM_REG_ARM_OPC1_MASK
			   | KVM_REG_ARM_32_OPC2_MASK))
			return false;

		params->is_64bit = false;
		params->CRn = ((id & KVM_REG_ARM_32_CRN_MASK)
			       >> KVM_REG_ARM_32_CRN_SHIFT);
		params->CRm = ((id & KVM_REG_ARM_CRM_MASK)
			       >> KVM_REG_ARM_CRM_SHIFT);
		params->Op1 = ((id & KVM_REG_ARM_OPC1_MASK)
			       >> KVM_REG_ARM_OPC1_SHIFT);
		params->Op2 = ((id & KVM_REG_ARM_32_OPC2_MASK)
			       >> KVM_REG_ARM_32_OPC2_SHIFT);
		return true;
	case KVM_REG_SIZE_U64:
		/* Any unused index bits means it's not valid. */
		if (id & ~(KVM_REG_ARCH_MASK | KVM_REG_SIZE_MASK
			      | KVM_REG_ARM_COPROC_MASK
			      | KVM_REG_ARM_CRM_MASK
			      | KVM_REG_ARM_OPC1_MASK))
			return false;
		params->is_64bit = true;
		/* CRm to CRn: see cp15_to_index for details */
		params->CRn = ((id & KVM_REG_ARM_CRM_MASK)
			       >> KVM_REG_ARM_CRM_SHIFT);
		params->Op1 = ((id & KVM_REG_ARM_OPC1_MASK)
			       >> KVM_REG_ARM_OPC1_SHIFT);
		params->Op2 = 0;
		params->CRm = 0;
		return true;
	default:
		return false;
	}
}

/* Decode an index value, and find the cp15 coproc_reg entry. */
static const struct coproc_reg *index_to_coproc_reg(struct kvm_vcpu *vcpu,
						    u64 id)
{
	size_t num;
	const struct coproc_reg *table, *r;
	struct coproc_params params;

	/* We only do cp15 for now. */
	if ((id & KVM_REG_ARM_COPROC_MASK) >> KVM_REG_ARM_COPROC_SHIFT != 15)
		return NULL;

	if (!index_to_params(id, &params))
		return NULL;

	table = get_target_table(vcpu->arch.target, &num);
	r = find_reg(&params, table, num);
	if (!r)
		r = find_reg(&params, cp15_regs, ARRAY_SIZE(cp15_regs));

	/* Not saved in the cp15 array? */
	if (r && !r->reg)
		r = NULL;

	return r;
}

/*
 * These are the invariant cp15 registers: we let the guest see the host
 * versions of these, so they're part of the guest state.
 *
 * A future CPU may provide a mechanism to present different values to
 * the guest, or a future kvm may trap them.
 */
/* Unfortunately, there's no register-argument for mrc, so generate. */
#define FUNCTION_FOR32(crn, crm, op1, op2, name)			\
	static void get_##name(struct kvm_vcpu *v,			\
			       const struct coproc_reg *r)		\
	{								\
		u32 val;						\
									\
		asm volatile("mrc p15, " __stringify(op1)		\
			     ", %0, c" __stringify(crn)			\
			     ", c" __stringify(crm)			\
			     ", " __stringify(op2) "\n" : "=r" (val));	\
		((struct coproc_reg *)r)->val = val;			\
	}

FUNCTION_FOR32(0, 0, 0, 0, MIDR)
FUNCTION_FOR32(0, 0, 0, 1, CTR)
FUNCTION_FOR32(0, 0, 0, 2, TCMTR)
FUNCTION_FOR32(0, 0, 0, 3, TLBTR)
FUNCTION_FOR32(0, 0, 0, 6, REVIDR)
FUNCTION_FOR32(0, 1, 0, 0, ID_PFR0)
FUNCTION_FOR32(0, 1, 0, 1, ID_PFR1)
FUNCTION_FOR32(0, 1, 0, 2, ID_DFR0)
FUNCTION_FOR32(0, 1, 0, 3, ID_AFR0)
FUNCTION_FOR32(0, 1, 0, 4, ID_MMFR0)
FUNCTION_FOR32(0, 1, 0, 5, ID_MMFR1)
FUNCTION_FOR32(0, 1, 0, 6, ID_MMFR2)
FUNCTION_FOR32(0, 1, 0, 7, ID_MMFR3)
FUNCTION_FOR32(0, 2, 0, 0, ID_ISAR0)
FUNCTION_FOR32(0, 2, 0, 1, ID_ISAR1)
FUNCTION_FOR32(0, 2, 0, 2, ID_ISAR2)
FUNCTION_FOR32(0, 2, 0, 3, ID_ISAR3)
FUNCTION_FOR32(0, 2, 0, 4, ID_ISAR4)
FUNCTION_FOR32(0, 2, 0, 5, ID_ISAR5)
FUNCTION_FOR32(0, 0, 1, 1, CLIDR)
FUNCTION_FOR32(0, 0, 1, 7, AIDR)

/* ->val is filled in by kvm_invariant_coproc_table_init() */
static struct coproc_reg invariant_cp15[] = {
	{ CRn( 0), CRm( 0), Op1( 0), Op2( 0), is32, NULL, get_MIDR },
	{ CRn( 0), CRm( 0), Op1( 0), Op2( 1), is32, NULL, get_CTR },
	{ CRn( 0), CRm( 0), Op1( 0), Op2( 2), is32, NULL, get_TCMTR },
	{ CRn( 0), CRm( 0), Op1( 0), Op2( 3), is32, NULL, get_TLBTR },
	{ CRn( 0), CRm( 0), Op1( 0), Op2( 6), is32, NULL, get_REVIDR },

	{ CRn( 0), CRm( 0), Op1( 1), Op2( 1), is32, NULL, get_CLIDR },
	{ CRn( 0), CRm( 0), Op1( 1), Op2( 7), is32, NULL, get_AIDR },

	{ CRn( 0), CRm( 1), Op1( 0), Op2( 0), is32, NULL, get_ID_PFR0 },
	{ CRn( 0), CRm( 1), Op1( 0), Op2( 1), is32, NULL, get_ID_PFR1 },
	{ CRn( 0), CRm( 1), Op1( 0), Op2( 2), is32, NULL, get_ID_DFR0 },
	{ CRn( 0), CRm( 1), Op1( 0), Op2( 3), is32, NULL, get_ID_AFR0 },
	{ CRn( 0), CRm( 1), Op1( 0), Op2( 4), is32, NULL, get_ID_MMFR0 },
	{ CRn( 0), CRm( 1), Op1( 0), Op2( 5), is32, NULL, get_ID_MMFR1 },
	{ CRn( 0), CRm( 1), Op1( 0), Op2( 6), is32, NULL, get_ID_MMFR2 },
	{ CRn( 0), CRm( 1), Op1( 0), Op2( 7), is32, NULL, get_ID_MMFR3 },

	{ CRn( 0), CRm( 2), Op1( 0), Op2( 0), is32, NULL, get_ID_ISAR0 },
	{ CRn( 0), CRm( 2), Op1( 0), Op2( 1), is32, NULL, get_ID_ISAR1 },
	{ CRn( 0), CRm( 2), Op1( 0), Op2( 2), is32, NULL, get_ID_ISAR2 },
	{ CRn( 0), CRm( 2), Op1( 0), Op2( 3), is32, NULL, get_ID_ISAR3 },
	{ CRn( 0), CRm( 2), Op1( 0), Op2( 4), is32, NULL, get_ID_ISAR4 },
	{ CRn( 0), CRm( 2), Op1( 0), Op2( 5), is32, NULL, get_ID_ISAR5 },
};

/*
 * Reads a register value from a userspace address to a kernel
 * variable. Make sure that register size matches sizeof(*__val).
 */
static int reg_from_user(void *val, const void __user *uaddr, u64 id)
{
	if (copy_from_user(val, uaddr, KVM_REG_SIZE(id)) != 0)
		return -EFAULT;
	return 0;
}

/*
 * Writes a register value to a userspace address from a kernel variable.
 * Make sure that register size matches sizeof(*__val).
 */
static int reg_to_user(void __user *uaddr, const void *val, u64 id)
{
	if (copy_to_user(uaddr, val, KVM_REG_SIZE(id)) != 0)
		return -EFAULT;
	return 0;
}

static int get_invariant_cp15(u64 id, void __user *uaddr)
{
	struct coproc_params params;
	const struct coproc_reg *r;
	int ret;

	if (!index_to_params(id, &params))
		return -ENOENT;

	r = find_reg(&params, invariant_cp15, ARRAY_SIZE(invariant_cp15));
	if (!r)
		return -ENOENT;

	ret = -ENOENT;
	if (KVM_REG_SIZE(id) == 4) {
		u32 val = r->val;

		ret = reg_to_user(uaddr, &val, id);
	} else if (KVM_REG_SIZE(id) == 8) {
		ret = reg_to_user(uaddr, &r->val, id);
	}
	return ret;
}

static int set_invariant_cp15(u64 id, void __user *uaddr)
{
	struct coproc_params params;
	const struct coproc_reg *r;
	int err;
	u64 val;

	if (!index_to_params(id, &params))
		return -ENOENT;
	r = find_reg(&params, invariant_cp15, ARRAY_SIZE(invariant_cp15));
	if (!r)
		return -ENOENT;

	err = -ENOENT;
	if (KVM_REG_SIZE(id) == 4) {
		u32 val32;

		err = reg_from_user(&val32, uaddr, id);
		if (!err)
			val = val32;
	} else if (KVM_REG_SIZE(id) == 8) {
		err = reg_from_user(&val, uaddr, id);
	}
	if (err)
		return err;

	/* This is what we mean by invariant: you can't change it. */
	if (r->val != val)
		return -EINVAL;

	return 0;
}

static bool is_valid_cache(u32 val)
{
	u32 level, ctype;

	if (val >= CSSELR_MAX)
		return false;

	/* Bottom bit is Instruction or Data bit.  Next 3 bits are level. */
        level = (val >> 1);
        ctype = (cache_levels >> (level * 3)) & 7;

	switch (ctype) {
	case 0: /* No cache */
		return false;
	case 1: /* Instruction cache only */
		return (val & 1);
	case 2: /* Data cache only */
	case 4: /* Unified cache */
		return !(val & 1);
	case 3: /* Separate instruction and data caches */
		return true;
	default: /* Reserved: we can't know instruction or data. */
		return false;
	}
}

/* Which cache CCSIDR represents depends on CSSELR value. */
static u32 get_ccsidr(u32 csselr)
{
	u32 ccsidr;

	/* Make sure noone else changes CSSELR during this! */
	local_irq_disable();
	/* Put value into CSSELR */
	asm volatile("mcr p15, 2, %0, c0, c0, 0" : : "r" (csselr));
	isb();
	/* Read result out of CCSIDR */
	asm volatile("mrc p15, 1, %0, c0, c0, 0" : "=r" (ccsidr));
	local_irq_enable();

	return ccsidr;
}

static int demux_c15_get(u64 id, void __user *uaddr)
{
	u32 val;
	u32 __user *uval = uaddr;

	/* Fail if we have unknown bits set. */
	if (id & ~(KVM_REG_ARCH_MASK|KVM_REG_SIZE_MASK|KVM_REG_ARM_COPROC_MASK
		   | ((1 << KVM_REG_ARM_COPROC_SHIFT)-1)))
		return -ENOENT;

	switch (id & KVM_REG_ARM_DEMUX_ID_MASK) {
	case KVM_REG_ARM_DEMUX_ID_CCSIDR:
		if (KVM_REG_SIZE(id) != 4)
			return -ENOENT;
		val = (id & KVM_REG_ARM_DEMUX_VAL_MASK)
			>> KVM_REG_ARM_DEMUX_VAL_SHIFT;
		if (!is_valid_cache(val))
			return -ENOENT;

		return put_user(get_ccsidr(val), uval);
	default:
		return -ENOENT;
	}
}

static int demux_c15_set(u64 id, void __user *uaddr)
{
	u32 val, newval;
	u32 __user *uval = uaddr;

	/* Fail if we have unknown bits set. */
	if (id & ~(KVM_REG_ARCH_MASK|KVM_REG_SIZE_MASK|KVM_REG_ARM_COPROC_MASK
		   | ((1 << KVM_REG_ARM_COPROC_SHIFT)-1)))
		return -ENOENT;

	switch (id & KVM_REG_ARM_DEMUX_ID_MASK) {
	case KVM_REG_ARM_DEMUX_ID_CCSIDR:
		if (KVM_REG_SIZE(id) != 4)
			return -ENOENT;
		val = (id & KVM_REG_ARM_DEMUX_VAL_MASK)
			>> KVM_REG_ARM_DEMUX_VAL_SHIFT;
		if (!is_valid_cache(val))
			return -ENOENT;

		if (get_user(newval, uval))
			return -EFAULT;

		/* This is also invariant: you can't change it. */
		if (newval != get_ccsidr(val))
			return -EINVAL;
		return 0;
	default:
		return -ENOENT;
	}
}

#ifdef CONFIG_VFPv3
static const int vfp_sysregs[] = { KVM_REG_ARM_VFP_FPEXC,
				   KVM_REG_ARM_VFP_FPSCR,
				   KVM_REG_ARM_VFP_FPINST,
				   KVM_REG_ARM_VFP_FPINST2,
				   KVM_REG_ARM_VFP_MVFR0,
				   KVM_REG_ARM_VFP_MVFR1,
				   KVM_REG_ARM_VFP_FPSID };

static unsigned int num_fp_regs(void)
{
	if (((fmrx(MVFR0) & MVFR0_A_SIMD_MASK) >> MVFR0_A_SIMD_BIT) == 2)
		return 32;
	else
		return 16;
}

static unsigned int num_vfp_regs(void)
{
	/* Normal FP regs + control regs. */
	return num_fp_regs() + ARRAY_SIZE(vfp_sysregs);
}

static int copy_vfp_regids(u64 __user *uindices)
{
	unsigned int i;
	const u64 u32reg = KVM_REG_ARM | KVM_REG_SIZE_U32 | KVM_REG_ARM_VFP;
	const u64 u64reg = KVM_REG_ARM | KVM_REG_SIZE_U64 | KVM_REG_ARM_VFP;

	for (i = 0; i < num_fp_regs(); i++) {
		if (put_user((u64reg | KVM_REG_ARM_VFP_BASE_REG) + i,
			     uindices))
			return -EFAULT;
		uindices++;
	}

	for (i = 0; i < ARRAY_SIZE(vfp_sysregs); i++) {
		if (put_user(u32reg | vfp_sysregs[i], uindices))
			return -EFAULT;
		uindices++;
	}

	return num_vfp_regs();
}

static int vfp_get_reg(const struct kvm_vcpu *vcpu, u64 id, void __user *uaddr)
{
	u32 vfpid = (id & KVM_REG_ARM_VFP_MASK);
	u32 val;

	/* Fail if we have unknown bits set. */
	if (id & ~(KVM_REG_ARCH_MASK|KVM_REG_SIZE_MASK|KVM_REG_ARM_COPROC_MASK
		   | ((1 << KVM_REG_ARM_COPROC_SHIFT)-1)))
		return -ENOENT;

	if (vfpid < num_fp_regs()) {
		if (KVM_REG_SIZE(id) != 8)
			return -ENOENT;
		return reg_to_user(uaddr, &vcpu->arch.ctxt.vfp.fpregs[vfpid],
				   id);
	}

	/* FP control registers are all 32 bit. */
	if (KVM_REG_SIZE(id) != 4)
		return -ENOENT;

	switch (vfpid) {
	case KVM_REG_ARM_VFP_FPEXC:
		return reg_to_user(uaddr, &vcpu->arch.ctxt.vfp.fpexc, id);
	case KVM_REG_ARM_VFP_FPSCR:
		return reg_to_user(uaddr, &vcpu->arch.ctxt.vfp.fpscr, id);
	case KVM_REG_ARM_VFP_FPINST:
		return reg_to_user(uaddr, &vcpu->arch.ctxt.vfp.fpinst, id);
	case KVM_REG_ARM_VFP_FPINST2:
		return reg_to_user(uaddr, &vcpu->arch.ctxt.vfp.fpinst2, id);
	case KVM_REG_ARM_VFP_MVFR0:
		val = fmrx(MVFR0);
		return reg_to_user(uaddr, &val, id);
	case KVM_REG_ARM_VFP_MVFR1:
		val = fmrx(MVFR1);
		return reg_to_user(uaddr, &val, id);
	case KVM_REG_ARM_VFP_FPSID:
		val = fmrx(FPSID);
		return reg_to_user(uaddr, &val, id);
	default:
		return -ENOENT;
	}
}

static int vfp_set_reg(struct kvm_vcpu *vcpu, u64 id, const void __user *uaddr)
{
	u32 vfpid = (id & KVM_REG_ARM_VFP_MASK);
	u32 val;

	/* Fail if we have unknown bits set. */
	if (id & ~(KVM_REG_ARCH_MASK|KVM_REG_SIZE_MASK|KVM_REG_ARM_COPROC_MASK
		   | ((1 << KVM_REG_ARM_COPROC_SHIFT)-1)))
		return -ENOENT;

	if (vfpid < num_fp_regs()) {
		if (KVM_REG_SIZE(id) != 8)
			return -ENOENT;
		return reg_from_user(&vcpu->arch.ctxt.vfp.fpregs[vfpid],
				     uaddr, id);
	}

	/* FP control registers are all 32 bit. */
	if (KVM_REG_SIZE(id) != 4)
		return -ENOENT;

	switch (vfpid) {
	case KVM_REG_ARM_VFP_FPEXC:
		return reg_from_user(&vcpu->arch.ctxt.vfp.fpexc, uaddr, id);
	case KVM_REG_ARM_VFP_FPSCR:
		return reg_from_user(&vcpu->arch.ctxt.vfp.fpscr, uaddr, id);
	case KVM_REG_ARM_VFP_FPINST:
		return reg_from_user(&vcpu->arch.ctxt.vfp.fpinst, uaddr, id);
	case KVM_REG_ARM_VFP_FPINST2:
		return reg_from_user(&vcpu->arch.ctxt.vfp.fpinst2, uaddr, id);
	/* These are invariant. */
	case KVM_REG_ARM_VFP_MVFR0:
		if (reg_from_user(&val, uaddr, id))
			return -EFAULT;
		if (val != fmrx(MVFR0))
			return -EINVAL;
		return 0;
	case KVM_REG_ARM_VFP_MVFR1:
		if (reg_from_user(&val, uaddr, id))
			return -EFAULT;
		if (val != fmrx(MVFR1))
			return -EINVAL;
		return 0;
	case KVM_REG_ARM_VFP_FPSID:
		if (reg_from_user(&val, uaddr, id))
			return -EFAULT;
		if (val != fmrx(FPSID))
			return -EINVAL;
		return 0;
	default:
		return -ENOENT;
	}
}
#else /* !CONFIG_VFPv3 */
static unsigned int num_vfp_regs(void)
{
	return 0;
}

static int copy_vfp_regids(u64 __user *uindices)
{
	return 0;
}

static int vfp_get_reg(const struct kvm_vcpu *vcpu, u64 id, void __user *uaddr)
{
	return -ENOENT;
}

static int vfp_set_reg(struct kvm_vcpu *vcpu, u64 id, const void __user *uaddr)
{
	return -ENOENT;
}
#endif /* !CONFIG_VFPv3 */

int kvm_arm_coproc_get_reg(struct kvm_vcpu *vcpu, const struct kvm_one_reg *reg)
{
	const struct coproc_reg *r;
	void __user *uaddr = (void __user *)(long)reg->addr;
	int ret;

	if ((reg->id & KVM_REG_ARM_COPROC_MASK) == KVM_REG_ARM_DEMUX)
		return demux_c15_get(reg->id, uaddr);

	if ((reg->id & KVM_REG_ARM_COPROC_MASK) == KVM_REG_ARM_VFP)
		return vfp_get_reg(vcpu, reg->id, uaddr);

	r = index_to_coproc_reg(vcpu, reg->id);
	if (!r)
		return get_invariant_cp15(reg->id, uaddr);

	ret = -ENOENT;
	if (KVM_REG_SIZE(reg->id) == 8) {
		u64 val;

		val = vcpu_cp15_reg64_get(vcpu, r);
		ret = reg_to_user(uaddr, &val, reg->id);
	} else if (KVM_REG_SIZE(reg->id) == 4) {
		ret = reg_to_user(uaddr, &vcpu_cp15(vcpu, r->reg), reg->id);
	}

	return ret;
}

int kvm_arm_coproc_set_reg(struct kvm_vcpu *vcpu, const struct kvm_one_reg *reg)
{
	const struct coproc_reg *r;
	void __user *uaddr = (void __user *)(long)reg->addr;
	int ret;

	if ((reg->id & KVM_REG_ARM_COPROC_MASK) == KVM_REG_ARM_DEMUX)
		return demux_c15_set(reg->id, uaddr);

	if ((reg->id & KVM_REG_ARM_COPROC_MASK) == KVM_REG_ARM_VFP)
		return vfp_set_reg(vcpu, reg->id, uaddr);

	r = index_to_coproc_reg(vcpu, reg->id);
	if (!r)
		return set_invariant_cp15(reg->id, uaddr);

	ret = -ENOENT;
	if (KVM_REG_SIZE(reg->id) == 8) {
		u64 val;

		ret = reg_from_user(&val, uaddr, reg->id);
		if (!ret)
			vcpu_cp15_reg64_set(vcpu, r, val);
	} else if (KVM_REG_SIZE(reg->id) == 4) {
		ret = reg_from_user(&vcpu_cp15(vcpu, r->reg), uaddr, reg->id);
	}

	return ret;
}

static unsigned int num_demux_regs(void)
{
	unsigned int i, count = 0;

	for (i = 0; i < CSSELR_MAX; i++)
		if (is_valid_cache(i))
			count++;

	return count;
}

static int write_demux_regids(u64 __user *uindices)
{
	u64 val = KVM_REG_ARM | KVM_REG_SIZE_U32 | KVM_REG_ARM_DEMUX;
	unsigned int i;

	val |= KVM_REG_ARM_DEMUX_ID_CCSIDR;
	for (i = 0; i < CSSELR_MAX; i++) {
		if (!is_valid_cache(i))
			continue;
		if (put_user(val | i, uindices))
			return -EFAULT;
		uindices++;
	}
	return 0;
}

static u64 cp15_to_index(const struct coproc_reg *reg)
{
	u64 val = KVM_REG_ARM | (15 << KVM_REG_ARM_COPROC_SHIFT);
	if (reg->is_64bit) {
		val |= KVM_REG_SIZE_U64;
		val |= (reg->Op1 << KVM_REG_ARM_OPC1_SHIFT);
		/*
		 * CRn always denotes the primary coproc. reg. nr. for the
		 * in-kernel representation, but the user space API uses the
		 * CRm for the encoding, because it is modelled after the
		 * MRRC/MCRR instructions: see the ARM ARM rev. c page
		 * B3-1445
		 */
		val |= (reg->CRn << KVM_REG_ARM_CRM_SHIFT);
	} else {
		val |= KVM_REG_SIZE_U32;
		val |= (reg->Op1 << KVM_REG_ARM_OPC1_SHIFT);
		val |= (reg->Op2 << KVM_REG_ARM_32_OPC2_SHIFT);
		val |= (reg->CRm << KVM_REG_ARM_CRM_SHIFT);
		val |= (reg->CRn << KVM_REG_ARM_32_CRN_SHIFT);
	}
	return val;
}

static bool copy_reg_to_user(const struct coproc_reg *reg, u64 __user **uind)
{
	if (!*uind)
		return true;

	if (put_user(cp15_to_index(reg), *uind))
		return false;

	(*uind)++;
	return true;
}

/* Assumed ordered tables, see kvm_coproc_table_init. */
static int walk_cp15(struct kvm_vcpu *vcpu, u64 __user *uind)
{
	const struct coproc_reg *i1, *i2, *end1, *end2;
	unsigned int total = 0;
	size_t num;

	/* We check for duplicates here, to allow arch-specific overrides. */
	i1 = get_target_table(vcpu->arch.target, &num);
	end1 = i1 + num;
	i2 = cp15_regs;
	end2 = cp15_regs + ARRAY_SIZE(cp15_regs);

	BUG_ON(i1 == end1 || i2 == end2);

	/* Walk carefully, as both tables may refer to the same register. */
	while (i1 || i2) {
		int cmp = cmp_reg(i1, i2);
		/* target-specific overrides generic entry. */
		if (cmp <= 0) {
			/* Ignore registers we trap but don't save. */
			if (i1->reg) {
				if (!copy_reg_to_user(i1, &uind))
					return -EFAULT;
				total++;
			}
		} else {
			/* Ignore registers we trap but don't save. */
			if (i2->reg) {
				if (!copy_reg_to_user(i2, &uind))
					return -EFAULT;
				total++;
			}
		}

		if (cmp <= 0 && ++i1 == end1)
			i1 = NULL;
		if (cmp >= 0 && ++i2 == end2)
			i2 = NULL;
	}
	return total;
}

unsigned long kvm_arm_num_coproc_regs(struct kvm_vcpu *vcpu)
{
	return ARRAY_SIZE(invariant_cp15)
		+ num_demux_regs()
		+ num_vfp_regs()
		+ walk_cp15(vcpu, (u64 __user *)NULL);
}

int kvm_arm_copy_coproc_indices(struct kvm_vcpu *vcpu, u64 __user *uindices)
{
	unsigned int i;
	int err;

	/* Then give them all the invariant registers' indices. */
	for (i = 0; i < ARRAY_SIZE(invariant_cp15); i++) {
		if (put_user(cp15_to_index(&invariant_cp15[i]), uindices))
			return -EFAULT;
		uindices++;
	}

	err = walk_cp15(vcpu, uindices);
	if (err < 0)
		return err;
	uindices += err;

	err = copy_vfp_regids(uindices);
	if (err < 0)
		return err;
	uindices += err;

	return write_demux_regids(uindices);
}

void kvm_coproc_table_init(void)
{
	unsigned int i;

	/* Make sure tables are unique and in order. */
	BUG_ON(check_reg_table(cp15_regs, ARRAY_SIZE(cp15_regs)));
	BUG_ON(check_reg_table(invariant_cp15, ARRAY_SIZE(invariant_cp15)));

	/* We abuse the reset function to overwrite the table itself. */
	for (i = 0; i < ARRAY_SIZE(invariant_cp15); i++)
		invariant_cp15[i].reset(NULL, &invariant_cp15[i]);

	/*
	 * CLIDR format is awkward, so clean it up.  See ARM B4.1.20:
	 *
	 *   If software reads the Cache Type fields from Ctype1
	 *   upwards, once it has seen a value of 0b000, no caches
	 *   exist at further-out levels of the hierarchy. So, for
	 *   example, if Ctype3 is the first Cache Type field with a
	 *   value of 0b000, the values of Ctype4 to Ctype7 must be
	 *   ignored.
	 */
	asm volatile("mrc p15, 1, %0, c0, c0, 1" : "=r" (cache_levels));
	for (i = 0; i < 7; i++)
		if (((cache_levels >> (i*3)) & 7) == 0)
			break;
	/* Clear all higher bits. */
	cache_levels &= (1 << (i*3))-1;
}

/**
 * kvm_reset_coprocs - sets cp15 registers to reset value
 * @vcpu: The VCPU pointer
 *
 * This function finds the right table above and sets the registers on the
 * virtual CPU struct to their architecturally defined reset values.
 */
void kvm_reset_coprocs(struct kvm_vcpu *vcpu)
{
	size_t num;
	const struct coproc_reg *table;
	DECLARE_BITMAP(bmap, NR_CP15_REGS) = { 0, };

	/* Generic chip reset first (so target could override). */
	reset_coproc_regs(vcpu, cp15_regs, ARRAY_SIZE(cp15_regs), bmap);

	table = get_target_table(vcpu->arch.target, &num);
	reset_coproc_regs(vcpu, table, num, bmap);

	for (num = 1; num < NR_CP15_REGS; num++)
<<<<<<< HEAD
		WARN(vcpu_cp15(vcpu, num) == 0x42424242,
=======
		WARN(!test_bit(num, bmap),
>>>>>>> fa578e9d
		     "Didn't reset vcpu_cp15(vcpu, %zi)", num);
}<|MERGE_RESOLUTION|>--- conflicted
+++ resolved
@@ -1450,10 +1450,6 @@
 	reset_coproc_regs(vcpu, table, num, bmap);
 
 	for (num = 1; num < NR_CP15_REGS; num++)
-<<<<<<< HEAD
-		WARN(vcpu_cp15(vcpu, num) == 0x42424242,
-=======
 		WARN(!test_bit(num, bmap),
->>>>>>> fa578e9d
 		     "Didn't reset vcpu_cp15(vcpu, %zi)", num);
 }