// SPDX-License-Identifier: GPL-2.0-only
/*
 *  arch/arm/mach-sti/platsmp.c
 *
 * Copyright (C) 2013 STMicroelectronics (R&D) Limited.
 *		http://www.st.com
 *
 * Cloned from linux/arch/arm/mach-vexpress/platsmp.c
 *
 *  Copyright (C) 2002 ARM Ltd.
 *  All Rights Reserved
 */
#include <linux/init.h>
#include <linux/errno.h>
#include <linux/delay.h>
#include <linux/smp.h>
#include <linux/io.h>
#include <linux/of.h>
#include <linux/of_address.h>
#include <linux/memblock.h>

#include <asm/cacheflush.h>
#include <asm/smp_plat.h>
#include <asm/smp_scu.h>

#include "smp.h"

<<<<<<< HEAD
static void write_pen_release(int val)
{
	pen_release = val;
	smp_wmb();
	sync_cache_w(&pen_release);
}

static DEFINE_RAW_SPINLOCK(boot_lock);

static void sti_secondary_init(unsigned int cpu)
{
	/*
	 * let the primary processor know we're out of the
	 * pen, then head off into the C entry point
	 */
	write_pen_release(-1);

	/*
	 * Synchronise with the boot thread.
	 */
	raw_spin_lock(&boot_lock);
	raw_spin_unlock(&boot_lock);
}

static int sti_boot_secondary(unsigned int cpu, struct task_struct *idle)
{
	unsigned long timeout;

	/*
	 * set synchronisation state between this boot processor
	 * and the secondary one
	 */
	raw_spin_lock(&boot_lock);

	/*
	 * The secondary processor is waiting to be released from
	 * the holding pen - release it, then wait for it to flag
	 * that it has been released by resetting pen_release.
	 *
	 * Note that "pen_release" is the hardware CPU ID, whereas
	 * "cpu" is Linux's internal ID.
	 */
	write_pen_release(cpu_logical_map(cpu));
=======
static u32 __iomem *cpu_strt_ptr;

static int sti_boot_secondary(unsigned int cpu, struct task_struct *idle)
{
	unsigned long entry_pa = __pa_symbol(secondary_startup);
>>>>>>> fa578e9d

	/*
	 * Secondary CPU is initialised and started by a U-BOOTROM firmware.
	 * Secondary CPU is spinning and waiting for a write at cpu_strt_ptr.
	 * Writing secondary_startup address at cpu_strt_ptr makes it to
	 * jump directly to secondary_startup().
	 */
	__raw_writel(entry_pa, cpu_strt_ptr);

<<<<<<< HEAD
	timeout = jiffies + (1 * HZ);
	while (time_before(jiffies, timeout)) {
		smp_rmb();
		if (pen_release == -1)
			break;

		udelay(10);
	}

	/*
	 * now the secondary core is starting up let it run its
	 * calibrations, then wait for it to finish
	 */
	raw_spin_unlock(&boot_lock);
=======
	/* wmb so that data is actually written before cache flush is done */
	smp_wmb();
	sync_cache_w(cpu_strt_ptr);
>>>>>>> fa578e9d

	return 0;
}

static void __init sti_smp_prepare_cpus(unsigned int max_cpus)
{
	struct device_node *np;
	void __iomem *scu_base;
	u32 release_phys;
	int cpu;

	np = of_find_compatible_node(NULL, NULL, "arm,cortex-a9-scu");

	if (np) {
		scu_base = of_iomap(np, 0);
		scu_enable(scu_base);
		of_node_put(np);
	}

	if (max_cpus <= 1)
		return;

	for_each_possible_cpu(cpu) {

		np = of_get_cpu_node(cpu, NULL);

		if (!np)
			continue;

		if (of_property_read_u32(np, "cpu-release-addr",
						&release_phys)) {
			pr_err("CPU %d: missing or invalid cpu-release-addr "
				"property\n", cpu);
			continue;
		}

		/*
		 * cpu-release-addr is usually configured in SBC DMEM but can
		 * also be in RAM.
		 */

		if (!memblock_is_memory(release_phys))
			cpu_strt_ptr =
				ioremap(release_phys, sizeof(release_phys));
		else
			cpu_strt_ptr =
				(u32 __iomem *)phys_to_virt(release_phys);

		set_cpu_possible(cpu, true);
	}
}

const struct smp_operations sti_smp_ops __initconst = {
	.smp_prepare_cpus	= sti_smp_prepare_cpus,
	.smp_boot_secondary	= sti_boot_secondary,
};<|MERGE_RESOLUTION|>--- conflicted
+++ resolved
@@ -25,57 +25,11 @@
 
 #include "smp.h"
 
-<<<<<<< HEAD
-static void write_pen_release(int val)
-{
-	pen_release = val;
-	smp_wmb();
-	sync_cache_w(&pen_release);
-}
-
-static DEFINE_RAW_SPINLOCK(boot_lock);
-
-static void sti_secondary_init(unsigned int cpu)
-{
-	/*
-	 * let the primary processor know we're out of the
-	 * pen, then head off into the C entry point
-	 */
-	write_pen_release(-1);
-
-	/*
-	 * Synchronise with the boot thread.
-	 */
-	raw_spin_lock(&boot_lock);
-	raw_spin_unlock(&boot_lock);
-}
-
-static int sti_boot_secondary(unsigned int cpu, struct task_struct *idle)
-{
-	unsigned long timeout;
-
-	/*
-	 * set synchronisation state between this boot processor
-	 * and the secondary one
-	 */
-	raw_spin_lock(&boot_lock);
-
-	/*
-	 * The secondary processor is waiting to be released from
-	 * the holding pen - release it, then wait for it to flag
-	 * that it has been released by resetting pen_release.
-	 *
-	 * Note that "pen_release" is the hardware CPU ID, whereas
-	 * "cpu" is Linux's internal ID.
-	 */
-	write_pen_release(cpu_logical_map(cpu));
-=======
 static u32 __iomem *cpu_strt_ptr;
 
 static int sti_boot_secondary(unsigned int cpu, struct task_struct *idle)
 {
 	unsigned long entry_pa = __pa_symbol(secondary_startup);
->>>>>>> fa578e9d
 
 	/*
 	 * Secondary CPU is initialised and started by a U-BOOTROM firmware.
@@ -85,26 +39,9 @@
 	 */
 	__raw_writel(entry_pa, cpu_strt_ptr);
 
-<<<<<<< HEAD
-	timeout = jiffies + (1 * HZ);
-	while (time_before(jiffies, timeout)) {
-		smp_rmb();
-		if (pen_release == -1)
-			break;
-
-		udelay(10);
-	}
-
-	/*
-	 * now the secondary core is starting up let it run its
-	 * calibrations, then wait for it to finish
-	 */
-	raw_spin_unlock(&boot_lock);
-=======
 	/* wmb so that data is actually written before cache flush is done */
 	smp_wmb();
 	sync_cache_w(cpu_strt_ptr);
->>>>>>> fa578e9d
 
 	return 0;
 }
