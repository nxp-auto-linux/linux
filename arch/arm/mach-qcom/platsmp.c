--- conflicted
+++ resolved
@@ -43,11 +43,6 @@
 
 extern void secondary_startup_arm(void);
 
-<<<<<<< HEAD
-static DEFINE_RAW_SPINLOCK(boot_lock);
-
-=======
->>>>>>> fa578e9d
 #ifdef CONFIG_HOTPLUG_CPU
 static void qcom_cpu_die(unsigned int cpu)
 {
@@ -55,18 +50,6 @@
 }
 #endif
 
-<<<<<<< HEAD
-static void qcom_secondary_init(unsigned int cpu)
-{
-	/*
-	 * Synchronise with the boot thread.
-	 */
-	raw_spin_lock(&boot_lock);
-	raw_spin_unlock(&boot_lock);
-}
-
-=======
->>>>>>> fa578e9d
 static int scss_release_secondary(unsigned int cpu)
 {
 	struct device_node *node;
@@ -284,30 +267,12 @@
 	}
 
 	/*
-<<<<<<< HEAD
-	 * set synchronisation state between this boot processor
-	 * and the secondary one
-	 */
-	raw_spin_lock(&boot_lock);
-
-	/*
-=======
->>>>>>> fa578e9d
 	 * Send the secondary CPU a soft interrupt, thereby causing
 	 * the boot monitor to read the system wide flags register,
 	 * and branch to the address found there.
 	 */
 	arch_send_wakeup_ipi_mask(cpumask_of(cpu));
 
-<<<<<<< HEAD
-	/*
-	 * now the secondary core is starting up let it run its
-	 * calibrations, then wait for it to finish
-	 */
-	raw_spin_unlock(&boot_lock);
-
-=======
->>>>>>> fa578e9d
 	return ret;
 }
 
