// SPDX-License-Identifier: GPL-2.0-only
/*
 *  linux/arch/arm/plat-versatile/platsmp.c
 *
 *  Copyright (C) 2002 ARM Ltd.
 *  All Rights Reserved
 *
 * This code is specific to the hardware found on ARM Realview and
 * Versatile Express platforms where the CPUs are unable to be individually
 * woken, and where there is no way to hot-unplug CPUs.  Real platforms
 * should not copy this code.
 */
#include <linux/init.h>
#include <linux/errno.h>
#include <linux/delay.h>
#include <linux/device.h>
#include <linux/jiffies.h>
#include <linux/smp.h>

#include <asm/cacheflush.h>
#include <asm/smp_plat.h>

#include <plat/platsmp.h>

/*
 * versatile_cpu_release controls the release of CPUs from the holding
 * pen in headsmp.S, which exists because we are not always able to
 * control the release of individual CPUs from the board firmware.
 * Production platforms do not need this.
 */
volatile int versatile_cpu_release = -1;

/*
 * Write versatile_cpu_release in a way that is guaranteed to be visible to
 * all observers, irrespective of whether they're taking part in coherency
 * or not.  This is necessary for the hotplug code to work reliably.
 */
static void versatile_write_cpu_release(int val)
{
	versatile_cpu_release = val;
	smp_wmb();
	sync_cache_w(&versatile_cpu_release);
}

<<<<<<< HEAD
static DEFINE_RAW_SPINLOCK(boot_lock);
=======
/*
 * versatile_lock exists to avoid running the loops_per_jiffy delay loop
 * calibrations on the secondary CPU while the requesting CPU is using
 * the limited-bandwidth bus - which affects the calibration value.
 * Production platforms do not need this.
 */
static DEFINE_RAW_SPINLOCK(versatile_lock);
>>>>>>> fa578e9d

void versatile_secondary_init(unsigned int cpu)
{
	/*
	 * let the primary processor know we're out of the
	 * pen, then head off into the C entry point
	 */
	versatile_write_cpu_release(-1);

	/*
	 * Synchronise with the boot thread.
	 */
<<<<<<< HEAD
	raw_spin_lock(&boot_lock);
	raw_spin_unlock(&boot_lock);
=======
	raw_spin_lock(&versatile_lock);
	raw_spin_unlock(&versatile_lock);
>>>>>>> fa578e9d
}

int versatile_boot_secondary(unsigned int cpu, struct task_struct *idle)
{
	unsigned long timeout;

	/*
	 * Set synchronisation state between this boot processor
	 * and the secondary one
	 */
<<<<<<< HEAD
	raw_spin_lock(&boot_lock);
=======
	raw_spin_lock(&versatile_lock);
>>>>>>> fa578e9d

	/*
	 * This is really belt and braces; we hold unintended secondary
	 * CPUs in the holding pen until we're ready for them.  However,
	 * since we haven't sent them a soft interrupt, they shouldn't
	 * be there.
	 */
	versatile_write_cpu_release(cpu_logical_map(cpu));

	/*
	 * Send the secondary CPU a soft interrupt, thereby causing
	 * the boot monitor to read the system wide flags register,
	 * and branch to the address found there.
	 */
	arch_send_wakeup_ipi_mask(cpumask_of(cpu));

	timeout = jiffies + (1 * HZ);
	while (time_before(jiffies, timeout)) {
		smp_rmb();
		if (versatile_cpu_release == -1)
			break;

		udelay(10);
	}

	/*
	 * now the secondary core is starting up let it run its
	 * calibrations, then wait for it to finish
	 */
<<<<<<< HEAD
	raw_spin_unlock(&boot_lock);
=======
	raw_spin_unlock(&versatile_lock);
>>>>>>> fa578e9d

	return versatile_cpu_release != -1 ? -ENOSYS : 0;
}<|MERGE_RESOLUTION|>--- conflicted
+++ resolved
@@ -42,9 +42,6 @@
 	sync_cache_w(&versatile_cpu_release);
 }
 
-<<<<<<< HEAD
-static DEFINE_RAW_SPINLOCK(boot_lock);
-=======
 /*
  * versatile_lock exists to avoid running the loops_per_jiffy delay loop
  * calibrations on the secondary CPU while the requesting CPU is using
@@ -52,7 +49,6 @@
  * Production platforms do not need this.
  */
 static DEFINE_RAW_SPINLOCK(versatile_lock);
->>>>>>> fa578e9d
 
 void versatile_secondary_init(unsigned int cpu)
 {
@@ -65,13 +61,8 @@
 	/*
 	 * Synchronise with the boot thread.
 	 */
-<<<<<<< HEAD
-	raw_spin_lock(&boot_lock);
-	raw_spin_unlock(&boot_lock);
-=======
 	raw_spin_lock(&versatile_lock);
 	raw_spin_unlock(&versatile_lock);
->>>>>>> fa578e9d
 }
 
 int versatile_boot_secondary(unsigned int cpu, struct task_struct *idle)
@@ -82,11 +73,7 @@
 	 * Set synchronisation state between this boot processor
 	 * and the secondary one
 	 */
-<<<<<<< HEAD
-	raw_spin_lock(&boot_lock);
-=======
 	raw_spin_lock(&versatile_lock);
->>>>>>> fa578e9d
 
 	/*
 	 * This is really belt and braces; we hold unintended secondary
@@ -116,11 +103,7 @@
 	 * now the secondary core is starting up let it run its
 	 * calibrations, then wait for it to finish
 	 */
-<<<<<<< HEAD
-	raw_spin_unlock(&boot_lock);
-=======
 	raw_spin_unlock(&versatile_lock);
->>>>>>> fa578e9d
 
 	return versatile_cpu_release != -1 ? -ENOSYS : 0;
 }