/*
 * native hashtable management.
 *
 * SMP scalability work:
 *    Copyright (C) 2001 Anton Blanchard <anton@au.ibm.com>, IBM
 * 
 * This program is free software; you can redistribute it and/or
 * modify it under the terms of the GNU General Public License
 * as published by the Free Software Foundation; either version
 * 2 of the License, or (at your option) any later version.
 */

#undef DEBUG_LOW

#include <linux/spinlock.h>
#include <linux/bitops.h>
#include <linux/of.h>
#include <linux/processor.h>
#include <linux/threads.h>
#include <linux/smp.h>

#include <asm/machdep.h>
#include <asm/mmu.h>
#include <asm/mmu_context.h>
#include <asm/pgtable.h>
#include <asm/trace.h>
#include <asm/tlb.h>
#include <asm/cputable.h>
#include <asm/udbg.h>
#include <asm/kexec.h>
#include <asm/ppc-opcode.h>
#include <asm/feature-fixups.h>

#include <misc/cxl-base.h>

#ifdef DEBUG_LOW
#define DBG_LOW(fmt...) udbg_printf(fmt)
#else
#define DBG_LOW(fmt...)
#endif

#ifdef __BIG_ENDIAN__
#define HPTE_LOCK_BIT 3
#else
#define HPTE_LOCK_BIT (56+3)
#endif

DEFINE_RAW_SPINLOCK(native_tlbie_lock);

<<<<<<< HEAD
=======
static inline void tlbiel_hash_set_isa206(unsigned int set, unsigned int is)
{
	unsigned long rb;

	rb = (set << PPC_BITLSHIFT(51)) | (is << PPC_BITLSHIFT(53));

	asm volatile("tlbiel %0" : : "r" (rb));
}

/*
 * tlbiel instruction for hash, set invalidation
 * i.e., r=1 and is=01 or is=10 or is=11
 */
static inline void tlbiel_hash_set_isa300(unsigned int set, unsigned int is,
					unsigned int pid,
					unsigned int ric, unsigned int prs)
{
	unsigned long rb;
	unsigned long rs;
	unsigned int r = 0; /* hash format */

	rb = (set << PPC_BITLSHIFT(51)) | (is << PPC_BITLSHIFT(53));
	rs = ((unsigned long)pid << PPC_BITLSHIFT(31));

	asm volatile(PPC_TLBIEL(%0, %1, %2, %3, %4)
		     : : "r"(rb), "r"(rs), "i"(ric), "i"(prs), "r"(r)
		     : "memory");
}


static void tlbiel_all_isa206(unsigned int num_sets, unsigned int is)
{
	unsigned int set;

	asm volatile("ptesync": : :"memory");

	for (set = 0; set < num_sets; set++)
		tlbiel_hash_set_isa206(set, is);

	asm volatile("ptesync": : :"memory");
}

static void tlbiel_all_isa300(unsigned int num_sets, unsigned int is)
{
	unsigned int set;

	asm volatile("ptesync": : :"memory");

	/*
	 * Flush the first set of the TLB, and any caching of partition table
	 * entries. Then flush the remaining sets of the TLB. Hash mode uses
	 * partition scoped TLB translations.
	 */
	tlbiel_hash_set_isa300(0, is, 0, 2, 0);
	for (set = 1; set < num_sets; set++)
		tlbiel_hash_set_isa300(set, is, 0, 0, 0);

	/*
	 * Now invalidate the process table cache.
	 *
	 * From ISA v3.0B p. 1078:
	 *     The following forms are invalid.
	 *      * PRS=1, R=0, and RIC!=2 (The only process-scoped
	 *        HPT caching is of the Process Table.)
	 */
	tlbiel_hash_set_isa300(0, is, 0, 2, 1);

	asm volatile("ptesync": : :"memory");

	asm volatile(PPC_INVALIDATE_ERAT "; isync" : : :"memory");
}

void hash__tlbiel_all(unsigned int action)
{
	unsigned int is;

	switch (action) {
	case TLB_INVAL_SCOPE_GLOBAL:
		is = 3;
		break;
	case TLB_INVAL_SCOPE_LPID:
		is = 2;
		break;
	default:
		BUG();
	}

	if (early_cpu_has_feature(CPU_FTR_ARCH_300))
		tlbiel_all_isa300(POWER9_TLB_SETS_HASH, is);
	else if (early_cpu_has_feature(CPU_FTR_ARCH_207S))
		tlbiel_all_isa206(POWER8_TLB_SETS, is);
	else if (early_cpu_has_feature(CPU_FTR_ARCH_206))
		tlbiel_all_isa206(POWER7_TLB_SETS, is);
	else
		WARN(1, "%s called on pre-POWER7 CPU\n", __func__);
}

>>>>>>> e021bb4f
static inline unsigned long  ___tlbie(unsigned long vpn, int psize,
						int apsize, int ssize)
{
	unsigned long va;
	unsigned int penc;
	unsigned long sllp;

	/*
	 * We need 14 to 65 bits of va for a tlibe of 4K page
	 * With vpn we ignore the lower VPN_SHIFT bits already.
	 * And top two bits are already ignored because we can
	 * only accomodate 76 bits in a 64 bit vpn with a VPN_SHIFT
	 * of 12.
	 */
	va = vpn << VPN_SHIFT;
	/*
	 * clear top 16 bits of 64bit va, non SLS segment
	 * Older versions of the architecture (2.02 and earler) require the
	 * masking of the top 16 bits.
	 */
	if (mmu_has_feature(MMU_FTR_TLBIE_CROP_VA))
		va &= ~(0xffffULL << 48);

	switch (psize) {
	case MMU_PAGE_4K:
		/* clear out bits after (52) [0....52.....63] */
		va &= ~((1ul << (64 - 52)) - 1);
		va |= ssize << 8;
		sllp = get_sllp_encoding(apsize);
		va |= sllp << 5;
		asm volatile(ASM_FTR_IFCLR("tlbie %0,0", PPC_TLBIE(%1,%0), %2)
			     : : "r" (va), "r"(0), "i" (CPU_FTR_ARCH_206)
			     : "memory");
		break;
	default:
		/* We need 14 to 14 + i bits of va */
		penc = mmu_psize_defs[psize].penc[apsize];
		va &= ~((1ul << mmu_psize_defs[apsize].shift) - 1);
		va |= penc << 12;
		va |= ssize << 8;
		/*
		 * AVAL bits:
		 * We don't need all the bits, but rest of the bits
		 * must be ignored by the processor.
		 * vpn cover upto 65 bits of va. (0...65) and we need
		 * 58..64 bits of va.
		 */
		va |= (vpn & 0xfe); /* AVAL */
		va |= 1; /* L */
		asm volatile(ASM_FTR_IFCLR("tlbie %0,1", PPC_TLBIE(%1,%0), %2)
			     : : "r" (va), "r"(0), "i" (CPU_FTR_ARCH_206)
			     : "memory");
		break;
	}
	return va;
}

<<<<<<< HEAD
=======
static inline void fixup_tlbie(unsigned long vpn, int psize, int apsize, int ssize)
{
	if (cpu_has_feature(CPU_FTR_P9_TLBIE_BUG)) {
		/* Need the extra ptesync to ensure we don't reorder tlbie*/
		asm volatile("ptesync": : :"memory");
		___tlbie(vpn, psize, apsize, ssize);
	}
}

>>>>>>> e021bb4f
static inline void __tlbie(unsigned long vpn, int psize, int apsize, int ssize)
{
	unsigned long rb;

	rb = ___tlbie(vpn, psize, apsize, ssize);
	trace_tlbie(0, 0, rb, 0, 0, 0, 0);
}

static inline void __tlbiel(unsigned long vpn, int psize, int apsize, int ssize)
{
	unsigned long va;
	unsigned int penc;
	unsigned long sllp;

	/* VPN_SHIFT can be atmost 12 */
	va = vpn << VPN_SHIFT;
	/*
	 * clear top 16 bits of 64 bit va, non SLS segment
	 * Older versions of the architecture (2.02 and earler) require the
	 * masking of the top 16 bits.
	 */
	if (mmu_has_feature(MMU_FTR_TLBIE_CROP_VA))
		va &= ~(0xffffULL << 48);

	switch (psize) {
	case MMU_PAGE_4K:
		/* clear out bits after(52) [0....52.....63] */
		va &= ~((1ul << (64 - 52)) - 1);
		va |= ssize << 8;
		sllp = get_sllp_encoding(apsize);
		va |= sllp << 5;
		asm volatile(ASM_FTR_IFSET("tlbiel %0", "tlbiel %0,0", %1)
			     : : "r" (va), "i" (CPU_FTR_ARCH_206)
			     : "memory");
		break;
	default:
		/* We need 14 to 14 + i bits of va */
		penc = mmu_psize_defs[psize].penc[apsize];
		va &= ~((1ul << mmu_psize_defs[apsize].shift) - 1);
		va |= penc << 12;
		va |= ssize << 8;
		/*
		 * AVAL bits:
		 * We don't need all the bits, but rest of the bits
		 * must be ignored by the processor.
		 * vpn cover upto 65 bits of va. (0...65) and we need
		 * 58..64 bits of va.
		 */
		va |= (vpn & 0xfe);
		va |= 1; /* L */
		asm volatile(ASM_FTR_IFSET("tlbiel %0", "tlbiel %0,1", %1)
			     : : "r" (va), "i" (CPU_FTR_ARCH_206)
			     : "memory");
		break;
	}
	trace_tlbie(0, 1, va, 0, 0, 0, 0);

}

static inline void tlbie(unsigned long vpn, int psize, int apsize,
			 int ssize, int local)
{
	unsigned int use_local;
	int lock_tlbie = !mmu_has_feature(MMU_FTR_LOCKLESS_TLBIE);

	use_local = local && mmu_has_feature(MMU_FTR_TLBIEL) && !cxl_ctx_in_use();

	if (use_local)
		use_local = mmu_psize_defs[psize].tlbiel;
	if (lock_tlbie && !use_local)
		raw_spin_lock(&native_tlbie_lock);
	asm volatile("ptesync": : :"memory");
	if (use_local) {
		__tlbiel(vpn, psize, apsize, ssize);
		asm volatile("ptesync": : :"memory");
	} else {
		__tlbie(vpn, psize, apsize, ssize);
		fixup_tlbie(vpn, psize, apsize, ssize);
		asm volatile("eieio; tlbsync; ptesync": : :"memory");
	}
	if (lock_tlbie && !use_local)
		raw_spin_unlock(&native_tlbie_lock);
}

static inline void native_lock_hpte(struct hash_pte *hptep)
{
	unsigned long *word = (unsigned long *)&hptep->v;

	while (1) {
		if (!test_and_set_bit_lock(HPTE_LOCK_BIT, word))
			break;
		spin_begin();
		while(test_bit(HPTE_LOCK_BIT, word))
			spin_cpu_relax();
		spin_end();
	}
}

static inline void native_unlock_hpte(struct hash_pte *hptep)
{
	unsigned long *word = (unsigned long *)&hptep->v;

	clear_bit_unlock(HPTE_LOCK_BIT, word);
}

static long native_hpte_insert(unsigned long hpte_group, unsigned long vpn,
			unsigned long pa, unsigned long rflags,
			unsigned long vflags, int psize, int apsize, int ssize)
{
	struct hash_pte *hptep = htab_address + hpte_group;
	unsigned long hpte_v, hpte_r;
	int i;

	if (!(vflags & HPTE_V_BOLTED)) {
		DBG_LOW("    insert(group=%lx, vpn=%016lx, pa=%016lx,"
			" rflags=%lx, vflags=%lx, psize=%d)\n",
			hpte_group, vpn, pa, rflags, vflags, psize);
	}

	for (i = 0; i < HPTES_PER_GROUP; i++) {
		if (! (be64_to_cpu(hptep->v) & HPTE_V_VALID)) {
			/* retry with lock held */
			native_lock_hpte(hptep);
			if (! (be64_to_cpu(hptep->v) & HPTE_V_VALID))
				break;
			native_unlock_hpte(hptep);
		}

		hptep++;
	}

	if (i == HPTES_PER_GROUP)
		return -1;

	hpte_v = hpte_encode_v(vpn, psize, apsize, ssize) | vflags | HPTE_V_VALID;
	hpte_r = hpte_encode_r(pa, psize, apsize) | rflags;

	if (!(vflags & HPTE_V_BOLTED)) {
		DBG_LOW(" i=%x hpte_v=%016lx, hpte_r=%016lx\n",
			i, hpte_v, hpte_r);
	}

	if (cpu_has_feature(CPU_FTR_ARCH_300)) {
		hpte_r = hpte_old_to_new_r(hpte_v, hpte_r);
		hpte_v = hpte_old_to_new_v(hpte_v);
	}

	hptep->r = cpu_to_be64(hpte_r);
	/* Guarantee the second dword is visible before the valid bit */
	eieio();
	/*
	 * Now set the first dword including the valid bit
	 * NOTE: this also unlocks the hpte
	 */
	hptep->v = cpu_to_be64(hpte_v);

	__asm__ __volatile__ ("ptesync" : : : "memory");

	return i | (!!(vflags & HPTE_V_SECONDARY) << 3);
}

static long native_hpte_remove(unsigned long hpte_group)
{
	struct hash_pte *hptep;
	int i;
	int slot_offset;
	unsigned long hpte_v;

	DBG_LOW("    remove(group=%lx)\n", hpte_group);

	/* pick a random entry to start at */
	slot_offset = mftb() & 0x7;

	for (i = 0; i < HPTES_PER_GROUP; i++) {
		hptep = htab_address + hpte_group + slot_offset;
		hpte_v = be64_to_cpu(hptep->v);

		if ((hpte_v & HPTE_V_VALID) && !(hpte_v & HPTE_V_BOLTED)) {
			/* retry with lock held */
			native_lock_hpte(hptep);
			hpte_v = be64_to_cpu(hptep->v);
			if ((hpte_v & HPTE_V_VALID)
			    && !(hpte_v & HPTE_V_BOLTED))
				break;
			native_unlock_hpte(hptep);
		}

		slot_offset++;
		slot_offset &= 0x7;
	}

	if (i == HPTES_PER_GROUP)
		return -1;

	/* Invalidate the hpte. NOTE: this also unlocks it */
	hptep->v = 0;

	return i;
}

static long native_hpte_updatepp(unsigned long slot, unsigned long newpp,
				 unsigned long vpn, int bpsize,
				 int apsize, int ssize, unsigned long flags)
{
	struct hash_pte *hptep = htab_address + slot;
	unsigned long hpte_v, want_v;
	int ret = 0, local = 0;

	want_v = hpte_encode_avpn(vpn, bpsize, ssize);

	DBG_LOW("    update(vpn=%016lx, avpnv=%016lx, group=%lx, newpp=%lx)",
		vpn, want_v & HPTE_V_AVPN, slot, newpp);

	hpte_v = hpte_get_old_v(hptep);
	/*
	 * We need to invalidate the TLB always because hpte_remove doesn't do
	 * a tlb invalidate. If a hash bucket gets full, we "evict" a more/less
	 * random entry from it. When we do that we don't invalidate the TLB
	 * (hpte_remove) because we assume the old translation is still
	 * technically "valid".
	 */
	if (!HPTE_V_COMPARE(hpte_v, want_v) || !(hpte_v & HPTE_V_VALID)) {
		DBG_LOW(" -> miss\n");
		ret = -1;
	} else {
		native_lock_hpte(hptep);
		/* recheck with locks held */
		hpte_v = hpte_get_old_v(hptep);
		if (unlikely(!HPTE_V_COMPARE(hpte_v, want_v) ||
			     !(hpte_v & HPTE_V_VALID))) {
			ret = -1;
		} else {
			DBG_LOW(" -> hit\n");
			/* Update the HPTE */
			hptep->r = cpu_to_be64((be64_to_cpu(hptep->r) &
						~(HPTE_R_PPP | HPTE_R_N)) |
					       (newpp & (HPTE_R_PPP | HPTE_R_N |
							 HPTE_R_C)));
		}
		native_unlock_hpte(hptep);
	}

	if (flags & HPTE_LOCAL_UPDATE)
		local = 1;
	/*
	 * Ensure it is out of the tlb too if it is not a nohpte fault
	 */
	if (!(flags & HPTE_NOHPTE_UPDATE))
		tlbie(vpn, bpsize, apsize, ssize, local);

	return ret;
}

static long native_hpte_find(unsigned long vpn, int psize, int ssize)
{
	struct hash_pte *hptep;
	unsigned long hash;
	unsigned long i;
	long slot;
	unsigned long want_v, hpte_v;

	hash = hpt_hash(vpn, mmu_psize_defs[psize].shift, ssize);
	want_v = hpte_encode_avpn(vpn, psize, ssize);

	/* Bolted mappings are only ever in the primary group */
	slot = (hash & htab_hash_mask) * HPTES_PER_GROUP;
	for (i = 0; i < HPTES_PER_GROUP; i++) {

		hptep = htab_address + slot;
		hpte_v = hpte_get_old_v(hptep);
		if (HPTE_V_COMPARE(hpte_v, want_v) && (hpte_v & HPTE_V_VALID))
			/* HPTE matches */
			return slot;
		++slot;
	}

	return -1;
}

/*
 * Update the page protection bits. Intended to be used to create
 * guard pages for kernel data structures on pages which are bolted
 * in the HPT. Assumes pages being operated on will not be stolen.
 *
 * No need to lock here because we should be the only user.
 */
static void native_hpte_updateboltedpp(unsigned long newpp, unsigned long ea,
				       int psize, int ssize)
{
	unsigned long vpn;
	unsigned long vsid;
	long slot;
	struct hash_pte *hptep;

	vsid = get_kernel_vsid(ea, ssize);
	vpn = hpt_vpn(ea, vsid, ssize);

	slot = native_hpte_find(vpn, psize, ssize);
	if (slot == -1)
		panic("could not find page to bolt\n");
	hptep = htab_address + slot;

	/* Update the HPTE */
	hptep->r = cpu_to_be64((be64_to_cpu(hptep->r) &
				~(HPTE_R_PPP | HPTE_R_N)) |
			       (newpp & (HPTE_R_PPP | HPTE_R_N)));
	/*
	 * Ensure it is out of the tlb too. Bolted entries base and
	 * actual page size will be same.
	 */
	tlbie(vpn, psize, psize, ssize, 0);
}

/*
 * Remove a bolted kernel entry. Memory hotplug uses this.
 *
 * No need to lock here because we should be the only user.
 */
static int native_hpte_removebolted(unsigned long ea, int psize, int ssize)
{
	unsigned long vpn;
	unsigned long vsid;
	long slot;
	struct hash_pte *hptep;

	vsid = get_kernel_vsid(ea, ssize);
	vpn = hpt_vpn(ea, vsid, ssize);

	slot = native_hpte_find(vpn, psize, ssize);
	if (slot == -1)
		return -ENOENT;

	hptep = htab_address + slot;

	VM_WARN_ON(!(be64_to_cpu(hptep->v) & HPTE_V_BOLTED));

	/* Invalidate the hpte */
	hptep->v = 0;

	/* Invalidate the TLB */
	tlbie(vpn, psize, psize, ssize, 0);
	return 0;
}


static void native_hpte_invalidate(unsigned long slot, unsigned long vpn,
				   int bpsize, int apsize, int ssize, int local)
{
	struct hash_pte *hptep = htab_address + slot;
	unsigned long hpte_v;
	unsigned long want_v;
	unsigned long flags;

	local_irq_save(flags);

	DBG_LOW("    invalidate(vpn=%016lx, hash: %lx)\n", vpn, slot);

	want_v = hpte_encode_avpn(vpn, bpsize, ssize);
	hpte_v = hpte_get_old_v(hptep);

	if (HPTE_V_COMPARE(hpte_v, want_v) && (hpte_v & HPTE_V_VALID)) {
		native_lock_hpte(hptep);
		/* recheck with locks held */
		hpte_v = hpte_get_old_v(hptep);

		if (HPTE_V_COMPARE(hpte_v, want_v) && (hpte_v & HPTE_V_VALID))
			/* Invalidate the hpte. NOTE: this also unlocks it */
			hptep->v = 0;
		else
			native_unlock_hpte(hptep);
	}
	/*
	 * We need to invalidate the TLB always because hpte_remove doesn't do
	 * a tlb invalidate. If a hash bucket gets full, we "evict" a more/less
	 * random entry from it. When we do that we don't invalidate the TLB
	 * (hpte_remove) because we assume the old translation is still
	 * technically "valid".
	 */
	tlbie(vpn, bpsize, apsize, ssize, local);

	local_irq_restore(flags);
}

#ifdef CONFIG_TRANSPARENT_HUGEPAGE
static void native_hugepage_invalidate(unsigned long vsid,
				       unsigned long addr,
				       unsigned char *hpte_slot_array,
				       int psize, int ssize, int local)
{
	int i;
	struct hash_pte *hptep;
	int actual_psize = MMU_PAGE_16M;
	unsigned int max_hpte_count, valid;
	unsigned long flags, s_addr = addr;
	unsigned long hpte_v, want_v, shift;
	unsigned long hidx, vpn = 0, hash, slot;

	shift = mmu_psize_defs[psize].shift;
	max_hpte_count = 1U << (PMD_SHIFT - shift);

	local_irq_save(flags);
	for (i = 0; i < max_hpte_count; i++) {
		valid = hpte_valid(hpte_slot_array, i);
		if (!valid)
			continue;
		hidx =  hpte_hash_index(hpte_slot_array, i);

		/* get the vpn */
		addr = s_addr + (i * (1ul << shift));
		vpn = hpt_vpn(addr, vsid, ssize);
		hash = hpt_hash(vpn, shift, ssize);
		if (hidx & _PTEIDX_SECONDARY)
			hash = ~hash;

		slot = (hash & htab_hash_mask) * HPTES_PER_GROUP;
		slot += hidx & _PTEIDX_GROUP_IX;

		hptep = htab_address + slot;
		want_v = hpte_encode_avpn(vpn, psize, ssize);
		hpte_v = hpte_get_old_v(hptep);

		/* Even if we miss, we need to invalidate the TLB */
		if (HPTE_V_COMPARE(hpte_v, want_v) && (hpte_v & HPTE_V_VALID)) {
			/* recheck with locks held */
			native_lock_hpte(hptep);
			hpte_v = hpte_get_old_v(hptep);

			if (HPTE_V_COMPARE(hpte_v, want_v) && (hpte_v & HPTE_V_VALID)) {
				/*
				 * Invalidate the hpte. NOTE: this also unlocks it
				 */

				hptep->v = 0;
			} else
				native_unlock_hpte(hptep);
		}
		/*
		 * We need to do tlb invalidate for all the address, tlbie
		 * instruction compares entry_VA in tlb with the VA specified
		 * here
		 */
		tlbie(vpn, psize, actual_psize, ssize, local);
	}
	local_irq_restore(flags);
}
#else
static void native_hugepage_invalidate(unsigned long vsid,
				       unsigned long addr,
				       unsigned char *hpte_slot_array,
				       int psize, int ssize, int local)
{
	WARN(1, "%s called without THP support\n", __func__);
}
#endif

static void hpte_decode(struct hash_pte *hpte, unsigned long slot,
			int *psize, int *apsize, int *ssize, unsigned long *vpn)
{
	unsigned long avpn, pteg, vpi;
	unsigned long hpte_v = be64_to_cpu(hpte->v);
	unsigned long hpte_r = be64_to_cpu(hpte->r);
	unsigned long vsid, seg_off;
	int size, a_size, shift;
	/* Look at the 8 bit LP value */
	unsigned int lp = (hpte_r >> LP_SHIFT) & ((1 << LP_BITS) - 1);

	if (cpu_has_feature(CPU_FTR_ARCH_300)) {
		hpte_v = hpte_new_to_old_v(hpte_v, hpte_r);
		hpte_r = hpte_new_to_old_r(hpte_r);
	}
	if (!(hpte_v & HPTE_V_LARGE)) {
		size   = MMU_PAGE_4K;
		a_size = MMU_PAGE_4K;
	} else {
		size = hpte_page_sizes[lp] & 0xf;
		a_size = hpte_page_sizes[lp] >> 4;
	}
	/* This works for all page sizes, and for 256M and 1T segments */
	*ssize = hpte_v >> HPTE_V_SSIZE_SHIFT;
	shift = mmu_psize_defs[size].shift;

	avpn = (HPTE_V_AVPN_VAL(hpte_v) & ~mmu_psize_defs[size].avpnm);
	pteg = slot / HPTES_PER_GROUP;
	if (hpte_v & HPTE_V_SECONDARY)
		pteg = ~pteg;

	switch (*ssize) {
	case MMU_SEGSIZE_256M:
		/* We only have 28 - 23 bits of seg_off in avpn */
		seg_off = (avpn & 0x1f) << 23;
		vsid    =  avpn >> 5;
		/* We can find more bits from the pteg value */
		if (shift < 23) {
			vpi = (vsid ^ pteg) & htab_hash_mask;
			seg_off |= vpi << shift;
		}
		*vpn = vsid << (SID_SHIFT - VPN_SHIFT) | seg_off >> VPN_SHIFT;
		break;
	case MMU_SEGSIZE_1T:
		/* We only have 40 - 23 bits of seg_off in avpn */
		seg_off = (avpn & 0x1ffff) << 23;
		vsid    = avpn >> 17;
		if (shift < 23) {
			vpi = (vsid ^ (vsid << 25) ^ pteg) & htab_hash_mask;
			seg_off |= vpi << shift;
		}
		*vpn = vsid << (SID_SHIFT_1T - VPN_SHIFT) | seg_off >> VPN_SHIFT;
		break;
	default:
		*vpn = size = 0;
	}
	*psize  = size;
	*apsize = a_size;
}

/*
 * clear all mappings on kexec.  All cpus are in real mode (or they will
 * be when they isi), and we are the only one left.  We rely on our kernel
 * mapping being 0xC0's and the hardware ignoring those two real bits.
 *
 * This must be called with interrupts disabled.
 *
 * Taking the native_tlbie_lock is unsafe here due to the possibility of
 * lockdep being on. On pre POWER5 hardware, not taking the lock could
 * cause deadlock. POWER5 and newer not taking the lock is fine. This only
 * gets called during boot before secondary CPUs have come up and during
 * crashdump and all bets are off anyway.
 *
 * TODO: add batching support when enabled.  remember, no dynamic memory here,
 * although there is the control page available...
 */
static void native_hpte_clear(void)
{
	unsigned long vpn = 0;
	unsigned long slot, slots;
	struct hash_pte *hptep = htab_address;
	unsigned long hpte_v;
	unsigned long pteg_count;
	int psize, apsize, ssize;

	pteg_count = htab_hash_mask + 1;

	slots = pteg_count * HPTES_PER_GROUP;

	for (slot = 0; slot < slots; slot++, hptep++) {
		/*
		 * we could lock the pte here, but we are the only cpu
		 * running,  right?  and for crash dump, we probably
		 * don't want to wait for a maybe bad cpu.
		 */
		hpte_v = be64_to_cpu(hptep->v);

		/*
		 * Call __tlbie() here rather than tlbie() since we can't take the
		 * native_tlbie_lock.
		 */
		if (hpte_v & HPTE_V_VALID) {
			hpte_decode(hptep, slot, &psize, &apsize, &ssize, &vpn);
			hptep->v = 0;
			___tlbie(vpn, psize, apsize, ssize);
		}
	}

	asm volatile("eieio; tlbsync; ptesync":::"memory");
}

/*
 * Batched hash table flush, we batch the tlbie's to avoid taking/releasing
 * the lock all the time
 */
static void native_flush_hash_range(unsigned long number, int local)
{
	unsigned long vpn = 0;
	unsigned long hash, index, hidx, shift, slot;
	struct hash_pte *hptep;
	unsigned long hpte_v;
	unsigned long want_v;
	unsigned long flags;
	real_pte_t pte;
	struct ppc64_tlb_batch *batch = this_cpu_ptr(&ppc64_tlb_batch);
	unsigned long psize = batch->psize;
	int ssize = batch->ssize;
	int i;
	unsigned int use_local;

	use_local = local && mmu_has_feature(MMU_FTR_TLBIEL) &&
		mmu_psize_defs[psize].tlbiel && !cxl_ctx_in_use();

	local_irq_save(flags);

	for (i = 0; i < number; i++) {
		vpn = batch->vpn[i];
		pte = batch->pte[i];

		pte_iterate_hashed_subpages(pte, psize, vpn, index, shift) {
			hash = hpt_hash(vpn, shift, ssize);
			hidx = __rpte_to_hidx(pte, index);
			if (hidx & _PTEIDX_SECONDARY)
				hash = ~hash;
			slot = (hash & htab_hash_mask) * HPTES_PER_GROUP;
			slot += hidx & _PTEIDX_GROUP_IX;
			hptep = htab_address + slot;
			want_v = hpte_encode_avpn(vpn, psize, ssize);
			hpte_v = hpte_get_old_v(hptep);

			if (!HPTE_V_COMPARE(hpte_v, want_v) || !(hpte_v & HPTE_V_VALID))
				continue;
			/* lock and try again */
			native_lock_hpte(hptep);
			hpte_v = hpte_get_old_v(hptep);

			if (!HPTE_V_COMPARE(hpte_v, want_v) || !(hpte_v & HPTE_V_VALID))
				native_unlock_hpte(hptep);
			else
				hptep->v = 0;

		} pte_iterate_hashed_end();
	}

	if (use_local) {
		asm volatile("ptesync":::"memory");
		for (i = 0; i < number; i++) {
			vpn = batch->vpn[i];
			pte = batch->pte[i];

			pte_iterate_hashed_subpages(pte, psize,
						    vpn, index, shift) {
				__tlbiel(vpn, psize, psize, ssize);
			} pte_iterate_hashed_end();
		}
		asm volatile("ptesync":::"memory");
	} else {
		int lock_tlbie = !mmu_has_feature(MMU_FTR_LOCKLESS_TLBIE);

		if (lock_tlbie)
			raw_spin_lock(&native_tlbie_lock);

		asm volatile("ptesync":::"memory");
		for (i = 0; i < number; i++) {
			vpn = batch->vpn[i];
			pte = batch->pte[i];

			pte_iterate_hashed_subpages(pte, psize,
						    vpn, index, shift) {
				__tlbie(vpn, psize, psize, ssize);
			} pte_iterate_hashed_end();
		}
		/*
		 * Just do one more with the last used values.
		 */
		fixup_tlbie(vpn, psize, psize, ssize);
		asm volatile("eieio; tlbsync; ptesync":::"memory");

		if (lock_tlbie)
			raw_spin_unlock(&native_tlbie_lock);
	}

	local_irq_restore(flags);
}

void __init hpte_init_native(void)
{
	mmu_hash_ops.hpte_invalidate	= native_hpte_invalidate;
	mmu_hash_ops.hpte_updatepp	= native_hpte_updatepp;
	mmu_hash_ops.hpte_updateboltedpp = native_hpte_updateboltedpp;
	mmu_hash_ops.hpte_removebolted = native_hpte_removebolted;
	mmu_hash_ops.hpte_insert	= native_hpte_insert;
	mmu_hash_ops.hpte_remove	= native_hpte_remove;
	mmu_hash_ops.hpte_clear_all	= native_hpte_clear;
	mmu_hash_ops.flush_hash_range = native_flush_hash_range;
	mmu_hash_ops.hugepage_invalidate   = native_hugepage_invalidate;
}<|MERGE_RESOLUTION|>--- conflicted
+++ resolved
@@ -47,8 +47,6 @@
 
 DEFINE_RAW_SPINLOCK(native_tlbie_lock);
 
-<<<<<<< HEAD
-=======
 static inline void tlbiel_hash_set_isa206(unsigned int set, unsigned int is)
 {
 	unsigned long rb;
@@ -146,7 +144,6 @@
 		WARN(1, "%s called on pre-POWER7 CPU\n", __func__);
 }
 
->>>>>>> e021bb4f
 static inline unsigned long  ___tlbie(unsigned long vpn, int psize,
 						int apsize, int ssize)
 {
@@ -204,8 +201,6 @@
 	return va;
 }
 
-<<<<<<< HEAD
-=======
 static inline void fixup_tlbie(unsigned long vpn, int psize, int apsize, int ssize)
 {
 	if (cpu_has_feature(CPU_FTR_P9_TLBIE_BUG)) {
@@ -215,7 +210,6 @@
 	}
 }
 
->>>>>>> e021bb4f
 static inline void __tlbie(unsigned long vpn, int psize, int apsize, int ssize)
 {
 	unsigned long rb;
