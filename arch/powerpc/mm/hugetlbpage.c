--- conflicted
+++ resolved
@@ -101,14 +101,10 @@
 	if (i < num_hugepd) {
 		for (i = i - 1 ; i >= 0; i--, hpdp--)
 			*hpdp = __hugepd(0);
-<<<<<<< HEAD
-		kmem_cache_free(cachep, new);
-=======
 		if (cachep)
 			kmem_cache_free(cachep, new);
 		else
 			pte_free(mm, new);
->>>>>>> fa578e9d
 	} else {
 		kmemleak_ignore(new);
 	}
