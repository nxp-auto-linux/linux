/*
 * address space "slices" (meta-segments) support
 *
 * Copyright (C) 2007 Benjamin Herrenschmidt, IBM Corporation.
 *
 * Based on hugetlb implementation
 *
 * Copyright (C) 2003 David Gibson, IBM Corporation.
 *
 * This program is free software; you can redistribute it and/or modify
 * it under the terms of the GNU General Public License as published by
 * the Free Software Foundation; either version 2 of the License, or
 * (at your option) any later version.
 *
 * This program is distributed in the hope that it will be useful,
 * but WITHOUT ANY WARRANTY; without even the implied warranty of
 * MERCHANTABILITY or FITNESS FOR A PARTICULAR PURPOSE.  See the
 * GNU General Public License for more details.
 *
 * You should have received a copy of the GNU General Public License
 * along with this program; if not, write to the Free Software
 * Foundation, Inc., 59 Temple Place, Suite 330, Boston, MA  02111-1307  USA
 */

#undef DEBUG

#include <linux/kernel.h>
#include <linux/mm.h>
#include <linux/pagemap.h>
#include <linux/err.h>
#include <linux/spinlock.h>
#include <linux/export.h>
#include <linux/hugetlb.h>
#include <asm/mman.h>
#include <asm/mmu.h>
#include <asm/copro.h>
#include <asm/hugetlb.h>
#include <asm/mmu_context.h>

static DEFINE_SPINLOCK(slice_convert_lock);

#ifdef DEBUG
int _slice_debug = 1;

static void slice_print_mask(const char *label, const struct slice_mask *mask)
{
	if (!_slice_debug)
		return;
	pr_devel("%s low_slice: %*pbl\n", label,
			(int)SLICE_NUM_LOW, &mask->low_slices);
	pr_devel("%s high_slice: %*pbl\n", label,
			(int)SLICE_NUM_HIGH, mask->high_slices);
}

#define slice_dbg(fmt...) do { if (_slice_debug) pr_devel(fmt); } while (0)

#else

static void slice_print_mask(const char *label, const struct slice_mask *mask) {}
#define slice_dbg(fmt...)

#endif

static inline bool slice_addr_is_low(unsigned long addr)
{
	u64 tmp = (u64)addr;

	return tmp < SLICE_LOW_TOP;
}

static void slice_range_to_mask(unsigned long start, unsigned long len,
				struct slice_mask *ret)
{
	unsigned long end = start + len - 1;

	ret->low_slices = 0;
	if (SLICE_NUM_HIGH)
		bitmap_zero(ret->high_slices, SLICE_NUM_HIGH);

<<<<<<< HEAD
	if (start < SLICE_LOW_TOP) {
=======
	if (slice_addr_is_low(start)) {
>>>>>>> e021bb4f
		unsigned long mend = min(end,
					 (unsigned long)(SLICE_LOW_TOP - 1));

		ret->low_slices = (1u << (GET_LOW_SLICE_INDEX(mend) + 1))
			- (1u << GET_LOW_SLICE_INDEX(start));
	}

	if (SLICE_NUM_HIGH && !slice_addr_is_low(end)) {
		unsigned long start_index = GET_HIGH_SLICE_INDEX(start);
		unsigned long align_end = ALIGN(end, (1UL << SLICE_HIGH_SHIFT));
		unsigned long count = GET_HIGH_SLICE_INDEX(align_end) - start_index;

		bitmap_set(ret->high_slices, start_index, count);
	}
}

static int slice_area_is_free(struct mm_struct *mm, unsigned long addr,
			      unsigned long len)
{
	struct vm_area_struct *vma;

<<<<<<< HEAD
	if ((mm->context.addr_limit - len) < addr)
=======
	if ((mm->context.slb_addr_limit - len) < addr)
>>>>>>> e021bb4f
		return 0;
	vma = find_vma(mm, addr);
	return (!vma || (addr + len) <= vm_start_gap(vma));
}

static int slice_low_has_vma(struct mm_struct *mm, unsigned long slice)
{
	return !slice_area_is_free(mm, slice << SLICE_LOW_SHIFT,
				   1ul << SLICE_LOW_SHIFT);
}

static int slice_high_has_vma(struct mm_struct *mm, unsigned long slice)
{
	unsigned long start = slice << SLICE_HIGH_SHIFT;
	unsigned long end = start + (1ul << SLICE_HIGH_SHIFT);

#ifdef CONFIG_PPC64
	/* Hack, so that each addresses is controlled by exactly one
	 * of the high or low area bitmaps, the first high area starts
	 * at 4GB, not 0 */
	if (start == 0)
		start = SLICE_LOW_TOP;
#endif

	return !slice_area_is_free(mm, start, end - start);
}

static void slice_mask_for_free(struct mm_struct *mm, struct slice_mask *ret,
				unsigned long high_limit)
{
	unsigned long i;

	ret->low_slices = 0;
	if (SLICE_NUM_HIGH)
		bitmap_zero(ret->high_slices, SLICE_NUM_HIGH);

	for (i = 0; i < SLICE_NUM_LOW; i++)
		if (!slice_low_has_vma(mm, i))
			ret->low_slices |= 1u << i;

<<<<<<< HEAD
	if (mm->context.addr_limit <= SLICE_LOW_TOP)
=======
	if (slice_addr_is_low(high_limit - 1))
>>>>>>> e021bb4f
		return;

	for (i = 0; i < GET_HIGH_SLICE_INDEX(high_limit); i++)
		if (!slice_high_has_vma(mm, i))
			__set_bit(i, ret->high_slices);
}

#ifdef CONFIG_PPC_BOOK3S_64
static struct slice_mask *slice_mask_for_size(struct mm_struct *mm, int psize)
{
#ifdef CONFIG_PPC_64K_PAGES
	if (psize == MMU_PAGE_64K)
		return &mm->context.mask_64k;
#endif
	if (psize == MMU_PAGE_4K)
		return &mm->context.mask_4k;
#ifdef CONFIG_HUGETLB_PAGE
	if (psize == MMU_PAGE_16M)
		return &mm->context.mask_16m;
	if (psize == MMU_PAGE_16G)
		return &mm->context.mask_16g;
#endif
	BUG();
}
#elif defined(CONFIG_PPC_8xx)
static struct slice_mask *slice_mask_for_size(struct mm_struct *mm, int psize)
{
	if (psize == mmu_virtual_psize)
		return &mm->context.mask_base_psize;
#ifdef CONFIG_HUGETLB_PAGE
	if (psize == MMU_PAGE_512K)
		return &mm->context.mask_512k;
	if (psize == MMU_PAGE_8M)
		return &mm->context.mask_8m;
#endif
	BUG();
}
#else
#error "Must define the slice masks for page sizes supported by the platform"
#endif

<<<<<<< HEAD
	ret->low_slices = 0;
	if (SLICE_NUM_HIGH)
		bitmap_zero(ret->high_slices, SLICE_NUM_HIGH);
=======
static bool slice_check_range_fits(struct mm_struct *mm,
			   const struct slice_mask *available,
			   unsigned long start, unsigned long len)
{
	unsigned long end = start + len - 1;
	u64 low_slices = 0;
>>>>>>> e021bb4f

	if (slice_addr_is_low(start)) {
		unsigned long mend = min(end,
					 (unsigned long)(SLICE_LOW_TOP - 1));

		low_slices = (1u << (GET_LOW_SLICE_INDEX(mend) + 1))
				- (1u << GET_LOW_SLICE_INDEX(start));
	}
	if ((low_slices & available->low_slices) != low_slices)
		return false;

	if (SLICE_NUM_HIGH && !slice_addr_is_low(end)) {
		unsigned long start_index = GET_HIGH_SLICE_INDEX(start);
		unsigned long align_end = ALIGN(end, (1UL << SLICE_HIGH_SHIFT));
		unsigned long count = GET_HIGH_SLICE_INDEX(align_end) - start_index;
		unsigned long i;

<<<<<<< HEAD
	if (!SLICE_NUM_HIGH)
		return (mask.low_slices & available.low_slices) ==
		       mask.low_slices;

	bitmap_and(result, mask.high_slices,
		   available.high_slices, slice_count);
=======
		for (i = start_index; i < start_index + count; i++) {
			if (!test_bit(i, available->high_slices))
				return false;
		}
	}
>>>>>>> e021bb4f

	return true;
}

static void slice_flush_segments(void *parm)
{
#ifdef CONFIG_PPC64
	struct mm_struct *mm = parm;
	unsigned long flags;

	if (mm != current->active_mm)
		return;

	copy_mm_to_paca(current->active_mm);

	local_irq_save(flags);
	slb_flush_and_rebolt();
	local_irq_restore(flags);
#endif
}

static void slice_convert(struct mm_struct *mm,
				const struct slice_mask *mask, int psize)
{
	int index, mask_index;
	/* Write the new slice psize bits */
	unsigned char *hpsizes, *lpsizes;
	struct slice_mask *psize_mask, *old_mask;
	unsigned long i, flags;
	int old_psize;

	slice_dbg("slice_convert(mm=%p, psize=%d)\n", mm, psize);
	slice_print_mask(" mask", mask);

	psize_mask = slice_mask_for_size(mm, psize);

	/* We need to use a spinlock here to protect against
	 * concurrent 64k -> 4k demotion ...
	 */
	spin_lock_irqsave(&slice_convert_lock, flags);

	lpsizes = mm->context.low_slices_psize;
	for (i = 0; i < SLICE_NUM_LOW; i++) {
		if (!(mask->low_slices & (1u << i)))
			continue;

		mask_index = i & 0x1;
		index = i >> 1;

		/* Update the slice_mask */
		old_psize = (lpsizes[index] >> (mask_index * 4)) & 0xf;
		old_mask = slice_mask_for_size(mm, old_psize);
		old_mask->low_slices &= ~(1u << i);
		psize_mask->low_slices |= 1u << i;

		/* Update the sizes array */
		lpsizes[index] = (lpsizes[index] & ~(0xf << (mask_index * 4))) |
				(((unsigned long)psize) << (mask_index * 4));
	}

	hpsizes = mm->context.high_slices_psize;
	for (i = 0; i < GET_HIGH_SLICE_INDEX(mm->context.slb_addr_limit); i++) {
		if (!test_bit(i, mask->high_slices))
			continue;

		mask_index = i & 0x1;
		index = i >> 1;

		/* Update the slice_mask */
		old_psize = (hpsizes[index] >> (mask_index * 4)) & 0xf;
		old_mask = slice_mask_for_size(mm, old_psize);
		__clear_bit(i, old_mask->high_slices);
		__set_bit(i, psize_mask->high_slices);

		/* Update the sizes array */
		hpsizes[index] = (hpsizes[index] & ~(0xf << (mask_index * 4))) |
				(((unsigned long)psize) << (mask_index * 4));
	}

	slice_dbg(" lsps=%lx, hsps=%lx\n",
		  (unsigned long)mm->context.low_slices_psize,
		  (unsigned long)mm->context.high_slices_psize);

	spin_unlock_irqrestore(&slice_convert_lock, flags);

	copro_flush_all_slbs(mm);
}

/*
 * Compute which slice addr is part of;
 * set *boundary_addr to the start or end boundary of that slice
 * (depending on 'end' parameter);
 * return boolean indicating if the slice is marked as available in the
 * 'available' slice_mark.
 */
static bool slice_scan_available(unsigned long addr,
				 const struct slice_mask *available,
				 int end, unsigned long *boundary_addr)
{
	unsigned long slice;
	if (slice_addr_is_low(addr)) {
		slice = GET_LOW_SLICE_INDEX(addr);
		*boundary_addr = (slice + end) << SLICE_LOW_SHIFT;
		return !!(available->low_slices & (1u << slice));
	} else {
		slice = GET_HIGH_SLICE_INDEX(addr);
		*boundary_addr = (slice + end) ?
			((slice + end) << SLICE_HIGH_SHIFT) : SLICE_LOW_TOP;
		return !!test_bit(slice, available->high_slices);
	}
}

static unsigned long slice_find_area_bottomup(struct mm_struct *mm,
					      unsigned long len,
					      const struct slice_mask *available,
					      int psize, unsigned long high_limit)
{
	int pshift = max_t(int, mmu_psize_defs[psize].shift, PAGE_SHIFT);
	unsigned long addr, found, next_end;
	struct vm_unmapped_area_info info;

	info.flags = 0;
	info.length = len;
	info.align_mask = PAGE_MASK & ((1ul << pshift) - 1);
	info.align_offset = 0;

	addr = TASK_UNMAPPED_BASE;
	/*
	 * Check till the allow max value for this mmap request
	 */
	while (addr < high_limit) {
		info.low_limit = addr;
		if (!slice_scan_available(addr, available, 1, &addr))
			continue;

 next_slice:
		/*
		 * At this point [info.low_limit; addr) covers
		 * available slices only and ends at a slice boundary.
		 * Check if we need to reduce the range, or if we can
		 * extend it to cover the next available slice.
		 */
		if (addr >= high_limit)
			addr = high_limit;
		else if (slice_scan_available(addr, available, 1, &next_end)) {
			addr = next_end;
			goto next_slice;
		}
		info.high_limit = addr;

		found = vm_unmapped_area(&info);
		if (!(found & ~PAGE_MASK))
			return found;
	}

	return -ENOMEM;
}

static unsigned long slice_find_area_topdown(struct mm_struct *mm,
					     unsigned long len,
					     const struct slice_mask *available,
					     int psize, unsigned long high_limit)
{
	int pshift = max_t(int, mmu_psize_defs[psize].shift, PAGE_SHIFT);
	unsigned long addr, found, prev;
	struct vm_unmapped_area_info info;

	info.flags = VM_UNMAPPED_AREA_TOPDOWN;
	info.length = len;
	info.align_mask = PAGE_MASK & ((1ul << pshift) - 1);
	info.align_offset = 0;

	addr = mm->mmap_base;
	/*
	 * If we are trying to allocate above DEFAULT_MAP_WINDOW
	 * Add the different to the mmap_base.
	 * Only for that request for which high_limit is above
	 * DEFAULT_MAP_WINDOW we should apply this.
	 */
	if (high_limit > DEFAULT_MAP_WINDOW)
		addr += mm->context.slb_addr_limit - DEFAULT_MAP_WINDOW;

	while (addr > PAGE_SIZE) {
		info.high_limit = addr;
		if (!slice_scan_available(addr - 1, available, 0, &addr))
			continue;

 prev_slice:
		/*
		 * At this point [addr; info.high_limit) covers
		 * available slices only and starts at a slice boundary.
		 * Check if we need to reduce the range, or if we can
		 * extend it to cover the previous available slice.
		 */
		if (addr < PAGE_SIZE)
			addr = PAGE_SIZE;
		else if (slice_scan_available(addr - 1, available, 0, &prev)) {
			addr = prev;
			goto prev_slice;
		}
		info.low_limit = addr;

		found = vm_unmapped_area(&info);
		if (!(found & ~PAGE_MASK))
			return found;
	}

	/*
	 * A failed mmap() very likely causes application failure,
	 * so fall back to the bottom-up function here. This scenario
	 * can happen with large stack limits and large mmap()
	 * allocations.
	 */
	return slice_find_area_bottomup(mm, len, available, psize, high_limit);
}


static unsigned long slice_find_area(struct mm_struct *mm, unsigned long len,
				     const struct slice_mask *mask, int psize,
				     int topdown, unsigned long high_limit)
{
	if (topdown)
		return slice_find_area_topdown(mm, len, mask, psize, high_limit);
	else
		return slice_find_area_bottomup(mm, len, mask, psize, high_limit);
}

static inline void slice_copy_mask(struct slice_mask *dst,
					const struct slice_mask *src)
{
<<<<<<< HEAD
	dst->low_slices |= src->low_slices;
	if (!SLICE_NUM_HIGH)
		return;
	bitmap_or(dst->high_slices, dst->high_slices, src->high_slices,
		  SLICE_NUM_HIGH);
=======
	dst->low_slices = src->low_slices;
	if (!SLICE_NUM_HIGH)
		return;
	bitmap_copy(dst->high_slices, src->high_slices, SLICE_NUM_HIGH);
>>>>>>> e021bb4f
}

static inline void slice_or_mask(struct slice_mask *dst,
					const struct slice_mask *src1,
					const struct slice_mask *src2)
{
<<<<<<< HEAD
	dst->low_slices &= ~src->low_slices;

	if (!SLICE_NUM_HIGH)
		return;
	bitmap_andnot(dst->high_slices, dst->high_slices, src->high_slices,
		      SLICE_NUM_HIGH);
=======
	dst->low_slices = src1->low_slices | src2->low_slices;
	if (!SLICE_NUM_HIGH)
		return;
	bitmap_or(dst->high_slices, src1->high_slices, src2->high_slices, SLICE_NUM_HIGH);
}

static inline void slice_andnot_mask(struct slice_mask *dst,
					const struct slice_mask *src1,
					const struct slice_mask *src2)
{
	dst->low_slices = src1->low_slices & ~src2->low_slices;
	if (!SLICE_NUM_HIGH)
		return;
	bitmap_andnot(dst->high_slices, src1->high_slices, src2->high_slices, SLICE_NUM_HIGH);
>>>>>>> e021bb4f
}

#ifdef CONFIG_PPC_64K_PAGES
#define MMU_PAGE_BASE	MMU_PAGE_64K
#else
#define MMU_PAGE_BASE	MMU_PAGE_4K
#endif

unsigned long slice_get_unmapped_area(unsigned long addr, unsigned long len,
				      unsigned long flags, unsigned int psize,
				      int topdown)
{
	struct slice_mask good_mask;
	struct slice_mask potential_mask;
	const struct slice_mask *maskp;
	const struct slice_mask *compat_maskp = NULL;
	int fixed = (flags & MAP_FIXED);
	int pshift = max_t(int, mmu_psize_defs[psize].shift, PAGE_SHIFT);
	unsigned long page_size = 1UL << pshift;
	struct mm_struct *mm = current->mm;
	unsigned long newaddr;
	unsigned long high_limit;

	high_limit = DEFAULT_MAP_WINDOW;
	if (addr >= high_limit || (fixed && (addr + len > high_limit)))
		high_limit = TASK_SIZE;

	if (len > high_limit)
		return -ENOMEM;
	if (len & (page_size - 1))
		return -EINVAL;
	if (fixed) {
		if (addr & (page_size - 1))
			return -EINVAL;
		if (addr > high_limit - len)
			return -ENOMEM;
<<<<<<< HEAD
	}

	if (high_limit > mm->context.addr_limit) {
		mm->context.addr_limit = high_limit;
		on_each_cpu(slice_flush_segments, mm, 1);
	}

	/*
	 * init different masks
	 */
	mask.low_slices = 0;

	/* silence stupid warning */;
	potential_mask.low_slices = 0;

	compat_mask.low_slices = 0;

	if (SLICE_NUM_HIGH) {
		bitmap_zero(mask.high_slices, SLICE_NUM_HIGH);
		bitmap_zero(potential_mask.high_slices, SLICE_NUM_HIGH);
		bitmap_zero(compat_mask.high_slices, SLICE_NUM_HIGH);
=======
	}

	if (high_limit > mm->context.slb_addr_limit) {
		/*
		 * Increasing the slb_addr_limit does not require
		 * slice mask cache to be recalculated because it should
		 * be already initialised beyond the old address limit.
		 */
		mm->context.slb_addr_limit = high_limit;

		on_each_cpu(slice_flush_segments, mm, 1);
>>>>>>> e021bb4f
	}

	/* Sanity checks */
	BUG_ON(mm->task_size == 0);
<<<<<<< HEAD
	BUG_ON(mm->context.addr_limit == 0);
=======
	BUG_ON(mm->context.slb_addr_limit == 0);
>>>>>>> e021bb4f
	VM_BUG_ON(radix_enabled());

	slice_dbg("slice_get_unmapped_area(mm=%p, psize=%d...\n", mm, psize);
	slice_dbg(" addr=%lx, len=%lx, flags=%lx, topdown=%d\n",
		  addr, len, flags, topdown);

	/* If hint, make sure it matches our alignment restrictions */
	if (!fixed && addr) {
		addr = _ALIGN_UP(addr, page_size);
		slice_dbg(" aligned addr=%lx\n", addr);
		/* Ignore hint if it's too large or overlaps a VMA */
		if (addr > high_limit - len ||
		    !slice_area_is_free(mm, addr, len))
			addr = 0;
	}

	/* First make up a "good" mask of slices that have the right size
	 * already
	 */
	maskp = slice_mask_for_size(mm, psize);

	/*
	 * Here "good" means slices that are already the right page size,
	 * "compat" means slices that have a compatible page size (i.e.
	 * 4k in a 64k pagesize kernel), and "free" means slices without
	 * any VMAs.
	 *
	 * If MAP_FIXED:
	 *	check if fits in good | compat => OK
	 *	check if fits in good | compat | free => convert free
	 *	else bad
	 * If have hint:
	 *	check if hint fits in good => OK
	 *	check if hint fits in good | free => convert free
	 * Otherwise:
	 *	search in good, found => OK
	 *	search in good | free, found => convert free
	 *	search in good | compat | free, found => convert free.
	 */

	/*
	 * If we support combo pages, we can allow 64k pages in 4k slices
	 * The mask copies could be avoided in most cases here if we had
	 * a pointer to good mask for the next code to use.
	 */
	if (IS_ENABLED(CONFIG_PPC_64K_PAGES) && psize == MMU_PAGE_64K) {
		compat_maskp = slice_mask_for_size(mm, MMU_PAGE_4K);
		if (fixed)
			slice_or_mask(&good_mask, maskp, compat_maskp);
		else
			slice_copy_mask(&good_mask, maskp);
	} else {
		slice_copy_mask(&good_mask, maskp);
	}

	slice_print_mask(" good_mask", &good_mask);
	if (compat_maskp)
		slice_print_mask(" compat_mask", compat_maskp);

	/* First check hint if it's valid or if we have MAP_FIXED */
	if (addr != 0 || fixed) {
		/* Check if we fit in the good mask. If we do, we just return,
		 * nothing else to do
		 */
		if (slice_check_range_fits(mm, &good_mask, addr, len)) {
			slice_dbg(" fits good !\n");
			newaddr = addr;
			goto return_addr;
		}
	} else {
		/* Now let's see if we can find something in the existing
		 * slices for that size
		 */
		newaddr = slice_find_area(mm, len, &good_mask,
					  psize, topdown, high_limit);
		if (newaddr != -ENOMEM) {
			/* Found within the good mask, we don't have to setup,
			 * we thus return directly
			 */
			slice_dbg(" found area at 0x%lx\n", newaddr);
			goto return_addr;
		}
	}
	/*
	 * We don't fit in the good mask, check what other slices are
	 * empty and thus can be converted
	 */
	slice_mask_for_free(mm, &potential_mask, high_limit);
	slice_or_mask(&potential_mask, &potential_mask, &good_mask);
	slice_print_mask(" potential", &potential_mask);

	if (addr != 0 || fixed) {
		if (slice_check_range_fits(mm, &potential_mask, addr, len)) {
			slice_dbg(" fits potential !\n");
			newaddr = addr;
			goto convert;
		}
	}

	/* If we have MAP_FIXED and failed the above steps, then error out */
	if (fixed)
		return -EBUSY;

	slice_dbg(" search...\n");

	/* If we had a hint that didn't work out, see if we can fit
	 * anywhere in the good area.
	 */
	if (addr) {
		newaddr = slice_find_area(mm, len, &good_mask,
					  psize, topdown, high_limit);
		if (newaddr != -ENOMEM) {
			slice_dbg(" found area at 0x%lx\n", newaddr);
			goto return_addr;
		}
	}

	/* Now let's see if we can find something in the existing slices
	 * for that size plus free slices
	 */
	newaddr = slice_find_area(mm, len, &potential_mask,
				  psize, topdown, high_limit);

#ifdef CONFIG_PPC_64K_PAGES
	if (newaddr == -ENOMEM && psize == MMU_PAGE_64K) {
		/* retry the search with 4k-page slices included */
		slice_or_mask(&potential_mask, &potential_mask, compat_maskp);
		newaddr = slice_find_area(mm, len, &potential_mask,
					  psize, topdown, high_limit);
	}
#endif

	if (newaddr == -ENOMEM)
		return -ENOMEM;

	slice_range_to_mask(newaddr, len, &potential_mask);
	slice_dbg(" found potential area at 0x%lx\n", newaddr);
	slice_print_mask(" mask", &potential_mask);

 convert:
<<<<<<< HEAD
	slice_andnot_mask(&mask, &good_mask);
	slice_andnot_mask(&mask, &compat_mask);
	if (mask.low_slices ||
	    (SLICE_NUM_HIGH &&
	     !bitmap_empty(mask.high_slices, SLICE_NUM_HIGH))) {
		slice_convert(mm, mask, psize);
=======
	/*
	 * Try to allocate the context before we do slice convert
	 * so that we handle the context allocation failure gracefully.
	 */
	if (need_extra_context(mm, newaddr)) {
		if (alloc_extended_context(mm, newaddr) < 0)
			return -ENOMEM;
	}

	slice_andnot_mask(&potential_mask, &potential_mask, &good_mask);
	if (compat_maskp && !fixed)
		slice_andnot_mask(&potential_mask, &potential_mask, compat_maskp);
	if (potential_mask.low_slices ||
		(SLICE_NUM_HIGH &&
		 !bitmap_empty(potential_mask.high_slices, SLICE_NUM_HIGH))) {
		slice_convert(mm, &potential_mask, psize);
>>>>>>> e021bb4f
		if (psize > MMU_PAGE_BASE)
			on_each_cpu(slice_flush_segments, mm, 1);
	}
	return newaddr;

return_addr:
	if (need_extra_context(mm, newaddr)) {
		if (alloc_extended_context(mm, newaddr) < 0)
			return -ENOMEM;
	}
	return newaddr;
}
EXPORT_SYMBOL_GPL(slice_get_unmapped_area);

unsigned long arch_get_unmapped_area(struct file *filp,
				     unsigned long addr,
				     unsigned long len,
				     unsigned long pgoff,
				     unsigned long flags)
{
	return slice_get_unmapped_area(addr, len, flags,
				       current->mm->context.user_psize, 0);
}

unsigned long arch_get_unmapped_area_topdown(struct file *filp,
					     const unsigned long addr0,
					     const unsigned long len,
					     const unsigned long pgoff,
					     const unsigned long flags)
{
	return slice_get_unmapped_area(addr0, len, flags,
				       current->mm->context.user_psize, 1);
}

unsigned int get_slice_psize(struct mm_struct *mm, unsigned long addr)
{
	unsigned char *psizes;
	int index, mask_index;

	VM_BUG_ON(radix_enabled());

	if (slice_addr_is_low(addr)) {
		psizes = mm->context.low_slices_psize;
		index = GET_LOW_SLICE_INDEX(addr);
	} else {
		psizes = mm->context.high_slices_psize;
		index = GET_HIGH_SLICE_INDEX(addr);
	}
	mask_index = index & 0x1;
	return (psizes[index >> 1] >> (mask_index * 4)) & 0xf;
}
EXPORT_SYMBOL_GPL(get_slice_psize);

void slice_init_new_context_exec(struct mm_struct *mm)
{
	unsigned char *hpsizes, *lpsizes;
	struct slice_mask *mask;
	unsigned int psize = mmu_virtual_psize;

	slice_dbg("slice_init_new_context_exec(mm=%p)\n", mm);

	/*
	 * In the case of exec, use the default limit. In the
	 * case of fork it is just inherited from the mm being
	 * duplicated.
	 */
#ifdef CONFIG_PPC64
	mm->context.slb_addr_limit = DEFAULT_MAP_WINDOW_USER64;
#else
	mm->context.slb_addr_limit = DEFAULT_MAP_WINDOW;
#endif

	mm->context.user_psize = psize;

	/*
	 * Set all slice psizes to the default.
	 */
	lpsizes = mm->context.low_slices_psize;
	memset(lpsizes, (psize << 4) | psize, SLICE_NUM_LOW >> 1);

	hpsizes = mm->context.high_slices_psize;
	memset(hpsizes, (psize << 4) | psize, SLICE_NUM_HIGH >> 1);

	/*
	 * Slice mask cache starts zeroed, fill the default size cache.
	 */
	mask = slice_mask_for_size(mm, psize);
	mask->low_slices = ~0UL;
	if (SLICE_NUM_HIGH)
		bitmap_fill(mask->high_slices, SLICE_NUM_HIGH);
}

void slice_set_range_psize(struct mm_struct *mm, unsigned long start,
			   unsigned long len, unsigned int psize)
{
	struct slice_mask mask;

	VM_BUG_ON(radix_enabled());

	slice_range_to_mask(start, len, &mask);
	slice_convert(mm, &mask, psize);
}

#ifdef CONFIG_HUGETLB_PAGE
/*
 * is_hugepage_only_range() is used by generic code to verify whether
 * a normal mmap mapping (non hugetlbfs) is valid on a given area.
 *
 * until the generic code provides a more generic hook and/or starts
 * calling arch get_unmapped_area for MAP_FIXED (which our implementation
 * here knows how to deal with), we hijack it to keep standard mappings
 * away from us.
 *
 * because of that generic code limitation, MAP_FIXED mapping cannot
 * "convert" back a slice with no VMAs to the standard page size, only
 * get_unmapped_area() can. It would be possible to fix it here but I
 * prefer working on fixing the generic code instead.
 *
 * WARNING: This will not work if hugetlbfs isn't enabled since the
 * generic code will redefine that function as 0 in that. This is ok
 * for now as we only use slices with hugetlbfs enabled. This should
 * be fixed as the generic code gets fixed.
 */
int slice_is_hugepage_only_range(struct mm_struct *mm, unsigned long addr,
			   unsigned long len)
{
	const struct slice_mask *maskp;
	unsigned int psize = mm->context.user_psize;

	VM_BUG_ON(radix_enabled());

	maskp = slice_mask_for_size(mm, psize);
#ifdef CONFIG_PPC_64K_PAGES
	/* We need to account for 4k slices too */
	if (psize == MMU_PAGE_64K) {
		const struct slice_mask *compat_maskp;
		struct slice_mask available;

		compat_maskp = slice_mask_for_size(mm, MMU_PAGE_4K);
		slice_or_mask(&available, maskp, compat_maskp);
		return !slice_check_range_fits(mm, &available, addr, len);
	}
#endif

	return !slice_check_range_fits(mm, maskp, addr, len);
}
#endif<|MERGE_RESOLUTION|>--- conflicted
+++ resolved
@@ -77,11 +77,7 @@
 	if (SLICE_NUM_HIGH)
 		bitmap_zero(ret->high_slices, SLICE_NUM_HIGH);
 
-<<<<<<< HEAD
-	if (start < SLICE_LOW_TOP) {
-=======
 	if (slice_addr_is_low(start)) {
->>>>>>> e021bb4f
 		unsigned long mend = min(end,
 					 (unsigned long)(SLICE_LOW_TOP - 1));
 
@@ -103,11 +99,7 @@
 {
 	struct vm_area_struct *vma;
 
-<<<<<<< HEAD
-	if ((mm->context.addr_limit - len) < addr)
-=======
 	if ((mm->context.slb_addr_limit - len) < addr)
->>>>>>> e021bb4f
 		return 0;
 	vma = find_vma(mm, addr);
 	return (!vma || (addr + len) <= vm_start_gap(vma));
@@ -148,11 +140,7 @@
 		if (!slice_low_has_vma(mm, i))
 			ret->low_slices |= 1u << i;
 
-<<<<<<< HEAD
-	if (mm->context.addr_limit <= SLICE_LOW_TOP)
-=======
 	if (slice_addr_is_low(high_limit - 1))
->>>>>>> e021bb4f
 		return;
 
 	for (i = 0; i < GET_HIGH_SLICE_INDEX(high_limit); i++)
@@ -194,18 +182,12 @@
 #error "Must define the slice masks for page sizes supported by the platform"
 #endif
 
-<<<<<<< HEAD
-	ret->low_slices = 0;
-	if (SLICE_NUM_HIGH)
-		bitmap_zero(ret->high_slices, SLICE_NUM_HIGH);
-=======
 static bool slice_check_range_fits(struct mm_struct *mm,
 			   const struct slice_mask *available,
 			   unsigned long start, unsigned long len)
 {
 	unsigned long end = start + len - 1;
 	u64 low_slices = 0;
->>>>>>> e021bb4f
 
 	if (slice_addr_is_low(start)) {
 		unsigned long mend = min(end,
@@ -223,20 +205,11 @@
 		unsigned long count = GET_HIGH_SLICE_INDEX(align_end) - start_index;
 		unsigned long i;
 
-<<<<<<< HEAD
-	if (!SLICE_NUM_HIGH)
-		return (mask.low_slices & available.low_slices) ==
-		       mask.low_slices;
-
-	bitmap_and(result, mask.high_slices,
-		   available.high_slices, slice_count);
-=======
 		for (i = start_index; i < start_index + count; i++) {
 			if (!test_bit(i, available->high_slices))
 				return false;
 		}
 	}
->>>>>>> e021bb4f
 
 	return true;
 }
@@ -467,32 +440,16 @@
 static inline void slice_copy_mask(struct slice_mask *dst,
 					const struct slice_mask *src)
 {
-<<<<<<< HEAD
-	dst->low_slices |= src->low_slices;
-	if (!SLICE_NUM_HIGH)
-		return;
-	bitmap_or(dst->high_slices, dst->high_slices, src->high_slices,
-		  SLICE_NUM_HIGH);
-=======
 	dst->low_slices = src->low_slices;
 	if (!SLICE_NUM_HIGH)
 		return;
 	bitmap_copy(dst->high_slices, src->high_slices, SLICE_NUM_HIGH);
->>>>>>> e021bb4f
 }
 
 static inline void slice_or_mask(struct slice_mask *dst,
 					const struct slice_mask *src1,
 					const struct slice_mask *src2)
 {
-<<<<<<< HEAD
-	dst->low_slices &= ~src->low_slices;
-
-	if (!SLICE_NUM_HIGH)
-		return;
-	bitmap_andnot(dst->high_slices, dst->high_slices, src->high_slices,
-		      SLICE_NUM_HIGH);
-=======
 	dst->low_slices = src1->low_slices | src2->low_slices;
 	if (!SLICE_NUM_HIGH)
 		return;
@@ -507,7 +464,6 @@
 	if (!SLICE_NUM_HIGH)
 		return;
 	bitmap_andnot(dst->high_slices, src1->high_slices, src2->high_slices, SLICE_NUM_HIGH);
->>>>>>> e021bb4f
 }
 
 #ifdef CONFIG_PPC_64K_PAGES
@@ -544,29 +500,6 @@
 			return -EINVAL;
 		if (addr > high_limit - len)
 			return -ENOMEM;
-<<<<<<< HEAD
-	}
-
-	if (high_limit > mm->context.addr_limit) {
-		mm->context.addr_limit = high_limit;
-		on_each_cpu(slice_flush_segments, mm, 1);
-	}
-
-	/*
-	 * init different masks
-	 */
-	mask.low_slices = 0;
-
-	/* silence stupid warning */;
-	potential_mask.low_slices = 0;
-
-	compat_mask.low_slices = 0;
-
-	if (SLICE_NUM_HIGH) {
-		bitmap_zero(mask.high_slices, SLICE_NUM_HIGH);
-		bitmap_zero(potential_mask.high_slices, SLICE_NUM_HIGH);
-		bitmap_zero(compat_mask.high_slices, SLICE_NUM_HIGH);
-=======
 	}
 
 	if (high_limit > mm->context.slb_addr_limit) {
@@ -578,16 +511,11 @@
 		mm->context.slb_addr_limit = high_limit;
 
 		on_each_cpu(slice_flush_segments, mm, 1);
->>>>>>> e021bb4f
 	}
 
 	/* Sanity checks */
 	BUG_ON(mm->task_size == 0);
-<<<<<<< HEAD
-	BUG_ON(mm->context.addr_limit == 0);
-=======
 	BUG_ON(mm->context.slb_addr_limit == 0);
->>>>>>> e021bb4f
 	VM_BUG_ON(radix_enabled());
 
 	slice_dbg("slice_get_unmapped_area(mm=%p, psize=%d...\n", mm, psize);
@@ -728,14 +656,6 @@
 	slice_print_mask(" mask", &potential_mask);
 
  convert:
-<<<<<<< HEAD
-	slice_andnot_mask(&mask, &good_mask);
-	slice_andnot_mask(&mask, &compat_mask);
-	if (mask.low_slices ||
-	    (SLICE_NUM_HIGH &&
-	     !bitmap_empty(mask.high_slices, SLICE_NUM_HIGH))) {
-		slice_convert(mm, mask, psize);
-=======
 	/*
 	 * Try to allocate the context before we do slice convert
 	 * so that we handle the context allocation failure gracefully.
@@ -752,7 +672,6 @@
 		(SLICE_NUM_HIGH &&
 		 !bitmap_empty(potential_mask.high_slices, SLICE_NUM_HIGH))) {
 		slice_convert(mm, &potential_mask, psize);
->>>>>>> e021bb4f
 		if (psize > MMU_PAGE_BASE)
 			on_each_cpu(slice_flush_segments, mm, 1);
 	}
