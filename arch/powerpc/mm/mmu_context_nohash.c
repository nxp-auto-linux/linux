/*
 * This file contains the routines for handling the MMU on those
 * PowerPC implementations where the MMU is not using the hash
 * table, such as 8xx, 4xx, BookE's etc...
 *
 * Copyright 2008 Ben Herrenschmidt <benh@kernel.crashing.org>
 *                IBM Corp.
 *
 *  Derived from previous arch/powerpc/mm/mmu_context.c
 *  and arch/powerpc/include/asm/mmu_context.h
 *
 *  This program is free software; you can redistribute it and/or
 *  modify it under the terms of the GNU General Public License
 *  as published by the Free Software Foundation; either version
 *  2 of the License, or (at your option) any later version.
 *
 * TODO:
 *
 *   - The global context lock will not scale very well
 *   - The maps should be dynamically allocated to allow for processors
 *     that support more PID bits at runtime
 *   - Implement flush_tlb_mm() by making the context stale and picking
 *     a new one
 *   - More aggressively clear stale map bits and maybe find some way to
 *     also clear mm->cpu_vm_mask bits when processes are migrated
 */

//#define DEBUG_MAP_CONSISTENCY
//#define DEBUG_CLAMP_LAST_CONTEXT   31
//#define DEBUG_HARDER

/* We don't use DEBUG because it tends to be compiled in always nowadays
 * and this would generate way too much output
 */
#ifdef DEBUG_HARDER
#define pr_hard(args...)	printk(KERN_DEBUG args)
#define pr_hardcont(args...)	printk(KERN_CONT args)
#else
#define pr_hard(args...)	do { } while(0)
#define pr_hardcont(args...)	do { } while(0)
#endif

#include <linux/kernel.h>
#include <linux/mm.h>
#include <linux/init.h>
#include <linux/spinlock.h>
#include <linux/bootmem.h>
#include <linux/notifier.h>
#include <linux/cpu.h>
#include <linux/slab.h>

#include <asm/mmu_context.h>
#include <asm/tlbflush.h>

#include "mmu_decl.h"

/*
 * The MPC8xx has only 16 contexts. We rotate through them on each task switch.
 * A better way would be to keep track of tasks that own contexts, and implement
 * an LRU usage. That way very active tasks don't always have to pay the TLB
 * reload overhead. The kernel pages are mapped shared, so the kernel can run on
 * behalf of any task that makes a kernel entry. Shared does not mean they are
 * not protected, just that the ASID comparison is not performed. -- Dan
 *
 * The IBM4xx has 256 contexts, so we can just rotate through these as a way of
 * "switching" contexts. If the TID of the TLB is zero, the PID/TID comparison
 * is disabled, so we can use a TID of zero to represent all kernel pages as
 * shared among all contexts. -- Dan
 *
 * The IBM 47x core supports 16-bit PIDs, thus 65535 contexts. We should
 * normally never have to steal though the facility is present if needed.
 * -- BenH
 */
#define FIRST_CONTEXT 1
#ifdef DEBUG_CLAMP_LAST_CONTEXT
#define LAST_CONTEXT DEBUG_CLAMP_LAST_CONTEXT
#elif defined(CONFIG_PPC_8xx)
#define LAST_CONTEXT 16
#elif defined(CONFIG_PPC_47x)
#define LAST_CONTEXT 65535
#else
#define LAST_CONTEXT 255
#endif

static unsigned int next_context, nr_free_contexts;
static unsigned long *context_map;
#ifdef CONFIG_SMP
static unsigned long *stale_map[NR_CPUS];
#endif
static struct mm_struct **context_mm;
static DEFINE_RAW_SPINLOCK(context_lock);

#define CTX_MAP_SIZE	\
	(sizeof(unsigned long) * (LAST_CONTEXT / BITS_PER_LONG + 1))


/* Steal a context from a task that has one at the moment.
 *
 * This is used when we are running out of available PID numbers
 * on the processors.
 *
 * This isn't an LRU system, it just frees up each context in
 * turn (sort-of pseudo-random replacement :).  This would be the
 * place to implement an LRU scheme if anyone was motivated to do it.
 *  -- paulus
 *
 * For context stealing, we use a slightly different approach for
 * SMP and UP. Basically, the UP one is simpler and doesn't use
 * the stale map as we can just flush the local CPU
 *  -- benh
 */
#ifdef CONFIG_SMP
static unsigned int steal_context_smp(unsigned int id)
{
	struct mm_struct *mm;
	unsigned int cpu, max, i;

	max = LAST_CONTEXT - FIRST_CONTEXT;

	/* Attempt to free next_context first and then loop until we manage */
	while (max--) {
		/* Pick up the victim mm */
		mm = context_mm[id];

		/* We have a candidate victim, check if it's active, on SMP
		 * we cannot steal active contexts
		 */
		if (mm->context.active) {
			id++;
			if (id > LAST_CONTEXT)
				id = FIRST_CONTEXT;
			continue;
		}
		pr_hardcont(" | steal %d from 0x%p", id, mm);

		/* Mark this mm has having no context anymore */
		mm->context.id = MMU_NO_CONTEXT;

		/* Mark it stale on all CPUs that used this mm. For threaded
		 * implementations, we set it on all threads on each core
		 * represented in the mask. A future implementation will use
		 * a core map instead but this will do for now.
		 */
		for_each_cpu(cpu, mm_cpumask(mm)) {
			for (i = cpu_first_thread_sibling(cpu);
			     i <= cpu_last_thread_sibling(cpu); i++) {
				if (stale_map[i])
					__set_bit(id, stale_map[i]);
			}
			cpu = i - 1;
		}
		return id;
	}

	/* This will happen if you have more CPUs than available contexts,
	 * all we can do here is wait a bit and try again
	 */
	raw_spin_unlock(&context_lock);
	cpu_relax();
	raw_spin_lock(&context_lock);

	/* This will cause the caller to try again */
	return MMU_NO_CONTEXT;
}
#endif  /* CONFIG_SMP */

static unsigned int steal_all_contexts(void)
{
	struct mm_struct *mm;
#ifdef CONFIG_SMP
	int cpu = smp_processor_id();
#endif
	unsigned int id;

	for (id = FIRST_CONTEXT; id <= LAST_CONTEXT; id++) {
		/* Pick up the victim mm */
		mm = context_mm[id];

		pr_hardcont(" | steal %d from 0x%p", id, mm);

		/* Mark this mm as having no context anymore */
		mm->context.id = MMU_NO_CONTEXT;
		if (id != FIRST_CONTEXT) {
			context_mm[id] = NULL;
			__clear_bit(id, context_map);
#ifdef DEBUG_MAP_CONSISTENCY
			mm->context.active = 0;
#endif
		}
#ifdef CONFIG_SMP
		__clear_bit(id, stale_map[cpu]);
#endif
	}

	/* Flush the TLB for all contexts (not to be used on SMP) */
	_tlbil_all();

	nr_free_contexts = LAST_CONTEXT - FIRST_CONTEXT;

	return FIRST_CONTEXT;
}

/* Note that this will also be called on SMP if all other CPUs are
 * offlined, which means that it may be called for cpu != 0. For
 * this to work, we somewhat assume that CPUs that are onlined
 * come up with a fully clean TLB (or are cleaned when offlined)
 */
static unsigned int steal_context_up(unsigned int id)
{
	struct mm_struct *mm;
#ifdef CONFIG_SMP
	int cpu = smp_processor_id();
#endif

	/* Pick up the victim mm */
	mm = context_mm[id];

	pr_hardcont(" | steal %d from 0x%p", id, mm);

	/* Flush the TLB for that context */
	local_flush_tlb_mm(mm);

	/* Mark this mm has having no context anymore */
	mm->context.id = MMU_NO_CONTEXT;

	/* XXX This clear should ultimately be part of local_flush_tlb_mm */
#ifdef CONFIG_SMP
	__clear_bit(id, stale_map[cpu]);
#endif

	return id;
}

#ifdef DEBUG_MAP_CONSISTENCY
static void context_check_map(void)
{
	unsigned int id, nrf, nact;

	nrf = nact = 0;
	for (id = FIRST_CONTEXT; id <= LAST_CONTEXT; id++) {
		int used = test_bit(id, context_map);
		if (!used)
			nrf++;
		if (used != (context_mm[id] != NULL))
			pr_err("MMU: Context %d is %s and MM is %p !\n",
			       id, used ? "used" : "free", context_mm[id]);
		if (context_mm[id] != NULL)
			nact += context_mm[id]->context.active;
	}
	if (nrf != nr_free_contexts) {
		pr_err("MMU: Free context count out of sync ! (%d vs %d)\n",
		       nr_free_contexts, nrf);
		nr_free_contexts = nrf;
	}
	if (nact > num_online_cpus())
		pr_err("MMU: More active contexts than CPUs ! (%d vs %d)\n",
		       nact, num_online_cpus());
	if (FIRST_CONTEXT > 0 && !test_bit(0, context_map))
		pr_err("MMU: Context 0 has been freed !!!\n");
}
#else
static void context_check_map(void) { }
#endif

void switch_mmu_context(struct mm_struct *prev, struct mm_struct *next,
			struct task_struct *tsk)
{
	unsigned int id;
#ifdef CONFIG_SMP
	unsigned int i, cpu = smp_processor_id();
#endif
	unsigned long *map;

	/* No lockless fast path .. yet */
	raw_spin_lock(&context_lock);

	pr_hard("[%d] activating context for mm @%p, active=%d, id=%d",
		cpu, next, next->context.active, next->context.id);

#ifdef CONFIG_SMP
	/* Mark us active and the previous one not anymore */
	next->context.active++;
	if (prev) {
		pr_hardcont(" (old=0x%p a=%d)", prev, prev->context.active);
		WARN_ON(prev->context.active < 1);
		prev->context.active--;
	}

 again:
#endif /* CONFIG_SMP */

	/* If we already have a valid assigned context, skip all that */
	id = next->context.id;
	if (likely(id != MMU_NO_CONTEXT)) {
#ifdef DEBUG_MAP_CONSISTENCY
		if (context_mm[id] != next)
			pr_err("MMU: mm 0x%p has id %d but context_mm[%d] says 0x%p\n",
			       next, id, id, context_mm[id]);
#endif
		goto ctxt_ok;
	}

	/* We really don't have a context, let's try to acquire one */
	id = next_context;
	if (id > LAST_CONTEXT)
		id = FIRST_CONTEXT;
	map = context_map;

	/* No more free contexts, let's try to steal one */
	if (nr_free_contexts == 0) {
#ifdef CONFIG_SMP
		if (num_online_cpus() > 1) {
			id = steal_context_smp(id);
			if (id == MMU_NO_CONTEXT)
				goto again;
			goto stolen;
		}
#endif /* CONFIG_SMP */
		if (IS_ENABLED(CONFIG_PPC_8xx))
			id = steal_all_contexts();
		else
			id = steal_context_up(id);
		goto stolen;
	}
	nr_free_contexts--;

	/* We know there's at least one free context, try to find it */
	while (__test_and_set_bit(id, map)) {
		id = find_next_zero_bit(map, LAST_CONTEXT+1, id);
		if (id > LAST_CONTEXT)
			id = FIRST_CONTEXT;
	}
 stolen:
	next_context = id + 1;
	context_mm[id] = next;
	next->context.id = id;
	pr_hardcont(" | new id=%d,nrf=%d", id, nr_free_contexts);

	context_check_map();
 ctxt_ok:

	/* If that context got marked stale on this CPU, then flush the
	 * local TLB for it and unmark it before we use it
	 */
#ifdef CONFIG_SMP
	if (test_bit(id, stale_map[cpu])) {
		pr_hardcont(" | stale flush %d [%d..%d]",
			    id, cpu_first_thread_sibling(cpu),
			    cpu_last_thread_sibling(cpu));

		local_flush_tlb_mm(next);

		/* XXX This clear should ultimately be part of local_flush_tlb_mm */
		for (i = cpu_first_thread_sibling(cpu);
		     i <= cpu_last_thread_sibling(cpu); i++) {
			if (stale_map[i])
				__clear_bit(id, stale_map[i]);
		}
	}
#endif

	/* Flick the MMU and release lock */
	pr_hardcont(" -> %d\n", id);
	set_context(id, next->pgd);
	raw_spin_unlock(&context_lock);
}

/*
 * Set up the context for a new address space.
 */
int init_new_context(struct task_struct *t, struct mm_struct *mm)
{
	pr_hard("initing context for mm @%p\n", mm);

#ifdef	CONFIG_PPC_MM_SLICES
<<<<<<< HEAD
	if (!mm->context.addr_limit)
		mm->context.addr_limit = DEFAULT_MAP_WINDOW;

=======
>>>>>>> e021bb4f
	/*
	 * We have MMU_NO_CONTEXT set to be ~0. Hence check
	 * explicitly against context.id == 0. This ensures that we properly
	 * initialize context slice details for newly allocated mm's (which will
	 * have id == 0) and don't alter context slice inherited via fork (which
	 * will have id != 0).
	 */
	if (mm->context.id == 0)
<<<<<<< HEAD
		slice_set_user_psize(mm, mmu_virtual_psize);
=======
		slice_init_new_context_exec(mm);
>>>>>>> e021bb4f
#endif
	mm->context.id = MMU_NO_CONTEXT;
	mm->context.active = 0;
	return 0;
}

/*
 * We're finished using the context for an address space.
 */
void destroy_context(struct mm_struct *mm)
{
	unsigned long flags;
	unsigned int id;

	if (mm->context.id == MMU_NO_CONTEXT)
		return;

	WARN_ON(mm->context.active != 0);

	raw_spin_lock_irqsave(&context_lock, flags);
	id = mm->context.id;
	if (id != MMU_NO_CONTEXT) {
		__clear_bit(id, context_map);
		mm->context.id = MMU_NO_CONTEXT;
#ifdef DEBUG_MAP_CONSISTENCY
		mm->context.active = 0;
#endif
		context_mm[id] = NULL;
		nr_free_contexts++;
	}
	raw_spin_unlock_irqrestore(&context_lock, flags);
}

#ifdef CONFIG_SMP
static int mmu_ctx_cpu_prepare(unsigned int cpu)
{
	/* We don't touch CPU 0 map, it's allocated at aboot and kept
	 * around forever
	 */
	if (cpu == boot_cpuid)
		return 0;

	pr_devel("MMU: Allocating stale context map for CPU %d\n", cpu);
	stale_map[cpu] = kzalloc(CTX_MAP_SIZE, GFP_KERNEL);
	return 0;
}

static int mmu_ctx_cpu_dead(unsigned int cpu)
{
#ifdef CONFIG_HOTPLUG_CPU
	if (cpu == boot_cpuid)
		return 0;

	pr_devel("MMU: Freeing stale context map for CPU %d\n", cpu);
	kfree(stale_map[cpu]);
	stale_map[cpu] = NULL;

	/* We also clear the cpu_vm_mask bits of CPUs going away */
	clear_tasks_mm_cpumask(cpu);
#endif
	return 0;
}

#endif /* CONFIG_SMP */

/*
 * Initialize the context management stuff.
 */
void __init mmu_context_init(void)
{
	/* Mark init_mm as being active on all possible CPUs since
	 * we'll get called with prev == init_mm the first time
	 * we schedule on a given CPU
	 */
	init_mm.context.active = NR_CPUS;

	/*
<<<<<<< HEAD
	 *   The MPC8xx has only 16 contexts.  We rotate through them on each
	 * task switch.  A better way would be to keep track of tasks that
	 * own contexts, and implement an LRU usage.  That way very active
	 * tasks don't always have to pay the TLB reload overhead.  The
	 * kernel pages are mapped shared, so the kernel can run on behalf
	 * of any task that makes a kernel entry.  Shared does not mean they
	 * are not protected, just that the ASID comparison is not performed.
	 *      -- Dan
	 *
	 * The IBM4xx has 256 contexts, so we can just rotate through these
	 * as a way of "switching" contexts.  If the TID of the TLB is zero,
	 * the PID/TID comparison is disabled, so we can use a TID of zero
	 * to represent all kernel pages as shared among all contexts.
	 * 	-- Dan
	 *
	 * The IBM 47x core supports 16-bit PIDs, thus 65535 contexts. We
	 * should normally never have to steal though the facility is
	 * present if needed.
	 *      -- BenH
	 */
	if (mmu_has_feature(MMU_FTR_TYPE_8xx)) {
		first_context = 1;
		last_context = 16;
		no_selective_tlbil = true;
	} else if (mmu_has_feature(MMU_FTR_TYPE_47x)) {
		first_context = 1;
		last_context = 65535;
		no_selective_tlbil = false;
	} else {
		first_context = 1;
		last_context = 255;
		no_selective_tlbil = false;
	}

#ifdef DEBUG_CLAMP_LAST_CONTEXT
	last_context = DEBUG_CLAMP_LAST_CONTEXT;
#endif
	/*
=======
>>>>>>> e021bb4f
	 * Allocate the maps used by context management
	 */
	context_map = memblock_virt_alloc(CTX_MAP_SIZE, 0);
	context_mm = memblock_virt_alloc(sizeof(void *) * (LAST_CONTEXT + 1), 0);
#ifdef CONFIG_SMP
	stale_map[boot_cpuid] = memblock_virt_alloc(CTX_MAP_SIZE, 0);

	cpuhp_setup_state_nocalls(CPUHP_POWERPC_MMU_CTX_PREPARE,
				  "powerpc/mmu/ctx:prepare",
				  mmu_ctx_cpu_prepare, mmu_ctx_cpu_dead);
#endif

	printk(KERN_INFO
	       "MMU: Allocated %zu bytes of context maps for %d contexts\n",
	       2 * CTX_MAP_SIZE + (sizeof(void *) * (LAST_CONTEXT + 1)),
	       LAST_CONTEXT - FIRST_CONTEXT + 1);

	/*
	 * Some processors have too few contexts to reserve one for
	 * init_mm, and require using context 0 for a normal task.
	 * Other processors reserve the use of context zero for the kernel.
	 * This code assumes FIRST_CONTEXT < 32.
	 */
	context_map[0] = (1 << FIRST_CONTEXT) - 1;
	next_context = FIRST_CONTEXT;
	nr_free_contexts = LAST_CONTEXT - FIRST_CONTEXT + 1;
}
<|MERGE_RESOLUTION|>--- conflicted
+++ resolved
@@ -373,12 +373,6 @@
 	pr_hard("initing context for mm @%p\n", mm);
 
 #ifdef	CONFIG_PPC_MM_SLICES
-<<<<<<< HEAD
-	if (!mm->context.addr_limit)
-		mm->context.addr_limit = DEFAULT_MAP_WINDOW;
-
-=======
->>>>>>> e021bb4f
 	/*
 	 * We have MMU_NO_CONTEXT set to be ~0. Hence check
 	 * explicitly against context.id == 0. This ensures that we properly
@@ -387,11 +381,7 @@
 	 * will have id != 0).
 	 */
 	if (mm->context.id == 0)
-<<<<<<< HEAD
-		slice_set_user_psize(mm, mmu_virtual_psize);
-=======
 		slice_init_new_context_exec(mm);
->>>>>>> e021bb4f
 #endif
 	mm->context.id = MMU_NO_CONTEXT;
 	mm->context.active = 0;
@@ -469,47 +459,6 @@
 	init_mm.context.active = NR_CPUS;
 
 	/*
-<<<<<<< HEAD
-	 *   The MPC8xx has only 16 contexts.  We rotate through them on each
-	 * task switch.  A better way would be to keep track of tasks that
-	 * own contexts, and implement an LRU usage.  That way very active
-	 * tasks don't always have to pay the TLB reload overhead.  The
-	 * kernel pages are mapped shared, so the kernel can run on behalf
-	 * of any task that makes a kernel entry.  Shared does not mean they
-	 * are not protected, just that the ASID comparison is not performed.
-	 *      -- Dan
-	 *
-	 * The IBM4xx has 256 contexts, so we can just rotate through these
-	 * as a way of "switching" contexts.  If the TID of the TLB is zero,
-	 * the PID/TID comparison is disabled, so we can use a TID of zero
-	 * to represent all kernel pages as shared among all contexts.
-	 * 	-- Dan
-	 *
-	 * The IBM 47x core supports 16-bit PIDs, thus 65535 contexts. We
-	 * should normally never have to steal though the facility is
-	 * present if needed.
-	 *      -- BenH
-	 */
-	if (mmu_has_feature(MMU_FTR_TYPE_8xx)) {
-		first_context = 1;
-		last_context = 16;
-		no_selective_tlbil = true;
-	} else if (mmu_has_feature(MMU_FTR_TYPE_47x)) {
-		first_context = 1;
-		last_context = 65535;
-		no_selective_tlbil = false;
-	} else {
-		first_context = 1;
-		last_context = 255;
-		no_selective_tlbil = false;
-	}
-
-#ifdef DEBUG_CLAMP_LAST_CONTEXT
-	last_context = DEBUG_CLAMP_LAST_CONTEXT;
-#endif
-	/*
-=======
->>>>>>> e021bb4f
 	 * Allocate the maps used by context management
 	 */
 	context_map = memblock_virt_alloc(CTX_MAP_SIZE, 0);
