--- conflicted
+++ resolved
@@ -225,16 +225,6 @@
 void radix__mark_rodata_ro(void)
 {
 	unsigned long start, end;
-
-	/*
-	 * mark_rodata_ro() will mark itself as !writable at some point.
-	 * Due to DD1 workaround in radix__pte_update(), we'll end up with
-	 * an invalid pte and the system will crash quite severly.
-	 */
-	if (cpu_has_feature(CPU_FTR_POWER9_DD1)) {
-		pr_warn("Warning: Unable to mark rodata read only on P9 DD1\n");
-		return;
-	}
 
 	start = (unsigned long)_stext;
 	end = (unsigned long)__init_begin;
@@ -719,11 +709,7 @@
 	unsigned long aligned_end;
 };
 
-<<<<<<< HEAD
-static int stop_machine_change_mapping(void *data)
-=======
 static int __meminit stop_machine_change_mapping(void *data)
->>>>>>> e021bb4f
 {
 	struct change_mapping_params *params =
 			(struct change_mapping_params *)data;
@@ -733,13 +719,8 @@
 
 	spin_unlock(&init_mm.page_table_lock);
 	pte_clear(&init_mm, params->aligned_start, params->pte);
-<<<<<<< HEAD
-	create_physical_mapping(params->aligned_start, params->start);
-	create_physical_mapping(params->end, params->aligned_end);
-=======
 	create_physical_mapping(params->aligned_start, params->start, -1);
 	create_physical_mapping(params->end, params->aligned_end, -1);
->>>>>>> e021bb4f
 	spin_lock(&init_mm.page_table_lock);
 	return 0;
 }
@@ -775,11 +756,7 @@
 /*
  * clear the pte and potentially split the mapping helper
  */
-<<<<<<< HEAD
-static void split_kernel_mapping(unsigned long addr, unsigned long end,
-=======
 static void __meminit split_kernel_mapping(unsigned long addr, unsigned long end,
->>>>>>> e021bb4f
 				unsigned long size, pte_t *pte)
 {
 	unsigned long mask = ~(size - 1);
