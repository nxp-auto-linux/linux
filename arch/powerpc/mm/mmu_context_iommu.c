/*
 *  IOMMU helpers in MMU context.
 *
 *  Copyright (C) 2015 IBM Corp. <aik@ozlabs.ru>
 *
 *  This program is free software; you can redistribute it and/or
 *  modify it under the terms of the GNU General Public License
 *  as published by the Free Software Foundation; either version
 *  2 of the License, or (at your option) any later version.
 *
 */

#include <linux/sched/signal.h>
#include <linux/slab.h>
#include <linux/rculist.h>
#include <linux/vmalloc.h>
#include <linux/mutex.h>
#include <linux/migrate.h>
#include <linux/hugetlb.h>
#include <linux/swap.h>
#include <linux/sizes.h>
#include <asm/mmu_context.h>
#include <asm/pte-walk.h>

static DEFINE_MUTEX(mem_list_mutex);

#define MM_IOMMU_TABLE_GROUP_PAGE_DIRTY	0x1
#define MM_IOMMU_TABLE_GROUP_PAGE_MASK	~(SZ_4K - 1)

struct mm_iommu_table_group_mem_t {
	struct list_head next;
	struct rcu_head rcu;
	unsigned long used;
	atomic64_t mapped;
	unsigned int pageshift;
	u64 ua;			/* userspace address */
	u64 entries;		/* number of entries in hpas[] */
	u64 *hpas;		/* vmalloc'ed */
};

static long mm_iommu_adjust_locked_vm(struct mm_struct *mm,
		unsigned long npages, bool incr)
{
	long ret = 0, locked, lock_limit;

	if (!npages)
		return 0;

	down_write(&mm->mmap_sem);

	if (incr) {
		locked = mm->locked_vm + npages;
		lock_limit = rlimit(RLIMIT_MEMLOCK) >> PAGE_SHIFT;
		if (locked > lock_limit && !capable(CAP_IPC_LOCK))
			ret = -ENOMEM;
		else
			mm->locked_vm += npages;
	} else {
		if (WARN_ON_ONCE(npages > mm->locked_vm))
			npages = mm->locked_vm;
		mm->locked_vm -= npages;
	}

	pr_debug("[%d] RLIMIT_MEMLOCK HASH64 %c%ld %ld/%ld\n",
			current ? current->pid : 0,
			incr ? '+' : '-',
			npages << PAGE_SHIFT,
			mm->locked_vm << PAGE_SHIFT,
			rlimit(RLIMIT_MEMLOCK));
	up_write(&mm->mmap_sem);

	return ret;
}

bool mm_iommu_preregistered(struct mm_struct *mm)
{
	return !list_empty(&mm->context.iommu_group_mem_list);
}
EXPORT_SYMBOL_GPL(mm_iommu_preregistered);

/*
 * Taken from alloc_migrate_target with changes to remove CMA allocations
 */
struct page *new_iommu_non_cma_page(struct page *page, unsigned long private)
{
	gfp_t gfp_mask = GFP_USER;
	struct page *new_page;

	if (PageCompound(page))
		return NULL;

	if (PageHighMem(page))
		gfp_mask |= __GFP_HIGHMEM;

	/*
	 * We don't want the allocation to force an OOM if possibe
	 */
	new_page = alloc_page(gfp_mask | __GFP_NORETRY | __GFP_NOWARN);
	return new_page;
}

static int mm_iommu_move_page_from_cma(struct page *page)
{
	int ret = 0;
	LIST_HEAD(cma_migrate_pages);

	/* Ignore huge pages for now */
	if (PageCompound(page))
		return -EBUSY;

	lru_add_drain();
	ret = isolate_lru_page(page);
	if (ret)
		return ret;

	list_add(&page->lru, &cma_migrate_pages);
	put_page(page); /* Drop the gup reference */

	ret = migrate_pages(&cma_migrate_pages, new_iommu_non_cma_page,
				NULL, 0, MIGRATE_SYNC, MR_CONTIG_RANGE);
	if (ret) {
		if (!list_empty(&cma_migrate_pages))
			putback_movable_pages(&cma_migrate_pages);
	}

	return 0;
}

long mm_iommu_get(struct mm_struct *mm, unsigned long ua, unsigned long entries,
		struct mm_iommu_table_group_mem_t **pmem)
{
	struct mm_iommu_table_group_mem_t *mem;
	long i, j, ret = 0, locked_entries = 0;
	unsigned int pageshift;
	unsigned long flags;
	unsigned long cur_ua;
	struct page *page = NULL;

	mutex_lock(&mem_list_mutex);

	list_for_each_entry_rcu(mem, &mm->context.iommu_group_mem_list,
			next) {
		if ((mem->ua == ua) && (mem->entries == entries)) {
			++mem->used;
			*pmem = mem;
			goto unlock_exit;
		}

		/* Overlap? */
		if ((mem->ua < (ua + (entries << PAGE_SHIFT))) &&
				(ua < (mem->ua +
				       (mem->entries << PAGE_SHIFT)))) {
			ret = -EINVAL;
			goto unlock_exit;
		}

	}

	ret = mm_iommu_adjust_locked_vm(mm, entries, true);
	if (ret)
		goto unlock_exit;

	locked_entries = entries;

	mem = kzalloc(sizeof(*mem), GFP_KERNEL);
	if (!mem) {
		ret = -ENOMEM;
		goto unlock_exit;
	}

	/*
	 * For a starting point for a maximum page size calculation
	 * we use @ua and @entries natural alignment to allow IOMMU pages
	 * smaller than huge pages but still bigger than PAGE_SIZE.
	 */
	mem->pageshift = __ffs(ua | (entries << PAGE_SHIFT));
<<<<<<< HEAD
	mem->hpas = vzalloc(entries * sizeof(mem->hpas[0]));
=======
	mem->hpas = vzalloc(array_size(entries, sizeof(mem->hpas[0])));
>>>>>>> e021bb4f
	if (!mem->hpas) {
		kfree(mem);
		ret = -ENOMEM;
		goto unlock_exit;
	}

	for (i = 0; i < entries; ++i) {
		cur_ua = ua + (i << PAGE_SHIFT);
		if (1 != get_user_pages_fast(cur_ua,
					1/* pages */, 1/* iswrite */, &page)) {
			ret = -EFAULT;
			for (j = 0; j < i; ++j)
				put_page(pfn_to_page(mem->hpas[j] >>
						PAGE_SHIFT));
			vfree(mem->hpas);
			kfree(mem);
			goto unlock_exit;
		}
		/*
		 * If we get a page from the CMA zone, since we are going to
		 * be pinning these entries, we might as well move them out
		 * of the CMA zone if possible. NOTE: faulting in + migration
		 * can be expensive. Batching can be considered later
		 */
		if (is_migrate_cma_page(page)) {
			if (mm_iommu_move_page_from_cma(page))
				goto populate;
			if (1 != get_user_pages_fast(cur_ua,
						1/* pages */, 1/* iswrite */,
						&page)) {
				ret = -EFAULT;
				for (j = 0; j < i; ++j)
					put_page(pfn_to_page(mem->hpas[j] >>
								PAGE_SHIFT));
				vfree(mem->hpas);
				kfree(mem);
				goto unlock_exit;
			}
		}
populate:
		pageshift = PAGE_SHIFT;
		if (mem->pageshift > PAGE_SHIFT && PageCompound(page)) {
			pte_t *pte;
			struct page *head = compound_head(page);
			unsigned int compshift = compound_order(head);
			unsigned int pteshift;

			local_irq_save(flags); /* disables as well */
			pte = find_linux_pte(mm->pgd, cur_ua, NULL, &pteshift);

			/* Double check it is still the same pinned page */
			if (pte && pte_page(*pte) == head &&
			    pteshift == compshift + PAGE_SHIFT)
				pageshift = max_t(unsigned int, pteshift,
						PAGE_SHIFT);
			local_irq_restore(flags);
		}
		mem->pageshift = min(mem->pageshift, pageshift);
		mem->hpas[i] = page_to_pfn(page) << PAGE_SHIFT;
	}

	atomic64_set(&mem->mapped, 1);
	mem->used = 1;
	mem->ua = ua;
	mem->entries = entries;
	*pmem = mem;

	list_add_rcu(&mem->next, &mm->context.iommu_group_mem_list);

unlock_exit:
	if (locked_entries && ret)
		mm_iommu_adjust_locked_vm(mm, locked_entries, false);

	mutex_unlock(&mem_list_mutex);

	return ret;
}
EXPORT_SYMBOL_GPL(mm_iommu_get);

static void mm_iommu_unpin(struct mm_iommu_table_group_mem_t *mem)
{
	long i;
	struct page *page = NULL;

	for (i = 0; i < mem->entries; ++i) {
		if (!mem->hpas[i])
			continue;

		page = pfn_to_page(mem->hpas[i] >> PAGE_SHIFT);
		if (!page)
			continue;

		if (mem->hpas[i] & MM_IOMMU_TABLE_GROUP_PAGE_DIRTY)
			SetPageDirty(page);

		put_page(page);
		mem->hpas[i] = 0;
	}
}

static void mm_iommu_do_free(struct mm_iommu_table_group_mem_t *mem)
{

	mm_iommu_unpin(mem);
	vfree(mem->hpas);
	kfree(mem);
}

static void mm_iommu_free(struct rcu_head *head)
{
	struct mm_iommu_table_group_mem_t *mem = container_of(head,
			struct mm_iommu_table_group_mem_t, rcu);

	mm_iommu_do_free(mem);
}

static void mm_iommu_release(struct mm_iommu_table_group_mem_t *mem)
{
	list_del_rcu(&mem->next);
	call_rcu(&mem->rcu, mm_iommu_free);
}

long mm_iommu_put(struct mm_struct *mm, struct mm_iommu_table_group_mem_t *mem)
{
	long ret = 0;

	mutex_lock(&mem_list_mutex);

	if (mem->used == 0) {
		ret = -ENOENT;
		goto unlock_exit;
	}

	--mem->used;
	/* There are still users, exit */
	if (mem->used)
		goto unlock_exit;

	/* Are there still mappings? */
	if (atomic_cmpxchg(&mem->mapped, 1, 0) != 1) {
		++mem->used;
		ret = -EBUSY;
		goto unlock_exit;
	}

	/* @mapped became 0 so now mappings are disabled, release the region */
	mm_iommu_release(mem);

	mm_iommu_adjust_locked_vm(mm, mem->entries, false);

unlock_exit:
	mutex_unlock(&mem_list_mutex);

	return ret;
}
EXPORT_SYMBOL_GPL(mm_iommu_put);

struct mm_iommu_table_group_mem_t *mm_iommu_lookup(struct mm_struct *mm,
		unsigned long ua, unsigned long size)
{
	struct mm_iommu_table_group_mem_t *mem, *ret = NULL;

	list_for_each_entry_rcu(mem, &mm->context.iommu_group_mem_list, next) {
		if ((mem->ua <= ua) &&
				(ua + size <= mem->ua +
				 (mem->entries << PAGE_SHIFT))) {
			ret = mem;
			break;
		}
	}

	return ret;
}
EXPORT_SYMBOL_GPL(mm_iommu_lookup);

struct mm_iommu_table_group_mem_t *mm_iommu_lookup_rm(struct mm_struct *mm,
		unsigned long ua, unsigned long size)
{
	struct mm_iommu_table_group_mem_t *mem, *ret = NULL;

	list_for_each_entry_lockless(mem, &mm->context.iommu_group_mem_list,
			next) {
		if ((mem->ua <= ua) &&
				(ua + size <= mem->ua +
				 (mem->entries << PAGE_SHIFT))) {
			ret = mem;
			break;
		}
	}

	return ret;
}

struct mm_iommu_table_group_mem_t *mm_iommu_find(struct mm_struct *mm,
		unsigned long ua, unsigned long entries)
{
	struct mm_iommu_table_group_mem_t *mem, *ret = NULL;

	list_for_each_entry_rcu(mem, &mm->context.iommu_group_mem_list, next) {
		if ((mem->ua == ua) && (mem->entries == entries)) {
			ret = mem;
			break;
		}
	}

	return ret;
}
EXPORT_SYMBOL_GPL(mm_iommu_find);

long mm_iommu_ua_to_hpa(struct mm_iommu_table_group_mem_t *mem,
		unsigned long ua, unsigned int pageshift, unsigned long *hpa)
{
	const long entry = (ua - mem->ua) >> PAGE_SHIFT;
	u64 *va = &mem->hpas[entry];

	if (entry >= mem->entries)
		return -EFAULT;

	if (pageshift > mem->pageshift)
		return -EFAULT;

<<<<<<< HEAD
	*hpa = *va | (ua & ~PAGE_MASK);
=======
	*hpa = (*va & MM_IOMMU_TABLE_GROUP_PAGE_MASK) | (ua & ~PAGE_MASK);
>>>>>>> e021bb4f

	return 0;
}
EXPORT_SYMBOL_GPL(mm_iommu_ua_to_hpa);

long mm_iommu_ua_to_hpa_rm(struct mm_iommu_table_group_mem_t *mem,
		unsigned long ua, unsigned int pageshift, unsigned long *hpa)
{
	const long entry = (ua - mem->ua) >> PAGE_SHIFT;
	void *va = &mem->hpas[entry];
	unsigned long *pa;

	if (entry >= mem->entries)
		return -EFAULT;

	if (pageshift > mem->pageshift)
		return -EFAULT;

	pa = (void *) vmalloc_to_phys(va);
	if (!pa)
		return -EFAULT;

	*hpa = (*pa & MM_IOMMU_TABLE_GROUP_PAGE_MASK) | (ua & ~PAGE_MASK);

	return 0;
}

extern void mm_iommu_ua_mark_dirty_rm(struct mm_struct *mm, unsigned long ua)
{
	struct mm_iommu_table_group_mem_t *mem;
	long entry;
	void *va;
	unsigned long *pa;

	mem = mm_iommu_lookup_rm(mm, ua, PAGE_SIZE);
	if (!mem)
		return;

	entry = (ua - mem->ua) >> PAGE_SHIFT;
	va = &mem->hpas[entry];

	pa = (void *) vmalloc_to_phys(va);
	if (!pa)
		return;

	*pa |= MM_IOMMU_TABLE_GROUP_PAGE_DIRTY;
}

long mm_iommu_mapped_inc(struct mm_iommu_table_group_mem_t *mem)
{
	if (atomic64_inc_not_zero(&mem->mapped))
		return 0;

	/* Last mm_iommu_put() has been called, no more mappings allowed() */
	return -ENXIO;
}
EXPORT_SYMBOL_GPL(mm_iommu_mapped_inc);

void mm_iommu_mapped_dec(struct mm_iommu_table_group_mem_t *mem)
{
	atomic64_add_unless(&mem->mapped, -1, 1);
}
EXPORT_SYMBOL_GPL(mm_iommu_mapped_dec);

void mm_iommu_init(struct mm_struct *mm)
{
	INIT_LIST_HEAD_RCU(&mm->context.iommu_group_mem_list);
}<|MERGE_RESOLUTION|>--- conflicted
+++ resolved
@@ -174,11 +174,7 @@
 	 * smaller than huge pages but still bigger than PAGE_SIZE.
 	 */
 	mem->pageshift = __ffs(ua | (entries << PAGE_SHIFT));
-<<<<<<< HEAD
-	mem->hpas = vzalloc(entries * sizeof(mem->hpas[0]));
-=======
 	mem->hpas = vzalloc(array_size(entries, sizeof(mem->hpas[0])));
->>>>>>> e021bb4f
 	if (!mem->hpas) {
 		kfree(mem);
 		ret = -ENOMEM;
@@ -400,11 +396,7 @@
 	if (pageshift > mem->pageshift)
 		return -EFAULT;
 
-<<<<<<< HEAD
-	*hpa = *va | (ua & ~PAGE_MASK);
-=======
 	*hpa = (*va & MM_IOMMU_TABLE_GROUP_PAGE_MASK) | (ua & ~PAGE_MASK);
->>>>>>> e021bb4f
 
 	return 0;
 }
