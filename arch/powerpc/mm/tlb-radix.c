/*
 * TLB flush routines for radix kernels.
 *
 * Copyright 2015-2016, Aneesh Kumar K.V, IBM Corporation.
 *
 * This program is free software; you can redistribute it and/or
 * modify it under the terms of the GNU General Public License
 * as published by the Free Software Foundation; either version
 * 2 of the License, or (at your option) any later version.
 */

#include <linux/mm.h>
#include <linux/hugetlb.h>
#include <linux/memblock.h>
#include <linux/mmu_context.h>
#include <linux/sched/mm.h>

#include <asm/ppc-opcode.h>
#include <asm/tlb.h>
#include <asm/tlbflush.h>
#include <asm/trace.h>
#include <asm/cputhreads.h>

#define RIC_FLUSH_TLB 0
#define RIC_FLUSH_PWC 1
#define RIC_FLUSH_ALL 2

/*
 * tlbiel instruction for radix, set invalidation
 * i.e., r=1 and is=01 or is=10 or is=11
 */
static inline void tlbiel_radix_set_isa300(unsigned int set, unsigned int is,
					unsigned int pid,
					unsigned int ric, unsigned int prs)
{
	unsigned long rb;
	unsigned long rs;

	rb = (set << PPC_BITLSHIFT(51)) | (is << PPC_BITLSHIFT(53));
	rs = ((unsigned long)pid << PPC_BITLSHIFT(31));

	asm volatile(PPC_TLBIEL(%0, %1, %2, %3, 1)
		     : : "r"(rb), "r"(rs), "i"(ric), "i"(prs)
		     : "memory");
}

static void tlbiel_all_isa300(unsigned int num_sets, unsigned int is)
{
	unsigned int set;

	asm volatile("ptesync": : :"memory");

	/*
	 * Flush the first set of the TLB, and the entire Page Walk Cache
	 * and partition table entries. Then flush the remaining sets of the
	 * TLB.
	 */
	tlbiel_radix_set_isa300(0, is, 0, RIC_FLUSH_ALL, 0);
	for (set = 1; set < num_sets; set++)
		tlbiel_radix_set_isa300(set, is, 0, RIC_FLUSH_TLB, 0);

	/* Do the same for process scoped entries. */
	tlbiel_radix_set_isa300(0, is, 0, RIC_FLUSH_ALL, 1);
	for (set = 1; set < num_sets; set++)
		tlbiel_radix_set_isa300(set, is, 0, RIC_FLUSH_TLB, 1);

	asm volatile("ptesync": : :"memory");
}

void radix__tlbiel_all(unsigned int action)
{
	unsigned int is;

	switch (action) {
	case TLB_INVAL_SCOPE_GLOBAL:
		is = 3;
		break;
	case TLB_INVAL_SCOPE_LPID:
		is = 2;
		break;
	default:
		BUG();
	}

	if (early_cpu_has_feature(CPU_FTR_ARCH_300))
		tlbiel_all_isa300(POWER9_TLB_SETS_RADIX, is);
	else
		WARN(1, "%s called on pre-POWER9 CPU\n", __func__);

	asm volatile(PPC_INVALIDATE_ERAT "; isync" : : :"memory");
}

static inline void __tlbiel_pid(unsigned long pid, int set,
				unsigned long ric)
{
	unsigned long rb,rs,prs,r;

	rb = PPC_BIT(53); /* IS = 1 */
	rb |= set << PPC_BITLSHIFT(51);
	rs = ((unsigned long)pid) << PPC_BITLSHIFT(31);
	prs = 1; /* process scoped */
	r = 1;   /* radix format */

	asm volatile(PPC_TLBIEL(%0, %4, %3, %2, %1)
		     : : "r"(rb), "i"(r), "i"(prs), "i"(ric), "r"(rs) : "memory");
	trace_tlbie(0, 1, rb, rs, ric, prs, r);
}

static inline void __tlbie_pid(unsigned long pid, unsigned long ric)
{
	unsigned long rb,rs,prs,r;

	rb = PPC_BIT(53); /* IS = 1 */
	rs = pid << PPC_BITLSHIFT(31);
	prs = 1; /* process scoped */
	r = 1;   /* radix format */

	asm volatile(PPC_TLBIE_5(%0, %4, %3, %2, %1)
		     : : "r"(rb), "i"(r), "i"(prs), "i"(ric), "r"(rs) : "memory");
	trace_tlbie(0, 0, rb, rs, ric, prs, r);
}

static inline void __tlbiel_lpid(unsigned long lpid, int set,
				unsigned long ric)
{
	unsigned long rb,rs,prs,r;

	rb = PPC_BIT(52); /* IS = 2 */
	rb |= set << PPC_BITLSHIFT(51);
	rs = 0;  /* LPID comes from LPIDR */
	prs = 0; /* partition scoped */
	r = 1;   /* radix format */

	asm volatile(PPC_TLBIEL(%0, %4, %3, %2, %1)
		     : : "r"(rb), "i"(r), "i"(prs), "i"(ric), "r"(rs) : "memory");
	trace_tlbie(lpid, 1, rb, rs, ric, prs, r);
}

static inline void __tlbie_lpid(unsigned long lpid, unsigned long ric)
{
	unsigned long rb,rs,prs,r;

	rb = PPC_BIT(52); /* IS = 2 */
	rs = lpid;
	prs = 0; /* partition scoped */
	r = 1;   /* radix format */

	asm volatile(PPC_TLBIE_5(%0, %4, %3, %2, %1)
		     : : "r"(rb), "i"(r), "i"(prs), "i"(ric), "r"(rs) : "memory");
	trace_tlbie(lpid, 0, rb, rs, ric, prs, r);
}

static inline void __tlbiel_lpid_guest(unsigned long lpid, int set,
				unsigned long ric)
{
	unsigned long rb,rs,prs,r;

	rb = PPC_BIT(52); /* IS = 2 */
	rb |= set << PPC_BITLSHIFT(51);
	rs = 0;  /* LPID comes from LPIDR */
	prs = 1; /* process scoped */
	r = 1;   /* radix format */

	asm volatile(PPC_TLBIEL(%0, %4, %3, %2, %1)
		     : : "r"(rb), "i"(r), "i"(prs), "i"(ric), "r"(rs) : "memory");
	trace_tlbie(lpid, 1, rb, rs, ric, prs, r);
}


static inline void __tlbiel_va(unsigned long va, unsigned long pid,
			       unsigned long ap, unsigned long ric)
{
	unsigned long rb,rs,prs,r;

	rb = va & ~(PPC_BITMASK(52, 63));
	rb |= ap << PPC_BITLSHIFT(58);
	rs = pid << PPC_BITLSHIFT(31);
	prs = 1; /* process scoped */
	r = 1;   /* radix format */

	asm volatile(PPC_TLBIEL(%0, %4, %3, %2, %1)
		     : : "r"(rb), "i"(r), "i"(prs), "i"(ric), "r"(rs) : "memory");
	trace_tlbie(0, 1, rb, rs, ric, prs, r);
}

static inline void __tlbie_va(unsigned long va, unsigned long pid,
			      unsigned long ap, unsigned long ric)
{
	unsigned long rb,rs,prs,r;

	rb = va & ~(PPC_BITMASK(52, 63));
	rb |= ap << PPC_BITLSHIFT(58);
	rs = pid << PPC_BITLSHIFT(31);
	prs = 1; /* process scoped */
	r = 1;   /* radix format */

	asm volatile(PPC_TLBIE_5(%0, %4, %3, %2, %1)
		     : : "r"(rb), "i"(r), "i"(prs), "i"(ric), "r"(rs) : "memory");
	trace_tlbie(0, 0, rb, rs, ric, prs, r);
}

static inline void __tlbie_lpid_va(unsigned long va, unsigned long lpid,
			      unsigned long ap, unsigned long ric)
{
	unsigned long rb,rs,prs,r;

	rb = va & ~(PPC_BITMASK(52, 63));
	rb |= ap << PPC_BITLSHIFT(58);
	rs = lpid;
	prs = 0; /* partition scoped */
	r = 1;   /* radix format */

	asm volatile(PPC_TLBIE_5(%0, %4, %3, %2, %1)
		     : : "r"(rb), "i"(r), "i"(prs), "i"(ric), "r"(rs) : "memory");
	trace_tlbie(lpid, 0, rb, rs, ric, prs, r);
}

static inline void fixup_tlbie(void)
{
	unsigned long pid = 0;
	unsigned long va = ((1UL << 52) - 1);

	if (cpu_has_feature(CPU_FTR_P9_TLBIE_BUG)) {
		asm volatile("ptesync": : :"memory");
		__tlbie_va(va, pid, mmu_get_ap(MMU_PAGE_64K), RIC_FLUSH_TLB);
	}
}

static inline void fixup_tlbie_lpid(unsigned long lpid)
{
	unsigned long va = ((1UL << 52) - 1);

	if (cpu_has_feature(CPU_FTR_P9_TLBIE_BUG)) {
		asm volatile("ptesync": : :"memory");
		__tlbie_lpid_va(va, lpid, mmu_get_ap(MMU_PAGE_64K), RIC_FLUSH_TLB);
	}
}

/*
 * We use 128 set in radix mode and 256 set in hpt mode.
 */
static inline void _tlbiel_pid(unsigned long pid, unsigned long ric)
{
	int set;

	asm volatile("ptesync": : :"memory");

	/*
	 * Flush the first set of the TLB, and if we're doing a RIC_FLUSH_ALL,
	 * also flush the entire Page Walk Cache.
	 */
	__tlbiel_pid(pid, 0, ric);

	/* For PWC, only one flush is needed */
	if (ric == RIC_FLUSH_PWC) {
		asm volatile("ptesync": : :"memory");
		return;
	}

	/* For the remaining sets, just flush the TLB */
	for (set = 1; set < POWER9_TLB_SETS_RADIX ; set++)
		__tlbiel_pid(pid, set, RIC_FLUSH_TLB);

	asm volatile("ptesync": : :"memory");
	asm volatile(PPC_INVALIDATE_ERAT "; isync" : : :"memory");
}

static inline void _tlbie_pid(unsigned long pid, unsigned long ric)
{
	asm volatile("ptesync": : :"memory");

	/*
	 * Workaround the fact that the "ric" argument to __tlbie_pid
	 * must be a compile-time contraint to match the "i" constraint
	 * in the asm statement.
	 */
	switch (ric) {
	case RIC_FLUSH_TLB:
		__tlbie_pid(pid, RIC_FLUSH_TLB);
		break;
	case RIC_FLUSH_PWC:
		__tlbie_pid(pid, RIC_FLUSH_PWC);
		break;
	case RIC_FLUSH_ALL:
	default:
		__tlbie_pid(pid, RIC_FLUSH_ALL);
	}
	fixup_tlbie();
	asm volatile("eieio; tlbsync; ptesync": : :"memory");
}

static inline void _tlbiel_lpid(unsigned long lpid, unsigned long ric)
{
	int set;

	VM_BUG_ON(mfspr(SPRN_LPID) != lpid);

	asm volatile("ptesync": : :"memory");

	/*
	 * Flush the first set of the TLB, and if we're doing a RIC_FLUSH_ALL,
	 * also flush the entire Page Walk Cache.
	 */
	__tlbiel_lpid(lpid, 0, ric);

	/* For PWC, only one flush is needed */
	if (ric == RIC_FLUSH_PWC) {
		asm volatile("ptesync": : :"memory");
		return;
	}

	/* For the remaining sets, just flush the TLB */
	for (set = 1; set < POWER9_TLB_SETS_RADIX ; set++)
		__tlbiel_lpid(lpid, set, RIC_FLUSH_TLB);

	asm volatile("ptesync": : :"memory");
	asm volatile(PPC_INVALIDATE_ERAT "; isync" : : :"memory");
}

static inline void _tlbie_lpid(unsigned long lpid, unsigned long ric)
{
	asm volatile("ptesync": : :"memory");

	/*
	 * Workaround the fact that the "ric" argument to __tlbie_pid
	 * must be a compile-time contraint to match the "i" constraint
	 * in the asm statement.
	 */
	switch (ric) {
	case RIC_FLUSH_TLB:
		__tlbie_lpid(lpid, RIC_FLUSH_TLB);
		break;
	case RIC_FLUSH_PWC:
		__tlbie_lpid(lpid, RIC_FLUSH_PWC);
		break;
	case RIC_FLUSH_ALL:
	default:
		__tlbie_lpid(lpid, RIC_FLUSH_ALL);
	}
	fixup_tlbie_lpid(lpid);
	asm volatile("eieio; tlbsync; ptesync": : :"memory");
}

static inline void _tlbiel_lpid_guest(unsigned long lpid, unsigned long ric)
{
	int set;

	VM_BUG_ON(mfspr(SPRN_LPID) != lpid);

	asm volatile("ptesync": : :"memory");

	/*
	 * Flush the first set of the TLB, and if we're doing a RIC_FLUSH_ALL,
	 * also flush the entire Page Walk Cache.
	 */
	__tlbiel_lpid_guest(lpid, 0, ric);

	/* For PWC, only one flush is needed */
	if (ric == RIC_FLUSH_PWC) {
		asm volatile("ptesync": : :"memory");
		return;
	}

	/* For the remaining sets, just flush the TLB */
	for (set = 1; set < POWER9_TLB_SETS_RADIX ; set++)
		__tlbiel_lpid_guest(lpid, set, RIC_FLUSH_TLB);

	asm volatile("ptesync": : :"memory");
}


static inline void __tlbiel_va_range(unsigned long start, unsigned long end,
				    unsigned long pid, unsigned long page_size,
				    unsigned long psize)
{
	unsigned long addr;
	unsigned long ap = mmu_get_ap(psize);

	for (addr = start; addr < end; addr += page_size)
		__tlbiel_va(addr, pid, ap, RIC_FLUSH_TLB);
}

static inline void _tlbiel_va(unsigned long va, unsigned long pid,
			      unsigned long psize, unsigned long ric)
{
	unsigned long ap = mmu_get_ap(psize);

	asm volatile("ptesync": : :"memory");
	__tlbiel_va(va, pid, ap, ric);
	asm volatile("ptesync": : :"memory");
}

static inline void _tlbiel_va_range(unsigned long start, unsigned long end,
				    unsigned long pid, unsigned long page_size,
				    unsigned long psize, bool also_pwc)
{
	asm volatile("ptesync": : :"memory");
	if (also_pwc)
		__tlbiel_pid(pid, 0, RIC_FLUSH_PWC);
	__tlbiel_va_range(start, end, pid, page_size, psize);
	asm volatile("ptesync": : :"memory");
}

static inline void __tlbie_va_range(unsigned long start, unsigned long end,
				    unsigned long pid, unsigned long page_size,
				    unsigned long psize)
{
	unsigned long addr;
	unsigned long ap = mmu_get_ap(psize);

	for (addr = start; addr < end; addr += page_size)
		__tlbie_va(addr, pid, ap, RIC_FLUSH_TLB);
}

static inline void _tlbie_va(unsigned long va, unsigned long pid,
			      unsigned long psize, unsigned long ric)
{
	unsigned long ap = mmu_get_ap(psize);

	asm volatile("ptesync": : :"memory");
	__tlbie_va(va, pid, ap, ric);
	fixup_tlbie();
	asm volatile("eieio; tlbsync; ptesync": : :"memory");
}

static inline void _tlbie_lpid_va(unsigned long va, unsigned long lpid,
			      unsigned long psize, unsigned long ric)
{
	unsigned long ap = mmu_get_ap(psize);

	asm volatile("ptesync": : :"memory");
	__tlbie_lpid_va(va, lpid, ap, ric);
	fixup_tlbie_lpid(lpid);
	asm volatile("eieio; tlbsync; ptesync": : :"memory");
}

static inline void _tlbie_va_range(unsigned long start, unsigned long end,
				    unsigned long pid, unsigned long page_size,
				    unsigned long psize, bool also_pwc)
{
	asm volatile("ptesync": : :"memory");
	if (also_pwc)
		__tlbie_pid(pid, RIC_FLUSH_PWC);
	__tlbie_va_range(start, end, pid, page_size, psize);
	fixup_tlbie();
	asm volatile("eieio; tlbsync; ptesync": : :"memory");
}

/*
 * Base TLB flushing operations:
 *
 *  - flush_tlb_mm(mm) flushes the specified mm context TLB's
 *  - flush_tlb_page(vma, vmaddr) flushes one page
 *  - flush_tlb_range(vma, start, end) flushes a range of pages
 *  - flush_tlb_kernel_range(start, end) flushes kernel pages
 *
 *  - local_* variants of page and mm only apply to the current
 *    processor
 */
void radix__local_flush_tlb_mm(struct mm_struct *mm)
{
	unsigned long pid;

	preempt_disable();
	pid = mm->context.id;
	if (pid != MMU_NO_CONTEXT)
		_tlbiel_pid(pid, RIC_FLUSH_TLB);
	preempt_enable();
}
EXPORT_SYMBOL(radix__local_flush_tlb_mm);

#ifndef CONFIG_SMP
void radix__local_flush_all_mm(struct mm_struct *mm)
{
	unsigned long pid;

	preempt_disable();
	pid = mm->context.id;
	if (pid != MMU_NO_CONTEXT)
		_tlbiel_pid(pid, RIC_FLUSH_ALL);
	preempt_enable();
}
EXPORT_SYMBOL(radix__local_flush_all_mm);
#endif /* CONFIG_SMP */

void radix__local_flush_tlb_page_psize(struct mm_struct *mm, unsigned long vmaddr,
				       int psize)
{
	unsigned long pid;

	preempt_disable();
	pid = mm->context.id;
	if (pid != MMU_NO_CONTEXT)
		_tlbiel_va(vmaddr, pid, psize, RIC_FLUSH_TLB);
	preempt_enable();
}

void radix__local_flush_tlb_page(struct vm_area_struct *vma, unsigned long vmaddr)
{
#ifdef CONFIG_HUGETLB_PAGE
	/* need the return fix for nohash.c */
	if (is_vm_hugetlb_page(vma))
		return radix__local_flush_hugetlb_page(vma, vmaddr);
#endif
	radix__local_flush_tlb_page_psize(vma->vm_mm, vmaddr, mmu_virtual_psize);
}
EXPORT_SYMBOL(radix__local_flush_tlb_page);

static bool mm_is_singlethreaded(struct mm_struct *mm)
{
	if (atomic_read(&mm->context.copros) > 0)
		return false;
	if (atomic_read(&mm->mm_users) <= 1 && current->mm == mm)
		return true;
	return false;
}

static bool mm_needs_flush_escalation(struct mm_struct *mm)
{
	/*
	 * P9 nest MMU has issues with the page walk cache
	 * caching PTEs and not flushing them properly when
	 * RIC = 0 for a PID/LPID invalidate
	 */
	if (atomic_read(&mm->context.copros) > 0)
		return true;
	return false;
}

#ifdef CONFIG_SMP
static void do_exit_flush_lazy_tlb(void *arg)
{
	struct mm_struct *mm = arg;
	unsigned long pid = mm->context.id;

	if (current->mm == mm)
		return; /* Local CPU */

	if (current->active_mm == mm) {
		/*
		 * Must be a kernel thread because sender is single-threaded.
		 */
		BUG_ON(current->mm);
		mmgrab(&init_mm);
		switch_mm(mm, &init_mm, current);
		current->active_mm = &init_mm;
		mmdrop(mm);
	}
	_tlbiel_pid(pid, RIC_FLUSH_ALL);
}

static void exit_flush_lazy_tlbs(struct mm_struct *mm)
{
	/*
	 * Would be nice if this was async so it could be run in
	 * parallel with our local flush, but generic code does not
	 * give a good API for it. Could extend the generic code or
	 * make a special powerpc IPI for flushing TLBs.
	 * For now it's not too performance critical.
	 */
	smp_call_function_many(mm_cpumask(mm), do_exit_flush_lazy_tlb,
				(void *)mm, 1);
	mm_reset_thread_local(mm);
}

void radix__flush_tlb_mm(struct mm_struct *mm)
{
	unsigned long pid;

	pid = mm->context.id;
	if (unlikely(pid == MMU_NO_CONTEXT))
		return;

	preempt_disable();
	/*
	 * Order loads of mm_cpumask vs previous stores to clear ptes before
	 * the invalidate. See barrier in switch_mm_irqs_off
	 */
	smp_mb();
	if (!mm_is_thread_local(mm)) {
		if (unlikely(mm_is_singlethreaded(mm))) {
			exit_flush_lazy_tlbs(mm);
			goto local;
		}

		if (mm_needs_flush_escalation(mm))
			_tlbie_pid(pid, RIC_FLUSH_ALL);
		else
			_tlbie_pid(pid, RIC_FLUSH_TLB);
	} else {
local:
		_tlbiel_pid(pid, RIC_FLUSH_TLB);
	}
	preempt_enable();
}
EXPORT_SYMBOL(radix__flush_tlb_mm);

static void __flush_all_mm(struct mm_struct *mm, bool fullmm)
{
	unsigned long pid;

	pid = mm->context.id;
	if (unlikely(pid == MMU_NO_CONTEXT))
		return;

	preempt_disable();
	smp_mb(); /* see radix__flush_tlb_mm */
	if (!mm_is_thread_local(mm)) {
		if (unlikely(mm_is_singlethreaded(mm))) {
			if (!fullmm) {
				exit_flush_lazy_tlbs(mm);
				goto local;
			}
		}
		_tlbie_pid(pid, RIC_FLUSH_ALL);
	} else {
local:
		_tlbiel_pid(pid, RIC_FLUSH_ALL);
	}
	preempt_enable();
}
void radix__flush_all_mm(struct mm_struct *mm)
{
	__flush_all_mm(mm, false);
}
EXPORT_SYMBOL(radix__flush_all_mm);

void radix__flush_tlb_pwc(struct mmu_gather *tlb, unsigned long addr)
{
	tlb->need_flush_all = 1;
}
EXPORT_SYMBOL(radix__flush_tlb_pwc);

void radix__flush_tlb_page_psize(struct mm_struct *mm, unsigned long vmaddr,
				 int psize)
{
	unsigned long pid;

	pid = mm->context.id;
	if (unlikely(pid == MMU_NO_CONTEXT))
		return;

	preempt_disable();
	smp_mb(); /* see radix__flush_tlb_mm */
	if (!mm_is_thread_local(mm)) {
		if (unlikely(mm_is_singlethreaded(mm))) {
			exit_flush_lazy_tlbs(mm);
			goto local;
		}
		_tlbie_va(vmaddr, pid, psize, RIC_FLUSH_TLB);
	} else {
local:
		_tlbiel_va(vmaddr, pid, psize, RIC_FLUSH_TLB);
	}
	preempt_enable();
}

void radix__flush_tlb_page(struct vm_area_struct *vma, unsigned long vmaddr)
{
#ifdef CONFIG_HUGETLB_PAGE
	if (is_vm_hugetlb_page(vma))
		return radix__flush_hugetlb_page(vma, vmaddr);
#endif
	radix__flush_tlb_page_psize(vma->vm_mm, vmaddr, mmu_virtual_psize);
}
EXPORT_SYMBOL(radix__flush_tlb_page);

#else /* CONFIG_SMP */
#define radix__flush_all_mm radix__local_flush_all_mm
#endif /* CONFIG_SMP */

void radix__flush_tlb_kernel_range(unsigned long start, unsigned long end)
{
	_tlbie_pid(0, RIC_FLUSH_ALL);
}
EXPORT_SYMBOL(radix__flush_tlb_kernel_range);

#define TLB_FLUSH_ALL -1UL

/*
 * Number of pages above which we invalidate the entire PID rather than
 * flush individual pages, for local and global flushes respectively.
 *
 * tlbie goes out to the interconnect and individual ops are more costly.
 * It also does not iterate over sets like the local tlbiel variant when
 * invalidating a full PID, so it has a far lower threshold to change from
 * individual page flushes to full-pid flushes.
 */
static unsigned long tlb_single_page_flush_ceiling __read_mostly = 33;
static unsigned long tlb_local_single_page_flush_ceiling __read_mostly = POWER9_TLB_SETS_RADIX * 2;

static inline void __radix__flush_tlb_range(struct mm_struct *mm,
					unsigned long start, unsigned long end,
					bool flush_all_sizes)

{
	unsigned long pid;
	unsigned int page_shift = mmu_psize_defs[mmu_virtual_psize].shift;
	unsigned long page_size = 1UL << page_shift;
	unsigned long nr_pages = (end - start) >> page_shift;
	bool local, full;

	pid = mm->context.id;
	if (unlikely(pid == MMU_NO_CONTEXT))
		return;

	preempt_disable();
	smp_mb(); /* see radix__flush_tlb_mm */
	if (!mm_is_thread_local(mm)) {
		if (unlikely(mm_is_singlethreaded(mm))) {
			if (end != TLB_FLUSH_ALL) {
				exit_flush_lazy_tlbs(mm);
				goto is_local;
			}
		}
		local = false;
		full = (end == TLB_FLUSH_ALL ||
				nr_pages > tlb_single_page_flush_ceiling);
	} else {
is_local:
		local = true;
		full = (end == TLB_FLUSH_ALL ||
				nr_pages > tlb_local_single_page_flush_ceiling);
	}

	if (full) {
		if (local) {
			_tlbiel_pid(pid, RIC_FLUSH_TLB);
		} else {
			if (mm_needs_flush_escalation(mm))
				_tlbie_pid(pid, RIC_FLUSH_ALL);
			else
				_tlbie_pid(pid, RIC_FLUSH_TLB);
		}
	} else {
		bool hflush = flush_all_sizes;
		bool gflush = flush_all_sizes;
		unsigned long hstart, hend;
		unsigned long gstart, gend;

		if (IS_ENABLED(CONFIG_TRANSPARENT_HUGEPAGE))
			hflush = true;

		if (hflush) {
			hstart = (start + PMD_SIZE - 1) & PMD_MASK;
			hend = end & PMD_MASK;
			if (hstart == hend)
				hflush = false;
		}

		if (gflush) {
			gstart = (start + PUD_SIZE - 1) & PUD_MASK;
			gend = end & PUD_MASK;
			if (gstart == gend)
				gflush = false;
		}

		asm volatile("ptesync": : :"memory");
		if (local) {
			__tlbiel_va_range(start, end, pid, page_size, mmu_virtual_psize);
			if (hflush)
				__tlbiel_va_range(hstart, hend, pid,
						PMD_SIZE, MMU_PAGE_2M);
			if (gflush)
				__tlbiel_va_range(gstart, gend, pid,
						PUD_SIZE, MMU_PAGE_1G);
			asm volatile("ptesync": : :"memory");
		} else {
			__tlbie_va_range(start, end, pid, page_size, mmu_virtual_psize);
			if (hflush)
				__tlbie_va_range(hstart, hend, pid,
						PMD_SIZE, MMU_PAGE_2M);
			if (gflush)
				__tlbie_va_range(gstart, gend, pid,
						PUD_SIZE, MMU_PAGE_1G);
			fixup_tlbie();
			asm volatile("eieio; tlbsync; ptesync": : :"memory");
		}
	}
	preempt_enable();
}

void radix__flush_tlb_range(struct vm_area_struct *vma, unsigned long start,
		     unsigned long end)

{
#ifdef CONFIG_HUGETLB_PAGE
	if (is_vm_hugetlb_page(vma))
		return radix__flush_hugetlb_tlb_range(vma, start, end);
#endif

	__radix__flush_tlb_range(vma->vm_mm, start, end, false);
}
EXPORT_SYMBOL(radix__flush_tlb_range);

static int radix_get_mmu_psize(int page_size)
{
	int psize;

	if (page_size == (1UL << mmu_psize_defs[mmu_virtual_psize].shift))
		psize = mmu_virtual_psize;
	else if (page_size == (1UL << mmu_psize_defs[MMU_PAGE_2M].shift))
		psize = MMU_PAGE_2M;
	else if (page_size == (1UL << mmu_psize_defs[MMU_PAGE_1G].shift))
		psize = MMU_PAGE_1G;
	else
		return -1;
	return psize;
}

/*
 * Flush partition scoped LPID address translation for all CPUs.
 */
void radix__flush_tlb_lpid_page(unsigned int lpid,
					unsigned long addr,
					unsigned long page_size)
{
	int psize = radix_get_mmu_psize(page_size);

	_tlbie_lpid_va(addr, lpid, psize, RIC_FLUSH_TLB);
}
EXPORT_SYMBOL_GPL(radix__flush_tlb_lpid_page);

/*
 * Flush partition scoped PWC from LPID for all CPUs.
 */
void radix__flush_pwc_lpid(unsigned int lpid)
{
	_tlbie_lpid(lpid, RIC_FLUSH_PWC);
}
EXPORT_SYMBOL_GPL(radix__flush_pwc_lpid);

/*
 * Flush partition scoped translations from LPID (=LPIDR)
 */
void radix__local_flush_tlb_lpid(unsigned int lpid)
{
	_tlbiel_lpid(lpid, RIC_FLUSH_ALL);
}
EXPORT_SYMBOL_GPL(radix__local_flush_tlb_lpid);

/*
 * Flush process scoped translations from LPID (=LPIDR).
 * Important difference, the guest normally manages its own translations,
 * but some cases e.g., vCPU CPU migration require KVM to flush.
 */
void radix__local_flush_tlb_lpid_guest(unsigned int lpid)
{
	_tlbiel_lpid_guest(lpid, RIC_FLUSH_ALL);
}
EXPORT_SYMBOL_GPL(radix__local_flush_tlb_lpid_guest);


static void radix__flush_tlb_pwc_range_psize(struct mm_struct *mm, unsigned long start,
				  unsigned long end, int psize);

void radix__tlb_flush(struct mmu_gather *tlb)
{
	int psize = 0;
	struct mm_struct *mm = tlb->mm;
	int page_size = tlb->page_size;
	unsigned long start = tlb->start;
	unsigned long end = tlb->end;

	/*
	 * if page size is not something we understand, do a full mm flush
	 *
	 * A "fullmm" flush must always do a flush_all_mm (RIC=2) flush
	 * that flushes the process table entry cache upon process teardown.
	 * See the comment for radix in arch_exit_mmap().
	 */
	if (tlb->fullmm) {
		__flush_all_mm(mm, true);
#if defined(CONFIG_TRANSPARENT_HUGEPAGE) || defined(CONFIG_HUGETLB_PAGE)
	} else if (mm_tlb_flush_nested(mm)) {
		/*
		 * If there is a concurrent invalidation that is clearing ptes,
		 * then it's possible this invalidation will miss one of those
		 * cleared ptes and miss flushing the TLB. If this invalidate
		 * returns before the other one flushes TLBs, that can result
		 * in it returning while there are still valid TLBs inside the
		 * range to be invalidated.
		 *
		 * See mm/memory.c:tlb_finish_mmu() for more details.
		 *
		 * The solution to this is ensure the entire range is always
		 * flushed here. The problem for powerpc is that the flushes
		 * are page size specific, so this "forced flush" would not
		 * do the right thing if there are a mix of page sizes in
		 * the range to be invalidated. So use __flush_tlb_range
		 * which invalidates all possible page sizes in the range.
		 *
		 * PWC flush probably is not be required because the core code
		 * shouldn't free page tables in this path, but accounting
		 * for the possibility makes us a bit more robust.
		 *
		 * need_flush_all is an uncommon case because page table
		 * teardown should be done with exclusive locks held (but
		 * after locks are dropped another invalidate could come
		 * in), it could be optimized further if necessary.
		 */
		if (!tlb->need_flush_all)
			__radix__flush_tlb_range(mm, start, end, true);
		else
			radix__flush_all_mm(mm);
#endif
	} else if ( (psize = radix_get_mmu_psize(page_size)) == -1) {
		if (!tlb->need_flush_all)
			radix__flush_tlb_mm(mm);
		else
			radix__flush_all_mm(mm);
	} else {
		if (!tlb->need_flush_all)
			radix__flush_tlb_range_psize(mm, start, end, psize);
		else
			radix__flush_tlb_pwc_range_psize(mm, start, end, psize);
	}
	tlb->need_flush_all = 0;
}

static inline void __radix__flush_tlb_range_psize(struct mm_struct *mm,
				unsigned long start, unsigned long end,
				int psize, bool also_pwc)
{
	unsigned long pid;
	unsigned int page_shift = mmu_psize_defs[psize].shift;
	unsigned long page_size = 1UL << page_shift;
	unsigned long nr_pages = (end - start) >> page_shift;
	bool local, full;

	pid = mm->context.id;
	if (unlikely(pid == MMU_NO_CONTEXT))
		return;

	preempt_disable();
	smp_mb(); /* see radix__flush_tlb_mm */
	if (!mm_is_thread_local(mm)) {
		if (unlikely(mm_is_singlethreaded(mm))) {
			if (end != TLB_FLUSH_ALL) {
				exit_flush_lazy_tlbs(mm);
				goto is_local;
			}
		}
		local = false;
		full = (end == TLB_FLUSH_ALL ||
				nr_pages > tlb_single_page_flush_ceiling);
	} else {
is_local:
		local = true;
		full = (end == TLB_FLUSH_ALL ||
				nr_pages > tlb_local_single_page_flush_ceiling);
	}

	if (full) {
		if (local) {
			_tlbiel_pid(pid, also_pwc ? RIC_FLUSH_ALL : RIC_FLUSH_TLB);
		} else {
			if (mm_needs_flush_escalation(mm))
				also_pwc = true;

			_tlbie_pid(pid, also_pwc ? RIC_FLUSH_ALL : RIC_FLUSH_TLB);
		}
	} else {
		if (local)
			_tlbiel_va_range(start, end, pid, page_size, psize, also_pwc);
		else
			_tlbie_va_range(start, end, pid, page_size, psize, also_pwc);
	}
	preempt_enable();
}

void radix__flush_tlb_range_psize(struct mm_struct *mm, unsigned long start,
				  unsigned long end, int psize)
{
	return __radix__flush_tlb_range_psize(mm, start, end, psize, false);
}

static void radix__flush_tlb_pwc_range_psize(struct mm_struct *mm, unsigned long start,
				  unsigned long end, int psize)
{
	__radix__flush_tlb_range_psize(mm, start, end, psize, true);
}

#ifdef CONFIG_TRANSPARENT_HUGEPAGE
void radix__flush_tlb_collapsed_pmd(struct mm_struct *mm, unsigned long addr)
{
	unsigned long pid, end;

	pid = mm->context.id;
	if (unlikely(pid == MMU_NO_CONTEXT))
		return;

	/* 4k page size, just blow the world */
	if (PAGE_SIZE == 0x1000) {
		radix__flush_all_mm(mm);
		return;
	}

	end = addr + HPAGE_PMD_SIZE;

	/* Otherwise first do the PWC, then iterate the pages. */
	preempt_disable();
	smp_mb(); /* see radix__flush_tlb_mm */
	if (!mm_is_thread_local(mm)) {
		if (unlikely(mm_is_singlethreaded(mm))) {
			exit_flush_lazy_tlbs(mm);
			goto local;
		}
		_tlbie_va_range(addr, end, pid, PAGE_SIZE, mmu_virtual_psize, true);
		goto local;
	} else {
local:
		_tlbiel_va_range(addr, end, pid, PAGE_SIZE, mmu_virtual_psize, true);
	}

	preempt_enable();
}
#endif /* CONFIG_TRANSPARENT_HUGEPAGE */

void radix__flush_pmd_tlb_range(struct vm_area_struct *vma,
				unsigned long start, unsigned long end)
{
	radix__flush_tlb_range_psize(vma->vm_mm, start, end, MMU_PAGE_2M);
}
EXPORT_SYMBOL(radix__flush_pmd_tlb_range);

void radix__flush_tlb_all(void)
{
	unsigned long rb,prs,r,rs;
	unsigned long ric = RIC_FLUSH_ALL;

	rb = 0x3 << PPC_BITLSHIFT(53); /* IS = 3 */
	prs = 0; /* partition scoped */
	r = 1;   /* radix format */
	rs = 1 & ((1UL << 32) - 1); /* any LPID value to flush guest mappings */

	asm volatile("ptesync": : :"memory");
	/*
	 * now flush guest entries by passing PRS = 1 and LPID != 0
	 */
	asm volatile(PPC_TLBIE_5(%0, %4, %3, %2, %1)
		     : : "r"(rb), "i"(r), "i"(1), "i"(ric), "r"(rs) : "memory");
	/*
	 * now flush host entires by passing PRS = 0 and LPID == 0
	 */
	asm volatile(PPC_TLBIE_5(%0, %4, %3, %2, %1)
		     : : "r"(rb), "i"(r), "i"(prs), "i"(ric), "r"(0) : "memory");
	asm volatile("eieio; tlbsync; ptesync": : :"memory");
<<<<<<< HEAD
}

void radix__flush_tlb_pte_p9_dd1(unsigned long old_pte, struct mm_struct *mm,
				 unsigned long address)
{
	/*
	 * We track page size in pte only for DD1, So we can
	 * call this only on DD1.
	 */
	if (!cpu_has_feature(CPU_FTR_POWER9_DD1)) {
		VM_WARN_ON(1);
		return;
	}

	if (old_pte & R_PAGE_LARGE)
		radix__flush_tlb_page_psize(mm, address, MMU_PAGE_2M);
	else
		radix__flush_tlb_page_psize(mm, address, mmu_virtual_psize);
=======
>>>>>>> e021bb4f
}

#ifdef CONFIG_KVM_BOOK3S_HV_POSSIBLE
extern void radix_kvm_prefetch_workaround(struct mm_struct *mm)
{
	unsigned long pid = mm->context.id;

	if (unlikely(pid == MMU_NO_CONTEXT))
		return;

	/*
	 * If this context hasn't run on that CPU before and KVM is
	 * around, there's a slim chance that the guest on another
	 * CPU just brought in obsolete translation into the TLB of
	 * this CPU due to a bad prefetch using the guest PID on
	 * the way into the hypervisor.
	 *
	 * We work around this here. If KVM is possible, we check if
	 * any sibling thread is in KVM. If it is, the window may exist
	 * and thus we flush that PID from the core.
	 *
	 * A potential future improvement would be to mark which PIDs
	 * have never been used on the system and avoid it if the PID
	 * is new and the process has no other cpumask bit set.
	 */
	if (cpu_has_feature(CPU_FTR_HVMODE) && radix_enabled()) {
		int cpu = smp_processor_id();
		int sib = cpu_first_thread_sibling(cpu);
		bool flush = false;

		for (; sib <= cpu_last_thread_sibling(cpu) && !flush; sib++) {
			if (sib == cpu)
				continue;
			if (!cpu_possible(sib))
				continue;
			if (paca_ptrs[sib]->kvm_hstate.kvm_vcpu)
				flush = true;
		}
		if (flush)
			_tlbiel_pid(pid, RIC_FLUSH_ALL);
	}
}
EXPORT_SYMBOL_GPL(radix_kvm_prefetch_workaround);
#endif /* CONFIG_KVM_BOOK3S_HV_POSSIBLE */<|MERGE_RESOLUTION|>--- conflicted
+++ resolved
@@ -1046,27 +1046,6 @@
 	asm volatile(PPC_TLBIE_5(%0, %4, %3, %2, %1)
 		     : : "r"(rb), "i"(r), "i"(prs), "i"(ric), "r"(0) : "memory");
 	asm volatile("eieio; tlbsync; ptesync": : :"memory");
-<<<<<<< HEAD
-}
-
-void radix__flush_tlb_pte_p9_dd1(unsigned long old_pte, struct mm_struct *mm,
-				 unsigned long address)
-{
-	/*
-	 * We track page size in pte only for DD1, So we can
-	 * call this only on DD1.
-	 */
-	if (!cpu_has_feature(CPU_FTR_POWER9_DD1)) {
-		VM_WARN_ON(1);
-		return;
-	}
-
-	if (old_pte & R_PAGE_LARGE)
-		radix__flush_tlb_page_psize(mm, address, MMU_PAGE_2M);
-	else
-		radix__flush_tlb_page_psize(mm, address, mmu_virtual_psize);
-=======
->>>>>>> e021bb4f
 }
 
 #ifdef CONFIG_KVM_BOOK3S_HV_POSSIBLE
