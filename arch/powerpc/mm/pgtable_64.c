/*
 *  This file contains ioremap and related functions for 64-bit machines.
 *
 *  Derived from arch/ppc64/mm/init.c
 *    Copyright (C) 1995-1996 Gary Thomas (gdt@linuxppc.org)
 *
 *  Modifications by Paul Mackerras (PowerMac) (paulus@samba.org)
 *  and Cort Dougan (PReP) (cort@cs.nmt.edu)
 *    Copyright (C) 1996 Paul Mackerras
 *
 *  Derived from "arch/i386/mm/init.c"
 *    Copyright (C) 1991, 1992, 1993, 1994  Linus Torvalds
 *
 *  Dave Engebretsen <engebret@us.ibm.com>
 *      Rework for PPC64 port.
 *
 *  This program is free software; you can redistribute it and/or
 *  modify it under the terms of the GNU General Public License
 *  as published by the Free Software Foundation; either version
 *  2 of the License, or (at your option) any later version.
 *
 */

#include <linux/signal.h>
#include <linux/sched.h>
#include <linux/kernel.h>
#include <linux/errno.h>
#include <linux/string.h>
#include <linux/export.h>
#include <linux/types.h>
#include <linux/mman.h>
#include <linux/mm.h>
#include <linux/swap.h>
#include <linux/stddef.h>
#include <linux/vmalloc.h>
#include <linux/slab.h>
#include <linux/hugetlb.h>

#include <asm/pgalloc.h>
#include <asm/page.h>
#include <asm/prom.h>
#include <asm/io.h>
#include <asm/mmu_context.h>
#include <asm/pgtable.h>
#include <asm/mmu.h>
#include <asm/smp.h>
#include <asm/machdep.h>
#include <asm/tlb.h>
#include <asm/processor.h>
#include <asm/cputable.h>
#include <asm/sections.h>
#include <asm/firmware.h>
#include <asm/dma.h>

#include "mmu_decl.h"


#ifdef CONFIG_PPC_BOOK3S_64
/*
 * partition table and process table for ISA 3.0
 */
struct prtb_entry *process_tb;
struct patb_entry *partition_tb;
/*
 * page table size
 */
unsigned long __pte_index_size;
EXPORT_SYMBOL(__pte_index_size);
unsigned long __pmd_index_size;
EXPORT_SYMBOL(__pmd_index_size);
unsigned long __pud_index_size;
EXPORT_SYMBOL(__pud_index_size);
unsigned long __pgd_index_size;
EXPORT_SYMBOL(__pgd_index_size);
unsigned long __pud_cache_index;
EXPORT_SYMBOL(__pud_cache_index);
unsigned long __pte_table_size;
EXPORT_SYMBOL(__pte_table_size);
unsigned long __pmd_table_size;
EXPORT_SYMBOL(__pmd_table_size);
unsigned long __pud_table_size;
EXPORT_SYMBOL(__pud_table_size);
unsigned long __pgd_table_size;
EXPORT_SYMBOL(__pgd_table_size);
unsigned long __pmd_val_bits;
EXPORT_SYMBOL(__pmd_val_bits);
unsigned long __pud_val_bits;
EXPORT_SYMBOL(__pud_val_bits);
unsigned long __pgd_val_bits;
EXPORT_SYMBOL(__pgd_val_bits);
unsigned long __kernel_virt_start;
EXPORT_SYMBOL(__kernel_virt_start);
unsigned long __kernel_virt_size;
EXPORT_SYMBOL(__kernel_virt_size);
unsigned long __vmalloc_start;
EXPORT_SYMBOL(__vmalloc_start);
unsigned long __vmalloc_end;
EXPORT_SYMBOL(__vmalloc_end);
unsigned long __kernel_io_start;
EXPORT_SYMBOL(__kernel_io_start);
struct page *vmemmap;
EXPORT_SYMBOL(vmemmap);
unsigned long __pte_frag_nr;
EXPORT_SYMBOL(__pte_frag_nr);
unsigned long __pte_frag_size_shift;
EXPORT_SYMBOL(__pte_frag_size_shift);
unsigned long ioremap_bot;
#else /* !CONFIG_PPC_BOOK3S_64 */
unsigned long ioremap_bot = IOREMAP_BASE;
#endif

/**
 * __ioremap_at - Low level function to establish the page tables
 *                for an IO mapping
 */
void __iomem * __ioremap_at(phys_addr_t pa, void *ea, unsigned long size,
			    unsigned long flags)
{
	unsigned long i;

	/* Make sure we have the base flags */
	if ((flags & _PAGE_PRESENT) == 0)
		flags |= pgprot_val(PAGE_KERNEL);

	/* We don't support the 4K PFN hack with ioremap */
	if (flags & H_PAGE_4K_PFN)
		return NULL;

	WARN_ON(pa & ~PAGE_MASK);
	WARN_ON(((unsigned long)ea) & ~PAGE_MASK);
	WARN_ON(size & ~PAGE_MASK);

	for (i = 0; i < size; i += PAGE_SIZE)
		if (map_kernel_page((unsigned long)ea+i, pa+i, flags))
			return NULL;

	return (void __iomem *)ea;
}

/**
 * __iounmap_from - Low level function to tear down the page tables
 *                  for an IO mapping. This is used for mappings that
 *                  are manipulated manually, like partial unmapping of
 *                  PCI IOs or ISA space.
 */
void __iounmap_at(void *ea, unsigned long size)
{
	WARN_ON(((unsigned long)ea) & ~PAGE_MASK);
	WARN_ON(size & ~PAGE_MASK);

	unmap_kernel_range((unsigned long)ea, size);
}

void __iomem * __ioremap_caller(phys_addr_t addr, unsigned long size,
				unsigned long flags, void *caller)
{
	phys_addr_t paligned;
	void __iomem *ret;

	/*
	 * Choose an address to map it to.
	 * Once the imalloc system is running, we use it.
	 * Before that, we map using addresses going
	 * up from ioremap_bot.  imalloc will use
	 * the addresses from ioremap_bot through
	 * IMALLOC_END
	 * 
	 */
	paligned = addr & PAGE_MASK;
	size = PAGE_ALIGN(addr + size) - paligned;

	if ((size == 0) || (paligned == 0))
		return NULL;

	if (slab_is_available()) {
		struct vm_struct *area;

		area = __get_vm_area_caller(size, VM_IOREMAP,
					    ioremap_bot, IOREMAP_END,
					    caller);
		if (area == NULL)
			return NULL;

		area->phys_addr = paligned;
		ret = __ioremap_at(paligned, area->addr, size, flags);
		if (!ret)
			vunmap(area->addr);
	} else {
		ret = __ioremap_at(paligned, (void *)ioremap_bot, size, flags);
		if (ret)
			ioremap_bot += size;
	}

	if (ret)
		ret += addr & ~PAGE_MASK;
	return ret;
}

void __iomem * __ioremap(phys_addr_t addr, unsigned long size,
			 unsigned long flags)
{
	return __ioremap_caller(addr, size, flags, __builtin_return_address(0));
}

void __iomem * ioremap(phys_addr_t addr, unsigned long size)
{
	unsigned long flags = pgprot_val(pgprot_noncached(__pgprot(0)));
	void *caller = __builtin_return_address(0);

	if (ppc_md.ioremap)
		return ppc_md.ioremap(addr, size, flags, caller);
	return __ioremap_caller(addr, size, flags, caller);
}

void __iomem * ioremap_wc(phys_addr_t addr, unsigned long size)
{
	unsigned long flags = pgprot_val(pgprot_noncached_wc(__pgprot(0)));
	void *caller = __builtin_return_address(0);

	if (ppc_md.ioremap)
		return ppc_md.ioremap(addr, size, flags, caller);
	return __ioremap_caller(addr, size, flags, caller);
}

void __iomem * ioremap_prot(phys_addr_t addr, unsigned long size,
			     unsigned long flags)
{
	void *caller = __builtin_return_address(0);

	/* writeable implies dirty for kernel addresses */
	if (flags & _PAGE_WRITE)
		flags |= _PAGE_DIRTY;

	/* we don't want to let _PAGE_EXEC leak out */
	flags &= ~_PAGE_EXEC;
	/*
	 * Force kernel mapping.
	 */
	flags &= ~_PAGE_USER;
	flags |= _PAGE_PRIVILEGED;

	if (ppc_md.ioremap)
		return ppc_md.ioremap(addr, size, flags, caller);
	return __ioremap_caller(addr, size, flags, caller);
}


/*  
 * Unmap an IO region and remove it from imalloc'd list.
 * Access to IO memory should be serialized by driver.
 */
void __iounmap(volatile void __iomem *token)
{
	void *addr;

	if (!slab_is_available())
		return;
	
	addr = (void *) ((unsigned long __force)
			 PCI_FIX_ADDR(token) & PAGE_MASK);
	if ((unsigned long)addr < ioremap_bot) {
		printk(KERN_WARNING "Attempt to iounmap early bolted mapping"
		       " at 0x%p\n", addr);
		return;
	}
	vunmap(addr);
}

void iounmap(volatile void __iomem *token)
{
	if (ppc_md.iounmap)
		ppc_md.iounmap(token);
	else
		__iounmap(token);
}

EXPORT_SYMBOL(ioremap);
EXPORT_SYMBOL(ioremap_wc);
EXPORT_SYMBOL(ioremap_prot);
EXPORT_SYMBOL(__ioremap);
EXPORT_SYMBOL(__ioremap_at);
EXPORT_SYMBOL(iounmap);
EXPORT_SYMBOL(__iounmap);
EXPORT_SYMBOL(__iounmap_at);

#ifndef __PAGETABLE_PUD_FOLDED
/* 4 level page table */
struct page *pgd_page(pgd_t pgd)
{
	if (pgd_huge(pgd))
		return pte_page(pgd_pte(pgd));
	return virt_to_page(pgd_page_vaddr(pgd));
}
#endif

struct page *pud_page(pud_t pud)
{
	if (pud_huge(pud))
		return pte_page(pud_pte(pud));
	return virt_to_page(pud_page_vaddr(pud));
}

/*
 * For hugepage we have pfn in the pmd, we use PTE_RPN_SHIFT bits for flags
 * For PTE page, we have a PTE_FRAG_SIZE (4K) aligned virtual address.
 */
struct page *pmd_page(pmd_t pmd)
{
	if (pmd_trans_huge(pmd) || pmd_huge(pmd) || pmd_devmap(pmd))
		return pte_page(pmd_pte(pmd));
	return virt_to_page(pmd_page_vaddr(pmd));
}

<<<<<<< HEAD
#ifdef CONFIG_PPC_64K_PAGES
static pte_t *get_from_cache(struct mm_struct *mm)
{
	void *pte_frag, *ret;

	spin_lock(&mm->page_table_lock);
	ret = mm->context.pte_frag;
	if (ret) {
		pte_frag = ret + PTE_FRAG_SIZE;
		/*
		 * If we have taken up all the fragments mark PTE page NULL
		 */
		if (((unsigned long)pte_frag & ~PAGE_MASK) == 0)
			pte_frag = NULL;
		mm->context.pte_frag = pte_frag;
	}
	spin_unlock(&mm->page_table_lock);
	return (pte_t *)ret;
}

static pte_t *__alloc_for_cache(struct mm_struct *mm, int kernel)
{
	void *ret = NULL;
	struct page *page;

	if (!kernel) {
		page = alloc_page(PGALLOC_GFP | __GFP_ACCOUNT);
		if (!page)
			return NULL;
		if (!pgtable_page_ctor(page)) {
			__free_page(page);
			return NULL;
		}
	} else {
		page = alloc_page(PGALLOC_GFP);
		if (!page)
			return NULL;
	}

	ret = page_address(page);
	spin_lock(&mm->page_table_lock);
	/*
	 * If we find pgtable_page set, we return
	 * the allocated page with single fragement
	 * count.
	 */
	if (likely(!mm->context.pte_frag)) {
		set_page_count(page, PTE_FRAG_NR);
		mm->context.pte_frag = ret + PTE_FRAG_SIZE;
	}
	spin_unlock(&mm->page_table_lock);

	return (pte_t *)ret;
}

pte_t *pte_fragment_alloc(struct mm_struct *mm, unsigned long vmaddr, int kernel)
{
	pte_t *pte;

	pte = get_from_cache(mm);
	if (pte)
		return pte;

	return __alloc_for_cache(mm, kernel);
}
#endif /* CONFIG_PPC_64K_PAGES */

void pte_fragment_free(unsigned long *table, int kernel)
{
	struct page *page = virt_to_page(table);
	if (put_page_testzero(page)) {
		if (!kernel)
			pgtable_page_dtor(page);
		free_hot_cold_page(page, 0);
	}
}

#ifdef CONFIG_SMP
void pgtable_free_tlb(struct mmu_gather *tlb, void *table, int shift)
{
	unsigned long pgf = (unsigned long)table;

	BUG_ON(shift > MAX_PGTABLE_INDEX_SIZE);
	pgf |= shift;
	tlb_remove_table(tlb, (void *)pgf);
}

void __tlb_remove_table(void *_table)
{
	void *table = (void *)((unsigned long)_table & ~MAX_PGTABLE_INDEX_SIZE);
	unsigned shift = (unsigned long)_table & MAX_PGTABLE_INDEX_SIZE;

	if (!shift)
		/* PTE page needs special handling */
		pte_fragment_free(table, 0);
	else {
		BUG_ON(shift > MAX_PGTABLE_INDEX_SIZE);
		kmem_cache_free(PGT_CACHE(shift), table);
	}
}
#else
void pgtable_free_tlb(struct mmu_gather *tlb, void *table, int shift)
{
	if (!shift) {
		/* PTE page needs special handling */
		pte_fragment_free(table, 0);
	} else {
		BUG_ON(shift > MAX_PGTABLE_INDEX_SIZE);
		kmem_cache_free(PGT_CACHE(shift), table);
	}
}
#endif

#ifdef CONFIG_PPC_BOOK3S_64
void __init mmu_partition_table_init(void)
{
	unsigned long patb_size = 1UL << PATB_SIZE_SHIFT;
	unsigned long ptcr;

	BUILD_BUG_ON_MSG((PATB_SIZE_SHIFT > 36), "Partition table size too large.");
	partition_tb = __va(memblock_alloc_base(patb_size, patb_size,
						MEMBLOCK_ALLOC_ANYWHERE));

	/* Initialize the Partition Table with no entries */
	memset((void *)partition_tb, 0, patb_size);

	/*
	 * update partition table control register,
	 * 64 K size.
	 */
	ptcr = __pa(partition_tb) | (PATB_SIZE_SHIFT - 12);
	mtspr(SPRN_PTCR, ptcr);
	powernv_set_nmmu_ptcr(ptcr);
}

void mmu_partition_table_set_entry(unsigned int lpid, unsigned long dw0,
				   unsigned long dw1)
{
	unsigned long old = be64_to_cpu(partition_tb[lpid].patb0);

	partition_tb[lpid].patb0 = cpu_to_be64(dw0);
	partition_tb[lpid].patb1 = cpu_to_be64(dw1);

	/*
	 * Global flush of TLBs and partition table caches for this lpid.
	 * The type of flush (hash or radix) depends on what the previous
	 * use of this partition ID was, not the new use.
	 */
	asm volatile("ptesync" : : : "memory");
	if (old & PATB_HR) {
		asm volatile(PPC_TLBIE_5(%0,%1,2,0,1) : :
			     "r" (TLBIEL_INVAL_SET_LPID), "r" (lpid));
		asm volatile(PPC_TLBIE_5(%0,%1,2,1,1) : :
			     "r" (TLBIEL_INVAL_SET_LPID), "r" (lpid));
		trace_tlbie(lpid, 0, TLBIEL_INVAL_SET_LPID, lpid, 2, 0, 1);
	} else {
		asm volatile(PPC_TLBIE_5(%0,%1,2,0,0) : :
			     "r" (TLBIEL_INVAL_SET_LPID), "r" (lpid));
		trace_tlbie(lpid, 0, TLBIEL_INVAL_SET_LPID, lpid, 2, 0, 0);
	}
	asm volatile("eieio; tlbsync; ptesync" : : : "memory");
}
EXPORT_SYMBOL_GPL(mmu_partition_table_set_entry);
#endif /* CONFIG_PPC_BOOK3S_64 */

=======
>>>>>>> e021bb4f
#ifdef CONFIG_STRICT_KERNEL_RWX
void mark_rodata_ro(void)
{
	if (!mmu_has_feature(MMU_FTR_KERNEL_RO)) {
		pr_warn("Warning: Unable to mark rodata read only on this CPU.\n");
		return;
	}

	if (radix_enabled())
		radix__mark_rodata_ro();
	else
		hash__mark_rodata_ro();
}

void mark_initmem_nx(void)
{
	if (radix_enabled())
		radix__mark_initmem_nx();
	else
		hash__mark_initmem_nx();
}
#endif<|MERGE_RESOLUTION|>--- conflicted
+++ resolved
@@ -311,174 +311,6 @@
 	return virt_to_page(pmd_page_vaddr(pmd));
 }
 
-<<<<<<< HEAD
-#ifdef CONFIG_PPC_64K_PAGES
-static pte_t *get_from_cache(struct mm_struct *mm)
-{
-	void *pte_frag, *ret;
-
-	spin_lock(&mm->page_table_lock);
-	ret = mm->context.pte_frag;
-	if (ret) {
-		pte_frag = ret + PTE_FRAG_SIZE;
-		/*
-		 * If we have taken up all the fragments mark PTE page NULL
-		 */
-		if (((unsigned long)pte_frag & ~PAGE_MASK) == 0)
-			pte_frag = NULL;
-		mm->context.pte_frag = pte_frag;
-	}
-	spin_unlock(&mm->page_table_lock);
-	return (pte_t *)ret;
-}
-
-static pte_t *__alloc_for_cache(struct mm_struct *mm, int kernel)
-{
-	void *ret = NULL;
-	struct page *page;
-
-	if (!kernel) {
-		page = alloc_page(PGALLOC_GFP | __GFP_ACCOUNT);
-		if (!page)
-			return NULL;
-		if (!pgtable_page_ctor(page)) {
-			__free_page(page);
-			return NULL;
-		}
-	} else {
-		page = alloc_page(PGALLOC_GFP);
-		if (!page)
-			return NULL;
-	}
-
-	ret = page_address(page);
-	spin_lock(&mm->page_table_lock);
-	/*
-	 * If we find pgtable_page set, we return
-	 * the allocated page with single fragement
-	 * count.
-	 */
-	if (likely(!mm->context.pte_frag)) {
-		set_page_count(page, PTE_FRAG_NR);
-		mm->context.pte_frag = ret + PTE_FRAG_SIZE;
-	}
-	spin_unlock(&mm->page_table_lock);
-
-	return (pte_t *)ret;
-}
-
-pte_t *pte_fragment_alloc(struct mm_struct *mm, unsigned long vmaddr, int kernel)
-{
-	pte_t *pte;
-
-	pte = get_from_cache(mm);
-	if (pte)
-		return pte;
-
-	return __alloc_for_cache(mm, kernel);
-}
-#endif /* CONFIG_PPC_64K_PAGES */
-
-void pte_fragment_free(unsigned long *table, int kernel)
-{
-	struct page *page = virt_to_page(table);
-	if (put_page_testzero(page)) {
-		if (!kernel)
-			pgtable_page_dtor(page);
-		free_hot_cold_page(page, 0);
-	}
-}
-
-#ifdef CONFIG_SMP
-void pgtable_free_tlb(struct mmu_gather *tlb, void *table, int shift)
-{
-	unsigned long pgf = (unsigned long)table;
-
-	BUG_ON(shift > MAX_PGTABLE_INDEX_SIZE);
-	pgf |= shift;
-	tlb_remove_table(tlb, (void *)pgf);
-}
-
-void __tlb_remove_table(void *_table)
-{
-	void *table = (void *)((unsigned long)_table & ~MAX_PGTABLE_INDEX_SIZE);
-	unsigned shift = (unsigned long)_table & MAX_PGTABLE_INDEX_SIZE;
-
-	if (!shift)
-		/* PTE page needs special handling */
-		pte_fragment_free(table, 0);
-	else {
-		BUG_ON(shift > MAX_PGTABLE_INDEX_SIZE);
-		kmem_cache_free(PGT_CACHE(shift), table);
-	}
-}
-#else
-void pgtable_free_tlb(struct mmu_gather *tlb, void *table, int shift)
-{
-	if (!shift) {
-		/* PTE page needs special handling */
-		pte_fragment_free(table, 0);
-	} else {
-		BUG_ON(shift > MAX_PGTABLE_INDEX_SIZE);
-		kmem_cache_free(PGT_CACHE(shift), table);
-	}
-}
-#endif
-
-#ifdef CONFIG_PPC_BOOK3S_64
-void __init mmu_partition_table_init(void)
-{
-	unsigned long patb_size = 1UL << PATB_SIZE_SHIFT;
-	unsigned long ptcr;
-
-	BUILD_BUG_ON_MSG((PATB_SIZE_SHIFT > 36), "Partition table size too large.");
-	partition_tb = __va(memblock_alloc_base(patb_size, patb_size,
-						MEMBLOCK_ALLOC_ANYWHERE));
-
-	/* Initialize the Partition Table with no entries */
-	memset((void *)partition_tb, 0, patb_size);
-
-	/*
-	 * update partition table control register,
-	 * 64 K size.
-	 */
-	ptcr = __pa(partition_tb) | (PATB_SIZE_SHIFT - 12);
-	mtspr(SPRN_PTCR, ptcr);
-	powernv_set_nmmu_ptcr(ptcr);
-}
-
-void mmu_partition_table_set_entry(unsigned int lpid, unsigned long dw0,
-				   unsigned long dw1)
-{
-	unsigned long old = be64_to_cpu(partition_tb[lpid].patb0);
-
-	partition_tb[lpid].patb0 = cpu_to_be64(dw0);
-	partition_tb[lpid].patb1 = cpu_to_be64(dw1);
-
-	/*
-	 * Global flush of TLBs and partition table caches for this lpid.
-	 * The type of flush (hash or radix) depends on what the previous
-	 * use of this partition ID was, not the new use.
-	 */
-	asm volatile("ptesync" : : : "memory");
-	if (old & PATB_HR) {
-		asm volatile(PPC_TLBIE_5(%0,%1,2,0,1) : :
-			     "r" (TLBIEL_INVAL_SET_LPID), "r" (lpid));
-		asm volatile(PPC_TLBIE_5(%0,%1,2,1,1) : :
-			     "r" (TLBIEL_INVAL_SET_LPID), "r" (lpid));
-		trace_tlbie(lpid, 0, TLBIEL_INVAL_SET_LPID, lpid, 2, 0, 1);
-	} else {
-		asm volatile(PPC_TLBIE_5(%0,%1,2,0,0) : :
-			     "r" (TLBIEL_INVAL_SET_LPID), "r" (lpid));
-		trace_tlbie(lpid, 0, TLBIEL_INVAL_SET_LPID, lpid, 2, 0, 0);
-	}
-	asm volatile("eieio; tlbsync; ptesync" : : : "memory");
-}
-EXPORT_SYMBOL_GPL(mmu_partition_table_set_entry);
-#endif /* CONFIG_PPC_BOOK3S_64 */
-
-=======
->>>>>>> e021bb4f
 #ifdef CONFIG_STRICT_KERNEL_RWX
 void mark_rodata_ro(void)
 {
