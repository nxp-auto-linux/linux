--- conflicted
+++ resolved
@@ -114,29 +114,13 @@
 	high_limit = DEFAULT_MAP_WINDOW;
 	if (addr >= high_limit || (fixed && (addr + len > high_limit)))
 		high_limit = TASK_SIZE;
-<<<<<<< HEAD
 
 	if (len > high_limit)
 		return -ENOMEM;
+
 	if (fixed) {
 		if (addr > high_limit - len)
 			return -ENOMEM;
-	}
-
-	if (unlikely(addr > mm->context.addr_limit &&
-		     mm->context.addr_limit != TASK_SIZE))
-		mm->context.addr_limit = TASK_SIZE;
-
-	if (fixed)
-=======
-
-	if (len > high_limit)
-		return -ENOMEM;
-
-	if (fixed) {
-		if (addr > high_limit - len)
-			return -ENOMEM;
->>>>>>> e021bb4f
 		return addr;
 	}
 
@@ -174,29 +158,13 @@
 	high_limit = DEFAULT_MAP_WINDOW;
 	if (addr >= high_limit || (fixed && (addr + len > high_limit)))
 		high_limit = TASK_SIZE;
-<<<<<<< HEAD
 
 	if (len > high_limit)
 		return -ENOMEM;
+
 	if (fixed) {
 		if (addr > high_limit - len)
 			return -ENOMEM;
-	}
-
-	if (unlikely(addr > mm->context.addr_limit &&
-		     mm->context.addr_limit != TASK_SIZE))
-		mm->context.addr_limit = TASK_SIZE;
-
-	if (fixed)
-=======
-
-	if (len > high_limit)
-		return -ENOMEM;
-
-	if (fixed) {
-		if (addr > high_limit - len)
-			return -ENOMEM;
->>>>>>> e021bb4f
 		return addr;
 	}
 
