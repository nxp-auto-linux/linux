--- conflicted
+++ resolved
@@ -103,17 +103,6 @@
 	bool
 	default y
 
-<<<<<<< HEAD
-config RWSEM_GENERIC_SPINLOCK
-	bool
-	default y if PREEMPT_RT_FULL
-
-config RWSEM_XCHGADD_ALGORITHM
-	bool
-	default y if !PREEMPT_RT_FULL
-
-=======
->>>>>>> fa578e9d
 config GENERIC_LOCKBREAK
 	bool
 	default y
@@ -234,12 +223,8 @@
 	select HAVE_PERF_REGS
 	select HAVE_PERF_USER_STACK_DUMP
 	select HAVE_PREEMPT_LAZY
-<<<<<<< HEAD
-	select HAVE_RCU_TABLE_FREE		if SMP
-=======
 	select HAVE_RCU_TABLE_FREE
 	select HAVE_MMU_GATHER_PAGE_SIZE
->>>>>>> fa578e9d
 	select HAVE_REGS_AND_STACK_ACCESS_API
 	select HAVE_RELIABLE_STACKTRACE		if PPC_BOOK3S_64 && CPU_LITTLE_ENDIAN
 	select HAVE_SYSCALL_TRACEPOINTS
@@ -415,11 +400,7 @@
 
 config HIGHMEM
 	bool "High memory support"
-<<<<<<< HEAD
-	depends on PPC32 && !PREEMPT_RT_FULL
-=======
 	depends on PPC32 && !PREEMPT_RT
->>>>>>> fa578e9d
 
 source "kernel/Kconfig.hz"
 
