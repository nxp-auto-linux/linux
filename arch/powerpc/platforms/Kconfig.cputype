# SPDX-License-Identifier: GPL-2.0
config PPC64
	bool "64-bit kernel"
	select ZLIB_DEFLATE
	help
	  This option selects whether a 32-bit or a 64-bit kernel
	  will be built.

config PPC_BOOK3S_32
	bool

menu "Processor support"
choice
	prompt "Processor Type"
	depends on PPC32
	help
	  There are five families of 32 bit PowerPC chips supported.
	  The most common ones are the desktop and server CPUs (601, 603,
	  604, 740, 750, 74xx) CPUs from Freescale and IBM, with their
	  embedded 512x/52xx/82xx/83xx/86xx counterparts.
	  The other embedded parts, namely 4xx, 8xx, e200 (55xx) and e500
	  (85xx) each form a family of their own that is not compatible
	  with the others.

	  If unsure, select 52xx/6xx/7xx/74xx/82xx/83xx/86xx.

config PPC_BOOK3S_6xx
	bool "512x/52xx/6xx/7xx/74xx/82xx/83xx/86xx except 601"
	select PPC_BOOK3S_32
	select PPC_FPU
	select PPC_HAVE_PMU_SUPPORT
	select PPC_HAVE_KUEP
	select PPC_HAVE_KUAP

config PPC_BOOK3S_601
	bool "PowerPC 601"
	select PPC_BOOK3S_32
	select PPC_FPU
	select PPC_HAVE_KUAP

config PPC_85xx
	bool "Freescale 85xx"
	select E500

config PPC_8xx
	bool "Freescale 8xx"
	select FSL_SOC
	select SYS_SUPPORTS_HUGETLBFS
	select PPC_HAVE_KUEP
	select PPC_HAVE_KUAP
	select PPC_MM_SLICES if HUGETLB_PAGE

config 40x
	bool "AMCC 40x"
	select PPC_DCR_NATIVE
	select PPC_UDBG_16550
	select 4xx_SOC
	select HAVE_PCI

config 44x
	bool "AMCC 44x, 46x or 47x"
	select PPC_DCR_NATIVE
	select PPC_UDBG_16550
	select 4xx_SOC
	select HAVE_PCI
	select PHYS_64BIT

config E200
	bool "Freescale e200"

endchoice

choice
	prompt "Processor Type"
	depends on PPC64
	help
	  There are two families of 64 bit PowerPC chips supported.
	  The most common ones are the desktop and server CPUs
	  (POWER5, 970, POWER5+, POWER6, POWER7, POWER8, POWER9 ...)

	  The other are the "embedded" processors compliant with the
	  "Book 3E" variant of the architecture

config PPC_BOOK3S_64
	bool "Server processors"
	select PPC_FPU
	select PPC_HAVE_PMU_SUPPORT
	select SYS_SUPPORTS_HUGETLBFS
	select HAVE_ARCH_TRANSPARENT_HUGEPAGE
	select ARCH_ENABLE_THP_MIGRATION if TRANSPARENT_HUGEPAGE
	select ARCH_SUPPORTS_NUMA_BALANCING
	select IRQ_WORK
	select PPC_MM_SLICES

config PPC_BOOK3E_64
	bool "Embedded processors"
	select PPC_FPU # Make it a choice ?
	select PPC_SMP_MUXED_IPI
	select PPC_DOORBELL

endchoice

choice
	prompt "CPU selection"
	default GENERIC_CPU
	help
	  This will create a kernel which is optimised for a particular CPU.
	  The resulting kernel may not run on other CPUs, so use this with care.

	  If unsure, select Generic.

config GENERIC_CPU
	bool "Generic (POWER4 and above)"
	depends on PPC64 && !CPU_LITTLE_ENDIAN

config GENERIC_CPU
	bool "Generic (POWER8 and above)"
	depends on PPC64 && CPU_LITTLE_ENDIAN
	select ARCH_HAS_FAST_MULTIPLIER

config GENERIC_CPU
	bool "Generic 32 bits powerpc"
	depends on PPC32 && !PPC_8xx

config CELL_CPU
	bool "Cell Broadband Engine"
	depends on PPC_BOOK3S_64 && !CPU_LITTLE_ENDIAN

config POWER5_CPU
	bool "POWER5"
	depends on PPC_BOOK3S_64 && !CPU_LITTLE_ENDIAN

config POWER6_CPU
	bool "POWER6"
	depends on PPC_BOOK3S_64 && !CPU_LITTLE_ENDIAN

config POWER7_CPU
	bool "POWER7"
	depends on PPC_BOOK3S_64
	select ARCH_HAS_FAST_MULTIPLIER

config POWER8_CPU
	bool "POWER8"
	depends on PPC_BOOK3S_64
	select ARCH_HAS_FAST_MULTIPLIER

config POWER9_CPU
	bool "POWER9"
	depends on PPC_BOOK3S_64
	select ARCH_HAS_FAST_MULTIPLIER

config E5500_CPU
	bool "Freescale e5500"
	depends on E500

config E6500_CPU
	bool "Freescale e6500"
	depends on E500

config 860_CPU
	bool "8xx family"
	depends on PPC_8xx

config E300C2_CPU
	bool "e300c2 (832x)"
	depends on PPC_BOOK3S_32

config E300C3_CPU
	bool "e300c3 (831x)"
	depends on PPC_BOOK3S_32

config G4_CPU
	bool "G4 (74xx)"
	depends on PPC_BOOK3S_32
	select ALTIVEC

endchoice

config TARGET_CPU_BOOL
	bool
	default !GENERIC_CPU

config TARGET_CPU
	string
	depends on TARGET_CPU_BOOL
	default "cell" if CELL_CPU
	default "power5" if POWER5_CPU
	default "power6" if POWER6_CPU
	default "power7" if POWER7_CPU
	default "power8" if POWER8_CPU
	default "power9" if POWER9_CPU
	default "860" if 860_CPU
	default "e300c2" if E300C2_CPU
	default "e300c3" if E300C3_CPU
	default "G4" if G4_CPU

config PPC_BOOK3S
	def_bool y
	depends on PPC_BOOK3S_32 || PPC_BOOK3S_64

config PPC_BOOK3E
	def_bool y
	depends on PPC_BOOK3E_64

config E500
	select FSL_EMB_PERFMON
	select PPC_FSL_BOOK3E
	bool

config PPC_E500MC
	bool "e500mc Support"
	select PPC_FPU
	select COMMON_CLK
	depends on E500
	help
	  This must be enabled for running on e500mc (and derivatives
	  such as e5500/e6500), and must be disabled for running on
	  e500v1 or e500v2.

config PPC_FPU
	bool
	default y if PPC64

config FSL_EMB_PERFMON
	bool "Freescale Embedded Perfmon"
	depends on E500 || PPC_83xx
	help
	  This is the Performance Monitor support found on the e500 core
	  and some e300 cores (c3 and c4).  Select this only if your
	  core supports the Embedded Performance Monitor APU

config FSL_EMB_PERF_EVENT
	bool
	depends on FSL_EMB_PERFMON && PERF_EVENTS && !PPC_PERF_CTRS
	default y

config FSL_EMB_PERF_EVENT_E500
	bool
	depends on FSL_EMB_PERF_EVENT && E500
	default y

config 4xx
	bool
	depends on 40x || 44x
	default y

config BOOKE
	bool
	depends on E200 || E500 || 44x || PPC_BOOK3E
	default y

config FSL_BOOKE
	bool
	depends on (E200 || E500) && PPC32
	default y

# this is for common code between PPC32 & PPC64 FSL BOOKE
config PPC_FSL_BOOK3E
	bool
	select FSL_EMB_PERFMON
	select PPC_SMP_MUXED_IPI
	select SYS_SUPPORTS_HUGETLBFS if PHYS_64BIT || PPC64
	select PPC_DOORBELL
	default y if FSL_BOOKE

config PTE_64BIT
	bool
	depends on 44x || E500 || PPC_86xx
	default y if PHYS_64BIT

config PHYS_64BIT
	bool 'Large physical address support' if E500 || PPC_86xx
	depends on (44x || E500 || PPC_86xx) && !PPC_83xx && !PPC_82xx
	select PHYS_ADDR_T_64BIT
	---help---
	  This option enables kernel support for larger than 32-bit physical
	  addresses.  This feature may not be available on all cores.

	  If you have more than 3.5GB of RAM or so, you also need to enable
	  SWIOTLB under Kernel Options for this to work.  The actual number
	  is platform-dependent.

	  If in doubt, say N here.

config ALTIVEC
	bool "AltiVec Support"
	depends on PPC_BOOK3S_32 || PPC_BOOK3S_64 || (PPC_E500MC && PPC64)
	---help---
	  This option enables kernel support for the Altivec extensions to the
	  PowerPC processor. The kernel currently supports saving and restoring
	  altivec registers, and turning on the 'altivec enable' bit so user
	  processes can execute altivec instructions.

	  This option is only usefully if you have a processor that supports
	  altivec (G4, otherwise known as 74xx series), but does not have
	  any affect on a non-altivec cpu (it does, however add code to the
	  kernel).

	  If in doubt, say Y here.

config VSX
	bool "VSX Support"
	depends on PPC_BOOK3S_64 && ALTIVEC && PPC_FPU
	---help---

	  This option enables kernel support for the Vector Scaler extensions
	  to the PowerPC processor. The kernel currently supports saving and
	  restoring VSX registers, and turning on the 'VSX enable' bit so user
	  processes can execute VSX instructions.

	  This option is only useful if you have a processor that supports
	  VSX (P7 and above), but does not have any affect on a non-VSX
	  CPUs (it does, however add code to the kernel).

	  If in doubt, say Y here.

config SPE_POSSIBLE
	def_bool y
	depends on E200 || (E500 && !PPC_E500MC)

config SPE
	bool "SPE Support"
	depends on SPE_POSSIBLE
	default y
	---help---
	  This option enables kernel support for the Signal Processing
	  Extensions (SPE) to the PowerPC processor. The kernel currently
	  supports saving and restoring SPE registers, and turning on the
	  'spe enable' bit so user processes can execute SPE instructions.

	  This option is only useful if you have a processor that supports
	  SPE (e500, otherwise known as 85xx series), but does not have any
	  effect on a non-spe cpu (it does, however add code to the kernel).

	  If in doubt, say Y here.

config ARCH_ENABLE_SPLIT_PMD_PTLOCK
	def_bool y
	depends on PPC_BOOK3S_64

config PPC_RADIX_MMU
	bool "Radix MMU Support"
<<<<<<< HEAD
	depends on PPC_BOOK3S_64 && HUGETLB_PAGE
	select ARCH_HAS_GIGANTIC_PAGE if (MEMORY_ISOLATION && COMPACTION) || CMA
=======
	depends on PPC_BOOK3S_64
	select ARCH_HAS_GIGANTIC_PAGE
	select PPC_HAVE_KUEP
	select PPC_HAVE_KUAP
>>>>>>> fa578e9d
	default y
	help
	  Enable support for the Power ISA 3.0 Radix style MMU. Currently this
	  is only implemented by IBM Power9 CPUs, if you don't have one of them
	  you can probably disable this.

config PPC_RADIX_MMU_DEFAULT
	bool "Default to using the Radix MMU when possible"
	depends on PPC_RADIX_MMU
	default y
	help
	  When the hardware supports the Radix MMU, default to using it unless
	  "disable_radix[=yes]" is specified on the kernel command line.

	  If this option is disabled, the Hash MMU will be used by default,
	  unless "disable_radix=no" is specified on the kernel command line.

	  If you're unsure, say Y.

config PPC_HAVE_KUEP
	bool

config PPC_KUEP
	bool "Kernel Userspace Execution Prevention"
	depends on PPC_HAVE_KUEP
	default y
	help
	  Enable support for Kernel Userspace Execution Prevention (KUEP)

	  If you're unsure, say Y.

config PPC_HAVE_KUAP
	bool

config PPC_KUAP
	bool "Kernel Userspace Access Protection"
	depends on PPC_HAVE_KUAP
	default y
	help
	  Enable support for Kernel Userspace Access Protection (KUAP)

	  If you're unsure, say Y.

config PPC_KUAP_DEBUG
	bool "Extra debugging for Kernel Userspace Access Protection"
	depends on PPC_HAVE_KUAP && (PPC_RADIX_MMU || PPC_32)
	help
	  Add extra debugging for Kernel Userspace Access Protection (KUAP)
	  If you're unsure, say N.

config ARCH_ENABLE_HUGEPAGE_MIGRATION
	def_bool y
	depends on PPC_BOOK3S_64 && HUGETLB_PAGE && MIGRATION


config PPC_MMU_NOHASH
	def_bool y
	depends on !PPC_BOOK3S

config PPC_MMU_NOHASH_32
	def_bool y
	depends on PPC_MMU_NOHASH && PPC32

config PPC_BOOK3E_MMU
	def_bool y
	depends on FSL_BOOKE || PPC_BOOK3E

config PPC_MM_SLICES
	bool

config PPC_HAVE_PMU_SUPPORT
       bool

config PPC_PERF_CTRS
       def_bool y
       depends on PERF_EVENTS && PPC_HAVE_PMU_SUPPORT
       help
         This enables the powerpc-specific perf_event back-end.

config FORCE_SMP
	# Allow platforms to force SMP=y by selecting this
	bool
	select SMP

config SMP
	depends on PPC_BOOK3S || PPC_BOOK3E || FSL_BOOKE || PPC_47x
	select GENERIC_IRQ_MIGRATION
	bool "Symmetric multi-processing support" if !FORCE_SMP
	---help---
	  This enables support for systems with more than one CPU. If you have
	  a system with only one CPU, say N. If you have a system with more
	  than one CPU, say Y.  Note that the kernel does not currently
	  support SMP machines with 603/603e/603ev or PPC750 ("G3") processors
	  since they have inadequate hardware support for multiprocessor
	  operation.

	  If you say N here, the kernel will run on single and multiprocessor
	  machines, but will use only one CPU of a multiprocessor machine. If
	  you say Y here, the kernel will run on single-processor machines.
	  On a single-processor machine, the kernel will run faster if you say
	  N here.

	  If you don't know what to do here, say N.

config NR_CPUS
	int "Maximum number of CPUs (2-8192)"
	range 2 8192
	depends on SMP
	default "32" if PPC64
	default "4"

config NOT_COHERENT_CACHE
	bool
	depends on 4xx || PPC_8xx || E200 || PPC_MPC512x || \
		GAMECUBE_COMMON || AMIGAONE
	select ARCH_HAS_DMA_COHERENT_TO_PFN
	select ARCH_HAS_DMA_PREP_COHERENT
	select ARCH_HAS_SYNC_DMA_FOR_DEVICE
	select ARCH_HAS_SYNC_DMA_FOR_CPU
	select DMA_DIRECT_REMAP
	default n if PPC_47x
	default y

config CHECK_CACHE_COHERENCY
	bool

config PPC_DOORBELL
	bool

endmenu

config VDSO32
	def_bool y
	depends on PPC32 || CPU_BIG_ENDIAN
	help
	  This symbol controls whether we build the 32-bit VDSO. We obviously
	  want to do that if we're building a 32-bit kernel. If we're building
	  a 64-bit kernel then we only want a 32-bit VDSO if we're building for
	  big endian. That is because the only little endian configuration we
	  support is ppc64le which is 64-bit only.

choice
	prompt "Endianness selection"
	default CPU_BIG_ENDIAN
	help
	  This option selects whether a big endian or little endian kernel will
	  be built.

config CPU_BIG_ENDIAN
	bool "Build big endian kernel"
	help
	  Build a big endian kernel.

	  If unsure, select this option.

config CPU_LITTLE_ENDIAN
	bool "Build little endian kernel"
	depends on PPC_BOOK3S_64
	select PPC64_BOOT_WRAPPER
	help
	  Build a little endian kernel.

	  Note that if cross compiling a little endian kernel,
	  CROSS_COMPILE must point to a toolchain capable of targeting
	  little endian powerpc.

endchoice

config PPC64_BOOT_WRAPPER
	def_bool n
	depends on CPU_LITTLE_ENDIAN<|MERGE_RESOLUTION|>--- conflicted
+++ resolved
@@ -340,15 +340,10 @@
 
 config PPC_RADIX_MMU
 	bool "Radix MMU Support"
-<<<<<<< HEAD
-	depends on PPC_BOOK3S_64 && HUGETLB_PAGE
-	select ARCH_HAS_GIGANTIC_PAGE if (MEMORY_ISOLATION && COMPACTION) || CMA
-=======
 	depends on PPC_BOOK3S_64
 	select ARCH_HAS_GIGANTIC_PAGE
 	select PPC_HAVE_KUEP
 	select PPC_HAVE_KUAP
->>>>>>> fa578e9d
 	default y
 	help
 	  Enable support for the Power ISA 3.0 Radix style MMU. Currently this
