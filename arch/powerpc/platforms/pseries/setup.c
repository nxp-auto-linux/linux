--- conflicted
+++ resolved
@@ -70,10 +70,7 @@
 #include <asm/kexec.h>
 #include <asm/isa-bridge.h>
 #include <asm/security_features.h>
-<<<<<<< HEAD
-=======
 #include <asm/asm-const.h>
->>>>>>> e021bb4f
 
 #include "pseries.h"
 #include "../../../../drivers/pci/pci.h"
@@ -505,15 +502,12 @@
 	if (result->character & H_CPU_CHAR_COUNT_CACHE_DISABLED)
 		security_ftr_set(SEC_FTR_COUNT_CACHE_DISABLED);
 
-<<<<<<< HEAD
-=======
 	if (result->character & H_CPU_CHAR_BCCTR_FLUSH_ASSIST)
 		security_ftr_set(SEC_FTR_BCCTR_FLUSH_ASSIST);
 
 	if (result->behaviour & H_CPU_BEHAV_FLUSH_COUNT_CACHE)
 		security_ftr_set(SEC_FTR_FLUSH_COUNT_CACHE);
 
->>>>>>> e021bb4f
 	/*
 	 * The features below are enabled by default, so we instead look to see
 	 * if firmware has *disabled* them, and clear them if so.
@@ -564,9 +558,6 @@
 		 security_ftr_enabled(SEC_FTR_L1D_FLUSH_PR);
 
 	setup_rfi_flush(types, enable);
-<<<<<<< HEAD
-}
-=======
 	setup_count_cache_flush();
 }
 
@@ -734,7 +725,6 @@
 					APERTURE_SIZE);
 }
 #endif
->>>>>>> e021bb4f
 
 static void __init pSeries_setup_arch(void)
 {
@@ -1020,11 +1010,7 @@
 	.pcibios_fixup		= pSeries_final_fixup,
 	.restart		= rtas_restart,
 	.halt			= rtas_halt,
-<<<<<<< HEAD
-	.panic			= rtas_os_term,
-=======
 	.panic			= pseries_panic,
->>>>>>> e021bb4f
 	.get_boot_time		= rtas_get_boot_time,
 	.get_rtc_time		= rtas_get_rtc_time,
 	.set_rtc_time		= rtas_set_rtc_time,
