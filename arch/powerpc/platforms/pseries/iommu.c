// SPDX-License-Identifier: GPL-2.0-or-later
/*
 * Copyright (C) 2001 Mike Corrigan & Dave Engebretsen, IBM Corporation
 *
 * Rewrite, cleanup:
 *
 * Copyright (C) 2004 Olof Johansson <olof@lixom.net>, IBM Corporation
 * Copyright (C) 2006 Olof Johansson <olof@lixom.net>
 *
 * Dynamic DMA mapping support, pSeries-specific parts, both SMP and LPAR.
 */

#include <linux/init.h>
#include <linux/types.h>
#include <linux/slab.h>
#include <linux/mm.h>
#include <linux/memblock.h>
#include <linux/spinlock.h>
#include <linux/string.h>
#include <linux/pci.h>
#include <linux/dma-mapping.h>
#include <linux/crash_dump.h>
#include <linux/memory.h>
#include <linux/of.h>
#include <linux/iommu.h>
#include <linux/rculist.h>
#include <linux/locallock.h>
#include <asm/io.h>
#include <asm/prom.h>
#include <asm/rtas.h>
#include <asm/iommu.h>
#include <asm/pci-bridge.h>
#include <asm/machdep.h>
#include <asm/firmware.h>
#include <asm/tce.h>
#include <asm/ppc-pci.h>
#include <asm/udbg.h>
#include <asm/mmzone.h>
#include <asm/plpar_wrappers.h>

#include "pseries.h"

static struct iommu_table_group *iommu_pseries_alloc_group(int node)
{
	struct iommu_table_group *table_group;
	struct iommu_table *tbl;

	table_group = kzalloc_node(sizeof(struct iommu_table_group), GFP_KERNEL,
			   node);
	if (!table_group)
		return NULL;

	tbl = kzalloc_node(sizeof(struct iommu_table), GFP_KERNEL, node);
	if (!tbl)
		goto free_group;

	INIT_LIST_HEAD_RCU(&tbl->it_group_list);
	kref_init(&tbl->it_kref);

	table_group->tables[0] = tbl;

	return table_group;

free_group:
	kfree(table_group);
	return NULL;
}

static void iommu_pseries_free_group(struct iommu_table_group *table_group,
		const char *node_name)
{
	struct iommu_table *tbl;

	if (!table_group)
		return;

	tbl = table_group->tables[0];
#ifdef CONFIG_IOMMU_API
	if (table_group->group) {
		iommu_group_put(table_group->group);
		BUG_ON(table_group->group);
	}
#endif
	iommu_tce_table_put(tbl);

	kfree(table_group);
}

static int tce_build_pSeries(struct iommu_table *tbl, long index,
			      long npages, unsigned long uaddr,
			      enum dma_data_direction direction,
			      unsigned long attrs)
{
	u64 proto_tce;
	__be64 *tcep;
	u64 rpn;

	proto_tce = TCE_PCI_READ; // Read allowed

	if (direction != DMA_TO_DEVICE)
		proto_tce |= TCE_PCI_WRITE;

	tcep = ((__be64 *)tbl->it_base) + index;

	while (npages--) {
		/* can't move this out since we might cross MEMBLOCK boundary */
		rpn = __pa(uaddr) >> TCE_SHIFT;
		*tcep = cpu_to_be64(proto_tce | (rpn & TCE_RPN_MASK) << TCE_RPN_SHIFT);

		uaddr += TCE_PAGE_SIZE;
		tcep++;
	}
	return 0;
}


static void tce_free_pSeries(struct iommu_table *tbl, long index, long npages)
{
	__be64 *tcep;

	tcep = ((__be64 *)tbl->it_base) + index;

	while (npages--)
		*(tcep++) = 0;
}

static unsigned long tce_get_pseries(struct iommu_table *tbl, long index)
{
	__be64 *tcep;

	tcep = ((__be64 *)tbl->it_base) + index;

	return be64_to_cpu(*tcep);
}

static void tce_free_pSeriesLP(unsigned long liobn, long, long);
static void tce_freemulti_pSeriesLP(struct iommu_table*, long, long);

static int tce_build_pSeriesLP(unsigned long liobn, long tcenum, long tceshift,
				long npages, unsigned long uaddr,
				enum dma_data_direction direction,
				unsigned long attrs)
{
	u64 rc = 0;
	u64 proto_tce, tce;
	u64 rpn;
	int ret = 0;
	long tcenum_start = tcenum, npages_start = npages;

	rpn = __pa(uaddr) >> tceshift;
	proto_tce = TCE_PCI_READ;
	if (direction != DMA_TO_DEVICE)
		proto_tce |= TCE_PCI_WRITE;

	while (npages--) {
		tce = proto_tce | (rpn & TCE_RPN_MASK) << tceshift;
		rc = plpar_tce_put((u64)liobn, (u64)tcenum << tceshift, tce);

		if (unlikely(rc == H_NOT_ENOUGH_RESOURCES)) {
			ret = (int)rc;
			tce_free_pSeriesLP(liobn, tcenum_start,
			                   (npages_start - (npages + 1)));
			break;
		}

		if (rc && printk_ratelimit()) {
			printk("tce_build_pSeriesLP: plpar_tce_put failed. rc=%lld\n", rc);
			printk("\tindex   = 0x%llx\n", (u64)liobn);
			printk("\ttcenum  = 0x%llx\n", (u64)tcenum);
			printk("\ttce val = 0x%llx\n", tce );
			dump_stack();
		}

		tcenum++;
		rpn++;
	}
	return ret;
}

static DEFINE_PER_CPU(__be64 *, tce_page);
static DEFINE_LOCAL_IRQ_LOCK(tcp_page_lock);

static int tce_buildmulti_pSeriesLP(struct iommu_table *tbl, long tcenum,
				     long npages, unsigned long uaddr,
				     enum dma_data_direction direction,
				     unsigned long attrs)
{
	u64 rc = 0;
	u64 proto_tce;
	__be64 *tcep;
	u64 rpn;
	long l, limit;
	long tcenum_start = tcenum, npages_start = npages;
	int ret = 0;
	unsigned long flags;

	if ((npages == 1) || !firmware_has_feature(FW_FEATURE_MULTITCE)) {
		return tce_build_pSeriesLP(tbl->it_index, tcenum,
					   tbl->it_page_shift, npages, uaddr,
		                           direction, attrs);
	}

	/* to protect tcep and the page behind it */
	local_lock_irqsave(tcp_page_lock, flags);
<<<<<<< HEAD

=======
>>>>>>> fa578e9d
	tcep = __this_cpu_read(tce_page);

	/* This is safe to do since interrupts are off when we're called
	 * from iommu_alloc{,_sg}()
	 */
	if (!tcep) {
		tcep = (__be64 *)__get_free_page(GFP_ATOMIC);
		/* If allocation fails, fall back to the loop implementation */
		if (!tcep) {
			local_unlock_irqrestore(tcp_page_lock, flags);
<<<<<<< HEAD
			return tce_build_pSeriesLP(tbl, tcenum, npages, uaddr,
					    direction, attrs);
=======
			return tce_build_pSeriesLP(tbl->it_index, tcenum,
					tbl->it_page_shift,
					npages, uaddr, direction, attrs);
>>>>>>> fa578e9d
		}
		__this_cpu_write(tce_page, tcep);
	}

	rpn = __pa(uaddr) >> TCE_SHIFT;
	proto_tce = TCE_PCI_READ;
	if (direction != DMA_TO_DEVICE)
		proto_tce |= TCE_PCI_WRITE;

	/* We can map max one pageful of TCEs at a time */
	do {
		/*
		 * Set up the page with TCE data, looping through and setting
		 * the values.
		 */
		limit = min_t(long, npages, 4096/TCE_ENTRY_SIZE);

		for (l = 0; l < limit; l++) {
			tcep[l] = cpu_to_be64(proto_tce | (rpn & TCE_RPN_MASK) << TCE_RPN_SHIFT);
			rpn++;
		}

		rc = plpar_tce_put_indirect((u64)tbl->it_index,
					    (u64)tcenum << 12,
					    (u64)__pa(tcep),
					    limit);

		npages -= limit;
		tcenum += limit;
	} while (npages > 0 && !rc);

	local_unlock_irqrestore(tcp_page_lock, flags);

	if (unlikely(rc == H_NOT_ENOUGH_RESOURCES)) {
		ret = (int)rc;
		tce_freemulti_pSeriesLP(tbl, tcenum_start,
		                        (npages_start - (npages + limit)));
		return ret;
	}

	if (rc && printk_ratelimit()) {
		printk("tce_buildmulti_pSeriesLP: plpar_tce_put failed. rc=%lld\n", rc);
		printk("\tindex   = 0x%llx\n", (u64)tbl->it_index);
		printk("\tnpages  = 0x%llx\n", (u64)npages);
		printk("\ttce[0] val = 0x%llx\n", tcep[0]);
		dump_stack();
	}
	return ret;
}

static void tce_free_pSeriesLP(unsigned long liobn, long tcenum, long npages)
{
	u64 rc;

	while (npages--) {
		rc = plpar_tce_put((u64)liobn, (u64)tcenum << 12, 0);

		if (rc && printk_ratelimit()) {
			printk("tce_free_pSeriesLP: plpar_tce_put failed. rc=%lld\n", rc);
			printk("\tindex   = 0x%llx\n", (u64)liobn);
			printk("\ttcenum  = 0x%llx\n", (u64)tcenum);
			dump_stack();
		}

		tcenum++;
	}
}


static void tce_freemulti_pSeriesLP(struct iommu_table *tbl, long tcenum, long npages)
{
	u64 rc;

	if (!firmware_has_feature(FW_FEATURE_MULTITCE))
		return tce_free_pSeriesLP(tbl->it_index, tcenum, npages);

	rc = plpar_tce_stuff((u64)tbl->it_index, (u64)tcenum << 12, 0, npages);

	if (rc && printk_ratelimit()) {
		printk("tce_freemulti_pSeriesLP: plpar_tce_stuff failed\n");
		printk("\trc      = %lld\n", rc);
		printk("\tindex   = 0x%llx\n", (u64)tbl->it_index);
		printk("\tnpages  = 0x%llx\n", (u64)npages);
		dump_stack();
	}
}

static unsigned long tce_get_pSeriesLP(struct iommu_table *tbl, long tcenum)
{
	u64 rc;
	unsigned long tce_ret;

	rc = plpar_tce_get((u64)tbl->it_index, (u64)tcenum << 12, &tce_ret);

	if (rc && printk_ratelimit()) {
		printk("tce_get_pSeriesLP: plpar_tce_get failed. rc=%lld\n", rc);
		printk("\tindex   = 0x%llx\n", (u64)tbl->it_index);
		printk("\ttcenum  = 0x%llx\n", (u64)tcenum);
		dump_stack();
	}

	return tce_ret;
}

/* this is compatible with cells for the device tree property */
struct dynamic_dma_window_prop {
	__be32	liobn;		/* tce table number */
	__be64	dma_base;	/* address hi,lo */
	__be32	tce_shift;	/* ilog2(tce_page_size) */
	__be32	window_shift;	/* ilog2(tce_window_size) */
};

struct direct_window {
	struct device_node *device;
	const struct dynamic_dma_window_prop *prop;
	struct list_head list;
};

/* Dynamic DMA Window support */
struct ddw_query_response {
	u32 windows_available;
	u32 largest_available_block;
	u32 page_size;
	u32 migration_capable;
};

struct ddw_create_response {
	u32 liobn;
	u32 addr_hi;
	u32 addr_lo;
};

static LIST_HEAD(direct_window_list);
/* prevents races between memory on/offline and window creation */
static DEFINE_SPINLOCK(direct_window_list_lock);
/* protects initializing window twice for same device */
static DEFINE_MUTEX(direct_window_init_mutex);
#define DIRECT64_PROPNAME "linux,direct64-ddr-window-info"

static int tce_clearrange_multi_pSeriesLP(unsigned long start_pfn,
					unsigned long num_pfn, const void *arg)
{
	const struct dynamic_dma_window_prop *maprange = arg;
	int rc;
	u64 tce_size, num_tce, dma_offset, next;
	u32 tce_shift;
	long limit;

	tce_shift = be32_to_cpu(maprange->tce_shift);
	tce_size = 1ULL << tce_shift;
	next = start_pfn << PAGE_SHIFT;
	num_tce = num_pfn << PAGE_SHIFT;

	/* round back to the beginning of the tce page size */
	num_tce += next & (tce_size - 1);
	next &= ~(tce_size - 1);

	/* covert to number of tces */
	num_tce |= tce_size - 1;
	num_tce >>= tce_shift;

	do {
		/*
		 * Set up the page with TCE data, looping through and setting
		 * the values.
		 */
		limit = min_t(long, num_tce, 512);
		dma_offset = next + be64_to_cpu(maprange->dma_base);

		rc = plpar_tce_stuff((u64)be32_to_cpu(maprange->liobn),
					     dma_offset,
					     0, limit);
		next += limit * tce_size;
		num_tce -= limit;
	} while (num_tce > 0 && !rc);

	return rc;
}

static int tce_setrange_multi_pSeriesLP(unsigned long start_pfn,
					unsigned long num_pfn, const void *arg)
{
	const struct dynamic_dma_window_prop *maprange = arg;
	u64 tce_size, num_tce, dma_offset, next, proto_tce, liobn;
	__be64 *tcep;
	u32 tce_shift;
	u64 rc = 0;
	long l, limit;

<<<<<<< HEAD
=======
	if (!firmware_has_feature(FW_FEATURE_MULTITCE)) {
		unsigned long tceshift = be32_to_cpu(maprange->tce_shift);
		unsigned long dmastart = (start_pfn << PAGE_SHIFT) +
				be64_to_cpu(maprange->dma_base);
		unsigned long tcenum = dmastart >> tceshift;
		unsigned long npages = num_pfn << PAGE_SHIFT >> tceshift;
		void *uaddr = __va(start_pfn << PAGE_SHIFT);

		return tce_build_pSeriesLP(be32_to_cpu(maprange->liobn),
				tcenum, tceshift, npages, (unsigned long) uaddr,
				DMA_BIDIRECTIONAL, 0);
	}

>>>>>>> fa578e9d
	/* to protect tcep and the page behind it */
	local_lock_irq(tcp_page_lock);
	tcep = __this_cpu_read(tce_page);

	if (!tcep) {
		tcep = (__be64 *)__get_free_page(GFP_ATOMIC);
		if (!tcep) {
			local_unlock_irq(tcp_page_lock);
			return -ENOMEM;
		}
		__this_cpu_write(tce_page, tcep);
	}

	proto_tce = TCE_PCI_READ | TCE_PCI_WRITE;

	liobn = (u64)be32_to_cpu(maprange->liobn);
	tce_shift = be32_to_cpu(maprange->tce_shift);
	tce_size = 1ULL << tce_shift;
	next = start_pfn << PAGE_SHIFT;
	num_tce = num_pfn << PAGE_SHIFT;

	/* round back to the beginning of the tce page size */
	num_tce += next & (tce_size - 1);
	next &= ~(tce_size - 1);

	/* covert to number of tces */
	num_tce |= tce_size - 1;
	num_tce >>= tce_shift;

	/* We can map max one pageful of TCEs at a time */
	do {
		/*
		 * Set up the page with TCE data, looping through and setting
		 * the values.
		 */
		limit = min_t(long, num_tce, 4096/TCE_ENTRY_SIZE);
		dma_offset = next + be64_to_cpu(maprange->dma_base);

		for (l = 0; l < limit; l++) {
			tcep[l] = cpu_to_be64(proto_tce | next);
			next += tce_size;
		}

		rc = plpar_tce_put_indirect(liobn,
					    dma_offset,
					    (u64)__pa(tcep),
					    limit);

		num_tce -= limit;
	} while (num_tce > 0 && !rc);

	/* error cleanup: caller will clear whole range */

	local_unlock_irq(tcp_page_lock);
	return rc;
}

static int tce_setrange_multi_pSeriesLP_walk(unsigned long start_pfn,
		unsigned long num_pfn, void *arg)
{
	return tce_setrange_multi_pSeriesLP(start_pfn, num_pfn, arg);
}

static void iommu_table_setparms(struct pci_controller *phb,
				 struct device_node *dn,
				 struct iommu_table *tbl)
{
	struct device_node *node;
	const unsigned long *basep;
	const u32 *sizep;

	node = phb->dn;

	basep = of_get_property(node, "linux,tce-base", NULL);
	sizep = of_get_property(node, "linux,tce-size", NULL);
	if (basep == NULL || sizep == NULL) {
		printk(KERN_ERR "PCI_DMA: iommu_table_setparms: %pOF has "
				"missing tce entries !\n", dn);
		return;
	}

	tbl->it_base = (unsigned long)__va(*basep);

	if (!is_kdump_kernel())
		memset((void *)tbl->it_base, 0, *sizep);

	tbl->it_busno = phb->bus->number;
	tbl->it_page_shift = IOMMU_PAGE_SHIFT_4K;

	/* Units of tce entries */
	tbl->it_offset = phb->dma_window_base_cur >> tbl->it_page_shift;

	/* Test if we are going over 2GB of DMA space */
	if (phb->dma_window_base_cur + phb->dma_window_size > 0x80000000ul) {
		udbg_printf("PCI_DMA: Unexpected number of IOAs under this PHB.\n");
		panic("PCI_DMA: Unexpected number of IOAs under this PHB.\n");
	}

	phb->dma_window_base_cur += phb->dma_window_size;

	/* Set the tce table size - measured in entries */
	tbl->it_size = phb->dma_window_size >> tbl->it_page_shift;

	tbl->it_index = 0;
	tbl->it_blocksize = 16;
	tbl->it_type = TCE_PCI;
}

/*
 * iommu_table_setparms_lpar
 *
 * Function: On pSeries LPAR systems, return TCE table info, given a pci bus.
 */
static void iommu_table_setparms_lpar(struct pci_controller *phb,
				      struct device_node *dn,
				      struct iommu_table *tbl,
				      struct iommu_table_group *table_group,
				      const __be32 *dma_window)
{
	unsigned long offset, size;

	of_parse_dma_window(dn, dma_window, &tbl->it_index, &offset, &size);

	tbl->it_busno = phb->bus->number;
	tbl->it_page_shift = IOMMU_PAGE_SHIFT_4K;
	tbl->it_base   = 0;
	tbl->it_blocksize  = 16;
	tbl->it_type = TCE_PCI;
	tbl->it_offset = offset >> tbl->it_page_shift;
	tbl->it_size = size >> tbl->it_page_shift;

	table_group->tce32_start = offset;
	table_group->tce32_size = size;
}

struct iommu_table_ops iommu_table_pseries_ops = {
	.set = tce_build_pSeries,
	.clear = tce_free_pSeries,
	.get = tce_get_pseries
};

static void pci_dma_bus_setup_pSeries(struct pci_bus *bus)
{
	struct device_node *dn;
	struct iommu_table *tbl;
	struct device_node *isa_dn, *isa_dn_orig;
	struct device_node *tmp;
	struct pci_dn *pci;
	int children;

	dn = pci_bus_to_OF_node(bus);

	pr_debug("pci_dma_bus_setup_pSeries: setting up bus %pOF\n", dn);

	if (bus->self) {
		/* This is not a root bus, any setup will be done for the
		 * device-side of the bridge in iommu_dev_setup_pSeries().
		 */
		return;
	}
	pci = PCI_DN(dn);

	/* Check if the ISA bus on the system is under
	 * this PHB.
	 */
	isa_dn = isa_dn_orig = of_find_node_by_type(NULL, "isa");

	while (isa_dn && isa_dn != dn)
		isa_dn = isa_dn->parent;

	of_node_put(isa_dn_orig);

	/* Count number of direct PCI children of the PHB. */
	for (children = 0, tmp = dn->child; tmp; tmp = tmp->sibling)
		children++;

	pr_debug("Children: %d\n", children);

	/* Calculate amount of DMA window per slot. Each window must be
	 * a power of two (due to pci_alloc_consistent requirements).
	 *
	 * Keep 256MB aside for PHBs with ISA.
	 */

	if (!isa_dn) {
		/* No ISA/IDE - just set window size and return */
		pci->phb->dma_window_size = 0x80000000ul; /* To be divided */

		while (pci->phb->dma_window_size * children > 0x80000000ul)
			pci->phb->dma_window_size >>= 1;
		pr_debug("No ISA/IDE, window size is 0x%llx\n",
			 pci->phb->dma_window_size);
		pci->phb->dma_window_base_cur = 0;

		return;
	}

	/* If we have ISA, then we probably have an IDE
	 * controller too. Allocate a 128MB table but
	 * skip the first 128MB to avoid stepping on ISA
	 * space.
	 */
	pci->phb->dma_window_size = 0x8000000ul;
	pci->phb->dma_window_base_cur = 0x8000000ul;

	pci->table_group = iommu_pseries_alloc_group(pci->phb->node);
	tbl = pci->table_group->tables[0];

	iommu_table_setparms(pci->phb, dn, tbl);
	tbl->it_ops = &iommu_table_pseries_ops;
	iommu_init_table(tbl, pci->phb->node, 0, 0);

	/* Divide the rest (1.75GB) among the children */
	pci->phb->dma_window_size = 0x80000000ul;
	while (pci->phb->dma_window_size * children > 0x70000000ul)
		pci->phb->dma_window_size >>= 1;

	pr_debug("ISA/IDE, window size is 0x%llx\n", pci->phb->dma_window_size);
}

#ifdef CONFIG_IOMMU_API
static int tce_exchange_pseries(struct iommu_table *tbl, long index, unsigned
				long *tce, enum dma_data_direction *direction,
				bool realmode)
{
	long rc;
	unsigned long ioba = (unsigned long) index << tbl->it_page_shift;
	unsigned long flags, oldtce = 0;
	u64 proto_tce = iommu_direction_to_tce_perm(*direction);
	unsigned long newtce = *tce | proto_tce;

	spin_lock_irqsave(&tbl->large_pool.lock, flags);

	rc = plpar_tce_get((u64)tbl->it_index, ioba, &oldtce);
	if (!rc)
		rc = plpar_tce_put((u64)tbl->it_index, ioba, newtce);

	if (!rc) {
		*direction = iommu_tce_direction(oldtce);
		*tce = oldtce & ~(TCE_PCI_READ | TCE_PCI_WRITE);
	}

	spin_unlock_irqrestore(&tbl->large_pool.lock, flags);

	return rc;
}
#endif

struct iommu_table_ops iommu_table_lpar_multi_ops = {
	.set = tce_buildmulti_pSeriesLP,
#ifdef CONFIG_IOMMU_API
	.xchg_no_kill = tce_exchange_pseries,
#endif
	.clear = tce_freemulti_pSeriesLP,
	.get = tce_get_pSeriesLP
};

static void pci_dma_bus_setup_pSeriesLP(struct pci_bus *bus)
{
	struct iommu_table *tbl;
	struct device_node *dn, *pdn;
	struct pci_dn *ppci;
	const __be32 *dma_window = NULL;

	dn = pci_bus_to_OF_node(bus);

	pr_debug("pci_dma_bus_setup_pSeriesLP: setting up bus %pOF\n",
		 dn);

	/* Find nearest ibm,dma-window, walking up the device tree */
	for (pdn = dn; pdn != NULL; pdn = pdn->parent) {
		dma_window = of_get_property(pdn, "ibm,dma-window", NULL);
		if (dma_window != NULL)
			break;
	}

	if (dma_window == NULL) {
		pr_debug("  no ibm,dma-window property !\n");
		return;
	}

	ppci = PCI_DN(pdn);

	pr_debug("  parent is %pOF, iommu_table: 0x%p\n",
		 pdn, ppci->table_group);

	if (!ppci->table_group) {
		ppci->table_group = iommu_pseries_alloc_group(ppci->phb->node);
		tbl = ppci->table_group->tables[0];
		iommu_table_setparms_lpar(ppci->phb, pdn, tbl,
				ppci->table_group, dma_window);
		tbl->it_ops = &iommu_table_lpar_multi_ops;
		iommu_init_table(tbl, ppci->phb->node, 0, 0);
		iommu_register_group(ppci->table_group,
				pci_domain_nr(bus), 0);
		pr_debug("  created table: %p\n", ppci->table_group);
	}
}


static void pci_dma_dev_setup_pSeries(struct pci_dev *dev)
{
	struct device_node *dn;
	struct iommu_table *tbl;

	pr_debug("pci_dma_dev_setup_pSeries: %s\n", pci_name(dev));

	dn = dev->dev.of_node;

	/* If we're the direct child of a root bus, then we need to allocate
	 * an iommu table ourselves. The bus setup code should have setup
	 * the window sizes already.
	 */
	if (!dev->bus->self) {
		struct pci_controller *phb = PCI_DN(dn)->phb;

		pr_debug(" --> first child, no bridge. Allocating iommu table.\n");
		PCI_DN(dn)->table_group = iommu_pseries_alloc_group(phb->node);
		tbl = PCI_DN(dn)->table_group->tables[0];
		iommu_table_setparms(phb, dn, tbl);
		tbl->it_ops = &iommu_table_pseries_ops;
		iommu_init_table(tbl, phb->node, 0, 0);
		set_iommu_table_base(&dev->dev, tbl);
		return;
	}

	/* If this device is further down the bus tree, search upwards until
	 * an already allocated iommu table is found and use that.
	 */

	while (dn && PCI_DN(dn) && PCI_DN(dn)->table_group == NULL)
		dn = dn->parent;

	if (dn && PCI_DN(dn))
		set_iommu_table_base(&dev->dev,
				PCI_DN(dn)->table_group->tables[0]);
	else
		printk(KERN_WARNING "iommu: Device %s has no iommu table\n",
		       pci_name(dev));
}

static int __read_mostly disable_ddw;

static int __init disable_ddw_setup(char *str)
{
	disable_ddw = 1;
	printk(KERN_INFO "ppc iommu: disabling ddw.\n");

	return 0;
}

early_param("disable_ddw", disable_ddw_setup);

static void remove_ddw(struct device_node *np, bool remove_prop)
{
	struct dynamic_dma_window_prop *dwp;
	struct property *win64;
	u32 ddw_avail[3];
	u64 liobn;
	int ret = 0;

	ret = of_property_read_u32_array(np, "ibm,ddw-applicable",
					 &ddw_avail[0], 3);

	win64 = of_find_property(np, DIRECT64_PROPNAME, NULL);
	if (!win64)
		return;

	if (ret || win64->length < sizeof(*dwp))
		goto delprop;

	dwp = win64->value;
	liobn = (u64)be32_to_cpu(dwp->liobn);

	/* clear the whole window, note the arg is in kernel pages */
	ret = tce_clearrange_multi_pSeriesLP(0,
		1ULL << (be32_to_cpu(dwp->window_shift) - PAGE_SHIFT), dwp);
	if (ret)
		pr_warn("%pOF failed to clear tces in window.\n",
			np);
	else
		pr_debug("%pOF successfully cleared tces in window.\n",
			 np);

	ret = rtas_call(ddw_avail[2], 1, 1, NULL, liobn);
	if (ret)
		pr_warn("%pOF: failed to remove direct window: rtas returned "
			"%d to ibm,remove-pe-dma-window(%x) %llx\n",
			np, ret, ddw_avail[2], liobn);
	else
		pr_debug("%pOF: successfully removed direct window: rtas returned "
			"%d to ibm,remove-pe-dma-window(%x) %llx\n",
			np, ret, ddw_avail[2], liobn);

delprop:
	if (remove_prop)
		ret = of_remove_property(np, win64);
	if (ret)
		pr_warn("%pOF: failed to remove direct window property: %d\n",
			np, ret);
}

static u64 find_existing_ddw(struct device_node *pdn)
{
	struct direct_window *window;
	const struct dynamic_dma_window_prop *direct64;
	u64 dma_addr = 0;

	spin_lock(&direct_window_list_lock);
	/* check if we already created a window and dupe that config if so */
	list_for_each_entry(window, &direct_window_list, list) {
		if (window->device == pdn) {
			direct64 = window->prop;
			dma_addr = be64_to_cpu(direct64->dma_base);
			break;
		}
	}
	spin_unlock(&direct_window_list_lock);

	return dma_addr;
}

static int find_existing_ddw_windows(void)
{
	int len;
	struct device_node *pdn;
	struct direct_window *window;
	const struct dynamic_dma_window_prop *direct64;

	if (!firmware_has_feature(FW_FEATURE_LPAR))
		return 0;

	for_each_node_with_property(pdn, DIRECT64_PROPNAME) {
		direct64 = of_get_property(pdn, DIRECT64_PROPNAME, &len);
		if (!direct64)
			continue;

		window = kzalloc(sizeof(*window), GFP_KERNEL);
		if (!window || len < sizeof(struct dynamic_dma_window_prop)) {
			kfree(window);
			remove_ddw(pdn, true);
			continue;
		}

		window->device = pdn;
		window->prop = direct64;
		spin_lock(&direct_window_list_lock);
		list_add(&window->list, &direct_window_list);
		spin_unlock(&direct_window_list_lock);
	}

	return 0;
}
machine_arch_initcall(pseries, find_existing_ddw_windows);

static int query_ddw(struct pci_dev *dev, const u32 *ddw_avail,
			struct ddw_query_response *query)
{
	struct device_node *dn;
	struct pci_dn *pdn;
	u32 cfg_addr;
	u64 buid;
	int ret;

	/*
	 * Get the config address and phb buid of the PE window.
	 * Rely on eeh to retrieve this for us.
	 * Retrieve them from the pci device, not the node with the
	 * dma-window property
	 */
	dn = pci_device_to_OF_node(dev);
	pdn = PCI_DN(dn);
	buid = pdn->phb->buid;
	cfg_addr = ((pdn->busno << 16) | (pdn->devfn << 8));

	ret = rtas_call(ddw_avail[0], 3, 5, (u32 *)query,
		  cfg_addr, BUID_HI(buid), BUID_LO(buid));
	dev_info(&dev->dev, "ibm,query-pe-dma-windows(%x) %x %x %x"
		" returned %d\n", ddw_avail[0], cfg_addr, BUID_HI(buid),
		BUID_LO(buid), ret);
	return ret;
}

static int create_ddw(struct pci_dev *dev, const u32 *ddw_avail,
			struct ddw_create_response *create, int page_shift,
			int window_shift)
{
	struct device_node *dn;
	struct pci_dn *pdn;
	u32 cfg_addr;
	u64 buid;
	int ret;

	/*
	 * Get the config address and phb buid of the PE window.
	 * Rely on eeh to retrieve this for us.
	 * Retrieve them from the pci device, not the node with the
	 * dma-window property
	 */
	dn = pci_device_to_OF_node(dev);
	pdn = PCI_DN(dn);
	buid = pdn->phb->buid;
	cfg_addr = ((pdn->busno << 16) | (pdn->devfn << 8));

	do {
		/* extra outputs are LIOBN and dma-addr (hi, lo) */
		ret = rtas_call(ddw_avail[1], 5, 4, (u32 *)create,
				cfg_addr, BUID_HI(buid), BUID_LO(buid),
				page_shift, window_shift);
	} while (rtas_busy_delay(ret));
	dev_info(&dev->dev,
		"ibm,create-pe-dma-window(%x) %x %x %x %x %x returned %d "
		"(liobn = 0x%x starting addr = %x %x)\n", ddw_avail[1],
		 cfg_addr, BUID_HI(buid), BUID_LO(buid), page_shift,
		 window_shift, ret, create->liobn, create->addr_hi, create->addr_lo);

	return ret;
}

struct failed_ddw_pdn {
	struct device_node *pdn;
	struct list_head list;
};

static LIST_HEAD(failed_ddw_pdn_list);

static phys_addr_t ddw_memory_hotplug_max(void)
{
	phys_addr_t max_addr = memory_hotplug_max();
	struct device_node *memory;

	for_each_node_by_type(memory, "memory") {
		unsigned long start, size;
		int n_mem_addr_cells, n_mem_size_cells, len;
		const __be32 *memcell_buf;

		memcell_buf = of_get_property(memory, "reg", &len);
		if (!memcell_buf || len <= 0)
			continue;

		n_mem_addr_cells = of_n_addr_cells(memory);
		n_mem_size_cells = of_n_size_cells(memory);

		start = of_read_number(memcell_buf, n_mem_addr_cells);
		memcell_buf += n_mem_addr_cells;
		size = of_read_number(memcell_buf, n_mem_size_cells);
		memcell_buf += n_mem_size_cells;

		max_addr = max_t(phys_addr_t, max_addr, start + size);
	}

	return max_addr;
}

/*
 * If the PE supports dynamic dma windows, and there is space for a table
 * that can map all pages in a linear offset, then setup such a table,
 * and record the dma-offset in the struct device.
 *
 * dev: the pci device we are checking
 * pdn: the parent pe node with the ibm,dma_window property
 * Future: also check if we can remap the base window for our base page size
 *
 * returns the dma offset for use by the direct mapped DMA code.
 */
static u64 enable_ddw(struct pci_dev *dev, struct device_node *pdn)
{
	int len, ret;
	struct ddw_query_response query;
	struct ddw_create_response create;
	int page_shift;
	u64 dma_addr, max_addr;
	struct device_node *dn;
	u32 ddw_avail[3];
	struct direct_window *window;
	struct property *win64;
	struct dynamic_dma_window_prop *ddwprop;
	struct failed_ddw_pdn *fpdn;

	mutex_lock(&direct_window_init_mutex);

	dma_addr = find_existing_ddw(pdn);
	if (dma_addr != 0)
		goto out_unlock;

	/*
	 * If we already went through this for a previous function of
	 * the same device and failed, we don't want to muck with the
	 * DMA window again, as it will race with in-flight operations
	 * and can lead to EEHs. The above mutex protects access to the
	 * list.
	 */
	list_for_each_entry(fpdn, &failed_ddw_pdn_list, list) {
		if (fpdn->pdn == pdn)
			goto out_unlock;
	}

	/*
	 * the ibm,ddw-applicable property holds the tokens for:
	 * ibm,query-pe-dma-window
	 * ibm,create-pe-dma-window
	 * ibm,remove-pe-dma-window
	 * for the given node in that order.
	 * the property is actually in the parent, not the PE
	 */
	ret = of_property_read_u32_array(pdn, "ibm,ddw-applicable",
					 &ddw_avail[0], 3);
	if (ret)
		goto out_failed;

       /*
	 * Query if there is a second window of size to map the
	 * whole partition.  Query returns number of windows, largest
	 * block assigned to PE (partition endpoint), and two bitmasks
	 * of page sizes: supported and supported for migrate-dma.
	 */
	dn = pci_device_to_OF_node(dev);
	ret = query_ddw(dev, ddw_avail, &query);
	if (ret != 0)
		goto out_failed;

	if (query.windows_available == 0) {
		/*
		 * no additional windows are available for this device.
		 * We might be able to reallocate the existing window,
		 * trading in for a larger page size.
		 */
		dev_dbg(&dev->dev, "no free dynamic windows");
		goto out_failed;
	}
	if (query.page_size & 4) {
		page_shift = 24; /* 16MB */
	} else if (query.page_size & 2) {
		page_shift = 16; /* 64kB */
	} else if (query.page_size & 1) {
		page_shift = 12; /* 4kB */
	} else {
		dev_dbg(&dev->dev, "no supported direct page size in mask %x",
			  query.page_size);
		goto out_failed;
	}
	/* verify the window * number of ptes will map the partition */
	/* check largest block * page size > max memory hotplug addr */
	max_addr = ddw_memory_hotplug_max();
	if (query.largest_available_block < (max_addr >> page_shift)) {
		dev_dbg(&dev->dev, "can't map partition max 0x%llx with %u "
			  "%llu-sized pages\n", max_addr,  query.largest_available_block,
			  1ULL << page_shift);
		goto out_failed;
	}
	len = order_base_2(max_addr);
	win64 = kzalloc(sizeof(struct property), GFP_KERNEL);
	if (!win64) {
		dev_info(&dev->dev,
			"couldn't allocate property for 64bit dma window\n");
		goto out_failed;
	}
	win64->name = kstrdup(DIRECT64_PROPNAME, GFP_KERNEL);
	win64->value = ddwprop = kmalloc(sizeof(*ddwprop), GFP_KERNEL);
	win64->length = sizeof(*ddwprop);
	if (!win64->name || !win64->value) {
		dev_info(&dev->dev,
			"couldn't allocate property name and value\n");
		goto out_free_prop;
	}

	ret = create_ddw(dev, ddw_avail, &create, page_shift, len);
	if (ret != 0)
		goto out_free_prop;

	ddwprop->liobn = cpu_to_be32(create.liobn);
	ddwprop->dma_base = cpu_to_be64(((u64)create.addr_hi << 32) |
			create.addr_lo);
	ddwprop->tce_shift = cpu_to_be32(page_shift);
	ddwprop->window_shift = cpu_to_be32(len);

	dev_dbg(&dev->dev, "created tce table LIOBN 0x%x for %pOF\n",
		  create.liobn, dn);

	window = kzalloc(sizeof(*window), GFP_KERNEL);
	if (!window)
		goto out_clear_window;

	ret = walk_system_ram_range(0, memblock_end_of_DRAM() >> PAGE_SHIFT,
			win64->value, tce_setrange_multi_pSeriesLP_walk);
	if (ret) {
		dev_info(&dev->dev, "failed to map direct window for %pOF: %d\n",
			 dn, ret);
		goto out_free_window;
	}

	ret = of_add_property(pdn, win64);
	if (ret) {
		dev_err(&dev->dev, "unable to add dma window property for %pOF: %d",
			 pdn, ret);
		goto out_free_window;
	}

	window->device = pdn;
	window->prop = ddwprop;
	spin_lock(&direct_window_list_lock);
	list_add(&window->list, &direct_window_list);
	spin_unlock(&direct_window_list_lock);

	dma_addr = be64_to_cpu(ddwprop->dma_base);
	goto out_unlock;

out_free_window:
	kfree(window);

out_clear_window:
	remove_ddw(pdn, true);

out_free_prop:
	kfree(win64->name);
	kfree(win64->value);
	kfree(win64);

out_failed:

	fpdn = kzalloc(sizeof(*fpdn), GFP_KERNEL);
	if (!fpdn)
		goto out_unlock;
	fpdn->pdn = pdn;
	list_add(&fpdn->list, &failed_ddw_pdn_list);

out_unlock:
	mutex_unlock(&direct_window_init_mutex);
	return dma_addr;
}

static void pci_dma_dev_setup_pSeriesLP(struct pci_dev *dev)
{
	struct device_node *pdn, *dn;
	struct iommu_table *tbl;
	const __be32 *dma_window = NULL;
	struct pci_dn *pci;

	pr_debug("pci_dma_dev_setup_pSeriesLP: %s\n", pci_name(dev));

	/* dev setup for LPAR is a little tricky, since the device tree might
	 * contain the dma-window properties per-device and not necessarily
	 * for the bus. So we need to search upwards in the tree until we
	 * either hit a dma-window property, OR find a parent with a table
	 * already allocated.
	 */
	dn = pci_device_to_OF_node(dev);
	pr_debug("  node is %pOF\n", dn);

	for (pdn = dn; pdn && PCI_DN(pdn) && !PCI_DN(pdn)->table_group;
	     pdn = pdn->parent) {
		dma_window = of_get_property(pdn, "ibm,dma-window", NULL);
		if (dma_window)
			break;
	}

	if (!pdn || !PCI_DN(pdn)) {
		printk(KERN_WARNING "pci_dma_dev_setup_pSeriesLP: "
		       "no DMA window found for pci dev=%s dn=%pOF\n",
				 pci_name(dev), dn);
		return;
	}
	pr_debug("  parent is %pOF\n", pdn);

	pci = PCI_DN(pdn);
	if (!pci->table_group) {
		pci->table_group = iommu_pseries_alloc_group(pci->phb->node);
		tbl = pci->table_group->tables[0];
		iommu_table_setparms_lpar(pci->phb, pdn, tbl,
				pci->table_group, dma_window);
		tbl->it_ops = &iommu_table_lpar_multi_ops;
		iommu_init_table(tbl, pci->phb->node, 0, 0);
		iommu_register_group(pci->table_group,
				pci_domain_nr(pci->phb->bus), 0);
		pr_debug("  created table: %p\n", pci->table_group);
	} else {
		pr_debug("  found DMA window, table: %p\n", pci->table_group);
	}

	set_iommu_table_base(&dev->dev, pci->table_group->tables[0]);
	iommu_add_device(pci->table_group, &dev->dev);
}

static bool iommu_bypass_supported_pSeriesLP(struct pci_dev *pdev, u64 dma_mask)
{
	struct device_node *dn = pci_device_to_OF_node(pdev), *pdn;
	const __be32 *dma_window = NULL;

	/* only attempt to use a new window if 64-bit DMA is requested */
	if (dma_mask < DMA_BIT_MASK(64))
		return false;

	dev_dbg(&pdev->dev, "node is %pOF\n", dn);

	/*
	 * the device tree might contain the dma-window properties
	 * per-device and not necessarily for the bus. So we need to
	 * search upwards in the tree until we either hit a dma-window
	 * property, OR find a parent with a table already allocated.
	 */
	for (pdn = dn; pdn && PCI_DN(pdn) && !PCI_DN(pdn)->table_group;
			pdn = pdn->parent) {
		dma_window = of_get_property(pdn, "ibm,dma-window", NULL);
		if (dma_window)
			break;
	}

	if (pdn && PCI_DN(pdn)) {
		pdev->dev.archdata.dma_offset = enable_ddw(pdev, pdn);
		if (pdev->dev.archdata.dma_offset)
			return true;
	}

	return false;
}

static int iommu_mem_notifier(struct notifier_block *nb, unsigned long action,
		void *data)
{
	struct direct_window *window;
	struct memory_notify *arg = data;
	int ret = 0;

	switch (action) {
	case MEM_GOING_ONLINE:
		spin_lock(&direct_window_list_lock);
		list_for_each_entry(window, &direct_window_list, list) {
			ret |= tce_setrange_multi_pSeriesLP(arg->start_pfn,
					arg->nr_pages, window->prop);
			/* XXX log error */
		}
		spin_unlock(&direct_window_list_lock);
		break;
	case MEM_CANCEL_ONLINE:
	case MEM_OFFLINE:
		spin_lock(&direct_window_list_lock);
		list_for_each_entry(window, &direct_window_list, list) {
			ret |= tce_clearrange_multi_pSeriesLP(arg->start_pfn,
					arg->nr_pages, window->prop);
			/* XXX log error */
		}
		spin_unlock(&direct_window_list_lock);
		break;
	default:
		break;
	}
	if (ret && action != MEM_CANCEL_ONLINE)
		return NOTIFY_BAD;

	return NOTIFY_OK;
}

static struct notifier_block iommu_mem_nb = {
	.notifier_call = iommu_mem_notifier,
};

static int iommu_reconfig_notifier(struct notifier_block *nb, unsigned long action, void *data)
{
	int err = NOTIFY_OK;
	struct of_reconfig_data *rd = data;
	struct device_node *np = rd->dn;
	struct pci_dn *pci = PCI_DN(np);
	struct direct_window *window;

	switch (action) {
	case OF_RECONFIG_DETACH_NODE:
		/*
		 * Removing the property will invoke the reconfig
		 * notifier again, which causes dead-lock on the
		 * read-write semaphore of the notifier chain. So
		 * we have to remove the property when releasing
		 * the device node.
		 */
		remove_ddw(np, false);
		if (pci && pci->table_group)
			iommu_pseries_free_group(pci->table_group,
					np->full_name);

		spin_lock(&direct_window_list_lock);
		list_for_each_entry(window, &direct_window_list, list) {
			if (window->device == np) {
				list_del(&window->list);
				kfree(window);
				break;
			}
		}
		spin_unlock(&direct_window_list_lock);
		break;
	default:
		err = NOTIFY_DONE;
		break;
	}
	return err;
}

static struct notifier_block iommu_reconfig_nb = {
	.notifier_call = iommu_reconfig_notifier,
};

/* These are called very early. */
void iommu_init_early_pSeries(void)
{
	if (of_chosen && of_get_property(of_chosen, "linux,iommu-off", NULL))
		return;

	if (firmware_has_feature(FW_FEATURE_LPAR)) {
		pseries_pci_controller_ops.dma_bus_setup = pci_dma_bus_setup_pSeriesLP;
		pseries_pci_controller_ops.dma_dev_setup = pci_dma_dev_setup_pSeriesLP;
		if (!disable_ddw)
			pseries_pci_controller_ops.iommu_bypass_supported =
				iommu_bypass_supported_pSeriesLP;
	} else {
		pseries_pci_controller_ops.dma_bus_setup = pci_dma_bus_setup_pSeries;
		pseries_pci_controller_ops.dma_dev_setup = pci_dma_dev_setup_pSeries;
	}


	of_reconfig_notifier_register(&iommu_reconfig_nb);
	register_memory_notifier(&iommu_mem_nb);

	set_pci_dma_ops(&dma_iommu_ops);
}

static int __init disable_multitce(char *str)
{
	if (strcmp(str, "off") == 0 &&
	    firmware_has_feature(FW_FEATURE_LPAR) &&
	    firmware_has_feature(FW_FEATURE_MULTITCE)) {
		printk(KERN_INFO "Disabling MULTITCE firmware feature\n");
		powerpc_firmware_features &= ~FW_FEATURE_MULTITCE;
	}
	return 1;
}

__setup("multitce=", disable_multitce);

static int tce_iommu_bus_notifier(struct notifier_block *nb,
		unsigned long action, void *data)
{
	struct device *dev = data;

	switch (action) {
	case BUS_NOTIFY_DEL_DEVICE:
		iommu_del_device(dev);
		return 0;
	default:
		return 0;
	}
}

static struct notifier_block tce_iommu_bus_nb = {
	.notifier_call = tce_iommu_bus_notifier,
};

static int __init tce_iommu_bus_notifier_init(void)
{
	bus_register_notifier(&pci_bus_type, &tce_iommu_bus_nb);
	return 0;
}
machine_subsys_initcall_sync(pseries, tce_iommu_bus_notifier_init);<|MERGE_RESOLUTION|>--- conflicted
+++ resolved
@@ -202,10 +202,6 @@
 
 	/* to protect tcep and the page behind it */
 	local_lock_irqsave(tcp_page_lock, flags);
-<<<<<<< HEAD
-
-=======
->>>>>>> fa578e9d
 	tcep = __this_cpu_read(tce_page);
 
 	/* This is safe to do since interrupts are off when we're called
@@ -216,14 +212,9 @@
 		/* If allocation fails, fall back to the loop implementation */
 		if (!tcep) {
 			local_unlock_irqrestore(tcp_page_lock, flags);
-<<<<<<< HEAD
-			return tce_build_pSeriesLP(tbl, tcenum, npages, uaddr,
-					    direction, attrs);
-=======
 			return tce_build_pSeriesLP(tbl->it_index, tcenum,
 					tbl->it_page_shift,
 					npages, uaddr, direction, attrs);
->>>>>>> fa578e9d
 		}
 		__this_cpu_write(tce_page, tcep);
 	}
@@ -413,8 +404,6 @@
 	u64 rc = 0;
 	long l, limit;
 
-<<<<<<< HEAD
-=======
 	if (!firmware_has_feature(FW_FEATURE_MULTITCE)) {
 		unsigned long tceshift = be32_to_cpu(maprange->tce_shift);
 		unsigned long dmastart = (start_pfn << PAGE_SHIFT) +
@@ -428,7 +417,6 @@
 				DMA_BIDIRECTIONAL, 0);
 	}
 
->>>>>>> fa578e9d
 	/* to protect tcep and the page behind it */
 	local_lock_irq(tcp_page_lock);
 	tcep = __this_cpu_read(tce_page);
