--- conflicted
+++ resolved
@@ -752,13 +752,8 @@
 	}
 	pr_debug("%s:%u: notification %s issued\n", __func__, __LINE__, op);
 
-<<<<<<< HEAD
-	res = swait_event_interruptible(dev->done.wait,
-				       dev->done.done || kthread_should_stop());
-=======
 	res = swait_event_interruptible_exclusive(dev->done.wait,
 						  dev->done.done || kthread_should_stop());
->>>>>>> e021bb4f
 	if (kthread_should_stop())
 		res = -EINTR;
 	if (res) {
