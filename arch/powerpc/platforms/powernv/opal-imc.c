--- conflicted
+++ resolved
@@ -293,13 +293,10 @@
 		if (!imc_pmu_create(imc_dev, pmu_count, domain)) {
 			if (domain == IMC_DOMAIN_NEST)
 				pmu_count++;
-<<<<<<< HEAD
-=======
 			if (domain == IMC_DOMAIN_CORE)
 				core_imc_reg = true;
 			if (domain == IMC_DOMAIN_THREAD)
 				thread_imc_reg = true;
->>>>>>> e021bb4f
 		}
 	}
 
