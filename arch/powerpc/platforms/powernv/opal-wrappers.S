/* SPDX-License-Identifier: GPL-2.0-or-later */
/*
 * PowerNV OPAL API wrappers
 *
 * Copyright 2011 IBM Corp.
 */

#include <linux/jump_label.h>
#include <asm/ppc_asm.h>
#include <asm/hvcall.h>
#include <asm/asm-offsets.h>
#include <asm/opal.h>
#include <asm/asm-compat.h>
#include <asm/feature-fixups.h>

<<<<<<< HEAD
	.section	".text"

#ifdef CONFIG_TRACEPOINTS
#ifdef CONFIG_JUMP_LABEL
#define OPAL_BRANCH(LABEL)					\
	ARCH_STATIC_BRANCH(LABEL, opal_tracepoint_key)
#else

	.section	".toc","aw"

	.globl opal_tracepoint_refcount
opal_tracepoint_refcount:
	.8byte	0

	.section	".text"

/*
 * We branch around this in early init by using an unconditional cpu
 * feature.
 */
#define OPAL_BRANCH(LABEL)					\
BEGIN_FTR_SECTION;						\
	b	1f;						\
END_FTR_SECTION(0, 1);						\
	ld	r11,opal_tracepoint_refcount@toc(r2);		\
	cmpdi	r11,0;						\
	bne-	LABEL;						\
1:

#endif

#else
#define OPAL_BRANCH(LABEL)
#endif
=======
	.section ".text"
>>>>>>> fa578e9d

/*
 * r3-r10		- OPAL call arguments
 * STK_PARAM(R11)	- OPAL opcode
 * STK_PARAM(R12)	- MSR to restore
 */
_GLOBAL_TOC(__opal_call)
	mflr	r0
	std	r0,PPC_LR_STKOFF(r1)
	ld	r12,STK_PARAM(R12)(r1)
	li	r0,MSR_IR|MSR_DR|MSR_LE
	andc	r12,r12,r0
	LOAD_REG_ADDR(r11, opal_return)
	mtlr	r11
	LOAD_REG_ADDR(r11, opal)
	ld	r2,0(r11)
	ld	r11,8(r11)
	mtspr	SPRN_HSRR0,r11
	mtspr	SPRN_HSRR1,r12
	/* set token to r0 */
	ld	r0,STK_PARAM(R11)(r1)
	hrfid
opal_return:
	/*
	 * Restore MSR on OPAL return. The MSR is set to big-endian.
	 */
#ifdef __BIG_ENDIAN__
	ld	r11,STK_PARAM(R12)(r1)
	mtmsrd	r11
#else
	/* Endian can only be switched with rfi, must byte reverse MSR load */
	.short 0x4039	 /* li r10,STK_PARAM(R12)		*/
	.byte (STK_PARAM(R12) >> 8) & 0xff
	.byte STK_PARAM(R12) & 0xff

	.long 0x280c6a7d /* ldbrx r11,r10,r1			*/
	.long 0x05009f42 /* bcl 20,31,$+4			*/
	.long 0xa602487d /* mflr r10				*/
	.long 0x14004a39 /* addi r10,r10,20			*/
	.long 0xa64b5a7d /* mthsrr0 r10				*/
	.long 0xa64b7b7d /* mthsrr1 r11				*/
	.long 0x2402004c /* hrfid				*/
#endif
	ld	r2,PACATOC(r13)
	ld	r0,PPC_LR_STKOFF(r1)
	mtlr	r0
	blr<|MERGE_RESOLUTION|>--- conflicted
+++ resolved
@@ -13,44 +13,7 @@
 #include <asm/asm-compat.h>
 #include <asm/feature-fixups.h>
 
-<<<<<<< HEAD
-	.section	".text"
-
-#ifdef CONFIG_TRACEPOINTS
-#ifdef CONFIG_JUMP_LABEL
-#define OPAL_BRANCH(LABEL)					\
-	ARCH_STATIC_BRANCH(LABEL, opal_tracepoint_key)
-#else
-
-	.section	".toc","aw"
-
-	.globl opal_tracepoint_refcount
-opal_tracepoint_refcount:
-	.8byte	0
-
-	.section	".text"
-
-/*
- * We branch around this in early init by using an unconditional cpu
- * feature.
- */
-#define OPAL_BRANCH(LABEL)					\
-BEGIN_FTR_SECTION;						\
-	b	1f;						\
-END_FTR_SECTION(0, 1);						\
-	ld	r11,opal_tracepoint_refcount@toc(r2);		\
-	cmpdi	r11,0;						\
-	bne-	LABEL;						\
-1:
-
-#endif
-
-#else
-#define OPAL_BRANCH(LABEL)
-#endif
-=======
 	.section ".text"
->>>>>>> fa578e9d
 
 /*
  * r3-r10		- OPAL call arguments
