--- conflicted
+++ resolved
@@ -90,12 +90,6 @@
 	walk_memory_range(start_pfn, end_pfn, (void *)MEM_OFFLINE,
 			  change_memblock_state);
 
-<<<<<<< HEAD
-	lock_device_hotplug();
-	remove_memory(nid, start_pfn << PAGE_SHIFT, nr_pages << PAGE_SHIFT);
-	unlock_device_hotplug();
-=======
->>>>>>> e021bb4f
 
 	return true;
 }
