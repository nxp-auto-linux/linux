--- conflicted
+++ resolved
@@ -162,10 +162,6 @@
 {
 	unsigned long srr1, unexpected_mask, wmask;
 	unsigned int cpu;
-<<<<<<< HEAD
-	unsigned long srr1, wmask;
-=======
->>>>>>> fa578e9d
 	u64 lpcr_val;
 
 	/* Standard hot unplug procedure */
@@ -182,8 +178,6 @@
 		wmask = SRR1_WAKEMASK_P8;
 
 	/*
-<<<<<<< HEAD
-=======
 	 * This turns the irq soft-disabled state we're called with, into a
 	 * hard-disabled state with pending irq_happened interrupts cleared.
 	 *
@@ -205,7 +199,6 @@
 	local_paca->irq_happened = PACA_IRQ_HARD_DIS;
 
 	/*
->>>>>>> fa578e9d
 	 * We don't want to take decrementer interrupts while we are
 	 * offline, so clear LPCR:PECE1. We keep PECE2 (and
 	 * LPCR_PECE_HVEE on P9) enabled so as to let IPIs in.
@@ -294,11 +287,7 @@
 	 */
 	lpcr_val = mfspr(SPRN_LPCR) | (u64)LPCR_PECE1;
 	pnv_program_cpu_hotplug_lpcr(cpu, lpcr_val);
-<<<<<<< HEAD
-
-=======
 out:
->>>>>>> fa578e9d
 	DBG("CPU%d coming online...\n", cpu);
 }
 
