--- conflicted
+++ resolved
@@ -39,19 +39,13 @@
 #include <asm/ppc-opcode.h>
 #include <asm/barrier.h>
 #include <asm/export.h>
-<<<<<<< HEAD
-=======
 #include <asm/asm-compat.h>
->>>>>>> e021bb4f
 #ifdef CONFIG_PPC_BOOK3S
 #include <asm/exception-64s.h>
 #else
 #include <asm/exception-64e.h>
 #endif
-<<<<<<< HEAD
-=======
 #include <asm/feature-fixups.h>
->>>>>>> e021bb4f
 
 /*
  * System calls.
@@ -843,12 +837,8 @@
 
 	/* Check that preempt_count() == 0 and interrupts are enabled */
 check_count:
-<<<<<<< HEAD
-	cmpwi	cr1,r8,0
-=======
 	cmpwi	cr0,r8,0
 	bne	restore
->>>>>>> e021bb4f
 	ld	r0,SOFTE(r1)
 	andi.	r0,r0,IRQS_DISABLED
 	bne	restore
@@ -1032,17 +1022,10 @@
 	rlwinm	r7,r7,0,~PACA_IRQ_HARD_DIS
 	stb	r7,PACAIRQHAPPENED(r13)
 1:
-<<<<<<< HEAD
-#if defined(CONFIG_TRACE_IRQFLAGS) && defined(CONFIG_BUG)
-	/* The interrupt should not have soft enabled. */
-	lbz	r7,PACASOFTIRQEN(r13)
-1:	tdnei	r7,0
-=======
 #if defined(CONFIG_PPC_IRQ_SOFT_MASK_DEBUG) && defined(CONFIG_BUG)
 	/* The interrupt should not have soft enabled. */
 	lbz	r7,PACAIRQSOFTMASK(r13)
 1:	tdeqi	r7,IRQS_ENABLED
->>>>>>> e021bb4f
 	EMIT_BUG_ENTRY 1b,__FILE__,__LINE__,BUGFLAG_WARNING
 #endif
 	b	.Ldo_restore
