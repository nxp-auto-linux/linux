// SPDX-License-Identifier: GPL-2.0-or-later
/*
 * Machine check exception handling CPU-side for power7 and power8
 *
 * Copyright 2013 IBM Corporation
 * Author: Mahesh Salgaonkar <mahesh@linux.vnet.ibm.com>
 */

#undef DEBUG
#define pr_fmt(fmt) "mce_power: " fmt

#include <linux/types.h>
#include <linux/ptrace.h>
#include <linux/extable.h>
#include <asm/mmu.h>
#include <asm/mce.h>
#include <asm/machdep.h>
#include <asm/pgtable.h>
#include <asm/pte-walk.h>
#include <asm/sstep.h>
#include <asm/exception-64s.h>
#include <asm/extable.h>

/*
 * Convert an address related to an mm to a PFN. NOTE: we are in real
 * mode, we could potentially race with page table updates.
 */
unsigned long addr_to_pfn(struct pt_regs *regs, unsigned long addr)
{
	pte_t *ptep;
	unsigned int shift;
	unsigned long pfn, flags;
	struct mm_struct *mm;

	if (user_mode(regs))
		mm = current->mm;
	else
		mm = &init_mm;

	local_irq_save(flags);
	ptep = __find_linux_pte(mm->pgd, addr, NULL, &shift);

	if (!ptep || pte_special(*ptep)) {
		pfn = ULONG_MAX;
		goto out;
	}

	if (shift <= PAGE_SHIFT)
		pfn = pte_pfn(*ptep);
	else {
		unsigned long rpnmask = (1ul << shift) - PAGE_SIZE;
		pfn = pte_pfn(__pte(pte_val(*ptep) | (addr & rpnmask)));
	}

out:
	local_irq_restore(flags);
	return pfn;
}

/* flush SLBs and reload */
#ifdef CONFIG_PPC_BOOK3S_64
void flush_and_reload_slb(void)
{
	/* Invalidate all SLBs */
	slb_flush_all_realmode();

#ifdef CONFIG_KVM_BOOK3S_HANDLER
	/*
	 * If machine check is hit when in guest or in transition, we will
	 * only flush the SLBs and continue.
	 */
	if (get_paca()->kvm_hstate.in_guest)
		return;
#endif
	if (early_radix_enabled())
		return;

	/*
	 * This probably shouldn't happen, but it may be possible it's
	 * called in early boot before SLB shadows are allocated.
	 */
	if (!get_slb_shadow())
		return;

	slb_restore_bolted_realmode();
}
#endif

static void flush_erat(void)
{
#ifdef CONFIG_PPC_BOOK3S_64
	if (!early_cpu_has_feature(CPU_FTR_ARCH_300)) {
		flush_and_reload_slb();
		return;
	}
#endif
<<<<<<< HEAD
	/* PPC_INVALIDATE_ERAT can only be used on ISA v3 and newer */
	asm volatile(PPC_INVALIDATE_ERAT : : :"memory");
=======
	asm volatile(PPC_ISA_3_0_INVALIDATE_ERAT : : :"memory");
>>>>>>> fa578e9d
}

#define MCE_FLUSH_SLB 1
#define MCE_FLUSH_TLB 2
#define MCE_FLUSH_ERAT 3

static int mce_flush(int what)
{
#ifdef CONFIG_PPC_BOOK3S_64
	if (what == MCE_FLUSH_SLB) {
		flush_and_reload_slb();
		return 1;
	}
#endif
	if (what == MCE_FLUSH_ERAT) {
		flush_erat();
		return 1;
	}
	if (what == MCE_FLUSH_TLB) {
		tlbiel_all();
		return 1;
	}

	return 0;
}

#define SRR1_MC_LOADSTORE(srr1)	((srr1) & PPC_BIT(42))

struct mce_ierror_table {
	unsigned long srr1_mask;
	unsigned long srr1_value;
	bool nip_valid; /* nip is a valid indicator of faulting address */
	unsigned int error_type;
	unsigned int error_subtype;
	unsigned int error_class;
	unsigned int initiator;
	unsigned int severity;
	bool sync_error;
};

static const struct mce_ierror_table mce_p7_ierror_table[] = {
{ 0x00000000001c0000, 0x0000000000040000, true,
  MCE_ERROR_TYPE_UE,  MCE_UE_ERROR_IFETCH, MCE_ECLASS_HARDWARE,
  MCE_INITIATOR_CPU,  MCE_SEV_SEVERE, true },
{ 0x00000000001c0000, 0x0000000000080000, true,
  MCE_ERROR_TYPE_SLB, MCE_SLB_ERROR_PARITY, MCE_ECLASS_HARD_INDETERMINATE,
  MCE_INITIATOR_CPU,  MCE_SEV_SEVERE, true },
{ 0x00000000001c0000, 0x00000000000c0000, true,
  MCE_ERROR_TYPE_SLB, MCE_SLB_ERROR_MULTIHIT, MCE_ECLASS_SOFT_INDETERMINATE,
  MCE_INITIATOR_CPU,  MCE_SEV_WARNING, true },
{ 0x00000000001c0000, 0x0000000000100000, true,
  MCE_ERROR_TYPE_SLB, MCE_SLB_ERROR_INDETERMINATE, /* BOTH */
  MCE_ECLASS_SOFT_INDETERMINATE,
  MCE_INITIATOR_CPU,  MCE_SEV_WARNING, true },
{ 0x00000000001c0000, 0x0000000000140000, true,
  MCE_ERROR_TYPE_TLB, MCE_TLB_ERROR_MULTIHIT, MCE_ECLASS_SOFT_INDETERMINATE,
  MCE_INITIATOR_CPU,  MCE_SEV_WARNING, true },
{ 0x00000000001c0000, 0x0000000000180000, true,
  MCE_ERROR_TYPE_UE,  MCE_UE_ERROR_PAGE_TABLE_WALK_IFETCH, MCE_ECLASS_HARDWARE,
  MCE_INITIATOR_CPU,  MCE_SEV_SEVERE, true },
{ 0x00000000001c0000, 0x00000000001c0000, true,
  MCE_ERROR_TYPE_UE,  MCE_UE_ERROR_IFETCH, MCE_ECLASS_HARDWARE,
  MCE_INITIATOR_CPU,  MCE_SEV_SEVERE, true },
{ 0, 0, 0, 0, 0, 0, 0 } };

static const struct mce_ierror_table mce_p8_ierror_table[] = {
{ 0x00000000081c0000, 0x0000000000040000, true,
  MCE_ERROR_TYPE_UE,  MCE_UE_ERROR_IFETCH, MCE_ECLASS_HARDWARE,
  MCE_INITIATOR_CPU,  MCE_SEV_SEVERE, true },
{ 0x00000000081c0000, 0x0000000000080000, true,
  MCE_ERROR_TYPE_SLB, MCE_SLB_ERROR_PARITY, MCE_ECLASS_HARD_INDETERMINATE,
  MCE_INITIATOR_CPU,  MCE_SEV_SEVERE, true },
{ 0x00000000081c0000, 0x00000000000c0000, true,
  MCE_ERROR_TYPE_SLB, MCE_SLB_ERROR_MULTIHIT, MCE_ECLASS_SOFT_INDETERMINATE,
  MCE_INITIATOR_CPU,  MCE_SEV_WARNING, true },
{ 0x00000000081c0000, 0x0000000000100000, true,
  MCE_ERROR_TYPE_ERAT, MCE_ERAT_ERROR_MULTIHIT, MCE_ECLASS_SOFT_INDETERMINATE,
  MCE_INITIATOR_CPU,  MCE_SEV_WARNING, true },
{ 0x00000000081c0000, 0x0000000000140000, true,
  MCE_ERROR_TYPE_TLB, MCE_TLB_ERROR_MULTIHIT, MCE_ECLASS_SOFT_INDETERMINATE,
  MCE_INITIATOR_CPU,  MCE_SEV_WARNING, true },
{ 0x00000000081c0000, 0x0000000000180000, true,
  MCE_ERROR_TYPE_UE,  MCE_UE_ERROR_PAGE_TABLE_WALK_IFETCH,
  MCE_ECLASS_HARDWARE,
  MCE_INITIATOR_CPU,  MCE_SEV_SEVERE, true },
{ 0x00000000081c0000, 0x00000000001c0000, true,
  MCE_ERROR_TYPE_UE,  MCE_UE_ERROR_IFETCH, MCE_ECLASS_HARDWARE,
  MCE_INITIATOR_CPU,  MCE_SEV_SEVERE, true },
{ 0x00000000081c0000, 0x0000000008000000, true,
  MCE_ERROR_TYPE_LINK, MCE_LINK_ERROR_IFETCH_TIMEOUT, MCE_ECLASS_HARDWARE,
  MCE_INITIATOR_CPU,  MCE_SEV_SEVERE, true },
{ 0x00000000081c0000, 0x0000000008040000, true,
  MCE_ERROR_TYPE_LINK,MCE_LINK_ERROR_PAGE_TABLE_WALK_IFETCH_TIMEOUT,
  MCE_ECLASS_HARDWARE,
  MCE_INITIATOR_CPU,  MCE_SEV_SEVERE, true },
{ 0, 0, 0, 0, 0, 0, 0 } };

static const struct mce_ierror_table mce_p9_ierror_table[] = {
{ 0x00000000081c0000, 0x0000000000040000, true,
  MCE_ERROR_TYPE_UE,  MCE_UE_ERROR_IFETCH, MCE_ECLASS_HARDWARE,
  MCE_INITIATOR_CPU,  MCE_SEV_SEVERE, true },
{ 0x00000000081c0000, 0x0000000000080000, true,
  MCE_ERROR_TYPE_SLB, MCE_SLB_ERROR_PARITY, MCE_ECLASS_HARD_INDETERMINATE,
  MCE_INITIATOR_CPU,  MCE_SEV_SEVERE, true },
{ 0x00000000081c0000, 0x00000000000c0000, true,
  MCE_ERROR_TYPE_SLB, MCE_SLB_ERROR_MULTIHIT, MCE_ECLASS_SOFT_INDETERMINATE,
  MCE_INITIATOR_CPU,  MCE_SEV_WARNING, true },
{ 0x00000000081c0000, 0x0000000000100000, true,
  MCE_ERROR_TYPE_ERAT, MCE_ERAT_ERROR_MULTIHIT, MCE_ECLASS_SOFT_INDETERMINATE,
  MCE_INITIATOR_CPU,  MCE_SEV_WARNING, true },
{ 0x00000000081c0000, 0x0000000000140000, true,
  MCE_ERROR_TYPE_TLB, MCE_TLB_ERROR_MULTIHIT, MCE_ECLASS_SOFT_INDETERMINATE,
  MCE_INITIATOR_CPU,  MCE_SEV_WARNING, true },
{ 0x00000000081c0000, 0x0000000000180000, true,
  MCE_ERROR_TYPE_UE,  MCE_UE_ERROR_PAGE_TABLE_WALK_IFETCH, MCE_ECLASS_HARDWARE,
  MCE_INITIATOR_CPU,  MCE_SEV_SEVERE, true },
{ 0x00000000081c0000, 0x00000000001c0000, true,
  MCE_ERROR_TYPE_RA,  MCE_RA_ERROR_IFETCH_FOREIGN, MCE_ECLASS_SOFTWARE,
  MCE_INITIATOR_CPU,  MCE_SEV_SEVERE, true },
{ 0x00000000081c0000, 0x0000000008000000, true,
  MCE_ERROR_TYPE_LINK, MCE_LINK_ERROR_IFETCH_TIMEOUT, MCE_ECLASS_HARDWARE,
  MCE_INITIATOR_CPU,  MCE_SEV_SEVERE, true },
{ 0x00000000081c0000, 0x0000000008040000, true,
  MCE_ERROR_TYPE_LINK,MCE_LINK_ERROR_PAGE_TABLE_WALK_IFETCH_TIMEOUT,
  MCE_ECLASS_HARDWARE,
  MCE_INITIATOR_CPU,  MCE_SEV_SEVERE, true },
{ 0x00000000081c0000, 0x00000000080c0000, true,
  MCE_ERROR_TYPE_RA,  MCE_RA_ERROR_IFETCH, MCE_ECLASS_SOFTWARE,
  MCE_INITIATOR_CPU,  MCE_SEV_SEVERE, true },
{ 0x00000000081c0000, 0x0000000008100000, true,
  MCE_ERROR_TYPE_RA,  MCE_RA_ERROR_PAGE_TABLE_WALK_IFETCH, MCE_ECLASS_SOFTWARE,
  MCE_INITIATOR_CPU,  MCE_SEV_SEVERE, true },
{ 0x00000000081c0000, 0x0000000008140000, false,
  MCE_ERROR_TYPE_RA,  MCE_RA_ERROR_STORE, MCE_ECLASS_HARDWARE,
  MCE_INITIATOR_CPU,  MCE_SEV_FATAL, false }, /* ASYNC is fatal */
{ 0x00000000081c0000, 0x0000000008180000, false,
  MCE_ERROR_TYPE_LINK,MCE_LINK_ERROR_STORE_TIMEOUT,
  MCE_INITIATOR_CPU,  MCE_SEV_FATAL, false }, /* ASYNC is fatal */
{ 0x00000000081c0000, 0x00000000081c0000, true, MCE_ECLASS_HARDWARE,
  MCE_ERROR_TYPE_RA,  MCE_RA_ERROR_PAGE_TABLE_WALK_IFETCH_FOREIGN,
  MCE_INITIATOR_CPU,  MCE_SEV_SEVERE, true },
{ 0, 0, 0, 0, 0, 0, 0 } };

struct mce_derror_table {
	unsigned long dsisr_value;
	bool dar_valid; /* dar is a valid indicator of faulting address */
	unsigned int error_type;
	unsigned int error_subtype;
	unsigned int error_class;
	unsigned int initiator;
	unsigned int severity;
	bool sync_error;
};

static const struct mce_derror_table mce_p7_derror_table[] = {
{ 0x00008000, false,
  MCE_ERROR_TYPE_UE,   MCE_UE_ERROR_LOAD_STORE, MCE_ECLASS_HARDWARE,
  MCE_INITIATOR_CPU,   MCE_SEV_SEVERE, true },
{ 0x00004000, true,
  MCE_ERROR_TYPE_UE,   MCE_UE_ERROR_PAGE_TABLE_WALK_LOAD_STORE,
  MCE_ECLASS_HARDWARE,
  MCE_INITIATOR_CPU,   MCE_SEV_SEVERE, true },
{ 0x00000800, true,
  MCE_ERROR_TYPE_ERAT, MCE_ERAT_ERROR_MULTIHIT, MCE_ECLASS_SOFT_INDETERMINATE,
  MCE_INITIATOR_CPU,   MCE_SEV_WARNING, true },
{ 0x00000400, true,
  MCE_ERROR_TYPE_TLB,  MCE_TLB_ERROR_MULTIHIT, MCE_ECLASS_SOFT_INDETERMINATE,
  MCE_INITIATOR_CPU,   MCE_SEV_WARNING, true },
{ 0x00000080, true,
  MCE_ERROR_TYPE_SLB,  MCE_SLB_ERROR_MULTIHIT, MCE_ECLASS_SOFT_INDETERMINATE,
  MCE_INITIATOR_CPU,   MCE_SEV_WARNING, true },
{ 0x00000100, true,
  MCE_ERROR_TYPE_SLB,  MCE_SLB_ERROR_PARITY, MCE_ECLASS_HARD_INDETERMINATE,
  MCE_INITIATOR_CPU,   MCE_SEV_SEVERE, true },
{ 0x00000040, true,
  MCE_ERROR_TYPE_SLB,  MCE_SLB_ERROR_INDETERMINATE, /* BOTH */
  MCE_ECLASS_HARD_INDETERMINATE,
  MCE_INITIATOR_CPU,   MCE_SEV_WARNING, true },
{ 0, false, 0, 0, 0, 0, 0 } };

static const struct mce_derror_table mce_p8_derror_table[] = {
{ 0x00008000, false,
  MCE_ERROR_TYPE_UE,   MCE_UE_ERROR_LOAD_STORE, MCE_ECLASS_HARDWARE,
  MCE_INITIATOR_CPU,   MCE_SEV_SEVERE, true },
{ 0x00004000, true,
  MCE_ERROR_TYPE_UE,   MCE_UE_ERROR_PAGE_TABLE_WALK_LOAD_STORE,
  MCE_ECLASS_HARDWARE,
  MCE_INITIATOR_CPU,   MCE_SEV_SEVERE, true },
{ 0x00002000, true,
  MCE_ERROR_TYPE_LINK, MCE_LINK_ERROR_LOAD_TIMEOUT, MCE_ECLASS_HARDWARE,
  MCE_INITIATOR_CPU,   MCE_SEV_SEVERE, true },
{ 0x00001000, true,
  MCE_ERROR_TYPE_LINK, MCE_LINK_ERROR_PAGE_TABLE_WALK_LOAD_STORE_TIMEOUT,
  MCE_ECLASS_HARDWARE,
  MCE_INITIATOR_CPU,   MCE_SEV_SEVERE, true },
{ 0x00000800, true,
  MCE_ERROR_TYPE_ERAT, MCE_ERAT_ERROR_MULTIHIT, MCE_ECLASS_SOFT_INDETERMINATE,
  MCE_INITIATOR_CPU,   MCE_SEV_WARNING, true },
{ 0x00000400, true,
  MCE_ERROR_TYPE_TLB,  MCE_TLB_ERROR_MULTIHIT, MCE_ECLASS_SOFT_INDETERMINATE,
  MCE_INITIATOR_CPU,   MCE_SEV_WARNING, true },
{ 0x00000200, true,
  MCE_ERROR_TYPE_ERAT, MCE_ERAT_ERROR_MULTIHIT, /* SECONDARY ERAT */
  MCE_ECLASS_SOFT_INDETERMINATE,
  MCE_INITIATOR_CPU,   MCE_SEV_WARNING, true },
{ 0x00000080, true,
  MCE_ERROR_TYPE_SLB,  MCE_SLB_ERROR_MULTIHIT,	/* Before PARITY */
  MCE_ECLASS_SOFT_INDETERMINATE,
  MCE_INITIATOR_CPU,   MCE_SEV_WARNING, true },
{ 0x00000100, true,
  MCE_ERROR_TYPE_SLB,  MCE_SLB_ERROR_PARITY, MCE_ECLASS_HARD_INDETERMINATE,
  MCE_INITIATOR_CPU,   MCE_SEV_SEVERE, true },
{ 0, false, 0, 0, 0, 0, 0 } };

static const struct mce_derror_table mce_p9_derror_table[] = {
{ 0x00008000, false,
  MCE_ERROR_TYPE_UE,   MCE_UE_ERROR_LOAD_STORE, MCE_ECLASS_HARDWARE,
  MCE_INITIATOR_CPU,   MCE_SEV_SEVERE, true },
{ 0x00004000, true,
  MCE_ERROR_TYPE_UE,   MCE_UE_ERROR_PAGE_TABLE_WALK_LOAD_STORE,
  MCE_ECLASS_HARDWARE,
  MCE_INITIATOR_CPU,   MCE_SEV_SEVERE, true },
{ 0x00002000, true,
  MCE_ERROR_TYPE_LINK, MCE_LINK_ERROR_LOAD_TIMEOUT, MCE_ECLASS_HARDWARE,
  MCE_INITIATOR_CPU,   MCE_SEV_SEVERE, true },
{ 0x00001000, true,
  MCE_ERROR_TYPE_LINK, MCE_LINK_ERROR_PAGE_TABLE_WALK_LOAD_STORE_TIMEOUT,
  MCE_ECLASS_HARDWARE,
  MCE_INITIATOR_CPU,   MCE_SEV_SEVERE, true },
{ 0x00000800, true,
  MCE_ERROR_TYPE_ERAT, MCE_ERAT_ERROR_MULTIHIT, MCE_ECLASS_SOFT_INDETERMINATE,
  MCE_INITIATOR_CPU,   MCE_SEV_WARNING, true },
{ 0x00000400, true,
  MCE_ERROR_TYPE_TLB,  MCE_TLB_ERROR_MULTIHIT, MCE_ECLASS_SOFT_INDETERMINATE,
  MCE_INITIATOR_CPU,   MCE_SEV_WARNING, true },
{ 0x00000200, false,
  MCE_ERROR_TYPE_USER, MCE_USER_ERROR_TLBIE, MCE_ECLASS_SOFTWARE,
  MCE_INITIATOR_CPU,   MCE_SEV_WARNING, true },
{ 0x00000080, true,
  MCE_ERROR_TYPE_SLB,  MCE_SLB_ERROR_MULTIHIT,	/* Before PARITY */
  MCE_ECLASS_SOFT_INDETERMINATE,
  MCE_INITIATOR_CPU,   MCE_SEV_WARNING, true },
{ 0x00000100, true,
  MCE_ERROR_TYPE_SLB,  MCE_SLB_ERROR_PARITY, MCE_ECLASS_HARD_INDETERMINATE,
  MCE_INITIATOR_CPU,   MCE_SEV_SEVERE, true },
{ 0x00000040, true,
  MCE_ERROR_TYPE_RA,   MCE_RA_ERROR_LOAD, MCE_ECLASS_HARDWARE,
  MCE_INITIATOR_CPU,   MCE_SEV_SEVERE, true },
{ 0x00000020, false,
  MCE_ERROR_TYPE_RA,   MCE_RA_ERROR_PAGE_TABLE_WALK_LOAD_STORE,
  MCE_ECLASS_HARDWARE,
  MCE_INITIATOR_CPU,   MCE_SEV_SEVERE, true },
{ 0x00000010, false,
  MCE_ERROR_TYPE_RA,   MCE_RA_ERROR_PAGE_TABLE_WALK_LOAD_STORE_FOREIGN,
  MCE_ECLASS_HARDWARE,
  MCE_INITIATOR_CPU,   MCE_SEV_SEVERE, true },
{ 0x00000008, false,
  MCE_ERROR_TYPE_RA,   MCE_RA_ERROR_LOAD_STORE_FOREIGN, MCE_ECLASS_HARDWARE,
  MCE_INITIATOR_CPU,   MCE_SEV_SEVERE, true },
{ 0, false, 0, 0, 0, 0, 0 } };

static int mce_find_instr_ea_and_phys(struct pt_regs *regs, uint64_t *addr,
					uint64_t *phys_addr)
{
	/*
	 * Carefully look at the NIP to determine
	 * the instruction to analyse. Reading the NIP
	 * in real-mode is tricky and can lead to recursive
	 * faults
	 */
	int instr;
	unsigned long pfn, instr_addr;
	struct instruction_op op;
	struct pt_regs tmp = *regs;

	pfn = addr_to_pfn(regs, regs->nip);
	if (pfn != ULONG_MAX) {
		instr_addr = (pfn << PAGE_SHIFT) + (regs->nip & ~PAGE_MASK);
		instr = *(unsigned int *)(instr_addr);
		if (!analyse_instr(&op, &tmp, instr)) {
			pfn = addr_to_pfn(regs, op.ea);
			*addr = op.ea;
			*phys_addr = (pfn << PAGE_SHIFT);
			return 0;
		}
		/*
		 * analyse_instr() might fail if the instruction
		 * is not a load/store, although this is unexpected
		 * for load/store errors or if we got the NIP
		 * wrong
		 */
	}
	*addr = 0;
	return -1;
}

static int mce_handle_ierror(struct pt_regs *regs,
		const struct mce_ierror_table table[],
		struct mce_error_info *mce_err, uint64_t *addr,
		uint64_t *phys_addr)
{
	uint64_t srr1 = regs->msr;
	int handled = 0;
	int i;

	*addr = 0;

	for (i = 0; table[i].srr1_mask; i++) {
		if ((srr1 & table[i].srr1_mask) != table[i].srr1_value)
			continue;

		/* attempt to correct the error */
		switch (table[i].error_type) {
		case MCE_ERROR_TYPE_SLB:
			if (local_paca->in_mce == 1)
				slb_save_contents(local_paca->mce_faulty_slbs);
			handled = mce_flush(MCE_FLUSH_SLB);
			break;
		case MCE_ERROR_TYPE_ERAT:
			handled = mce_flush(MCE_FLUSH_ERAT);
			break;
		case MCE_ERROR_TYPE_TLB:
			handled = mce_flush(MCE_FLUSH_TLB);
			break;
		}

		/* now fill in mce_error_info */
		mce_err->error_type = table[i].error_type;
		mce_err->error_class = table[i].error_class;
		switch (table[i].error_type) {
		case MCE_ERROR_TYPE_UE:
			mce_err->u.ue_error_type = table[i].error_subtype;
			break;
		case MCE_ERROR_TYPE_SLB:
			mce_err->u.slb_error_type = table[i].error_subtype;
			break;
		case MCE_ERROR_TYPE_ERAT:
			mce_err->u.erat_error_type = table[i].error_subtype;
			break;
		case MCE_ERROR_TYPE_TLB:
			mce_err->u.tlb_error_type = table[i].error_subtype;
			break;
		case MCE_ERROR_TYPE_USER:
			mce_err->u.user_error_type = table[i].error_subtype;
			break;
		case MCE_ERROR_TYPE_RA:
			mce_err->u.ra_error_type = table[i].error_subtype;
			break;
		case MCE_ERROR_TYPE_LINK:
			mce_err->u.link_error_type = table[i].error_subtype;
			break;
		}
		mce_err->sync_error = table[i].sync_error;
		mce_err->severity = table[i].severity;
		mce_err->initiator = table[i].initiator;
		if (table[i].nip_valid) {
			*addr = regs->nip;
			if (mce_err->sync_error &&
				table[i].error_type == MCE_ERROR_TYPE_UE) {
				unsigned long pfn;

				if (get_paca()->in_mce < MAX_MCE_DEPTH) {
					pfn = addr_to_pfn(regs, regs->nip);
					if (pfn != ULONG_MAX) {
						*phys_addr =
							(pfn << PAGE_SHIFT);
					}
				}
			}
		}
		return handled;
	}

	mce_err->error_type = MCE_ERROR_TYPE_UNKNOWN;
	mce_err->error_class = MCE_ECLASS_UNKNOWN;
	mce_err->severity = MCE_SEV_SEVERE;
	mce_err->initiator = MCE_INITIATOR_CPU;
	mce_err->sync_error = true;

	return 0;
}

static int mce_handle_derror(struct pt_regs *regs,
		const struct mce_derror_table table[],
		struct mce_error_info *mce_err, uint64_t *addr,
		uint64_t *phys_addr)
{
	uint64_t dsisr = regs->dsisr;
	int handled = 0;
	int found = 0;
	int i;

	*addr = 0;

	for (i = 0; table[i].dsisr_value; i++) {
		if (!(dsisr & table[i].dsisr_value))
			continue;

		/* attempt to correct the error */
		switch (table[i].error_type) {
		case MCE_ERROR_TYPE_SLB:
			if (local_paca->in_mce == 1)
				slb_save_contents(local_paca->mce_faulty_slbs);
			if (mce_flush(MCE_FLUSH_SLB))
				handled = 1;
			break;
		case MCE_ERROR_TYPE_ERAT:
			if (mce_flush(MCE_FLUSH_ERAT))
				handled = 1;
			break;
		case MCE_ERROR_TYPE_TLB:
			if (mce_flush(MCE_FLUSH_TLB))
				handled = 1;
			break;
		}

		/*
		 * Attempt to handle multiple conditions, but only return
		 * one. Ensure uncorrectable errors are first in the table
		 * to match.
		 */
		if (found)
			continue;

		/* now fill in mce_error_info */
		mce_err->error_type = table[i].error_type;
		mce_err->error_class = table[i].error_class;
		switch (table[i].error_type) {
		case MCE_ERROR_TYPE_UE:
			mce_err->u.ue_error_type = table[i].error_subtype;
			break;
		case MCE_ERROR_TYPE_SLB:
			mce_err->u.slb_error_type = table[i].error_subtype;
			break;
		case MCE_ERROR_TYPE_ERAT:
			mce_err->u.erat_error_type = table[i].error_subtype;
			break;
		case MCE_ERROR_TYPE_TLB:
			mce_err->u.tlb_error_type = table[i].error_subtype;
			break;
		case MCE_ERROR_TYPE_USER:
			mce_err->u.user_error_type = table[i].error_subtype;
			break;
		case MCE_ERROR_TYPE_RA:
			mce_err->u.ra_error_type = table[i].error_subtype;
			break;
		case MCE_ERROR_TYPE_LINK:
			mce_err->u.link_error_type = table[i].error_subtype;
			break;
		}
		mce_err->sync_error = table[i].sync_error;
		mce_err->severity = table[i].severity;
		mce_err->initiator = table[i].initiator;
		if (table[i].dar_valid)
			*addr = regs->dar;
		else if (mce_err->sync_error &&
				table[i].error_type == MCE_ERROR_TYPE_UE) {
			/*
			 * We do a maximum of 4 nested MCE calls, see
			 * kernel/exception-64s.h
			 */
			if (get_paca()->in_mce < MAX_MCE_DEPTH)
				mce_find_instr_ea_and_phys(regs, addr,
							   phys_addr);
		}
		found = 1;
	}

	if (found)
		return handled;

	mce_err->error_type = MCE_ERROR_TYPE_UNKNOWN;
	mce_err->error_class = MCE_ECLASS_UNKNOWN;
	mce_err->severity = MCE_SEV_SEVERE;
	mce_err->initiator = MCE_INITIATOR_CPU;
	mce_err->sync_error = true;

	return 0;
}

static long mce_handle_ue_error(struct pt_regs *regs,
				struct mce_error_info *mce_err)
{
	long handled = 0;
	const struct exception_table_entry *entry;

	entry = search_kernel_exception_table(regs->nip);
	if (entry) {
		mce_err->ignore_event = true;
		regs->nip = extable_fixup(entry);
		return 1;
	}

	/*
	 * On specific SCOM read via MMIO we may get a machine check
	 * exception with SRR0 pointing inside opal. If that is the
	 * case OPAL may have recovery address to re-read SCOM data in
	 * different way and hence we can recover from this MC.
	 */

	if (ppc_md.mce_check_early_recovery) {
		if (ppc_md.mce_check_early_recovery(regs))
			handled = 1;
	}
	return handled;
}

static long mce_handle_error(struct pt_regs *regs,
		const struct mce_derror_table dtable[],
		const struct mce_ierror_table itable[])
{
	struct mce_error_info mce_err = { 0 };
	uint64_t addr, phys_addr = ULONG_MAX;
	uint64_t srr1 = regs->msr;
	long handled;

	if (SRR1_MC_LOADSTORE(srr1))
		handled = mce_handle_derror(regs, dtable, &mce_err, &addr,
				&phys_addr);
	else
		handled = mce_handle_ierror(regs, itable, &mce_err, &addr,
				&phys_addr);

	if (!handled && mce_err.error_type == MCE_ERROR_TYPE_UE)
		handled = mce_handle_ue_error(regs, &mce_err);

	save_mce_event(regs, handled, &mce_err, regs->nip, addr, phys_addr);

	return handled;
}

long __machine_check_early_realmode_p7(struct pt_regs *regs)
{
	/* P7 DD1 leaves top bits of DSISR undefined */
	regs->dsisr &= 0x0000ffff;

	return mce_handle_error(regs, mce_p7_derror_table, mce_p7_ierror_table);
}

long __machine_check_early_realmode_p8(struct pt_regs *regs)
{
	return mce_handle_error(regs, mce_p8_derror_table, mce_p8_ierror_table);
}

long __machine_check_early_realmode_p9(struct pt_regs *regs)
{
	/*
	 * On POWER9 DD2.1 and below, it's possible to get a machine check
	 * caused by a paste instruction where only DSISR bit 25 is set. This
	 * will result in the MCE handler seeing an unknown event and the kernel
	 * crashing. An MCE that occurs like this is spurious, so we don't need
	 * to do anything in terms of servicing it. If there is something that
	 * needs to be serviced, the CPU will raise the MCE again with the
	 * correct DSISR so that it can be serviced properly. So detect this
	 * case and mark it as handled.
	 */
	if (SRR1_MC_LOADSTORE(regs->msr) && regs->dsisr == 0x02000000)
		return 1;

	return mce_handle_error(regs, mce_p9_derror_table, mce_p9_ierror_table);
}<|MERGE_RESOLUTION|>--- conflicted
+++ resolved
@@ -94,12 +94,7 @@
 		return;
 	}
 #endif
-<<<<<<< HEAD
-	/* PPC_INVALIDATE_ERAT can only be used on ISA v3 and newer */
-	asm volatile(PPC_INVALIDATE_ERAT : : :"memory");
-=======
 	asm volatile(PPC_ISA_3_0_INVALIDATE_ERAT : : :"memory");
->>>>>>> fa578e9d
 }
 
 #define MCE_FLUSH_SLB 1
