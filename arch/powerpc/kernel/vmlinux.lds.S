--- conflicted
+++ resolved
@@ -153,9 +153,6 @@
 		*(__rfi_flush_fixup)
 		__stop___rfi_flush_fixup = .;
 	}
-<<<<<<< HEAD
-#endif
-=======
 #endif /* CONFIG_PPC64 */
 
 #ifdef CONFIG_PPC_BARRIER_NOSPEC
@@ -166,7 +163,6 @@
 		__stop___barrier_nospec_fixup = .;
 	}
 #endif /* CONFIG_PPC_BARRIER_NOSPEC */
->>>>>>> e021bb4f
 
 	EXCEPTION_TABLE(0)
 
