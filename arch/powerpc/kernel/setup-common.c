/*
 * Common boot and setup code for both 32-bit and 64-bit.
 * Extracted from arch/powerpc/kernel/setup_64.c.
 *
 * Copyright (C) 2001 PPC64 Team, IBM Corp
 *
 *      This program is free software; you can redistribute it and/or
 *      modify it under the terms of the GNU General Public License
 *      as published by the Free Software Foundation; either version
 *      2 of the License, or (at your option) any later version.
 */

#undef DEBUG

#include <linux/export.h>
#include <linux/string.h>
#include <linux/sched.h>
#include <linux/init.h>
#include <linux/kernel.h>
#include <linux/reboot.h>
#include <linux/delay.h>
#include <linux/initrd.h>
#include <linux/platform_device.h>
#include <linux/seq_file.h>
#include <linux/ioport.h>
#include <linux/console.h>
#include <linux/screen_info.h>
#include <linux/root_dev.h>
#include <linux/notifier.h>
#include <linux/cpu.h>
#include <linux/unistd.h>
#include <linux/serial.h>
#include <linux/serial_8250.h>
#include <linux/percpu.h>
#include <linux/memblock.h>
#include <linux/of_platform.h>
#include <linux/hugetlb.h>
#include <asm/debugfs.h>
#include <asm/io.h>
#include <asm/paca.h>
#include <asm/prom.h>
#include <asm/processor.h>
#include <asm/vdso_datapage.h>
#include <asm/pgtable.h>
#include <asm/smp.h>
#include <asm/elf.h>
#include <asm/machdep.h>
#include <asm/time.h>
#include <asm/cputable.h>
#include <asm/sections.h>
#include <asm/firmware.h>
#include <asm/btext.h>
#include <asm/nvram.h>
#include <asm/setup.h>
#include <asm/rtas.h>
#include <asm/iommu.h>
#include <asm/serial.h>
#include <asm/cache.h>
#include <asm/page.h>
#include <asm/mmu.h>
#include <asm/xmon.h>
#include <asm/cputhreads.h>
#include <mm/mmu_decl.h>
#include <asm/fadump.h>
#include <asm/udbg.h>
#include <asm/hugetlb.h>
#include <asm/livepatch.h>
#include <asm/mmu_context.h>
#include <asm/cpu_has_feature.h>

#include "setup.h"

#ifdef DEBUG
#include <asm/udbg.h>
#define DBG(fmt...) udbg_printf(fmt)
#else
#define DBG(fmt...)
#endif

/* The main machine-dep calls structure
 */
struct machdep_calls ppc_md;
EXPORT_SYMBOL(ppc_md);
struct machdep_calls *machine_id;
EXPORT_SYMBOL(machine_id);

int boot_cpuid = -1;
EXPORT_SYMBOL_GPL(boot_cpuid);

/*
 * These are used in binfmt_elf.c to put aux entries on the stack
 * for each elf executable being started.
 */
int dcache_bsize;
int icache_bsize;
int ucache_bsize;


unsigned long klimit = (unsigned long) _end;

/*
 * This still seems to be needed... -- paulus
 */ 
struct screen_info screen_info = {
	.orig_x = 0,
	.orig_y = 25,
	.orig_video_cols = 80,
	.orig_video_lines = 25,
	.orig_video_isVGA = 1,
	.orig_video_points = 16
};
#if defined(CONFIG_FB_VGA16_MODULE)
EXPORT_SYMBOL(screen_info);
#endif

/* Variables required to store legacy IO irq routing */
int of_i8042_kbd_irq;
EXPORT_SYMBOL_GPL(of_i8042_kbd_irq);
int of_i8042_aux_irq;
EXPORT_SYMBOL_GPL(of_i8042_aux_irq);

#ifdef __DO_IRQ_CANON
/* XXX should go elsewhere eventually */
int ppc_do_canonicalize_irqs;
EXPORT_SYMBOL(ppc_do_canonicalize_irqs);
#endif

#ifdef CONFIG_CRASH_CORE
/* This keeps a track of which one is the crashing cpu. */
int crashing_cpu = -1;
#endif

/* also used by kexec */
void machine_shutdown(void)
{
#ifdef CONFIG_FA_DUMP
	/*
	 * if fadump is active, cleanup the fadump registration before we
	 * shutdown.
	 */
	fadump_cleanup();
#endif

	if (ppc_md.machine_shutdown)
		ppc_md.machine_shutdown();
}

static void machine_hang(void)
{
	pr_emerg("System Halted, OK to turn off power\n");
	local_irq_disable();
	while (1)
		;
}

void machine_restart(char *cmd)
{
	machine_shutdown();
	if (ppc_md.restart)
		ppc_md.restart(cmd);

	smp_send_stop();

	do_kernel_restart(cmd);
	mdelay(1000);

	machine_hang();
}

void machine_power_off(void)
{
	machine_shutdown();
	if (pm_power_off)
		pm_power_off();

	smp_send_stop();
	machine_hang();
}
/* Used by the G5 thermal driver */
EXPORT_SYMBOL_GPL(machine_power_off);

void (*pm_power_off)(void);
EXPORT_SYMBOL_GPL(pm_power_off);

void machine_halt(void)
{
	machine_shutdown();
	if (ppc_md.halt)
		ppc_md.halt();

	smp_send_stop();
	machine_hang();
}

#ifdef CONFIG_SMP
DEFINE_PER_CPU(unsigned int, cpu_pvr);
#endif

static void show_cpuinfo_summary(struct seq_file *m)
{
	struct device_node *root;
	const char *model = NULL;
#if defined(CONFIG_SMP) && defined(CONFIG_PPC32)
	unsigned long bogosum = 0;
	int i;
	for_each_online_cpu(i)
		bogosum += loops_per_jiffy;
	seq_printf(m, "total bogomips\t: %lu.%02lu\n",
		   bogosum/(500000/HZ), bogosum/(5000/HZ) % 100);
#endif /* CONFIG_SMP && CONFIG_PPC32 */
	seq_printf(m, "timebase\t: %lu\n", ppc_tb_freq);
	if (ppc_md.name)
		seq_printf(m, "platform\t: %s\n", ppc_md.name);
	root = of_find_node_by_path("/");
	if (root)
		model = of_get_property(root, "model", NULL);
	if (model)
		seq_printf(m, "model\t\t: %s\n", model);
	of_node_put(root);

	if (ppc_md.show_cpuinfo != NULL)
		ppc_md.show_cpuinfo(m);

#ifdef CONFIG_PPC32
	/* Display the amount of memory */
	seq_printf(m, "Memory\t\t: %d MB\n",
		   (unsigned int)(total_memory / (1024 * 1024)));
#endif
}

static int show_cpuinfo(struct seq_file *m, void *v)
{
	unsigned long cpu_id = (unsigned long)v - 1;
	unsigned int pvr;
	unsigned long proc_freq;
	unsigned short maj;
	unsigned short min;

#ifdef CONFIG_SMP
	pvr = per_cpu(cpu_pvr, cpu_id);
#else
	pvr = mfspr(SPRN_PVR);
#endif
	maj = (pvr >> 8) & 0xFF;
	min = pvr & 0xFF;

	seq_printf(m, "processor\t: %lu\n", cpu_id);
	seq_printf(m, "cpu\t\t: ");

	if (cur_cpu_spec->pvr_mask && cur_cpu_spec->cpu_name)
		seq_printf(m, "%s", cur_cpu_spec->cpu_name);
	else
		seq_printf(m, "unknown (%08x)", pvr);

#ifdef CONFIG_ALTIVEC
	if (cpu_has_feature(CPU_FTR_ALTIVEC))
		seq_printf(m, ", altivec supported");
#endif /* CONFIG_ALTIVEC */

	seq_printf(m, "\n");

#ifdef CONFIG_TAU
	if (cur_cpu_spec->cpu_features & CPU_FTR_TAU) {
#ifdef CONFIG_TAU_AVERAGE
		/* more straightforward, but potentially misleading */
		seq_printf(m,  "temperature \t: %u C (uncalibrated)\n",
			   cpu_temp(cpu_id));
#else
		/* show the actual temp sensor range */
		u32 temp;
		temp = cpu_temp_both(cpu_id);
		seq_printf(m, "temperature \t: %u-%u C (uncalibrated)\n",
			   temp & 0xff, temp >> 16);
#endif
	}
#endif /* CONFIG_TAU */

	/*
	 * Platforms that have variable clock rates, should implement
	 * the method ppc_md.get_proc_freq() that reports the clock
	 * rate of a given cpu. The rest can use ppc_proc_freq to
	 * report the clock rate that is same across all cpus.
	 */
	if (ppc_md.get_proc_freq)
		proc_freq = ppc_md.get_proc_freq(cpu_id);
	else
		proc_freq = ppc_proc_freq;

	if (proc_freq)
		seq_printf(m, "clock\t\t: %lu.%06luMHz\n",
			   proc_freq / 1000000, proc_freq % 1000000);

	if (ppc_md.show_percpuinfo != NULL)
		ppc_md.show_percpuinfo(m, cpu_id);

	/* If we are a Freescale core do a simple check so
	 * we dont have to keep adding cases in the future */
	if (PVR_VER(pvr) & 0x8000) {
		switch (PVR_VER(pvr)) {
		case 0x8000:	/* 7441/7450/7451, Voyager */
		case 0x8001:	/* 7445/7455, Apollo 6 */
		case 0x8002:	/* 7447/7457, Apollo 7 */
		case 0x8003:	/* 7447A, Apollo 7 PM */
		case 0x8004:	/* 7448, Apollo 8 */
		case 0x800c:	/* 7410, Nitro */
			maj = ((pvr >> 8) & 0xF);
			min = PVR_MIN(pvr);
			break;
		default:	/* e500/book-e */
			maj = PVR_MAJ(pvr);
			min = PVR_MIN(pvr);
			break;
		}
	} else {
		switch (PVR_VER(pvr)) {
			case 0x0020:	/* 403 family */
				maj = PVR_MAJ(pvr) + 1;
				min = PVR_MIN(pvr);
				break;
			case 0x1008:	/* 740P/750P ?? */
				maj = ((pvr >> 8) & 0xFF) - 1;
				min = pvr & 0xFF;
				break;
			case 0x004e: /* POWER9 bits 12-15 give chip type */
				maj = (pvr >> 8) & 0x0F;
				min = pvr & 0xFF;
				break;
			default:
				maj = (pvr >> 8) & 0xFF;
				min = pvr & 0xFF;
				break;
		}
	}

	seq_printf(m, "revision\t: %hd.%hd (pvr %04x %04x)\n",
		   maj, min, PVR_VER(pvr), PVR_REV(pvr));

#ifdef CONFIG_PPC32
	seq_printf(m, "bogomips\t: %lu.%02lu\n",
		   loops_per_jiffy / (500000/HZ),
		   (loops_per_jiffy / (5000/HZ)) % 100);
#endif
	seq_printf(m, "\n");
<<<<<<< HEAD
#endif
=======

>>>>>>> e021bb4f
	/* If this is the last cpu, print the summary */
	if (cpumask_next(cpu_id, cpu_online_mask) >= nr_cpu_ids)
		show_cpuinfo_summary(m);

	return 0;
}

static void *c_start(struct seq_file *m, loff_t *pos)
{
	if (*pos == 0)	/* just in case, cpu 0 is not the first */
		*pos = cpumask_first(cpu_online_mask);
	else
		*pos = cpumask_next(*pos - 1, cpu_online_mask);
	if ((*pos) < nr_cpu_ids)
		return (void *)(unsigned long)(*pos + 1);
	return NULL;
}

static void *c_next(struct seq_file *m, void *v, loff_t *pos)
{
	(*pos)++;
	return c_start(m, pos);
}

static void c_stop(struct seq_file *m, void *v)
{
}

const struct seq_operations cpuinfo_op = {
	.start	= c_start,
	.next	= c_next,
	.stop	= c_stop,
	.show	= show_cpuinfo,
};

void __init check_for_initrd(void)
{
#ifdef CONFIG_BLK_DEV_INITRD
	DBG(" -> check_for_initrd()  initrd_start=0x%lx  initrd_end=0x%lx\n",
	    initrd_start, initrd_end);

	/* If we were passed an initrd, set the ROOT_DEV properly if the values
	 * look sensible. If not, clear initrd reference.
	 */
	if (is_kernel_addr(initrd_start) && is_kernel_addr(initrd_end) &&
	    initrd_end > initrd_start)
		ROOT_DEV = Root_RAM0;
	else
		initrd_start = initrd_end = 0;

	if (initrd_start)
		pr_info("Found initrd at 0x%lx:0x%lx\n", initrd_start, initrd_end);

	DBG(" <- check_for_initrd()\n");
#endif /* CONFIG_BLK_DEV_INITRD */
}

#ifdef CONFIG_SMP

int threads_per_core, threads_per_subcore, threads_shift;
cpumask_t threads_core_mask;
EXPORT_SYMBOL_GPL(threads_per_core);
EXPORT_SYMBOL_GPL(threads_per_subcore);
EXPORT_SYMBOL_GPL(threads_shift);
EXPORT_SYMBOL_GPL(threads_core_mask);

static void __init cpu_init_thread_core_maps(int tpc)
{
	int i;

	threads_per_core = tpc;
	threads_per_subcore = tpc;
	cpumask_clear(&threads_core_mask);

	/* This implementation only supports power of 2 number of threads
	 * for simplicity and performance
	 */
	threads_shift = ilog2(tpc);
	BUG_ON(tpc != (1 << threads_shift));

	for (i = 0; i < tpc; i++)
		cpumask_set_cpu(i, &threads_core_mask);

	printk(KERN_INFO "CPU maps initialized for %d thread%s per core\n",
	       tpc, tpc > 1 ? "s" : "");
	printk(KERN_DEBUG " (thread shift is %d)\n", threads_shift);
}


u32 *cpu_to_phys_id = NULL;

/**
 * setup_cpu_maps - initialize the following cpu maps:
 *                  cpu_possible_mask
 *                  cpu_present_mask
 *
 * Having the possible map set up early allows us to restrict allocations
 * of things like irqstacks to nr_cpu_ids rather than NR_CPUS.
 *
 * We do not initialize the online map here; cpus set their own bits in
 * cpu_online_mask as they come up.
 *
 * This function is valid only for Open Firmware systems.  finish_device_tree
 * must be called before using this.
 *
 * While we're here, we may as well set the "physical" cpu ids in the paca.
 *
 * NOTE: This must match the parsing done in early_init_dt_scan_cpus.
 */
void __init smp_setup_cpu_maps(void)
{
	struct device_node *dn;
	int cpu = 0;
	int nthreads = 1;

	DBG("smp_setup_cpu_maps()\n");

	cpu_to_phys_id = __va(memblock_alloc(nr_cpu_ids * sizeof(u32),
							__alignof__(u32)));
	memset(cpu_to_phys_id, 0, nr_cpu_ids * sizeof(u32));

	for_each_node_by_type(dn, "cpu") {
		const __be32 *intserv;
		__be32 cpu_be;
		int j, len;

		DBG("  * %pOF...\n", dn);

		intserv = of_get_property(dn, "ibm,ppc-interrupt-server#s",
				&len);
		if (intserv) {
			DBG("    ibm,ppc-interrupt-server#s -> %d threads\n",
			    nthreads);
		} else {
			DBG("    no ibm,ppc-interrupt-server#s -> 1 thread\n");
			intserv = of_get_property(dn, "reg", &len);
			if (!intserv) {
				cpu_be = cpu_to_be32(cpu);
				/* XXX: what is this? uninitialized?? */
				intserv = &cpu_be;	/* assume logical == phys */
				len = 4;
			}
		}

		nthreads = len / sizeof(int);

		for (j = 0; j < nthreads && cpu < nr_cpu_ids; j++) {
			bool avail;

			DBG("    thread %d -> cpu %d (hard id %d)\n",
			    j, cpu, be32_to_cpu(intserv[j]));

			avail = of_device_is_available(dn);
			if (!avail)
				avail = !of_property_match_string(dn,
						"enable-method", "spin-table");

			set_cpu_present(cpu, avail);
			set_cpu_possible(cpu, true);
			cpu_to_phys_id[cpu] = be32_to_cpu(intserv[j]);
			cpu++;
		}

		if (cpu >= nr_cpu_ids) {
			of_node_put(dn);
			break;
		}
	}

	/* If no SMT supported, nthreads is forced to 1 */
	if (!cpu_has_feature(CPU_FTR_SMT)) {
		DBG("  SMT disabled ! nthreads forced to 1\n");
		nthreads = 1;
	}

#ifdef CONFIG_PPC64
	/*
	 * On pSeries LPAR, we need to know how many cpus
	 * could possibly be added to this partition.
	 */
	if (firmware_has_feature(FW_FEATURE_LPAR) &&
	    (dn = of_find_node_by_path("/rtas"))) {
		int num_addr_cell, num_size_cell, maxcpus;
		const __be32 *ireg;

		num_addr_cell = of_n_addr_cells(dn);
		num_size_cell = of_n_size_cells(dn);

		ireg = of_get_property(dn, "ibm,lrdr-capacity", NULL);

		if (!ireg)
			goto out;

		maxcpus = be32_to_cpup(ireg + num_addr_cell + num_size_cell);

		/* Double maxcpus for processors which have SMT capability */
		if (cpu_has_feature(CPU_FTR_SMT))
			maxcpus *= nthreads;

		if (maxcpus > nr_cpu_ids) {
			printk(KERN_WARNING
			       "Partition configured for %d cpus, "
			       "operating system maximum is %u.\n",
			       maxcpus, nr_cpu_ids);
			maxcpus = nr_cpu_ids;
		} else
			printk(KERN_INFO "Partition configured for %d cpus.\n",
			       maxcpus);

		for (cpu = 0; cpu < maxcpus; cpu++)
			set_cpu_possible(cpu, true);
	out:
		of_node_put(dn);
	}
	vdso_data->processorCount = num_present_cpus();
#endif /* CONFIG_PPC64 */

        /* Initialize CPU <=> thread mapping/
	 *
	 * WARNING: We assume that the number of threads is the same for
	 * every CPU in the system. If that is not the case, then some code
	 * here will have to be reworked
	 */
	cpu_init_thread_core_maps(nthreads);

	/* Now that possible cpus are set, set nr_cpu_ids for later use */
	setup_nr_cpu_ids();

	free_unused_pacas();
}
#endif /* CONFIG_SMP */

#ifdef CONFIG_PCSPKR_PLATFORM
static __init int add_pcspkr(void)
{
	struct device_node *np;
	struct platform_device *pd;
	int ret;

	np = of_find_compatible_node(NULL, NULL, "pnpPNP,100");
	of_node_put(np);
	if (!np)
		return -ENODEV;

	pd = platform_device_alloc("pcspkr", -1);
	if (!pd)
		return -ENOMEM;

	ret = platform_device_add(pd);
	if (ret)
		platform_device_put(pd);

	return ret;
}
device_initcall(add_pcspkr);
#endif	/* CONFIG_PCSPKR_PLATFORM */

void probe_machine(void)
{
	extern struct machdep_calls __machine_desc_start;
	extern struct machdep_calls __machine_desc_end;
	unsigned int i;

	/*
	 * Iterate all ppc_md structures until we find the proper
	 * one for the current machine type
	 */
	DBG("Probing machine type ...\n");

	/*
	 * Check ppc_md is empty, if not we have a bug, ie, we setup an
	 * entry before probe_machine() which will be overwritten
	 */
	for (i = 0; i < (sizeof(ppc_md) / sizeof(void *)); i++) {
		if (((void **)&ppc_md)[i]) {
			printk(KERN_ERR "Entry %d in ppc_md non empty before"
			       " machine probe !\n", i);
		}
	}

	for (machine_id = &__machine_desc_start;
	     machine_id < &__machine_desc_end;
	     machine_id++) {
		DBG("  %s ...", machine_id->name);
		memcpy(&ppc_md, machine_id, sizeof(struct machdep_calls));
		if (ppc_md.probe()) {
			DBG(" match !\n");
			break;
		}
		DBG("\n");
	}
	/* What can we do if we didn't find ? */
	if (machine_id >= &__machine_desc_end) {
		DBG("No suitable machine found !\n");
		for (;;);
	}

	printk(KERN_INFO "Using %s machine description\n", ppc_md.name);
}

/* Match a class of boards, not a specific device configuration. */
int check_legacy_ioport(unsigned long base_port)
{
	struct device_node *parent, *np = NULL;
	int ret = -ENODEV;

	switch(base_port) {
	case I8042_DATA_REG:
		if (!(np = of_find_compatible_node(NULL, NULL, "pnpPNP,303")))
			np = of_find_compatible_node(NULL, NULL, "pnpPNP,f03");
		if (np) {
			parent = of_get_parent(np);

			of_i8042_kbd_irq = irq_of_parse_and_map(parent, 0);
			if (!of_i8042_kbd_irq)
				of_i8042_kbd_irq = 1;

			of_i8042_aux_irq = irq_of_parse_and_map(parent, 1);
			if (!of_i8042_aux_irq)
				of_i8042_aux_irq = 12;

			of_node_put(np);
			np = parent;
			break;
		}
		np = of_find_node_by_type(NULL, "8042");
		/* Pegasos has no device_type on its 8042 node, look for the
		 * name instead */
		if (!np)
			np = of_find_node_by_name(NULL, "8042");
		if (np) {
			of_i8042_kbd_irq = 1;
			of_i8042_aux_irq = 12;
		}
		break;
	case FDC_BASE: /* FDC1 */
		np = of_find_node_by_type(NULL, "fdc");
		break;
	default:
		/* ipmi is supposed to fail here */
		break;
	}
	if (!np)
		return ret;
	parent = of_get_parent(np);
	if (parent) {
		if (strcmp(parent->type, "isa") == 0)
			ret = 0;
		of_node_put(parent);
	}
	of_node_put(np);
	return ret;
}
EXPORT_SYMBOL(check_legacy_ioport);

static int ppc_panic_event(struct notifier_block *this,
                             unsigned long event, void *ptr)
{
	/*
<<<<<<< HEAD
=======
	 * panic does a local_irq_disable, but we really
	 * want interrupts to be hard disabled.
	 */
	hard_irq_disable();

	/*
>>>>>>> e021bb4f
	 * If firmware-assisted dump has been registered then trigger
	 * firmware-assisted dump and let firmware handle everything else.
	 */
	crash_fadump(NULL, ptr);
<<<<<<< HEAD
	ppc_md.panic(ptr);  /* May not return */
=======
	if (ppc_md.panic)
		ppc_md.panic(ptr);  /* May not return */
>>>>>>> e021bb4f
	return NOTIFY_DONE;
}

static struct notifier_block ppc_panic_block = {
	.notifier_call = ppc_panic_event,
	.priority = INT_MIN /* may not return; must be done last */
};

void __init setup_panic(void)
{
<<<<<<< HEAD
	if (!ppc_md.panic)
=======
	/* PPC64 always does a hard irq disable in its panic handler */
	if (!IS_ENABLED(CONFIG_PPC64) && !ppc_md.panic)
>>>>>>> e021bb4f
		return;
	atomic_notifier_chain_register(&panic_notifier_list, &ppc_panic_block);
}

#ifdef CONFIG_CHECK_CACHE_COHERENCY
/*
 * For platforms that have configurable cache-coherency.  This function
 * checks that the cache coherency setting of the kernel matches the setting
 * left by the firmware, as indicated in the device tree.  Since a mismatch
 * will eventually result in DMA failures, we print * and error and call
 * BUG() in that case.
 */

#ifdef CONFIG_NOT_COHERENT_CACHE
#define KERNEL_COHERENCY	0
#else
#define KERNEL_COHERENCY	1
#endif

static int __init check_cache_coherency(void)
{
	struct device_node *np;
	const void *prop;
	int devtree_coherency;

	np = of_find_node_by_path("/");
	prop = of_get_property(np, "coherency-off", NULL);
	of_node_put(np);

	devtree_coherency = prop ? 0 : 1;

	if (devtree_coherency != KERNEL_COHERENCY) {
		printk(KERN_ERR
			"kernel coherency:%s != device tree_coherency:%s\n",
			KERNEL_COHERENCY ? "on" : "off",
			devtree_coherency ? "on" : "off");
		BUG();
	}

	return 0;
}

late_initcall(check_cache_coherency);
#endif /* CONFIG_CHECK_CACHE_COHERENCY */

#ifdef CONFIG_DEBUG_FS
struct dentry *powerpc_debugfs_root;
EXPORT_SYMBOL(powerpc_debugfs_root);

static int powerpc_debugfs_init(void)
{
	powerpc_debugfs_root = debugfs_create_dir("powerpc", NULL);

	return powerpc_debugfs_root == NULL;
}
arch_initcall(powerpc_debugfs_init);
#endif

void ppc_printk_progress(char *s, unsigned short hex)
{
	pr_info("%s\n", s);
}

void arch_setup_pdev_archdata(struct platform_device *pdev)
{
	pdev->archdata.dma_mask = DMA_BIT_MASK(32);
	pdev->dev.dma_mask = &pdev->archdata.dma_mask;
 	set_dma_ops(&pdev->dev, &dma_nommu_ops);
}

static __init void print_system_info(void)
{
	pr_info("-----------------------------------------------------\n");
#ifdef CONFIG_PPC_BOOK3S_64
	pr_info("ppc64_pft_size    = 0x%llx\n", ppc64_pft_size);
#endif
#ifdef CONFIG_PPC_STD_MMU_32
	pr_info("Hash_size         = 0x%lx\n", Hash_size);
#endif
	pr_info("phys_mem_size     = 0x%llx\n",
		(unsigned long long)memblock_phys_mem_size());

	pr_info("dcache_bsize      = 0x%x\n", dcache_bsize);
	pr_info("icache_bsize      = 0x%x\n", icache_bsize);
	if (ucache_bsize != 0)
		pr_info("ucache_bsize      = 0x%x\n", ucache_bsize);

	pr_info("cpu_features      = 0x%016lx\n", cur_cpu_spec->cpu_features);
	pr_info("  possible        = 0x%016lx\n",
		(unsigned long)CPU_FTRS_POSSIBLE);
	pr_info("  always          = 0x%016lx\n",
		(unsigned long)CPU_FTRS_ALWAYS);
	pr_info("cpu_user_features = 0x%08x 0x%08x\n",
		cur_cpu_spec->cpu_user_features,
		cur_cpu_spec->cpu_user_features2);
	pr_info("mmu_features      = 0x%08x\n", cur_cpu_spec->mmu_features);
#ifdef CONFIG_PPC64
	pr_info("firmware_features = 0x%016lx\n", powerpc_firmware_features);
#endif

#ifdef CONFIG_PPC_BOOK3S_64
	if (htab_address)
		pr_info("htab_address      = 0x%p\n", htab_address);
	if (htab_hash_mask)
		pr_info("htab_hash_mask    = 0x%lx\n", htab_hash_mask);
#endif
#ifdef CONFIG_PPC_STD_MMU_32
	if (Hash)
		pr_info("Hash              = 0x%p\n", Hash);
	if (Hash_mask)
		pr_info("Hash_mask         = 0x%lx\n", Hash_mask);
#endif

	if (PHYSICAL_START > 0)
		pr_info("physical_start    = 0x%llx\n",
		       (unsigned long long)PHYSICAL_START);
	pr_info("-----------------------------------------------------\n");
}

#ifdef CONFIG_SMP
static void smp_setup_pacas(void)
{
	int cpu;

	for_each_possible_cpu(cpu) {
		if (cpu == smp_processor_id())
			continue;
		allocate_paca(cpu);
		set_hard_smp_processor_id(cpu, cpu_to_phys_id[cpu]);
	}

	memblock_free(__pa(cpu_to_phys_id), nr_cpu_ids * sizeof(u32));
	cpu_to_phys_id = NULL;
}
#endif

/*
 * Called into from start_kernel this initializes memblock, which is used
 * to manage page allocation until mem_init is called.
 */
void __init setup_arch(char **cmdline_p)
{
	*cmdline_p = boot_command_line;

	/* Set a half-reasonable default so udelay does something sensible */
	loops_per_jiffy = 500000000 / HZ;

	/* Unflatten the device-tree passed by prom_init or kexec */
	unflatten_device_tree();

	/*
	 * Initialize cache line/block info from device-tree (on ppc64) or
	 * just cputable (on ppc32).
	 */
	initialize_cache_info();

	/* Initialize RTAS if available. */
	rtas_initialize();

	/* Check if we have an initrd provided via the device-tree. */
	check_for_initrd();

	/* Probe the machine type, establish ppc_md. */
	probe_machine();

	/* Setup panic notifier if requested by the platform. */
	setup_panic();

	/*
	 * Configure ppc_md.power_save (ppc32 only, 64-bit machines do
	 * it from their respective probe() function.
	 */
	setup_power_save();

	/* Discover standard serial ports. */
	find_legacy_serial_ports();

	/* Register early console with the printk subsystem. */
	register_early_udbg_console();

	/* Setup the various CPU maps based on the device-tree. */
	smp_setup_cpu_maps();

	/* Initialize xmon. */
	xmon_setup();

	/* Check the SMT related command line arguments (ppc64). */
	check_smt_enabled();

	/* Parse memory topology */
	mem_topology_setup();

	/*
	 * Release secondary cpus out of their spinloops at 0x60 now that
	 * we can map physical -> logical CPU ids.
	 *
	 * Freescale Book3e parts spin in a loop provided by firmware,
	 * so smp_release_cpus() does nothing for them.
	 */
#ifdef CONFIG_SMP
	smp_setup_pacas();

	/* On BookE, setup per-core TLB data structures. */
	setup_tlb_core_data();

	smp_release_cpus();
#endif

	/* Print various info about the machine that has been gathered so far. */
	print_system_info();

	/* Reserve large chunks of memory for use by CMA for KVM. */
	kvm_cma_reserve();

	klp_init_thread_info(&init_thread_info);

	init_mm.start_code = (unsigned long)_stext;
	init_mm.end_code = (unsigned long) _etext;
	init_mm.end_data = (unsigned long) _edata;
	init_mm.brk = klimit;

#ifdef CONFIG_PPC_MM_SLICES
#ifdef CONFIG_PPC64
<<<<<<< HEAD
	init_mm.context.addr_limit = DEFAULT_MAP_WINDOW_USER64;
#elif defined(CONFIG_PPC_8xx)
	init_mm.context.addr_limit = DEFAULT_MAP_WINDOW;
=======
	if (!radix_enabled())
		init_mm.context.slb_addr_limit = DEFAULT_MAP_WINDOW_USER64;
#elif defined(CONFIG_PPC_8xx)
	init_mm.context.slb_addr_limit = DEFAULT_MAP_WINDOW;
>>>>>>> e021bb4f
#else
#error	"context.addr_limit not initialized."
#endif
#endif

#ifdef CONFIG_SPAPR_TCE_IOMMU
	mm_iommu_init(&init_mm);
#endif
	irqstack_early_init();
	exc_lvl_early_init();
	emergency_stack_init();

	initmem_init();

#ifdef CONFIG_DUMMY_CONSOLE
	conswitchp = &dummy_con;
#endif
	if (ppc_md.setup_arch)
		ppc_md.setup_arch();

	setup_barrier_nospec();

	paging_init();

	/* Initialize the MMU context management stuff. */
	mmu_context_init();

#ifdef CONFIG_PPC64
	/* Interrupt code needs to be 64K-aligned. */
	if ((unsigned long)_stext & 0xffff)
		panic("Kernelbase not 64K-aligned (0x%lx)!\n",
		      (unsigned long)_stext);
#endif
}<|MERGE_RESOLUTION|>--- conflicted
+++ resolved
@@ -341,11 +341,7 @@
 		   (loops_per_jiffy / (5000/HZ)) % 100);
 #endif
 	seq_printf(m, "\n");
-<<<<<<< HEAD
-#endif
-=======
-
->>>>>>> e021bb4f
+
 	/* If this is the last cpu, print the summary */
 	if (cpumask_next(cpu_id, cpu_online_mask) >= nr_cpu_ids)
 		show_cpuinfo_summary(m);
@@ -705,25 +701,18 @@
                              unsigned long event, void *ptr)
 {
 	/*
-<<<<<<< HEAD
-=======
 	 * panic does a local_irq_disable, but we really
 	 * want interrupts to be hard disabled.
 	 */
 	hard_irq_disable();
 
 	/*
->>>>>>> e021bb4f
 	 * If firmware-assisted dump has been registered then trigger
 	 * firmware-assisted dump and let firmware handle everything else.
 	 */
 	crash_fadump(NULL, ptr);
-<<<<<<< HEAD
-	ppc_md.panic(ptr);  /* May not return */
-=======
 	if (ppc_md.panic)
 		ppc_md.panic(ptr);  /* May not return */
->>>>>>> e021bb4f
 	return NOTIFY_DONE;
 }
 
@@ -734,12 +723,8 @@
 
 void __init setup_panic(void)
 {
-<<<<<<< HEAD
-	if (!ppc_md.panic)
-=======
 	/* PPC64 always does a hard irq disable in its panic handler */
 	if (!IS_ENABLED(CONFIG_PPC64) && !ppc_md.panic)
->>>>>>> e021bb4f
 		return;
 	atomic_notifier_chain_register(&panic_notifier_list, &ppc_panic_block);
 }
@@ -963,16 +948,10 @@
 
 #ifdef CONFIG_PPC_MM_SLICES
 #ifdef CONFIG_PPC64
-<<<<<<< HEAD
-	init_mm.context.addr_limit = DEFAULT_MAP_WINDOW_USER64;
-#elif defined(CONFIG_PPC_8xx)
-	init_mm.context.addr_limit = DEFAULT_MAP_WINDOW;
-=======
 	if (!radix_enabled())
 		init_mm.context.slb_addr_limit = DEFAULT_MAP_WINDOW_USER64;
 #elif defined(CONFIG_PPC_8xx)
 	init_mm.context.slb_addr_limit = DEFAULT_MAP_WINDOW;
->>>>>>> e021bb4f
 #else
 #error	"context.addr_limit not initialized."
 #endif
