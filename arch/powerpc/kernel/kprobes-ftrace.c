--- conflicted
+++ resolved
@@ -31,15 +31,6 @@
 {
 	struct kprobe *p;
 	struct kprobe_ctlblk *kcb;
-<<<<<<< HEAD
-	unsigned long flags;
-
-	/* Disable irq for emulating a breakpoint and avoiding preempt */
-	local_irq_save(flags);
-	hard_irq_disable();
-	preempt_disable();
-=======
->>>>>>> e021bb4f
 
 	p = get_kprobe((kprobe_opcode_t *)nip);
 	if (unlikely(!p) || kprobe_disabled(p))
@@ -57,23 +48,6 @@
 
 		__this_cpu_write(current_kprobe, p);
 		kcb->kprobe_status = KPROBE_HIT_ACTIVE;
-<<<<<<< HEAD
-		if (!p->pre_handler || !p->pre_handler(p, regs))
-			__skip_singlestep(p, regs, kcb, orig_nip);
-		else {
-			/*
-			 * If pre_handler returns !0, it sets regs->nip and
-			 * resets current kprobe. In this case, we still need
-			 * to restore irq, but not preemption.
-			 */
-			local_irq_restore(flags);
-			return;
-		}
-	}
-end:
-	preempt_enable_no_resched();
-	local_irq_restore(flags);
-=======
 		if (!p->pre_handler || !p->pre_handler(p, regs)) {
 			/*
 			 * Emulate singlestep (and also recover regs->nip)
@@ -91,7 +65,6 @@
 		 */
 		__this_cpu_write(current_kprobe, NULL);
 	}
->>>>>>> e021bb4f
 }
 NOKPROBE_SYMBOL(kprobe_ftrace_handler);
 
