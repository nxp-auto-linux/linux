/* SPDX-License-Identifier: GPL-2.0-or-later */
#ifndef _VDSO_DATAPAGE_H
#define _VDSO_DATAPAGE_H
#ifdef __KERNEL__

/*
 * Copyright (C) 2002 Peter Bergner <bergner@vnet.ibm.com>, IBM
 * Copyright (C) 2005 Benjamin Herrenschmidy <benh@kernel.crashing.org>,
 * 		      IBM Corp.
 */


/*
 * Note about this structure:
 *
 * This structure was historically called systemcfg and exposed to
 * userland via /proc/ppc64/systemcfg. Unfortunately, this became an
 * ABI issue as some proprietary software started relying on being able
 * to mmap() it, thus we have to keep the base layout at least for a
 * few kernel versions.
 *
 * However, since ppc32 doesn't suffer from this backward handicap,
 * a simpler version of the data structure is used there with only the
 * fields actually used by the vDSO.
 *
 */

/*
 * If the major version changes we are incompatible.
 * Minor version changes are a hint.
 */
#define SYSTEMCFG_MAJOR 1
#define SYSTEMCFG_MINOR 1

#ifndef __ASSEMBLY__

#include <linux/unistd.h>
#include <linux/time.h>

#define SYSCALL_MAP_SIZE      ((NR_syscalls + 31) / 32)

/*
 * So here is the ppc64 backward compatible version
 */

#ifdef CONFIG_PPC64

struct vdso_data {
	__u8  eye_catcher[16];		/* Eyecatcher: SYSTEMCFG:PPC64	0x00 */
	struct {			/* Systemcfg version numbers	     */
		__u32 major;		/* Major number			0x10 */
		__u32 minor;		/* Minor number			0x14 */
	} version;

	/* Note about the platform flags: it now only contains the lpar
	 * bit. The actual platform number is dead and buried
	 */
	__u32 platform;			/* Platform flags		0x18 */
	__u32 processor;		/* Processor type		0x1C */
	__u64 processorCount;		/* # of physical processors	0x20 */
	__u64 physicalMemorySize;	/* Size of real memory(B)	0x28 */
	__u64 tb_orig_stamp;		/* Timebase at boot		0x30 */
	__u64 tb_ticks_per_sec;		/* Timebase tics / sec		0x38 */
	__u64 tb_to_xs;			/* Inverse of TB to 2^20	0x40 */
	__u64 stamp_xsec;		/*				0x48 */
	__u64 tb_update_count;		/* Timebase atomicity ctr	0x50 */
	__u32 tz_minuteswest;		/* Minutes west of Greenwich	0x58 */
	__u32 tz_dsttime;		/* Type of dst correction	0x5C */
	__u32 dcache_size;		/* L1 d-cache size		0x60 */
	__u32 dcache_line_size;		/* L1 d-cache line size		0x64 */
	__u32 icache_size;		/* L1 i-cache size		0x68 */
	__u32 icache_line_size;		/* L1 i-cache line size		0x6C */

	/* those additional ones don't have to be located anywhere
	 * special as they were not part of the original systemcfg
	 */
	__u32 dcache_block_size;		/* L1 d-cache block size     */
	__u32 icache_block_size;		/* L1 i-cache block size     */
	__u32 dcache_log_block_size;		/* L1 d-cache log block size */
	__u32 icache_log_block_size;		/* L1 i-cache log block size */
	__u32 stamp_sec_fraction;		/* fractional seconds of stamp_xtime */
	__s32 wtom_clock_nsec;			/* Wall to monotonic clock nsec */
	__s64 wtom_clock_sec;			/* Wall to monotonic clock sec */
	struct timespec stamp_xtime;		/* xtime as at tb_orig_stamp */
<<<<<<< HEAD
=======
	__u32 hrtimer_res;			/* hrtimer resolution */
>>>>>>> fa578e9d
   	__u32 syscall_map_64[SYSCALL_MAP_SIZE]; /* map of syscalls  */
   	__u32 syscall_map_32[SYSCALL_MAP_SIZE]; /* map of syscalls */
};

#else /* CONFIG_PPC64 */

/*
 * And here is the simpler 32 bits version
 */
struct vdso_data {
	__u64 tb_orig_stamp;		/* Timebase at boot		0x30 */
	__u64 tb_ticks_per_sec;		/* Timebase tics / sec		0x38 */
	__u64 tb_to_xs;			/* Inverse of TB to 2^20	0x40 */
	__u64 stamp_xsec;		/*				0x48 */
	__u32 tb_update_count;		/* Timebase atomicity ctr	0x50 */
	__u32 tz_minuteswest;		/* Minutes west of Greenwich	0x58 */
	__u32 tz_dsttime;		/* Type of dst correction	0x5C */
	__s32 wtom_clock_sec;			/* Wall to monotonic clock */
	__s32 wtom_clock_nsec;
	struct timespec stamp_xtime;	/* xtime as at tb_orig_stamp */
	__u32 stamp_sec_fraction;	/* fractional seconds of stamp_xtime */
	__u32 hrtimer_res;		/* hrtimer resolution */
   	__u32 syscall_map_32[SYSCALL_MAP_SIZE]; /* map of syscalls */
	__u32 dcache_block_size;	/* L1 d-cache block size     */
	__u32 icache_block_size;	/* L1 i-cache block size     */
	__u32 dcache_log_block_size;	/* L1 d-cache log block size */
	__u32 icache_log_block_size;	/* L1 i-cache log block size */
};

#endif /* CONFIG_PPC64 */

extern struct vdso_data *vdso_data;

#endif /* __ASSEMBLY__ */

#endif /* __KERNEL__ */
#endif /* _SYSTEMCFG_H */<|MERGE_RESOLUTION|>--- conflicted
+++ resolved
@@ -82,10 +82,7 @@
 	__s32 wtom_clock_nsec;			/* Wall to monotonic clock nsec */
 	__s64 wtom_clock_sec;			/* Wall to monotonic clock sec */
 	struct timespec stamp_xtime;		/* xtime as at tb_orig_stamp */
-<<<<<<< HEAD
-=======
 	__u32 hrtimer_res;			/* hrtimer resolution */
->>>>>>> fa578e9d
    	__u32 syscall_map_64[SYSCALL_MAP_SIZE]; /* map of syscalls  */
    	__u32 syscall_map_32[SYSCALL_MAP_SIZE]; /* map of syscalls */
 };
