/* SPDX-License-Identifier: GPL-2.0 */
/*
 * Copyright (C) 1999 Cort Dougan <cort@cs.nmt.edu>
 */
#ifndef _ASM_POWERPC_BARRIER_H
#define _ASM_POWERPC_BARRIER_H

#include <asm/asm-const.h>

/*
 * Memory barrier.
 * The sync instruction guarantees that all memory accesses initiated
 * by this processor have been performed (with respect to all other
 * mechanisms that access memory).  The eieio instruction is a barrier
 * providing an ordering (separately) for (a) cacheable stores and (b)
 * loads and stores to non-cacheable memory (e.g. I/O devices).
 *
 * mb() prevents loads and stores being reordered across this point.
 * rmb() prevents loads being reordered across this point.
 * wmb() prevents stores being reordered across this point.
 * read_barrier_depends() prevents data-dependent loads being reordered
 *	across this point (nop on PPC).
 *
 * *mb() variants without smp_ prefix must order all types of memory
 * operations with one another. sync is the only instruction sufficient
 * to do this.
 *
 * For the smp_ barriers, ordering is for cacheable memory operations
 * only. We have to use the sync instruction for smp_mb(), since lwsync
 * doesn't order loads with respect to previous stores.  Lwsync can be
 * used for smp_rmb() and smp_wmb().
 *
 * However, on CPUs that don't support lwsync, lwsync actually maps to a
 * heavy-weight sync, so smp_wmb() can be a lighter-weight eieio.
 */
#define mb()   __asm__ __volatile__ ("sync" : : : "memory")
#define rmb()  __asm__ __volatile__ ("sync" : : : "memory")
#define wmb()  __asm__ __volatile__ ("sync" : : : "memory")

/* The sub-arch has lwsync */
#if defined(__powerpc64__) || defined(CONFIG_PPC_E500MC)
#    define SMPWMB      LWSYNC
#else
#    define SMPWMB      eieio
#endif

#define __lwsync()	__asm__ __volatile__ (stringify_in_c(LWSYNC) : : :"memory")
#define dma_rmb()	__lwsync()
#define dma_wmb()	__asm__ __volatile__ (stringify_in_c(SMPWMB) : : :"memory")

#define __smp_lwsync()	__lwsync()

#define __smp_mb()	mb()
#define __smp_rmb()	__lwsync()
#define __smp_wmb()	__asm__ __volatile__ (stringify_in_c(SMPWMB) : : :"memory")

/*
 * This is a barrier which prevents following instructions from being
 * started until the value of the argument x is known.  For example, if
 * x is a variable loaded from memory, this prevents following
 * instructions from being executed until the load has been performed.
 */
#define data_barrier(x)	\
	asm volatile("twi 0,%0,0; isync" : : "r" (x) : "memory");

#define __smp_store_release(p, v)						\
do {									\
	compiletime_assert_atomic_type(*p);				\
	__smp_lwsync();							\
	WRITE_ONCE(*p, v);						\
} while (0)

#define __smp_load_acquire(p)						\
({									\
	typeof(*p) ___p1 = READ_ONCE(*p);				\
	compiletime_assert_atomic_type(*p);				\
	__smp_lwsync();							\
	___p1;								\
})

#ifdef CONFIG_PPC_BOOK3S_64
<<<<<<< HEAD
=======
#define NOSPEC_BARRIER_SLOT   nop
#elif defined(CONFIG_PPC_FSL_BOOK3E)
#define NOSPEC_BARRIER_SLOT   nop; nop
#endif

#ifdef CONFIG_PPC_BARRIER_NOSPEC
>>>>>>> e021bb4f
/*
 * Prevent execution of subsequent instructions until preceding branches have
 * been fully resolved and are no longer executing speculatively.
 */
<<<<<<< HEAD
#define barrier_nospec_asm ori 31,31,0
=======
#define barrier_nospec_asm NOSPEC_BARRIER_FIXUP_SECTION; NOSPEC_BARRIER_SLOT
>>>>>>> e021bb4f

// This also acts as a compiler barrier due to the memory clobber.
#define barrier_nospec() asm (stringify_in_c(barrier_nospec_asm) ::: "memory")

<<<<<<< HEAD
#else /* !CONFIG_PPC_BOOK3S_64 */
#define barrier_nospec_asm
#define barrier_nospec()
#endif
=======
#else /* !CONFIG_PPC_BARRIER_NOSPEC */
#define barrier_nospec_asm
#define barrier_nospec()
#endif /* CONFIG_PPC_BARRIER_NOSPEC */
>>>>>>> e021bb4f

#include <asm-generic/barrier.h>

#endif /* _ASM_POWERPC_BARRIER_H */<|MERGE_RESOLUTION|>--- conflicted
+++ resolved
@@ -79,39 +79,25 @@
 })
 
 #ifdef CONFIG_PPC_BOOK3S_64
-<<<<<<< HEAD
-=======
 #define NOSPEC_BARRIER_SLOT   nop
 #elif defined(CONFIG_PPC_FSL_BOOK3E)
 #define NOSPEC_BARRIER_SLOT   nop; nop
 #endif
 
 #ifdef CONFIG_PPC_BARRIER_NOSPEC
->>>>>>> e021bb4f
 /*
  * Prevent execution of subsequent instructions until preceding branches have
  * been fully resolved and are no longer executing speculatively.
  */
-<<<<<<< HEAD
-#define barrier_nospec_asm ori 31,31,0
-=======
 #define barrier_nospec_asm NOSPEC_BARRIER_FIXUP_SECTION; NOSPEC_BARRIER_SLOT
->>>>>>> e021bb4f
 
 // This also acts as a compiler barrier due to the memory clobber.
 #define barrier_nospec() asm (stringify_in_c(barrier_nospec_asm) ::: "memory")
 
-<<<<<<< HEAD
-#else /* !CONFIG_PPC_BOOK3S_64 */
-#define barrier_nospec_asm
-#define barrier_nospec()
-#endif
-=======
 #else /* !CONFIG_PPC_BARRIER_NOSPEC */
 #define barrier_nospec_asm
 #define barrier_nospec()
 #endif /* CONFIG_PPC_BARRIER_NOSPEC */
->>>>>>> e021bb4f
 
 #include <asm-generic/barrier.h>
 
