--- conflicted
+++ resolved
@@ -133,12 +133,9 @@
 #define _PAGE_CHG_MASK	(PTE_RPN_MASK | _PAGE_HPTEFLAGS | _PAGE_DIRTY | \
 			 _PAGE_ACCESSED | _PAGE_SPECIAL | _PAGE_PTE |	\
 			 _PAGE_SOFT_DIRTY | _PAGE_DEVMAP)
-<<<<<<< HEAD
-=======
 
 #define H_PTE_PKEY  (H_PTE_PKEY_BIT0 | H_PTE_PKEY_BIT1 | H_PTE_PKEY_BIT2 | \
 		     H_PTE_PKEY_BIT3 | H_PTE_PKEY_BIT4)
->>>>>>> e021bb4f
 /*
  * Mask of bits returned by pte_pgprot()
  */
