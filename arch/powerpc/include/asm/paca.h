--- conflicted
+++ resolved
@@ -247,14 +247,10 @@
 	void *rfi_flush_fallback_area;
 	u64 l1d_flush_size;
 #endif
-<<<<<<< HEAD
-};
-=======
 #ifdef CONFIG_PPC_PSERIES
 	u8 *mce_data_buf;		/* buffer to hold per cpu rtas errlog */
 #endif /* CONFIG_PPC_PSERIES */
 } ____cacheline_aligned;
->>>>>>> e021bb4f
 
 extern void copy_mm_to_paca(struct mm_struct *mm);
 extern struct paca_struct **paca_ptrs;
