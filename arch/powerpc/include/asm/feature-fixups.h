#ifndef __ASM_POWERPC_FEATURE_FIXUPS_H
#define __ASM_POWERPC_FEATURE_FIXUPS_H

#include <asm/asm-const.h>

/*
 * This program is free software; you can redistribute it and/or
 * modify it under the terms of the GNU General Public License
 * as published by the Free Software Foundation; either version
 * 2 of the License, or (at your option) any later version.
 */

/*
 * Feature section common macros
 *
 * Note that the entries now contain offsets between the table entry
 * and the code rather than absolute code pointers in order to be
 * useable with the vdso shared library. There is also an assumption
 * that values will be negative, that is, the fixup table has to be
 * located after the code it fixes up.
 */
#if defined(CONFIG_PPC64) && !defined(__powerpc64__)
/* 64 bits kernel, 32 bits code (ie. vdso32) */
#define FTR_ENTRY_LONG		.8byte
#define FTR_ENTRY_OFFSET	.long 0xffffffff; .long
#elif defined(CONFIG_PPC64)
#define FTR_ENTRY_LONG		.8byte
#define FTR_ENTRY_OFFSET	.8byte
#else
#define FTR_ENTRY_LONG		.long
#define FTR_ENTRY_OFFSET	.long
#endif

#define START_FTR_SECTION(label)	label##1:

#define FTR_SECTION_ELSE_NESTED(label)			\
label##2:						\
	.pushsection __ftr_alt_##label,"a";		\
	.align 2;					\
label##3:

#define MAKE_FTR_SECTION_ENTRY(msk, val, label, sect)		\
label##4:							\
	.popsection;						\
	.pushsection sect,"a";					\
	.align 3;						\
label##5:							\
	FTR_ENTRY_LONG msk;					\
	FTR_ENTRY_LONG val;					\
	FTR_ENTRY_OFFSET label##1b-label##5b;			\
	FTR_ENTRY_OFFSET label##2b-label##5b;			\
	FTR_ENTRY_OFFSET label##3b-label##5b;			\
	FTR_ENTRY_OFFSET label##4b-label##5b;			\
	.ifgt (label##4b- label##3b)-(label##2b- label##1b);	\
	.error "Feature section else case larger than body";	\
	.endif;							\
	.popsection;


/* CPU feature dependent sections */
#define BEGIN_FTR_SECTION_NESTED(label)	START_FTR_SECTION(label)
#define BEGIN_FTR_SECTION		START_FTR_SECTION(97)

#define END_FTR_SECTION_NESTED(msk, val, label) 		\
	FTR_SECTION_ELSE_NESTED(label)				\
	MAKE_FTR_SECTION_ENTRY(msk, val, label, __ftr_fixup)

#define END_FTR_SECTION(msk, val)		\
	END_FTR_SECTION_NESTED(msk, val, 97)

#define END_FTR_SECTION_NESTED_IFSET(msk, label)	\
	END_FTR_SECTION_NESTED((msk), (msk), label)

#define END_FTR_SECTION_IFSET(msk)	END_FTR_SECTION((msk), (msk))
#define END_FTR_SECTION_IFCLR(msk)	END_FTR_SECTION((msk), 0)

/* CPU feature sections with alternatives, use BEGIN_FTR_SECTION to start */
#define FTR_SECTION_ELSE	FTR_SECTION_ELSE_NESTED(97)
#define ALT_FTR_SECTION_END_NESTED(msk, val, label)	\
	MAKE_FTR_SECTION_ENTRY(msk, val, label, __ftr_fixup)
#define ALT_FTR_SECTION_END_NESTED_IFSET(msk, label)	\
	ALT_FTR_SECTION_END_NESTED(msk, msk, label)
#define ALT_FTR_SECTION_END_NESTED_IFCLR(msk, label)	\
	ALT_FTR_SECTION_END_NESTED(msk, 0, label)
#define ALT_FTR_SECTION_END(msk, val)	\
	ALT_FTR_SECTION_END_NESTED(msk, val, 97)
#define ALT_FTR_SECTION_END_IFSET(msk)	\
	ALT_FTR_SECTION_END_NESTED_IFSET(msk, 97)
#define ALT_FTR_SECTION_END_IFCLR(msk)	\
	ALT_FTR_SECTION_END_NESTED_IFCLR(msk, 97)

/* MMU feature dependent sections */
#define BEGIN_MMU_FTR_SECTION_NESTED(label)	START_FTR_SECTION(label)
#define BEGIN_MMU_FTR_SECTION			START_FTR_SECTION(97)

#define END_MMU_FTR_SECTION_NESTED(msk, val, label) 		\
	FTR_SECTION_ELSE_NESTED(label)				\
	MAKE_FTR_SECTION_ENTRY(msk, val, label, __mmu_ftr_fixup)

#define END_MMU_FTR_SECTION(msk, val)		\
	END_MMU_FTR_SECTION_NESTED(msk, val, 97)

#define END_MMU_FTR_SECTION_IFSET(msk)	END_MMU_FTR_SECTION((msk), (msk))
#define END_MMU_FTR_SECTION_IFCLR(msk)	END_MMU_FTR_SECTION((msk), 0)

/* MMU feature sections with alternatives, use BEGIN_FTR_SECTION to start */
#define MMU_FTR_SECTION_ELSE_NESTED(label)	FTR_SECTION_ELSE_NESTED(label)
#define MMU_FTR_SECTION_ELSE	MMU_FTR_SECTION_ELSE_NESTED(97)
#define ALT_MMU_FTR_SECTION_END_NESTED(msk, val, label)	\
	MAKE_FTR_SECTION_ENTRY(msk, val, label, __mmu_ftr_fixup)
#define ALT_MMU_FTR_SECTION_END_NESTED_IFSET(msk, label)	\
	ALT_MMU_FTR_SECTION_END_NESTED(msk, msk, label)
#define ALT_MMU_FTR_SECTION_END_NESTED_IFCLR(msk, label)	\
	ALT_MMU_FTR_SECTION_END_NESTED(msk, 0, label)
#define ALT_MMU_FTR_SECTION_END(msk, val)	\
	ALT_MMU_FTR_SECTION_END_NESTED(msk, val, 97)
#define ALT_MMU_FTR_SECTION_END_IFSET(msk)	\
	ALT_MMU_FTR_SECTION_END_NESTED_IFSET(msk, 97)
#define ALT_MMU_FTR_SECTION_END_IFCLR(msk)	\
	ALT_MMU_FTR_SECTION_END_NESTED_IFCLR(msk, 97)

/* Firmware feature dependent sections */
#define BEGIN_FW_FTR_SECTION_NESTED(label)	START_FTR_SECTION(label)
#define BEGIN_FW_FTR_SECTION			START_FTR_SECTION(97)

#define END_FW_FTR_SECTION_NESTED(msk, val, label) 		\
	FTR_SECTION_ELSE_NESTED(label)				\
	MAKE_FTR_SECTION_ENTRY(msk, val, label, __fw_ftr_fixup)

#define END_FW_FTR_SECTION(msk, val)		\
	END_FW_FTR_SECTION_NESTED(msk, val, 97)

#define END_FW_FTR_SECTION_IFSET(msk)	END_FW_FTR_SECTION((msk), (msk))
#define END_FW_FTR_SECTION_IFCLR(msk)	END_FW_FTR_SECTION((msk), 0)

/* Firmware feature sections with alternatives */
#define FW_FTR_SECTION_ELSE_NESTED(label)	FTR_SECTION_ELSE_NESTED(label)
#define FW_FTR_SECTION_ELSE	FTR_SECTION_ELSE_NESTED(97)
#define ALT_FW_FTR_SECTION_END_NESTED(msk, val, label)	\
	MAKE_FTR_SECTION_ENTRY(msk, val, label, __fw_ftr_fixup)
#define ALT_FW_FTR_SECTION_END_NESTED_IFSET(msk, label)	\
	ALT_FW_FTR_SECTION_END_NESTED(msk, msk, label)
#define ALT_FW_FTR_SECTION_END_NESTED_IFCLR(msk, label)	\
	ALT_FW_FTR_SECTION_END_NESTED(msk, 0, label)
#define ALT_FW_FTR_SECTION_END(msk, val)	\
	ALT_FW_FTR_SECTION_END_NESTED(msk, val, 97)
#define ALT_FW_FTR_SECTION_END_IFSET(msk)	\
	ALT_FW_FTR_SECTION_END_NESTED_IFSET(msk, 97)
#define ALT_FW_FTR_SECTION_END_IFCLR(msk)	\
	ALT_FW_FTR_SECTION_END_NESTED_IFCLR(msk, 97)

#ifndef __ASSEMBLY__

#define ASM_FTR_IF(section_if, section_else, msk, val)	\
	stringify_in_c(BEGIN_FTR_SECTION)			\
	section_if "; "						\
	stringify_in_c(FTR_SECTION_ELSE)			\
	section_else "; "					\
	stringify_in_c(ALT_FTR_SECTION_END((msk), (val)))

#define ASM_FTR_IFSET(section_if, section_else, msk)	\
	ASM_FTR_IF(section_if, section_else, (msk), (msk))

#define ASM_FTR_IFCLR(section_if, section_else, msk)	\
	ASM_FTR_IF(section_if, section_else, (msk), 0)

#define ASM_MMU_FTR_IF(section_if, section_else, msk, val)	\
	stringify_in_c(BEGIN_MMU_FTR_SECTION)			\
	section_if "; "						\
	stringify_in_c(MMU_FTR_SECTION_ELSE)			\
	section_else "; "					\
	stringify_in_c(ALT_MMU_FTR_SECTION_END((msk), (val)))

#define ASM_MMU_FTR_IFSET(section_if, section_else, msk)	\
	ASM_MMU_FTR_IF(section_if, section_else, (msk), (msk))

#define ASM_MMU_FTR_IFCLR(section_if, section_else, msk)	\
	ASM_MMU_FTR_IF(section_if, section_else, (msk), 0)

#endif /* __ASSEMBLY__ */

/* LWSYNC feature sections */
#define START_LWSYNC_SECTION(label)	label##1:
#define MAKE_LWSYNC_SECTION_ENTRY(label, sect)		\
label##2:						\
	.pushsection sect,"a";				\
	.align 2;					\
label##3:					       	\
	FTR_ENTRY_OFFSET label##1b-label##3b;		\
	.popsection;

#define STF_ENTRY_BARRIER_FIXUP_SECTION			\
953:							\
	.pushsection __stf_entry_barrier_fixup,"a";	\
	.align 2;					\
954:							\
	FTR_ENTRY_OFFSET 953b-954b;			\
	.popsection;

#define STF_EXIT_BARRIER_FIXUP_SECTION			\
955:							\
	.pushsection __stf_exit_barrier_fixup,"a";	\
	.align 2;					\
956:							\
	FTR_ENTRY_OFFSET 955b-956b;			\
	.popsection;

#define RFI_FLUSH_FIXUP_SECTION				\
951:							\
	.pushsection __rfi_flush_fixup,"a";		\
	.align 2;					\
952:							\
	FTR_ENTRY_OFFSET 951b-952b;			\
	.popsection;

<<<<<<< HEAD
=======
#define NOSPEC_BARRIER_FIXUP_SECTION			\
953:							\
	.pushsection __barrier_nospec_fixup,"a";	\
	.align 2;					\
954:							\
	FTR_ENTRY_OFFSET 953b-954b;			\
	.popsection;

>>>>>>> e021bb4f

#ifndef __ASSEMBLY__
#include <linux/types.h>

extern long stf_barrier_fallback;
extern long __start___stf_entry_barrier_fixup, __stop___stf_entry_barrier_fixup;
extern long __start___stf_exit_barrier_fixup, __stop___stf_exit_barrier_fixup;
extern long __start___rfi_flush_fixup, __stop___rfi_flush_fixup;
<<<<<<< HEAD
=======
extern long __start___barrier_nospec_fixup, __stop___barrier_nospec_fixup;
>>>>>>> e021bb4f

void apply_feature_fixups(void);
void setup_feature_keys(void);
#endif

#endif /* __ASM_POWERPC_FEATURE_FIXUPS_H */<|MERGE_RESOLUTION|>--- conflicted
+++ resolved
@@ -213,8 +213,6 @@
 	FTR_ENTRY_OFFSET 951b-952b;			\
 	.popsection;
 
-<<<<<<< HEAD
-=======
 #define NOSPEC_BARRIER_FIXUP_SECTION			\
 953:							\
 	.pushsection __barrier_nospec_fixup,"a";	\
@@ -223,7 +221,6 @@
 	FTR_ENTRY_OFFSET 953b-954b;			\
 	.popsection;
 
->>>>>>> e021bb4f
 
 #ifndef __ASSEMBLY__
 #include <linux/types.h>
@@ -232,10 +229,7 @@
 extern long __start___stf_entry_barrier_fixup, __stop___stf_entry_barrier_fixup;
 extern long __start___stf_exit_barrier_fixup, __stop___stf_exit_barrier_fixup;
 extern long __start___rfi_flush_fixup, __stop___rfi_flush_fixup;
-<<<<<<< HEAD
-=======
 extern long __start___barrier_nospec_fixup, __stop___barrier_nospec_fixup;
->>>>>>> e021bb4f
 
 void apply_feature_fixups(void);
 void setup_feature_keys(void);
