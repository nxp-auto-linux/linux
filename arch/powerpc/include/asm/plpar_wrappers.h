--- conflicted
+++ resolved
@@ -334,8 +334,6 @@
 	return rc;
 }
 
-<<<<<<< HEAD
-=======
 #else /* !CONFIG_PPC_PSERIES */
 
 static inline long plpar_set_ciabr(unsigned long ciabr)
@@ -344,5 +342,4 @@
 }
 #endif /* CONFIG_PPC_PSERIES */
 
->>>>>>> e021bb4f
 #endif /* _ASM_POWERPC_PLPAR_WRAPPERS_H */