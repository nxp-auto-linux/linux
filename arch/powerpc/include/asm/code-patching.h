#ifndef _ASM_POWERPC_CODE_PATCHING_H
#define _ASM_POWERPC_CODE_PATCHING_H

/*
 * Copyright 2008, Michael Ellerman, IBM Corporation.
 *
 * This program is free software; you can redistribute it and/or
 * modify it under the terms of the GNU General Public License
 * as published by the Free Software Foundation; either version
 * 2 of the License, or (at your option) any later version.
 */

#include <asm/types.h>
#include <asm/ppc-opcode.h>
#include <linux/string.h>
#include <linux/kallsyms.h>
#include <asm/asm-compat.h>

/* Flags for create_branch:
 * "b"   == create_branch(addr, target, 0);
 * "ba"  == create_branch(addr, target, BRANCH_ABSOLUTE);
 * "bl"  == create_branch(addr, target, BRANCH_SET_LINK);
 * "bla" == create_branch(addr, target, BRANCH_ABSOLUTE | BRANCH_SET_LINK);
 */
#define BRANCH_SET_LINK	0x1
#define BRANCH_ABSOLUTE	0x2

bool is_offset_in_branch_range(long offset);
unsigned int create_branch(const unsigned int *addr,
			   unsigned long target, int flags);
unsigned int create_cond_branch(const unsigned int *addr,
				unsigned long target, int flags);
int patch_branch(unsigned int *addr, unsigned long target, int flags);
int patch_instruction(unsigned int *addr, unsigned int instr);
int raw_patch_instruction(unsigned int *addr, unsigned int instr);
<<<<<<< HEAD
=======
int patch_instruction_site(s32 *addr, unsigned int instr);
int patch_branch_site(s32 *site, unsigned long target, int flags);
>>>>>>> e021bb4f

int instr_is_relative_branch(unsigned int instr);
int instr_is_relative_link_branch(unsigned int instr);
int instr_is_branch_to_addr(const unsigned int *instr, unsigned long addr);
unsigned long branch_target(const unsigned int *instr);
unsigned int translate_branch(const unsigned int *dest,
			      const unsigned int *src);
extern bool is_conditional_branch(unsigned int instr);
#ifdef CONFIG_PPC_BOOK3E_64
void __patch_exception(int exc, unsigned long addr);
#define patch_exception(exc, name) do { \
	extern unsigned int name; \
	__patch_exception((exc), (unsigned long)&name); \
} while (0)
#endif

#define OP_RT_RA_MASK	0xffff0000UL
#define LIS_R2		0x3c020000UL
#define ADDIS_R2_R12	0x3c4c0000UL
#define ADDI_R2_R2	0x38420000UL

static inline unsigned long ppc_function_entry(void *func)
{
#ifdef PPC64_ELF_ABI_v2
	u32 *insn = func;

	/*
	 * A PPC64 ABIv2 function may have a local and a global entry
	 * point. We need to use the local entry point when patching
	 * functions, so identify and step over the global entry point
	 * sequence.
	 *
	 * The global entry point sequence is always of the form:
	 *
	 * addis r2,r12,XXXX
	 * addi  r2,r2,XXXX
	 *
	 * A linker optimisation may convert the addis to lis:
	 *
	 * lis   r2,XXXX
	 * addi  r2,r2,XXXX
	 */
	if ((((*insn & OP_RT_RA_MASK) == ADDIS_R2_R12) ||
	     ((*insn & OP_RT_RA_MASK) == LIS_R2)) &&
	    ((*(insn+1) & OP_RT_RA_MASK) == ADDI_R2_R2))
		return (unsigned long)(insn + 2);
	else
		return (unsigned long)func;
#elif defined(PPC64_ELF_ABI_v1)
	/*
	 * On PPC64 ABIv1 the function pointer actually points to the
	 * function's descriptor. The first entry in the descriptor is the
	 * address of the function text.
	 */
	return ((func_descr_t *)func)->entry;
#else
	return (unsigned long)func;
#endif
}

static inline unsigned long ppc_global_function_entry(void *func)
{
#ifdef PPC64_ELF_ABI_v2
	/* PPC64 ABIv2 the global entry point is at the address */
	return (unsigned long)func;
#else
	/* All other cases there is no change vs ppc_function_entry() */
	return ppc_function_entry(func);
#endif
}

/*
 * Wrapper around kallsyms_lookup() to return function entry address:
 * - For ABIv1, we lookup the dot variant.
 * - For ABIv2, we return the local entry point.
 */
static inline unsigned long ppc_kallsyms_lookup_name(const char *name)
{
	unsigned long addr;
#ifdef PPC64_ELF_ABI_v1
	/* check for dot variant */
	char dot_name[1 + KSYM_NAME_LEN];
	bool dot_appended = false;

	if (strnlen(name, KSYM_NAME_LEN) >= KSYM_NAME_LEN)
		return 0;

	if (name[0] != '.') {
		dot_name[0] = '.';
		dot_name[1] = '\0';
		strlcat(dot_name, name, sizeof(dot_name));
		dot_appended = true;
	} else {
		dot_name[0] = '\0';
		strlcat(dot_name, name, sizeof(dot_name));
	}
	addr = kallsyms_lookup_name(dot_name);
	if (!addr && dot_appended)
		/* Let's try the original non-dot symbol lookup	*/
		addr = kallsyms_lookup_name(name);
#elif defined(PPC64_ELF_ABI_v2)
	addr = kallsyms_lookup_name(name);
	if (addr)
		addr = ppc_function_entry((void *)addr);
#else
	addr = kallsyms_lookup_name(name);
#endif
	return addr;
}

#ifdef CONFIG_PPC64
/*
 * Some instruction encodings commonly used in dynamic ftracing
 * and function live patching.
 */

/* This must match the definition of STK_GOT in <asm/ppc_asm.h> */
#ifdef PPC64_ELF_ABI_v2
#define R2_STACK_OFFSET         24
#else
#define R2_STACK_OFFSET         40
#endif

#define PPC_INST_LD_TOC		(PPC_INST_LD  | ___PPC_RT(__REG_R2) | \
				 ___PPC_RA(__REG_R1) | R2_STACK_OFFSET)

/* usually preceded by a mflr r0 */
#define PPC_INST_STD_LR		(PPC_INST_STD | ___PPC_RS(__REG_R0) | \
				 ___PPC_RA(__REG_R1) | PPC_LR_STKOFF)
#endif /* CONFIG_PPC64 */

#endif /* _ASM_POWERPC_CODE_PATCHING_H */<|MERGE_RESOLUTION|>--- conflicted
+++ resolved
@@ -33,11 +33,8 @@
 int patch_branch(unsigned int *addr, unsigned long target, int flags);
 int patch_instruction(unsigned int *addr, unsigned int instr);
 int raw_patch_instruction(unsigned int *addr, unsigned int instr);
-<<<<<<< HEAD
-=======
 int patch_instruction_site(s32 *addr, unsigned int instr);
 int patch_branch_site(s32 *site, unsigned long target, int flags);
->>>>>>> e021bb4f
 
 int instr_is_relative_branch(unsigned int instr);
 int instr_is_relative_link_branch(unsigned int instr);
