--- conflicted
+++ resolved
@@ -277,10 +277,6 @@
 		(types &  L1D_FLUSH_MTTRIG)     ? "mttrig type"
 						: "unknown");
 }
-<<<<<<< HEAD
-#endif /* CONFIG_PPC_BOOK3S_64 */
-
-=======
 
 void do_barrier_nospec_fixups_range(bool enable, void *fixup_start, void *fixup_end)
 {
@@ -353,7 +349,6 @@
 }
 #endif /* CONFIG_PPC_FSL_BOOK3E */
 
->>>>>>> e021bb4f
 void do_lwsync_fixups(unsigned long value, void *fixup_start, void *fixup_end)
 {
 	long *start, *end;
