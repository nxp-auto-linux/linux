/*
 *  Copyright 2008 Michael Ellerman, IBM Corporation.
 *
 *  This program is free software; you can redistribute it and/or
 *  modify it under the terms of the GNU General Public License
 *  as published by the Free Software Foundation; either version
 *  2 of the License, or (at your option) any later version.
 */

#include <linux/kernel.h>
#include <linux/kprobes.h>
#include <linux/vmalloc.h>
#include <linux/init.h>
#include <linux/mm.h>
#include <linux/cpuhotplug.h>
#include <linux/slab.h>
#include <linux/uaccess.h>
#include <linux/kprobes.h>

#include <asm/pgtable.h>
#include <asm/tlbflush.h>
#include <asm/page.h>
#include <asm/code-patching.h>
#include <asm/setup.h>
<<<<<<< HEAD
#include <asm/sections.h>
=======
>>>>>>> e021bb4f

static int __patch_instruction(unsigned int *exec_addr, unsigned int instr,
			       unsigned int *patch_addr)
{
	int err;

	__put_user_size(instr, patch_addr, 4, err);
	if (err)
		return err;

	asm ("dcbst 0, %0; sync; icbi 0,%1; sync; isync" :: "r" (patch_addr),
							    "r" (exec_addr));

	return 0;
}

int raw_patch_instruction(unsigned int *addr, unsigned int instr)
{
	return __patch_instruction(addr, instr, addr);
}

#ifdef CONFIG_STRICT_KERNEL_RWX
static DEFINE_PER_CPU(struct vm_struct *, text_poke_area);

static int text_area_cpu_up(unsigned int cpu)
{
	struct vm_struct *area;

	area = get_vm_area(PAGE_SIZE, VM_ALLOC);
	if (!area) {
		WARN_ONCE(1, "Failed to create text area for cpu %d\n",
			cpu);
		return -1;
	}
	this_cpu_write(text_poke_area, area);

	return 0;
}

static int text_area_cpu_down(unsigned int cpu)
{
	free_vm_area(this_cpu_read(text_poke_area));
	return 0;
}

/*
 * Run as a late init call. This allows all the boot time patching to be done
 * simply by patching the code, and then we're called here prior to
 * mark_rodata_ro(), which happens after all init calls are run. Although
 * BUG_ON() is rude, in this case it should only happen if ENOMEM, and we judge
 * it as being preferable to a kernel that will crash later when someone tries
 * to use patch_instruction().
 */
static int __init setup_text_poke_area(void)
{
	BUG_ON(!cpuhp_setup_state(CPUHP_AP_ONLINE_DYN,
		"powerpc/text_poke:online", text_area_cpu_up,
		text_area_cpu_down));

	return 0;
}
late_initcall(setup_text_poke_area);

/*
 * This can be called for kernel text or a module.
 */
static int map_patch_area(void *addr, unsigned long text_poke_addr)
{
	unsigned long pfn;
	int err;

	if (is_vmalloc_addr(addr))
		pfn = vmalloc_to_pfn(addr);
	else
		pfn = __pa_symbol(addr) >> PAGE_SHIFT;

	err = map_kernel_page(text_poke_addr, (pfn << PAGE_SHIFT),
				pgprot_val(PAGE_KERNEL));

	pr_devel("Mapped addr %lx with pfn %lx:%d\n", text_poke_addr, pfn, err);
	if (err)
		return -1;

	return 0;
}

static inline int unmap_patch_area(unsigned long addr)
{
	pte_t *ptep;
	pmd_t *pmdp;
	pud_t *pudp;
	pgd_t *pgdp;

	pgdp = pgd_offset_k(addr);
	if (unlikely(!pgdp))
		return -EINVAL;

	pudp = pud_offset(pgdp, addr);
	if (unlikely(!pudp))
		return -EINVAL;

	pmdp = pmd_offset(pudp, addr);
	if (unlikely(!pmdp))
		return -EINVAL;

	ptep = pte_offset_kernel(pmdp, addr);
	if (unlikely(!ptep))
		return -EINVAL;

	pr_devel("clearing mm %p, pte %p, addr %lx\n", &init_mm, ptep, addr);

	/*
	 * In hash, pte_clear flushes the tlb, in radix, we have to
	 */
	pte_clear(&init_mm, addr, ptep);
	flush_tlb_kernel_range(addr, addr + PAGE_SIZE);

	return 0;
}

static int do_patch_instruction(unsigned int *addr, unsigned int instr)
{
	int err;
	unsigned int *patch_addr = NULL;
	unsigned long flags;
	unsigned long text_poke_addr;
	unsigned long kaddr = (unsigned long)addr;

	/*
	 * During early early boot patch_instruction is called
	 * when text_poke_area is not ready, but we still need
	 * to allow patching. We just do the plain old patching
	 */
	if (!this_cpu_read(text_poke_area))
		return raw_patch_instruction(addr, instr);

	local_irq_save(flags);

	text_poke_addr = (unsigned long)__this_cpu_read(text_poke_area)->addr;
	if (map_patch_area(addr, text_poke_addr)) {
		err = -1;
		goto out;
	}

	patch_addr = (unsigned int *)(text_poke_addr) +
			((kaddr & ~PAGE_MASK) / sizeof(unsigned int));

	__patch_instruction(addr, instr, patch_addr);

	err = unmap_patch_area(text_poke_addr);
	if (err)
		pr_warn("failed to unmap %lx\n", text_poke_addr);

out:
	local_irq_restore(flags);

	return err;
}
#else /* !CONFIG_STRICT_KERNEL_RWX */

static int do_patch_instruction(unsigned int *addr, unsigned int instr)
{
	return raw_patch_instruction(addr, instr);
}

#endif /* CONFIG_STRICT_KERNEL_RWX */

int patch_instruction(unsigned int *addr, unsigned int instr)
{
	/* Make sure we aren't patching a freed init section */
	if (init_mem_is_free && init_section_contains(addr, 4)) {
		pr_debug("Skipping init section patching addr: 0x%px\n", addr);
		return 0;
	}
	return do_patch_instruction(addr, instr);
}
NOKPROBE_SYMBOL(patch_instruction);

int patch_branch(unsigned int *addr, unsigned long target, int flags)
{
	return patch_instruction(addr, create_branch(addr, target, flags));
}

int patch_branch_site(s32 *site, unsigned long target, int flags)
{
	unsigned int *addr;

	addr = (unsigned int *)((unsigned long)site + *site);
	return patch_instruction(addr, create_branch(addr, target, flags));
}

int patch_instruction_site(s32 *site, unsigned int instr)
{
	unsigned int *addr;

	addr = (unsigned int *)((unsigned long)site + *site);
	return patch_instruction(addr, instr);
}

bool is_offset_in_branch_range(long offset)
{
	/*
	 * Powerpc branch instruction is :
	 *
	 *  0         6                 30   31
	 *  +---------+----------------+---+---+
	 *  | opcode  |     LI         |AA |LK |
	 *  +---------+----------------+---+---+
	 *  Where AA = 0 and LK = 0
	 *
	 * LI is a signed 24 bits integer. The real branch offset is computed
	 * by: imm32 = SignExtend(LI:'0b00', 32);
	 *
	 * So the maximum forward branch should be:
	 *   (0x007fffff << 2) = 0x01fffffc =  0x1fffffc
	 * The maximum backward branch should be:
	 *   (0xff800000 << 2) = 0xfe000000 = -0x2000000
	 */
	return (offset >= -0x2000000 && offset <= 0x1fffffc && !(offset & 0x3));
}

/*
 * Helper to check if a given instruction is a conditional branch
 * Derived from the conditional checks in analyse_instr()
 */
bool is_conditional_branch(unsigned int instr)
{
	unsigned int opcode = instr >> 26;

	if (opcode == 16)       /* bc, bca, bcl, bcla */
		return true;
	if (opcode == 19) {
		switch ((instr >> 1) & 0x3ff) {
		case 16:        /* bclr, bclrl */
		case 528:       /* bcctr, bcctrl */
		case 560:       /* bctar, bctarl */
			return true;
		}
	}
	return false;
}
NOKPROBE_SYMBOL(is_conditional_branch);

unsigned int create_branch(const unsigned int *addr,
			   unsigned long target, int flags)
{
	unsigned int instruction;
	long offset;

	offset = target;
	if (! (flags & BRANCH_ABSOLUTE))
		offset = offset - (unsigned long)addr;

	/* Check we can represent the target in the instruction format */
	if (!is_offset_in_branch_range(offset))
		return 0;

	/* Mask out the flags and target, so they don't step on each other. */
	instruction = 0x48000000 | (flags & 0x3) | (offset & 0x03FFFFFC);

	return instruction;
}

unsigned int create_cond_branch(const unsigned int *addr,
				unsigned long target, int flags)
{
	unsigned int instruction;
	long offset;

	offset = target;
	if (! (flags & BRANCH_ABSOLUTE))
		offset = offset - (unsigned long)addr;

	/* Check we can represent the target in the instruction format */
	if (offset < -0x8000 || offset > 0x7FFF || offset & 0x3)
		return 0;

	/* Mask out the flags and target, so they don't step on each other. */
	instruction = 0x40000000 | (flags & 0x3FF0003) | (offset & 0xFFFC);

	return instruction;
}

static unsigned int branch_opcode(unsigned int instr)
{
	return (instr >> 26) & 0x3F;
}

static int instr_is_branch_iform(unsigned int instr)
{
	return branch_opcode(instr) == 18;
}

static int instr_is_branch_bform(unsigned int instr)
{
	return branch_opcode(instr) == 16;
}

int instr_is_relative_branch(unsigned int instr)
{
	if (instr & BRANCH_ABSOLUTE)
		return 0;

	return instr_is_branch_iform(instr) || instr_is_branch_bform(instr);
}

int instr_is_relative_link_branch(unsigned int instr)
{
	return instr_is_relative_branch(instr) && (instr & BRANCH_SET_LINK);
}

static unsigned long branch_iform_target(const unsigned int *instr)
{
	signed long imm;

	imm = *instr & 0x3FFFFFC;

	/* If the top bit of the immediate value is set this is negative */
	if (imm & 0x2000000)
		imm -= 0x4000000;

	if ((*instr & BRANCH_ABSOLUTE) == 0)
		imm += (unsigned long)instr;

	return (unsigned long)imm;
}

static unsigned long branch_bform_target(const unsigned int *instr)
{
	signed long imm;

	imm = *instr & 0xFFFC;

	/* If the top bit of the immediate value is set this is negative */
	if (imm & 0x8000)
		imm -= 0x10000;

	if ((*instr & BRANCH_ABSOLUTE) == 0)
		imm += (unsigned long)instr;

	return (unsigned long)imm;
}

unsigned long branch_target(const unsigned int *instr)
{
	if (instr_is_branch_iform(*instr))
		return branch_iform_target(instr);
	else if (instr_is_branch_bform(*instr))
		return branch_bform_target(instr);

	return 0;
}

int instr_is_branch_to_addr(const unsigned int *instr, unsigned long addr)
{
	if (instr_is_branch_iform(*instr) || instr_is_branch_bform(*instr))
		return branch_target(instr) == addr;

	return 0;
}

unsigned int translate_branch(const unsigned int *dest, const unsigned int *src)
{
	unsigned long target;

	target = branch_target(src);

	if (instr_is_branch_iform(*src))
		return create_branch(dest, target, *src);
	else if (instr_is_branch_bform(*src))
		return create_cond_branch(dest, target, *src);

	return 0;
}

#ifdef CONFIG_PPC_BOOK3E_64
void __patch_exception(int exc, unsigned long addr)
{
	extern unsigned int interrupt_base_book3e;
	unsigned int *ibase = &interrupt_base_book3e;

	/* Our exceptions vectors start with a NOP and -then- a branch
	 * to deal with single stepping from userspace which stops on
	 * the second instruction. Thus we need to patch the second
	 * instruction of the exception, not the first one
	 */

	patch_branch(ibase + (exc / 4) + 1, addr, 0);
}
#endif

#ifdef CONFIG_CODE_PATCHING_SELFTEST

static void __init test_trampoline(void)
{
	asm ("nop;\n");
}

#define check(x)	\
	if (!(x)) printk("code-patching: test failed at line %d\n", __LINE__);

static void __init test_branch_iform(void)
{
	unsigned int instr;
	unsigned long addr;

	addr = (unsigned long)&instr;

	/* The simplest case, branch to self, no flags */
	check(instr_is_branch_iform(0x48000000));
	/* All bits of target set, and flags */
	check(instr_is_branch_iform(0x4bffffff));
	/* High bit of opcode set, which is wrong */
	check(!instr_is_branch_iform(0xcbffffff));
	/* Middle bits of opcode set, which is wrong */
	check(!instr_is_branch_iform(0x7bffffff));

	/* Simplest case, branch to self with link */
	check(instr_is_branch_iform(0x48000001));
	/* All bits of targets set */
	check(instr_is_branch_iform(0x4bfffffd));
	/* Some bits of targets set */
	check(instr_is_branch_iform(0x4bff00fd));
	/* Must be a valid branch to start with */
	check(!instr_is_branch_iform(0x7bfffffd));

	/* Absolute branch to 0x100 */
	instr = 0x48000103;
	check(instr_is_branch_to_addr(&instr, 0x100));
	/* Absolute branch to 0x420fc */
	instr = 0x480420ff;
	check(instr_is_branch_to_addr(&instr, 0x420fc));
	/* Maximum positive relative branch, + 20MB - 4B */
	instr = 0x49fffffc;
	check(instr_is_branch_to_addr(&instr, addr + 0x1FFFFFC));
	/* Smallest negative relative branch, - 4B */
	instr = 0x4bfffffc;
	check(instr_is_branch_to_addr(&instr, addr - 4));
	/* Largest negative relative branch, - 32 MB */
	instr = 0x4a000000;
	check(instr_is_branch_to_addr(&instr, addr - 0x2000000));

	/* Branch to self, with link */
	instr = create_branch(&instr, addr, BRANCH_SET_LINK);
	check(instr_is_branch_to_addr(&instr, addr));

	/* Branch to self - 0x100, with link */
	instr = create_branch(&instr, addr - 0x100, BRANCH_SET_LINK);
	check(instr_is_branch_to_addr(&instr, addr - 0x100));

	/* Branch to self + 0x100, no link */
	instr = create_branch(&instr, addr + 0x100, 0);
	check(instr_is_branch_to_addr(&instr, addr + 0x100));

	/* Maximum relative negative offset, - 32 MB */
	instr = create_branch(&instr, addr - 0x2000000, BRANCH_SET_LINK);
	check(instr_is_branch_to_addr(&instr, addr - 0x2000000));

	/* Out of range relative negative offset, - 32 MB + 4*/
	instr = create_branch(&instr, addr - 0x2000004, BRANCH_SET_LINK);
	check(instr == 0);

	/* Out of range relative positive offset, + 32 MB */
	instr = create_branch(&instr, addr + 0x2000000, BRANCH_SET_LINK);
	check(instr == 0);

	/* Unaligned target */
	instr = create_branch(&instr, addr + 3, BRANCH_SET_LINK);
	check(instr == 0);

	/* Check flags are masked correctly */
	instr = create_branch(&instr, addr, 0xFFFFFFFC);
	check(instr_is_branch_to_addr(&instr, addr));
	check(instr == 0x48000000);
}

static void __init test_create_function_call(void)
{
	unsigned int *iptr;
	unsigned long dest;

	/* Check we can create a function call */
	iptr = (unsigned int *)ppc_function_entry(test_trampoline);
	dest = ppc_function_entry(test_create_function_call);
	patch_instruction(iptr, create_branch(iptr, dest, BRANCH_SET_LINK));
	check(instr_is_branch_to_addr(iptr, dest));
}

static void __init test_branch_bform(void)
{
	unsigned long addr;
	unsigned int *iptr, instr, flags;

	iptr = &instr;
	addr = (unsigned long)iptr;

	/* The simplest case, branch to self, no flags */
	check(instr_is_branch_bform(0x40000000));
	/* All bits of target set, and flags */
	check(instr_is_branch_bform(0x43ffffff));
	/* High bit of opcode set, which is wrong */
	check(!instr_is_branch_bform(0xc3ffffff));
	/* Middle bits of opcode set, which is wrong */
	check(!instr_is_branch_bform(0x7bffffff));

	/* Absolute conditional branch to 0x100 */
	instr = 0x43ff0103;
	check(instr_is_branch_to_addr(&instr, 0x100));
	/* Absolute conditional branch to 0x20fc */
	instr = 0x43ff20ff;
	check(instr_is_branch_to_addr(&instr, 0x20fc));
	/* Maximum positive relative conditional branch, + 32 KB - 4B */
	instr = 0x43ff7ffc;
	check(instr_is_branch_to_addr(&instr, addr + 0x7FFC));
	/* Smallest negative relative conditional branch, - 4B */
	instr = 0x43fffffc;
	check(instr_is_branch_to_addr(&instr, addr - 4));
	/* Largest negative relative conditional branch, - 32 KB */
	instr = 0x43ff8000;
	check(instr_is_branch_to_addr(&instr, addr - 0x8000));

	/* All condition code bits set & link */
	flags = 0x3ff000 | BRANCH_SET_LINK;

	/* Branch to self */
	instr = create_cond_branch(iptr, addr, flags);
	check(instr_is_branch_to_addr(&instr, addr));

	/* Branch to self - 0x100 */
	instr = create_cond_branch(iptr, addr - 0x100, flags);
	check(instr_is_branch_to_addr(&instr, addr - 0x100));

	/* Branch to self + 0x100 */
	instr = create_cond_branch(iptr, addr + 0x100, flags);
	check(instr_is_branch_to_addr(&instr, addr + 0x100));

	/* Maximum relative negative offset, - 32 KB */
	instr = create_cond_branch(iptr, addr - 0x8000, flags);
	check(instr_is_branch_to_addr(&instr, addr - 0x8000));

	/* Out of range relative negative offset, - 32 KB + 4*/
	instr = create_cond_branch(iptr, addr - 0x8004, flags);
	check(instr == 0);

	/* Out of range relative positive offset, + 32 KB */
	instr = create_cond_branch(iptr, addr + 0x8000, flags);
	check(instr == 0);

	/* Unaligned target */
	instr = create_cond_branch(iptr, addr + 3, flags);
	check(instr == 0);

	/* Check flags are masked correctly */
	instr = create_cond_branch(iptr, addr, 0xFFFFFFFC);
	check(instr_is_branch_to_addr(&instr, addr));
	check(instr == 0x43FF0000);
}

static void __init test_translate_branch(void)
{
	unsigned long addr;
	unsigned int *p, *q;
	void *buf;

	buf = vmalloc(PAGE_ALIGN(0x2000000 + 1));
	check(buf);
	if (!buf)
		return;

	/* Simple case, branch to self moved a little */
	p = buf;
	addr = (unsigned long)p;
	patch_branch(p, addr, 0);
	check(instr_is_branch_to_addr(p, addr));
	q = p + 1;
	patch_instruction(q, translate_branch(q, p));
	check(instr_is_branch_to_addr(q, addr));

	/* Maximum negative case, move b . to addr + 32 MB */
	p = buf;
	addr = (unsigned long)p;
	patch_branch(p, addr, 0);
	q = buf + 0x2000000;
	patch_instruction(q, translate_branch(q, p));
	check(instr_is_branch_to_addr(p, addr));
	check(instr_is_branch_to_addr(q, addr));
	check(*q == 0x4a000000);

	/* Maximum positive case, move x to x - 32 MB + 4 */
	p = buf + 0x2000000;
	addr = (unsigned long)p;
	patch_branch(p, addr, 0);
	q = buf + 4;
	patch_instruction(q, translate_branch(q, p));
	check(instr_is_branch_to_addr(p, addr));
	check(instr_is_branch_to_addr(q, addr));
	check(*q == 0x49fffffc);

	/* Jump to x + 16 MB moved to x + 20 MB */
	p = buf;
	addr = 0x1000000 + (unsigned long)buf;
	patch_branch(p, addr, BRANCH_SET_LINK);
	q = buf + 0x1400000;
	patch_instruction(q, translate_branch(q, p));
	check(instr_is_branch_to_addr(p, addr));
	check(instr_is_branch_to_addr(q, addr));

	/* Jump to x + 16 MB moved to x - 16 MB + 4 */
	p = buf + 0x1000000;
	addr = 0x2000000 + (unsigned long)buf;
	patch_branch(p, addr, 0);
	q = buf + 4;
	patch_instruction(q, translate_branch(q, p));
	check(instr_is_branch_to_addr(p, addr));
	check(instr_is_branch_to_addr(q, addr));


	/* Conditional branch tests */

	/* Simple case, branch to self moved a little */
	p = buf;
	addr = (unsigned long)p;
	patch_instruction(p, create_cond_branch(p, addr, 0));
	check(instr_is_branch_to_addr(p, addr));
	q = p + 1;
	patch_instruction(q, translate_branch(q, p));
	check(instr_is_branch_to_addr(q, addr));

	/* Maximum negative case, move b . to addr + 32 KB */
	p = buf;
	addr = (unsigned long)p;
	patch_instruction(p, create_cond_branch(p, addr, 0xFFFFFFFC));
	q = buf + 0x8000;
	patch_instruction(q, translate_branch(q, p));
	check(instr_is_branch_to_addr(p, addr));
	check(instr_is_branch_to_addr(q, addr));
	check(*q == 0x43ff8000);

	/* Maximum positive case, move x to x - 32 KB + 4 */
	p = buf + 0x8000;
	addr = (unsigned long)p;
	patch_instruction(p, create_cond_branch(p, addr, 0xFFFFFFFC));
	q = buf + 4;
	patch_instruction(q, translate_branch(q, p));
	check(instr_is_branch_to_addr(p, addr));
	check(instr_is_branch_to_addr(q, addr));
	check(*q == 0x43ff7ffc);

	/* Jump to x + 12 KB moved to x + 20 KB */
	p = buf;
	addr = 0x3000 + (unsigned long)buf;
	patch_instruction(p, create_cond_branch(p, addr, BRANCH_SET_LINK));
	q = buf + 0x5000;
	patch_instruction(q, translate_branch(q, p));
	check(instr_is_branch_to_addr(p, addr));
	check(instr_is_branch_to_addr(q, addr));

	/* Jump to x + 8 KB moved to x - 8 KB + 4 */
	p = buf + 0x2000;
	addr = 0x4000 + (unsigned long)buf;
	patch_instruction(p, create_cond_branch(p, addr, 0));
	q = buf + 4;
	patch_instruction(q, translate_branch(q, p));
	check(instr_is_branch_to_addr(p, addr));
	check(instr_is_branch_to_addr(q, addr));

	/* Free the buffer we were using */
	vfree(buf);
}

static int __init test_code_patching(void)
{
	printk(KERN_DEBUG "Running code patching self-tests ...\n");

	test_branch_iform();
	test_branch_bform();
	test_create_function_call();
	test_translate_branch();

	return 0;
}
late_initcall(test_code_patching);

#endif /* CONFIG_CODE_PATCHING_SELFTEST */<|MERGE_RESOLUTION|>--- conflicted
+++ resolved
@@ -22,10 +22,6 @@
 #include <asm/page.h>
 #include <asm/code-patching.h>
 #include <asm/setup.h>
-<<<<<<< HEAD
-#include <asm/sections.h>
-=======
->>>>>>> e021bb4f
 
 static int __patch_instruction(unsigned int *exec_addr, unsigned int instr,
 			       unsigned int *patch_addr)
