/*
 * Routines providing a simple monitor for use on the PowerMac.
 *
 * Copyright (C) 1996-2005 Paul Mackerras.
 * Copyright (C) 2001 PPC64 Team, IBM Corp
 * Copyrignt (C) 2006 Michael Ellerman, IBM Corp
 *
 *      This program is free software; you can redistribute it and/or
 *      modify it under the terms of the GNU General Public License
 *      as published by the Free Software Foundation; either version
 *      2 of the License, or (at your option) any later version.
 */

#include <linux/kernel.h>
#include <linux/errno.h>
#include <linux/sched/signal.h>
#include <linux/smp.h>
#include <linux/mm.h>
#include <linux/reboot.h>
#include <linux/delay.h>
#include <linux/kallsyms.h>
#include <linux/kmsg_dump.h>
#include <linux/cpumask.h>
#include <linux/export.h>
#include <linux/sysrq.h>
#include <linux/interrupt.h>
#include <linux/irq.h>
#include <linux/bug.h>
#include <linux/nmi.h>
#include <linux/ctype.h>
#include <linux/highmem.h>

#include <asm/debugfs.h>
#include <asm/ptrace.h>
#include <asm/smp.h>
#include <asm/string.h>
#include <asm/prom.h>
#include <asm/machdep.h>
#include <asm/xmon.h>
#include <asm/processor.h>
#include <asm/pgtable.h>
#include <asm/mmu.h>
#include <asm/mmu_context.h>
#include <asm/plpar_wrappers.h>
#include <asm/cputable.h>
#include <asm/rtas.h>
#include <asm/sstep.h>
#include <asm/irq_regs.h>
#include <asm/spu.h>
#include <asm/spu_priv1.h>
#include <asm/setjmp.h>
#include <asm/reg.h>
#include <asm/debug.h>
#include <asm/hw_breakpoint.h>
#include <asm/xive.h>
#include <asm/opal.h>
#include <asm/firmware.h>
#include <asm/code-patching.h>
#include <asm/sections.h>

#ifdef CONFIG_PPC64
#include <asm/hvcall.h>
#include <asm/paca.h>
#endif

#include "nonstdio.h"
#include "dis-asm.h"

#ifdef CONFIG_SMP
static cpumask_t cpus_in_xmon = CPU_MASK_NONE;
static unsigned long xmon_taken = 1;
static int xmon_owner;
static int xmon_gate;
#else
#define xmon_owner 0
#endif /* CONFIG_SMP */

#ifdef CONFIG_PPC_PSERIES
static int set_indicator_token = RTAS_UNKNOWN_SERVICE;
#endif
static unsigned long in_xmon __read_mostly = 0;
static int xmon_on = IS_ENABLED(CONFIG_XMON_DEFAULT);

static unsigned long adrs;
static int size = 1;
#define MAX_DUMP (128 * 1024)
static unsigned long ndump = 64;
static unsigned long nidump = 16;
static unsigned long ncsum = 4096;
static int termch;
static char tmpstr[128];
static int tracing_enabled;

static long bus_error_jmp[JMP_BUF_LEN];
static int catch_memory_errors;
static int catch_spr_faults;
static long *xmon_fault_jmp[NR_CPUS];

/* Breakpoint stuff */
struct bpt {
	unsigned long	address;
	unsigned int	instr[2];
	atomic_t	ref_count;
	int		enabled;
	unsigned long	pad;
};

/* Bits in bpt.enabled */
#define BP_CIABR	1
#define BP_TRAP		2
#define BP_DABR		4

#define NBPTS	256
static struct bpt bpts[NBPTS];
static struct bpt dabr;
static struct bpt *iabr;
static unsigned bpinstr = 0x7fe00008;	/* trap */

#define BP_NUM(bp)	((bp) - bpts + 1)

/* Prototypes */
static int cmds(struct pt_regs *);
static int mread(unsigned long, void *, int);
static int mwrite(unsigned long, void *, int);
static int handle_fault(struct pt_regs *);
static void byterev(unsigned char *, int);
static void memex(void);
static int bsesc(void);
static void dump(void);
static void show_pte(unsigned long);
static void prdump(unsigned long, long);
static int ppc_inst_dump(unsigned long, long, int);
static void dump_log_buf(void);

#ifdef CONFIG_PPC_POWERNV
static void dump_opal_msglog(void);
#else
static inline void dump_opal_msglog(void)
{
	printf("Machine is not running OPAL firmware.\n");
}
#endif

static void backtrace(struct pt_regs *);
static void excprint(struct pt_regs *);
static void prregs(struct pt_regs *);
static void memops(int);
static void memlocate(void);
static void memzcan(void);
static void memdiffs(unsigned char *, unsigned char *, unsigned, unsigned);
int skipbl(void);
int scanhex(unsigned long *valp);
static void scannl(void);
static int hexdigit(int);
void getstring(char *, int);
static void flush_input(void);
static int inchar(void);
static void take_input(char *);
static int  read_spr(int, unsigned long *);
static void write_spr(int, unsigned long);
static void super_regs(void);
static void remove_bpts(void);
static void insert_bpts(void);
static void remove_cpu_bpts(void);
static void insert_cpu_bpts(void);
static struct bpt *at_breakpoint(unsigned long pc);
static struct bpt *in_breakpoint_table(unsigned long pc, unsigned long *offp);
static int  do_step(struct pt_regs *);
static void bpt_cmds(void);
static void cacheflush(void);
static int  cpu_cmd(void);
static void csum(void);
static void bootcmds(void);
static void proccall(void);
static void show_tasks(void);
void dump_segments(void);
static void symbol_lookup(void);
static void xmon_show_stack(unsigned long sp, unsigned long lr,
			    unsigned long pc);
static void xmon_print_symbol(unsigned long address, const char *mid,
			      const char *after);
static const char *getvecname(unsigned long vec);

static int do_spu_cmd(void);

#ifdef CONFIG_44x
static void dump_tlb_44x(void);
#endif
#ifdef CONFIG_PPC_BOOK3E
static void dump_tlb_book3e(void);
#endif

#ifdef CONFIG_PPC64
#define REG		"%.16lx"
#else
#define REG		"%.8lx"
#endif

#ifdef __LITTLE_ENDIAN__
#define GETWORD(v)	(((v)[3] << 24) + ((v)[2] << 16) + ((v)[1] << 8) + (v)[0])
#else
#define GETWORD(v)	(((v)[0] << 24) + ((v)[1] << 16) + ((v)[2] << 8) + (v)[3])
#endif

static char *help_string = "\
Commands:\n\
  b	show breakpoints\n\
  bd	set data breakpoint\n\
  bi	set instruction breakpoint\n\
  bc	clear breakpoint\n"
#ifdef CONFIG_SMP
  "\
  c	print cpus stopped in xmon\n\
  c#	try to switch to cpu number h (in hex)\n"
#endif
  "\
  C	checksum\n\
  d	dump bytes\n\
  d1	dump 1 byte values\n\
  d2	dump 2 byte values\n\
  d4	dump 4 byte values\n\
  d8	dump 8 byte values\n\
  di	dump instructions\n\
  df	dump float values\n\
  dd	dump double values\n\
  dl    dump the kernel log buffer\n"
#ifdef CONFIG_PPC_POWERNV
  "\
  do    dump the OPAL message log\n"
#endif
#ifdef CONFIG_PPC64
  "\
  dp[#]	dump paca for current cpu, or cpu #\n\
  dpa	dump paca for all possible cpus\n"
#endif
  "\
  dr	dump stream of raw bytes\n\
  dv	dump virtual address translation \n\
  dt	dump the tracing buffers (uses printk)\n\
  dtc	dump the tracing buffers for current CPU (uses printk)\n\
"
#ifdef CONFIG_PPC_POWERNV
"  dx#   dump xive on CPU #\n\
  dxi#  dump xive irq state #\n\
  dxa   dump xive on all CPUs\n"
#endif
"  e	print exception information\n\
  f	flush cache\n\
  la	lookup symbol+offset of specified address\n\
  ls	lookup address of specified symbol\n\
  lp s [#]	lookup address of percpu symbol s for current cpu, or cpu #\n\
  m	examine/change memory\n\
  mm	move a block of memory\n\
  ms	set a block of memory\n\
  md	compare two blocks of memory\n\
  ml	locate a block of memory\n\
  mz	zero a block of memory\n\
  mi	show information about memory allocation\n\
  p 	call a procedure\n\
  P 	list processes/tasks\n\
  r	print registers\n\
  s	single step\n"
#ifdef CONFIG_SPU_BASE
"  ss	stop execution on all spus\n\
  sr	restore execution on stopped spus\n\
  sf  #	dump spu fields for spu # (in hex)\n\
  sd  #	dump spu local store for spu # (in hex)\n\
  sdi #	disassemble spu local store for spu # (in hex)\n"
#endif
"  S	print special registers\n\
  Sa    print all SPRs\n\
  Sr #	read SPR #\n\
  Sw #v write v to SPR #\n\
  t	print backtrace\n\
  x	exit monitor and recover\n\
  X	exit monitor and don't recover\n"
#if defined(CONFIG_PPC64) && !defined(CONFIG_PPC_BOOK3E)
"  u	dump segment table or SLB\n"
#elif defined(CONFIG_PPC_STD_MMU_32)
"  u	dump segment registers\n"
#elif defined(CONFIG_44x) || defined(CONFIG_PPC_BOOK3E)
"  u	dump TLB\n"
#endif
"  U	show uptime information\n"
"  ?	help\n"
"  # n	limit output to n lines per page (for dp, dpa, dl)\n"
"  zr	reboot\n\
  zh	halt\n"
;

static struct pt_regs *xmon_regs;

static inline void sync(void)
{
	asm volatile("sync; isync");
}

static inline void store_inst(void *p)
{
	asm volatile ("dcbst 0,%0; sync; icbi 0,%0; isync" : : "r" (p));
}

static inline void cflush(void *p)
{
	asm volatile ("dcbf 0,%0; icbi 0,%0" : : "r" (p));
}

static inline void cinval(void *p)
{
	asm volatile ("dcbi 0,%0; icbi 0,%0" : : "r" (p));
}

/**
 * write_ciabr() - write the CIABR SPR
 * @ciabr:	The value to write.
 *
 * This function writes a value to the CIARB register either directly
 * through mtspr instruction if the kernel is in HV privilege mode or
 * call a hypervisor function to achieve the same in case the kernel
 * is in supervisor privilege mode.
 */
static void write_ciabr(unsigned long ciabr)
{
	if (!cpu_has_feature(CPU_FTR_ARCH_207S))
		return;

	if (cpu_has_feature(CPU_FTR_HVMODE)) {
		mtspr(SPRN_CIABR, ciabr);
		return;
	}
	plpar_set_ciabr(ciabr);
}

/**
 * set_ciabr() - set the CIABR
 * @addr:	The value to set.
 *
 * This function sets the correct privilege value into the the HW
 * breakpoint address before writing it up in the CIABR register.
 */
static void set_ciabr(unsigned long addr)
{
	addr &= ~CIABR_PRIV;

	if (cpu_has_feature(CPU_FTR_HVMODE))
		addr |= CIABR_PRIV_HYPER;
	else
		addr |= CIABR_PRIV_SUPER;
	write_ciabr(addr);
}

/*
 * Disable surveillance (the service processor watchdog function)
 * while we are in xmon.
 * XXX we should re-enable it when we leave. :)
 */
#define SURVEILLANCE_TOKEN	9000

static inline void disable_surveillance(void)
{
#ifdef CONFIG_PPC_PSERIES
	/* Since this can't be a module, args should end up below 4GB. */
	static struct rtas_args args;

	/*
	 * At this point we have got all the cpus we can into
	 * xmon, so there is hopefully no other cpu calling RTAS
	 * at the moment, even though we don't take rtas.lock.
	 * If we did try to take rtas.lock there would be a
	 * real possibility of deadlock.
	 */
	if (set_indicator_token == RTAS_UNKNOWN_SERVICE)
		return;

	rtas_call_unlocked(&args, set_indicator_token, 3, 1, NULL,
			   SURVEILLANCE_TOKEN, 0, 0);

#endif /* CONFIG_PPC_PSERIES */
}

#ifdef CONFIG_SMP
static int xmon_speaker;

static void get_output_lock(void)
{
	int me = smp_processor_id() + 0x100;
	int last_speaker = 0, prev;
	long timeout;

	if (xmon_speaker == me)
		return;

	for (;;) {
		last_speaker = cmpxchg(&xmon_speaker, 0, me);
		if (last_speaker == 0)
			return;

		/*
		 * Wait a full second for the lock, we might be on a slow
		 * console, but check every 100us.
		 */
		timeout = 10000;
		while (xmon_speaker == last_speaker) {
			if (--timeout > 0) {
				udelay(100);
				continue;
			}

			/* hostile takeover */
			prev = cmpxchg(&xmon_speaker, last_speaker, me);
			if (prev == last_speaker)
				return;
			break;
		}
	}
}

static void release_output_lock(void)
{
	xmon_speaker = 0;
}

int cpus_are_in_xmon(void)
{
	return !cpumask_empty(&cpus_in_xmon);
}

static bool wait_for_other_cpus(int ncpus)
{
	unsigned long timeout;

	/* We wait for 2s, which is a metric "little while" */
	for (timeout = 20000; timeout != 0; --timeout) {
		if (cpumask_weight(&cpus_in_xmon) >= ncpus)
			return true;
		udelay(100);
		barrier();
	}

	return false;
}
#endif /* CONFIG_SMP */

static inline int unrecoverable_excp(struct pt_regs *regs)
{
#if defined(CONFIG_4xx) || defined(CONFIG_PPC_BOOK3E)
	/* We have no MSR_RI bit on 4xx or Book3e, so we simply return false */
	return 0;
#else
	return ((regs->msr & MSR_RI) == 0);
#endif
}

static int xmon_core(struct pt_regs *regs, int fromipi)
{
	int cmd = 0;
	struct bpt *bp;
	long recurse_jmp[JMP_BUF_LEN];
	unsigned long offset;
	unsigned long flags;
#ifdef CONFIG_SMP
	int cpu;
	int secondary;
#endif

	local_irq_save(flags);
	hard_irq_disable();

	tracing_enabled = tracing_is_on();
	tracing_off();

	bp = in_breakpoint_table(regs->nip, &offset);
	if (bp != NULL) {
		regs->nip = bp->address + offset;
		atomic_dec(&bp->ref_count);
	}

	remove_cpu_bpts();

#ifdef CONFIG_SMP
	cpu = smp_processor_id();
	if (cpumask_test_cpu(cpu, &cpus_in_xmon)) {
		/*
		 * We catch SPR read/write faults here because the 0x700, 0xf60
		 * etc. handlers don't call debugger_fault_handler().
		 */
		if (catch_spr_faults)
			longjmp(bus_error_jmp, 1);
		get_output_lock();
		excprint(regs);
		printf("cpu 0x%x: Exception %lx %s in xmon, "
		       "returning to main loop\n",
		       cpu, regs->trap, getvecname(TRAP(regs)));
		release_output_lock();
		longjmp(xmon_fault_jmp[cpu], 1);
	}

	if (setjmp(recurse_jmp) != 0) {
		if (!in_xmon || !xmon_gate) {
			get_output_lock();
			printf("xmon: WARNING: bad recursive fault "
			       "on cpu 0x%x\n", cpu);
			release_output_lock();
			goto waiting;
		}
		secondary = !(xmon_taken && cpu == xmon_owner);
		goto cmdloop;
	}

	xmon_fault_jmp[cpu] = recurse_jmp;

	bp = NULL;
	if ((regs->msr & (MSR_IR|MSR_PR|MSR_64BIT)) == (MSR_IR|MSR_64BIT))
		bp = at_breakpoint(regs->nip);
	if (bp || unrecoverable_excp(regs))
		fromipi = 0;

	if (!fromipi) {
		get_output_lock();
		excprint(regs);
		if (bp) {
			printf("cpu 0x%x stopped at breakpoint 0x%tx (",
			       cpu, BP_NUM(bp));
			xmon_print_symbol(regs->nip, " ", ")\n");
		}
		if (unrecoverable_excp(regs))
			printf("WARNING: exception is not recoverable, "
			       "can't continue\n");
		release_output_lock();
	}

	cpumask_set_cpu(cpu, &cpus_in_xmon);

 waiting:
	secondary = 1;
	spin_begin();
	while (secondary && !xmon_gate) {
		if (in_xmon == 0) {
			if (fromipi) {
				spin_end();
				goto leave;
			}
			secondary = test_and_set_bit(0, &in_xmon);
		}
		spin_cpu_relax();
		touch_nmi_watchdog();
	}
	spin_end();

	if (!secondary && !xmon_gate) {
		/* we are the first cpu to come in */
		/* interrupt other cpu(s) */
		int ncpus = num_online_cpus();

		xmon_owner = cpu;
		mb();
		if (ncpus > 1) {
			/*
			 * A system reset (trap == 0x100) can be triggered on
			 * all CPUs, so when we come in via 0x100 try waiting
			 * for the other CPUs to come in before we send the
			 * debugger break (IPI). This is similar to
			 * crash_kexec_secondary().
			 */
			if (TRAP(regs) != 0x100 || !wait_for_other_cpus(ncpus))
				smp_send_debugger_break();

			wait_for_other_cpus(ncpus);
		}
		remove_bpts();
		disable_surveillance();
		/* for breakpoint or single step, print the current instr. */
		if (bp || TRAP(regs) == 0xd00)
			ppc_inst_dump(regs->nip, 1, 0);
		printf("enter ? for help\n");
		mb();
		xmon_gate = 1;
		barrier();
		touch_nmi_watchdog();
	}

 cmdloop:
	while (in_xmon) {
		if (secondary) {
			spin_begin();
			if (cpu == xmon_owner) {
				if (!test_and_set_bit(0, &xmon_taken)) {
					secondary = 0;
					spin_end();
					continue;
				}
				/* missed it */
				while (cpu == xmon_owner)
					spin_cpu_relax();
			}
			spin_cpu_relax();
			touch_nmi_watchdog();
		} else {
			cmd = cmds(regs);
			if (cmd != 0) {
				/* exiting xmon */
				insert_bpts();
				xmon_gate = 0;
				wmb();
				in_xmon = 0;
				break;
			}
			/* have switched to some other cpu */
			secondary = 1;
		}
	}
 leave:
	cpumask_clear_cpu(cpu, &cpus_in_xmon);
	xmon_fault_jmp[cpu] = NULL;
#else
	/* UP is simple... */
	if (in_xmon) {
		printf("Exception %lx %s in xmon, returning to main loop\n",
		       regs->trap, getvecname(TRAP(regs)));
		longjmp(xmon_fault_jmp[0], 1);
	}
	if (setjmp(recurse_jmp) == 0) {
		xmon_fault_jmp[0] = recurse_jmp;
		in_xmon = 1;

		excprint(regs);
		bp = at_breakpoint(regs->nip);
		if (bp) {
			printf("Stopped at breakpoint %tx (", BP_NUM(bp));
			xmon_print_symbol(regs->nip, " ", ")\n");
		}
		if (unrecoverable_excp(regs))
			printf("WARNING: exception is not recoverable, "
			       "can't continue\n");
		remove_bpts();
		disable_surveillance();
		/* for breakpoint or single step, print the current instr. */
		if (bp || TRAP(regs) == 0xd00)
			ppc_inst_dump(regs->nip, 1, 0);
		printf("enter ? for help\n");
	}

	cmd = cmds(regs);

	insert_bpts();
	in_xmon = 0;
#endif

#ifdef CONFIG_BOOKE
	if (regs->msr & MSR_DE) {
		bp = at_breakpoint(regs->nip);
		if (bp != NULL) {
			regs->nip = (unsigned long) &bp->instr[0];
			atomic_inc(&bp->ref_count);
		}
	}
#else
	if ((regs->msr & (MSR_IR|MSR_PR|MSR_64BIT)) == (MSR_IR|MSR_64BIT)) {
		bp = at_breakpoint(regs->nip);
		if (bp != NULL) {
			int stepped = emulate_step(regs, bp->instr[0]);
			if (stepped == 0) {
				regs->nip = (unsigned long) &bp->instr[0];
				atomic_inc(&bp->ref_count);
			} else if (stepped < 0) {
				printf("Couldn't single-step %s instruction\n",
				    (IS_RFID(bp->instr[0])? "rfid": "mtmsrd"));
			}
		}
	}
#endif
	insert_cpu_bpts();

	touch_nmi_watchdog();
	local_irq_restore(flags);

	return cmd != 'X' && cmd != EOF;
}

int xmon(struct pt_regs *excp)
{
	struct pt_regs regs;

	if (excp == NULL) {
		ppc_save_regs(&regs);
		excp = &regs;
	}

	return xmon_core(excp, 0);
}
EXPORT_SYMBOL(xmon);

irqreturn_t xmon_irq(int irq, void *d)
{
	unsigned long flags;
	local_irq_save(flags);
	printf("Keyboard interrupt\n");
	xmon(get_irq_regs());
	local_irq_restore(flags);
	return IRQ_HANDLED;
}

static int xmon_bpt(struct pt_regs *regs)
{
	struct bpt *bp;
	unsigned long offset;

	if ((regs->msr & (MSR_IR|MSR_PR|MSR_64BIT)) != (MSR_IR|MSR_64BIT))
		return 0;

	/* Are we at the trap at bp->instr[1] for some bp? */
	bp = in_breakpoint_table(regs->nip, &offset);
	if (bp != NULL && offset == 4) {
		regs->nip = bp->address + 4;
		atomic_dec(&bp->ref_count);
		return 1;
	}

	/* Are we at a breakpoint? */
	bp = at_breakpoint(regs->nip);
	if (!bp)
		return 0;

	xmon_core(regs, 0);

	return 1;
}

static int xmon_sstep(struct pt_regs *regs)
{
	if (user_mode(regs))
		return 0;
	xmon_core(regs, 0);
	return 1;
}

static int xmon_break_match(struct pt_regs *regs)
{
	if ((regs->msr & (MSR_IR|MSR_PR|MSR_64BIT)) != (MSR_IR|MSR_64BIT))
		return 0;
	if (dabr.enabled == 0)
		return 0;
	xmon_core(regs, 0);
	return 1;
}

static int xmon_iabr_match(struct pt_regs *regs)
{
	if ((regs->msr & (MSR_IR|MSR_PR|MSR_64BIT)) != (MSR_IR|MSR_64BIT))
		return 0;
	if (iabr == NULL)
		return 0;
	xmon_core(regs, 0);
	return 1;
}

static int xmon_ipi(struct pt_regs *regs)
{
#ifdef CONFIG_SMP
	if (in_xmon && !cpumask_test_cpu(smp_processor_id(), &cpus_in_xmon))
		xmon_core(regs, 1);
#endif
	return 0;
}

static int xmon_fault_handler(struct pt_regs *regs)
{
	struct bpt *bp;
	unsigned long offset;

	if (in_xmon && catch_memory_errors)
		handle_fault(regs);	/* doesn't return */

	if ((regs->msr & (MSR_IR|MSR_PR|MSR_64BIT)) == (MSR_IR|MSR_64BIT)) {
		bp = in_breakpoint_table(regs->nip, &offset);
		if (bp != NULL) {
			regs->nip = bp->address + offset;
			atomic_dec(&bp->ref_count);
		}
	}

	return 0;
}

/* Force enable xmon if not already enabled */
static inline void force_enable_xmon(void)
{
	/* Enable xmon hooks if needed */
	if (!xmon_on) {
		printf("xmon: Enabling debugger hooks\n");
		xmon_on = 1;
	}
}

static struct bpt *at_breakpoint(unsigned long pc)
{
	int i;
	struct bpt *bp;

	bp = bpts;
	for (i = 0; i < NBPTS; ++i, ++bp)
		if (bp->enabled && pc == bp->address)
			return bp;
	return NULL;
}

static struct bpt *in_breakpoint_table(unsigned long nip, unsigned long *offp)
{
	unsigned long off;

	off = nip - (unsigned long) bpts;
	if (off >= sizeof(bpts))
		return NULL;
	off %= sizeof(struct bpt);
	if (off != offsetof(struct bpt, instr[0])
	    && off != offsetof(struct bpt, instr[1]))
		return NULL;
	*offp = off - offsetof(struct bpt, instr[0]);
	return (struct bpt *) (nip - off);
}

static struct bpt *new_breakpoint(unsigned long a)
{
	struct bpt *bp;

	a &= ~3UL;
	bp = at_breakpoint(a);
	if (bp)
		return bp;

	for (bp = bpts; bp < &bpts[NBPTS]; ++bp) {
		if (!bp->enabled && atomic_read(&bp->ref_count) == 0) {
			bp->address = a;
			bp->instr[1] = bpinstr;
			store_inst(&bp->instr[1]);
			return bp;
		}
	}

	printf("Sorry, no free breakpoints.  Please clear one first.\n");
	return NULL;
}

static void insert_bpts(void)
{
	int i;
	struct bpt *bp;

	bp = bpts;
	for (i = 0; i < NBPTS; ++i, ++bp) {
		if ((bp->enabled & (BP_TRAP|BP_CIABR)) == 0)
			continue;
		if (mread(bp->address, &bp->instr[0], 4) != 4) {
			printf("Couldn't read instruction at %lx, "
			       "disabling breakpoint there\n", bp->address);
			bp->enabled = 0;
			continue;
		}
		if (IS_MTMSRD(bp->instr[0]) || IS_RFID(bp->instr[0])) {
			printf("Breakpoint at %lx is on an mtmsrd or rfid "
			       "instruction, disabling it\n", bp->address);
			bp->enabled = 0;
			continue;
		}
		store_inst(&bp->instr[0]);
		if (bp->enabled & BP_CIABR)
			continue;
		if (patch_instruction((unsigned int *)bp->address,
							bpinstr) != 0) {
			printf("Couldn't write instruction at %lx, "
			       "disabling breakpoint there\n", bp->address);
			bp->enabled &= ~BP_TRAP;
			continue;
		}
		store_inst((void *)bp->address);
	}
}

static void insert_cpu_bpts(void)
{
	struct arch_hw_breakpoint brk;

	if (dabr.enabled) {
		brk.address = dabr.address;
		brk.type = (dabr.enabled & HW_BRK_TYPE_DABR) | HW_BRK_TYPE_PRIV_ALL;
		brk.len = 8;
		__set_breakpoint(&brk);
	}

	if (iabr)
		set_ciabr(iabr->address);
}

static void remove_bpts(void)
{
	int i;
	struct bpt *bp;
	unsigned instr;

	bp = bpts;
	for (i = 0; i < NBPTS; ++i, ++bp) {
		if ((bp->enabled & (BP_TRAP|BP_CIABR)) != BP_TRAP)
			continue;
		if (mread(bp->address, &instr, 4) == 4
		    && instr == bpinstr
		    && patch_instruction(
			(unsigned int *)bp->address, bp->instr[0]) != 0)
			printf("Couldn't remove breakpoint at %lx\n",
			       bp->address);
		else
			store_inst((void *)bp->address);
	}
}

static void remove_cpu_bpts(void)
{
	hw_breakpoint_disable();
	write_ciabr(0);
}

/* Based on uptime_proc_show(). */
static void
show_uptime(void)
{
	struct timespec64 uptime;

	if (setjmp(bus_error_jmp) == 0) {
		catch_memory_errors = 1;
		sync();

		ktime_get_coarse_boottime_ts64(&uptime);
		printf("Uptime: %lu.%.2lu seconds\n", (unsigned long)uptime.tv_sec,
			((unsigned long)uptime.tv_nsec / (NSEC_PER_SEC/100)));

		sync();
		__delay(200);						\
	}
	catch_memory_errors = 0;
}

static void set_lpp_cmd(void)
{
	unsigned long lpp;

	if (!scanhex(&lpp)) {
		printf("Invalid number.\n");
		lpp = 0;
	}
	xmon_set_pagination_lpp(lpp);
}
/* Command interpreting routine */
static char *last_cmd;

static int
cmds(struct pt_regs *excp)
{
	int cmd = 0;

	last_cmd = NULL;
	xmon_regs = excp;

	xmon_show_stack(excp->gpr[1], excp->link, excp->nip);

	for(;;) {
#ifdef CONFIG_SMP
		printf("%x:", smp_processor_id());
#endif /* CONFIG_SMP */
		printf("mon> ");
		flush_input();
		termch = 0;
		cmd = skipbl();
		if( cmd == '\n' ) {
			if (last_cmd == NULL)
				continue;
			take_input(last_cmd);
			last_cmd = NULL;
			cmd = inchar();
		}
		switch (cmd) {
		case 'm':
			cmd = inchar();
			switch (cmd) {
			case 'm':
			case 's':
			case 'd':
				memops(cmd);
				break;
			case 'l':
				memlocate();
				break;
			case 'z':
				memzcan();
				break;
			case 'i':
				show_mem(0, NULL);
				break;
			default:
				termch = cmd;
				memex();
			}
			break;
		case 'd':
			dump();
			break;
		case 'l':
			symbol_lookup();
			break;
		case 'r':
			prregs(excp);	/* print regs */
			break;
		case 'e':
			excprint(excp);
			break;
		case 'S':
			super_regs();
			break;
		case 't':
			backtrace(excp);
			break;
		case 'f':
			cacheflush();
			break;
		case 's':
			if (do_spu_cmd() == 0)
				break;
			if (do_step(excp))
				return cmd;
			break;
		case 'x':
		case 'X':
			if (tracing_enabled)
				tracing_on();
			return cmd;
		case EOF:
			printf(" <no input ...>\n");
			mdelay(2000);
			return cmd;
		case '?':
			xmon_puts(help_string);
			break;
		case '#':
			set_lpp_cmd();
			break;
		case 'b':
			bpt_cmds();
			break;
		case 'C':
			csum();
			break;
		case 'c':
			if (cpu_cmd())
				return 0;
			break;
		case 'z':
			bootcmds();
			break;
		case 'p':
			proccall();
			break;
		case 'P':
			show_tasks();
			break;
#ifdef CONFIG_PPC_STD_MMU
		case 'u':
			dump_segments();
			break;
#elif defined(CONFIG_44x)
		case 'u':
			dump_tlb_44x();
			break;
#elif defined(CONFIG_PPC_BOOK3E)
		case 'u':
			dump_tlb_book3e();
			break;
#endif
		case 'U':
			show_uptime();
			break;
		default:
			printf("Unrecognized command: ");
			do {
				if (' ' < cmd && cmd <= '~')
					putchar(cmd);
				else
					printf("\\x%x", cmd);
				cmd = inchar();
			} while (cmd != '\n');
			printf(" (type ? for help)\n");
			break;
		}
	}
}

#ifdef CONFIG_BOOKE
static int do_step(struct pt_regs *regs)
{
	regs->msr |= MSR_DE;
	mtspr(SPRN_DBCR0, mfspr(SPRN_DBCR0) | DBCR0_IC | DBCR0_IDM);
	return 1;
}
#else
/*
 * Step a single instruction.
 * Some instructions we emulate, others we execute with MSR_SE set.
 */
static int do_step(struct pt_regs *regs)
{
	unsigned int instr;
	int stepped;

	force_enable_xmon();
	/* check we are in 64-bit kernel mode, translation enabled */
	if ((regs->msr & (MSR_64BIT|MSR_PR|MSR_IR)) == (MSR_64BIT|MSR_IR)) {
		if (mread(regs->nip, &instr, 4) == 4) {
			stepped = emulate_step(regs, instr);
			if (stepped < 0) {
				printf("Couldn't single-step %s instruction\n",
				       (IS_RFID(instr)? "rfid": "mtmsrd"));
				return 0;
			}
			if (stepped > 0) {
				regs->trap = 0xd00 | (regs->trap & 1);
				printf("stepped to ");
				xmon_print_symbol(regs->nip, " ", "\n");
				ppc_inst_dump(regs->nip, 1, 0);
				return 0;
			}
		}
	}
	regs->msr |= MSR_SE;
	return 1;
}
#endif

static void bootcmds(void)
{
	int cmd;

	cmd = inchar();
	if (cmd == 'r')
		ppc_md.restart(NULL);
	else if (cmd == 'h')
		ppc_md.halt();
	else if (cmd == 'p')
		if (pm_power_off)
			pm_power_off();
}

static int cpu_cmd(void)
{
#ifdef CONFIG_SMP
	unsigned long cpu, first_cpu, last_cpu;
	int timeout;

	if (!scanhex(&cpu)) {
		/* print cpus waiting or in xmon */
		printf("cpus stopped:");
		last_cpu = first_cpu = NR_CPUS;
		for_each_possible_cpu(cpu) {
			if (cpumask_test_cpu(cpu, &cpus_in_xmon)) {
				if (cpu == last_cpu + 1) {
					last_cpu = cpu;
				} else {
					if (last_cpu != first_cpu)
						printf("-0x%lx", last_cpu);
					last_cpu = first_cpu = cpu;
					printf(" 0x%lx", cpu);
				}
			}
		}
		if (last_cpu != first_cpu)
			printf("-0x%lx", last_cpu);
		printf("\n");
		return 0;
	}
	/* try to switch to cpu specified */
	if (!cpumask_test_cpu(cpu, &cpus_in_xmon)) {
		printf("cpu 0x%lx isn't in xmon\n", cpu);
#ifdef CONFIG_PPC64
		printf("backtrace of paca[0x%lx].saved_r1 (possibly stale):\n", cpu);
		xmon_show_stack(paca_ptrs[cpu]->saved_r1, 0, 0);
#endif
		return 0;
	}
	xmon_taken = 0;
	mb();
	xmon_owner = cpu;
	timeout = 10000000;
	while (!xmon_taken) {
		if (--timeout == 0) {
			if (test_and_set_bit(0, &xmon_taken))
				break;
			/* take control back */
			mb();
			xmon_owner = smp_processor_id();
			printf("cpu 0x%lx didn't take control\n", cpu);
			return 0;
		}
		barrier();
	}
	return 1;
#else
	return 0;
#endif /* CONFIG_SMP */
}

static unsigned short fcstab[256] = {
	0x0000, 0x1189, 0x2312, 0x329b, 0x4624, 0x57ad, 0x6536, 0x74bf,
	0x8c48, 0x9dc1, 0xaf5a, 0xbed3, 0xca6c, 0xdbe5, 0xe97e, 0xf8f7,
	0x1081, 0x0108, 0x3393, 0x221a, 0x56a5, 0x472c, 0x75b7, 0x643e,
	0x9cc9, 0x8d40, 0xbfdb, 0xae52, 0xdaed, 0xcb64, 0xf9ff, 0xe876,
	0x2102, 0x308b, 0x0210, 0x1399, 0x6726, 0x76af, 0x4434, 0x55bd,
	0xad4a, 0xbcc3, 0x8e58, 0x9fd1, 0xeb6e, 0xfae7, 0xc87c, 0xd9f5,
	0x3183, 0x200a, 0x1291, 0x0318, 0x77a7, 0x662e, 0x54b5, 0x453c,
	0xbdcb, 0xac42, 0x9ed9, 0x8f50, 0xfbef, 0xea66, 0xd8fd, 0xc974,
	0x4204, 0x538d, 0x6116, 0x709f, 0x0420, 0x15a9, 0x2732, 0x36bb,
	0xce4c, 0xdfc5, 0xed5e, 0xfcd7, 0x8868, 0x99e1, 0xab7a, 0xbaf3,
	0x5285, 0x430c, 0x7197, 0x601e, 0x14a1, 0x0528, 0x37b3, 0x263a,
	0xdecd, 0xcf44, 0xfddf, 0xec56, 0x98e9, 0x8960, 0xbbfb, 0xaa72,
	0x6306, 0x728f, 0x4014, 0x519d, 0x2522, 0x34ab, 0x0630, 0x17b9,
	0xef4e, 0xfec7, 0xcc5c, 0xddd5, 0xa96a, 0xb8e3, 0x8a78, 0x9bf1,
	0x7387, 0x620e, 0x5095, 0x411c, 0x35a3, 0x242a, 0x16b1, 0x0738,
	0xffcf, 0xee46, 0xdcdd, 0xcd54, 0xb9eb, 0xa862, 0x9af9, 0x8b70,
	0x8408, 0x9581, 0xa71a, 0xb693, 0xc22c, 0xd3a5, 0xe13e, 0xf0b7,
	0x0840, 0x19c9, 0x2b52, 0x3adb, 0x4e64, 0x5fed, 0x6d76, 0x7cff,
	0x9489, 0x8500, 0xb79b, 0xa612, 0xd2ad, 0xc324, 0xf1bf, 0xe036,
	0x18c1, 0x0948, 0x3bd3, 0x2a5a, 0x5ee5, 0x4f6c, 0x7df7, 0x6c7e,
	0xa50a, 0xb483, 0x8618, 0x9791, 0xe32e, 0xf2a7, 0xc03c, 0xd1b5,
	0x2942, 0x38cb, 0x0a50, 0x1bd9, 0x6f66, 0x7eef, 0x4c74, 0x5dfd,
	0xb58b, 0xa402, 0x9699, 0x8710, 0xf3af, 0xe226, 0xd0bd, 0xc134,
	0x39c3, 0x284a, 0x1ad1, 0x0b58, 0x7fe7, 0x6e6e, 0x5cf5, 0x4d7c,
	0xc60c, 0xd785, 0xe51e, 0xf497, 0x8028, 0x91a1, 0xa33a, 0xb2b3,
	0x4a44, 0x5bcd, 0x6956, 0x78df, 0x0c60, 0x1de9, 0x2f72, 0x3efb,
	0xd68d, 0xc704, 0xf59f, 0xe416, 0x90a9, 0x8120, 0xb3bb, 0xa232,
	0x5ac5, 0x4b4c, 0x79d7, 0x685e, 0x1ce1, 0x0d68, 0x3ff3, 0x2e7a,
	0xe70e, 0xf687, 0xc41c, 0xd595, 0xa12a, 0xb0a3, 0x8238, 0x93b1,
	0x6b46, 0x7acf, 0x4854, 0x59dd, 0x2d62, 0x3ceb, 0x0e70, 0x1ff9,
	0xf78f, 0xe606, 0xd49d, 0xc514, 0xb1ab, 0xa022, 0x92b9, 0x8330,
	0x7bc7, 0x6a4e, 0x58d5, 0x495c, 0x3de3, 0x2c6a, 0x1ef1, 0x0f78
};

#define FCS(fcs, c)	(((fcs) >> 8) ^ fcstab[((fcs) ^ (c)) & 0xff])

static void
csum(void)
{
	unsigned int i;
	unsigned short fcs;
	unsigned char v;

	if (!scanhex(&adrs))
		return;
	if (!scanhex(&ncsum))
		return;
	fcs = 0xffff;
	for (i = 0; i < ncsum; ++i) {
		if (mread(adrs+i, &v, 1) == 0) {
			printf("csum stopped at "REG"\n", adrs+i);
			break;
		}
		fcs = FCS(fcs, v);
	}
	printf("%x\n", fcs);
}

/*
 * Check if this is a suitable place to put a breakpoint.
 */
static long check_bp_loc(unsigned long addr)
{
	unsigned int instr;

	addr &= ~3;
	if (!is_kernel_addr(addr)) {
		printf("Breakpoints may only be placed at kernel addresses\n");
		return 0;
	}
	if (!mread(addr, &instr, sizeof(instr))) {
		printf("Can't read instruction at address %lx\n", addr);
		return 0;
	}
	if (IS_MTMSRD(instr) || IS_RFID(instr)) {
		printf("Breakpoints may not be placed on mtmsrd or rfid "
		       "instructions\n");
		return 0;
	}
	return 1;
}

static char *breakpoint_help_string =
    "Breakpoint command usage:\n"
    "b                show breakpoints\n"
    "b <addr> [cnt]   set breakpoint at given instr addr\n"
    "bc               clear all breakpoints\n"
    "bc <n/addr>      clear breakpoint number n or at addr\n"
    "bi <addr> [cnt]  set hardware instr breakpoint (POWER8 only)\n"
    "bd <addr> [cnt]  set hardware data breakpoint\n"
    "";

static void
bpt_cmds(void)
{
	int cmd;
	unsigned long a;
	int i;
	struct bpt *bp;

	cmd = inchar();
	switch (cmd) {
#ifndef CONFIG_PPC_8xx
	static const char badaddr[] = "Only kernel addresses are permitted for breakpoints\n";
	int mode;
	case 'd':	/* bd - hardware data breakpoint */
		if (!ppc_breakpoint_available()) {
			printf("Hardware data breakpoint not supported on this cpu\n");
			break;
		}
		mode = 7;
		cmd = inchar();
		if (cmd == 'r')
			mode = 5;
		else if (cmd == 'w')
			mode = 6;
		else
			termch = cmd;
		dabr.address = 0;
		dabr.enabled = 0;
		if (scanhex(&dabr.address)) {
			if (!is_kernel_addr(dabr.address)) {
				printf(badaddr);
				break;
			}
			dabr.address &= ~HW_BRK_TYPE_DABR;
			dabr.enabled = mode | BP_DABR;
		}

		force_enable_xmon();
		break;

	case 'i':	/* bi - hardware instr breakpoint */
		if (!cpu_has_feature(CPU_FTR_ARCH_207S)) {
			printf("Hardware instruction breakpoint "
			       "not supported on this cpu\n");
			break;
		}
		if (iabr) {
			iabr->enabled &= ~BP_CIABR;
			iabr = NULL;
		}
		if (!scanhex(&a))
			break;
		if (!check_bp_loc(a))
			break;
		bp = new_breakpoint(a);
		if (bp != NULL) {
			bp->enabled |= BP_CIABR;
			iabr = bp;
			force_enable_xmon();
		}
		break;
#endif

	case 'c':
		if (!scanhex(&a)) {
			/* clear all breakpoints */
			for (i = 0; i < NBPTS; ++i)
				bpts[i].enabled = 0;
			iabr = NULL;
			dabr.enabled = 0;
			printf("All breakpoints cleared\n");
			break;
		}

		if (a <= NBPTS && a >= 1) {
			/* assume a breakpoint number */
			bp = &bpts[a-1];	/* bp nums are 1 based */
		} else {
			/* assume a breakpoint address */
			bp = at_breakpoint(a);
			if (bp == NULL) {
				printf("No breakpoint at %lx\n", a);
				break;
			}
		}

		printf("Cleared breakpoint %tx (", BP_NUM(bp));
		xmon_print_symbol(bp->address, " ", ")\n");
		bp->enabled = 0;
		break;

	default:
		termch = cmd;
		cmd = skipbl();
		if (cmd == '?') {
			printf(breakpoint_help_string);
			break;
		}
		termch = cmd;
		if (!scanhex(&a)) {
			/* print all breakpoints */
			printf("   type            address\n");
			if (dabr.enabled) {
				printf("   data   "REG"  [", dabr.address);
				if (dabr.enabled & 1)
					printf("r");
				if (dabr.enabled & 2)
					printf("w");
				printf("]\n");
			}
			for (bp = bpts; bp < &bpts[NBPTS]; ++bp) {
				if (!bp->enabled)
					continue;
				printf("%tx %s   ", BP_NUM(bp),
				    (bp->enabled & BP_CIABR) ? "inst": "trap");
				xmon_print_symbol(bp->address, "  ", "\n");
			}
			break;
		}

		if (!check_bp_loc(a))
			break;
		bp = new_breakpoint(a);
		if (bp != NULL) {
			bp->enabled |= BP_TRAP;
			force_enable_xmon();
		}
		break;
	}
}

/* Very cheap human name for vector lookup. */
static
const char *getvecname(unsigned long vec)
{
	char *ret;

	switch (vec) {
	case 0x100:	ret = "(System Reset)"; break;
	case 0x200:	ret = "(Machine Check)"; break;
	case 0x300:	ret = "(Data Access)"; break;
	case 0x380:
		if (radix_enabled())
			ret = "(Data Access Out of Range)";
		else
			ret = "(Data SLB Access)";
		break;
	case 0x400:	ret = "(Instruction Access)"; break;
	case 0x480:
		if (radix_enabled())
			ret = "(Instruction Access Out of Range)";
		else
			ret = "(Instruction SLB Access)";
		break;
	case 0x500:	ret = "(Hardware Interrupt)"; break;
	case 0x600:	ret = "(Alignment)"; break;
	case 0x700:	ret = "(Program Check)"; break;
	case 0x800:	ret = "(FPU Unavailable)"; break;
	case 0x900:	ret = "(Decrementer)"; break;
	case 0x980:	ret = "(Hypervisor Decrementer)"; break;
	case 0xa00:	ret = "(Doorbell)"; break;
	case 0xc00:	ret = "(System Call)"; break;
	case 0xd00:	ret = "(Single Step)"; break;
	case 0xe40:	ret = "(Emulation Assist)"; break;
	case 0xe60:	ret = "(HMI)"; break;
	case 0xe80:	ret = "(Hypervisor Doorbell)"; break;
	case 0xf00:	ret = "(Performance Monitor)"; break;
	case 0xf20:	ret = "(Altivec Unavailable)"; break;
	case 0x1300:	ret = "(Instruction Breakpoint)"; break;
	case 0x1500:	ret = "(Denormalisation)"; break;
	case 0x1700:	ret = "(Altivec Assist)"; break;
	default: ret = "";
	}
	return ret;
}

static void get_function_bounds(unsigned long pc, unsigned long *startp,
				unsigned long *endp)
{
	unsigned long size, offset;
	const char *name;

	*startp = *endp = 0;
	if (pc == 0)
		return;
	if (setjmp(bus_error_jmp) == 0) {
		catch_memory_errors = 1;
		sync();
		name = kallsyms_lookup(pc, &size, &offset, NULL, tmpstr);
		if (name != NULL) {
			*startp = pc - offset;
			*endp = pc - offset + size;
		}
		sync();
	}
	catch_memory_errors = 0;
}

#define LRSAVE_OFFSET		(STACK_FRAME_LR_SAVE * sizeof(unsigned long))
#define MARKER_OFFSET		(STACK_FRAME_MARKER * sizeof(unsigned long))

static void xmon_show_stack(unsigned long sp, unsigned long lr,
			    unsigned long pc)
{
	int max_to_print = 64;
	unsigned long ip;
	unsigned long newsp;
	unsigned long marker;
	struct pt_regs regs;

	while (max_to_print--) {
		if (!is_kernel_addr(sp)) {
			if (sp != 0)
				printf("SP (%lx) is in userspace\n", sp);
			break;
		}

		if (!mread(sp + LRSAVE_OFFSET, &ip, sizeof(unsigned long))
		    || !mread(sp, &newsp, sizeof(unsigned long))) {
			printf("Couldn't read stack frame at %lx\n", sp);
			break;
		}

		/*
		 * For the first stack frame, try to work out if
		 * LR and/or the saved LR value in the bottommost
		 * stack frame are valid.
		 */
		if ((pc | lr) != 0) {
			unsigned long fnstart, fnend;
			unsigned long nextip;
			int printip = 1;

			get_function_bounds(pc, &fnstart, &fnend);
			nextip = 0;
			if (newsp > sp)
				mread(newsp + LRSAVE_OFFSET, &nextip,
				      sizeof(unsigned long));
			if (lr == ip) {
				if (!is_kernel_addr(lr)
				    || (fnstart <= lr && lr < fnend))
					printip = 0;
			} else if (lr == nextip) {
				printip = 0;
			} else if (is_kernel_addr(lr)
				   && !(fnstart <= lr && lr < fnend)) {
				printf("[link register   ] ");
				xmon_print_symbol(lr, " ", "\n");
			}
			if (printip) {
				printf("["REG"] ", sp);
				xmon_print_symbol(ip, " ", " (unreliable)\n");
			}
			pc = lr = 0;

		} else {
			printf("["REG"] ", sp);
			xmon_print_symbol(ip, " ", "\n");
		}

		/* Look for "regshere" marker to see if this is
		   an exception frame. */
		if (mread(sp + MARKER_OFFSET, &marker, sizeof(unsigned long))
		    && marker == STACK_FRAME_REGS_MARKER) {
			if (mread(sp + STACK_FRAME_OVERHEAD, &regs, sizeof(regs))
			    != sizeof(regs)) {
				printf("Couldn't read registers at %lx\n",
				       sp + STACK_FRAME_OVERHEAD);
				break;
			}
			printf("--- Exception: %lx %s at ", regs.trap,
			       getvecname(TRAP(&regs)));
			pc = regs.nip;
			lr = regs.link;
			xmon_print_symbol(pc, " ", "\n");
		}

		if (newsp == 0)
			break;

		sp = newsp;
	}
}

static void backtrace(struct pt_regs *excp)
{
	unsigned long sp;

	if (scanhex(&sp))
		xmon_show_stack(sp, 0, 0);
	else
		xmon_show_stack(excp->gpr[1], excp->link, excp->nip);
	scannl();
}

static void print_bug_trap(struct pt_regs *regs)
{
#ifdef CONFIG_BUG
	const struct bug_entry *bug;
	unsigned long addr;

	if (regs->msr & MSR_PR)
		return;		/* not in kernel */
	addr = regs->nip;	/* address of trap instruction */
	if (!is_kernel_addr(addr))
		return;
	bug = find_bug(regs->nip);
	if (bug == NULL)
		return;
	if (is_warning_bug(bug))
		return;

#ifdef CONFIG_DEBUG_BUGVERBOSE
	printf("kernel BUG at %s:%u!\n",
	       bug->file, bug->line);
#else
	printf("kernel BUG at %px!\n", (void *)bug->bug_addr);
#endif
#endif /* CONFIG_BUG */
}

static void excprint(struct pt_regs *fp)
{
	unsigned long trap;

#ifdef CONFIG_SMP
	printf("cpu 0x%x: ", smp_processor_id());
#endif /* CONFIG_SMP */

	trap = TRAP(fp);
	printf("Vector: %lx %s at [%px]\n", fp->trap, getvecname(trap), fp);
	printf("    pc: ");
	xmon_print_symbol(fp->nip, ": ", "\n");

	printf("    lr: ");
	xmon_print_symbol(fp->link, ": ", "\n");

	printf("    sp: %lx\n", fp->gpr[1]);
	printf("   msr: %lx\n", fp->msr);

	if (trap == 0x300 || trap == 0x380 || trap == 0x600 || trap == 0x200) {
		printf("   dar: %lx\n", fp->dar);
		if (trap != 0x380)
			printf(" dsisr: %lx\n", fp->dsisr);
	}

	printf("  current = 0x%px\n", current);
#ifdef CONFIG_PPC64
	printf("  paca    = 0x%px\t irqmask: 0x%02x\t irq_happened: 0x%02x\n",
	       local_paca, local_paca->irq_soft_mask, local_paca->irq_happened);
#endif
	if (current) {
		printf("    pid   = %d, comm = %s\n",
		       current->pid, current->comm);
	}

	if (trap == 0x700)
		print_bug_trap(fp);

	printf(linux_banner);
}

static void prregs(struct pt_regs *fp)
{
	int n, trap;
	unsigned long base;
	struct pt_regs regs;

	if (scanhex(&base)) {
		if (setjmp(bus_error_jmp) == 0) {
			catch_memory_errors = 1;
			sync();
			regs = *(struct pt_regs *)base;
			sync();
			__delay(200);
		} else {
			catch_memory_errors = 0;
			printf("*** Error reading registers from "REG"\n",
			       base);
			return;
		}
		catch_memory_errors = 0;
		fp = &regs;
	}

#ifdef CONFIG_PPC64
	if (FULL_REGS(fp)) {
		for (n = 0; n < 16; ++n)
			printf("R%.2d = "REG"   R%.2d = "REG"\n",
			       n, fp->gpr[n], n+16, fp->gpr[n+16]);
	} else {
		for (n = 0; n < 7; ++n)
			printf("R%.2d = "REG"   R%.2d = "REG"\n",
			       n, fp->gpr[n], n+7, fp->gpr[n+7]);
	}
#else
	for (n = 0; n < 32; ++n) {
		printf("R%.2d = %.8lx%s", n, fp->gpr[n],
		       (n & 3) == 3? "\n": "   ");
		if (n == 12 && !FULL_REGS(fp)) {
			printf("\n");
			break;
		}
	}
#endif
	printf("pc  = ");
	xmon_print_symbol(fp->nip, " ", "\n");
	if (TRAP(fp) != 0xc00 && cpu_has_feature(CPU_FTR_CFAR)) {
		printf("cfar= ");
		xmon_print_symbol(fp->orig_gpr3, " ", "\n");
	}
	printf("lr  = ");
	xmon_print_symbol(fp->link, " ", "\n");
	printf("msr = "REG"   cr  = %.8lx\n", fp->msr, fp->ccr);
	printf("ctr = "REG"   xer = "REG"   trap = %4lx\n",
	       fp->ctr, fp->xer, fp->trap);
	trap = TRAP(fp);
	if (trap == 0x300 || trap == 0x380 || trap == 0x600)
		printf("dar = "REG"   dsisr = %.8lx\n", fp->dar, fp->dsisr);
}

static void cacheflush(void)
{
	int cmd;
	unsigned long nflush;

	cmd = inchar();
	if (cmd != 'i')
		termch = cmd;
	scanhex((void *)&adrs);
	if (termch != '\n')
		termch = 0;
	nflush = 1;
	scanhex(&nflush);
	nflush = (nflush + L1_CACHE_BYTES - 1) / L1_CACHE_BYTES;
	if (setjmp(bus_error_jmp) == 0) {
		catch_memory_errors = 1;
		sync();

		if (cmd != 'i') {
			for (; nflush > 0; --nflush, adrs += L1_CACHE_BYTES)
				cflush((void *) adrs);
		} else {
			for (; nflush > 0; --nflush, adrs += L1_CACHE_BYTES)
				cinval((void *) adrs);
		}
		sync();
		/* wait a little while to see if we get a machine check */
		__delay(200);
	}
	catch_memory_errors = 0;
}

extern unsigned long xmon_mfspr(int spr, unsigned long default_value);
extern void xmon_mtspr(int spr, unsigned long value);

static int
read_spr(int n, unsigned long *vp)
{
	unsigned long ret = -1UL;
	int ok = 0;

	if (setjmp(bus_error_jmp) == 0) {
		catch_spr_faults = 1;
		sync();

		ret = xmon_mfspr(n, *vp);

		sync();
		*vp = ret;
		ok = 1;
	}
	catch_spr_faults = 0;

	return ok;
}

static void
write_spr(int n, unsigned long val)
{
	if (setjmp(bus_error_jmp) == 0) {
		catch_spr_faults = 1;
		sync();

		xmon_mtspr(n, val);

		sync();
	} else {
		printf("SPR 0x%03x (%4d) Faulted during write\n", n, n);
	}
	catch_spr_faults = 0;
}

static void dump_206_sprs(void)
{
#ifdef CONFIG_PPC64
	if (!cpu_has_feature(CPU_FTR_ARCH_206))
		return;

	/* Actually some of these pre-date 2.06, but whatevs */

	printf("srr0   = %.16lx  srr1  = %.16lx dsisr  = %.8lx\n",
		mfspr(SPRN_SRR0), mfspr(SPRN_SRR1), mfspr(SPRN_DSISR));
	printf("dscr   = %.16lx  ppr   = %.16lx pir    = %.8lx\n",
		mfspr(SPRN_DSCR), mfspr(SPRN_PPR), mfspr(SPRN_PIR));
	printf("amr    = %.16lx  uamor = %.16lx\n",
		mfspr(SPRN_AMR), mfspr(SPRN_UAMOR));

	if (!(mfmsr() & MSR_HV))
		return;

	printf("sdr1   = %.16lx  hdar  = %.16lx hdsisr = %.8lx\n",
		mfspr(SPRN_SDR1), mfspr(SPRN_HDAR), mfspr(SPRN_HDSISR));
	printf("hsrr0  = %.16lx hsrr1  = %.16lx hdec   = %.16lx\n",
		mfspr(SPRN_HSRR0), mfspr(SPRN_HSRR1), mfspr(SPRN_HDEC));
	printf("lpcr   = %.16lx  pcr   = %.16lx lpidr  = %.8lx\n",
		mfspr(SPRN_LPCR), mfspr(SPRN_PCR), mfspr(SPRN_LPID));
	printf("hsprg0 = %.16lx hsprg1 = %.16lx amor   = %.16lx\n",
		mfspr(SPRN_HSPRG0), mfspr(SPRN_HSPRG1), mfspr(SPRN_AMOR));
	printf("dabr   = %.16lx dabrx  = %.16lx\n",
		mfspr(SPRN_DABR), mfspr(SPRN_DABRX));
#endif
}

static void dump_207_sprs(void)
{
#ifdef CONFIG_PPC64
	unsigned long msr;

	if (!cpu_has_feature(CPU_FTR_ARCH_207S))
		return;

	printf("dpdes  = %.16lx  tir   = %.16lx cir    = %.8lx\n",
		mfspr(SPRN_DPDES), mfspr(SPRN_TIR), mfspr(SPRN_CIR));

	printf("fscr   = %.16lx  tar   = %.16lx pspb   = %.8lx\n",
		mfspr(SPRN_FSCR), mfspr(SPRN_TAR), mfspr(SPRN_PSPB));

	msr = mfmsr();
	if (msr & MSR_TM) {
		/* Only if TM has been enabled in the kernel */
		printf("tfhar  = %.16lx  tfiar = %.16lx texasr = %.16lx\n",
			mfspr(SPRN_TFHAR), mfspr(SPRN_TFIAR),
			mfspr(SPRN_TEXASR));
	}

	printf("mmcr0  = %.16lx  mmcr1 = %.16lx mmcr2  = %.16lx\n",
		mfspr(SPRN_MMCR0), mfspr(SPRN_MMCR1), mfspr(SPRN_MMCR2));
	printf("pmc1   = %.8lx pmc2 = %.8lx  pmc3 = %.8lx  pmc4   = %.8lx\n",
		mfspr(SPRN_PMC1), mfspr(SPRN_PMC2),
		mfspr(SPRN_PMC3), mfspr(SPRN_PMC4));
	printf("mmcra  = %.16lx   siar = %.16lx pmc5   = %.8lx\n",
		mfspr(SPRN_MMCRA), mfspr(SPRN_SIAR), mfspr(SPRN_PMC5));
	printf("sdar   = %.16lx   sier = %.16lx pmc6   = %.8lx\n",
		mfspr(SPRN_SDAR), mfspr(SPRN_SIER), mfspr(SPRN_PMC6));
	printf("ebbhr  = %.16lx  ebbrr = %.16lx bescr  = %.16lx\n",
		mfspr(SPRN_EBBHR), mfspr(SPRN_EBBRR), mfspr(SPRN_BESCR));
	printf("iamr   = %.16lx\n", mfspr(SPRN_IAMR));

	if (!(msr & MSR_HV))
		return;

	printf("hfscr  = %.16lx  dhdes = %.16lx rpr    = %.16lx\n",
		mfspr(SPRN_HFSCR), mfspr(SPRN_DHDES), mfspr(SPRN_RPR));
	printf("dawr   = %.16lx  dawrx = %.16lx ciabr  = %.16lx\n",
		mfspr(SPRN_DAWR), mfspr(SPRN_DAWRX), mfspr(SPRN_CIABR));
#endif
}

static void dump_300_sprs(void)
{
#ifdef CONFIG_PPC64
	bool hv = mfmsr() & MSR_HV;

	if (!cpu_has_feature(CPU_FTR_ARCH_300))
		return;

	printf("pidr   = %.16lx  tidr  = %.16lx\n",
		mfspr(SPRN_PID), mfspr(SPRN_TIDR));
	printf("asdr   = %.16lx  psscr = %.16lx\n",
		mfspr(SPRN_ASDR), hv ? mfspr(SPRN_PSSCR)
					: mfspr(SPRN_PSSCR_PR));

	if (!hv)
		return;

	printf("ptcr   = %.16lx\n",
		mfspr(SPRN_PTCR));
#endif
}

static void dump_one_spr(int spr, bool show_unimplemented)
{
	unsigned long val;

	val = 0xdeadbeef;
	if (!read_spr(spr, &val)) {
		printf("SPR 0x%03x (%4d) Faulted during read\n", spr, spr);
		return;
	}

	if (val == 0xdeadbeef) {
		/* Looks like read was a nop, confirm */
		val = 0x0badcafe;
		if (!read_spr(spr, &val)) {
			printf("SPR 0x%03x (%4d) Faulted during read\n", spr, spr);
			return;
		}

		if (val == 0x0badcafe) {
			if (show_unimplemented)
				printf("SPR 0x%03x (%4d) Unimplemented\n", spr, spr);
			return;
		}
	}

	printf("SPR 0x%03x (%4d) = 0x%lx\n", spr, spr, val);
}

static void super_regs(void)
{
	static unsigned long regno;
	int cmd;
	int spr;

	cmd = skipbl();

	switch (cmd) {
	case '\n': {
		unsigned long sp, toc;
		asm("mr %0,1" : "=r" (sp) :);
		asm("mr %0,2" : "=r" (toc) :);

		printf("msr    = "REG"  sprg0 = "REG"\n",
		       mfmsr(), mfspr(SPRN_SPRG0));
		printf("pvr    = "REG"  sprg1 = "REG"\n",
		       mfspr(SPRN_PVR), mfspr(SPRN_SPRG1));
		printf("dec    = "REG"  sprg2 = "REG"\n",
		       mfspr(SPRN_DEC), mfspr(SPRN_SPRG2));
		printf("sp     = "REG"  sprg3 = "REG"\n", sp, mfspr(SPRN_SPRG3));
		printf("toc    = "REG"  dar   = "REG"\n", toc, mfspr(SPRN_DAR));

		dump_206_sprs();
		dump_207_sprs();
		dump_300_sprs();

		return;
	}
	case 'w': {
		unsigned long val;
		scanhex(&regno);
		val = 0;
		read_spr(regno, &val);
		scanhex(&val);
		write_spr(regno, val);
		dump_one_spr(regno, true);
		break;
	}
	case 'r':
		scanhex(&regno);
		dump_one_spr(regno, true);
		break;
	case 'a':
		/* dump ALL SPRs */
		for (spr = 1; spr < 1024; ++spr)
			dump_one_spr(spr, false);
		break;
	}

	scannl();
}

/*
 * Stuff for reading and writing memory safely
 */
static int
mread(unsigned long adrs, void *buf, int size)
{
	volatile int n;
	char *p, *q;

	n = 0;
	if (setjmp(bus_error_jmp) == 0) {
		catch_memory_errors = 1;
		sync();
		p = (char *)adrs;
		q = (char *)buf;
		switch (size) {
		case 2:
			*(u16 *)q = *(u16 *)p;
			break;
		case 4:
			*(u32 *)q = *(u32 *)p;
			break;
		case 8:
			*(u64 *)q = *(u64 *)p;
			break;
		default:
			for( ; n < size; ++n) {
				*q++ = *p++;
				sync();
			}
		}
		sync();
		/* wait a little while to see if we get a machine check */
		__delay(200);
		n = size;
	}
	catch_memory_errors = 0;
	return n;
}

static int
mwrite(unsigned long adrs, void *buf, int size)
{
	volatile int n;
	char *p, *q;

	n = 0;
	if (setjmp(bus_error_jmp) == 0) {
		catch_memory_errors = 1;
		sync();
		p = (char *) adrs;
		q = (char *) buf;
		switch (size) {
		case 2:
			*(u16 *)p = *(u16 *)q;
			break;
		case 4:
			*(u32 *)p = *(u32 *)q;
			break;
		case 8:
			*(u64 *)p = *(u64 *)q;
			break;
		default:
			for ( ; n < size; ++n) {
				*p++ = *q++;
				sync();
			}
		}
		sync();
		/* wait a little while to see if we get a machine check */
		__delay(200);
		n = size;
	} else {
		printf("*** Error writing address "REG"\n", adrs + n);
	}
	catch_memory_errors = 0;
	return n;
}

static int fault_type;
static int fault_except;
static char *fault_chars[] = { "--", "**", "##" };

static int handle_fault(struct pt_regs *regs)
{
	fault_except = TRAP(regs);
	switch (TRAP(regs)) {
	case 0x200:
		fault_type = 0;
		break;
	case 0x300:
	case 0x380:
		fault_type = 1;
		break;
	default:
		fault_type = 2;
	}

	longjmp(bus_error_jmp, 1);

	return 0;
}

#define SWAP(a, b, t)	((t) = (a), (a) = (b), (b) = (t))

static void
byterev(unsigned char *val, int size)
{
	int t;
	
	switch (size) {
	case 2:
		SWAP(val[0], val[1], t);
		break;
	case 4:
		SWAP(val[0], val[3], t);
		SWAP(val[1], val[2], t);
		break;
	case 8: /* is there really any use for this? */
		SWAP(val[0], val[7], t);
		SWAP(val[1], val[6], t);
		SWAP(val[2], val[5], t);
		SWAP(val[3], val[4], t);
		break;
	}
}

static int brev;
static int mnoread;

static char *memex_help_string =
    "Memory examine command usage:\n"
    "m [addr] [flags] examine/change memory\n"
    "  addr is optional.  will start where left off.\n"
    "  flags may include chars from this set:\n"
    "    b   modify by bytes (default)\n"
    "    w   modify by words (2 byte)\n"
    "    l   modify by longs (4 byte)\n"
    "    d   modify by doubleword (8 byte)\n"
    "    r   toggle reverse byte order mode\n"
    "    n   do not read memory (for i/o spaces)\n"
    "    .   ok to read (default)\n"
    "NOTE: flags are saved as defaults\n"
    "";

static char *memex_subcmd_help_string =
    "Memory examine subcommands:\n"
    "  hexval   write this val to current location\n"
    "  'string' write chars from string to this location\n"
    "  '        increment address\n"
    "  ^        decrement address\n"
    "  /        increment addr by 0x10.  //=0x100, ///=0x1000, etc\n"
    "  \\        decrement addr by 0x10.  \\\\=0x100, \\\\\\=0x1000, etc\n"
    "  `        clear no-read flag\n"
    "  ;        stay at this addr\n"
    "  v        change to byte mode\n"
    "  w        change to word (2 byte) mode\n"
    "  l        change to long (4 byte) mode\n"
    "  u        change to doubleword (8 byte) mode\n"
    "  m addr   change current addr\n"
    "  n        toggle no-read flag\n"
    "  r        toggle byte reverse flag\n"
    "  < count  back up count bytes\n"
    "  > count  skip forward count bytes\n"
    "  x        exit this mode\n"
    "";

static void
memex(void)
{
	int cmd, inc, i, nslash;
	unsigned long n;
	unsigned char val[16];

	scanhex((void *)&adrs);
	cmd = skipbl();
	if (cmd == '?') {
		printf(memex_help_string);
		return;
	} else {
		termch = cmd;
	}
	last_cmd = "m\n";
	while ((cmd = skipbl()) != '\n') {
		switch( cmd ){
		case 'b':	size = 1;	break;
		case 'w':	size = 2;	break;
		case 'l':	size = 4;	break;
		case 'd':	size = 8;	break;
		case 'r': 	brev = !brev;	break;
		case 'n':	mnoread = 1;	break;
		case '.':	mnoread = 0;	break;
		}
	}
	if( size <= 0 )
		size = 1;
	else if( size > 8 )
		size = 8;
	for(;;){
		if (!mnoread)
			n = mread(adrs, val, size);
		printf(REG"%c", adrs, brev? 'r': ' ');
		if (!mnoread) {
			if (brev)
				byterev(val, size);
			putchar(' ');
			for (i = 0; i < n; ++i)
				printf("%.2x", val[i]);
			for (; i < size; ++i)
				printf("%s", fault_chars[fault_type]);
		}
		putchar(' ');
		inc = size;
		nslash = 0;
		for(;;){
			if( scanhex(&n) ){
				for (i = 0; i < size; ++i)
					val[i] = n >> (i * 8);
				if (!brev)
					byterev(val, size);
				mwrite(adrs, val, size);
				inc = size;
			}
			cmd = skipbl();
			if (cmd == '\n')
				break;
			inc = 0;
			switch (cmd) {
			case '\'':
				for(;;){
					n = inchar();
					if( n == '\\' )
						n = bsesc();
					else if( n == '\'' )
						break;
					for (i = 0; i < size; ++i)
						val[i] = n >> (i * 8);
					if (!brev)
						byterev(val, size);
					mwrite(adrs, val, size);
					adrs += size;
				}
				adrs -= size;
				inc = size;
				break;
			case ',':
				adrs += size;
				break;
			case '.':
				mnoread = 0;
				break;
			case ';':
				break;
			case 'x':
			case EOF:
				scannl();
				return;
			case 'b':
			case 'v':
				size = 1;
				break;
			case 'w':
				size = 2;
				break;
			case 'l':
				size = 4;
				break;
			case 'u':
				size = 8;
				break;
			case '^':
				adrs -= size;
				break;
			case '/':
				if (nslash > 0)
					adrs -= 1 << nslash;
				else
					nslash = 0;
				nslash += 4;
				adrs += 1 << nslash;
				break;
			case '\\':
				if (nslash < 0)
					adrs += 1 << -nslash;
				else
					nslash = 0;
				nslash -= 4;
				adrs -= 1 << -nslash;
				break;
			case 'm':
				scanhex((void *)&adrs);
				break;
			case 'n':
				mnoread = 1;
				break;
			case 'r':
				brev = !brev;
				break;
			case '<':
				n = size;
				scanhex(&n);
				adrs -= n;
				break;
			case '>':
				n = size;
				scanhex(&n);
				adrs += n;
				break;
			case '?':
				printf(memex_subcmd_help_string);
				break;
			}
		}
		adrs += inc;
	}
}

static int
bsesc(void)
{
	int c;

	c = inchar();
	switch( c ){
	case 'n':	c = '\n';	break;
	case 'r':	c = '\r';	break;
	case 'b':	c = '\b';	break;
	case 't':	c = '\t';	break;
	}
	return c;
}

static void xmon_rawdump (unsigned long adrs, long ndump)
{
	long n, m, r, nr;
	unsigned char temp[16];

	for (n = ndump; n > 0;) {
		r = n < 16? n: 16;
		nr = mread(adrs, temp, r);
		adrs += nr;
		for (m = 0; m < r; ++m) {
			if (m < nr)
				printf("%.2x", temp[m]);
			else
				printf("%s", fault_chars[fault_type]);
		}
		n -= r;
		if (nr < r)
			break;
	}
	printf("\n");
}

static void dump_tracing(void)
{
	int c;

	c = inchar();
	if (c == 'c')
		ftrace_dump(DUMP_ORIG);
	else
		ftrace_dump(DUMP_ALL);
}

#ifdef CONFIG_PPC64
static void dump_one_paca(int cpu)
{
	struct paca_struct *p;
#ifdef CONFIG_PPC_BOOK3S_64
	int i = 0;
#endif

	if (setjmp(bus_error_jmp) != 0) {
		printf("*** Error dumping paca for cpu 0x%x!\n", cpu);
		return;
	}

	catch_memory_errors = 1;
	sync();

	p = paca_ptrs[cpu];

	printf("paca for cpu 0x%x @ %px:\n", cpu, p);

	printf(" %-*s = %s\n", 25, "possible", cpu_possible(cpu) ? "yes" : "no");
	printf(" %-*s = %s\n", 25, "present", cpu_present(cpu) ? "yes" : "no");
	printf(" %-*s = %s\n", 25, "online", cpu_online(cpu) ? "yes" : "no");

#define DUMP(paca, name, format)				\
	printf(" %-*s = "format"\t(0x%lx)\n", 25, #name, 18, paca->name, \
		offsetof(struct paca_struct, name));

	DUMP(p, lock_token, "%#-*x");
	DUMP(p, paca_index, "%#-*x");
	DUMP(p, kernel_toc, "%#-*llx");
	DUMP(p, kernelbase, "%#-*llx");
	DUMP(p, kernel_msr, "%#-*llx");
	DUMP(p, emergency_sp, "%-*px");
#ifdef CONFIG_PPC_BOOK3S_64
	DUMP(p, nmi_emergency_sp, "%-*px");
	DUMP(p, mc_emergency_sp, "%-*px");
	DUMP(p, in_nmi, "%#-*x");
	DUMP(p, in_mce, "%#-*x");
	DUMP(p, hmi_event_available, "%#-*x");
#endif
	DUMP(p, data_offset, "%#-*llx");
	DUMP(p, hw_cpu_id, "%#-*x");
	DUMP(p, cpu_start, "%#-*x");
	DUMP(p, kexec_state, "%#-*x");
#ifdef CONFIG_PPC_BOOK3S_64
	for (i = 0; i < SLB_NUM_BOLTED; i++) {
		u64 esid, vsid;

		if (!p->slb_shadow_ptr)
			continue;

		esid = be64_to_cpu(p->slb_shadow_ptr->save_area[i].esid);
		vsid = be64_to_cpu(p->slb_shadow_ptr->save_area[i].vsid);

		if (esid || vsid) {
			printf(" %-*s[%d] = 0x%016llx 0x%016llx\n",
			       22, "slb_shadow", i, esid, vsid);
		}
	}
	DUMP(p, vmalloc_sllp, "%#-*x");
	DUMP(p, slb_cache_ptr, "%#-*x");
	for (i = 0; i < SLB_CACHE_ENTRIES; i++)
<<<<<<< HEAD
		printf(" slb_cache[%d]:        = 0x%016lx\n", i, p->slb_cache[i]);

	DUMP(p, rfi_flush_fallback_area, "px");
=======
		printf(" %-*s[%d] = 0x%016x\n",
		       22, "slb_cache", i, p->slb_cache[i]);

	DUMP(p, rfi_flush_fallback_area, "%-*px");
>>>>>>> e021bb4f
#endif
	DUMP(p, dscr_default, "%#-*llx");
#ifdef CONFIG_PPC_BOOK3E
	DUMP(p, pgd, "%-*px");
	DUMP(p, kernel_pgd, "%-*px");
	DUMP(p, tcd_ptr, "%-*px");
	DUMP(p, mc_kstack, "%-*px");
	DUMP(p, crit_kstack, "%-*px");
	DUMP(p, dbg_kstack, "%-*px");
#endif
	DUMP(p, __current, "%-*px");
	DUMP(p, kstack, "%#-*llx");
	printf(" %-*s = 0x%016llx\n", 25, "kstack_base", p->kstack & ~(THREAD_SIZE - 1));
	DUMP(p, stab_rr, "%#-*llx");
	DUMP(p, saved_r1, "%#-*llx");
	DUMP(p, trap_save, "%#-*x");
	DUMP(p, irq_soft_mask, "%#-*x");
	DUMP(p, irq_happened, "%#-*x");
	DUMP(p, io_sync, "%#-*x");
	DUMP(p, irq_work_pending, "%#-*x");
	DUMP(p, nap_state_lost, "%#-*x");
	DUMP(p, sprg_vdso, "%#-*llx");

#ifdef CONFIG_PPC_TRANSACTIONAL_MEM
	DUMP(p, tm_scratch, "%#-*llx");
#endif

#ifdef CONFIG_PPC_POWERNV
	DUMP(p, core_idle_state_ptr, "%-*px");
	DUMP(p, thread_idle_state, "%#-*x");
	DUMP(p, thread_mask, "%#-*x");
	DUMP(p, subcore_sibling_mask, "%#-*x");
	DUMP(p, requested_psscr, "%#-*llx");
	DUMP(p, stop_sprs.pid, "%#-*llx");
	DUMP(p, stop_sprs.ldbar, "%#-*llx");
	DUMP(p, stop_sprs.fscr, "%#-*llx");
	DUMP(p, stop_sprs.hfscr, "%#-*llx");
	DUMP(p, stop_sprs.mmcr1, "%#-*llx");
	DUMP(p, stop_sprs.mmcr2, "%#-*llx");
	DUMP(p, stop_sprs.mmcra, "%#-*llx");
	DUMP(p, dont_stop.counter, "%#-*x");
#endif

	DUMP(p, accounting.utime, "%#-*lx");
	DUMP(p, accounting.stime, "%#-*lx");
	DUMP(p, accounting.utime_scaled, "%#-*lx");
	DUMP(p, accounting.starttime, "%#-*lx");
	DUMP(p, accounting.starttime_user, "%#-*lx");
	DUMP(p, accounting.startspurr, "%#-*lx");
	DUMP(p, accounting.utime_sspurr, "%#-*lx");
	DUMP(p, accounting.steal_time, "%#-*lx");
#undef DUMP

	catch_memory_errors = 0;
	sync();
}

static void dump_all_pacas(void)
{
	int cpu;

	if (num_possible_cpus() == 0) {
		printf("No possible cpus, use 'dp #' to dump individual cpus\n");
		return;
	}

	for_each_possible_cpu(cpu)
		dump_one_paca(cpu);
}

static void dump_pacas(void)
{
	unsigned long num;
	int c;

	c = inchar();
	if (c == 'a') {
		dump_all_pacas();
		return;
	}

	termch = c;	/* Put c back, it wasn't 'a' */

	if (scanhex(&num))
		dump_one_paca(num);
	else
		dump_one_paca(xmon_owner);
}
#endif

#ifdef CONFIG_PPC_POWERNV
static void dump_one_xive(int cpu)
{
	unsigned int hwid = get_hard_smp_processor_id(cpu);

	opal_xive_dump(XIVE_DUMP_TM_HYP, hwid);
	opal_xive_dump(XIVE_DUMP_TM_POOL, hwid);
	opal_xive_dump(XIVE_DUMP_TM_OS, hwid);
	opal_xive_dump(XIVE_DUMP_TM_USER, hwid);
	opal_xive_dump(XIVE_DUMP_VP, hwid);
	opal_xive_dump(XIVE_DUMP_EMU_STATE, hwid);

	if (setjmp(bus_error_jmp) != 0) {
		catch_memory_errors = 0;
		printf("*** Error dumping xive on cpu %d\n", cpu);
		return;
	}

	catch_memory_errors = 1;
	sync();
	xmon_xive_do_dump(cpu);
	sync();
	__delay(200);
	catch_memory_errors = 0;
}

static void dump_all_xives(void)
{
	int cpu;

	if (num_possible_cpus() == 0) {
		printf("No possible cpus, use 'dx #' to dump individual cpus\n");
		return;
	}

	for_each_possible_cpu(cpu)
		dump_one_xive(cpu);
}

static void dump_one_xive_irq(u32 num)
{
	s64 rc;
	__be64 vp;
	u8 prio;
	__be32 lirq;

	rc = opal_xive_get_irq_config(num, &vp, &prio, &lirq);
	xmon_printf("IRQ 0x%x config: vp=0x%llx prio=%d lirq=0x%x (rc=%lld)\n",
		    num, be64_to_cpu(vp), prio, be32_to_cpu(lirq), rc);
}

static void dump_xives(void)
{
	unsigned long num;
	int c;

	if (!xive_enabled()) {
		printf("Xive disabled on this system\n");
		return;
	}

	c = inchar();
	if (c == 'a') {
		dump_all_xives();
		return;
	} else if (c == 'i') {
		if (scanhex(&num))
			dump_one_xive_irq(num);
		return;
	}

	termch = c;	/* Put c back, it wasn't 'a' */

	if (scanhex(&num))
		dump_one_xive(num);
	else
		dump_one_xive(xmon_owner);
}
#endif /* CONFIG_PPC_POWERNV */

static void dump_by_size(unsigned long addr, long count, int size)
{
	unsigned char temp[16];
	int i, j;
	u64 val;

	count = ALIGN(count, 16);

	for (i = 0; i < count; i += 16, addr += 16) {
		printf(REG, addr);

		if (mread(addr, temp, 16) != 16) {
			printf("\nFaulted reading %d bytes from 0x"REG"\n", 16, addr);
			return;
		}

		for (j = 0; j < 16; j += size) {
			putchar(' ');
			switch (size) {
			case 1: val = temp[j]; break;
			case 2: val = *(u16 *)&temp[j]; break;
			case 4: val = *(u32 *)&temp[j]; break;
			case 8: val = *(u64 *)&temp[j]; break;
			default: val = 0;
			}

			printf("%0*llx", size * 2, val);
		}
		printf("\n");
	}
}

static void
dump(void)
{
	static char last[] = { "d?\n" };
	int c;

	c = inchar();

#ifdef CONFIG_PPC64
	if (c == 'p') {
		xmon_start_pagination();
		dump_pacas();
		xmon_end_pagination();
		return;
	}
#endif
#ifdef CONFIG_PPC_POWERNV
	if (c == 'x') {
		xmon_start_pagination();
		dump_xives();
		xmon_end_pagination();
		return;
	}
#endif

	if (c == 't') {
		dump_tracing();
		return;
	}

	if (c == '\n')
		termch = c;

	scanhex((void *)&adrs);
	if (termch != '\n')
		termch = 0;
	if (c == 'i') {
		scanhex(&nidump);
		if (nidump == 0)
			nidump = 16;
		else if (nidump > MAX_DUMP)
			nidump = MAX_DUMP;
		adrs += ppc_inst_dump(adrs, nidump, 1);
		last_cmd = "di\n";
	} else if (c == 'l') {
		dump_log_buf();
	} else if (c == 'o') {
		dump_opal_msglog();
	} else if (c == 'v') {
		/* dump virtual to physical translation */
		show_pte(adrs);
	} else if (c == 'r') {
		scanhex(&ndump);
		if (ndump == 0)
			ndump = 64;
		xmon_rawdump(adrs, ndump);
		adrs += ndump;
		last_cmd = "dr\n";
	} else {
		scanhex(&ndump);
		if (ndump == 0)
			ndump = 64;
		else if (ndump > MAX_DUMP)
			ndump = MAX_DUMP;

		switch (c) {
		case '8':
		case '4':
		case '2':
		case '1':
			ndump = ALIGN(ndump, 16);
			dump_by_size(adrs, ndump, c - '0');
			last[1] = c;
			last_cmd = last;
			break;
		default:
			prdump(adrs, ndump);
			last_cmd = "d\n";
		}

		adrs += ndump;
	}
}

static void
prdump(unsigned long adrs, long ndump)
{
	long n, m, c, r, nr;
	unsigned char temp[16];

	for (n = ndump; n > 0;) {
		printf(REG, adrs);
		putchar(' ');
		r = n < 16? n: 16;
		nr = mread(adrs, temp, r);
		adrs += nr;
		for (m = 0; m < r; ++m) {
			if ((m & (sizeof(long) - 1)) == 0 && m > 0)
				putchar(' ');
			if (m < nr)
				printf("%.2x", temp[m]);
			else
				printf("%s", fault_chars[fault_type]);
		}
		for (; m < 16; ++m) {
			if ((m & (sizeof(long) - 1)) == 0)
				putchar(' ');
			printf("  ");
		}
		printf("  |");
		for (m = 0; m < r; ++m) {
			if (m < nr) {
				c = temp[m];
				putchar(' ' <= c && c <= '~'? c: '.');
			} else
				putchar(' ');
		}
		n -= r;
		for (; m < 16; ++m)
			putchar(' ');
		printf("|\n");
		if (nr < r)
			break;
	}
}

typedef int (*instruction_dump_func)(unsigned long inst, unsigned long addr);

static int
generic_inst_dump(unsigned long adr, long count, int praddr,
			instruction_dump_func dump_func)
{
	int nr, dotted;
	unsigned long first_adr;
	unsigned int inst, last_inst = 0;
	unsigned char val[4];

	dotted = 0;
	for (first_adr = adr; count > 0; --count, adr += 4) {
		nr = mread(adr, val, 4);
		if (nr == 0) {
			if (praddr) {
				const char *x = fault_chars[fault_type];
				printf(REG"  %s%s%s%s\n", adr, x, x, x, x);
			}
			break;
		}
		inst = GETWORD(val);
		if (adr > first_adr && inst == last_inst) {
			if (!dotted) {
				printf(" ...\n");
				dotted = 1;
			}
			continue;
		}
		dotted = 0;
		last_inst = inst;
		if (praddr)
			printf(REG"  %.8x", adr, inst);
		printf("\t");
		dump_func(inst, adr);
		printf("\n");
	}
	return adr - first_adr;
}

static int
ppc_inst_dump(unsigned long adr, long count, int praddr)
{
	return generic_inst_dump(adr, count, praddr, print_insn_powerpc);
}

void
print_address(unsigned long addr)
{
	xmon_print_symbol(addr, "\t# ", "");
}

void
dump_log_buf(void)
{
	struct kmsg_dumper dumper = { .active = 1 };
	unsigned char buf[128];
	size_t len;

	if (setjmp(bus_error_jmp) != 0) {
		printf("Error dumping printk buffer!\n");
		return;
	}

	catch_memory_errors = 1;
	sync();

	kmsg_dump_rewind_nolock(&dumper);
	xmon_start_pagination();
	while (kmsg_dump_get_line_nolock(&dumper, false, buf, sizeof(buf), &len)) {
		buf[len] = '\0';
		printf("%s", buf);
	}
	xmon_end_pagination();

	sync();
	/* wait a little while to see if we get a machine check */
	__delay(200);
	catch_memory_errors = 0;
}

#ifdef CONFIG_PPC_POWERNV
static void dump_opal_msglog(void)
{
	unsigned char buf[128];
	ssize_t res;
	loff_t pos = 0;

	if (!firmware_has_feature(FW_FEATURE_OPAL)) {
		printf("Machine is not running OPAL firmware.\n");
		return;
	}

	if (setjmp(bus_error_jmp) != 0) {
		printf("Error dumping OPAL msglog!\n");
		return;
	}

	catch_memory_errors = 1;
	sync();

	xmon_start_pagination();
	while ((res = opal_msglog_copy(buf, pos, sizeof(buf) - 1))) {
		if (res < 0) {
			printf("Error dumping OPAL msglog! Error: %zd\n", res);
			break;
		}
		buf[res] = '\0';
		printf("%s", buf);
		pos += res;
	}
	xmon_end_pagination();

	sync();
	/* wait a little while to see if we get a machine check */
	__delay(200);
	catch_memory_errors = 0;
}
#endif

/*
 * Memory operations - move, set, print differences
 */
static unsigned long mdest;		/* destination address */
static unsigned long msrc;		/* source address */
static unsigned long mval;		/* byte value to set memory to */
static unsigned long mcount;		/* # bytes to affect */
static unsigned long mdiffs;		/* max # differences to print */

static void
memops(int cmd)
{
	scanhex((void *)&mdest);
	if( termch != '\n' )
		termch = 0;
	scanhex((void *)(cmd == 's'? &mval: &msrc));
	if( termch != '\n' )
		termch = 0;
	scanhex((void *)&mcount);
	switch( cmd ){
	case 'm':
		memmove((void *)mdest, (void *)msrc, mcount);
		break;
	case 's':
		memset((void *)mdest, mval, mcount);
		break;
	case 'd':
		if( termch != '\n' )
			termch = 0;
		scanhex((void *)&mdiffs);
		memdiffs((unsigned char *)mdest, (unsigned char *)msrc, mcount, mdiffs);
		break;
	}
}

static void
memdiffs(unsigned char *p1, unsigned char *p2, unsigned nb, unsigned maxpr)
{
	unsigned n, prt;

	prt = 0;
	for( n = nb; n > 0; --n )
		if( *p1++ != *p2++ )
			if( ++prt <= maxpr )
				printf("%px %.2x # %px %.2x\n", p1 - 1,
					p1[-1], p2 - 1, p2[-1]);
	if( prt > maxpr )
		printf("Total of %d differences\n", prt);
}

static unsigned mend;
static unsigned mask;

static void
memlocate(void)
{
	unsigned a, n;
	unsigned char val[4];

	last_cmd = "ml";
	scanhex((void *)&mdest);
	if (termch != '\n') {
		termch = 0;
		scanhex((void *)&mend);
		if (termch != '\n') {
			termch = 0;
			scanhex((void *)&mval);
			mask = ~0;
			if (termch != '\n') termch = 0;
			scanhex((void *)&mask);
		}
	}
	n = 0;
	for (a = mdest; a < mend; a += 4) {
		if (mread(a, val, 4) == 4
			&& ((GETWORD(val) ^ mval) & mask) == 0) {
			printf("%.16x:  %.16x\n", a, GETWORD(val));
			if (++n >= 10)
				break;
		}
	}
}

static unsigned long mskip = 0x1000;
static unsigned long mlim = 0xffffffff;

static void
memzcan(void)
{
	unsigned char v;
	unsigned a;
	int ok, ook;

	scanhex(&mdest);
	if (termch != '\n') termch = 0;
	scanhex(&mskip);
	if (termch != '\n') termch = 0;
	scanhex(&mlim);
	ook = 0;
	for (a = mdest; a < mlim; a += mskip) {
		ok = mread(a, &v, 1);
		if (ok && !ook) {
			printf("%.8x .. ", a);
		} else if (!ok && ook)
			printf("%.8lx\n", a - mskip);
		ook = ok;
		if (a + mskip < a)
			break;
	}
	if (ook)
		printf("%.8lx\n", a - mskip);
}

static void show_task(struct task_struct *tsk)
{
	char state;

	/*
	 * Cloned from kdb_task_state_char(), which is not entirely
	 * appropriate for calling from xmon. This could be moved
	 * to a common, generic, routine used by both.
	 */
	state = (tsk->state == 0) ? 'R' :
		(tsk->state < 0) ? 'U' :
		(tsk->state & TASK_UNINTERRUPTIBLE) ? 'D' :
		(tsk->state & TASK_STOPPED) ? 'T' :
		(tsk->state & TASK_TRACED) ? 'C' :
		(tsk->exit_state & EXIT_ZOMBIE) ? 'Z' :
		(tsk->exit_state & EXIT_DEAD) ? 'E' :
		(tsk->state & TASK_INTERRUPTIBLE) ? 'S' : '?';

	printf("%px %016lx %6d %6d %c %2d %s\n", tsk,
		tsk->thread.ksp,
		tsk->pid, tsk->parent->pid,
		state, task_thread_info(tsk)->cpu,
		tsk->comm);
}

#ifdef CONFIG_PPC_BOOK3S_64
void format_pte(void *ptep, unsigned long pte)
{
	printf("ptep @ 0x%016lx = 0x%016lx\n", (unsigned long)ptep, pte);
	printf("Maps physical address = 0x%016lx\n", pte & PTE_RPN_MASK);

	printf("Flags = %s%s%s%s%s\n",
	       (pte & _PAGE_ACCESSED) ? "Accessed " : "",
	       (pte & _PAGE_DIRTY)    ? "Dirty " : "",
	       (pte & _PAGE_READ)     ? "Read " : "",
	       (pte & _PAGE_WRITE)    ? "Write " : "",
	       (pte & _PAGE_EXEC)     ? "Exec " : "");
}

static void show_pte(unsigned long addr)
{
	unsigned long tskv = 0;
	struct task_struct *tsk = NULL;
	struct mm_struct *mm;
	pgd_t *pgdp, *pgdir;
	pud_t *pudp;
	pmd_t *pmdp;
	pte_t *ptep;

	if (!scanhex(&tskv))
		mm = &init_mm;
	else
		tsk = (struct task_struct *)tskv;

	if (tsk == NULL)
		mm = &init_mm;
	else
		mm = tsk->active_mm;

	if (setjmp(bus_error_jmp) != 0) {
		catch_memory_errors = 0;
		printf("*** Error dumping pte for task %px\n", tsk);
		return;
	}

	catch_memory_errors = 1;
	sync();

	if (mm == &init_mm) {
		pgdp = pgd_offset_k(addr);
		pgdir = pgd_offset_k(0);
	} else {
		pgdp = pgd_offset(mm, addr);
		pgdir = pgd_offset(mm, 0);
	}

	if (pgd_none(*pgdp)) {
		printf("no linux page table for address\n");
		return;
	}

	printf("pgd  @ 0x%px\n", pgdir);

	if (pgd_huge(*pgdp)) {
		format_pte(pgdp, pgd_val(*pgdp));
		return;
	}
	printf("pgdp @ 0x%px = 0x%016lx\n", pgdp, pgd_val(*pgdp));

	pudp = pud_offset(pgdp, addr);

	if (pud_none(*pudp)) {
		printf("No valid PUD\n");
		return;
	}

	if (pud_huge(*pudp)) {
		format_pte(pudp, pud_val(*pudp));
		return;
	}

	printf("pudp @ 0x%px = 0x%016lx\n", pudp, pud_val(*pudp));

	pmdp = pmd_offset(pudp, addr);

	if (pmd_none(*pmdp)) {
		printf("No valid PMD\n");
		return;
	}

	if (pmd_huge(*pmdp)) {
		format_pte(pmdp, pmd_val(*pmdp));
		return;
	}
	printf("pmdp @ 0x%px = 0x%016lx\n", pmdp, pmd_val(*pmdp));

	ptep = pte_offset_map(pmdp, addr);
	if (pte_none(*ptep)) {
		printf("no valid PTE\n");
		return;
	}

	format_pte(ptep, pte_val(*ptep));

	sync();
	__delay(200);
	catch_memory_errors = 0;
}
#else
static void show_pte(unsigned long addr)
{
	printf("show_pte not yet implemented\n");
}
#endif /* CONFIG_PPC_BOOK3S_64 */

static void show_tasks(void)
{
	unsigned long tskv;
	struct task_struct *tsk = NULL;

	printf("     task_struct     ->thread.ksp    PID   PPID S  P CMD\n");

	if (scanhex(&tskv))
		tsk = (struct task_struct *)tskv;

	if (setjmp(bus_error_jmp) != 0) {
		catch_memory_errors = 0;
		printf("*** Error dumping task %px\n", tsk);
		return;
	}

	catch_memory_errors = 1;
	sync();

	if (tsk)
		show_task(tsk);
	else
		for_each_process(tsk)
			show_task(tsk);

	sync();
	__delay(200);
	catch_memory_errors = 0;
}

static void proccall(void)
{
	unsigned long args[8];
	unsigned long ret;
	int i;
	typedef unsigned long (*callfunc_t)(unsigned long, unsigned long,
			unsigned long, unsigned long, unsigned long,
			unsigned long, unsigned long, unsigned long);
	callfunc_t func;

	if (!scanhex(&adrs))
		return;
	if (termch != '\n')
		termch = 0;
	for (i = 0; i < 8; ++i)
		args[i] = 0;
	for (i = 0; i < 8; ++i) {
		if (!scanhex(&args[i]) || termch == '\n')
			break;
		termch = 0;
	}
	func = (callfunc_t) adrs;
	ret = 0;
	if (setjmp(bus_error_jmp) == 0) {
		catch_memory_errors = 1;
		sync();
		ret = func(args[0], args[1], args[2], args[3],
			   args[4], args[5], args[6], args[7]);
		sync();
		printf("return value is 0x%lx\n", ret);
	} else {
		printf("*** %x exception occurred\n", fault_except);
	}
	catch_memory_errors = 0;
}

/* Input scanning routines */
int
skipbl(void)
{
	int c;

	if( termch != 0 ){
		c = termch;
		termch = 0;
	} else
		c = inchar();
	while( c == ' ' || c == '\t' )
		c = inchar();
	return c;
}

#define N_PTREGS	44
static const char *regnames[N_PTREGS] = {
	"r0", "r1", "r2", "r3", "r4", "r5", "r6", "r7",
	"r8", "r9", "r10", "r11", "r12", "r13", "r14", "r15",
	"r16", "r17", "r18", "r19", "r20", "r21", "r22", "r23",
	"r24", "r25", "r26", "r27", "r28", "r29", "r30", "r31",
	"pc", "msr", "or3", "ctr", "lr", "xer", "ccr",
#ifdef CONFIG_PPC64
	"softe",
#else
	"mq",
#endif
	"trap", "dar", "dsisr", "res"
};

int
scanhex(unsigned long *vp)
{
	int c, d;
	unsigned long v;

	c = skipbl();
	if (c == '%') {
		/* parse register name */
		char regname[8];
		int i;

		for (i = 0; i < sizeof(regname) - 1; ++i) {
			c = inchar();
			if (!isalnum(c)) {
				termch = c;
				break;
			}
			regname[i] = c;
		}
		regname[i] = 0;
		i = match_string(regnames, N_PTREGS, regname);
		if (i < 0) {
			printf("invalid register name '%%%s'\n", regname);
			return 0;
		}
		if (xmon_regs == NULL) {
			printf("regs not available\n");
			return 0;
		}
		*vp = ((unsigned long *)xmon_regs)[i];
		return 1;
	}

	/* skip leading "0x" if any */

	if (c == '0') {
		c = inchar();
		if (c == 'x') {
			c = inchar();
		} else {
			d = hexdigit(c);
			if (d == EOF) {
				termch = c;
				*vp = 0;
				return 1;
			}
		}
	} else if (c == '$') {
		int i;
		for (i=0; i<63; i++) {
			c = inchar();
			if (isspace(c) || c == '\0') {
				termch = c;
				break;
			}
			tmpstr[i] = c;
		}
		tmpstr[i++] = 0;
		*vp = 0;
		if (setjmp(bus_error_jmp) == 0) {
			catch_memory_errors = 1;
			sync();
			*vp = kallsyms_lookup_name(tmpstr);
			sync();
		}
		catch_memory_errors = 0;
		if (!(*vp)) {
			printf("unknown symbol '%s'\n", tmpstr);
			return 0;
		}
		return 1;
	}

	d = hexdigit(c);
	if (d == EOF) {
		termch = c;
		return 0;
	}
	v = 0;
	do {
		v = (v << 4) + d;
		c = inchar();
		d = hexdigit(c);
	} while (d != EOF);
	termch = c;
	*vp = v;
	return 1;
}

static void
scannl(void)
{
	int c;

	c = termch;
	termch = 0;
	while( c != '\n' )
		c = inchar();
}

static int hexdigit(int c)
{
	if( '0' <= c && c <= '9' )
		return c - '0';
	if( 'A' <= c && c <= 'F' )
		return c - ('A' - 10);
	if( 'a' <= c && c <= 'f' )
		return c - ('a' - 10);
	return EOF;
}

void
getstring(char *s, int size)
{
	int c;

	c = skipbl();
	do {
		if( size > 1 ){
			*s++ = c;
			--size;
		}
		c = inchar();
	} while( c != ' ' && c != '\t' && c != '\n' );
	termch = c;
	*s = 0;
}

static char line[256];
static char *lineptr;

static void
flush_input(void)
{
	lineptr = NULL;
}

static int
inchar(void)
{
	if (lineptr == NULL || *lineptr == 0) {
		if (xmon_gets(line, sizeof(line)) == NULL) {
			lineptr = NULL;
			return EOF;
		}
		lineptr = line;
	}
	return *lineptr++;
}

static void
take_input(char *str)
{
	lineptr = str;
}


static void
symbol_lookup(void)
{
	int type = inchar();
	unsigned long addr, cpu;
	void __percpu *ptr = NULL;
	static char tmp[64];

	switch (type) {
	case 'a':
		if (scanhex(&addr))
			xmon_print_symbol(addr, ": ", "\n");
		termch = 0;
		break;
	case 's':
		getstring(tmp, 64);
		if (setjmp(bus_error_jmp) == 0) {
			catch_memory_errors = 1;
			sync();
			addr = kallsyms_lookup_name(tmp);
			if (addr)
				printf("%s: %lx\n", tmp, addr);
			else
				printf("Symbol '%s' not found.\n", tmp);
			sync();
		}
		catch_memory_errors = 0;
		termch = 0;
		break;
	case 'p':
		getstring(tmp, 64);
		if (setjmp(bus_error_jmp) == 0) {
			catch_memory_errors = 1;
			sync();
			ptr = (void __percpu *)kallsyms_lookup_name(tmp);
			sync();
		}

		if (ptr &&
		    ptr >= (void __percpu *)__per_cpu_start &&
		    ptr < (void __percpu *)__per_cpu_end)
		{
			if (scanhex(&cpu) && cpu < num_possible_cpus()) {
				addr = (unsigned long)per_cpu_ptr(ptr, cpu);
			} else {
				cpu = raw_smp_processor_id();
				addr = (unsigned long)this_cpu_ptr(ptr);
			}

			printf("%s for cpu 0x%lx: %lx\n", tmp, cpu, addr);
		} else {
			printf("Percpu symbol '%s' not found.\n", tmp);
		}

		catch_memory_errors = 0;
		termch = 0;
		break;
	}
}


/* Print an address in numeric and symbolic form (if possible) */
static void xmon_print_symbol(unsigned long address, const char *mid,
			      const char *after)
{
	char *modname;
	const char *name = NULL;
	unsigned long offset, size;

	printf(REG, address);
	if (setjmp(bus_error_jmp) == 0) {
		catch_memory_errors = 1;
		sync();
		name = kallsyms_lookup(address, &size, &offset, &modname,
				       tmpstr);
		sync();
		/* wait a little while to see if we get a machine check */
		__delay(200);
	}

	catch_memory_errors = 0;

	if (name) {
		printf("%s%s+%#lx/%#lx", mid, name, offset, size);
		if (modname)
			printf(" [%s]", modname);
	}
	printf("%s", after);
}

#ifdef CONFIG_PPC_BOOK3S_64
void dump_segments(void)
{
	int i;
	unsigned long esid,vsid;
	unsigned long llp;

	printf("SLB contents of cpu 0x%x\n", smp_processor_id());

	for (i = 0; i < mmu_slb_size; i++) {
		asm volatile("slbmfee  %0,%1" : "=r" (esid) : "r" (i));
		asm volatile("slbmfev  %0,%1" : "=r" (vsid) : "r" (i));

		if (!esid && !vsid)
			continue;

		printf("%02d %016lx %016lx", i, esid, vsid);

		if (!(esid & SLB_ESID_V)) {
			printf("\n");
			continue;
		}

		llp = vsid & SLB_VSID_LLP;
		if (vsid & SLB_VSID_B_1T) {
			printf("  1T  ESID=%9lx  VSID=%13lx LLP:%3lx \n",
				GET_ESID_1T(esid),
				(vsid & ~SLB_VSID_B) >> SLB_VSID_SHIFT_1T,
				llp);
		} else {
			printf(" 256M ESID=%9lx  VSID=%13lx LLP:%3lx \n",
				GET_ESID(esid),
				(vsid & ~SLB_VSID_B) >> SLB_VSID_SHIFT,
				llp);
		}
	}
}
#endif

#ifdef CONFIG_PPC_STD_MMU_32
void dump_segments(void)
{
	int i;

	printf("sr0-15 =");
	for (i = 0; i < 16; ++i)
		printf(" %x", mfsrin(i));
	printf("\n");
}
#endif

#ifdef CONFIG_44x
static void dump_tlb_44x(void)
{
	int i;

	for (i = 0; i < PPC44x_TLB_SIZE; i++) {
		unsigned long w0,w1,w2;
		asm volatile("tlbre  %0,%1,0" : "=r" (w0) : "r" (i));
		asm volatile("tlbre  %0,%1,1" : "=r" (w1) : "r" (i));
		asm volatile("tlbre  %0,%1,2" : "=r" (w2) : "r" (i));
		printf("[%02x] %08lx %08lx %08lx ", i, w0, w1, w2);
		if (w0 & PPC44x_TLB_VALID) {
			printf("V %08lx -> %01lx%08lx %c%c%c%c%c",
			       w0 & PPC44x_TLB_EPN_MASK,
			       w1 & PPC44x_TLB_ERPN_MASK,
			       w1 & PPC44x_TLB_RPN_MASK,
			       (w2 & PPC44x_TLB_W) ? 'W' : 'w',
			       (w2 & PPC44x_TLB_I) ? 'I' : 'i',
			       (w2 & PPC44x_TLB_M) ? 'M' : 'm',
			       (w2 & PPC44x_TLB_G) ? 'G' : 'g',
			       (w2 & PPC44x_TLB_E) ? 'E' : 'e');
		}
		printf("\n");
	}
}
#endif /* CONFIG_44x */

#ifdef CONFIG_PPC_BOOK3E
static void dump_tlb_book3e(void)
{
	u32 mmucfg, pidmask, lpidmask;
	u64 ramask;
	int i, tlb, ntlbs, pidsz, lpidsz, rasz, lrat = 0;
	int mmu_version;
	static const char *pgsz_names[] = {
		"  1K",
		"  2K",
		"  4K",
		"  8K",
		" 16K",
		" 32K",
		" 64K",
		"128K",
		"256K",
		"512K",
		"  1M",
		"  2M",
		"  4M",
		"  8M",
		" 16M",
		" 32M",
		" 64M",
		"128M",
		"256M",
		"512M",
		"  1G",
		"  2G",
		"  4G",
		"  8G",
		" 16G",
		" 32G",
		" 64G",
		"128G",
		"256G",
		"512G",
		"  1T",
		"  2T",
	};

	/* Gather some infos about the MMU */
	mmucfg = mfspr(SPRN_MMUCFG);
	mmu_version = (mmucfg & 3) + 1;
	ntlbs = ((mmucfg >> 2) & 3) + 1;
	pidsz = ((mmucfg >> 6) & 0x1f) + 1;
	lpidsz = (mmucfg >> 24) & 0xf;
	rasz = (mmucfg >> 16) & 0x7f;
	if ((mmu_version > 1) && (mmucfg & 0x10000))
		lrat = 1;
	printf("Book3E MMU MAV=%d.0,%d TLBs,%d-bit PID,%d-bit LPID,%d-bit RA\n",
	       mmu_version, ntlbs, pidsz, lpidsz, rasz);
	pidmask = (1ul << pidsz) - 1;
	lpidmask = (1ul << lpidsz) - 1;
	ramask = (1ull << rasz) - 1;

	for (tlb = 0; tlb < ntlbs; tlb++) {
		u32 tlbcfg;
		int nent, assoc, new_cc = 1;
		printf("TLB %d:\n------\n", tlb);
		switch(tlb) {
		case 0:
			tlbcfg = mfspr(SPRN_TLB0CFG);
			break;
		case 1:
			tlbcfg = mfspr(SPRN_TLB1CFG);
			break;
		case 2:
			tlbcfg = mfspr(SPRN_TLB2CFG);
			break;
		case 3:
			tlbcfg = mfspr(SPRN_TLB3CFG);
			break;
		default:
			printf("Unsupported TLB number !\n");
			continue;
		}
		nent = tlbcfg & 0xfff;
		assoc = (tlbcfg >> 24) & 0xff;
		for (i = 0; i < nent; i++) {
			u32 mas0 = MAS0_TLBSEL(tlb);
			u32 mas1 = MAS1_TSIZE(BOOK3E_PAGESZ_4K);
			u64 mas2 = 0;
			u64 mas7_mas3;
			int esel = i, cc = i;

			if (assoc != 0) {
				cc = i / assoc;
				esel = i % assoc;
				mas2 = cc * 0x1000;
			}

			mas0 |= MAS0_ESEL(esel);
			mtspr(SPRN_MAS0, mas0);
			mtspr(SPRN_MAS1, mas1);
			mtspr(SPRN_MAS2, mas2);
			asm volatile("tlbre  0,0,0" : : : "memory");
			mas1 = mfspr(SPRN_MAS1);
			mas2 = mfspr(SPRN_MAS2);
			mas7_mas3 = mfspr(SPRN_MAS7_MAS3);
			if (assoc && (i % assoc) == 0)
				new_cc = 1;
			if (!(mas1 & MAS1_VALID))
				continue;
			if (assoc == 0)
				printf("%04x- ", i);
			else if (new_cc)
				printf("%04x-%c", cc, 'A' + esel);
			else
				printf("    |%c", 'A' + esel);
			new_cc = 0;
			printf(" %016llx %04x %s %c%c AS%c",
			       mas2 & ~0x3ffull,
			       (mas1 >> 16) & 0x3fff,
			       pgsz_names[(mas1 >> 7) & 0x1f],
			       mas1 & MAS1_IND ? 'I' : ' ',
			       mas1 & MAS1_IPROT ? 'P' : ' ',
			       mas1 & MAS1_TS ? '1' : '0');
			printf(" %c%c%c%c%c%c%c",
			       mas2 & MAS2_X0 ? 'a' : ' ',
			       mas2 & MAS2_X1 ? 'v' : ' ',
			       mas2 & MAS2_W  ? 'w' : ' ',
			       mas2 & MAS2_I  ? 'i' : ' ',
			       mas2 & MAS2_M  ? 'm' : ' ',
			       mas2 & MAS2_G  ? 'g' : ' ',
			       mas2 & MAS2_E  ? 'e' : ' ');
			printf(" %016llx", mas7_mas3 & ramask & ~0x7ffull);
			if (mas1 & MAS1_IND)
				printf(" %s\n",
				       pgsz_names[(mas7_mas3 >> 1) & 0x1f]);
			else
				printf(" U%c%c%c S%c%c%c\n",
				       mas7_mas3 & MAS3_UX ? 'x' : ' ',
				       mas7_mas3 & MAS3_UW ? 'w' : ' ',
				       mas7_mas3 & MAS3_UR ? 'r' : ' ',
				       mas7_mas3 & MAS3_SX ? 'x' : ' ',
				       mas7_mas3 & MAS3_SW ? 'w' : ' ',
				       mas7_mas3 & MAS3_SR ? 'r' : ' ');
		}
	}
}
#endif /* CONFIG_PPC_BOOK3E */

static void xmon_init(int enable)
{
	if (enable) {
		__debugger = xmon;
		__debugger_ipi = xmon_ipi;
		__debugger_bpt = xmon_bpt;
		__debugger_sstep = xmon_sstep;
		__debugger_iabr_match = xmon_iabr_match;
		__debugger_break_match = xmon_break_match;
		__debugger_fault_handler = xmon_fault_handler;

#ifdef CONFIG_PPC_PSERIES
		/*
		 * Get the token here to avoid trying to get a lock
		 * during the crash, causing a deadlock.
		 */
		set_indicator_token = rtas_token("set-indicator");
#endif
	} else {
		__debugger = NULL;
		__debugger_ipi = NULL;
		__debugger_bpt = NULL;
		__debugger_sstep = NULL;
		__debugger_iabr_match = NULL;
		__debugger_break_match = NULL;
		__debugger_fault_handler = NULL;
	}
}

#ifdef CONFIG_MAGIC_SYSRQ
static void sysrq_handle_xmon(int key)
{
	/* ensure xmon is enabled */
	xmon_init(1);
	debugger(get_irq_regs());
	if (!xmon_on)
		xmon_init(0);
}

static struct sysrq_key_op sysrq_xmon_op = {
	.handler =	sysrq_handle_xmon,
	.help_msg =	"xmon(x)",
	.action_msg =	"Entering xmon",
};

static int __init setup_xmon_sysrq(void)
{
	register_sysrq_key('x', &sysrq_xmon_op);
	return 0;
}
device_initcall(setup_xmon_sysrq);
#endif /* CONFIG_MAGIC_SYSRQ */

#ifdef CONFIG_DEBUG_FS
static void clear_all_bpt(void)
{
	int i;

	/* clear/unpatch all breakpoints */
	remove_bpts();
	remove_cpu_bpts();

	/* Disable all breakpoints */
	for (i = 0; i < NBPTS; ++i)
		bpts[i].enabled = 0;

	/* Clear any data or iabr breakpoints */
	if (iabr || dabr.enabled) {
		iabr = NULL;
		dabr.enabled = 0;
	}

	printf("xmon: All breakpoints cleared\n");
}

static int xmon_dbgfs_set(void *data, u64 val)
{
	xmon_on = !!val;
	xmon_init(xmon_on);

	/* make sure all breakpoints removed when disabling */
	if (!xmon_on)
		clear_all_bpt();
	return 0;
}

static int xmon_dbgfs_get(void *data, u64 *val)
{
	*val = xmon_on;
	return 0;
}

DEFINE_SIMPLE_ATTRIBUTE(xmon_dbgfs_ops, xmon_dbgfs_get,
			xmon_dbgfs_set, "%llu\n");

static int __init setup_xmon_dbgfs(void)
{
	debugfs_create_file("xmon", 0600, powerpc_debugfs_root, NULL,
				&xmon_dbgfs_ops);
	return 0;
}
device_initcall(setup_xmon_dbgfs);
#endif /* CONFIG_DEBUG_FS */

static int xmon_early __initdata;

static int __init early_parse_xmon(char *p)
{
	if (!p || strncmp(p, "early", 5) == 0) {
		/* just "xmon" is equivalent to "xmon=early" */
		xmon_init(1);
		xmon_early = 1;
		xmon_on = 1;
	} else if (strncmp(p, "on", 2) == 0) {
		xmon_init(1);
		xmon_on = 1;
	} else if (strncmp(p, "off", 3) == 0)
		xmon_on = 0;
	else
		return 1;

	return 0;
}
early_param("xmon", early_parse_xmon);

void __init xmon_setup(void)
{
	if (xmon_on)
		xmon_init(1);
	if (xmon_early)
		debugger(NULL);
}

#ifdef CONFIG_SPU_BASE

struct spu_info {
	struct spu *spu;
	u64 saved_mfc_sr1_RW;
	u32 saved_spu_runcntl_RW;
	unsigned long dump_addr;
	u8 stopped_ok;
};

#define XMON_NUM_SPUS	16	/* Enough for current hardware */

static struct spu_info spu_info[XMON_NUM_SPUS];

void xmon_register_spus(struct list_head *list)
{
	struct spu *spu;

	list_for_each_entry(spu, list, full_list) {
		if (spu->number >= XMON_NUM_SPUS) {
			WARN_ON(1);
			continue;
		}

		spu_info[spu->number].spu = spu;
		spu_info[spu->number].stopped_ok = 0;
		spu_info[spu->number].dump_addr = (unsigned long)
				spu_info[spu->number].spu->local_store;
	}
}

static void stop_spus(void)
{
	struct spu *spu;
	int i;
	u64 tmp;

	for (i = 0; i < XMON_NUM_SPUS; i++) {
		if (!spu_info[i].spu)
			continue;

		if (setjmp(bus_error_jmp) == 0) {
			catch_memory_errors = 1;
			sync();

			spu = spu_info[i].spu;

			spu_info[i].saved_spu_runcntl_RW =
				in_be32(&spu->problem->spu_runcntl_RW);

			tmp = spu_mfc_sr1_get(spu);
			spu_info[i].saved_mfc_sr1_RW = tmp;

			tmp &= ~MFC_STATE1_MASTER_RUN_CONTROL_MASK;
			spu_mfc_sr1_set(spu, tmp);

			sync();
			__delay(200);

			spu_info[i].stopped_ok = 1;

			printf("Stopped spu %.2d (was %s)\n", i,
					spu_info[i].saved_spu_runcntl_RW ?
					"running" : "stopped");
		} else {
			catch_memory_errors = 0;
			printf("*** Error stopping spu %.2d\n", i);
		}
		catch_memory_errors = 0;
	}
}

static void restart_spus(void)
{
	struct spu *spu;
	int i;

	for (i = 0; i < XMON_NUM_SPUS; i++) {
		if (!spu_info[i].spu)
			continue;

		if (!spu_info[i].stopped_ok) {
			printf("*** Error, spu %d was not successfully stopped"
					", not restarting\n", i);
			continue;
		}

		if (setjmp(bus_error_jmp) == 0) {
			catch_memory_errors = 1;
			sync();

			spu = spu_info[i].spu;
			spu_mfc_sr1_set(spu, spu_info[i].saved_mfc_sr1_RW);
			out_be32(&spu->problem->spu_runcntl_RW,
					spu_info[i].saved_spu_runcntl_RW);

			sync();
			__delay(200);

			printf("Restarted spu %.2d\n", i);
		} else {
			catch_memory_errors = 0;
			printf("*** Error restarting spu %.2d\n", i);
		}
		catch_memory_errors = 0;
	}
}

#define DUMP_WIDTH	23
#define DUMP_VALUE(format, field, value)				\
do {									\
	if (setjmp(bus_error_jmp) == 0) {				\
		catch_memory_errors = 1;				\
		sync();							\
		printf("  %-*s = "format"\n", DUMP_WIDTH,		\
				#field, value);				\
		sync();							\
		__delay(200);						\
	} else {							\
		catch_memory_errors = 0;				\
		printf("  %-*s = *** Error reading field.\n",		\
					DUMP_WIDTH, #field);		\
	}								\
	catch_memory_errors = 0;					\
} while (0)

#define DUMP_FIELD(obj, format, field)	\
	DUMP_VALUE(format, field, obj->field)

static void dump_spu_fields(struct spu *spu)
{
	printf("Dumping spu fields at address %p:\n", spu);

	DUMP_FIELD(spu, "0x%x", number);
	DUMP_FIELD(spu, "%s", name);
	DUMP_FIELD(spu, "0x%lx", local_store_phys);
	DUMP_FIELD(spu, "0x%p", local_store);
	DUMP_FIELD(spu, "0x%lx", ls_size);
	DUMP_FIELD(spu, "0x%x", node);
	DUMP_FIELD(spu, "0x%lx", flags);
	DUMP_FIELD(spu, "%llu", class_0_pending);
	DUMP_FIELD(spu, "0x%llx", class_0_dar);
	DUMP_FIELD(spu, "0x%llx", class_1_dar);
	DUMP_FIELD(spu, "0x%llx", class_1_dsisr);
	DUMP_FIELD(spu, "0x%x", irqs[0]);
	DUMP_FIELD(spu, "0x%x", irqs[1]);
	DUMP_FIELD(spu, "0x%x", irqs[2]);
	DUMP_FIELD(spu, "0x%x", slb_replace);
	DUMP_FIELD(spu, "%d", pid);
	DUMP_FIELD(spu, "0x%p", mm);
	DUMP_FIELD(spu, "0x%p", ctx);
	DUMP_FIELD(spu, "0x%p", rq);
	DUMP_FIELD(spu, "0x%llx", timestamp);
	DUMP_FIELD(spu, "0x%lx", problem_phys);
	DUMP_FIELD(spu, "0x%p", problem);
	DUMP_VALUE("0x%x", problem->spu_runcntl_RW,
			in_be32(&spu->problem->spu_runcntl_RW));
	DUMP_VALUE("0x%x", problem->spu_status_R,
			in_be32(&spu->problem->spu_status_R));
	DUMP_VALUE("0x%x", problem->spu_npc_RW,
			in_be32(&spu->problem->spu_npc_RW));
	DUMP_FIELD(spu, "0x%p", priv2);
	DUMP_FIELD(spu, "0x%p", pdata);
}

int
spu_inst_dump(unsigned long adr, long count, int praddr)
{
	return generic_inst_dump(adr, count, praddr, print_insn_spu);
}

static void dump_spu_ls(unsigned long num, int subcmd)
{
	unsigned long offset, addr, ls_addr;

	if (setjmp(bus_error_jmp) == 0) {
		catch_memory_errors = 1;
		sync();
		ls_addr = (unsigned long)spu_info[num].spu->local_store;
		sync();
		__delay(200);
	} else {
		catch_memory_errors = 0;
		printf("*** Error: accessing spu info for spu %ld\n", num);
		return;
	}
	catch_memory_errors = 0;

	if (scanhex(&offset))
		addr = ls_addr + offset;
	else
		addr = spu_info[num].dump_addr;

	if (addr >= ls_addr + LS_SIZE) {
		printf("*** Error: address outside of local store\n");
		return;
	}

	switch (subcmd) {
	case 'i':
		addr += spu_inst_dump(addr, 16, 1);
		last_cmd = "sdi\n";
		break;
	default:
		prdump(addr, 64);
		addr += 64;
		last_cmd = "sd\n";
		break;
	}

	spu_info[num].dump_addr = addr;
}

static int do_spu_cmd(void)
{
	static unsigned long num = 0;
	int cmd, subcmd = 0;

	cmd = inchar();
	switch (cmd) {
	case 's':
		stop_spus();
		break;
	case 'r':
		restart_spus();
		break;
	case 'd':
		subcmd = inchar();
		if (isxdigit(subcmd) || subcmd == '\n')
			termch = subcmd;
	case 'f':
		scanhex(&num);
		if (num >= XMON_NUM_SPUS || !spu_info[num].spu) {
			printf("*** Error: invalid spu number\n");
			return 0;
		}

		switch (cmd) {
		case 'f':
			dump_spu_fields(spu_info[num].spu);
			break;
		default:
			dump_spu_ls(num, subcmd);
			break;
		}

		break;
	default:
		return -1;
	}

	return 0;
}
#else /* ! CONFIG_SPU_BASE */
static int do_spu_cmd(void)
{
	return -1;
}
#endif<|MERGE_RESOLUTION|>--- conflicted
+++ resolved
@@ -2397,16 +2397,10 @@
 	DUMP(p, vmalloc_sllp, "%#-*x");
 	DUMP(p, slb_cache_ptr, "%#-*x");
 	for (i = 0; i < SLB_CACHE_ENTRIES; i++)
-<<<<<<< HEAD
-		printf(" slb_cache[%d]:        = 0x%016lx\n", i, p->slb_cache[i]);
-
-	DUMP(p, rfi_flush_fallback_area, "px");
-=======
 		printf(" %-*s[%d] = 0x%016x\n",
 		       22, "slb_cache", i, p->slb_cache[i]);
 
 	DUMP(p, rfi_flush_fallback_area, "%-*px");
->>>>>>> e021bb4f
 #endif
 	DUMP(p, dscr_default, "%#-*llx");
 #ifdef CONFIG_PPC_BOOK3E
