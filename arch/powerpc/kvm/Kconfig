--- conflicted
+++ resolved
@@ -178,11 +178,7 @@
 config KVM_MPIC
 	bool "KVM in-kernel MPIC emulation"
 	depends on KVM && E500
-<<<<<<< HEAD
-	depends on !PREEMPT_RT_FULL
-=======
 	depends on !PREEMPT_RT
->>>>>>> fa578e9d
 	select HAVE_KVM_IRQCHIP
 	select HAVE_KVM_IRQFD
 	select HAVE_KVM_IRQ_ROUTING
