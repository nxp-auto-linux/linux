--- conflicted
+++ resolved
@@ -563,11 +563,7 @@
 {
 	if (!kvmppc_xics_enabled(vcpu))
 		return H_TOO_HARD;
-<<<<<<< HEAD
-	vcpu->arch.gpr[5] = get_tb();
-=======
 	vcpu->arch.regs.gpr[5] = get_tb();
->>>>>>> e021bb4f
 	if (xive_enabled()) {
 		if (is_rm())
 			return xive_rm_h_xirr(vcpu);
