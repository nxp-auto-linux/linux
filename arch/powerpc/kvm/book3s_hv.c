--- conflicted
+++ resolved
@@ -1552,12 +1552,9 @@
 		*val = get_reg_val(id, vcpu->arch.dec_expires +
 				   vcpu->arch.vcore->tb_offset);
 		break;
-<<<<<<< HEAD
-=======
 	case KVM_REG_PPC_ONLINE:
 		*val = get_reg_val(id, vcpu->arch.online);
 		break;
->>>>>>> e021bb4f
 	default:
 		r = -EINVAL;
 		break;
@@ -1781,8 +1778,6 @@
 		vcpu->arch.dec_expires = set_reg_val(id, *val) -
 			vcpu->arch.vcore->tb_offset;
 		break;
-<<<<<<< HEAD
-=======
 	case KVM_REG_PPC_ONLINE:
 		i = set_reg_val(id, *val);
 		if (i && !vcpu->arch.online)
@@ -1791,7 +1786,6 @@
 			atomic_dec(&vcpu->arch.vcore->online_count);
 		vcpu->arch.online = i;
 		break;
->>>>>>> e021bb4f
 	default:
 		r = -EINVAL;
 		break;
@@ -3010,11 +3004,8 @@
 
 	this_cpu_enable_ftrace();
 
-<<<<<<< HEAD
-=======
 	srcu_read_unlock(&vc->kvm->srcu, srcu_idx);
 
->>>>>>> e021bb4f
 	trace_hardirqs_off();
 	set_irq_happened(trap);
 
