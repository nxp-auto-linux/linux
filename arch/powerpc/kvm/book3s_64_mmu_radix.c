/*
 * This program is free software; you can redistribute it and/or modify
 * it under the terms of the GNU General Public License, version 2, as
 * published by the Free Software Foundation.
 *
 * Copyright 2016 Paul Mackerras, IBM Corp. <paulus@au1.ibm.com>
 */

#include <linux/types.h>
#include <linux/string.h>
#include <linux/kvm.h>
#include <linux/kvm_host.h>

#include <asm/kvm_ppc.h>
#include <asm/kvm_book3s.h>
#include <asm/page.h>
#include <asm/mmu.h>
#include <asm/pgtable.h>
#include <asm/pgalloc.h>
#include <asm/pte-walk.h>

static void mark_pages_dirty(struct kvm *kvm, struct kvm_memory_slot *memslot,
			     unsigned long gfn, unsigned int order);

/*
 * Supported radix tree geometry.
 * Like p9, we support either 5 or 9 bits at the first (lowest) level,
 * for a page size of 64k or 4k.
 */
static int p9_supported_radix_bits[4] = { 5, 9, 9, 13 };

int kvmppc_mmu_radix_xlate(struct kvm_vcpu *vcpu, gva_t eaddr,
			   struct kvmppc_pte *gpte, bool data, bool iswrite)
{
	struct kvm *kvm = vcpu->kvm;
	u32 pid;
	int ret, level, ps;
	__be64 prte, rpte;
	unsigned long ptbl;
	unsigned long root, pte, index;
	unsigned long rts, bits, offset;
	unsigned long gpa;
	unsigned long proc_tbl_size;

	/* Work out effective PID */
	switch (eaddr >> 62) {
	case 0:
		pid = vcpu->arch.pid;
		break;
	case 3:
		pid = 0;
		break;
	default:
		return -EINVAL;
	}
	proc_tbl_size = 1 << ((kvm->arch.process_table & PRTS_MASK) + 12);
	if (pid * 16 >= proc_tbl_size)
		return -EINVAL;

	/* Read partition table to find root of tree for effective PID */
	ptbl = (kvm->arch.process_table & PRTB_MASK) + (pid * 16);
	ret = kvm_read_guest(kvm, ptbl, &prte, sizeof(prte));
	if (ret)
		return ret;

	root = be64_to_cpu(prte);
	rts = ((root & RTS1_MASK) >> (RTS1_SHIFT - 3)) |
		((root & RTS2_MASK) >> RTS2_SHIFT);
	bits = root & RPDS_MASK;
	root = root & RPDB_MASK;

	offset = rts + 31;

	/* current implementations only support 52-bit space */
	if (offset != 52)
		return -EINVAL;

	for (level = 3; level >= 0; --level) {
		if (level && bits != p9_supported_radix_bits[level])
			return -EINVAL;
		if (level == 0 && !(bits == 5 || bits == 9))
			return -EINVAL;
		offset -= bits;
		index = (eaddr >> offset) & ((1UL << bits) - 1);
		/* check that low bits of page table base are zero */
		if (root & ((1UL << (bits + 3)) - 1))
			return -EINVAL;
		ret = kvm_read_guest(kvm, root + index * 8,
				     &rpte, sizeof(rpte));
		if (ret)
			return ret;
		pte = __be64_to_cpu(rpte);
		if (!(pte & _PAGE_PRESENT))
			return -ENOENT;
		if (pte & _PAGE_PTE)
			break;
		bits = pte & 0x1f;
		root = pte & 0x0fffffffffffff00ul;
	}
	/* need a leaf at lowest level; 512GB pages not supported */
	if (level < 0 || level == 3)
		return -EINVAL;

	/* offset is now log base 2 of the page size */
	gpa = pte & 0x01fffffffffff000ul;
	if (gpa & ((1ul << offset) - 1))
		return -EINVAL;
	gpa += eaddr & ((1ul << offset) - 1);
	for (ps = MMU_PAGE_4K; ps < MMU_PAGE_COUNT; ++ps)
		if (offset == mmu_psize_defs[ps].shift)
			break;
	gpte->page_size = ps;

	gpte->eaddr = eaddr;
	gpte->raddr = gpa;

	/* Work out permissions */
	gpte->may_read = !!(pte & _PAGE_READ);
	gpte->may_write = !!(pte & _PAGE_WRITE);
	gpte->may_execute = !!(pte & _PAGE_EXEC);
	if (kvmppc_get_msr(vcpu) & MSR_PR) {
		if (pte & _PAGE_PRIVILEGED) {
			gpte->may_read = 0;
			gpte->may_write = 0;
			gpte->may_execute = 0;
		}
	} else {
		if (!(pte & _PAGE_PRIVILEGED)) {
			/* Check AMR/IAMR to see if strict mode is in force */
			if (vcpu->arch.amr & (1ul << 62))
				gpte->may_read = 0;
			if (vcpu->arch.amr & (1ul << 63))
				gpte->may_write = 0;
			if (vcpu->arch.iamr & (1ul << 62))
				gpte->may_execute = 0;
		}
	}

	return 0;
}

static void kvmppc_radix_tlbie_page(struct kvm *kvm, unsigned long addr,
				    unsigned int pshift)
{
	unsigned long psize = PAGE_SIZE;

	if (pshift)
		psize = 1UL << pshift;

	addr &= ~(psize - 1);
	radix__flush_tlb_lpid_page(kvm->arch.lpid, addr, psize);
}

static void kvmppc_radix_flush_pwc(struct kvm *kvm)
{
	radix__flush_pwc_lpid(kvm->arch.lpid);
}

static unsigned long kvmppc_radix_update_pte(struct kvm *kvm, pte_t *ptep,
				      unsigned long clr, unsigned long set,
				      unsigned long addr, unsigned int shift)
{
	return __radix_pte_update(ptep, clr, set);
}

void kvmppc_radix_set_pte_at(struct kvm *kvm, unsigned long addr,
			     pte_t *ptep, pte_t pte)
{
	radix__set_pte_at(kvm->mm, addr, ptep, pte, 0);
}

static struct kmem_cache *kvm_pte_cache;
static struct kmem_cache *kvm_pmd_cache;

static pte_t *kvmppc_pte_alloc(void)
{
	return kmem_cache_alloc(kvm_pte_cache, GFP_KERNEL);
}

static void kvmppc_pte_free(pte_t *ptep)
{
	kmem_cache_free(kvm_pte_cache, ptep);
}

/* Like pmd_huge() and pmd_large(), but works regardless of config options */
static inline int pmd_is_leaf(pmd_t pmd)
{
	return !!(pmd_val(pmd) & _PAGE_PTE);
}

<<<<<<< HEAD
=======
static pmd_t *kvmppc_pmd_alloc(void)
{
	return kmem_cache_alloc(kvm_pmd_cache, GFP_KERNEL);
}

static void kvmppc_pmd_free(pmd_t *pmdp)
{
	kmem_cache_free(kvm_pmd_cache, pmdp);
}

static void kvmppc_unmap_pte(struct kvm *kvm, pte_t *pte,
			     unsigned long gpa, unsigned int shift)

{
	unsigned long page_size = 1ul << shift;
	unsigned long old;

	old = kvmppc_radix_update_pte(kvm, pte, ~0UL, 0, gpa, shift);
	kvmppc_radix_tlbie_page(kvm, gpa, shift);
	if (old & _PAGE_DIRTY) {
		unsigned long gfn = gpa >> PAGE_SHIFT;
		struct kvm_memory_slot *memslot;

		memslot = gfn_to_memslot(kvm, gfn);
		if (memslot && memslot->dirty_bitmap)
			kvmppc_update_dirty_map(memslot, gfn, page_size);
	}
}

/*
 * kvmppc_free_p?d are used to free existing page tables, and recursively
 * descend and clear and free children.
 * Callers are responsible for flushing the PWC.
 *
 * When page tables are being unmapped/freed as part of page fault path
 * (full == false), ptes are not expected. There is code to unmap them
 * and emit a warning if encountered, but there may already be data
 * corruption due to the unexpected mappings.
 */
static void kvmppc_unmap_free_pte(struct kvm *kvm, pte_t *pte, bool full)
{
	if (full) {
		memset(pte, 0, sizeof(long) << PTE_INDEX_SIZE);
	} else {
		pte_t *p = pte;
		unsigned long it;

		for (it = 0; it < PTRS_PER_PTE; ++it, ++p) {
			if (pte_val(*p) == 0)
				continue;
			WARN_ON_ONCE(1);
			kvmppc_unmap_pte(kvm, p,
					 pte_pfn(*p) << PAGE_SHIFT,
					 PAGE_SHIFT);
		}
	}

	kvmppc_pte_free(pte);
}

static void kvmppc_unmap_free_pmd(struct kvm *kvm, pmd_t *pmd, bool full)
{
	unsigned long im;
	pmd_t *p = pmd;

	for (im = 0; im < PTRS_PER_PMD; ++im, ++p) {
		if (!pmd_present(*p))
			continue;
		if (pmd_is_leaf(*p)) {
			if (full) {
				pmd_clear(p);
			} else {
				WARN_ON_ONCE(1);
				kvmppc_unmap_pte(kvm, (pte_t *)p,
					 pte_pfn(*(pte_t *)p) << PAGE_SHIFT,
					 PMD_SHIFT);
			}
		} else {
			pte_t *pte;

			pte = pte_offset_map(p, 0);
			kvmppc_unmap_free_pte(kvm, pte, full);
			pmd_clear(p);
		}
	}
	kvmppc_pmd_free(pmd);
}

static void kvmppc_unmap_free_pud(struct kvm *kvm, pud_t *pud)
{
	unsigned long iu;
	pud_t *p = pud;

	for (iu = 0; iu < PTRS_PER_PUD; ++iu, ++p) {
		if (!pud_present(*p))
			continue;
		if (pud_huge(*p)) {
			pud_clear(p);
		} else {
			pmd_t *pmd;

			pmd = pmd_offset(p, 0);
			kvmppc_unmap_free_pmd(kvm, pmd, true);
			pud_clear(p);
		}
	}
	pud_free(kvm->mm, pud);
}

void kvmppc_free_radix(struct kvm *kvm)
{
	unsigned long ig;
	pgd_t *pgd;

	if (!kvm->arch.pgtable)
		return;
	pgd = kvm->arch.pgtable;
	for (ig = 0; ig < PTRS_PER_PGD; ++ig, ++pgd) {
		pud_t *pud;

		if (!pgd_present(*pgd))
			continue;
		pud = pud_offset(pgd, 0);
		kvmppc_unmap_free_pud(kvm, pud);
		pgd_clear(pgd);
	}
	pgd_free(kvm->mm, kvm->arch.pgtable);
	kvm->arch.pgtable = NULL;
}

static void kvmppc_unmap_free_pmd_entry_table(struct kvm *kvm, pmd_t *pmd,
					      unsigned long gpa)
{
	pte_t *pte = pte_offset_kernel(pmd, 0);

	/*
	 * Clearing the pmd entry then flushing the PWC ensures that the pte
	 * page no longer be cached by the MMU, so can be freed without
	 * flushing the PWC again.
	 */
	pmd_clear(pmd);
	kvmppc_radix_flush_pwc(kvm);

	kvmppc_unmap_free_pte(kvm, pte, false);
}

static void kvmppc_unmap_free_pud_entry_table(struct kvm *kvm, pud_t *pud,
					unsigned long gpa)
{
	pmd_t *pmd = pmd_offset(pud, 0);

	/*
	 * Clearing the pud entry then flushing the PWC ensures that the pmd
	 * page and any children pte pages will no longer be cached by the MMU,
	 * so can be freed without flushing the PWC again.
	 */
	pud_clear(pud);
	kvmppc_radix_flush_pwc(kvm);

	kvmppc_unmap_free_pmd(kvm, pmd, false);
}

/*
 * There are a number of bits which may differ between different faults to
 * the same partition scope entry. RC bits, in the course of cleaning and
 * aging. And the write bit can change, either the access could have been
 * upgraded, or a read fault could happen concurrently with a write fault
 * that sets those bits first.
 */
#define PTE_BITS_MUST_MATCH (~(_PAGE_WRITE | _PAGE_DIRTY | _PAGE_ACCESSED))

>>>>>>> e021bb4f
static int kvmppc_create_pte(struct kvm *kvm, pte_t pte, unsigned long gpa,
			     unsigned int level, unsigned long mmu_seq)
{
	pgd_t *pgd;
	pud_t *pud, *new_pud = NULL;
	pmd_t *pmd, *new_pmd = NULL;
	pte_t *ptep, *new_ptep = NULL;
	int ret;

	/* Traverse the guest's 2nd-level tree, allocate new levels needed */
	pgd = kvm->arch.pgtable + pgd_index(gpa);
	pud = NULL;
	if (pgd_present(*pgd))
		pud = pud_offset(pgd, gpa);
	else
		new_pud = pud_alloc_one(kvm->mm, gpa);

	pmd = NULL;
	if (pud && pud_present(*pud) && !pud_huge(*pud))
		pmd = pmd_offset(pud, gpa);
	else if (level <= 1)
		new_pmd = kvmppc_pmd_alloc();

	if (level == 0 && !(pmd && pmd_present(*pmd) && !pmd_is_leaf(*pmd)))
		new_ptep = kvmppc_pte_alloc();

	/* Check if we might have been invalidated; let the guest retry if so */
	spin_lock(&kvm->mmu_lock);
	ret = -EAGAIN;
	if (mmu_notifier_retry(kvm, mmu_seq))
		goto out_unlock;

	/* Now traverse again under the lock and change the tree */
	ret = -ENOMEM;
	if (pgd_none(*pgd)) {
		if (!new_pud)
			goto out_unlock;
		pgd_populate(kvm->mm, pgd, new_pud);
		new_pud = NULL;
	}
	pud = pud_offset(pgd, gpa);
	if (pud_huge(*pud)) {
		unsigned long hgpa = gpa & PUD_MASK;

		/* Check if we raced and someone else has set the same thing */
		if (level == 2) {
			if (pud_raw(*pud) == pte_raw(pte)) {
				ret = 0;
				goto out_unlock;
			}
			/* Valid 1GB page here already, add our extra bits */
			WARN_ON_ONCE((pud_val(*pud) ^ pte_val(pte)) &
							PTE_BITS_MUST_MATCH);
			kvmppc_radix_update_pte(kvm, (pte_t *)pud,
					      0, pte_val(pte), hgpa, PUD_SHIFT);
			ret = 0;
			goto out_unlock;
		}
		/*
		 * If we raced with another CPU which has just put
		 * a 1GB pte in after we saw a pmd page, try again.
		 */
		if (!new_pmd) {
			ret = -EAGAIN;
			goto out_unlock;
		}
		/* Valid 1GB page here already, remove it */
		kvmppc_unmap_pte(kvm, (pte_t *)pud, hgpa, PUD_SHIFT);
	}
	if (level == 2) {
		if (!pud_none(*pud)) {
			/*
			 * There's a page table page here, but we wanted to
			 * install a large page, so remove and free the page
			 * table page.
			 */
			kvmppc_unmap_free_pud_entry_table(kvm, pud, gpa);
		}
		kvmppc_radix_set_pte_at(kvm, gpa, (pte_t *)pud, pte);
		ret = 0;
		goto out_unlock;
	}
	if (pud_none(*pud)) {
		if (!new_pmd)
			goto out_unlock;
		pud_populate(kvm->mm, pud, new_pmd);
		new_pmd = NULL;
	}
	pmd = pmd_offset(pud, gpa);
	if (pmd_is_leaf(*pmd)) {
		unsigned long lgpa = gpa & PMD_MASK;

<<<<<<< HEAD
		/*
		 * If we raced with another CPU which has just put
		 * a 2MB pte in after we saw a pte page, try again.
		 */
		if (level == 0 && !new_ptep) {
			ret = -EAGAIN;
			goto out_unlock;
		}
		/* Valid 2MB page here already, remove it */
		old = kvmppc_radix_update_pte(kvm, pmdp_ptep(pmd),
					      ~0UL, 0, lgpa, PMD_SHIFT);
		kvmppc_radix_tlbie_page(kvm, lgpa, PMD_SHIFT);
		if (old & _PAGE_DIRTY) {
			unsigned long gfn = lgpa >> PAGE_SHIFT;
			struct kvm_memory_slot *memslot;
			memslot = gfn_to_memslot(kvm, gfn);
			if (memslot)
				mark_pages_dirty(kvm, memslot, gfn,
						 PMD_SHIFT - PAGE_SHIFT);
		}
	} else if (level == 1 && !pmd_none(*pmd)) {
=======
		/* Check if we raced and someone else has set the same thing */
		if (level == 1) {
			if (pmd_raw(*pmd) == pte_raw(pte)) {
				ret = 0;
				goto out_unlock;
			}
			/* Valid 2MB page here already, add our extra bits */
			WARN_ON_ONCE((pmd_val(*pmd) ^ pte_val(pte)) &
							PTE_BITS_MUST_MATCH);
			kvmppc_radix_update_pte(kvm, pmdp_ptep(pmd),
					      0, pte_val(pte), lgpa, PMD_SHIFT);
			ret = 0;
			goto out_unlock;
		}

>>>>>>> e021bb4f
		/*
		 * If we raced with another CPU which has just put
		 * a 2MB pte in after we saw a pte page, try again.
		 */
		if (!new_ptep) {
			ret = -EAGAIN;
			goto out_unlock;
		}
		/* Valid 2MB page here already, remove it */
		kvmppc_unmap_pte(kvm, pmdp_ptep(pmd), lgpa, PMD_SHIFT);
	}
	if (level == 1) {
		if (!pmd_none(*pmd)) {
			/*
			 * There's a page table page here, but we wanted to
			 * install a large page, so remove and free the page
			 * table page.
			 */
			kvmppc_unmap_free_pmd_entry_table(kvm, pmd, gpa);
		}
		kvmppc_radix_set_pte_at(kvm, gpa, pmdp_ptep(pmd), pte);
		ret = 0;
		goto out_unlock;
	}
	if (pmd_none(*pmd)) {
		if (!new_ptep)
			goto out_unlock;
		pmd_populate(kvm->mm, pmd, new_ptep);
		new_ptep = NULL;
	}
	ptep = pte_offset_kernel(pmd, gpa);
	if (pte_present(*ptep)) {
		/* Check if someone else set the same thing */
		if (pte_raw(*ptep) == pte_raw(pte)) {
			ret = 0;
			goto out_unlock;
		}
		/* Valid page here already, add our extra bits */
		WARN_ON_ONCE((pte_val(*ptep) ^ pte_val(pte)) &
							PTE_BITS_MUST_MATCH);
		kvmppc_radix_update_pte(kvm, ptep, 0, pte_val(pte), gpa, 0);
		ret = 0;
		goto out_unlock;
	}
	kvmppc_radix_set_pte_at(kvm, gpa, ptep, pte);
	ret = 0;

 out_unlock:
	spin_unlock(&kvm->mmu_lock);
	if (new_pud)
		pud_free(kvm->mm, new_pud);
	if (new_pmd)
		kvmppc_pmd_free(new_pmd);
	if (new_ptep)
		kvmppc_pte_free(new_ptep);
	return ret;
}

int kvmppc_book3s_radix_page_fault(struct kvm_run *run, struct kvm_vcpu *vcpu,
				   unsigned long ea, unsigned long dsisr)
{
	struct kvm *kvm = vcpu->kvm;
	unsigned long mmu_seq;
	unsigned long gpa, gfn, hva;
	struct kvm_memory_slot *memslot;
	struct page *page = NULL;
	long ret;
	bool writing;
	bool upgrade_write = false;
	bool *upgrade_p = &upgrade_write;
	pte_t pte, *ptep;
	unsigned long pgflags;
	unsigned int shift, level;

	/* Check for unusual errors */
	if (dsisr & DSISR_UNSUPP_MMU) {
		pr_err("KVM: Got unsupported MMU fault\n");
		return -EFAULT;
	}
	if (dsisr & DSISR_BADACCESS) {
		/* Reflect to the guest as DSI */
		pr_err("KVM: Got radix HV page fault with DSISR=%lx\n", dsisr);
		kvmppc_core_queue_data_storage(vcpu, ea, dsisr);
		return RESUME_GUEST;
	}

	/* Translate the logical address and get the page */
	gpa = vcpu->arch.fault_gpa & ~0xfffUL;
	gpa &= ~0xF000000000000000ul;
	gfn = gpa >> PAGE_SHIFT;
	if (!(dsisr & DSISR_PRTABLE_FAULT))
		gpa |= ea & 0xfff;
	memslot = gfn_to_memslot(kvm, gfn);

	/* No memslot means it's an emulated MMIO region */
	if (!memslot || (memslot->flags & KVM_MEMSLOT_INVALID)) {
		if (dsisr & (DSISR_PRTABLE_FAULT | DSISR_BADACCESS |
			     DSISR_SET_RC)) {
			/*
			 * Bad address in guest page table tree, or other
			 * unusual error - reflect it to the guest as DSI.
			 */
			kvmppc_core_queue_data_storage(vcpu, ea, dsisr);
			return RESUME_GUEST;
		}
		return kvmppc_hv_emulate_mmio(run, vcpu, gpa, ea,
					      dsisr & DSISR_ISSTORE);
	}

	writing = (dsisr & DSISR_ISSTORE) != 0;
	if (memslot->flags & KVM_MEM_READONLY) {
		if (writing) {
			/* give the guest a DSI */
			dsisr = DSISR_ISSTORE | DSISR_PROTFAULT;
			kvmppc_core_queue_data_storage(vcpu, ea, dsisr);
			return RESUME_GUEST;
		}
		upgrade_p = NULL;
	}

	if (dsisr & DSISR_SET_RC) {
		/*
		 * Need to set an R or C bit in the 2nd-level tables;
		 * since we are just helping out the hardware here,
		 * it is sufficient to do what the hardware does.
		 */
		pgflags = _PAGE_ACCESSED;
		if (writing)
			pgflags |= _PAGE_DIRTY;
		/*
		 * We are walking the secondary page table here. We can do this
		 * without disabling irq.
		 */
		spin_lock(&kvm->mmu_lock);
		ptep = __find_linux_pte(kvm->arch.pgtable,
					gpa, NULL, &shift);
		if (ptep && pte_present(*ptep) &&
		    (!writing || pte_write(*ptep))) {
			kvmppc_radix_update_pte(kvm, ptep, 0, pgflags,
						gpa, shift);
			dsisr &= ~DSISR_SET_RC;
		}
		spin_unlock(&kvm->mmu_lock);
		if (!(dsisr & (DSISR_BAD_FAULT_64S | DSISR_NOHPTE |
			       DSISR_PROTFAULT | DSISR_SET_RC)))
			return RESUME_GUEST;
	}

	/* used to check for invalidations in progress */
	mmu_seq = kvm->mmu_notifier_seq;
	smp_rmb();

	/*
	 * Do a fast check first, since __gfn_to_pfn_memslot doesn't
	 * do it with !atomic && !async, which is how we call it.
	 * We always ask for write permission since the common case
	 * is that the page is writable.
	 */
	hva = gfn_to_hva_memslot(memslot, gfn);
	if (upgrade_p && __get_user_pages_fast(hva, 1, 1, &page) == 1) {
		upgrade_write = true;
	} else {
<<<<<<< HEAD
		page = pages[0];
		pfn = page_to_pfn(page);
		if (PageCompound(page)) {
			pte_size <<= compound_order(compound_head(page));
			/* See if we can insert a 2MB large-page PTE here */
			if (pte_size >= PMD_SIZE &&
			    (gpa & (PMD_SIZE - PAGE_SIZE)) ==
			    (hva & (PMD_SIZE - PAGE_SIZE))) {
				level = 1;
				pfn &= ~((PMD_SIZE >> PAGE_SHIFT) - 1);
			}
		}
		/* See if we can provide write access */
		if (writing) {
			pgflags |= _PAGE_WRITE;
		} else {
			local_irq_save(flags);
			ptep = find_current_mm_pte(current->mm->pgd,
						   hva, NULL, NULL);
			if (ptep && pte_write(*ptep))
				pgflags |= _PAGE_WRITE;
			local_irq_restore(flags);
=======
		unsigned long pfn;

		/* Call KVM generic code to do the slow-path check */
		pfn = __gfn_to_pfn_memslot(memslot, gfn, false, NULL,
					   writing, upgrade_p);
		if (is_error_noslot_pfn(pfn))
			return -EFAULT;
		page = NULL;
		if (pfn_valid(pfn)) {
			page = pfn_to_page(pfn);
			if (PageReserved(page))
				page = NULL;
		}
	}

	/*
	 * Read the PTE from the process' radix tree and use that
	 * so we get the shift and attribute bits.
	 */
	local_irq_disable();
	ptep = __find_linux_pte(vcpu->arch.pgdir, hva, NULL, &shift);
	/*
	 * If the PTE disappeared temporarily due to a THP
	 * collapse, just return and let the guest try again.
	 */
	if (!ptep) {
		local_irq_enable();
		if (page)
			put_page(page);
		return RESUME_GUEST;
	}
	pte = *ptep;
	local_irq_enable();

	/* Get pte level from shift/size */
	if (shift == PUD_SHIFT &&
	    (gpa & (PUD_SIZE - PAGE_SIZE)) ==
	    (hva & (PUD_SIZE - PAGE_SIZE))) {
		level = 2;
	} else if (shift == PMD_SHIFT &&
		   (gpa & (PMD_SIZE - PAGE_SIZE)) ==
		   (hva & (PMD_SIZE - PAGE_SIZE))) {
		level = 1;
	} else {
		level = 0;
		if (shift > PAGE_SHIFT) {
			/*
			 * If the pte maps more than one page, bring over
			 * bits from the virtual address to get the real
			 * address of the specific single page we want.
			 */
			unsigned long rpnmask = (1ul << shift) - PAGE_SIZE;
			pte = __pte(pte_val(pte) | (hva & rpnmask));
>>>>>>> e021bb4f
		}
	}

	pte = __pte(pte_val(pte) | _PAGE_EXEC | _PAGE_ACCESSED);
	if (writing || upgrade_write) {
		if (pte_val(pte) & _PAGE_WRITE)
			pte = __pte(pte_val(pte) | _PAGE_DIRTY);
	} else {
		pte = __pte(pte_val(pte) & ~(_PAGE_WRITE | _PAGE_DIRTY));
	}

	/* Allocate space in the tree and write the PTE */
	ret = kvmppc_create_pte(kvm, pte, gpa, level, mmu_seq);
<<<<<<< HEAD
	if (ret == -EBUSY) {
		/*
		 * There's already a PMD where wanted to install a large page;
		 * for now, fall back to installing a small page.
		 */
		level = 0;
		pfn |= gfn & ((PMD_SIZE >> PAGE_SHIFT) - 1);
		pte = pfn_pte(pfn, __pgprot(pgflags));
		ret = kvmppc_create_pte(kvm, pte, gpa, level, mmu_seq);
	}

	if (page) {
		if (!ret && (pgflags & _PAGE_WRITE))
			set_page_dirty_lock(page);
		put_page(page);
	}

	if (ret == 0 || ret == -EAGAIN)
		ret = RESUME_GUEST;
	return ret;
}

static void mark_pages_dirty(struct kvm *kvm, struct kvm_memory_slot *memslot,
			     unsigned long gfn, unsigned int order)
{
	unsigned long i, limit;
	unsigned long *dp;
=======

	if (page) {
		if (!ret && (pte_val(pte) & _PAGE_WRITE))
			set_page_dirty_lock(page);
		put_page(page);
	}
>>>>>>> e021bb4f

	if (ret == 0 || ret == -EAGAIN)
		ret = RESUME_GUEST;
	return ret;
}

/* Called with kvm->lock held */
int kvm_unmap_radix(struct kvm *kvm, struct kvm_memory_slot *memslot,
		    unsigned long gfn)
{
	pte_t *ptep;
	unsigned long gpa = gfn << PAGE_SHIFT;
	unsigned int shift;
	unsigned long old;

	ptep = __find_linux_pte(kvm->arch.pgtable, gpa, NULL, &shift);
	if (ptep && pte_present(*ptep)) {
		old = kvmppc_radix_update_pte(kvm, ptep, ~0UL, 0,
					      gpa, shift);
		kvmppc_radix_tlbie_page(kvm, gpa, shift);
		if ((old & _PAGE_DIRTY) && memslot->dirty_bitmap) {
			unsigned long psize = PAGE_SIZE;
			if (shift)
				psize = 1ul << shift;
			kvmppc_update_dirty_map(memslot, gfn, psize);
		}
	}
	return 0;				
}

/* Called with kvm->lock held */
int kvm_age_radix(struct kvm *kvm, struct kvm_memory_slot *memslot,
		  unsigned long gfn)
{
	pte_t *ptep;
	unsigned long gpa = gfn << PAGE_SHIFT;
	unsigned int shift;
	int ref = 0;

	ptep = __find_linux_pte(kvm->arch.pgtable, gpa, NULL, &shift);
	if (ptep && pte_present(*ptep) && pte_young(*ptep)) {
		kvmppc_radix_update_pte(kvm, ptep, _PAGE_ACCESSED, 0,
					gpa, shift);
		/* XXX need to flush tlb here? */
		ref = 1;
	}
	return ref;
}

/* Called with kvm->lock held */
int kvm_test_age_radix(struct kvm *kvm, struct kvm_memory_slot *memslot,
		       unsigned long gfn)
{
	pte_t *ptep;
	unsigned long gpa = gfn << PAGE_SHIFT;
	unsigned int shift;
	int ref = 0;

	ptep = __find_linux_pte(kvm->arch.pgtable, gpa, NULL, &shift);
	if (ptep && pte_present(*ptep) && pte_young(*ptep))
		ref = 1;
	return ref;
}

/* Returns the number of PAGE_SIZE pages that are dirty */
static int kvm_radix_test_clear_dirty(struct kvm *kvm,
				struct kvm_memory_slot *memslot, int pagenum)
{
	unsigned long gfn = memslot->base_gfn + pagenum;
	unsigned long gpa = gfn << PAGE_SHIFT;
	pte_t *ptep;
	unsigned int shift;
	int ret = 0;

	ptep = __find_linux_pte(kvm->arch.pgtable, gpa, NULL, &shift);
	if (ptep && pte_present(*ptep) && pte_dirty(*ptep)) {
		ret = 1;
		if (shift)
			ret = 1 << (shift - PAGE_SHIFT);
		kvmppc_radix_update_pte(kvm, ptep, _PAGE_DIRTY, 0,
					gpa, shift);
		kvmppc_radix_tlbie_page(kvm, gpa, shift);
	}
	return ret;
}

long kvmppc_hv_get_dirty_log_radix(struct kvm *kvm,
			struct kvm_memory_slot *memslot, unsigned long *map)
{
	unsigned long i, j;
	int npages;

	for (i = 0; i < memslot->npages; i = j) {
		npages = kvm_radix_test_clear_dirty(kvm, memslot, i);

		/*
		 * Note that if npages > 0 then i must be a multiple of npages,
		 * since huge pages are only used to back the guest at guest
		 * real addresses that are a multiple of their size.
		 * Since we have at most one PTE covering any given guest
		 * real address, if npages > 1 we can skip to i + npages.
		 */
		j = i + 1;
		if (npages) {
			set_dirty_bits(map, i, npages);
			j = i + npages;
		}
	}
	return 0;
}

static void add_rmmu_ap_encoding(struct kvm_ppc_rmmu_info *info,
				 int psize, int *indexp)
{
	if (!mmu_psize_defs[psize].shift)
		return;
	info->ap_encodings[*indexp] = mmu_psize_defs[psize].shift |
		(mmu_psize_defs[psize].ap << 29);
	++(*indexp);
}

int kvmhv_get_rmmu_info(struct kvm *kvm, struct kvm_ppc_rmmu_info *info)
{
	int i;

	if (!radix_enabled())
		return -EINVAL;
	memset(info, 0, sizeof(*info));

	/* 4k page size */
	info->geometries[0].page_shift = 12;
	info->geometries[0].level_bits[0] = 9;
	for (i = 1; i < 4; ++i)
		info->geometries[0].level_bits[i] = p9_supported_radix_bits[i];
	/* 64k page size */
	info->geometries[1].page_shift = 16;
	for (i = 0; i < 4; ++i)
		info->geometries[1].level_bits[i] = p9_supported_radix_bits[i];

	i = 0;
	add_rmmu_ap_encoding(info, MMU_PAGE_4K, &i);
	add_rmmu_ap_encoding(info, MMU_PAGE_64K, &i);
	add_rmmu_ap_encoding(info, MMU_PAGE_2M, &i);
	add_rmmu_ap_encoding(info, MMU_PAGE_1G, &i);

	return 0;
}

int kvmppc_init_vm_radix(struct kvm *kvm)
{
	kvm->arch.pgtable = pgd_alloc(kvm->mm);
	if (!kvm->arch.pgtable)
		return -ENOMEM;
	return 0;
}

static void pte_ctor(void *addr)
{
<<<<<<< HEAD
	unsigned long ig, iu, im;
	pte_t *pte;
	pmd_t *pmd;
	pud_t *pud;
	pgd_t *pgd;

	if (!kvm->arch.pgtable)
		return;
	pgd = kvm->arch.pgtable;
	for (ig = 0; ig < PTRS_PER_PGD; ++ig, ++pgd) {
		if (!pgd_present(*pgd))
			continue;
		pud = pud_offset(pgd, 0);
		for (iu = 0; iu < PTRS_PER_PUD; ++iu, ++pud) {
			if (!pud_present(*pud))
				continue;
			pmd = pmd_offset(pud, 0);
			for (im = 0; im < PTRS_PER_PMD; ++im, ++pmd) {
				if (pmd_is_leaf(*pmd)) {
					pmd_clear(pmd);
					continue;
				}
				if (!pmd_present(*pmd))
					continue;
				pte = pte_offset_map(pmd, 0);
				memset(pte, 0, sizeof(long) << PTE_INDEX_SIZE);
				kvmppc_pte_free(pte);
				pmd_clear(pmd);
			}
			pmd_free(kvm->mm, pmd_offset(pud, 0));
			pud_clear(pud);
		}
		pud_free(kvm->mm, pud_offset(pgd, 0));
		pgd_clear(pgd);
	}
	pgd_free(kvm->mm, kvm->arch.pgtable);
=======
	memset(addr, 0, RADIX_PTE_TABLE_SIZE);
>>>>>>> e021bb4f
}

static void pmd_ctor(void *addr)
{
	memset(addr, 0, RADIX_PMD_TABLE_SIZE);
}

int kvmppc_radix_init(void)
{
	unsigned long size = sizeof(void *) << RADIX_PTE_INDEX_SIZE;

	kvm_pte_cache = kmem_cache_create("kvm-pte", size, size, 0, pte_ctor);
	if (!kvm_pte_cache)
		return -ENOMEM;

	size = sizeof(void *) << RADIX_PMD_INDEX_SIZE;

	kvm_pmd_cache = kmem_cache_create("kvm-pmd", size, size, 0, pmd_ctor);
	if (!kvm_pmd_cache) {
		kmem_cache_destroy(kvm_pte_cache);
		return -ENOMEM;
	}

	return 0;
}

void kvmppc_radix_exit(void)
{
	kmem_cache_destroy(kvm_pte_cache);
	kmem_cache_destroy(kvm_pmd_cache);
}<|MERGE_RESOLUTION|>--- conflicted
+++ resolved
@@ -18,9 +18,6 @@
 #include <asm/pgtable.h>
 #include <asm/pgalloc.h>
 #include <asm/pte-walk.h>
-
-static void mark_pages_dirty(struct kvm *kvm, struct kvm_memory_slot *memslot,
-			     unsigned long gfn, unsigned int order);
 
 /*
  * Supported radix tree geometry.
@@ -188,8 +185,6 @@
 	return !!(pmd_val(pmd) & _PAGE_PTE);
 }
 
-<<<<<<< HEAD
-=======
 static pmd_t *kvmppc_pmd_alloc(void)
 {
 	return kmem_cache_alloc(kvm_pmd_cache, GFP_KERNEL);
@@ -361,7 +356,6 @@
  */
 #define PTE_BITS_MUST_MATCH (~(_PAGE_WRITE | _PAGE_DIRTY | _PAGE_ACCESSED))
 
->>>>>>> e021bb4f
 static int kvmppc_create_pte(struct kvm *kvm, pte_t pte, unsigned long gpa,
 			     unsigned int level, unsigned long mmu_seq)
 {
@@ -454,29 +448,6 @@
 	if (pmd_is_leaf(*pmd)) {
 		unsigned long lgpa = gpa & PMD_MASK;
 
-<<<<<<< HEAD
-		/*
-		 * If we raced with another CPU which has just put
-		 * a 2MB pte in after we saw a pte page, try again.
-		 */
-		if (level == 0 && !new_ptep) {
-			ret = -EAGAIN;
-			goto out_unlock;
-		}
-		/* Valid 2MB page here already, remove it */
-		old = kvmppc_radix_update_pte(kvm, pmdp_ptep(pmd),
-					      ~0UL, 0, lgpa, PMD_SHIFT);
-		kvmppc_radix_tlbie_page(kvm, lgpa, PMD_SHIFT);
-		if (old & _PAGE_DIRTY) {
-			unsigned long gfn = lgpa >> PAGE_SHIFT;
-			struct kvm_memory_slot *memslot;
-			memslot = gfn_to_memslot(kvm, gfn);
-			if (memslot)
-				mark_pages_dirty(kvm, memslot, gfn,
-						 PMD_SHIFT - PAGE_SHIFT);
-		}
-	} else if (level == 1 && !pmd_none(*pmd)) {
-=======
 		/* Check if we raced and someone else has set the same thing */
 		if (level == 1) {
 			if (pmd_raw(*pmd) == pte_raw(pte)) {
@@ -492,7 +463,6 @@
 			goto out_unlock;
 		}
 
->>>>>>> e021bb4f
 		/*
 		 * If we raced with another CPU which has just put
 		 * a 2MB pte in after we saw a pte page, try again.
@@ -655,30 +625,6 @@
 	if (upgrade_p && __get_user_pages_fast(hva, 1, 1, &page) == 1) {
 		upgrade_write = true;
 	} else {
-<<<<<<< HEAD
-		page = pages[0];
-		pfn = page_to_pfn(page);
-		if (PageCompound(page)) {
-			pte_size <<= compound_order(compound_head(page));
-			/* See if we can insert a 2MB large-page PTE here */
-			if (pte_size >= PMD_SIZE &&
-			    (gpa & (PMD_SIZE - PAGE_SIZE)) ==
-			    (hva & (PMD_SIZE - PAGE_SIZE))) {
-				level = 1;
-				pfn &= ~((PMD_SIZE >> PAGE_SHIFT) - 1);
-			}
-		}
-		/* See if we can provide write access */
-		if (writing) {
-			pgflags |= _PAGE_WRITE;
-		} else {
-			local_irq_save(flags);
-			ptep = find_current_mm_pte(current->mm->pgd,
-						   hva, NULL, NULL);
-			if (ptep && pte_write(*ptep))
-				pgflags |= _PAGE_WRITE;
-			local_irq_restore(flags);
-=======
 		unsigned long pfn;
 
 		/* Call KVM generic code to do the slow-path check */
@@ -732,7 +678,6 @@
 			 */
 			unsigned long rpnmask = (1ul << shift) - PAGE_SIZE;
 			pte = __pte(pte_val(pte) | (hva & rpnmask));
->>>>>>> e021bb4f
 		}
 	}
 
@@ -746,42 +691,12 @@
 
 	/* Allocate space in the tree and write the PTE */
 	ret = kvmppc_create_pte(kvm, pte, gpa, level, mmu_seq);
-<<<<<<< HEAD
-	if (ret == -EBUSY) {
-		/*
-		 * There's already a PMD where wanted to install a large page;
-		 * for now, fall back to installing a small page.
-		 */
-		level = 0;
-		pfn |= gfn & ((PMD_SIZE >> PAGE_SHIFT) - 1);
-		pte = pfn_pte(pfn, __pgprot(pgflags));
-		ret = kvmppc_create_pte(kvm, pte, gpa, level, mmu_seq);
-	}
-
-	if (page) {
-		if (!ret && (pgflags & _PAGE_WRITE))
-			set_page_dirty_lock(page);
-		put_page(page);
-	}
-
-	if (ret == 0 || ret == -EAGAIN)
-		ret = RESUME_GUEST;
-	return ret;
-}
-
-static void mark_pages_dirty(struct kvm *kvm, struct kvm_memory_slot *memslot,
-			     unsigned long gfn, unsigned int order)
-{
-	unsigned long i, limit;
-	unsigned long *dp;
-=======
 
 	if (page) {
 		if (!ret && (pte_val(pte) & _PAGE_WRITE))
 			set_page_dirty_lock(page);
 		put_page(page);
 	}
->>>>>>> e021bb4f
 
 	if (ret == 0 || ret == -EAGAIN)
 		ret = RESUME_GUEST;
@@ -940,46 +855,7 @@
 
 static void pte_ctor(void *addr)
 {
-<<<<<<< HEAD
-	unsigned long ig, iu, im;
-	pte_t *pte;
-	pmd_t *pmd;
-	pud_t *pud;
-	pgd_t *pgd;
-
-	if (!kvm->arch.pgtable)
-		return;
-	pgd = kvm->arch.pgtable;
-	for (ig = 0; ig < PTRS_PER_PGD; ++ig, ++pgd) {
-		if (!pgd_present(*pgd))
-			continue;
-		pud = pud_offset(pgd, 0);
-		for (iu = 0; iu < PTRS_PER_PUD; ++iu, ++pud) {
-			if (!pud_present(*pud))
-				continue;
-			pmd = pmd_offset(pud, 0);
-			for (im = 0; im < PTRS_PER_PMD; ++im, ++pmd) {
-				if (pmd_is_leaf(*pmd)) {
-					pmd_clear(pmd);
-					continue;
-				}
-				if (!pmd_present(*pmd))
-					continue;
-				pte = pte_offset_map(pmd, 0);
-				memset(pte, 0, sizeof(long) << PTE_INDEX_SIZE);
-				kvmppc_pte_free(pte);
-				pmd_clear(pmd);
-			}
-			pmd_free(kvm->mm, pmd_offset(pud, 0));
-			pud_clear(pud);
-		}
-		pud_free(kvm->mm, pud_offset(pgd, 0));
-		pgd_clear(pgd);
-	}
-	pgd_free(kvm->mm, kvm->arch.pgtable);
-=======
 	memset(addr, 0, RADIX_PTE_TABLE_SIZE);
->>>>>>> e021bb4f
 }
 
 static void pmd_ctor(void *addr)
