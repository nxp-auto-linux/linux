--- conflicted
+++ resolved
@@ -12,10 +12,6 @@
  * Atomic exchange.
  * Since it can be used to implement critical sections
  * it must clobber "memory" (also for interrupts in UP).
- *
- * The leading and the trailing memory barriers guarantee that these
- * operations are fully ordered.
- *
  */
 
 static inline unsigned long
@@ -23,7 +19,6 @@
 {
 	unsigned long ret, tmp, addr64;
 
-	smp_mb();
 	__asm__ __volatile__(
 	"	andnot	%4,7,%3\n"
 	"	insbl	%1,%4,%1\n"
@@ -47,7 +42,6 @@
 {
 	unsigned long ret, tmp, addr64;
 
-	smp_mb();
 	__asm__ __volatile__(
 	"	andnot	%4,7,%3\n"
 	"	inswl	%1,%4,%1\n"
@@ -71,7 +65,6 @@
 {
 	unsigned long dummy;
 
-	smp_mb();
 	__asm__ __volatile__(
 	"1:	ldl_l %0,%4\n"
 	"	bis $31,%3,%1\n"
@@ -91,7 +84,6 @@
 {
 	unsigned long dummy;
 
-	smp_mb();
 	__asm__ __volatile__(
 	"1:	ldq_l %0,%4\n"
 	"	bis $31,%3,%1\n"
@@ -131,16 +123,6 @@
  * Atomic compare and exchange.  Compare OLD with MEM, if identical,
  * store NEW in MEM.  Return the initial value in MEM.  Success is
  * indicated by comparing RETURN with OLD.
-<<<<<<< HEAD
- *
- * The leading and the trailing memory barriers guarantee that these
- * operations are fully ordered.
- *
- * The trailing memory barrier is placed in SMP unconditionally, in
- * order to guarantee that dependency ordering is preserved when a
- * dependency is headed by an unsuccessful operation.
-=======
->>>>>>> e021bb4f
  */
 
 static inline unsigned long
@@ -148,7 +130,6 @@
 {
 	unsigned long prev, tmp, cmp, addr64;
 
-	smp_mb();
 	__asm__ __volatile__(
 	"	andnot	%5,7,%4\n"
 	"	insbl	%1,%5,%1\n"
@@ -161,7 +142,6 @@
 	"	stq_c	%2,0(%4)\n"
 	"	beq	%2,3f\n"
 	"2:\n"
-		__ASM__MB
 	".subsection 2\n"
 	"3:	br	1b\n"
 	".previous"
@@ -176,7 +156,6 @@
 {
 	unsigned long prev, tmp, cmp, addr64;
 
-	smp_mb();
 	__asm__ __volatile__(
 	"	andnot	%5,7,%4\n"
 	"	inswl	%1,%5,%1\n"
@@ -189,7 +168,6 @@
 	"	stq_c	%2,0(%4)\n"
 	"	beq	%2,3f\n"
 	"2:\n"
-		__ASM__MB
 	".subsection 2\n"
 	"3:	br	1b\n"
 	".previous"
@@ -204,7 +182,6 @@
 {
 	unsigned long prev, cmp;
 
-	smp_mb();
 	__asm__ __volatile__(
 	"1:	ldl_l %0,%5\n"
 	"	cmpeq %0,%3,%1\n"
@@ -213,7 +190,6 @@
 	"	stl_c %1,%2\n"
 	"	beq %1,3f\n"
 	"2:\n"
-		__ASM__MB
 	".subsection 2\n"
 	"3:	br 1b\n"
 	".previous"
@@ -228,7 +204,6 @@
 {
 	unsigned long prev, cmp;
 
-	smp_mb();
 	__asm__ __volatile__(
 	"1:	ldq_l %0,%5\n"
 	"	cmpeq %0,%3,%1\n"
@@ -237,7 +212,6 @@
 	"	stq_c %1,%2\n"
 	"	beq %1,3f\n"
 	"2:\n"
-		__ASM__MB
 	".subsection 2\n"
 	"3:	br 1b\n"
 	".previous"
