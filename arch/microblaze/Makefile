--- conflicted
+++ resolved
@@ -40,19 +40,11 @@
 ifdef CONFIG_CPU_BIG_ENDIAN
 KBUILD_CFLAGS += -mbig-endian
 KBUILD_AFLAGS += -mbig-endian
-<<<<<<< HEAD
-LD += -EB
-else
-KBUILD_CFLAGS += -mlittle-endian
-KBUILD_AFLAGS += -mlittle-endian
-LD += -EL
-=======
 KBUILD_LDFLAGS += -EB
 else
 KBUILD_CFLAGS += -mlittle-endian
 KBUILD_AFLAGS += -mlittle-endian
 KBUILD_LDFLAGS += -EL
->>>>>>> e021bb4f
 endif
 
 CPUFLAGS-1 += $(call cc-option,-mcpu=v$(CPU_VER))
