config ARM64
	def_bool y
	select ACPI_CCA_REQUIRED if ACPI
	select ACPI_GENERIC_GSI if ACPI
	select ACPI_GTDT if ACPI
	select ACPI_IORT if ACPI
	select ACPI_REDUCED_HARDWARE_ONLY if ACPI
	select ACPI_MCFG if ACPI
	select ACPI_SPCR_TABLE if ACPI
	select ARCH_CLOCKSOURCE_DATA
	select ARCH_HAS_DEBUG_VIRTUAL
	select ARCH_HAS_DEVMEM_IS_ALLOWED
	select ARCH_HAS_ACPI_TABLE_UPGRADE if ACPI
	select ARCH_HAS_ELF_RANDOMIZE
	select ARCH_HAS_FORTIFY_SOURCE
	select ARCH_HAS_GCOV_PROFILE_ALL
	select ARCH_HAS_GIGANTIC_PAGE if (MEMORY_ISOLATION && COMPACTION) || CMA
	select ARCH_HAS_KCOV
	select ARCH_HAS_SET_MEMORY
	select ARCH_HAS_SG_CHAIN
	select ARCH_HAS_STRICT_KERNEL_RWX
	select ARCH_HAS_STRICT_MODULE_RWX
	select ARCH_HAS_TICK_BROADCAST if GENERIC_CLOCKEVENTS_BROADCAST
	select ARCH_HAVE_NMI_SAFE_CMPXCHG if ACPI_APEI_SEA
	select ARCH_USE_CMPXCHG_LOCKREF
	select ARCH_SUPPORTS_MEMORY_FAILURE
	select ARCH_SUPPORTS_ATOMIC_RMW
	select ARCH_SUPPORTS_NUMA_BALANCING
	select ARCH_WANT_COMPAT_IPC_PARSE_VERSION
	select ARCH_WANT_FRAME_POINTERS
	select ARCH_HAS_UBSAN_SANITIZE_ALL
	select ARM_AMBA
	select ARM_ARCH_TIMER
	select ARM_GIC
	select AUDIT_ARCH_COMPAT_GENERIC
	select ARM_GIC_V2M if PCI
	select ARM_GIC_V3
	select ARM_GIC_V3_ITS if PCI
	select ARM_PSCI_FW
	select BUILDTIME_EXTABLE_SORT
	select CLONE_BACKWARDS
	select COMMON_CLK
	select CPU_PM if (SUSPEND || CPU_IDLE)
	select DCACHE_WORD_ACCESS
	select EDAC_SUPPORT
	select FRAME_POINTER
	select GENERIC_ALLOCATOR
	select GENERIC_ARCH_TOPOLOGY
	select GENERIC_CLOCKEVENTS
	select GENERIC_CLOCKEVENTS_BROADCAST
	select GENERIC_CPU_AUTOPROBE
	select GENERIC_EARLY_IOREMAP
	select GENERIC_IDLE_POLL_SETUP
	select GENERIC_IRQ_PROBE
	select GENERIC_IRQ_SHOW
	select GENERIC_IRQ_SHOW_LEVEL
	select GENERIC_PCI_IOMAP
	select GENERIC_SCHED_CLOCK
	select GENERIC_SMP_IDLE_THREAD
	select GENERIC_STRNCPY_FROM_USER
	select GENERIC_STRNLEN_USER
	select GENERIC_TIME_VSYSCALL
	select HANDLE_DOMAIN_IRQ
	select HARDIRQS_SW_RESEND
	select HAVE_ACPI_APEI if (ACPI && EFI)
	select HAVE_ALIGNED_STRUCT_PAGE if SLUB
	select HAVE_ARCH_AUDITSYSCALL
	select HAVE_ARCH_BITREVERSE
	select HAVE_ARCH_HUGE_VMAP
	select HAVE_ARCH_JUMP_LABEL
	select HAVE_ARCH_KASAN if SPARSEMEM_VMEMMAP && !(ARM64_16K_PAGES && ARM64_VA_BITS_48)
	select HAVE_ARCH_KGDB
	select HAVE_ARCH_MMAP_RND_BITS
	select HAVE_ARCH_MMAP_RND_COMPAT_BITS if COMPAT
	select HAVE_ARCH_SECCOMP_FILTER
	select HAVE_ARCH_TRACEHOOK
	select HAVE_ARCH_TRANSPARENT_HUGEPAGE
	select HAVE_ARCH_VMAP_STACK
	select HAVE_ARM_SMCCC
	select HAVE_EBPF_JIT
	select HAVE_C_RECORDMCOUNT
	select HAVE_CC_STACKPROTECTOR
	select HAVE_CMPXCHG_DOUBLE
	select HAVE_CMPXCHG_LOCAL
	select HAVE_CONTEXT_TRACKING
	select HAVE_DEBUG_BUGVERBOSE
	select HAVE_DEBUG_KMEMLEAK
	select HAVE_DMA_API_DEBUG
	select HAVE_DMA_CONTIGUOUS
	select HAVE_DYNAMIC_FTRACE
	select HAVE_EFFICIENT_UNALIGNED_ACCESS
	select HAVE_FTRACE_MCOUNT_RECORD
	select HAVE_FUNCTION_TRACER
	select HAVE_FUNCTION_GRAPH_TRACER
	select HAVE_GCC_PLUGINS
	select HAVE_GENERIC_DMA_COHERENT
	select HAVE_HW_BREAKPOINT if PERF_EVENTS
	select HAVE_IRQ_TIME_ACCOUNTING
	select HAVE_MEMBLOCK
	select HAVE_MEMBLOCK_NODE_MAP if NUMA
	select HAVE_NMI if ACPI_APEI_SEA
	select HAVE_PATA_PLATFORM
	select HAVE_PERF_EVENTS
	select HAVE_PERF_REGS
	select HAVE_PERF_USER_STACK_DUMP
	select HAVE_PREEMPT_LAZY
	select HAVE_REGS_AND_STACK_ACCESS_API
	select HAVE_RCU_TABLE_FREE
	select HAVE_SYSCALL_TRACEPOINTS
	select HAVE_KPROBES
	select HAVE_KRETPROBES
	select IOMMU_DMA if IOMMU_SUPPORT
	select IRQ_DOMAIN
	select IRQ_FORCED_THREADING
	select MODULES_USE_ELF_RELA
	select NO_BOOTMEM
	select OF
	select OF_EARLY_FLATTREE
	select OF_RESERVED_MEM
	select PCI_ECAM if ACPI
	select POWER_RESET
	select POWER_SUPPLY
	select SPARSE_IRQ
	select SYSCTL_EXCEPTION_TRACE
	select THREAD_INFO_IN_TASK
	help
	  ARM 64-bit (AArch64) Linux support.

config 64BIT
	def_bool y

config ARCH_PHYS_ADDR_T_64BIT
	def_bool y

config MMU
	def_bool y

config ARM64_PAGE_SHIFT
	int
	default 16 if ARM64_64K_PAGES
	default 14 if ARM64_16K_PAGES
	default 12

config ARM64_CONT_SHIFT
	int
	default 5 if ARM64_64K_PAGES
	default 7 if ARM64_16K_PAGES
	default 4

config ARCH_MMAP_RND_BITS_MIN
       default 14 if ARM64_64K_PAGES
       default 16 if ARM64_16K_PAGES
       default 18

# max bits determined by the following formula:
#  VA_BITS - PAGE_SHIFT - 3
config ARCH_MMAP_RND_BITS_MAX
       default 19 if ARM64_VA_BITS=36
       default 24 if ARM64_VA_BITS=39
       default 27 if ARM64_VA_BITS=42
       default 30 if ARM64_VA_BITS=47
       default 29 if ARM64_VA_BITS=48 && ARM64_64K_PAGES
       default 31 if ARM64_VA_BITS=48 && ARM64_16K_PAGES
       default 33 if ARM64_VA_BITS=48
       default 14 if ARM64_64K_PAGES
       default 16 if ARM64_16K_PAGES
       default 18

config ARCH_MMAP_RND_COMPAT_BITS_MIN
       default 7 if ARM64_64K_PAGES
       default 9 if ARM64_16K_PAGES
       default 11

config ARCH_MMAP_RND_COMPAT_BITS_MAX
       default 16

config NO_IOPORT_MAP
	def_bool y if !PCI

config STACKTRACE_SUPPORT
	def_bool y

config ILLEGAL_POINTER_VALUE
	hex
	default 0xdead000000000000

config LOCKDEP_SUPPORT
	def_bool y

config TRACE_IRQFLAGS_SUPPORT
	def_bool y

config RWSEM_XCHGADD_ALGORITHM
	def_bool y

config GENERIC_BUG
	def_bool y
	depends on BUG

config GENERIC_BUG_RELATIVE_POINTERS
	def_bool y
	depends on GENERIC_BUG

config GENERIC_HWEIGHT
	def_bool y

config GENERIC_CSUM
        def_bool y

config GENERIC_CALIBRATE_DELAY
	def_bool y

config ZONE_DMA
	def_bool y

config HAVE_GENERIC_GUP
	def_bool y

config ARCH_DMA_ADDR_T_64BIT
	def_bool y

config NEED_DMA_MAP_STATE
	def_bool y

config NEED_SG_DMA_LENGTH
	def_bool y

config SMP
	def_bool y

config SWIOTLB
	def_bool y

config IOMMU_HELPER
	def_bool SWIOTLB

config KERNEL_MODE_NEON
	def_bool y

config FIX_EARLYCON_MEM
	def_bool y

config PGTABLE_LEVELS
	int
	default 2 if ARM64_16K_PAGES && ARM64_VA_BITS_36
	default 2 if ARM64_64K_PAGES && ARM64_VA_BITS_42
	default 3 if ARM64_64K_PAGES && ARM64_VA_BITS_48
	default 3 if ARM64_4K_PAGES && ARM64_VA_BITS_39
	default 3 if ARM64_16K_PAGES && ARM64_VA_BITS_47
	default 4 if !ARM64_64K_PAGES && ARM64_VA_BITS_48

config ARCH_SUPPORTS_UPROBES
	def_bool y

config ARCH_PROC_KCORE_TEXT
	def_bool y

<<<<<<< HEAD

config ARCH_XGENE
	bool "AppliedMicro X-Gene SOC Family"
	help
	  This enables support for AppliedMicro X-Gene SOC Family
=======
source "init/Kconfig"
>>>>>>> 0ab73e6e

source "kernel/Kconfig.freezer"

source "arch/arm64/Kconfig.platforms"

menu "Bus support"

config PCI
	bool "PCI support"
	help
	  This feature enables support for PCI bus system. If you say Y
	  here, the kernel will include drivers and infrastructure code
	  to support PCI bus devices.

config PCI_DOMAINS
	def_bool PCI

config PCI_DOMAINS_GENERIC
	def_bool PCI

config PCI_SYSCALL
	def_bool PCI

source "drivers/pci/Kconfig"

endmenu

menu "Kernel Features"

menu "ARM errata workarounds via the alternatives framework"

config ARM64_ERRATUM_826319
	bool "Cortex-A53: 826319: System might deadlock if a write cannot complete until read data is accepted"
	default y
	help
	  This option adds an alternative code sequence to work around ARM
	  erratum 826319 on Cortex-A53 parts up to r0p2 with an AMBA 4 ACE or
	  AXI master interface and an L2 cache.

	  If a Cortex-A53 uses an AMBA AXI4 ACE interface to other processors
	  and is unable to accept a certain write via this interface, it will
	  not progress on read data presented on the read data channel and the
	  system can deadlock.

	  The workaround promotes data cache clean instructions to
	  data cache clean-and-invalidate.
	  Please note that this does not necessarily enable the workaround,
	  as it depends on the alternative framework, which will only patch
	  the kernel if an affected CPU is detected.

	  If unsure, say Y.

config ARM64_ERRATUM_827319
	bool "Cortex-A53: 827319: Data cache clean instructions might cause overlapping transactions to the interconnect"
	default y
	help
	  This option adds an alternative code sequence to work around ARM
	  erratum 827319 on Cortex-A53 parts up to r0p2 with an AMBA 5 CHI
	  master interface and an L2 cache.

	  Under certain conditions this erratum can cause a clean line eviction
	  to occur at the same time as another transaction to the same address
	  on the AMBA 5 CHI interface, which can cause data corruption if the
	  interconnect reorders the two transactions.

	  The workaround promotes data cache clean instructions to
	  data cache clean-and-invalidate.
	  Please note that this does not necessarily enable the workaround,
	  as it depends on the alternative framework, which will only patch
	  the kernel if an affected CPU is detected.

	  If unsure, say Y.

config ARM64_ERRATUM_824069
	bool "Cortex-A53: 824069: Cache line might not be marked as clean after a CleanShared snoop"
	default y
	help
	  This option adds an alternative code sequence to work around ARM
	  erratum 824069 on Cortex-A53 parts up to r0p2 when it is connected
	  to a coherent interconnect.

	  If a Cortex-A53 processor is executing a store or prefetch for
	  write instruction at the same time as a processor in another
	  cluster is executing a cache maintenance operation to the same
	  address, then this erratum might cause a clean cache line to be
	  incorrectly marked as dirty.

	  The workaround promotes data cache clean instructions to
	  data cache clean-and-invalidate.
	  Please note that this option does not necessarily enable the
	  workaround, as it depends on the alternative framework, which will
	  only patch the kernel if an affected CPU is detected.

	  If unsure, say Y.

config ARM64_ERRATUM_819472
	bool "Cortex-A53: 819472: Store exclusive instructions might cause data corruption"
	default y
	help
	  This option adds an alternative code sequence to work around ARM
	  erratum 819472 on Cortex-A53 parts up to r0p1 with an L2 cache
	  present when it is connected to a coherent interconnect.

	  If the processor is executing a load and store exclusive sequence at
	  the same time as a processor in another cluster is executing a cache
	  maintenance operation to the same address, then this erratum might
	  cause data corruption.

	  The workaround promotes data cache clean instructions to
	  data cache clean-and-invalidate.
	  Please note that this does not necessarily enable the workaround,
	  as it depends on the alternative framework, which will only patch
	  the kernel if an affected CPU is detected.

	  If unsure, say Y.

config ARM64_ERRATUM_832075
	bool "Cortex-A57: 832075: possible deadlock on mixing exclusive memory accesses with device loads"
	default y
	help
	  This option adds an alternative code sequence to work around ARM
	  erratum 832075 on Cortex-A57 parts up to r1p2.

	  Affected Cortex-A57 parts might deadlock when exclusive load/store
	  instructions to Write-Back memory are mixed with Device loads.

	  The workaround is to promote device loads to use Load-Acquire
	  semantics.
	  Please note that this does not necessarily enable the workaround,
	  as it depends on the alternative framework, which will only patch
	  the kernel if an affected CPU is detected.

	  If unsure, say Y.

config ARM64_ERRATUM_834220
	bool "Cortex-A57: 834220: Stage 2 translation fault might be incorrectly reported in presence of a Stage 1 fault"
	depends on KVM
	default y
	help
	  This option adds an alternative code sequence to work around ARM
	  erratum 834220 on Cortex-A57 parts up to r1p2.

	  Affected Cortex-A57 parts might report a Stage 2 translation
	  fault as the result of a Stage 1 fault for load crossing a
	  page boundary when there is a permission or device memory
	  alignment fault at Stage 1 and a translation fault at Stage 2.

	  The workaround is to verify that the Stage 1 translation
	  doesn't generate a fault before handling the Stage 2 fault.
	  Please note that this does not necessarily enable the workaround,
	  as it depends on the alternative framework, which will only patch
	  the kernel if an affected CPU is detected.

	  If unsure, say Y.

config ARM64_ERRATUM_845719
	bool "Cortex-A53: 845719: a load might read incorrect data"
	depends on COMPAT
	default y
	help
	  This option adds an alternative code sequence to work around ARM
	  erratum 845719 on Cortex-A53 parts up to r0p4.

	  When running a compat (AArch32) userspace on an affected Cortex-A53
	  part, a load at EL0 from a virtual address that matches the bottom 32
	  bits of the virtual address used by a recent load at (AArch64) EL1
	  might return incorrect data.

	  The workaround is to write the contextidr_el1 register on exception
	  return to a 32-bit task.
	  Please note that this does not necessarily enable the workaround,
	  as it depends on the alternative framework, which will only patch
	  the kernel if an affected CPU is detected.

	  If unsure, say Y.

config ARM64_ERRATUM_843419
	bool "Cortex-A53: 843419: A load or store might access an incorrect address"
	default y
	select ARM64_MODULE_CMODEL_LARGE if MODULES
	help
	  This option links the kernel with '--fix-cortex-a53-843419' and
	  builds modules using the large memory model in order to avoid the use
	  of the ADRP instruction, which can cause a subsequent memory access
	  to use an incorrect address on Cortex-A53 parts up to r0p4.

	  If unsure, say Y.

config CAVIUM_ERRATUM_22375
	bool "Cavium erratum 22375, 24313"
	default y
	help
	  Enable workaround for erratum 22375, 24313.

	  This implements two gicv3-its errata workarounds for ThunderX. Both
	  with small impact affecting only ITS table allocation.

	    erratum 22375: only alloc 8MB table size
	    erratum 24313: ignore memory access type

	  The fixes are in ITS initialization and basically ignore memory access
	  type and table size provided by the TYPER and BASER registers.

	  If unsure, say Y.

config CAVIUM_ERRATUM_23144
	bool "Cavium erratum 23144: ITS SYNC hang on dual socket system"
	depends on NUMA
	default y
	help
	  ITS SYNC command hang for cross node io and collections/cpu mapping.

	  If unsure, say Y.

config CAVIUM_ERRATUM_23154
	bool "Cavium erratum 23154: Access to ICC_IAR1_EL1 is not sync'ed"
	default y
	help
	  The gicv3 of ThunderX requires a modified version for
	  reading the IAR status to ensure data synchronization
	  (access to icc_iar1_el1 is not sync'ed before and after).

	  If unsure, say Y.

config CAVIUM_ERRATUM_27456
	bool "Cavium erratum 27456: Broadcast TLBI instructions may cause icache corruption"
	default y
	help
	  On ThunderX T88 pass 1.x through 2.1 parts, broadcast TLBI
	  instructions may cause the icache to become corrupted if it
	  contains data for a non-current ASID.  The fix is to
	  invalidate the icache when changing the mm context.

	  If unsure, say Y.

config CAVIUM_ERRATUM_30115
	bool "Cavium erratum 30115: Guest may disable interrupts in host"
	default y
	help
	  On ThunderX T88 pass 1.x through 2.2, T81 pass 1.0 through
	  1.2, and T83 Pass 1.0, KVM guest execution may disable
	  interrupts in host. Trapping both GICv3 group-0 and group-1
	  accesses sidesteps the issue.

	  If unsure, say Y.

config QCOM_FALKOR_ERRATUM_1003
	bool "Falkor E1003: Incorrect translation due to ASID change"
	default y
	help
	  On Falkor v1, an incorrect ASID may be cached in the TLB when ASID
	  and BADDR are changed together in TTBRx_EL1. Since we keep the ASID
	  in TTBR1_EL1, this situation only occurs in the entry trampoline and
	  then only for entries in the walk cache, since the leaf translation
	  is unchanged. Work around the erratum by invalidating the walk cache
	  entries for the trampoline before entering the kernel proper.

config QCOM_FALKOR_ERRATUM_1009
	bool "Falkor E1009: Prematurely complete a DSB after a TLBI"
	default y
	help
	  On Falkor v1, the CPU may prematurely complete a DSB following a
	  TLBI xxIS invalidate maintenance operation. Repeat the TLBI operation
	  one more time to fix the issue.

	  If unsure, say Y.

config QCOM_QDF2400_ERRATUM_0065
	bool "QDF2400 E0065: Incorrect GITS_TYPER.ITT_Entry_size"
	default y
	help
	  On Qualcomm Datacenter Technologies QDF2400 SoC, ITS hardware reports
	  ITE size incorrectly. The GITS_TYPER.ITT_Entry_size field should have
	  been indicated as 16Bytes (0xf), not 8Bytes (0x7).

	  If unsure, say Y.

config QCOM_FALKOR_ERRATUM_E1041
	bool "Falkor E1041: Speculative instruction fetches might cause errant memory access"
	default y
	help
	  Falkor CPU may speculatively fetch instructions from an improper
	  memory location when MMU translation is changed from SCTLR_ELn[M]=1
	  to SCTLR_ELn[M]=0. Prefix an ISB instruction to fix the problem.

	  If unsure, say Y.

endmenu


choice
	prompt "Page size"
	default ARM64_4K_PAGES
	help
	  Page size (translation granule) configuration.

config ARM64_4K_PAGES
	bool "4KB"
	help
	  This feature enables 4KB pages support.

config ARM64_16K_PAGES
	bool "16KB"
	help
	  The system will use 16KB pages support. AArch32 emulation
	  requires applications compiled with 16K (or a multiple of 16K)
	  aligned segments.

config ARM64_64K_PAGES
	bool "64KB"
	help
	  This feature enables 64KB pages support (4KB by default)
	  allowing only two levels of page tables and faster TLB
	  look-up. AArch32 emulation requires applications compiled
	  with 64K aligned segments.

endchoice

choice
	prompt "Virtual address space size"
	default ARM64_VA_BITS_39 if ARM64_4K_PAGES
	default ARM64_VA_BITS_47 if ARM64_16K_PAGES
	default ARM64_VA_BITS_42 if ARM64_64K_PAGES
	help
	  Allows choosing one of multiple possible virtual address
	  space sizes. The level of translation table is determined by
	  a combination of page size and virtual address space size.

config ARM64_VA_BITS_36
	bool "36-bit" if EXPERT
	depends on ARM64_16K_PAGES

config ARM64_VA_BITS_39
	bool "39-bit"
	depends on ARM64_4K_PAGES

config ARM64_VA_BITS_42
	bool "42-bit"
	depends on ARM64_64K_PAGES

config ARM64_VA_BITS_47
	bool "47-bit"
	depends on ARM64_16K_PAGES

config ARM64_VA_BITS_48
	bool "48-bit"

endchoice

config ARM64_VA_BITS
	int
	default 36 if ARM64_VA_BITS_36
	default 39 if ARM64_VA_BITS_39
	default 42 if ARM64_VA_BITS_42
	default 47 if ARM64_VA_BITS_47
	default 48 if ARM64_VA_BITS_48

config CPU_BIG_ENDIAN
       bool "Build big-endian kernel"
       help
         Say Y if you plan on running a kernel in big-endian mode.

config SCHED_MC
	bool "Multi-core scheduler support"
	help
	  Multi-core scheduler support improves the CPU scheduler's decision
	  making when dealing with multi-core CPU chips at a cost of slightly
	  increased overhead in some places. If unsure say N here.

config SCHED_SMT
	bool "SMT scheduler support"
	help
	  Improves the CPU scheduler's decision making when dealing with
	  MultiThreading at a cost of slightly increased overhead in some
	  places. If unsure say N here.

config NR_CPUS
	int "Maximum number of CPUs (2-4096)"
	range 2 4096
	# These have to remain sorted largest to smallest
	default "64"

config HOTPLUG_CPU
	bool "Support for hot-pluggable CPUs"
	select GENERIC_IRQ_MIGRATION
	help
	  Say Y here to experiment with turning CPUs off and on.  CPUs
	  can be controlled through /sys/devices/system/cpu.

# Common NUMA Features
config NUMA
	bool "Numa Memory Allocation and Scheduler Support"
	select ACPI_NUMA if ACPI
	select OF_NUMA
	help
	  Enable NUMA (Non Uniform Memory Access) support.

	  The kernel will try to allocate memory used by a CPU on the
	  local memory of the CPU and add some more
	  NUMA awareness to the kernel.

config NODES_SHIFT
	int "Maximum NUMA Nodes (as a power of 2)"
	range 1 10
	default "2"
	depends on NEED_MULTIPLE_NODES
	help
	  Specify the maximum number of NUMA Nodes available on the target
	  system.  Increases memory reserved to accommodate various tables.

config USE_PERCPU_NUMA_NODE_ID
	def_bool y
	depends on NUMA

config HAVE_SETUP_PER_CPU_AREA
	def_bool y
	depends on NUMA

config NEED_PER_CPU_EMBED_FIRST_CHUNK
	def_bool y
	depends on NUMA

config HOLES_IN_ZONE
	def_bool y
	depends on NUMA

source kernel/Kconfig.preempt
source kernel/Kconfig.hz

config ARCH_SUPPORTS_DEBUG_PAGEALLOC
	def_bool y

config ARCH_HAS_HOLES_MEMORYMODEL
	def_bool y if SPARSEMEM

config ARCH_SPARSEMEM_ENABLE
	def_bool y
	select SPARSEMEM_VMEMMAP_ENABLE

config ARCH_SPARSEMEM_DEFAULT
	def_bool ARCH_SPARSEMEM_ENABLE

config ARCH_SELECT_MEMORY_MODEL
	def_bool ARCH_SPARSEMEM_ENABLE

config HAVE_ARCH_PFN_VALID
	def_bool ARCH_HAS_HOLES_MEMORYMODEL || !SPARSEMEM

config HW_PERF_EVENTS
	def_bool y
	depends on ARM_PMU

config SYS_SUPPORTS_HUGETLBFS
	def_bool y

config ARCH_WANT_HUGE_PMD_SHARE
	def_bool y if ARM64_4K_PAGES || (ARM64_16K_PAGES && !ARM64_VA_BITS_36)

config ARCH_HAS_CACHE_LINE_SIZE
	def_bool y

source "mm/Kconfig"

config SECCOMP
	bool "Enable seccomp to safely compute untrusted bytecode"
	---help---
	  This kernel feature is useful for number crunching applications
	  that may need to compute untrusted bytecode during their
	  execution. By using pipes or other transports made available to
	  the process as file descriptors supporting the read/write
	  syscalls, it's possible to isolate those applications in
	  their own address space using seccomp. Once seccomp is
	  enabled via prctl(PR_SET_SECCOMP), it cannot be disabled
	  and the task is only allowed to execute a few safe syscalls
	  defined by each seccomp mode.

config PARAVIRT
	bool "Enable paravirtualization code"
	help
	  This changes the kernel so it can modify itself when it is run
	  under a hypervisor, potentially improving performance significantly
	  over full virtualization.

config PARAVIRT_TIME_ACCOUNTING
	bool "Paravirtual steal time accounting"
	select PARAVIRT
	default n
	help
	  Select this option to enable fine granularity task steal time
	  accounting. Time spent executing other tasks in parallel with
	  the current vCPU is discounted from the vCPU power. To account for
	  that, there can be a small performance impact.

	  If in doubt, say N here.

config KEXEC
	depends on PM_SLEEP_SMP
	select KEXEC_CORE
	bool "kexec system call"
	---help---
	  kexec is a system call that implements the ability to shutdown your
	  current kernel, and to start another kernel.  It is like a reboot
	  but it is independent of the system firmware.   And like a reboot
	  you can start any kernel with it, not just Linux.

config CRASH_DUMP
	bool "Build kdump crash kernel"
	help
	  Generate crash dump after being started by kexec. This should
	  be normally only set in special crash dump kernels which are
	  loaded in the main kernel with kexec-tools into a specially
	  reserved region and then later executed after a crash by
	  kdump/kexec.

	  For more details see Documentation/kdump/kdump.txt

config XEN_DOM0
	def_bool y
	depends on XEN

config XEN
	bool "Xen guest support on ARM64"
	depends on ARM64 && OF && !PREEMPT_RT_FULL
	select SWIOTLB_XEN
	select PARAVIRT
	help
	  Say Y if you want to run Linux in a Virtual Machine on Xen on ARM64.

config FORCE_MAX_ZONEORDER
	int
	default "14" if (ARM64_64K_PAGES && TRANSPARENT_HUGEPAGE)
<<<<<<< HEAD
	default "12"
=======
	default "12" if (ARM64_16K_PAGES && TRANSPARENT_HUGEPAGE)
	default "11"
	help
	  The kernel memory allocator divides physically contiguous memory
	  blocks into "zones", where each zone is a power of two number of
	  pages.  This option selects the largest power of two that the kernel
	  keeps in the memory allocator.  If you need to allocate very large
	  blocks of physically contiguous memory, then you may need to
	  increase this value.

	  This config option is actually maximum order plus one. For example,
	  a value of 11 means that the largest free memory block is 2^10 pages.

	  We make sure that we can allocate upto a HugePage size for each configuration.
	  Hence we have :
		MAX_ORDER = (PMD_SHIFT - PAGE_SHIFT) + 1 => PAGE_SHIFT - 2

	  However for 4K, we choose a higher default value, 11 as opposed to 10, giving us
	  4M allocations matching the default size used by generic code.

config UNMAP_KERNEL_AT_EL0
	bool "Unmap kernel when running in userspace (aka \"KAISER\")" if EXPERT
	default y
	help
	  Speculation attacks against some high-performance processors can
	  be used to bypass MMU permission checks and leak kernel data to
	  userspace. This can be defended against by unmapping the kernel
	  when running in userspace, mapping it back in on exception entry
	  via a trampoline page in the vector table.

	  If unsure, say Y.

config HARDEN_BRANCH_PREDICTOR
	bool "Harden the branch predictor against aliasing attacks" if EXPERT
	default y
	help
	  Speculation attacks against some high-performance processors rely on
	  being able to manipulate the branch predictor for a victim context by
	  executing aliasing branches in the attacker context.  Such attacks
	  can be partially mitigated against by clearing internal branch
	  predictor state and limiting the prediction logic in some situations.

	  This config option will take CPU-specific actions to harden the
	  branch predictor against aliasing attacks and may rely on specific
	  instruction sequences or control bits being set by the system
	  firmware.

	  If unsure, say Y.
>>>>>>> 0ab73e6e

menuconfig ARMV8_DEPRECATED
	bool "Emulate deprecated/obsolete ARMv8 instructions"
	depends on COMPAT
	help
	  Legacy software support may require certain instructions
	  that have been deprecated or obsoleted in the architecture.

	  Enable this config to enable selective emulation of these
	  features.

	  If unsure, say Y

if ARMV8_DEPRECATED

config SWP_EMULATION
	bool "Emulate SWP/SWPB instructions"
	help
	  ARMv8 obsoletes the use of A32 SWP/SWPB instructions such that
	  they are always undefined. Say Y here to enable software
	  emulation of these instructions for userspace using LDXR/STXR.

	  In some older versions of glibc [<=2.8] SWP is used during futex
	  trylock() operations with the assumption that the code will not
	  be preempted. This invalid assumption may be more likely to fail
	  with SWP emulation enabled, leading to deadlock of the user
	  application.

	  NOTE: when accessing uncached shared regions, LDXR/STXR rely
	  on an external transaction monitoring block called a global
	  monitor to maintain update atomicity. If your system does not
	  implement a global monitor, this option can cause programs that
	  perform SWP operations to uncached memory to deadlock.

	  If unsure, say Y

config CP15_BARRIER_EMULATION
	bool "Emulate CP15 Barrier instructions"
	help
	  The CP15 barrier instructions - CP15ISB, CP15DSB, and
	  CP15DMB - are deprecated in ARMv8 (and ARMv7). It is
	  strongly recommended to use the ISB, DSB, and DMB
	  instructions instead.

	  Say Y here to enable software emulation of these
	  instructions for AArch32 userspace code. When this option is
	  enabled, CP15 barrier usage is traced which can help
	  identify software that needs updating.

	  If unsure, say Y

config SETEND_EMULATION
	bool "Emulate SETEND instruction"
	help
	  The SETEND instruction alters the data-endianness of the
	  AArch32 EL0, and is deprecated in ARMv8.

	  Say Y here to enable software emulation of the instruction
	  for AArch32 userspace code.

	  Note: All the cpus on the system must have mixed endian support at EL0
	  for this feature to be enabled. If a new CPU - which doesn't support mixed
	  endian - is hotplugged in after this feature has been enabled, there could
	  be unexpected results in the applications.

	  If unsure, say Y
endif

config ARM64_SW_TTBR0_PAN
	bool "Emulate Privileged Access Never using TTBR0_EL1 switching"
	help
	  Enabling this option prevents the kernel from accessing
	  user-space memory directly by pointing TTBR0_EL1 to a reserved
	  zeroed area and reserved ASID. The user access routines
	  restore the valid TTBR0_EL1 temporarily.

menu "ARMv8.1 architectural features"

config ARM64_HW_AFDBM
	bool "Support for hardware updates of the Access and Dirty page flags"
	default y
	help
	  The ARMv8.1 architecture extensions introduce support for
	  hardware updates of the access and dirty information in page
	  table entries. When enabled in TCR_EL1 (HA and HD bits) on
	  capable processors, accesses to pages with PTE_AF cleared will
	  set this bit instead of raising an access flag fault.
	  Similarly, writes to read-only pages with the DBM bit set will
	  clear the read-only bit (AP[2]) instead of raising a
	  permission fault.

	  Kernels built with this configuration option enabled continue
	  to work on pre-ARMv8.1 hardware and the performance impact is
	  minimal. If unsure, say Y.

config ARM64_PAN
	bool "Enable support for Privileged Access Never (PAN)"
	default y
	help
	 Privileged Access Never (PAN; part of the ARMv8.1 Extensions)
	 prevents the kernel or hypervisor from accessing user-space (EL0)
	 memory directly.

	 Choosing this option will cause any unprotected (not using
	 copy_to_user et al) memory access to fail with a permission fault.

	 The feature is detected at runtime, and will remain as a 'nop'
	 instruction if the cpu does not implement the feature.

config ARM64_LSE_ATOMICS
	bool "Atomic instructions"
	help
	  As part of the Large System Extensions, ARMv8.1 introduces new
	  atomic instructions that are designed specifically to scale in
	  very large systems.

	  Say Y here to make use of these instructions for the in-kernel
	  atomic routines. This incurs a small overhead on CPUs that do
	  not support these instructions and requires the kernel to be
	  built with binutils >= 2.25.

config ARM64_VHE
	bool "Enable support for Virtualization Host Extensions (VHE)"
	default y
	help
	  Virtualization Host Extensions (VHE) allow the kernel to run
	  directly at EL2 (instead of EL1) on processors that support
	  it. This leads to better performance for KVM, as they reduce
	  the cost of the world switch.

	  Selecting this option allows the VHE feature to be detected
	  at runtime, and does not affect processors that do not
	  implement this feature.

endmenu

menu "ARMv8.2 architectural features"

config ARM64_UAO
	bool "Enable support for User Access Override (UAO)"
	default y
	help
	  User Access Override (UAO; part of the ARMv8.2 Extensions)
	  causes the 'unprivileged' variant of the load/store instructions to
	  be overriden to be privileged.

	  This option changes get_user() and friends to use the 'unprivileged'
	  variant of the load/store instructions. This ensures that user-space
	  really did have access to the supplied memory. When addr_limit is
	  set to kernel memory the UAO bit will be set, allowing privileged
	  access to kernel memory.

	  Choosing this option will cause copy_to_user() et al to use user-space
	  memory permissions.

	  The feature is detected at runtime, the kernel will use the
	  regular load/store instructions if the cpu does not implement the
	  feature.

config ARM64_PMEM
	bool "Enable support for persistent memory"
	select ARCH_HAS_PMEM_API
	select ARCH_HAS_UACCESS_FLUSHCACHE
	help
	  Say Y to enable support for the persistent memory API based on the
	  ARMv8.2 DCPoP feature.

	  The feature is detected at runtime, and the kernel will use DC CVAC
	  operations if DC CVAP is not supported (following the behaviour of
	  DC CVAP itself if the system does not define a point of persistence).

endmenu

config ARM64_MODULE_CMODEL_LARGE
	bool

config ARM64_MODULE_PLTS
	bool
	select ARM64_MODULE_CMODEL_LARGE
	select HAVE_MOD_ARCH_SPECIFIC

config RELOCATABLE
	bool
	help
	  This builds the kernel as a Position Independent Executable (PIE),
	  which retains all relocation metadata required to relocate the
	  kernel binary at runtime to a different virtual address than the
	  address it was linked at.
	  Since AArch64 uses the RELA relocation format, this requires a
	  relocation pass at runtime even if the kernel is loaded at the
	  same address it was linked at.

config RANDOMIZE_BASE
	bool "Randomize the address of the kernel image"
	select ARM64_MODULE_PLTS if MODULES
	select RELOCATABLE
	help
	  Randomizes the virtual address at which the kernel image is
	  loaded, as a security feature that deters exploit attempts
	  relying on knowledge of the location of kernel internals.

	  It is the bootloader's job to provide entropy, by passing a
	  random u64 value in /chosen/kaslr-seed at kernel entry.

	  When booting via the UEFI stub, it will invoke the firmware's
	  EFI_RNG_PROTOCOL implementation (if available) to supply entropy
	  to the kernel proper. In addition, it will randomise the physical
	  location of the kernel Image as well.

	  If unsure, say N.

config RANDOMIZE_MODULE_REGION_FULL
	bool "Randomize the module region independently from the core kernel"
	depends on RANDOMIZE_BASE
	default y
	help
	  Randomizes the location of the module region without considering the
	  location of the core kernel. This way, it is impossible for modules
	  to leak information about the location of core kernel data structures
	  but it does imply that function calls between modules and the core
	  kernel will need to be resolved via veneers in the module PLT.

	  When this option is not set, the module region will be randomized over
	  a limited range that contains the [_stext, _etext] interval of the
	  core kernel, so branch relocations are always in range.

endmenu

menu "Boot options"

config ARM64_ACPI_PARKING_PROTOCOL
	bool "Enable support for the ARM64 ACPI parking protocol"
	depends on ACPI
	help
	  Enable support for the ARM64 ACPI parking protocol. If disabled
	  the kernel will not allow booting through the ARM64 ACPI parking
	  protocol even if the corresponding data is present in the ACPI
	  MADT table.

config CMDLINE
	string "Default kernel command string"
	default ""
	help
	  Provide a set of default command-line options at build time by
	  entering them here. As a minimum, you should specify the the
	  root device (e.g. root=/dev/nfs).

config CMDLINE_FORCE
	bool "Always use the default kernel command string"
	help
	  Always use the default kernel command string, even if the boot
	  loader passes other arguments to the kernel.
	  This is useful if you cannot or don't want to change the
	  command-line options your boot loader passes to the kernel.

config EFI_STUB
	bool

config EFI
	bool "UEFI runtime support"
	depends on OF && !CPU_BIG_ENDIAN
	select LIBFDT
	select UCS2_STRING
	select EFI_PARAMS_FROM_FDT
	select EFI_RUNTIME_WRAPPERS
	select EFI_STUB
	select EFI_ARMSTUB
	default y
	help
	  This option provides support for runtime services provided
	  by UEFI firmware (such as non-volatile variables, realtime
          clock, and platform reset). A UEFI stub is also provided to
	  allow the kernel to be booted as an EFI application. This
	  is only useful on systems that have UEFI firmware.

config DMI
	bool "Enable support for SMBIOS (DMI) tables"
	depends on EFI
	default y
	help
	  This enables SMBIOS/DMI feature for systems.

	  This option is only useful on systems that have UEFI firmware.
	  However, even with this option, the resultant kernel should
	  continue to boot on existing non-UEFI platforms.

endmenu

menu "Userspace binary formats"

source "fs/Kconfig.binfmt"

config COMPAT
	bool "Kernel support for 32-bit EL0"
	depends on ARM64_4K_PAGES || EXPERT
	select COMPAT_BINFMT_ELF if BINFMT_ELF
	select HAVE_UID16
	select OLD_SIGSUSPEND3
	select COMPAT_OLD_SIGACTION
	help
	  This option enables support for a 32-bit EL0 running under a 64-bit
	  kernel at EL1. AArch32-specific components such as system calls,
	  the user helper functions, VFP support and the ptrace interface are
	  handled appropriately by the kernel.

	  If you use a page size other than 4KB (i.e, 16KB or 64KB), please be aware
	  that you will only be able to execute AArch32 binaries that were compiled
	  with page size aligned segments.

	  If you want to execute 32-bit userspace applications, say Y.

config SYSVIPC_COMPAT
	def_bool y
	depends on COMPAT && SYSVIPC

endmenu

menu "Power management options"

source "kernel/power/Kconfig"

config ARCH_HIBERNATION_POSSIBLE
	def_bool y
	depends on CPU_PM

config ARCH_HIBERNATION_HEADER
	def_bool y
	depends on HIBERNATION

config ARCH_SUSPEND_POSSIBLE
	def_bool y

endmenu

menu "CPU Power Management"

source "drivers/cpuidle/Kconfig"

source "drivers/cpufreq/Kconfig"

endmenu

source "net/Kconfig"

source "drivers/Kconfig"

source "drivers/firmware/Kconfig"

source "drivers/acpi/Kconfig"

source "fs/Kconfig"

source "arch/arm64/kvm/Kconfig"

source "arch/arm64/Kconfig.debug"

source "security/Kconfig"

source "crypto/Kconfig"
if CRYPTO
source "arch/arm64/crypto/Kconfig"
endif

source "lib/Kconfig"<|MERGE_RESOLUTION|>--- conflicted
+++ resolved
@@ -255,15 +255,7 @@
 config ARCH_PROC_KCORE_TEXT
 	def_bool y
 
-<<<<<<< HEAD
-
-config ARCH_XGENE
-	bool "AppliedMicro X-Gene SOC Family"
-	help
-	  This enables support for AppliedMicro X-Gene SOC Family
-=======
 source "init/Kconfig"
->>>>>>> 0ab73e6e
 
 source "kernel/Kconfig.freezer"
 
@@ -795,9 +787,6 @@
 config FORCE_MAX_ZONEORDER
 	int
 	default "14" if (ARM64_64K_PAGES && TRANSPARENT_HUGEPAGE)
-<<<<<<< HEAD
-	default "12"
-=======
 	default "12" if (ARM64_16K_PAGES && TRANSPARENT_HUGEPAGE)
 	default "11"
 	help
@@ -846,7 +835,6 @@
 	  firmware.
 
 	  If unsure, say Y.
->>>>>>> 0ab73e6e
 
 menuconfig ARMV8_DEPRECATED
 	bool "Emulate deprecated/obsolete ARMv8 instructions"
