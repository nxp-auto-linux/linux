config ARM64
	def_bool y
	select ACPI_CCA_REQUIRED if ACPI
	select ACPI_GENERIC_GSI if ACPI
	select ACPI_GTDT if ACPI
	select ACPI_IORT if ACPI
	select ACPI_REDUCED_HARDWARE_ONLY if ACPI
	select ACPI_MCFG if ACPI
	select ACPI_SPCR_TABLE if ACPI
	select ACPI_PPTT if ACPI
	select ARCH_CLOCKSOURCE_DATA
	select ARCH_HAS_DEBUG_VIRTUAL
	select ARCH_HAS_DEVMEM_IS_ALLOWED
	select ARCH_HAS_ACPI_TABLE_UPGRADE if ACPI
	select ARCH_HAS_ELF_RANDOMIZE
	select ARCH_HAS_FAST_MULTIPLIER
	select ARCH_HAS_FORTIFY_SOURCE
	select ARCH_HAS_GCOV_PROFILE_ALL
	select ARCH_HAS_GIGANTIC_PAGE if (MEMORY_ISOLATION && COMPACTION) || CMA
	select ARCH_HAS_KCOV
	select ARCH_HAS_MEMBARRIER_SYNC_CORE
	select ARCH_HAS_PTE_SPECIAL
	select ARCH_HAS_SET_MEMORY
	select ARCH_HAS_SG_CHAIN
	select ARCH_HAS_STRICT_KERNEL_RWX
	select ARCH_HAS_STRICT_MODULE_RWX
	select ARCH_HAS_SYSCALL_WRAPPER
	select ARCH_HAS_TICK_BROADCAST if GENERIC_CLOCKEVENTS_BROADCAST
	select ARCH_HAVE_NMI_SAFE_CMPXCHG
	select ARCH_INLINE_READ_LOCK if !PREEMPT
	select ARCH_INLINE_READ_LOCK_BH if !PREEMPT
	select ARCH_INLINE_READ_LOCK_IRQ if !PREEMPT
	select ARCH_INLINE_READ_LOCK_IRQSAVE if !PREEMPT
	select ARCH_INLINE_READ_UNLOCK if !PREEMPT
	select ARCH_INLINE_READ_UNLOCK_BH if !PREEMPT
	select ARCH_INLINE_READ_UNLOCK_IRQ if !PREEMPT
	select ARCH_INLINE_READ_UNLOCK_IRQRESTORE if !PREEMPT
	select ARCH_INLINE_WRITE_LOCK if !PREEMPT
	select ARCH_INLINE_WRITE_LOCK_BH if !PREEMPT
	select ARCH_INLINE_WRITE_LOCK_IRQ if !PREEMPT
	select ARCH_INLINE_WRITE_LOCK_IRQSAVE if !PREEMPT
	select ARCH_INLINE_WRITE_UNLOCK if !PREEMPT
	select ARCH_INLINE_WRITE_UNLOCK_BH if !PREEMPT
	select ARCH_INLINE_WRITE_UNLOCK_IRQ if !PREEMPT
	select ARCH_INLINE_WRITE_UNLOCK_IRQRESTORE if !PREEMPT
	select ARCH_INLINE_SPIN_TRYLOCK if !PREEMPT
	select ARCH_INLINE_SPIN_TRYLOCK_BH if !PREEMPT
	select ARCH_INLINE_SPIN_LOCK if !PREEMPT
	select ARCH_INLINE_SPIN_LOCK_BH if !PREEMPT
	select ARCH_INLINE_SPIN_LOCK_IRQ if !PREEMPT
	select ARCH_INLINE_SPIN_LOCK_IRQSAVE if !PREEMPT
	select ARCH_INLINE_SPIN_UNLOCK if !PREEMPT
	select ARCH_INLINE_SPIN_UNLOCK_BH if !PREEMPT
	select ARCH_INLINE_SPIN_UNLOCK_IRQ if !PREEMPT
	select ARCH_INLINE_SPIN_UNLOCK_IRQRESTORE if !PREEMPT
	select ARCH_USE_CMPXCHG_LOCKREF
	select ARCH_USE_QUEUED_RWLOCKS
	select ARCH_USE_QUEUED_SPINLOCKS
	select ARCH_SUPPORTS_MEMORY_FAILURE
	select ARCH_SUPPORTS_ATOMIC_RMW
	select ARCH_SUPPORTS_INT128 if GCC_VERSION >= 50000 || CC_IS_CLANG
	select ARCH_SUPPORTS_NUMA_BALANCING
	select ARCH_WANT_COMPAT_IPC_PARSE_VERSION
	select ARCH_WANT_FRAME_POINTERS
	select ARCH_HAS_UBSAN_SANITIZE_ALL
	select ARM_AMBA
	select ARM_ARCH_TIMER
	select ARM_GIC
	select AUDIT_ARCH_COMPAT_GENERIC
	select ARM_GIC_V2M if PCI
	select ARM_GIC_V3
	select ARM_GIC_V3_ITS if PCI
	select ARM_PSCI_FW
	select BUILDTIME_EXTABLE_SORT
	select CLONE_BACKWARDS
	select COMMON_CLK
	select CPU_PM if (SUSPEND || CPU_IDLE)
	select DCACHE_WORD_ACCESS
	select DMA_DIRECT_OPS
	select EDAC_SUPPORT
	select FRAME_POINTER
	select GENERIC_ALLOCATOR
	select GENERIC_ARCH_TOPOLOGY
	select GENERIC_CLOCKEVENTS
	select GENERIC_CLOCKEVENTS_BROADCAST
	select GENERIC_CPU_AUTOPROBE
	select GENERIC_EARLY_IOREMAP
	select GENERIC_IDLE_POLL_SETUP
	select GENERIC_IRQ_MULTI_HANDLER
	select GENERIC_IRQ_PROBE
	select GENERIC_IRQ_SHOW
	select GENERIC_IRQ_SHOW_LEVEL
	select GENERIC_PCI_IOMAP
	select GENERIC_SCHED_CLOCK
	select GENERIC_SMP_IDLE_THREAD
	select GENERIC_STRNCPY_FROM_USER
	select GENERIC_STRNLEN_USER
	select GENERIC_TIME_VSYSCALL
	select HANDLE_DOMAIN_IRQ
	select HARDIRQS_SW_RESEND
	select HAVE_ACPI_APEI if (ACPI && EFI)
	select HAVE_ALIGNED_STRUCT_PAGE if SLUB
	select HAVE_ARCH_AUDITSYSCALL
	select HAVE_ARCH_BITREVERSE
	select HAVE_ARCH_HUGE_VMAP
	select HAVE_ARCH_JUMP_LABEL
	select HAVE_ARCH_KASAN if !(ARM64_16K_PAGES && ARM64_VA_BITS_48)
	select HAVE_ARCH_KGDB
	select HAVE_ARCH_MMAP_RND_BITS
	select HAVE_ARCH_MMAP_RND_COMPAT_BITS if COMPAT
	select HAVE_ARCH_PREL32_RELOCATIONS
	select HAVE_ARCH_SECCOMP_FILTER
	select HAVE_ARCH_STACKLEAK
	select HAVE_ARCH_THREAD_STRUCT_WHITELIST
	select HAVE_ARCH_TRACEHOOK
	select HAVE_ARCH_TRANSPARENT_HUGEPAGE
	select HAVE_ARCH_VMAP_STACK
	select HAVE_ARM_SMCCC
	select HAVE_EBPF_JIT
	select HAVE_C_RECORDMCOUNT
	select HAVE_CMPXCHG_DOUBLE
	select HAVE_CMPXCHG_LOCAL
	select HAVE_CONTEXT_TRACKING
	select HAVE_DEBUG_BUGVERBOSE
	select HAVE_DEBUG_KMEMLEAK
	select HAVE_DMA_CONTIGUOUS
	select HAVE_DYNAMIC_FTRACE
	select HAVE_EFFICIENT_UNALIGNED_ACCESS
	select HAVE_FTRACE_MCOUNT_RECORD
	select HAVE_FUNCTION_TRACER
	select HAVE_FUNCTION_GRAPH_TRACER
	select HAVE_GCC_PLUGINS
	select HAVE_GENERIC_DMA_COHERENT
	select HAVE_HW_BREAKPOINT if PERF_EVENTS
	select HAVE_IRQ_TIME_ACCOUNTING
	select HAVE_MEMBLOCK
	select HAVE_MEMBLOCK_NODE_MAP if NUMA
	select HAVE_NMI
	select HAVE_PATA_PLATFORM
	select HAVE_PERF_EVENTS
	select HAVE_PERF_REGS
	select HAVE_PERF_USER_STACK_DUMP
	select HAVE_PREEMPT_LAZY
	select HAVE_REGS_AND_STACK_ACCESS_API
	select HAVE_RCU_TABLE_FREE
	select HAVE_RSEQ
	select HAVE_STACKPROTECTOR
	select HAVE_SYSCALL_TRACEPOINTS
	select HAVE_KPROBES
	select HAVE_KRETPROBES
	select IOMMU_DMA if IOMMU_SUPPORT
	select IRQ_DOMAIN
	select IRQ_FORCED_THREADING
	select MODULES_USE_ELF_RELA
	select MULTI_IRQ_HANDLER
	select NEED_DMA_MAP_STATE
	select NEED_SG_DMA_LENGTH
	select NO_BOOTMEM
	select OF
	select OF_EARLY_FLATTREE
	select OF_RESERVED_MEM
	select PCI_ECAM if ACPI
	select POWER_RESET
	select POWER_SUPPLY
	select REFCOUNT_FULL
	select SPARSE_IRQ
	select SWIOTLB
	select SYSCTL_EXCEPTION_TRACE
	select THREAD_INFO_IN_TASK
	help
	  ARM 64-bit (AArch64) Linux support.

config 64BIT
	def_bool y

config MMU
	def_bool y

config ARM64_PAGE_SHIFT
	int
	default 16 if ARM64_64K_PAGES
	default 14 if ARM64_16K_PAGES
	default 12

config ARM64_CONT_SHIFT
	int
	default 5 if ARM64_64K_PAGES
	default 7 if ARM64_16K_PAGES
	default 4

config ARCH_MMAP_RND_BITS_MIN
       default 14 if ARM64_64K_PAGES
       default 16 if ARM64_16K_PAGES
       default 18

# max bits determined by the following formula:
#  VA_BITS - PAGE_SHIFT - 3
config ARCH_MMAP_RND_BITS_MAX
       default 19 if ARM64_VA_BITS=36
       default 24 if ARM64_VA_BITS=39
       default 27 if ARM64_VA_BITS=42
       default 30 if ARM64_VA_BITS=47
       default 29 if ARM64_VA_BITS=48 && ARM64_64K_PAGES
       default 31 if ARM64_VA_BITS=48 && ARM64_16K_PAGES
       default 33 if ARM64_VA_BITS=48
       default 14 if ARM64_64K_PAGES
       default 16 if ARM64_16K_PAGES
       default 18

config ARCH_MMAP_RND_COMPAT_BITS_MIN
       default 7 if ARM64_64K_PAGES
       default 9 if ARM64_16K_PAGES
       default 11

config ARCH_MMAP_RND_COMPAT_BITS_MAX
       default 16

config NO_IOPORT_MAP
	def_bool y if !PCI

config STACKTRACE_SUPPORT
	def_bool y

config ILLEGAL_POINTER_VALUE
	hex
	default 0xdead000000000000

config LOCKDEP_SUPPORT
	def_bool y

config TRACE_IRQFLAGS_SUPPORT
	def_bool y

config RWSEM_XCHGADD_ALGORITHM
	def_bool y

config GENERIC_BUG
	def_bool y
	depends on BUG

config GENERIC_BUG_RELATIVE_POINTERS
	def_bool y
	depends on GENERIC_BUG

config GENERIC_HWEIGHT
	def_bool y

config GENERIC_CSUM
        def_bool y

config GENERIC_CALIBRATE_DELAY
	def_bool y

config ZONE_DMA32
	def_bool y

config HAVE_GENERIC_GUP
	def_bool y

config SMP
	def_bool y

config KERNEL_MODE_NEON
	def_bool y

config FIX_EARLYCON_MEM
	def_bool y

config PGTABLE_LEVELS
	int
	default 2 if ARM64_16K_PAGES && ARM64_VA_BITS_36
	default 2 if ARM64_64K_PAGES && ARM64_VA_BITS_42
	default 3 if ARM64_64K_PAGES && ARM64_VA_BITS_48
	default 3 if ARM64_4K_PAGES && ARM64_VA_BITS_39
	default 3 if ARM64_16K_PAGES && ARM64_VA_BITS_47
	default 4 if !ARM64_64K_PAGES && ARM64_VA_BITS_48

config ARCH_SUPPORTS_UPROBES
	def_bool y

config ARCH_PROC_KCORE_TEXT
	def_bool y

source "arch/arm64/Kconfig.platforms"

menu "Bus support"

config PCI
	bool "PCI support"
	help
	  This feature enables support for PCI bus system. If you say Y
	  here, the kernel will include drivers and infrastructure code
	  to support PCI bus devices.

config PCI_DOMAINS
	def_bool PCI

config PCI_DOMAINS_GENERIC
	def_bool PCI

config PCI_SYSCALL
	def_bool PCI

source "drivers/pci/Kconfig"

endmenu

menu "Kernel Features"

menu "ARM errata workarounds via the alternatives framework"

config ARM64_ERRATUM_826319
	bool "Cortex-A53: 826319: System might deadlock if a write cannot complete until read data is accepted"
	default y
	help
	  This option adds an alternative code sequence to work around ARM
	  erratum 826319 on Cortex-A53 parts up to r0p2 with an AMBA 4 ACE or
	  AXI master interface and an L2 cache.

	  If a Cortex-A53 uses an AMBA AXI4 ACE interface to other processors
	  and is unable to accept a certain write via this interface, it will
	  not progress on read data presented on the read data channel and the
	  system can deadlock.

	  The workaround promotes data cache clean instructions to
	  data cache clean-and-invalidate.
	  Please note that this does not necessarily enable the workaround,
	  as it depends on the alternative framework, which will only patch
	  the kernel if an affected CPU is detected.

	  If unsure, say Y.

config ARM64_ERRATUM_827319
	bool "Cortex-A53: 827319: Data cache clean instructions might cause overlapping transactions to the interconnect"
	default y
	help
	  This option adds an alternative code sequence to work around ARM
	  erratum 827319 on Cortex-A53 parts up to r0p2 with an AMBA 5 CHI
	  master interface and an L2 cache.

	  Under certain conditions this erratum can cause a clean line eviction
	  to occur at the same time as another transaction to the same address
	  on the AMBA 5 CHI interface, which can cause data corruption if the
	  interconnect reorders the two transactions.

	  The workaround promotes data cache clean instructions to
	  data cache clean-and-invalidate.
	  Please note that this does not necessarily enable the workaround,
	  as it depends on the alternative framework, which will only patch
	  the kernel if an affected CPU is detected.

	  If unsure, say Y.

config ARM64_ERRATUM_824069
	bool "Cortex-A53: 824069: Cache line might not be marked as clean after a CleanShared snoop"
	default y
	help
	  This option adds an alternative code sequence to work around ARM
	  erratum 824069 on Cortex-A53 parts up to r0p2 when it is connected
	  to a coherent interconnect.

	  If a Cortex-A53 processor is executing a store or prefetch for
	  write instruction at the same time as a processor in another
	  cluster is executing a cache maintenance operation to the same
	  address, then this erratum might cause a clean cache line to be
	  incorrectly marked as dirty.

	  The workaround promotes data cache clean instructions to
	  data cache clean-and-invalidate.
	  Please note that this option does not necessarily enable the
	  workaround, as it depends on the alternative framework, which will
	  only patch the kernel if an affected CPU is detected.

	  If unsure, say Y.

config ARM64_ERRATUM_819472
	bool "Cortex-A53: 819472: Store exclusive instructions might cause data corruption"
	default y
	help
	  This option adds an alternative code sequence to work around ARM
	  erratum 819472 on Cortex-A53 parts up to r0p1 with an L2 cache
	  present when it is connected to a coherent interconnect.

	  If the processor is executing a load and store exclusive sequence at
	  the same time as a processor in another cluster is executing a cache
	  maintenance operation to the same address, then this erratum might
	  cause data corruption.

	  The workaround promotes data cache clean instructions to
	  data cache clean-and-invalidate.
	  Please note that this does not necessarily enable the workaround,
	  as it depends on the alternative framework, which will only patch
	  the kernel if an affected CPU is detected.

	  If unsure, say Y.

config ARM64_ERRATUM_832075
	bool "Cortex-A57: 832075: possible deadlock on mixing exclusive memory accesses with device loads"
	default y
	help
	  This option adds an alternative code sequence to work around ARM
	  erratum 832075 on Cortex-A57 parts up to r1p2.

	  Affected Cortex-A57 parts might deadlock when exclusive load/store
	  instructions to Write-Back memory are mixed with Device loads.

	  The workaround is to promote device loads to use Load-Acquire
	  semantics.
	  Please note that this does not necessarily enable the workaround,
	  as it depends on the alternative framework, which will only patch
	  the kernel if an affected CPU is detected.

	  If unsure, say Y.

config ARM64_ERRATUM_834220
	bool "Cortex-A57: 834220: Stage 2 translation fault might be incorrectly reported in presence of a Stage 1 fault"
	depends on KVM
	default y
	help
	  This option adds an alternative code sequence to work around ARM
	  erratum 834220 on Cortex-A57 parts up to r1p2.

	  Affected Cortex-A57 parts might report a Stage 2 translation
	  fault as the result of a Stage 1 fault for load crossing a
	  page boundary when there is a permission or device memory
	  alignment fault at Stage 1 and a translation fault at Stage 2.

	  The workaround is to verify that the Stage 1 translation
	  doesn't generate a fault before handling the Stage 2 fault.
	  Please note that this does not necessarily enable the workaround,
	  as it depends on the alternative framework, which will only patch
	  the kernel if an affected CPU is detected.

	  If unsure, say Y.

config ARM64_ERRATUM_845719
	bool "Cortex-A53: 845719: a load might read incorrect data"
	depends on COMPAT
	default y
	help
	  This option adds an alternative code sequence to work around ARM
	  erratum 845719 on Cortex-A53 parts up to r0p4.

	  When running a compat (AArch32) userspace on an affected Cortex-A53
	  part, a load at EL0 from a virtual address that matches the bottom 32
	  bits of the virtual address used by a recent load at (AArch64) EL1
	  might return incorrect data.

	  The workaround is to write the contextidr_el1 register on exception
	  return to a 32-bit task.
	  Please note that this does not necessarily enable the workaround,
	  as it depends on the alternative framework, which will only patch
	  the kernel if an affected CPU is detected.

	  If unsure, say Y.

config ARM64_ERRATUM_843419
	bool "Cortex-A53: 843419: A load or store might access an incorrect address"
	default y
	select ARM64_MODULE_PLTS if MODULES
	help
	  This option links the kernel with '--fix-cortex-a53-843419' and
	  enables PLT support to replace certain ADRP instructions, which can
	  cause subsequent memory accesses to use an incorrect address on
	  Cortex-A53 parts up to r0p4.

	  If unsure, say Y.

config ARM64_ERRATUM_1024718
	bool "Cortex-A55: 1024718: Update of DBM/AP bits without break before make might result in incorrect update"
	default y
	help
	  This option adds work around for Arm Cortex-A55 Erratum 1024718.

	  Affected Cortex-A55 cores (r0p0, r0p1, r1p0) could cause incorrect
	  update of the hardware dirty bit when the DBM/AP bits are updated
	  without a break-before-make. The work around is to disable the usage
	  of hardware DBM locally on the affected cores. CPUs not affected by
	  erratum will continue to use the feature.

	  If unsure, say Y.

config ARM64_ERRATUM_1024718
	bool "Cortex-A55: 1024718: Update of DBM/AP bits without break before make might result in incorrect update"
	default y
	help
	  This option adds work around for Arm Cortex-A55 Erratum 1024718.

	  Affected Cortex-A55 cores (r0p0, r0p1, r1p0) could cause incorrect
	  update of the hardware dirty bit when the DBM/AP bits are updated
	  without a break-before-make. The work around is to disable the usage
	  of hardware DBM locally on the affected cores. CPUs not affected by
	  erratum will continue to use the feature.

	  If unsure, say Y.

config CAVIUM_ERRATUM_22375
	bool "Cavium erratum 22375, 24313"
	default y
	help
	  Enable workaround for erratum 22375, 24313.

	  This implements two gicv3-its errata workarounds for ThunderX. Both
	  with small impact affecting only ITS table allocation.

	    erratum 22375: only alloc 8MB table size
	    erratum 24313: ignore memory access type

	  The fixes are in ITS initialization and basically ignore memory access
	  type and table size provided by the TYPER and BASER registers.

	  If unsure, say Y.

config CAVIUM_ERRATUM_23144
	bool "Cavium erratum 23144: ITS SYNC hang on dual socket system"
	depends on NUMA
	default y
	help
	  ITS SYNC command hang for cross node io and collections/cpu mapping.

	  If unsure, say Y.

config CAVIUM_ERRATUM_23154
	bool "Cavium erratum 23154: Access to ICC_IAR1_EL1 is not sync'ed"
	default y
	help
	  The gicv3 of ThunderX requires a modified version for
	  reading the IAR status to ensure data synchronization
	  (access to icc_iar1_el1 is not sync'ed before and after).

	  If unsure, say Y.

config CAVIUM_ERRATUM_27456
	bool "Cavium erratum 27456: Broadcast TLBI instructions may cause icache corruption"
	default y
	help
	  On ThunderX T88 pass 1.x through 2.1 parts, broadcast TLBI
	  instructions may cause the icache to become corrupted if it
	  contains data for a non-current ASID.  The fix is to
	  invalidate the icache when changing the mm context.

	  If unsure, say Y.

config CAVIUM_ERRATUM_30115
	bool "Cavium erratum 30115: Guest may disable interrupts in host"
	default y
	help
	  On ThunderX T88 pass 1.x through 2.2, T81 pass 1.0 through
	  1.2, and T83 Pass 1.0, KVM guest execution may disable
	  interrupts in host. Trapping both GICv3 group-0 and group-1
	  accesses sidesteps the issue.

	  If unsure, say Y.

config QCOM_FALKOR_ERRATUM_1003
	bool "Falkor E1003: Incorrect translation due to ASID change"
	default y
	help
	  On Falkor v1, an incorrect ASID may be cached in the TLB when ASID
	  and BADDR are changed together in TTBRx_EL1. Since we keep the ASID
	  in TTBR1_EL1, this situation only occurs in the entry trampoline and
	  then only for entries in the walk cache, since the leaf translation
	  is unchanged. Work around the erratum by invalidating the walk cache
	  entries for the trampoline before entering the kernel proper.

config QCOM_FALKOR_ERRATUM_1009
	bool "Falkor E1009: Prematurely complete a DSB after a TLBI"
	default y
	help
	  On Falkor v1, the CPU may prematurely complete a DSB following a
	  TLBI xxIS invalidate maintenance operation. Repeat the TLBI operation
	  one more time to fix the issue.

	  If unsure, say Y.

config QCOM_QDF2400_ERRATUM_0065
	bool "QDF2400 E0065: Incorrect GITS_TYPER.ITT_Entry_size"
	default y
	help
	  On Qualcomm Datacenter Technologies QDF2400 SoC, ITS hardware reports
	  ITE size incorrectly. The GITS_TYPER.ITT_Entry_size field should have
	  been indicated as 16Bytes (0xf), not 8Bytes (0x7).

	  If unsure, say Y.

<<<<<<< HEAD
=======
config SOCIONEXT_SYNQUACER_PREITS
	bool "Socionext Synquacer: Workaround for GICv3 pre-ITS"
	default y
	help
	  Socionext Synquacer SoCs implement a separate h/w block to generate
	  MSI doorbell writes with non-zero values for the device ID.

	  If unsure, say Y.

config HISILICON_ERRATUM_161600802
	bool "Hip07 161600802: Erroneous redistributor VLPI base"
	default y
	help
	  The HiSilicon Hip07 SoC usees the wrong redistributor base
	  when issued ITS commands such as VMOVP and VMAPP, and requires
	  a 128kB offset to be applied to the target address in this commands.

	  If unsure, say Y.

>>>>>>> e021bb4f
config QCOM_FALKOR_ERRATUM_E1041
	bool "Falkor E1041: Speculative instruction fetches might cause errant memory access"
	default y
	help
	  Falkor CPU may speculatively fetch instructions from an improper
	  memory location when MMU translation is changed from SCTLR_ELn[M]=1
	  to SCTLR_ELn[M]=0. Prefix an ISB instruction to fix the problem.

	  If unsure, say Y.

endmenu


choice
	prompt "Page size"
	default ARM64_4K_PAGES
	help
	  Page size (translation granule) configuration.

config ARM64_4K_PAGES
	bool "4KB"
	help
	  This feature enables 4KB pages support.

config ARM64_16K_PAGES
	bool "16KB"
	help
	  The system will use 16KB pages support. AArch32 emulation
	  requires applications compiled with 16K (or a multiple of 16K)
	  aligned segments.

config ARM64_64K_PAGES
	bool "64KB"
	help
	  This feature enables 64KB pages support (4KB by default)
	  allowing only two levels of page tables and faster TLB
	  look-up. AArch32 emulation requires applications compiled
	  with 64K aligned segments.

endchoice

choice
	prompt "Virtual address space size"
	default ARM64_VA_BITS_39 if ARM64_4K_PAGES
	default ARM64_VA_BITS_47 if ARM64_16K_PAGES
	default ARM64_VA_BITS_42 if ARM64_64K_PAGES
	help
	  Allows choosing one of multiple possible virtual address
	  space sizes. The level of translation table is determined by
	  a combination of page size and virtual address space size.

config ARM64_VA_BITS_36
	bool "36-bit" if EXPERT
	depends on ARM64_16K_PAGES

config ARM64_VA_BITS_39
	bool "39-bit"
	depends on ARM64_4K_PAGES

config ARM64_VA_BITS_42
	bool "42-bit"
	depends on ARM64_64K_PAGES

config ARM64_VA_BITS_47
	bool "47-bit"
	depends on ARM64_16K_PAGES

config ARM64_VA_BITS_48
	bool "48-bit"

endchoice

config ARM64_VA_BITS
	int
	default 36 if ARM64_VA_BITS_36
	default 39 if ARM64_VA_BITS_39
	default 42 if ARM64_VA_BITS_42
	default 47 if ARM64_VA_BITS_47
	default 48 if ARM64_VA_BITS_48

choice
	prompt "Physical address space size"
	default ARM64_PA_BITS_48
	help
	  Choose the maximum physical address range that the kernel will
	  support.

config ARM64_PA_BITS_48
	bool "48-bit"

config ARM64_PA_BITS_52
	bool "52-bit (ARMv8.2)"
	depends on ARM64_64K_PAGES
	depends on ARM64_PAN || !ARM64_SW_TTBR0_PAN
	help
	  Enable support for a 52-bit physical address space, introduced as
	  part of the ARMv8.2-LPA extension.

	  With this enabled, the kernel will also continue to work on CPUs that
	  do not support ARMv8.2-LPA, but with some added memory overhead (and
	  minor performance overhead).

endchoice

config ARM64_PA_BITS
	int
	default 48 if ARM64_PA_BITS_48
	default 52 if ARM64_PA_BITS_52

config CPU_BIG_ENDIAN
       bool "Build big-endian kernel"
       help
         Say Y if you plan on running a kernel in big-endian mode.

config SCHED_MC
	bool "Multi-core scheduler support"
	help
	  Multi-core scheduler support improves the CPU scheduler's decision
	  making when dealing with multi-core CPU chips at a cost of slightly
	  increased overhead in some places. If unsure say N here.

config SCHED_SMT
	bool "SMT scheduler support"
	help
	  Improves the CPU scheduler's decision making when dealing with
	  MultiThreading at a cost of slightly increased overhead in some
	  places. If unsure say N here.

config NR_CPUS
	int "Maximum number of CPUs (2-4096)"
	range 2 4096
	# These have to remain sorted largest to smallest
	default "64"

config HOTPLUG_CPU
	bool "Support for hot-pluggable CPUs"
	select GENERIC_IRQ_MIGRATION
	help
	  Say Y here to experiment with turning CPUs off and on.  CPUs
	  can be controlled through /sys/devices/system/cpu.

# Common NUMA Features
config NUMA
	bool "Numa Memory Allocation and Scheduler Support"
	select ACPI_NUMA if ACPI
	select OF_NUMA
	help
	  Enable NUMA (Non Uniform Memory Access) support.

	  The kernel will try to allocate memory used by a CPU on the
	  local memory of the CPU and add some more
	  NUMA awareness to the kernel.

config NODES_SHIFT
	int "Maximum NUMA Nodes (as a power of 2)"
	range 1 10
	default "2"
	depends on NEED_MULTIPLE_NODES
	help
	  Specify the maximum number of NUMA Nodes available on the target
	  system.  Increases memory reserved to accommodate various tables.

config USE_PERCPU_NUMA_NODE_ID
	def_bool y
	depends on NUMA

config HAVE_SETUP_PER_CPU_AREA
	def_bool y
	depends on NUMA

config NEED_PER_CPU_EMBED_FIRST_CHUNK
	def_bool y
	depends on NUMA

config HOLES_IN_ZONE
	def_bool y

source kernel/Kconfig.hz

config ARCH_SUPPORTS_DEBUG_PAGEALLOC
	def_bool y

config ARCH_HAS_HOLES_MEMORYMODEL
	def_bool y if SPARSEMEM

config ARCH_SPARSEMEM_ENABLE
	def_bool y
	select SPARSEMEM_VMEMMAP_ENABLE

config ARCH_SPARSEMEM_DEFAULT
	def_bool ARCH_SPARSEMEM_ENABLE

config ARCH_SELECT_MEMORY_MODEL
	def_bool ARCH_SPARSEMEM_ENABLE

config ARCH_FLATMEM_ENABLE
	def_bool !NUMA

config HAVE_ARCH_PFN_VALID
	def_bool ARCH_HAS_HOLES_MEMORYMODEL || !SPARSEMEM

config HW_PERF_EVENTS
	def_bool y
	depends on ARM_PMU

config SYS_SUPPORTS_HUGETLBFS
	def_bool y

config ARCH_WANT_HUGE_PMD_SHARE
	def_bool y if ARM64_4K_PAGES || (ARM64_16K_PAGES && !ARM64_VA_BITS_36)

config ARCH_HAS_CACHE_LINE_SIZE
	def_bool y

config SECCOMP
	bool "Enable seccomp to safely compute untrusted bytecode"
	---help---
	  This kernel feature is useful for number crunching applications
	  that may need to compute untrusted bytecode during their
	  execution. By using pipes or other transports made available to
	  the process as file descriptors supporting the read/write
	  syscalls, it's possible to isolate those applications in
	  their own address space using seccomp. Once seccomp is
	  enabled via prctl(PR_SET_SECCOMP), it cannot be disabled
	  and the task is only allowed to execute a few safe syscalls
	  defined by each seccomp mode.

config PARAVIRT
	bool "Enable paravirtualization code"
	help
	  This changes the kernel so it can modify itself when it is run
	  under a hypervisor, potentially improving performance significantly
	  over full virtualization.

config PARAVIRT_TIME_ACCOUNTING
	bool "Paravirtual steal time accounting"
	select PARAVIRT
	default n
	help
	  Select this option to enable fine granularity task steal time
	  accounting. Time spent executing other tasks in parallel with
	  the current vCPU is discounted from the vCPU power. To account for
	  that, there can be a small performance impact.

	  If in doubt, say N here.

config KEXEC
	depends on PM_SLEEP_SMP
	select KEXEC_CORE
	bool "kexec system call"
	---help---
	  kexec is a system call that implements the ability to shutdown your
	  current kernel, and to start another kernel.  It is like a reboot
	  but it is independent of the system firmware.   And like a reboot
	  you can start any kernel with it, not just Linux.

config CRASH_DUMP
	bool "Build kdump crash kernel"
	help
	  Generate crash dump after being started by kexec. This should
	  be normally only set in special crash dump kernels which are
	  loaded in the main kernel with kexec-tools into a specially
	  reserved region and then later executed after a crash by
	  kdump/kexec.

	  For more details see Documentation/kdump/kdump.txt

config XEN_DOM0
	def_bool y
	depends on XEN

config XEN
	bool "Xen guest support on ARM64"
	depends on ARM64 && OF
	select SWIOTLB_XEN
	select PARAVIRT
	help
	  Say Y if you want to run Linux in a Virtual Machine on Xen on ARM64.

config FORCE_MAX_ZONEORDER
	int
	default "14" if (ARM64_64K_PAGES && TRANSPARENT_HUGEPAGE)
	default "12" if (ARM64_16K_PAGES && TRANSPARENT_HUGEPAGE)
	default "11"
	help
	  The kernel memory allocator divides physically contiguous memory
	  blocks into "zones", where each zone is a power of two number of
	  pages.  This option selects the largest power of two that the kernel
	  keeps in the memory allocator.  If you need to allocate very large
	  blocks of physically contiguous memory, then you may need to
	  increase this value.

	  This config option is actually maximum order plus one. For example,
	  a value of 11 means that the largest free memory block is 2^10 pages.

	  We make sure that we can allocate upto a HugePage size for each configuration.
	  Hence we have :
		MAX_ORDER = (PMD_SHIFT - PAGE_SHIFT) + 1 => PAGE_SHIFT - 2

	  However for 4K, we choose a higher default value, 11 as opposed to 10, giving us
	  4M allocations matching the default size used by generic code.

config UNMAP_KERNEL_AT_EL0
	bool "Unmap kernel when running in userspace (aka \"KAISER\")" if EXPERT
	default y
	help
	  Speculation attacks against some high-performance processors can
	  be used to bypass MMU permission checks and leak kernel data to
	  userspace. This can be defended against by unmapping the kernel
	  when running in userspace, mapping it back in on exception entry
	  via a trampoline page in the vector table.

	  If unsure, say Y.

config HARDEN_BRANCH_PREDICTOR
	bool "Harden the branch predictor against aliasing attacks" if EXPERT
	default y
	help
	  Speculation attacks against some high-performance processors rely on
	  being able to manipulate the branch predictor for a victim context by
	  executing aliasing branches in the attacker context.  Such attacks
	  can be partially mitigated against by clearing internal branch
	  predictor state and limiting the prediction logic in some situations.

	  This config option will take CPU-specific actions to harden the
	  branch predictor against aliasing attacks and may rely on specific
	  instruction sequences or control bits being set by the system
	  firmware.

	  If unsure, say Y.

<<<<<<< HEAD
=======
config HARDEN_EL2_VECTORS
	bool "Harden EL2 vector mapping against system register leak" if EXPERT
	default y
	help
	  Speculation attacks against some high-performance processors can
	  be used to leak privileged information such as the vector base
	  register, resulting in a potential defeat of the EL2 layout
	  randomization.

	  This config option will map the vectors to a fixed location,
	  independent of the EL2 code mapping, so that revealing VBAR_EL2
	  to an attacker does not give away any extra information. This
	  only gets enabled on affected CPUs.

	  If unsure, say Y.

>>>>>>> e021bb4f
config ARM64_SSBD
	bool "Speculative Store Bypass Disable" if EXPERT
	default y
	help
	  This enables mitigation of the bypassing of previous stores
	  by speculative loads.

	  If unsure, say Y.

menuconfig ARMV8_DEPRECATED
	bool "Emulate deprecated/obsolete ARMv8 instructions"
	depends on COMPAT
	depends on SYSCTL
	help
	  Legacy software support may require certain instructions
	  that have been deprecated or obsoleted in the architecture.

	  Enable this config to enable selective emulation of these
	  features.

	  If unsure, say Y

if ARMV8_DEPRECATED

config SWP_EMULATION
	bool "Emulate SWP/SWPB instructions"
	help
	  ARMv8 obsoletes the use of A32 SWP/SWPB instructions such that
	  they are always undefined. Say Y here to enable software
	  emulation of these instructions for userspace using LDXR/STXR.

	  In some older versions of glibc [<=2.8] SWP is used during futex
	  trylock() operations with the assumption that the code will not
	  be preempted. This invalid assumption may be more likely to fail
	  with SWP emulation enabled, leading to deadlock of the user
	  application.

	  NOTE: when accessing uncached shared regions, LDXR/STXR rely
	  on an external transaction monitoring block called a global
	  monitor to maintain update atomicity. If your system does not
	  implement a global monitor, this option can cause programs that
	  perform SWP operations to uncached memory to deadlock.

	  If unsure, say Y

config CP15_BARRIER_EMULATION
	bool "Emulate CP15 Barrier instructions"
	help
	  The CP15 barrier instructions - CP15ISB, CP15DSB, and
	  CP15DMB - are deprecated in ARMv8 (and ARMv7). It is
	  strongly recommended to use the ISB, DSB, and DMB
	  instructions instead.

	  Say Y here to enable software emulation of these
	  instructions for AArch32 userspace code. When this option is
	  enabled, CP15 barrier usage is traced which can help
	  identify software that needs updating.

	  If unsure, say Y

config SETEND_EMULATION
	bool "Emulate SETEND instruction"
	help
	  The SETEND instruction alters the data-endianness of the
	  AArch32 EL0, and is deprecated in ARMv8.

	  Say Y here to enable software emulation of the instruction
	  for AArch32 userspace code.

	  Note: All the cpus on the system must have mixed endian support at EL0
	  for this feature to be enabled. If a new CPU - which doesn't support mixed
	  endian - is hotplugged in after this feature has been enabled, there could
	  be unexpected results in the applications.

	  If unsure, say Y
endif

config ARM64_SW_TTBR0_PAN
	bool "Emulate Privileged Access Never using TTBR0_EL1 switching"
	help
	  Enabling this option prevents the kernel from accessing
	  user-space memory directly by pointing TTBR0_EL1 to a reserved
	  zeroed area and reserved ASID. The user access routines
	  restore the valid TTBR0_EL1 temporarily.

menu "ARMv8.1 architectural features"

config ARM64_HW_AFDBM
	bool "Support for hardware updates of the Access and Dirty page flags"
	default y
	help
	  The ARMv8.1 architecture extensions introduce support for
	  hardware updates of the access and dirty information in page
	  table entries. When enabled in TCR_EL1 (HA and HD bits) on
	  capable processors, accesses to pages with PTE_AF cleared will
	  set this bit instead of raising an access flag fault.
	  Similarly, writes to read-only pages with the DBM bit set will
	  clear the read-only bit (AP[2]) instead of raising a
	  permission fault.

	  Kernels built with this configuration option enabled continue
	  to work on pre-ARMv8.1 hardware and the performance impact is
	  minimal. If unsure, say Y.

config ARM64_PAN
	bool "Enable support for Privileged Access Never (PAN)"
	default y
	help
	 Privileged Access Never (PAN; part of the ARMv8.1 Extensions)
	 prevents the kernel or hypervisor from accessing user-space (EL0)
	 memory directly.

	 Choosing this option will cause any unprotected (not using
	 copy_to_user et al) memory access to fail with a permission fault.

	 The feature is detected at runtime, and will remain as a 'nop'
	 instruction if the cpu does not implement the feature.

config ARM64_LSE_ATOMICS
	bool "Atomic instructions"
	default y
	help
	  As part of the Large System Extensions, ARMv8.1 introduces new
	  atomic instructions that are designed specifically to scale in
	  very large systems.

	  Say Y here to make use of these instructions for the in-kernel
	  atomic routines. This incurs a small overhead on CPUs that do
	  not support these instructions and requires the kernel to be
	  built with binutils >= 2.25 in order for the new instructions
	  to be used.

config ARM64_VHE
	bool "Enable support for Virtualization Host Extensions (VHE)"
	default y
	help
	  Virtualization Host Extensions (VHE) allow the kernel to run
	  directly at EL2 (instead of EL1) on processors that support
	  it. This leads to better performance for KVM, as they reduce
	  the cost of the world switch.

	  Selecting this option allows the VHE feature to be detected
	  at runtime, and does not affect processors that do not
	  implement this feature.

endmenu

menu "ARMv8.2 architectural features"

config ARM64_UAO
	bool "Enable support for User Access Override (UAO)"
	default y
	help
	  User Access Override (UAO; part of the ARMv8.2 Extensions)
	  causes the 'unprivileged' variant of the load/store instructions to
	  be overridden to be privileged.

	  This option changes get_user() and friends to use the 'unprivileged'
	  variant of the load/store instructions. This ensures that user-space
	  really did have access to the supplied memory. When addr_limit is
	  set to kernel memory the UAO bit will be set, allowing privileged
	  access to kernel memory.

	  Choosing this option will cause copy_to_user() et al to use user-space
	  memory permissions.

	  The feature is detected at runtime, the kernel will use the
	  regular load/store instructions if the cpu does not implement the
	  feature.

config ARM64_PMEM
	bool "Enable support for persistent memory"
	select ARCH_HAS_PMEM_API
	select ARCH_HAS_UACCESS_FLUSHCACHE
	help
	  Say Y to enable support for the persistent memory API based on the
	  ARMv8.2 DCPoP feature.

	  The feature is detected at runtime, and the kernel will use DC CVAC
	  operations if DC CVAP is not supported (following the behaviour of
	  DC CVAP itself if the system does not define a point of persistence).

config ARM64_RAS_EXTN
	bool "Enable support for RAS CPU Extensions"
	default y
	help
	  CPUs that support the Reliability, Availability and Serviceability
	  (RAS) Extensions, part of ARMv8.2 are able to track faults and
	  errors, classify them and report them to software.

	  On CPUs with these extensions system software can use additional
	  barriers to determine if faults are pending and read the
	  classification from a new set of registers.

	  Selecting this feature will allow the kernel to use these barriers
	  and access the new registers if the system supports the extension.
	  Platform RAS features may additionally depend on firmware support.

endmenu

config ARM64_SVE
	bool "ARM Scalable Vector Extension support"
	default y
	depends on !KVM || ARM64_VHE
	help
	  The Scalable Vector Extension (SVE) is an extension to the AArch64
	  execution state which complements and extends the SIMD functionality
	  of the base architecture to support much larger vectors and to enable
	  additional vectorisation opportunities.

	  To enable use of this extension on CPUs that implement it, say Y.

	  Note that for architectural reasons, firmware _must_ implement SVE
	  support when running on SVE capable hardware.  The required support
	  is present in:

	    * version 1.5 and later of the ARM Trusted Firmware
	    * the AArch64 boot wrapper since commit 5e1261e08abf
	      ("bootwrapper: SVE: Enable SVE for EL2 and below").

	  For other firmware implementations, consult the firmware documentation
	  or vendor.

	  If you need the kernel to boot on SVE-capable hardware with broken
	  firmware, you may need to say N here until you get your firmware
	  fixed.  Otherwise, you may experience firmware panics or lockups when
	  booting the kernel.  If unsure and you are not observing these
	  symptoms, you should assume that it is safe to say Y.

	  CPUs that support SVE are architecturally required to support the
	  Virtualization Host Extensions (VHE), so the kernel makes no
	  provision for supporting SVE alongside KVM without VHE enabled.
	  Thus, you will need to enable CONFIG_ARM64_VHE if you want to support
	  KVM in the same kernel image.

config ARM64_MODULE_PLTS
	bool
	select HAVE_MOD_ARCH_SPECIFIC

config RELOCATABLE
	bool
	help
	  This builds the kernel as a Position Independent Executable (PIE),
	  which retains all relocation metadata required to relocate the
	  kernel binary at runtime to a different virtual address than the
	  address it was linked at.
	  Since AArch64 uses the RELA relocation format, this requires a
	  relocation pass at runtime even if the kernel is loaded at the
	  same address it was linked at.

config RANDOMIZE_BASE
	bool "Randomize the address of the kernel image"
	select ARM64_MODULE_PLTS if MODULES
	select RELOCATABLE
	help
	  Randomizes the virtual address at which the kernel image is
	  loaded, as a security feature that deters exploit attempts
	  relying on knowledge of the location of kernel internals.

	  It is the bootloader's job to provide entropy, by passing a
	  random u64 value in /chosen/kaslr-seed at kernel entry.

	  When booting via the UEFI stub, it will invoke the firmware's
	  EFI_RNG_PROTOCOL implementation (if available) to supply entropy
	  to the kernel proper. In addition, it will randomise the physical
	  location of the kernel Image as well.

	  If unsure, say N.

config RANDOMIZE_MODULE_REGION_FULL
	bool "Randomize the module region over a 4 GB range"
	depends on RANDOMIZE_BASE
	default y
	help
	  Randomizes the location of the module region inside a 4 GB window
	  covering the core kernel. This way, it is less likely for modules
	  to leak information about the location of core kernel data structures
	  but it does imply that function calls between modules and the core
	  kernel will need to be resolved via veneers in the module PLT.

	  When this option is not set, the module region will be randomized over
	  a limited range that contains the [_stext, _etext] interval of the
	  core kernel, so branch relocations are always in range.

endmenu

menu "Boot options"

config ARM64_ACPI_PARKING_PROTOCOL
	bool "Enable support for the ARM64 ACPI parking protocol"
	depends on ACPI
	help
	  Enable support for the ARM64 ACPI parking protocol. If disabled
	  the kernel will not allow booting through the ARM64 ACPI parking
	  protocol even if the corresponding data is present in the ACPI
	  MADT table.

config CMDLINE
	string "Default kernel command string"
	default ""
	help
	  Provide a set of default command-line options at build time by
	  entering them here. As a minimum, you should specify the the
	  root device (e.g. root=/dev/nfs).

config CMDLINE_FORCE
	bool "Always use the default kernel command string"
	help
	  Always use the default kernel command string, even if the boot
	  loader passes other arguments to the kernel.
	  This is useful if you cannot or don't want to change the
	  command-line options your boot loader passes to the kernel.

config EFI_STUB
	bool

config EFI
	bool "UEFI runtime support"
	depends on OF && !CPU_BIG_ENDIAN
	depends on KERNEL_MODE_NEON
	select ARCH_SUPPORTS_ACPI
	select LIBFDT
	select UCS2_STRING
	select EFI_PARAMS_FROM_FDT
	select EFI_RUNTIME_WRAPPERS
	select EFI_STUB
	select EFI_ARMSTUB
	default y
	help
	  This option provides support for runtime services provided
	  by UEFI firmware (such as non-volatile variables, realtime
          clock, and platform reset). A UEFI stub is also provided to
	  allow the kernel to be booted as an EFI application. This
	  is only useful on systems that have UEFI firmware.

config DMI
	bool "Enable support for SMBIOS (DMI) tables"
	depends on EFI
	default y
	help
	  This enables SMBIOS/DMI feature for systems.

	  This option is only useful on systems that have UEFI firmware.
	  However, even with this option, the resultant kernel should
	  continue to boot on existing non-UEFI platforms.

endmenu

config COMPAT
	bool "Kernel support for 32-bit EL0"
	depends on ARM64_4K_PAGES || EXPERT
	select COMPAT_BINFMT_ELF if BINFMT_ELF
	select HAVE_UID16
	select OLD_SIGSUSPEND3
	select COMPAT_OLD_SIGACTION
	help
	  This option enables support for a 32-bit EL0 running under a 64-bit
	  kernel at EL1. AArch32-specific components such as system calls,
	  the user helper functions, VFP support and the ptrace interface are
	  handled appropriately by the kernel.

	  If you use a page size other than 4KB (i.e, 16KB or 64KB), please be aware
	  that you will only be able to execute AArch32 binaries that were compiled
	  with page size aligned segments.

	  If you want to execute 32-bit userspace applications, say Y.

config SYSVIPC_COMPAT
	def_bool y
	depends on COMPAT && SYSVIPC

menu "Power management options"

source "kernel/power/Kconfig"

config ARCH_HIBERNATION_POSSIBLE
	def_bool y
	depends on CPU_PM

config ARCH_HIBERNATION_HEADER
	def_bool y
	depends on HIBERNATION

config ARCH_SUSPEND_POSSIBLE
	def_bool y

endmenu

menu "CPU Power Management"

source "drivers/cpuidle/Kconfig"

source "drivers/cpufreq/Kconfig"

endmenu

source "drivers/firmware/Kconfig"

source "drivers/acpi/Kconfig"

source "arch/arm64/kvm/Kconfig"

if CRYPTO
source "arch/arm64/crypto/Kconfig"
endif<|MERGE_RESOLUTION|>--- conflicted
+++ resolved
@@ -480,20 +480,6 @@
 
 	  If unsure, say Y.
 
-config ARM64_ERRATUM_1024718
-	bool "Cortex-A55: 1024718: Update of DBM/AP bits without break before make might result in incorrect update"
-	default y
-	help
-	  This option adds work around for Arm Cortex-A55 Erratum 1024718.
-
-	  Affected Cortex-A55 cores (r0p0, r0p1, r1p0) could cause incorrect
-	  update of the hardware dirty bit when the DBM/AP bits are updated
-	  without a break-before-make. The work around is to disable the usage
-	  of hardware DBM locally on the affected cores. CPUs not affected by
-	  erratum will continue to use the feature.
-
-	  If unsure, say Y.
-
 config CAVIUM_ERRATUM_22375
 	bool "Cavium erratum 22375, 24313"
 	default y
@@ -583,8 +569,6 @@
 
 	  If unsure, say Y.
 
-<<<<<<< HEAD
-=======
 config SOCIONEXT_SYNQUACER_PREITS
 	bool "Socionext Synquacer: Workaround for GICv3 pre-ITS"
 	default y
@@ -604,7 +588,6 @@
 
 	  If unsure, say Y.
 
->>>>>>> e021bb4f
 config QCOM_FALKOR_ERRATUM_E1041
 	bool "Falkor E1041: Speculative instruction fetches might cause errant memory access"
 	default y
@@ -936,8 +919,6 @@
 
 	  If unsure, say Y.
 
-<<<<<<< HEAD
-=======
 config HARDEN_EL2_VECTORS
 	bool "Harden EL2 vector mapping against system register leak" if EXPERT
 	default y
@@ -954,7 +935,6 @@
 
 	  If unsure, say Y.
 
->>>>>>> e021bb4f
 config ARM64_SSBD
 	bool "Speculative Store Bypass Disable" if EXPERT
 	default y
