/*
 * SWIOTLB-based DMA API implementation
 *
 * Copyright (C) 2012 ARM Ltd.
 * Author: Catalin Marinas <catalin.marinas@arm.com>
 *
 * This program is free software; you can redistribute it and/or modify
 * it under the terms of the GNU General Public License version 2 as
 * published by the Free Software Foundation.
 *
 * This program is distributed in the hope that it will be useful,
 * but WITHOUT ANY WARRANTY; without even the implied warranty of
 * MERCHANTABILITY or FITNESS FOR A PARTICULAR PURPOSE.  See the
 * GNU General Public License for more details.
 *
 * You should have received a copy of the GNU General Public License
 * along with this program.  If not, see <http://www.gnu.org/licenses/>.
 */

#include <linux/gfp.h>
#include <linux/acpi.h>
#include <linux/bootmem.h>
#include <linux/cache.h>
#include <linux/export.h>
#include <linux/slab.h>
#include <linux/genalloc.h>
#include <linux/dma-direct.h>
#include <linux/dma-contiguous.h>
#include <linux/vmalloc.h>
#include <linux/swiotlb.h>
#include <linux/pci.h>

#include <asm/cacheflush.h>

static int swiotlb __ro_after_init;

static pgprot_t __get_dma_pgprot(unsigned long attrs, pgprot_t prot,
				 bool coherent)
{
	if (!coherent || (attrs & DMA_ATTR_WRITE_COMBINE))
		return pgprot_writecombine(prot);
	return prot;
}

static struct gen_pool *atomic_pool __ro_after_init;

#define DEFAULT_DMA_COHERENT_POOL_SIZE  SZ_256K
static size_t atomic_pool_size __initdata = DEFAULT_DMA_COHERENT_POOL_SIZE;

static int __init early_coherent_pool(char *p)
{
	atomic_pool_size = memparse(p, &p);
	return 0;
}
early_param("coherent_pool", early_coherent_pool);

static void *__alloc_from_pool(size_t size, struct page **ret_page, gfp_t flags)
{
	unsigned long val;
	void *ptr = NULL;

	if (!atomic_pool) {
		WARN(1, "coherent pool not initialised!\n");
		return NULL;
	}

	val = gen_pool_alloc(atomic_pool, size);
	if (val) {
		phys_addr_t phys = gen_pool_virt_to_phys(atomic_pool, val);

		*ret_page = phys_to_page(phys);
		ptr = (void *)val;
		memset(ptr, 0, size);
	}

	return ptr;
}

static bool __in_atomic_pool(void *start, size_t size)
{
	return addr_in_gen_pool(atomic_pool, (unsigned long)start, size);
}

static int __free_from_pool(void *start, size_t size)
{
	if (!__in_atomic_pool(start, size))
		return 0;

	gen_pool_free(atomic_pool, (unsigned long)start, size);

	return 1;
}

static void *__dma_alloc(struct device *dev, size_t size,
			 dma_addr_t *dma_handle, gfp_t flags,
			 unsigned long attrs)
{
	struct page *page;
	void *ptr, *coherent_ptr;
	bool coherent = is_device_dma_coherent(dev);
	pgprot_t prot = __get_dma_pgprot(attrs, PAGE_KERNEL, false);

	size = PAGE_ALIGN(size);

	if (!coherent && !gfpflags_allow_blocking(flags)) {
		struct page *page = NULL;
		void *addr = __alloc_from_pool(size, &page, flags);

		if (addr)
			*dma_handle = phys_to_dma(dev, page_to_phys(page));

		return addr;
	}

	ptr = swiotlb_alloc(dev, size, dma_handle, flags, attrs);
	if (!ptr)
		goto no_mem;

	/* no need for non-cacheable mapping if coherent */
	if (coherent)
		return ptr;

	/* remove any dirty cache lines on the kernel alias */
	__dma_flush_area(ptr, size);

	/* create a coherent mapping */
	page = virt_to_page(ptr);
	coherent_ptr = dma_common_contiguous_remap(page, size, VM_USERMAP,
						   prot, __builtin_return_address(0));
	if (!coherent_ptr)
		goto no_map;

	return coherent_ptr;

no_map:
	swiotlb_free(dev, size, ptr, *dma_handle, attrs);
no_mem:
	return NULL;
}

static void __dma_free(struct device *dev, size_t size,
		       void *vaddr, dma_addr_t dma_handle,
		       unsigned long attrs)
{
	void *swiotlb_addr = phys_to_virt(dma_to_phys(dev, dma_handle));

	size = PAGE_ALIGN(size);

	if (!is_device_dma_coherent(dev)) {
		if (__free_from_pool(vaddr, size))
			return;
		vunmap(vaddr);
	}
	swiotlb_free(dev, size, swiotlb_addr, dma_handle, attrs);
}

static dma_addr_t __swiotlb_map_page(struct device *dev, struct page *page,
				     unsigned long offset, size_t size,
				     enum dma_data_direction dir,
				     unsigned long attrs)
{
	dma_addr_t dev_addr;

	dev_addr = swiotlb_map_page(dev, page, offset, size, dir, attrs);
	if (!is_device_dma_coherent(dev) &&
	    (attrs & DMA_ATTR_SKIP_CPU_SYNC) == 0)
		__dma_map_area(phys_to_virt(dma_to_phys(dev, dev_addr)), size, dir);

	return dev_addr;
}


static void __swiotlb_unmap_page(struct device *dev, dma_addr_t dev_addr,
				 size_t size, enum dma_data_direction dir,
				 unsigned long attrs)
{
	if (!is_device_dma_coherent(dev) &&
	    (attrs & DMA_ATTR_SKIP_CPU_SYNC) == 0)
		__dma_unmap_area(phys_to_virt(dma_to_phys(dev, dev_addr)), size, dir);
	swiotlb_unmap_page(dev, dev_addr, size, dir, attrs);
}

static int __swiotlb_map_sg_attrs(struct device *dev, struct scatterlist *sgl,
				  int nelems, enum dma_data_direction dir,
				  unsigned long attrs)
{
	struct scatterlist *sg;
	int i, ret;

	ret = swiotlb_map_sg_attrs(dev, sgl, nelems, dir, attrs);
	if (!is_device_dma_coherent(dev) &&
	    (attrs & DMA_ATTR_SKIP_CPU_SYNC) == 0)
		for_each_sg(sgl, sg, ret, i)
			__dma_map_area(phys_to_virt(dma_to_phys(dev, sg->dma_address)),
				       sg->length, dir);

	return ret;
}

static void __swiotlb_unmap_sg_attrs(struct device *dev,
				     struct scatterlist *sgl, int nelems,
				     enum dma_data_direction dir,
				     unsigned long attrs)
{
	struct scatterlist *sg;
	int i;

	if (!is_device_dma_coherent(dev) &&
	    (attrs & DMA_ATTR_SKIP_CPU_SYNC) == 0)
		for_each_sg(sgl, sg, nelems, i)
			__dma_unmap_area(phys_to_virt(dma_to_phys(dev, sg->dma_address)),
					 sg->length, dir);
	swiotlb_unmap_sg_attrs(dev, sgl, nelems, dir, attrs);
}

static void __swiotlb_sync_single_for_cpu(struct device *dev,
					  dma_addr_t dev_addr, size_t size,
					  enum dma_data_direction dir)
{
	if (!is_device_dma_coherent(dev))
		__dma_unmap_area(phys_to_virt(dma_to_phys(dev, dev_addr)), size, dir);
	swiotlb_sync_single_for_cpu(dev, dev_addr, size, dir);
}

static void __swiotlb_sync_single_for_device(struct device *dev,
					     dma_addr_t dev_addr, size_t size,
					     enum dma_data_direction dir)
{
	swiotlb_sync_single_for_device(dev, dev_addr, size, dir);
	if (!is_device_dma_coherent(dev))
		__dma_map_area(phys_to_virt(dma_to_phys(dev, dev_addr)), size, dir);
}

static void __swiotlb_sync_sg_for_cpu(struct device *dev,
				      struct scatterlist *sgl, int nelems,
				      enum dma_data_direction dir)
{
	struct scatterlist *sg;
	int i;

	if (!is_device_dma_coherent(dev))
		for_each_sg(sgl, sg, nelems, i)
			__dma_unmap_area(phys_to_virt(dma_to_phys(dev, sg->dma_address)),
					 sg->length, dir);
	swiotlb_sync_sg_for_cpu(dev, sgl, nelems, dir);
}

static void __swiotlb_sync_sg_for_device(struct device *dev,
					 struct scatterlist *sgl, int nelems,
					 enum dma_data_direction dir)
{
	struct scatterlist *sg;
	int i;

	swiotlb_sync_sg_for_device(dev, sgl, nelems, dir);
	if (!is_device_dma_coherent(dev))
		for_each_sg(sgl, sg, nelems, i)
			__dma_map_area(phys_to_virt(dma_to_phys(dev, sg->dma_address)),
				       sg->length, dir);
}

static int __swiotlb_mmap_pfn(struct vm_area_struct *vma,
			      unsigned long pfn, size_t size)
{
	int ret = -ENXIO;
	unsigned long nr_vma_pages = vma_pages(vma);
	unsigned long nr_pages = PAGE_ALIGN(size) >> PAGE_SHIFT;
	unsigned long off = vma->vm_pgoff;

	if (off < nr_pages && nr_vma_pages <= (nr_pages - off)) {
		ret = remap_pfn_range(vma, vma->vm_start,
				      pfn + off,
				      vma->vm_end - vma->vm_start,
				      vma->vm_page_prot);
	}

	return ret;
}

static int __swiotlb_mmap(struct device *dev,
			  struct vm_area_struct *vma,
			  void *cpu_addr, dma_addr_t dma_addr, size_t size,
			  unsigned long attrs)
{
	int ret;
	unsigned long pfn = dma_to_phys(dev, dma_addr) >> PAGE_SHIFT;

	vma->vm_page_prot = __get_dma_pgprot(attrs, vma->vm_page_prot,
					     is_device_dma_coherent(dev));

	if (dma_mmap_from_dev_coherent(dev, vma, cpu_addr, size, &ret))
		return ret;

	return __swiotlb_mmap_pfn(vma, pfn, size);
}

static int __swiotlb_get_sgtable_page(struct sg_table *sgt,
				      struct page *page, size_t size)
{
	int ret = sg_alloc_table(sgt, 1, GFP_KERNEL);

	if (!ret)
		sg_set_page(sgt->sgl, page, PAGE_ALIGN(size), 0);

	return ret;
}

static int __swiotlb_get_sgtable(struct device *dev, struct sg_table *sgt,
				 void *cpu_addr, dma_addr_t handle, size_t size,
				 unsigned long attrs)
{
	struct page *page = phys_to_page(dma_to_phys(dev, handle));

	return __swiotlb_get_sgtable_page(sgt, page, size);
}

static int __swiotlb_dma_supported(struct device *hwdev, u64 mask)
{
	if (swiotlb)
		return swiotlb_dma_supported(hwdev, mask);
	return 1;
}

static int __swiotlb_dma_mapping_error(struct device *hwdev, dma_addr_t addr)
{
	if (swiotlb)
		return swiotlb_dma_mapping_error(hwdev, addr);
	return 0;
}

static const struct dma_map_ops arm64_swiotlb_dma_ops = {
	.alloc = __dma_alloc,
	.free = __dma_free,
	.mmap = __swiotlb_mmap,
	.get_sgtable = __swiotlb_get_sgtable,
	.map_page = __swiotlb_map_page,
	.unmap_page = __swiotlb_unmap_page,
	.map_sg = __swiotlb_map_sg_attrs,
	.unmap_sg = __swiotlb_unmap_sg_attrs,
	.sync_single_for_cpu = __swiotlb_sync_single_for_cpu,
	.sync_single_for_device = __swiotlb_sync_single_for_device,
	.sync_sg_for_cpu = __swiotlb_sync_sg_for_cpu,
	.sync_sg_for_device = __swiotlb_sync_sg_for_device,
	.dma_supported = __swiotlb_dma_supported,
	.mapping_error = __swiotlb_dma_mapping_error,
};

static int __init atomic_pool_init(void)
{
	pgprot_t prot = __pgprot(PROT_NORMAL_NC);
	unsigned long nr_pages = atomic_pool_size >> PAGE_SHIFT;
	struct page *page;
	void *addr;
	unsigned int pool_size_order = get_order(atomic_pool_size);

	if (dev_get_cma_area(NULL))
		page = dma_alloc_from_contiguous(NULL, nr_pages,
						 pool_size_order, false);
	else
		page = alloc_pages(GFP_DMA32, pool_size_order);

	if (page) {
		int ret;
		void *page_addr = page_address(page);

		memset(page_addr, 0, atomic_pool_size);
		__dma_flush_area(page_addr, atomic_pool_size);

		atomic_pool = gen_pool_create(PAGE_SHIFT, -1);
		if (!atomic_pool)
			goto free_page;

		addr = dma_common_contiguous_remap(page, atomic_pool_size,
					VM_USERMAP, prot, atomic_pool_init);

		if (!addr)
			goto destroy_genpool;

		ret = gen_pool_add_virt(atomic_pool, (unsigned long)addr,
					page_to_phys(page),
					atomic_pool_size, -1);
		if (ret)
			goto remove_mapping;

		gen_pool_set_algo(atomic_pool,
				  gen_pool_first_fit_order_align,
				  NULL);

		pr_info("DMA: preallocated %zu KiB pool for atomic allocations\n",
			atomic_pool_size / 1024);
		return 0;
	}
	goto out;

remove_mapping:
	dma_common_free_remap(addr, atomic_pool_size, VM_USERMAP);
destroy_genpool:
	gen_pool_destroy(atomic_pool);
	atomic_pool = NULL;
free_page:
	if (!dma_release_from_contiguous(NULL, page, nr_pages))
		__free_pages(page, pool_size_order);
out:
	pr_err("DMA: failed to allocate %zu KiB pool for atomic coherent allocation\n",
		atomic_pool_size / 1024);
	return -ENOMEM;
}

/********************************************
 * The following APIs are for dummy DMA ops *
 ********************************************/

static void *__dummy_alloc(struct device *dev, size_t size,
			   dma_addr_t *dma_handle, gfp_t flags,
			   unsigned long attrs)
{
	return NULL;
}

static void __dummy_free(struct device *dev, size_t size,
			 void *vaddr, dma_addr_t dma_handle,
			 unsigned long attrs)
{
}

static int __dummy_mmap(struct device *dev,
			struct vm_area_struct *vma,
			void *cpu_addr, dma_addr_t dma_addr, size_t size,
			unsigned long attrs)
{
	return -ENXIO;
}

static dma_addr_t __dummy_map_page(struct device *dev, struct page *page,
				   unsigned long offset, size_t size,
				   enum dma_data_direction dir,
				   unsigned long attrs)
{
	return 0;
}

static void __dummy_unmap_page(struct device *dev, dma_addr_t dev_addr,
			       size_t size, enum dma_data_direction dir,
			       unsigned long attrs)
{
}

static int __dummy_map_sg(struct device *dev, struct scatterlist *sgl,
			  int nelems, enum dma_data_direction dir,
			  unsigned long attrs)
{
	return 0;
}

static void __dummy_unmap_sg(struct device *dev,
			     struct scatterlist *sgl, int nelems,
			     enum dma_data_direction dir,
			     unsigned long attrs)
{
}

static void __dummy_sync_single(struct device *dev,
				dma_addr_t dev_addr, size_t size,
				enum dma_data_direction dir)
{
}

static void __dummy_sync_sg(struct device *dev,
			    struct scatterlist *sgl, int nelems,
			    enum dma_data_direction dir)
{
}

static int __dummy_mapping_error(struct device *hwdev, dma_addr_t dma_addr)
{
	return 1;
}

static int __dummy_dma_supported(struct device *hwdev, u64 mask)
{
	return 0;
}

const struct dma_map_ops dummy_dma_ops = {
	.alloc                  = __dummy_alloc,
	.free                   = __dummy_free,
	.mmap                   = __dummy_mmap,
	.map_page               = __dummy_map_page,
	.unmap_page             = __dummy_unmap_page,
	.map_sg                 = __dummy_map_sg,
	.unmap_sg               = __dummy_unmap_sg,
	.sync_single_for_cpu    = __dummy_sync_single,
	.sync_single_for_device = __dummy_sync_single,
	.sync_sg_for_cpu        = __dummy_sync_sg,
	.sync_sg_for_device     = __dummy_sync_sg,
	.mapping_error          = __dummy_mapping_error,
	.dma_supported          = __dummy_dma_supported,
};
EXPORT_SYMBOL(dummy_dma_ops);

static int __init arm64_dma_init(void)
{
	if (swiotlb_force == SWIOTLB_FORCE ||
	    max_pfn > (arm64_dma_phys_limit >> PAGE_SHIFT))
		swiotlb = 1;

	WARN_TAINT(ARCH_DMA_MINALIGN < cache_line_size(),
		   TAINT_CPU_OUT_OF_SPEC,
		   "ARCH_DMA_MINALIGN smaller than CTR_EL0.CWG (%d < %d)",
		   ARCH_DMA_MINALIGN, cache_line_size());

	return atomic_pool_init();
}
arch_initcall(arm64_dma_init);

#ifdef CONFIG_IOMMU_DMA
#include <linux/dma-iommu.h>
#include <linux/platform_device.h>
#include <linux/amba/bus.h>

/* Thankfully, all cache ops are by VA so we can ignore phys here */
static void flush_page(struct device *dev, const void *virt, phys_addr_t phys)
{
	__dma_flush_area(virt, PAGE_SIZE);
}

static void *__iommu_alloc_attrs(struct device *dev, size_t size,
				 dma_addr_t *handle, gfp_t gfp,
				 unsigned long attrs)
{
	bool coherent = is_device_dma_coherent(dev);
	int ioprot = dma_info_to_prot(DMA_BIDIRECTIONAL, coherent, attrs);
	size_t iosize = size;
	void *addr;

	if (WARN(!dev, "cannot create IOMMU mapping for unknown device\n"))
		return NULL;

	size = PAGE_ALIGN(size);

	/*
	 * Some drivers rely on this, and we probably don't want the
	 * possibility of stale kernel data being read by devices anyway.
	 */
	gfp |= __GFP_ZERO;

	if (!gfpflags_allow_blocking(gfp)) {
		struct page *page;
		/*
		 * In atomic context we can't remap anything, so we'll only
		 * get the virtually contiguous buffer we need by way of a
		 * physically contiguous allocation.
		 */
		if (coherent) {
			page = alloc_pages(gfp, get_order(size));
			addr = page ? page_address(page) : NULL;
		} else {
			addr = __alloc_from_pool(size, &page, gfp);
		}
		if (!addr)
			return NULL;

		*handle = iommu_dma_map_page(dev, page, 0, iosize, ioprot);
		if (iommu_dma_mapping_error(dev, *handle)) {
			if (coherent)
				__free_pages(page, get_order(size));
			else
				__free_from_pool(addr, size);
			addr = NULL;
		}
	} else if (attrs & DMA_ATTR_FORCE_CONTIGUOUS) {
		pgprot_t prot = __get_dma_pgprot(attrs, PAGE_KERNEL, coherent);
		struct page *page;

		page = dma_alloc_from_contiguous(dev, size >> PAGE_SHIFT,
					get_order(size), gfp & __GFP_NOWARN);
		if (!page)
			return NULL;

		*handle = iommu_dma_map_page(dev, page, 0, iosize, ioprot);
		if (iommu_dma_mapping_error(dev, *handle)) {
			dma_release_from_contiguous(dev, page,
						    size >> PAGE_SHIFT);
			return NULL;
		}
		addr = dma_common_contiguous_remap(page, size, VM_USERMAP,
						   prot,
						   __builtin_return_address(0));
		if (addr) {
<<<<<<< HEAD
			memset(addr, 0, size);
			if (!coherent)
				__dma_flush_area(page_to_virt(page), iosize);
=======
			if (!coherent)
				__dma_flush_area(page_to_virt(page), iosize);
			memset(addr, 0, size);
>>>>>>> e021bb4f
		} else {
			iommu_dma_unmap_page(dev, *handle, iosize, 0, attrs);
			dma_release_from_contiguous(dev, page,
						    size >> PAGE_SHIFT);
		}
	} else {
		pgprot_t prot = __get_dma_pgprot(attrs, PAGE_KERNEL, coherent);
		struct page **pages;

		pages = iommu_dma_alloc(dev, iosize, gfp, attrs, ioprot,
					handle, flush_page);
		if (!pages)
			return NULL;

		addr = dma_common_pages_remap(pages, size, VM_USERMAP, prot,
					      __builtin_return_address(0));
		if (!addr)
			iommu_dma_free(dev, pages, iosize, handle);
	}
	return addr;
}

static void __iommu_free_attrs(struct device *dev, size_t size, void *cpu_addr,
			       dma_addr_t handle, unsigned long attrs)
{
	size_t iosize = size;

	size = PAGE_ALIGN(size);
	/*
	 * @cpu_addr will be one of 4 things depending on how it was allocated:
	 * - A remapped array of pages for contiguous allocations.
	 * - A remapped array of pages from iommu_dma_alloc(), for all
	 *   non-atomic allocations.
	 * - A non-cacheable alias from the atomic pool, for atomic
	 *   allocations by non-coherent devices.
	 * - A normal lowmem address, for atomic allocations by
	 *   coherent devices.
	 * Hence how dodgy the below logic looks...
	 */
	if (__in_atomic_pool(cpu_addr, size)) {
		iommu_dma_unmap_page(dev, handle, iosize, 0, 0);
		__free_from_pool(cpu_addr, size);
	} else if (attrs & DMA_ATTR_FORCE_CONTIGUOUS) {
		struct page *page = vmalloc_to_page(cpu_addr);

		iommu_dma_unmap_page(dev, handle, iosize, 0, attrs);
		dma_release_from_contiguous(dev, page, size >> PAGE_SHIFT);
		dma_common_free_remap(cpu_addr, size, VM_USERMAP);
	} else if (is_vmalloc_addr(cpu_addr)){
		struct vm_struct *area = find_vm_area(cpu_addr);

		if (WARN_ON(!area || !area->pages))
			return;
		iommu_dma_free(dev, area->pages, iosize, &handle);
		dma_common_free_remap(cpu_addr, size, VM_USERMAP);
	} else {
		iommu_dma_unmap_page(dev, handle, iosize, 0, 0);
		__free_pages(virt_to_page(cpu_addr), get_order(size));
	}
}

static int __iommu_mmap_attrs(struct device *dev, struct vm_area_struct *vma,
			      void *cpu_addr, dma_addr_t dma_addr, size_t size,
			      unsigned long attrs)
{
	struct vm_struct *area;
	int ret;

	vma->vm_page_prot = __get_dma_pgprot(attrs, vma->vm_page_prot,
					     is_device_dma_coherent(dev));

	if (dma_mmap_from_dev_coherent(dev, vma, cpu_addr, size, &ret))
		return ret;

	if (attrs & DMA_ATTR_FORCE_CONTIGUOUS) {
		/*
		 * DMA_ATTR_FORCE_CONTIGUOUS allocations are always remapped,
		 * hence in the vmalloc space.
		 */
		unsigned long pfn = vmalloc_to_pfn(cpu_addr);
		return __swiotlb_mmap_pfn(vma, pfn, size);
	}

	area = find_vm_area(cpu_addr);
	if (WARN_ON(!area || !area->pages))
		return -ENXIO;

	return iommu_dma_mmap(area->pages, size, vma);
}

static int __iommu_get_sgtable(struct device *dev, struct sg_table *sgt,
			       void *cpu_addr, dma_addr_t dma_addr,
			       size_t size, unsigned long attrs)
{
	unsigned int count = PAGE_ALIGN(size) >> PAGE_SHIFT;
	struct vm_struct *area = find_vm_area(cpu_addr);

	if (attrs & DMA_ATTR_FORCE_CONTIGUOUS) {
		/*
		 * DMA_ATTR_FORCE_CONTIGUOUS allocations are always remapped,
		 * hence in the vmalloc space.
		 */
		struct page *page = vmalloc_to_page(cpu_addr);
		return __swiotlb_get_sgtable_page(sgt, page, size);
	}

	if (WARN_ON(!area || !area->pages))
		return -ENXIO;

	return sg_alloc_table_from_pages(sgt, area->pages, count, 0, size,
					 GFP_KERNEL);
}

static void __iommu_sync_single_for_cpu(struct device *dev,
					dma_addr_t dev_addr, size_t size,
					enum dma_data_direction dir)
{
	phys_addr_t phys;

	if (is_device_dma_coherent(dev))
		return;

	phys = iommu_iova_to_phys(iommu_get_domain_for_dev(dev), dev_addr);
	__dma_unmap_area(phys_to_virt(phys), size, dir);
}

static void __iommu_sync_single_for_device(struct device *dev,
					   dma_addr_t dev_addr, size_t size,
					   enum dma_data_direction dir)
{
	phys_addr_t phys;

	if (is_device_dma_coherent(dev))
		return;

	phys = iommu_iova_to_phys(iommu_get_domain_for_dev(dev), dev_addr);
	__dma_map_area(phys_to_virt(phys), size, dir);
}

static dma_addr_t __iommu_map_page(struct device *dev, struct page *page,
				   unsigned long offset, size_t size,
				   enum dma_data_direction dir,
				   unsigned long attrs)
{
	bool coherent = is_device_dma_coherent(dev);
	int prot = dma_info_to_prot(dir, coherent, attrs);
	dma_addr_t dev_addr = iommu_dma_map_page(dev, page, offset, size, prot);

	if (!iommu_dma_mapping_error(dev, dev_addr) &&
	    (attrs & DMA_ATTR_SKIP_CPU_SYNC) == 0)
		__iommu_sync_single_for_device(dev, dev_addr, size, dir);

	return dev_addr;
}

static void __iommu_unmap_page(struct device *dev, dma_addr_t dev_addr,
			       size_t size, enum dma_data_direction dir,
			       unsigned long attrs)
{
	if ((attrs & DMA_ATTR_SKIP_CPU_SYNC) == 0)
		__iommu_sync_single_for_cpu(dev, dev_addr, size, dir);

	iommu_dma_unmap_page(dev, dev_addr, size, dir, attrs);
}

static void __iommu_sync_sg_for_cpu(struct device *dev,
				    struct scatterlist *sgl, int nelems,
				    enum dma_data_direction dir)
{
	struct scatterlist *sg;
	int i;

	if (is_device_dma_coherent(dev))
		return;

	for_each_sg(sgl, sg, nelems, i)
		__dma_unmap_area(sg_virt(sg), sg->length, dir);
}

static void __iommu_sync_sg_for_device(struct device *dev,
				       struct scatterlist *sgl, int nelems,
				       enum dma_data_direction dir)
{
	struct scatterlist *sg;
	int i;

	if (is_device_dma_coherent(dev))
		return;

	for_each_sg(sgl, sg, nelems, i)
		__dma_map_area(sg_virt(sg), sg->length, dir);
}

static int __iommu_map_sg_attrs(struct device *dev, struct scatterlist *sgl,
				int nelems, enum dma_data_direction dir,
				unsigned long attrs)
{
	bool coherent = is_device_dma_coherent(dev);

	if ((attrs & DMA_ATTR_SKIP_CPU_SYNC) == 0)
		__iommu_sync_sg_for_device(dev, sgl, nelems, dir);

	return iommu_dma_map_sg(dev, sgl, nelems,
				dma_info_to_prot(dir, coherent, attrs));
}

static void __iommu_unmap_sg_attrs(struct device *dev,
				   struct scatterlist *sgl, int nelems,
				   enum dma_data_direction dir,
				   unsigned long attrs)
{
	if ((attrs & DMA_ATTR_SKIP_CPU_SYNC) == 0)
		__iommu_sync_sg_for_cpu(dev, sgl, nelems, dir);

	iommu_dma_unmap_sg(dev, sgl, nelems, dir, attrs);
}

static const struct dma_map_ops iommu_dma_ops = {
	.alloc = __iommu_alloc_attrs,
	.free = __iommu_free_attrs,
	.mmap = __iommu_mmap_attrs,
	.get_sgtable = __iommu_get_sgtable,
	.map_page = __iommu_map_page,
	.unmap_page = __iommu_unmap_page,
	.map_sg = __iommu_map_sg_attrs,
	.unmap_sg = __iommu_unmap_sg_attrs,
	.sync_single_for_cpu = __iommu_sync_single_for_cpu,
	.sync_single_for_device = __iommu_sync_single_for_device,
	.sync_sg_for_cpu = __iommu_sync_sg_for_cpu,
	.sync_sg_for_device = __iommu_sync_sg_for_device,
	.map_resource = iommu_dma_map_resource,
	.unmap_resource = iommu_dma_unmap_resource,
	.mapping_error = iommu_dma_mapping_error,
};

static int __init __iommu_dma_init(void)
{
	return iommu_dma_init();
}
arch_initcall(__iommu_dma_init);

static void __iommu_setup_dma_ops(struct device *dev, u64 dma_base, u64 size,
				  const struct iommu_ops *ops)
{
	struct iommu_domain *domain;

	if (!ops)
		return;

	/*
	 * The IOMMU core code allocates the default DMA domain, which the
	 * underlying IOMMU driver needs to support via the dma-iommu layer.
	 */
	domain = iommu_get_domain_for_dev(dev);

	if (!domain)
		goto out_err;

	if (domain->type == IOMMU_DOMAIN_DMA) {
		if (iommu_dma_init_domain(domain, dma_base, size, dev))
			goto out_err;

		dev->dma_ops = &iommu_dma_ops;
	}

	return;

out_err:
	 pr_warn("Failed to set up IOMMU for device %s; retaining platform DMA ops\n",
		 dev_name(dev));
}

void arch_teardown_dma_ops(struct device *dev)
{
	dev->dma_ops = NULL;
}

#else

static void __iommu_setup_dma_ops(struct device *dev, u64 dma_base, u64 size,
				  const struct iommu_ops *iommu)
{ }

#endif  /* CONFIG_IOMMU_DMA */

void arch_setup_dma_ops(struct device *dev, u64 dma_base, u64 size,
			const struct iommu_ops *iommu, bool coherent)
{
	if (!dev->dma_ops)
		dev->dma_ops = &arm64_swiotlb_dma_ops;

	dev->archdata.dma_coherent = coherent;
	__iommu_setup_dma_ops(dev, dma_base, size, iommu);

#ifdef CONFIG_XEN
	if (xen_initial_domain()) {
		dev->archdata.dev_dma_ops = dev->dma_ops;
		dev->dma_ops = xen_dma_ops;
	}
#endif
}<|MERGE_RESOLUTION|>--- conflicted
+++ resolved
@@ -587,15 +587,9 @@
 						   prot,
 						   __builtin_return_address(0));
 		if (addr) {
-<<<<<<< HEAD
-			memset(addr, 0, size);
-			if (!coherent)
-				__dma_flush_area(page_to_virt(page), iosize);
-=======
 			if (!coherent)
 				__dma_flush_area(page_to_virt(page), iosize);
 			memset(addr, 0, size);
->>>>>>> e021bb4f
 		} else {
 			iommu_dma_unmap_page(dev, *handle, iosize, 0, attrs);
 			dma_release_from_contiguous(dev, page,
