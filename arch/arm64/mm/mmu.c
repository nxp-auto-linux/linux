/*
 * Based on arch/arm/mm/mmu.c
 *
 * Copyright (C) 1995-2005 Russell King
 * Copyright (C) 2012 ARM Ltd.
 *
 * This program is free software; you can redistribute it and/or modify
 * it under the terms of the GNU General Public License version 2 as
 * published by the Free Software Foundation.
 *
 * This program is distributed in the hope that it will be useful,
 * but WITHOUT ANY WARRANTY; without even the implied warranty of
 * MERCHANTABILITY or FITNESS FOR A PARTICULAR PURPOSE.  See the
 * GNU General Public License for more details.
 *
 * You should have received a copy of the GNU General Public License
 * along with this program.  If not, see <http://www.gnu.org/licenses/>.
 */

#include <linux/cache.h>
#include <linux/export.h>
#include <linux/kernel.h>
#include <linux/errno.h>
#include <linux/init.h>
#include <linux/ioport.h>
#include <linux/kexec.h>
#include <linux/libfdt.h>
#include <linux/mman.h>
#include <linux/nodemask.h>
#include <linux/memblock.h>
#include <linux/fs.h>
#include <linux/io.h>
#include <linux/mm.h>
#include <linux/vmalloc.h>

#include <asm/barrier.h>
#include <asm/cputype.h>
#include <asm/fixmap.h>
#include <asm/kasan.h>
#include <asm/kernel-pgtable.h>
#include <asm/sections.h>
#include <asm/setup.h>
#include <asm/sizes.h>
#include <asm/tlb.h>
#include <asm/memblock.h>
#include <asm/mmu_context.h>
#include <asm/ptdump.h>
#include <asm/tlbflush.h>

#define NO_BLOCK_MAPPINGS	BIT(0)
#define NO_CONT_MAPPINGS	BIT(1)

u64 idmap_t0sz = TCR_T0SZ(VA_BITS);
u64 idmap_ptrs_per_pgd = PTRS_PER_PGD;

u64 kimage_voffset __ro_after_init;
EXPORT_SYMBOL(kimage_voffset);

/*
 * Empty_zero_page is a special page that is used for zero-initialized data
 * and COW.
 */
unsigned long empty_zero_page[PAGE_SIZE / sizeof(unsigned long)] __page_aligned_bss;
EXPORT_SYMBOL(empty_zero_page);

static pte_t bm_pte[PTRS_PER_PTE] __page_aligned_bss;
static pmd_t bm_pmd[PTRS_PER_PMD] __page_aligned_bss __maybe_unused;
static pud_t bm_pud[PTRS_PER_PUD] __page_aligned_bss __maybe_unused;

pgprot_t phys_mem_access_prot(struct file *file, unsigned long pfn,
			      unsigned long size, pgprot_t vma_prot)
{
	if (!pfn_valid(pfn))
		return pgprot_noncached(vma_prot);
	else if (file->f_flags & O_SYNC)
		return pgprot_writecombine(vma_prot);
	return vma_prot;
}
EXPORT_SYMBOL(phys_mem_access_prot);

static phys_addr_t __init early_pgtable_alloc(void)
{
	phys_addr_t phys;
	void *ptr;

	phys = memblock_alloc(PAGE_SIZE, PAGE_SIZE);

	/*
	 * The FIX_{PGD,PUD,PMD} slots may be in active use, but the FIX_PTE
	 * slot will be free, so we can (ab)use the FIX_PTE slot to initialise
	 * any level of table.
	 */
	ptr = pte_set_fixmap(phys);

	memset(ptr, 0, PAGE_SIZE);

	/*
	 * Implicit barriers also ensure the zeroed page is visible to the page
	 * table walker
	 */
	pte_clear_fixmap();

	return phys;
}

static bool pgattr_change_is_safe(u64 old, u64 new)
{
	/*
	 * The following mapping attributes may be updated in live
	 * kernel mappings without the need for break-before-make.
	 */
	static const pteval_t mask = PTE_PXN | PTE_RDONLY | PTE_WRITE | PTE_NG;

	/* creating or taking down mappings is always safe */
	if (old == 0 || new == 0)
		return true;

	/* live contiguous mappings may not be manipulated at all */
	if ((old | new) & PTE_CONT)
		return false;

	/* Transitioning from Non-Global to Global is unsafe */
	if (old & ~new & PTE_NG)
		return false;

	return ((old ^ new) & ~mask) == 0;
}

static void init_pte(pmd_t *pmdp, unsigned long addr, unsigned long end,
		     phys_addr_t phys, pgprot_t prot)
{
	pte_t *ptep;

	ptep = pte_set_fixmap_offset(pmdp, addr);
	do {
		pte_t old_pte = READ_ONCE(*ptep);

		set_pte(ptep, pfn_pte(__phys_to_pfn(phys), prot));

		/*
		 * After the PTE entry has been populated once, we
		 * only allow updates to the permission attributes.
		 */
		BUG_ON(!pgattr_change_is_safe(pte_val(old_pte),
					      READ_ONCE(pte_val(*ptep))));

		phys += PAGE_SIZE;
	} while (ptep++, addr += PAGE_SIZE, addr != end);

	pte_clear_fixmap();
}

static void alloc_init_cont_pte(pmd_t *pmdp, unsigned long addr,
				unsigned long end, phys_addr_t phys,
				pgprot_t prot,
				phys_addr_t (*pgtable_alloc)(void),
				int flags)
{
	unsigned long next;
	pmd_t pmd = READ_ONCE(*pmdp);

	BUG_ON(pmd_sect(pmd));
	if (pmd_none(pmd)) {
		phys_addr_t pte_phys;
		BUG_ON(!pgtable_alloc);
		pte_phys = pgtable_alloc();
		__pmd_populate(pmdp, pte_phys, PMD_TYPE_TABLE);
		pmd = READ_ONCE(*pmdp);
	}
	BUG_ON(pmd_bad(pmd));

	do {
		pgprot_t __prot = prot;

		next = pte_cont_addr_end(addr, end);

		/* use a contiguous mapping if the range is suitably aligned */
		if ((((addr | next | phys) & ~CONT_PTE_MASK) == 0) &&
		    (flags & NO_CONT_MAPPINGS) == 0)
			__prot = __pgprot(pgprot_val(prot) | PTE_CONT);

		init_pte(pmdp, addr, next, phys, __prot);

		phys += next - addr;
	} while (addr = next, addr != end);
}

static void init_pmd(pud_t *pudp, unsigned long addr, unsigned long end,
		     phys_addr_t phys, pgprot_t prot,
		     phys_addr_t (*pgtable_alloc)(void), int flags)
{
	unsigned long next;
	pmd_t *pmdp;

	pmdp = pmd_set_fixmap_offset(pudp, addr);
	do {
		pmd_t old_pmd = READ_ONCE(*pmdp);

		next = pmd_addr_end(addr, end);

		/* try section mapping first */
		if (((addr | next | phys) & ~SECTION_MASK) == 0 &&
		    (flags & NO_BLOCK_MAPPINGS) == 0) {
			pmd_set_huge(pmdp, phys, prot);

			/*
			 * After the PMD entry has been populated once, we
			 * only allow updates to the permission attributes.
			 */
			BUG_ON(!pgattr_change_is_safe(pmd_val(old_pmd),
						      READ_ONCE(pmd_val(*pmdp))));
		} else {
			alloc_init_cont_pte(pmdp, addr, next, phys, prot,
					    pgtable_alloc, flags);

			BUG_ON(pmd_val(old_pmd) != 0 &&
			       pmd_val(old_pmd) != READ_ONCE(pmd_val(*pmdp)));
		}
		phys += next - addr;
	} while (pmdp++, addr = next, addr != end);

	pmd_clear_fixmap();
}

static void alloc_init_cont_pmd(pud_t *pudp, unsigned long addr,
				unsigned long end, phys_addr_t phys,
				pgprot_t prot,
				phys_addr_t (*pgtable_alloc)(void), int flags)
{
	unsigned long next;
	pud_t pud = READ_ONCE(*pudp);

	/*
	 * Check for initial section mappings in the pgd/pud.
	 */
	BUG_ON(pud_sect(pud));
	if (pud_none(pud)) {
		phys_addr_t pmd_phys;
		BUG_ON(!pgtable_alloc);
		pmd_phys = pgtable_alloc();
		__pud_populate(pudp, pmd_phys, PUD_TYPE_TABLE);
		pud = READ_ONCE(*pudp);
	}
	BUG_ON(pud_bad(pud));

	do {
		pgprot_t __prot = prot;

		next = pmd_cont_addr_end(addr, end);

		/* use a contiguous mapping if the range is suitably aligned */
		if ((((addr | next | phys) & ~CONT_PMD_MASK) == 0) &&
		    (flags & NO_CONT_MAPPINGS) == 0)
			__prot = __pgprot(pgprot_val(prot) | PTE_CONT);

		init_pmd(pudp, addr, next, phys, __prot, pgtable_alloc, flags);

		phys += next - addr;
	} while (addr = next, addr != end);
}

static inline bool use_1G_block(unsigned long addr, unsigned long next,
			unsigned long phys)
{
	if (PAGE_SHIFT != 12)
		return false;

	if (((addr | next | phys) & ~PUD_MASK) != 0)
		return false;

	return true;
}

static void alloc_init_pud(pgd_t *pgdp, unsigned long addr, unsigned long end,
			   phys_addr_t phys, pgprot_t prot,
			   phys_addr_t (*pgtable_alloc)(void),
			   int flags)
{
	unsigned long next;
	pud_t *pudp;
	pgd_t pgd = READ_ONCE(*pgdp);

	if (pgd_none(pgd)) {
		phys_addr_t pud_phys;
		BUG_ON(!pgtable_alloc);
		pud_phys = pgtable_alloc();
		__pgd_populate(pgdp, pud_phys, PUD_TYPE_TABLE);
		pgd = READ_ONCE(*pgdp);
	}
	BUG_ON(pgd_bad(pgd));

	pudp = pud_set_fixmap_offset(pgdp, addr);
	do {
		pud_t old_pud = READ_ONCE(*pudp);

		next = pud_addr_end(addr, end);

		/*
		 * For 4K granule only, attempt to put down a 1GB block
		 */
		if (use_1G_block(addr, next, phys) &&
		    (flags & NO_BLOCK_MAPPINGS) == 0) {
			pud_set_huge(pudp, phys, prot);

			/*
			 * After the PUD entry has been populated once, we
			 * only allow updates to the permission attributes.
			 */
			BUG_ON(!pgattr_change_is_safe(pud_val(old_pud),
						      READ_ONCE(pud_val(*pudp))));
		} else {
			alloc_init_cont_pmd(pudp, addr, next, phys, prot,
					    pgtable_alloc, flags);

			BUG_ON(pud_val(old_pud) != 0 &&
			       pud_val(old_pud) != READ_ONCE(pud_val(*pudp)));
		}
		phys += next - addr;
	} while (pudp++, addr = next, addr != end);

	pud_clear_fixmap();
}

static void __create_pgd_mapping(pgd_t *pgdir, phys_addr_t phys,
				 unsigned long virt, phys_addr_t size,
				 pgprot_t prot,
				 phys_addr_t (*pgtable_alloc)(void),
				 int flags)
{
	unsigned long addr, length, end, next;
	pgd_t *pgdp = pgd_offset_raw(pgdir, virt);

	/*
	 * If the virtual and physical address don't have the same offset
	 * within a page, we cannot map the region as the caller expects.
	 */
	if (WARN_ON((phys ^ virt) & ~PAGE_MASK))
		return;

	phys &= PAGE_MASK;
	addr = virt & PAGE_MASK;
	length = PAGE_ALIGN(size + (virt & ~PAGE_MASK));

	end = addr + length;
	do {
		next = pgd_addr_end(addr, end);
		alloc_init_pud(pgdp, addr, next, phys, prot, pgtable_alloc,
			       flags);
		phys += next - addr;
	} while (pgdp++, addr = next, addr != end);
}

static phys_addr_t pgd_pgtable_alloc(void)
{
	void *ptr = (void *)__get_free_page(PGALLOC_GFP);
	if (!ptr || !pgtable_page_ctor(virt_to_page(ptr)))
		BUG();

	/* Ensure the zeroed page is visible to the page table walker */
	dsb(ishst);
	return __pa(ptr);
}

/*
 * This function can only be used to modify existing table entries,
 * without allocating new levels of table. Note that this permits the
 * creation of new section or page entries.
 */
static void __init create_mapping_noalloc(phys_addr_t phys, unsigned long virt,
				  phys_addr_t size, pgprot_t prot)
{
	if (virt < VMALLOC_START) {
		pr_warn("BUG: not creating mapping for %pa at 0x%016lx - outside kernel range\n",
			&phys, virt);
		return;
	}
	__create_pgd_mapping(init_mm.pgd, phys, virt, size, prot, NULL,
			     NO_CONT_MAPPINGS);
}

void __init create_pgd_mapping(struct mm_struct *mm, phys_addr_t phys,
			       unsigned long virt, phys_addr_t size,
			       pgprot_t prot, bool page_mappings_only)
{
	int flags = 0;

	BUG_ON(mm == &init_mm);

	if (page_mappings_only)
		flags = NO_BLOCK_MAPPINGS | NO_CONT_MAPPINGS;

	__create_pgd_mapping(mm->pgd, phys, virt, size, prot,
			     pgd_pgtable_alloc, flags);
}

static void update_mapping_prot(phys_addr_t phys, unsigned long virt,
				phys_addr_t size, pgprot_t prot)
{
	if (virt < VMALLOC_START) {
		pr_warn("BUG: not updating mapping for %pa at 0x%016lx - outside kernel range\n",
			&phys, virt);
		return;
	}

	__create_pgd_mapping(init_mm.pgd, phys, virt, size, prot, NULL,
			     NO_CONT_MAPPINGS);

	/* flush the TLBs after updating live kernel mappings */
	flush_tlb_kernel_range(virt, virt + size);
}

static void __init __map_memblock(pgd_t *pgdp, phys_addr_t start,
				  phys_addr_t end, pgprot_t prot, int flags)
{
	__create_pgd_mapping(pgdp, start, __phys_to_virt(start), end - start,
			     prot, early_pgtable_alloc, flags);
}

void __init mark_linear_text_alias_ro(void)
{
	/*
	 * Remove the write permissions from the linear alias of .text/.rodata
	 */
	update_mapping_prot(__pa_symbol(_text), (unsigned long)lm_alias(_text),
			    (unsigned long)__init_begin - (unsigned long)_text,
			    PAGE_KERNEL_RO);
}

static void __init map_mem(pgd_t *pgdp)
{
	phys_addr_t kernel_start = __pa_symbol(_text);
	phys_addr_t kernel_end = __pa_symbol(__init_begin);
	struct memblock_region *reg;
	int flags = 0;

	if (debug_pagealloc_enabled())
		flags = NO_BLOCK_MAPPINGS | NO_CONT_MAPPINGS;

	/*
	 * Take care not to create a writable alias for the
	 * read-only text and rodata sections of the kernel image.
	 * So temporarily mark them as NOMAP to skip mappings in
	 * the following for-loop
	 */
	memblock_mark_nomap(kernel_start, kernel_end - kernel_start);
#ifdef CONFIG_KEXEC_CORE
	if (crashk_res.end)
		memblock_mark_nomap(crashk_res.start,
				    resource_size(&crashk_res));
#endif

	/* map all the memory banks */
	for_each_memblock(memory, reg) {
		phys_addr_t start = reg->base;
		phys_addr_t end = start + reg->size;

		if (start >= end)
			break;
		if (memblock_is_nomap(reg))
			continue;

		__map_memblock(pgdp, start, end, PAGE_KERNEL, flags);
	}

	/*
	 * Map the linear alias of the [_text, __init_begin) interval
	 * as non-executable now, and remove the write permission in
	 * mark_linear_text_alias_ro() below (which will be called after
	 * alternative patching has completed). This makes the contents
	 * of the region accessible to subsystems such as hibernate,
	 * but protects it from inadvertent modification or execution.
	 * Note that contiguous mappings cannot be remapped in this way,
	 * so we should avoid them here.
	 */
	__map_memblock(pgdp, kernel_start, kernel_end,
		       PAGE_KERNEL, NO_CONT_MAPPINGS);
	memblock_clear_nomap(kernel_start, kernel_end - kernel_start);

#ifdef CONFIG_KEXEC_CORE
	/*
	 * Use page-level mappings here so that we can shrink the region
	 * in page granularity and put back unused memory to buddy system
	 * through /sys/kernel/kexec_crash_size interface.
	 */
	if (crashk_res.end) {
		__map_memblock(pgdp, crashk_res.start, crashk_res.end + 1,
			       PAGE_KERNEL,
			       NO_BLOCK_MAPPINGS | NO_CONT_MAPPINGS);
		memblock_clear_nomap(crashk_res.start,
				     resource_size(&crashk_res));
	}
#endif
}

void mark_rodata_ro(void)
{
	unsigned long section_size;

	/*
	 * mark .rodata as read only. Use __init_begin rather than __end_rodata
	 * to cover NOTES and EXCEPTION_TABLE.
	 */
	section_size = (unsigned long)__init_begin - (unsigned long)__start_rodata;
	update_mapping_prot(__pa_symbol(__start_rodata), (unsigned long)__start_rodata,
			    section_size, PAGE_KERNEL_RO);

	debug_checkwx();
}

static void __init map_kernel_segment(pgd_t *pgdp, void *va_start, void *va_end,
				      pgprot_t prot, struct vm_struct *vma,
				      int flags, unsigned long vm_flags)
{
	phys_addr_t pa_start = __pa_symbol(va_start);
	unsigned long size = va_end - va_start;

	BUG_ON(!PAGE_ALIGNED(pa_start));
	BUG_ON(!PAGE_ALIGNED(size));

	__create_pgd_mapping(pgdp, pa_start, (unsigned long)va_start, size, prot,
			     early_pgtable_alloc, flags);

	if (!(vm_flags & VM_NO_GUARD))
		size += PAGE_SIZE;

	vma->addr	= va_start;
	vma->phys_addr	= pa_start;
	vma->size	= size;
	vma->flags	= VM_MAP | vm_flags;
	vma->caller	= __builtin_return_address(0);

	vm_area_add_early(vma);
}

static int __init parse_rodata(char *arg)
{
	return strtobool(arg, &rodata_enabled);
}
early_param("rodata", parse_rodata);

#ifdef CONFIG_UNMAP_KERNEL_AT_EL0
static int __init map_entry_trampoline(void)
{
<<<<<<< HEAD
	extern char __entry_tramp_text_start[];

=======
>>>>>>> e021bb4f
	pgprot_t prot = rodata_enabled ? PAGE_KERNEL_ROX : PAGE_KERNEL_EXEC;
	phys_addr_t pa_start = __pa_symbol(__entry_tramp_text_start);

	/* The trampoline is always mapped and can therefore be global */
	pgprot_val(prot) &= ~PTE_NG;

	/* Map only the text into the trampoline page table */
	memset(tramp_pg_dir, 0, PGD_SIZE);
	__create_pgd_mapping(tramp_pg_dir, pa_start, TRAMP_VALIAS, PAGE_SIZE,
			     prot, pgd_pgtable_alloc, 0);

	/* Map both the text and data into the kernel page table */
	__set_fixmap(FIX_ENTRY_TRAMP_TEXT, pa_start, prot);
	if (IS_ENABLED(CONFIG_RANDOMIZE_BASE)) {
		extern char __entry_tramp_data_start[];

		__set_fixmap(FIX_ENTRY_TRAMP_DATA,
			     __pa_symbol(__entry_tramp_data_start),
			     PAGE_KERNEL_RO);
	}

	return 0;
}
core_initcall(map_entry_trampoline);
#endif

/*
 * Create fine-grained mappings for the kernel.
 */
static void __init map_kernel(pgd_t *pgdp)
{
	static struct vm_struct vmlinux_text, vmlinux_rodata, vmlinux_inittext,
				vmlinux_initdata, vmlinux_data;

	/*
	 * External debuggers may need to write directly to the text
	 * mapping to install SW breakpoints. Allow this (only) when
	 * explicitly requested with rodata=off.
	 */
	pgprot_t text_prot = rodata_enabled ? PAGE_KERNEL_ROX : PAGE_KERNEL_EXEC;

	/*
	 * Only rodata will be remapped with different permissions later on,
	 * all other segments are allowed to use contiguous mappings.
	 */
	map_kernel_segment(pgdp, _text, _etext, text_prot, &vmlinux_text, 0,
			   VM_NO_GUARD);
	map_kernel_segment(pgdp, __start_rodata, __inittext_begin, PAGE_KERNEL,
			   &vmlinux_rodata, NO_CONT_MAPPINGS, VM_NO_GUARD);
	map_kernel_segment(pgdp, __inittext_begin, __inittext_end, text_prot,
			   &vmlinux_inittext, 0, VM_NO_GUARD);
	map_kernel_segment(pgdp, __initdata_begin, __initdata_end, PAGE_KERNEL,
			   &vmlinux_initdata, 0, VM_NO_GUARD);
	map_kernel_segment(pgdp, _data, _end, PAGE_KERNEL, &vmlinux_data, 0, 0);

	if (!READ_ONCE(pgd_val(*pgd_offset_raw(pgdp, FIXADDR_START)))) {
		/*
		 * The fixmap falls in a separate pgd to the kernel, and doesn't
		 * live in the carveout for the swapper_pg_dir. We can simply
		 * re-use the existing dir for the fixmap.
		 */
		set_pgd(pgd_offset_raw(pgdp, FIXADDR_START),
			READ_ONCE(*pgd_offset_k(FIXADDR_START)));
	} else if (CONFIG_PGTABLE_LEVELS > 3) {
		/*
		 * The fixmap shares its top level pgd entry with the kernel
		 * mapping. This can really only occur when we are running
		 * with 16k/4 levels, so we can simply reuse the pud level
		 * entry instead.
		 */
		BUG_ON(!IS_ENABLED(CONFIG_ARM64_16K_PAGES));
		pud_populate(&init_mm,
			     pud_set_fixmap_offset(pgdp, FIXADDR_START),
			     lm_alias(bm_pmd));
		pud_clear_fixmap();
	} else {
		BUG();
	}

	kasan_copy_shadow(pgdp);
}

/*
 * paging_init() sets up the page tables, initialises the zone memory
 * maps and sets up the zero page.
 */
void __init paging_init(void)
{
	phys_addr_t pgd_phys = early_pgtable_alloc();
	pgd_t *pgdp = pgd_set_fixmap(pgd_phys);

	map_kernel(pgdp);
	map_mem(pgdp);

	/*
	 * We want to reuse the original swapper_pg_dir so we don't have to
	 * communicate the new address to non-coherent secondaries in
	 * secondary_entry, and so cpu_switch_mm can generate the address with
	 * adrp+add rather than a load from some global variable.
	 *
	 * To do this we need to go via a temporary pgd.
	 */
	cpu_replace_ttbr1(__va(pgd_phys));
	memcpy(swapper_pg_dir, pgdp, PGD_SIZE);
	cpu_replace_ttbr1(lm_alias(swapper_pg_dir));

	pgd_clear_fixmap();
	memblock_free(pgd_phys, PAGE_SIZE);

	/*
	 * We only reuse the PGD from the swapper_pg_dir, not the pud + pmd
	 * allocated with it.
	 */
	memblock_free(__pa_symbol(swapper_pg_dir) + PAGE_SIZE,
		      __pa_symbol(swapper_pg_end) - __pa_symbol(swapper_pg_dir)
		      - PAGE_SIZE);
}

/*
 * Check whether a kernel address is valid (derived from arch/x86/).
 */
int kern_addr_valid(unsigned long addr)
{
	pgd_t *pgdp;
	pud_t *pudp, pud;
	pmd_t *pmdp, pmd;
	pte_t *ptep, pte;

	if ((((long)addr) >> VA_BITS) != -1UL)
		return 0;

	pgdp = pgd_offset_k(addr);
	if (pgd_none(READ_ONCE(*pgdp)))
		return 0;

	pudp = pud_offset(pgdp, addr);
	pud = READ_ONCE(*pudp);
	if (pud_none(pud))
		return 0;

	if (pud_sect(pud))
		return pfn_valid(pud_pfn(pud));

	pmdp = pmd_offset(pudp, addr);
	pmd = READ_ONCE(*pmdp);
	if (pmd_none(pmd))
		return 0;

	if (pmd_sect(pmd))
		return pfn_valid(pmd_pfn(pmd));

	ptep = pte_offset_kernel(pmdp, addr);
	pte = READ_ONCE(*ptep);
	if (pte_none(pte))
		return 0;

	return pfn_valid(pte_pfn(pte));
}
#ifdef CONFIG_SPARSEMEM_VMEMMAP
#if !ARM64_SWAPPER_USES_SECTION_MAPS
int __meminit vmemmap_populate(unsigned long start, unsigned long end, int node,
		struct vmem_altmap *altmap)
{
	return vmemmap_populate_basepages(start, end, node);
}
#else	/* !ARM64_SWAPPER_USES_SECTION_MAPS */
int __meminit vmemmap_populate(unsigned long start, unsigned long end, int node,
		struct vmem_altmap *altmap)
{
	unsigned long addr = start;
	unsigned long next;
	pgd_t *pgdp;
	pud_t *pudp;
	pmd_t *pmdp;

	do {
		next = pmd_addr_end(addr, end);

		pgdp = vmemmap_pgd_populate(addr, node);
		if (!pgdp)
			return -ENOMEM;

		pudp = vmemmap_pud_populate(pgdp, addr, node);
		if (!pudp)
			return -ENOMEM;

		pmdp = pmd_offset(pudp, addr);
		if (pmd_none(READ_ONCE(*pmdp))) {
			void *p = NULL;

			p = vmemmap_alloc_block_buf(PMD_SIZE, node);
			if (!p)
				return -ENOMEM;

			pmd_set_huge(pmdp, __pa(p), __pgprot(PROT_SECT_NORMAL));
		} else
			vmemmap_verify((pte_t *)pmdp, node, addr, next);
	} while (addr = next, addr != end);

	return 0;
}
#endif	/* CONFIG_ARM64_64K_PAGES */
void vmemmap_free(unsigned long start, unsigned long end,
		struct vmem_altmap *altmap)
{
}
#endif	/* CONFIG_SPARSEMEM_VMEMMAP */

static inline pud_t * fixmap_pud(unsigned long addr)
{
	pgd_t *pgdp = pgd_offset_k(addr);
	pgd_t pgd = READ_ONCE(*pgdp);

	BUG_ON(pgd_none(pgd) || pgd_bad(pgd));

	return pud_offset_kimg(pgdp, addr);
}

static inline pmd_t * fixmap_pmd(unsigned long addr)
{
	pud_t *pudp = fixmap_pud(addr);
	pud_t pud = READ_ONCE(*pudp);

	BUG_ON(pud_none(pud) || pud_bad(pud));

	return pmd_offset_kimg(pudp, addr);
}

static inline pte_t * fixmap_pte(unsigned long addr)
{
	return &bm_pte[pte_index(addr)];
}

/*
 * The p*d_populate functions call virt_to_phys implicitly so they can't be used
 * directly on kernel symbols (bm_p*d). This function is called too early to use
 * lm_alias so __p*d_populate functions must be used to populate with the
 * physical address from __pa_symbol.
 */
void __init early_fixmap_init(void)
{
	pgd_t *pgdp, pgd;
	pud_t *pudp;
	pmd_t *pmdp;
	unsigned long addr = FIXADDR_START;

	pgdp = pgd_offset_k(addr);
	pgd = READ_ONCE(*pgdp);
	if (CONFIG_PGTABLE_LEVELS > 3 &&
	    !(pgd_none(pgd) || pgd_page_paddr(pgd) == __pa_symbol(bm_pud))) {
		/*
		 * We only end up here if the kernel mapping and the fixmap
		 * share the top level pgd entry, which should only happen on
		 * 16k/4 levels configurations.
		 */
		BUG_ON(!IS_ENABLED(CONFIG_ARM64_16K_PAGES));
		pudp = pud_offset_kimg(pgdp, addr);
	} else {
		if (pgd_none(pgd))
			__pgd_populate(pgdp, __pa_symbol(bm_pud), PUD_TYPE_TABLE);
		pudp = fixmap_pud(addr);
	}
	if (pud_none(READ_ONCE(*pudp)))
		__pud_populate(pudp, __pa_symbol(bm_pmd), PMD_TYPE_TABLE);
	pmdp = fixmap_pmd(addr);
	__pmd_populate(pmdp, __pa_symbol(bm_pte), PMD_TYPE_TABLE);

	/*
	 * The boot-ioremap range spans multiple pmds, for which
	 * we are not prepared:
	 */
	BUILD_BUG_ON((__fix_to_virt(FIX_BTMAP_BEGIN) >> PMD_SHIFT)
		     != (__fix_to_virt(FIX_BTMAP_END) >> PMD_SHIFT));

	if ((pmdp != fixmap_pmd(fix_to_virt(FIX_BTMAP_BEGIN)))
	     || pmdp != fixmap_pmd(fix_to_virt(FIX_BTMAP_END))) {
		WARN_ON(1);
		pr_warn("pmdp %p != %p, %p\n",
			pmdp, fixmap_pmd(fix_to_virt(FIX_BTMAP_BEGIN)),
			fixmap_pmd(fix_to_virt(FIX_BTMAP_END)));
		pr_warn("fix_to_virt(FIX_BTMAP_BEGIN): %08lx\n",
			fix_to_virt(FIX_BTMAP_BEGIN));
		pr_warn("fix_to_virt(FIX_BTMAP_END):   %08lx\n",
			fix_to_virt(FIX_BTMAP_END));

		pr_warn("FIX_BTMAP_END:       %d\n", FIX_BTMAP_END);
		pr_warn("FIX_BTMAP_BEGIN:     %d\n", FIX_BTMAP_BEGIN);
	}
}

/*
 * Unusually, this is also called in IRQ context (ghes_iounmap_irq) so if we
 * ever need to use IPIs for TLB broadcasting, then we're in trouble here.
 */
void __set_fixmap(enum fixed_addresses idx,
			       phys_addr_t phys, pgprot_t flags)
{
	unsigned long addr = __fix_to_virt(idx);
	pte_t *ptep;

	BUG_ON(idx <= FIX_HOLE || idx >= __end_of_fixed_addresses);

	ptep = fixmap_pte(addr);

	if (pgprot_val(flags)) {
		set_pte(ptep, pfn_pte(phys >> PAGE_SHIFT, flags));
	} else {
		pte_clear(&init_mm, addr, ptep);
		flush_tlb_kernel_range(addr, addr+PAGE_SIZE);
	}
}

void *__init __fixmap_remap_fdt(phys_addr_t dt_phys, int *size, pgprot_t prot)
{
	const u64 dt_virt_base = __fix_to_virt(FIX_FDT);
	int offset;
	void *dt_virt;

	/*
	 * Check whether the physical FDT address is set and meets the minimum
	 * alignment requirement. Since we are relying on MIN_FDT_ALIGN to be
	 * at least 8 bytes so that we can always access the magic and size
	 * fields of the FDT header after mapping the first chunk, double check
	 * here if that is indeed the case.
	 */
	BUILD_BUG_ON(MIN_FDT_ALIGN < 8);
	if (!dt_phys || dt_phys % MIN_FDT_ALIGN)
		return NULL;

	/*
	 * Make sure that the FDT region can be mapped without the need to
	 * allocate additional translation table pages, so that it is safe
	 * to call create_mapping_noalloc() this early.
	 *
	 * On 64k pages, the FDT will be mapped using PTEs, so we need to
	 * be in the same PMD as the rest of the fixmap.
	 * On 4k pages, we'll use section mappings for the FDT so we only
	 * have to be in the same PUD.
	 */
	BUILD_BUG_ON(dt_virt_base % SZ_2M);

	BUILD_BUG_ON(__fix_to_virt(FIX_FDT_END) >> SWAPPER_TABLE_SHIFT !=
		     __fix_to_virt(FIX_BTMAP_BEGIN) >> SWAPPER_TABLE_SHIFT);

	offset = dt_phys % SWAPPER_BLOCK_SIZE;
	dt_virt = (void *)dt_virt_base + offset;

	/* map the first chunk so we can read the size from the header */
	create_mapping_noalloc(round_down(dt_phys, SWAPPER_BLOCK_SIZE),
			dt_virt_base, SWAPPER_BLOCK_SIZE, prot);

	if (fdt_magic(dt_virt) != FDT_MAGIC)
		return NULL;

	*size = fdt_totalsize(dt_virt);
	if (*size > MAX_FDT_SIZE)
		return NULL;

	if (offset + *size > SWAPPER_BLOCK_SIZE)
		create_mapping_noalloc(round_down(dt_phys, SWAPPER_BLOCK_SIZE), dt_virt_base,
			       round_up(offset + *size, SWAPPER_BLOCK_SIZE), prot);

	return dt_virt;
}

void *__init fixmap_remap_fdt(phys_addr_t dt_phys)
{
	void *dt_virt;
	int size;

	dt_virt = __fixmap_remap_fdt(dt_phys, &size, PAGE_KERNEL_RO);
	if (!dt_virt)
		return NULL;

	memblock_reserve(dt_phys, size);
	return dt_virt;
}

int __init arch_ioremap_pud_supported(void)
{
	/* only 4k granule supports level 1 block mappings */
	return IS_ENABLED(CONFIG_ARM64_4K_PAGES);
}

int __init arch_ioremap_pmd_supported(void)
{
	return 1;
}

int pud_set_huge(pud_t *pudp, phys_addr_t phys, pgprot_t prot)
{
	pgprot_t sect_prot = __pgprot(PUD_TYPE_SECT |
					pgprot_val(mk_sect_prot(prot)));
	pud_t new_pud = pfn_pud(__phys_to_pfn(phys), sect_prot);

	/* Only allow permission changes for now */
	if (!pgattr_change_is_safe(READ_ONCE(pud_val(*pudp)),
				   pud_val(new_pud)))
		return 0;

	BUG_ON(phys & ~PUD_MASK);
	set_pud(pudp, new_pud);
	return 1;
}

int pmd_set_huge(pmd_t *pmdp, phys_addr_t phys, pgprot_t prot)
{
	pgprot_t sect_prot = __pgprot(PMD_TYPE_SECT |
					pgprot_val(mk_sect_prot(prot)));
	pmd_t new_pmd = pfn_pmd(__phys_to_pfn(phys), sect_prot);

	/* Only allow permission changes for now */
	if (!pgattr_change_is_safe(READ_ONCE(pmd_val(*pmdp)),
				   pmd_val(new_pmd)))
		return 0;

	BUG_ON(phys & ~PMD_MASK);
	set_pmd(pmdp, new_pmd);
	return 1;
}

int pud_clear_huge(pud_t *pudp)
{
	if (!pud_sect(READ_ONCE(*pudp)))
		return 0;
	pud_clear(pudp);
	return 1;
}

int pmd_clear_huge(pmd_t *pmdp)
{
	if (!pmd_sect(READ_ONCE(*pmdp)))
		return 0;
	pmd_clear(pmdp);
	return 1;
}

int pmd_free_pte_page(pmd_t *pmdp, unsigned long addr)
{
	pte_t *table;
	pmd_t pmd;

	pmd = READ_ONCE(*pmdp);

	if (!pmd_present(pmd))
		return 1;
	if (!pmd_table(pmd)) {
		VM_WARN_ON(!pmd_table(pmd));
		return 1;
	}

	table = pte_offset_kernel(pmdp, addr);
	pmd_clear(pmdp);
	__flush_tlb_kernel_pgtable(addr);
	pte_free_kernel(NULL, table);
	return 1;
}

int pud_free_pmd_page(pud_t *pudp, unsigned long addr)
{
	pmd_t *table;
	pmd_t *pmdp;
	pud_t pud;
	unsigned long next, end;

	pud = READ_ONCE(*pudp);

	if (!pud_present(pud))
		return 1;
	if (!pud_table(pud)) {
		VM_WARN_ON(!pud_table(pud));
		return 1;
	}

	table = pmd_offset(pudp, addr);
	pmdp = table;
	next = addr;
	end = addr + PUD_SIZE;
	do {
		pmd_free_pte_page(pmdp, next);
	} while (pmdp++, next += PMD_SIZE, next != end);

	pud_clear(pudp);
	__flush_tlb_kernel_pgtable(addr);
	pmd_free(NULL, table);
	return 1;
}

int pud_free_pmd_page(pud_t *pud, unsigned long addr)
{
	return pud_none(*pud);
}

int pmd_free_pte_page(pmd_t *pmd, unsigned long addr)
{
	return pmd_none(*pmd);
}<|MERGE_RESOLUTION|>--- conflicted
+++ resolved
@@ -541,11 +541,6 @@
 #ifdef CONFIG_UNMAP_KERNEL_AT_EL0
 static int __init map_entry_trampoline(void)
 {
-<<<<<<< HEAD
-	extern char __entry_tramp_text_start[];
-
-=======
->>>>>>> e021bb4f
 	pgprot_t prot = rodata_enabled ? PAGE_KERNEL_ROX : PAGE_KERNEL_EXEC;
 	phys_addr_t pa_start = __pa_symbol(__entry_tramp_text_start);
 
@@ -1032,14 +1027,4 @@
 	__flush_tlb_kernel_pgtable(addr);
 	pmd_free(NULL, table);
 	return 1;
-}
-
-int pud_free_pmd_page(pud_t *pud, unsigned long addr)
-{
-	return pud_none(*pud);
-}
-
-int pmd_free_pte_page(pmd_t *pmd, unsigned long addr)
-{
-	return pmd_none(*pmd);
 }