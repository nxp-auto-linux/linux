/*
 * Based on arch/arm/mm/context.c
 *
 * Copyright (C) 2002-2003 Deep Blue Solutions Ltd, all rights reserved.
 * Copyright (C) 2012 ARM Ltd.
 *
 * This program is free software; you can redistribute it and/or modify
 * it under the terms of the GNU General Public License version 2 as
 * published by the Free Software Foundation.
 *
 * This program is distributed in the hope that it will be useful,
 * but WITHOUT ANY WARRANTY; without even the implied warranty of
 * MERCHANTABILITY or FITNESS FOR A PARTICULAR PURPOSE.  See the
 * GNU General Public License for more details.
 *
 * You should have received a copy of the GNU General Public License
 * along with this program.  If not, see <http://www.gnu.org/licenses/>.
 */

#include <linux/bitops.h>
#include <linux/sched.h>
#include <linux/slab.h>
#include <linux/mm.h>

#include <asm/cpufeature.h>
#include <asm/mmu_context.h>
#include <asm/smp.h>
#include <asm/tlbflush.h>

static u32 asid_bits;
static DEFINE_RAW_SPINLOCK(cpu_asid_lock);

static atomic64_t asid_generation;
static unsigned long *asid_map;

static DEFINE_PER_CPU(atomic64_t, active_asids);
static DEFINE_PER_CPU(u64, reserved_asids);
static cpumask_t tlb_flush_pending;

#define ASID_MASK		(~GENMASK(asid_bits - 1, 0))
#define ASID_FIRST_VERSION	(1UL << asid_bits)

#ifdef CONFIG_UNMAP_KERNEL_AT_EL0
#define NUM_USER_ASIDS		(ASID_FIRST_VERSION >> 1)
#define asid2idx(asid)		(((asid) & ~ASID_MASK) >> 1)
#define idx2asid(idx)		(((idx) << 1) & ~ASID_MASK)
#else
#define NUM_USER_ASIDS		(ASID_FIRST_VERSION)
#define asid2idx(asid)		((asid) & ~ASID_MASK)
#define idx2asid(idx)		asid2idx(idx)
#endif

/* Get the ASIDBits supported by the current CPU */
static u32 get_cpu_asid_bits(void)
{
	u32 asid;
	int fld = cpuid_feature_extract_unsigned_field(read_cpuid(ID_AA64MMFR0_EL1),
						ID_AA64MMFR0_ASID_SHIFT);

	switch (fld) {
	default:
		pr_warn("CPU%d: Unknown ASID size (%d); assuming 8-bit\n",
					smp_processor_id(),  fld);
		/* Fallthrough */
	case 0:
		asid = 8;
		break;
	case 2:
		asid = 16;
	}

	return asid;
}

/* Check if the current cpu's ASIDBits is compatible with asid_bits */
void verify_cpu_asid_bits(void)
{
	u32 asid = get_cpu_asid_bits();

	if (asid < asid_bits) {
		/*
		 * We cannot decrease the ASID size at runtime, so panic if we support
		 * fewer ASID bits than the boot CPU.
		 */
		pr_crit("CPU%d: smaller ASID size(%u) than boot CPU (%u)\n",
				smp_processor_id(), asid, asid_bits);
		cpu_panic_kernel();
	}
}

static void flush_context(unsigned int cpu)
{
	int i;
	u64 asid;

	/* Update the list of reserved ASIDs and the ASID bitmap. */
	bitmap_clear(asid_map, 0, NUM_USER_ASIDS);

<<<<<<< HEAD
	/*
	 * Ensure the generation bump is observed before we xchg the
	 * active_asids.
	 */
	smp_wmb();

=======
>>>>>>> e021bb4f
	for_each_possible_cpu(i) {
		asid = atomic64_xchg_relaxed(&per_cpu(active_asids, i), 0);
		/*
		 * If this CPU has already been through a
		 * rollover, but hasn't run another task in
		 * the meantime, we must preserve its reserved
		 * ASID, as this is the only trace we have of
		 * the process it is still running.
		 */
		if (asid == 0)
			asid = per_cpu(reserved_asids, i);
		__set_bit(asid2idx(asid), asid_map);
		per_cpu(reserved_asids, i) = asid;
	}

	/*
	 * Queue a TLB invalidation for each CPU to perform on next
	 * context-switch
	 */
	cpumask_setall(&tlb_flush_pending);
}

static bool check_update_reserved_asid(u64 asid, u64 newasid)
{
	int cpu;
	bool hit = false;

	/*
	 * Iterate over the set of reserved ASIDs looking for a match.
	 * If we find one, then we can update our mm to use newasid
	 * (i.e. the same ASID in the current generation) but we can't
	 * exit the loop early, since we need to ensure that all copies
	 * of the old ASID are updated to reflect the mm. Failure to do
	 * so could result in us missing the reserved ASID in a future
	 * generation.
	 */
	for_each_possible_cpu(cpu) {
		if (per_cpu(reserved_asids, cpu) == asid) {
			hit = true;
			per_cpu(reserved_asids, cpu) = newasid;
		}
	}

	return hit;
}

static u64 new_context(struct mm_struct *mm, unsigned int cpu)
{
	static u32 cur_idx = 1;
	u64 asid = atomic64_read(&mm->context.id);
	u64 generation = atomic64_read(&asid_generation);

	if (asid != 0) {
		u64 newasid = generation | (asid & ~ASID_MASK);

		/*
		 * If our current ASID was active during a rollover, we
		 * can continue to use it and this was just a false alarm.
		 */
		if (check_update_reserved_asid(asid, newasid))
			return newasid;

		/*
		 * We had a valid ASID in a previous life, so try to re-use
		 * it if possible.
		 */
		if (!__test_and_set_bit(asid2idx(asid), asid_map))
			return newasid;
	}

	/*
	 * Allocate a free ASID. If we can't find one, take a note of the
	 * currently active ASIDs and mark the TLBs as requiring flushes.  We
	 * always count from ASID #2 (index 1), as we use ASID #0 when setting
	 * a reserved TTBR0 for the init_mm and we allocate ASIDs in even/odd
	 * pairs.
	 */
	asid = find_next_zero_bit(asid_map, NUM_USER_ASIDS, cur_idx);
	if (asid != NUM_USER_ASIDS)
		goto set_asid;

	/* We're out of ASIDs, so increment the global generation count */
	generation = atomic64_add_return_relaxed(ASID_FIRST_VERSION,
						 &asid_generation);
	flush_context(cpu);

	/* We have more ASIDs than CPUs, so this will always succeed */
	asid = find_next_zero_bit(asid_map, NUM_USER_ASIDS, 1);

set_asid:
	__set_bit(asid, asid_map);
	cur_idx = asid;
	return idx2asid(asid) | generation;
}

void check_and_switch_context(struct mm_struct *mm, unsigned int cpu)
{
	unsigned long flags;
	u64 asid, old_active_asid;

	asid = atomic64_read(&mm->context.id);

	/*
	 * The memory ordering here is subtle.
	 * If our active_asids is non-zero and the ASID matches the current
	 * generation, then we update the active_asids entry with a relaxed
	 * cmpxchg. Racing with a concurrent rollover means that either:
	 *
	 * - We get a zero back from the cmpxchg and end up waiting on the
	 *   lock. Taking the lock synchronises with the rollover and so
	 *   we are forced to see the updated generation.
	 *
	 * - We get a valid ASID back from the cmpxchg, which means the
	 *   relaxed xchg in flush_context will treat us as reserved
	 *   because atomic RmWs are totally ordered for a given location.
	 */
	old_active_asid = atomic64_read(&per_cpu(active_asids, cpu));
	if (old_active_asid &&
	    !((asid ^ atomic64_read(&asid_generation)) >> asid_bits) &&
	    atomic64_cmpxchg_relaxed(&per_cpu(active_asids, cpu),
				     old_active_asid, asid))
		goto switch_mm_fastpath;

	raw_spin_lock_irqsave(&cpu_asid_lock, flags);
	/* Check that our ASID belongs to the current generation. */
	asid = atomic64_read(&mm->context.id);
	if ((asid ^ atomic64_read(&asid_generation)) >> asid_bits) {
		asid = new_context(mm, cpu);
		atomic64_set(&mm->context.id, asid);
	}

	if (cpumask_test_and_clear_cpu(cpu, &tlb_flush_pending))
		local_flush_tlb_all();

	atomic64_set(&per_cpu(active_asids, cpu), asid);
	raw_spin_unlock_irqrestore(&cpu_asid_lock, flags);

switch_mm_fastpath:

	arm64_apply_bp_hardening();

	/*
	 * Defer TTBR0_EL1 setting for user threads to uaccess_enable() when
	 * emulating PAN.
	 */
	if (!system_uses_ttbr0_pan())
		cpu_switch_mm(mm->pgd, mm);
}

/* Errata workaround post TTBRx_EL1 update. */
asmlinkage void post_ttbr_update_workaround(void)
{
	asm(ALTERNATIVE("nop; nop; nop",
			"ic iallu; dsb nsh; isb",
			ARM64_WORKAROUND_CAVIUM_27456,
			CONFIG_CAVIUM_ERRATUM_27456));
}

static int asids_init(void)
{
	asid_bits = get_cpu_asid_bits();
	/*
	 * Expect allocation after rollover to fail if we don't have at least
	 * one more ASID than CPUs. ASID #0 is reserved for init_mm.
	 */
	WARN_ON(NUM_USER_ASIDS - 1 <= num_possible_cpus());
	atomic64_set(&asid_generation, ASID_FIRST_VERSION);
	asid_map = kcalloc(BITS_TO_LONGS(NUM_USER_ASIDS), sizeof(*asid_map),
			   GFP_KERNEL);
	if (!asid_map)
		panic("Failed to allocate bitmap for %lu ASIDs\n",
		      NUM_USER_ASIDS);

	pr_info("ASID allocator initialised with %lu entries\n", NUM_USER_ASIDS);
	return 0;
}
early_initcall(asids_init);<|MERGE_RESOLUTION|>--- conflicted
+++ resolved
@@ -96,15 +96,6 @@
 	/* Update the list of reserved ASIDs and the ASID bitmap. */
 	bitmap_clear(asid_map, 0, NUM_USER_ASIDS);
 
-<<<<<<< HEAD
-	/*
-	 * Ensure the generation bump is observed before we xchg the
-	 * active_asids.
-	 */
-	smp_wmb();
-
-=======
->>>>>>> e021bb4f
 	for_each_possible_cpu(i) {
 		asid = atomic64_xchg_relaxed(&per_cpu(active_asids, i), 0);
 		/*
