/*
 * Copyright (C) 2012 ARM Ltd.
 *
 * This program is free software; you can redistribute it and/or modify
 * it under the terms of the GNU General Public License version 2 as
 * published by the Free Software Foundation.
 *
 * This program is distributed in the hope that it will be useful,
 * but WITHOUT ANY WARRANTY; without even the implied warranty of
 * MERCHANTABILITY or FITNESS FOR A PARTICULAR PURPOSE.  See the
 * GNU General Public License for more details.
 *
 * You should have received a copy of the GNU General Public License
 * along with this program.  If not, see <http://www.gnu.org/licenses/>.
 */
#ifndef __ASM_SPINLOCK_H
#define __ASM_SPINLOCK_H

<<<<<<< HEAD
#include <asm/lse.h>
#include <asm/spinlock_types.h>
#include <asm/processor.h>

/*
 * Spinlock implementation.
 *
 * The memory barriers are implicit with the load-acquire and store-release
 * instructions.
 */

#define arch_spin_lock_flags(lock, flags) arch_spin_lock(lock)

static inline void arch_spin_lock(arch_spinlock_t *lock)
{
	unsigned int tmp;
	arch_spinlock_t lockval, newval;

	asm volatile(
	/* Atomically increment the next ticket. */
	ARM64_LSE_ATOMIC_INSN(
	/* LL/SC */
"	prfm	pstl1strm, %3\n"
"1:	ldaxr	%w0, %3\n"
"	add	%w1, %w0, %w5\n"
"	stxr	%w2, %w1, %3\n"
"	cbnz	%w2, 1b\n",
	/* LSE atomics */
"	mov	%w2, %w5\n"
"	ldadda	%w2, %w0, %3\n"
	__nops(3)
	)

	/* Did we get the lock? */
"	eor	%w1, %w0, %w0, ror #16\n"
"	cbz	%w1, 3f\n"
	/*
	 * No: spin on the owner. Send a local event to avoid missing an
	 * unlock before the exclusive load.
	 */
"	sevl\n"
"2:	wfe\n"
"	ldaxrh	%w2, %4\n"
"	eor	%w1, %w2, %w0, lsr #16\n"
"	cbnz	%w1, 2b\n"
	/* We got the lock. Critical section starts here. */
"3:"
	: "=&r" (lockval), "=&r" (newval), "=&r" (tmp), "+Q" (*lock)
	: "Q" (lock->owner), "I" (1 << TICKET_SHIFT)
	: "memory");
}

static inline int arch_spin_trylock(arch_spinlock_t *lock)
{
	unsigned int tmp;
	arch_spinlock_t lockval;

	asm volatile(ARM64_LSE_ATOMIC_INSN(
	/* LL/SC */
	"	prfm	pstl1strm, %2\n"
	"1:	ldaxr	%w0, %2\n"
	"	eor	%w1, %w0, %w0, ror #16\n"
	"	cbnz	%w1, 2f\n"
	"	add	%w0, %w0, %3\n"
	"	stxr	%w1, %w0, %2\n"
	"	cbnz	%w1, 1b\n"
	"2:",
	/* LSE atomics */
	"	ldr	%w0, %2\n"
	"	eor	%w1, %w0, %w0, ror #16\n"
	"	cbnz	%w1, 1f\n"
	"	add	%w1, %w0, %3\n"
	"	casa	%w0, %w1, %2\n"
	"	sub	%w1, %w1, %3\n"
	"	eor	%w1, %w1, %w0\n"
	"1:")
	: "=&r" (lockval), "=&r" (tmp), "+Q" (*lock)
	: "I" (1 << TICKET_SHIFT)
	: "memory");

	return !tmp;
}

static inline void arch_spin_unlock(arch_spinlock_t *lock)
{
	unsigned long tmp;

	asm volatile(ARM64_LSE_ATOMIC_INSN(
	/* LL/SC */
	"	ldrh	%w1, %0\n"
	"	add	%w1, %w1, #1\n"
	"	stlrh	%w1, %0",
	/* LSE atomics */
	"	mov	%w1, #1\n"
	"	staddlh	%w1, %0\n"
	__nops(1))
	: "=Q" (lock->owner), "=&r" (tmp)
	:
	: "memory");
}

static inline int arch_spin_value_unlocked(arch_spinlock_t lock)
{
	return lock.owner == lock.next;
}

static inline int arch_spin_is_locked(arch_spinlock_t *lock)
{
	/*
	 * Ensure prior spin_lock operations to other locks have completed
	 * on this CPU before we test whether "lock" is locked.
	 */
	smp_mb(); /* ^^^ */
	return !arch_spin_value_unlocked(READ_ONCE(*lock));
}

static inline int arch_spin_is_contended(arch_spinlock_t *lock)
{
	arch_spinlock_t lockval = READ_ONCE(*lock);
	return (lockval.next - lockval.owner) > 1;
}
#define arch_spin_is_contended	arch_spin_is_contended

/*
 * Write lock implementation.
 *
 * Write locks set bit 31. Unlocking, is done by writing 0 since the lock is
 * exclusively held.
 *
 * The memory barriers are implicit with the load-acquire and store-release
 * instructions.
 */

static inline void arch_write_lock(arch_rwlock_t *rw)
{
	unsigned int tmp;

	asm volatile(ARM64_LSE_ATOMIC_INSN(
	/* LL/SC */
	"	sevl\n"
	"1:	wfe\n"
	"2:	ldaxr	%w0, %1\n"
	"	cbnz	%w0, 1b\n"
	"	stxr	%w0, %w2, %1\n"
	"	cbnz	%w0, 2b\n"
	__nops(1),
	/* LSE atomics */
	"1:	mov	%w0, wzr\n"
	"2:	casa	%w0, %w2, %1\n"
	"	cbz	%w0, 3f\n"
	"	ldxr	%w0, %1\n"
	"	cbz	%w0, 2b\n"
	"	wfe\n"
	"	b	1b\n"
	"3:")
	: "=&r" (tmp), "+Q" (rw->lock)
	: "r" (0x80000000)
	: "memory");
}

static inline int arch_write_trylock(arch_rwlock_t *rw)
{
	unsigned int tmp;

	asm volatile(ARM64_LSE_ATOMIC_INSN(
	/* LL/SC */
	"1:	ldaxr	%w0, %1\n"
	"	cbnz	%w0, 2f\n"
	"	stxr	%w0, %w2, %1\n"
	"	cbnz	%w0, 1b\n"
	"2:",
	/* LSE atomics */
	"	mov	%w0, wzr\n"
	"	casa	%w0, %w2, %1\n"
	__nops(2))
	: "=&r" (tmp), "+Q" (rw->lock)
	: "r" (0x80000000)
	: "memory");

	return !tmp;
}

static inline void arch_write_unlock(arch_rwlock_t *rw)
{
	asm volatile(ARM64_LSE_ATOMIC_INSN(
	"	stlr	wzr, %0",
	"	swpl	wzr, wzr, %0")
	: "=Q" (rw->lock) :: "memory");
}

/* write_can_lock - would write_trylock() succeed? */
#define arch_write_can_lock(x)		((x)->lock == 0)

/*
 * Read lock implementation.
 *
 * It exclusively loads the lock value, increments it and stores the new value
 * back if positive and the CPU still exclusively owns the location. If the
 * value is negative, the lock is already held.
 *
 * During unlocking there may be multiple active read locks but no write lock.
 *
 * The memory barriers are implicit with the load-acquire and store-release
 * instructions.
 *
 * Note that in UNDEFINED cases, such as unlocking a lock twice, the LL/SC
 * and LSE implementations may exhibit different behaviour (although this
 * will have no effect on lockdep).
 */
static inline void arch_read_lock(arch_rwlock_t *rw)
{
	unsigned int tmp, tmp2;

	asm volatile(
	"	sevl\n"
	ARM64_LSE_ATOMIC_INSN(
	/* LL/SC */
	"1:	wfe\n"
	"2:	ldaxr	%w0, %2\n"
	"	add	%w0, %w0, #1\n"
	"	tbnz	%w0, #31, 1b\n"
	"	stxr	%w1, %w0, %2\n"
	"	cbnz	%w1, 2b\n"
	__nops(1),
	/* LSE atomics */
	"1:	wfe\n"
	"2:	ldxr	%w0, %2\n"
	"	adds	%w1, %w0, #1\n"
	"	tbnz	%w1, #31, 1b\n"
	"	casa	%w0, %w1, %2\n"
	"	sbc	%w0, %w1, %w0\n"
	"	cbnz	%w0, 2b")
	: "=&r" (tmp), "=&r" (tmp2), "+Q" (rw->lock)
	:
	: "cc", "memory");
}

static inline void arch_read_unlock(arch_rwlock_t *rw)
{
	unsigned int tmp, tmp2;

	asm volatile(ARM64_LSE_ATOMIC_INSN(
	/* LL/SC */
	"1:	ldxr	%w0, %2\n"
	"	sub	%w0, %w0, #1\n"
	"	stlxr	%w1, %w0, %2\n"
	"	cbnz	%w1, 1b",
	/* LSE atomics */
	"	movn	%w0, #0\n"
	"	staddl	%w0, %2\n"
	__nops(2))
	: "=&r" (tmp), "=&r" (tmp2), "+Q" (rw->lock)
	:
	: "memory");
}

static inline int arch_read_trylock(arch_rwlock_t *rw)
{
	unsigned int tmp, tmp2;

	asm volatile(ARM64_LSE_ATOMIC_INSN(
	/* LL/SC */
	"	mov	%w1, #1\n"
	"1:	ldaxr	%w0, %2\n"
	"	add	%w0, %w0, #1\n"
	"	tbnz	%w0, #31, 2f\n"
	"	stxr	%w1, %w0, %2\n"
	"	cbnz	%w1, 1b\n"
	"2:",
	/* LSE atomics */
	"	ldr	%w0, %2\n"
	"	adds	%w1, %w0, #1\n"
	"	tbnz	%w1, #31, 1f\n"
	"	casa	%w0, %w1, %2\n"
	"	sbc	%w1, %w1, %w0\n"
	__nops(1)
	"1:")
	: "=&r" (tmp), "=&r" (tmp2), "+Q" (rw->lock)
	:
	: "cc", "memory");

	return !tmp2;
}

/* read_can_lock - would read_trylock() succeed? */
#define arch_read_can_lock(x)		((x)->lock < 0x80000000)

#define arch_read_lock_flags(lock, flags) arch_read_lock(lock)
#define arch_write_lock_flags(lock, flags) arch_write_lock(lock)

#define arch_spin_relax(lock)	cpu_relax()
#define arch_read_relax(lock)	cpu_relax()
#define arch_write_relax(lock)	cpu_relax()
=======
#include <asm/qrwlock.h>
#include <asm/qspinlock.h>
>>>>>>> e021bb4f

/* See include/linux/spinlock.h */
#define smp_mb__after_spinlock()	smp_mb()

#endif /* __ASM_SPINLOCK_H */<|MERGE_RESOLUTION|>--- conflicted
+++ resolved
@@ -16,304 +16,8 @@
 #ifndef __ASM_SPINLOCK_H
 #define __ASM_SPINLOCK_H
 
-<<<<<<< HEAD
-#include <asm/lse.h>
-#include <asm/spinlock_types.h>
-#include <asm/processor.h>
-
-/*
- * Spinlock implementation.
- *
- * The memory barriers are implicit with the load-acquire and store-release
- * instructions.
- */
-
-#define arch_spin_lock_flags(lock, flags) arch_spin_lock(lock)
-
-static inline void arch_spin_lock(arch_spinlock_t *lock)
-{
-	unsigned int tmp;
-	arch_spinlock_t lockval, newval;
-
-	asm volatile(
-	/* Atomically increment the next ticket. */
-	ARM64_LSE_ATOMIC_INSN(
-	/* LL/SC */
-"	prfm	pstl1strm, %3\n"
-"1:	ldaxr	%w0, %3\n"
-"	add	%w1, %w0, %w5\n"
-"	stxr	%w2, %w1, %3\n"
-"	cbnz	%w2, 1b\n",
-	/* LSE atomics */
-"	mov	%w2, %w5\n"
-"	ldadda	%w2, %w0, %3\n"
-	__nops(3)
-	)
-
-	/* Did we get the lock? */
-"	eor	%w1, %w0, %w0, ror #16\n"
-"	cbz	%w1, 3f\n"
-	/*
-	 * No: spin on the owner. Send a local event to avoid missing an
-	 * unlock before the exclusive load.
-	 */
-"	sevl\n"
-"2:	wfe\n"
-"	ldaxrh	%w2, %4\n"
-"	eor	%w1, %w2, %w0, lsr #16\n"
-"	cbnz	%w1, 2b\n"
-	/* We got the lock. Critical section starts here. */
-"3:"
-	: "=&r" (lockval), "=&r" (newval), "=&r" (tmp), "+Q" (*lock)
-	: "Q" (lock->owner), "I" (1 << TICKET_SHIFT)
-	: "memory");
-}
-
-static inline int arch_spin_trylock(arch_spinlock_t *lock)
-{
-	unsigned int tmp;
-	arch_spinlock_t lockval;
-
-	asm volatile(ARM64_LSE_ATOMIC_INSN(
-	/* LL/SC */
-	"	prfm	pstl1strm, %2\n"
-	"1:	ldaxr	%w0, %2\n"
-	"	eor	%w1, %w0, %w0, ror #16\n"
-	"	cbnz	%w1, 2f\n"
-	"	add	%w0, %w0, %3\n"
-	"	stxr	%w1, %w0, %2\n"
-	"	cbnz	%w1, 1b\n"
-	"2:",
-	/* LSE atomics */
-	"	ldr	%w0, %2\n"
-	"	eor	%w1, %w0, %w0, ror #16\n"
-	"	cbnz	%w1, 1f\n"
-	"	add	%w1, %w0, %3\n"
-	"	casa	%w0, %w1, %2\n"
-	"	sub	%w1, %w1, %3\n"
-	"	eor	%w1, %w1, %w0\n"
-	"1:")
-	: "=&r" (lockval), "=&r" (tmp), "+Q" (*lock)
-	: "I" (1 << TICKET_SHIFT)
-	: "memory");
-
-	return !tmp;
-}
-
-static inline void arch_spin_unlock(arch_spinlock_t *lock)
-{
-	unsigned long tmp;
-
-	asm volatile(ARM64_LSE_ATOMIC_INSN(
-	/* LL/SC */
-	"	ldrh	%w1, %0\n"
-	"	add	%w1, %w1, #1\n"
-	"	stlrh	%w1, %0",
-	/* LSE atomics */
-	"	mov	%w1, #1\n"
-	"	staddlh	%w1, %0\n"
-	__nops(1))
-	: "=Q" (lock->owner), "=&r" (tmp)
-	:
-	: "memory");
-}
-
-static inline int arch_spin_value_unlocked(arch_spinlock_t lock)
-{
-	return lock.owner == lock.next;
-}
-
-static inline int arch_spin_is_locked(arch_spinlock_t *lock)
-{
-	/*
-	 * Ensure prior spin_lock operations to other locks have completed
-	 * on this CPU before we test whether "lock" is locked.
-	 */
-	smp_mb(); /* ^^^ */
-	return !arch_spin_value_unlocked(READ_ONCE(*lock));
-}
-
-static inline int arch_spin_is_contended(arch_spinlock_t *lock)
-{
-	arch_spinlock_t lockval = READ_ONCE(*lock);
-	return (lockval.next - lockval.owner) > 1;
-}
-#define arch_spin_is_contended	arch_spin_is_contended
-
-/*
- * Write lock implementation.
- *
- * Write locks set bit 31. Unlocking, is done by writing 0 since the lock is
- * exclusively held.
- *
- * The memory barriers are implicit with the load-acquire and store-release
- * instructions.
- */
-
-static inline void arch_write_lock(arch_rwlock_t *rw)
-{
-	unsigned int tmp;
-
-	asm volatile(ARM64_LSE_ATOMIC_INSN(
-	/* LL/SC */
-	"	sevl\n"
-	"1:	wfe\n"
-	"2:	ldaxr	%w0, %1\n"
-	"	cbnz	%w0, 1b\n"
-	"	stxr	%w0, %w2, %1\n"
-	"	cbnz	%w0, 2b\n"
-	__nops(1),
-	/* LSE atomics */
-	"1:	mov	%w0, wzr\n"
-	"2:	casa	%w0, %w2, %1\n"
-	"	cbz	%w0, 3f\n"
-	"	ldxr	%w0, %1\n"
-	"	cbz	%w0, 2b\n"
-	"	wfe\n"
-	"	b	1b\n"
-	"3:")
-	: "=&r" (tmp), "+Q" (rw->lock)
-	: "r" (0x80000000)
-	: "memory");
-}
-
-static inline int arch_write_trylock(arch_rwlock_t *rw)
-{
-	unsigned int tmp;
-
-	asm volatile(ARM64_LSE_ATOMIC_INSN(
-	/* LL/SC */
-	"1:	ldaxr	%w0, %1\n"
-	"	cbnz	%w0, 2f\n"
-	"	stxr	%w0, %w2, %1\n"
-	"	cbnz	%w0, 1b\n"
-	"2:",
-	/* LSE atomics */
-	"	mov	%w0, wzr\n"
-	"	casa	%w0, %w2, %1\n"
-	__nops(2))
-	: "=&r" (tmp), "+Q" (rw->lock)
-	: "r" (0x80000000)
-	: "memory");
-
-	return !tmp;
-}
-
-static inline void arch_write_unlock(arch_rwlock_t *rw)
-{
-	asm volatile(ARM64_LSE_ATOMIC_INSN(
-	"	stlr	wzr, %0",
-	"	swpl	wzr, wzr, %0")
-	: "=Q" (rw->lock) :: "memory");
-}
-
-/* write_can_lock - would write_trylock() succeed? */
-#define arch_write_can_lock(x)		((x)->lock == 0)
-
-/*
- * Read lock implementation.
- *
- * It exclusively loads the lock value, increments it and stores the new value
- * back if positive and the CPU still exclusively owns the location. If the
- * value is negative, the lock is already held.
- *
- * During unlocking there may be multiple active read locks but no write lock.
- *
- * The memory barriers are implicit with the load-acquire and store-release
- * instructions.
- *
- * Note that in UNDEFINED cases, such as unlocking a lock twice, the LL/SC
- * and LSE implementations may exhibit different behaviour (although this
- * will have no effect on lockdep).
- */
-static inline void arch_read_lock(arch_rwlock_t *rw)
-{
-	unsigned int tmp, tmp2;
-
-	asm volatile(
-	"	sevl\n"
-	ARM64_LSE_ATOMIC_INSN(
-	/* LL/SC */
-	"1:	wfe\n"
-	"2:	ldaxr	%w0, %2\n"
-	"	add	%w0, %w0, #1\n"
-	"	tbnz	%w0, #31, 1b\n"
-	"	stxr	%w1, %w0, %2\n"
-	"	cbnz	%w1, 2b\n"
-	__nops(1),
-	/* LSE atomics */
-	"1:	wfe\n"
-	"2:	ldxr	%w0, %2\n"
-	"	adds	%w1, %w0, #1\n"
-	"	tbnz	%w1, #31, 1b\n"
-	"	casa	%w0, %w1, %2\n"
-	"	sbc	%w0, %w1, %w0\n"
-	"	cbnz	%w0, 2b")
-	: "=&r" (tmp), "=&r" (tmp2), "+Q" (rw->lock)
-	:
-	: "cc", "memory");
-}
-
-static inline void arch_read_unlock(arch_rwlock_t *rw)
-{
-	unsigned int tmp, tmp2;
-
-	asm volatile(ARM64_LSE_ATOMIC_INSN(
-	/* LL/SC */
-	"1:	ldxr	%w0, %2\n"
-	"	sub	%w0, %w0, #1\n"
-	"	stlxr	%w1, %w0, %2\n"
-	"	cbnz	%w1, 1b",
-	/* LSE atomics */
-	"	movn	%w0, #0\n"
-	"	staddl	%w0, %2\n"
-	__nops(2))
-	: "=&r" (tmp), "=&r" (tmp2), "+Q" (rw->lock)
-	:
-	: "memory");
-}
-
-static inline int arch_read_trylock(arch_rwlock_t *rw)
-{
-	unsigned int tmp, tmp2;
-
-	asm volatile(ARM64_LSE_ATOMIC_INSN(
-	/* LL/SC */
-	"	mov	%w1, #1\n"
-	"1:	ldaxr	%w0, %2\n"
-	"	add	%w0, %w0, #1\n"
-	"	tbnz	%w0, #31, 2f\n"
-	"	stxr	%w1, %w0, %2\n"
-	"	cbnz	%w1, 1b\n"
-	"2:",
-	/* LSE atomics */
-	"	ldr	%w0, %2\n"
-	"	adds	%w1, %w0, #1\n"
-	"	tbnz	%w1, #31, 1f\n"
-	"	casa	%w0, %w1, %2\n"
-	"	sbc	%w1, %w1, %w0\n"
-	__nops(1)
-	"1:")
-	: "=&r" (tmp), "=&r" (tmp2), "+Q" (rw->lock)
-	:
-	: "cc", "memory");
-
-	return !tmp2;
-}
-
-/* read_can_lock - would read_trylock() succeed? */
-#define arch_read_can_lock(x)		((x)->lock < 0x80000000)
-
-#define arch_read_lock_flags(lock, flags) arch_read_lock(lock)
-#define arch_write_lock_flags(lock, flags) arch_write_lock(lock)
-
-#define arch_spin_relax(lock)	cpu_relax()
-#define arch_read_relax(lock)	cpu_relax()
-#define arch_write_relax(lock)	cpu_relax()
-=======
 #include <asm/qrwlock.h>
 #include <asm/qspinlock.h>
->>>>>>> e021bb4f
 
 /* See include/linux/spinlock.h */
 #define smp_mb__after_spinlock()	smp_mb()
