/*
 * Copyright (C) 2014 Linaro Ltd. <ard.biesheuvel@linaro.org>
 *
 * This program is free software; you can redistribute it and/or modify
 * it under the terms of the GNU General Public License version 2 as
 * published by the Free Software Foundation.
 */

#ifndef __ASM_CPUFEATURE_H
#define __ASM_CPUFEATURE_H

#include <asm/cpucaps.h>
#include <asm/cputype.h>
#include <asm/hwcap.h>
#include <asm/sysreg.h>

/*
 * In the arm64 world (as in the ARM world), elf_hwcap is used both internally
 * in the kernel and for user space to keep track of which optional features
 * are supported by the current system. So let's map feature 'x' to HWCAP_x.
 * Note that HWCAP_x constants are bit fields so we need to take the log.
 */

#define MAX_CPU_FEATURES	(8 * sizeof(elf_hwcap))
#define cpu_feature(x)		ilog2(HWCAP_ ## x)

#ifndef __ASSEMBLY__

#include <linux/bug.h>
#include <linux/jump_label.h>
#include <linux/kernel.h>

/*
 * CPU feature register tracking
 *
 * The safe value of a CPUID feature field is dependent on the implications
 * of the values assigned to it by the architecture. Based on the relationship
 * between the values, the features are classified into 3 types - LOWER_SAFE,
 * HIGHER_SAFE and EXACT.
 *
 * The lowest value of all the CPUs is chosen for LOWER_SAFE and highest
 * for HIGHER_SAFE. It is expected that all CPUs have the same value for
 * a field when EXACT is specified, failing which, the safe value specified
 * in the table is chosen.
 */

enum ftr_type {
	FTR_EXACT,	/* Use a predefined safe value */
	FTR_LOWER_SAFE,	/* Smaller value is safe */
	FTR_HIGHER_SAFE,/* Bigger value is safe */
};

#define FTR_STRICT	true	/* SANITY check strict matching required */
#define FTR_NONSTRICT	false	/* SANITY check ignored */

#define FTR_SIGNED	true	/* Value should be treated as signed */
#define FTR_UNSIGNED	false	/* Value should be treated as unsigned */

#define FTR_VISIBLE	true	/* Feature visible to the user space */
#define FTR_HIDDEN	false	/* Feature is hidden from the user */

#define FTR_VISIBLE_IF_IS_ENABLED(config)		\
	(IS_ENABLED(config) ? FTR_VISIBLE : FTR_HIDDEN)

struct arm64_ftr_bits {
	bool		sign;	/* Value is signed ? */
	bool		visible;
	bool		strict;	/* CPU Sanity check: strict matching required ? */
	enum ftr_type	type;
	u8		shift;
	u8		width;
	s64		safe_val; /* safe value for FTR_EXACT features */
};

/*
 * @arm64_ftr_reg - Feature register
 * @strict_mask		Bits which should match across all CPUs for sanity.
 * @sys_val		Safe value across the CPUs (system view)
 */
struct arm64_ftr_reg {
	const char			*name;
	u64				strict_mask;
	u64				user_mask;
	u64				sys_val;
	u64				user_val;
	const struct arm64_ftr_bits	*ftr_bits;
};

extern struct arm64_ftr_reg arm64_ftr_reg_ctrel0;

/*
 * CPU capabilities:
 *
 * We use arm64_cpu_capabilities to represent system features, errata work
 * arounds (both used internally by kernel and tracked in cpu_hwcaps) and
 * ELF HWCAPs (which are exposed to user).
 *
 * To support systems with heterogeneous CPUs, we need to make sure that we
 * detect the capabilities correctly on the system and take appropriate
 * measures to ensure there are no incompatibilities.
 *
 * This comment tries to explain how we treat the capabilities.
 * Each capability has the following list of attributes :
 *
 * 1) Scope of Detection : The system detects a given capability by
 *    performing some checks at runtime. This could be, e.g, checking the
 *    value of a field in CPU ID feature register or checking the cpu
 *    model. The capability provides a call back ( @matches() ) to
 *    perform the check. Scope defines how the checks should be performed.
 *    There are three cases:
 *
 *     a) SCOPE_LOCAL_CPU: check all the CPUs and "detect" if at least one
 *        matches. This implies, we have to run the check on all the
 *        booting CPUs, until the system decides that state of the
 *        capability is finalised. (See section 2 below)
 *		Or
 *     b) SCOPE_SYSTEM: check all the CPUs and "detect" if all the CPUs
 *        matches. This implies, we run the check only once, when the
 *        system decides to finalise the state of the capability. If the
 *        capability relies on a field in one of the CPU ID feature
 *        registers, we use the sanitised value of the register from the
 *        CPU feature infrastructure to make the decision.
 *		Or
 *     c) SCOPE_BOOT_CPU: Check only on the primary boot CPU to detect the
 *        feature. This category is for features that are "finalised"
 *        (or used) by the kernel very early even before the SMP cpus
 *        are brought up.
 *
 *    The process of detection is usually denoted by "update" capability
 *    state in the code.
 *
 * 2) Finalise the state : The kernel should finalise the state of a
 *    capability at some point during its execution and take necessary
 *    actions if any. Usually, this is done, after all the boot-time
 *    enabled CPUs are brought up by the kernel, so that it can make
 *    better decision based on the available set of CPUs. However, there
 *    are some special cases, where the action is taken during the early
 *    boot by the primary boot CPU. (e.g, running the kernel at EL2 with
 *    Virtualisation Host Extensions). The kernel usually disallows any
 *    changes to the state of a capability once it finalises the capability
 *    and takes any action, as it may be impossible to execute the actions
 *    safely. A CPU brought up after a capability is "finalised" is
 *    referred to as "Late CPU" w.r.t the capability. e.g, all secondary
 *    CPUs are treated "late CPUs" for capabilities determined by the boot
 *    CPU.
 *
 *    At the moment there are two passes of finalising the capabilities.
 *      a) Boot CPU scope capabilities - Finalised by primary boot CPU via
 *         setup_boot_cpu_capabilities().
 *      b) Everything except (a) - Run via setup_system_capabilities().
 *
 * 3) Verification: When a CPU is brought online (e.g, by user or by the
 *    kernel), the kernel should make sure that it is safe to use the CPU,
 *    by verifying that the CPU is compliant with the state of the
 *    capabilities finalised already. This happens via :
 *
 *	secondary_start_kernel()-> check_local_cpu_capabilities()
 *
 *    As explained in (2) above, capabilities could be finalised at
 *    different points in the execution. Each newly booted CPU is verified
 *    against the capabilities that have been finalised by the time it
 *    boots.
 *
 *	a) SCOPE_BOOT_CPU : All CPUs are verified against the capability
 *	except for the primary boot CPU.
 *
 *	b) SCOPE_LOCAL_CPU, SCOPE_SYSTEM: All CPUs hotplugged on by the
 *	user after the kernel boot are verified against the capability.
 *
 *    If there is a conflict, the kernel takes an action, based on the
 *    severity (e.g, a CPU could be prevented from booting or cause a
 *    kernel panic). The CPU is allowed to "affect" the state of the
 *    capability, if it has not been finalised already. See section 5
 *    for more details on conflicts.
 *
 * 4) Action: As mentioned in (2), the kernel can take an action for each
 *    detected capability, on all CPUs on the system. Appropriate actions
 *    include, turning on an architectural feature, modifying the control
 *    registers (e.g, SCTLR, TCR etc.) or patching the kernel via
 *    alternatives. The kernel patching is batched and performed at later
 *    point. The actions are always initiated only after the capability
 *    is finalised. This is usally denoted by "enabling" the capability.
 *    The actions are initiated as follows :
 *	a) Action is triggered on all online CPUs, after the capability is
 *	finalised, invoked within the stop_machine() context from
 *	enable_cpu_capabilitie().
 *
 *	b) Any late CPU, brought up after (1), the action is triggered via:
 *
 *	  check_local_cpu_capabilities() -> verify_local_cpu_capabilities()
 *
 * 5) Conflicts: Based on the state of the capability on a late CPU vs.
 *    the system state, we could have the following combinations :
 *
 *		x-----------------------------x
 *		| Type  | System   | Late CPU |
 *		|-----------------------------|
 *		|  a    |   y      |    n     |
 *		|-----------------------------|
 *		|  b    |   n      |    y     |
 *		x-----------------------------x
 *
 *     Two separate flag bits are defined to indicate whether each kind of
 *     conflict can be allowed:
 *		ARM64_CPUCAP_OPTIONAL_FOR_LATE_CPU - Case(a) is allowed
 *		ARM64_CPUCAP_PERMITTED_FOR_LATE_CPU - Case(b) is allowed
 *
 *     Case (a) is not permitted for a capability that the system requires
 *     all CPUs to have in order for the capability to be enabled. This is
 *     typical for capabilities that represent enhanced functionality.
 *
 *     Case (b) is not permitted for a capability that must be enabled
 *     during boot if any CPU in the system requires it in order to run
 *     safely. This is typical for erratum work arounds that cannot be
 *     enabled after the corresponding capability is finalised.
 *
 *     In some non-typical cases either both (a) and (b), or neither,
 *     should be permitted. This can be described by including neither
 *     or both flags in the capability's type field.
 */


/*
 * Decide how the capability is detected.
 * On any local CPU vs System wide vs the primary boot CPU
 */
#define ARM64_CPUCAP_SCOPE_LOCAL_CPU		((u16)BIT(0))
#define ARM64_CPUCAP_SCOPE_SYSTEM		((u16)BIT(1))
/*
 * The capabilitiy is detected on the Boot CPU and is used by kernel
 * during early boot. i.e, the capability should be "detected" and
 * "enabled" as early as possibly on all booting CPUs.
 */
#define ARM64_CPUCAP_SCOPE_BOOT_CPU		((u16)BIT(2))
#define ARM64_CPUCAP_SCOPE_MASK			\
	(ARM64_CPUCAP_SCOPE_SYSTEM	|	\
	 ARM64_CPUCAP_SCOPE_LOCAL_CPU	|	\
	 ARM64_CPUCAP_SCOPE_BOOT_CPU)

#define SCOPE_SYSTEM				ARM64_CPUCAP_SCOPE_SYSTEM
#define SCOPE_LOCAL_CPU				ARM64_CPUCAP_SCOPE_LOCAL_CPU
#define SCOPE_BOOT_CPU				ARM64_CPUCAP_SCOPE_BOOT_CPU
#define SCOPE_ALL				ARM64_CPUCAP_SCOPE_MASK

/*
 * Is it permitted for a late CPU to have this capability when system
 * hasn't already enabled it ?
 */
#define ARM64_CPUCAP_PERMITTED_FOR_LATE_CPU	((u16)BIT(4))
/* Is it safe for a late CPU to miss this capability when system has it */
#define ARM64_CPUCAP_OPTIONAL_FOR_LATE_CPU	((u16)BIT(5))

/*
 * CPU errata workarounds that need to be enabled at boot time if one or
 * more CPUs in the system requires it. When one of these capabilities
 * has been enabled, it is safe to allow any CPU to boot that doesn't
 * require the workaround. However, it is not safe if a "late" CPU
 * requires a workaround and the system hasn't enabled it already.
 */
#define ARM64_CPUCAP_LOCAL_CPU_ERRATUM		\
	(ARM64_CPUCAP_SCOPE_LOCAL_CPU | ARM64_CPUCAP_OPTIONAL_FOR_LATE_CPU)
/*
 * CPU feature detected at boot time based on system-wide value of a
 * feature. It is safe for a late CPU to have this feature even though
 * the system hasn't enabled it, although the featuer will not be used
 * by Linux in this case. If the system has enabled this feature already,
 * then every late CPU must have it.
 */
#define ARM64_CPUCAP_SYSTEM_FEATURE	\
	(ARM64_CPUCAP_SCOPE_SYSTEM | ARM64_CPUCAP_PERMITTED_FOR_LATE_CPU)
/*
 * CPU feature detected at boot time based on feature of one or more CPUs.
 * All possible conflicts for a late CPU are ignored.
 */
#define ARM64_CPUCAP_WEAK_LOCAL_CPU_FEATURE		\
	(ARM64_CPUCAP_SCOPE_LOCAL_CPU		|	\
	 ARM64_CPUCAP_OPTIONAL_FOR_LATE_CPU	|	\
	 ARM64_CPUCAP_PERMITTED_FOR_LATE_CPU)

/*
 * CPU feature detected at boot time, on one or more CPUs. A late CPU
 * is not allowed to have the capability when the system doesn't have it.
 * It is Ok for a late CPU to miss the feature.
 */
#define ARM64_CPUCAP_BOOT_RESTRICTED_CPU_LOCAL_FEATURE	\
	(ARM64_CPUCAP_SCOPE_LOCAL_CPU		|	\
	 ARM64_CPUCAP_OPTIONAL_FOR_LATE_CPU)

/*
 * CPU feature used early in the boot based on the boot CPU. All secondary
 * CPUs must match the state of the capability as detected by the boot CPU.
 */
#define ARM64_CPUCAP_STRICT_BOOT_CPU_FEATURE ARM64_CPUCAP_SCOPE_BOOT_CPU

struct arm64_cpu_capabilities {
	const char *desc;
	u16 capability;
	u16 type;
	bool (*matches)(const struct arm64_cpu_capabilities *caps, int scope);
	/*
	 * Take the appropriate actions to enable this capability for this CPU.
	 * For each successfully booted CPU, this method is called for each
	 * globally detected capability.
	 */
	void (*cpu_enable)(const struct arm64_cpu_capabilities *cap);
	union {
		struct {	/* To be used for erratum handling only */
			struct midr_range midr_range;
			const struct arm64_midr_revidr {
				u32 midr_rv;		/* revision/variant */
				u32 revidr_mask;
			} * const fixed_revs;
		};

		const struct midr_range *midr_range_list;
		struct {	/* Feature register checking */
			u32 sys_reg;
			u8 field_pos;
			u8 min_field_value;
			u8 hwcap_type;
			bool sign;
			unsigned long hwcap;
		};
		/*
		 * A list of "matches/cpu_enable" pair for the same
		 * "capability" of the same "type" as described by the parent.
		 * Only matches(), cpu_enable() and fields relevant to these
		 * methods are significant in the list. The cpu_enable is
		 * invoked only if the corresponding entry "matches()".
		 * However, if a cpu_enable() method is associated
		 * with multiple matches(), care should be taken that either
		 * the match criteria are mutually exclusive, or that the
		 * method is robust against being called multiple times.
		 */
		const struct arm64_cpu_capabilities *match_list;
	};
};

static inline int cpucap_default_scope(const struct arm64_cpu_capabilities *cap)
{
	return cap->type & ARM64_CPUCAP_SCOPE_MASK;
}

static inline bool
cpucap_late_cpu_optional(const struct arm64_cpu_capabilities *cap)
{
	return !!(cap->type & ARM64_CPUCAP_OPTIONAL_FOR_LATE_CPU);
}

static inline bool
cpucap_late_cpu_permitted(const struct arm64_cpu_capabilities *cap)
{
	return !!(cap->type & ARM64_CPUCAP_PERMITTED_FOR_LATE_CPU);
}

extern DECLARE_BITMAP(cpu_hwcaps, ARM64_NCAPS);
extern struct static_key_false cpu_hwcap_keys[ARM64_NCAPS];
extern struct static_key_false arm64_const_caps_ready;

bool this_cpu_has_cap(unsigned int cap);

static inline bool cpu_have_feature(unsigned int num)
{
	return elf_hwcap & (1UL << num);
}

/* System capability check for constant caps */
static inline bool __cpus_have_const_cap(int num)
{
	if (num >= ARM64_NCAPS)
		return false;
	return static_branch_unlikely(&cpu_hwcap_keys[num]);
}

static inline bool cpus_have_cap(unsigned int num)
{
	if (num >= ARM64_NCAPS)
		return false;
	return test_bit(num, cpu_hwcaps);
}

static inline bool cpus_have_const_cap(int num)
{
	if (static_branch_likely(&arm64_const_caps_ready))
		return __cpus_have_const_cap(num);
	else
		return cpus_have_cap(num);
}

static inline void cpus_set_cap(unsigned int num)
{
	if (num >= ARM64_NCAPS) {
		pr_warn("Attempt to set an illegal CPU capability (%d >= %d)\n",
			num, ARM64_NCAPS);
	} else {
		__set_bit(num, cpu_hwcaps);
	}
}

static inline int __attribute_const__
cpuid_feature_extract_signed_field_width(u64 features, int field, int width)
{
	return (s64)(features << (64 - width - field)) >> (64 - width);
}

static inline int __attribute_const__
cpuid_feature_extract_signed_field(u64 features, int field)
{
	return cpuid_feature_extract_signed_field_width(features, field, 4);
}

static inline unsigned int __attribute_const__
cpuid_feature_extract_unsigned_field_width(u64 features, int field, int width)
{
	return (u64)(features << (64 - width - field)) >> (64 - width);
}

static inline unsigned int __attribute_const__
cpuid_feature_extract_unsigned_field(u64 features, int field)
{
	return cpuid_feature_extract_unsigned_field_width(features, field, 4);
}

static inline u64 arm64_ftr_mask(const struct arm64_ftr_bits *ftrp)
{
	return (u64)GENMASK(ftrp->shift + ftrp->width - 1, ftrp->shift);
}

static inline u64 arm64_ftr_reg_user_value(const struct arm64_ftr_reg *reg)
{
	return (reg->user_val | (reg->sys_val & reg->user_mask));
}

static inline int __attribute_const__
cpuid_feature_extract_field_width(u64 features, int field, int width, bool sign)
{
	return (sign) ?
		cpuid_feature_extract_signed_field_width(features, field, width) :
		cpuid_feature_extract_unsigned_field_width(features, field, width);
}

static inline int __attribute_const__
cpuid_feature_extract_field(u64 features, int field, bool sign)
{
	return cpuid_feature_extract_field_width(features, field, 4, sign);
}

static inline s64 arm64_ftr_value(const struct arm64_ftr_bits *ftrp, u64 val)
{
	return (s64)cpuid_feature_extract_field_width(val, ftrp->shift, ftrp->width, ftrp->sign);
}

static inline bool id_aa64mmfr0_mixed_endian_el0(u64 mmfr0)
{
	return cpuid_feature_extract_unsigned_field(mmfr0, ID_AA64MMFR0_BIGENDEL_SHIFT) == 0x1 ||
		cpuid_feature_extract_unsigned_field(mmfr0, ID_AA64MMFR0_BIGENDEL0_SHIFT) == 0x1;
}

static inline bool id_aa64pfr0_32bit_el0(u64 pfr0)
{
	u32 val = cpuid_feature_extract_unsigned_field(pfr0, ID_AA64PFR0_EL0_SHIFT);

	return val == ID_AA64PFR0_EL0_32BIT_64BIT;
}

static inline bool id_aa64pfr0_sve(u64 pfr0)
{
	u32 val = cpuid_feature_extract_unsigned_field(pfr0, ID_AA64PFR0_SVE_SHIFT);

	return val > 0;
}

void __init setup_cpu_features(void);
void check_local_cpu_capabilities(void);


u64 read_sanitised_ftr_reg(u32 id);

static inline bool cpu_supports_mixed_endian_el0(void)
{
	return id_aa64mmfr0_mixed_endian_el0(read_cpuid(ID_AA64MMFR0_EL1));
}

static inline bool system_supports_32bit_el0(void)
{
	return cpus_have_const_cap(ARM64_HAS_32BIT_EL0);
}

static inline bool system_supports_mixed_endian_el0(void)
{
	return id_aa64mmfr0_mixed_endian_el0(read_sanitised_ftr_reg(SYS_ID_AA64MMFR0_EL1));
}

static inline bool system_supports_fpsimd(void)
{
	return !cpus_have_const_cap(ARM64_HAS_NO_FPSIMD);
}

static inline bool system_uses_ttbr0_pan(void)
{
	return IS_ENABLED(CONFIG_ARM64_SW_TTBR0_PAN) &&
		!cpus_have_const_cap(ARM64_HAS_PAN);
}

<<<<<<< HEAD
=======
static inline bool system_supports_sve(void)
{
	return IS_ENABLED(CONFIG_ARM64_SVE) &&
		cpus_have_const_cap(ARM64_SVE);
}

>>>>>>> e021bb4f
#define ARM64_SSBD_UNKNOWN		-1
#define ARM64_SSBD_FORCE_DISABLE	0
#define ARM64_SSBD_KERNEL		1
#define ARM64_SSBD_FORCE_ENABLE		2
#define ARM64_SSBD_MITIGATED		3

static inline int arm64_get_ssbd_state(void)
{
#ifdef CONFIG_ARM64_SSBD
	extern int ssbd_state;
	return ssbd_state;
#else
	return ARM64_SSBD_UNKNOWN;
#endif
}

#ifdef CONFIG_ARM64_SSBD
void arm64_set_ssbd_mitigation(bool state);
#else
static inline void arm64_set_ssbd_mitigation(bool state) {}
#endif

#endif /* __ASSEMBLY__ */

#endif<|MERGE_RESOLUTION|>--- conflicted
+++ resolved
@@ -502,15 +502,12 @@
 		!cpus_have_const_cap(ARM64_HAS_PAN);
 }
 
-<<<<<<< HEAD
-=======
 static inline bool system_supports_sve(void)
 {
 	return IS_ENABLED(CONFIG_ARM64_SVE) &&
 		cpus_have_const_cap(ARM64_SVE);
 }
 
->>>>>>> e021bb4f
 #define ARM64_SSBD_UNKNOWN		-1
 #define ARM64_SSBD_FORCE_DISABLE	0
 #define ARM64_SSBD_KERNEL		1
