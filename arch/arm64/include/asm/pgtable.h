--- conflicted
+++ resolved
@@ -272,8 +272,6 @@
 		     __func__, pte_val(old_pte), pte_val(pte));
 }
 
-<<<<<<< HEAD
-=======
 static inline void set_pte_at(struct mm_struct *mm, unsigned long addr,
 			      pte_t *ptep, pte_t pte)
 {
@@ -285,7 +283,6 @@
 	set_pte(ptep, pte);
 }
 
->>>>>>> f7688b48
 /*
  * Huge pte definitions.
  */
@@ -483,16 +480,11 @@
 #endif /* __PAGETABLE_PMD_FOLDED */
 
 	WRITE_ONCE(*pmdp, pmd);
-<<<<<<< HEAD
-	dsb(ishst);
-	isb();
-=======
 
 	if (pmd_valid(pmd)) {
 		dsb(ishst);
 		isb();
 	}
->>>>>>> f7688b48
 }
 
 static inline void pmd_clear(pmd_t *pmdp)
@@ -514,11 +506,6 @@
 #define pte_offset_kernel(dir,addr)	((pte_t *)__va(pte_offset_phys((dir), (addr))))
 
 #define pte_offset_map(dir,addr)	pte_offset_kernel((dir), (addr))
-<<<<<<< HEAD
-#define pte_offset_map_nested(dir,addr)	pte_offset_kernel((dir), (addr))
-#define pte_unmap_nested(pte)		do { } while (0)
-=======
->>>>>>> f7688b48
 
 #define pte_set_fixmap(addr)		((pte_t *)set_fixmap_offset(FIX_PTE, addr))
 #define pte_set_fixmap_offset(pmd, addr)	pte_set_fixmap(pte_offset_phys(pmd, addr))
@@ -554,16 +541,11 @@
 #endif /* __PAGETABLE_PUD_FOLDED */
 
 	WRITE_ONCE(*pudp, pud);
-<<<<<<< HEAD
-	dsb(ishst);
-	isb();
-=======
 
 	if (pud_valid(pud)) {
 		dsb(ishst);
 		isb();
 	}
->>>>>>> f7688b48
 }
 
 static inline void pud_clear(pud_t *pudp)
