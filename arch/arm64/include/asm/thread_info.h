--- conflicted
+++ resolved
@@ -29,10 +29,6 @@
 #ifdef CONFIG_ARM64_SW_TTBR0_PAN
 	u64			ttbr0;		/* saved TTBR0_EL1 */
 #endif
-<<<<<<< HEAD
-	int			preempt_count;	/* 0 => preemptable, <0 => bug */
-	int			preempt_lazy_count; /* 0 => preemptable, <0 => bug */
-=======
 	int			preempt_lazy_count;	/* 0 => preemptable, <0 => bug */
 	union {
 		u64		preempt_count;	/* 0 => preemptible, <0 => bug */
@@ -46,7 +42,6 @@
 #endif
 		} preempt;
 	};
->>>>>>> fa578e9d
 };
 
 #define thread_saved_pc(tsk)	\
