/*
 * Copyright (C) 2012 ARM Ltd.
 *
 * This program is free software; you can redistribute it and/or modify
 * it under the terms of the GNU General Public License version 2 as
 * published by the Free Software Foundation.
 *
 * This program is distributed in the hope that it will be useful,
 * but WITHOUT ANY WARRANTY; without even the implied warranty of
 * MERCHANTABILITY or FITNESS FOR A PARTICULAR PURPOSE.  See the
 * GNU General Public License for more details.
 *
 * You should have received a copy of the GNU General Public License
 * along with this program.  If not, see <http://www.gnu.org/licenses/>.
 */
#ifndef __ASM_CACHE_H
#define __ASM_CACHE_H

#include <asm/cputype.h>

#define CTR_L1IP_SHIFT		14
#define CTR_L1IP_MASK		3
#define CTR_DMINLINE_SHIFT	16
#define CTR_IMINLINE_SHIFT	0
<<<<<<< HEAD
=======
#define CTR_ERG_SHIFT		20
>>>>>>> e021bb4f
#define CTR_CWG_SHIFT		24
#define CTR_CWG_MASK		15
#define CTR_IDC_SHIFT		28
#define CTR_DIC_SHIFT		29

#define CTR_CACHE_MINLINE_MASK	\
	(0xf << CTR_DMINLINE_SHIFT | 0xf << CTR_IMINLINE_SHIFT)

#define CTR_CACHE_MINLINE_MASK	\
	(0xf << CTR_DMINLINE_SHIFT | 0xf << CTR_IMINLINE_SHIFT)

#define CTR_L1IP(ctr)		(((ctr) >> CTR_L1IP_SHIFT) & CTR_L1IP_MASK)

#define ICACHE_POLICY_VPIPT	0
#define ICACHE_POLICY_VIPT	2
#define ICACHE_POLICY_PIPT	3

#define L1_CACHE_SHIFT		(6)
#define L1_CACHE_BYTES		(1 << L1_CACHE_SHIFT)

/*
 * Memory returned by kmalloc() may be used for DMA, so we must make
 * sure that all such allocations are cache aligned. Otherwise,
 * unrelated code may cause parts of the buffer to be read into the
 * cache before the transfer is done, causing old data to be seen by
 * the CPU.
 */
#define ARCH_DMA_MINALIGN	(128)

#ifndef __ASSEMBLY__

#include <linux/bitops.h>

#define ICACHEF_ALIASING	0
#define ICACHEF_VPIPT		1
extern unsigned long __icache_flags;

/*
 * Whilst the D-side always behaves as PIPT on AArch64, aliasing is
 * permitted in the I-cache.
 */
static inline int icache_is_aliasing(void)
{
	return test_bit(ICACHEF_ALIASING, &__icache_flags);
}

static inline int icache_is_vpipt(void)
{
	return test_bit(ICACHEF_VPIPT, &__icache_flags);
}

static inline u32 cache_type_cwg(void)
{
	return (read_cpuid_cachetype() >> CTR_CWG_SHIFT) & CTR_CWG_MASK;
}

#define __read_mostly __attribute__((__section__(".data..read_mostly")))

static inline int cache_line_size(void)
{
	u32 cwg = cache_type_cwg();
	return cwg ? 4 << cwg : ARCH_DMA_MINALIGN;
}

#endif	/* __ASSEMBLY__ */

#endif<|MERGE_RESOLUTION|>--- conflicted
+++ resolved
@@ -22,17 +22,11 @@
 #define CTR_L1IP_MASK		3
 #define CTR_DMINLINE_SHIFT	16
 #define CTR_IMINLINE_SHIFT	0
-<<<<<<< HEAD
-=======
 #define CTR_ERG_SHIFT		20
->>>>>>> e021bb4f
 #define CTR_CWG_SHIFT		24
 #define CTR_CWG_MASK		15
 #define CTR_IDC_SHIFT		28
 #define CTR_DIC_SHIFT		29
-
-#define CTR_CACHE_MINLINE_MASK	\
-	(0xf << CTR_DMINLINE_SHIFT | 0xf << CTR_IMINLINE_SHIFT)
 
 #define CTR_CACHE_MINLINE_MASK	\
 	(0xf << CTR_DMINLINE_SHIFT | 0xf << CTR_IMINLINE_SHIFT)
