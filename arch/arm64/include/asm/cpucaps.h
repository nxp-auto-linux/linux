--- conflicted
+++ resolved
@@ -40,15 +40,6 @@
 #define ARM64_WORKAROUND_858921			19
 #define ARM64_WORKAROUND_CAVIUM_30115		20
 #define ARM64_HAS_DCPOP				21
-<<<<<<< HEAD
-#define ARM64_UNMAP_KERNEL_AT_EL0		23
-#define ARM64_HARDEN_BRANCH_PREDICTOR		24
-#define ARM64_HARDEN_BP_POST_GUEST_EXIT		25
-#define ARM64_SSBD				26
-#define ARM64_MISMATCHED_CACHE_TYPE		27
-
-#define ARM64_NCAPS				28
-=======
 #define ARM64_SVE				22
 #define ARM64_UNMAP_KERNEL_AT_EL0		23
 #define ARM64_HARDEN_BRANCH_PREDICTOR		24
@@ -62,6 +53,5 @@
 #define ARM64_HAS_STAGE2_FWB			32
 
 #define ARM64_NCAPS				33
->>>>>>> e021bb4f
 
 #endif /* __ASM_CPUCAPS_H */