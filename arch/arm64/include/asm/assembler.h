/*
 * Based on arch/arm/include/asm/assembler.h, arch/arm/mm/proc-macros.S
 *
 * Copyright (C) 1996-2000 Russell King
 * Copyright (C) 2012 ARM Ltd.
 *
 * This program is free software; you can redistribute it and/or modify
 * it under the terms of the GNU General Public License version 2 as
 * published by the Free Software Foundation.
 *
 * This program is distributed in the hope that it will be useful,
 * but WITHOUT ANY WARRANTY; without even the implied warranty of
 * MERCHANTABILITY or FITNESS FOR A PARTICULAR PURPOSE.  See the
 * GNU General Public License for more details.
 *
 * You should have received a copy of the GNU General Public License
 * along with this program.  If not, see <http://www.gnu.org/licenses/>.
 */
#ifndef __ASSEMBLY__
#error "Only include this from assembly code"
#endif

#ifndef __ASM_ASSEMBLER_H
#define __ASM_ASSEMBLER_H

#include <asm/asm-offsets.h>
#include <asm/cpufeature.h>
<<<<<<< HEAD
#include <asm/cputype.h>
=======
#include <asm/debug-monitors.h>
>>>>>>> e021bb4f
#include <asm/page.h>
#include <asm/pgtable-hwdef.h>
#include <asm/ptrace.h>
#include <asm/thread_info.h>

	.macro save_and_disable_daif, flags
	mrs	\flags, daif
	msr	daifset, #0xf
	.endm

	.macro disable_daif
	msr	daifset, #0xf
	.endm

	.macro enable_daif
	msr	daifclr, #0xf
	.endm

	.macro	restore_daif, flags:req
	msr	daif, \flags
	.endm

	/* Only on aarch64 pstate, PSR_D_BIT is different for aarch32 */
	.macro	inherit_daif, pstate:req, tmp:req
	and	\tmp, \pstate, #(PSR_D_BIT | PSR_A_BIT | PSR_I_BIT | PSR_F_BIT)
	msr	daif, \tmp
	.endm

	/* IRQ is the lowest priority flag, unconditionally unmask the rest. */
	.macro enable_da_f
	msr	daifclr, #(8 | 4 | 1)
	.endm

/*
 * Enable and disable interrupts.
 */
	.macro	disable_irq
	msr	daifset, #2
	.endm

	.macro	enable_irq
	msr	daifclr, #2
	.endm

	.macro	save_and_disable_irq, flags
	mrs	\flags, daif
	msr	daifset, #2
	.endm

	.macro	restore_irq, flags
	msr	daif, \flags
	.endm

	.macro	enable_dbg
	msr	daifclr, #8
	.endm

	.macro	disable_step_tsk, flgs, tmp
	tbz	\flgs, #TIF_SINGLESTEP, 9990f
	mrs	\tmp, mdscr_el1
	bic	\tmp, \tmp, #DBG_MDSCR_SS
	msr	mdscr_el1, \tmp
	isb	// Synchronise with enable_dbg
9990:
	.endm

	/* call with daif masked */
	.macro	enable_step_tsk, flgs, tmp
	tbz	\flgs, #TIF_SINGLESTEP, 9990f
	mrs	\tmp, mdscr_el1
	orr	\tmp, \tmp, #DBG_MDSCR_SS
	msr	mdscr_el1, \tmp
9990:
	.endm

/*
 * SMP data memory barrier
 */
	.macro	smp_dmb, opt
	dmb	\opt
	.endm

/*
 * RAS Error Synchronization barrier
 */
	.macro  esb
	hint    #16
	.endm

/*
 * Value prediction barrier
 */
	.macro	csdb
	hint	#20
	.endm

/*
 * Sanitise a 64-bit bounded index wrt speculation, returning zero if out
 * of bounds.
 */
	.macro	mask_nospec64, idx, limit, tmp
	sub	\tmp, \idx, \limit
	bic	\tmp, \tmp, \idx
	and	\idx, \idx, \tmp, asr #63
	csdb
	.endm

/*
 * Value prediction barrier
 */
	.macro	csdb
	hint	#20
	.endm

/*
 * Sanitise a 64-bit bounded index wrt speculation, returning zero if out
 * of bounds.
 */
	.macro	mask_nospec64, idx, limit, tmp
	sub	\tmp, \idx, \limit
	bic	\tmp, \tmp, \idx
	and	\idx, \idx, \tmp, asr #63
	csdb
	.endm

/*
 * NOP sequence
 */
	.macro	nops, num
	.rept	\num
	nop
	.endr
	.endm

/*
 * Emit an entry into the exception table
 */
	.macro		_asm_extable, from, to
	.pushsection	__ex_table, "a"
	.align		3
	.long		(\from - .), (\to - .)
	.popsection
	.endm

#define USER(l, x...)				\
9999:	x;					\
	_asm_extable	9999b, l

/*
 * Register aliases.
 */
lr	.req	x30		// link register

/*
 * Vector entry
 */
	 .macro	ventry	label
	.align	7
	b	\label
	.endm

/*
 * Select code when configured for BE.
 */
#ifdef CONFIG_CPU_BIG_ENDIAN
#define CPU_BE(code...) code
#else
#define CPU_BE(code...)
#endif

/*
 * Select code when configured for LE.
 */
#ifdef CONFIG_CPU_BIG_ENDIAN
#define CPU_LE(code...)
#else
#define CPU_LE(code...) code
#endif

/*
 * Define a macro that constructs a 64-bit value by concatenating two
 * 32-bit registers. Note that on big endian systems the order of the
 * registers is swapped.
 */
#ifndef CONFIG_CPU_BIG_ENDIAN
	.macro	regs_to_64, rd, lbits, hbits
#else
	.macro	regs_to_64, rd, hbits, lbits
#endif
	orr	\rd, \lbits, \hbits, lsl #32
	.endm

/*
 * Pseudo-ops for PC-relative adr/ldr/str <reg>, <symbol> where
 * <symbol> is within the range +/- 4 GB of the PC.
 */
	/*
	 * @dst: destination register (64 bit wide)
	 * @sym: name of the symbol
	 */
	.macro	adr_l, dst, sym
	adrp	\dst, \sym
	add	\dst, \dst, :lo12:\sym
	.endm

	/*
	 * @dst: destination register (32 or 64 bit wide)
	 * @sym: name of the symbol
	 * @tmp: optional 64-bit scratch register to be used if <dst> is a
	 *       32-bit wide register, in which case it cannot be used to hold
	 *       the address
	 */
	.macro	ldr_l, dst, sym, tmp=
	.ifb	\tmp
	adrp	\dst, \sym
	ldr	\dst, [\dst, :lo12:\sym]
	.else
	adrp	\tmp, \sym
	ldr	\dst, [\tmp, :lo12:\sym]
	.endif
	.endm

	/*
	 * @src: source register (32 or 64 bit wide)
	 * @sym: name of the symbol
	 * @tmp: mandatory 64-bit scratch register to calculate the address
	 *       while <src> needs to be preserved.
	 */
	.macro	str_l, src, sym, tmp
	adrp	\tmp, \sym
	str	\src, [\tmp, :lo12:\sym]
	.endm

	/*
	 * @dst: Result of per_cpu(sym, smp_processor_id()) (can be SP)
	 * @sym: The name of the per-cpu variable
	 * @tmp: scratch register
	 */
	.macro adr_this_cpu, dst, sym, tmp
	adrp	\tmp, \sym
	add	\dst, \tmp, #:lo12:\sym
<<<<<<< HEAD
#else
	adr_l	\dst, \sym
#endif
=======
>>>>>>> e021bb4f
alternative_if_not ARM64_HAS_VIRT_HOST_EXTN
	mrs	\tmp, tpidr_el1
alternative_else
	mrs	\tmp, tpidr_el2
alternative_endif
	add	\dst, \dst, \tmp
	.endm

	/*
	 * @dst: Result of READ_ONCE(per_cpu(sym, smp_processor_id()))
	 * @sym: The name of the per-cpu variable
	 * @tmp: scratch register
	 */
	.macro ldr_this_cpu dst, sym, tmp
	adr_l	\dst, \sym
alternative_if_not ARM64_HAS_VIRT_HOST_EXTN
	mrs	\tmp, tpidr_el1
alternative_else
	mrs	\tmp, tpidr_el2
alternative_endif
	ldr	\dst, [\dst, \tmp]
	.endm

/*
 * vma_vm_mm - get mm pointer from vma pointer (vma->vm_mm)
 */
	.macro	vma_vm_mm, rd, rn
	ldr	\rd, [\rn, #VMA_VM_MM]
	.endm

/*
 * mmid - get context id from mm pointer (mm->context.id)
 */
	.macro	mmid, rd, rn
	ldr	\rd, [\rn, #MM_CONTEXT_ID]
	.endm
/*
 * read_ctr - read CTR_EL0. If the system has mismatched
 * cache line sizes, provide the system wide safe value
 * from arm64_ftr_reg_ctrel0.sys_val
 */
	.macro	read_ctr, reg
alternative_if_not ARM64_MISMATCHED_CACHE_LINE_SIZE
	mrs	\reg, ctr_el0			// read CTR
	nop
alternative_else
	ldr_l	\reg, arm64_ftr_reg_ctrel0 + ARM64_FTR_SYSVAL
alternative_endif
	.endm


/*
 * raw_dcache_line_size - get the minimum D-cache line size on this CPU
 * from the CTR register.
 */
	.macro	raw_dcache_line_size, reg, tmp
	mrs	\tmp, ctr_el0			// read CTR
	ubfm	\tmp, \tmp, #16, #19		// cache line size encoding
	mov	\reg, #4			// bytes per word
	lsl	\reg, \reg, \tmp		// actual cache line size
	.endm

/*
 * dcache_line_size - get the safe D-cache line size across all CPUs
 */
	.macro	dcache_line_size, reg, tmp
	read_ctr	\tmp
	ubfm		\tmp, \tmp, #16, #19	// cache line size encoding
	mov		\reg, #4		// bytes per word
	lsl		\reg, \reg, \tmp	// actual cache line size
	.endm

/*
 * raw_icache_line_size - get the minimum I-cache line size on this CPU
 * from the CTR register.
 */
	.macro	raw_icache_line_size, reg, tmp
	mrs	\tmp, ctr_el0			// read CTR
	and	\tmp, \tmp, #0xf		// cache line size encoding
	mov	\reg, #4			// bytes per word
	lsl	\reg, \reg, \tmp		// actual cache line size
	.endm

/*
 * icache_line_size - get the safe I-cache line size across all CPUs
 */
	.macro	icache_line_size, reg, tmp
	read_ctr	\tmp
	and		\tmp, \tmp, #0xf	// cache line size encoding
	mov		\reg, #4		// bytes per word
	lsl		\reg, \reg, \tmp	// actual cache line size
	.endm

/*
 * tcr_set_idmap_t0sz - update TCR.T0SZ so that we can load the ID map
 */
	.macro	tcr_set_idmap_t0sz, valreg, tmpreg
	ldr_l	\tmpreg, idmap_t0sz
	bfi	\valreg, \tmpreg, #TCR_T0SZ_OFFSET, #TCR_TxSZ_WIDTH
	.endm

/*
 * tcr_compute_pa_size - set TCR.(I)PS to the highest supported
 * ID_AA64MMFR0_EL1.PARange value
 *
 *	tcr:		register with the TCR_ELx value to be updated
 *	pos:		IPS or PS bitfield position
 *	tmp{0,1}:	temporary registers
 */
	.macro	tcr_compute_pa_size, tcr, pos, tmp0, tmp1
	mrs	\tmp0, ID_AA64MMFR0_EL1
	// Narrow PARange to fit the PS field in TCR_ELx
	ubfx	\tmp0, \tmp0, #ID_AA64MMFR0_PARANGE_SHIFT, #3
	mov	\tmp1, #ID_AA64MMFR0_PARANGE_MAX
	cmp	\tmp0, \tmp1
	csel	\tmp0, \tmp1, \tmp0, hi
	bfi	\tcr, \tmp0, \pos, #3
	.endm

/*
 * Macro to perform a data cache maintenance for the interval
 * [kaddr, kaddr + size)
 *
 * 	op:		operation passed to dc instruction
 * 	domain:		domain used in dsb instruciton
 * 	kaddr:		starting virtual address of the region
 * 	size:		size of the region
 * 	Corrupts:	kaddr, size, tmp1, tmp2
 */
	.macro __dcache_op_workaround_clean_cache, op, kaddr
alternative_if_not ARM64_WORKAROUND_CLEAN_CACHE
	dc	\op, \kaddr
alternative_else
	dc	civac, \kaddr
alternative_endif
	.endm

	.macro dcache_by_line_op op, domain, kaddr, size, tmp1, tmp2
	dcache_line_size \tmp1, \tmp2
	add	\size, \kaddr, \size
	sub	\tmp2, \tmp1, #1
	bic	\kaddr, \kaddr, \tmp2
9998:
	.ifc	\op, cvau
	__dcache_op_workaround_clean_cache \op, \kaddr
	.else
	.ifc	\op, cvac
	__dcache_op_workaround_clean_cache \op, \kaddr
	.else
	.ifc	\op, cvap
	sys	3, c7, c12, 1, \kaddr	// dc cvap
	.else
	dc	\op, \kaddr
	.endif
	.endif
	.endif
	add	\kaddr, \kaddr, \tmp1
	cmp	\kaddr, \size
	b.lo	9998b
	dsb	\domain
	.endm

/*
 * Macro to perform an instruction cache maintenance for the interval
 * [start, end)
 *
 * 	start, end:	virtual addresses describing the region
 *	label:		A label to branch to on user fault.
 * 	Corrupts:	tmp1, tmp2
 */
	.macro invalidate_icache_by_line start, end, tmp1, tmp2, label
	icache_line_size \tmp1, \tmp2
	sub	\tmp2, \tmp1, #1
	bic	\tmp2, \start, \tmp2
9997:
USER(\label, ic	ivau, \tmp2)			// invalidate I line PoU
	add	\tmp2, \tmp2, \tmp1
	cmp	\tmp2, \end
	b.lo	9997b
	dsb	ish
	isb
	.endm

/*
 * reset_pmuserenr_el0 - reset PMUSERENR_EL0 if PMUv3 present
 */
	.macro	reset_pmuserenr_el0, tmpreg
	mrs	\tmpreg, id_aa64dfr0_el1	// Check ID_AA64DFR0_EL1 PMUVer
	sbfx	\tmpreg, \tmpreg, #8, #4
	cmp	\tmpreg, #1			// Skip if no PMU present
	b.lt	9000f
	msr	pmuserenr_el0, xzr		// Disable PMU access from EL0
9000:
	.endm

/*
 * copy_page - copy src to dest using temp registers t1-t8
 */
	.macro copy_page dest:req src:req t1:req t2:req t3:req t4:req t5:req t6:req t7:req t8:req
9998:	ldp	\t1, \t2, [\src]
	ldp	\t3, \t4, [\src, #16]
	ldp	\t5, \t6, [\src, #32]
	ldp	\t7, \t8, [\src, #48]
	add	\src, \src, #64
	stnp	\t1, \t2, [\dest]
	stnp	\t3, \t4, [\dest, #16]
	stnp	\t5, \t6, [\dest, #32]
	stnp	\t7, \t8, [\dest, #48]
	add	\dest, \dest, #64
	tst	\src, #(PAGE_SIZE - 1)
	b.ne	9998b
	.endm

/*
 * Annotate a function as position independent, i.e., safe to be called before
 * the kernel virtual mapping is activated.
 */
#define ENDPIPROC(x)			\
	.globl	__pi_##x;		\
	.type 	__pi_##x, %function;	\
	.set	__pi_##x, x;		\
	.size	__pi_##x, . - x;	\
	ENDPROC(x)

/*
 * Annotate a function as being unsuitable for kprobes.
 */
#ifdef CONFIG_KPROBES
#define NOKPROBE(x)				\
	.pushsection "_kprobe_blacklist", "aw";	\
	.quad	x;				\
	.popsection;
#else
#define NOKPROBE(x)
#endif
	/*
	 * Emit a 64-bit absolute little endian symbol reference in a way that
	 * ensures that it will be resolved at build time, even when building a
	 * PIE binary. This requires cooperation from the linker script, which
	 * must emit the lo32/hi32 halves individually.
	 */
	.macro	le64sym, sym
	.long	\sym\()_lo32
	.long	\sym\()_hi32
	.endm

	/*
	 * mov_q - move an immediate constant into a 64-bit register using
	 *         between 2 and 4 movz/movk instructions (depending on the
	 *         magnitude and sign of the operand)
	 */
	.macro	mov_q, reg, val
	.if (((\val) >> 31) == 0 || ((\val) >> 31) == 0x1ffffffff)
	movz	\reg, :abs_g1_s:\val
	.else
	.if (((\val) >> 47) == 0 || ((\val) >> 47) == 0x1ffff)
	movz	\reg, :abs_g2_s:\val
	.else
	movz	\reg, :abs_g3:\val
	movk	\reg, :abs_g2_nc:\val
	.endif
	movk	\reg, :abs_g1_nc:\val
	.endif
	movk	\reg, :abs_g0_nc:\val
	.endm

/*
 * Return the current thread_info.
 */
	.macro	get_thread_info, rd
	mrs	\rd, sp_el0
	.endm

<<<<<<< HEAD
=======
/*
 * Arrange a physical address in a TTBR register, taking care of 52-bit
 * addresses.
 *
 * 	phys:	physical address, preserved
 * 	ttbr:	returns the TTBR value
 */
	.macro	phys_to_ttbr, ttbr, phys
#ifdef CONFIG_ARM64_PA_BITS_52
	orr	\ttbr, \phys, \phys, lsr #46
	and	\ttbr, \ttbr, #TTBR_BADDR_MASK_52
#else
	mov	\ttbr, \phys
#endif
	.endm

	.macro	phys_to_pte, pte, phys
#ifdef CONFIG_ARM64_PA_BITS_52
	/*
	 * We assume \phys is 64K aligned and this is guaranteed by only
	 * supporting this configuration with 64K pages.
	 */
	orr	\pte, \phys, \phys, lsr #36
	and	\pte, \pte, #PTE_ADDR_MASK
#else
	mov	\pte, \phys
#endif
	.endm

	.macro	pte_to_phys, phys, pte
#ifdef CONFIG_ARM64_PA_BITS_52
	ubfiz	\phys, \pte, #(48 - 16 - 12), #16
	bfxil	\phys, \pte, #16, #32
	lsl	\phys, \phys, #16
#else
	and	\phys, \pte, #PTE_ADDR_MASK
#endif
	.endm

>>>>>>> e021bb4f
/**
 * Errata workaround prior to disable MMU. Insert an ISB immediately prior
 * to executing the MSR that will change SCTLR_ELn[M] from a value of 1 to 0.
 */
	.macro pre_disable_mmu_workaround
#ifdef CONFIG_QCOM_FALKOR_ERRATUM_E1041
	isb
#endif
	.endm

<<<<<<< HEAD
	.macro	pte_to_phys, phys, pte
	and	\phys, \pte, #(((1 << (48 - PAGE_SHIFT)) - 1) << PAGE_SHIFT)
	.endm

/*
 * Check the MIDR_EL1 of the current CPU for a given model and a range of
 * variant/revision. See asm/cputype.h for the macros used below.
 *
 *	model:		MIDR_CPU_MODEL of CPU
 *	rv_min:		Minimum of MIDR_CPU_VAR_REV()
 *	rv_max:		Maximum of MIDR_CPU_VAR_REV()
 *	res:		Result register.
 *	tmp1, tmp2, tmp3: Temporary registers
 *
 * Corrupts: res, tmp1, tmp2, tmp3
 * Returns:  0, if the CPU id doesn't match. Non-zero otherwise
 */
	.macro	cpu_midr_match model, rv_min, rv_max, res, tmp1, tmp2, tmp3
	mrs		\res, midr_el1
	mov_q		\tmp1, (MIDR_REVISION_MASK | MIDR_VARIANT_MASK)
	mov_q		\tmp2, MIDR_CPU_MODEL_MASK
	and		\tmp3, \res, \tmp2	// Extract model
	and		\tmp1, \res, \tmp1	// rev & variant
	mov_q		\tmp2, \model
	cmp		\tmp3, \tmp2
	cset		\res, eq
	cbz		\res, .Ldone\@		// Model matches ?

	.if (\rv_min != 0)			// Skip min check if rv_min == 0
	mov_q		\tmp3, \rv_min
	cmp		\tmp1, \tmp3
	cset		\res, ge
	.endif					// \rv_min != 0
	/* Skip rv_max check if rv_min == rv_max && rv_min != 0 */
	.if ((\rv_min != \rv_max) || \rv_min == 0)
	mov_q		\tmp2, \rv_max
	cmp		\tmp1, \tmp2
	cset		\tmp2, le
	and		\res, \res, \tmp2
	.endif
.Ldone\@:
=======
	/*
	 * frame_push - Push @regcount callee saved registers to the stack,
	 *              starting at x19, as well as x29/x30, and set x29 to
	 *              the new value of sp. Add @extra bytes of stack space
	 *              for locals.
	 */
	.macro		frame_push, regcount:req, extra
	__frame		st, \regcount, \extra
	.endm

	/*
	 * frame_pop  - Pop the callee saved registers from the stack that were
	 *              pushed in the most recent call to frame_push, as well
	 *              as x29/x30 and any extra stack space that may have been
	 *              allocated.
	 */
	.macro		frame_pop
	__frame		ld
	.endm

	.macro		__frame_regs, reg1, reg2, op, num
	.if		.Lframe_regcount == \num
	\op\()r		\reg1, [sp, #(\num + 1) * 8]
	.elseif		.Lframe_regcount > \num
	\op\()p		\reg1, \reg2, [sp, #(\num + 1) * 8]
	.endif
	.endm

	.macro		__frame, op, regcount, extra=0
	.ifc		\op, st
	.if		(\regcount) < 0 || (\regcount) > 10
	.error		"regcount should be in the range [0 ... 10]"
	.endif
	.if		((\extra) % 16) != 0
	.error		"extra should be a multiple of 16 bytes"
	.endif
	.ifdef		.Lframe_regcount
	.if		.Lframe_regcount != -1
	.error		"frame_push/frame_pop may not be nested"
	.endif
	.endif
	.set		.Lframe_regcount, \regcount
	.set		.Lframe_extra, \extra
	.set		.Lframe_local_offset, ((\regcount + 3) / 2) * 16
	stp		x29, x30, [sp, #-.Lframe_local_offset - .Lframe_extra]!
	mov		x29, sp
	.endif

	__frame_regs	x19, x20, \op, 1
	__frame_regs	x21, x22, \op, 3
	__frame_regs	x23, x24, \op, 5
	__frame_regs	x25, x26, \op, 7
	__frame_regs	x27, x28, \op, 9

	.ifc		\op, ld
	.if		.Lframe_regcount == -1
	.error		"frame_push/frame_pop may not be nested"
	.endif
	ldp		x29, x30, [sp], #.Lframe_local_offset + .Lframe_extra
	.set		.Lframe_regcount, -1
	.endif
	.endm

/*
 * Check whether to yield to another runnable task from kernel mode NEON code
 * (which runs with preemption disabled).
 *
 * if_will_cond_yield_neon
 *        // pre-yield patchup code
 * do_cond_yield_neon
 *        // post-yield patchup code
 * endif_yield_neon    <label>
 *
 * where <label> is optional, and marks the point where execution will resume
 * after a yield has been performed. If omitted, execution resumes right after
 * the endif_yield_neon invocation. Note that the entire sequence, including
 * the provided patchup code, will be omitted from the image if CONFIG_PREEMPT
 * is not defined.
 *
 * As a convenience, in the case where no patchup code is required, the above
 * sequence may be abbreviated to
 *
 * cond_yield_neon <label>
 *
 * Note that the patchup code does not support assembler directives that change
 * the output section, any use of such directives is undefined.
 *
 * The yield itself consists of the following:
 * - Check whether the preempt count is exactly 1, in which case disabling
 *   preemption once will make the task preemptible. If this is not the case,
 *   yielding is pointless.
 * - Check whether TIF_NEED_RESCHED is set, and if so, disable and re-enable
 *   kernel mode NEON (which will trigger a reschedule), and branch to the
 *   yield fixup code.
 *
 * This macro sequence may clobber all CPU state that is not guaranteed by the
 * AAPCS to be preserved across an ordinary function call.
 */

	.macro		cond_yield_neon, lbl
	if_will_cond_yield_neon
	do_cond_yield_neon
	endif_yield_neon	\lbl
	.endm

	.macro		if_will_cond_yield_neon
#ifdef CONFIG_PREEMPT
	get_thread_info	x0
	ldr		w1, [x0, #TSK_TI_PREEMPT]
	ldr		x0, [x0, #TSK_TI_FLAGS]
	cmp		w1, #PREEMPT_DISABLE_OFFSET
	csel		x0, x0, xzr, eq
	tbnz		x0, #TIF_NEED_RESCHED, .Lyield_\@	// needs rescheduling?
	/* fall through to endif_yield_neon */
	.subsection	1
.Lyield_\@ :
#else
	.section	".discard.cond_yield_neon", "ax"
#endif
>>>>>>> e021bb4f
	.endm

	.macro		do_cond_yield_neon
	bl		kernel_neon_end
	bl		kernel_neon_begin
	.endm

	.macro		endif_yield_neon, lbl
	.ifnb		\lbl
	b		\lbl
	.else
	b		.Lyield_out_\@
	.endif
	.previous
.Lyield_out_\@ :
	.endm

#endif	/* __ASM_ASSEMBLER_H */<|MERGE_RESOLUTION|>--- conflicted
+++ resolved
@@ -25,11 +25,7 @@
 
 #include <asm/asm-offsets.h>
 #include <asm/cpufeature.h>
-<<<<<<< HEAD
-#include <asm/cputype.h>
-=======
 #include <asm/debug-monitors.h>
->>>>>>> e021bb4f
 #include <asm/page.h>
 #include <asm/pgtable-hwdef.h>
 #include <asm/ptrace.h>
@@ -138,24 +134,6 @@
 	.endm
 
 /*
- * Value prediction barrier
- */
-	.macro	csdb
-	hint	#20
-	.endm
-
-/*
- * Sanitise a 64-bit bounded index wrt speculation, returning zero if out
- * of bounds.
- */
-	.macro	mask_nospec64, idx, limit, tmp
-	sub	\tmp, \idx, \limit
-	bic	\tmp, \tmp, \idx
-	and	\idx, \idx, \tmp, asr #63
-	csdb
-	.endm
-
-/*
  * NOP sequence
  */
 	.macro	nops, num
@@ -271,12 +249,6 @@
 	.macro adr_this_cpu, dst, sym, tmp
 	adrp	\tmp, \sym
 	add	\dst, \tmp, #:lo12:\sym
-<<<<<<< HEAD
-#else
-	adr_l	\dst, \sym
-#endif
-=======
->>>>>>> e021bb4f
 alternative_if_not ARM64_HAS_VIRT_HOST_EXTN
 	mrs	\tmp, tpidr_el1
 alternative_else
@@ -550,8 +522,6 @@
 	mrs	\rd, sp_el0
 	.endm
 
-<<<<<<< HEAD
-=======
 /*
  * Arrange a physical address in a TTBR register, taking care of 52-bit
  * addresses.
@@ -591,7 +561,6 @@
 #endif
 	.endm
 
->>>>>>> e021bb4f
 /**
  * Errata workaround prior to disable MMU. Insert an ISB immediately prior
  * to executing the MSR that will change SCTLR_ELn[M] from a value of 1 to 0.
@@ -602,49 +571,6 @@
 #endif
 	.endm
 
-<<<<<<< HEAD
-	.macro	pte_to_phys, phys, pte
-	and	\phys, \pte, #(((1 << (48 - PAGE_SHIFT)) - 1) << PAGE_SHIFT)
-	.endm
-
-/*
- * Check the MIDR_EL1 of the current CPU for a given model and a range of
- * variant/revision. See asm/cputype.h for the macros used below.
- *
- *	model:		MIDR_CPU_MODEL of CPU
- *	rv_min:		Minimum of MIDR_CPU_VAR_REV()
- *	rv_max:		Maximum of MIDR_CPU_VAR_REV()
- *	res:		Result register.
- *	tmp1, tmp2, tmp3: Temporary registers
- *
- * Corrupts: res, tmp1, tmp2, tmp3
- * Returns:  0, if the CPU id doesn't match. Non-zero otherwise
- */
-	.macro	cpu_midr_match model, rv_min, rv_max, res, tmp1, tmp2, tmp3
-	mrs		\res, midr_el1
-	mov_q		\tmp1, (MIDR_REVISION_MASK | MIDR_VARIANT_MASK)
-	mov_q		\tmp2, MIDR_CPU_MODEL_MASK
-	and		\tmp3, \res, \tmp2	// Extract model
-	and		\tmp1, \res, \tmp1	// rev & variant
-	mov_q		\tmp2, \model
-	cmp		\tmp3, \tmp2
-	cset		\res, eq
-	cbz		\res, .Ldone\@		// Model matches ?
-
-	.if (\rv_min != 0)			// Skip min check if rv_min == 0
-	mov_q		\tmp3, \rv_min
-	cmp		\tmp1, \tmp3
-	cset		\res, ge
-	.endif					// \rv_min != 0
-	/* Skip rv_max check if rv_min == rv_max && rv_min != 0 */
-	.if ((\rv_min != \rv_max) || \rv_min == 0)
-	mov_q		\tmp2, \rv_max
-	cmp		\tmp1, \tmp2
-	cset		\tmp2, le
-	and		\res, \res, \tmp2
-	.endif
-.Ldone\@:
-=======
 	/*
 	 * frame_push - Push @regcount callee saved registers to the stack,
 	 *              starting at x19, as well as x29/x30, and set x29 to
@@ -764,7 +690,6 @@
 #else
 	.section	".discard.cond_yield_neon", "ax"
 #endif
->>>>>>> e021bb4f
 	.endm
 
 	.macro		do_cond_yield_neon
