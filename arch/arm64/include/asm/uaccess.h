--- conflicted
+++ resolved
@@ -72,25 +72,15 @@
  * This is equivalent to the following test:
  * (u65)addr + (u65)size <= (u65)current->addr_limit + 1
  */
-<<<<<<< HEAD
-static inline unsigned long __range_ok(unsigned long addr, unsigned long size)
-{
-	unsigned long limit = current_thread_info()->addr_limit;
-=======
 static inline unsigned long __range_ok(const void __user *addr, unsigned long size)
 {
 	unsigned long ret, limit = current_thread_info()->addr_limit;
->>>>>>> e021bb4f
 
 	__chk_user_ptr(addr);
 	asm volatile(
 	// A + B <= C + 1 for all A,B,C, in four easy steps:
 	// 1: X = A + B; X' = X % 2^64
-<<<<<<< HEAD
-	"	adds	%0, %0, %2\n"
-=======
 	"	adds	%0, %3, %2\n"
->>>>>>> e021bb4f
 	// 2: Set C = 0 if X > 2^64, to guarantee X' > C in step 4
 	"	csel	%1, xzr, %1, hi\n"
 	// 3: Set X' = ~0 if X >= 2^64. For X == 2^64, this decrements X'
@@ -102,15 +92,9 @@
 	//    testing X' - C == 0, subject to the previous adjustments.
 	"	sbcs	xzr, %0, %1\n"
 	"	cset	%0, ls\n"
-<<<<<<< HEAD
-	: "+r" (addr), "+r" (limit) : "Ir" (size) : "cc");
-
-	return addr;
-=======
 	: "=&r" (ret), "+r" (limit) : "Ir" (size), "0" (addr) : "cc");
 
 	return ret;
->>>>>>> e021bb4f
 }
 
 /*
@@ -120,7 +104,7 @@
  */
 #define untagged_addr(addr)		sign_extend64(addr, 55)
 
-#define access_ok(type, addr, size)	__range_ok((unsigned long)(addr), size)
+#define access_ok(type, addr, size)	__range_ok(addr, size)
 #define user_addr_max			get_fs
 
 #define _ASM_EXTABLE(from, to)						\
@@ -140,21 +124,12 @@
 	local_irq_save(flags);
 	ttbr = read_sysreg(ttbr1_el1);
 	ttbr &= ~TTBR_ASID_MASK;
-<<<<<<< HEAD
-	/* reserved_ttbr0 placed at the end of swapper_pg_dir */
-	write_sysreg(ttbr + SWAPPER_DIR_SIZE, ttbr0_el1);
-	isb();
-	/* Set reserved ASID */
-	write_sysreg(ttbr, ttbr1_el1);
-	isb();
-=======
 	/* reserved_ttbr0 placed before swapper_pg_dir */
 	write_sysreg(ttbr - RESERVED_TTBR0_SIZE, ttbr0_el1);
 	isb();
 	/* Set reserved ASID */
 	write_sysreg(ttbr, ttbr1_el1);
 	isb();
->>>>>>> e021bb4f
 	local_irq_restore(flags);
 }
 
