/*
 * Based on arch/arm/include/asm/cacheflush.h
 *
 * Copyright (C) 1999-2002 Russell King.
 * Copyright (C) 2012 ARM Ltd.
 *
 * This program is free software; you can redistribute it and/or modify
 * it under the terms of the GNU General Public License version 2 as
 * published by the Free Software Foundation.
 *
 * This program is distributed in the hope that it will be useful,
 * but WITHOUT ANY WARRANTY; without even the implied warranty of
 * MERCHANTABILITY or FITNESS FOR A PARTICULAR PURPOSE.  See the
 * GNU General Public License for more details.
 *
 * You should have received a copy of the GNU General Public License
 * along with this program.  If not, see <http://www.gnu.org/licenses/>.
 */
#ifndef __ASM_CACHEFLUSH_H
#define __ASM_CACHEFLUSH_H

#include <linux/mm.h>

/*
 * This flag is used to indicate that the page pointed to by a pte is clean
 * and does not require cleaning before returning it to the user.
 */
#define PG_dcache_clean PG_arch_1

/*
 *	MM Cache Management
 *	===================
 *
 *	The arch/arm64/mm/cache.S implements these methods.
 *
 *	Start addresses are inclusive and end addresses are exclusive; start
 *	addresses should be rounded down, end addresses up.
 *
 *	See Documentation/cachetlb.txt for more information. Please note that
 *	the implementation assumes non-aliasing VIPT D-cache and (aliasing)
 *	VIPT or ASID-tagged VIVT I-cache.
 *
 *	flush_cache_mm(mm)
 *
 *		Clean and invalidate all user space cache entries
 *		before a change of page tables.
 *
 *	flush_icache_range(start, end)
 *
 *		Ensure coherency between the I-cache and the D-cache in the
 *		region described by start, end.
 *		- start  - virtual start address
 *		- end    - virtual end address
 *
 *	__flush_cache_user_range(start, end)
 *
 *		Ensure coherency between the I-cache and the D-cache in the
 *		region described by start, end.
 *		- start  - virtual start address
 *		- end    - virtual end address
 *
 *	__flush_dcache_area(kaddr, size)
 *
 *		Ensure that the data held in page is written back.
 *		- kaddr  - page address
 *		- size   - region size
 */
extern void flush_icache_range(unsigned long start, unsigned long end);
extern void __flush_dcache_area(void *addr, size_t len);
extern void __inval_dcache_area(void *addr, size_t len);
extern void __clean_dcache_area_poc(void *addr, size_t len);
extern void __clean_dcache_area_pop(void *addr, size_t len);
extern void __clean_dcache_area_pou(void *addr, size_t len);
extern long __flush_cache_user_range(unsigned long start, unsigned long end);
extern void sync_icache_aliases(void *kaddr, unsigned long len);

static inline void flush_cache_mm(struct mm_struct *mm)
{
}

static inline void flush_cache_page(struct vm_area_struct *vma,
				    unsigned long user_addr, unsigned long pfn)
{
}

static inline void flush_cache_range(struct vm_area_struct *vma,
				     unsigned long start, unsigned long end)
{
}

/*
 * Cache maintenance functions used by the DMA API. No to be used directly.
 */
extern void __dma_map_area(const void *, size_t, int);
extern void __dma_unmap_area(const void *, size_t, int);
<<<<<<< HEAD
extern void __dma_flush_range(const void *, const void *);
extern void __inval_cache_range(const void *, const void *);
=======
extern void __dma_flush_area(const void *, size_t);
>>>>>>> 0ab73e6e

/*
 * Copy user data from/to a page which is mapped into a different
 * processes address space.  Really, we want to allow our "user
 * space" model to handle this.
 */
extern void copy_to_user_page(struct vm_area_struct *, struct page *,
	unsigned long, void *, const void *, unsigned long);
#define copy_from_user_page(vma, page, vaddr, dst, src, len) \
	do {							\
		memcpy(dst, src, len);				\
	} while (0)

#define flush_cache_dup_mm(mm) flush_cache_mm(mm)

/*
 * flush_dcache_page is used when the kernel has written to the page
 * cache page at virtual address page->virtual.
 *
 * If this page isn't mapped (ie, page_mapping == NULL), or it might
 * have userspace mappings, then we _must_ always clean + invalidate
 * the dcache entries associated with the kernel mapping.
 *
 * Otherwise we can defer the operation, and clean the cache when we are
 * about to change to user space.  This is the same method as used on SPARC64.
 * See update_mmu_cache for the user space part.
 */
#define ARCH_IMPLEMENTS_FLUSH_DCACHE_PAGE 1
extern void flush_dcache_page(struct page *);

static inline void __flush_icache_all(void)
{
	asm("ic	ialluis");
	dsb(ish);
}

#define flush_dcache_mmap_lock(mapping) \
	spin_lock_irq(&(mapping)->tree_lock)
#define flush_dcache_mmap_unlock(mapping) \
	spin_unlock_irq(&(mapping)->tree_lock)

/*
 * We don't appear to need to do anything here.  In fact, if we did, we'd
 * duplicate cache flushing elsewhere performed by flush_dcache_page().
 */
#define flush_icache_page(vma,page)	do { } while (0)

/*
 * Not required on AArch64 (PIPT or VIPT non-aliasing D-cache).
 */
static inline void flush_cache_vmap(unsigned long start, unsigned long end)
{
}

static inline void flush_cache_vunmap(unsigned long start, unsigned long end)
{
}

int set_memory_valid(unsigned long addr, int numpages, int enable);

#endif<|MERGE_RESOLUTION|>--- conflicted
+++ resolved
@@ -93,12 +93,9 @@
  */
 extern void __dma_map_area(const void *, size_t, int);
 extern void __dma_unmap_area(const void *, size_t, int);
-<<<<<<< HEAD
 extern void __dma_flush_range(const void *, const void *);
 extern void __inval_cache_range(const void *, const void *);
-=======
 extern void __dma_flush_area(const void *, size_t);
->>>>>>> 0ab73e6e
 
 /*
  * Copy user data from/to a page which is mapped into a different
