/* SPDX-License-Identifier: GPL-2.0 */
#ifndef __ASM_ALTERNATIVE_H
#define __ASM_ALTERNATIVE_H

#include <asm/cpucaps.h>
#include <asm/insn.h>

#define ARM64_CB_PATCH ARM64_NCAPS

#ifndef __ASSEMBLY__

#include <linux/init.h>
#include <linux/types.h>
#include <linux/stddef.h>
#include <linux/stringify.h>

extern int alternatives_applied;

struct alt_instr {
	s32 orig_offset;	/* offset to original instruction */
	s32 alt_offset;		/* offset to replacement instruction */
	u16 cpufeature;		/* cpufeature bit set for replacement */
	u8  orig_len;		/* size of original instruction(s) */
	u8  alt_len;		/* size of new instruction(s), <= orig_len */
};

typedef void (*alternative_cb_t)(struct alt_instr *alt,
				 __le32 *origptr, __le32 *updptr, int nr_inst);

void __init apply_alternatives_all(void);

<<<<<<< HEAD
=======
#ifdef CONFIG_MODULES
void apply_alternatives_module(void *start, size_t length);
#else
static inline void apply_alternatives_module(void *start, size_t length) { }
#endif

#ifdef CONFIG_KVM_ARM_HOST
void kvm_compute_layout(void);
#else
static inline void kvm_compute_layout(void) { }
#endif

>>>>>>> e021bb4f
#define ALTINSTR_ENTRY(feature,cb)					      \
	" .word 661b - .\n"				/* label           */ \
	" .if " __stringify(cb) " == 0\n"				      \
	" .word 663f - .\n"				/* new instruction */ \
	" .else\n"							      \
	" .word " __stringify(cb) "- .\n"		/* callback */	      \
	" .endif\n"							      \
	" .hword " __stringify(feature) "\n"		/* feature bit     */ \
	" .byte 662b-661b\n"				/* source len      */ \
	" .byte 664f-663f\n"				/* replacement len */

/*
 * alternative assembly primitive:
 *
 * If any of these .org directive fail, it means that insn1 and insn2
 * don't have the same length. This used to be written as
 *
 * .if ((664b-663b) != (662b-661b))
 * 	.error "Alternatives instruction length mismatch"
 * .endif
 *
 * but most assemblers die if insn1 or insn2 have a .inst. This should
 * be fixed in a binutils release posterior to 2.25.51.0.2 (anything
 * containing commit 4e4d08cf7399b606 or c1baaddf8861).
 *
 * Alternatives with callbacks do not generate replacement instructions.
 */
#define __ALTERNATIVE_CFG(oldinstr, newinstr, feature, cfg_enabled, cb)	\
	".if "__stringify(cfg_enabled)" == 1\n"				\
	"661:\n\t"							\
	oldinstr "\n"							\
	"662:\n"							\
	".pushsection .altinstructions,\"a\"\n"				\
	ALTINSTR_ENTRY(feature,cb)					\
	".popsection\n"							\
	" .if " __stringify(cb) " == 0\n"				\
	".pushsection .altinstr_replacement, \"a\"\n"			\
	"663:\n\t"							\
	newinstr "\n"							\
	"664:\n\t"							\
	".popsection\n\t"						\
	".org	. - (664b-663b) + (662b-661b)\n\t"			\
	".org	. - (662b-661b) + (664b-663b)\n"			\
	".else\n\t"							\
	"663:\n\t"							\
	"664:\n\t"							\
	".endif\n"							\
	".endif\n"

#define _ALTERNATIVE_CFG(oldinstr, newinstr, feature, cfg, ...)	\
	__ALTERNATIVE_CFG(oldinstr, newinstr, feature, IS_ENABLED(cfg), 0)

#define ALTERNATIVE_CB(oldinstr, cb) \
	__ALTERNATIVE_CFG(oldinstr, "NOT_AN_INSTRUCTION", ARM64_CB_PATCH, 1, cb)
#else

#include <asm/assembler.h>

.macro altinstruction_entry orig_offset alt_offset feature orig_len alt_len
	.word \orig_offset - .
	.word \alt_offset - .
	.hword \feature
	.byte \orig_len
	.byte \alt_len
.endm

.macro alternative_insn insn1, insn2, cap, enable = 1
	.if \enable
661:	\insn1
662:	.pushsection .altinstructions, "a"
	altinstruction_entry 661b, 663f, \cap, 662b-661b, 664f-663f
	.popsection
	.pushsection .altinstr_replacement, "ax"
663:	\insn2
664:	.popsection
	.org	. - (664b-663b) + (662b-661b)
	.org	. - (662b-661b) + (664b-663b)
	.endif
.endm

/*
 * Alternative sequences
 *
 * The code for the case where the capability is not present will be
 * assembled and linked as normal. There are no restrictions on this
 * code.
 *
 * The code for the case where the capability is present will be
 * assembled into a special section to be used for dynamic patching.
 * Code for that case must:
 *
 * 1. Be exactly the same length (in bytes) as the default code
 *    sequence.
 *
 * 2. Not contain a branch target that is used outside of the
 *    alternative sequence it is defined in (branches into an
 *    alternative sequence are not fixed up).
 */

/*
 * Begin an alternative code sequence.
 */
.macro alternative_if_not cap
	.set .Lasm_alt_mode, 0
	.pushsection .altinstructions, "a"
	altinstruction_entry 661f, 663f, \cap, 662f-661f, 664f-663f
	.popsection
661:
.endm

.macro alternative_if cap
	.set .Lasm_alt_mode, 1
	.pushsection .altinstructions, "a"
	altinstruction_entry 663f, 661f, \cap, 664f-663f, 662f-661f
	.popsection
	.pushsection .altinstr_replacement, "ax"
	.align 2	/* So GAS knows label 661 is suitably aligned */
661:
.endm

.macro alternative_cb cb
	.set .Lasm_alt_mode, 0
	.pushsection .altinstructions, "a"
	altinstruction_entry 661f, \cb, ARM64_CB_PATCH, 662f-661f, 0
	.popsection
661:
.endm

/*
 * Provide the other half of the alternative code sequence.
 */
.macro alternative_else
662:
	.if .Lasm_alt_mode==0
	.pushsection .altinstr_replacement, "ax"
	.else
	.popsection
	.endif
663:
.endm

/*
 * Complete an alternative code sequence.
 */
.macro alternative_endif
664:
	.if .Lasm_alt_mode==0
	.popsection
	.endif
	.org	. - (664b-663b) + (662b-661b)
	.org	. - (662b-661b) + (664b-663b)
.endm

/*
 * Callback-based alternative epilogue
 */
.macro alternative_cb_end
662:
.endm

/*
 * Provides a trivial alternative or default sequence consisting solely
 * of NOPs. The number of NOPs is chosen automatically to match the
 * previous case.
 */
.macro alternative_else_nop_endif
alternative_else
	nops	(662b-661b) / AARCH64_INSN_SIZE
alternative_endif
.endm

#define _ALTERNATIVE_CFG(insn1, insn2, cap, cfg, ...)	\
	alternative_insn insn1, insn2, cap, IS_ENABLED(cfg)

.macro user_alt, label, oldinstr, newinstr, cond
9999:	alternative_insn "\oldinstr", "\newinstr", \cond
	_ASM_EXTABLE 9999b, \label
.endm

/*
 * Generate the assembly for UAO alternatives with exception table entries.
 * This is complicated as there is no post-increment or pair versions of the
 * unprivileged instructions, and USER() only works for single instructions.
 */
#ifdef CONFIG_ARM64_UAO
	.macro uao_ldp l, reg1, reg2, addr, post_inc
		alternative_if_not ARM64_HAS_UAO
8888:			ldp	\reg1, \reg2, [\addr], \post_inc;
8889:			nop;
			nop;
		alternative_else
			ldtr	\reg1, [\addr];
			ldtr	\reg2, [\addr, #8];
			add	\addr, \addr, \post_inc;
		alternative_endif

		_asm_extable	8888b,\l;
		_asm_extable	8889b,\l;
	.endm

	.macro uao_stp l, reg1, reg2, addr, post_inc
		alternative_if_not ARM64_HAS_UAO
8888:			stp	\reg1, \reg2, [\addr], \post_inc;
8889:			nop;
			nop;
		alternative_else
			sttr	\reg1, [\addr];
			sttr	\reg2, [\addr, #8];
			add	\addr, \addr, \post_inc;
		alternative_endif

		_asm_extable	8888b,\l;
		_asm_extable	8889b,\l;
	.endm

	.macro uao_user_alternative l, inst, alt_inst, reg, addr, post_inc
		alternative_if_not ARM64_HAS_UAO
8888:			\inst	\reg, [\addr], \post_inc;
			nop;
		alternative_else
			\alt_inst	\reg, [\addr];
			add		\addr, \addr, \post_inc;
		alternative_endif

		_asm_extable	8888b,\l;
	.endm
#else
	.macro uao_ldp l, reg1, reg2, addr, post_inc
		USER(\l, ldp \reg1, \reg2, [\addr], \post_inc)
	.endm
	.macro uao_stp l, reg1, reg2, addr, post_inc
		USER(\l, stp \reg1, \reg2, [\addr], \post_inc)
	.endm
	.macro uao_user_alternative l, inst, alt_inst, reg, addr, post_inc
		USER(\l, \inst \reg, [\addr], \post_inc)
	.endm
#endif

#endif  /*  __ASSEMBLY__  */

/*
 * Usage: asm(ALTERNATIVE(oldinstr, newinstr, feature));
 *
 * Usage: asm(ALTERNATIVE(oldinstr, newinstr, feature, CONFIG_FOO));
 * N.B. If CONFIG_FOO is specified, but not selected, the whole block
 *      will be omitted, including oldinstr.
 */
#define ALTERNATIVE(oldinstr, newinstr, ...)   \
	_ALTERNATIVE_CFG(oldinstr, newinstr, __VA_ARGS__, 1)

#endif /* __ASM_ALTERNATIVE_H */<|MERGE_RESOLUTION|>--- conflicted
+++ resolved
@@ -29,8 +29,6 @@
 
 void __init apply_alternatives_all(void);
 
-<<<<<<< HEAD
-=======
 #ifdef CONFIG_MODULES
 void apply_alternatives_module(void *start, size_t length);
 #else
@@ -43,7 +41,6 @@
 static inline void kvm_compute_layout(void) { }
 #endif
 
->>>>>>> e021bb4f
 #define ALTINSTR_ENTRY(feature,cb)					      \
 	" .word 661b - .\n"				/* label           */ \
 	" .if " __stringify(cb) " == 0\n"				      \
