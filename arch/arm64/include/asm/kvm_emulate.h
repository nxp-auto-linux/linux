/* SPDX-License-Identifier: GPL-2.0-only */
/*
 * Copyright (C) 2012,2013 - ARM Ltd
 * Author: Marc Zyngier <marc.zyngier@arm.com>
 *
 * Derived from arch/arm/include/kvm_emulate.h
 * Copyright (C) 2012 - Virtual Open Systems and Columbia University
 * Author: Christoffer Dall <c.dall@virtualopensystems.com>
 */

#ifndef __ARM64_KVM_EMULATE_H__
#define __ARM64_KVM_EMULATE_H__

#include <linux/kvm_host.h>

#include <asm/debug-monitors.h>
#include <asm/esr.h>
#include <asm/kvm_arm.h>
#include <asm/kvm_hyp.h>
#include <asm/ptrace.h>
#include <asm/cputype.h>
#include <asm/virt.h>

unsigned long *vcpu_reg32(const struct kvm_vcpu *vcpu, u8 reg_num);
unsigned long vcpu_read_spsr32(const struct kvm_vcpu *vcpu);
void vcpu_write_spsr32(struct kvm_vcpu *vcpu, unsigned long v);

bool kvm_condition_valid32(const struct kvm_vcpu *vcpu);
void kvm_skip_instr32(struct kvm_vcpu *vcpu, bool is_wide_instr);

void kvm_inject_undefined(struct kvm_vcpu *vcpu);
void kvm_inject_vabt(struct kvm_vcpu *vcpu);
void kvm_inject_dabt(struct kvm_vcpu *vcpu, unsigned long addr);
void kvm_inject_pabt(struct kvm_vcpu *vcpu, unsigned long addr);
void kvm_inject_undef32(struct kvm_vcpu *vcpu);
void kvm_inject_dabt32(struct kvm_vcpu *vcpu, unsigned long addr);
void kvm_inject_pabt32(struct kvm_vcpu *vcpu, unsigned long addr);

static __always_inline bool vcpu_el1_is_32bit(struct kvm_vcpu *vcpu)
{
	return !(vcpu->arch.hcr_el2 & HCR_RW);
}

static inline void vcpu_reset_hcr(struct kvm_vcpu *vcpu)
{
	vcpu->arch.hcr_el2 = HCR_GUEST_FLAGS;
	if (is_kernel_in_hyp_mode())
		vcpu->arch.hcr_el2 |= HCR_E2H;
	if (cpus_have_const_cap(ARM64_HAS_RAS_EXTN)) {
		/* route synchronous external abort exceptions to EL2 */
		vcpu->arch.hcr_el2 |= HCR_TEA;
		/* trap error record accesses */
		vcpu->arch.hcr_el2 |= HCR_TERR;
	}

	if (cpus_have_const_cap(ARM64_HAS_STAGE2_FWB)) {
		vcpu->arch.hcr_el2 |= HCR_FWB;
	} else {
		/*
		 * For non-FWB CPUs, we trap VM ops (HCR_EL2.TVM) until M+C
		 * get set in SCTLR_EL1 such that we can detect when the guest
		 * MMU gets turned on and do the necessary cache maintenance
		 * then.
		 */
		vcpu->arch.hcr_el2 |= HCR_TVM;
	}

	if (test_bit(KVM_ARM_VCPU_EL1_32BIT, vcpu->arch.features))
		vcpu->arch.hcr_el2 &= ~HCR_RW;

	/*
	 * TID3: trap feature register accesses that we virtualise.
	 * For now this is conditional, since no AArch32 feature regs
	 * are currently virtualised.
	 */
	if (!vcpu_el1_is_32bit(vcpu))
		vcpu->arch.hcr_el2 |= HCR_TID3;

	if (cpus_have_const_cap(ARM64_MISMATCHED_CACHE_TYPE) ||
	    vcpu_el1_is_32bit(vcpu))
		vcpu->arch.hcr_el2 |= HCR_TID2;
}

static inline unsigned long *vcpu_hcr(struct kvm_vcpu *vcpu)
{
	return (unsigned long *)&vcpu->arch.hcr_el2;
}

static inline void vcpu_clear_wfx_traps(struct kvm_vcpu *vcpu)
{
	vcpu->arch.hcr_el2 &= ~HCR_TWE;
	if (atomic_read(&vcpu->arch.vgic_cpu.vgic_v3.its_vpe.vlpi_count) ||
	    vcpu->kvm->arch.vgic.nassgireq)
		vcpu->arch.hcr_el2 &= ~HCR_TWI;
	else
		vcpu->arch.hcr_el2 |= HCR_TWI;
}

static inline void vcpu_set_wfx_traps(struct kvm_vcpu *vcpu)
{
	vcpu->arch.hcr_el2 |= HCR_TWE;
	vcpu->arch.hcr_el2 |= HCR_TWI;
}

static inline void vcpu_ptrauth_enable(struct kvm_vcpu *vcpu)
{
	vcpu->arch.hcr_el2 |= (HCR_API | HCR_APK);
}

static inline void vcpu_ptrauth_disable(struct kvm_vcpu *vcpu)
{
	vcpu->arch.hcr_el2 &= ~(HCR_API | HCR_APK);
}

static inline unsigned long vcpu_get_vsesr(struct kvm_vcpu *vcpu)
{
	return vcpu->arch.vsesr_el2;
}

static inline void vcpu_set_vsesr(struct kvm_vcpu *vcpu, u64 vsesr)
{
	vcpu->arch.vsesr_el2 = vsesr;
}

static __always_inline unsigned long *vcpu_pc(const struct kvm_vcpu *vcpu)
{
	return (unsigned long *)&vcpu_gp_regs(vcpu)->pc;
}

static __always_inline unsigned long *vcpu_cpsr(const struct kvm_vcpu *vcpu)
{
	return (unsigned long *)&vcpu_gp_regs(vcpu)->pstate;
}

static __always_inline bool vcpu_mode_is_32bit(const struct kvm_vcpu *vcpu)
{
	return !!(*vcpu_cpsr(vcpu) & PSR_MODE32_BIT);
}

static __always_inline bool kvm_condition_valid(const struct kvm_vcpu *vcpu)
{
	if (vcpu_mode_is_32bit(vcpu))
		return kvm_condition_valid32(vcpu);

	return true;
}

static inline void vcpu_set_thumb(struct kvm_vcpu *vcpu)
{
	*vcpu_cpsr(vcpu) |= PSR_AA32_T_BIT;
}

/*
 * vcpu_get_reg and vcpu_set_reg should always be passed a register number
 * coming from a read of ESR_EL2. Otherwise, it may give the wrong result on
 * AArch32 with banked registers.
 */
static __always_inline unsigned long vcpu_get_reg(const struct kvm_vcpu *vcpu,
					 u8 reg_num)
{
	return (reg_num == 31) ? 0 : vcpu_gp_regs(vcpu)->regs[reg_num];
}

static __always_inline void vcpu_set_reg(struct kvm_vcpu *vcpu, u8 reg_num,
				unsigned long val)
{
	if (reg_num != 31)
		vcpu_gp_regs(vcpu)->regs[reg_num] = val;
}

static inline unsigned long vcpu_read_spsr(const struct kvm_vcpu *vcpu)
{
	if (vcpu_mode_is_32bit(vcpu))
		return vcpu_read_spsr32(vcpu);

	if (vcpu->arch.sysregs_loaded_on_cpu)
		return read_sysreg_el1(SYS_SPSR);
	else
		return __vcpu_sys_reg(vcpu, SPSR_EL1);
}

static inline void vcpu_write_spsr(struct kvm_vcpu *vcpu, unsigned long v)
{
	if (vcpu_mode_is_32bit(vcpu)) {
		vcpu_write_spsr32(vcpu, v);
		return;
	}

	if (vcpu->arch.sysregs_loaded_on_cpu)
		write_sysreg_el1(v, SYS_SPSR);
	else
		__vcpu_sys_reg(vcpu, SPSR_EL1) = v;
}

/*
 * The layout of SPSR for an AArch32 state is different when observed from an
 * AArch64 SPSR_ELx or an AArch32 SPSR_*. This function generates the AArch32
 * view given an AArch64 view.
 *
 * In ARM DDI 0487E.a see:
 *
 * - The AArch64 view (SPSR_EL2) in section C5.2.18, page C5-426
 * - The AArch32 view (SPSR_abt) in section G8.2.126, page G8-6256
 * - The AArch32 view (SPSR_und) in section G8.2.132, page G8-6280
 *
 * Which show the following differences:
 *
 * | Bit | AA64 | AA32 | Notes                       |
 * +-----+------+------+-----------------------------|
 * | 24  | DIT  | J    | J is RES0 in ARMv8          |
 * | 21  | SS   | DIT  | SS doesn't exist in AArch32 |
 *
 * ... and all other bits are (currently) common.
 */
static inline unsigned long host_spsr_to_spsr32(unsigned long spsr)
{
	const unsigned long overlap = BIT(24) | BIT(21);
	unsigned long dit = !!(spsr & PSR_AA32_DIT_BIT);

	spsr &= ~overlap;

	spsr |= dit << 21;

	return spsr;
}

static inline bool vcpu_mode_priv(const struct kvm_vcpu *vcpu)
{
	u32 mode;

	if (vcpu_mode_is_32bit(vcpu)) {
		mode = *vcpu_cpsr(vcpu) & PSR_AA32_MODE_MASK;
		return mode > PSR_AA32_MODE_USR;
	}

	mode = *vcpu_cpsr(vcpu) & PSR_MODE_MASK;

	return mode != PSR_MODE_EL0t;
}

static __always_inline u32 kvm_vcpu_get_esr(const struct kvm_vcpu *vcpu)
{
	return vcpu->arch.fault.esr_el2;
}

static __always_inline int kvm_vcpu_get_condition(const struct kvm_vcpu *vcpu)
{
	u32 esr = kvm_vcpu_get_esr(vcpu);

	if (esr & ESR_ELx_CV)
		return (esr & ESR_ELx_COND_MASK) >> ESR_ELx_COND_SHIFT;

	return -1;
}

static __always_inline unsigned long kvm_vcpu_get_hfar(const struct kvm_vcpu *vcpu)
{
	return vcpu->arch.fault.far_el2;
}

static __always_inline phys_addr_t kvm_vcpu_get_fault_ipa(const struct kvm_vcpu *vcpu)
{
	return ((phys_addr_t)vcpu->arch.fault.hpfar_el2 & HPFAR_MASK) << 8;
}

static inline u64 kvm_vcpu_get_disr(const struct kvm_vcpu *vcpu)
{
	return vcpu->arch.fault.disr_el1;
}

static inline u32 kvm_vcpu_hvc_get_imm(const struct kvm_vcpu *vcpu)
{
	return kvm_vcpu_get_esr(vcpu) & ESR_ELx_xVC_IMM_MASK;
}

static __always_inline bool kvm_vcpu_dabt_isvalid(const struct kvm_vcpu *vcpu)
{
	return !!(kvm_vcpu_get_esr(vcpu) & ESR_ELx_ISV);
}

static inline unsigned long kvm_vcpu_dabt_iss_nisv_sanitized(const struct kvm_vcpu *vcpu)
{
	return kvm_vcpu_get_esr(vcpu) & (ESR_ELx_CM | ESR_ELx_WNR | ESR_ELx_FSC);
}

static inline bool kvm_vcpu_dabt_issext(const struct kvm_vcpu *vcpu)
{
	return !!(kvm_vcpu_get_esr(vcpu) & ESR_ELx_SSE);
}

static inline bool kvm_vcpu_dabt_issf(const struct kvm_vcpu *vcpu)
{
	return !!(kvm_vcpu_get_esr(vcpu) & ESR_ELx_SF);
}

static __always_inline int kvm_vcpu_dabt_get_rd(const struct kvm_vcpu *vcpu)
{
	return (kvm_vcpu_get_esr(vcpu) & ESR_ELx_SRT_MASK) >> ESR_ELx_SRT_SHIFT;
}

static __always_inline bool kvm_vcpu_abt_iss1tw(const struct kvm_vcpu *vcpu)
{
	return !!(kvm_vcpu_get_esr(vcpu) & ESR_ELx_S1PTW);
}

/* Always check for S1PTW *before* using this. */
static __always_inline bool kvm_vcpu_dabt_iswrite(const struct kvm_vcpu *vcpu)
{
<<<<<<< HEAD
	return !!(kvm_vcpu_get_hsr(vcpu) & ESR_ELx_WNR) ||
		kvm_vcpu_abt_iss1tw(vcpu); /* AF/DBM update */
=======
	return kvm_vcpu_get_esr(vcpu) & ESR_ELx_WNR;
>>>>>>> 85b047c6
}

static inline bool kvm_vcpu_dabt_is_cm(const struct kvm_vcpu *vcpu)
{
	return !!(kvm_vcpu_get_esr(vcpu) & ESR_ELx_CM);
}

static __always_inline unsigned int kvm_vcpu_dabt_get_as(const struct kvm_vcpu *vcpu)
{
	return 1 << ((kvm_vcpu_get_esr(vcpu) & ESR_ELx_SAS) >> ESR_ELx_SAS_SHIFT);
}

/* This one is not specific to Data Abort */
static __always_inline bool kvm_vcpu_trap_il_is32bit(const struct kvm_vcpu *vcpu)
{
	return !!(kvm_vcpu_get_esr(vcpu) & ESR_ELx_IL);
}

static __always_inline u8 kvm_vcpu_trap_get_class(const struct kvm_vcpu *vcpu)
{
	return ESR_ELx_EC(kvm_vcpu_get_esr(vcpu));
}

static inline bool kvm_vcpu_trap_is_iabt(const struct kvm_vcpu *vcpu)
{
	return kvm_vcpu_trap_get_class(vcpu) == ESR_ELx_EC_IABT_LOW;
}

static inline bool kvm_vcpu_trap_is_exec_fault(const struct kvm_vcpu *vcpu)
{
	return kvm_vcpu_trap_is_iabt(vcpu) && !kvm_vcpu_abt_iss1tw(vcpu);
}

static __always_inline u8 kvm_vcpu_trap_get_fault(const struct kvm_vcpu *vcpu)
{
	return kvm_vcpu_get_esr(vcpu) & ESR_ELx_FSC;
}

static __always_inline u8 kvm_vcpu_trap_get_fault_type(const struct kvm_vcpu *vcpu)
{
	return kvm_vcpu_get_esr(vcpu) & ESR_ELx_FSC_TYPE;
}

static __always_inline bool kvm_vcpu_abt_issea(const struct kvm_vcpu *vcpu)
{
	switch (kvm_vcpu_trap_get_fault(vcpu)) {
	case FSC_SEA:
	case FSC_SEA_TTW0:
	case FSC_SEA_TTW1:
	case FSC_SEA_TTW2:
	case FSC_SEA_TTW3:
	case FSC_SECC:
	case FSC_SECC_TTW0:
	case FSC_SECC_TTW1:
	case FSC_SECC_TTW2:
	case FSC_SECC_TTW3:
		return true;
	default:
		return false;
	}
}

static __always_inline int kvm_vcpu_sys_get_rt(struct kvm_vcpu *vcpu)
{
	u32 esr = kvm_vcpu_get_esr(vcpu);
	return ESR_ELx_SYS64_ISS_RT(esr);
}

static inline bool kvm_is_write_fault(struct kvm_vcpu *vcpu)
{
	if (kvm_vcpu_abt_iss1tw(vcpu))
		return true;

	if (kvm_vcpu_trap_is_iabt(vcpu))
		return false;

	return kvm_vcpu_dabt_iswrite(vcpu);
}

static inline unsigned long kvm_vcpu_get_mpidr_aff(struct kvm_vcpu *vcpu)
{
	return vcpu_read_sys_reg(vcpu, MPIDR_EL1) & MPIDR_HWID_BITMASK;
}

static inline bool kvm_arm_get_vcpu_workaround_2_flag(struct kvm_vcpu *vcpu)
{
	return vcpu->arch.workaround_flags & VCPU_WORKAROUND_2_FLAG;
}

static inline void kvm_arm_set_vcpu_workaround_2_flag(struct kvm_vcpu *vcpu,
						      bool flag)
{
	if (flag)
		vcpu->arch.workaround_flags |= VCPU_WORKAROUND_2_FLAG;
	else
		vcpu->arch.workaround_flags &= ~VCPU_WORKAROUND_2_FLAG;
}

static inline void kvm_vcpu_set_be(struct kvm_vcpu *vcpu)
{
	if (vcpu_mode_is_32bit(vcpu)) {
		*vcpu_cpsr(vcpu) |= PSR_AA32_E_BIT;
	} else {
		u64 sctlr = vcpu_read_sys_reg(vcpu, SCTLR_EL1);
		sctlr |= (1 << 25);
		vcpu_write_sys_reg(vcpu, sctlr, SCTLR_EL1);
	}
}

static inline bool kvm_vcpu_is_be(struct kvm_vcpu *vcpu)
{
	if (vcpu_mode_is_32bit(vcpu))
		return !!(*vcpu_cpsr(vcpu) & PSR_AA32_E_BIT);

	return !!(vcpu_read_sys_reg(vcpu, SCTLR_EL1) & (1 << 25));
}

static inline unsigned long vcpu_data_guest_to_host(struct kvm_vcpu *vcpu,
						    unsigned long data,
						    unsigned int len)
{
	if (kvm_vcpu_is_be(vcpu)) {
		switch (len) {
		case 1:
			return data & 0xff;
		case 2:
			return be16_to_cpu(data & 0xffff);
		case 4:
			return be32_to_cpu(data & 0xffffffff);
		default:
			return be64_to_cpu(data);
		}
	} else {
		switch (len) {
		case 1:
			return data & 0xff;
		case 2:
			return le16_to_cpu(data & 0xffff);
		case 4:
			return le32_to_cpu(data & 0xffffffff);
		default:
			return le64_to_cpu(data);
		}
	}

	return data;		/* Leave LE untouched */
}

static inline unsigned long vcpu_data_host_to_guest(struct kvm_vcpu *vcpu,
						    unsigned long data,
						    unsigned int len)
{
	if (kvm_vcpu_is_be(vcpu)) {
		switch (len) {
		case 1:
			return data & 0xff;
		case 2:
			return cpu_to_be16(data & 0xffff);
		case 4:
			return cpu_to_be32(data & 0xffffffff);
		default:
			return cpu_to_be64(data);
		}
	} else {
		switch (len) {
		case 1:
			return data & 0xff;
		case 2:
			return cpu_to_le16(data & 0xffff);
		case 4:
			return cpu_to_le32(data & 0xffffffff);
		default:
			return cpu_to_le64(data);
		}
	}

	return data;		/* Leave LE untouched */
}

static __always_inline void kvm_skip_instr(struct kvm_vcpu *vcpu, bool is_wide_instr)
{
	if (vcpu_mode_is_32bit(vcpu)) {
		kvm_skip_instr32(vcpu, is_wide_instr);
	} else {
		*vcpu_pc(vcpu) += 4;
		*vcpu_cpsr(vcpu) &= ~PSR_BTYPE_MASK;
	}

	/* advance the singlestep state machine */
	*vcpu_cpsr(vcpu) &= ~DBG_SPSR_SS;
}

/*
 * Skip an instruction which has been emulated at hyp while most guest sysregs
 * are live.
 */
static __always_inline void __kvm_skip_instr(struct kvm_vcpu *vcpu)
{
	*vcpu_pc(vcpu) = read_sysreg_el2(SYS_ELR);
	vcpu_gp_regs(vcpu)->pstate = read_sysreg_el2(SYS_SPSR);

	kvm_skip_instr(vcpu, kvm_vcpu_trap_il_is32bit(vcpu));

	write_sysreg_el2(vcpu_gp_regs(vcpu)->pstate, SYS_SPSR);
	write_sysreg_el2(*vcpu_pc(vcpu), SYS_ELR);
}

#endif /* __ARM64_KVM_EMULATE_H__ */<|MERGE_RESOLUTION|>--- conflicted
+++ resolved
@@ -306,12 +306,7 @@
 /* Always check for S1PTW *before* using this. */
 static __always_inline bool kvm_vcpu_dabt_iswrite(const struct kvm_vcpu *vcpu)
 {
-<<<<<<< HEAD
-	return !!(kvm_vcpu_get_hsr(vcpu) & ESR_ELx_WNR) ||
-		kvm_vcpu_abt_iss1tw(vcpu); /* AF/DBM update */
-=======
 	return kvm_vcpu_get_esr(vcpu) & ESR_ELx_WNR;
->>>>>>> 85b047c6
 }
 
 static inline bool kvm_vcpu_dabt_is_cm(const struct kvm_vcpu *vcpu)
