--- conflicted
+++ resolved
@@ -17,18 +17,12 @@
 #define __ASM_MMU_H
 
 #define MMCF_AARCH32	0x1	/* mm context flag for AArch32 executables */
-<<<<<<< HEAD
-#define USER_ASID_FLAG	(UL(1) << 48)
-#define TTBR_ASID_MASK	(UL(0xffff) << 48)
-
-=======
 #define USER_ASID_BIT	48
 #define USER_ASID_FLAG	(UL(1) << USER_ASID_BIT)
 #define TTBR_ASID_MASK	(UL(0xffff) << 48)
 
 #define BP_HARDEN_EL2_SLOTS 4
 
->>>>>>> e021bb4f
 #ifndef __ASSEMBLY__
 
 typedef struct {
@@ -57,11 +51,6 @@
 	bp_hardening_cb_t	fn;
 };
 
-<<<<<<< HEAD
-#ifdef CONFIG_HARDEN_BRANCH_PREDICTOR
-extern char __bp_harden_hyp_vecs_start[], __bp_harden_hyp_vecs_end[];
-
-=======
 #if (defined(CONFIG_HARDEN_BRANCH_PREDICTOR) ||	\
      defined(CONFIG_HARDEN_EL2_VECTORS))
 extern char __bp_harden_hyp_vecs_start[], __bp_harden_hyp_vecs_end[];
@@ -69,7 +58,6 @@
 #endif  /* CONFIG_HARDEN_BRANCH_PREDICTOR || CONFIG_HARDEN_EL2_VECTORS */
 
 #ifdef CONFIG_HARDEN_BRANCH_PREDICTOR
->>>>>>> e021bb4f
 DECLARE_PER_CPU_READ_MOSTLY(struct bp_hardening_data, bp_hardening_data);
 
 static inline struct bp_hardening_data *arm64_get_bp_hardening_data(void)
