--- conflicted
+++ resolved
@@ -149,15 +149,11 @@
 static const struct arm64_ftr_bits ftr_id_aa64pfr0[] = {
 	ARM64_FTR_BITS(FTR_HIDDEN, FTR_NONSTRICT, FTR_LOWER_SAFE, ID_AA64PFR0_CSV3_SHIFT, 4, 0),
 	ARM64_FTR_BITS(FTR_HIDDEN, FTR_NONSTRICT, FTR_LOWER_SAFE, ID_AA64PFR0_CSV2_SHIFT, 4, 0),
-<<<<<<< HEAD
-	ARM64_FTR_BITS(FTR_HIDDEN, FTR_STRICT, FTR_EXACT, ID_AA64PFR0_GIC_SHIFT, 4, 0),
-=======
 	ARM64_FTR_BITS(FTR_VISIBLE, FTR_STRICT, FTR_LOWER_SAFE, ID_AA64PFR0_DIT_SHIFT, 4, 0),
 	ARM64_FTR_BITS(FTR_VISIBLE_IF_IS_ENABLED(CONFIG_ARM64_SVE),
 				   FTR_STRICT, FTR_LOWER_SAFE, ID_AA64PFR0_SVE_SHIFT, 4, 0),
 	ARM64_FTR_BITS(FTR_HIDDEN, FTR_STRICT, FTR_LOWER_SAFE, ID_AA64PFR0_RAS_SHIFT, 4, 0),
 	ARM64_FTR_BITS(FTR_HIDDEN, FTR_STRICT, FTR_LOWER_SAFE, ID_AA64PFR0_GIC_SHIFT, 4, 0),
->>>>>>> e021bb4f
 	S_ARM64_FTR_BITS(FTR_VISIBLE, FTR_STRICT, FTR_LOWER_SAFE, ID_AA64PFR0_ASIMD_SHIFT, 4, ID_AA64PFR0_ASIMD_NI),
 	S_ARM64_FTR_BITS(FTR_VISIBLE, FTR_STRICT, FTR_LOWER_SAFE, ID_AA64PFR0_FP_SHIFT, 4, ID_AA64PFR0_FP_NI),
 	/* Linux doesn't care about the EL3 */
@@ -207,19 +203,11 @@
 };
 
 static const struct arm64_ftr_bits ftr_ctr[] = {
-<<<<<<< HEAD
-	ARM64_FTR_BITS(FTR_VISIBLE, FTR_STRICT, FTR_EXACT, 31, 1, 1),		/* RES1 */
-	ARM64_FTR_BITS(FTR_VISIBLE, FTR_STRICT, FTR_LOWER_SAFE, 29, 1, 1),	/* DIC */
-	ARM64_FTR_BITS(FTR_VISIBLE, FTR_STRICT, FTR_LOWER_SAFE, 28, 1, 1),	/* IDC */
-	ARM64_FTR_BITS(FTR_VISIBLE, FTR_STRICT, FTR_HIGHER_SAFE, 24, 4, 0),	/* CWG */
-	ARM64_FTR_BITS(FTR_VISIBLE, FTR_STRICT, FTR_HIGHER_SAFE, 20, 4, 0),	/* ERG */
-=======
 	ARM64_FTR_BITS(FTR_VISIBLE, FTR_STRICT, FTR_EXACT, 31, 1, 1), /* RES1 */
 	ARM64_FTR_BITS(FTR_VISIBLE, FTR_STRICT, FTR_LOWER_SAFE, CTR_DIC_SHIFT, 1, 1),
 	ARM64_FTR_BITS(FTR_VISIBLE, FTR_STRICT, FTR_LOWER_SAFE, CTR_IDC_SHIFT, 1, 1),
 	ARM64_FTR_BITS(FTR_VISIBLE, FTR_STRICT, FTR_HIGHER_SAFE, CTR_CWG_SHIFT, 4, 0),
 	ARM64_FTR_BITS(FTR_VISIBLE, FTR_STRICT, FTR_HIGHER_SAFE, CTR_ERG_SHIFT, 4, 0),
->>>>>>> e021bb4f
 	ARM64_FTR_BITS(FTR_VISIBLE, FTR_STRICT, FTR_LOWER_SAFE, CTR_DMINLINE_SHIFT, 4, 1),
 	/*
 	 * Linux can handle differing I-cache policies. Userspace JITs will
@@ -1059,102 +1047,6 @@
 
 	/* Check that CLIDR_EL1.LOU{U,IS} are both 0 */
 	WARN_ON(val & (7 << 27 | 7 << 21));
-}
-
-#ifdef CONFIG_UNMAP_KERNEL_AT_EL0
-static int __kpti_forced; /* 0: not forced, >0: forced on, <0: forced off */
-
-static bool unmap_kernel_at_el0(const struct arm64_cpu_capabilities *entry,
-				int __unused)
-{
-	char const *str = "command line option";
-	u64 pfr0 = read_sanitised_ftr_reg(SYS_ID_AA64PFR0_EL1);
-
-	/*
-	 * For reasons that aren't entirely clear, enabling KPTI on Cavium
-	 * ThunderX leads to apparent I-cache corruption of kernel text, which
-	 * ends as well as you might imagine. Don't even try.
-	 */
-	if (cpus_have_const_cap(ARM64_WORKAROUND_CAVIUM_27456)) {
-		str = "ARM64_WORKAROUND_CAVIUM_27456";
-		__kpti_forced = -1;
-	}
-
-	/* Forced? */
-	if (__kpti_forced) {
-		pr_info_once("kernel page table isolation forced %s by %s\n",
-			     __kpti_forced > 0 ? "ON" : "OFF", str);
-		return __kpti_forced > 0;
-	}
-
-	/* Useful for KASLR robustness */
-	if (IS_ENABLED(CONFIG_RANDOMIZE_BASE))
-		return true;
-
-	/* Don't force KPTI for CPUs that are not vulnerable */
-	switch (read_cpuid_id() & MIDR_CPU_MODEL_MASK) {
-	case MIDR_CAVIUM_THUNDERX2:
-	case MIDR_BRCM_VULCAN:
-		return false;
-	}
-
-	/* Defer to CPU feature registers */
-	return !cpuid_feature_extract_unsigned_field(pfr0,
-						     ID_AA64PFR0_CSV3_SHIFT);
-}
-
-static int kpti_install_ng_mappings(void *__unused)
-{
-	typedef void (kpti_remap_fn)(int, int, phys_addr_t);
-	extern kpti_remap_fn idmap_kpti_install_ng_mappings;
-	kpti_remap_fn *remap_fn;
-
-	static bool kpti_applied = false;
-	int cpu = smp_processor_id();
-
-	if (kpti_applied)
-		return 0;
-
-	remap_fn = (void *)__pa_symbol(idmap_kpti_install_ng_mappings);
-
-	cpu_install_idmap();
-	remap_fn(cpu, num_online_cpus(), __pa_symbol(swapper_pg_dir));
-	cpu_uninstall_idmap();
-
-	if (!cpu)
-		kpti_applied = true;
-
-	return 0;
-}
-
-static int __init parse_kpti(char *str)
-{
-	bool enabled;
-	int ret = strtobool(str, &enabled);
-
-	if (ret)
-		return ret;
-
-	__kpti_forced = enabled ? 1 : -1;
-	return 0;
-}
-early_param("kpti", parse_kpti);
-#endif	/* CONFIG_UNMAP_KERNEL_AT_EL0 */
-
-static int cpu_copy_el2regs(void *__unused)
-{
-	/*
-	 * Copy register values that aren't redirected by hardware.
-	 *
-	 * Before code patching, we only set tpidr_el1, all CPUs need to copy
-	 * this value to tpidr_el2 before we patch the code. Once we've done
-	 * that, freshly-onlined CPUs will set tpidr_el2, so we don't need to
-	 * do anything here.
-	 */
-	if (!alternatives_applied)
-		write_sysreg(read_sysreg(tpidr_el1), tpidr_el2);
-
-	return 0;
 }
 
 static const struct arm64_cpu_capabilities arm64_features[] = {
@@ -1227,11 +1119,7 @@
 		.capability = ARM64_HAS_VIRT_HOST_EXTN,
 		.type = ARM64_CPUCAP_STRICT_BOOT_CPU_FEATURE,
 		.matches = runs_at_el2,
-<<<<<<< HEAD
-		.enable = cpu_copy_el2regs,
-=======
 		.cpu_enable = cpu_copy_el2regs,
->>>>>>> e021bb4f
 	},
 #endif	/* CONFIG_ARM64_VHE */
 	{
@@ -1260,17 +1148,6 @@
 		.matches = unmap_kernel_at_el0,
 		.cpu_enable = kpti_install_ng_mappings,
 	},
-<<<<<<< HEAD
-#ifdef CONFIG_UNMAP_KERNEL_AT_EL0
-	{
-		.desc = "Kernel page table isolation (KPTI)",
-		.capability = ARM64_UNMAP_KERNEL_AT_EL0,
-		.def_scope = SCOPE_SYSTEM,
-		.matches = unmap_kernel_at_el0,
-		.enable = kpti_install_ng_mappings,
-	},
-=======
->>>>>>> e021bb4f
 #endif
 	{
 		/* FP/SIMD is not implemented */
@@ -1478,24 +1355,6 @@
  */
 static bool __this_cpu_has_cap(const struct arm64_cpu_capabilities *cap_array,
 			       unsigned int cap)
-<<<<<<< HEAD
-{
-	const struct arm64_cpu_capabilities *caps;
-
-	if (WARN_ON(preemptible()))
-		return false;
-
-	for (caps = cap_array; caps->matches; caps++)
-		if (caps->capability == cap &&
-		    caps->matches(caps, SCOPE_LOCAL_CPU))
-			return true;
-	return false;
-}
-
-void update_cpu_capabilities(const struct arm64_cpu_capabilities *caps,
-			    const char *info)
-=======
->>>>>>> e021bb4f
 {
 	const struct arm64_cpu_capabilities *caps;
 
@@ -1572,15 +1431,11 @@
 			 * on_each_cpu() which uses an IPI, giving us a PSTATE
 			 * that disappears when we return.
 			 */
-<<<<<<< HEAD
-			stop_machine(caps->enable, (void *)caps, cpu_online_mask);
-=======
 			if (scope_mask & SCOPE_BOOT_CPU)
 				caps->cpu_enable(caps);
 			else
 				stop_machine(__enable_cpu_capability,
 					     (void *)caps, cpu_online_mask);
->>>>>>> e021bb4f
 		}
 	}
 }
@@ -1681,26 +1536,6 @@
 		}
 }
 
-<<<<<<< HEAD
-static void
-verify_local_cpu_features(const struct arm64_cpu_capabilities *caps_list)
-{
-	const struct arm64_cpu_capabilities *caps = caps_list;
-	for (; caps->matches; caps++) {
-		if (!cpus_have_cap(caps->capability))
-			continue;
-		/*
-		 * If the new CPU misses an advertised feature, we cannot proceed
-		 * further, park the cpu.
-		 */
-		if (!__this_cpu_has_cap(caps_list, caps->capability)) {
-			pr_crit("CPU%d: missing feature: %s\n",
-					smp_processor_id(), caps->desc);
-			cpu_die_early();
-		}
-		if (caps->enable)
-			caps->enable((void *)caps);
-=======
 static void verify_sve_features(void)
 {
 	u64 safe_zcr = read_sanitised_ftr_reg(SYS_ZCR_EL1);
@@ -1713,7 +1548,6 @@
 		pr_crit("CPU%d: SVE: required vector length(s) missing\n",
 			smp_processor_id());
 		cpu_die_early();
->>>>>>> e021bb4f
 	}
 
 	/* Add checks on other ZCR bits here if necessary */
