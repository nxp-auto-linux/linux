/*
 * Low-level exception handling code
 *
 * Copyright (C) 2012 ARM Ltd.
 * Authors:	Catalin Marinas <catalin.marinas@arm.com>
 *		Will Deacon <will.deacon@arm.com>
 *
 * This program is free software; you can redistribute it and/or modify
 * it under the terms of the GNU General Public License version 2 as
 * published by the Free Software Foundation.
 *
 * This program is distributed in the hope that it will be useful,
 * but WITHOUT ANY WARRANTY; without even the implied warranty of
 * MERCHANTABILITY or FITNESS FOR A PARTICULAR PURPOSE.  See the
 * GNU General Public License for more details.
 *
 * You should have received a copy of the GNU General Public License
 * along with this program.  If not, see <http://www.gnu.org/licenses/>.
 */

#include <linux/arm-smccc.h>
#include <linux/init.h>
#include <linux/linkage.h>

#include <asm/alternative.h>
#include <asm/assembler.h>
#include <asm/asm-offsets.h>
#include <asm/cpufeature.h>
#include <asm/errno.h>
#include <asm/esr.h>
#include <asm/irq.h>
#include <asm/memory.h>
#include <asm/mmu.h>
#include <asm/processor.h>
#include <asm/ptrace.h>
#include <asm/thread_info.h>
#include <asm/asm-uaccess.h>
#include <asm/unistd.h>

/*
 * Context tracking subsystem.  Used to instrument transitions
 * between user and kernel mode.
 */
	.macro ct_user_exit
#ifdef CONFIG_CONTEXT_TRACKING
	bl	context_tracking_user_exit
#endif
	.endm

	.macro ct_user_enter
#ifdef CONFIG_CONTEXT_TRACKING
	bl	context_tracking_user_enter
#endif
	.endm

	.macro	clear_gp_regs
	.irp	n,0,1,2,3,4,5,6,7,8,9,10,11,12,13,14,15,16,17,18,19,20,21,22,23,24,25,26,27,28,29
	mov	x\n, xzr
	.endr
	.endm

/*
 * Bad Abort numbers
 *-----------------
 */
#define BAD_SYNC	0
#define BAD_IRQ		1
#define BAD_FIQ		2
#define BAD_ERROR	3

	.macro kernel_ventry, el, label, regsize = 64
	.align 7
#ifdef CONFIG_UNMAP_KERNEL_AT_EL0
alternative_if ARM64_UNMAP_KERNEL_AT_EL0
	.if	\el == 0
	.if	\regsize == 64
	mrs	x30, tpidrro_el0
	msr	tpidrro_el0, xzr
	.else
	mov	x30, xzr
	.endif
	.endif
alternative_else_nop_endif
#endif

	sub	sp, sp, #S_FRAME_SIZE
#ifdef CONFIG_VMAP_STACK
	/*
	 * Test whether the SP has overflowed, without corrupting a GPR.
	 * Task and IRQ stacks are aligned to (1 << THREAD_SHIFT).
	 */
	add	sp, sp, x0			// sp' = sp + x0
	sub	x0, sp, x0			// x0' = sp' - x0 = (sp + x0) - x0 = sp
	tbnz	x0, #THREAD_SHIFT, 0f
	sub	x0, sp, x0			// x0'' = sp' - x0' = (sp + x0) - sp = x0
	sub	sp, sp, x0			// sp'' = sp' - x0 = (sp + x0) - x0 = sp
	b	el\()\el\()_\label

0:
	/*
	 * Either we've just detected an overflow, or we've taken an exception
	 * while on the overflow stack. Either way, we won't return to
	 * userspace, and can clobber EL0 registers to free up GPRs.
	 */

	/* Stash the original SP (minus S_FRAME_SIZE) in tpidr_el0. */
	msr	tpidr_el0, x0

	/* Recover the original x0 value and stash it in tpidrro_el0 */
	sub	x0, sp, x0
	msr	tpidrro_el0, x0

	/* Switch to the overflow stack */
	adr_this_cpu sp, overflow_stack + OVERFLOW_STACK_SIZE, x0

	/*
	 * Check whether we were already on the overflow stack. This may happen
	 * after panic() re-enables interrupts.
	 */
	mrs	x0, tpidr_el0			// sp of interrupted context
	sub	x0, sp, x0			// delta with top of overflow stack
	tst	x0, #~(OVERFLOW_STACK_SIZE - 1)	// within range?
	b.ne	__bad_stack			// no? -> bad stack pointer

	/* We were already on the overflow stack. Restore sp/x0 and carry on. */
	sub	sp, sp, x0
	mrs	x0, tpidrro_el0
#endif
	b	el\()\el\()_\label
	.endm

	.macro tramp_alias, dst, sym
	mov_q	\dst, TRAMP_VALIAS
	add	\dst, \dst, #(\sym - .entry.tramp.text)
	.endm

	// This macro corrupts x0-x3. It is the caller's duty
	// to save/restore them if required.
<<<<<<< HEAD
	.macro	apply_ssbd, state, targ, tmp1, tmp2
#ifdef CONFIG_ARM64_SSBD
alternative_cb	arm64_enable_wa2_handling
	b	\targ
alternative_cb_end
	ldr_this_cpu	\tmp2, arm64_ssbd_callback_required, \tmp1
	cbz	\tmp2, \targ
	ldr	\tmp2, [tsk, #TSK_TI_FLAGS]
	tbnz	\tmp2, #TIF_SSBD, \targ
=======
	.macro	apply_ssbd, state, tmp1, tmp2
#ifdef CONFIG_ARM64_SSBD
alternative_cb	arm64_enable_wa2_handling
	b	.L__asm_ssbd_skip\@
alternative_cb_end
	ldr_this_cpu	\tmp2, arm64_ssbd_callback_required, \tmp1
	cbz	\tmp2,	.L__asm_ssbd_skip\@
	ldr	\tmp2, [tsk, #TSK_TI_FLAGS]
	tbnz	\tmp2, #TIF_SSBD, .L__asm_ssbd_skip\@
>>>>>>> e021bb4f
	mov	w0, #ARM_SMCCC_ARCH_WORKAROUND_2
	mov	w1, #\state
alternative_cb	arm64_update_smccc_conduit
	nop					// Patched to SMC/HVC #0
alternative_cb_end
<<<<<<< HEAD
=======
.L__asm_ssbd_skip\@:
>>>>>>> e021bb4f
#endif
	.endm

	.macro	kernel_entry, el, regsize = 64
	.if	\regsize == 32
	mov	w0, w0				// zero upper 32 bits of x0
	.endif
	stp	x0, x1, [sp, #16 * 0]
	stp	x2, x3, [sp, #16 * 1]
	stp	x4, x5, [sp, #16 * 2]
	stp	x6, x7, [sp, #16 * 3]
	stp	x8, x9, [sp, #16 * 4]
	stp	x10, x11, [sp, #16 * 5]
	stp	x12, x13, [sp, #16 * 6]
	stp	x14, x15, [sp, #16 * 7]
	stp	x16, x17, [sp, #16 * 8]
	stp	x18, x19, [sp, #16 * 9]
	stp	x20, x21, [sp, #16 * 10]
	stp	x22, x23, [sp, #16 * 11]
	stp	x24, x25, [sp, #16 * 12]
	stp	x26, x27, [sp, #16 * 13]
	stp	x28, x29, [sp, #16 * 14]

	.if	\el == 0
	clear_gp_regs
	mrs	x21, sp_el0
	ldr_this_cpu	tsk, __entry_task, x20	// Ensure MDSCR_EL1.SS is clear,
	ldr	x19, [tsk, #TSK_TI_FLAGS]	// since we can unmask debug
	disable_step_tsk x19, x20		// exceptions when scheduling.

<<<<<<< HEAD
	apply_ssbd 1, 1f, x22, x23

#ifdef CONFIG_ARM64_SSBD
	ldp	x0, x1, [sp, #16 * 0]
	ldp	x2, x3, [sp, #16 * 1]
#endif
1:

	mov	x29, xzr			// fp pointed to user-space
=======
	apply_ssbd 1, x22, x23

>>>>>>> e021bb4f
	.else
	add	x21, sp, #S_FRAME_SIZE
	get_thread_info tsk
	/* Save the task's original addr_limit and set USER_DS */
	ldr	x20, [tsk, #TSK_TI_ADDR_LIMIT]
	str	x20, [sp, #S_ORIG_ADDR_LIMIT]
	mov	x20, #USER_DS
	str	x20, [tsk, #TSK_TI_ADDR_LIMIT]
	/* No need to reset PSTATE.UAO, hardware's already set it to 0 for us */
	.endif /* \el == 0 */
	mrs	x22, elr_el1
	mrs	x23, spsr_el1
	stp	lr, x21, [sp, #S_LR]

	/*
	 * In order to be able to dump the contents of struct pt_regs at the
	 * time the exception was taken (in case we attempt to walk the call
	 * stack later), chain it together with the stack frames.
	 */
	.if \el == 0
	stp	xzr, xzr, [sp, #S_STACKFRAME]
	.else
	stp	x29, x22, [sp, #S_STACKFRAME]
	.endif
	add	x29, sp, #S_STACKFRAME

#ifdef CONFIG_ARM64_SW_TTBR0_PAN
	/*
	 * Set the TTBR0 PAN bit in SPSR. When the exception is taken from
	 * EL0, there is no need to check the state of TTBR0_EL1 since
	 * accesses are always enabled.
	 * Note that the meaning of this bit differs from the ARMv8.1 PAN
	 * feature as all TTBR0_EL1 accesses are disabled, not just those to
	 * user mappings.
	 */
alternative_if ARM64_HAS_PAN
	b	1f				// skip TTBR0 PAN
alternative_else_nop_endif

	.if	\el != 0
	mrs	x21, ttbr0_el1
	tst	x21, #TTBR_ASID_MASK		// Check for the reserved ASID
	orr	x23, x23, #PSR_PAN_BIT		// Set the emulated PAN in the saved SPSR
	b.eq	1f				// TTBR0 access already disabled
	and	x23, x23, #~PSR_PAN_BIT		// Clear the emulated PAN in the saved SPSR
	.endif

	__uaccess_ttbr0_disable x21
1:
#endif

	stp	x22, x23, [sp, #S_PC]

	/* Not in a syscall by default (el0_svc overwrites for real syscall) */
	.if	\el == 0
	mov	w21, #NO_SYSCALL
	str	w21, [sp, #S_SYSCALLNO]
	.endif

	/*
	 * Set sp_el0 to current thread_info.
	 */
	.if	\el == 0
	msr	sp_el0, tsk
	.endif

	/*
	 * Registers that may be useful after this macro is invoked:
	 *
	 * x21 - aborted SP
	 * x22 - aborted PC
	 * x23 - aborted PSTATE
	*/
	.endm

	.macro	kernel_exit, el
	.if	\el != 0
	disable_daif

	/* Restore the task's original addr_limit. */
	ldr	x20, [sp, #S_ORIG_ADDR_LIMIT]
	str	x20, [tsk, #TSK_TI_ADDR_LIMIT]

	/* No need to restore UAO, it will be restored from SPSR_EL1 */
	.endif

	ldp	x21, x22, [sp, #S_PC]		// load ELR, SPSR
	.if	\el == 0
	ct_user_enter
	.endif

#ifdef CONFIG_ARM64_SW_TTBR0_PAN
	/*
	 * Restore access to TTBR0_EL1. If returning to EL0, no need for SPSR
	 * PAN bit checking.
	 */
alternative_if ARM64_HAS_PAN
	b	2f				// skip TTBR0 PAN
alternative_else_nop_endif

	.if	\el != 0
	tbnz	x22, #22, 1f			// Skip re-enabling TTBR0 access if the PSR_PAN_BIT is set
	.endif

	__uaccess_ttbr0_enable x0, x1

	.if	\el == 0
	/*
	 * Enable errata workarounds only if returning to user. The only
	 * workaround currently required for TTBR0_EL1 changes are for the
	 * Cavium erratum 27456 (broadcast TLBI instructions may cause I-cache
	 * corruption).
	 */
	bl	post_ttbr_update_workaround
	.endif
1:
	.if	\el != 0
	and	x22, x22, #~PSR_PAN_BIT		// ARMv8.0 CPUs do not understand this bit
	.endif
2:
#endif

	.if	\el == 0
	ldr	x23, [sp, #S_SP]		// load return stack pointer
	msr	sp_el0, x23
	tst	x22, #PSR_MODE32_BIT		// native task?
	b.eq	3f

#ifdef CONFIG_ARM64_ERRATUM_845719
alternative_if ARM64_WORKAROUND_845719
#ifdef CONFIG_PID_IN_CONTEXTIDR
	mrs	x29, contextidr_el1
	msr	contextidr_el1, x29
#else
	msr contextidr_el1, xzr
#endif
alternative_else_nop_endif
#endif
3:
<<<<<<< HEAD
	apply_ssbd 0, 5f, x0, x1
5:
=======
	apply_ssbd 0, x0, x1
>>>>>>> e021bb4f
	.endif

	msr	elr_el1, x21			// set up the return data
	msr	spsr_el1, x22
	ldp	x0, x1, [sp, #16 * 0]
	ldp	x2, x3, [sp, #16 * 1]
	ldp	x4, x5, [sp, #16 * 2]
	ldp	x6, x7, [sp, #16 * 3]
	ldp	x8, x9, [sp, #16 * 4]
	ldp	x10, x11, [sp, #16 * 5]
	ldp	x12, x13, [sp, #16 * 6]
	ldp	x14, x15, [sp, #16 * 7]
	ldp	x16, x17, [sp, #16 * 8]
	ldp	x18, x19, [sp, #16 * 9]
	ldp	x20, x21, [sp, #16 * 10]
	ldp	x22, x23, [sp, #16 * 11]
	ldp	x24, x25, [sp, #16 * 12]
	ldp	x26, x27, [sp, #16 * 13]
	ldp	x28, x29, [sp, #16 * 14]
	ldr	lr, [sp, #S_LR]
	add	sp, sp, #S_FRAME_SIZE		// restore sp
<<<<<<< HEAD
=======
	/*
	 * ARCH_HAS_MEMBARRIER_SYNC_CORE rely on eret context synchronization
	 * when returning from IPI handler, and when returning to user-space.
	 */
>>>>>>> e021bb4f

	.if	\el == 0
alternative_insn eret, nop, ARM64_UNMAP_KERNEL_AT_EL0
#ifdef CONFIG_UNMAP_KERNEL_AT_EL0
	bne	4f
	msr	far_el1, x30
	tramp_alias	x30, tramp_exit_native
	br	x30
4:
	tramp_alias	x30, tramp_exit_compat
	br	x30
#endif
	.else
	eret
	.endif
	.endm

	.macro	irq_stack_entry
	mov	x19, sp			// preserve the original sp

	/*
	 * Compare sp with the base of the task stack.
	 * If the top ~(THREAD_SIZE - 1) bits match, we are on a task stack,
	 * and should switch to the irq stack.
	 */
	ldr	x25, [tsk, TSK_STACK]
	eor	x25, x25, x19
	and	x25, x25, #~(THREAD_SIZE - 1)
	cbnz	x25, 9998f

	ldr_this_cpu x25, irq_stack_ptr, x26
	mov	x26, #IRQ_STACK_SIZE
	add	x26, x25, x26

	/* switch to the irq stack */
	mov	sp, x26
9998:
	.endm

	/*
	 * x19 should be preserved between irq_stack_entry and
	 * irq_stack_exit.
	 */
	.macro	irq_stack_exit
	mov	sp, x19
	.endm

/*
 * These are the registers used in the syscall handler, and allow us to
 * have in theory up to 7 arguments to a function - x0 to x6.
 *
 * x7 is reserved for the system call number in 32-bit mode.
 */
wsc_nr	.req	w25		// number of system calls
xsc_nr	.req	x25		// number of system calls (zero-extended)
wscno	.req	w26		// syscall number
xscno	.req	x26		// syscall number (zero-extended)
stbl	.req	x27		// syscall table pointer
tsk	.req	x28		// current thread_info

/*
 * Interrupt handling.
 */
	.macro	irq_handler
	ldr_l	x1, handle_arch_irq
	mov	x0, sp
	irq_stack_entry
	blr	x1
	irq_stack_exit
	.endm

	.text

/*
 * Exception vectors.
 */
	.pushsection ".entry.text", "ax"

	.align	11
ENTRY(vectors)
	kernel_ventry	1, sync_invalid			// Synchronous EL1t
	kernel_ventry	1, irq_invalid			// IRQ EL1t
	kernel_ventry	1, fiq_invalid			// FIQ EL1t
	kernel_ventry	1, error_invalid		// Error EL1t

	kernel_ventry	1, sync				// Synchronous EL1h
	kernel_ventry	1, irq				// IRQ EL1h
	kernel_ventry	1, fiq_invalid			// FIQ EL1h
<<<<<<< HEAD
	kernel_ventry	1, error_invalid		// Error EL1h
=======
	kernel_ventry	1, error			// Error EL1h
>>>>>>> e021bb4f

	kernel_ventry	0, sync				// Synchronous 64-bit EL0
	kernel_ventry	0, irq				// IRQ 64-bit EL0
	kernel_ventry	0, fiq_invalid			// FIQ 64-bit EL0
<<<<<<< HEAD
	kernel_ventry	0, error_invalid		// Error 64-bit EL0
=======
	kernel_ventry	0, error			// Error 64-bit EL0
>>>>>>> e021bb4f

#ifdef CONFIG_COMPAT
	kernel_ventry	0, sync_compat, 32		// Synchronous 32-bit EL0
	kernel_ventry	0, irq_compat, 32		// IRQ 32-bit EL0
	kernel_ventry	0, fiq_invalid_compat, 32	// FIQ 32-bit EL0
<<<<<<< HEAD
	kernel_ventry	0, error_invalid_compat, 32	// Error 32-bit EL0
=======
	kernel_ventry	0, error_compat, 32		// Error 32-bit EL0
>>>>>>> e021bb4f
#else
	kernel_ventry	0, sync_invalid, 32		// Synchronous 32-bit EL0
	kernel_ventry	0, irq_invalid, 32		// IRQ 32-bit EL0
	kernel_ventry	0, fiq_invalid, 32		// FIQ 32-bit EL0
	kernel_ventry	0, error_invalid, 32		// Error 32-bit EL0
#endif
END(vectors)

#ifdef CONFIG_VMAP_STACK
	/*
	 * We detected an overflow in kernel_ventry, which switched to the
	 * overflow stack. Stash the exception regs, and head to our overflow
	 * handler.
	 */
__bad_stack:
	/* Restore the original x0 value */
	mrs	x0, tpidrro_el0

	/*
	 * Store the original GPRs to the new stack. The orginal SP (minus
	 * S_FRAME_SIZE) was stashed in tpidr_el0 by kernel_ventry.
	 */
	sub	sp, sp, #S_FRAME_SIZE
	kernel_entry 1
	mrs	x0, tpidr_el0
	add	x0, x0, #S_FRAME_SIZE
	str	x0, [sp, #S_SP]

	/* Stash the regs for handle_bad_stack */
	mov	x0, sp

	/* Time to die */
	bl	handle_bad_stack
	ASM_BUG()
#endif /* CONFIG_VMAP_STACK */

/*
 * Invalid mode handlers
 */
	.macro	inv_entry, el, reason, regsize = 64
	kernel_entry \el, \regsize
	mov	x0, sp
	mov	x1, #\reason
	mrs	x2, esr_el1
	bl	bad_mode
	ASM_BUG()
	.endm

el0_sync_invalid:
	inv_entry 0, BAD_SYNC
ENDPROC(el0_sync_invalid)

el0_irq_invalid:
	inv_entry 0, BAD_IRQ
ENDPROC(el0_irq_invalid)

el0_fiq_invalid:
	inv_entry 0, BAD_FIQ
ENDPROC(el0_fiq_invalid)

el0_error_invalid:
	inv_entry 0, BAD_ERROR
ENDPROC(el0_error_invalid)

#ifdef CONFIG_COMPAT
el0_fiq_invalid_compat:
	inv_entry 0, BAD_FIQ, 32
ENDPROC(el0_fiq_invalid_compat)
#endif

el1_sync_invalid:
	inv_entry 1, BAD_SYNC
ENDPROC(el1_sync_invalid)

el1_irq_invalid:
	inv_entry 1, BAD_IRQ
ENDPROC(el1_irq_invalid)

el1_fiq_invalid:
	inv_entry 1, BAD_FIQ
ENDPROC(el1_fiq_invalid)

el1_error_invalid:
	inv_entry 1, BAD_ERROR
ENDPROC(el1_error_invalid)

/*
 * EL1 mode handlers.
 */
	.align	6
el1_sync:
	kernel_entry 1
	mrs	x1, esr_el1			// read the syndrome register
	lsr	x24, x1, #ESR_ELx_EC_SHIFT	// exception class
	cmp	x24, #ESR_ELx_EC_DABT_CUR	// data abort in EL1
	b.eq	el1_da
	cmp	x24, #ESR_ELx_EC_IABT_CUR	// instruction abort in EL1
	b.eq	el1_ia
	cmp	x24, #ESR_ELx_EC_SYS64		// configurable trap
	b.eq	el1_undef
	cmp	x24, #ESR_ELx_EC_SP_ALIGN	// stack alignment exception
	b.eq	el1_sp_pc
	cmp	x24, #ESR_ELx_EC_PC_ALIGN	// pc alignment exception
	b.eq	el1_sp_pc
	cmp	x24, #ESR_ELx_EC_UNKNOWN	// unknown exception in EL1
	b.eq	el1_undef
	cmp	x24, #ESR_ELx_EC_BREAKPT_CUR	// debug exception in EL1
	b.ge	el1_dbg
	b	el1_inv

el1_ia:
	/*
	 * Fall through to the Data abort case
	 */
el1_da:
	/*
	 * Data abort handling
	 */
	mrs	x3, far_el1
	inherit_daif	pstate=x23, tmp=x2
	clear_address_tag x0, x3
	mov	x2, sp				// struct pt_regs
	bl	do_mem_abort

	kernel_exit 1
el1_sp_pc:
	/*
	 * Stack or PC alignment exception handling
	 */
	mrs	x0, far_el1
	inherit_daif	pstate=x23, tmp=x2
	mov	x2, sp
	bl	do_sp_pc_abort
	ASM_BUG()
el1_undef:
	/*
	 * Undefined instruction
	 */
	inherit_daif	pstate=x23, tmp=x2
	mov	x0, sp
	bl	do_undefinstr
	kernel_exit 1
el1_dbg:
	/*
	 * Debug exception handling
	 */
	cmp	x24, #ESR_ELx_EC_BRK64		// if BRK64
	cinc	x24, x24, eq			// set bit '0'
	tbz	x24, #0, el1_inv		// EL1 only
	mrs	x0, far_el1
	mov	x2, sp				// struct pt_regs
	bl	do_debug_exception
	kernel_exit 1
el1_inv:
	// TODO: add support for undefined instructions in kernel mode
	inherit_daif	pstate=x23, tmp=x2
	mov	x0, sp
	mov	x2, x1
	mov	x1, #BAD_SYNC
	bl	bad_mode
	ASM_BUG()
ENDPROC(el1_sync)

	.align	6
el1_irq:
	kernel_entry 1
	enable_da_f
#ifdef CONFIG_TRACE_IRQFLAGS
	bl	trace_hardirqs_off
#endif

	irq_handler

#ifdef CONFIG_PREEMPT
	ldr	w24, [tsk, #TSK_TI_PREEMPT]	// get preempt count
	cbnz	w24, 2f				// preempt count != 0
	ldr	x0, [tsk, #TSK_TI_FLAGS]	// get flags
	tbnz	x0, #TIF_NEED_RESCHED, 1f	// needs rescheduling?

	ldr	w24, [tsk, #TSK_TI_PREEMPT_LAZY] // get preempt lazy count
	cbnz	w24, 2f				// preempt lazy count != 0
	tbz	x0, #TIF_NEED_RESCHED_LAZY, 2f	// needs rescheduling?
1:
	bl	el1_preempt
2:
#endif
#ifdef CONFIG_TRACE_IRQFLAGS
	bl	trace_hardirqs_on
#endif
	kernel_exit 1
ENDPROC(el1_irq)

#ifdef CONFIG_PREEMPT
el1_preempt:
	mov	x24, lr
1:	bl	preempt_schedule_irq		// irq en/disable is done inside
	ldr	x0, [tsk, #TSK_TI_FLAGS]	// get new tasks TI_FLAGS
	tbnz	x0, #TIF_NEED_RESCHED, 1b	// needs rescheduling?
	tbnz	x0, #TIF_NEED_RESCHED_LAZY, 1b	// needs rescheduling?
	ret	x24
#endif

/*
 * EL0 mode handlers.
 */
	.align	6
el0_sync:
	kernel_entry 0
	mrs	x25, esr_el1			// read the syndrome register
	lsr	x24, x25, #ESR_ELx_EC_SHIFT	// exception class
	cmp	x24, #ESR_ELx_EC_SVC64		// SVC in 64-bit state
	b.eq	el0_svc
	cmp	x24, #ESR_ELx_EC_DABT_LOW	// data abort in EL0
	b.eq	el0_da
	cmp	x24, #ESR_ELx_EC_IABT_LOW	// instruction abort in EL0
	b.eq	el0_ia
	cmp	x24, #ESR_ELx_EC_FP_ASIMD	// FP/ASIMD access
	b.eq	el0_fpsimd_acc
	cmp	x24, #ESR_ELx_EC_SVE		// SVE access
	b.eq	el0_sve_acc
	cmp	x24, #ESR_ELx_EC_FP_EXC64	// FP/ASIMD exception
	b.eq	el0_fpsimd_exc
	cmp	x24, #ESR_ELx_EC_SYS64		// configurable trap
	b.eq	el0_sys
	cmp	x24, #ESR_ELx_EC_SP_ALIGN	// stack alignment exception
	b.eq	el0_sp_pc
	cmp	x24, #ESR_ELx_EC_PC_ALIGN	// pc alignment exception
	b.eq	el0_sp_pc
	cmp	x24, #ESR_ELx_EC_UNKNOWN	// unknown exception in EL0
	b.eq	el0_undef
	cmp	x24, #ESR_ELx_EC_BREAKPT_LOW	// debug exception in EL0
	b.ge	el0_dbg
	b	el0_inv

#ifdef CONFIG_COMPAT
	.align	6
el0_sync_compat:
	kernel_entry 0, 32
	mrs	x25, esr_el1			// read the syndrome register
	lsr	x24, x25, #ESR_ELx_EC_SHIFT	// exception class
	cmp	x24, #ESR_ELx_EC_SVC32		// SVC in 32-bit state
	b.eq	el0_svc_compat
	cmp	x24, #ESR_ELx_EC_DABT_LOW	// data abort in EL0
	b.eq	el0_da
	cmp	x24, #ESR_ELx_EC_IABT_LOW	// instruction abort in EL0
	b.eq	el0_ia
	cmp	x24, #ESR_ELx_EC_FP_ASIMD	// FP/ASIMD access
	b.eq	el0_fpsimd_acc
	cmp	x24, #ESR_ELx_EC_FP_EXC32	// FP/ASIMD exception
	b.eq	el0_fpsimd_exc
	cmp	x24, #ESR_ELx_EC_PC_ALIGN	// pc alignment exception
	b.eq	el0_sp_pc
	cmp	x24, #ESR_ELx_EC_UNKNOWN	// unknown exception in EL0
	b.eq	el0_undef
	cmp	x24, #ESR_ELx_EC_CP15_32	// CP15 MRC/MCR trap
	b.eq	el0_undef
	cmp	x24, #ESR_ELx_EC_CP15_64	// CP15 MRRC/MCRR trap
	b.eq	el0_undef
	cmp	x24, #ESR_ELx_EC_CP14_MR	// CP14 MRC/MCR trap
	b.eq	el0_undef
	cmp	x24, #ESR_ELx_EC_CP14_LS	// CP14 LDC/STC trap
	b.eq	el0_undef
	cmp	x24, #ESR_ELx_EC_CP14_64	// CP14 MRRC/MCRR trap
	b.eq	el0_undef
	cmp	x24, #ESR_ELx_EC_BREAKPT_LOW	// debug exception in EL0
	b.ge	el0_dbg
	b	el0_inv
el0_svc_compat:
	mov	x0, sp
	bl	el0_svc_compat_handler
	b	ret_to_user

	.align	6
el0_irq_compat:
	kernel_entry 0, 32
	b	el0_irq_naked

el0_error_compat:
	kernel_entry 0, 32
	b	el0_error_naked
#endif

el0_da:
	/*
	 * Data abort handling
	 */
	mrs	x26, far_el1
	enable_daif
	ct_user_exit
	clear_address_tag x0, x26
	mov	x1, x25
	mov	x2, sp
	bl	do_mem_abort
	b	ret_to_user
el0_ia:
	/*
	 * Instruction abort handling
	 */
	mrs	x26, far_el1
<<<<<<< HEAD
	enable_dbg
=======
	enable_da_f
>>>>>>> e021bb4f
#ifdef CONFIG_TRACE_IRQFLAGS
	bl	trace_hardirqs_off
#endif
	ct_user_exit
	mov	x0, x26
	mov	x1, x25
	mov	x2, sp
	bl	do_el0_ia_bp_hardening
	b	ret_to_user
el0_fpsimd_acc:
	/*
	 * Floating Point or Advanced SIMD access
	 */
	enable_daif
	ct_user_exit
	mov	x0, x25
	mov	x1, sp
	bl	do_fpsimd_acc
	b	ret_to_user
el0_sve_acc:
	/*
	 * Scalable Vector Extension access
	 */
	enable_daif
	ct_user_exit
	mov	x0, x25
	mov	x1, sp
	bl	do_sve_acc
	b	ret_to_user
el0_fpsimd_exc:
	/*
	 * Floating Point, Advanced SIMD or SVE exception
	 */
	enable_daif
	ct_user_exit
	mov	x0, x25
	mov	x1, sp
	bl	do_fpsimd_exc
	b	ret_to_user
el0_sp_pc:
	/*
	 * Stack or PC alignment exception handling
	 */
	mrs	x26, far_el1
<<<<<<< HEAD
	enable_dbg
=======
	enable_da_f
>>>>>>> e021bb4f
#ifdef CONFIG_TRACE_IRQFLAGS
	bl	trace_hardirqs_off
#endif
	ct_user_exit
	mov	x0, x26
	mov	x1, x25
	mov	x2, sp
	bl	do_sp_pc_abort
	b	ret_to_user
el0_undef:
	/*
	 * Undefined instruction
	 */
	enable_daif
	ct_user_exit
	mov	x0, sp
	bl	do_undefinstr
	b	ret_to_user
el0_sys:
	/*
	 * System instructions, for trapped cache maintenance instructions
	 */
	enable_daif
	ct_user_exit
	mov	x0, x25
	mov	x1, sp
	bl	do_sysinstr
	b	ret_to_user
el0_dbg:
	/*
	 * Debug exception handling
	 */
	tbnz	x24, #0, el0_inv		// EL0 only
	mrs	x0, far_el1
	mov	x1, x25
	mov	x2, sp
	bl	do_debug_exception
	enable_daif
	ct_user_exit
	b	ret_to_user
el0_inv:
	enable_daif
	ct_user_exit
	mov	x0, sp
	mov	x1, #BAD_SYNC
	mov	x2, x25
	bl	bad_el0_sync
	b	ret_to_user
ENDPROC(el0_sync)

	.align	6
el0_irq:
	kernel_entry 0
el0_irq_naked:
	enable_da_f
#ifdef CONFIG_TRACE_IRQFLAGS
	bl	trace_hardirqs_off
#endif

	ct_user_exit
#ifdef CONFIG_HARDEN_BRANCH_PREDICTOR
	tbz	x22, #55, 1f
	bl	do_el0_irq_bp_hardening
1:
#endif
	irq_handler

#ifdef CONFIG_TRACE_IRQFLAGS
	bl	trace_hardirqs_on
#endif
	b	ret_to_user
ENDPROC(el0_irq)

el1_error:
	kernel_entry 1
	mrs	x1, esr_el1
	enable_dbg
	mov	x0, sp
	bl	do_serror
	kernel_exit 1
ENDPROC(el1_error)

el0_error:
	kernel_entry 0
el0_error_naked:
	mrs	x1, esr_el1
	enable_dbg
	mov	x0, sp
	bl	do_serror
	enable_daif
	ct_user_exit
	b	ret_to_user
ENDPROC(el0_error)

/*
 * Ok, we need to do extra processing, enter the slow path.
 */
work_pending:
	mov	x0, sp				// 'regs'
	bl	do_notify_resume
#ifdef CONFIG_TRACE_IRQFLAGS
	bl	trace_hardirqs_on		// enabled while in userspace
#endif
	ldr	x1, [tsk, #TSK_TI_FLAGS]	// re-check for single-step
	b	finish_ret_to_user
/*
 * "slow" syscall return path.
 */
ret_to_user:
	disable_daif
	ldr	x1, [tsk, #TSK_TI_FLAGS]
	and	x2, x1, #_TIF_WORK_MASK
	cbnz	x2, work_pending
finish_ret_to_user:
	enable_step_tsk x1, x2
#ifdef CONFIG_GCC_PLUGIN_STACKLEAK
	bl	stackleak_erase
#endif
	kernel_exit 0
ENDPROC(ret_to_user)

/*
 * SVC handler.
 */
	.align	6
el0_svc:
<<<<<<< HEAD
	adrp	stbl, sys_call_table		// load syscall table pointer
	mov	wscno, w8			// syscall number in w8
	mov	wsc_nr, #__NR_syscalls
el0_svc_naked:					// compat entry point
	stp	x0, xscno, [sp, #S_ORIG_X0]	// save the original x0 and syscall number
	enable_dbg_and_irq
	ct_user_exit 1

	ldr	x16, [tsk, #TSK_TI_FLAGS]	// check for syscall hooks
	tst	x16, #_TIF_SYSCALL_WORK
	b.ne	__sys_trace
	cmp     wscno, wsc_nr			// check upper syscall limit
	b.hs	ni_sys
	mask_nospec64 xscno, xsc_nr, x19	// enforce bounds for syscall number
	ldr	x16, [stbl, xscno, lsl #3]	// address in the syscall table
	blr	x16				// call sys_* routine
	b	ret_fast_syscall
ni_sys:
=======
>>>>>>> e021bb4f
	mov	x0, sp
	bl	el0_svc_handler
	b	ret_to_user
ENDPROC(el0_svc)

	.popsection				// .entry.text

#ifdef CONFIG_UNMAP_KERNEL_AT_EL0
<<<<<<< HEAD
/*
 * Exception vectors trampoline.
 */
	.pushsection ".entry.tramp.text", "ax"

	.macro tramp_map_kernel, tmp
	mrs	\tmp, ttbr1_el1
	sub	\tmp, \tmp, #(SWAPPER_DIR_SIZE + RESERVED_TTBR0_SIZE)
	bic	\tmp, \tmp, #USER_ASID_FLAG
	msr	ttbr1_el1, \tmp
#ifdef CONFIG_QCOM_FALKOR_ERRATUM_1003
alternative_if ARM64_WORKAROUND_QCOM_FALKOR_E1003
	/* ASID already in \tmp[63:48] */
	movk	\tmp, #:abs_g2_nc:(TRAMP_VALIAS >> 12)
	movk	\tmp, #:abs_g1_nc:(TRAMP_VALIAS >> 12)
	/* 2MB boundary containing the vectors, so we nobble the walk cache */
	movk	\tmp, #:abs_g0_nc:((TRAMP_VALIAS & ~(SZ_2M - 1)) >> 12)
	isb
	tlbi	vae1, \tmp
	dsb	nsh
alternative_else_nop_endif
#endif /* CONFIG_QCOM_FALKOR_ERRATUM_1003 */
	.endm

	.macro tramp_unmap_kernel, tmp
	mrs	\tmp, ttbr1_el1
	add	\tmp, \tmp, #(SWAPPER_DIR_SIZE + RESERVED_TTBR0_SIZE)
	orr	\tmp, \tmp, #USER_ASID_FLAG
	msr	ttbr1_el1, \tmp
	/*
	 * We avoid running the post_ttbr_update_workaround here because
	 * it's only needed by Cavium ThunderX, which requires KPTI to be
	 * disabled.
	 */
	.endm

	.macro tramp_ventry, regsize = 64
	.align	7
1:
	.if	\regsize == 64
	msr	tpidrro_el0, x30	// Restored in kernel_ventry
	.endif
	/*
	 * Defend against branch aliasing attacks by pushing a dummy
	 * entry onto the return stack and using a RET instruction to
	 * enter the full-fat kernel vectors.
	 */
	bl	2f
	b	.
2:
	tramp_map_kernel	x30
#ifdef CONFIG_RANDOMIZE_BASE
	adr	x30, tramp_vectors + PAGE_SIZE
alternative_insn isb, nop, ARM64_WORKAROUND_QCOM_FALKOR_E1003
	ldr	x30, [x30]
#else
	ldr	x30, =vectors
#endif
	prfm	plil1strm, [x30, #(1b - tramp_vectors)]
	msr	vbar_el1, x30
	add	x30, x30, #(1b - tramp_vectors)
	isb
	ret
	.endm

	.macro tramp_exit, regsize = 64
	adr	x30, tramp_vectors
	msr	vbar_el1, x30
	tramp_unmap_kernel	x30
	.if	\regsize == 64
	mrs	x30, far_el1
	.endif
	eret
	.endm

	.align	11
ENTRY(tramp_vectors)
	.space	0x400

	tramp_ventry
	tramp_ventry
	tramp_ventry
	tramp_ventry

	tramp_ventry	32
	tramp_ventry	32
	tramp_ventry	32
	tramp_ventry	32
END(tramp_vectors)

ENTRY(tramp_exit_native)
	tramp_exit
END(tramp_exit_native)

ENTRY(tramp_exit_compat)
	tramp_exit	32
END(tramp_exit_compat)

	.ltorg
	.popsection				// .entry.tramp.text
#ifdef CONFIG_RANDOMIZE_BASE
	.pushsection ".rodata", "a"
	.align PAGE_SHIFT
	.globl	__entry_tramp_data_start
__entry_tramp_data_start:
	.quad	vectors
	.popsection				// .rodata
#endif /* CONFIG_RANDOMIZE_BASE */
#endif /* CONFIG_UNMAP_KERNEL_AT_EL0 */

=======
>>>>>>> e021bb4f
/*
 * Exception vectors trampoline.
 */
	.pushsection ".entry.tramp.text", "ax"

	.macro tramp_map_kernel, tmp
	mrs	\tmp, ttbr1_el1
	add	\tmp, \tmp, #(PAGE_SIZE + RESERVED_TTBR0_SIZE)
	bic	\tmp, \tmp, #USER_ASID_FLAG
	msr	ttbr1_el1, \tmp
#ifdef CONFIG_QCOM_FALKOR_ERRATUM_1003
alternative_if ARM64_WORKAROUND_QCOM_FALKOR_E1003
	/* ASID already in \tmp[63:48] */
	movk	\tmp, #:abs_g2_nc:(TRAMP_VALIAS >> 12)
	movk	\tmp, #:abs_g1_nc:(TRAMP_VALIAS >> 12)
	/* 2MB boundary containing the vectors, so we nobble the walk cache */
	movk	\tmp, #:abs_g0_nc:((TRAMP_VALIAS & ~(SZ_2M - 1)) >> 12)
	isb
	tlbi	vae1, \tmp
	dsb	nsh
alternative_else_nop_endif
#endif /* CONFIG_QCOM_FALKOR_ERRATUM_1003 */
	.endm

	.macro tramp_unmap_kernel, tmp
	mrs	\tmp, ttbr1_el1
	sub	\tmp, \tmp, #(PAGE_SIZE + RESERVED_TTBR0_SIZE)
	orr	\tmp, \tmp, #USER_ASID_FLAG
	msr	ttbr1_el1, \tmp
	/*
	 * We avoid running the post_ttbr_update_workaround here because
	 * it's only needed by Cavium ThunderX, which requires KPTI to be
	 * disabled.
	 */
	.endm

	.macro tramp_ventry, regsize = 64
	.align	7
1:
	.if	\regsize == 64
	msr	tpidrro_el0, x30	// Restored in kernel_ventry
	.endif
	/*
	 * Defend against branch aliasing attacks by pushing a dummy
	 * entry onto the return stack and using a RET instruction to
	 * enter the full-fat kernel vectors.
	 */
	bl	2f
	b	.
2:
	tramp_map_kernel	x30
#ifdef CONFIG_RANDOMIZE_BASE
	adr	x30, tramp_vectors + PAGE_SIZE
alternative_insn isb, nop, ARM64_WORKAROUND_QCOM_FALKOR_E1003
	ldr	x30, [x30]
#else
	ldr	x30, =vectors
#endif
	prfm	plil1strm, [x30, #(1b - tramp_vectors)]
	msr	vbar_el1, x30
	add	x30, x30, #(1b - tramp_vectors)
	isb
	ret
	.endm

	.macro tramp_exit, regsize = 64
	adr	x30, tramp_vectors
	msr	vbar_el1, x30
	tramp_unmap_kernel	x30
	.if	\regsize == 64
	mrs	x30, far_el1
	.endif
	eret
	.endm

	.align	11
ENTRY(tramp_vectors)
	.space	0x400

	tramp_ventry
	tramp_ventry
	tramp_ventry
	tramp_ventry

	tramp_ventry	32
	tramp_ventry	32
	tramp_ventry	32
	tramp_ventry	32
END(tramp_vectors)

ENTRY(tramp_exit_native)
	tramp_exit
END(tramp_exit_native)

ENTRY(tramp_exit_compat)
	tramp_exit	32
END(tramp_exit_compat)

	.ltorg
	.popsection				// .entry.tramp.text
#ifdef CONFIG_RANDOMIZE_BASE
	.pushsection ".rodata", "a"
	.align PAGE_SHIFT
	.globl	__entry_tramp_data_start
__entry_tramp_data_start:
	.quad	vectors
	.popsection				// .rodata
#endif /* CONFIG_RANDOMIZE_BASE */
#endif /* CONFIG_UNMAP_KERNEL_AT_EL0 */

/*
 * Register switch for AArch64. The callee-saved registers need to be saved
 * and restored. On entry:
 *   x0 = previous task_struct (must be preserved across the switch)
 *   x1 = next task_struct
 * Previous and next are guaranteed not to be the same.
 *
 */
ENTRY(cpu_switch_to)
	mov	x10, #THREAD_CPU_CONTEXT
	add	x8, x0, x10
	mov	x9, sp
	stp	x19, x20, [x8], #16		// store callee-saved registers
	stp	x21, x22, [x8], #16
	stp	x23, x24, [x8], #16
	stp	x25, x26, [x8], #16
	stp	x27, x28, [x8], #16
	stp	x29, x9, [x8], #16
	str	lr, [x8]
	add	x8, x1, x10
	ldp	x19, x20, [x8], #16		// restore callee-saved registers
	ldp	x21, x22, [x8], #16
	ldp	x23, x24, [x8], #16
	ldp	x25, x26, [x8], #16
	ldp	x27, x28, [x8], #16
	ldp	x29, x9, [x8], #16
	ldr	lr, [x8]
	mov	sp, x9
	msr	sp_el0, x1
	ret
ENDPROC(cpu_switch_to)
NOKPROBE(cpu_switch_to)

/*
 * This is how we return from a fork.
 */
ENTRY(ret_from_fork)
	bl	schedule_tail
	cbz	x19, 1f				// not a kernel thread
	mov	x0, x20
	blr	x19
1:	get_thread_info tsk
	b	ret_to_user
ENDPROC(ret_from_fork)
NOKPROBE(ret_from_fork)

#ifdef CONFIG_ARM_SDE_INTERFACE

#include <asm/sdei.h>
#include <uapi/linux/arm_sdei.h>

.macro sdei_handler_exit exit_mode
	/* On success, this call never returns... */
	cmp	\exit_mode, #SDEI_EXIT_SMC
	b.ne	99f
	smc	#0
	b	.
99:	hvc	#0
	b	.
.endm

#ifdef CONFIG_UNMAP_KERNEL_AT_EL0
/*
 * The regular SDEI entry point may have been unmapped along with the rest of
 * the kernel. This trampoline restores the kernel mapping to make the x1 memory
 * argument accessible.
 *
 * This clobbers x4, __sdei_handler() will restore this from firmware's
 * copy.
 */
.ltorg
.pushsection ".entry.tramp.text", "ax"
ENTRY(__sdei_asm_entry_trampoline)
	mrs	x4, ttbr1_el1
	tbz	x4, #USER_ASID_BIT, 1f

	tramp_map_kernel tmp=x4
	isb
	mov	x4, xzr

	/*
	 * Use reg->interrupted_regs.addr_limit to remember whether to unmap
	 * the kernel on exit.
	 */
1:	str	x4, [x1, #(SDEI_EVENT_INTREGS + S_ORIG_ADDR_LIMIT)]

#ifdef CONFIG_RANDOMIZE_BASE
	adr	x4, tramp_vectors + PAGE_SIZE
	add	x4, x4, #:lo12:__sdei_asm_trampoline_next_handler
	ldr	x4, [x4]
#else
	ldr	x4, =__sdei_asm_handler
#endif
	br	x4
ENDPROC(__sdei_asm_entry_trampoline)
NOKPROBE(__sdei_asm_entry_trampoline)

/*
 * Make the exit call and restore the original ttbr1_el1
 *
 * x0 & x1: setup for the exit API call
 * x2: exit_mode
 * x4: struct sdei_registered_event argument from registration time.
 */
ENTRY(__sdei_asm_exit_trampoline)
	ldr	x4, [x4, #(SDEI_EVENT_INTREGS + S_ORIG_ADDR_LIMIT)]
	cbnz	x4, 1f

	tramp_unmap_kernel	tmp=x4

1:	sdei_handler_exit exit_mode=x2
ENDPROC(__sdei_asm_exit_trampoline)
NOKPROBE(__sdei_asm_exit_trampoline)
	.ltorg
.popsection		// .entry.tramp.text
#ifdef CONFIG_RANDOMIZE_BASE
.pushsection ".rodata", "a"
__sdei_asm_trampoline_next_handler:
	.quad	__sdei_asm_handler
.popsection		// .rodata
#endif /* CONFIG_RANDOMIZE_BASE */
#endif /* CONFIG_UNMAP_KERNEL_AT_EL0 */

/*
 * Software Delegated Exception entry point.
 *
 * x0: Event number
 * x1: struct sdei_registered_event argument from registration time.
 * x2: interrupted PC
 * x3: interrupted PSTATE
 * x4: maybe clobbered by the trampoline
 *
 * Firmware has preserved x0->x17 for us, we must save/restore the rest to
 * follow SMC-CC. We save (or retrieve) all the registers as the handler may
 * want them.
 */
ENTRY(__sdei_asm_handler)
	stp     x2, x3, [x1, #SDEI_EVENT_INTREGS + S_PC]
	stp     x4, x5, [x1, #SDEI_EVENT_INTREGS + 16 * 2]
	stp     x6, x7, [x1, #SDEI_EVENT_INTREGS + 16 * 3]
	stp     x8, x9, [x1, #SDEI_EVENT_INTREGS + 16 * 4]
	stp     x10, x11, [x1, #SDEI_EVENT_INTREGS + 16 * 5]
	stp     x12, x13, [x1, #SDEI_EVENT_INTREGS + 16 * 6]
	stp     x14, x15, [x1, #SDEI_EVENT_INTREGS + 16 * 7]
	stp     x16, x17, [x1, #SDEI_EVENT_INTREGS + 16 * 8]
	stp     x18, x19, [x1, #SDEI_EVENT_INTREGS + 16 * 9]
	stp     x20, x21, [x1, #SDEI_EVENT_INTREGS + 16 * 10]
	stp     x22, x23, [x1, #SDEI_EVENT_INTREGS + 16 * 11]
	stp     x24, x25, [x1, #SDEI_EVENT_INTREGS + 16 * 12]
	stp     x26, x27, [x1, #SDEI_EVENT_INTREGS + 16 * 13]
	stp     x28, x29, [x1, #SDEI_EVENT_INTREGS + 16 * 14]
	mov	x4, sp
	stp     lr, x4, [x1, #SDEI_EVENT_INTREGS + S_LR]

	mov	x19, x1

#ifdef CONFIG_VMAP_STACK
	/*
	 * entry.S may have been using sp as a scratch register, find whether
	 * this is a normal or critical event and switch to the appropriate
	 * stack for this CPU.
	 */
	ldrb	w4, [x19, #SDEI_EVENT_PRIORITY]
	cbnz	w4, 1f
	ldr_this_cpu dst=x5, sym=sdei_stack_normal_ptr, tmp=x6
	b	2f
1:	ldr_this_cpu dst=x5, sym=sdei_stack_critical_ptr, tmp=x6
2:	mov	x6, #SDEI_STACK_SIZE
	add	x5, x5, x6
	mov	sp, x5
#endif

	/*
	 * We may have interrupted userspace, or a guest, or exit-from or
	 * return-to either of these. We can't trust sp_el0, restore it.
	 */
	mrs	x28, sp_el0
	ldr_this_cpu	dst=x0, sym=__entry_task, tmp=x1
	msr	sp_el0, x0

	/* If we interrupted the kernel point to the previous stack/frame. */
	and     x0, x3, #0xc
	mrs     x1, CurrentEL
	cmp     x0, x1
	csel	x29, x29, xzr, eq	// fp, or zero
	csel	x4, x2, xzr, eq		// elr, or zero

	stp	x29, x4, [sp, #-16]!
	mov	x29, sp

	add	x0, x19, #SDEI_EVENT_INTREGS
	mov	x1, x19
	bl	__sdei_handler

	msr	sp_el0, x28
	/* restore regs >x17 that we clobbered */
	mov	x4, x19         // keep x4 for __sdei_asm_exit_trampoline
	ldp	x28, x29, [x4, #SDEI_EVENT_INTREGS + 16 * 14]
	ldp	x18, x19, [x4, #SDEI_EVENT_INTREGS + 16 * 9]
	ldp	lr, x1, [x4, #SDEI_EVENT_INTREGS + S_LR]
	mov	sp, x1

	mov	x1, x0			// address to complete_and_resume
	/* x0 = (x0 <= 1) ? EVENT_COMPLETE:EVENT_COMPLETE_AND_RESUME */
	cmp	x0, #1
	mov_q	x2, SDEI_1_0_FN_SDEI_EVENT_COMPLETE
	mov_q	x3, SDEI_1_0_FN_SDEI_EVENT_COMPLETE_AND_RESUME
	csel	x0, x2, x3, ls

	ldr_l	x2, sdei_exit_mode

alternative_if_not ARM64_UNMAP_KERNEL_AT_EL0
	sdei_handler_exit exit_mode=x2
alternative_else_nop_endif

#ifdef CONFIG_UNMAP_KERNEL_AT_EL0
	tramp_alias	dst=x5, sym=__sdei_asm_exit_trampoline
	br	x5
#endif
ENDPROC(__sdei_asm_handler)
NOKPROBE(__sdei_asm_handler)
#endif /* CONFIG_ARM_SDE_INTERFACE */<|MERGE_RESOLUTION|>--- conflicted
+++ resolved
@@ -136,17 +136,6 @@
 
 	// This macro corrupts x0-x3. It is the caller's duty
 	// to save/restore them if required.
-<<<<<<< HEAD
-	.macro	apply_ssbd, state, targ, tmp1, tmp2
-#ifdef CONFIG_ARM64_SSBD
-alternative_cb	arm64_enable_wa2_handling
-	b	\targ
-alternative_cb_end
-	ldr_this_cpu	\tmp2, arm64_ssbd_callback_required, \tmp1
-	cbz	\tmp2, \targ
-	ldr	\tmp2, [tsk, #TSK_TI_FLAGS]
-	tbnz	\tmp2, #TIF_SSBD, \targ
-=======
 	.macro	apply_ssbd, state, tmp1, tmp2
 #ifdef CONFIG_ARM64_SSBD
 alternative_cb	arm64_enable_wa2_handling
@@ -156,16 +145,12 @@
 	cbz	\tmp2,	.L__asm_ssbd_skip\@
 	ldr	\tmp2, [tsk, #TSK_TI_FLAGS]
 	tbnz	\tmp2, #TIF_SSBD, .L__asm_ssbd_skip\@
->>>>>>> e021bb4f
 	mov	w0, #ARM_SMCCC_ARCH_WORKAROUND_2
 	mov	w1, #\state
 alternative_cb	arm64_update_smccc_conduit
 	nop					// Patched to SMC/HVC #0
 alternative_cb_end
-<<<<<<< HEAD
-=======
 .L__asm_ssbd_skip\@:
->>>>>>> e021bb4f
 #endif
 	.endm
 
@@ -196,20 +181,8 @@
 	ldr	x19, [tsk, #TSK_TI_FLAGS]	// since we can unmask debug
 	disable_step_tsk x19, x20		// exceptions when scheduling.
 
-<<<<<<< HEAD
-	apply_ssbd 1, 1f, x22, x23
-
-#ifdef CONFIG_ARM64_SSBD
-	ldp	x0, x1, [sp, #16 * 0]
-	ldp	x2, x3, [sp, #16 * 1]
-#endif
-1:
-
-	mov	x29, xzr			// fp pointed to user-space
-=======
 	apply_ssbd 1, x22, x23
 
->>>>>>> e021bb4f
 	.else
 	add	x21, sp, #S_FRAME_SIZE
 	get_thread_info tsk
@@ -349,12 +322,7 @@
 alternative_else_nop_endif
 #endif
 3:
-<<<<<<< HEAD
-	apply_ssbd 0, 5f, x0, x1
-5:
-=======
 	apply_ssbd 0, x0, x1
->>>>>>> e021bb4f
 	.endif
 
 	msr	elr_el1, x21			// set up the return data
@@ -376,13 +344,10 @@
 	ldp	x28, x29, [sp, #16 * 14]
 	ldr	lr, [sp, #S_LR]
 	add	sp, sp, #S_FRAME_SIZE		// restore sp
-<<<<<<< HEAD
-=======
 	/*
 	 * ARCH_HAS_MEMBARRIER_SYNC_CORE rely on eret context synchronization
 	 * when returning from IPI handler, and when returning to user-space.
 	 */
->>>>>>> e021bb4f
 
 	.if	\el == 0
 alternative_insn eret, nop, ARM64_UNMAP_KERNEL_AT_EL0
@@ -471,30 +436,18 @@
 	kernel_ventry	1, sync				// Synchronous EL1h
 	kernel_ventry	1, irq				// IRQ EL1h
 	kernel_ventry	1, fiq_invalid			// FIQ EL1h
-<<<<<<< HEAD
-	kernel_ventry	1, error_invalid		// Error EL1h
-=======
 	kernel_ventry	1, error			// Error EL1h
->>>>>>> e021bb4f
 
 	kernel_ventry	0, sync				// Synchronous 64-bit EL0
 	kernel_ventry	0, irq				// IRQ 64-bit EL0
 	kernel_ventry	0, fiq_invalid			// FIQ 64-bit EL0
-<<<<<<< HEAD
-	kernel_ventry	0, error_invalid		// Error 64-bit EL0
-=======
 	kernel_ventry	0, error			// Error 64-bit EL0
->>>>>>> e021bb4f
 
 #ifdef CONFIG_COMPAT
 	kernel_ventry	0, sync_compat, 32		// Synchronous 32-bit EL0
 	kernel_ventry	0, irq_compat, 32		// IRQ 32-bit EL0
 	kernel_ventry	0, fiq_invalid_compat, 32	// FIQ 32-bit EL0
-<<<<<<< HEAD
-	kernel_ventry	0, error_invalid_compat, 32	// Error 32-bit EL0
-=======
 	kernel_ventry	0, error_compat, 32		// Error 32-bit EL0
->>>>>>> e021bb4f
 #else
 	kernel_ventry	0, sync_invalid, 32		// Synchronous 32-bit EL0
 	kernel_ventry	0, irq_invalid, 32		// IRQ 32-bit EL0
@@ -794,11 +747,7 @@
 	 * Instruction abort handling
 	 */
 	mrs	x26, far_el1
-<<<<<<< HEAD
-	enable_dbg
-=======
 	enable_da_f
->>>>>>> e021bb4f
 #ifdef CONFIG_TRACE_IRQFLAGS
 	bl	trace_hardirqs_off
 #endif
@@ -843,11 +792,7 @@
 	 * Stack or PC alignment exception handling
 	 */
 	mrs	x26, far_el1
-<<<<<<< HEAD
-	enable_dbg
-=======
 	enable_da_f
->>>>>>> e021bb4f
 #ifdef CONFIG_TRACE_IRQFLAGS
 	bl	trace_hardirqs_off
 #endif
@@ -974,27 +919,6 @@
  */
 	.align	6
 el0_svc:
-<<<<<<< HEAD
-	adrp	stbl, sys_call_table		// load syscall table pointer
-	mov	wscno, w8			// syscall number in w8
-	mov	wsc_nr, #__NR_syscalls
-el0_svc_naked:					// compat entry point
-	stp	x0, xscno, [sp, #S_ORIG_X0]	// save the original x0 and syscall number
-	enable_dbg_and_irq
-	ct_user_exit 1
-
-	ldr	x16, [tsk, #TSK_TI_FLAGS]	// check for syscall hooks
-	tst	x16, #_TIF_SYSCALL_WORK
-	b.ne	__sys_trace
-	cmp     wscno, wsc_nr			// check upper syscall limit
-	b.hs	ni_sys
-	mask_nospec64 xscno, xsc_nr, x19	// enforce bounds for syscall number
-	ldr	x16, [stbl, xscno, lsl #3]	// address in the syscall table
-	blr	x16				// call sys_* routine
-	b	ret_fast_syscall
-ni_sys:
-=======
->>>>>>> e021bb4f
 	mov	x0, sp
 	bl	el0_svc_handler
 	b	ret_to_user
@@ -1003,119 +927,6 @@
 	.popsection				// .entry.text
 
 #ifdef CONFIG_UNMAP_KERNEL_AT_EL0
-<<<<<<< HEAD
-/*
- * Exception vectors trampoline.
- */
-	.pushsection ".entry.tramp.text", "ax"
-
-	.macro tramp_map_kernel, tmp
-	mrs	\tmp, ttbr1_el1
-	sub	\tmp, \tmp, #(SWAPPER_DIR_SIZE + RESERVED_TTBR0_SIZE)
-	bic	\tmp, \tmp, #USER_ASID_FLAG
-	msr	ttbr1_el1, \tmp
-#ifdef CONFIG_QCOM_FALKOR_ERRATUM_1003
-alternative_if ARM64_WORKAROUND_QCOM_FALKOR_E1003
-	/* ASID already in \tmp[63:48] */
-	movk	\tmp, #:abs_g2_nc:(TRAMP_VALIAS >> 12)
-	movk	\tmp, #:abs_g1_nc:(TRAMP_VALIAS >> 12)
-	/* 2MB boundary containing the vectors, so we nobble the walk cache */
-	movk	\tmp, #:abs_g0_nc:((TRAMP_VALIAS & ~(SZ_2M - 1)) >> 12)
-	isb
-	tlbi	vae1, \tmp
-	dsb	nsh
-alternative_else_nop_endif
-#endif /* CONFIG_QCOM_FALKOR_ERRATUM_1003 */
-	.endm
-
-	.macro tramp_unmap_kernel, tmp
-	mrs	\tmp, ttbr1_el1
-	add	\tmp, \tmp, #(SWAPPER_DIR_SIZE + RESERVED_TTBR0_SIZE)
-	orr	\tmp, \tmp, #USER_ASID_FLAG
-	msr	ttbr1_el1, \tmp
-	/*
-	 * We avoid running the post_ttbr_update_workaround here because
-	 * it's only needed by Cavium ThunderX, which requires KPTI to be
-	 * disabled.
-	 */
-	.endm
-
-	.macro tramp_ventry, regsize = 64
-	.align	7
-1:
-	.if	\regsize == 64
-	msr	tpidrro_el0, x30	// Restored in kernel_ventry
-	.endif
-	/*
-	 * Defend against branch aliasing attacks by pushing a dummy
-	 * entry onto the return stack and using a RET instruction to
-	 * enter the full-fat kernel vectors.
-	 */
-	bl	2f
-	b	.
-2:
-	tramp_map_kernel	x30
-#ifdef CONFIG_RANDOMIZE_BASE
-	adr	x30, tramp_vectors + PAGE_SIZE
-alternative_insn isb, nop, ARM64_WORKAROUND_QCOM_FALKOR_E1003
-	ldr	x30, [x30]
-#else
-	ldr	x30, =vectors
-#endif
-	prfm	plil1strm, [x30, #(1b - tramp_vectors)]
-	msr	vbar_el1, x30
-	add	x30, x30, #(1b - tramp_vectors)
-	isb
-	ret
-	.endm
-
-	.macro tramp_exit, regsize = 64
-	adr	x30, tramp_vectors
-	msr	vbar_el1, x30
-	tramp_unmap_kernel	x30
-	.if	\regsize == 64
-	mrs	x30, far_el1
-	.endif
-	eret
-	.endm
-
-	.align	11
-ENTRY(tramp_vectors)
-	.space	0x400
-
-	tramp_ventry
-	tramp_ventry
-	tramp_ventry
-	tramp_ventry
-
-	tramp_ventry	32
-	tramp_ventry	32
-	tramp_ventry	32
-	tramp_ventry	32
-END(tramp_vectors)
-
-ENTRY(tramp_exit_native)
-	tramp_exit
-END(tramp_exit_native)
-
-ENTRY(tramp_exit_compat)
-	tramp_exit	32
-END(tramp_exit_compat)
-
-	.ltorg
-	.popsection				// .entry.tramp.text
-#ifdef CONFIG_RANDOMIZE_BASE
-	.pushsection ".rodata", "a"
-	.align PAGE_SHIFT
-	.globl	__entry_tramp_data_start
-__entry_tramp_data_start:
-	.quad	vectors
-	.popsection				// .rodata
-#endif /* CONFIG_RANDOMIZE_BASE */
-#endif /* CONFIG_UNMAP_KERNEL_AT_EL0 */
-
-=======
->>>>>>> e021bb4f
 /*
  * Exception vectors trampoline.
  */
