/* SPDX-License-Identifier: GPL-2.0 */
/*
 * ld script to make ARM Linux kernel
 * taken from the i386 version by Russell King
 * Written by Martin Mares <mj@atrey.karlin.mff.cuni.cz>
 */

#include <asm-generic/vmlinux.lds.h>
#include <asm/cache.h>
#include <asm/kernel-pgtable.h>
#include <asm/thread_info.h>
#include <asm/memory.h>
#include <asm/page.h>
#include <asm/pgtable.h>

#include "image.h"

/* .exit.text needed in case of alternative patching */
#define ARM_EXIT_KEEP(x)	x
#define ARM_EXIT_DISCARD(x)

OUTPUT_ARCH(aarch64)
ENTRY(_text)

jiffies = jiffies_64;

#define HYPERVISOR_TEXT					\
	/*						\
	 * Align to 4 KB so that			\
	 * a) the HYP vector table is at its minimum	\
	 *    alignment of 2048 bytes			\
	 * b) the HYP init code will not cross a page	\
	 *    boundary if its size does not exceed	\
	 *    4 KB (see related ASSERT() below)		\
	 */						\
	. = ALIGN(SZ_4K);				\
	__hyp_idmap_text_start = .;			\
	*(.hyp.idmap.text)				\
	__hyp_idmap_text_end = .;			\
	__hyp_text_start = .;				\
	*(.hyp.text)					\
	__hyp_text_end = .;

#define IDMAP_TEXT					\
	. = ALIGN(SZ_4K);				\
	__idmap_text_start = .;				\
	*(.idmap.text)					\
	__idmap_text_end = .;

#ifdef CONFIG_HIBERNATION
#define HIBERNATE_TEXT					\
	. = ALIGN(SZ_4K);				\
	__hibernate_exit_text_start = .;		\
	*(.hibernate_exit.text)				\
	__hibernate_exit_text_end = .;
#else
#define HIBERNATE_TEXT
#endif

#ifdef CONFIG_UNMAP_KERNEL_AT_EL0
#define TRAMP_TEXT					\
	. = ALIGN(PAGE_SIZE);				\
<<<<<<< HEAD
	VMLINUX_SYMBOL(__entry_tramp_text_start) = .;	\
	*(.entry.tramp.text)				\
	. = ALIGN(PAGE_SIZE);				\
	VMLINUX_SYMBOL(__entry_tramp_text_end) = .;
=======
	__entry_tramp_text_start = .;			\
	*(.entry.tramp.text)				\
	. = ALIGN(PAGE_SIZE);				\
	__entry_tramp_text_end = .;
>>>>>>> e021bb4f
#else
#define TRAMP_TEXT
#endif

/*
 * The size of the PE/COFF section that covers the kernel image, which
 * runs from stext to _edata, must be a round multiple of the PE/COFF
 * FileAlignment, which we set to its minimum value of 0x200. 'stext'
 * itself is 4 KB aligned, so padding out _edata to a 0x200 aligned
 * boundary should be sufficient.
 */
PECOFF_FILE_ALIGNMENT = 0x200;

#ifdef CONFIG_EFI
#define PECOFF_EDATA_PADDING	\
	.pecoff_edata_padding : { BYTE(0); . = ALIGN(PECOFF_FILE_ALIGNMENT); }
#else
#define PECOFF_EDATA_PADDING
#endif

SECTIONS
{
	/*
	 * XXX: The linker does not define how output sections are
	 * assigned to input sections when there are multiple statements
	 * matching the same input section name.  There is no documented
	 * order of matching.
	 */
	/DISCARD/ : {
		ARM_EXIT_DISCARD(EXIT_TEXT)
		ARM_EXIT_DISCARD(EXIT_DATA)
		EXIT_CALL
		*(.discard)
		*(.discard.*)
		*(.interp .dynamic)
		*(.dynsym .dynstr .hash .gnu.hash)
		*(.eh_frame)
	}

	. = KIMAGE_VADDR + TEXT_OFFSET;

	.head.text : {
		_text = .;
		HEAD_TEXT
	}
	.text : {			/* Real text segment		*/
		_stext = .;		/* Text and read-only data	*/
			__exception_text_start = .;
			*(.exception.text)
			__exception_text_end = .;
			IRQENTRY_TEXT
			SOFTIRQENTRY_TEXT
			ENTRY_TEXT
			TEXT_TEXT
			SCHED_TEXT
			CPUIDLE_TEXT
			LOCK_TEXT
			KPROBES_TEXT
			HYPERVISOR_TEXT
			IDMAP_TEXT
			HIBERNATE_TEXT
			TRAMP_TEXT
			*(.fixup)
			*(.gnu.warning)
		. = ALIGN(16);
		*(.got)			/* Global offset table		*/
	}

	. = ALIGN(SEGMENT_ALIGN);
	_etext = .;			/* End of text section */

	RO_DATA(PAGE_SIZE)		/* everything from this point to     */
	EXCEPTION_TABLE(8)		/* __init_begin will be marked RO NX */
	NOTES

	. = ALIGN(SEGMENT_ALIGN);
	__init_begin = .;
	__inittext_begin = .;

	INIT_TEXT_SECTION(8)
	.exit.text : {
		ARM_EXIT_KEEP(EXIT_TEXT)
	}

	. = ALIGN(4);
	.altinstructions : {
		__alt_instructions = .;
		*(.altinstructions)
		__alt_instructions_end = .;
	}
	.altinstr_replacement : {
		*(.altinstr_replacement)
	}

	. = ALIGN(PAGE_SIZE);
	__inittext_end = .;
	__initdata_begin = .;

	.init.data : {
		INIT_DATA
		INIT_SETUP(16)
		INIT_CALLS
		CON_INITCALL
		SECURITY_INITCALL
		INIT_RAM_FS
		*(.init.rodata.* .init.bss)	/* from the EFI stub */
	}
	.exit.data : {
		ARM_EXIT_KEEP(EXIT_DATA)
	}

	PERCPU_SECTION(L1_CACHE_BYTES)

	.rela.dyn : ALIGN(8) {
		*(.rela .rela*)
	}

	__rela_offset	= ABSOLUTE(ADDR(.rela.dyn) - KIMAGE_VADDR);
	__rela_size	= SIZEOF(.rela.dyn);

	. = ALIGN(SEGMENT_ALIGN);
	__initdata_end = .;
	__init_end = .;

	_data = .;
	_sdata = .;
	RW_DATA_SECTION(L1_CACHE_BYTES, PAGE_SIZE, THREAD_ALIGN)

	/*
	 * Data written with the MMU off but read with the MMU on requires
	 * cache lines to be invalidated, discarding up to a Cache Writeback
	 * Granule (CWG) of data from the cache. Keep the section that
	 * requires this type of maintenance to be in its own Cache Writeback
	 * Granule (CWG) area so the cache maintenance operations don't
	 * interfere with adjacent data.
	 */
	.mmuoff.data.write : ALIGN(SZ_2K) {
		__mmuoff_data_start = .;
		*(.mmuoff.data.write)
	}
	. = ALIGN(SZ_2K);
	.mmuoff.data.read : {
		*(.mmuoff.data.read)
		__mmuoff_data_end = .;
	}

	PECOFF_EDATA_PADDING
	__pecoff_data_rawsize = ABSOLUTE(. - __initdata_begin);
	_edata = .;

	BSS_SECTION(0, 0, 0)

	. = ALIGN(PAGE_SIZE);
	idmap_pg_dir = .;
	. += IDMAP_DIR_SIZE;

#ifdef CONFIG_UNMAP_KERNEL_AT_EL0
	tramp_pg_dir = .;
	. += PAGE_SIZE;
#endif

#ifdef CONFIG_ARM64_SW_TTBR0_PAN
	reserved_ttbr0 = .;
	. += RESERVED_TTBR0_SIZE;
#endif
	swapper_pg_dir = .;
	. += SWAPPER_DIR_SIZE;
	swapper_pg_end = .;

#ifdef CONFIG_UNMAP_KERNEL_AT_EL0
	tramp_pg_dir = .;
	. += PAGE_SIZE;
#endif

	__pecoff_data_size = ABSOLUTE(. - __initdata_begin);
	_end = .;

	STABS_DEBUG

	HEAD_SYMBOLS
}

/*
 * The HYP init code and ID map text can't be longer than a page each,
 * and should not cross a page boundary.
 */
ASSERT(__hyp_idmap_text_end - (__hyp_idmap_text_start & ~(SZ_4K - 1)) <= SZ_4K,
	"HYP init code too big or misaligned")
ASSERT(__idmap_text_end - (__idmap_text_start & ~(SZ_4K - 1)) <= SZ_4K,
	"ID map text too big or misaligned")
#ifdef CONFIG_HIBERNATION
ASSERT(__hibernate_exit_text_end - (__hibernate_exit_text_start & ~(SZ_4K - 1))
	<= SZ_4K, "Hibernate exit text too big or misaligned")
#endif
#ifdef CONFIG_UNMAP_KERNEL_AT_EL0
ASSERT((__entry_tramp_text_end - __entry_tramp_text_start) == PAGE_SIZE,
	"Entry trampoline text too big")
#endif
/*
 * If padding is applied before .head.text, virt<->phys conversions will fail.
 */
ASSERT(_text == (KIMAGE_VADDR + TEXT_OFFSET), "HEAD is misaligned")<|MERGE_RESOLUTION|>--- conflicted
+++ resolved
@@ -60,17 +60,10 @@
 #ifdef CONFIG_UNMAP_KERNEL_AT_EL0
 #define TRAMP_TEXT					\
 	. = ALIGN(PAGE_SIZE);				\
-<<<<<<< HEAD
-	VMLINUX_SYMBOL(__entry_tramp_text_start) = .;	\
-	*(.entry.tramp.text)				\
-	. = ALIGN(PAGE_SIZE);				\
-	VMLINUX_SYMBOL(__entry_tramp_text_end) = .;
-=======
 	__entry_tramp_text_start = .;			\
 	*(.entry.tramp.text)				\
 	. = ALIGN(PAGE_SIZE);				\
 	__entry_tramp_text_end = .;
->>>>>>> e021bb4f
 #else
 #define TRAMP_TEXT
 #endif
@@ -240,11 +233,6 @@
 	. += SWAPPER_DIR_SIZE;
 	swapper_pg_end = .;
 
-#ifdef CONFIG_UNMAP_KERNEL_AT_EL0
-	tramp_pg_dir = .;
-	. += PAGE_SIZE;
-#endif
-
 	__pecoff_data_size = ABSOLUTE(. - __initdata_begin);
 	_end = .;
 
