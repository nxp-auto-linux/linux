/*
 * Based on arch/arm/kernel/process.c
 *
 * Original Copyright (C) 1995  Linus Torvalds
 * Copyright (C) 1996-2000 Russell King - Converted to ARM.
 * Copyright (C) 2012 ARM Ltd.
 *
 * This program is free software; you can redistribute it and/or modify
 * it under the terms of the GNU General Public License version 2 as
 * published by the Free Software Foundation.
 *
 * This program is distributed in the hope that it will be useful,
 * but WITHOUT ANY WARRANTY; without even the implied warranty of
 * MERCHANTABILITY or FITNESS FOR A PARTICULAR PURPOSE.  See the
 * GNU General Public License for more details.
 *
 * You should have received a copy of the GNU General Public License
 * along with this program.  If not, see <http://www.gnu.org/licenses/>.
 */

#include <stdarg.h>

#include <linux/compat.h>
#include <linux/efi.h>
#include <linux/export.h>
#include <linux/sched.h>
#include <linux/sched/debug.h>
#include <linux/sched/task.h>
#include <linux/sched/task_stack.h>
#include <linux/kernel.h>
#include <linux/mm.h>
#include <linux/stddef.h>
#include <linux/unistd.h>
#include <linux/user.h>
#include <linux/delay.h>
#include <linux/reboot.h>
#include <linux/interrupt.h>
#include <linux/init.h>
#include <linux/cpu.h>
#include <linux/elfcore.h>
#include <linux/pm.h>
#include <linux/tick.h>
#include <linux/utsname.h>
#include <linux/uaccess.h>
#include <linux/random.h>
#include <linux/hw_breakpoint.h>
#include <linux/personality.h>
#include <linux/notifier.h>
#include <trace/events/power.h>
#include <linux/percpu.h>
#include <linux/thread_info.h>

#include <asm/alternative.h>
#include <asm/compat.h>
#include <asm/cacheflush.h>
#include <asm/exec.h>
#include <asm/fpsimd.h>
#include <asm/mmu_context.h>
#include <asm/processor.h>
#include <asm/stacktrace.h>

#ifdef CONFIG_STACKPROTECTOR
#include <linux/stackprotector.h>
unsigned long __stack_chk_guard __read_mostly;
EXPORT_SYMBOL(__stack_chk_guard);
#endif

/*
 * Function pointers to optional machine specific functions
 */
void (*pm_power_off)(void);
EXPORT_SYMBOL_GPL(pm_power_off);

void (*arm_pm_restart)(enum reboot_mode reboot_mode, const char *cmd);

/*
 * This is our default idle handler.
 */
void arch_cpu_idle(void)
{
	/*
	 * This should do all the clock switching and wait for interrupt
	 * tricks
	 */
	trace_cpu_idle_rcuidle(1, smp_processor_id());
	cpu_do_idle();
	local_irq_enable();
	trace_cpu_idle_rcuidle(PWR_EVENT_EXIT, smp_processor_id());
}

#ifdef CONFIG_HOTPLUG_CPU
void arch_cpu_idle_dead(void)
{
       cpu_die();
}
#endif

/*
 * Called by kexec, immediately prior to machine_kexec().
 *
 * This must completely disable all secondary CPUs; simply causing those CPUs
 * to execute e.g. a RAM-based pin loop is not sufficient. This allows the
 * kexec'd kernel to use any and all RAM as it sees fit, without having to
 * avoid any code or data used by any SW CPU pin loop. The CPU hotplug
 * functionality embodied in disable_nonboot_cpus() to achieve this.
 */
void machine_shutdown(void)
{
	disable_nonboot_cpus();
}

/*
 * Halting simply requires that the secondary CPUs stop performing any
 * activity (executing tasks, handling interrupts). smp_send_stop()
 * achieves this.
 */
void machine_halt(void)
{
	local_irq_disable();
	smp_send_stop();
	while (1);
}

/*
 * Power-off simply requires that the secondary CPUs stop performing any
 * activity (executing tasks, handling interrupts). smp_send_stop()
 * achieves this. When the system power is turned off, it will take all CPUs
 * with it.
 */
void machine_power_off(void)
{
	local_irq_disable();
	smp_send_stop();
	if (pm_power_off)
		pm_power_off();
}

/*
 * Restart requires that the secondary CPUs stop performing any activity
 * while the primary CPU resets the system. Systems with multiple CPUs must
 * provide a HW restart implementation, to ensure that all CPUs reset at once.
 * This is required so that any code running after reset on the primary CPU
 * doesn't have to co-ordinate with other CPUs to ensure they aren't still
 * executing pre-reset code, and using RAM that the primary CPU's code wishes
 * to use. Implementing such co-ordination would be essentially impossible.
 */
void machine_restart(char *cmd)
{
	/* Disable interrupts first */
	local_irq_disable();
	smp_send_stop();

	/*
	 * UpdateCapsule() depends on the system being reset via
	 * ResetSystem().
	 */
	if (efi_enabled(EFI_RUNTIME_SERVICES))
		efi_reboot(reboot_mode, NULL);

	/* Now call the architecture specific reboot code. */
	if (arm_pm_restart)
		arm_pm_restart(reboot_mode, cmd);
	else
		do_kernel_restart(cmd);

	/*
	 * Whoops - the architecture was unable to reboot.
	 */
	printk("Reboot failed -- System halted\n");
	while (1);
}

static void print_pstate(struct pt_regs *regs)
{
	u64 pstate = regs->pstate;

	if (compat_user_mode(regs)) {
		printk("pstate: %08llx (%c%c%c%c %c %s %s %c%c%c)\n",
			pstate,
			pstate & PSR_AA32_N_BIT ? 'N' : 'n',
			pstate & PSR_AA32_Z_BIT ? 'Z' : 'z',
			pstate & PSR_AA32_C_BIT ? 'C' : 'c',
			pstate & PSR_AA32_V_BIT ? 'V' : 'v',
			pstate & PSR_AA32_Q_BIT ? 'Q' : 'q',
			pstate & PSR_AA32_T_BIT ? "T32" : "A32",
			pstate & PSR_AA32_E_BIT ? "BE" : "LE",
			pstate & PSR_AA32_A_BIT ? 'A' : 'a',
			pstate & PSR_AA32_I_BIT ? 'I' : 'i',
			pstate & PSR_AA32_F_BIT ? 'F' : 'f');
	} else {
		printk("pstate: %08llx (%c%c%c%c %c%c%c%c %cPAN %cUAO)\n",
			pstate,
			pstate & PSR_N_BIT ? 'N' : 'n',
			pstate & PSR_Z_BIT ? 'Z' : 'z',
			pstate & PSR_C_BIT ? 'C' : 'c',
			pstate & PSR_V_BIT ? 'V' : 'v',
			pstate & PSR_D_BIT ? 'D' : 'd',
			pstate & PSR_A_BIT ? 'A' : 'a',
			pstate & PSR_I_BIT ? 'I' : 'i',
			pstate & PSR_F_BIT ? 'F' : 'f',
			pstate & PSR_PAN_BIT ? '+' : '-',
			pstate & PSR_UAO_BIT ? '+' : '-');
	}
}

void __show_regs(struct pt_regs *regs)
{
	int i, top_reg;
	u64 lr, sp;

	if (compat_user_mode(regs)) {
		lr = regs->compat_lr;
		sp = regs->compat_sp;
		top_reg = 12;
	} else {
		lr = regs->regs[30];
		sp = regs->sp;
		top_reg = 29;
	}

	show_regs_print_info(KERN_DEFAULT);
	print_pstate(regs);

	if (!user_mode(regs)) {
		printk("pc : %pS\n", (void *)regs->pc);
		printk("lr : %pS\n", (void *)lr);
	} else {
		printk("pc : %016llx\n", regs->pc);
		printk("lr : %016llx\n", lr);
	}

	printk("sp : %016llx\n", sp);

	i = top_reg;

	while (i >= 0) {
		printk("x%-2d: %016llx ", i, regs->regs[i]);
		i--;

		if (i % 2 == 0) {
			pr_cont("x%-2d: %016llx ", i, regs->regs[i]);
			i--;
		}

		pr_cont("\n");
	}
}

void show_regs(struct pt_regs * regs)
{
	__show_regs(regs);
	dump_backtrace(regs, NULL);
}

static void tls_thread_flush(void)
{
	write_sysreg(0, tpidr_el0);

	if (is_compat_task()) {
		current->thread.uw.tp_value = 0;

		/*
		 * We need to ensure ordering between the shadow state and the
		 * hardware state, so that we don't corrupt the hardware state
		 * with a stale shadow state during context switch.
		 */
		barrier();
		write_sysreg(0, tpidrro_el0);
	}
}

void flush_thread(void)
{
	fpsimd_flush_thread();
	tls_thread_flush();
	flush_ptrace_hw_breakpoint(current);
}

void release_thread(struct task_struct *dead_task)
{
}

void arch_release_task_struct(struct task_struct *tsk)
{
	fpsimd_release_task(tsk);
}

/*
 * src and dst may temporarily have aliased sve_state after task_struct
 * is copied.  We cannot fix this properly here, because src may have
 * live SVE state and dst's thread_info may not exist yet, so tweaking
 * either src's or dst's TIF_SVE is not safe.
 *
 * The unaliasing is done in copy_thread() instead.  This works because
 * dst is not schedulable or traceable until both of these functions
 * have been called.
 */
int arch_dup_task_struct(struct task_struct *dst, struct task_struct *src)
{
	if (current->mm)
		fpsimd_preserve_current_state();
	*dst = *src;

	return 0;
}

asmlinkage void ret_from_fork(void) asm("ret_from_fork");

int copy_thread(unsigned long clone_flags, unsigned long stack_start,
		unsigned long stk_sz, struct task_struct *p)
{
	struct pt_regs *childregs = task_pt_regs(p);

	memset(&p->thread.cpu_context, 0, sizeof(struct cpu_context));

	/*
<<<<<<< HEAD
=======
	 * Unalias p->thread.sve_state (if any) from the parent task
	 * and disable discard SVE state for p:
	 */
	clear_tsk_thread_flag(p, TIF_SVE);
	p->thread.sve_state = NULL;

	/*
>>>>>>> e021bb4f
	 * In case p was allocated the same task_struct pointer as some
	 * other recently-exited task, make sure p is disassociated from
	 * any cpu that may have run that now-exited task recently.
	 * Otherwise we could erroneously skip reloading the FPSIMD
	 * registers for p.
	 */
	fpsimd_flush_task_state(p);

	if (likely(!(p->flags & PF_KTHREAD))) {
		*childregs = *current_pt_regs();
		childregs->regs[0] = 0;

		/*
		 * Read the current TLS pointer from tpidr_el0 as it may be
		 * out-of-sync with the saved value.
		 */
		*task_user_tls(p) = read_sysreg(tpidr_el0);

		if (stack_start) {
			if (is_compat_thread(task_thread_info(p)))
				childregs->compat_sp = stack_start;
			else
				childregs->sp = stack_start;
		}

		/*
		 * If a TLS pointer was passed to clone (4th argument), use it
		 * for the new thread.
		 */
		if (clone_flags & CLONE_SETTLS)
			p->thread.uw.tp_value = childregs->regs[3];
	} else {
		memset(childregs, 0, sizeof(struct pt_regs));
		childregs->pstate = PSR_MODE_EL1h;
		if (IS_ENABLED(CONFIG_ARM64_UAO) &&
		    cpus_have_const_cap(ARM64_HAS_UAO))
			childregs->pstate |= PSR_UAO_BIT;
		p->thread.cpu_context.x19 = stack_start;
		p->thread.cpu_context.x20 = stk_sz;
	}
	p->thread.cpu_context.pc = (unsigned long)ret_from_fork;
	p->thread.cpu_context.sp = (unsigned long)childregs;

	ptrace_hw_copy_thread(p);

	return 0;
}

void tls_preserve_current_state(void)
{
	*task_user_tls(current) = read_sysreg(tpidr_el0);
}

static void tls_thread_switch(struct task_struct *next)
{
	tls_preserve_current_state();

	if (is_compat_thread(task_thread_info(next)))
<<<<<<< HEAD
		write_sysreg(next->thread.tp_value, tpidrro_el0);
=======
		write_sysreg(next->thread.uw.tp_value, tpidrro_el0);
>>>>>>> e021bb4f
	else if (!arm64_kernel_unmapped_at_el0())
		write_sysreg(0, tpidrro_el0);

	write_sysreg(*task_user_tls(next), tpidr_el0);
}

/* Restore the UAO state depending on next's addr_limit */
void uao_thread_switch(struct task_struct *next)
{
	if (IS_ENABLED(CONFIG_ARM64_UAO)) {
		if (task_thread_info(next)->addr_limit == KERNEL_DS)
			asm(ALTERNATIVE("nop", SET_PSTATE_UAO(1), ARM64_HAS_UAO));
		else
			asm(ALTERNATIVE("nop", SET_PSTATE_UAO(0), ARM64_HAS_UAO));
	}
}

/*
 * We store our current task in sp_el0, which is clobbered by userspace. Keep a
 * shadow copy so that we can restore this upon entry from userspace.
 *
 * This is *only* for exception entry from EL0, and is not valid until we
 * __switch_to() a user task.
 */
DEFINE_PER_CPU(struct task_struct *, __entry_task);

static void entry_task_switch(struct task_struct *next)
{
	__this_cpu_write(__entry_task, next);
}

/*
 * Thread switching.
 */
__notrace_funcgraph struct task_struct *__switch_to(struct task_struct *prev,
				struct task_struct *next)
{
	struct task_struct *last;

	fpsimd_thread_switch(next);
	tls_thread_switch(next);
	hw_breakpoint_thread_switch(next);
	contextidr_thread_switch(next);
	entry_task_switch(next);
	uao_thread_switch(next);

	/*
	 * Complete any pending TLB or cache maintenance on this CPU in case
	 * the thread migrates to a different CPU.
	 * This full barrier is also required by the membarrier system
	 * call.
	 */
	dsb(ish);

	/* the actual thread switch */
	last = cpu_switch_to(prev, next);

	return last;
}

unsigned long get_wchan(struct task_struct *p)
{
	struct stackframe frame;
	unsigned long stack_page, ret = 0;
	int count = 0;
	if (!p || p == current || p->state == TASK_RUNNING)
		return 0;

	stack_page = (unsigned long)try_get_task_stack(p);
	if (!stack_page)
		return 0;

	frame.fp = thread_saved_fp(p);
	frame.pc = thread_saved_pc(p);
#ifdef CONFIG_FUNCTION_GRAPH_TRACER
	frame.graph = p->curr_ret_stack;
#endif
	do {
		if (unwind_frame(p, &frame))
			goto out;
		if (!in_sched_functions(frame.pc)) {
			ret = frame.pc;
			goto out;
		}
	} while (count ++ < 16);

out:
	put_task_stack(p);
	return ret;
}

unsigned long arch_align_stack(unsigned long sp)
{
	if (!(current->personality & ADDR_NO_RANDOMIZE) && randomize_va_space)
		sp -= get_random_int() & ~PAGE_MASK;
	return sp & ~0xf;
}

unsigned long arch_randomize_brk(struct mm_struct *mm)
{
	if (is_compat_task())
		return randomize_page(mm->brk, SZ_32M);
	else
		return randomize_page(mm->brk, SZ_1G);
}

/*
 * Called from setup_new_exec() after (COMPAT_)SET_PERSONALITY.
 */
void arch_setup_new_exec(void)
{
	current->mm->context.flags = is_compat_task() ? MMCF_AARCH32 : 0;
}

#ifdef CONFIG_GCC_PLUGIN_STACKLEAK
void __used stackleak_check_alloca(unsigned long size)
{
	unsigned long stack_left;
	unsigned long current_sp = current_stack_pointer;
	struct stack_info info;

	BUG_ON(!on_accessible_stack(current, current_sp, &info));

	stack_left = current_sp - info.low;

	/*
	 * There's a good chance we're almost out of stack space if this
	 * is true. Using panic() over BUG() is more likely to give
	 * reliable debugging output.
	 */
	if (size >= stack_left)
		panic("alloca() over the kernel stack boundary\n");
}
EXPORT_SYMBOL(stackleak_check_alloca);
#endif<|MERGE_RESOLUTION|>--- conflicted
+++ resolved
@@ -314,8 +314,6 @@
 	memset(&p->thread.cpu_context, 0, sizeof(struct cpu_context));
 
 	/*
-<<<<<<< HEAD
-=======
 	 * Unalias p->thread.sve_state (if any) from the parent task
 	 * and disable discard SVE state for p:
 	 */
@@ -323,7 +321,6 @@
 	p->thread.sve_state = NULL;
 
 	/*
->>>>>>> e021bb4f
 	 * In case p was allocated the same task_struct pointer as some
 	 * other recently-exited task, make sure p is disassociated from
 	 * any cpu that may have run that now-exited task recently.
@@ -382,11 +379,7 @@
 	tls_preserve_current_state();
 
 	if (is_compat_thread(task_thread_info(next)))
-<<<<<<< HEAD
-		write_sysreg(next->thread.tp_value, tpidrro_el0);
-=======
 		write_sysreg(next->thread.uw.tp_value, tpidrro_el0);
->>>>>>> e021bb4f
 	else if (!arm64_kernel_unmapped_at_el0())
 		write_sysreg(0, tpidrro_el0);
 
