// SPDX-License-Identifier: GPL-2.0-only
/*:
 * Hibernate support specific for ARM64
 *
 * Derived from work on ARM hibernation support by:
 *
 * Ubuntu project, hibernation support for mach-dove
 * Copyright (C) 2010 Nokia Corporation (Hiroshi Doyu)
 * Copyright (C) 2010 Texas Instruments, Inc. (Teerth Reddy et al.)
 *  https://lkml.org/lkml/2010/6/18/4
 *  https://lists.linux-foundation.org/pipermail/linux-pm/2010-June/027422.html
 *  https://patchwork.kernel.org/patch/96442/
 *
 * Copyright (C) 2006 Rafael J. Wysocki <rjw@sisk.pl>
 */
#define pr_fmt(x) "hibernate: " x
#include <linux/cpu.h>
#include <linux/kvm_host.h>
#include <linux/mm.h>
#include <linux/pm.h>
#include <linux/sched.h>
#include <linux/suspend.h>
#include <linux/utsname.h>
#include <linux/version.h>

#include <asm/barrier.h>
#include <asm/cacheflush.h>
#include <asm/cputype.h>
#include <asm/daifflags.h>
#include <asm/irqflags.h>
#include <asm/kexec.h>
#include <asm/memory.h>
#include <asm/mmu_context.h>
#include <asm/pgalloc.h>
#include <asm/pgtable.h>
#include <asm/pgtable-hwdef.h>
#include <asm/sections.h>
#include <asm/smp.h>
#include <asm/smp_plat.h>
#include <asm/suspend.h>
#include <asm/sysreg.h>
#include <asm/virt.h>

/*
 * Hibernate core relies on this value being 0 on resume, and marks it
 * __nosavedata assuming it will keep the resume kernel's '0' value. This
 * doesn't happen with either KASLR.
 *
 * defined as "__visible int in_suspend __nosavedata" in
 * kernel/power/hibernate.c
 */
extern int in_suspend;

/* Do we need to reset el2? */
#define el2_reset_needed() (is_hyp_mode_available() && !is_kernel_in_hyp_mode())

/* temporary el2 vectors in the __hibernate_exit_text section. */
extern char hibernate_el2_vectors[];

/* hyp-stub vectors, used to restore el2 during resume from hibernate. */
extern char __hyp_stub_vectors[];

/*
 * The logical cpu number we should resume on, initialised to a non-cpu
 * number.
 */
static int sleep_cpu = -EINVAL;

/*
 * Values that may not change over hibernate/resume. We put the build number
 * and date in here so that we guarantee not to resume with a different
 * kernel.
 */
struct arch_hibernate_hdr_invariants {
	char		uts_version[__NEW_UTS_LEN + 1];
};

/* These values need to be know across a hibernate/restore. */
static struct arch_hibernate_hdr {
	struct arch_hibernate_hdr_invariants invariants;

	/* These are needed to find the relocated kernel if built with kaslr */
	phys_addr_t	ttbr1_el1;
	void		(*reenter_kernel)(void);

	/*
	 * We need to know where the __hyp_stub_vectors are after restore to
	 * re-configure el2.
	 */
	phys_addr_t	__hyp_stub_vectors;

	u64		sleep_cpu_mpidr;
} resume_hdr;

static inline void arch_hdr_invariants(struct arch_hibernate_hdr_invariants *i)
{
	memset(i, 0, sizeof(*i));
	memcpy(i->uts_version, init_utsname()->version, sizeof(i->uts_version));
}

int pfn_is_nosave(unsigned long pfn)
{
	unsigned long nosave_begin_pfn = sym_to_pfn(&__nosave_begin);
	unsigned long nosave_end_pfn = sym_to_pfn(&__nosave_end - 1);

	return ((pfn >= nosave_begin_pfn) && (pfn <= nosave_end_pfn)) ||
		crash_is_nosave(pfn);
}

void notrace save_processor_state(void)
{
	WARN_ON(num_online_cpus() != 1);
}

void notrace restore_processor_state(void)
{
}

int arch_hibernation_header_save(void *addr, unsigned int max_size)
{
	struct arch_hibernate_hdr *hdr = addr;

	if (max_size < sizeof(*hdr))
		return -EOVERFLOW;

	arch_hdr_invariants(&hdr->invariants);
	hdr->ttbr1_el1		= __pa_symbol(swapper_pg_dir);
	hdr->reenter_kernel	= _cpu_resume;

	/* We can't use __hyp_get_vectors() because kvm may still be loaded */
	if (el2_reset_needed())
		hdr->__hyp_stub_vectors = __pa_symbol(__hyp_stub_vectors);
	else
		hdr->__hyp_stub_vectors = 0;

	/* Save the mpidr of the cpu we called cpu_suspend() on... */
	if (sleep_cpu < 0) {
		pr_err("Failing to hibernate on an unknown CPU.\n");
		return -ENODEV;
	}
	hdr->sleep_cpu_mpidr = cpu_logical_map(sleep_cpu);
	pr_info("Hibernating on CPU %d [mpidr:0x%llx]\n", sleep_cpu,
		hdr->sleep_cpu_mpidr);

	return 0;
}
EXPORT_SYMBOL(arch_hibernation_header_save);

int arch_hibernation_header_restore(void *addr)
{
	int ret;
	struct arch_hibernate_hdr_invariants invariants;
	struct arch_hibernate_hdr *hdr = addr;

	arch_hdr_invariants(&invariants);
	if (memcmp(&hdr->invariants, &invariants, sizeof(invariants))) {
		pr_crit("Hibernate image not generated by this kernel!\n");
		return -EINVAL;
	}

	sleep_cpu = get_logical_index(hdr->sleep_cpu_mpidr);
	pr_info("Hibernated on CPU %d [mpidr:0x%llx]\n", sleep_cpu,
		hdr->sleep_cpu_mpidr);
	if (sleep_cpu < 0) {
		pr_crit("Hibernated on a CPU not known to this kernel!\n");
		sleep_cpu = -EINVAL;
		return -EINVAL;
	}
	if (!cpu_online(sleep_cpu)) {
		pr_info("Hibernated on a CPU that is offline! Bringing CPU up.\n");
		ret = cpu_up(sleep_cpu);
		if (ret) {
			pr_err("Failed to bring hibernate-CPU up!\n");
			sleep_cpu = -EINVAL;
			return ret;
		}
	}

	resume_hdr = *hdr;

	return 0;
}
EXPORT_SYMBOL(arch_hibernation_header_restore);

/*
 * Copies length bytes, starting at src_start into an new page,
 * perform cache maintentance, then maps it at the specified address low
 * address as executable.
 *
 * This is used by hibernate to copy the code it needs to execute when
 * overwriting the kernel text. This function generates a new set of page
 * tables, which it loads into ttbr0.
 *
 * Length is provided as we probably only want 4K of data, even on a 64K
 * page system.
 */
static int create_safe_exec_page(void *src_start, size_t length,
				 unsigned long dst_addr,
				 phys_addr_t *phys_dst_addr,
				 void *(*allocator)(gfp_t mask),
				 gfp_t mask)
{
	int rc = 0;
	pgd_t *trans_pgd;
	pgd_t *pgdp;
	pud_t *pudp;
	pmd_t *pmdp;
	pte_t *ptep;
	unsigned long dst = (unsigned long)allocator(mask);

	if (!dst) {
		rc = -ENOMEM;
		goto out;
	}

	memcpy((void *)dst, src_start, length);
	__flush_icache_range(dst, dst + length);
<<<<<<< HEAD
=======

	trans_pgd = allocator(mask);
	if (!trans_pgd) {
		rc = -ENOMEM;
		goto out;
	}
>>>>>>> fa578e9d

	pgdp = pgd_offset_raw(trans_pgd, dst_addr);
	if (pgd_none(READ_ONCE(*pgdp))) {
		pudp = allocator(mask);
		if (!pudp) {
			rc = -ENOMEM;
			goto out;
		}
		pgd_populate(&init_mm, pgdp, pudp);
	}

	pudp = pud_offset(pgdp, dst_addr);
	if (pud_none(READ_ONCE(*pudp))) {
		pmdp = allocator(mask);
		if (!pmdp) {
			rc = -ENOMEM;
			goto out;
		}
		pud_populate(&init_mm, pudp, pmdp);
	}

	pmdp = pmd_offset(pudp, dst_addr);
	if (pmd_none(READ_ONCE(*pmdp))) {
		ptep = allocator(mask);
		if (!ptep) {
			rc = -ENOMEM;
			goto out;
		}
		pmd_populate_kernel(&init_mm, pmdp, ptep);
	}

	ptep = pte_offset_kernel(pmdp, dst_addr);
	set_pte(ptep, pfn_pte(virt_to_pfn(dst), PAGE_KERNEL_EXEC));

	/*
	 * Load our new page tables. A strict BBM approach requires that we
	 * ensure that TLBs are free of any entries that may overlap with the
	 * global mappings we are about to install.
	 *
	 * For a real hibernate/resume cycle TTBR0 currently points to a zero
	 * page, but TLBs may contain stale ASID-tagged entries (e.g. for EFI
	 * runtime services), while for a userspace-driven test_resume cycle it
	 * points to userspace page tables (and we must point it at a zero page
	 * ourselves). Elsewhere we only (un)install the idmap with preemption
	 * disabled, so T0SZ should be as required regardless.
	 */
	cpu_set_reserved_ttbr0();
	local_flush_tlb_all();
	write_sysreg(phys_to_ttbr(virt_to_phys(pgdp)), ttbr0_el1);
	isb();

	*phys_dst_addr = virt_to_phys((void *)dst);

out:
	return rc;
}

#define dcache_clean_range(start, end)	__flush_dcache_area(start, (end - start))

int swsusp_arch_suspend(void)
{
	int ret = 0;
	unsigned long flags;
	struct sleep_stack_data state;

	if (cpus_are_stuck_in_kernel()) {
		pr_err("Can't hibernate: no mechanism to offline secondary CPUs.\n");
		return -EBUSY;
	}

	flags = local_daif_save();

	if (__cpu_suspend_enter(&state)) {
		/* make the crash dump kernel image visible/saveable */
		crash_prepare_suspend();

		sleep_cpu = smp_processor_id();
		ret = swsusp_save();
	} else {
		/* Clean kernel core startup/idle code to PoC*/
		dcache_clean_range(__mmuoff_data_start, __mmuoff_data_end);
		dcache_clean_range(__idmap_text_start, __idmap_text_end);

		/* Clean kvm setup code to PoC? */
		if (el2_reset_needed()) {
			dcache_clean_range(__hyp_idmap_text_start, __hyp_idmap_text_end);
			dcache_clean_range(__hyp_text_start, __hyp_text_end);
		}

		/* make the crash dump kernel image protected again */
		crash_post_resume();

		/*
		 * Tell the hibernation core that we've just restored
		 * the memory
		 */
		in_suspend = 0;

		sleep_cpu = -EINVAL;
		__cpu_suspend_exit();

		/*
		 * Just in case the boot kernel did turn the SSBD
		 * mitigation off behind our back, let's set the state
		 * to what we expect it to be.
		 */
		switch (arm64_get_ssbd_state()) {
		case ARM64_SSBD_FORCE_ENABLE:
		case ARM64_SSBD_KERNEL:
			arm64_set_ssbd_mitigation(true);
		}
	}

	local_daif_restore(flags);

	return ret;
}

static void _copy_pte(pte_t *dst_ptep, pte_t *src_ptep, unsigned long addr)
{
	pte_t pte = READ_ONCE(*src_ptep);

	if (pte_valid(pte)) {
		/*
		 * Resume will overwrite areas that may be marked
		 * read only (code, rodata). Clear the RDONLY bit from
		 * the temporary mappings we use during restore.
		 */
		set_pte(dst_ptep, pte_mkwrite(pte));
	} else if (debug_pagealloc_enabled() && !pte_none(pte)) {
		/*
		 * debug_pagealloc will removed the PTE_VALID bit if
		 * the page isn't in use by the resume kernel. It may have
		 * been in use by the original kernel, in which case we need
		 * to put it back in our copy to do the restore.
		 *
		 * Before marking this entry valid, check the pfn should
		 * be mapped.
		 */
		BUG_ON(!pfn_valid(pte_pfn(pte)));

		set_pte(dst_ptep, pte_mkpresent(pte_mkwrite(pte)));
	}
}

static int copy_pte(pmd_t *dst_pmdp, pmd_t *src_pmdp, unsigned long start,
		    unsigned long end)
{
	pte_t *src_ptep;
	pte_t *dst_ptep;
	unsigned long addr = start;

	dst_ptep = (pte_t *)get_safe_page(GFP_ATOMIC);
	if (!dst_ptep)
		return -ENOMEM;
	pmd_populate_kernel(&init_mm, dst_pmdp, dst_ptep);
	dst_ptep = pte_offset_kernel(dst_pmdp, start);

	src_ptep = pte_offset_kernel(src_pmdp, start);
	do {
		_copy_pte(dst_ptep, src_ptep, addr);
	} while (dst_ptep++, src_ptep++, addr += PAGE_SIZE, addr != end);

	return 0;
}

static int copy_pmd(pud_t *dst_pudp, pud_t *src_pudp, unsigned long start,
		    unsigned long end)
{
	pmd_t *src_pmdp;
	pmd_t *dst_pmdp;
	unsigned long next;
	unsigned long addr = start;

	if (pud_none(READ_ONCE(*dst_pudp))) {
		dst_pmdp = (pmd_t *)get_safe_page(GFP_ATOMIC);
		if (!dst_pmdp)
			return -ENOMEM;
		pud_populate(&init_mm, dst_pudp, dst_pmdp);
	}
	dst_pmdp = pmd_offset(dst_pudp, start);

	src_pmdp = pmd_offset(src_pudp, start);
	do {
		pmd_t pmd = READ_ONCE(*src_pmdp);

		next = pmd_addr_end(addr, end);
		if (pmd_none(pmd))
			continue;
		if (pmd_table(pmd)) {
			if (copy_pte(dst_pmdp, src_pmdp, addr, next))
				return -ENOMEM;
		} else {
			set_pmd(dst_pmdp,
				__pmd(pmd_val(pmd) & ~PMD_SECT_RDONLY));
		}
	} while (dst_pmdp++, src_pmdp++, addr = next, addr != end);

	return 0;
}

static int copy_pud(pgd_t *dst_pgdp, pgd_t *src_pgdp, unsigned long start,
		    unsigned long end)
{
	pud_t *dst_pudp;
	pud_t *src_pudp;
	unsigned long next;
	unsigned long addr = start;

	if (pgd_none(READ_ONCE(*dst_pgdp))) {
		dst_pudp = (pud_t *)get_safe_page(GFP_ATOMIC);
		if (!dst_pudp)
			return -ENOMEM;
		pgd_populate(&init_mm, dst_pgdp, dst_pudp);
	}
	dst_pudp = pud_offset(dst_pgdp, start);

	src_pudp = pud_offset(src_pgdp, start);
	do {
		pud_t pud = READ_ONCE(*src_pudp);

		next = pud_addr_end(addr, end);
		if (pud_none(pud))
			continue;
		if (pud_table(pud)) {
			if (copy_pmd(dst_pudp, src_pudp, addr, next))
				return -ENOMEM;
		} else {
			set_pud(dst_pudp,
				__pud(pud_val(pud) & ~PMD_SECT_RDONLY));
		}
	} while (dst_pudp++, src_pudp++, addr = next, addr != end);

	return 0;
}

static int copy_page_tables(pgd_t *dst_pgdp, unsigned long start,
			    unsigned long end)
{
	unsigned long next;
	unsigned long addr = start;
	pgd_t *src_pgdp = pgd_offset_k(start);

	dst_pgdp = pgd_offset_raw(dst_pgdp, start);
	do {
		next = pgd_addr_end(addr, end);
		if (pgd_none(READ_ONCE(*src_pgdp)))
			continue;
		if (copy_pud(dst_pgdp, src_pgdp, addr, next))
			return -ENOMEM;
	} while (dst_pgdp++, src_pgdp++, addr = next, addr != end);

	return 0;
}

/*
 * Setup then Resume from the hibernate image using swsusp_arch_suspend_exit().
 *
 * Memory allocated by get_safe_page() will be dealt with by the hibernate code,
 * we don't need to free it here.
 */
int swsusp_arch_resume(void)
{
	int rc = 0;
	void *zero_page;
	size_t exit_size;
	pgd_t *tmp_pg_dir;
	phys_addr_t phys_hibernate_exit;
	void __noreturn (*hibernate_exit)(phys_addr_t, phys_addr_t, void *,
					  void *, phys_addr_t, phys_addr_t);

	/*
	 * Restoring the memory image will overwrite the ttbr1 page tables.
	 * Create a second copy of just the linear map, and use this when
	 * restoring.
	 */
	tmp_pg_dir = (pgd_t *)get_safe_page(GFP_ATOMIC);
	if (!tmp_pg_dir) {
		pr_err("Failed to allocate memory for temporary page tables.\n");
		rc = -ENOMEM;
		goto out;
	}
	rc = copy_page_tables(tmp_pg_dir, PAGE_OFFSET, PAGE_END);
	if (rc)
		goto out;

	/*
	 * We need a zero page that is zero before & after resume in order to
	 * to break before make on the ttbr1 page tables.
	 */
	zero_page = (void *)get_safe_page(GFP_ATOMIC);
	if (!zero_page) {
		pr_err("Failed to allocate zero page.\n");
		rc = -ENOMEM;
		goto out;
	}

	/*
	 * Locate the exit code in the bottom-but-one page, so that *NULL
	 * still has disastrous affects.
	 */
	hibernate_exit = (void *)PAGE_SIZE;
	exit_size = __hibernate_exit_text_end - __hibernate_exit_text_start;
	/*
	 * Copy swsusp_arch_suspend_exit() to a safe page. This will generate
	 * a new set of ttbr0 page tables and load them.
	 */
	rc = create_safe_exec_page(__hibernate_exit_text_start, exit_size,
				   (unsigned long)hibernate_exit,
				   &phys_hibernate_exit,
				   (void *)get_safe_page, GFP_ATOMIC);
	if (rc) {
		pr_err("Failed to create safe executable page for hibernate_exit code.\n");
		goto out;
	}

	/*
	 * The hibernate exit text contains a set of el2 vectors, that will
	 * be executed at el2 with the mmu off in order to reload hyp-stub.
	 */
	__flush_dcache_area(hibernate_exit, exit_size);

	/*
	 * KASLR will cause the el2 vectors to be in a different location in
	 * the resumed kernel. Load hibernate's temporary copy into el2.
	 *
	 * We can skip this step if we booted at EL1, or are running with VHE.
	 */
	if (el2_reset_needed()) {
		phys_addr_t el2_vectors = phys_hibernate_exit;  /* base */
		el2_vectors += hibernate_el2_vectors -
			       __hibernate_exit_text_start;     /* offset */

		__hyp_set_vectors(el2_vectors);
	}

	hibernate_exit(virt_to_phys(tmp_pg_dir), resume_hdr.ttbr1_el1,
		       resume_hdr.reenter_kernel, restore_pblist,
		       resume_hdr.__hyp_stub_vectors, virt_to_phys(zero_page));

out:
	return rc;
}

int hibernate_resume_nonboot_cpu_disable(void)
{
	if (sleep_cpu < 0) {
		pr_err("Failing to resume from hibernate on an unknown CPU.\n");
		return -ENODEV;
	}

	return freeze_secondary_cpus(sleep_cpu);
}<|MERGE_RESOLUTION|>--- conflicted
+++ resolved
@@ -215,15 +215,12 @@
 
 	memcpy((void *)dst, src_start, length);
 	__flush_icache_range(dst, dst + length);
-<<<<<<< HEAD
-=======
 
 	trans_pgd = allocator(mask);
 	if (!trans_pgd) {
 		rc = -ENOMEM;
 		goto out;
 	}
->>>>>>> fa578e9d
 
 	pgdp = pgd_offset_raw(trans_pgd, dst_addr);
 	if (pgd_none(READ_ONCE(*pgdp))) {
