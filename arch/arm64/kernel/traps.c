/*
 * Based on arch/arm/kernel/traps.c
 *
 * Copyright (C) 1995-2009 Russell King
 * Copyright (C) 2012 ARM Ltd.
 *
 * This program is free software; you can redistribute it and/or modify
 * it under the terms of the GNU General Public License version 2 as
 * published by the Free Software Foundation.
 *
 * This program is distributed in the hope that it will be useful,
 * but WITHOUT ANY WARRANTY; without even the implied warranty of
 * MERCHANTABILITY or FITNESS FOR A PARTICULAR PURPOSE.  See the
 * GNU General Public License for more details.
 *
 * You should have received a copy of the GNU General Public License
 * along with this program.  If not, see <http://www.gnu.org/licenses/>.
 */

#include <linux/bug.h>
#include <linux/signal.h>
#include <linux/personality.h>
#include <linux/kallsyms.h>
#include <linux/spinlock.h>
#include <linux/uaccess.h>
#include <linux/hardirq.h>
#include <linux/kdebug.h>
#include <linux/module.h>
#include <linux/kexec.h>
#include <linux/delay.h>
#include <linux/init.h>
#include <linux/sched/signal.h>
#include <linux/sched/debug.h>
#include <linux/sched/task_stack.h>
#include <linux/sizes.h>
#include <linux/syscalls.h>
#include <linux/mm_types.h>

#include <asm/atomic.h>
#include <asm/bug.h>
#include <asm/cpufeature.h>
#include <asm/daifflags.h>
#include <asm/debug-monitors.h>
#include <asm/esr.h>
#include <asm/insn.h>
#include <asm/traps.h>
#include <asm/smp.h>
#include <asm/stack_pointer.h>
#include <asm/stacktrace.h>
#include <asm/exception.h>
#include <asm/system_misc.h>
#include <asm/sysreg.h>

static const char *handler[]= {
	"Synchronous Abort",
	"IRQ",
	"FIQ",
	"Error"
};

int show_unhandled_signals = 0;
<<<<<<< HEAD

/*
 * Dump out the contents of some kernel memory nicely...
 */
static void dump_mem(const char *lvl, const char *str, unsigned long bottom,
		     unsigned long top)
{
	unsigned long first;
	mm_segment_t fs;
	int i;

	/*
	 * We need to switch to kernel mode so that we can use __get_user
	 * to safely read from kernel space.
	 */
	fs = get_fs();
	set_fs(KERNEL_DS);

	printk("%s%s(0x%016lx to 0x%016lx)\n", lvl, str, bottom, top);

	for (first = bottom & ~31; first < top; first += 32) {
		unsigned long p;
		char str[sizeof(" 12345678") * 8 + 1];

		memset(str, ' ', sizeof(str));
		str[sizeof(str) - 1] = '\0';

		for (p = first, i = 0; i < (32 / 8)
					&& p < top; i++, p += 8) {
			if (p >= bottom && p < top) {
				unsigned long val;

				if (__get_user(val, (unsigned long *)p) == 0)
					sprintf(str + i * 17, " %016lx", val);
				else
					sprintf(str + i * 17, " ????????????????");
			}
		}
		printk("%s%04lx:%s\n", lvl, first & 0xffff, str);
	}

	set_fs(fs);
}
=======
>>>>>>> e021bb4f

static void dump_backtrace_entry(unsigned long where)
{
	printk(" %pS\n", (void *)where);
}

static void __dump_instr(const char *lvl, struct pt_regs *regs)
{
	unsigned long addr = instruction_pointer(regs);
	char str[sizeof("00000000 ") * 5 + 2 + 1], *p = str;
	int i;

	for (i = -4; i < 1; i++) {
		unsigned int val, bad;

		bad = get_user(val, &((u32 *)addr)[i]);

		if (!bad)
			p += sprintf(p, i == 0 ? "(%08x) " : "%08x ", val);
		else {
			p += sprintf(p, "bad PC value");
			break;
		}
	}
	printk("%sCode: %s\n", lvl, str);
}

static void dump_instr(const char *lvl, struct pt_regs *regs)
{
	if (!user_mode(regs)) {
		mm_segment_t fs = get_fs();
		set_fs(KERNEL_DS);
		__dump_instr(lvl, regs);
		set_fs(fs);
	} else {
		__dump_instr(lvl, regs);
	}
}

void dump_backtrace(struct pt_regs *regs, struct task_struct *tsk)
{
	struct stackframe frame;
	int skip;

	pr_debug("%s(regs = %p tsk = %p)\n", __func__, regs, tsk);

	if (!tsk)
		tsk = current;

	if (!try_get_task_stack(tsk))
		return;

	if (tsk == current) {
		frame.fp = (unsigned long)__builtin_frame_address(0);
		frame.pc = (unsigned long)dump_backtrace;
	} else {
		/*
		 * task blocked in __switch_to
		 */
		frame.fp = thread_saved_fp(tsk);
		frame.pc = thread_saved_pc(tsk);
	}
#ifdef CONFIG_FUNCTION_GRAPH_TRACER
	frame.graph = tsk->curr_ret_stack;
#endif

	skip = !!regs;
	printk("Call trace:\n");
	do {
		/* skip until specified stack frame */
		if (!skip) {
			dump_backtrace_entry(frame.pc);
		} else if (frame.fp == regs->regs[29]) {
			skip = 0;
			/*
			 * Mostly, this is the case where this function is
			 * called in panic/abort. As exception handler's
			 * stack frame does not contain the corresponding pc
			 * at which an exception has taken place, use regs->pc
			 * instead.
			 */
			dump_backtrace_entry(regs->pc);
		}
	} while (!unwind_frame(tsk, &frame));

	put_task_stack(tsk);
}

void show_stack(struct task_struct *tsk, unsigned long *sp)
{
	dump_backtrace(NULL, tsk);
	barrier();
}

#ifdef CONFIG_PREEMPT
#define S_PREEMPT " PREEMPT"
#else
#define S_PREEMPT ""
#endif
#define S_SMP " SMP"

static int __die(const char *str, int err, struct pt_regs *regs)
{
	struct task_struct *tsk = current;
	static int die_counter;
	int ret;

	pr_emerg("Internal error: %s: %x [#%d]" S_PREEMPT S_SMP "\n",
		 str, err, ++die_counter);

	/* trap and error numbers are mostly meaningless on ARM */
	ret = notify_die(DIE_OOPS, str, regs, err, 0, SIGSEGV);
	if (ret == NOTIFY_STOP)
		return ret;

	print_modules();
	__show_regs(regs);
	pr_emerg("Process %.*s (pid: %d, stack limit = 0x%p)\n",
		 TASK_COMM_LEN, tsk->comm, task_pid_nr(tsk),
		 end_of_stack(tsk));

	if (!user_mode(regs)) {
		dump_backtrace(regs, tsk);
		dump_instr(KERN_EMERG, regs);
	}

	return ret;
}

static DEFINE_RAW_SPINLOCK(die_lock);

/*
 * This function is protected against re-entrancy.
 */
void die(const char *str, struct pt_regs *regs, int err)
{
	int ret;
	unsigned long flags;

	raw_spin_lock_irqsave(&die_lock, flags);

	oops_enter();

	console_verbose();
	bust_spinlocks(1);
	ret = __die(str, err, regs);

	if (regs && kexec_should_crash(current))
		crash_kexec(regs);

	bust_spinlocks(0);
	add_taint(TAINT_DIE, LOCKDEP_NOW_UNRELIABLE);
	oops_exit();

	if (in_interrupt())
		panic("Fatal exception in interrupt");
	if (panic_on_oops)
		panic("Fatal exception");

	raw_spin_unlock_irqrestore(&die_lock, flags);

	if (ret != NOTIFY_STOP)
		do_exit(SIGSEGV);
}

static bool show_unhandled_signals_ratelimited(void)
{
	static DEFINE_RATELIMIT_STATE(rs, DEFAULT_RATELIMIT_INTERVAL,
				      DEFAULT_RATELIMIT_BURST);
	return show_unhandled_signals && __ratelimit(&rs);
}

void arm64_force_sig_info(struct siginfo *info, const char *str,
			  struct task_struct *tsk)
{
	unsigned int esr = tsk->thread.fault_code;
	struct pt_regs *regs = task_pt_regs(tsk);

	if (!unhandled_signal(tsk, info->si_signo))
		goto send_sig;

	if (!show_unhandled_signals_ratelimited())
		goto send_sig;

	pr_info("%s[%d]: unhandled exception: ", tsk->comm, task_pid_nr(tsk));
	if (esr)
		pr_cont("%s, ESR 0x%08x, ", esr_get_class_string(esr), esr);

	pr_cont("%s", str);
	print_vma_addr(KERN_CONT " in ", regs->pc);
	pr_cont("\n");
	__show_regs(regs);

send_sig:
	force_sig_info(info->si_signo, info, tsk);
}

void arm64_notify_die(const char *str, struct pt_regs *regs,
		      struct siginfo *info, int err)
{
	if (user_mode(regs)) {
		WARN_ON(regs != current_pt_regs());
		current->thread.fault_address = 0;
		current->thread.fault_code = err;
		arm64_force_sig_info(info, str, current);
	} else {
		die(str, regs, err);
	}
}

void arm64_skip_faulting_instruction(struct pt_regs *regs, unsigned long size)
{
	regs->pc += size;

	/*
	 * If we were single stepping, we want to get the step exception after
	 * we return from the trap.
	 */
	if (user_mode(regs))
		user_fastforward_single_step(current);
}

static LIST_HEAD(undef_hook);
static DEFINE_RAW_SPINLOCK(undef_lock);

void register_undef_hook(struct undef_hook *hook)
{
	unsigned long flags;

	raw_spin_lock_irqsave(&undef_lock, flags);
	list_add(&hook->node, &undef_hook);
	raw_spin_unlock_irqrestore(&undef_lock, flags);
}

void unregister_undef_hook(struct undef_hook *hook)
{
	unsigned long flags;

	raw_spin_lock_irqsave(&undef_lock, flags);
	list_del(&hook->node);
	raw_spin_unlock_irqrestore(&undef_lock, flags);
}

static int call_undef_hook(struct pt_regs *regs)
{
	struct undef_hook *hook;
	unsigned long flags;
	u32 instr;
	int (*fn)(struct pt_regs *regs, u32 instr) = NULL;
	void __user *pc = (void __user *)instruction_pointer(regs);

	if (!user_mode(regs)) {
		__le32 instr_le;
		if (probe_kernel_address((__force __le32 *)pc, instr_le))
			goto exit;
		instr = le32_to_cpu(instr_le);
	} else if (compat_thumb_mode(regs)) {
		/* 16-bit Thumb instruction */
		__le16 instr_le;
		if (get_user(instr_le, (__le16 __user *)pc))
			goto exit;
		instr = le16_to_cpu(instr_le);
		if (aarch32_insn_is_wide(instr)) {
			u32 instr2;

			if (get_user(instr_le, (__le16 __user *)(pc + 2)))
				goto exit;
			instr2 = le16_to_cpu(instr_le);
			instr = (instr << 16) | instr2;
		}
	} else {
		/* 32-bit ARM instruction */
		__le32 instr_le;
		if (get_user(instr_le, (__le32 __user *)pc))
			goto exit;
		instr = le32_to_cpu(instr_le);
	}

	raw_spin_lock_irqsave(&undef_lock, flags);
	list_for_each_entry(hook, &undef_hook, node)
		if ((instr & hook->instr_mask) == hook->instr_val &&
			(regs->pstate & hook->pstate_mask) == hook->pstate_val)
			fn = hook->fn;

	raw_spin_unlock_irqrestore(&undef_lock, flags);
exit:
	return fn ? fn(regs, instr) : 1;
}

void force_signal_inject(int signal, int code, unsigned long address)
{
	siginfo_t info;
	const char *desc;
	struct pt_regs *regs = current_pt_regs();

	clear_siginfo(&info);

	switch (signal) {
	case SIGILL:
		desc = "undefined instruction";
		break;
	case SIGSEGV:
		desc = "illegal memory access";
		break;
	default:
		desc = "unknown or unrecoverable error";
		break;
	}

	/* Force signals we don't understand to SIGKILL */
	if (WARN_ON(signal != SIGKILL &&
		    siginfo_layout(signal, code) != SIL_FAULT)) {
		signal = SIGKILL;
	}

	info.si_signo = signal;
	info.si_errno = 0;
	info.si_code  = code;
	info.si_addr  = (void __user *)address;

	arm64_notify_die(desc, regs, &info, 0);
}

/*
 * Set up process info to signal segmentation fault - called on access error.
 */
void arm64_notify_segfault(unsigned long addr)
{
	int code;

	down_read(&current->mm->mmap_sem);
	if (find_vma(current->mm, addr) == NULL)
		code = SEGV_MAPERR;
	else
		code = SEGV_ACCERR;
	up_read(&current->mm->mmap_sem);

	force_signal_inject(SIGSEGV, code, addr);
}

asmlinkage void __exception do_undefinstr(struct pt_regs *regs)
{
	/* check for AArch32 breakpoint instructions */
	if (!aarch32_break_handler(regs))
		return;

	if (call_undef_hook(regs) == 0)
		return;

	force_signal_inject(SIGILL, ILL_ILLOPC, regs->pc);
	BUG_ON(!user_mode(regs));
}

void cpu_enable_cache_maint_trap(const struct arm64_cpu_capabilities *__unused)
{
	sysreg_clear_set(sctlr_el1, SCTLR_EL1_UCI, 0);
}

#define __user_cache_maint(insn, address, res)			\
	if (address >= user_addr_max()) {			\
		res = -EFAULT;					\
	} else {						\
		uaccess_ttbr0_enable();				\
		asm volatile (					\
			"1:	" insn ", %1\n"			\
			"	mov	%w0, #0\n"		\
			"2:\n"					\
			"	.pushsection .fixup,\"ax\"\n"	\
			"	.align	2\n"			\
			"3:	mov	%w0, %w2\n"		\
			"	b	2b\n"			\
			"	.popsection\n"			\
			_ASM_EXTABLE(1b, 3b)			\
			: "=r" (res)				\
			: "r" (address), "i" (-EFAULT));	\
		uaccess_ttbr0_disable();			\
	}

static void user_cache_maint_handler(unsigned int esr, struct pt_regs *regs)
{
	unsigned long address;
	int rt = (esr & ESR_ELx_SYS64_ISS_RT_MASK) >> ESR_ELx_SYS64_ISS_RT_SHIFT;
	int crm = (esr & ESR_ELx_SYS64_ISS_CRM_MASK) >> ESR_ELx_SYS64_ISS_CRM_SHIFT;
	int ret = 0;

	address = untagged_addr(pt_regs_read_reg(regs, rt));

	switch (crm) {
	case ESR_ELx_SYS64_ISS_CRM_DC_CVAU:	/* DC CVAU, gets promoted */
		__user_cache_maint("dc civac", address, ret);
		break;
	case ESR_ELx_SYS64_ISS_CRM_DC_CVAC:	/* DC CVAC, gets promoted */
		__user_cache_maint("dc civac", address, ret);
		break;
	case ESR_ELx_SYS64_ISS_CRM_DC_CVAP:	/* DC CVAP */
		__user_cache_maint("sys 3, c7, c12, 1", address, ret);
		break;
	case ESR_ELx_SYS64_ISS_CRM_DC_CIVAC:	/* DC CIVAC */
		__user_cache_maint("dc civac", address, ret);
		break;
	case ESR_ELx_SYS64_ISS_CRM_IC_IVAU:	/* IC IVAU */
		__user_cache_maint("ic ivau", address, ret);
		break;
	default:
		force_signal_inject(SIGILL, ILL_ILLOPC, regs->pc);
		return;
	}

	if (ret)
		arm64_notify_segfault(address);
	else
		arm64_skip_faulting_instruction(regs, AARCH64_INSN_SIZE);
}

static void ctr_read_handler(unsigned int esr, struct pt_regs *regs)
{
	int rt = (esr & ESR_ELx_SYS64_ISS_RT_MASK) >> ESR_ELx_SYS64_ISS_RT_SHIFT;
	unsigned long val = arm64_ftr_reg_user_value(&arm64_ftr_reg_ctrel0);

	pt_regs_write_reg(regs, rt, val);

	arm64_skip_faulting_instruction(regs, AARCH64_INSN_SIZE);
}

static void cntvct_read_handler(unsigned int esr, struct pt_regs *regs)
{
	int rt = (esr & ESR_ELx_SYS64_ISS_RT_MASK) >> ESR_ELx_SYS64_ISS_RT_SHIFT;

	pt_regs_write_reg(regs, rt, arch_counter_get_cntvct());
	arm64_skip_faulting_instruction(regs, AARCH64_INSN_SIZE);
}

static void cntfrq_read_handler(unsigned int esr, struct pt_regs *regs)
{
	int rt = (esr & ESR_ELx_SYS64_ISS_RT_MASK) >> ESR_ELx_SYS64_ISS_RT_SHIFT;

	pt_regs_write_reg(regs, rt, arch_timer_get_rate());
	arm64_skip_faulting_instruction(regs, AARCH64_INSN_SIZE);
}

struct sys64_hook {
	unsigned int esr_mask;
	unsigned int esr_val;
	void (*handler)(unsigned int esr, struct pt_regs *regs);
};

static struct sys64_hook sys64_hooks[] = {
	{
		.esr_mask = ESR_ELx_SYS64_ISS_EL0_CACHE_OP_MASK,
		.esr_val = ESR_ELx_SYS64_ISS_EL0_CACHE_OP_VAL,
		.handler = user_cache_maint_handler,
	},
	{
		/* Trap read access to CTR_EL0 */
		.esr_mask = ESR_ELx_SYS64_ISS_SYS_OP_MASK,
		.esr_val = ESR_ELx_SYS64_ISS_SYS_CTR_READ,
		.handler = ctr_read_handler,
	},
	{
		/* Trap read access to CNTVCT_EL0 */
		.esr_mask = ESR_ELx_SYS64_ISS_SYS_OP_MASK,
		.esr_val = ESR_ELx_SYS64_ISS_SYS_CNTVCT,
		.handler = cntvct_read_handler,
	},
	{
		/* Trap read access to CNTFRQ_EL0 */
		.esr_mask = ESR_ELx_SYS64_ISS_SYS_OP_MASK,
		.esr_val = ESR_ELx_SYS64_ISS_SYS_CNTFRQ,
		.handler = cntfrq_read_handler,
	},
	{},
};

asmlinkage void __exception do_sysinstr(unsigned int esr, struct pt_regs *regs)
{
	struct sys64_hook *hook;

	for (hook = sys64_hooks; hook->handler; hook++)
		if ((hook->esr_mask & esr) == hook->esr_val) {
			hook->handler(esr, regs);
			return;
		}

	/*
	 * New SYS instructions may previously have been undefined at EL0. Fall
	 * back to our usual undefined instruction handler so that we handle
	 * these consistently.
	 */
	do_undefinstr(regs);
}

<<<<<<< HEAD
long compat_arm_syscall(struct pt_regs *regs);

asmlinkage long do_ni_syscall(struct pt_regs *regs)
{
#ifdef CONFIG_COMPAT
	long ret;
	if (is_compat_task()) {
		ret = compat_arm_syscall(regs);
		if (ret != -ENOSYS)
			return ret;
	}
#endif

	return sys_ni_syscall();
}

=======
>>>>>>> e021bb4f
static const char *esr_class_str[] = {
	[0 ... ESR_ELx_EC_MAX]		= "UNRECOGNIZED EC",
	[ESR_ELx_EC_UNKNOWN]		= "Unknown/Uncategorized",
	[ESR_ELx_EC_WFx]		= "WFI/WFE",
	[ESR_ELx_EC_CP15_32]		= "CP15 MCR/MRC",
	[ESR_ELx_EC_CP15_64]		= "CP15 MCRR/MRRC",
	[ESR_ELx_EC_CP14_MR]		= "CP14 MCR/MRC",
	[ESR_ELx_EC_CP14_LS]		= "CP14 LDC/STC",
	[ESR_ELx_EC_FP_ASIMD]		= "ASIMD",
	[ESR_ELx_EC_CP10_ID]		= "CP10 MRC/VMRS",
	[ESR_ELx_EC_CP14_64]		= "CP14 MCRR/MRRC",
	[ESR_ELx_EC_ILL]		= "PSTATE.IL",
	[ESR_ELx_EC_SVC32]		= "SVC (AArch32)",
	[ESR_ELx_EC_HVC32]		= "HVC (AArch32)",
	[ESR_ELx_EC_SMC32]		= "SMC (AArch32)",
	[ESR_ELx_EC_SVC64]		= "SVC (AArch64)",
	[ESR_ELx_EC_HVC64]		= "HVC (AArch64)",
	[ESR_ELx_EC_SMC64]		= "SMC (AArch64)",
	[ESR_ELx_EC_SYS64]		= "MSR/MRS (AArch64)",
	[ESR_ELx_EC_SVE]		= "SVE",
	[ESR_ELx_EC_IMP_DEF]		= "EL3 IMP DEF",
	[ESR_ELx_EC_IABT_LOW]		= "IABT (lower EL)",
	[ESR_ELx_EC_IABT_CUR]		= "IABT (current EL)",
	[ESR_ELx_EC_PC_ALIGN]		= "PC Alignment",
	[ESR_ELx_EC_DABT_LOW]		= "DABT (lower EL)",
	[ESR_ELx_EC_DABT_CUR]		= "DABT (current EL)",
	[ESR_ELx_EC_SP_ALIGN]		= "SP Alignment",
	[ESR_ELx_EC_FP_EXC32]		= "FP (AArch32)",
	[ESR_ELx_EC_FP_EXC64]		= "FP (AArch64)",
	[ESR_ELx_EC_SERROR]		= "SError",
	[ESR_ELx_EC_BREAKPT_LOW]	= "Breakpoint (lower EL)",
	[ESR_ELx_EC_BREAKPT_CUR]	= "Breakpoint (current EL)",
	[ESR_ELx_EC_SOFTSTP_LOW]	= "Software Step (lower EL)",
	[ESR_ELx_EC_SOFTSTP_CUR]	= "Software Step (current EL)",
	[ESR_ELx_EC_WATCHPT_LOW]	= "Watchpoint (lower EL)",
	[ESR_ELx_EC_WATCHPT_CUR]	= "Watchpoint (current EL)",
	[ESR_ELx_EC_BKPT32]		= "BKPT (AArch32)",
	[ESR_ELx_EC_VECTOR32]		= "Vector catch (AArch32)",
	[ESR_ELx_EC_BRK64]		= "BRK (AArch64)",
};

const char *esr_get_class_string(u32 esr)
{
	return esr_class_str[ESR_ELx_EC(esr)];
}

/*
 * bad_mode handles the impossible case in the exception vector. This is always
 * fatal.
 */
asmlinkage void bad_mode(struct pt_regs *regs, int reason, unsigned int esr)
{
	console_verbose();

	pr_crit("Bad mode in %s handler detected on CPU%d, code 0x%08x -- %s\n",
		handler[reason], smp_processor_id(), esr,
		esr_get_class_string(esr));

	die("Oops - bad mode", regs, 0);
	local_daif_mask();
	panic("bad mode");
}

/*
 * bad_el0_sync handles unexpected, but potentially recoverable synchronous
 * exceptions taken from EL0. Unlike bad_mode, this returns.
 */
asmlinkage void bad_el0_sync(struct pt_regs *regs, int reason, unsigned int esr)
{
	siginfo_t info;
	void __user *pc = (void __user *)instruction_pointer(regs);

	clear_siginfo(&info);
	info.si_signo = SIGILL;
	info.si_errno = 0;
	info.si_code  = ILL_ILLOPC;
	info.si_addr  = pc;

	current->thread.fault_address = 0;
	current->thread.fault_code = esr;

	arm64_force_sig_info(&info, "Bad EL0 synchronous exception", current);
}

#ifdef CONFIG_VMAP_STACK

DEFINE_PER_CPU(unsigned long [OVERFLOW_STACK_SIZE/sizeof(long)], overflow_stack)
	__aligned(16);

asmlinkage void handle_bad_stack(struct pt_regs *regs)
{
	unsigned long tsk_stk = (unsigned long)current->stack;
	unsigned long irq_stk = (unsigned long)this_cpu_read(irq_stack_ptr);
	unsigned long ovf_stk = (unsigned long)this_cpu_ptr(overflow_stack);
	unsigned int esr = read_sysreg(esr_el1);
	unsigned long far = read_sysreg(far_el1);

	console_verbose();
	pr_emerg("Insufficient stack space to handle exception!");

	pr_emerg("ESR: 0x%08x -- %s\n", esr, esr_get_class_string(esr));
	pr_emerg("FAR: 0x%016lx\n", far);

	pr_emerg("Task stack:     [0x%016lx..0x%016lx]\n",
		 tsk_stk, tsk_stk + THREAD_SIZE);
	pr_emerg("IRQ stack:      [0x%016lx..0x%016lx]\n",
		 irq_stk, irq_stk + THREAD_SIZE);
	pr_emerg("Overflow stack: [0x%016lx..0x%016lx]\n",
		 ovf_stk, ovf_stk + OVERFLOW_STACK_SIZE);

	__show_regs(regs);

	/*
	 * We use nmi_panic to limit the potential for recusive overflows, and
	 * to get a better stack trace.
	 */
	nmi_panic(NULL, "kernel stack overflow");
	cpu_park_loop();
}
#endif

void __noreturn arm64_serror_panic(struct pt_regs *regs, u32 esr)
{
	console_verbose();

	pr_crit("SError Interrupt on CPU%d, code 0x%08x -- %s\n",
		smp_processor_id(), esr, esr_get_class_string(esr));
	if (regs)
		__show_regs(regs);

	nmi_panic(regs, "Asynchronous SError Interrupt");

	cpu_park_loop();
	unreachable();
}

bool arm64_is_fatal_ras_serror(struct pt_regs *regs, unsigned int esr)
{
	u32 aet = arm64_ras_serror_get_severity(esr);

	switch (aet) {
	case ESR_ELx_AET_CE:	/* corrected error */
	case ESR_ELx_AET_UEO:	/* restartable, not yet consumed */
		/*
		 * The CPU can make progress. We may take UEO again as
		 * a more severe error.
		 */
		return false;

	case ESR_ELx_AET_UEU:	/* Uncorrected Unrecoverable */
	case ESR_ELx_AET_UER:	/* Uncorrected Recoverable */
		/*
		 * The CPU can't make progress. The exception may have
		 * been imprecise.
		 */
		return true;

	case ESR_ELx_AET_UC:	/* Uncontainable or Uncategorized error */
	default:
		/* Error has been silently propagated */
		arm64_serror_panic(regs, esr);
	}
}

asmlinkage void do_serror(struct pt_regs *regs, unsigned int esr)
{
	nmi_enter();

	/* non-RAS errors are not containable */
	if (!arm64_is_ras_serror(esr) || arm64_is_fatal_ras_serror(regs, esr))
		arm64_serror_panic(regs, esr);

	nmi_exit();
}

void __pte_error(const char *file, int line, unsigned long val)
{
	pr_err("%s:%d: bad pte %016lx.\n", file, line, val);
}

void __pmd_error(const char *file, int line, unsigned long val)
{
	pr_err("%s:%d: bad pmd %016lx.\n", file, line, val);
}

void __pud_error(const char *file, int line, unsigned long val)
{
	pr_err("%s:%d: bad pud %016lx.\n", file, line, val);
}

void __pgd_error(const char *file, int line, unsigned long val)
{
	pr_err("%s:%d: bad pgd %016lx.\n", file, line, val);
}

/* GENERIC_BUG traps */

int is_valid_bugaddr(unsigned long addr)
{
	/*
	 * bug_handler() only called for BRK #BUG_BRK_IMM.
	 * So the answer is trivial -- any spurious instances with no
	 * bug table entry will be rejected by report_bug() and passed
	 * back to the debug-monitors code and handled as a fatal
	 * unexpected debug exception.
	 */
	return 1;
}

static int bug_handler(struct pt_regs *regs, unsigned int esr)
{
	if (user_mode(regs))
		return DBG_HOOK_ERROR;

	switch (report_bug(regs->pc, regs)) {
	case BUG_TRAP_TYPE_BUG:
		die("Oops - BUG", regs, 0);
		break;

	case BUG_TRAP_TYPE_WARN:
		break;

	default:
		/* unknown/unrecognised bug trap type */
		return DBG_HOOK_ERROR;
	}

	/* If thread survives, skip over the BUG instruction and continue: */
	arm64_skip_faulting_instruction(regs, AARCH64_INSN_SIZE);
	return DBG_HOOK_HANDLED;
}

static struct break_hook bug_break_hook = {
	.esr_val = 0xf2000000 | BUG_BRK_IMM,
	.esr_mask = 0xffffffff,
	.fn = bug_handler,
};

/*
 * Initial handler for AArch64 BRK exceptions
 * This handler only used until debug_traps_init().
 */
int __init early_brk64(unsigned long addr, unsigned int esr,
		struct pt_regs *regs)
{
	return bug_handler(regs, esr) != DBG_HOOK_HANDLED;
}

/* This registration must happen early, before debug_traps_init(). */
void __init trap_init(void)
{
	register_break_hook(&bug_break_hook);
}<|MERGE_RESOLUTION|>--- conflicted
+++ resolved
@@ -59,52 +59,6 @@
 };
 
 int show_unhandled_signals = 0;
-<<<<<<< HEAD
-
-/*
- * Dump out the contents of some kernel memory nicely...
- */
-static void dump_mem(const char *lvl, const char *str, unsigned long bottom,
-		     unsigned long top)
-{
-	unsigned long first;
-	mm_segment_t fs;
-	int i;
-
-	/*
-	 * We need to switch to kernel mode so that we can use __get_user
-	 * to safely read from kernel space.
-	 */
-	fs = get_fs();
-	set_fs(KERNEL_DS);
-
-	printk("%s%s(0x%016lx to 0x%016lx)\n", lvl, str, bottom, top);
-
-	for (first = bottom & ~31; first < top; first += 32) {
-		unsigned long p;
-		char str[sizeof(" 12345678") * 8 + 1];
-
-		memset(str, ' ', sizeof(str));
-		str[sizeof(str) - 1] = '\0';
-
-		for (p = first, i = 0; i < (32 / 8)
-					&& p < top; i++, p += 8) {
-			if (p >= bottom && p < top) {
-				unsigned long val;
-
-				if (__get_user(val, (unsigned long *)p) == 0)
-					sprintf(str + i * 17, " %016lx", val);
-				else
-					sprintf(str + i * 17, " ????????????????");
-			}
-		}
-		printk("%s%04lx:%s\n", lvl, first & 0xffff, str);
-	}
-
-	set_fs(fs);
-}
-=======
->>>>>>> e021bb4f
 
 static void dump_backtrace_entry(unsigned long where)
 {
@@ -596,25 +550,6 @@
 	do_undefinstr(regs);
 }
 
-<<<<<<< HEAD
-long compat_arm_syscall(struct pt_regs *regs);
-
-asmlinkage long do_ni_syscall(struct pt_regs *regs)
-{
-#ifdef CONFIG_COMPAT
-	long ret;
-	if (is_compat_task()) {
-		ret = compat_arm_syscall(regs);
-		if (ret != -ENOSYS)
-			return ret;
-	}
-#endif
-
-	return sys_ni_syscall();
-}
-
-=======
->>>>>>> e021bb4f
 static const char *esr_class_str[] = {
 	[0 ... ESR_ELx_EC_MAX]		= "UNRECOGNIZED EC",
 	[ESR_ELx_EC_UNKNOWN]		= "Unknown/Uncategorized",
