/*
 * Based on arch/arm/kernel/signal.c
 *
 * Copyright (C) 1995-2009 Russell King
 * Copyright (C) 2012 ARM Ltd.
 *
 * This program is free software; you can redistribute it and/or modify
 * it under the terms of the GNU General Public License version 2 as
 * published by the Free Software Foundation.
 *
 * This program is distributed in the hope that it will be useful,
 * but WITHOUT ANY WARRANTY; without even the implied warranty of
 * MERCHANTABILITY or FITNESS FOR A PARTICULAR PURPOSE.  See the
 * GNU General Public License for more details.
 *
 * You should have received a copy of the GNU General Public License
 * along with this program.  If not, see <http://www.gnu.org/licenses/>.
 */

#include <linux/cache.h>
#include <linux/compat.h>
#include <linux/errno.h>
#include <linux/kernel.h>
#include <linux/signal.h>
#include <linux/personality.h>
#include <linux/freezer.h>
#include <linux/stddef.h>
#include <linux/uaccess.h>
#include <linux/sizes.h>
#include <linux/string.h>
#include <linux/tracehook.h>
#include <linux/ratelimit.h>
#include <linux/syscalls.h>

#include <asm/daifflags.h>
#include <asm/debug-monitors.h>
#include <asm/elf.h>
#include <asm/cacheflush.h>
#include <asm/ucontext.h>
#include <asm/unistd.h>
#include <asm/fpsimd.h>
#include <asm/ptrace.h>
#include <asm/signal32.h>
#include <asm/traps.h>
#include <asm/vdso.h>

/*
 * Do a signal return; undo the signal stack. These are aligned to 128-bit.
 */
struct rt_sigframe {
	struct siginfo info;
	struct ucontext uc;
};

struct frame_record {
	u64 fp;
	u64 lr;
};

struct rt_sigframe_user_layout {
	struct rt_sigframe __user *sigframe;
	struct frame_record __user *next_frame;

	unsigned long size;	/* size of allocated sigframe data */
	unsigned long limit;	/* largest allowed size */

	unsigned long fpsimd_offset;
	unsigned long esr_offset;
	unsigned long sve_offset;
	unsigned long extra_offset;
	unsigned long end_offset;
};

#define BASE_SIGFRAME_SIZE round_up(sizeof(struct rt_sigframe), 16)
#define TERMINATOR_SIZE round_up(sizeof(struct _aarch64_ctx), 16)
#define EXTRA_CONTEXT_SIZE round_up(sizeof(struct extra_context), 16)

static void init_user_layout(struct rt_sigframe_user_layout *user)
{
	const size_t reserved_size =
		sizeof(user->sigframe->uc.uc_mcontext.__reserved);

	memset(user, 0, sizeof(*user));
	user->size = offsetof(struct rt_sigframe, uc.uc_mcontext.__reserved);

	user->limit = user->size + reserved_size;

	user->limit -= TERMINATOR_SIZE;
	user->limit -= EXTRA_CONTEXT_SIZE;
	/* Reserve space for extension and terminator ^ */
}

static size_t sigframe_size(struct rt_sigframe_user_layout const *user)
{
	return round_up(max(user->size, sizeof(struct rt_sigframe)), 16);
}

/*
 * Sanity limit on the approximate maximum size of signal frame we'll
 * try to generate.  Stack alignment padding and the frame record are
 * not taken into account.  This limit is not a guarantee and is
 * NOT ABI.
 */
#define SIGFRAME_MAXSZ SZ_64K

static int __sigframe_alloc(struct rt_sigframe_user_layout *user,
			    unsigned long *offset, size_t size, bool extend)
{
	size_t padded_size = round_up(size, 16);

	if (padded_size > user->limit - user->size &&
	    !user->extra_offset &&
	    extend) {
		int ret;

		user->limit += EXTRA_CONTEXT_SIZE;
		ret = __sigframe_alloc(user, &user->extra_offset,
				       sizeof(struct extra_context), false);
		if (ret) {
			user->limit -= EXTRA_CONTEXT_SIZE;
			return ret;
		}

		/* Reserve space for the __reserved[] terminator */
		user->size += TERMINATOR_SIZE;

		/*
		 * Allow expansion up to SIGFRAME_MAXSZ, ensuring space for
		 * the terminator:
		 */
		user->limit = SIGFRAME_MAXSZ - TERMINATOR_SIZE;
	}

	/* Still not enough space?  Bad luck! */
	if (padded_size > user->limit - user->size)
		return -ENOMEM;

	*offset = user->size;
	user->size += padded_size;

	return 0;
}

/*
 * Allocate space for an optional record of <size> bytes in the user
 * signal frame.  The offset from the signal frame base address to the
 * allocated block is assigned to *offset.
 */
static int sigframe_alloc(struct rt_sigframe_user_layout *user,
			  unsigned long *offset, size_t size)
{
	return __sigframe_alloc(user, offset, size, true);
}

/* Allocate the null terminator record and prevent further allocations */
static int sigframe_alloc_end(struct rt_sigframe_user_layout *user)
{
	int ret;

	/* Un-reserve the space reserved for the terminator: */
	user->limit += TERMINATOR_SIZE;

	ret = sigframe_alloc(user, &user->end_offset,
			     sizeof(struct _aarch64_ctx));
	if (ret)
		return ret;

	/* Prevent further allocation: */
	user->limit = user->size;
	return 0;
}

static void __user *apply_user_offset(
	struct rt_sigframe_user_layout const *user, unsigned long offset)
{
	char __user *base = (char __user *)user->sigframe;

	return base + offset;
}

static int preserve_fpsimd_context(struct fpsimd_context __user *ctx)
{
	struct user_fpsimd_state const *fpsimd =
		&current->thread.uw.fpsimd_state;
	int err;

	/* copy the FP and status/control registers */
	err = __copy_to_user(ctx->vregs, fpsimd->vregs, sizeof(fpsimd->vregs));
	__put_user_error(fpsimd->fpsr, &ctx->fpsr, err);
	__put_user_error(fpsimd->fpcr, &ctx->fpcr, err);

	/* copy the magic/size information */
	__put_user_error(FPSIMD_MAGIC, &ctx->head.magic, err);
	__put_user_error(sizeof(struct fpsimd_context), &ctx->head.size, err);

	return err ? -EFAULT : 0;
}

static int restore_fpsimd_context(struct fpsimd_context __user *ctx)
{
	struct user_fpsimd_state fpsimd;
	__u32 magic, size;
	int err = 0;

	/* check the magic/size information */
	__get_user_error(magic, &ctx->head.magic, err);
	__get_user_error(size, &ctx->head.size, err);
	if (err)
		return -EFAULT;
	if (magic != FPSIMD_MAGIC || size != sizeof(struct fpsimd_context))
		return -EINVAL;

	/* copy the FP and status/control registers */
	err = __copy_from_user(fpsimd.vregs, ctx->vregs,
			       sizeof(fpsimd.vregs));
	__get_user_error(fpsimd.fpsr, &ctx->fpsr, err);
	__get_user_error(fpsimd.fpcr, &ctx->fpcr, err);

	clear_thread_flag(TIF_SVE);

	/* load the hardware registers from the fpsimd_state structure */
	if (!err)
		fpsimd_update_current_state(&fpsimd);

	return err ? -EFAULT : 0;
}


struct user_ctxs {
	struct fpsimd_context __user *fpsimd;
	struct sve_context __user *sve;
};

#ifdef CONFIG_ARM64_SVE

static int preserve_sve_context(struct sve_context __user *ctx)
{
	int err = 0;
	u16 reserved[ARRAY_SIZE(ctx->__reserved)];
	unsigned int vl = current->thread.sve_vl;
	unsigned int vq = 0;

	if (test_thread_flag(TIF_SVE))
		vq = sve_vq_from_vl(vl);

	memset(reserved, 0, sizeof(reserved));

	__put_user_error(SVE_MAGIC, &ctx->head.magic, err);
	__put_user_error(round_up(SVE_SIG_CONTEXT_SIZE(vq), 16),
			 &ctx->head.size, err);
	__put_user_error(vl, &ctx->vl, err);
	BUILD_BUG_ON(sizeof(ctx->__reserved) != sizeof(reserved));
	err |= __copy_to_user(&ctx->__reserved, reserved, sizeof(reserved));

	if (vq) {
		/*
		 * This assumes that the SVE state has already been saved to
		 * the task struct by calling preserve_fpsimd_context().
		 */
		err |= __copy_to_user((char __user *)ctx + SVE_SIG_REGS_OFFSET,
				      current->thread.sve_state,
				      SVE_SIG_REGS_SIZE(vq));
	}

	return err ? -EFAULT : 0;
}

static int restore_sve_fpsimd_context(struct user_ctxs *user)
{
	int err;
	unsigned int vq;
	struct user_fpsimd_state fpsimd;
	struct sve_context sve;

	if (__copy_from_user(&sve, user->sve, sizeof(sve)))
		return -EFAULT;

	if (sve.vl != current->thread.sve_vl)
		return -EINVAL;

	if (sve.head.size <= sizeof(*user->sve)) {
		clear_thread_flag(TIF_SVE);
		goto fpsimd_only;
	}

	vq = sve_vq_from_vl(sve.vl);

	if (sve.head.size < SVE_SIG_CONTEXT_SIZE(vq))
		return -EINVAL;

	/*
	 * Careful: we are about __copy_from_user() directly into
	 * thread.sve_state with preemption enabled, so protection is
	 * needed to prevent a racing context switch from writing stale
	 * registers back over the new data.
	 */

	fpsimd_flush_task_state(current);
	barrier();
	/* From now, fpsimd_thread_switch() won't clear TIF_FOREIGN_FPSTATE */

	set_thread_flag(TIF_FOREIGN_FPSTATE);
	barrier();
	/* From now, fpsimd_thread_switch() won't touch thread.sve_state */

	sve_alloc(current);
	err = __copy_from_user(current->thread.sve_state,
			       (char __user const *)user->sve +
					SVE_SIG_REGS_OFFSET,
			       SVE_SIG_REGS_SIZE(vq));
	if (err)
		return -EFAULT;

	set_thread_flag(TIF_SVE);

fpsimd_only:
	/* copy the FP and status/control registers */
	/* restore_sigframe() already checked that user->fpsimd != NULL. */
	err = __copy_from_user(fpsimd.vregs, user->fpsimd->vregs,
			       sizeof(fpsimd.vregs));
	__get_user_error(fpsimd.fpsr, &user->fpsimd->fpsr, err);
	__get_user_error(fpsimd.fpcr, &user->fpsimd->fpcr, err);

	/* load the hardware registers from the fpsimd_state structure */
	if (!err)
		fpsimd_update_current_state(&fpsimd);

	return err ? -EFAULT : 0;
}

#else /* ! CONFIG_ARM64_SVE */

/* Turn any non-optimised out attempts to use these into a link error: */
extern int preserve_sve_context(void __user *ctx);
extern int restore_sve_fpsimd_context(struct user_ctxs *user);

#endif /* ! CONFIG_ARM64_SVE */


static int parse_user_sigframe(struct user_ctxs *user,
			       struct rt_sigframe __user *sf)
{
	struct sigcontext __user *const sc = &sf->uc.uc_mcontext;
	struct _aarch64_ctx __user *head;
	char __user *base = (char __user *)&sc->__reserved;
	size_t offset = 0;
	size_t limit = sizeof(sc->__reserved);
	bool have_extra_context = false;
	char const __user *const sfp = (char const __user *)sf;

	user->fpsimd = NULL;
	user->sve = NULL;

	if (!IS_ALIGNED((unsigned long)base, 16))
		goto invalid;

	while (1) {
		int err = 0;
		u32 magic, size;
		char const __user *userp;
		struct extra_context const __user *extra;
		u64 extra_datap;
		u32 extra_size;
		struct _aarch64_ctx const __user *end;
		u32 end_magic, end_size;

		if (limit - offset < sizeof(*head))
			goto invalid;

		if (!IS_ALIGNED(offset, 16))
			goto invalid;

		head = (struct _aarch64_ctx __user *)(base + offset);
		__get_user_error(magic, &head->magic, err);
		__get_user_error(size, &head->size, err);
		if (err)
			return err;

		if (limit - offset < size)
			goto invalid;

		switch (magic) {
		case 0:
			if (size)
				goto invalid;

			goto done;

		case FPSIMD_MAGIC:
			if (user->fpsimd)
				goto invalid;

			if (size < sizeof(*user->fpsimd))
				goto invalid;

			user->fpsimd = (struct fpsimd_context __user *)head;
			break;

		case ESR_MAGIC:
			/* ignore */
			break;

		case SVE_MAGIC:
			if (!system_supports_sve())
				goto invalid;

			if (user->sve)
				goto invalid;

			if (size < sizeof(*user->sve))
				goto invalid;

			user->sve = (struct sve_context __user *)head;
			break;

		case EXTRA_MAGIC:
			if (have_extra_context)
				goto invalid;

			if (size < sizeof(*extra))
				goto invalid;

			userp = (char const __user *)head;

			extra = (struct extra_context const __user *)userp;
			userp += size;

			__get_user_error(extra_datap, &extra->datap, err);
			__get_user_error(extra_size, &extra->size, err);
			if (err)
				return err;

			/* Check for the dummy terminator in __reserved[]: */

			if (limit - offset - size < TERMINATOR_SIZE)
				goto invalid;

			end = (struct _aarch64_ctx const __user *)userp;
			userp += TERMINATOR_SIZE;

			__get_user_error(end_magic, &end->magic, err);
			__get_user_error(end_size, &end->size, err);
			if (err)
				return err;

			if (end_magic || end_size)
				goto invalid;

			/* Prevent looping/repeated parsing of extra_context */
			have_extra_context = true;

			base = (__force void __user *)extra_datap;
			if (!IS_ALIGNED((unsigned long)base, 16))
				goto invalid;

			if (!IS_ALIGNED(extra_size, 16))
				goto invalid;

			if (base != userp)
				goto invalid;

			/* Reject "unreasonably large" frames: */
			if (extra_size > sfp + SIGFRAME_MAXSZ - userp)
				goto invalid;

			/*
			 * Ignore trailing terminator in __reserved[]
			 * and start parsing extra data:
			 */
			offset = 0;
			limit = extra_size;

			if (!access_ok(VERIFY_READ, base, limit))
				goto invalid;

			continue;

		default:
			goto invalid;
		}

		if (size < sizeof(*head))
			goto invalid;

		if (limit - offset < size)
			goto invalid;

		offset += size;
	}

done:
	return 0;

invalid:
	return -EINVAL;
}

static int restore_sigframe(struct pt_regs *regs,
			    struct rt_sigframe __user *sf)
{
	sigset_t set;
	int i, err;
	struct user_ctxs user;

	err = __copy_from_user(&set, &sf->uc.uc_sigmask, sizeof(set));
	if (err == 0)
		set_current_blocked(&set);

	for (i = 0; i < 31; i++)
		__get_user_error(regs->regs[i], &sf->uc.uc_mcontext.regs[i],
				 err);
	__get_user_error(regs->sp, &sf->uc.uc_mcontext.sp, err);
	__get_user_error(regs->pc, &sf->uc.uc_mcontext.pc, err);
	__get_user_error(regs->pstate, &sf->uc.uc_mcontext.pstate, err);

	/*
	 * Avoid sys_rt_sigreturn() restarting.
	 */
	forget_syscall(regs);

	err |= !valid_user_regs(&regs->user_regs, current);
	if (err == 0)
		err = parse_user_sigframe(&user, sf);

	if (err == 0) {
		if (!user.fpsimd)
			return -EINVAL;

		if (user.sve) {
			if (!system_supports_sve())
				return -EINVAL;

			err = restore_sve_fpsimd_context(&user);
		} else {
			err = restore_fpsimd_context(user.fpsimd);
		}
	}

	return err;
}

SYSCALL_DEFINE0(rt_sigreturn)
{
	struct pt_regs *regs = current_pt_regs();
	struct rt_sigframe __user *frame;

	/* Always make any pending restarted system calls return -EINTR */
	current->restart_block.fn = do_no_restart_syscall;

	/*
	 * Since we stacked the signal on a 128-bit boundary, then 'sp' should
	 * be word aligned here.
	 */
	if (regs->sp & 15)
		goto badframe;

	frame = (struct rt_sigframe __user *)regs->sp;

	if (!access_ok(VERIFY_READ, frame, sizeof (*frame)))
		goto badframe;

	if (restore_sigframe(regs, frame))
		goto badframe;

	if (restore_altstack(&frame->uc.uc_stack))
		goto badframe;

	return regs->regs[0];

badframe:
	arm64_notify_segfault(regs->sp);
	return 0;
}

/*
 * Determine the layout of optional records in the signal frame
 *
 * add_all: if true, lays out the biggest possible signal frame for
 *	this task; otherwise, generates a layout for the current state
 *	of the task.
 */
static int setup_sigframe_layout(struct rt_sigframe_user_layout *user,
				 bool add_all)
{
	int err;

	err = sigframe_alloc(user, &user->fpsimd_offset,
			     sizeof(struct fpsimd_context));
	if (err)
		return err;

	/* fault information, if valid */
	if (add_all || current->thread.fault_code) {
		err = sigframe_alloc(user, &user->esr_offset,
				     sizeof(struct esr_context));
		if (err)
			return err;
	}

	if (system_supports_sve()) {
		unsigned int vq = 0;

		if (add_all || test_thread_flag(TIF_SVE)) {
			int vl = sve_max_vl;

			if (!add_all)
				vl = current->thread.sve_vl;

			vq = sve_vq_from_vl(vl);
		}

		err = sigframe_alloc(user, &user->sve_offset,
				     SVE_SIG_CONTEXT_SIZE(vq));
		if (err)
			return err;
	}

	return sigframe_alloc_end(user);
}

static int setup_sigframe(struct rt_sigframe_user_layout *user,
			  struct pt_regs *regs, sigset_t *set)
{
	int i, err = 0;
	struct rt_sigframe __user *sf = user->sigframe;

	/* set up the stack frame for unwinding */
	__put_user_error(regs->regs[29], &user->next_frame->fp, err);
	__put_user_error(regs->regs[30], &user->next_frame->lr, err);

	for (i = 0; i < 31; i++)
		__put_user_error(regs->regs[i], &sf->uc.uc_mcontext.regs[i],
				 err);
	__put_user_error(regs->sp, &sf->uc.uc_mcontext.sp, err);
	__put_user_error(regs->pc, &sf->uc.uc_mcontext.pc, err);
	__put_user_error(regs->pstate, &sf->uc.uc_mcontext.pstate, err);

	__put_user_error(current->thread.fault_address, &sf->uc.uc_mcontext.fault_address, err);

	err |= __copy_to_user(&sf->uc.uc_sigmask, set, sizeof(*set));

	if (err == 0) {
		struct fpsimd_context __user *fpsimd_ctx =
			apply_user_offset(user, user->fpsimd_offset);
		err |= preserve_fpsimd_context(fpsimd_ctx);
	}

	/* fault information, if valid */
	if (err == 0 && user->esr_offset) {
		struct esr_context __user *esr_ctx =
			apply_user_offset(user, user->esr_offset);

		__put_user_error(ESR_MAGIC, &esr_ctx->head.magic, err);
		__put_user_error(sizeof(*esr_ctx), &esr_ctx->head.size, err);
		__put_user_error(current->thread.fault_code, &esr_ctx->esr, err);
	}

	/* Scalable Vector Extension state, if present */
	if (system_supports_sve() && err == 0 && user->sve_offset) {
		struct sve_context __user *sve_ctx =
			apply_user_offset(user, user->sve_offset);
		err |= preserve_sve_context(sve_ctx);
	}

	if (err == 0 && user->extra_offset) {
		char __user *sfp = (char __user *)user->sigframe;
		char __user *userp =
			apply_user_offset(user, user->extra_offset);

		struct extra_context __user *extra;
		struct _aarch64_ctx __user *end;
		u64 extra_datap;
		u32 extra_size;

		extra = (struct extra_context __user *)userp;
		userp += EXTRA_CONTEXT_SIZE;

		end = (struct _aarch64_ctx __user *)userp;
		userp += TERMINATOR_SIZE;

		/*
		 * extra_datap is just written to the signal frame.
		 * The value gets cast back to a void __user *
		 * during sigreturn.
		 */
		extra_datap = (__force u64)userp;
		extra_size = sfp + round_up(user->size, 16) - userp;

		__put_user_error(EXTRA_MAGIC, &extra->head.magic, err);
		__put_user_error(EXTRA_CONTEXT_SIZE, &extra->head.size, err);
		__put_user_error(extra_datap, &extra->datap, err);
		__put_user_error(extra_size, &extra->size, err);

		/* Add the terminator */
		__put_user_error(0, &end->magic, err);
		__put_user_error(0, &end->size, err);
	}

	/* set the "end" magic */
	if (err == 0) {
		struct _aarch64_ctx __user *end =
			apply_user_offset(user, user->end_offset);

		__put_user_error(0, &end->magic, err);
		__put_user_error(0, &end->size, err);
	}

	return err;
}

static int get_sigframe(struct rt_sigframe_user_layout *user,
			 struct ksignal *ksig, struct pt_regs *regs)
{
	unsigned long sp, sp_top;
	int err;

	init_user_layout(user);
	err = setup_sigframe_layout(user, false);
	if (err)
		return err;

	sp = sp_top = sigsp(regs->sp, ksig);

	sp = round_down(sp - sizeof(struct frame_record), 16);
	user->next_frame = (struct frame_record __user *)sp;

	sp = round_down(sp, 16) - sigframe_size(user);
	user->sigframe = (struct rt_sigframe __user *)sp;

	/*
	 * Check that we can actually write to the signal frame.
	 */
	if (!access_ok(VERIFY_WRITE, user->sigframe, sp_top - sp))
		return -EFAULT;

	return 0;
}

static void setup_return(struct pt_regs *regs, struct k_sigaction *ka,
			 struct rt_sigframe_user_layout *user, int usig)
{
	__sigrestore_t sigtramp;

	regs->regs[0] = usig;
	regs->sp = (unsigned long)user->sigframe;
	regs->regs[29] = (unsigned long)&user->next_frame->fp;
	regs->pc = (unsigned long)ka->sa.sa_handler;

	if (ka->sa.sa_flags & SA_RESTORER)
		sigtramp = ka->sa.sa_restorer;
	else
		sigtramp = VDSO_SYMBOL(current->mm->context.vdso, sigtramp);

	regs->regs[30] = (unsigned long)sigtramp;
}

static int setup_rt_frame(int usig, struct ksignal *ksig, sigset_t *set,
			  struct pt_regs *regs)
{
	struct rt_sigframe_user_layout user;
	struct rt_sigframe __user *frame;
	int err = 0;

	fpsimd_signal_preserve_current_state();

	if (get_sigframe(&user, ksig, regs))
		return 1;

	frame = user.sigframe;

	__put_user_error(0, &frame->uc.uc_flags, err);
	__put_user_error(NULL, &frame->uc.uc_link, err);

	err |= __save_altstack(&frame->uc.uc_stack, regs->sp);
	err |= setup_sigframe(&user, regs, set);
	if (err == 0) {
		setup_return(regs, &ksig->ka, &user, usig);
		if (ksig->ka.sa.sa_flags & SA_SIGINFO) {
			err |= copy_siginfo_to_user(&frame->info, &ksig->info);
			regs->regs[1] = (unsigned long)&frame->info;
			regs->regs[2] = (unsigned long)&frame->uc;
		}
	}

	return err;
}

static void setup_restart_syscall(struct pt_regs *regs)
{
	if (is_compat_task())
		compat_setup_restart_syscall(regs);
	else
		regs->regs[8] = __NR_restart_syscall;
}

/*
 * OK, we're invoking a handler
 */
static void handle_signal(struct ksignal *ksig, struct pt_regs *regs)
{
	struct task_struct *tsk = current;
	sigset_t *oldset = sigmask_to_save();
	int usig = ksig->sig;
	int ret;

	rseq_signal_deliver(ksig, regs);

	/*
	 * Set up the stack frame
	 */
	if (is_compat_task()) {
		if (ksig->ka.sa.sa_flags & SA_SIGINFO)
			ret = compat_setup_rt_frame(usig, ksig, oldset, regs);
		else
			ret = compat_setup_frame(usig, ksig, oldset, regs);
	} else {
		ret = setup_rt_frame(usig, ksig, oldset, regs);
	}

	/*
	 * Check that the resulting registers are actually sane.
	 */
	ret |= !valid_user_regs(&regs->user_regs, current);

	/*
	 * Fast forward the stepping logic so we step into the signal
	 * handler.
	 */
	if (!ret)
		user_fastforward_single_step(tsk);

	signal_setup_done(ret, ksig, 0);
}

/*
 * Note that 'init' is a special process: it doesn't get signals it doesn't
 * want to handle. Thus you cannot kill init even with a SIGKILL even by
 * mistake.
 *
 * Note that we go through the signals twice: once to check the signals that
 * the kernel can handle, and then we build all the user-level signal handling
 * stack-frames in one go after that.
 */
static void do_signal(struct pt_regs *regs)
{
	unsigned long continue_addr = 0, restart_addr = 0;
	int retval = 0;
	struct ksignal ksig;
	bool syscall = in_syscall(regs);

	/*
	 * If we were from a system call, check for system call restarting...
	 */
	if (syscall) {
		continue_addr = regs->pc;
		restart_addr = continue_addr - (compat_thumb_mode(regs) ? 2 : 4);
		retval = regs->regs[0];

		/*
		 * Avoid additional syscall restarting via ret_to_user.
		 */
		forget_syscall(regs);

		/*
		 * Prepare for system call restart. We do this here so that a
		 * debugger will see the already changed PC.
		 */
		switch (retval) {
		case -ERESTARTNOHAND:
		case -ERESTARTSYS:
		case -ERESTARTNOINTR:
		case -ERESTART_RESTARTBLOCK:
			regs->regs[0] = regs->orig_x0;
			regs->pc = restart_addr;
			break;
		}
	}

	/*
	 * Get the signal to deliver. When running under ptrace, at this point
	 * the debugger may change all of our registers.
	 */
	if (get_signal(&ksig)) {
		/*
		 * Depending on the signal settings, we may need to revert the
		 * decision to restart the system call, but skip this if a
		 * debugger has chosen to restart at a different PC.
		 */
		if (regs->pc == restart_addr &&
		    (retval == -ERESTARTNOHAND ||
		     retval == -ERESTART_RESTARTBLOCK ||
		     (retval == -ERESTARTSYS &&
		      !(ksig.ka.sa.sa_flags & SA_RESTART)))) {
			regs->regs[0] = -EINTR;
			regs->pc = continue_addr;
		}

		handle_signal(&ksig, regs);
		return;
	}

	/*
	 * Handle restarting a different system call. As above, if a debugger
	 * has chosen to restart at a different PC, ignore the restart.
	 */
	if (syscall && regs->pc == restart_addr) {
		if (retval == -ERESTART_RESTARTBLOCK)
			setup_restart_syscall(regs);
		user_rewind_single_step(current);
	}

	restore_saved_sigmask();
}

asmlinkage void do_notify_resume(struct pt_regs *regs,
				 unsigned long thread_flags)
{
	/*
	 * The assembly code enters us with IRQs off, but it hasn't
	 * informed the tracing code of that for efficiency reasons.
	 * Update the trace code with the current status.
	 */
	trace_hardirqs_off();

	do {
		/* Check valid user FS if needed */
		addr_limit_user_check();

		if (thread_flags & _TIF_NEED_RESCHED_MASK) {
<<<<<<< HEAD
=======
			/* Unmask Debug and SError for the next task */
			local_daif_restore(DAIF_PROCCTX_NOIRQ);

>>>>>>> e021bb4f
			schedule();
		} else {
			local_daif_restore(DAIF_PROCCTX);

			if (thread_flags & _TIF_UPROBE)
				uprobe_notify_resume(regs);

			if (thread_flags & _TIF_SIGPENDING)
				do_signal(regs);

			if (thread_flags & _TIF_NOTIFY_RESUME) {
				clear_thread_flag(TIF_NOTIFY_RESUME);
				tracehook_notify_resume(regs);
				rseq_handle_notify_resume(NULL, regs);
			}

			if (thread_flags & _TIF_FOREIGN_FPSTATE)
				fpsimd_restore_current_state();
		}

		local_daif_mask();
		thread_flags = READ_ONCE(current_thread_info()->flags);
	} while (thread_flags & _TIF_WORK_MASK);
}

unsigned long __ro_after_init signal_minsigstksz;

/*
 * Determine the stack space required for guaranteed signal devliery.
 * This function is used to populate AT_MINSIGSTKSZ at process startup.
 * cpufeatures setup is assumed to be complete.
 */
void __init minsigstksz_setup(void)
{
	struct rt_sigframe_user_layout user;

	init_user_layout(&user);

	/*
	 * If this fails, SIGFRAME_MAXSZ needs to be enlarged.  It won't
	 * be big enough, but it's our best guess:
	 */
	if (WARN_ON(setup_sigframe_layout(&user, true)))
		return;

	signal_minsigstksz = sigframe_size(&user) +
		round_up(sizeof(struct frame_record), 16) +
		16; /* max alignment padding */
}<|MERGE_RESOLUTION|>--- conflicted
+++ resolved
@@ -927,12 +927,9 @@
 		addr_limit_user_check();
 
 		if (thread_flags & _TIF_NEED_RESCHED_MASK) {
-<<<<<<< HEAD
-=======
 			/* Unmask Debug and SError for the next task */
 			local_daif_restore(DAIF_PROCCTX_NOIRQ);
 
->>>>>>> e021bb4f
 			schedule();
 		} else {
 			local_daif_restore(DAIF_PROCCTX);
