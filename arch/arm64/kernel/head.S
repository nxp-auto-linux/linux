--- conflicted
+++ resolved
@@ -885,15 +885,6 @@
 
 	tlbi	vmalle1				// Remove any stale TLB entries
 	dsb	nsh
-<<<<<<< HEAD
-	isb
-
-	msr	sctlr_el1, x19			// re-enable the MMU
-	isb
-	ic	iallu				// flush instructions fetched
-	dsb	nsh				// via old mapping
-=======
->>>>>>> 3b17187f
 	isb
 
 	set_sctlr_el1	x19			// re-enable the MMU
