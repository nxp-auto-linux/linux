--- conflicted
+++ resolved
@@ -103,64 +103,6 @@
 			arm,vexpress,site = <0>;
 			arm,v2m-memory-map = "rs1";
 
-<<<<<<< HEAD
-			mb_fixed_3v3: mcc-sb-3v3 {
-				compatible = "regulator-fixed";
-				regulator-name = "MCC_SB_3V3";
-				regulator-min-microvolt = <3300000>;
-				regulator-max-microvolt = <3300000>;
-				regulator-always-on;
-			};
-
-			gpio-keys {
-				compatible = "gpio-keys";
-
-				power-button {
-					debounce-interval = <50>;
-					wakeup-source;
-					linux,code = <116>;
-					label = "POWER";
-					gpios = <&iofpga_gpio0 0 0x4>;
-				};
-				home-button {
-					debounce-interval = <50>;
-					wakeup-source;
-					linux,code = <102>;
-					label = "HOME";
-					gpios = <&iofpga_gpio0 1 0x4>;
-				};
-				rlock-button {
-					debounce-interval = <50>;
-					wakeup-source;
-					linux,code = <152>;
-					label = "RLOCK";
-					gpios = <&iofpga_gpio0 2 0x4>;
-				};
-				vol-up-button {
-					debounce-interval = <50>;
-					wakeup-source;
-					linux,code = <115>;
-					label = "VOL+";
-					gpios = <&iofpga_gpio0 3 0x4>;
-				};
-				vol-down-button {
-					debounce-interval = <50>;
-					wakeup-source;
-					linux,code = <114>;
-					label = "VOL-";
-					gpios = <&iofpga_gpio0 4 0x4>;
-				};
-				nmi-button {
-					debounce-interval = <50>;
-					wakeup-source;
-					linux,code = <99>;
-					label = "NMI";
-					gpios = <&iofpga_gpio0 5 0x4>;
-				};
-			};
-
-=======
->>>>>>> ad8c735b
 			flash@0 {
 				/* 2 * 32MiB NOR Flash memory mounted on CS0 */
 				compatible = "arm,vexpress-flash", "cfi-flash";
@@ -191,11 +133,7 @@
 				vddvario-supply = <&mb_fixed_3v3>;
 			};
 
-<<<<<<< HEAD
-			iofpga@300000000 {
-=======
 			iofpga-bus@300000000 {
->>>>>>> ad8c735b
 				compatible = "simple-bus";
 				#address-cells = <1>;
 				#size-cells = <1>;
