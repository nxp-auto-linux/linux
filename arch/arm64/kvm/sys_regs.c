--- conflicted
+++ resolved
@@ -2796,11 +2796,7 @@
 	reset_sys_reg_descs(vcpu, table, num, bmap);
 
 	for (num = 1; num < NR_SYS_REGS; num++) {
-<<<<<<< HEAD
-		if (WARN(__vcpu_sys_reg(vcpu, num) == 0x4242424242424242,
-=======
 		if (WARN(!test_bit(num, bmap),
->>>>>>> fa578e9d
 			 "Didn't reset __vcpu_sys_reg(%zi)\n", num))
 			break;
 	}
