/*
 * Copyright (C) 2012,2013 - ARM Ltd
 * Author: Marc Zyngier <marc.zyngier@arm.com>
 *
 * This program is free software; you can redistribute it and/or modify
 * it under the terms of the GNU General Public License, version 2, as
 * published by the Free Software Foundation.
 *
 * This program is distributed in the hope that it will be useful,
 * but WITHOUT ANY WARRANTY; without even the implied warranty of
 * MERCHANTABILITY or FITNESS FOR A PARTICULAR PURPOSE.  See the
 * GNU General Public License for more details.
 *
 * You should have received a copy of the GNU General Public License
 * along with this program.  If not, see <http://www.gnu.org/licenses/>.
 */

#include <linux/linkage.h>

#include <asm/assembler.h>
#include <asm/kvm_arm.h>
#include <asm/kvm_mmu.h>
#include <asm/pgtable-hwdef.h>
#include <asm/sysreg.h>
#include <asm/virt.h>

	.text
	.pushsection	.hyp.idmap.text, "ax"

	.align	11

ENTRY(__kvm_hyp_init)
	ventry	__invalid		// Synchronous EL2t
	ventry	__invalid		// IRQ EL2t
	ventry	__invalid		// FIQ EL2t
	ventry	__invalid		// Error EL2t

	ventry	__invalid		// Synchronous EL2h
	ventry	__invalid		// IRQ EL2h
	ventry	__invalid		// FIQ EL2h
	ventry	__invalid		// Error EL2h

	ventry	__do_hyp_init		// Synchronous 64-bit EL1
	ventry	__invalid		// IRQ 64-bit EL1
	ventry	__invalid		// FIQ 64-bit EL1
	ventry	__invalid		// Error 64-bit EL1

	ventry	__invalid		// Synchronous 32-bit EL1
	ventry	__invalid		// IRQ 32-bit EL1
	ventry	__invalid		// FIQ 32-bit EL1
	ventry	__invalid		// Error 32-bit EL1

__invalid:
	b	.

	/*
	 * x0: HYP pgd
	 * x1: HYP stack
	 * x2: HYP vectors
	 * x3: per-CPU offset
	 */
__do_hyp_init:
	/* Check for a stub HVC call */
	cmp	x0, #HVC_STUB_HCALL_NR
	b.lo	__kvm_handle_stub_hvc

	phys_to_ttbr x4, x0
	msr	ttbr0_el2, x4

	mrs	x4, tcr_el1
	ldr	x5, =TCR_EL2_MASK
	and	x4, x4, x5
	mov	x5, #TCR_EL2_RES1
	orr	x4, x4, x5

	/*
	 * The ID map may be configured to use an extended virtual address
	 * range. This is only the case if system RAM is out of range for the
	 * currently configured page size and VA_BITS, in which case we will
	 * also need the extended virtual range for the HYP ID map, or we won't
	 * be able to enable the EL2 MMU.
	 *
	 * However, at EL2, there is only one TTBR register, and we can't switch
	 * between translation tables *and* update TCR_EL2.T0SZ at the same
	 * time. Bottom line: we need to use the extended range with *both* our
	 * translation tables.
	 *
	 * So use the same T0SZ value we use for the ID map.
	 */
	ldr_l	x5, idmap_t0sz
	bfi	x4, x5, TCR_T0SZ_OFFSET, TCR_TxSZ_WIDTH

	/*
	 * Set the PS bits in TCR_EL2.
	 */
	tcr_compute_pa_size x4, #TCR_EL2_PS_SHIFT, x5, x6

	msr	tcr_el2, x4

	mrs	x4, mair_el1
	msr	mair_el2, x4
	isb

	/* Invalidate the stale TLBs from Bootloader */
	tlbi	alle2
	dsb	sy

	/*
	 * Preserve all the RES1 bits while setting the default flags,
	 * as well as the EE bit on BE. Drop the A flag since the compiler
	 * is allowed to generate unaligned accesses.
	 */
	ldr	x4, =(SCTLR_EL2_RES1 | (SCTLR_ELx_FLAGS & ~SCTLR_ELx_A))
CPU_BE(	orr	x4, x4, #SCTLR_ELx_EE)
	msr	sctlr_el2, x4
	isb

	/* Set the stack and new vectors */
	kern_hyp_va	x1
	mov	sp, x1
	msr	vbar_el2, x2

<<<<<<< HEAD
	/* copy tpidr_el1 into tpidr_el2 for use by HYP */
	mrs	x1, tpidr_el1
	msr	tpidr_el2, x1
=======
	/* Set tpidr_el2 for use by HYP */
	msr	tpidr_el2, x3
>>>>>>> e021bb4f

	/* Hello, World! */
	eret
ENDPROC(__kvm_hyp_init)

ENTRY(__kvm_handle_stub_hvc)
	cmp	x0, #HVC_SOFT_RESTART
	b.ne	1f

	/* This is where we're about to jump, staying at EL2 */
	msr	elr_el2, x1
	mov	x0, #(PSR_F_BIT | PSR_I_BIT | PSR_A_BIT | PSR_D_BIT | PSR_MODE_EL2h)
	msr	spsr_el2, x0

	/* Shuffle the arguments, and don't come back */
	mov	x0, x2
	mov	x1, x3
	mov	x2, x4
	b	reset

1:	cmp	x0, #HVC_RESET_VECTORS
	b.ne	1f
reset:
	/*
	 * Reset kvm back to the hyp stub. Do not clobber x0-x4 in
	 * case we coming via HVC_SOFT_RESTART.
	 */
	mrs	x5, sctlr_el2
	ldr	x6, =SCTLR_ELx_FLAGS
	bic	x5, x5, x6		// Clear SCTL_M and etc
	pre_disable_mmu_workaround
	msr	sctlr_el2, x5
	isb

	/* Install stub vectors */
	adr_l	x5, __hyp_stub_vectors
	msr	vbar_el2, x5
	mov	x0, xzr
	eret

1:	/* Bad stub call */
	ldr	x0, =HVC_STUB_ERR
	eret

ENDPROC(__kvm_handle_stub_hvc)

	.ltorg

	.popsection<|MERGE_RESOLUTION|>--- conflicted
+++ resolved
@@ -120,14 +120,8 @@
 	mov	sp, x1
 	msr	vbar_el2, x2
 
-<<<<<<< HEAD
-	/* copy tpidr_el1 into tpidr_el2 for use by HYP */
-	mrs	x1, tpidr_el1
-	msr	tpidr_el2, x1
-=======
 	/* Set tpidr_el2 for use by HYP */
 	msr	tpidr_el2, x3
->>>>>>> e021bb4f
 
 	/* Hello, World! */
 	eret
