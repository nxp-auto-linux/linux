--- conflicted
+++ resolved
@@ -165,63 +165,4 @@
 	msr	spsr_el2, x4
 	orr	x0, x0, x5
 1:	ret
-<<<<<<< HEAD
-ENDPROC(__guest_exit)
-
-ENTRY(__fpsimd_guest_restore)
-	// x0: esr
-	// x1: vcpu
-	// x2-x29,lr: vcpu regs
-	// vcpu x0-x1 on the stack
-	stp	x2, x3, [sp, #-16]!
-	stp	x4, lr, [sp, #-16]!
-
-alternative_if_not ARM64_HAS_VIRT_HOST_EXTN
-	mrs	x2, cptr_el2
-	bic	x2, x2, #CPTR_EL2_TFP
-	msr	cptr_el2, x2
-alternative_else
-	mrs	x2, cpacr_el1
-	orr	x2, x2, #CPACR_EL1_FPEN
-	msr	cpacr_el1, x2
-alternative_endif
-	isb
-
-	mov	x3, x1
-
-	ldr	x0, [x3, #VCPU_HOST_CONTEXT]
-	kern_hyp_va x0
-	add	x0, x0, #CPU_GP_REG_OFFSET(CPU_FP_REGS)
-	bl	__fpsimd_save_state
-
-	add	x2, x3, #VCPU_CONTEXT
-	add	x0, x2, #CPU_GP_REG_OFFSET(CPU_FP_REGS)
-	bl	__fpsimd_restore_state
-
-	// Skip restoring fpexc32 for AArch64 guests
-	mrs	x1, hcr_el2
-	tbnz	x1, #HCR_RW_SHIFT, 1f
-	ldr	x4, [x3, #VCPU_FPEXC32_EL2]
-	msr	fpexc32_el2, x4
-1:
-	ldp	x4, lr, [sp], #16
-	ldp	x2, x3, [sp], #16
-	ldp	x0, x1, [sp], #16
-
-	eret
-ENDPROC(__fpsimd_guest_restore)
-
-ENTRY(__qcom_hyp_sanitize_btac_predictors)
-	/**
-	 * Call SMC64 with Silicon provider serviceID 23<<8 (0xc2001700)
-	 * 0xC2000000-0xC200FFFF: assigned to SiP Service Calls
-	 * b15-b0: contains SiP functionID
-	 */
-	movz    x0, #0x1700
-	movk    x0, #0xc200, lsl #16
-	smc     #0
-	ret
-ENDPROC(__qcom_hyp_sanitize_btac_predictors)
-=======
-ENDPROC(__guest_exit)
->>>>>>> e021bb4f
+ENDPROC(__guest_exit)