--- conflicted
+++ resolved
@@ -110,10 +110,6 @@
 
 	BUG_ON(nr_inst != 5);
 
-<<<<<<< HEAD
-
-=======
->>>>>>> fa578e9d
 	for (i = 0; i < nr_inst; i++) {
 		u32 rd, rn, insn, oinsn;
 
