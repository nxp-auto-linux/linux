// SPDX-License-Identifier: GPL-2.0-only
/*
 * ARC Cache Management
 *
 * Copyright (C) 2014-15 Synopsys, Inc. (www.synopsys.com)
 * Copyright (C) 2004, 2007-2010, 2011-2012 Synopsys, Inc. (www.synopsys.com)
 */

#include <linux/module.h>
#include <linux/mm.h>
#include <linux/sched.h>
#include <linux/cache.h>
#include <linux/mmu_context.h>
#include <linux/syscalls.h>
#include <linux/uaccess.h>
#include <linux/pagemap.h>
#include <asm/cacheflush.h>
#include <asm/cachectl.h>
#include <asm/setup.h>

#ifdef CONFIG_ISA_ARCV2
#define USE_RGN_FLSH	1
#endif

static int l2_line_sz;
static int ioc_exists;
int slc_enable = 1, ioc_enable = 1;
unsigned long perip_base = ARC_UNCACHED_ADDR_SPACE; /* legacy value for boot */
unsigned long perip_end = 0xFFFFFFFF; /* legacy value */

void (*_cache_line_loop_ic_fn)(phys_addr_t paddr, unsigned long vaddr,
			       unsigned long sz, const int op, const int full_page);

void (*__dma_cache_wback_inv)(phys_addr_t start, unsigned long sz);
void (*__dma_cache_inv)(phys_addr_t start, unsigned long sz);
void (*__dma_cache_wback)(phys_addr_t start, unsigned long sz);

char *arc_cache_mumbojumbo(int c, char *buf, int len)
{
	int n = 0;
	struct cpuinfo_arc_cache *p;

#define PR_CACHE(p, cfg, str)						\
	if (!(p)->line_len)						\
		n += scnprintf(buf + n, len - n, str"\t\t: N/A\n");	\
	else								\
		n += scnprintf(buf + n, len - n,			\
			str"\t\t: %uK, %dway/set, %uB Line, %s%s%s\n",	\
			(p)->sz_k, (p)->assoc, (p)->line_len,		\
			(p)->vipt ? "VIPT" : "PIPT",			\
			(p)->alias ? " aliasing" : "",			\
			IS_USED_CFG(cfg));

	PR_CACHE(&cpuinfo_arc700[c].icache, CONFIG_ARC_HAS_ICACHE, "I-Cache");
	PR_CACHE(&cpuinfo_arc700[c].dcache, CONFIG_ARC_HAS_DCACHE, "D-Cache");

	p = &cpuinfo_arc700[c].slc;
	if (p->line_len)
		n += scnprintf(buf + n, len - n,
			       "SLC\t\t: %uK, %uB Line%s\n",
			       p->sz_k, p->line_len, IS_USED_RUN(slc_enable));

	n += scnprintf(buf + n, len - n, "Peripherals\t: %#lx%s%s\n",
		       perip_base,
		       IS_AVAIL3(ioc_exists, ioc_enable, ", IO-Coherency (per-device) "));

	return buf;
}

/*
 * Read the Cache Build Confuration Registers, Decode them and save into
 * the cpuinfo structure for later use.
 * No Validation done here, simply read/convert the BCRs
 */
static void read_decode_cache_bcr_arcv2(int cpu)
{
	struct cpuinfo_arc_cache *p_slc = &cpuinfo_arc700[cpu].slc;
	struct bcr_generic sbcr;

	struct bcr_slc_cfg {
#ifdef CONFIG_CPU_BIG_ENDIAN
		unsigned int pad:24, way:2, lsz:2, sz:4;
#else
		unsigned int sz:4, lsz:2, way:2, pad:24;
#endif
	} slc_cfg;

	struct bcr_clust_cfg {
#ifdef CONFIG_CPU_BIG_ENDIAN
		unsigned int pad:7, c:1, num_entries:8, num_cores:8, ver:8;
#else
		unsigned int ver:8, num_cores:8, num_entries:8, c:1, pad:7;
#endif
	} cbcr;

	struct bcr_volatile {
#ifdef CONFIG_CPU_BIG_ENDIAN
		unsigned int start:4, limit:4, pad:22, order:1, disable:1;
#else
		unsigned int disable:1, order:1, pad:22, limit:4, start:4;
#endif
	} vol;


	READ_BCR(ARC_REG_SLC_BCR, sbcr);
	if (sbcr.ver) {
		READ_BCR(ARC_REG_SLC_CFG, slc_cfg);
		p_slc->sz_k = 128 << slc_cfg.sz;
		l2_line_sz = p_slc->line_len = (slc_cfg.lsz == 0) ? 128 : 64;
	}

	READ_BCR(ARC_REG_CLUSTER_BCR, cbcr);
	if (cbcr.c) {
		ioc_exists = 1;

		/*
		 * As for today we don't support both IOC and ZONE_HIGHMEM enabled
		 * simultaneously. This happens because as of today IOC aperture covers
		 * only ZONE_NORMAL (low mem) and any dma transactions outside this
		 * region won't be HW coherent.
		 * If we want to use both IOC and ZONE_HIGHMEM we can use
		 * bounce_buffer to handle dma transactions to HIGHMEM.
		 * Also it is possible to modify dma_direct cache ops or increase IOC
		 * aperture size if we are planning to use HIGHMEM without PAE.
		 */
		if (IS_ENABLED(CONFIG_HIGHMEM) || is_pae40_enabled())
			ioc_enable = 0;
	} else {
		ioc_enable = 0;
	}

	/* HS 2.0 didn't have AUX_VOL */
	if (cpuinfo_arc700[cpu].core.family > 0x51) {
		READ_BCR(AUX_VOL, vol);
		perip_base = vol.start << 28;
		/* HS 3.0 has limit and strict-ordering fields */
		if (cpuinfo_arc700[cpu].core.family > 0x52)
			perip_end = (vol.limit << 28) - 1;
	}
}

void read_decode_cache_bcr(void)
{
	struct cpuinfo_arc_cache *p_ic, *p_dc;
	unsigned int cpu = smp_processor_id();
	struct bcr_cache {
#ifdef CONFIG_CPU_BIG_ENDIAN
		unsigned int pad:12, line_len:4, sz:4, config:4, ver:8;
#else
		unsigned int ver:8, config:4, sz:4, line_len:4, pad:12;
#endif
	} ibcr, dbcr;

	p_ic = &cpuinfo_arc700[cpu].icache;
	READ_BCR(ARC_REG_IC_BCR, ibcr);

	if (!ibcr.ver)
		goto dc_chk;

	if (ibcr.ver <= 3) {
		BUG_ON(ibcr.config != 3);
		p_ic->assoc = 2;		/* Fixed to 2w set assoc */
	} else if (ibcr.ver >= 4) {
		p_ic->assoc = 1 << ibcr.config;	/* 1,2,4,8 */
	}

	p_ic->line_len = 8 << ibcr.line_len;
	p_ic->sz_k = 1 << (ibcr.sz - 1);
	p_ic->vipt = 1;
	p_ic->alias = p_ic->sz_k/p_ic->assoc/TO_KB(PAGE_SIZE) > 1;

dc_chk:
	p_dc = &cpuinfo_arc700[cpu].dcache;
	READ_BCR(ARC_REG_DC_BCR, dbcr);

	if (!dbcr.ver)
		goto slc_chk;

	if (dbcr.ver <= 3) {
		BUG_ON(dbcr.config != 2);
		p_dc->assoc = 4;		/* Fixed to 4w set assoc */
		p_dc->vipt = 1;
		p_dc->alias = p_dc->sz_k/p_dc->assoc/TO_KB(PAGE_SIZE) > 1;
	} else if (dbcr.ver >= 4) {
		p_dc->assoc = 1 << dbcr.config;	/* 1,2,4,8 */
		p_dc->vipt = 0;
		p_dc->alias = 0;		/* PIPT so can't VIPT alias */
	}

	p_dc->line_len = 16 << dbcr.line_len;
	p_dc->sz_k = 1 << (dbcr.sz - 1);

slc_chk:
	if (is_isa_arcv2())
                read_decode_cache_bcr_arcv2(cpu);
}

/*
 * Line Operation on {I,D}-Cache
 */

#define OP_INV		0x1
#define OP_FLUSH	0x2
#define OP_FLUSH_N_INV	0x3
#define OP_INV_IC	0x4

/*
 *		I-Cache Aliasing in ARC700 VIPT caches (MMU v1-v3)
 *
 * ARC VIPT I-cache uses vaddr to index into cache and paddr to match the tag.
 * The orig Cache Management Module "CDU" only required paddr to invalidate a
 * certain line since it sufficed as index in Non-Aliasing VIPT cache-geometry.
 * Infact for distinct V1,V2,P: all of {V1-P},{V2-P},{P-P} would end up fetching
 * the exact same line.
 *
 * However for larger Caches (way-size > page-size) - i.e. in Aliasing config,
 * paddr alone could not be used to correctly index the cache.
 *
 * ------------------
 * MMU v1/v2 (Fixed Page Size 8k)
 * ------------------
 * The solution was to provide CDU with these additonal vaddr bits. These
 * would be bits [x:13], x would depend on cache-geometry, 13 comes from
 * standard page size of 8k.
 * H/w folks chose [17:13] to be a future safe range, and moreso these 5 bits
 * of vaddr could easily be "stuffed" in the paddr as bits [4:0] since the
 * orig 5 bits of paddr were anyways ignored by CDU line ops, as they
 * represent the offset within cache-line. The adv of using this "clumsy"
 * interface for additional info was no new reg was needed in CDU programming
 * model.
 *
 * 17:13 represented the max num of bits passable, actual bits needed were
 * fewer, based on the num-of-aliases possible.
 * -for 2 alias possibility, only bit 13 needed (32K cache)
 * -for 4 alias possibility, bits 14:13 needed (64K cache)
 *
 * ------------------
 * MMU v3
 * ------------------
 * This ver of MMU supports variable page sizes (1k-16k): although Linux will
 * only support 8k (default), 16k and 4k.
 * However from hardware perspective, smaller page sizes aggravate aliasing
 * meaning more vaddr bits needed to disambiguate the cache-line-op ;
 * the existing scheme of piggybacking won't work for certain configurations.
 * Two new registers IC_PTAG and DC_PTAG inttoduced.
 * "tag" bits are provided in PTAG, index bits in existing IVIL/IVDL/FLDL regs
 */

static inline
void __cache_line_loop_v2(phys_addr_t paddr, unsigned long vaddr,
			  unsigned long sz, const int op, const int full_page)
{
	unsigned int aux_cmd;
	int num_lines;

	if (op == OP_INV_IC) {
		aux_cmd = ARC_REG_IC_IVIL;
	} else {
		/* d$ cmd: INV (discard or wback-n-discard) OR FLUSH (wback) */
		aux_cmd = op & OP_INV ? ARC_REG_DC_IVDL : ARC_REG_DC_FLDL;
	}

	/* Ensure we properly floor/ceil the non-line aligned/sized requests
	 * and have @paddr - aligned to cache line and integral @num_lines.
	 * This however can be avoided for page sized since:
	 *  -@paddr will be cache-line aligned already (being page aligned)
	 *  -@sz will be integral multiple of line size (being page sized).
	 */
	if (!full_page) {
		sz += paddr & ~CACHE_LINE_MASK;
		paddr &= CACHE_LINE_MASK;
		vaddr &= CACHE_LINE_MASK;
	}

	num_lines = DIV_ROUND_UP(sz, L1_CACHE_BYTES);

	/* MMUv2 and before: paddr contains stuffed vaddrs bits */
	paddr |= (vaddr >> PAGE_SHIFT) & 0x1F;

	while (num_lines-- > 0) {
		write_aux_reg(aux_cmd, paddr);
		paddr += L1_CACHE_BYTES;
	}
}

/*
 * For ARC700 MMUv3 I-cache and D-cache flushes
 *  - ARC700 programming model requires paddr and vaddr be passed in seperate
 *    AUX registers (*_IV*L and *_PTAG respectively) irrespective of whether the
 *    caches actually alias or not.
 * -  For HS38, only the aliasing I-cache configuration uses the PTAG reg
 *    (non aliasing I-cache version doesn't; while D-cache can't possibly alias)
 */
static inline
void __cache_line_loop_v3(phys_addr_t paddr, unsigned long vaddr,
			  unsigned long sz, const int op, const int full_page)
{
	unsigned int aux_cmd, aux_tag;
	int num_lines;

	if (op == OP_INV_IC) {
		aux_cmd = ARC_REG_IC_IVIL;
		aux_tag = ARC_REG_IC_PTAG;
	} else {
		aux_cmd = op & OP_INV ? ARC_REG_DC_IVDL : ARC_REG_DC_FLDL;
		aux_tag = ARC_REG_DC_PTAG;
	}

	/* Ensure we properly floor/ceil the non-line aligned/sized requests
	 * and have @paddr - aligned to cache line and integral @num_lines.
	 * This however can be avoided for page sized since:
	 *  -@paddr will be cache-line aligned already (being page aligned)
	 *  -@sz will be integral multiple of line size (being page sized).
	 */
	if (!full_page) {
		sz += paddr & ~CACHE_LINE_MASK;
		paddr &= CACHE_LINE_MASK;
		vaddr &= CACHE_LINE_MASK;
	}
	num_lines = DIV_ROUND_UP(sz, L1_CACHE_BYTES);

	/*
	 * MMUv3, cache ops require paddr in PTAG reg
	 * if V-P const for loop, PTAG can be written once outside loop
	 */
	if (full_page)
		write_aux_reg(aux_tag, paddr);

	/*
	 * This is technically for MMU v4, using the MMU v3 programming model
	 * Special work for HS38 aliasing I-cache configuration with PAE40
	 *   - upper 8 bits of paddr need to be written into PTAG_HI
	 *   - (and needs to be written before the lower 32 bits)
	 * Note that PTAG_HI is hoisted outside the line loop
	 */
	if (is_pae40_enabled() && op == OP_INV_IC)
		write_aux_reg(ARC_REG_IC_PTAG_HI, (u64)paddr >> 32);

	while (num_lines-- > 0) {
		if (!full_page) {
			write_aux_reg(aux_tag, paddr);
			paddr += L1_CACHE_BYTES;
		}

		write_aux_reg(aux_cmd, vaddr);
		vaddr += L1_CACHE_BYTES;
	}
}

#ifndef USE_RGN_FLSH

/*
 * In HS38x (MMU v4), I-cache is VIPT (can alias), D-cache is PIPT
 * Here's how cache ops are implemented
 *
 *  - D-cache: only paddr needed (in DC_IVDL/DC_FLDL)
 *  - I-cache Non Aliasing: Despite VIPT, only paddr needed (in IC_IVIL)
 *  - I-cache Aliasing: Both vaddr and paddr needed (in IC_IVIL, IC_PTAG
 *    respectively, similar to MMU v3 programming model, hence
 *    __cache_line_loop_v3() is used)
 *
 * If PAE40 is enabled, independent of aliasing considerations, the higher bits
 * needs to be written into PTAG_HI
 */
static inline
void __cache_line_loop_v4(phys_addr_t paddr, unsigned long vaddr,
			  unsigned long sz, const int op, const int full_page)
{
	unsigned int aux_cmd;
	int num_lines;

	if (op == OP_INV_IC) {
		aux_cmd = ARC_REG_IC_IVIL;
	} else {
		/* d$ cmd: INV (discard or wback-n-discard) OR FLUSH (wback) */
		aux_cmd = op & OP_INV ? ARC_REG_DC_IVDL : ARC_REG_DC_FLDL;
	}

	/* Ensure we properly floor/ceil the non-line aligned/sized requests
	 * and have @paddr - aligned to cache line and integral @num_lines.
	 * This however can be avoided for page sized since:
	 *  -@paddr will be cache-line aligned already (being page aligned)
	 *  -@sz will be integral multiple of line size (being page sized).
	 */
	if (!full_page) {
		sz += paddr & ~CACHE_LINE_MASK;
		paddr &= CACHE_LINE_MASK;
	}

	num_lines = DIV_ROUND_UP(sz, L1_CACHE_BYTES);

	/*
	 * For HS38 PAE40 configuration
	 *   - upper 8 bits of paddr need to be written into PTAG_HI
	 *   - (and needs to be written before the lower 32 bits)
	 */
	if (is_pae40_enabled()) {
		if (op == OP_INV_IC)
			/*
			 * Non aliasing I-cache in HS38,
			 * aliasing I-cache handled in __cache_line_loop_v3()
			 */
			write_aux_reg(ARC_REG_IC_PTAG_HI, (u64)paddr >> 32);
		else
			write_aux_reg(ARC_REG_DC_PTAG_HI, (u64)paddr >> 32);
	}

	while (num_lines-- > 0) {
		write_aux_reg(aux_cmd, paddr);
		paddr += L1_CACHE_BYTES;
	}
}

#else

/*
 * optimized flush operation which takes a region as opposed to iterating per line
 */
static inline
void __cache_line_loop_v4(phys_addr_t paddr, unsigned long vaddr,
			  unsigned long sz, const int op, const int full_page)
{
	unsigned int s, e;

	/* Only for Non aliasing I-cache in HS38 */
	if (op == OP_INV_IC) {
		s = ARC_REG_IC_IVIR;
		e = ARC_REG_IC_ENDR;
	} else {
		s = ARC_REG_DC_STARTR;
		e = ARC_REG_DC_ENDR;
	}

	if (!full_page) {
		/* for any leading gap between @paddr and start of cache line */
		sz += paddr & ~CACHE_LINE_MASK;
		paddr &= CACHE_LINE_MASK;

		/*
		 *  account for any trailing gap to end of cache line
		 *  this is equivalent to DIV_ROUND_UP() in line ops above
		 */
		sz += L1_CACHE_BYTES - 1;
	}

	if (is_pae40_enabled()) {
		/* TBD: check if crossing 4TB boundary */
		if (op == OP_INV_IC)
			write_aux_reg(ARC_REG_IC_PTAG_HI, (u64)paddr >> 32);
		else
			write_aux_reg(ARC_REG_DC_PTAG_HI, (u64)paddr >> 32);
	}

	/* ENDR needs to be set ahead of START */
	write_aux_reg(e, paddr + sz);	/* ENDR is exclusive */
	write_aux_reg(s, paddr);

	/* caller waits on DC_CTRL.FS */
}

#endif

#if (CONFIG_ARC_MMU_VER < 3)
#define __cache_line_loop	__cache_line_loop_v2
#elif (CONFIG_ARC_MMU_VER == 3)
#define __cache_line_loop	__cache_line_loop_v3
#elif (CONFIG_ARC_MMU_VER > 3)
#define __cache_line_loop	__cache_line_loop_v4
#endif

#ifdef CONFIG_ARC_HAS_DCACHE

/***************************************************************
 * Machine specific helpers for Entire D-Cache or Per Line ops
 */

#ifndef USE_RGN_FLSH
/*
 * this version avoids extra read/write of DC_CTRL for flush or invalid ops
 * in the non region flush regime (such as for ARCompact)
 */
static inline void __before_dc_op(const int op)
{
	if (op == OP_FLUSH_N_INV) {
		/* Dcache provides 2 cmd: FLUSH or INV
		 * INV inturn has sub-modes: DISCARD or FLUSH-BEFORE
		 * flush-n-inv is achieved by INV cmd but with IM=1
		 * So toggle INV sub-mode depending on op request and default
		 */
		const unsigned int ctl = ARC_REG_DC_CTRL;
		write_aux_reg(ctl, read_aux_reg(ctl) | DC_CTRL_INV_MODE_FLUSH);
	}
}

#else

static inline void __before_dc_op(const int op)
{
	const unsigned int ctl = ARC_REG_DC_CTRL;
	unsigned int val = read_aux_reg(ctl);

	if (op == OP_FLUSH_N_INV) {
		val |= DC_CTRL_INV_MODE_FLUSH;
	}

	if (op != OP_INV_IC) {
		/*
		 * Flush / Invalidate is provided by DC_CTRL.RNG_OP 0 or 1
		 * combined Flush-n-invalidate uses DC_CTRL.IM = 1 set above
		 */
		val &= ~DC_CTRL_RGN_OP_MSK;
		if (op & OP_INV)
			val |= DC_CTRL_RGN_OP_INV;
	}
	write_aux_reg(ctl, val);
}

#endif


static inline void __after_dc_op(const int op)
{
	if (op & OP_FLUSH) {
		const unsigned int ctl = ARC_REG_DC_CTRL;
		unsigned int reg;

		/* flush / flush-n-inv both wait */
		while ((reg = read_aux_reg(ctl)) & DC_CTRL_FLUSH_STATUS)
			;

		/* Switch back to default Invalidate mode */
		if (op == OP_FLUSH_N_INV)
			write_aux_reg(ctl, reg & ~DC_CTRL_INV_MODE_FLUSH);
	}
}

/*
 * Operation on Entire D-Cache
 * @op = {OP_INV, OP_FLUSH, OP_FLUSH_N_INV}
 * Note that constant propagation ensures all the checks are gone
 * in generated code
 */
static inline void __dc_entire_op(const int op)
{
	int aux;

	__before_dc_op(op);

	if (op & OP_INV)	/* Inv or flush-n-inv use same cmd reg */
		aux = ARC_REG_DC_IVDC;
	else
		aux = ARC_REG_DC_FLSH;

	write_aux_reg(aux, 0x1);

	__after_dc_op(op);
}

static inline void __dc_disable(void)
{
	const int r = ARC_REG_DC_CTRL;

	__dc_entire_op(OP_FLUSH_N_INV);
	write_aux_reg(r, read_aux_reg(r) | DC_CTRL_DIS);
}

static void __dc_enable(void)
{
	const int r = ARC_REG_DC_CTRL;

	write_aux_reg(r, read_aux_reg(r) & ~DC_CTRL_DIS);
}

/* For kernel mappings cache operation: index is same as paddr */
#define __dc_line_op_k(p, sz, op)	__dc_line_op(p, p, sz, op)

/*
 * D-Cache Line ops: Per Line INV (discard or wback+discard) or FLUSH (wback)
 */
static inline void __dc_line_op(phys_addr_t paddr, unsigned long vaddr,
				unsigned long sz, const int op)
{
	const int full_page = __builtin_constant_p(sz) && sz == PAGE_SIZE;
	unsigned long flags;

	local_irq_save(flags);

	__before_dc_op(op);

	__cache_line_loop(paddr, vaddr, sz, op, full_page);

	__after_dc_op(op);

	local_irq_restore(flags);
}

#else

#define __dc_entire_op(op)
#define __dc_disable()
#define __dc_enable()
#define __dc_line_op(paddr, vaddr, sz, op)
#define __dc_line_op_k(paddr, sz, op)

#endif /* CONFIG_ARC_HAS_DCACHE */

#ifdef CONFIG_ARC_HAS_ICACHE

static inline void __ic_entire_inv(void)
{
	write_aux_reg(ARC_REG_IC_IVIC, 1);
	read_aux_reg(ARC_REG_IC_CTRL);	/* blocks */
}

static inline void
__ic_line_inv_vaddr_local(phys_addr_t paddr, unsigned long vaddr,
			  unsigned long sz)
{
	const int full_page = __builtin_constant_p(sz) && sz == PAGE_SIZE;
	unsigned long flags;

	local_irq_save(flags);
	(*_cache_line_loop_ic_fn)(paddr, vaddr, sz, OP_INV_IC, full_page);
	local_irq_restore(flags);
}

#ifndef CONFIG_SMP

#define __ic_line_inv_vaddr(p, v, s)	__ic_line_inv_vaddr_local(p, v, s)

#else

struct ic_inv_args {
	phys_addr_t paddr, vaddr;
	int sz;
};

static void __ic_line_inv_vaddr_helper(void *info)
{
        struct ic_inv_args *ic_inv = info;

        __ic_line_inv_vaddr_local(ic_inv->paddr, ic_inv->vaddr, ic_inv->sz);
}

static void __ic_line_inv_vaddr(phys_addr_t paddr, unsigned long vaddr,
				unsigned long sz)
{
	struct ic_inv_args ic_inv = {
		.paddr = paddr,
		.vaddr = vaddr,
		.sz    = sz
	};

	on_each_cpu(__ic_line_inv_vaddr_helper, &ic_inv, 1);
}

#endif	/* CONFIG_SMP */

#else	/* !CONFIG_ARC_HAS_ICACHE */

#define __ic_entire_inv()
#define __ic_line_inv_vaddr(pstart, vstart, sz)

#endif /* CONFIG_ARC_HAS_ICACHE */

noinline void slc_op_rgn(phys_addr_t paddr, unsigned long sz, const int op)
{
#ifdef CONFIG_ISA_ARCV2
	/*
	 * SLC is shared between all cores and concurrent aux operations from
	 * multiple cores need to be serialized using a spinlock
	 * A concurrent operation can be silently ignored and/or the old/new
	 * operation can remain incomplete forever (lockup in SLC_CTRL_BUSY loop
	 * below)
	 */
	static DEFINE_SPINLOCK(lock);
	unsigned long flags;
	unsigned int ctrl;
	phys_addr_t end;

	spin_lock_irqsave(&lock, flags);

	/*
	 * The Region Flush operation is specified by CTRL.RGN_OP[11..9]
	 *  - b'000 (default) is Flush,
	 *  - b'001 is Invalidate if CTRL.IM == 0
	 *  - b'001 is Flush-n-Invalidate if CTRL.IM == 1
	 */
	ctrl = read_aux_reg(ARC_REG_SLC_CTRL);

	/* Don't rely on default value of IM bit */
	if (!(op & OP_FLUSH))		/* i.e. OP_INV */
		ctrl &= ~SLC_CTRL_IM;	/* clear IM: Disable flush before Inv */
	else
		ctrl |= SLC_CTRL_IM;

	if (op & OP_INV)
		ctrl |= SLC_CTRL_RGN_OP_INV;	/* Inv or flush-n-inv */
	else
		ctrl &= ~SLC_CTRL_RGN_OP_INV;

	write_aux_reg(ARC_REG_SLC_CTRL, ctrl);

	/*
	 * Lower bits are ignored, no need to clip
	 * END needs to be setup before START (latter triggers the operation)
	 * END can't be same as START, so add (l2_line_sz - 1) to sz
	 */
	end = paddr + sz + l2_line_sz - 1;
	if (is_pae40_enabled())
		write_aux_reg(ARC_REG_SLC_RGN_END1, upper_32_bits(end));

	write_aux_reg(ARC_REG_SLC_RGN_END, lower_32_bits(end));

	if (is_pae40_enabled())
		write_aux_reg(ARC_REG_SLC_RGN_START1, upper_32_bits(paddr));

	write_aux_reg(ARC_REG_SLC_RGN_START, lower_32_bits(paddr));

	/* Make sure "busy" bit reports correct stataus, see STAR 9001165532 */
	read_aux_reg(ARC_REG_SLC_CTRL);

	while (read_aux_reg(ARC_REG_SLC_CTRL) & SLC_CTRL_BUSY);

	spin_unlock_irqrestore(&lock, flags);
#endif
}

noinline void slc_op_line(phys_addr_t paddr, unsigned long sz, const int op)
{
#ifdef CONFIG_ISA_ARCV2
	/*
	 * SLC is shared between all cores and concurrent aux operations from
	 * multiple cores need to be serialized using a spinlock
	 * A concurrent operation can be silently ignored and/or the old/new
	 * operation can remain incomplete forever (lockup in SLC_CTRL_BUSY loop
	 * below)
	 */
	static DEFINE_SPINLOCK(lock);

	const unsigned long SLC_LINE_MASK = ~(l2_line_sz - 1);
	unsigned int ctrl, cmd;
	unsigned long flags;
	int num_lines;

	spin_lock_irqsave(&lock, flags);

	ctrl = read_aux_reg(ARC_REG_SLC_CTRL);

	/* Don't rely on default value of IM bit */
	if (!(op & OP_FLUSH))		/* i.e. OP_INV */
		ctrl &= ~SLC_CTRL_IM;	/* clear IM: Disable flush before Inv */
	else
		ctrl |= SLC_CTRL_IM;

	write_aux_reg(ARC_REG_SLC_CTRL, ctrl);

	cmd = op & OP_INV ? ARC_AUX_SLC_IVDL : ARC_AUX_SLC_FLDL;

	sz += paddr & ~SLC_LINE_MASK;
	paddr &= SLC_LINE_MASK;

	num_lines = DIV_ROUND_UP(sz, l2_line_sz);

	while (num_lines-- > 0) {
		write_aux_reg(cmd, paddr);
		paddr += l2_line_sz;
	}

	/* Make sure "busy" bit reports correct stataus, see STAR 9001165532 */
	read_aux_reg(ARC_REG_SLC_CTRL);

	while (read_aux_reg(ARC_REG_SLC_CTRL) & SLC_CTRL_BUSY);

	spin_unlock_irqrestore(&lock, flags);
#endif
}

#define slc_op(paddr, sz, op)	slc_op_rgn(paddr, sz, op)

noinline static void slc_entire_op(const int op)
{
	unsigned int ctrl, r = ARC_REG_SLC_CTRL;

	ctrl = read_aux_reg(r);

	if (!(op & OP_FLUSH))		/* i.e. OP_INV */
		ctrl &= ~SLC_CTRL_IM;	/* clear IM: Disable flush before Inv */
	else
		ctrl |= SLC_CTRL_IM;

	write_aux_reg(r, ctrl);

	if (op & OP_INV)	/* Inv or flush-n-inv use same cmd reg */
		write_aux_reg(ARC_REG_SLC_INVALIDATE, 0x1);
	else
		write_aux_reg(ARC_REG_SLC_FLUSH, 0x1);

	/* Make sure "busy" bit reports correct stataus, see STAR 9001165532 */
	read_aux_reg(r);

	/* Important to wait for flush to complete */
	while (read_aux_reg(r) & SLC_CTRL_BUSY);
}

static inline void arc_slc_disable(void)
{
	const int r = ARC_REG_SLC_CTRL;

	slc_entire_op(OP_FLUSH_N_INV);
	write_aux_reg(r, read_aux_reg(r) | SLC_CTRL_DIS);
}

static inline void arc_slc_enable(void)
{
	const int r = ARC_REG_SLC_CTRL;

	write_aux_reg(r, read_aux_reg(r) & ~SLC_CTRL_DIS);
}

/***********************************************************
 * Exported APIs
 */

/*
 * Handle cache congruency of kernel and userspace mappings of page when kernel
 * writes-to/reads-from
 *
 * The idea is to defer flushing of kernel mapping after a WRITE, possible if:
 *  -dcache is NOT aliasing, hence any U/K-mappings of page are congruent
 *  -U-mapping doesn't exist yet for page (finalised in update_mmu_cache)
 *  -In SMP, if hardware caches are coherent
 *
 * There's a corollary case, where kernel READs from a userspace mapped page.
 * If the U-mapping is not congruent to to K-mapping, former needs flushing.
 */
void flush_dcache_page(struct page *page)
{
	struct address_space *mapping;

	if (!cache_is_vipt_aliasing()) {
		clear_bit(PG_dc_clean, &page->flags);
		return;
	}

	/* don't handle anon pages here */
	mapping = page_mapping_file(page);
	if (!mapping)
		return;

	/*
	 * pagecache page, file not yet mapped to userspace
	 * Make a note that K-mapping is dirty
	 */
	if (!mapping_mapped(mapping)) {
		clear_bit(PG_dc_clean, &page->flags);
	} else if (page_mapcount(page)) {

		/* kernel reading from page with U-mapping */
		phys_addr_t paddr = (unsigned long)page_address(page);
		unsigned long vaddr = page->index << PAGE_SHIFT;

		if (addr_not_cache_congruent(paddr, vaddr))
			__flush_dcache_page(paddr, vaddr);
	}
}
EXPORT_SYMBOL(flush_dcache_page);

/*
 * DMA ops for systems with L1 cache only
 * Make memory coherent with L1 cache by flushing/invalidating L1 lines
 */
static void __dma_cache_wback_inv_l1(phys_addr_t start, unsigned long sz)
{
	__dc_line_op_k(start, sz, OP_FLUSH_N_INV);
}

static void __dma_cache_inv_l1(phys_addr_t start, unsigned long sz)
{
	__dc_line_op_k(start, sz, OP_INV);
}

static void __dma_cache_wback_l1(phys_addr_t start, unsigned long sz)
{
	__dc_line_op_k(start, sz, OP_FLUSH);
}

/*
 * DMA ops for systems with both L1 and L2 caches, but without IOC
 * Both L1 and L2 lines need to be explicitly flushed/invalidated
 */
static void __dma_cache_wback_inv_slc(phys_addr_t start, unsigned long sz)
{
	__dc_line_op_k(start, sz, OP_FLUSH_N_INV);
	slc_op(start, sz, OP_FLUSH_N_INV);
}

static void __dma_cache_inv_slc(phys_addr_t start, unsigned long sz)
{
	__dc_line_op_k(start, sz, OP_INV);
	slc_op(start, sz, OP_INV);
}

static void __dma_cache_wback_slc(phys_addr_t start, unsigned long sz)
{
	__dc_line_op_k(start, sz, OP_FLUSH);
	slc_op(start, sz, OP_FLUSH);
}

/*
 * Exported DMA API
 */
void dma_cache_wback_inv(phys_addr_t start, unsigned long sz)
{
	__dma_cache_wback_inv(start, sz);
}
EXPORT_SYMBOL(dma_cache_wback_inv);

void dma_cache_inv(phys_addr_t start, unsigned long sz)
{
	__dma_cache_inv(start, sz);
}
EXPORT_SYMBOL(dma_cache_inv);

void dma_cache_wback(phys_addr_t start, unsigned long sz)
{
	__dma_cache_wback(start, sz);
}
EXPORT_SYMBOL(dma_cache_wback);

/*
 * This is API for making I/D Caches consistent when modifying
 * kernel code (loadable modules, kprobes, kgdb...)
 * This is called on insmod, with kernel virtual address for CODE of
 * the module. ARC cache maintenance ops require PHY address thus we
 * need to convert vmalloc addr to PHY addr
 */
void flush_icache_range(unsigned long kstart, unsigned long kend)
{
	unsigned int tot_sz;

	WARN(kstart < TASK_SIZE, "%s() can't handle user vaddr", __func__);

	/* Shortcut for bigger flush ranges.
	 * Here we don't care if this was kernel virtual or phy addr
	 */
	tot_sz = kend - kstart;
	if (tot_sz > PAGE_SIZE) {
		flush_cache_all();
		return;
	}

	/* Case: Kernel Phy addr (0x8000_0000 onwards) */
	if (likely(kstart > PAGE_OFFSET)) {
		/*
		 * The 2nd arg despite being paddr will be used to index icache
		 * This is OK since no alternate virtual mappings will exist
		 * given the callers for this case: kprobe/kgdb in built-in
		 * kernel code only.
		 */
		__sync_icache_dcache(kstart, kstart, kend - kstart);
		return;
	}

	/*
	 * Case: Kernel Vaddr (0x7000_0000 to 0x7fff_ffff)
	 * (1) ARC Cache Maintenance ops only take Phy addr, hence special
	 *     handling of kernel vaddr.
	 *
	 * (2) Despite @tot_sz being < PAGE_SIZE (bigger cases handled already),
	 *     it still needs to handle  a 2 page scenario, where the range
	 *     straddles across 2 virtual pages and hence need for loop
	 */
	while (tot_sz > 0) {
		unsigned int off, sz;
		unsigned long phy, pfn;

		off = kstart % PAGE_SIZE;
		pfn = vmalloc_to_pfn((void *)kstart);
		phy = (pfn << PAGE_SHIFT) + off;
		sz = min_t(unsigned int, tot_sz, PAGE_SIZE - off);
		__sync_icache_dcache(phy, kstart, sz);
		kstart += sz;
		tot_sz -= sz;
	}
}
EXPORT_SYMBOL(flush_icache_range);

/*
 * General purpose helper to make I and D cache lines consistent.
 * @paddr is phy addr of region
 * @vaddr is typically user vaddr (breakpoint) or kernel vaddr (vmalloc)
 *    However in one instance, when called by kprobe (for a breakpt in
 *    builtin kernel code) @vaddr will be paddr only, meaning CDU operation will
 *    use a paddr to index the cache (despite VIPT). This is fine since since a
 *    builtin kernel page will not have any virtual mappings.
 *    kprobe on loadable module will be kernel vaddr.
 */
void __sync_icache_dcache(phys_addr_t paddr, unsigned long vaddr, int len)
{
	__dc_line_op(paddr, vaddr, len, OP_FLUSH_N_INV);
	__ic_line_inv_vaddr(paddr, vaddr, len);
}

/* wrapper to compile time eliminate alignment checks in flush loop */
void __inv_icache_page(phys_addr_t paddr, unsigned long vaddr)
{
	__ic_line_inv_vaddr(paddr, vaddr, PAGE_SIZE);
}

/*
 * wrapper to clearout kernel or userspace mappings of a page
 * For kernel mappings @vaddr == @paddr
 */
void __flush_dcache_page(phys_addr_t paddr, unsigned long vaddr)
{
	__dc_line_op(paddr, vaddr & PAGE_MASK, PAGE_SIZE, OP_FLUSH_N_INV);
}

noinline void flush_cache_all(void)
{
	unsigned long flags;

	local_irq_save(flags);

	__ic_entire_inv();
	__dc_entire_op(OP_FLUSH_N_INV);

	local_irq_restore(flags);

}

#ifdef CONFIG_ARC_CACHE_VIPT_ALIASING

void flush_cache_mm(struct mm_struct *mm)
{
	flush_cache_all();
}

void flush_cache_page(struct vm_area_struct *vma, unsigned long u_vaddr,
		      unsigned long pfn)
{
	phys_addr_t paddr = pfn << PAGE_SHIFT;

	u_vaddr &= PAGE_MASK;

	__flush_dcache_page(paddr, u_vaddr);

	if (vma->vm_flags & VM_EXEC)
		__inv_icache_page(paddr, u_vaddr);
}

void flush_cache_range(struct vm_area_struct *vma, unsigned long start,
		       unsigned long end)
{
	flush_cache_all();
}

void flush_anon_page(struct vm_area_struct *vma, struct page *page,
		     unsigned long u_vaddr)
{
	/* TBD: do we really need to clear the kernel mapping */
	__flush_dcache_page((phys_addr_t)page_address(page), u_vaddr);
	__flush_dcache_page((phys_addr_t)page_address(page),
			    (phys_addr_t)page_address(page));

}

#endif

void copy_user_highpage(struct page *to, struct page *from,
	unsigned long u_vaddr, struct vm_area_struct *vma)
{
	void *kfrom = kmap_atomic(from);
	void *kto = kmap_atomic(to);
	int clean_src_k_mappings = 0;

	/*
	 * If SRC page was already mapped in userspace AND it's U-mapping is
	 * not congruent with K-mapping, sync former to physical page so that
	 * K-mapping in memcpy below, sees the right data
	 *
	 * Note that while @u_vaddr refers to DST page's userspace vaddr, it is
	 * equally valid for SRC page as well
	 *
	 * For !VIPT cache, all of this gets compiled out as
	 * addr_not_cache_congruent() is 0
	 */
	if (page_mapcount(from) && addr_not_cache_congruent(kfrom, u_vaddr)) {
		__flush_dcache_page((unsigned long)kfrom, u_vaddr);
		clean_src_k_mappings = 1;
	}

	copy_page(kto, kfrom);

	/*
	 * Mark DST page K-mapping as dirty for a later finalization by
	 * update_mmu_cache(). Although the finalization could have been done
	 * here as well (given that both vaddr/paddr are available).
	 * But update_mmu_cache() already has code to do that for other
	 * non copied user pages (e.g. read faults which wire in pagecache page
	 * directly).
	 */
	clear_bit(PG_dc_clean, &to->flags);

	/*
	 * if SRC was already usermapped and non-congruent to kernel mapping
	 * sync the kernel mapping back to physical page
	 */
	if (clean_src_k_mappings) {
		__flush_dcache_page((unsigned long)kfrom, (unsigned long)kfrom);
		set_bit(PG_dc_clean, &from->flags);
	} else {
		clear_bit(PG_dc_clean, &from->flags);
	}

	kunmap_atomic(kto);
	kunmap_atomic(kfrom);
}

void clear_user_page(void *to, unsigned long u_vaddr, struct page *page)
{
	clear_page(to);
	clear_bit(PG_dc_clean, &page->flags);
}


/**********************************************************************
 * Explicit Cache flush request from user space via syscall
 * Needed for JITs which generate code on the fly
 */
SYSCALL_DEFINE3(cacheflush, uint32_t, start, uint32_t, sz, uint32_t, flags)
{
	/* TBD: optimize this */
	flush_cache_all();
	return 0;
}

/*
 * IO-Coherency (IOC) setup rules:
 *
 * 1. Needs to be at system level, so only once by Master core
 *    Non-Masters need not be accessing caches at that time
 *    - They are either HALT_ON_RESET and kick started much later or
 *    - if run on reset, need to ensure that arc_platform_smp_wait_to_boot()
 *      doesn't perturb caches or coherency unit
 *
 * 2. caches (L1 and SLC) need to be purged (flush+inv) before setting up IOC,
 *    otherwise any straggler data might behave strangely post IOC enabling
 *
 * 3. All Caches need to be disabled when setting up IOC to elide any in-flight
 *    Coherency transactions
 */
noinline void __init arc_ioc_setup(void)
{
	unsigned int ioc_base, mem_sz;

	/*
	 * If IOC was already enabled (due to bootloader) it technically needs to
	 * be reconfigured with aperture base,size corresponding to Linux memory map
	 * which will certainly be different than uboot's. But disabling and
	 * reenabling IOC when DMA might be potentially active is tricky business.
	 * To avoid random memory issues later, just panic here and ask user to
	 * upgrade bootloader to one which doesn't enable IOC
<<<<<<< HEAD
	 */
	if (read_aux_reg(ARC_REG_IO_COH_ENABLE) & ARC_IO_COH_ENABLE_BIT)
		panic("IOC already enabled, please upgrade bootloader!\n");

	if (!ioc_enable)
		return;

	/*
	 * As for today we don't support both IOC and ZONE_HIGHMEM enabled
	 * simultaneously. This happens because as of today IOC aperture covers
	 * only ZONE_NORMAL (low mem) and any dma transactions outside this
	 * region won't be HW coherent.
	 * If we want to use both IOC and ZONE_HIGHMEM we can use
	 * bounce_buffer to handle dma transactions to HIGHMEM.
	 * Also it is possible to modify dma_direct cache ops or increase IOC
	 * aperture size if we are planning to use HIGHMEM without PAE.
=======
>>>>>>> f7688b48
	 */
	if (read_aux_reg(ARC_REG_IO_COH_ENABLE) & ARC_IO_COH_ENABLE_BIT)
		panic("IOC already enabled, please upgrade bootloader!\n");

	if (!ioc_enable)
		return;

	/* Flush + invalidate + disable L1 dcache */
	__dc_disable();

	/* Flush + invalidate SLC */
	if (read_aux_reg(ARC_REG_SLC_BCR))
		slc_entire_op(OP_FLUSH_N_INV);

	/*
	 * currently IOC Aperture covers entire DDR
	 * TBD: fix for PGU + 1GB of low mem
	 * TBD: fix for PAE
	 */
	mem_sz = arc_get_mem_sz();

	if (!is_power_of_2(mem_sz) || mem_sz < 4096)
		panic("IOC Aperture size must be power of 2 larger than 4KB");

	/*
	 * IOC Aperture size decoded as 2 ^ (SIZE + 2) KB,
	 * so setting 0x11 implies 512MB, 0x12 implies 1GB...
	 */
	write_aux_reg(ARC_REG_IO_COH_AP0_SIZE, order_base_2(mem_sz >> 10) - 2);

	/* for now assume kernel base is start of IOC aperture */
	ioc_base = CONFIG_LINUX_RAM_BASE;

	if (ioc_base % mem_sz != 0)
		panic("IOC Aperture start must be aligned to the size of the aperture");

	write_aux_reg(ARC_REG_IO_COH_AP0_BASE, ioc_base >> 12);
	write_aux_reg(ARC_REG_IO_COH_PARTIAL, ARC_IO_COH_PARTIAL_BIT);
	write_aux_reg(ARC_REG_IO_COH_ENABLE, ARC_IO_COH_ENABLE_BIT);

	/* Re-enable L1 dcache */
	__dc_enable();
}

/*
 * Cache related boot time checks/setups only needed on master CPU:
 *  - Geometry checks (kernel build and hardware agree: e.g. L1_CACHE_BYTES)
 *    Assume SMP only, so all cores will have same cache config. A check on
 *    one core suffices for all
 *  - IOC setup / dma callbacks only need to be done once
 */
void __init arc_cache_init_master(void)
{
	unsigned int __maybe_unused cpu = smp_processor_id();

	if (IS_ENABLED(CONFIG_ARC_HAS_ICACHE)) {
		struct cpuinfo_arc_cache *ic = &cpuinfo_arc700[cpu].icache;

		if (!ic->line_len)
			panic("cache support enabled but non-existent cache\n");

		if (ic->line_len != L1_CACHE_BYTES)
			panic("ICache line [%d] != kernel Config [%d]",
			      ic->line_len, L1_CACHE_BYTES);

		/*
		 * In MMU v4 (HS38x) the aliasing icache config uses IVIL/PTAG
		 * pair to provide vaddr/paddr respectively, just as in MMU v3
		 */
		if (is_isa_arcv2() && ic->alias)
			_cache_line_loop_ic_fn = __cache_line_loop_v3;
		else
			_cache_line_loop_ic_fn = __cache_line_loop;
	}

	if (IS_ENABLED(CONFIG_ARC_HAS_DCACHE)) {
		struct cpuinfo_arc_cache *dc = &cpuinfo_arc700[cpu].dcache;

		if (!dc->line_len)
			panic("cache support enabled but non-existent cache\n");

		if (dc->line_len != L1_CACHE_BYTES)
			panic("DCache line [%d] != kernel Config [%d]",
			      dc->line_len, L1_CACHE_BYTES);

		/* check for D-Cache aliasing on ARCompact: ARCv2 has PIPT */
		if (is_isa_arcompact()) {
			int handled = IS_ENABLED(CONFIG_ARC_CACHE_VIPT_ALIASING);
			int num_colors = dc->sz_k/dc->assoc/TO_KB(PAGE_SIZE);

			if (dc->alias) {
				if (!handled)
					panic("Enable CONFIG_ARC_CACHE_VIPT_ALIASING\n");
				if (CACHE_COLORS_NUM != num_colors)
					panic("CACHE_COLORS_NUM not optimized for config\n");
			} else if (!dc->alias && handled) {
				panic("Disable CONFIG_ARC_CACHE_VIPT_ALIASING\n");
			}
		}
	}

	/*
	 * Check that SMP_CACHE_BYTES (and hence ARCH_DMA_MINALIGN) is larger
	 * or equal to any cache line length.
	 */
	BUILD_BUG_ON_MSG(L1_CACHE_BYTES > SMP_CACHE_BYTES,
			 "SMP_CACHE_BYTES must be >= any cache line length");
	if (is_isa_arcv2() && (l2_line_sz > SMP_CACHE_BYTES))
		panic("L2 Cache line [%d] > kernel Config [%d]\n",
		      l2_line_sz, SMP_CACHE_BYTES);

	/* Note that SLC disable not formally supported till HS 3.0 */
	if (is_isa_arcv2() && l2_line_sz && !slc_enable)
		arc_slc_disable();

	if (is_isa_arcv2() && ioc_exists)
		arc_ioc_setup();

	if (is_isa_arcv2() && l2_line_sz && slc_enable) {
		__dma_cache_wback_inv = __dma_cache_wback_inv_slc;
		__dma_cache_inv = __dma_cache_inv_slc;
		__dma_cache_wback = __dma_cache_wback_slc;
	} else {
		__dma_cache_wback_inv = __dma_cache_wback_inv_l1;
		__dma_cache_inv = __dma_cache_inv_l1;
		__dma_cache_wback = __dma_cache_wback_l1;
	}
	/*
	 * In case of IOC (say IOC+SLC case), pointers above could still be set
	 * but end up not being relevant as the first function in chain is not
	 * called at all for devices using coherent DMA.
	 *     arch_sync_dma_for_cpu() -> dma_cache_*() -> __dma_cache_*()
	 */
}

void __ref arc_cache_init(void)
{
	unsigned int __maybe_unused cpu = smp_processor_id();
	char str[256];

	pr_info("%s", arc_cache_mumbojumbo(0, str, sizeof(str)));

	if (!cpu)
		arc_cache_init_master();

	/*
	 * In PAE regime, TLB and cache maintenance ops take wider addresses
	 * And even if PAE is not enabled in kernel, the upper 32-bits still need
	 * to be zeroed to keep the ops sane.
	 * As an optimization for more common !PAE enabled case, zero them out
	 * once at init, rather than checking/setting to 0 for every runtime op
	 */
	if (is_isa_arcv2() && pae40_exist_but_not_enab()) {

		if (IS_ENABLED(CONFIG_ARC_HAS_ICACHE))
			write_aux_reg(ARC_REG_IC_PTAG_HI, 0);

		if (IS_ENABLED(CONFIG_ARC_HAS_DCACHE))
			write_aux_reg(ARC_REG_DC_PTAG_HI, 0);

		if (l2_line_sz) {
			write_aux_reg(ARC_REG_SLC_RGN_END1, 0);
			write_aux_reg(ARC_REG_SLC_RGN_START1, 0);
		}
	}
}<|MERGE_RESOLUTION|>--- conflicted
+++ resolved
@@ -1162,25 +1162,6 @@
 	 * reenabling IOC when DMA might be potentially active is tricky business.
 	 * To avoid random memory issues later, just panic here and ask user to
 	 * upgrade bootloader to one which doesn't enable IOC
-<<<<<<< HEAD
-	 */
-	if (read_aux_reg(ARC_REG_IO_COH_ENABLE) & ARC_IO_COH_ENABLE_BIT)
-		panic("IOC already enabled, please upgrade bootloader!\n");
-
-	if (!ioc_enable)
-		return;
-
-	/*
-	 * As for today we don't support both IOC and ZONE_HIGHMEM enabled
-	 * simultaneously. This happens because as of today IOC aperture covers
-	 * only ZONE_NORMAL (low mem) and any dma transactions outside this
-	 * region won't be HW coherent.
-	 * If we want to use both IOC and ZONE_HIGHMEM we can use
-	 * bounce_buffer to handle dma transactions to HIGHMEM.
-	 * Also it is possible to modify dma_direct cache ops or increase IOC
-	 * aperture size if we are planning to use HIGHMEM without PAE.
-=======
->>>>>>> f7688b48
 	 */
 	if (read_aux_reg(ARC_REG_IO_COH_ENABLE) & ARC_IO_COH_ENABLE_BIT)
 		panic("IOC already enabled, please upgrade bootloader!\n");
