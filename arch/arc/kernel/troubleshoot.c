// SPDX-License-Identifier: GPL-2.0-only
/*
 * Copyright (C) 2004, 2007-2010, 2011-2012 Synopsys, Inc. (www.synopsys.com)
 */

#include <linux/ptrace.h>
#include <linux/module.h>
#include <linux/mm.h>
#include <linux/fs.h>
#include <linux/kdev_t.h>
#include <linux/proc_fs.h>
#include <linux/file.h>
#include <linux/sched/mm.h>
#include <linux/sched/debug.h>

#include <asm/arcregs.h>
#include <asm/irqflags.h>

#define ARC_PATH_MAX	256

/*
 * Common routine to print scratch regs (r0-r12) or callee regs (r13-r25)
 *   -Prints 3 regs per line and a CR.
 *   -To continue, callee regs right after scratch, special handling of CR
 */
static noinline void print_reg_file(long *reg_rev, int start_num)
{
	unsigned int i;
	char buf[512];
	int n = 0, len = sizeof(buf);

	for (i = start_num; i < start_num + 13; i++) {
		n += scnprintf(buf + n, len - n, "r%02u: 0x%08lx\t",
			       i, (unsigned long)*reg_rev);

		if (((i + 1) % 3) == 0)
			n += scnprintf(buf + n, len - n, "\n");

		/* because pt_regs has regs reversed: r12..r0, r25..r13 */
		if (is_isa_arcv2() && start_num == 0)
			reg_rev++;
		else
			reg_rev--;
	}

	if (start_num != 0)
		n += scnprintf(buf + n, len - n, "\n\n");

	/* To continue printing callee regs on same line as scratch regs */
	if (start_num == 0)
		pr_info("%s", buf);
	else
		pr_cont("%s\n", buf);
}

static void show_callee_regs(struct callee_regs *cregs)
{
	print_reg_file(&(cregs->r13), 13);
}

static void print_task_path_n_nm(struct task_struct *tsk)
{
	char *path_nm = NULL;
	struct mm_struct *mm;
	struct file *exe_file;
	char buf[ARC_PATH_MAX];

	mm = get_task_mm(tsk);
	if (!mm)
		goto done;

	exe_file = get_mm_exe_file(mm);
	mmput(mm);

	if (exe_file) {
		path_nm = file_path(exe_file, buf, ARC_PATH_MAX-1);
		fput(exe_file);
	}

done:
	pr_info("Path: %s\n", !IS_ERR(path_nm) ? path_nm : "?");
}

static void show_faulting_vma(unsigned long address)
{
	struct vm_area_struct *vma;
	struct mm_struct *active_mm = current->active_mm;

	/* can't use print_vma_addr() yet as it doesn't check for
	 * non-inclusive vma
	 */
	down_read(&active_mm->mmap_sem);
	vma = find_vma(active_mm, address);

	/* check against the find_vma( ) behaviour which returns the next VMA
	 * if the container VMA is not found
	 */
	if (vma && (vma->vm_start <= address)) {
		char buf[ARC_PATH_MAX];
		char *nm = "?";

		if (vma->vm_file) {
			nm = file_path(vma->vm_file, buf, ARC_PATH_MAX-1);
			if (IS_ERR(nm))
				nm = "?";
		}
		pr_info("    @off 0x%lx in [%s]\n"
			"    VMA: 0x%08lx to 0x%08lx\n",
			vma->vm_start < TASK_UNMAPPED_BASE ?
				address : address - vma->vm_start,
			nm, vma->vm_start, vma->vm_end);
	} else
		pr_info("    @No matching VMA found\n");

	up_read(&active_mm->mmap_sem);
}

static void show_ecr_verbose(struct pt_regs *regs)
{
	unsigned int vec, cause_code;
	unsigned long address;

	pr_info("\n[ECR   ]: 0x%08lx => ", regs->event);

	/* For Data fault, this is data address not instruction addr */
	address = current->thread.fault_address;

	vec = regs->ecr_vec;
	cause_code = regs->ecr_cause;

	/* For DTLB Miss or ProtV, display the memory involved too */
	if (vec == ECR_V_DTLB_MISS) {
		pr_cont("Invalid %s @ 0x%08lx by insn @ 0x%08lx\n",
		       (cause_code == 0x01) ? "Read" :
		       ((cause_code == 0x02) ? "Write" : "EX"),
		       address, regs->ret);
	} else if (vec == ECR_V_ITLB_MISS) {
		pr_cont("Insn could not be fetched\n");
	} else if (vec == ECR_V_MACH_CHK) {
		pr_cont("Machine Check (%s)\n", (cause_code == 0x0) ?
					"Double Fault" : "Other Fatal Err");

	} else if (vec == ECR_V_PROTV) {
		if (cause_code == ECR_C_PROTV_INST_FETCH)
			pr_cont("Execute from Non-exec Page\n");
		else if (cause_code == ECR_C_PROTV_MISALIG_DATA &&
		         IS_ENABLED(CONFIG_ISA_ARCOMPACT))
			pr_cont("Misaligned r/w from 0x%08lx\n", address);
		else
			pr_cont("%s access not allowed on page\n",
				(cause_code == 0x01) ? "Read" :
				((cause_code == 0x02) ? "Write" : "EX"));
	} else if (vec == ECR_V_INSN_ERR) {
		pr_cont("Illegal Insn\n");
#ifdef CONFIG_ISA_ARCV2
	} else if (vec == ECR_V_MEM_ERR) {
		if (cause_code == 0x00)
			pr_cont("Bus Error from Insn Mem\n");
		else if (cause_code == 0x10)
			pr_cont("Bus Error from Data Mem\n");
		else
			pr_cont("Bus Error, check PRM\n");
	} else if (vec == ECR_V_MISALIGN) {
		pr_cont("Misaligned r/w from 0x%08lx\n", address);
#endif
	} else if (vec == ECR_V_TRAP) {
		if (regs->ecr_param == 5)
			pr_cont("gcc generated __builtin_trap\n");
	} else {
		pr_cont("Check Programmer's Manual\n");
	}
}

/************************************************************************
 *  API called by rest of kernel
 ***********************************************************************/

void show_regs(struct pt_regs *regs)
{
	struct task_struct *tsk = current;
	struct callee_regs *cregs;

<<<<<<< HEAD
=======
	/*
	 * generic code calls us with preemption disabled, but some calls
	 * here could sleep, so re-enable to avoid lockdep splat
	 */
	preempt_enable();

>>>>>>> fa578e9d
	print_task_path_n_nm(tsk);
	show_regs_print_info(KERN_INFO);

	show_ecr_verbose(regs);

	pr_info("[EFA   ]: 0x%08lx\n[BLINK ]: %pS\n[ERET  ]: %pS\n",
		current->thread.fault_address,
		(void *)regs->blink, (void *)regs->ret);

	if (user_mode(regs))
		show_faulting_vma(regs->ret); /* faulting code, not data */

	pr_info("[STAT32]: 0x%08lx", regs->status32);

#define STS_BIT(r, bit)	r->status32 & STATUS_##bit##_MASK ? #bit" " : ""

#ifdef CONFIG_ISA_ARCOMPACT
	pr_cont(" : %2s%2s%2s%2s%2s%2s%2s\n",
			(regs->status32 & STATUS_U_MASK) ? "U " : "K ",
			STS_BIT(regs, DE), STS_BIT(regs, AE),
			STS_BIT(regs, A2), STS_BIT(regs, A1),
			STS_BIT(regs, E2), STS_BIT(regs, E1));
#else
	pr_cont(" : %2s%2s%2s%2s\n",
			STS_BIT(regs, IE),
			(regs->status32 & STATUS_U_MASK) ? "U " : "K ",
			STS_BIT(regs, DE), STS_BIT(regs, AE));
#endif
	pr_info("BTA: 0x%08lx\t SP: 0x%08lx\t FP: 0x%08lx\n",
		regs->bta, regs->sp, regs->fp);
	pr_info("LPS: 0x%08lx\tLPE: 0x%08lx\tLPC: 0x%08lx\n",
	       regs->lp_start, regs->lp_end, regs->lp_count);

	/* print regs->r0 thru regs->r12
	 * Sequential printing was generating horrible code
	 */
	print_reg_file(&(regs->r0), 0);

	/* If Callee regs were saved, display them too */
	cregs = (struct callee_regs *)current->thread.callee_reg;
	if (cregs)
		show_callee_regs(cregs);
<<<<<<< HEAD
=======

	preempt_disable();
>>>>>>> fa578e9d
}

void show_kernel_fault_diag(const char *str, struct pt_regs *regs,
			    unsigned long address)
{
	current->thread.fault_address = address;

	/* Show fault description */
	pr_info("\n%s\n", str);

	/* Caller and Callee regs */
	show_regs(regs);

	/* Show stack trace if this Fatality happened in kernel mode */
	if (!user_mode(regs))
		show_stacktrace(current, regs);
}<|MERGE_RESOLUTION|>--- conflicted
+++ resolved
@@ -180,15 +180,12 @@
 	struct task_struct *tsk = current;
 	struct callee_regs *cregs;
 
-<<<<<<< HEAD
-=======
 	/*
 	 * generic code calls us with preemption disabled, but some calls
 	 * here could sleep, so re-enable to avoid lockdep splat
 	 */
 	preempt_enable();
 
->>>>>>> fa578e9d
 	print_task_path_n_nm(tsk);
 	show_regs_print_info(KERN_INFO);
 
@@ -231,11 +228,8 @@
 	cregs = (struct callee_regs *)current->thread.callee_reg;
 	if (cregs)
 		show_callee_regs(cregs);
-<<<<<<< HEAD
-=======
 
 	preempt_disable();
->>>>>>> fa578e9d
 }
 
 void show_kernel_fault_diag(const char *str, struct pt_regs *regs,
