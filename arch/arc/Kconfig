# SPDX-License-Identifier: GPL-2.0-only
#
# Copyright (C) 2004, 2007-2010, 2011-2012 Synopsys, Inc. (www.synopsys.com)
#

config ARC
	def_bool y
	select ARC_TIMERS
	select ARCH_HAS_DMA_COHERENT_TO_PFN
	select ARCH_HAS_DMA_PREP_COHERENT
	select ARCH_HAS_PTE_SPECIAL
	select ARCH_HAS_SETUP_DMA_OPS
	select ARCH_HAS_SYNC_DMA_FOR_CPU
	select ARCH_HAS_SYNC_DMA_FOR_DEVICE
	select ARCH_SUPPORTS_ATOMIC_RMW if ARC_HAS_LLSC
	select ARCH_32BIT_OFF_T
	select BUILDTIME_EXTABLE_SORT
	select CLONE_BACKWARDS
	select COMMON_CLK
	select DMA_DIRECT_REMAP
	select GENERIC_ATOMIC64 if !ISA_ARCV2 || !(ARC_HAS_LL64 && ARC_HAS_LLSC)
	select GENERIC_CLOCKEVENTS
	select GENERIC_FIND_FIRST_BIT
	# for now, we don't need GENERIC_IRQ_PROBE, CONFIG_GENERIC_IRQ_CHIP
	select GENERIC_IRQ_SHOW
	select GENERIC_PCI_IOMAP
	select GENERIC_PENDING_IRQ if SMP
	select GENERIC_SCHED_CLOCK
	select GENERIC_SMP_IDLE_THREAD
	select HAVE_ARCH_KGDB
	select HAVE_ARCH_TRACEHOOK
	select HAVE_DEBUG_STACKOVERFLOW
	select HAVE_FUTEX_CMPXCHG if FUTEX
	select HAVE_IOREMAP_PROT
	select HAVE_KERNEL_GZIP
	select HAVE_KERNEL_LZMA
	select HAVE_KPROBES
	select HAVE_KRETPROBES
	select HAVE_MOD_ARCH_SPECIFIC
	select HAVE_OPROFILE
	select HAVE_PERF_EVENTS
	select HANDLE_DOMAIN_IRQ
	select IRQ_DOMAIN
	select MODULES_USE_ELF_RELA
	select OF
	select OF_EARLY_FLATTREE
	select PCI_SYSCALL if PCI
	select PERF_USE_VMALLOC if ARC_CACHE_VIPT_ALIASING

config ARCH_HAS_CACHE_LINE_SIZE
	def_bool y

<<<<<<< HEAD
config ARCH_HAS_CACHE_LINE_SIZE
	def_bool y

config MIGHT_HAVE_PCI
	bool

=======
>>>>>>> fa578e9d
config TRACE_IRQFLAGS_SUPPORT
	def_bool y

config LOCKDEP_SUPPORT
	def_bool y

config SCHED_OMIT_FRAME_POINTER
	def_bool y

config GENERIC_CSUM
	def_bool y

config ARCH_DISCONTIGMEM_ENABLE
	def_bool n

config ARCH_FLATMEM_ENABLE
	def_bool y

config MMU
	def_bool y

config NO_IOPORT_MAP
	def_bool y

config GENERIC_CALIBRATE_DELAY
	def_bool y

config GENERIC_HWEIGHT
	def_bool y

config STACKTRACE_SUPPORT
	def_bool y
	select STACKTRACE

config HAVE_ARCH_TRANSPARENT_HUGEPAGE
	def_bool y
	depends on ARC_MMU_V4

menu "ARC Architecture Configuration"

menu "ARC Platform/SoC/Board"

source "arch/arc/plat-tb10x/Kconfig"
source "arch/arc/plat-axs10x/Kconfig"
#New platform adds here
source "arch/arc/plat-eznps/Kconfig"
source "arch/arc/plat-hsdk/Kconfig"

endmenu

choice
	prompt "ARC Instruction Set"
	default ISA_ARCV2

config ISA_ARCOMPACT
	bool "ARCompact ISA"
	select CPU_NO_EFFICIENT_FFS
	help
	  The original ARC ISA of ARC600/700 cores

config ISA_ARCV2
	bool "ARC ISA v2"
	select ARC_TIMERS_64BIT
	help
	  ISA for the Next Generation ARC-HS cores

endchoice

menu "ARC CPU Configuration"

choice
	prompt "ARC Core"
	default ARC_CPU_770 if ISA_ARCOMPACT
	default ARC_CPU_HS if ISA_ARCV2

if ISA_ARCOMPACT

config ARC_CPU_750D
	bool "ARC750D"
	select ARC_CANT_LLSC
	help
	  Support for ARC750 core

config ARC_CPU_770
	bool "ARC770"
	select ARC_HAS_SWAPE
	help
	  Support for ARC770 core introduced with Rel 4.10 (Summer 2011)
	  This core has a bunch of cool new features:
	  -MMU-v3: Variable Page Sz (4k, 8k, 16k), bigger J-TLB (128x4)
	           Shared Address Spaces (for sharing TLB entries in MMU)
	  -Caches: New Prog Model, Region Flush
	  -Insns: endian swap, load-locked/store-conditional, time-stamp-ctr

endif #ISA_ARCOMPACT

config ARC_CPU_HS
	bool "ARC-HS"
	depends on ISA_ARCV2
	help
	  Support for ARC HS38x Cores based on ARCv2 ISA
	  The notable features are:
	    - SMP configurations of upto 4 core with coherency
	    - Optional L2 Cache and IO-Coherency
	    - Revised Interrupt Architecture (multiple priorites, reg banks,
	        auto stack switch, auto regfile save/restore)
	    - MMUv4 (PIPT dcache, Huge Pages)
	    - Instructions for
		* 64bit load/store: LDD, STD
		* Hardware assisted divide/remainder: DIV, REM
		* Function prologue/epilogue: ENTER_S, LEAVE_S
		* IRQ enable/disable: CLRI, SETI
		* pop count: FFS, FLS
		* SETcc, BMSKN, XBFU...

endchoice

config CPU_BIG_ENDIAN
	bool "Enable Big Endian Mode"
	help
	  Build kernel for Big Endian Mode of ARC CPU

config SMP
	bool "Symmetric Multi-Processing"
	select ARC_MCIP if ISA_ARCV2
	help
	  This enables support for systems with more than one CPU.

if SMP

config NR_CPUS
	int "Maximum number of CPUs (2-4096)"
	range 2 4096
	default "4"

config ARC_SMP_HALT_ON_RESET
	bool "Enable Halt-on-reset boot mode"
	help
	  In SMP configuration cores can be configured as Halt-on-reset
	  or they could all start at same time. For Halt-on-reset, non
	  masters are parked until Master kicks them so they can start of
	  at designated entry point. For other case, all jump to common
	  entry point and spin wait for Master's signal.

endif #SMP

config ARC_MCIP
	bool "ARConnect Multicore IP (MCIP) Support "
	depends on ISA_ARCV2
	default y if SMP
	help
	  This IP block enables SMP in ARC-HS38 cores.
	  It provides for cross-core interrupts, multi-core debug
	  hardware semaphores, shared memory,....

menuconfig ARC_CACHE
	bool "Enable Cache Support"
	default y

if ARC_CACHE

config ARC_CACHE_LINE_SHIFT
	int "Cache Line Length (as power of 2)"
	range 5 7
	default "6"
	help
	  Starting with ARC700 4.9, Cache line length is configurable,
	  This option specifies "N", with Line-len = 2 power N
	  So line lengths of 32, 64, 128 are specified by 5,6,7, respectively
	  Linux only supports same line lengths for I and D caches.

config ARC_HAS_ICACHE
	bool "Use Instruction Cache"
	default y

config ARC_HAS_DCACHE
	bool "Use Data Cache"
	default y

config ARC_CACHE_PAGES
	bool "Per Page Cache Control"
	default y
	depends on ARC_HAS_ICACHE || ARC_HAS_DCACHE
	help
	  This can be used to over-ride the global I/D Cache Enable on a
	  per-page basis (but only for pages accessed via MMU such as
	  Kernel Virtual address or User Virtual Address)
	  TLB entries have a per-page Cache Enable Bit.
	  Note that Global I/D ENABLE + Per Page DISABLE works but corollary
	  Global DISABLE + Per Page ENABLE won't work

config ARC_CACHE_VIPT_ALIASING
	bool "Support VIPT Aliasing D$"
	depends on ARC_HAS_DCACHE && ISA_ARCOMPACT

endif #ARC_CACHE

config ARC_HAS_ICCM
	bool "Use ICCM"
	help
	  Single Cycle RAMS to store Fast Path Code

config ARC_ICCM_SZ
	int "ICCM Size in KB"
	default "64"
	depends on ARC_HAS_ICCM

config ARC_HAS_DCCM
	bool "Use DCCM"
	help
	  Single Cycle RAMS to store Fast Path Data

config ARC_DCCM_SZ
	int "DCCM Size in KB"
	default "64"
	depends on ARC_HAS_DCCM

config ARC_DCCM_BASE
	hex "DCCM map address"
	default "0xA0000000"
	depends on ARC_HAS_DCCM

choice
	prompt "MMU Version"
	default ARC_MMU_V3 if ARC_CPU_770
	default ARC_MMU_V2 if ARC_CPU_750D
	default ARC_MMU_V4 if ARC_CPU_HS

if ISA_ARCOMPACT

config ARC_MMU_V1
	bool "MMU v1"
	help
	  Orig ARC700 MMU

config ARC_MMU_V2
	bool "MMU v2"
	help
	  Fixed the deficiency of v1 - possible thrashing in memcpy scenario
	  when 2 D-TLB and 1 I-TLB entries index into same 2way set.

config ARC_MMU_V3
	bool "MMU v3"
	depends on ARC_CPU_770
	help
	  Introduced with ARC700 4.10: New Features
	  Variable Page size (1k-16k), var JTLB size 128 x (2 or 4)
	  Shared Address Spaces (SASID)

endif

config ARC_MMU_V4
	bool "MMU v4"
	depends on ISA_ARCV2

endchoice


choice
	prompt "MMU Page Size"
	default ARC_PAGE_SIZE_8K

config ARC_PAGE_SIZE_8K
	bool "8KB"
	help
	  Choose between 8k vs 16k

config ARC_PAGE_SIZE_16K
	bool "16KB"
	depends on ARC_MMU_V3 || ARC_MMU_V4

config ARC_PAGE_SIZE_4K
	bool "4KB"
	depends on ARC_MMU_V3 || ARC_MMU_V4

endchoice

choice
	prompt "MMU Super Page Size"
	depends on ISA_ARCV2 && TRANSPARENT_HUGEPAGE
	default ARC_HUGEPAGE_2M

config ARC_HUGEPAGE_2M
	bool "2MB"

config ARC_HUGEPAGE_16M
	bool "16MB"

endchoice

config NODES_SHIFT
	int "Maximum NUMA Nodes (as a power of 2)"
	default "0" if !DISCONTIGMEM
	default "1" if DISCONTIGMEM
	depends on NEED_MULTIPLE_NODES
	---help---
	  Accessing memory beyond 1GB (with or w/o PAE) requires 2 memory
	  zones.

if ISA_ARCOMPACT

config ARC_COMPACT_IRQ_LEVELS
	bool "Setup Timer IRQ as high Priority"
	# if SMP, LV2 enabled ONLY if ARC implementation has LV2 re-entrancy
	depends on !SMP

config ARC_FPU_SAVE_RESTORE
	bool "Enable FPU state persistence across context switch"
	help
	  Double Precision Floating Point unit had dedicated regs which
	  need to be saved/restored across context-switch.
	  Note that ARC FPU is overly simplistic, unlike say x86, which has
	  hardware pieces to allow software to conditionally save/restore,
	  based on actual usage of FPU by a task. Thus our implemn does
	  this for all tasks in system.

endif #ISA_ARCOMPACT

config ARC_CANT_LLSC
	def_bool n

config ARC_HAS_LLSC
	bool "Insn: LLOCK/SCOND (efficient atomic ops)"
	default y
	depends on !ARC_CANT_LLSC

config ARC_HAS_SWAPE
	bool "Insn: SWAPE (endian-swap)"
	default y

if ISA_ARCV2

config ARC_USE_UNALIGNED_MEM_ACCESS
	bool "Enable unaligned access in HW"
	default y
	select HAVE_EFFICIENT_UNALIGNED_ACCESS
	help
	  The ARC HS architecture supports unaligned memory access
	  which is disabled by default. Enable unaligned access in
	  hardware and use software to use it

config ARC_HAS_LL64
	bool "Insn: 64bit LDD/STD"
	help
	  Enable gcc to generate 64-bit load/store instructions
	  ISA mandates even/odd registers to allow encoding of two
	  dest operands with 2 possible source operands.
	default y

config ARC_HAS_DIV_REM
	bool "Insn: div, divu, rem, remu"
	default y

config ARC_HAS_ACCL_REGS
	bool "Reg Pair ACCL:ACCH (FPU and/or MPY > 6)"
	default y
	help
	  Depending on the configuration, CPU can contain accumulator reg-pair
	  (also referred to as r58:r59). These can also be used by gcc as GPR so
	  kernel needs to save/restore per process

config ARC_IRQ_NO_AUTOSAVE
	bool "Disable hardware autosave regfile on interrupts"
	default n
	help
	  On HS cores, taken interrupt auto saves the regfile on stack.
	  This is programmable and can be optionally disabled in which case
	  software INTERRUPT_PROLOGUE/EPILGUE do the needed work

<<<<<<< HEAD
endif	# ISA_ARCV2
=======
endif # ISA_ARCV2
>>>>>>> fa578e9d

endmenu   # "ARC CPU Configuration"

config LINUX_LINK_BASE
	hex "Kernel link address"
	default "0x80000000"
	help
	  ARC700 divides the 32 bit phy address space into two equal halves
	  -Lower 2G (0 - 0x7FFF_FFFF ) is user virtual, translated by MMU
	  -Upper 2G (0x8000_0000 onwards) is untranslated, for kernel
	  Typically Linux kernel is linked at the start of untransalted addr,
	  hence the default value of 0x8zs.
	  However some customers have peripherals mapped at this addr, so
	  Linux needs to be scooted a bit.
	  If you don't know what the above means, leave this setting alone.
	  This needs to match memory start address specified in Device Tree

config LINUX_RAM_BASE
	hex "RAM base address"
	default LINUX_LINK_BASE
	help
	  By default Linux is linked at base of RAM. However in some special
	  cases (such as HSDK), Linux can't be linked at start of DDR, hence
	  this option.

config HIGHMEM
	bool "High Memory Support"
	select ARCH_DISCONTIGMEM_ENABLE
	help
	  With ARC 2G:2G address split, only upper 2G is directly addressable by
	  kernel. Enable this to potentially allow access to rest of 2G and PAE
	  in future

config ARC_HAS_PAE40
	bool "Support for the 40-bit Physical Address Extension"
	depends on ISA_ARCV2
	select HIGHMEM
	select PHYS_ADDR_T_64BIT
	help
	  Enable access to physical memory beyond 4G, only supported on
	  ARC cores with 40 bit Physical Addressing support

config ARC_KVADDR_SIZE
	int "Kernel Virtual Address Space size (MB)"
	range 0 512
	default "256"
	help
	  The kernel address space is carved out of 256MB of translated address
	  space for catering to vmalloc, modules, pkmap, fixmap. This however may
	  not suffice vmalloc requirements of a 4K CPU EZChip system. So allow
	  this to be stretched to 512 MB (by extending into the reserved
	  kernel-user gutter)

config ARC_CURR_IN_REG
	bool "Dedicate Register r25 for current_task pointer"
	default y
	help
	  This reserved Register R25 to point to Current Task in
	  kernel mode. This saves memory access for each such access


config ARC_EMUL_UNALIGNED
	bool "Emulate unaligned memory access (userspace only)"
	select SYSCTL_ARCH_UNALIGN_NO_WARN
	select SYSCTL_ARCH_UNALIGN_ALLOW
	depends on ISA_ARCOMPACT
	help
	  This enables misaligned 16 & 32 bit memory access from user space.
	  Use ONLY-IF-ABS-NECESSARY as it will be very slow and also can hide
	  potential bugs in code

config HZ
	int "Timer Frequency"
	default 100

config ARC_METAWARE_HLINK
	bool "Support for Metaware debugger assisted Host access"
	help
	  This options allows a Linux userland apps to directly access
	  host file system (open/creat/read/write etc) with help from
	  Metaware Debugger. This can come in handy for Linux-host communication
	  when there is no real usable peripheral such as EMAC.

menuconfig ARC_DBG
	bool "ARC debugging"
	default y

if ARC_DBG

config ARC_DW2_UNWIND
	bool "Enable DWARF specific kernel stack unwind"
	default y
	select KALLSYMS
	help
	  Compiles the kernel with DWARF unwind information and can be used
	  to get stack backtraces.

	  If you say Y here the resulting kernel image will be slightly larger
	  but not slower, and it will give very useful debugging information.
	  If you don't debug the kernel, you can say N, but we may not be able
	  to solve problems without frame unwind information

config ARC_DBG_TLB_PARANOIA
	bool "Paranoia Checks in Low Level TLB Handlers"

endif

config ARC_BUILTIN_DTB_NAME
	string "Built in DTB"
	help
	  Set the name of the DTB to embed in the vmlinux binary
	  Leaving it blank selects the minimal "skeleton" dtb

endmenu	 # "ARC Architecture Configuration"

config FORCE_MAX_ZONEORDER
	int "Maximum zone order"
	default "12" if ARC_HUGEPAGE_16M
	default "11"

source "kernel/power/Kconfig"<|MERGE_RESOLUTION|>--- conflicted
+++ resolved
@@ -50,15 +50,6 @@
 config ARCH_HAS_CACHE_LINE_SIZE
 	def_bool y
 
-<<<<<<< HEAD
-config ARCH_HAS_CACHE_LINE_SIZE
-	def_bool y
-
-config MIGHT_HAVE_PCI
-	bool
-
-=======
->>>>>>> fa578e9d
 config TRACE_IRQFLAGS_SUPPORT
 	def_bool y
 
@@ -428,11 +419,7 @@
 	  This is programmable and can be optionally disabled in which case
 	  software INTERRUPT_PROLOGUE/EPILGUE do the needed work
 
-<<<<<<< HEAD
-endif	# ISA_ARCV2
-=======
 endif # ISA_ARCV2
->>>>>>> fa578e9d
 
 endmenu   # "ARC CPU Configuration"
 
