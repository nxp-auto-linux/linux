/*
 * Copyright (C) 2012-2015 - ARM Ltd
 * Author: Marc Zyngier <marc.zyngier@arm.com>
 *
 * This program is free software; you can redistribute it and/or modify
 * it under the terms of the GNU General Public License version 2 as
 * published by the Free Software Foundation.
 *
 * This program is distributed in the hope that it will be useful,
 * but WITHOUT ANY WARRANTY; without even the implied warranty of
 * MERCHANTABILITY or FITNESS FOR A PARTICULAR PURPOSE.  See the
 * GNU General Public License for more details.
 *
 * You should have received a copy of the GNU General Public License
 * along with this program.  If not, see <http://www.gnu.org/licenses/>.
 */

#include <linux/compiler.h>
#include <linux/irqchip/arm-gic-v3.h>
#include <linux/kvm_host.h>

#include <asm/kvm_emulate.h>
#include <asm/kvm_hyp.h>
#include <asm/kvm_mmu.h>

#define vtr_to_max_lr_idx(v)		((v) & 0xf)
#define vtr_to_nr_pre_bits(v)		((((u32)(v) >> 26) & 7) + 1)
#define vtr_to_nr_apr_regs(v)		(1 << (vtr_to_nr_pre_bits(v) - 5))

static u64 __hyp_text __gic_v3_get_lr(unsigned int lr)
{
	switch (lr & 0xf) {
	case 0:
		return read_gicreg(ICH_LR0_EL2);
	case 1:
		return read_gicreg(ICH_LR1_EL2);
	case 2:
		return read_gicreg(ICH_LR2_EL2);
	case 3:
		return read_gicreg(ICH_LR3_EL2);
	case 4:
		return read_gicreg(ICH_LR4_EL2);
	case 5:
		return read_gicreg(ICH_LR5_EL2);
	case 6:
		return read_gicreg(ICH_LR6_EL2);
	case 7:
		return read_gicreg(ICH_LR7_EL2);
	case 8:
		return read_gicreg(ICH_LR8_EL2);
	case 9:
		return read_gicreg(ICH_LR9_EL2);
	case 10:
		return read_gicreg(ICH_LR10_EL2);
	case 11:
		return read_gicreg(ICH_LR11_EL2);
	case 12:
		return read_gicreg(ICH_LR12_EL2);
	case 13:
		return read_gicreg(ICH_LR13_EL2);
	case 14:
		return read_gicreg(ICH_LR14_EL2);
	case 15:
		return read_gicreg(ICH_LR15_EL2);
	}

	unreachable();
}

static void __hyp_text __gic_v3_set_lr(u64 val, int lr)
{
	switch (lr & 0xf) {
	case 0:
		write_gicreg(val, ICH_LR0_EL2);
		break;
	case 1:
		write_gicreg(val, ICH_LR1_EL2);
		break;
	case 2:
		write_gicreg(val, ICH_LR2_EL2);
		break;
	case 3:
		write_gicreg(val, ICH_LR3_EL2);
		break;
	case 4:
		write_gicreg(val, ICH_LR4_EL2);
		break;
	case 5:
		write_gicreg(val, ICH_LR5_EL2);
		break;
	case 6:
		write_gicreg(val, ICH_LR6_EL2);
		break;
	case 7:
		write_gicreg(val, ICH_LR7_EL2);
		break;
	case 8:
		write_gicreg(val, ICH_LR8_EL2);
		break;
	case 9:
		write_gicreg(val, ICH_LR9_EL2);
		break;
	case 10:
		write_gicreg(val, ICH_LR10_EL2);
		break;
	case 11:
		write_gicreg(val, ICH_LR11_EL2);
		break;
	case 12:
		write_gicreg(val, ICH_LR12_EL2);
		break;
	case 13:
		write_gicreg(val, ICH_LR13_EL2);
		break;
	case 14:
		write_gicreg(val, ICH_LR14_EL2);
		break;
	case 15:
		write_gicreg(val, ICH_LR15_EL2);
		break;
	}
}

static void __hyp_text __vgic_v3_write_ap0rn(u32 val, int n)
{
	switch (n) {
	case 0:
		write_gicreg(val, ICH_AP0R0_EL2);
		break;
	case 1:
		write_gicreg(val, ICH_AP0R1_EL2);
		break;
	case 2:
		write_gicreg(val, ICH_AP0R2_EL2);
		break;
	case 3:
		write_gicreg(val, ICH_AP0R3_EL2);
		break;
	}
}

static void __hyp_text __vgic_v3_write_ap1rn(u32 val, int n)
{
	switch (n) {
	case 0:
		write_gicreg(val, ICH_AP1R0_EL2);
		break;
	case 1:
		write_gicreg(val, ICH_AP1R1_EL2);
		break;
	case 2:
		write_gicreg(val, ICH_AP1R2_EL2);
		break;
	case 3:
		write_gicreg(val, ICH_AP1R3_EL2);
		break;
	}
}

static u32 __hyp_text __vgic_v3_read_ap0rn(int n)
{
	u32 val;

	switch (n) {
	case 0:
		val = read_gicreg(ICH_AP0R0_EL2);
		break;
	case 1:
		val = read_gicreg(ICH_AP0R1_EL2);
		break;
	case 2:
		val = read_gicreg(ICH_AP0R2_EL2);
		break;
	case 3:
		val = read_gicreg(ICH_AP0R3_EL2);
		break;
	default:
		unreachable();
	}

	return val;
}

static u32 __hyp_text __vgic_v3_read_ap1rn(int n)
{
	u32 val;

	switch (n) {
	case 0:
		val = read_gicreg(ICH_AP1R0_EL2);
		break;
	case 1:
		val = read_gicreg(ICH_AP1R1_EL2);
		break;
	case 2:
		val = read_gicreg(ICH_AP1R2_EL2);
		break;
	case 3:
		val = read_gicreg(ICH_AP1R3_EL2);
		break;
	default:
		unreachable();
	}

	return val;
}

void __hyp_text __vgic_v3_save_state(struct kvm_vcpu *vcpu)
{
	struct vgic_v3_cpu_if *cpu_if = &vcpu->arch.vgic_cpu.vgic_v3;
	u64 used_lrs = vcpu->arch.vgic_cpu.used_lrs;

	/*
	 * Make sure stores to the GIC via the memory mapped interface
	 * are now visible to the system register interface when reading the
	 * LRs, and when reading back the VMCR on non-VHE systems.
	 */
<<<<<<< HEAD
	if (!cpu_if->vgic_sre) {
		dsb(sy);
		isb();
		cpu_if->vgic_vmcr = read_gicreg(ICH_VMCR_EL2);
=======
	if (used_lrs || !has_vhe()) {
		if (!cpu_if->vgic_sre) {
			dsb(sy);
			isb();
		}
>>>>>>> e021bb4f
	}

	if (used_lrs) {
		int i;
		u32 elrsr;

		elrsr = read_gicreg(ICH_ELSR_EL2);

		write_gicreg(cpu_if->vgic_hcr & ~ICH_HCR_EN, ICH_HCR_EL2);

		for (i = 0; i < used_lrs; i++) {
			if (elrsr & (1 << i))
				cpu_if->vgic_lr[i] &= ~ICH_LR_STATE;
			else
				cpu_if->vgic_lr[i] = __gic_v3_get_lr(i);

			__gic_v3_set_lr(0, i);
		}
	}
}

void __hyp_text __vgic_v3_restore_state(struct kvm_vcpu *vcpu)
{
	struct vgic_v3_cpu_if *cpu_if = &vcpu->arch.vgic_cpu.vgic_v3;
	u64 used_lrs = vcpu->arch.vgic_cpu.used_lrs;
	int i;

	if (used_lrs) {
		write_gicreg(cpu_if->vgic_hcr, ICH_HCR_EL2);

		for (i = 0; i < used_lrs; i++)
			__gic_v3_set_lr(cpu_if->vgic_lr[i], i);
	}

	/*
	 * Ensure that writes to the LRs, and on non-VHE systems ensure that
	 * the write to the VMCR in __vgic_v3_activate_traps(), will have
	 * reached the (re)distributors. This ensure the guest will read the
	 * correct values from the memory-mapped interface.
	 */
	if (used_lrs || !has_vhe()) {
		if (!cpu_if->vgic_sre) {
			isb();
			dsb(sy);
		}
	}
}

void __hyp_text __vgic_v3_activate_traps(struct kvm_vcpu *vcpu)
{
	struct vgic_v3_cpu_if *cpu_if = &vcpu->arch.vgic_cpu.vgic_v3;

	/*
	 * VFIQEn is RES1 if ICC_SRE_EL1.SRE is 1. This causes a
	 * Group0 interrupt (as generated in GICv2 mode) to be
	 * delivered as a FIQ to the guest, with potentially fatal
	 * consequences. So we must make sure that ICC_SRE_EL1 has
	 * been actually programmed with the value we want before
	 * starting to mess with the rest of the GIC, and VMCR_EL2 in
	 * particular.  This logic must be called before
	 * __vgic_v3_restore_state().
	 */
	if (!cpu_if->vgic_sre) {
		write_gicreg(0, ICC_SRE_EL1);
		isb();
		write_gicreg(cpu_if->vgic_vmcr, ICH_VMCR_EL2);


		if (has_vhe()) {
			/*
			 * Ensure that the write to the VMCR will have reached
			 * the (re)distributors. This ensure the guest will
			 * read the correct values from the memory-mapped
			 * interface.
			 */
			isb();
			dsb(sy);
		}
	}

	/*
	 * Prevent the guest from touching the GIC system registers if
	 * SRE isn't enabled for GICv3 emulation.
	 */
	write_gicreg(read_gicreg(ICC_SRE_EL2) & ~ICC_SRE_EL2_ENABLE,
		     ICC_SRE_EL2);

	/*
	 * If we need to trap system registers, we must write
	 * ICH_HCR_EL2 anyway, even if no interrupts are being
	 * injected,
	 */
	if (static_branch_unlikely(&vgic_v3_cpuif_trap) ||
	    cpu_if->its_vpe.its_vm)
		write_gicreg(cpu_if->vgic_hcr, ICH_HCR_EL2);
}

void __hyp_text __vgic_v3_deactivate_traps(struct kvm_vcpu *vcpu)
{
	struct vgic_v3_cpu_if *cpu_if = &vcpu->arch.vgic_cpu.vgic_v3;
	u64 val;

	if (!cpu_if->vgic_sre) {
		cpu_if->vgic_vmcr = read_gicreg(ICH_VMCR_EL2);
	}

	val = read_gicreg(ICC_SRE_EL2);
	write_gicreg(val | ICC_SRE_EL2_ENABLE, ICC_SRE_EL2);

	if (!cpu_if->vgic_sre) {
		/* Make sure ENABLE is set at EL2 before setting SRE at EL1 */
		isb();
		write_gicreg(1, ICC_SRE_EL1);
	}

	/*
	 * If we were trapping system registers, we enabled the VGIC even if
	 * no interrupts were being injected, and we disable it again here.
	 */
	if (static_branch_unlikely(&vgic_v3_cpuif_trap) ||
	    cpu_if->its_vpe.its_vm)
		write_gicreg(0, ICH_HCR_EL2);
}

void __hyp_text __vgic_v3_save_aprs(struct kvm_vcpu *vcpu)
{
	struct vgic_v3_cpu_if *cpu_if;
	u64 val;
	u32 nr_pre_bits;

	vcpu = kern_hyp_va(vcpu);
	cpu_if = &vcpu->arch.vgic_cpu.vgic_v3;

	val = read_gicreg(ICH_VTR_EL2);
	nr_pre_bits = vtr_to_nr_pre_bits(val);

	switch (nr_pre_bits) {
	case 7:
		cpu_if->vgic_ap0r[3] = __vgic_v3_read_ap0rn(3);
		cpu_if->vgic_ap0r[2] = __vgic_v3_read_ap0rn(2);
	case 6:
		cpu_if->vgic_ap0r[1] = __vgic_v3_read_ap0rn(1);
	default:
		cpu_if->vgic_ap0r[0] = __vgic_v3_read_ap0rn(0);
	}

	switch (nr_pre_bits) {
	case 7:
		cpu_if->vgic_ap1r[3] = __vgic_v3_read_ap1rn(3);
		cpu_if->vgic_ap1r[2] = __vgic_v3_read_ap1rn(2);
	case 6:
		cpu_if->vgic_ap1r[1] = __vgic_v3_read_ap1rn(1);
	default:
		cpu_if->vgic_ap1r[0] = __vgic_v3_read_ap1rn(0);
	}
}

void __hyp_text __vgic_v3_restore_aprs(struct kvm_vcpu *vcpu)
{
	struct vgic_v3_cpu_if *cpu_if;
	u64 val;
	u32 nr_pre_bits;

	vcpu = kern_hyp_va(vcpu);
	cpu_if = &vcpu->arch.vgic_cpu.vgic_v3;

	val = read_gicreg(ICH_VTR_EL2);
	nr_pre_bits = vtr_to_nr_pre_bits(val);

	switch (nr_pre_bits) {
	case 7:
		__vgic_v3_write_ap0rn(cpu_if->vgic_ap0r[3], 3);
		__vgic_v3_write_ap0rn(cpu_if->vgic_ap0r[2], 2);
	case 6:
		__vgic_v3_write_ap0rn(cpu_if->vgic_ap0r[1], 1);
	default:
		__vgic_v3_write_ap0rn(cpu_if->vgic_ap0r[0], 0);
	}

	switch (nr_pre_bits) {
	case 7:
		__vgic_v3_write_ap1rn(cpu_if->vgic_ap1r[3], 3);
		__vgic_v3_write_ap1rn(cpu_if->vgic_ap1r[2], 2);
	case 6:
		__vgic_v3_write_ap1rn(cpu_if->vgic_ap1r[1], 1);
	default:
		__vgic_v3_write_ap1rn(cpu_if->vgic_ap1r[0], 0);
	}
}

void __hyp_text __vgic_v3_init_lrs(void)
{
	int max_lr_idx = vtr_to_max_lr_idx(read_gicreg(ICH_VTR_EL2));
	int i;

	for (i = 0; i <= max_lr_idx; i++)
		__gic_v3_set_lr(0, i);
}

u64 __hyp_text __vgic_v3_get_ich_vtr_el2(void)
{
	return read_gicreg(ICH_VTR_EL2);
}

u64 __hyp_text __vgic_v3_read_vmcr(void)
{
	return read_gicreg(ICH_VMCR_EL2);
}

void __hyp_text __vgic_v3_write_vmcr(u32 vmcr)
{
	write_gicreg(vmcr, ICH_VMCR_EL2);
}

#ifdef CONFIG_ARM64

static int __hyp_text __vgic_v3_bpr_min(void)
{
	/* See Pseudocode for VPriorityGroup */
	return 8 - vtr_to_nr_pre_bits(read_gicreg(ICH_VTR_EL2));
}

static int __hyp_text __vgic_v3_get_group(struct kvm_vcpu *vcpu)
{
	u32 esr = kvm_vcpu_get_hsr(vcpu);
	u8 crm = (esr & ESR_ELx_SYS64_ISS_CRM_MASK) >> ESR_ELx_SYS64_ISS_CRM_SHIFT;

	return crm != 8;
}

#define GICv3_IDLE_PRIORITY	0xff

static int __hyp_text __vgic_v3_highest_priority_lr(struct kvm_vcpu *vcpu,
						    u32 vmcr,
						    u64 *lr_val)
{
	unsigned int used_lrs = vcpu->arch.vgic_cpu.used_lrs;
	u8 priority = GICv3_IDLE_PRIORITY;
	int i, lr = -1;

	for (i = 0; i < used_lrs; i++) {
		u64 val = __gic_v3_get_lr(i);
		u8 lr_prio = (val & ICH_LR_PRIORITY_MASK) >> ICH_LR_PRIORITY_SHIFT;

		/* Not pending in the state? */
		if ((val & ICH_LR_STATE) != ICH_LR_PENDING_BIT)
			continue;

		/* Group-0 interrupt, but Group-0 disabled? */
		if (!(val & ICH_LR_GROUP) && !(vmcr & ICH_VMCR_ENG0_MASK))
			continue;

		/* Group-1 interrupt, but Group-1 disabled? */
		if ((val & ICH_LR_GROUP) && !(vmcr & ICH_VMCR_ENG1_MASK))
			continue;

		/* Not the highest priority? */
		if (lr_prio >= priority)
			continue;

		/* This is a candidate */
		priority = lr_prio;
		*lr_val = val;
		lr = i;
	}

	if (lr == -1)
		*lr_val = ICC_IAR1_EL1_SPURIOUS;

	return lr;
}

static int __hyp_text __vgic_v3_find_active_lr(struct kvm_vcpu *vcpu,
					       int intid, u64 *lr_val)
{
	unsigned int used_lrs = vcpu->arch.vgic_cpu.used_lrs;
	int i;

	for (i = 0; i < used_lrs; i++) {
		u64 val = __gic_v3_get_lr(i);

		if ((val & ICH_LR_VIRTUAL_ID_MASK) == intid &&
		    (val & ICH_LR_ACTIVE_BIT)) {
			*lr_val = val;
			return i;
		}
	}

	*lr_val = ICC_IAR1_EL1_SPURIOUS;
	return -1;
}

static int __hyp_text __vgic_v3_get_highest_active_priority(void)
{
	u8 nr_apr_regs = vtr_to_nr_apr_regs(read_gicreg(ICH_VTR_EL2));
	u32 hap = 0;
	int i;

	for (i = 0; i < nr_apr_regs; i++) {
		u32 val;

		/*
		 * The ICH_AP0Rn_EL2 and ICH_AP1Rn_EL2 registers
		 * contain the active priority levels for this VCPU
		 * for the maximum number of supported priority
		 * levels, and we return the full priority level only
		 * if the BPR is programmed to its minimum, otherwise
		 * we return a combination of the priority level and
		 * subpriority, as determined by the setting of the
		 * BPR, but without the full subpriority.
		 */
		val  = __vgic_v3_read_ap0rn(i);
		val |= __vgic_v3_read_ap1rn(i);
		if (!val) {
			hap += 32;
			continue;
		}

		return (hap + __ffs(val)) << __vgic_v3_bpr_min();
	}

	return GICv3_IDLE_PRIORITY;
}

static unsigned int __hyp_text __vgic_v3_get_bpr0(u32 vmcr)
{
	return (vmcr & ICH_VMCR_BPR0_MASK) >> ICH_VMCR_BPR0_SHIFT;
}

static unsigned int __hyp_text __vgic_v3_get_bpr1(u32 vmcr)
{
	unsigned int bpr;

	if (vmcr & ICH_VMCR_CBPR_MASK) {
		bpr = __vgic_v3_get_bpr0(vmcr);
		if (bpr < 7)
			bpr++;
	} else {
		bpr = (vmcr & ICH_VMCR_BPR1_MASK) >> ICH_VMCR_BPR1_SHIFT;
	}

	return bpr;
}

/*
 * Convert a priority to a preemption level, taking the relevant BPR
 * into account by zeroing the sub-priority bits.
 */
static u8 __hyp_text __vgic_v3_pri_to_pre(u8 pri, u32 vmcr, int grp)
{
	unsigned int bpr;

	if (!grp)
		bpr = __vgic_v3_get_bpr0(vmcr) + 1;
	else
		bpr = __vgic_v3_get_bpr1(vmcr);

	return pri & (GENMASK(7, 0) << bpr);
}

/*
 * The priority value is independent of any of the BPR values, so we
 * normalize it using the minumal BPR value. This guarantees that no
 * matter what the guest does with its BPR, we can always set/get the
 * same value of a priority.
 */
static void __hyp_text __vgic_v3_set_active_priority(u8 pri, u32 vmcr, int grp)
{
	u8 pre, ap;
	u32 val;
	int apr;

	pre = __vgic_v3_pri_to_pre(pri, vmcr, grp);
	ap = pre >> __vgic_v3_bpr_min();
	apr = ap / 32;

	if (!grp) {
		val = __vgic_v3_read_ap0rn(apr);
		__vgic_v3_write_ap0rn(val | BIT(ap % 32), apr);
	} else {
		val = __vgic_v3_read_ap1rn(apr);
		__vgic_v3_write_ap1rn(val | BIT(ap % 32), apr);
	}
}

static int __hyp_text __vgic_v3_clear_highest_active_priority(void)
{
	u8 nr_apr_regs = vtr_to_nr_apr_regs(read_gicreg(ICH_VTR_EL2));
	u32 hap = 0;
	int i;

	for (i = 0; i < nr_apr_regs; i++) {
		u32 ap0, ap1;
		int c0, c1;

		ap0 = __vgic_v3_read_ap0rn(i);
		ap1 = __vgic_v3_read_ap1rn(i);
		if (!ap0 && !ap1) {
			hap += 32;
			continue;
		}

		c0 = ap0 ? __ffs(ap0) : 32;
		c1 = ap1 ? __ffs(ap1) : 32;

		/* Always clear the LSB, which is the highest priority */
		if (c0 < c1) {
			ap0 &= ~BIT(c0);
			__vgic_v3_write_ap0rn(ap0, i);
			hap += c0;
		} else {
			ap1 &= ~BIT(c1);
			__vgic_v3_write_ap1rn(ap1, i);
			hap += c1;
		}

		/* Rescale to 8 bits of priority */
		return hap << __vgic_v3_bpr_min();
	}

	return GICv3_IDLE_PRIORITY;
}

static void __hyp_text __vgic_v3_read_iar(struct kvm_vcpu *vcpu, u32 vmcr, int rt)
{
	u64 lr_val;
	u8 lr_prio, pmr;
	int lr, grp;

	grp = __vgic_v3_get_group(vcpu);

	lr = __vgic_v3_highest_priority_lr(vcpu, vmcr, &lr_val);
	if (lr < 0)
		goto spurious;

	if (grp != !!(lr_val & ICH_LR_GROUP))
		goto spurious;

	pmr = (vmcr & ICH_VMCR_PMR_MASK) >> ICH_VMCR_PMR_SHIFT;
	lr_prio = (lr_val & ICH_LR_PRIORITY_MASK) >> ICH_LR_PRIORITY_SHIFT;
	if (pmr <= lr_prio)
		goto spurious;

	if (__vgic_v3_get_highest_active_priority() <= __vgic_v3_pri_to_pre(lr_prio, vmcr, grp))
		goto spurious;

	lr_val &= ~ICH_LR_STATE;
	/* No active state for LPIs */
	if ((lr_val & ICH_LR_VIRTUAL_ID_MASK) <= VGIC_MAX_SPI)
		lr_val |= ICH_LR_ACTIVE_BIT;
	__gic_v3_set_lr(lr_val, lr);
	__vgic_v3_set_active_priority(lr_prio, vmcr, grp);
	vcpu_set_reg(vcpu, rt, lr_val & ICH_LR_VIRTUAL_ID_MASK);
	return;

spurious:
	vcpu_set_reg(vcpu, rt, ICC_IAR1_EL1_SPURIOUS);
}

static void __hyp_text __vgic_v3_clear_active_lr(int lr, u64 lr_val)
{
	lr_val &= ~ICH_LR_ACTIVE_BIT;
	if (lr_val & ICH_LR_HW) {
		u32 pid;

		pid = (lr_val & ICH_LR_PHYS_ID_MASK) >> ICH_LR_PHYS_ID_SHIFT;
		gic_write_dir(pid);
	}

	__gic_v3_set_lr(lr_val, lr);
}

static void __hyp_text __vgic_v3_bump_eoicount(void)
{
	u32 hcr;

	hcr = read_gicreg(ICH_HCR_EL2);
	hcr += 1 << ICH_HCR_EOIcount_SHIFT;
	write_gicreg(hcr, ICH_HCR_EL2);
}

static void __hyp_text __vgic_v3_write_dir(struct kvm_vcpu *vcpu,
					   u32 vmcr, int rt)
{
	u32 vid = vcpu_get_reg(vcpu, rt);
	u64 lr_val;
	int lr;

	/* EOImode == 0, nothing to be done here */
	if (!(vmcr & ICH_VMCR_EOIM_MASK))
		return;

	/* No deactivate to be performed on an LPI */
	if (vid >= VGIC_MIN_LPI)
		return;

	lr = __vgic_v3_find_active_lr(vcpu, vid, &lr_val);
	if (lr == -1) {
		__vgic_v3_bump_eoicount();
		return;
	}

	__vgic_v3_clear_active_lr(lr, lr_val);
}

static void __hyp_text __vgic_v3_write_eoir(struct kvm_vcpu *vcpu, u32 vmcr, int rt)
{
	u32 vid = vcpu_get_reg(vcpu, rt);
	u64 lr_val;
	u8 lr_prio, act_prio;
	int lr, grp;

	grp = __vgic_v3_get_group(vcpu);

	/* Drop priority in any case */
	act_prio = __vgic_v3_clear_highest_active_priority();

	/* If EOIing an LPI, no deactivate to be performed */
	if (vid >= VGIC_MIN_LPI)
		return;

	/* EOImode == 1, nothing to be done here */
	if (vmcr & ICH_VMCR_EOIM_MASK)
		return;

	lr = __vgic_v3_find_active_lr(vcpu, vid, &lr_val);
	if (lr == -1) {
		__vgic_v3_bump_eoicount();
		return;
	}

	lr_prio = (lr_val & ICH_LR_PRIORITY_MASK) >> ICH_LR_PRIORITY_SHIFT;

	/* If priorities or group do not match, the guest has fscked-up. */
	if (grp != !!(lr_val & ICH_LR_GROUP) ||
	    __vgic_v3_pri_to_pre(lr_prio, vmcr, grp) != act_prio)
		return;

	/* Let's now perform the deactivation */
	__vgic_v3_clear_active_lr(lr, lr_val);
}

static void __hyp_text __vgic_v3_read_igrpen0(struct kvm_vcpu *vcpu, u32 vmcr, int rt)
{
	vcpu_set_reg(vcpu, rt, !!(vmcr & ICH_VMCR_ENG0_MASK));
}

static void __hyp_text __vgic_v3_read_igrpen1(struct kvm_vcpu *vcpu, u32 vmcr, int rt)
{
	vcpu_set_reg(vcpu, rt, !!(vmcr & ICH_VMCR_ENG1_MASK));
}

static void __hyp_text __vgic_v3_write_igrpen0(struct kvm_vcpu *vcpu, u32 vmcr, int rt)
{
	u64 val = vcpu_get_reg(vcpu, rt);

	if (val & 1)
		vmcr |= ICH_VMCR_ENG0_MASK;
	else
		vmcr &= ~ICH_VMCR_ENG0_MASK;

	__vgic_v3_write_vmcr(vmcr);
}

static void __hyp_text __vgic_v3_write_igrpen1(struct kvm_vcpu *vcpu, u32 vmcr, int rt)
{
	u64 val = vcpu_get_reg(vcpu, rt);

	if (val & 1)
		vmcr |= ICH_VMCR_ENG1_MASK;
	else
		vmcr &= ~ICH_VMCR_ENG1_MASK;

	__vgic_v3_write_vmcr(vmcr);
}

static void __hyp_text __vgic_v3_read_bpr0(struct kvm_vcpu *vcpu, u32 vmcr, int rt)
{
	vcpu_set_reg(vcpu, rt, __vgic_v3_get_bpr0(vmcr));
}

static void __hyp_text __vgic_v3_read_bpr1(struct kvm_vcpu *vcpu, u32 vmcr, int rt)
{
	vcpu_set_reg(vcpu, rt, __vgic_v3_get_bpr1(vmcr));
}

static void __hyp_text __vgic_v3_write_bpr0(struct kvm_vcpu *vcpu, u32 vmcr, int rt)
{
	u64 val = vcpu_get_reg(vcpu, rt);
	u8 bpr_min = __vgic_v3_bpr_min() - 1;

	/* Enforce BPR limiting */
	if (val < bpr_min)
		val = bpr_min;

	val <<= ICH_VMCR_BPR0_SHIFT;
	val &= ICH_VMCR_BPR0_MASK;
	vmcr &= ~ICH_VMCR_BPR0_MASK;
	vmcr |= val;

	__vgic_v3_write_vmcr(vmcr);
}

static void __hyp_text __vgic_v3_write_bpr1(struct kvm_vcpu *vcpu, u32 vmcr, int rt)
{
	u64 val = vcpu_get_reg(vcpu, rt);
	u8 bpr_min = __vgic_v3_bpr_min();

	if (vmcr & ICH_VMCR_CBPR_MASK)
		return;

	/* Enforce BPR limiting */
	if (val < bpr_min)
		val = bpr_min;

	val <<= ICH_VMCR_BPR1_SHIFT;
	val &= ICH_VMCR_BPR1_MASK;
	vmcr &= ~ICH_VMCR_BPR1_MASK;
	vmcr |= val;

	__vgic_v3_write_vmcr(vmcr);
}

static void __hyp_text __vgic_v3_read_apxrn(struct kvm_vcpu *vcpu, int rt, int n)
{
	u32 val;

	if (!__vgic_v3_get_group(vcpu))
		val = __vgic_v3_read_ap0rn(n);
	else
		val = __vgic_v3_read_ap1rn(n);

	vcpu_set_reg(vcpu, rt, val);
}

static void __hyp_text __vgic_v3_write_apxrn(struct kvm_vcpu *vcpu, int rt, int n)
{
	u32 val = vcpu_get_reg(vcpu, rt);

	if (!__vgic_v3_get_group(vcpu))
		__vgic_v3_write_ap0rn(val, n);
	else
		__vgic_v3_write_ap1rn(val, n);
}

static void __hyp_text __vgic_v3_read_apxr0(struct kvm_vcpu *vcpu,
					    u32 vmcr, int rt)
{
	__vgic_v3_read_apxrn(vcpu, rt, 0);
}

static void __hyp_text __vgic_v3_read_apxr1(struct kvm_vcpu *vcpu,
					    u32 vmcr, int rt)
{
	__vgic_v3_read_apxrn(vcpu, rt, 1);
}

static void __hyp_text __vgic_v3_read_apxr2(struct kvm_vcpu *vcpu,
					    u32 vmcr, int rt)
{
	__vgic_v3_read_apxrn(vcpu, rt, 2);
}

static void __hyp_text __vgic_v3_read_apxr3(struct kvm_vcpu *vcpu,
					    u32 vmcr, int rt)
{
	__vgic_v3_read_apxrn(vcpu, rt, 3);
}

static void __hyp_text __vgic_v3_write_apxr0(struct kvm_vcpu *vcpu,
					     u32 vmcr, int rt)
{
	__vgic_v3_write_apxrn(vcpu, rt, 0);
}

static void __hyp_text __vgic_v3_write_apxr1(struct kvm_vcpu *vcpu,
					     u32 vmcr, int rt)
{
	__vgic_v3_write_apxrn(vcpu, rt, 1);
}

static void __hyp_text __vgic_v3_write_apxr2(struct kvm_vcpu *vcpu,
					     u32 vmcr, int rt)
{
	__vgic_v3_write_apxrn(vcpu, rt, 2);
}

static void __hyp_text __vgic_v3_write_apxr3(struct kvm_vcpu *vcpu,
					     u32 vmcr, int rt)
{
	__vgic_v3_write_apxrn(vcpu, rt, 3);
}

static void __hyp_text __vgic_v3_read_hppir(struct kvm_vcpu *vcpu,
					    u32 vmcr, int rt)
{
	u64 lr_val;
	int lr, lr_grp, grp;

	grp = __vgic_v3_get_group(vcpu);

	lr = __vgic_v3_highest_priority_lr(vcpu, vmcr, &lr_val);
	if (lr == -1)
		goto spurious;

	lr_grp = !!(lr_val & ICH_LR_GROUP);
	if (lr_grp != grp)
		lr_val = ICC_IAR1_EL1_SPURIOUS;

spurious:
	vcpu_set_reg(vcpu, rt, lr_val & ICH_LR_VIRTUAL_ID_MASK);
}

static void __hyp_text __vgic_v3_read_pmr(struct kvm_vcpu *vcpu,
					  u32 vmcr, int rt)
{
	vmcr &= ICH_VMCR_PMR_MASK;
	vmcr >>= ICH_VMCR_PMR_SHIFT;
	vcpu_set_reg(vcpu, rt, vmcr);
}

static void __hyp_text __vgic_v3_write_pmr(struct kvm_vcpu *vcpu,
					   u32 vmcr, int rt)
{
	u32 val = vcpu_get_reg(vcpu, rt);

	val <<= ICH_VMCR_PMR_SHIFT;
	val &= ICH_VMCR_PMR_MASK;
	vmcr &= ~ICH_VMCR_PMR_MASK;
	vmcr |= val;

	write_gicreg(vmcr, ICH_VMCR_EL2);
}

static void __hyp_text __vgic_v3_read_rpr(struct kvm_vcpu *vcpu,
					  u32 vmcr, int rt)
{
	u32 val = __vgic_v3_get_highest_active_priority();
	vcpu_set_reg(vcpu, rt, val);
}

static void __hyp_text __vgic_v3_read_ctlr(struct kvm_vcpu *vcpu,
					   u32 vmcr, int rt)
{
	u32 vtr, val;

	vtr = read_gicreg(ICH_VTR_EL2);
	/* PRIbits */
	val = ((vtr >> 29) & 7) << ICC_CTLR_EL1_PRI_BITS_SHIFT;
	/* IDbits */
	val |= ((vtr >> 23) & 7) << ICC_CTLR_EL1_ID_BITS_SHIFT;
	/* SEIS */
	val |= ((vtr >> 22) & 1) << ICC_CTLR_EL1_SEIS_SHIFT;
	/* A3V */
	val |= ((vtr >> 21) & 1) << ICC_CTLR_EL1_A3V_SHIFT;
	/* EOImode */
	val |= ((vmcr & ICH_VMCR_EOIM_MASK) >> ICH_VMCR_EOIM_SHIFT) << ICC_CTLR_EL1_EOImode_SHIFT;
	/* CBPR */
	val |= (vmcr & ICH_VMCR_CBPR_MASK) >> ICH_VMCR_CBPR_SHIFT;

	vcpu_set_reg(vcpu, rt, val);
}

static void __hyp_text __vgic_v3_write_ctlr(struct kvm_vcpu *vcpu,
					    u32 vmcr, int rt)
{
	u32 val = vcpu_get_reg(vcpu, rt);

	if (val & ICC_CTLR_EL1_CBPR_MASK)
		vmcr |= ICH_VMCR_CBPR_MASK;
	else
		vmcr &= ~ICH_VMCR_CBPR_MASK;

	if (val & ICC_CTLR_EL1_EOImode_MASK)
		vmcr |= ICH_VMCR_EOIM_MASK;
	else
		vmcr &= ~ICH_VMCR_EOIM_MASK;

	write_gicreg(vmcr, ICH_VMCR_EL2);
}

int __hyp_text __vgic_v3_perform_cpuif_access(struct kvm_vcpu *vcpu)
{
	int rt;
	u32 esr;
	u32 vmcr;
	void (*fn)(struct kvm_vcpu *, u32, int);
	bool is_read;
	u32 sysreg;

	esr = kvm_vcpu_get_hsr(vcpu);
	if (vcpu_mode_is_32bit(vcpu)) {
		if (!kvm_condition_valid(vcpu))
			return 1;

		sysreg = esr_cp15_to_sysreg(esr);
	} else {
		sysreg = esr_sys64_to_sysreg(esr);
	}

	is_read = (esr & ESR_ELx_SYS64_ISS_DIR_MASK) == ESR_ELx_SYS64_ISS_DIR_READ;

	switch (sysreg) {
	case SYS_ICC_IAR0_EL1:
	case SYS_ICC_IAR1_EL1:
		if (unlikely(!is_read))
			return 0;
		fn = __vgic_v3_read_iar;
		break;
	case SYS_ICC_EOIR0_EL1:
	case SYS_ICC_EOIR1_EL1:
		if (unlikely(is_read))
			return 0;
		fn = __vgic_v3_write_eoir;
		break;
	case SYS_ICC_IGRPEN1_EL1:
		if (is_read)
			fn = __vgic_v3_read_igrpen1;
		else
			fn = __vgic_v3_write_igrpen1;
		break;
	case SYS_ICC_BPR1_EL1:
		if (is_read)
			fn = __vgic_v3_read_bpr1;
		else
			fn = __vgic_v3_write_bpr1;
		break;
	case SYS_ICC_AP0Rn_EL1(0):
	case SYS_ICC_AP1Rn_EL1(0):
		if (is_read)
			fn = __vgic_v3_read_apxr0;
		else
			fn = __vgic_v3_write_apxr0;
		break;
	case SYS_ICC_AP0Rn_EL1(1):
	case SYS_ICC_AP1Rn_EL1(1):
		if (is_read)
			fn = __vgic_v3_read_apxr1;
		else
			fn = __vgic_v3_write_apxr1;
		break;
	case SYS_ICC_AP0Rn_EL1(2):
	case SYS_ICC_AP1Rn_EL1(2):
		if (is_read)
			fn = __vgic_v3_read_apxr2;
		else
			fn = __vgic_v3_write_apxr2;
		break;
	case SYS_ICC_AP0Rn_EL1(3):
	case SYS_ICC_AP1Rn_EL1(3):
		if (is_read)
			fn = __vgic_v3_read_apxr3;
		else
			fn = __vgic_v3_write_apxr3;
		break;
	case SYS_ICC_HPPIR0_EL1:
	case SYS_ICC_HPPIR1_EL1:
		if (unlikely(!is_read))
			return 0;
		fn = __vgic_v3_read_hppir;
		break;
	case SYS_ICC_IGRPEN0_EL1:
		if (is_read)
			fn = __vgic_v3_read_igrpen0;
		else
			fn = __vgic_v3_write_igrpen0;
		break;
	case SYS_ICC_BPR0_EL1:
		if (is_read)
			fn = __vgic_v3_read_bpr0;
		else
			fn = __vgic_v3_write_bpr0;
		break;
	case SYS_ICC_DIR_EL1:
		if (unlikely(is_read))
			return 0;
		fn = __vgic_v3_write_dir;
		break;
	case SYS_ICC_RPR_EL1:
		if (unlikely(!is_read))
			return 0;
		fn = __vgic_v3_read_rpr;
		break;
	case SYS_ICC_CTLR_EL1:
		if (is_read)
			fn = __vgic_v3_read_ctlr;
		else
			fn = __vgic_v3_write_ctlr;
		break;
	case SYS_ICC_PMR_EL1:
		if (is_read)
			fn = __vgic_v3_read_pmr;
		else
			fn = __vgic_v3_write_pmr;
		break;
	default:
		return 0;
	}

	vmcr = __vgic_v3_read_vmcr();
	rt = kvm_vcpu_sys_get_rt(vcpu);
	fn(vcpu, vmcr, rt);

	return 1;
}

#endif<|MERGE_RESOLUTION|>--- conflicted
+++ resolved
@@ -215,18 +215,11 @@
 	 * are now visible to the system register interface when reading the
 	 * LRs, and when reading back the VMCR on non-VHE systems.
 	 */
-<<<<<<< HEAD
-	if (!cpu_if->vgic_sre) {
-		dsb(sy);
-		isb();
-		cpu_if->vgic_vmcr = read_gicreg(ICH_VMCR_EL2);
-=======
 	if (used_lrs || !has_vhe()) {
 		if (!cpu_if->vgic_sre) {
 			dsb(sy);
 			isb();
 		}
->>>>>>> e021bb4f
 	}
 
 	if (used_lrs) {
