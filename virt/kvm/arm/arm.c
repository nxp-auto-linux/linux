/*
 * Copyright (C) 2012 - Virtual Open Systems and Columbia University
 * Author: Christoffer Dall <c.dall@virtualopensystems.com>
 *
 * This program is free software; you can redistribute it and/or modify
 * it under the terms of the GNU General Public License, version 2, as
 * published by the Free Software Foundation.
 *
 * This program is distributed in the hope that it will be useful,
 * but WITHOUT ANY WARRANTY; without even the implied warranty of
 * MERCHANTABILITY or FITNESS FOR A PARTICULAR PURPOSE.  See the
 * GNU General Public License for more details.
 *
 * You should have received a copy of the GNU General Public License
 * along with this program; if not, write to the Free Software
 * Foundation, 51 Franklin Street, Fifth Floor, Boston, MA  02110-1301, USA.
 */

#include <linux/bug.h>
#include <linux/cpu_pm.h>
#include <linux/errno.h>
#include <linux/err.h>
#include <linux/kvm_host.h>
#include <linux/list.h>
#include <linux/module.h>
#include <linux/vmalloc.h>
#include <linux/fs.h>
#include <linux/mman.h>
#include <linux/sched.h>
#include <linux/kvm.h>
#include <linux/kvm_irqfd.h>
#include <linux/irqbypass.h>
#include <linux/sched/stat.h>
#include <trace/events/kvm.h>
#include <kvm/arm_pmu.h>
#include <kvm/arm_psci.h>

#define CREATE_TRACE_POINTS
#include "trace.h"

#include <linux/uaccess.h>
#include <asm/ptrace.h>
#include <asm/mman.h>
#include <asm/tlbflush.h>
#include <asm/cacheflush.h>
#include <asm/cpufeature.h>
#include <asm/virt.h>
#include <asm/kvm_arm.h>
#include <asm/kvm_asm.h>
#include <asm/kvm_mmu.h>
#include <asm/kvm_emulate.h>
#include <asm/kvm_coproc.h>
#include <asm/sections.h>

#ifdef REQUIRES_VIRT
__asm__(".arch_extension	virt");
#endif

DEFINE_PER_CPU(kvm_cpu_context_t, kvm_host_cpu_state);
static DEFINE_PER_CPU(unsigned long, kvm_arm_hyp_stack_page);

/* Per-CPU variable containing the currently running vcpu. */
static DEFINE_PER_CPU(struct kvm_vcpu *, kvm_arm_running_vcpu);

/* The VMID used in the VTTBR */
static atomic64_t kvm_vmid_gen = ATOMIC64_INIT(1);
static u32 kvm_next_vmid;
static unsigned int kvm_vmid_bits __read_mostly;
static DEFINE_RWLOCK(kvm_vmid_lock);

static bool vgic_present;

static DEFINE_PER_CPU(unsigned char, kvm_arm_hardware_enabled);

static void kvm_arm_set_running_vcpu(struct kvm_vcpu *vcpu)
{
	__this_cpu_write(kvm_arm_running_vcpu, vcpu);
}

DEFINE_STATIC_KEY_FALSE(userspace_irqchip_in_use);

/**
 * kvm_arm_get_running_vcpu - get the vcpu running on the current CPU.
 * Must be called from non-preemptible context
 */
struct kvm_vcpu *kvm_arm_get_running_vcpu(void)
{
	return __this_cpu_read(kvm_arm_running_vcpu);
}

/**
 * kvm_arm_get_running_vcpus - get the per-CPU array of currently running vcpus.
 */
struct kvm_vcpu * __percpu *kvm_get_running_vcpus(void)
{
	return &kvm_arm_running_vcpu;
}

int kvm_arch_vcpu_should_kick(struct kvm_vcpu *vcpu)
{
	return kvm_vcpu_exiting_guest_mode(vcpu) == IN_GUEST_MODE;
}

int kvm_arch_hardware_setup(void)
{
	return 0;
}

void kvm_arch_check_processor_compat(void *rtn)
{
	*(int *)rtn = 0;
}


/**
 * kvm_arch_init_vm - initializes a VM data structure
 * @kvm:	pointer to the KVM struct
 */
int kvm_arch_init_vm(struct kvm *kvm, unsigned long type)
{
	int ret, cpu;

	if (type)
		return -EINVAL;

	kvm->arch.last_vcpu_ran = alloc_percpu(typeof(*kvm->arch.last_vcpu_ran));
	if (!kvm->arch.last_vcpu_ran)
		return -ENOMEM;

	for_each_possible_cpu(cpu)
		*per_cpu_ptr(kvm->arch.last_vcpu_ran, cpu) = -1;

	ret = kvm_alloc_stage2_pgd(kvm);
	if (ret)
		goto out_fail_alloc;

	ret = create_hyp_mappings(kvm, kvm + 1, PAGE_HYP);
	if (ret)
		goto out_free_stage2_pgd;

	kvm_vgic_early_init(kvm);

	/* Mark the initial VMID generation invalid */
	kvm->arch.vmid_gen = 0;

	/* The maximum number of VCPUs is limited by the host's GIC model */
	kvm->arch.max_vcpus = vgic_present ?
				kvm_vgic_get_max_vcpus() : KVM_MAX_VCPUS;

	return ret;
out_free_stage2_pgd:
	kvm_free_stage2_pgd(kvm);
out_fail_alloc:
	free_percpu(kvm->arch.last_vcpu_ran);
	kvm->arch.last_vcpu_ran = NULL;
	return ret;
}

bool kvm_arch_has_vcpu_debugfs(void)
{
	return false;
}

int kvm_arch_create_vcpu_debugfs(struct kvm_vcpu *vcpu)
{
	return 0;
}

vm_fault_t kvm_arch_vcpu_fault(struct kvm_vcpu *vcpu, struct vm_fault *vmf)
{
	return VM_FAULT_SIGBUS;
}


/**
 * kvm_arch_destroy_vm - destroy the VM data structure
 * @kvm:	pointer to the KVM struct
 */
void kvm_arch_destroy_vm(struct kvm *kvm)
{
	int i;

	kvm_vgic_destroy(kvm);

	free_percpu(kvm->arch.last_vcpu_ran);
	kvm->arch.last_vcpu_ran = NULL;

	for (i = 0; i < KVM_MAX_VCPUS; ++i) {
		if (kvm->vcpus[i]) {
			kvm_arch_vcpu_free(kvm->vcpus[i]);
			kvm->vcpus[i] = NULL;
		}
	}
	atomic_set(&kvm->online_vcpus, 0);
}

int kvm_vm_ioctl_check_extension(struct kvm *kvm, long ext)
{
	int r;
	switch (ext) {
	case KVM_CAP_IRQCHIP:
		r = vgic_present;
		break;
	case KVM_CAP_IOEVENTFD:
	case KVM_CAP_DEVICE_CTRL:
	case KVM_CAP_USER_MEMORY:
	case KVM_CAP_SYNC_MMU:
	case KVM_CAP_DESTROY_MEMORY_REGION_WORKS:
	case KVM_CAP_ONE_REG:
	case KVM_CAP_ARM_PSCI:
	case KVM_CAP_ARM_PSCI_0_2:
	case KVM_CAP_READONLY_MEM:
	case KVM_CAP_MP_STATE:
	case KVM_CAP_IMMEDIATE_EXIT:
		r = 1;
		break;
	case KVM_CAP_ARM_SET_DEVICE_ADDR:
		r = 1;
		break;
	case KVM_CAP_NR_VCPUS:
		r = num_online_cpus();
		break;
	case KVM_CAP_MAX_VCPUS:
		r = KVM_MAX_VCPUS;
		break;
	case KVM_CAP_NR_MEMSLOTS:
		r = KVM_USER_MEM_SLOTS;
		break;
	case KVM_CAP_MSI_DEVID:
		if (!kvm)
			r = -EINVAL;
		else
			r = kvm->arch.vgic.msis_require_devid;
		break;
	case KVM_CAP_ARM_USER_IRQ:
		/*
		 * 1: EL1_VTIMER, EL1_PTIMER, and PMU.
		 * (bump this number if adding more devices)
		 */
		r = 1;
		break;
	default:
		r = kvm_arch_dev_ioctl_check_extension(kvm, ext);
		break;
	}
	return r;
}

long kvm_arch_dev_ioctl(struct file *filp,
			unsigned int ioctl, unsigned long arg)
{
	return -EINVAL;
}

struct kvm *kvm_arch_alloc_vm(void)
{
	if (!has_vhe())
		return kzalloc(sizeof(struct kvm), GFP_KERNEL);

	return vzalloc(sizeof(struct kvm));
}

void kvm_arch_free_vm(struct kvm *kvm)
{
	if (!has_vhe())
		kfree(kvm);
	else
		vfree(kvm);
}

struct kvm_vcpu *kvm_arch_vcpu_create(struct kvm *kvm, unsigned int id)
{
	int err;
	struct kvm_vcpu *vcpu;

	if (irqchip_in_kernel(kvm) && vgic_initialized(kvm)) {
		err = -EBUSY;
		goto out;
	}

	if (id >= kvm->arch.max_vcpus) {
		err = -EINVAL;
		goto out;
	}

	vcpu = kmem_cache_zalloc(kvm_vcpu_cache, GFP_KERNEL);
	if (!vcpu) {
		err = -ENOMEM;
		goto out;
	}

	err = kvm_vcpu_init(vcpu, kvm, id);
	if (err)
		goto free_vcpu;

	err = create_hyp_mappings(vcpu, vcpu + 1, PAGE_HYP);
	if (err)
		goto vcpu_uninit;

	return vcpu;
vcpu_uninit:
	kvm_vcpu_uninit(vcpu);
free_vcpu:
	kmem_cache_free(kvm_vcpu_cache, vcpu);
out:
	return ERR_PTR(err);
}

void kvm_arch_vcpu_postcreate(struct kvm_vcpu *vcpu)
{
}

void kvm_arch_vcpu_free(struct kvm_vcpu *vcpu)
{
	if (vcpu->arch.has_run_once && unlikely(!irqchip_in_kernel(vcpu->kvm)))
		static_branch_dec(&userspace_irqchip_in_use);

	kvm_mmu_free_memory_caches(vcpu);
	kvm_timer_vcpu_terminate(vcpu);
	kvm_pmu_vcpu_destroy(vcpu);
	kvm_vcpu_uninit(vcpu);
	kmem_cache_free(kvm_vcpu_cache, vcpu);
}

void kvm_arch_vcpu_destroy(struct kvm_vcpu *vcpu)
{
	kvm_arch_vcpu_free(vcpu);
}

int kvm_cpu_has_pending_timer(struct kvm_vcpu *vcpu)
{
	return kvm_timer_is_pending(vcpu);
}

void kvm_arch_vcpu_blocking(struct kvm_vcpu *vcpu)
{
	kvm_timer_schedule(vcpu);
	kvm_vgic_v4_enable_doorbell(vcpu);
}

void kvm_arch_vcpu_unblocking(struct kvm_vcpu *vcpu)
{
	kvm_timer_unschedule(vcpu);
	kvm_vgic_v4_disable_doorbell(vcpu);
}

int kvm_arch_vcpu_init(struct kvm_vcpu *vcpu)
{
	/* Force users to call KVM_ARM_VCPU_INIT */
	vcpu->arch.target = -1;
	bitmap_zero(vcpu->arch.features, KVM_VCPU_MAX_FEATURES);

	/* Set up the timer */
	kvm_timer_vcpu_init(vcpu);

	kvm_arm_reset_debug_ptr(vcpu);

	return kvm_vgic_vcpu_init(vcpu);
}

void kvm_arch_vcpu_load(struct kvm_vcpu *vcpu, int cpu)
{
	int *last_ran;

	last_ran = this_cpu_ptr(vcpu->kvm->arch.last_vcpu_ran);

	/*
	 * We might get preempted before the vCPU actually runs, but
	 * over-invalidation doesn't affect correctness.
	 */
	if (*last_ran != vcpu->vcpu_id) {
		kvm_call_hyp(__kvm_tlb_flush_local_vmid, vcpu);
		*last_ran = vcpu->vcpu_id;
	}

	vcpu->cpu = cpu;
	vcpu->arch.host_cpu_context = this_cpu_ptr(&kvm_host_cpu_state);

	kvm_arm_set_running_vcpu(vcpu);
	kvm_vgic_load(vcpu);
	kvm_timer_vcpu_load(vcpu);
	kvm_vcpu_load_sysregs(vcpu);
	kvm_arch_vcpu_load_fp(vcpu);

	if (single_task_running())
		vcpu_clear_wfe_traps(vcpu);
	else
		vcpu_set_wfe_traps(vcpu);
}

void kvm_arch_vcpu_put(struct kvm_vcpu *vcpu)
{
	kvm_arch_vcpu_put_fp(vcpu);
	kvm_vcpu_put_sysregs(vcpu);
	kvm_timer_vcpu_put(vcpu);
	kvm_vgic_put(vcpu);

	vcpu->cpu = -1;

	kvm_arm_set_running_vcpu(NULL);
}

static void vcpu_power_off(struct kvm_vcpu *vcpu)
{
	vcpu->arch.power_off = true;
	kvm_make_request(KVM_REQ_SLEEP, vcpu);
	kvm_vcpu_kick(vcpu);
}

int kvm_arch_vcpu_ioctl_get_mpstate(struct kvm_vcpu *vcpu,
				    struct kvm_mp_state *mp_state)
{
	if (vcpu->arch.power_off)
		mp_state->mp_state = KVM_MP_STATE_STOPPED;
	else
		mp_state->mp_state = KVM_MP_STATE_RUNNABLE;

	return 0;
}

int kvm_arch_vcpu_ioctl_set_mpstate(struct kvm_vcpu *vcpu,
				    struct kvm_mp_state *mp_state)
{
	int ret = 0;

	switch (mp_state->mp_state) {
	case KVM_MP_STATE_RUNNABLE:
		vcpu->arch.power_off = false;
		break;
	case KVM_MP_STATE_STOPPED:
		vcpu_power_off(vcpu);
		break;
	default:
		ret = -EINVAL;
	}

	return ret;
}

/**
 * kvm_arch_vcpu_runnable - determine if the vcpu can be scheduled
 * @v:		The VCPU pointer
 *
 * If the guest CPU is not waiting for interrupts or an interrupt line is
 * asserted, the CPU is by definition runnable.
 */
int kvm_arch_vcpu_runnable(struct kvm_vcpu *v)
{
	bool irq_lines = *vcpu_hcr(v) & (HCR_VI | HCR_VF);
	return ((irq_lines || kvm_vgic_vcpu_pending_irq(v))
		&& !v->arch.power_off && !v->arch.pause);
}

bool kvm_arch_vcpu_in_kernel(struct kvm_vcpu *vcpu)
{
	return vcpu_mode_priv(vcpu);
}

/* Just ensure a guest exit from a particular CPU */
static void exit_vm_noop(void *info)
{
}

void force_vm_exit(const cpumask_t *mask)
{
	preempt_disable();
	smp_call_function_many(mask, exit_vm_noop, NULL, true);
	preempt_enable();
}

/**
 * need_new_vmid_gen - check that the VMID is still valid
 * @kvm: The VM's VMID to check
 *
 * return true if there is a new generation of VMIDs being used
 *
 * The hardware supports only 256 values with the value zero reserved for the
 * host, so we check if an assigned value belongs to a previous generation,
 * which which requires us to assign a new value. If we're the first to use a
 * VMID for the new generation, we must flush necessary caches and TLBs on all
 * CPUs.
 */
static bool need_new_vmid_gen(struct kvm *kvm)
{
	u64 current_vmid_gen = atomic64_read(&kvm_vmid_gen);
	smp_rmb(); /* Orders read of kvm_vmid_gen and kvm->arch.vmid */
	return unlikely(READ_ONCE(kvm->arch.vmid_gen) != current_vmid_gen);
}

/**
 * update_vttbr - Update the VTTBR with a valid VMID before the guest runs
 * @kvm	The guest that we are about to run
 *
 * Called from kvm_arch_vcpu_ioctl_run before entering the guest to ensure the
 * VM has a valid VMID, otherwise assigns a new one and flushes corresponding
 * caches and TLBs.
 */
static void update_vttbr(struct kvm *kvm)
{
	phys_addr_t pgd_phys;
	u64 vmid;
	bool new_gen;

	read_lock(&kvm_vmid_lock);
	new_gen = need_new_vmid_gen(kvm);
	read_unlock(&kvm_vmid_lock);

	if (!new_gen)
		return;

	write_lock(&kvm_vmid_lock);

	/*
	 * We need to re-check the vmid_gen here to ensure that if another vcpu
	 * already allocated a valid vmid for this vm, then this vcpu should
	 * use the same vmid.
	 */
	if (!need_new_vmid_gen(kvm)) {
		write_unlock(&kvm_vmid_lock);
		return;
	}

	/* First user of a new VMID generation? */
	if (unlikely(kvm_next_vmid == 0)) {
		atomic64_inc(&kvm_vmid_gen);
		kvm_next_vmid = 1;

		/*
		 * On SMP we know no other CPUs can use this CPU's or each
		 * other's VMID after force_vm_exit returns since the
		 * kvm_vmid_lock blocks them from reentry to the guest.
		 */
		force_vm_exit(cpu_all_mask);
		/*
		 * Now broadcast TLB + ICACHE invalidation over the inner
		 * shareable domain to make sure all data structures are
		 * clean.
		 */
		kvm_call_hyp(__kvm_flush_vm_context);
	}

	kvm->arch.vmid = kvm_next_vmid;
	kvm_next_vmid++;
	kvm_next_vmid &= (1 << kvm_vmid_bits) - 1;

	/* update vttbr to be used with the new vmid */
	pgd_phys = virt_to_phys(kvm->arch.pgd);
	BUG_ON(pgd_phys & ~VTTBR_BADDR_MASK);
	vmid = ((u64)(kvm->arch.vmid) << VTTBR_VMID_SHIFT) & VTTBR_VMID_MASK(kvm_vmid_bits);
	kvm->arch.vttbr = kvm_phys_to_vttbr(pgd_phys) | vmid;

	smp_wmb();
	WRITE_ONCE(kvm->arch.vmid_gen, atomic64_read(&kvm_vmid_gen));

	write_unlock(&kvm_vmid_lock);
}

static int kvm_vcpu_first_run_init(struct kvm_vcpu *vcpu)
{
	struct kvm *kvm = vcpu->kvm;
	int ret = 0;

	if (likely(vcpu->arch.has_run_once))
		return 0;

	vcpu->arch.has_run_once = true;

	if (likely(irqchip_in_kernel(kvm))) {
		/*
		 * Map the VGIC hardware resources before running a vcpu the
		 * first time on this VM.
		 */
		if (unlikely(!vgic_ready(kvm))) {
			ret = kvm_vgic_map_resources(kvm);
			if (ret)
				return ret;
		}
	} else {
		/*
		 * Tell the rest of the code that there are userspace irqchip
		 * VMs in the wild.
		 */
		static_branch_inc(&userspace_irqchip_in_use);
	}

	ret = kvm_timer_enable(vcpu);
	if (ret)
		return ret;

	ret = kvm_arm_pmu_v3_enable(vcpu);

	return ret;
}

bool kvm_arch_intc_initialized(struct kvm *kvm)
{
	return vgic_initialized(kvm);
}

void kvm_arm_halt_guest(struct kvm *kvm)
{
	int i;
	struct kvm_vcpu *vcpu;

	kvm_for_each_vcpu(i, vcpu, kvm)
		vcpu->arch.pause = true;
	kvm_make_all_cpus_request(kvm, KVM_REQ_SLEEP);
}

void kvm_arm_resume_guest(struct kvm *kvm)
{
	int i;
	struct kvm_vcpu *vcpu;

	kvm_for_each_vcpu(i, vcpu, kvm) {
		vcpu->arch.pause = false;
		swake_up_one(kvm_arch_vcpu_wq(vcpu));
	}
}

static void vcpu_req_sleep(struct kvm_vcpu *vcpu)
{
	struct swait_queue_head *wq = kvm_arch_vcpu_wq(vcpu);

	swait_event_interruptible_exclusive(*wq, ((!vcpu->arch.power_off) &&
				       (!vcpu->arch.pause)));

	if (vcpu->arch.power_off || vcpu->arch.pause) {
		/* Awaken to handle a signal, request we sleep again later. */
		kvm_make_request(KVM_REQ_SLEEP, vcpu);
	}
}

static int kvm_vcpu_initialized(struct kvm_vcpu *vcpu)
{
	return vcpu->arch.target >= 0;
}

static void check_vcpu_requests(struct kvm_vcpu *vcpu)
{
	if (kvm_request_pending(vcpu)) {
		if (kvm_check_request(KVM_REQ_SLEEP, vcpu))
			vcpu_req_sleep(vcpu);

		/*
		 * Clear IRQ_PENDING requests that were made to guarantee
		 * that a VCPU sees new virtual interrupts.
		 */
		kvm_check_request(KVM_REQ_IRQ_PENDING, vcpu);
	}
}

/**
 * kvm_arch_vcpu_ioctl_run - the main VCPU run function to execute guest code
 * @vcpu:	The VCPU pointer
 * @run:	The kvm_run structure pointer used for userspace state exchange
 *
 * This function is called through the VCPU_RUN ioctl called from user space. It
 * will execute VM code in a loop until the time slice for the process is used
 * or some emulation is needed from user space in which case the function will
 * return with return value 0 and with the kvm_run structure filled in with the
 * required data for the requested emulation.
 */
int kvm_arch_vcpu_ioctl_run(struct kvm_vcpu *vcpu, struct kvm_run *run)
{
	int ret;

	if (unlikely(!kvm_vcpu_initialized(vcpu)))
		return -ENOEXEC;

	ret = kvm_vcpu_first_run_init(vcpu);
	if (ret)
		return ret;

	if (run->exit_reason == KVM_EXIT_MMIO) {
		ret = kvm_handle_mmio_return(vcpu, vcpu->run);
		if (ret)
			return ret;
		if (kvm_arm_handle_step_debug(vcpu, vcpu->run))
			return 0;
	}

	if (run->immediate_exit)
		return -EINTR;

<<<<<<< HEAD
=======
	vcpu_load(vcpu);

>>>>>>> e021bb4f
	kvm_sigset_activate(vcpu);

	ret = 1;
	run->exit_reason = KVM_EXIT_UNKNOWN;
	while (ret > 0) {
		/*
		 * Check conditions before entering the guest
		 */
		cond_resched();

		update_vttbr(vcpu->kvm);

		check_vcpu_requests(vcpu);

		/*
		 * Preparing the interrupts to be injected also
		 * involves poking the GIC, which must be done in a
		 * non-preemptible context.
		 */
		migrate_disable();

		kvm_pmu_flush_hwstate(vcpu);

		local_irq_disable();

		kvm_vgic_flush_hwstate(vcpu);

		/*
		 * Exit if we have a signal pending so that we can deliver the
		 * signal to user space.
		 */
		if (signal_pending(current)) {
			ret = -EINTR;
			run->exit_reason = KVM_EXIT_INTR;
		}

		/*
		 * If we're using a userspace irqchip, then check if we need
		 * to tell a userspace irqchip about timer or PMU level
		 * changes and if so, exit to userspace (the actual level
		 * state gets updated in kvm_timer_update_run and
		 * kvm_pmu_update_run below).
		 */
		if (static_branch_unlikely(&userspace_irqchip_in_use)) {
			if (kvm_timer_should_notify_user(vcpu) ||
			    kvm_pmu_should_notify_user(vcpu)) {
				ret = -EINTR;
				run->exit_reason = KVM_EXIT_INTR;
			}
		}

		/*
		 * Ensure we set mode to IN_GUEST_MODE after we disable
		 * interrupts and before the final VCPU requests check.
		 * See the comment in kvm_vcpu_exiting_guest_mode() and
		 * Documentation/virtual/kvm/vcpu-requests.rst
		 */
		smp_store_mb(vcpu->mode, IN_GUEST_MODE);

		if (ret <= 0 || need_new_vmid_gen(vcpu->kvm) ||
		    kvm_request_pending(vcpu)) {
			vcpu->mode = OUTSIDE_GUEST_MODE;
			isb(); /* Ensure work in x_flush_hwstate is committed */
			kvm_pmu_sync_hwstate(vcpu);
			if (static_branch_unlikely(&userspace_irqchip_in_use))
				kvm_timer_sync_hwstate(vcpu);
			kvm_vgic_sync_hwstate(vcpu);
<<<<<<< HEAD
=======
			local_irq_enable();
>>>>>>> e021bb4f
			migrate_enable();
			continue;
		}

		kvm_arm_setup_debug(vcpu);

		/**************************************************************
		 * Enter the guest
		 */
		trace_kvm_entry(*vcpu_pc(vcpu));
		guest_enter_irqoff();

		if (has_vhe()) {
			kvm_arm_vhe_guest_enter();
			ret = kvm_vcpu_run_vhe(vcpu);
			kvm_arm_vhe_guest_exit();
		} else {
			ret = kvm_call_hyp(__kvm_vcpu_run_nvhe, vcpu);
		}

		vcpu->mode = OUTSIDE_GUEST_MODE;
		vcpu->stat.exits++;
		/*
		 * Back from guest
		 *************************************************************/

		kvm_arm_clear_debug(vcpu);

		/*
		 * We must sync the PMU state before the vgic state so
		 * that the vgic can properly sample the updated state of the
		 * interrupt line.
		 */
		kvm_pmu_sync_hwstate(vcpu);

		/*
		 * Sync the vgic state before syncing the timer state because
		 * the timer code needs to know if the virtual timer
		 * interrupts are active.
		 */
		kvm_vgic_sync_hwstate(vcpu);

		/*
		 * Sync the timer hardware state before enabling interrupts as
		 * we don't want vtimer interrupts to race with syncing the
		 * timer virtual interrupt state.
		 */
		if (static_branch_unlikely(&userspace_irqchip_in_use))
			kvm_timer_sync_hwstate(vcpu);

		kvm_arch_vcpu_ctxsync_fp(vcpu);

		/*
		 * We may have taken a host interrupt in HYP mode (ie
		 * while executing the guest). This interrupt is still
		 * pending, as we haven't serviced it yet!
		 *
		 * We're now back in SVC mode, with interrupts
		 * disabled.  Enabling the interrupts now will have
		 * the effect of taking the interrupt again, in SVC
		 * mode this time.
		 */
		local_irq_enable();

		/*
		 * We do local_irq_enable() before calling guest_exit() so
		 * that if a timer interrupt hits while running the guest we
		 * account that tick as being spent in the guest.  We enable
		 * preemption after calling guest_exit() so that if we get
		 * preempted we make sure ticks after that is not counted as
		 * guest time.
		 */
		guest_exit();
		trace_kvm_exit(ret, kvm_vcpu_trap_get_class(vcpu), *vcpu_pc(vcpu));

		/* Exit types that need handling before we can be preempted */
		handle_exit_early(vcpu, run, ret);

		migrate_enable();

		ret = handle_exit(vcpu, run, ret);
	}

	/* Tell userspace about in-kernel device output levels */
	if (unlikely(!irqchip_in_kernel(vcpu->kvm))) {
		kvm_timer_update_run(vcpu);
		kvm_pmu_update_run(vcpu);
	}

	kvm_sigset_deactivate(vcpu);

<<<<<<< HEAD
=======
	vcpu_put(vcpu);
>>>>>>> e021bb4f
	return ret;
}

static int vcpu_interrupt_line(struct kvm_vcpu *vcpu, int number, bool level)
{
	int bit_index;
	bool set;
	unsigned long *hcr;

	if (number == KVM_ARM_IRQ_CPU_IRQ)
		bit_index = __ffs(HCR_VI);
	else /* KVM_ARM_IRQ_CPU_FIQ */
		bit_index = __ffs(HCR_VF);

	hcr = vcpu_hcr(vcpu);
	if (level)
		set = test_and_set_bit(bit_index, hcr);
	else
		set = test_and_clear_bit(bit_index, hcr);

	/*
	 * If we didn't change anything, no need to wake up or kick other CPUs
	 */
	if (set == level)
		return 0;

	/*
	 * The vcpu irq_lines field was updated, wake up sleeping VCPUs and
	 * trigger a world-switch round on the running physical CPU to set the
	 * virtual IRQ/FIQ fields in the HCR appropriately.
	 */
	kvm_make_request(KVM_REQ_IRQ_PENDING, vcpu);
	kvm_vcpu_kick(vcpu);

	return 0;
}

int kvm_vm_ioctl_irq_line(struct kvm *kvm, struct kvm_irq_level *irq_level,
			  bool line_status)
{
	u32 irq = irq_level->irq;
	unsigned int irq_type, vcpu_idx, irq_num;
	int nrcpus = atomic_read(&kvm->online_vcpus);
	struct kvm_vcpu *vcpu = NULL;
	bool level = irq_level->level;

	irq_type = (irq >> KVM_ARM_IRQ_TYPE_SHIFT) & KVM_ARM_IRQ_TYPE_MASK;
	vcpu_idx = (irq >> KVM_ARM_IRQ_VCPU_SHIFT) & KVM_ARM_IRQ_VCPU_MASK;
	irq_num = (irq >> KVM_ARM_IRQ_NUM_SHIFT) & KVM_ARM_IRQ_NUM_MASK;

	trace_kvm_irq_line(irq_type, vcpu_idx, irq_num, irq_level->level);

	switch (irq_type) {
	case KVM_ARM_IRQ_TYPE_CPU:
		if (irqchip_in_kernel(kvm))
			return -ENXIO;

		if (vcpu_idx >= nrcpus)
			return -EINVAL;

		vcpu = kvm_get_vcpu(kvm, vcpu_idx);
		if (!vcpu)
			return -EINVAL;

		if (irq_num > KVM_ARM_IRQ_CPU_FIQ)
			return -EINVAL;

		return vcpu_interrupt_line(vcpu, irq_num, level);
	case KVM_ARM_IRQ_TYPE_PPI:
		if (!irqchip_in_kernel(kvm))
			return -ENXIO;

		if (vcpu_idx >= nrcpus)
			return -EINVAL;

		vcpu = kvm_get_vcpu(kvm, vcpu_idx);
		if (!vcpu)
			return -EINVAL;

		if (irq_num < VGIC_NR_SGIS || irq_num >= VGIC_NR_PRIVATE_IRQS)
			return -EINVAL;

		return kvm_vgic_inject_irq(kvm, vcpu->vcpu_id, irq_num, level, NULL);
	case KVM_ARM_IRQ_TYPE_SPI:
		if (!irqchip_in_kernel(kvm))
			return -ENXIO;

		if (irq_num < VGIC_NR_PRIVATE_IRQS)
			return -EINVAL;

		return kvm_vgic_inject_irq(kvm, 0, irq_num, level, NULL);
	}

	return -EINVAL;
}

static int kvm_vcpu_set_target(struct kvm_vcpu *vcpu,
			       const struct kvm_vcpu_init *init)
{
	unsigned int i;
	int phys_target = kvm_target_cpu();

	if (init->target != phys_target)
		return -EINVAL;

	/*
	 * Secondary and subsequent calls to KVM_ARM_VCPU_INIT must
	 * use the same target.
	 */
	if (vcpu->arch.target != -1 && vcpu->arch.target != init->target)
		return -EINVAL;

	/* -ENOENT for unknown features, -EINVAL for invalid combinations. */
	for (i = 0; i < sizeof(init->features) * 8; i++) {
		bool set = (init->features[i / 32] & (1 << (i % 32)));

		if (set && i >= KVM_VCPU_MAX_FEATURES)
			return -ENOENT;

		/*
		 * Secondary and subsequent calls to KVM_ARM_VCPU_INIT must
		 * use the same feature set.
		 */
		if (vcpu->arch.target != -1 && i < KVM_VCPU_MAX_FEATURES &&
		    test_bit(i, vcpu->arch.features) != set)
			return -EINVAL;

		if (set)
			set_bit(i, vcpu->arch.features);
	}

	vcpu->arch.target = phys_target;

	/* Now we know what it is, we can reset it. */
	return kvm_reset_vcpu(vcpu);
}


static int kvm_arch_vcpu_ioctl_vcpu_init(struct kvm_vcpu *vcpu,
					 struct kvm_vcpu_init *init)
{
	int ret;

	ret = kvm_vcpu_set_target(vcpu, init);
	if (ret)
		return ret;

	/*
	 * Ensure a rebooted VM will fault in RAM pages and detect if the
	 * guest MMU is turned off and flush the caches as needed.
	 */
	if (vcpu->arch.has_run_once)
		stage2_unmap_vm(vcpu->kvm);

	vcpu_reset_hcr(vcpu);

	/*
	 * Handle the "start in power-off" case.
	 */
	if (test_bit(KVM_ARM_VCPU_POWER_OFF, vcpu->arch.features))
		vcpu_power_off(vcpu);
	else
		vcpu->arch.power_off = false;

	return 0;
}

static int kvm_arm_vcpu_set_attr(struct kvm_vcpu *vcpu,
				 struct kvm_device_attr *attr)
{
	int ret = -ENXIO;

	switch (attr->group) {
	default:
		ret = kvm_arm_vcpu_arch_set_attr(vcpu, attr);
		break;
	}

	return ret;
}

static int kvm_arm_vcpu_get_attr(struct kvm_vcpu *vcpu,
				 struct kvm_device_attr *attr)
{
	int ret = -ENXIO;

	switch (attr->group) {
	default:
		ret = kvm_arm_vcpu_arch_get_attr(vcpu, attr);
		break;
	}

	return ret;
}

static int kvm_arm_vcpu_has_attr(struct kvm_vcpu *vcpu,
				 struct kvm_device_attr *attr)
{
	int ret = -ENXIO;

	switch (attr->group) {
	default:
		ret = kvm_arm_vcpu_arch_has_attr(vcpu, attr);
		break;
	}

	return ret;
}

static int kvm_arm_vcpu_get_events(struct kvm_vcpu *vcpu,
				   struct kvm_vcpu_events *events)
{
	memset(events, 0, sizeof(*events));

	return __kvm_arm_vcpu_get_events(vcpu, events);
}

static int kvm_arm_vcpu_set_events(struct kvm_vcpu *vcpu,
				   struct kvm_vcpu_events *events)
{
	int i;

	/* check whether the reserved field is zero */
	for (i = 0; i < ARRAY_SIZE(events->reserved); i++)
		if (events->reserved[i])
			return -EINVAL;

	/* check whether the pad field is zero */
	for (i = 0; i < ARRAY_SIZE(events->exception.pad); i++)
		if (events->exception.pad[i])
			return -EINVAL;

	return __kvm_arm_vcpu_set_events(vcpu, events);
}

long kvm_arch_vcpu_ioctl(struct file *filp,
			 unsigned int ioctl, unsigned long arg)
{
	struct kvm_vcpu *vcpu = filp->private_data;
	void __user *argp = (void __user *)arg;
	struct kvm_device_attr attr;
	long r;

	switch (ioctl) {
	case KVM_ARM_VCPU_INIT: {
		struct kvm_vcpu_init init;

		r = -EFAULT;
		if (copy_from_user(&init, argp, sizeof(init)))
			break;

		r = kvm_arch_vcpu_ioctl_vcpu_init(vcpu, &init);
		break;
	}
	case KVM_SET_ONE_REG:
	case KVM_GET_ONE_REG: {
		struct kvm_one_reg reg;

		r = -ENOEXEC;
		if (unlikely(!kvm_vcpu_initialized(vcpu)))
			break;

		r = -EFAULT;
		if (copy_from_user(&reg, argp, sizeof(reg)))
			break;

		if (ioctl == KVM_SET_ONE_REG)
			r = kvm_arm_set_reg(vcpu, &reg);
		else
			r = kvm_arm_get_reg(vcpu, &reg);
		break;
	}
	case KVM_GET_REG_LIST: {
		struct kvm_reg_list __user *user_list = argp;
		struct kvm_reg_list reg_list;
		unsigned n;

		r = -ENOEXEC;
		if (unlikely(!kvm_vcpu_initialized(vcpu)))
			break;

		r = -EFAULT;
		if (copy_from_user(&reg_list, user_list, sizeof(reg_list)))
			break;
		n = reg_list.n;
		reg_list.n = kvm_arm_num_regs(vcpu);
		if (copy_to_user(user_list, &reg_list, sizeof(reg_list)))
			break;
		r = -E2BIG;
		if (n < reg_list.n)
			break;
		r = kvm_arm_copy_reg_indices(vcpu, user_list->reg);
		break;
	}
	case KVM_SET_DEVICE_ATTR: {
		r = -EFAULT;
		if (copy_from_user(&attr, argp, sizeof(attr)))
			break;
		r = kvm_arm_vcpu_set_attr(vcpu, &attr);
		break;
	}
	case KVM_GET_DEVICE_ATTR: {
		r = -EFAULT;
		if (copy_from_user(&attr, argp, sizeof(attr)))
			break;
		r = kvm_arm_vcpu_get_attr(vcpu, &attr);
		break;
	}
	case KVM_HAS_DEVICE_ATTR: {
		r = -EFAULT;
		if (copy_from_user(&attr, argp, sizeof(attr)))
			break;
		r = kvm_arm_vcpu_has_attr(vcpu, &attr);
		break;
	}
	case KVM_GET_VCPU_EVENTS: {
		struct kvm_vcpu_events events;

		if (kvm_arm_vcpu_get_events(vcpu, &events))
			return -EINVAL;

		if (copy_to_user(argp, &events, sizeof(events)))
			return -EFAULT;

		return 0;
	}
	case KVM_SET_VCPU_EVENTS: {
		struct kvm_vcpu_events events;

		if (copy_from_user(&events, argp, sizeof(events)))
			return -EFAULT;

		return kvm_arm_vcpu_set_events(vcpu, &events);
	}
	default:
		r = -EINVAL;
	}

	return r;
}

/**
 * kvm_vm_ioctl_get_dirty_log - get and clear the log of dirty pages in a slot
 * @kvm: kvm instance
 * @log: slot id and address to which we copy the log
 *
 * Steps 1-4 below provide general overview of dirty page logging. See
 * kvm_get_dirty_log_protect() function description for additional details.
 *
 * We call kvm_get_dirty_log_protect() to handle steps 1-3, upon return we
 * always flush the TLB (step 4) even if previous step failed  and the dirty
 * bitmap may be corrupt. Regardless of previous outcome the KVM logging API
 * does not preclude user space subsequent dirty log read. Flushing TLB ensures
 * writes will be marked dirty for next log read.
 *
 *   1. Take a snapshot of the bit and clear it if needed.
 *   2. Write protect the corresponding page.
 *   3. Copy the snapshot to the userspace.
 *   4. Flush TLB's if needed.
 */
int kvm_vm_ioctl_get_dirty_log(struct kvm *kvm, struct kvm_dirty_log *log)
{
	bool is_dirty = false;
	int r;

	mutex_lock(&kvm->slots_lock);

	r = kvm_get_dirty_log_protect(kvm, log, &is_dirty);

	if (is_dirty)
		kvm_flush_remote_tlbs(kvm);

	mutex_unlock(&kvm->slots_lock);
	return r;
}

static int kvm_vm_ioctl_set_device_addr(struct kvm *kvm,
					struct kvm_arm_device_addr *dev_addr)
{
	unsigned long dev_id, type;

	dev_id = (dev_addr->id & KVM_ARM_DEVICE_ID_MASK) >>
		KVM_ARM_DEVICE_ID_SHIFT;
	type = (dev_addr->id & KVM_ARM_DEVICE_TYPE_MASK) >>
		KVM_ARM_DEVICE_TYPE_SHIFT;

	switch (dev_id) {
	case KVM_ARM_DEVICE_VGIC_V2:
		if (!vgic_present)
			return -ENXIO;
		return kvm_vgic_addr(kvm, type, &dev_addr->addr, true);
	default:
		return -ENODEV;
	}
}

long kvm_arch_vm_ioctl(struct file *filp,
		       unsigned int ioctl, unsigned long arg)
{
	struct kvm *kvm = filp->private_data;
	void __user *argp = (void __user *)arg;

	switch (ioctl) {
	case KVM_CREATE_IRQCHIP: {
		int ret;
		if (!vgic_present)
			return -ENXIO;
		mutex_lock(&kvm->lock);
		ret = kvm_vgic_create(kvm, KVM_DEV_TYPE_ARM_VGIC_V2);
		mutex_unlock(&kvm->lock);
		return ret;
	}
	case KVM_ARM_SET_DEVICE_ADDR: {
		struct kvm_arm_device_addr dev_addr;

		if (copy_from_user(&dev_addr, argp, sizeof(dev_addr)))
			return -EFAULT;
		return kvm_vm_ioctl_set_device_addr(kvm, &dev_addr);
	}
	case KVM_ARM_PREFERRED_TARGET: {
		int err;
		struct kvm_vcpu_init init;

		err = kvm_vcpu_preferred_target(&init);
		if (err)
			return err;

		if (copy_to_user(argp, &init, sizeof(init)))
			return -EFAULT;

		return 0;
	}
	default:
		return -EINVAL;
	}
}

static void cpu_init_hyp_mode(void *dummy)
{
	phys_addr_t pgd_ptr;
	unsigned long hyp_stack_ptr;
	unsigned long stack_page;
	unsigned long vector_ptr;

	/* Switch from the HYP stub to our own HYP init vector */
	__hyp_set_vectors(kvm_get_idmap_vector());

	pgd_ptr = kvm_mmu_get_httbr();
	stack_page = __this_cpu_read(kvm_arm_hyp_stack_page);
	hyp_stack_ptr = stack_page + PAGE_SIZE;
	vector_ptr = (unsigned long)kvm_get_hyp_vector();

	__cpu_init_hyp_mode(pgd_ptr, hyp_stack_ptr, vector_ptr);
	__cpu_init_stage2();
}

static void cpu_hyp_reset(void)
{
	if (!is_kernel_in_hyp_mode())
		__hyp_reset_vectors();
}

static void cpu_hyp_reinit(void)
{
	cpu_hyp_reset();

	if (is_kernel_in_hyp_mode()) {
		/*
		 * __cpu_init_stage2() is safe to call even if the PM
		 * event was cancelled before the CPU was reset.
		 */
		__cpu_init_stage2();
		kvm_timer_init_vhe();
	} else {
		cpu_init_hyp_mode(NULL);
	}

	kvm_arm_init_debug();

	if (vgic_present)
		kvm_vgic_init_cpu_hardware();
}

static void _kvm_arch_hardware_enable(void *discard)
{
	if (!__this_cpu_read(kvm_arm_hardware_enabled)) {
		cpu_hyp_reinit();
		__this_cpu_write(kvm_arm_hardware_enabled, 1);
	}
}

int kvm_arch_hardware_enable(void)
{
	_kvm_arch_hardware_enable(NULL);
	return 0;
}

static void _kvm_arch_hardware_disable(void *discard)
{
	if (__this_cpu_read(kvm_arm_hardware_enabled)) {
		cpu_hyp_reset();
		__this_cpu_write(kvm_arm_hardware_enabled, 0);
	}
}

void kvm_arch_hardware_disable(void)
{
	_kvm_arch_hardware_disable(NULL);
}

#ifdef CONFIG_CPU_PM
static int hyp_init_cpu_pm_notifier(struct notifier_block *self,
				    unsigned long cmd,
				    void *v)
{
	/*
	 * kvm_arm_hardware_enabled is left with its old value over
	 * PM_ENTER->PM_EXIT. It is used to indicate PM_EXIT should
	 * re-enable hyp.
	 */
	switch (cmd) {
	case CPU_PM_ENTER:
		if (__this_cpu_read(kvm_arm_hardware_enabled))
			/*
			 * don't update kvm_arm_hardware_enabled here
			 * so that the hardware will be re-enabled
			 * when we resume. See below.
			 */
			cpu_hyp_reset();

		return NOTIFY_OK;
	case CPU_PM_ENTER_FAILED:
	case CPU_PM_EXIT:
		if (__this_cpu_read(kvm_arm_hardware_enabled))
			/* The hardware was enabled before suspend. */
			cpu_hyp_reinit();

		return NOTIFY_OK;

	default:
		return NOTIFY_DONE;
	}
}

static struct notifier_block hyp_init_cpu_pm_nb = {
	.notifier_call = hyp_init_cpu_pm_notifier,
};

static void __init hyp_cpu_pm_init(void)
{
	cpu_pm_register_notifier(&hyp_init_cpu_pm_nb);
}
static void __init hyp_cpu_pm_exit(void)
{
	cpu_pm_unregister_notifier(&hyp_init_cpu_pm_nb);
}
#else
static inline void hyp_cpu_pm_init(void)
{
}
static inline void hyp_cpu_pm_exit(void)
{
}
#endif

static int init_common_resources(void)
{
	/* set size of VMID supported by CPU */
	kvm_vmid_bits = kvm_get_vmid_bits();
	kvm_info("%d-bit VMID\n", kvm_vmid_bits);

	return 0;
}

static int init_subsystems(void)
{
	int err = 0;

	/*
	 * Enable hardware so that subsystem initialisation can access EL2.
	 */
	on_each_cpu(_kvm_arch_hardware_enable, NULL, 1);

	/*
	 * Register CPU lower-power notifier
	 */
	hyp_cpu_pm_init();

	/*
	 * Init HYP view of VGIC
	 */
	err = kvm_vgic_hyp_init();
	switch (err) {
	case 0:
		vgic_present = true;
		break;
	case -ENODEV:
	case -ENXIO:
		vgic_present = false;
		err = 0;
		break;
	default:
		goto out;
	}

	/*
	 * Init HYP architected timer support
	 */
	err = kvm_timer_hyp_init(vgic_present);
	if (err)
		goto out;

	kvm_perf_init();
	kvm_coproc_table_init();

out:
	on_each_cpu(_kvm_arch_hardware_disable, NULL, 1);

	return err;
}

static void teardown_hyp_mode(void)
{
	int cpu;

	free_hyp_pgds();
	for_each_possible_cpu(cpu)
		free_page(per_cpu(kvm_arm_hyp_stack_page, cpu));
	hyp_cpu_pm_exit();
}

/**
 * Inits Hyp-mode on all online CPUs
 */
static int init_hyp_mode(void)
{
	int cpu;
	int err = 0;

	/*
	 * Allocate Hyp PGD and setup Hyp identity mapping
	 */
	err = kvm_mmu_init();
	if (err)
		goto out_err;

	/*
	 * Allocate stack pages for Hypervisor-mode
	 */
	for_each_possible_cpu(cpu) {
		unsigned long stack_page;

		stack_page = __get_free_page(GFP_KERNEL);
		if (!stack_page) {
			err = -ENOMEM;
			goto out_err;
		}

		per_cpu(kvm_arm_hyp_stack_page, cpu) = stack_page;
	}

	/*
	 * Map the Hyp-code called directly from the host
	 */
	err = create_hyp_mappings(kvm_ksym_ref(__hyp_text_start),
				  kvm_ksym_ref(__hyp_text_end), PAGE_HYP_EXEC);
	if (err) {
		kvm_err("Cannot map world-switch code\n");
		goto out_err;
	}

	err = create_hyp_mappings(kvm_ksym_ref(__start_rodata),
				  kvm_ksym_ref(__end_rodata), PAGE_HYP_RO);
	if (err) {
		kvm_err("Cannot map rodata section\n");
		goto out_err;
	}

	err = create_hyp_mappings(kvm_ksym_ref(__bss_start),
				  kvm_ksym_ref(__bss_stop), PAGE_HYP_RO);
	if (err) {
		kvm_err("Cannot map bss section\n");
		goto out_err;
	}

	err = kvm_map_vectors();
	if (err) {
		kvm_err("Cannot map vectors\n");
		goto out_err;
	}

	/*
	 * Map the Hyp stack pages
	 */
	for_each_possible_cpu(cpu) {
		char *stack_page = (char *)per_cpu(kvm_arm_hyp_stack_page, cpu);
		err = create_hyp_mappings(stack_page, stack_page + PAGE_SIZE,
					  PAGE_HYP);

		if (err) {
			kvm_err("Cannot map hyp stack\n");
			goto out_err;
		}
	}

	for_each_possible_cpu(cpu) {
		kvm_cpu_context_t *cpu_ctxt;

		cpu_ctxt = per_cpu_ptr(&kvm_host_cpu_state, cpu);
		err = create_hyp_mappings(cpu_ctxt, cpu_ctxt + 1, PAGE_HYP);

		if (err) {
			kvm_err("Cannot map host CPU state: %d\n", err);
			goto out_err;
		}
	}

	err = hyp_map_aux_data();
	if (err)
		kvm_err("Cannot map host auxilary data: %d\n", err);

	return 0;

out_err:
	teardown_hyp_mode();
	kvm_err("error initializing Hyp mode: %d\n", err);
	return err;
}

static void check_kvm_target_cpu(void *ret)
{
	*(int *)ret = kvm_target_cpu();
}

struct kvm_vcpu *kvm_mpidr_to_vcpu(struct kvm *kvm, unsigned long mpidr)
{
	struct kvm_vcpu *vcpu;
	int i;

	mpidr &= MPIDR_HWID_BITMASK;
	kvm_for_each_vcpu(i, vcpu, kvm) {
		if (mpidr == kvm_vcpu_get_mpidr_aff(vcpu))
			return vcpu;
	}
	return NULL;
}

bool kvm_arch_has_irq_bypass(void)
{
	return true;
}

int kvm_arch_irq_bypass_add_producer(struct irq_bypass_consumer *cons,
				      struct irq_bypass_producer *prod)
{
	struct kvm_kernel_irqfd *irqfd =
		container_of(cons, struct kvm_kernel_irqfd, consumer);

	return kvm_vgic_v4_set_forwarding(irqfd->kvm, prod->irq,
					  &irqfd->irq_entry);
}
void kvm_arch_irq_bypass_del_producer(struct irq_bypass_consumer *cons,
				      struct irq_bypass_producer *prod)
{
	struct kvm_kernel_irqfd *irqfd =
		container_of(cons, struct kvm_kernel_irqfd, consumer);

	kvm_vgic_v4_unset_forwarding(irqfd->kvm, prod->irq,
				     &irqfd->irq_entry);
}

void kvm_arch_irq_bypass_stop(struct irq_bypass_consumer *cons)
{
	struct kvm_kernel_irqfd *irqfd =
		container_of(cons, struct kvm_kernel_irqfd, consumer);

	kvm_arm_halt_guest(irqfd->kvm);
}

void kvm_arch_irq_bypass_start(struct irq_bypass_consumer *cons)
{
	struct kvm_kernel_irqfd *irqfd =
		container_of(cons, struct kvm_kernel_irqfd, consumer);

	kvm_arm_resume_guest(irqfd->kvm);
}

/**
 * Initialize Hyp-mode and memory mappings on all CPUs.
 */
int kvm_arch_init(void *opaque)
{
	int err;
	int ret, cpu;
	bool in_hyp_mode;

	if (!is_hyp_mode_available()) {
		kvm_info("HYP mode not available\n");
<<<<<<< HEAD
=======
		return -ENODEV;
	}

	if (!kvm_arch_check_sve_has_vhe()) {
		kvm_pr_unimpl("SVE system without VHE unsupported.  Broken cpu?");
>>>>>>> e021bb4f
		return -ENODEV;
	}

	for_each_online_cpu(cpu) {
		smp_call_function_single(cpu, check_kvm_target_cpu, &ret, 1);
		if (ret < 0) {
			kvm_err("Error, CPU %d not supported!\n", cpu);
			return -ENODEV;
		}
	}

	err = init_common_resources();
	if (err)
		return err;

	in_hyp_mode = is_kernel_in_hyp_mode();

	if (!in_hyp_mode) {
		err = init_hyp_mode();
		if (err)
			goto out_err;
	}

	err = init_subsystems();
	if (err)
		goto out_hyp;

	if (in_hyp_mode)
		kvm_info("VHE mode initialized successfully\n");
	else
		kvm_info("Hyp mode initialized successfully\n");

	return 0;

out_hyp:
	if (!in_hyp_mode)
		teardown_hyp_mode();
out_err:
	return err;
}

/* NOP: Compiling as a module not supported */
void kvm_arch_exit(void)
{
	kvm_perf_teardown();
}

static int arm_init(void)
{
	int rc = kvm_init(NULL, sizeof(struct kvm_vcpu), 0, THIS_MODULE);
	return rc;
}

module_init(arm_init);<|MERGE_RESOLUTION|>--- conflicted
+++ resolved
@@ -66,7 +66,7 @@
 static atomic64_t kvm_vmid_gen = ATOMIC64_INIT(1);
 static u32 kvm_next_vmid;
 static unsigned int kvm_vmid_bits __read_mostly;
-static DEFINE_RWLOCK(kvm_vmid_lock);
+static DEFINE_SPINLOCK(kvm_vmid_lock);
 
 static bool vgic_present;
 
@@ -499,16 +499,11 @@
 {
 	phys_addr_t pgd_phys;
 	u64 vmid;
-	bool new_gen;
-
-	read_lock(&kvm_vmid_lock);
-	new_gen = need_new_vmid_gen(kvm);
-	read_unlock(&kvm_vmid_lock);
-
-	if (!new_gen)
+
+	if (!need_new_vmid_gen(kvm))
 		return;
 
-	write_lock(&kvm_vmid_lock);
+	spin_lock(&kvm_vmid_lock);
 
 	/*
 	 * We need to re-check the vmid_gen here to ensure that if another vcpu
@@ -516,7 +511,7 @@
 	 * use the same vmid.
 	 */
 	if (!need_new_vmid_gen(kvm)) {
-		write_unlock(&kvm_vmid_lock);
+		spin_unlock(&kvm_vmid_lock);
 		return;
 	}
 
@@ -552,7 +547,7 @@
 	smp_wmb();
 	WRITE_ONCE(kvm->arch.vmid_gen, atomic64_read(&kvm_vmid_gen));
 
-	write_unlock(&kvm_vmid_lock);
+	spin_unlock(&kvm_vmid_lock);
 }
 
 static int kvm_vcpu_first_run_init(struct kvm_vcpu *vcpu)
@@ -683,11 +678,8 @@
 	if (run->immediate_exit)
 		return -EINTR;
 
-<<<<<<< HEAD
-=======
 	vcpu_load(vcpu);
 
->>>>>>> e021bb4f
 	kvm_sigset_activate(vcpu);
 
 	ret = 1;
@@ -755,10 +747,7 @@
 			if (static_branch_unlikely(&userspace_irqchip_in_use))
 				kvm_timer_sync_hwstate(vcpu);
 			kvm_vgic_sync_hwstate(vcpu);
-<<<<<<< HEAD
-=======
 			local_irq_enable();
->>>>>>> e021bb4f
 			migrate_enable();
 			continue;
 		}
@@ -850,10 +839,7 @@
 
 	kvm_sigset_deactivate(vcpu);
 
-<<<<<<< HEAD
-=======
 	vcpu_put(vcpu);
->>>>>>> e021bb4f
 	return ret;
 }
 
@@ -1652,14 +1638,11 @@
 
 	if (!is_hyp_mode_available()) {
 		kvm_info("HYP mode not available\n");
-<<<<<<< HEAD
-=======
 		return -ENODEV;
 	}
 
 	if (!kvm_arch_check_sve_has_vhe()) {
 		kvm_pr_unimpl("SVE system without VHE unsupported.  Broken cpu?");
->>>>>>> e021bb4f
 		return -ENODEV;
 	}
 
