/*
 * Copyright (C) 2015, 2016 ARM Ltd.
 *
 * This program is free software; you can redistribute it and/or modify
 * it under the terms of the GNU General Public License version 2 as
 * published by the Free Software Foundation.
 *
 * This program is distributed in the hope that it will be useful,
 * but WITHOUT ANY WARRANTY; without even the implied warranty of
 * MERCHANTABILITY or FITNESS FOR A PARTICULAR PURPOSE.  See the
 * GNU General Public License for more details.
 *
 * You should have received a copy of the GNU General Public License
 * along with this program.  If not, see <http://www.gnu.org/licenses/>.
 */

#include <linux/irqchip/arm-gic.h>
#include <linux/kvm.h>
#include <linux/kvm_host.h>
#include <kvm/arm_vgic.h>
#include <asm/kvm_mmu.h>

#include "vgic.h"

static inline void vgic_v2_write_lr(int lr, u32 val)
{
	void __iomem *base = kvm_vgic_global_state.vctrl_base;

	writel_relaxed(val, base + GICH_LR0 + (lr * 4));
}

void vgic_v2_init_lrs(void)
{
	int i;

	for (i = 0; i < kvm_vgic_global_state.nr_lr; i++)
		vgic_v2_write_lr(i, 0);
}

void vgic_v2_set_npie(struct kvm_vcpu *vcpu)
{
	struct vgic_v2_cpu_if *cpuif = &vcpu->arch.vgic_cpu.vgic_v2;

	cpuif->vgic_hcr |= GICH_HCR_NPIE;
}

void vgic_v2_set_underflow(struct kvm_vcpu *vcpu)
{
	struct vgic_v2_cpu_if *cpuif = &vcpu->arch.vgic_cpu.vgic_v2;

	cpuif->vgic_hcr |= GICH_HCR_UIE;
}

static bool lr_signals_eoi_mi(u32 lr_val)
{
	return !(lr_val & GICH_LR_STATE) && (lr_val & GICH_LR_EOI) &&
	       !(lr_val & GICH_LR_HW);
}

/*
 * transfer the content of the LRs back into the corresponding ap_list:
 * - active bit is transferred as is
 * - pending bit is
 *   - transferred as is in case of edge sensitive IRQs
 *   - set to the line-level (resample time) for level sensitive IRQs
 */
void vgic_v2_fold_lr_state(struct kvm_vcpu *vcpu)
{
	struct vgic_cpu *vgic_cpu = &vcpu->arch.vgic_cpu;
	struct vgic_v2_cpu_if *cpuif = &vgic_cpu->vgic_v2;
	int lr;

<<<<<<< HEAD
	cpuif->vgic_hcr &= ~(GICH_HCR_UIE | GICH_HCR_NPIE);
=======
	DEBUG_SPINLOCK_BUG_ON(!irqs_disabled());

	cpuif->vgic_hcr &= ~GICH_HCR_UIE;
>>>>>>> e021bb4f

	for (lr = 0; lr < vgic_cpu->used_lrs; lr++) {
		u32 val = cpuif->vgic_lr[lr];
		u32 cpuid, intid = val & GICH_LR_VIRTUALID;
		struct vgic_irq *irq;

		/* Extract the source vCPU id from the LR */
		cpuid = val & GICH_LR_PHYSID_CPUID;
		cpuid >>= GICH_LR_PHYSID_CPUID_SHIFT;
		cpuid &= 7;

		/* Notify fds when the guest EOI'ed a level-triggered SPI */
		if (lr_signals_eoi_mi(val) && vgic_valid_spi(vcpu->kvm, intid))
			kvm_notify_acked_irq(vcpu->kvm, 0,
					     intid - VGIC_NR_PRIVATE_IRQS);

		irq = vgic_get_irq(vcpu->kvm, vcpu, intid);

		spin_lock(&irq->irq_lock);

		/* Always preserve the active bit */
		irq->active = !!(val & GICH_LR_ACTIVE_BIT);

		if (irq->active && vgic_irq_is_sgi(intid))
			irq->active_source = cpuid;

		/* Edge is the only case where we preserve the pending bit */
		if (irq->config == VGIC_CONFIG_EDGE &&
		    (val & GICH_LR_PENDING_BIT)) {
			irq->pending_latch = true;

			if (vgic_irq_is_sgi(intid))
				irq->source |= (1 << cpuid);
		}

		/*
		 * Clear soft pending state when level irqs have been acked.
		 */
		if (irq->config == VGIC_CONFIG_LEVEL && !(val & GICH_LR_STATE))
			irq->pending_latch = false;

		/*
		 * Level-triggered mapped IRQs are special because we only
		 * observe rising edges as input to the VGIC.
		 *
		 * If the guest never acked the interrupt we have to sample
		 * the physical line and set the line level, because the
		 * device state could have changed or we simply need to
		 * process the still pending interrupt later.
		 *
		 * If this causes us to lower the level, we have to also clear
		 * the physical active state, since we will otherwise never be
		 * told when the interrupt becomes asserted again.
		 */
		if (vgic_irq_is_mapped_level(irq) && (val & GICH_LR_PENDING_BIT)) {
			irq->line_level = vgic_get_phys_line_level(irq);

			if (!irq->line_level)
				vgic_irq_set_phys_active(irq, false);
		}

		spin_unlock(&irq->irq_lock);
		vgic_put_irq(vcpu->kvm, irq);
	}

	vgic_cpu->used_lrs = 0;
}

/*
 * Populates the particular LR with the state of a given IRQ:
 * - for an edge sensitive IRQ the pending state is cleared in struct vgic_irq
 * - for a level sensitive IRQ the pending state value is unchanged;
 *   it is dictated directly by the input level
 *
 * If @irq describes an SGI with multiple sources, we choose the
 * lowest-numbered source VCPU and clear that bit in the source bitmap.
 *
 * The irq_lock must be held by the caller.
 */
void vgic_v2_populate_lr(struct kvm_vcpu *vcpu, struct vgic_irq *irq, int lr)
{
	u32 val = irq->intid;
	bool allow_pending = true;

	if (irq->active) {
		val |= GICH_LR_ACTIVE_BIT;
		if (vgic_irq_is_sgi(irq->intid))
			val |= irq->active_source << GICH_LR_PHYSID_CPUID_SHIFT;
		if (vgic_irq_is_multi_sgi(irq)) {
			allow_pending = false;
			val |= GICH_LR_EOI;
		}
	}

	if (irq->group)
		val |= GICH_LR_GROUP1;

	if (irq->hw) {
		val |= GICH_LR_HW;
		val |= irq->hwintid << GICH_LR_PHYSID_CPUID_SHIFT;
		/*
		 * Never set pending+active on a HW interrupt, as the
		 * pending state is kept at the physical distributor
		 * level.
		 */
		if (irq->active)
			allow_pending = false;
	} else {
		if (irq->config == VGIC_CONFIG_LEVEL) {
			val |= GICH_LR_EOI;

			/*
			 * Software resampling doesn't work very well
			 * if we allow P+A, so let's not do that.
			 */
			if (irq->active)
				allow_pending = false;
		}
	}

	if (allow_pending && irq_is_pending(irq)) {
		val |= GICH_LR_PENDING_BIT;

		if (irq->config == VGIC_CONFIG_EDGE)
			irq->pending_latch = false;

		if (vgic_irq_is_sgi(irq->intid)) {
			u32 src = ffs(irq->source);

			BUG_ON(!src);
			val |= (src - 1) << GICH_LR_PHYSID_CPUID_SHIFT;
			irq->source &= ~(1 << (src - 1));
			if (irq->source) {
				irq->pending_latch = true;
				val |= GICH_LR_EOI;
			}
		}
	}

	/*
	 * Level-triggered mapped IRQs are special because we only observe
	 * rising edges as input to the VGIC.  We therefore lower the line
	 * level here, so that we can take new virtual IRQs.  See
	 * vgic_v2_fold_lr_state for more info.
	 */
	if (vgic_irq_is_mapped_level(irq) && (val & GICH_LR_PENDING_BIT))
		irq->line_level = false;

	/* The GICv2 LR only holds five bits of priority. */
	val |= (irq->priority >> 3) << GICH_LR_PRIORITY_SHIFT;

	vcpu->arch.vgic_cpu.vgic_v2.vgic_lr[lr] = val;
}

void vgic_v2_clear_lr(struct kvm_vcpu *vcpu, int lr)
{
	vcpu->arch.vgic_cpu.vgic_v2.vgic_lr[lr] = 0;
}

void vgic_v2_set_vmcr(struct kvm_vcpu *vcpu, struct vgic_vmcr *vmcrp)
{
	struct vgic_v2_cpu_if *cpu_if = &vcpu->arch.vgic_cpu.vgic_v2;
	u32 vmcr;

	vmcr = (vmcrp->grpen0 << GICH_VMCR_ENABLE_GRP0_SHIFT) &
		GICH_VMCR_ENABLE_GRP0_MASK;
	vmcr |= (vmcrp->grpen1 << GICH_VMCR_ENABLE_GRP1_SHIFT) &
		GICH_VMCR_ENABLE_GRP1_MASK;
	vmcr |= (vmcrp->ackctl << GICH_VMCR_ACK_CTL_SHIFT) &
		GICH_VMCR_ACK_CTL_MASK;
	vmcr |= (vmcrp->fiqen << GICH_VMCR_FIQ_EN_SHIFT) &
		GICH_VMCR_FIQ_EN_MASK;
	vmcr |= (vmcrp->cbpr << GICH_VMCR_CBPR_SHIFT) &
		GICH_VMCR_CBPR_MASK;
	vmcr |= (vmcrp->eoim << GICH_VMCR_EOI_MODE_SHIFT) &
		GICH_VMCR_EOI_MODE_MASK;
	vmcr |= (vmcrp->abpr << GICH_VMCR_ALIAS_BINPOINT_SHIFT) &
		GICH_VMCR_ALIAS_BINPOINT_MASK;
	vmcr |= (vmcrp->bpr << GICH_VMCR_BINPOINT_SHIFT) &
		GICH_VMCR_BINPOINT_MASK;
	vmcr |= ((vmcrp->pmr >> GICV_PMR_PRIORITY_SHIFT) <<
		 GICH_VMCR_PRIMASK_SHIFT) & GICH_VMCR_PRIMASK_MASK;

	cpu_if->vgic_vmcr = vmcr;
}

void vgic_v2_get_vmcr(struct kvm_vcpu *vcpu, struct vgic_vmcr *vmcrp)
{
	struct vgic_v2_cpu_if *cpu_if = &vcpu->arch.vgic_cpu.vgic_v2;
	u32 vmcr;

	vmcr = cpu_if->vgic_vmcr;

	vmcrp->grpen0 = (vmcr & GICH_VMCR_ENABLE_GRP0_MASK) >>
		GICH_VMCR_ENABLE_GRP0_SHIFT;
	vmcrp->grpen1 = (vmcr & GICH_VMCR_ENABLE_GRP1_MASK) >>
		GICH_VMCR_ENABLE_GRP1_SHIFT;
	vmcrp->ackctl = (vmcr & GICH_VMCR_ACK_CTL_MASK) >>
		GICH_VMCR_ACK_CTL_SHIFT;
	vmcrp->fiqen = (vmcr & GICH_VMCR_FIQ_EN_MASK) >>
		GICH_VMCR_FIQ_EN_SHIFT;
	vmcrp->cbpr = (vmcr & GICH_VMCR_CBPR_MASK) >>
		GICH_VMCR_CBPR_SHIFT;
	vmcrp->eoim = (vmcr & GICH_VMCR_EOI_MODE_MASK) >>
		GICH_VMCR_EOI_MODE_SHIFT;

	vmcrp->abpr = (vmcr & GICH_VMCR_ALIAS_BINPOINT_MASK) >>
			GICH_VMCR_ALIAS_BINPOINT_SHIFT;
	vmcrp->bpr  = (vmcr & GICH_VMCR_BINPOINT_MASK) >>
			GICH_VMCR_BINPOINT_SHIFT;
	vmcrp->pmr  = ((vmcr & GICH_VMCR_PRIMASK_MASK) >>
			GICH_VMCR_PRIMASK_SHIFT) << GICV_PMR_PRIORITY_SHIFT;
}

void vgic_v2_enable(struct kvm_vcpu *vcpu)
{
	/*
	 * By forcing VMCR to zero, the GIC will restore the binary
	 * points to their reset values. Anything else resets to zero
	 * anyway.
	 */
	vcpu->arch.vgic_cpu.vgic_v2.vgic_vmcr = 0;

	/* Get the show on the road... */
	vcpu->arch.vgic_cpu.vgic_v2.vgic_hcr = GICH_HCR_EN;
}

/* check for overlapping regions and for regions crossing the end of memory */
static bool vgic_v2_check_base(gpa_t dist_base, gpa_t cpu_base)
{
	if (dist_base + KVM_VGIC_V2_DIST_SIZE < dist_base)
		return false;
	if (cpu_base + KVM_VGIC_V2_CPU_SIZE < cpu_base)
		return false;

	if (dist_base + KVM_VGIC_V2_DIST_SIZE <= cpu_base)
		return true;
	if (cpu_base + KVM_VGIC_V2_CPU_SIZE <= dist_base)
		return true;

	return false;
}

int vgic_v2_map_resources(struct kvm *kvm)
{
	struct vgic_dist *dist = &kvm->arch.vgic;
	int ret = 0;

	if (vgic_ready(kvm))
		goto out;

	if (IS_VGIC_ADDR_UNDEF(dist->vgic_dist_base) ||
	    IS_VGIC_ADDR_UNDEF(dist->vgic_cpu_base)) {
		kvm_err("Need to set vgic cpu and dist addresses first\n");
		ret = -ENXIO;
		goto out;
	}

	if (!vgic_v2_check_base(dist->vgic_dist_base, dist->vgic_cpu_base)) {
		kvm_err("VGIC CPU and dist frames overlap\n");
		ret = -EINVAL;
		goto out;
	}

	/*
	 * Initialize the vgic if this hasn't already been done on demand by
	 * accessing the vgic state from userspace.
	 */
	ret = vgic_init(kvm);
	if (ret) {
		kvm_err("Unable to initialize VGIC dynamic data structures\n");
		goto out;
	}

	ret = vgic_register_dist_iodev(kvm, dist->vgic_dist_base, VGIC_V2);
	if (ret) {
		kvm_err("Unable to register VGIC MMIO regions\n");
		goto out;
	}

	if (!static_branch_unlikely(&vgic_v2_cpuif_trap)) {
		ret = kvm_phys_addr_ioremap(kvm, dist->vgic_cpu_base,
					    kvm_vgic_global_state.vcpu_base,
					    KVM_VGIC_V2_CPU_SIZE, true);
		if (ret) {
			kvm_err("Unable to remap VGIC CPU to VCPU\n");
			goto out;
		}
	}

	dist->ready = true;

out:
	return ret;
}

DEFINE_STATIC_KEY_FALSE(vgic_v2_cpuif_trap);

/**
 * vgic_v2_probe - probe for a GICv2 compatible interrupt controller in DT
 * @node:	pointer to the DT node
 *
 * Returns 0 if a GICv2 has been found, returns an error code otherwise
 */
int vgic_v2_probe(const struct gic_kvm_info *info)
{
	int ret;
	u32 vtr;

	if (!info->vctrl.start) {
		kvm_err("GICH not present in the firmware table\n");
		return -ENXIO;
	}

	if (!PAGE_ALIGNED(info->vcpu.start) ||
	    !PAGE_ALIGNED(resource_size(&info->vcpu))) {
		kvm_info("GICV region size/alignment is unsafe, using trapping (reduced performance)\n");

		ret = create_hyp_io_mappings(info->vcpu.start,
					     resource_size(&info->vcpu),
					     &kvm_vgic_global_state.vcpu_base_va,
					     &kvm_vgic_global_state.vcpu_hyp_va);
		if (ret) {
			kvm_err("Cannot map GICV into hyp\n");
			goto out;
		}

		static_branch_enable(&vgic_v2_cpuif_trap);
	}

	ret = create_hyp_io_mappings(info->vctrl.start,
				     resource_size(&info->vctrl),
				     &kvm_vgic_global_state.vctrl_base,
				     &kvm_vgic_global_state.vctrl_hyp);
	if (ret) {
		kvm_err("Cannot map VCTRL into hyp\n");
		goto out;
	}

	vtr = readl_relaxed(kvm_vgic_global_state.vctrl_base + GICH_VTR);
	kvm_vgic_global_state.nr_lr = (vtr & 0x3f) + 1;

	ret = kvm_register_vgic_device(KVM_DEV_TYPE_ARM_VGIC_V2);
	if (ret) {
		kvm_err("Cannot register GICv2 KVM device\n");
		goto out;
	}

	kvm_vgic_global_state.can_emulate_gicv2 = true;
	kvm_vgic_global_state.vcpu_base = info->vcpu.start;
	kvm_vgic_global_state.type = VGIC_V2;
	kvm_vgic_global_state.max_gic_vcpus = VGIC_V2_MAX_CPUS;

	kvm_debug("vgic-v2@%llx\n", info->vctrl.start);

	return 0;
out:
	if (kvm_vgic_global_state.vctrl_base)
		iounmap(kvm_vgic_global_state.vctrl_base);
	if (kvm_vgic_global_state.vcpu_base_va)
		iounmap(kvm_vgic_global_state.vcpu_base_va);

	return ret;
}

static void save_lrs(struct kvm_vcpu *vcpu, void __iomem *base)
{
	struct vgic_v2_cpu_if *cpu_if = &vcpu->arch.vgic_cpu.vgic_v2;
	u64 used_lrs = vcpu->arch.vgic_cpu.used_lrs;
	u64 elrsr;
	int i;

	elrsr = readl_relaxed(base + GICH_ELRSR0);
	if (unlikely(used_lrs > 32))
		elrsr |= ((u64)readl_relaxed(base + GICH_ELRSR1)) << 32;

	for (i = 0; i < used_lrs; i++) {
		if (elrsr & (1UL << i))
			cpu_if->vgic_lr[i] &= ~GICH_LR_STATE;
		else
			cpu_if->vgic_lr[i] = readl_relaxed(base + GICH_LR0 + (i * 4));

		writel_relaxed(0, base + GICH_LR0 + (i * 4));
	}
}

void vgic_v2_save_state(struct kvm_vcpu *vcpu)
{
	void __iomem *base = kvm_vgic_global_state.vctrl_base;
	u64 used_lrs = vcpu->arch.vgic_cpu.used_lrs;

	if (!base)
		return;

	if (used_lrs) {
		save_lrs(vcpu, base);
		writel_relaxed(0, base + GICH_HCR);
	}
}

void vgic_v2_restore_state(struct kvm_vcpu *vcpu)
{
	struct vgic_v2_cpu_if *cpu_if = &vcpu->arch.vgic_cpu.vgic_v2;
	void __iomem *base = kvm_vgic_global_state.vctrl_base;
	u64 used_lrs = vcpu->arch.vgic_cpu.used_lrs;
	int i;

	if (!base)
		return;

	if (used_lrs) {
		writel_relaxed(cpu_if->vgic_hcr, base + GICH_HCR);
		for (i = 0; i < used_lrs; i++) {
			writel_relaxed(cpu_if->vgic_lr[i],
				       base + GICH_LR0 + (i * 4));
		}
	}
}

void vgic_v2_load(struct kvm_vcpu *vcpu)
{
	struct vgic_v2_cpu_if *cpu_if = &vcpu->arch.vgic_cpu.vgic_v2;

	writel_relaxed(cpu_if->vgic_vmcr,
		       kvm_vgic_global_state.vctrl_base + GICH_VMCR);
	writel_relaxed(cpu_if->vgic_apr,
		       kvm_vgic_global_state.vctrl_base + GICH_APR);
}

void vgic_v2_put(struct kvm_vcpu *vcpu)
{
	struct vgic_v2_cpu_if *cpu_if = &vcpu->arch.vgic_cpu.vgic_v2;

	cpu_if->vgic_vmcr = readl_relaxed(kvm_vgic_global_state.vctrl_base + GICH_VMCR);
	cpu_if->vgic_apr = readl_relaxed(kvm_vgic_global_state.vctrl_base + GICH_APR);
}<|MERGE_RESOLUTION|>--- conflicted
+++ resolved
@@ -37,13 +37,6 @@
 		vgic_v2_write_lr(i, 0);
 }
 
-void vgic_v2_set_npie(struct kvm_vcpu *vcpu)
-{
-	struct vgic_v2_cpu_if *cpuif = &vcpu->arch.vgic_cpu.vgic_v2;
-
-	cpuif->vgic_hcr |= GICH_HCR_NPIE;
-}
-
 void vgic_v2_set_underflow(struct kvm_vcpu *vcpu)
 {
 	struct vgic_v2_cpu_if *cpuif = &vcpu->arch.vgic_cpu.vgic_v2;
@@ -70,13 +63,9 @@
 	struct vgic_v2_cpu_if *cpuif = &vgic_cpu->vgic_v2;
 	int lr;
 
-<<<<<<< HEAD
-	cpuif->vgic_hcr &= ~(GICH_HCR_UIE | GICH_HCR_NPIE);
-=======
 	DEBUG_SPINLOCK_BUG_ON(!irqs_disabled());
 
 	cpuif->vgic_hcr &= ~GICH_HCR_UIE;
->>>>>>> e021bb4f
 
 	for (lr = 0; lr < vgic_cpu->used_lrs; lr++) {
 		u32 val = cpuif->vgic_lr[lr];
