/*
 * Copyright (C) 2015, 2016 ARM Ltd.
 *
 * This program is free software; you can redistribute it and/or modify
 * it under the terms of the GNU General Public License version 2 as
 * published by the Free Software Foundation.
 *
 * This program is distributed in the hope that it will be useful,
 * but WITHOUT ANY WARRANTY; without even the implied warranty of
 * MERCHANTABILITY or FITNESS FOR A PARTICULAR PURPOSE.  See the
 * GNU General Public License for more details.
 *
 * You should have received a copy of the GNU General Public License
 * along with this program.  If not, see <http://www.gnu.org/licenses/>.
 */

#include <linux/interrupt.h>
#include <linux/irq.h>
#include <linux/kvm.h>
#include <linux/kvm_host.h>
#include <linux/list_sort.h>
#include <linux/nospec.h>

#include <asm/kvm_hyp.h>

#include "vgic.h"

#define CREATE_TRACE_POINTS
#include "trace.h"

struct vgic_global kvm_vgic_global_state __ro_after_init = {
	.gicv3_cpuif = STATIC_KEY_FALSE_INIT,
};

/*
 * Locking order is always:
 * kvm->lock (mutex)
 *   its->cmd_lock (mutex)
 *     its->its_lock (mutex)
 *       vgic_cpu->ap_list_lock		must be taken with IRQs disabled
 *         kvm->lpi_list_lock		must be taken with IRQs disabled
 *           vgic_irq->irq_lock		must be taken with IRQs disabled
 *
 * As the ap_list_lock might be taken from the timer interrupt handler,
 * we have to disable IRQs before taking this lock and everything lower
 * than it.
 *
 * If you need to take multiple locks, always take the upper lock first,
 * then the lower ones, e.g. first take the its_lock, then the irq_lock.
 * If you are already holding a lock and need to take a higher one, you
 * have to drop the lower ranking lock first and re-aquire it after having
 * taken the upper one.
 *
 * When taking more than one ap_list_lock at the same time, always take the
 * lowest numbered VCPU's ap_list_lock first, so:
 *   vcpuX->vcpu_id < vcpuY->vcpu_id:
 *     spin_lock(vcpuX->arch.vgic_cpu.ap_list_lock);
 *     spin_lock(vcpuY->arch.vgic_cpu.ap_list_lock);
 *
 * Since the VGIC must support injecting virtual interrupts from ISRs, we have
 * to use the spin_lock_irqsave/spin_unlock_irqrestore versions of outer
 * spinlocks for any lock that may be taken while injecting an interrupt.
 */

/*
 * Iterate over the VM's list of mapped LPIs to find the one with a
 * matching interrupt ID and return a reference to the IRQ structure.
 */
static struct vgic_irq *vgic_get_lpi(struct kvm *kvm, u32 intid)
{
	struct vgic_dist *dist = &kvm->arch.vgic;
	struct vgic_irq *irq = NULL;
	unsigned long flags;

	spin_lock_irqsave(&dist->lpi_list_lock, flags);

	list_for_each_entry(irq, &dist->lpi_list_head, lpi_list) {
		if (irq->intid != intid)
			continue;

		/*
		 * This increases the refcount, the caller is expected to
		 * call vgic_put_irq() later once it's finished with the IRQ.
		 */
		vgic_get_irq_kref(irq);
		goto out_unlock;
	}
	irq = NULL;

out_unlock:
	spin_unlock_irqrestore(&dist->lpi_list_lock, flags);

	return irq;
}

/*
 * This looks up the virtual interrupt ID to get the corresponding
 * struct vgic_irq. It also increases the refcount, so any caller is expected
 * to call vgic_put_irq() once it's finished with this IRQ.
 */
struct vgic_irq *vgic_get_irq(struct kvm *kvm, struct kvm_vcpu *vcpu,
			      u32 intid)
{
	/* SGIs and PPIs */
	if (intid <= VGIC_MAX_PRIVATE) {
		intid = array_index_nospec(intid, VGIC_MAX_PRIVATE + 1);
		return &vcpu->arch.vgic_cpu.private_irqs[intid];
	}

	/* SPIs */
	if (intid < (kvm->arch.vgic.nr_spis + VGIC_NR_PRIVATE_IRQS)) {
		intid = array_index_nospec(intid, kvm->arch.vgic.nr_spis + VGIC_NR_PRIVATE_IRQS);
		return &kvm->arch.vgic.spis[intid - VGIC_NR_PRIVATE_IRQS];
	}

	/* LPIs */
	if (intid >= VGIC_MIN_LPI)
		return vgic_get_lpi(kvm, intid);

	WARN(1, "Looking up struct vgic_irq for reserved INTID");
	return NULL;
}

/*
 * We can't do anything in here, because we lack the kvm pointer to
 * lock and remove the item from the lpi_list. So we keep this function
 * empty and use the return value of kref_put() to trigger the freeing.
 */
static void vgic_irq_release(struct kref *ref)
{
}

void vgic_put_irq(struct kvm *kvm, struct vgic_irq *irq)
{
	struct vgic_dist *dist = &kvm->arch.vgic;
	unsigned long flags;

	if (irq->intid < VGIC_MIN_LPI)
		return;

	spin_lock_irqsave(&dist->lpi_list_lock, flags);
	if (!kref_put(&irq->refcount, vgic_irq_release)) {
		spin_unlock_irqrestore(&dist->lpi_list_lock, flags);
		return;
	};

	list_del(&irq->lpi_list);
	dist->lpi_list_count--;
	spin_unlock_irqrestore(&dist->lpi_list_lock, flags);

	kfree(irq);
}

void vgic_irq_set_phys_pending(struct vgic_irq *irq, bool pending)
{
	WARN_ON(irq_set_irqchip_state(irq->host_irq,
				      IRQCHIP_STATE_PENDING,
				      pending));
}

bool vgic_get_phys_line_level(struct vgic_irq *irq)
{
	bool line_level;

	BUG_ON(!irq->hw);

	if (irq->get_input_level)
		return irq->get_input_level(irq->intid);

	WARN_ON(irq_get_irqchip_state(irq->host_irq,
				      IRQCHIP_STATE_PENDING,
				      &line_level));
	return line_level;
}

/* Set/Clear the physical active state */
void vgic_irq_set_phys_active(struct vgic_irq *irq, bool active)
{

	BUG_ON(!irq->hw);
	WARN_ON(irq_set_irqchip_state(irq->host_irq,
				      IRQCHIP_STATE_ACTIVE,
				      active));
}

/**
 * kvm_vgic_target_oracle - compute the target vcpu for an irq
 *
 * @irq:	The irq to route. Must be already locked.
 *
 * Based on the current state of the interrupt (enabled, pending,
 * active, vcpu and target_vcpu), compute the next vcpu this should be
 * given to. Return NULL if this shouldn't be injected at all.
 *
 * Requires the IRQ lock to be held.
 */
static struct kvm_vcpu *vgic_target_oracle(struct vgic_irq *irq)
{
	DEBUG_SPINLOCK_BUG_ON(!spin_is_locked(&irq->irq_lock));

	/* If the interrupt is active, it must stay on the current vcpu */
	if (irq->active)
		return irq->vcpu ? : irq->target_vcpu;

	/*
	 * If the IRQ is not active but enabled and pending, we should direct
	 * it to its configured target VCPU.
	 * If the distributor is disabled, pending interrupts shouldn't be
	 * forwarded.
	 */
	if (irq->enabled && irq_is_pending(irq)) {
		if (unlikely(irq->target_vcpu &&
			     !irq->target_vcpu->kvm->arch.vgic.enabled))
			return NULL;

		return irq->target_vcpu;
	}

	/* If neither active nor pending and enabled, then this IRQ should not
	 * be queued to any VCPU.
	 */
	return NULL;
}

/*
 * The order of items in the ap_lists defines how we'll pack things in LRs as
 * well, the first items in the list being the first things populated in the
 * LRs.
 *
 * A hard rule is that active interrupts can never be pushed out of the LRs
 * (and therefore take priority) since we cannot reliably trap on deactivation
 * of IRQs and therefore they have to be present in the LRs.
 *
 * Otherwise things should be sorted by the priority field and the GIC
 * hardware support will take care of preemption of priority groups etc.
 *
 * Return negative if "a" sorts before "b", 0 to preserve order, and positive
 * to sort "b" before "a".
 */
static int vgic_irq_cmp(void *priv, struct list_head *a, struct list_head *b)
{
	struct vgic_irq *irqa = container_of(a, struct vgic_irq, ap_list);
	struct vgic_irq *irqb = container_of(b, struct vgic_irq, ap_list);
	bool penda, pendb;
	int ret;

	spin_lock(&irqa->irq_lock);
	spin_lock_nested(&irqb->irq_lock, SINGLE_DEPTH_NESTING);

	if (irqa->active || irqb->active) {
		ret = (int)irqb->active - (int)irqa->active;
		goto out;
	}

	penda = irqa->enabled && irq_is_pending(irqa);
	pendb = irqb->enabled && irq_is_pending(irqb);

	if (!penda || !pendb) {
		ret = (int)pendb - (int)penda;
		goto out;
	}

	/* Both pending and enabled, sort by priority */
	ret = irqa->priority - irqb->priority;
out:
	spin_unlock(&irqb->irq_lock);
	spin_unlock(&irqa->irq_lock);
	return ret;
}

/* Must be called with the ap_list_lock held */
static void vgic_sort_ap_list(struct kvm_vcpu *vcpu)
{
	struct vgic_cpu *vgic_cpu = &vcpu->arch.vgic_cpu;

	DEBUG_SPINLOCK_BUG_ON(!spin_is_locked(&vgic_cpu->ap_list_lock));

	list_sort(NULL, &vgic_cpu->ap_list_head, vgic_irq_cmp);
}

/*
 * Only valid injection if changing level for level-triggered IRQs or for a
 * rising edge, and in-kernel connected IRQ lines can only be controlled by
 * their owner.
 */
static bool vgic_validate_injection(struct vgic_irq *irq, bool level, void *owner)
{
	if (irq->owner != owner)
		return false;

	switch (irq->config) {
	case VGIC_CONFIG_LEVEL:
		return irq->line_level != level;
	case VGIC_CONFIG_EDGE:
		return level;
	}

	return false;
}

/*
 * Check whether an IRQ needs to (and can) be queued to a VCPU's ap list.
 * Do the queuing if necessary, taking the right locks in the right order.
 * Returns true when the IRQ was queued, false otherwise.
 *
 * Needs to be entered with the IRQ lock already held, but will return
 * with all locks dropped.
 */
bool vgic_queue_irq_unlock(struct kvm *kvm, struct vgic_irq *irq,
			   unsigned long flags)
{
	struct kvm_vcpu *vcpu;

	DEBUG_SPINLOCK_BUG_ON(!spin_is_locked(&irq->irq_lock));

retry:
	vcpu = vgic_target_oracle(irq);
	if (irq->vcpu || !vcpu) {
		/*
		 * If this IRQ is already on a VCPU's ap_list, then it
		 * cannot be moved or modified and there is no more work for
		 * us to do.
		 *
		 * Otherwise, if the irq is not pending and enabled, it does
		 * not need to be inserted into an ap_list and there is also
		 * no more work for us to do.
		 */
		spin_unlock_irqrestore(&irq->irq_lock, flags);

		/*
		 * We have to kick the VCPU here, because we could be
		 * queueing an edge-triggered interrupt for which we
		 * get no EOI maintenance interrupt. In that case,
		 * while the IRQ is already on the VCPU's AP list, the
		 * VCPU could have EOI'ed the original interrupt and
		 * won't see this one until it exits for some other
		 * reason.
		 */
		if (vcpu) {
			kvm_make_request(KVM_REQ_IRQ_PENDING, vcpu);
			kvm_vcpu_kick(vcpu);
		}
		return false;
	}

	/*
	 * We must unlock the irq lock to take the ap_list_lock where
	 * we are going to insert this new pending interrupt.
	 */
	spin_unlock_irqrestore(&irq->irq_lock, flags);

	/* someone can do stuff here, which we re-check below */

	spin_lock_irqsave(&vcpu->arch.vgic_cpu.ap_list_lock, flags);
	spin_lock(&irq->irq_lock);

	/*
	 * Did something change behind our backs?
	 *
	 * There are two cases:
	 * 1) The irq lost its pending state or was disabled behind our
	 *    backs and/or it was queued to another VCPU's ap_list.
	 * 2) Someone changed the affinity on this irq behind our
	 *    backs and we are now holding the wrong ap_list_lock.
	 *
	 * In both cases, drop the locks and retry.
	 */

	if (unlikely(irq->vcpu || vcpu != vgic_target_oracle(irq))) {
		spin_unlock(&irq->irq_lock);
		spin_unlock_irqrestore(&vcpu->arch.vgic_cpu.ap_list_lock, flags);

		spin_lock_irqsave(&irq->irq_lock, flags);
		goto retry;
	}

	/*
	 * Grab a reference to the irq to reflect the fact that it is
	 * now in the ap_list.
	 */
	vgic_get_irq_kref(irq);
	list_add_tail(&irq->ap_list, &vcpu->arch.vgic_cpu.ap_list_head);
	irq->vcpu = vcpu;

	spin_unlock(&irq->irq_lock);
	spin_unlock_irqrestore(&vcpu->arch.vgic_cpu.ap_list_lock, flags);

	kvm_make_request(KVM_REQ_IRQ_PENDING, vcpu);
	kvm_vcpu_kick(vcpu);

	return true;
}

/**
 * kvm_vgic_inject_irq - Inject an IRQ from a device to the vgic
 * @kvm:     The VM structure pointer
 * @cpuid:   The CPU for PPIs
 * @intid:   The INTID to inject a new state to.
 * @level:   Edge-triggered:  true:  to trigger the interrupt
 *			      false: to ignore the call
 *	     Level-sensitive  true:  raise the input signal
 *			      false: lower the input signal
 * @owner:   The opaque pointer to the owner of the IRQ being raised to verify
 *           that the caller is allowed to inject this IRQ.  Userspace
 *           injections will have owner == NULL.
 *
 * The VGIC is not concerned with devices being active-LOW or active-HIGH for
 * level-sensitive interrupts.  You can think of the level parameter as 1
 * being HIGH and 0 being LOW and all devices being active-HIGH.
 */
int kvm_vgic_inject_irq(struct kvm *kvm, int cpuid, unsigned int intid,
			bool level, void *owner)
{
	struct kvm_vcpu *vcpu;
	struct vgic_irq *irq;
	unsigned long flags;
	int ret;

	trace_vgic_update_irq_pending(cpuid, intid, level);

	ret = vgic_lazy_init(kvm);
	if (ret)
		return ret;

	vcpu = kvm_get_vcpu(kvm, cpuid);
	if (!vcpu && intid < VGIC_NR_PRIVATE_IRQS)
		return -EINVAL;

	irq = vgic_get_irq(kvm, vcpu, intid);
	if (!irq)
		return -EINVAL;

	spin_lock_irqsave(&irq->irq_lock, flags);

	if (!vgic_validate_injection(irq, level, owner)) {
		/* Nothing to see here, move along... */
		spin_unlock_irqrestore(&irq->irq_lock, flags);
		vgic_put_irq(kvm, irq);
		return 0;
	}

	if (irq->config == VGIC_CONFIG_LEVEL)
		irq->line_level = level;
	else
		irq->pending_latch = true;

	vgic_queue_irq_unlock(kvm, irq, flags);
	vgic_put_irq(kvm, irq);

	return 0;
}

/* @irq->irq_lock must be held */
static int kvm_vgic_map_irq(struct kvm_vcpu *vcpu, struct vgic_irq *irq,
			    unsigned int host_irq,
			    bool (*get_input_level)(int vindid))
{
	struct irq_desc *desc;
	struct irq_data *data;

	/*
	 * Find the physical IRQ number corresponding to @host_irq
	 */
	desc = irq_to_desc(host_irq);
	if (!desc) {
		kvm_err("%s: no interrupt descriptor\n", __func__);
		return -EINVAL;
	}
	data = irq_desc_get_irq_data(desc);
	while (data->parent_data)
		data = data->parent_data;

	irq->hw = true;
	irq->host_irq = host_irq;
	irq->hwintid = data->hwirq;
	irq->get_input_level = get_input_level;
	return 0;
}

/* @irq->irq_lock must be held */
static inline void kvm_vgic_unmap_irq(struct vgic_irq *irq)
{
	irq->hw = false;
	irq->hwintid = 0;
	irq->get_input_level = NULL;
}

int kvm_vgic_map_phys_irq(struct kvm_vcpu *vcpu, unsigned int host_irq,
			  u32 vintid, bool (*get_input_level)(int vindid))
{
	struct vgic_irq *irq = vgic_get_irq(vcpu->kvm, vcpu, vintid);
	unsigned long flags;
	int ret;

	BUG_ON(!irq);

	spin_lock_irqsave(&irq->irq_lock, flags);
	ret = kvm_vgic_map_irq(vcpu, irq, host_irq, get_input_level);
	spin_unlock_irqrestore(&irq->irq_lock, flags);
	vgic_put_irq(vcpu->kvm, irq);

	return ret;
}

/**
 * kvm_vgic_reset_mapped_irq - Reset a mapped IRQ
 * @vcpu: The VCPU pointer
 * @vintid: The INTID of the interrupt
 *
 * Reset the active and pending states of a mapped interrupt.  Kernel
 * subsystems injecting mapped interrupts should reset their interrupt lines
 * when we are doing a reset of the VM.
 */
void kvm_vgic_reset_mapped_irq(struct kvm_vcpu *vcpu, u32 vintid)
{
	struct vgic_irq *irq = vgic_get_irq(vcpu->kvm, vcpu, vintid);
	unsigned long flags;

	if (!irq->hw)
		goto out;

	spin_lock_irqsave(&irq->irq_lock, flags);
	irq->active = false;
	irq->pending_latch = false;
	irq->line_level = false;
	spin_unlock_irqrestore(&irq->irq_lock, flags);
out:
	vgic_put_irq(vcpu->kvm, irq);
}

int kvm_vgic_unmap_phys_irq(struct kvm_vcpu *vcpu, unsigned int vintid)
{
	struct vgic_irq *irq;
	unsigned long flags;

	if (!vgic_initialized(vcpu->kvm))
		return -EAGAIN;

	irq = vgic_get_irq(vcpu->kvm, vcpu, vintid);
	BUG_ON(!irq);

	spin_lock_irqsave(&irq->irq_lock, flags);
	kvm_vgic_unmap_irq(irq);
	spin_unlock_irqrestore(&irq->irq_lock, flags);
	vgic_put_irq(vcpu->kvm, irq);

	return 0;
}

/**
 * kvm_vgic_set_owner - Set the owner of an interrupt for a VM
 *
 * @vcpu:   Pointer to the VCPU (used for PPIs)
 * @intid:  The virtual INTID identifying the interrupt (PPI or SPI)
 * @owner:  Opaque pointer to the owner
 *
 * Returns 0 if intid is not already used by another in-kernel device and the
 * owner is set, otherwise returns an error code.
 */
int kvm_vgic_set_owner(struct kvm_vcpu *vcpu, unsigned int intid, void *owner)
{
	struct vgic_irq *irq;
	unsigned long flags;
	int ret = 0;

	if (!vgic_initialized(vcpu->kvm))
		return -EAGAIN;

	/* SGIs and LPIs cannot be wired up to any device */
	if (!irq_is_ppi(intid) && !vgic_valid_spi(vcpu->kvm, intid))
		return -EINVAL;

	irq = vgic_get_irq(vcpu->kvm, vcpu, intid);
	spin_lock_irqsave(&irq->irq_lock, flags);
	if (irq->owner && irq->owner != owner)
		ret = -EEXIST;
	else
		irq->owner = owner;
	spin_unlock_irqrestore(&irq->irq_lock, flags);

	return ret;
}

/**
 * vgic_prune_ap_list - Remove non-relevant interrupts from the list
 *
 * @vcpu: The VCPU pointer
 *
 * Go over the list of "interesting" interrupts, and prune those that we
 * won't have to consider in the near future.
 */
static void vgic_prune_ap_list(struct kvm_vcpu *vcpu)
{
	struct vgic_cpu *vgic_cpu = &vcpu->arch.vgic_cpu;
	struct vgic_irq *irq, *tmp;

	DEBUG_SPINLOCK_BUG_ON(!irqs_disabled());

retry:
	spin_lock(&vgic_cpu->ap_list_lock);

	list_for_each_entry_safe(irq, tmp, &vgic_cpu->ap_list_head, ap_list) {
		struct kvm_vcpu *target_vcpu, *vcpuA, *vcpuB;
		bool target_vcpu_needs_kick = false;

		spin_lock(&irq->irq_lock);

		BUG_ON(vcpu != irq->vcpu);

		target_vcpu = vgic_target_oracle(irq);

		if (!target_vcpu) {
			/*
			 * We don't need to process this interrupt any
			 * further, move it off the list.
			 */
			list_del(&irq->ap_list);
			irq->vcpu = NULL;
			spin_unlock(&irq->irq_lock);

			/*
			 * This vgic_put_irq call matches the
			 * vgic_get_irq_kref in vgic_queue_irq_unlock,
			 * where we added the LPI to the ap_list. As
			 * we remove the irq from the list, we drop
			 * also drop the refcount.
			 */
			vgic_put_irq(vcpu->kvm, irq);
			continue;
		}

		if (target_vcpu == vcpu) {
			/* We're on the right CPU */
			spin_unlock(&irq->irq_lock);
			continue;
		}

		/* This interrupt looks like it has to be migrated. */

		spin_unlock(&irq->irq_lock);
		spin_unlock(&vgic_cpu->ap_list_lock);

		/*
		 * Ensure locking order by always locking the smallest
		 * ID first.
		 */
		if (vcpu->vcpu_id < target_vcpu->vcpu_id) {
			vcpuA = vcpu;
			vcpuB = target_vcpu;
		} else {
			vcpuA = target_vcpu;
			vcpuB = vcpu;
		}

		spin_lock(&vcpuA->arch.vgic_cpu.ap_list_lock);
		spin_lock_nested(&vcpuB->arch.vgic_cpu.ap_list_lock,
				 SINGLE_DEPTH_NESTING);
		spin_lock(&irq->irq_lock);

		/*
		 * If the affinity has been preserved, move the
		 * interrupt around. Otherwise, it means things have
		 * changed while the interrupt was unlocked, and we
		 * need to replay this.
		 *
		 * In all cases, we cannot trust the list not to have
		 * changed, so we restart from the beginning.
		 */
		if (target_vcpu == vgic_target_oracle(irq)) {
			struct vgic_cpu *new_cpu = &target_vcpu->arch.vgic_cpu;

			list_del(&irq->ap_list);
			irq->vcpu = target_vcpu;
			list_add_tail(&irq->ap_list, &new_cpu->ap_list_head);
			target_vcpu_needs_kick = true;
		}

		spin_unlock(&irq->irq_lock);
		spin_unlock(&vcpuB->arch.vgic_cpu.ap_list_lock);
		spin_unlock(&vcpuA->arch.vgic_cpu.ap_list_lock);

		if (target_vcpu_needs_kick) {
			kvm_make_request(KVM_REQ_IRQ_PENDING, target_vcpu);
			kvm_vcpu_kick(target_vcpu);
		}

		goto retry;
	}

	spin_unlock(&vgic_cpu->ap_list_lock);
}

static inline void vgic_fold_lr_state(struct kvm_vcpu *vcpu)
{
	if (kvm_vgic_global_state.type == VGIC_V2)
		vgic_v2_fold_lr_state(vcpu);
	else
		vgic_v3_fold_lr_state(vcpu);
}

/* Requires the irq_lock to be held. */
static inline void vgic_populate_lr(struct kvm_vcpu *vcpu,
				    struct vgic_irq *irq, int lr)
{
	DEBUG_SPINLOCK_BUG_ON(!spin_is_locked(&irq->irq_lock));

	if (kvm_vgic_global_state.type == VGIC_V2)
		vgic_v2_populate_lr(vcpu, irq, lr);
	else
		vgic_v3_populate_lr(vcpu, irq, lr);
}

static inline void vgic_clear_lr(struct kvm_vcpu *vcpu, int lr)
{
	if (kvm_vgic_global_state.type == VGIC_V2)
		vgic_v2_clear_lr(vcpu, lr);
	else
		vgic_v3_clear_lr(vcpu, lr);
}

static inline void vgic_set_underflow(struct kvm_vcpu *vcpu)
{
	if (kvm_vgic_global_state.type == VGIC_V2)
		vgic_v2_set_underflow(vcpu);
	else
		vgic_v3_set_underflow(vcpu);
}

static inline void vgic_set_npie(struct kvm_vcpu *vcpu)
{
	if (kvm_vgic_global_state.type == VGIC_V2)
		vgic_v2_set_npie(vcpu);
	else
		vgic_v3_set_npie(vcpu);
}

/* Requires the ap_list_lock to be held. */
static int compute_ap_list_depth(struct kvm_vcpu *vcpu,
				 bool *multi_sgi)
{
	struct vgic_cpu *vgic_cpu = &vcpu->arch.vgic_cpu;
	struct vgic_irq *irq;
	int count = 0;

	*multi_sgi = false;

	DEBUG_SPINLOCK_BUG_ON(!spin_is_locked(&vgic_cpu->ap_list_lock));

	list_for_each_entry(irq, &vgic_cpu->ap_list_head, ap_list) {
		int w;

		spin_lock(&irq->irq_lock);
		/* GICv2 SGIs can count for more than one... */
<<<<<<< HEAD
		if (vgic_irq_is_sgi(irq->intid) && irq->source) {
			int w = hweight8(irq->source);

			count += w;
			*multi_sgi |= (w > 1);
		} else {
			count++;
		}
=======
		w = vgic_irq_get_lr_count(irq);
>>>>>>> e021bb4f
		spin_unlock(&irq->irq_lock);

		count += w;
		*multi_sgi |= (w > 1);
	}
	return count;
}

/* Requires the VCPU's ap_list_lock to be held. */
static void vgic_flush_lr_state(struct kvm_vcpu *vcpu)
{
	struct vgic_cpu *vgic_cpu = &vcpu->arch.vgic_cpu;
	struct vgic_irq *irq;
	int count;
<<<<<<< HEAD
	bool npie = false;
=======
>>>>>>> e021bb4f
	bool multi_sgi;
	u8 prio = 0xff;

	DEBUG_SPINLOCK_BUG_ON(!spin_is_locked(&vgic_cpu->ap_list_lock));

	count = compute_ap_list_depth(vcpu, &multi_sgi);
	if (count > kvm_vgic_global_state.nr_lr || multi_sgi)
		vgic_sort_ap_list(vcpu);

	count = 0;

	list_for_each_entry(irq, &vgic_cpu->ap_list_head, ap_list) {
		spin_lock(&irq->irq_lock);

		/*
		 * If we have multi-SGIs in the pipeline, we need to
		 * guarantee that they are all seen before any IRQ of
		 * lower priority. In that case, we need to filter out
		 * these interrupts by exiting early. This is easy as
		 * the AP list has been sorted already.
		 */
		if (multi_sgi && irq->priority > prio) {
			spin_unlock(&irq->irq_lock);
			break;
		}

		if (likely(vgic_target_oracle(irq) == vcpu)) {
			vgic_populate_lr(vcpu, irq, count++);

<<<<<<< HEAD
			if (irq->source) {
				npie = true;
				prio = irq->priority;
			}
=======
			if (irq->source)
				prio = irq->priority;
>>>>>>> e021bb4f
		}

		spin_unlock(&irq->irq_lock);

		if (count == kvm_vgic_global_state.nr_lr) {
			if (!list_is_last(&irq->ap_list,
					  &vgic_cpu->ap_list_head))
				vgic_set_underflow(vcpu);
			break;
		}
	}

	if (npie)
		vgic_set_npie(vcpu);

	vcpu->arch.vgic_cpu.used_lrs = count;

	/* Nuke remaining LRs */
	for ( ; count < kvm_vgic_global_state.nr_lr; count++)
		vgic_clear_lr(vcpu, count);
}

static inline bool can_access_vgic_from_kernel(void)
{
	/*
	 * GICv2 can always be accessed from the kernel because it is
	 * memory-mapped, and VHE systems can access GICv3 EL2 system
	 * registers.
	 */
	return !static_branch_unlikely(&kvm_vgic_global_state.gicv3_cpuif) || has_vhe();
}

static inline void vgic_save_state(struct kvm_vcpu *vcpu)
{
	if (!static_branch_unlikely(&kvm_vgic_global_state.gicv3_cpuif))
		vgic_v2_save_state(vcpu);
	else
		__vgic_v3_save_state(vcpu);
}

/* Sync back the hardware VGIC state into our emulation after a guest's run. */
void kvm_vgic_sync_hwstate(struct kvm_vcpu *vcpu)
{
	struct vgic_cpu *vgic_cpu = &vcpu->arch.vgic_cpu;

	WARN_ON(vgic_v4_sync_hwstate(vcpu));

	/* An empty ap_list_head implies used_lrs == 0 */
	if (list_empty(&vcpu->arch.vgic_cpu.ap_list_head))
		return;

	if (can_access_vgic_from_kernel())
		vgic_save_state(vcpu);

	if (vgic_cpu->used_lrs)
		vgic_fold_lr_state(vcpu);
	vgic_prune_ap_list(vcpu);
}

static inline void vgic_restore_state(struct kvm_vcpu *vcpu)
{
	if (!static_branch_unlikely(&kvm_vgic_global_state.gicv3_cpuif))
		vgic_v2_restore_state(vcpu);
	else
		__vgic_v3_restore_state(vcpu);
}

/* Flush our emulation state into the GIC hardware before entering the guest. */
void kvm_vgic_flush_hwstate(struct kvm_vcpu *vcpu)
{
	WARN_ON(vgic_v4_flush_hwstate(vcpu));

	/*
	 * If there are no virtual interrupts active or pending for this
	 * VCPU, then there is no work to do and we can bail out without
	 * taking any lock.  There is a potential race with someone injecting
	 * interrupts to the VCPU, but it is a benign race as the VCPU will
	 * either observe the new interrupt before or after doing this check,
	 * and introducing additional synchronization mechanism doesn't change
	 * this.
	 */
	if (list_empty(&vcpu->arch.vgic_cpu.ap_list_head))
		return;

	DEBUG_SPINLOCK_BUG_ON(!irqs_disabled());

	spin_lock(&vcpu->arch.vgic_cpu.ap_list_lock);
	vgic_flush_lr_state(vcpu);
	spin_unlock(&vcpu->arch.vgic_cpu.ap_list_lock);

	if (can_access_vgic_from_kernel())
		vgic_restore_state(vcpu);
}

void kvm_vgic_load(struct kvm_vcpu *vcpu)
{
	if (unlikely(!vgic_initialized(vcpu->kvm)))
		return;

	if (kvm_vgic_global_state.type == VGIC_V2)
		vgic_v2_load(vcpu);
	else
		vgic_v3_load(vcpu);
}

void kvm_vgic_put(struct kvm_vcpu *vcpu)
{
	if (unlikely(!vgic_initialized(vcpu->kvm)))
		return;

	if (kvm_vgic_global_state.type == VGIC_V2)
		vgic_v2_put(vcpu);
	else
		vgic_v3_put(vcpu);
}

int kvm_vgic_vcpu_pending_irq(struct kvm_vcpu *vcpu)
{
	struct vgic_cpu *vgic_cpu = &vcpu->arch.vgic_cpu;
	struct vgic_irq *irq;
	bool pending = false;
	unsigned long flags;

	if (!vcpu->kvm->arch.vgic.enabled)
		return false;

	if (vcpu->arch.vgic_cpu.vgic_v3.its_vpe.pending_last)
		return true;

	spin_lock_irqsave(&vgic_cpu->ap_list_lock, flags);

	list_for_each_entry(irq, &vgic_cpu->ap_list_head, ap_list) {
		spin_lock(&irq->irq_lock);
		pending = irq_is_pending(irq) && irq->enabled;
		spin_unlock(&irq->irq_lock);

		if (pending)
			break;
	}

	spin_unlock_irqrestore(&vgic_cpu->ap_list_lock, flags);

	return pending;
}

void vgic_kick_vcpus(struct kvm *kvm)
{
	struct kvm_vcpu *vcpu;
	int c;

	/*
	 * We've injected an interrupt, time to find out who deserves
	 * a good kick...
	 */
	kvm_for_each_vcpu(c, vcpu, kvm) {
		if (kvm_vgic_vcpu_pending_irq(vcpu)) {
			kvm_make_request(KVM_REQ_IRQ_PENDING, vcpu);
			kvm_vcpu_kick(vcpu);
		}
	}
}

bool kvm_vgic_map_is_active(struct kvm_vcpu *vcpu, unsigned int vintid)
{
	struct vgic_irq *irq;
	bool map_is_active;
	unsigned long flags;

	if (!vgic_initialized(vcpu->kvm))
		return false;

	irq = vgic_get_irq(vcpu->kvm, vcpu, vintid);
	spin_lock_irqsave(&irq->irq_lock, flags);
	map_is_active = irq->hw && irq->active;
	spin_unlock_irqrestore(&irq->irq_lock, flags);
	vgic_put_irq(vcpu->kvm, irq);

	return map_is_active;
}
<|MERGE_RESOLUTION|>--- conflicted
+++ resolved
@@ -726,14 +726,6 @@
 		vgic_v3_set_underflow(vcpu);
 }
 
-static inline void vgic_set_npie(struct kvm_vcpu *vcpu)
-{
-	if (kvm_vgic_global_state.type == VGIC_V2)
-		vgic_v2_set_npie(vcpu);
-	else
-		vgic_v3_set_npie(vcpu);
-}
-
 /* Requires the ap_list_lock to be held. */
 static int compute_ap_list_depth(struct kvm_vcpu *vcpu,
 				 bool *multi_sgi)
@@ -751,18 +743,7 @@
 
 		spin_lock(&irq->irq_lock);
 		/* GICv2 SGIs can count for more than one... */
-<<<<<<< HEAD
-		if (vgic_irq_is_sgi(irq->intid) && irq->source) {
-			int w = hweight8(irq->source);
-
-			count += w;
-			*multi_sgi |= (w > 1);
-		} else {
-			count++;
-		}
-=======
 		w = vgic_irq_get_lr_count(irq);
->>>>>>> e021bb4f
 		spin_unlock(&irq->irq_lock);
 
 		count += w;
@@ -777,10 +758,6 @@
 	struct vgic_cpu *vgic_cpu = &vcpu->arch.vgic_cpu;
 	struct vgic_irq *irq;
 	int count;
-<<<<<<< HEAD
-	bool npie = false;
-=======
->>>>>>> e021bb4f
 	bool multi_sgi;
 	u8 prio = 0xff;
 
@@ -810,15 +787,8 @@
 		if (likely(vgic_target_oracle(irq) == vcpu)) {
 			vgic_populate_lr(vcpu, irq, count++);
 
-<<<<<<< HEAD
-			if (irq->source) {
-				npie = true;
-				prio = irq->priority;
-			}
-=======
 			if (irq->source)
 				prio = irq->priority;
->>>>>>> e021bb4f
 		}
 
 		spin_unlock(&irq->irq_lock);
@@ -830,9 +800,6 @@
 			break;
 		}
 	}
-
-	if (npie)
-		vgic_set_npie(vcpu);
 
 	vcpu->arch.vgic_cpu.used_lrs = count;
 
