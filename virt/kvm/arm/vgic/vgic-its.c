--- conflicted
+++ resolved
@@ -433,10 +433,7 @@
 	int ret = 0;
 	u32 *intids;
 	int nr_irqs, i;
-<<<<<<< HEAD
-=======
 	unsigned long flags;
->>>>>>> e021bb4f
 	u8 pendmask;
 
 	nr_irqs = vgic_copy_lpi_list(vcpu->kvm, vcpu, &intids);
