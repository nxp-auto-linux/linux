// SPDX-License-Identifier: GPL-2.0-only
/*
 * Copyright (C) 2015, 2016 ARM Ltd.
 */

#include <linux/uaccess.h>
#include <linux/interrupt.h>
#include <linux/cpu.h>
#include <linux/kvm_host.h>
#include <kvm/arm_vgic.h>
#include <asm/kvm_emulate.h>
#include <asm/kvm_mmu.h>
#include "vgic.h"

/*
 * Initialization rules: there are multiple stages to the vgic
 * initialization, both for the distributor and the CPU interfaces.  The basic
 * idea is that even though the VGIC is not functional or not requested from
 * user space, the critical path of the run loop can still call VGIC functions
 * that just won't do anything, without them having to check additional
 * initialization flags to ensure they don't look at uninitialized data
 * structures.
 *
 * Distributor:
 *
 * - kvm_vgic_early_init(): initialization of static data that doesn't
 *   depend on any sizing information or emulation type. No allocation
 *   is allowed there.
 *
 * - vgic_init(): allocation and initialization of the generic data
 *   structures that depend on sizing information (number of CPUs,
 *   number of interrupts). Also initializes the vcpu specific data
 *   structures. Can be executed lazily for GICv2.
 *
 * CPU Interface:
 *
 * - kvm_vgic_vcpu_init(): initialization of static data that
 *   doesn't depend on any sizing information or emulation type. No
 *   allocation is allowed there.
 */

/* EARLY INIT */

/**
 * kvm_vgic_early_init() - Initialize static VGIC VCPU data structures
 * @kvm: The VM whose VGIC districutor should be initialized
 *
 * Only do initialization of static structures that don't require any
 * allocation or sizing information from userspace.  vgic_init() called
 * kvm_vgic_dist_init() which takes care of the rest.
 */
void kvm_vgic_early_init(struct kvm *kvm)
{
	struct vgic_dist *dist = &kvm->arch.vgic;

	INIT_LIST_HEAD(&dist->lpi_list_head);
<<<<<<< HEAD
=======
	INIT_LIST_HEAD(&dist->lpi_translation_cache);
>>>>>>> fa578e9d
	raw_spin_lock_init(&dist->lpi_list_lock);
}

/* CREATION */

/**
 * kvm_vgic_create: triggered by the instantiation of the VGIC device by
 * user space, either through the legacy KVM_CREATE_IRQCHIP ioctl (v2 only)
 * or through the generic KVM_CREATE_DEVICE API ioctl.
 * irqchip_in_kernel() tells you if this function succeeded or not.
 * @kvm: kvm struct pointer
 * @type: KVM_DEV_TYPE_ARM_VGIC_V[23]
 */
int kvm_vgic_create(struct kvm *kvm, u32 type)
{
	int i, vcpu_lock_idx = -1, ret;
	struct kvm_vcpu *vcpu;

	if (irqchip_in_kernel(kvm))
		return -EEXIST;

	/*
	 * This function is also called by the KVM_CREATE_IRQCHIP handler,
	 * which had no chance yet to check the availability of the GICv2
	 * emulation. So check this here again. KVM_CREATE_DEVICE does
	 * the proper checks already.
	 */
	if (type == KVM_DEV_TYPE_ARM_VGIC_V2 &&
		!kvm_vgic_global_state.can_emulate_gicv2)
		return -ENODEV;

	/*
	 * Any time a vcpu is run, vcpu_load is called which tries to grab the
	 * vcpu->mutex.  By grabbing the vcpu->mutex of all VCPUs we ensure
	 * that no other VCPUs are run while we create the vgic.
	 */
	ret = -EBUSY;
	kvm_for_each_vcpu(i, vcpu, kvm) {
		if (!mutex_trylock(&vcpu->mutex))
			goto out_unlock;
		vcpu_lock_idx = i;
	}

	kvm_for_each_vcpu(i, vcpu, kvm) {
		if (vcpu->arch.has_run_once)
			goto out_unlock;
	}
	ret = 0;

	if (type == KVM_DEV_TYPE_ARM_VGIC_V2)
		kvm->arch.max_vcpus = VGIC_V2_MAX_CPUS;
	else
		kvm->arch.max_vcpus = VGIC_V3_MAX_CPUS;

	if (atomic_read(&kvm->online_vcpus) > kvm->arch.max_vcpus) {
		ret = -E2BIG;
		goto out_unlock;
	}

	kvm->arch.vgic.in_kernel = true;
	kvm->arch.vgic.vgic_model = type;

	kvm->arch.vgic.vgic_dist_base = VGIC_ADDR_UNDEF;

	if (type == KVM_DEV_TYPE_ARM_VGIC_V2)
		kvm->arch.vgic.vgic_cpu_base = VGIC_ADDR_UNDEF;
	else
		INIT_LIST_HEAD(&kvm->arch.vgic.rd_regions);

out_unlock:
	for (; vcpu_lock_idx >= 0; vcpu_lock_idx--) {
		vcpu = kvm_get_vcpu(kvm, vcpu_lock_idx);
		mutex_unlock(&vcpu->mutex);
	}
	return ret;
}

/* INIT/DESTROY */

/**
 * kvm_vgic_dist_init: initialize the dist data structures
 * @kvm: kvm struct pointer
 * @nr_spis: number of spis, frozen by caller
 */
static int kvm_vgic_dist_init(struct kvm *kvm, unsigned int nr_spis)
{
	struct vgic_dist *dist = &kvm->arch.vgic;
	struct kvm_vcpu *vcpu0 = kvm_get_vcpu(kvm, 0);
	int i;

	dist->spis = kcalloc(nr_spis, sizeof(struct vgic_irq), GFP_KERNEL);
	if (!dist->spis)
		return  -ENOMEM;

	/*
	 * In the following code we do not take the irq struct lock since
	 * no other action on irq structs can happen while the VGIC is
	 * not initialized yet:
	 * If someone wants to inject an interrupt or does a MMIO access, we
	 * require prior initialization in case of a virtual GICv3 or trigger
	 * initialization when using a virtual GICv2.
	 */
	for (i = 0; i < nr_spis; i++) {
		struct vgic_irq *irq = &dist->spis[i];

		irq->intid = i + VGIC_NR_PRIVATE_IRQS;
		INIT_LIST_HEAD(&irq->ap_list);
		raw_spin_lock_init(&irq->irq_lock);
		irq->vcpu = NULL;
		irq->target_vcpu = vcpu0;
		kref_init(&irq->refcount);
		switch (dist->vgic_model) {
		case KVM_DEV_TYPE_ARM_VGIC_V2:
			irq->targets = 0;
			irq->group = 0;
			break;
		case KVM_DEV_TYPE_ARM_VGIC_V3:
			irq->mpidr = 0;
			irq->group = 1;
			break;
		default:
			kfree(dist->spis);
			return -EINVAL;
		}
	}
	return 0;
}

/**
 * kvm_vgic_vcpu_init() - Initialize static VGIC VCPU data
 * structures and register VCPU-specific KVM iodevs
 *
 * @vcpu: pointer to the VCPU being created and initialized
 *
 * Only do initialization, but do not actually enable the
 * VGIC CPU interface
 */
int kvm_vgic_vcpu_init(struct kvm_vcpu *vcpu)
{
	struct vgic_cpu *vgic_cpu = &vcpu->arch.vgic_cpu;
	struct vgic_dist *dist = &vcpu->kvm->arch.vgic;
	int ret = 0;
	int i;

	vgic_cpu->rd_iodev.base_addr = VGIC_ADDR_UNDEF;

	INIT_LIST_HEAD(&vgic_cpu->ap_list_head);
	raw_spin_lock_init(&vgic_cpu->ap_list_lock);

	/*
	 * Enable and configure all SGIs to be edge-triggered and
	 * configure all PPIs as level-triggered.
	 */
	for (i = 0; i < VGIC_NR_PRIVATE_IRQS; i++) {
		struct vgic_irq *irq = &vgic_cpu->private_irqs[i];

		INIT_LIST_HEAD(&irq->ap_list);
		raw_spin_lock_init(&irq->irq_lock);
		irq->intid = i;
		irq->vcpu = NULL;
		irq->target_vcpu = vcpu;
		kref_init(&irq->refcount);
		if (vgic_irq_is_sgi(i)) {
			/* SGIs */
			irq->enabled = 1;
			irq->config = VGIC_CONFIG_EDGE;
		} else {
			/* PPIs */
			irq->config = VGIC_CONFIG_LEVEL;
		}
<<<<<<< HEAD

		if (dist->vgic_model == KVM_DEV_TYPE_ARM_VGIC_V3)
			irq->group = 1;
		else
			irq->group = 0;
=======
>>>>>>> fa578e9d
	}

	if (!irqchip_in_kernel(vcpu->kvm))
		return 0;

	/*
	 * If we are creating a VCPU with a GICv3 we must also register the
	 * KVM io device for the redistributor that belongs to this VCPU.
	 */
	if (dist->vgic_model == KVM_DEV_TYPE_ARM_VGIC_V3) {
		mutex_lock(&vcpu->kvm->lock);
		ret = vgic_register_redist_iodev(vcpu);
		mutex_unlock(&vcpu->kvm->lock);
	}
	return ret;
}

static void kvm_vgic_vcpu_enable(struct kvm_vcpu *vcpu)
{
	if (kvm_vgic_global_state.type == VGIC_V2)
		vgic_v2_enable(vcpu);
	else
		vgic_v3_enable(vcpu);
}

/*
 * vgic_init: allocates and initializes dist and vcpu data structures
 * depending on two dimensioning parameters:
 * - the number of spis
 * - the number of vcpus
 * The function is generally called when nr_spis has been explicitly set
 * by the guest through the KVM DEVICE API. If not nr_spis is set to 256.
 * vgic_initialized() returns true when this function has succeeded.
 * Must be called with kvm->lock held!
 */
int vgic_init(struct kvm *kvm)
{
	struct vgic_dist *dist = &kvm->arch.vgic;
	struct kvm_vcpu *vcpu;
	int ret = 0, i, idx;

	if (vgic_initialized(kvm))
		return 0;

	/* Are we also in the middle of creating a VCPU? */
	if (kvm->created_vcpus != atomic_read(&kvm->online_vcpus))
		return -EBUSY;

	/* freeze the number of spis */
	if (!dist->nr_spis)
		dist->nr_spis = VGIC_NR_IRQS_LEGACY - VGIC_NR_PRIVATE_IRQS;

	ret = kvm_vgic_dist_init(kvm, dist->nr_spis);
	if (ret)
		goto out;

	/* Initialize groups on CPUs created before the VGIC type was known */
	kvm_for_each_vcpu(idx, vcpu, kvm) {
		struct vgic_cpu *vgic_cpu = &vcpu->arch.vgic_cpu;

		for (i = 0; i < VGIC_NR_PRIVATE_IRQS; i++) {
			struct vgic_irq *irq = &vgic_cpu->private_irqs[i];
<<<<<<< HEAD
			if (dist->vgic_model == KVM_DEV_TYPE_ARM_VGIC_V3)
				irq->group = 1;
			else
				irq->group = 0;
=======
			switch (dist->vgic_model) {
			case KVM_DEV_TYPE_ARM_VGIC_V3:
				irq->group = 1;
				irq->mpidr = kvm_vcpu_get_mpidr_aff(vcpu);
				break;
			case KVM_DEV_TYPE_ARM_VGIC_V2:
				irq->group = 0;
				irq->targets = 1U << idx;
				break;
			default:
				ret = -EINVAL;
				goto out;
			}
>>>>>>> fa578e9d
		}
	}

	if (vgic_has_its(kvm)) {
		vgic_lpi_translation_cache_init(kvm);
		ret = vgic_v4_init(kvm);
		if (ret)
			goto out;
	}

	kvm_for_each_vcpu(i, vcpu, kvm)
		kvm_vgic_vcpu_enable(vcpu);

	ret = kvm_vgic_setup_default_irq_routing(kvm);
	if (ret)
		goto out;

	vgic_debug_init(kvm);

	dist->implementation_rev = 2;
	dist->initialized = true;

out:
	return ret;
}

static void kvm_vgic_dist_destroy(struct kvm *kvm)
{
	struct vgic_dist *dist = &kvm->arch.vgic;
	struct vgic_redist_region *rdreg, *next;

	dist->ready = false;
	dist->initialized = false;

	kfree(dist->spis);
	dist->spis = NULL;
	dist->nr_spis = 0;

	if (kvm->arch.vgic.vgic_model == KVM_DEV_TYPE_ARM_VGIC_V3) {
		list_for_each_entry_safe(rdreg, next, &dist->rd_regions, list) {
			list_del(&rdreg->list);
			kfree(rdreg);
		}
		INIT_LIST_HEAD(&dist->rd_regions);
	}

	if (vgic_has_its(kvm))
		vgic_lpi_translation_cache_destroy(kvm);

	if (vgic_supports_direct_msis(kvm))
		vgic_v4_teardown(kvm);
}

void kvm_vgic_vcpu_destroy(struct kvm_vcpu *vcpu)
{
	struct vgic_cpu *vgic_cpu = &vcpu->arch.vgic_cpu;

	INIT_LIST_HEAD(&vgic_cpu->ap_list_head);
}

/* To be called with kvm->lock held */
static void __kvm_vgic_destroy(struct kvm *kvm)
{
	struct kvm_vcpu *vcpu;
	int i;

	vgic_debug_destroy(kvm);

	kvm_vgic_dist_destroy(kvm);

	kvm_for_each_vcpu(i, vcpu, kvm)
		kvm_vgic_vcpu_destroy(vcpu);
}

void kvm_vgic_destroy(struct kvm *kvm)
{
	mutex_lock(&kvm->lock);
	__kvm_vgic_destroy(kvm);
	mutex_unlock(&kvm->lock);
}

/**
 * vgic_lazy_init: Lazy init is only allowed if the GIC exposed to the guest
 * is a GICv2. A GICv3 must be explicitly initialized by the guest using the
 * KVM_DEV_ARM_VGIC_GRP_CTRL KVM_DEVICE group.
 * @kvm: kvm struct pointer
 */
int vgic_lazy_init(struct kvm *kvm)
{
	int ret = 0;

	if (unlikely(!vgic_initialized(kvm))) {
		/*
		 * We only provide the automatic initialization of the VGIC
		 * for the legacy case of a GICv2. Any other type must
		 * be explicitly initialized once setup with the respective
		 * KVM device call.
		 */
		if (kvm->arch.vgic.vgic_model != KVM_DEV_TYPE_ARM_VGIC_V2)
			return -EBUSY;

		mutex_lock(&kvm->lock);
		ret = vgic_init(kvm);
		mutex_unlock(&kvm->lock);
	}

	return ret;
}

/* RESOURCE MAPPING */

/**
 * Map the MMIO regions depending on the VGIC model exposed to the guest
 * called on the first VCPU run.
 * Also map the virtual CPU interface into the VM.
 * v2/v3 derivatives call vgic_init if not already done.
 * vgic_ready() returns true if this function has succeeded.
 * @kvm: kvm struct pointer
 */
int kvm_vgic_map_resources(struct kvm *kvm)
{
	struct vgic_dist *dist = &kvm->arch.vgic;
	int ret = 0;

	mutex_lock(&kvm->lock);
	if (!irqchip_in_kernel(kvm))
		goto out;

	if (dist->vgic_model == KVM_DEV_TYPE_ARM_VGIC_V2)
		ret = vgic_v2_map_resources(kvm);
	else
		ret = vgic_v3_map_resources(kvm);

	if (ret)
		__kvm_vgic_destroy(kvm);

out:
	mutex_unlock(&kvm->lock);
	return ret;
}

/* GENERIC PROBE */

static int vgic_init_cpu_starting(unsigned int cpu)
{
	enable_percpu_irq(kvm_vgic_global_state.maint_irq, 0);
	return 0;
}


static int vgic_init_cpu_dying(unsigned int cpu)
{
	disable_percpu_irq(kvm_vgic_global_state.maint_irq);
	return 0;
}

static irqreturn_t vgic_maintenance_handler(int irq, void *data)
{
	/*
	 * We cannot rely on the vgic maintenance interrupt to be
	 * delivered synchronously. This means we can only use it to
	 * exit the VM, and we perform the handling of EOIed
	 * interrupts on the exit path (see vgic_fold_lr_state).
	 */
	return IRQ_HANDLED;
}

/**
 * kvm_vgic_init_cpu_hardware - initialize the GIC VE hardware
 *
 * For a specific CPU, initialize the GIC VE hardware.
 */
void kvm_vgic_init_cpu_hardware(void)
{
	BUG_ON(preemptible());

	/*
	 * We want to make sure the list registers start out clear so that we
	 * only have the program the used registers.
	 */
	if (kvm_vgic_global_state.type == VGIC_V2)
		vgic_v2_init_lrs();
	else
		kvm_call_hyp(__vgic_v3_init_lrs);
}

/**
 * kvm_vgic_hyp_init: populates the kvm_vgic_global_state variable
 * according to the host GIC model. Accordingly calls either
 * vgic_v2/v3_probe which registers the KVM_DEVICE that can be
 * instantiated by a guest later on .
 */
int kvm_vgic_hyp_init(void)
{
	const struct gic_kvm_info *gic_kvm_info;
	int ret;

	gic_kvm_info = gic_get_kvm_info();
	if (!gic_kvm_info)
		return -ENODEV;

	if (!gic_kvm_info->maint_irq) {
		kvm_err("No vgic maintenance irq\n");
		return -ENXIO;
	}

	switch (gic_kvm_info->type) {
	case GIC_V2:
		ret = vgic_v2_probe(gic_kvm_info);
		break;
	case GIC_V3:
		ret = vgic_v3_probe(gic_kvm_info);
		if (!ret) {
			static_branch_enable(&kvm_vgic_global_state.gicv3_cpuif);
			kvm_info("GIC system register CPU interface enabled\n");
		}
		break;
	default:
		ret = -ENODEV;
	}

	if (ret)
		return ret;

	kvm_vgic_global_state.maint_irq = gic_kvm_info->maint_irq;
	ret = request_percpu_irq(kvm_vgic_global_state.maint_irq,
				 vgic_maintenance_handler,
				 "vgic", kvm_get_running_vcpus());
	if (ret) {
		kvm_err("Cannot register interrupt %d\n",
			kvm_vgic_global_state.maint_irq);
		return ret;
	}

	ret = cpuhp_setup_state(CPUHP_AP_KVM_ARM_VGIC_INIT_STARTING,
				"kvm/arm/vgic:starting",
				vgic_init_cpu_starting, vgic_init_cpu_dying);
	if (ret) {
		kvm_err("Cannot register vgic CPU notifier\n");
		goto out_free_irq;
	}

	kvm_info("vgic interrupt IRQ%d\n", kvm_vgic_global_state.maint_irq);
	return 0;

out_free_irq:
	free_percpu_irq(kvm_vgic_global_state.maint_irq,
			kvm_get_running_vcpus());
	return ret;
}<|MERGE_RESOLUTION|>--- conflicted
+++ resolved
@@ -54,10 +54,7 @@
 	struct vgic_dist *dist = &kvm->arch.vgic;
 
 	INIT_LIST_HEAD(&dist->lpi_list_head);
-<<<<<<< HEAD
-=======
 	INIT_LIST_HEAD(&dist->lpi_translation_cache);
->>>>>>> fa578e9d
 	raw_spin_lock_init(&dist->lpi_list_lock);
 }
 
@@ -228,14 +225,6 @@
 			/* PPIs */
 			irq->config = VGIC_CONFIG_LEVEL;
 		}
-<<<<<<< HEAD
-
-		if (dist->vgic_model == KVM_DEV_TYPE_ARM_VGIC_V3)
-			irq->group = 1;
-		else
-			irq->group = 0;
-=======
->>>>>>> fa578e9d
 	}
 
 	if (!irqchip_in_kernel(vcpu->kvm))
@@ -298,12 +287,6 @@
 
 		for (i = 0; i < VGIC_NR_PRIVATE_IRQS; i++) {
 			struct vgic_irq *irq = &vgic_cpu->private_irqs[i];
-<<<<<<< HEAD
-			if (dist->vgic_model == KVM_DEV_TYPE_ARM_VGIC_V3)
-				irq->group = 1;
-			else
-				irq->group = 0;
-=======
 			switch (dist->vgic_model) {
 			case KVM_DEV_TYPE_ARM_VGIC_V3:
 				irq->group = 1;
@@ -317,7 +300,6 @@
 				ret = -EINVAL;
 				goto out;
 			}
->>>>>>> fa578e9d
 		}
 	}
 
