// SPDX-License-Identifier: GPL-2.0-only
/*
 * Copyright (C) 2012 - Virtual Open Systems and Columbia University
 * Author: Christoffer Dall <c.dall@virtualopensystems.com>
 */

#include <linux/mman.h>
#include <linux/kvm_host.h>
#include <linux/io.h>
#include <linux/hugetlb.h>
#include <linux/sched/signal.h>
#include <trace/events/kvm.h>
#include <asm/pgalloc.h>
#include <asm/cacheflush.h>
#include <asm/kvm_arm.h>
#include <asm/kvm_mmu.h>
#include <asm/kvm_mmio.h>
#include <asm/kvm_ras.h>
#include <asm/kvm_asm.h>
#include <asm/kvm_emulate.h>
#include <asm/virt.h>

#include "trace.h"

static pgd_t *boot_hyp_pgd;
static pgd_t *hyp_pgd;
static pgd_t *merged_hyp_pgd;
static DEFINE_MUTEX(kvm_hyp_pgd_mutex);

static unsigned long hyp_idmap_start;
static unsigned long hyp_idmap_end;
static phys_addr_t hyp_idmap_vector;

static unsigned long io_map_base;

#define hyp_pgd_order get_order(PTRS_PER_PGD * sizeof(pgd_t))

#define KVM_S2PTE_FLAG_IS_IOMAP		(1UL << 0)
#define KVM_S2_FLAG_LOGGING_ACTIVE	(1UL << 1)

static bool is_iomap(unsigned long flags)
{
	return flags & KVM_S2PTE_FLAG_IS_IOMAP;
}

static bool memslot_is_logging(struct kvm_memory_slot *memslot)
{
	return memslot->dirty_bitmap && !(memslot->flags & KVM_MEM_READONLY);
}

/**
 * kvm_flush_remote_tlbs() - flush all VM TLB entries for v7/8
 * @kvm:	pointer to kvm structure.
 *
 * Interface to HYP function to flush all VM TLB entries
 */
void kvm_flush_remote_tlbs(struct kvm *kvm)
{
	kvm_call_hyp(__kvm_tlb_flush_vmid, kvm);
}

static void kvm_tlb_flush_vmid_ipa(struct kvm *kvm, phys_addr_t ipa)
{
	kvm_call_hyp(__kvm_tlb_flush_vmid_ipa, kvm, ipa);
}

/*
 * D-Cache management functions. They take the page table entries by
 * value, as they are flushing the cache using the kernel mapping (or
 * kmap on 32bit).
 */
static void kvm_flush_dcache_pte(pte_t pte)
{
	__kvm_flush_dcache_pte(pte);
}

static void kvm_flush_dcache_pmd(pmd_t pmd)
{
	__kvm_flush_dcache_pmd(pmd);
}

static void kvm_flush_dcache_pud(pud_t pud)
{
	__kvm_flush_dcache_pud(pud);
}

static bool kvm_is_device_pfn(unsigned long pfn)
{
	return !pfn_valid(pfn);
}

/**
 * stage2_dissolve_pmd() - clear and flush huge PMD entry
 * @kvm:	pointer to kvm structure.
 * @addr:	IPA
 * @pmd:	pmd pointer for IPA
 *
 * Function clears a PMD entry, flushes addr 1st and 2nd stage TLBs.
 */
static void stage2_dissolve_pmd(struct kvm *kvm, phys_addr_t addr, pmd_t *pmd)
{
	if (!pmd_thp_or_huge(*pmd))
		return;

	pmd_clear(pmd);
	kvm_tlb_flush_vmid_ipa(kvm, addr);
	put_page(virt_to_page(pmd));
}

/**
 * stage2_dissolve_pud() - clear and flush huge PUD entry
 * @kvm:	pointer to kvm structure.
 * @addr:	IPA
 * @pud:	pud pointer for IPA
 *
 * Function clears a PUD entry, flushes addr 1st and 2nd stage TLBs.
 */
static void stage2_dissolve_pud(struct kvm *kvm, phys_addr_t addr, pud_t *pudp)
{
	if (!stage2_pud_huge(kvm, *pudp))
		return;

	stage2_pud_clear(kvm, pudp);
	kvm_tlb_flush_vmid_ipa(kvm, addr);
	put_page(virt_to_page(pudp));
}

static int mmu_topup_memory_cache(struct kvm_mmu_memory_cache *cache,
				  int min, int max)
{
	void *page;

	BUG_ON(max > KVM_NR_MEM_OBJS);
	if (cache->nobjs >= min)
		return 0;
	while (cache->nobjs < max) {
		page = (void *)__get_free_page(GFP_PGTABLE_USER);
		if (!page)
			return -ENOMEM;
		cache->objects[cache->nobjs++] = page;
	}
	return 0;
}

static void mmu_free_memory_cache(struct kvm_mmu_memory_cache *mc)
{
	while (mc->nobjs)
		free_page((unsigned long)mc->objects[--mc->nobjs]);
}

static void *mmu_memory_cache_alloc(struct kvm_mmu_memory_cache *mc)
{
	void *p;

	BUG_ON(!mc || !mc->nobjs);
	p = mc->objects[--mc->nobjs];
	return p;
}

static void clear_stage2_pgd_entry(struct kvm *kvm, pgd_t *pgd, phys_addr_t addr)
{
	pud_t *pud_table __maybe_unused = stage2_pud_offset(kvm, pgd, 0UL);
	stage2_pgd_clear(kvm, pgd);
	kvm_tlb_flush_vmid_ipa(kvm, addr);
	stage2_pud_free(kvm, pud_table);
	put_page(virt_to_page(pgd));
}

static void clear_stage2_pud_entry(struct kvm *kvm, pud_t *pud, phys_addr_t addr)
{
	pmd_t *pmd_table __maybe_unused = stage2_pmd_offset(kvm, pud, 0);
	VM_BUG_ON(stage2_pud_huge(kvm, *pud));
	stage2_pud_clear(kvm, pud);
	kvm_tlb_flush_vmid_ipa(kvm, addr);
	stage2_pmd_free(kvm, pmd_table);
	put_page(virt_to_page(pud));
}

static void clear_stage2_pmd_entry(struct kvm *kvm, pmd_t *pmd, phys_addr_t addr)
{
	pte_t *pte_table = pte_offset_kernel(pmd, 0);
	VM_BUG_ON(pmd_thp_or_huge(*pmd));
	pmd_clear(pmd);
	kvm_tlb_flush_vmid_ipa(kvm, addr);
	free_page((unsigned long)pte_table);
	put_page(virt_to_page(pmd));
}

static inline void kvm_set_pte(pte_t *ptep, pte_t new_pte)
{
	WRITE_ONCE(*ptep, new_pte);
	dsb(ishst);
}

static inline void kvm_set_pmd(pmd_t *pmdp, pmd_t new_pmd)
{
	WRITE_ONCE(*pmdp, new_pmd);
	dsb(ishst);
}

static inline void kvm_pmd_populate(pmd_t *pmdp, pte_t *ptep)
{
	kvm_set_pmd(pmdp, kvm_mk_pmd(ptep));
}

static inline void kvm_pud_populate(pud_t *pudp, pmd_t *pmdp)
{
	WRITE_ONCE(*pudp, kvm_mk_pud(pmdp));
	dsb(ishst);
}

static inline void kvm_pgd_populate(pgd_t *pgdp, pud_t *pudp)
{
	WRITE_ONCE(*pgdp, kvm_mk_pgd(pudp));
	dsb(ishst);
}

/*
 * Unmapping vs dcache management:
 *
 * If a guest maps certain memory pages as uncached, all writes will
 * bypass the data cache and go directly to RAM.  However, the CPUs
 * can still speculate reads (not writes) and fill cache lines with
 * data.
 *
 * Those cache lines will be *clean* cache lines though, so a
 * clean+invalidate operation is equivalent to an invalidate
 * operation, because no cache lines are marked dirty.
 *
 * Those clean cache lines could be filled prior to an uncached write
 * by the guest, and the cache coherent IO subsystem would therefore
 * end up writing old data to disk.
 *
 * This is why right after unmapping a page/section and invalidating
 * the corresponding TLBs, we call kvm_flush_dcache_p*() to make sure
 * the IO subsystem will never hit in the cache.
 *
 * This is all avoided on systems that have ARM64_HAS_STAGE2_FWB, as
 * we then fully enforce cacheability of RAM, no matter what the guest
 * does.
 */
static void unmap_stage2_ptes(struct kvm *kvm, pmd_t *pmd,
		       phys_addr_t addr, phys_addr_t end)
{
	phys_addr_t start_addr = addr;
	pte_t *pte, *start_pte;

	start_pte = pte = pte_offset_kernel(pmd, addr);
	do {
		if (!pte_none(*pte)) {
			pte_t old_pte = *pte;

			kvm_set_pte(pte, __pte(0));
			kvm_tlb_flush_vmid_ipa(kvm, addr);

			/* No need to invalidate the cache for device mappings */
			if (!kvm_is_device_pfn(pte_pfn(old_pte)))
				kvm_flush_dcache_pte(old_pte);

			put_page(virt_to_page(pte));
		}
	} while (pte++, addr += PAGE_SIZE, addr != end);

	if (stage2_pte_table_empty(kvm, start_pte))
		clear_stage2_pmd_entry(kvm, pmd, start_addr);
}

static void unmap_stage2_pmds(struct kvm *kvm, pud_t *pud,
		       phys_addr_t addr, phys_addr_t end)
{
	phys_addr_t next, start_addr = addr;
	pmd_t *pmd, *start_pmd;

	start_pmd = pmd = stage2_pmd_offset(kvm, pud, addr);
	do {
		next = stage2_pmd_addr_end(kvm, addr, end);
		if (!pmd_none(*pmd)) {
			if (pmd_thp_or_huge(*pmd)) {
				pmd_t old_pmd = *pmd;

				pmd_clear(pmd);
				kvm_tlb_flush_vmid_ipa(kvm, addr);

				kvm_flush_dcache_pmd(old_pmd);

				put_page(virt_to_page(pmd));
			} else {
				unmap_stage2_ptes(kvm, pmd, addr, next);
			}
		}
	} while (pmd++, addr = next, addr != end);

	if (stage2_pmd_table_empty(kvm, start_pmd))
		clear_stage2_pud_entry(kvm, pud, start_addr);
}

static void unmap_stage2_puds(struct kvm *kvm, pgd_t *pgd,
		       phys_addr_t addr, phys_addr_t end)
{
	phys_addr_t next, start_addr = addr;
	pud_t *pud, *start_pud;

	start_pud = pud = stage2_pud_offset(kvm, pgd, addr);
	do {
		next = stage2_pud_addr_end(kvm, addr, end);
		if (!stage2_pud_none(kvm, *pud)) {
			if (stage2_pud_huge(kvm, *pud)) {
				pud_t old_pud = *pud;

				stage2_pud_clear(kvm, pud);
				kvm_tlb_flush_vmid_ipa(kvm, addr);
				kvm_flush_dcache_pud(old_pud);
				put_page(virt_to_page(pud));
			} else {
				unmap_stage2_pmds(kvm, pud, addr, next);
			}
		}
	} while (pud++, addr = next, addr != end);

	if (stage2_pud_table_empty(kvm, start_pud))
		clear_stage2_pgd_entry(kvm, pgd, start_addr);
}

/**
 * unmap_stage2_range -- Clear stage2 page table entries to unmap a range
 * @kvm:   The VM pointer
 * @start: The intermediate physical base address of the range to unmap
 * @size:  The size of the area to unmap
 *
 * Clear a range of stage-2 mappings, lowering the various ref-counts.  Must
 * be called while holding mmu_lock (unless for freeing the stage2 pgd before
 * destroying the VM), otherwise another faulting VCPU may come in and mess
 * with things behind our backs.
 */
static void unmap_stage2_range(struct kvm *kvm, phys_addr_t start, u64 size)
{
	pgd_t *pgd;
	phys_addr_t addr = start, end = start + size;
	phys_addr_t next;

	assert_spin_locked(&kvm->mmu_lock);
	WARN_ON(size & ~PAGE_MASK);

	pgd = kvm->arch.pgd + stage2_pgd_index(kvm, addr);
	do {
		/*
		 * Make sure the page table is still active, as another thread
		 * could have possibly freed the page table, while we released
		 * the lock.
		 */
		if (!READ_ONCE(kvm->arch.pgd))
			break;
		next = stage2_pgd_addr_end(kvm, addr, end);
		if (!stage2_pgd_none(kvm, *pgd))
			unmap_stage2_puds(kvm, pgd, addr, next);
		/*
		 * If the range is too large, release the kvm->mmu_lock
		 * to prevent starvation and lockup detector warnings.
		 */
		if (next != end)
			cond_resched_lock(&kvm->mmu_lock);
	} while (pgd++, addr = next, addr != end);
}

static void stage2_flush_ptes(struct kvm *kvm, pmd_t *pmd,
			      phys_addr_t addr, phys_addr_t end)
{
	pte_t *pte;

	pte = pte_offset_kernel(pmd, addr);
	do {
		if (!pte_none(*pte) && !kvm_is_device_pfn(pte_pfn(*pte)))
			kvm_flush_dcache_pte(*pte);
	} while (pte++, addr += PAGE_SIZE, addr != end);
}

static void stage2_flush_pmds(struct kvm *kvm, pud_t *pud,
			      phys_addr_t addr, phys_addr_t end)
{
	pmd_t *pmd;
	phys_addr_t next;

	pmd = stage2_pmd_offset(kvm, pud, addr);
	do {
		next = stage2_pmd_addr_end(kvm, addr, end);
		if (!pmd_none(*pmd)) {
			if (pmd_thp_or_huge(*pmd))
				kvm_flush_dcache_pmd(*pmd);
			else
				stage2_flush_ptes(kvm, pmd, addr, next);
		}
	} while (pmd++, addr = next, addr != end);
}

static void stage2_flush_puds(struct kvm *kvm, pgd_t *pgd,
			      phys_addr_t addr, phys_addr_t end)
{
	pud_t *pud;
	phys_addr_t next;

	pud = stage2_pud_offset(kvm, pgd, addr);
	do {
		next = stage2_pud_addr_end(kvm, addr, end);
		if (!stage2_pud_none(kvm, *pud)) {
			if (stage2_pud_huge(kvm, *pud))
				kvm_flush_dcache_pud(*pud);
			else
				stage2_flush_pmds(kvm, pud, addr, next);
		}
	} while (pud++, addr = next, addr != end);
}

static void stage2_flush_memslot(struct kvm *kvm,
				 struct kvm_memory_slot *memslot)
{
	phys_addr_t addr = memslot->base_gfn << PAGE_SHIFT;
	phys_addr_t end = addr + PAGE_SIZE * memslot->npages;
	phys_addr_t next;
	pgd_t *pgd;

	pgd = kvm->arch.pgd + stage2_pgd_index(kvm, addr);
	do {
		next = stage2_pgd_addr_end(kvm, addr, end);
		if (!stage2_pgd_none(kvm, *pgd))
			stage2_flush_puds(kvm, pgd, addr, next);
	} while (pgd++, addr = next, addr != end);
}

/**
 * stage2_flush_vm - Invalidate cache for pages mapped in stage 2
 * @kvm: The struct kvm pointer
 *
 * Go through the stage 2 page tables and invalidate any cache lines
 * backing memory already mapped to the VM.
 */
static void stage2_flush_vm(struct kvm *kvm)
{
	struct kvm_memslots *slots;
	struct kvm_memory_slot *memslot;
	int idx;

	idx = srcu_read_lock(&kvm->srcu);
	spin_lock(&kvm->mmu_lock);

	slots = kvm_memslots(kvm);
	kvm_for_each_memslot(memslot, slots)
		stage2_flush_memslot(kvm, memslot);

	spin_unlock(&kvm->mmu_lock);
	srcu_read_unlock(&kvm->srcu, idx);
}

static void clear_hyp_pgd_entry(pgd_t *pgd)
{
	pud_t *pud_table __maybe_unused = pud_offset(pgd, 0UL);
	pgd_clear(pgd);
	pud_free(NULL, pud_table);
	put_page(virt_to_page(pgd));
}

static void clear_hyp_pud_entry(pud_t *pud)
{
	pmd_t *pmd_table __maybe_unused = pmd_offset(pud, 0);
	VM_BUG_ON(pud_huge(*pud));
	pud_clear(pud);
	pmd_free(NULL, pmd_table);
	put_page(virt_to_page(pud));
}

static void clear_hyp_pmd_entry(pmd_t *pmd)
{
	pte_t *pte_table = pte_offset_kernel(pmd, 0);
	VM_BUG_ON(pmd_thp_or_huge(*pmd));
	pmd_clear(pmd);
	pte_free_kernel(NULL, pte_table);
	put_page(virt_to_page(pmd));
}

static void unmap_hyp_ptes(pmd_t *pmd, phys_addr_t addr, phys_addr_t end)
{
	pte_t *pte, *start_pte;

	start_pte = pte = pte_offset_kernel(pmd, addr);
	do {
		if (!pte_none(*pte)) {
			kvm_set_pte(pte, __pte(0));
			put_page(virt_to_page(pte));
		}
	} while (pte++, addr += PAGE_SIZE, addr != end);

	if (hyp_pte_table_empty(start_pte))
		clear_hyp_pmd_entry(pmd);
}

static void unmap_hyp_pmds(pud_t *pud, phys_addr_t addr, phys_addr_t end)
{
	phys_addr_t next;
	pmd_t *pmd, *start_pmd;

	start_pmd = pmd = pmd_offset(pud, addr);
	do {
		next = pmd_addr_end(addr, end);
		/* Hyp doesn't use huge pmds */
		if (!pmd_none(*pmd))
			unmap_hyp_ptes(pmd, addr, next);
	} while (pmd++, addr = next, addr != end);

	if (hyp_pmd_table_empty(start_pmd))
		clear_hyp_pud_entry(pud);
}

static void unmap_hyp_puds(pgd_t *pgd, phys_addr_t addr, phys_addr_t end)
{
	phys_addr_t next;
	pud_t *pud, *start_pud;

	start_pud = pud = pud_offset(pgd, addr);
	do {
		next = pud_addr_end(addr, end);
		/* Hyp doesn't use huge puds */
		if (!pud_none(*pud))
			unmap_hyp_pmds(pud, addr, next);
	} while (pud++, addr = next, addr != end);

	if (hyp_pud_table_empty(start_pud))
		clear_hyp_pgd_entry(pgd);
}

static unsigned int kvm_pgd_index(unsigned long addr, unsigned int ptrs_per_pgd)
{
	return (addr >> PGDIR_SHIFT) & (ptrs_per_pgd - 1);
}

static void __unmap_hyp_range(pgd_t *pgdp, unsigned long ptrs_per_pgd,
			      phys_addr_t start, u64 size)
{
	pgd_t *pgd;
	phys_addr_t addr = start, end = start + size;
	phys_addr_t next;

	/*
	 * We don't unmap anything from HYP, except at the hyp tear down.
	 * Hence, we don't have to invalidate the TLBs here.
	 */
	pgd = pgdp + kvm_pgd_index(addr, ptrs_per_pgd);
	do {
		next = pgd_addr_end(addr, end);
		if (!pgd_none(*pgd))
			unmap_hyp_puds(pgd, addr, next);
	} while (pgd++, addr = next, addr != end);
}

static void unmap_hyp_range(pgd_t *pgdp, phys_addr_t start, u64 size)
{
	__unmap_hyp_range(pgdp, PTRS_PER_PGD, start, size);
}

static void unmap_hyp_idmap_range(pgd_t *pgdp, phys_addr_t start, u64 size)
{
	__unmap_hyp_range(pgdp, __kvm_idmap_ptrs_per_pgd(), start, size);
}

/**
 * free_hyp_pgds - free Hyp-mode page tables
 *
 * Assumes hyp_pgd is a page table used strictly in Hyp-mode and
 * therefore contains either mappings in the kernel memory area (above
 * PAGE_OFFSET), or device mappings in the idmap range.
 *
 * boot_hyp_pgd should only map the idmap range, and is only used in
 * the extended idmap case.
 */
void free_hyp_pgds(void)
{
	pgd_t *id_pgd;

	mutex_lock(&kvm_hyp_pgd_mutex);

	id_pgd = boot_hyp_pgd ? boot_hyp_pgd : hyp_pgd;

	if (id_pgd) {
		/* In case we never called hyp_mmu_init() */
		if (!io_map_base)
			io_map_base = hyp_idmap_start;
		unmap_hyp_idmap_range(id_pgd, io_map_base,
				      hyp_idmap_start + PAGE_SIZE - io_map_base);
	}

	if (boot_hyp_pgd) {
		free_pages((unsigned long)boot_hyp_pgd, hyp_pgd_order);
		boot_hyp_pgd = NULL;
	}

	if (hyp_pgd) {
		unmap_hyp_range(hyp_pgd, kern_hyp_va(PAGE_OFFSET),
				(uintptr_t)high_memory - PAGE_OFFSET);

		free_pages((unsigned long)hyp_pgd, hyp_pgd_order);
		hyp_pgd = NULL;
	}
	if (merged_hyp_pgd) {
		clear_page(merged_hyp_pgd);
		free_page((unsigned long)merged_hyp_pgd);
		merged_hyp_pgd = NULL;
	}

	mutex_unlock(&kvm_hyp_pgd_mutex);
}

static void create_hyp_pte_mappings(pmd_t *pmd, unsigned long start,
				    unsigned long end, unsigned long pfn,
				    pgprot_t prot)
{
	pte_t *pte;
	unsigned long addr;

	addr = start;
	do {
		pte = pte_offset_kernel(pmd, addr);
		kvm_set_pte(pte, kvm_pfn_pte(pfn, prot));
		get_page(virt_to_page(pte));
		pfn++;
	} while (addr += PAGE_SIZE, addr != end);
}

static int create_hyp_pmd_mappings(pud_t *pud, unsigned long start,
				   unsigned long end, unsigned long pfn,
				   pgprot_t prot)
{
	pmd_t *pmd;
	pte_t *pte;
	unsigned long addr, next;

	addr = start;
	do {
		pmd = pmd_offset(pud, addr);

		BUG_ON(pmd_sect(*pmd));

		if (pmd_none(*pmd)) {
			pte = pte_alloc_one_kernel(NULL);
			if (!pte) {
				kvm_err("Cannot allocate Hyp pte\n");
				return -ENOMEM;
			}
			kvm_pmd_populate(pmd, pte);
			get_page(virt_to_page(pmd));
		}

		next = pmd_addr_end(addr, end);

		create_hyp_pte_mappings(pmd, addr, next, pfn, prot);
		pfn += (next - addr) >> PAGE_SHIFT;
	} while (addr = next, addr != end);

	return 0;
}

static int create_hyp_pud_mappings(pgd_t *pgd, unsigned long start,
				   unsigned long end, unsigned long pfn,
				   pgprot_t prot)
{
	pud_t *pud;
	pmd_t *pmd;
	unsigned long addr, next;
	int ret;

	addr = start;
	do {
		pud = pud_offset(pgd, addr);

		if (pud_none_or_clear_bad(pud)) {
			pmd = pmd_alloc_one(NULL, addr);
			if (!pmd) {
				kvm_err("Cannot allocate Hyp pmd\n");
				return -ENOMEM;
			}
			kvm_pud_populate(pud, pmd);
			get_page(virt_to_page(pud));
		}

		next = pud_addr_end(addr, end);
		ret = create_hyp_pmd_mappings(pud, addr, next, pfn, prot);
		if (ret)
			return ret;
		pfn += (next - addr) >> PAGE_SHIFT;
	} while (addr = next, addr != end);

	return 0;
}

static int __create_hyp_mappings(pgd_t *pgdp, unsigned long ptrs_per_pgd,
				 unsigned long start, unsigned long end,
				 unsigned long pfn, pgprot_t prot)
{
	pgd_t *pgd;
	pud_t *pud;
	unsigned long addr, next;
	int err = 0;

	mutex_lock(&kvm_hyp_pgd_mutex);
	addr = start & PAGE_MASK;
	end = PAGE_ALIGN(end);
	do {
		pgd = pgdp + kvm_pgd_index(addr, ptrs_per_pgd);

		if (pgd_none(*pgd)) {
			pud = pud_alloc_one(NULL, addr);
			if (!pud) {
				kvm_err("Cannot allocate Hyp pud\n");
				err = -ENOMEM;
				goto out;
			}
			kvm_pgd_populate(pgd, pud);
			get_page(virt_to_page(pgd));
		}

		next = pgd_addr_end(addr, end);
		err = create_hyp_pud_mappings(pgd, addr, next, pfn, prot);
		if (err)
			goto out;
		pfn += (next - addr) >> PAGE_SHIFT;
	} while (addr = next, addr != end);
out:
	mutex_unlock(&kvm_hyp_pgd_mutex);
	return err;
}

static phys_addr_t kvm_kaddr_to_phys(void *kaddr)
{
	if (!is_vmalloc_addr(kaddr)) {
		BUG_ON(!virt_addr_valid(kaddr));
		return __pa(kaddr);
	} else {
		return page_to_phys(vmalloc_to_page(kaddr)) +
		       offset_in_page(kaddr);
	}
}

/**
 * create_hyp_mappings - duplicate a kernel virtual address range in Hyp mode
 * @from:	The virtual kernel start address of the range
 * @to:		The virtual kernel end address of the range (exclusive)
 * @prot:	The protection to be applied to this range
 *
 * The same virtual address as the kernel virtual address is also used
 * in Hyp-mode mapping (modulo HYP_PAGE_OFFSET) to the same underlying
 * physical pages.
 */
int create_hyp_mappings(void *from, void *to, pgprot_t prot)
{
	phys_addr_t phys_addr;
	unsigned long virt_addr;
	unsigned long start = kern_hyp_va((unsigned long)from);
	unsigned long end = kern_hyp_va((unsigned long)to);

	if (is_kernel_in_hyp_mode())
		return 0;

	start = start & PAGE_MASK;
	end = PAGE_ALIGN(end);

	for (virt_addr = start; virt_addr < end; virt_addr += PAGE_SIZE) {
		int err;

		phys_addr = kvm_kaddr_to_phys(from + virt_addr - start);
		err = __create_hyp_mappings(hyp_pgd, PTRS_PER_PGD,
					    virt_addr, virt_addr + PAGE_SIZE,
					    __phys_to_pfn(phys_addr),
					    prot);
		if (err)
			return err;
	}

	return 0;
}

static int __create_hyp_private_mapping(phys_addr_t phys_addr, size_t size,
					unsigned long *haddr, pgprot_t prot)
{
	pgd_t *pgd = hyp_pgd;
	unsigned long base;
	int ret = 0;

	mutex_lock(&kvm_hyp_pgd_mutex);

	/*
	 * This assumes that we we have enough space below the idmap
	 * page to allocate our VAs. If not, the check below will
	 * kick. A potential alternative would be to detect that
	 * overflow and switch to an allocation above the idmap.
	 *
	 * The allocated size is always a multiple of PAGE_SIZE.
	 */
	size = PAGE_ALIGN(size + offset_in_page(phys_addr));
	base = io_map_base - size;

	/*
	 * Verify that BIT(VA_BITS - 1) hasn't been flipped by
	 * allocating the new area, as it would indicate we've
	 * overflowed the idmap/IO address range.
	 */
	if ((base ^ io_map_base) & BIT(VA_BITS - 1))
		ret = -ENOMEM;
	else
		io_map_base = base;

	mutex_unlock(&kvm_hyp_pgd_mutex);

	if (ret)
		goto out;

	if (__kvm_cpu_uses_extended_idmap())
		pgd = boot_hyp_pgd;

	ret = __create_hyp_mappings(pgd, __kvm_idmap_ptrs_per_pgd(),
				    base, base + size,
				    __phys_to_pfn(phys_addr), prot);
	if (ret)
		goto out;

	*haddr = base + offset_in_page(phys_addr);

out:
	return ret;
}

/**
 * create_hyp_io_mappings - Map IO into both kernel and HYP
 * @phys_addr:	The physical start address which gets mapped
 * @size:	Size of the region being mapped
 * @kaddr:	Kernel VA for this mapping
 * @haddr:	HYP VA for this mapping
 */
int create_hyp_io_mappings(phys_addr_t phys_addr, size_t size,
			   void __iomem **kaddr,
			   void __iomem **haddr)
{
	unsigned long addr;
	int ret;

	*kaddr = ioremap(phys_addr, size);
	if (!*kaddr)
		return -ENOMEM;

	if (is_kernel_in_hyp_mode()) {
		*haddr = *kaddr;
		return 0;
	}

	ret = __create_hyp_private_mapping(phys_addr, size,
					   &addr, PAGE_HYP_DEVICE);
	if (ret) {
		iounmap(*kaddr);
		*kaddr = NULL;
		*haddr = NULL;
		return ret;
	}

	*haddr = (void __iomem *)addr;
	return 0;
}

/**
 * create_hyp_exec_mappings - Map an executable range into HYP
 * @phys_addr:	The physical start address which gets mapped
 * @size:	Size of the region being mapped
 * @haddr:	HYP VA for this mapping
 */
int create_hyp_exec_mappings(phys_addr_t phys_addr, size_t size,
			     void **haddr)
{
	unsigned long addr;
	int ret;

	BUG_ON(is_kernel_in_hyp_mode());

	ret = __create_hyp_private_mapping(phys_addr, size,
					   &addr, PAGE_HYP_EXEC);
	if (ret) {
		*haddr = NULL;
		return ret;
	}

	*haddr = (void *)addr;
	return 0;
}

/**
 * kvm_alloc_stage2_pgd - allocate level-1 table for stage-2 translation.
 * @kvm:	The KVM struct pointer for the VM.
 *
 * Allocates only the stage-2 HW PGD level table(s) of size defined by
 * stage2_pgd_size(kvm).
 *
 * Note we don't need locking here as this is only called when the VM is
 * created, which can only be done once.
 */
int kvm_alloc_stage2_pgd(struct kvm *kvm)
{
	phys_addr_t pgd_phys;
	pgd_t *pgd;

	if (kvm->arch.pgd != NULL) {
		kvm_err("kvm_arch already initialized?\n");
		return -EINVAL;
	}

	/* Allocate the HW PGD, making sure that each page gets its own refcount */
	pgd = alloc_pages_exact(stage2_pgd_size(kvm), GFP_KERNEL | __GFP_ZERO);
	if (!pgd)
		return -ENOMEM;

	pgd_phys = virt_to_phys(pgd);
	if (WARN_ON(pgd_phys & ~kvm_vttbr_baddr_mask(kvm)))
		return -EINVAL;

	kvm->arch.pgd = pgd;
	kvm->arch.pgd_phys = pgd_phys;
	return 0;
}

static void stage2_unmap_memslot(struct kvm *kvm,
				 struct kvm_memory_slot *memslot)
{
	hva_t hva = memslot->userspace_addr;
	phys_addr_t addr = memslot->base_gfn << PAGE_SHIFT;
	phys_addr_t size = PAGE_SIZE * memslot->npages;
	hva_t reg_end = hva + size;

	/*
	 * A memory region could potentially cover multiple VMAs, and any holes
	 * between them, so iterate over all of them to find out if we should
	 * unmap any of them.
	 *
	 *     +--------------------------------------------+
	 * +---------------+----------------+   +----------------+
	 * |   : VMA 1     |      VMA 2     |   |    VMA 3  :    |
	 * +---------------+----------------+   +----------------+
	 *     |               memory region                |
	 *     +--------------------------------------------+
	 */
	do {
		struct vm_area_struct *vma = find_vma(current->mm, hva);
		hva_t vm_start, vm_end;

		if (!vma || vma->vm_start >= reg_end)
			break;

		/*
		 * Take the intersection of this VMA with the memory region
		 */
		vm_start = max(hva, vma->vm_start);
		vm_end = min(reg_end, vma->vm_end);

		if (!(vma->vm_flags & VM_PFNMAP)) {
			gpa_t gpa = addr + (vm_start - memslot->userspace_addr);
			unmap_stage2_range(kvm, gpa, vm_end - vm_start);
		}
		hva = vm_end;
	} while (hva < reg_end);
}

/**
 * stage2_unmap_vm - Unmap Stage-2 RAM mappings
 * @kvm: The struct kvm pointer
 *
 * Go through the memregions and unmap any reguler RAM
 * backing memory already mapped to the VM.
 */
void stage2_unmap_vm(struct kvm *kvm)
{
	struct kvm_memslots *slots;
	struct kvm_memory_slot *memslot;
	int idx;

	idx = srcu_read_lock(&kvm->srcu);
	down_read(&current->mm->mmap_sem);
	spin_lock(&kvm->mmu_lock);

	slots = kvm_memslots(kvm);
	kvm_for_each_memslot(memslot, slots)
		stage2_unmap_memslot(kvm, memslot);

	spin_unlock(&kvm->mmu_lock);
	up_read(&current->mm->mmap_sem);
	srcu_read_unlock(&kvm->srcu, idx);
}

/**
 * kvm_free_stage2_pgd - free all stage-2 tables
 * @kvm:	The KVM struct pointer for the VM.
 *
 * Walks the level-1 page table pointed to by kvm->arch.pgd and frees all
 * underlying level-2 and level-3 tables before freeing the actual level-1 table
 * and setting the struct pointer to NULL.
 */
void kvm_free_stage2_pgd(struct kvm *kvm)
{
	void *pgd = NULL;

	spin_lock(&kvm->mmu_lock);
	if (kvm->arch.pgd) {
		unmap_stage2_range(kvm, 0, kvm_phys_size(kvm));
		pgd = READ_ONCE(kvm->arch.pgd);
		kvm->arch.pgd = NULL;
		kvm->arch.pgd_phys = 0;
	}
	spin_unlock(&kvm->mmu_lock);

	/* Free the HW pgd, one page at a time */
	if (pgd)
		free_pages_exact(pgd, stage2_pgd_size(kvm));
}

static pud_t *stage2_get_pud(struct kvm *kvm, struct kvm_mmu_memory_cache *cache,
			     phys_addr_t addr)
{
	pgd_t *pgd;
	pud_t *pud;

	pgd = kvm->arch.pgd + stage2_pgd_index(kvm, addr);
	if (stage2_pgd_none(kvm, *pgd)) {
		if (!cache)
			return NULL;
		pud = mmu_memory_cache_alloc(cache);
		stage2_pgd_populate(kvm, pgd, pud);
		get_page(virt_to_page(pgd));
	}

	return stage2_pud_offset(kvm, pgd, addr);
}

static pmd_t *stage2_get_pmd(struct kvm *kvm, struct kvm_mmu_memory_cache *cache,
			     phys_addr_t addr)
{
	pud_t *pud;
	pmd_t *pmd;

	pud = stage2_get_pud(kvm, cache, addr);
	if (!pud || stage2_pud_huge(kvm, *pud))
		return NULL;

	if (stage2_pud_none(kvm, *pud)) {
		if (!cache)
			return NULL;
		pmd = mmu_memory_cache_alloc(cache);
		stage2_pud_populate(kvm, pud, pmd);
		get_page(virt_to_page(pud));
	}

	return stage2_pmd_offset(kvm, pud, addr);
}

static int stage2_set_pmd_huge(struct kvm *kvm, struct kvm_mmu_memory_cache
			       *cache, phys_addr_t addr, const pmd_t *new_pmd)
{
	pmd_t *pmd, old_pmd;

retry:
	pmd = stage2_get_pmd(kvm, cache, addr);
	VM_BUG_ON(!pmd);

	old_pmd = *pmd;
	/*
	 * Multiple vcpus faulting on the same PMD entry, can
	 * lead to them sequentially updating the PMD with the
	 * same value. Following the break-before-make
	 * (pmd_clear() followed by tlb_flush()) process can
	 * hinder forward progress due to refaults generated
	 * on missing translations.
	 *
	 * Skip updating the page table if the entry is
	 * unchanged.
	 */
	if (pmd_val(old_pmd) == pmd_val(*new_pmd))
		return 0;

	if (pmd_present(old_pmd)) {
		/*
		 * If we already have PTE level mapping for this block,
		 * we must unmap it to avoid inconsistent TLB state and
		 * leaking the table page. We could end up in this situation
		 * if the memory slot was marked for dirty logging and was
		 * reverted, leaving PTE level mappings for the pages accessed
		 * during the period. So, unmap the PTE level mapping for this
		 * block and retry, as we could have released the upper level
		 * table in the process.
		 *
		 * Normal THP split/merge follows mmu_notifier callbacks and do
		 * get handled accordingly.
		 */
		if (!pmd_thp_or_huge(old_pmd)) {
			unmap_stage2_range(kvm, addr & S2_PMD_MASK, S2_PMD_SIZE);
			goto retry;
		}
		/*
		 * Mapping in huge pages should only happen through a
		 * fault.  If a page is merged into a transparent huge
		 * page, the individual subpages of that huge page
		 * should be unmapped through MMU notifiers before we
		 * get here.
		 *
		 * Merging of CompoundPages is not supported; they
		 * should become splitting first, unmapped, merged,
		 * and mapped back in on-demand.
		 */
		WARN_ON_ONCE(pmd_pfn(old_pmd) != pmd_pfn(*new_pmd));
		pmd_clear(pmd);
		kvm_tlb_flush_vmid_ipa(kvm, addr);
	} else {
		get_page(virt_to_page(pmd));
	}

	kvm_set_pmd(pmd, *new_pmd);
	return 0;
}

static int stage2_set_pud_huge(struct kvm *kvm, struct kvm_mmu_memory_cache *cache,
			       phys_addr_t addr, const pud_t *new_pudp)
{
	pud_t *pudp, old_pud;

retry:
	pudp = stage2_get_pud(kvm, cache, addr);
	VM_BUG_ON(!pudp);

	old_pud = *pudp;

	/*
	 * A large number of vcpus faulting on the same stage 2 entry,
	 * can lead to a refault due to the stage2_pud_clear()/tlb_flush().
	 * Skip updating the page tables if there is no change.
	 */
	if (pud_val(old_pud) == pud_val(*new_pudp))
		return 0;

	if (stage2_pud_present(kvm, old_pud)) {
		/*
		 * If we already have table level mapping for this block, unmap
		 * the range for this block and retry.
		 */
		if (!stage2_pud_huge(kvm, old_pud)) {
			unmap_stage2_range(kvm, addr & S2_PUD_MASK, S2_PUD_SIZE);
			goto retry;
		}

		WARN_ON_ONCE(kvm_pud_pfn(old_pud) != kvm_pud_pfn(*new_pudp));
		stage2_pud_clear(kvm, pudp);
		kvm_tlb_flush_vmid_ipa(kvm, addr);
	} else {
		get_page(virt_to_page(pudp));
	}

	kvm_set_pud(pudp, *new_pudp);
	return 0;
}

/*
 * stage2_get_leaf_entry - walk the stage2 VM page tables and return
 * true if a valid and present leaf-entry is found. A pointer to the
 * leaf-entry is returned in the appropriate level variable - pudpp,
 * pmdpp, ptepp.
 */
static bool stage2_get_leaf_entry(struct kvm *kvm, phys_addr_t addr,
				  pud_t **pudpp, pmd_t **pmdpp, pte_t **ptepp)
{
	pud_t *pudp;
	pmd_t *pmdp;
	pte_t *ptep;

	*pudpp = NULL;
	*pmdpp = NULL;
	*ptepp = NULL;

	pudp = stage2_get_pud(kvm, NULL, addr);
	if (!pudp || stage2_pud_none(kvm, *pudp) || !stage2_pud_present(kvm, *pudp))
		return false;

	if (stage2_pud_huge(kvm, *pudp)) {
		*pudpp = pudp;
		return true;
	}

	pmdp = stage2_pmd_offset(kvm, pudp, addr);
	if (!pmdp || pmd_none(*pmdp) || !pmd_present(*pmdp))
		return false;

	if (pmd_thp_or_huge(*pmdp)) {
		*pmdpp = pmdp;
		return true;
	}

	ptep = pte_offset_kernel(pmdp, addr);
	if (!ptep || pte_none(*ptep) || !pte_present(*ptep))
		return false;

	*ptepp = ptep;
	return true;
}

static bool stage2_is_exec(struct kvm *kvm, phys_addr_t addr)
{
	pud_t *pudp;
	pmd_t *pmdp;
	pte_t *ptep;
	bool found;

	found = stage2_get_leaf_entry(kvm, addr, &pudp, &pmdp, &ptep);
	if (!found)
		return false;

	if (pudp)
		return kvm_s2pud_exec(pudp);
	else if (pmdp)
		return kvm_s2pmd_exec(pmdp);
	else
		return kvm_s2pte_exec(ptep);
}

static int stage2_set_pte(struct kvm *kvm, struct kvm_mmu_memory_cache *cache,
			  phys_addr_t addr, const pte_t *new_pte,
			  unsigned long flags)
{
	pud_t *pud;
	pmd_t *pmd;
	pte_t *pte, old_pte;
	bool iomap = flags & KVM_S2PTE_FLAG_IS_IOMAP;
	bool logging_active = flags & KVM_S2_FLAG_LOGGING_ACTIVE;

	VM_BUG_ON(logging_active && !cache);

	/* Create stage-2 page table mapping - Levels 0 and 1 */
	pud = stage2_get_pud(kvm, cache, addr);
	if (!pud) {
		/*
		 * Ignore calls from kvm_set_spte_hva for unallocated
		 * address ranges.
		 */
		return 0;
	}

	/*
	 * While dirty page logging - dissolve huge PUD, then continue
	 * on to allocate page.
	 */
	if (logging_active)
		stage2_dissolve_pud(kvm, addr, pud);

	if (stage2_pud_none(kvm, *pud)) {
		if (!cache)
			return 0; /* ignore calls from kvm_set_spte_hva */
		pmd = mmu_memory_cache_alloc(cache);
		stage2_pud_populate(kvm, pud, pmd);
		get_page(virt_to_page(pud));
	}

	pmd = stage2_pmd_offset(kvm, pud, addr);
	if (!pmd) {
		/*
		 * Ignore calls from kvm_set_spte_hva for unallocated
		 * address ranges.
		 */
		return 0;
	}

	/*
	 * While dirty page logging - dissolve huge PMD, then continue on to
	 * allocate page.
	 */
	if (logging_active)
		stage2_dissolve_pmd(kvm, addr, pmd);

	/* Create stage-2 page mappings - Level 2 */
	if (pmd_none(*pmd)) {
		if (!cache)
			return 0; /* ignore calls from kvm_set_spte_hva */
		pte = mmu_memory_cache_alloc(cache);
		kvm_pmd_populate(pmd, pte);
		get_page(virt_to_page(pmd));
	}

	pte = pte_offset_kernel(pmd, addr);

	if (iomap && pte_present(*pte))
		return -EFAULT;

	/* Create 2nd stage page table mapping - Level 3 */
	old_pte = *pte;
	if (pte_present(old_pte)) {
		/* Skip page table update if there is no change */
		if (pte_val(old_pte) == pte_val(*new_pte))
			return 0;

		kvm_set_pte(pte, __pte(0));
		kvm_tlb_flush_vmid_ipa(kvm, addr);
	} else {
		get_page(virt_to_page(pte));
	}

	kvm_set_pte(pte, *new_pte);
	return 0;
}

#ifndef __HAVE_ARCH_PTEP_TEST_AND_CLEAR_YOUNG
static int stage2_ptep_test_and_clear_young(pte_t *pte)
{
	if (pte_young(*pte)) {
		*pte = pte_mkold(*pte);
		return 1;
	}
	return 0;
}
#else
static int stage2_ptep_test_and_clear_young(pte_t *pte)
{
	return __ptep_test_and_clear_young(pte);
}
#endif

static int stage2_pmdp_test_and_clear_young(pmd_t *pmd)
{
	return stage2_ptep_test_and_clear_young((pte_t *)pmd);
}

static int stage2_pudp_test_and_clear_young(pud_t *pud)
{
	return stage2_ptep_test_and_clear_young((pte_t *)pud);
}

/**
 * kvm_phys_addr_ioremap - map a device range to guest IPA
 *
 * @kvm:	The KVM pointer
 * @guest_ipa:	The IPA at which to insert the mapping
 * @pa:		The physical address of the device
 * @size:	The size of the mapping
 */
int kvm_phys_addr_ioremap(struct kvm *kvm, phys_addr_t guest_ipa,
			  phys_addr_t pa, unsigned long size, bool writable)
{
	phys_addr_t addr, end;
	int ret = 0;
	unsigned long pfn;
	struct kvm_mmu_memory_cache cache = { 0, };

	end = (guest_ipa + size + PAGE_SIZE - 1) & PAGE_MASK;
	pfn = __phys_to_pfn(pa);

	for (addr = guest_ipa; addr < end; addr += PAGE_SIZE) {
		pte_t pte = kvm_pfn_pte(pfn, PAGE_S2_DEVICE);

		if (writable)
			pte = kvm_s2pte_mkwrite(pte);

		ret = mmu_topup_memory_cache(&cache,
					     kvm_mmu_cache_min_pages(kvm),
					     KVM_NR_MEM_OBJS);
		if (ret)
			goto out;
		spin_lock(&kvm->mmu_lock);
		ret = stage2_set_pte(kvm, &cache, addr, &pte,
						KVM_S2PTE_FLAG_IS_IOMAP);
		spin_unlock(&kvm->mmu_lock);
		if (ret)
			goto out;

		pfn++;
	}

out:
	mmu_free_memory_cache(&cache);
	return ret;
}

static bool transparent_hugepage_adjust(kvm_pfn_t *pfnp, phys_addr_t *ipap)
{
	kvm_pfn_t pfn = *pfnp;
	gfn_t gfn = *ipap >> PAGE_SHIFT;
	struct page *page = pfn_to_page(pfn);

	/*
<<<<<<< HEAD
	 * PageTransCompoungMap() returns true for THP and
=======
	 * PageTransCompoundMap() returns true for THP and
>>>>>>> fa578e9d
	 * hugetlbfs. Make sure the adjustment is done only for THP
	 * pages.
	 */
	if (!PageHuge(page) && PageTransCompoundMap(page)) {
		unsigned long mask;
		/*
		 * The address we faulted on is backed by a transparent huge
		 * page.  However, because we map the compound huge page and
		 * not the individual tail page, we need to transfer the
		 * refcount to the head page.  We have to be careful that the
		 * THP doesn't start to split while we are adjusting the
		 * refcounts.
		 *
		 * We are sure this doesn't happen, because mmu_notifier_retry
		 * was successful and we are holding the mmu_lock, so if this
		 * THP is trying to split, it will be blocked in the mmu
		 * notifier before touching any of the pages, specifically
		 * before being able to call __split_huge_page_refcount().
		 *
		 * We can therefore safely transfer the refcount from PG_tail
		 * to PG_head and switch the pfn from a tail page to the head
		 * page accordingly.
		 */
		mask = PTRS_PER_PMD - 1;
		VM_BUG_ON((gfn & mask) != (pfn & mask));
		if (pfn & mask) {
			*ipap &= PMD_MASK;
			kvm_release_pfn_clean(pfn);
			pfn &= ~mask;
			kvm_get_pfn(pfn);
			*pfnp = pfn;
		}

		return true;
	}

	return false;
}

/**
 * stage2_wp_ptes - write protect PMD range
 * @pmd:	pointer to pmd entry
 * @addr:	range start address
 * @end:	range end address
 */
static void stage2_wp_ptes(pmd_t *pmd, phys_addr_t addr, phys_addr_t end)
{
	pte_t *pte;

	pte = pte_offset_kernel(pmd, addr);
	do {
		if (!pte_none(*pte)) {
			if (!kvm_s2pte_readonly(pte))
				kvm_set_s2pte_readonly(pte);
		}
	} while (pte++, addr += PAGE_SIZE, addr != end);
}

/**
 * stage2_wp_pmds - write protect PUD range
 * kvm:		kvm instance for the VM
 * @pud:	pointer to pud entry
 * @addr:	range start address
 * @end:	range end address
 */
static void stage2_wp_pmds(struct kvm *kvm, pud_t *pud,
			   phys_addr_t addr, phys_addr_t end)
{
	pmd_t *pmd;
	phys_addr_t next;

	pmd = stage2_pmd_offset(kvm, pud, addr);

	do {
		next = stage2_pmd_addr_end(kvm, addr, end);
		if (!pmd_none(*pmd)) {
			if (pmd_thp_or_huge(*pmd)) {
				if (!kvm_s2pmd_readonly(pmd))
					kvm_set_s2pmd_readonly(pmd);
			} else {
				stage2_wp_ptes(pmd, addr, next);
			}
		}
	} while (pmd++, addr = next, addr != end);
}

/**
 * stage2_wp_puds - write protect PGD range
 * @pgd:	pointer to pgd entry
 * @addr:	range start address
 * @end:	range end address
 */
static void  stage2_wp_puds(struct kvm *kvm, pgd_t *pgd,
			    phys_addr_t addr, phys_addr_t end)
{
	pud_t *pud;
	phys_addr_t next;

	pud = stage2_pud_offset(kvm, pgd, addr);
	do {
		next = stage2_pud_addr_end(kvm, addr, end);
		if (!stage2_pud_none(kvm, *pud)) {
			if (stage2_pud_huge(kvm, *pud)) {
				if (!kvm_s2pud_readonly(pud))
					kvm_set_s2pud_readonly(pud);
			} else {
				stage2_wp_pmds(kvm, pud, addr, next);
			}
		}
	} while (pud++, addr = next, addr != end);
}

/**
 * stage2_wp_range() - write protect stage2 memory region range
 * @kvm:	The KVM pointer
 * @addr:	Start address of range
 * @end:	End address of range
 */
static void stage2_wp_range(struct kvm *kvm, phys_addr_t addr, phys_addr_t end)
{
	pgd_t *pgd;
	phys_addr_t next;

	pgd = kvm->arch.pgd + stage2_pgd_index(kvm, addr);
	do {
		/*
		 * Release kvm_mmu_lock periodically if the memory region is
		 * large. Otherwise, we may see kernel panics with
		 * CONFIG_DETECT_HUNG_TASK, CONFIG_LOCKUP_DETECTOR,
		 * CONFIG_LOCKDEP. Additionally, holding the lock too long
		 * will also starve other vCPUs. We have to also make sure
		 * that the page tables are not freed while we released
		 * the lock.
		 */
		cond_resched_lock(&kvm->mmu_lock);
		if (!READ_ONCE(kvm->arch.pgd))
			break;
		next = stage2_pgd_addr_end(kvm, addr, end);
		if (stage2_pgd_present(kvm, *pgd))
			stage2_wp_puds(kvm, pgd, addr, next);
	} while (pgd++, addr = next, addr != end);
}

/**
 * kvm_mmu_wp_memory_region() - write protect stage 2 entries for memory slot
 * @kvm:	The KVM pointer
 * @slot:	The memory slot to write protect
 *
 * Called to start logging dirty pages after memory region
 * KVM_MEM_LOG_DIRTY_PAGES operation is called. After this function returns
 * all present PUD, PMD and PTEs are write protected in the memory region.
 * Afterwards read of dirty page log can be called.
 *
 * Acquires kvm_mmu_lock. Called with kvm->slots_lock mutex acquired,
 * serializing operations for VM memory regions.
 */
void kvm_mmu_wp_memory_region(struct kvm *kvm, int slot)
{
	struct kvm_memslots *slots = kvm_memslots(kvm);
	struct kvm_memory_slot *memslot = id_to_memslot(slots, slot);
	phys_addr_t start = memslot->base_gfn << PAGE_SHIFT;
	phys_addr_t end = (memslot->base_gfn + memslot->npages) << PAGE_SHIFT;

	spin_lock(&kvm->mmu_lock);
	stage2_wp_range(kvm, start, end);
	spin_unlock(&kvm->mmu_lock);
	kvm_flush_remote_tlbs(kvm);
}

/**
 * kvm_mmu_write_protect_pt_masked() - write protect dirty pages
 * @kvm:	The KVM pointer
 * @slot:	The memory slot associated with mask
 * @gfn_offset:	The gfn offset in memory slot
 * @mask:	The mask of dirty pages at offset 'gfn_offset' in this memory
 *		slot to be write protected
 *
 * Walks bits set in mask write protects the associated pte's. Caller must
 * acquire kvm_mmu_lock.
 */
static void kvm_mmu_write_protect_pt_masked(struct kvm *kvm,
		struct kvm_memory_slot *slot,
		gfn_t gfn_offset, unsigned long mask)
{
	phys_addr_t base_gfn = slot->base_gfn + gfn_offset;
	phys_addr_t start = (base_gfn +  __ffs(mask)) << PAGE_SHIFT;
	phys_addr_t end = (base_gfn + __fls(mask) + 1) << PAGE_SHIFT;

	stage2_wp_range(kvm, start, end);
}

/*
 * kvm_arch_mmu_enable_log_dirty_pt_masked - enable dirty logging for selected
 * dirty pages.
 *
 * It calls kvm_mmu_write_protect_pt_masked to write protect selected pages to
 * enable dirty logging for them.
 */
void kvm_arch_mmu_enable_log_dirty_pt_masked(struct kvm *kvm,
		struct kvm_memory_slot *slot,
		gfn_t gfn_offset, unsigned long mask)
{
	kvm_mmu_write_protect_pt_masked(kvm, slot, gfn_offset, mask);
}

static void clean_dcache_guest_page(kvm_pfn_t pfn, unsigned long size)
{
	__clean_dcache_guest_page(pfn, size);
}

static void invalidate_icache_guest_page(kvm_pfn_t pfn, unsigned long size)
{
	__invalidate_icache_guest_page(pfn, size);
}

static void kvm_send_hwpoison_signal(unsigned long address,
				     struct vm_area_struct *vma)
{
	short lsb;

	if (is_vm_hugetlb_page(vma))
		lsb = huge_page_shift(hstate_vma(vma));
	else
		lsb = PAGE_SHIFT;

	send_sig_mceerr(BUS_MCEERR_AR, (void __user *)address, lsb, current);
}

static bool fault_supports_stage2_huge_mapping(struct kvm_memory_slot *memslot,
					       unsigned long hva,
					       unsigned long map_size)
{
	gpa_t gpa_start;
	hva_t uaddr_start, uaddr_end;
	size_t size;

	size = memslot->npages * PAGE_SIZE;

	gpa_start = memslot->base_gfn << PAGE_SHIFT;

	uaddr_start = memslot->userspace_addr;
	uaddr_end = uaddr_start + size;

	/*
	 * Pages belonging to memslots that don't have the same alignment
	 * within a PMD/PUD for userspace and IPA cannot be mapped with stage-2
	 * PMD/PUD entries, because we'll end up mapping the wrong pages.
	 *
	 * Consider a layout like the following:
	 *
	 *    memslot->userspace_addr:
	 *    +-----+--------------------+--------------------+---+
	 *    |abcde|fgh  Stage-1 block  |    Stage-1 block tv|xyz|
	 *    +-----+--------------------+--------------------+---+
	 *
	 *    memslot->base_gfn << PAGE_SIZE:
	 *      +---+--------------------+--------------------+-----+
	 *      |abc|def  Stage-2 block  |    Stage-2 block   |tvxyz|
	 *      +---+--------------------+--------------------+-----+
	 *
	 * If we create those stage-2 blocks, we'll end up with this incorrect
	 * mapping:
	 *   d -> f
	 *   e -> g
	 *   f -> h
	 */
	if ((gpa_start & (map_size - 1)) != (uaddr_start & (map_size - 1)))
		return false;

	/*
	 * Next, let's make sure we're not trying to map anything not covered
	 * by the memslot. This means we have to prohibit block size mappings
	 * for the beginning and end of a non-block aligned and non-block sized
	 * memory slot (illustrated by the head and tail parts of the
	 * userspace view above containing pages 'abcde' and 'xyz',
	 * respectively).
	 *
	 * Note that it doesn't matter if we do the check using the
	 * userspace_addr or the base_gfn, as both are equally aligned (per
	 * the check above) and equally sized.
	 */
	return (hva & ~(map_size - 1)) >= uaddr_start &&
	       (hva & ~(map_size - 1)) + map_size <= uaddr_end;
}

static int user_mem_abort(struct kvm_vcpu *vcpu, phys_addr_t fault_ipa,
			  struct kvm_memory_slot *memslot, unsigned long hva,
			  unsigned long fault_status)
{
	int ret;
	bool write_fault, writable, force_pte = false;
	bool exec_fault, needs_exec;
	unsigned long mmu_seq;
	gfn_t gfn = fault_ipa >> PAGE_SHIFT;
	struct kvm *kvm = vcpu->kvm;
	struct kvm_mmu_memory_cache *memcache = &vcpu->arch.mmu_page_cache;
	struct vm_area_struct *vma;
	kvm_pfn_t pfn;
	pgprot_t mem_type = PAGE_S2;
	bool logging_active = memslot_is_logging(memslot);
	unsigned long vma_pagesize, flags = 0;

	write_fault = kvm_is_write_fault(vcpu);
	exec_fault = kvm_vcpu_trap_is_iabt(vcpu);
	VM_BUG_ON(write_fault && exec_fault);

	if (fault_status == FSC_PERM && !write_fault && !exec_fault) {
		kvm_err("Unexpected L2 read permission error\n");
		return -EFAULT;
	}

	/* Let's check if we will get back a huge page backed by hugetlbfs */
	down_read(&current->mm->mmap_sem);
	vma = find_vma_intersection(current->mm, hva, hva + 1);
	if (unlikely(!vma)) {
		kvm_err("Failed to find VMA for hva 0x%lx\n", hva);
		up_read(&current->mm->mmap_sem);
		return -EFAULT;
	}

	vma_pagesize = vma_kernel_pagesize(vma);
	if (logging_active ||
	    (vma->vm_flags & VM_PFNMAP) ||
	    !fault_supports_stage2_huge_mapping(memslot, hva, vma_pagesize)) {
		force_pte = true;
		vma_pagesize = PAGE_SIZE;
	}

	/*
	 * The stage2 has a minimum of 2 level table (For arm64 see
	 * kvm_arm_setup_stage2()). Hence, we are guaranteed that we can
	 * use PMD_SIZE huge mappings (even when the PMD is folded into PGD).
	 * As for PUD huge maps, we must make sure that we have at least
	 * 3 levels, i.e, PMD is not folded.
	 */
	if (vma_pagesize == PMD_SIZE ||
	    (vma_pagesize == PUD_SIZE && kvm_stage2_has_pmd(kvm)))
		gfn = (fault_ipa & huge_page_mask(hstate_vma(vma))) >> PAGE_SHIFT;
	up_read(&current->mm->mmap_sem);

	/* We need minimum second+third level pages */
	ret = mmu_topup_memory_cache(memcache, kvm_mmu_cache_min_pages(kvm),
				     KVM_NR_MEM_OBJS);
	if (ret)
		return ret;

	mmu_seq = vcpu->kvm->mmu_notifier_seq;
	/*
	 * Ensure the read of mmu_notifier_seq happens before we call
	 * gfn_to_pfn_prot (which calls get_user_pages), so that we don't risk
	 * the page we just got a reference to gets unmapped before we have a
	 * chance to grab the mmu_lock, which ensure that if the page gets
	 * unmapped afterwards, the call to kvm_unmap_hva will take it away
	 * from us again properly. This smp_rmb() interacts with the smp_wmb()
	 * in kvm_mmu_notifier_invalidate_<page|range_end>.
	 */
	smp_rmb();

	pfn = gfn_to_pfn_prot(kvm, gfn, write_fault, &writable);
	if (pfn == KVM_PFN_ERR_HWPOISON) {
		kvm_send_hwpoison_signal(hva, vma);
		return 0;
	}
	if (is_error_noslot_pfn(pfn))
		return -EFAULT;

	if (kvm_is_device_pfn(pfn)) {
		mem_type = PAGE_S2_DEVICE;
		flags |= KVM_S2PTE_FLAG_IS_IOMAP;
	} else if (logging_active) {
		/*
		 * Faults on pages in a memslot with logging enabled
		 * should not be mapped with huge pages (it introduces churn
		 * and performance degradation), so force a pte mapping.
		 */
		flags |= KVM_S2_FLAG_LOGGING_ACTIVE;

		/*
		 * Only actually map the page as writable if this was a write
		 * fault.
		 */
		if (!write_fault)
			writable = false;
	}

	if (exec_fault && is_iomap(flags))
		return -ENOEXEC;

	spin_lock(&kvm->mmu_lock);
	if (mmu_notifier_retry(kvm, mmu_seq))
		goto out_unlock;

	if (vma_pagesize == PAGE_SIZE && !force_pte) {
		/*
		 * Only PMD_SIZE transparent hugepages(THP) are
		 * currently supported. This code will need to be
		 * updated to support other THP sizes.
		 *
		 * Make sure the host VA and the guest IPA are sufficiently
		 * aligned and that the block is contained within the memslot.
		 */
		if (fault_supports_stage2_huge_mapping(memslot, hva, PMD_SIZE) &&
		    transparent_hugepage_adjust(&pfn, &fault_ipa))
			vma_pagesize = PMD_SIZE;
	}

	if (writable)
		kvm_set_pfn_dirty(pfn);

	if (fault_status != FSC_PERM && !is_iomap(flags))
		clean_dcache_guest_page(pfn, vma_pagesize);

	if (exec_fault)
		invalidate_icache_guest_page(pfn, vma_pagesize);

	/*
	 * If we took an execution fault we have made the
	 * icache/dcache coherent above and should now let the s2
	 * mapping be executable.
	 *
	 * Write faults (!exec_fault && FSC_PERM) are orthogonal to
	 * execute permissions, and we preserve whatever we have.
	 */
	needs_exec = exec_fault ||
		(fault_status == FSC_PERM && stage2_is_exec(kvm, fault_ipa));

	if (vma_pagesize == PUD_SIZE) {
		pud_t new_pud = kvm_pfn_pud(pfn, mem_type);

		new_pud = kvm_pud_mkhuge(new_pud);
		if (writable)
			new_pud = kvm_s2pud_mkwrite(new_pud);

		if (needs_exec)
			new_pud = kvm_s2pud_mkexec(new_pud);

		ret = stage2_set_pud_huge(kvm, memcache, fault_ipa, &new_pud);
	} else if (vma_pagesize == PMD_SIZE) {
		pmd_t new_pmd = kvm_pfn_pmd(pfn, mem_type);

		new_pmd = kvm_pmd_mkhuge(new_pmd);

		if (writable)
			new_pmd = kvm_s2pmd_mkwrite(new_pmd);

		if (needs_exec)
			new_pmd = kvm_s2pmd_mkexec(new_pmd);

		ret = stage2_set_pmd_huge(kvm, memcache, fault_ipa, &new_pmd);
	} else {
		pte_t new_pte = kvm_pfn_pte(pfn, mem_type);

		if (writable) {
			new_pte = kvm_s2pte_mkwrite(new_pte);
			mark_page_dirty(kvm, gfn);
		}

		if (needs_exec)
			new_pte = kvm_s2pte_mkexec(new_pte);

		ret = stage2_set_pte(kvm, memcache, fault_ipa, &new_pte, flags);
	}

out_unlock:
	spin_unlock(&kvm->mmu_lock);
	kvm_set_pfn_accessed(pfn);
	kvm_release_pfn_clean(pfn);
	return ret;
}

/*
 * Resolve the access fault by making the page young again.
 * Note that because the faulting entry is guaranteed not to be
 * cached in the TLB, we don't need to invalidate anything.
 * Only the HW Access Flag updates are supported for Stage 2 (no DBM),
 * so there is no need for atomic (pte|pmd)_mkyoung operations.
 */
static void handle_access_fault(struct kvm_vcpu *vcpu, phys_addr_t fault_ipa)
{
	pud_t *pud;
	pmd_t *pmd;
	pte_t *pte;
	kvm_pfn_t pfn;
	bool pfn_valid = false;

	trace_kvm_access_fault(fault_ipa);

	spin_lock(&vcpu->kvm->mmu_lock);

	if (!stage2_get_leaf_entry(vcpu->kvm, fault_ipa, &pud, &pmd, &pte))
		goto out;

	if (pud) {		/* HugeTLB */
		*pud = kvm_s2pud_mkyoung(*pud);
		pfn = kvm_pud_pfn(*pud);
		pfn_valid = true;
	} else	if (pmd) {	/* THP, HugeTLB */
		*pmd = pmd_mkyoung(*pmd);
		pfn = pmd_pfn(*pmd);
		pfn_valid = true;
	} else {
		*pte = pte_mkyoung(*pte);	/* Just a page... */
		pfn = pte_pfn(*pte);
		pfn_valid = true;
	}

out:
	spin_unlock(&vcpu->kvm->mmu_lock);
	if (pfn_valid)
		kvm_set_pfn_accessed(pfn);
}

/**
 * kvm_handle_guest_abort - handles all 2nd stage aborts
 * @vcpu:	the VCPU pointer
 * @run:	the kvm_run structure
 *
 * Any abort that gets to the host is almost guaranteed to be caused by a
 * missing second stage translation table entry, which can mean that either the
 * guest simply needs more memory and we must allocate an appropriate page or it
 * can mean that the guest tried to access I/O memory, which is emulated by user
 * space. The distinction is based on the IPA causing the fault and whether this
 * memory region has been registered as standard RAM by user space.
 */
int kvm_handle_guest_abort(struct kvm_vcpu *vcpu, struct kvm_run *run)
{
	unsigned long fault_status;
	phys_addr_t fault_ipa;
	struct kvm_memory_slot *memslot;
	unsigned long hva;
	bool is_iabt, write_fault, writable;
	gfn_t gfn;
	int ret, idx;

	fault_status = kvm_vcpu_trap_get_fault_type(vcpu);

	fault_ipa = kvm_vcpu_get_fault_ipa(vcpu);
	is_iabt = kvm_vcpu_trap_is_iabt(vcpu);

	/* Synchronous External Abort? */
	if (kvm_vcpu_dabt_isextabt(vcpu)) {
		/*
		 * For RAS the host kernel may handle this abort.
		 * There is no need to pass the error into the guest.
		 */
		if (!kvm_handle_guest_sea(fault_ipa, kvm_vcpu_get_hsr(vcpu)))
			return 1;

		if (unlikely(!is_iabt)) {
			kvm_inject_vabt(vcpu);
			return 1;
		}
	}

	trace_kvm_guest_fault(*vcpu_pc(vcpu), kvm_vcpu_get_hsr(vcpu),
			      kvm_vcpu_get_hfar(vcpu), fault_ipa);

	/* Check the stage-2 fault is trans. fault or write fault */
	if (fault_status != FSC_FAULT && fault_status != FSC_PERM &&
	    fault_status != FSC_ACCESS) {
		kvm_err("Unsupported FSC: EC=%#x xFSC=%#lx ESR_EL2=%#lx\n",
			kvm_vcpu_trap_get_class(vcpu),
			(unsigned long)kvm_vcpu_trap_get_fault(vcpu),
			(unsigned long)kvm_vcpu_get_hsr(vcpu));
		return -EFAULT;
	}

	idx = srcu_read_lock(&vcpu->kvm->srcu);

	gfn = fault_ipa >> PAGE_SHIFT;
	memslot = gfn_to_memslot(vcpu->kvm, gfn);
	hva = gfn_to_hva_memslot_prot(memslot, gfn, &writable);
	write_fault = kvm_is_write_fault(vcpu);
	if (kvm_is_error_hva(hva) || (write_fault && !writable)) {
		if (is_iabt) {
			/* Prefetch Abort on I/O address */
			ret = -ENOEXEC;
			goto out;
		}

		/*
		 * Check for a cache maintenance operation. Since we
		 * ended-up here, we know it is outside of any memory
		 * slot. But we can't find out if that is for a device,
		 * or if the guest is just being stupid. The only thing
		 * we know for sure is that this range cannot be cached.
		 *
		 * So let's assume that the guest is just being
		 * cautious, and skip the instruction.
		 */
		if (kvm_vcpu_dabt_is_cm(vcpu)) {
			kvm_skip_instr(vcpu, kvm_vcpu_trap_il_is32bit(vcpu));
			ret = 1;
			goto out_unlock;
		}

		/*
		 * The IPA is reported as [MAX:12], so we need to
		 * complement it with the bottom 12 bits from the
		 * faulting VA. This is always 12 bits, irrespective
		 * of the page size.
		 */
		fault_ipa |= kvm_vcpu_get_hfar(vcpu) & ((1 << 12) - 1);
		ret = io_mem_abort(vcpu, run, fault_ipa);
		goto out_unlock;
	}

	/* Userspace should not be able to register out-of-bounds IPAs */
	VM_BUG_ON(fault_ipa >= kvm_phys_size(vcpu->kvm));

	if (fault_status == FSC_ACCESS) {
		handle_access_fault(vcpu, fault_ipa);
		ret = 1;
		goto out_unlock;
	}

	ret = user_mem_abort(vcpu, fault_ipa, memslot, hva, fault_status);
	if (ret == 0)
		ret = 1;
out:
	if (ret == -ENOEXEC) {
		kvm_inject_pabt(vcpu, kvm_vcpu_get_hfar(vcpu));
		ret = 1;
	}
out_unlock:
	srcu_read_unlock(&vcpu->kvm->srcu, idx);
	return ret;
}

static int handle_hva_to_gpa(struct kvm *kvm,
			     unsigned long start,
			     unsigned long end,
			     int (*handler)(struct kvm *kvm,
					    gpa_t gpa, u64 size,
					    void *data),
			     void *data)
{
	struct kvm_memslots *slots;
	struct kvm_memory_slot *memslot;
	int ret = 0;

	slots = kvm_memslots(kvm);

	/* we only care about the pages that the guest sees */
	kvm_for_each_memslot(memslot, slots) {
		unsigned long hva_start, hva_end;
		gfn_t gpa;

		hva_start = max(start, memslot->userspace_addr);
		hva_end = min(end, memslot->userspace_addr +
					(memslot->npages << PAGE_SHIFT));
		if (hva_start >= hva_end)
			continue;

		gpa = hva_to_gfn_memslot(hva_start, memslot) << PAGE_SHIFT;
		ret |= handler(kvm, gpa, (u64)(hva_end - hva_start), data);
	}

	return ret;
}

static int kvm_unmap_hva_handler(struct kvm *kvm, gpa_t gpa, u64 size, void *data)
{
	unmap_stage2_range(kvm, gpa, size);
	return 0;
}

int kvm_unmap_hva_range(struct kvm *kvm,
			unsigned long start, unsigned long end)
{
	if (!kvm->arch.pgd)
		return 0;

	trace_kvm_unmap_hva_range(start, end);
	handle_hva_to_gpa(kvm, start, end, &kvm_unmap_hva_handler, NULL);
	return 0;
}

static int kvm_set_spte_handler(struct kvm *kvm, gpa_t gpa, u64 size, void *data)
{
	pte_t *pte = (pte_t *)data;

	WARN_ON(size != PAGE_SIZE);
	/*
	 * We can always call stage2_set_pte with KVM_S2PTE_FLAG_LOGGING_ACTIVE
	 * flag clear because MMU notifiers will have unmapped a huge PMD before
	 * calling ->change_pte() (which in turn calls kvm_set_spte_hva()) and
	 * therefore stage2_set_pte() never needs to clear out a huge PMD
	 * through this calling path.
	 */
	stage2_set_pte(kvm, NULL, gpa, pte, 0);
	return 0;
}


int kvm_set_spte_hva(struct kvm *kvm, unsigned long hva, pte_t pte)
{
	unsigned long end = hva + PAGE_SIZE;
	kvm_pfn_t pfn = pte_pfn(pte);
	pte_t stage2_pte;

	if (!kvm->arch.pgd)
		return 0;

	trace_kvm_set_spte_hva(hva);

	/*
	 * We've moved a page around, probably through CoW, so let's treat it
	 * just like a translation fault and clean the cache to the PoC.
	 */
	clean_dcache_guest_page(pfn, PAGE_SIZE);
	stage2_pte = kvm_pfn_pte(pfn, PAGE_S2);
	handle_hva_to_gpa(kvm, hva, end, &kvm_set_spte_handler, &stage2_pte);

	return 0;
}

static int kvm_age_hva_handler(struct kvm *kvm, gpa_t gpa, u64 size, void *data)
{
	pud_t *pud;
	pmd_t *pmd;
	pte_t *pte;

	WARN_ON(size != PAGE_SIZE && size != PMD_SIZE && size != PUD_SIZE);
	if (!stage2_get_leaf_entry(kvm, gpa, &pud, &pmd, &pte))
		return 0;

	if (pud)
		return stage2_pudp_test_and_clear_young(pud);
	else if (pmd)
		return stage2_pmdp_test_and_clear_young(pmd);
	else
		return stage2_ptep_test_and_clear_young(pte);
}

static int kvm_test_age_hva_handler(struct kvm *kvm, gpa_t gpa, u64 size, void *data)
{
	pud_t *pud;
	pmd_t *pmd;
	pte_t *pte;

	WARN_ON(size != PAGE_SIZE && size != PMD_SIZE && size != PUD_SIZE);
	if (!stage2_get_leaf_entry(kvm, gpa, &pud, &pmd, &pte))
		return 0;

	if (pud)
		return kvm_s2pud_young(*pud);
	else if (pmd)
		return pmd_young(*pmd);
	else
		return pte_young(*pte);
}

int kvm_age_hva(struct kvm *kvm, unsigned long start, unsigned long end)
{
	if (!kvm->arch.pgd)
		return 0;
	trace_kvm_age_hva(start, end);
	return handle_hva_to_gpa(kvm, start, end, kvm_age_hva_handler, NULL);
}

int kvm_test_age_hva(struct kvm *kvm, unsigned long hva)
{
	if (!kvm->arch.pgd)
		return 0;
	trace_kvm_test_age_hva(hva);
	return handle_hva_to_gpa(kvm, hva, hva + PAGE_SIZE,
				 kvm_test_age_hva_handler, NULL);
}

void kvm_mmu_free_memory_caches(struct kvm_vcpu *vcpu)
{
	mmu_free_memory_cache(&vcpu->arch.mmu_page_cache);
}

phys_addr_t kvm_mmu_get_httbr(void)
{
	if (__kvm_cpu_uses_extended_idmap())
		return virt_to_phys(merged_hyp_pgd);
	else
		return virt_to_phys(hyp_pgd);
}

phys_addr_t kvm_get_idmap_vector(void)
{
	return hyp_idmap_vector;
}

static int kvm_map_idmap_text(pgd_t *pgd)
{
	int err;

	/* Create the idmap in the boot page tables */
	err = 	__create_hyp_mappings(pgd, __kvm_idmap_ptrs_per_pgd(),
				      hyp_idmap_start, hyp_idmap_end,
				      __phys_to_pfn(hyp_idmap_start),
				      PAGE_HYP_EXEC);
	if (err)
		kvm_err("Failed to idmap %lx-%lx\n",
			hyp_idmap_start, hyp_idmap_end);

	return err;
}

int kvm_mmu_init(void)
{
	int err;

	hyp_idmap_start = kvm_virt_to_phys(__hyp_idmap_text_start);
	hyp_idmap_start = ALIGN_DOWN(hyp_idmap_start, PAGE_SIZE);
	hyp_idmap_end = kvm_virt_to_phys(__hyp_idmap_text_end);
	hyp_idmap_end = ALIGN(hyp_idmap_end, PAGE_SIZE);
	hyp_idmap_vector = kvm_virt_to_phys(__kvm_hyp_init);

	/*
	 * We rely on the linker script to ensure at build time that the HYP
	 * init code does not cross a page boundary.
	 */
	BUG_ON((hyp_idmap_start ^ (hyp_idmap_end - 1)) & PAGE_MASK);

	kvm_debug("IDMAP page: %lx\n", hyp_idmap_start);
	kvm_debug("HYP VA range: %lx:%lx\n",
		  kern_hyp_va(PAGE_OFFSET),
		  kern_hyp_va((unsigned long)high_memory - 1));

	if (hyp_idmap_start >= kern_hyp_va(PAGE_OFFSET) &&
	    hyp_idmap_start <  kern_hyp_va((unsigned long)high_memory - 1) &&
	    hyp_idmap_start != (unsigned long)__hyp_idmap_text_start) {
		/*
		 * The idmap page is intersecting with the VA space,
		 * it is not safe to continue further.
		 */
		kvm_err("IDMAP intersecting with HYP VA, unable to continue\n");
		err = -EINVAL;
		goto out;
	}

	hyp_pgd = (pgd_t *)__get_free_pages(GFP_KERNEL | __GFP_ZERO, hyp_pgd_order);
	if (!hyp_pgd) {
		kvm_err("Hyp mode PGD not allocated\n");
		err = -ENOMEM;
		goto out;
	}

	if (__kvm_cpu_uses_extended_idmap()) {
		boot_hyp_pgd = (pgd_t *)__get_free_pages(GFP_KERNEL | __GFP_ZERO,
							 hyp_pgd_order);
		if (!boot_hyp_pgd) {
			kvm_err("Hyp boot PGD not allocated\n");
			err = -ENOMEM;
			goto out;
		}

		err = kvm_map_idmap_text(boot_hyp_pgd);
		if (err)
			goto out;

		merged_hyp_pgd = (pgd_t *)__get_free_page(GFP_KERNEL | __GFP_ZERO);
		if (!merged_hyp_pgd) {
			kvm_err("Failed to allocate extra HYP pgd\n");
			goto out;
		}
		__kvm_extend_hypmap(boot_hyp_pgd, hyp_pgd, merged_hyp_pgd,
				    hyp_idmap_start);
	} else {
		err = kvm_map_idmap_text(hyp_pgd);
		if (err)
			goto out;
	}

	io_map_base = hyp_idmap_start;
	return 0;
out:
	free_hyp_pgds();
	return err;
}

void kvm_arch_commit_memory_region(struct kvm *kvm,
				   const struct kvm_userspace_memory_region *mem,
				   const struct kvm_memory_slot *old,
				   const struct kvm_memory_slot *new,
				   enum kvm_mr_change change)
{
	/*
	 * At this point memslot has been committed and there is an
	 * allocated dirty_bitmap[], dirty pages will be be tracked while the
	 * memory slot is write protected.
	 */
	if (change != KVM_MR_DELETE && mem->flags & KVM_MEM_LOG_DIRTY_PAGES)
		kvm_mmu_wp_memory_region(kvm, mem->slot);
}

int kvm_arch_prepare_memory_region(struct kvm *kvm,
				   struct kvm_memory_slot *memslot,
				   const struct kvm_userspace_memory_region *mem,
				   enum kvm_mr_change change)
{
	hva_t hva = mem->userspace_addr;
	hva_t reg_end = hva + mem->memory_size;
	bool writable = !(mem->flags & KVM_MEM_READONLY);
	int ret = 0;

	if (change != KVM_MR_CREATE && change != KVM_MR_MOVE &&
			change != KVM_MR_FLAGS_ONLY)
		return 0;

	/*
	 * Prevent userspace from creating a memory region outside of the IPA
	 * space addressable by the KVM guest IPA space.
	 */
	if (memslot->base_gfn + memslot->npages >=
	    (kvm_phys_size(kvm) >> PAGE_SHIFT))
		return -EFAULT;

	down_read(&current->mm->mmap_sem);
	/*
	 * A memory region could potentially cover multiple VMAs, and any holes
	 * between them, so iterate over all of them to find out if we can map
	 * any of them right now.
	 *
	 *     +--------------------------------------------+
	 * +---------------+----------------+   +----------------+
	 * |   : VMA 1     |      VMA 2     |   |    VMA 3  :    |
	 * +---------------+----------------+   +----------------+
	 *     |               memory region                |
	 *     +--------------------------------------------+
	 */
	do {
		struct vm_area_struct *vma = find_vma(current->mm, hva);
		hva_t vm_start, vm_end;

		if (!vma || vma->vm_start >= reg_end)
			break;

		/*
		 * Mapping a read-only VMA is only allowed if the
		 * memory region is configured as read-only.
		 */
		if (writable && !(vma->vm_flags & VM_WRITE)) {
			ret = -EPERM;
			break;
		}

		/*
		 * Take the intersection of this VMA with the memory region
		 */
		vm_start = max(hva, vma->vm_start);
		vm_end = min(reg_end, vma->vm_end);

		if (vma->vm_flags & VM_PFNMAP) {
			gpa_t gpa = mem->guest_phys_addr +
				    (vm_start - mem->userspace_addr);
			phys_addr_t pa;

			pa = (phys_addr_t)vma->vm_pgoff << PAGE_SHIFT;
			pa += vm_start - vma->vm_start;

			/* IO region dirty page logging not allowed */
			if (memslot->flags & KVM_MEM_LOG_DIRTY_PAGES) {
				ret = -EINVAL;
				goto out;
			}

			ret = kvm_phys_addr_ioremap(kvm, gpa, pa,
						    vm_end - vm_start,
						    writable);
			if (ret)
				break;
		}
		hva = vm_end;
	} while (hva < reg_end);

	if (change == KVM_MR_FLAGS_ONLY)
		goto out;

	spin_lock(&kvm->mmu_lock);
	if (ret)
		unmap_stage2_range(kvm, mem->guest_phys_addr, mem->memory_size);
	else
		stage2_flush_memslot(kvm, memslot);
	spin_unlock(&kvm->mmu_lock);
out:
	up_read(&current->mm->mmap_sem);
	return ret;
}

void kvm_arch_free_memslot(struct kvm *kvm, struct kvm_memory_slot *free,
			   struct kvm_memory_slot *dont)
{
}

int kvm_arch_create_memslot(struct kvm *kvm, struct kvm_memory_slot *slot,
			    unsigned long npages)
{
	return 0;
}

void kvm_arch_memslots_updated(struct kvm *kvm, u64 gen)
{
}

void kvm_arch_flush_shadow_all(struct kvm *kvm)
{
	kvm_free_stage2_pgd(kvm);
}

void kvm_arch_flush_shadow_memslot(struct kvm *kvm,
				   struct kvm_memory_slot *slot)
{
	gpa_t gpa = slot->base_gfn << PAGE_SHIFT;
	phys_addr_t size = slot->npages << PAGE_SHIFT;

	spin_lock(&kvm->mmu_lock);
	unmap_stage2_range(kvm, gpa, size);
	spin_unlock(&kvm->mmu_lock);
}

/*
 * See note at ARMv7 ARM B1.14.4 (TL;DR: S/W ops are not easily virtualized).
 *
 * Main problems:
 * - S/W ops are local to a CPU (not broadcast)
 * - We have line migration behind our back (speculation)
 * - System caches don't support S/W at all (damn!)
 *
 * In the face of the above, the best we can do is to try and convert
 * S/W ops to VA ops. Because the guest is not allowed to infer the
 * S/W to PA mapping, it can only use S/W to nuke the whole cache,
 * which is a rather good thing for us.
 *
 * Also, it is only used when turning caches on/off ("The expected
 * usage of the cache maintenance instructions that operate by set/way
 * is associated with the cache maintenance instructions associated
 * with the powerdown and powerup of caches, if this is required by
 * the implementation.").
 *
 * We use the following policy:
 *
 * - If we trap a S/W operation, we enable VM trapping to detect
 *   caches being turned on/off, and do a full clean.
 *
 * - We flush the caches on both caches being turned on and off.
 *
 * - Once the caches are enabled, we stop trapping VM ops.
 */
void kvm_set_way_flush(struct kvm_vcpu *vcpu)
{
	unsigned long hcr = *vcpu_hcr(vcpu);

	/*
	 * If this is the first time we do a S/W operation
	 * (i.e. HCR_TVM not set) flush the whole memory, and set the
	 * VM trapping.
	 *
	 * Otherwise, rely on the VM trapping to wait for the MMU +
	 * Caches to be turned off. At that point, we'll be able to
	 * clean the caches again.
	 */
	if (!(hcr & HCR_TVM)) {
		trace_kvm_set_way_flush(*vcpu_pc(vcpu),
					vcpu_has_cache_enabled(vcpu));
		stage2_flush_vm(vcpu->kvm);
		*vcpu_hcr(vcpu) = hcr | HCR_TVM;
	}
}

void kvm_toggle_cache(struct kvm_vcpu *vcpu, bool was_enabled)
{
	bool now_enabled = vcpu_has_cache_enabled(vcpu);

	/*
	 * If switching the MMU+caches on, need to invalidate the caches.
	 * If switching it off, need to clean the caches.
	 * Clean + invalidate does the trick always.
	 */
	if (now_enabled != was_enabled)
		stage2_flush_vm(vcpu->kvm);

	/* Caches are now on, stop trapping VM ops (until a S/W op) */
	if (now_enabled)
		*vcpu_hcr(vcpu) &= ~HCR_TVM;

	trace_kvm_toggle_cache(*vcpu_pc(vcpu), was_enabled, now_enabled);
}<|MERGE_RESOLUTION|>--- conflicted
+++ resolved
@@ -1380,11 +1380,7 @@
 	struct page *page = pfn_to_page(pfn);
 
 	/*
-<<<<<<< HEAD
-	 * PageTransCompoungMap() returns true for THP and
-=======
 	 * PageTransCompoundMap() returns true for THP and
->>>>>>> fa578e9d
 	 * hugetlbfs. Make sure the adjustment is done only for THP
 	 * pages.
 	 */
