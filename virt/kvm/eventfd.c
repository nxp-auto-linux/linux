--- conflicted
+++ resolved
@@ -423,11 +423,7 @@
 
 	/*
 	 * do not drop the file until the irqfd is fully initialized, otherwise
-<<<<<<< HEAD
-	 * we might race against the POLLHUP
-=======
 	 * we might race against the EPOLLHUP
->>>>>>> e021bb4f
 	 */
 	fdput(f);
 	return 0;
