--- conflicted
+++ resolved
@@ -140,16 +140,10 @@
 static unsigned long long kvm_createvm_count;
 static unsigned long long kvm_active_vms;
 
-<<<<<<< HEAD
-__weak void kvm_arch_mmu_notifier_invalidate_range(struct kvm *kvm,
-		unsigned long start, unsigned long end)
-{
-=======
 __weak int kvm_arch_mmu_notifier_invalidate_range(struct kvm *kvm,
 		unsigned long start, unsigned long end, bool blockable)
 {
 	return 0;
->>>>>>> e021bb4f
 }
 
 bool kvm_is_reserved_pfn(kvm_pfn_t pfn)
@@ -393,11 +387,7 @@
 
 	spin_unlock(&kvm->mmu_lock);
 
-<<<<<<< HEAD
-	kvm_arch_mmu_notifier_invalidate_range(kvm, start, end);
-=======
 	ret = kvm_arch_mmu_notifier_invalidate_range(kvm, start, end, blockable);
->>>>>>> e021bb4f
 
 	srcu_read_unlock(&kvm->srcu, idx);
 
@@ -4044,17 +4034,12 @@
 	/* A kmem cache lets us meet the alignment requirements of fx_save. */
 	if (!vcpu_align)
 		vcpu_align = __alignof__(struct kvm_vcpu);
-<<<<<<< HEAD
-	kvm_vcpu_cache = kmem_cache_create("kvm_vcpu", vcpu_size, vcpu_align,
-					   SLAB_ACCOUNT, NULL);
-=======
 	kvm_vcpu_cache =
 		kmem_cache_create_usercopy("kvm_vcpu", vcpu_size, vcpu_align,
 					   SLAB_ACCOUNT,
 					   offsetof(struct kvm_vcpu, arch),
 					   sizeof_field(struct kvm_vcpu, arch),
 					   NULL);
->>>>>>> e021bb4f
 	if (!kvm_vcpu_cache) {
 		r = -ENOMEM;
 		goto out_free_3;
