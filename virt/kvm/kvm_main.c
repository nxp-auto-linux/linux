--- conflicted
+++ resolved
@@ -628,18 +628,6 @@
 	 * count is also read inside the mmu_lock critical section.
 	 */
 	kvm->mmu_notifier_count++;
-<<<<<<< HEAD
-	need_tlb_flush = kvm_unmap_hva_range(kvm, range->start, range->end,
-					     range->flags);
-	/* we've to flush the tlb before the pages can be freed */
-	if (need_tlb_flush || kvm->tlbs_dirty)
-		kvm_flush_remote_tlbs(kvm);
-
-	spin_unlock(&kvm->mmu_lock);
-	srcu_read_unlock(&kvm->srcu, idx);
-
-	return 0;
-=======
 	if (likely(kvm->mmu_notifier_count == 1)) {
 		kvm->mmu_notifier_range_start = start;
 		kvm->mmu_notifier_range_end = end;
@@ -658,7 +646,6 @@
 		kvm->mmu_notifier_range_end =
 			max(kvm->mmu_notifier_range_end, end);
 	}
->>>>>>> 3b17187f
 }
 
 static int kvm_mmu_notifier_invalidate_range_start(struct mmu_notifier *mn,
@@ -3247,16 +3234,11 @@
 			}
 			cpu_relax();
 			poll_end = cur = ktime_get();
-<<<<<<< HEAD
-		} while (single_task_running() && !need_resched() &&
-			 ktime_before(cur, stop));
-=======
 		} while (kvm_vcpu_can_poll(cur, stop));
 
 		KVM_STATS_LOG_HIST_UPDATE(
 				vcpu->stat.generic.halt_poll_fail_hist,
 				ktime_to_ns(ktime_get()) - ktime_to_ns(start));
->>>>>>> 3b17187f
 	}
 
 
@@ -5048,10 +5030,6 @@
 	return 0;
 }
 
-<<<<<<< HEAD
-/* Caller must hold slots_lock. */
-=======
->>>>>>> 3b17187f
 int kvm_io_bus_unregister_dev(struct kvm *kvm, enum kvm_bus bus_idx,
 			      struct kvm_io_device *dev)
 {
