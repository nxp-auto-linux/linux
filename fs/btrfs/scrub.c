--- conflicted
+++ resolved
@@ -986,45 +986,6 @@
 		goto out;
 	}
 
-<<<<<<< HEAD
-	/*
-	 * NOTE: Even for nodatasum case, it's still possible that it's a
-	 * compressed data extent, thus scrub_fixup_nodatasum(), which write
-	 * inode page cache onto disk, could cause serious data corruption.
-	 *
-	 * So here we could only read from disk, and hope our recovery could
-	 * reach disk before the newer write.
-	 */
-	if (0 && !is_metadata && !have_csum) {
-		struct scrub_fixup_nodatasum *fixup_nodatasum;
-
-		WARN_ON(sctx->is_dev_replace);
-
-		/*
-		 * !is_metadata and !have_csum, this means that the data
-		 * might not be COWed, that it might be modified
-		 * concurrently. The general strategy to work on the
-		 * commit root does not help in the case when COW is not
-		 * used.
-		 */
-		fixup_nodatasum = kzalloc(sizeof(*fixup_nodatasum), GFP_NOFS);
-		if (!fixup_nodatasum)
-			goto did_not_correct_error;
-		fixup_nodatasum->sctx = sctx;
-		fixup_nodatasum->dev = dev;
-		fixup_nodatasum->logical = logical;
-		fixup_nodatasum->root = fs_info->extent_root;
-		fixup_nodatasum->mirror_num = failed_mirror_index + 1;
-		scrub_pending_trans_workers_inc(sctx);
-		btrfs_init_work(&fixup_nodatasum->work, btrfs_scrub_helper,
-				scrub_fixup_nodatasum, NULL, NULL);
-		btrfs_queue_work(fs_info->scrub_workers,
-				 &fixup_nodatasum->work);
-		goto out;
-	}
-
-=======
->>>>>>> e021bb4f
 	/*
 	 * now build and submit the bios for the other mirrors, check
 	 * checksums.
@@ -1413,14 +1374,7 @@
 
 static void scrub_bio_wait_endio(struct bio *bio)
 {
-<<<<<<< HEAD
-	struct scrub_bio_ret *ret = bio->bi_private;
-
-	ret->status = bio->bi_status;
-	complete(&ret->event);
-=======
 	complete(bio->bi_private);
->>>>>>> e021bb4f
 }
 
 static int scrub_submit_raid56_bio_wait(struct btrfs_fs_info *fs_info,
@@ -2533,15 +2487,6 @@
 			have_csum = scrub_find_csum(sctx, logical, csum);
 			if (have_csum == 0)
 				++sctx->stat.no_csum;
-<<<<<<< HEAD
-			if (0 && sctx->is_dev_replace && !have_csum) {
-				ret = copy_nocow_pages(sctx, logical, l,
-						       mirror_num,
-						      physical_for_dev_replace);
-				goto behind_scrub_pages;
-			}
-=======
->>>>>>> e021bb4f
 		}
 		ret = scrub_pages(sctx, logical, l, physical, dev, flags, gen,
 				  mirror_num, have_csum ? csum : NULL, 0,
