--- conflicted
+++ resolved
@@ -3573,50 +3573,16 @@
 		return 0;
 
 	/*
-<<<<<<< HEAD
-	 * If current process holds a transaction, we shouldn't flush, as we
-	 * assume all space reservation happens before a transaction handle is
-	 * held.
-	 *
-	 * But there are cases like btrfs_delayed_item_reserve_metadata() where
-	 * we try to reserve space with one transction handle already held.
-	 * In that case we can't commit transaction, but at least try to end it
-	 * and hope the started data writes can free some space.
-	 */
-	if (current->journal_info &&
-	    current->journal_info != BTRFS_SEND_TRANS_STUB)
-		can_commit = false;
-
-	/*
-=======
->>>>>>> 3b17187f
 	 * We don't want to run flush again and again, so if there is a running
 	 * one, we won't try to start a new flush, but exit directly.
 	 */
 	if (test_and_set_bit(BTRFS_ROOT_QGROUP_FLUSHING, &root->state)) {
-<<<<<<< HEAD
-		/*
-		 * We are already holding a transaction, thus we can block other
-		 * threads from flushing.  So exit right now. This increases
-		 * the chance of EDQUOT for heavy load and near limit cases.
-		 * But we can argue that if we're already near limit, EDQUOT is
-		 * unavoidable anyway.
-		 */
-		if (!can_commit)
-			return 0;
-
-=======
->>>>>>> 3b17187f
 		wait_event(root->qgroup_flush_wait,
 			!test_bit(BTRFS_ROOT_QGROUP_FLUSHING, &root->state));
 		return 0;
 	}
 
-<<<<<<< HEAD
-	ret = btrfs_start_delalloc_snapshot(root);
-=======
 	ret = btrfs_start_delalloc_snapshot(root, true);
->>>>>>> 3b17187f
 	if (ret < 0)
 		goto out;
 	btrfs_wait_ordered_extents(root, U64_MAX, 0, (u64)-1);
