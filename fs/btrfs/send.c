--- conflicted
+++ resolved
@@ -5012,8 +5012,6 @@
 	u64 len;
 	int ret = 0;
 
-<<<<<<< HEAD
-=======
 	/*
 	 * A hole that starts at EOF or beyond it. Since we do not yet support
 	 * fallocate (for extent preallocation and hole punching), sending a
@@ -5023,7 +5021,6 @@
 	if (offset >= sctx->cur_inode_size)
 		return 0;
 
->>>>>>> e021bb4f
 	if (sctx->flags & BTRFS_SEND_FLAG_NO_FILE_DATA)
 		return send_update_extent(sctx, offset, end - offset);
 
