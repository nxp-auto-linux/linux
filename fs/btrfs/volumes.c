// SPDX-License-Identifier: GPL-2.0
/*
 * Copyright (C) 2007 Oracle.  All rights reserved.
 */

#include <linux/sched.h>
#include <linux/bio.h>
#include <linux/slab.h>
#include <linux/buffer_head.h>
#include <linux/blkdev.h>
#include <linux/ratelimit.h>
#include <linux/kthread.h>
#include <linux/raid/pq.h>
#include <linux/semaphore.h>
#include <linux/uuid.h>
#include <linux/list_sort.h>
#include "ctree.h"
#include "extent_map.h"
#include "disk-io.h"
#include "transaction.h"
#include "print-tree.h"
#include "volumes.h"
#include "raid56.h"
#include "async-thread.h"
#include "check-integrity.h"
#include "rcu-string.h"
#include "math.h"
#include "dev-replace.h"
#include "sysfs.h"

const struct btrfs_raid_attr btrfs_raid_array[BTRFS_NR_RAID_TYPES] = {
	[BTRFS_RAID_RAID10] = {
		.sub_stripes	= 2,
		.dev_stripes	= 1,
		.devs_max	= 0,	/* 0 == as many as possible */
		.devs_min	= 4,
		.tolerated_failures = 1,
		.devs_increment	= 2,
		.ncopies	= 2,
		.raid_name	= "raid10",
		.bg_flag	= BTRFS_BLOCK_GROUP_RAID10,
		.mindev_error	= BTRFS_ERROR_DEV_RAID10_MIN_NOT_MET,
	},
	[BTRFS_RAID_RAID1] = {
		.sub_stripes	= 1,
		.dev_stripes	= 1,
		.devs_max	= 2,
		.devs_min	= 2,
		.tolerated_failures = 1,
		.devs_increment	= 2,
		.ncopies	= 2,
		.raid_name	= "raid1",
		.bg_flag	= BTRFS_BLOCK_GROUP_RAID1,
		.mindev_error	= BTRFS_ERROR_DEV_RAID1_MIN_NOT_MET,
	},
	[BTRFS_RAID_DUP] = {
		.sub_stripes	= 1,
		.dev_stripes	= 2,
		.devs_max	= 1,
		.devs_min	= 1,
		.tolerated_failures = 0,
		.devs_increment	= 1,
		.ncopies	= 2,
		.raid_name	= "dup",
		.bg_flag	= BTRFS_BLOCK_GROUP_DUP,
		.mindev_error	= 0,
	},
	[BTRFS_RAID_RAID0] = {
		.sub_stripes	= 1,
		.dev_stripes	= 1,
		.devs_max	= 0,
		.devs_min	= 2,
		.tolerated_failures = 0,
		.devs_increment	= 1,
		.ncopies	= 1,
		.raid_name	= "raid0",
		.bg_flag	= BTRFS_BLOCK_GROUP_RAID0,
		.mindev_error	= 0,
	},
	[BTRFS_RAID_SINGLE] = {
		.sub_stripes	= 1,
		.dev_stripes	= 1,
		.devs_max	= 1,
		.devs_min	= 1,
		.tolerated_failures = 0,
		.devs_increment	= 1,
		.ncopies	= 1,
		.raid_name	= "single",
		.bg_flag	= 0,
		.mindev_error	= 0,
	},
	[BTRFS_RAID_RAID5] = {
		.sub_stripes	= 1,
		.dev_stripes	= 1,
		.devs_max	= 0,
		.devs_min	= 2,
		.tolerated_failures = 1,
		.devs_increment	= 1,
		.ncopies	= 2,
		.raid_name	= "raid5",
		.bg_flag	= BTRFS_BLOCK_GROUP_RAID5,
		.mindev_error	= BTRFS_ERROR_DEV_RAID5_MIN_NOT_MET,
	},
	[BTRFS_RAID_RAID6] = {
		.sub_stripes	= 1,
		.dev_stripes	= 1,
		.devs_max	= 0,
		.devs_min	= 3,
		.tolerated_failures = 2,
		.devs_increment	= 1,
		.ncopies	= 3,
		.raid_name	= "raid6",
		.bg_flag	= BTRFS_BLOCK_GROUP_RAID6,
		.mindev_error	= BTRFS_ERROR_DEV_RAID6_MIN_NOT_MET,
	},
};

const char *get_raid_name(enum btrfs_raid_types type)
{
	if (type >= BTRFS_NR_RAID_TYPES)
		return NULL;

	return btrfs_raid_array[type].raid_name;
}

static int init_first_rw_device(struct btrfs_trans_handle *trans,
				struct btrfs_fs_info *fs_info);
static int btrfs_relocate_sys_chunks(struct btrfs_fs_info *fs_info);
static void __btrfs_reset_dev_stats(struct btrfs_device *dev);
static void btrfs_dev_stat_print_on_error(struct btrfs_device *dev);
static void btrfs_dev_stat_print_on_load(struct btrfs_device *device);
static int __btrfs_map_block(struct btrfs_fs_info *fs_info,
			     enum btrfs_map_op op,
			     u64 logical, u64 *length,
			     struct btrfs_bio **bbio_ret,
			     int mirror_num, int need_raid_map);

/*
 * Device locking
 * ==============
 *
 * There are several mutexes that protect manipulation of devices and low-level
 * structures like chunks but not block groups, extents or files
 *
 * uuid_mutex (global lock)
 * ------------------------
 * protects the fs_uuids list that tracks all per-fs fs_devices, resulting from
 * the SCAN_DEV ioctl registration or from mount either implicitly (the first
 * device) or requested by the device= mount option
 *
 * the mutex can be very coarse and can cover long-running operations
 *
 * protects: updates to fs_devices counters like missing devices, rw devices,
 * seeding, structure cloning, openning/closing devices at mount/umount time
 *
 * global::fs_devs - add, remove, updates to the global list
 *
 * does not protect: manipulation of the fs_devices::devices list!
 *
 * btrfs_device::name - renames (write side), read is RCU
 *
 * fs_devices::device_list_mutex (per-fs, with RCU)
 * ------------------------------------------------
 * protects updates to fs_devices::devices, ie. adding and deleting
 *
 * simple list traversal with read-only actions can be done with RCU protection
 *
 * may be used to exclude some operations from running concurrently without any
 * modifications to the list (see write_all_supers)
 *
 * balance_mutex
 * -------------
 * protects balance structures (status, state) and context accessed from
 * several places (internally, ioctl)
 *
 * chunk_mutex
 * -----------
 * protects chunks, adding or removing during allocation, trim or when a new
 * device is added/removed
 *
 * cleaner_mutex
 * -------------
 * a big lock that is held by the cleaner thread and prevents running subvolume
 * cleaning together with relocation or delayed iputs
 *
 *
 * Lock nesting
 * ============
 *
 * uuid_mutex
 *   volume_mutex
 *     device_list_mutex
 *       chunk_mutex
 *     balance_mutex
 *
 *
 * Exclusive operations, BTRFS_FS_EXCL_OP
 * ======================================
 *
 * Maintains the exclusivity of the following operations that apply to the
 * whole filesystem and cannot run in parallel.
 *
 * - Balance (*)
 * - Device add
 * - Device remove
 * - Device replace (*)
 * - Resize
 *
 * The device operations (as above) can be in one of the following states:
 *
 * - Running state
 * - Paused state
 * - Completed state
 *
 * Only device operations marked with (*) can go into the Paused state for the
 * following reasons:
 *
 * - ioctl (only Balance can be Paused through ioctl)
 * - filesystem remounted as read-only
 * - filesystem unmounted and mounted as read-only
 * - system power-cycle and filesystem mounted as read-only
 * - filesystem or device errors leading to forced read-only
 *
 * BTRFS_FS_EXCL_OP flag is set and cleared using atomic operations.
 * During the course of Paused state, the BTRFS_FS_EXCL_OP remains set.
 * A device operation in Paused or Running state can be canceled or resumed
 * either by ioctl (Balance only) or when remounted as read-write.
 * BTRFS_FS_EXCL_OP flag is cleared when the device operation is canceled or
 * completed.
 */

DEFINE_MUTEX(uuid_mutex);
static LIST_HEAD(fs_uuids);
struct list_head *btrfs_get_fs_uuids(void)
{
	return &fs_uuids;
}

/*
 * alloc_fs_devices - allocate struct btrfs_fs_devices
 * @fsid:	if not NULL, copy the uuid to fs_devices::fsid
 *
 * Return a pointer to a new struct btrfs_fs_devices on success, or ERR_PTR().
 * The returned struct is not linked onto any lists and can be destroyed with
 * kfree() right away.
 */
static struct btrfs_fs_devices *alloc_fs_devices(const u8 *fsid)
{
	struct btrfs_fs_devices *fs_devs;

	fs_devs = kzalloc(sizeof(*fs_devs), GFP_KERNEL);
	if (!fs_devs)
		return ERR_PTR(-ENOMEM);

	mutex_init(&fs_devs->device_list_mutex);

	INIT_LIST_HEAD(&fs_devs->devices);
	INIT_LIST_HEAD(&fs_devs->resized_devices);
	INIT_LIST_HEAD(&fs_devs->alloc_list);
	INIT_LIST_HEAD(&fs_devs->fs_list);
	if (fsid)
		memcpy(fs_devs->fsid, fsid, BTRFS_FSID_SIZE);

	return fs_devs;
}

void btrfs_free_device(struct btrfs_device *device)
{
	rcu_string_free(device->name);
	bio_put(device->flush_bio);
	kfree(device);
}

static void free_fs_devices(struct btrfs_fs_devices *fs_devices)
{
	struct btrfs_device *device;
	WARN_ON(fs_devices->opened);
	while (!list_empty(&fs_devices->devices)) {
		device = list_entry(fs_devices->devices.next,
				    struct btrfs_device, dev_list);
		list_del(&device->dev_list);
		btrfs_free_device(device);
	}
	kfree(fs_devices);
}

static void btrfs_kobject_uevent(struct block_device *bdev,
				 enum kobject_action action)
{
	int ret;

	ret = kobject_uevent(&disk_to_dev(bdev->bd_disk)->kobj, action);
	if (ret)
		pr_warn("BTRFS: Sending event '%d' to kobject: '%s' (%p): failed\n",
			action,
			kobject_name(&disk_to_dev(bdev->bd_disk)->kobj),
			&disk_to_dev(bdev->bd_disk)->kobj);
}

void __exit btrfs_cleanup_fs_uuids(void)
{
	struct btrfs_fs_devices *fs_devices;

	while (!list_empty(&fs_uuids)) {
		fs_devices = list_entry(fs_uuids.next,
					struct btrfs_fs_devices, fs_list);
		list_del(&fs_devices->fs_list);
		free_fs_devices(fs_devices);
	}
}

/*
 * Returns a pointer to a new btrfs_device on success; ERR_PTR() on error.
 * Returned struct is not linked onto any lists and must be destroyed using
 * btrfs_free_device.
 */
static struct btrfs_device *__alloc_device(void)
{
	struct btrfs_device *dev;

	dev = kzalloc(sizeof(*dev), GFP_KERNEL);
	if (!dev)
		return ERR_PTR(-ENOMEM);

	/*
	 * Preallocate a bio that's always going to be used for flushing device
	 * barriers and matches the device lifespan
	 */
	dev->flush_bio = bio_alloc_bioset(GFP_KERNEL, 0, NULL);
	if (!dev->flush_bio) {
		kfree(dev);
		return ERR_PTR(-ENOMEM);
	}

	INIT_LIST_HEAD(&dev->dev_list);
	INIT_LIST_HEAD(&dev->dev_alloc_list);
	INIT_LIST_HEAD(&dev->resized_list);

	spin_lock_init(&dev->io_lock);

	atomic_set(&dev->reada_in_flight, 0);
	atomic_set(&dev->dev_stats_ccnt, 0);
	btrfs_device_data_ordered_init(dev);
	INIT_RADIX_TREE(&dev->reada_zones, GFP_NOFS & ~__GFP_DIRECT_RECLAIM);
	INIT_RADIX_TREE(&dev->reada_extents, GFP_NOFS & ~__GFP_DIRECT_RECLAIM);

	return dev;
}

/*
 * Find a device specified by @devid or @uuid in the list of @fs_devices, or
 * return NULL.
 *
 * If devid and uuid are both specified, the match must be exact, otherwise
 * only devid is used.
 */
static struct btrfs_device *find_device(struct btrfs_fs_devices *fs_devices,
		u64 devid, const u8 *uuid)
{
	struct btrfs_device *dev;

	list_for_each_entry(dev, &fs_devices->devices, dev_list) {
		if (dev->devid == devid &&
		    (!uuid || !memcmp(dev->uuid, uuid, BTRFS_UUID_SIZE))) {
			return dev;
		}
	}
	return NULL;
}

static noinline struct btrfs_fs_devices *find_fsid(u8 *fsid)
{
	struct btrfs_fs_devices *fs_devices;

	list_for_each_entry(fs_devices, &fs_uuids, fs_list) {
		if (memcmp(fsid, fs_devices->fsid, BTRFS_FSID_SIZE) == 0)
			return fs_devices;
	}
	return NULL;
}

static int
btrfs_get_bdev_and_sb(const char *device_path, fmode_t flags, void *holder,
		      int flush, struct block_device **bdev,
		      struct buffer_head **bh)
{
	int ret;

	*bdev = blkdev_get_by_path(device_path, flags, holder);

	if (IS_ERR(*bdev)) {
		ret = PTR_ERR(*bdev);
		goto error;
	}

	if (flush)
		filemap_write_and_wait((*bdev)->bd_inode->i_mapping);
	ret = set_blocksize(*bdev, BTRFS_BDEV_BLOCKSIZE);
	if (ret) {
		blkdev_put(*bdev, flags);
		goto error;
	}
	invalidate_bdev(*bdev);
	*bh = btrfs_read_dev_super(*bdev);
	if (IS_ERR(*bh)) {
		ret = PTR_ERR(*bh);
		blkdev_put(*bdev, flags);
		goto error;
	}

	return 0;

error:
	*bdev = NULL;
	*bh = NULL;
	return ret;
}

static void requeue_list(struct btrfs_pending_bios *pending_bios,
			struct bio *head, struct bio *tail)
{

	struct bio *old_head;

	old_head = pending_bios->head;
	pending_bios->head = head;
	if (pending_bios->tail)
		tail->bi_next = old_head;
	else
		pending_bios->tail = tail;
}

/*
 * we try to collect pending bios for a device so we don't get a large
 * number of procs sending bios down to the same device.  This greatly
 * improves the schedulers ability to collect and merge the bios.
 *
 * But, it also turns into a long list of bios to process and that is sure
 * to eventually make the worker thread block.  The solution here is to
 * make some progress and then put this work struct back at the end of
 * the list if the block device is congested.  This way, multiple devices
 * can make progress from a single worker thread.
 */
static noinline void run_scheduled_bios(struct btrfs_device *device)
{
	struct btrfs_fs_info *fs_info = device->fs_info;
	struct bio *pending;
	struct backing_dev_info *bdi;
	struct btrfs_pending_bios *pending_bios;
	struct bio *tail;
	struct bio *cur;
	int again = 0;
	unsigned long num_run;
	unsigned long batch_run = 0;
	unsigned long last_waited = 0;
	int force_reg = 0;
	int sync_pending = 0;
	struct blk_plug plug;

	/*
	 * this function runs all the bios we've collected for
	 * a particular device.  We don't want to wander off to
	 * another device without first sending all of these down.
	 * So, setup a plug here and finish it off before we return
	 */
	blk_start_plug(&plug);

	bdi = device->bdev->bd_bdi;

loop:
	spin_lock(&device->io_lock);

loop_lock:
	num_run = 0;

	/* take all the bios off the list at once and process them
	 * later on (without the lock held).  But, remember the
	 * tail and other pointers so the bios can be properly reinserted
	 * into the list if we hit congestion
	 */
	if (!force_reg && device->pending_sync_bios.head) {
		pending_bios = &device->pending_sync_bios;
		force_reg = 1;
	} else {
		pending_bios = &device->pending_bios;
		force_reg = 0;
	}

	pending = pending_bios->head;
	tail = pending_bios->tail;
	WARN_ON(pending && !tail);

	/*
	 * if pending was null this time around, no bios need processing
	 * at all and we can stop.  Otherwise it'll loop back up again
	 * and do an additional check so no bios are missed.
	 *
	 * device->running_pending is used to synchronize with the
	 * schedule_bio code.
	 */
	if (device->pending_sync_bios.head == NULL &&
	    device->pending_bios.head == NULL) {
		again = 0;
		device->running_pending = 0;
	} else {
		again = 1;
		device->running_pending = 1;
	}

	pending_bios->head = NULL;
	pending_bios->tail = NULL;

	spin_unlock(&device->io_lock);

	while (pending) {

		rmb();
		/* we want to work on both lists, but do more bios on the
		 * sync list than the regular list
		 */
		if ((num_run > 32 &&
		    pending_bios != &device->pending_sync_bios &&
		    device->pending_sync_bios.head) ||
		   (num_run > 64 && pending_bios == &device->pending_sync_bios &&
		    device->pending_bios.head)) {
			spin_lock(&device->io_lock);
			requeue_list(pending_bios, pending, tail);
			goto loop_lock;
		}

		cur = pending;
		pending = pending->bi_next;
		cur->bi_next = NULL;

		BUG_ON(atomic_read(&cur->__bi_cnt) == 0);

		/*
		 * if we're doing the sync list, record that our
		 * plug has some sync requests on it
		 *
		 * If we're doing the regular list and there are
		 * sync requests sitting around, unplug before
		 * we add more
		 */
		if (pending_bios == &device->pending_sync_bios) {
			sync_pending = 1;
		} else if (sync_pending) {
			blk_finish_plug(&plug);
			blk_start_plug(&plug);
			sync_pending = 0;
		}

		btrfsic_submit_bio(cur);
		num_run++;
		batch_run++;

		cond_resched();

		/*
		 * we made progress, there is more work to do and the bdi
		 * is now congested.  Back off and let other work structs
		 * run instead
		 */
		if (pending && bdi_write_congested(bdi) && batch_run > 8 &&
		    fs_info->fs_devices->open_devices > 1) {
			struct io_context *ioc;

			ioc = current->io_context;

			/*
			 * the main goal here is that we don't want to
			 * block if we're going to be able to submit
			 * more requests without blocking.
			 *
			 * This code does two great things, it pokes into
			 * the elevator code from a filesystem _and_
			 * it makes assumptions about how batching works.
			 */
			if (ioc && ioc->nr_batch_requests > 0 &&
			    time_before(jiffies, ioc->last_waited + HZ/50UL) &&
			    (last_waited == 0 ||
			     ioc->last_waited == last_waited)) {
				/*
				 * we want to go through our batch of
				 * requests and stop.  So, we copy out
				 * the ioc->last_waited time and test
				 * against it before looping
				 */
				last_waited = ioc->last_waited;
				cond_resched();
				continue;
			}
			spin_lock(&device->io_lock);
			requeue_list(pending_bios, pending, tail);
			device->running_pending = 1;

			spin_unlock(&device->io_lock);
			btrfs_queue_work(fs_info->submit_workers,
					 &device->work);
			goto done;
		}
	}

	cond_resched();
	if (again)
		goto loop;

	spin_lock(&device->io_lock);
	if (device->pending_bios.head || device->pending_sync_bios.head)
		goto loop_lock;
	spin_unlock(&device->io_lock);

done:
	blk_finish_plug(&plug);
}

static void pending_bios_fn(struct btrfs_work *work)
{
	struct btrfs_device *device;

	device = container_of(work, struct btrfs_device, work);
	run_scheduled_bios(device);
}

/*
 *  Search and remove all stale (devices which are not mounted) devices.
 *  When both inputs are NULL, it will search and release all stale devices.
 *  path:	Optional. When provided will it release all unmounted devices
 *		matching this path only.
 *  skip_dev:	Optional. Will skip this device when searching for the stale
 *		devices.
 */
static void btrfs_free_stale_devices(const char *path,
				     struct btrfs_device *skip_device)
{
	struct btrfs_fs_devices *fs_devices, *tmp_fs_devices;
	struct btrfs_device *device, *tmp_device;

	list_for_each_entry_safe(fs_devices, tmp_fs_devices, &fs_uuids, fs_list) {
		mutex_lock(&fs_devices->device_list_mutex);
		if (fs_devices->opened) {
			mutex_unlock(&fs_devices->device_list_mutex);
			continue;
		}

		list_for_each_entry_safe(device, tmp_device,
					 &fs_devices->devices, dev_list) {
			int not_found = 0;

			if (skip_device && skip_device == device)
				continue;
			if (path && !device->name)
				continue;

			rcu_read_lock();
			if (path)
				not_found = strcmp(rcu_str_deref(device->name),
						   path);
			rcu_read_unlock();
			if (not_found)
				continue;

			/* delete the stale device */
<<<<<<< HEAD
			if (fs_devs->num_devices == 1) {
				btrfs_sysfs_remove_fsid(fs_devs);
				list_del(&fs_devs->list);
				free_fs_devices(fs_devs);
				break;
			} else {
				fs_devs->num_devices--;
				list_del(&dev->dev_list);
				rcu_string_free(dev->name);
				kfree(dev);
			}
			break;
=======
			fs_devices->num_devices--;
			list_del(&device->dev_list);
			btrfs_free_device(device);

			if (fs_devices->num_devices == 0)
				break;
		}
		mutex_unlock(&fs_devices->device_list_mutex);
		if (fs_devices->num_devices == 0) {
			btrfs_sysfs_remove_fsid(fs_devices);
			list_del(&fs_devices->fs_list);
			free_fs_devices(fs_devices);
>>>>>>> e021bb4f
		}
	}
}

static int btrfs_open_one_device(struct btrfs_fs_devices *fs_devices,
			struct btrfs_device *device, fmode_t flags,
			void *holder)
{
	struct request_queue *q;
	struct block_device *bdev;
	struct buffer_head *bh;
	struct btrfs_super_block *disk_super;
	u64 devid;
	int ret;

	if (device->bdev)
		return -EINVAL;
	if (!device->name)
		return -EINVAL;

	ret = btrfs_get_bdev_and_sb(device->name->str, flags, holder, 1,
				    &bdev, &bh);
	if (ret)
		return ret;

	disk_super = (struct btrfs_super_block *)bh->b_data;
	devid = btrfs_stack_device_id(&disk_super->dev_item);
	if (devid != device->devid)
		goto error_brelse;

	if (memcmp(device->uuid, disk_super->dev_item.uuid, BTRFS_UUID_SIZE))
		goto error_brelse;

	device->generation = btrfs_super_generation(disk_super);

	if (btrfs_super_flags(disk_super) & BTRFS_SUPER_FLAG_SEEDING) {
		clear_bit(BTRFS_DEV_STATE_WRITEABLE, &device->dev_state);
		fs_devices->seeding = 1;
	} else {
		if (bdev_read_only(bdev))
			clear_bit(BTRFS_DEV_STATE_WRITEABLE, &device->dev_state);
		else
			set_bit(BTRFS_DEV_STATE_WRITEABLE, &device->dev_state);
	}

	q = bdev_get_queue(bdev);
	if (!blk_queue_nonrot(q))
		fs_devices->rotating = 1;

	device->bdev = bdev;
	clear_bit(BTRFS_DEV_STATE_IN_FS_METADATA, &device->dev_state);
	device->mode = flags;

	fs_devices->open_devices++;
	if (test_bit(BTRFS_DEV_STATE_WRITEABLE, &device->dev_state) &&
	    device->devid != BTRFS_DEV_REPLACE_DEVID) {
		fs_devices->rw_devices++;
		list_add_tail(&device->dev_alloc_list, &fs_devices->alloc_list);
	}
	brelse(bh);

	return 0;

error_brelse:
	brelse(bh);
	blkdev_put(bdev, flags);

	return -EINVAL;
}

/*
 * Add new device to list of registered devices
 *
 * Returns:
 * device pointer which was just added or updated when successful
 * error pointer when failed
 */
static noinline struct btrfs_device *device_list_add(const char *path,
			   struct btrfs_super_block *disk_super,
			   bool *new_device_added)
{
	struct btrfs_device *device;
	struct btrfs_fs_devices *fs_devices;
	struct rcu_string *name;
	u64 found_transid = btrfs_super_generation(disk_super);
	u64 devid = btrfs_stack_device_id(&disk_super->dev_item);

	fs_devices = find_fsid(disk_super->fsid);
	if (!fs_devices) {
		fs_devices = alloc_fs_devices(disk_super->fsid);
		if (IS_ERR(fs_devices))
			return ERR_CAST(fs_devices);

		mutex_lock(&fs_devices->device_list_mutex);
		list_add(&fs_devices->fs_list, &fs_uuids);

		device = NULL;
	} else {
		mutex_lock(&fs_devices->device_list_mutex);
		device = find_device(fs_devices, devid,
				disk_super->dev_item.uuid);
	}

	if (!device) {
		if (fs_devices->opened) {
			mutex_unlock(&fs_devices->device_list_mutex);
			return ERR_PTR(-EBUSY);
		}

		device = btrfs_alloc_device(NULL, &devid,
					    disk_super->dev_item.uuid);
		if (IS_ERR(device)) {
			mutex_unlock(&fs_devices->device_list_mutex);
			/* we can safely leave the fs_devices entry around */
			return device;
		}

		name = rcu_string_strdup(path, GFP_NOFS);
		if (!name) {
			btrfs_free_device(device);
			mutex_unlock(&fs_devices->device_list_mutex);
			return ERR_PTR(-ENOMEM);
		}
		rcu_assign_pointer(device->name, name);

		list_add_rcu(&device->dev_list, &fs_devices->devices);
		fs_devices->num_devices++;

		device->fs_devices = fs_devices;
		*new_device_added = true;

		if (disk_super->label[0])
			pr_info("BTRFS: device label %s devid %llu transid %llu %s\n",
				disk_super->label, devid, found_transid, path);
		else
			pr_info("BTRFS: device fsid %pU devid %llu transid %llu %s\n",
				disk_super->fsid, devid, found_transid, path);

	} else if (!device->name || strcmp(device->name->str, path)) {
		/*
		 * When FS is already mounted.
		 * 1. If you are here and if the device->name is NULL that
		 *    means this device was missing at time of FS mount.
		 * 2. If you are here and if the device->name is different
		 *    from 'path' that means either
		 *      a. The same device disappeared and reappeared with
		 *         different name. or
		 *      b. The missing-disk-which-was-replaced, has
		 *         reappeared now.
		 *
		 * We must allow 1 and 2a above. But 2b would be a spurious
		 * and unintentional.
		 *
		 * Further in case of 1 and 2a above, the disk at 'path'
		 * would have missed some transaction when it was away and
		 * in case of 2a the stale bdev has to be updated as well.
		 * 2b must not be allowed at all time.
		 */

		/*
		 * For now, we do allow update to btrfs_fs_device through the
		 * btrfs dev scan cli after FS has been mounted.  We're still
		 * tracking a problem where systems fail mount by subvolume id
		 * when we reject replacement on a mounted FS.
		 */
		if (!fs_devices->opened && found_transid < device->generation) {
			/*
			 * That is if the FS is _not_ mounted and if you
			 * are here, that means there is more than one
			 * disk with same uuid and devid.We keep the one
			 * with larger generation number or the last-in if
			 * generation are equal.
			 */
			mutex_unlock(&fs_devices->device_list_mutex);
			return ERR_PTR(-EEXIST);
		}

		/*
		 * We are going to replace the device path for a given devid,
		 * make sure it's the same device if the device is mounted
		 */
		if (device->bdev) {
			struct block_device *path_bdev;

			path_bdev = lookup_bdev(path);
			if (IS_ERR(path_bdev)) {
				mutex_unlock(&fs_devices->device_list_mutex);
				return ERR_CAST(path_bdev);
			}

			if (device->bdev != path_bdev) {
				bdput(path_bdev);
				mutex_unlock(&fs_devices->device_list_mutex);
				btrfs_warn_in_rcu(device->fs_info,
			"duplicate device fsid:devid for %pU:%llu old:%s new:%s",
					disk_super->fsid, devid,
					rcu_str_deref(device->name), path);
				return ERR_PTR(-EEXIST);
			}
			bdput(path_bdev);
			btrfs_info_in_rcu(device->fs_info,
				"device fsid %pU devid %llu moved old:%s new:%s",
				disk_super->fsid, devid,
				rcu_str_deref(device->name), path);
		}

		name = rcu_string_strdup(path, GFP_NOFS);
		if (!name) {
			mutex_unlock(&fs_devices->device_list_mutex);
			return ERR_PTR(-ENOMEM);
		}
		rcu_string_free(device->name);
		rcu_assign_pointer(device->name, name);
		if (test_bit(BTRFS_DEV_STATE_MISSING, &device->dev_state)) {
			fs_devices->missing_devices--;
			clear_bit(BTRFS_DEV_STATE_MISSING, &device->dev_state);
		}
	}

	/*
	 * Unmount does not free the btrfs_device struct but would zero
	 * generation along with most of the other members. So just update
	 * it back. We need it to pick the disk with largest generation
	 * (as above).
	 */
	if (!fs_devices->opened)
		device->generation = found_transid;

	fs_devices->total_devices = btrfs_super_num_devices(disk_super);

	mutex_unlock(&fs_devices->device_list_mutex);
	return device;
}

static struct btrfs_fs_devices *clone_fs_devices(struct btrfs_fs_devices *orig)
{
	struct btrfs_fs_devices *fs_devices;
	struct btrfs_device *device;
	struct btrfs_device *orig_dev;

	fs_devices = alloc_fs_devices(orig->fsid);
	if (IS_ERR(fs_devices))
		return fs_devices;

	mutex_lock(&orig->device_list_mutex);
	fs_devices->total_devices = orig->total_devices;

	/* We have held the volume lock, it is safe to get the devices. */
	list_for_each_entry(orig_dev, &orig->devices, dev_list) {
		struct rcu_string *name;

		device = btrfs_alloc_device(NULL, &orig_dev->devid,
					    orig_dev->uuid);
		if (IS_ERR(device))
			goto error;

		/*
		 * This is ok to do without rcu read locked because we hold the
		 * uuid mutex so nothing we touch in here is going to disappear.
		 */
		if (orig_dev->name) {
			name = rcu_string_strdup(orig_dev->name->str,
					GFP_KERNEL);
			if (!name) {
				btrfs_free_device(device);
				goto error;
			}
			rcu_assign_pointer(device->name, name);
		}

		list_add(&device->dev_list, &fs_devices->devices);
		device->fs_devices = fs_devices;
		fs_devices->num_devices++;
	}
	mutex_unlock(&orig->device_list_mutex);
	return fs_devices;
error:
	mutex_unlock(&orig->device_list_mutex);
	free_fs_devices(fs_devices);
	return ERR_PTR(-ENOMEM);
}

/*
 * After we have read the system tree and know devids belonging to
 * this filesystem, remove the device which does not belong there.
 */
void btrfs_free_extra_devids(struct btrfs_fs_devices *fs_devices, int step)
{
	struct btrfs_device *device, *next;
	struct btrfs_device *latest_dev = NULL;

	mutex_lock(&uuid_mutex);
again:
	/* This is the initialized path, it is safe to release the devices. */
	list_for_each_entry_safe(device, next, &fs_devices->devices, dev_list) {
		if (test_bit(BTRFS_DEV_STATE_IN_FS_METADATA,
							&device->dev_state)) {
			if (!test_bit(BTRFS_DEV_STATE_REPLACE_TGT,
			     &device->dev_state) &&
			     (!latest_dev ||
			      device->generation > latest_dev->generation)) {
				latest_dev = device;
			}
			continue;
		}

		if (device->devid == BTRFS_DEV_REPLACE_DEVID) {
			/*
			 * In the first step, keep the device which has
			 * the correct fsid and the devid that is used
			 * for the dev_replace procedure.
			 * In the second step, the dev_replace state is
			 * read from the device tree and it is known
			 * whether the procedure is really active or
			 * not, which means whether this device is
			 * used or whether it should be removed.
			 */
			if (step == 0 || test_bit(BTRFS_DEV_STATE_REPLACE_TGT,
						  &device->dev_state)) {
				continue;
			}
		}
		if (device->bdev) {
			blkdev_put(device->bdev, device->mode);
			device->bdev = NULL;
			fs_devices->open_devices--;
		}
		if (test_bit(BTRFS_DEV_STATE_WRITEABLE, &device->dev_state)) {
			list_del_init(&device->dev_alloc_list);
			clear_bit(BTRFS_DEV_STATE_WRITEABLE, &device->dev_state);
			if (!test_bit(BTRFS_DEV_STATE_REPLACE_TGT,
				      &device->dev_state))
				fs_devices->rw_devices--;
		}
		list_del_init(&device->dev_list);
		fs_devices->num_devices--;
		btrfs_free_device(device);
	}

	if (fs_devices->seed) {
		fs_devices = fs_devices->seed;
		goto again;
	}

	fs_devices->latest_bdev = latest_dev->bdev;

	mutex_unlock(&uuid_mutex);
}

static void free_device_rcu(struct rcu_head *head)
{
	struct btrfs_device *device;

	device = container_of(head, struct btrfs_device, rcu);
	btrfs_free_device(device);
}

static void btrfs_close_bdev(struct btrfs_device *device)
{
	if (!device->bdev)
		return;

	if (test_bit(BTRFS_DEV_STATE_WRITEABLE, &device->dev_state)) {
		sync_blockdev(device->bdev);
		invalidate_bdev(device->bdev);
	}

	blkdev_put(device->bdev, device->mode);
}

static void btrfs_close_one_device(struct btrfs_device *device)
{
	struct btrfs_fs_devices *fs_devices = device->fs_devices;
	struct btrfs_device *new_device;
	struct rcu_string *name;

	if (device->bdev)
		fs_devices->open_devices--;

	if (test_bit(BTRFS_DEV_STATE_WRITEABLE, &device->dev_state) &&
	    device->devid != BTRFS_DEV_REPLACE_DEVID) {
		list_del_init(&device->dev_alloc_list);
		fs_devices->rw_devices--;
	}

	if (test_bit(BTRFS_DEV_STATE_MISSING, &device->dev_state))
		fs_devices->missing_devices--;

	btrfs_close_bdev(device);

	new_device = btrfs_alloc_device(NULL, &device->devid,
					device->uuid);
	BUG_ON(IS_ERR(new_device)); /* -ENOMEM */

	/* Safe because we are under uuid_mutex */
	if (device->name) {
		name = rcu_string_strdup(device->name->str, GFP_NOFS);
		BUG_ON(!name); /* -ENOMEM */
		rcu_assign_pointer(new_device->name, name);
	}

	list_replace_rcu(&device->dev_list, &new_device->dev_list);
	new_device->fs_devices = device->fs_devices;

	call_rcu(&device->rcu, free_device_rcu);
}

static int close_fs_devices(struct btrfs_fs_devices *fs_devices)
{
	struct btrfs_device *device, *tmp;

	if (--fs_devices->opened > 0)
		return 0;

	mutex_lock(&fs_devices->device_list_mutex);
	list_for_each_entry_safe(device, tmp, &fs_devices->devices, dev_list) {
		btrfs_close_one_device(device);
	}
	mutex_unlock(&fs_devices->device_list_mutex);

	WARN_ON(fs_devices->open_devices);
	WARN_ON(fs_devices->rw_devices);
	fs_devices->opened = 0;
	fs_devices->seeding = 0;

	return 0;
}

int btrfs_close_devices(struct btrfs_fs_devices *fs_devices)
{
	struct btrfs_fs_devices *seed_devices = NULL;
	int ret;

	mutex_lock(&uuid_mutex);
	ret = close_fs_devices(fs_devices);
	if (!fs_devices->opened) {
		seed_devices = fs_devices->seed;
		fs_devices->seed = NULL;
	}
	mutex_unlock(&uuid_mutex);

	while (seed_devices) {
		fs_devices = seed_devices;
		seed_devices = fs_devices->seed;
		close_fs_devices(fs_devices);
		free_fs_devices(fs_devices);
	}
	return ret;
}

static int open_fs_devices(struct btrfs_fs_devices *fs_devices,
				fmode_t flags, void *holder)
{
	struct btrfs_device *device;
	struct btrfs_device *latest_dev = NULL;
	int ret = 0;

	flags |= FMODE_EXCL;

	list_for_each_entry(device, &fs_devices->devices, dev_list) {
		/* Just open everything we can; ignore failures here */
		if (btrfs_open_one_device(fs_devices, device, flags, holder))
			continue;

		if (!latest_dev ||
		    device->generation > latest_dev->generation)
			latest_dev = device;
	}
	if (fs_devices->open_devices == 0) {
		ret = -EINVAL;
		goto out;
	}
	fs_devices->opened = 1;
	fs_devices->latest_bdev = latest_dev->bdev;
	fs_devices->total_rw_bytes = 0;
out:
	return ret;
}

static int devid_cmp(void *priv, struct list_head *a, struct list_head *b)
{
	struct btrfs_device *dev1, *dev2;

	dev1 = list_entry(a, struct btrfs_device, dev_list);
	dev2 = list_entry(b, struct btrfs_device, dev_list);

	if (dev1->devid < dev2->devid)
		return -1;
	else if (dev1->devid > dev2->devid)
		return 1;
	return 0;
}

int btrfs_open_devices(struct btrfs_fs_devices *fs_devices,
		       fmode_t flags, void *holder)
{
	int ret;

	lockdep_assert_held(&uuid_mutex);

	mutex_lock(&fs_devices->device_list_mutex);
	if (fs_devices->opened) {
		fs_devices->opened++;
		ret = 0;
	} else {
		list_sort(NULL, &fs_devices->devices, devid_cmp);
		ret = open_fs_devices(fs_devices, flags, holder);
	}
	mutex_unlock(&fs_devices->device_list_mutex);

	return ret;
}

static void btrfs_release_disk_super(struct page *page)
{
	kunmap(page);
	put_page(page);
}

static int btrfs_read_disk_super(struct block_device *bdev, u64 bytenr,
				 struct page **page,
				 struct btrfs_super_block **disk_super)
{
	void *p;
	pgoff_t index;

	/* make sure our super fits in the device */
	if (bytenr + PAGE_SIZE >= i_size_read(bdev->bd_inode))
		return 1;

	/* make sure our super fits in the page */
	if (sizeof(**disk_super) > PAGE_SIZE)
		return 1;

	/* make sure our super doesn't straddle pages on disk */
	index = bytenr >> PAGE_SHIFT;
	if ((bytenr + sizeof(**disk_super) - 1) >> PAGE_SHIFT != index)
		return 1;

	/* pull in the page with our super */
	*page = read_cache_page_gfp(bdev->bd_inode->i_mapping,
				   index, GFP_KERNEL);

	if (IS_ERR_OR_NULL(*page))
		return 1;

	p = kmap(*page);

	/* align our pointer to the offset of the super block */
	*disk_super = p + (bytenr & ~PAGE_MASK);

	if (btrfs_super_bytenr(*disk_super) != bytenr ||
	    btrfs_super_magic(*disk_super) != BTRFS_MAGIC) {
		btrfs_release_disk_super(*page);
		return 1;
	}

	if ((*disk_super)->label[0] &&
		(*disk_super)->label[BTRFS_LABEL_SIZE - 1])
		(*disk_super)->label[BTRFS_LABEL_SIZE - 1] = '\0';

	return 0;
}

/*
 * Look for a btrfs signature on a device. This may be called out of the mount path
 * and we are not allowed to call set_blocksize during the scan. The superblock
 * is read via pagecache
 */
struct btrfs_device *btrfs_scan_one_device(const char *path, fmode_t flags,
					   void *holder)
{
	struct btrfs_super_block *disk_super;
	bool new_device_added = false;
	struct btrfs_device *device = NULL;
	struct block_device *bdev;
	struct page *page;
	u64 bytenr;

	lockdep_assert_held(&uuid_mutex);

	/*
	 * we would like to check all the supers, but that would make
	 * a btrfs mount succeed after a mkfs from a different FS.
	 * So, we need to add a special mount option to scan for
	 * later supers, using BTRFS_SUPER_MIRROR_MAX instead
	 */
	bytenr = btrfs_sb_offset(0);
	flags |= FMODE_EXCL;

	bdev = blkdev_get_by_path(path, flags, holder);
	if (IS_ERR(bdev))
		return ERR_CAST(bdev);

	if (btrfs_read_disk_super(bdev, bytenr, &page, &disk_super)) {
		device = ERR_PTR(-EINVAL);
		goto error_bdev_put;
	}

	device = device_list_add(path, disk_super, &new_device_added);
	if (!IS_ERR(device)) {
		if (new_device_added)
			btrfs_free_stale_devices(path, device);
	}

	btrfs_release_disk_super(page);

error_bdev_put:
	blkdev_put(bdev, flags);

	return device;
}

static int contains_pending_extent(struct btrfs_transaction *transaction,
				   struct btrfs_device *device,
				   u64 *start, u64 len)
{
	struct btrfs_fs_info *fs_info = device->fs_info;
	struct extent_map *em;
	struct list_head *search_list = &fs_info->pinned_chunks;
	int ret = 0;
	u64 physical_start = *start;

	if (transaction)
		search_list = &transaction->pending_chunks;
again:
	list_for_each_entry(em, search_list, list) {
		struct map_lookup *map;
		int i;

		map = em->map_lookup;
		for (i = 0; i < map->num_stripes; i++) {
			u64 end;

			if (map->stripes[i].dev != device)
				continue;
			if (map->stripes[i].physical >= physical_start + len ||
			    map->stripes[i].physical + em->orig_block_len <=
			    physical_start)
				continue;
			/*
			 * Make sure that while processing the pinned list we do
			 * not override our *start with a lower value, because
			 * we can have pinned chunks that fall within this
			 * device hole and that have lower physical addresses
			 * than the pending chunks we processed before. If we
			 * do not take this special care we can end up getting
			 * 2 pending chunks that start at the same physical
			 * device offsets because the end offset of a pinned
			 * chunk can be equal to the start offset of some
			 * pending chunk.
			 */
			end = map->stripes[i].physical + em->orig_block_len;
			if (end > *start) {
				*start = end;
				ret = 1;
			}
		}
	}
	if (search_list != &fs_info->pinned_chunks) {
		search_list = &fs_info->pinned_chunks;
		goto again;
	}

	return ret;
}


/*
 * find_free_dev_extent_start - find free space in the specified device
 * @device:	  the device which we search the free space in
 * @num_bytes:	  the size of the free space that we need
 * @search_start: the position from which to begin the search
 * @start:	  store the start of the free space.
 * @len:	  the size of the free space. that we find, or the size
 *		  of the max free space if we don't find suitable free space
 *
 * this uses a pretty simple search, the expectation is that it is
 * called very infrequently and that a given device has a small number
 * of extents
 *
 * @start is used to store the start of the free space if we find. But if we
 * don't find suitable free space, it will be used to store the start position
 * of the max free space.
 *
 * @len is used to store the size of the free space that we find.
 * But if we don't find suitable free space, it is used to store the size of
 * the max free space.
 */
int find_free_dev_extent_start(struct btrfs_transaction *transaction,
			       struct btrfs_device *device, u64 num_bytes,
			       u64 search_start, u64 *start, u64 *len)
{
	struct btrfs_fs_info *fs_info = device->fs_info;
	struct btrfs_root *root = fs_info->dev_root;
	struct btrfs_key key;
	struct btrfs_dev_extent *dev_extent;
	struct btrfs_path *path;
	u64 hole_size;
	u64 max_hole_start;
	u64 max_hole_size;
	u64 extent_end;
	u64 search_end = device->total_bytes;
	int ret;
	int slot;
	struct extent_buffer *l;

	/*
	 * We don't want to overwrite the superblock on the drive nor any area
	 * used by the boot loader (grub for example), so we make sure to start
	 * at an offset of at least 1MB.
	 */
	search_start = max_t(u64, search_start, SZ_1M);

	path = btrfs_alloc_path();
	if (!path)
		return -ENOMEM;

	max_hole_start = search_start;
	max_hole_size = 0;

again:
	if (search_start >= search_end ||
		test_bit(BTRFS_DEV_STATE_REPLACE_TGT, &device->dev_state)) {
		ret = -ENOSPC;
		goto out;
	}

	path->reada = READA_FORWARD;
	path->search_commit_root = 1;
	path->skip_locking = 1;

	key.objectid = device->devid;
	key.offset = search_start;
	key.type = BTRFS_DEV_EXTENT_KEY;

	ret = btrfs_search_slot(NULL, root, &key, path, 0, 0);
	if (ret < 0)
		goto out;
	if (ret > 0) {
		ret = btrfs_previous_item(root, path, key.objectid, key.type);
		if (ret < 0)
			goto out;
	}

	while (1) {
		l = path->nodes[0];
		slot = path->slots[0];
		if (slot >= btrfs_header_nritems(l)) {
			ret = btrfs_next_leaf(root, path);
			if (ret == 0)
				continue;
			if (ret < 0)
				goto out;

			break;
		}
		btrfs_item_key_to_cpu(l, &key, slot);

		if (key.objectid < device->devid)
			goto next;

		if (key.objectid > device->devid)
			break;

		if (key.type != BTRFS_DEV_EXTENT_KEY)
			goto next;

		if (key.offset > search_start) {
			hole_size = key.offset - search_start;

			/*
			 * Have to check before we set max_hole_start, otherwise
			 * we could end up sending back this offset anyway.
			 */
			if (contains_pending_extent(transaction, device,
						    &search_start,
						    hole_size)) {
				if (key.offset >= search_start) {
					hole_size = key.offset - search_start;
				} else {
					WARN_ON_ONCE(1);
					hole_size = 0;
				}
			}

			if (hole_size > max_hole_size) {
				max_hole_start = search_start;
				max_hole_size = hole_size;
			}

			/*
			 * If this free space is greater than which we need,
			 * it must be the max free space that we have found
			 * until now, so max_hole_start must point to the start
			 * of this free space and the length of this free space
			 * is stored in max_hole_size. Thus, we return
			 * max_hole_start and max_hole_size and go back to the
			 * caller.
			 */
			if (hole_size >= num_bytes) {
				ret = 0;
				goto out;
			}
		}

		dev_extent = btrfs_item_ptr(l, slot, struct btrfs_dev_extent);
		extent_end = key.offset + btrfs_dev_extent_length(l,
								  dev_extent);
		if (extent_end > search_start)
			search_start = extent_end;
next:
		path->slots[0]++;
		cond_resched();
	}

	/*
	 * At this point, search_start should be the end of
	 * allocated dev extents, and when shrinking the device,
	 * search_end may be smaller than search_start.
	 */
	if (search_end > search_start) {
		hole_size = search_end - search_start;

		if (contains_pending_extent(transaction, device, &search_start,
					    hole_size)) {
			btrfs_release_path(path);
			goto again;
		}

		if (hole_size > max_hole_size) {
			max_hole_start = search_start;
			max_hole_size = hole_size;
		}
	}

	/* See above. */
	if (max_hole_size < num_bytes)
		ret = -ENOSPC;
	else
		ret = 0;

out:
	btrfs_free_path(path);
	*start = max_hole_start;
	if (len)
		*len = max_hole_size;
	return ret;
}

int find_free_dev_extent(struct btrfs_trans_handle *trans,
			 struct btrfs_device *device, u64 num_bytes,
			 u64 *start, u64 *len)
{
	/* FIXME use last free of some kind */
	return find_free_dev_extent_start(trans->transaction, device,
					  num_bytes, 0, start, len);
}

static int btrfs_free_dev_extent(struct btrfs_trans_handle *trans,
			  struct btrfs_device *device,
			  u64 start, u64 *dev_extent_len)
{
	struct btrfs_fs_info *fs_info = device->fs_info;
	struct btrfs_root *root = fs_info->dev_root;
	int ret;
	struct btrfs_path *path;
	struct btrfs_key key;
	struct btrfs_key found_key;
	struct extent_buffer *leaf = NULL;
	struct btrfs_dev_extent *extent = NULL;

	path = btrfs_alloc_path();
	if (!path)
		return -ENOMEM;

	key.objectid = device->devid;
	key.offset = start;
	key.type = BTRFS_DEV_EXTENT_KEY;
again:
	ret = btrfs_search_slot(trans, root, &key, path, -1, 1);
	if (ret > 0) {
		ret = btrfs_previous_item(root, path, key.objectid,
					  BTRFS_DEV_EXTENT_KEY);
		if (ret)
			goto out;
		leaf = path->nodes[0];
		btrfs_item_key_to_cpu(leaf, &found_key, path->slots[0]);
		extent = btrfs_item_ptr(leaf, path->slots[0],
					struct btrfs_dev_extent);
		BUG_ON(found_key.offset > start || found_key.offset +
		       btrfs_dev_extent_length(leaf, extent) < start);
		key = found_key;
		btrfs_release_path(path);
		goto again;
	} else if (ret == 0) {
		leaf = path->nodes[0];
		extent = btrfs_item_ptr(leaf, path->slots[0],
					struct btrfs_dev_extent);
	} else {
		btrfs_handle_fs_error(fs_info, ret, "Slot search failed");
		goto out;
	}

	*dev_extent_len = btrfs_dev_extent_length(leaf, extent);

	ret = btrfs_del_item(trans, root, path);
	if (ret) {
		btrfs_handle_fs_error(fs_info, ret,
				      "Failed to remove dev extent item");
	} else {
		set_bit(BTRFS_TRANS_HAVE_FREE_BGS, &trans->transaction->flags);
	}
out:
	btrfs_free_path(path);
	return ret;
}

static int btrfs_alloc_dev_extent(struct btrfs_trans_handle *trans,
				  struct btrfs_device *device,
				  u64 chunk_offset, u64 start, u64 num_bytes)
{
	int ret;
	struct btrfs_path *path;
	struct btrfs_fs_info *fs_info = device->fs_info;
	struct btrfs_root *root = fs_info->dev_root;
	struct btrfs_dev_extent *extent;
	struct extent_buffer *leaf;
	struct btrfs_key key;

	WARN_ON(!test_bit(BTRFS_DEV_STATE_IN_FS_METADATA, &device->dev_state));
	WARN_ON(test_bit(BTRFS_DEV_STATE_REPLACE_TGT, &device->dev_state));
	path = btrfs_alloc_path();
	if (!path)
		return -ENOMEM;

	key.objectid = device->devid;
	key.offset = start;
	key.type = BTRFS_DEV_EXTENT_KEY;
	ret = btrfs_insert_empty_item(trans, root, path, &key,
				      sizeof(*extent));
	if (ret)
		goto out;

	leaf = path->nodes[0];
	extent = btrfs_item_ptr(leaf, path->slots[0],
				struct btrfs_dev_extent);
	btrfs_set_dev_extent_chunk_tree(leaf, extent,
					BTRFS_CHUNK_TREE_OBJECTID);
	btrfs_set_dev_extent_chunk_objectid(leaf, extent,
					    BTRFS_FIRST_CHUNK_TREE_OBJECTID);
	btrfs_set_dev_extent_chunk_offset(leaf, extent, chunk_offset);

	btrfs_set_dev_extent_length(leaf, extent, num_bytes);
	btrfs_mark_buffer_dirty(leaf);
out:
	btrfs_free_path(path);
	return ret;
}

static u64 find_next_chunk(struct btrfs_fs_info *fs_info)
{
	struct extent_map_tree *em_tree;
	struct extent_map *em;
	struct rb_node *n;
	u64 ret = 0;

	em_tree = &fs_info->mapping_tree.map_tree;
	read_lock(&em_tree->lock);
	n = rb_last(&em_tree->map);
	if (n) {
		em = rb_entry(n, struct extent_map, rb_node);
		ret = em->start + em->len;
	}
	read_unlock(&em_tree->lock);

	return ret;
}

static noinline int find_next_devid(struct btrfs_fs_info *fs_info,
				    u64 *devid_ret)
{
	int ret;
	struct btrfs_key key;
	struct btrfs_key found_key;
	struct btrfs_path *path;

	path = btrfs_alloc_path();
	if (!path)
		return -ENOMEM;

	key.objectid = BTRFS_DEV_ITEMS_OBJECTID;
	key.type = BTRFS_DEV_ITEM_KEY;
	key.offset = (u64)-1;

	ret = btrfs_search_slot(NULL, fs_info->chunk_root, &key, path, 0, 0);
	if (ret < 0)
		goto error;

	BUG_ON(ret == 0); /* Corruption */

	ret = btrfs_previous_item(fs_info->chunk_root, path,
				  BTRFS_DEV_ITEMS_OBJECTID,
				  BTRFS_DEV_ITEM_KEY);
	if (ret) {
		*devid_ret = 1;
	} else {
		btrfs_item_key_to_cpu(path->nodes[0], &found_key,
				      path->slots[0]);
		*devid_ret = found_key.offset + 1;
	}
	ret = 0;
error:
	btrfs_free_path(path);
	return ret;
}

/*
 * the device information is stored in the chunk root
 * the btrfs_device struct should be fully filled in
 */
static int btrfs_add_dev_item(struct btrfs_trans_handle *trans,
			    struct btrfs_device *device)
{
	int ret;
	struct btrfs_path *path;
	struct btrfs_dev_item *dev_item;
	struct extent_buffer *leaf;
	struct btrfs_key key;
	unsigned long ptr;

	path = btrfs_alloc_path();
	if (!path)
		return -ENOMEM;

	key.objectid = BTRFS_DEV_ITEMS_OBJECTID;
	key.type = BTRFS_DEV_ITEM_KEY;
	key.offset = device->devid;

	ret = btrfs_insert_empty_item(trans, trans->fs_info->chunk_root, path,
				      &key, sizeof(*dev_item));
	if (ret)
		goto out;

	leaf = path->nodes[0];
	dev_item = btrfs_item_ptr(leaf, path->slots[0], struct btrfs_dev_item);

	btrfs_set_device_id(leaf, dev_item, device->devid);
	btrfs_set_device_generation(leaf, dev_item, 0);
	btrfs_set_device_type(leaf, dev_item, device->type);
	btrfs_set_device_io_align(leaf, dev_item, device->io_align);
	btrfs_set_device_io_width(leaf, dev_item, device->io_width);
	btrfs_set_device_sector_size(leaf, dev_item, device->sector_size);
	btrfs_set_device_total_bytes(leaf, dev_item,
				     btrfs_device_get_disk_total_bytes(device));
	btrfs_set_device_bytes_used(leaf, dev_item,
				    btrfs_device_get_bytes_used(device));
	btrfs_set_device_group(leaf, dev_item, 0);
	btrfs_set_device_seek_speed(leaf, dev_item, 0);
	btrfs_set_device_bandwidth(leaf, dev_item, 0);
	btrfs_set_device_start_offset(leaf, dev_item, 0);

	ptr = btrfs_device_uuid(dev_item);
	write_extent_buffer(leaf, device->uuid, ptr, BTRFS_UUID_SIZE);
	ptr = btrfs_device_fsid(dev_item);
	write_extent_buffer(leaf, trans->fs_info->fsid, ptr, BTRFS_FSID_SIZE);
	btrfs_mark_buffer_dirty(leaf);

	ret = 0;
out:
	btrfs_free_path(path);
	return ret;
}

/*
 * Function to update ctime/mtime for a given device path.
 * Mainly used for ctime/mtime based probe like libblkid.
 */
static void update_dev_time(const char *path_name)
{
	struct file *filp;

	filp = filp_open(path_name, O_RDWR, 0);
	if (IS_ERR(filp))
		return;
	file_update_time(filp);
	filp_close(filp, NULL);
}

static int btrfs_rm_dev_item(struct btrfs_fs_info *fs_info,
			     struct btrfs_device *device)
{
	struct btrfs_root *root = fs_info->chunk_root;
	int ret;
	struct btrfs_path *path;
	struct btrfs_key key;
	struct btrfs_trans_handle *trans;

	path = btrfs_alloc_path();
	if (!path)
		return -ENOMEM;

	trans = btrfs_start_transaction(root, 0);
	if (IS_ERR(trans)) {
		btrfs_free_path(path);
		return PTR_ERR(trans);
	}
	key.objectid = BTRFS_DEV_ITEMS_OBJECTID;
	key.type = BTRFS_DEV_ITEM_KEY;
	key.offset = device->devid;

	ret = btrfs_search_slot(trans, root, &key, path, -1, 1);
	if (ret) {
		if (ret > 0)
			ret = -ENOENT;
		btrfs_abort_transaction(trans, ret);
		btrfs_end_transaction(trans);
		goto out;
	}

	ret = btrfs_del_item(trans, root, path);
	if (ret) {
		btrfs_abort_transaction(trans, ret);
		btrfs_end_transaction(trans);
	}

out:
	btrfs_free_path(path);
	if (!ret)
		ret = btrfs_commit_transaction(trans);
	return ret;
}

/*
 * Verify that @num_devices satisfies the RAID profile constraints in the whole
 * filesystem. It's up to the caller to adjust that number regarding eg. device
 * replace.
 */
static int btrfs_check_raid_min_devices(struct btrfs_fs_info *fs_info,
		u64 num_devices)
{
	u64 all_avail;
	unsigned seq;
	int i;

	do {
		seq = read_seqbegin(&fs_info->profiles_lock);

		all_avail = fs_info->avail_data_alloc_bits |
			    fs_info->avail_system_alloc_bits |
			    fs_info->avail_metadata_alloc_bits;
	} while (read_seqretry(&fs_info->profiles_lock, seq));

	for (i = 0; i < BTRFS_NR_RAID_TYPES; i++) {
		if (!(all_avail & btrfs_raid_array[i].bg_flag))
			continue;

		if (num_devices < btrfs_raid_array[i].devs_min) {
			int ret = btrfs_raid_array[i].mindev_error;

			if (ret)
				return ret;
		}
	}

	return 0;
}

static struct btrfs_device * btrfs_find_next_active_device(
		struct btrfs_fs_devices *fs_devs, struct btrfs_device *device)
{
	struct btrfs_device *next_device;

	list_for_each_entry(next_device, &fs_devs->devices, dev_list) {
		if (next_device != device &&
		    !test_bit(BTRFS_DEV_STATE_MISSING, &next_device->dev_state)
		    && next_device->bdev)
			return next_device;
	}

	return NULL;
}

/*
 * Helper function to check if the given device is part of s_bdev / latest_bdev
 * and replace it with the provided or the next active device, in the context
 * where this function called, there should be always be another device (or
 * this_dev) which is active.
 */
void btrfs_assign_next_active_device(struct btrfs_device *device,
				     struct btrfs_device *this_dev)
{
	struct btrfs_fs_info *fs_info = device->fs_info;
	struct btrfs_device *next_device;

	if (this_dev)
		next_device = this_dev;
	else
		next_device = btrfs_find_next_active_device(fs_info->fs_devices,
								device);
	ASSERT(next_device);

	if (fs_info->sb->s_bdev &&
			(fs_info->sb->s_bdev == device->bdev))
		fs_info->sb->s_bdev = next_device->bdev;

	if (fs_info->fs_devices->latest_bdev == device->bdev)
		fs_info->fs_devices->latest_bdev = next_device->bdev;
}

int btrfs_rm_device(struct btrfs_fs_info *fs_info, const char *device_path,
		u64 devid)
{
	struct btrfs_device *device;
	struct btrfs_fs_devices *cur_devices;
	struct btrfs_fs_devices *fs_devices = fs_info->fs_devices;
	u64 num_devices;
	int ret = 0;

	mutex_lock(&uuid_mutex);

	num_devices = fs_devices->num_devices;
	btrfs_dev_replace_read_lock(&fs_info->dev_replace);
	if (btrfs_dev_replace_is_ongoing(&fs_info->dev_replace)) {
		WARN_ON(num_devices < 1);
		num_devices--;
	}
	btrfs_dev_replace_read_unlock(&fs_info->dev_replace);

	ret = btrfs_check_raid_min_devices(fs_info, num_devices - 1);
	if (ret)
		goto out;

	ret = btrfs_find_device_by_devspec(fs_info, devid, device_path,
					   &device);
	if (ret)
		goto out;

	if (test_bit(BTRFS_DEV_STATE_REPLACE_TGT, &device->dev_state)) {
		ret = BTRFS_ERROR_DEV_TGT_REPLACE;
		goto out;
	}

	if (test_bit(BTRFS_DEV_STATE_WRITEABLE, &device->dev_state) &&
	    fs_info->fs_devices->rw_devices == 1) {
		ret = BTRFS_ERROR_DEV_ONLY_WRITABLE;
		goto out;
	}

	if (test_bit(BTRFS_DEV_STATE_WRITEABLE, &device->dev_state)) {
		mutex_lock(&fs_info->chunk_mutex);
		list_del_init(&device->dev_alloc_list);
		device->fs_devices->rw_devices--;
		mutex_unlock(&fs_info->chunk_mutex);
	}

	mutex_unlock(&uuid_mutex);
	ret = btrfs_shrink_device(device, 0);
	mutex_lock(&uuid_mutex);
	if (ret)
		goto error_undo;

	/*
	 * TODO: the superblock still includes this device in its num_devices
	 * counter although write_all_supers() is not locked out. This
	 * could give a filesystem state which requires a degraded mount.
	 */
	ret = btrfs_rm_dev_item(fs_info, device);
	if (ret)
		goto error_undo;

	clear_bit(BTRFS_DEV_STATE_IN_FS_METADATA, &device->dev_state);
	btrfs_scrub_cancel_dev(fs_info, device);

	/*
	 * the device list mutex makes sure that we don't change
	 * the device list while someone else is writing out all
	 * the device supers. Whoever is writing all supers, should
	 * lock the device list mutex before getting the number of
	 * devices in the super block (super_copy). Conversely,
	 * whoever updates the number of devices in the super block
	 * (super_copy) should hold the device list mutex.
	 */

	/*
	 * In normal cases the cur_devices == fs_devices. But in case
	 * of deleting a seed device, the cur_devices should point to
	 * its own fs_devices listed under the fs_devices->seed.
	 */
	cur_devices = device->fs_devices;
	mutex_lock(&fs_devices->device_list_mutex);
	list_del_rcu(&device->dev_list);

	cur_devices->num_devices--;
	cur_devices->total_devices--;
	/* Update total_devices of the parent fs_devices if it's seed */
	if (cur_devices != fs_devices)
		fs_devices->total_devices--;

	if (test_bit(BTRFS_DEV_STATE_MISSING, &device->dev_state))
		cur_devices->missing_devices--;

	btrfs_assign_next_active_device(device, NULL);

	if (device->bdev) {
		cur_devices->open_devices--;
		/* remove sysfs entry */
		btrfs_sysfs_rm_device_link(fs_devices, device);
	}

	num_devices = btrfs_super_num_devices(fs_info->super_copy) - 1;
	btrfs_set_super_num_devices(fs_info->super_copy, num_devices);
	mutex_unlock(&fs_devices->device_list_mutex);

	/*
	 * at this point, the device is zero sized and detached from
	 * the devices list.  All that's left is to zero out the old
	 * supers and free the device.
	 */
	if (test_bit(BTRFS_DEV_STATE_WRITEABLE, &device->dev_state))
		btrfs_scratch_superblocks(device->bdev, device->name->str);

	btrfs_close_bdev(device);
	call_rcu(&device->rcu, free_device_rcu);

	if (cur_devices->open_devices == 0) {
		while (fs_devices) {
			if (fs_devices->seed == cur_devices) {
				fs_devices->seed = cur_devices->seed;
				break;
			}
			fs_devices = fs_devices->seed;
		}
		cur_devices->seed = NULL;
		close_fs_devices(cur_devices);
		free_fs_devices(cur_devices);
	}

out:
	mutex_unlock(&uuid_mutex);
	return ret;

error_undo:
	if (test_bit(BTRFS_DEV_STATE_WRITEABLE, &device->dev_state)) {
		mutex_lock(&fs_info->chunk_mutex);
		list_add(&device->dev_alloc_list,
			 &fs_devices->alloc_list);
		device->fs_devices->rw_devices++;
		mutex_unlock(&fs_info->chunk_mutex);
	}
	goto out;
}

void btrfs_rm_dev_replace_remove_srcdev(struct btrfs_device *srcdev)
{
	struct btrfs_fs_devices *fs_devices;

	lockdep_assert_held(&srcdev->fs_info->fs_devices->device_list_mutex);

	/*
	 * in case of fs with no seed, srcdev->fs_devices will point
	 * to fs_devices of fs_info. However when the dev being replaced is
	 * a seed dev it will point to the seed's local fs_devices. In short
	 * srcdev will have its correct fs_devices in both the cases.
	 */
	fs_devices = srcdev->fs_devices;

	list_del_rcu(&srcdev->dev_list);
	list_del(&srcdev->dev_alloc_list);
	fs_devices->num_devices--;
	if (test_bit(BTRFS_DEV_STATE_MISSING, &srcdev->dev_state))
		fs_devices->missing_devices--;

	if (test_bit(BTRFS_DEV_STATE_WRITEABLE, &srcdev->dev_state))
		fs_devices->rw_devices--;

	if (srcdev->bdev)
		fs_devices->open_devices--;
}

void btrfs_rm_dev_replace_free_srcdev(struct btrfs_fs_info *fs_info,
				      struct btrfs_device *srcdev)
{
	struct btrfs_fs_devices *fs_devices = srcdev->fs_devices;

	if (test_bit(BTRFS_DEV_STATE_WRITEABLE, &srcdev->dev_state)) {
		/* zero out the old super if it is writable */
		btrfs_scratch_superblocks(srcdev->bdev, srcdev->name->str);
	}

	btrfs_close_bdev(srcdev);
	call_rcu(&srcdev->rcu, free_device_rcu);

	/* if this is no devs we rather delete the fs_devices */
	if (!fs_devices->num_devices) {
		struct btrfs_fs_devices *tmp_fs_devices;

		/*
		 * On a mounted FS, num_devices can't be zero unless it's a
		 * seed. In case of a seed device being replaced, the replace
		 * target added to the sprout FS, so there will be no more
		 * device left under the seed FS.
		 */
		ASSERT(fs_devices->seeding);

		tmp_fs_devices = fs_info->fs_devices;
		while (tmp_fs_devices) {
			if (tmp_fs_devices->seed == fs_devices) {
				tmp_fs_devices->seed = fs_devices->seed;
				break;
			}
			tmp_fs_devices = tmp_fs_devices->seed;
		}
		fs_devices->seed = NULL;
		close_fs_devices(fs_devices);
		free_fs_devices(fs_devices);
	}
}

void btrfs_destroy_dev_replace_tgtdev(struct btrfs_device *tgtdev)
{
	struct btrfs_fs_devices *fs_devices = tgtdev->fs_info->fs_devices;

	WARN_ON(!tgtdev);
	mutex_lock(&fs_devices->device_list_mutex);

	btrfs_sysfs_rm_device_link(fs_devices, tgtdev);

	if (tgtdev->bdev)
		fs_devices->open_devices--;

	fs_devices->num_devices--;

	btrfs_assign_next_active_device(tgtdev, NULL);

	list_del_rcu(&tgtdev->dev_list);

	mutex_unlock(&fs_devices->device_list_mutex);

	/*
	 * The update_dev_time() with in btrfs_scratch_superblocks()
	 * may lead to a call to btrfs_show_devname() which will try
	 * to hold device_list_mutex. And here this device
	 * is already out of device list, so we don't have to hold
	 * the device_list_mutex lock.
	 */
	btrfs_scratch_superblocks(tgtdev->bdev, tgtdev->name->str);

	btrfs_close_bdev(tgtdev);
	call_rcu(&tgtdev->rcu, free_device_rcu);
}

static int btrfs_find_device_by_path(struct btrfs_fs_info *fs_info,
				     const char *device_path,
				     struct btrfs_device **device)
{
	int ret = 0;
	struct btrfs_super_block *disk_super;
	u64 devid;
	u8 *dev_uuid;
	struct block_device *bdev;
	struct buffer_head *bh;

	*device = NULL;
	ret = btrfs_get_bdev_and_sb(device_path, FMODE_READ,
				    fs_info->bdev_holder, 0, &bdev, &bh);
	if (ret)
		return ret;
	disk_super = (struct btrfs_super_block *)bh->b_data;
	devid = btrfs_stack_device_id(&disk_super->dev_item);
	dev_uuid = disk_super->dev_item.uuid;
	*device = btrfs_find_device(fs_info, devid, dev_uuid, disk_super->fsid);
	brelse(bh);
	if (!*device)
		ret = -ENOENT;
	blkdev_put(bdev, FMODE_READ);
	return ret;
}

int btrfs_find_device_missing_or_by_path(struct btrfs_fs_info *fs_info,
					 const char *device_path,
					 struct btrfs_device **device)
{
	*device = NULL;
	if (strcmp(device_path, "missing") == 0) {
		struct list_head *devices;
		struct btrfs_device *tmp;

		devices = &fs_info->fs_devices->devices;
		list_for_each_entry(tmp, devices, dev_list) {
			if (test_bit(BTRFS_DEV_STATE_IN_FS_METADATA,
					&tmp->dev_state) && !tmp->bdev) {
				*device = tmp;
				break;
			}
		}

		if (!*device)
			return BTRFS_ERROR_DEV_MISSING_NOT_FOUND;

		return 0;
	} else {
		return btrfs_find_device_by_path(fs_info, device_path, device);
	}
}

/*
 * Lookup a device given by device id, or the path if the id is 0.
 */
int btrfs_find_device_by_devspec(struct btrfs_fs_info *fs_info, u64 devid,
				 const char *devpath,
				 struct btrfs_device **device)
{
	int ret;

	if (devid) {
		ret = 0;
		*device = btrfs_find_device(fs_info, devid, NULL, NULL);
		if (!*device)
			ret = -ENOENT;
	} else {
		if (!devpath || !devpath[0])
			return -EINVAL;

		ret = btrfs_find_device_missing_or_by_path(fs_info, devpath,
							   device);
	}
	return ret;
}

/*
 * does all the dirty work required for changing file system's UUID.
 */
static int btrfs_prepare_sprout(struct btrfs_fs_info *fs_info)
{
	struct btrfs_fs_devices *fs_devices = fs_info->fs_devices;
	struct btrfs_fs_devices *old_devices;
	struct btrfs_fs_devices *seed_devices;
	struct btrfs_super_block *disk_super = fs_info->super_copy;
	struct btrfs_device *device;
	u64 super_flags;

	lockdep_assert_held(&uuid_mutex);
	if (!fs_devices->seeding)
		return -EINVAL;

	seed_devices = alloc_fs_devices(NULL);
	if (IS_ERR(seed_devices))
		return PTR_ERR(seed_devices);

	old_devices = clone_fs_devices(fs_devices);
	if (IS_ERR(old_devices)) {
		kfree(seed_devices);
		return PTR_ERR(old_devices);
	}

	list_add(&old_devices->fs_list, &fs_uuids);

	memcpy(seed_devices, fs_devices, sizeof(*seed_devices));
	seed_devices->opened = 1;
	INIT_LIST_HEAD(&seed_devices->devices);
	INIT_LIST_HEAD(&seed_devices->alloc_list);
	mutex_init(&seed_devices->device_list_mutex);

	mutex_lock(&fs_devices->device_list_mutex);
	list_splice_init_rcu(&fs_devices->devices, &seed_devices->devices,
			      synchronize_rcu);
	list_for_each_entry(device, &seed_devices->devices, dev_list)
		device->fs_devices = seed_devices;

	mutex_lock(&fs_info->chunk_mutex);
	list_splice_init(&fs_devices->alloc_list, &seed_devices->alloc_list);
	mutex_unlock(&fs_info->chunk_mutex);

	fs_devices->seeding = 0;
	fs_devices->num_devices = 0;
	fs_devices->open_devices = 0;
	fs_devices->missing_devices = 0;
	fs_devices->rotating = 0;
	fs_devices->seed = seed_devices;

	generate_random_uuid(fs_devices->fsid);
	memcpy(fs_info->fsid, fs_devices->fsid, BTRFS_FSID_SIZE);
	memcpy(disk_super->fsid, fs_devices->fsid, BTRFS_FSID_SIZE);
	mutex_unlock(&fs_devices->device_list_mutex);

	super_flags = btrfs_super_flags(disk_super) &
		      ~BTRFS_SUPER_FLAG_SEEDING;
	btrfs_set_super_flags(disk_super, super_flags);

	return 0;
}

/*
 * Store the expected generation for seed devices in device items.
 */
static int btrfs_finish_sprout(struct btrfs_trans_handle *trans,
			       struct btrfs_fs_info *fs_info)
{
	struct btrfs_root *root = fs_info->chunk_root;
	struct btrfs_path *path;
	struct extent_buffer *leaf;
	struct btrfs_dev_item *dev_item;
	struct btrfs_device *device;
	struct btrfs_key key;
	u8 fs_uuid[BTRFS_FSID_SIZE];
	u8 dev_uuid[BTRFS_UUID_SIZE];
	u64 devid;
	int ret;

	path = btrfs_alloc_path();
	if (!path)
		return -ENOMEM;

	key.objectid = BTRFS_DEV_ITEMS_OBJECTID;
	key.offset = 0;
	key.type = BTRFS_DEV_ITEM_KEY;

	while (1) {
		ret = btrfs_search_slot(trans, root, &key, path, 0, 1);
		if (ret < 0)
			goto error;

		leaf = path->nodes[0];
next_slot:
		if (path->slots[0] >= btrfs_header_nritems(leaf)) {
			ret = btrfs_next_leaf(root, path);
			if (ret > 0)
				break;
			if (ret < 0)
				goto error;
			leaf = path->nodes[0];
			btrfs_item_key_to_cpu(leaf, &key, path->slots[0]);
			btrfs_release_path(path);
			continue;
		}

		btrfs_item_key_to_cpu(leaf, &key, path->slots[0]);
		if (key.objectid != BTRFS_DEV_ITEMS_OBJECTID ||
		    key.type != BTRFS_DEV_ITEM_KEY)
			break;

		dev_item = btrfs_item_ptr(leaf, path->slots[0],
					  struct btrfs_dev_item);
		devid = btrfs_device_id(leaf, dev_item);
		read_extent_buffer(leaf, dev_uuid, btrfs_device_uuid(dev_item),
				   BTRFS_UUID_SIZE);
		read_extent_buffer(leaf, fs_uuid, btrfs_device_fsid(dev_item),
				   BTRFS_FSID_SIZE);
		device = btrfs_find_device(fs_info, devid, dev_uuid, fs_uuid);
		BUG_ON(!device); /* Logic error */

		if (device->fs_devices->seeding) {
			btrfs_set_device_generation(leaf, dev_item,
						    device->generation);
			btrfs_mark_buffer_dirty(leaf);
		}

		path->slots[0]++;
		goto next_slot;
	}
	ret = 0;
error:
	btrfs_free_path(path);
	return ret;
}

int btrfs_init_new_device(struct btrfs_fs_info *fs_info, const char *device_path)
{
	struct btrfs_root *root = fs_info->dev_root;
	struct request_queue *q;
	struct btrfs_trans_handle *trans;
	struct btrfs_device *device;
	struct block_device *bdev;
	struct super_block *sb = fs_info->sb;
	struct rcu_string *name;
	struct btrfs_fs_devices *fs_devices = fs_info->fs_devices;
	u64 orig_super_total_bytes;
	u64 orig_super_num_devices;
	int seeding_dev = 0;
	int ret = 0;
	bool unlocked = false;

	if (sb_rdonly(sb) && !fs_devices->seeding)
		return -EROFS;

	bdev = blkdev_get_by_path(device_path, FMODE_WRITE | FMODE_EXCL,
				  fs_info->bdev_holder);
	if (IS_ERR(bdev))
		return PTR_ERR(bdev);

	if (fs_devices->seeding) {
		seeding_dev = 1;
		down_write(&sb->s_umount);
		mutex_lock(&uuid_mutex);
	}

	filemap_write_and_wait(bdev->bd_inode->i_mapping);

	mutex_lock(&fs_devices->device_list_mutex);
	list_for_each_entry(device, &fs_devices->devices, dev_list) {
		if (device->bdev == bdev) {
			ret = -EEXIST;
			mutex_unlock(
				&fs_devices->device_list_mutex);
			goto error;
		}
	}
	mutex_unlock(&fs_devices->device_list_mutex);

	device = btrfs_alloc_device(fs_info, NULL, NULL);
	if (IS_ERR(device)) {
		/* we can safely leave the fs_devices entry around */
		ret = PTR_ERR(device);
		goto error;
	}

	name = rcu_string_strdup(device_path, GFP_KERNEL);
	if (!name) {
		ret = -ENOMEM;
		goto error_free_device;
	}
	rcu_assign_pointer(device->name, name);

	trans = btrfs_start_transaction(root, 0);
	if (IS_ERR(trans)) {
		ret = PTR_ERR(trans);
		goto error_free_device;
	}

	q = bdev_get_queue(bdev);
	set_bit(BTRFS_DEV_STATE_WRITEABLE, &device->dev_state);
	device->generation = trans->transid;
	device->io_width = fs_info->sectorsize;
	device->io_align = fs_info->sectorsize;
	device->sector_size = fs_info->sectorsize;
	device->total_bytes = round_down(i_size_read(bdev->bd_inode),
					 fs_info->sectorsize);
	device->disk_total_bytes = device->total_bytes;
	device->commit_total_bytes = device->total_bytes;
	device->fs_info = fs_info;
	device->bdev = bdev;
	set_bit(BTRFS_DEV_STATE_IN_FS_METADATA, &device->dev_state);
	clear_bit(BTRFS_DEV_STATE_REPLACE_TGT, &device->dev_state);
	device->mode = FMODE_EXCL;
	device->dev_stats_valid = 1;
	set_blocksize(device->bdev, BTRFS_BDEV_BLOCKSIZE);

	if (seeding_dev) {
		sb->s_flags &= ~SB_RDONLY;
		ret = btrfs_prepare_sprout(fs_info);
		if (ret) {
			btrfs_abort_transaction(trans, ret);
			goto error_trans;
		}
	}

	device->fs_devices = fs_devices;

	mutex_lock(&fs_devices->device_list_mutex);
	mutex_lock(&fs_info->chunk_mutex);
	list_add_rcu(&device->dev_list, &fs_devices->devices);
	list_add(&device->dev_alloc_list, &fs_devices->alloc_list);
	fs_devices->num_devices++;
	fs_devices->open_devices++;
	fs_devices->rw_devices++;
	fs_devices->total_devices++;
	fs_devices->total_rw_bytes += device->total_bytes;

	atomic64_add(device->total_bytes, &fs_info->free_chunk_space);

	if (!blk_queue_nonrot(q))
		fs_devices->rotating = 1;

	orig_super_total_bytes = btrfs_super_total_bytes(fs_info->super_copy);
	btrfs_set_super_total_bytes(fs_info->super_copy,
		round_down(orig_super_total_bytes + device->total_bytes,
			   fs_info->sectorsize));

	orig_super_num_devices = btrfs_super_num_devices(fs_info->super_copy);
	btrfs_set_super_num_devices(fs_info->super_copy,
				    orig_super_num_devices + 1);

	/* add sysfs device entry */
	btrfs_sysfs_add_device_link(fs_devices, device);

	/*
	 * we've got more storage, clear any full flags on the space
	 * infos
	 */
	btrfs_clear_space_info_full(fs_info);

	mutex_unlock(&fs_info->chunk_mutex);
	mutex_unlock(&fs_devices->device_list_mutex);

	if (seeding_dev) {
		mutex_lock(&fs_info->chunk_mutex);
		ret = init_first_rw_device(trans, fs_info);
		mutex_unlock(&fs_info->chunk_mutex);
		if (ret) {
			btrfs_abort_transaction(trans, ret);
			goto error_sysfs;
		}
	}

	ret = btrfs_add_dev_item(trans, device);
	if (ret) {
		btrfs_abort_transaction(trans, ret);
		goto error_sysfs;
	}

	if (seeding_dev) {
		char fsid_buf[BTRFS_UUID_UNPARSED_SIZE];

		ret = btrfs_finish_sprout(trans, fs_info);
		if (ret) {
			btrfs_abort_transaction(trans, ret);
			goto error_sysfs;
		}

		/* Sprouting would change fsid of the mounted root,
		 * so rename the fsid on the sysfs
		 */
		snprintf(fsid_buf, BTRFS_UUID_UNPARSED_SIZE, "%pU",
						fs_info->fsid);
		if (kobject_rename(&fs_devices->fsid_kobj, fsid_buf))
			btrfs_warn(fs_info,
				   "sysfs: failed to create fsid for sprout");
	}

	ret = btrfs_commit_transaction(trans);

	if (seeding_dev) {
		mutex_unlock(&uuid_mutex);
		up_write(&sb->s_umount);
		unlocked = true;

		if (ret) /* transaction commit */
			return ret;

		ret = btrfs_relocate_sys_chunks(fs_info);
		if (ret < 0)
			btrfs_handle_fs_error(fs_info, ret,
				    "Failed to relocate sys chunks after device initialization. This can be fixed using the \"btrfs balance\" command.");
		trans = btrfs_attach_transaction(root);
		if (IS_ERR(trans)) {
			if (PTR_ERR(trans) == -ENOENT)
				return 0;
			ret = PTR_ERR(trans);
			trans = NULL;
			goto error_sysfs;
		}
		ret = btrfs_commit_transaction(trans);
	}

	/* Update ctime/mtime for libblkid */
	update_dev_time(device_path);
	return ret;

error_sysfs:
	btrfs_sysfs_rm_device_link(fs_devices, device);
	mutex_lock(&fs_info->fs_devices->device_list_mutex);
	mutex_lock(&fs_info->chunk_mutex);
	list_del_rcu(&device->dev_list);
	list_del(&device->dev_alloc_list);
	fs_info->fs_devices->num_devices--;
	fs_info->fs_devices->open_devices--;
	fs_info->fs_devices->rw_devices--;
	fs_info->fs_devices->total_devices--;
	fs_info->fs_devices->total_rw_bytes -= device->total_bytes;
	atomic64_sub(device->total_bytes, &fs_info->free_chunk_space);
	btrfs_set_super_total_bytes(fs_info->super_copy,
				    orig_super_total_bytes);
	btrfs_set_super_num_devices(fs_info->super_copy,
				    orig_super_num_devices);
	mutex_unlock(&fs_info->chunk_mutex);
	mutex_unlock(&fs_info->fs_devices->device_list_mutex);
error_trans:
	if (seeding_dev)
<<<<<<< HEAD
		sb->s_flags |= MS_RDONLY;
	btrfs_end_transaction(trans);
	rcu_string_free(device->name);
	btrfs_sysfs_rm_device_link(fs_info->fs_devices, device);
	kfree(device);
=======
		sb->s_flags |= SB_RDONLY;
	if (trans)
		btrfs_end_transaction(trans);
error_free_device:
	btrfs_free_device(device);
>>>>>>> e021bb4f
error:
	blkdev_put(bdev, FMODE_EXCL);
	if (seeding_dev && !unlocked) {
		mutex_unlock(&uuid_mutex);
		up_write(&sb->s_umount);
	}
	return ret;
}

static noinline int btrfs_update_device(struct btrfs_trans_handle *trans,
					struct btrfs_device *device)
{
	int ret;
	struct btrfs_path *path;
	struct btrfs_root *root = device->fs_info->chunk_root;
	struct btrfs_dev_item *dev_item;
	struct extent_buffer *leaf;
	struct btrfs_key key;

	path = btrfs_alloc_path();
	if (!path)
		return -ENOMEM;

	key.objectid = BTRFS_DEV_ITEMS_OBJECTID;
	key.type = BTRFS_DEV_ITEM_KEY;
	key.offset = device->devid;

	ret = btrfs_search_slot(trans, root, &key, path, 0, 1);
	if (ret < 0)
		goto out;

	if (ret > 0) {
		ret = -ENOENT;
		goto out;
	}

	leaf = path->nodes[0];
	dev_item = btrfs_item_ptr(leaf, path->slots[0], struct btrfs_dev_item);

	btrfs_set_device_id(leaf, dev_item, device->devid);
	btrfs_set_device_type(leaf, dev_item, device->type);
	btrfs_set_device_io_align(leaf, dev_item, device->io_align);
	btrfs_set_device_io_width(leaf, dev_item, device->io_width);
	btrfs_set_device_sector_size(leaf, dev_item, device->sector_size);
	btrfs_set_device_total_bytes(leaf, dev_item,
				     btrfs_device_get_disk_total_bytes(device));
	btrfs_set_device_bytes_used(leaf, dev_item,
				    btrfs_device_get_bytes_used(device));
	btrfs_mark_buffer_dirty(leaf);

out:
	btrfs_free_path(path);
	return ret;
}

int btrfs_grow_device(struct btrfs_trans_handle *trans,
		      struct btrfs_device *device, u64 new_size)
{
	struct btrfs_fs_info *fs_info = device->fs_info;
	struct btrfs_super_block *super_copy = fs_info->super_copy;
	struct btrfs_fs_devices *fs_devices;
	u64 old_total;
	u64 diff;

	if (!test_bit(BTRFS_DEV_STATE_WRITEABLE, &device->dev_state))
		return -EACCES;

	new_size = round_down(new_size, fs_info->sectorsize);

	mutex_lock(&fs_info->chunk_mutex);
	old_total = btrfs_super_total_bytes(super_copy);
	diff = round_down(new_size - device->total_bytes, fs_info->sectorsize);

	if (new_size <= device->total_bytes ||
	    test_bit(BTRFS_DEV_STATE_REPLACE_TGT, &device->dev_state)) {
		mutex_unlock(&fs_info->chunk_mutex);
		return -EINVAL;
	}

	fs_devices = fs_info->fs_devices;

	btrfs_set_super_total_bytes(super_copy,
			round_down(old_total + diff, fs_info->sectorsize));
	device->fs_devices->total_rw_bytes += diff;

	btrfs_device_set_total_bytes(device, new_size);
	btrfs_device_set_disk_total_bytes(device, new_size);
	btrfs_clear_space_info_full(device->fs_info);
	if (list_empty(&device->resized_list))
		list_add_tail(&device->resized_list,
			      &fs_devices->resized_devices);
	mutex_unlock(&fs_info->chunk_mutex);

	return btrfs_update_device(trans, device);
}

static int btrfs_free_chunk(struct btrfs_trans_handle *trans, u64 chunk_offset)
{
	struct btrfs_fs_info *fs_info = trans->fs_info;
	struct btrfs_root *root = fs_info->chunk_root;
	int ret;
	struct btrfs_path *path;
	struct btrfs_key key;

	path = btrfs_alloc_path();
	if (!path)
		return -ENOMEM;

	key.objectid = BTRFS_FIRST_CHUNK_TREE_OBJECTID;
	key.offset = chunk_offset;
	key.type = BTRFS_CHUNK_ITEM_KEY;

	ret = btrfs_search_slot(trans, root, &key, path, -1, 1);
	if (ret < 0)
		goto out;
	else if (ret > 0) { /* Logic error or corruption */
		btrfs_handle_fs_error(fs_info, -ENOENT,
				      "Failed lookup while freeing chunk.");
		ret = -ENOENT;
		goto out;
	}

	ret = btrfs_del_item(trans, root, path);
	if (ret < 0)
		btrfs_handle_fs_error(fs_info, ret,
				      "Failed to delete chunk item.");
out:
	btrfs_free_path(path);
	return ret;
}

static int btrfs_del_sys_chunk(struct btrfs_fs_info *fs_info, u64 chunk_offset)
{
	struct btrfs_super_block *super_copy = fs_info->super_copy;
	struct btrfs_disk_key *disk_key;
	struct btrfs_chunk *chunk;
	u8 *ptr;
	int ret = 0;
	u32 num_stripes;
	u32 array_size;
	u32 len = 0;
	u32 cur;
	struct btrfs_key key;

	mutex_lock(&fs_info->chunk_mutex);
	array_size = btrfs_super_sys_array_size(super_copy);

	ptr = super_copy->sys_chunk_array;
	cur = 0;

	while (cur < array_size) {
		disk_key = (struct btrfs_disk_key *)ptr;
		btrfs_disk_key_to_cpu(&key, disk_key);

		len = sizeof(*disk_key);

		if (key.type == BTRFS_CHUNK_ITEM_KEY) {
			chunk = (struct btrfs_chunk *)(ptr + len);
			num_stripes = btrfs_stack_chunk_num_stripes(chunk);
			len += btrfs_chunk_item_size(num_stripes);
		} else {
			ret = -EIO;
			break;
		}
		if (key.objectid == BTRFS_FIRST_CHUNK_TREE_OBJECTID &&
		    key.offset == chunk_offset) {
			memmove(ptr, ptr + len, array_size - (cur + len));
			array_size -= len;
			btrfs_set_super_sys_array_size(super_copy, array_size);
		} else {
			ptr += len;
			cur += len;
		}
	}
	mutex_unlock(&fs_info->chunk_mutex);
	return ret;
}

static struct extent_map *get_chunk_map(struct btrfs_fs_info *fs_info,
					u64 logical, u64 length)
{
	struct extent_map_tree *em_tree;
	struct extent_map *em;

	em_tree = &fs_info->mapping_tree.map_tree;
	read_lock(&em_tree->lock);
	em = lookup_extent_mapping(em_tree, logical, length);
	read_unlock(&em_tree->lock);

	if (!em) {
		btrfs_crit(fs_info, "unable to find logical %llu length %llu",
			   logical, length);
		return ERR_PTR(-EINVAL);
	}

	if (em->start > logical || em->start + em->len < logical) {
		btrfs_crit(fs_info,
			   "found a bad mapping, wanted %llu-%llu, found %llu-%llu",
			   logical, length, em->start, em->start + em->len);
		free_extent_map(em);
		return ERR_PTR(-EINVAL);
	}

	/* callers are responsible for dropping em's ref. */
	return em;
}

int btrfs_remove_chunk(struct btrfs_trans_handle *trans, u64 chunk_offset)
{
	struct btrfs_fs_info *fs_info = trans->fs_info;
	struct extent_map *em;
	struct map_lookup *map;
	u64 dev_extent_len = 0;
	int i, ret = 0;
	struct btrfs_fs_devices *fs_devices = fs_info->fs_devices;

	em = get_chunk_map(fs_info, chunk_offset, 1);
	if (IS_ERR(em)) {
		/*
		 * This is a logic error, but we don't want to just rely on the
		 * user having built with ASSERT enabled, so if ASSERT doesn't
		 * do anything we still error out.
		 */
		ASSERT(0);
		return PTR_ERR(em);
	}
	map = em->map_lookup;
	mutex_lock(&fs_info->chunk_mutex);
	check_system_chunk(trans, map->type);
	mutex_unlock(&fs_info->chunk_mutex);

	/*
	 * Take the device list mutex to prevent races with the final phase of
	 * a device replace operation that replaces the device object associated
	 * with map stripes (dev-replace.c:btrfs_dev_replace_finishing()).
	 */
	mutex_lock(&fs_devices->device_list_mutex);
	for (i = 0; i < map->num_stripes; i++) {
		struct btrfs_device *device = map->stripes[i].dev;
		ret = btrfs_free_dev_extent(trans, device,
					    map->stripes[i].physical,
					    &dev_extent_len);
		if (ret) {
			mutex_unlock(&fs_devices->device_list_mutex);
			btrfs_abort_transaction(trans, ret);
			goto out;
		}

		if (device->bytes_used > 0) {
			mutex_lock(&fs_info->chunk_mutex);
			btrfs_device_set_bytes_used(device,
					device->bytes_used - dev_extent_len);
			atomic64_add(dev_extent_len, &fs_info->free_chunk_space);
			btrfs_clear_space_info_full(fs_info);
			mutex_unlock(&fs_info->chunk_mutex);
		}

		if (map->stripes[i].dev) {
			ret = btrfs_update_device(trans, map->stripes[i].dev);
			if (ret) {
				mutex_unlock(&fs_devices->device_list_mutex);
				btrfs_abort_transaction(trans, ret);
				goto out;
			}
		}
	}
	mutex_unlock(&fs_devices->device_list_mutex);

	ret = btrfs_free_chunk(trans, chunk_offset);
	if (ret) {
		btrfs_abort_transaction(trans, ret);
		goto out;
	}

	trace_btrfs_chunk_free(fs_info, map, chunk_offset, em->len);

	if (map->type & BTRFS_BLOCK_GROUP_SYSTEM) {
		ret = btrfs_del_sys_chunk(fs_info, chunk_offset);
		if (ret) {
			btrfs_abort_transaction(trans, ret);
			goto out;
		}
	}

	ret = btrfs_remove_block_group(trans, chunk_offset, em);
	if (ret) {
		btrfs_abort_transaction(trans, ret);
		goto out;
	}

out:
	/* once for us */
	free_extent_map(em);
	return ret;
}

static int btrfs_relocate_chunk(struct btrfs_fs_info *fs_info, u64 chunk_offset)
{
	struct btrfs_root *root = fs_info->chunk_root;
	struct btrfs_trans_handle *trans;
	int ret;

	/*
	 * Prevent races with automatic removal of unused block groups.
	 * After we relocate and before we remove the chunk with offset
	 * chunk_offset, automatic removal of the block group can kick in,
	 * resulting in a failure when calling btrfs_remove_chunk() below.
	 *
	 * Make sure to acquire this mutex before doing a tree search (dev
	 * or chunk trees) to find chunks. Otherwise the cleaner kthread might
	 * call btrfs_remove_chunk() (through btrfs_delete_unused_bgs()) after
	 * we release the path used to search the chunk/dev tree and before
	 * the current task acquires this mutex and calls us.
	 */
	lockdep_assert_held(&fs_info->delete_unused_bgs_mutex);

	ret = btrfs_can_relocate(fs_info, chunk_offset);
	if (ret)
		return -ENOSPC;

	/* step one, relocate all the extents inside this chunk */
	btrfs_scrub_pause(fs_info);
	ret = btrfs_relocate_block_group(fs_info, chunk_offset);
	btrfs_scrub_continue(fs_info);
	if (ret)
		return ret;

	/*
	 * We add the kobjects here (and after forcing data chunk creation)
	 * since relocation is the only place we'll create chunks of a new
	 * type at runtime.  The only place where we'll remove the last
	 * chunk of a type is the call immediately below this one.  Even
	 * so, we're protected against races with the cleaner thread since
	 * we're covered by the delete_unused_bgs_mutex.
	 */
	btrfs_add_raid_kobjects(fs_info);

	trans = btrfs_start_trans_remove_block_group(root->fs_info,
						     chunk_offset);
	if (IS_ERR(trans)) {
		ret = PTR_ERR(trans);
		btrfs_handle_fs_error(root->fs_info, ret, NULL);
		return ret;
	}

	/*
	 * step two, delete the device extents and the
	 * chunk tree entries
	 */
	ret = btrfs_remove_chunk(trans, chunk_offset);
	btrfs_end_transaction(trans);
	return ret;
}

static int btrfs_relocate_sys_chunks(struct btrfs_fs_info *fs_info)
{
	struct btrfs_root *chunk_root = fs_info->chunk_root;
	struct btrfs_path *path;
	struct extent_buffer *leaf;
	struct btrfs_chunk *chunk;
	struct btrfs_key key;
	struct btrfs_key found_key;
	u64 chunk_type;
	bool retried = false;
	int failed = 0;
	int ret;

	path = btrfs_alloc_path();
	if (!path)
		return -ENOMEM;

again:
	key.objectid = BTRFS_FIRST_CHUNK_TREE_OBJECTID;
	key.offset = (u64)-1;
	key.type = BTRFS_CHUNK_ITEM_KEY;

	while (1) {
		mutex_lock(&fs_info->delete_unused_bgs_mutex);
		ret = btrfs_search_slot(NULL, chunk_root, &key, path, 0, 0);
		if (ret < 0) {
			mutex_unlock(&fs_info->delete_unused_bgs_mutex);
			goto error;
		}
		BUG_ON(ret == 0); /* Corruption */

		ret = btrfs_previous_item(chunk_root, path, key.objectid,
					  key.type);
		if (ret)
			mutex_unlock(&fs_info->delete_unused_bgs_mutex);
		if (ret < 0)
			goto error;
		if (ret > 0)
			break;

		leaf = path->nodes[0];
		btrfs_item_key_to_cpu(leaf, &found_key, path->slots[0]);

		chunk = btrfs_item_ptr(leaf, path->slots[0],
				       struct btrfs_chunk);
		chunk_type = btrfs_chunk_type(leaf, chunk);
		btrfs_release_path(path);

		if (chunk_type & BTRFS_BLOCK_GROUP_SYSTEM) {
			ret = btrfs_relocate_chunk(fs_info, found_key.offset);
			if (ret == -ENOSPC)
				failed++;
			else
				BUG_ON(ret);
		}
		mutex_unlock(&fs_info->delete_unused_bgs_mutex);

		if (found_key.offset == 0)
			break;
		key.offset = found_key.offset - 1;
	}
	ret = 0;
	if (failed && !retried) {
		failed = 0;
		retried = true;
		goto again;
	} else if (WARN_ON(failed && retried)) {
		ret = -ENOSPC;
	}
error:
	btrfs_free_path(path);
	return ret;
}

/*
 * return 1 : allocate a data chunk successfully,
 * return <0: errors during allocating a data chunk,
 * return 0 : no need to allocate a data chunk.
 */
static int btrfs_may_alloc_data_chunk(struct btrfs_fs_info *fs_info,
				      u64 chunk_offset)
{
	struct btrfs_block_group_cache *cache;
	u64 bytes_used;
	u64 chunk_type;

	cache = btrfs_lookup_block_group(fs_info, chunk_offset);
	ASSERT(cache);
	chunk_type = cache->flags;
	btrfs_put_block_group(cache);

	if (chunk_type & BTRFS_BLOCK_GROUP_DATA) {
		spin_lock(&fs_info->data_sinfo->lock);
		bytes_used = fs_info->data_sinfo->bytes_used;
		spin_unlock(&fs_info->data_sinfo->lock);

		if (!bytes_used) {
			struct btrfs_trans_handle *trans;
			int ret;

			trans =	btrfs_join_transaction(fs_info->tree_root);
			if (IS_ERR(trans))
				return PTR_ERR(trans);

			ret = btrfs_force_chunk_alloc(trans,
						      BTRFS_BLOCK_GROUP_DATA);
			btrfs_end_transaction(trans);
			if (ret < 0)
				return ret;

			btrfs_add_raid_kobjects(fs_info);

			return 1;
		}
	}
	return 0;
}

static int insert_balance_item(struct btrfs_fs_info *fs_info,
			       struct btrfs_balance_control *bctl)
{
	struct btrfs_root *root = fs_info->tree_root;
	struct btrfs_trans_handle *trans;
	struct btrfs_balance_item *item;
	struct btrfs_disk_balance_args disk_bargs;
	struct btrfs_path *path;
	struct extent_buffer *leaf;
	struct btrfs_key key;
	int ret, err;

	path = btrfs_alloc_path();
	if (!path)
		return -ENOMEM;

	trans = btrfs_start_transaction(root, 0);
	if (IS_ERR(trans)) {
		btrfs_free_path(path);
		return PTR_ERR(trans);
	}

	key.objectid = BTRFS_BALANCE_OBJECTID;
	key.type = BTRFS_TEMPORARY_ITEM_KEY;
	key.offset = 0;

	ret = btrfs_insert_empty_item(trans, root, path, &key,
				      sizeof(*item));
	if (ret)
		goto out;

	leaf = path->nodes[0];
	item = btrfs_item_ptr(leaf, path->slots[0], struct btrfs_balance_item);

	memzero_extent_buffer(leaf, (unsigned long)item, sizeof(*item));

	btrfs_cpu_balance_args_to_disk(&disk_bargs, &bctl->data);
	btrfs_set_balance_data(leaf, item, &disk_bargs);
	btrfs_cpu_balance_args_to_disk(&disk_bargs, &bctl->meta);
	btrfs_set_balance_meta(leaf, item, &disk_bargs);
	btrfs_cpu_balance_args_to_disk(&disk_bargs, &bctl->sys);
	btrfs_set_balance_sys(leaf, item, &disk_bargs);

	btrfs_set_balance_flags(leaf, item, bctl->flags);

	btrfs_mark_buffer_dirty(leaf);
out:
	btrfs_free_path(path);
	err = btrfs_commit_transaction(trans);
	if (err && !ret)
		ret = err;
	return ret;
}

static int del_balance_item(struct btrfs_fs_info *fs_info)
{
	struct btrfs_root *root = fs_info->tree_root;
	struct btrfs_trans_handle *trans;
	struct btrfs_path *path;
	struct btrfs_key key;
	int ret, err;

	path = btrfs_alloc_path();
	if (!path)
		return -ENOMEM;

	trans = btrfs_start_transaction(root, 0);
	if (IS_ERR(trans)) {
		btrfs_free_path(path);
		return PTR_ERR(trans);
	}

	key.objectid = BTRFS_BALANCE_OBJECTID;
	key.type = BTRFS_TEMPORARY_ITEM_KEY;
	key.offset = 0;

	ret = btrfs_search_slot(trans, root, &key, path, -1, 1);
	if (ret < 0)
		goto out;
	if (ret > 0) {
		ret = -ENOENT;
		goto out;
	}

	ret = btrfs_del_item(trans, root, path);
out:
	btrfs_free_path(path);
	err = btrfs_commit_transaction(trans);
	if (err && !ret)
		ret = err;
	return ret;
}

/*
 * This is a heuristic used to reduce the number of chunks balanced on
 * resume after balance was interrupted.
 */
static void update_balance_args(struct btrfs_balance_control *bctl)
{
	/*
	 * Turn on soft mode for chunk types that were being converted.
	 */
	if (bctl->data.flags & BTRFS_BALANCE_ARGS_CONVERT)
		bctl->data.flags |= BTRFS_BALANCE_ARGS_SOFT;
	if (bctl->sys.flags & BTRFS_BALANCE_ARGS_CONVERT)
		bctl->sys.flags |= BTRFS_BALANCE_ARGS_SOFT;
	if (bctl->meta.flags & BTRFS_BALANCE_ARGS_CONVERT)
		bctl->meta.flags |= BTRFS_BALANCE_ARGS_SOFT;

	/*
	 * Turn on usage filter if is not already used.  The idea is
	 * that chunks that we have already balanced should be
	 * reasonably full.  Don't do it for chunks that are being
	 * converted - that will keep us from relocating unconverted
	 * (albeit full) chunks.
	 */
	if (!(bctl->data.flags & BTRFS_BALANCE_ARGS_USAGE) &&
	    !(bctl->data.flags & BTRFS_BALANCE_ARGS_USAGE_RANGE) &&
	    !(bctl->data.flags & BTRFS_BALANCE_ARGS_CONVERT)) {
		bctl->data.flags |= BTRFS_BALANCE_ARGS_USAGE;
		bctl->data.usage = 90;
	}
	if (!(bctl->sys.flags & BTRFS_BALANCE_ARGS_USAGE) &&
	    !(bctl->sys.flags & BTRFS_BALANCE_ARGS_USAGE_RANGE) &&
	    !(bctl->sys.flags & BTRFS_BALANCE_ARGS_CONVERT)) {
		bctl->sys.flags |= BTRFS_BALANCE_ARGS_USAGE;
		bctl->sys.usage = 90;
	}
	if (!(bctl->meta.flags & BTRFS_BALANCE_ARGS_USAGE) &&
	    !(bctl->meta.flags & BTRFS_BALANCE_ARGS_USAGE_RANGE) &&
	    !(bctl->meta.flags & BTRFS_BALANCE_ARGS_CONVERT)) {
		bctl->meta.flags |= BTRFS_BALANCE_ARGS_USAGE;
		bctl->meta.usage = 90;
	}
}

/*
 * Clear the balance status in fs_info and delete the balance item from disk.
 */
static void reset_balance_state(struct btrfs_fs_info *fs_info)
{
	struct btrfs_balance_control *bctl = fs_info->balance_ctl;
	int ret;

	BUG_ON(!fs_info->balance_ctl);

	spin_lock(&fs_info->balance_lock);
	fs_info->balance_ctl = NULL;
	spin_unlock(&fs_info->balance_lock);

	kfree(bctl);
	ret = del_balance_item(fs_info);
	if (ret)
		btrfs_handle_fs_error(fs_info, ret, NULL);
}

/*
 * Balance filters.  Return 1 if chunk should be filtered out
 * (should not be balanced).
 */
static int chunk_profiles_filter(u64 chunk_type,
				 struct btrfs_balance_args *bargs)
{
	chunk_type = chunk_to_extended(chunk_type) &
				BTRFS_EXTENDED_PROFILE_MASK;

	if (bargs->profiles & chunk_type)
		return 0;

	return 1;
}

static int chunk_usage_range_filter(struct btrfs_fs_info *fs_info, u64 chunk_offset,
			      struct btrfs_balance_args *bargs)
{
	struct btrfs_block_group_cache *cache;
	u64 chunk_used;
	u64 user_thresh_min;
	u64 user_thresh_max;
	int ret = 1;

	cache = btrfs_lookup_block_group(fs_info, chunk_offset);
	chunk_used = btrfs_block_group_used(&cache->item);

	if (bargs->usage_min == 0)
		user_thresh_min = 0;
	else
		user_thresh_min = div_factor_fine(cache->key.offset,
					bargs->usage_min);

	if (bargs->usage_max == 0)
		user_thresh_max = 1;
	else if (bargs->usage_max > 100)
		user_thresh_max = cache->key.offset;
	else
		user_thresh_max = div_factor_fine(cache->key.offset,
					bargs->usage_max);

	if (user_thresh_min <= chunk_used && chunk_used < user_thresh_max)
		ret = 0;

	btrfs_put_block_group(cache);
	return ret;
}

static int chunk_usage_filter(struct btrfs_fs_info *fs_info,
		u64 chunk_offset, struct btrfs_balance_args *bargs)
{
	struct btrfs_block_group_cache *cache;
	u64 chunk_used, user_thresh;
	int ret = 1;

	cache = btrfs_lookup_block_group(fs_info, chunk_offset);
	chunk_used = btrfs_block_group_used(&cache->item);

	if (bargs->usage_min == 0)
		user_thresh = 1;
	else if (bargs->usage > 100)
		user_thresh = cache->key.offset;
	else
		user_thresh = div_factor_fine(cache->key.offset,
					      bargs->usage);

	if (chunk_used < user_thresh)
		ret = 0;

	btrfs_put_block_group(cache);
	return ret;
}

static int chunk_devid_filter(struct extent_buffer *leaf,
			      struct btrfs_chunk *chunk,
			      struct btrfs_balance_args *bargs)
{
	struct btrfs_stripe *stripe;
	int num_stripes = btrfs_chunk_num_stripes(leaf, chunk);
	int i;

	for (i = 0; i < num_stripes; i++) {
		stripe = btrfs_stripe_nr(chunk, i);
		if (btrfs_stripe_devid(leaf, stripe) == bargs->devid)
			return 0;
	}

	return 1;
}

/* [pstart, pend) */
static int chunk_drange_filter(struct extent_buffer *leaf,
			       struct btrfs_chunk *chunk,
			       struct btrfs_balance_args *bargs)
{
	struct btrfs_stripe *stripe;
	int num_stripes = btrfs_chunk_num_stripes(leaf, chunk);
	u64 stripe_offset;
	u64 stripe_length;
	int factor;
	int i;

	if (!(bargs->flags & BTRFS_BALANCE_ARGS_DEVID))
		return 0;

	if (btrfs_chunk_type(leaf, chunk) & (BTRFS_BLOCK_GROUP_DUP |
	     BTRFS_BLOCK_GROUP_RAID1 | BTRFS_BLOCK_GROUP_RAID10)) {
		factor = num_stripes / 2;
	} else if (btrfs_chunk_type(leaf, chunk) & BTRFS_BLOCK_GROUP_RAID5) {
		factor = num_stripes - 1;
	} else if (btrfs_chunk_type(leaf, chunk) & BTRFS_BLOCK_GROUP_RAID6) {
		factor = num_stripes - 2;
	} else {
		factor = num_stripes;
	}

	for (i = 0; i < num_stripes; i++) {
		stripe = btrfs_stripe_nr(chunk, i);
		if (btrfs_stripe_devid(leaf, stripe) != bargs->devid)
			continue;

		stripe_offset = btrfs_stripe_offset(leaf, stripe);
		stripe_length = btrfs_chunk_length(leaf, chunk);
		stripe_length = div_u64(stripe_length, factor);

		if (stripe_offset < bargs->pend &&
		    stripe_offset + stripe_length > bargs->pstart)
			return 0;
	}

	return 1;
}

/* [vstart, vend) */
static int chunk_vrange_filter(struct extent_buffer *leaf,
			       struct btrfs_chunk *chunk,
			       u64 chunk_offset,
			       struct btrfs_balance_args *bargs)
{
	if (chunk_offset < bargs->vend &&
	    chunk_offset + btrfs_chunk_length(leaf, chunk) > bargs->vstart)
		/* at least part of the chunk is inside this vrange */
		return 0;

	return 1;
}

static int chunk_stripes_range_filter(struct extent_buffer *leaf,
			       struct btrfs_chunk *chunk,
			       struct btrfs_balance_args *bargs)
{
	int num_stripes = btrfs_chunk_num_stripes(leaf, chunk);

	if (bargs->stripes_min <= num_stripes
			&& num_stripes <= bargs->stripes_max)
		return 0;

	return 1;
}

static int chunk_soft_convert_filter(u64 chunk_type,
				     struct btrfs_balance_args *bargs)
{
	if (!(bargs->flags & BTRFS_BALANCE_ARGS_CONVERT))
		return 0;

	chunk_type = chunk_to_extended(chunk_type) &
				BTRFS_EXTENDED_PROFILE_MASK;

	if (bargs->target == chunk_type)
		return 1;

	return 0;
}

static int should_balance_chunk(struct btrfs_fs_info *fs_info,
				struct extent_buffer *leaf,
				struct btrfs_chunk *chunk, u64 chunk_offset)
{
	struct btrfs_balance_control *bctl = fs_info->balance_ctl;
	struct btrfs_balance_args *bargs = NULL;
	u64 chunk_type = btrfs_chunk_type(leaf, chunk);

	/* type filter */
	if (!((chunk_type & BTRFS_BLOCK_GROUP_TYPE_MASK) &
	      (bctl->flags & BTRFS_BALANCE_TYPE_MASK))) {
		return 0;
	}

	if (chunk_type & BTRFS_BLOCK_GROUP_DATA)
		bargs = &bctl->data;
	else if (chunk_type & BTRFS_BLOCK_GROUP_SYSTEM)
		bargs = &bctl->sys;
	else if (chunk_type & BTRFS_BLOCK_GROUP_METADATA)
		bargs = &bctl->meta;

	/* profiles filter */
	if ((bargs->flags & BTRFS_BALANCE_ARGS_PROFILES) &&
	    chunk_profiles_filter(chunk_type, bargs)) {
		return 0;
	}

	/* usage filter */
	if ((bargs->flags & BTRFS_BALANCE_ARGS_USAGE) &&
	    chunk_usage_filter(fs_info, chunk_offset, bargs)) {
		return 0;
	} else if ((bargs->flags & BTRFS_BALANCE_ARGS_USAGE_RANGE) &&
	    chunk_usage_range_filter(fs_info, chunk_offset, bargs)) {
		return 0;
	}

	/* devid filter */
	if ((bargs->flags & BTRFS_BALANCE_ARGS_DEVID) &&
	    chunk_devid_filter(leaf, chunk, bargs)) {
		return 0;
	}

	/* drange filter, makes sense only with devid filter */
	if ((bargs->flags & BTRFS_BALANCE_ARGS_DRANGE) &&
	    chunk_drange_filter(leaf, chunk, bargs)) {
		return 0;
	}

	/* vrange filter */
	if ((bargs->flags & BTRFS_BALANCE_ARGS_VRANGE) &&
	    chunk_vrange_filter(leaf, chunk, chunk_offset, bargs)) {
		return 0;
	}

	/* stripes filter */
	if ((bargs->flags & BTRFS_BALANCE_ARGS_STRIPES_RANGE) &&
	    chunk_stripes_range_filter(leaf, chunk, bargs)) {
		return 0;
	}

	/* soft profile changing mode */
	if ((bargs->flags & BTRFS_BALANCE_ARGS_SOFT) &&
	    chunk_soft_convert_filter(chunk_type, bargs)) {
		return 0;
	}

	/*
	 * limited by count, must be the last filter
	 */
	if ((bargs->flags & BTRFS_BALANCE_ARGS_LIMIT)) {
		if (bargs->limit == 0)
			return 0;
		else
			bargs->limit--;
	} else if ((bargs->flags & BTRFS_BALANCE_ARGS_LIMIT_RANGE)) {
		/*
		 * Same logic as the 'limit' filter; the minimum cannot be
		 * determined here because we do not have the global information
		 * about the count of all chunks that satisfy the filters.
		 */
		if (bargs->limit_max == 0)
			return 0;
		else
			bargs->limit_max--;
	}

	return 1;
}

static int __btrfs_balance(struct btrfs_fs_info *fs_info)
{
	struct btrfs_balance_control *bctl = fs_info->balance_ctl;
	struct btrfs_root *chunk_root = fs_info->chunk_root;
	struct btrfs_root *dev_root = fs_info->dev_root;
	struct list_head *devices;
	struct btrfs_device *device;
	u64 old_size;
	u64 size_to_free;
	u64 chunk_type;
	struct btrfs_chunk *chunk;
	struct btrfs_path *path = NULL;
	struct btrfs_key key;
	struct btrfs_key found_key;
	struct btrfs_trans_handle *trans;
	struct extent_buffer *leaf;
	int slot;
	int ret;
	int enospc_errors = 0;
	bool counting = true;
	/* The single value limit and min/max limits use the same bytes in the */
	u64 limit_data = bctl->data.limit;
	u64 limit_meta = bctl->meta.limit;
	u64 limit_sys = bctl->sys.limit;
	u32 count_data = 0;
	u32 count_meta = 0;
	u32 count_sys = 0;
	int chunk_reserved = 0;

	/* step one make some room on all the devices */
	devices = &fs_info->fs_devices->devices;
	list_for_each_entry(device, devices, dev_list) {
		old_size = btrfs_device_get_total_bytes(device);
		size_to_free = div_factor(old_size, 1);
		size_to_free = min_t(u64, size_to_free, SZ_1M);
		if (!test_bit(BTRFS_DEV_STATE_WRITEABLE, &device->dev_state) ||
		    btrfs_device_get_total_bytes(device) -
		    btrfs_device_get_bytes_used(device) > size_to_free ||
		    test_bit(BTRFS_DEV_STATE_REPLACE_TGT, &device->dev_state))
			continue;

		ret = btrfs_shrink_device(device, old_size - size_to_free);
		if (ret == -ENOSPC)
			break;
		if (ret) {
			/* btrfs_shrink_device never returns ret > 0 */
			WARN_ON(ret > 0);
			goto error;
		}

		trans = btrfs_start_transaction(dev_root, 0);
		if (IS_ERR(trans)) {
			ret = PTR_ERR(trans);
			btrfs_info_in_rcu(fs_info,
		 "resize: unable to start transaction after shrinking device %s (error %d), old size %llu, new size %llu",
					  rcu_str_deref(device->name), ret,
					  old_size, old_size - size_to_free);
			goto error;
		}

		ret = btrfs_grow_device(trans, device, old_size);
		if (ret) {
			btrfs_end_transaction(trans);
			/* btrfs_grow_device never returns ret > 0 */
			WARN_ON(ret > 0);
			btrfs_info_in_rcu(fs_info,
		 "resize: unable to grow device after shrinking device %s (error %d), old size %llu, new size %llu",
					  rcu_str_deref(device->name), ret,
					  old_size, old_size - size_to_free);
			goto error;
		}

		btrfs_end_transaction(trans);
	}

	/* step two, relocate all the chunks */
	path = btrfs_alloc_path();
	if (!path) {
		ret = -ENOMEM;
		goto error;
	}

	/* zero out stat counters */
	spin_lock(&fs_info->balance_lock);
	memset(&bctl->stat, 0, sizeof(bctl->stat));
	spin_unlock(&fs_info->balance_lock);
again:
	if (!counting) {
		/*
		 * The single value limit and min/max limits use the same bytes
		 * in the
		 */
		bctl->data.limit = limit_data;
		bctl->meta.limit = limit_meta;
		bctl->sys.limit = limit_sys;
	}
	key.objectid = BTRFS_FIRST_CHUNK_TREE_OBJECTID;
	key.offset = (u64)-1;
	key.type = BTRFS_CHUNK_ITEM_KEY;

	while (1) {
		if ((!counting && atomic_read(&fs_info->balance_pause_req)) ||
		    atomic_read(&fs_info->balance_cancel_req)) {
			ret = -ECANCELED;
			goto error;
		}

		mutex_lock(&fs_info->delete_unused_bgs_mutex);
		ret = btrfs_search_slot(NULL, chunk_root, &key, path, 0, 0);
		if (ret < 0) {
			mutex_unlock(&fs_info->delete_unused_bgs_mutex);
			goto error;
		}

		/*
		 * this shouldn't happen, it means the last relocate
		 * failed
		 */
		if (ret == 0)
			BUG(); /* FIXME break ? */

		ret = btrfs_previous_item(chunk_root, path, 0,
					  BTRFS_CHUNK_ITEM_KEY);
		if (ret) {
			mutex_unlock(&fs_info->delete_unused_bgs_mutex);
			ret = 0;
			break;
		}

		leaf = path->nodes[0];
		slot = path->slots[0];
		btrfs_item_key_to_cpu(leaf, &found_key, slot);

		if (found_key.objectid != key.objectid) {
			mutex_unlock(&fs_info->delete_unused_bgs_mutex);
			break;
		}

		chunk = btrfs_item_ptr(leaf, slot, struct btrfs_chunk);
		chunk_type = btrfs_chunk_type(leaf, chunk);

		if (!counting) {
			spin_lock(&fs_info->balance_lock);
			bctl->stat.considered++;
			spin_unlock(&fs_info->balance_lock);
		}

		ret = should_balance_chunk(fs_info, leaf, chunk,
					   found_key.offset);

		btrfs_release_path(path);
		if (!ret) {
			mutex_unlock(&fs_info->delete_unused_bgs_mutex);
			goto loop;
		}

		if (counting) {
			mutex_unlock(&fs_info->delete_unused_bgs_mutex);
			spin_lock(&fs_info->balance_lock);
			bctl->stat.expected++;
			spin_unlock(&fs_info->balance_lock);

			if (chunk_type & BTRFS_BLOCK_GROUP_DATA)
				count_data++;
			else if (chunk_type & BTRFS_BLOCK_GROUP_SYSTEM)
				count_sys++;
			else if (chunk_type & BTRFS_BLOCK_GROUP_METADATA)
				count_meta++;

			goto loop;
		}

		/*
		 * Apply limit_min filter, no need to check if the LIMITS
		 * filter is used, limit_min is 0 by default
		 */
		if (((chunk_type & BTRFS_BLOCK_GROUP_DATA) &&
					count_data < bctl->data.limit_min)
				|| ((chunk_type & BTRFS_BLOCK_GROUP_METADATA) &&
					count_meta < bctl->meta.limit_min)
				|| ((chunk_type & BTRFS_BLOCK_GROUP_SYSTEM) &&
					count_sys < bctl->sys.limit_min)) {
			mutex_unlock(&fs_info->delete_unused_bgs_mutex);
			goto loop;
		}

		if (!chunk_reserved) {
			/*
			 * We may be relocating the only data chunk we have,
			 * which could potentially end up with losing data's
			 * raid profile, so lets allocate an empty one in
			 * advance.
			 */
			ret = btrfs_may_alloc_data_chunk(fs_info,
							 found_key.offset);
			if (ret < 0) {
				mutex_unlock(&fs_info->delete_unused_bgs_mutex);
				goto error;
			} else if (ret == 1) {
				chunk_reserved = 1;
			}
		}

		ret = btrfs_relocate_chunk(fs_info, found_key.offset);
		mutex_unlock(&fs_info->delete_unused_bgs_mutex);
		if (ret && ret != -ENOSPC)
			goto error;
		if (ret == -ENOSPC) {
			enospc_errors++;
		} else {
			spin_lock(&fs_info->balance_lock);
			bctl->stat.completed++;
			spin_unlock(&fs_info->balance_lock);
		}
loop:
		if (found_key.offset == 0)
			break;
		key.offset = found_key.offset - 1;
	}

	if (counting) {
		btrfs_release_path(path);
		counting = false;
		goto again;
	}
error:
	btrfs_free_path(path);
	if (enospc_errors) {
		btrfs_info(fs_info, "%d enospc errors during balance",
			   enospc_errors);
		if (!ret)
			ret = -ENOSPC;
	}

	return ret;
}

/**
 * alloc_profile_is_valid - see if a given profile is valid and reduced
 * @flags: profile to validate
 * @extended: if true @flags is treated as an extended profile
 */
static int alloc_profile_is_valid(u64 flags, int extended)
{
	u64 mask = (extended ? BTRFS_EXTENDED_PROFILE_MASK :
			       BTRFS_BLOCK_GROUP_PROFILE_MASK);

	flags &= ~BTRFS_BLOCK_GROUP_TYPE_MASK;

	/* 1) check that all other bits are zeroed */
	if (flags & ~mask)
		return 0;

	/* 2) see if profile is reduced */
	if (flags == 0)
		return !extended; /* "0" is valid for usual profiles */

	/* true if exactly one bit set */
	return (flags & (flags - 1)) == 0;
}

static inline int balance_need_close(struct btrfs_fs_info *fs_info)
{
	/* cancel requested || normal exit path */
	return atomic_read(&fs_info->balance_cancel_req) ||
		(atomic_read(&fs_info->balance_pause_req) == 0 &&
		 atomic_read(&fs_info->balance_cancel_req) == 0);
}

/* Non-zero return value signifies invalidity */
static inline int validate_convert_profile(struct btrfs_balance_args *bctl_arg,
		u64 allowed)
{
	return ((bctl_arg->flags & BTRFS_BALANCE_ARGS_CONVERT) &&
		(!alloc_profile_is_valid(bctl_arg->target, 1) ||
		 (bctl_arg->target & ~allowed)));
}

/*
 * Should be called with balance mutexe held
 */
int btrfs_balance(struct btrfs_fs_info *fs_info,
		  struct btrfs_balance_control *bctl,
		  struct btrfs_ioctl_balance_args *bargs)
{
	u64 meta_target, data_target;
	u64 allowed;
	int mixed = 0;
	int ret;
	u64 num_devices;
	unsigned seq;
	bool reducing_integrity;

	if (btrfs_fs_closing(fs_info) ||
	    atomic_read(&fs_info->balance_pause_req) ||
	    atomic_read(&fs_info->balance_cancel_req)) {
		ret = -EINVAL;
		goto out;
	}

	allowed = btrfs_super_incompat_flags(fs_info->super_copy);
	if (allowed & BTRFS_FEATURE_INCOMPAT_MIXED_GROUPS)
		mixed = 1;

	/*
	 * In case of mixed groups both data and meta should be picked,
	 * and identical options should be given for both of them.
	 */
	allowed = BTRFS_BALANCE_DATA | BTRFS_BALANCE_METADATA;
	if (mixed && (bctl->flags & allowed)) {
		if (!(bctl->flags & BTRFS_BALANCE_DATA) ||
		    !(bctl->flags & BTRFS_BALANCE_METADATA) ||
		    memcmp(&bctl->data, &bctl->meta, sizeof(bctl->data))) {
			btrfs_err(fs_info,
	  "balance: mixed groups data and metadata options must be the same");
			ret = -EINVAL;
			goto out;
		}
	}

	num_devices = fs_info->fs_devices->num_devices;
	btrfs_dev_replace_read_lock(&fs_info->dev_replace);
	if (btrfs_dev_replace_is_ongoing(&fs_info->dev_replace)) {
		BUG_ON(num_devices < 1);
		num_devices--;
	}
	btrfs_dev_replace_read_unlock(&fs_info->dev_replace);
	allowed = BTRFS_AVAIL_ALLOC_BIT_SINGLE | BTRFS_BLOCK_GROUP_DUP;
	if (num_devices > 1)
		allowed |= (BTRFS_BLOCK_GROUP_RAID0 | BTRFS_BLOCK_GROUP_RAID1);
	if (num_devices > 2)
		allowed |= BTRFS_BLOCK_GROUP_RAID5;
	if (num_devices > 3)
		allowed |= (BTRFS_BLOCK_GROUP_RAID10 |
			    BTRFS_BLOCK_GROUP_RAID6);
	if (validate_convert_profile(&bctl->data, allowed)) {
		int index = btrfs_bg_flags_to_raid_index(bctl->data.target);

		btrfs_err(fs_info,
			  "balance: invalid convert data profile %s",
			  get_raid_name(index));
		ret = -EINVAL;
		goto out;
	}
	if (validate_convert_profile(&bctl->meta, allowed)) {
		int index = btrfs_bg_flags_to_raid_index(bctl->meta.target);

		btrfs_err(fs_info,
			  "balance: invalid convert metadata profile %s",
			  get_raid_name(index));
		ret = -EINVAL;
		goto out;
	}
	if (validate_convert_profile(&bctl->sys, allowed)) {
		int index = btrfs_bg_flags_to_raid_index(bctl->sys.target);

		btrfs_err(fs_info,
			  "balance: invalid convert system profile %s",
			  get_raid_name(index));
		ret = -EINVAL;
		goto out;
	}

	/* allow to reduce meta or sys integrity only if force set */
	allowed = BTRFS_BLOCK_GROUP_DUP | BTRFS_BLOCK_GROUP_RAID1 |
			BTRFS_BLOCK_GROUP_RAID10 |
			BTRFS_BLOCK_GROUP_RAID5 |
			BTRFS_BLOCK_GROUP_RAID6;
	do {
		seq = read_seqbegin(&fs_info->profiles_lock);

		if (((bctl->sys.flags & BTRFS_BALANCE_ARGS_CONVERT) &&
		     (fs_info->avail_system_alloc_bits & allowed) &&
		     !(bctl->sys.target & allowed)) ||
		    ((bctl->meta.flags & BTRFS_BALANCE_ARGS_CONVERT) &&
		     (fs_info->avail_metadata_alloc_bits & allowed) &&
		     !(bctl->meta.target & allowed)))
			reducing_integrity = true;
		else
			reducing_integrity = false;

		/* if we're not converting, the target field is uninitialized */
		meta_target = (bctl->meta.flags & BTRFS_BALANCE_ARGS_CONVERT) ?
			bctl->meta.target : fs_info->avail_metadata_alloc_bits;
		data_target = (bctl->data.flags & BTRFS_BALANCE_ARGS_CONVERT) ?
			bctl->data.target : fs_info->avail_data_alloc_bits;
	} while (read_seqretry(&fs_info->profiles_lock, seq));

	if (reducing_integrity) {
		if (bctl->flags & BTRFS_BALANCE_FORCE) {
			btrfs_info(fs_info,
				   "balance: force reducing metadata integrity");
		} else {
			btrfs_err(fs_info,
	  "balance: reduces metadata integrity, use --force if you want this");
			ret = -EINVAL;
			goto out;
		}
	}

	if (btrfs_get_num_tolerated_disk_barrier_failures(meta_target) <
		btrfs_get_num_tolerated_disk_barrier_failures(data_target)) {
		int meta_index = btrfs_bg_flags_to_raid_index(meta_target);
		int data_index = btrfs_bg_flags_to_raid_index(data_target);

		btrfs_warn(fs_info,
	"balance: metadata profile %s has lower redundancy than data profile %s",
			   get_raid_name(meta_index), get_raid_name(data_index));
	}

	ret = insert_balance_item(fs_info, bctl);
	if (ret && ret != -EEXIST)
		goto out;

	if (!(bctl->flags & BTRFS_BALANCE_RESUME)) {
		BUG_ON(ret == -EEXIST);
		BUG_ON(fs_info->balance_ctl);
		spin_lock(&fs_info->balance_lock);
		fs_info->balance_ctl = bctl;
		spin_unlock(&fs_info->balance_lock);
	} else {
		BUG_ON(ret != -EEXIST);
		spin_lock(&fs_info->balance_lock);
		update_balance_args(bctl);
		spin_unlock(&fs_info->balance_lock);
	}

	ASSERT(!test_bit(BTRFS_FS_BALANCE_RUNNING, &fs_info->flags));
	set_bit(BTRFS_FS_BALANCE_RUNNING, &fs_info->flags);
	mutex_unlock(&fs_info->balance_mutex);

	ret = __btrfs_balance(fs_info);

	mutex_lock(&fs_info->balance_mutex);
	clear_bit(BTRFS_FS_BALANCE_RUNNING, &fs_info->flags);

	if (bargs) {
		memset(bargs, 0, sizeof(*bargs));
		btrfs_update_ioctl_balance_args(fs_info, bargs);
	}

	if ((ret && ret != -ECANCELED && ret != -ENOSPC) ||
	    balance_need_close(fs_info)) {
		reset_balance_state(fs_info);
		clear_bit(BTRFS_FS_EXCL_OP, &fs_info->flags);
	}

	wake_up(&fs_info->balance_wait_q);

	return ret;
out:
	if (bctl->flags & BTRFS_BALANCE_RESUME)
		reset_balance_state(fs_info);
	else
		kfree(bctl);
	clear_bit(BTRFS_FS_EXCL_OP, &fs_info->flags);

	return ret;
}

static int balance_kthread(void *data)
{
	struct btrfs_fs_info *fs_info = data;
	int ret = 0;

	mutex_lock(&fs_info->balance_mutex);
	if (fs_info->balance_ctl) {
		btrfs_info(fs_info, "balance: resuming");
		ret = btrfs_balance(fs_info, fs_info->balance_ctl, NULL);
	}
	mutex_unlock(&fs_info->balance_mutex);

	return ret;
}

int btrfs_resume_balance_async(struct btrfs_fs_info *fs_info)
{
	struct task_struct *tsk;

	mutex_lock(&fs_info->balance_mutex);
	if (!fs_info->balance_ctl) {
		mutex_unlock(&fs_info->balance_mutex);
		return 0;
	}
	mutex_unlock(&fs_info->balance_mutex);

	if (btrfs_test_opt(fs_info, SKIP_BALANCE)) {
		btrfs_info(fs_info, "balance: resume skipped");
		return 0;
	}

	/*
	 * A ro->rw remount sequence should continue with the paused balance
	 * regardless of who pauses it, system or the user as of now, so set
	 * the resume flag.
	 */
	spin_lock(&fs_info->balance_lock);
	fs_info->balance_ctl->flags |= BTRFS_BALANCE_RESUME;
	spin_unlock(&fs_info->balance_lock);

	tsk = kthread_run(balance_kthread, fs_info, "btrfs-balance");
	return PTR_ERR_OR_ZERO(tsk);
}

int btrfs_recover_balance(struct btrfs_fs_info *fs_info)
{
	struct btrfs_balance_control *bctl;
	struct btrfs_balance_item *item;
	struct btrfs_disk_balance_args disk_bargs;
	struct btrfs_path *path;
	struct extent_buffer *leaf;
	struct btrfs_key key;
	int ret;

	path = btrfs_alloc_path();
	if (!path)
		return -ENOMEM;

	key.objectid = BTRFS_BALANCE_OBJECTID;
	key.type = BTRFS_TEMPORARY_ITEM_KEY;
	key.offset = 0;

	ret = btrfs_search_slot(NULL, fs_info->tree_root, &key, path, 0, 0);
	if (ret < 0)
		goto out;
	if (ret > 0) { /* ret = -ENOENT; */
		ret = 0;
		goto out;
	}

	bctl = kzalloc(sizeof(*bctl), GFP_NOFS);
	if (!bctl) {
		ret = -ENOMEM;
		goto out;
	}

	leaf = path->nodes[0];
	item = btrfs_item_ptr(leaf, path->slots[0], struct btrfs_balance_item);

	bctl->flags = btrfs_balance_flags(leaf, item);
	bctl->flags |= BTRFS_BALANCE_RESUME;

	btrfs_balance_data(leaf, item, &disk_bargs);
	btrfs_disk_balance_args_to_cpu(&bctl->data, &disk_bargs);
	btrfs_balance_meta(leaf, item, &disk_bargs);
	btrfs_disk_balance_args_to_cpu(&bctl->meta, &disk_bargs);
	btrfs_balance_sys(leaf, item, &disk_bargs);
	btrfs_disk_balance_args_to_cpu(&bctl->sys, &disk_bargs);

	/*
	 * This should never happen, as the paused balance state is recovered
	 * during mount without any chance of other exclusive ops to collide.
	 *
	 * This gives the exclusive op status to balance and keeps in paused
	 * state until user intervention (cancel or umount). If the ownership
	 * cannot be assigned, show a message but do not fail. The balance
	 * is in a paused state and must have fs_info::balance_ctl properly
	 * set up.
	 */
	if (test_and_set_bit(BTRFS_FS_EXCL_OP, &fs_info->flags))
		btrfs_warn(fs_info,
	"balance: cannot set exclusive op status, resume manually");

	mutex_lock(&fs_info->balance_mutex);
	BUG_ON(fs_info->balance_ctl);
	spin_lock(&fs_info->balance_lock);
	fs_info->balance_ctl = bctl;
	spin_unlock(&fs_info->balance_lock);
	mutex_unlock(&fs_info->balance_mutex);
out:
	btrfs_free_path(path);
	return ret;
}

int btrfs_pause_balance(struct btrfs_fs_info *fs_info)
{
	int ret = 0;

	mutex_lock(&fs_info->balance_mutex);
	if (!fs_info->balance_ctl) {
		mutex_unlock(&fs_info->balance_mutex);
		return -ENOTCONN;
	}

	if (test_bit(BTRFS_FS_BALANCE_RUNNING, &fs_info->flags)) {
		atomic_inc(&fs_info->balance_pause_req);
		mutex_unlock(&fs_info->balance_mutex);

		wait_event(fs_info->balance_wait_q,
			   !test_bit(BTRFS_FS_BALANCE_RUNNING, &fs_info->flags));

		mutex_lock(&fs_info->balance_mutex);
		/* we are good with balance_ctl ripped off from under us */
		BUG_ON(test_bit(BTRFS_FS_BALANCE_RUNNING, &fs_info->flags));
		atomic_dec(&fs_info->balance_pause_req);
	} else {
		ret = -ENOTCONN;
	}

	mutex_unlock(&fs_info->balance_mutex);
	return ret;
}

int btrfs_cancel_balance(struct btrfs_fs_info *fs_info)
{
	mutex_lock(&fs_info->balance_mutex);
	if (!fs_info->balance_ctl) {
		mutex_unlock(&fs_info->balance_mutex);
		return -ENOTCONN;
	}

	/*
	 * A paused balance with the item stored on disk can be resumed at
	 * mount time if the mount is read-write. Otherwise it's still paused
	 * and we must not allow cancelling as it deletes the item.
	 */
	if (sb_rdonly(fs_info->sb)) {
		mutex_unlock(&fs_info->balance_mutex);
		return -EROFS;
	}

	atomic_inc(&fs_info->balance_cancel_req);
	/*
	 * if we are running just wait and return, balance item is
	 * deleted in btrfs_balance in this case
	 */
	if (test_bit(BTRFS_FS_BALANCE_RUNNING, &fs_info->flags)) {
		mutex_unlock(&fs_info->balance_mutex);
		wait_event(fs_info->balance_wait_q,
			   !test_bit(BTRFS_FS_BALANCE_RUNNING, &fs_info->flags));
		mutex_lock(&fs_info->balance_mutex);
	} else {
		mutex_unlock(&fs_info->balance_mutex);
		/*
		 * Lock released to allow other waiters to continue, we'll
		 * reexamine the status again.
		 */
		mutex_lock(&fs_info->balance_mutex);

		if (fs_info->balance_ctl) {
			reset_balance_state(fs_info);
			clear_bit(BTRFS_FS_EXCL_OP, &fs_info->flags);
			btrfs_info(fs_info, "balance: canceled");
		}
	}

	BUG_ON(fs_info->balance_ctl ||
		test_bit(BTRFS_FS_BALANCE_RUNNING, &fs_info->flags));
	atomic_dec(&fs_info->balance_cancel_req);
	mutex_unlock(&fs_info->balance_mutex);
	return 0;
}

static int btrfs_uuid_scan_kthread(void *data)
{
	struct btrfs_fs_info *fs_info = data;
	struct btrfs_root *root = fs_info->tree_root;
	struct btrfs_key key;
	struct btrfs_path *path = NULL;
	int ret = 0;
	struct extent_buffer *eb;
	int slot;
	struct btrfs_root_item root_item;
	u32 item_size;
	struct btrfs_trans_handle *trans = NULL;

	path = btrfs_alloc_path();
	if (!path) {
		ret = -ENOMEM;
		goto out;
	}

	key.objectid = 0;
	key.type = BTRFS_ROOT_ITEM_KEY;
	key.offset = 0;

	while (1) {
		ret = btrfs_search_forward(root, &key, path,
				BTRFS_OLDEST_GENERATION);
		if (ret) {
			if (ret > 0)
				ret = 0;
			break;
		}

		if (key.type != BTRFS_ROOT_ITEM_KEY ||
		    (key.objectid < BTRFS_FIRST_FREE_OBJECTID &&
		     key.objectid != BTRFS_FS_TREE_OBJECTID) ||
		    key.objectid > BTRFS_LAST_FREE_OBJECTID)
			goto skip;

		eb = path->nodes[0];
		slot = path->slots[0];
		item_size = btrfs_item_size_nr(eb, slot);
		if (item_size < sizeof(root_item))
			goto skip;

		read_extent_buffer(eb, &root_item,
				   btrfs_item_ptr_offset(eb, slot),
				   (int)sizeof(root_item));
		if (btrfs_root_refs(&root_item) == 0)
			goto skip;

		if (!btrfs_is_empty_uuid(root_item.uuid) ||
		    !btrfs_is_empty_uuid(root_item.received_uuid)) {
			if (trans)
				goto update_tree;

			btrfs_release_path(path);
			/*
			 * 1 - subvol uuid item
			 * 1 - received_subvol uuid item
			 */
			trans = btrfs_start_transaction(fs_info->uuid_root, 2);
			if (IS_ERR(trans)) {
				ret = PTR_ERR(trans);
				break;
			}
			continue;
		} else {
			goto skip;
		}
update_tree:
		if (!btrfs_is_empty_uuid(root_item.uuid)) {
			ret = btrfs_uuid_tree_add(trans, root_item.uuid,
						  BTRFS_UUID_KEY_SUBVOL,
						  key.objectid);
			if (ret < 0) {
				btrfs_warn(fs_info, "uuid_tree_add failed %d",
					ret);
				break;
			}
		}

		if (!btrfs_is_empty_uuid(root_item.received_uuid)) {
			ret = btrfs_uuid_tree_add(trans,
						  root_item.received_uuid,
						 BTRFS_UUID_KEY_RECEIVED_SUBVOL,
						  key.objectid);
			if (ret < 0) {
				btrfs_warn(fs_info, "uuid_tree_add failed %d",
					ret);
				break;
			}
		}

skip:
		if (trans) {
			ret = btrfs_end_transaction(trans);
			trans = NULL;
			if (ret)
				break;
		}

		btrfs_release_path(path);
		if (key.offset < (u64)-1) {
			key.offset++;
		} else if (key.type < BTRFS_ROOT_ITEM_KEY) {
			key.offset = 0;
			key.type = BTRFS_ROOT_ITEM_KEY;
		} else if (key.objectid < (u64)-1) {
			key.offset = 0;
			key.type = BTRFS_ROOT_ITEM_KEY;
			key.objectid++;
		} else {
			break;
		}
		cond_resched();
	}

out:
	btrfs_free_path(path);
	if (trans && !IS_ERR(trans))
		btrfs_end_transaction(trans);
	if (ret)
		btrfs_warn(fs_info, "btrfs_uuid_scan_kthread failed %d", ret);
	else
		set_bit(BTRFS_FS_UPDATE_UUID_TREE_GEN, &fs_info->flags);
	up(&fs_info->uuid_tree_rescan_sem);
	return 0;
}

/*
 * Callback for btrfs_uuid_tree_iterate().
 * returns:
 * 0	check succeeded, the entry is not outdated.
 * < 0	if an error occurred.
 * > 0	if the check failed, which means the caller shall remove the entry.
 */
static int btrfs_check_uuid_tree_entry(struct btrfs_fs_info *fs_info,
				       u8 *uuid, u8 type, u64 subid)
{
	struct btrfs_key key;
	int ret = 0;
	struct btrfs_root *subvol_root;

	if (type != BTRFS_UUID_KEY_SUBVOL &&
	    type != BTRFS_UUID_KEY_RECEIVED_SUBVOL)
		goto out;

	key.objectid = subid;
	key.type = BTRFS_ROOT_ITEM_KEY;
	key.offset = (u64)-1;
	subvol_root = btrfs_read_fs_root_no_name(fs_info, &key);
	if (IS_ERR(subvol_root)) {
		ret = PTR_ERR(subvol_root);
		if (ret == -ENOENT)
			ret = 1;
		goto out;
	}

	switch (type) {
	case BTRFS_UUID_KEY_SUBVOL:
		if (memcmp(uuid, subvol_root->root_item.uuid, BTRFS_UUID_SIZE))
			ret = 1;
		break;
	case BTRFS_UUID_KEY_RECEIVED_SUBVOL:
		if (memcmp(uuid, subvol_root->root_item.received_uuid,
			   BTRFS_UUID_SIZE))
			ret = 1;
		break;
	}

out:
	return ret;
}

static int btrfs_uuid_rescan_kthread(void *data)
{
	struct btrfs_fs_info *fs_info = (struct btrfs_fs_info *)data;
	int ret;

	/*
	 * 1st step is to iterate through the existing UUID tree and
	 * to delete all entries that contain outdated data.
	 * 2nd step is to add all missing entries to the UUID tree.
	 */
	ret = btrfs_uuid_tree_iterate(fs_info, btrfs_check_uuid_tree_entry);
	if (ret < 0) {
		btrfs_warn(fs_info, "iterating uuid_tree failed %d", ret);
		up(&fs_info->uuid_tree_rescan_sem);
		return ret;
	}
	return btrfs_uuid_scan_kthread(data);
}

int btrfs_create_uuid_tree(struct btrfs_fs_info *fs_info)
{
	struct btrfs_trans_handle *trans;
	struct btrfs_root *tree_root = fs_info->tree_root;
	struct btrfs_root *uuid_root;
	struct task_struct *task;
	int ret;

	/*
	 * 1 - root node
	 * 1 - root item
	 */
	trans = btrfs_start_transaction(tree_root, 2);
	if (IS_ERR(trans))
		return PTR_ERR(trans);

	uuid_root = btrfs_create_tree(trans, fs_info,
				      BTRFS_UUID_TREE_OBJECTID);
	if (IS_ERR(uuid_root)) {
		ret = PTR_ERR(uuid_root);
		btrfs_abort_transaction(trans, ret);
		btrfs_end_transaction(trans);
		return ret;
	}

	fs_info->uuid_root = uuid_root;

	ret = btrfs_commit_transaction(trans);
	if (ret)
		return ret;

	down(&fs_info->uuid_tree_rescan_sem);
	task = kthread_run(btrfs_uuid_scan_kthread, fs_info, "btrfs-uuid");
	if (IS_ERR(task)) {
		/* fs_info->update_uuid_tree_gen remains 0 in all error case */
		btrfs_warn(fs_info, "failed to start uuid_scan task");
		up(&fs_info->uuid_tree_rescan_sem);
		return PTR_ERR(task);
	}

	return 0;
}

int btrfs_check_uuid_tree(struct btrfs_fs_info *fs_info)
{
	struct task_struct *task;

	down(&fs_info->uuid_tree_rescan_sem);
	task = kthread_run(btrfs_uuid_rescan_kthread, fs_info, "btrfs-uuid");
	if (IS_ERR(task)) {
		/* fs_info->update_uuid_tree_gen remains 0 in all error case */
		btrfs_warn(fs_info, "failed to start uuid_rescan task");
		up(&fs_info->uuid_tree_rescan_sem);
		return PTR_ERR(task);
	}

	return 0;
}

/*
 * shrinking a device means finding all of the device extents past
 * the new size, and then following the back refs to the chunks.
 * The chunk relocation code actually frees the device extent
 */
int btrfs_shrink_device(struct btrfs_device *device, u64 new_size)
{
	struct btrfs_fs_info *fs_info = device->fs_info;
	struct btrfs_root *root = fs_info->dev_root;
	struct btrfs_trans_handle *trans;
	struct btrfs_dev_extent *dev_extent = NULL;
	struct btrfs_path *path;
	u64 length;
	u64 chunk_offset;
	int ret;
	int slot;
	int failed = 0;
	bool retried = false;
	bool checked_pending_chunks = false;
	struct extent_buffer *l;
	struct btrfs_key key;
	struct btrfs_super_block *super_copy = fs_info->super_copy;
	u64 old_total = btrfs_super_total_bytes(super_copy);
	u64 old_size = btrfs_device_get_total_bytes(device);
	u64 diff;

	new_size = round_down(new_size, fs_info->sectorsize);
	diff = round_down(old_size - new_size, fs_info->sectorsize);

	if (test_bit(BTRFS_DEV_STATE_REPLACE_TGT, &device->dev_state))
		return -EINVAL;

	path = btrfs_alloc_path();
	if (!path)
		return -ENOMEM;

	path->reada = READA_BACK;

	mutex_lock(&fs_info->chunk_mutex);

	btrfs_device_set_total_bytes(device, new_size);
	if (test_bit(BTRFS_DEV_STATE_WRITEABLE, &device->dev_state)) {
		device->fs_devices->total_rw_bytes -= diff;
		atomic64_sub(diff, &fs_info->free_chunk_space);
	}
	mutex_unlock(&fs_info->chunk_mutex);

again:
	key.objectid = device->devid;
	key.offset = (u64)-1;
	key.type = BTRFS_DEV_EXTENT_KEY;

	do {
		mutex_lock(&fs_info->delete_unused_bgs_mutex);
		ret = btrfs_search_slot(NULL, root, &key, path, 0, 0);
		if (ret < 0) {
			mutex_unlock(&fs_info->delete_unused_bgs_mutex);
			goto done;
		}

		ret = btrfs_previous_item(root, path, 0, key.type);
		if (ret)
			mutex_unlock(&fs_info->delete_unused_bgs_mutex);
		if (ret < 0)
			goto done;
		if (ret) {
			ret = 0;
			btrfs_release_path(path);
			break;
		}

		l = path->nodes[0];
		slot = path->slots[0];
		btrfs_item_key_to_cpu(l, &key, path->slots[0]);

		if (key.objectid != device->devid) {
			mutex_unlock(&fs_info->delete_unused_bgs_mutex);
			btrfs_release_path(path);
			break;
		}

		dev_extent = btrfs_item_ptr(l, slot, struct btrfs_dev_extent);
		length = btrfs_dev_extent_length(l, dev_extent);

		if (key.offset + length <= new_size) {
			mutex_unlock(&fs_info->delete_unused_bgs_mutex);
			btrfs_release_path(path);
			break;
		}

		chunk_offset = btrfs_dev_extent_chunk_offset(l, dev_extent);
		btrfs_release_path(path);

		/*
		 * We may be relocating the only data chunk we have,
		 * which could potentially end up with losing data's
		 * raid profile, so lets allocate an empty one in
		 * advance.
		 */
		ret = btrfs_may_alloc_data_chunk(fs_info, chunk_offset);
		if (ret < 0) {
			mutex_unlock(&fs_info->delete_unused_bgs_mutex);
			goto done;
		}

		ret = btrfs_relocate_chunk(fs_info, chunk_offset);
		mutex_unlock(&fs_info->delete_unused_bgs_mutex);
		if (ret && ret != -ENOSPC)
			goto done;
		if (ret == -ENOSPC)
			failed++;
	} while (key.offset-- > 0);

	if (failed && !retried) {
		failed = 0;
		retried = true;
		goto again;
	} else if (failed && retried) {
		ret = -ENOSPC;
		goto done;
	}

	/* Shrinking succeeded, else we would be at "done". */
	trans = btrfs_start_transaction(root, 0);
	if (IS_ERR(trans)) {
		ret = PTR_ERR(trans);
		goto done;
	}

	mutex_lock(&fs_info->chunk_mutex);

	/*
	 * We checked in the above loop all device extents that were already in
	 * the device tree. However before we have updated the device's
	 * total_bytes to the new size, we might have had chunk allocations that
	 * have not complete yet (new block groups attached to transaction
	 * handles), and therefore their device extents were not yet in the
	 * device tree and we missed them in the loop above. So if we have any
	 * pending chunk using a device extent that overlaps the device range
	 * that we can not use anymore, commit the current transaction and
	 * repeat the search on the device tree - this way we guarantee we will
	 * not have chunks using device extents that end beyond 'new_size'.
	 */
	if (!checked_pending_chunks) {
		u64 start = new_size;
		u64 len = old_size - new_size;

		if (contains_pending_extent(trans->transaction, device,
					    &start, len)) {
			mutex_unlock(&fs_info->chunk_mutex);
			checked_pending_chunks = true;
			failed = 0;
			retried = false;
			ret = btrfs_commit_transaction(trans);
			if (ret)
				goto done;
			goto again;
		}
	}

	btrfs_device_set_disk_total_bytes(device, new_size);
	if (list_empty(&device->resized_list))
		list_add_tail(&device->resized_list,
			      &fs_info->fs_devices->resized_devices);

	WARN_ON(diff > old_total);
	btrfs_set_super_total_bytes(super_copy,
			round_down(old_total - diff, fs_info->sectorsize));
	mutex_unlock(&fs_info->chunk_mutex);

	/* Now btrfs_update_device() will change the on-disk size. */
	ret = btrfs_update_device(trans, device);
	if (ret < 0) {
		btrfs_abort_transaction(trans, ret);
		btrfs_end_transaction(trans);
	} else {
		ret = btrfs_commit_transaction(trans);
	}
done:
	btrfs_free_path(path);
	if (ret) {
		mutex_lock(&fs_info->chunk_mutex);
		btrfs_device_set_total_bytes(device, old_size);
		if (test_bit(BTRFS_DEV_STATE_WRITEABLE, &device->dev_state))
			device->fs_devices->total_rw_bytes += diff;
		atomic64_add(diff, &fs_info->free_chunk_space);
		mutex_unlock(&fs_info->chunk_mutex);
	}
	return ret;
}

static int btrfs_add_system_chunk(struct btrfs_fs_info *fs_info,
			   struct btrfs_key *key,
			   struct btrfs_chunk *chunk, int item_size)
{
	struct btrfs_super_block *super_copy = fs_info->super_copy;
	struct btrfs_disk_key disk_key;
	u32 array_size;
	u8 *ptr;

	mutex_lock(&fs_info->chunk_mutex);
	array_size = btrfs_super_sys_array_size(super_copy);
	if (array_size + item_size + sizeof(disk_key)
			> BTRFS_SYSTEM_CHUNK_ARRAY_SIZE) {
		mutex_unlock(&fs_info->chunk_mutex);
		return -EFBIG;
	}

	ptr = super_copy->sys_chunk_array + array_size;
	btrfs_cpu_key_to_disk(&disk_key, key);
	memcpy(ptr, &disk_key, sizeof(disk_key));
	ptr += sizeof(disk_key);
	memcpy(ptr, chunk, item_size);
	item_size += sizeof(disk_key);
	btrfs_set_super_sys_array_size(super_copy, array_size + item_size);
	mutex_unlock(&fs_info->chunk_mutex);

	return 0;
}

/*
 * sort the devices in descending order by max_avail, total_avail
 */
static int btrfs_cmp_device_info(const void *a, const void *b)
{
	const struct btrfs_device_info *di_a = a;
	const struct btrfs_device_info *di_b = b;

	if (di_a->max_avail > di_b->max_avail)
		return -1;
	if (di_a->max_avail < di_b->max_avail)
		return 1;
	if (di_a->total_avail > di_b->total_avail)
		return -1;
	if (di_a->total_avail < di_b->total_avail)
		return 1;
	return 0;
}

static void check_raid56_incompat_flag(struct btrfs_fs_info *info, u64 type)
{
	if (!(type & BTRFS_BLOCK_GROUP_RAID56_MASK))
		return;

	btrfs_set_fs_incompat(info, RAID56);
}

#define BTRFS_MAX_DEVS(info) ((BTRFS_MAX_ITEM_SIZE(info)	\
			- sizeof(struct btrfs_chunk))		\
			/ sizeof(struct btrfs_stripe) + 1)

#define BTRFS_MAX_DEVS_SYS_CHUNK ((BTRFS_SYSTEM_CHUNK_ARRAY_SIZE	\
				- 2 * sizeof(struct btrfs_disk_key)	\
				- 2 * sizeof(struct btrfs_chunk))	\
				/ sizeof(struct btrfs_stripe) + 1)

static int __btrfs_alloc_chunk(struct btrfs_trans_handle *trans,
			       u64 start, u64 type)
{
	struct btrfs_fs_info *info = trans->fs_info;
	struct btrfs_fs_devices *fs_devices = info->fs_devices;
	struct btrfs_device *device;
	struct map_lookup *map = NULL;
	struct extent_map_tree *em_tree;
	struct extent_map *em;
	struct btrfs_device_info *devices_info = NULL;
	u64 total_avail;
	int num_stripes;	/* total number of stripes to allocate */
	int data_stripes;	/* number of stripes that count for
				   block group size */
	int sub_stripes;	/* sub_stripes info for map */
	int dev_stripes;	/* stripes per dev */
	int devs_max;		/* max devs to use */
	int devs_min;		/* min devs needed */
	int devs_increment;	/* ndevs has to be a multiple of this */
	int ncopies;		/* how many copies to data has */
	int ret;
	u64 max_stripe_size;
	u64 max_chunk_size;
	u64 stripe_size;
	u64 num_bytes;
	int ndevs;
	int i;
	int j;
	int index;

	BUG_ON(!alloc_profile_is_valid(type, 0));

	if (list_empty(&fs_devices->alloc_list)) {
		if (btrfs_test_opt(info, ENOSPC_DEBUG))
			btrfs_debug(info, "%s: no writable device", __func__);
		return -ENOSPC;
	}

	index = btrfs_bg_flags_to_raid_index(type);

	sub_stripes = btrfs_raid_array[index].sub_stripes;
	dev_stripes = btrfs_raid_array[index].dev_stripes;
	devs_max = btrfs_raid_array[index].devs_max;
	devs_min = btrfs_raid_array[index].devs_min;
	devs_increment = btrfs_raid_array[index].devs_increment;
	ncopies = btrfs_raid_array[index].ncopies;

	if (type & BTRFS_BLOCK_GROUP_DATA) {
		max_stripe_size = SZ_1G;
		max_chunk_size = BTRFS_MAX_DATA_CHUNK_SIZE;
		if (!devs_max)
			devs_max = BTRFS_MAX_DEVS(info);
	} else if (type & BTRFS_BLOCK_GROUP_METADATA) {
		/* for larger filesystems, use larger metadata chunks */
		if (fs_devices->total_rw_bytes > 50ULL * SZ_1G)
			max_stripe_size = SZ_1G;
		else
			max_stripe_size = SZ_256M;
		max_chunk_size = max_stripe_size;
		if (!devs_max)
			devs_max = BTRFS_MAX_DEVS(info);
	} else if (type & BTRFS_BLOCK_GROUP_SYSTEM) {
		max_stripe_size = SZ_32M;
		max_chunk_size = 2 * max_stripe_size;
		if (!devs_max)
			devs_max = BTRFS_MAX_DEVS_SYS_CHUNK;
	} else {
		btrfs_err(info, "invalid chunk type 0x%llx requested",
		       type);
		BUG_ON(1);
	}

	/* we don't want a chunk larger than 10% of writeable space */
	max_chunk_size = min(div_factor(fs_devices->total_rw_bytes, 1),
			     max_chunk_size);

	devices_info = kcalloc(fs_devices->rw_devices, sizeof(*devices_info),
			       GFP_NOFS);
	if (!devices_info)
		return -ENOMEM;

	/*
	 * in the first pass through the devices list, we gather information
	 * about the available holes on each device.
	 */
	ndevs = 0;
	list_for_each_entry(device, &fs_devices->alloc_list, dev_alloc_list) {
		u64 max_avail;
		u64 dev_offset;

		if (!test_bit(BTRFS_DEV_STATE_WRITEABLE, &device->dev_state)) {
			WARN(1, KERN_ERR
			       "BTRFS: read-only device in alloc_list\n");
			continue;
		}

		if (!test_bit(BTRFS_DEV_STATE_IN_FS_METADATA,
					&device->dev_state) ||
		    test_bit(BTRFS_DEV_STATE_REPLACE_TGT, &device->dev_state))
			continue;

		if (device->total_bytes > device->bytes_used)
			total_avail = device->total_bytes - device->bytes_used;
		else
			total_avail = 0;

		/* If there is no space on this device, skip it. */
		if (total_avail == 0)
			continue;

		ret = find_free_dev_extent(trans, device,
					   max_stripe_size * dev_stripes,
					   &dev_offset, &max_avail);
		if (ret && ret != -ENOSPC)
			goto error;

		if (ret == 0)
			max_avail = max_stripe_size * dev_stripes;

		if (max_avail < BTRFS_STRIPE_LEN * dev_stripes) {
			if (btrfs_test_opt(info, ENOSPC_DEBUG))
				btrfs_debug(info,
			"%s: devid %llu has no free space, have=%llu want=%u",
					    __func__, device->devid, max_avail,
					    BTRFS_STRIPE_LEN * dev_stripes);
			continue;
		}

		if (ndevs == fs_devices->rw_devices) {
			WARN(1, "%s: found more than %llu devices\n",
			     __func__, fs_devices->rw_devices);
			break;
		}
		devices_info[ndevs].dev_offset = dev_offset;
		devices_info[ndevs].max_avail = max_avail;
		devices_info[ndevs].total_avail = total_avail;
		devices_info[ndevs].dev = device;
		++ndevs;
	}

	/*
	 * now sort the devices by hole size / available space
	 */
	sort(devices_info, ndevs, sizeof(struct btrfs_device_info),
	     btrfs_cmp_device_info, NULL);

	/* round down to number of usable stripes */
	ndevs = round_down(ndevs, devs_increment);

	if (ndevs < devs_min) {
		ret = -ENOSPC;
		if (btrfs_test_opt(info, ENOSPC_DEBUG)) {
			btrfs_debug(info,
	"%s: not enough devices with free space: have=%d minimum required=%d",
				    __func__, ndevs, devs_min);
		}
		goto error;
	}

	ndevs = min(ndevs, devs_max);

	/*
	 * The primary goal is to maximize the number of stripes, so use as
	 * many devices as possible, even if the stripes are not maximum sized.
	 *
	 * The DUP profile stores more than one stripe per device, the
	 * max_avail is the total size so we have to adjust.
	 */
	stripe_size = div_u64(devices_info[ndevs - 1].max_avail, dev_stripes);
	num_stripes = ndevs * dev_stripes;

	/*
	 * this will have to be fixed for RAID1 and RAID10 over
	 * more drives
	 */
	data_stripes = num_stripes / ncopies;

	if (type & BTRFS_BLOCK_GROUP_RAID5)
		data_stripes = num_stripes - 1;

	if (type & BTRFS_BLOCK_GROUP_RAID6)
		data_stripes = num_stripes - 2;

	/*
	 * Use the number of data stripes to figure out how big this chunk
	 * is really going to be in terms of logical address space,
	 * and compare that answer with the max chunk size. If it's higher,
	 * we try to reduce stripe_size.
	 */
	if (stripe_size * data_stripes > max_chunk_size) {
		/*
		 * Reduce stripe_size, round it up to a 16MB boundary again and
		 * then use it, unless it ends up being even bigger than the
		 * previous value we had already.
		 */
		stripe_size = min(round_up(div_u64(max_chunk_size,
						   data_stripes), SZ_16M),
				  stripe_size);
	}

	/* align to BTRFS_STRIPE_LEN */
	stripe_size = round_down(stripe_size, BTRFS_STRIPE_LEN);

	map = kmalloc(map_lookup_size(num_stripes), GFP_NOFS);
	if (!map) {
		ret = -ENOMEM;
		goto error;
	}
	map->num_stripes = num_stripes;

	for (i = 0; i < ndevs; ++i) {
		for (j = 0; j < dev_stripes; ++j) {
			int s = i * dev_stripes + j;
			map->stripes[s].dev = devices_info[i].dev;
			map->stripes[s].physical = devices_info[i].dev_offset +
						   j * stripe_size;
		}
	}
	map->stripe_len = BTRFS_STRIPE_LEN;
	map->io_align = BTRFS_STRIPE_LEN;
	map->io_width = BTRFS_STRIPE_LEN;
	map->type = type;
	map->sub_stripes = sub_stripes;

	num_bytes = stripe_size * data_stripes;

	trace_btrfs_chunk_alloc(info, map, start, num_bytes);

	em = alloc_extent_map();
	if (!em) {
		kfree(map);
		ret = -ENOMEM;
		goto error;
	}
	set_bit(EXTENT_FLAG_FS_MAPPING, &em->flags);
	em->map_lookup = map;
	em->start = start;
	em->len = num_bytes;
	em->block_start = 0;
	em->block_len = em->len;
	em->orig_block_len = stripe_size;

	em_tree = &info->mapping_tree.map_tree;
	write_lock(&em_tree->lock);
	ret = add_extent_mapping(em_tree, em, 0);
	if (ret) {
		write_unlock(&em_tree->lock);
		free_extent_map(em);
		goto error;
	}

	list_add_tail(&em->list, &trans->transaction->pending_chunks);
	refcount_inc(&em->refs);
	write_unlock(&em_tree->lock);

	ret = btrfs_make_block_group(trans, 0, type, start, num_bytes);
	if (ret)
		goto error_del_extent;

	for (i = 0; i < map->num_stripes; i++) {
		num_bytes = map->stripes[i].dev->bytes_used + stripe_size;
		btrfs_device_set_bytes_used(map->stripes[i].dev, num_bytes);
	}

	atomic64_sub(stripe_size * map->num_stripes, &info->free_chunk_space);

	free_extent_map(em);
	check_raid56_incompat_flag(info, type);

	kfree(devices_info);
	return 0;

error_del_extent:
	write_lock(&em_tree->lock);
	remove_extent_mapping(em_tree, em);
	write_unlock(&em_tree->lock);

	/* One for our allocation */
	free_extent_map(em);
	/* One for the tree reference */
	free_extent_map(em);
	/* One for the pending_chunks list reference */
	free_extent_map(em);
error:
	kfree(devices_info);
	return ret;
}

int btrfs_finish_chunk_alloc(struct btrfs_trans_handle *trans,
			     u64 chunk_offset, u64 chunk_size)
{
	struct btrfs_fs_info *fs_info = trans->fs_info;
	struct btrfs_root *extent_root = fs_info->extent_root;
	struct btrfs_root *chunk_root = fs_info->chunk_root;
	struct btrfs_key key;
	struct btrfs_device *device;
	struct btrfs_chunk *chunk;
	struct btrfs_stripe *stripe;
	struct extent_map *em;
	struct map_lookup *map;
	size_t item_size;
	u64 dev_offset;
	u64 stripe_size;
	int i = 0;
	int ret = 0;

	em = get_chunk_map(fs_info, chunk_offset, chunk_size);
	if (IS_ERR(em))
		return PTR_ERR(em);

	map = em->map_lookup;
	item_size = btrfs_chunk_item_size(map->num_stripes);
	stripe_size = em->orig_block_len;

	chunk = kzalloc(item_size, GFP_NOFS);
	if (!chunk) {
		ret = -ENOMEM;
		goto out;
	}

	/*
	 * Take the device list mutex to prevent races with the final phase of
	 * a device replace operation that replaces the device object associated
	 * with the map's stripes, because the device object's id can change
	 * at any time during that final phase of the device replace operation
	 * (dev-replace.c:btrfs_dev_replace_finishing()).
	 */
	mutex_lock(&fs_info->fs_devices->device_list_mutex);
	for (i = 0; i < map->num_stripes; i++) {
		device = map->stripes[i].dev;
		dev_offset = map->stripes[i].physical;

		ret = btrfs_update_device(trans, device);
		if (ret)
			break;
		ret = btrfs_alloc_dev_extent(trans, device, chunk_offset,
					     dev_offset, stripe_size);
		if (ret)
			break;
	}
	if (ret) {
		mutex_unlock(&fs_info->fs_devices->device_list_mutex);
		goto out;
	}

	stripe = &chunk->stripe;
	for (i = 0; i < map->num_stripes; i++) {
		device = map->stripes[i].dev;
		dev_offset = map->stripes[i].physical;

		btrfs_set_stack_stripe_devid(stripe, device->devid);
		btrfs_set_stack_stripe_offset(stripe, dev_offset);
		memcpy(stripe->dev_uuid, device->uuid, BTRFS_UUID_SIZE);
		stripe++;
	}
	mutex_unlock(&fs_info->fs_devices->device_list_mutex);

	btrfs_set_stack_chunk_length(chunk, chunk_size);
	btrfs_set_stack_chunk_owner(chunk, extent_root->root_key.objectid);
	btrfs_set_stack_chunk_stripe_len(chunk, map->stripe_len);
	btrfs_set_stack_chunk_type(chunk, map->type);
	btrfs_set_stack_chunk_num_stripes(chunk, map->num_stripes);
	btrfs_set_stack_chunk_io_align(chunk, map->stripe_len);
	btrfs_set_stack_chunk_io_width(chunk, map->stripe_len);
	btrfs_set_stack_chunk_sector_size(chunk, fs_info->sectorsize);
	btrfs_set_stack_chunk_sub_stripes(chunk, map->sub_stripes);

	key.objectid = BTRFS_FIRST_CHUNK_TREE_OBJECTID;
	key.type = BTRFS_CHUNK_ITEM_KEY;
	key.offset = chunk_offset;

	ret = btrfs_insert_item(trans, chunk_root, &key, chunk, item_size);
	if (ret == 0 && map->type & BTRFS_BLOCK_GROUP_SYSTEM) {
		/*
		 * TODO: Cleanup of inserted chunk root in case of
		 * failure.
		 */
		ret = btrfs_add_system_chunk(fs_info, &key, chunk, item_size);
	}

out:
	kfree(chunk);
	free_extent_map(em);
	return ret;
}

/*
 * Chunk allocation falls into two parts. The first part does works
 * that make the new allocated chunk useable, but not do any operation
 * that modifies the chunk tree. The second part does the works that
 * require modifying the chunk tree. This division is important for the
 * bootstrap process of adding storage to a seed btrfs.
 */
int btrfs_alloc_chunk(struct btrfs_trans_handle *trans, u64 type)
{
	u64 chunk_offset;

	lockdep_assert_held(&trans->fs_info->chunk_mutex);
	chunk_offset = find_next_chunk(trans->fs_info);
	return __btrfs_alloc_chunk(trans, chunk_offset, type);
}

static noinline int init_first_rw_device(struct btrfs_trans_handle *trans,
					 struct btrfs_fs_info *fs_info)
{
	u64 chunk_offset;
	u64 sys_chunk_offset;
	u64 alloc_profile;
	int ret;

	chunk_offset = find_next_chunk(fs_info);
	alloc_profile = btrfs_metadata_alloc_profile(fs_info);
	ret = __btrfs_alloc_chunk(trans, chunk_offset, alloc_profile);
	if (ret)
		return ret;

	sys_chunk_offset = find_next_chunk(fs_info);
	alloc_profile = btrfs_system_alloc_profile(fs_info);
	ret = __btrfs_alloc_chunk(trans, sys_chunk_offset, alloc_profile);
	return ret;
}

static inline int btrfs_chunk_max_errors(struct map_lookup *map)
{
	int max_errors;

	if (map->type & (BTRFS_BLOCK_GROUP_RAID1 |
			 BTRFS_BLOCK_GROUP_RAID10 |
			 BTRFS_BLOCK_GROUP_RAID5 |
			 BTRFS_BLOCK_GROUP_DUP)) {
		max_errors = 1;
	} else if (map->type & BTRFS_BLOCK_GROUP_RAID6) {
		max_errors = 2;
	} else {
		max_errors = 0;
	}

	return max_errors;
}

int btrfs_chunk_readonly(struct btrfs_fs_info *fs_info, u64 chunk_offset)
{
	struct extent_map *em;
	struct map_lookup *map;
	int readonly = 0;
	int miss_ndevs = 0;
	int i;

	em = get_chunk_map(fs_info, chunk_offset, 1);
	if (IS_ERR(em))
		return 1;

	map = em->map_lookup;
	for (i = 0; i < map->num_stripes; i++) {
		if (test_bit(BTRFS_DEV_STATE_MISSING,
					&map->stripes[i].dev->dev_state)) {
			miss_ndevs++;
			continue;
		}
		if (!test_bit(BTRFS_DEV_STATE_WRITEABLE,
					&map->stripes[i].dev->dev_state)) {
			readonly = 1;
			goto end;
		}
	}

	/*
	 * If the number of missing devices is larger than max errors,
	 * we can not write the data into that chunk successfully, so
	 * set it readonly.
	 */
	if (miss_ndevs > btrfs_chunk_max_errors(map))
		readonly = 1;
end:
	free_extent_map(em);
	return readonly;
}

void btrfs_mapping_init(struct btrfs_mapping_tree *tree)
{
	extent_map_tree_init(&tree->map_tree);
}

void btrfs_mapping_tree_free(struct btrfs_mapping_tree *tree)
{
	struct extent_map *em;

	while (1) {
		write_lock(&tree->map_tree.lock);
		em = lookup_extent_mapping(&tree->map_tree, 0, (u64)-1);
		if (em)
			remove_extent_mapping(&tree->map_tree, em);
		write_unlock(&tree->map_tree.lock);
		if (!em)
			break;
		/* once for us */
		free_extent_map(em);
		/* once for the tree */
		free_extent_map(em);
	}
}

int btrfs_num_copies(struct btrfs_fs_info *fs_info, u64 logical, u64 len)
{
	struct extent_map *em;
	struct map_lookup *map;
	int ret;

	em = get_chunk_map(fs_info, logical, len);
	if (IS_ERR(em))
		/*
		 * We could return errors for these cases, but that could get
		 * ugly and we'd probably do the same thing which is just not do
		 * anything else and exit, so return 1 so the callers don't try
		 * to use other copies.
		 */
		return 1;

	map = em->map_lookup;
	if (map->type & (BTRFS_BLOCK_GROUP_DUP | BTRFS_BLOCK_GROUP_RAID1))
		ret = map->num_stripes;
	else if (map->type & BTRFS_BLOCK_GROUP_RAID10)
		ret = map->sub_stripes;
	else if (map->type & BTRFS_BLOCK_GROUP_RAID5)
		ret = 2;
	else if (map->type & BTRFS_BLOCK_GROUP_RAID6)
		/*
		 * There could be two corrupted data stripes, we need
		 * to loop retry in order to rebuild the correct data.
		 *
		 * Fail a stripe at a time on every retry except the
		 * stripe under reconstruction.
		 */
		ret = map->num_stripes;
	else
		ret = 1;
	free_extent_map(em);

	btrfs_dev_replace_read_lock(&fs_info->dev_replace);
	if (btrfs_dev_replace_is_ongoing(&fs_info->dev_replace) &&
	    fs_info->dev_replace.tgtdev)
		ret++;
	btrfs_dev_replace_read_unlock(&fs_info->dev_replace);

	return ret;
}

unsigned long btrfs_full_stripe_len(struct btrfs_fs_info *fs_info,
				    u64 logical)
{
	struct extent_map *em;
	struct map_lookup *map;
	unsigned long len = fs_info->sectorsize;

	em = get_chunk_map(fs_info, logical, len);

	if (!WARN_ON(IS_ERR(em))) {
		map = em->map_lookup;
		if (map->type & BTRFS_BLOCK_GROUP_RAID56_MASK)
			len = map->stripe_len * nr_data_stripes(map);
		free_extent_map(em);
	}
	return len;
}

int btrfs_is_parity_mirror(struct btrfs_fs_info *fs_info, u64 logical, u64 len)
{
	struct extent_map *em;
	struct map_lookup *map;
	int ret = 0;

	em = get_chunk_map(fs_info, logical, len);

	if(!WARN_ON(IS_ERR(em))) {
		map = em->map_lookup;
		if (map->type & BTRFS_BLOCK_GROUP_RAID56_MASK)
			ret = 1;
		free_extent_map(em);
	}
	return ret;
}

static int find_live_mirror(struct btrfs_fs_info *fs_info,
			    struct map_lookup *map, int first,
			    int dev_replace_is_ongoing)
{
	int i;
	int num_stripes;
	int preferred_mirror;
	int tolerance;
	struct btrfs_device *srcdev;

	ASSERT((map->type &
		 (BTRFS_BLOCK_GROUP_RAID1 | BTRFS_BLOCK_GROUP_RAID10)));

	if (map->type & BTRFS_BLOCK_GROUP_RAID10)
		num_stripes = map->sub_stripes;
	else
		num_stripes = map->num_stripes;

	preferred_mirror = first + current->pid % num_stripes;

	if (dev_replace_is_ongoing &&
	    fs_info->dev_replace.cont_reading_from_srcdev_mode ==
	     BTRFS_DEV_REPLACE_ITEM_CONT_READING_FROM_SRCDEV_MODE_AVOID)
		srcdev = fs_info->dev_replace.srcdev;
	else
		srcdev = NULL;

	/*
	 * try to avoid the drive that is the source drive for a
	 * dev-replace procedure, only choose it if no other non-missing
	 * mirror is available
	 */
	for (tolerance = 0; tolerance < 2; tolerance++) {
		if (map->stripes[preferred_mirror].dev->bdev &&
		    (tolerance || map->stripes[preferred_mirror].dev != srcdev))
			return preferred_mirror;
		for (i = first; i < first + num_stripes; i++) {
			if (map->stripes[i].dev->bdev &&
			    (tolerance || map->stripes[i].dev != srcdev))
				return i;
		}
	}

	/* we couldn't find one that doesn't fail.  Just return something
	 * and the io error handling code will clean up eventually
	 */
	return preferred_mirror;
}

static inline int parity_smaller(u64 a, u64 b)
{
	return a > b;
}

/* Bubble-sort the stripe set to put the parity/syndrome stripes last */
static void sort_parity_stripes(struct btrfs_bio *bbio, int num_stripes)
{
	struct btrfs_bio_stripe s;
	int i;
	u64 l;
	int again = 1;

	while (again) {
		again = 0;
		for (i = 0; i < num_stripes - 1; i++) {
			if (parity_smaller(bbio->raid_map[i],
					   bbio->raid_map[i+1])) {
				s = bbio->stripes[i];
				l = bbio->raid_map[i];
				bbio->stripes[i] = bbio->stripes[i+1];
				bbio->raid_map[i] = bbio->raid_map[i+1];
				bbio->stripes[i+1] = s;
				bbio->raid_map[i+1] = l;

				again = 1;
			}
		}
	}
}

static struct btrfs_bio *alloc_btrfs_bio(int total_stripes, int real_stripes)
{
	struct btrfs_bio *bbio = kzalloc(
		 /* the size of the btrfs_bio */
		sizeof(struct btrfs_bio) +
		/* plus the variable array for the stripes */
		sizeof(struct btrfs_bio_stripe) * (total_stripes) +
		/* plus the variable array for the tgt dev */
		sizeof(int) * (real_stripes) +
		/*
		 * plus the raid_map, which includes both the tgt dev
		 * and the stripes
		 */
		sizeof(u64) * (total_stripes),
		GFP_NOFS|__GFP_NOFAIL);

	atomic_set(&bbio->error, 0);
	refcount_set(&bbio->refs, 1);

	return bbio;
}

void btrfs_get_bbio(struct btrfs_bio *bbio)
{
	WARN_ON(!refcount_read(&bbio->refs));
	refcount_inc(&bbio->refs);
}

void btrfs_put_bbio(struct btrfs_bio *bbio)
{
	if (!bbio)
		return;
	if (refcount_dec_and_test(&bbio->refs))
		kfree(bbio);
}

/* can REQ_OP_DISCARD be sent with other REQ like REQ_OP_WRITE? */
/*
 * Please note that, discard won't be sent to target device of device
 * replace.
 */
static int __btrfs_map_block_for_discard(struct btrfs_fs_info *fs_info,
					 u64 logical, u64 length,
					 struct btrfs_bio **bbio_ret)
{
	struct extent_map *em;
	struct map_lookup *map;
	struct btrfs_bio *bbio;
	u64 offset;
	u64 stripe_nr;
	u64 stripe_nr_end;
	u64 stripe_end_offset;
	u64 stripe_cnt;
	u64 stripe_len;
	u64 stripe_offset;
	u64 num_stripes;
	u32 stripe_index;
	u32 factor = 0;
	u32 sub_stripes = 0;
	u64 stripes_per_dev = 0;
	u32 remaining_stripes = 0;
	u32 last_stripe = 0;
	int ret = 0;
	int i;

	/* discard always return a bbio */
	ASSERT(bbio_ret);

	em = get_chunk_map(fs_info, logical, length);
	if (IS_ERR(em))
		return PTR_ERR(em);

	map = em->map_lookup;
	/* we don't discard raid56 yet */
	if (map->type & BTRFS_BLOCK_GROUP_RAID56_MASK) {
		ret = -EOPNOTSUPP;
		goto out;
	}

	offset = logical - em->start;
	length = min_t(u64, em->len - offset, length);

	stripe_len = map->stripe_len;
	/*
	 * stripe_nr counts the total number of stripes we have to stride
	 * to get to this block
	 */
	stripe_nr = div64_u64(offset, stripe_len);

	/* stripe_offset is the offset of this block in its stripe */
	stripe_offset = offset - stripe_nr * stripe_len;

	stripe_nr_end = round_up(offset + length, map->stripe_len);
	stripe_nr_end = div64_u64(stripe_nr_end, map->stripe_len);
	stripe_cnt = stripe_nr_end - stripe_nr;
	stripe_end_offset = stripe_nr_end * map->stripe_len -
			    (offset + length);
	/*
	 * after this, stripe_nr is the number of stripes on this
	 * device we have to walk to find the data, and stripe_index is
	 * the number of our device in the stripe array
	 */
	num_stripes = 1;
	stripe_index = 0;
	if (map->type & (BTRFS_BLOCK_GROUP_RAID0 |
			 BTRFS_BLOCK_GROUP_RAID10)) {
		if (map->type & BTRFS_BLOCK_GROUP_RAID0)
			sub_stripes = 1;
		else
			sub_stripes = map->sub_stripes;

		factor = map->num_stripes / sub_stripes;
		num_stripes = min_t(u64, map->num_stripes,
				    sub_stripes * stripe_cnt);
		stripe_nr = div_u64_rem(stripe_nr, factor, &stripe_index);
		stripe_index *= sub_stripes;
		stripes_per_dev = div_u64_rem(stripe_cnt, factor,
					      &remaining_stripes);
		div_u64_rem(stripe_nr_end - 1, factor, &last_stripe);
		last_stripe *= sub_stripes;
	} else if (map->type & (BTRFS_BLOCK_GROUP_RAID1 |
				BTRFS_BLOCK_GROUP_DUP)) {
		num_stripes = map->num_stripes;
	} else {
		stripe_nr = div_u64_rem(stripe_nr, map->num_stripes,
					&stripe_index);
	}

	bbio = alloc_btrfs_bio(num_stripes, 0);
	if (!bbio) {
		ret = -ENOMEM;
		goto out;
	}

	for (i = 0; i < num_stripes; i++) {
		bbio->stripes[i].physical =
			map->stripes[stripe_index].physical +
			stripe_offset + stripe_nr * map->stripe_len;
		bbio->stripes[i].dev = map->stripes[stripe_index].dev;

		if (map->type & (BTRFS_BLOCK_GROUP_RAID0 |
				 BTRFS_BLOCK_GROUP_RAID10)) {
			bbio->stripes[i].length = stripes_per_dev *
				map->stripe_len;

			if (i / sub_stripes < remaining_stripes)
				bbio->stripes[i].length +=
					map->stripe_len;

			/*
			 * Special for the first stripe and
			 * the last stripe:
			 *
			 * |-------|...|-------|
			 *     |----------|
			 *    off     end_off
			 */
			if (i < sub_stripes)
				bbio->stripes[i].length -=
					stripe_offset;

			if (stripe_index >= last_stripe &&
			    stripe_index <= (last_stripe +
					     sub_stripes - 1))
				bbio->stripes[i].length -=
					stripe_end_offset;

			if (i == sub_stripes - 1)
				stripe_offset = 0;
		} else {
			bbio->stripes[i].length = length;
		}

		stripe_index++;
		if (stripe_index == map->num_stripes) {
			stripe_index = 0;
			stripe_nr++;
		}
	}

	*bbio_ret = bbio;
	bbio->map_type = map->type;
	bbio->num_stripes = num_stripes;
out:
	free_extent_map(em);
	return ret;
}

/*
 * In dev-replace case, for repair case (that's the only case where the mirror
 * is selected explicitly when calling btrfs_map_block), blocks left of the
 * left cursor can also be read from the target drive.
 *
 * For REQ_GET_READ_MIRRORS, the target drive is added as the last one to the
 * array of stripes.
 * For READ, it also needs to be supported using the same mirror number.
 *
 * If the requested block is not left of the left cursor, EIO is returned. This
 * can happen because btrfs_num_copies() returns one more in the dev-replace
 * case.
 */
static int get_extra_mirror_from_replace(struct btrfs_fs_info *fs_info,
					 u64 logical, u64 length,
					 u64 srcdev_devid, int *mirror_num,
					 u64 *physical)
{
	struct btrfs_bio *bbio = NULL;
	int num_stripes;
	int index_srcdev = 0;
	int found = 0;
	u64 physical_of_found = 0;
	int i;
	int ret = 0;

	ret = __btrfs_map_block(fs_info, BTRFS_MAP_GET_READ_MIRRORS,
				logical, &length, &bbio, 0, 0);
	if (ret) {
		ASSERT(bbio == NULL);
		return ret;
	}

	num_stripes = bbio->num_stripes;
	if (*mirror_num > num_stripes) {
		/*
		 * BTRFS_MAP_GET_READ_MIRRORS does not contain this mirror,
		 * that means that the requested area is not left of the left
		 * cursor
		 */
		btrfs_put_bbio(bbio);
		return -EIO;
	}

	/*
	 * process the rest of the function using the mirror_num of the source
	 * drive. Therefore look it up first.  At the end, patch the device
	 * pointer to the one of the target drive.
	 */
	for (i = 0; i < num_stripes; i++) {
		if (bbio->stripes[i].dev->devid != srcdev_devid)
			continue;

		/*
		 * In case of DUP, in order to keep it simple, only add the
		 * mirror with the lowest physical address
		 */
		if (found &&
		    physical_of_found <= bbio->stripes[i].physical)
			continue;

		index_srcdev = i;
		found = 1;
		physical_of_found = bbio->stripes[i].physical;
	}

	btrfs_put_bbio(bbio);

	ASSERT(found);
	if (!found)
		return -EIO;

	*mirror_num = index_srcdev + 1;
	*physical = physical_of_found;
	return ret;
}

static void handle_ops_on_dev_replace(enum btrfs_map_op op,
				      struct btrfs_bio **bbio_ret,
				      struct btrfs_dev_replace *dev_replace,
				      int *num_stripes_ret, int *max_errors_ret)
{
	struct btrfs_bio *bbio = *bbio_ret;
	u64 srcdev_devid = dev_replace->srcdev->devid;
	int tgtdev_indexes = 0;
	int num_stripes = *num_stripes_ret;
	int max_errors = *max_errors_ret;
	int i;

	if (op == BTRFS_MAP_WRITE) {
		int index_where_to_add;

		/*
		 * duplicate the write operations while the dev replace
		 * procedure is running. Since the copying of the old disk to
		 * the new disk takes place at run time while the filesystem is
		 * mounted writable, the regular write operations to the old
		 * disk have to be duplicated to go to the new disk as well.
		 *
		 * Note that device->missing is handled by the caller, and that
		 * the write to the old disk is already set up in the stripes
		 * array.
		 */
		index_where_to_add = num_stripes;
		for (i = 0; i < num_stripes; i++) {
			if (bbio->stripes[i].dev->devid == srcdev_devid) {
				/* write to new disk, too */
				struct btrfs_bio_stripe *new =
					bbio->stripes + index_where_to_add;
				struct btrfs_bio_stripe *old =
					bbio->stripes + i;

				new->physical = old->physical;
				new->length = old->length;
				new->dev = dev_replace->tgtdev;
				bbio->tgtdev_map[i] = index_where_to_add;
				index_where_to_add++;
				max_errors++;
				tgtdev_indexes++;
			}
		}
		num_stripes = index_where_to_add;
	} else if (op == BTRFS_MAP_GET_READ_MIRRORS) {
		int index_srcdev = 0;
		int found = 0;
		u64 physical_of_found = 0;

		/*
		 * During the dev-replace procedure, the target drive can also
		 * be used to read data in case it is needed to repair a corrupt
		 * block elsewhere. This is possible if the requested area is
		 * left of the left cursor. In this area, the target drive is a
		 * full copy of the source drive.
		 */
		for (i = 0; i < num_stripes; i++) {
			if (bbio->stripes[i].dev->devid == srcdev_devid) {
				/*
				 * In case of DUP, in order to keep it simple,
				 * only add the mirror with the lowest physical
				 * address
				 */
				if (found &&
				    physical_of_found <=
				     bbio->stripes[i].physical)
					continue;
				index_srcdev = i;
				found = 1;
				physical_of_found = bbio->stripes[i].physical;
			}
		}
		if (found) {
			struct btrfs_bio_stripe *tgtdev_stripe =
				bbio->stripes + num_stripes;

			tgtdev_stripe->physical = physical_of_found;
			tgtdev_stripe->length =
				bbio->stripes[index_srcdev].length;
			tgtdev_stripe->dev = dev_replace->tgtdev;
			bbio->tgtdev_map[index_srcdev] = num_stripes;

			tgtdev_indexes++;
			num_stripes++;
		}
	}

	*num_stripes_ret = num_stripes;
	*max_errors_ret = max_errors;
	bbio->num_tgtdevs = tgtdev_indexes;
	*bbio_ret = bbio;
}

static bool need_full_stripe(enum btrfs_map_op op)
{
	return (op == BTRFS_MAP_WRITE || op == BTRFS_MAP_GET_READ_MIRRORS);
}

static int __btrfs_map_block(struct btrfs_fs_info *fs_info,
			     enum btrfs_map_op op,
			     u64 logical, u64 *length,
			     struct btrfs_bio **bbio_ret,
			     int mirror_num, int need_raid_map)
{
	struct extent_map *em;
	struct map_lookup *map;
	u64 offset;
	u64 stripe_offset;
	u64 stripe_nr;
	u64 stripe_len;
	u32 stripe_index;
	int i;
	int ret = 0;
	int num_stripes;
	int max_errors = 0;
	int tgtdev_indexes = 0;
	struct btrfs_bio *bbio = NULL;
	struct btrfs_dev_replace *dev_replace = &fs_info->dev_replace;
	int dev_replace_is_ongoing = 0;
	int num_alloc_stripes;
	int patch_the_first_stripe_for_dev_replace = 0;
	u64 physical_to_patch_in_first_stripe = 0;
	u64 raid56_full_stripe_start = (u64)-1;

	if (op == BTRFS_MAP_DISCARD)
		return __btrfs_map_block_for_discard(fs_info, logical,
						     *length, bbio_ret);

	em = get_chunk_map(fs_info, logical, *length);
	if (IS_ERR(em))
		return PTR_ERR(em);

	map = em->map_lookup;
	offset = logical - em->start;

	stripe_len = map->stripe_len;
	stripe_nr = offset;
	/*
	 * stripe_nr counts the total number of stripes we have to stride
	 * to get to this block
	 */
	stripe_nr = div64_u64(stripe_nr, stripe_len);

	stripe_offset = stripe_nr * stripe_len;
	if (offset < stripe_offset) {
		btrfs_crit(fs_info,
			   "stripe math has gone wrong, stripe_offset=%llu, offset=%llu, start=%llu, logical=%llu, stripe_len=%llu",
			   stripe_offset, offset, em->start, logical,
			   stripe_len);
		free_extent_map(em);
		return -EINVAL;
	}

	/* stripe_offset is the offset of this block in its stripe*/
	stripe_offset = offset - stripe_offset;

	/* if we're here for raid56, we need to know the stripe aligned start */
	if (map->type & BTRFS_BLOCK_GROUP_RAID56_MASK) {
		unsigned long full_stripe_len = stripe_len * nr_data_stripes(map);
		raid56_full_stripe_start = offset;

		/* allow a write of a full stripe, but make sure we don't
		 * allow straddling of stripes
		 */
		raid56_full_stripe_start = div64_u64(raid56_full_stripe_start,
				full_stripe_len);
		raid56_full_stripe_start *= full_stripe_len;
	}

	if (map->type & BTRFS_BLOCK_GROUP_PROFILE_MASK) {
		u64 max_len;
		/* For writes to RAID[56], allow a full stripeset across all disks.
		   For other RAID types and for RAID[56] reads, just allow a single
		   stripe (on a single disk). */
		if ((map->type & BTRFS_BLOCK_GROUP_RAID56_MASK) &&
		    (op == BTRFS_MAP_WRITE)) {
			max_len = stripe_len * nr_data_stripes(map) -
				(offset - raid56_full_stripe_start);
		} else {
			/* we limit the length of each bio to what fits in a stripe */
			max_len = stripe_len - stripe_offset;
		}
		*length = min_t(u64, em->len - offset, max_len);
	} else {
		*length = em->len - offset;
	}

	/* This is for when we're called from btrfs_merge_bio_hook() and all
	   it cares about is the length */
	if (!bbio_ret)
		goto out;

	btrfs_dev_replace_read_lock(dev_replace);
	dev_replace_is_ongoing = btrfs_dev_replace_is_ongoing(dev_replace);
	if (!dev_replace_is_ongoing)
		btrfs_dev_replace_read_unlock(dev_replace);
	else
		btrfs_dev_replace_set_lock_blocking(dev_replace);

	if (dev_replace_is_ongoing && mirror_num == map->num_stripes + 1 &&
	    !need_full_stripe(op) && dev_replace->tgtdev != NULL) {
		ret = get_extra_mirror_from_replace(fs_info, logical, *length,
						    dev_replace->srcdev->devid,
						    &mirror_num,
					    &physical_to_patch_in_first_stripe);
		if (ret)
			goto out;
		else
			patch_the_first_stripe_for_dev_replace = 1;
	} else if (mirror_num > map->num_stripes) {
		mirror_num = 0;
	}

	num_stripes = 1;
	stripe_index = 0;
	if (map->type & BTRFS_BLOCK_GROUP_RAID0) {
		stripe_nr = div_u64_rem(stripe_nr, map->num_stripes,
				&stripe_index);
		if (!need_full_stripe(op))
			mirror_num = 1;
	} else if (map->type & BTRFS_BLOCK_GROUP_RAID1) {
		if (need_full_stripe(op))
			num_stripes = map->num_stripes;
		else if (mirror_num)
			stripe_index = mirror_num - 1;
		else {
			stripe_index = find_live_mirror(fs_info, map, 0,
					    dev_replace_is_ongoing);
			mirror_num = stripe_index + 1;
		}

	} else if (map->type & BTRFS_BLOCK_GROUP_DUP) {
		if (need_full_stripe(op)) {
			num_stripes = map->num_stripes;
		} else if (mirror_num) {
			stripe_index = mirror_num - 1;
		} else {
			mirror_num = 1;
		}

	} else if (map->type & BTRFS_BLOCK_GROUP_RAID10) {
		u32 factor = map->num_stripes / map->sub_stripes;

		stripe_nr = div_u64_rem(stripe_nr, factor, &stripe_index);
		stripe_index *= map->sub_stripes;

		if (need_full_stripe(op))
			num_stripes = map->sub_stripes;
		else if (mirror_num)
			stripe_index += mirror_num - 1;
		else {
			int old_stripe_index = stripe_index;
			stripe_index = find_live_mirror(fs_info, map,
					      stripe_index,
					      dev_replace_is_ongoing);
			mirror_num = stripe_index - old_stripe_index + 1;
		}

	} else if (map->type & BTRFS_BLOCK_GROUP_RAID56_MASK) {
		if (need_raid_map && (need_full_stripe(op) || mirror_num > 1)) {
			/* push stripe_nr back to the start of the full stripe */
			stripe_nr = div64_u64(raid56_full_stripe_start,
					stripe_len * nr_data_stripes(map));

			/* RAID[56] write or recovery. Return all stripes */
			num_stripes = map->num_stripes;
			max_errors = nr_parity_stripes(map);

			*length = map->stripe_len;
			stripe_index = 0;
			stripe_offset = 0;
		} else {
			/*
			 * Mirror #0 or #1 means the original data block.
			 * Mirror #2 is RAID5 parity block.
			 * Mirror #3 is RAID6 Q block.
			 */
			stripe_nr = div_u64_rem(stripe_nr,
					nr_data_stripes(map), &stripe_index);
			if (mirror_num > 1)
				stripe_index = nr_data_stripes(map) +
						mirror_num - 2;

			/* We distribute the parity blocks across stripes */
			div_u64_rem(stripe_nr + stripe_index, map->num_stripes,
					&stripe_index);
			if (!need_full_stripe(op) && mirror_num <= 1)
				mirror_num = 1;
		}
	} else {
		/*
		 * after this, stripe_nr is the number of stripes on this
		 * device we have to walk to find the data, and stripe_index is
		 * the number of our device in the stripe array
		 */
		stripe_nr = div_u64_rem(stripe_nr, map->num_stripes,
				&stripe_index);
		mirror_num = stripe_index + 1;
	}
	if (stripe_index >= map->num_stripes) {
		btrfs_crit(fs_info,
			   "stripe index math went horribly wrong, got stripe_index=%u, num_stripes=%u",
			   stripe_index, map->num_stripes);
		ret = -EINVAL;
		goto out;
	}

	num_alloc_stripes = num_stripes;
	if (dev_replace_is_ongoing && dev_replace->tgtdev != NULL) {
		if (op == BTRFS_MAP_WRITE)
			num_alloc_stripes <<= 1;
		if (op == BTRFS_MAP_GET_READ_MIRRORS)
			num_alloc_stripes++;
		tgtdev_indexes = num_stripes;
	}

	bbio = alloc_btrfs_bio(num_alloc_stripes, tgtdev_indexes);
	if (!bbio) {
		ret = -ENOMEM;
		goto out;
	}
	if (dev_replace_is_ongoing && dev_replace->tgtdev != NULL)
		bbio->tgtdev_map = (int *)(bbio->stripes + num_alloc_stripes);

	/* build raid_map */
	if (map->type & BTRFS_BLOCK_GROUP_RAID56_MASK && need_raid_map &&
	    (need_full_stripe(op) || mirror_num > 1)) {
		u64 tmp;
		unsigned rot;

		bbio->raid_map = (u64 *)((void *)bbio->stripes +
				 sizeof(struct btrfs_bio_stripe) *
				 num_alloc_stripes +
				 sizeof(int) * tgtdev_indexes);

		/* Work out the disk rotation on this stripe-set */
		div_u64_rem(stripe_nr, num_stripes, &rot);

		/* Fill in the logical address of each stripe */
		tmp = stripe_nr * nr_data_stripes(map);
		for (i = 0; i < nr_data_stripes(map); i++)
			bbio->raid_map[(i+rot) % num_stripes] =
				em->start + (tmp + i) * map->stripe_len;

		bbio->raid_map[(i+rot) % map->num_stripes] = RAID5_P_STRIPE;
		if (map->type & BTRFS_BLOCK_GROUP_RAID6)
			bbio->raid_map[(i+rot+1) % num_stripes] =
				RAID6_Q_STRIPE;
	}


	for (i = 0; i < num_stripes; i++) {
		bbio->stripes[i].physical =
			map->stripes[stripe_index].physical +
			stripe_offset +
			stripe_nr * map->stripe_len;
		bbio->stripes[i].dev =
			map->stripes[stripe_index].dev;
		stripe_index++;
	}

	if (need_full_stripe(op))
		max_errors = btrfs_chunk_max_errors(map);

	if (bbio->raid_map)
		sort_parity_stripes(bbio, num_stripes);

	if (dev_replace_is_ongoing && dev_replace->tgtdev != NULL &&
	    need_full_stripe(op)) {
		handle_ops_on_dev_replace(op, &bbio, dev_replace, &num_stripes,
					  &max_errors);
	}

	*bbio_ret = bbio;
	bbio->map_type = map->type;
	bbio->num_stripes = num_stripes;
	bbio->max_errors = max_errors;
	bbio->mirror_num = mirror_num;

	/*
	 * this is the case that REQ_READ && dev_replace_is_ongoing &&
	 * mirror_num == num_stripes + 1 && dev_replace target drive is
	 * available as a mirror
	 */
	if (patch_the_first_stripe_for_dev_replace && num_stripes > 0) {
		WARN_ON(num_stripes > 1);
		bbio->stripes[0].dev = dev_replace->tgtdev;
		bbio->stripes[0].physical = physical_to_patch_in_first_stripe;
		bbio->mirror_num = map->num_stripes + 1;
	}
out:
	if (dev_replace_is_ongoing) {
		btrfs_dev_replace_clear_lock_blocking(dev_replace);
		btrfs_dev_replace_read_unlock(dev_replace);
	}
	free_extent_map(em);
	return ret;
}

int btrfs_map_block(struct btrfs_fs_info *fs_info, enum btrfs_map_op op,
		      u64 logical, u64 *length,
		      struct btrfs_bio **bbio_ret, int mirror_num)
{
	return __btrfs_map_block(fs_info, op, logical, length, bbio_ret,
				 mirror_num, 0);
}

/* For Scrub/replace */
int btrfs_map_sblock(struct btrfs_fs_info *fs_info, enum btrfs_map_op op,
		     u64 logical, u64 *length,
		     struct btrfs_bio **bbio_ret)
{
	return __btrfs_map_block(fs_info, op, logical, length, bbio_ret, 0, 1);
}

int btrfs_rmap_block(struct btrfs_fs_info *fs_info, u64 chunk_start,
		     u64 physical, u64 **logical, int *naddrs, int *stripe_len)
{
	struct extent_map *em;
	struct map_lookup *map;
	u64 *buf;
	u64 bytenr;
	u64 length;
	u64 stripe_nr;
	u64 rmap_len;
	int i, j, nr = 0;

	em = get_chunk_map(fs_info, chunk_start, 1);
	if (IS_ERR(em))
		return -EIO;

	map = em->map_lookup;
	length = em->len;
	rmap_len = map->stripe_len;

	if (map->type & BTRFS_BLOCK_GROUP_RAID10)
		length = div_u64(length, map->num_stripes / map->sub_stripes);
	else if (map->type & BTRFS_BLOCK_GROUP_RAID0)
		length = div_u64(length, map->num_stripes);
	else if (map->type & BTRFS_BLOCK_GROUP_RAID56_MASK) {
		length = div_u64(length, nr_data_stripes(map));
		rmap_len = map->stripe_len * nr_data_stripes(map);
	}

	buf = kcalloc(map->num_stripes, sizeof(u64), GFP_NOFS);
	BUG_ON(!buf); /* -ENOMEM */

	for (i = 0; i < map->num_stripes; i++) {
		if (map->stripes[i].physical > physical ||
		    map->stripes[i].physical + length <= physical)
			continue;

		stripe_nr = physical - map->stripes[i].physical;
		stripe_nr = div64_u64(stripe_nr, map->stripe_len);

		if (map->type & BTRFS_BLOCK_GROUP_RAID10) {
			stripe_nr = stripe_nr * map->num_stripes + i;
			stripe_nr = div_u64(stripe_nr, map->sub_stripes);
		} else if (map->type & BTRFS_BLOCK_GROUP_RAID0) {
			stripe_nr = stripe_nr * map->num_stripes + i;
		} /* else if RAID[56], multiply by nr_data_stripes().
		   * Alternatively, just use rmap_len below instead of
		   * map->stripe_len */

		bytenr = chunk_start + stripe_nr * rmap_len;
		WARN_ON(nr >= map->num_stripes);
		for (j = 0; j < nr; j++) {
			if (buf[j] == bytenr)
				break;
		}
		if (j == nr) {
			WARN_ON(nr >= map->num_stripes);
			buf[nr++] = bytenr;
		}
	}

	*logical = buf;
	*naddrs = nr;
	*stripe_len = rmap_len;

	free_extent_map(em);
	return 0;
}

static inline void btrfs_end_bbio(struct btrfs_bio *bbio, struct bio *bio)
{
	bio->bi_private = bbio->private;
	bio->bi_end_io = bbio->end_io;
	bio_endio(bio);

	btrfs_put_bbio(bbio);
}

static void btrfs_end_bio(struct bio *bio)
{
	struct btrfs_bio *bbio = bio->bi_private;
	int is_orig_bio = 0;

	if (bio->bi_status) {
		atomic_inc(&bbio->error);
		if (bio->bi_status == BLK_STS_IOERR ||
		    bio->bi_status == BLK_STS_TARGET) {
			unsigned int stripe_index =
				btrfs_io_bio(bio)->stripe_index;
			struct btrfs_device *dev;

			BUG_ON(stripe_index >= bbio->num_stripes);
			dev = bbio->stripes[stripe_index].dev;
			if (dev->bdev) {
				if (bio_op(bio) == REQ_OP_WRITE)
					btrfs_dev_stat_inc_and_print(dev,
						BTRFS_DEV_STAT_WRITE_ERRS);
				else
					btrfs_dev_stat_inc_and_print(dev,
						BTRFS_DEV_STAT_READ_ERRS);
				if (bio->bi_opf & REQ_PREFLUSH)
					btrfs_dev_stat_inc_and_print(dev,
						BTRFS_DEV_STAT_FLUSH_ERRS);
			}
		}
	}

	if (bio == bbio->orig_bio)
		is_orig_bio = 1;

	btrfs_bio_counter_dec(bbio->fs_info);

	if (atomic_dec_and_test(&bbio->stripes_pending)) {
		if (!is_orig_bio) {
			bio_put(bio);
			bio = bbio->orig_bio;
		}

		btrfs_io_bio(bio)->mirror_num = bbio->mirror_num;
		/* only send an error to the higher layers if it is
		 * beyond the tolerance of the btrfs bio
		 */
		if (atomic_read(&bbio->error) > bbio->max_errors) {
			bio->bi_status = BLK_STS_IOERR;
		} else {
			/*
			 * this bio is actually up to date, we didn't
			 * go over the max number of errors
			 */
			bio->bi_status = BLK_STS_OK;
		}

		btrfs_end_bbio(bbio, bio);
	} else if (!is_orig_bio) {
		bio_put(bio);
	}
}

/*
 * see run_scheduled_bios for a description of why bios are collected for
 * async submit.
 *
 * This will add one bio to the pending list for a device and make sure
 * the work struct is scheduled.
 */
static noinline void btrfs_schedule_bio(struct btrfs_device *device,
					struct bio *bio)
{
	struct btrfs_fs_info *fs_info = device->fs_info;
	int should_queue = 1;
	struct btrfs_pending_bios *pending_bios;

	if (test_bit(BTRFS_DEV_STATE_MISSING, &device->dev_state) ||
	    !device->bdev) {
		bio_io_error(bio);
		return;
	}

	/* don't bother with additional async steps for reads, right now */
	if (bio_op(bio) == REQ_OP_READ) {
		btrfsic_submit_bio(bio);
		return;
	}

	WARN_ON(bio->bi_next);
	bio->bi_next = NULL;

	spin_lock(&device->io_lock);
	if (op_is_sync(bio->bi_opf))
		pending_bios = &device->pending_sync_bios;
	else
		pending_bios = &device->pending_bios;

	if (pending_bios->tail)
		pending_bios->tail->bi_next = bio;

	pending_bios->tail = bio;
	if (!pending_bios->head)
		pending_bios->head = bio;
	if (device->running_pending)
		should_queue = 0;

	spin_unlock(&device->io_lock);

	if (should_queue)
		btrfs_queue_work(fs_info->submit_workers, &device->work);
}

static void submit_stripe_bio(struct btrfs_bio *bbio, struct bio *bio,
			      u64 physical, int dev_nr, int async)
{
	struct btrfs_device *dev = bbio->stripes[dev_nr].dev;
	struct btrfs_fs_info *fs_info = bbio->fs_info;

	bio->bi_private = bbio;
	btrfs_io_bio(bio)->stripe_index = dev_nr;
	bio->bi_end_io = btrfs_end_bio;
	bio->bi_iter.bi_sector = physical >> 9;
	btrfs_debug_in_rcu(fs_info,
	"btrfs_map_bio: rw %d 0x%x, sector=%llu, dev=%lu (%s id %llu), size=%u",
		bio_op(bio), bio->bi_opf, (u64)bio->bi_iter.bi_sector,
		(u_long)dev->bdev->bd_dev, rcu_str_deref(dev->name), dev->devid,
		bio->bi_iter.bi_size);
	bio_set_dev(bio, dev->bdev);

	btrfs_bio_counter_inc_noblocked(fs_info);

	if (async)
		btrfs_schedule_bio(dev, bio);
	else
		btrfsic_submit_bio(bio);
}

static void bbio_error(struct btrfs_bio *bbio, struct bio *bio, u64 logical)
{
	atomic_inc(&bbio->error);
	if (atomic_dec_and_test(&bbio->stripes_pending)) {
		/* Should be the original bio. */
		WARN_ON(bio != bbio->orig_bio);

		btrfs_io_bio(bio)->mirror_num = bbio->mirror_num;
		bio->bi_iter.bi_sector = logical >> 9;
		if (atomic_read(&bbio->error) > bbio->max_errors)
			bio->bi_status = BLK_STS_IOERR;
		else
			bio->bi_status = BLK_STS_OK;
		btrfs_end_bbio(bbio, bio);
	}
}

blk_status_t btrfs_map_bio(struct btrfs_fs_info *fs_info, struct bio *bio,
			   int mirror_num, int async_submit)
{
	struct btrfs_device *dev;
	struct bio *first_bio = bio;
	u64 logical = (u64)bio->bi_iter.bi_sector << 9;
	u64 length = 0;
	u64 map_length;
	int ret;
	int dev_nr;
	int total_devs;
	struct btrfs_bio *bbio = NULL;

	length = bio->bi_iter.bi_size;
	map_length = length;

	btrfs_bio_counter_inc_blocked(fs_info);
	ret = __btrfs_map_block(fs_info, btrfs_op(bio), logical,
				&map_length, &bbio, mirror_num, 1);
	if (ret) {
		btrfs_bio_counter_dec(fs_info);
		return errno_to_blk_status(ret);
	}

	total_devs = bbio->num_stripes;
	bbio->orig_bio = first_bio;
	bbio->private = first_bio->bi_private;
	bbio->end_io = first_bio->bi_end_io;
	bbio->fs_info = fs_info;
	atomic_set(&bbio->stripes_pending, bbio->num_stripes);

	if ((bbio->map_type & BTRFS_BLOCK_GROUP_RAID56_MASK) &&
	    ((bio_op(bio) == REQ_OP_WRITE) || (mirror_num > 1))) {
		/* In this case, map_length has been set to the length of
		   a single stripe; not the whole write */
		if (bio_op(bio) == REQ_OP_WRITE) {
			ret = raid56_parity_write(fs_info, bio, bbio,
						  map_length);
		} else {
			ret = raid56_parity_recover(fs_info, bio, bbio,
						    map_length, mirror_num, 1);
		}

		btrfs_bio_counter_dec(fs_info);
		return errno_to_blk_status(ret);
	}

	if (map_length < length) {
		btrfs_crit(fs_info,
			   "mapping failed logical %llu bio len %llu len %llu",
			   logical, length, map_length);
		BUG();
	}

	for (dev_nr = 0; dev_nr < total_devs; dev_nr++) {
		dev = bbio->stripes[dev_nr].dev;
		if (!dev || !dev->bdev ||
		    (bio_op(first_bio) == REQ_OP_WRITE &&
		    !test_bit(BTRFS_DEV_STATE_WRITEABLE, &dev->dev_state))) {
			bbio_error(bbio, first_bio, logical);
			continue;
		}

		if (dev_nr < total_devs - 1)
			bio = btrfs_bio_clone(first_bio);
		else
			bio = first_bio;

		submit_stripe_bio(bbio, bio, bbio->stripes[dev_nr].physical,
				  dev_nr, async_submit);
	}
	btrfs_bio_counter_dec(fs_info);
	return BLK_STS_OK;
}

struct btrfs_device *btrfs_find_device(struct btrfs_fs_info *fs_info, u64 devid,
				       u8 *uuid, u8 *fsid)
{
	struct btrfs_device *device;
	struct btrfs_fs_devices *cur_devices;

	cur_devices = fs_info->fs_devices;
	while (cur_devices) {
		if (!fsid ||
		    !memcmp(cur_devices->fsid, fsid, BTRFS_FSID_SIZE)) {
			device = find_device(cur_devices, devid, uuid);
			if (device)
				return device;
		}
		cur_devices = cur_devices->seed;
	}
	return NULL;
}

static struct btrfs_device *add_missing_dev(struct btrfs_fs_devices *fs_devices,
					    u64 devid, u8 *dev_uuid)
{
	struct btrfs_device *device;

	device = btrfs_alloc_device(NULL, &devid, dev_uuid);
	if (IS_ERR(device))
		return device;

	list_add(&device->dev_list, &fs_devices->devices);
	device->fs_devices = fs_devices;
	fs_devices->num_devices++;

	set_bit(BTRFS_DEV_STATE_MISSING, &device->dev_state);
	fs_devices->missing_devices++;

	return device;
}

/**
 * btrfs_alloc_device - allocate struct btrfs_device
 * @fs_info:	used only for generating a new devid, can be NULL if
 *		devid is provided (i.e. @devid != NULL).
 * @devid:	a pointer to devid for this device.  If NULL a new devid
 *		is generated.
 * @uuid:	a pointer to UUID for this device.  If NULL a new UUID
 *		is generated.
 *
 * Return: a pointer to a new &struct btrfs_device on success; ERR_PTR()
 * on error.  Returned struct is not linked onto any lists and must be
 * destroyed with btrfs_free_device.
 */
struct btrfs_device *btrfs_alloc_device(struct btrfs_fs_info *fs_info,
					const u64 *devid,
					const u8 *uuid)
{
	struct btrfs_device *dev;
	u64 tmp;

	if (WARN_ON(!devid && !fs_info))
		return ERR_PTR(-EINVAL);

	dev = __alloc_device();
	if (IS_ERR(dev))
		return dev;

	if (devid)
		tmp = *devid;
	else {
		int ret;

		ret = find_next_devid(fs_info, &tmp);
		if (ret) {
			btrfs_free_device(dev);
			return ERR_PTR(ret);
		}
	}
	dev->devid = tmp;

	if (uuid)
		memcpy(dev->uuid, uuid, BTRFS_UUID_SIZE);
	else
		generate_random_uuid(dev->uuid);

	btrfs_init_work(&dev->work, btrfs_submit_helper,
			pending_bios_fn, NULL, NULL);

	return dev;
}

/* Return -EIO if any error, otherwise return 0. */
static int btrfs_check_chunk_valid(struct btrfs_fs_info *fs_info,
				   struct extent_buffer *leaf,
				   struct btrfs_chunk *chunk, u64 logical)
{
	u64 length;
	u64 stripe_len;
	u16 num_stripes;
	u16 sub_stripes;
	u64 type;
	u64 features;
	bool mixed = false;

	length = btrfs_chunk_length(leaf, chunk);
	stripe_len = btrfs_chunk_stripe_len(leaf, chunk);
	num_stripes = btrfs_chunk_num_stripes(leaf, chunk);
	sub_stripes = btrfs_chunk_sub_stripes(leaf, chunk);
	type = btrfs_chunk_type(leaf, chunk);

	if (!num_stripes) {
		btrfs_err(fs_info, "invalid chunk num_stripes: %u",
			  num_stripes);
		return -EIO;
	}
	if (!IS_ALIGNED(logical, fs_info->sectorsize)) {
		btrfs_err(fs_info, "invalid chunk logical %llu", logical);
		return -EIO;
	}
	if (btrfs_chunk_sector_size(leaf, chunk) != fs_info->sectorsize) {
		btrfs_err(fs_info, "invalid chunk sectorsize %u",
			  btrfs_chunk_sector_size(leaf, chunk));
		return -EIO;
	}
	if (!length || !IS_ALIGNED(length, fs_info->sectorsize)) {
		btrfs_err(fs_info, "invalid chunk length %llu", length);
		return -EIO;
	}
	if (!is_power_of_2(stripe_len) || stripe_len != BTRFS_STRIPE_LEN) {
		btrfs_err(fs_info, "invalid chunk stripe length: %llu",
			  stripe_len);
		return -EIO;
	}
	if (~(BTRFS_BLOCK_GROUP_TYPE_MASK | BTRFS_BLOCK_GROUP_PROFILE_MASK) &
	    type) {
		btrfs_err(fs_info, "unrecognized chunk type: %llu",
			  ~(BTRFS_BLOCK_GROUP_TYPE_MASK |
			    BTRFS_BLOCK_GROUP_PROFILE_MASK) &
			  btrfs_chunk_type(leaf, chunk));
		return -EIO;
	}

	if ((type & BTRFS_BLOCK_GROUP_TYPE_MASK) == 0) {
		btrfs_err(fs_info, "missing chunk type flag: 0x%llx", type);
		return -EIO;
	}

	if ((type & BTRFS_BLOCK_GROUP_SYSTEM) &&
	    (type & (BTRFS_BLOCK_GROUP_METADATA | BTRFS_BLOCK_GROUP_DATA))) {
		btrfs_err(fs_info,
			"system chunk with data or metadata type: 0x%llx", type);
		return -EIO;
	}

	features = btrfs_super_incompat_flags(fs_info->super_copy);
	if (features & BTRFS_FEATURE_INCOMPAT_MIXED_GROUPS)
		mixed = true;

	if (!mixed) {
		if ((type & BTRFS_BLOCK_GROUP_METADATA) &&
		    (type & BTRFS_BLOCK_GROUP_DATA)) {
			btrfs_err(fs_info,
			"mixed chunk type in non-mixed mode: 0x%llx", type);
			return -EIO;
		}
	}

	if ((type & BTRFS_BLOCK_GROUP_RAID10 && sub_stripes != 2) ||
	    (type & BTRFS_BLOCK_GROUP_RAID1 && num_stripes < 1) ||
	    (type & BTRFS_BLOCK_GROUP_RAID5 && num_stripes < 2) ||
	    (type & BTRFS_BLOCK_GROUP_RAID6 && num_stripes < 3) ||
	    (type & BTRFS_BLOCK_GROUP_DUP && num_stripes > 2) ||
	    ((type & BTRFS_BLOCK_GROUP_PROFILE_MASK) == 0 &&
	     num_stripes != 1)) {
		btrfs_err(fs_info,
			"invalid num_stripes:sub_stripes %u:%u for profile %llu",
			num_stripes, sub_stripes,
			type & BTRFS_BLOCK_GROUP_PROFILE_MASK);
		return -EIO;
	}

	return 0;
}

static void btrfs_report_missing_device(struct btrfs_fs_info *fs_info,
					u64 devid, u8 *uuid, bool error)
{
	if (error)
		btrfs_err_rl(fs_info, "devid %llu uuid %pU is missing",
			      devid, uuid);
	else
		btrfs_warn_rl(fs_info, "devid %llu uuid %pU is missing",
			      devid, uuid);
}

static int read_one_chunk(struct btrfs_fs_info *fs_info, struct btrfs_key *key,
			  struct extent_buffer *leaf,
			  struct btrfs_chunk *chunk)
{
	struct btrfs_mapping_tree *map_tree = &fs_info->mapping_tree;
	struct map_lookup *map;
	struct extent_map *em;
	u64 logical;
	u64 length;
	u64 devid;
	u8 uuid[BTRFS_UUID_SIZE];
	int num_stripes;
	int ret;
	int i;

	logical = key->offset;
	length = btrfs_chunk_length(leaf, chunk);
	num_stripes = btrfs_chunk_num_stripes(leaf, chunk);

	ret = btrfs_check_chunk_valid(fs_info, leaf, chunk, logical);
	if (ret)
		return ret;

	read_lock(&map_tree->map_tree.lock);
	em = lookup_extent_mapping(&map_tree->map_tree, logical, 1);
	read_unlock(&map_tree->map_tree.lock);

	/* already mapped? */
	if (em && em->start <= logical && em->start + em->len > logical) {
		free_extent_map(em);
		return 0;
	} else if (em) {
		free_extent_map(em);
	}

	em = alloc_extent_map();
	if (!em)
		return -ENOMEM;
	map = kmalloc(map_lookup_size(num_stripes), GFP_NOFS);
	if (!map) {
		free_extent_map(em);
		return -ENOMEM;
	}

	set_bit(EXTENT_FLAG_FS_MAPPING, &em->flags);
	em->map_lookup = map;
	em->start = logical;
	em->len = length;
	em->orig_start = 0;
	em->block_start = 0;
	em->block_len = em->len;

	map->num_stripes = num_stripes;
	map->io_width = btrfs_chunk_io_width(leaf, chunk);
	map->io_align = btrfs_chunk_io_align(leaf, chunk);
	map->stripe_len = btrfs_chunk_stripe_len(leaf, chunk);
	map->type = btrfs_chunk_type(leaf, chunk);
	map->sub_stripes = btrfs_chunk_sub_stripes(leaf, chunk);
	map->verified_stripes = 0;
	for (i = 0; i < num_stripes; i++) {
		map->stripes[i].physical =
			btrfs_stripe_offset_nr(leaf, chunk, i);
		devid = btrfs_stripe_devid_nr(leaf, chunk, i);
		read_extent_buffer(leaf, uuid, (unsigned long)
				   btrfs_stripe_dev_uuid_nr(chunk, i),
				   BTRFS_UUID_SIZE);
		map->stripes[i].dev = btrfs_find_device(fs_info, devid,
							uuid, NULL);
		if (!map->stripes[i].dev &&
		    !btrfs_test_opt(fs_info, DEGRADED)) {
			free_extent_map(em);
			btrfs_report_missing_device(fs_info, devid, uuid, true);
			return -ENOENT;
		}
		if (!map->stripes[i].dev) {
			map->stripes[i].dev =
				add_missing_dev(fs_info->fs_devices, devid,
						uuid);
			if (IS_ERR(map->stripes[i].dev)) {
				free_extent_map(em);
				btrfs_err(fs_info,
					"failed to init missing dev %llu: %ld",
					devid, PTR_ERR(map->stripes[i].dev));
				return PTR_ERR(map->stripes[i].dev);
			}
			btrfs_report_missing_device(fs_info, devid, uuid, false);
		}
		set_bit(BTRFS_DEV_STATE_IN_FS_METADATA,
				&(map->stripes[i].dev->dev_state));

	}

	write_lock(&map_tree->map_tree.lock);
	ret = add_extent_mapping(&map_tree->map_tree, em, 0);
	write_unlock(&map_tree->map_tree.lock);
	if (ret < 0) {
		btrfs_err(fs_info,
			  "failed to add chunk map, start=%llu len=%llu: %d",
			  em->start, em->len, ret);
	}
	free_extent_map(em);

	return ret;
}

static void fill_device_from_item(struct extent_buffer *leaf,
				 struct btrfs_dev_item *dev_item,
				 struct btrfs_device *device)
{
	unsigned long ptr;

	device->devid = btrfs_device_id(leaf, dev_item);
	device->disk_total_bytes = btrfs_device_total_bytes(leaf, dev_item);
	device->total_bytes = device->disk_total_bytes;
	device->commit_total_bytes = device->disk_total_bytes;
	device->bytes_used = btrfs_device_bytes_used(leaf, dev_item);
	device->commit_bytes_used = device->bytes_used;
	device->type = btrfs_device_type(leaf, dev_item);
	device->io_align = btrfs_device_io_align(leaf, dev_item);
	device->io_width = btrfs_device_io_width(leaf, dev_item);
	device->sector_size = btrfs_device_sector_size(leaf, dev_item);
	WARN_ON(device->devid == BTRFS_DEV_REPLACE_DEVID);
	clear_bit(BTRFS_DEV_STATE_REPLACE_TGT, &device->dev_state);

	ptr = btrfs_device_uuid(dev_item);
	read_extent_buffer(leaf, device->uuid, ptr, BTRFS_UUID_SIZE);
}

static struct btrfs_fs_devices *open_seed_devices(struct btrfs_fs_info *fs_info,
						  u8 *fsid)
{
	struct btrfs_fs_devices *fs_devices;
	int ret;

	lockdep_assert_held(&uuid_mutex);
	ASSERT(fsid);

	fs_devices = fs_info->fs_devices->seed;
	while (fs_devices) {
		if (!memcmp(fs_devices->fsid, fsid, BTRFS_FSID_SIZE))
			return fs_devices;

		fs_devices = fs_devices->seed;
	}

	fs_devices = find_fsid(fsid);
	if (!fs_devices) {
		if (!btrfs_test_opt(fs_info, DEGRADED))
			return ERR_PTR(-ENOENT);

		fs_devices = alloc_fs_devices(fsid);
		if (IS_ERR(fs_devices))
			return fs_devices;

		fs_devices->seeding = 1;
		fs_devices->opened = 1;
		return fs_devices;
	}

	fs_devices = clone_fs_devices(fs_devices);
	if (IS_ERR(fs_devices))
		return fs_devices;

	ret = open_fs_devices(fs_devices, FMODE_READ, fs_info->bdev_holder);
	if (ret) {
		free_fs_devices(fs_devices);
		fs_devices = ERR_PTR(ret);
		goto out;
	}

	if (!fs_devices->seeding) {
		close_fs_devices(fs_devices);
		free_fs_devices(fs_devices);
		fs_devices = ERR_PTR(-EINVAL);
		goto out;
	}

	fs_devices->seed = fs_info->fs_devices->seed;
	fs_info->fs_devices->seed = fs_devices;
out:
	return fs_devices;
}

static int read_one_dev(struct btrfs_fs_info *fs_info,
			struct extent_buffer *leaf,
			struct btrfs_dev_item *dev_item)
{
	struct btrfs_fs_devices *fs_devices = fs_info->fs_devices;
	struct btrfs_device *device;
	u64 devid;
	int ret;
	u8 fs_uuid[BTRFS_FSID_SIZE];
	u8 dev_uuid[BTRFS_UUID_SIZE];

	devid = btrfs_device_id(leaf, dev_item);
	read_extent_buffer(leaf, dev_uuid, btrfs_device_uuid(dev_item),
			   BTRFS_UUID_SIZE);
	read_extent_buffer(leaf, fs_uuid, btrfs_device_fsid(dev_item),
			   BTRFS_FSID_SIZE);

	if (memcmp(fs_uuid, fs_info->fsid, BTRFS_FSID_SIZE)) {
		fs_devices = open_seed_devices(fs_info, fs_uuid);
		if (IS_ERR(fs_devices))
			return PTR_ERR(fs_devices);
	}

	device = btrfs_find_device(fs_info, devid, dev_uuid, fs_uuid);
	if (!device) {
		if (!btrfs_test_opt(fs_info, DEGRADED)) {
			btrfs_report_missing_device(fs_info, devid,
							dev_uuid, true);
			return -ENOENT;
		}

		device = add_missing_dev(fs_devices, devid, dev_uuid);
		if (IS_ERR(device)) {
			btrfs_err(fs_info,
				"failed to add missing dev %llu: %ld",
				devid, PTR_ERR(device));
			return PTR_ERR(device);
		}
		btrfs_report_missing_device(fs_info, devid, dev_uuid, false);
	} else {
		if (!device->bdev) {
			if (!btrfs_test_opt(fs_info, DEGRADED)) {
				btrfs_report_missing_device(fs_info,
						devid, dev_uuid, true);
				return -ENOENT;
			}
			btrfs_report_missing_device(fs_info, devid,
							dev_uuid, false);
		}

		if (!device->bdev &&
		    !test_bit(BTRFS_DEV_STATE_MISSING, &device->dev_state)) {
			/*
			 * this happens when a device that was properly setup
			 * in the device info lists suddenly goes bad.
			 * device->bdev is NULL, and so we have to set
			 * device->missing to one here
			 */
			device->fs_devices->missing_devices++;
			set_bit(BTRFS_DEV_STATE_MISSING, &device->dev_state);
		}

		/* Move the device to its own fs_devices */
		if (device->fs_devices != fs_devices) {
			ASSERT(test_bit(BTRFS_DEV_STATE_MISSING,
							&device->dev_state));

			list_move(&device->dev_list, &fs_devices->devices);
			device->fs_devices->num_devices--;
			fs_devices->num_devices++;

			device->fs_devices->missing_devices--;
			fs_devices->missing_devices++;

			device->fs_devices = fs_devices;
		}
	}

	if (device->fs_devices != fs_info->fs_devices) {
		BUG_ON(test_bit(BTRFS_DEV_STATE_WRITEABLE, &device->dev_state));
		if (device->generation !=
		    btrfs_device_generation(leaf, dev_item))
			return -EINVAL;
	}

	fill_device_from_item(leaf, dev_item, device);
	set_bit(BTRFS_DEV_STATE_IN_FS_METADATA, &device->dev_state);
	if (test_bit(BTRFS_DEV_STATE_WRITEABLE, &device->dev_state) &&
	   !test_bit(BTRFS_DEV_STATE_REPLACE_TGT, &device->dev_state)) {
		device->fs_devices->total_rw_bytes += device->total_bytes;
		atomic64_add(device->total_bytes - device->bytes_used,
				&fs_info->free_chunk_space);
	}
	ret = 0;
	return ret;
}

int btrfs_read_sys_array(struct btrfs_fs_info *fs_info)
{
	struct btrfs_root *root = fs_info->tree_root;
	struct btrfs_super_block *super_copy = fs_info->super_copy;
	struct extent_buffer *sb;
	struct btrfs_disk_key *disk_key;
	struct btrfs_chunk *chunk;
	u8 *array_ptr;
	unsigned long sb_array_offset;
	int ret = 0;
	u32 num_stripes;
	u32 array_size;
	u32 len = 0;
	u32 cur_offset;
	u64 type;
	struct btrfs_key key;

	ASSERT(BTRFS_SUPER_INFO_SIZE <= fs_info->nodesize);
	/*
	 * This will create extent buffer of nodesize, superblock size is
	 * fixed to BTRFS_SUPER_INFO_SIZE. If nodesize > sb size, this will
	 * overallocate but we can keep it as-is, only the first page is used.
	 */
	sb = btrfs_find_create_tree_block(fs_info, BTRFS_SUPER_INFO_OFFSET);
	if (IS_ERR(sb))
		return PTR_ERR(sb);
	set_extent_buffer_uptodate(sb);
	btrfs_set_buffer_lockdep_class(root->root_key.objectid, sb, 0);
	/*
	 * The sb extent buffer is artificial and just used to read the system array.
	 * set_extent_buffer_uptodate() call does not properly mark all it's
	 * pages up-to-date when the page is larger: extent does not cover the
	 * whole page and consequently check_page_uptodate does not find all
	 * the page's extents up-to-date (the hole beyond sb),
	 * write_extent_buffer then triggers a WARN_ON.
	 *
	 * Regular short extents go through mark_extent_buffer_dirty/writeback cycle,
	 * but sb spans only this function. Add an explicit SetPageUptodate call
	 * to silence the warning eg. on PowerPC 64.
	 */
	if (PAGE_SIZE > BTRFS_SUPER_INFO_SIZE)
		SetPageUptodate(sb->pages[0]);

	write_extent_buffer(sb, super_copy, 0, BTRFS_SUPER_INFO_SIZE);
	array_size = btrfs_super_sys_array_size(super_copy);

	array_ptr = super_copy->sys_chunk_array;
	sb_array_offset = offsetof(struct btrfs_super_block, sys_chunk_array);
	cur_offset = 0;

	while (cur_offset < array_size) {
		disk_key = (struct btrfs_disk_key *)array_ptr;
		len = sizeof(*disk_key);
		if (cur_offset + len > array_size)
			goto out_short_read;

		btrfs_disk_key_to_cpu(&key, disk_key);

		array_ptr += len;
		sb_array_offset += len;
		cur_offset += len;

		if (key.type == BTRFS_CHUNK_ITEM_KEY) {
			chunk = (struct btrfs_chunk *)sb_array_offset;
			/*
			 * At least one btrfs_chunk with one stripe must be
			 * present, exact stripe count check comes afterwards
			 */
			len = btrfs_chunk_item_size(1);
			if (cur_offset + len > array_size)
				goto out_short_read;

			num_stripes = btrfs_chunk_num_stripes(sb, chunk);
			if (!num_stripes) {
				btrfs_err(fs_info,
					"invalid number of stripes %u in sys_array at offset %u",
					num_stripes, cur_offset);
				ret = -EIO;
				break;
			}

			type = btrfs_chunk_type(sb, chunk);
			if ((type & BTRFS_BLOCK_GROUP_SYSTEM) == 0) {
				btrfs_err(fs_info,
			    "invalid chunk type %llu in sys_array at offset %u",
					type, cur_offset);
				ret = -EIO;
				break;
			}

			len = btrfs_chunk_item_size(num_stripes);
			if (cur_offset + len > array_size)
				goto out_short_read;

			ret = read_one_chunk(fs_info, &key, sb, chunk);
			if (ret)
				break;
		} else {
			btrfs_err(fs_info,
			    "unexpected item type %u in sys_array at offset %u",
				  (u32)key.type, cur_offset);
			ret = -EIO;
			break;
		}
		array_ptr += len;
		sb_array_offset += len;
		cur_offset += len;
	}
	clear_extent_buffer_uptodate(sb);
	free_extent_buffer_stale(sb);
	return ret;

out_short_read:
	btrfs_err(fs_info, "sys_array too short to read %u bytes at offset %u",
			len, cur_offset);
	clear_extent_buffer_uptodate(sb);
	free_extent_buffer_stale(sb);
	return -EIO;
}

/*
 * Check if all chunks in the fs are OK for read-write degraded mount
 *
 * If the @failing_dev is specified, it's accounted as missing.
 *
 * Return true if all chunks meet the minimal RW mount requirements.
 * Return false if any chunk doesn't meet the minimal RW mount requirements.
 */
bool btrfs_check_rw_degradable(struct btrfs_fs_info *fs_info,
					struct btrfs_device *failing_dev)
{
	struct btrfs_mapping_tree *map_tree = &fs_info->mapping_tree;
	struct extent_map *em;
	u64 next_start = 0;
	bool ret = true;

	read_lock(&map_tree->map_tree.lock);
	em = lookup_extent_mapping(&map_tree->map_tree, 0, (u64)-1);
	read_unlock(&map_tree->map_tree.lock);
	/* No chunk at all? Return false anyway */
	if (!em) {
		ret = false;
		goto out;
	}
	while (em) {
		struct map_lookup *map;
		int missing = 0;
		int max_tolerated;
		int i;

		map = em->map_lookup;
		max_tolerated =
			btrfs_get_num_tolerated_disk_barrier_failures(
					map->type);
		for (i = 0; i < map->num_stripes; i++) {
			struct btrfs_device *dev = map->stripes[i].dev;

			if (!dev || !dev->bdev ||
			    test_bit(BTRFS_DEV_STATE_MISSING, &dev->dev_state) ||
			    dev->last_flush_error)
				missing++;
			else if (failing_dev && failing_dev == dev)
				missing++;
		}
		if (missing > max_tolerated) {
			if (!failing_dev)
				btrfs_warn(fs_info,
	"chunk %llu missing %d devices, max tolerance is %d for writeable mount",
				   em->start, missing, max_tolerated);
			free_extent_map(em);
			ret = false;
			goto out;
		}
		next_start = extent_map_end(em);
		free_extent_map(em);

		read_lock(&map_tree->map_tree.lock);
		em = lookup_extent_mapping(&map_tree->map_tree, next_start,
					   (u64)(-1) - next_start);
		read_unlock(&map_tree->map_tree.lock);
	}
out:
	return ret;
}

int btrfs_read_chunk_tree(struct btrfs_fs_info *fs_info)
{
	struct btrfs_root *root = fs_info->chunk_root;
	struct btrfs_path *path;
	struct extent_buffer *leaf;
	struct btrfs_key key;
	struct btrfs_key found_key;
	int ret;
	int slot;
	u64 total_dev = 0;

	path = btrfs_alloc_path();
	if (!path)
		return -ENOMEM;

	/*
	 * uuid_mutex is needed only if we are mounting a sprout FS
	 * otherwise we don't need it.
	 */
	mutex_lock(&uuid_mutex);
	mutex_lock(&fs_info->chunk_mutex);

	/*
	 * Read all device items, and then all the chunk items. All
	 * device items are found before any chunk item (their object id
	 * is smaller than the lowest possible object id for a chunk
	 * item - BTRFS_FIRST_CHUNK_TREE_OBJECTID).
	 */
	key.objectid = BTRFS_DEV_ITEMS_OBJECTID;
	key.offset = 0;
	key.type = 0;
	ret = btrfs_search_slot(NULL, root, &key, path, 0, 0);
	if (ret < 0)
		goto error;
	while (1) {
		leaf = path->nodes[0];
		slot = path->slots[0];
		if (slot >= btrfs_header_nritems(leaf)) {
			ret = btrfs_next_leaf(root, path);
			if (ret == 0)
				continue;
			if (ret < 0)
				goto error;
			break;
		}
		btrfs_item_key_to_cpu(leaf, &found_key, slot);
		if (found_key.type == BTRFS_DEV_ITEM_KEY) {
			struct btrfs_dev_item *dev_item;
			dev_item = btrfs_item_ptr(leaf, slot,
						  struct btrfs_dev_item);
			ret = read_one_dev(fs_info, leaf, dev_item);
			if (ret)
				goto error;
			total_dev++;
		} else if (found_key.type == BTRFS_CHUNK_ITEM_KEY) {
			struct btrfs_chunk *chunk;
			chunk = btrfs_item_ptr(leaf, slot, struct btrfs_chunk);
			ret = read_one_chunk(fs_info, &found_key, leaf, chunk);
			if (ret)
				goto error;
		}
		path->slots[0]++;
	}

	/*
	 * After loading chunk tree, we've got all device information,
	 * do another round of validation checks.
	 */
	if (total_dev != fs_info->fs_devices->total_devices) {
		btrfs_err(fs_info,
	   "super_num_devices %llu mismatch with num_devices %llu found here",
			  btrfs_super_num_devices(fs_info->super_copy),
			  total_dev);
		ret = -EINVAL;
		goto error;
	}
	if (btrfs_super_total_bytes(fs_info->super_copy) <
	    fs_info->fs_devices->total_rw_bytes) {
		btrfs_err(fs_info,
	"super_total_bytes %llu mismatch with fs_devices total_rw_bytes %llu",
			  btrfs_super_total_bytes(fs_info->super_copy),
			  fs_info->fs_devices->total_rw_bytes);
		ret = -EINVAL;
		goto error;
	}
	ret = 0;
error:
	mutex_unlock(&fs_info->chunk_mutex);
	mutex_unlock(&uuid_mutex);

	btrfs_free_path(path);
	return ret;
}

void btrfs_init_devices_late(struct btrfs_fs_info *fs_info)
{
	struct btrfs_fs_devices *fs_devices = fs_info->fs_devices;
	struct btrfs_device *device;

	while (fs_devices) {
		mutex_lock(&fs_devices->device_list_mutex);
		list_for_each_entry(device, &fs_devices->devices, dev_list)
			device->fs_info = fs_info;
		mutex_unlock(&fs_devices->device_list_mutex);

		fs_devices = fs_devices->seed;
	}
}

static void __btrfs_reset_dev_stats(struct btrfs_device *dev)
{
	int i;

	for (i = 0; i < BTRFS_DEV_STAT_VALUES_MAX; i++)
		btrfs_dev_stat_reset(dev, i);
}

int btrfs_init_dev_stats(struct btrfs_fs_info *fs_info)
{
	struct btrfs_key key;
	struct btrfs_key found_key;
	struct btrfs_root *dev_root = fs_info->dev_root;
	struct btrfs_fs_devices *fs_devices = fs_info->fs_devices;
	struct extent_buffer *eb;
	int slot;
	int ret = 0;
	struct btrfs_device *device;
	struct btrfs_path *path = NULL;
	int i;

	path = btrfs_alloc_path();
	if (!path) {
		ret = -ENOMEM;
		goto out;
	}

	mutex_lock(&fs_devices->device_list_mutex);
	list_for_each_entry(device, &fs_devices->devices, dev_list) {
		int item_size;
		struct btrfs_dev_stats_item *ptr;

		key.objectid = BTRFS_DEV_STATS_OBJECTID;
		key.type = BTRFS_PERSISTENT_ITEM_KEY;
		key.offset = device->devid;
		ret = btrfs_search_slot(NULL, dev_root, &key, path, 0, 0);
		if (ret) {
			__btrfs_reset_dev_stats(device);
			device->dev_stats_valid = 1;
			btrfs_release_path(path);
			continue;
		}
		slot = path->slots[0];
		eb = path->nodes[0];
		btrfs_item_key_to_cpu(eb, &found_key, slot);
		item_size = btrfs_item_size_nr(eb, slot);

		ptr = btrfs_item_ptr(eb, slot,
				     struct btrfs_dev_stats_item);

		for (i = 0; i < BTRFS_DEV_STAT_VALUES_MAX; i++) {
			if (item_size >= (1 + i) * sizeof(__le64))
				btrfs_dev_stat_set(device, i,
					btrfs_dev_stats_value(eb, ptr, i));
			else
				btrfs_dev_stat_reset(device, i);
		}

		device->dev_stats_valid = 1;
		btrfs_dev_stat_print_on_load(device);
		btrfs_release_path(path);
	}
	mutex_unlock(&fs_devices->device_list_mutex);

out:
	btrfs_free_path(path);
	return ret < 0 ? ret : 0;
}

static int update_dev_stat_item(struct btrfs_trans_handle *trans,
				struct btrfs_device *device)
{
	struct btrfs_fs_info *fs_info = trans->fs_info;
	struct btrfs_root *dev_root = fs_info->dev_root;
	struct btrfs_path *path;
	struct btrfs_key key;
	struct extent_buffer *eb;
	struct btrfs_dev_stats_item *ptr;
	int ret;
	int i;

	key.objectid = BTRFS_DEV_STATS_OBJECTID;
	key.type = BTRFS_PERSISTENT_ITEM_KEY;
	key.offset = device->devid;

	path = btrfs_alloc_path();
	if (!path)
		return -ENOMEM;
	ret = btrfs_search_slot(trans, dev_root, &key, path, -1, 1);
	if (ret < 0) {
		btrfs_warn_in_rcu(fs_info,
			"error %d while searching for dev_stats item for device %s",
			      ret, rcu_str_deref(device->name));
		goto out;
	}

	if (ret == 0 &&
	    btrfs_item_size_nr(path->nodes[0], path->slots[0]) < sizeof(*ptr)) {
		/* need to delete old one and insert a new one */
		ret = btrfs_del_item(trans, dev_root, path);
		if (ret != 0) {
			btrfs_warn_in_rcu(fs_info,
				"delete too small dev_stats item for device %s failed %d",
				      rcu_str_deref(device->name), ret);
			goto out;
		}
		ret = 1;
	}

	if (ret == 1) {
		/* need to insert a new item */
		btrfs_release_path(path);
		ret = btrfs_insert_empty_item(trans, dev_root, path,
					      &key, sizeof(*ptr));
		if (ret < 0) {
			btrfs_warn_in_rcu(fs_info,
				"insert dev_stats item for device %s failed %d",
				rcu_str_deref(device->name), ret);
			goto out;
		}
	}

	eb = path->nodes[0];
	ptr = btrfs_item_ptr(eb, path->slots[0], struct btrfs_dev_stats_item);
	for (i = 0; i < BTRFS_DEV_STAT_VALUES_MAX; i++)
		btrfs_set_dev_stats_value(eb, ptr, i,
					  btrfs_dev_stat_read(device, i));
	btrfs_mark_buffer_dirty(eb);

out:
	btrfs_free_path(path);
	return ret;
}

/*
 * called from commit_transaction. Writes all changed device stats to disk.
 */
int btrfs_run_dev_stats(struct btrfs_trans_handle *trans,
			struct btrfs_fs_info *fs_info)
{
	struct btrfs_fs_devices *fs_devices = fs_info->fs_devices;
	struct btrfs_device *device;
	int stats_cnt;
	int ret = 0;

	mutex_lock(&fs_devices->device_list_mutex);
	list_for_each_entry(device, &fs_devices->devices, dev_list) {
		stats_cnt = atomic_read(&device->dev_stats_ccnt);
		if (!device->dev_stats_valid || stats_cnt == 0)
			continue;


		/*
		 * There is a LOAD-LOAD control dependency between the value of
		 * dev_stats_ccnt and updating the on-disk values which requires
		 * reading the in-memory counters. Such control dependencies
		 * require explicit read memory barriers.
		 *
		 * This memory barriers pairs with smp_mb__before_atomic in
		 * btrfs_dev_stat_inc/btrfs_dev_stat_set and with the full
		 * barrier implied by atomic_xchg in
		 * btrfs_dev_stats_read_and_reset
		 */
		smp_rmb();

<<<<<<< HEAD
		ret = update_dev_stat_item(trans, fs_info, device);
=======
		ret = update_dev_stat_item(trans, device);
>>>>>>> e021bb4f
		if (!ret)
			atomic_sub(stats_cnt, &device->dev_stats_ccnt);
	}
	mutex_unlock(&fs_devices->device_list_mutex);

	return ret;
}

void btrfs_dev_stat_inc_and_print(struct btrfs_device *dev, int index)
{
	btrfs_dev_stat_inc(dev, index);
	btrfs_dev_stat_print_on_error(dev);
}

static void btrfs_dev_stat_print_on_error(struct btrfs_device *dev)
{
	if (!dev->dev_stats_valid)
		return;
	btrfs_err_rl_in_rcu(dev->fs_info,
		"bdev %s errs: wr %u, rd %u, flush %u, corrupt %u, gen %u",
			   rcu_str_deref(dev->name),
			   btrfs_dev_stat_read(dev, BTRFS_DEV_STAT_WRITE_ERRS),
			   btrfs_dev_stat_read(dev, BTRFS_DEV_STAT_READ_ERRS),
			   btrfs_dev_stat_read(dev, BTRFS_DEV_STAT_FLUSH_ERRS),
			   btrfs_dev_stat_read(dev, BTRFS_DEV_STAT_CORRUPTION_ERRS),
			   btrfs_dev_stat_read(dev, BTRFS_DEV_STAT_GENERATION_ERRS));
}

static void btrfs_dev_stat_print_on_load(struct btrfs_device *dev)
{
	int i;

	for (i = 0; i < BTRFS_DEV_STAT_VALUES_MAX; i++)
		if (btrfs_dev_stat_read(dev, i) != 0)
			break;
	if (i == BTRFS_DEV_STAT_VALUES_MAX)
		return; /* all values == 0, suppress message */

	btrfs_info_in_rcu(dev->fs_info,
		"bdev %s errs: wr %u, rd %u, flush %u, corrupt %u, gen %u",
	       rcu_str_deref(dev->name),
	       btrfs_dev_stat_read(dev, BTRFS_DEV_STAT_WRITE_ERRS),
	       btrfs_dev_stat_read(dev, BTRFS_DEV_STAT_READ_ERRS),
	       btrfs_dev_stat_read(dev, BTRFS_DEV_STAT_FLUSH_ERRS),
	       btrfs_dev_stat_read(dev, BTRFS_DEV_STAT_CORRUPTION_ERRS),
	       btrfs_dev_stat_read(dev, BTRFS_DEV_STAT_GENERATION_ERRS));
}

int btrfs_get_dev_stats(struct btrfs_fs_info *fs_info,
			struct btrfs_ioctl_get_dev_stats *stats)
{
	struct btrfs_device *dev;
	struct btrfs_fs_devices *fs_devices = fs_info->fs_devices;
	int i;

	mutex_lock(&fs_devices->device_list_mutex);
	dev = btrfs_find_device(fs_info, stats->devid, NULL, NULL);
	mutex_unlock(&fs_devices->device_list_mutex);

	if (!dev) {
		btrfs_warn(fs_info, "get dev_stats failed, device not found");
		return -ENODEV;
	} else if (!dev->dev_stats_valid) {
		btrfs_warn(fs_info, "get dev_stats failed, not yet valid");
		return -ENODEV;
	} else if (stats->flags & BTRFS_DEV_STATS_RESET) {
		for (i = 0; i < BTRFS_DEV_STAT_VALUES_MAX; i++) {
			if (stats->nr_items > i)
				stats->values[i] =
					btrfs_dev_stat_read_and_reset(dev, i);
			else
				btrfs_dev_stat_reset(dev, i);
		}
	} else {
		for (i = 0; i < BTRFS_DEV_STAT_VALUES_MAX; i++)
			if (stats->nr_items > i)
				stats->values[i] = btrfs_dev_stat_read(dev, i);
	}
	if (stats->nr_items > BTRFS_DEV_STAT_VALUES_MAX)
		stats->nr_items = BTRFS_DEV_STAT_VALUES_MAX;
	return 0;
}

void btrfs_scratch_superblocks(struct block_device *bdev, const char *device_path)
{
	struct buffer_head *bh;
	struct btrfs_super_block *disk_super;
	int copy_num;

	if (!bdev)
		return;

	for (copy_num = 0; copy_num < BTRFS_SUPER_MIRROR_MAX;
		copy_num++) {

		if (btrfs_read_dev_one_super(bdev, copy_num, &bh))
			continue;

		disk_super = (struct btrfs_super_block *)bh->b_data;

		memset(&disk_super->magic, 0, sizeof(disk_super->magic));
		set_buffer_dirty(bh);
		sync_dirty_buffer(bh);
		brelse(bh);
	}

	/* Notify udev that device has changed */
	btrfs_kobject_uevent(bdev, KOBJ_CHANGE);

	/* Update ctime/mtime for device path for libblkid */
	update_dev_time(device_path);
}

/*
 * Update the size of all devices, which is used for writing out the
 * super blocks.
 */
void btrfs_update_commit_device_size(struct btrfs_fs_info *fs_info)
{
	struct btrfs_fs_devices *fs_devices = fs_info->fs_devices;
	struct btrfs_device *curr, *next;

	if (list_empty(&fs_devices->resized_devices))
		return;

	mutex_lock(&fs_devices->device_list_mutex);
	mutex_lock(&fs_info->chunk_mutex);
	list_for_each_entry_safe(curr, next, &fs_devices->resized_devices,
				 resized_list) {
		list_del_init(&curr->resized_list);
		curr->commit_total_bytes = curr->disk_total_bytes;
	}
	mutex_unlock(&fs_info->chunk_mutex);
	mutex_unlock(&fs_devices->device_list_mutex);
}

/* Must be invoked during the transaction commit */
void btrfs_update_commit_device_bytes_used(struct btrfs_transaction *trans)
{
	struct btrfs_fs_info *fs_info = trans->fs_info;
	struct extent_map *em;
	struct map_lookup *map;
	struct btrfs_device *dev;
	int i;

	if (list_empty(&trans->pending_chunks))
		return;

	/* In order to kick the device replace finish process */
	mutex_lock(&fs_info->chunk_mutex);
	list_for_each_entry(em, &trans->pending_chunks, list) {
		map = em->map_lookup;

		for (i = 0; i < map->num_stripes; i++) {
			dev = map->stripes[i].dev;
			dev->commit_bytes_used = dev->bytes_used;
		}
	}
	mutex_unlock(&fs_info->chunk_mutex);
}

void btrfs_set_fs_info_ptr(struct btrfs_fs_info *fs_info)
{
	struct btrfs_fs_devices *fs_devices = fs_info->fs_devices;
	while (fs_devices) {
		fs_devices->fs_info = fs_info;
		fs_devices = fs_devices->seed;
	}
}

void btrfs_reset_fs_info_ptr(struct btrfs_fs_info *fs_info)
{
	struct btrfs_fs_devices *fs_devices = fs_info->fs_devices;
	while (fs_devices) {
		fs_devices->fs_info = NULL;
		fs_devices = fs_devices->seed;
	}
}

/*
 * Multiplicity factor for simple profiles: DUP, RAID1-like and RAID10.
 */
int btrfs_bg_type_to_factor(u64 flags)
{
	if (flags & (BTRFS_BLOCK_GROUP_DUP | BTRFS_BLOCK_GROUP_RAID1 |
		     BTRFS_BLOCK_GROUP_RAID10))
		return 2;
	return 1;
}


static u64 calc_stripe_length(u64 type, u64 chunk_len, int num_stripes)
{
	int index = btrfs_bg_flags_to_raid_index(type);
	int ncopies = btrfs_raid_array[index].ncopies;
	int data_stripes;

	switch (type & BTRFS_BLOCK_GROUP_PROFILE_MASK) {
	case BTRFS_BLOCK_GROUP_RAID5:
		data_stripes = num_stripes - 1;
		break;
	case BTRFS_BLOCK_GROUP_RAID6:
		data_stripes = num_stripes - 2;
		break;
	default:
		data_stripes = num_stripes / ncopies;
		break;
	}
	return div_u64(chunk_len, data_stripes);
}

static int verify_one_dev_extent(struct btrfs_fs_info *fs_info,
				 u64 chunk_offset, u64 devid,
				 u64 physical_offset, u64 physical_len)
{
	struct extent_map_tree *em_tree = &fs_info->mapping_tree.map_tree;
	struct extent_map *em;
	struct map_lookup *map;
	u64 stripe_len;
	bool found = false;
	int ret = 0;
	int i;

	read_lock(&em_tree->lock);
	em = lookup_extent_mapping(em_tree, chunk_offset, 1);
	read_unlock(&em_tree->lock);

	if (!em) {
		btrfs_err(fs_info,
"dev extent physical offset %llu on devid %llu doesn't have corresponding chunk",
			  physical_offset, devid);
		ret = -EUCLEAN;
		goto out;
	}

	map = em->map_lookup;
	stripe_len = calc_stripe_length(map->type, em->len, map->num_stripes);
	if (physical_len != stripe_len) {
		btrfs_err(fs_info,
"dev extent physical offset %llu on devid %llu length doesn't match chunk %llu, have %llu expect %llu",
			  physical_offset, devid, em->start, physical_len,
			  stripe_len);
		ret = -EUCLEAN;
		goto out;
	}

	for (i = 0; i < map->num_stripes; i++) {
		if (map->stripes[i].dev->devid == devid &&
		    map->stripes[i].physical == physical_offset) {
			found = true;
			if (map->verified_stripes >= map->num_stripes) {
				btrfs_err(fs_info,
				"too many dev extents for chunk %llu found",
					  em->start);
				ret = -EUCLEAN;
				goto out;
			}
			map->verified_stripes++;
			break;
		}
	}
	if (!found) {
		btrfs_err(fs_info,
	"dev extent physical offset %llu devid %llu has no corresponding chunk",
			physical_offset, devid);
		ret = -EUCLEAN;
	}
out:
	free_extent_map(em);
	return ret;
}

static int verify_chunk_dev_extent_mapping(struct btrfs_fs_info *fs_info)
{
	struct extent_map_tree *em_tree = &fs_info->mapping_tree.map_tree;
	struct extent_map *em;
	struct rb_node *node;
	int ret = 0;

	read_lock(&em_tree->lock);
	for (node = rb_first(&em_tree->map); node; node = rb_next(node)) {
		em = rb_entry(node, struct extent_map, rb_node);
		if (em->map_lookup->num_stripes !=
		    em->map_lookup->verified_stripes) {
			btrfs_err(fs_info,
			"chunk %llu has missing dev extent, have %d expect %d",
				  em->start, em->map_lookup->verified_stripes,
				  em->map_lookup->num_stripes);
			ret = -EUCLEAN;
			goto out;
		}
	}
out:
	read_unlock(&em_tree->lock);
	return ret;
}

/*
 * Ensure that all dev extents are mapped to correct chunk, otherwise
 * later chunk allocation/free would cause unexpected behavior.
 *
 * NOTE: This will iterate through the whole device tree, which should be of
 * the same size level as the chunk tree.  This slightly increases mount time.
 */
int btrfs_verify_dev_extents(struct btrfs_fs_info *fs_info)
{
	struct btrfs_path *path;
	struct btrfs_root *root = fs_info->dev_root;
	struct btrfs_key key;
	u64 prev_devid = 0;
	u64 prev_dev_ext_end = 0;
	int ret = 0;

	key.objectid = 1;
	key.type = BTRFS_DEV_EXTENT_KEY;
	key.offset = 0;

	path = btrfs_alloc_path();
	if (!path)
		return -ENOMEM;

	path->reada = READA_FORWARD;
	ret = btrfs_search_slot(NULL, root, &key, path, 0, 0);
	if (ret < 0)
		goto out;

	if (path->slots[0] >= btrfs_header_nritems(path->nodes[0])) {
		ret = btrfs_next_item(root, path);
		if (ret < 0)
			goto out;
		/* No dev extents at all? Not good */
		if (ret > 0) {
			ret = -EUCLEAN;
			goto out;
		}
	}
	while (1) {
		struct extent_buffer *leaf = path->nodes[0];
		struct btrfs_dev_extent *dext;
		int slot = path->slots[0];
		u64 chunk_offset;
		u64 physical_offset;
		u64 physical_len;
		u64 devid;

		btrfs_item_key_to_cpu(leaf, &key, slot);
		if (key.type != BTRFS_DEV_EXTENT_KEY)
			break;
		devid = key.objectid;
		physical_offset = key.offset;

		dext = btrfs_item_ptr(leaf, slot, struct btrfs_dev_extent);
		chunk_offset = btrfs_dev_extent_chunk_offset(leaf, dext);
		physical_len = btrfs_dev_extent_length(leaf, dext);

		/* Check if this dev extent overlaps with the previous one */
		if (devid == prev_devid && physical_offset < prev_dev_ext_end) {
			btrfs_err(fs_info,
"dev extent devid %llu physical offset %llu overlap with previous dev extent end %llu",
				  devid, physical_offset, prev_dev_ext_end);
			ret = -EUCLEAN;
			goto out;
		}

		ret = verify_one_dev_extent(fs_info, chunk_offset, devid,
					    physical_offset, physical_len);
		if (ret < 0)
			goto out;
		prev_devid = devid;
		prev_dev_ext_end = physical_offset + physical_len;

		ret = btrfs_next_item(root, path);
		if (ret < 0)
			goto out;
		if (ret > 0) {
			ret = 0;
			break;
		}
	}

	/* Ensure all chunks have corresponding dev extents */
	ret = verify_chunk_dev_extent_mapping(fs_info);
out:
	btrfs_free_path(path);
	return ret;
}<|MERGE_RESOLUTION|>--- conflicted
+++ resolved
@@ -661,20 +661,6 @@
 				continue;
 
 			/* delete the stale device */
-<<<<<<< HEAD
-			if (fs_devs->num_devices == 1) {
-				btrfs_sysfs_remove_fsid(fs_devs);
-				list_del(&fs_devs->list);
-				free_fs_devices(fs_devs);
-				break;
-			} else {
-				fs_devs->num_devices--;
-				list_del(&dev->dev_list);
-				rcu_string_free(dev->name);
-				kfree(dev);
-			}
-			break;
-=======
 			fs_devices->num_devices--;
 			list_del(&device->dev_list);
 			btrfs_free_device(device);
@@ -687,7 +673,6 @@
 			btrfs_sysfs_remove_fsid(fs_devices);
 			list_del(&fs_devices->fs_list);
 			free_fs_devices(fs_devices);
->>>>>>> e021bb4f
 		}
 	}
 }
@@ -2567,19 +2552,11 @@
 	mutex_unlock(&fs_info->fs_devices->device_list_mutex);
 error_trans:
 	if (seeding_dev)
-<<<<<<< HEAD
-		sb->s_flags |= MS_RDONLY;
-	btrfs_end_transaction(trans);
-	rcu_string_free(device->name);
-	btrfs_sysfs_rm_device_link(fs_info->fs_devices, device);
-	kfree(device);
-=======
 		sb->s_flags |= SB_RDONLY;
 	if (trans)
 		btrfs_end_transaction(trans);
 error_free_device:
 	btrfs_free_device(device);
->>>>>>> e021bb4f
 error:
 	blkdev_put(bdev, FMODE_EXCL);
 	if (seeding_dev && !unlocked) {
@@ -7214,11 +7191,7 @@
 		 */
 		smp_rmb();
 
-<<<<<<< HEAD
-		ret = update_dev_stat_item(trans, fs_info, device);
-=======
 		ret = update_dev_stat_item(trans, device);
->>>>>>> e021bb4f
 		if (!ret)
 			atomic_sub(stats_cnt, &device->dev_stats_ccnt);
 	}
