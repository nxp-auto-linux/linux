// SPDX-License-Identifier: GPL-2.0
/*
 * Copyright (C) 2007 Oracle.  All rights reserved.
 */

#include <linux/sched.h>
#include <linux/bio.h>
#include <linux/slab.h>
#include <linux/buffer_head.h>
#include <linux/blkdev.h>
#include <linux/ratelimit.h>
#include <linux/kthread.h>
#include <linux/raid/pq.h>
#include <linux/semaphore.h>
#include <linux/uuid.h>
#include <linux/list_sort.h>
#include "ctree.h"
#include "extent_map.h"
#include "disk-io.h"
#include "transaction.h"
#include "print-tree.h"
#include "volumes.h"
#include "raid56.h"
#include "async-thread.h"
#include "check-integrity.h"
#include "rcu-string.h"
#include "math.h"
#include "dev-replace.h"
#include "sysfs.h"
#include "tree-checker.h"

const struct btrfs_raid_attr btrfs_raid_array[BTRFS_NR_RAID_TYPES] = {
	[BTRFS_RAID_RAID10] = {
		.sub_stripes	= 2,
		.dev_stripes	= 1,
		.devs_max	= 0,	/* 0 == as many as possible */
		.devs_min	= 4,
		.tolerated_failures = 1,
		.devs_increment	= 2,
		.ncopies	= 2,
		.nparity        = 0,
		.raid_name	= "raid10",
		.bg_flag	= BTRFS_BLOCK_GROUP_RAID10,
		.mindev_error	= BTRFS_ERROR_DEV_RAID10_MIN_NOT_MET,
	},
	[BTRFS_RAID_RAID1] = {
		.sub_stripes	= 1,
		.dev_stripes	= 1,
		.devs_max	= 2,
		.devs_min	= 2,
		.tolerated_failures = 1,
		.devs_increment	= 2,
		.ncopies	= 2,
		.nparity        = 0,
		.raid_name	= "raid1",
		.bg_flag	= BTRFS_BLOCK_GROUP_RAID1,
		.mindev_error	= BTRFS_ERROR_DEV_RAID1_MIN_NOT_MET,
	},
	[BTRFS_RAID_DUP] = {
		.sub_stripes	= 1,
		.dev_stripes	= 2,
		.devs_max	= 1,
		.devs_min	= 1,
		.tolerated_failures = 0,
		.devs_increment	= 1,
		.ncopies	= 2,
		.nparity        = 0,
		.raid_name	= "dup",
		.bg_flag	= BTRFS_BLOCK_GROUP_DUP,
		.mindev_error	= 0,
	},
	[BTRFS_RAID_RAID0] = {
		.sub_stripes	= 1,
		.dev_stripes	= 1,
		.devs_max	= 0,
		.devs_min	= 2,
		.tolerated_failures = 0,
		.devs_increment	= 1,
		.ncopies	= 1,
		.nparity        = 0,
		.raid_name	= "raid0",
		.bg_flag	= BTRFS_BLOCK_GROUP_RAID0,
		.mindev_error	= 0,
	},
	[BTRFS_RAID_SINGLE] = {
		.sub_stripes	= 1,
		.dev_stripes	= 1,
		.devs_max	= 1,
		.devs_min	= 1,
		.tolerated_failures = 0,
		.devs_increment	= 1,
		.ncopies	= 1,
		.nparity        = 0,
		.raid_name	= "single",
		.bg_flag	= 0,
		.mindev_error	= 0,
	},
	[BTRFS_RAID_RAID5] = {
		.sub_stripes	= 1,
		.dev_stripes	= 1,
		.devs_max	= 0,
		.devs_min	= 2,
		.tolerated_failures = 1,
		.devs_increment	= 1,
		.ncopies	= 1,
		.nparity        = 1,
		.raid_name	= "raid5",
		.bg_flag	= BTRFS_BLOCK_GROUP_RAID5,
		.mindev_error	= BTRFS_ERROR_DEV_RAID5_MIN_NOT_MET,
	},
	[BTRFS_RAID_RAID6] = {
		.sub_stripes	= 1,
		.dev_stripes	= 1,
		.devs_max	= 0,
		.devs_min	= 3,
		.tolerated_failures = 2,
		.devs_increment	= 1,
		.ncopies	= 1,
		.nparity        = 2,
		.raid_name	= "raid6",
		.bg_flag	= BTRFS_BLOCK_GROUP_RAID6,
		.mindev_error	= BTRFS_ERROR_DEV_RAID6_MIN_NOT_MET,
	},
};

const char *get_raid_name(enum btrfs_raid_types type)
{
	if (type >= BTRFS_NR_RAID_TYPES)
		return NULL;

	return btrfs_raid_array[type].raid_name;
}

/*
 * Fill @buf with textual description of @bg_flags, no more than @size_buf
 * bytes including terminating null byte.
 */
void btrfs_describe_block_groups(u64 bg_flags, char *buf, u32 size_buf)
{
	int i;
	int ret;
	char *bp = buf;
	u64 flags = bg_flags;
	u32 size_bp = size_buf;

	if (!flags) {
		strcpy(bp, "NONE");
		return;
	}

#define DESCRIBE_FLAG(flag, desc)						\
	do {								\
		if (flags & (flag)) {					\
			ret = snprintf(bp, size_bp, "%s|", (desc));	\
			if (ret < 0 || ret >= size_bp)			\
				goto out_overflow;			\
			size_bp -= ret;					\
			bp += ret;					\
			flags &= ~(flag);				\
		}							\
	} while (0)

	DESCRIBE_FLAG(BTRFS_BLOCK_GROUP_DATA, "data");
	DESCRIBE_FLAG(BTRFS_BLOCK_GROUP_SYSTEM, "system");
	DESCRIBE_FLAG(BTRFS_BLOCK_GROUP_METADATA, "metadata");

	DESCRIBE_FLAG(BTRFS_AVAIL_ALLOC_BIT_SINGLE, "single");
	for (i = 0; i < BTRFS_NR_RAID_TYPES; i++)
		DESCRIBE_FLAG(btrfs_raid_array[i].bg_flag,
			      btrfs_raid_array[i].raid_name);
#undef DESCRIBE_FLAG

	if (flags) {
		ret = snprintf(bp, size_bp, "0x%llx|", flags);
		size_bp -= ret;
	}

	if (size_bp < size_buf)
		buf[size_buf - size_bp - 1] = '\0'; /* remove last | */

	/*
	 * The text is trimmed, it's up to the caller to provide sufficiently
	 * large buffer
	 */
out_overflow:;
}

<<<<<<< HEAD
static int init_first_rw_device(struct btrfs_trans_handle *trans,
				struct btrfs_fs_info *fs_info);
=======
static int init_first_rw_device(struct btrfs_trans_handle *trans);
>>>>>>> 0ecfebd2
static int btrfs_relocate_sys_chunks(struct btrfs_fs_info *fs_info);
static void __btrfs_reset_dev_stats(struct btrfs_device *dev);
static void btrfs_dev_stat_print_on_error(struct btrfs_device *dev);
static void btrfs_dev_stat_print_on_load(struct btrfs_device *device);
static int __btrfs_map_block(struct btrfs_fs_info *fs_info,
			     enum btrfs_map_op op,
			     u64 logical, u64 *length,
			     struct btrfs_bio **bbio_ret,
			     int mirror_num, int need_raid_map);

/*
 * Device locking
 * ==============
 *
 * There are several mutexes that protect manipulation of devices and low-level
 * structures like chunks but not block groups, extents or files
 *
 * uuid_mutex (global lock)
 * ------------------------
 * protects the fs_uuids list that tracks all per-fs fs_devices, resulting from
 * the SCAN_DEV ioctl registration or from mount either implicitly (the first
 * device) or requested by the device= mount option
 *
 * the mutex can be very coarse and can cover long-running operations
 *
 * protects: updates to fs_devices counters like missing devices, rw devices,
 * seeding, structure cloning, opening/closing devices at mount/umount time
 *
 * global::fs_devs - add, remove, updates to the global list
 *
 * does not protect: manipulation of the fs_devices::devices list!
 *
 * btrfs_device::name - renames (write side), read is RCU
 *
 * fs_devices::device_list_mutex (per-fs, with RCU)
 * ------------------------------------------------
 * protects updates to fs_devices::devices, ie. adding and deleting
 *
 * simple list traversal with read-only actions can be done with RCU protection
 *
 * may be used to exclude some operations from running concurrently without any
 * modifications to the list (see write_all_supers)
 *
 * balance_mutex
 * -------------
 * protects balance structures (status, state) and context accessed from
 * several places (internally, ioctl)
 *
 * chunk_mutex
 * -----------
 * protects chunks, adding or removing during allocation, trim or when a new
 * device is added/removed
 *
 * cleaner_mutex
 * -------------
 * a big lock that is held by the cleaner thread and prevents running subvolume
 * cleaning together with relocation or delayed iputs
 *
 *
 * Lock nesting
 * ============
 *
 * uuid_mutex
 *   volume_mutex
 *     device_list_mutex
 *       chunk_mutex
 *     balance_mutex
 *
 *
 * Exclusive operations, BTRFS_FS_EXCL_OP
 * ======================================
 *
 * Maintains the exclusivity of the following operations that apply to the
 * whole filesystem and cannot run in parallel.
 *
 * - Balance (*)
 * - Device add
 * - Device remove
 * - Device replace (*)
 * - Resize
 *
 * The device operations (as above) can be in one of the following states:
 *
 * - Running state
 * - Paused state
 * - Completed state
 *
 * Only device operations marked with (*) can go into the Paused state for the
 * following reasons:
 *
 * - ioctl (only Balance can be Paused through ioctl)
 * - filesystem remounted as read-only
 * - filesystem unmounted and mounted as read-only
 * - system power-cycle and filesystem mounted as read-only
 * - filesystem or device errors leading to forced read-only
 *
 * BTRFS_FS_EXCL_OP flag is set and cleared using atomic operations.
 * During the course of Paused state, the BTRFS_FS_EXCL_OP remains set.
 * A device operation in Paused or Running state can be canceled or resumed
 * either by ioctl (Balance only) or when remounted as read-write.
 * BTRFS_FS_EXCL_OP flag is cleared when the device operation is canceled or
 * completed.
 */

DEFINE_MUTEX(uuid_mutex);
static LIST_HEAD(fs_uuids);
struct list_head *btrfs_get_fs_uuids(void)
{
	return &fs_uuids;
}

/*
 * alloc_fs_devices - allocate struct btrfs_fs_devices
 * @fsid:		if not NULL, copy the UUID to fs_devices::fsid
 * @metadata_fsid:	if not NULL, copy the UUID to fs_devices::metadata_fsid
 *
 * Return a pointer to a new struct btrfs_fs_devices on success, or ERR_PTR().
 * The returned struct is not linked onto any lists and can be destroyed with
 * kfree() right away.
 */
static struct btrfs_fs_devices *alloc_fs_devices(const u8 *fsid,
						 const u8 *metadata_fsid)
{
	struct btrfs_fs_devices *fs_devs;

	fs_devs = kzalloc(sizeof(*fs_devs), GFP_KERNEL);
	if (!fs_devs)
		return ERR_PTR(-ENOMEM);

	mutex_init(&fs_devs->device_list_mutex);

	INIT_LIST_HEAD(&fs_devs->devices);
	INIT_LIST_HEAD(&fs_devs->alloc_list);
	INIT_LIST_HEAD(&fs_devs->fs_list);
	if (fsid)
		memcpy(fs_devs->fsid, fsid, BTRFS_FSID_SIZE);

	if (metadata_fsid)
		memcpy(fs_devs->metadata_uuid, metadata_fsid, BTRFS_FSID_SIZE);
	else if (fsid)
		memcpy(fs_devs->metadata_uuid, fsid, BTRFS_FSID_SIZE);

	return fs_devs;
}

void btrfs_free_device(struct btrfs_device *device)
{
	WARN_ON(!list_empty(&device->post_commit_list));
	rcu_string_free(device->name);
	extent_io_tree_release(&device->alloc_state);
	bio_put(device->flush_bio);
	kfree(device);
}

static void free_fs_devices(struct btrfs_fs_devices *fs_devices)
{
	struct btrfs_device *device;
	WARN_ON(fs_devices->opened);
	while (!list_empty(&fs_devices->devices)) {
		device = list_entry(fs_devices->devices.next,
				    struct btrfs_device, dev_list);
		list_del(&device->dev_list);
		btrfs_free_device(device);
	}
	kfree(fs_devices);
}

static void btrfs_kobject_uevent(struct block_device *bdev,
				 enum kobject_action action)
{
	int ret;

	ret = kobject_uevent(&disk_to_dev(bdev->bd_disk)->kobj, action);
	if (ret)
		pr_warn("BTRFS: Sending event '%d' to kobject: '%s' (%p): failed\n",
			action,
			kobject_name(&disk_to_dev(bdev->bd_disk)->kobj),
			&disk_to_dev(bdev->bd_disk)->kobj);
}

void __exit btrfs_cleanup_fs_uuids(void)
{
	struct btrfs_fs_devices *fs_devices;

	while (!list_empty(&fs_uuids)) {
		fs_devices = list_entry(fs_uuids.next,
					struct btrfs_fs_devices, fs_list);
		list_del(&fs_devices->fs_list);
		free_fs_devices(fs_devices);
	}
}

/*
 * Returns a pointer to a new btrfs_device on success; ERR_PTR() on error.
 * Returned struct is not linked onto any lists and must be destroyed using
 * btrfs_free_device.
 */
static struct btrfs_device *__alloc_device(void)
{
	struct btrfs_device *dev;

	dev = kzalloc(sizeof(*dev), GFP_KERNEL);
	if (!dev)
		return ERR_PTR(-ENOMEM);

	/*
	 * Preallocate a bio that's always going to be used for flushing device
	 * barriers and matches the device lifespan
	 */
	dev->flush_bio = bio_alloc_bioset(GFP_KERNEL, 0, NULL);
	if (!dev->flush_bio) {
		kfree(dev);
		return ERR_PTR(-ENOMEM);
	}

	INIT_LIST_HEAD(&dev->dev_list);
	INIT_LIST_HEAD(&dev->dev_alloc_list);
	INIT_LIST_HEAD(&dev->post_commit_list);

	spin_lock_init(&dev->io_lock);

	atomic_set(&dev->reada_in_flight, 0);
	atomic_set(&dev->dev_stats_ccnt, 0);
	btrfs_device_data_ordered_init(dev);
	INIT_RADIX_TREE(&dev->reada_zones, GFP_NOFS & ~__GFP_DIRECT_RECLAIM);
	INIT_RADIX_TREE(&dev->reada_extents, GFP_NOFS & ~__GFP_DIRECT_RECLAIM);
	extent_io_tree_init(NULL, &dev->alloc_state, 0, NULL);

	return dev;
}

static noinline struct btrfs_fs_devices *find_fsid(
		const u8 *fsid, const u8 *metadata_fsid)
{
	struct btrfs_fs_devices *fs_devices;
<<<<<<< HEAD

	ASSERT(fsid);

=======

	ASSERT(fsid);

>>>>>>> 0ecfebd2
	if (metadata_fsid) {
		/*
		 * Handle scanned device having completed its fsid change but
		 * belonging to a fs_devices that was created by first scanning
		 * a device which didn't have its fsid/metadata_uuid changed
		 * at all and the CHANGING_FSID_V2 flag set.
		 */
		list_for_each_entry(fs_devices, &fs_uuids, fs_list) {
			if (fs_devices->fsid_change &&
			    memcmp(metadata_fsid, fs_devices->fsid,
				   BTRFS_FSID_SIZE) == 0 &&
			    memcmp(fs_devices->fsid, fs_devices->metadata_uuid,
				   BTRFS_FSID_SIZE) == 0) {
				return fs_devices;
			}
		}
		/*
		 * Handle scanned device having completed its fsid change but
		 * belonging to a fs_devices that was created by a device that
		 * has an outdated pair of fsid/metadata_uuid and
		 * CHANGING_FSID_V2 flag set.
		 */
		list_for_each_entry(fs_devices, &fs_uuids, fs_list) {
			if (fs_devices->fsid_change &&
			    memcmp(fs_devices->metadata_uuid,
				   fs_devices->fsid, BTRFS_FSID_SIZE) != 0 &&
			    memcmp(metadata_fsid, fs_devices->metadata_uuid,
				   BTRFS_FSID_SIZE) == 0) {
				return fs_devices;
			}
		}
	}

	/* Handle non-split brain cases */
	list_for_each_entry(fs_devices, &fs_uuids, fs_list) {
		if (metadata_fsid) {
			if (memcmp(fsid, fs_devices->fsid, BTRFS_FSID_SIZE) == 0
			    && memcmp(metadata_fsid, fs_devices->metadata_uuid,
				      BTRFS_FSID_SIZE) == 0)
				return fs_devices;
		} else {
			if (memcmp(fsid, fs_devices->fsid, BTRFS_FSID_SIZE) == 0)
				return fs_devices;
		}
	}
	return NULL;
}

static int
btrfs_get_bdev_and_sb(const char *device_path, fmode_t flags, void *holder,
		      int flush, struct block_device **bdev,
		      struct buffer_head **bh)
{
	int ret;

	*bdev = blkdev_get_by_path(device_path, flags, holder);

	if (IS_ERR(*bdev)) {
		ret = PTR_ERR(*bdev);
		goto error;
	}

	if (flush)
		filemap_write_and_wait((*bdev)->bd_inode->i_mapping);
	ret = set_blocksize(*bdev, BTRFS_BDEV_BLOCKSIZE);
	if (ret) {
		blkdev_put(*bdev, flags);
		goto error;
	}
	invalidate_bdev(*bdev);
	*bh = btrfs_read_dev_super(*bdev);
	if (IS_ERR(*bh)) {
		ret = PTR_ERR(*bh);
		blkdev_put(*bdev, flags);
		goto error;
	}

	return 0;

error:
	*bdev = NULL;
	*bh = NULL;
	return ret;
}

static void requeue_list(struct btrfs_pending_bios *pending_bios,
			struct bio *head, struct bio *tail)
{

	struct bio *old_head;

	old_head = pending_bios->head;
	pending_bios->head = head;
	if (pending_bios->tail)
		tail->bi_next = old_head;
	else
		pending_bios->tail = tail;
}

/*
 * we try to collect pending bios for a device so we don't get a large
 * number of procs sending bios down to the same device.  This greatly
 * improves the schedulers ability to collect and merge the bios.
 *
 * But, it also turns into a long list of bios to process and that is sure
 * to eventually make the worker thread block.  The solution here is to
 * make some progress and then put this work struct back at the end of
 * the list if the block device is congested.  This way, multiple devices
 * can make progress from a single worker thread.
 */
static noinline void run_scheduled_bios(struct btrfs_device *device)
{
	struct btrfs_fs_info *fs_info = device->fs_info;
	struct bio *pending;
	struct backing_dev_info *bdi;
	struct btrfs_pending_bios *pending_bios;
	struct bio *tail;
	struct bio *cur;
	int again = 0;
	unsigned long num_run;
	unsigned long batch_run = 0;
	unsigned long last_waited = 0;
	int force_reg = 0;
	int sync_pending = 0;
	struct blk_plug plug;

	/*
	 * this function runs all the bios we've collected for
	 * a particular device.  We don't want to wander off to
	 * another device without first sending all of these down.
	 * So, setup a plug here and finish it off before we return
	 */
	blk_start_plug(&plug);

	bdi = device->bdev->bd_bdi;

loop:
	spin_lock(&device->io_lock);

loop_lock:
	num_run = 0;

	/* take all the bios off the list at once and process them
	 * later on (without the lock held).  But, remember the
	 * tail and other pointers so the bios can be properly reinserted
	 * into the list if we hit congestion
	 */
	if (!force_reg && device->pending_sync_bios.head) {
		pending_bios = &device->pending_sync_bios;
		force_reg = 1;
	} else {
		pending_bios = &device->pending_bios;
		force_reg = 0;
	}

	pending = pending_bios->head;
	tail = pending_bios->tail;
	WARN_ON(pending && !tail);

	/*
	 * if pending was null this time around, no bios need processing
	 * at all and we can stop.  Otherwise it'll loop back up again
	 * and do an additional check so no bios are missed.
	 *
	 * device->running_pending is used to synchronize with the
	 * schedule_bio code.
	 */
	if (device->pending_sync_bios.head == NULL &&
	    device->pending_bios.head == NULL) {
		again = 0;
		device->running_pending = 0;
	} else {
		again = 1;
		device->running_pending = 1;
	}

	pending_bios->head = NULL;
	pending_bios->tail = NULL;

	spin_unlock(&device->io_lock);

	while (pending) {

		rmb();
		/* we want to work on both lists, but do more bios on the
		 * sync list than the regular list
		 */
		if ((num_run > 32 &&
		    pending_bios != &device->pending_sync_bios &&
		    device->pending_sync_bios.head) ||
		   (num_run > 64 && pending_bios == &device->pending_sync_bios &&
		    device->pending_bios.head)) {
			spin_lock(&device->io_lock);
			requeue_list(pending_bios, pending, tail);
			goto loop_lock;
		}

		cur = pending;
		pending = pending->bi_next;
		cur->bi_next = NULL;

		BUG_ON(atomic_read(&cur->__bi_cnt) == 0);

		/*
		 * if we're doing the sync list, record that our
		 * plug has some sync requests on it
		 *
		 * If we're doing the regular list and there are
		 * sync requests sitting around, unplug before
		 * we add more
		 */
		if (pending_bios == &device->pending_sync_bios) {
			sync_pending = 1;
		} else if (sync_pending) {
			blk_finish_plug(&plug);
			blk_start_plug(&plug);
			sync_pending = 0;
		}

		btrfsic_submit_bio(cur);
		num_run++;
		batch_run++;

		cond_resched();

		/*
		 * we made progress, there is more work to do and the bdi
		 * is now congested.  Back off and let other work structs
		 * run instead
		 */
		if (pending && bdi_write_congested(bdi) && batch_run > 8 &&
		    fs_info->fs_devices->open_devices > 1) {
			struct io_context *ioc;

			ioc = current->io_context;

			/*
			 * the main goal here is that we don't want to
			 * block if we're going to be able to submit
			 * more requests without blocking.
			 *
			 * This code does two great things, it pokes into
			 * the elevator code from a filesystem _and_
			 * it makes assumptions about how batching works.
			 */
			if (ioc && ioc->nr_batch_requests > 0 &&
			    time_before(jiffies, ioc->last_waited + HZ/50UL) &&
			    (last_waited == 0 ||
			     ioc->last_waited == last_waited)) {
				/*
				 * we want to go through our batch of
				 * requests and stop.  So, we copy out
				 * the ioc->last_waited time and test
				 * against it before looping
				 */
				last_waited = ioc->last_waited;
				cond_resched();
				continue;
			}
			spin_lock(&device->io_lock);
			requeue_list(pending_bios, pending, tail);
			device->running_pending = 1;

			spin_unlock(&device->io_lock);
			btrfs_queue_work(fs_info->submit_workers,
					 &device->work);
			goto done;
		}
	}

	cond_resched();
	if (again)
		goto loop;

	spin_lock(&device->io_lock);
	if (device->pending_bios.head || device->pending_sync_bios.head)
		goto loop_lock;
	spin_unlock(&device->io_lock);

done:
	blk_finish_plug(&plug);
}

static void pending_bios_fn(struct btrfs_work *work)
{
	struct btrfs_device *device;

	device = container_of(work, struct btrfs_device, work);
	run_scheduled_bios(device);
}

static bool device_path_matched(const char *path, struct btrfs_device *device)
{
	int found;

	rcu_read_lock();
	found = strcmp(rcu_str_deref(device->name), path);
	rcu_read_unlock();

	return found == 0;
}

/*
 *  Search and remove all stale (devices which are not mounted) devices.
 *  When both inputs are NULL, it will search and release all stale devices.
 *  path:	Optional. When provided will it release all unmounted devices
 *		matching this path only.
 *  skip_dev:	Optional. Will skip this device when searching for the stale
 *		devices.
 *  Return:	0 for success or if @path is NULL.
 * 		-EBUSY if @path is a mounted device.
 * 		-ENOENT if @path does not match any device in the list.
 */
static int btrfs_free_stale_devices(const char *path,
				     struct btrfs_device *skip_device)
{
	struct btrfs_fs_devices *fs_devices, *tmp_fs_devices;
	struct btrfs_device *device, *tmp_device;
	int ret = 0;

	if (path)
		ret = -ENOENT;

	list_for_each_entry_safe(fs_devices, tmp_fs_devices, &fs_uuids, fs_list) {

		mutex_lock(&fs_devices->device_list_mutex);
		list_for_each_entry_safe(device, tmp_device,
					 &fs_devices->devices, dev_list) {
			if (skip_device && skip_device == device)
				continue;
			if (path && !device->name)
				continue;
			if (path && !device_path_matched(path, device))
				continue;
			if (fs_devices->opened) {
				/* for an already deleted device return 0 */
				if (path && ret != 0)
					ret = -EBUSY;
				break;
			}

			/* delete the stale device */
			fs_devices->num_devices--;
			list_del(&device->dev_list);
			btrfs_free_device(device);

			ret = 0;
			if (fs_devices->num_devices == 0)
				break;
		}
		mutex_unlock(&fs_devices->device_list_mutex);

		if (fs_devices->num_devices == 0) {
			btrfs_sysfs_remove_fsid(fs_devices);
			list_del(&fs_devices->fs_list);
			free_fs_devices(fs_devices);
		}
	}

	return ret;
}

static int btrfs_open_one_device(struct btrfs_fs_devices *fs_devices,
			struct btrfs_device *device, fmode_t flags,
			void *holder)
{
	struct request_queue *q;
	struct block_device *bdev;
	struct buffer_head *bh;
	struct btrfs_super_block *disk_super;
	u64 devid;
	int ret;

	if (device->bdev)
		return -EINVAL;
	if (!device->name)
		return -EINVAL;

	ret = btrfs_get_bdev_and_sb(device->name->str, flags, holder, 1,
				    &bdev, &bh);
	if (ret)
		return ret;

	disk_super = (struct btrfs_super_block *)bh->b_data;
	devid = btrfs_stack_device_id(&disk_super->dev_item);
	if (devid != device->devid)
		goto error_brelse;

	if (memcmp(device->uuid, disk_super->dev_item.uuid, BTRFS_UUID_SIZE))
		goto error_brelse;

	device->generation = btrfs_super_generation(disk_super);

	if (btrfs_super_flags(disk_super) & BTRFS_SUPER_FLAG_SEEDING) {
		if (btrfs_super_incompat_flags(disk_super) &
		    BTRFS_FEATURE_INCOMPAT_METADATA_UUID) {
			pr_err(
		"BTRFS: Invalid seeding and uuid-changed device detected\n");
			goto error_brelse;
		}

		clear_bit(BTRFS_DEV_STATE_WRITEABLE, &device->dev_state);
		fs_devices->seeding = 1;
	} else {
		if (bdev_read_only(bdev))
			clear_bit(BTRFS_DEV_STATE_WRITEABLE, &device->dev_state);
		else
			set_bit(BTRFS_DEV_STATE_WRITEABLE, &device->dev_state);
	}

	q = bdev_get_queue(bdev);
	if (!blk_queue_nonrot(q))
		fs_devices->rotating = 1;

	device->bdev = bdev;
	clear_bit(BTRFS_DEV_STATE_IN_FS_METADATA, &device->dev_state);
	device->mode = flags;

	fs_devices->open_devices++;
	if (test_bit(BTRFS_DEV_STATE_WRITEABLE, &device->dev_state) &&
	    device->devid != BTRFS_DEV_REPLACE_DEVID) {
		fs_devices->rw_devices++;
		list_add_tail(&device->dev_alloc_list, &fs_devices->alloc_list);
	}
	brelse(bh);

	return 0;

error_brelse:
	brelse(bh);
	blkdev_put(bdev, flags);

	return -EINVAL;
}

/*
 * Handle scanned device having its CHANGING_FSID_V2 flag set and the fs_devices
 * being created with a disk that has already completed its fsid change.
 */
static struct btrfs_fs_devices *find_fsid_inprogress(
					struct btrfs_super_block *disk_super)
{
	struct btrfs_fs_devices *fs_devices;

	list_for_each_entry(fs_devices, &fs_uuids, fs_list) {
		if (memcmp(fs_devices->metadata_uuid, fs_devices->fsid,
			   BTRFS_FSID_SIZE) != 0 &&
		    memcmp(fs_devices->metadata_uuid, disk_super->fsid,
			   BTRFS_FSID_SIZE) == 0 && !fs_devices->fsid_change) {
			return fs_devices;
		}
	}

	return NULL;
}


static struct btrfs_fs_devices *find_fsid_changed(
					struct btrfs_super_block *disk_super)
{
	struct btrfs_fs_devices *fs_devices;

	/*
	 * Handles the case where scanned device is part of an fs that had
	 * multiple successful changes of FSID but curently device didn't
	 * observe it. Meaning our fsid will be different than theirs.
	 */
	list_for_each_entry(fs_devices, &fs_uuids, fs_list) {
		if (memcmp(fs_devices->metadata_uuid, fs_devices->fsid,
			   BTRFS_FSID_SIZE) != 0 &&
		    memcmp(fs_devices->metadata_uuid, disk_super->metadata_uuid,
			   BTRFS_FSID_SIZE) == 0 &&
		    memcmp(fs_devices->fsid, disk_super->fsid,
			   BTRFS_FSID_SIZE) != 0) {
			return fs_devices;
		}
	}

	return NULL;
}
/*
 * Add new device to list of registered devices
 *
 * Returns:
 * device pointer which was just added or updated when successful
 * error pointer when failed
 */
static noinline struct btrfs_device *device_list_add(const char *path,
			   struct btrfs_super_block *disk_super,
			   bool *new_device_added)
{
	struct btrfs_device *device;
	struct btrfs_fs_devices *fs_devices = NULL;
	struct rcu_string *name;
	u64 found_transid = btrfs_super_generation(disk_super);
	u64 devid = btrfs_stack_device_id(&disk_super->dev_item);
	bool has_metadata_uuid = (btrfs_super_incompat_flags(disk_super) &
		BTRFS_FEATURE_INCOMPAT_METADATA_UUID);
	bool fsid_change_in_progress = (btrfs_super_flags(disk_super) &
					BTRFS_SUPER_FLAG_CHANGING_FSID_V2);

	if (fsid_change_in_progress) {
		if (!has_metadata_uuid) {
			/*
			 * When we have an image which has CHANGING_FSID_V2 set
			 * it might belong to either a filesystem which has
			 * disks with completed fsid change or it might belong
			 * to fs with no UUID changes in effect, handle both.
			 */
			fs_devices = find_fsid_inprogress(disk_super);
			if (!fs_devices)
				fs_devices = find_fsid(disk_super->fsid, NULL);
		} else {
			fs_devices = find_fsid_changed(disk_super);
		}
	} else if (has_metadata_uuid) {
		fs_devices = find_fsid(disk_super->fsid,
				       disk_super->metadata_uuid);
	} else {
		fs_devices = find_fsid(disk_super->fsid, NULL);
	}


	if (!fs_devices) {
		if (has_metadata_uuid)
			fs_devices = alloc_fs_devices(disk_super->fsid,
						      disk_super->metadata_uuid);
		else
			fs_devices = alloc_fs_devices(disk_super->fsid, NULL);

		if (IS_ERR(fs_devices))
			return ERR_CAST(fs_devices);

		fs_devices->fsid_change = fsid_change_in_progress;

		mutex_lock(&fs_devices->device_list_mutex);
		list_add(&fs_devices->fs_list, &fs_uuids);

		device = NULL;
	} else {
		mutex_lock(&fs_devices->device_list_mutex);
		device = btrfs_find_device(fs_devices, devid,
				disk_super->dev_item.uuid, NULL, false);

		/*
		 * If this disk has been pulled into an fs devices created by
		 * a device which had the CHANGING_FSID_V2 flag then replace the
		 * metadata_uuid/fsid values of the fs_devices.
		 */
		if (has_metadata_uuid && fs_devices->fsid_change &&
		    found_transid > fs_devices->latest_generation) {
			memcpy(fs_devices->fsid, disk_super->fsid,
					BTRFS_FSID_SIZE);
			memcpy(fs_devices->metadata_uuid,
					disk_super->metadata_uuid, BTRFS_FSID_SIZE);

			fs_devices->fsid_change = false;
		}
	}

	if (!device) {
		if (fs_devices->opened) {
			mutex_unlock(&fs_devices->device_list_mutex);
			return ERR_PTR(-EBUSY);
		}

		device = btrfs_alloc_device(NULL, &devid,
					    disk_super->dev_item.uuid);
		if (IS_ERR(device)) {
			mutex_unlock(&fs_devices->device_list_mutex);
			/* we can safely leave the fs_devices entry around */
			return device;
		}

		name = rcu_string_strdup(path, GFP_NOFS);
		if (!name) {
			btrfs_free_device(device);
			mutex_unlock(&fs_devices->device_list_mutex);
			return ERR_PTR(-ENOMEM);
		}
		rcu_assign_pointer(device->name, name);

		list_add_rcu(&device->dev_list, &fs_devices->devices);
		fs_devices->num_devices++;

		device->fs_devices = fs_devices;
		*new_device_added = true;

		if (disk_super->label[0])
			pr_info("BTRFS: device label %s devid %llu transid %llu %s\n",
				disk_super->label, devid, found_transid, path);
		else
			pr_info("BTRFS: device fsid %pU devid %llu transid %llu %s\n",
				disk_super->fsid, devid, found_transid, path);

	} else if (!device->name || strcmp(device->name->str, path)) {
		/*
		 * When FS is already mounted.
		 * 1. If you are here and if the device->name is NULL that
		 *    means this device was missing at time of FS mount.
		 * 2. If you are here and if the device->name is different
		 *    from 'path' that means either
		 *      a. The same device disappeared and reappeared with
		 *         different name. or
		 *      b. The missing-disk-which-was-replaced, has
		 *         reappeared now.
		 *
		 * We must allow 1 and 2a above. But 2b would be a spurious
		 * and unintentional.
		 *
		 * Further in case of 1 and 2a above, the disk at 'path'
		 * would have missed some transaction when it was away and
		 * in case of 2a the stale bdev has to be updated as well.
		 * 2b must not be allowed at all time.
		 */

		/*
		 * For now, we do allow update to btrfs_fs_device through the
		 * btrfs dev scan cli after FS has been mounted.  We're still
		 * tracking a problem where systems fail mount by subvolume id
		 * when we reject replacement on a mounted FS.
		 */
		if (!fs_devices->opened && found_transid < device->generation) {
			/*
			 * That is if the FS is _not_ mounted and if you
			 * are here, that means there is more than one
			 * disk with same uuid and devid.We keep the one
			 * with larger generation number or the last-in if
			 * generation are equal.
			 */
			mutex_unlock(&fs_devices->device_list_mutex);
			return ERR_PTR(-EEXIST);
		}

		/*
		 * We are going to replace the device path for a given devid,
		 * make sure it's the same device if the device is mounted
		 */
		if (device->bdev) {
			struct block_device *path_bdev;

			path_bdev = lookup_bdev(path);
			if (IS_ERR(path_bdev)) {
				mutex_unlock(&fs_devices->device_list_mutex);
				return ERR_CAST(path_bdev);
			}

			if (device->bdev != path_bdev) {
				bdput(path_bdev);
				mutex_unlock(&fs_devices->device_list_mutex);
				btrfs_warn_in_rcu(device->fs_info,
			"duplicate device fsid:devid for %pU:%llu old:%s new:%s",
					disk_super->fsid, devid,
					rcu_str_deref(device->name), path);
				return ERR_PTR(-EEXIST);
			}
			bdput(path_bdev);
			btrfs_info_in_rcu(device->fs_info,
				"device fsid %pU devid %llu moved old:%s new:%s",
				disk_super->fsid, devid,
				rcu_str_deref(device->name), path);
		}

		name = rcu_string_strdup(path, GFP_NOFS);
		if (!name) {
			mutex_unlock(&fs_devices->device_list_mutex);
			return ERR_PTR(-ENOMEM);
		}
		rcu_string_free(device->name);
		rcu_assign_pointer(device->name, name);
		if (test_bit(BTRFS_DEV_STATE_MISSING, &device->dev_state)) {
			fs_devices->missing_devices--;
			clear_bit(BTRFS_DEV_STATE_MISSING, &device->dev_state);
		}
	}

	/*
	 * Unmount does not free the btrfs_device struct but would zero
	 * generation along with most of the other members. So just update
	 * it back. We need it to pick the disk with largest generation
	 * (as above).
	 */
	if (!fs_devices->opened) {
		device->generation = found_transid;
		fs_devices->latest_generation = max_t(u64, found_transid,
						fs_devices->latest_generation);
	}

	fs_devices->total_devices = btrfs_super_num_devices(disk_super);

	mutex_unlock(&fs_devices->device_list_mutex);
	return device;
}

static struct btrfs_fs_devices *clone_fs_devices(struct btrfs_fs_devices *orig)
{
	struct btrfs_fs_devices *fs_devices;
	struct btrfs_device *device;
	struct btrfs_device *orig_dev;

	fs_devices = alloc_fs_devices(orig->fsid, NULL);
	if (IS_ERR(fs_devices))
		return fs_devices;

	mutex_lock(&orig->device_list_mutex);
	fs_devices->total_devices = orig->total_devices;

	list_for_each_entry(orig_dev, &orig->devices, dev_list) {
		struct rcu_string *name;

		device = btrfs_alloc_device(NULL, &orig_dev->devid,
					    orig_dev->uuid);
		if (IS_ERR(device))
			goto error;

		/*
		 * This is ok to do without rcu read locked because we hold the
		 * uuid mutex so nothing we touch in here is going to disappear.
		 */
		if (orig_dev->name) {
			name = rcu_string_strdup(orig_dev->name->str,
					GFP_KERNEL);
			if (!name) {
				btrfs_free_device(device);
				goto error;
			}
			rcu_assign_pointer(device->name, name);
		}

		list_add(&device->dev_list, &fs_devices->devices);
		device->fs_devices = fs_devices;
		fs_devices->num_devices++;
	}
	mutex_unlock(&orig->device_list_mutex);
	return fs_devices;
error:
	mutex_unlock(&orig->device_list_mutex);
	free_fs_devices(fs_devices);
	return ERR_PTR(-ENOMEM);
}

/*
 * After we have read the system tree and know devids belonging to
 * this filesystem, remove the device which does not belong there.
 */
void btrfs_free_extra_devids(struct btrfs_fs_devices *fs_devices, int step)
{
	struct btrfs_device *device, *next;
	struct btrfs_device *latest_dev = NULL;

	mutex_lock(&uuid_mutex);
again:
	/* This is the initialized path, it is safe to release the devices. */
	list_for_each_entry_safe(device, next, &fs_devices->devices, dev_list) {
		if (test_bit(BTRFS_DEV_STATE_IN_FS_METADATA,
							&device->dev_state)) {
			if (!test_bit(BTRFS_DEV_STATE_REPLACE_TGT,
			     &device->dev_state) &&
			     (!latest_dev ||
			      device->generation > latest_dev->generation)) {
				latest_dev = device;
			}
			continue;
		}

		if (device->devid == BTRFS_DEV_REPLACE_DEVID) {
			/*
			 * In the first step, keep the device which has
			 * the correct fsid and the devid that is used
			 * for the dev_replace procedure.
			 * In the second step, the dev_replace state is
			 * read from the device tree and it is known
			 * whether the procedure is really active or
			 * not, which means whether this device is
			 * used or whether it should be removed.
			 */
			if (step == 0 || test_bit(BTRFS_DEV_STATE_REPLACE_TGT,
						  &device->dev_state)) {
				continue;
			}
		}
		if (device->bdev) {
			blkdev_put(device->bdev, device->mode);
			device->bdev = NULL;
			fs_devices->open_devices--;
		}
		if (test_bit(BTRFS_DEV_STATE_WRITEABLE, &device->dev_state)) {
			list_del_init(&device->dev_alloc_list);
			clear_bit(BTRFS_DEV_STATE_WRITEABLE, &device->dev_state);
			if (!test_bit(BTRFS_DEV_STATE_REPLACE_TGT,
				      &device->dev_state))
				fs_devices->rw_devices--;
		}
		list_del_init(&device->dev_list);
		fs_devices->num_devices--;
		btrfs_free_device(device);
	}

	if (fs_devices->seed) {
		fs_devices = fs_devices->seed;
		goto again;
	}

	fs_devices->latest_bdev = latest_dev->bdev;

	mutex_unlock(&uuid_mutex);
}

static void btrfs_close_bdev(struct btrfs_device *device)
{
	if (!device->bdev)
		return;

	if (test_bit(BTRFS_DEV_STATE_WRITEABLE, &device->dev_state)) {
		sync_blockdev(device->bdev);
		invalidate_bdev(device->bdev);
	}

	blkdev_put(device->bdev, device->mode);
}

static void btrfs_close_one_device(struct btrfs_device *device)
{
	struct btrfs_fs_devices *fs_devices = device->fs_devices;
	struct btrfs_device *new_device;
	struct rcu_string *name;

	if (device->bdev)
		fs_devices->open_devices--;

	if (test_bit(BTRFS_DEV_STATE_WRITEABLE, &device->dev_state) &&
	    device->devid != BTRFS_DEV_REPLACE_DEVID) {
		list_del_init(&device->dev_alloc_list);
		fs_devices->rw_devices--;
	}

	if (test_bit(BTRFS_DEV_STATE_MISSING, &device->dev_state))
		fs_devices->missing_devices--;

	btrfs_close_bdev(device);

	new_device = btrfs_alloc_device(NULL, &device->devid,
					device->uuid);
	BUG_ON(IS_ERR(new_device)); /* -ENOMEM */

	/* Safe because we are under uuid_mutex */
	if (device->name) {
		name = rcu_string_strdup(device->name->str, GFP_NOFS);
		BUG_ON(!name); /* -ENOMEM */
		rcu_assign_pointer(new_device->name, name);
	}

	list_replace_rcu(&device->dev_list, &new_device->dev_list);
	new_device->fs_devices = device->fs_devices;

	synchronize_rcu();
	btrfs_free_device(device);
}

static int close_fs_devices(struct btrfs_fs_devices *fs_devices)
{
	struct btrfs_device *device, *tmp;

	if (--fs_devices->opened > 0)
		return 0;

	mutex_lock(&fs_devices->device_list_mutex);
	list_for_each_entry_safe(device, tmp, &fs_devices->devices, dev_list) {
		btrfs_close_one_device(device);
	}
	mutex_unlock(&fs_devices->device_list_mutex);

	WARN_ON(fs_devices->open_devices);
	WARN_ON(fs_devices->rw_devices);
	fs_devices->opened = 0;
	fs_devices->seeding = 0;

	return 0;
}

int btrfs_close_devices(struct btrfs_fs_devices *fs_devices)
{
	struct btrfs_fs_devices *seed_devices = NULL;
	int ret;

	mutex_lock(&uuid_mutex);
	ret = close_fs_devices(fs_devices);
	if (!fs_devices->opened) {
		seed_devices = fs_devices->seed;
		fs_devices->seed = NULL;
	}
	mutex_unlock(&uuid_mutex);

	while (seed_devices) {
		fs_devices = seed_devices;
		seed_devices = fs_devices->seed;
		close_fs_devices(fs_devices);
		free_fs_devices(fs_devices);
	}
	return ret;
}

static int open_fs_devices(struct btrfs_fs_devices *fs_devices,
				fmode_t flags, void *holder)
{
	struct btrfs_device *device;
	struct btrfs_device *latest_dev = NULL;
	int ret = 0;

	flags |= FMODE_EXCL;

	list_for_each_entry(device, &fs_devices->devices, dev_list) {
		/* Just open everything we can; ignore failures here */
		if (btrfs_open_one_device(fs_devices, device, flags, holder))
			continue;

		if (!latest_dev ||
		    device->generation > latest_dev->generation)
			latest_dev = device;
	}
	if (fs_devices->open_devices == 0) {
		ret = -EINVAL;
		goto out;
	}
	fs_devices->opened = 1;
	fs_devices->latest_bdev = latest_dev->bdev;
	fs_devices->total_rw_bytes = 0;
out:
	return ret;
}

static int devid_cmp(void *priv, struct list_head *a, struct list_head *b)
{
	struct btrfs_device *dev1, *dev2;

	dev1 = list_entry(a, struct btrfs_device, dev_list);
	dev2 = list_entry(b, struct btrfs_device, dev_list);

	if (dev1->devid < dev2->devid)
		return -1;
	else if (dev1->devid > dev2->devid)
		return 1;
	return 0;
}

int btrfs_open_devices(struct btrfs_fs_devices *fs_devices,
		       fmode_t flags, void *holder)
{
	int ret;

	lockdep_assert_held(&uuid_mutex);

	mutex_lock(&fs_devices->device_list_mutex);
	if (fs_devices->opened) {
		fs_devices->opened++;
		ret = 0;
	} else {
		list_sort(NULL, &fs_devices->devices, devid_cmp);
		ret = open_fs_devices(fs_devices, flags, holder);
	}
	mutex_unlock(&fs_devices->device_list_mutex);

	return ret;
}

static void btrfs_release_disk_super(struct page *page)
{
	kunmap(page);
	put_page(page);
}

static int btrfs_read_disk_super(struct block_device *bdev, u64 bytenr,
				 struct page **page,
				 struct btrfs_super_block **disk_super)
{
	void *p;
	pgoff_t index;

	/* make sure our super fits in the device */
	if (bytenr + PAGE_SIZE >= i_size_read(bdev->bd_inode))
		return 1;

	/* make sure our super fits in the page */
	if (sizeof(**disk_super) > PAGE_SIZE)
		return 1;

	/* make sure our super doesn't straddle pages on disk */
	index = bytenr >> PAGE_SHIFT;
	if ((bytenr + sizeof(**disk_super) - 1) >> PAGE_SHIFT != index)
		return 1;

	/* pull in the page with our super */
	*page = read_cache_page_gfp(bdev->bd_inode->i_mapping,
				   index, GFP_KERNEL);

	if (IS_ERR_OR_NULL(*page))
		return 1;

	p = kmap(*page);

	/* align our pointer to the offset of the super block */
	*disk_super = p + offset_in_page(bytenr);

	if (btrfs_super_bytenr(*disk_super) != bytenr ||
	    btrfs_super_magic(*disk_super) != BTRFS_MAGIC) {
		btrfs_release_disk_super(*page);
		return 1;
	}

	if ((*disk_super)->label[0] &&
		(*disk_super)->label[BTRFS_LABEL_SIZE - 1])
		(*disk_super)->label[BTRFS_LABEL_SIZE - 1] = '\0';

	return 0;
}

int btrfs_forget_devices(const char *path)
{
	int ret;

	mutex_lock(&uuid_mutex);
	ret = btrfs_free_stale_devices(strlen(path) ? path : NULL, NULL);
	mutex_unlock(&uuid_mutex);

	return ret;
}

/*
 * Look for a btrfs signature on a device. This may be called out of the mount path
 * and we are not allowed to call set_blocksize during the scan. The superblock
 * is read via pagecache
 */
struct btrfs_device *btrfs_scan_one_device(const char *path, fmode_t flags,
					   void *holder)
{
	struct btrfs_super_block *disk_super;
	bool new_device_added = false;
	struct btrfs_device *device = NULL;
	struct block_device *bdev;
	struct page *page;
	u64 bytenr;

	lockdep_assert_held(&uuid_mutex);

	/*
	 * we would like to check all the supers, but that would make
	 * a btrfs mount succeed after a mkfs from a different FS.
	 * So, we need to add a special mount option to scan for
	 * later supers, using BTRFS_SUPER_MIRROR_MAX instead
	 */
	bytenr = btrfs_sb_offset(0);
	flags |= FMODE_EXCL;

	bdev = blkdev_get_by_path(path, flags, holder);
	if (IS_ERR(bdev))
		return ERR_CAST(bdev);

	if (btrfs_read_disk_super(bdev, bytenr, &page, &disk_super)) {
		device = ERR_PTR(-EINVAL);
		goto error_bdev_put;
	}

	device = device_list_add(path, disk_super, &new_device_added);
	if (!IS_ERR(device)) {
		if (new_device_added)
			btrfs_free_stale_devices(path, device);
	}

	btrfs_release_disk_super(page);

error_bdev_put:
	blkdev_put(bdev, flags);

	return device;
}

/*
 * Try to find a chunk that intersects [start, start + len] range and when one
 * such is found, record the end of it in *start
 */
static bool contains_pending_extent(struct btrfs_device *device, u64 *start,
				    u64 len)
{
	u64 physical_start, physical_end;

	lockdep_assert_held(&device->fs_info->chunk_mutex);

	if (!find_first_extent_bit(&device->alloc_state, *start,
				   &physical_start, &physical_end,
				   CHUNK_ALLOCATED, NULL)) {

		if (in_range(physical_start, *start, len) ||
		    in_range(*start, physical_start,
			     physical_end - physical_start)) {
			*start = physical_end + 1;
			return true;
		}
	}
	return false;
}


/*
 * find_free_dev_extent_start - find free space in the specified device
 * @device:	  the device which we search the free space in
 * @num_bytes:	  the size of the free space that we need
 * @search_start: the position from which to begin the search
 * @start:	  store the start of the free space.
 * @len:	  the size of the free space. that we find, or the size
 *		  of the max free space if we don't find suitable free space
 *
 * this uses a pretty simple search, the expectation is that it is
 * called very infrequently and that a given device has a small number
 * of extents
 *
 * @start is used to store the start of the free space if we find. But if we
 * don't find suitable free space, it will be used to store the start position
 * of the max free space.
 *
 * @len is used to store the size of the free space that we find.
 * But if we don't find suitable free space, it is used to store the size of
 * the max free space.
 */
int find_free_dev_extent_start(struct btrfs_device *device, u64 num_bytes,
			       u64 search_start, u64 *start, u64 *len)
{
	struct btrfs_fs_info *fs_info = device->fs_info;
	struct btrfs_root *root = fs_info->dev_root;
	struct btrfs_key key;
	struct btrfs_dev_extent *dev_extent;
	struct btrfs_path *path;
	u64 hole_size;
	u64 max_hole_start;
	u64 max_hole_size;
	u64 extent_end;
	u64 search_end = device->total_bytes;
	int ret;
	int slot;
	struct extent_buffer *l;

	/*
	 * We don't want to overwrite the superblock on the drive nor any area
	 * used by the boot loader (grub for example), so we make sure to start
	 * at an offset of at least 1MB.
	 */
	search_start = max_t(u64, search_start, SZ_1M);

	path = btrfs_alloc_path();
	if (!path)
		return -ENOMEM;

	max_hole_start = search_start;
	max_hole_size = 0;

again:
	if (search_start >= search_end ||
		test_bit(BTRFS_DEV_STATE_REPLACE_TGT, &device->dev_state)) {
		ret = -ENOSPC;
		goto out;
	}

	path->reada = READA_FORWARD;
	path->search_commit_root = 1;
	path->skip_locking = 1;

	key.objectid = device->devid;
	key.offset = search_start;
	key.type = BTRFS_DEV_EXTENT_KEY;

	ret = btrfs_search_slot(NULL, root, &key, path, 0, 0);
	if (ret < 0)
		goto out;
	if (ret > 0) {
		ret = btrfs_previous_item(root, path, key.objectid, key.type);
		if (ret < 0)
			goto out;
	}

	while (1) {
		l = path->nodes[0];
		slot = path->slots[0];
		if (slot >= btrfs_header_nritems(l)) {
			ret = btrfs_next_leaf(root, path);
			if (ret == 0)
				continue;
			if (ret < 0)
				goto out;

			break;
		}
		btrfs_item_key_to_cpu(l, &key, slot);

		if (key.objectid < device->devid)
			goto next;

		if (key.objectid > device->devid)
			break;

		if (key.type != BTRFS_DEV_EXTENT_KEY)
			goto next;

		if (key.offset > search_start) {
			hole_size = key.offset - search_start;

			/*
			 * Have to check before we set max_hole_start, otherwise
			 * we could end up sending back this offset anyway.
			 */
			if (contains_pending_extent(device, &search_start,
						    hole_size)) {
				if (key.offset >= search_start)
					hole_size = key.offset - search_start;
				else
					hole_size = 0;
			}

			if (hole_size > max_hole_size) {
				max_hole_start = search_start;
				max_hole_size = hole_size;
			}

			/*
			 * If this free space is greater than which we need,
			 * it must be the max free space that we have found
			 * until now, so max_hole_start must point to the start
			 * of this free space and the length of this free space
			 * is stored in max_hole_size. Thus, we return
			 * max_hole_start and max_hole_size and go back to the
			 * caller.
			 */
			if (hole_size >= num_bytes) {
				ret = 0;
				goto out;
			}
		}

		dev_extent = btrfs_item_ptr(l, slot, struct btrfs_dev_extent);
		extent_end = key.offset + btrfs_dev_extent_length(l,
								  dev_extent);
		if (extent_end > search_start)
			search_start = extent_end;
next:
		path->slots[0]++;
		cond_resched();
	}

	/*
	 * At this point, search_start should be the end of
	 * allocated dev extents, and when shrinking the device,
	 * search_end may be smaller than search_start.
	 */
	if (search_end > search_start) {
		hole_size = search_end - search_start;

		if (contains_pending_extent(device, &search_start, hole_size)) {
			btrfs_release_path(path);
			goto again;
		}

		if (hole_size > max_hole_size) {
			max_hole_start = search_start;
			max_hole_size = hole_size;
		}
	}

	/* See above. */
	if (max_hole_size < num_bytes)
		ret = -ENOSPC;
	else
		ret = 0;

out:
	btrfs_free_path(path);
	*start = max_hole_start;
	if (len)
		*len = max_hole_size;
	return ret;
}

int find_free_dev_extent(struct btrfs_device *device, u64 num_bytes,
			 u64 *start, u64 *len)
{
	/* FIXME use last free of some kind */
	return find_free_dev_extent_start(device, num_bytes, 0, start, len);
}

static int btrfs_free_dev_extent(struct btrfs_trans_handle *trans,
			  struct btrfs_device *device,
			  u64 start, u64 *dev_extent_len)
{
	struct btrfs_fs_info *fs_info = device->fs_info;
	struct btrfs_root *root = fs_info->dev_root;
	int ret;
	struct btrfs_path *path;
	struct btrfs_key key;
	struct btrfs_key found_key;
	struct extent_buffer *leaf = NULL;
	struct btrfs_dev_extent *extent = NULL;

	path = btrfs_alloc_path();
	if (!path)
		return -ENOMEM;

	key.objectid = device->devid;
	key.offset = start;
	key.type = BTRFS_DEV_EXTENT_KEY;
again:
	ret = btrfs_search_slot(trans, root, &key, path, -1, 1);
	if (ret > 0) {
		ret = btrfs_previous_item(root, path, key.objectid,
					  BTRFS_DEV_EXTENT_KEY);
		if (ret)
			goto out;
		leaf = path->nodes[0];
		btrfs_item_key_to_cpu(leaf, &found_key, path->slots[0]);
		extent = btrfs_item_ptr(leaf, path->slots[0],
					struct btrfs_dev_extent);
		BUG_ON(found_key.offset > start || found_key.offset +
		       btrfs_dev_extent_length(leaf, extent) < start);
		key = found_key;
		btrfs_release_path(path);
		goto again;
	} else if (ret == 0) {
		leaf = path->nodes[0];
		extent = btrfs_item_ptr(leaf, path->slots[0],
					struct btrfs_dev_extent);
	} else {
		btrfs_handle_fs_error(fs_info, ret, "Slot search failed");
		goto out;
	}

	*dev_extent_len = btrfs_dev_extent_length(leaf, extent);

	ret = btrfs_del_item(trans, root, path);
	if (ret) {
		btrfs_handle_fs_error(fs_info, ret,
				      "Failed to remove dev extent item");
	} else {
		set_bit(BTRFS_TRANS_HAVE_FREE_BGS, &trans->transaction->flags);
	}
out:
	btrfs_free_path(path);
	return ret;
}

static int btrfs_alloc_dev_extent(struct btrfs_trans_handle *trans,
				  struct btrfs_device *device,
				  u64 chunk_offset, u64 start, u64 num_bytes)
{
	int ret;
	struct btrfs_path *path;
	struct btrfs_fs_info *fs_info = device->fs_info;
	struct btrfs_root *root = fs_info->dev_root;
	struct btrfs_dev_extent *extent;
	struct extent_buffer *leaf;
	struct btrfs_key key;

	WARN_ON(!test_bit(BTRFS_DEV_STATE_IN_FS_METADATA, &device->dev_state));
	WARN_ON(test_bit(BTRFS_DEV_STATE_REPLACE_TGT, &device->dev_state));
	path = btrfs_alloc_path();
	if (!path)
		return -ENOMEM;

	key.objectid = device->devid;
	key.offset = start;
	key.type = BTRFS_DEV_EXTENT_KEY;
	ret = btrfs_insert_empty_item(trans, root, path, &key,
				      sizeof(*extent));
	if (ret)
		goto out;

	leaf = path->nodes[0];
	extent = btrfs_item_ptr(leaf, path->slots[0],
				struct btrfs_dev_extent);
	btrfs_set_dev_extent_chunk_tree(leaf, extent,
					BTRFS_CHUNK_TREE_OBJECTID);
	btrfs_set_dev_extent_chunk_objectid(leaf, extent,
					    BTRFS_FIRST_CHUNK_TREE_OBJECTID);
	btrfs_set_dev_extent_chunk_offset(leaf, extent, chunk_offset);

	btrfs_set_dev_extent_length(leaf, extent, num_bytes);
	btrfs_mark_buffer_dirty(leaf);
out:
	btrfs_free_path(path);
	return ret;
}

static u64 find_next_chunk(struct btrfs_fs_info *fs_info)
{
	struct extent_map_tree *em_tree;
	struct extent_map *em;
	struct rb_node *n;
	u64 ret = 0;

	em_tree = &fs_info->mapping_tree.map_tree;
	read_lock(&em_tree->lock);
	n = rb_last(&em_tree->map.rb_root);
	if (n) {
		em = rb_entry(n, struct extent_map, rb_node);
		ret = em->start + em->len;
	}
	read_unlock(&em_tree->lock);

	return ret;
}

static noinline int find_next_devid(struct btrfs_fs_info *fs_info,
				    u64 *devid_ret)
{
	int ret;
	struct btrfs_key key;
	struct btrfs_key found_key;
	struct btrfs_path *path;

	path = btrfs_alloc_path();
	if (!path)
		return -ENOMEM;

	key.objectid = BTRFS_DEV_ITEMS_OBJECTID;
	key.type = BTRFS_DEV_ITEM_KEY;
	key.offset = (u64)-1;

	ret = btrfs_search_slot(NULL, fs_info->chunk_root, &key, path, 0, 0);
	if (ret < 0)
		goto error;

	BUG_ON(ret == 0); /* Corruption */

	ret = btrfs_previous_item(fs_info->chunk_root, path,
				  BTRFS_DEV_ITEMS_OBJECTID,
				  BTRFS_DEV_ITEM_KEY);
	if (ret) {
		*devid_ret = 1;
	} else {
		btrfs_item_key_to_cpu(path->nodes[0], &found_key,
				      path->slots[0]);
		*devid_ret = found_key.offset + 1;
	}
	ret = 0;
error:
	btrfs_free_path(path);
	return ret;
}

/*
 * the device information is stored in the chunk root
 * the btrfs_device struct should be fully filled in
 */
static int btrfs_add_dev_item(struct btrfs_trans_handle *trans,
			    struct btrfs_device *device)
{
	int ret;
	struct btrfs_path *path;
	struct btrfs_dev_item *dev_item;
	struct extent_buffer *leaf;
	struct btrfs_key key;
	unsigned long ptr;

	path = btrfs_alloc_path();
	if (!path)
		return -ENOMEM;

	key.objectid = BTRFS_DEV_ITEMS_OBJECTID;
	key.type = BTRFS_DEV_ITEM_KEY;
	key.offset = device->devid;

	ret = btrfs_insert_empty_item(trans, trans->fs_info->chunk_root, path,
				      &key, sizeof(*dev_item));
	if (ret)
		goto out;

	leaf = path->nodes[0];
	dev_item = btrfs_item_ptr(leaf, path->slots[0], struct btrfs_dev_item);

	btrfs_set_device_id(leaf, dev_item, device->devid);
	btrfs_set_device_generation(leaf, dev_item, 0);
	btrfs_set_device_type(leaf, dev_item, device->type);
	btrfs_set_device_io_align(leaf, dev_item, device->io_align);
	btrfs_set_device_io_width(leaf, dev_item, device->io_width);
	btrfs_set_device_sector_size(leaf, dev_item, device->sector_size);
	btrfs_set_device_total_bytes(leaf, dev_item,
				     btrfs_device_get_disk_total_bytes(device));
	btrfs_set_device_bytes_used(leaf, dev_item,
				    btrfs_device_get_bytes_used(device));
	btrfs_set_device_group(leaf, dev_item, 0);
	btrfs_set_device_seek_speed(leaf, dev_item, 0);
	btrfs_set_device_bandwidth(leaf, dev_item, 0);
	btrfs_set_device_start_offset(leaf, dev_item, 0);

	ptr = btrfs_device_uuid(dev_item);
	write_extent_buffer(leaf, device->uuid, ptr, BTRFS_UUID_SIZE);
	ptr = btrfs_device_fsid(dev_item);
	write_extent_buffer(leaf, trans->fs_info->fs_devices->metadata_uuid,
			    ptr, BTRFS_FSID_SIZE);
	btrfs_mark_buffer_dirty(leaf);

	ret = 0;
out:
	btrfs_free_path(path);
	return ret;
}

/*
 * Function to update ctime/mtime for a given device path.
 * Mainly used for ctime/mtime based probe like libblkid.
 */
static void update_dev_time(const char *path_name)
{
	struct file *filp;

	filp = filp_open(path_name, O_RDWR, 0);
	if (IS_ERR(filp))
		return;
	file_update_time(filp);
	filp_close(filp, NULL);
}

static int btrfs_rm_dev_item(struct btrfs_device *device)
{
	struct btrfs_root *root = device->fs_info->chunk_root;
	int ret;
	struct btrfs_path *path;
	struct btrfs_key key;
	struct btrfs_trans_handle *trans;

	path = btrfs_alloc_path();
	if (!path)
		return -ENOMEM;

	trans = btrfs_start_transaction(root, 0);
	if (IS_ERR(trans)) {
		btrfs_free_path(path);
		return PTR_ERR(trans);
	}
	key.objectid = BTRFS_DEV_ITEMS_OBJECTID;
	key.type = BTRFS_DEV_ITEM_KEY;
	key.offset = device->devid;

	ret = btrfs_search_slot(trans, root, &key, path, -1, 1);
	if (ret) {
		if (ret > 0)
			ret = -ENOENT;
		btrfs_abort_transaction(trans, ret);
		btrfs_end_transaction(trans);
		goto out;
	}

	ret = btrfs_del_item(trans, root, path);
	if (ret) {
		btrfs_abort_transaction(trans, ret);
		btrfs_end_transaction(trans);
	}

out:
	btrfs_free_path(path);
	if (!ret)
		ret = btrfs_commit_transaction(trans);
	return ret;
}

/*
 * Verify that @num_devices satisfies the RAID profile constraints in the whole
 * filesystem. It's up to the caller to adjust that number regarding eg. device
 * replace.
 */
static int btrfs_check_raid_min_devices(struct btrfs_fs_info *fs_info,
		u64 num_devices)
{
	u64 all_avail;
	unsigned seq;
	int i;

	do {
		seq = read_seqbegin(&fs_info->profiles_lock);

		all_avail = fs_info->avail_data_alloc_bits |
			    fs_info->avail_system_alloc_bits |
			    fs_info->avail_metadata_alloc_bits;
	} while (read_seqretry(&fs_info->profiles_lock, seq));

	for (i = 0; i < BTRFS_NR_RAID_TYPES; i++) {
		if (!(all_avail & btrfs_raid_array[i].bg_flag))
			continue;

		if (num_devices < btrfs_raid_array[i].devs_min) {
			int ret = btrfs_raid_array[i].mindev_error;

			if (ret)
				return ret;
		}
	}

	return 0;
}

static struct btrfs_device * btrfs_find_next_active_device(
		struct btrfs_fs_devices *fs_devs, struct btrfs_device *device)
{
	struct btrfs_device *next_device;

	list_for_each_entry(next_device, &fs_devs->devices, dev_list) {
		if (next_device != device &&
		    !test_bit(BTRFS_DEV_STATE_MISSING, &next_device->dev_state)
		    && next_device->bdev)
			return next_device;
	}

	return NULL;
}

/*
 * Helper function to check if the given device is part of s_bdev / latest_bdev
 * and replace it with the provided or the next active device, in the context
 * where this function called, there should be always be another device (or
 * this_dev) which is active.
 */
void btrfs_assign_next_active_device(struct btrfs_device *device,
				     struct btrfs_device *this_dev)
{
	struct btrfs_fs_info *fs_info = device->fs_info;
	struct btrfs_device *next_device;

	if (this_dev)
		next_device = this_dev;
	else
		next_device = btrfs_find_next_active_device(fs_info->fs_devices,
								device);
	ASSERT(next_device);

	if (fs_info->sb->s_bdev &&
			(fs_info->sb->s_bdev == device->bdev))
		fs_info->sb->s_bdev = next_device->bdev;

	if (fs_info->fs_devices->latest_bdev == device->bdev)
		fs_info->fs_devices->latest_bdev = next_device->bdev;
}

/*
 * Return btrfs_fs_devices::num_devices excluding the device that's being
 * currently replaced.
 */
static u64 btrfs_num_devices(struct btrfs_fs_info *fs_info)
{
	u64 num_devices = fs_info->fs_devices->num_devices;

	down_read(&fs_info->dev_replace.rwsem);
	if (btrfs_dev_replace_is_ongoing(&fs_info->dev_replace)) {
		ASSERT(num_devices > 1);
		num_devices--;
	}
	up_read(&fs_info->dev_replace.rwsem);

	return num_devices;
}

int btrfs_rm_device(struct btrfs_fs_info *fs_info, const char *device_path,
		u64 devid)
{
	struct btrfs_device *device;
	struct btrfs_fs_devices *cur_devices;
	struct btrfs_fs_devices *fs_devices = fs_info->fs_devices;
	u64 num_devices;
	int ret = 0;

	mutex_lock(&uuid_mutex);

	num_devices = btrfs_num_devices(fs_info);

	ret = btrfs_check_raid_min_devices(fs_info, num_devices - 1);
	if (ret)
		goto out;

	device = btrfs_find_device_by_devspec(fs_info, devid, device_path);

	if (IS_ERR(device)) {
		if (PTR_ERR(device) == -ENOENT &&
		    strcmp(device_path, "missing") == 0)
			ret = BTRFS_ERROR_DEV_MISSING_NOT_FOUND;
		else
			ret = PTR_ERR(device);
		goto out;
	}

	if (btrfs_pinned_by_swapfile(fs_info, device)) {
		btrfs_warn_in_rcu(fs_info,
		  "cannot remove device %s (devid %llu) due to active swapfile",
				  rcu_str_deref(device->name), device->devid);
		ret = -ETXTBSY;
		goto out;
	}

	if (test_bit(BTRFS_DEV_STATE_REPLACE_TGT, &device->dev_state)) {
		ret = BTRFS_ERROR_DEV_TGT_REPLACE;
		goto out;
	}

	if (test_bit(BTRFS_DEV_STATE_WRITEABLE, &device->dev_state) &&
	    fs_info->fs_devices->rw_devices == 1) {
		ret = BTRFS_ERROR_DEV_ONLY_WRITABLE;
		goto out;
	}

	if (test_bit(BTRFS_DEV_STATE_WRITEABLE, &device->dev_state)) {
		mutex_lock(&fs_info->chunk_mutex);
		list_del_init(&device->dev_alloc_list);
		device->fs_devices->rw_devices--;
		mutex_unlock(&fs_info->chunk_mutex);
	}

	mutex_unlock(&uuid_mutex);
	ret = btrfs_shrink_device(device, 0);
	mutex_lock(&uuid_mutex);
	if (ret)
		goto error_undo;

	/*
	 * TODO: the superblock still includes this device in its num_devices
	 * counter although write_all_supers() is not locked out. This
	 * could give a filesystem state which requires a degraded mount.
	 */
	ret = btrfs_rm_dev_item(device);
	if (ret)
		goto error_undo;

	clear_bit(BTRFS_DEV_STATE_IN_FS_METADATA, &device->dev_state);
	btrfs_scrub_cancel_dev(device);

	/*
	 * the device list mutex makes sure that we don't change
	 * the device list while someone else is writing out all
	 * the device supers. Whoever is writing all supers, should
	 * lock the device list mutex before getting the number of
	 * devices in the super block (super_copy). Conversely,
	 * whoever updates the number of devices in the super block
	 * (super_copy) should hold the device list mutex.
	 */

	/*
	 * In normal cases the cur_devices == fs_devices. But in case
	 * of deleting a seed device, the cur_devices should point to
	 * its own fs_devices listed under the fs_devices->seed.
	 */
	cur_devices = device->fs_devices;
	mutex_lock(&fs_devices->device_list_mutex);
	list_del_rcu(&device->dev_list);

	cur_devices->num_devices--;
	cur_devices->total_devices--;
	/* Update total_devices of the parent fs_devices if it's seed */
	if (cur_devices != fs_devices)
		fs_devices->total_devices--;

	if (test_bit(BTRFS_DEV_STATE_MISSING, &device->dev_state))
		cur_devices->missing_devices--;

	btrfs_assign_next_active_device(device, NULL);

	if (device->bdev) {
		cur_devices->open_devices--;
		/* remove sysfs entry */
		btrfs_sysfs_rm_device_link(fs_devices, device);
	}

	num_devices = btrfs_super_num_devices(fs_info->super_copy) - 1;
	btrfs_set_super_num_devices(fs_info->super_copy, num_devices);
	mutex_unlock(&fs_devices->device_list_mutex);

	/*
	 * at this point, the device is zero sized and detached from
	 * the devices list.  All that's left is to zero out the old
	 * supers and free the device.
	 */
	if (test_bit(BTRFS_DEV_STATE_WRITEABLE, &device->dev_state))
		btrfs_scratch_superblocks(device->bdev, device->name->str);

	btrfs_close_bdev(device);
	synchronize_rcu();
	btrfs_free_device(device);

	if (cur_devices->open_devices == 0) {
		while (fs_devices) {
			if (fs_devices->seed == cur_devices) {
				fs_devices->seed = cur_devices->seed;
				break;
			}
			fs_devices = fs_devices->seed;
		}
		cur_devices->seed = NULL;
		close_fs_devices(cur_devices);
		free_fs_devices(cur_devices);
	}

out:
	mutex_unlock(&uuid_mutex);
	return ret;

error_undo:
	if (test_bit(BTRFS_DEV_STATE_WRITEABLE, &device->dev_state)) {
		mutex_lock(&fs_info->chunk_mutex);
		list_add(&device->dev_alloc_list,
			 &fs_devices->alloc_list);
		device->fs_devices->rw_devices++;
		mutex_unlock(&fs_info->chunk_mutex);
	}
	goto out;
}

void btrfs_rm_dev_replace_remove_srcdev(struct btrfs_device *srcdev)
{
	struct btrfs_fs_devices *fs_devices;

	lockdep_assert_held(&srcdev->fs_info->fs_devices->device_list_mutex);

	/*
	 * in case of fs with no seed, srcdev->fs_devices will point
	 * to fs_devices of fs_info. However when the dev being replaced is
	 * a seed dev it will point to the seed's local fs_devices. In short
	 * srcdev will have its correct fs_devices in both the cases.
	 */
	fs_devices = srcdev->fs_devices;

	list_del_rcu(&srcdev->dev_list);
	list_del(&srcdev->dev_alloc_list);
	fs_devices->num_devices--;
	if (test_bit(BTRFS_DEV_STATE_MISSING, &srcdev->dev_state))
		fs_devices->missing_devices--;

	if (test_bit(BTRFS_DEV_STATE_WRITEABLE, &srcdev->dev_state))
		fs_devices->rw_devices--;

	if (srcdev->bdev)
		fs_devices->open_devices--;
}

void btrfs_rm_dev_replace_free_srcdev(struct btrfs_device *srcdev)
{
	struct btrfs_fs_info *fs_info = srcdev->fs_info;
	struct btrfs_fs_devices *fs_devices = srcdev->fs_devices;

	if (test_bit(BTRFS_DEV_STATE_WRITEABLE, &srcdev->dev_state)) {
		/* zero out the old super if it is writable */
		btrfs_scratch_superblocks(srcdev->bdev, srcdev->name->str);
	}

	btrfs_close_bdev(srcdev);
	synchronize_rcu();
	btrfs_free_device(srcdev);

	/* if this is no devs we rather delete the fs_devices */
	if (!fs_devices->num_devices) {
		struct btrfs_fs_devices *tmp_fs_devices;

		/*
		 * On a mounted FS, num_devices can't be zero unless it's a
		 * seed. In case of a seed device being replaced, the replace
		 * target added to the sprout FS, so there will be no more
		 * device left under the seed FS.
		 */
		ASSERT(fs_devices->seeding);

		tmp_fs_devices = fs_info->fs_devices;
		while (tmp_fs_devices) {
			if (tmp_fs_devices->seed == fs_devices) {
				tmp_fs_devices->seed = fs_devices->seed;
				break;
			}
			tmp_fs_devices = tmp_fs_devices->seed;
		}
		fs_devices->seed = NULL;
		close_fs_devices(fs_devices);
		free_fs_devices(fs_devices);
	}
}

void btrfs_destroy_dev_replace_tgtdev(struct btrfs_device *tgtdev)
{
	struct btrfs_fs_devices *fs_devices = tgtdev->fs_info->fs_devices;

	WARN_ON(!tgtdev);
	mutex_lock(&fs_devices->device_list_mutex);

	btrfs_sysfs_rm_device_link(fs_devices, tgtdev);

	if (tgtdev->bdev)
		fs_devices->open_devices--;

	fs_devices->num_devices--;

	btrfs_assign_next_active_device(tgtdev, NULL);

	list_del_rcu(&tgtdev->dev_list);

	mutex_unlock(&fs_devices->device_list_mutex);

	/*
	 * The update_dev_time() with in btrfs_scratch_superblocks()
	 * may lead to a call to btrfs_show_devname() which will try
	 * to hold device_list_mutex. And here this device
	 * is already out of device list, so we don't have to hold
	 * the device_list_mutex lock.
	 */
	btrfs_scratch_superblocks(tgtdev->bdev, tgtdev->name->str);

	btrfs_close_bdev(tgtdev);
	synchronize_rcu();
	btrfs_free_device(tgtdev);
}

static struct btrfs_device *btrfs_find_device_by_path(
		struct btrfs_fs_info *fs_info, const char *device_path)
{
	int ret = 0;
	struct btrfs_super_block *disk_super;
	u64 devid;
	u8 *dev_uuid;
	struct block_device *bdev;
	struct buffer_head *bh;
	struct btrfs_device *device;

	ret = btrfs_get_bdev_and_sb(device_path, FMODE_READ,
				    fs_info->bdev_holder, 0, &bdev, &bh);
	if (ret)
		return ERR_PTR(ret);
	disk_super = (struct btrfs_super_block *)bh->b_data;
	devid = btrfs_stack_device_id(&disk_super->dev_item);
	dev_uuid = disk_super->dev_item.uuid;
	if (btrfs_fs_incompat(fs_info, METADATA_UUID))
		device = btrfs_find_device(fs_info->fs_devices, devid, dev_uuid,
					   disk_super->metadata_uuid, true);
	else
		device = btrfs_find_device(fs_info->fs_devices, devid, dev_uuid,
					   disk_super->fsid, true);

	brelse(bh);
	if (!device)
		device = ERR_PTR(-ENOENT);
	blkdev_put(bdev, FMODE_READ);
	return device;
}

/*
 * Lookup a device given by device id, or the path if the id is 0.
 */
struct btrfs_device *btrfs_find_device_by_devspec(
		struct btrfs_fs_info *fs_info, u64 devid,
		const char *device_path)
{
	struct btrfs_device *device;

	if (devid) {
		device = btrfs_find_device(fs_info->fs_devices, devid, NULL,
					   NULL, true);
		if (!device)
			return ERR_PTR(-ENOENT);
		return device;
	}

	if (!device_path || !device_path[0])
		return ERR_PTR(-EINVAL);

	if (strcmp(device_path, "missing") == 0) {
		/* Find first missing device */
		list_for_each_entry(device, &fs_info->fs_devices->devices,
				    dev_list) {
			if (test_bit(BTRFS_DEV_STATE_IN_FS_METADATA,
				     &device->dev_state) && !device->bdev)
				return device;
		}
		return ERR_PTR(-ENOENT);
	}

	return btrfs_find_device_by_path(fs_info, device_path);
}

/*
 * does all the dirty work required for changing file system's UUID.
 */
static int btrfs_prepare_sprout(struct btrfs_fs_info *fs_info)
{
	struct btrfs_fs_devices *fs_devices = fs_info->fs_devices;
	struct btrfs_fs_devices *old_devices;
	struct btrfs_fs_devices *seed_devices;
	struct btrfs_super_block *disk_super = fs_info->super_copy;
	struct btrfs_device *device;
	u64 super_flags;

	lockdep_assert_held(&uuid_mutex);
	if (!fs_devices->seeding)
		return -EINVAL;

	seed_devices = alloc_fs_devices(NULL, NULL);
	if (IS_ERR(seed_devices))
		return PTR_ERR(seed_devices);

	old_devices = clone_fs_devices(fs_devices);
	if (IS_ERR(old_devices)) {
		kfree(seed_devices);
		return PTR_ERR(old_devices);
	}

	list_add(&old_devices->fs_list, &fs_uuids);

	memcpy(seed_devices, fs_devices, sizeof(*seed_devices));
	seed_devices->opened = 1;
	INIT_LIST_HEAD(&seed_devices->devices);
	INIT_LIST_HEAD(&seed_devices->alloc_list);
	mutex_init(&seed_devices->device_list_mutex);

	mutex_lock(&fs_devices->device_list_mutex);
	list_splice_init_rcu(&fs_devices->devices, &seed_devices->devices,
			      synchronize_rcu);
	list_for_each_entry(device, &seed_devices->devices, dev_list)
		device->fs_devices = seed_devices;

	mutex_lock(&fs_info->chunk_mutex);
	list_splice_init(&fs_devices->alloc_list, &seed_devices->alloc_list);
	mutex_unlock(&fs_info->chunk_mutex);

	fs_devices->seeding = 0;
	fs_devices->num_devices = 0;
	fs_devices->open_devices = 0;
	fs_devices->missing_devices = 0;
	fs_devices->rotating = 0;
	fs_devices->seed = seed_devices;

	generate_random_uuid(fs_devices->fsid);
	memcpy(fs_devices->metadata_uuid, fs_devices->fsid, BTRFS_FSID_SIZE);
	memcpy(disk_super->fsid, fs_devices->fsid, BTRFS_FSID_SIZE);
	mutex_unlock(&fs_devices->device_list_mutex);

	super_flags = btrfs_super_flags(disk_super) &
		      ~BTRFS_SUPER_FLAG_SEEDING;
	btrfs_set_super_flags(disk_super, super_flags);

	return 0;
}

/*
 * Store the expected generation for seed devices in device items.
 */
static int btrfs_finish_sprout(struct btrfs_trans_handle *trans)
{
	struct btrfs_fs_info *fs_info = trans->fs_info;
	struct btrfs_root *root = fs_info->chunk_root;
	struct btrfs_path *path;
	struct extent_buffer *leaf;
	struct btrfs_dev_item *dev_item;
	struct btrfs_device *device;
	struct btrfs_key key;
	u8 fs_uuid[BTRFS_FSID_SIZE];
	u8 dev_uuid[BTRFS_UUID_SIZE];
	u64 devid;
	int ret;

	path = btrfs_alloc_path();
	if (!path)
		return -ENOMEM;

	key.objectid = BTRFS_DEV_ITEMS_OBJECTID;
	key.offset = 0;
	key.type = BTRFS_DEV_ITEM_KEY;

	while (1) {
		ret = btrfs_search_slot(trans, root, &key, path, 0, 1);
		if (ret < 0)
			goto error;

		leaf = path->nodes[0];
next_slot:
		if (path->slots[0] >= btrfs_header_nritems(leaf)) {
			ret = btrfs_next_leaf(root, path);
			if (ret > 0)
				break;
			if (ret < 0)
				goto error;
			leaf = path->nodes[0];
			btrfs_item_key_to_cpu(leaf, &key, path->slots[0]);
			btrfs_release_path(path);
			continue;
		}

		btrfs_item_key_to_cpu(leaf, &key, path->slots[0]);
		if (key.objectid != BTRFS_DEV_ITEMS_OBJECTID ||
		    key.type != BTRFS_DEV_ITEM_KEY)
			break;

		dev_item = btrfs_item_ptr(leaf, path->slots[0],
					  struct btrfs_dev_item);
		devid = btrfs_device_id(leaf, dev_item);
		read_extent_buffer(leaf, dev_uuid, btrfs_device_uuid(dev_item),
				   BTRFS_UUID_SIZE);
		read_extent_buffer(leaf, fs_uuid, btrfs_device_fsid(dev_item),
				   BTRFS_FSID_SIZE);
		device = btrfs_find_device(fs_info->fs_devices, devid, dev_uuid,
					   fs_uuid, true);
		BUG_ON(!device); /* Logic error */

		if (device->fs_devices->seeding) {
			btrfs_set_device_generation(leaf, dev_item,
						    device->generation);
			btrfs_mark_buffer_dirty(leaf);
		}

		path->slots[0]++;
		goto next_slot;
	}
	ret = 0;
error:
	btrfs_free_path(path);
	return ret;
}

int btrfs_init_new_device(struct btrfs_fs_info *fs_info, const char *device_path)
{
	struct btrfs_root *root = fs_info->dev_root;
	struct request_queue *q;
	struct btrfs_trans_handle *trans;
	struct btrfs_device *device;
	struct block_device *bdev;
	struct super_block *sb = fs_info->sb;
	struct rcu_string *name;
	struct btrfs_fs_devices *fs_devices = fs_info->fs_devices;
	u64 orig_super_total_bytes;
	u64 orig_super_num_devices;
	int seeding_dev = 0;
	int ret = 0;
	bool unlocked = false;

	if (sb_rdonly(sb) && !fs_devices->seeding)
		return -EROFS;

	bdev = blkdev_get_by_path(device_path, FMODE_WRITE | FMODE_EXCL,
				  fs_info->bdev_holder);
	if (IS_ERR(bdev))
		return PTR_ERR(bdev);

	if (fs_devices->seeding) {
		seeding_dev = 1;
		down_write(&sb->s_umount);
		mutex_lock(&uuid_mutex);
	}

	filemap_write_and_wait(bdev->bd_inode->i_mapping);

	mutex_lock(&fs_devices->device_list_mutex);
	list_for_each_entry(device, &fs_devices->devices, dev_list) {
		if (device->bdev == bdev) {
			ret = -EEXIST;
			mutex_unlock(
				&fs_devices->device_list_mutex);
			goto error;
		}
	}
	mutex_unlock(&fs_devices->device_list_mutex);

	device = btrfs_alloc_device(fs_info, NULL, NULL);
	if (IS_ERR(device)) {
		/* we can safely leave the fs_devices entry around */
		ret = PTR_ERR(device);
		goto error;
	}

	name = rcu_string_strdup(device_path, GFP_KERNEL);
	if (!name) {
		ret = -ENOMEM;
		goto error_free_device;
	}
	rcu_assign_pointer(device->name, name);

	trans = btrfs_start_transaction(root, 0);
	if (IS_ERR(trans)) {
		ret = PTR_ERR(trans);
		goto error_free_device;
	}

	q = bdev_get_queue(bdev);
	set_bit(BTRFS_DEV_STATE_WRITEABLE, &device->dev_state);
	device->generation = trans->transid;
	device->io_width = fs_info->sectorsize;
	device->io_align = fs_info->sectorsize;
	device->sector_size = fs_info->sectorsize;
	device->total_bytes = round_down(i_size_read(bdev->bd_inode),
					 fs_info->sectorsize);
	device->disk_total_bytes = device->total_bytes;
	device->commit_total_bytes = device->total_bytes;
	device->fs_info = fs_info;
	device->bdev = bdev;
	set_bit(BTRFS_DEV_STATE_IN_FS_METADATA, &device->dev_state);
	clear_bit(BTRFS_DEV_STATE_REPLACE_TGT, &device->dev_state);
	device->mode = FMODE_EXCL;
	device->dev_stats_valid = 1;
	set_blocksize(device->bdev, BTRFS_BDEV_BLOCKSIZE);

	if (seeding_dev) {
		sb->s_flags &= ~SB_RDONLY;
		ret = btrfs_prepare_sprout(fs_info);
		if (ret) {
			btrfs_abort_transaction(trans, ret);
			goto error_trans;
		}
	}

	device->fs_devices = fs_devices;

	mutex_lock(&fs_devices->device_list_mutex);
	mutex_lock(&fs_info->chunk_mutex);
	list_add_rcu(&device->dev_list, &fs_devices->devices);
	list_add(&device->dev_alloc_list, &fs_devices->alloc_list);
	fs_devices->num_devices++;
	fs_devices->open_devices++;
	fs_devices->rw_devices++;
	fs_devices->total_devices++;
	fs_devices->total_rw_bytes += device->total_bytes;

	atomic64_add(device->total_bytes, &fs_info->free_chunk_space);

	if (!blk_queue_nonrot(q))
		fs_devices->rotating = 1;

	orig_super_total_bytes = btrfs_super_total_bytes(fs_info->super_copy);
	btrfs_set_super_total_bytes(fs_info->super_copy,
		round_down(orig_super_total_bytes + device->total_bytes,
			   fs_info->sectorsize));

	orig_super_num_devices = btrfs_super_num_devices(fs_info->super_copy);
	btrfs_set_super_num_devices(fs_info->super_copy,
				    orig_super_num_devices + 1);

	/* add sysfs device entry */
	btrfs_sysfs_add_device_link(fs_devices, device);

	/*
	 * we've got more storage, clear any full flags on the space
	 * infos
	 */
	btrfs_clear_space_info_full(fs_info);

	mutex_unlock(&fs_info->chunk_mutex);
	mutex_unlock(&fs_devices->device_list_mutex);

	if (seeding_dev) {
		mutex_lock(&fs_info->chunk_mutex);
		ret = init_first_rw_device(trans);
		mutex_unlock(&fs_info->chunk_mutex);
		if (ret) {
			btrfs_abort_transaction(trans, ret);
			goto error_sysfs;
		}
	}

	ret = btrfs_add_dev_item(trans, device);
	if (ret) {
		btrfs_abort_transaction(trans, ret);
		goto error_sysfs;
	}

	if (seeding_dev) {
		char fsid_buf[BTRFS_UUID_UNPARSED_SIZE];

		ret = btrfs_finish_sprout(trans);
		if (ret) {
			btrfs_abort_transaction(trans, ret);
			goto error_sysfs;
		}

		/* Sprouting would change fsid of the mounted root,
		 * so rename the fsid on the sysfs
		 */
		snprintf(fsid_buf, BTRFS_UUID_UNPARSED_SIZE, "%pU",
						fs_info->fs_devices->fsid);
		if (kobject_rename(&fs_devices->fsid_kobj, fsid_buf))
			btrfs_warn(fs_info,
				   "sysfs: failed to create fsid for sprout");
	}

	ret = btrfs_commit_transaction(trans);

	if (seeding_dev) {
		mutex_unlock(&uuid_mutex);
		up_write(&sb->s_umount);
		unlocked = true;

		if (ret) /* transaction commit */
			return ret;

		ret = btrfs_relocate_sys_chunks(fs_info);
		if (ret < 0)
			btrfs_handle_fs_error(fs_info, ret,
				    "Failed to relocate sys chunks after device initialization. This can be fixed using the \"btrfs balance\" command.");
		trans = btrfs_attach_transaction(root);
		if (IS_ERR(trans)) {
			if (PTR_ERR(trans) == -ENOENT)
				return 0;
			ret = PTR_ERR(trans);
			trans = NULL;
			goto error_sysfs;
		}
		ret = btrfs_commit_transaction(trans);
	}

	/* Update ctime/mtime for libblkid */
	update_dev_time(device_path);
	return ret;

error_sysfs:
	btrfs_sysfs_rm_device_link(fs_devices, device);
	mutex_lock(&fs_info->fs_devices->device_list_mutex);
	mutex_lock(&fs_info->chunk_mutex);
	list_del_rcu(&device->dev_list);
	list_del(&device->dev_alloc_list);
	fs_info->fs_devices->num_devices--;
	fs_info->fs_devices->open_devices--;
	fs_info->fs_devices->rw_devices--;
	fs_info->fs_devices->total_devices--;
	fs_info->fs_devices->total_rw_bytes -= device->total_bytes;
	atomic64_sub(device->total_bytes, &fs_info->free_chunk_space);
	btrfs_set_super_total_bytes(fs_info->super_copy,
				    orig_super_total_bytes);
	btrfs_set_super_num_devices(fs_info->super_copy,
				    orig_super_num_devices);
	mutex_unlock(&fs_info->chunk_mutex);
	mutex_unlock(&fs_info->fs_devices->device_list_mutex);
error_trans:
	if (seeding_dev)
		sb->s_flags |= SB_RDONLY;
	if (trans)
		btrfs_end_transaction(trans);
error_free_device:
	btrfs_free_device(device);
error:
	blkdev_put(bdev, FMODE_EXCL);
	if (seeding_dev && !unlocked) {
		mutex_unlock(&uuid_mutex);
		up_write(&sb->s_umount);
	}
	return ret;
}

static noinline int btrfs_update_device(struct btrfs_trans_handle *trans,
					struct btrfs_device *device)
{
	int ret;
	struct btrfs_path *path;
	struct btrfs_root *root = device->fs_info->chunk_root;
	struct btrfs_dev_item *dev_item;
	struct extent_buffer *leaf;
	struct btrfs_key key;

	path = btrfs_alloc_path();
	if (!path)
		return -ENOMEM;

	key.objectid = BTRFS_DEV_ITEMS_OBJECTID;
	key.type = BTRFS_DEV_ITEM_KEY;
	key.offset = device->devid;

	ret = btrfs_search_slot(trans, root, &key, path, 0, 1);
	if (ret < 0)
		goto out;

	if (ret > 0) {
		ret = -ENOENT;
		goto out;
	}

	leaf = path->nodes[0];
	dev_item = btrfs_item_ptr(leaf, path->slots[0], struct btrfs_dev_item);

	btrfs_set_device_id(leaf, dev_item, device->devid);
	btrfs_set_device_type(leaf, dev_item, device->type);
	btrfs_set_device_io_align(leaf, dev_item, device->io_align);
	btrfs_set_device_io_width(leaf, dev_item, device->io_width);
	btrfs_set_device_sector_size(leaf, dev_item, device->sector_size);
	btrfs_set_device_total_bytes(leaf, dev_item,
				     btrfs_device_get_disk_total_bytes(device));
	btrfs_set_device_bytes_used(leaf, dev_item,
				    btrfs_device_get_bytes_used(device));
	btrfs_mark_buffer_dirty(leaf);

out:
	btrfs_free_path(path);
	return ret;
}

int btrfs_grow_device(struct btrfs_trans_handle *trans,
		      struct btrfs_device *device, u64 new_size)
{
	struct btrfs_fs_info *fs_info = device->fs_info;
	struct btrfs_super_block *super_copy = fs_info->super_copy;
	u64 old_total;
	u64 diff;

	if (!test_bit(BTRFS_DEV_STATE_WRITEABLE, &device->dev_state))
		return -EACCES;

	new_size = round_down(new_size, fs_info->sectorsize);

	mutex_lock(&fs_info->chunk_mutex);
	old_total = btrfs_super_total_bytes(super_copy);
	diff = round_down(new_size - device->total_bytes, fs_info->sectorsize);

	if (new_size <= device->total_bytes ||
	    test_bit(BTRFS_DEV_STATE_REPLACE_TGT, &device->dev_state)) {
		mutex_unlock(&fs_info->chunk_mutex);
		return -EINVAL;
	}

	btrfs_set_super_total_bytes(super_copy,
			round_down(old_total + diff, fs_info->sectorsize));
	device->fs_devices->total_rw_bytes += diff;

	btrfs_device_set_total_bytes(device, new_size);
	btrfs_device_set_disk_total_bytes(device, new_size);
	btrfs_clear_space_info_full(device->fs_info);
	if (list_empty(&device->post_commit_list))
		list_add_tail(&device->post_commit_list,
			      &trans->transaction->dev_update_list);
	mutex_unlock(&fs_info->chunk_mutex);

	return btrfs_update_device(trans, device);
}

static int btrfs_free_chunk(struct btrfs_trans_handle *trans, u64 chunk_offset)
{
	struct btrfs_fs_info *fs_info = trans->fs_info;
	struct btrfs_root *root = fs_info->chunk_root;
	int ret;
	struct btrfs_path *path;
	struct btrfs_key key;

	path = btrfs_alloc_path();
	if (!path)
		return -ENOMEM;

	key.objectid = BTRFS_FIRST_CHUNK_TREE_OBJECTID;
	key.offset = chunk_offset;
	key.type = BTRFS_CHUNK_ITEM_KEY;

	ret = btrfs_search_slot(trans, root, &key, path, -1, 1);
	if (ret < 0)
		goto out;
	else if (ret > 0) { /* Logic error or corruption */
		btrfs_handle_fs_error(fs_info, -ENOENT,
				      "Failed lookup while freeing chunk.");
		ret = -ENOENT;
		goto out;
	}

	ret = btrfs_del_item(trans, root, path);
	if (ret < 0)
		btrfs_handle_fs_error(fs_info, ret,
				      "Failed to delete chunk item.");
out:
	btrfs_free_path(path);
	return ret;
}

static int btrfs_del_sys_chunk(struct btrfs_fs_info *fs_info, u64 chunk_offset)
{
	struct btrfs_super_block *super_copy = fs_info->super_copy;
	struct btrfs_disk_key *disk_key;
	struct btrfs_chunk *chunk;
	u8 *ptr;
	int ret = 0;
	u32 num_stripes;
	u32 array_size;
	u32 len = 0;
	u32 cur;
	struct btrfs_key key;

	mutex_lock(&fs_info->chunk_mutex);
	array_size = btrfs_super_sys_array_size(super_copy);

	ptr = super_copy->sys_chunk_array;
	cur = 0;

	while (cur < array_size) {
		disk_key = (struct btrfs_disk_key *)ptr;
		btrfs_disk_key_to_cpu(&key, disk_key);

		len = sizeof(*disk_key);

		if (key.type == BTRFS_CHUNK_ITEM_KEY) {
			chunk = (struct btrfs_chunk *)(ptr + len);
			num_stripes = btrfs_stack_chunk_num_stripes(chunk);
			len += btrfs_chunk_item_size(num_stripes);
		} else {
			ret = -EIO;
			break;
		}
		if (key.objectid == BTRFS_FIRST_CHUNK_TREE_OBJECTID &&
		    key.offset == chunk_offset) {
			memmove(ptr, ptr + len, array_size - (cur + len));
			array_size -= len;
			btrfs_set_super_sys_array_size(super_copy, array_size);
		} else {
			ptr += len;
			cur += len;
		}
	}
	mutex_unlock(&fs_info->chunk_mutex);
	return ret;
}

/*
 * btrfs_get_chunk_map() - Find the mapping containing the given logical extent.
 * @logical: Logical block offset in bytes.
 * @length: Length of extent in bytes.
 *
 * Return: Chunk mapping or ERR_PTR.
 */
struct extent_map *btrfs_get_chunk_map(struct btrfs_fs_info *fs_info,
				       u64 logical, u64 length)
{
	struct extent_map_tree *em_tree;
	struct extent_map *em;

	em_tree = &fs_info->mapping_tree.map_tree;
	read_lock(&em_tree->lock);
	em = lookup_extent_mapping(em_tree, logical, length);
	read_unlock(&em_tree->lock);

	if (!em) {
		btrfs_crit(fs_info, "unable to find logical %llu length %llu",
			   logical, length);
		return ERR_PTR(-EINVAL);
	}

	if (em->start > logical || em->start + em->len < logical) {
		btrfs_crit(fs_info,
			   "found a bad mapping, wanted %llu-%llu, found %llu-%llu",
			   logical, length, em->start, em->start + em->len);
		free_extent_map(em);
		return ERR_PTR(-EINVAL);
	}

	/* callers are responsible for dropping em's ref. */
	return em;
}

int btrfs_remove_chunk(struct btrfs_trans_handle *trans, u64 chunk_offset)
{
	struct btrfs_fs_info *fs_info = trans->fs_info;
	struct extent_map *em;
	struct map_lookup *map;
	u64 dev_extent_len = 0;
	int i, ret = 0;
	struct btrfs_fs_devices *fs_devices = fs_info->fs_devices;

	em = btrfs_get_chunk_map(fs_info, chunk_offset, 1);
	if (IS_ERR(em)) {
		/*
		 * This is a logic error, but we don't want to just rely on the
		 * user having built with ASSERT enabled, so if ASSERT doesn't
		 * do anything we still error out.
		 */
		ASSERT(0);
		return PTR_ERR(em);
	}
	map = em->map_lookup;
	mutex_lock(&fs_info->chunk_mutex);
	check_system_chunk(trans, map->type);
	mutex_unlock(&fs_info->chunk_mutex);

	/*
	 * Take the device list mutex to prevent races with the final phase of
	 * a device replace operation that replaces the device object associated
	 * with map stripes (dev-replace.c:btrfs_dev_replace_finishing()).
	 */
	mutex_lock(&fs_devices->device_list_mutex);
	for (i = 0; i < map->num_stripes; i++) {
		struct btrfs_device *device = map->stripes[i].dev;
		ret = btrfs_free_dev_extent(trans, device,
					    map->stripes[i].physical,
					    &dev_extent_len);
		if (ret) {
			mutex_unlock(&fs_devices->device_list_mutex);
			btrfs_abort_transaction(trans, ret);
			goto out;
		}

		if (device->bytes_used > 0) {
			mutex_lock(&fs_info->chunk_mutex);
			btrfs_device_set_bytes_used(device,
					device->bytes_used - dev_extent_len);
			atomic64_add(dev_extent_len, &fs_info->free_chunk_space);
			btrfs_clear_space_info_full(fs_info);
			mutex_unlock(&fs_info->chunk_mutex);
		}

		ret = btrfs_update_device(trans, device);
		if (ret) {
			mutex_unlock(&fs_devices->device_list_mutex);
			btrfs_abort_transaction(trans, ret);
			goto out;
		}
	}
	mutex_unlock(&fs_devices->device_list_mutex);

	ret = btrfs_free_chunk(trans, chunk_offset);
	if (ret) {
		btrfs_abort_transaction(trans, ret);
		goto out;
	}

	trace_btrfs_chunk_free(fs_info, map, chunk_offset, em->len);

	if (map->type & BTRFS_BLOCK_GROUP_SYSTEM) {
		ret = btrfs_del_sys_chunk(fs_info, chunk_offset);
		if (ret) {
			btrfs_abort_transaction(trans, ret);
			goto out;
		}
	}

	ret = btrfs_remove_block_group(trans, chunk_offset, em);
	if (ret) {
		btrfs_abort_transaction(trans, ret);
		goto out;
	}

out:
	/* once for us */
	free_extent_map(em);
	return ret;
}

static int btrfs_relocate_chunk(struct btrfs_fs_info *fs_info, u64 chunk_offset)
{
	struct btrfs_root *root = fs_info->chunk_root;
	struct btrfs_trans_handle *trans;
	int ret;

	/*
	 * Prevent races with automatic removal of unused block groups.
	 * After we relocate and before we remove the chunk with offset
	 * chunk_offset, automatic removal of the block group can kick in,
	 * resulting in a failure when calling btrfs_remove_chunk() below.
	 *
	 * Make sure to acquire this mutex before doing a tree search (dev
	 * or chunk trees) to find chunks. Otherwise the cleaner kthread might
	 * call btrfs_remove_chunk() (through btrfs_delete_unused_bgs()) after
	 * we release the path used to search the chunk/dev tree and before
	 * the current task acquires this mutex and calls us.
	 */
	lockdep_assert_held(&fs_info->delete_unused_bgs_mutex);

	ret = btrfs_can_relocate(fs_info, chunk_offset);
	if (ret)
		return -ENOSPC;

	/* step one, relocate all the extents inside this chunk */
	btrfs_scrub_pause(fs_info);
	ret = btrfs_relocate_block_group(fs_info, chunk_offset);
	btrfs_scrub_continue(fs_info);
	if (ret)
		return ret;

	/*
	 * We add the kobjects here (and after forcing data chunk creation)
	 * since relocation is the only place we'll create chunks of a new
	 * type at runtime.  The only place where we'll remove the last
	 * chunk of a type is the call immediately below this one.  Even
	 * so, we're protected against races with the cleaner thread since
	 * we're covered by the delete_unused_bgs_mutex.
	 */
	btrfs_add_raid_kobjects(fs_info);

	trans = btrfs_start_trans_remove_block_group(root->fs_info,
						     chunk_offset);
	if (IS_ERR(trans)) {
		ret = PTR_ERR(trans);
		btrfs_handle_fs_error(root->fs_info, ret, NULL);
		return ret;
	}

	/*
	 * step two, delete the device extents and the
	 * chunk tree entries
	 */
	ret = btrfs_remove_chunk(trans, chunk_offset);
	btrfs_end_transaction(trans);
	return ret;
}

static int btrfs_relocate_sys_chunks(struct btrfs_fs_info *fs_info)
{
	struct btrfs_root *chunk_root = fs_info->chunk_root;
	struct btrfs_path *path;
	struct extent_buffer *leaf;
	struct btrfs_chunk *chunk;
	struct btrfs_key key;
	struct btrfs_key found_key;
	u64 chunk_type;
	bool retried = false;
	int failed = 0;
	int ret;

	path = btrfs_alloc_path();
	if (!path)
		return -ENOMEM;

again:
	key.objectid = BTRFS_FIRST_CHUNK_TREE_OBJECTID;
	key.offset = (u64)-1;
	key.type = BTRFS_CHUNK_ITEM_KEY;

	while (1) {
		mutex_lock(&fs_info->delete_unused_bgs_mutex);
		ret = btrfs_search_slot(NULL, chunk_root, &key, path, 0, 0);
		if (ret < 0) {
			mutex_unlock(&fs_info->delete_unused_bgs_mutex);
			goto error;
		}
		BUG_ON(ret == 0); /* Corruption */

		ret = btrfs_previous_item(chunk_root, path, key.objectid,
					  key.type);
		if (ret)
			mutex_unlock(&fs_info->delete_unused_bgs_mutex);
		if (ret < 0)
			goto error;
		if (ret > 0)
			break;

		leaf = path->nodes[0];
		btrfs_item_key_to_cpu(leaf, &found_key, path->slots[0]);

		chunk = btrfs_item_ptr(leaf, path->slots[0],
				       struct btrfs_chunk);
		chunk_type = btrfs_chunk_type(leaf, chunk);
		btrfs_release_path(path);

		if (chunk_type & BTRFS_BLOCK_GROUP_SYSTEM) {
			ret = btrfs_relocate_chunk(fs_info, found_key.offset);
			if (ret == -ENOSPC)
				failed++;
			else
				BUG_ON(ret);
		}
		mutex_unlock(&fs_info->delete_unused_bgs_mutex);

		if (found_key.offset == 0)
			break;
		key.offset = found_key.offset - 1;
	}
	ret = 0;
	if (failed && !retried) {
		failed = 0;
		retried = true;
		goto again;
	} else if (WARN_ON(failed && retried)) {
		ret = -ENOSPC;
	}
error:
	btrfs_free_path(path);
	return ret;
}

/*
 * return 1 : allocate a data chunk successfully,
 * return <0: errors during allocating a data chunk,
 * return 0 : no need to allocate a data chunk.
 */
static int btrfs_may_alloc_data_chunk(struct btrfs_fs_info *fs_info,
				      u64 chunk_offset)
{
	struct btrfs_block_group_cache *cache;
	u64 bytes_used;
	u64 chunk_type;

	cache = btrfs_lookup_block_group(fs_info, chunk_offset);
	ASSERT(cache);
	chunk_type = cache->flags;
	btrfs_put_block_group(cache);

	if (chunk_type & BTRFS_BLOCK_GROUP_DATA) {
		spin_lock(&fs_info->data_sinfo->lock);
		bytes_used = fs_info->data_sinfo->bytes_used;
		spin_unlock(&fs_info->data_sinfo->lock);

		if (!bytes_used) {
			struct btrfs_trans_handle *trans;
			int ret;

			trans =	btrfs_join_transaction(fs_info->tree_root);
			if (IS_ERR(trans))
				return PTR_ERR(trans);

			ret = btrfs_force_chunk_alloc(trans,
						      BTRFS_BLOCK_GROUP_DATA);
			btrfs_end_transaction(trans);
			if (ret < 0)
				return ret;

			btrfs_add_raid_kobjects(fs_info);

			return 1;
		}
	}
	return 0;
}

static int insert_balance_item(struct btrfs_fs_info *fs_info,
			       struct btrfs_balance_control *bctl)
{
	struct btrfs_root *root = fs_info->tree_root;
	struct btrfs_trans_handle *trans;
	struct btrfs_balance_item *item;
	struct btrfs_disk_balance_args disk_bargs;
	struct btrfs_path *path;
	struct extent_buffer *leaf;
	struct btrfs_key key;
	int ret, err;

	path = btrfs_alloc_path();
	if (!path)
		return -ENOMEM;

	trans = btrfs_start_transaction(root, 0);
	if (IS_ERR(trans)) {
		btrfs_free_path(path);
		return PTR_ERR(trans);
	}

	key.objectid = BTRFS_BALANCE_OBJECTID;
	key.type = BTRFS_TEMPORARY_ITEM_KEY;
	key.offset = 0;

	ret = btrfs_insert_empty_item(trans, root, path, &key,
				      sizeof(*item));
	if (ret)
		goto out;

	leaf = path->nodes[0];
	item = btrfs_item_ptr(leaf, path->slots[0], struct btrfs_balance_item);

	memzero_extent_buffer(leaf, (unsigned long)item, sizeof(*item));

	btrfs_cpu_balance_args_to_disk(&disk_bargs, &bctl->data);
	btrfs_set_balance_data(leaf, item, &disk_bargs);
	btrfs_cpu_balance_args_to_disk(&disk_bargs, &bctl->meta);
	btrfs_set_balance_meta(leaf, item, &disk_bargs);
	btrfs_cpu_balance_args_to_disk(&disk_bargs, &bctl->sys);
	btrfs_set_balance_sys(leaf, item, &disk_bargs);

	btrfs_set_balance_flags(leaf, item, bctl->flags);

	btrfs_mark_buffer_dirty(leaf);
out:
	btrfs_free_path(path);
	err = btrfs_commit_transaction(trans);
	if (err && !ret)
		ret = err;
	return ret;
}

static int del_balance_item(struct btrfs_fs_info *fs_info)
{
	struct btrfs_root *root = fs_info->tree_root;
	struct btrfs_trans_handle *trans;
	struct btrfs_path *path;
	struct btrfs_key key;
	int ret, err;

	path = btrfs_alloc_path();
	if (!path)
		return -ENOMEM;

	trans = btrfs_start_transaction(root, 0);
	if (IS_ERR(trans)) {
		btrfs_free_path(path);
		return PTR_ERR(trans);
	}

	key.objectid = BTRFS_BALANCE_OBJECTID;
	key.type = BTRFS_TEMPORARY_ITEM_KEY;
	key.offset = 0;

	ret = btrfs_search_slot(trans, root, &key, path, -1, 1);
	if (ret < 0)
		goto out;
	if (ret > 0) {
		ret = -ENOENT;
		goto out;
	}

	ret = btrfs_del_item(trans, root, path);
out:
	btrfs_free_path(path);
	err = btrfs_commit_transaction(trans);
	if (err && !ret)
		ret = err;
	return ret;
}

/*
 * This is a heuristic used to reduce the number of chunks balanced on
 * resume after balance was interrupted.
 */
static void update_balance_args(struct btrfs_balance_control *bctl)
{
	/*
	 * Turn on soft mode for chunk types that were being converted.
	 */
	if (bctl->data.flags & BTRFS_BALANCE_ARGS_CONVERT)
		bctl->data.flags |= BTRFS_BALANCE_ARGS_SOFT;
	if (bctl->sys.flags & BTRFS_BALANCE_ARGS_CONVERT)
		bctl->sys.flags |= BTRFS_BALANCE_ARGS_SOFT;
	if (bctl->meta.flags & BTRFS_BALANCE_ARGS_CONVERT)
		bctl->meta.flags |= BTRFS_BALANCE_ARGS_SOFT;

	/*
	 * Turn on usage filter if is not already used.  The idea is
	 * that chunks that we have already balanced should be
	 * reasonably full.  Don't do it for chunks that are being
	 * converted - that will keep us from relocating unconverted
	 * (albeit full) chunks.
	 */
	if (!(bctl->data.flags & BTRFS_BALANCE_ARGS_USAGE) &&
	    !(bctl->data.flags & BTRFS_BALANCE_ARGS_USAGE_RANGE) &&
	    !(bctl->data.flags & BTRFS_BALANCE_ARGS_CONVERT)) {
		bctl->data.flags |= BTRFS_BALANCE_ARGS_USAGE;
		bctl->data.usage = 90;
	}
	if (!(bctl->sys.flags & BTRFS_BALANCE_ARGS_USAGE) &&
	    !(bctl->sys.flags & BTRFS_BALANCE_ARGS_USAGE_RANGE) &&
	    !(bctl->sys.flags & BTRFS_BALANCE_ARGS_CONVERT)) {
		bctl->sys.flags |= BTRFS_BALANCE_ARGS_USAGE;
		bctl->sys.usage = 90;
	}
	if (!(bctl->meta.flags & BTRFS_BALANCE_ARGS_USAGE) &&
	    !(bctl->meta.flags & BTRFS_BALANCE_ARGS_USAGE_RANGE) &&
	    !(bctl->meta.flags & BTRFS_BALANCE_ARGS_CONVERT)) {
		bctl->meta.flags |= BTRFS_BALANCE_ARGS_USAGE;
		bctl->meta.usage = 90;
	}
}

/*
 * Clear the balance status in fs_info and delete the balance item from disk.
 */
static void reset_balance_state(struct btrfs_fs_info *fs_info)
{
	struct btrfs_balance_control *bctl = fs_info->balance_ctl;
	int ret;

	BUG_ON(!fs_info->balance_ctl);

	spin_lock(&fs_info->balance_lock);
	fs_info->balance_ctl = NULL;
	spin_unlock(&fs_info->balance_lock);

	kfree(bctl);
	ret = del_balance_item(fs_info);
	if (ret)
		btrfs_handle_fs_error(fs_info, ret, NULL);
}

/*
 * Balance filters.  Return 1 if chunk should be filtered out
 * (should not be balanced).
 */
static int chunk_profiles_filter(u64 chunk_type,
				 struct btrfs_balance_args *bargs)
{
	chunk_type = chunk_to_extended(chunk_type) &
				BTRFS_EXTENDED_PROFILE_MASK;

	if (bargs->profiles & chunk_type)
		return 0;

	return 1;
}

static int chunk_usage_range_filter(struct btrfs_fs_info *fs_info, u64 chunk_offset,
			      struct btrfs_balance_args *bargs)
{
	struct btrfs_block_group_cache *cache;
	u64 chunk_used;
	u64 user_thresh_min;
	u64 user_thresh_max;
	int ret = 1;

	cache = btrfs_lookup_block_group(fs_info, chunk_offset);
	chunk_used = btrfs_block_group_used(&cache->item);

	if (bargs->usage_min == 0)
		user_thresh_min = 0;
	else
		user_thresh_min = div_factor_fine(cache->key.offset,
					bargs->usage_min);

	if (bargs->usage_max == 0)
		user_thresh_max = 1;
	else if (bargs->usage_max > 100)
		user_thresh_max = cache->key.offset;
	else
		user_thresh_max = div_factor_fine(cache->key.offset,
					bargs->usage_max);

	if (user_thresh_min <= chunk_used && chunk_used < user_thresh_max)
		ret = 0;

	btrfs_put_block_group(cache);
	return ret;
}

static int chunk_usage_filter(struct btrfs_fs_info *fs_info,
		u64 chunk_offset, struct btrfs_balance_args *bargs)
{
	struct btrfs_block_group_cache *cache;
	u64 chunk_used, user_thresh;
	int ret = 1;

	cache = btrfs_lookup_block_group(fs_info, chunk_offset);
	chunk_used = btrfs_block_group_used(&cache->item);

	if (bargs->usage_min == 0)
		user_thresh = 1;
	else if (bargs->usage > 100)
		user_thresh = cache->key.offset;
	else
		user_thresh = div_factor_fine(cache->key.offset,
					      bargs->usage);

	if (chunk_used < user_thresh)
		ret = 0;

	btrfs_put_block_group(cache);
	return ret;
}

static int chunk_devid_filter(struct extent_buffer *leaf,
			      struct btrfs_chunk *chunk,
			      struct btrfs_balance_args *bargs)
{
	struct btrfs_stripe *stripe;
	int num_stripes = btrfs_chunk_num_stripes(leaf, chunk);
	int i;

	for (i = 0; i < num_stripes; i++) {
		stripe = btrfs_stripe_nr(chunk, i);
		if (btrfs_stripe_devid(leaf, stripe) == bargs->devid)
			return 0;
	}

	return 1;
}

/* [pstart, pend) */
static int chunk_drange_filter(struct extent_buffer *leaf,
			       struct btrfs_chunk *chunk,
			       struct btrfs_balance_args *bargs)
{
	struct btrfs_stripe *stripe;
	int num_stripes = btrfs_chunk_num_stripes(leaf, chunk);
	u64 stripe_offset;
	u64 stripe_length;
	int factor;
	int i;

	if (!(bargs->flags & BTRFS_BALANCE_ARGS_DEVID))
		return 0;

	if (btrfs_chunk_type(leaf, chunk) & (BTRFS_BLOCK_GROUP_DUP |
	     BTRFS_BLOCK_GROUP_RAID1 | BTRFS_BLOCK_GROUP_RAID10)) {
		factor = num_stripes / 2;
	} else if (btrfs_chunk_type(leaf, chunk) & BTRFS_BLOCK_GROUP_RAID5) {
		factor = num_stripes - 1;
	} else if (btrfs_chunk_type(leaf, chunk) & BTRFS_BLOCK_GROUP_RAID6) {
		factor = num_stripes - 2;
	} else {
		factor = num_stripes;
	}

	for (i = 0; i < num_stripes; i++) {
		stripe = btrfs_stripe_nr(chunk, i);
		if (btrfs_stripe_devid(leaf, stripe) != bargs->devid)
			continue;

		stripe_offset = btrfs_stripe_offset(leaf, stripe);
		stripe_length = btrfs_chunk_length(leaf, chunk);
		stripe_length = div_u64(stripe_length, factor);

		if (stripe_offset < bargs->pend &&
		    stripe_offset + stripe_length > bargs->pstart)
			return 0;
	}

	return 1;
}

/* [vstart, vend) */
static int chunk_vrange_filter(struct extent_buffer *leaf,
			       struct btrfs_chunk *chunk,
			       u64 chunk_offset,
			       struct btrfs_balance_args *bargs)
{
	if (chunk_offset < bargs->vend &&
	    chunk_offset + btrfs_chunk_length(leaf, chunk) > bargs->vstart)
		/* at least part of the chunk is inside this vrange */
		return 0;

	return 1;
}

static int chunk_stripes_range_filter(struct extent_buffer *leaf,
			       struct btrfs_chunk *chunk,
			       struct btrfs_balance_args *bargs)
{
	int num_stripes = btrfs_chunk_num_stripes(leaf, chunk);

	if (bargs->stripes_min <= num_stripes
			&& num_stripes <= bargs->stripes_max)
		return 0;

	return 1;
}

static int chunk_soft_convert_filter(u64 chunk_type,
				     struct btrfs_balance_args *bargs)
{
	if (!(bargs->flags & BTRFS_BALANCE_ARGS_CONVERT))
		return 0;

	chunk_type = chunk_to_extended(chunk_type) &
				BTRFS_EXTENDED_PROFILE_MASK;

	if (bargs->target == chunk_type)
		return 1;

	return 0;
}

static int should_balance_chunk(struct extent_buffer *leaf,
				struct btrfs_chunk *chunk, u64 chunk_offset)
{
	struct btrfs_fs_info *fs_info = leaf->fs_info;
	struct btrfs_balance_control *bctl = fs_info->balance_ctl;
	struct btrfs_balance_args *bargs = NULL;
	u64 chunk_type = btrfs_chunk_type(leaf, chunk);

	/* type filter */
	if (!((chunk_type & BTRFS_BLOCK_GROUP_TYPE_MASK) &
	      (bctl->flags & BTRFS_BALANCE_TYPE_MASK))) {
		return 0;
	}

	if (chunk_type & BTRFS_BLOCK_GROUP_DATA)
		bargs = &bctl->data;
	else if (chunk_type & BTRFS_BLOCK_GROUP_SYSTEM)
		bargs = &bctl->sys;
	else if (chunk_type & BTRFS_BLOCK_GROUP_METADATA)
		bargs = &bctl->meta;

	/* profiles filter */
	if ((bargs->flags & BTRFS_BALANCE_ARGS_PROFILES) &&
	    chunk_profiles_filter(chunk_type, bargs)) {
		return 0;
	}

	/* usage filter */
	if ((bargs->flags & BTRFS_BALANCE_ARGS_USAGE) &&
	    chunk_usage_filter(fs_info, chunk_offset, bargs)) {
		return 0;
	} else if ((bargs->flags & BTRFS_BALANCE_ARGS_USAGE_RANGE) &&
	    chunk_usage_range_filter(fs_info, chunk_offset, bargs)) {
		return 0;
	}

	/* devid filter */
	if ((bargs->flags & BTRFS_BALANCE_ARGS_DEVID) &&
	    chunk_devid_filter(leaf, chunk, bargs)) {
		return 0;
	}

	/* drange filter, makes sense only with devid filter */
	if ((bargs->flags & BTRFS_BALANCE_ARGS_DRANGE) &&
	    chunk_drange_filter(leaf, chunk, bargs)) {
		return 0;
	}

	/* vrange filter */
	if ((bargs->flags & BTRFS_BALANCE_ARGS_VRANGE) &&
	    chunk_vrange_filter(leaf, chunk, chunk_offset, bargs)) {
		return 0;
	}

	/* stripes filter */
	if ((bargs->flags & BTRFS_BALANCE_ARGS_STRIPES_RANGE) &&
	    chunk_stripes_range_filter(leaf, chunk, bargs)) {
		return 0;
	}

	/* soft profile changing mode */
	if ((bargs->flags & BTRFS_BALANCE_ARGS_SOFT) &&
	    chunk_soft_convert_filter(chunk_type, bargs)) {
		return 0;
	}

	/*
	 * limited by count, must be the last filter
	 */
	if ((bargs->flags & BTRFS_BALANCE_ARGS_LIMIT)) {
		if (bargs->limit == 0)
			return 0;
		else
			bargs->limit--;
	} else if ((bargs->flags & BTRFS_BALANCE_ARGS_LIMIT_RANGE)) {
		/*
		 * Same logic as the 'limit' filter; the minimum cannot be
		 * determined here because we do not have the global information
		 * about the count of all chunks that satisfy the filters.
		 */
		if (bargs->limit_max == 0)
			return 0;
		else
			bargs->limit_max--;
	}

	return 1;
}

static int __btrfs_balance(struct btrfs_fs_info *fs_info)
{
	struct btrfs_balance_control *bctl = fs_info->balance_ctl;
	struct btrfs_root *chunk_root = fs_info->chunk_root;
	u64 chunk_type;
	struct btrfs_chunk *chunk;
	struct btrfs_path *path = NULL;
	struct btrfs_key key;
	struct btrfs_key found_key;
	struct extent_buffer *leaf;
	int slot;
	int ret;
	int enospc_errors = 0;
	bool counting = true;
	/* The single value limit and min/max limits use the same bytes in the */
	u64 limit_data = bctl->data.limit;
	u64 limit_meta = bctl->meta.limit;
	u64 limit_sys = bctl->sys.limit;
	u32 count_data = 0;
	u32 count_meta = 0;
	u32 count_sys = 0;
	int chunk_reserved = 0;

	path = btrfs_alloc_path();
	if (!path) {
		ret = -ENOMEM;
		goto error;
	}

	/* zero out stat counters */
	spin_lock(&fs_info->balance_lock);
	memset(&bctl->stat, 0, sizeof(bctl->stat));
	spin_unlock(&fs_info->balance_lock);
again:
	if (!counting) {
		/*
		 * The single value limit and min/max limits use the same bytes
		 * in the
		 */
		bctl->data.limit = limit_data;
		bctl->meta.limit = limit_meta;
		bctl->sys.limit = limit_sys;
	}
	key.objectid = BTRFS_FIRST_CHUNK_TREE_OBJECTID;
	key.offset = (u64)-1;
	key.type = BTRFS_CHUNK_ITEM_KEY;

	while (1) {
		if ((!counting && atomic_read(&fs_info->balance_pause_req)) ||
		    atomic_read(&fs_info->balance_cancel_req)) {
			ret = -ECANCELED;
			goto error;
		}

		mutex_lock(&fs_info->delete_unused_bgs_mutex);
		ret = btrfs_search_slot(NULL, chunk_root, &key, path, 0, 0);
		if (ret < 0) {
			mutex_unlock(&fs_info->delete_unused_bgs_mutex);
			goto error;
		}

		/*
		 * this shouldn't happen, it means the last relocate
		 * failed
		 */
		if (ret == 0)
			BUG(); /* FIXME break ? */

		ret = btrfs_previous_item(chunk_root, path, 0,
					  BTRFS_CHUNK_ITEM_KEY);
		if (ret) {
			mutex_unlock(&fs_info->delete_unused_bgs_mutex);
			ret = 0;
			break;
		}

		leaf = path->nodes[0];
		slot = path->slots[0];
		btrfs_item_key_to_cpu(leaf, &found_key, slot);

		if (found_key.objectid != key.objectid) {
			mutex_unlock(&fs_info->delete_unused_bgs_mutex);
			break;
		}

		chunk = btrfs_item_ptr(leaf, slot, struct btrfs_chunk);
		chunk_type = btrfs_chunk_type(leaf, chunk);

		if (!counting) {
			spin_lock(&fs_info->balance_lock);
			bctl->stat.considered++;
			spin_unlock(&fs_info->balance_lock);
		}

		ret = should_balance_chunk(leaf, chunk, found_key.offset);

		btrfs_release_path(path);
		if (!ret) {
			mutex_unlock(&fs_info->delete_unused_bgs_mutex);
			goto loop;
		}

		if (counting) {
			mutex_unlock(&fs_info->delete_unused_bgs_mutex);
			spin_lock(&fs_info->balance_lock);
			bctl->stat.expected++;
			spin_unlock(&fs_info->balance_lock);

			if (chunk_type & BTRFS_BLOCK_GROUP_DATA)
				count_data++;
			else if (chunk_type & BTRFS_BLOCK_GROUP_SYSTEM)
				count_sys++;
			else if (chunk_type & BTRFS_BLOCK_GROUP_METADATA)
				count_meta++;

			goto loop;
		}

		/*
		 * Apply limit_min filter, no need to check if the LIMITS
		 * filter is used, limit_min is 0 by default
		 */
		if (((chunk_type & BTRFS_BLOCK_GROUP_DATA) &&
					count_data < bctl->data.limit_min)
				|| ((chunk_type & BTRFS_BLOCK_GROUP_METADATA) &&
					count_meta < bctl->meta.limit_min)
				|| ((chunk_type & BTRFS_BLOCK_GROUP_SYSTEM) &&
					count_sys < bctl->sys.limit_min)) {
			mutex_unlock(&fs_info->delete_unused_bgs_mutex);
			goto loop;
		}

		if (!chunk_reserved) {
			/*
			 * We may be relocating the only data chunk we have,
			 * which could potentially end up with losing data's
			 * raid profile, so lets allocate an empty one in
			 * advance.
			 */
			ret = btrfs_may_alloc_data_chunk(fs_info,
							 found_key.offset);
			if (ret < 0) {
				mutex_unlock(&fs_info->delete_unused_bgs_mutex);
				goto error;
			} else if (ret == 1) {
				chunk_reserved = 1;
			}
		}

		ret = btrfs_relocate_chunk(fs_info, found_key.offset);
		mutex_unlock(&fs_info->delete_unused_bgs_mutex);
		if (ret == -ENOSPC) {
			enospc_errors++;
		} else if (ret == -ETXTBSY) {
			btrfs_info(fs_info,
	   "skipping relocation of block group %llu due to active swapfile",
				   found_key.offset);
			ret = 0;
		} else if (ret) {
			goto error;
		} else {
			spin_lock(&fs_info->balance_lock);
			bctl->stat.completed++;
			spin_unlock(&fs_info->balance_lock);
		}
loop:
		if (found_key.offset == 0)
			break;
		key.offset = found_key.offset - 1;
	}

	if (counting) {
		btrfs_release_path(path);
		counting = false;
		goto again;
	}
error:
	btrfs_free_path(path);
	if (enospc_errors) {
		btrfs_info(fs_info, "%d enospc errors during balance",
			   enospc_errors);
		if (!ret)
			ret = -ENOSPC;
	}

	return ret;
}

/**
 * alloc_profile_is_valid - see if a given profile is valid and reduced
 * @flags: profile to validate
 * @extended: if true @flags is treated as an extended profile
 */
static int alloc_profile_is_valid(u64 flags, int extended)
{
	u64 mask = (extended ? BTRFS_EXTENDED_PROFILE_MASK :
			       BTRFS_BLOCK_GROUP_PROFILE_MASK);

	flags &= ~BTRFS_BLOCK_GROUP_TYPE_MASK;

	/* 1) check that all other bits are zeroed */
	if (flags & ~mask)
		return 0;

	/* 2) see if profile is reduced */
	if (flags == 0)
		return !extended; /* "0" is valid for usual profiles */

	/* true if exactly one bit set */
	return is_power_of_2(flags);
}

static inline int balance_need_close(struct btrfs_fs_info *fs_info)
{
	/* cancel requested || normal exit path */
	return atomic_read(&fs_info->balance_cancel_req) ||
		(atomic_read(&fs_info->balance_pause_req) == 0 &&
		 atomic_read(&fs_info->balance_cancel_req) == 0);
}

/* Non-zero return value signifies invalidity */
static inline int validate_convert_profile(struct btrfs_balance_args *bctl_arg,
		u64 allowed)
{
	return ((bctl_arg->flags & BTRFS_BALANCE_ARGS_CONVERT) &&
		(!alloc_profile_is_valid(bctl_arg->target, 1) ||
		 (bctl_arg->target & ~allowed)));
}

/*
 * Fill @buf with textual description of balance filter flags @bargs, up to
 * @size_buf including the terminating null. The output may be trimmed if it
 * does not fit into the provided buffer.
 */
static void describe_balance_args(struct btrfs_balance_args *bargs, char *buf,
				 u32 size_buf)
{
	int ret;
	u32 size_bp = size_buf;
	char *bp = buf;
	u64 flags = bargs->flags;
	char tmp_buf[128] = {'\0'};

	if (!flags)
		return;

#define CHECK_APPEND_NOARG(a)						\
	do {								\
		ret = snprintf(bp, size_bp, (a));			\
		if (ret < 0 || ret >= size_bp)				\
			goto out_overflow;				\
		size_bp -= ret;						\
		bp += ret;						\
	} while (0)

#define CHECK_APPEND_1ARG(a, v1)					\
	do {								\
		ret = snprintf(bp, size_bp, (a), (v1));			\
		if (ret < 0 || ret >= size_bp)				\
			goto out_overflow;				\
		size_bp -= ret;						\
		bp += ret;						\
	} while (0)

#define CHECK_APPEND_2ARG(a, v1, v2)					\
	do {								\
		ret = snprintf(bp, size_bp, (a), (v1), (v2));		\
		if (ret < 0 || ret >= size_bp)				\
			goto out_overflow;				\
		size_bp -= ret;						\
		bp += ret;						\
	} while (0)

	if (flags & BTRFS_BALANCE_ARGS_CONVERT) {
		int index = btrfs_bg_flags_to_raid_index(bargs->target);

		CHECK_APPEND_1ARG("convert=%s,", get_raid_name(index));
	}

	if (flags & BTRFS_BALANCE_ARGS_SOFT)
		CHECK_APPEND_NOARG("soft,");

	if (flags & BTRFS_BALANCE_ARGS_PROFILES) {
		btrfs_describe_block_groups(bargs->profiles, tmp_buf,
					    sizeof(tmp_buf));
		CHECK_APPEND_1ARG("profiles=%s,", tmp_buf);
	}

	if (flags & BTRFS_BALANCE_ARGS_USAGE)
		CHECK_APPEND_1ARG("usage=%llu,", bargs->usage);

	if (flags & BTRFS_BALANCE_ARGS_USAGE_RANGE)
		CHECK_APPEND_2ARG("usage=%u..%u,",
				  bargs->usage_min, bargs->usage_max);

	if (flags & BTRFS_BALANCE_ARGS_DEVID)
		CHECK_APPEND_1ARG("devid=%llu,", bargs->devid);

	if (flags & BTRFS_BALANCE_ARGS_DRANGE)
		CHECK_APPEND_2ARG("drange=%llu..%llu,",
				  bargs->pstart, bargs->pend);

	if (flags & BTRFS_BALANCE_ARGS_VRANGE)
		CHECK_APPEND_2ARG("vrange=%llu..%llu,",
				  bargs->vstart, bargs->vend);

	if (flags & BTRFS_BALANCE_ARGS_LIMIT)
		CHECK_APPEND_1ARG("limit=%llu,", bargs->limit);

	if (flags & BTRFS_BALANCE_ARGS_LIMIT_RANGE)
		CHECK_APPEND_2ARG("limit=%u..%u,",
				bargs->limit_min, bargs->limit_max);

	if (flags & BTRFS_BALANCE_ARGS_STRIPES_RANGE)
		CHECK_APPEND_2ARG("stripes=%u..%u,",
				  bargs->stripes_min, bargs->stripes_max);

#undef CHECK_APPEND_2ARG
#undef CHECK_APPEND_1ARG
#undef CHECK_APPEND_NOARG

out_overflow:

	if (size_bp < size_buf)
		buf[size_buf - size_bp - 1] = '\0'; /* remove last , */
	else
		buf[0] = '\0';
}

static void describe_balance_start_or_resume(struct btrfs_fs_info *fs_info)
{
	u32 size_buf = 1024;
	char tmp_buf[192] = {'\0'};
	char *buf;
	char *bp;
	u32 size_bp = size_buf;
	int ret;
	struct btrfs_balance_control *bctl = fs_info->balance_ctl;

	buf = kzalloc(size_buf, GFP_KERNEL);
	if (!buf)
		return;

	bp = buf;

#define CHECK_APPEND_1ARG(a, v1)					\
	do {								\
		ret = snprintf(bp, size_bp, (a), (v1));			\
		if (ret < 0 || ret >= size_bp)				\
			goto out_overflow;				\
		size_bp -= ret;						\
		bp += ret;						\
	} while (0)

	if (bctl->flags & BTRFS_BALANCE_FORCE)
		CHECK_APPEND_1ARG("%s", "-f ");

	if (bctl->flags & BTRFS_BALANCE_DATA) {
		describe_balance_args(&bctl->data, tmp_buf, sizeof(tmp_buf));
		CHECK_APPEND_1ARG("-d%s ", tmp_buf);
	}

	if (bctl->flags & BTRFS_BALANCE_METADATA) {
		describe_balance_args(&bctl->meta, tmp_buf, sizeof(tmp_buf));
		CHECK_APPEND_1ARG("-m%s ", tmp_buf);
	}

	if (bctl->flags & BTRFS_BALANCE_SYSTEM) {
		describe_balance_args(&bctl->sys, tmp_buf, sizeof(tmp_buf));
		CHECK_APPEND_1ARG("-s%s ", tmp_buf);
	}

#undef CHECK_APPEND_1ARG

out_overflow:

	if (size_bp < size_buf)
		buf[size_buf - size_bp - 1] = '\0'; /* remove last " " */
	btrfs_info(fs_info, "balance: %s %s",
		   (bctl->flags & BTRFS_BALANCE_RESUME) ?
		   "resume" : "start", buf);

	kfree(buf);
}

/*
 * Fill @buf with textual description of balance filter flags @bargs, up to
 * @size_buf including the terminating null. The output may be trimmed if it
 * does not fit into the provided buffer.
 */
static void describe_balance_args(struct btrfs_balance_args *bargs, char *buf,
				 u32 size_buf)
{
	int ret;
	u32 size_bp = size_buf;
	char *bp = buf;
	u64 flags = bargs->flags;
	char tmp_buf[128] = {'\0'};

	if (!flags)
		return;

#define CHECK_APPEND_NOARG(a)						\
	do {								\
		ret = snprintf(bp, size_bp, (a));			\
		if (ret < 0 || ret >= size_bp)				\
			goto out_overflow;				\
		size_bp -= ret;						\
		bp += ret;						\
	} while (0)

#define CHECK_APPEND_1ARG(a, v1)					\
	do {								\
		ret = snprintf(bp, size_bp, (a), (v1));			\
		if (ret < 0 || ret >= size_bp)				\
			goto out_overflow;				\
		size_bp -= ret;						\
		bp += ret;						\
	} while (0)

#define CHECK_APPEND_2ARG(a, v1, v2)					\
	do {								\
		ret = snprintf(bp, size_bp, (a), (v1), (v2));		\
		if (ret < 0 || ret >= size_bp)				\
			goto out_overflow;				\
		size_bp -= ret;						\
		bp += ret;						\
	} while (0)

	if (flags & BTRFS_BALANCE_ARGS_CONVERT) {
		int index = btrfs_bg_flags_to_raid_index(bargs->target);

		CHECK_APPEND_1ARG("convert=%s,", get_raid_name(index));
	}

	if (flags & BTRFS_BALANCE_ARGS_SOFT)
		CHECK_APPEND_NOARG("soft,");

	if (flags & BTRFS_BALANCE_ARGS_PROFILES) {
		btrfs_describe_block_groups(bargs->profiles, tmp_buf,
					    sizeof(tmp_buf));
		CHECK_APPEND_1ARG("profiles=%s,", tmp_buf);
	}

	if (flags & BTRFS_BALANCE_ARGS_USAGE)
		CHECK_APPEND_1ARG("usage=%llu,", bargs->usage);

	if (flags & BTRFS_BALANCE_ARGS_USAGE_RANGE)
		CHECK_APPEND_2ARG("usage=%u..%u,",
				  bargs->usage_min, bargs->usage_max);

	if (flags & BTRFS_BALANCE_ARGS_DEVID)
		CHECK_APPEND_1ARG("devid=%llu,", bargs->devid);

	if (flags & BTRFS_BALANCE_ARGS_DRANGE)
		CHECK_APPEND_2ARG("drange=%llu..%llu,",
				  bargs->pstart, bargs->pend);

	if (flags & BTRFS_BALANCE_ARGS_VRANGE)
		CHECK_APPEND_2ARG("vrange=%llu..%llu,",
				  bargs->vstart, bargs->vend);

	if (flags & BTRFS_BALANCE_ARGS_LIMIT)
		CHECK_APPEND_1ARG("limit=%llu,", bargs->limit);

	if (flags & BTRFS_BALANCE_ARGS_LIMIT_RANGE)
		CHECK_APPEND_2ARG("limit=%u..%u,",
				bargs->limit_min, bargs->limit_max);

	if (flags & BTRFS_BALANCE_ARGS_STRIPES_RANGE)
		CHECK_APPEND_2ARG("stripes=%u..%u,",
				  bargs->stripes_min, bargs->stripes_max);

#undef CHECK_APPEND_2ARG
#undef CHECK_APPEND_1ARG
#undef CHECK_APPEND_NOARG

out_overflow:

	if (size_bp < size_buf)
		buf[size_buf - size_bp - 1] = '\0'; /* remove last , */
	else
		buf[0] = '\0';
}

static void describe_balance_start_or_resume(struct btrfs_fs_info *fs_info)
{
	u32 size_buf = 1024;
	char tmp_buf[192] = {'\0'};
	char *buf;
	char *bp;
	u32 size_bp = size_buf;
	int ret;
	struct btrfs_balance_control *bctl = fs_info->balance_ctl;

	buf = kzalloc(size_buf, GFP_KERNEL);
	if (!buf)
		return;

	bp = buf;

#define CHECK_APPEND_1ARG(a, v1)					\
	do {								\
		ret = snprintf(bp, size_bp, (a), (v1));			\
		if (ret < 0 || ret >= size_bp)				\
			goto out_overflow;				\
		size_bp -= ret;						\
		bp += ret;						\
	} while (0)

	if (bctl->flags & BTRFS_BALANCE_FORCE)
		CHECK_APPEND_1ARG("%s", "-f ");

	if (bctl->flags & BTRFS_BALANCE_DATA) {
		describe_balance_args(&bctl->data, tmp_buf, sizeof(tmp_buf));
		CHECK_APPEND_1ARG("-d%s ", tmp_buf);
	}

	if (bctl->flags & BTRFS_BALANCE_METADATA) {
		describe_balance_args(&bctl->meta, tmp_buf, sizeof(tmp_buf));
		CHECK_APPEND_1ARG("-m%s ", tmp_buf);
	}

	if (bctl->flags & BTRFS_BALANCE_SYSTEM) {
		describe_balance_args(&bctl->sys, tmp_buf, sizeof(tmp_buf));
		CHECK_APPEND_1ARG("-s%s ", tmp_buf);
	}

#undef CHECK_APPEND_1ARG

out_overflow:

	if (size_bp < size_buf)
		buf[size_buf - size_bp - 1] = '\0'; /* remove last " " */
	btrfs_info(fs_info, "balance: %s %s",
		   (bctl->flags & BTRFS_BALANCE_RESUME) ?
		   "resume" : "start", buf);

	kfree(buf);
}

/*
 * Should be called with balance mutexe held
 */
int btrfs_balance(struct btrfs_fs_info *fs_info,
		  struct btrfs_balance_control *bctl,
		  struct btrfs_ioctl_balance_args *bargs)
{
	u64 meta_target, data_target;
	u64 allowed;
	int mixed = 0;
	int ret;
	u64 num_devices;
	unsigned seq;
	bool reducing_integrity;

	if (btrfs_fs_closing(fs_info) ||
	    atomic_read(&fs_info->balance_pause_req) ||
	    atomic_read(&fs_info->balance_cancel_req)) {
		ret = -EINVAL;
		goto out;
	}

	allowed = btrfs_super_incompat_flags(fs_info->super_copy);
	if (allowed & BTRFS_FEATURE_INCOMPAT_MIXED_GROUPS)
		mixed = 1;

	/*
	 * In case of mixed groups both data and meta should be picked,
	 * and identical options should be given for both of them.
	 */
	allowed = BTRFS_BALANCE_DATA | BTRFS_BALANCE_METADATA;
	if (mixed && (bctl->flags & allowed)) {
		if (!(bctl->flags & BTRFS_BALANCE_DATA) ||
		    !(bctl->flags & BTRFS_BALANCE_METADATA) ||
		    memcmp(&bctl->data, &bctl->meta, sizeof(bctl->data))) {
			btrfs_err(fs_info,
	  "balance: mixed groups data and metadata options must be the same");
			ret = -EINVAL;
			goto out;
		}
	}

	num_devices = btrfs_num_devices(fs_info);

	allowed = BTRFS_AVAIL_ALLOC_BIT_SINGLE | BTRFS_BLOCK_GROUP_DUP;
	if (num_devices > 1)
		allowed |= (BTRFS_BLOCK_GROUP_RAID0 | BTRFS_BLOCK_GROUP_RAID1);
	if (num_devices > 2)
		allowed |= BTRFS_BLOCK_GROUP_RAID5;
	if (num_devices > 3)
		allowed |= (BTRFS_BLOCK_GROUP_RAID10 |
			    BTRFS_BLOCK_GROUP_RAID6);
	if (validate_convert_profile(&bctl->data, allowed)) {
		int index = btrfs_bg_flags_to_raid_index(bctl->data.target);

		btrfs_err(fs_info,
			  "balance: invalid convert data profile %s",
			  get_raid_name(index));
		ret = -EINVAL;
		goto out;
	}
	if (validate_convert_profile(&bctl->meta, allowed)) {
		int index = btrfs_bg_flags_to_raid_index(bctl->meta.target);

		btrfs_err(fs_info,
			  "balance: invalid convert metadata profile %s",
			  get_raid_name(index));
		ret = -EINVAL;
		goto out;
	}
	if (validate_convert_profile(&bctl->sys, allowed)) {
		int index = btrfs_bg_flags_to_raid_index(bctl->sys.target);

		btrfs_err(fs_info,
			  "balance: invalid convert system profile %s",
			  get_raid_name(index));
		ret = -EINVAL;
		goto out;
	}

	/* allow to reduce meta or sys integrity only if force set */
	allowed = BTRFS_BLOCK_GROUP_DUP | BTRFS_BLOCK_GROUP_RAID1 |
			BTRFS_BLOCK_GROUP_RAID10 |
			BTRFS_BLOCK_GROUP_RAID5 |
			BTRFS_BLOCK_GROUP_RAID6;
	do {
		seq = read_seqbegin(&fs_info->profiles_lock);

		if (((bctl->sys.flags & BTRFS_BALANCE_ARGS_CONVERT) &&
		     (fs_info->avail_system_alloc_bits & allowed) &&
		     !(bctl->sys.target & allowed)) ||
		    ((bctl->meta.flags & BTRFS_BALANCE_ARGS_CONVERT) &&
		     (fs_info->avail_metadata_alloc_bits & allowed) &&
		     !(bctl->meta.target & allowed)))
			reducing_integrity = true;
		else
			reducing_integrity = false;

		/* if we're not converting, the target field is uninitialized */
		meta_target = (bctl->meta.flags & BTRFS_BALANCE_ARGS_CONVERT) ?
			bctl->meta.target : fs_info->avail_metadata_alloc_bits;
		data_target = (bctl->data.flags & BTRFS_BALANCE_ARGS_CONVERT) ?
			bctl->data.target : fs_info->avail_data_alloc_bits;
	} while (read_seqretry(&fs_info->profiles_lock, seq));

	if (reducing_integrity) {
		if (bctl->flags & BTRFS_BALANCE_FORCE) {
			btrfs_info(fs_info,
				   "balance: force reducing metadata integrity");
		} else {
			btrfs_err(fs_info,
	  "balance: reduces metadata integrity, use --force if you want this");
			ret = -EINVAL;
			goto out;
		}
	}

	if (btrfs_get_num_tolerated_disk_barrier_failures(meta_target) <
		btrfs_get_num_tolerated_disk_barrier_failures(data_target)) {
		int meta_index = btrfs_bg_flags_to_raid_index(meta_target);
		int data_index = btrfs_bg_flags_to_raid_index(data_target);

		btrfs_warn(fs_info,
	"balance: metadata profile %s has lower redundancy than data profile %s",
			   get_raid_name(meta_index), get_raid_name(data_index));
	}

	ret = insert_balance_item(fs_info, bctl);
	if (ret && ret != -EEXIST)
		goto out;

	if (!(bctl->flags & BTRFS_BALANCE_RESUME)) {
		BUG_ON(ret == -EEXIST);
		BUG_ON(fs_info->balance_ctl);
		spin_lock(&fs_info->balance_lock);
		fs_info->balance_ctl = bctl;
		spin_unlock(&fs_info->balance_lock);
	} else {
		BUG_ON(ret != -EEXIST);
		spin_lock(&fs_info->balance_lock);
		update_balance_args(bctl);
		spin_unlock(&fs_info->balance_lock);
	}

	ASSERT(!test_bit(BTRFS_FS_BALANCE_RUNNING, &fs_info->flags));
	set_bit(BTRFS_FS_BALANCE_RUNNING, &fs_info->flags);
	describe_balance_start_or_resume(fs_info);
	mutex_unlock(&fs_info->balance_mutex);

	ret = __btrfs_balance(fs_info);

	mutex_lock(&fs_info->balance_mutex);
	if (ret == -ECANCELED && atomic_read(&fs_info->balance_pause_req))
		btrfs_info(fs_info, "balance: paused");
	else if (ret == -ECANCELED && atomic_read(&fs_info->balance_cancel_req))
		btrfs_info(fs_info, "balance: canceled");
	else
		btrfs_info(fs_info, "balance: ended with status: %d", ret);

	clear_bit(BTRFS_FS_BALANCE_RUNNING, &fs_info->flags);

	if (bargs) {
		memset(bargs, 0, sizeof(*bargs));
		btrfs_update_ioctl_balance_args(fs_info, bargs);
	}

	if ((ret && ret != -ECANCELED && ret != -ENOSPC) ||
	    balance_need_close(fs_info)) {
		reset_balance_state(fs_info);
		clear_bit(BTRFS_FS_EXCL_OP, &fs_info->flags);
	}

	wake_up(&fs_info->balance_wait_q);

	return ret;
out:
	if (bctl->flags & BTRFS_BALANCE_RESUME)
		reset_balance_state(fs_info);
	else
		kfree(bctl);
	clear_bit(BTRFS_FS_EXCL_OP, &fs_info->flags);

	return ret;
}

static int balance_kthread(void *data)
{
	struct btrfs_fs_info *fs_info = data;
	int ret = 0;

	mutex_lock(&fs_info->balance_mutex);
	if (fs_info->balance_ctl)
		ret = btrfs_balance(fs_info, fs_info->balance_ctl, NULL);
	mutex_unlock(&fs_info->balance_mutex);

	return ret;
}

int btrfs_resume_balance_async(struct btrfs_fs_info *fs_info)
{
	struct task_struct *tsk;

	mutex_lock(&fs_info->balance_mutex);
	if (!fs_info->balance_ctl) {
		mutex_unlock(&fs_info->balance_mutex);
		return 0;
	}
	mutex_unlock(&fs_info->balance_mutex);

	if (btrfs_test_opt(fs_info, SKIP_BALANCE)) {
		btrfs_info(fs_info, "balance: resume skipped");
		return 0;
	}

	/*
	 * A ro->rw remount sequence should continue with the paused balance
	 * regardless of who pauses it, system or the user as of now, so set
	 * the resume flag.
	 */
	spin_lock(&fs_info->balance_lock);
	fs_info->balance_ctl->flags |= BTRFS_BALANCE_RESUME;
	spin_unlock(&fs_info->balance_lock);

	tsk = kthread_run(balance_kthread, fs_info, "btrfs-balance");
	return PTR_ERR_OR_ZERO(tsk);
}

int btrfs_recover_balance(struct btrfs_fs_info *fs_info)
{
	struct btrfs_balance_control *bctl;
	struct btrfs_balance_item *item;
	struct btrfs_disk_balance_args disk_bargs;
	struct btrfs_path *path;
	struct extent_buffer *leaf;
	struct btrfs_key key;
	int ret;

	path = btrfs_alloc_path();
	if (!path)
		return -ENOMEM;

	key.objectid = BTRFS_BALANCE_OBJECTID;
	key.type = BTRFS_TEMPORARY_ITEM_KEY;
	key.offset = 0;

	ret = btrfs_search_slot(NULL, fs_info->tree_root, &key, path, 0, 0);
	if (ret < 0)
		goto out;
	if (ret > 0) { /* ret = -ENOENT; */
		ret = 0;
		goto out;
	}

	bctl = kzalloc(sizeof(*bctl), GFP_NOFS);
	if (!bctl) {
		ret = -ENOMEM;
		goto out;
	}

	leaf = path->nodes[0];
	item = btrfs_item_ptr(leaf, path->slots[0], struct btrfs_balance_item);

	bctl->flags = btrfs_balance_flags(leaf, item);
	bctl->flags |= BTRFS_BALANCE_RESUME;

	btrfs_balance_data(leaf, item, &disk_bargs);
	btrfs_disk_balance_args_to_cpu(&bctl->data, &disk_bargs);
	btrfs_balance_meta(leaf, item, &disk_bargs);
	btrfs_disk_balance_args_to_cpu(&bctl->meta, &disk_bargs);
	btrfs_balance_sys(leaf, item, &disk_bargs);
	btrfs_disk_balance_args_to_cpu(&bctl->sys, &disk_bargs);

	/*
	 * This should never happen, as the paused balance state is recovered
	 * during mount without any chance of other exclusive ops to collide.
	 *
	 * This gives the exclusive op status to balance and keeps in paused
	 * state until user intervention (cancel or umount). If the ownership
	 * cannot be assigned, show a message but do not fail. The balance
	 * is in a paused state and must have fs_info::balance_ctl properly
	 * set up.
	 */
	if (test_and_set_bit(BTRFS_FS_EXCL_OP, &fs_info->flags))
		btrfs_warn(fs_info,
	"balance: cannot set exclusive op status, resume manually");

	mutex_lock(&fs_info->balance_mutex);
	BUG_ON(fs_info->balance_ctl);
	spin_lock(&fs_info->balance_lock);
	fs_info->balance_ctl = bctl;
	spin_unlock(&fs_info->balance_lock);
	mutex_unlock(&fs_info->balance_mutex);
out:
	btrfs_free_path(path);
	return ret;
}

int btrfs_pause_balance(struct btrfs_fs_info *fs_info)
{
	int ret = 0;

	mutex_lock(&fs_info->balance_mutex);
	if (!fs_info->balance_ctl) {
		mutex_unlock(&fs_info->balance_mutex);
		return -ENOTCONN;
	}

	if (test_bit(BTRFS_FS_BALANCE_RUNNING, &fs_info->flags)) {
		atomic_inc(&fs_info->balance_pause_req);
		mutex_unlock(&fs_info->balance_mutex);

		wait_event(fs_info->balance_wait_q,
			   !test_bit(BTRFS_FS_BALANCE_RUNNING, &fs_info->flags));

		mutex_lock(&fs_info->balance_mutex);
		/* we are good with balance_ctl ripped off from under us */
		BUG_ON(test_bit(BTRFS_FS_BALANCE_RUNNING, &fs_info->flags));
		atomic_dec(&fs_info->balance_pause_req);
	} else {
		ret = -ENOTCONN;
	}

	mutex_unlock(&fs_info->balance_mutex);
	return ret;
}

int btrfs_cancel_balance(struct btrfs_fs_info *fs_info)
{
	mutex_lock(&fs_info->balance_mutex);
	if (!fs_info->balance_ctl) {
		mutex_unlock(&fs_info->balance_mutex);
		return -ENOTCONN;
	}

	/*
	 * A paused balance with the item stored on disk can be resumed at
	 * mount time if the mount is read-write. Otherwise it's still paused
	 * and we must not allow cancelling as it deletes the item.
	 */
	if (sb_rdonly(fs_info->sb)) {
		mutex_unlock(&fs_info->balance_mutex);
		return -EROFS;
	}

	atomic_inc(&fs_info->balance_cancel_req);
	/*
	 * if we are running just wait and return, balance item is
	 * deleted in btrfs_balance in this case
	 */
	if (test_bit(BTRFS_FS_BALANCE_RUNNING, &fs_info->flags)) {
		mutex_unlock(&fs_info->balance_mutex);
		wait_event(fs_info->balance_wait_q,
			   !test_bit(BTRFS_FS_BALANCE_RUNNING, &fs_info->flags));
		mutex_lock(&fs_info->balance_mutex);
	} else {
		mutex_unlock(&fs_info->balance_mutex);
		/*
		 * Lock released to allow other waiters to continue, we'll
		 * reexamine the status again.
		 */
		mutex_lock(&fs_info->balance_mutex);

		if (fs_info->balance_ctl) {
			reset_balance_state(fs_info);
			clear_bit(BTRFS_FS_EXCL_OP, &fs_info->flags);
			btrfs_info(fs_info, "balance: canceled");
		}
	}

	BUG_ON(fs_info->balance_ctl ||
		test_bit(BTRFS_FS_BALANCE_RUNNING, &fs_info->flags));
	atomic_dec(&fs_info->balance_cancel_req);
	mutex_unlock(&fs_info->balance_mutex);
	return 0;
}

static int btrfs_uuid_scan_kthread(void *data)
{
	struct btrfs_fs_info *fs_info = data;
	struct btrfs_root *root = fs_info->tree_root;
	struct btrfs_key key;
	struct btrfs_path *path = NULL;
	int ret = 0;
	struct extent_buffer *eb;
	int slot;
	struct btrfs_root_item root_item;
	u32 item_size;
	struct btrfs_trans_handle *trans = NULL;

	path = btrfs_alloc_path();
	if (!path) {
		ret = -ENOMEM;
		goto out;
	}

	key.objectid = 0;
	key.type = BTRFS_ROOT_ITEM_KEY;
	key.offset = 0;

	while (1) {
		ret = btrfs_search_forward(root, &key, path,
				BTRFS_OLDEST_GENERATION);
		if (ret) {
			if (ret > 0)
				ret = 0;
			break;
		}

		if (key.type != BTRFS_ROOT_ITEM_KEY ||
		    (key.objectid < BTRFS_FIRST_FREE_OBJECTID &&
		     key.objectid != BTRFS_FS_TREE_OBJECTID) ||
		    key.objectid > BTRFS_LAST_FREE_OBJECTID)
			goto skip;

		eb = path->nodes[0];
		slot = path->slots[0];
		item_size = btrfs_item_size_nr(eb, slot);
		if (item_size < sizeof(root_item))
			goto skip;

		read_extent_buffer(eb, &root_item,
				   btrfs_item_ptr_offset(eb, slot),
				   (int)sizeof(root_item));
		if (btrfs_root_refs(&root_item) == 0)
			goto skip;

		if (!btrfs_is_empty_uuid(root_item.uuid) ||
		    !btrfs_is_empty_uuid(root_item.received_uuid)) {
			if (trans)
				goto update_tree;

			btrfs_release_path(path);
			/*
			 * 1 - subvol uuid item
			 * 1 - received_subvol uuid item
			 */
			trans = btrfs_start_transaction(fs_info->uuid_root, 2);
			if (IS_ERR(trans)) {
				ret = PTR_ERR(trans);
				break;
			}
			continue;
		} else {
			goto skip;
		}
update_tree:
		if (!btrfs_is_empty_uuid(root_item.uuid)) {
			ret = btrfs_uuid_tree_add(trans, root_item.uuid,
						  BTRFS_UUID_KEY_SUBVOL,
						  key.objectid);
			if (ret < 0) {
				btrfs_warn(fs_info, "uuid_tree_add failed %d",
					ret);
				break;
			}
		}

		if (!btrfs_is_empty_uuid(root_item.received_uuid)) {
			ret = btrfs_uuid_tree_add(trans,
						  root_item.received_uuid,
						 BTRFS_UUID_KEY_RECEIVED_SUBVOL,
						  key.objectid);
			if (ret < 0) {
				btrfs_warn(fs_info, "uuid_tree_add failed %d",
					ret);
				break;
			}
		}

skip:
		if (trans) {
			ret = btrfs_end_transaction(trans);
			trans = NULL;
			if (ret)
				break;
		}

		btrfs_release_path(path);
		if (key.offset < (u64)-1) {
			key.offset++;
		} else if (key.type < BTRFS_ROOT_ITEM_KEY) {
			key.offset = 0;
			key.type = BTRFS_ROOT_ITEM_KEY;
		} else if (key.objectid < (u64)-1) {
			key.offset = 0;
			key.type = BTRFS_ROOT_ITEM_KEY;
			key.objectid++;
		} else {
			break;
		}
		cond_resched();
	}

out:
	btrfs_free_path(path);
	if (trans && !IS_ERR(trans))
		btrfs_end_transaction(trans);
	if (ret)
		btrfs_warn(fs_info, "btrfs_uuid_scan_kthread failed %d", ret);
	else
		set_bit(BTRFS_FS_UPDATE_UUID_TREE_GEN, &fs_info->flags);
	up(&fs_info->uuid_tree_rescan_sem);
	return 0;
}

/*
 * Callback for btrfs_uuid_tree_iterate().
 * returns:
 * 0	check succeeded, the entry is not outdated.
 * < 0	if an error occurred.
 * > 0	if the check failed, which means the caller shall remove the entry.
 */
static int btrfs_check_uuid_tree_entry(struct btrfs_fs_info *fs_info,
				       u8 *uuid, u8 type, u64 subid)
{
	struct btrfs_key key;
	int ret = 0;
	struct btrfs_root *subvol_root;

	if (type != BTRFS_UUID_KEY_SUBVOL &&
	    type != BTRFS_UUID_KEY_RECEIVED_SUBVOL)
		goto out;

	key.objectid = subid;
	key.type = BTRFS_ROOT_ITEM_KEY;
	key.offset = (u64)-1;
	subvol_root = btrfs_read_fs_root_no_name(fs_info, &key);
	if (IS_ERR(subvol_root)) {
		ret = PTR_ERR(subvol_root);
		if (ret == -ENOENT)
			ret = 1;
		goto out;
	}

	switch (type) {
	case BTRFS_UUID_KEY_SUBVOL:
		if (memcmp(uuid, subvol_root->root_item.uuid, BTRFS_UUID_SIZE))
			ret = 1;
		break;
	case BTRFS_UUID_KEY_RECEIVED_SUBVOL:
		if (memcmp(uuid, subvol_root->root_item.received_uuid,
			   BTRFS_UUID_SIZE))
			ret = 1;
		break;
	}

out:
	return ret;
}

static int btrfs_uuid_rescan_kthread(void *data)
{
	struct btrfs_fs_info *fs_info = (struct btrfs_fs_info *)data;
	int ret;

	/*
	 * 1st step is to iterate through the existing UUID tree and
	 * to delete all entries that contain outdated data.
	 * 2nd step is to add all missing entries to the UUID tree.
	 */
	ret = btrfs_uuid_tree_iterate(fs_info, btrfs_check_uuid_tree_entry);
	if (ret < 0) {
		btrfs_warn(fs_info, "iterating uuid_tree failed %d", ret);
		up(&fs_info->uuid_tree_rescan_sem);
		return ret;
	}
	return btrfs_uuid_scan_kthread(data);
}

int btrfs_create_uuid_tree(struct btrfs_fs_info *fs_info)
{
	struct btrfs_trans_handle *trans;
	struct btrfs_root *tree_root = fs_info->tree_root;
	struct btrfs_root *uuid_root;
	struct task_struct *task;
	int ret;

	/*
	 * 1 - root node
	 * 1 - root item
	 */
	trans = btrfs_start_transaction(tree_root, 2);
	if (IS_ERR(trans))
		return PTR_ERR(trans);

	uuid_root = btrfs_create_tree(trans, BTRFS_UUID_TREE_OBJECTID);
	if (IS_ERR(uuid_root)) {
		ret = PTR_ERR(uuid_root);
		btrfs_abort_transaction(trans, ret);
		btrfs_end_transaction(trans);
		return ret;
	}

	fs_info->uuid_root = uuid_root;

	ret = btrfs_commit_transaction(trans);
	if (ret)
		return ret;

	down(&fs_info->uuid_tree_rescan_sem);
	task = kthread_run(btrfs_uuid_scan_kthread, fs_info, "btrfs-uuid");
	if (IS_ERR(task)) {
		/* fs_info->update_uuid_tree_gen remains 0 in all error case */
		btrfs_warn(fs_info, "failed to start uuid_scan task");
		up(&fs_info->uuid_tree_rescan_sem);
		return PTR_ERR(task);
	}

	return 0;
}

int btrfs_check_uuid_tree(struct btrfs_fs_info *fs_info)
{
	struct task_struct *task;

	down(&fs_info->uuid_tree_rescan_sem);
	task = kthread_run(btrfs_uuid_rescan_kthread, fs_info, "btrfs-uuid");
	if (IS_ERR(task)) {
		/* fs_info->update_uuid_tree_gen remains 0 in all error case */
		btrfs_warn(fs_info, "failed to start uuid_rescan task");
		up(&fs_info->uuid_tree_rescan_sem);
		return PTR_ERR(task);
	}

	return 0;
}

/*
 * shrinking a device means finding all of the device extents past
 * the new size, and then following the back refs to the chunks.
 * The chunk relocation code actually frees the device extent
 */
int btrfs_shrink_device(struct btrfs_device *device, u64 new_size)
{
	struct btrfs_fs_info *fs_info = device->fs_info;
	struct btrfs_root *root = fs_info->dev_root;
	struct btrfs_trans_handle *trans;
	struct btrfs_dev_extent *dev_extent = NULL;
	struct btrfs_path *path;
	u64 length;
	u64 chunk_offset;
	int ret;
	int slot;
	int failed = 0;
	bool retried = false;
	struct extent_buffer *l;
	struct btrfs_key key;
	struct btrfs_super_block *super_copy = fs_info->super_copy;
	u64 old_total = btrfs_super_total_bytes(super_copy);
	u64 old_size = btrfs_device_get_total_bytes(device);
	u64 diff;
	u64 start;

	new_size = round_down(new_size, fs_info->sectorsize);
	start = new_size;
	diff = round_down(old_size - new_size, fs_info->sectorsize);

	if (test_bit(BTRFS_DEV_STATE_REPLACE_TGT, &device->dev_state))
		return -EINVAL;

	path = btrfs_alloc_path();
	if (!path)
		return -ENOMEM;

	path->reada = READA_BACK;

	trans = btrfs_start_transaction(root, 0);
	if (IS_ERR(trans)) {
		btrfs_free_path(path);
		return PTR_ERR(trans);
	}

	mutex_lock(&fs_info->chunk_mutex);

	btrfs_device_set_total_bytes(device, new_size);
	if (test_bit(BTRFS_DEV_STATE_WRITEABLE, &device->dev_state)) {
		device->fs_devices->total_rw_bytes -= diff;
		atomic64_sub(diff, &fs_info->free_chunk_space);
	}

	/*
	 * Once the device's size has been set to the new size, ensure all
	 * in-memory chunks are synced to disk so that the loop below sees them
	 * and relocates them accordingly.
	 */
	if (contains_pending_extent(device, &start, diff)) {
		mutex_unlock(&fs_info->chunk_mutex);
		ret = btrfs_commit_transaction(trans);
		if (ret)
			goto done;
	} else {
		mutex_unlock(&fs_info->chunk_mutex);
		btrfs_end_transaction(trans);
	}

again:
	key.objectid = device->devid;
	key.offset = (u64)-1;
	key.type = BTRFS_DEV_EXTENT_KEY;

	do {
		mutex_lock(&fs_info->delete_unused_bgs_mutex);
		ret = btrfs_search_slot(NULL, root, &key, path, 0, 0);
		if (ret < 0) {
			mutex_unlock(&fs_info->delete_unused_bgs_mutex);
			goto done;
		}

		ret = btrfs_previous_item(root, path, 0, key.type);
		if (ret)
			mutex_unlock(&fs_info->delete_unused_bgs_mutex);
		if (ret < 0)
			goto done;
		if (ret) {
			ret = 0;
			btrfs_release_path(path);
			break;
		}

		l = path->nodes[0];
		slot = path->slots[0];
		btrfs_item_key_to_cpu(l, &key, path->slots[0]);

		if (key.objectid != device->devid) {
			mutex_unlock(&fs_info->delete_unused_bgs_mutex);
			btrfs_release_path(path);
			break;
		}

		dev_extent = btrfs_item_ptr(l, slot, struct btrfs_dev_extent);
		length = btrfs_dev_extent_length(l, dev_extent);

		if (key.offset + length <= new_size) {
			mutex_unlock(&fs_info->delete_unused_bgs_mutex);
			btrfs_release_path(path);
			break;
		}

		chunk_offset = btrfs_dev_extent_chunk_offset(l, dev_extent);
		btrfs_release_path(path);

		/*
		 * We may be relocating the only data chunk we have,
		 * which could potentially end up with losing data's
		 * raid profile, so lets allocate an empty one in
		 * advance.
		 */
		ret = btrfs_may_alloc_data_chunk(fs_info, chunk_offset);
		if (ret < 0) {
			mutex_unlock(&fs_info->delete_unused_bgs_mutex);
			goto done;
		}

		ret = btrfs_relocate_chunk(fs_info, chunk_offset);
		mutex_unlock(&fs_info->delete_unused_bgs_mutex);
		if (ret == -ENOSPC) {
			failed++;
		} else if (ret) {
			if (ret == -ETXTBSY) {
				btrfs_warn(fs_info,
		   "could not shrink block group %llu due to active swapfile",
					   chunk_offset);
			}
			goto done;
		}
	} while (key.offset-- > 0);

	if (failed && !retried) {
		failed = 0;
		retried = true;
		goto again;
	} else if (failed && retried) {
		ret = -ENOSPC;
		goto done;
	}

	/* Shrinking succeeded, else we would be at "done". */
	trans = btrfs_start_transaction(root, 0);
	if (IS_ERR(trans)) {
		ret = PTR_ERR(trans);
		goto done;
	}

	mutex_lock(&fs_info->chunk_mutex);
	btrfs_device_set_disk_total_bytes(device, new_size);
	if (list_empty(&device->post_commit_list))
		list_add_tail(&device->post_commit_list,
			      &trans->transaction->dev_update_list);

	WARN_ON(diff > old_total);
	btrfs_set_super_total_bytes(super_copy,
			round_down(old_total - diff, fs_info->sectorsize));
	mutex_unlock(&fs_info->chunk_mutex);

	/* Now btrfs_update_device() will change the on-disk size. */
	ret = btrfs_update_device(trans, device);
	if (ret < 0) {
		btrfs_abort_transaction(trans, ret);
		btrfs_end_transaction(trans);
	} else {
		ret = btrfs_commit_transaction(trans);
	}
done:
	btrfs_free_path(path);
	if (ret) {
		mutex_lock(&fs_info->chunk_mutex);
		btrfs_device_set_total_bytes(device, old_size);
		if (test_bit(BTRFS_DEV_STATE_WRITEABLE, &device->dev_state))
			device->fs_devices->total_rw_bytes += diff;
		atomic64_add(diff, &fs_info->free_chunk_space);
		mutex_unlock(&fs_info->chunk_mutex);
	}
	return ret;
}

static int btrfs_add_system_chunk(struct btrfs_fs_info *fs_info,
			   struct btrfs_key *key,
			   struct btrfs_chunk *chunk, int item_size)
{
	struct btrfs_super_block *super_copy = fs_info->super_copy;
	struct btrfs_disk_key disk_key;
	u32 array_size;
	u8 *ptr;

	mutex_lock(&fs_info->chunk_mutex);
	array_size = btrfs_super_sys_array_size(super_copy);
	if (array_size + item_size + sizeof(disk_key)
			> BTRFS_SYSTEM_CHUNK_ARRAY_SIZE) {
		mutex_unlock(&fs_info->chunk_mutex);
		return -EFBIG;
	}

	ptr = super_copy->sys_chunk_array + array_size;
	btrfs_cpu_key_to_disk(&disk_key, key);
	memcpy(ptr, &disk_key, sizeof(disk_key));
	ptr += sizeof(disk_key);
	memcpy(ptr, chunk, item_size);
	item_size += sizeof(disk_key);
	btrfs_set_super_sys_array_size(super_copy, array_size + item_size);
	mutex_unlock(&fs_info->chunk_mutex);

	return 0;
}

/*
 * sort the devices in descending order by max_avail, total_avail
 */
static int btrfs_cmp_device_info(const void *a, const void *b)
{
	const struct btrfs_device_info *di_a = a;
	const struct btrfs_device_info *di_b = b;

	if (di_a->max_avail > di_b->max_avail)
		return -1;
	if (di_a->max_avail < di_b->max_avail)
		return 1;
	if (di_a->total_avail > di_b->total_avail)
		return -1;
	if (di_a->total_avail < di_b->total_avail)
		return 1;
	return 0;
}

static void check_raid56_incompat_flag(struct btrfs_fs_info *info, u64 type)
{
	if (!(type & BTRFS_BLOCK_GROUP_RAID56_MASK))
		return;

	btrfs_set_fs_incompat(info, RAID56);
}

static int __btrfs_alloc_chunk(struct btrfs_trans_handle *trans,
			       u64 start, u64 type)
{
	struct btrfs_fs_info *info = trans->fs_info;
	struct btrfs_fs_devices *fs_devices = info->fs_devices;
	struct btrfs_device *device;
	struct map_lookup *map = NULL;
	struct extent_map_tree *em_tree;
	struct extent_map *em;
	struct btrfs_device_info *devices_info = NULL;
	u64 total_avail;
	int num_stripes;	/* total number of stripes to allocate */
	int data_stripes;	/* number of stripes that count for
				   block group size */
	int sub_stripes;	/* sub_stripes info for map */
	int dev_stripes;	/* stripes per dev */
	int devs_max;		/* max devs to use */
	int devs_min;		/* min devs needed */
	int devs_increment;	/* ndevs has to be a multiple of this */
	int ncopies;		/* how many copies to data has */
	int nparity;		/* number of stripes worth of bytes to
				   store parity information */
	int ret;
	u64 max_stripe_size;
	u64 max_chunk_size;
	u64 stripe_size;
	u64 chunk_size;
	int ndevs;
	int i;
	int j;
	int index;

	BUG_ON(!alloc_profile_is_valid(type, 0));

	if (list_empty(&fs_devices->alloc_list)) {
		if (btrfs_test_opt(info, ENOSPC_DEBUG))
			btrfs_debug(info, "%s: no writable device", __func__);
		return -ENOSPC;
	}

	index = btrfs_bg_flags_to_raid_index(type);

	sub_stripes = btrfs_raid_array[index].sub_stripes;
	dev_stripes = btrfs_raid_array[index].dev_stripes;
	devs_max = btrfs_raid_array[index].devs_max;
	devs_min = btrfs_raid_array[index].devs_min;
	devs_increment = btrfs_raid_array[index].devs_increment;
	ncopies = btrfs_raid_array[index].ncopies;
	nparity = btrfs_raid_array[index].nparity;

	if (type & BTRFS_BLOCK_GROUP_DATA) {
		max_stripe_size = SZ_1G;
		max_chunk_size = BTRFS_MAX_DATA_CHUNK_SIZE;
		if (!devs_max)
			devs_max = BTRFS_MAX_DEVS(info);
	} else if (type & BTRFS_BLOCK_GROUP_METADATA) {
		/* for larger filesystems, use larger metadata chunks */
		if (fs_devices->total_rw_bytes > 50ULL * SZ_1G)
			max_stripe_size = SZ_1G;
		else
			max_stripe_size = SZ_256M;
		max_chunk_size = max_stripe_size;
		if (!devs_max)
			devs_max = BTRFS_MAX_DEVS(info);
	} else if (type & BTRFS_BLOCK_GROUP_SYSTEM) {
		max_stripe_size = SZ_32M;
		max_chunk_size = 2 * max_stripe_size;
		if (!devs_max)
			devs_max = BTRFS_MAX_DEVS_SYS_CHUNK;
	} else {
		btrfs_err(info, "invalid chunk type 0x%llx requested",
		       type);
		BUG();
	}

	/* We don't want a chunk larger than 10% of writable space */
	max_chunk_size = min(div_factor(fs_devices->total_rw_bytes, 1),
			     max_chunk_size);

	devices_info = kcalloc(fs_devices->rw_devices, sizeof(*devices_info),
			       GFP_NOFS);
	if (!devices_info)
		return -ENOMEM;

	/*
	 * in the first pass through the devices list, we gather information
	 * about the available holes on each device.
	 */
	ndevs = 0;
	list_for_each_entry(device, &fs_devices->alloc_list, dev_alloc_list) {
		u64 max_avail;
		u64 dev_offset;

		if (!test_bit(BTRFS_DEV_STATE_WRITEABLE, &device->dev_state)) {
			WARN(1, KERN_ERR
			       "BTRFS: read-only device in alloc_list\n");
			continue;
		}

		if (!test_bit(BTRFS_DEV_STATE_IN_FS_METADATA,
					&device->dev_state) ||
		    test_bit(BTRFS_DEV_STATE_REPLACE_TGT, &device->dev_state))
			continue;

		if (device->total_bytes > device->bytes_used)
			total_avail = device->total_bytes - device->bytes_used;
		else
			total_avail = 0;

		/* If there is no space on this device, skip it. */
		if (total_avail == 0)
			continue;

		ret = find_free_dev_extent(device,
					   max_stripe_size * dev_stripes,
					   &dev_offset, &max_avail);
		if (ret && ret != -ENOSPC)
			goto error;

		if (ret == 0)
			max_avail = max_stripe_size * dev_stripes;

		if (max_avail < BTRFS_STRIPE_LEN * dev_stripes) {
			if (btrfs_test_opt(info, ENOSPC_DEBUG))
				btrfs_debug(info,
			"%s: devid %llu has no free space, have=%llu want=%u",
					    __func__, device->devid, max_avail,
					    BTRFS_STRIPE_LEN * dev_stripes);
			continue;
		}

		if (ndevs == fs_devices->rw_devices) {
			WARN(1, "%s: found more than %llu devices\n",
			     __func__, fs_devices->rw_devices);
			break;
		}
		devices_info[ndevs].dev_offset = dev_offset;
		devices_info[ndevs].max_avail = max_avail;
		devices_info[ndevs].total_avail = total_avail;
		devices_info[ndevs].dev = device;
		++ndevs;
	}

	/*
	 * now sort the devices by hole size / available space
	 */
	sort(devices_info, ndevs, sizeof(struct btrfs_device_info),
	     btrfs_cmp_device_info, NULL);

	/* round down to number of usable stripes */
	ndevs = round_down(ndevs, devs_increment);

	if (ndevs < devs_min) {
		ret = -ENOSPC;
		if (btrfs_test_opt(info, ENOSPC_DEBUG)) {
			btrfs_debug(info,
	"%s: not enough devices with free space: have=%d minimum required=%d",
				    __func__, ndevs, devs_min);
		}
		goto error;
	}

	ndevs = min(ndevs, devs_max);

	/*
	 * The primary goal is to maximize the number of stripes, so use as
	 * many devices as possible, even if the stripes are not maximum sized.
	 *
	 * The DUP profile stores more than one stripe per device, the
	 * max_avail is the total size so we have to adjust.
	 */
	stripe_size = div_u64(devices_info[ndevs - 1].max_avail, dev_stripes);
	num_stripes = ndevs * dev_stripes;

	/*
	 * this will have to be fixed for RAID1 and RAID10 over
	 * more drives
	 */
	data_stripes = (num_stripes - nparity) / ncopies;

	/*
	 * Use the number of data stripes to figure out how big this chunk
	 * is really going to be in terms of logical address space,
	 * and compare that answer with the max chunk size. If it's higher,
	 * we try to reduce stripe_size.
	 */
	if (stripe_size * data_stripes > max_chunk_size) {
		/*
		 * Reduce stripe_size, round it up to a 16MB boundary again and
		 * then use it, unless it ends up being even bigger than the
		 * previous value we had already.
		 */
		stripe_size = min(round_up(div_u64(max_chunk_size,
						   data_stripes), SZ_16M),
				  stripe_size);
	}

	/* align to BTRFS_STRIPE_LEN */
	stripe_size = round_down(stripe_size, BTRFS_STRIPE_LEN);

	map = kmalloc(map_lookup_size(num_stripes), GFP_NOFS);
	if (!map) {
		ret = -ENOMEM;
		goto error;
	}
	map->num_stripes = num_stripes;

	for (i = 0; i < ndevs; ++i) {
		for (j = 0; j < dev_stripes; ++j) {
			int s = i * dev_stripes + j;
			map->stripes[s].dev = devices_info[i].dev;
			map->stripes[s].physical = devices_info[i].dev_offset +
						   j * stripe_size;
		}
	}
	map->stripe_len = BTRFS_STRIPE_LEN;
	map->io_align = BTRFS_STRIPE_LEN;
	map->io_width = BTRFS_STRIPE_LEN;
	map->type = type;
	map->sub_stripes = sub_stripes;

	chunk_size = stripe_size * data_stripes;

	trace_btrfs_chunk_alloc(info, map, start, chunk_size);

	em = alloc_extent_map();
	if (!em) {
		kfree(map);
		ret = -ENOMEM;
		goto error;
	}
	set_bit(EXTENT_FLAG_FS_MAPPING, &em->flags);
	em->map_lookup = map;
	em->start = start;
	em->len = chunk_size;
	em->block_start = 0;
	em->block_len = em->len;
	em->orig_block_len = stripe_size;

	em_tree = &info->mapping_tree.map_tree;
	write_lock(&em_tree->lock);
	ret = add_extent_mapping(em_tree, em, 0);
	if (ret) {
		write_unlock(&em_tree->lock);
		free_extent_map(em);
		goto error;
	}
	write_unlock(&em_tree->lock);

	ret = btrfs_make_block_group(trans, 0, type, start, chunk_size);
	if (ret)
		goto error_del_extent;

<<<<<<< HEAD
	for (i = 0; i < map->num_stripes; i++)
		btrfs_device_set_bytes_used(map->stripes[i].dev,
				map->stripes[i].dev->bytes_used + stripe_size);
=======
	for (i = 0; i < map->num_stripes; i++) {
		struct btrfs_device *dev = map->stripes[i].dev;

		btrfs_device_set_bytes_used(dev, dev->bytes_used + stripe_size);
		if (list_empty(&dev->post_commit_list))
			list_add_tail(&dev->post_commit_list,
				      &trans->transaction->dev_update_list);
	}
>>>>>>> 0ecfebd2

	atomic64_sub(stripe_size * map->num_stripes, &info->free_chunk_space);

	free_extent_map(em);
	check_raid56_incompat_flag(info, type);

	kfree(devices_info);
	return 0;

error_del_extent:
	write_lock(&em_tree->lock);
	remove_extent_mapping(em_tree, em);
	write_unlock(&em_tree->lock);

	/* One for our allocation */
	free_extent_map(em);
	/* One for the tree reference */
	free_extent_map(em);
error:
	kfree(devices_info);
	return ret;
}

int btrfs_finish_chunk_alloc(struct btrfs_trans_handle *trans,
			     u64 chunk_offset, u64 chunk_size)
{
	struct btrfs_fs_info *fs_info = trans->fs_info;
	struct btrfs_root *extent_root = fs_info->extent_root;
	struct btrfs_root *chunk_root = fs_info->chunk_root;
	struct btrfs_key key;
	struct btrfs_device *device;
	struct btrfs_chunk *chunk;
	struct btrfs_stripe *stripe;
	struct extent_map *em;
	struct map_lookup *map;
	size_t item_size;
	u64 dev_offset;
	u64 stripe_size;
	int i = 0;
	int ret = 0;

	em = btrfs_get_chunk_map(fs_info, chunk_offset, chunk_size);
	if (IS_ERR(em))
		return PTR_ERR(em);

	map = em->map_lookup;
	item_size = btrfs_chunk_item_size(map->num_stripes);
	stripe_size = em->orig_block_len;

	chunk = kzalloc(item_size, GFP_NOFS);
	if (!chunk) {
		ret = -ENOMEM;
		goto out;
	}

	/*
	 * Take the device list mutex to prevent races with the final phase of
	 * a device replace operation that replaces the device object associated
	 * with the map's stripes, because the device object's id can change
	 * at any time during that final phase of the device replace operation
	 * (dev-replace.c:btrfs_dev_replace_finishing()).
	 */
	mutex_lock(&fs_info->fs_devices->device_list_mutex);
	for (i = 0; i < map->num_stripes; i++) {
		device = map->stripes[i].dev;
		dev_offset = map->stripes[i].physical;

		ret = btrfs_update_device(trans, device);
		if (ret)
			break;
		ret = btrfs_alloc_dev_extent(trans, device, chunk_offset,
					     dev_offset, stripe_size);
		if (ret)
			break;
	}
	if (ret) {
		mutex_unlock(&fs_info->fs_devices->device_list_mutex);
		goto out;
	}

	stripe = &chunk->stripe;
	for (i = 0; i < map->num_stripes; i++) {
		device = map->stripes[i].dev;
		dev_offset = map->stripes[i].physical;

		btrfs_set_stack_stripe_devid(stripe, device->devid);
		btrfs_set_stack_stripe_offset(stripe, dev_offset);
		memcpy(stripe->dev_uuid, device->uuid, BTRFS_UUID_SIZE);
		stripe++;
	}
	mutex_unlock(&fs_info->fs_devices->device_list_mutex);

	btrfs_set_stack_chunk_length(chunk, chunk_size);
	btrfs_set_stack_chunk_owner(chunk, extent_root->root_key.objectid);
	btrfs_set_stack_chunk_stripe_len(chunk, map->stripe_len);
	btrfs_set_stack_chunk_type(chunk, map->type);
	btrfs_set_stack_chunk_num_stripes(chunk, map->num_stripes);
	btrfs_set_stack_chunk_io_align(chunk, map->stripe_len);
	btrfs_set_stack_chunk_io_width(chunk, map->stripe_len);
	btrfs_set_stack_chunk_sector_size(chunk, fs_info->sectorsize);
	btrfs_set_stack_chunk_sub_stripes(chunk, map->sub_stripes);

	key.objectid = BTRFS_FIRST_CHUNK_TREE_OBJECTID;
	key.type = BTRFS_CHUNK_ITEM_KEY;
	key.offset = chunk_offset;

	ret = btrfs_insert_item(trans, chunk_root, &key, chunk, item_size);
	if (ret == 0 && map->type & BTRFS_BLOCK_GROUP_SYSTEM) {
		/*
		 * TODO: Cleanup of inserted chunk root in case of
		 * failure.
		 */
		ret = btrfs_add_system_chunk(fs_info, &key, chunk, item_size);
	}

out:
	kfree(chunk);
	free_extent_map(em);
	return ret;
}

/*
 * Chunk allocation falls into two parts. The first part does work
 * that makes the new allocated chunk usable, but does not do any operation
 * that modifies the chunk tree. The second part does the work that
 * requires modifying the chunk tree. This division is important for the
 * bootstrap process of adding storage to a seed btrfs.
 */
int btrfs_alloc_chunk(struct btrfs_trans_handle *trans, u64 type)
{
	u64 chunk_offset;

	lockdep_assert_held(&trans->fs_info->chunk_mutex);
	chunk_offset = find_next_chunk(trans->fs_info);
	return __btrfs_alloc_chunk(trans, chunk_offset, type);
}

static noinline int init_first_rw_device(struct btrfs_trans_handle *trans)
{
	struct btrfs_fs_info *fs_info = trans->fs_info;
	u64 chunk_offset;
	u64 sys_chunk_offset;
	u64 alloc_profile;
	int ret;

	chunk_offset = find_next_chunk(fs_info);
	alloc_profile = btrfs_metadata_alloc_profile(fs_info);
	ret = __btrfs_alloc_chunk(trans, chunk_offset, alloc_profile);
	if (ret)
		return ret;

	sys_chunk_offset = find_next_chunk(fs_info);
	alloc_profile = btrfs_system_alloc_profile(fs_info);
	ret = __btrfs_alloc_chunk(trans, sys_chunk_offset, alloc_profile);
	return ret;
}

static inline int btrfs_chunk_max_errors(struct map_lookup *map)
{
	int max_errors;

	if (map->type & (BTRFS_BLOCK_GROUP_RAID1 |
			 BTRFS_BLOCK_GROUP_RAID10 |
			 BTRFS_BLOCK_GROUP_RAID5 |
			 BTRFS_BLOCK_GROUP_DUP)) {
		max_errors = 1;
	} else if (map->type & BTRFS_BLOCK_GROUP_RAID6) {
		max_errors = 2;
	} else {
		max_errors = 0;
	}

	return max_errors;
}

int btrfs_chunk_readonly(struct btrfs_fs_info *fs_info, u64 chunk_offset)
{
	struct extent_map *em;
	struct map_lookup *map;
	int readonly = 0;
	int miss_ndevs = 0;
	int i;

	em = btrfs_get_chunk_map(fs_info, chunk_offset, 1);
	if (IS_ERR(em))
		return 1;

	map = em->map_lookup;
	for (i = 0; i < map->num_stripes; i++) {
		if (test_bit(BTRFS_DEV_STATE_MISSING,
					&map->stripes[i].dev->dev_state)) {
			miss_ndevs++;
			continue;
		}
		if (!test_bit(BTRFS_DEV_STATE_WRITEABLE,
					&map->stripes[i].dev->dev_state)) {
			readonly = 1;
			goto end;
		}
	}

	/*
	 * If the number of missing devices is larger than max errors,
	 * we can not write the data into that chunk successfully, so
	 * set it readonly.
	 */
	if (miss_ndevs > btrfs_chunk_max_errors(map))
		readonly = 1;
end:
	free_extent_map(em);
	return readonly;
}

void btrfs_mapping_init(struct btrfs_mapping_tree *tree)
{
	extent_map_tree_init(&tree->map_tree);
}

void btrfs_mapping_tree_free(struct btrfs_mapping_tree *tree)
{
	struct extent_map *em;

	while (1) {
		write_lock(&tree->map_tree.lock);
		em = lookup_extent_mapping(&tree->map_tree, 0, (u64)-1);
		if (em)
			remove_extent_mapping(&tree->map_tree, em);
		write_unlock(&tree->map_tree.lock);
		if (!em)
			break;
		/* once for us */
		free_extent_map(em);
		/* once for the tree */
		free_extent_map(em);
	}
}

int btrfs_num_copies(struct btrfs_fs_info *fs_info, u64 logical, u64 len)
{
	struct extent_map *em;
	struct map_lookup *map;
	int ret;

	em = btrfs_get_chunk_map(fs_info, logical, len);
	if (IS_ERR(em))
		/*
		 * We could return errors for these cases, but that could get
		 * ugly and we'd probably do the same thing which is just not do
		 * anything else and exit, so return 1 so the callers don't try
		 * to use other copies.
		 */
		return 1;

	map = em->map_lookup;
	if (map->type & (BTRFS_BLOCK_GROUP_DUP | BTRFS_BLOCK_GROUP_RAID1))
		ret = map->num_stripes;
	else if (map->type & BTRFS_BLOCK_GROUP_RAID10)
		ret = map->sub_stripes;
	else if (map->type & BTRFS_BLOCK_GROUP_RAID5)
		ret = 2;
	else if (map->type & BTRFS_BLOCK_GROUP_RAID6)
		/*
		 * There could be two corrupted data stripes, we need
		 * to loop retry in order to rebuild the correct data.
		 *
		 * Fail a stripe at a time on every retry except the
		 * stripe under reconstruction.
		 */
		ret = map->num_stripes;
	else
		ret = 1;
	free_extent_map(em);

	down_read(&fs_info->dev_replace.rwsem);
	if (btrfs_dev_replace_is_ongoing(&fs_info->dev_replace) &&
	    fs_info->dev_replace.tgtdev)
		ret++;
	up_read(&fs_info->dev_replace.rwsem);

	return ret;
}

unsigned long btrfs_full_stripe_len(struct btrfs_fs_info *fs_info,
				    u64 logical)
{
	struct extent_map *em;
	struct map_lookup *map;
	unsigned long len = fs_info->sectorsize;

	em = btrfs_get_chunk_map(fs_info, logical, len);

	if (!WARN_ON(IS_ERR(em))) {
		map = em->map_lookup;
		if (map->type & BTRFS_BLOCK_GROUP_RAID56_MASK)
			len = map->stripe_len * nr_data_stripes(map);
		free_extent_map(em);
	}
	return len;
}

int btrfs_is_parity_mirror(struct btrfs_fs_info *fs_info, u64 logical, u64 len)
{
	struct extent_map *em;
	struct map_lookup *map;
	int ret = 0;

	em = btrfs_get_chunk_map(fs_info, logical, len);

	if(!WARN_ON(IS_ERR(em))) {
		map = em->map_lookup;
		if (map->type & BTRFS_BLOCK_GROUP_RAID56_MASK)
			ret = 1;
		free_extent_map(em);
	}
	return ret;
}

static int find_live_mirror(struct btrfs_fs_info *fs_info,
			    struct map_lookup *map, int first,
			    int dev_replace_is_ongoing)
{
	int i;
	int num_stripes;
	int preferred_mirror;
	int tolerance;
	struct btrfs_device *srcdev;

	ASSERT((map->type &
		 (BTRFS_BLOCK_GROUP_RAID1 | BTRFS_BLOCK_GROUP_RAID10)));

	if (map->type & BTRFS_BLOCK_GROUP_RAID10)
		num_stripes = map->sub_stripes;
	else
		num_stripes = map->num_stripes;

	preferred_mirror = first + current->pid % num_stripes;

	if (dev_replace_is_ongoing &&
	    fs_info->dev_replace.cont_reading_from_srcdev_mode ==
	     BTRFS_DEV_REPLACE_ITEM_CONT_READING_FROM_SRCDEV_MODE_AVOID)
		srcdev = fs_info->dev_replace.srcdev;
	else
		srcdev = NULL;

	/*
	 * try to avoid the drive that is the source drive for a
	 * dev-replace procedure, only choose it if no other non-missing
	 * mirror is available
	 */
	for (tolerance = 0; tolerance < 2; tolerance++) {
		if (map->stripes[preferred_mirror].dev->bdev &&
		    (tolerance || map->stripes[preferred_mirror].dev != srcdev))
			return preferred_mirror;
		for (i = first; i < first + num_stripes; i++) {
			if (map->stripes[i].dev->bdev &&
			    (tolerance || map->stripes[i].dev != srcdev))
				return i;
		}
	}

	/* we couldn't find one that doesn't fail.  Just return something
	 * and the io error handling code will clean up eventually
	 */
	return preferred_mirror;
}

static inline int parity_smaller(u64 a, u64 b)
{
	return a > b;
}

/* Bubble-sort the stripe set to put the parity/syndrome stripes last */
static void sort_parity_stripes(struct btrfs_bio *bbio, int num_stripes)
{
	struct btrfs_bio_stripe s;
	int i;
	u64 l;
	int again = 1;

	while (again) {
		again = 0;
		for (i = 0; i < num_stripes - 1; i++) {
			if (parity_smaller(bbio->raid_map[i],
					   bbio->raid_map[i+1])) {
				s = bbio->stripes[i];
				l = bbio->raid_map[i];
				bbio->stripes[i] = bbio->stripes[i+1];
				bbio->raid_map[i] = bbio->raid_map[i+1];
				bbio->stripes[i+1] = s;
				bbio->raid_map[i+1] = l;

				again = 1;
			}
		}
	}
}

static struct btrfs_bio *alloc_btrfs_bio(int total_stripes, int real_stripes)
{
	struct btrfs_bio *bbio = kzalloc(
		 /* the size of the btrfs_bio */
		sizeof(struct btrfs_bio) +
		/* plus the variable array for the stripes */
		sizeof(struct btrfs_bio_stripe) * (total_stripes) +
		/* plus the variable array for the tgt dev */
		sizeof(int) * (real_stripes) +
		/*
		 * plus the raid_map, which includes both the tgt dev
		 * and the stripes
		 */
		sizeof(u64) * (total_stripes),
		GFP_NOFS|__GFP_NOFAIL);

	atomic_set(&bbio->error, 0);
	refcount_set(&bbio->refs, 1);

	return bbio;
}

void btrfs_get_bbio(struct btrfs_bio *bbio)
{
	WARN_ON(!refcount_read(&bbio->refs));
	refcount_inc(&bbio->refs);
}

void btrfs_put_bbio(struct btrfs_bio *bbio)
{
	if (!bbio)
		return;
	if (refcount_dec_and_test(&bbio->refs))
		kfree(bbio);
}

/* can REQ_OP_DISCARD be sent with other REQ like REQ_OP_WRITE? */
/*
 * Please note that, discard won't be sent to target device of device
 * replace.
 */
static int __btrfs_map_block_for_discard(struct btrfs_fs_info *fs_info,
					 u64 logical, u64 length,
					 struct btrfs_bio **bbio_ret)
{
	struct extent_map *em;
	struct map_lookup *map;
	struct btrfs_bio *bbio;
	u64 offset;
	u64 stripe_nr;
	u64 stripe_nr_end;
	u64 stripe_end_offset;
	u64 stripe_cnt;
	u64 stripe_len;
	u64 stripe_offset;
	u64 num_stripes;
	u32 stripe_index;
	u32 factor = 0;
	u32 sub_stripes = 0;
	u64 stripes_per_dev = 0;
	u32 remaining_stripes = 0;
	u32 last_stripe = 0;
	int ret = 0;
	int i;

	/* discard always return a bbio */
	ASSERT(bbio_ret);

	em = btrfs_get_chunk_map(fs_info, logical, length);
	if (IS_ERR(em))
		return PTR_ERR(em);

	map = em->map_lookup;
	/* we don't discard raid56 yet */
	if (map->type & BTRFS_BLOCK_GROUP_RAID56_MASK) {
		ret = -EOPNOTSUPP;
		goto out;
	}

	offset = logical - em->start;
	length = min_t(u64, em->len - offset, length);

	stripe_len = map->stripe_len;
	/*
	 * stripe_nr counts the total number of stripes we have to stride
	 * to get to this block
	 */
	stripe_nr = div64_u64(offset, stripe_len);

	/* stripe_offset is the offset of this block in its stripe */
	stripe_offset = offset - stripe_nr * stripe_len;

	stripe_nr_end = round_up(offset + length, map->stripe_len);
	stripe_nr_end = div64_u64(stripe_nr_end, map->stripe_len);
	stripe_cnt = stripe_nr_end - stripe_nr;
	stripe_end_offset = stripe_nr_end * map->stripe_len -
			    (offset + length);
	/*
	 * after this, stripe_nr is the number of stripes on this
	 * device we have to walk to find the data, and stripe_index is
	 * the number of our device in the stripe array
	 */
	num_stripes = 1;
	stripe_index = 0;
	if (map->type & (BTRFS_BLOCK_GROUP_RAID0 |
			 BTRFS_BLOCK_GROUP_RAID10)) {
		if (map->type & BTRFS_BLOCK_GROUP_RAID0)
			sub_stripes = 1;
		else
			sub_stripes = map->sub_stripes;

		factor = map->num_stripes / sub_stripes;
		num_stripes = min_t(u64, map->num_stripes,
				    sub_stripes * stripe_cnt);
		stripe_nr = div_u64_rem(stripe_nr, factor, &stripe_index);
		stripe_index *= sub_stripes;
		stripes_per_dev = div_u64_rem(stripe_cnt, factor,
					      &remaining_stripes);
		div_u64_rem(stripe_nr_end - 1, factor, &last_stripe);
		last_stripe *= sub_stripes;
	} else if (map->type & (BTRFS_BLOCK_GROUP_RAID1 |
				BTRFS_BLOCK_GROUP_DUP)) {
		num_stripes = map->num_stripes;
	} else {
		stripe_nr = div_u64_rem(stripe_nr, map->num_stripes,
					&stripe_index);
	}

	bbio = alloc_btrfs_bio(num_stripes, 0);
	if (!bbio) {
		ret = -ENOMEM;
		goto out;
	}

	for (i = 0; i < num_stripes; i++) {
		bbio->stripes[i].physical =
			map->stripes[stripe_index].physical +
			stripe_offset + stripe_nr * map->stripe_len;
		bbio->stripes[i].dev = map->stripes[stripe_index].dev;

		if (map->type & (BTRFS_BLOCK_GROUP_RAID0 |
				 BTRFS_BLOCK_GROUP_RAID10)) {
			bbio->stripes[i].length = stripes_per_dev *
				map->stripe_len;

			if (i / sub_stripes < remaining_stripes)
				bbio->stripes[i].length +=
					map->stripe_len;

			/*
			 * Special for the first stripe and
			 * the last stripe:
			 *
			 * |-------|...|-------|
			 *     |----------|
			 *    off     end_off
			 */
			if (i < sub_stripes)
				bbio->stripes[i].length -=
					stripe_offset;

			if (stripe_index >= last_stripe &&
			    stripe_index <= (last_stripe +
					     sub_stripes - 1))
				bbio->stripes[i].length -=
					stripe_end_offset;

			if (i == sub_stripes - 1)
				stripe_offset = 0;
		} else {
			bbio->stripes[i].length = length;
		}

		stripe_index++;
		if (stripe_index == map->num_stripes) {
			stripe_index = 0;
			stripe_nr++;
		}
	}

	*bbio_ret = bbio;
	bbio->map_type = map->type;
	bbio->num_stripes = num_stripes;
out:
	free_extent_map(em);
	return ret;
}

/*
 * In dev-replace case, for repair case (that's the only case where the mirror
 * is selected explicitly when calling btrfs_map_block), blocks left of the
 * left cursor can also be read from the target drive.
 *
 * For REQ_GET_READ_MIRRORS, the target drive is added as the last one to the
 * array of stripes.
 * For READ, it also needs to be supported using the same mirror number.
 *
 * If the requested block is not left of the left cursor, EIO is returned. This
 * can happen because btrfs_num_copies() returns one more in the dev-replace
 * case.
 */
static int get_extra_mirror_from_replace(struct btrfs_fs_info *fs_info,
					 u64 logical, u64 length,
					 u64 srcdev_devid, int *mirror_num,
					 u64 *physical)
{
	struct btrfs_bio *bbio = NULL;
	int num_stripes;
	int index_srcdev = 0;
	int found = 0;
	u64 physical_of_found = 0;
	int i;
	int ret = 0;

	ret = __btrfs_map_block(fs_info, BTRFS_MAP_GET_READ_MIRRORS,
				logical, &length, &bbio, 0, 0);
	if (ret) {
		ASSERT(bbio == NULL);
		return ret;
	}

	num_stripes = bbio->num_stripes;
	if (*mirror_num > num_stripes) {
		/*
		 * BTRFS_MAP_GET_READ_MIRRORS does not contain this mirror,
		 * that means that the requested area is not left of the left
		 * cursor
		 */
		btrfs_put_bbio(bbio);
		return -EIO;
	}

	/*
	 * process the rest of the function using the mirror_num of the source
	 * drive. Therefore look it up first.  At the end, patch the device
	 * pointer to the one of the target drive.
	 */
	for (i = 0; i < num_stripes; i++) {
		if (bbio->stripes[i].dev->devid != srcdev_devid)
			continue;

		/*
		 * In case of DUP, in order to keep it simple, only add the
		 * mirror with the lowest physical address
		 */
		if (found &&
		    physical_of_found <= bbio->stripes[i].physical)
			continue;

		index_srcdev = i;
		found = 1;
		physical_of_found = bbio->stripes[i].physical;
	}

	btrfs_put_bbio(bbio);

	ASSERT(found);
	if (!found)
		return -EIO;

	*mirror_num = index_srcdev + 1;
	*physical = physical_of_found;
	return ret;
}

static void handle_ops_on_dev_replace(enum btrfs_map_op op,
				      struct btrfs_bio **bbio_ret,
				      struct btrfs_dev_replace *dev_replace,
				      int *num_stripes_ret, int *max_errors_ret)
{
	struct btrfs_bio *bbio = *bbio_ret;
	u64 srcdev_devid = dev_replace->srcdev->devid;
	int tgtdev_indexes = 0;
	int num_stripes = *num_stripes_ret;
	int max_errors = *max_errors_ret;
	int i;

	if (op == BTRFS_MAP_WRITE) {
		int index_where_to_add;

		/*
		 * duplicate the write operations while the dev replace
		 * procedure is running. Since the copying of the old disk to
		 * the new disk takes place at run time while the filesystem is
		 * mounted writable, the regular write operations to the old
		 * disk have to be duplicated to go to the new disk as well.
		 *
		 * Note that device->missing is handled by the caller, and that
		 * the write to the old disk is already set up in the stripes
		 * array.
		 */
		index_where_to_add = num_stripes;
		for (i = 0; i < num_stripes; i++) {
			if (bbio->stripes[i].dev->devid == srcdev_devid) {
				/* write to new disk, too */
				struct btrfs_bio_stripe *new =
					bbio->stripes + index_where_to_add;
				struct btrfs_bio_stripe *old =
					bbio->stripes + i;

				new->physical = old->physical;
				new->length = old->length;
				new->dev = dev_replace->tgtdev;
				bbio->tgtdev_map[i] = index_where_to_add;
				index_where_to_add++;
				max_errors++;
				tgtdev_indexes++;
			}
		}
		num_stripes = index_where_to_add;
	} else if (op == BTRFS_MAP_GET_READ_MIRRORS) {
		int index_srcdev = 0;
		int found = 0;
		u64 physical_of_found = 0;

		/*
		 * During the dev-replace procedure, the target drive can also
		 * be used to read data in case it is needed to repair a corrupt
		 * block elsewhere. This is possible if the requested area is
		 * left of the left cursor. In this area, the target drive is a
		 * full copy of the source drive.
		 */
		for (i = 0; i < num_stripes; i++) {
			if (bbio->stripes[i].dev->devid == srcdev_devid) {
				/*
				 * In case of DUP, in order to keep it simple,
				 * only add the mirror with the lowest physical
				 * address
				 */
				if (found &&
				    physical_of_found <=
				     bbio->stripes[i].physical)
					continue;
				index_srcdev = i;
				found = 1;
				physical_of_found = bbio->stripes[i].physical;
			}
		}
		if (found) {
			struct btrfs_bio_stripe *tgtdev_stripe =
				bbio->stripes + num_stripes;

			tgtdev_stripe->physical = physical_of_found;
			tgtdev_stripe->length =
				bbio->stripes[index_srcdev].length;
			tgtdev_stripe->dev = dev_replace->tgtdev;
			bbio->tgtdev_map[index_srcdev] = num_stripes;

			tgtdev_indexes++;
			num_stripes++;
		}
	}

	*num_stripes_ret = num_stripes;
	*max_errors_ret = max_errors;
	bbio->num_tgtdevs = tgtdev_indexes;
	*bbio_ret = bbio;
}

static bool need_full_stripe(enum btrfs_map_op op)
{
	return (op == BTRFS_MAP_WRITE || op == BTRFS_MAP_GET_READ_MIRRORS);
}

static int __btrfs_map_block(struct btrfs_fs_info *fs_info,
			     enum btrfs_map_op op,
			     u64 logical, u64 *length,
			     struct btrfs_bio **bbio_ret,
			     int mirror_num, int need_raid_map)
{
	struct extent_map *em;
	struct map_lookup *map;
	u64 offset;
	u64 stripe_offset;
	u64 stripe_nr;
	u64 stripe_len;
	u32 stripe_index;
	int i;
	int ret = 0;
	int num_stripes;
	int max_errors = 0;
	int tgtdev_indexes = 0;
	struct btrfs_bio *bbio = NULL;
	struct btrfs_dev_replace *dev_replace = &fs_info->dev_replace;
	int dev_replace_is_ongoing = 0;
	int num_alloc_stripes;
	int patch_the_first_stripe_for_dev_replace = 0;
	u64 physical_to_patch_in_first_stripe = 0;
	u64 raid56_full_stripe_start = (u64)-1;

	if (op == BTRFS_MAP_DISCARD)
		return __btrfs_map_block_for_discard(fs_info, logical,
						     *length, bbio_ret);

	em = btrfs_get_chunk_map(fs_info, logical, *length);
	if (IS_ERR(em))
		return PTR_ERR(em);

	map = em->map_lookup;
	offset = logical - em->start;

	stripe_len = map->stripe_len;
	stripe_nr = offset;
	/*
	 * stripe_nr counts the total number of stripes we have to stride
	 * to get to this block
	 */
	stripe_nr = div64_u64(stripe_nr, stripe_len);

	stripe_offset = stripe_nr * stripe_len;
	if (offset < stripe_offset) {
		btrfs_crit(fs_info,
			   "stripe math has gone wrong, stripe_offset=%llu, offset=%llu, start=%llu, logical=%llu, stripe_len=%llu",
			   stripe_offset, offset, em->start, logical,
			   stripe_len);
		free_extent_map(em);
		return -EINVAL;
	}

	/* stripe_offset is the offset of this block in its stripe*/
	stripe_offset = offset - stripe_offset;

	/* if we're here for raid56, we need to know the stripe aligned start */
	if (map->type & BTRFS_BLOCK_GROUP_RAID56_MASK) {
		unsigned long full_stripe_len = stripe_len * nr_data_stripes(map);
		raid56_full_stripe_start = offset;

		/* allow a write of a full stripe, but make sure we don't
		 * allow straddling of stripes
		 */
		raid56_full_stripe_start = div64_u64(raid56_full_stripe_start,
				full_stripe_len);
		raid56_full_stripe_start *= full_stripe_len;
	}

	if (map->type & BTRFS_BLOCK_GROUP_PROFILE_MASK) {
		u64 max_len;
		/* For writes to RAID[56], allow a full stripeset across all disks.
		   For other RAID types and for RAID[56] reads, just allow a single
		   stripe (on a single disk). */
		if ((map->type & BTRFS_BLOCK_GROUP_RAID56_MASK) &&
		    (op == BTRFS_MAP_WRITE)) {
			max_len = stripe_len * nr_data_stripes(map) -
				(offset - raid56_full_stripe_start);
		} else {
			/* we limit the length of each bio to what fits in a stripe */
			max_len = stripe_len - stripe_offset;
		}
		*length = min_t(u64, em->len - offset, max_len);
	} else {
		*length = em->len - offset;
	}

	/*
	 * This is for when we're called from btrfs_bio_fits_in_stripe and all
	 * it cares about is the length
	 */
	if (!bbio_ret)
		goto out;

	down_read(&dev_replace->rwsem);
	dev_replace_is_ongoing = btrfs_dev_replace_is_ongoing(dev_replace);
	/*
	 * Hold the semaphore for read during the whole operation, write is
	 * requested at commit time but must wait.
	 */
	if (!dev_replace_is_ongoing)
		up_read(&dev_replace->rwsem);

	if (dev_replace_is_ongoing && mirror_num == map->num_stripes + 1 &&
	    !need_full_stripe(op) && dev_replace->tgtdev != NULL) {
		ret = get_extra_mirror_from_replace(fs_info, logical, *length,
						    dev_replace->srcdev->devid,
						    &mirror_num,
					    &physical_to_patch_in_first_stripe);
		if (ret)
			goto out;
		else
			patch_the_first_stripe_for_dev_replace = 1;
	} else if (mirror_num > map->num_stripes) {
		mirror_num = 0;
	}

	num_stripes = 1;
	stripe_index = 0;
	if (map->type & BTRFS_BLOCK_GROUP_RAID0) {
		stripe_nr = div_u64_rem(stripe_nr, map->num_stripes,
				&stripe_index);
		if (!need_full_stripe(op))
			mirror_num = 1;
	} else if (map->type & BTRFS_BLOCK_GROUP_RAID1) {
		if (need_full_stripe(op))
			num_stripes = map->num_stripes;
		else if (mirror_num)
			stripe_index = mirror_num - 1;
		else {
			stripe_index = find_live_mirror(fs_info, map, 0,
					    dev_replace_is_ongoing);
			mirror_num = stripe_index + 1;
		}

	} else if (map->type & BTRFS_BLOCK_GROUP_DUP) {
		if (need_full_stripe(op)) {
			num_stripes = map->num_stripes;
		} else if (mirror_num) {
			stripe_index = mirror_num - 1;
		} else {
			mirror_num = 1;
		}

	} else if (map->type & BTRFS_BLOCK_GROUP_RAID10) {
		u32 factor = map->num_stripes / map->sub_stripes;

		stripe_nr = div_u64_rem(stripe_nr, factor, &stripe_index);
		stripe_index *= map->sub_stripes;

		if (need_full_stripe(op))
			num_stripes = map->sub_stripes;
		else if (mirror_num)
			stripe_index += mirror_num - 1;
		else {
			int old_stripe_index = stripe_index;
			stripe_index = find_live_mirror(fs_info, map,
					      stripe_index,
					      dev_replace_is_ongoing);
			mirror_num = stripe_index - old_stripe_index + 1;
		}

	} else if (map->type & BTRFS_BLOCK_GROUP_RAID56_MASK) {
		if (need_raid_map && (need_full_stripe(op) || mirror_num > 1)) {
			/* push stripe_nr back to the start of the full stripe */
			stripe_nr = div64_u64(raid56_full_stripe_start,
					stripe_len * nr_data_stripes(map));

			/* RAID[56] write or recovery. Return all stripes */
			num_stripes = map->num_stripes;
			max_errors = nr_parity_stripes(map);

			*length = map->stripe_len;
			stripe_index = 0;
			stripe_offset = 0;
		} else {
			/*
			 * Mirror #0 or #1 means the original data block.
			 * Mirror #2 is RAID5 parity block.
			 * Mirror #3 is RAID6 Q block.
			 */
			stripe_nr = div_u64_rem(stripe_nr,
					nr_data_stripes(map), &stripe_index);
			if (mirror_num > 1)
				stripe_index = nr_data_stripes(map) +
						mirror_num - 2;

			/* We distribute the parity blocks across stripes */
			div_u64_rem(stripe_nr + stripe_index, map->num_stripes,
					&stripe_index);
			if (!need_full_stripe(op) && mirror_num <= 1)
				mirror_num = 1;
		}
	} else {
		/*
		 * after this, stripe_nr is the number of stripes on this
		 * device we have to walk to find the data, and stripe_index is
		 * the number of our device in the stripe array
		 */
		stripe_nr = div_u64_rem(stripe_nr, map->num_stripes,
				&stripe_index);
		mirror_num = stripe_index + 1;
	}
	if (stripe_index >= map->num_stripes) {
		btrfs_crit(fs_info,
			   "stripe index math went horribly wrong, got stripe_index=%u, num_stripes=%u",
			   stripe_index, map->num_stripes);
		ret = -EINVAL;
		goto out;
	}

	num_alloc_stripes = num_stripes;
	if (dev_replace_is_ongoing && dev_replace->tgtdev != NULL) {
		if (op == BTRFS_MAP_WRITE)
			num_alloc_stripes <<= 1;
		if (op == BTRFS_MAP_GET_READ_MIRRORS)
			num_alloc_stripes++;
		tgtdev_indexes = num_stripes;
	}

	bbio = alloc_btrfs_bio(num_alloc_stripes, tgtdev_indexes);
	if (!bbio) {
		ret = -ENOMEM;
		goto out;
	}
	if (dev_replace_is_ongoing && dev_replace->tgtdev != NULL)
		bbio->tgtdev_map = (int *)(bbio->stripes + num_alloc_stripes);

	/* build raid_map */
	if (map->type & BTRFS_BLOCK_GROUP_RAID56_MASK && need_raid_map &&
	    (need_full_stripe(op) || mirror_num > 1)) {
		u64 tmp;
		unsigned rot;

		bbio->raid_map = (u64 *)((void *)bbio->stripes +
				 sizeof(struct btrfs_bio_stripe) *
				 num_alloc_stripes +
				 sizeof(int) * tgtdev_indexes);

		/* Work out the disk rotation on this stripe-set */
		div_u64_rem(stripe_nr, num_stripes, &rot);

		/* Fill in the logical address of each stripe */
		tmp = stripe_nr * nr_data_stripes(map);
		for (i = 0; i < nr_data_stripes(map); i++)
			bbio->raid_map[(i+rot) % num_stripes] =
				em->start + (tmp + i) * map->stripe_len;

		bbio->raid_map[(i+rot) % map->num_stripes] = RAID5_P_STRIPE;
		if (map->type & BTRFS_BLOCK_GROUP_RAID6)
			bbio->raid_map[(i+rot+1) % num_stripes] =
				RAID6_Q_STRIPE;
	}


	for (i = 0; i < num_stripes; i++) {
		bbio->stripes[i].physical =
			map->stripes[stripe_index].physical +
			stripe_offset +
			stripe_nr * map->stripe_len;
		bbio->stripes[i].dev =
			map->stripes[stripe_index].dev;
		stripe_index++;
	}

	if (need_full_stripe(op))
		max_errors = btrfs_chunk_max_errors(map);

	if (bbio->raid_map)
		sort_parity_stripes(bbio, num_stripes);

	if (dev_replace_is_ongoing && dev_replace->tgtdev != NULL &&
	    need_full_stripe(op)) {
		handle_ops_on_dev_replace(op, &bbio, dev_replace, &num_stripes,
					  &max_errors);
	}

	*bbio_ret = bbio;
	bbio->map_type = map->type;
	bbio->num_stripes = num_stripes;
	bbio->max_errors = max_errors;
	bbio->mirror_num = mirror_num;

	/*
	 * this is the case that REQ_READ && dev_replace_is_ongoing &&
	 * mirror_num == num_stripes + 1 && dev_replace target drive is
	 * available as a mirror
	 */
	if (patch_the_first_stripe_for_dev_replace && num_stripes > 0) {
		WARN_ON(num_stripes > 1);
		bbio->stripes[0].dev = dev_replace->tgtdev;
		bbio->stripes[0].physical = physical_to_patch_in_first_stripe;
		bbio->mirror_num = map->num_stripes + 1;
	}
out:
	if (dev_replace_is_ongoing) {
		lockdep_assert_held(&dev_replace->rwsem);
		/* Unlock and let waiting writers proceed */
		up_read(&dev_replace->rwsem);
	}
	free_extent_map(em);
	return ret;
}

int btrfs_map_block(struct btrfs_fs_info *fs_info, enum btrfs_map_op op,
		      u64 logical, u64 *length,
		      struct btrfs_bio **bbio_ret, int mirror_num)
{
	return __btrfs_map_block(fs_info, op, logical, length, bbio_ret,
				 mirror_num, 0);
}

/* For Scrub/replace */
int btrfs_map_sblock(struct btrfs_fs_info *fs_info, enum btrfs_map_op op,
		     u64 logical, u64 *length,
		     struct btrfs_bio **bbio_ret)
{
	return __btrfs_map_block(fs_info, op, logical, length, bbio_ret, 0, 1);
}

int btrfs_rmap_block(struct btrfs_fs_info *fs_info, u64 chunk_start,
		     u64 physical, u64 **logical, int *naddrs, int *stripe_len)
{
	struct extent_map *em;
	struct map_lookup *map;
	u64 *buf;
	u64 bytenr;
	u64 length;
	u64 stripe_nr;
	u64 rmap_len;
	int i, j, nr = 0;

	em = btrfs_get_chunk_map(fs_info, chunk_start, 1);
	if (IS_ERR(em))
		return -EIO;

	map = em->map_lookup;
	length = em->len;
	rmap_len = map->stripe_len;

	if (map->type & BTRFS_BLOCK_GROUP_RAID10)
		length = div_u64(length, map->num_stripes / map->sub_stripes);
	else if (map->type & BTRFS_BLOCK_GROUP_RAID0)
		length = div_u64(length, map->num_stripes);
	else if (map->type & BTRFS_BLOCK_GROUP_RAID56_MASK) {
		length = div_u64(length, nr_data_stripes(map));
		rmap_len = map->stripe_len * nr_data_stripes(map);
	}

	buf = kcalloc(map->num_stripes, sizeof(u64), GFP_NOFS);
	BUG_ON(!buf); /* -ENOMEM */

	for (i = 0; i < map->num_stripes; i++) {
		if (map->stripes[i].physical > physical ||
		    map->stripes[i].physical + length <= physical)
			continue;

		stripe_nr = physical - map->stripes[i].physical;
		stripe_nr = div64_u64(stripe_nr, map->stripe_len);

		if (map->type & BTRFS_BLOCK_GROUP_RAID10) {
			stripe_nr = stripe_nr * map->num_stripes + i;
			stripe_nr = div_u64(stripe_nr, map->sub_stripes);
		} else if (map->type & BTRFS_BLOCK_GROUP_RAID0) {
			stripe_nr = stripe_nr * map->num_stripes + i;
		} /* else if RAID[56], multiply by nr_data_stripes().
		   * Alternatively, just use rmap_len below instead of
		   * map->stripe_len */

		bytenr = chunk_start + stripe_nr * rmap_len;
		WARN_ON(nr >= map->num_stripes);
		for (j = 0; j < nr; j++) {
			if (buf[j] == bytenr)
				break;
		}
		if (j == nr) {
			WARN_ON(nr >= map->num_stripes);
			buf[nr++] = bytenr;
		}
	}

	*logical = buf;
	*naddrs = nr;
	*stripe_len = rmap_len;

	free_extent_map(em);
	return 0;
}

static inline void btrfs_end_bbio(struct btrfs_bio *bbio, struct bio *bio)
{
	bio->bi_private = bbio->private;
	bio->bi_end_io = bbio->end_io;
	bio_endio(bio);

	btrfs_put_bbio(bbio);
}

static void btrfs_end_bio(struct bio *bio)
{
	struct btrfs_bio *bbio = bio->bi_private;
	int is_orig_bio = 0;

	if (bio->bi_status) {
		atomic_inc(&bbio->error);
		if (bio->bi_status == BLK_STS_IOERR ||
		    bio->bi_status == BLK_STS_TARGET) {
			unsigned int stripe_index =
				btrfs_io_bio(bio)->stripe_index;
			struct btrfs_device *dev;

			BUG_ON(stripe_index >= bbio->num_stripes);
			dev = bbio->stripes[stripe_index].dev;
			if (dev->bdev) {
				if (bio_op(bio) == REQ_OP_WRITE)
					btrfs_dev_stat_inc_and_print(dev,
						BTRFS_DEV_STAT_WRITE_ERRS);
				else if (!(bio->bi_opf & REQ_RAHEAD))
					btrfs_dev_stat_inc_and_print(dev,
						BTRFS_DEV_STAT_READ_ERRS);
				if (bio->bi_opf & REQ_PREFLUSH)
					btrfs_dev_stat_inc_and_print(dev,
						BTRFS_DEV_STAT_FLUSH_ERRS);
			}
		}
	}

	if (bio == bbio->orig_bio)
		is_orig_bio = 1;

	btrfs_bio_counter_dec(bbio->fs_info);

	if (atomic_dec_and_test(&bbio->stripes_pending)) {
		if (!is_orig_bio) {
			bio_put(bio);
			bio = bbio->orig_bio;
		}

		btrfs_io_bio(bio)->mirror_num = bbio->mirror_num;
		/* only send an error to the higher layers if it is
		 * beyond the tolerance of the btrfs bio
		 */
		if (atomic_read(&bbio->error) > bbio->max_errors) {
			bio->bi_status = BLK_STS_IOERR;
		} else {
			/*
			 * this bio is actually up to date, we didn't
			 * go over the max number of errors
			 */
			bio->bi_status = BLK_STS_OK;
		}

		btrfs_end_bbio(bbio, bio);
	} else if (!is_orig_bio) {
		bio_put(bio);
	}
}

/*
 * see run_scheduled_bios for a description of why bios are collected for
 * async submit.
 *
 * This will add one bio to the pending list for a device and make sure
 * the work struct is scheduled.
 */
static noinline void btrfs_schedule_bio(struct btrfs_device *device,
					struct bio *bio)
{
	struct btrfs_fs_info *fs_info = device->fs_info;
	int should_queue = 1;
	struct btrfs_pending_bios *pending_bios;

	/* don't bother with additional async steps for reads, right now */
	if (bio_op(bio) == REQ_OP_READ) {
		btrfsic_submit_bio(bio);
		return;
	}

	WARN_ON(bio->bi_next);
	bio->bi_next = NULL;

	spin_lock(&device->io_lock);
	if (op_is_sync(bio->bi_opf))
		pending_bios = &device->pending_sync_bios;
	else
		pending_bios = &device->pending_bios;

	if (pending_bios->tail)
		pending_bios->tail->bi_next = bio;

	pending_bios->tail = bio;
	if (!pending_bios->head)
		pending_bios->head = bio;
	if (device->running_pending)
		should_queue = 0;

	spin_unlock(&device->io_lock);

	if (should_queue)
		btrfs_queue_work(fs_info->submit_workers, &device->work);
}

static void submit_stripe_bio(struct btrfs_bio *bbio, struct bio *bio,
			      u64 physical, int dev_nr, int async)
{
	struct btrfs_device *dev = bbio->stripes[dev_nr].dev;
	struct btrfs_fs_info *fs_info = bbio->fs_info;

	bio->bi_private = bbio;
	btrfs_io_bio(bio)->stripe_index = dev_nr;
	bio->bi_end_io = btrfs_end_bio;
	bio->bi_iter.bi_sector = physical >> 9;
	btrfs_debug_in_rcu(fs_info,
	"btrfs_map_bio: rw %d 0x%x, sector=%llu, dev=%lu (%s id %llu), size=%u",
		bio_op(bio), bio->bi_opf, (u64)bio->bi_iter.bi_sector,
		(u_long)dev->bdev->bd_dev, rcu_str_deref(dev->name), dev->devid,
		bio->bi_iter.bi_size);
	bio_set_dev(bio, dev->bdev);

	btrfs_bio_counter_inc_noblocked(fs_info);

	if (async)
		btrfs_schedule_bio(dev, bio);
	else
		btrfsic_submit_bio(bio);
}

static void bbio_error(struct btrfs_bio *bbio, struct bio *bio, u64 logical)
{
	atomic_inc(&bbio->error);
	if (atomic_dec_and_test(&bbio->stripes_pending)) {
		/* Should be the original bio. */
		WARN_ON(bio != bbio->orig_bio);

		btrfs_io_bio(bio)->mirror_num = bbio->mirror_num;
		bio->bi_iter.bi_sector = logical >> 9;
		if (atomic_read(&bbio->error) > bbio->max_errors)
			bio->bi_status = BLK_STS_IOERR;
		else
			bio->bi_status = BLK_STS_OK;
		btrfs_end_bbio(bbio, bio);
	}
}

blk_status_t btrfs_map_bio(struct btrfs_fs_info *fs_info, struct bio *bio,
			   int mirror_num, int async_submit)
{
	struct btrfs_device *dev;
	struct bio *first_bio = bio;
	u64 logical = (u64)bio->bi_iter.bi_sector << 9;
	u64 length = 0;
	u64 map_length;
	int ret;
	int dev_nr;
	int total_devs;
	struct btrfs_bio *bbio = NULL;

	length = bio->bi_iter.bi_size;
	map_length = length;

	btrfs_bio_counter_inc_blocked(fs_info);
	ret = __btrfs_map_block(fs_info, btrfs_op(bio), logical,
				&map_length, &bbio, mirror_num, 1);
	if (ret) {
		btrfs_bio_counter_dec(fs_info);
		return errno_to_blk_status(ret);
	}

	total_devs = bbio->num_stripes;
	bbio->orig_bio = first_bio;
	bbio->private = first_bio->bi_private;
	bbio->end_io = first_bio->bi_end_io;
	bbio->fs_info = fs_info;
	atomic_set(&bbio->stripes_pending, bbio->num_stripes);

	if ((bbio->map_type & BTRFS_BLOCK_GROUP_RAID56_MASK) &&
	    ((bio_op(bio) == REQ_OP_WRITE) || (mirror_num > 1))) {
		/* In this case, map_length has been set to the length of
		   a single stripe; not the whole write */
		if (bio_op(bio) == REQ_OP_WRITE) {
			ret = raid56_parity_write(fs_info, bio, bbio,
						  map_length);
		} else {
			ret = raid56_parity_recover(fs_info, bio, bbio,
						    map_length, mirror_num, 1);
		}

		btrfs_bio_counter_dec(fs_info);
		return errno_to_blk_status(ret);
	}

	if (map_length < length) {
		btrfs_crit(fs_info,
			   "mapping failed logical %llu bio len %llu len %llu",
			   logical, length, map_length);
		BUG();
	}

	for (dev_nr = 0; dev_nr < total_devs; dev_nr++) {
		dev = bbio->stripes[dev_nr].dev;
		if (!dev || !dev->bdev || test_bit(BTRFS_DEV_STATE_MISSING,
						   &dev->dev_state) ||
		    (bio_op(first_bio) == REQ_OP_WRITE &&
		    !test_bit(BTRFS_DEV_STATE_WRITEABLE, &dev->dev_state))) {
			bbio_error(bbio, first_bio, logical);
			continue;
		}

		if (dev_nr < total_devs - 1)
			bio = btrfs_bio_clone(first_bio);
		else
			bio = first_bio;

		submit_stripe_bio(bbio, bio, bbio->stripes[dev_nr].physical,
				  dev_nr, async_submit);
	}
	btrfs_bio_counter_dec(fs_info);
	return BLK_STS_OK;
}

/*
 * Find a device specified by @devid or @uuid in the list of @fs_devices, or
 * return NULL.
 *
 * If devid and uuid are both specified, the match must be exact, otherwise
 * only devid is used.
 *
 * If @seed is true, traverse through the seed devices.
 */
struct btrfs_device *btrfs_find_device(struct btrfs_fs_devices *fs_devices,
				       u64 devid, u8 *uuid, u8 *fsid,
				       bool seed)
{
	struct btrfs_device *device;

	while (fs_devices) {
		if (!fsid ||
		    !memcmp(fs_devices->metadata_uuid, fsid, BTRFS_FSID_SIZE)) {
			list_for_each_entry(device, &fs_devices->devices,
					    dev_list) {
				if (device->devid == devid &&
				    (!uuid || memcmp(device->uuid, uuid,
						     BTRFS_UUID_SIZE) == 0))
					return device;
			}
		}
		if (seed)
			fs_devices = fs_devices->seed;
		else
			return NULL;
	}
	return NULL;
}

static struct btrfs_device *add_missing_dev(struct btrfs_fs_devices *fs_devices,
					    u64 devid, u8 *dev_uuid)
{
	struct btrfs_device *device;

	device = btrfs_alloc_device(NULL, &devid, dev_uuid);
	if (IS_ERR(device))
		return device;

	list_add(&device->dev_list, &fs_devices->devices);
	device->fs_devices = fs_devices;
	fs_devices->num_devices++;

	set_bit(BTRFS_DEV_STATE_MISSING, &device->dev_state);
	fs_devices->missing_devices++;

	return device;
}

/**
 * btrfs_alloc_device - allocate struct btrfs_device
 * @fs_info:	used only for generating a new devid, can be NULL if
 *		devid is provided (i.e. @devid != NULL).
 * @devid:	a pointer to devid for this device.  If NULL a new devid
 *		is generated.
 * @uuid:	a pointer to UUID for this device.  If NULL a new UUID
 *		is generated.
 *
 * Return: a pointer to a new &struct btrfs_device on success; ERR_PTR()
 * on error.  Returned struct is not linked onto any lists and must be
 * destroyed with btrfs_free_device.
 */
struct btrfs_device *btrfs_alloc_device(struct btrfs_fs_info *fs_info,
					const u64 *devid,
					const u8 *uuid)
{
	struct btrfs_device *dev;
	u64 tmp;

	if (WARN_ON(!devid && !fs_info))
		return ERR_PTR(-EINVAL);

	dev = __alloc_device();
	if (IS_ERR(dev))
		return dev;

	if (devid)
		tmp = *devid;
	else {
		int ret;

		ret = find_next_devid(fs_info, &tmp);
		if (ret) {
			btrfs_free_device(dev);
			return ERR_PTR(ret);
		}
	}
	dev->devid = tmp;

	if (uuid)
		memcpy(dev->uuid, uuid, BTRFS_UUID_SIZE);
	else
		generate_random_uuid(dev->uuid);

	btrfs_init_work(&dev->work, btrfs_submit_helper,
			pending_bios_fn, NULL, NULL);

	return dev;
}

<<<<<<< HEAD
/* Return -EIO if any error, otherwise return 0. */
static int btrfs_check_chunk_valid(struct btrfs_fs_info *fs_info,
				   struct extent_buffer *leaf,
				   struct btrfs_chunk *chunk, u64 logical)
{
	u64 length;
	u64 stripe_len;
	u16 num_stripes;
	u16 sub_stripes;
	u64 type;
	u64 features;
	bool mixed = false;

	length = btrfs_chunk_length(leaf, chunk);
	stripe_len = btrfs_chunk_stripe_len(leaf, chunk);
	num_stripes = btrfs_chunk_num_stripes(leaf, chunk);
	sub_stripes = btrfs_chunk_sub_stripes(leaf, chunk);
	type = btrfs_chunk_type(leaf, chunk);

	if (!num_stripes) {
		btrfs_err(fs_info, "invalid chunk num_stripes: %u",
			  num_stripes);
		return -EIO;
	}
	if (!IS_ALIGNED(logical, fs_info->sectorsize)) {
		btrfs_err(fs_info, "invalid chunk logical %llu", logical);
		return -EIO;
	}
	if (btrfs_chunk_sector_size(leaf, chunk) != fs_info->sectorsize) {
		btrfs_err(fs_info, "invalid chunk sectorsize %u",
			  btrfs_chunk_sector_size(leaf, chunk));
		return -EIO;
	}
	if (!length || !IS_ALIGNED(length, fs_info->sectorsize)) {
		btrfs_err(fs_info, "invalid chunk length %llu", length);
		return -EIO;
	}
	if (!is_power_of_2(stripe_len) || stripe_len != BTRFS_STRIPE_LEN) {
		btrfs_err(fs_info, "invalid chunk stripe length: %llu",
			  stripe_len);
		return -EIO;
	}
	if (~(BTRFS_BLOCK_GROUP_TYPE_MASK | BTRFS_BLOCK_GROUP_PROFILE_MASK) &
	    type) {
		btrfs_err(fs_info, "unrecognized chunk type: %llu",
			  ~(BTRFS_BLOCK_GROUP_TYPE_MASK |
			    BTRFS_BLOCK_GROUP_PROFILE_MASK) &
			  btrfs_chunk_type(leaf, chunk));
		return -EIO;
	}

	if ((type & BTRFS_BLOCK_GROUP_TYPE_MASK) == 0) {
		btrfs_err(fs_info, "missing chunk type flag: 0x%llx", type);
		return -EIO;
	}

	if ((type & BTRFS_BLOCK_GROUP_SYSTEM) &&
	    (type & (BTRFS_BLOCK_GROUP_METADATA | BTRFS_BLOCK_GROUP_DATA))) {
		btrfs_err(fs_info,
			"system chunk with data or metadata type: 0x%llx", type);
		return -EIO;
	}

	features = btrfs_super_incompat_flags(fs_info->super_copy);
	if (features & BTRFS_FEATURE_INCOMPAT_MIXED_GROUPS)
		mixed = true;

	if (!mixed) {
		if ((type & BTRFS_BLOCK_GROUP_METADATA) &&
		    (type & BTRFS_BLOCK_GROUP_DATA)) {
			btrfs_err(fs_info,
			"mixed chunk type in non-mixed mode: 0x%llx", type);
			return -EIO;
		}
	}

	if ((type & BTRFS_BLOCK_GROUP_RAID10 && sub_stripes != 2) ||
	    (type & BTRFS_BLOCK_GROUP_RAID1 && num_stripes != 2) ||
	    (type & BTRFS_BLOCK_GROUP_RAID5 && num_stripes < 2) ||
	    (type & BTRFS_BLOCK_GROUP_RAID6 && num_stripes < 3) ||
	    (type & BTRFS_BLOCK_GROUP_DUP && num_stripes != 2) ||
	    ((type & BTRFS_BLOCK_GROUP_PROFILE_MASK) == 0 &&
	     num_stripes != 1)) {
		btrfs_err(fs_info,
			"invalid num_stripes:sub_stripes %u:%u for profile %llu",
			num_stripes, sub_stripes,
			type & BTRFS_BLOCK_GROUP_PROFILE_MASK);
		return -EIO;
	}

	return 0;
}

=======
>>>>>>> 0ecfebd2
static void btrfs_report_missing_device(struct btrfs_fs_info *fs_info,
					u64 devid, u8 *uuid, bool error)
{
	if (error)
		btrfs_err_rl(fs_info, "devid %llu uuid %pU is missing",
			      devid, uuid);
	else
		btrfs_warn_rl(fs_info, "devid %llu uuid %pU is missing",
			      devid, uuid);
}

static u64 calc_stripe_length(u64 type, u64 chunk_len, int num_stripes)
{
	int index = btrfs_bg_flags_to_raid_index(type);
	int ncopies = btrfs_raid_array[index].ncopies;
	int data_stripes;

	switch (type & BTRFS_BLOCK_GROUP_PROFILE_MASK) {
	case BTRFS_BLOCK_GROUP_RAID5:
		data_stripes = num_stripes - 1;
		break;
	case BTRFS_BLOCK_GROUP_RAID6:
		data_stripes = num_stripes - 2;
		break;
	default:
		data_stripes = num_stripes / ncopies;
		break;
	}
	return div_u64(chunk_len, data_stripes);
}

static int read_one_chunk(struct btrfs_key *key, struct extent_buffer *leaf,
			  struct btrfs_chunk *chunk)
{
	struct btrfs_fs_info *fs_info = leaf->fs_info;
	struct btrfs_mapping_tree *map_tree = &fs_info->mapping_tree;
	struct map_lookup *map;
	struct extent_map *em;
	u64 logical;
	u64 length;
	u64 devid;
	u8 uuid[BTRFS_UUID_SIZE];
	int num_stripes;
	int ret;
	int i;

	logical = key->offset;
	length = btrfs_chunk_length(leaf, chunk);
	num_stripes = btrfs_chunk_num_stripes(leaf, chunk);

	/*
	 * Only need to verify chunk item if we're reading from sys chunk array,
	 * as chunk item in tree block is already verified by tree-checker.
	 */
	if (leaf->start == BTRFS_SUPER_INFO_OFFSET) {
		ret = btrfs_check_chunk_valid(leaf, chunk, logical);
		if (ret)
			return ret;
	}

	read_lock(&map_tree->map_tree.lock);
	em = lookup_extent_mapping(&map_tree->map_tree, logical, 1);
	read_unlock(&map_tree->map_tree.lock);

	/* already mapped? */
	if (em && em->start <= logical && em->start + em->len > logical) {
		free_extent_map(em);
		return 0;
	} else if (em) {
		free_extent_map(em);
	}

	em = alloc_extent_map();
	if (!em)
		return -ENOMEM;
	map = kmalloc(map_lookup_size(num_stripes), GFP_NOFS);
	if (!map) {
		free_extent_map(em);
		return -ENOMEM;
	}

	set_bit(EXTENT_FLAG_FS_MAPPING, &em->flags);
	em->map_lookup = map;
	em->start = logical;
	em->len = length;
	em->orig_start = 0;
	em->block_start = 0;
	em->block_len = em->len;

	map->num_stripes = num_stripes;
	map->io_width = btrfs_chunk_io_width(leaf, chunk);
	map->io_align = btrfs_chunk_io_align(leaf, chunk);
	map->stripe_len = btrfs_chunk_stripe_len(leaf, chunk);
	map->type = btrfs_chunk_type(leaf, chunk);
	map->sub_stripes = btrfs_chunk_sub_stripes(leaf, chunk);
	map->verified_stripes = 0;
	em->orig_block_len = calc_stripe_length(map->type, em->len,
						map->num_stripes);
	for (i = 0; i < num_stripes; i++) {
		map->stripes[i].physical =
			btrfs_stripe_offset_nr(leaf, chunk, i);
		devid = btrfs_stripe_devid_nr(leaf, chunk, i);
		read_extent_buffer(leaf, uuid, (unsigned long)
				   btrfs_stripe_dev_uuid_nr(chunk, i),
				   BTRFS_UUID_SIZE);
		map->stripes[i].dev = btrfs_find_device(fs_info->fs_devices,
							devid, uuid, NULL, true);
		if (!map->stripes[i].dev &&
		    !btrfs_test_opt(fs_info, DEGRADED)) {
			free_extent_map(em);
			btrfs_report_missing_device(fs_info, devid, uuid, true);
			return -ENOENT;
		}
		if (!map->stripes[i].dev) {
			map->stripes[i].dev =
				add_missing_dev(fs_info->fs_devices, devid,
						uuid);
			if (IS_ERR(map->stripes[i].dev)) {
				free_extent_map(em);
				btrfs_err(fs_info,
					"failed to init missing dev %llu: %ld",
					devid, PTR_ERR(map->stripes[i].dev));
				return PTR_ERR(map->stripes[i].dev);
			}
			btrfs_report_missing_device(fs_info, devid, uuid, false);
		}
		set_bit(BTRFS_DEV_STATE_IN_FS_METADATA,
				&(map->stripes[i].dev->dev_state));

	}

	write_lock(&map_tree->map_tree.lock);
	ret = add_extent_mapping(&map_tree->map_tree, em, 0);
	write_unlock(&map_tree->map_tree.lock);
	if (ret < 0) {
		btrfs_err(fs_info,
			  "failed to add chunk map, start=%llu len=%llu: %d",
			  em->start, em->len, ret);
	}
	free_extent_map(em);

	return ret;
}

static void fill_device_from_item(struct extent_buffer *leaf,
				 struct btrfs_dev_item *dev_item,
				 struct btrfs_device *device)
{
	unsigned long ptr;

	device->devid = btrfs_device_id(leaf, dev_item);
	device->disk_total_bytes = btrfs_device_total_bytes(leaf, dev_item);
	device->total_bytes = device->disk_total_bytes;
	device->commit_total_bytes = device->disk_total_bytes;
	device->bytes_used = btrfs_device_bytes_used(leaf, dev_item);
	device->commit_bytes_used = device->bytes_used;
	device->type = btrfs_device_type(leaf, dev_item);
	device->io_align = btrfs_device_io_align(leaf, dev_item);
	device->io_width = btrfs_device_io_width(leaf, dev_item);
	device->sector_size = btrfs_device_sector_size(leaf, dev_item);
	WARN_ON(device->devid == BTRFS_DEV_REPLACE_DEVID);
	clear_bit(BTRFS_DEV_STATE_REPLACE_TGT, &device->dev_state);

	ptr = btrfs_device_uuid(dev_item);
	read_extent_buffer(leaf, device->uuid, ptr, BTRFS_UUID_SIZE);
}

static struct btrfs_fs_devices *open_seed_devices(struct btrfs_fs_info *fs_info,
						  u8 *fsid)
{
	struct btrfs_fs_devices *fs_devices;
	int ret;

	lockdep_assert_held(&uuid_mutex);
	ASSERT(fsid);

	fs_devices = fs_info->fs_devices->seed;
	while (fs_devices) {
		if (!memcmp(fs_devices->fsid, fsid, BTRFS_FSID_SIZE))
			return fs_devices;

		fs_devices = fs_devices->seed;
	}

	fs_devices = find_fsid(fsid, NULL);
	if (!fs_devices) {
		if (!btrfs_test_opt(fs_info, DEGRADED))
			return ERR_PTR(-ENOENT);

		fs_devices = alloc_fs_devices(fsid, NULL);
		if (IS_ERR(fs_devices))
			return fs_devices;

		fs_devices->seeding = 1;
		fs_devices->opened = 1;
		return fs_devices;
	}

	fs_devices = clone_fs_devices(fs_devices);
	if (IS_ERR(fs_devices))
		return fs_devices;

	ret = open_fs_devices(fs_devices, FMODE_READ, fs_info->bdev_holder);
	if (ret) {
		free_fs_devices(fs_devices);
		fs_devices = ERR_PTR(ret);
		goto out;
	}

	if (!fs_devices->seeding) {
		close_fs_devices(fs_devices);
		free_fs_devices(fs_devices);
		fs_devices = ERR_PTR(-EINVAL);
		goto out;
	}

	fs_devices->seed = fs_info->fs_devices->seed;
	fs_info->fs_devices->seed = fs_devices;
out:
	return fs_devices;
}

static int read_one_dev(struct extent_buffer *leaf,
			struct btrfs_dev_item *dev_item)
{
	struct btrfs_fs_info *fs_info = leaf->fs_info;
	struct btrfs_fs_devices *fs_devices = fs_info->fs_devices;
	struct btrfs_device *device;
	u64 devid;
	int ret;
	u8 fs_uuid[BTRFS_FSID_SIZE];
	u8 dev_uuid[BTRFS_UUID_SIZE];

	devid = btrfs_device_id(leaf, dev_item);
	read_extent_buffer(leaf, dev_uuid, btrfs_device_uuid(dev_item),
			   BTRFS_UUID_SIZE);
	read_extent_buffer(leaf, fs_uuid, btrfs_device_fsid(dev_item),
			   BTRFS_FSID_SIZE);

	if (memcmp(fs_uuid, fs_devices->metadata_uuid, BTRFS_FSID_SIZE)) {
		fs_devices = open_seed_devices(fs_info, fs_uuid);
		if (IS_ERR(fs_devices))
			return PTR_ERR(fs_devices);
	}

	device = btrfs_find_device(fs_info->fs_devices, devid, dev_uuid,
				   fs_uuid, true);
	if (!device) {
		if (!btrfs_test_opt(fs_info, DEGRADED)) {
			btrfs_report_missing_device(fs_info, devid,
							dev_uuid, true);
			return -ENOENT;
		}

		device = add_missing_dev(fs_devices, devid, dev_uuid);
		if (IS_ERR(device)) {
			btrfs_err(fs_info,
				"failed to add missing dev %llu: %ld",
				devid, PTR_ERR(device));
			return PTR_ERR(device);
		}
		btrfs_report_missing_device(fs_info, devid, dev_uuid, false);
	} else {
		if (!device->bdev) {
			if (!btrfs_test_opt(fs_info, DEGRADED)) {
				btrfs_report_missing_device(fs_info,
						devid, dev_uuid, true);
				return -ENOENT;
			}
			btrfs_report_missing_device(fs_info, devid,
							dev_uuid, false);
		}

		if (!device->bdev &&
		    !test_bit(BTRFS_DEV_STATE_MISSING, &device->dev_state)) {
			/*
			 * this happens when a device that was properly setup
			 * in the device info lists suddenly goes bad.
			 * device->bdev is NULL, and so we have to set
			 * device->missing to one here
			 */
			device->fs_devices->missing_devices++;
			set_bit(BTRFS_DEV_STATE_MISSING, &device->dev_state);
		}

		/* Move the device to its own fs_devices */
		if (device->fs_devices != fs_devices) {
			ASSERT(test_bit(BTRFS_DEV_STATE_MISSING,
							&device->dev_state));

			list_move(&device->dev_list, &fs_devices->devices);
			device->fs_devices->num_devices--;
			fs_devices->num_devices++;

			device->fs_devices->missing_devices--;
			fs_devices->missing_devices++;

			device->fs_devices = fs_devices;
		}
	}

	if (device->fs_devices != fs_info->fs_devices) {
		BUG_ON(test_bit(BTRFS_DEV_STATE_WRITEABLE, &device->dev_state));
		if (device->generation !=
		    btrfs_device_generation(leaf, dev_item))
			return -EINVAL;
	}

	fill_device_from_item(leaf, dev_item, device);
	set_bit(BTRFS_DEV_STATE_IN_FS_METADATA, &device->dev_state);
	if (test_bit(BTRFS_DEV_STATE_WRITEABLE, &device->dev_state) &&
	   !test_bit(BTRFS_DEV_STATE_REPLACE_TGT, &device->dev_state)) {
		device->fs_devices->total_rw_bytes += device->total_bytes;
		atomic64_add(device->total_bytes - device->bytes_used,
				&fs_info->free_chunk_space);
	}
	ret = 0;
	return ret;
}

int btrfs_read_sys_array(struct btrfs_fs_info *fs_info)
{
	struct btrfs_root *root = fs_info->tree_root;
	struct btrfs_super_block *super_copy = fs_info->super_copy;
	struct extent_buffer *sb;
	struct btrfs_disk_key *disk_key;
	struct btrfs_chunk *chunk;
	u8 *array_ptr;
	unsigned long sb_array_offset;
	int ret = 0;
	u32 num_stripes;
	u32 array_size;
	u32 len = 0;
	u32 cur_offset;
	u64 type;
	struct btrfs_key key;

	ASSERT(BTRFS_SUPER_INFO_SIZE <= fs_info->nodesize);
	/*
	 * This will create extent buffer of nodesize, superblock size is
	 * fixed to BTRFS_SUPER_INFO_SIZE. If nodesize > sb size, this will
	 * overallocate but we can keep it as-is, only the first page is used.
	 */
	sb = btrfs_find_create_tree_block(fs_info, BTRFS_SUPER_INFO_OFFSET);
	if (IS_ERR(sb))
		return PTR_ERR(sb);
	set_extent_buffer_uptodate(sb);
	btrfs_set_buffer_lockdep_class(root->root_key.objectid, sb, 0);
	/*
	 * The sb extent buffer is artificial and just used to read the system array.
	 * set_extent_buffer_uptodate() call does not properly mark all it's
	 * pages up-to-date when the page is larger: extent does not cover the
	 * whole page and consequently check_page_uptodate does not find all
	 * the page's extents up-to-date (the hole beyond sb),
	 * write_extent_buffer then triggers a WARN_ON.
	 *
	 * Regular short extents go through mark_extent_buffer_dirty/writeback cycle,
	 * but sb spans only this function. Add an explicit SetPageUptodate call
	 * to silence the warning eg. on PowerPC 64.
	 */
	if (PAGE_SIZE > BTRFS_SUPER_INFO_SIZE)
		SetPageUptodate(sb->pages[0]);

	write_extent_buffer(sb, super_copy, 0, BTRFS_SUPER_INFO_SIZE);
	array_size = btrfs_super_sys_array_size(super_copy);

	array_ptr = super_copy->sys_chunk_array;
	sb_array_offset = offsetof(struct btrfs_super_block, sys_chunk_array);
	cur_offset = 0;

	while (cur_offset < array_size) {
		disk_key = (struct btrfs_disk_key *)array_ptr;
		len = sizeof(*disk_key);
		if (cur_offset + len > array_size)
			goto out_short_read;

		btrfs_disk_key_to_cpu(&key, disk_key);

		array_ptr += len;
		sb_array_offset += len;
		cur_offset += len;

		if (key.type == BTRFS_CHUNK_ITEM_KEY) {
			chunk = (struct btrfs_chunk *)sb_array_offset;
			/*
			 * At least one btrfs_chunk with one stripe must be
			 * present, exact stripe count check comes afterwards
			 */
			len = btrfs_chunk_item_size(1);
			if (cur_offset + len > array_size)
				goto out_short_read;

			num_stripes = btrfs_chunk_num_stripes(sb, chunk);
			if (!num_stripes) {
				btrfs_err(fs_info,
					"invalid number of stripes %u in sys_array at offset %u",
					num_stripes, cur_offset);
				ret = -EIO;
				break;
			}

			type = btrfs_chunk_type(sb, chunk);
			if ((type & BTRFS_BLOCK_GROUP_SYSTEM) == 0) {
				btrfs_err(fs_info,
			    "invalid chunk type %llu in sys_array at offset %u",
					type, cur_offset);
				ret = -EIO;
				break;
			}

			len = btrfs_chunk_item_size(num_stripes);
			if (cur_offset + len > array_size)
				goto out_short_read;

			ret = read_one_chunk(&key, sb, chunk);
			if (ret)
				break;
		} else {
			btrfs_err(fs_info,
			    "unexpected item type %u in sys_array at offset %u",
				  (u32)key.type, cur_offset);
			ret = -EIO;
			break;
		}
		array_ptr += len;
		sb_array_offset += len;
		cur_offset += len;
	}
	clear_extent_buffer_uptodate(sb);
	free_extent_buffer_stale(sb);
	return ret;

out_short_read:
	btrfs_err(fs_info, "sys_array too short to read %u bytes at offset %u",
			len, cur_offset);
	clear_extent_buffer_uptodate(sb);
	free_extent_buffer_stale(sb);
	return -EIO;
}

/*
 * Check if all chunks in the fs are OK for read-write degraded mount
 *
 * If the @failing_dev is specified, it's accounted as missing.
 *
 * Return true if all chunks meet the minimal RW mount requirements.
 * Return false if any chunk doesn't meet the minimal RW mount requirements.
 */
bool btrfs_check_rw_degradable(struct btrfs_fs_info *fs_info,
					struct btrfs_device *failing_dev)
{
	struct btrfs_mapping_tree *map_tree = &fs_info->mapping_tree;
	struct extent_map *em;
	u64 next_start = 0;
	bool ret = true;

	read_lock(&map_tree->map_tree.lock);
	em = lookup_extent_mapping(&map_tree->map_tree, 0, (u64)-1);
	read_unlock(&map_tree->map_tree.lock);
	/* No chunk at all? Return false anyway */
	if (!em) {
		ret = false;
		goto out;
	}
	while (em) {
		struct map_lookup *map;
		int missing = 0;
		int max_tolerated;
		int i;

		map = em->map_lookup;
		max_tolerated =
			btrfs_get_num_tolerated_disk_barrier_failures(
					map->type);
		for (i = 0; i < map->num_stripes; i++) {
			struct btrfs_device *dev = map->stripes[i].dev;

			if (!dev || !dev->bdev ||
			    test_bit(BTRFS_DEV_STATE_MISSING, &dev->dev_state) ||
			    dev->last_flush_error)
				missing++;
			else if (failing_dev && failing_dev == dev)
				missing++;
		}
		if (missing > max_tolerated) {
			if (!failing_dev)
				btrfs_warn(fs_info,
	"chunk %llu missing %d devices, max tolerance is %d for writable mount",
				   em->start, missing, max_tolerated);
			free_extent_map(em);
			ret = false;
			goto out;
		}
		next_start = extent_map_end(em);
		free_extent_map(em);

		read_lock(&map_tree->map_tree.lock);
		em = lookup_extent_mapping(&map_tree->map_tree, next_start,
					   (u64)(-1) - next_start);
		read_unlock(&map_tree->map_tree.lock);
	}
out:
	return ret;
}

int btrfs_read_chunk_tree(struct btrfs_fs_info *fs_info)
{
	struct btrfs_root *root = fs_info->chunk_root;
	struct btrfs_path *path;
	struct extent_buffer *leaf;
	struct btrfs_key key;
	struct btrfs_key found_key;
	int ret;
	int slot;
	u64 total_dev = 0;

	path = btrfs_alloc_path();
	if (!path)
		return -ENOMEM;

	/*
	 * uuid_mutex is needed only if we are mounting a sprout FS
	 * otherwise we don't need it.
	 */
	mutex_lock(&uuid_mutex);
	mutex_lock(&fs_info->chunk_mutex);

	/*
	 * Read all device items, and then all the chunk items. All
	 * device items are found before any chunk item (their object id
	 * is smaller than the lowest possible object id for a chunk
	 * item - BTRFS_FIRST_CHUNK_TREE_OBJECTID).
	 */
	key.objectid = BTRFS_DEV_ITEMS_OBJECTID;
	key.offset = 0;
	key.type = 0;
	ret = btrfs_search_slot(NULL, root, &key, path, 0, 0);
	if (ret < 0)
		goto error;
	while (1) {
		leaf = path->nodes[0];
		slot = path->slots[0];
		if (slot >= btrfs_header_nritems(leaf)) {
			ret = btrfs_next_leaf(root, path);
			if (ret == 0)
				continue;
			if (ret < 0)
				goto error;
			break;
		}
		btrfs_item_key_to_cpu(leaf, &found_key, slot);
		if (found_key.type == BTRFS_DEV_ITEM_KEY) {
			struct btrfs_dev_item *dev_item;
			dev_item = btrfs_item_ptr(leaf, slot,
						  struct btrfs_dev_item);
			ret = read_one_dev(leaf, dev_item);
			if (ret)
				goto error;
			total_dev++;
		} else if (found_key.type == BTRFS_CHUNK_ITEM_KEY) {
			struct btrfs_chunk *chunk;
			chunk = btrfs_item_ptr(leaf, slot, struct btrfs_chunk);
			ret = read_one_chunk(&found_key, leaf, chunk);
			if (ret)
				goto error;
		}
		path->slots[0]++;
	}

	/*
	 * After loading chunk tree, we've got all device information,
	 * do another round of validation checks.
	 */
	if (total_dev != fs_info->fs_devices->total_devices) {
		btrfs_err(fs_info,
	   "super_num_devices %llu mismatch with num_devices %llu found here",
			  btrfs_super_num_devices(fs_info->super_copy),
			  total_dev);
		ret = -EINVAL;
		goto error;
	}
	if (btrfs_super_total_bytes(fs_info->super_copy) <
	    fs_info->fs_devices->total_rw_bytes) {
		btrfs_err(fs_info,
	"super_total_bytes %llu mismatch with fs_devices total_rw_bytes %llu",
			  btrfs_super_total_bytes(fs_info->super_copy),
			  fs_info->fs_devices->total_rw_bytes);
		ret = -EINVAL;
		goto error;
	}
	ret = 0;
error:
	mutex_unlock(&fs_info->chunk_mutex);
	mutex_unlock(&uuid_mutex);

	btrfs_free_path(path);
	return ret;
}

void btrfs_init_devices_late(struct btrfs_fs_info *fs_info)
{
	struct btrfs_fs_devices *fs_devices = fs_info->fs_devices;
	struct btrfs_device *device;

	while (fs_devices) {
		mutex_lock(&fs_devices->device_list_mutex);
		list_for_each_entry(device, &fs_devices->devices, dev_list)
			device->fs_info = fs_info;
		mutex_unlock(&fs_devices->device_list_mutex);

		fs_devices = fs_devices->seed;
	}
}

static void __btrfs_reset_dev_stats(struct btrfs_device *dev)
{
	int i;

	for (i = 0; i < BTRFS_DEV_STAT_VALUES_MAX; i++)
		btrfs_dev_stat_reset(dev, i);
}

int btrfs_init_dev_stats(struct btrfs_fs_info *fs_info)
{
	struct btrfs_key key;
	struct btrfs_key found_key;
	struct btrfs_root *dev_root = fs_info->dev_root;
	struct btrfs_fs_devices *fs_devices = fs_info->fs_devices;
	struct extent_buffer *eb;
	int slot;
	int ret = 0;
	struct btrfs_device *device;
	struct btrfs_path *path = NULL;
	int i;

	path = btrfs_alloc_path();
	if (!path) {
		ret = -ENOMEM;
		goto out;
	}

	mutex_lock(&fs_devices->device_list_mutex);
	list_for_each_entry(device, &fs_devices->devices, dev_list) {
		int item_size;
		struct btrfs_dev_stats_item *ptr;

		key.objectid = BTRFS_DEV_STATS_OBJECTID;
		key.type = BTRFS_PERSISTENT_ITEM_KEY;
		key.offset = device->devid;
		ret = btrfs_search_slot(NULL, dev_root, &key, path, 0, 0);
		if (ret) {
			__btrfs_reset_dev_stats(device);
			device->dev_stats_valid = 1;
			btrfs_release_path(path);
			continue;
		}
		slot = path->slots[0];
		eb = path->nodes[0];
		btrfs_item_key_to_cpu(eb, &found_key, slot);
		item_size = btrfs_item_size_nr(eb, slot);

		ptr = btrfs_item_ptr(eb, slot,
				     struct btrfs_dev_stats_item);

		for (i = 0; i < BTRFS_DEV_STAT_VALUES_MAX; i++) {
			if (item_size >= (1 + i) * sizeof(__le64))
				btrfs_dev_stat_set(device, i,
					btrfs_dev_stats_value(eb, ptr, i));
			else
				btrfs_dev_stat_reset(device, i);
		}

		device->dev_stats_valid = 1;
		btrfs_dev_stat_print_on_load(device);
		btrfs_release_path(path);
	}
	mutex_unlock(&fs_devices->device_list_mutex);

out:
	btrfs_free_path(path);
	return ret < 0 ? ret : 0;
}

static int update_dev_stat_item(struct btrfs_trans_handle *trans,
				struct btrfs_device *device)
{
	struct btrfs_fs_info *fs_info = trans->fs_info;
	struct btrfs_root *dev_root = fs_info->dev_root;
	struct btrfs_path *path;
	struct btrfs_key key;
	struct extent_buffer *eb;
	struct btrfs_dev_stats_item *ptr;
	int ret;
	int i;

	key.objectid = BTRFS_DEV_STATS_OBJECTID;
	key.type = BTRFS_PERSISTENT_ITEM_KEY;
	key.offset = device->devid;

	path = btrfs_alloc_path();
	if (!path)
		return -ENOMEM;
	ret = btrfs_search_slot(trans, dev_root, &key, path, -1, 1);
	if (ret < 0) {
		btrfs_warn_in_rcu(fs_info,
			"error %d while searching for dev_stats item for device %s",
			      ret, rcu_str_deref(device->name));
		goto out;
	}

	if (ret == 0 &&
	    btrfs_item_size_nr(path->nodes[0], path->slots[0]) < sizeof(*ptr)) {
		/* need to delete old one and insert a new one */
		ret = btrfs_del_item(trans, dev_root, path);
		if (ret != 0) {
			btrfs_warn_in_rcu(fs_info,
				"delete too small dev_stats item for device %s failed %d",
				      rcu_str_deref(device->name), ret);
			goto out;
		}
		ret = 1;
	}

	if (ret == 1) {
		/* need to insert a new item */
		btrfs_release_path(path);
		ret = btrfs_insert_empty_item(trans, dev_root, path,
					      &key, sizeof(*ptr));
		if (ret < 0) {
			btrfs_warn_in_rcu(fs_info,
				"insert dev_stats item for device %s failed %d",
				rcu_str_deref(device->name), ret);
			goto out;
		}
	}

	eb = path->nodes[0];
	ptr = btrfs_item_ptr(eb, path->slots[0], struct btrfs_dev_stats_item);
	for (i = 0; i < BTRFS_DEV_STAT_VALUES_MAX; i++)
		btrfs_set_dev_stats_value(eb, ptr, i,
					  btrfs_dev_stat_read(device, i));
	btrfs_mark_buffer_dirty(eb);

out:
	btrfs_free_path(path);
	return ret;
}

/*
 * called from commit_transaction. Writes all changed device stats to disk.
 */
int btrfs_run_dev_stats(struct btrfs_trans_handle *trans)
{
	struct btrfs_fs_info *fs_info = trans->fs_info;
	struct btrfs_fs_devices *fs_devices = fs_info->fs_devices;
	struct btrfs_device *device;
	int stats_cnt;
	int ret = 0;

	mutex_lock(&fs_devices->device_list_mutex);
	list_for_each_entry(device, &fs_devices->devices, dev_list) {
		stats_cnt = atomic_read(&device->dev_stats_ccnt);
		if (!device->dev_stats_valid || stats_cnt == 0)
			continue;


		/*
		 * There is a LOAD-LOAD control dependency between the value of
		 * dev_stats_ccnt and updating the on-disk values which requires
		 * reading the in-memory counters. Such control dependencies
		 * require explicit read memory barriers.
		 *
		 * This memory barriers pairs with smp_mb__before_atomic in
		 * btrfs_dev_stat_inc/btrfs_dev_stat_set and with the full
		 * barrier implied by atomic_xchg in
		 * btrfs_dev_stats_read_and_reset
		 */
		smp_rmb();

		ret = update_dev_stat_item(trans, device);
		if (!ret)
			atomic_sub(stats_cnt, &device->dev_stats_ccnt);
	}
	mutex_unlock(&fs_devices->device_list_mutex);

	return ret;
}

void btrfs_dev_stat_inc_and_print(struct btrfs_device *dev, int index)
{
	btrfs_dev_stat_inc(dev, index);
	btrfs_dev_stat_print_on_error(dev);
}

static void btrfs_dev_stat_print_on_error(struct btrfs_device *dev)
{
	if (!dev->dev_stats_valid)
		return;
	btrfs_err_rl_in_rcu(dev->fs_info,
		"bdev %s errs: wr %u, rd %u, flush %u, corrupt %u, gen %u",
			   rcu_str_deref(dev->name),
			   btrfs_dev_stat_read(dev, BTRFS_DEV_STAT_WRITE_ERRS),
			   btrfs_dev_stat_read(dev, BTRFS_DEV_STAT_READ_ERRS),
			   btrfs_dev_stat_read(dev, BTRFS_DEV_STAT_FLUSH_ERRS),
			   btrfs_dev_stat_read(dev, BTRFS_DEV_STAT_CORRUPTION_ERRS),
			   btrfs_dev_stat_read(dev, BTRFS_DEV_STAT_GENERATION_ERRS));
}

static void btrfs_dev_stat_print_on_load(struct btrfs_device *dev)
{
	int i;

	for (i = 0; i < BTRFS_DEV_STAT_VALUES_MAX; i++)
		if (btrfs_dev_stat_read(dev, i) != 0)
			break;
	if (i == BTRFS_DEV_STAT_VALUES_MAX)
		return; /* all values == 0, suppress message */

	btrfs_info_in_rcu(dev->fs_info,
		"bdev %s errs: wr %u, rd %u, flush %u, corrupt %u, gen %u",
	       rcu_str_deref(dev->name),
	       btrfs_dev_stat_read(dev, BTRFS_DEV_STAT_WRITE_ERRS),
	       btrfs_dev_stat_read(dev, BTRFS_DEV_STAT_READ_ERRS),
	       btrfs_dev_stat_read(dev, BTRFS_DEV_STAT_FLUSH_ERRS),
	       btrfs_dev_stat_read(dev, BTRFS_DEV_STAT_CORRUPTION_ERRS),
	       btrfs_dev_stat_read(dev, BTRFS_DEV_STAT_GENERATION_ERRS));
}

int btrfs_get_dev_stats(struct btrfs_fs_info *fs_info,
			struct btrfs_ioctl_get_dev_stats *stats)
{
	struct btrfs_device *dev;
	struct btrfs_fs_devices *fs_devices = fs_info->fs_devices;
	int i;

	mutex_lock(&fs_devices->device_list_mutex);
	dev = btrfs_find_device(fs_info->fs_devices, stats->devid, NULL, NULL,
				true);
	mutex_unlock(&fs_devices->device_list_mutex);

	if (!dev) {
		btrfs_warn(fs_info, "get dev_stats failed, device not found");
		return -ENODEV;
	} else if (!dev->dev_stats_valid) {
		btrfs_warn(fs_info, "get dev_stats failed, not yet valid");
		return -ENODEV;
	} else if (stats->flags & BTRFS_DEV_STATS_RESET) {
		for (i = 0; i < BTRFS_DEV_STAT_VALUES_MAX; i++) {
			if (stats->nr_items > i)
				stats->values[i] =
					btrfs_dev_stat_read_and_reset(dev, i);
			else
				btrfs_dev_stat_reset(dev, i);
		}
	} else {
		for (i = 0; i < BTRFS_DEV_STAT_VALUES_MAX; i++)
			if (stats->nr_items > i)
				stats->values[i] = btrfs_dev_stat_read(dev, i);
	}
	if (stats->nr_items > BTRFS_DEV_STAT_VALUES_MAX)
		stats->nr_items = BTRFS_DEV_STAT_VALUES_MAX;
	return 0;
}

void btrfs_scratch_superblocks(struct block_device *bdev, const char *device_path)
{
	struct buffer_head *bh;
	struct btrfs_super_block *disk_super;
	int copy_num;

	if (!bdev)
		return;

	for (copy_num = 0; copy_num < BTRFS_SUPER_MIRROR_MAX;
		copy_num++) {

		if (btrfs_read_dev_one_super(bdev, copy_num, &bh))
			continue;

		disk_super = (struct btrfs_super_block *)bh->b_data;

		memset(&disk_super->magic, 0, sizeof(disk_super->magic));
		set_buffer_dirty(bh);
		sync_dirty_buffer(bh);
		brelse(bh);
	}

	/* Notify udev that device has changed */
	btrfs_kobject_uevent(bdev, KOBJ_CHANGE);

	/* Update ctime/mtime for device path for libblkid */
	update_dev_time(device_path);
}

/*
 * Update the size and bytes used for each device where it changed.  This is
 * delayed since we would otherwise get errors while writing out the
 * superblocks.
 *
 * Must be invoked during transaction commit.
 */
void btrfs_commit_device_sizes(struct btrfs_transaction *trans)
{
	struct btrfs_device *curr, *next;

	ASSERT(trans->state == TRANS_STATE_COMMIT_DOING);

	if (list_empty(&trans->dev_update_list))
		return;

	/*
	 * We don't need the device_list_mutex here.  This list is owned by the
	 * transaction and the transaction must complete before the device is
	 * released.
	 */
	mutex_lock(&trans->fs_info->chunk_mutex);
	list_for_each_entry_safe(curr, next, &trans->dev_update_list,
				 post_commit_list) {
		list_del_init(&curr->post_commit_list);
		curr->commit_total_bytes = curr->disk_total_bytes;
		curr->commit_bytes_used = curr->bytes_used;
	}
	mutex_unlock(&trans->fs_info->chunk_mutex);
}

void btrfs_set_fs_info_ptr(struct btrfs_fs_info *fs_info)
{
	struct btrfs_fs_devices *fs_devices = fs_info->fs_devices;
	while (fs_devices) {
		fs_devices->fs_info = fs_info;
		fs_devices = fs_devices->seed;
	}
}

void btrfs_reset_fs_info_ptr(struct btrfs_fs_info *fs_info)
{
	struct btrfs_fs_devices *fs_devices = fs_info->fs_devices;
	while (fs_devices) {
		fs_devices->fs_info = NULL;
		fs_devices = fs_devices->seed;
	}
}

/*
 * Multiplicity factor for simple profiles: DUP, RAID1-like and RAID10.
 */
int btrfs_bg_type_to_factor(u64 flags)
{
	if (flags & (BTRFS_BLOCK_GROUP_DUP | BTRFS_BLOCK_GROUP_RAID1 |
		     BTRFS_BLOCK_GROUP_RAID10))
		return 2;
	return 1;
}



static int verify_one_dev_extent(struct btrfs_fs_info *fs_info,
				 u64 chunk_offset, u64 devid,
				 u64 physical_offset, u64 physical_len)
{
	struct extent_map_tree *em_tree = &fs_info->mapping_tree.map_tree;
	struct extent_map *em;
	struct map_lookup *map;
	struct btrfs_device *dev;
	u64 stripe_len;
	bool found = false;
	int ret = 0;
	int i;

	read_lock(&em_tree->lock);
	em = lookup_extent_mapping(em_tree, chunk_offset, 1);
	read_unlock(&em_tree->lock);

	if (!em) {
		btrfs_err(fs_info,
"dev extent physical offset %llu on devid %llu doesn't have corresponding chunk",
			  physical_offset, devid);
		ret = -EUCLEAN;
		goto out;
	}

	map = em->map_lookup;
	stripe_len = calc_stripe_length(map->type, em->len, map->num_stripes);
	if (physical_len != stripe_len) {
		btrfs_err(fs_info,
"dev extent physical offset %llu on devid %llu length doesn't match chunk %llu, have %llu expect %llu",
			  physical_offset, devid, em->start, physical_len,
			  stripe_len);
		ret = -EUCLEAN;
		goto out;
	}

	for (i = 0; i < map->num_stripes; i++) {
		if (map->stripes[i].dev->devid == devid &&
		    map->stripes[i].physical == physical_offset) {
			found = true;
			if (map->verified_stripes >= map->num_stripes) {
				btrfs_err(fs_info,
				"too many dev extents for chunk %llu found",
					  em->start);
				ret = -EUCLEAN;
				goto out;
			}
			map->verified_stripes++;
			break;
		}
	}
	if (!found) {
		btrfs_err(fs_info,
	"dev extent physical offset %llu devid %llu has no corresponding chunk",
			physical_offset, devid);
		ret = -EUCLEAN;
	}

	/* Make sure no dev extent is beyond device bondary */
	dev = btrfs_find_device(fs_info->fs_devices, devid, NULL, NULL, true);
	if (!dev) {
		btrfs_err(fs_info, "failed to find devid %llu", devid);
		ret = -EUCLEAN;
		goto out;
	}

	/* It's possible this device is a dummy for seed device */
	if (dev->disk_total_bytes == 0) {
		dev = btrfs_find_device(fs_info->fs_devices->seed, devid, NULL,
					NULL, false);
		if (!dev) {
			btrfs_err(fs_info, "failed to find seed devid %llu",
				  devid);
			ret = -EUCLEAN;
			goto out;
		}
	}

	if (physical_offset + physical_len > dev->disk_total_bytes) {
		btrfs_err(fs_info,
"dev extent devid %llu physical offset %llu len %llu is beyond device boundary %llu",
			  devid, physical_offset, physical_len,
			  dev->disk_total_bytes);
		ret = -EUCLEAN;
		goto out;
	}
out:
	free_extent_map(em);
	return ret;
}

static int verify_chunk_dev_extent_mapping(struct btrfs_fs_info *fs_info)
{
	struct extent_map_tree *em_tree = &fs_info->mapping_tree.map_tree;
	struct extent_map *em;
	struct rb_node *node;
	int ret = 0;

	read_lock(&em_tree->lock);
	for (node = rb_first_cached(&em_tree->map); node; node = rb_next(node)) {
		em = rb_entry(node, struct extent_map, rb_node);
		if (em->map_lookup->num_stripes !=
		    em->map_lookup->verified_stripes) {
			btrfs_err(fs_info,
			"chunk %llu has missing dev extent, have %d expect %d",
				  em->start, em->map_lookup->verified_stripes,
				  em->map_lookup->num_stripes);
			ret = -EUCLEAN;
			goto out;
		}
	}
out:
	read_unlock(&em_tree->lock);
	return ret;
}

/*
 * Ensure that all dev extents are mapped to correct chunk, otherwise
 * later chunk allocation/free would cause unexpected behavior.
 *
 * NOTE: This will iterate through the whole device tree, which should be of
 * the same size level as the chunk tree.  This slightly increases mount time.
 */
int btrfs_verify_dev_extents(struct btrfs_fs_info *fs_info)
{
	struct btrfs_path *path;
	struct btrfs_root *root = fs_info->dev_root;
	struct btrfs_key key;
	u64 prev_devid = 0;
	u64 prev_dev_ext_end = 0;
	int ret = 0;

	key.objectid = 1;
	key.type = BTRFS_DEV_EXTENT_KEY;
	key.offset = 0;

	path = btrfs_alloc_path();
	if (!path)
		return -ENOMEM;

	path->reada = READA_FORWARD;
	ret = btrfs_search_slot(NULL, root, &key, path, 0, 0);
	if (ret < 0)
		goto out;

	if (path->slots[0] >= btrfs_header_nritems(path->nodes[0])) {
		ret = btrfs_next_item(root, path);
		if (ret < 0)
			goto out;
		/* No dev extents at all? Not good */
		if (ret > 0) {
			ret = -EUCLEAN;
			goto out;
		}
	}
	while (1) {
		struct extent_buffer *leaf = path->nodes[0];
		struct btrfs_dev_extent *dext;
		int slot = path->slots[0];
		u64 chunk_offset;
		u64 physical_offset;
		u64 physical_len;
		u64 devid;

		btrfs_item_key_to_cpu(leaf, &key, slot);
		if (key.type != BTRFS_DEV_EXTENT_KEY)
			break;
		devid = key.objectid;
		physical_offset = key.offset;

		dext = btrfs_item_ptr(leaf, slot, struct btrfs_dev_extent);
		chunk_offset = btrfs_dev_extent_chunk_offset(leaf, dext);
		physical_len = btrfs_dev_extent_length(leaf, dext);

		/* Check if this dev extent overlaps with the previous one */
		if (devid == prev_devid && physical_offset < prev_dev_ext_end) {
			btrfs_err(fs_info,
"dev extent devid %llu physical offset %llu overlap with previous dev extent end %llu",
				  devid, physical_offset, prev_dev_ext_end);
			ret = -EUCLEAN;
			goto out;
		}

		ret = verify_one_dev_extent(fs_info, chunk_offset, devid,
					    physical_offset, physical_len);
		if (ret < 0)
			goto out;
		prev_devid = devid;
		prev_dev_ext_end = physical_offset + physical_len;

		ret = btrfs_next_item(root, path);
		if (ret < 0)
			goto out;
		if (ret > 0) {
			ret = 0;
			break;
		}
	}

	/* Ensure all chunks have corresponding dev extents */
	ret = verify_chunk_dev_extent_mapping(fs_info);
out:
	btrfs_free_path(path);
	return ret;
}

/*
 * Check whether the given block group or device is pinned by any inode being
 * used as a swapfile.
 */
bool btrfs_pinned_by_swapfile(struct btrfs_fs_info *fs_info, void *ptr)
{
	struct btrfs_swapfile_pin *sp;
	struct rb_node *node;

	spin_lock(&fs_info->swapfile_pins_lock);
	node = fs_info->swapfile_pins.rb_node;
	while (node) {
		sp = rb_entry(node, struct btrfs_swapfile_pin, node);
		if (ptr < sp->ptr)
			node = node->rb_left;
		else if (ptr > sp->ptr)
			node = node->rb_right;
		else
			break;
	}
	spin_unlock(&fs_info->swapfile_pins_lock);
	return node != NULL;
}<|MERGE_RESOLUTION|>--- conflicted
+++ resolved
@@ -185,12 +185,7 @@
 out_overflow:;
 }
 
-<<<<<<< HEAD
-static int init_first_rw_device(struct btrfs_trans_handle *trans,
-				struct btrfs_fs_info *fs_info);
-=======
 static int init_first_rw_device(struct btrfs_trans_handle *trans);
->>>>>>> 0ecfebd2
 static int btrfs_relocate_sys_chunks(struct btrfs_fs_info *fs_info);
 static void __btrfs_reset_dev_stats(struct btrfs_device *dev);
 static void btrfs_dev_stat_print_on_error(struct btrfs_device *dev);
@@ -426,15 +421,9 @@
 		const u8 *fsid, const u8 *metadata_fsid)
 {
 	struct btrfs_fs_devices *fs_devices;
-<<<<<<< HEAD
 
 	ASSERT(fsid);
 
-=======
-
-	ASSERT(fsid);
-
->>>>>>> 0ecfebd2
 	if (metadata_fsid) {
 		/*
 		 * Handle scanned device having completed its fsid change but
@@ -4045,162 +4034,6 @@
 }
 
 /*
- * Fill @buf with textual description of balance filter flags @bargs, up to
- * @size_buf including the terminating null. The output may be trimmed if it
- * does not fit into the provided buffer.
- */
-static void describe_balance_args(struct btrfs_balance_args *bargs, char *buf,
-				 u32 size_buf)
-{
-	int ret;
-	u32 size_bp = size_buf;
-	char *bp = buf;
-	u64 flags = bargs->flags;
-	char tmp_buf[128] = {'\0'};
-
-	if (!flags)
-		return;
-
-#define CHECK_APPEND_NOARG(a)						\
-	do {								\
-		ret = snprintf(bp, size_bp, (a));			\
-		if (ret < 0 || ret >= size_bp)				\
-			goto out_overflow;				\
-		size_bp -= ret;						\
-		bp += ret;						\
-	} while (0)
-
-#define CHECK_APPEND_1ARG(a, v1)					\
-	do {								\
-		ret = snprintf(bp, size_bp, (a), (v1));			\
-		if (ret < 0 || ret >= size_bp)				\
-			goto out_overflow;				\
-		size_bp -= ret;						\
-		bp += ret;						\
-	} while (0)
-
-#define CHECK_APPEND_2ARG(a, v1, v2)					\
-	do {								\
-		ret = snprintf(bp, size_bp, (a), (v1), (v2));		\
-		if (ret < 0 || ret >= size_bp)				\
-			goto out_overflow;				\
-		size_bp -= ret;						\
-		bp += ret;						\
-	} while (0)
-
-	if (flags & BTRFS_BALANCE_ARGS_CONVERT) {
-		int index = btrfs_bg_flags_to_raid_index(bargs->target);
-
-		CHECK_APPEND_1ARG("convert=%s,", get_raid_name(index));
-	}
-
-	if (flags & BTRFS_BALANCE_ARGS_SOFT)
-		CHECK_APPEND_NOARG("soft,");
-
-	if (flags & BTRFS_BALANCE_ARGS_PROFILES) {
-		btrfs_describe_block_groups(bargs->profiles, tmp_buf,
-					    sizeof(tmp_buf));
-		CHECK_APPEND_1ARG("profiles=%s,", tmp_buf);
-	}
-
-	if (flags & BTRFS_BALANCE_ARGS_USAGE)
-		CHECK_APPEND_1ARG("usage=%llu,", bargs->usage);
-
-	if (flags & BTRFS_BALANCE_ARGS_USAGE_RANGE)
-		CHECK_APPEND_2ARG("usage=%u..%u,",
-				  bargs->usage_min, bargs->usage_max);
-
-	if (flags & BTRFS_BALANCE_ARGS_DEVID)
-		CHECK_APPEND_1ARG("devid=%llu,", bargs->devid);
-
-	if (flags & BTRFS_BALANCE_ARGS_DRANGE)
-		CHECK_APPEND_2ARG("drange=%llu..%llu,",
-				  bargs->pstart, bargs->pend);
-
-	if (flags & BTRFS_BALANCE_ARGS_VRANGE)
-		CHECK_APPEND_2ARG("vrange=%llu..%llu,",
-				  bargs->vstart, bargs->vend);
-
-	if (flags & BTRFS_BALANCE_ARGS_LIMIT)
-		CHECK_APPEND_1ARG("limit=%llu,", bargs->limit);
-
-	if (flags & BTRFS_BALANCE_ARGS_LIMIT_RANGE)
-		CHECK_APPEND_2ARG("limit=%u..%u,",
-				bargs->limit_min, bargs->limit_max);
-
-	if (flags & BTRFS_BALANCE_ARGS_STRIPES_RANGE)
-		CHECK_APPEND_2ARG("stripes=%u..%u,",
-				  bargs->stripes_min, bargs->stripes_max);
-
-#undef CHECK_APPEND_2ARG
-#undef CHECK_APPEND_1ARG
-#undef CHECK_APPEND_NOARG
-
-out_overflow:
-
-	if (size_bp < size_buf)
-		buf[size_buf - size_bp - 1] = '\0'; /* remove last , */
-	else
-		buf[0] = '\0';
-}
-
-static void describe_balance_start_or_resume(struct btrfs_fs_info *fs_info)
-{
-	u32 size_buf = 1024;
-	char tmp_buf[192] = {'\0'};
-	char *buf;
-	char *bp;
-	u32 size_bp = size_buf;
-	int ret;
-	struct btrfs_balance_control *bctl = fs_info->balance_ctl;
-
-	buf = kzalloc(size_buf, GFP_KERNEL);
-	if (!buf)
-		return;
-
-	bp = buf;
-
-#define CHECK_APPEND_1ARG(a, v1)					\
-	do {								\
-		ret = snprintf(bp, size_bp, (a), (v1));			\
-		if (ret < 0 || ret >= size_bp)				\
-			goto out_overflow;				\
-		size_bp -= ret;						\
-		bp += ret;						\
-	} while (0)
-
-	if (bctl->flags & BTRFS_BALANCE_FORCE)
-		CHECK_APPEND_1ARG("%s", "-f ");
-
-	if (bctl->flags & BTRFS_BALANCE_DATA) {
-		describe_balance_args(&bctl->data, tmp_buf, sizeof(tmp_buf));
-		CHECK_APPEND_1ARG("-d%s ", tmp_buf);
-	}
-
-	if (bctl->flags & BTRFS_BALANCE_METADATA) {
-		describe_balance_args(&bctl->meta, tmp_buf, sizeof(tmp_buf));
-		CHECK_APPEND_1ARG("-m%s ", tmp_buf);
-	}
-
-	if (bctl->flags & BTRFS_BALANCE_SYSTEM) {
-		describe_balance_args(&bctl->sys, tmp_buf, sizeof(tmp_buf));
-		CHECK_APPEND_1ARG("-s%s ", tmp_buf);
-	}
-
-#undef CHECK_APPEND_1ARG
-
-out_overflow:
-
-	if (size_bp < size_buf)
-		buf[size_buf - size_bp - 1] = '\0'; /* remove last " " */
-	btrfs_info(fs_info, "balance: %s %s",
-		   (bctl->flags & BTRFS_BALANCE_RESUME) ?
-		   "resume" : "start", buf);
-
-	kfree(buf);
-}
-
-/*
  * Should be called with balance mutexe held
  */
 int btrfs_balance(struct btrfs_fs_info *fs_info,
@@ -5324,11 +5157,6 @@
 	if (ret)
 		goto error_del_extent;
 
-<<<<<<< HEAD
-	for (i = 0; i < map->num_stripes; i++)
-		btrfs_device_set_bytes_used(map->stripes[i].dev,
-				map->stripes[i].dev->bytes_used + stripe_size);
-=======
 	for (i = 0; i < map->num_stripes; i++) {
 		struct btrfs_device *dev = map->stripes[i].dev;
 
@@ -5337,7 +5165,6 @@
 			list_add_tail(&dev->post_commit_list,
 				      &trans->transaction->dev_update_list);
 	}
->>>>>>> 0ecfebd2
 
 	atomic64_sub(stripe_size * map->num_stripes, &info->free_chunk_space);
 
@@ -6825,102 +6652,6 @@
 	return dev;
 }
 
-<<<<<<< HEAD
-/* Return -EIO if any error, otherwise return 0. */
-static int btrfs_check_chunk_valid(struct btrfs_fs_info *fs_info,
-				   struct extent_buffer *leaf,
-				   struct btrfs_chunk *chunk, u64 logical)
-{
-	u64 length;
-	u64 stripe_len;
-	u16 num_stripes;
-	u16 sub_stripes;
-	u64 type;
-	u64 features;
-	bool mixed = false;
-
-	length = btrfs_chunk_length(leaf, chunk);
-	stripe_len = btrfs_chunk_stripe_len(leaf, chunk);
-	num_stripes = btrfs_chunk_num_stripes(leaf, chunk);
-	sub_stripes = btrfs_chunk_sub_stripes(leaf, chunk);
-	type = btrfs_chunk_type(leaf, chunk);
-
-	if (!num_stripes) {
-		btrfs_err(fs_info, "invalid chunk num_stripes: %u",
-			  num_stripes);
-		return -EIO;
-	}
-	if (!IS_ALIGNED(logical, fs_info->sectorsize)) {
-		btrfs_err(fs_info, "invalid chunk logical %llu", logical);
-		return -EIO;
-	}
-	if (btrfs_chunk_sector_size(leaf, chunk) != fs_info->sectorsize) {
-		btrfs_err(fs_info, "invalid chunk sectorsize %u",
-			  btrfs_chunk_sector_size(leaf, chunk));
-		return -EIO;
-	}
-	if (!length || !IS_ALIGNED(length, fs_info->sectorsize)) {
-		btrfs_err(fs_info, "invalid chunk length %llu", length);
-		return -EIO;
-	}
-	if (!is_power_of_2(stripe_len) || stripe_len != BTRFS_STRIPE_LEN) {
-		btrfs_err(fs_info, "invalid chunk stripe length: %llu",
-			  stripe_len);
-		return -EIO;
-	}
-	if (~(BTRFS_BLOCK_GROUP_TYPE_MASK | BTRFS_BLOCK_GROUP_PROFILE_MASK) &
-	    type) {
-		btrfs_err(fs_info, "unrecognized chunk type: %llu",
-			  ~(BTRFS_BLOCK_GROUP_TYPE_MASK |
-			    BTRFS_BLOCK_GROUP_PROFILE_MASK) &
-			  btrfs_chunk_type(leaf, chunk));
-		return -EIO;
-	}
-
-	if ((type & BTRFS_BLOCK_GROUP_TYPE_MASK) == 0) {
-		btrfs_err(fs_info, "missing chunk type flag: 0x%llx", type);
-		return -EIO;
-	}
-
-	if ((type & BTRFS_BLOCK_GROUP_SYSTEM) &&
-	    (type & (BTRFS_BLOCK_GROUP_METADATA | BTRFS_BLOCK_GROUP_DATA))) {
-		btrfs_err(fs_info,
-			"system chunk with data or metadata type: 0x%llx", type);
-		return -EIO;
-	}
-
-	features = btrfs_super_incompat_flags(fs_info->super_copy);
-	if (features & BTRFS_FEATURE_INCOMPAT_MIXED_GROUPS)
-		mixed = true;
-
-	if (!mixed) {
-		if ((type & BTRFS_BLOCK_GROUP_METADATA) &&
-		    (type & BTRFS_BLOCK_GROUP_DATA)) {
-			btrfs_err(fs_info,
-			"mixed chunk type in non-mixed mode: 0x%llx", type);
-			return -EIO;
-		}
-	}
-
-	if ((type & BTRFS_BLOCK_GROUP_RAID10 && sub_stripes != 2) ||
-	    (type & BTRFS_BLOCK_GROUP_RAID1 && num_stripes != 2) ||
-	    (type & BTRFS_BLOCK_GROUP_RAID5 && num_stripes < 2) ||
-	    (type & BTRFS_BLOCK_GROUP_RAID6 && num_stripes < 3) ||
-	    (type & BTRFS_BLOCK_GROUP_DUP && num_stripes != 2) ||
-	    ((type & BTRFS_BLOCK_GROUP_PROFILE_MASK) == 0 &&
-	     num_stripes != 1)) {
-		btrfs_err(fs_info,
-			"invalid num_stripes:sub_stripes %u:%u for profile %llu",
-			num_stripes, sub_stripes,
-			type & BTRFS_BLOCK_GROUP_PROFILE_MASK);
-		return -EIO;
-	}
-
-	return 0;
-}
-
-=======
->>>>>>> 0ecfebd2
 static void btrfs_report_missing_device(struct btrfs_fs_info *fs_info,
 					u64 devid, u8 *uuid, bool error)
 {
