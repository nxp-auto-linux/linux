// SPDX-License-Identifier: GPL-2.0
/*
 * Copyright (C) 2007 Oracle.  All rights reserved.
 */

#include <linux/sched.h>
#include <linux/bio.h>
#include <linux/slab.h>
#include <linux/buffer_head.h>
#include <linux/blkdev.h>
#include <linux/ratelimit.h>
#include <linux/kthread.h>
#include <linux/raid/pq.h>
#include <linux/semaphore.h>
#include <linux/uuid.h>
#include <linux/list_sort.h>
#include "misc.h"
#include "ctree.h"
#include "extent_map.h"
#include "disk-io.h"
#include "transaction.h"
#include "print-tree.h"
#include "volumes.h"
#include "raid56.h"
#include "async-thread.h"
#include "check-integrity.h"
#include "rcu-string.h"
#include "dev-replace.h"
#include "sysfs.h"
#include "tree-checker.h"
#include "space-info.h"
#include "block-group.h"

const struct btrfs_raid_attr btrfs_raid_array[BTRFS_NR_RAID_TYPES] = {
	[BTRFS_RAID_RAID10] = {
		.sub_stripes	= 2,
		.dev_stripes	= 1,
		.devs_max	= 0,	/* 0 == as many as possible */
		.devs_min	= 4,
		.tolerated_failures = 1,
		.devs_increment	= 2,
		.ncopies	= 2,
		.nparity        = 0,
		.raid_name	= "raid10",
		.bg_flag	= BTRFS_BLOCK_GROUP_RAID10,
		.mindev_error	= BTRFS_ERROR_DEV_RAID10_MIN_NOT_MET,
	},
	[BTRFS_RAID_RAID1] = {
		.sub_stripes	= 1,
		.dev_stripes	= 1,
		.devs_max	= 2,
		.devs_min	= 2,
		.tolerated_failures = 1,
		.devs_increment	= 2,
		.ncopies	= 2,
		.nparity        = 0,
		.raid_name	= "raid1",
		.bg_flag	= BTRFS_BLOCK_GROUP_RAID1,
		.mindev_error	= BTRFS_ERROR_DEV_RAID1_MIN_NOT_MET,
	},
	[BTRFS_RAID_DUP] = {
		.sub_stripes	= 1,
		.dev_stripes	= 2,
		.devs_max	= 1,
		.devs_min	= 1,
		.tolerated_failures = 0,
		.devs_increment	= 1,
		.ncopies	= 2,
		.nparity        = 0,
		.raid_name	= "dup",
		.bg_flag	= BTRFS_BLOCK_GROUP_DUP,
		.mindev_error	= 0,
	},
	[BTRFS_RAID_RAID0] = {
		.sub_stripes	= 1,
		.dev_stripes	= 1,
		.devs_max	= 0,
		.devs_min	= 2,
		.tolerated_failures = 0,
		.devs_increment	= 1,
		.ncopies	= 1,
		.nparity        = 0,
		.raid_name	= "raid0",
		.bg_flag	= BTRFS_BLOCK_GROUP_RAID0,
		.mindev_error	= 0,
	},
	[BTRFS_RAID_SINGLE] = {
		.sub_stripes	= 1,
		.dev_stripes	= 1,
		.devs_max	= 1,
		.devs_min	= 1,
		.tolerated_failures = 0,
		.devs_increment	= 1,
		.ncopies	= 1,
		.nparity        = 0,
		.raid_name	= "single",
		.bg_flag	= 0,
		.mindev_error	= 0,
	},
	[BTRFS_RAID_RAID5] = {
		.sub_stripes	= 1,
		.dev_stripes	= 1,
		.devs_max	= 0,
		.devs_min	= 2,
		.tolerated_failures = 1,
		.devs_increment	= 1,
		.ncopies	= 1,
<<<<<<< HEAD
=======
		.nparity        = 1,
>>>>>>> f7688b48
		.raid_name	= "raid5",
		.bg_flag	= BTRFS_BLOCK_GROUP_RAID5,
		.mindev_error	= BTRFS_ERROR_DEV_RAID5_MIN_NOT_MET,
	},
	[BTRFS_RAID_RAID6] = {
		.sub_stripes	= 1,
		.dev_stripes	= 1,
		.devs_max	= 0,
		.devs_min	= 3,
		.tolerated_failures = 2,
		.devs_increment	= 1,
		.ncopies	= 1,
<<<<<<< HEAD
=======
		.nparity        = 2,
>>>>>>> f7688b48
		.raid_name	= "raid6",
		.bg_flag	= BTRFS_BLOCK_GROUP_RAID6,
		.mindev_error	= BTRFS_ERROR_DEV_RAID6_MIN_NOT_MET,
	},
};

const char *btrfs_bg_type_to_raid_name(u64 flags)
{
	const int index = btrfs_bg_flags_to_raid_index(flags);

	if (index >= BTRFS_NR_RAID_TYPES)
		return NULL;

	return btrfs_raid_array[index].raid_name;
}

/*
 * Fill @buf with textual description of @bg_flags, no more than @size_buf
 * bytes including terminating null byte.
 */
void btrfs_describe_block_groups(u64 bg_flags, char *buf, u32 size_buf)
{
	int i;
	int ret;
	char *bp = buf;
	u64 flags = bg_flags;
	u32 size_bp = size_buf;

	if (!flags) {
		strcpy(bp, "NONE");
		return;
	}

#define DESCRIBE_FLAG(flag, desc)						\
	do {								\
		if (flags & (flag)) {					\
			ret = snprintf(bp, size_bp, "%s|", (desc));	\
			if (ret < 0 || ret >= size_bp)			\
				goto out_overflow;			\
			size_bp -= ret;					\
			bp += ret;					\
			flags &= ~(flag);				\
		}							\
	} while (0)

	DESCRIBE_FLAG(BTRFS_BLOCK_GROUP_DATA, "data");
	DESCRIBE_FLAG(BTRFS_BLOCK_GROUP_SYSTEM, "system");
	DESCRIBE_FLAG(BTRFS_BLOCK_GROUP_METADATA, "metadata");

	DESCRIBE_FLAG(BTRFS_AVAIL_ALLOC_BIT_SINGLE, "single");
	for (i = 0; i < BTRFS_NR_RAID_TYPES; i++)
		DESCRIBE_FLAG(btrfs_raid_array[i].bg_flag,
			      btrfs_raid_array[i].raid_name);
#undef DESCRIBE_FLAG

	if (flags) {
		ret = snprintf(bp, size_bp, "0x%llx|", flags);
		size_bp -= ret;
	}

	if (size_bp < size_buf)
		buf[size_buf - size_bp - 1] = '\0'; /* remove last | */

	/*
	 * The text is trimmed, it's up to the caller to provide sufficiently
	 * large buffer
	 */
out_overflow:;
}

static int init_first_rw_device(struct btrfs_trans_handle *trans);
static int btrfs_relocate_sys_chunks(struct btrfs_fs_info *fs_info);
static void btrfs_dev_stat_print_on_error(struct btrfs_device *dev);
static void btrfs_dev_stat_print_on_load(struct btrfs_device *device);
static int __btrfs_map_block(struct btrfs_fs_info *fs_info,
			     enum btrfs_map_op op,
			     u64 logical, u64 *length,
			     struct btrfs_bio **bbio_ret,
			     int mirror_num, int need_raid_map);

/*
 * Device locking
 * ==============
 *
 * There are several mutexes that protect manipulation of devices and low-level
 * structures like chunks but not block groups, extents or files
 *
 * uuid_mutex (global lock)
 * ------------------------
 * protects the fs_uuids list that tracks all per-fs fs_devices, resulting from
 * the SCAN_DEV ioctl registration or from mount either implicitly (the first
 * device) or requested by the device= mount option
 *
 * the mutex can be very coarse and can cover long-running operations
 *
 * protects: updates to fs_devices counters like missing devices, rw devices,
 * seeding, structure cloning, opening/closing devices at mount/umount time
 *
 * global::fs_devs - add, remove, updates to the global list
 *
 * does not protect: manipulation of the fs_devices::devices list!
 *
 * btrfs_device::name - renames (write side), read is RCU
 *
 * fs_devices::device_list_mutex (per-fs, with RCU)
 * ------------------------------------------------
 * protects updates to fs_devices::devices, ie. adding and deleting
 *
 * simple list traversal with read-only actions can be done with RCU protection
 *
 * may be used to exclude some operations from running concurrently without any
 * modifications to the list (see write_all_supers)
 *
 * balance_mutex
 * -------------
 * protects balance structures (status, state) and context accessed from
 * several places (internally, ioctl)
 *
 * chunk_mutex
 * -----------
 * protects chunks, adding or removing during allocation, trim or when a new
 * device is added/removed. Additionally it also protects post_commit_list of
 * individual devices, since they can be added to the transaction's
 * post_commit_list only with chunk_mutex held.
 *
 * cleaner_mutex
 * -------------
 * a big lock that is held by the cleaner thread and prevents running subvolume
 * cleaning together with relocation or delayed iputs
 *
 *
 * Lock nesting
 * ============
 *
 * uuid_mutex
 *   volume_mutex
 *     device_list_mutex
 *       chunk_mutex
 *     balance_mutex
 *
 *
 * Exclusive operations, BTRFS_FS_EXCL_OP
 * ======================================
 *
 * Maintains the exclusivity of the following operations that apply to the
 * whole filesystem and cannot run in parallel.
 *
 * - Balance (*)
 * - Device add
 * - Device remove
 * - Device replace (*)
 * - Resize
 *
 * The device operations (as above) can be in one of the following states:
 *
 * - Running state
 * - Paused state
 * - Completed state
 *
 * Only device operations marked with (*) can go into the Paused state for the
 * following reasons:
 *
 * - ioctl (only Balance can be Paused through ioctl)
 * - filesystem remounted as read-only
 * - filesystem unmounted and mounted as read-only
 * - system power-cycle and filesystem mounted as read-only
 * - filesystem or device errors leading to forced read-only
 *
 * BTRFS_FS_EXCL_OP flag is set and cleared using atomic operations.
 * During the course of Paused state, the BTRFS_FS_EXCL_OP remains set.
 * A device operation in Paused or Running state can be canceled or resumed
 * either by ioctl (Balance only) or when remounted as read-write.
 * BTRFS_FS_EXCL_OP flag is cleared when the device operation is canceled or
 * completed.
 */

DEFINE_MUTEX(uuid_mutex);
static LIST_HEAD(fs_uuids);
struct list_head *btrfs_get_fs_uuids(void)
{
	return &fs_uuids;
}

/*
 * alloc_fs_devices - allocate struct btrfs_fs_devices
 * @fsid:		if not NULL, copy the UUID to fs_devices::fsid
 * @metadata_fsid:	if not NULL, copy the UUID to fs_devices::metadata_fsid
 *
 * Return a pointer to a new struct btrfs_fs_devices on success, or ERR_PTR().
 * The returned struct is not linked onto any lists and can be destroyed with
 * kfree() right away.
 */
static struct btrfs_fs_devices *alloc_fs_devices(const u8 *fsid,
						 const u8 *metadata_fsid)
{
	struct btrfs_fs_devices *fs_devs;

	fs_devs = kzalloc(sizeof(*fs_devs), GFP_KERNEL);
	if (!fs_devs)
		return ERR_PTR(-ENOMEM);

	mutex_init(&fs_devs->device_list_mutex);

	INIT_LIST_HEAD(&fs_devs->devices);
	INIT_LIST_HEAD(&fs_devs->alloc_list);
	INIT_LIST_HEAD(&fs_devs->fs_list);
	if (fsid)
		memcpy(fs_devs->fsid, fsid, BTRFS_FSID_SIZE);

	if (metadata_fsid)
		memcpy(fs_devs->metadata_uuid, metadata_fsid, BTRFS_FSID_SIZE);
	else if (fsid)
		memcpy(fs_devs->metadata_uuid, fsid, BTRFS_FSID_SIZE);

	return fs_devs;
}

void btrfs_free_device(struct btrfs_device *device)
{
	WARN_ON(!list_empty(&device->post_commit_list));
	rcu_string_free(device->name);
	extent_io_tree_release(&device->alloc_state);
	bio_put(device->flush_bio);
	kfree(device);
}

static void free_fs_devices(struct btrfs_fs_devices *fs_devices)
{
	struct btrfs_device *device;
	WARN_ON(fs_devices->opened);
	while (!list_empty(&fs_devices->devices)) {
		device = list_entry(fs_devices->devices.next,
				    struct btrfs_device, dev_list);
		list_del(&device->dev_list);
		btrfs_free_device(device);
	}
	kfree(fs_devices);
}

void __exit btrfs_cleanup_fs_uuids(void)
{
	struct btrfs_fs_devices *fs_devices;

	while (!list_empty(&fs_uuids)) {
		fs_devices = list_entry(fs_uuids.next,
					struct btrfs_fs_devices, fs_list);
		list_del(&fs_devices->fs_list);
		free_fs_devices(fs_devices);
	}
}

/*
 * Returns a pointer to a new btrfs_device on success; ERR_PTR() on error.
 * Returned struct is not linked onto any lists and must be destroyed using
 * btrfs_free_device.
 */
static struct btrfs_device *__alloc_device(void)
{
	struct btrfs_device *dev;

	dev = kzalloc(sizeof(*dev), GFP_KERNEL);
	if (!dev)
		return ERR_PTR(-ENOMEM);

	/*
	 * Preallocate a bio that's always going to be used for flushing device
	 * barriers and matches the device lifespan
	 */
	dev->flush_bio = bio_alloc_bioset(GFP_KERNEL, 0, NULL);
	if (!dev->flush_bio) {
		kfree(dev);
		return ERR_PTR(-ENOMEM);
	}

	INIT_LIST_HEAD(&dev->dev_list);
	INIT_LIST_HEAD(&dev->dev_alloc_list);
	INIT_LIST_HEAD(&dev->post_commit_list);

	spin_lock_init(&dev->io_lock);

	atomic_set(&dev->reada_in_flight, 0);
	atomic_set(&dev->dev_stats_ccnt, 0);
	btrfs_device_data_ordered_init(dev);
	INIT_RADIX_TREE(&dev->reada_zones, GFP_NOFS & ~__GFP_DIRECT_RECLAIM);
	INIT_RADIX_TREE(&dev->reada_extents, GFP_NOFS & ~__GFP_DIRECT_RECLAIM);
	extent_io_tree_init(NULL, &dev->alloc_state, 0, NULL);

	return dev;
}

static noinline struct btrfs_fs_devices *find_fsid(
		const u8 *fsid, const u8 *metadata_fsid)
{
	struct btrfs_fs_devices *fs_devices;

	ASSERT(fsid);

	if (metadata_fsid) {
		/*
		 * Handle scanned device having completed its fsid change but
		 * belonging to a fs_devices that was created by first scanning
		 * a device which didn't have its fsid/metadata_uuid changed
		 * at all and the CHANGING_FSID_V2 flag set.
		 */
		list_for_each_entry(fs_devices, &fs_uuids, fs_list) {
			if (fs_devices->fsid_change &&
			    memcmp(metadata_fsid, fs_devices->fsid,
				   BTRFS_FSID_SIZE) == 0 &&
			    memcmp(fs_devices->fsid, fs_devices->metadata_uuid,
				   BTRFS_FSID_SIZE) == 0) {
				return fs_devices;
			}
		}
		/*
		 * Handle scanned device having completed its fsid change but
		 * belonging to a fs_devices that was created by a device that
		 * has an outdated pair of fsid/metadata_uuid and
		 * CHANGING_FSID_V2 flag set.
		 */
		list_for_each_entry(fs_devices, &fs_uuids, fs_list) {
			if (fs_devices->fsid_change &&
			    memcmp(fs_devices->metadata_uuid,
				   fs_devices->fsid, BTRFS_FSID_SIZE) != 0 &&
			    memcmp(metadata_fsid, fs_devices->metadata_uuid,
				   BTRFS_FSID_SIZE) == 0) {
				return fs_devices;
			}
		}
	}

	/* Handle non-split brain cases */
	list_for_each_entry(fs_devices, &fs_uuids, fs_list) {
		if (metadata_fsid) {
			if (memcmp(fsid, fs_devices->fsid, BTRFS_FSID_SIZE) == 0
			    && memcmp(metadata_fsid, fs_devices->metadata_uuid,
				      BTRFS_FSID_SIZE) == 0)
				return fs_devices;
		} else {
			if (memcmp(fsid, fs_devices->fsid, BTRFS_FSID_SIZE) == 0)
				return fs_devices;
		}
	}
	return NULL;
}

static int
btrfs_get_bdev_and_sb(const char *device_path, fmode_t flags, void *holder,
		      int flush, struct block_device **bdev,
		      struct buffer_head **bh)
{
	int ret;

	*bdev = blkdev_get_by_path(device_path, flags, holder);

	if (IS_ERR(*bdev)) {
		ret = PTR_ERR(*bdev);
		goto error;
	}

	if (flush)
		filemap_write_and_wait((*bdev)->bd_inode->i_mapping);
	ret = set_blocksize(*bdev, BTRFS_BDEV_BLOCKSIZE);
	if (ret) {
		blkdev_put(*bdev, flags);
		goto error;
	}
	invalidate_bdev(*bdev);
	*bh = btrfs_read_dev_super(*bdev);
	if (IS_ERR(*bh)) {
		ret = PTR_ERR(*bh);
		blkdev_put(*bdev, flags);
		goto error;
	}

	return 0;

error:
	*bdev = NULL;
	*bh = NULL;
	return ret;
}

static void requeue_list(struct btrfs_pending_bios *pending_bios,
			struct bio *head, struct bio *tail)
{

	struct bio *old_head;

	old_head = pending_bios->head;
	pending_bios->head = head;
	if (pending_bios->tail)
		tail->bi_next = old_head;
	else
		pending_bios->tail = tail;
}

/*
 * we try to collect pending bios for a device so we don't get a large
 * number of procs sending bios down to the same device.  This greatly
 * improves the schedulers ability to collect and merge the bios.
 *
 * But, it also turns into a long list of bios to process and that is sure
 * to eventually make the worker thread block.  The solution here is to
 * make some progress and then put this work struct back at the end of
 * the list if the block device is congested.  This way, multiple devices
 * can make progress from a single worker thread.
 */
static noinline void run_scheduled_bios(struct btrfs_device *device)
{
	struct btrfs_fs_info *fs_info = device->fs_info;
	struct bio *pending;
	struct backing_dev_info *bdi;
	struct btrfs_pending_bios *pending_bios;
	struct bio *tail;
	struct bio *cur;
	int again = 0;
	unsigned long num_run;
	unsigned long batch_run = 0;
	unsigned long last_waited = 0;
	int force_reg = 0;
	int sync_pending = 0;
	struct blk_plug plug;

	/*
	 * this function runs all the bios we've collected for
	 * a particular device.  We don't want to wander off to
	 * another device without first sending all of these down.
	 * So, setup a plug here and finish it off before we return
	 */
	blk_start_plug(&plug);

	bdi = device->bdev->bd_bdi;

loop:
	spin_lock(&device->io_lock);

loop_lock:
	num_run = 0;

	/* take all the bios off the list at once and process them
	 * later on (without the lock held).  But, remember the
	 * tail and other pointers so the bios can be properly reinserted
	 * into the list if we hit congestion
	 */
	if (!force_reg && device->pending_sync_bios.head) {
		pending_bios = &device->pending_sync_bios;
		force_reg = 1;
	} else {
		pending_bios = &device->pending_bios;
		force_reg = 0;
	}

	pending = pending_bios->head;
	tail = pending_bios->tail;
	WARN_ON(pending && !tail);

	/*
	 * if pending was null this time around, no bios need processing
	 * at all and we can stop.  Otherwise it'll loop back up again
	 * and do an additional check so no bios are missed.
	 *
	 * device->running_pending is used to synchronize with the
	 * schedule_bio code.
	 */
	if (device->pending_sync_bios.head == NULL &&
	    device->pending_bios.head == NULL) {
		again = 0;
		device->running_pending = 0;
	} else {
		again = 1;
		device->running_pending = 1;
	}

	pending_bios->head = NULL;
	pending_bios->tail = NULL;

	spin_unlock(&device->io_lock);

	while (pending) {

		rmb();
		/* we want to work on both lists, but do more bios on the
		 * sync list than the regular list
		 */
		if ((num_run > 32 &&
		    pending_bios != &device->pending_sync_bios &&
		    device->pending_sync_bios.head) ||
		   (num_run > 64 && pending_bios == &device->pending_sync_bios &&
		    device->pending_bios.head)) {
			spin_lock(&device->io_lock);
			requeue_list(pending_bios, pending, tail);
			goto loop_lock;
		}

		cur = pending;
		pending = pending->bi_next;
		cur->bi_next = NULL;

		BUG_ON(atomic_read(&cur->__bi_cnt) == 0);

		/*
		 * if we're doing the sync list, record that our
		 * plug has some sync requests on it
		 *
		 * If we're doing the regular list and there are
		 * sync requests sitting around, unplug before
		 * we add more
		 */
		if (pending_bios == &device->pending_sync_bios) {
			sync_pending = 1;
		} else if (sync_pending) {
			blk_finish_plug(&plug);
			blk_start_plug(&plug);
			sync_pending = 0;
		}

		btrfsic_submit_bio(cur);
		num_run++;
		batch_run++;

		cond_resched();

		/*
		 * we made progress, there is more work to do and the bdi
		 * is now congested.  Back off and let other work structs
		 * run instead
		 */
		if (pending && bdi_write_congested(bdi) && batch_run > 8 &&
		    fs_info->fs_devices->open_devices > 1) {
			struct io_context *ioc;

			ioc = current->io_context;

			/*
			 * the main goal here is that we don't want to
			 * block if we're going to be able to submit
			 * more requests without blocking.
			 *
			 * This code does two great things, it pokes into
			 * the elevator code from a filesystem _and_
			 * it makes assumptions about how batching works.
			 */
			if (ioc && ioc->nr_batch_requests > 0 &&
			    time_before(jiffies, ioc->last_waited + HZ/50UL) &&
			    (last_waited == 0 ||
			     ioc->last_waited == last_waited)) {
				/*
				 * we want to go through our batch of
				 * requests and stop.  So, we copy out
				 * the ioc->last_waited time and test
				 * against it before looping
				 */
				last_waited = ioc->last_waited;
				cond_resched();
				continue;
			}
			spin_lock(&device->io_lock);
			requeue_list(pending_bios, pending, tail);
			device->running_pending = 1;

			spin_unlock(&device->io_lock);
			btrfs_queue_work(fs_info->submit_workers,
					 &device->work);
			goto done;
		}
	}

	cond_resched();
	if (again)
		goto loop;

	spin_lock(&device->io_lock);
	if (device->pending_bios.head || device->pending_sync_bios.head)
		goto loop_lock;
	spin_unlock(&device->io_lock);

done:
	blk_finish_plug(&plug);
}

static void pending_bios_fn(struct btrfs_work *work)
{
	struct btrfs_device *device;

	device = container_of(work, struct btrfs_device, work);
	run_scheduled_bios(device);
}

static bool device_path_matched(const char *path, struct btrfs_device *device)
{
	int found;

	rcu_read_lock();
	found = strcmp(rcu_str_deref(device->name), path);
	rcu_read_unlock();

	return found == 0;
}

/*
 *  Search and remove all stale (devices which are not mounted) devices.
 *  When both inputs are NULL, it will search and release all stale devices.
 *  path:	Optional. When provided will it release all unmounted devices
 *		matching this path only.
 *  skip_dev:	Optional. Will skip this device when searching for the stale
 *		devices.
 *  Return:	0 for success or if @path is NULL.
 * 		-EBUSY if @path is a mounted device.
 * 		-ENOENT if @path does not match any device in the list.
 */
static int btrfs_free_stale_devices(const char *path,
				     struct btrfs_device *skip_device)
{
	struct btrfs_fs_devices *fs_devices, *tmp_fs_devices;
	struct btrfs_device *device, *tmp_device;
	int ret = 0;

	if (path)
		ret = -ENOENT;

	list_for_each_entry_safe(fs_devices, tmp_fs_devices, &fs_uuids, fs_list) {

		mutex_lock(&fs_devices->device_list_mutex);
		list_for_each_entry_safe(device, tmp_device,
					 &fs_devices->devices, dev_list) {
			if (skip_device && skip_device == device)
				continue;
			if (path && !device->name)
				continue;
			if (path && !device_path_matched(path, device))
				continue;
			if (fs_devices->opened) {
				/* for an already deleted device return 0 */
				if (path && ret != 0)
					ret = -EBUSY;
				break;
			}

			/* delete the stale device */
			fs_devices->num_devices--;
			list_del(&device->dev_list);
			btrfs_free_device(device);

			ret = 0;
			if (fs_devices->num_devices == 0)
				break;
		}
		mutex_unlock(&fs_devices->device_list_mutex);

		if (fs_devices->num_devices == 0) {
			btrfs_sysfs_remove_fsid(fs_devices);
			list_del(&fs_devices->fs_list);
			free_fs_devices(fs_devices);
		}
	}

	return ret;
}

static int btrfs_open_one_device(struct btrfs_fs_devices *fs_devices,
			struct btrfs_device *device, fmode_t flags,
			void *holder)
{
	struct request_queue *q;
	struct block_device *bdev;
	struct buffer_head *bh;
	struct btrfs_super_block *disk_super;
	u64 devid;
	int ret;

	if (device->bdev)
		return -EINVAL;
	if (!device->name)
		return -EINVAL;

	ret = btrfs_get_bdev_and_sb(device->name->str, flags, holder, 1,
				    &bdev, &bh);
	if (ret)
		return ret;

	disk_super = (struct btrfs_super_block *)bh->b_data;
	devid = btrfs_stack_device_id(&disk_super->dev_item);
	if (devid != device->devid)
		goto error_brelse;

	if (memcmp(device->uuid, disk_super->dev_item.uuid, BTRFS_UUID_SIZE))
		goto error_brelse;

	device->generation = btrfs_super_generation(disk_super);

	if (btrfs_super_flags(disk_super) & BTRFS_SUPER_FLAG_SEEDING) {
		if (btrfs_super_incompat_flags(disk_super) &
		    BTRFS_FEATURE_INCOMPAT_METADATA_UUID) {
			pr_err(
		"BTRFS: Invalid seeding and uuid-changed device detected\n");
			goto error_brelse;
		}

		clear_bit(BTRFS_DEV_STATE_WRITEABLE, &device->dev_state);
		fs_devices->seeding = 1;
	} else {
		if (bdev_read_only(bdev))
			clear_bit(BTRFS_DEV_STATE_WRITEABLE, &device->dev_state);
		else
			set_bit(BTRFS_DEV_STATE_WRITEABLE, &device->dev_state);
	}

	q = bdev_get_queue(bdev);
	if (!blk_queue_nonrot(q))
		fs_devices->rotating = 1;

	device->bdev = bdev;
	clear_bit(BTRFS_DEV_STATE_IN_FS_METADATA, &device->dev_state);
	device->mode = flags;

	fs_devices->open_devices++;
	if (test_bit(BTRFS_DEV_STATE_WRITEABLE, &device->dev_state) &&
	    device->devid != BTRFS_DEV_REPLACE_DEVID) {
		fs_devices->rw_devices++;
		list_add_tail(&device->dev_alloc_list, &fs_devices->alloc_list);
	}
	brelse(bh);

	return 0;

error_brelse:
	brelse(bh);
	blkdev_put(bdev, flags);

	return -EINVAL;
}

/*
 * Handle scanned device having its CHANGING_FSID_V2 flag set and the fs_devices
 * being created with a disk that has already completed its fsid change.
 */
static struct btrfs_fs_devices *find_fsid_inprogress(
					struct btrfs_super_block *disk_super)
{
	struct btrfs_fs_devices *fs_devices;

	list_for_each_entry(fs_devices, &fs_uuids, fs_list) {
		if (memcmp(fs_devices->metadata_uuid, fs_devices->fsid,
			   BTRFS_FSID_SIZE) != 0 &&
		    memcmp(fs_devices->metadata_uuid, disk_super->fsid,
			   BTRFS_FSID_SIZE) == 0 && !fs_devices->fsid_change) {
			return fs_devices;
		}
	}

	return NULL;
}


static struct btrfs_fs_devices *find_fsid_changed(
					struct btrfs_super_block *disk_super)
{
	struct btrfs_fs_devices *fs_devices;

	/*
	 * Handles the case where scanned device is part of an fs that had
	 * multiple successful changes of FSID but curently device didn't
	 * observe it. Meaning our fsid will be different than theirs.
	 */
	list_for_each_entry(fs_devices, &fs_uuids, fs_list) {
		if (memcmp(fs_devices->metadata_uuid, fs_devices->fsid,
			   BTRFS_FSID_SIZE) != 0 &&
		    memcmp(fs_devices->metadata_uuid, disk_super->metadata_uuid,
			   BTRFS_FSID_SIZE) == 0 &&
		    memcmp(fs_devices->fsid, disk_super->fsid,
			   BTRFS_FSID_SIZE) != 0) {
			return fs_devices;
		}
	}

	return NULL;
}
/*
 * Add new device to list of registered devices
 *
 * Returns:
 * device pointer which was just added or updated when successful
 * error pointer when failed
 */
static noinline struct btrfs_device *device_list_add(const char *path,
			   struct btrfs_super_block *disk_super,
			   bool *new_device_added)
{
	struct btrfs_device *device;
	struct btrfs_fs_devices *fs_devices = NULL;
	struct rcu_string *name;
	u64 found_transid = btrfs_super_generation(disk_super);
	u64 devid = btrfs_stack_device_id(&disk_super->dev_item);
	bool has_metadata_uuid = (btrfs_super_incompat_flags(disk_super) &
		BTRFS_FEATURE_INCOMPAT_METADATA_UUID);
	bool fsid_change_in_progress = (btrfs_super_flags(disk_super) &
					BTRFS_SUPER_FLAG_CHANGING_FSID_V2);

	if (fsid_change_in_progress) {
		if (!has_metadata_uuid) {
			/*
			 * When we have an image which has CHANGING_FSID_V2 set
			 * it might belong to either a filesystem which has
			 * disks with completed fsid change or it might belong
			 * to fs with no UUID changes in effect, handle both.
			 */
			fs_devices = find_fsid_inprogress(disk_super);
			if (!fs_devices)
				fs_devices = find_fsid(disk_super->fsid, NULL);
		} else {
			fs_devices = find_fsid_changed(disk_super);
		}
	} else if (has_metadata_uuid) {
		fs_devices = find_fsid(disk_super->fsid,
				       disk_super->metadata_uuid);
	} else {
		fs_devices = find_fsid(disk_super->fsid, NULL);
	}


	if (!fs_devices) {
		if (has_metadata_uuid)
			fs_devices = alloc_fs_devices(disk_super->fsid,
						      disk_super->metadata_uuid);
		else
			fs_devices = alloc_fs_devices(disk_super->fsid, NULL);

		if (IS_ERR(fs_devices))
			return ERR_CAST(fs_devices);

		fs_devices->fsid_change = fsid_change_in_progress;

		mutex_lock(&fs_devices->device_list_mutex);
		list_add(&fs_devices->fs_list, &fs_uuids);

		device = NULL;
	} else {
		mutex_lock(&fs_devices->device_list_mutex);
		device = btrfs_find_device(fs_devices, devid,
				disk_super->dev_item.uuid, NULL, false);

		/*
		 * If this disk has been pulled into an fs devices created by
		 * a device which had the CHANGING_FSID_V2 flag then replace the
		 * metadata_uuid/fsid values of the fs_devices.
		 */
		if (has_metadata_uuid && fs_devices->fsid_change &&
		    found_transid > fs_devices->latest_generation) {
			memcpy(fs_devices->fsid, disk_super->fsid,
					BTRFS_FSID_SIZE);
			memcpy(fs_devices->metadata_uuid,
					disk_super->metadata_uuid, BTRFS_FSID_SIZE);

			fs_devices->fsid_change = false;
		}
	}

	if (!device) {
		if (fs_devices->opened) {
			mutex_unlock(&fs_devices->device_list_mutex);
			return ERR_PTR(-EBUSY);
		}

		device = btrfs_alloc_device(NULL, &devid,
					    disk_super->dev_item.uuid);
		if (IS_ERR(device)) {
			mutex_unlock(&fs_devices->device_list_mutex);
			/* we can safely leave the fs_devices entry around */
			return device;
		}

		name = rcu_string_strdup(path, GFP_NOFS);
		if (!name) {
			btrfs_free_device(device);
			mutex_unlock(&fs_devices->device_list_mutex);
			return ERR_PTR(-ENOMEM);
		}
		rcu_assign_pointer(device->name, name);

		list_add_rcu(&device->dev_list, &fs_devices->devices);
		fs_devices->num_devices++;

		device->fs_devices = fs_devices;
		*new_device_added = true;

		if (disk_super->label[0])
			pr_info("BTRFS: device label %s devid %llu transid %llu %s\n",
				disk_super->label, devid, found_transid, path);
		else
			pr_info("BTRFS: device fsid %pU devid %llu transid %llu %s\n",
				disk_super->fsid, devid, found_transid, path);

	} else if (!device->name || strcmp(device->name->str, path)) {
		/*
		 * When FS is already mounted.
		 * 1. If you are here and if the device->name is NULL that
		 *    means this device was missing at time of FS mount.
		 * 2. If you are here and if the device->name is different
		 *    from 'path' that means either
		 *      a. The same device disappeared and reappeared with
		 *         different name. or
		 *      b. The missing-disk-which-was-replaced, has
		 *         reappeared now.
		 *
		 * We must allow 1 and 2a above. But 2b would be a spurious
		 * and unintentional.
		 *
		 * Further in case of 1 and 2a above, the disk at 'path'
		 * would have missed some transaction when it was away and
		 * in case of 2a the stale bdev has to be updated as well.
		 * 2b must not be allowed at all time.
		 */

		/*
		 * For now, we do allow update to btrfs_fs_device through the
		 * btrfs dev scan cli after FS has been mounted.  We're still
		 * tracking a problem where systems fail mount by subvolume id
		 * when we reject replacement on a mounted FS.
		 */
		if (!fs_devices->opened && found_transid < device->generation) {
			/*
			 * That is if the FS is _not_ mounted and if you
			 * are here, that means there is more than one
			 * disk with same uuid and devid.We keep the one
			 * with larger generation number or the last-in if
			 * generation are equal.
			 */
			mutex_unlock(&fs_devices->device_list_mutex);
			return ERR_PTR(-EEXIST);
		}

		/*
		 * We are going to replace the device path for a given devid,
		 * make sure it's the same device if the device is mounted
		 */
		if (device->bdev) {
			struct block_device *path_bdev;

			path_bdev = lookup_bdev(path);
			if (IS_ERR(path_bdev)) {
				mutex_unlock(&fs_devices->device_list_mutex);
				return ERR_CAST(path_bdev);
			}

			if (device->bdev != path_bdev) {
				bdput(path_bdev);
				mutex_unlock(&fs_devices->device_list_mutex);
				btrfs_warn_in_rcu(device->fs_info,
			"duplicate device fsid:devid for %pU:%llu old:%s new:%s",
					disk_super->fsid, devid,
					rcu_str_deref(device->name), path);
				return ERR_PTR(-EEXIST);
			}
			bdput(path_bdev);
			btrfs_info_in_rcu(device->fs_info,
				"device fsid %pU devid %llu moved old:%s new:%s",
				disk_super->fsid, devid,
				rcu_str_deref(device->name), path);
		}

		name = rcu_string_strdup(path, GFP_NOFS);
		if (!name) {
			mutex_unlock(&fs_devices->device_list_mutex);
			return ERR_PTR(-ENOMEM);
		}
		rcu_string_free(device->name);
		rcu_assign_pointer(device->name, name);
		if (test_bit(BTRFS_DEV_STATE_MISSING, &device->dev_state)) {
			fs_devices->missing_devices--;
			clear_bit(BTRFS_DEV_STATE_MISSING, &device->dev_state);
		}
	}

	/*
	 * Unmount does not free the btrfs_device struct but would zero
	 * generation along with most of the other members. So just update
	 * it back. We need it to pick the disk with largest generation
	 * (as above).
	 */
	if (!fs_devices->opened) {
		device->generation = found_transid;
		fs_devices->latest_generation = max_t(u64, found_transid,
						fs_devices->latest_generation);
	}

	fs_devices->total_devices = btrfs_super_num_devices(disk_super);

	mutex_unlock(&fs_devices->device_list_mutex);
	return device;
}

static struct btrfs_fs_devices *clone_fs_devices(struct btrfs_fs_devices *orig)
{
	struct btrfs_fs_devices *fs_devices;
	struct btrfs_device *device;
	struct btrfs_device *orig_dev;
	int ret = 0;

	fs_devices = alloc_fs_devices(orig->fsid, NULL);
	if (IS_ERR(fs_devices))
		return fs_devices;

	mutex_lock(&orig->device_list_mutex);
	fs_devices->total_devices = orig->total_devices;

	list_for_each_entry(orig_dev, &orig->devices, dev_list) {
		struct rcu_string *name;

		device = btrfs_alloc_device(NULL, &orig_dev->devid,
					    orig_dev->uuid);
		if (IS_ERR(device)) {
			ret = PTR_ERR(device);
			goto error;
		}

		/*
		 * This is ok to do without rcu read locked because we hold the
		 * uuid mutex so nothing we touch in here is going to disappear.
		 */
		if (orig_dev->name) {
			name = rcu_string_strdup(orig_dev->name->str,
					GFP_KERNEL);
			if (!name) {
				btrfs_free_device(device);
				ret = -ENOMEM;
				goto error;
			}
			rcu_assign_pointer(device->name, name);
		}

		list_add(&device->dev_list, &fs_devices->devices);
		device->fs_devices = fs_devices;
		fs_devices->num_devices++;
	}
	mutex_unlock(&orig->device_list_mutex);
	return fs_devices;
error:
	mutex_unlock(&orig->device_list_mutex);
	free_fs_devices(fs_devices);
	return ERR_PTR(ret);
}

/*
 * After we have read the system tree and know devids belonging to
 * this filesystem, remove the device which does not belong there.
 */
void btrfs_free_extra_devids(struct btrfs_fs_devices *fs_devices, int step)
{
	struct btrfs_device *device, *next;
	struct btrfs_device *latest_dev = NULL;

	mutex_lock(&uuid_mutex);
again:
	/* This is the initialized path, it is safe to release the devices. */
	list_for_each_entry_safe(device, next, &fs_devices->devices, dev_list) {
		if (test_bit(BTRFS_DEV_STATE_IN_FS_METADATA,
							&device->dev_state)) {
			if (!test_bit(BTRFS_DEV_STATE_REPLACE_TGT,
			     &device->dev_state) &&
			     (!latest_dev ||
			      device->generation > latest_dev->generation)) {
				latest_dev = device;
			}
			continue;
		}

		if (device->devid == BTRFS_DEV_REPLACE_DEVID) {
			/*
			 * In the first step, keep the device which has
			 * the correct fsid and the devid that is used
			 * for the dev_replace procedure.
			 * In the second step, the dev_replace state is
			 * read from the device tree and it is known
			 * whether the procedure is really active or
			 * not, which means whether this device is
			 * used or whether it should be removed.
			 */
			if (step == 0 || test_bit(BTRFS_DEV_STATE_REPLACE_TGT,
						  &device->dev_state)) {
				continue;
			}
		}
		if (device->bdev) {
			blkdev_put(device->bdev, device->mode);
			device->bdev = NULL;
			fs_devices->open_devices--;
		}
		if (test_bit(BTRFS_DEV_STATE_WRITEABLE, &device->dev_state)) {
			list_del_init(&device->dev_alloc_list);
			clear_bit(BTRFS_DEV_STATE_WRITEABLE, &device->dev_state);
			if (!test_bit(BTRFS_DEV_STATE_REPLACE_TGT,
				      &device->dev_state))
				fs_devices->rw_devices--;
		}
		list_del_init(&device->dev_list);
		fs_devices->num_devices--;
		btrfs_free_device(device);
	}

	if (fs_devices->seed) {
		fs_devices = fs_devices->seed;
		goto again;
	}

	fs_devices->latest_bdev = latest_dev->bdev;

	mutex_unlock(&uuid_mutex);
}

static void btrfs_close_bdev(struct btrfs_device *device)
{
	if (!device->bdev)
		return;

	if (test_bit(BTRFS_DEV_STATE_WRITEABLE, &device->dev_state)) {
		sync_blockdev(device->bdev);
		invalidate_bdev(device->bdev);
	}

	blkdev_put(device->bdev, device->mode);
}

static void btrfs_close_one_device(struct btrfs_device *device)
{
	struct btrfs_fs_devices *fs_devices = device->fs_devices;
	struct btrfs_device *new_device;
	struct rcu_string *name;

	if (device->bdev)
		fs_devices->open_devices--;

	if (test_bit(BTRFS_DEV_STATE_WRITEABLE, &device->dev_state) &&
	    device->devid != BTRFS_DEV_REPLACE_DEVID) {
		list_del_init(&device->dev_alloc_list);
		fs_devices->rw_devices--;
	}

	if (test_bit(BTRFS_DEV_STATE_MISSING, &device->dev_state))
		fs_devices->missing_devices--;

	btrfs_close_bdev(device);

	new_device = btrfs_alloc_device(NULL, &device->devid,
					device->uuid);
	BUG_ON(IS_ERR(new_device)); /* -ENOMEM */

	/* Safe because we are under uuid_mutex */
	if (device->name) {
		name = rcu_string_strdup(device->name->str, GFP_NOFS);
		BUG_ON(!name); /* -ENOMEM */
		rcu_assign_pointer(new_device->name, name);
	}

	list_replace_rcu(&device->dev_list, &new_device->dev_list);
	new_device->fs_devices = device->fs_devices;

	synchronize_rcu();
	btrfs_free_device(device);
}

static int close_fs_devices(struct btrfs_fs_devices *fs_devices)
{
	struct btrfs_device *device, *tmp;

	if (--fs_devices->opened > 0)
		return 0;

	mutex_lock(&fs_devices->device_list_mutex);
	list_for_each_entry_safe(device, tmp, &fs_devices->devices, dev_list) {
		btrfs_close_one_device(device);
	}
	mutex_unlock(&fs_devices->device_list_mutex);

	WARN_ON(fs_devices->open_devices);
	WARN_ON(fs_devices->rw_devices);
	fs_devices->opened = 0;
	fs_devices->seeding = 0;

	return 0;
}

int btrfs_close_devices(struct btrfs_fs_devices *fs_devices)
{
	struct btrfs_fs_devices *seed_devices = NULL;
	int ret;

	mutex_lock(&uuid_mutex);
	ret = close_fs_devices(fs_devices);
	if (!fs_devices->opened) {
		seed_devices = fs_devices->seed;
		fs_devices->seed = NULL;
	}
	mutex_unlock(&uuid_mutex);

	while (seed_devices) {
		fs_devices = seed_devices;
		seed_devices = fs_devices->seed;
		close_fs_devices(fs_devices);
		free_fs_devices(fs_devices);
	}
	return ret;
}

static int open_fs_devices(struct btrfs_fs_devices *fs_devices,
				fmode_t flags, void *holder)
{
	struct btrfs_device *device;
	struct btrfs_device *latest_dev = NULL;
	int ret = 0;

	flags |= FMODE_EXCL;

	list_for_each_entry(device, &fs_devices->devices, dev_list) {
		/* Just open everything we can; ignore failures here */
		if (btrfs_open_one_device(fs_devices, device, flags, holder))
			continue;

		if (!latest_dev ||
		    device->generation > latest_dev->generation)
			latest_dev = device;
	}
	if (fs_devices->open_devices == 0) {
		ret = -EINVAL;
		goto out;
	}
	fs_devices->opened = 1;
	fs_devices->latest_bdev = latest_dev->bdev;
	fs_devices->total_rw_bytes = 0;
out:
	return ret;
}

static int devid_cmp(void *priv, struct list_head *a, struct list_head *b)
{
	struct btrfs_device *dev1, *dev2;

	dev1 = list_entry(a, struct btrfs_device, dev_list);
	dev2 = list_entry(b, struct btrfs_device, dev_list);

	if (dev1->devid < dev2->devid)
		return -1;
	else if (dev1->devid > dev2->devid)
		return 1;
	return 0;
}

int btrfs_open_devices(struct btrfs_fs_devices *fs_devices,
		       fmode_t flags, void *holder)
{
	int ret;

	lockdep_assert_held(&uuid_mutex);

	mutex_lock(&fs_devices->device_list_mutex);
	if (fs_devices->opened) {
		fs_devices->opened++;
		ret = 0;
	} else {
		list_sort(NULL, &fs_devices->devices, devid_cmp);
		ret = open_fs_devices(fs_devices, flags, holder);
	}
	mutex_unlock(&fs_devices->device_list_mutex);

	return ret;
}

static void btrfs_release_disk_super(struct page *page)
{
	kunmap(page);
	put_page(page);
}

static int btrfs_read_disk_super(struct block_device *bdev, u64 bytenr,
				 struct page **page,
				 struct btrfs_super_block **disk_super)
{
	void *p;
	pgoff_t index;

	/* make sure our super fits in the device */
	if (bytenr + PAGE_SIZE >= i_size_read(bdev->bd_inode))
		return 1;

	/* make sure our super fits in the page */
	if (sizeof(**disk_super) > PAGE_SIZE)
		return 1;

	/* make sure our super doesn't straddle pages on disk */
	index = bytenr >> PAGE_SHIFT;
	if ((bytenr + sizeof(**disk_super) - 1) >> PAGE_SHIFT != index)
		return 1;

	/* pull in the page with our super */
	*page = read_cache_page_gfp(bdev->bd_inode->i_mapping,
				   index, GFP_KERNEL);

	if (IS_ERR_OR_NULL(*page))
		return 1;

	p = kmap(*page);

	/* align our pointer to the offset of the super block */
	*disk_super = p + offset_in_page(bytenr);

	if (btrfs_super_bytenr(*disk_super) != bytenr ||
	    btrfs_super_magic(*disk_super) != BTRFS_MAGIC) {
		btrfs_release_disk_super(*page);
		return 1;
	}

	if ((*disk_super)->label[0] &&
		(*disk_super)->label[BTRFS_LABEL_SIZE - 1])
		(*disk_super)->label[BTRFS_LABEL_SIZE - 1] = '\0';

	return 0;
}

int btrfs_forget_devices(const char *path)
{
	int ret;

	mutex_lock(&uuid_mutex);
	ret = btrfs_free_stale_devices(strlen(path) ? path : NULL, NULL);
	mutex_unlock(&uuid_mutex);

	return ret;
}

/*
 * Look for a btrfs signature on a device. This may be called out of the mount path
 * and we are not allowed to call set_blocksize during the scan. The superblock
 * is read via pagecache
 */
struct btrfs_device *btrfs_scan_one_device(const char *path, fmode_t flags,
					   void *holder)
{
	struct btrfs_super_block *disk_super;
	bool new_device_added = false;
	struct btrfs_device *device = NULL;
	struct block_device *bdev;
	struct page *page;
	u64 bytenr;

	lockdep_assert_held(&uuid_mutex);

	/*
	 * we would like to check all the supers, but that would make
	 * a btrfs mount succeed after a mkfs from a different FS.
	 * So, we need to add a special mount option to scan for
	 * later supers, using BTRFS_SUPER_MIRROR_MAX instead
	 */
	bytenr = btrfs_sb_offset(0);
	flags |= FMODE_EXCL;

	bdev = blkdev_get_by_path(path, flags, holder);
	if (IS_ERR(bdev))
		return ERR_CAST(bdev);

	if (btrfs_read_disk_super(bdev, bytenr, &page, &disk_super)) {
		device = ERR_PTR(-EINVAL);
		goto error_bdev_put;
	}

	device = device_list_add(path, disk_super, &new_device_added);
	if (!IS_ERR(device)) {
		if (new_device_added)
			btrfs_free_stale_devices(path, device);
	}

	btrfs_release_disk_super(page);

error_bdev_put:
	blkdev_put(bdev, flags);

	return device;
}

/*
 * Try to find a chunk that intersects [start, start + len] range and when one
 * such is found, record the end of it in *start
 */
static bool contains_pending_extent(struct btrfs_device *device, u64 *start,
				    u64 len)
{
	u64 physical_start, physical_end;

	lockdep_assert_held(&device->fs_info->chunk_mutex);

	if (!find_first_extent_bit(&device->alloc_state, *start,
				   &physical_start, &physical_end,
				   CHUNK_ALLOCATED, NULL)) {

		if (in_range(physical_start, *start, len) ||
		    in_range(*start, physical_start,
			     physical_end - physical_start)) {
			*start = physical_end + 1;
			return true;
		}
	}
	return false;
}


/*
 * find_free_dev_extent_start - find free space in the specified device
 * @device:	  the device which we search the free space in
 * @num_bytes:	  the size of the free space that we need
 * @search_start: the position from which to begin the search
 * @start:	  store the start of the free space.
 * @len:	  the size of the free space. that we find, or the size
 *		  of the max free space if we don't find suitable free space
 *
 * this uses a pretty simple search, the expectation is that it is
 * called very infrequently and that a given device has a small number
 * of extents
 *
 * @start is used to store the start of the free space if we find. But if we
 * don't find suitable free space, it will be used to store the start position
 * of the max free space.
 *
 * @len is used to store the size of the free space that we find.
 * But if we don't find suitable free space, it is used to store the size of
 * the max free space.
 *
 * NOTE: This function will search *commit* root of device tree, and does extra
 * check to ensure dev extents are not double allocated.
 * This makes the function safe to allocate dev extents but may not report
 * correct usable device space, as device extent freed in current transaction
 * is not reported as avaiable.
 */
static int find_free_dev_extent_start(struct btrfs_device *device,
				u64 num_bytes, u64 search_start, u64 *start,
				u64 *len)
{
	struct btrfs_fs_info *fs_info = device->fs_info;
	struct btrfs_root *root = fs_info->dev_root;
	struct btrfs_key key;
	struct btrfs_dev_extent *dev_extent;
	struct btrfs_path *path;
	u64 hole_size;
	u64 max_hole_start;
	u64 max_hole_size;
	u64 extent_end;
	u64 search_end = device->total_bytes;
	int ret;
	int slot;
	struct extent_buffer *l;

	/*
	 * We don't want to overwrite the superblock on the drive nor any area
	 * used by the boot loader (grub for example), so we make sure to start
	 * at an offset of at least 1MB.
	 */
	search_start = max_t(u64, search_start, SZ_1M);

	path = btrfs_alloc_path();
	if (!path)
		return -ENOMEM;

	max_hole_start = search_start;
	max_hole_size = 0;

again:
	if (search_start >= search_end ||
		test_bit(BTRFS_DEV_STATE_REPLACE_TGT, &device->dev_state)) {
		ret = -ENOSPC;
		goto out;
	}

	path->reada = READA_FORWARD;
	path->search_commit_root = 1;
	path->skip_locking = 1;

	key.objectid = device->devid;
	key.offset = search_start;
	key.type = BTRFS_DEV_EXTENT_KEY;

	ret = btrfs_search_slot(NULL, root, &key, path, 0, 0);
	if (ret < 0)
		goto out;
	if (ret > 0) {
		ret = btrfs_previous_item(root, path, key.objectid, key.type);
		if (ret < 0)
			goto out;
	}

	while (1) {
		l = path->nodes[0];
		slot = path->slots[0];
		if (slot >= btrfs_header_nritems(l)) {
			ret = btrfs_next_leaf(root, path);
			if (ret == 0)
				continue;
			if (ret < 0)
				goto out;

			break;
		}
		btrfs_item_key_to_cpu(l, &key, slot);

		if (key.objectid < device->devid)
			goto next;

		if (key.objectid > device->devid)
			break;

		if (key.type != BTRFS_DEV_EXTENT_KEY)
			goto next;

		if (key.offset > search_start) {
			hole_size = key.offset - search_start;

			/*
			 * Have to check before we set max_hole_start, otherwise
			 * we could end up sending back this offset anyway.
			 */
			if (contains_pending_extent(device, &search_start,
						    hole_size)) {
				if (key.offset >= search_start)
					hole_size = key.offset - search_start;
				else
					hole_size = 0;
			}

			if (hole_size > max_hole_size) {
				max_hole_start = search_start;
				max_hole_size = hole_size;
			}

			/*
			 * If this free space is greater than which we need,
			 * it must be the max free space that we have found
			 * until now, so max_hole_start must point to the start
			 * of this free space and the length of this free space
			 * is stored in max_hole_size. Thus, we return
			 * max_hole_start and max_hole_size and go back to the
			 * caller.
			 */
			if (hole_size >= num_bytes) {
				ret = 0;
				goto out;
			}
		}

		dev_extent = btrfs_item_ptr(l, slot, struct btrfs_dev_extent);
		extent_end = key.offset + btrfs_dev_extent_length(l,
								  dev_extent);
		if (extent_end > search_start)
			search_start = extent_end;
next:
		path->slots[0]++;
		cond_resched();
	}

	/*
	 * At this point, search_start should be the end of
	 * allocated dev extents, and when shrinking the device,
	 * search_end may be smaller than search_start.
	 */
	if (search_end > search_start) {
		hole_size = search_end - search_start;

		if (contains_pending_extent(device, &search_start, hole_size)) {
			btrfs_release_path(path);
			goto again;
		}

		if (hole_size > max_hole_size) {
			max_hole_start = search_start;
			max_hole_size = hole_size;
		}
	}

	/* See above. */
	if (max_hole_size < num_bytes)
		ret = -ENOSPC;
	else
		ret = 0;

out:
	btrfs_free_path(path);
	*start = max_hole_start;
	if (len)
		*len = max_hole_size;
	return ret;
}

int find_free_dev_extent(struct btrfs_device *device, u64 num_bytes,
			 u64 *start, u64 *len)
{
	/* FIXME use last free of some kind */
	return find_free_dev_extent_start(device, num_bytes, 0, start, len);
}

static int btrfs_free_dev_extent(struct btrfs_trans_handle *trans,
			  struct btrfs_device *device,
			  u64 start, u64 *dev_extent_len)
{
	struct btrfs_fs_info *fs_info = device->fs_info;
	struct btrfs_root *root = fs_info->dev_root;
	int ret;
	struct btrfs_path *path;
	struct btrfs_key key;
	struct btrfs_key found_key;
	struct extent_buffer *leaf = NULL;
	struct btrfs_dev_extent *extent = NULL;

	path = btrfs_alloc_path();
	if (!path)
		return -ENOMEM;

	key.objectid = device->devid;
	key.offset = start;
	key.type = BTRFS_DEV_EXTENT_KEY;
again:
	ret = btrfs_search_slot(trans, root, &key, path, -1, 1);
	if (ret > 0) {
		ret = btrfs_previous_item(root, path, key.objectid,
					  BTRFS_DEV_EXTENT_KEY);
		if (ret)
			goto out;
		leaf = path->nodes[0];
		btrfs_item_key_to_cpu(leaf, &found_key, path->slots[0]);
		extent = btrfs_item_ptr(leaf, path->slots[0],
					struct btrfs_dev_extent);
		BUG_ON(found_key.offset > start || found_key.offset +
		       btrfs_dev_extent_length(leaf, extent) < start);
		key = found_key;
		btrfs_release_path(path);
		goto again;
	} else if (ret == 0) {
		leaf = path->nodes[0];
		extent = btrfs_item_ptr(leaf, path->slots[0],
					struct btrfs_dev_extent);
	} else {
		btrfs_handle_fs_error(fs_info, ret, "Slot search failed");
		goto out;
	}

	*dev_extent_len = btrfs_dev_extent_length(leaf, extent);

	ret = btrfs_del_item(trans, root, path);
	if (ret) {
		btrfs_handle_fs_error(fs_info, ret,
				      "Failed to remove dev extent item");
	} else {
		set_bit(BTRFS_TRANS_HAVE_FREE_BGS, &trans->transaction->flags);
	}
out:
	btrfs_free_path(path);
	return ret;
}

static int btrfs_alloc_dev_extent(struct btrfs_trans_handle *trans,
				  struct btrfs_device *device,
				  u64 chunk_offset, u64 start, u64 num_bytes)
{
	int ret;
	struct btrfs_path *path;
	struct btrfs_fs_info *fs_info = device->fs_info;
	struct btrfs_root *root = fs_info->dev_root;
	struct btrfs_dev_extent *extent;
	struct extent_buffer *leaf;
	struct btrfs_key key;

	WARN_ON(!test_bit(BTRFS_DEV_STATE_IN_FS_METADATA, &device->dev_state));
	WARN_ON(test_bit(BTRFS_DEV_STATE_REPLACE_TGT, &device->dev_state));
	path = btrfs_alloc_path();
	if (!path)
		return -ENOMEM;

	key.objectid = device->devid;
	key.offset = start;
	key.type = BTRFS_DEV_EXTENT_KEY;
	ret = btrfs_insert_empty_item(trans, root, path, &key,
				      sizeof(*extent));
	if (ret)
		goto out;

	leaf = path->nodes[0];
	extent = btrfs_item_ptr(leaf, path->slots[0],
				struct btrfs_dev_extent);
	btrfs_set_dev_extent_chunk_tree(leaf, extent,
					BTRFS_CHUNK_TREE_OBJECTID);
	btrfs_set_dev_extent_chunk_objectid(leaf, extent,
					    BTRFS_FIRST_CHUNK_TREE_OBJECTID);
	btrfs_set_dev_extent_chunk_offset(leaf, extent, chunk_offset);

	btrfs_set_dev_extent_length(leaf, extent, num_bytes);
	btrfs_mark_buffer_dirty(leaf);
out:
	btrfs_free_path(path);
	return ret;
}

static u64 find_next_chunk(struct btrfs_fs_info *fs_info)
{
	struct extent_map_tree *em_tree;
	struct extent_map *em;
	struct rb_node *n;
	u64 ret = 0;

	em_tree = &fs_info->mapping_tree;
	read_lock(&em_tree->lock);
	n = rb_last(&em_tree->map.rb_root);
	if (n) {
		em = rb_entry(n, struct extent_map, rb_node);
		ret = em->start + em->len;
	}
	read_unlock(&em_tree->lock);

	return ret;
}

static noinline int find_next_devid(struct btrfs_fs_info *fs_info,
				    u64 *devid_ret)
{
	int ret;
	struct btrfs_key key;
	struct btrfs_key found_key;
	struct btrfs_path *path;

	path = btrfs_alloc_path();
	if (!path)
		return -ENOMEM;

	key.objectid = BTRFS_DEV_ITEMS_OBJECTID;
	key.type = BTRFS_DEV_ITEM_KEY;
	key.offset = (u64)-1;

	ret = btrfs_search_slot(NULL, fs_info->chunk_root, &key, path, 0, 0);
	if (ret < 0)
		goto error;

	if (ret == 0) {
		/* Corruption */
		btrfs_err(fs_info, "corrupted chunk tree devid -1 matched");
		ret = -EUCLEAN;
		goto error;
	}

	ret = btrfs_previous_item(fs_info->chunk_root, path,
				  BTRFS_DEV_ITEMS_OBJECTID,
				  BTRFS_DEV_ITEM_KEY);
	if (ret) {
		*devid_ret = 1;
	} else {
		btrfs_item_key_to_cpu(path->nodes[0], &found_key,
				      path->slots[0]);
		*devid_ret = found_key.offset + 1;
	}
	ret = 0;
error:
	btrfs_free_path(path);
	return ret;
}

/*
 * the device information is stored in the chunk root
 * the btrfs_device struct should be fully filled in
 */
static int btrfs_add_dev_item(struct btrfs_trans_handle *trans,
			    struct btrfs_device *device)
{
	int ret;
	struct btrfs_path *path;
	struct btrfs_dev_item *dev_item;
	struct extent_buffer *leaf;
	struct btrfs_key key;
	unsigned long ptr;

	path = btrfs_alloc_path();
	if (!path)
		return -ENOMEM;

	key.objectid = BTRFS_DEV_ITEMS_OBJECTID;
	key.type = BTRFS_DEV_ITEM_KEY;
	key.offset = device->devid;

	ret = btrfs_insert_empty_item(trans, trans->fs_info->chunk_root, path,
				      &key, sizeof(*dev_item));
	if (ret)
		goto out;

	leaf = path->nodes[0];
	dev_item = btrfs_item_ptr(leaf, path->slots[0], struct btrfs_dev_item);

	btrfs_set_device_id(leaf, dev_item, device->devid);
	btrfs_set_device_generation(leaf, dev_item, 0);
	btrfs_set_device_type(leaf, dev_item, device->type);
	btrfs_set_device_io_align(leaf, dev_item, device->io_align);
	btrfs_set_device_io_width(leaf, dev_item, device->io_width);
	btrfs_set_device_sector_size(leaf, dev_item, device->sector_size);
	btrfs_set_device_total_bytes(leaf, dev_item,
				     btrfs_device_get_disk_total_bytes(device));
	btrfs_set_device_bytes_used(leaf, dev_item,
				    btrfs_device_get_bytes_used(device));
	btrfs_set_device_group(leaf, dev_item, 0);
	btrfs_set_device_seek_speed(leaf, dev_item, 0);
	btrfs_set_device_bandwidth(leaf, dev_item, 0);
	btrfs_set_device_start_offset(leaf, dev_item, 0);

	ptr = btrfs_device_uuid(dev_item);
	write_extent_buffer(leaf, device->uuid, ptr, BTRFS_UUID_SIZE);
	ptr = btrfs_device_fsid(dev_item);
	write_extent_buffer(leaf, trans->fs_info->fs_devices->metadata_uuid,
			    ptr, BTRFS_FSID_SIZE);
	btrfs_mark_buffer_dirty(leaf);

	ret = 0;
out:
	btrfs_free_path(path);
	return ret;
}

/*
 * Function to update ctime/mtime for a given device path.
 * Mainly used for ctime/mtime based probe like libblkid.
 */
static void update_dev_time(const char *path_name)
{
	struct file *filp;

	filp = filp_open(path_name, O_RDWR, 0);
	if (IS_ERR(filp))
		return;
	file_update_time(filp);
	filp_close(filp, NULL);
}

static int btrfs_rm_dev_item(struct btrfs_device *device)
{
	struct btrfs_root *root = device->fs_info->chunk_root;
	int ret;
	struct btrfs_path *path;
	struct btrfs_key key;
	struct btrfs_trans_handle *trans;

	path = btrfs_alloc_path();
	if (!path)
		return -ENOMEM;

	trans = btrfs_start_transaction(root, 0);
	if (IS_ERR(trans)) {
		btrfs_free_path(path);
		return PTR_ERR(trans);
	}
	key.objectid = BTRFS_DEV_ITEMS_OBJECTID;
	key.type = BTRFS_DEV_ITEM_KEY;
	key.offset = device->devid;

	ret = btrfs_search_slot(trans, root, &key, path, -1, 1);
	if (ret) {
		if (ret > 0)
			ret = -ENOENT;
		btrfs_abort_transaction(trans, ret);
		btrfs_end_transaction(trans);
		goto out;
	}

	ret = btrfs_del_item(trans, root, path);
	if (ret) {
		btrfs_abort_transaction(trans, ret);
		btrfs_end_transaction(trans);
	}

out:
	btrfs_free_path(path);
	if (!ret)
		ret = btrfs_commit_transaction(trans);
	return ret;
}

/*
 * Verify that @num_devices satisfies the RAID profile constraints in the whole
 * filesystem. It's up to the caller to adjust that number regarding eg. device
 * replace.
 */
static int btrfs_check_raid_min_devices(struct btrfs_fs_info *fs_info,
		u64 num_devices)
{
	u64 all_avail;
	unsigned seq;
	int i;

	do {
		seq = read_seqbegin(&fs_info->profiles_lock);

		all_avail = fs_info->avail_data_alloc_bits |
			    fs_info->avail_system_alloc_bits |
			    fs_info->avail_metadata_alloc_bits;
	} while (read_seqretry(&fs_info->profiles_lock, seq));

	for (i = 0; i < BTRFS_NR_RAID_TYPES; i++) {
		if (!(all_avail & btrfs_raid_array[i].bg_flag))
			continue;

		if (num_devices < btrfs_raid_array[i].devs_min) {
			int ret = btrfs_raid_array[i].mindev_error;

			if (ret)
				return ret;
		}
	}

	return 0;
}

static struct btrfs_device * btrfs_find_next_active_device(
		struct btrfs_fs_devices *fs_devs, struct btrfs_device *device)
{
	struct btrfs_device *next_device;

	list_for_each_entry(next_device, &fs_devs->devices, dev_list) {
		if (next_device != device &&
		    !test_bit(BTRFS_DEV_STATE_MISSING, &next_device->dev_state)
		    && next_device->bdev)
			return next_device;
	}

	return NULL;
}

/*
 * Helper function to check if the given device is part of s_bdev / latest_bdev
 * and replace it with the provided or the next active device, in the context
 * where this function called, there should be always be another device (or
 * this_dev) which is active.
 */
void btrfs_assign_next_active_device(struct btrfs_device *device,
				     struct btrfs_device *this_dev)
{
	struct btrfs_fs_info *fs_info = device->fs_info;
	struct btrfs_device *next_device;

	if (this_dev)
		next_device = this_dev;
	else
		next_device = btrfs_find_next_active_device(fs_info->fs_devices,
								device);
	ASSERT(next_device);

	if (fs_info->sb->s_bdev &&
			(fs_info->sb->s_bdev == device->bdev))
		fs_info->sb->s_bdev = next_device->bdev;

	if (fs_info->fs_devices->latest_bdev == device->bdev)
		fs_info->fs_devices->latest_bdev = next_device->bdev;
}

/*
 * Return btrfs_fs_devices::num_devices excluding the device that's being
 * currently replaced.
 */
static u64 btrfs_num_devices(struct btrfs_fs_info *fs_info)
{
	u64 num_devices = fs_info->fs_devices->num_devices;

	down_read(&fs_info->dev_replace.rwsem);
	if (btrfs_dev_replace_is_ongoing(&fs_info->dev_replace)) {
		ASSERT(num_devices > 1);
		num_devices--;
	}
	up_read(&fs_info->dev_replace.rwsem);

	return num_devices;
}

int btrfs_rm_device(struct btrfs_fs_info *fs_info, const char *device_path,
		u64 devid)
{
	struct btrfs_device *device;
	struct btrfs_fs_devices *cur_devices;
	struct btrfs_fs_devices *fs_devices = fs_info->fs_devices;
	u64 num_devices;
	int ret = 0;

	mutex_lock(&uuid_mutex);

	num_devices = btrfs_num_devices(fs_info);

	ret = btrfs_check_raid_min_devices(fs_info, num_devices - 1);
	if (ret)
		goto out;

	device = btrfs_find_device_by_devspec(fs_info, devid, device_path);

	if (IS_ERR(device)) {
		if (PTR_ERR(device) == -ENOENT &&
		    strcmp(device_path, "missing") == 0)
			ret = BTRFS_ERROR_DEV_MISSING_NOT_FOUND;
		else
			ret = PTR_ERR(device);
		goto out;
	}

	if (btrfs_pinned_by_swapfile(fs_info, device)) {
		btrfs_warn_in_rcu(fs_info,
		  "cannot remove device %s (devid %llu) due to active swapfile",
				  rcu_str_deref(device->name), device->devid);
		ret = -ETXTBSY;
		goto out;
	}

	if (test_bit(BTRFS_DEV_STATE_REPLACE_TGT, &device->dev_state)) {
		ret = BTRFS_ERROR_DEV_TGT_REPLACE;
		goto out;
	}

	if (test_bit(BTRFS_DEV_STATE_WRITEABLE, &device->dev_state) &&
	    fs_info->fs_devices->rw_devices == 1) {
		ret = BTRFS_ERROR_DEV_ONLY_WRITABLE;
		goto out;
	}

	if (test_bit(BTRFS_DEV_STATE_WRITEABLE, &device->dev_state)) {
		mutex_lock(&fs_info->chunk_mutex);
		list_del_init(&device->dev_alloc_list);
		device->fs_devices->rw_devices--;
		mutex_unlock(&fs_info->chunk_mutex);
	}

	mutex_unlock(&uuid_mutex);
	ret = btrfs_shrink_device(device, 0);
	mutex_lock(&uuid_mutex);
	if (ret)
		goto error_undo;

	/*
	 * TODO: the superblock still includes this device in its num_devices
	 * counter although write_all_supers() is not locked out. This
	 * could give a filesystem state which requires a degraded mount.
	 */
	ret = btrfs_rm_dev_item(device);
	if (ret)
		goto error_undo;

	clear_bit(BTRFS_DEV_STATE_IN_FS_METADATA, &device->dev_state);
	btrfs_scrub_cancel_dev(device);

	/*
	 * the device list mutex makes sure that we don't change
	 * the device list while someone else is writing out all
	 * the device supers. Whoever is writing all supers, should
	 * lock the device list mutex before getting the number of
	 * devices in the super block (super_copy). Conversely,
	 * whoever updates the number of devices in the super block
	 * (super_copy) should hold the device list mutex.
	 */

	/*
	 * In normal cases the cur_devices == fs_devices. But in case
	 * of deleting a seed device, the cur_devices should point to
	 * its own fs_devices listed under the fs_devices->seed.
	 */
	cur_devices = device->fs_devices;
	mutex_lock(&fs_devices->device_list_mutex);
	list_del_rcu(&device->dev_list);

	cur_devices->num_devices--;
	cur_devices->total_devices--;
	/* Update total_devices of the parent fs_devices if it's seed */
	if (cur_devices != fs_devices)
		fs_devices->total_devices--;

	if (test_bit(BTRFS_DEV_STATE_MISSING, &device->dev_state))
		cur_devices->missing_devices--;

	btrfs_assign_next_active_device(device, NULL);

	if (device->bdev) {
		cur_devices->open_devices--;
		/* remove sysfs entry */
		btrfs_sysfs_rm_device_link(fs_devices, device);
	}

	num_devices = btrfs_super_num_devices(fs_info->super_copy) - 1;
	btrfs_set_super_num_devices(fs_info->super_copy, num_devices);
	mutex_unlock(&fs_devices->device_list_mutex);

	/*
	 * at this point, the device is zero sized and detached from
	 * the devices list.  All that's left is to zero out the old
	 * supers and free the device.
	 */
	if (test_bit(BTRFS_DEV_STATE_WRITEABLE, &device->dev_state))
		btrfs_scratch_superblocks(device->bdev, device->name->str);

	btrfs_close_bdev(device);
	synchronize_rcu();
	btrfs_free_device(device);

	if (cur_devices->open_devices == 0) {
		while (fs_devices) {
			if (fs_devices->seed == cur_devices) {
				fs_devices->seed = cur_devices->seed;
				break;
			}
			fs_devices = fs_devices->seed;
		}
		cur_devices->seed = NULL;
		close_fs_devices(cur_devices);
		free_fs_devices(cur_devices);
	}

out:
	mutex_unlock(&uuid_mutex);
	return ret;

error_undo:
	if (test_bit(BTRFS_DEV_STATE_WRITEABLE, &device->dev_state)) {
		mutex_lock(&fs_info->chunk_mutex);
		list_add(&device->dev_alloc_list,
			 &fs_devices->alloc_list);
		device->fs_devices->rw_devices++;
		mutex_unlock(&fs_info->chunk_mutex);
	}
	goto out;
}

void btrfs_rm_dev_replace_remove_srcdev(struct btrfs_device *srcdev)
{
	struct btrfs_fs_devices *fs_devices;

	lockdep_assert_held(&srcdev->fs_info->fs_devices->device_list_mutex);

	/*
	 * in case of fs with no seed, srcdev->fs_devices will point
	 * to fs_devices of fs_info. However when the dev being replaced is
	 * a seed dev it will point to the seed's local fs_devices. In short
	 * srcdev will have its correct fs_devices in both the cases.
	 */
	fs_devices = srcdev->fs_devices;

	list_del_rcu(&srcdev->dev_list);
	list_del(&srcdev->dev_alloc_list);
	fs_devices->num_devices--;
	if (test_bit(BTRFS_DEV_STATE_MISSING, &srcdev->dev_state))
		fs_devices->missing_devices--;

	if (test_bit(BTRFS_DEV_STATE_WRITEABLE, &srcdev->dev_state))
		fs_devices->rw_devices--;

	if (srcdev->bdev)
		fs_devices->open_devices--;
}

void btrfs_rm_dev_replace_free_srcdev(struct btrfs_device *srcdev)
{
	struct btrfs_fs_info *fs_info = srcdev->fs_info;
	struct btrfs_fs_devices *fs_devices = srcdev->fs_devices;

	if (test_bit(BTRFS_DEV_STATE_WRITEABLE, &srcdev->dev_state)) {
		/* zero out the old super if it is writable */
		btrfs_scratch_superblocks(srcdev->bdev, srcdev->name->str);
	}

	btrfs_close_bdev(srcdev);
	synchronize_rcu();
	btrfs_free_device(srcdev);

	/* if this is no devs we rather delete the fs_devices */
	if (!fs_devices->num_devices) {
		struct btrfs_fs_devices *tmp_fs_devices;

		/*
		 * On a mounted FS, num_devices can't be zero unless it's a
		 * seed. In case of a seed device being replaced, the replace
		 * target added to the sprout FS, so there will be no more
		 * device left under the seed FS.
		 */
		ASSERT(fs_devices->seeding);

		tmp_fs_devices = fs_info->fs_devices;
		while (tmp_fs_devices) {
			if (tmp_fs_devices->seed == fs_devices) {
				tmp_fs_devices->seed = fs_devices->seed;
				break;
			}
			tmp_fs_devices = tmp_fs_devices->seed;
		}
		fs_devices->seed = NULL;
		close_fs_devices(fs_devices);
		free_fs_devices(fs_devices);
	}
}

void btrfs_destroy_dev_replace_tgtdev(struct btrfs_device *tgtdev)
{
	struct btrfs_fs_devices *fs_devices = tgtdev->fs_info->fs_devices;

	WARN_ON(!tgtdev);
	mutex_lock(&fs_devices->device_list_mutex);

	btrfs_sysfs_rm_device_link(fs_devices, tgtdev);

	if (tgtdev->bdev)
		fs_devices->open_devices--;

	fs_devices->num_devices--;

	btrfs_assign_next_active_device(tgtdev, NULL);

	list_del_rcu(&tgtdev->dev_list);

	mutex_unlock(&fs_devices->device_list_mutex);

	/*
	 * The update_dev_time() with in btrfs_scratch_superblocks()
	 * may lead to a call to btrfs_show_devname() which will try
	 * to hold device_list_mutex. And here this device
	 * is already out of device list, so we don't have to hold
	 * the device_list_mutex lock.
	 */
	btrfs_scratch_superblocks(tgtdev->bdev, tgtdev->name->str);

	btrfs_close_bdev(tgtdev);
	synchronize_rcu();
	btrfs_free_device(tgtdev);
}

static struct btrfs_device *btrfs_find_device_by_path(
		struct btrfs_fs_info *fs_info, const char *device_path)
{
	int ret = 0;
	struct btrfs_super_block *disk_super;
	u64 devid;
	u8 *dev_uuid;
	struct block_device *bdev;
	struct buffer_head *bh;
	struct btrfs_device *device;

	ret = btrfs_get_bdev_and_sb(device_path, FMODE_READ,
				    fs_info->bdev_holder, 0, &bdev, &bh);
	if (ret)
		return ERR_PTR(ret);
	disk_super = (struct btrfs_super_block *)bh->b_data;
	devid = btrfs_stack_device_id(&disk_super->dev_item);
	dev_uuid = disk_super->dev_item.uuid;
	if (btrfs_fs_incompat(fs_info, METADATA_UUID))
		device = btrfs_find_device(fs_info->fs_devices, devid, dev_uuid,
					   disk_super->metadata_uuid, true);
	else
		device = btrfs_find_device(fs_info->fs_devices, devid, dev_uuid,
					   disk_super->fsid, true);

	brelse(bh);
	if (!device)
		device = ERR_PTR(-ENOENT);
	blkdev_put(bdev, FMODE_READ);
	return device;
}

/*
 * Lookup a device given by device id, or the path if the id is 0.
 */
struct btrfs_device *btrfs_find_device_by_devspec(
		struct btrfs_fs_info *fs_info, u64 devid,
		const char *device_path)
{
	struct btrfs_device *device;

	if (devid) {
		device = btrfs_find_device(fs_info->fs_devices, devid, NULL,
					   NULL, true);
		if (!device)
			return ERR_PTR(-ENOENT);
		return device;
	}

	if (!device_path || !device_path[0])
		return ERR_PTR(-EINVAL);

	if (strcmp(device_path, "missing") == 0) {
		/* Find first missing device */
		list_for_each_entry(device, &fs_info->fs_devices->devices,
				    dev_list) {
			if (test_bit(BTRFS_DEV_STATE_IN_FS_METADATA,
				     &device->dev_state) && !device->bdev)
				return device;
		}
		return ERR_PTR(-ENOENT);
	}

	return btrfs_find_device_by_path(fs_info, device_path);
}

/*
 * does all the dirty work required for changing file system's UUID.
 */
static int btrfs_prepare_sprout(struct btrfs_fs_info *fs_info)
{
	struct btrfs_fs_devices *fs_devices = fs_info->fs_devices;
	struct btrfs_fs_devices *old_devices;
	struct btrfs_fs_devices *seed_devices;
	struct btrfs_super_block *disk_super = fs_info->super_copy;
	struct btrfs_device *device;
	u64 super_flags;

	lockdep_assert_held(&uuid_mutex);
	if (!fs_devices->seeding)
		return -EINVAL;

	seed_devices = alloc_fs_devices(NULL, NULL);
	if (IS_ERR(seed_devices))
		return PTR_ERR(seed_devices);

	old_devices = clone_fs_devices(fs_devices);
	if (IS_ERR(old_devices)) {
		kfree(seed_devices);
		return PTR_ERR(old_devices);
	}

	list_add(&old_devices->fs_list, &fs_uuids);

	memcpy(seed_devices, fs_devices, sizeof(*seed_devices));
	seed_devices->opened = 1;
	INIT_LIST_HEAD(&seed_devices->devices);
	INIT_LIST_HEAD(&seed_devices->alloc_list);
	mutex_init(&seed_devices->device_list_mutex);

	mutex_lock(&fs_devices->device_list_mutex);
	list_splice_init_rcu(&fs_devices->devices, &seed_devices->devices,
			      synchronize_rcu);
	list_for_each_entry(device, &seed_devices->devices, dev_list)
		device->fs_devices = seed_devices;

	mutex_lock(&fs_info->chunk_mutex);
	list_splice_init(&fs_devices->alloc_list, &seed_devices->alloc_list);
	mutex_unlock(&fs_info->chunk_mutex);

	fs_devices->seeding = 0;
	fs_devices->num_devices = 0;
	fs_devices->open_devices = 0;
	fs_devices->missing_devices = 0;
	fs_devices->rotating = 0;
	fs_devices->seed = seed_devices;

	generate_random_uuid(fs_devices->fsid);
	memcpy(fs_devices->metadata_uuid, fs_devices->fsid, BTRFS_FSID_SIZE);
	memcpy(disk_super->fsid, fs_devices->fsid, BTRFS_FSID_SIZE);
	mutex_unlock(&fs_devices->device_list_mutex);

	super_flags = btrfs_super_flags(disk_super) &
		      ~BTRFS_SUPER_FLAG_SEEDING;
	btrfs_set_super_flags(disk_super, super_flags);

	return 0;
}

/*
 * Store the expected generation for seed devices in device items.
 */
static int btrfs_finish_sprout(struct btrfs_trans_handle *trans)
{
	struct btrfs_fs_info *fs_info = trans->fs_info;
	struct btrfs_root *root = fs_info->chunk_root;
	struct btrfs_path *path;
	struct extent_buffer *leaf;
	struct btrfs_dev_item *dev_item;
	struct btrfs_device *device;
	struct btrfs_key key;
	u8 fs_uuid[BTRFS_FSID_SIZE];
	u8 dev_uuid[BTRFS_UUID_SIZE];
	u64 devid;
	int ret;

	path = btrfs_alloc_path();
	if (!path)
		return -ENOMEM;

	key.objectid = BTRFS_DEV_ITEMS_OBJECTID;
	key.offset = 0;
	key.type = BTRFS_DEV_ITEM_KEY;

	while (1) {
		ret = btrfs_search_slot(trans, root, &key, path, 0, 1);
		if (ret < 0)
			goto error;

		leaf = path->nodes[0];
next_slot:
		if (path->slots[0] >= btrfs_header_nritems(leaf)) {
			ret = btrfs_next_leaf(root, path);
			if (ret > 0)
				break;
			if (ret < 0)
				goto error;
			leaf = path->nodes[0];
			btrfs_item_key_to_cpu(leaf, &key, path->slots[0]);
			btrfs_release_path(path);
			continue;
		}

		btrfs_item_key_to_cpu(leaf, &key, path->slots[0]);
		if (key.objectid != BTRFS_DEV_ITEMS_OBJECTID ||
		    key.type != BTRFS_DEV_ITEM_KEY)
			break;

		dev_item = btrfs_item_ptr(leaf, path->slots[0],
					  struct btrfs_dev_item);
		devid = btrfs_device_id(leaf, dev_item);
		read_extent_buffer(leaf, dev_uuid, btrfs_device_uuid(dev_item),
				   BTRFS_UUID_SIZE);
		read_extent_buffer(leaf, fs_uuid, btrfs_device_fsid(dev_item),
				   BTRFS_FSID_SIZE);
		device = btrfs_find_device(fs_info->fs_devices, devid, dev_uuid,
					   fs_uuid, true);
		BUG_ON(!device); /* Logic error */

		if (device->fs_devices->seeding) {
			btrfs_set_device_generation(leaf, dev_item,
						    device->generation);
			btrfs_mark_buffer_dirty(leaf);
		}

		path->slots[0]++;
		goto next_slot;
	}
	ret = 0;
error:
	btrfs_free_path(path);
	return ret;
}

int btrfs_init_new_device(struct btrfs_fs_info *fs_info, const char *device_path)
{
	struct btrfs_root *root = fs_info->dev_root;
	struct request_queue *q;
	struct btrfs_trans_handle *trans;
	struct btrfs_device *device;
	struct block_device *bdev;
	struct super_block *sb = fs_info->sb;
	struct rcu_string *name;
	struct btrfs_fs_devices *fs_devices = fs_info->fs_devices;
	u64 orig_super_total_bytes;
	u64 orig_super_num_devices;
	int seeding_dev = 0;
	int ret = 0;
	bool unlocked = false;

	if (sb_rdonly(sb) && !fs_devices->seeding)
		return -EROFS;

	bdev = blkdev_get_by_path(device_path, FMODE_WRITE | FMODE_EXCL,
				  fs_info->bdev_holder);
	if (IS_ERR(bdev))
		return PTR_ERR(bdev);

	if (fs_devices->seeding) {
		seeding_dev = 1;
		down_write(&sb->s_umount);
		mutex_lock(&uuid_mutex);
	}

	filemap_write_and_wait(bdev->bd_inode->i_mapping);

	mutex_lock(&fs_devices->device_list_mutex);
	list_for_each_entry(device, &fs_devices->devices, dev_list) {
		if (device->bdev == bdev) {
			ret = -EEXIST;
			mutex_unlock(
				&fs_devices->device_list_mutex);
			goto error;
		}
	}
	mutex_unlock(&fs_devices->device_list_mutex);

	device = btrfs_alloc_device(fs_info, NULL, NULL);
	if (IS_ERR(device)) {
		/* we can safely leave the fs_devices entry around */
		ret = PTR_ERR(device);
		goto error;
	}

	name = rcu_string_strdup(device_path, GFP_KERNEL);
	if (!name) {
		ret = -ENOMEM;
		goto error_free_device;
	}
	rcu_assign_pointer(device->name, name);

	trans = btrfs_start_transaction(root, 0);
	if (IS_ERR(trans)) {
		ret = PTR_ERR(trans);
		goto error_free_device;
	}

	q = bdev_get_queue(bdev);
	set_bit(BTRFS_DEV_STATE_WRITEABLE, &device->dev_state);
	device->generation = trans->transid;
	device->io_width = fs_info->sectorsize;
	device->io_align = fs_info->sectorsize;
	device->sector_size = fs_info->sectorsize;
	device->total_bytes = round_down(i_size_read(bdev->bd_inode),
					 fs_info->sectorsize);
	device->disk_total_bytes = device->total_bytes;
	device->commit_total_bytes = device->total_bytes;
	device->fs_info = fs_info;
	device->bdev = bdev;
	set_bit(BTRFS_DEV_STATE_IN_FS_METADATA, &device->dev_state);
	clear_bit(BTRFS_DEV_STATE_REPLACE_TGT, &device->dev_state);
	device->mode = FMODE_EXCL;
	device->dev_stats_valid = 1;
	set_blocksize(device->bdev, BTRFS_BDEV_BLOCKSIZE);

	if (seeding_dev) {
		sb->s_flags &= ~SB_RDONLY;
		ret = btrfs_prepare_sprout(fs_info);
		if (ret) {
			btrfs_abort_transaction(trans, ret);
			goto error_trans;
		}
	}

	device->fs_devices = fs_devices;

	mutex_lock(&fs_devices->device_list_mutex);
	mutex_lock(&fs_info->chunk_mutex);
	list_add_rcu(&device->dev_list, &fs_devices->devices);
	list_add(&device->dev_alloc_list, &fs_devices->alloc_list);
	fs_devices->num_devices++;
	fs_devices->open_devices++;
	fs_devices->rw_devices++;
	fs_devices->total_devices++;
	fs_devices->total_rw_bytes += device->total_bytes;

	atomic64_add(device->total_bytes, &fs_info->free_chunk_space);

	if (!blk_queue_nonrot(q))
		fs_devices->rotating = 1;

	orig_super_total_bytes = btrfs_super_total_bytes(fs_info->super_copy);
	btrfs_set_super_total_bytes(fs_info->super_copy,
		round_down(orig_super_total_bytes + device->total_bytes,
			   fs_info->sectorsize));

	orig_super_num_devices = btrfs_super_num_devices(fs_info->super_copy);
	btrfs_set_super_num_devices(fs_info->super_copy,
				    orig_super_num_devices + 1);

	/* add sysfs device entry */
	btrfs_sysfs_add_device_link(fs_devices, device);

	/*
	 * we've got more storage, clear any full flags on the space
	 * infos
	 */
	btrfs_clear_space_info_full(fs_info);

	mutex_unlock(&fs_info->chunk_mutex);
	mutex_unlock(&fs_devices->device_list_mutex);

	if (seeding_dev) {
		mutex_lock(&fs_info->chunk_mutex);
		ret = init_first_rw_device(trans);
		mutex_unlock(&fs_info->chunk_mutex);
		if (ret) {
			btrfs_abort_transaction(trans, ret);
			goto error_sysfs;
		}
	}

	ret = btrfs_add_dev_item(trans, device);
	if (ret) {
		btrfs_abort_transaction(trans, ret);
		goto error_sysfs;
	}

	if (seeding_dev) {
		ret = btrfs_finish_sprout(trans);
		if (ret) {
			btrfs_abort_transaction(trans, ret);
			goto error_sysfs;
		}

		btrfs_sysfs_update_sprout_fsid(fs_devices,
				fs_info->fs_devices->fsid);
	}

	ret = btrfs_commit_transaction(trans);

	if (seeding_dev) {
		mutex_unlock(&uuid_mutex);
		up_write(&sb->s_umount);
		unlocked = true;

		if (ret) /* transaction commit */
			return ret;

		ret = btrfs_relocate_sys_chunks(fs_info);
		if (ret < 0)
			btrfs_handle_fs_error(fs_info, ret,
				    "Failed to relocate sys chunks after device initialization. This can be fixed using the \"btrfs balance\" command.");
		trans = btrfs_attach_transaction(root);
		if (IS_ERR(trans)) {
			if (PTR_ERR(trans) == -ENOENT)
				return 0;
			ret = PTR_ERR(trans);
			trans = NULL;
			goto error_sysfs;
		}
		ret = btrfs_commit_transaction(trans);
	}

	/* Update ctime/mtime for libblkid */
	update_dev_time(device_path);
	return ret;

error_sysfs:
	btrfs_sysfs_rm_device_link(fs_devices, device);
	mutex_lock(&fs_info->fs_devices->device_list_mutex);
	mutex_lock(&fs_info->chunk_mutex);
	list_del_rcu(&device->dev_list);
	list_del(&device->dev_alloc_list);
	fs_info->fs_devices->num_devices--;
	fs_info->fs_devices->open_devices--;
	fs_info->fs_devices->rw_devices--;
	fs_info->fs_devices->total_devices--;
	fs_info->fs_devices->total_rw_bytes -= device->total_bytes;
	atomic64_sub(device->total_bytes, &fs_info->free_chunk_space);
	btrfs_set_super_total_bytes(fs_info->super_copy,
				    orig_super_total_bytes);
	btrfs_set_super_num_devices(fs_info->super_copy,
				    orig_super_num_devices);
	mutex_unlock(&fs_info->chunk_mutex);
	mutex_unlock(&fs_info->fs_devices->device_list_mutex);
error_trans:
	if (seeding_dev)
		sb->s_flags |= SB_RDONLY;
	if (trans)
		btrfs_end_transaction(trans);
error_free_device:
	btrfs_free_device(device);
error:
	blkdev_put(bdev, FMODE_EXCL);
	if (seeding_dev && !unlocked) {
		mutex_unlock(&uuid_mutex);
		up_write(&sb->s_umount);
	}
	return ret;
}

static noinline int btrfs_update_device(struct btrfs_trans_handle *trans,
					struct btrfs_device *device)
{
	int ret;
	struct btrfs_path *path;
	struct btrfs_root *root = device->fs_info->chunk_root;
	struct btrfs_dev_item *dev_item;
	struct extent_buffer *leaf;
	struct btrfs_key key;

	path = btrfs_alloc_path();
	if (!path)
		return -ENOMEM;

	key.objectid = BTRFS_DEV_ITEMS_OBJECTID;
	key.type = BTRFS_DEV_ITEM_KEY;
	key.offset = device->devid;

	ret = btrfs_search_slot(trans, root, &key, path, 0, 1);
	if (ret < 0)
		goto out;

	if (ret > 0) {
		ret = -ENOENT;
		goto out;
	}

	leaf = path->nodes[0];
	dev_item = btrfs_item_ptr(leaf, path->slots[0], struct btrfs_dev_item);

	btrfs_set_device_id(leaf, dev_item, device->devid);
	btrfs_set_device_type(leaf, dev_item, device->type);
	btrfs_set_device_io_align(leaf, dev_item, device->io_align);
	btrfs_set_device_io_width(leaf, dev_item, device->io_width);
	btrfs_set_device_sector_size(leaf, dev_item, device->sector_size);
	btrfs_set_device_total_bytes(leaf, dev_item,
				     btrfs_device_get_disk_total_bytes(device));
	btrfs_set_device_bytes_used(leaf, dev_item,
				    btrfs_device_get_bytes_used(device));
	btrfs_mark_buffer_dirty(leaf);

out:
	btrfs_free_path(path);
	return ret;
}

int btrfs_grow_device(struct btrfs_trans_handle *trans,
		      struct btrfs_device *device, u64 new_size)
{
	struct btrfs_fs_info *fs_info = device->fs_info;
	struct btrfs_super_block *super_copy = fs_info->super_copy;
	u64 old_total;
	u64 diff;

	if (!test_bit(BTRFS_DEV_STATE_WRITEABLE, &device->dev_state))
		return -EACCES;

	new_size = round_down(new_size, fs_info->sectorsize);

	mutex_lock(&fs_info->chunk_mutex);
	old_total = btrfs_super_total_bytes(super_copy);
	diff = round_down(new_size - device->total_bytes, fs_info->sectorsize);

	if (new_size <= device->total_bytes ||
	    test_bit(BTRFS_DEV_STATE_REPLACE_TGT, &device->dev_state)) {
		mutex_unlock(&fs_info->chunk_mutex);
		return -EINVAL;
	}

	btrfs_set_super_total_bytes(super_copy,
			round_down(old_total + diff, fs_info->sectorsize));
	device->fs_devices->total_rw_bytes += diff;

	btrfs_device_set_total_bytes(device, new_size);
	btrfs_device_set_disk_total_bytes(device, new_size);
	btrfs_clear_space_info_full(device->fs_info);
	if (list_empty(&device->post_commit_list))
		list_add_tail(&device->post_commit_list,
			      &trans->transaction->dev_update_list);
	mutex_unlock(&fs_info->chunk_mutex);

	return btrfs_update_device(trans, device);
}

static int btrfs_free_chunk(struct btrfs_trans_handle *trans, u64 chunk_offset)
{
	struct btrfs_fs_info *fs_info = trans->fs_info;
	struct btrfs_root *root = fs_info->chunk_root;
	int ret;
	struct btrfs_path *path;
	struct btrfs_key key;

	path = btrfs_alloc_path();
	if (!path)
		return -ENOMEM;

	key.objectid = BTRFS_FIRST_CHUNK_TREE_OBJECTID;
	key.offset = chunk_offset;
	key.type = BTRFS_CHUNK_ITEM_KEY;

	ret = btrfs_search_slot(trans, root, &key, path, -1, 1);
	if (ret < 0)
		goto out;
	else if (ret > 0) { /* Logic error or corruption */
		btrfs_handle_fs_error(fs_info, -ENOENT,
				      "Failed lookup while freeing chunk.");
		ret = -ENOENT;
		goto out;
	}

	ret = btrfs_del_item(trans, root, path);
	if (ret < 0)
		btrfs_handle_fs_error(fs_info, ret,
				      "Failed to delete chunk item.");
out:
	btrfs_free_path(path);
	return ret;
}

static int btrfs_del_sys_chunk(struct btrfs_fs_info *fs_info, u64 chunk_offset)
{
	struct btrfs_super_block *super_copy = fs_info->super_copy;
	struct btrfs_disk_key *disk_key;
	struct btrfs_chunk *chunk;
	u8 *ptr;
	int ret = 0;
	u32 num_stripes;
	u32 array_size;
	u32 len = 0;
	u32 cur;
	struct btrfs_key key;

	mutex_lock(&fs_info->chunk_mutex);
	array_size = btrfs_super_sys_array_size(super_copy);

	ptr = super_copy->sys_chunk_array;
	cur = 0;

	while (cur < array_size) {
		disk_key = (struct btrfs_disk_key *)ptr;
		btrfs_disk_key_to_cpu(&key, disk_key);

		len = sizeof(*disk_key);

		if (key.type == BTRFS_CHUNK_ITEM_KEY) {
			chunk = (struct btrfs_chunk *)(ptr + len);
			num_stripes = btrfs_stack_chunk_num_stripes(chunk);
			len += btrfs_chunk_item_size(num_stripes);
		} else {
			ret = -EIO;
			break;
		}
		if (key.objectid == BTRFS_FIRST_CHUNK_TREE_OBJECTID &&
		    key.offset == chunk_offset) {
			memmove(ptr, ptr + len, array_size - (cur + len));
			array_size -= len;
			btrfs_set_super_sys_array_size(super_copy, array_size);
		} else {
			ptr += len;
			cur += len;
		}
	}
	mutex_unlock(&fs_info->chunk_mutex);
	return ret;
}

/*
 * btrfs_get_chunk_map() - Find the mapping containing the given logical extent.
 * @logical: Logical block offset in bytes.
 * @length: Length of extent in bytes.
 *
 * Return: Chunk mapping or ERR_PTR.
 */
struct extent_map *btrfs_get_chunk_map(struct btrfs_fs_info *fs_info,
				       u64 logical, u64 length)
{
	struct extent_map_tree *em_tree;
	struct extent_map *em;

	em_tree = &fs_info->mapping_tree;
	read_lock(&em_tree->lock);
	em = lookup_extent_mapping(em_tree, logical, length);
	read_unlock(&em_tree->lock);

	if (!em) {
		btrfs_crit(fs_info, "unable to find logical %llu length %llu",
			   logical, length);
		return ERR_PTR(-EINVAL);
	}

	if (em->start > logical || em->start + em->len < logical) {
		btrfs_crit(fs_info,
			   "found a bad mapping, wanted %llu-%llu, found %llu-%llu",
			   logical, length, em->start, em->start + em->len);
		free_extent_map(em);
		return ERR_PTR(-EINVAL);
	}

	/* callers are responsible for dropping em's ref. */
	return em;
}

int btrfs_remove_chunk(struct btrfs_trans_handle *trans, u64 chunk_offset)
{
	struct btrfs_fs_info *fs_info = trans->fs_info;
	struct extent_map *em;
	struct map_lookup *map;
	u64 dev_extent_len = 0;
	int i, ret = 0;
	struct btrfs_fs_devices *fs_devices = fs_info->fs_devices;

	em = btrfs_get_chunk_map(fs_info, chunk_offset, 1);
	if (IS_ERR(em)) {
		/*
		 * This is a logic error, but we don't want to just rely on the
		 * user having built with ASSERT enabled, so if ASSERT doesn't
		 * do anything we still error out.
		 */
		ASSERT(0);
		return PTR_ERR(em);
	}
	map = em->map_lookup;
	mutex_lock(&fs_info->chunk_mutex);
	check_system_chunk(trans, map->type);
	mutex_unlock(&fs_info->chunk_mutex);

	/*
	 * Take the device list mutex to prevent races with the final phase of
	 * a device replace operation that replaces the device object associated
	 * with map stripes (dev-replace.c:btrfs_dev_replace_finishing()).
	 */
	mutex_lock(&fs_devices->device_list_mutex);
	for (i = 0; i < map->num_stripes; i++) {
		struct btrfs_device *device = map->stripes[i].dev;
		ret = btrfs_free_dev_extent(trans, device,
					    map->stripes[i].physical,
					    &dev_extent_len);
		if (ret) {
			mutex_unlock(&fs_devices->device_list_mutex);
			btrfs_abort_transaction(trans, ret);
			goto out;
		}

		if (device->bytes_used > 0) {
			mutex_lock(&fs_info->chunk_mutex);
			btrfs_device_set_bytes_used(device,
					device->bytes_used - dev_extent_len);
			atomic64_add(dev_extent_len, &fs_info->free_chunk_space);
			btrfs_clear_space_info_full(fs_info);
			mutex_unlock(&fs_info->chunk_mutex);
		}

		ret = btrfs_update_device(trans, device);
		if (ret) {
			mutex_unlock(&fs_devices->device_list_mutex);
			btrfs_abort_transaction(trans, ret);
			goto out;
		}
	}
	mutex_unlock(&fs_devices->device_list_mutex);

	ret = btrfs_free_chunk(trans, chunk_offset);
	if (ret) {
		btrfs_abort_transaction(trans, ret);
		goto out;
	}

	trace_btrfs_chunk_free(fs_info, map, chunk_offset, em->len);

	if (map->type & BTRFS_BLOCK_GROUP_SYSTEM) {
		ret = btrfs_del_sys_chunk(fs_info, chunk_offset);
		if (ret) {
			btrfs_abort_transaction(trans, ret);
			goto out;
		}
	}

	ret = btrfs_remove_block_group(trans, chunk_offset, em);
	if (ret) {
		btrfs_abort_transaction(trans, ret);
		goto out;
	}

out:
	/* once for us */
	free_extent_map(em);
	return ret;
}

static int btrfs_relocate_chunk(struct btrfs_fs_info *fs_info, u64 chunk_offset)
{
	struct btrfs_root *root = fs_info->chunk_root;
	struct btrfs_trans_handle *trans;
	int ret;

	/*
	 * Prevent races with automatic removal of unused block groups.
	 * After we relocate and before we remove the chunk with offset
	 * chunk_offset, automatic removal of the block group can kick in,
	 * resulting in a failure when calling btrfs_remove_chunk() below.
	 *
	 * Make sure to acquire this mutex before doing a tree search (dev
	 * or chunk trees) to find chunks. Otherwise the cleaner kthread might
	 * call btrfs_remove_chunk() (through btrfs_delete_unused_bgs()) after
	 * we release the path used to search the chunk/dev tree and before
	 * the current task acquires this mutex and calls us.
	 */
	lockdep_assert_held(&fs_info->delete_unused_bgs_mutex);

	/* step one, relocate all the extents inside this chunk */
	btrfs_scrub_pause(fs_info);
	ret = btrfs_relocate_block_group(fs_info, chunk_offset);
	btrfs_scrub_continue(fs_info);
	if (ret)
		return ret;

	trans = btrfs_start_trans_remove_block_group(root->fs_info,
						     chunk_offset);
	if (IS_ERR(trans)) {
		ret = PTR_ERR(trans);
		btrfs_handle_fs_error(root->fs_info, ret, NULL);
		return ret;
	}

	/*
	 * step two, delete the device extents and the
	 * chunk tree entries
	 */
	ret = btrfs_remove_chunk(trans, chunk_offset);
	btrfs_end_transaction(trans);
	return ret;
}

static int btrfs_relocate_sys_chunks(struct btrfs_fs_info *fs_info)
{
	struct btrfs_root *chunk_root = fs_info->chunk_root;
	struct btrfs_path *path;
	struct extent_buffer *leaf;
	struct btrfs_chunk *chunk;
	struct btrfs_key key;
	struct btrfs_key found_key;
	u64 chunk_type;
	bool retried = false;
	int failed = 0;
	int ret;

	path = btrfs_alloc_path();
	if (!path)
		return -ENOMEM;

again:
	key.objectid = BTRFS_FIRST_CHUNK_TREE_OBJECTID;
	key.offset = (u64)-1;
	key.type = BTRFS_CHUNK_ITEM_KEY;

	while (1) {
		mutex_lock(&fs_info->delete_unused_bgs_mutex);
		ret = btrfs_search_slot(NULL, chunk_root, &key, path, 0, 0);
		if (ret < 0) {
			mutex_unlock(&fs_info->delete_unused_bgs_mutex);
			goto error;
		}
		BUG_ON(ret == 0); /* Corruption */

		ret = btrfs_previous_item(chunk_root, path, key.objectid,
					  key.type);
		if (ret)
			mutex_unlock(&fs_info->delete_unused_bgs_mutex);
		if (ret < 0)
			goto error;
		if (ret > 0)
			break;

		leaf = path->nodes[0];
		btrfs_item_key_to_cpu(leaf, &found_key, path->slots[0]);

		chunk = btrfs_item_ptr(leaf, path->slots[0],
				       struct btrfs_chunk);
		chunk_type = btrfs_chunk_type(leaf, chunk);
		btrfs_release_path(path);

		if (chunk_type & BTRFS_BLOCK_GROUP_SYSTEM) {
			ret = btrfs_relocate_chunk(fs_info, found_key.offset);
			if (ret == -ENOSPC)
				failed++;
			else
				BUG_ON(ret);
		}
		mutex_unlock(&fs_info->delete_unused_bgs_mutex);

		if (found_key.offset == 0)
			break;
		key.offset = found_key.offset - 1;
	}
	ret = 0;
	if (failed && !retried) {
		failed = 0;
		retried = true;
		goto again;
	} else if (WARN_ON(failed && retried)) {
		ret = -ENOSPC;
	}
error:
	btrfs_free_path(path);
	return ret;
}

/*
 * return 1 : allocate a data chunk successfully,
 * return <0: errors during allocating a data chunk,
 * return 0 : no need to allocate a data chunk.
 */
static int btrfs_may_alloc_data_chunk(struct btrfs_fs_info *fs_info,
				      u64 chunk_offset)
{
	struct btrfs_block_group_cache *cache;
	u64 bytes_used;
	u64 chunk_type;

	cache = btrfs_lookup_block_group(fs_info, chunk_offset);
	ASSERT(cache);
	chunk_type = cache->flags;
	btrfs_put_block_group(cache);

	if (chunk_type & BTRFS_BLOCK_GROUP_DATA) {
		spin_lock(&fs_info->data_sinfo->lock);
		bytes_used = fs_info->data_sinfo->bytes_used;
		spin_unlock(&fs_info->data_sinfo->lock);

		if (!bytes_used) {
			struct btrfs_trans_handle *trans;
			int ret;

			trans =	btrfs_join_transaction(fs_info->tree_root);
			if (IS_ERR(trans))
				return PTR_ERR(trans);

			ret = btrfs_force_chunk_alloc(trans,
						      BTRFS_BLOCK_GROUP_DATA);
			btrfs_end_transaction(trans);
			if (ret < 0)
				return ret;
			return 1;
		}
	}
	return 0;
}

static int insert_balance_item(struct btrfs_fs_info *fs_info,
			       struct btrfs_balance_control *bctl)
{
	struct btrfs_root *root = fs_info->tree_root;
	struct btrfs_trans_handle *trans;
	struct btrfs_balance_item *item;
	struct btrfs_disk_balance_args disk_bargs;
	struct btrfs_path *path;
	struct extent_buffer *leaf;
	struct btrfs_key key;
	int ret, err;

	path = btrfs_alloc_path();
	if (!path)
		return -ENOMEM;

	trans = btrfs_start_transaction(root, 0);
	if (IS_ERR(trans)) {
		btrfs_free_path(path);
		return PTR_ERR(trans);
	}

	key.objectid = BTRFS_BALANCE_OBJECTID;
	key.type = BTRFS_TEMPORARY_ITEM_KEY;
	key.offset = 0;

	ret = btrfs_insert_empty_item(trans, root, path, &key,
				      sizeof(*item));
	if (ret)
		goto out;

	leaf = path->nodes[0];
	item = btrfs_item_ptr(leaf, path->slots[0], struct btrfs_balance_item);

	memzero_extent_buffer(leaf, (unsigned long)item, sizeof(*item));

	btrfs_cpu_balance_args_to_disk(&disk_bargs, &bctl->data);
	btrfs_set_balance_data(leaf, item, &disk_bargs);
	btrfs_cpu_balance_args_to_disk(&disk_bargs, &bctl->meta);
	btrfs_set_balance_meta(leaf, item, &disk_bargs);
	btrfs_cpu_balance_args_to_disk(&disk_bargs, &bctl->sys);
	btrfs_set_balance_sys(leaf, item, &disk_bargs);

	btrfs_set_balance_flags(leaf, item, bctl->flags);

	btrfs_mark_buffer_dirty(leaf);
out:
	btrfs_free_path(path);
	err = btrfs_commit_transaction(trans);
	if (err && !ret)
		ret = err;
	return ret;
}

static int del_balance_item(struct btrfs_fs_info *fs_info)
{
	struct btrfs_root *root = fs_info->tree_root;
	struct btrfs_trans_handle *trans;
	struct btrfs_path *path;
	struct btrfs_key key;
	int ret, err;

	path = btrfs_alloc_path();
	if (!path)
		return -ENOMEM;

	trans = btrfs_start_transaction(root, 0);
	if (IS_ERR(trans)) {
		btrfs_free_path(path);
		return PTR_ERR(trans);
	}

	key.objectid = BTRFS_BALANCE_OBJECTID;
	key.type = BTRFS_TEMPORARY_ITEM_KEY;
	key.offset = 0;

	ret = btrfs_search_slot(trans, root, &key, path, -1, 1);
	if (ret < 0)
		goto out;
	if (ret > 0) {
		ret = -ENOENT;
		goto out;
	}

	ret = btrfs_del_item(trans, root, path);
out:
	btrfs_free_path(path);
	err = btrfs_commit_transaction(trans);
	if (err && !ret)
		ret = err;
	return ret;
}

/*
 * This is a heuristic used to reduce the number of chunks balanced on
 * resume after balance was interrupted.
 */
static void update_balance_args(struct btrfs_balance_control *bctl)
{
	/*
	 * Turn on soft mode for chunk types that were being converted.
	 */
	if (bctl->data.flags & BTRFS_BALANCE_ARGS_CONVERT)
		bctl->data.flags |= BTRFS_BALANCE_ARGS_SOFT;
	if (bctl->sys.flags & BTRFS_BALANCE_ARGS_CONVERT)
		bctl->sys.flags |= BTRFS_BALANCE_ARGS_SOFT;
	if (bctl->meta.flags & BTRFS_BALANCE_ARGS_CONVERT)
		bctl->meta.flags |= BTRFS_BALANCE_ARGS_SOFT;

	/*
	 * Turn on usage filter if is not already used.  The idea is
	 * that chunks that we have already balanced should be
	 * reasonably full.  Don't do it for chunks that are being
	 * converted - that will keep us from relocating unconverted
	 * (albeit full) chunks.
	 */
	if (!(bctl->data.flags & BTRFS_BALANCE_ARGS_USAGE) &&
	    !(bctl->data.flags & BTRFS_BALANCE_ARGS_USAGE_RANGE) &&
	    !(bctl->data.flags & BTRFS_BALANCE_ARGS_CONVERT)) {
		bctl->data.flags |= BTRFS_BALANCE_ARGS_USAGE;
		bctl->data.usage = 90;
	}
	if (!(bctl->sys.flags & BTRFS_BALANCE_ARGS_USAGE) &&
	    !(bctl->sys.flags & BTRFS_BALANCE_ARGS_USAGE_RANGE) &&
	    !(bctl->sys.flags & BTRFS_BALANCE_ARGS_CONVERT)) {
		bctl->sys.flags |= BTRFS_BALANCE_ARGS_USAGE;
		bctl->sys.usage = 90;
	}
	if (!(bctl->meta.flags & BTRFS_BALANCE_ARGS_USAGE) &&
	    !(bctl->meta.flags & BTRFS_BALANCE_ARGS_USAGE_RANGE) &&
	    !(bctl->meta.flags & BTRFS_BALANCE_ARGS_CONVERT)) {
		bctl->meta.flags |= BTRFS_BALANCE_ARGS_USAGE;
		bctl->meta.usage = 90;
	}
}

/*
 * Clear the balance status in fs_info and delete the balance item from disk.
 */
static void reset_balance_state(struct btrfs_fs_info *fs_info)
{
	struct btrfs_balance_control *bctl = fs_info->balance_ctl;
	int ret;

	BUG_ON(!fs_info->balance_ctl);

	spin_lock(&fs_info->balance_lock);
	fs_info->balance_ctl = NULL;
	spin_unlock(&fs_info->balance_lock);

	kfree(bctl);
	ret = del_balance_item(fs_info);
	if (ret)
		btrfs_handle_fs_error(fs_info, ret, NULL);
}

/*
 * Balance filters.  Return 1 if chunk should be filtered out
 * (should not be balanced).
 */
static int chunk_profiles_filter(u64 chunk_type,
				 struct btrfs_balance_args *bargs)
{
	chunk_type = chunk_to_extended(chunk_type) &
				BTRFS_EXTENDED_PROFILE_MASK;

	if (bargs->profiles & chunk_type)
		return 0;

	return 1;
}

static int chunk_usage_range_filter(struct btrfs_fs_info *fs_info, u64 chunk_offset,
			      struct btrfs_balance_args *bargs)
{
	struct btrfs_block_group_cache *cache;
	u64 chunk_used;
	u64 user_thresh_min;
	u64 user_thresh_max;
	int ret = 1;

	cache = btrfs_lookup_block_group(fs_info, chunk_offset);
	chunk_used = btrfs_block_group_used(&cache->item);

	if (bargs->usage_min == 0)
		user_thresh_min = 0;
	else
		user_thresh_min = div_factor_fine(cache->key.offset,
					bargs->usage_min);

	if (bargs->usage_max == 0)
		user_thresh_max = 1;
	else if (bargs->usage_max > 100)
		user_thresh_max = cache->key.offset;
	else
		user_thresh_max = div_factor_fine(cache->key.offset,
					bargs->usage_max);

	if (user_thresh_min <= chunk_used && chunk_used < user_thresh_max)
		ret = 0;

	btrfs_put_block_group(cache);
	return ret;
}

static int chunk_usage_filter(struct btrfs_fs_info *fs_info,
		u64 chunk_offset, struct btrfs_balance_args *bargs)
{
	struct btrfs_block_group_cache *cache;
	u64 chunk_used, user_thresh;
	int ret = 1;

	cache = btrfs_lookup_block_group(fs_info, chunk_offset);
	chunk_used = btrfs_block_group_used(&cache->item);

	if (bargs->usage_min == 0)
		user_thresh = 1;
	else if (bargs->usage > 100)
		user_thresh = cache->key.offset;
	else
		user_thresh = div_factor_fine(cache->key.offset,
					      bargs->usage);

	if (chunk_used < user_thresh)
		ret = 0;

	btrfs_put_block_group(cache);
	return ret;
}

static int chunk_devid_filter(struct extent_buffer *leaf,
			      struct btrfs_chunk *chunk,
			      struct btrfs_balance_args *bargs)
{
	struct btrfs_stripe *stripe;
	int num_stripes = btrfs_chunk_num_stripes(leaf, chunk);
	int i;

	for (i = 0; i < num_stripes; i++) {
		stripe = btrfs_stripe_nr(chunk, i);
		if (btrfs_stripe_devid(leaf, stripe) == bargs->devid)
			return 0;
	}

	return 1;
}

static u64 calc_data_stripes(u64 type, int num_stripes)
{
	const int index = btrfs_bg_flags_to_raid_index(type);
	const int ncopies = btrfs_raid_array[index].ncopies;
	const int nparity = btrfs_raid_array[index].nparity;

	if (nparity)
		return num_stripes - nparity;
	else
		return num_stripes / ncopies;
}

/* [pstart, pend) */
static int chunk_drange_filter(struct extent_buffer *leaf,
			       struct btrfs_chunk *chunk,
			       struct btrfs_balance_args *bargs)
{
	struct btrfs_stripe *stripe;
	int num_stripes = btrfs_chunk_num_stripes(leaf, chunk);
	u64 stripe_offset;
	u64 stripe_length;
	u64 type;
	int factor;
	int i;

	if (!(bargs->flags & BTRFS_BALANCE_ARGS_DEVID))
		return 0;

	type = btrfs_chunk_type(leaf, chunk);
	factor = calc_data_stripes(type, num_stripes);

	for (i = 0; i < num_stripes; i++) {
		stripe = btrfs_stripe_nr(chunk, i);
		if (btrfs_stripe_devid(leaf, stripe) != bargs->devid)
			continue;

		stripe_offset = btrfs_stripe_offset(leaf, stripe);
		stripe_length = btrfs_chunk_length(leaf, chunk);
		stripe_length = div_u64(stripe_length, factor);

		if (stripe_offset < bargs->pend &&
		    stripe_offset + stripe_length > bargs->pstart)
			return 0;
	}

	return 1;
}

/* [vstart, vend) */
static int chunk_vrange_filter(struct extent_buffer *leaf,
			       struct btrfs_chunk *chunk,
			       u64 chunk_offset,
			       struct btrfs_balance_args *bargs)
{
	if (chunk_offset < bargs->vend &&
	    chunk_offset + btrfs_chunk_length(leaf, chunk) > bargs->vstart)
		/* at least part of the chunk is inside this vrange */
		return 0;

	return 1;
}

static int chunk_stripes_range_filter(struct extent_buffer *leaf,
			       struct btrfs_chunk *chunk,
			       struct btrfs_balance_args *bargs)
{
	int num_stripes = btrfs_chunk_num_stripes(leaf, chunk);

	if (bargs->stripes_min <= num_stripes
			&& num_stripes <= bargs->stripes_max)
		return 0;

	return 1;
}

static int chunk_soft_convert_filter(u64 chunk_type,
				     struct btrfs_balance_args *bargs)
{
	if (!(bargs->flags & BTRFS_BALANCE_ARGS_CONVERT))
		return 0;

	chunk_type = chunk_to_extended(chunk_type) &
				BTRFS_EXTENDED_PROFILE_MASK;

	if (bargs->target == chunk_type)
		return 1;

	return 0;
}

static int should_balance_chunk(struct extent_buffer *leaf,
				struct btrfs_chunk *chunk, u64 chunk_offset)
{
	struct btrfs_fs_info *fs_info = leaf->fs_info;
	struct btrfs_balance_control *bctl = fs_info->balance_ctl;
	struct btrfs_balance_args *bargs = NULL;
	u64 chunk_type = btrfs_chunk_type(leaf, chunk);

	/* type filter */
	if (!((chunk_type & BTRFS_BLOCK_GROUP_TYPE_MASK) &
	      (bctl->flags & BTRFS_BALANCE_TYPE_MASK))) {
		return 0;
	}

	if (chunk_type & BTRFS_BLOCK_GROUP_DATA)
		bargs = &bctl->data;
	else if (chunk_type & BTRFS_BLOCK_GROUP_SYSTEM)
		bargs = &bctl->sys;
	else if (chunk_type & BTRFS_BLOCK_GROUP_METADATA)
		bargs = &bctl->meta;

	/* profiles filter */
	if ((bargs->flags & BTRFS_BALANCE_ARGS_PROFILES) &&
	    chunk_profiles_filter(chunk_type, bargs)) {
		return 0;
	}

	/* usage filter */
	if ((bargs->flags & BTRFS_BALANCE_ARGS_USAGE) &&
	    chunk_usage_filter(fs_info, chunk_offset, bargs)) {
		return 0;
	} else if ((bargs->flags & BTRFS_BALANCE_ARGS_USAGE_RANGE) &&
	    chunk_usage_range_filter(fs_info, chunk_offset, bargs)) {
		return 0;
	}

	/* devid filter */
	if ((bargs->flags & BTRFS_BALANCE_ARGS_DEVID) &&
	    chunk_devid_filter(leaf, chunk, bargs)) {
		return 0;
	}

	/* drange filter, makes sense only with devid filter */
	if ((bargs->flags & BTRFS_BALANCE_ARGS_DRANGE) &&
	    chunk_drange_filter(leaf, chunk, bargs)) {
		return 0;
	}

	/* vrange filter */
	if ((bargs->flags & BTRFS_BALANCE_ARGS_VRANGE) &&
	    chunk_vrange_filter(leaf, chunk, chunk_offset, bargs)) {
		return 0;
	}

	/* stripes filter */
	if ((bargs->flags & BTRFS_BALANCE_ARGS_STRIPES_RANGE) &&
	    chunk_stripes_range_filter(leaf, chunk, bargs)) {
		return 0;
	}

	/* soft profile changing mode */
	if ((bargs->flags & BTRFS_BALANCE_ARGS_SOFT) &&
	    chunk_soft_convert_filter(chunk_type, bargs)) {
		return 0;
	}

	/*
	 * limited by count, must be the last filter
	 */
	if ((bargs->flags & BTRFS_BALANCE_ARGS_LIMIT)) {
		if (bargs->limit == 0)
			return 0;
		else
			bargs->limit--;
	} else if ((bargs->flags & BTRFS_BALANCE_ARGS_LIMIT_RANGE)) {
		/*
		 * Same logic as the 'limit' filter; the minimum cannot be
		 * determined here because we do not have the global information
		 * about the count of all chunks that satisfy the filters.
		 */
		if (bargs->limit_max == 0)
			return 0;
		else
			bargs->limit_max--;
	}

	return 1;
}

static int __btrfs_balance(struct btrfs_fs_info *fs_info)
{
	struct btrfs_balance_control *bctl = fs_info->balance_ctl;
	struct btrfs_root *chunk_root = fs_info->chunk_root;
	u64 chunk_type;
	struct btrfs_chunk *chunk;
	struct btrfs_path *path = NULL;
	struct btrfs_key key;
	struct btrfs_key found_key;
	struct extent_buffer *leaf;
	int slot;
	int ret;
	int enospc_errors = 0;
	bool counting = true;
	/* The single value limit and min/max limits use the same bytes in the */
	u64 limit_data = bctl->data.limit;
	u64 limit_meta = bctl->meta.limit;
	u64 limit_sys = bctl->sys.limit;
	u32 count_data = 0;
	u32 count_meta = 0;
	u32 count_sys = 0;
	int chunk_reserved = 0;

	path = btrfs_alloc_path();
	if (!path) {
		ret = -ENOMEM;
		goto error;
	}

	/* zero out stat counters */
	spin_lock(&fs_info->balance_lock);
	memset(&bctl->stat, 0, sizeof(bctl->stat));
	spin_unlock(&fs_info->balance_lock);
again:
	if (!counting) {
		/*
		 * The single value limit and min/max limits use the same bytes
		 * in the
		 */
		bctl->data.limit = limit_data;
		bctl->meta.limit = limit_meta;
		bctl->sys.limit = limit_sys;
	}
	key.objectid = BTRFS_FIRST_CHUNK_TREE_OBJECTID;
	key.offset = (u64)-1;
	key.type = BTRFS_CHUNK_ITEM_KEY;

	while (1) {
		if ((!counting && atomic_read(&fs_info->balance_pause_req)) ||
		    atomic_read(&fs_info->balance_cancel_req)) {
			ret = -ECANCELED;
			goto error;
		}

		mutex_lock(&fs_info->delete_unused_bgs_mutex);
		ret = btrfs_search_slot(NULL, chunk_root, &key, path, 0, 0);
		if (ret < 0) {
			mutex_unlock(&fs_info->delete_unused_bgs_mutex);
			goto error;
		}

		/*
		 * this shouldn't happen, it means the last relocate
		 * failed
		 */
		if (ret == 0)
			BUG(); /* FIXME break ? */

		ret = btrfs_previous_item(chunk_root, path, 0,
					  BTRFS_CHUNK_ITEM_KEY);
		if (ret) {
			mutex_unlock(&fs_info->delete_unused_bgs_mutex);
			ret = 0;
			break;
		}

		leaf = path->nodes[0];
		slot = path->slots[0];
		btrfs_item_key_to_cpu(leaf, &found_key, slot);

		if (found_key.objectid != key.objectid) {
			mutex_unlock(&fs_info->delete_unused_bgs_mutex);
			break;
		}

		chunk = btrfs_item_ptr(leaf, slot, struct btrfs_chunk);
		chunk_type = btrfs_chunk_type(leaf, chunk);

		if (!counting) {
			spin_lock(&fs_info->balance_lock);
			bctl->stat.considered++;
			spin_unlock(&fs_info->balance_lock);
		}

		ret = should_balance_chunk(leaf, chunk, found_key.offset);

		btrfs_release_path(path);
		if (!ret) {
			mutex_unlock(&fs_info->delete_unused_bgs_mutex);
			goto loop;
		}

		if (counting) {
			mutex_unlock(&fs_info->delete_unused_bgs_mutex);
			spin_lock(&fs_info->balance_lock);
			bctl->stat.expected++;
			spin_unlock(&fs_info->balance_lock);

			if (chunk_type & BTRFS_BLOCK_GROUP_DATA)
				count_data++;
			else if (chunk_type & BTRFS_BLOCK_GROUP_SYSTEM)
				count_sys++;
			else if (chunk_type & BTRFS_BLOCK_GROUP_METADATA)
				count_meta++;

			goto loop;
		}

		/*
		 * Apply limit_min filter, no need to check if the LIMITS
		 * filter is used, limit_min is 0 by default
		 */
		if (((chunk_type & BTRFS_BLOCK_GROUP_DATA) &&
					count_data < bctl->data.limit_min)
				|| ((chunk_type & BTRFS_BLOCK_GROUP_METADATA) &&
					count_meta < bctl->meta.limit_min)
				|| ((chunk_type & BTRFS_BLOCK_GROUP_SYSTEM) &&
					count_sys < bctl->sys.limit_min)) {
			mutex_unlock(&fs_info->delete_unused_bgs_mutex);
			goto loop;
		}

		if (!chunk_reserved) {
			/*
			 * We may be relocating the only data chunk we have,
			 * which could potentially end up with losing data's
			 * raid profile, so lets allocate an empty one in
			 * advance.
			 */
			ret = btrfs_may_alloc_data_chunk(fs_info,
							 found_key.offset);
			if (ret < 0) {
				mutex_unlock(&fs_info->delete_unused_bgs_mutex);
				goto error;
			} else if (ret == 1) {
				chunk_reserved = 1;
			}
		}

		ret = btrfs_relocate_chunk(fs_info, found_key.offset);
		mutex_unlock(&fs_info->delete_unused_bgs_mutex);
		if (ret == -ENOSPC) {
			enospc_errors++;
		} else if (ret == -ETXTBSY) {
			btrfs_info(fs_info,
	   "skipping relocation of block group %llu due to active swapfile",
				   found_key.offset);
			ret = 0;
		} else if (ret) {
			goto error;
		} else {
			spin_lock(&fs_info->balance_lock);
			bctl->stat.completed++;
			spin_unlock(&fs_info->balance_lock);
		}
loop:
		if (found_key.offset == 0)
			break;
		key.offset = found_key.offset - 1;
	}

	if (counting) {
		btrfs_release_path(path);
		counting = false;
		goto again;
	}
error:
	btrfs_free_path(path);
	if (enospc_errors) {
		btrfs_info(fs_info, "%d enospc errors during balance",
			   enospc_errors);
		if (!ret)
			ret = -ENOSPC;
	}

	return ret;
}

/**
 * alloc_profile_is_valid - see if a given profile is valid and reduced
 * @flags: profile to validate
 * @extended: if true @flags is treated as an extended profile
 */
static int alloc_profile_is_valid(u64 flags, int extended)
{
	u64 mask = (extended ? BTRFS_EXTENDED_PROFILE_MASK :
			       BTRFS_BLOCK_GROUP_PROFILE_MASK);

	flags &= ~BTRFS_BLOCK_GROUP_TYPE_MASK;

	/* 1) check that all other bits are zeroed */
	if (flags & ~mask)
		return 0;

	/* 2) see if profile is reduced */
	if (flags == 0)
		return !extended; /* "0" is valid for usual profiles */

	/* true if exactly one bit set */
	/*
	 * Don't use is_power_of_2(unsigned long) because it won't work
	 * for the single profile (1ULL << 48) on 32-bit CPUs.
	 */
	return flags != 0 && (flags & (flags - 1)) == 0;
}

static inline int balance_need_close(struct btrfs_fs_info *fs_info)
{
	/* cancel requested || normal exit path */
	return atomic_read(&fs_info->balance_cancel_req) ||
		(atomic_read(&fs_info->balance_pause_req) == 0 &&
		 atomic_read(&fs_info->balance_cancel_req) == 0);
}

/* Non-zero return value signifies invalidity */
static inline int validate_convert_profile(struct btrfs_balance_args *bctl_arg,
		u64 allowed)
{
	return ((bctl_arg->flags & BTRFS_BALANCE_ARGS_CONVERT) &&
		(!alloc_profile_is_valid(bctl_arg->target, 1) ||
		 (bctl_arg->target & ~allowed)));
}

/*
 * Fill @buf with textual description of balance filter flags @bargs, up to
 * @size_buf including the terminating null. The output may be trimmed if it
 * does not fit into the provided buffer.
 */
static void describe_balance_args(struct btrfs_balance_args *bargs, char *buf,
				 u32 size_buf)
{
	int ret;
	u32 size_bp = size_buf;
	char *bp = buf;
	u64 flags = bargs->flags;
	char tmp_buf[128] = {'\0'};

	if (!flags)
		return;

#define CHECK_APPEND_NOARG(a)						\
	do {								\
		ret = snprintf(bp, size_bp, (a));			\
		if (ret < 0 || ret >= size_bp)				\
			goto out_overflow;				\
		size_bp -= ret;						\
		bp += ret;						\
	} while (0)

#define CHECK_APPEND_1ARG(a, v1)					\
	do {								\
		ret = snprintf(bp, size_bp, (a), (v1));			\
		if (ret < 0 || ret >= size_bp)				\
			goto out_overflow;				\
		size_bp -= ret;						\
		bp += ret;						\
	} while (0)

#define CHECK_APPEND_2ARG(a, v1, v2)					\
	do {								\
		ret = snprintf(bp, size_bp, (a), (v1), (v2));		\
		if (ret < 0 || ret >= size_bp)				\
			goto out_overflow;				\
		size_bp -= ret;						\
		bp += ret;						\
	} while (0)

	if (flags & BTRFS_BALANCE_ARGS_CONVERT)
		CHECK_APPEND_1ARG("convert=%s,",
				  btrfs_bg_type_to_raid_name(bargs->target));

	if (flags & BTRFS_BALANCE_ARGS_SOFT)
		CHECK_APPEND_NOARG("soft,");

	if (flags & BTRFS_BALANCE_ARGS_PROFILES) {
		btrfs_describe_block_groups(bargs->profiles, tmp_buf,
					    sizeof(tmp_buf));
		CHECK_APPEND_1ARG("profiles=%s,", tmp_buf);
	}

	if (flags & BTRFS_BALANCE_ARGS_USAGE)
		CHECK_APPEND_1ARG("usage=%llu,", bargs->usage);

	if (flags & BTRFS_BALANCE_ARGS_USAGE_RANGE)
		CHECK_APPEND_2ARG("usage=%u..%u,",
				  bargs->usage_min, bargs->usage_max);

	if (flags & BTRFS_BALANCE_ARGS_DEVID)
		CHECK_APPEND_1ARG("devid=%llu,", bargs->devid);

	if (flags & BTRFS_BALANCE_ARGS_DRANGE)
		CHECK_APPEND_2ARG("drange=%llu..%llu,",
				  bargs->pstart, bargs->pend);

	if (flags & BTRFS_BALANCE_ARGS_VRANGE)
		CHECK_APPEND_2ARG("vrange=%llu..%llu,",
				  bargs->vstart, bargs->vend);

	if (flags & BTRFS_BALANCE_ARGS_LIMIT)
		CHECK_APPEND_1ARG("limit=%llu,", bargs->limit);

	if (flags & BTRFS_BALANCE_ARGS_LIMIT_RANGE)
		CHECK_APPEND_2ARG("limit=%u..%u,",
				bargs->limit_min, bargs->limit_max);

	if (flags & BTRFS_BALANCE_ARGS_STRIPES_RANGE)
		CHECK_APPEND_2ARG("stripes=%u..%u,",
				  bargs->stripes_min, bargs->stripes_max);

#undef CHECK_APPEND_2ARG
#undef CHECK_APPEND_1ARG
#undef CHECK_APPEND_NOARG

out_overflow:

	if (size_bp < size_buf)
		buf[size_buf - size_bp - 1] = '\0'; /* remove last , */
	else
		buf[0] = '\0';
}

static void describe_balance_start_or_resume(struct btrfs_fs_info *fs_info)
{
	u32 size_buf = 1024;
	char tmp_buf[192] = {'\0'};
	char *buf;
	char *bp;
	u32 size_bp = size_buf;
	int ret;
	struct btrfs_balance_control *bctl = fs_info->balance_ctl;

	buf = kzalloc(size_buf, GFP_KERNEL);
	if (!buf)
		return;

	bp = buf;

#define CHECK_APPEND_1ARG(a, v1)					\
	do {								\
		ret = snprintf(bp, size_bp, (a), (v1));			\
		if (ret < 0 || ret >= size_bp)				\
			goto out_overflow;				\
		size_bp -= ret;						\
		bp += ret;						\
	} while (0)

	if (bctl->flags & BTRFS_BALANCE_FORCE)
		CHECK_APPEND_1ARG("%s", "-f ");

	if (bctl->flags & BTRFS_BALANCE_DATA) {
		describe_balance_args(&bctl->data, tmp_buf, sizeof(tmp_buf));
		CHECK_APPEND_1ARG("-d%s ", tmp_buf);
	}

	if (bctl->flags & BTRFS_BALANCE_METADATA) {
		describe_balance_args(&bctl->meta, tmp_buf, sizeof(tmp_buf));
		CHECK_APPEND_1ARG("-m%s ", tmp_buf);
	}

	if (bctl->flags & BTRFS_BALANCE_SYSTEM) {
		describe_balance_args(&bctl->sys, tmp_buf, sizeof(tmp_buf));
		CHECK_APPEND_1ARG("-s%s ", tmp_buf);
	}

#undef CHECK_APPEND_1ARG

out_overflow:

	if (size_bp < size_buf)
		buf[size_buf - size_bp - 1] = '\0'; /* remove last " " */
	btrfs_info(fs_info, "balance: %s %s",
		   (bctl->flags & BTRFS_BALANCE_RESUME) ?
		   "resume" : "start", buf);

	kfree(buf);
}

/*
 * Should be called with balance mutexe held
 */
int btrfs_balance(struct btrfs_fs_info *fs_info,
		  struct btrfs_balance_control *bctl,
		  struct btrfs_ioctl_balance_args *bargs)
{
	u64 meta_target, data_target;
	u64 allowed;
	int mixed = 0;
	int ret;
	u64 num_devices;
	unsigned seq;
	bool reducing_integrity;
<<<<<<< HEAD
=======
	int i;
>>>>>>> f7688b48

	if (btrfs_fs_closing(fs_info) ||
	    atomic_read(&fs_info->balance_pause_req) ||
	    atomic_read(&fs_info->balance_cancel_req)) {
		ret = -EINVAL;
		goto out;
	}

	allowed = btrfs_super_incompat_flags(fs_info->super_copy);
	if (allowed & BTRFS_FEATURE_INCOMPAT_MIXED_GROUPS)
		mixed = 1;

	/*
	 * In case of mixed groups both data and meta should be picked,
	 * and identical options should be given for both of them.
	 */
	allowed = BTRFS_BALANCE_DATA | BTRFS_BALANCE_METADATA;
	if (mixed && (bctl->flags & allowed)) {
		if (!(bctl->flags & BTRFS_BALANCE_DATA) ||
		    !(bctl->flags & BTRFS_BALANCE_METADATA) ||
		    memcmp(&bctl->data, &bctl->meta, sizeof(bctl->data))) {
			btrfs_err(fs_info,
	  "balance: mixed groups data and metadata options must be the same");
			ret = -EINVAL;
			goto out;
		}
	}

	num_devices = btrfs_num_devices(fs_info);

	/*
	 * SINGLE profile on-disk has no profile bit, but in-memory we have a
	 * special bit for it, to make it easier to distinguish.  Thus we need
	 * to set it manually, or balance would refuse the profile.
	 */
	allowed = BTRFS_AVAIL_ALLOC_BIT_SINGLE;
	for (i = 0; i < ARRAY_SIZE(btrfs_raid_array); i++)
		if (num_devices >= btrfs_raid_array[i].devs_min)
			allowed |= btrfs_raid_array[i].bg_flag;

	if (validate_convert_profile(&bctl->data, allowed)) {
		btrfs_err(fs_info,
			  "balance: invalid convert data profile %s",
			  btrfs_bg_type_to_raid_name(bctl->data.target));
		ret = -EINVAL;
		goto out;
	}
	if (validate_convert_profile(&bctl->meta, allowed)) {
		btrfs_err(fs_info,
			  "balance: invalid convert metadata profile %s",
			  btrfs_bg_type_to_raid_name(bctl->meta.target));
		ret = -EINVAL;
		goto out;
	}
	if (validate_convert_profile(&bctl->sys, allowed)) {
		btrfs_err(fs_info,
			  "balance: invalid convert system profile %s",
			  btrfs_bg_type_to_raid_name(bctl->sys.target));
		ret = -EINVAL;
		goto out;
	}

	/*
	 * Allow to reduce metadata or system integrity only if force set for
	 * profiles with redundancy (copies, parity)
	 */
	allowed = 0;
	for (i = 0; i < ARRAY_SIZE(btrfs_raid_array); i++) {
		if (btrfs_raid_array[i].ncopies >= 2 ||
		    btrfs_raid_array[i].tolerated_failures >= 1)
			allowed |= btrfs_raid_array[i].bg_flag;
	}
	do {
		seq = read_seqbegin(&fs_info->profiles_lock);

		if (((bctl->sys.flags & BTRFS_BALANCE_ARGS_CONVERT) &&
		     (fs_info->avail_system_alloc_bits & allowed) &&
		     !(bctl->sys.target & allowed)) ||
		    ((bctl->meta.flags & BTRFS_BALANCE_ARGS_CONVERT) &&
		     (fs_info->avail_metadata_alloc_bits & allowed) &&
		     !(bctl->meta.target & allowed)))
			reducing_integrity = true;
		else
			reducing_integrity = false;

		/* if we're not converting, the target field is uninitialized */
		meta_target = (bctl->meta.flags & BTRFS_BALANCE_ARGS_CONVERT) ?
			bctl->meta.target : fs_info->avail_metadata_alloc_bits;
		data_target = (bctl->data.flags & BTRFS_BALANCE_ARGS_CONVERT) ?
			bctl->data.target : fs_info->avail_data_alloc_bits;
	} while (read_seqretry(&fs_info->profiles_lock, seq));

	if (reducing_integrity) {
		if (bctl->flags & BTRFS_BALANCE_FORCE) {
			btrfs_info(fs_info,
				   "balance: force reducing metadata integrity");
		} else {
			btrfs_err(fs_info,
	  "balance: reduces metadata integrity, use --force if you want this");
			ret = -EINVAL;
			goto out;
		}
	}

	if (btrfs_get_num_tolerated_disk_barrier_failures(meta_target) <
		btrfs_get_num_tolerated_disk_barrier_failures(data_target)) {
		btrfs_warn(fs_info,
	"balance: metadata profile %s has lower redundancy than data profile %s",
				btrfs_bg_type_to_raid_name(meta_target),
				btrfs_bg_type_to_raid_name(data_target));
	}

	if (fs_info->send_in_progress) {
		btrfs_warn_rl(fs_info,
"cannot run balance while send operations are in progress (%d in progress)",
			      fs_info->send_in_progress);
		ret = -EAGAIN;
		goto out;
	}

	ret = insert_balance_item(fs_info, bctl);
	if (ret && ret != -EEXIST)
		goto out;

	if (!(bctl->flags & BTRFS_BALANCE_RESUME)) {
		BUG_ON(ret == -EEXIST);
		BUG_ON(fs_info->balance_ctl);
		spin_lock(&fs_info->balance_lock);
		fs_info->balance_ctl = bctl;
		spin_unlock(&fs_info->balance_lock);
	} else {
		BUG_ON(ret != -EEXIST);
		spin_lock(&fs_info->balance_lock);
		update_balance_args(bctl);
		spin_unlock(&fs_info->balance_lock);
	}

	ASSERT(!test_bit(BTRFS_FS_BALANCE_RUNNING, &fs_info->flags));
	set_bit(BTRFS_FS_BALANCE_RUNNING, &fs_info->flags);
	describe_balance_start_or_resume(fs_info);
	mutex_unlock(&fs_info->balance_mutex);

	ret = __btrfs_balance(fs_info);

	mutex_lock(&fs_info->balance_mutex);
	if (ret == -ECANCELED && atomic_read(&fs_info->balance_pause_req))
		btrfs_info(fs_info, "balance: paused");
	else if (ret == -ECANCELED && atomic_read(&fs_info->balance_cancel_req))
		btrfs_info(fs_info, "balance: canceled");
	else
		btrfs_info(fs_info, "balance: ended with status: %d", ret);

	clear_bit(BTRFS_FS_BALANCE_RUNNING, &fs_info->flags);

	if (bargs) {
		memset(bargs, 0, sizeof(*bargs));
		btrfs_update_ioctl_balance_args(fs_info, bargs);
	}

	if ((ret && ret != -ECANCELED && ret != -ENOSPC) ||
	    balance_need_close(fs_info)) {
		reset_balance_state(fs_info);
		clear_bit(BTRFS_FS_EXCL_OP, &fs_info->flags);
	}

	wake_up(&fs_info->balance_wait_q);

	return ret;
out:
	if (bctl->flags & BTRFS_BALANCE_RESUME)
		reset_balance_state(fs_info);
	else
		kfree(bctl);
	clear_bit(BTRFS_FS_EXCL_OP, &fs_info->flags);

	return ret;
}

static int balance_kthread(void *data)
{
	struct btrfs_fs_info *fs_info = data;
	int ret = 0;

	mutex_lock(&fs_info->balance_mutex);
	if (fs_info->balance_ctl)
		ret = btrfs_balance(fs_info, fs_info->balance_ctl, NULL);
	mutex_unlock(&fs_info->balance_mutex);

	return ret;
}

int btrfs_resume_balance_async(struct btrfs_fs_info *fs_info)
{
	struct task_struct *tsk;

	mutex_lock(&fs_info->balance_mutex);
	if (!fs_info->balance_ctl) {
		mutex_unlock(&fs_info->balance_mutex);
		return 0;
	}
	mutex_unlock(&fs_info->balance_mutex);

	if (btrfs_test_opt(fs_info, SKIP_BALANCE)) {
		btrfs_info(fs_info, "balance: resume skipped");
		return 0;
	}

	/*
	 * A ro->rw remount sequence should continue with the paused balance
	 * regardless of who pauses it, system or the user as of now, so set
	 * the resume flag.
	 */
	spin_lock(&fs_info->balance_lock);
	fs_info->balance_ctl->flags |= BTRFS_BALANCE_RESUME;
	spin_unlock(&fs_info->balance_lock);

	tsk = kthread_run(balance_kthread, fs_info, "btrfs-balance");
	return PTR_ERR_OR_ZERO(tsk);
}

int btrfs_recover_balance(struct btrfs_fs_info *fs_info)
{
	struct btrfs_balance_control *bctl;
	struct btrfs_balance_item *item;
	struct btrfs_disk_balance_args disk_bargs;
	struct btrfs_path *path;
	struct extent_buffer *leaf;
	struct btrfs_key key;
	int ret;

	path = btrfs_alloc_path();
	if (!path)
		return -ENOMEM;

	key.objectid = BTRFS_BALANCE_OBJECTID;
	key.type = BTRFS_TEMPORARY_ITEM_KEY;
	key.offset = 0;

	ret = btrfs_search_slot(NULL, fs_info->tree_root, &key, path, 0, 0);
	if (ret < 0)
		goto out;
	if (ret > 0) { /* ret = -ENOENT; */
		ret = 0;
		goto out;
	}

	bctl = kzalloc(sizeof(*bctl), GFP_NOFS);
	if (!bctl) {
		ret = -ENOMEM;
		goto out;
	}

	leaf = path->nodes[0];
	item = btrfs_item_ptr(leaf, path->slots[0], struct btrfs_balance_item);

	bctl->flags = btrfs_balance_flags(leaf, item);
	bctl->flags |= BTRFS_BALANCE_RESUME;

	btrfs_balance_data(leaf, item, &disk_bargs);
	btrfs_disk_balance_args_to_cpu(&bctl->data, &disk_bargs);
	btrfs_balance_meta(leaf, item, &disk_bargs);
	btrfs_disk_balance_args_to_cpu(&bctl->meta, &disk_bargs);
	btrfs_balance_sys(leaf, item, &disk_bargs);
	btrfs_disk_balance_args_to_cpu(&bctl->sys, &disk_bargs);

	/*
	 * This should never happen, as the paused balance state is recovered
	 * during mount without any chance of other exclusive ops to collide.
	 *
	 * This gives the exclusive op status to balance and keeps in paused
	 * state until user intervention (cancel or umount). If the ownership
	 * cannot be assigned, show a message but do not fail. The balance
	 * is in a paused state and must have fs_info::balance_ctl properly
	 * set up.
	 */
	if (test_and_set_bit(BTRFS_FS_EXCL_OP, &fs_info->flags))
		btrfs_warn(fs_info,
	"balance: cannot set exclusive op status, resume manually");

	mutex_lock(&fs_info->balance_mutex);
	BUG_ON(fs_info->balance_ctl);
	spin_lock(&fs_info->balance_lock);
	fs_info->balance_ctl = bctl;
	spin_unlock(&fs_info->balance_lock);
	mutex_unlock(&fs_info->balance_mutex);
out:
	btrfs_free_path(path);
	return ret;
}

int btrfs_pause_balance(struct btrfs_fs_info *fs_info)
{
	int ret = 0;

	mutex_lock(&fs_info->balance_mutex);
	if (!fs_info->balance_ctl) {
		mutex_unlock(&fs_info->balance_mutex);
		return -ENOTCONN;
	}

	if (test_bit(BTRFS_FS_BALANCE_RUNNING, &fs_info->flags)) {
		atomic_inc(&fs_info->balance_pause_req);
		mutex_unlock(&fs_info->balance_mutex);

		wait_event(fs_info->balance_wait_q,
			   !test_bit(BTRFS_FS_BALANCE_RUNNING, &fs_info->flags));

		mutex_lock(&fs_info->balance_mutex);
		/* we are good with balance_ctl ripped off from under us */
		BUG_ON(test_bit(BTRFS_FS_BALANCE_RUNNING, &fs_info->flags));
		atomic_dec(&fs_info->balance_pause_req);
	} else {
		ret = -ENOTCONN;
	}

	mutex_unlock(&fs_info->balance_mutex);
	return ret;
}

int btrfs_cancel_balance(struct btrfs_fs_info *fs_info)
{
	mutex_lock(&fs_info->balance_mutex);
	if (!fs_info->balance_ctl) {
		mutex_unlock(&fs_info->balance_mutex);
		return -ENOTCONN;
	}

	/*
	 * A paused balance with the item stored on disk can be resumed at
	 * mount time if the mount is read-write. Otherwise it's still paused
	 * and we must not allow cancelling as it deletes the item.
	 */
	if (sb_rdonly(fs_info->sb)) {
		mutex_unlock(&fs_info->balance_mutex);
		return -EROFS;
	}

	atomic_inc(&fs_info->balance_cancel_req);
	/*
	 * if we are running just wait and return, balance item is
	 * deleted in btrfs_balance in this case
	 */
	if (test_bit(BTRFS_FS_BALANCE_RUNNING, &fs_info->flags)) {
		mutex_unlock(&fs_info->balance_mutex);
		wait_event(fs_info->balance_wait_q,
			   !test_bit(BTRFS_FS_BALANCE_RUNNING, &fs_info->flags));
		mutex_lock(&fs_info->balance_mutex);
	} else {
		mutex_unlock(&fs_info->balance_mutex);
		/*
		 * Lock released to allow other waiters to continue, we'll
		 * reexamine the status again.
		 */
		mutex_lock(&fs_info->balance_mutex);

		if (fs_info->balance_ctl) {
			reset_balance_state(fs_info);
			clear_bit(BTRFS_FS_EXCL_OP, &fs_info->flags);
			btrfs_info(fs_info, "balance: canceled");
		}
	}

	BUG_ON(fs_info->balance_ctl ||
		test_bit(BTRFS_FS_BALANCE_RUNNING, &fs_info->flags));
	atomic_dec(&fs_info->balance_cancel_req);
	mutex_unlock(&fs_info->balance_mutex);
	return 0;
}

static int btrfs_uuid_scan_kthread(void *data)
{
	struct btrfs_fs_info *fs_info = data;
	struct btrfs_root *root = fs_info->tree_root;
	struct btrfs_key key;
	struct btrfs_path *path = NULL;
	int ret = 0;
	struct extent_buffer *eb;
	int slot;
	struct btrfs_root_item root_item;
	u32 item_size;
	struct btrfs_trans_handle *trans = NULL;

	path = btrfs_alloc_path();
	if (!path) {
		ret = -ENOMEM;
		goto out;
	}

	key.objectid = 0;
	key.type = BTRFS_ROOT_ITEM_KEY;
	key.offset = 0;

	while (1) {
		ret = btrfs_search_forward(root, &key, path,
				BTRFS_OLDEST_GENERATION);
		if (ret) {
			if (ret > 0)
				ret = 0;
			break;
		}

		if (key.type != BTRFS_ROOT_ITEM_KEY ||
		    (key.objectid < BTRFS_FIRST_FREE_OBJECTID &&
		     key.objectid != BTRFS_FS_TREE_OBJECTID) ||
		    key.objectid > BTRFS_LAST_FREE_OBJECTID)
			goto skip;

		eb = path->nodes[0];
		slot = path->slots[0];
		item_size = btrfs_item_size_nr(eb, slot);
		if (item_size < sizeof(root_item))
			goto skip;

		read_extent_buffer(eb, &root_item,
				   btrfs_item_ptr_offset(eb, slot),
				   (int)sizeof(root_item));
		if (btrfs_root_refs(&root_item) == 0)
			goto skip;

		if (!btrfs_is_empty_uuid(root_item.uuid) ||
		    !btrfs_is_empty_uuid(root_item.received_uuid)) {
			if (trans)
				goto update_tree;

			btrfs_release_path(path);
			/*
			 * 1 - subvol uuid item
			 * 1 - received_subvol uuid item
			 */
			trans = btrfs_start_transaction(fs_info->uuid_root, 2);
			if (IS_ERR(trans)) {
				ret = PTR_ERR(trans);
				break;
			}
			continue;
		} else {
			goto skip;
		}
update_tree:
		if (!btrfs_is_empty_uuid(root_item.uuid)) {
			ret = btrfs_uuid_tree_add(trans, root_item.uuid,
						  BTRFS_UUID_KEY_SUBVOL,
						  key.objectid);
			if (ret < 0) {
				btrfs_warn(fs_info, "uuid_tree_add failed %d",
					ret);
				break;
			}
		}

		if (!btrfs_is_empty_uuid(root_item.received_uuid)) {
			ret = btrfs_uuid_tree_add(trans,
						  root_item.received_uuid,
						 BTRFS_UUID_KEY_RECEIVED_SUBVOL,
						  key.objectid);
			if (ret < 0) {
				btrfs_warn(fs_info, "uuid_tree_add failed %d",
					ret);
				break;
			}
		}

skip:
		if (trans) {
			ret = btrfs_end_transaction(trans);
			trans = NULL;
			if (ret)
				break;
		}

		btrfs_release_path(path);
		if (key.offset < (u64)-1) {
			key.offset++;
		} else if (key.type < BTRFS_ROOT_ITEM_KEY) {
			key.offset = 0;
			key.type = BTRFS_ROOT_ITEM_KEY;
		} else if (key.objectid < (u64)-1) {
			key.offset = 0;
			key.type = BTRFS_ROOT_ITEM_KEY;
			key.objectid++;
		} else {
			break;
		}
		cond_resched();
	}

out:
	btrfs_free_path(path);
	if (trans && !IS_ERR(trans))
		btrfs_end_transaction(trans);
	if (ret)
		btrfs_warn(fs_info, "btrfs_uuid_scan_kthread failed %d", ret);
	else
		set_bit(BTRFS_FS_UPDATE_UUID_TREE_GEN, &fs_info->flags);
	up(&fs_info->uuid_tree_rescan_sem);
	return 0;
}

/*
 * Callback for btrfs_uuid_tree_iterate().
 * returns:
 * 0	check succeeded, the entry is not outdated.
 * < 0	if an error occurred.
 * > 0	if the check failed, which means the caller shall remove the entry.
 */
static int btrfs_check_uuid_tree_entry(struct btrfs_fs_info *fs_info,
				       u8 *uuid, u8 type, u64 subid)
{
	struct btrfs_key key;
	int ret = 0;
	struct btrfs_root *subvol_root;

	if (type != BTRFS_UUID_KEY_SUBVOL &&
	    type != BTRFS_UUID_KEY_RECEIVED_SUBVOL)
		goto out;

	key.objectid = subid;
	key.type = BTRFS_ROOT_ITEM_KEY;
	key.offset = (u64)-1;
	subvol_root = btrfs_read_fs_root_no_name(fs_info, &key);
	if (IS_ERR(subvol_root)) {
		ret = PTR_ERR(subvol_root);
		if (ret == -ENOENT)
			ret = 1;
		goto out;
	}

	switch (type) {
	case BTRFS_UUID_KEY_SUBVOL:
		if (memcmp(uuid, subvol_root->root_item.uuid, BTRFS_UUID_SIZE))
			ret = 1;
		break;
	case BTRFS_UUID_KEY_RECEIVED_SUBVOL:
		if (memcmp(uuid, subvol_root->root_item.received_uuid,
			   BTRFS_UUID_SIZE))
			ret = 1;
		break;
	}

out:
	return ret;
}

static int btrfs_uuid_rescan_kthread(void *data)
{
	struct btrfs_fs_info *fs_info = (struct btrfs_fs_info *)data;
	int ret;

	/*
	 * 1st step is to iterate through the existing UUID tree and
	 * to delete all entries that contain outdated data.
	 * 2nd step is to add all missing entries to the UUID tree.
	 */
	ret = btrfs_uuid_tree_iterate(fs_info, btrfs_check_uuid_tree_entry);
	if (ret < 0) {
		btrfs_warn(fs_info, "iterating uuid_tree failed %d", ret);
		up(&fs_info->uuid_tree_rescan_sem);
		return ret;
	}
	return btrfs_uuid_scan_kthread(data);
}

int btrfs_create_uuid_tree(struct btrfs_fs_info *fs_info)
{
	struct btrfs_trans_handle *trans;
	struct btrfs_root *tree_root = fs_info->tree_root;
	struct btrfs_root *uuid_root;
	struct task_struct *task;
	int ret;

	/*
	 * 1 - root node
	 * 1 - root item
	 */
	trans = btrfs_start_transaction(tree_root, 2);
	if (IS_ERR(trans))
		return PTR_ERR(trans);

	uuid_root = btrfs_create_tree(trans, BTRFS_UUID_TREE_OBJECTID);
	if (IS_ERR(uuid_root)) {
		ret = PTR_ERR(uuid_root);
		btrfs_abort_transaction(trans, ret);
		btrfs_end_transaction(trans);
		return ret;
	}

	fs_info->uuid_root = uuid_root;

	ret = btrfs_commit_transaction(trans);
	if (ret)
		return ret;

	down(&fs_info->uuid_tree_rescan_sem);
	task = kthread_run(btrfs_uuid_scan_kthread, fs_info, "btrfs-uuid");
	if (IS_ERR(task)) {
		/* fs_info->update_uuid_tree_gen remains 0 in all error case */
		btrfs_warn(fs_info, "failed to start uuid_scan task");
		up(&fs_info->uuid_tree_rescan_sem);
		return PTR_ERR(task);
	}

	return 0;
}

int btrfs_check_uuid_tree(struct btrfs_fs_info *fs_info)
{
	struct task_struct *task;

	down(&fs_info->uuid_tree_rescan_sem);
	task = kthread_run(btrfs_uuid_rescan_kthread, fs_info, "btrfs-uuid");
	if (IS_ERR(task)) {
		/* fs_info->update_uuid_tree_gen remains 0 in all error case */
		btrfs_warn(fs_info, "failed to start uuid_rescan task");
		up(&fs_info->uuid_tree_rescan_sem);
		return PTR_ERR(task);
	}

	return 0;
}

/*
 * shrinking a device means finding all of the device extents past
 * the new size, and then following the back refs to the chunks.
 * The chunk relocation code actually frees the device extent
 */
int btrfs_shrink_device(struct btrfs_device *device, u64 new_size)
{
	struct btrfs_fs_info *fs_info = device->fs_info;
	struct btrfs_root *root = fs_info->dev_root;
	struct btrfs_trans_handle *trans;
	struct btrfs_dev_extent *dev_extent = NULL;
	struct btrfs_path *path;
	u64 length;
	u64 chunk_offset;
	int ret;
	int slot;
	int failed = 0;
	bool retried = false;
	struct extent_buffer *l;
	struct btrfs_key key;
	struct btrfs_super_block *super_copy = fs_info->super_copy;
	u64 old_total = btrfs_super_total_bytes(super_copy);
	u64 old_size = btrfs_device_get_total_bytes(device);
	u64 diff;
	u64 start;

	new_size = round_down(new_size, fs_info->sectorsize);
	start = new_size;
	diff = round_down(old_size - new_size, fs_info->sectorsize);

	if (test_bit(BTRFS_DEV_STATE_REPLACE_TGT, &device->dev_state))
		return -EINVAL;

	path = btrfs_alloc_path();
	if (!path)
		return -ENOMEM;

	path->reada = READA_BACK;

	trans = btrfs_start_transaction(root, 0);
	if (IS_ERR(trans)) {
		btrfs_free_path(path);
		return PTR_ERR(trans);
	}

	mutex_lock(&fs_info->chunk_mutex);

	btrfs_device_set_total_bytes(device, new_size);
	if (test_bit(BTRFS_DEV_STATE_WRITEABLE, &device->dev_state)) {
		device->fs_devices->total_rw_bytes -= diff;
		atomic64_sub(diff, &fs_info->free_chunk_space);
	}

	/*
	 * Once the device's size has been set to the new size, ensure all
	 * in-memory chunks are synced to disk so that the loop below sees them
	 * and relocates them accordingly.
	 */
	if (contains_pending_extent(device, &start, diff)) {
		mutex_unlock(&fs_info->chunk_mutex);
		ret = btrfs_commit_transaction(trans);
		if (ret)
			goto done;
	} else {
		mutex_unlock(&fs_info->chunk_mutex);
		btrfs_end_transaction(trans);
	}

again:
	key.objectid = device->devid;
	key.offset = (u64)-1;
	key.type = BTRFS_DEV_EXTENT_KEY;

	do {
		mutex_lock(&fs_info->delete_unused_bgs_mutex);
		ret = btrfs_search_slot(NULL, root, &key, path, 0, 0);
		if (ret < 0) {
			mutex_unlock(&fs_info->delete_unused_bgs_mutex);
			goto done;
		}

		ret = btrfs_previous_item(root, path, 0, key.type);
		if (ret)
			mutex_unlock(&fs_info->delete_unused_bgs_mutex);
		if (ret < 0)
			goto done;
		if (ret) {
			ret = 0;
			btrfs_release_path(path);
			break;
		}

		l = path->nodes[0];
		slot = path->slots[0];
		btrfs_item_key_to_cpu(l, &key, path->slots[0]);

		if (key.objectid != device->devid) {
			mutex_unlock(&fs_info->delete_unused_bgs_mutex);
			btrfs_release_path(path);
			break;
		}

		dev_extent = btrfs_item_ptr(l, slot, struct btrfs_dev_extent);
		length = btrfs_dev_extent_length(l, dev_extent);

		if (key.offset + length <= new_size) {
			mutex_unlock(&fs_info->delete_unused_bgs_mutex);
			btrfs_release_path(path);
			break;
		}

		chunk_offset = btrfs_dev_extent_chunk_offset(l, dev_extent);
		btrfs_release_path(path);

		/*
		 * We may be relocating the only data chunk we have,
		 * which could potentially end up with losing data's
		 * raid profile, so lets allocate an empty one in
		 * advance.
		 */
		ret = btrfs_may_alloc_data_chunk(fs_info, chunk_offset);
		if (ret < 0) {
			mutex_unlock(&fs_info->delete_unused_bgs_mutex);
			goto done;
		}

		ret = btrfs_relocate_chunk(fs_info, chunk_offset);
		mutex_unlock(&fs_info->delete_unused_bgs_mutex);
		if (ret == -ENOSPC) {
			failed++;
		} else if (ret) {
			if (ret == -ETXTBSY) {
				btrfs_warn(fs_info,
		   "could not shrink block group %llu due to active swapfile",
					   chunk_offset);
			}
			goto done;
		}
	} while (key.offset-- > 0);

	if (failed && !retried) {
		failed = 0;
		retried = true;
		goto again;
	} else if (failed && retried) {
		ret = -ENOSPC;
		goto done;
	}

	/* Shrinking succeeded, else we would be at "done". */
	trans = btrfs_start_transaction(root, 0);
	if (IS_ERR(trans)) {
		ret = PTR_ERR(trans);
		goto done;
	}

	mutex_lock(&fs_info->chunk_mutex);
	btrfs_device_set_disk_total_bytes(device, new_size);
	if (list_empty(&device->post_commit_list))
		list_add_tail(&device->post_commit_list,
			      &trans->transaction->dev_update_list);

	WARN_ON(diff > old_total);
	btrfs_set_super_total_bytes(super_copy,
			round_down(old_total - diff, fs_info->sectorsize));
	mutex_unlock(&fs_info->chunk_mutex);

	/* Now btrfs_update_device() will change the on-disk size. */
	ret = btrfs_update_device(trans, device);
	if (ret < 0) {
		btrfs_abort_transaction(trans, ret);
		btrfs_end_transaction(trans);
	} else {
		ret = btrfs_commit_transaction(trans);
	}
done:
	btrfs_free_path(path);
	if (ret) {
		mutex_lock(&fs_info->chunk_mutex);
		btrfs_device_set_total_bytes(device, old_size);
		if (test_bit(BTRFS_DEV_STATE_WRITEABLE, &device->dev_state))
			device->fs_devices->total_rw_bytes += diff;
		atomic64_add(diff, &fs_info->free_chunk_space);
		mutex_unlock(&fs_info->chunk_mutex);
	}
	return ret;
}

static int btrfs_add_system_chunk(struct btrfs_fs_info *fs_info,
			   struct btrfs_key *key,
			   struct btrfs_chunk *chunk, int item_size)
{
	struct btrfs_super_block *super_copy = fs_info->super_copy;
	struct btrfs_disk_key disk_key;
	u32 array_size;
	u8 *ptr;

	mutex_lock(&fs_info->chunk_mutex);
	array_size = btrfs_super_sys_array_size(super_copy);
	if (array_size + item_size + sizeof(disk_key)
			> BTRFS_SYSTEM_CHUNK_ARRAY_SIZE) {
		mutex_unlock(&fs_info->chunk_mutex);
		return -EFBIG;
	}

	ptr = super_copy->sys_chunk_array + array_size;
	btrfs_cpu_key_to_disk(&disk_key, key);
	memcpy(ptr, &disk_key, sizeof(disk_key));
	ptr += sizeof(disk_key);
	memcpy(ptr, chunk, item_size);
	item_size += sizeof(disk_key);
	btrfs_set_super_sys_array_size(super_copy, array_size + item_size);
	mutex_unlock(&fs_info->chunk_mutex);

	return 0;
}

/*
 * sort the devices in descending order by max_avail, total_avail
 */
static int btrfs_cmp_device_info(const void *a, const void *b)
{
	const struct btrfs_device_info *di_a = a;
	const struct btrfs_device_info *di_b = b;

	if (di_a->max_avail > di_b->max_avail)
		return -1;
	if (di_a->max_avail < di_b->max_avail)
		return 1;
	if (di_a->total_avail > di_b->total_avail)
		return -1;
	if (di_a->total_avail < di_b->total_avail)
		return 1;
	return 0;
}

static void check_raid56_incompat_flag(struct btrfs_fs_info *info, u64 type)
{
	if (!(type & BTRFS_BLOCK_GROUP_RAID56_MASK))
		return;

	btrfs_set_fs_incompat(info, RAID56);
}

static int __btrfs_alloc_chunk(struct btrfs_trans_handle *trans,
			       u64 start, u64 type)
{
	struct btrfs_fs_info *info = trans->fs_info;
	struct btrfs_fs_devices *fs_devices = info->fs_devices;
	struct btrfs_device *device;
	struct map_lookup *map = NULL;
	struct extent_map_tree *em_tree;
	struct extent_map *em;
	struct btrfs_device_info *devices_info = NULL;
	u64 total_avail;
	int num_stripes;	/* total number of stripes to allocate */
	int data_stripes;	/* number of stripes that count for
				   block group size */
	int sub_stripes;	/* sub_stripes info for map */
	int dev_stripes;	/* stripes per dev */
	int devs_max;		/* max devs to use */
	int devs_min;		/* min devs needed */
	int devs_increment;	/* ndevs has to be a multiple of this */
	int ncopies;		/* how many copies to data has */
	int nparity;		/* number of stripes worth of bytes to
				   store parity information */
	int ret;
	u64 max_stripe_size;
	u64 max_chunk_size;
	u64 stripe_size;
	u64 chunk_size;
	int ndevs;
	int i;
	int j;
	int index;

	BUG_ON(!alloc_profile_is_valid(type, 0));

	if (list_empty(&fs_devices->alloc_list)) {
		if (btrfs_test_opt(info, ENOSPC_DEBUG))
			btrfs_debug(info, "%s: no writable device", __func__);
		return -ENOSPC;
	}

	index = btrfs_bg_flags_to_raid_index(type);

	sub_stripes = btrfs_raid_array[index].sub_stripes;
	dev_stripes = btrfs_raid_array[index].dev_stripes;
	devs_max = btrfs_raid_array[index].devs_max;
	if (!devs_max)
		devs_max = BTRFS_MAX_DEVS(info);
	devs_min = btrfs_raid_array[index].devs_min;
	devs_increment = btrfs_raid_array[index].devs_increment;
	ncopies = btrfs_raid_array[index].ncopies;
	nparity = btrfs_raid_array[index].nparity;

	if (type & BTRFS_BLOCK_GROUP_DATA) {
		max_stripe_size = SZ_1G;
		max_chunk_size = BTRFS_MAX_DATA_CHUNK_SIZE;
	} else if (type & BTRFS_BLOCK_GROUP_METADATA) {
		/* for larger filesystems, use larger metadata chunks */
		if (fs_devices->total_rw_bytes > 50ULL * SZ_1G)
			max_stripe_size = SZ_1G;
		else
			max_stripe_size = SZ_256M;
		max_chunk_size = max_stripe_size;
	} else if (type & BTRFS_BLOCK_GROUP_SYSTEM) {
		max_stripe_size = SZ_32M;
		max_chunk_size = 2 * max_stripe_size;
		devs_max = min_t(int, devs_max, BTRFS_MAX_DEVS_SYS_CHUNK);
	} else {
		btrfs_err(info, "invalid chunk type 0x%llx requested",
		       type);
		BUG();
	}

	/* We don't want a chunk larger than 10% of writable space */
	max_chunk_size = min(div_factor(fs_devices->total_rw_bytes, 1),
			     max_chunk_size);

	devices_info = kcalloc(fs_devices->rw_devices, sizeof(*devices_info),
			       GFP_NOFS);
	if (!devices_info)
		return -ENOMEM;

	/*
	 * in the first pass through the devices list, we gather information
	 * about the available holes on each device.
	 */
	ndevs = 0;
	list_for_each_entry(device, &fs_devices->alloc_list, dev_alloc_list) {
		u64 max_avail;
		u64 dev_offset;

		if (!test_bit(BTRFS_DEV_STATE_WRITEABLE, &device->dev_state)) {
			WARN(1, KERN_ERR
			       "BTRFS: read-only device in alloc_list\n");
			continue;
		}

		if (!test_bit(BTRFS_DEV_STATE_IN_FS_METADATA,
					&device->dev_state) ||
		    test_bit(BTRFS_DEV_STATE_REPLACE_TGT, &device->dev_state))
			continue;

		if (device->total_bytes > device->bytes_used)
			total_avail = device->total_bytes - device->bytes_used;
		else
			total_avail = 0;

		/* If there is no space on this device, skip it. */
		if (total_avail == 0)
			continue;

		ret = find_free_dev_extent(device,
					   max_stripe_size * dev_stripes,
					   &dev_offset, &max_avail);
		if (ret && ret != -ENOSPC)
			goto error;

		if (ret == 0)
			max_avail = max_stripe_size * dev_stripes;

		if (max_avail < BTRFS_STRIPE_LEN * dev_stripes) {
			if (btrfs_test_opt(info, ENOSPC_DEBUG))
				btrfs_debug(info,
			"%s: devid %llu has no free space, have=%llu want=%u",
					    __func__, device->devid, max_avail,
					    BTRFS_STRIPE_LEN * dev_stripes);
			continue;
		}

		if (ndevs == fs_devices->rw_devices) {
			WARN(1, "%s: found more than %llu devices\n",
			     __func__, fs_devices->rw_devices);
			break;
		}
		devices_info[ndevs].dev_offset = dev_offset;
		devices_info[ndevs].max_avail = max_avail;
		devices_info[ndevs].total_avail = total_avail;
		devices_info[ndevs].dev = device;
		++ndevs;
	}

	/*
	 * now sort the devices by hole size / available space
	 */
	sort(devices_info, ndevs, sizeof(struct btrfs_device_info),
	     btrfs_cmp_device_info, NULL);

	/* round down to number of usable stripes */
	ndevs = round_down(ndevs, devs_increment);

	if (ndevs < devs_min) {
		ret = -ENOSPC;
		if (btrfs_test_opt(info, ENOSPC_DEBUG)) {
			btrfs_debug(info,
	"%s: not enough devices with free space: have=%d minimum required=%d",
				    __func__, ndevs, devs_min);
		}
		goto error;
	}

	ndevs = min(ndevs, devs_max);

	/*
	 * The primary goal is to maximize the number of stripes, so use as
	 * many devices as possible, even if the stripes are not maximum sized.
	 *
	 * The DUP profile stores more than one stripe per device, the
	 * max_avail is the total size so we have to adjust.
	 */
	stripe_size = div_u64(devices_info[ndevs - 1].max_avail, dev_stripes);
	num_stripes = ndevs * dev_stripes;

	/*
	 * this will have to be fixed for RAID1 and RAID10 over
	 * more drives
	 */
	data_stripes = (num_stripes - nparity) / ncopies;

	/*
	 * Use the number of data stripes to figure out how big this chunk
	 * is really going to be in terms of logical address space,
	 * and compare that answer with the max chunk size. If it's higher,
	 * we try to reduce stripe_size.
	 */
	if (stripe_size * data_stripes > max_chunk_size) {
		/*
		 * Reduce stripe_size, round it up to a 16MB boundary again and
		 * then use it, unless it ends up being even bigger than the
		 * previous value we had already.
		 */
		stripe_size = min(round_up(div_u64(max_chunk_size,
						   data_stripes), SZ_16M),
				  stripe_size);
	}

	/* align to BTRFS_STRIPE_LEN */
	stripe_size = round_down(stripe_size, BTRFS_STRIPE_LEN);

	map = kmalloc(map_lookup_size(num_stripes), GFP_NOFS);
	if (!map) {
		ret = -ENOMEM;
		goto error;
	}
	map->num_stripes = num_stripes;

	for (i = 0; i < ndevs; ++i) {
		for (j = 0; j < dev_stripes; ++j) {
			int s = i * dev_stripes + j;
			map->stripes[s].dev = devices_info[i].dev;
			map->stripes[s].physical = devices_info[i].dev_offset +
						   j * stripe_size;
		}
	}
	map->stripe_len = BTRFS_STRIPE_LEN;
	map->io_align = BTRFS_STRIPE_LEN;
	map->io_width = BTRFS_STRIPE_LEN;
	map->type = type;
	map->sub_stripes = sub_stripes;

	chunk_size = stripe_size * data_stripes;

	trace_btrfs_chunk_alloc(info, map, start, chunk_size);

	em = alloc_extent_map();
	if (!em) {
		kfree(map);
		ret = -ENOMEM;
		goto error;
	}
	set_bit(EXTENT_FLAG_FS_MAPPING, &em->flags);
	em->map_lookup = map;
	em->start = start;
	em->len = chunk_size;
	em->block_start = 0;
	em->block_len = em->len;
	em->orig_block_len = stripe_size;

	em_tree = &info->mapping_tree;
	write_lock(&em_tree->lock);
	ret = add_extent_mapping(em_tree, em, 0);
	if (ret) {
		write_unlock(&em_tree->lock);
		free_extent_map(em);
		goto error;
	}
	write_unlock(&em_tree->lock);

	ret = btrfs_make_block_group(trans, 0, type, start, chunk_size);
	if (ret)
		goto error_del_extent;

	for (i = 0; i < map->num_stripes; i++) {
<<<<<<< HEAD
		num_bytes = map->stripes[i].dev->bytes_used + stripe_size;
		btrfs_device_set_bytes_used(map->stripes[i].dev, num_bytes);
		map->stripes[i].dev->has_pending_chunks = true;
=======
		struct btrfs_device *dev = map->stripes[i].dev;

		btrfs_device_set_bytes_used(dev, dev->bytes_used + stripe_size);
		if (list_empty(&dev->post_commit_list))
			list_add_tail(&dev->post_commit_list,
				      &trans->transaction->dev_update_list);
>>>>>>> f7688b48
	}

	atomic64_sub(stripe_size * map->num_stripes, &info->free_chunk_space);

	free_extent_map(em);
	check_raid56_incompat_flag(info, type);

	kfree(devices_info);
	return 0;

error_del_extent:
	write_lock(&em_tree->lock);
	remove_extent_mapping(em_tree, em);
	write_unlock(&em_tree->lock);

	/* One for our allocation */
	free_extent_map(em);
	/* One for the tree reference */
	free_extent_map(em);
error:
	kfree(devices_info);
	return ret;
}

int btrfs_finish_chunk_alloc(struct btrfs_trans_handle *trans,
			     u64 chunk_offset, u64 chunk_size)
{
	struct btrfs_fs_info *fs_info = trans->fs_info;
	struct btrfs_root *extent_root = fs_info->extent_root;
	struct btrfs_root *chunk_root = fs_info->chunk_root;
	struct btrfs_key key;
	struct btrfs_device *device;
	struct btrfs_chunk *chunk;
	struct btrfs_stripe *stripe;
	struct extent_map *em;
	struct map_lookup *map;
	size_t item_size;
	u64 dev_offset;
	u64 stripe_size;
	int i = 0;
	int ret = 0;

	em = btrfs_get_chunk_map(fs_info, chunk_offset, chunk_size);
	if (IS_ERR(em))
		return PTR_ERR(em);

	map = em->map_lookup;
	item_size = btrfs_chunk_item_size(map->num_stripes);
	stripe_size = em->orig_block_len;

	chunk = kzalloc(item_size, GFP_NOFS);
	if (!chunk) {
		ret = -ENOMEM;
		goto out;
	}

	/*
	 * Take the device list mutex to prevent races with the final phase of
	 * a device replace operation that replaces the device object associated
	 * with the map's stripes, because the device object's id can change
	 * at any time during that final phase of the device replace operation
	 * (dev-replace.c:btrfs_dev_replace_finishing()).
	 */
	mutex_lock(&fs_info->fs_devices->device_list_mutex);
	for (i = 0; i < map->num_stripes; i++) {
		device = map->stripes[i].dev;
		dev_offset = map->stripes[i].physical;

		ret = btrfs_update_device(trans, device);
		if (ret)
			break;
		ret = btrfs_alloc_dev_extent(trans, device, chunk_offset,
					     dev_offset, stripe_size);
		if (ret)
			break;
	}
	if (ret) {
		mutex_unlock(&fs_info->fs_devices->device_list_mutex);
		goto out;
	}

	stripe = &chunk->stripe;
	for (i = 0; i < map->num_stripes; i++) {
		device = map->stripes[i].dev;
		dev_offset = map->stripes[i].physical;

		btrfs_set_stack_stripe_devid(stripe, device->devid);
		btrfs_set_stack_stripe_offset(stripe, dev_offset);
		memcpy(stripe->dev_uuid, device->uuid, BTRFS_UUID_SIZE);
		stripe++;
	}
	mutex_unlock(&fs_info->fs_devices->device_list_mutex);

	btrfs_set_stack_chunk_length(chunk, chunk_size);
	btrfs_set_stack_chunk_owner(chunk, extent_root->root_key.objectid);
	btrfs_set_stack_chunk_stripe_len(chunk, map->stripe_len);
	btrfs_set_stack_chunk_type(chunk, map->type);
	btrfs_set_stack_chunk_num_stripes(chunk, map->num_stripes);
	btrfs_set_stack_chunk_io_align(chunk, map->stripe_len);
	btrfs_set_stack_chunk_io_width(chunk, map->stripe_len);
	btrfs_set_stack_chunk_sector_size(chunk, fs_info->sectorsize);
	btrfs_set_stack_chunk_sub_stripes(chunk, map->sub_stripes);

	key.objectid = BTRFS_FIRST_CHUNK_TREE_OBJECTID;
	key.type = BTRFS_CHUNK_ITEM_KEY;
	key.offset = chunk_offset;

	ret = btrfs_insert_item(trans, chunk_root, &key, chunk, item_size);
	if (ret == 0 && map->type & BTRFS_BLOCK_GROUP_SYSTEM) {
		/*
		 * TODO: Cleanup of inserted chunk root in case of
		 * failure.
		 */
		ret = btrfs_add_system_chunk(fs_info, &key, chunk, item_size);
	}

out:
	kfree(chunk);
	free_extent_map(em);
	return ret;
}

/*
 * Chunk allocation falls into two parts. The first part does work
 * that makes the new allocated chunk usable, but does not do any operation
 * that modifies the chunk tree. The second part does the work that
 * requires modifying the chunk tree. This division is important for the
 * bootstrap process of adding storage to a seed btrfs.
 */
int btrfs_alloc_chunk(struct btrfs_trans_handle *trans, u64 type)
{
	u64 chunk_offset;

	lockdep_assert_held(&trans->fs_info->chunk_mutex);
	chunk_offset = find_next_chunk(trans->fs_info);
	return __btrfs_alloc_chunk(trans, chunk_offset, type);
}

static noinline int init_first_rw_device(struct btrfs_trans_handle *trans)
{
	struct btrfs_fs_info *fs_info = trans->fs_info;
	u64 chunk_offset;
	u64 sys_chunk_offset;
	u64 alloc_profile;
	int ret;

	chunk_offset = find_next_chunk(fs_info);
	alloc_profile = btrfs_metadata_alloc_profile(fs_info);
	ret = __btrfs_alloc_chunk(trans, chunk_offset, alloc_profile);
	if (ret)
		return ret;

	sys_chunk_offset = find_next_chunk(fs_info);
	alloc_profile = btrfs_system_alloc_profile(fs_info);
	ret = __btrfs_alloc_chunk(trans, sys_chunk_offset, alloc_profile);
	return ret;
}

static inline int btrfs_chunk_max_errors(struct map_lookup *map)
{
<<<<<<< HEAD
	int max_errors;

	if (map->type & (BTRFS_BLOCK_GROUP_RAID1 |
			 BTRFS_BLOCK_GROUP_RAID10 |
			 BTRFS_BLOCK_GROUP_RAID5)) {
		max_errors = 1;
	} else if (map->type & BTRFS_BLOCK_GROUP_RAID6) {
		max_errors = 2;
	} else {
		max_errors = 0;
	}
=======
	const int index = btrfs_bg_flags_to_raid_index(map->type);
>>>>>>> f7688b48

	return btrfs_raid_array[index].tolerated_failures;
}

int btrfs_chunk_readonly(struct btrfs_fs_info *fs_info, u64 chunk_offset)
{
	struct extent_map *em;
	struct map_lookup *map;
	int readonly = 0;
	int miss_ndevs = 0;
	int i;

	em = btrfs_get_chunk_map(fs_info, chunk_offset, 1);
	if (IS_ERR(em))
		return 1;

	map = em->map_lookup;
	for (i = 0; i < map->num_stripes; i++) {
		if (test_bit(BTRFS_DEV_STATE_MISSING,
					&map->stripes[i].dev->dev_state)) {
			miss_ndevs++;
			continue;
		}
		if (!test_bit(BTRFS_DEV_STATE_WRITEABLE,
					&map->stripes[i].dev->dev_state)) {
			readonly = 1;
			goto end;
		}
	}

	/*
	 * If the number of missing devices is larger than max errors,
	 * we can not write the data into that chunk successfully, so
	 * set it readonly.
	 */
	if (miss_ndevs > btrfs_chunk_max_errors(map))
		readonly = 1;
end:
	free_extent_map(em);
	return readonly;
}

void btrfs_mapping_tree_free(struct extent_map_tree *tree)
{
	struct extent_map *em;

	while (1) {
		write_lock(&tree->lock);
		em = lookup_extent_mapping(tree, 0, (u64)-1);
		if (em)
			remove_extent_mapping(tree, em);
		write_unlock(&tree->lock);
		if (!em)
			break;
		/* once for us */
		free_extent_map(em);
		/* once for the tree */
		free_extent_map(em);
	}
}

int btrfs_num_copies(struct btrfs_fs_info *fs_info, u64 logical, u64 len)
{
	struct extent_map *em;
	struct map_lookup *map;
	int ret;

	em = btrfs_get_chunk_map(fs_info, logical, len);
	if (IS_ERR(em))
		/*
		 * We could return errors for these cases, but that could get
		 * ugly and we'd probably do the same thing which is just not do
		 * anything else and exit, so return 1 so the callers don't try
		 * to use other copies.
		 */
		return 1;

	map = em->map_lookup;
	if (map->type & (BTRFS_BLOCK_GROUP_DUP | BTRFS_BLOCK_GROUP_RAID1_MASK))
		ret = map->num_stripes;
	else if (map->type & BTRFS_BLOCK_GROUP_RAID10)
		ret = map->sub_stripes;
	else if (map->type & BTRFS_BLOCK_GROUP_RAID5)
		ret = 2;
	else if (map->type & BTRFS_BLOCK_GROUP_RAID6)
		/*
		 * There could be two corrupted data stripes, we need
		 * to loop retry in order to rebuild the correct data.
		 *
		 * Fail a stripe at a time on every retry except the
		 * stripe under reconstruction.
		 */
		ret = map->num_stripes;
	else
		ret = 1;
	free_extent_map(em);

	down_read(&fs_info->dev_replace.rwsem);
	if (btrfs_dev_replace_is_ongoing(&fs_info->dev_replace) &&
	    fs_info->dev_replace.tgtdev)
		ret++;
	up_read(&fs_info->dev_replace.rwsem);

	return ret;
}

unsigned long btrfs_full_stripe_len(struct btrfs_fs_info *fs_info,
				    u64 logical)
{
	struct extent_map *em;
	struct map_lookup *map;
	unsigned long len = fs_info->sectorsize;

	em = btrfs_get_chunk_map(fs_info, logical, len);

	if (!WARN_ON(IS_ERR(em))) {
		map = em->map_lookup;
		if (map->type & BTRFS_BLOCK_GROUP_RAID56_MASK)
			len = map->stripe_len * nr_data_stripes(map);
		free_extent_map(em);
	}
	return len;
}

int btrfs_is_parity_mirror(struct btrfs_fs_info *fs_info, u64 logical, u64 len)
{
	struct extent_map *em;
	struct map_lookup *map;
	int ret = 0;

	em = btrfs_get_chunk_map(fs_info, logical, len);

	if(!WARN_ON(IS_ERR(em))) {
		map = em->map_lookup;
		if (map->type & BTRFS_BLOCK_GROUP_RAID56_MASK)
			ret = 1;
		free_extent_map(em);
	}
	return ret;
}

static int find_live_mirror(struct btrfs_fs_info *fs_info,
			    struct map_lookup *map, int first,
			    int dev_replace_is_ongoing)
{
	int i;
	int num_stripes;
	int preferred_mirror;
	int tolerance;
	struct btrfs_device *srcdev;

	ASSERT((map->type &
		 (BTRFS_BLOCK_GROUP_RAID1_MASK | BTRFS_BLOCK_GROUP_RAID10)));

	if (map->type & BTRFS_BLOCK_GROUP_RAID10)
		num_stripes = map->sub_stripes;
	else
		num_stripes = map->num_stripes;

	preferred_mirror = first + current->pid % num_stripes;

	if (dev_replace_is_ongoing &&
	    fs_info->dev_replace.cont_reading_from_srcdev_mode ==
	     BTRFS_DEV_REPLACE_ITEM_CONT_READING_FROM_SRCDEV_MODE_AVOID)
		srcdev = fs_info->dev_replace.srcdev;
	else
		srcdev = NULL;

	/*
	 * try to avoid the drive that is the source drive for a
	 * dev-replace procedure, only choose it if no other non-missing
	 * mirror is available
	 */
	for (tolerance = 0; tolerance < 2; tolerance++) {
		if (map->stripes[preferred_mirror].dev->bdev &&
		    (tolerance || map->stripes[preferred_mirror].dev != srcdev))
			return preferred_mirror;
		for (i = first; i < first + num_stripes; i++) {
			if (map->stripes[i].dev->bdev &&
			    (tolerance || map->stripes[i].dev != srcdev))
				return i;
		}
	}

	/* we couldn't find one that doesn't fail.  Just return something
	 * and the io error handling code will clean up eventually
	 */
	return preferred_mirror;
}

static inline int parity_smaller(u64 a, u64 b)
{
	return a > b;
}

/* Bubble-sort the stripe set to put the parity/syndrome stripes last */
static void sort_parity_stripes(struct btrfs_bio *bbio, int num_stripes)
{
	struct btrfs_bio_stripe s;
	int i;
	u64 l;
	int again = 1;

	while (again) {
		again = 0;
		for (i = 0; i < num_stripes - 1; i++) {
			if (parity_smaller(bbio->raid_map[i],
					   bbio->raid_map[i+1])) {
				s = bbio->stripes[i];
				l = bbio->raid_map[i];
				bbio->stripes[i] = bbio->stripes[i+1];
				bbio->raid_map[i] = bbio->raid_map[i+1];
				bbio->stripes[i+1] = s;
				bbio->raid_map[i+1] = l;

				again = 1;
			}
		}
	}
}

static struct btrfs_bio *alloc_btrfs_bio(int total_stripes, int real_stripes)
{
	struct btrfs_bio *bbio = kzalloc(
		 /* the size of the btrfs_bio */
		sizeof(struct btrfs_bio) +
		/* plus the variable array for the stripes */
		sizeof(struct btrfs_bio_stripe) * (total_stripes) +
		/* plus the variable array for the tgt dev */
		sizeof(int) * (real_stripes) +
		/*
		 * plus the raid_map, which includes both the tgt dev
		 * and the stripes
		 */
		sizeof(u64) * (total_stripes),
		GFP_NOFS|__GFP_NOFAIL);

	atomic_set(&bbio->error, 0);
	refcount_set(&bbio->refs, 1);

	return bbio;
}

void btrfs_get_bbio(struct btrfs_bio *bbio)
{
	WARN_ON(!refcount_read(&bbio->refs));
	refcount_inc(&bbio->refs);
}

void btrfs_put_bbio(struct btrfs_bio *bbio)
{
	if (!bbio)
		return;
	if (refcount_dec_and_test(&bbio->refs))
		kfree(bbio);
}

/* can REQ_OP_DISCARD be sent with other REQ like REQ_OP_WRITE? */
/*
 * Please note that, discard won't be sent to target device of device
 * replace.
 */
static int __btrfs_map_block_for_discard(struct btrfs_fs_info *fs_info,
					 u64 logical, u64 length,
					 struct btrfs_bio **bbio_ret)
{
	struct extent_map *em;
	struct map_lookup *map;
	struct btrfs_bio *bbio;
	u64 offset;
	u64 stripe_nr;
	u64 stripe_nr_end;
	u64 stripe_end_offset;
	u64 stripe_cnt;
	u64 stripe_len;
	u64 stripe_offset;
	u64 num_stripes;
	u32 stripe_index;
	u32 factor = 0;
	u32 sub_stripes = 0;
	u64 stripes_per_dev = 0;
	u32 remaining_stripes = 0;
	u32 last_stripe = 0;
	int ret = 0;
	int i;

	/* discard always return a bbio */
	ASSERT(bbio_ret);

	em = btrfs_get_chunk_map(fs_info, logical, length);
	if (IS_ERR(em))
		return PTR_ERR(em);

	map = em->map_lookup;
	/* we don't discard raid56 yet */
	if (map->type & BTRFS_BLOCK_GROUP_RAID56_MASK) {
		ret = -EOPNOTSUPP;
		goto out;
	}

	offset = logical - em->start;
	length = min_t(u64, em->len - offset, length);

	stripe_len = map->stripe_len;
	/*
	 * stripe_nr counts the total number of stripes we have to stride
	 * to get to this block
	 */
	stripe_nr = div64_u64(offset, stripe_len);

	/* stripe_offset is the offset of this block in its stripe */
	stripe_offset = offset - stripe_nr * stripe_len;

	stripe_nr_end = round_up(offset + length, map->stripe_len);
	stripe_nr_end = div64_u64(stripe_nr_end, map->stripe_len);
	stripe_cnt = stripe_nr_end - stripe_nr;
	stripe_end_offset = stripe_nr_end * map->stripe_len -
			    (offset + length);
	/*
	 * after this, stripe_nr is the number of stripes on this
	 * device we have to walk to find the data, and stripe_index is
	 * the number of our device in the stripe array
	 */
	num_stripes = 1;
	stripe_index = 0;
	if (map->type & (BTRFS_BLOCK_GROUP_RAID0 |
			 BTRFS_BLOCK_GROUP_RAID10)) {
		if (map->type & BTRFS_BLOCK_GROUP_RAID0)
			sub_stripes = 1;
		else
			sub_stripes = map->sub_stripes;

		factor = map->num_stripes / sub_stripes;
		num_stripes = min_t(u64, map->num_stripes,
				    sub_stripes * stripe_cnt);
		stripe_nr = div_u64_rem(stripe_nr, factor, &stripe_index);
		stripe_index *= sub_stripes;
		stripes_per_dev = div_u64_rem(stripe_cnt, factor,
					      &remaining_stripes);
		div_u64_rem(stripe_nr_end - 1, factor, &last_stripe);
		last_stripe *= sub_stripes;
	} else if (map->type & (BTRFS_BLOCK_GROUP_RAID1_MASK |
				BTRFS_BLOCK_GROUP_DUP)) {
		num_stripes = map->num_stripes;
	} else {
		stripe_nr = div_u64_rem(stripe_nr, map->num_stripes,
					&stripe_index);
	}

	bbio = alloc_btrfs_bio(num_stripes, 0);
	if (!bbio) {
		ret = -ENOMEM;
		goto out;
	}

	for (i = 0; i < num_stripes; i++) {
		bbio->stripes[i].physical =
			map->stripes[stripe_index].physical +
			stripe_offset + stripe_nr * map->stripe_len;
		bbio->stripes[i].dev = map->stripes[stripe_index].dev;

		if (map->type & (BTRFS_BLOCK_GROUP_RAID0 |
				 BTRFS_BLOCK_GROUP_RAID10)) {
			bbio->stripes[i].length = stripes_per_dev *
				map->stripe_len;

			if (i / sub_stripes < remaining_stripes)
				bbio->stripes[i].length +=
					map->stripe_len;

			/*
			 * Special for the first stripe and
			 * the last stripe:
			 *
			 * |-------|...|-------|
			 *     |----------|
			 *    off     end_off
			 */
			if (i < sub_stripes)
				bbio->stripes[i].length -=
					stripe_offset;

			if (stripe_index >= last_stripe &&
			    stripe_index <= (last_stripe +
					     sub_stripes - 1))
				bbio->stripes[i].length -=
					stripe_end_offset;

			if (i == sub_stripes - 1)
				stripe_offset = 0;
		} else {
			bbio->stripes[i].length = length;
		}

		stripe_index++;
		if (stripe_index == map->num_stripes) {
			stripe_index = 0;
			stripe_nr++;
		}
	}

	*bbio_ret = bbio;
	bbio->map_type = map->type;
	bbio->num_stripes = num_stripes;
out:
	free_extent_map(em);
	return ret;
}

/*
 * In dev-replace case, for repair case (that's the only case where the mirror
 * is selected explicitly when calling btrfs_map_block), blocks left of the
 * left cursor can also be read from the target drive.
 *
 * For REQ_GET_READ_MIRRORS, the target drive is added as the last one to the
 * array of stripes.
 * For READ, it also needs to be supported using the same mirror number.
 *
 * If the requested block is not left of the left cursor, EIO is returned. This
 * can happen because btrfs_num_copies() returns one more in the dev-replace
 * case.
 */
static int get_extra_mirror_from_replace(struct btrfs_fs_info *fs_info,
					 u64 logical, u64 length,
					 u64 srcdev_devid, int *mirror_num,
					 u64 *physical)
{
	struct btrfs_bio *bbio = NULL;
	int num_stripes;
	int index_srcdev = 0;
	int found = 0;
	u64 physical_of_found = 0;
	int i;
	int ret = 0;

	ret = __btrfs_map_block(fs_info, BTRFS_MAP_GET_READ_MIRRORS,
				logical, &length, &bbio, 0, 0);
	if (ret) {
		ASSERT(bbio == NULL);
		return ret;
	}

	num_stripes = bbio->num_stripes;
	if (*mirror_num > num_stripes) {
		/*
		 * BTRFS_MAP_GET_READ_MIRRORS does not contain this mirror,
		 * that means that the requested area is not left of the left
		 * cursor
		 */
		btrfs_put_bbio(bbio);
		return -EIO;
	}

	/*
	 * process the rest of the function using the mirror_num of the source
	 * drive. Therefore look it up first.  At the end, patch the device
	 * pointer to the one of the target drive.
	 */
	for (i = 0; i < num_stripes; i++) {
		if (bbio->stripes[i].dev->devid != srcdev_devid)
			continue;

		/*
		 * In case of DUP, in order to keep it simple, only add the
		 * mirror with the lowest physical address
		 */
		if (found &&
		    physical_of_found <= bbio->stripes[i].physical)
			continue;

		index_srcdev = i;
		found = 1;
		physical_of_found = bbio->stripes[i].physical;
	}

	btrfs_put_bbio(bbio);

	ASSERT(found);
	if (!found)
		return -EIO;

	*mirror_num = index_srcdev + 1;
	*physical = physical_of_found;
	return ret;
}

static void handle_ops_on_dev_replace(enum btrfs_map_op op,
				      struct btrfs_bio **bbio_ret,
				      struct btrfs_dev_replace *dev_replace,
				      int *num_stripes_ret, int *max_errors_ret)
{
	struct btrfs_bio *bbio = *bbio_ret;
	u64 srcdev_devid = dev_replace->srcdev->devid;
	int tgtdev_indexes = 0;
	int num_stripes = *num_stripes_ret;
	int max_errors = *max_errors_ret;
	int i;

	if (op == BTRFS_MAP_WRITE) {
		int index_where_to_add;

		/*
		 * duplicate the write operations while the dev replace
		 * procedure is running. Since the copying of the old disk to
		 * the new disk takes place at run time while the filesystem is
		 * mounted writable, the regular write operations to the old
		 * disk have to be duplicated to go to the new disk as well.
		 *
		 * Note that device->missing is handled by the caller, and that
		 * the write to the old disk is already set up in the stripes
		 * array.
		 */
		index_where_to_add = num_stripes;
		for (i = 0; i < num_stripes; i++) {
			if (bbio->stripes[i].dev->devid == srcdev_devid) {
				/* write to new disk, too */
				struct btrfs_bio_stripe *new =
					bbio->stripes + index_where_to_add;
				struct btrfs_bio_stripe *old =
					bbio->stripes + i;

				new->physical = old->physical;
				new->length = old->length;
				new->dev = dev_replace->tgtdev;
				bbio->tgtdev_map[i] = index_where_to_add;
				index_where_to_add++;
				max_errors++;
				tgtdev_indexes++;
			}
		}
		num_stripes = index_where_to_add;
	} else if (op == BTRFS_MAP_GET_READ_MIRRORS) {
		int index_srcdev = 0;
		int found = 0;
		u64 physical_of_found = 0;

		/*
		 * During the dev-replace procedure, the target drive can also
		 * be used to read data in case it is needed to repair a corrupt
		 * block elsewhere. This is possible if the requested area is
		 * left of the left cursor. In this area, the target drive is a
		 * full copy of the source drive.
		 */
		for (i = 0; i < num_stripes; i++) {
			if (bbio->stripes[i].dev->devid == srcdev_devid) {
				/*
				 * In case of DUP, in order to keep it simple,
				 * only add the mirror with the lowest physical
				 * address
				 */
				if (found &&
				    physical_of_found <=
				     bbio->stripes[i].physical)
					continue;
				index_srcdev = i;
				found = 1;
				physical_of_found = bbio->stripes[i].physical;
			}
		}
		if (found) {
			struct btrfs_bio_stripe *tgtdev_stripe =
				bbio->stripes + num_stripes;

			tgtdev_stripe->physical = physical_of_found;
			tgtdev_stripe->length =
				bbio->stripes[index_srcdev].length;
			tgtdev_stripe->dev = dev_replace->tgtdev;
			bbio->tgtdev_map[index_srcdev] = num_stripes;

			tgtdev_indexes++;
			num_stripes++;
		}
	}

	*num_stripes_ret = num_stripes;
	*max_errors_ret = max_errors;
	bbio->num_tgtdevs = tgtdev_indexes;
	*bbio_ret = bbio;
}

static bool need_full_stripe(enum btrfs_map_op op)
{
	return (op == BTRFS_MAP_WRITE || op == BTRFS_MAP_GET_READ_MIRRORS);
}

/*
 * btrfs_get_io_geometry - calculates the geomery of a particular (address, len)
 *		       tuple. This information is used to calculate how big a
 *		       particular bio can get before it straddles a stripe.
 *
 * @fs_info - the filesystem
 * @logical - address that we want to figure out the geometry of
 * @len	    - the length of IO we are going to perform, starting at @logical
 * @op      - type of operation - write or read
 * @io_geom - pointer used to return values
 *
 * Returns < 0 in case a chunk for the given logical address cannot be found,
 * usually shouldn't happen unless @logical is corrupted, 0 otherwise.
 */
int btrfs_get_io_geometry(struct btrfs_fs_info *fs_info, enum btrfs_map_op op,
			u64 logical, u64 len, struct btrfs_io_geometry *io_geom)
{
	struct extent_map *em;
	struct map_lookup *map;
	u64 offset;
	u64 stripe_offset;
	u64 stripe_nr;
	u64 stripe_len;
	u64 raid56_full_stripe_start = (u64)-1;
	int data_stripes;
	int ret = 0;

	ASSERT(op != BTRFS_MAP_DISCARD);

	em = btrfs_get_chunk_map(fs_info, logical, len);
	if (IS_ERR(em))
		return PTR_ERR(em);

	map = em->map_lookup;
	/* Offset of this logical address in the chunk */
	offset = logical - em->start;
	/* Len of a stripe in a chunk */
	stripe_len = map->stripe_len;
	/* Stripe wher this block falls in */
	stripe_nr = div64_u64(offset, stripe_len);
	/* Offset of stripe in the chunk */
	stripe_offset = stripe_nr * stripe_len;
	if (offset < stripe_offset) {
		btrfs_crit(fs_info,
"stripe math has gone wrong, stripe_offset=%llu offset=%llu start=%llu logical=%llu stripe_len=%llu",
			stripe_offset, offset, em->start, logical, stripe_len);
		ret = -EINVAL;
		goto out;
	}

	/* stripe_offset is the offset of this block in its stripe */
	stripe_offset = offset - stripe_offset;
	data_stripes = nr_data_stripes(map);

	if (map->type & BTRFS_BLOCK_GROUP_PROFILE_MASK) {
		u64 max_len = stripe_len - stripe_offset;

		/*
		 * In case of raid56, we need to know the stripe aligned start
		 */
		if (map->type & BTRFS_BLOCK_GROUP_RAID56_MASK) {
			unsigned long full_stripe_len = stripe_len * data_stripes;
			raid56_full_stripe_start = offset;

			/*
			 * Allow a write of a full stripe, but make sure we
			 * don't allow straddling of stripes
			 */
			raid56_full_stripe_start = div64_u64(raid56_full_stripe_start,
					full_stripe_len);
			raid56_full_stripe_start *= full_stripe_len;

			/*
			 * For writes to RAID[56], allow a full stripeset across
			 * all disks. For other RAID types and for RAID[56]
			 * reads, just allow a single stripe (on a single disk).
			 */
			if (op == BTRFS_MAP_WRITE) {
				max_len = stripe_len * data_stripes -
					  (offset - raid56_full_stripe_start);
			}
		}
		len = min_t(u64, em->len - offset, max_len);
	} else {
		len = em->len - offset;
	}

	io_geom->len = len;
	io_geom->offset = offset;
	io_geom->stripe_len = stripe_len;
	io_geom->stripe_nr = stripe_nr;
	io_geom->stripe_offset = stripe_offset;
	io_geom->raid56_stripe_offset = raid56_full_stripe_start;

out:
	/* once for us */
	free_extent_map(em);
	return ret;
}

static int __btrfs_map_block(struct btrfs_fs_info *fs_info,
			     enum btrfs_map_op op,
			     u64 logical, u64 *length,
			     struct btrfs_bio **bbio_ret,
			     int mirror_num, int need_raid_map)
{
	struct extent_map *em;
	struct map_lookup *map;
	u64 stripe_offset;
	u64 stripe_nr;
	u64 stripe_len;
	u32 stripe_index;
	int data_stripes;
	int i;
	int ret = 0;
	int num_stripes;
	int max_errors = 0;
	int tgtdev_indexes = 0;
	struct btrfs_bio *bbio = NULL;
	struct btrfs_dev_replace *dev_replace = &fs_info->dev_replace;
	int dev_replace_is_ongoing = 0;
	int num_alloc_stripes;
	int patch_the_first_stripe_for_dev_replace = 0;
	u64 physical_to_patch_in_first_stripe = 0;
	u64 raid56_full_stripe_start = (u64)-1;
	struct btrfs_io_geometry geom;

	ASSERT(bbio_ret);

	if (op == BTRFS_MAP_DISCARD)
		return __btrfs_map_block_for_discard(fs_info, logical,
						     *length, bbio_ret);

	ret = btrfs_get_io_geometry(fs_info, op, logical, *length, &geom);
	if (ret < 0)
		return ret;

	em = btrfs_get_chunk_map(fs_info, logical, *length);
	ASSERT(!IS_ERR(em));
	map = em->map_lookup;

	*length = geom.len;
	stripe_len = geom.stripe_len;
	stripe_nr = geom.stripe_nr;
	stripe_offset = geom.stripe_offset;
	raid56_full_stripe_start = geom.raid56_stripe_offset;
	data_stripes = nr_data_stripes(map);

	down_read(&dev_replace->rwsem);
	dev_replace_is_ongoing = btrfs_dev_replace_is_ongoing(dev_replace);
	/*
	 * Hold the semaphore for read during the whole operation, write is
	 * requested at commit time but must wait.
	 */
	if (!dev_replace_is_ongoing)
		up_read(&dev_replace->rwsem);

	if (dev_replace_is_ongoing && mirror_num == map->num_stripes + 1 &&
	    !need_full_stripe(op) && dev_replace->tgtdev != NULL) {
		ret = get_extra_mirror_from_replace(fs_info, logical, *length,
						    dev_replace->srcdev->devid,
						    &mirror_num,
					    &physical_to_patch_in_first_stripe);
		if (ret)
			goto out;
		else
			patch_the_first_stripe_for_dev_replace = 1;
	} else if (mirror_num > map->num_stripes) {
		mirror_num = 0;
	}

	num_stripes = 1;
	stripe_index = 0;
	if (map->type & BTRFS_BLOCK_GROUP_RAID0) {
		stripe_nr = div_u64_rem(stripe_nr, map->num_stripes,
				&stripe_index);
		if (!need_full_stripe(op))
			mirror_num = 1;
	} else if (map->type & BTRFS_BLOCK_GROUP_RAID1_MASK) {
		if (need_full_stripe(op))
			num_stripes = map->num_stripes;
		else if (mirror_num)
			stripe_index = mirror_num - 1;
		else {
			stripe_index = find_live_mirror(fs_info, map, 0,
					    dev_replace_is_ongoing);
			mirror_num = stripe_index + 1;
		}

	} else if (map->type & BTRFS_BLOCK_GROUP_DUP) {
		if (need_full_stripe(op)) {
			num_stripes = map->num_stripes;
		} else if (mirror_num) {
			stripe_index = mirror_num - 1;
		} else {
			mirror_num = 1;
		}

	} else if (map->type & BTRFS_BLOCK_GROUP_RAID10) {
		u32 factor = map->num_stripes / map->sub_stripes;

		stripe_nr = div_u64_rem(stripe_nr, factor, &stripe_index);
		stripe_index *= map->sub_stripes;

		if (need_full_stripe(op))
			num_stripes = map->sub_stripes;
		else if (mirror_num)
			stripe_index += mirror_num - 1;
		else {
			int old_stripe_index = stripe_index;
			stripe_index = find_live_mirror(fs_info, map,
					      stripe_index,
					      dev_replace_is_ongoing);
			mirror_num = stripe_index - old_stripe_index + 1;
		}

	} else if (map->type & BTRFS_BLOCK_GROUP_RAID56_MASK) {
		if (need_raid_map && (need_full_stripe(op) || mirror_num > 1)) {
			/* push stripe_nr back to the start of the full stripe */
			stripe_nr = div64_u64(raid56_full_stripe_start,
					stripe_len * data_stripes);

			/* RAID[56] write or recovery. Return all stripes */
			num_stripes = map->num_stripes;
			max_errors = nr_parity_stripes(map);

			*length = map->stripe_len;
			stripe_index = 0;
			stripe_offset = 0;
		} else {
			/*
			 * Mirror #0 or #1 means the original data block.
			 * Mirror #2 is RAID5 parity block.
			 * Mirror #3 is RAID6 Q block.
			 */
			stripe_nr = div_u64_rem(stripe_nr,
					data_stripes, &stripe_index);
			if (mirror_num > 1)
				stripe_index = data_stripes + mirror_num - 2;

			/* We distribute the parity blocks across stripes */
			div_u64_rem(stripe_nr + stripe_index, map->num_stripes,
					&stripe_index);
			if (!need_full_stripe(op) && mirror_num <= 1)
				mirror_num = 1;
		}
	} else {
		/*
		 * after this, stripe_nr is the number of stripes on this
		 * device we have to walk to find the data, and stripe_index is
		 * the number of our device in the stripe array
		 */
		stripe_nr = div_u64_rem(stripe_nr, map->num_stripes,
				&stripe_index);
		mirror_num = stripe_index + 1;
	}
	if (stripe_index >= map->num_stripes) {
		btrfs_crit(fs_info,
			   "stripe index math went horribly wrong, got stripe_index=%u, num_stripes=%u",
			   stripe_index, map->num_stripes);
		ret = -EINVAL;
		goto out;
	}

	num_alloc_stripes = num_stripes;
	if (dev_replace_is_ongoing && dev_replace->tgtdev != NULL) {
		if (op == BTRFS_MAP_WRITE)
			num_alloc_stripes <<= 1;
		if (op == BTRFS_MAP_GET_READ_MIRRORS)
			num_alloc_stripes++;
		tgtdev_indexes = num_stripes;
	}

	bbio = alloc_btrfs_bio(num_alloc_stripes, tgtdev_indexes);
	if (!bbio) {
		ret = -ENOMEM;
		goto out;
	}
	if (dev_replace_is_ongoing && dev_replace->tgtdev != NULL)
		bbio->tgtdev_map = (int *)(bbio->stripes + num_alloc_stripes);

	/* build raid_map */
	if (map->type & BTRFS_BLOCK_GROUP_RAID56_MASK && need_raid_map &&
	    (need_full_stripe(op) || mirror_num > 1)) {
		u64 tmp;
		unsigned rot;

		bbio->raid_map = (u64 *)((void *)bbio->stripes +
				 sizeof(struct btrfs_bio_stripe) *
				 num_alloc_stripes +
				 sizeof(int) * tgtdev_indexes);

		/* Work out the disk rotation on this stripe-set */
		div_u64_rem(stripe_nr, num_stripes, &rot);

		/* Fill in the logical address of each stripe */
		tmp = stripe_nr * data_stripes;
		for (i = 0; i < data_stripes; i++)
			bbio->raid_map[(i+rot) % num_stripes] =
				em->start + (tmp + i) * map->stripe_len;

		bbio->raid_map[(i+rot) % map->num_stripes] = RAID5_P_STRIPE;
		if (map->type & BTRFS_BLOCK_GROUP_RAID6)
			bbio->raid_map[(i+rot+1) % num_stripes] =
				RAID6_Q_STRIPE;
	}


	for (i = 0; i < num_stripes; i++) {
		bbio->stripes[i].physical =
			map->stripes[stripe_index].physical +
			stripe_offset +
			stripe_nr * map->stripe_len;
		bbio->stripes[i].dev =
			map->stripes[stripe_index].dev;
		stripe_index++;
	}

	if (need_full_stripe(op))
		max_errors = btrfs_chunk_max_errors(map);

	if (bbio->raid_map)
		sort_parity_stripes(bbio, num_stripes);

	if (dev_replace_is_ongoing && dev_replace->tgtdev != NULL &&
	    need_full_stripe(op)) {
		handle_ops_on_dev_replace(op, &bbio, dev_replace, &num_stripes,
					  &max_errors);
	}

	*bbio_ret = bbio;
	bbio->map_type = map->type;
	bbio->num_stripes = num_stripes;
	bbio->max_errors = max_errors;
	bbio->mirror_num = mirror_num;

	/*
	 * this is the case that REQ_READ && dev_replace_is_ongoing &&
	 * mirror_num == num_stripes + 1 && dev_replace target drive is
	 * available as a mirror
	 */
	if (patch_the_first_stripe_for_dev_replace && num_stripes > 0) {
		WARN_ON(num_stripes > 1);
		bbio->stripes[0].dev = dev_replace->tgtdev;
		bbio->stripes[0].physical = physical_to_patch_in_first_stripe;
		bbio->mirror_num = map->num_stripes + 1;
	}
out:
	if (dev_replace_is_ongoing) {
		lockdep_assert_held(&dev_replace->rwsem);
		/* Unlock and let waiting writers proceed */
		up_read(&dev_replace->rwsem);
	}
	free_extent_map(em);
	return ret;
}

int btrfs_map_block(struct btrfs_fs_info *fs_info, enum btrfs_map_op op,
		      u64 logical, u64 *length,
		      struct btrfs_bio **bbio_ret, int mirror_num)
{
	return __btrfs_map_block(fs_info, op, logical, length, bbio_ret,
				 mirror_num, 0);
}

/* For Scrub/replace */
int btrfs_map_sblock(struct btrfs_fs_info *fs_info, enum btrfs_map_op op,
		     u64 logical, u64 *length,
		     struct btrfs_bio **bbio_ret)
{
	return __btrfs_map_block(fs_info, op, logical, length, bbio_ret, 0, 1);
}

int btrfs_rmap_block(struct btrfs_fs_info *fs_info, u64 chunk_start,
		     u64 physical, u64 **logical, int *naddrs, int *stripe_len)
{
	struct extent_map *em;
	struct map_lookup *map;
	u64 *buf;
	u64 bytenr;
	u64 length;
	u64 stripe_nr;
	u64 rmap_len;
	int i, j, nr = 0;

	em = btrfs_get_chunk_map(fs_info, chunk_start, 1);
	if (IS_ERR(em))
		return -EIO;

	map = em->map_lookup;
	length = em->len;
	rmap_len = map->stripe_len;

	if (map->type & BTRFS_BLOCK_GROUP_RAID10)
		length = div_u64(length, map->num_stripes / map->sub_stripes);
	else if (map->type & BTRFS_BLOCK_GROUP_RAID0)
		length = div_u64(length, map->num_stripes);
	else if (map->type & BTRFS_BLOCK_GROUP_RAID56_MASK) {
		length = div_u64(length, nr_data_stripes(map));
		rmap_len = map->stripe_len * nr_data_stripes(map);
	}

	buf = kcalloc(map->num_stripes, sizeof(u64), GFP_NOFS);
	BUG_ON(!buf); /* -ENOMEM */

	for (i = 0; i < map->num_stripes; i++) {
		if (map->stripes[i].physical > physical ||
		    map->stripes[i].physical + length <= physical)
			continue;

		stripe_nr = physical - map->stripes[i].physical;
		stripe_nr = div64_u64(stripe_nr, map->stripe_len);

		if (map->type & BTRFS_BLOCK_GROUP_RAID10) {
			stripe_nr = stripe_nr * map->num_stripes + i;
			stripe_nr = div_u64(stripe_nr, map->sub_stripes);
		} else if (map->type & BTRFS_BLOCK_GROUP_RAID0) {
			stripe_nr = stripe_nr * map->num_stripes + i;
		} /* else if RAID[56], multiply by nr_data_stripes().
		   * Alternatively, just use rmap_len below instead of
		   * map->stripe_len */

		bytenr = chunk_start + stripe_nr * rmap_len;
		WARN_ON(nr >= map->num_stripes);
		for (j = 0; j < nr; j++) {
			if (buf[j] == bytenr)
				break;
		}
		if (j == nr) {
			WARN_ON(nr >= map->num_stripes);
			buf[nr++] = bytenr;
		}
	}

	*logical = buf;
	*naddrs = nr;
	*stripe_len = rmap_len;

	free_extent_map(em);
	return 0;
}

static inline void btrfs_end_bbio(struct btrfs_bio *bbio, struct bio *bio)
{
	bio->bi_private = bbio->private;
	bio->bi_end_io = bbio->end_io;
	bio_endio(bio);

	btrfs_put_bbio(bbio);
}

static void btrfs_end_bio(struct bio *bio)
{
	struct btrfs_bio *bbio = bio->bi_private;
	int is_orig_bio = 0;

	if (bio->bi_status) {
		atomic_inc(&bbio->error);
		if (bio->bi_status == BLK_STS_IOERR ||
		    bio->bi_status == BLK_STS_TARGET) {
			unsigned int stripe_index =
				btrfs_io_bio(bio)->stripe_index;
			struct btrfs_device *dev;

			BUG_ON(stripe_index >= bbio->num_stripes);
			dev = bbio->stripes[stripe_index].dev;
			if (dev->bdev) {
				if (bio_op(bio) == REQ_OP_WRITE)
					btrfs_dev_stat_inc_and_print(dev,
						BTRFS_DEV_STAT_WRITE_ERRS);
				else if (!(bio->bi_opf & REQ_RAHEAD))
					btrfs_dev_stat_inc_and_print(dev,
						BTRFS_DEV_STAT_READ_ERRS);
				if (bio->bi_opf & REQ_PREFLUSH)
					btrfs_dev_stat_inc_and_print(dev,
						BTRFS_DEV_STAT_FLUSH_ERRS);
			}
		}
	}

	if (bio == bbio->orig_bio)
		is_orig_bio = 1;

	btrfs_bio_counter_dec(bbio->fs_info);

	if (atomic_dec_and_test(&bbio->stripes_pending)) {
		if (!is_orig_bio) {
			bio_put(bio);
			bio = bbio->orig_bio;
		}

		btrfs_io_bio(bio)->mirror_num = bbio->mirror_num;
		/* only send an error to the higher layers if it is
		 * beyond the tolerance of the btrfs bio
		 */
		if (atomic_read(&bbio->error) > bbio->max_errors) {
			bio->bi_status = BLK_STS_IOERR;
		} else {
			/*
			 * this bio is actually up to date, we didn't
			 * go over the max number of errors
			 */
			bio->bi_status = BLK_STS_OK;
		}

		btrfs_end_bbio(bbio, bio);
	} else if (!is_orig_bio) {
		bio_put(bio);
	}
}

/*
 * see run_scheduled_bios for a description of why bios are collected for
 * async submit.
 *
 * This will add one bio to the pending list for a device and make sure
 * the work struct is scheduled.
 */
static noinline void btrfs_schedule_bio(struct btrfs_device *device,
					struct bio *bio)
{
	struct btrfs_fs_info *fs_info = device->fs_info;
	int should_queue = 1;
	struct btrfs_pending_bios *pending_bios;

	/* don't bother with additional async steps for reads, right now */
	if (bio_op(bio) == REQ_OP_READ) {
		btrfsic_submit_bio(bio);
		return;
	}

	WARN_ON(bio->bi_next);
	bio->bi_next = NULL;

	spin_lock(&device->io_lock);
	if (op_is_sync(bio->bi_opf))
		pending_bios = &device->pending_sync_bios;
	else
		pending_bios = &device->pending_bios;

	if (pending_bios->tail)
		pending_bios->tail->bi_next = bio;

	pending_bios->tail = bio;
	if (!pending_bios->head)
		pending_bios->head = bio;
	if (device->running_pending)
		should_queue = 0;

	spin_unlock(&device->io_lock);

	if (should_queue)
		btrfs_queue_work(fs_info->submit_workers, &device->work);
}

static void submit_stripe_bio(struct btrfs_bio *bbio, struct bio *bio,
			      u64 physical, int dev_nr, int async)
{
	struct btrfs_device *dev = bbio->stripes[dev_nr].dev;
	struct btrfs_fs_info *fs_info = bbio->fs_info;

	bio->bi_private = bbio;
	btrfs_io_bio(bio)->stripe_index = dev_nr;
	bio->bi_end_io = btrfs_end_bio;
	bio->bi_iter.bi_sector = physical >> 9;
	btrfs_debug_in_rcu(fs_info,
	"btrfs_map_bio: rw %d 0x%x, sector=%llu, dev=%lu (%s id %llu), size=%u",
		bio_op(bio), bio->bi_opf, (u64)bio->bi_iter.bi_sector,
		(u_long)dev->bdev->bd_dev, rcu_str_deref(dev->name), dev->devid,
		bio->bi_iter.bi_size);
	bio_set_dev(bio, dev->bdev);

	btrfs_bio_counter_inc_noblocked(fs_info);

	if (async)
		btrfs_schedule_bio(dev, bio);
	else
		btrfsic_submit_bio(bio);
}

static void bbio_error(struct btrfs_bio *bbio, struct bio *bio, u64 logical)
{
	atomic_inc(&bbio->error);
	if (atomic_dec_and_test(&bbio->stripes_pending)) {
		/* Should be the original bio. */
		WARN_ON(bio != bbio->orig_bio);

		btrfs_io_bio(bio)->mirror_num = bbio->mirror_num;
		bio->bi_iter.bi_sector = logical >> 9;
		if (atomic_read(&bbio->error) > bbio->max_errors)
			bio->bi_status = BLK_STS_IOERR;
		else
			bio->bi_status = BLK_STS_OK;
		btrfs_end_bbio(bbio, bio);
	}
}

blk_status_t btrfs_map_bio(struct btrfs_fs_info *fs_info, struct bio *bio,
			   int mirror_num, int async_submit)
{
	struct btrfs_device *dev;
	struct bio *first_bio = bio;
	u64 logical = (u64)bio->bi_iter.bi_sector << 9;
	u64 length = 0;
	u64 map_length;
	int ret;
	int dev_nr;
	int total_devs;
	struct btrfs_bio *bbio = NULL;

	length = bio->bi_iter.bi_size;
	map_length = length;

	btrfs_bio_counter_inc_blocked(fs_info);
	ret = __btrfs_map_block(fs_info, btrfs_op(bio), logical,
				&map_length, &bbio, mirror_num, 1);
	if (ret) {
		btrfs_bio_counter_dec(fs_info);
		return errno_to_blk_status(ret);
	}

	total_devs = bbio->num_stripes;
	bbio->orig_bio = first_bio;
	bbio->private = first_bio->bi_private;
	bbio->end_io = first_bio->bi_end_io;
	bbio->fs_info = fs_info;
	atomic_set(&bbio->stripes_pending, bbio->num_stripes);

	if ((bbio->map_type & BTRFS_BLOCK_GROUP_RAID56_MASK) &&
	    ((bio_op(bio) == REQ_OP_WRITE) || (mirror_num > 1))) {
		/* In this case, map_length has been set to the length of
		   a single stripe; not the whole write */
		if (bio_op(bio) == REQ_OP_WRITE) {
			ret = raid56_parity_write(fs_info, bio, bbio,
						  map_length);
		} else {
			ret = raid56_parity_recover(fs_info, bio, bbio,
						    map_length, mirror_num, 1);
		}

		btrfs_bio_counter_dec(fs_info);
		return errno_to_blk_status(ret);
	}

	if (map_length < length) {
		btrfs_crit(fs_info,
			   "mapping failed logical %llu bio len %llu len %llu",
			   logical, length, map_length);
		BUG();
	}

	for (dev_nr = 0; dev_nr < total_devs; dev_nr++) {
		dev = bbio->stripes[dev_nr].dev;
		if (!dev || !dev->bdev || test_bit(BTRFS_DEV_STATE_MISSING,
						   &dev->dev_state) ||
		    (bio_op(first_bio) == REQ_OP_WRITE &&
		    !test_bit(BTRFS_DEV_STATE_WRITEABLE, &dev->dev_state))) {
			bbio_error(bbio, first_bio, logical);
			continue;
		}

		if (dev_nr < total_devs - 1)
			bio = btrfs_bio_clone(first_bio);
		else
			bio = first_bio;

		submit_stripe_bio(bbio, bio, bbio->stripes[dev_nr].physical,
				  dev_nr, async_submit);
	}
	btrfs_bio_counter_dec(fs_info);
	return BLK_STS_OK;
}

/*
 * Find a device specified by @devid or @uuid in the list of @fs_devices, or
 * return NULL.
 *
 * If devid and uuid are both specified, the match must be exact, otherwise
 * only devid is used.
 *
 * If @seed is true, traverse through the seed devices.
 */
struct btrfs_device *btrfs_find_device(struct btrfs_fs_devices *fs_devices,
				       u64 devid, u8 *uuid, u8 *fsid,
				       bool seed)
{
	struct btrfs_device *device;

	while (fs_devices) {
		if (!fsid ||
		    !memcmp(fs_devices->metadata_uuid, fsid, BTRFS_FSID_SIZE)) {
			list_for_each_entry(device, &fs_devices->devices,
					    dev_list) {
				if (device->devid == devid &&
				    (!uuid || memcmp(device->uuid, uuid,
						     BTRFS_UUID_SIZE) == 0))
					return device;
			}
		}
		if (seed)
			fs_devices = fs_devices->seed;
		else
			return NULL;
	}
	return NULL;
}

static struct btrfs_device *add_missing_dev(struct btrfs_fs_devices *fs_devices,
					    u64 devid, u8 *dev_uuid)
{
	struct btrfs_device *device;

	device = btrfs_alloc_device(NULL, &devid, dev_uuid);
	if (IS_ERR(device))
		return device;

	list_add(&device->dev_list, &fs_devices->devices);
	device->fs_devices = fs_devices;
	fs_devices->num_devices++;

	set_bit(BTRFS_DEV_STATE_MISSING, &device->dev_state);
	fs_devices->missing_devices++;

	return device;
}

/**
 * btrfs_alloc_device - allocate struct btrfs_device
 * @fs_info:	used only for generating a new devid, can be NULL if
 *		devid is provided (i.e. @devid != NULL).
 * @devid:	a pointer to devid for this device.  If NULL a new devid
 *		is generated.
 * @uuid:	a pointer to UUID for this device.  If NULL a new UUID
 *		is generated.
 *
 * Return: a pointer to a new &struct btrfs_device on success; ERR_PTR()
 * on error.  Returned struct is not linked onto any lists and must be
 * destroyed with btrfs_free_device.
 */
struct btrfs_device *btrfs_alloc_device(struct btrfs_fs_info *fs_info,
					const u64 *devid,
					const u8 *uuid)
{
	struct btrfs_device *dev;
	u64 tmp;

	if (WARN_ON(!devid && !fs_info))
		return ERR_PTR(-EINVAL);

	dev = __alloc_device();
	if (IS_ERR(dev))
		return dev;

	if (devid)
		tmp = *devid;
	else {
		int ret;

		ret = find_next_devid(fs_info, &tmp);
		if (ret) {
			btrfs_free_device(dev);
			return ERR_PTR(ret);
		}
	}
	dev->devid = tmp;

	if (uuid)
		memcpy(dev->uuid, uuid, BTRFS_UUID_SIZE);
	else
		generate_random_uuid(dev->uuid);

	btrfs_init_work(&dev->work, btrfs_submit_helper,
			pending_bios_fn, NULL, NULL);

	return dev;
}

<<<<<<< HEAD
/* Return -EIO if any error, otherwise return 0. */
static int btrfs_check_chunk_valid(struct btrfs_fs_info *fs_info,
				   struct extent_buffer *leaf,
				   struct btrfs_chunk *chunk, u64 logical)
{
	u64 length;
	u64 stripe_len;
	u16 num_stripes;
	u16 sub_stripes;
	u64 type;
	u64 features;
	bool mixed = false;

	length = btrfs_chunk_length(leaf, chunk);
	stripe_len = btrfs_chunk_stripe_len(leaf, chunk);
	num_stripes = btrfs_chunk_num_stripes(leaf, chunk);
	sub_stripes = btrfs_chunk_sub_stripes(leaf, chunk);
	type = btrfs_chunk_type(leaf, chunk);

	if (!num_stripes) {
		btrfs_err(fs_info, "invalid chunk num_stripes: %u",
			  num_stripes);
		return -EIO;
	}
	if (!IS_ALIGNED(logical, fs_info->sectorsize)) {
		btrfs_err(fs_info, "invalid chunk logical %llu", logical);
		return -EIO;
	}
	if (btrfs_chunk_sector_size(leaf, chunk) != fs_info->sectorsize) {
		btrfs_err(fs_info, "invalid chunk sectorsize %u",
			  btrfs_chunk_sector_size(leaf, chunk));
		return -EIO;
	}
	if (!length || !IS_ALIGNED(length, fs_info->sectorsize)) {
		btrfs_err(fs_info, "invalid chunk length %llu", length);
		return -EIO;
	}
	if (!is_power_of_2(stripe_len) || stripe_len != BTRFS_STRIPE_LEN) {
		btrfs_err(fs_info, "invalid chunk stripe length: %llu",
			  stripe_len);
		return -EIO;
	}
	if (~(BTRFS_BLOCK_GROUP_TYPE_MASK | BTRFS_BLOCK_GROUP_PROFILE_MASK) &
	    type) {
		btrfs_err(fs_info, "unrecognized chunk type: %llu",
			  ~(BTRFS_BLOCK_GROUP_TYPE_MASK |
			    BTRFS_BLOCK_GROUP_PROFILE_MASK) &
			  btrfs_chunk_type(leaf, chunk));
		return -EIO;
	}

	if ((type & BTRFS_BLOCK_GROUP_TYPE_MASK) == 0) {
		btrfs_err(fs_info, "missing chunk type flag: 0x%llx", type);
		return -EIO;
	}

	if ((type & BTRFS_BLOCK_GROUP_SYSTEM) &&
	    (type & (BTRFS_BLOCK_GROUP_METADATA | BTRFS_BLOCK_GROUP_DATA))) {
		btrfs_err(fs_info,
			"system chunk with data or metadata type: 0x%llx", type);
		return -EIO;
	}

	features = btrfs_super_incompat_flags(fs_info->super_copy);
	if (features & BTRFS_FEATURE_INCOMPAT_MIXED_GROUPS)
		mixed = true;

	if (!mixed) {
		if ((type & BTRFS_BLOCK_GROUP_METADATA) &&
		    (type & BTRFS_BLOCK_GROUP_DATA)) {
			btrfs_err(fs_info,
			"mixed chunk type in non-mixed mode: 0x%llx", type);
			return -EIO;
		}
	}

	if ((type & BTRFS_BLOCK_GROUP_RAID10 && sub_stripes != 2) ||
	    (type & BTRFS_BLOCK_GROUP_RAID1 && num_stripes != 2) ||
	    (type & BTRFS_BLOCK_GROUP_RAID5 && num_stripes < 2) ||
	    (type & BTRFS_BLOCK_GROUP_RAID6 && num_stripes < 3) ||
	    (type & BTRFS_BLOCK_GROUP_DUP && num_stripes != 2) ||
	    ((type & BTRFS_BLOCK_GROUP_PROFILE_MASK) == 0 &&
	     num_stripes != 1)) {
		btrfs_err(fs_info,
			"invalid num_stripes:sub_stripes %u:%u for profile %llu",
			num_stripes, sub_stripes,
			type & BTRFS_BLOCK_GROUP_PROFILE_MASK);
		return -EIO;
	}

	return 0;
}

=======
>>>>>>> f7688b48
static void btrfs_report_missing_device(struct btrfs_fs_info *fs_info,
					u64 devid, u8 *uuid, bool error)
{
	if (error)
		btrfs_err_rl(fs_info, "devid %llu uuid %pU is missing",
			      devid, uuid);
	else
		btrfs_warn_rl(fs_info, "devid %llu uuid %pU is missing",
			      devid, uuid);
}

static u64 calc_stripe_length(u64 type, u64 chunk_len, int num_stripes)
{
	int index = btrfs_bg_flags_to_raid_index(type);
	int ncopies = btrfs_raid_array[index].ncopies;
	int data_stripes;

	switch (type & BTRFS_BLOCK_GROUP_PROFILE_MASK) {
	case BTRFS_BLOCK_GROUP_RAID5:
		data_stripes = num_stripes - 1;
		break;
	case BTRFS_BLOCK_GROUP_RAID6:
		data_stripes = num_stripes - 2;
		break;
	default:
		data_stripes = num_stripes / ncopies;
		break;
	}
	return div_u64(chunk_len, data_stripes);
}

static int read_one_chunk(struct btrfs_key *key, struct extent_buffer *leaf,
			  struct btrfs_chunk *chunk)
{
	struct btrfs_fs_info *fs_info = leaf->fs_info;
	struct extent_map_tree *map_tree = &fs_info->mapping_tree;
	struct map_lookup *map;
	struct extent_map *em;
	u64 logical;
	u64 length;
	u64 devid;
	u8 uuid[BTRFS_UUID_SIZE];
	int num_stripes;
	int ret;
	int i;

	logical = key->offset;
	length = btrfs_chunk_length(leaf, chunk);
	num_stripes = btrfs_chunk_num_stripes(leaf, chunk);

	/*
	 * Only need to verify chunk item if we're reading from sys chunk array,
	 * as chunk item in tree block is already verified by tree-checker.
	 */
	if (leaf->start == BTRFS_SUPER_INFO_OFFSET) {
		ret = btrfs_check_chunk_valid(leaf, chunk, logical);
		if (ret)
			return ret;
	}

	read_lock(&map_tree->lock);
	em = lookup_extent_mapping(map_tree, logical, 1);
	read_unlock(&map_tree->lock);

	/* already mapped? */
	if (em && em->start <= logical && em->start + em->len > logical) {
		free_extent_map(em);
		return 0;
	} else if (em) {
		free_extent_map(em);
	}

	em = alloc_extent_map();
	if (!em)
		return -ENOMEM;
	map = kmalloc(map_lookup_size(num_stripes), GFP_NOFS);
	if (!map) {
		free_extent_map(em);
		return -ENOMEM;
	}

	set_bit(EXTENT_FLAG_FS_MAPPING, &em->flags);
	em->map_lookup = map;
	em->start = logical;
	em->len = length;
	em->orig_start = 0;
	em->block_start = 0;
	em->block_len = em->len;

	map->num_stripes = num_stripes;
	map->io_width = btrfs_chunk_io_width(leaf, chunk);
	map->io_align = btrfs_chunk_io_align(leaf, chunk);
	map->stripe_len = btrfs_chunk_stripe_len(leaf, chunk);
	map->type = btrfs_chunk_type(leaf, chunk);
	map->sub_stripes = btrfs_chunk_sub_stripes(leaf, chunk);
	map->verified_stripes = 0;
	em->orig_block_len = calc_stripe_length(map->type, em->len,
						map->num_stripes);
	for (i = 0; i < num_stripes; i++) {
		map->stripes[i].physical =
			btrfs_stripe_offset_nr(leaf, chunk, i);
		devid = btrfs_stripe_devid_nr(leaf, chunk, i);
		read_extent_buffer(leaf, uuid, (unsigned long)
				   btrfs_stripe_dev_uuid_nr(chunk, i),
				   BTRFS_UUID_SIZE);
		map->stripes[i].dev = btrfs_find_device(fs_info->fs_devices,
							devid, uuid, NULL, true);
		if (!map->stripes[i].dev &&
		    !btrfs_test_opt(fs_info, DEGRADED)) {
			free_extent_map(em);
			btrfs_report_missing_device(fs_info, devid, uuid, true);
			return -ENOENT;
		}
		if (!map->stripes[i].dev) {
			map->stripes[i].dev =
				add_missing_dev(fs_info->fs_devices, devid,
						uuid);
			if (IS_ERR(map->stripes[i].dev)) {
				free_extent_map(em);
				btrfs_err(fs_info,
					"failed to init missing dev %llu: %ld",
					devid, PTR_ERR(map->stripes[i].dev));
				return PTR_ERR(map->stripes[i].dev);
			}
			btrfs_report_missing_device(fs_info, devid, uuid, false);
		}
		set_bit(BTRFS_DEV_STATE_IN_FS_METADATA,
				&(map->stripes[i].dev->dev_state));

	}

	write_lock(&map_tree->lock);
	ret = add_extent_mapping(map_tree, em, 0);
	write_unlock(&map_tree->lock);
	if (ret < 0) {
		btrfs_err(fs_info,
			  "failed to add chunk map, start=%llu len=%llu: %d",
			  em->start, em->len, ret);
	}
	free_extent_map(em);

	return ret;
}

static void fill_device_from_item(struct extent_buffer *leaf,
				 struct btrfs_dev_item *dev_item,
				 struct btrfs_device *device)
{
	unsigned long ptr;

	device->devid = btrfs_device_id(leaf, dev_item);
	device->disk_total_bytes = btrfs_device_total_bytes(leaf, dev_item);
	device->total_bytes = device->disk_total_bytes;
	device->commit_total_bytes = device->disk_total_bytes;
	device->bytes_used = btrfs_device_bytes_used(leaf, dev_item);
	device->commit_bytes_used = device->bytes_used;
	device->type = btrfs_device_type(leaf, dev_item);
	device->io_align = btrfs_device_io_align(leaf, dev_item);
	device->io_width = btrfs_device_io_width(leaf, dev_item);
	device->sector_size = btrfs_device_sector_size(leaf, dev_item);
	WARN_ON(device->devid == BTRFS_DEV_REPLACE_DEVID);
	clear_bit(BTRFS_DEV_STATE_REPLACE_TGT, &device->dev_state);

	ptr = btrfs_device_uuid(dev_item);
	read_extent_buffer(leaf, device->uuid, ptr, BTRFS_UUID_SIZE);
}

static struct btrfs_fs_devices *open_seed_devices(struct btrfs_fs_info *fs_info,
						  u8 *fsid)
{
	struct btrfs_fs_devices *fs_devices;
	int ret;

	lockdep_assert_held(&uuid_mutex);
	ASSERT(fsid);

	fs_devices = fs_info->fs_devices->seed;
	while (fs_devices) {
		if (!memcmp(fs_devices->fsid, fsid, BTRFS_FSID_SIZE))
			return fs_devices;

		fs_devices = fs_devices->seed;
	}

	fs_devices = find_fsid(fsid, NULL);
	if (!fs_devices) {
		if (!btrfs_test_opt(fs_info, DEGRADED))
			return ERR_PTR(-ENOENT);

		fs_devices = alloc_fs_devices(fsid, NULL);
		if (IS_ERR(fs_devices))
			return fs_devices;

		fs_devices->seeding = 1;
		fs_devices->opened = 1;
		return fs_devices;
	}

	fs_devices = clone_fs_devices(fs_devices);
	if (IS_ERR(fs_devices))
		return fs_devices;

	ret = open_fs_devices(fs_devices, FMODE_READ, fs_info->bdev_holder);
	if (ret) {
		free_fs_devices(fs_devices);
		fs_devices = ERR_PTR(ret);
		goto out;
	}

	if (!fs_devices->seeding) {
		close_fs_devices(fs_devices);
		free_fs_devices(fs_devices);
		fs_devices = ERR_PTR(-EINVAL);
		goto out;
	}

	fs_devices->seed = fs_info->fs_devices->seed;
	fs_info->fs_devices->seed = fs_devices;
out:
	return fs_devices;
}

static int read_one_dev(struct extent_buffer *leaf,
			struct btrfs_dev_item *dev_item)
{
	struct btrfs_fs_info *fs_info = leaf->fs_info;
	struct btrfs_fs_devices *fs_devices = fs_info->fs_devices;
	struct btrfs_device *device;
	u64 devid;
	int ret;
	u8 fs_uuid[BTRFS_FSID_SIZE];
	u8 dev_uuid[BTRFS_UUID_SIZE];

	devid = btrfs_device_id(leaf, dev_item);
	read_extent_buffer(leaf, dev_uuid, btrfs_device_uuid(dev_item),
			   BTRFS_UUID_SIZE);
	read_extent_buffer(leaf, fs_uuid, btrfs_device_fsid(dev_item),
			   BTRFS_FSID_SIZE);

	if (memcmp(fs_uuid, fs_devices->metadata_uuid, BTRFS_FSID_SIZE)) {
		fs_devices = open_seed_devices(fs_info, fs_uuid);
		if (IS_ERR(fs_devices))
			return PTR_ERR(fs_devices);
	}

	device = btrfs_find_device(fs_info->fs_devices, devid, dev_uuid,
				   fs_uuid, true);
	if (!device) {
		if (!btrfs_test_opt(fs_info, DEGRADED)) {
			btrfs_report_missing_device(fs_info, devid,
							dev_uuid, true);
			return -ENOENT;
		}

		device = add_missing_dev(fs_devices, devid, dev_uuid);
		if (IS_ERR(device)) {
			btrfs_err(fs_info,
				"failed to add missing dev %llu: %ld",
				devid, PTR_ERR(device));
			return PTR_ERR(device);
		}
		btrfs_report_missing_device(fs_info, devid, dev_uuid, false);
	} else {
		if (!device->bdev) {
			if (!btrfs_test_opt(fs_info, DEGRADED)) {
				btrfs_report_missing_device(fs_info,
						devid, dev_uuid, true);
				return -ENOENT;
			}
			btrfs_report_missing_device(fs_info, devid,
							dev_uuid, false);
		}

		if (!device->bdev &&
		    !test_bit(BTRFS_DEV_STATE_MISSING, &device->dev_state)) {
			/*
			 * this happens when a device that was properly setup
			 * in the device info lists suddenly goes bad.
			 * device->bdev is NULL, and so we have to set
			 * device->missing to one here
			 */
			device->fs_devices->missing_devices++;
			set_bit(BTRFS_DEV_STATE_MISSING, &device->dev_state);
		}

		/* Move the device to its own fs_devices */
		if (device->fs_devices != fs_devices) {
			ASSERT(test_bit(BTRFS_DEV_STATE_MISSING,
							&device->dev_state));

			list_move(&device->dev_list, &fs_devices->devices);
			device->fs_devices->num_devices--;
			fs_devices->num_devices++;

			device->fs_devices->missing_devices--;
			fs_devices->missing_devices++;

			device->fs_devices = fs_devices;
		}
	}

	if (device->fs_devices != fs_info->fs_devices) {
		BUG_ON(test_bit(BTRFS_DEV_STATE_WRITEABLE, &device->dev_state));
		if (device->generation !=
		    btrfs_device_generation(leaf, dev_item))
			return -EINVAL;
	}

	fill_device_from_item(leaf, dev_item, device);
	set_bit(BTRFS_DEV_STATE_IN_FS_METADATA, &device->dev_state);
	if (test_bit(BTRFS_DEV_STATE_WRITEABLE, &device->dev_state) &&
	   !test_bit(BTRFS_DEV_STATE_REPLACE_TGT, &device->dev_state)) {
		device->fs_devices->total_rw_bytes += device->total_bytes;
		atomic64_add(device->total_bytes - device->bytes_used,
				&fs_info->free_chunk_space);
	}
	ret = 0;
	return ret;
}

int btrfs_read_sys_array(struct btrfs_fs_info *fs_info)
{
	struct btrfs_root *root = fs_info->tree_root;
	struct btrfs_super_block *super_copy = fs_info->super_copy;
	struct extent_buffer *sb;
	struct btrfs_disk_key *disk_key;
	struct btrfs_chunk *chunk;
	u8 *array_ptr;
	unsigned long sb_array_offset;
	int ret = 0;
	u32 num_stripes;
	u32 array_size;
	u32 len = 0;
	u32 cur_offset;
	u64 type;
	struct btrfs_key key;

	ASSERT(BTRFS_SUPER_INFO_SIZE <= fs_info->nodesize);
	/*
	 * This will create extent buffer of nodesize, superblock size is
	 * fixed to BTRFS_SUPER_INFO_SIZE. If nodesize > sb size, this will
	 * overallocate but we can keep it as-is, only the first page is used.
	 */
	sb = btrfs_find_create_tree_block(fs_info, BTRFS_SUPER_INFO_OFFSET);
	if (IS_ERR(sb))
		return PTR_ERR(sb);
	set_extent_buffer_uptodate(sb);
	btrfs_set_buffer_lockdep_class(root->root_key.objectid, sb, 0);
	/*
	 * The sb extent buffer is artificial and just used to read the system array.
	 * set_extent_buffer_uptodate() call does not properly mark all it's
	 * pages up-to-date when the page is larger: extent does not cover the
	 * whole page and consequently check_page_uptodate does not find all
	 * the page's extents up-to-date (the hole beyond sb),
	 * write_extent_buffer then triggers a WARN_ON.
	 *
	 * Regular short extents go through mark_extent_buffer_dirty/writeback cycle,
	 * but sb spans only this function. Add an explicit SetPageUptodate call
	 * to silence the warning eg. on PowerPC 64.
	 */
	if (PAGE_SIZE > BTRFS_SUPER_INFO_SIZE)
		SetPageUptodate(sb->pages[0]);

	write_extent_buffer(sb, super_copy, 0, BTRFS_SUPER_INFO_SIZE);
	array_size = btrfs_super_sys_array_size(super_copy);

	array_ptr = super_copy->sys_chunk_array;
	sb_array_offset = offsetof(struct btrfs_super_block, sys_chunk_array);
	cur_offset = 0;

	while (cur_offset < array_size) {
		disk_key = (struct btrfs_disk_key *)array_ptr;
		len = sizeof(*disk_key);
		if (cur_offset + len > array_size)
			goto out_short_read;

		btrfs_disk_key_to_cpu(&key, disk_key);

		array_ptr += len;
		sb_array_offset += len;
		cur_offset += len;

		if (key.type == BTRFS_CHUNK_ITEM_KEY) {
			chunk = (struct btrfs_chunk *)sb_array_offset;
			/*
			 * At least one btrfs_chunk with one stripe must be
			 * present, exact stripe count check comes afterwards
			 */
			len = btrfs_chunk_item_size(1);
			if (cur_offset + len > array_size)
				goto out_short_read;

			num_stripes = btrfs_chunk_num_stripes(sb, chunk);
			if (!num_stripes) {
				btrfs_err(fs_info,
					"invalid number of stripes %u in sys_array at offset %u",
					num_stripes, cur_offset);
				ret = -EIO;
				break;
			}

			type = btrfs_chunk_type(sb, chunk);
			if ((type & BTRFS_BLOCK_GROUP_SYSTEM) == 0) {
				btrfs_err(fs_info,
			    "invalid chunk type %llu in sys_array at offset %u",
					type, cur_offset);
				ret = -EIO;
				break;
			}

			len = btrfs_chunk_item_size(num_stripes);
			if (cur_offset + len > array_size)
				goto out_short_read;

			ret = read_one_chunk(&key, sb, chunk);
			if (ret)
				break;
		} else {
			btrfs_err(fs_info,
			    "unexpected item type %u in sys_array at offset %u",
				  (u32)key.type, cur_offset);
			ret = -EIO;
			break;
		}
		array_ptr += len;
		sb_array_offset += len;
		cur_offset += len;
	}
	clear_extent_buffer_uptodate(sb);
	free_extent_buffer_stale(sb);
	return ret;

out_short_read:
	btrfs_err(fs_info, "sys_array too short to read %u bytes at offset %u",
			len, cur_offset);
	clear_extent_buffer_uptodate(sb);
	free_extent_buffer_stale(sb);
	return -EIO;
}

/*
 * Check if all chunks in the fs are OK for read-write degraded mount
 *
 * If the @failing_dev is specified, it's accounted as missing.
 *
 * Return true if all chunks meet the minimal RW mount requirements.
 * Return false if any chunk doesn't meet the minimal RW mount requirements.
 */
bool btrfs_check_rw_degradable(struct btrfs_fs_info *fs_info,
					struct btrfs_device *failing_dev)
{
	struct extent_map_tree *map_tree = &fs_info->mapping_tree;
	struct extent_map *em;
	u64 next_start = 0;
	bool ret = true;

	read_lock(&map_tree->lock);
	em = lookup_extent_mapping(map_tree, 0, (u64)-1);
	read_unlock(&map_tree->lock);
	/* No chunk at all? Return false anyway */
	if (!em) {
		ret = false;
		goto out;
	}
	while (em) {
		struct map_lookup *map;
		int missing = 0;
		int max_tolerated;
		int i;

		map = em->map_lookup;
		max_tolerated =
			btrfs_get_num_tolerated_disk_barrier_failures(
					map->type);
		for (i = 0; i < map->num_stripes; i++) {
			struct btrfs_device *dev = map->stripes[i].dev;

			if (!dev || !dev->bdev ||
			    test_bit(BTRFS_DEV_STATE_MISSING, &dev->dev_state) ||
			    dev->last_flush_error)
				missing++;
			else if (failing_dev && failing_dev == dev)
				missing++;
		}
		if (missing > max_tolerated) {
			if (!failing_dev)
				btrfs_warn(fs_info,
	"chunk %llu missing %d devices, max tolerance is %d for writable mount",
				   em->start, missing, max_tolerated);
			free_extent_map(em);
			ret = false;
			goto out;
		}
		next_start = extent_map_end(em);
		free_extent_map(em);

		read_lock(&map_tree->lock);
		em = lookup_extent_mapping(map_tree, next_start,
					   (u64)(-1) - next_start);
		read_unlock(&map_tree->lock);
	}
out:
	return ret;
}

int btrfs_read_chunk_tree(struct btrfs_fs_info *fs_info)
{
	struct btrfs_root *root = fs_info->chunk_root;
	struct btrfs_path *path;
	struct extent_buffer *leaf;
	struct btrfs_key key;
	struct btrfs_key found_key;
	int ret;
	int slot;
	u64 total_dev = 0;

	path = btrfs_alloc_path();
	if (!path)
		return -ENOMEM;

	/*
	 * uuid_mutex is needed only if we are mounting a sprout FS
	 * otherwise we don't need it.
	 */
	mutex_lock(&uuid_mutex);
	mutex_lock(&fs_info->chunk_mutex);

	/*
	 * Read all device items, and then all the chunk items. All
	 * device items are found before any chunk item (their object id
	 * is smaller than the lowest possible object id for a chunk
	 * item - BTRFS_FIRST_CHUNK_TREE_OBJECTID).
	 */
	key.objectid = BTRFS_DEV_ITEMS_OBJECTID;
	key.offset = 0;
	key.type = 0;
	ret = btrfs_search_slot(NULL, root, &key, path, 0, 0);
	if (ret < 0)
		goto error;
	while (1) {
		leaf = path->nodes[0];
		slot = path->slots[0];
		if (slot >= btrfs_header_nritems(leaf)) {
			ret = btrfs_next_leaf(root, path);
			if (ret == 0)
				continue;
			if (ret < 0)
				goto error;
			break;
		}
		btrfs_item_key_to_cpu(leaf, &found_key, slot);
		if (found_key.type == BTRFS_DEV_ITEM_KEY) {
			struct btrfs_dev_item *dev_item;
			dev_item = btrfs_item_ptr(leaf, slot,
						  struct btrfs_dev_item);
			ret = read_one_dev(leaf, dev_item);
			if (ret)
				goto error;
			total_dev++;
		} else if (found_key.type == BTRFS_CHUNK_ITEM_KEY) {
			struct btrfs_chunk *chunk;
			chunk = btrfs_item_ptr(leaf, slot, struct btrfs_chunk);
			ret = read_one_chunk(&found_key, leaf, chunk);
			if (ret)
				goto error;
		}
		path->slots[0]++;
	}

	/*
	 * After loading chunk tree, we've got all device information,
	 * do another round of validation checks.
	 */
	if (total_dev != fs_info->fs_devices->total_devices) {
		btrfs_err(fs_info,
	   "super_num_devices %llu mismatch with num_devices %llu found here",
			  btrfs_super_num_devices(fs_info->super_copy),
			  total_dev);
		ret = -EINVAL;
		goto error;
	}
	if (btrfs_super_total_bytes(fs_info->super_copy) <
	    fs_info->fs_devices->total_rw_bytes) {
		btrfs_err(fs_info,
	"super_total_bytes %llu mismatch with fs_devices total_rw_bytes %llu",
			  btrfs_super_total_bytes(fs_info->super_copy),
			  fs_info->fs_devices->total_rw_bytes);
		ret = -EINVAL;
		goto error;
	}
	ret = 0;
error:
	mutex_unlock(&fs_info->chunk_mutex);
	mutex_unlock(&uuid_mutex);

	btrfs_free_path(path);
	return ret;
}

void btrfs_init_devices_late(struct btrfs_fs_info *fs_info)
{
	struct btrfs_fs_devices *fs_devices = fs_info->fs_devices;
	struct btrfs_device *device;

	while (fs_devices) {
		mutex_lock(&fs_devices->device_list_mutex);
		list_for_each_entry(device, &fs_devices->devices, dev_list)
			device->fs_info = fs_info;
		mutex_unlock(&fs_devices->device_list_mutex);

		fs_devices = fs_devices->seed;
	}
}

static u64 btrfs_dev_stats_value(const struct extent_buffer *eb,
				 const struct btrfs_dev_stats_item *ptr,
				 int index)
{
	u64 val;

	read_extent_buffer(eb, &val,
			   offsetof(struct btrfs_dev_stats_item, values) +
			    ((unsigned long)ptr) + (index * sizeof(u64)),
			   sizeof(val));
	return val;
}

static void btrfs_set_dev_stats_value(struct extent_buffer *eb,
				      struct btrfs_dev_stats_item *ptr,
				      int index, u64 val)
{
	write_extent_buffer(eb, &val,
			    offsetof(struct btrfs_dev_stats_item, values) +
			     ((unsigned long)ptr) + (index * sizeof(u64)),
			    sizeof(val));
}

int btrfs_init_dev_stats(struct btrfs_fs_info *fs_info)
{
	struct btrfs_key key;
	struct btrfs_root *dev_root = fs_info->dev_root;
	struct btrfs_fs_devices *fs_devices = fs_info->fs_devices;
	struct extent_buffer *eb;
	int slot;
	int ret = 0;
	struct btrfs_device *device;
	struct btrfs_path *path = NULL;
	int i;

	path = btrfs_alloc_path();
	if (!path)
		return -ENOMEM;

	mutex_lock(&fs_devices->device_list_mutex);
	list_for_each_entry(device, &fs_devices->devices, dev_list) {
		int item_size;
		struct btrfs_dev_stats_item *ptr;

		key.objectid = BTRFS_DEV_STATS_OBJECTID;
		key.type = BTRFS_PERSISTENT_ITEM_KEY;
		key.offset = device->devid;
		ret = btrfs_search_slot(NULL, dev_root, &key, path, 0, 0);
		if (ret) {
			for (i = 0; i < BTRFS_DEV_STAT_VALUES_MAX; i++)
				btrfs_dev_stat_set(device, i, 0);
			device->dev_stats_valid = 1;
			btrfs_release_path(path);
			continue;
		}
		slot = path->slots[0];
		eb = path->nodes[0];
		item_size = btrfs_item_size_nr(eb, slot);

		ptr = btrfs_item_ptr(eb, slot,
				     struct btrfs_dev_stats_item);

		for (i = 0; i < BTRFS_DEV_STAT_VALUES_MAX; i++) {
			if (item_size >= (1 + i) * sizeof(__le64))
				btrfs_dev_stat_set(device, i,
					btrfs_dev_stats_value(eb, ptr, i));
			else
				btrfs_dev_stat_set(device, i, 0);
		}

		device->dev_stats_valid = 1;
		btrfs_dev_stat_print_on_load(device);
		btrfs_release_path(path);
	}
	mutex_unlock(&fs_devices->device_list_mutex);

	btrfs_free_path(path);
	return ret < 0 ? ret : 0;
}

static int update_dev_stat_item(struct btrfs_trans_handle *trans,
				struct btrfs_device *device)
{
	struct btrfs_fs_info *fs_info = trans->fs_info;
	struct btrfs_root *dev_root = fs_info->dev_root;
	struct btrfs_path *path;
	struct btrfs_key key;
	struct extent_buffer *eb;
	struct btrfs_dev_stats_item *ptr;
	int ret;
	int i;

	key.objectid = BTRFS_DEV_STATS_OBJECTID;
	key.type = BTRFS_PERSISTENT_ITEM_KEY;
	key.offset = device->devid;

	path = btrfs_alloc_path();
	if (!path)
		return -ENOMEM;
	ret = btrfs_search_slot(trans, dev_root, &key, path, -1, 1);
	if (ret < 0) {
		btrfs_warn_in_rcu(fs_info,
			"error %d while searching for dev_stats item for device %s",
			      ret, rcu_str_deref(device->name));
		goto out;
	}

	if (ret == 0 &&
	    btrfs_item_size_nr(path->nodes[0], path->slots[0]) < sizeof(*ptr)) {
		/* need to delete old one and insert a new one */
		ret = btrfs_del_item(trans, dev_root, path);
		if (ret != 0) {
			btrfs_warn_in_rcu(fs_info,
				"delete too small dev_stats item for device %s failed %d",
				      rcu_str_deref(device->name), ret);
			goto out;
		}
		ret = 1;
	}

	if (ret == 1) {
		/* need to insert a new item */
		btrfs_release_path(path);
		ret = btrfs_insert_empty_item(trans, dev_root, path,
					      &key, sizeof(*ptr));
		if (ret < 0) {
			btrfs_warn_in_rcu(fs_info,
				"insert dev_stats item for device %s failed %d",
				rcu_str_deref(device->name), ret);
			goto out;
		}
	}

	eb = path->nodes[0];
	ptr = btrfs_item_ptr(eb, path->slots[0], struct btrfs_dev_stats_item);
	for (i = 0; i < BTRFS_DEV_STAT_VALUES_MAX; i++)
		btrfs_set_dev_stats_value(eb, ptr, i,
					  btrfs_dev_stat_read(device, i));
	btrfs_mark_buffer_dirty(eb);

out:
	btrfs_free_path(path);
	return ret;
}

/*
 * called from commit_transaction. Writes all changed device stats to disk.
 */
int btrfs_run_dev_stats(struct btrfs_trans_handle *trans)
{
	struct btrfs_fs_info *fs_info = trans->fs_info;
	struct btrfs_fs_devices *fs_devices = fs_info->fs_devices;
	struct btrfs_device *device;
	int stats_cnt;
	int ret = 0;

	mutex_lock(&fs_devices->device_list_mutex);
	list_for_each_entry(device, &fs_devices->devices, dev_list) {
		stats_cnt = atomic_read(&device->dev_stats_ccnt);
		if (!device->dev_stats_valid || stats_cnt == 0)
			continue;


		/*
		 * There is a LOAD-LOAD control dependency between the value of
		 * dev_stats_ccnt and updating the on-disk values which requires
		 * reading the in-memory counters. Such control dependencies
		 * require explicit read memory barriers.
		 *
		 * This memory barriers pairs with smp_mb__before_atomic in
		 * btrfs_dev_stat_inc/btrfs_dev_stat_set and with the full
		 * barrier implied by atomic_xchg in
		 * btrfs_dev_stats_read_and_reset
		 */
		smp_rmb();

		ret = update_dev_stat_item(trans, device);
		if (!ret)
			atomic_sub(stats_cnt, &device->dev_stats_ccnt);
	}
	mutex_unlock(&fs_devices->device_list_mutex);

	return ret;
}

void btrfs_dev_stat_inc_and_print(struct btrfs_device *dev, int index)
{
	btrfs_dev_stat_inc(dev, index);
	btrfs_dev_stat_print_on_error(dev);
}

static void btrfs_dev_stat_print_on_error(struct btrfs_device *dev)
{
	if (!dev->dev_stats_valid)
		return;
	btrfs_err_rl_in_rcu(dev->fs_info,
		"bdev %s errs: wr %u, rd %u, flush %u, corrupt %u, gen %u",
			   rcu_str_deref(dev->name),
			   btrfs_dev_stat_read(dev, BTRFS_DEV_STAT_WRITE_ERRS),
			   btrfs_dev_stat_read(dev, BTRFS_DEV_STAT_READ_ERRS),
			   btrfs_dev_stat_read(dev, BTRFS_DEV_STAT_FLUSH_ERRS),
			   btrfs_dev_stat_read(dev, BTRFS_DEV_STAT_CORRUPTION_ERRS),
			   btrfs_dev_stat_read(dev, BTRFS_DEV_STAT_GENERATION_ERRS));
}

static void btrfs_dev_stat_print_on_load(struct btrfs_device *dev)
{
	int i;

	for (i = 0; i < BTRFS_DEV_STAT_VALUES_MAX; i++)
		if (btrfs_dev_stat_read(dev, i) != 0)
			break;
	if (i == BTRFS_DEV_STAT_VALUES_MAX)
		return; /* all values == 0, suppress message */

	btrfs_info_in_rcu(dev->fs_info,
		"bdev %s errs: wr %u, rd %u, flush %u, corrupt %u, gen %u",
	       rcu_str_deref(dev->name),
	       btrfs_dev_stat_read(dev, BTRFS_DEV_STAT_WRITE_ERRS),
	       btrfs_dev_stat_read(dev, BTRFS_DEV_STAT_READ_ERRS),
	       btrfs_dev_stat_read(dev, BTRFS_DEV_STAT_FLUSH_ERRS),
	       btrfs_dev_stat_read(dev, BTRFS_DEV_STAT_CORRUPTION_ERRS),
	       btrfs_dev_stat_read(dev, BTRFS_DEV_STAT_GENERATION_ERRS));
}

int btrfs_get_dev_stats(struct btrfs_fs_info *fs_info,
			struct btrfs_ioctl_get_dev_stats *stats)
{
	struct btrfs_device *dev;
	struct btrfs_fs_devices *fs_devices = fs_info->fs_devices;
	int i;

	mutex_lock(&fs_devices->device_list_mutex);
	dev = btrfs_find_device(fs_info->fs_devices, stats->devid, NULL, NULL,
				true);
	mutex_unlock(&fs_devices->device_list_mutex);

	if (!dev) {
		btrfs_warn(fs_info, "get dev_stats failed, device not found");
		return -ENODEV;
	} else if (!dev->dev_stats_valid) {
		btrfs_warn(fs_info, "get dev_stats failed, not yet valid");
		return -ENODEV;
	} else if (stats->flags & BTRFS_DEV_STATS_RESET) {
		for (i = 0; i < BTRFS_DEV_STAT_VALUES_MAX; i++) {
			if (stats->nr_items > i)
				stats->values[i] =
					btrfs_dev_stat_read_and_reset(dev, i);
			else
				btrfs_dev_stat_set(dev, i, 0);
		}
	} else {
		for (i = 0; i < BTRFS_DEV_STAT_VALUES_MAX; i++)
			if (stats->nr_items > i)
				stats->values[i] = btrfs_dev_stat_read(dev, i);
	}
	if (stats->nr_items > BTRFS_DEV_STAT_VALUES_MAX)
		stats->nr_items = BTRFS_DEV_STAT_VALUES_MAX;
	return 0;
}

void btrfs_scratch_superblocks(struct block_device *bdev, const char *device_path)
{
	struct buffer_head *bh;
	struct btrfs_super_block *disk_super;
	int copy_num;

	if (!bdev)
		return;

	for (copy_num = 0; copy_num < BTRFS_SUPER_MIRROR_MAX;
		copy_num++) {

		if (btrfs_read_dev_one_super(bdev, copy_num, &bh))
			continue;

		disk_super = (struct btrfs_super_block *)bh->b_data;

		memset(&disk_super->magic, 0, sizeof(disk_super->magic));
		set_buffer_dirty(bh);
		sync_dirty_buffer(bh);
		brelse(bh);
	}

	/* Notify udev that device has changed */
	btrfs_kobject_uevent(bdev, KOBJ_CHANGE);

	/* Update ctime/mtime for device path for libblkid */
	update_dev_time(device_path);
}

/*
 * Update the size and bytes used for each device where it changed.  This is
 * delayed since we would otherwise get errors while writing out the
 * superblocks.
 *
 * Must be invoked during transaction commit.
 */
void btrfs_commit_device_sizes(struct btrfs_transaction *trans)
{
	struct btrfs_device *curr, *next;

	ASSERT(trans->state == TRANS_STATE_COMMIT_DOING);

	if (list_empty(&trans->dev_update_list))
		return;

<<<<<<< HEAD
	/* In order to kick the device replace finish process */
	mutex_lock(&fs_info->chunk_mutex);
	list_for_each_entry(em, &trans->pending_chunks, list) {
		map = em->map_lookup;

		for (i = 0; i < map->num_stripes; i++) {
			dev = map->stripes[i].dev;
			dev->commit_bytes_used = dev->bytes_used;
			dev->has_pending_chunks = false;
		}
=======
	/*
	 * We don't need the device_list_mutex here.  This list is owned by the
	 * transaction and the transaction must complete before the device is
	 * released.
	 */
	mutex_lock(&trans->fs_info->chunk_mutex);
	list_for_each_entry_safe(curr, next, &trans->dev_update_list,
				 post_commit_list) {
		list_del_init(&curr->post_commit_list);
		curr->commit_total_bytes = curr->disk_total_bytes;
		curr->commit_bytes_used = curr->bytes_used;
>>>>>>> f7688b48
	}
	mutex_unlock(&trans->fs_info->chunk_mutex);
}

void btrfs_set_fs_info_ptr(struct btrfs_fs_info *fs_info)
{
	struct btrfs_fs_devices *fs_devices = fs_info->fs_devices;
	while (fs_devices) {
		fs_devices->fs_info = fs_info;
		fs_devices = fs_devices->seed;
	}
}

void btrfs_reset_fs_info_ptr(struct btrfs_fs_info *fs_info)
{
	struct btrfs_fs_devices *fs_devices = fs_info->fs_devices;
	while (fs_devices) {
		fs_devices->fs_info = NULL;
		fs_devices = fs_devices->seed;
	}
}

/*
 * Multiplicity factor for simple profiles: DUP, RAID1-like and RAID10.
 */
int btrfs_bg_type_to_factor(u64 flags)
{
	const int index = btrfs_bg_flags_to_raid_index(flags);

	return btrfs_raid_array[index].ncopies;
}



static int verify_one_dev_extent(struct btrfs_fs_info *fs_info,
				 u64 chunk_offset, u64 devid,
				 u64 physical_offset, u64 physical_len)
{
	struct extent_map_tree *em_tree = &fs_info->mapping_tree;
	struct extent_map *em;
	struct map_lookup *map;
	struct btrfs_device *dev;
	u64 stripe_len;
	bool found = false;
	int ret = 0;
	int i;

	read_lock(&em_tree->lock);
	em = lookup_extent_mapping(em_tree, chunk_offset, 1);
	read_unlock(&em_tree->lock);

	if (!em) {
		btrfs_err(fs_info,
"dev extent physical offset %llu on devid %llu doesn't have corresponding chunk",
			  physical_offset, devid);
		ret = -EUCLEAN;
		goto out;
	}

	map = em->map_lookup;
	stripe_len = calc_stripe_length(map->type, em->len, map->num_stripes);
	if (physical_len != stripe_len) {
		btrfs_err(fs_info,
"dev extent physical offset %llu on devid %llu length doesn't match chunk %llu, have %llu expect %llu",
			  physical_offset, devid, em->start, physical_len,
			  stripe_len);
		ret = -EUCLEAN;
		goto out;
	}

	for (i = 0; i < map->num_stripes; i++) {
		if (map->stripes[i].dev->devid == devid &&
		    map->stripes[i].physical == physical_offset) {
			found = true;
			if (map->verified_stripes >= map->num_stripes) {
				btrfs_err(fs_info,
				"too many dev extents for chunk %llu found",
					  em->start);
				ret = -EUCLEAN;
				goto out;
			}
			map->verified_stripes++;
			break;
		}
	}
	if (!found) {
		btrfs_err(fs_info,
	"dev extent physical offset %llu devid %llu has no corresponding chunk",
			physical_offset, devid);
		ret = -EUCLEAN;
	}

	/* Make sure no dev extent is beyond device bondary */
<<<<<<< HEAD
	dev = btrfs_find_device(fs_info, devid, NULL, NULL);
=======
	dev = btrfs_find_device(fs_info->fs_devices, devid, NULL, NULL, true);
>>>>>>> f7688b48
	if (!dev) {
		btrfs_err(fs_info, "failed to find devid %llu", devid);
		ret = -EUCLEAN;
		goto out;
	}

	/* It's possible this device is a dummy for seed device */
	if (dev->disk_total_bytes == 0) {
<<<<<<< HEAD
		dev = find_device(fs_info->fs_devices->seed, devid, NULL);
=======
		dev = btrfs_find_device(fs_info->fs_devices->seed, devid, NULL,
					NULL, false);
>>>>>>> f7688b48
		if (!dev) {
			btrfs_err(fs_info, "failed to find seed devid %llu",
				  devid);
			ret = -EUCLEAN;
			goto out;
		}
	}

	if (physical_offset + physical_len > dev->disk_total_bytes) {
		btrfs_err(fs_info,
"dev extent devid %llu physical offset %llu len %llu is beyond device boundary %llu",
			  devid, physical_offset, physical_len,
			  dev->disk_total_bytes);
		ret = -EUCLEAN;
		goto out;
	}
out:
	free_extent_map(em);
	return ret;
}

static int verify_chunk_dev_extent_mapping(struct btrfs_fs_info *fs_info)
{
	struct extent_map_tree *em_tree = &fs_info->mapping_tree;
	struct extent_map *em;
	struct rb_node *node;
	int ret = 0;

	read_lock(&em_tree->lock);
	for (node = rb_first_cached(&em_tree->map); node; node = rb_next(node)) {
		em = rb_entry(node, struct extent_map, rb_node);
		if (em->map_lookup->num_stripes !=
		    em->map_lookup->verified_stripes) {
			btrfs_err(fs_info,
			"chunk %llu has missing dev extent, have %d expect %d",
				  em->start, em->map_lookup->verified_stripes,
				  em->map_lookup->num_stripes);
			ret = -EUCLEAN;
			goto out;
		}
	}
out:
	read_unlock(&em_tree->lock);
	return ret;
}

/*
 * Ensure that all dev extents are mapped to correct chunk, otherwise
 * later chunk allocation/free would cause unexpected behavior.
 *
 * NOTE: This will iterate through the whole device tree, which should be of
 * the same size level as the chunk tree.  This slightly increases mount time.
 */
int btrfs_verify_dev_extents(struct btrfs_fs_info *fs_info)
{
	struct btrfs_path *path;
	struct btrfs_root *root = fs_info->dev_root;
	struct btrfs_key key;
	u64 prev_devid = 0;
	u64 prev_dev_ext_end = 0;
	int ret = 0;

	key.objectid = 1;
	key.type = BTRFS_DEV_EXTENT_KEY;
	key.offset = 0;

	path = btrfs_alloc_path();
	if (!path)
		return -ENOMEM;

	path->reada = READA_FORWARD;
	ret = btrfs_search_slot(NULL, root, &key, path, 0, 0);
	if (ret < 0)
		goto out;

	if (path->slots[0] >= btrfs_header_nritems(path->nodes[0])) {
		ret = btrfs_next_item(root, path);
		if (ret < 0)
			goto out;
		/* No dev extents at all? Not good */
		if (ret > 0) {
			ret = -EUCLEAN;
			goto out;
		}
	}
	while (1) {
		struct extent_buffer *leaf = path->nodes[0];
		struct btrfs_dev_extent *dext;
		int slot = path->slots[0];
		u64 chunk_offset;
		u64 physical_offset;
		u64 physical_len;
		u64 devid;

		btrfs_item_key_to_cpu(leaf, &key, slot);
		if (key.type != BTRFS_DEV_EXTENT_KEY)
			break;
		devid = key.objectid;
		physical_offset = key.offset;

		dext = btrfs_item_ptr(leaf, slot, struct btrfs_dev_extent);
		chunk_offset = btrfs_dev_extent_chunk_offset(leaf, dext);
		physical_len = btrfs_dev_extent_length(leaf, dext);

		/* Check if this dev extent overlaps with the previous one */
		if (devid == prev_devid && physical_offset < prev_dev_ext_end) {
			btrfs_err(fs_info,
"dev extent devid %llu physical offset %llu overlap with previous dev extent end %llu",
				  devid, physical_offset, prev_dev_ext_end);
			ret = -EUCLEAN;
			goto out;
		}

		ret = verify_one_dev_extent(fs_info, chunk_offset, devid,
					    physical_offset, physical_len);
		if (ret < 0)
			goto out;
		prev_devid = devid;
		prev_dev_ext_end = physical_offset + physical_len;

		ret = btrfs_next_item(root, path);
		if (ret < 0)
			goto out;
		if (ret > 0) {
			ret = 0;
			break;
		}
	}

	/* Ensure all chunks have corresponding dev extents */
	ret = verify_chunk_dev_extent_mapping(fs_info);
out:
	btrfs_free_path(path);
	return ret;
}

/*
 * Check whether the given block group or device is pinned by any inode being
 * used as a swapfile.
 */
bool btrfs_pinned_by_swapfile(struct btrfs_fs_info *fs_info, void *ptr)
{
	struct btrfs_swapfile_pin *sp;
	struct rb_node *node;

	spin_lock(&fs_info->swapfile_pins_lock);
	node = fs_info->swapfile_pins.rb_node;
	while (node) {
		sp = rb_entry(node, struct btrfs_swapfile_pin, node);
		if (ptr < sp->ptr)
			node = node->rb_left;
		else if (ptr > sp->ptr)
			node = node->rb_right;
		else
			break;
	}
	spin_unlock(&fs_info->swapfile_pins_lock);
	return node != NULL;
}<|MERGE_RESOLUTION|>--- conflicted
+++ resolved
@@ -105,10 +105,7 @@
 		.tolerated_failures = 1,
 		.devs_increment	= 1,
 		.ncopies	= 1,
-<<<<<<< HEAD
-=======
 		.nparity        = 1,
->>>>>>> f7688b48
 		.raid_name	= "raid5",
 		.bg_flag	= BTRFS_BLOCK_GROUP_RAID5,
 		.mindev_error	= BTRFS_ERROR_DEV_RAID5_MIN_NOT_MET,
@@ -121,10 +118,7 @@
 		.tolerated_failures = 2,
 		.devs_increment	= 1,
 		.ncopies	= 1,
-<<<<<<< HEAD
-=======
 		.nparity        = 2,
->>>>>>> f7688b48
 		.raid_name	= "raid6",
 		.bg_flag	= BTRFS_BLOCK_GROUP_RAID6,
 		.mindev_error	= BTRFS_ERROR_DEV_RAID6_MIN_NOT_MET,
@@ -4043,10 +4037,7 @@
 	u64 num_devices;
 	unsigned seq;
 	bool reducing_integrity;
-<<<<<<< HEAD
-=======
 	int i;
->>>>>>> f7688b48
 
 	if (btrfs_fs_closing(fs_info) ||
 	    atomic_read(&fs_info->balance_pause_req) ||
@@ -5162,18 +5153,12 @@
 		goto error_del_extent;
 
 	for (i = 0; i < map->num_stripes; i++) {
-<<<<<<< HEAD
-		num_bytes = map->stripes[i].dev->bytes_used + stripe_size;
-		btrfs_device_set_bytes_used(map->stripes[i].dev, num_bytes);
-		map->stripes[i].dev->has_pending_chunks = true;
-=======
 		struct btrfs_device *dev = map->stripes[i].dev;
 
 		btrfs_device_set_bytes_used(dev, dev->bytes_used + stripe_size);
 		if (list_empty(&dev->post_commit_list))
 			list_add_tail(&dev->post_commit_list,
 				      &trans->transaction->dev_update_list);
->>>>>>> f7688b48
 	}
 
 	atomic64_sub(stripe_size * map->num_stripes, &info->free_chunk_space);
@@ -5334,21 +5319,7 @@
 
 static inline int btrfs_chunk_max_errors(struct map_lookup *map)
 {
-<<<<<<< HEAD
-	int max_errors;
-
-	if (map->type & (BTRFS_BLOCK_GROUP_RAID1 |
-			 BTRFS_BLOCK_GROUP_RAID10 |
-			 BTRFS_BLOCK_GROUP_RAID5)) {
-		max_errors = 1;
-	} else if (map->type & BTRFS_BLOCK_GROUP_RAID6) {
-		max_errors = 2;
-	} else {
-		max_errors = 0;
-	}
-=======
 	const int index = btrfs_bg_flags_to_raid_index(map->type);
->>>>>>> f7688b48
 
 	return btrfs_raid_array[index].tolerated_failures;
 }
@@ -6711,102 +6682,6 @@
 	return dev;
 }
 
-<<<<<<< HEAD
-/* Return -EIO if any error, otherwise return 0. */
-static int btrfs_check_chunk_valid(struct btrfs_fs_info *fs_info,
-				   struct extent_buffer *leaf,
-				   struct btrfs_chunk *chunk, u64 logical)
-{
-	u64 length;
-	u64 stripe_len;
-	u16 num_stripes;
-	u16 sub_stripes;
-	u64 type;
-	u64 features;
-	bool mixed = false;
-
-	length = btrfs_chunk_length(leaf, chunk);
-	stripe_len = btrfs_chunk_stripe_len(leaf, chunk);
-	num_stripes = btrfs_chunk_num_stripes(leaf, chunk);
-	sub_stripes = btrfs_chunk_sub_stripes(leaf, chunk);
-	type = btrfs_chunk_type(leaf, chunk);
-
-	if (!num_stripes) {
-		btrfs_err(fs_info, "invalid chunk num_stripes: %u",
-			  num_stripes);
-		return -EIO;
-	}
-	if (!IS_ALIGNED(logical, fs_info->sectorsize)) {
-		btrfs_err(fs_info, "invalid chunk logical %llu", logical);
-		return -EIO;
-	}
-	if (btrfs_chunk_sector_size(leaf, chunk) != fs_info->sectorsize) {
-		btrfs_err(fs_info, "invalid chunk sectorsize %u",
-			  btrfs_chunk_sector_size(leaf, chunk));
-		return -EIO;
-	}
-	if (!length || !IS_ALIGNED(length, fs_info->sectorsize)) {
-		btrfs_err(fs_info, "invalid chunk length %llu", length);
-		return -EIO;
-	}
-	if (!is_power_of_2(stripe_len) || stripe_len != BTRFS_STRIPE_LEN) {
-		btrfs_err(fs_info, "invalid chunk stripe length: %llu",
-			  stripe_len);
-		return -EIO;
-	}
-	if (~(BTRFS_BLOCK_GROUP_TYPE_MASK | BTRFS_BLOCK_GROUP_PROFILE_MASK) &
-	    type) {
-		btrfs_err(fs_info, "unrecognized chunk type: %llu",
-			  ~(BTRFS_BLOCK_GROUP_TYPE_MASK |
-			    BTRFS_BLOCK_GROUP_PROFILE_MASK) &
-			  btrfs_chunk_type(leaf, chunk));
-		return -EIO;
-	}
-
-	if ((type & BTRFS_BLOCK_GROUP_TYPE_MASK) == 0) {
-		btrfs_err(fs_info, "missing chunk type flag: 0x%llx", type);
-		return -EIO;
-	}
-
-	if ((type & BTRFS_BLOCK_GROUP_SYSTEM) &&
-	    (type & (BTRFS_BLOCK_GROUP_METADATA | BTRFS_BLOCK_GROUP_DATA))) {
-		btrfs_err(fs_info,
-			"system chunk with data or metadata type: 0x%llx", type);
-		return -EIO;
-	}
-
-	features = btrfs_super_incompat_flags(fs_info->super_copy);
-	if (features & BTRFS_FEATURE_INCOMPAT_MIXED_GROUPS)
-		mixed = true;
-
-	if (!mixed) {
-		if ((type & BTRFS_BLOCK_GROUP_METADATA) &&
-		    (type & BTRFS_BLOCK_GROUP_DATA)) {
-			btrfs_err(fs_info,
-			"mixed chunk type in non-mixed mode: 0x%llx", type);
-			return -EIO;
-		}
-	}
-
-	if ((type & BTRFS_BLOCK_GROUP_RAID10 && sub_stripes != 2) ||
-	    (type & BTRFS_BLOCK_GROUP_RAID1 && num_stripes != 2) ||
-	    (type & BTRFS_BLOCK_GROUP_RAID5 && num_stripes < 2) ||
-	    (type & BTRFS_BLOCK_GROUP_RAID6 && num_stripes < 3) ||
-	    (type & BTRFS_BLOCK_GROUP_DUP && num_stripes != 2) ||
-	    ((type & BTRFS_BLOCK_GROUP_PROFILE_MASK) == 0 &&
-	     num_stripes != 1)) {
-		btrfs_err(fs_info,
-			"invalid num_stripes:sub_stripes %u:%u for profile %llu",
-			num_stripes, sub_stripes,
-			type & BTRFS_BLOCK_GROUP_PROFILE_MASK);
-		return -EIO;
-	}
-
-	return 0;
-}
-
-=======
->>>>>>> f7688b48
 static void btrfs_report_missing_device(struct btrfs_fs_info *fs_info,
 					u64 devid, u8 *uuid, bool error)
 {
@@ -7728,18 +7603,6 @@
 	if (list_empty(&trans->dev_update_list))
 		return;
 
-<<<<<<< HEAD
-	/* In order to kick the device replace finish process */
-	mutex_lock(&fs_info->chunk_mutex);
-	list_for_each_entry(em, &trans->pending_chunks, list) {
-		map = em->map_lookup;
-
-		for (i = 0; i < map->num_stripes; i++) {
-			dev = map->stripes[i].dev;
-			dev->commit_bytes_used = dev->bytes_used;
-			dev->has_pending_chunks = false;
-		}
-=======
 	/*
 	 * We don't need the device_list_mutex here.  This list is owned by the
 	 * transaction and the transaction must complete before the device is
@@ -7751,7 +7614,6 @@
 		list_del_init(&curr->post_commit_list);
 		curr->commit_total_bytes = curr->disk_total_bytes;
 		curr->commit_bytes_used = curr->bytes_used;
->>>>>>> f7688b48
 	}
 	mutex_unlock(&trans->fs_info->chunk_mutex);
 }
@@ -7845,11 +7707,7 @@
 	}
 
 	/* Make sure no dev extent is beyond device bondary */
-<<<<<<< HEAD
-	dev = btrfs_find_device(fs_info, devid, NULL, NULL);
-=======
 	dev = btrfs_find_device(fs_info->fs_devices, devid, NULL, NULL, true);
->>>>>>> f7688b48
 	if (!dev) {
 		btrfs_err(fs_info, "failed to find devid %llu", devid);
 		ret = -EUCLEAN;
@@ -7858,12 +7716,8 @@
 
 	/* It's possible this device is a dummy for seed device */
 	if (dev->disk_total_bytes == 0) {
-<<<<<<< HEAD
-		dev = find_device(fs_info->fs_devices->seed, devid, NULL);
-=======
 		dev = btrfs_find_device(fs_info->fs_devices->seed, devid, NULL,
 					NULL, false);
->>>>>>> f7688b48
 		if (!dev) {
 			btrfs_err(fs_info, "failed to find seed devid %llu",
 				  devid);
