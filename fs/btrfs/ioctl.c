// SPDX-License-Identifier: GPL-2.0
/*
 * Copyright (C) 2007 Oracle.  All rights reserved.
 */

#include <linux/kernel.h>
#include <linux/bio.h>
#include <linux/file.h>
#include <linux/fs.h>
#include <linux/fsnotify.h>
#include <linux/pagemap.h>
#include <linux/highmem.h>
#include <linux/time.h>
#include <linux/string.h>
#include <linux/backing-dev.h>
#include <linux/mount.h>
#include <linux/namei.h>
#include <linux/writeback.h>
#include <linux/compat.h>
#include <linux/security.h>
#include <linux/xattr.h>
#include <linux/mm.h>
#include <linux/slab.h>
#include <linux/blkdev.h>
#include <linux/uuid.h>
#include <linux/btrfs.h>
#include <linux/uaccess.h>
#include <linux/iversion.h>
#include "ctree.h"
#include "disk-io.h"
#include "transaction.h"
#include "btrfs_inode.h"
#include "print-tree.h"
#include "volumes.h"
#include "locking.h"
#include "inode-map.h"
#include "backref.h"
#include "rcu-string.h"
#include "send.h"
#include "dev-replace.h"
#include "props.h"
#include "sysfs.h"
#include "qgroup.h"
#include "tree-log.h"
#include "compression.h"

#ifdef CONFIG_64BIT
/* If we have a 32-bit userspace and 64-bit kernel, then the UAPI
 * structures are incorrect, as the timespec structure from userspace
 * is 4 bytes too small. We define these alternatives here to teach
 * the kernel about the 32-bit struct packing.
 */
struct btrfs_ioctl_timespec_32 {
	__u64 sec;
	__u32 nsec;
} __attribute__ ((__packed__));

struct btrfs_ioctl_received_subvol_args_32 {
	char	uuid[BTRFS_UUID_SIZE];	/* in */
	__u64	stransid;		/* in */
	__u64	rtransid;		/* out */
	struct btrfs_ioctl_timespec_32 stime; /* in */
	struct btrfs_ioctl_timespec_32 rtime; /* out */
	__u64	flags;			/* in */
	__u64	reserved[16];		/* in */
} __attribute__ ((__packed__));

#define BTRFS_IOC_SET_RECEIVED_SUBVOL_32 _IOWR(BTRFS_IOCTL_MAGIC, 37, \
				struct btrfs_ioctl_received_subvol_args_32)
#endif

#if defined(CONFIG_64BIT) && defined(CONFIG_COMPAT)
struct btrfs_ioctl_send_args_32 {
	__s64 send_fd;			/* in */
	__u64 clone_sources_count;	/* in */
	compat_uptr_t clone_sources;	/* in */
	__u64 parent_root;		/* in */
	__u64 flags;			/* in */
	__u64 reserved[4];		/* in */
} __attribute__ ((__packed__));

#define BTRFS_IOC_SEND_32 _IOW(BTRFS_IOCTL_MAGIC, 38, \
			       struct btrfs_ioctl_send_args_32)
#endif

static int btrfs_clone(struct inode *src, struct inode *inode,
		       u64 off, u64 olen, u64 olen_aligned, u64 destoff,
		       int no_time_update);

/* Mask out flags that are inappropriate for the given type of inode. */
static unsigned int btrfs_mask_fsflags_for_type(struct inode *inode,
		unsigned int flags)
{
	if (S_ISDIR(inode->i_mode))
		return flags;
	else if (S_ISREG(inode->i_mode))
		return flags & ~FS_DIRSYNC_FL;
	else
		return flags & (FS_NODUMP_FL | FS_NOATIME_FL);
}

/*
 * Export internal inode flags to the format expected by the FS_IOC_GETFLAGS
 * ioctl.
 */
static unsigned int btrfs_inode_flags_to_fsflags(unsigned int flags)
{
	unsigned int iflags = 0;

	if (flags & BTRFS_INODE_SYNC)
		iflags |= FS_SYNC_FL;
	if (flags & BTRFS_INODE_IMMUTABLE)
		iflags |= FS_IMMUTABLE_FL;
	if (flags & BTRFS_INODE_APPEND)
		iflags |= FS_APPEND_FL;
	if (flags & BTRFS_INODE_NODUMP)
		iflags |= FS_NODUMP_FL;
	if (flags & BTRFS_INODE_NOATIME)
		iflags |= FS_NOATIME_FL;
	if (flags & BTRFS_INODE_DIRSYNC)
		iflags |= FS_DIRSYNC_FL;
	if (flags & BTRFS_INODE_NODATACOW)
		iflags |= FS_NOCOW_FL;

	if (flags & BTRFS_INODE_NOCOMPRESS)
		iflags |= FS_NOCOMP_FL;
	else if (flags & BTRFS_INODE_COMPRESS)
		iflags |= FS_COMPR_FL;

	return iflags;
}

/*
 * Update inode->i_flags based on the btrfs internal flags.
 */
void btrfs_sync_inode_flags_to_i_flags(struct inode *inode)
{
	struct btrfs_inode *binode = BTRFS_I(inode);
	unsigned int new_fl = 0;

	if (binode->flags & BTRFS_INODE_SYNC)
		new_fl |= S_SYNC;
	if (binode->flags & BTRFS_INODE_IMMUTABLE)
		new_fl |= S_IMMUTABLE;
	if (binode->flags & BTRFS_INODE_APPEND)
		new_fl |= S_APPEND;
	if (binode->flags & BTRFS_INODE_NOATIME)
		new_fl |= S_NOATIME;
	if (binode->flags & BTRFS_INODE_DIRSYNC)
		new_fl |= S_DIRSYNC;

	set_mask_bits(&inode->i_flags,
		      S_SYNC | S_APPEND | S_IMMUTABLE | S_NOATIME | S_DIRSYNC,
		      new_fl);
}

static int btrfs_ioctl_getflags(struct file *file, void __user *arg)
{
	struct btrfs_inode *binode = BTRFS_I(file_inode(file));
	unsigned int flags = btrfs_inode_flags_to_fsflags(binode->flags);

	if (copy_to_user(arg, &flags, sizeof(flags)))
		return -EFAULT;
	return 0;
}

/* Check if @flags are a supported and valid set of FS_*_FL flags */
static int check_fsflags(unsigned int flags)
{
	if (flags & ~(FS_IMMUTABLE_FL | FS_APPEND_FL | \
		      FS_NOATIME_FL | FS_NODUMP_FL | \
		      FS_SYNC_FL | FS_DIRSYNC_FL | \
		      FS_NOCOMP_FL | FS_COMPR_FL |
		      FS_NOCOW_FL))
		return -EOPNOTSUPP;

	if ((flags & FS_NOCOMP_FL) && (flags & FS_COMPR_FL))
		return -EINVAL;

	return 0;
}

static int btrfs_ioctl_setflags(struct file *file, void __user *arg)
{
	struct inode *inode = file_inode(file);
	struct btrfs_fs_info *fs_info = btrfs_sb(inode->i_sb);
	struct btrfs_inode *binode = BTRFS_I(inode);
	struct btrfs_root *root = binode->root;
	struct btrfs_trans_handle *trans;
	unsigned int fsflags, old_fsflags;
	int ret;
	u64 old_flags;
	unsigned int old_i_flags;
	umode_t mode;

	if (!inode_owner_or_capable(inode))
		return -EPERM;

	if (btrfs_root_readonly(root))
		return -EROFS;

	if (copy_from_user(&fsflags, arg, sizeof(fsflags)))
		return -EFAULT;

	ret = check_fsflags(fsflags);
	if (ret)
		return ret;

	ret = mnt_want_write_file(file);
	if (ret)
		return ret;

	inode_lock(inode);

	old_flags = binode->flags;
	old_i_flags = inode->i_flags;
	mode = inode->i_mode;

	fsflags = btrfs_mask_fsflags_for_type(inode, fsflags);
	old_fsflags = btrfs_inode_flags_to_fsflags(binode->flags);
	if ((fsflags ^ old_fsflags) & (FS_APPEND_FL | FS_IMMUTABLE_FL)) {
		if (!capable(CAP_LINUX_IMMUTABLE)) {
			ret = -EPERM;
			goto out_unlock;
		}
	}

	if (fsflags & FS_SYNC_FL)
		binode->flags |= BTRFS_INODE_SYNC;
	else
		binode->flags &= ~BTRFS_INODE_SYNC;
	if (fsflags & FS_IMMUTABLE_FL)
		binode->flags |= BTRFS_INODE_IMMUTABLE;
	else
		binode->flags &= ~BTRFS_INODE_IMMUTABLE;
	if (fsflags & FS_APPEND_FL)
		binode->flags |= BTRFS_INODE_APPEND;
	else
		binode->flags &= ~BTRFS_INODE_APPEND;
	if (fsflags & FS_NODUMP_FL)
		binode->flags |= BTRFS_INODE_NODUMP;
	else
		binode->flags &= ~BTRFS_INODE_NODUMP;
	if (fsflags & FS_NOATIME_FL)
		binode->flags |= BTRFS_INODE_NOATIME;
	else
		binode->flags &= ~BTRFS_INODE_NOATIME;
	if (fsflags & FS_DIRSYNC_FL)
		binode->flags |= BTRFS_INODE_DIRSYNC;
	else
		binode->flags &= ~BTRFS_INODE_DIRSYNC;
	if (fsflags & FS_NOCOW_FL) {
		if (S_ISREG(mode)) {
			/*
			 * It's safe to turn csums off here, no extents exist.
			 * Otherwise we want the flag to reflect the real COW
			 * status of the file and will not set it.
			 */
			if (inode->i_size == 0)
				binode->flags |= BTRFS_INODE_NODATACOW
					      | BTRFS_INODE_NODATASUM;
		} else {
			binode->flags |= BTRFS_INODE_NODATACOW;
		}
	} else {
		/*
		 * Revert back under same assumptions as above
		 */
		if (S_ISREG(mode)) {
			if (inode->i_size == 0)
				binode->flags &= ~(BTRFS_INODE_NODATACOW
				             | BTRFS_INODE_NODATASUM);
		} else {
			binode->flags &= ~BTRFS_INODE_NODATACOW;
		}
	}

	/*
	 * The COMPRESS flag can only be changed by users, while the NOCOMPRESS
	 * flag may be changed automatically if compression code won't make
	 * things smaller.
	 */
	if (fsflags & FS_NOCOMP_FL) {
		binode->flags &= ~BTRFS_INODE_COMPRESS;
		binode->flags |= BTRFS_INODE_NOCOMPRESS;

		ret = btrfs_set_prop(inode, "btrfs.compression", NULL, 0, 0);
		if (ret && ret != -ENODATA)
			goto out_drop;
	} else if (fsflags & FS_COMPR_FL) {
		const char *comp;

		binode->flags |= BTRFS_INODE_COMPRESS;
		binode->flags &= ~BTRFS_INODE_NOCOMPRESS;

		comp = btrfs_compress_type2str(fs_info->compress_type);
		if (!comp || comp[0] == 0)
			comp = btrfs_compress_type2str(BTRFS_COMPRESS_ZLIB);

		ret = btrfs_set_prop(inode, "btrfs.compression",
				     comp, strlen(comp), 0);
		if (ret)
			goto out_drop;

	} else {
		ret = btrfs_set_prop(inode, "btrfs.compression", NULL, 0, 0);
		if (ret && ret != -ENODATA)
			goto out_drop;
		binode->flags &= ~(BTRFS_INODE_COMPRESS | BTRFS_INODE_NOCOMPRESS);
	}

	trans = btrfs_start_transaction(root, 1);
	if (IS_ERR(trans)) {
		ret = PTR_ERR(trans);
		goto out_drop;
	}

	btrfs_sync_inode_flags_to_i_flags(inode);
	inode_inc_iversion(inode);
	inode->i_ctime = current_time(inode);
	ret = btrfs_update_inode(trans, root, inode);

	btrfs_end_transaction(trans);
 out_drop:
	if (ret) {
		binode->flags = old_flags;
		inode->i_flags = old_i_flags;
	}

 out_unlock:
	inode_unlock(inode);
	mnt_drop_write_file(file);
	return ret;
}

/*
 * Translate btrfs internal inode flags to xflags as expected by the
 * FS_IOC_FSGETXATT ioctl. Filter only the supported ones, unknown flags are
 * silently dropped.
 */
static unsigned int btrfs_inode_flags_to_xflags(unsigned int flags)
{
	unsigned int xflags = 0;

	if (flags & BTRFS_INODE_APPEND)
		xflags |= FS_XFLAG_APPEND;
	if (flags & BTRFS_INODE_IMMUTABLE)
		xflags |= FS_XFLAG_IMMUTABLE;
	if (flags & BTRFS_INODE_NOATIME)
		xflags |= FS_XFLAG_NOATIME;
	if (flags & BTRFS_INODE_NODUMP)
		xflags |= FS_XFLAG_NODUMP;
	if (flags & BTRFS_INODE_SYNC)
		xflags |= FS_XFLAG_SYNC;

	return xflags;
}

/* Check if @flags are a supported and valid set of FS_XFLAGS_* flags */
static int check_xflags(unsigned int flags)
{
	if (flags & ~(FS_XFLAG_APPEND | FS_XFLAG_IMMUTABLE | FS_XFLAG_NOATIME |
		      FS_XFLAG_NODUMP | FS_XFLAG_SYNC))
		return -EOPNOTSUPP;
	return 0;
}

/*
 * Set the xflags from the internal inode flags. The remaining items of fsxattr
 * are zeroed.
 */
static int btrfs_ioctl_fsgetxattr(struct file *file, void __user *arg)
{
	struct btrfs_inode *binode = BTRFS_I(file_inode(file));
	struct fsxattr fa;

	memset(&fa, 0, sizeof(fa));
	fa.fsx_xflags = btrfs_inode_flags_to_xflags(binode->flags);

	if (copy_to_user(arg, &fa, sizeof(fa)))
		return -EFAULT;

	return 0;
}

static int btrfs_ioctl_fssetxattr(struct file *file, void __user *arg)
{
	struct inode *inode = file_inode(file);
	struct btrfs_inode *binode = BTRFS_I(inode);
	struct btrfs_root *root = binode->root;
	struct btrfs_trans_handle *trans;
	struct fsxattr fa;
	unsigned old_flags;
	unsigned old_i_flags;
	int ret = 0;

	if (!inode_owner_or_capable(inode))
		return -EPERM;

	if (btrfs_root_readonly(root))
		return -EROFS;

	memset(&fa, 0, sizeof(fa));
	if (copy_from_user(&fa, arg, sizeof(fa)))
		return -EFAULT;

	ret = check_xflags(fa.fsx_xflags);
	if (ret)
		return ret;

	if (fa.fsx_extsize != 0 || fa.fsx_projid != 0 || fa.fsx_cowextsize != 0)
		return -EOPNOTSUPP;

	ret = mnt_want_write_file(file);
	if (ret)
		return ret;

	inode_lock(inode);

	old_flags = binode->flags;
	old_i_flags = inode->i_flags;

	/* We need the capabilities to change append-only or immutable inode */
	if (((old_flags & (BTRFS_INODE_APPEND | BTRFS_INODE_IMMUTABLE)) ||
	     (fa.fsx_xflags & (FS_XFLAG_APPEND | FS_XFLAG_IMMUTABLE))) &&
	    !capable(CAP_LINUX_IMMUTABLE)) {
		ret = -EPERM;
		goto out_unlock;
	}

	if (fa.fsx_xflags & FS_XFLAG_SYNC)
		binode->flags |= BTRFS_INODE_SYNC;
	else
		binode->flags &= ~BTRFS_INODE_SYNC;
	if (fa.fsx_xflags & FS_XFLAG_IMMUTABLE)
		binode->flags |= BTRFS_INODE_IMMUTABLE;
	else
		binode->flags &= ~BTRFS_INODE_IMMUTABLE;
	if (fa.fsx_xflags & FS_XFLAG_APPEND)
		binode->flags |= BTRFS_INODE_APPEND;
	else
		binode->flags &= ~BTRFS_INODE_APPEND;
	if (fa.fsx_xflags & FS_XFLAG_NODUMP)
		binode->flags |= BTRFS_INODE_NODUMP;
	else
		binode->flags &= ~BTRFS_INODE_NODUMP;
	if (fa.fsx_xflags & FS_XFLAG_NOATIME)
		binode->flags |= BTRFS_INODE_NOATIME;
	else
		binode->flags &= ~BTRFS_INODE_NOATIME;

	/* 1 item for the inode */
	trans = btrfs_start_transaction(root, 1);
	if (IS_ERR(trans)) {
		ret = PTR_ERR(trans);
		goto out_unlock;
	}

	btrfs_sync_inode_flags_to_i_flags(inode);
	inode_inc_iversion(inode);
	inode->i_ctime = current_time(inode);
	ret = btrfs_update_inode(trans, root, inode);

	btrfs_end_transaction(trans);

out_unlock:
	if (ret) {
		binode->flags = old_flags;
		inode->i_flags = old_i_flags;
	}

	inode_unlock(inode);
	mnt_drop_write_file(file);

	return ret;
}

static int btrfs_ioctl_getversion(struct file *file, int __user *arg)
{
	struct inode *inode = file_inode(file);

	return put_user(inode->i_generation, arg);
}

static noinline int btrfs_ioctl_fitrim(struct file *file, void __user *arg)
{
	struct inode *inode = file_inode(file);
	struct btrfs_fs_info *fs_info = btrfs_sb(inode->i_sb);
	struct btrfs_device *device;
	struct request_queue *q;
	struct fstrim_range range;
	u64 minlen = ULLONG_MAX;
	u64 num_devices = 0;
	int ret;

	if (!capable(CAP_SYS_ADMIN))
		return -EPERM;

	rcu_read_lock();
	list_for_each_entry_rcu(device, &fs_info->fs_devices->devices,
				dev_list) {
		if (!device->bdev)
			continue;
		q = bdev_get_queue(device->bdev);
		if (blk_queue_discard(q)) {
			num_devices++;
			minlen = min_t(u64, q->limits.discard_granularity,
				     minlen);
		}
	}
	rcu_read_unlock();

	if (!num_devices)
		return -EOPNOTSUPP;
	if (copy_from_user(&range, arg, sizeof(range)))
		return -EFAULT;

	/*
	 * NOTE: Don't truncate the range using super->total_bytes.  Bytenr of
	 * block group is in the logical address space, which can be any
	 * sectorsize aligned bytenr in  the range [0, U64_MAX].
	 */
	if (range.len < fs_info->sb->s_blocksize)
		return -EINVAL;

	range.minlen = max(range.minlen, minlen);
	ret = btrfs_trim_fs(fs_info, &range);
	if (ret < 0)
		return ret;

	if (copy_to_user(arg, &range, sizeof(range)))
		return -EFAULT;

	return 0;
}

int btrfs_is_empty_uuid(u8 *uuid)
{
	int i;

	for (i = 0; i < BTRFS_UUID_SIZE; i++) {
		if (uuid[i])
			return 0;
	}
	return 1;
}

static noinline int create_subvol(struct inode *dir,
				  struct dentry *dentry,
				  const char *name, int namelen,
				  u64 *async_transid,
				  struct btrfs_qgroup_inherit *inherit)
{
	struct btrfs_fs_info *fs_info = btrfs_sb(dir->i_sb);
	struct btrfs_trans_handle *trans;
	struct btrfs_key key;
	struct btrfs_root_item *root_item;
	struct btrfs_inode_item *inode_item;
	struct extent_buffer *leaf;
	struct btrfs_root *root = BTRFS_I(dir)->root;
	struct btrfs_root *new_root;
	struct btrfs_block_rsv block_rsv;
	struct timespec64 cur_time = current_time(dir);
	struct inode *inode;
	int ret;
	int err;
	u64 objectid;
	u64 new_dirid = BTRFS_FIRST_FREE_OBJECTID;
	u64 index = 0;
	uuid_le new_uuid;

	root_item = kzalloc(sizeof(*root_item), GFP_KERNEL);
	if (!root_item)
		return -ENOMEM;

	ret = btrfs_find_free_objectid(fs_info->tree_root, &objectid);
	if (ret)
		goto fail_free;

	/*
	 * Don't create subvolume whose level is not zero. Or qgroup will be
	 * screwed up since it assumes subvolume qgroup's level to be 0.
	 */
	if (btrfs_qgroup_level(objectid)) {
		ret = -ENOSPC;
		goto fail_free;
	}

	btrfs_init_block_rsv(&block_rsv, BTRFS_BLOCK_RSV_TEMP);
	/*
	 * The same as the snapshot creation, please see the comment
	 * of create_snapshot().
	 */
	ret = btrfs_subvolume_reserve_metadata(root, &block_rsv, 8, false);
	if (ret)
		goto fail_free;

	trans = btrfs_start_transaction(root, 0);
	if (IS_ERR(trans)) {
		ret = PTR_ERR(trans);
		btrfs_subvolume_release_metadata(fs_info, &block_rsv);
		goto fail_free;
	}
	trans->block_rsv = &block_rsv;
	trans->bytes_reserved = block_rsv.size;

	ret = btrfs_qgroup_inherit(trans, 0, objectid, inherit);
	if (ret)
		goto fail;

	leaf = btrfs_alloc_tree_block(trans, root, 0, objectid, NULL, 0, 0, 0);
	if (IS_ERR(leaf)) {
		ret = PTR_ERR(leaf);
		goto fail;
	}

	btrfs_mark_buffer_dirty(leaf);

	inode_item = &root_item->inode;
	btrfs_set_stack_inode_generation(inode_item, 1);
	btrfs_set_stack_inode_size(inode_item, 3);
	btrfs_set_stack_inode_nlink(inode_item, 1);
	btrfs_set_stack_inode_nbytes(inode_item,
				     fs_info->nodesize);
	btrfs_set_stack_inode_mode(inode_item, S_IFDIR | 0755);

	btrfs_set_root_flags(root_item, 0);
	btrfs_set_root_limit(root_item, 0);
	btrfs_set_stack_inode_flags(inode_item, BTRFS_INODE_ROOT_ITEM_INIT);

	btrfs_set_root_bytenr(root_item, leaf->start);
	btrfs_set_root_generation(root_item, trans->transid);
	btrfs_set_root_level(root_item, 0);
	btrfs_set_root_refs(root_item, 1);
	btrfs_set_root_used(root_item, leaf->len);
	btrfs_set_root_last_snapshot(root_item, 0);

	btrfs_set_root_generation_v2(root_item,
			btrfs_root_generation(root_item));
	uuid_le_gen(&new_uuid);
	memcpy(root_item->uuid, new_uuid.b, BTRFS_UUID_SIZE);
	btrfs_set_stack_timespec_sec(&root_item->otime, cur_time.tv_sec);
	btrfs_set_stack_timespec_nsec(&root_item->otime, cur_time.tv_nsec);
	root_item->ctime = root_item->otime;
	btrfs_set_root_ctransid(root_item, trans->transid);
	btrfs_set_root_otransid(root_item, trans->transid);

	btrfs_tree_unlock(leaf);
	free_extent_buffer(leaf);
	leaf = NULL;

	btrfs_set_root_dirid(root_item, new_dirid);

	key.objectid = objectid;
	key.offset = 0;
	key.type = BTRFS_ROOT_ITEM_KEY;
	ret = btrfs_insert_root(trans, fs_info->tree_root, &key,
				root_item);
	if (ret)
		goto fail;

	key.offset = (u64)-1;
	new_root = btrfs_read_fs_root_no_name(fs_info, &key);
	if (IS_ERR(new_root)) {
		ret = PTR_ERR(new_root);
		btrfs_abort_transaction(trans, ret);
		goto fail;
	}

	btrfs_record_root_in_trans(trans, new_root);

	ret = btrfs_create_subvol_root(trans, new_root, root, new_dirid);
	if (ret) {
		/* We potentially lose an unused inode item here */
		btrfs_abort_transaction(trans, ret);
		goto fail;
	}

	mutex_lock(&new_root->objectid_mutex);
	new_root->highest_objectid = new_dirid;
	mutex_unlock(&new_root->objectid_mutex);

	/*
	 * insert the directory item
	 */
	ret = btrfs_set_inode_index(BTRFS_I(dir), &index);
	if (ret) {
		btrfs_abort_transaction(trans, ret);
		goto fail;
	}

	ret = btrfs_insert_dir_item(trans, root,
				    name, namelen, BTRFS_I(dir), &key,
				    BTRFS_FT_DIR, index);
	if (ret) {
		btrfs_abort_transaction(trans, ret);
		goto fail;
	}

	btrfs_i_size_write(BTRFS_I(dir), dir->i_size + namelen * 2);
	ret = btrfs_update_inode(trans, root, dir);
	BUG_ON(ret);

	ret = btrfs_add_root_ref(trans, objectid, root->root_key.objectid,
				 btrfs_ino(BTRFS_I(dir)), index, name, namelen);
	BUG_ON(ret);

	ret = btrfs_uuid_tree_add(trans, root_item->uuid,
				  BTRFS_UUID_KEY_SUBVOL, objectid);
	if (ret)
		btrfs_abort_transaction(trans, ret);

fail:
	kfree(root_item);
	trans->block_rsv = NULL;
	trans->bytes_reserved = 0;
	btrfs_subvolume_release_metadata(fs_info, &block_rsv);

	if (async_transid) {
		*async_transid = trans->transid;
		err = btrfs_commit_transaction_async(trans, 1);
		if (err)
			err = btrfs_commit_transaction(trans);
	} else {
		err = btrfs_commit_transaction(trans);
	}
	if (err && !ret)
		ret = err;

	if (!ret) {
		inode = btrfs_lookup_dentry(dir, dentry);
		if (IS_ERR(inode))
			return PTR_ERR(inode);
		d_instantiate(dentry, inode);
	}
	return ret;

fail_free:
	kfree(root_item);
	return ret;
}

static int create_snapshot(struct btrfs_root *root, struct inode *dir,
			   struct dentry *dentry,
			   u64 *async_transid, bool readonly,
			   struct btrfs_qgroup_inherit *inherit)
{
	struct btrfs_fs_info *fs_info = btrfs_sb(dir->i_sb);
	struct inode *inode;
	struct btrfs_pending_snapshot *pending_snapshot;
	struct btrfs_trans_handle *trans;
	int ret;
	bool snapshot_force_cow = false;

	if (!test_bit(BTRFS_ROOT_REF_COWS, &root->state))
		return -EINVAL;

	pending_snapshot = kzalloc(sizeof(*pending_snapshot), GFP_KERNEL);
	if (!pending_snapshot)
		return -ENOMEM;

	pending_snapshot->root_item = kzalloc(sizeof(struct btrfs_root_item),
			GFP_KERNEL);
	pending_snapshot->path = btrfs_alloc_path();
	if (!pending_snapshot->root_item || !pending_snapshot->path) {
		ret = -ENOMEM;
		goto free_pending;
	}

	/*
	 * Force new buffered writes to reserve space even when NOCOW is
	 * possible. This is to avoid later writeback (running dealloc) to
	 * fallback to COW mode and unexpectedly fail with ENOSPC.
	 */
	atomic_inc(&root->will_be_snapshotted);
	smp_mb__after_atomic();
	/* wait for no snapshot writes */
	wait_event(root->subv_writers->wait,
		   percpu_counter_sum(&root->subv_writers->counter) == 0);

	ret = btrfs_start_delalloc_snapshot(root);
	if (ret)
		goto dec_and_free;

	/*
	 * All previous writes have started writeback in NOCOW mode, so now
	 * we force future writes to fallback to COW mode during snapshot
	 * creation.
	 */
	atomic_inc(&root->snapshot_force_cow);
	snapshot_force_cow = true;

	btrfs_wait_ordered_extents(root, U64_MAX, 0, (u64)-1);

	btrfs_init_block_rsv(&pending_snapshot->block_rsv,
			     BTRFS_BLOCK_RSV_TEMP);
	/*
	 * 1 - parent dir inode
	 * 2 - dir entries
	 * 1 - root item
	 * 2 - root ref/backref
	 * 1 - root of snapshot
	 * 1 - UUID item
	 */
	ret = btrfs_subvolume_reserve_metadata(BTRFS_I(dir)->root,
					&pending_snapshot->block_rsv, 8,
					false);
	if (ret)
		goto dec_and_free;

	pending_snapshot->dentry = dentry;
	pending_snapshot->root = root;
	pending_snapshot->readonly = readonly;
	pending_snapshot->dir = dir;
	pending_snapshot->inherit = inherit;

	trans = btrfs_start_transaction(root, 0);
	if (IS_ERR(trans)) {
		ret = PTR_ERR(trans);
		goto fail;
	}

	spin_lock(&fs_info->trans_lock);
	list_add(&pending_snapshot->list,
		 &trans->transaction->pending_snapshots);
	spin_unlock(&fs_info->trans_lock);
	if (async_transid) {
		*async_transid = trans->transid;
		ret = btrfs_commit_transaction_async(trans, 1);
		if (ret)
			ret = btrfs_commit_transaction(trans);
	} else {
		ret = btrfs_commit_transaction(trans);
	}
	if (ret)
		goto fail;

	ret = pending_snapshot->error;
	if (ret)
		goto fail;

	ret = btrfs_orphan_cleanup(pending_snapshot->snap);
	if (ret)
		goto fail;

	inode = btrfs_lookup_dentry(d_inode(dentry->d_parent), dentry);
	if (IS_ERR(inode)) {
		ret = PTR_ERR(inode);
		goto fail;
	}

	d_instantiate(dentry, inode);
	ret = 0;
fail:
	btrfs_subvolume_release_metadata(fs_info, &pending_snapshot->block_rsv);
dec_and_free:
	if (snapshot_force_cow)
		atomic_dec(&root->snapshot_force_cow);
	if (atomic_dec_and_test(&root->will_be_snapshotted))
		wake_up_var(&root->will_be_snapshotted);
free_pending:
	kfree(pending_snapshot->root_item);
	btrfs_free_path(pending_snapshot->path);
	kfree(pending_snapshot);

	return ret;
}

/*  copy of may_delete in fs/namei.c()
 *	Check whether we can remove a link victim from directory dir, check
 *  whether the type of victim is right.
 *  1. We can't do it if dir is read-only (done in permission())
 *  2. We should have write and exec permissions on dir
 *  3. We can't remove anything from append-only dir
 *  4. We can't do anything with immutable dir (done in permission())
 *  5. If the sticky bit on dir is set we should either
 *	a. be owner of dir, or
 *	b. be owner of victim, or
 *	c. have CAP_FOWNER capability
 *  6. If the victim is append-only or immutable we can't do anything with
 *     links pointing to it.
 *  7. If we were asked to remove a directory and victim isn't one - ENOTDIR.
 *  8. If we were asked to remove a non-directory and victim isn't one - EISDIR.
 *  9. We can't remove a root or mountpoint.
 * 10. We don't allow removal of NFS sillyrenamed files; it's handled by
 *     nfs_async_unlink().
 */

static int btrfs_may_delete(struct inode *dir, struct dentry *victim, int isdir)
{
	int error;

	if (d_really_is_negative(victim))
		return -ENOENT;

	BUG_ON(d_inode(victim->d_parent) != dir);
	audit_inode_child(dir, victim, AUDIT_TYPE_CHILD_DELETE);

	error = inode_permission(dir, MAY_WRITE | MAY_EXEC);
	if (error)
		return error;
	if (IS_APPEND(dir))
		return -EPERM;
	if (check_sticky(dir, d_inode(victim)) || IS_APPEND(d_inode(victim)) ||
	    IS_IMMUTABLE(d_inode(victim)) || IS_SWAPFILE(d_inode(victim)))
		return -EPERM;
	if (isdir) {
		if (!d_is_dir(victim))
			return -ENOTDIR;
		if (IS_ROOT(victim))
			return -EBUSY;
	} else if (d_is_dir(victim))
		return -EISDIR;
	if (IS_DEADDIR(dir))
		return -ENOENT;
	if (victim->d_flags & DCACHE_NFSFS_RENAMED)
		return -EBUSY;
	return 0;
}

/* copy of may_create in fs/namei.c() */
static inline int btrfs_may_create(struct inode *dir, struct dentry *child)
{
	if (d_really_is_positive(child))
		return -EEXIST;
	if (IS_DEADDIR(dir))
		return -ENOENT;
	return inode_permission(dir, MAY_WRITE | MAY_EXEC);
}

/*
 * Create a new subvolume below @parent.  This is largely modeled after
 * sys_mkdirat and vfs_mkdir, but we only do a single component lookup
 * inside this filesystem so it's quite a bit simpler.
 */
static noinline int btrfs_mksubvol(const struct path *parent,
				   const char *name, int namelen,
				   struct btrfs_root *snap_src,
				   u64 *async_transid, bool readonly,
				   struct btrfs_qgroup_inherit *inherit)
{
	struct inode *dir = d_inode(parent->dentry);
	struct btrfs_fs_info *fs_info = btrfs_sb(dir->i_sb);
	struct dentry *dentry;
	int error;

	error = down_write_killable_nested(&dir->i_rwsem, I_MUTEX_PARENT);
	if (error == -EINTR)
		return error;

	dentry = lookup_one_len(name, parent->dentry, namelen);
	error = PTR_ERR(dentry);
	if (IS_ERR(dentry))
		goto out_unlock;

	error = btrfs_may_create(dir, dentry);
	if (error)
		goto out_dput;

	/*
	 * even if this name doesn't exist, we may get hash collisions.
	 * check for them now when we can safely fail
	 */
	error = btrfs_check_dir_item_collision(BTRFS_I(dir)->root,
					       dir->i_ino, name,
					       namelen);
	if (error)
		goto out_dput;

	down_read(&fs_info->subvol_sem);

	if (btrfs_root_refs(&BTRFS_I(dir)->root->root_item) == 0)
		goto out_up_read;

	if (snap_src) {
		error = create_snapshot(snap_src, dir, dentry,
					async_transid, readonly, inherit);
	} else {
		error = create_subvol(dir, dentry, name, namelen,
				      async_transid, inherit);
	}
	if (!error)
		fsnotify_mkdir(dir, dentry);
out_up_read:
	up_read(&fs_info->subvol_sem);
out_dput:
	dput(dentry);
out_unlock:
	inode_unlock(dir);
	return error;
}

/*
 * When we're defragging a range, we don't want to kick it off again
 * if it is really just waiting for delalloc to send it down.
 * If we find a nice big extent or delalloc range for the bytes in the
 * file you want to defrag, we return 0 to let you know to skip this
 * part of the file
 */
static int check_defrag_in_cache(struct inode *inode, u64 offset, u32 thresh)
{
	struct extent_io_tree *io_tree = &BTRFS_I(inode)->io_tree;
	struct extent_map *em = NULL;
	struct extent_map_tree *em_tree = &BTRFS_I(inode)->extent_tree;
	u64 end;

	read_lock(&em_tree->lock);
	em = lookup_extent_mapping(em_tree, offset, PAGE_SIZE);
	read_unlock(&em_tree->lock);

	if (em) {
		end = extent_map_end(em);
		free_extent_map(em);
		if (end - offset > thresh)
			return 0;
	}
	/* if we already have a nice delalloc here, just stop */
	thresh /= 2;
	end = count_range_bits(io_tree, &offset, offset + thresh,
			       thresh, EXTENT_DELALLOC, 1);
	if (end >= thresh)
		return 0;
	return 1;
}

/*
 * helper function to walk through a file and find extents
 * newer than a specific transid, and smaller than thresh.
 *
 * This is used by the defragging code to find new and small
 * extents
 */
static int find_new_extents(struct btrfs_root *root,
			    struct inode *inode, u64 newer_than,
			    u64 *off, u32 thresh)
{
	struct btrfs_path *path;
	struct btrfs_key min_key;
	struct extent_buffer *leaf;
	struct btrfs_file_extent_item *extent;
	int type;
	int ret;
	u64 ino = btrfs_ino(BTRFS_I(inode));

	path = btrfs_alloc_path();
	if (!path)
		return -ENOMEM;

	min_key.objectid = ino;
	min_key.type = BTRFS_EXTENT_DATA_KEY;
	min_key.offset = *off;

	while (1) {
		ret = btrfs_search_forward(root, &min_key, path, newer_than);
		if (ret != 0)
			goto none;
process_slot:
		if (min_key.objectid != ino)
			goto none;
		if (min_key.type != BTRFS_EXTENT_DATA_KEY)
			goto none;

		leaf = path->nodes[0];
		extent = btrfs_item_ptr(leaf, path->slots[0],
					struct btrfs_file_extent_item);

		type = btrfs_file_extent_type(leaf, extent);
		if (type == BTRFS_FILE_EXTENT_REG &&
		    btrfs_file_extent_num_bytes(leaf, extent) < thresh &&
		    check_defrag_in_cache(inode, min_key.offset, thresh)) {
			*off = min_key.offset;
			btrfs_free_path(path);
			return 0;
		}

		path->slots[0]++;
		if (path->slots[0] < btrfs_header_nritems(leaf)) {
			btrfs_item_key_to_cpu(leaf, &min_key, path->slots[0]);
			goto process_slot;
		}

		if (min_key.offset == (u64)-1)
			goto none;

		min_key.offset++;
		btrfs_release_path(path);
	}
none:
	btrfs_free_path(path);
	return -ENOENT;
}

static struct extent_map *defrag_lookup_extent(struct inode *inode, u64 start)
{
	struct extent_map_tree *em_tree = &BTRFS_I(inode)->extent_tree;
	struct extent_io_tree *io_tree = &BTRFS_I(inode)->io_tree;
	struct extent_map *em;
	u64 len = PAGE_SIZE;

	/*
	 * hopefully we have this extent in the tree already, try without
	 * the full extent lock
	 */
	read_lock(&em_tree->lock);
	em = lookup_extent_mapping(em_tree, start, len);
	read_unlock(&em_tree->lock);

	if (!em) {
		struct extent_state *cached = NULL;
		u64 end = start + len - 1;

		/* get the big lock and read metadata off disk */
		lock_extent_bits(io_tree, start, end, &cached);
		em = btrfs_get_extent(BTRFS_I(inode), NULL, 0, start, len, 0);
		unlock_extent_cached(io_tree, start, end, &cached);

		if (IS_ERR(em))
			return NULL;
	}

	return em;
}

static bool defrag_check_next_extent(struct inode *inode, struct extent_map *em)
{
	struct extent_map *next;
	bool ret = true;

	/* this is the last extent */
	if (em->start + em->len >= i_size_read(inode))
		return false;

	next = defrag_lookup_extent(inode, em->start + em->len);
	if (!next || next->block_start >= EXTENT_MAP_LAST_BYTE)
		ret = false;
	else if ((em->block_start + em->block_len == next->block_start) &&
		 (em->block_len > SZ_128K && next->block_len > SZ_128K))
		ret = false;

	free_extent_map(next);
	return ret;
}

static int should_defrag_range(struct inode *inode, u64 start, u32 thresh,
			       u64 *last_len, u64 *skip, u64 *defrag_end,
			       int compress)
{
	struct extent_map *em;
	int ret = 1;
	bool next_mergeable = true;
	bool prev_mergeable = true;

	/*
	 * make sure that once we start defragging an extent, we keep on
	 * defragging it
	 */
	if (start < *defrag_end)
		return 1;

	*skip = 0;

	em = defrag_lookup_extent(inode, start);
	if (!em)
		return 0;

	/* this will cover holes, and inline extents */
	if (em->block_start >= EXTENT_MAP_LAST_BYTE) {
		ret = 0;
		goto out;
	}

	if (!*defrag_end)
		prev_mergeable = false;

	next_mergeable = defrag_check_next_extent(inode, em);
	/*
	 * we hit a real extent, if it is big or the next extent is not a
	 * real extent, don't bother defragging it
	 */
	if (!compress && (*last_len == 0 || *last_len >= thresh) &&
	    (em->len >= thresh || (!next_mergeable && !prev_mergeable)))
		ret = 0;
out:
	/*
	 * last_len ends up being a counter of how many bytes we've defragged.
	 * every time we choose not to defrag an extent, we reset *last_len
	 * so that the next tiny extent will force a defrag.
	 *
	 * The end result of this is that tiny extents before a single big
	 * extent will force at least part of that big extent to be defragged.
	 */
	if (ret) {
		*defrag_end = extent_map_end(em);
	} else {
		*last_len = 0;
		*skip = extent_map_end(em);
		*defrag_end = 0;
	}

	free_extent_map(em);
	return ret;
}

/*
 * it doesn't do much good to defrag one or two pages
 * at a time.  This pulls in a nice chunk of pages
 * to COW and defrag.
 *
 * It also makes sure the delalloc code has enough
 * dirty data to avoid making new small extents as part
 * of the defrag
 *
 * It's a good idea to start RA on this range
 * before calling this.
 */
static int cluster_pages_for_defrag(struct inode *inode,
				    struct page **pages,
				    unsigned long start_index,
				    unsigned long num_pages)
{
	unsigned long file_end;
	u64 isize = i_size_read(inode);
	u64 page_start;
	u64 page_end;
	u64 page_cnt;
	int ret;
	int i;
	int i_done;
	struct btrfs_ordered_extent *ordered;
	struct extent_state *cached_state = NULL;
	struct extent_io_tree *tree;
	struct extent_changeset *data_reserved = NULL;
	gfp_t mask = btrfs_alloc_write_mask(inode->i_mapping);

	file_end = (isize - 1) >> PAGE_SHIFT;
	if (!isize || start_index > file_end)
		return 0;

	page_cnt = min_t(u64, (u64)num_pages, (u64)file_end - start_index + 1);

	ret = btrfs_delalloc_reserve_space(inode, &data_reserved,
			start_index << PAGE_SHIFT,
			page_cnt << PAGE_SHIFT);
	if (ret)
		return ret;
	i_done = 0;
	tree = &BTRFS_I(inode)->io_tree;

	/* step one, lock all the pages */
	for (i = 0; i < page_cnt; i++) {
		struct page *page;
again:
		page = find_or_create_page(inode->i_mapping,
					   start_index + i, mask);
		if (!page)
			break;

		page_start = page_offset(page);
		page_end = page_start + PAGE_SIZE - 1;
		while (1) {
			lock_extent_bits(tree, page_start, page_end,
					 &cached_state);
			ordered = btrfs_lookup_ordered_extent(inode,
							      page_start);
			unlock_extent_cached(tree, page_start, page_end,
					     &cached_state);
			if (!ordered)
				break;

			unlock_page(page);
			btrfs_start_ordered_extent(inode, ordered, 1);
			btrfs_put_ordered_extent(ordered);
			lock_page(page);
			/*
			 * we unlocked the page above, so we need check if
			 * it was released or not.
			 */
			if (page->mapping != inode->i_mapping) {
				unlock_page(page);
				put_page(page);
				goto again;
			}
		}

		if (!PageUptodate(page)) {
			btrfs_readpage(NULL, page);
			lock_page(page);
			if (!PageUptodate(page)) {
				unlock_page(page);
				put_page(page);
				ret = -EIO;
				break;
			}
		}

		if (page->mapping != inode->i_mapping) {
			unlock_page(page);
			put_page(page);
			goto again;
		}

		pages[i] = page;
		i_done++;
	}
	if (!i_done || ret)
		goto out;

	if (!(inode->i_sb->s_flags & SB_ACTIVE))
		goto out;

	/*
	 * so now we have a nice long stream of locked
	 * and up to date pages, lets wait on them
	 */
	for (i = 0; i < i_done; i++)
		wait_on_page_writeback(pages[i]);

	page_start = page_offset(pages[0]);
	page_end = page_offset(pages[i_done - 1]) + PAGE_SIZE;

	lock_extent_bits(&BTRFS_I(inode)->io_tree,
			 page_start, page_end - 1, &cached_state);
	clear_extent_bit(&BTRFS_I(inode)->io_tree, page_start,
			  page_end - 1, EXTENT_DIRTY | EXTENT_DELALLOC |
			  EXTENT_DO_ACCOUNTING | EXTENT_DEFRAG, 0, 0,
			  &cached_state);

	if (i_done != page_cnt) {
		spin_lock(&BTRFS_I(inode)->lock);
		BTRFS_I(inode)->outstanding_extents++;
		spin_unlock(&BTRFS_I(inode)->lock);
		btrfs_delalloc_release_space(inode, data_reserved,
				start_index << PAGE_SHIFT,
				(page_cnt - i_done) << PAGE_SHIFT, true);
	}


	set_extent_defrag(&BTRFS_I(inode)->io_tree, page_start, page_end - 1,
			  &cached_state);

	unlock_extent_cached(&BTRFS_I(inode)->io_tree,
			     page_start, page_end - 1, &cached_state);

	for (i = 0; i < i_done; i++) {
		clear_page_dirty_for_io(pages[i]);
		ClearPageChecked(pages[i]);
		set_page_extent_mapped(pages[i]);
		set_page_dirty(pages[i]);
		unlock_page(pages[i]);
		put_page(pages[i]);
	}
	btrfs_delalloc_release_extents(BTRFS_I(inode), page_cnt << PAGE_SHIFT,
				       false);
	extent_changeset_free(data_reserved);
	return i_done;
out:
	for (i = 0; i < i_done; i++) {
		unlock_page(pages[i]);
		put_page(pages[i]);
	}
	btrfs_delalloc_release_space(inode, data_reserved,
			start_index << PAGE_SHIFT,
			page_cnt << PAGE_SHIFT, true);
	btrfs_delalloc_release_extents(BTRFS_I(inode), page_cnt << PAGE_SHIFT,
				       true);
	extent_changeset_free(data_reserved);
	return ret;

}

int btrfs_defrag_file(struct inode *inode, struct file *file,
		      struct btrfs_ioctl_defrag_range_args *range,
		      u64 newer_than, unsigned long max_to_defrag)
{
	struct btrfs_fs_info *fs_info = btrfs_sb(inode->i_sb);
	struct btrfs_root *root = BTRFS_I(inode)->root;
	struct file_ra_state *ra = NULL;
	unsigned long last_index;
	u64 isize = i_size_read(inode);
	u64 last_len = 0;
	u64 skip = 0;
	u64 defrag_end = 0;
	u64 newer_off = range->start;
	unsigned long i;
	unsigned long ra_index = 0;
	int ret;
	int defrag_count = 0;
	int compress_type = BTRFS_COMPRESS_ZLIB;
	u32 extent_thresh = range->extent_thresh;
	unsigned long max_cluster = SZ_256K >> PAGE_SHIFT;
	unsigned long cluster = max_cluster;
	u64 new_align = ~((u64)SZ_128K - 1);
	struct page **pages = NULL;
	bool do_compress = range->flags & BTRFS_DEFRAG_RANGE_COMPRESS;

	if (isize == 0)
		return 0;

	if (range->start >= isize)
		return -EINVAL;

	if (do_compress) {
		if (range->compress_type > BTRFS_COMPRESS_TYPES)
			return -EINVAL;
		if (range->compress_type)
			compress_type = range->compress_type;
	}

	if (extent_thresh == 0)
		extent_thresh = SZ_256K;

	/*
	 * If we were not given a file, allocate a readahead context. As
	 * readahead is just an optimization, defrag will work without it so
	 * we don't error out.
	 */
	if (!file) {
		ra = kzalloc(sizeof(*ra), GFP_KERNEL);
		if (ra)
			file_ra_state_init(ra, inode->i_mapping);
	} else {
		ra = &file->f_ra;
	}

	pages = kmalloc_array(max_cluster, sizeof(struct page *), GFP_KERNEL);
	if (!pages) {
		ret = -ENOMEM;
		goto out_ra;
	}

	/* find the last page to defrag */
	if (range->start + range->len > range->start) {
		last_index = min_t(u64, isize - 1,
			 range->start + range->len - 1) >> PAGE_SHIFT;
	} else {
		last_index = (isize - 1) >> PAGE_SHIFT;
	}

	if (newer_than) {
		ret = find_new_extents(root, inode, newer_than,
				       &newer_off, SZ_64K);
		if (!ret) {
			range->start = newer_off;
			/*
			 * we always align our defrag to help keep
			 * the extents in the file evenly spaced
			 */
			i = (newer_off & new_align) >> PAGE_SHIFT;
		} else
			goto out_ra;
	} else {
		i = range->start >> PAGE_SHIFT;
	}
	if (!max_to_defrag)
		max_to_defrag = last_index - i + 1;

	/*
	 * make writeback starts from i, so the defrag range can be
	 * written sequentially.
	 */
	if (i < inode->i_mapping->writeback_index)
		inode->i_mapping->writeback_index = i;

	while (i <= last_index && defrag_count < max_to_defrag &&
	       (i < DIV_ROUND_UP(i_size_read(inode), PAGE_SIZE))) {
		/*
		 * make sure we stop running if someone unmounts
		 * the FS
		 */
		if (!(inode->i_sb->s_flags & SB_ACTIVE))
			break;

		if (btrfs_defrag_cancelled(fs_info)) {
			btrfs_debug(fs_info, "defrag_file cancelled");
			ret = -EAGAIN;
			break;
		}

		if (!should_defrag_range(inode, (u64)i << PAGE_SHIFT,
					 extent_thresh, &last_len, &skip,
					 &defrag_end, do_compress)){
			unsigned long next;
			/*
			 * the should_defrag function tells us how much to skip
			 * bump our counter by the suggested amount
			 */
			next = DIV_ROUND_UP(skip, PAGE_SIZE);
			i = max(i + 1, next);
			continue;
		}

		if (!newer_than) {
			cluster = (PAGE_ALIGN(defrag_end) >>
				   PAGE_SHIFT) - i;
			cluster = min(cluster, max_cluster);
		} else {
			cluster = max_cluster;
		}

		if (i + cluster > ra_index) {
			ra_index = max(i, ra_index);
			if (ra)
				page_cache_sync_readahead(inode->i_mapping, ra,
						file, ra_index, cluster);
			ra_index += cluster;
		}

		inode_lock(inode);
		if (do_compress)
			BTRFS_I(inode)->defrag_compress = compress_type;
		ret = cluster_pages_for_defrag(inode, pages, i, cluster);
		if (ret < 0) {
			inode_unlock(inode);
			goto out_ra;
		}

		defrag_count += ret;
		balance_dirty_pages_ratelimited(inode->i_mapping);
		inode_unlock(inode);

		if (newer_than) {
			if (newer_off == (u64)-1)
				break;

			if (ret > 0)
				i += ret;

			newer_off = max(newer_off + 1,
					(u64)i << PAGE_SHIFT);

			ret = find_new_extents(root, inode, newer_than,
					       &newer_off, SZ_64K);
			if (!ret) {
				range->start = newer_off;
				i = (newer_off & new_align) >> PAGE_SHIFT;
			} else {
				break;
			}
		} else {
			if (ret > 0) {
				i += ret;
				last_len += ret << PAGE_SHIFT;
			} else {
				i++;
				last_len = 0;
			}
		}
	}

	if ((range->flags & BTRFS_DEFRAG_RANGE_START_IO)) {
		filemap_flush(inode->i_mapping);
		if (test_bit(BTRFS_INODE_HAS_ASYNC_EXTENT,
			     &BTRFS_I(inode)->runtime_flags))
			filemap_flush(inode->i_mapping);
	}

	if (range->compress_type == BTRFS_COMPRESS_LZO) {
		btrfs_set_fs_incompat(fs_info, COMPRESS_LZO);
	} else if (range->compress_type == BTRFS_COMPRESS_ZSTD) {
		btrfs_set_fs_incompat(fs_info, COMPRESS_ZSTD);
	}

	ret = defrag_count;

out_ra:
	if (do_compress) {
		inode_lock(inode);
		BTRFS_I(inode)->defrag_compress = BTRFS_COMPRESS_NONE;
		inode_unlock(inode);
	}
	if (!file)
		kfree(ra);
	kfree(pages);
	return ret;
}

static noinline int btrfs_ioctl_resize(struct file *file,
					void __user *arg)
{
	struct inode *inode = file_inode(file);
	struct btrfs_fs_info *fs_info = btrfs_sb(inode->i_sb);
	u64 new_size;
	u64 old_size;
	u64 devid = 1;
	struct btrfs_root *root = BTRFS_I(inode)->root;
	struct btrfs_ioctl_vol_args *vol_args;
	struct btrfs_trans_handle *trans;
	struct btrfs_device *device = NULL;
	char *sizestr;
	char *retptr;
	char *devstr = NULL;
	int ret = 0;
	int mod = 0;

	if (!capable(CAP_SYS_ADMIN))
		return -EPERM;

	ret = mnt_want_write_file(file);
	if (ret)
		return ret;

	if (test_and_set_bit(BTRFS_FS_EXCL_OP, &fs_info->flags)) {
		mnt_drop_write_file(file);
		return BTRFS_ERROR_DEV_EXCL_RUN_IN_PROGRESS;
	}

	vol_args = memdup_user(arg, sizeof(*vol_args));
	if (IS_ERR(vol_args)) {
		ret = PTR_ERR(vol_args);
		goto out;
	}

	vol_args->name[BTRFS_PATH_NAME_MAX] = '\0';

	sizestr = vol_args->name;
	devstr = strchr(sizestr, ':');
	if (devstr) {
		sizestr = devstr + 1;
		*devstr = '\0';
		devstr = vol_args->name;
		ret = kstrtoull(devstr, 10, &devid);
		if (ret)
			goto out_free;
		if (!devid) {
			ret = -EINVAL;
			goto out_free;
		}
		btrfs_info(fs_info, "resizing devid %llu", devid);
	}

	device = btrfs_find_device(fs_info, devid, NULL, NULL);
	if (!device) {
		btrfs_info(fs_info, "resizer unable to find device %llu",
			   devid);
		ret = -ENODEV;
		goto out_free;
	}

	if (!test_bit(BTRFS_DEV_STATE_WRITEABLE, &device->dev_state)) {
		btrfs_info(fs_info,
			   "resizer unable to apply on readonly device %llu",
		       devid);
		ret = -EPERM;
		goto out_free;
	}

	if (!strcmp(sizestr, "max"))
		new_size = device->bdev->bd_inode->i_size;
	else {
		if (sizestr[0] == '-') {
			mod = -1;
			sizestr++;
		} else if (sizestr[0] == '+') {
			mod = 1;
			sizestr++;
		}
		new_size = memparse(sizestr, &retptr);
		if (*retptr != '\0' || new_size == 0) {
			ret = -EINVAL;
			goto out_free;
		}
	}

	if (test_bit(BTRFS_DEV_STATE_REPLACE_TGT, &device->dev_state)) {
		ret = -EPERM;
		goto out_free;
	}

	old_size = btrfs_device_get_total_bytes(device);

	if (mod < 0) {
		if (new_size > old_size) {
			ret = -EINVAL;
			goto out_free;
		}
		new_size = old_size - new_size;
	} else if (mod > 0) {
		if (new_size > ULLONG_MAX - old_size) {
			ret = -ERANGE;
			goto out_free;
		}
		new_size = old_size + new_size;
	}

	if (new_size < SZ_256M) {
		ret = -EINVAL;
		goto out_free;
	}
	if (new_size > device->bdev->bd_inode->i_size) {
		ret = -EFBIG;
		goto out_free;
	}

	new_size = round_down(new_size, fs_info->sectorsize);

	btrfs_info_in_rcu(fs_info, "new size for %s is %llu",
			  rcu_str_deref(device->name), new_size);

	if (new_size > old_size) {
		trans = btrfs_start_transaction(root, 0);
		if (IS_ERR(trans)) {
			ret = PTR_ERR(trans);
			goto out_free;
		}
		ret = btrfs_grow_device(trans, device, new_size);
		btrfs_commit_transaction(trans);
	} else if (new_size < old_size) {
		ret = btrfs_shrink_device(device, new_size);
	} /* equal, nothing need to do */

out_free:
	kfree(vol_args);
out:
	clear_bit(BTRFS_FS_EXCL_OP, &fs_info->flags);
	mnt_drop_write_file(file);
	return ret;
}

static noinline int btrfs_ioctl_snap_create_transid(struct file *file,
				const char *name, unsigned long fd, int subvol,
				u64 *transid, bool readonly,
				struct btrfs_qgroup_inherit *inherit)
{
	int namelen;
	int ret = 0;

	if (!S_ISDIR(file_inode(file)->i_mode))
		return -ENOTDIR;

	ret = mnt_want_write_file(file);
	if (ret)
		goto out;

	namelen = strlen(name);
	if (strchr(name, '/')) {
		ret = -EINVAL;
		goto out_drop_write;
	}

	if (name[0] == '.' &&
	   (namelen == 1 || (name[1] == '.' && namelen == 2))) {
		ret = -EEXIST;
		goto out_drop_write;
	}

	if (subvol) {
		ret = btrfs_mksubvol(&file->f_path, name, namelen,
				     NULL, transid, readonly, inherit);
	} else {
		struct fd src = fdget(fd);
		struct inode *src_inode;
		if (!src.file) {
			ret = -EINVAL;
			goto out_drop_write;
		}

		src_inode = file_inode(src.file);
		if (src_inode->i_sb != file_inode(file)->i_sb) {
			btrfs_info(BTRFS_I(file_inode(file))->root->fs_info,
				   "Snapshot src from another FS");
			ret = -EXDEV;
		} else if (!inode_owner_or_capable(src_inode)) {
			/*
			 * Subvolume creation is not restricted, but snapshots
			 * are limited to own subvolumes only
			 */
			ret = -EPERM;
		} else {
			ret = btrfs_mksubvol(&file->f_path, name, namelen,
					     BTRFS_I(src_inode)->root,
					     transid, readonly, inherit);
		}
		fdput(src);
	}
out_drop_write:
	mnt_drop_write_file(file);
out:
	return ret;
}

static noinline int btrfs_ioctl_snap_create(struct file *file,
					    void __user *arg, int subvol)
{
	struct btrfs_ioctl_vol_args *vol_args;
	int ret;

	if (!S_ISDIR(file_inode(file)->i_mode))
		return -ENOTDIR;

	vol_args = memdup_user(arg, sizeof(*vol_args));
	if (IS_ERR(vol_args))
		return PTR_ERR(vol_args);
	vol_args->name[BTRFS_PATH_NAME_MAX] = '\0';

	ret = btrfs_ioctl_snap_create_transid(file, vol_args->name,
					      vol_args->fd, subvol,
					      NULL, false, NULL);

	kfree(vol_args);
	return ret;
}

static noinline int btrfs_ioctl_snap_create_v2(struct file *file,
					       void __user *arg, int subvol)
{
	struct btrfs_ioctl_vol_args_v2 *vol_args;
	int ret;
	u64 transid = 0;
	u64 *ptr = NULL;
	bool readonly = false;
	struct btrfs_qgroup_inherit *inherit = NULL;

	if (!S_ISDIR(file_inode(file)->i_mode))
		return -ENOTDIR;

	vol_args = memdup_user(arg, sizeof(*vol_args));
	if (IS_ERR(vol_args))
		return PTR_ERR(vol_args);
	vol_args->name[BTRFS_SUBVOL_NAME_MAX] = '\0';

	if (vol_args->flags &
	    ~(BTRFS_SUBVOL_CREATE_ASYNC | BTRFS_SUBVOL_RDONLY |
	      BTRFS_SUBVOL_QGROUP_INHERIT)) {
		ret = -EOPNOTSUPP;
		goto free_args;
	}

	if (vol_args->flags & BTRFS_SUBVOL_CREATE_ASYNC)
		ptr = &transid;
	if (vol_args->flags & BTRFS_SUBVOL_RDONLY)
		readonly = true;
	if (vol_args->flags & BTRFS_SUBVOL_QGROUP_INHERIT) {
		if (vol_args->size > PAGE_SIZE) {
			ret = -EINVAL;
			goto free_args;
		}
		inherit = memdup_user(vol_args->qgroup_inherit, vol_args->size);
		if (IS_ERR(inherit)) {
			ret = PTR_ERR(inherit);
			goto free_args;
		}
	}

	ret = btrfs_ioctl_snap_create_transid(file, vol_args->name,
					      vol_args->fd, subvol, ptr,
					      readonly, inherit);
	if (ret)
		goto free_inherit;

	if (ptr && copy_to_user(arg +
				offsetof(struct btrfs_ioctl_vol_args_v2,
					transid),
				ptr, sizeof(*ptr)))
		ret = -EFAULT;

free_inherit:
	kfree(inherit);
free_args:
	kfree(vol_args);
	return ret;
}

static noinline int btrfs_ioctl_subvol_getflags(struct file *file,
						void __user *arg)
{
	struct inode *inode = file_inode(file);
	struct btrfs_fs_info *fs_info = btrfs_sb(inode->i_sb);
	struct btrfs_root *root = BTRFS_I(inode)->root;
	int ret = 0;
	u64 flags = 0;

	if (btrfs_ino(BTRFS_I(inode)) != BTRFS_FIRST_FREE_OBJECTID)
		return -EINVAL;

	down_read(&fs_info->subvol_sem);
	if (btrfs_root_readonly(root))
		flags |= BTRFS_SUBVOL_RDONLY;
	up_read(&fs_info->subvol_sem);

	if (copy_to_user(arg, &flags, sizeof(flags)))
		ret = -EFAULT;

	return ret;
}

static noinline int btrfs_ioctl_subvol_setflags(struct file *file,
					      void __user *arg)
{
	struct inode *inode = file_inode(file);
	struct btrfs_fs_info *fs_info = btrfs_sb(inode->i_sb);
	struct btrfs_root *root = BTRFS_I(inode)->root;
	struct btrfs_trans_handle *trans;
	u64 root_flags;
	u64 flags;
	int ret = 0;

	if (!inode_owner_or_capable(inode))
		return -EPERM;

	ret = mnt_want_write_file(file);
	if (ret)
		goto out;

	if (btrfs_ino(BTRFS_I(inode)) != BTRFS_FIRST_FREE_OBJECTID) {
		ret = -EINVAL;
		goto out_drop_write;
	}

	if (copy_from_user(&flags, arg, sizeof(flags))) {
		ret = -EFAULT;
		goto out_drop_write;
	}

	if (flags & BTRFS_SUBVOL_CREATE_ASYNC) {
		ret = -EINVAL;
		goto out_drop_write;
	}

	if (flags & ~BTRFS_SUBVOL_RDONLY) {
		ret = -EOPNOTSUPP;
		goto out_drop_write;
	}

	down_write(&fs_info->subvol_sem);

	/* nothing to do */
	if (!!(flags & BTRFS_SUBVOL_RDONLY) == btrfs_root_readonly(root))
		goto out_drop_sem;

	root_flags = btrfs_root_flags(&root->root_item);
	if (flags & BTRFS_SUBVOL_RDONLY) {
		btrfs_set_root_flags(&root->root_item,
				     root_flags | BTRFS_ROOT_SUBVOL_RDONLY);
	} else {
		/*
		 * Block RO -> RW transition if this subvolume is involved in
		 * send
		 */
		spin_lock(&root->root_item_lock);
		if (root->send_in_progress == 0) {
			btrfs_set_root_flags(&root->root_item,
				     root_flags & ~BTRFS_ROOT_SUBVOL_RDONLY);
			spin_unlock(&root->root_item_lock);
		} else {
			spin_unlock(&root->root_item_lock);
			btrfs_warn(fs_info,
				   "Attempt to set subvolume %llu read-write during send",
				   root->root_key.objectid);
			ret = -EPERM;
			goto out_drop_sem;
		}
	}

	trans = btrfs_start_transaction(root, 1);
	if (IS_ERR(trans)) {
		ret = PTR_ERR(trans);
		goto out_reset;
	}

	ret = btrfs_update_root(trans, fs_info->tree_root,
				&root->root_key, &root->root_item);
	if (ret < 0) {
		btrfs_end_transaction(trans);
		goto out_reset;
	}

	ret = btrfs_commit_transaction(trans);

out_reset:
	if (ret)
		btrfs_set_root_flags(&root->root_item, root_flags);
out_drop_sem:
	up_write(&fs_info->subvol_sem);
out_drop_write:
	mnt_drop_write_file(file);
out:
	return ret;
}

static noinline int key_in_sk(struct btrfs_key *key,
			      struct btrfs_ioctl_search_key *sk)
{
	struct btrfs_key test;
	int ret;

	test.objectid = sk->min_objectid;
	test.type = sk->min_type;
	test.offset = sk->min_offset;

	ret = btrfs_comp_cpu_keys(key, &test);
	if (ret < 0)
		return 0;

	test.objectid = sk->max_objectid;
	test.type = sk->max_type;
	test.offset = sk->max_offset;

	ret = btrfs_comp_cpu_keys(key, &test);
	if (ret > 0)
		return 0;
	return 1;
}

static noinline int copy_to_sk(struct btrfs_path *path,
			       struct btrfs_key *key,
			       struct btrfs_ioctl_search_key *sk,
			       size_t *buf_size,
			       char __user *ubuf,
			       unsigned long *sk_offset,
			       int *num_found)
{
	u64 found_transid;
	struct extent_buffer *leaf;
	struct btrfs_ioctl_search_header sh;
	struct btrfs_key test;
	unsigned long item_off;
	unsigned long item_len;
	int nritems;
	int i;
	int slot;
	int ret = 0;

	leaf = path->nodes[0];
	slot = path->slots[0];
	nritems = btrfs_header_nritems(leaf);

	if (btrfs_header_generation(leaf) > sk->max_transid) {
		i = nritems;
		goto advance_key;
	}
	found_transid = btrfs_header_generation(leaf);

	for (i = slot; i < nritems; i++) {
		item_off = btrfs_item_ptr_offset(leaf, i);
		item_len = btrfs_item_size_nr(leaf, i);

		btrfs_item_key_to_cpu(leaf, key, i);
		if (!key_in_sk(key, sk))
			continue;

		if (sizeof(sh) + item_len > *buf_size) {
			if (*num_found) {
				ret = 1;
				goto out;
			}

			/*
			 * return one empty item back for v1, which does not
			 * handle -EOVERFLOW
			 */

			*buf_size = sizeof(sh) + item_len;
			item_len = 0;
			ret = -EOVERFLOW;
		}

		if (sizeof(sh) + item_len + *sk_offset > *buf_size) {
			ret = 1;
			goto out;
		}

		sh.objectid = key->objectid;
		sh.offset = key->offset;
		sh.type = key->type;
		sh.len = item_len;
		sh.transid = found_transid;

		/* copy search result header */
		if (copy_to_user(ubuf + *sk_offset, &sh, sizeof(sh))) {
			ret = -EFAULT;
			goto out;
		}

		*sk_offset += sizeof(sh);

		if (item_len) {
			char __user *up = ubuf + *sk_offset;
			/* copy the item */
			if (read_extent_buffer_to_user(leaf, up,
						       item_off, item_len)) {
				ret = -EFAULT;
				goto out;
			}

			*sk_offset += item_len;
		}
		(*num_found)++;

		if (ret) /* -EOVERFLOW from above */
			goto out;

		if (*num_found >= sk->nr_items) {
			ret = 1;
			goto out;
		}
	}
advance_key:
	ret = 0;
	test.objectid = sk->max_objectid;
	test.type = sk->max_type;
	test.offset = sk->max_offset;
	if (btrfs_comp_cpu_keys(key, &test) >= 0)
		ret = 1;
	else if (key->offset < (u64)-1)
		key->offset++;
	else if (key->type < (u8)-1) {
		key->offset = 0;
		key->type++;
	} else if (key->objectid < (u64)-1) {
		key->offset = 0;
		key->type = 0;
		key->objectid++;
	} else
		ret = 1;
out:
	/*
	 *  0: all items from this leaf copied, continue with next
	 *  1: * more items can be copied, but unused buffer is too small
	 *     * all items were found
	 *     Either way, it will stops the loop which iterates to the next
	 *     leaf
	 *  -EOVERFLOW: item was to large for buffer
	 *  -EFAULT: could not copy extent buffer back to userspace
	 */
	return ret;
}

static noinline int search_ioctl(struct inode *inode,
				 struct btrfs_ioctl_search_key *sk,
				 size_t *buf_size,
				 char __user *ubuf)
{
	struct btrfs_fs_info *info = btrfs_sb(inode->i_sb);
	struct btrfs_root *root;
	struct btrfs_key key;
	struct btrfs_path *path;
	int ret;
	int num_found = 0;
	unsigned long sk_offset = 0;

	if (*buf_size < sizeof(struct btrfs_ioctl_search_header)) {
		*buf_size = sizeof(struct btrfs_ioctl_search_header);
		return -EOVERFLOW;
	}

	path = btrfs_alloc_path();
	if (!path)
		return -ENOMEM;

	if (sk->tree_id == 0) {
		/* search the root of the inode that was passed */
		root = BTRFS_I(inode)->root;
	} else {
		key.objectid = sk->tree_id;
		key.type = BTRFS_ROOT_ITEM_KEY;
		key.offset = (u64)-1;
		root = btrfs_read_fs_root_no_name(info, &key);
		if (IS_ERR(root)) {
			btrfs_free_path(path);
			return PTR_ERR(root);
		}
	}

	key.objectid = sk->min_objectid;
	key.type = sk->min_type;
	key.offset = sk->min_offset;

	while (1) {
		ret = btrfs_search_forward(root, &key, path, sk->min_transid);
		if (ret != 0) {
			if (ret > 0)
				ret = 0;
			goto err;
		}
		ret = copy_to_sk(path, &key, sk, buf_size, ubuf,
				 &sk_offset, &num_found);
		btrfs_release_path(path);
		if (ret)
			break;

	}
	if (ret > 0)
		ret = 0;
err:
	sk->nr_items = num_found;
	btrfs_free_path(path);
	return ret;
}

static noinline int btrfs_ioctl_tree_search(struct file *file,
					   void __user *argp)
{
	struct btrfs_ioctl_search_args __user *uargs;
	struct btrfs_ioctl_search_key sk;
	struct inode *inode;
	int ret;
	size_t buf_size;

	if (!capable(CAP_SYS_ADMIN))
		return -EPERM;

	uargs = (struct btrfs_ioctl_search_args __user *)argp;

	if (copy_from_user(&sk, &uargs->key, sizeof(sk)))
		return -EFAULT;

	buf_size = sizeof(uargs->buf);

	inode = file_inode(file);
	ret = search_ioctl(inode, &sk, &buf_size, uargs->buf);

	/*
	 * In the origin implementation an overflow is handled by returning a
	 * search header with a len of zero, so reset ret.
	 */
	if (ret == -EOVERFLOW)
		ret = 0;

	if (ret == 0 && copy_to_user(&uargs->key, &sk, sizeof(sk)))
		ret = -EFAULT;
	return ret;
}

static noinline int btrfs_ioctl_tree_search_v2(struct file *file,
					       void __user *argp)
{
	struct btrfs_ioctl_search_args_v2 __user *uarg;
	struct btrfs_ioctl_search_args_v2 args;
	struct inode *inode;
	int ret;
	size_t buf_size;
	const size_t buf_limit = SZ_16M;

	if (!capable(CAP_SYS_ADMIN))
		return -EPERM;

	/* copy search header and buffer size */
	uarg = (struct btrfs_ioctl_search_args_v2 __user *)argp;
	if (copy_from_user(&args, uarg, sizeof(args)))
		return -EFAULT;

	buf_size = args.buf_size;

	/* limit result size to 16MB */
	if (buf_size > buf_limit)
		buf_size = buf_limit;

	inode = file_inode(file);
	ret = search_ioctl(inode, &args.key, &buf_size,
			   (char __user *)(&uarg->buf[0]));
	if (ret == 0 && copy_to_user(&uarg->key, &args.key, sizeof(args.key)))
		ret = -EFAULT;
	else if (ret == -EOVERFLOW &&
		copy_to_user(&uarg->buf_size, &buf_size, sizeof(buf_size)))
		ret = -EFAULT;

	return ret;
}

/*
 * Search INODE_REFs to identify path name of 'dirid' directory
 * in a 'tree_id' tree. and sets path name to 'name'.
 */
static noinline int btrfs_search_path_in_tree(struct btrfs_fs_info *info,
				u64 tree_id, u64 dirid, char *name)
{
	struct btrfs_root *root;
	struct btrfs_key key;
	char *ptr;
	int ret = -1;
	int slot;
	int len;
	int total_len = 0;
	struct btrfs_inode_ref *iref;
	struct extent_buffer *l;
	struct btrfs_path *path;

	if (dirid == BTRFS_FIRST_FREE_OBJECTID) {
		name[0]='\0';
		return 0;
	}

	path = btrfs_alloc_path();
	if (!path)
		return -ENOMEM;

	ptr = &name[BTRFS_INO_LOOKUP_PATH_MAX - 1];

	key.objectid = tree_id;
	key.type = BTRFS_ROOT_ITEM_KEY;
	key.offset = (u64)-1;
	root = btrfs_read_fs_root_no_name(info, &key);
	if (IS_ERR(root)) {
		ret = PTR_ERR(root);
		goto out;
	}

	key.objectid = dirid;
	key.type = BTRFS_INODE_REF_KEY;
	key.offset = (u64)-1;

	while (1) {
		ret = btrfs_search_slot(NULL, root, &key, path, 0, 0);
		if (ret < 0)
			goto out;
		else if (ret > 0) {
			ret = btrfs_previous_item(root, path, dirid,
						  BTRFS_INODE_REF_KEY);
			if (ret < 0)
				goto out;
			else if (ret > 0) {
				ret = -ENOENT;
				goto out;
			}
		}

		l = path->nodes[0];
		slot = path->slots[0];
		btrfs_item_key_to_cpu(l, &key, slot);

		iref = btrfs_item_ptr(l, slot, struct btrfs_inode_ref);
		len = btrfs_inode_ref_name_len(l, iref);
		ptr -= len + 1;
		total_len += len + 1;
		if (ptr < name) {
			ret = -ENAMETOOLONG;
			goto out;
		}

		*(ptr + len) = '/';
		read_extent_buffer(l, ptr, (unsigned long)(iref + 1), len);

		if (key.offset == BTRFS_FIRST_FREE_OBJECTID)
			break;

		btrfs_release_path(path);
		key.objectid = key.offset;
		key.offset = (u64)-1;
		dirid = key.objectid;
	}
	memmove(name, ptr, total_len);
	name[total_len] = '\0';
	ret = 0;
out:
	btrfs_free_path(path);
	return ret;
}

static int btrfs_search_path_in_tree_user(struct inode *inode,
				struct btrfs_ioctl_ino_lookup_user_args *args)
{
	struct btrfs_fs_info *fs_info = BTRFS_I(inode)->root->fs_info;
	struct super_block *sb = inode->i_sb;
	struct btrfs_key upper_limit = BTRFS_I(inode)->location;
	u64 treeid = BTRFS_I(inode)->root->root_key.objectid;
	u64 dirid = args->dirid;
	unsigned long item_off;
	unsigned long item_len;
	struct btrfs_inode_ref *iref;
	struct btrfs_root_ref *rref;
	struct btrfs_root *root;
	struct btrfs_path *path;
	struct btrfs_key key, key2;
	struct extent_buffer *leaf;
	struct inode *temp_inode;
	char *ptr;
	int slot;
	int len;
	int total_len = 0;
	int ret;

	path = btrfs_alloc_path();
	if (!path)
		return -ENOMEM;

	/*
	 * If the bottom subvolume does not exist directly under upper_limit,
	 * construct the path in from the bottom up.
	 */
	if (dirid != upper_limit.objectid) {
		ptr = &args->path[BTRFS_INO_LOOKUP_USER_PATH_MAX - 1];

		key.objectid = treeid;
		key.type = BTRFS_ROOT_ITEM_KEY;
		key.offset = (u64)-1;
		root = btrfs_read_fs_root_no_name(fs_info, &key);
		if (IS_ERR(root)) {
			ret = PTR_ERR(root);
			goto out;
		}

		key.objectid = dirid;
		key.type = BTRFS_INODE_REF_KEY;
		key.offset = (u64)-1;
		while (1) {
			ret = btrfs_search_slot(NULL, root, &key, path, 0, 0);
			if (ret < 0) {
				goto out;
			} else if (ret > 0) {
				ret = btrfs_previous_item(root, path, dirid,
							  BTRFS_INODE_REF_KEY);
				if (ret < 0) {
					goto out;
				} else if (ret > 0) {
					ret = -ENOENT;
					goto out;
				}
			}

			leaf = path->nodes[0];
			slot = path->slots[0];
			btrfs_item_key_to_cpu(leaf, &key, slot);

			iref = btrfs_item_ptr(leaf, slot, struct btrfs_inode_ref);
			len = btrfs_inode_ref_name_len(leaf, iref);
			ptr -= len + 1;
			total_len += len + 1;
			if (ptr < args->path) {
				ret = -ENAMETOOLONG;
				goto out;
			}

			*(ptr + len) = '/';
			read_extent_buffer(leaf, ptr,
					(unsigned long)(iref + 1), len);

			/* Check the read+exec permission of this directory */
			ret = btrfs_previous_item(root, path, dirid,
						  BTRFS_INODE_ITEM_KEY);
			if (ret < 0) {
				goto out;
			} else if (ret > 0) {
				ret = -ENOENT;
				goto out;
			}

			leaf = path->nodes[0];
			slot = path->slots[0];
			btrfs_item_key_to_cpu(leaf, &key2, slot);
			if (key2.objectid != dirid) {
				ret = -ENOENT;
				goto out;
			}

			temp_inode = btrfs_iget(sb, &key2, root, NULL);
			if (IS_ERR(temp_inode)) {
				ret = PTR_ERR(temp_inode);
				goto out;
			}
			ret = inode_permission(temp_inode, MAY_READ | MAY_EXEC);
			iput(temp_inode);
			if (ret) {
				ret = -EACCES;
				goto out;
			}

			if (key.offset == upper_limit.objectid)
				break;
			if (key.objectid == BTRFS_FIRST_FREE_OBJECTID) {
				ret = -EACCES;
				goto out;
			}

			btrfs_release_path(path);
			key.objectid = key.offset;
			key.offset = (u64)-1;
			dirid = key.objectid;
		}

		memmove(args->path, ptr, total_len);
		args->path[total_len] = '\0';
		btrfs_release_path(path);
	}

	/* Get the bottom subvolume's name from ROOT_REF */
	root = fs_info->tree_root;
	key.objectid = treeid;
	key.type = BTRFS_ROOT_REF_KEY;
	key.offset = args->treeid;
	ret = btrfs_search_slot(NULL, root, &key, path, 0, 0);
	if (ret < 0) {
		goto out;
	} else if (ret > 0) {
		ret = -ENOENT;
		goto out;
	}

	leaf = path->nodes[0];
	slot = path->slots[0];
	btrfs_item_key_to_cpu(leaf, &key, slot);

	item_off = btrfs_item_ptr_offset(leaf, slot);
	item_len = btrfs_item_size_nr(leaf, slot);
	/* Check if dirid in ROOT_REF corresponds to passed dirid */
	rref = btrfs_item_ptr(leaf, slot, struct btrfs_root_ref);
	if (args->dirid != btrfs_root_ref_dirid(leaf, rref)) {
		ret = -EINVAL;
		goto out;
	}

	/* Copy subvolume's name */
	item_off += sizeof(struct btrfs_root_ref);
	item_len -= sizeof(struct btrfs_root_ref);
	read_extent_buffer(leaf, args->name, item_off, item_len);
	args->name[item_len] = 0;

out:
	btrfs_free_path(path);
	return ret;
}

static noinline int btrfs_ioctl_ino_lookup(struct file *file,
					   void __user *argp)
{
	struct btrfs_ioctl_ino_lookup_args *args;
	struct inode *inode;
	int ret = 0;

	args = memdup_user(argp, sizeof(*args));
	if (IS_ERR(args))
		return PTR_ERR(args);

	inode = file_inode(file);

	/*
	 * Unprivileged query to obtain the containing subvolume root id. The
	 * path is reset so it's consistent with btrfs_search_path_in_tree.
	 */
	if (args->treeid == 0)
		args->treeid = BTRFS_I(inode)->root->root_key.objectid;

	if (args->objectid == BTRFS_FIRST_FREE_OBJECTID) {
		args->name[0] = 0;
		goto out;
	}

	if (!capable(CAP_SYS_ADMIN)) {
		ret = -EPERM;
		goto out;
	}

	ret = btrfs_search_path_in_tree(BTRFS_I(inode)->root->fs_info,
					args->treeid, args->objectid,
					args->name);

out:
	if (ret == 0 && copy_to_user(argp, args, sizeof(*args)))
		ret = -EFAULT;

	kfree(args);
	return ret;
}

/*
 * Version of ino_lookup ioctl (unprivileged)
 *
 * The main differences from ino_lookup ioctl are:
 *
 *   1. Read + Exec permission will be checked using inode_permission() during
 *      path construction. -EACCES will be returned in case of failure.
 *   2. Path construction will be stopped at the inode number which corresponds
 *      to the fd with which this ioctl is called. If constructed path does not
 *      exist under fd's inode, -EACCES will be returned.
 *   3. The name of bottom subvolume is also searched and filled.
 */
static int btrfs_ioctl_ino_lookup_user(struct file *file, void __user *argp)
{
	struct btrfs_ioctl_ino_lookup_user_args *args;
	struct inode *inode;
	int ret;

	args = memdup_user(argp, sizeof(*args));
	if (IS_ERR(args))
		return PTR_ERR(args);

	inode = file_inode(file);

	if (args->dirid == BTRFS_FIRST_FREE_OBJECTID &&
	    BTRFS_I(inode)->location.objectid != BTRFS_FIRST_FREE_OBJECTID) {
		/*
		 * The subvolume does not exist under fd with which this is
		 * called
		 */
		kfree(args);
		return -EACCES;
	}

	ret = btrfs_search_path_in_tree_user(inode, args);

	if (ret == 0 && copy_to_user(argp, args, sizeof(*args)))
		ret = -EFAULT;

	kfree(args);
	return ret;
}

/* Get the subvolume information in BTRFS_ROOT_ITEM and BTRFS_ROOT_BACKREF */
static int btrfs_ioctl_get_subvol_info(struct file *file, void __user *argp)
{
	struct btrfs_ioctl_get_subvol_info_args *subvol_info;
	struct btrfs_fs_info *fs_info;
	struct btrfs_root *root;
	struct btrfs_path *path;
	struct btrfs_key key;
	struct btrfs_root_item *root_item;
	struct btrfs_root_ref *rref;
	struct extent_buffer *leaf;
	unsigned long item_off;
	unsigned long item_len;
	struct inode *inode;
	int slot;
	int ret = 0;

	path = btrfs_alloc_path();
	if (!path)
		return -ENOMEM;

	subvol_info = kzalloc(sizeof(*subvol_info), GFP_KERNEL);
	if (!subvol_info) {
		btrfs_free_path(path);
		return -ENOMEM;
	}

	inode = file_inode(file);
	fs_info = BTRFS_I(inode)->root->fs_info;

	/* Get root_item of inode's subvolume */
	key.objectid = BTRFS_I(inode)->root->root_key.objectid;
	key.type = BTRFS_ROOT_ITEM_KEY;
	key.offset = (u64)-1;
	root = btrfs_read_fs_root_no_name(fs_info, &key);
	if (IS_ERR(root)) {
		ret = PTR_ERR(root);
		goto out;
	}
	root_item = &root->root_item;

	subvol_info->treeid = key.objectid;

	subvol_info->generation = btrfs_root_generation(root_item);
	subvol_info->flags = btrfs_root_flags(root_item);

	memcpy(subvol_info->uuid, root_item->uuid, BTRFS_UUID_SIZE);
	memcpy(subvol_info->parent_uuid, root_item->parent_uuid,
						    BTRFS_UUID_SIZE);
	memcpy(subvol_info->received_uuid, root_item->received_uuid,
						    BTRFS_UUID_SIZE);

	subvol_info->ctransid = btrfs_root_ctransid(root_item);
	subvol_info->ctime.sec = btrfs_stack_timespec_sec(&root_item->ctime);
	subvol_info->ctime.nsec = btrfs_stack_timespec_nsec(&root_item->ctime);

	subvol_info->otransid = btrfs_root_otransid(root_item);
	subvol_info->otime.sec = btrfs_stack_timespec_sec(&root_item->otime);
	subvol_info->otime.nsec = btrfs_stack_timespec_nsec(&root_item->otime);

	subvol_info->stransid = btrfs_root_stransid(root_item);
	subvol_info->stime.sec = btrfs_stack_timespec_sec(&root_item->stime);
	subvol_info->stime.nsec = btrfs_stack_timespec_nsec(&root_item->stime);

	subvol_info->rtransid = btrfs_root_rtransid(root_item);
	subvol_info->rtime.sec = btrfs_stack_timespec_sec(&root_item->rtime);
	subvol_info->rtime.nsec = btrfs_stack_timespec_nsec(&root_item->rtime);

	if (key.objectid != BTRFS_FS_TREE_OBJECTID) {
		/* Search root tree for ROOT_BACKREF of this subvolume */
		root = fs_info->tree_root;

		key.type = BTRFS_ROOT_BACKREF_KEY;
		key.offset = 0;
		ret = btrfs_search_slot(NULL, root, &key, path, 0, 0);
		if (ret < 0) {
			goto out;
		} else if (path->slots[0] >=
			   btrfs_header_nritems(path->nodes[0])) {
			ret = btrfs_next_leaf(root, path);
			if (ret < 0) {
				goto out;
			} else if (ret > 0) {
				ret = -EUCLEAN;
				goto out;
			}
		}

		leaf = path->nodes[0];
		slot = path->slots[0];
		btrfs_item_key_to_cpu(leaf, &key, slot);
		if (key.objectid == subvol_info->treeid &&
		    key.type == BTRFS_ROOT_BACKREF_KEY) {
			subvol_info->parent_id = key.offset;

			rref = btrfs_item_ptr(leaf, slot, struct btrfs_root_ref);
			subvol_info->dirid = btrfs_root_ref_dirid(leaf, rref);

			item_off = btrfs_item_ptr_offset(leaf, slot)
					+ sizeof(struct btrfs_root_ref);
			item_len = btrfs_item_size_nr(leaf, slot)
					- sizeof(struct btrfs_root_ref);
			read_extent_buffer(leaf, subvol_info->name,
					   item_off, item_len);
		} else {
			ret = -ENOENT;
			goto out;
		}
	}

	if (copy_to_user(argp, subvol_info, sizeof(*subvol_info)))
		ret = -EFAULT;

out:
	btrfs_free_path(path);
	kzfree(subvol_info);
	return ret;
}

/*
 * Return ROOT_REF information of the subvolume containing this inode
 * except the subvolume name.
 */
static int btrfs_ioctl_get_subvol_rootref(struct file *file, void __user *argp)
{
	struct btrfs_ioctl_get_subvol_rootref_args *rootrefs;
	struct btrfs_root_ref *rref;
	struct btrfs_root *root;
	struct btrfs_path *path;
	struct btrfs_key key;
	struct extent_buffer *leaf;
	struct inode *inode;
	u64 objectid;
	int slot;
	int ret;
	u8 found;

	path = btrfs_alloc_path();
	if (!path)
		return -ENOMEM;

	rootrefs = memdup_user(argp, sizeof(*rootrefs));
	if (IS_ERR(rootrefs)) {
		btrfs_free_path(path);
		return PTR_ERR(rootrefs);
	}

	inode = file_inode(file);
	root = BTRFS_I(inode)->root->fs_info->tree_root;
	objectid = BTRFS_I(inode)->root->root_key.objectid;

	key.objectid = objectid;
	key.type = BTRFS_ROOT_REF_KEY;
	key.offset = rootrefs->min_treeid;
	found = 0;

	ret = btrfs_search_slot(NULL, root, &key, path, 0, 0);
	if (ret < 0) {
		goto out;
	} else if (path->slots[0] >=
		   btrfs_header_nritems(path->nodes[0])) {
		ret = btrfs_next_leaf(root, path);
		if (ret < 0) {
			goto out;
		} else if (ret > 0) {
			ret = -EUCLEAN;
			goto out;
		}
	}
	while (1) {
		leaf = path->nodes[0];
		slot = path->slots[0];

		btrfs_item_key_to_cpu(leaf, &key, slot);
		if (key.objectid != objectid || key.type != BTRFS_ROOT_REF_KEY) {
			ret = 0;
			goto out;
		}

		if (found == BTRFS_MAX_ROOTREF_BUFFER_NUM) {
			ret = -EOVERFLOW;
			goto out;
		}

		rref = btrfs_item_ptr(leaf, slot, struct btrfs_root_ref);
		rootrefs->rootref[found].treeid = key.offset;
		rootrefs->rootref[found].dirid =
				  btrfs_root_ref_dirid(leaf, rref);
		found++;

		ret = btrfs_next_item(root, path);
		if (ret < 0) {
			goto out;
		} else if (ret > 0) {
			ret = -EUCLEAN;
			goto out;
		}
	}

out:
	if (!ret || ret == -EOVERFLOW) {
		rootrefs->num_items = found;
		/* update min_treeid for next search */
		if (found)
			rootrefs->min_treeid =
				rootrefs->rootref[found - 1].treeid + 1;
		if (copy_to_user(argp, rootrefs, sizeof(*rootrefs)))
			ret = -EFAULT;
	}

	kfree(rootrefs);
	btrfs_free_path(path);

	return ret;
}

static noinline int btrfs_ioctl_snap_destroy(struct file *file,
					     void __user *arg)
{
	struct dentry *parent = file->f_path.dentry;
	struct btrfs_fs_info *fs_info = btrfs_sb(parent->d_sb);
	struct dentry *dentry;
	struct inode *dir = d_inode(parent);
	struct inode *inode;
	struct btrfs_root *root = BTRFS_I(dir)->root;
	struct btrfs_root *dest = NULL;
	struct btrfs_ioctl_vol_args *vol_args;
	int namelen;
	int err = 0;

	if (!S_ISDIR(dir->i_mode))
		return -ENOTDIR;

	vol_args = memdup_user(arg, sizeof(*vol_args));
	if (IS_ERR(vol_args))
		return PTR_ERR(vol_args);

	vol_args->name[BTRFS_PATH_NAME_MAX] = '\0';
	namelen = strlen(vol_args->name);
	if (strchr(vol_args->name, '/') ||
	    strncmp(vol_args->name, "..", namelen) == 0) {
		err = -EINVAL;
		goto out;
	}

	err = mnt_want_write_file(file);
	if (err)
		goto out;


	err = down_write_killable_nested(&dir->i_rwsem, I_MUTEX_PARENT);
	if (err == -EINTR)
		goto out_drop_write;
	dentry = lookup_one_len(vol_args->name, parent, namelen);
	if (IS_ERR(dentry)) {
		err = PTR_ERR(dentry);
		goto out_unlock_dir;
	}

	if (d_really_is_negative(dentry)) {
		err = -ENOENT;
		goto out_dput;
	}

	inode = d_inode(dentry);
	dest = BTRFS_I(inode)->root;
	if (!capable(CAP_SYS_ADMIN)) {
		/*
		 * Regular user.  Only allow this with a special mount
		 * option, when the user has write+exec access to the
		 * subvol root, and when rmdir(2) would have been
		 * allowed.
		 *
		 * Note that this is _not_ check that the subvol is
		 * empty or doesn't contain data that we wouldn't
		 * otherwise be able to delete.
		 *
		 * Users who want to delete empty subvols should try
		 * rmdir(2).
		 */
		err = -EPERM;
		if (!btrfs_test_opt(fs_info, USER_SUBVOL_RM_ALLOWED))
			goto out_dput;

		/*
		 * Do not allow deletion if the parent dir is the same
		 * as the dir to be deleted.  That means the ioctl
		 * must be called on the dentry referencing the root
		 * of the subvol, not a random directory contained
		 * within it.
		 */
		err = -EINVAL;
		if (root == dest)
			goto out_dput;

		err = inode_permission(inode, MAY_WRITE | MAY_EXEC);
		if (err)
			goto out_dput;
	}

	/* check if subvolume may be deleted by a user */
	err = btrfs_may_delete(dir, dentry, 1);
	if (err)
		goto out_dput;

	if (btrfs_ino(BTRFS_I(inode)) != BTRFS_FIRST_FREE_OBJECTID) {
		err = -EINVAL;
		goto out_dput;
	}

	inode_lock(inode);
	err = btrfs_delete_subvolume(dir, dentry);
	inode_unlock(inode);
	if (!err)
		d_delete(dentry);

out_dput:
	dput(dentry);
out_unlock_dir:
	inode_unlock(dir);
out_drop_write:
	mnt_drop_write_file(file);
out:
	kfree(vol_args);
	return err;
}

static int btrfs_ioctl_defrag(struct file *file, void __user *argp)
{
	struct inode *inode = file_inode(file);
	struct btrfs_root *root = BTRFS_I(inode)->root;
	struct btrfs_ioctl_defrag_range_args *range;
	int ret;

	ret = mnt_want_write_file(file);
	if (ret)
		return ret;

	if (btrfs_root_readonly(root)) {
		ret = -EROFS;
		goto out;
	}

	switch (inode->i_mode & S_IFMT) {
	case S_IFDIR:
		if (!capable(CAP_SYS_ADMIN)) {
			ret = -EPERM;
			goto out;
		}
		ret = btrfs_defrag_root(root);
		break;
	case S_IFREG:
		/*
		 * Note that this does not check the file descriptor for write
		 * access. This prevents defragmenting executables that are
		 * running and allows defrag on files open in read-only mode.
		 */
		if (!capable(CAP_SYS_ADMIN) &&
		    inode_permission(inode, MAY_WRITE)) {
			ret = -EPERM;
			goto out;
		}

		range = kzalloc(sizeof(*range), GFP_KERNEL);
		if (!range) {
			ret = -ENOMEM;
			goto out;
		}

		if (argp) {
			if (copy_from_user(range, argp,
					   sizeof(*range))) {
				ret = -EFAULT;
				kfree(range);
				goto out;
			}
			/* compression requires us to start the IO */
			if ((range->flags & BTRFS_DEFRAG_RANGE_COMPRESS)) {
				range->flags |= BTRFS_DEFRAG_RANGE_START_IO;
				range->extent_thresh = (u32)-1;
			}
		} else {
			/* the rest are all set to zero by kzalloc */
			range->len = (u64)-1;
		}
		ret = btrfs_defrag_file(file_inode(file), file,
					range, BTRFS_OLDEST_GENERATION, 0);
		if (ret > 0)
			ret = 0;
		kfree(range);
		break;
	default:
		ret = -EINVAL;
	}
out:
	mnt_drop_write_file(file);
	return ret;
}

static long btrfs_ioctl_add_dev(struct btrfs_fs_info *fs_info, void __user *arg)
{
	struct btrfs_ioctl_vol_args *vol_args;
	int ret;

	if (!capable(CAP_SYS_ADMIN))
		return -EPERM;

	if (test_and_set_bit(BTRFS_FS_EXCL_OP, &fs_info->flags))
		return BTRFS_ERROR_DEV_EXCL_RUN_IN_PROGRESS;

	vol_args = memdup_user(arg, sizeof(*vol_args));
	if (IS_ERR(vol_args)) {
		ret = PTR_ERR(vol_args);
		goto out;
	}

	vol_args->name[BTRFS_PATH_NAME_MAX] = '\0';
	ret = btrfs_init_new_device(fs_info, vol_args->name);

	if (!ret)
		btrfs_info(fs_info, "disk added %s", vol_args->name);

	kfree(vol_args);
out:
	clear_bit(BTRFS_FS_EXCL_OP, &fs_info->flags);
	return ret;
}

static long btrfs_ioctl_rm_dev_v2(struct file *file, void __user *arg)
{
	struct inode *inode = file_inode(file);
	struct btrfs_fs_info *fs_info = btrfs_sb(inode->i_sb);
	struct btrfs_ioctl_vol_args_v2 *vol_args;
	int ret;

	if (!capable(CAP_SYS_ADMIN))
		return -EPERM;

	ret = mnt_want_write_file(file);
	if (ret)
		return ret;

	vol_args = memdup_user(arg, sizeof(*vol_args));
	if (IS_ERR(vol_args)) {
		ret = PTR_ERR(vol_args);
		goto err_drop;
	}

	/* Check for compatibility reject unknown flags */
	if (vol_args->flags & ~BTRFS_VOL_ARG_V2_FLAGS_SUPPORTED) {
		ret = -EOPNOTSUPP;
		goto out;
	}

	if (test_and_set_bit(BTRFS_FS_EXCL_OP, &fs_info->flags)) {
		ret = BTRFS_ERROR_DEV_EXCL_RUN_IN_PROGRESS;
		goto out;
	}

	if (vol_args->flags & BTRFS_DEVICE_SPEC_BY_ID) {
		ret = btrfs_rm_device(fs_info, NULL, vol_args->devid);
	} else {
		vol_args->name[BTRFS_SUBVOL_NAME_MAX] = '\0';
		ret = btrfs_rm_device(fs_info, vol_args->name, 0);
	}
	clear_bit(BTRFS_FS_EXCL_OP, &fs_info->flags);

	if (!ret) {
		if (vol_args->flags & BTRFS_DEVICE_SPEC_BY_ID)
			btrfs_info(fs_info, "device deleted: id %llu",
					vol_args->devid);
		else
			btrfs_info(fs_info, "device deleted: %s",
					vol_args->name);
	}
out:
	kfree(vol_args);
err_drop:
	mnt_drop_write_file(file);
	return ret;
}

static long btrfs_ioctl_rm_dev(struct file *file, void __user *arg)
{
	struct inode *inode = file_inode(file);
	struct btrfs_fs_info *fs_info = btrfs_sb(inode->i_sb);
	struct btrfs_ioctl_vol_args *vol_args;
	int ret;

	if (!capable(CAP_SYS_ADMIN))
		return -EPERM;

	ret = mnt_want_write_file(file);
	if (ret)
		return ret;

	if (test_and_set_bit(BTRFS_FS_EXCL_OP, &fs_info->flags)) {
		ret = BTRFS_ERROR_DEV_EXCL_RUN_IN_PROGRESS;
		goto out_drop_write;
	}

	vol_args = memdup_user(arg, sizeof(*vol_args));
	if (IS_ERR(vol_args)) {
		ret = PTR_ERR(vol_args);
		goto out;
	}

	vol_args->name[BTRFS_PATH_NAME_MAX] = '\0';
	ret = btrfs_rm_device(fs_info, vol_args->name, 0);

	if (!ret)
		btrfs_info(fs_info, "disk deleted %s", vol_args->name);
	kfree(vol_args);
out:
	clear_bit(BTRFS_FS_EXCL_OP, &fs_info->flags);
out_drop_write:
	mnt_drop_write_file(file);

	return ret;
}

static long btrfs_ioctl_fs_info(struct btrfs_fs_info *fs_info,
				void __user *arg)
{
	struct btrfs_ioctl_fs_info_args *fi_args;
	struct btrfs_device *device;
	struct btrfs_fs_devices *fs_devices = fs_info->fs_devices;
	int ret = 0;

	fi_args = kzalloc(sizeof(*fi_args), GFP_KERNEL);
	if (!fi_args)
		return -ENOMEM;

	rcu_read_lock();
	fi_args->num_devices = fs_devices->num_devices;

	list_for_each_entry_rcu(device, &fs_devices->devices, dev_list) {
		if (device->devid > fi_args->max_id)
			fi_args->max_id = device->devid;
	}
	rcu_read_unlock();

	memcpy(&fi_args->fsid, fs_info->fsid, sizeof(fi_args->fsid));
	fi_args->nodesize = fs_info->nodesize;
	fi_args->sectorsize = fs_info->sectorsize;
	fi_args->clone_alignment = fs_info->sectorsize;

	if (copy_to_user(arg, fi_args, sizeof(*fi_args)))
		ret = -EFAULT;

	kfree(fi_args);
	return ret;
}

static long btrfs_ioctl_dev_info(struct btrfs_fs_info *fs_info,
				 void __user *arg)
{
	struct btrfs_ioctl_dev_info_args *di_args;
	struct btrfs_device *dev;
	int ret = 0;
	char *s_uuid = NULL;

	di_args = memdup_user(arg, sizeof(*di_args));
	if (IS_ERR(di_args))
		return PTR_ERR(di_args);

	if (!btrfs_is_empty_uuid(di_args->uuid))
		s_uuid = di_args->uuid;

	rcu_read_lock();
	dev = btrfs_find_device(fs_info, di_args->devid, s_uuid, NULL);

	if (!dev) {
		ret = -ENODEV;
		goto out;
	}

	di_args->devid = dev->devid;
	di_args->bytes_used = btrfs_device_get_bytes_used(dev);
	di_args->total_bytes = btrfs_device_get_total_bytes(dev);
	memcpy(di_args->uuid, dev->uuid, sizeof(di_args->uuid));
	if (dev->name) {
		strncpy(di_args->path, rcu_str_deref(dev->name),
				sizeof(di_args->path) - 1);
		di_args->path[sizeof(di_args->path) - 1] = 0;
	} else {
		di_args->path[0] = '\0';
	}

out:
	rcu_read_unlock();
	if (ret == 0 && copy_to_user(arg, di_args, sizeof(*di_args)))
		ret = -EFAULT;

	kfree(di_args);
	return ret;
}

static struct page *extent_same_get_page(struct inode *inode, pgoff_t index)
{
	struct page *page;

	page = grab_cache_page(inode->i_mapping, index);
	if (!page)
		return ERR_PTR(-ENOMEM);

	if (!PageUptodate(page)) {
		int ret;

		ret = btrfs_readpage(NULL, page);
		if (ret)
			return ERR_PTR(ret);
		lock_page(page);
		if (!PageUptodate(page)) {
			unlock_page(page);
			put_page(page);
			return ERR_PTR(-EIO);
		}
		if (page->mapping != inode->i_mapping) {
			unlock_page(page);
			put_page(page);
			return ERR_PTR(-EAGAIN);
		}
	}

	return page;
}

static int gather_extent_pages(struct inode *inode, struct page **pages,
			       int num_pages, u64 off)
{
	int i;
	pgoff_t index = off >> PAGE_SHIFT;

	for (i = 0; i < num_pages; i++) {
again:
		pages[i] = extent_same_get_page(inode, index + i);
		if (IS_ERR(pages[i])) {
			int err = PTR_ERR(pages[i]);

			if (err == -EAGAIN)
				goto again;
			pages[i] = NULL;
			return err;
		}
	}
	return 0;
}

static int lock_extent_range(struct inode *inode, u64 off, u64 len,
			     bool retry_range_locking)
{
	/*
	 * Do any pending delalloc/csum calculations on inode, one way or
	 * another, and lock file content.
	 * The locking order is:
	 *
	 *   1) pages
	 *   2) range in the inode's io tree
	 */
	while (1) {
		struct btrfs_ordered_extent *ordered;
		lock_extent(&BTRFS_I(inode)->io_tree, off, off + len - 1);
		ordered = btrfs_lookup_first_ordered_extent(inode,
							    off + len - 1);
		if ((!ordered ||
		     ordered->file_offset + ordered->len <= off ||
		     ordered->file_offset >= off + len) &&
		    !test_range_bit(&BTRFS_I(inode)->io_tree, off,
				    off + len - 1, EXTENT_DELALLOC, 0, NULL)) {
			if (ordered)
				btrfs_put_ordered_extent(ordered);
			break;
		}
		unlock_extent(&BTRFS_I(inode)->io_tree, off, off + len - 1);
		if (ordered)
			btrfs_put_ordered_extent(ordered);
		if (!retry_range_locking)
			return -EAGAIN;
		btrfs_wait_ordered_range(inode, off, len);
	}
	return 0;
}

static void btrfs_double_inode_unlock(struct inode *inode1, struct inode *inode2)
{
	inode_unlock(inode1);
	inode_unlock(inode2);
}

static void btrfs_double_inode_lock(struct inode *inode1, struct inode *inode2)
{
	if (inode1 < inode2)
		swap(inode1, inode2);

	inode_lock_nested(inode1, I_MUTEX_PARENT);
	inode_lock_nested(inode2, I_MUTEX_CHILD);
}

static void btrfs_double_extent_unlock(struct inode *inode1, u64 loff1,
				      struct inode *inode2, u64 loff2, u64 len)
{
	unlock_extent(&BTRFS_I(inode1)->io_tree, loff1, loff1 + len - 1);
	unlock_extent(&BTRFS_I(inode2)->io_tree, loff2, loff2 + len - 1);
}

static int btrfs_double_extent_lock(struct inode *inode1, u64 loff1,
				    struct inode *inode2, u64 loff2, u64 len,
				    bool retry_range_locking)
{
	int ret;

	if (inode1 < inode2) {
		swap(inode1, inode2);
		swap(loff1, loff2);
	}
	ret = lock_extent_range(inode1, loff1, len, retry_range_locking);
	if (ret)
		return ret;
	ret = lock_extent_range(inode2, loff2, len, retry_range_locking);
	if (ret)
		unlock_extent(&BTRFS_I(inode1)->io_tree, loff1,
			      loff1 + len - 1);
	return ret;
}

struct cmp_pages {
	int		num_pages;
	struct page	**src_pages;
	struct page	**dst_pages;
};

static void btrfs_cmp_data_free(struct cmp_pages *cmp)
{
	int i;
	struct page *pg;

	for (i = 0; i < cmp->num_pages; i++) {
		pg = cmp->src_pages[i];
		if (pg) {
			unlock_page(pg);
			put_page(pg);
			cmp->src_pages[i] = NULL;
		}
		pg = cmp->dst_pages[i];
		if (pg) {
			unlock_page(pg);
			put_page(pg);
			cmp->dst_pages[i] = NULL;
		}
	}
}

static int btrfs_cmp_data_prepare(struct inode *src, u64 loff,
				  struct inode *dst, u64 dst_loff,
				  u64 len, struct cmp_pages *cmp)
{
	int ret;
	int num_pages = PAGE_ALIGN(len) >> PAGE_SHIFT;

	cmp->num_pages = num_pages;

	ret = gather_extent_pages(src, cmp->src_pages, num_pages, loff);
	if (ret)
		goto out;

	ret = gather_extent_pages(dst, cmp->dst_pages, num_pages, dst_loff);

out:
	if (ret)
		btrfs_cmp_data_free(cmp);
	return ret;
}

static int btrfs_cmp_data(u64 len, struct cmp_pages *cmp)
{
	int ret = 0;
	int i;
	struct page *src_page, *dst_page;
	unsigned int cmp_len = PAGE_SIZE;
	void *addr, *dst_addr;

	i = 0;
	while (len) {
		if (len < PAGE_SIZE)
			cmp_len = len;

		BUG_ON(i >= cmp->num_pages);

		src_page = cmp->src_pages[i];
		dst_page = cmp->dst_pages[i];
		ASSERT(PageLocked(src_page));
		ASSERT(PageLocked(dst_page));

		addr = kmap_atomic(src_page);
		dst_addr = kmap_atomic(dst_page);

		flush_dcache_page(src_page);
		flush_dcache_page(dst_page);

		if (memcmp(addr, dst_addr, cmp_len))
			ret = -EBADE;

		kunmap_atomic(addr);
		kunmap_atomic(dst_addr);

		if (ret)
			break;

		len -= cmp_len;
		i++;
	}

	return ret;
}

static int extent_same_check_offsets(struct inode *inode, u64 off, u64 *plen,
				     u64 olen)
{
	u64 len = *plen;
	u64 bs = BTRFS_I(inode)->root->fs_info->sb->s_blocksize;

	if (off + olen > inode->i_size || off + olen < off)
		return -EINVAL;

	/* if we extend to eof, continue to block boundary */
	if (off + len == inode->i_size)
		*plen = len = ALIGN(inode->i_size, bs) - off;

	/* Check that we are block aligned - btrfs_clone() requires this */
	if (!IS_ALIGNED(off, bs) || !IS_ALIGNED(off + len, bs))
		return -EINVAL;

	return 0;
}

static int btrfs_extent_same_range(struct inode *src, u64 loff, u64 olen,
				   struct inode *dst, u64 dst_loff,
				   struct cmp_pages *cmp)
{
	int ret;
	u64 len = olen;
	bool same_inode = (src == dst);
	u64 same_lock_start = 0;
	u64 same_lock_len = 0;

	ret = extent_same_check_offsets(src, loff, &len, olen);
	if (ret)
		return ret;

	ret = extent_same_check_offsets(dst, dst_loff, &len, olen);
	if (ret)
		return ret;

	if (same_inode) {
		/*
		 * Single inode case wants the same checks, except we
		 * don't want our length pushed out past i_size as
		 * comparing that data range makes no sense.
		 *
		 * extent_same_check_offsets() will do this for an
		 * unaligned length at i_size, so catch it here and
		 * reject the request.
		 *
		 * This effectively means we require aligned extents
		 * for the single-inode case, whereas the other cases
		 * allow an unaligned length so long as it ends at
		 * i_size.
		 */
		if (len != olen)
			return -EINVAL;

		/* Check for overlapping ranges */
		if (dst_loff + len > loff && dst_loff < loff + len)
			return -EINVAL;

		same_lock_start = min_t(u64, loff, dst_loff);
		same_lock_len = max_t(u64, loff, dst_loff) + len - same_lock_start;
	} else {
		/*
		 * If the source and destination inodes are different, the
		 * source's range end offset matches the source's i_size, that
		 * i_size is not a multiple of the sector size, and the
		 * destination range does not go past the destination's i_size,
		 * we must round down the length to the nearest sector size
		 * multiple. If we don't do this adjustment we end replacing
		 * with zeroes the bytes in the range that starts at the
		 * deduplication range's end offset and ends at the next sector
		 * size multiple.
		 */
		if (loff + olen == i_size_read(src) &&
		    dst_loff + len < i_size_read(dst)) {
			const u64 sz = BTRFS_I(src)->root->fs_info->sectorsize;

			len = round_down(i_size_read(src), sz) - loff;
<<<<<<< HEAD
			olen = len;
		}
	}

	/* don't make the dst file partly checksummed */
	if ((BTRFS_I(src)->flags & BTRFS_INODE_NODATASUM) !=
	    (BTRFS_I(dst)->flags & BTRFS_INODE_NODATASUM)) {
		ret = -EINVAL;
		goto out_unlock;
=======
			if (len == 0)
				return 0;
			olen = len;
		}
>>>>>>> e021bb4f
	}

again:
	ret = btrfs_cmp_data_prepare(src, loff, dst, dst_loff, olen, cmp);
	if (ret)
		return ret;

	if (same_inode)
		ret = lock_extent_range(src, same_lock_start, same_lock_len,
					false);
	else
		ret = btrfs_double_extent_lock(src, loff, dst, dst_loff, len,
					       false);
	/*
	 * If one of the inodes has dirty pages in the respective range or
	 * ordered extents, we need to flush dellaloc and wait for all ordered
	 * extents in the range. We must unlock the pages and the ranges in the
	 * io trees to avoid deadlocks when flushing delalloc (requires locking
	 * pages) and when waiting for ordered extents to complete (they require
	 * range locking).
	 */
	if (ret == -EAGAIN) {
		/*
		 * Ranges in the io trees already unlocked. Now unlock all
		 * pages before waiting for all IO to complete.
		 */
		btrfs_cmp_data_free(cmp);
		if (same_inode) {
			btrfs_wait_ordered_range(src, same_lock_start,
						 same_lock_len);
		} else {
			btrfs_wait_ordered_range(src, loff, len);
			btrfs_wait_ordered_range(dst, dst_loff, len);
		}
		goto again;
	}
	ASSERT(ret == 0);
	if (WARN_ON(ret)) {
		/* ranges in the io trees already unlocked */
		btrfs_cmp_data_free(cmp);
		return ret;
	}

	/* pass original length for comparison so we stay within i_size */
	ret = btrfs_cmp_data(olen, cmp);
	if (ret == 0)
		ret = btrfs_clone(src, dst, loff, olen, len, dst_loff, 1);

	if (same_inode)
		unlock_extent(&BTRFS_I(src)->io_tree, same_lock_start,
			      same_lock_start + same_lock_len - 1);
	else
		btrfs_double_extent_unlock(src, loff, dst, dst_loff, len);

	btrfs_cmp_data_free(cmp);

	return ret;
}

#define BTRFS_MAX_DEDUPE_LEN	SZ_16M

static int btrfs_extent_same(struct inode *src, u64 loff, u64 olen,
			     struct inode *dst, u64 dst_loff)
{
	int ret;
	struct cmp_pages cmp;
	int num_pages = PAGE_ALIGN(BTRFS_MAX_DEDUPE_LEN) >> PAGE_SHIFT;
	bool same_inode = (src == dst);
	u64 i, tail_len, chunk_count;

	if (olen == 0)
		return 0;

	if (same_inode)
		inode_lock(src);
	else
		btrfs_double_inode_lock(src, dst);

	/* don't make the dst file partly checksummed */
	if ((BTRFS_I(src)->flags & BTRFS_INODE_NODATASUM) !=
	    (BTRFS_I(dst)->flags & BTRFS_INODE_NODATASUM)) {
		ret = -EINVAL;
		goto out_unlock;
	}

	tail_len = olen % BTRFS_MAX_DEDUPE_LEN;
	chunk_count = div_u64(olen, BTRFS_MAX_DEDUPE_LEN);
	if (chunk_count == 0)
		num_pages = PAGE_ALIGN(tail_len) >> PAGE_SHIFT;

	/*
	 * If deduping ranges in the same inode, locking rules make it
	 * mandatory to always lock pages in ascending order to avoid deadlocks
	 * with concurrent tasks (such as starting writeback/delalloc).
	 */
	if (same_inode && dst_loff < loff)
		swap(loff, dst_loff);

	/*
	 * We must gather up all the pages before we initiate our extent
	 * locking. We use an array for the page pointers. Size of the array is
	 * bounded by len, which is in turn bounded by BTRFS_MAX_DEDUPE_LEN.
	 */
	cmp.src_pages = kvmalloc_array(num_pages, sizeof(struct page *),
				       GFP_KERNEL | __GFP_ZERO);
	cmp.dst_pages = kvmalloc_array(num_pages, sizeof(struct page *),
				       GFP_KERNEL | __GFP_ZERO);
	if (!cmp.src_pages || !cmp.dst_pages) {
		ret = -ENOMEM;
		goto out_free;
	}

	for (i = 0; i < chunk_count; i++) {
		ret = btrfs_extent_same_range(src, loff, BTRFS_MAX_DEDUPE_LEN,
					      dst, dst_loff, &cmp);
		if (ret)
			goto out_free;

		loff += BTRFS_MAX_DEDUPE_LEN;
		dst_loff += BTRFS_MAX_DEDUPE_LEN;
	}

	if (tail_len > 0)
		ret = btrfs_extent_same_range(src, loff, tail_len, dst,
					      dst_loff, &cmp);

out_free:
	kvfree(cmp.src_pages);
	kvfree(cmp.dst_pages);

out_unlock:
	if (same_inode)
		inode_unlock(src);
	else
		btrfs_double_inode_unlock(src, dst);

	return ret;
}

int btrfs_dedupe_file_range(struct file *src_file, loff_t src_loff,
			    struct file *dst_file, loff_t dst_loff,
			    u64 olen)
{
	struct inode *src = file_inode(src_file);
	struct inode *dst = file_inode(dst_file);
	u64 bs = BTRFS_I(src)->root->fs_info->sb->s_blocksize;

	if (WARN_ON_ONCE(bs < PAGE_SIZE)) {
		/*
		 * Btrfs does not support blocksize < page_size. As a
		 * result, btrfs_cmp_data() won't correctly handle
		 * this situation without an update.
		 */
		return -EINVAL;
	}

	return btrfs_extent_same(src, src_loff, olen, dst, dst_loff);
}

static int clone_finish_inode_update(struct btrfs_trans_handle *trans,
				     struct inode *inode,
				     u64 endoff,
				     const u64 destoff,
				     const u64 olen,
				     int no_time_update)
{
	struct btrfs_root *root = BTRFS_I(inode)->root;
	int ret;

	inode_inc_iversion(inode);
	if (!no_time_update)
		inode->i_mtime = inode->i_ctime = current_time(inode);
	/*
	 * We round up to the block size at eof when determining which
	 * extents to clone above, but shouldn't round up the file size.
	 */
	if (endoff > destoff + olen)
		endoff = destoff + olen;
	if (endoff > inode->i_size)
		btrfs_i_size_write(BTRFS_I(inode), endoff);

	ret = btrfs_update_inode(trans, root, inode);
	if (ret) {
		btrfs_abort_transaction(trans, ret);
		btrfs_end_transaction(trans);
		goto out;
	}
	ret = btrfs_end_transaction(trans);
out:
	return ret;
}

static void clone_update_extent_map(struct btrfs_inode *inode,
				    const struct btrfs_trans_handle *trans,
				    const struct btrfs_path *path,
				    const u64 hole_offset,
				    const u64 hole_len)
{
	struct extent_map_tree *em_tree = &inode->extent_tree;
	struct extent_map *em;
	int ret;

	em = alloc_extent_map();
	if (!em) {
		set_bit(BTRFS_INODE_NEEDS_FULL_SYNC, &inode->runtime_flags);
		return;
	}

	if (path) {
		struct btrfs_file_extent_item *fi;

		fi = btrfs_item_ptr(path->nodes[0], path->slots[0],
				    struct btrfs_file_extent_item);
		btrfs_extent_item_to_extent_map(inode, path, fi, false, em);
		em->generation = -1;
		if (btrfs_file_extent_type(path->nodes[0], fi) ==
		    BTRFS_FILE_EXTENT_INLINE)
			set_bit(BTRFS_INODE_NEEDS_FULL_SYNC,
					&inode->runtime_flags);
	} else {
		em->start = hole_offset;
		em->len = hole_len;
		em->ram_bytes = em->len;
		em->orig_start = hole_offset;
		em->block_start = EXTENT_MAP_HOLE;
		em->block_len = 0;
		em->orig_block_len = 0;
		em->compress_type = BTRFS_COMPRESS_NONE;
		em->generation = trans->transid;
	}

	while (1) {
		write_lock(&em_tree->lock);
		ret = add_extent_mapping(em_tree, em, 1);
		write_unlock(&em_tree->lock);
		if (ret != -EEXIST) {
			free_extent_map(em);
			break;
		}
		btrfs_drop_extent_cache(inode, em->start,
					em->start + em->len - 1, 0);
	}

	if (ret)
		set_bit(BTRFS_INODE_NEEDS_FULL_SYNC, &inode->runtime_flags);
}

/*
 * Make sure we do not end up inserting an inline extent into a file that has
 * already other (non-inline) extents. If a file has an inline extent it can
 * not have any other extents and the (single) inline extent must start at the
 * file offset 0. Failing to respect these rules will lead to file corruption,
 * resulting in EIO errors on read/write operations, hitting BUG_ON's in mm, etc
 *
 * We can have extents that have been already written to disk or we can have
 * dirty ranges still in delalloc, in which case the extent maps and items are
 * created only when we run delalloc, and the delalloc ranges might fall outside
 * the range we are currently locking in the inode's io tree. So we check the
 * inode's i_size because of that (i_size updates are done while holding the
 * i_mutex, which we are holding here).
 * We also check to see if the inode has a size not greater than "datal" but has
 * extents beyond it, due to an fallocate with FALLOC_FL_KEEP_SIZE (and we are
 * protected against such concurrent fallocate calls by the i_mutex).
 *
 * If the file has no extents but a size greater than datal, do not allow the
 * copy because we would need turn the inline extent into a non-inline one (even
 * with NO_HOLES enabled). If we find our destination inode only has one inline
 * extent, just overwrite it with the source inline extent if its size is less
 * than the source extent's size, or we could copy the source inline extent's
 * data into the destination inode's inline extent if the later is greater then
 * the former.
 */
static int clone_copy_inline_extent(struct inode *dst,
				    struct btrfs_trans_handle *trans,
				    struct btrfs_path *path,
				    struct btrfs_key *new_key,
				    const u64 drop_start,
				    const u64 datal,
				    const u64 skip,
				    const u64 size,
				    char *inline_data)
{
	struct btrfs_fs_info *fs_info = btrfs_sb(dst->i_sb);
	struct btrfs_root *root = BTRFS_I(dst)->root;
	const u64 aligned_end = ALIGN(new_key->offset + datal,
				      fs_info->sectorsize);
	int ret;
	struct btrfs_key key;

	if (new_key->offset > 0)
		return -EOPNOTSUPP;

	key.objectid = btrfs_ino(BTRFS_I(dst));
	key.type = BTRFS_EXTENT_DATA_KEY;
	key.offset = 0;
	ret = btrfs_search_slot(NULL, root, &key, path, 0, 0);
	if (ret < 0) {
		return ret;
	} else if (ret > 0) {
		if (path->slots[0] >= btrfs_header_nritems(path->nodes[0])) {
			ret = btrfs_next_leaf(root, path);
			if (ret < 0)
				return ret;
			else if (ret > 0)
				goto copy_inline_extent;
		}
		btrfs_item_key_to_cpu(path->nodes[0], &key, path->slots[0]);
		if (key.objectid == btrfs_ino(BTRFS_I(dst)) &&
		    key.type == BTRFS_EXTENT_DATA_KEY) {
			ASSERT(key.offset > 0);
			return -EOPNOTSUPP;
		}
	} else if (i_size_read(dst) <= datal) {
		struct btrfs_file_extent_item *ei;
		u64 ext_len;

		/*
		 * If the file size is <= datal, make sure there are no other
		 * extents following (can happen do to an fallocate call with
		 * the flag FALLOC_FL_KEEP_SIZE).
		 */
		ei = btrfs_item_ptr(path->nodes[0], path->slots[0],
				    struct btrfs_file_extent_item);
		/*
		 * If it's an inline extent, it can not have other extents
		 * following it.
		 */
		if (btrfs_file_extent_type(path->nodes[0], ei) ==
		    BTRFS_FILE_EXTENT_INLINE)
			goto copy_inline_extent;

		ext_len = btrfs_file_extent_num_bytes(path->nodes[0], ei);
		if (ext_len > aligned_end)
			return -EOPNOTSUPP;

		ret = btrfs_next_item(root, path);
		if (ret < 0) {
			return ret;
		} else if (ret == 0) {
			btrfs_item_key_to_cpu(path->nodes[0], &key,
					      path->slots[0]);
			if (key.objectid == btrfs_ino(BTRFS_I(dst)) &&
			    key.type == BTRFS_EXTENT_DATA_KEY)
				return -EOPNOTSUPP;
		}
	}

copy_inline_extent:
	/*
	 * We have no extent items, or we have an extent at offset 0 which may
	 * or may not be inlined. All these cases are dealt the same way.
	 */
	if (i_size_read(dst) > datal) {
		/*
		 * If the destination inode has an inline extent...
		 * This would require copying the data from the source inline
		 * extent into the beginning of the destination's inline extent.
		 * But this is really complex, both extents can be compressed
		 * or just one of them, which would require decompressing and
		 * re-compressing data (which could increase the new compressed
		 * size, not allowing the compressed data to fit anymore in an
		 * inline extent).
		 * So just don't support this case for now (it should be rare,
		 * we are not really saving space when cloning inline extents).
		 */
		return -EOPNOTSUPP;
	}

	btrfs_release_path(path);
	ret = btrfs_drop_extents(trans, root, dst, drop_start, aligned_end, 1);
	if (ret)
		return ret;
	ret = btrfs_insert_empty_item(trans, root, path, new_key, size);
	if (ret)
		return ret;

	if (skip) {
		const u32 start = btrfs_file_extent_calc_inline_size(0);

		memmove(inline_data + start, inline_data + start + skip, datal);
	}

	write_extent_buffer(path->nodes[0], inline_data,
			    btrfs_item_ptr_offset(path->nodes[0],
						  path->slots[0]),
			    size);
	inode_add_bytes(dst, datal);

	return 0;
}

/**
 * btrfs_clone() - clone a range from inode file to another
 *
 * @src: Inode to clone from
 * @inode: Inode to clone to
 * @off: Offset within source to start clone from
 * @olen: Original length, passed by user, of range to clone
 * @olen_aligned: Block-aligned value of olen
 * @destoff: Offset within @inode to start clone
 * @no_time_update: Whether to update mtime/ctime on the target inode
 */
static int btrfs_clone(struct inode *src, struct inode *inode,
		       const u64 off, const u64 olen, const u64 olen_aligned,
		       const u64 destoff, int no_time_update)
{
	struct btrfs_fs_info *fs_info = btrfs_sb(inode->i_sb);
	struct btrfs_root *root = BTRFS_I(inode)->root;
	struct btrfs_path *path = NULL;
	struct extent_buffer *leaf;
	struct btrfs_trans_handle *trans;
	char *buf = NULL;
	struct btrfs_key key;
	u32 nritems;
	int slot;
	int ret;
	const u64 len = olen_aligned;
	u64 last_dest_end = destoff;

	ret = -ENOMEM;
	buf = kvmalloc(fs_info->nodesize, GFP_KERNEL);
	if (!buf)
		return ret;

	path = btrfs_alloc_path();
	if (!path) {
		kvfree(buf);
		return ret;
	}

	path->reada = READA_FORWARD;
	/* clone data */
	key.objectid = btrfs_ino(BTRFS_I(src));
	key.type = BTRFS_EXTENT_DATA_KEY;
	key.offset = off;

	while (1) {
		u64 next_key_min_offset = key.offset + 1;

		/*
		 * note the key will change type as we walk through the
		 * tree.
		 */
		path->leave_spinning = 1;
		ret = btrfs_search_slot(NULL, BTRFS_I(src)->root, &key, path,
				0, 0);
		if (ret < 0)
			goto out;
		/*
		 * First search, if no extent item that starts at offset off was
		 * found but the previous item is an extent item, it's possible
		 * it might overlap our target range, therefore process it.
		 */
		if (key.offset == off && ret > 0 && path->slots[0] > 0) {
			btrfs_item_key_to_cpu(path->nodes[0], &key,
					      path->slots[0] - 1);
			if (key.type == BTRFS_EXTENT_DATA_KEY)
				path->slots[0]--;
		}

		nritems = btrfs_header_nritems(path->nodes[0]);
process_slot:
		if (path->slots[0] >= nritems) {
			ret = btrfs_next_leaf(BTRFS_I(src)->root, path);
			if (ret < 0)
				goto out;
			if (ret > 0)
				break;
			nritems = btrfs_header_nritems(path->nodes[0]);
		}
		leaf = path->nodes[0];
		slot = path->slots[0];

		btrfs_item_key_to_cpu(leaf, &key, slot);
		if (key.type > BTRFS_EXTENT_DATA_KEY ||
		    key.objectid != btrfs_ino(BTRFS_I(src)))
			break;

		if (key.type == BTRFS_EXTENT_DATA_KEY) {
			struct btrfs_file_extent_item *extent;
			int type;
			u32 size;
			struct btrfs_key new_key;
			u64 disko = 0, diskl = 0;
			u64 datao = 0, datal = 0;
			u8 comp;
			u64 drop_start;

			extent = btrfs_item_ptr(leaf, slot,
						struct btrfs_file_extent_item);
			comp = btrfs_file_extent_compression(leaf, extent);
			type = btrfs_file_extent_type(leaf, extent);
			if (type == BTRFS_FILE_EXTENT_REG ||
			    type == BTRFS_FILE_EXTENT_PREALLOC) {
				disko = btrfs_file_extent_disk_bytenr(leaf,
								      extent);
				diskl = btrfs_file_extent_disk_num_bytes(leaf,
								 extent);
				datao = btrfs_file_extent_offset(leaf, extent);
				datal = btrfs_file_extent_num_bytes(leaf,
								    extent);
			} else if (type == BTRFS_FILE_EXTENT_INLINE) {
				/* take upper bound, may be compressed */
				datal = btrfs_file_extent_ram_bytes(leaf,
								    extent);
			}

			/*
			 * The first search might have left us at an extent
			 * item that ends before our target range's start, can
			 * happen if we have holes and NO_HOLES feature enabled.
			 */
			if (key.offset + datal <= off) {
				path->slots[0]++;
				goto process_slot;
			} else if (key.offset >= off + len) {
				break;
			}
			next_key_min_offset = key.offset + datal;
			size = btrfs_item_size_nr(leaf, slot);
			read_extent_buffer(leaf, buf,
					   btrfs_item_ptr_offset(leaf, slot),
					   size);

			btrfs_release_path(path);
			path->leave_spinning = 0;

			memcpy(&new_key, &key, sizeof(new_key));
			new_key.objectid = btrfs_ino(BTRFS_I(inode));
			if (off <= key.offset)
				new_key.offset = key.offset + destoff - off;
			else
				new_key.offset = destoff;

			/*
			 * Deal with a hole that doesn't have an extent item
			 * that represents it (NO_HOLES feature enabled).
			 * This hole is either in the middle of the cloning
			 * range or at the beginning (fully overlaps it or
			 * partially overlaps it).
			 */
			if (new_key.offset != last_dest_end)
				drop_start = last_dest_end;
			else
				drop_start = new_key.offset;

			/*
			 * 1 - adjusting old extent (we may have to split it)
			 * 1 - add new extent
			 * 1 - inode update
			 */
			trans = btrfs_start_transaction(root, 3);
			if (IS_ERR(trans)) {
				ret = PTR_ERR(trans);
				goto out;
			}

			if (type == BTRFS_FILE_EXTENT_REG ||
			    type == BTRFS_FILE_EXTENT_PREALLOC) {
				/*
				 *    a  | --- range to clone ---|  b
				 * | ------------- extent ------------- |
				 */

				/* subtract range b */
				if (key.offset + datal > off + len)
					datal = off + len - key.offset;

				/* subtract range a */
				if (off > key.offset) {
					datao += off - key.offset;
					datal -= off - key.offset;
				}

				ret = btrfs_drop_extents(trans, root, inode,
							 drop_start,
							 new_key.offset + datal,
							 1);
				if (ret) {
					if (ret != -EOPNOTSUPP)
						btrfs_abort_transaction(trans,
									ret);
					btrfs_end_transaction(trans);
					goto out;
				}

				ret = btrfs_insert_empty_item(trans, root, path,
							      &new_key, size);
				if (ret) {
					btrfs_abort_transaction(trans, ret);
					btrfs_end_transaction(trans);
					goto out;
				}

				leaf = path->nodes[0];
				slot = path->slots[0];
				write_extent_buffer(leaf, buf,
					    btrfs_item_ptr_offset(leaf, slot),
					    size);

				extent = btrfs_item_ptr(leaf, slot,
						struct btrfs_file_extent_item);

				/* disko == 0 means it's a hole */
				if (!disko)
					datao = 0;

				btrfs_set_file_extent_offset(leaf, extent,
							     datao);
				btrfs_set_file_extent_num_bytes(leaf, extent,
								datal);

				if (disko) {
					inode_add_bytes(inode, datal);
					ret = btrfs_inc_extent_ref(trans,
							root,
							disko, diskl, 0,
							root->root_key.objectid,
							btrfs_ino(BTRFS_I(inode)),
							new_key.offset - datao);
					if (ret) {
						btrfs_abort_transaction(trans,
									ret);
						btrfs_end_transaction(trans);
						goto out;

					}
				}
			} else if (type == BTRFS_FILE_EXTENT_INLINE) {
				u64 skip = 0;
				u64 trim = 0;

				if (off > key.offset) {
					skip = off - key.offset;
					new_key.offset += skip;
				}

				if (key.offset + datal > off + len)
					trim = key.offset + datal - (off + len);

				if (comp && (skip || trim)) {
					ret = -EINVAL;
					btrfs_end_transaction(trans);
					goto out;
				}
				size -= skip + trim;
				datal -= skip + trim;

				ret = clone_copy_inline_extent(inode,
							       trans, path,
							       &new_key,
							       drop_start,
							       datal,
							       skip, size, buf);
				if (ret) {
					if (ret != -EOPNOTSUPP)
						btrfs_abort_transaction(trans,
									ret);
					btrfs_end_transaction(trans);
					goto out;
				}
				leaf = path->nodes[0];
				slot = path->slots[0];
			}

			/* If we have an implicit hole (NO_HOLES feature). */
			if (drop_start < new_key.offset)
				clone_update_extent_map(BTRFS_I(inode), trans,
						NULL, drop_start,
						new_key.offset - drop_start);

			clone_update_extent_map(BTRFS_I(inode), trans,
					path, 0, 0);

			btrfs_mark_buffer_dirty(leaf);
			btrfs_release_path(path);

			last_dest_end = ALIGN(new_key.offset + datal,
					      fs_info->sectorsize);
			ret = clone_finish_inode_update(trans, inode,
							last_dest_end,
							destoff, olen,
							no_time_update);
			if (ret)
				goto out;
			if (new_key.offset + datal >= destoff + len)
				break;
		}
		btrfs_release_path(path);
		key.offset = next_key_min_offset;

		if (fatal_signal_pending(current)) {
			ret = -EINTR;
			goto out;
		}
	}
	ret = 0;

	if (last_dest_end < destoff + len) {
		/*
		 * We have an implicit hole (NO_HOLES feature is enabled) that
		 * fully or partially overlaps our cloning range at its end.
		 */
		btrfs_release_path(path);

		/*
		 * 1 - remove extent(s)
		 * 1 - inode update
		 */
		trans = btrfs_start_transaction(root, 2);
		if (IS_ERR(trans)) {
			ret = PTR_ERR(trans);
			goto out;
		}
		ret = btrfs_drop_extents(trans, root, inode,
					 last_dest_end, destoff + len, 1);
		if (ret) {
			if (ret != -EOPNOTSUPP)
				btrfs_abort_transaction(trans, ret);
			btrfs_end_transaction(trans);
			goto out;
		}
		clone_update_extent_map(BTRFS_I(inode), trans, NULL,
				last_dest_end,
				destoff + len - last_dest_end);
		ret = clone_finish_inode_update(trans, inode, destoff + len,
						destoff, olen, no_time_update);
	}

out:
	btrfs_free_path(path);
	kvfree(buf);
	return ret;
}

static noinline int btrfs_clone_files(struct file *file, struct file *file_src,
					u64 off, u64 olen, u64 destoff)
{
	struct inode *inode = file_inode(file);
	struct inode *src = file_inode(file_src);
	struct btrfs_fs_info *fs_info = btrfs_sb(inode->i_sb);
	struct btrfs_root *root = BTRFS_I(inode)->root;
	int ret;
	u64 len = olen;
	u64 bs = fs_info->sb->s_blocksize;
	int same_inode = src == inode;

	/*
	 * TODO:
	 * - split compressed inline extents.  annoying: we need to
	 *   decompress into destination's address_space (the file offset
	 *   may change, so source mapping won't do), then recompress (or
	 *   otherwise reinsert) a subrange.
	 *
	 * - split destination inode's inline extents.  The inline extents can
	 *   be either compressed or non-compressed.
	 */

	if (btrfs_root_readonly(root))
		return -EROFS;

	if (file_src->f_path.mnt != file->f_path.mnt ||
	    src->i_sb != inode->i_sb)
		return -EXDEV;

	if (S_ISDIR(src->i_mode) || S_ISDIR(inode->i_mode))
		return -EISDIR;

	if (!same_inode) {
		btrfs_double_inode_lock(src, inode);
	} else {
		inode_lock(src);
	}

	/* don't make the dst file partly checksummed */
	if ((BTRFS_I(src)->flags & BTRFS_INODE_NODATASUM) !=
	    (BTRFS_I(inode)->flags & BTRFS_INODE_NODATASUM)) {
		ret = -EINVAL;
		goto out_unlock;
	}

	/* determine range to clone */
	ret = -EINVAL;
	if (off + len > src->i_size || off + len < off)
		goto out_unlock;
	if (len == 0)
		olen = len = src->i_size - off;
	/*
	 * If we extend to eof, continue to block boundary if and only if the
	 * destination end offset matches the destination file's size, otherwise
	 * we would be corrupting data by placing the eof block into the middle
	 * of a file.
	 */
	if (off + len == src->i_size) {
		if (!IS_ALIGNED(len, bs) && destoff + len < inode->i_size)
			goto out_unlock;
		len = ALIGN(src->i_size, bs) - off;
	}

	if (len == 0) {
		ret = 0;
		goto out_unlock;
	}

	/* verify the end result is block aligned */
	if (!IS_ALIGNED(off, bs) || !IS_ALIGNED(off + len, bs) ||
	    !IS_ALIGNED(destoff, bs))
		goto out_unlock;

	/* verify if ranges are overlapped within the same file */
	if (same_inode) {
		if (destoff + len > off && destoff < off + len)
			goto out_unlock;
	}

	if (destoff > inode->i_size) {
		ret = btrfs_cont_expand(inode, inode->i_size, destoff);
		if (ret)
			goto out_unlock;
	}

	/*
	 * Lock the target range too. Right after we replace the file extent
	 * items in the fs tree (which now point to the cloned data), we might
	 * have a worker replace them with extent items relative to a write
	 * operation that was issued before this clone operation (i.e. confront
	 * with inode.c:btrfs_finish_ordered_io).
	 */
	if (same_inode) {
		u64 lock_start = min_t(u64, off, destoff);
		u64 lock_len = max_t(u64, off, destoff) + len - lock_start;

		ret = lock_extent_range(src, lock_start, lock_len, true);
	} else {
		ret = btrfs_double_extent_lock(src, off, inode, destoff, len,
					       true);
	}
	ASSERT(ret == 0);
	if (WARN_ON(ret)) {
		/* ranges in the io trees already unlocked */
		goto out_unlock;
	}

	ret = btrfs_clone(src, inode, off, olen, len, destoff, 0);

	if (same_inode) {
		u64 lock_start = min_t(u64, off, destoff);
		u64 lock_end = max_t(u64, off, destoff) + len - 1;

		unlock_extent(&BTRFS_I(src)->io_tree, lock_start, lock_end);
	} else {
		btrfs_double_extent_unlock(src, off, inode, destoff, len);
	}
	/*
	 * Truncate page cache pages so that future reads will see the cloned
	 * data immediately and not the previous data.
	 */
	truncate_inode_pages_range(&inode->i_data,
				round_down(destoff, PAGE_SIZE),
				round_up(destoff + len, PAGE_SIZE) - 1);
out_unlock:
	if (!same_inode)
		btrfs_double_inode_unlock(src, inode);
	else
		inode_unlock(src);
	return ret;
}

int btrfs_clone_file_range(struct file *src_file, loff_t off,
		struct file *dst_file, loff_t destoff, u64 len)
{
	return btrfs_clone_files(dst_file, src_file, off, len, destoff);
}

static long btrfs_ioctl_default_subvol(struct file *file, void __user *argp)
{
	struct inode *inode = file_inode(file);
	struct btrfs_fs_info *fs_info = btrfs_sb(inode->i_sb);
	struct btrfs_root *root = BTRFS_I(inode)->root;
	struct btrfs_root *new_root;
	struct btrfs_dir_item *di;
	struct btrfs_trans_handle *trans;
	struct btrfs_path *path;
	struct btrfs_key location;
	struct btrfs_disk_key disk_key;
	u64 objectid = 0;
	u64 dir_id;
	int ret;

	if (!capable(CAP_SYS_ADMIN))
		return -EPERM;

	ret = mnt_want_write_file(file);
	if (ret)
		return ret;

	if (copy_from_user(&objectid, argp, sizeof(objectid))) {
		ret = -EFAULT;
		goto out;
	}

	if (!objectid)
		objectid = BTRFS_FS_TREE_OBJECTID;

	location.objectid = objectid;
	location.type = BTRFS_ROOT_ITEM_KEY;
	location.offset = (u64)-1;

	new_root = btrfs_read_fs_root_no_name(fs_info, &location);
	if (IS_ERR(new_root)) {
		ret = PTR_ERR(new_root);
		goto out;
	}
	if (!is_fstree(new_root->objectid)) {
		ret = -ENOENT;
		goto out;
	}

	path = btrfs_alloc_path();
	if (!path) {
		ret = -ENOMEM;
		goto out;
	}
	path->leave_spinning = 1;

	trans = btrfs_start_transaction(root, 1);
	if (IS_ERR(trans)) {
		btrfs_free_path(path);
		ret = PTR_ERR(trans);
		goto out;
	}

	dir_id = btrfs_super_root_dir(fs_info->super_copy);
	di = btrfs_lookup_dir_item(trans, fs_info->tree_root, path,
				   dir_id, "default", 7, 1);
	if (IS_ERR_OR_NULL(di)) {
		btrfs_free_path(path);
		btrfs_end_transaction(trans);
		btrfs_err(fs_info,
			  "Umm, you don't have the default diritem, this isn't going to work");
		ret = -ENOENT;
		goto out;
	}

	btrfs_cpu_key_to_disk(&disk_key, &new_root->root_key);
	btrfs_set_dir_item_key(path->nodes[0], di, &disk_key);
	btrfs_mark_buffer_dirty(path->nodes[0]);
	btrfs_free_path(path);

	btrfs_set_fs_incompat(fs_info, DEFAULT_SUBVOL);
	btrfs_end_transaction(trans);
out:
	mnt_drop_write_file(file);
	return ret;
}

static void get_block_group_info(struct list_head *groups_list,
				 struct btrfs_ioctl_space_info *space)
{
	struct btrfs_block_group_cache *block_group;

	space->total_bytes = 0;
	space->used_bytes = 0;
	space->flags = 0;
	list_for_each_entry(block_group, groups_list, list) {
		space->flags = block_group->flags;
		space->total_bytes += block_group->key.offset;
		space->used_bytes +=
			btrfs_block_group_used(&block_group->item);
	}
}

static long btrfs_ioctl_space_info(struct btrfs_fs_info *fs_info,
				   void __user *arg)
{
	struct btrfs_ioctl_space_args space_args;
	struct btrfs_ioctl_space_info space;
	struct btrfs_ioctl_space_info *dest;
	struct btrfs_ioctl_space_info *dest_orig;
	struct btrfs_ioctl_space_info __user *user_dest;
	struct btrfs_space_info *info;
	static const u64 types[] = {
		BTRFS_BLOCK_GROUP_DATA,
		BTRFS_BLOCK_GROUP_SYSTEM,
		BTRFS_BLOCK_GROUP_METADATA,
		BTRFS_BLOCK_GROUP_DATA | BTRFS_BLOCK_GROUP_METADATA
	};
	int num_types = 4;
	int alloc_size;
	int ret = 0;
	u64 slot_count = 0;
	int i, c;

	if (copy_from_user(&space_args,
			   (struct btrfs_ioctl_space_args __user *)arg,
			   sizeof(space_args)))
		return -EFAULT;

	for (i = 0; i < num_types; i++) {
		struct btrfs_space_info *tmp;

		info = NULL;
		rcu_read_lock();
		list_for_each_entry_rcu(tmp, &fs_info->space_info,
					list) {
			if (tmp->flags == types[i]) {
				info = tmp;
				break;
			}
		}
		rcu_read_unlock();

		if (!info)
			continue;

		down_read(&info->groups_sem);
		for (c = 0; c < BTRFS_NR_RAID_TYPES; c++) {
			if (!list_empty(&info->block_groups[c]))
				slot_count++;
		}
		up_read(&info->groups_sem);
	}

	/*
	 * Global block reserve, exported as a space_info
	 */
	slot_count++;

	/* space_slots == 0 means they are asking for a count */
	if (space_args.space_slots == 0) {
		space_args.total_spaces = slot_count;
		goto out;
	}

	slot_count = min_t(u64, space_args.space_slots, slot_count);

	alloc_size = sizeof(*dest) * slot_count;

	/* we generally have at most 6 or so space infos, one for each raid
	 * level.  So, a whole page should be more than enough for everyone
	 */
	if (alloc_size > PAGE_SIZE)
		return -ENOMEM;

	space_args.total_spaces = 0;
	dest = kmalloc(alloc_size, GFP_KERNEL);
	if (!dest)
		return -ENOMEM;
	dest_orig = dest;

	/* now we have a buffer to copy into */
	for (i = 0; i < num_types; i++) {
		struct btrfs_space_info *tmp;

		if (!slot_count)
			break;

		info = NULL;
		rcu_read_lock();
		list_for_each_entry_rcu(tmp, &fs_info->space_info,
					list) {
			if (tmp->flags == types[i]) {
				info = tmp;
				break;
			}
		}
		rcu_read_unlock();

		if (!info)
			continue;
		down_read(&info->groups_sem);
		for (c = 0; c < BTRFS_NR_RAID_TYPES; c++) {
			if (!list_empty(&info->block_groups[c])) {
				get_block_group_info(&info->block_groups[c],
						     &space);
				memcpy(dest, &space, sizeof(space));
				dest++;
				space_args.total_spaces++;
				slot_count--;
			}
			if (!slot_count)
				break;
		}
		up_read(&info->groups_sem);
	}

	/*
	 * Add global block reserve
	 */
	if (slot_count) {
		struct btrfs_block_rsv *block_rsv = &fs_info->global_block_rsv;

		spin_lock(&block_rsv->lock);
		space.total_bytes = block_rsv->size;
		space.used_bytes = block_rsv->size - block_rsv->reserved;
		spin_unlock(&block_rsv->lock);
		space.flags = BTRFS_SPACE_INFO_GLOBAL_RSV;
		memcpy(dest, &space, sizeof(space));
		space_args.total_spaces++;
	}

	user_dest = (struct btrfs_ioctl_space_info __user *)
		(arg + sizeof(struct btrfs_ioctl_space_args));

	if (copy_to_user(user_dest, dest_orig, alloc_size))
		ret = -EFAULT;

	kfree(dest_orig);
out:
	if (ret == 0 && copy_to_user(arg, &space_args, sizeof(space_args)))
		ret = -EFAULT;

	return ret;
}

static noinline long btrfs_ioctl_start_sync(struct btrfs_root *root,
					    void __user *argp)
{
	struct btrfs_trans_handle *trans;
	u64 transid;
	int ret;

	trans = btrfs_attach_transaction_barrier(root);
	if (IS_ERR(trans)) {
		if (PTR_ERR(trans) != -ENOENT)
			return PTR_ERR(trans);

		/* No running transaction, don't bother */
		transid = root->fs_info->last_trans_committed;
		goto out;
	}
	transid = trans->transid;
	ret = btrfs_commit_transaction_async(trans, 0);
	if (ret) {
		btrfs_end_transaction(trans);
		return ret;
	}
out:
	if (argp)
		if (copy_to_user(argp, &transid, sizeof(transid)))
			return -EFAULT;
	return 0;
}

static noinline long btrfs_ioctl_wait_sync(struct btrfs_fs_info *fs_info,
					   void __user *argp)
{
	u64 transid;

	if (argp) {
		if (copy_from_user(&transid, argp, sizeof(transid)))
			return -EFAULT;
	} else {
		transid = 0;  /* current trans */
	}
	return btrfs_wait_for_commit(fs_info, transid);
}

static long btrfs_ioctl_scrub(struct file *file, void __user *arg)
{
	struct btrfs_fs_info *fs_info = btrfs_sb(file_inode(file)->i_sb);
	struct btrfs_ioctl_scrub_args *sa;
	int ret;

	if (!capable(CAP_SYS_ADMIN))
		return -EPERM;

	sa = memdup_user(arg, sizeof(*sa));
	if (IS_ERR(sa))
		return PTR_ERR(sa);

	if (!(sa->flags & BTRFS_SCRUB_READONLY)) {
		ret = mnt_want_write_file(file);
		if (ret)
			goto out;
	}

	ret = btrfs_scrub_dev(fs_info, sa->devid, sa->start, sa->end,
			      &sa->progress, sa->flags & BTRFS_SCRUB_READONLY,
			      0);

	if (copy_to_user(arg, sa, sizeof(*sa)))
		ret = -EFAULT;

	if (!(sa->flags & BTRFS_SCRUB_READONLY))
		mnt_drop_write_file(file);
out:
	kfree(sa);
	return ret;
}

static long btrfs_ioctl_scrub_cancel(struct btrfs_fs_info *fs_info)
{
	if (!capable(CAP_SYS_ADMIN))
		return -EPERM;

	return btrfs_scrub_cancel(fs_info);
}

static long btrfs_ioctl_scrub_progress(struct btrfs_fs_info *fs_info,
				       void __user *arg)
{
	struct btrfs_ioctl_scrub_args *sa;
	int ret;

	if (!capable(CAP_SYS_ADMIN))
		return -EPERM;

	sa = memdup_user(arg, sizeof(*sa));
	if (IS_ERR(sa))
		return PTR_ERR(sa);

	ret = btrfs_scrub_progress(fs_info, sa->devid, &sa->progress);

	if (copy_to_user(arg, sa, sizeof(*sa)))
		ret = -EFAULT;

	kfree(sa);
	return ret;
}

static long btrfs_ioctl_get_dev_stats(struct btrfs_fs_info *fs_info,
				      void __user *arg)
{
	struct btrfs_ioctl_get_dev_stats *sa;
	int ret;

	sa = memdup_user(arg, sizeof(*sa));
	if (IS_ERR(sa))
		return PTR_ERR(sa);

	if ((sa->flags & BTRFS_DEV_STATS_RESET) && !capable(CAP_SYS_ADMIN)) {
		kfree(sa);
		return -EPERM;
	}

	ret = btrfs_get_dev_stats(fs_info, sa);

	if (copy_to_user(arg, sa, sizeof(*sa)))
		ret = -EFAULT;

	kfree(sa);
	return ret;
}

static long btrfs_ioctl_dev_replace(struct btrfs_fs_info *fs_info,
				    void __user *arg)
{
	struct btrfs_ioctl_dev_replace_args *p;
	int ret;

	if (!capable(CAP_SYS_ADMIN))
		return -EPERM;

	p = memdup_user(arg, sizeof(*p));
	if (IS_ERR(p))
		return PTR_ERR(p);

	switch (p->cmd) {
	case BTRFS_IOCTL_DEV_REPLACE_CMD_START:
		if (sb_rdonly(fs_info->sb)) {
			ret = -EROFS;
			goto out;
		}
		if (test_and_set_bit(BTRFS_FS_EXCL_OP, &fs_info->flags)) {
			ret = BTRFS_ERROR_DEV_EXCL_RUN_IN_PROGRESS;
		} else {
			ret = btrfs_dev_replace_by_ioctl(fs_info, p);
			clear_bit(BTRFS_FS_EXCL_OP, &fs_info->flags);
		}
		break;
	case BTRFS_IOCTL_DEV_REPLACE_CMD_STATUS:
		btrfs_dev_replace_status(fs_info, p);
		ret = 0;
		break;
	case BTRFS_IOCTL_DEV_REPLACE_CMD_CANCEL:
		p->result = btrfs_dev_replace_cancel(fs_info);
		ret = 0;
		break;
	default:
		ret = -EINVAL;
		break;
	}

	if (copy_to_user(arg, p, sizeof(*p)))
		ret = -EFAULT;
out:
	kfree(p);
	return ret;
}

static long btrfs_ioctl_ino_to_path(struct btrfs_root *root, void __user *arg)
{
	int ret = 0;
	int i;
	u64 rel_ptr;
	int size;
	struct btrfs_ioctl_ino_path_args *ipa = NULL;
	struct inode_fs_paths *ipath = NULL;
	struct btrfs_path *path;

	if (!capable(CAP_DAC_READ_SEARCH))
		return -EPERM;

	path = btrfs_alloc_path();
	if (!path) {
		ret = -ENOMEM;
		goto out;
	}

	ipa = memdup_user(arg, sizeof(*ipa));
	if (IS_ERR(ipa)) {
		ret = PTR_ERR(ipa);
		ipa = NULL;
		goto out;
	}

	size = min_t(u32, ipa->size, 4096);
	ipath = init_ipath(size, root, path);
	if (IS_ERR(ipath)) {
		ret = PTR_ERR(ipath);
		ipath = NULL;
		goto out;
	}

	ret = paths_from_inode(ipa->inum, ipath);
	if (ret < 0)
		goto out;

	for (i = 0; i < ipath->fspath->elem_cnt; ++i) {
		rel_ptr = ipath->fspath->val[i] -
			  (u64)(unsigned long)ipath->fspath->val;
		ipath->fspath->val[i] = rel_ptr;
	}

	ret = copy_to_user((void __user *)(unsigned long)ipa->fspath,
			   ipath->fspath, size);
	if (ret) {
		ret = -EFAULT;
		goto out;
	}

out:
	btrfs_free_path(path);
	free_ipath(ipath);
	kfree(ipa);

	return ret;
}

static int build_ino_list(u64 inum, u64 offset, u64 root, void *ctx)
{
	struct btrfs_data_container *inodes = ctx;
	const size_t c = 3 * sizeof(u64);

	if (inodes->bytes_left >= c) {
		inodes->bytes_left -= c;
		inodes->val[inodes->elem_cnt] = inum;
		inodes->val[inodes->elem_cnt + 1] = offset;
		inodes->val[inodes->elem_cnt + 2] = root;
		inodes->elem_cnt += 3;
	} else {
		inodes->bytes_missing += c - inodes->bytes_left;
		inodes->bytes_left = 0;
		inodes->elem_missed += 3;
	}

	return 0;
}

static long btrfs_ioctl_logical_to_ino(struct btrfs_fs_info *fs_info,
					void __user *arg, int version)
{
	int ret = 0;
	int size;
	struct btrfs_ioctl_logical_ino_args *loi;
	struct btrfs_data_container *inodes = NULL;
	struct btrfs_path *path = NULL;
	bool ignore_offset;

	if (!capable(CAP_SYS_ADMIN))
		return -EPERM;

	loi = memdup_user(arg, sizeof(*loi));
	if (IS_ERR(loi))
		return PTR_ERR(loi);

	if (version == 1) {
		ignore_offset = false;
		size = min_t(u32, loi->size, SZ_64K);
	} else {
		/* All reserved bits must be 0 for now */
		if (memchr_inv(loi->reserved, 0, sizeof(loi->reserved))) {
			ret = -EINVAL;
			goto out_loi;
		}
		/* Only accept flags we have defined so far */
		if (loi->flags & ~(BTRFS_LOGICAL_INO_ARGS_IGNORE_OFFSET)) {
			ret = -EINVAL;
			goto out_loi;
		}
		ignore_offset = loi->flags & BTRFS_LOGICAL_INO_ARGS_IGNORE_OFFSET;
		size = min_t(u32, loi->size, SZ_16M);
	}

	path = btrfs_alloc_path();
	if (!path) {
		ret = -ENOMEM;
		goto out;
	}

	inodes = init_data_container(size);
	if (IS_ERR(inodes)) {
		ret = PTR_ERR(inodes);
		inodes = NULL;
		goto out;
	}

	ret = iterate_inodes_from_logical(loi->logical, fs_info, path,
					  build_ino_list, inodes, ignore_offset);
	if (ret == -EINVAL)
		ret = -ENOENT;
	if (ret < 0)
		goto out;

	ret = copy_to_user((void __user *)(unsigned long)loi->inodes, inodes,
			   size);
	if (ret)
		ret = -EFAULT;

out:
	btrfs_free_path(path);
	kvfree(inodes);
out_loi:
	kfree(loi);

	return ret;
}

void btrfs_update_ioctl_balance_args(struct btrfs_fs_info *fs_info,
			       struct btrfs_ioctl_balance_args *bargs)
{
	struct btrfs_balance_control *bctl = fs_info->balance_ctl;

	bargs->flags = bctl->flags;

	if (test_bit(BTRFS_FS_BALANCE_RUNNING, &fs_info->flags))
		bargs->state |= BTRFS_BALANCE_STATE_RUNNING;
	if (atomic_read(&fs_info->balance_pause_req))
		bargs->state |= BTRFS_BALANCE_STATE_PAUSE_REQ;
	if (atomic_read(&fs_info->balance_cancel_req))
		bargs->state |= BTRFS_BALANCE_STATE_CANCEL_REQ;

	memcpy(&bargs->data, &bctl->data, sizeof(bargs->data));
	memcpy(&bargs->meta, &bctl->meta, sizeof(bargs->meta));
	memcpy(&bargs->sys, &bctl->sys, sizeof(bargs->sys));

	spin_lock(&fs_info->balance_lock);
	memcpy(&bargs->stat, &bctl->stat, sizeof(bargs->stat));
	spin_unlock(&fs_info->balance_lock);
}

static long btrfs_ioctl_balance(struct file *file, void __user *arg)
{
	struct btrfs_root *root = BTRFS_I(file_inode(file))->root;
	struct btrfs_fs_info *fs_info = root->fs_info;
	struct btrfs_ioctl_balance_args *bargs;
	struct btrfs_balance_control *bctl;
	bool need_unlock; /* for mut. excl. ops lock */
	int ret;

	if (!capable(CAP_SYS_ADMIN))
		return -EPERM;

	ret = mnt_want_write_file(file);
	if (ret)
		return ret;

again:
	if (!test_and_set_bit(BTRFS_FS_EXCL_OP, &fs_info->flags)) {
		mutex_lock(&fs_info->balance_mutex);
		need_unlock = true;
		goto locked;
	}

	/*
	 * mut. excl. ops lock is locked.  Three possibilities:
	 *   (1) some other op is running
	 *   (2) balance is running
	 *   (3) balance is paused -- special case (think resume)
	 */
	mutex_lock(&fs_info->balance_mutex);
	if (fs_info->balance_ctl) {
		/* this is either (2) or (3) */
		if (!test_bit(BTRFS_FS_BALANCE_RUNNING, &fs_info->flags)) {
			mutex_unlock(&fs_info->balance_mutex);
			/*
			 * Lock released to allow other waiters to continue,
			 * we'll reexamine the status again.
			 */
			mutex_lock(&fs_info->balance_mutex);

			if (fs_info->balance_ctl &&
			    !test_bit(BTRFS_FS_BALANCE_RUNNING, &fs_info->flags)) {
				/* this is (3) */
				need_unlock = false;
				goto locked;
			}

			mutex_unlock(&fs_info->balance_mutex);
			goto again;
		} else {
			/* this is (2) */
			mutex_unlock(&fs_info->balance_mutex);
			ret = -EINPROGRESS;
			goto out;
		}
	} else {
		/* this is (1) */
		mutex_unlock(&fs_info->balance_mutex);
		ret = BTRFS_ERROR_DEV_EXCL_RUN_IN_PROGRESS;
		goto out;
	}

locked:
	BUG_ON(!test_bit(BTRFS_FS_EXCL_OP, &fs_info->flags));

	if (arg) {
		bargs = memdup_user(arg, sizeof(*bargs));
		if (IS_ERR(bargs)) {
			ret = PTR_ERR(bargs);
			goto out_unlock;
		}

		if (bargs->flags & BTRFS_BALANCE_RESUME) {
			if (!fs_info->balance_ctl) {
				ret = -ENOTCONN;
				goto out_bargs;
			}

			bctl = fs_info->balance_ctl;
			spin_lock(&fs_info->balance_lock);
			bctl->flags |= BTRFS_BALANCE_RESUME;
			spin_unlock(&fs_info->balance_lock);

			goto do_balance;
		}
	} else {
		bargs = NULL;
	}

	if (fs_info->balance_ctl) {
		ret = -EINPROGRESS;
		goto out_bargs;
	}

	bctl = kzalloc(sizeof(*bctl), GFP_KERNEL);
	if (!bctl) {
		ret = -ENOMEM;
		goto out_bargs;
	}

	if (arg) {
		memcpy(&bctl->data, &bargs->data, sizeof(bctl->data));
		memcpy(&bctl->meta, &bargs->meta, sizeof(bctl->meta));
		memcpy(&bctl->sys, &bargs->sys, sizeof(bctl->sys));

		bctl->flags = bargs->flags;
	} else {
		/* balance everything - no filters */
		bctl->flags |= BTRFS_BALANCE_TYPE_MASK;
	}

	if (bctl->flags & ~(BTRFS_BALANCE_ARGS_MASK | BTRFS_BALANCE_TYPE_MASK)) {
		ret = -EINVAL;
		goto out_bctl;
	}

do_balance:
	/*
	 * Ownership of bctl and filesystem flag BTRFS_FS_EXCL_OP goes to
	 * btrfs_balance.  bctl is freed in reset_balance_state, or, if
	 * restriper was paused all the way until unmount, in free_fs_info.
	 * The flag should be cleared after reset_balance_state.
	 */
	need_unlock = false;

	ret = btrfs_balance(fs_info, bctl, bargs);
	bctl = NULL;

	if (arg) {
		if (copy_to_user(arg, bargs, sizeof(*bargs)))
			ret = -EFAULT;
	}

out_bctl:
	kfree(bctl);
out_bargs:
	kfree(bargs);
out_unlock:
	mutex_unlock(&fs_info->balance_mutex);
	if (need_unlock)
		clear_bit(BTRFS_FS_EXCL_OP, &fs_info->flags);
out:
	mnt_drop_write_file(file);
	return ret;
}

static long btrfs_ioctl_balance_ctl(struct btrfs_fs_info *fs_info, int cmd)
{
	if (!capable(CAP_SYS_ADMIN))
		return -EPERM;

	switch (cmd) {
	case BTRFS_BALANCE_CTL_PAUSE:
		return btrfs_pause_balance(fs_info);
	case BTRFS_BALANCE_CTL_CANCEL:
		return btrfs_cancel_balance(fs_info);
	}

	return -EINVAL;
}

static long btrfs_ioctl_balance_progress(struct btrfs_fs_info *fs_info,
					 void __user *arg)
{
	struct btrfs_ioctl_balance_args *bargs;
	int ret = 0;

	if (!capable(CAP_SYS_ADMIN))
		return -EPERM;

	mutex_lock(&fs_info->balance_mutex);
	if (!fs_info->balance_ctl) {
		ret = -ENOTCONN;
		goto out;
	}

	bargs = kzalloc(sizeof(*bargs), GFP_KERNEL);
	if (!bargs) {
		ret = -ENOMEM;
		goto out;
	}

	btrfs_update_ioctl_balance_args(fs_info, bargs);

	if (copy_to_user(arg, bargs, sizeof(*bargs)))
		ret = -EFAULT;

	kfree(bargs);
out:
	mutex_unlock(&fs_info->balance_mutex);
	return ret;
}

static long btrfs_ioctl_quota_ctl(struct file *file, void __user *arg)
{
	struct inode *inode = file_inode(file);
	struct btrfs_fs_info *fs_info = btrfs_sb(inode->i_sb);
	struct btrfs_ioctl_quota_ctl_args *sa;
	int ret;

	if (!capable(CAP_SYS_ADMIN))
		return -EPERM;

	ret = mnt_want_write_file(file);
	if (ret)
		return ret;

	sa = memdup_user(arg, sizeof(*sa));
	if (IS_ERR(sa)) {
		ret = PTR_ERR(sa);
		goto drop_write;
	}

	down_write(&fs_info->subvol_sem);

	switch (sa->cmd) {
	case BTRFS_QUOTA_CTL_ENABLE:
		ret = btrfs_quota_enable(fs_info);
		break;
	case BTRFS_QUOTA_CTL_DISABLE:
		ret = btrfs_quota_disable(fs_info);
		break;
	default:
		ret = -EINVAL;
		break;
	}

	kfree(sa);
	up_write(&fs_info->subvol_sem);
drop_write:
	mnt_drop_write_file(file);
	return ret;
}

static long btrfs_ioctl_qgroup_assign(struct file *file, void __user *arg)
{
	struct inode *inode = file_inode(file);
	struct btrfs_fs_info *fs_info = btrfs_sb(inode->i_sb);
	struct btrfs_root *root = BTRFS_I(inode)->root;
	struct btrfs_ioctl_qgroup_assign_args *sa;
	struct btrfs_trans_handle *trans;
	int ret;
	int err;

	if (!capable(CAP_SYS_ADMIN))
		return -EPERM;

	ret = mnt_want_write_file(file);
	if (ret)
		return ret;

	sa = memdup_user(arg, sizeof(*sa));
	if (IS_ERR(sa)) {
		ret = PTR_ERR(sa);
		goto drop_write;
	}

	trans = btrfs_join_transaction(root);
	if (IS_ERR(trans)) {
		ret = PTR_ERR(trans);
		goto out;
	}

	if (sa->assign) {
		ret = btrfs_add_qgroup_relation(trans, sa->src, sa->dst);
	} else {
		ret = btrfs_del_qgroup_relation(trans, sa->src, sa->dst);
	}

	/* update qgroup status and info */
	err = btrfs_run_qgroups(trans);
	if (err < 0)
		btrfs_handle_fs_error(fs_info, err,
				      "failed to update qgroup status and info");
	err = btrfs_end_transaction(trans);
	if (err && !ret)
		ret = err;

out:
	kfree(sa);
drop_write:
	mnt_drop_write_file(file);
	return ret;
}

static long btrfs_ioctl_qgroup_create(struct file *file, void __user *arg)
{
	struct inode *inode = file_inode(file);
	struct btrfs_root *root = BTRFS_I(inode)->root;
	struct btrfs_ioctl_qgroup_create_args *sa;
	struct btrfs_trans_handle *trans;
	int ret;
	int err;

	if (!capable(CAP_SYS_ADMIN))
		return -EPERM;

	ret = mnt_want_write_file(file);
	if (ret)
		return ret;

	sa = memdup_user(arg, sizeof(*sa));
	if (IS_ERR(sa)) {
		ret = PTR_ERR(sa);
		goto drop_write;
	}

	if (!sa->qgroupid) {
		ret = -EINVAL;
		goto out;
	}

	trans = btrfs_join_transaction(root);
	if (IS_ERR(trans)) {
		ret = PTR_ERR(trans);
		goto out;
	}

	if (sa->create) {
		ret = btrfs_create_qgroup(trans, sa->qgroupid);
	} else {
		ret = btrfs_remove_qgroup(trans, sa->qgroupid);
	}

	err = btrfs_end_transaction(trans);
	if (err && !ret)
		ret = err;

out:
	kfree(sa);
drop_write:
	mnt_drop_write_file(file);
	return ret;
}

static long btrfs_ioctl_qgroup_limit(struct file *file, void __user *arg)
{
	struct inode *inode = file_inode(file);
	struct btrfs_root *root = BTRFS_I(inode)->root;
	struct btrfs_ioctl_qgroup_limit_args *sa;
	struct btrfs_trans_handle *trans;
	int ret;
	int err;
	u64 qgroupid;

	if (!capable(CAP_SYS_ADMIN))
		return -EPERM;

	ret = mnt_want_write_file(file);
	if (ret)
		return ret;

	sa = memdup_user(arg, sizeof(*sa));
	if (IS_ERR(sa)) {
		ret = PTR_ERR(sa);
		goto drop_write;
	}

	trans = btrfs_join_transaction(root);
	if (IS_ERR(trans)) {
		ret = PTR_ERR(trans);
		goto out;
	}

	qgroupid = sa->qgroupid;
	if (!qgroupid) {
		/* take the current subvol as qgroup */
		qgroupid = root->root_key.objectid;
	}

	ret = btrfs_limit_qgroup(trans, qgroupid, &sa->lim);

	err = btrfs_end_transaction(trans);
	if (err && !ret)
		ret = err;

out:
	kfree(sa);
drop_write:
	mnt_drop_write_file(file);
	return ret;
}

static long btrfs_ioctl_quota_rescan(struct file *file, void __user *arg)
{
	struct inode *inode = file_inode(file);
	struct btrfs_fs_info *fs_info = btrfs_sb(inode->i_sb);
	struct btrfs_ioctl_quota_rescan_args *qsa;
	int ret;

	if (!capable(CAP_SYS_ADMIN))
		return -EPERM;

	ret = mnt_want_write_file(file);
	if (ret)
		return ret;

	qsa = memdup_user(arg, sizeof(*qsa));
	if (IS_ERR(qsa)) {
		ret = PTR_ERR(qsa);
		goto drop_write;
	}

	if (qsa->flags) {
		ret = -EINVAL;
		goto out;
	}

	ret = btrfs_qgroup_rescan(fs_info);

out:
	kfree(qsa);
drop_write:
	mnt_drop_write_file(file);
	return ret;
}

static long btrfs_ioctl_quota_rescan_status(struct file *file, void __user *arg)
{
	struct inode *inode = file_inode(file);
	struct btrfs_fs_info *fs_info = btrfs_sb(inode->i_sb);
	struct btrfs_ioctl_quota_rescan_args *qsa;
	int ret = 0;

	if (!capable(CAP_SYS_ADMIN))
		return -EPERM;

	qsa = kzalloc(sizeof(*qsa), GFP_KERNEL);
	if (!qsa)
		return -ENOMEM;

	if (fs_info->qgroup_flags & BTRFS_QGROUP_STATUS_FLAG_RESCAN) {
		qsa->flags = 1;
		qsa->progress = fs_info->qgroup_rescan_progress.objectid;
	}

	if (copy_to_user(arg, qsa, sizeof(*qsa)))
		ret = -EFAULT;

	kfree(qsa);
	return ret;
}

static long btrfs_ioctl_quota_rescan_wait(struct file *file, void __user *arg)
{
	struct inode *inode = file_inode(file);
	struct btrfs_fs_info *fs_info = btrfs_sb(inode->i_sb);

	if (!capable(CAP_SYS_ADMIN))
		return -EPERM;

	return btrfs_qgroup_wait_for_completion(fs_info, true);
}

static long _btrfs_ioctl_set_received_subvol(struct file *file,
					    struct btrfs_ioctl_received_subvol_args *sa)
{
	struct inode *inode = file_inode(file);
	struct btrfs_fs_info *fs_info = btrfs_sb(inode->i_sb);
	struct btrfs_root *root = BTRFS_I(inode)->root;
	struct btrfs_root_item *root_item = &root->root_item;
	struct btrfs_trans_handle *trans;
	struct timespec64 ct = current_time(inode);
	int ret = 0;
	int received_uuid_changed;

	if (!inode_owner_or_capable(inode))
		return -EPERM;

	ret = mnt_want_write_file(file);
	if (ret < 0)
		return ret;

	down_write(&fs_info->subvol_sem);

	if (btrfs_ino(BTRFS_I(inode)) != BTRFS_FIRST_FREE_OBJECTID) {
		ret = -EINVAL;
		goto out;
	}

	if (btrfs_root_readonly(root)) {
		ret = -EROFS;
		goto out;
	}

	/*
	 * 1 - root item
	 * 2 - uuid items (received uuid + subvol uuid)
	 */
	trans = btrfs_start_transaction(root, 3);
	if (IS_ERR(trans)) {
		ret = PTR_ERR(trans);
		trans = NULL;
		goto out;
	}

	sa->rtransid = trans->transid;
	sa->rtime.sec = ct.tv_sec;
	sa->rtime.nsec = ct.tv_nsec;

	received_uuid_changed = memcmp(root_item->received_uuid, sa->uuid,
				       BTRFS_UUID_SIZE);
	if (received_uuid_changed &&
	    !btrfs_is_empty_uuid(root_item->received_uuid)) {
		ret = btrfs_uuid_tree_remove(trans, root_item->received_uuid,
					  BTRFS_UUID_KEY_RECEIVED_SUBVOL,
					  root->root_key.objectid);
		if (ret && ret != -ENOENT) {
		        btrfs_abort_transaction(trans, ret);
		        btrfs_end_transaction(trans);
		        goto out;
		}
	}
	memcpy(root_item->received_uuid, sa->uuid, BTRFS_UUID_SIZE);
	btrfs_set_root_stransid(root_item, sa->stransid);
	btrfs_set_root_rtransid(root_item, sa->rtransid);
	btrfs_set_stack_timespec_sec(&root_item->stime, sa->stime.sec);
	btrfs_set_stack_timespec_nsec(&root_item->stime, sa->stime.nsec);
	btrfs_set_stack_timespec_sec(&root_item->rtime, sa->rtime.sec);
	btrfs_set_stack_timespec_nsec(&root_item->rtime, sa->rtime.nsec);

	ret = btrfs_update_root(trans, fs_info->tree_root,
				&root->root_key, &root->root_item);
	if (ret < 0) {
		btrfs_end_transaction(trans);
		goto out;
	}
	if (received_uuid_changed && !btrfs_is_empty_uuid(sa->uuid)) {
		ret = btrfs_uuid_tree_add(trans, sa->uuid,
					  BTRFS_UUID_KEY_RECEIVED_SUBVOL,
					  root->root_key.objectid);
		if (ret < 0 && ret != -EEXIST) {
			btrfs_abort_transaction(trans, ret);
			btrfs_end_transaction(trans);
			goto out;
		}
	}
	ret = btrfs_commit_transaction(trans);
out:
	up_write(&fs_info->subvol_sem);
	mnt_drop_write_file(file);
	return ret;
}

#ifdef CONFIG_64BIT
static long btrfs_ioctl_set_received_subvol_32(struct file *file,
						void __user *arg)
{
	struct btrfs_ioctl_received_subvol_args_32 *args32 = NULL;
	struct btrfs_ioctl_received_subvol_args *args64 = NULL;
	int ret = 0;

	args32 = memdup_user(arg, sizeof(*args32));
	if (IS_ERR(args32))
		return PTR_ERR(args32);

	args64 = kmalloc(sizeof(*args64), GFP_KERNEL);
	if (!args64) {
		ret = -ENOMEM;
		goto out;
	}

	memcpy(args64->uuid, args32->uuid, BTRFS_UUID_SIZE);
	args64->stransid = args32->stransid;
	args64->rtransid = args32->rtransid;
	args64->stime.sec = args32->stime.sec;
	args64->stime.nsec = args32->stime.nsec;
	args64->rtime.sec = args32->rtime.sec;
	args64->rtime.nsec = args32->rtime.nsec;
	args64->flags = args32->flags;

	ret = _btrfs_ioctl_set_received_subvol(file, args64);
	if (ret)
		goto out;

	memcpy(args32->uuid, args64->uuid, BTRFS_UUID_SIZE);
	args32->stransid = args64->stransid;
	args32->rtransid = args64->rtransid;
	args32->stime.sec = args64->stime.sec;
	args32->stime.nsec = args64->stime.nsec;
	args32->rtime.sec = args64->rtime.sec;
	args32->rtime.nsec = args64->rtime.nsec;
	args32->flags = args64->flags;

	ret = copy_to_user(arg, args32, sizeof(*args32));
	if (ret)
		ret = -EFAULT;

out:
	kfree(args32);
	kfree(args64);
	return ret;
}
#endif

static long btrfs_ioctl_set_received_subvol(struct file *file,
					    void __user *arg)
{
	struct btrfs_ioctl_received_subvol_args *sa = NULL;
	int ret = 0;

	sa = memdup_user(arg, sizeof(*sa));
	if (IS_ERR(sa))
		return PTR_ERR(sa);

	ret = _btrfs_ioctl_set_received_subvol(file, sa);

	if (ret)
		goto out;

	ret = copy_to_user(arg, sa, sizeof(*sa));
	if (ret)
		ret = -EFAULT;

out:
	kfree(sa);
	return ret;
}

static int btrfs_ioctl_get_fslabel(struct file *file, void __user *arg)
{
	struct inode *inode = file_inode(file);
	struct btrfs_fs_info *fs_info = btrfs_sb(inode->i_sb);
	size_t len;
	int ret;
	char label[BTRFS_LABEL_SIZE];

	spin_lock(&fs_info->super_lock);
	memcpy(label, fs_info->super_copy->label, BTRFS_LABEL_SIZE);
	spin_unlock(&fs_info->super_lock);

	len = strnlen(label, BTRFS_LABEL_SIZE);

	if (len == BTRFS_LABEL_SIZE) {
		btrfs_warn(fs_info,
			   "label is too long, return the first %zu bytes",
			   --len);
	}

	ret = copy_to_user(arg, label, len);

	return ret ? -EFAULT : 0;
}

static int btrfs_ioctl_set_fslabel(struct file *file, void __user *arg)
{
	struct inode *inode = file_inode(file);
	struct btrfs_fs_info *fs_info = btrfs_sb(inode->i_sb);
	struct btrfs_root *root = BTRFS_I(inode)->root;
	struct btrfs_super_block *super_block = fs_info->super_copy;
	struct btrfs_trans_handle *trans;
	char label[BTRFS_LABEL_SIZE];
	int ret;

	if (!capable(CAP_SYS_ADMIN))
		return -EPERM;

	if (copy_from_user(label, arg, sizeof(label)))
		return -EFAULT;

	if (strnlen(label, BTRFS_LABEL_SIZE) == BTRFS_LABEL_SIZE) {
		btrfs_err(fs_info,
			  "unable to set label with more than %d bytes",
			  BTRFS_LABEL_SIZE - 1);
		return -EINVAL;
	}

	ret = mnt_want_write_file(file);
	if (ret)
		return ret;

	trans = btrfs_start_transaction(root, 0);
	if (IS_ERR(trans)) {
		ret = PTR_ERR(trans);
		goto out_unlock;
	}

	spin_lock(&fs_info->super_lock);
	strcpy(super_block->label, label);
	spin_unlock(&fs_info->super_lock);
	ret = btrfs_commit_transaction(trans);

out_unlock:
	mnt_drop_write_file(file);
	return ret;
}

#define INIT_FEATURE_FLAGS(suffix) \
	{ .compat_flags = BTRFS_FEATURE_COMPAT_##suffix, \
	  .compat_ro_flags = BTRFS_FEATURE_COMPAT_RO_##suffix, \
	  .incompat_flags = BTRFS_FEATURE_INCOMPAT_##suffix }

int btrfs_ioctl_get_supported_features(void __user *arg)
{
	static const struct btrfs_ioctl_feature_flags features[3] = {
		INIT_FEATURE_FLAGS(SUPP),
		INIT_FEATURE_FLAGS(SAFE_SET),
		INIT_FEATURE_FLAGS(SAFE_CLEAR)
	};

	if (copy_to_user(arg, &features, sizeof(features)))
		return -EFAULT;

	return 0;
}

static int btrfs_ioctl_get_features(struct file *file, void __user *arg)
{
	struct inode *inode = file_inode(file);
	struct btrfs_fs_info *fs_info = btrfs_sb(inode->i_sb);
	struct btrfs_super_block *super_block = fs_info->super_copy;
	struct btrfs_ioctl_feature_flags features;

	features.compat_flags = btrfs_super_compat_flags(super_block);
	features.compat_ro_flags = btrfs_super_compat_ro_flags(super_block);
	features.incompat_flags = btrfs_super_incompat_flags(super_block);

	if (copy_to_user(arg, &features, sizeof(features)))
		return -EFAULT;

	return 0;
}

static int check_feature_bits(struct btrfs_fs_info *fs_info,
			      enum btrfs_feature_set set,
			      u64 change_mask, u64 flags, u64 supported_flags,
			      u64 safe_set, u64 safe_clear)
{
	const char *type = btrfs_feature_set_names[set];
	char *names;
	u64 disallowed, unsupported;
	u64 set_mask = flags & change_mask;
	u64 clear_mask = ~flags & change_mask;

	unsupported = set_mask & ~supported_flags;
	if (unsupported) {
		names = btrfs_printable_features(set, unsupported);
		if (names) {
			btrfs_warn(fs_info,
				   "this kernel does not support the %s feature bit%s",
				   names, strchr(names, ',') ? "s" : "");
			kfree(names);
		} else
			btrfs_warn(fs_info,
				   "this kernel does not support %s bits 0x%llx",
				   type, unsupported);
		return -EOPNOTSUPP;
	}

	disallowed = set_mask & ~safe_set;
	if (disallowed) {
		names = btrfs_printable_features(set, disallowed);
		if (names) {
			btrfs_warn(fs_info,
				   "can't set the %s feature bit%s while mounted",
				   names, strchr(names, ',') ? "s" : "");
			kfree(names);
		} else
			btrfs_warn(fs_info,
				   "can't set %s bits 0x%llx while mounted",
				   type, disallowed);
		return -EPERM;
	}

	disallowed = clear_mask & ~safe_clear;
	if (disallowed) {
		names = btrfs_printable_features(set, disallowed);
		if (names) {
			btrfs_warn(fs_info,
				   "can't clear the %s feature bit%s while mounted",
				   names, strchr(names, ',') ? "s" : "");
			kfree(names);
		} else
			btrfs_warn(fs_info,
				   "can't clear %s bits 0x%llx while mounted",
				   type, disallowed);
		return -EPERM;
	}

	return 0;
}

#define check_feature(fs_info, change_mask, flags, mask_base)	\
check_feature_bits(fs_info, FEAT_##mask_base, change_mask, flags,	\
		   BTRFS_FEATURE_ ## mask_base ## _SUPP,	\
		   BTRFS_FEATURE_ ## mask_base ## _SAFE_SET,	\
		   BTRFS_FEATURE_ ## mask_base ## _SAFE_CLEAR)

static int btrfs_ioctl_set_features(struct file *file, void __user *arg)
{
	struct inode *inode = file_inode(file);
	struct btrfs_fs_info *fs_info = btrfs_sb(inode->i_sb);
	struct btrfs_root *root = BTRFS_I(inode)->root;
	struct btrfs_super_block *super_block = fs_info->super_copy;
	struct btrfs_ioctl_feature_flags flags[2];
	struct btrfs_trans_handle *trans;
	u64 newflags;
	int ret;

	if (!capable(CAP_SYS_ADMIN))
		return -EPERM;

	if (copy_from_user(flags, arg, sizeof(flags)))
		return -EFAULT;

	/* Nothing to do */
	if (!flags[0].compat_flags && !flags[0].compat_ro_flags &&
	    !flags[0].incompat_flags)
		return 0;

	ret = check_feature(fs_info, flags[0].compat_flags,
			    flags[1].compat_flags, COMPAT);
	if (ret)
		return ret;

	ret = check_feature(fs_info, flags[0].compat_ro_flags,
			    flags[1].compat_ro_flags, COMPAT_RO);
	if (ret)
		return ret;

	ret = check_feature(fs_info, flags[0].incompat_flags,
			    flags[1].incompat_flags, INCOMPAT);
	if (ret)
		return ret;

	ret = mnt_want_write_file(file);
	if (ret)
		return ret;

	trans = btrfs_start_transaction(root, 0);
	if (IS_ERR(trans)) {
		ret = PTR_ERR(trans);
		goto out_drop_write;
	}

	spin_lock(&fs_info->super_lock);
	newflags = btrfs_super_compat_flags(super_block);
	newflags |= flags[0].compat_flags & flags[1].compat_flags;
	newflags &= ~(flags[0].compat_flags & ~flags[1].compat_flags);
	btrfs_set_super_compat_flags(super_block, newflags);

	newflags = btrfs_super_compat_ro_flags(super_block);
	newflags |= flags[0].compat_ro_flags & flags[1].compat_ro_flags;
	newflags &= ~(flags[0].compat_ro_flags & ~flags[1].compat_ro_flags);
	btrfs_set_super_compat_ro_flags(super_block, newflags);

	newflags = btrfs_super_incompat_flags(super_block);
	newflags |= flags[0].incompat_flags & flags[1].incompat_flags;
	newflags &= ~(flags[0].incompat_flags & ~flags[1].incompat_flags);
	btrfs_set_super_incompat_flags(super_block, newflags);
	spin_unlock(&fs_info->super_lock);

	ret = btrfs_commit_transaction(trans);
out_drop_write:
	mnt_drop_write_file(file);

	return ret;
}

static int _btrfs_ioctl_send(struct file *file, void __user *argp, bool compat)
{
	struct btrfs_ioctl_send_args *arg;
	int ret;

	if (compat) {
#if defined(CONFIG_64BIT) && defined(CONFIG_COMPAT)
		struct btrfs_ioctl_send_args_32 args32;

		ret = copy_from_user(&args32, argp, sizeof(args32));
		if (ret)
			return -EFAULT;
		arg = kzalloc(sizeof(*arg), GFP_KERNEL);
		if (!arg)
			return -ENOMEM;
		arg->send_fd = args32.send_fd;
		arg->clone_sources_count = args32.clone_sources_count;
		arg->clone_sources = compat_ptr(args32.clone_sources);
		arg->parent_root = args32.parent_root;
		arg->flags = args32.flags;
		memcpy(arg->reserved, args32.reserved,
		       sizeof(args32.reserved));
#else
		return -ENOTTY;
#endif
	} else {
		arg = memdup_user(argp, sizeof(*arg));
		if (IS_ERR(arg))
			return PTR_ERR(arg);
	}
	ret = btrfs_ioctl_send(file, arg);
	kfree(arg);
	return ret;
}

long btrfs_ioctl(struct file *file, unsigned int
		cmd, unsigned long arg)
{
	struct inode *inode = file_inode(file);
	struct btrfs_fs_info *fs_info = btrfs_sb(inode->i_sb);
	struct btrfs_root *root = BTRFS_I(inode)->root;
	void __user *argp = (void __user *)arg;

	switch (cmd) {
	case FS_IOC_GETFLAGS:
		return btrfs_ioctl_getflags(file, argp);
	case FS_IOC_SETFLAGS:
		return btrfs_ioctl_setflags(file, argp);
	case FS_IOC_GETVERSION:
		return btrfs_ioctl_getversion(file, argp);
	case FITRIM:
		return btrfs_ioctl_fitrim(file, argp);
	case BTRFS_IOC_SNAP_CREATE:
		return btrfs_ioctl_snap_create(file, argp, 0);
	case BTRFS_IOC_SNAP_CREATE_V2:
		return btrfs_ioctl_snap_create_v2(file, argp, 0);
	case BTRFS_IOC_SUBVOL_CREATE:
		return btrfs_ioctl_snap_create(file, argp, 1);
	case BTRFS_IOC_SUBVOL_CREATE_V2:
		return btrfs_ioctl_snap_create_v2(file, argp, 1);
	case BTRFS_IOC_SNAP_DESTROY:
		return btrfs_ioctl_snap_destroy(file, argp);
	case BTRFS_IOC_SUBVOL_GETFLAGS:
		return btrfs_ioctl_subvol_getflags(file, argp);
	case BTRFS_IOC_SUBVOL_SETFLAGS:
		return btrfs_ioctl_subvol_setflags(file, argp);
	case BTRFS_IOC_DEFAULT_SUBVOL:
		return btrfs_ioctl_default_subvol(file, argp);
	case BTRFS_IOC_DEFRAG:
		return btrfs_ioctl_defrag(file, NULL);
	case BTRFS_IOC_DEFRAG_RANGE:
		return btrfs_ioctl_defrag(file, argp);
	case BTRFS_IOC_RESIZE:
		return btrfs_ioctl_resize(file, argp);
	case BTRFS_IOC_ADD_DEV:
		return btrfs_ioctl_add_dev(fs_info, argp);
	case BTRFS_IOC_RM_DEV:
		return btrfs_ioctl_rm_dev(file, argp);
	case BTRFS_IOC_RM_DEV_V2:
		return btrfs_ioctl_rm_dev_v2(file, argp);
	case BTRFS_IOC_FS_INFO:
		return btrfs_ioctl_fs_info(fs_info, argp);
	case BTRFS_IOC_DEV_INFO:
		return btrfs_ioctl_dev_info(fs_info, argp);
	case BTRFS_IOC_BALANCE:
		return btrfs_ioctl_balance(file, NULL);
	case BTRFS_IOC_TREE_SEARCH:
		return btrfs_ioctl_tree_search(file, argp);
	case BTRFS_IOC_TREE_SEARCH_V2:
		return btrfs_ioctl_tree_search_v2(file, argp);
	case BTRFS_IOC_INO_LOOKUP:
		return btrfs_ioctl_ino_lookup(file, argp);
	case BTRFS_IOC_INO_PATHS:
		return btrfs_ioctl_ino_to_path(root, argp);
	case BTRFS_IOC_LOGICAL_INO:
		return btrfs_ioctl_logical_to_ino(fs_info, argp, 1);
	case BTRFS_IOC_LOGICAL_INO_V2:
		return btrfs_ioctl_logical_to_ino(fs_info, argp, 2);
	case BTRFS_IOC_SPACE_INFO:
		return btrfs_ioctl_space_info(fs_info, argp);
	case BTRFS_IOC_SYNC: {
		int ret;

		ret = btrfs_start_delalloc_roots(fs_info, -1);
		if (ret)
			return ret;
		ret = btrfs_sync_fs(inode->i_sb, 1);
		/*
		 * The transaction thread may want to do more work,
		 * namely it pokes the cleaner kthread that will start
		 * processing uncleaned subvols.
		 */
		wake_up_process(fs_info->transaction_kthread);
		return ret;
	}
	case BTRFS_IOC_START_SYNC:
		return btrfs_ioctl_start_sync(root, argp);
	case BTRFS_IOC_WAIT_SYNC:
		return btrfs_ioctl_wait_sync(fs_info, argp);
	case BTRFS_IOC_SCRUB:
		return btrfs_ioctl_scrub(file, argp);
	case BTRFS_IOC_SCRUB_CANCEL:
		return btrfs_ioctl_scrub_cancel(fs_info);
	case BTRFS_IOC_SCRUB_PROGRESS:
		return btrfs_ioctl_scrub_progress(fs_info, argp);
	case BTRFS_IOC_BALANCE_V2:
		return btrfs_ioctl_balance(file, argp);
	case BTRFS_IOC_BALANCE_CTL:
		return btrfs_ioctl_balance_ctl(fs_info, arg);
	case BTRFS_IOC_BALANCE_PROGRESS:
		return btrfs_ioctl_balance_progress(fs_info, argp);
	case BTRFS_IOC_SET_RECEIVED_SUBVOL:
		return btrfs_ioctl_set_received_subvol(file, argp);
#ifdef CONFIG_64BIT
	case BTRFS_IOC_SET_RECEIVED_SUBVOL_32:
		return btrfs_ioctl_set_received_subvol_32(file, argp);
#endif
	case BTRFS_IOC_SEND:
		return _btrfs_ioctl_send(file, argp, false);
#if defined(CONFIG_64BIT) && defined(CONFIG_COMPAT)
	case BTRFS_IOC_SEND_32:
		return _btrfs_ioctl_send(file, argp, true);
#endif
	case BTRFS_IOC_GET_DEV_STATS:
		return btrfs_ioctl_get_dev_stats(fs_info, argp);
	case BTRFS_IOC_QUOTA_CTL:
		return btrfs_ioctl_quota_ctl(file, argp);
	case BTRFS_IOC_QGROUP_ASSIGN:
		return btrfs_ioctl_qgroup_assign(file, argp);
	case BTRFS_IOC_QGROUP_CREATE:
		return btrfs_ioctl_qgroup_create(file, argp);
	case BTRFS_IOC_QGROUP_LIMIT:
		return btrfs_ioctl_qgroup_limit(file, argp);
	case BTRFS_IOC_QUOTA_RESCAN:
		return btrfs_ioctl_quota_rescan(file, argp);
	case BTRFS_IOC_QUOTA_RESCAN_STATUS:
		return btrfs_ioctl_quota_rescan_status(file, argp);
	case BTRFS_IOC_QUOTA_RESCAN_WAIT:
		return btrfs_ioctl_quota_rescan_wait(file, argp);
	case BTRFS_IOC_DEV_REPLACE:
		return btrfs_ioctl_dev_replace(fs_info, argp);
	case BTRFS_IOC_GET_FSLABEL:
		return btrfs_ioctl_get_fslabel(file, argp);
	case BTRFS_IOC_SET_FSLABEL:
		return btrfs_ioctl_set_fslabel(file, argp);
	case BTRFS_IOC_GET_SUPPORTED_FEATURES:
		return btrfs_ioctl_get_supported_features(argp);
	case BTRFS_IOC_GET_FEATURES:
		return btrfs_ioctl_get_features(file, argp);
	case BTRFS_IOC_SET_FEATURES:
		return btrfs_ioctl_set_features(file, argp);
	case FS_IOC_FSGETXATTR:
		return btrfs_ioctl_fsgetxattr(file, argp);
	case FS_IOC_FSSETXATTR:
		return btrfs_ioctl_fssetxattr(file, argp);
	case BTRFS_IOC_GET_SUBVOL_INFO:
		return btrfs_ioctl_get_subvol_info(file, argp);
	case BTRFS_IOC_GET_SUBVOL_ROOTREF:
		return btrfs_ioctl_get_subvol_rootref(file, argp);
	case BTRFS_IOC_INO_LOOKUP_USER:
		return btrfs_ioctl_ino_lookup_user(file, argp);
	}

	return -ENOTTY;
}

#ifdef CONFIG_COMPAT
long btrfs_compat_ioctl(struct file *file, unsigned int cmd, unsigned long arg)
{
	/*
	 * These all access 32-bit values anyway so no further
	 * handling is necessary.
	 */
	switch (cmd) {
	case FS_IOC32_GETFLAGS:
		cmd = FS_IOC_GETFLAGS;
		break;
	case FS_IOC32_SETFLAGS:
		cmd = FS_IOC_SETFLAGS;
		break;
	case FS_IOC32_GETVERSION:
		cmd = FS_IOC_GETVERSION;
		break;
	}

	return btrfs_ioctl(file, cmd, (unsigned long) compat_ptr(arg));
}
#endif<|MERGE_RESOLUTION|>--- conflicted
+++ resolved
@@ -3489,22 +3489,10 @@
 			const u64 sz = BTRFS_I(src)->root->fs_info->sectorsize;
 
 			len = round_down(i_size_read(src), sz) - loff;
-<<<<<<< HEAD
-			olen = len;
-		}
-	}
-
-	/* don't make the dst file partly checksummed */
-	if ((BTRFS_I(src)->flags & BTRFS_INODE_NODATASUM) !=
-	    (BTRFS_I(dst)->flags & BTRFS_INODE_NODATASUM)) {
-		ret = -EINVAL;
-		goto out_unlock;
-=======
 			if (len == 0)
 				return 0;
 			olen = len;
 		}
->>>>>>> e021bb4f
 	}
 
 again:
