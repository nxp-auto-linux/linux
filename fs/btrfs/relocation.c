--- conflicted
+++ resolved
@@ -1281,11 +1281,7 @@
 	struct mapping_node *node = NULL;
 	struct reloc_control *rc = fs_info->reloc_ctl;
 
-<<<<<<< HEAD
-	if (rc) {
-=======
 	if (rc && root->node) {
->>>>>>> e021bb4f
 		spin_lock(&rc->reloc_root_tree.lock);
 		rb_node = tree_search(&rc->reloc_root_tree.rb_root,
 				      root->node->start);
