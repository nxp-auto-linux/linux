// SPDX-License-Identifier: GPL-2.0
/*
 * Copyright (C) 2007 Oracle.  All rights reserved.
 */

#include <linux/fs.h>
#include <linux/pagemap.h>
#include <linux/time.h>
#include <linux/init.h>
#include <linux/string.h>
#include <linux/backing-dev.h>
#include <linux/falloc.h>
#include <linux/writeback.h>
#include <linux/compat.h>
#include <linux/slab.h>
#include <linux/btrfs.h>
#include <linux/uio.h>
#include <linux/iversion.h>
#include "ctree.h"
#include "disk-io.h"
#include "transaction.h"
#include "btrfs_inode.h"
#include "print-tree.h"
#include "tree-log.h"
#include "locking.h"
#include "volumes.h"
#include "qgroup.h"
#include "compression.h"
#include "delalloc-space.h"

static struct kmem_cache *btrfs_inode_defrag_cachep;
/*
 * when auto defrag is enabled we
 * queue up these defrag structs to remember which
 * inodes need defragging passes
 */
struct inode_defrag {
	struct rb_node rb_node;
	/* objectid */
	u64 ino;
	/*
	 * transid where the defrag was added, we search for
	 * extents newer than this
	 */
	u64 transid;

	/* root objectid */
	u64 root;

	/* last offset we were able to defrag */
	u64 last_offset;

	/* if we've wrapped around back to zero once already */
	int cycled;
};

static int __compare_inode_defrag(struct inode_defrag *defrag1,
				  struct inode_defrag *defrag2)
{
	if (defrag1->root > defrag2->root)
		return 1;
	else if (defrag1->root < defrag2->root)
		return -1;
	else if (defrag1->ino > defrag2->ino)
		return 1;
	else if (defrag1->ino < defrag2->ino)
		return -1;
	else
		return 0;
}

/* pop a record for an inode into the defrag tree.  The lock
 * must be held already
 *
 * If you're inserting a record for an older transid than an
 * existing record, the transid already in the tree is lowered
 *
 * If an existing record is found the defrag item you
 * pass in is freed
 */
static int __btrfs_add_inode_defrag(struct btrfs_inode *inode,
				    struct inode_defrag *defrag)
{
	struct btrfs_fs_info *fs_info = inode->root->fs_info;
	struct inode_defrag *entry;
	struct rb_node **p;
	struct rb_node *parent = NULL;
	int ret;

	p = &fs_info->defrag_inodes.rb_node;
	while (*p) {
		parent = *p;
		entry = rb_entry(parent, struct inode_defrag, rb_node);

		ret = __compare_inode_defrag(defrag, entry);
		if (ret < 0)
			p = &parent->rb_left;
		else if (ret > 0)
			p = &parent->rb_right;
		else {
			/* if we're reinserting an entry for
			 * an old defrag run, make sure to
			 * lower the transid of our existing record
			 */
			if (defrag->transid < entry->transid)
				entry->transid = defrag->transid;
			if (defrag->last_offset > entry->last_offset)
				entry->last_offset = defrag->last_offset;
			return -EEXIST;
		}
	}
	set_bit(BTRFS_INODE_IN_DEFRAG, &inode->runtime_flags);
	rb_link_node(&defrag->rb_node, parent, p);
	rb_insert_color(&defrag->rb_node, &fs_info->defrag_inodes);
	return 0;
}

static inline int __need_auto_defrag(struct btrfs_fs_info *fs_info)
{
	if (!btrfs_test_opt(fs_info, AUTO_DEFRAG))
		return 0;

	if (btrfs_fs_closing(fs_info))
		return 0;

	return 1;
}

/*
 * insert a defrag record for this inode if auto defrag is
 * enabled
 */
int btrfs_add_inode_defrag(struct btrfs_trans_handle *trans,
			   struct btrfs_inode *inode)
{
	struct btrfs_root *root = inode->root;
	struct btrfs_fs_info *fs_info = root->fs_info;
	struct inode_defrag *defrag;
	u64 transid;
	int ret;

	if (!__need_auto_defrag(fs_info))
		return 0;

	if (test_bit(BTRFS_INODE_IN_DEFRAG, &inode->runtime_flags))
		return 0;

	if (trans)
		transid = trans->transid;
	else
		transid = inode->root->last_trans;

	defrag = kmem_cache_zalloc(btrfs_inode_defrag_cachep, GFP_NOFS);
	if (!defrag)
		return -ENOMEM;

	defrag->ino = btrfs_ino(inode);
	defrag->transid = transid;
	defrag->root = root->root_key.objectid;

	spin_lock(&fs_info->defrag_inodes_lock);
	if (!test_bit(BTRFS_INODE_IN_DEFRAG, &inode->runtime_flags)) {
		/*
		 * If we set IN_DEFRAG flag and evict the inode from memory,
		 * and then re-read this inode, this new inode doesn't have
		 * IN_DEFRAG flag. At the case, we may find the existed defrag.
		 */
		ret = __btrfs_add_inode_defrag(inode, defrag);
		if (ret)
			kmem_cache_free(btrfs_inode_defrag_cachep, defrag);
	} else {
		kmem_cache_free(btrfs_inode_defrag_cachep, defrag);
	}
	spin_unlock(&fs_info->defrag_inodes_lock);
	return 0;
}

/*
 * Requeue the defrag object. If there is a defrag object that points to
 * the same inode in the tree, we will merge them together (by
 * __btrfs_add_inode_defrag()) and free the one that we want to requeue.
 */
static void btrfs_requeue_inode_defrag(struct btrfs_inode *inode,
				       struct inode_defrag *defrag)
{
	struct btrfs_fs_info *fs_info = inode->root->fs_info;
	int ret;

	if (!__need_auto_defrag(fs_info))
		goto out;

	/*
	 * Here we don't check the IN_DEFRAG flag, because we need merge
	 * them together.
	 */
	spin_lock(&fs_info->defrag_inodes_lock);
	ret = __btrfs_add_inode_defrag(inode, defrag);
	spin_unlock(&fs_info->defrag_inodes_lock);
	if (ret)
		goto out;
	return;
out:
	kmem_cache_free(btrfs_inode_defrag_cachep, defrag);
}

/*
 * pick the defragable inode that we want, if it doesn't exist, we will get
 * the next one.
 */
static struct inode_defrag *
btrfs_pick_defrag_inode(struct btrfs_fs_info *fs_info, u64 root, u64 ino)
{
	struct inode_defrag *entry = NULL;
	struct inode_defrag tmp;
	struct rb_node *p;
	struct rb_node *parent = NULL;
	int ret;

	tmp.ino = ino;
	tmp.root = root;

	spin_lock(&fs_info->defrag_inodes_lock);
	p = fs_info->defrag_inodes.rb_node;
	while (p) {
		parent = p;
		entry = rb_entry(parent, struct inode_defrag, rb_node);

		ret = __compare_inode_defrag(&tmp, entry);
		if (ret < 0)
			p = parent->rb_left;
		else if (ret > 0)
			p = parent->rb_right;
		else
			goto out;
	}

	if (parent && __compare_inode_defrag(&tmp, entry) > 0) {
		parent = rb_next(parent);
		if (parent)
			entry = rb_entry(parent, struct inode_defrag, rb_node);
		else
			entry = NULL;
	}
out:
	if (entry)
		rb_erase(parent, &fs_info->defrag_inodes);
	spin_unlock(&fs_info->defrag_inodes_lock);
	return entry;
}

void btrfs_cleanup_defrag_inodes(struct btrfs_fs_info *fs_info)
{
	struct inode_defrag *defrag;
	struct rb_node *node;

	spin_lock(&fs_info->defrag_inodes_lock);
	node = rb_first(&fs_info->defrag_inodes);
	while (node) {
		rb_erase(node, &fs_info->defrag_inodes);
		defrag = rb_entry(node, struct inode_defrag, rb_node);
		kmem_cache_free(btrfs_inode_defrag_cachep, defrag);

		cond_resched_lock(&fs_info->defrag_inodes_lock);

		node = rb_first(&fs_info->defrag_inodes);
	}
	spin_unlock(&fs_info->defrag_inodes_lock);
}

#define BTRFS_DEFRAG_BATCH	1024

static int __btrfs_run_defrag_inode(struct btrfs_fs_info *fs_info,
				    struct inode_defrag *defrag)
{
	struct btrfs_root *inode_root;
	struct inode *inode;
	struct btrfs_key key;
	struct btrfs_ioctl_defrag_range_args range;
	int num_defrag;
	int index;
	int ret;

	/* get the inode */
	key.objectid = defrag->root;
	key.type = BTRFS_ROOT_ITEM_KEY;
	key.offset = (u64)-1;

	index = srcu_read_lock(&fs_info->subvol_srcu);

	inode_root = btrfs_read_fs_root_no_name(fs_info, &key);
	if (IS_ERR(inode_root)) {
		ret = PTR_ERR(inode_root);
		goto cleanup;
	}

	key.objectid = defrag->ino;
	key.type = BTRFS_INODE_ITEM_KEY;
	key.offset = 0;
	inode = btrfs_iget(fs_info->sb, &key, inode_root, NULL);
	if (IS_ERR(inode)) {
		ret = PTR_ERR(inode);
		goto cleanup;
	}
	srcu_read_unlock(&fs_info->subvol_srcu, index);

	/* do a chunk of defrag */
	clear_bit(BTRFS_INODE_IN_DEFRAG, &BTRFS_I(inode)->runtime_flags);
	memset(&range, 0, sizeof(range));
	range.len = (u64)-1;
	range.start = defrag->last_offset;

	sb_start_write(fs_info->sb);
	num_defrag = btrfs_defrag_file(inode, NULL, &range, defrag->transid,
				       BTRFS_DEFRAG_BATCH);
	sb_end_write(fs_info->sb);
	/*
	 * if we filled the whole defrag batch, there
	 * must be more work to do.  Queue this defrag
	 * again
	 */
	if (num_defrag == BTRFS_DEFRAG_BATCH) {
		defrag->last_offset = range.start;
		btrfs_requeue_inode_defrag(BTRFS_I(inode), defrag);
	} else if (defrag->last_offset && !defrag->cycled) {
		/*
		 * we didn't fill our defrag batch, but
		 * we didn't start at zero.  Make sure we loop
		 * around to the start of the file.
		 */
		defrag->last_offset = 0;
		defrag->cycled = 1;
		btrfs_requeue_inode_defrag(BTRFS_I(inode), defrag);
	} else {
		kmem_cache_free(btrfs_inode_defrag_cachep, defrag);
	}

	iput(inode);
	return 0;
cleanup:
	srcu_read_unlock(&fs_info->subvol_srcu, index);
	kmem_cache_free(btrfs_inode_defrag_cachep, defrag);
	return ret;
}

/*
 * run through the list of inodes in the FS that need
 * defragging
 */
int btrfs_run_defrag_inodes(struct btrfs_fs_info *fs_info)
{
	struct inode_defrag *defrag;
	u64 first_ino = 0;
	u64 root_objectid = 0;

	atomic_inc(&fs_info->defrag_running);
	while (1) {
		/* Pause the auto defragger. */
		if (test_bit(BTRFS_FS_STATE_REMOUNTING,
			     &fs_info->fs_state))
			break;

		if (!__need_auto_defrag(fs_info))
			break;

		/* find an inode to defrag */
		defrag = btrfs_pick_defrag_inode(fs_info, root_objectid,
						 first_ino);
		if (!defrag) {
			if (root_objectid || first_ino) {
				root_objectid = 0;
				first_ino = 0;
				continue;
			} else {
				break;
			}
		}

		first_ino = defrag->ino + 1;
		root_objectid = defrag->root;

		__btrfs_run_defrag_inode(fs_info, defrag);
	}
	atomic_dec(&fs_info->defrag_running);

	/*
	 * during unmount, we use the transaction_wait queue to
	 * wait for the defragger to stop
	 */
	wake_up(&fs_info->transaction_wait);
	return 0;
}

/* simple helper to fault in pages and copy.  This should go away
 * and be replaced with calls into generic code.
 */
static noinline int btrfs_copy_from_user(loff_t pos, size_t write_bytes,
					 struct page **prepared_pages,
					 struct iov_iter *i)
{
	size_t copied = 0;
	size_t total_copied = 0;
	int pg = 0;
	int offset = offset_in_page(pos);

	while (write_bytes > 0) {
		size_t count = min_t(size_t,
				     PAGE_SIZE - offset, write_bytes);
		struct page *page = prepared_pages[pg];
		/*
		 * Copy data from userspace to the current page
		 */
		copied = iov_iter_copy_from_user_atomic(page, i, offset, count);

		/* Flush processor's dcache for this page */
		flush_dcache_page(page);

		/*
		 * if we get a partial write, we can end up with
		 * partially up to date pages.  These add
		 * a lot of complexity, so make sure they don't
		 * happen by forcing this copy to be retried.
		 *
		 * The rest of the btrfs_file_write code will fall
		 * back to page at a time copies after we return 0.
		 */
		if (!PageUptodate(page) && copied < count)
			copied = 0;

		iov_iter_advance(i, copied);
		write_bytes -= copied;
		total_copied += copied;

		/* Return to btrfs_file_write_iter to fault page */
		if (unlikely(copied == 0))
			break;

		if (copied < PAGE_SIZE - offset) {
			offset += copied;
		} else {
			pg++;
			offset = 0;
		}
	}
	return total_copied;
}

/*
 * unlocks pages after btrfs_file_write is done with them
 */
static void btrfs_drop_pages(struct page **pages, size_t num_pages)
{
	size_t i;
	for (i = 0; i < num_pages; i++) {
		/* page checked is some magic around finding pages that
		 * have been modified without going through btrfs_set_page_dirty
		 * clear it here. There should be no need to mark the pages
		 * accessed as prepare_pages should have marked them accessed
		 * in prepare_pages via find_or_create_page()
		 */
		ClearPageChecked(pages[i]);
		unlock_page(pages[i]);
		put_page(pages[i]);
	}
}

static int btrfs_find_new_delalloc_bytes(struct btrfs_inode *inode,
					 const u64 start,
					 const u64 len,
					 struct extent_state **cached_state)
{
	u64 search_start = start;
	const u64 end = start + len - 1;

	while (search_start < end) {
		const u64 search_len = end - search_start + 1;
		struct extent_map *em;
		u64 em_len;
		int ret = 0;

		em = btrfs_get_extent(inode, NULL, 0, search_start,
				      search_len, 0);
		if (IS_ERR(em))
			return PTR_ERR(em);

		if (em->block_start != EXTENT_MAP_HOLE)
			goto next;

		em_len = em->len;
		if (em->start < search_start)
			em_len -= search_start - em->start;
		if (em_len > search_len)
			em_len = search_len;

		ret = set_extent_bit(&inode->io_tree, search_start,
				     search_start + em_len - 1,
				     EXTENT_DELALLOC_NEW,
				     NULL, cached_state, GFP_NOFS);
next:
		search_start = extent_map_end(em);
		free_extent_map(em);
		if (ret)
			return ret;
	}
	return 0;
}

/*
 * after copy_from_user, pages need to be dirtied and we need to make
 * sure holes are created between the current EOF and the start of
 * any next extents (if required).
 *
 * this also makes the decision about creating an inline extent vs
 * doing real data extents, marking pages dirty and delalloc as required.
 */
int btrfs_dirty_pages(struct inode *inode, struct page **pages,
		      size_t num_pages, loff_t pos, size_t write_bytes,
		      struct extent_state **cached)
{
	struct btrfs_fs_info *fs_info = btrfs_sb(inode->i_sb);
	int err = 0;
	int i;
	u64 num_bytes;
	u64 start_pos;
	u64 end_of_last_block;
	u64 end_pos = pos + write_bytes;
	loff_t isize = i_size_read(inode);
	unsigned int extra_bits = 0;

	start_pos = pos & ~((u64) fs_info->sectorsize - 1);
	num_bytes = round_up(write_bytes + pos - start_pos,
			     fs_info->sectorsize);

	end_of_last_block = start_pos + num_bytes - 1;

	/*
	 * The pages may have already been dirty, clear out old accounting so
	 * we can set things up properly
	 */
	clear_extent_bit(&BTRFS_I(inode)->io_tree, start_pos, end_of_last_block,
<<<<<<< HEAD
			 EXTENT_DIRTY | EXTENT_DELALLOC |
			 EXTENT_DO_ACCOUNTING | EXTENT_DEFRAG, 0, 0, cached);
=======
			 EXTENT_DELALLOC | EXTENT_DO_ACCOUNTING | EXTENT_DEFRAG,
			 0, 0, cached);
>>>>>>> fa578e9d

	if (!btrfs_is_free_space_inode(BTRFS_I(inode))) {
		if (start_pos >= isize &&
		    !(BTRFS_I(inode)->flags & BTRFS_INODE_PREALLOC)) {
			/*
			 * There can't be any extents following eof in this case
			 * so just set the delalloc new bit for the range
			 * directly.
			 */
			extra_bits |= EXTENT_DELALLOC_NEW;
		} else {
			err = btrfs_find_new_delalloc_bytes(BTRFS_I(inode),
							    start_pos,
							    num_bytes, cached);
			if (err)
				return err;
		}
	}

	err = btrfs_set_extent_delalloc(inode, start_pos, end_of_last_block,
					extra_bits, cached);
	if (err)
		return err;

	for (i = 0; i < num_pages; i++) {
		struct page *p = pages[i];
		SetPageUptodate(p);
		ClearPageChecked(p);
		set_page_dirty(p);
	}

	/*
	 * we've only changed i_size in ram, and we haven't updated
	 * the disk i_size.  There is no need to log the inode
	 * at this time.
	 */
	if (end_pos > isize)
		i_size_write(inode, end_pos);
	return 0;
}

/*
 * this drops all the extents in the cache that intersect the range
 * [start, end].  Existing extents are split as required.
 */
void btrfs_drop_extent_cache(struct btrfs_inode *inode, u64 start, u64 end,
			     int skip_pinned)
{
	struct extent_map *em;
	struct extent_map *split = NULL;
	struct extent_map *split2 = NULL;
	struct extent_map_tree *em_tree = &inode->extent_tree;
	u64 len = end - start + 1;
	u64 gen;
	int ret;
	int testend = 1;
	unsigned long flags;
	int compressed = 0;
	bool modified;

	WARN_ON(end < start);
	if (end == (u64)-1) {
		len = (u64)-1;
		testend = 0;
	}
	while (1) {
		int no_splits = 0;

		modified = false;
		if (!split)
			split = alloc_extent_map();
		if (!split2)
			split2 = alloc_extent_map();
		if (!split || !split2)
			no_splits = 1;

		write_lock(&em_tree->lock);
		em = lookup_extent_mapping(em_tree, start, len);
		if (!em) {
			write_unlock(&em_tree->lock);
			break;
		}
		flags = em->flags;
		gen = em->generation;
		if (skip_pinned && test_bit(EXTENT_FLAG_PINNED, &em->flags)) {
			if (testend && em->start + em->len >= start + len) {
				free_extent_map(em);
				write_unlock(&em_tree->lock);
				break;
			}
			start = em->start + em->len;
			if (testend)
				len = start + len - (em->start + em->len);
			free_extent_map(em);
			write_unlock(&em_tree->lock);
			continue;
		}
		compressed = test_bit(EXTENT_FLAG_COMPRESSED, &em->flags);
		clear_bit(EXTENT_FLAG_PINNED, &em->flags);
		clear_bit(EXTENT_FLAG_LOGGING, &flags);
		modified = !list_empty(&em->list);
		if (no_splits)
			goto next;

		if (em->start < start) {
			split->start = em->start;
			split->len = start - em->start;

			if (em->block_start < EXTENT_MAP_LAST_BYTE) {
				split->orig_start = em->orig_start;
				split->block_start = em->block_start;

				if (compressed)
					split->block_len = em->block_len;
				else
					split->block_len = split->len;
				split->orig_block_len = max(split->block_len,
						em->orig_block_len);
				split->ram_bytes = em->ram_bytes;
			} else {
				split->orig_start = split->start;
				split->block_len = 0;
				split->block_start = em->block_start;
				split->orig_block_len = 0;
				split->ram_bytes = split->len;
			}

			split->generation = gen;
			split->bdev = em->bdev;
			split->flags = flags;
			split->compress_type = em->compress_type;
			replace_extent_mapping(em_tree, em, split, modified);
			free_extent_map(split);
			split = split2;
			split2 = NULL;
		}
		if (testend && em->start + em->len > start + len) {
			u64 diff = start + len - em->start;

			split->start = start + len;
			split->len = em->start + em->len - (start + len);
			split->bdev = em->bdev;
			split->flags = flags;
			split->compress_type = em->compress_type;
			split->generation = gen;

			if (em->block_start < EXTENT_MAP_LAST_BYTE) {
				split->orig_block_len = max(em->block_len,
						    em->orig_block_len);

				split->ram_bytes = em->ram_bytes;
				if (compressed) {
					split->block_len = em->block_len;
					split->block_start = em->block_start;
					split->orig_start = em->orig_start;
				} else {
					split->block_len = split->len;
					split->block_start = em->block_start
						+ diff;
					split->orig_start = em->orig_start;
				}
			} else {
				split->ram_bytes = split->len;
				split->orig_start = split->start;
				split->block_len = 0;
				split->block_start = em->block_start;
				split->orig_block_len = 0;
			}

			if (extent_map_in_tree(em)) {
				replace_extent_mapping(em_tree, em, split,
						       modified);
			} else {
				ret = add_extent_mapping(em_tree, split,
							 modified);
				ASSERT(ret == 0); /* Logic error */
			}
			free_extent_map(split);
			split = NULL;
		}
next:
		if (extent_map_in_tree(em))
			remove_extent_mapping(em_tree, em);
		write_unlock(&em_tree->lock);

		/* once for us */
		free_extent_map(em);
		/* once for the tree*/
		free_extent_map(em);
	}
	if (split)
		free_extent_map(split);
	if (split2)
		free_extent_map(split2);
}

/*
 * this is very complex, but the basic idea is to drop all extents
 * in the range start - end.  hint_block is filled in with a block number
 * that would be a good hint to the block allocator for this file.
 *
 * If an extent intersects the range but is not entirely inside the range
 * it is either truncated or split.  Anything entirely inside the range
 * is deleted from the tree.
 */
int __btrfs_drop_extents(struct btrfs_trans_handle *trans,
			 struct btrfs_root *root, struct inode *inode,
			 struct btrfs_path *path, u64 start, u64 end,
			 u64 *drop_end, int drop_cache,
			 int replace_extent,
			 u32 extent_item_size,
			 int *key_inserted)
{
	struct btrfs_fs_info *fs_info = root->fs_info;
	struct extent_buffer *leaf;
	struct btrfs_file_extent_item *fi;
	struct btrfs_ref ref = { 0 };
	struct btrfs_key key;
	struct btrfs_key new_key;
	u64 ino = btrfs_ino(BTRFS_I(inode));
	u64 search_start = start;
	u64 disk_bytenr = 0;
	u64 num_bytes = 0;
	u64 extent_offset = 0;
	u64 extent_end = 0;
	u64 last_end = start;
	int del_nr = 0;
	int del_slot = 0;
	int extent_type;
	int recow;
	int ret;
	int modify_tree = -1;
	int update_refs;
	int found = 0;
	int leafs_visited = 0;

	if (drop_cache)
		btrfs_drop_extent_cache(BTRFS_I(inode), start, end - 1, 0);

	if (start >= BTRFS_I(inode)->disk_i_size && !replace_extent)
		modify_tree = 0;

	update_refs = (test_bit(BTRFS_ROOT_REF_COWS, &root->state) ||
		       root == fs_info->tree_root);
	while (1) {
		recow = 0;
		ret = btrfs_lookup_file_extent(trans, root, path, ino,
					       search_start, modify_tree);
		if (ret < 0)
			break;
		if (ret > 0 && path->slots[0] > 0 && search_start == start) {
			leaf = path->nodes[0];
			btrfs_item_key_to_cpu(leaf, &key, path->slots[0] - 1);
			if (key.objectid == ino &&
			    key.type == BTRFS_EXTENT_DATA_KEY)
				path->slots[0]--;
		}
		ret = 0;
		leafs_visited++;
next_slot:
		leaf = path->nodes[0];
		if (path->slots[0] >= btrfs_header_nritems(leaf)) {
			BUG_ON(del_nr > 0);
			ret = btrfs_next_leaf(root, path);
			if (ret < 0)
				break;
			if (ret > 0) {
				ret = 0;
				break;
			}
			leafs_visited++;
			leaf = path->nodes[0];
			recow = 1;
		}

		btrfs_item_key_to_cpu(leaf, &key, path->slots[0]);

		if (key.objectid > ino)
			break;
		if (WARN_ON_ONCE(key.objectid < ino) ||
		    key.type < BTRFS_EXTENT_DATA_KEY) {
			ASSERT(del_nr == 0);
			path->slots[0]++;
			goto next_slot;
		}
		if (key.type > BTRFS_EXTENT_DATA_KEY || key.offset >= end)
			break;

		fi = btrfs_item_ptr(leaf, path->slots[0],
				    struct btrfs_file_extent_item);
		extent_type = btrfs_file_extent_type(leaf, fi);

		if (extent_type == BTRFS_FILE_EXTENT_REG ||
		    extent_type == BTRFS_FILE_EXTENT_PREALLOC) {
			disk_bytenr = btrfs_file_extent_disk_bytenr(leaf, fi);
			num_bytes = btrfs_file_extent_disk_num_bytes(leaf, fi);
			extent_offset = btrfs_file_extent_offset(leaf, fi);
			extent_end = key.offset +
				btrfs_file_extent_num_bytes(leaf, fi);
		} else if (extent_type == BTRFS_FILE_EXTENT_INLINE) {
			extent_end = key.offset +
				btrfs_file_extent_ram_bytes(leaf, fi);
		} else {
			/* can't happen */
			BUG();
		}

		/*
		 * Don't skip extent items representing 0 byte lengths. They
		 * used to be created (bug) if while punching holes we hit
		 * -ENOSPC condition. So if we find one here, just ensure we
		 * delete it, otherwise we would insert a new file extent item
		 * with the same key (offset) as that 0 bytes length file
		 * extent item in the call to setup_items_for_insert() later
		 * in this function.
		 */
		if (extent_end == key.offset && extent_end >= search_start) {
			last_end = extent_end;
			goto delete_extent_item;
		}

		if (extent_end <= search_start) {
			path->slots[0]++;
			goto next_slot;
		}

		found = 1;
		search_start = max(key.offset, start);
		if (recow || !modify_tree) {
			modify_tree = -1;
			btrfs_release_path(path);
			continue;
		}

		/*
		 *     | - range to drop - |
		 *  | -------- extent -------- |
		 */
		if (start > key.offset && end < extent_end) {
			BUG_ON(del_nr > 0);
			if (extent_type == BTRFS_FILE_EXTENT_INLINE) {
				ret = -EOPNOTSUPP;
				break;
			}

			memcpy(&new_key, &key, sizeof(new_key));
			new_key.offset = start;
			ret = btrfs_duplicate_item(trans, root, path,
						   &new_key);
			if (ret == -EAGAIN) {
				btrfs_release_path(path);
				continue;
			}
			if (ret < 0)
				break;

			leaf = path->nodes[0];
			fi = btrfs_item_ptr(leaf, path->slots[0] - 1,
					    struct btrfs_file_extent_item);
			btrfs_set_file_extent_num_bytes(leaf, fi,
							start - key.offset);

			fi = btrfs_item_ptr(leaf, path->slots[0],
					    struct btrfs_file_extent_item);

			extent_offset += start - key.offset;
			btrfs_set_file_extent_offset(leaf, fi, extent_offset);
			btrfs_set_file_extent_num_bytes(leaf, fi,
							extent_end - start);
			btrfs_mark_buffer_dirty(leaf);

			if (update_refs && disk_bytenr > 0) {
				btrfs_init_generic_ref(&ref,
						BTRFS_ADD_DELAYED_REF,
						disk_bytenr, num_bytes, 0);
				btrfs_init_data_ref(&ref,
						root->root_key.objectid,
						new_key.objectid,
						start - extent_offset);
				ret = btrfs_inc_extent_ref(trans, &ref);
				BUG_ON(ret); /* -ENOMEM */
			}
			key.offset = start;
		}
		/*
		 * From here on out we will have actually dropped something, so
		 * last_end can be updated.
		 */
		last_end = extent_end;

		/*
		 *  | ---- range to drop ----- |
		 *      | -------- extent -------- |
		 */
		if (start <= key.offset && end < extent_end) {
			if (extent_type == BTRFS_FILE_EXTENT_INLINE) {
				ret = -EOPNOTSUPP;
				break;
			}

			memcpy(&new_key, &key, sizeof(new_key));
			new_key.offset = end;
			btrfs_set_item_key_safe(fs_info, path, &new_key);

			extent_offset += end - key.offset;
			btrfs_set_file_extent_offset(leaf, fi, extent_offset);
			btrfs_set_file_extent_num_bytes(leaf, fi,
							extent_end - end);
			btrfs_mark_buffer_dirty(leaf);
			if (update_refs && disk_bytenr > 0)
				inode_sub_bytes(inode, end - key.offset);
			break;
		}

		search_start = extent_end;
		/*
		 *       | ---- range to drop ----- |
		 *  | -------- extent -------- |
		 */
		if (start > key.offset && end >= extent_end) {
			BUG_ON(del_nr > 0);
			if (extent_type == BTRFS_FILE_EXTENT_INLINE) {
				ret = -EOPNOTSUPP;
				break;
			}

			btrfs_set_file_extent_num_bytes(leaf, fi,
							start - key.offset);
			btrfs_mark_buffer_dirty(leaf);
			if (update_refs && disk_bytenr > 0)
				inode_sub_bytes(inode, extent_end - start);
			if (end == extent_end)
				break;

			path->slots[0]++;
			goto next_slot;
		}

		/*
		 *  | ---- range to drop ----- |
		 *    | ------ extent ------ |
		 */
		if (start <= key.offset && end >= extent_end) {
delete_extent_item:
			if (del_nr == 0) {
				del_slot = path->slots[0];
				del_nr = 1;
			} else {
				BUG_ON(del_slot + del_nr != path->slots[0]);
				del_nr++;
			}

			if (update_refs &&
			    extent_type == BTRFS_FILE_EXTENT_INLINE) {
				inode_sub_bytes(inode,
						extent_end - key.offset);
				extent_end = ALIGN(extent_end,
						   fs_info->sectorsize);
			} else if (update_refs && disk_bytenr > 0) {
				btrfs_init_generic_ref(&ref,
						BTRFS_DROP_DELAYED_REF,
						disk_bytenr, num_bytes, 0);
				btrfs_init_data_ref(&ref,
						root->root_key.objectid,
						key.objectid,
						key.offset - extent_offset);
				ret = btrfs_free_extent(trans, &ref);
				BUG_ON(ret); /* -ENOMEM */
				inode_sub_bytes(inode,
						extent_end - key.offset);
			}

			if (end == extent_end)
				break;

			if (path->slots[0] + 1 < btrfs_header_nritems(leaf)) {
				path->slots[0]++;
				goto next_slot;
			}

			ret = btrfs_del_items(trans, root, path, del_slot,
					      del_nr);
			if (ret) {
				btrfs_abort_transaction(trans, ret);
				break;
			}

			del_nr = 0;
			del_slot = 0;

			btrfs_release_path(path);
			continue;
		}

		BUG();
	}

	if (!ret && del_nr > 0) {
		/*
		 * Set path->slots[0] to first slot, so that after the delete
		 * if items are move off from our leaf to its immediate left or
		 * right neighbor leafs, we end up with a correct and adjusted
		 * path->slots[0] for our insertion (if replace_extent != 0).
		 */
		path->slots[0] = del_slot;
		ret = btrfs_del_items(trans, root, path, del_slot, del_nr);
		if (ret)
			btrfs_abort_transaction(trans, ret);
	}

	leaf = path->nodes[0];
	/*
	 * If btrfs_del_items() was called, it might have deleted a leaf, in
	 * which case it unlocked our path, so check path->locks[0] matches a
	 * write lock.
	 */
	if (!ret && replace_extent && leafs_visited == 1 &&
	    (path->locks[0] == BTRFS_WRITE_LOCK_BLOCKING ||
	     path->locks[0] == BTRFS_WRITE_LOCK) &&
	    btrfs_leaf_free_space(leaf) >=
	    sizeof(struct btrfs_item) + extent_item_size) {

		key.objectid = ino;
		key.type = BTRFS_EXTENT_DATA_KEY;
		key.offset = start;
		if (!del_nr && path->slots[0] < btrfs_header_nritems(leaf)) {
			struct btrfs_key slot_key;

			btrfs_item_key_to_cpu(leaf, &slot_key, path->slots[0]);
			if (btrfs_comp_cpu_keys(&key, &slot_key) > 0)
				path->slots[0]++;
		}
		setup_items_for_insert(root, path, &key,
				       &extent_item_size,
				       extent_item_size,
				       sizeof(struct btrfs_item) +
				       extent_item_size, 1);
		*key_inserted = 1;
	}

	if (!replace_extent || !(*key_inserted))
		btrfs_release_path(path);
	if (drop_end)
		*drop_end = found ? min(end, last_end) : end;
	return ret;
}

int btrfs_drop_extents(struct btrfs_trans_handle *trans,
		       struct btrfs_root *root, struct inode *inode, u64 start,
		       u64 end, int drop_cache)
{
	struct btrfs_path *path;
	int ret;

	path = btrfs_alloc_path();
	if (!path)
		return -ENOMEM;
	ret = __btrfs_drop_extents(trans, root, inode, path, start, end, NULL,
				   drop_cache, 0, 0, NULL);
	btrfs_free_path(path);
	return ret;
}

static int extent_mergeable(struct extent_buffer *leaf, int slot,
			    u64 objectid, u64 bytenr, u64 orig_offset,
			    u64 *start, u64 *end)
{
	struct btrfs_file_extent_item *fi;
	struct btrfs_key key;
	u64 extent_end;

	if (slot < 0 || slot >= btrfs_header_nritems(leaf))
		return 0;

	btrfs_item_key_to_cpu(leaf, &key, slot);
	if (key.objectid != objectid || key.type != BTRFS_EXTENT_DATA_KEY)
		return 0;

	fi = btrfs_item_ptr(leaf, slot, struct btrfs_file_extent_item);
	if (btrfs_file_extent_type(leaf, fi) != BTRFS_FILE_EXTENT_REG ||
	    btrfs_file_extent_disk_bytenr(leaf, fi) != bytenr ||
	    btrfs_file_extent_offset(leaf, fi) != key.offset - orig_offset ||
	    btrfs_file_extent_compression(leaf, fi) ||
	    btrfs_file_extent_encryption(leaf, fi) ||
	    btrfs_file_extent_other_encoding(leaf, fi))
		return 0;

	extent_end = key.offset + btrfs_file_extent_num_bytes(leaf, fi);
	if ((*start && *start != key.offset) || (*end && *end != extent_end))
		return 0;

	*start = key.offset;
	*end = extent_end;
	return 1;
}

/*
 * Mark extent in the range start - end as written.
 *
 * This changes extent type from 'pre-allocated' to 'regular'. If only
 * part of extent is marked as written, the extent will be split into
 * two or three.
 */
int btrfs_mark_extent_written(struct btrfs_trans_handle *trans,
			      struct btrfs_inode *inode, u64 start, u64 end)
{
	struct btrfs_fs_info *fs_info = trans->fs_info;
	struct btrfs_root *root = inode->root;
	struct extent_buffer *leaf;
	struct btrfs_path *path;
	struct btrfs_file_extent_item *fi;
	struct btrfs_ref ref = { 0 };
	struct btrfs_key key;
	struct btrfs_key new_key;
	u64 bytenr;
	u64 num_bytes;
	u64 extent_end;
	u64 orig_offset;
	u64 other_start;
	u64 other_end;
	u64 split;
	int del_nr = 0;
	int del_slot = 0;
	int recow;
	int ret;
	u64 ino = btrfs_ino(inode);

	path = btrfs_alloc_path();
	if (!path)
		return -ENOMEM;
again:
	recow = 0;
	split = start;
	key.objectid = ino;
	key.type = BTRFS_EXTENT_DATA_KEY;
	key.offset = split;

	ret = btrfs_search_slot(trans, root, &key, path, -1, 1);
	if (ret < 0)
		goto out;
	if (ret > 0 && path->slots[0] > 0)
		path->slots[0]--;

	leaf = path->nodes[0];
	btrfs_item_key_to_cpu(leaf, &key, path->slots[0]);
	if (key.objectid != ino ||
	    key.type != BTRFS_EXTENT_DATA_KEY) {
		ret = -EINVAL;
		btrfs_abort_transaction(trans, ret);
		goto out;
	}
	fi = btrfs_item_ptr(leaf, path->slots[0],
			    struct btrfs_file_extent_item);
	if (btrfs_file_extent_type(leaf, fi) != BTRFS_FILE_EXTENT_PREALLOC) {
		ret = -EINVAL;
		btrfs_abort_transaction(trans, ret);
		goto out;
	}
	extent_end = key.offset + btrfs_file_extent_num_bytes(leaf, fi);
	if (key.offset > start || extent_end < end) {
		ret = -EINVAL;
		btrfs_abort_transaction(trans, ret);
		goto out;
	}

	bytenr = btrfs_file_extent_disk_bytenr(leaf, fi);
	num_bytes = btrfs_file_extent_disk_num_bytes(leaf, fi);
	orig_offset = key.offset - btrfs_file_extent_offset(leaf, fi);
	memcpy(&new_key, &key, sizeof(new_key));

	if (start == key.offset && end < extent_end) {
		other_start = 0;
		other_end = start;
		if (extent_mergeable(leaf, path->slots[0] - 1,
				     ino, bytenr, orig_offset,
				     &other_start, &other_end)) {
			new_key.offset = end;
			btrfs_set_item_key_safe(fs_info, path, &new_key);
			fi = btrfs_item_ptr(leaf, path->slots[0],
					    struct btrfs_file_extent_item);
			btrfs_set_file_extent_generation(leaf, fi,
							 trans->transid);
			btrfs_set_file_extent_num_bytes(leaf, fi,
							extent_end - end);
			btrfs_set_file_extent_offset(leaf, fi,
						     end - orig_offset);
			fi = btrfs_item_ptr(leaf, path->slots[0] - 1,
					    struct btrfs_file_extent_item);
			btrfs_set_file_extent_generation(leaf, fi,
							 trans->transid);
			btrfs_set_file_extent_num_bytes(leaf, fi,
							end - other_start);
			btrfs_mark_buffer_dirty(leaf);
			goto out;
		}
	}

	if (start > key.offset && end == extent_end) {
		other_start = end;
		other_end = 0;
		if (extent_mergeable(leaf, path->slots[0] + 1,
				     ino, bytenr, orig_offset,
				     &other_start, &other_end)) {
			fi = btrfs_item_ptr(leaf, path->slots[0],
					    struct btrfs_file_extent_item);
			btrfs_set_file_extent_num_bytes(leaf, fi,
							start - key.offset);
			btrfs_set_file_extent_generation(leaf, fi,
							 trans->transid);
			path->slots[0]++;
			new_key.offset = start;
			btrfs_set_item_key_safe(fs_info, path, &new_key);

			fi = btrfs_item_ptr(leaf, path->slots[0],
					    struct btrfs_file_extent_item);
			btrfs_set_file_extent_generation(leaf, fi,
							 trans->transid);
			btrfs_set_file_extent_num_bytes(leaf, fi,
							other_end - start);
			btrfs_set_file_extent_offset(leaf, fi,
						     start - orig_offset);
			btrfs_mark_buffer_dirty(leaf);
			goto out;
		}
	}

	while (start > key.offset || end < extent_end) {
		if (key.offset == start)
			split = end;

		new_key.offset = split;
		ret = btrfs_duplicate_item(trans, root, path, &new_key);
		if (ret == -EAGAIN) {
			btrfs_release_path(path);
			goto again;
		}
		if (ret < 0) {
			btrfs_abort_transaction(trans, ret);
			goto out;
		}

		leaf = path->nodes[0];
		fi = btrfs_item_ptr(leaf, path->slots[0] - 1,
				    struct btrfs_file_extent_item);
		btrfs_set_file_extent_generation(leaf, fi, trans->transid);
		btrfs_set_file_extent_num_bytes(leaf, fi,
						split - key.offset);

		fi = btrfs_item_ptr(leaf, path->slots[0],
				    struct btrfs_file_extent_item);

		btrfs_set_file_extent_generation(leaf, fi, trans->transid);
		btrfs_set_file_extent_offset(leaf, fi, split - orig_offset);
		btrfs_set_file_extent_num_bytes(leaf, fi,
						extent_end - split);
		btrfs_mark_buffer_dirty(leaf);

		btrfs_init_generic_ref(&ref, BTRFS_ADD_DELAYED_REF, bytenr,
				       num_bytes, 0);
		btrfs_init_data_ref(&ref, root->root_key.objectid, ino,
				    orig_offset);
		ret = btrfs_inc_extent_ref(trans, &ref);
		if (ret) {
			btrfs_abort_transaction(trans, ret);
			goto out;
		}

		if (split == start) {
			key.offset = start;
		} else {
			if (start != key.offset) {
				ret = -EINVAL;
				btrfs_abort_transaction(trans, ret);
				goto out;
			}
			path->slots[0]--;
			extent_end = end;
		}
		recow = 1;
	}

	other_start = end;
	other_end = 0;
	btrfs_init_generic_ref(&ref, BTRFS_DROP_DELAYED_REF, bytenr,
			       num_bytes, 0);
	btrfs_init_data_ref(&ref, root->root_key.objectid, ino, orig_offset);
	if (extent_mergeable(leaf, path->slots[0] + 1,
			     ino, bytenr, orig_offset,
			     &other_start, &other_end)) {
		if (recow) {
			btrfs_release_path(path);
			goto again;
		}
		extent_end = other_end;
		del_slot = path->slots[0] + 1;
		del_nr++;
		ret = btrfs_free_extent(trans, &ref);
		if (ret) {
			btrfs_abort_transaction(trans, ret);
			goto out;
		}
	}
	other_start = 0;
	other_end = start;
	if (extent_mergeable(leaf, path->slots[0] - 1,
			     ino, bytenr, orig_offset,
			     &other_start, &other_end)) {
		if (recow) {
			btrfs_release_path(path);
			goto again;
		}
		key.offset = other_start;
		del_slot = path->slots[0];
		del_nr++;
		ret = btrfs_free_extent(trans, &ref);
		if (ret) {
			btrfs_abort_transaction(trans, ret);
			goto out;
		}
	}
	if (del_nr == 0) {
		fi = btrfs_item_ptr(leaf, path->slots[0],
			   struct btrfs_file_extent_item);
		btrfs_set_file_extent_type(leaf, fi,
					   BTRFS_FILE_EXTENT_REG);
		btrfs_set_file_extent_generation(leaf, fi, trans->transid);
		btrfs_mark_buffer_dirty(leaf);
	} else {
		fi = btrfs_item_ptr(leaf, del_slot - 1,
			   struct btrfs_file_extent_item);
		btrfs_set_file_extent_type(leaf, fi,
					   BTRFS_FILE_EXTENT_REG);
		btrfs_set_file_extent_generation(leaf, fi, trans->transid);
		btrfs_set_file_extent_num_bytes(leaf, fi,
						extent_end - key.offset);
		btrfs_mark_buffer_dirty(leaf);

		ret = btrfs_del_items(trans, root, path, del_slot, del_nr);
		if (ret < 0) {
			btrfs_abort_transaction(trans, ret);
			goto out;
		}
	}
out:
	btrfs_free_path(path);
	return 0;
}

/*
 * on error we return an unlocked page and the error value
 * on success we return a locked page and 0
 */
static int prepare_uptodate_page(struct inode *inode,
				 struct page *page, u64 pos,
				 bool force_uptodate)
{
	int ret = 0;

	if (((pos & (PAGE_SIZE - 1)) || force_uptodate) &&
	    !PageUptodate(page)) {
		ret = btrfs_readpage(NULL, page);
		if (ret)
			return ret;
		lock_page(page);
		if (!PageUptodate(page)) {
			unlock_page(page);
			return -EIO;
		}
		if (page->mapping != inode->i_mapping) {
			unlock_page(page);
			return -EAGAIN;
		}
	}
	return 0;
}

/*
 * this just gets pages into the page cache and locks them down.
 */
static noinline int prepare_pages(struct inode *inode, struct page **pages,
				  size_t num_pages, loff_t pos,
				  size_t write_bytes, bool force_uptodate)
{
	int i;
	unsigned long index = pos >> PAGE_SHIFT;
	gfp_t mask = btrfs_alloc_write_mask(inode->i_mapping);
	int err = 0;
	int faili;

	for (i = 0; i < num_pages; i++) {
again:
		pages[i] = find_or_create_page(inode->i_mapping, index + i,
					       mask | __GFP_WRITE);
		if (!pages[i]) {
			faili = i - 1;
			err = -ENOMEM;
			goto fail;
		}

		if (i == 0)
			err = prepare_uptodate_page(inode, pages[i], pos,
						    force_uptodate);
		if (!err && i == num_pages - 1)
			err = prepare_uptodate_page(inode, pages[i],
						    pos + write_bytes, false);
		if (err) {
			put_page(pages[i]);
			if (err == -EAGAIN) {
				err = 0;
				goto again;
			}
			faili = i - 1;
			goto fail;
		}
		wait_on_page_writeback(pages[i]);
	}

	return 0;
fail:
	while (faili >= 0) {
		unlock_page(pages[faili]);
		put_page(pages[faili]);
		faili--;
	}
	return err;

}

/*
 * This function locks the extent and properly waits for data=ordered extents
 * to finish before allowing the pages to be modified if need.
 *
 * The return value:
 * 1 - the extent is locked
 * 0 - the extent is not locked, and everything is OK
 * -EAGAIN - need re-prepare the pages
 * the other < 0 number - Something wrong happens
 */
static noinline int
lock_and_cleanup_extent_if_need(struct btrfs_inode *inode, struct page **pages,
				size_t num_pages, loff_t pos,
				size_t write_bytes,
				u64 *lockstart, u64 *lockend,
				struct extent_state **cached_state)
{
	struct btrfs_fs_info *fs_info = inode->root->fs_info;
	u64 start_pos;
	u64 last_pos;
	int i;
	int ret = 0;

	start_pos = round_down(pos, fs_info->sectorsize);
	last_pos = start_pos
		+ round_up(pos + write_bytes - start_pos,
			   fs_info->sectorsize) - 1;

	if (start_pos < inode->vfs_inode.i_size) {
		struct btrfs_ordered_extent *ordered;

		lock_extent_bits(&inode->io_tree, start_pos, last_pos,
				cached_state);
		ordered = btrfs_lookup_ordered_range(inode, start_pos,
						     last_pos - start_pos + 1);
		if (ordered &&
		    ordered->file_offset + ordered->len > start_pos &&
		    ordered->file_offset <= last_pos) {
			unlock_extent_cached(&inode->io_tree, start_pos,
					last_pos, cached_state);
			for (i = 0; i < num_pages; i++) {
				unlock_page(pages[i]);
				put_page(pages[i]);
			}
			btrfs_start_ordered_extent(&inode->vfs_inode,
					ordered, 1);
			btrfs_put_ordered_extent(ordered);
			return -EAGAIN;
		}
		if (ordered)
			btrfs_put_ordered_extent(ordered);

		*lockstart = start_pos;
		*lockend = last_pos;
		ret = 1;
	}

	/*
	 * It's possible the pages are dirty right now, but we don't want
	 * to clean them yet because copy_from_user may catch a page fault
	 * and we might have to fall back to one page at a time.  If that
	 * happens, we'll unlock these pages and we'd have a window where
	 * reclaim could sneak in and drop the once-dirty page on the floor
	 * without writing it.
	 *
	 * We have the pages locked and the extent range locked, so there's
	 * no way someone can start IO on any dirty pages in this range.
	 *
	 * We'll call btrfs_dirty_pages() later on, and that will flip around
	 * delalloc bits and dirty the pages as required.
	 */
	for (i = 0; i < num_pages; i++) {
		set_page_extent_mapped(pages[i]);
		WARN_ON(!PageLocked(pages[i]));
	}

	return ret;
}

static noinline int check_can_nocow(struct btrfs_inode *inode, loff_t pos,
				    size_t *write_bytes)
{
	struct btrfs_fs_info *fs_info = inode->root->fs_info;
	struct btrfs_root *root = inode->root;
	u64 lockstart, lockend;
	u64 num_bytes;
	int ret;

	ret = btrfs_start_write_no_snapshotting(root);
	if (!ret)
		return -EAGAIN;

	lockstart = round_down(pos, fs_info->sectorsize);
	lockend = round_up(pos + *write_bytes,
			   fs_info->sectorsize) - 1;

	btrfs_lock_and_flush_ordered_range(&inode->io_tree, inode, lockstart,
					   lockend, NULL);

	num_bytes = lockend - lockstart + 1;
	ret = can_nocow_extent(&inode->vfs_inode, lockstart, &num_bytes,
			NULL, NULL, NULL);
	if (ret <= 0) {
		ret = 0;
		btrfs_end_write_no_snapshotting(root);
	} else {
		*write_bytes = min_t(size_t, *write_bytes ,
				     num_bytes - pos + lockstart);
	}

	unlock_extent(&inode->io_tree, lockstart, lockend);

	return ret;
}

static noinline ssize_t btrfs_buffered_write(struct kiocb *iocb,
					       struct iov_iter *i)
{
	struct file *file = iocb->ki_filp;
	loff_t pos = iocb->ki_pos;
	struct inode *inode = file_inode(file);
	struct btrfs_fs_info *fs_info = btrfs_sb(inode->i_sb);
	struct btrfs_root *root = BTRFS_I(inode)->root;
	struct page **pages = NULL;
	struct extent_changeset *data_reserved = NULL;
	u64 release_bytes = 0;
	u64 lockstart;
	u64 lockend;
	size_t num_written = 0;
	int nrptrs;
	int ret = 0;
	bool only_release_metadata = false;
	bool force_page_uptodate = false;

	nrptrs = min(DIV_ROUND_UP(iov_iter_count(i), PAGE_SIZE),
			PAGE_SIZE / (sizeof(struct page *)));
	nrptrs = min(nrptrs, current->nr_dirtied_pause - current->nr_dirtied);
	nrptrs = max(nrptrs, 8);
	pages = kmalloc_array(nrptrs, sizeof(struct page *), GFP_KERNEL);
	if (!pages)
		return -ENOMEM;

	while (iov_iter_count(i) > 0) {
		struct extent_state *cached_state = NULL;
		size_t offset = offset_in_page(pos);
		size_t sector_offset;
		size_t write_bytes = min(iov_iter_count(i),
					 nrptrs * (size_t)PAGE_SIZE -
					 offset);
		size_t num_pages = DIV_ROUND_UP(write_bytes + offset,
						PAGE_SIZE);
		size_t reserve_bytes;
		size_t dirty_pages;
		size_t copied;
		size_t dirty_sectors;
		size_t num_sectors;
		int extents_locked;

		WARN_ON(num_pages > nrptrs);

		/*
		 * Fault pages before locking them in prepare_pages
		 * to avoid recursive lock
		 */
		if (unlikely(iov_iter_fault_in_readable(i, write_bytes))) {
			ret = -EFAULT;
			break;
		}

		only_release_metadata = false;
		sector_offset = pos & (fs_info->sectorsize - 1);
		reserve_bytes = round_up(write_bytes + sector_offset,
				fs_info->sectorsize);

		extent_changeset_release(data_reserved);
		ret = btrfs_check_data_free_space(inode, &data_reserved, pos,
						  write_bytes);
		if (ret < 0) {
			if ((BTRFS_I(inode)->flags & (BTRFS_INODE_NODATACOW |
						      BTRFS_INODE_PREALLOC)) &&
			    check_can_nocow(BTRFS_I(inode), pos,
					&write_bytes) > 0) {
				/*
				 * For nodata cow case, no need to reserve
				 * data space.
				 */
				only_release_metadata = true;
				/*
				 * our prealloc extent may be smaller than
				 * write_bytes, so scale down.
				 */
				num_pages = DIV_ROUND_UP(write_bytes + offset,
							 PAGE_SIZE);
				reserve_bytes = round_up(write_bytes +
							 sector_offset,
							 fs_info->sectorsize);
			} else {
				break;
			}
		}

		WARN_ON(reserve_bytes == 0);
		ret = btrfs_delalloc_reserve_metadata(BTRFS_I(inode),
				reserve_bytes);
		if (ret) {
			if (!only_release_metadata)
				btrfs_free_reserved_data_space(inode,
						data_reserved, pos,
						write_bytes);
			else
				btrfs_end_write_no_snapshotting(root);
			break;
		}

		release_bytes = reserve_bytes;
again:
		/*
		 * This is going to setup the pages array with the number of
		 * pages we want, so we don't really need to worry about the
		 * contents of pages from loop to loop
		 */
		ret = prepare_pages(inode, pages, num_pages,
				    pos, write_bytes,
				    force_page_uptodate);
		if (ret) {
			btrfs_delalloc_release_extents(BTRFS_I(inode),
						       reserve_bytes);
			break;
		}

		extents_locked = lock_and_cleanup_extent_if_need(
				BTRFS_I(inode), pages,
				num_pages, pos, write_bytes, &lockstart,
				&lockend, &cached_state);
		if (extents_locked < 0) {
			if (extents_locked == -EAGAIN)
				goto again;
			btrfs_delalloc_release_extents(BTRFS_I(inode),
						       reserve_bytes);
			ret = extents_locked;
			break;
		}

		copied = btrfs_copy_from_user(pos, write_bytes, pages, i);

		num_sectors = BTRFS_BYTES_TO_BLKS(fs_info, reserve_bytes);
		dirty_sectors = round_up(copied + sector_offset,
					fs_info->sectorsize);
		dirty_sectors = BTRFS_BYTES_TO_BLKS(fs_info, dirty_sectors);

		/*
		 * if we have trouble faulting in the pages, fall
		 * back to one page at a time
		 */
		if (copied < write_bytes)
			nrptrs = 1;

		if (copied == 0) {
			force_page_uptodate = true;
			dirty_sectors = 0;
			dirty_pages = 0;
		} else {
			force_page_uptodate = false;
			dirty_pages = DIV_ROUND_UP(copied + offset,
						   PAGE_SIZE);
		}

		if (num_sectors > dirty_sectors) {
			/* release everything except the sectors we dirtied */
			release_bytes -= dirty_sectors <<
						fs_info->sb->s_blocksize_bits;
			if (only_release_metadata) {
				btrfs_delalloc_release_metadata(BTRFS_I(inode),
							release_bytes, true);
			} else {
				u64 __pos;

				__pos = round_down(pos,
						   fs_info->sectorsize) +
					(dirty_pages << PAGE_SHIFT);
				btrfs_delalloc_release_space(inode,
						data_reserved, __pos,
						release_bytes, true);
			}
		}

		release_bytes = round_up(copied + sector_offset,
					fs_info->sectorsize);

		if (copied > 0)
			ret = btrfs_dirty_pages(inode, pages, dirty_pages,
						pos, copied, &cached_state);

		/*
		 * If we have not locked the extent range, because the range's
		 * start offset is >= i_size, we might still have a non-NULL
		 * cached extent state, acquired while marking the extent range
		 * as delalloc through btrfs_dirty_pages(). Therefore free any
		 * possible cached extent state to avoid a memory leak.
		 */
		if (extents_locked)
			unlock_extent_cached(&BTRFS_I(inode)->io_tree,
					     lockstart, lockend, &cached_state);
		else
			free_extent_state(cached_state);

		btrfs_delalloc_release_extents(BTRFS_I(inode), reserve_bytes);
		if (ret) {
			btrfs_drop_pages(pages, num_pages);
			break;
		}

		release_bytes = 0;
		if (only_release_metadata)
			btrfs_end_write_no_snapshotting(root);

		if (only_release_metadata && copied > 0) {
			lockstart = round_down(pos,
					       fs_info->sectorsize);
			lockend = round_up(pos + copied,
					   fs_info->sectorsize) - 1;

			set_extent_bit(&BTRFS_I(inode)->io_tree, lockstart,
				       lockend, EXTENT_NORESERVE, NULL,
				       NULL, GFP_NOFS);
		}

		btrfs_drop_pages(pages, num_pages);

		cond_resched();

		balance_dirty_pages_ratelimited(inode->i_mapping);
		if (dirty_pages < (fs_info->nodesize >> PAGE_SHIFT) + 1)
			btrfs_btree_balance_dirty(fs_info);

		pos += copied;
		num_written += copied;
	}

	kfree(pages);

	if (release_bytes) {
		if (only_release_metadata) {
			btrfs_end_write_no_snapshotting(root);
			btrfs_delalloc_release_metadata(BTRFS_I(inode),
					release_bytes, true);
		} else {
			btrfs_delalloc_release_space(inode, data_reserved,
					round_down(pos, fs_info->sectorsize),
					release_bytes, true);
		}
	}

	extent_changeset_free(data_reserved);
	return num_written ? num_written : ret;
}

static ssize_t __btrfs_direct_write(struct kiocb *iocb, struct iov_iter *from)
{
	struct file *file = iocb->ki_filp;
	struct inode *inode = file_inode(file);
	loff_t pos;
	ssize_t written;
	ssize_t written_buffered;
	loff_t endbyte;
	int err;

	written = generic_file_direct_write(iocb, from);

	if (written < 0 || !iov_iter_count(from))
		return written;

	pos = iocb->ki_pos;
	written_buffered = btrfs_buffered_write(iocb, from);
	if (written_buffered < 0) {
		err = written_buffered;
		goto out;
	}
	/*
	 * Ensure all data is persisted. We want the next direct IO read to be
	 * able to read what was just written.
	 */
	endbyte = pos + written_buffered - 1;
	err = btrfs_fdatawrite_range(inode, pos, endbyte);
	if (err)
		goto out;
	err = filemap_fdatawait_range(inode->i_mapping, pos, endbyte);
	if (err)
		goto out;
	written += written_buffered;
	iocb->ki_pos = pos + written_buffered;
	invalidate_mapping_pages(file->f_mapping, pos >> PAGE_SHIFT,
				 endbyte >> PAGE_SHIFT);
out:
	return written ? written : err;
}

static void update_time_for_write(struct inode *inode)
{
	struct timespec64 now;

	if (IS_NOCMTIME(inode))
		return;

	now = current_time(inode);
	if (!timespec64_equal(&inode->i_mtime, &now))
		inode->i_mtime = now;

	if (!timespec64_equal(&inode->i_ctime, &now))
		inode->i_ctime = now;

	if (IS_I_VERSION(inode))
		inode_inc_iversion(inode);
}

static ssize_t btrfs_file_write_iter(struct kiocb *iocb,
				    struct iov_iter *from)
{
	struct file *file = iocb->ki_filp;
	struct inode *inode = file_inode(file);
	struct btrfs_fs_info *fs_info = btrfs_sb(inode->i_sb);
	struct btrfs_root *root = BTRFS_I(inode)->root;
	u64 start_pos;
	u64 end_pos;
	ssize_t num_written = 0;
	const bool sync = iocb->ki_flags & IOCB_DSYNC;
	ssize_t err;
	loff_t pos;
	size_t count;
	loff_t oldsize;
	int clean_page = 0;

	if (!(iocb->ki_flags & IOCB_DIRECT) &&
	    (iocb->ki_flags & IOCB_NOWAIT))
		return -EOPNOTSUPP;

	if (iocb->ki_flags & IOCB_NOWAIT) {
		if (!inode_trylock(inode))
			return -EAGAIN;
	} else {
		inode_lock(inode);
	}

	err = generic_write_checks(iocb, from);
	if (err <= 0) {
		inode_unlock(inode);
		return err;
	}

	pos = iocb->ki_pos;
	count = iov_iter_count(from);
	if (iocb->ki_flags & IOCB_NOWAIT) {
		/*
		 * We will allocate space in case nodatacow is not set,
		 * so bail
		 */
		if (!(BTRFS_I(inode)->flags & (BTRFS_INODE_NODATACOW |
					      BTRFS_INODE_PREALLOC)) ||
		    check_can_nocow(BTRFS_I(inode), pos, &count) <= 0) {
			inode_unlock(inode);
			return -EAGAIN;
		}
	}

	current->backing_dev_info = inode_to_bdi(inode);
	err = file_remove_privs(file);
	if (err) {
		inode_unlock(inode);
		goto out;
	}

	/*
	 * If BTRFS flips readonly due to some impossible error
	 * (fs_info->fs_state now has BTRFS_SUPER_FLAG_ERROR),
	 * although we have opened a file as writable, we have
	 * to stop this write operation to ensure FS consistency.
	 */
	if (test_bit(BTRFS_FS_STATE_ERROR, &fs_info->fs_state)) {
		inode_unlock(inode);
		err = -EROFS;
		goto out;
	}

	/*
	 * We reserve space for updating the inode when we reserve space for the
	 * extent we are going to write, so we will enospc out there.  We don't
	 * need to start yet another transaction to update the inode as we will
	 * update the inode when we finish writing whatever data we write.
	 */
	update_time_for_write(inode);

	start_pos = round_down(pos, fs_info->sectorsize);
	oldsize = i_size_read(inode);
	if (start_pos > oldsize) {
		/* Expand hole size to cover write data, preventing empty gap */
		end_pos = round_up(pos + count,
				   fs_info->sectorsize);
		err = btrfs_cont_expand(inode, oldsize, end_pos);
		if (err) {
			inode_unlock(inode);
			goto out;
		}
		if (start_pos > round_up(oldsize, fs_info->sectorsize))
			clean_page = 1;
	}

	if (sync)
		atomic_inc(&BTRFS_I(inode)->sync_writers);

	if (iocb->ki_flags & IOCB_DIRECT) {
		num_written = __btrfs_direct_write(iocb, from);
	} else {
		num_written = btrfs_buffered_write(iocb, from);
		if (num_written > 0)
			iocb->ki_pos = pos + num_written;
		if (clean_page)
			pagecache_isize_extended(inode, oldsize,
						i_size_read(inode));
	}

	inode_unlock(inode);

	/*
	 * We also have to set last_sub_trans to the current log transid,
	 * otherwise subsequent syncs to a file that's been synced in this
	 * transaction will appear to have already occurred.
	 */
	spin_lock(&BTRFS_I(inode)->lock);
	BTRFS_I(inode)->last_sub_trans = root->log_transid;
	spin_unlock(&BTRFS_I(inode)->lock);
	if (num_written > 0)
		num_written = generic_write_sync(iocb, num_written);

	if (sync)
		atomic_dec(&BTRFS_I(inode)->sync_writers);
out:
	current->backing_dev_info = NULL;
	return num_written ? num_written : err;
}

int btrfs_release_file(struct inode *inode, struct file *filp)
{
	struct btrfs_file_private *private = filp->private_data;

	if (private && private->filldir_buf)
		kfree(private->filldir_buf);
	kfree(private);
	filp->private_data = NULL;

	/*
	 * ordered_data_close is set by setattr when we are about to truncate
	 * a file from a non-zero size to a zero size.  This tries to
	 * flush down new bytes that may have been written if the
	 * application were using truncate to replace a file in place.
	 */
	if (test_and_clear_bit(BTRFS_INODE_ORDERED_DATA_CLOSE,
			       &BTRFS_I(inode)->runtime_flags))
			filemap_flush(inode->i_mapping);
	return 0;
}

static int start_ordered_ops(struct inode *inode, loff_t start, loff_t end)
{
	int ret;
	struct blk_plug plug;

	/*
	 * This is only called in fsync, which would do synchronous writes, so
	 * a plug can merge adjacent IOs as much as possible.  Esp. in case of
	 * multiple disks using raid profile, a large IO can be split to
	 * several segments of stripe length (currently 64K).
	 */
	blk_start_plug(&plug);
	atomic_inc(&BTRFS_I(inode)->sync_writers);
	ret = btrfs_fdatawrite_range(inode, start, end);
	atomic_dec(&BTRFS_I(inode)->sync_writers);
	blk_finish_plug(&plug);

	return ret;
}

/*
 * fsync call for both files and directories.  This logs the inode into
 * the tree log instead of forcing full commits whenever possible.
 *
 * It needs to call filemap_fdatawait so that all ordered extent updates are
 * in the metadata btree are up to date for copying to the log.
 *
 * It drops the inode mutex before doing the tree log commit.  This is an
 * important optimization for directories because holding the mutex prevents
 * new operations on the dir while we write to disk.
 */
int btrfs_sync_file(struct file *file, loff_t start, loff_t end, int datasync)
{
	struct dentry *dentry = file_dentry(file);
	struct inode *inode = d_inode(dentry);
	struct btrfs_fs_info *fs_info = btrfs_sb(inode->i_sb);
	struct btrfs_root *root = BTRFS_I(inode)->root;
	struct btrfs_trans_handle *trans;
	struct btrfs_log_ctx ctx;
	int ret = 0, err;

<<<<<<< HEAD
	/*
	 * If the inode needs a full sync, make sure we use a full range to
	 * avoid log tree corruption, due to hole detection racing with ordered
	 * extent completion for adjacent ranges, and assertion failures during
	 * hole detection.
	 */
	if (test_bit(BTRFS_INODE_NEEDS_FULL_SYNC,
		     &BTRFS_I(inode)->runtime_flags)) {
		start = 0;
		end = LLONG_MAX;
	}

	/*
	 * The range length can be represented by u64, we have to do the typecasts
	 * to avoid signed overflow if it's [0, LLONG_MAX] eg. from fsync()
	 */
	len = (u64)end - (u64)start + 1;
=======
>>>>>>> fa578e9d
	trace_btrfs_sync_file(file, datasync);

	btrfs_init_log_ctx(&ctx, inode);

	/*
	 * We write the dirty pages in the range and wait until they complete
	 * out of the ->i_mutex. If so, we can flush the dirty pages by
	 * multi-task, and make the performance up.  See
	 * btrfs_wait_ordered_range for an explanation of the ASYNC check.
	 */
	ret = start_ordered_ops(inode, start, end);
	if (ret)
		goto out;

	inode_lock(inode);

	/*
	 * We take the dio_sem here because the tree log stuff can race with
	 * lockless dio writes and get an extent map logged for an extent we
	 * never waited on.  We need it this high up for lockdep reasons.
	 */
	down_write(&BTRFS_I(inode)->dio_sem);

	atomic_inc(&root->log_batch);

	/*
<<<<<<< HEAD
=======
	 * If the inode needs a full sync, make sure we use a full range to
	 * avoid log tree corruption, due to hole detection racing with ordered
	 * extent completion for adjacent ranges, and assertion failures during
	 * hole detection. Do this while holding the inode lock, to avoid races
	 * with other tasks.
	 */
	if (test_bit(BTRFS_INODE_NEEDS_FULL_SYNC,
		     &BTRFS_I(inode)->runtime_flags)) {
		start = 0;
		end = LLONG_MAX;
	}

	/*
>>>>>>> fa578e9d
	 * Before we acquired the inode's lock, someone may have dirtied more
	 * pages in the target range. We need to make sure that writeback for
	 * any such pages does not start while we are logging the inode, because
	 * if it does, any of the following might happen when we are not doing a
	 * full inode sync:
	 *
	 * 1) We log an extent after its writeback finishes but before its
	 *    checksums are added to the csum tree, leading to -EIO errors
	 *    when attempting to read the extent after a log replay.
	 *
	 * 2) We can end up logging an extent before its writeback finishes.
	 *    Therefore after the log replay we will have a file extent item
	 *    pointing to an unwritten extent (and no data checksums as well).
	 *
	 * So trigger writeback for any eventual new dirty pages and then we
	 * wait for all ordered extents to complete below.
	 */
	ret = start_ordered_ops(inode, start, end);
	if (ret) {
		inode_unlock(inode);
		goto out;
	}

	/*
	 * We have to do this here to avoid the priority inversion of waiting on
	 * IO of a lower priority task while holding a transaction open.
	 *
	 * Also, the range length can be represented by u64, we have to do the
	 * typecasts to avoid signed overflow if it's [0, LLONG_MAX].
	 */
	ret = btrfs_wait_ordered_range(inode, start, (u64)end - (u64)start + 1);
	if (ret) {
		up_write(&BTRFS_I(inode)->dio_sem);
		inode_unlock(inode);
		goto out;
	}
	atomic_inc(&root->log_batch);

	smp_mb();
	if (btrfs_inode_in_log(BTRFS_I(inode), fs_info->generation) ||
	    BTRFS_I(inode)->last_trans <= fs_info->last_trans_committed) {
		/*
		 * We've had everything committed since the last time we were
		 * modified so clear this flag in case it was set for whatever
		 * reason, it's no longer relevant.
		 */
		clear_bit(BTRFS_INODE_NEEDS_FULL_SYNC,
			  &BTRFS_I(inode)->runtime_flags);
		/*
		 * An ordered extent might have started before and completed
		 * already with io errors, in which case the inode was not
		 * updated and we end up here. So check the inode's mapping
		 * for any errors that might have happened since we last
		 * checked called fsync.
		 */
		ret = filemap_check_wb_err(inode->i_mapping, file->f_wb_err);
		up_write(&BTRFS_I(inode)->dio_sem);
		inode_unlock(inode);
		goto out;
	}

	/*
	 * We use start here because we will need to wait on the IO to complete
	 * in btrfs_sync_log, which could require joining a transaction (for
	 * example checking cross references in the nocow path).  If we use join
	 * here we could get into a situation where we're waiting on IO to
	 * happen that is blocked on a transaction trying to commit.  With start
	 * we inc the extwriter counter, so we wait for all extwriters to exit
	 * before we start blocking joiners.  This comment is to keep somebody
	 * from thinking they are super smart and changing this to
	 * btrfs_join_transaction *cough*Josef*cough*.
	 */
	trans = btrfs_start_transaction(root, 0);
	if (IS_ERR(trans)) {
		ret = PTR_ERR(trans);
		up_write(&BTRFS_I(inode)->dio_sem);
		inode_unlock(inode);
		goto out;
	}

	ret = btrfs_log_dentry_safe(trans, dentry, start, end, &ctx);
	if (ret < 0) {
		/* Fallthrough and commit/free transaction. */
		ret = 1;
	}

	/* we've logged all the items and now have a consistent
	 * version of the file in the log.  It is possible that
	 * someone will come in and modify the file, but that's
	 * fine because the log is consistent on disk, and we
	 * have references to all of the file's extents
	 *
	 * It is possible that someone will come in and log the
	 * file again, but that will end up using the synchronization
	 * inside btrfs_sync_log to keep things safe.
	 */
	up_write(&BTRFS_I(inode)->dio_sem);
	inode_unlock(inode);

	if (ret != BTRFS_NO_LOG_SYNC) {
		if (!ret) {
			ret = btrfs_sync_log(trans, root, &ctx);
			if (!ret) {
				ret = btrfs_end_transaction(trans);
				goto out;
			}
		}
		ret = btrfs_commit_transaction(trans);
	} else {
		ret = btrfs_end_transaction(trans);
	}
out:
	ASSERT(list_empty(&ctx.list));
	err = file_check_and_advance_wb_err(file);
	if (!ret)
		ret = err;
	return ret > 0 ? -EIO : ret;
}

static const struct vm_operations_struct btrfs_file_vm_ops = {
	.fault		= filemap_fault,
	.map_pages	= filemap_map_pages,
	.page_mkwrite	= btrfs_page_mkwrite,
};

static int btrfs_file_mmap(struct file	*filp, struct vm_area_struct *vma)
{
	struct address_space *mapping = filp->f_mapping;

	if (!mapping->a_ops->readpage)
		return -ENOEXEC;

	file_accessed(filp);
	vma->vm_ops = &btrfs_file_vm_ops;

	return 0;
}

static int hole_mergeable(struct btrfs_inode *inode, struct extent_buffer *leaf,
			  int slot, u64 start, u64 end)
{
	struct btrfs_file_extent_item *fi;
	struct btrfs_key key;

	if (slot < 0 || slot >= btrfs_header_nritems(leaf))
		return 0;

	btrfs_item_key_to_cpu(leaf, &key, slot);
	if (key.objectid != btrfs_ino(inode) ||
	    key.type != BTRFS_EXTENT_DATA_KEY)
		return 0;

	fi = btrfs_item_ptr(leaf, slot, struct btrfs_file_extent_item);

	if (btrfs_file_extent_type(leaf, fi) != BTRFS_FILE_EXTENT_REG)
		return 0;

	if (btrfs_file_extent_disk_bytenr(leaf, fi))
		return 0;

	if (key.offset == end)
		return 1;
	if (key.offset + btrfs_file_extent_num_bytes(leaf, fi) == start)
		return 1;
	return 0;
}

static int fill_holes(struct btrfs_trans_handle *trans,
		struct btrfs_inode *inode,
		struct btrfs_path *path, u64 offset, u64 end)
{
	struct btrfs_fs_info *fs_info = trans->fs_info;
	struct btrfs_root *root = inode->root;
	struct extent_buffer *leaf;
	struct btrfs_file_extent_item *fi;
	struct extent_map *hole_em;
	struct extent_map_tree *em_tree = &inode->extent_tree;
	struct btrfs_key key;
	int ret;

	if (btrfs_fs_incompat(fs_info, NO_HOLES))
		goto out;

	key.objectid = btrfs_ino(inode);
	key.type = BTRFS_EXTENT_DATA_KEY;
	key.offset = offset;

	ret = btrfs_search_slot(trans, root, &key, path, 0, 1);
	if (ret <= 0) {
		/*
		 * We should have dropped this offset, so if we find it then
		 * something has gone horribly wrong.
		 */
		if (ret == 0)
			ret = -EINVAL;
		return ret;
	}

	leaf = path->nodes[0];
	if (hole_mergeable(inode, leaf, path->slots[0] - 1, offset, end)) {
		u64 num_bytes;

		path->slots[0]--;
		fi = btrfs_item_ptr(leaf, path->slots[0],
				    struct btrfs_file_extent_item);
		num_bytes = btrfs_file_extent_num_bytes(leaf, fi) +
			end - offset;
		btrfs_set_file_extent_num_bytes(leaf, fi, num_bytes);
		btrfs_set_file_extent_ram_bytes(leaf, fi, num_bytes);
		btrfs_set_file_extent_offset(leaf, fi, 0);
		btrfs_mark_buffer_dirty(leaf);
		goto out;
	}

	if (hole_mergeable(inode, leaf, path->slots[0], offset, end)) {
		u64 num_bytes;

		key.offset = offset;
		btrfs_set_item_key_safe(fs_info, path, &key);
		fi = btrfs_item_ptr(leaf, path->slots[0],
				    struct btrfs_file_extent_item);
		num_bytes = btrfs_file_extent_num_bytes(leaf, fi) + end -
			offset;
		btrfs_set_file_extent_num_bytes(leaf, fi, num_bytes);
		btrfs_set_file_extent_ram_bytes(leaf, fi, num_bytes);
		btrfs_set_file_extent_offset(leaf, fi, 0);
		btrfs_mark_buffer_dirty(leaf);
		goto out;
	}
	btrfs_release_path(path);

	ret = btrfs_insert_file_extent(trans, root, btrfs_ino(inode),
			offset, 0, 0, end - offset, 0, end - offset, 0, 0, 0);
	if (ret)
		return ret;

out:
	btrfs_release_path(path);

	hole_em = alloc_extent_map();
	if (!hole_em) {
		btrfs_drop_extent_cache(inode, offset, end - 1, 0);
		set_bit(BTRFS_INODE_NEEDS_FULL_SYNC, &inode->runtime_flags);
	} else {
		hole_em->start = offset;
		hole_em->len = end - offset;
		hole_em->ram_bytes = hole_em->len;
		hole_em->orig_start = offset;

		hole_em->block_start = EXTENT_MAP_HOLE;
		hole_em->block_len = 0;
		hole_em->orig_block_len = 0;
		hole_em->bdev = fs_info->fs_devices->latest_bdev;
		hole_em->compress_type = BTRFS_COMPRESS_NONE;
		hole_em->generation = trans->transid;

		do {
			btrfs_drop_extent_cache(inode, offset, end - 1, 0);
			write_lock(&em_tree->lock);
			ret = add_extent_mapping(em_tree, hole_em, 1);
			write_unlock(&em_tree->lock);
		} while (ret == -EEXIST);
		free_extent_map(hole_em);
		if (ret)
			set_bit(BTRFS_INODE_NEEDS_FULL_SYNC,
					&inode->runtime_flags);
	}

	return 0;
}

/*
 * Find a hole extent on given inode and change start/len to the end of hole
 * extent.(hole/vacuum extent whose em->start <= start &&
 *	   em->start + em->len > start)
 * When a hole extent is found, return 1 and modify start/len.
 */
static int find_first_non_hole(struct inode *inode, u64 *start, u64 *len)
{
	struct btrfs_fs_info *fs_info = btrfs_sb(inode->i_sb);
	struct extent_map *em;
	int ret = 0;

	em = btrfs_get_extent(BTRFS_I(inode), NULL, 0,
			      round_down(*start, fs_info->sectorsize),
			      round_up(*len, fs_info->sectorsize), 0);
	if (IS_ERR(em))
		return PTR_ERR(em);

	/* Hole or vacuum extent(only exists in no-hole mode) */
	if (em->block_start == EXTENT_MAP_HOLE) {
		ret = 1;
		*len = em->start + em->len > *start + *len ?
		       0 : *start + *len - em->start - em->len;
		*start = em->start + em->len;
	}
	free_extent_map(em);
	return ret;
}

static int btrfs_punch_hole_lock_range(struct inode *inode,
				       const u64 lockstart,
				       const u64 lockend,
				       struct extent_state **cached_state)
{
	while (1) {
		struct btrfs_ordered_extent *ordered;
		int ret;

		truncate_pagecache_range(inode, lockstart, lockend);

		lock_extent_bits(&BTRFS_I(inode)->io_tree, lockstart, lockend,
				 cached_state);
		ordered = btrfs_lookup_first_ordered_extent(inode, lockend);

		/*
		 * We need to make sure we have no ordered extents in this range
		 * and nobody raced in and read a page in this range, if we did
		 * we need to try again.
		 */
		if ((!ordered ||
		    (ordered->file_offset + ordered->len <= lockstart ||
		     ordered->file_offset > lockend)) &&
		     !filemap_range_has_page(inode->i_mapping,
					     lockstart, lockend)) {
			if (ordered)
				btrfs_put_ordered_extent(ordered);
			break;
		}
		if (ordered)
			btrfs_put_ordered_extent(ordered);
		unlock_extent_cached(&BTRFS_I(inode)->io_tree, lockstart,
				     lockend, cached_state);
		ret = btrfs_wait_ordered_range(inode, lockstart,
					       lockend - lockstart + 1);
		if (ret)
			return ret;
	}
	return 0;
}

static int btrfs_insert_clone_extent(struct btrfs_trans_handle *trans,
				     struct inode *inode,
				     struct btrfs_path *path,
				     struct btrfs_clone_extent_info *clone_info,
				     const u64 clone_len)
{
	struct btrfs_fs_info *fs_info = btrfs_sb(inode->i_sb);
	struct btrfs_root *root = BTRFS_I(inode)->root;
	struct btrfs_file_extent_item *extent;
	struct extent_buffer *leaf;
	struct btrfs_key key;
	int slot;
	struct btrfs_ref ref = { 0 };
	u64 ref_offset;
	int ret;

	if (clone_len == 0)
		return 0;

	if (clone_info->disk_offset == 0 &&
	    btrfs_fs_incompat(fs_info, NO_HOLES))
		return 0;

	key.objectid = btrfs_ino(BTRFS_I(inode));
	key.type = BTRFS_EXTENT_DATA_KEY;
	key.offset = clone_info->file_offset;
	ret = btrfs_insert_empty_item(trans, root, path, &key,
				      clone_info->item_size);
	if (ret)
		return ret;
	leaf = path->nodes[0];
	slot = path->slots[0];
	write_extent_buffer(leaf, clone_info->extent_buf,
			    btrfs_item_ptr_offset(leaf, slot),
			    clone_info->item_size);
	extent = btrfs_item_ptr(leaf, slot, struct btrfs_file_extent_item);
	btrfs_set_file_extent_offset(leaf, extent, clone_info->data_offset);
	btrfs_set_file_extent_num_bytes(leaf, extent, clone_len);
	btrfs_mark_buffer_dirty(leaf);
	btrfs_release_path(path);

	/* If it's a hole, nothing more needs to be done. */
	if (clone_info->disk_offset == 0)
		return 0;

	inode_add_bytes(inode, clone_len);
	btrfs_init_generic_ref(&ref, BTRFS_ADD_DELAYED_REF,
			       clone_info->disk_offset,
			       clone_info->disk_len, 0);
	ref_offset = clone_info->file_offset - clone_info->data_offset;
	btrfs_init_data_ref(&ref, root->root_key.objectid,
			    btrfs_ino(BTRFS_I(inode)), ref_offset);
	ret = btrfs_inc_extent_ref(trans, &ref);

	return ret;
}

/*
 * The respective range must have been previously locked, as well as the inode.
 * The end offset is inclusive (last byte of the range).
 * @clone_info is NULL for fallocate's hole punching and non-NULL for extent
 * cloning.
 * When cloning, we don't want to end up in a state where we dropped extents
 * without inserting a new one, so we must abort the transaction to avoid a
 * corruption.
 */
int btrfs_punch_hole_range(struct inode *inode, struct btrfs_path *path,
			   const u64 start, const u64 end,
			   struct btrfs_clone_extent_info *clone_info,
			   struct btrfs_trans_handle **trans_out)
{
	struct btrfs_fs_info *fs_info = btrfs_sb(inode->i_sb);
	u64 min_size = btrfs_calc_insert_metadata_size(fs_info, 1);
	u64 ino_size = round_up(inode->i_size, fs_info->sectorsize);
	struct btrfs_root *root = BTRFS_I(inode)->root;
	struct btrfs_trans_handle *trans = NULL;
	struct btrfs_block_rsv *rsv;
	unsigned int rsv_count;
	u64 cur_offset;
	u64 drop_end;
	u64 len = end - start;
	int ret = 0;

	if (end <= start)
		return -EINVAL;

	rsv = btrfs_alloc_block_rsv(fs_info, BTRFS_BLOCK_RSV_TEMP);
	if (!rsv) {
		ret = -ENOMEM;
		goto out;
	}
	rsv->size = btrfs_calc_insert_metadata_size(fs_info, 1);
	rsv->failfast = 1;

	/*
	 * 1 - update the inode
	 * 1 - removing the extents in the range
	 * 1 - adding the hole extent if no_holes isn't set or if we are cloning
	 *     an extent
	 */
	if (!btrfs_fs_incompat(fs_info, NO_HOLES) || clone_info)
		rsv_count = 3;
	else
		rsv_count = 2;

	trans = btrfs_start_transaction(root, rsv_count);
	if (IS_ERR(trans)) {
		ret = PTR_ERR(trans);
		trans = NULL;
		goto out_free;
	}

	ret = btrfs_block_rsv_migrate(&fs_info->trans_block_rsv, rsv,
				      min_size, false);
	BUG_ON(ret);
	trans->block_rsv = rsv;

	cur_offset = start;
	while (cur_offset < end) {
		ret = __btrfs_drop_extents(trans, root, inode, path,
					   cur_offset, end + 1, &drop_end,
					   1, 0, 0, NULL);
		if (ret != -ENOSPC) {
			/*
			 * When cloning we want to avoid transaction aborts when
			 * nothing was done and we are attempting to clone parts
			 * of inline extents, in such cases -EOPNOTSUPP is
			 * returned by __btrfs_drop_extents() without having
			 * changed anything in the file.
			 */
			if (clone_info && ret && ret != -EOPNOTSUPP)
				btrfs_abort_transaction(trans, ret);
			break;
		}

		trans->block_rsv = &fs_info->trans_block_rsv;

		if (!clone_info && cur_offset < drop_end &&
		    cur_offset < ino_size) {
			ret = fill_holes(trans, BTRFS_I(inode), path,
					cur_offset, drop_end);
			if (ret) {
				/*
				 * If we failed then we didn't insert our hole
				 * entries for the area we dropped, so now the
				 * fs is corrupted, so we must abort the
				 * transaction.
				 */
				btrfs_abort_transaction(trans, ret);
				break;
			}
		}

		if (clone_info && drop_end > clone_info->file_offset) {
			u64 clone_len = drop_end - clone_info->file_offset;

			ret = btrfs_insert_clone_extent(trans, inode, path,
							clone_info, clone_len);
			if (ret) {
				btrfs_abort_transaction(trans, ret);
				break;
			}
			clone_info->data_len -= clone_len;
			clone_info->data_offset += clone_len;
			clone_info->file_offset += clone_len;
		}

		cur_offset = drop_end;

		ret = btrfs_update_inode(trans, root, inode);
		if (ret)
			break;

		btrfs_end_transaction(trans);
		btrfs_btree_balance_dirty(fs_info);

		trans = btrfs_start_transaction(root, rsv_count);
		if (IS_ERR(trans)) {
			ret = PTR_ERR(trans);
			trans = NULL;
			break;
		}

		ret = btrfs_block_rsv_migrate(&fs_info->trans_block_rsv,
					      rsv, min_size, false);
		BUG_ON(ret);	/* shouldn't happen */
		trans->block_rsv = rsv;

		if (!clone_info) {
			ret = find_first_non_hole(inode, &cur_offset, &len);
			if (unlikely(ret < 0))
				break;
			if (ret && !len) {
				ret = 0;
				break;
			}
		}
	}

	/*
	 * If we were cloning, force the next fsync to be a full one since we
	 * we replaced (or just dropped in the case of cloning holes when
	 * NO_HOLES is enabled) extents and extent maps.
	 * This is for the sake of simplicity, and cloning into files larger
	 * than 16Mb would force the full fsync any way (when
	 * try_release_extent_mapping() is invoked during page cache truncation.
	 */
	if (clone_info)
		set_bit(BTRFS_INODE_NEEDS_FULL_SYNC,
			&BTRFS_I(inode)->runtime_flags);

	if (ret)
		goto out_trans;

	trans->block_rsv = &fs_info->trans_block_rsv;
	/*
	 * If we are using the NO_HOLES feature we might have had already an
	 * hole that overlaps a part of the region [lockstart, lockend] and
	 * ends at (or beyond) lockend. Since we have no file extent items to
	 * represent holes, drop_end can be less than lockend and so we must
	 * make sure we have an extent map representing the existing hole (the
	 * call to __btrfs_drop_extents() might have dropped the existing extent
	 * map representing the existing hole), otherwise the fast fsync path
	 * will not record the existence of the hole region
	 * [existing_hole_start, lockend].
	 */
	if (drop_end <= end)
		drop_end = end + 1;
	/*
	 * Don't insert file hole extent item if it's for a range beyond eof
	 * (because it's useless) or if it represents a 0 bytes range (when
	 * cur_offset == drop_end).
	 */
	if (!clone_info && cur_offset < ino_size && cur_offset < drop_end) {
		ret = fill_holes(trans, BTRFS_I(inode), path,
				cur_offset, drop_end);
		if (ret) {
			/* Same comment as above. */
			btrfs_abort_transaction(trans, ret);
			goto out_trans;
		}
	}
	if (clone_info) {
		ret = btrfs_insert_clone_extent(trans, inode, path, clone_info,
						clone_info->data_len);
		if (ret) {
			btrfs_abort_transaction(trans, ret);
			goto out_trans;
		}
	}

out_trans:
	if (!trans)
		goto out_free;

	trans->block_rsv = &fs_info->trans_block_rsv;
	if (ret)
		btrfs_end_transaction(trans);
	else
		*trans_out = trans;
out_free:
	btrfs_free_block_rsv(fs_info, rsv);
out:
	return ret;
}

static int btrfs_punch_hole(struct inode *inode, loff_t offset, loff_t len)
{
	struct btrfs_fs_info *fs_info = btrfs_sb(inode->i_sb);
	struct btrfs_root *root = BTRFS_I(inode)->root;
	struct extent_state *cached_state = NULL;
	struct btrfs_path *path;
	struct btrfs_trans_handle *trans = NULL;
	u64 lockstart;
	u64 lockend;
	u64 tail_start;
	u64 tail_len;
	u64 orig_start = offset;
	int ret = 0;
	bool same_block;
	u64 ino_size;
	bool truncated_block = false;
	bool updated_inode = false;

	ret = btrfs_wait_ordered_range(inode, offset, len);
	if (ret)
		return ret;

	inode_lock(inode);
	ino_size = round_up(inode->i_size, fs_info->sectorsize);
	ret = find_first_non_hole(inode, &offset, &len);
	if (ret < 0)
		goto out_only_mutex;
	if (ret && !len) {
		/* Already in a large hole */
		ret = 0;
		goto out_only_mutex;
	}

	lockstart = round_up(offset, btrfs_inode_sectorsize(inode));
	lockend = round_down(offset + len,
			     btrfs_inode_sectorsize(inode)) - 1;
	same_block = (BTRFS_BYTES_TO_BLKS(fs_info, offset))
		== (BTRFS_BYTES_TO_BLKS(fs_info, offset + len - 1));
	/*
	 * We needn't truncate any block which is beyond the end of the file
	 * because we are sure there is no data there.
	 */
	/*
	 * Only do this if we are in the same block and we aren't doing the
	 * entire block.
	 */
	if (same_block && len < fs_info->sectorsize) {
		if (offset < ino_size) {
			truncated_block = true;
			ret = btrfs_truncate_block(inode, offset, len, 0);
		} else {
			ret = 0;
		}
		goto out_only_mutex;
	}

	/* zero back part of the first block */
	if (offset < ino_size) {
		truncated_block = true;
		ret = btrfs_truncate_block(inode, offset, 0, 0);
		if (ret) {
			inode_unlock(inode);
			return ret;
		}
	}

	/* Check the aligned pages after the first unaligned page,
	 * if offset != orig_start, which means the first unaligned page
	 * including several following pages are already in holes,
	 * the extra check can be skipped */
	if (offset == orig_start) {
		/* after truncate page, check hole again */
		len = offset + len - lockstart;
		offset = lockstart;
		ret = find_first_non_hole(inode, &offset, &len);
		if (ret < 0)
			goto out_only_mutex;
		if (ret && !len) {
			ret = 0;
			goto out_only_mutex;
		}
		lockstart = offset;
	}

	/* Check the tail unaligned part is in a hole */
	tail_start = lockend + 1;
	tail_len = offset + len - tail_start;
	if (tail_len) {
		ret = find_first_non_hole(inode, &tail_start, &tail_len);
		if (unlikely(ret < 0))
			goto out_only_mutex;
		if (!ret) {
			/* zero the front end of the last page */
			if (tail_start + tail_len < ino_size) {
				truncated_block = true;
				ret = btrfs_truncate_block(inode,
							tail_start + tail_len,
							0, 1);
				if (ret)
					goto out_only_mutex;
			}
		}
	}

	if (lockend < lockstart) {
		ret = 0;
		goto out_only_mutex;
	}

	ret = btrfs_punch_hole_lock_range(inode, lockstart, lockend,
					  &cached_state);
	if (ret)
		goto out_only_mutex;

	path = btrfs_alloc_path();
	if (!path) {
		ret = -ENOMEM;
		goto out;
	}

	ret = btrfs_punch_hole_range(inode, path, lockstart, lockend, NULL,
				     &trans);
	btrfs_free_path(path);
	if (ret)
		goto out;

	ASSERT(trans != NULL);
	inode_inc_iversion(inode);
	inode->i_mtime = inode->i_ctime = current_time(inode);
	ret = btrfs_update_inode(trans, root, inode);
	updated_inode = true;
	btrfs_end_transaction(trans);
	btrfs_btree_balance_dirty(fs_info);
out:
	unlock_extent_cached(&BTRFS_I(inode)->io_tree, lockstart, lockend,
			     &cached_state);
out_only_mutex:
	if (!updated_inode && truncated_block && !ret) {
		/*
		 * If we only end up zeroing part of a page, we still need to
		 * update the inode item, so that all the time fields are
		 * updated as well as the necessary btrfs inode in memory fields
		 * for detecting, at fsync time, if the inode isn't yet in the
		 * log tree or it's there but not up to date.
		 */
		struct timespec64 now = current_time(inode);

		inode_inc_iversion(inode);
		inode->i_mtime = now;
		inode->i_ctime = now;
		trans = btrfs_start_transaction(root, 1);
		if (IS_ERR(trans)) {
			ret = PTR_ERR(trans);
		} else {
			int ret2;

			ret = btrfs_update_inode(trans, root, inode);
			ret2 = btrfs_end_transaction(trans);
			if (!ret)
				ret = ret2;
		}
	}
	inode_unlock(inode);
	return ret;
}

/* Helper structure to record which range is already reserved */
struct falloc_range {
	struct list_head list;
	u64 start;
	u64 len;
};

/*
 * Helper function to add falloc range
 *
 * Caller should have locked the larger range of extent containing
 * [start, len)
 */
static int add_falloc_range(struct list_head *head, u64 start, u64 len)
{
	struct falloc_range *prev = NULL;
	struct falloc_range *range = NULL;

	if (list_empty(head))
		goto insert;

	/*
	 * As fallocate iterate by bytenr order, we only need to check
	 * the last range.
	 */
	prev = list_entry(head->prev, struct falloc_range, list);
	if (prev->start + prev->len == start) {
		prev->len += len;
		return 0;
	}
insert:
	range = kmalloc(sizeof(*range), GFP_KERNEL);
	if (!range)
		return -ENOMEM;
	range->start = start;
	range->len = len;
	list_add_tail(&range->list, head);
	return 0;
}

static int btrfs_fallocate_update_isize(struct inode *inode,
					const u64 end,
					const int mode)
{
	struct btrfs_trans_handle *trans;
	struct btrfs_root *root = BTRFS_I(inode)->root;
	int ret;
	int ret2;

	if (mode & FALLOC_FL_KEEP_SIZE || end <= i_size_read(inode))
		return 0;

	trans = btrfs_start_transaction(root, 1);
	if (IS_ERR(trans))
		return PTR_ERR(trans);

	inode->i_ctime = current_time(inode);
	i_size_write(inode, end);
	btrfs_ordered_update_i_size(inode, end, NULL);
	ret = btrfs_update_inode(trans, root, inode);
	ret2 = btrfs_end_transaction(trans);

	return ret ? ret : ret2;
}

enum {
	RANGE_BOUNDARY_WRITTEN_EXTENT,
	RANGE_BOUNDARY_PREALLOC_EXTENT,
	RANGE_BOUNDARY_HOLE,
};

static int btrfs_zero_range_check_range_boundary(struct inode *inode,
						 u64 offset)
{
	const u64 sectorsize = btrfs_inode_sectorsize(inode);
	struct extent_map *em;
	int ret;

	offset = round_down(offset, sectorsize);
	em = btrfs_get_extent(BTRFS_I(inode), NULL, 0, offset, sectorsize, 0);
	if (IS_ERR(em))
		return PTR_ERR(em);

	if (em->block_start == EXTENT_MAP_HOLE)
		ret = RANGE_BOUNDARY_HOLE;
	else if (test_bit(EXTENT_FLAG_PREALLOC, &em->flags))
		ret = RANGE_BOUNDARY_PREALLOC_EXTENT;
	else
		ret = RANGE_BOUNDARY_WRITTEN_EXTENT;

	free_extent_map(em);
	return ret;
}

static int btrfs_zero_range(struct inode *inode,
			    loff_t offset,
			    loff_t len,
			    const int mode)
{
	struct btrfs_fs_info *fs_info = BTRFS_I(inode)->root->fs_info;
	struct extent_map *em;
	struct extent_changeset *data_reserved = NULL;
	int ret;
	u64 alloc_hint = 0;
	const u64 sectorsize = btrfs_inode_sectorsize(inode);
	u64 alloc_start = round_down(offset, sectorsize);
	u64 alloc_end = round_up(offset + len, sectorsize);
	u64 bytes_to_reserve = 0;
	bool space_reserved = false;

	inode_dio_wait(inode);

	em = btrfs_get_extent(BTRFS_I(inode), NULL, 0,
			      alloc_start, alloc_end - alloc_start, 0);
	if (IS_ERR(em)) {
		ret = PTR_ERR(em);
		goto out;
	}

	/*
	 * Avoid hole punching and extent allocation for some cases. More cases
	 * could be considered, but these are unlikely common and we keep things
	 * as simple as possible for now. Also, intentionally, if the target
	 * range contains one or more prealloc extents together with regular
	 * extents and holes, we drop all the existing extents and allocate a
	 * new prealloc extent, so that we get a larger contiguous disk extent.
	 */
	if (em->start <= alloc_start &&
	    test_bit(EXTENT_FLAG_PREALLOC, &em->flags)) {
		const u64 em_end = em->start + em->len;

		if (em_end >= offset + len) {
			/*
			 * The whole range is already a prealloc extent,
			 * do nothing except updating the inode's i_size if
			 * needed.
			 */
			free_extent_map(em);
			ret = btrfs_fallocate_update_isize(inode, offset + len,
							   mode);
			goto out;
		}
		/*
		 * Part of the range is already a prealloc extent, so operate
		 * only on the remaining part of the range.
		 */
		alloc_start = em_end;
		ASSERT(IS_ALIGNED(alloc_start, sectorsize));
		len = offset + len - alloc_start;
		offset = alloc_start;
		alloc_hint = em->block_start + em->len;
	}
	free_extent_map(em);

	if (BTRFS_BYTES_TO_BLKS(fs_info, offset) ==
	    BTRFS_BYTES_TO_BLKS(fs_info, offset + len - 1)) {
		em = btrfs_get_extent(BTRFS_I(inode), NULL, 0,
				      alloc_start, sectorsize, 0);
		if (IS_ERR(em)) {
			ret = PTR_ERR(em);
			goto out;
		}

		if (test_bit(EXTENT_FLAG_PREALLOC, &em->flags)) {
			free_extent_map(em);
			ret = btrfs_fallocate_update_isize(inode, offset + len,
							   mode);
			goto out;
		}
		if (len < sectorsize && em->block_start != EXTENT_MAP_HOLE) {
			free_extent_map(em);
			ret = btrfs_truncate_block(inode, offset, len, 0);
			if (!ret)
				ret = btrfs_fallocate_update_isize(inode,
								   offset + len,
								   mode);
			return ret;
		}
		free_extent_map(em);
		alloc_start = round_down(offset, sectorsize);
		alloc_end = alloc_start + sectorsize;
		goto reserve_space;
	}

	alloc_start = round_up(offset, sectorsize);
	alloc_end = round_down(offset + len, sectorsize);

	/*
	 * For unaligned ranges, check the pages at the boundaries, they might
	 * map to an extent, in which case we need to partially zero them, or
	 * they might map to a hole, in which case we need our allocation range
	 * to cover them.
	 */
	if (!IS_ALIGNED(offset, sectorsize)) {
		ret = btrfs_zero_range_check_range_boundary(inode, offset);
		if (ret < 0)
			goto out;
		if (ret == RANGE_BOUNDARY_HOLE) {
			alloc_start = round_down(offset, sectorsize);
			ret = 0;
		} else if (ret == RANGE_BOUNDARY_WRITTEN_EXTENT) {
			ret = btrfs_truncate_block(inode, offset, 0, 0);
			if (ret)
				goto out;
		} else {
			ret = 0;
		}
	}

	if (!IS_ALIGNED(offset + len, sectorsize)) {
		ret = btrfs_zero_range_check_range_boundary(inode,
							    offset + len);
		if (ret < 0)
			goto out;
		if (ret == RANGE_BOUNDARY_HOLE) {
			alloc_end = round_up(offset + len, sectorsize);
			ret = 0;
		} else if (ret == RANGE_BOUNDARY_WRITTEN_EXTENT) {
			ret = btrfs_truncate_block(inode, offset + len, 0, 1);
			if (ret)
				goto out;
		} else {
			ret = 0;
		}
	}

reserve_space:
	if (alloc_start < alloc_end) {
		struct extent_state *cached_state = NULL;
		const u64 lockstart = alloc_start;
		const u64 lockend = alloc_end - 1;

		bytes_to_reserve = alloc_end - alloc_start;
		ret = btrfs_alloc_data_chunk_ondemand(BTRFS_I(inode),
						      bytes_to_reserve);
		if (ret < 0)
			goto out;
		space_reserved = true;
		ret = btrfs_qgroup_reserve_data(inode, &data_reserved,
						alloc_start, bytes_to_reserve);
		if (ret)
			goto out;
		ret = btrfs_punch_hole_lock_range(inode, lockstart, lockend,
						  &cached_state);
		if (ret)
			goto out;
		ret = btrfs_prealloc_file_range(inode, mode, alloc_start,
						alloc_end - alloc_start,
						i_blocksize(inode),
						offset + len, &alloc_hint);
		unlock_extent_cached(&BTRFS_I(inode)->io_tree, lockstart,
				     lockend, &cached_state);
		/* btrfs_prealloc_file_range releases reserved space on error */
		if (ret) {
			space_reserved = false;
			goto out;
		}
	}
	ret = btrfs_fallocate_update_isize(inode, offset + len, mode);
 out:
	if (ret && space_reserved)
		btrfs_free_reserved_data_space(inode, data_reserved,
					       alloc_start, bytes_to_reserve);
	extent_changeset_free(data_reserved);

	return ret;
}

static long btrfs_fallocate(struct file *file, int mode,
			    loff_t offset, loff_t len)
{
	struct inode *inode = file_inode(file);
	struct extent_state *cached_state = NULL;
	struct extent_changeset *data_reserved = NULL;
	struct falloc_range *range;
	struct falloc_range *tmp;
	struct list_head reserve_list;
	u64 cur_offset;
	u64 last_byte;
	u64 alloc_start;
	u64 alloc_end;
	u64 alloc_hint = 0;
	u64 locked_end;
	u64 actual_end = 0;
	struct extent_map *em;
	int blocksize = btrfs_inode_sectorsize(inode);
	int ret;

	alloc_start = round_down(offset, blocksize);
	alloc_end = round_up(offset + len, blocksize);
	cur_offset = alloc_start;

	/* Make sure we aren't being give some crap mode */
	if (mode & ~(FALLOC_FL_KEEP_SIZE | FALLOC_FL_PUNCH_HOLE |
		     FALLOC_FL_ZERO_RANGE))
		return -EOPNOTSUPP;

	if (mode & FALLOC_FL_PUNCH_HOLE)
		return btrfs_punch_hole(inode, offset, len);

	/*
	 * Only trigger disk allocation, don't trigger qgroup reserve
	 *
	 * For qgroup space, it will be checked later.
	 */
	if (!(mode & FALLOC_FL_ZERO_RANGE)) {
		ret = btrfs_alloc_data_chunk_ondemand(BTRFS_I(inode),
						      alloc_end - alloc_start);
		if (ret < 0)
			return ret;
	}

	inode_lock(inode);

	if (!(mode & FALLOC_FL_KEEP_SIZE) && offset + len > inode->i_size) {
		ret = inode_newsize_ok(inode, offset + len);
		if (ret)
			goto out;
	}

	/*
	 * TODO: Move these two operations after we have checked
	 * accurate reserved space, or fallocate can still fail but
	 * with page truncated or size expanded.
	 *
	 * But that's a minor problem and won't do much harm BTW.
	 */
	if (alloc_start > inode->i_size) {
		ret = btrfs_cont_expand(inode, i_size_read(inode),
					alloc_start);
		if (ret)
			goto out;
	} else if (offset + len > inode->i_size) {
		/*
		 * If we are fallocating from the end of the file onward we
		 * need to zero out the end of the block if i_size lands in the
		 * middle of a block.
		 */
		ret = btrfs_truncate_block(inode, inode->i_size, 0, 0);
		if (ret)
			goto out;
	}

	/*
	 * wait for ordered IO before we have any locks.  We'll loop again
	 * below with the locks held.
	 */
	ret = btrfs_wait_ordered_range(inode, alloc_start,
				       alloc_end - alloc_start);
	if (ret)
		goto out;

	if (mode & FALLOC_FL_ZERO_RANGE) {
		ret = btrfs_zero_range(inode, offset, len, mode);
		inode_unlock(inode);
		return ret;
	}

	locked_end = alloc_end - 1;
	while (1) {
		struct btrfs_ordered_extent *ordered;

		/* the extent lock is ordered inside the running
		 * transaction
		 */
		lock_extent_bits(&BTRFS_I(inode)->io_tree, alloc_start,
				 locked_end, &cached_state);
		ordered = btrfs_lookup_first_ordered_extent(inode, locked_end);

		if (ordered &&
		    ordered->file_offset + ordered->len > alloc_start &&
		    ordered->file_offset < alloc_end) {
			btrfs_put_ordered_extent(ordered);
			unlock_extent_cached(&BTRFS_I(inode)->io_tree,
					     alloc_start, locked_end,
					     &cached_state);
			/*
			 * we can't wait on the range with the transaction
			 * running or with the extent lock held
			 */
			ret = btrfs_wait_ordered_range(inode, alloc_start,
						       alloc_end - alloc_start);
			if (ret)
				goto out;
		} else {
			if (ordered)
				btrfs_put_ordered_extent(ordered);
			break;
		}
	}

	/* First, check if we exceed the qgroup limit */
	INIT_LIST_HEAD(&reserve_list);
	while (cur_offset < alloc_end) {
		em = btrfs_get_extent(BTRFS_I(inode), NULL, 0, cur_offset,
				      alloc_end - cur_offset, 0);
		if (IS_ERR(em)) {
			ret = PTR_ERR(em);
			break;
		}
		last_byte = min(extent_map_end(em), alloc_end);
		actual_end = min_t(u64, extent_map_end(em), offset + len);
		last_byte = ALIGN(last_byte, blocksize);
		if (em->block_start == EXTENT_MAP_HOLE ||
		    (cur_offset >= inode->i_size &&
		     !test_bit(EXTENT_FLAG_PREALLOC, &em->flags))) {
			ret = add_falloc_range(&reserve_list, cur_offset,
					       last_byte - cur_offset);
			if (ret < 0) {
				free_extent_map(em);
				break;
			}
			ret = btrfs_qgroup_reserve_data(inode, &data_reserved,
					cur_offset, last_byte - cur_offset);
			if (ret < 0) {
				cur_offset = last_byte;
				free_extent_map(em);
				break;
			}
		} else {
			/*
			 * Do not need to reserve unwritten extent for this
			 * range, free reserved data space first, otherwise
			 * it'll result in false ENOSPC error.
			 */
			btrfs_free_reserved_data_space(inode, data_reserved,
					cur_offset, last_byte - cur_offset);
		}
		free_extent_map(em);
		cur_offset = last_byte;
	}

	/*
	 * If ret is still 0, means we're OK to fallocate.
	 * Or just cleanup the list and exit.
	 */
	list_for_each_entry_safe(range, tmp, &reserve_list, list) {
		if (!ret)
			ret = btrfs_prealloc_file_range(inode, mode,
					range->start,
					range->len, i_blocksize(inode),
					offset + len, &alloc_hint);
		else
			btrfs_free_reserved_data_space(inode,
					data_reserved, range->start,
					range->len);
		list_del(&range->list);
		kfree(range);
	}
	if (ret < 0)
		goto out_unlock;

	/*
	 * We didn't need to allocate any more space, but we still extended the
	 * size of the file so we need to update i_size and the inode item.
	 */
	ret = btrfs_fallocate_update_isize(inode, actual_end, mode);
out_unlock:
	unlock_extent_cached(&BTRFS_I(inode)->io_tree, alloc_start, locked_end,
			     &cached_state);
out:
	inode_unlock(inode);
	/* Let go of our reservation. */
	if (ret != 0 && !(mode & FALLOC_FL_ZERO_RANGE))
		btrfs_free_reserved_data_space(inode, data_reserved,
				cur_offset, alloc_end - cur_offset);
	extent_changeset_free(data_reserved);
	return ret;
}

static int find_desired_extent(struct inode *inode, loff_t *offset, int whence)
{
	struct btrfs_fs_info *fs_info = btrfs_sb(inode->i_sb);
	struct extent_map *em = NULL;
	struct extent_state *cached_state = NULL;
	u64 lockstart;
	u64 lockend;
	u64 start;
	u64 len;
	int ret = 0;

	if (inode->i_size == 0)
		return -ENXIO;

	/*
	 * *offset can be negative, in this case we start finding DATA/HOLE from
	 * the very start of the file.
	 */
	start = max_t(loff_t, 0, *offset);

	lockstart = round_down(start, fs_info->sectorsize);
	lockend = round_up(i_size_read(inode),
			   fs_info->sectorsize);
	if (lockend <= lockstart)
		lockend = lockstart + fs_info->sectorsize;
	lockend--;
	len = lockend - lockstart + 1;

	lock_extent_bits(&BTRFS_I(inode)->io_tree, lockstart, lockend,
			 &cached_state);

	while (start < inode->i_size) {
		em = btrfs_get_extent_fiemap(BTRFS_I(inode), start, len);
		if (IS_ERR(em)) {
			ret = PTR_ERR(em);
			em = NULL;
			break;
		}

		if (whence == SEEK_HOLE &&
		    (em->block_start == EXTENT_MAP_HOLE ||
		     test_bit(EXTENT_FLAG_PREALLOC, &em->flags)))
			break;
		else if (whence == SEEK_DATA &&
			   (em->block_start != EXTENT_MAP_HOLE &&
			    !test_bit(EXTENT_FLAG_PREALLOC, &em->flags)))
			break;

		start = em->start + em->len;
		free_extent_map(em);
		em = NULL;
		cond_resched();
	}
	free_extent_map(em);
	if (!ret) {
		if (whence == SEEK_DATA && start >= inode->i_size)
			ret = -ENXIO;
		else
			*offset = min_t(loff_t, start, inode->i_size);
	}
	unlock_extent_cached(&BTRFS_I(inode)->io_tree, lockstart, lockend,
			     &cached_state);
	return ret;
}

static loff_t btrfs_file_llseek(struct file *file, loff_t offset, int whence)
{
	struct inode *inode = file->f_mapping->host;
	int ret;

	inode_lock(inode);
	switch (whence) {
	case SEEK_END:
	case SEEK_CUR:
		offset = generic_file_llseek(file, offset, whence);
		goto out;
	case SEEK_DATA:
	case SEEK_HOLE:
		if (offset >= i_size_read(inode)) {
			inode_unlock(inode);
			return -ENXIO;
		}

		ret = find_desired_extent(inode, &offset, whence);
		if (ret) {
			inode_unlock(inode);
			return ret;
		}
	}

	offset = vfs_setpos(file, offset, inode->i_sb->s_maxbytes);
out:
	inode_unlock(inode);
	return offset;
}

static int btrfs_file_open(struct inode *inode, struct file *filp)
{
	filp->f_mode |= FMODE_NOWAIT;
	return generic_file_open(inode, filp);
}

const struct file_operations btrfs_file_operations = {
	.llseek		= btrfs_file_llseek,
	.read_iter      = generic_file_read_iter,
	.splice_read	= generic_file_splice_read,
	.write_iter	= btrfs_file_write_iter,
	.mmap		= btrfs_file_mmap,
	.open		= btrfs_file_open,
	.release	= btrfs_release_file,
	.fsync		= btrfs_sync_file,
	.fallocate	= btrfs_fallocate,
	.unlocked_ioctl	= btrfs_ioctl,
#ifdef CONFIG_COMPAT
	.compat_ioctl	= btrfs_compat_ioctl,
#endif
	.remap_file_range = btrfs_remap_file_range,
};

void __cold btrfs_auto_defrag_exit(void)
{
	kmem_cache_destroy(btrfs_inode_defrag_cachep);
}

int __init btrfs_auto_defrag_init(void)
{
	btrfs_inode_defrag_cachep = kmem_cache_create("btrfs_inode_defrag",
					sizeof(struct inode_defrag), 0,
					SLAB_MEM_SPREAD,
					NULL);
	if (!btrfs_inode_defrag_cachep)
		return -ENOMEM;

	return 0;
}

int btrfs_fdatawrite_range(struct inode *inode, loff_t start, loff_t end)
{
	int ret;

	/*
	 * So with compression we will find and lock a dirty page and clear the
	 * first one as dirty, setup an async extent, and immediately return
	 * with the entire range locked but with nobody actually marked with
	 * writeback.  So we can't just filemap_write_and_wait_range() and
	 * expect it to work since it will just kick off a thread to do the
	 * actual work.  So we need to call filemap_fdatawrite_range _again_
	 * since it will wait on the page lock, which won't be unlocked until
	 * after the pages have been marked as writeback and so we're good to go
	 * from there.  We have to do this otherwise we'll miss the ordered
	 * extents and that results in badness.  Please Josef, do not think you
	 * know better and pull this out at some point in the future, it is
	 * right and you are wrong.
	 */
	ret = filemap_fdatawrite_range(inode->i_mapping, start, end);
	if (!ret && test_bit(BTRFS_INODE_HAS_ASYNC_EXTENT,
			     &BTRFS_I(inode)->runtime_flags))
		ret = filemap_fdatawrite_range(inode->i_mapping, start, end);

	return ret;
}<|MERGE_RESOLUTION|>--- conflicted
+++ resolved
@@ -537,13 +537,8 @@
 	 * we can set things up properly
 	 */
 	clear_extent_bit(&BTRFS_I(inode)->io_tree, start_pos, end_of_last_block,
-<<<<<<< HEAD
-			 EXTENT_DIRTY | EXTENT_DELALLOC |
-			 EXTENT_DO_ACCOUNTING | EXTENT_DEFRAG, 0, 0, cached);
-=======
 			 EXTENT_DELALLOC | EXTENT_DO_ACCOUNTING | EXTENT_DEFRAG,
 			 0, 0, cached);
->>>>>>> fa578e9d
 
 	if (!btrfs_is_free_space_inode(BTRFS_I(inode))) {
 		if (start_pos >= isize &&
@@ -2074,26 +2069,6 @@
 	struct btrfs_log_ctx ctx;
 	int ret = 0, err;
 
-<<<<<<< HEAD
-	/*
-	 * If the inode needs a full sync, make sure we use a full range to
-	 * avoid log tree corruption, due to hole detection racing with ordered
-	 * extent completion for adjacent ranges, and assertion failures during
-	 * hole detection.
-	 */
-	if (test_bit(BTRFS_INODE_NEEDS_FULL_SYNC,
-		     &BTRFS_I(inode)->runtime_flags)) {
-		start = 0;
-		end = LLONG_MAX;
-	}
-
-	/*
-	 * The range length can be represented by u64, we have to do the typecasts
-	 * to avoid signed overflow if it's [0, LLONG_MAX] eg. from fsync()
-	 */
-	len = (u64)end - (u64)start + 1;
-=======
->>>>>>> fa578e9d
 	trace_btrfs_sync_file(file, datasync);
 
 	btrfs_init_log_ctx(&ctx, inode);
@@ -2120,8 +2095,6 @@
 	atomic_inc(&root->log_batch);
 
 	/*
-<<<<<<< HEAD
-=======
 	 * If the inode needs a full sync, make sure we use a full range to
 	 * avoid log tree corruption, due to hole detection racing with ordered
 	 * extent completion for adjacent ranges, and assertion failures during
@@ -2135,7 +2108,6 @@
 	}
 
 	/*
->>>>>>> fa578e9d
 	 * Before we acquired the inode's lock, someone may have dirtied more
 	 * pages in the target range. We need to make sure that writeback for
 	 * any such pages does not start while we are logging the inode, because
