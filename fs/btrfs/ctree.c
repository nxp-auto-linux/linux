--- conflicted
+++ resolved
@@ -2473,12 +2473,8 @@
 		reada_for_search(fs_info, p, level, slot, key->objectid);
 
 	ret = -EAGAIN;
-<<<<<<< HEAD
-	tmp = read_tree_block(fs_info, blocknr, gen);
-=======
 	tmp = read_tree_block(fs_info, blocknr, gen, parent_level - 1,
 			      &first_key);
->>>>>>> e021bb4f
 	if (!IS_ERR(tmp)) {
 		/*
 		 * If the read above didn't mark this buffer up to date,
