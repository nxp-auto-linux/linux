// SPDX-License-Identifier: GPL-2.0
/*
 * Copyright (C) 2008 Oracle.  All rights reserved.
 */

#include <linux/sched.h>
#include <linux/slab.h>
#include <linux/blkdev.h>
#include <linux/list_sort.h>
#include <linux/iversion.h>
#include "misc.h"
#include "ctree.h"
#include "tree-log.h"
#include "disk-io.h"
#include "locking.h"
#include "print-tree.h"
#include "backref.h"
#include "compression.h"
#include "qgroup.h"
#include "inode-map.h"

/* magic values for the inode_only field in btrfs_log_inode:
 *
 * LOG_INODE_ALL means to log everything
 * LOG_INODE_EXISTS means to log just enough to recreate the inode
 * during log replay
 */
enum {
	LOG_INODE_ALL,
	LOG_INODE_EXISTS,
	LOG_OTHER_INODE,
	LOG_OTHER_INODE_ALL,
};

/*
 * directory trouble cases
 *
 * 1) on rename or unlink, if the inode being unlinked isn't in the fsync
 * log, we must force a full commit before doing an fsync of the directory
 * where the unlink was done.
 * ---> record transid of last unlink/rename per directory
 *
 * mkdir foo/some_dir
 * normal commit
 * rename foo/some_dir foo2/some_dir
 * mkdir foo/some_dir
 * fsync foo/some_dir/some_file
 *
 * The fsync above will unlink the original some_dir without recording
 * it in its new location (foo2).  After a crash, some_dir will be gone
 * unless the fsync of some_file forces a full commit
 *
 * 2) we must log any new names for any file or dir that is in the fsync
 * log. ---> check inode while renaming/linking.
 *
 * 2a) we must log any new names for any file or dir during rename
 * when the directory they are being removed from was logged.
 * ---> check inode and old parent dir during rename
 *
 *  2a is actually the more important variant.  With the extra logging
 *  a crash might unlink the old name without recreating the new one
 *
 * 3) after a crash, we must go through any directories with a link count
 * of zero and redo the rm -rf
 *
 * mkdir f1/foo
 * normal commit
 * rm -rf f1/foo
 * fsync(f1)
 *
 * The directory f1 was fully removed from the FS, but fsync was never
 * called on f1, only its parent dir.  After a crash the rm -rf must
 * be replayed.  This must be able to recurse down the entire
 * directory tree.  The inode link count fixup code takes care of the
 * ugly details.
 */

/*
 * stages for the tree walking.  The first
 * stage (0) is to only pin down the blocks we find
 * the second stage (1) is to make sure that all the inodes
 * we find in the log are created in the subvolume.
 *
 * The last stage is to deal with directories and links and extents
 * and all the other fun semantics
 */
enum {
	LOG_WALK_PIN_ONLY,
	LOG_WALK_REPLAY_INODES,
	LOG_WALK_REPLAY_DIR_INDEX,
	LOG_WALK_REPLAY_ALL,
};

static int btrfs_log_inode(struct btrfs_trans_handle *trans,
			   struct btrfs_root *root, struct btrfs_inode *inode,
			   int inode_only,
			   const loff_t start,
			   const loff_t end,
			   struct btrfs_log_ctx *ctx);
static int link_to_fixup_dir(struct btrfs_trans_handle *trans,
			     struct btrfs_root *root,
			     struct btrfs_path *path, u64 objectid);
static noinline int replay_dir_deletes(struct btrfs_trans_handle *trans,
				       struct btrfs_root *root,
				       struct btrfs_root *log,
				       struct btrfs_path *path,
				       u64 dirid, int del_all);

/*
 * tree logging is a special write ahead log used to make sure that
 * fsyncs and O_SYNCs can happen without doing full tree commits.
 *
 * Full tree commits are expensive because they require commonly
 * modified blocks to be recowed, creating many dirty pages in the
 * extent tree an 4x-6x higher write load than ext3.
 *
 * Instead of doing a tree commit on every fsync, we use the
 * key ranges and transaction ids to find items for a given file or directory
 * that have changed in this transaction.  Those items are copied into
 * a special tree (one per subvolume root), that tree is written to disk
 * and then the fsync is considered complete.
 *
 * After a crash, items are copied out of the log-tree back into the
 * subvolume tree.  Any file data extents found are recorded in the extent
 * allocation tree, and the log-tree freed.
 *
 * The log tree is read three times, once to pin down all the extents it is
 * using in ram and once, once to create all the inodes logged in the tree
 * and once to do all the other items.
 */

/*
 * start a sub transaction and setup the log tree
 * this increments the log tree writer count to make the people
 * syncing the tree wait for us to finish
 */
static int start_log_trans(struct btrfs_trans_handle *trans,
			   struct btrfs_root *root,
			   struct btrfs_log_ctx *ctx)
{
	struct btrfs_fs_info *fs_info = root->fs_info;
	int ret = 0;

	mutex_lock(&root->log_mutex);

	if (root->log_root) {
		if (btrfs_need_log_full_commit(trans)) {
			ret = -EAGAIN;
			goto out;
		}

		if (!root->log_start_pid) {
			clear_bit(BTRFS_ROOT_MULTI_LOG_TASKS, &root->state);
			root->log_start_pid = current->pid;
		} else if (root->log_start_pid != current->pid) {
			set_bit(BTRFS_ROOT_MULTI_LOG_TASKS, &root->state);
		}
	} else {
		mutex_lock(&fs_info->tree_log_mutex);
		if (!fs_info->log_root_tree)
			ret = btrfs_init_log_root_tree(trans, fs_info);
		mutex_unlock(&fs_info->tree_log_mutex);
		if (ret)
			goto out;

		ret = btrfs_add_log_tree(trans, root);
		if (ret)
			goto out;

		clear_bit(BTRFS_ROOT_MULTI_LOG_TASKS, &root->state);
		root->log_start_pid = current->pid;
	}

	atomic_inc(&root->log_batch);
	atomic_inc(&root->log_writers);
	if (ctx) {
		int index = root->log_transid % 2;
		list_add_tail(&ctx->list, &root->log_ctxs[index]);
		ctx->log_transid = root->log_transid;
	}

out:
	mutex_unlock(&root->log_mutex);
	return ret;
}

/*
 * returns 0 if there was a log transaction running and we were able
 * to join, or returns -ENOENT if there were not transactions
 * in progress
 */
static int join_running_log_trans(struct btrfs_root *root)
{
	int ret = -ENOENT;

	mutex_lock(&root->log_mutex);
	if (root->log_root) {
		ret = 0;
		atomic_inc(&root->log_writers);
	}
	mutex_unlock(&root->log_mutex);
	return ret;
}

/*
 * This either makes the current running log transaction wait
 * until you call btrfs_end_log_trans() or it makes any future
 * log transactions wait until you call btrfs_end_log_trans()
 */
void btrfs_pin_log_trans(struct btrfs_root *root)
{
	mutex_lock(&root->log_mutex);
	atomic_inc(&root->log_writers);
	mutex_unlock(&root->log_mutex);
}

/*
 * indicate we're done making changes to the log tree
 * and wake up anyone waiting to do a sync
 */
void btrfs_end_log_trans(struct btrfs_root *root)
{
	if (atomic_dec_and_test(&root->log_writers)) {
		/* atomic_dec_and_test implies a barrier */
		cond_wake_up_nomb(&root->log_writer_wait);
	}
}

static int btrfs_write_tree_block(struct extent_buffer *buf)
{
	return filemap_fdatawrite_range(buf->pages[0]->mapping, buf->start,
					buf->start + buf->len - 1);
}

static void btrfs_wait_tree_block_writeback(struct extent_buffer *buf)
{
	filemap_fdatawait_range(buf->pages[0]->mapping,
			        buf->start, buf->start + buf->len - 1);
}

/*
 * the walk control struct is used to pass state down the chain when
 * processing the log tree.  The stage field tells us which part
 * of the log tree processing we are currently doing.  The others
 * are state fields used for that specific part
 */
struct walk_control {
	/* should we free the extent on disk when done?  This is used
	 * at transaction commit time while freeing a log tree
	 */
	int free;

	/* should we write out the extent buffer?  This is used
	 * while flushing the log tree to disk during a sync
	 */
	int write;

	/* should we wait for the extent buffer io to finish?  Also used
	 * while flushing the log tree to disk for a sync
	 */
	int wait;

	/* pin only walk, we record which extents on disk belong to the
	 * log trees
	 */
	int pin;

	/* what stage of the replay code we're currently in */
	int stage;

	/*
	 * Ignore any items from the inode currently being processed. Needs
	 * to be set every time we find a BTRFS_INODE_ITEM_KEY and we are in
	 * the LOG_WALK_REPLAY_INODES stage.
	 */
	bool ignore_cur_inode;

	/* the root we are currently replaying */
	struct btrfs_root *replay_dest;

	/* the trans handle for the current replay */
	struct btrfs_trans_handle *trans;

	/* the function that gets used to process blocks we find in the
	 * tree.  Note the extent_buffer might not be up to date when it is
	 * passed in, and it must be checked or read if you need the data
	 * inside it
	 */
	int (*process_func)(struct btrfs_root *log, struct extent_buffer *eb,
			    struct walk_control *wc, u64 gen, int level);
};

/*
 * process_func used to pin down extents, write them or wait on them
 */
static int process_one_buffer(struct btrfs_root *log,
			      struct extent_buffer *eb,
			      struct walk_control *wc, u64 gen, int level)
{
	struct btrfs_fs_info *fs_info = log->fs_info;
	int ret = 0;

	/*
	 * If this fs is mixed then we need to be able to process the leaves to
	 * pin down any logged extents, so we have to read the block.
	 */
	if (btrfs_fs_incompat(fs_info, MIXED_GROUPS)) {
		ret = btrfs_read_buffer(eb, gen, level, NULL);
		if (ret)
			return ret;
	}

	if (wc->pin)
		ret = btrfs_pin_extent_for_log_replay(fs_info, eb->start,
						      eb->len);

	if (!ret && btrfs_buffer_uptodate(eb, gen, 0)) {
		if (wc->pin && btrfs_header_level(eb) == 0)
			ret = btrfs_exclude_logged_extents(eb);
		if (wc->write)
			btrfs_write_tree_block(eb);
		if (wc->wait)
			btrfs_wait_tree_block_writeback(eb);
	}
	return ret;
}

/*
 * Item overwrite used by replay and tree logging.  eb, slot and key all refer
 * to the src data we are copying out.
 *
 * root is the tree we are copying into, and path is a scratch
 * path for use in this function (it should be released on entry and
 * will be released on exit).
 *
 * If the key is already in the destination tree the existing item is
 * overwritten.  If the existing item isn't big enough, it is extended.
 * If it is too large, it is truncated.
 *
 * If the key isn't in the destination yet, a new item is inserted.
 */
static noinline int overwrite_item(struct btrfs_trans_handle *trans,
				   struct btrfs_root *root,
				   struct btrfs_path *path,
				   struct extent_buffer *eb, int slot,
				   struct btrfs_key *key)
{
	int ret;
	u32 item_size;
	u64 saved_i_size = 0;
	int save_old_i_size = 0;
	unsigned long src_ptr;
	unsigned long dst_ptr;
	int overwrite_root = 0;
	bool inode_item = key->type == BTRFS_INODE_ITEM_KEY;

	if (root->root_key.objectid != BTRFS_TREE_LOG_OBJECTID)
		overwrite_root = 1;

	item_size = btrfs_item_size_nr(eb, slot);
	src_ptr = btrfs_item_ptr_offset(eb, slot);

	/* look for the key in the destination tree */
	ret = btrfs_search_slot(NULL, root, key, path, 0, 0);
	if (ret < 0)
		return ret;

	if (ret == 0) {
		char *src_copy;
		char *dst_copy;
		u32 dst_size = btrfs_item_size_nr(path->nodes[0],
						  path->slots[0]);
		if (dst_size != item_size)
			goto insert;

		if (item_size == 0) {
			btrfs_release_path(path);
			return 0;
		}
		dst_copy = kmalloc(item_size, GFP_NOFS);
		src_copy = kmalloc(item_size, GFP_NOFS);
		if (!dst_copy || !src_copy) {
			btrfs_release_path(path);
			kfree(dst_copy);
			kfree(src_copy);
			return -ENOMEM;
		}

		read_extent_buffer(eb, src_copy, src_ptr, item_size);

		dst_ptr = btrfs_item_ptr_offset(path->nodes[0], path->slots[0]);
		read_extent_buffer(path->nodes[0], dst_copy, dst_ptr,
				   item_size);
		ret = memcmp(dst_copy, src_copy, item_size);

		kfree(dst_copy);
		kfree(src_copy);
		/*
		 * they have the same contents, just return, this saves
		 * us from cowing blocks in the destination tree and doing
		 * extra writes that may not have been done by a previous
		 * sync
		 */
		if (ret == 0) {
			btrfs_release_path(path);
			return 0;
		}

		/*
		 * We need to load the old nbytes into the inode so when we
		 * replay the extents we've logged we get the right nbytes.
		 */
		if (inode_item) {
			struct btrfs_inode_item *item;
			u64 nbytes;
			u32 mode;

			item = btrfs_item_ptr(path->nodes[0], path->slots[0],
					      struct btrfs_inode_item);
			nbytes = btrfs_inode_nbytes(path->nodes[0], item);
			item = btrfs_item_ptr(eb, slot,
					      struct btrfs_inode_item);
			btrfs_set_inode_nbytes(eb, item, nbytes);

			/*
			 * If this is a directory we need to reset the i_size to
			 * 0 so that we can set it up properly when replaying
			 * the rest of the items in this log.
			 */
			mode = btrfs_inode_mode(eb, item);
			if (S_ISDIR(mode))
				btrfs_set_inode_size(eb, item, 0);
		}
	} else if (inode_item) {
		struct btrfs_inode_item *item;
		u32 mode;

		/*
		 * New inode, set nbytes to 0 so that the nbytes comes out
		 * properly when we replay the extents.
		 */
		item = btrfs_item_ptr(eb, slot, struct btrfs_inode_item);
		btrfs_set_inode_nbytes(eb, item, 0);

		/*
		 * If this is a directory we need to reset the i_size to 0 so
		 * that we can set it up properly when replaying the rest of
		 * the items in this log.
		 */
		mode = btrfs_inode_mode(eb, item);
		if (S_ISDIR(mode))
			btrfs_set_inode_size(eb, item, 0);
	}
insert:
	btrfs_release_path(path);
	/* try to insert the key into the destination tree */
	path->skip_release_on_error = 1;
	ret = btrfs_insert_empty_item(trans, root, path,
				      key, item_size);
	path->skip_release_on_error = 0;

	/* make sure any existing item is the correct size */
	if (ret == -EEXIST || ret == -EOVERFLOW) {
		u32 found_size;
		found_size = btrfs_item_size_nr(path->nodes[0],
						path->slots[0]);
		if (found_size > item_size)
			btrfs_truncate_item(path, item_size, 1);
		else if (found_size < item_size)
			btrfs_extend_item(path, item_size - found_size);
	} else if (ret) {
		return ret;
	}
	dst_ptr = btrfs_item_ptr_offset(path->nodes[0],
					path->slots[0]);

	/* don't overwrite an existing inode if the generation number
	 * was logged as zero.  This is done when the tree logging code
	 * is just logging an inode to make sure it exists after recovery.
	 *
	 * Also, don't overwrite i_size on directories during replay.
	 * log replay inserts and removes directory items based on the
	 * state of the tree found in the subvolume, and i_size is modified
	 * as it goes
	 */
	if (key->type == BTRFS_INODE_ITEM_KEY && ret == -EEXIST) {
		struct btrfs_inode_item *src_item;
		struct btrfs_inode_item *dst_item;

		src_item = (struct btrfs_inode_item *)src_ptr;
		dst_item = (struct btrfs_inode_item *)dst_ptr;

		if (btrfs_inode_generation(eb, src_item) == 0) {
			struct extent_buffer *dst_eb = path->nodes[0];
			const u64 ino_size = btrfs_inode_size(eb, src_item);

			/*
			 * For regular files an ino_size == 0 is used only when
			 * logging that an inode exists, as part of a directory
			 * fsync, and the inode wasn't fsynced before. In this
			 * case don't set the size of the inode in the fs/subvol
			 * tree, otherwise we would be throwing valid data away.
			 */
			if (S_ISREG(btrfs_inode_mode(eb, src_item)) &&
			    S_ISREG(btrfs_inode_mode(dst_eb, dst_item)) &&
			    ino_size != 0) {
				struct btrfs_map_token token;

				btrfs_init_map_token(&token, dst_eb);
				btrfs_set_token_inode_size(dst_eb, dst_item,
							   ino_size, &token);
			}
			goto no_copy;
		}

		if (overwrite_root &&
		    S_ISDIR(btrfs_inode_mode(eb, src_item)) &&
		    S_ISDIR(btrfs_inode_mode(path->nodes[0], dst_item))) {
			save_old_i_size = 1;
			saved_i_size = btrfs_inode_size(path->nodes[0],
							dst_item);
		}
	}

	copy_extent_buffer(path->nodes[0], eb, dst_ptr,
			   src_ptr, item_size);

	if (save_old_i_size) {
		struct btrfs_inode_item *dst_item;
		dst_item = (struct btrfs_inode_item *)dst_ptr;
		btrfs_set_inode_size(path->nodes[0], dst_item, saved_i_size);
	}

	/* make sure the generation is filled in */
	if (key->type == BTRFS_INODE_ITEM_KEY) {
		struct btrfs_inode_item *dst_item;
		dst_item = (struct btrfs_inode_item *)dst_ptr;
		if (btrfs_inode_generation(path->nodes[0], dst_item) == 0) {
			btrfs_set_inode_generation(path->nodes[0], dst_item,
						   trans->transid);
		}
	}
no_copy:
	btrfs_mark_buffer_dirty(path->nodes[0]);
	btrfs_release_path(path);
	return 0;
}

/*
 * simple helper to read an inode off the disk from a given root
 * This can only be called for subvolume roots and not for the log
 */
static noinline struct inode *read_one_inode(struct btrfs_root *root,
					     u64 objectid)
{
	struct btrfs_key key;
	struct inode *inode;

	key.objectid = objectid;
	key.type = BTRFS_INODE_ITEM_KEY;
	key.offset = 0;
	inode = btrfs_iget(root->fs_info->sb, &key, root, NULL);
	if (IS_ERR(inode))
		inode = NULL;
	return inode;
}

/* replays a single extent in 'eb' at 'slot' with 'key' into the
 * subvolume 'root'.  path is released on entry and should be released
 * on exit.
 *
 * extents in the log tree have not been allocated out of the extent
 * tree yet.  So, this completes the allocation, taking a reference
 * as required if the extent already exists or creating a new extent
 * if it isn't in the extent allocation tree yet.
 *
 * The extent is inserted into the file, dropping any existing extents
 * from the file that overlap the new one.
 */
static noinline int replay_one_extent(struct btrfs_trans_handle *trans,
				      struct btrfs_root *root,
				      struct btrfs_path *path,
				      struct extent_buffer *eb, int slot,
				      struct btrfs_key *key)
{
	struct btrfs_fs_info *fs_info = root->fs_info;
	int found_type;
	u64 extent_end;
	u64 start = key->offset;
	u64 nbytes = 0;
	struct btrfs_file_extent_item *item;
	struct inode *inode = NULL;
	unsigned long size;
	int ret = 0;

	item = btrfs_item_ptr(eb, slot, struct btrfs_file_extent_item);
	found_type = btrfs_file_extent_type(eb, item);

	if (found_type == BTRFS_FILE_EXTENT_REG ||
	    found_type == BTRFS_FILE_EXTENT_PREALLOC) {
		nbytes = btrfs_file_extent_num_bytes(eb, item);
		extent_end = start + nbytes;

		/*
		 * We don't add to the inodes nbytes if we are prealloc or a
		 * hole.
		 */
		if (btrfs_file_extent_disk_bytenr(eb, item) == 0)
			nbytes = 0;
	} else if (found_type == BTRFS_FILE_EXTENT_INLINE) {
		size = btrfs_file_extent_ram_bytes(eb, item);
		nbytes = btrfs_file_extent_ram_bytes(eb, item);
		extent_end = ALIGN(start + size,
				   fs_info->sectorsize);
	} else {
		ret = 0;
		goto out;
	}

	inode = read_one_inode(root, key->objectid);
	if (!inode) {
		ret = -EIO;
		goto out;
	}

	/*
	 * first check to see if we already have this extent in the
	 * file.  This must be done before the btrfs_drop_extents run
	 * so we don't try to drop this extent.
	 */
	ret = btrfs_lookup_file_extent(trans, root, path,
			btrfs_ino(BTRFS_I(inode)), start, 0);

	if (ret == 0 &&
	    (found_type == BTRFS_FILE_EXTENT_REG ||
	     found_type == BTRFS_FILE_EXTENT_PREALLOC)) {
		struct btrfs_file_extent_item cmp1;
		struct btrfs_file_extent_item cmp2;
		struct btrfs_file_extent_item *existing;
		struct extent_buffer *leaf;

		leaf = path->nodes[0];
		existing = btrfs_item_ptr(leaf, path->slots[0],
					  struct btrfs_file_extent_item);

		read_extent_buffer(eb, &cmp1, (unsigned long)item,
				   sizeof(cmp1));
		read_extent_buffer(leaf, &cmp2, (unsigned long)existing,
				   sizeof(cmp2));

		/*
		 * we already have a pointer to this exact extent,
		 * we don't have to do anything
		 */
		if (memcmp(&cmp1, &cmp2, sizeof(cmp1)) == 0) {
			btrfs_release_path(path);
			goto out;
		}
	}
	btrfs_release_path(path);

	/* drop any overlapping extents */
	ret = btrfs_drop_extents(trans, root, inode, start, extent_end, 1);
	if (ret)
		goto out;

	if (found_type == BTRFS_FILE_EXTENT_REG ||
	    found_type == BTRFS_FILE_EXTENT_PREALLOC) {
		u64 offset;
		unsigned long dest_offset;
		struct btrfs_key ins;

		if (btrfs_file_extent_disk_bytenr(eb, item) == 0 &&
		    btrfs_fs_incompat(fs_info, NO_HOLES))
			goto update_inode;

		ret = btrfs_insert_empty_item(trans, root, path, key,
					      sizeof(*item));
		if (ret)
			goto out;
		dest_offset = btrfs_item_ptr_offset(path->nodes[0],
						    path->slots[0]);
		copy_extent_buffer(path->nodes[0], eb, dest_offset,
				(unsigned long)item,  sizeof(*item));

		ins.objectid = btrfs_file_extent_disk_bytenr(eb, item);
		ins.offset = btrfs_file_extent_disk_num_bytes(eb, item);
		ins.type = BTRFS_EXTENT_ITEM_KEY;
		offset = key->offset - btrfs_file_extent_offset(eb, item);

		/*
		 * Manually record dirty extent, as here we did a shallow
		 * file extent item copy and skip normal backref update,
		 * but modifying extent tree all by ourselves.
		 * So need to manually record dirty extent for qgroup,
		 * as the owner of the file extent changed from log tree
		 * (doesn't affect qgroup) to fs/file tree(affects qgroup)
		 */
		ret = btrfs_qgroup_trace_extent(trans,
				btrfs_file_extent_disk_bytenr(eb, item),
				btrfs_file_extent_disk_num_bytes(eb, item),
				GFP_NOFS);
		if (ret < 0)
			goto out;

		if (ins.objectid > 0) {
			struct btrfs_ref ref = { 0 };
			u64 csum_start;
			u64 csum_end;
			LIST_HEAD(ordered_sums);

			/*
			 * is this extent already allocated in the extent
			 * allocation tree?  If so, just add a reference
			 */
			ret = btrfs_lookup_data_extent(fs_info, ins.objectid,
						ins.offset);
			if (ret == 0) {
				btrfs_init_generic_ref(&ref,
						BTRFS_ADD_DELAYED_REF,
						ins.objectid, ins.offset, 0);
				btrfs_init_data_ref(&ref,
						root->root_key.objectid,
						key->objectid, offset);
				ret = btrfs_inc_extent_ref(trans, &ref);
				if (ret)
					goto out;
			} else {
				/*
				 * insert the extent pointer in the extent
				 * allocation tree
				 */
				ret = btrfs_alloc_logged_file_extent(trans,
						root->root_key.objectid,
						key->objectid, offset, &ins);
				if (ret)
					goto out;
			}
			btrfs_release_path(path);

			if (btrfs_file_extent_compression(eb, item)) {
				csum_start = ins.objectid;
				csum_end = csum_start + ins.offset;
			} else {
				csum_start = ins.objectid +
					btrfs_file_extent_offset(eb, item);
				csum_end = csum_start +
					btrfs_file_extent_num_bytes(eb, item);
			}

			ret = btrfs_lookup_csums_range(root->log_root,
						csum_start, csum_end - 1,
						&ordered_sums, 0);
			if (ret)
				goto out;
			/*
			 * Now delete all existing cums in the csum root that
			 * cover our range. We do this because we can have an
			 * extent that is completely referenced by one file
			 * extent item and partially referenced by another
			 * file extent item (like after using the clone or
			 * extent_same ioctls). In this case if we end up doing
			 * the replay of the one that partially references the
			 * extent first, and we do not do the csum deletion
			 * below, we can get 2 csum items in the csum tree that
			 * overlap each other. For example, imagine our log has
			 * the two following file extent items:
			 *
			 * key (257 EXTENT_DATA 409600)
			 *     extent data disk byte 12845056 nr 102400
			 *     extent data offset 20480 nr 20480 ram 102400
			 *
			 * key (257 EXTENT_DATA 819200)
			 *     extent data disk byte 12845056 nr 102400
			 *     extent data offset 0 nr 102400 ram 102400
			 *
			 * Where the second one fully references the 100K extent
			 * that starts at disk byte 12845056, and the log tree
			 * has a single csum item that covers the entire range
			 * of the extent:
			 *
			 * key (EXTENT_CSUM EXTENT_CSUM 12845056) itemsize 100
			 *
			 * After the first file extent item is replayed, the
			 * csum tree gets the following csum item:
			 *
			 * key (EXTENT_CSUM EXTENT_CSUM 12865536) itemsize 20
			 *
			 * Which covers the 20K sub-range starting at offset 20K
			 * of our extent. Now when we replay the second file
			 * extent item, if we do not delete existing csum items
			 * that cover any of its blocks, we end up getting two
			 * csum items in our csum tree that overlap each other:
			 *
			 * key (EXTENT_CSUM EXTENT_CSUM 12845056) itemsize 100
			 * key (EXTENT_CSUM EXTENT_CSUM 12865536) itemsize 20
			 *
			 * Which is a problem, because after this anyone trying
			 * to lookup up for the checksum of any block of our
			 * extent starting at an offset of 40K or higher, will
			 * end up looking at the second csum item only, which
			 * does not contain the checksum for any block starting
			 * at offset 40K or higher of our extent.
			 */
			while (!list_empty(&ordered_sums)) {
				struct btrfs_ordered_sum *sums;
				sums = list_entry(ordered_sums.next,
						struct btrfs_ordered_sum,
						list);
				if (!ret)
					ret = btrfs_del_csums(trans,
							      fs_info->csum_root,
							      sums->bytenr,
							      sums->len);
				if (!ret)
					ret = btrfs_csum_file_blocks(trans,
						fs_info->csum_root, sums);
				list_del(&sums->list);
				kfree(sums);
			}
			if (ret)
				goto out;
		} else {
			btrfs_release_path(path);
		}
	} else if (found_type == BTRFS_FILE_EXTENT_INLINE) {
		/* inline extents are easy, we just overwrite them */
		ret = overwrite_item(trans, root, path, eb, slot, key);
		if (ret)
			goto out;
	}

	inode_add_bytes(inode, nbytes);
update_inode:
	ret = btrfs_update_inode(trans, root, inode);
out:
	if (inode)
		iput(inode);
	return ret;
}

/*
 * when cleaning up conflicts between the directory names in the
 * subvolume, directory names in the log and directory names in the
 * inode back references, we may have to unlink inodes from directories.
 *
 * This is a helper function to do the unlink of a specific directory
 * item
 */
static noinline int drop_one_dir_item(struct btrfs_trans_handle *trans,
				      struct btrfs_root *root,
				      struct btrfs_path *path,
				      struct btrfs_inode *dir,
				      struct btrfs_dir_item *di)
{
	struct inode *inode;
	char *name;
	int name_len;
	struct extent_buffer *leaf;
	struct btrfs_key location;
	int ret;

	leaf = path->nodes[0];

	btrfs_dir_item_key_to_cpu(leaf, di, &location);
	name_len = btrfs_dir_name_len(leaf, di);
	name = kmalloc(name_len, GFP_NOFS);
	if (!name)
		return -ENOMEM;

	read_extent_buffer(leaf, name, (unsigned long)(di + 1), name_len);
	btrfs_release_path(path);

	inode = read_one_inode(root, location.objectid);
	if (!inode) {
		ret = -EIO;
		goto out;
	}

	ret = link_to_fixup_dir(trans, root, path, location.objectid);
	if (ret)
		goto out;

	ret = btrfs_unlink_inode(trans, root, dir, BTRFS_I(inode), name,
			name_len);
	if (ret)
		goto out;
	else
		ret = btrfs_run_delayed_items(trans);
out:
	kfree(name);
	iput(inode);
	return ret;
}

/*
 * helper function to see if a given name and sequence number found
 * in an inode back reference are already in a directory and correctly
 * point to this inode
 */
static noinline int inode_in_dir(struct btrfs_root *root,
				 struct btrfs_path *path,
				 u64 dirid, u64 objectid, u64 index,
				 const char *name, int name_len)
{
	struct btrfs_dir_item *di;
	struct btrfs_key location;
	int match = 0;

	di = btrfs_lookup_dir_index_item(NULL, root, path, dirid,
					 index, name, name_len, 0);
	if (di && !IS_ERR(di)) {
		btrfs_dir_item_key_to_cpu(path->nodes[0], di, &location);
		if (location.objectid != objectid)
			goto out;
	} else
		goto out;
	btrfs_release_path(path);

	di = btrfs_lookup_dir_item(NULL, root, path, dirid, name, name_len, 0);
	if (di && !IS_ERR(di)) {
		btrfs_dir_item_key_to_cpu(path->nodes[0], di, &location);
		if (location.objectid != objectid)
			goto out;
	} else
		goto out;
	match = 1;
out:
	btrfs_release_path(path);
	return match;
}

/*
 * helper function to check a log tree for a named back reference in
 * an inode.  This is used to decide if a back reference that is
 * found in the subvolume conflicts with what we find in the log.
 *
 * inode backreferences may have multiple refs in a single item,
 * during replay we process one reference at a time, and we don't
 * want to delete valid links to a file from the subvolume if that
 * link is also in the log.
 */
static noinline int backref_in_log(struct btrfs_root *log,
				   struct btrfs_key *key,
				   u64 ref_objectid,
				   const char *name, int namelen)
{
	struct btrfs_path *path;
	struct btrfs_inode_ref *ref;
	unsigned long ptr;
	unsigned long ptr_end;
	unsigned long name_ptr;
	int found_name_len;
	int item_size;
	int ret;
	int match = 0;

	path = btrfs_alloc_path();
	if (!path)
		return -ENOMEM;

	ret = btrfs_search_slot(NULL, log, key, path, 0, 0);
	if (ret != 0)
		goto out;

	ptr = btrfs_item_ptr_offset(path->nodes[0], path->slots[0]);

	if (key->type == BTRFS_INODE_EXTREF_KEY) {
		if (btrfs_find_name_in_ext_backref(path->nodes[0],
						   path->slots[0],
						   ref_objectid,
						   name, namelen))
			match = 1;

		goto out;
	}

	item_size = btrfs_item_size_nr(path->nodes[0], path->slots[0]);
	ptr_end = ptr + item_size;
	while (ptr < ptr_end) {
		ref = (struct btrfs_inode_ref *)ptr;
		found_name_len = btrfs_inode_ref_name_len(path->nodes[0], ref);
		if (found_name_len == namelen) {
			name_ptr = (unsigned long)(ref + 1);
			ret = memcmp_extent_buffer(path->nodes[0], name,
						   name_ptr, namelen);
			if (ret == 0) {
				match = 1;
				goto out;
			}
		}
		ptr = (unsigned long)(ref + 1) + found_name_len;
	}
out:
	btrfs_free_path(path);
	return match;
}

static inline int __add_inode_ref(struct btrfs_trans_handle *trans,
				  struct btrfs_root *root,
				  struct btrfs_path *path,
				  struct btrfs_root *log_root,
				  struct btrfs_inode *dir,
				  struct btrfs_inode *inode,
				  u64 inode_objectid, u64 parent_objectid,
				  u64 ref_index, char *name, int namelen,
				  int *search_done)
{
	int ret;
	char *victim_name;
	int victim_name_len;
	struct extent_buffer *leaf;
	struct btrfs_dir_item *di;
	struct btrfs_key search_key;
	struct btrfs_inode_extref *extref;

again:
	/* Search old style refs */
	search_key.objectid = inode_objectid;
	search_key.type = BTRFS_INODE_REF_KEY;
	search_key.offset = parent_objectid;
	ret = btrfs_search_slot(NULL, root, &search_key, path, 0, 0);
	if (ret == 0) {
		struct btrfs_inode_ref *victim_ref;
		unsigned long ptr;
		unsigned long ptr_end;

		leaf = path->nodes[0];

		/* are we trying to overwrite a back ref for the root directory
		 * if so, just jump out, we're done
		 */
		if (search_key.objectid == search_key.offset)
			return 1;

		/* check all the names in this back reference to see
		 * if they are in the log.  if so, we allow them to stay
		 * otherwise they must be unlinked as a conflict
		 */
		ptr = btrfs_item_ptr_offset(leaf, path->slots[0]);
		ptr_end = ptr + btrfs_item_size_nr(leaf, path->slots[0]);
		while (ptr < ptr_end) {
			victim_ref = (struct btrfs_inode_ref *)ptr;
			victim_name_len = btrfs_inode_ref_name_len(leaf,
								   victim_ref);
			victim_name = kmalloc(victim_name_len, GFP_NOFS);
			if (!victim_name)
				return -ENOMEM;

			read_extent_buffer(leaf, victim_name,
					   (unsigned long)(victim_ref + 1),
					   victim_name_len);

			if (!backref_in_log(log_root, &search_key,
					    parent_objectid,
					    victim_name,
					    victim_name_len)) {
				inc_nlink(&inode->vfs_inode);
				btrfs_release_path(path);

				ret = btrfs_unlink_inode(trans, root, dir, inode,
						victim_name, victim_name_len);
				kfree(victim_name);
				if (ret)
					return ret;
				ret = btrfs_run_delayed_items(trans);
				if (ret)
					return ret;
				*search_done = 1;
				goto again;
			}
			kfree(victim_name);

			ptr = (unsigned long)(victim_ref + 1) + victim_name_len;
		}

		/*
		 * NOTE: we have searched root tree and checked the
		 * corresponding ref, it does not need to check again.
		 */
		*search_done = 1;
	}
	btrfs_release_path(path);

	/* Same search but for extended refs */
	extref = btrfs_lookup_inode_extref(NULL, root, path, name, namelen,
					   inode_objectid, parent_objectid, 0,
					   0);
	if (!IS_ERR_OR_NULL(extref)) {
		u32 item_size;
		u32 cur_offset = 0;
		unsigned long base;
		struct inode *victim_parent;

		leaf = path->nodes[0];

		item_size = btrfs_item_size_nr(leaf, path->slots[0]);
		base = btrfs_item_ptr_offset(leaf, path->slots[0]);

		while (cur_offset < item_size) {
			extref = (struct btrfs_inode_extref *)(base + cur_offset);

			victim_name_len = btrfs_inode_extref_name_len(leaf, extref);

			if (btrfs_inode_extref_parent(leaf, extref) != parent_objectid)
				goto next;

			victim_name = kmalloc(victim_name_len, GFP_NOFS);
			if (!victim_name)
				return -ENOMEM;
			read_extent_buffer(leaf, victim_name, (unsigned long)&extref->name,
					   victim_name_len);

			search_key.objectid = inode_objectid;
			search_key.type = BTRFS_INODE_EXTREF_KEY;
			search_key.offset = btrfs_extref_hash(parent_objectid,
							      victim_name,
							      victim_name_len);
			ret = 0;
			if (!backref_in_log(log_root, &search_key,
					    parent_objectid, victim_name,
					    victim_name_len)) {
				ret = -ENOENT;
				victim_parent = read_one_inode(root,
						parent_objectid);
				if (victim_parent) {
					inc_nlink(&inode->vfs_inode);
					btrfs_release_path(path);

					ret = btrfs_unlink_inode(trans, root,
							BTRFS_I(victim_parent),
							inode,
							victim_name,
							victim_name_len);
					if (!ret)
						ret = btrfs_run_delayed_items(
								  trans);
				}
				iput(victim_parent);
				kfree(victim_name);
				if (ret)
					return ret;
				*search_done = 1;
				goto again;
			}
			kfree(victim_name);
next:
			cur_offset += victim_name_len + sizeof(*extref);
		}
		*search_done = 1;
	}
	btrfs_release_path(path);

	/* look for a conflicting sequence number */
	di = btrfs_lookup_dir_index_item(trans, root, path, btrfs_ino(dir),
					 ref_index, name, namelen, 0);
	if (di && !IS_ERR(di)) {
		ret = drop_one_dir_item(trans, root, path, dir, di);
		if (ret)
			return ret;
	}
	btrfs_release_path(path);

	/* look for a conflicting name */
	di = btrfs_lookup_dir_item(trans, root, path, btrfs_ino(dir),
				   name, namelen, 0);
	if (di && !IS_ERR(di)) {
		ret = drop_one_dir_item(trans, root, path, dir, di);
		if (ret)
			return ret;
	}
	btrfs_release_path(path);

	return 0;
}

static int extref_get_fields(struct extent_buffer *eb, unsigned long ref_ptr,
			     u32 *namelen, char **name, u64 *index,
			     u64 *parent_objectid)
{
	struct btrfs_inode_extref *extref;

	extref = (struct btrfs_inode_extref *)ref_ptr;

	*namelen = btrfs_inode_extref_name_len(eb, extref);
	*name = kmalloc(*namelen, GFP_NOFS);
	if (*name == NULL)
		return -ENOMEM;

	read_extent_buffer(eb, *name, (unsigned long)&extref->name,
			   *namelen);

	if (index)
		*index = btrfs_inode_extref_index(eb, extref);
	if (parent_objectid)
		*parent_objectid = btrfs_inode_extref_parent(eb, extref);

	return 0;
}

static int ref_get_fields(struct extent_buffer *eb, unsigned long ref_ptr,
			  u32 *namelen, char **name, u64 *index)
{
	struct btrfs_inode_ref *ref;

	ref = (struct btrfs_inode_ref *)ref_ptr;

	*namelen = btrfs_inode_ref_name_len(eb, ref);
	*name = kmalloc(*namelen, GFP_NOFS);
	if (*name == NULL)
		return -ENOMEM;

	read_extent_buffer(eb, *name, (unsigned long)(ref + 1), *namelen);

	if (index)
		*index = btrfs_inode_ref_index(eb, ref);

	return 0;
}

/*
 * Take an inode reference item from the log tree and iterate all names from the
 * inode reference item in the subvolume tree with the same key (if it exists).
 * For any name that is not in the inode reference item from the log tree, do a
 * proper unlink of that name (that is, remove its entry from the inode
 * reference item and both dir index keys).
 */
static int unlink_old_inode_refs(struct btrfs_trans_handle *trans,
				 struct btrfs_root *root,
				 struct btrfs_path *path,
				 struct btrfs_inode *inode,
				 struct extent_buffer *log_eb,
				 int log_slot,
				 struct btrfs_key *key)
{
	int ret;
	unsigned long ref_ptr;
	unsigned long ref_end;
	struct extent_buffer *eb;

again:
	btrfs_release_path(path);
	ret = btrfs_search_slot(NULL, root, key, path, 0, 0);
	if (ret > 0) {
		ret = 0;
		goto out;
	}
	if (ret < 0)
		goto out;

	eb = path->nodes[0];
	ref_ptr = btrfs_item_ptr_offset(eb, path->slots[0]);
	ref_end = ref_ptr + btrfs_item_size_nr(eb, path->slots[0]);
	while (ref_ptr < ref_end) {
		char *name = NULL;
		int namelen;
		u64 parent_id;

		if (key->type == BTRFS_INODE_EXTREF_KEY) {
			ret = extref_get_fields(eb, ref_ptr, &namelen, &name,
						NULL, &parent_id);
		} else {
			parent_id = key->offset;
			ret = ref_get_fields(eb, ref_ptr, &namelen, &name,
					     NULL);
		}
		if (ret)
			goto out;

		if (key->type == BTRFS_INODE_EXTREF_KEY)
			ret = !!btrfs_find_name_in_ext_backref(log_eb, log_slot,
							       parent_id, name,
							       namelen);
		else
			ret = !!btrfs_find_name_in_backref(log_eb, log_slot,
							   name, namelen);

		if (!ret) {
			struct inode *dir;

			btrfs_release_path(path);
			dir = read_one_inode(root, parent_id);
			if (!dir) {
				ret = -ENOENT;
				kfree(name);
				goto out;
			}
			ret = btrfs_unlink_inode(trans, root, BTRFS_I(dir),
						 inode, name, namelen);
			kfree(name);
			iput(dir);
			if (ret)
				goto out;
			goto again;
		}

		kfree(name);
		ref_ptr += namelen;
		if (key->type == BTRFS_INODE_EXTREF_KEY)
			ref_ptr += sizeof(struct btrfs_inode_extref);
		else
			ref_ptr += sizeof(struct btrfs_inode_ref);
	}
	ret = 0;
 out:
	btrfs_release_path(path);
	return ret;
}

static int btrfs_inode_ref_exists(struct inode *inode, struct inode *dir,
				  const u8 ref_type, const char *name,
				  const int namelen)
{
	struct btrfs_key key;
	struct btrfs_path *path;
	const u64 parent_id = btrfs_ino(BTRFS_I(dir));
	int ret;

	path = btrfs_alloc_path();
	if (!path)
		return -ENOMEM;

	key.objectid = btrfs_ino(BTRFS_I(inode));
	key.type = ref_type;
	if (key.type == BTRFS_INODE_REF_KEY)
		key.offset = parent_id;
	else
		key.offset = btrfs_extref_hash(parent_id, name, namelen);

	ret = btrfs_search_slot(NULL, BTRFS_I(inode)->root, &key, path, 0, 0);
	if (ret < 0)
		goto out;
	if (ret > 0) {
		ret = 0;
		goto out;
	}
	if (key.type == BTRFS_INODE_EXTREF_KEY)
		ret = !!btrfs_find_name_in_ext_backref(path->nodes[0],
				path->slots[0], parent_id, name, namelen);
	else
		ret = !!btrfs_find_name_in_backref(path->nodes[0], path->slots[0],
						   name, namelen);

out:
	btrfs_free_path(path);
	return ret;
}

static int add_link(struct btrfs_trans_handle *trans, struct btrfs_root *root,
		    struct inode *dir, struct inode *inode, const char *name,
		    int namelen, u64 ref_index)
{
	struct btrfs_dir_item *dir_item;
	struct btrfs_key key;
	struct btrfs_path *path;
	struct inode *other_inode = NULL;
	int ret;

	path = btrfs_alloc_path();
	if (!path)
		return -ENOMEM;

	dir_item = btrfs_lookup_dir_item(NULL, root, path,
					 btrfs_ino(BTRFS_I(dir)),
					 name, namelen, 0);
	if (!dir_item) {
		btrfs_release_path(path);
		goto add_link;
	} else if (IS_ERR(dir_item)) {
		ret = PTR_ERR(dir_item);
		goto out;
	}

	/*
	 * Our inode's dentry collides with the dentry of another inode which is
	 * in the log but not yet processed since it has a higher inode number.
	 * So delete that other dentry.
	 */
	btrfs_dir_item_key_to_cpu(path->nodes[0], dir_item, &key);
	btrfs_release_path(path);
	other_inode = read_one_inode(root, key.objectid);
	if (!other_inode) {
		ret = -ENOENT;
		goto out;
	}
	ret = btrfs_unlink_inode(trans, root, BTRFS_I(dir), BTRFS_I(other_inode),
				 name, namelen);
	if (ret)
		goto out;
	/*
	 * If we dropped the link count to 0, bump it so that later the iput()
	 * on the inode will not free it. We will fixup the link count later.
	 */
	if (other_inode->i_nlink == 0)
		inc_nlink(other_inode);

	ret = btrfs_run_delayed_items(trans);
	if (ret)
		goto out;
add_link:
	ret = btrfs_add_link(trans, BTRFS_I(dir), BTRFS_I(inode),
			     name, namelen, 0, ref_index);
out:
	iput(other_inode);
	btrfs_free_path(path);

	return ret;
}

/*
 * replay one inode back reference item found in the log tree.
 * eb, slot and key refer to the buffer and key found in the log tree.
 * root is the destination we are replaying into, and path is for temp
 * use by this function.  (it should be released on return).
 */
static noinline int add_inode_ref(struct btrfs_trans_handle *trans,
				  struct btrfs_root *root,
				  struct btrfs_root *log,
				  struct btrfs_path *path,
				  struct extent_buffer *eb, int slot,
				  struct btrfs_key *key)
{
	struct inode *dir = NULL;
	struct inode *inode = NULL;
	unsigned long ref_ptr;
	unsigned long ref_end;
	char *name = NULL;
	int namelen;
	int ret;
	int search_done = 0;
	int log_ref_ver = 0;
	u64 parent_objectid;
	u64 inode_objectid;
	u64 ref_index = 0;
	int ref_struct_size;

	ref_ptr = btrfs_item_ptr_offset(eb, slot);
	ref_end = ref_ptr + btrfs_item_size_nr(eb, slot);

	if (key->type == BTRFS_INODE_EXTREF_KEY) {
		struct btrfs_inode_extref *r;

		ref_struct_size = sizeof(struct btrfs_inode_extref);
		log_ref_ver = 1;
		r = (struct btrfs_inode_extref *)ref_ptr;
		parent_objectid = btrfs_inode_extref_parent(eb, r);
	} else {
		ref_struct_size = sizeof(struct btrfs_inode_ref);
		parent_objectid = key->offset;
	}
	inode_objectid = key->objectid;

	/*
	 * it is possible that we didn't log all the parent directories
	 * for a given inode.  If we don't find the dir, just don't
	 * copy the back ref in.  The link count fixup code will take
	 * care of the rest
	 */
	dir = read_one_inode(root, parent_objectid);
	if (!dir) {
		ret = -ENOENT;
		goto out;
	}

	inode = read_one_inode(root, inode_objectid);
	if (!inode) {
		ret = -EIO;
		goto out;
	}

	while (ref_ptr < ref_end) {
		if (log_ref_ver) {
			ret = extref_get_fields(eb, ref_ptr, &namelen, &name,
						&ref_index, &parent_objectid);
			/*
			 * parent object can change from one array
			 * item to another.
			 */
			if (!dir)
				dir = read_one_inode(root, parent_objectid);
			if (!dir) {
				ret = -ENOENT;
				goto out;
			}
		} else {
			ret = ref_get_fields(eb, ref_ptr, &namelen, &name,
					     &ref_index);
		}
		if (ret)
			goto out;

		/* if we already have a perfect match, we're done */
		if (!inode_in_dir(root, path, btrfs_ino(BTRFS_I(dir)),
					btrfs_ino(BTRFS_I(inode)), ref_index,
					name, namelen)) {
			/*
			 * look for a conflicting back reference in the
			 * metadata. if we find one we have to unlink that name
			 * of the file before we add our new link.  Later on, we
			 * overwrite any existing back reference, and we don't
			 * want to create dangling pointers in the directory.
			 */

			if (!search_done) {
				ret = __add_inode_ref(trans, root, path, log,
						      BTRFS_I(dir),
						      BTRFS_I(inode),
						      inode_objectid,
						      parent_objectid,
						      ref_index, name, namelen,
						      &search_done);
				if (ret) {
					if (ret == 1)
						ret = 0;
					goto out;
				}
			}

			/*
			 * If a reference item already exists for this inode
			 * with the same parent and name, but different index,
			 * drop it and the corresponding directory index entries
			 * from the parent before adding the new reference item
			 * and dir index entries, otherwise we would fail with
			 * -EEXIST returned from btrfs_add_link() below.
			 */
			ret = btrfs_inode_ref_exists(inode, dir, key->type,
						     name, namelen);
			if (ret > 0) {
				ret = btrfs_unlink_inode(trans, root,
							 BTRFS_I(dir),
							 BTRFS_I(inode),
							 name, namelen);
				/*
				 * If we dropped the link count to 0, bump it so
				 * that later the iput() on the inode will not
				 * free it. We will fixup the link count later.
				 */
				if (!ret && inode->i_nlink == 0)
					inc_nlink(inode);
			}
			if (ret < 0)
				goto out;

			/* insert our name */
			ret = add_link(trans, root, dir, inode, name, namelen,
				       ref_index);
			if (ret)
				goto out;

			btrfs_update_inode(trans, root, inode);
		}

		ref_ptr = (unsigned long)(ref_ptr + ref_struct_size) + namelen;
		kfree(name);
		name = NULL;
		if (log_ref_ver) {
			iput(dir);
			dir = NULL;
		}
	}

	/*
	 * Before we overwrite the inode reference item in the subvolume tree
	 * with the item from the log tree, we must unlink all names from the
	 * parent directory that are in the subvolume's tree inode reference
	 * item, otherwise we end up with an inconsistent subvolume tree where
	 * dir index entries exist for a name but there is no inode reference
	 * item with the same name.
	 */
	ret = unlink_old_inode_refs(trans, root, path, BTRFS_I(inode), eb, slot,
				    key);
	if (ret)
		goto out;

	/* finally write the back reference in the inode */
	ret = overwrite_item(trans, root, path, eb, slot, key);
out:
	btrfs_release_path(path);
	kfree(name);
	iput(dir);
	iput(inode);
	return ret;
}

static int insert_orphan_item(struct btrfs_trans_handle *trans,
			      struct btrfs_root *root, u64 ino)
{
	int ret;

	ret = btrfs_insert_orphan_item(trans, root, ino);
	if (ret == -EEXIST)
		ret = 0;

	return ret;
}

static int count_inode_extrefs(struct btrfs_root *root,
		struct btrfs_inode *inode, struct btrfs_path *path)
{
	int ret = 0;
	int name_len;
	unsigned int nlink = 0;
	u32 item_size;
	u32 cur_offset = 0;
	u64 inode_objectid = btrfs_ino(inode);
	u64 offset = 0;
	unsigned long ptr;
	struct btrfs_inode_extref *extref;
	struct extent_buffer *leaf;

	while (1) {
		ret = btrfs_find_one_extref(root, inode_objectid, offset, path,
					    &extref, &offset);
		if (ret)
			break;

		leaf = path->nodes[0];
		item_size = btrfs_item_size_nr(leaf, path->slots[0]);
		ptr = btrfs_item_ptr_offset(leaf, path->slots[0]);
		cur_offset = 0;

		while (cur_offset < item_size) {
			extref = (struct btrfs_inode_extref *) (ptr + cur_offset);
			name_len = btrfs_inode_extref_name_len(leaf, extref);

			nlink++;

			cur_offset += name_len + sizeof(*extref);
		}

		offset++;
		btrfs_release_path(path);
	}
	btrfs_release_path(path);

	if (ret < 0 && ret != -ENOENT)
		return ret;
	return nlink;
}

static int count_inode_refs(struct btrfs_root *root,
			struct btrfs_inode *inode, struct btrfs_path *path)
{
	int ret;
	struct btrfs_key key;
	unsigned int nlink = 0;
	unsigned long ptr;
	unsigned long ptr_end;
	int name_len;
	u64 ino = btrfs_ino(inode);

	key.objectid = ino;
	key.type = BTRFS_INODE_REF_KEY;
	key.offset = (u64)-1;

	while (1) {
		ret = btrfs_search_slot(NULL, root, &key, path, 0, 0);
		if (ret < 0)
			break;
		if (ret > 0) {
			if (path->slots[0] == 0)
				break;
			path->slots[0]--;
		}
process_slot:
		btrfs_item_key_to_cpu(path->nodes[0], &key,
				      path->slots[0]);
		if (key.objectid != ino ||
		    key.type != BTRFS_INODE_REF_KEY)
			break;
		ptr = btrfs_item_ptr_offset(path->nodes[0], path->slots[0]);
		ptr_end = ptr + btrfs_item_size_nr(path->nodes[0],
						   path->slots[0]);
		while (ptr < ptr_end) {
			struct btrfs_inode_ref *ref;

			ref = (struct btrfs_inode_ref *)ptr;
			name_len = btrfs_inode_ref_name_len(path->nodes[0],
							    ref);
			ptr = (unsigned long)(ref + 1) + name_len;
			nlink++;
		}

		if (key.offset == 0)
			break;
		if (path->slots[0] > 0) {
			path->slots[0]--;
			goto process_slot;
		}
		key.offset--;
		btrfs_release_path(path);
	}
	btrfs_release_path(path);

	return nlink;
}

/*
 * There are a few corners where the link count of the file can't
 * be properly maintained during replay.  So, instead of adding
 * lots of complexity to the log code, we just scan the backrefs
 * for any file that has been through replay.
 *
 * The scan will update the link count on the inode to reflect the
 * number of back refs found.  If it goes down to zero, the iput
 * will free the inode.
 */
static noinline int fixup_inode_link_count(struct btrfs_trans_handle *trans,
					   struct btrfs_root *root,
					   struct inode *inode)
{
	struct btrfs_path *path;
	int ret;
	u64 nlink = 0;
	u64 ino = btrfs_ino(BTRFS_I(inode));

	path = btrfs_alloc_path();
	if (!path)
		return -ENOMEM;

	ret = count_inode_refs(root, BTRFS_I(inode), path);
	if (ret < 0)
		goto out;

	nlink = ret;

	ret = count_inode_extrefs(root, BTRFS_I(inode), path);
	if (ret < 0)
		goto out;

	nlink += ret;

	ret = 0;

	if (nlink != inode->i_nlink) {
		set_nlink(inode, nlink);
		btrfs_update_inode(trans, root, inode);
	}
	BTRFS_I(inode)->index_cnt = (u64)-1;

	if (inode->i_nlink == 0) {
		if (S_ISDIR(inode->i_mode)) {
			ret = replay_dir_deletes(trans, root, NULL, path,
						 ino, 1);
			if (ret)
				goto out;
		}
		ret = insert_orphan_item(trans, root, ino);
	}

out:
	btrfs_free_path(path);
	return ret;
}

static noinline int fixup_inode_link_counts(struct btrfs_trans_handle *trans,
					    struct btrfs_root *root,
					    struct btrfs_path *path)
{
	int ret;
	struct btrfs_key key;
	struct inode *inode;

	key.objectid = BTRFS_TREE_LOG_FIXUP_OBJECTID;
	key.type = BTRFS_ORPHAN_ITEM_KEY;
	key.offset = (u64)-1;
	while (1) {
		ret = btrfs_search_slot(trans, root, &key, path, -1, 1);
		if (ret < 0)
			break;

		if (ret == 1) {
			if (path->slots[0] == 0)
				break;
			path->slots[0]--;
		}

		btrfs_item_key_to_cpu(path->nodes[0], &key, path->slots[0]);
		if (key.objectid != BTRFS_TREE_LOG_FIXUP_OBJECTID ||
		    key.type != BTRFS_ORPHAN_ITEM_KEY)
			break;

		ret = btrfs_del_item(trans, root, path);
		if (ret)
			goto out;

		btrfs_release_path(path);
		inode = read_one_inode(root, key.offset);
		if (!inode)
			return -EIO;

		ret = fixup_inode_link_count(trans, root, inode);
		iput(inode);
		if (ret)
			goto out;

		/*
		 * fixup on a directory may create new entries,
		 * make sure we always look for the highset possible
		 * offset
		 */
		key.offset = (u64)-1;
	}
	ret = 0;
out:
	btrfs_release_path(path);
	return ret;
}


/*
 * record a given inode in the fixup dir so we can check its link
 * count when replay is done.  The link count is incremented here
 * so the inode won't go away until we check it
 */
static noinline int link_to_fixup_dir(struct btrfs_trans_handle *trans,
				      struct btrfs_root *root,
				      struct btrfs_path *path,
				      u64 objectid)
{
	struct btrfs_key key;
	int ret = 0;
	struct inode *inode;

	inode = read_one_inode(root, objectid);
	if (!inode)
		return -EIO;

	key.objectid = BTRFS_TREE_LOG_FIXUP_OBJECTID;
	key.type = BTRFS_ORPHAN_ITEM_KEY;
	key.offset = objectid;

	ret = btrfs_insert_empty_item(trans, root, path, &key, 0);

	btrfs_release_path(path);
	if (ret == 0) {
		if (!inode->i_nlink)
			set_nlink(inode, 1);
		else
			inc_nlink(inode);
		ret = btrfs_update_inode(trans, root, inode);
	} else if (ret == -EEXIST) {
		ret = 0;
	} else {
		BUG(); /* Logic Error */
	}
	iput(inode);

	return ret;
}

/*
 * when replaying the log for a directory, we only insert names
 * for inodes that actually exist.  This means an fsync on a directory
 * does not implicitly fsync all the new files in it
 */
static noinline int insert_one_name(struct btrfs_trans_handle *trans,
				    struct btrfs_root *root,
				    u64 dirid, u64 index,
				    char *name, int name_len,
				    struct btrfs_key *location)
{
	struct inode *inode;
	struct inode *dir;
	int ret;

	inode = read_one_inode(root, location->objectid);
	if (!inode)
		return -ENOENT;

	dir = read_one_inode(root, dirid);
	if (!dir) {
		iput(inode);
		return -EIO;
	}

	ret = btrfs_add_link(trans, BTRFS_I(dir), BTRFS_I(inode), name,
			name_len, 1, index);

	/* FIXME, put inode into FIXUP list */

	iput(inode);
	iput(dir);
	return ret;
}

/*
 * Return true if an inode reference exists in the log for the given name,
 * inode and parent inode.
 */
static bool name_in_log_ref(struct btrfs_root *log_root,
			    const char *name, const int name_len,
			    const u64 dirid, const u64 ino)
{
	struct btrfs_key search_key;

	search_key.objectid = ino;
	search_key.type = BTRFS_INODE_REF_KEY;
	search_key.offset = dirid;
	if (backref_in_log(log_root, &search_key, dirid, name, name_len))
		return true;

	search_key.type = BTRFS_INODE_EXTREF_KEY;
	search_key.offset = btrfs_extref_hash(dirid, name, name_len);
	if (backref_in_log(log_root, &search_key, dirid, name, name_len))
		return true;

	return false;
}

/*
 * take a single entry in a log directory item and replay it into
 * the subvolume.
 *
 * if a conflicting item exists in the subdirectory already,
 * the inode it points to is unlinked and put into the link count
 * fix up tree.
 *
 * If a name from the log points to a file or directory that does
 * not exist in the FS, it is skipped.  fsyncs on directories
 * do not force down inodes inside that directory, just changes to the
 * names or unlinks in a directory.
 *
 * Returns < 0 on error, 0 if the name wasn't replayed (dentry points to a
 * non-existing inode) and 1 if the name was replayed.
 */
static noinline int replay_one_name(struct btrfs_trans_handle *trans,
				    struct btrfs_root *root,
				    struct btrfs_path *path,
				    struct extent_buffer *eb,
				    struct btrfs_dir_item *di,
				    struct btrfs_key *key)
{
	char *name;
	int name_len;
	struct btrfs_dir_item *dst_di;
	struct btrfs_key found_key;
	struct btrfs_key log_key;
	struct inode *dir;
	u8 log_type;
	int exists;
	int ret = 0;
	bool update_size = (key->type == BTRFS_DIR_INDEX_KEY);
	bool name_added = false;

	dir = read_one_inode(root, key->objectid);
	if (!dir)
		return -EIO;

	name_len = btrfs_dir_name_len(eb, di);
	name = kmalloc(name_len, GFP_NOFS);
	if (!name) {
		ret = -ENOMEM;
		goto out;
	}

	log_type = btrfs_dir_type(eb, di);
	read_extent_buffer(eb, name, (unsigned long)(di + 1),
		   name_len);

	btrfs_dir_item_key_to_cpu(eb, di, &log_key);
	exists = btrfs_lookup_inode(trans, root, path, &log_key, 0);
	if (exists == 0)
		exists = 1;
	else
		exists = 0;
	btrfs_release_path(path);

	if (key->type == BTRFS_DIR_ITEM_KEY) {
		dst_di = btrfs_lookup_dir_item(trans, root, path, key->objectid,
				       name, name_len, 1);
	} else if (key->type == BTRFS_DIR_INDEX_KEY) {
		dst_di = btrfs_lookup_dir_index_item(trans, root, path,
						     key->objectid,
						     key->offset, name,
						     name_len, 1);
	} else {
		/* Corruption */
		ret = -EINVAL;
		goto out;
	}
	if (IS_ERR_OR_NULL(dst_di)) {
		/* we need a sequence number to insert, so we only
		 * do inserts for the BTRFS_DIR_INDEX_KEY types
		 */
		if (key->type != BTRFS_DIR_INDEX_KEY)
			goto out;
		goto insert;
	}

	btrfs_dir_item_key_to_cpu(path->nodes[0], dst_di, &found_key);
	/* the existing item matches the logged item */
	if (found_key.objectid == log_key.objectid &&
	    found_key.type == log_key.type &&
	    found_key.offset == log_key.offset &&
	    btrfs_dir_type(path->nodes[0], dst_di) == log_type) {
		update_size = false;
		goto out;
	}

	/*
	 * don't drop the conflicting directory entry if the inode
	 * for the new entry doesn't exist
	 */
	if (!exists)
		goto out;

	ret = drop_one_dir_item(trans, root, path, BTRFS_I(dir), dst_di);
	if (ret)
		goto out;

	if (key->type == BTRFS_DIR_INDEX_KEY)
		goto insert;
out:
	btrfs_release_path(path);
	if (!ret && update_size) {
		btrfs_i_size_write(BTRFS_I(dir), dir->i_size + name_len * 2);
		ret = btrfs_update_inode(trans, root, dir);
	}
	kfree(name);
	iput(dir);
	if (!ret && name_added)
		ret = 1;
	return ret;

insert:
	if (name_in_log_ref(root->log_root, name, name_len,
			    key->objectid, log_key.objectid)) {
		/* The dentry will be added later. */
		ret = 0;
		update_size = false;
		goto out;
	}
	btrfs_release_path(path);
	ret = insert_one_name(trans, root, key->objectid, key->offset,
			      name, name_len, &log_key);
	if (ret && ret != -ENOENT && ret != -EEXIST)
		goto out;
	if (!ret)
		name_added = true;
	update_size = false;
	ret = 0;
	goto out;
}

/*
 * find all the names in a directory item and reconcile them into
 * the subvolume.  Only BTRFS_DIR_ITEM_KEY types will have more than
 * one name in a directory item, but the same code gets used for
 * both directory index types
 */
static noinline int replay_one_dir_item(struct btrfs_trans_handle *trans,
					struct btrfs_root *root,
					struct btrfs_path *path,
					struct extent_buffer *eb, int slot,
					struct btrfs_key *key)
{
	int ret = 0;
	u32 item_size = btrfs_item_size_nr(eb, slot);
	struct btrfs_dir_item *di;
	int name_len;
	unsigned long ptr;
	unsigned long ptr_end;
	struct btrfs_path *fixup_path = NULL;

	ptr = btrfs_item_ptr_offset(eb, slot);
	ptr_end = ptr + item_size;
	while (ptr < ptr_end) {
		di = (struct btrfs_dir_item *)ptr;
		name_len = btrfs_dir_name_len(eb, di);
		ret = replay_one_name(trans, root, path, eb, di, key);
		if (ret < 0)
			break;
		ptr = (unsigned long)(di + 1);
		ptr += name_len;

		/*
		 * If this entry refers to a non-directory (directories can not
		 * have a link count > 1) and it was added in the transaction
		 * that was not committed, make sure we fixup the link count of
		 * the inode it the entry points to. Otherwise something like
		 * the following would result in a directory pointing to an
		 * inode with a wrong link that does not account for this dir
		 * entry:
		 *
		 * mkdir testdir
		 * touch testdir/foo
		 * touch testdir/bar
		 * sync
		 *
		 * ln testdir/bar testdir/bar_link
		 * ln testdir/foo testdir/foo_link
		 * xfs_io -c "fsync" testdir/bar
		 *
		 * <power failure>
		 *
		 * mount fs, log replay happens
		 *
		 * File foo would remain with a link count of 1 when it has two
		 * entries pointing to it in the directory testdir. This would
		 * make it impossible to ever delete the parent directory has
		 * it would result in stale dentries that can never be deleted.
		 */
		if (ret == 1 && btrfs_dir_type(eb, di) != BTRFS_FT_DIR) {
			struct btrfs_key di_key;

			if (!fixup_path) {
				fixup_path = btrfs_alloc_path();
				if (!fixup_path) {
					ret = -ENOMEM;
					break;
				}
			}

			btrfs_dir_item_key_to_cpu(eb, di, &di_key);
			ret = link_to_fixup_dir(trans, root, fixup_path,
						di_key.objectid);
			if (ret)
				break;
		}
		ret = 0;
	}
	btrfs_free_path(fixup_path);
	return ret;
}

/*
 * directory replay has two parts.  There are the standard directory
 * items in the log copied from the subvolume, and range items
 * created in the log while the subvolume was logged.
 *
 * The range items tell us which parts of the key space the log
 * is authoritative for.  During replay, if a key in the subvolume
 * directory is in a logged range item, but not actually in the log
 * that means it was deleted from the directory before the fsync
 * and should be removed.
 */
static noinline int find_dir_range(struct btrfs_root *root,
				   struct btrfs_path *path,
				   u64 dirid, int key_type,
				   u64 *start_ret, u64 *end_ret)
{
	struct btrfs_key key;
	u64 found_end;
	struct btrfs_dir_log_item *item;
	int ret;
	int nritems;

	if (*start_ret == (u64)-1)
		return 1;

	key.objectid = dirid;
	key.type = key_type;
	key.offset = *start_ret;

	ret = btrfs_search_slot(NULL, root, &key, path, 0, 0);
	if (ret < 0)
		goto out;
	if (ret > 0) {
		if (path->slots[0] == 0)
			goto out;
		path->slots[0]--;
	}
	if (ret != 0)
		btrfs_item_key_to_cpu(path->nodes[0], &key, path->slots[0]);

	if (key.type != key_type || key.objectid != dirid) {
		ret = 1;
		goto next;
	}
	item = btrfs_item_ptr(path->nodes[0], path->slots[0],
			      struct btrfs_dir_log_item);
	found_end = btrfs_dir_log_end(path->nodes[0], item);

	if (*start_ret >= key.offset && *start_ret <= found_end) {
		ret = 0;
		*start_ret = key.offset;
		*end_ret = found_end;
		goto out;
	}
	ret = 1;
next:
	/* check the next slot in the tree to see if it is a valid item */
	nritems = btrfs_header_nritems(path->nodes[0]);
	path->slots[0]++;
	if (path->slots[0] >= nritems) {
		ret = btrfs_next_leaf(root, path);
		if (ret)
			goto out;
	}

	btrfs_item_key_to_cpu(path->nodes[0], &key, path->slots[0]);

	if (key.type != key_type || key.objectid != dirid) {
		ret = 1;
		goto out;
	}
	item = btrfs_item_ptr(path->nodes[0], path->slots[0],
			      struct btrfs_dir_log_item);
	found_end = btrfs_dir_log_end(path->nodes[0], item);
	*start_ret = key.offset;
	*end_ret = found_end;
	ret = 0;
out:
	btrfs_release_path(path);
	return ret;
}

/*
 * this looks for a given directory item in the log.  If the directory
 * item is not in the log, the item is removed and the inode it points
 * to is unlinked
 */
static noinline int check_item_in_log(struct btrfs_trans_handle *trans,
				      struct btrfs_root *root,
				      struct btrfs_root *log,
				      struct btrfs_path *path,
				      struct btrfs_path *log_path,
				      struct inode *dir,
				      struct btrfs_key *dir_key)
{
	int ret;
	struct extent_buffer *eb;
	int slot;
	u32 item_size;
	struct btrfs_dir_item *di;
	struct btrfs_dir_item *log_di;
	int name_len;
	unsigned long ptr;
	unsigned long ptr_end;
	char *name;
	struct inode *inode;
	struct btrfs_key location;

again:
	eb = path->nodes[0];
	slot = path->slots[0];
	item_size = btrfs_item_size_nr(eb, slot);
	ptr = btrfs_item_ptr_offset(eb, slot);
	ptr_end = ptr + item_size;
	while (ptr < ptr_end) {
		di = (struct btrfs_dir_item *)ptr;
		name_len = btrfs_dir_name_len(eb, di);
		name = kmalloc(name_len, GFP_NOFS);
		if (!name) {
			ret = -ENOMEM;
			goto out;
		}
		read_extent_buffer(eb, name, (unsigned long)(di + 1),
				  name_len);
		log_di = NULL;
		if (log && dir_key->type == BTRFS_DIR_ITEM_KEY) {
			log_di = btrfs_lookup_dir_item(trans, log, log_path,
						       dir_key->objectid,
						       name, name_len, 0);
		} else if (log && dir_key->type == BTRFS_DIR_INDEX_KEY) {
			log_di = btrfs_lookup_dir_index_item(trans, log,
						     log_path,
						     dir_key->objectid,
						     dir_key->offset,
						     name, name_len, 0);
		}
		if (!log_di || log_di == ERR_PTR(-ENOENT)) {
			btrfs_dir_item_key_to_cpu(eb, di, &location);
			btrfs_release_path(path);
			btrfs_release_path(log_path);
			inode = read_one_inode(root, location.objectid);
			if (!inode) {
				kfree(name);
				return -EIO;
			}

			ret = link_to_fixup_dir(trans, root,
						path, location.objectid);
			if (ret) {
				kfree(name);
				iput(inode);
				goto out;
			}

			inc_nlink(inode);
			ret = btrfs_unlink_inode(trans, root, BTRFS_I(dir),
					BTRFS_I(inode), name, name_len);
			if (!ret)
				ret = btrfs_run_delayed_items(trans);
			kfree(name);
			iput(inode);
			if (ret)
				goto out;

			/* there might still be more names under this key
			 * check and repeat if required
			 */
			ret = btrfs_search_slot(NULL, root, dir_key, path,
						0, 0);
			if (ret == 0)
				goto again;
			ret = 0;
			goto out;
		} else if (IS_ERR(log_di)) {
			kfree(name);
			return PTR_ERR(log_di);
		}
		btrfs_release_path(log_path);
		kfree(name);

		ptr = (unsigned long)(di + 1);
		ptr += name_len;
	}
	ret = 0;
out:
	btrfs_release_path(path);
	btrfs_release_path(log_path);
	return ret;
}

static int replay_xattr_deletes(struct btrfs_trans_handle *trans,
			      struct btrfs_root *root,
			      struct btrfs_root *log,
			      struct btrfs_path *path,
			      const u64 ino)
{
	struct btrfs_key search_key;
	struct btrfs_path *log_path;
	int i;
	int nritems;
	int ret;

	log_path = btrfs_alloc_path();
	if (!log_path)
		return -ENOMEM;

	search_key.objectid = ino;
	search_key.type = BTRFS_XATTR_ITEM_KEY;
	search_key.offset = 0;
again:
	ret = btrfs_search_slot(NULL, root, &search_key, path, 0, 0);
	if (ret < 0)
		goto out;
process_leaf:
	nritems = btrfs_header_nritems(path->nodes[0]);
	for (i = path->slots[0]; i < nritems; i++) {
		struct btrfs_key key;
		struct btrfs_dir_item *di;
		struct btrfs_dir_item *log_di;
		u32 total_size;
		u32 cur;

		btrfs_item_key_to_cpu(path->nodes[0], &key, i);
		if (key.objectid != ino || key.type != BTRFS_XATTR_ITEM_KEY) {
			ret = 0;
			goto out;
		}

		di = btrfs_item_ptr(path->nodes[0], i, struct btrfs_dir_item);
		total_size = btrfs_item_size_nr(path->nodes[0], i);
		cur = 0;
		while (cur < total_size) {
			u16 name_len = btrfs_dir_name_len(path->nodes[0], di);
			u16 data_len = btrfs_dir_data_len(path->nodes[0], di);
			u32 this_len = sizeof(*di) + name_len + data_len;
			char *name;

			name = kmalloc(name_len, GFP_NOFS);
			if (!name) {
				ret = -ENOMEM;
				goto out;
			}
			read_extent_buffer(path->nodes[0], name,
					   (unsigned long)(di + 1), name_len);

			log_di = btrfs_lookup_xattr(NULL, log, log_path, ino,
						    name, name_len, 0);
			btrfs_release_path(log_path);
			if (!log_di) {
				/* Doesn't exist in log tree, so delete it. */
				btrfs_release_path(path);
				di = btrfs_lookup_xattr(trans, root, path, ino,
							name, name_len, -1);
				kfree(name);
				if (IS_ERR(di)) {
					ret = PTR_ERR(di);
					goto out;
				}
				ASSERT(di);
				ret = btrfs_delete_one_dir_name(trans, root,
								path, di);
				if (ret)
					goto out;
				btrfs_release_path(path);
				search_key = key;
				goto again;
			}
			kfree(name);
			if (IS_ERR(log_di)) {
				ret = PTR_ERR(log_di);
				goto out;
			}
			cur += this_len;
			di = (struct btrfs_dir_item *)((char *)di + this_len);
		}
	}
	ret = btrfs_next_leaf(root, path);
	if (ret > 0)
		ret = 0;
	else if (ret == 0)
		goto process_leaf;
out:
	btrfs_free_path(log_path);
	btrfs_release_path(path);
	return ret;
}


/*
 * deletion replay happens before we copy any new directory items
 * out of the log or out of backreferences from inodes.  It
 * scans the log to find ranges of keys that log is authoritative for,
 * and then scans the directory to find items in those ranges that are
 * not present in the log.
 *
 * Anything we don't find in the log is unlinked and removed from the
 * directory.
 */
static noinline int replay_dir_deletes(struct btrfs_trans_handle *trans,
				       struct btrfs_root *root,
				       struct btrfs_root *log,
				       struct btrfs_path *path,
				       u64 dirid, int del_all)
{
	u64 range_start;
	u64 range_end;
	int key_type = BTRFS_DIR_LOG_ITEM_KEY;
	int ret = 0;
	struct btrfs_key dir_key;
	struct btrfs_key found_key;
	struct btrfs_path *log_path;
	struct inode *dir;

	dir_key.objectid = dirid;
	dir_key.type = BTRFS_DIR_ITEM_KEY;
	log_path = btrfs_alloc_path();
	if (!log_path)
		return -ENOMEM;

	dir = read_one_inode(root, dirid);
	/* it isn't an error if the inode isn't there, that can happen
	 * because we replay the deletes before we copy in the inode item
	 * from the log
	 */
	if (!dir) {
		btrfs_free_path(log_path);
		return 0;
	}
again:
	range_start = 0;
	range_end = 0;
	while (1) {
		if (del_all)
			range_end = (u64)-1;
		else {
			ret = find_dir_range(log, path, dirid, key_type,
					     &range_start, &range_end);
			if (ret != 0)
				break;
		}

		dir_key.offset = range_start;
		while (1) {
			int nritems;
			ret = btrfs_search_slot(NULL, root, &dir_key, path,
						0, 0);
			if (ret < 0)
				goto out;

			nritems = btrfs_header_nritems(path->nodes[0]);
			if (path->slots[0] >= nritems) {
				ret = btrfs_next_leaf(root, path);
				if (ret == 1)
					break;
				else if (ret < 0)
					goto out;
			}
			btrfs_item_key_to_cpu(path->nodes[0], &found_key,
					      path->slots[0]);
			if (found_key.objectid != dirid ||
			    found_key.type != dir_key.type)
				goto next_type;

			if (found_key.offset > range_end)
				break;

			ret = check_item_in_log(trans, root, log, path,
						log_path, dir,
						&found_key);
			if (ret)
				goto out;
			if (found_key.offset == (u64)-1)
				break;
			dir_key.offset = found_key.offset + 1;
		}
		btrfs_release_path(path);
		if (range_end == (u64)-1)
			break;
		range_start = range_end + 1;
	}

next_type:
	ret = 0;
	if (key_type == BTRFS_DIR_LOG_ITEM_KEY) {
		key_type = BTRFS_DIR_LOG_INDEX_KEY;
		dir_key.type = BTRFS_DIR_INDEX_KEY;
		btrfs_release_path(path);
		goto again;
	}
out:
	btrfs_release_path(path);
	btrfs_free_path(log_path);
	iput(dir);
	return ret;
}

/*
 * the process_func used to replay items from the log tree.  This
 * gets called in two different stages.  The first stage just looks
 * for inodes and makes sure they are all copied into the subvolume.
 *
 * The second stage copies all the other item types from the log into
 * the subvolume.  The two stage approach is slower, but gets rid of
 * lots of complexity around inodes referencing other inodes that exist
 * only in the log (references come from either directory items or inode
 * back refs).
 */
static int replay_one_buffer(struct btrfs_root *log, struct extent_buffer *eb,
			     struct walk_control *wc, u64 gen, int level)
{
	int nritems;
	struct btrfs_path *path;
	struct btrfs_root *root = wc->replay_dest;
	struct btrfs_key key;
	int i;
	int ret;

	ret = btrfs_read_buffer(eb, gen, level, NULL);
	if (ret)
		return ret;

	level = btrfs_header_level(eb);

	if (level != 0)
		return 0;

	path = btrfs_alloc_path();
	if (!path)
		return -ENOMEM;

	nritems = btrfs_header_nritems(eb);
	for (i = 0; i < nritems; i++) {
		btrfs_item_key_to_cpu(eb, &key, i);

		/* inode keys are done during the first stage */
		if (key.type == BTRFS_INODE_ITEM_KEY &&
		    wc->stage == LOG_WALK_REPLAY_INODES) {
			struct btrfs_inode_item *inode_item;
			u32 mode;

			inode_item = btrfs_item_ptr(eb, i,
					    struct btrfs_inode_item);
			/*
			 * If we have a tmpfile (O_TMPFILE) that got fsync'ed
			 * and never got linked before the fsync, skip it, as
			 * replaying it is pointless since it would be deleted
			 * later. We skip logging tmpfiles, but it's always
			 * possible we are replaying a log created with a kernel
			 * that used to log tmpfiles.
			 */
			if (btrfs_inode_nlink(eb, inode_item) == 0) {
				wc->ignore_cur_inode = true;
				continue;
			} else {
				wc->ignore_cur_inode = false;
			}
			ret = replay_xattr_deletes(wc->trans, root, log,
						   path, key.objectid);
			if (ret)
				break;
			mode = btrfs_inode_mode(eb, inode_item);
			if (S_ISDIR(mode)) {
				ret = replay_dir_deletes(wc->trans,
					 root, log, path, key.objectid, 0);
				if (ret)
					break;
			}
			ret = overwrite_item(wc->trans, root, path,
					     eb, i, &key);
			if (ret)
				break;

			/*
			 * Before replaying extents, truncate the inode to its
			 * size. We need to do it now and not after log replay
			 * because before an fsync we can have prealloc extents
			 * added beyond the inode's i_size. If we did it after,
			 * through orphan cleanup for example, we would drop
			 * those prealloc extents just after replaying them.
			 */
			if (S_ISREG(mode)) {
				struct inode *inode;
				u64 from;

				inode = read_one_inode(root, key.objectid);
				if (!inode) {
					ret = -EIO;
					break;
				}
				from = ALIGN(i_size_read(inode),
					     root->fs_info->sectorsize);
				ret = btrfs_drop_extents(wc->trans, root, inode,
							 from, (u64)-1, 1);
				if (!ret) {
					/* Update the inode's nbytes. */
					ret = btrfs_update_inode(wc->trans,
								 root, inode);
				}
				iput(inode);
				if (ret)
					break;
			}

			ret = link_to_fixup_dir(wc->trans, root,
						path, key.objectid);
			if (ret)
				break;
		}

		if (wc->ignore_cur_inode)
			continue;

		if (key.type == BTRFS_DIR_INDEX_KEY &&
		    wc->stage == LOG_WALK_REPLAY_DIR_INDEX) {
			ret = replay_one_dir_item(wc->trans, root, path,
						  eb, i, &key);
			if (ret)
				break;
		}

		if (wc->stage < LOG_WALK_REPLAY_ALL)
			continue;

		/* these keys are simply copied */
		if (key.type == BTRFS_XATTR_ITEM_KEY) {
			ret = overwrite_item(wc->trans, root, path,
					     eb, i, &key);
			if (ret)
				break;
		} else if (key.type == BTRFS_INODE_REF_KEY ||
			   key.type == BTRFS_INODE_EXTREF_KEY) {
			ret = add_inode_ref(wc->trans, root, log, path,
					    eb, i, &key);
			if (ret && ret != -ENOENT)
				break;
			ret = 0;
		} else if (key.type == BTRFS_EXTENT_DATA_KEY) {
			ret = replay_one_extent(wc->trans, root, path,
						eb, i, &key);
			if (ret)
				break;
		} else if (key.type == BTRFS_DIR_ITEM_KEY) {
			ret = replay_one_dir_item(wc->trans, root, path,
						  eb, i, &key);
			if (ret)
				break;
		}
	}
	btrfs_free_path(path);
	return ret;
}

static noinline int walk_down_log_tree(struct btrfs_trans_handle *trans,
				   struct btrfs_root *root,
				   struct btrfs_path *path, int *level,
				   struct walk_control *wc)
{
	struct btrfs_fs_info *fs_info = root->fs_info;
	u64 root_owner;
	u64 bytenr;
	u64 ptr_gen;
	struct extent_buffer *next;
	struct extent_buffer *cur;
	struct extent_buffer *parent;
	u32 blocksize;
	int ret = 0;

	WARN_ON(*level < 0);
	WARN_ON(*level >= BTRFS_MAX_LEVEL);

	while (*level > 0) {
		struct btrfs_key first_key;

		WARN_ON(*level < 0);
		WARN_ON(*level >= BTRFS_MAX_LEVEL);
		cur = path->nodes[*level];

		WARN_ON(btrfs_header_level(cur) != *level);

		if (path->slots[*level] >=
		    btrfs_header_nritems(cur))
			break;

		bytenr = btrfs_node_blockptr(cur, path->slots[*level]);
		ptr_gen = btrfs_node_ptr_generation(cur, path->slots[*level]);
		btrfs_node_key_to_cpu(cur, &first_key, path->slots[*level]);
		blocksize = fs_info->nodesize;

		parent = path->nodes[*level];
		root_owner = btrfs_header_owner(parent);

		next = btrfs_find_create_tree_block(fs_info, bytenr);
		if (IS_ERR(next))
			return PTR_ERR(next);

		if (*level == 1) {
			ret = wc->process_func(root, next, wc, ptr_gen,
					       *level - 1);
			if (ret) {
				free_extent_buffer(next);
				return ret;
			}

			path->slots[*level]++;
			if (wc->free) {
				ret = btrfs_read_buffer(next, ptr_gen,
							*level - 1, &first_key);
				if (ret) {
					free_extent_buffer(next);
					return ret;
				}

				if (trans) {
					btrfs_tree_lock(next);
					btrfs_set_lock_blocking_write(next);
					btrfs_clean_tree_block(next);
					btrfs_wait_tree_block_writeback(next);
					btrfs_tree_unlock(next);
				} else {
					if (test_and_clear_bit(EXTENT_BUFFER_DIRTY, &next->bflags))
						clear_extent_buffer_dirty(next);
				}

				WARN_ON(root_owner !=
					BTRFS_TREE_LOG_OBJECTID);
				ret = btrfs_free_and_pin_reserved_extent(
							fs_info, bytenr,
							blocksize);
				if (ret) {
					free_extent_buffer(next);
					return ret;
				}
			}
			free_extent_buffer(next);
			continue;
		}
		ret = btrfs_read_buffer(next, ptr_gen, *level - 1, &first_key);
		if (ret) {
			free_extent_buffer(next);
			return ret;
		}

		WARN_ON(*level <= 0);
		if (path->nodes[*level-1])
			free_extent_buffer(path->nodes[*level-1]);
		path->nodes[*level-1] = next;
		*level = btrfs_header_level(next);
		path->slots[*level] = 0;
		cond_resched();
	}
	WARN_ON(*level < 0);
	WARN_ON(*level >= BTRFS_MAX_LEVEL);

	path->slots[*level] = btrfs_header_nritems(path->nodes[*level]);

	cond_resched();
	return 0;
}

static noinline int walk_up_log_tree(struct btrfs_trans_handle *trans,
				 struct btrfs_root *root,
				 struct btrfs_path *path, int *level,
				 struct walk_control *wc)
{
	struct btrfs_fs_info *fs_info = root->fs_info;
	u64 root_owner;
	int i;
	int slot;
	int ret;

	for (i = *level; i < BTRFS_MAX_LEVEL - 1 && path->nodes[i]; i++) {
		slot = path->slots[i];
		if (slot + 1 < btrfs_header_nritems(path->nodes[i])) {
			path->slots[i]++;
			*level = i;
			WARN_ON(*level == 0);
			return 0;
		} else {
			struct extent_buffer *parent;
			if (path->nodes[*level] == root->node)
				parent = path->nodes[*level];
			else
				parent = path->nodes[*level + 1];

			root_owner = btrfs_header_owner(parent);
			ret = wc->process_func(root, path->nodes[*level], wc,
				 btrfs_header_generation(path->nodes[*level]),
				 *level);
			if (ret)
				return ret;

			if (wc->free) {
				struct extent_buffer *next;

				next = path->nodes[*level];

				if (trans) {
					btrfs_tree_lock(next);
					btrfs_set_lock_blocking_write(next);
					btrfs_clean_tree_block(next);
					btrfs_wait_tree_block_writeback(next);
					btrfs_tree_unlock(next);
				} else {
					if (test_and_clear_bit(EXTENT_BUFFER_DIRTY, &next->bflags))
						clear_extent_buffer_dirty(next);
				}

				WARN_ON(root_owner != BTRFS_TREE_LOG_OBJECTID);
				ret = btrfs_free_and_pin_reserved_extent(
						fs_info,
						path->nodes[*level]->start,
						path->nodes[*level]->len);
				if (ret)
					return ret;
			}
			free_extent_buffer(path->nodes[*level]);
			path->nodes[*level] = NULL;
			*level = i + 1;
		}
	}
	return 1;
}

/*
 * drop the reference count on the tree rooted at 'snap'.  This traverses
 * the tree freeing any blocks that have a ref count of zero after being
 * decremented.
 */
static int walk_log_tree(struct btrfs_trans_handle *trans,
			 struct btrfs_root *log, struct walk_control *wc)
{
	struct btrfs_fs_info *fs_info = log->fs_info;
	int ret = 0;
	int wret;
	int level;
	struct btrfs_path *path;
	int orig_level;

	path = btrfs_alloc_path();
	if (!path)
		return -ENOMEM;

	level = btrfs_header_level(log->node);
	orig_level = level;
	path->nodes[level] = log->node;
	extent_buffer_get(log->node);
	path->slots[level] = 0;

	while (1) {
		wret = walk_down_log_tree(trans, log, path, &level, wc);
		if (wret > 0)
			break;
		if (wret < 0) {
			ret = wret;
			goto out;
		}

		wret = walk_up_log_tree(trans, log, path, &level, wc);
		if (wret > 0)
			break;
		if (wret < 0) {
			ret = wret;
			goto out;
		}
	}

	/* was the root node processed? if not, catch it here */
	if (path->nodes[orig_level]) {
		ret = wc->process_func(log, path->nodes[orig_level], wc,
			 btrfs_header_generation(path->nodes[orig_level]),
			 orig_level);
		if (ret)
			goto out;
		if (wc->free) {
			struct extent_buffer *next;

			next = path->nodes[orig_level];

			if (trans) {
				btrfs_tree_lock(next);
				btrfs_set_lock_blocking_write(next);
				btrfs_clean_tree_block(next);
				btrfs_wait_tree_block_writeback(next);
				btrfs_tree_unlock(next);
			} else {
				if (test_and_clear_bit(EXTENT_BUFFER_DIRTY, &next->bflags))
					clear_extent_buffer_dirty(next);
			}

			WARN_ON(log->root_key.objectid !=
				BTRFS_TREE_LOG_OBJECTID);
			ret = btrfs_free_and_pin_reserved_extent(fs_info,
							next->start, next->len);
			if (ret)
				goto out;
		}
	}

out:
	btrfs_free_path(path);
	return ret;
}

/*
 * helper function to update the item for a given subvolumes log root
 * in the tree of log roots
 */
static int update_log_root(struct btrfs_trans_handle *trans,
			   struct btrfs_root *log,
			   struct btrfs_root_item *root_item)
{
	struct btrfs_fs_info *fs_info = log->fs_info;
	int ret;

	if (log->log_transid == 1) {
		/* insert root item on the first sync */
		ret = btrfs_insert_root(trans, fs_info->log_root_tree,
				&log->root_key, root_item);
	} else {
		ret = btrfs_update_root(trans, fs_info->log_root_tree,
				&log->root_key, root_item);
	}
	return ret;
}

static void wait_log_commit(struct btrfs_root *root, int transid)
{
	DEFINE_WAIT(wait);
	int index = transid % 2;

	/*
	 * we only allow two pending log transactions at a time,
	 * so we know that if ours is more than 2 older than the
	 * current transaction, we're done
	 */
	for (;;) {
		prepare_to_wait(&root->log_commit_wait[index],
				&wait, TASK_UNINTERRUPTIBLE);

		if (!(root->log_transid_committed < transid &&
		      atomic_read(&root->log_commit[index])))
			break;

		mutex_unlock(&root->log_mutex);
		schedule();
		mutex_lock(&root->log_mutex);
	}
	finish_wait(&root->log_commit_wait[index], &wait);
}

static void wait_for_writer(struct btrfs_root *root)
{
	DEFINE_WAIT(wait);

	for (;;) {
		prepare_to_wait(&root->log_writer_wait, &wait,
				TASK_UNINTERRUPTIBLE);
		if (!atomic_read(&root->log_writers))
			break;

		mutex_unlock(&root->log_mutex);
		schedule();
		mutex_lock(&root->log_mutex);
	}
	finish_wait(&root->log_writer_wait, &wait);
}

static inline void btrfs_remove_log_ctx(struct btrfs_root *root,
					struct btrfs_log_ctx *ctx)
{
	if (!ctx)
		return;

	mutex_lock(&root->log_mutex);
	list_del_init(&ctx->list);
	mutex_unlock(&root->log_mutex);
}

/* 
 * Invoked in log mutex context, or be sure there is no other task which
 * can access the list.
 */
static inline void btrfs_remove_all_log_ctxs(struct btrfs_root *root,
					     int index, int error)
{
	struct btrfs_log_ctx *ctx;
	struct btrfs_log_ctx *safe;

	list_for_each_entry_safe(ctx, safe, &root->log_ctxs[index], list) {
		list_del_init(&ctx->list);
		ctx->log_ret = error;
	}

	INIT_LIST_HEAD(&root->log_ctxs[index]);
}

/*
 * btrfs_sync_log does sends a given tree log down to the disk and
 * updates the super blocks to record it.  When this call is done,
 * you know that any inodes previously logged are safely on disk only
 * if it returns 0.
 *
 * Any other return value means you need to call btrfs_commit_transaction.
 * Some of the edge cases for fsyncing directories that have had unlinks
 * or renames done in the past mean that sometimes the only safe
 * fsync is to commit the whole FS.  When btrfs_sync_log returns -EAGAIN,
 * that has happened.
 */
int btrfs_sync_log(struct btrfs_trans_handle *trans,
		   struct btrfs_root *root, struct btrfs_log_ctx *ctx)
{
	int index1;
	int index2;
	int mark;
	int ret;
	struct btrfs_fs_info *fs_info = root->fs_info;
	struct btrfs_root *log = root->log_root;
	struct btrfs_root *log_root_tree = fs_info->log_root_tree;
	struct btrfs_root_item new_root_item;
	int log_transid = 0;
	struct btrfs_log_ctx root_log_ctx;
	struct blk_plug plug;

	mutex_lock(&root->log_mutex);
	log_transid = ctx->log_transid;
	if (root->log_transid_committed >= log_transid) {
		mutex_unlock(&root->log_mutex);
		return ctx->log_ret;
	}

	index1 = log_transid % 2;
	if (atomic_read(&root->log_commit[index1])) {
		wait_log_commit(root, log_transid);
		mutex_unlock(&root->log_mutex);
		return ctx->log_ret;
	}
	ASSERT(log_transid == root->log_transid);
	atomic_set(&root->log_commit[index1], 1);

	/* wait for previous tree log sync to complete */
	if (atomic_read(&root->log_commit[(index1 + 1) % 2]))
		wait_log_commit(root, log_transid - 1);

	while (1) {
		int batch = atomic_read(&root->log_batch);
		/* when we're on an ssd, just kick the log commit out */
		if (!btrfs_test_opt(fs_info, SSD) &&
		    test_bit(BTRFS_ROOT_MULTI_LOG_TASKS, &root->state)) {
			mutex_unlock(&root->log_mutex);
			schedule_timeout_uninterruptible(1);
			mutex_lock(&root->log_mutex);
		}
		wait_for_writer(root);
		if (batch == atomic_read(&root->log_batch))
			break;
	}

	/* bail out if we need to do a full commit */
	if (btrfs_need_log_full_commit(trans)) {
		ret = -EAGAIN;
		mutex_unlock(&root->log_mutex);
		goto out;
	}

	if (log_transid % 2 == 0)
		mark = EXTENT_DIRTY;
	else
		mark = EXTENT_NEW;

	/* we start IO on  all the marked extents here, but we don't actually
	 * wait for them until later.
	 */
	blk_start_plug(&plug);
	ret = btrfs_write_marked_extents(fs_info, &log->dirty_log_pages, mark);
	if (ret) {
		blk_finish_plug(&plug);
		btrfs_abort_transaction(trans, ret);
		btrfs_set_log_full_commit(trans);
		mutex_unlock(&root->log_mutex);
		goto out;
	}

	/*
	 * We _must_ update under the root->log_mutex in order to make sure we
	 * have a consistent view of the log root we are trying to commit at
	 * this moment.
	 *
	 * We _must_ copy this into a local copy, because we are not holding the
	 * log_root_tree->log_mutex yet.  This is important because when we
	 * commit the log_root_tree we must have a consistent view of the
	 * log_root_tree when we update the super block to point at the
	 * log_root_tree bytenr.  If we update the log_root_tree here we'll race
	 * with the commit and possibly point at the new block which we may not
	 * have written out.
	 */
	btrfs_set_root_node(&log->root_item, log->node);
	memcpy(&new_root_item, &log->root_item, sizeof(new_root_item));

	root->log_transid++;
	log->log_transid = root->log_transid;
	root->log_start_pid = 0;
	/*
	 * Update or create log root item under the root's log_mutex to prevent
	 * races with concurrent log syncs that can lead to failure to update
	 * log root item because it was not created yet.
	 */
	ret = update_log_root(trans, log);
	/*
	 * IO has been started, blocks of the log tree have WRITTEN flag set
	 * in their headers. new modifications of the log will be written to
	 * new positions. so it's safe to allow log writers to go in.
	 */
	mutex_unlock(&root->log_mutex);

	btrfs_init_log_ctx(&root_log_ctx, NULL);

	mutex_lock(&log_root_tree->log_mutex);
	atomic_inc(&log_root_tree->log_batch);
	atomic_inc(&log_root_tree->log_writers);

	index2 = log_root_tree->log_transid % 2;
	list_add_tail(&root_log_ctx.list, &log_root_tree->log_ctxs[index2]);
	root_log_ctx.log_transid = log_root_tree->log_transid;

	mutex_unlock(&log_root_tree->log_mutex);

	mutex_lock(&log_root_tree->log_mutex);

	/*
	 * Now we are safe to update the log_root_tree because we're under the
	 * log_mutex, and we're a current writer so we're holding the commit
	 * open until we drop the log_mutex.
	 */
	ret = update_log_root(trans, log, &new_root_item);

	if (atomic_dec_and_test(&log_root_tree->log_writers)) {
		/* atomic_dec_and_test implies a barrier */
		cond_wake_up_nomb(&log_root_tree->log_writer_wait);
	}

	if (ret) {
		if (!list_empty(&root_log_ctx.list))
			list_del_init(&root_log_ctx.list);

		blk_finish_plug(&plug);
		btrfs_set_log_full_commit(trans);

		if (ret != -ENOSPC) {
			btrfs_abort_transaction(trans, ret);
			mutex_unlock(&log_root_tree->log_mutex);
			goto out;
		}
		btrfs_wait_tree_log_extents(log, mark);
		mutex_unlock(&log_root_tree->log_mutex);
		ret = -EAGAIN;
		goto out;
	}

	if (log_root_tree->log_transid_committed >= root_log_ctx.log_transid) {
		blk_finish_plug(&plug);
		list_del_init(&root_log_ctx.list);
		mutex_unlock(&log_root_tree->log_mutex);
		ret = root_log_ctx.log_ret;
		goto out;
	}

	index2 = root_log_ctx.log_transid % 2;
	if (atomic_read(&log_root_tree->log_commit[index2])) {
		blk_finish_plug(&plug);
		ret = btrfs_wait_tree_log_extents(log, mark);
		wait_log_commit(log_root_tree,
				root_log_ctx.log_transid);
		mutex_unlock(&log_root_tree->log_mutex);
		if (!ret)
			ret = root_log_ctx.log_ret;
		goto out;
	}
	ASSERT(root_log_ctx.log_transid == log_root_tree->log_transid);
	atomic_set(&log_root_tree->log_commit[index2], 1);

	if (atomic_read(&log_root_tree->log_commit[(index2 + 1) % 2])) {
		wait_log_commit(log_root_tree,
				root_log_ctx.log_transid - 1);
	}

	wait_for_writer(log_root_tree);

	/*
	 * now that we've moved on to the tree of log tree roots,
	 * check the full commit flag again
	 */
	if (btrfs_need_log_full_commit(trans)) {
		blk_finish_plug(&plug);
		btrfs_wait_tree_log_extents(log, mark);
		mutex_unlock(&log_root_tree->log_mutex);
		ret = -EAGAIN;
		goto out_wake_log_root;
	}

	ret = btrfs_write_marked_extents(fs_info,
					 &log_root_tree->dirty_log_pages,
					 EXTENT_DIRTY | EXTENT_NEW);
	blk_finish_plug(&plug);
	if (ret) {
		btrfs_set_log_full_commit(trans);
		btrfs_abort_transaction(trans, ret);
		mutex_unlock(&log_root_tree->log_mutex);
		goto out_wake_log_root;
	}
	ret = btrfs_wait_tree_log_extents(log, mark);
	if (!ret)
		ret = btrfs_wait_tree_log_extents(log_root_tree,
						  EXTENT_NEW | EXTENT_DIRTY);
	if (ret) {
		btrfs_set_log_full_commit(trans);
		mutex_unlock(&log_root_tree->log_mutex);
		goto out_wake_log_root;
	}

	btrfs_set_super_log_root(fs_info->super_for_commit,
				 log_root_tree->node->start);
	btrfs_set_super_log_root_level(fs_info->super_for_commit,
				       btrfs_header_level(log_root_tree->node));

	log_root_tree->log_transid++;
	mutex_unlock(&log_root_tree->log_mutex);

	/*
	 * Nobody else is going to jump in and write the ctree
	 * super here because the log_commit atomic below is protecting
	 * us.  We must be called with a transaction handle pinning
	 * the running transaction open, so a full commit can't hop
	 * in and cause problems either.
	 */
	ret = write_all_supers(fs_info, 1);
	if (ret) {
		btrfs_set_log_full_commit(trans);
		btrfs_abort_transaction(trans, ret);
		goto out_wake_log_root;
	}

	mutex_lock(&root->log_mutex);
	if (root->last_log_commit < log_transid)
		root->last_log_commit = log_transid;
	mutex_unlock(&root->log_mutex);

out_wake_log_root:
	mutex_lock(&log_root_tree->log_mutex);
	btrfs_remove_all_log_ctxs(log_root_tree, index2, ret);

	log_root_tree->log_transid_committed++;
	atomic_set(&log_root_tree->log_commit[index2], 0);
	mutex_unlock(&log_root_tree->log_mutex);

	/*
	 * The barrier before waitqueue_active (in cond_wake_up) is needed so
	 * all the updates above are seen by the woken threads. It might not be
	 * necessary, but proving that seems to be hard.
	 */
	cond_wake_up(&log_root_tree->log_commit_wait[index2]);
out:
	mutex_lock(&root->log_mutex);
	btrfs_remove_all_log_ctxs(root, index1, ret);
	root->log_transid_committed++;
	atomic_set(&root->log_commit[index1], 0);
	mutex_unlock(&root->log_mutex);

	/*
	 * The barrier before waitqueue_active (in cond_wake_up) is needed so
	 * all the updates above are seen by the woken threads. It might not be
	 * necessary, but proving that seems to be hard.
	 */
	cond_wake_up(&root->log_commit_wait[index1]);
	return ret;
}

static void free_log_tree(struct btrfs_trans_handle *trans,
			  struct btrfs_root *log)
{
	int ret;
	struct walk_control wc = {
		.free = 1,
		.process_func = process_one_buffer
	};

	ret = walk_log_tree(trans, log, &wc);
	if (ret) {
		if (trans)
			btrfs_abort_transaction(trans, ret);
		else
			btrfs_handle_fs_error(log->fs_info, ret, NULL);
<<<<<<< HEAD
	}

	while (1) {
		ret = find_first_extent_bit(&log->dirty_log_pages,
				0, &start, &end,
				EXTENT_DIRTY | EXTENT_NEW | EXTENT_NEED_WAIT,
				NULL);
		if (ret)
			break;

		clear_extent_bits(&log->dirty_log_pages, start, end,
				  EXTENT_DIRTY | EXTENT_NEW | EXTENT_NEED_WAIT);
=======
>>>>>>> fa578e9d
	}

	clear_extent_bits(&log->dirty_log_pages, 0, (u64)-1,
			  EXTENT_DIRTY | EXTENT_NEW | EXTENT_NEED_WAIT);
	free_extent_buffer(log->node);
	kfree(log);
}

/*
 * free all the extents used by the tree log.  This should be called
 * at commit time of the full transaction
 */
int btrfs_free_log(struct btrfs_trans_handle *trans, struct btrfs_root *root)
{
	if (root->log_root) {
		free_log_tree(trans, root->log_root);
		root->log_root = NULL;
	}
	return 0;
}

int btrfs_free_log_root_tree(struct btrfs_trans_handle *trans,
			     struct btrfs_fs_info *fs_info)
{
	if (fs_info->log_root_tree) {
		free_log_tree(trans, fs_info->log_root_tree);
		fs_info->log_root_tree = NULL;
	}
	return 0;
}

/*
 * Check if an inode was logged in the current transaction. We can't always rely
 * on an inode's logged_trans value, because it's an in-memory only field and
 * therefore not persisted. This means that its value is lost if the inode gets
 * evicted and loaded again from disk (in which case it has a value of 0, and
 * certainly it is smaller then any possible transaction ID), when that happens
 * the full_sync flag is set in the inode's runtime flags, so on that case we
 * assume eviction happened and ignore the logged_trans value, assuming the
 * worst case, that the inode was logged before in the current transaction.
 */
static bool inode_logged(struct btrfs_trans_handle *trans,
			 struct btrfs_inode *inode)
{
	if (inode->logged_trans == trans->transid)
		return true;

	if (inode->last_trans == trans->transid &&
	    test_bit(BTRFS_INODE_NEEDS_FULL_SYNC, &inode->runtime_flags) &&
	    !test_bit(BTRFS_FS_LOG_RECOVERING, &trans->fs_info->flags))
		return true;

	return false;
}

/*
 * If both a file and directory are logged, and unlinks or renames are
 * mixed in, we have a few interesting corners:
 *
 * create file X in dir Y
 * link file X to X.link in dir Y
 * fsync file X
 * unlink file X but leave X.link
 * fsync dir Y
 *
 * After a crash we would expect only X.link to exist.  But file X
 * didn't get fsync'd again so the log has back refs for X and X.link.
 *
 * We solve this by removing directory entries and inode backrefs from the
 * log when a file that was logged in the current transaction is
 * unlinked.  Any later fsync will include the updated log entries, and
 * we'll be able to reconstruct the proper directory items from backrefs.
 *
 * This optimizations allows us to avoid relogging the entire inode
 * or the entire directory.
 */
int btrfs_del_dir_entries_in_log(struct btrfs_trans_handle *trans,
				 struct btrfs_root *root,
				 const char *name, int name_len,
				 struct btrfs_inode *dir, u64 index)
{
	struct btrfs_root *log;
	struct btrfs_dir_item *di;
	struct btrfs_path *path;
	int ret;
	int err = 0;
	int bytes_del = 0;
	u64 dir_ino = btrfs_ino(dir);

	if (!inode_logged(trans, dir))
		return 0;

	ret = join_running_log_trans(root);
	if (ret)
		return 0;

	mutex_lock(&dir->log_mutex);

	log = root->log_root;
	path = btrfs_alloc_path();
	if (!path) {
		err = -ENOMEM;
		goto out_unlock;
	}

	di = btrfs_lookup_dir_item(trans, log, path, dir_ino,
				   name, name_len, -1);
	if (IS_ERR(di)) {
		err = PTR_ERR(di);
		goto fail;
	}
	if (di) {
		ret = btrfs_delete_one_dir_name(trans, log, path, di);
		bytes_del += name_len;
		if (ret) {
			err = ret;
			goto fail;
		}
	}
	btrfs_release_path(path);
	di = btrfs_lookup_dir_index_item(trans, log, path, dir_ino,
					 index, name, name_len, -1);
	if (IS_ERR(di)) {
		err = PTR_ERR(di);
		goto fail;
	}
	if (di) {
		ret = btrfs_delete_one_dir_name(trans, log, path, di);
		bytes_del += name_len;
		if (ret) {
			err = ret;
			goto fail;
		}
	}

	/* update the directory size in the log to reflect the names
	 * we have removed
	 */
	if (bytes_del) {
		struct btrfs_key key;

		key.objectid = dir_ino;
		key.offset = 0;
		key.type = BTRFS_INODE_ITEM_KEY;
		btrfs_release_path(path);

		ret = btrfs_search_slot(trans, log, &key, path, 0, 1);
		if (ret < 0) {
			err = ret;
			goto fail;
		}
		if (ret == 0) {
			struct btrfs_inode_item *item;
			u64 i_size;

			item = btrfs_item_ptr(path->nodes[0], path->slots[0],
					      struct btrfs_inode_item);
			i_size = btrfs_inode_size(path->nodes[0], item);
			if (i_size > bytes_del)
				i_size -= bytes_del;
			else
				i_size = 0;
			btrfs_set_inode_size(path->nodes[0], item, i_size);
			btrfs_mark_buffer_dirty(path->nodes[0]);
		} else
			ret = 0;
		btrfs_release_path(path);
	}
fail:
	btrfs_free_path(path);
out_unlock:
	mutex_unlock(&dir->log_mutex);
	if (ret == -ENOSPC) {
		btrfs_set_log_full_commit(trans);
		ret = 0;
	} else if (ret < 0)
		btrfs_abort_transaction(trans, ret);

	btrfs_end_log_trans(root);

	return err;
}

/* see comments for btrfs_del_dir_entries_in_log */
int btrfs_del_inode_ref_in_log(struct btrfs_trans_handle *trans,
			       struct btrfs_root *root,
			       const char *name, int name_len,
			       struct btrfs_inode *inode, u64 dirid)
{
	struct btrfs_root *log;
	u64 index;
	int ret;

	if (!inode_logged(trans, inode))
		return 0;

	ret = join_running_log_trans(root);
	if (ret)
		return 0;
	log = root->log_root;
	mutex_lock(&inode->log_mutex);

	ret = btrfs_del_inode_ref(trans, log, name, name_len, btrfs_ino(inode),
				  dirid, &index);
	mutex_unlock(&inode->log_mutex);
	if (ret == -ENOSPC) {
		btrfs_set_log_full_commit(trans);
		ret = 0;
	} else if (ret < 0 && ret != -ENOENT)
		btrfs_abort_transaction(trans, ret);
	btrfs_end_log_trans(root);

	return ret;
}

/*
 * creates a range item in the log for 'dirid'.  first_offset and
 * last_offset tell us which parts of the key space the log should
 * be considered authoritative for.
 */
static noinline int insert_dir_log_key(struct btrfs_trans_handle *trans,
				       struct btrfs_root *log,
				       struct btrfs_path *path,
				       int key_type, u64 dirid,
				       u64 first_offset, u64 last_offset)
{
	int ret;
	struct btrfs_key key;
	struct btrfs_dir_log_item *item;

	key.objectid = dirid;
	key.offset = first_offset;
	if (key_type == BTRFS_DIR_ITEM_KEY)
		key.type = BTRFS_DIR_LOG_ITEM_KEY;
	else
		key.type = BTRFS_DIR_LOG_INDEX_KEY;
	ret = btrfs_insert_empty_item(trans, log, path, &key, sizeof(*item));
	if (ret)
		return ret;

	item = btrfs_item_ptr(path->nodes[0], path->slots[0],
			      struct btrfs_dir_log_item);
	btrfs_set_dir_log_end(path->nodes[0], item, last_offset);
	btrfs_mark_buffer_dirty(path->nodes[0]);
	btrfs_release_path(path);
	return 0;
}

/*
 * log all the items included in the current transaction for a given
 * directory.  This also creates the range items in the log tree required
 * to replay anything deleted before the fsync
 */
static noinline int log_dir_items(struct btrfs_trans_handle *trans,
			  struct btrfs_root *root, struct btrfs_inode *inode,
			  struct btrfs_path *path,
			  struct btrfs_path *dst_path, int key_type,
			  struct btrfs_log_ctx *ctx,
			  u64 min_offset, u64 *last_offset_ret)
{
	struct btrfs_key min_key;
	struct btrfs_root *log = root->log_root;
	struct extent_buffer *src;
	int err = 0;
	int ret;
	int i;
	int nritems;
	u64 first_offset = min_offset;
	u64 last_offset = (u64)-1;
	u64 ino = btrfs_ino(inode);

	log = root->log_root;

	min_key.objectid = ino;
	min_key.type = key_type;
	min_key.offset = min_offset;

	ret = btrfs_search_forward(root, &min_key, path, trans->transid);

	/*
	 * we didn't find anything from this transaction, see if there
	 * is anything at all
	 */
	if (ret != 0 || min_key.objectid != ino || min_key.type != key_type) {
		min_key.objectid = ino;
		min_key.type = key_type;
		min_key.offset = (u64)-1;
		btrfs_release_path(path);
		ret = btrfs_search_slot(NULL, root, &min_key, path, 0, 0);
		if (ret < 0) {
			btrfs_release_path(path);
			return ret;
		}
		ret = btrfs_previous_item(root, path, ino, key_type);

		/* if ret == 0 there are items for this type,
		 * create a range to tell us the last key of this type.
		 * otherwise, there are no items in this directory after
		 * *min_offset, and we create a range to indicate that.
		 */
		if (ret == 0) {
			struct btrfs_key tmp;
			btrfs_item_key_to_cpu(path->nodes[0], &tmp,
					      path->slots[0]);
			if (key_type == tmp.type)
				first_offset = max(min_offset, tmp.offset) + 1;
		}
		goto done;
	}

	/* go backward to find any previous key */
	ret = btrfs_previous_item(root, path, ino, key_type);
	if (ret == 0) {
		struct btrfs_key tmp;
		btrfs_item_key_to_cpu(path->nodes[0], &tmp, path->slots[0]);
		if (key_type == tmp.type) {
			first_offset = tmp.offset;
			ret = overwrite_item(trans, log, dst_path,
					     path->nodes[0], path->slots[0],
					     &tmp);
			if (ret) {
				err = ret;
				goto done;
			}
		}
	}
	btrfs_release_path(path);

	/*
	 * Find the first key from this transaction again.  See the note for
	 * log_new_dir_dentries, if we're logging a directory recursively we
	 * won't be holding its i_mutex, which means we can modify the directory
	 * while we're logging it.  If we remove an entry between our first
	 * search and this search we'll not find the key again and can just
	 * bail.
	 */
	ret = btrfs_search_slot(NULL, root, &min_key, path, 0, 0);
	if (ret != 0)
		goto done;

	/*
	 * we have a block from this transaction, log every item in it
	 * from our directory
	 */
	while (1) {
		struct btrfs_key tmp;
		src = path->nodes[0];
		nritems = btrfs_header_nritems(src);
		for (i = path->slots[0]; i < nritems; i++) {
			struct btrfs_dir_item *di;

			btrfs_item_key_to_cpu(src, &min_key, i);

			if (min_key.objectid != ino || min_key.type != key_type)
				goto done;
			ret = overwrite_item(trans, log, dst_path, src, i,
					     &min_key);
			if (ret) {
				err = ret;
				goto done;
			}

			/*
			 * We must make sure that when we log a directory entry,
			 * the corresponding inode, after log replay, has a
			 * matching link count. For example:
			 *
			 * touch foo
			 * mkdir mydir
			 * sync
			 * ln foo mydir/bar
			 * xfs_io -c "fsync" mydir
			 * <crash>
			 * <mount fs and log replay>
			 *
			 * Would result in a fsync log that when replayed, our
			 * file inode would have a link count of 1, but we get
			 * two directory entries pointing to the same inode.
			 * After removing one of the names, it would not be
			 * possible to remove the other name, which resulted
			 * always in stale file handle errors, and would not
			 * be possible to rmdir the parent directory, since
			 * its i_size could never decrement to the value
			 * BTRFS_EMPTY_DIR_SIZE, resulting in -ENOTEMPTY errors.
			 */
			di = btrfs_item_ptr(src, i, struct btrfs_dir_item);
			btrfs_dir_item_key_to_cpu(src, di, &tmp);
			if (ctx &&
			    (btrfs_dir_transid(src, di) == trans->transid ||
			     btrfs_dir_type(src, di) == BTRFS_FT_DIR) &&
			    tmp.type != BTRFS_ROOT_ITEM_KEY)
				ctx->log_new_dentries = true;
		}
		path->slots[0] = nritems;

		/*
		 * look ahead to the next item and see if it is also
		 * from this directory and from this transaction
		 */
		ret = btrfs_next_leaf(root, path);
		if (ret) {
			if (ret == 1)
				last_offset = (u64)-1;
			else
				err = ret;
			goto done;
		}
		btrfs_item_key_to_cpu(path->nodes[0], &tmp, path->slots[0]);
		if (tmp.objectid != ino || tmp.type != key_type) {
			last_offset = (u64)-1;
			goto done;
		}
		if (btrfs_header_generation(path->nodes[0]) != trans->transid) {
			ret = overwrite_item(trans, log, dst_path,
					     path->nodes[0], path->slots[0],
					     &tmp);
			if (ret)
				err = ret;
			else
				last_offset = tmp.offset;
			goto done;
		}
	}
done:
	btrfs_release_path(path);
	btrfs_release_path(dst_path);

	if (err == 0) {
		*last_offset_ret = last_offset;
		/*
		 * insert the log range keys to indicate where the log
		 * is valid
		 */
		ret = insert_dir_log_key(trans, log, path, key_type,
					 ino, first_offset, last_offset);
		if (ret)
			err = ret;
	}
	return err;
}

/*
 * logging directories is very similar to logging inodes, We find all the items
 * from the current transaction and write them to the log.
 *
 * The recovery code scans the directory in the subvolume, and if it finds a
 * key in the range logged that is not present in the log tree, then it means
 * that dir entry was unlinked during the transaction.
 *
 * In order for that scan to work, we must include one key smaller than
 * the smallest logged by this transaction and one key larger than the largest
 * key logged by this transaction.
 */
static noinline int log_directory_changes(struct btrfs_trans_handle *trans,
			  struct btrfs_root *root, struct btrfs_inode *inode,
			  struct btrfs_path *path,
			  struct btrfs_path *dst_path,
			  struct btrfs_log_ctx *ctx)
{
	u64 min_key;
	u64 max_key;
	int ret;
	int key_type = BTRFS_DIR_ITEM_KEY;

again:
	min_key = 0;
	max_key = 0;
	while (1) {
		ret = log_dir_items(trans, root, inode, path, dst_path, key_type,
				ctx, min_key, &max_key);
		if (ret)
			return ret;
		if (max_key == (u64)-1)
			break;
		min_key = max_key + 1;
	}

	if (key_type == BTRFS_DIR_ITEM_KEY) {
		key_type = BTRFS_DIR_INDEX_KEY;
		goto again;
	}
	return 0;
}

/*
 * a helper function to drop items from the log before we relog an
 * inode.  max_key_type indicates the highest item type to remove.
 * This cannot be run for file data extents because it does not
 * free the extents they point to.
 */
static int drop_objectid_items(struct btrfs_trans_handle *trans,
				  struct btrfs_root *log,
				  struct btrfs_path *path,
				  u64 objectid, int max_key_type)
{
	int ret;
	struct btrfs_key key;
	struct btrfs_key found_key;
	int start_slot;

	key.objectid = objectid;
	key.type = max_key_type;
	key.offset = (u64)-1;

	while (1) {
		ret = btrfs_search_slot(trans, log, &key, path, -1, 1);
		BUG_ON(ret == 0); /* Logic error */
		if (ret < 0)
			break;

		if (path->slots[0] == 0)
			break;

		path->slots[0]--;
		btrfs_item_key_to_cpu(path->nodes[0], &found_key,
				      path->slots[0]);

		if (found_key.objectid != objectid)
			break;

		found_key.offset = 0;
		found_key.type = 0;
		ret = btrfs_bin_search(path->nodes[0], &found_key, 0,
				       &start_slot);
		if (ret < 0)
			break;

		ret = btrfs_del_items(trans, log, path, start_slot,
				      path->slots[0] - start_slot + 1);
		/*
		 * If start slot isn't 0 then we don't need to re-search, we've
		 * found the last guy with the objectid in this tree.
		 */
		if (ret || start_slot != 0)
			break;
		btrfs_release_path(path);
	}
	btrfs_release_path(path);
	if (ret > 0)
		ret = 0;
	return ret;
}

static void fill_inode_item(struct btrfs_trans_handle *trans,
			    struct extent_buffer *leaf,
			    struct btrfs_inode_item *item,
			    struct inode *inode, int log_inode_only,
			    u64 logged_isize)
{
	struct btrfs_map_token token;

	btrfs_init_map_token(&token, leaf);

	if (log_inode_only) {
		/* set the generation to zero so the recover code
		 * can tell the difference between an logging
		 * just to say 'this inode exists' and a logging
		 * to say 'update this inode with these values'
		 */
		btrfs_set_token_inode_generation(leaf, item, 0, &token);
		btrfs_set_token_inode_size(leaf, item, logged_isize, &token);
	} else {
		btrfs_set_token_inode_generation(leaf, item,
						 BTRFS_I(inode)->generation,
						 &token);
		btrfs_set_token_inode_size(leaf, item, inode->i_size, &token);
	}

	btrfs_set_token_inode_uid(leaf, item, i_uid_read(inode), &token);
	btrfs_set_token_inode_gid(leaf, item, i_gid_read(inode), &token);
	btrfs_set_token_inode_mode(leaf, item, inode->i_mode, &token);
	btrfs_set_token_inode_nlink(leaf, item, inode->i_nlink, &token);

	btrfs_set_token_timespec_sec(leaf, &item->atime,
				     inode->i_atime.tv_sec, &token);
	btrfs_set_token_timespec_nsec(leaf, &item->atime,
				      inode->i_atime.tv_nsec, &token);

	btrfs_set_token_timespec_sec(leaf, &item->mtime,
				     inode->i_mtime.tv_sec, &token);
	btrfs_set_token_timespec_nsec(leaf, &item->mtime,
				      inode->i_mtime.tv_nsec, &token);

	btrfs_set_token_timespec_sec(leaf, &item->ctime,
				     inode->i_ctime.tv_sec, &token);
	btrfs_set_token_timespec_nsec(leaf, &item->ctime,
				      inode->i_ctime.tv_nsec, &token);

	btrfs_set_token_inode_nbytes(leaf, item, inode_get_bytes(inode),
				     &token);

	btrfs_set_token_inode_sequence(leaf, item,
				       inode_peek_iversion(inode), &token);
	btrfs_set_token_inode_transid(leaf, item, trans->transid, &token);
	btrfs_set_token_inode_rdev(leaf, item, inode->i_rdev, &token);
	btrfs_set_token_inode_flags(leaf, item, BTRFS_I(inode)->flags, &token);
	btrfs_set_token_inode_block_group(leaf, item, 0, &token);
}

static int log_inode_item(struct btrfs_trans_handle *trans,
			  struct btrfs_root *log, struct btrfs_path *path,
			  struct btrfs_inode *inode)
{
	struct btrfs_inode_item *inode_item;
	int ret;

	ret = btrfs_insert_empty_item(trans, log, path,
				      &inode->location, sizeof(*inode_item));
	if (ret && ret != -EEXIST)
		return ret;
	inode_item = btrfs_item_ptr(path->nodes[0], path->slots[0],
				    struct btrfs_inode_item);
	fill_inode_item(trans, path->nodes[0], inode_item, &inode->vfs_inode,
			0, 0);
	btrfs_release_path(path);
	return 0;
}

static int log_csums(struct btrfs_trans_handle *trans,
		     struct btrfs_root *log_root,
		     struct btrfs_ordered_sum *sums)
{
	int ret;

	/*
	 * Due to extent cloning, we might have logged a csum item that covers a
	 * subrange of a cloned extent, and later we can end up logging a csum
	 * item for a larger subrange of the same extent or the entire range.
	 * This would leave csum items in the log tree that cover the same range
	 * and break the searches for checksums in the log tree, resulting in
	 * some checksums missing in the fs/subvolume tree. So just delete (or
	 * trim and adjust) any existing csum items in the log for this range.
	 */
	ret = btrfs_del_csums(trans, log_root, sums->bytenr, sums->len);
	if (ret)
		return ret;

	return btrfs_csum_file_blocks(trans, log_root, sums);
}

static noinline int copy_items(struct btrfs_trans_handle *trans,
			       struct btrfs_inode *inode,
			       struct btrfs_path *dst_path,
			       struct btrfs_path *src_path,
			       int start_slot, int nr, int inode_only,
			       u64 logged_isize)
{
	struct btrfs_fs_info *fs_info = trans->fs_info;
	unsigned long src_offset;
	unsigned long dst_offset;
	struct btrfs_root *log = inode->root->log_root;
	struct btrfs_file_extent_item *extent;
	struct btrfs_inode_item *inode_item;
	struct extent_buffer *src = src_path->nodes[0];
	int ret;
	struct btrfs_key *ins_keys;
	u32 *ins_sizes;
	char *ins_data;
	int i;
	struct list_head ordered_sums;
	int skip_csum = inode->flags & BTRFS_INODE_NODATASUM;

	INIT_LIST_HEAD(&ordered_sums);

	ins_data = kmalloc(nr * sizeof(struct btrfs_key) +
			   nr * sizeof(u32), GFP_NOFS);
	if (!ins_data)
		return -ENOMEM;

	ins_sizes = (u32 *)ins_data;
	ins_keys = (struct btrfs_key *)(ins_data + nr * sizeof(u32));

	for (i = 0; i < nr; i++) {
		ins_sizes[i] = btrfs_item_size_nr(src, i + start_slot);
		btrfs_item_key_to_cpu(src, ins_keys + i, i + start_slot);
	}
	ret = btrfs_insert_empty_items(trans, log, dst_path,
				       ins_keys, ins_sizes, nr);
	if (ret) {
		kfree(ins_data);
		return ret;
	}

	for (i = 0; i < nr; i++, dst_path->slots[0]++) {
		dst_offset = btrfs_item_ptr_offset(dst_path->nodes[0],
						   dst_path->slots[0]);

		src_offset = btrfs_item_ptr_offset(src, start_slot + i);

		if (ins_keys[i].type == BTRFS_INODE_ITEM_KEY) {
			inode_item = btrfs_item_ptr(dst_path->nodes[0],
						    dst_path->slots[0],
						    struct btrfs_inode_item);
			fill_inode_item(trans, dst_path->nodes[0], inode_item,
					&inode->vfs_inode,
					inode_only == LOG_INODE_EXISTS,
					logged_isize);
		} else {
			copy_extent_buffer(dst_path->nodes[0], src, dst_offset,
					   src_offset, ins_sizes[i]);
		}

		/* take a reference on file data extents so that truncates
		 * or deletes of this inode don't have to relog the inode
		 * again
		 */
		if (ins_keys[i].type == BTRFS_EXTENT_DATA_KEY &&
		    !skip_csum) {
			int found_type;
			extent = btrfs_item_ptr(src, start_slot + i,
						struct btrfs_file_extent_item);

			if (btrfs_file_extent_generation(src, extent) < trans->transid)
				continue;

			found_type = btrfs_file_extent_type(src, extent);
			if (found_type == BTRFS_FILE_EXTENT_REG) {
				u64 ds, dl, cs, cl;
				ds = btrfs_file_extent_disk_bytenr(src,
								extent);
				/* ds == 0 is a hole */
				if (ds == 0)
					continue;

				dl = btrfs_file_extent_disk_num_bytes(src,
								extent);
				cs = btrfs_file_extent_offset(src, extent);
				cl = btrfs_file_extent_num_bytes(src,
								extent);
				if (btrfs_file_extent_compression(src,
								  extent)) {
					cs = 0;
					cl = dl;
				}

				ret = btrfs_lookup_csums_range(
						fs_info->csum_root,
						ds + cs, ds + cs + cl - 1,
						&ordered_sums, 0);
				if (ret) {
					btrfs_release_path(dst_path);
					kfree(ins_data);
					return ret;
				}
			}
		}
	}

	btrfs_mark_buffer_dirty(dst_path->nodes[0]);
	btrfs_release_path(dst_path);
	kfree(ins_data);

	/*
	 * we have to do this after the loop above to avoid changing the
	 * log tree while trying to change the log tree.
	 */
	ret = 0;
	while (!list_empty(&ordered_sums)) {
		struct btrfs_ordered_sum *sums = list_entry(ordered_sums.next,
						   struct btrfs_ordered_sum,
						   list);
		if (!ret)
			ret = log_csums(trans, log, sums);
		list_del(&sums->list);
		kfree(sums);
	}

<<<<<<< HEAD
	if (!has_extents)
		return ret;

	if (need_find_last_extent && *last_extent == first_key.offset) {
		/*
		 * We don't have any leafs between our current one and the one
		 * we processed before that can have file extent items for our
		 * inode (and have a generation number smaller than our current
		 * transaction id).
		 */
		need_find_last_extent = false;
	}

	/*
	 * Because we use btrfs_search_forward we could skip leaves that were
	 * not modified and then assume *last_extent is valid when it really
	 * isn't.  So back up to the previous leaf and read the end of the last
	 * extent before we go and fill in holes.
	 */
	if (need_find_last_extent) {
		u64 len;

		ret = btrfs_prev_leaf(inode->root, src_path);
		if (ret < 0)
			return ret;
		if (ret)
			goto fill_holes;
		if (src_path->slots[0])
			src_path->slots[0]--;
		src = src_path->nodes[0];
		btrfs_item_key_to_cpu(src, &key, src_path->slots[0]);
		if (key.objectid != btrfs_ino(inode) ||
		    key.type != BTRFS_EXTENT_DATA_KEY)
			goto fill_holes;
		extent = btrfs_item_ptr(src, src_path->slots[0],
					struct btrfs_file_extent_item);
		if (btrfs_file_extent_type(src, extent) ==
		    BTRFS_FILE_EXTENT_INLINE) {
			len = btrfs_file_extent_ram_bytes(src, extent);
			*last_extent = ALIGN(key.offset + len,
					     fs_info->sectorsize);
		} else {
			len = btrfs_file_extent_num_bytes(src, extent);
			*last_extent = key.offset + len;
		}
	}
fill_holes:
	/* So we did prev_leaf, now we need to move to the next leaf, but a few
	 * things could have happened
	 *
	 * 1) A merge could have happened, so we could currently be on a leaf
	 * that holds what we were copying in the first place.
	 * 2) A split could have happened, and now not all of the items we want
	 * are on the same leaf.
	 *
	 * So we need to adjust how we search for holes, we need to drop the
	 * path and re-search for the first extent key we found, and then walk
	 * forward until we hit the last one we copied.
	 */
	if (need_find_last_extent) {
		/* btrfs_prev_leaf could return 1 without releasing the path */
		btrfs_release_path(src_path);
		ret = btrfs_search_slot(NULL, inode->root, &first_key,
				src_path, 0, 0);
		if (ret < 0)
			return ret;
		ASSERT(ret == 0);
		src = src_path->nodes[0];
		i = src_path->slots[0];
	} else {
		i = start_slot;
	}

	/*
	 * Ok so here we need to go through and fill in any holes we may have
	 * to make sure that holes are punched for those areas in case they had
	 * extents previously.
	 */
	while (!done) {
		u64 offset, len;
		u64 extent_end;

		if (i >= btrfs_header_nritems(src_path->nodes[0])) {
			ret = btrfs_next_leaf(inode->root, src_path);
			if (ret < 0)
				return ret;
			ASSERT(ret == 0);
			src = src_path->nodes[0];
			i = 0;
			need_find_last_extent = true;
		}

		btrfs_item_key_to_cpu(src, &key, i);
		if (!btrfs_comp_cpu_keys(&key, &last_key))
			done = true;
		if (key.objectid != btrfs_ino(inode) ||
		    key.type != BTRFS_EXTENT_DATA_KEY) {
			i++;
			continue;
		}
		extent = btrfs_item_ptr(src, i, struct btrfs_file_extent_item);
		if (btrfs_file_extent_type(src, extent) ==
		    BTRFS_FILE_EXTENT_INLINE) {
			len = btrfs_file_extent_ram_bytes(src, extent);
			extent_end = ALIGN(key.offset + len,
					   fs_info->sectorsize);
		} else {
			len = btrfs_file_extent_num_bytes(src, extent);
			extent_end = key.offset + len;
		}
		i++;

		if (*last_extent == key.offset) {
			*last_extent = extent_end;
			continue;
		}
		offset = *last_extent;
		len = key.offset - *last_extent;
		ret = btrfs_insert_file_extent(trans, log, btrfs_ino(inode),
				offset, 0, 0, len, 0, len, 0, 0, 0);
		if (ret)
			break;
		*last_extent = extent_end;
	}

	/*
	 * Check if there is a hole between the last extent found in our leaf
	 * and the first extent in the next leaf. If there is one, we need to
	 * log an explicit hole so that at replay time we can punch the hole.
	 */
	if (ret == 0 &&
	    key.objectid == btrfs_ino(inode) &&
	    key.type == BTRFS_EXTENT_DATA_KEY &&
	    i == btrfs_header_nritems(src_path->nodes[0])) {
		ret = btrfs_next_leaf(inode->root, src_path);
		need_find_last_extent = true;
		if (ret > 0) {
			ret = 0;
		} else if (ret == 0) {
			btrfs_item_key_to_cpu(src_path->nodes[0], &key,
					      src_path->slots[0]);
			if (key.objectid == btrfs_ino(inode) &&
			    key.type == BTRFS_EXTENT_DATA_KEY &&
			    *last_extent < key.offset) {
				const u64 len = key.offset - *last_extent;

				ret = btrfs_insert_file_extent(trans, log,
							       btrfs_ino(inode),
							       *last_extent, 0,
							       0, len, 0, len,
							       0, 0, 0);
				*last_extent += len;
			}
		}
	}
	/*
	 * Need to let the callers know we dropped the path so they should
	 * re-search.
	 */
	if (!ret && need_find_last_extent)
		ret = 1;
=======
>>>>>>> fa578e9d
	return ret;
}

static int extent_cmp(void *priv, struct list_head *a, struct list_head *b)
{
	struct extent_map *em1, *em2;

	em1 = list_entry(a, struct extent_map, list);
	em2 = list_entry(b, struct extent_map, list);

	if (em1->start < em2->start)
		return -1;
	else if (em1->start > em2->start)
		return 1;
	return 0;
}

static int log_extent_csums(struct btrfs_trans_handle *trans,
			    struct btrfs_inode *inode,
			    struct btrfs_root *log_root,
			    const struct extent_map *em)
{
	u64 csum_offset;
	u64 csum_len;
	LIST_HEAD(ordered_sums);
	int ret = 0;

	if (inode->flags & BTRFS_INODE_NODATASUM ||
	    test_bit(EXTENT_FLAG_PREALLOC, &em->flags) ||
	    em->block_start == EXTENT_MAP_HOLE)
		return 0;

	/* If we're compressed we have to save the entire range of csums. */
	if (em->compress_type) {
		csum_offset = 0;
		csum_len = max(em->block_len, em->orig_block_len);
	} else {
		csum_offset = em->mod_start - em->start;
		csum_len = em->mod_len;
	}

	/* block start is already adjusted for the file extent offset. */
	ret = btrfs_lookup_csums_range(trans->fs_info->csum_root,
				       em->block_start + csum_offset,
				       em->block_start + csum_offset +
				       csum_len - 1, &ordered_sums, 0);
	if (ret)
		return ret;

	while (!list_empty(&ordered_sums)) {
		struct btrfs_ordered_sum *sums = list_entry(ordered_sums.next,
						   struct btrfs_ordered_sum,
						   list);
		if (!ret)
			ret = log_csums(trans, log_root, sums);
		list_del(&sums->list);
		kfree(sums);
	}

	return ret;
}

static int log_one_extent(struct btrfs_trans_handle *trans,
			  struct btrfs_inode *inode, struct btrfs_root *root,
			  const struct extent_map *em,
			  struct btrfs_path *path,
			  struct btrfs_log_ctx *ctx)
{
	struct btrfs_root *log = root->log_root;
	struct btrfs_file_extent_item *fi;
	struct extent_buffer *leaf;
	struct btrfs_map_token token;
	struct btrfs_key key;
	u64 extent_offset = em->start - em->orig_start;
	u64 block_len;
	int ret;
	int extent_inserted = 0;

	ret = log_extent_csums(trans, inode, log, em);
	if (ret)
		return ret;

	ret = __btrfs_drop_extents(trans, log, &inode->vfs_inode, path, em->start,
				   em->start + em->len, NULL, 0, 1,
				   sizeof(*fi), &extent_inserted);
	if (ret)
		return ret;

	if (!extent_inserted) {
		key.objectid = btrfs_ino(inode);
		key.type = BTRFS_EXTENT_DATA_KEY;
		key.offset = em->start;

		ret = btrfs_insert_empty_item(trans, log, path, &key,
					      sizeof(*fi));
		if (ret)
			return ret;
	}
	leaf = path->nodes[0];
	btrfs_init_map_token(&token, leaf);
	fi = btrfs_item_ptr(leaf, path->slots[0],
			    struct btrfs_file_extent_item);

	btrfs_set_token_file_extent_generation(leaf, fi, trans->transid,
					       &token);
	if (test_bit(EXTENT_FLAG_PREALLOC, &em->flags))
		btrfs_set_token_file_extent_type(leaf, fi,
						 BTRFS_FILE_EXTENT_PREALLOC,
						 &token);
	else
		btrfs_set_token_file_extent_type(leaf, fi,
						 BTRFS_FILE_EXTENT_REG,
						 &token);

	block_len = max(em->block_len, em->orig_block_len);
	if (em->compress_type != BTRFS_COMPRESS_NONE) {
		btrfs_set_token_file_extent_disk_bytenr(leaf, fi,
							em->block_start,
							&token);
		btrfs_set_token_file_extent_disk_num_bytes(leaf, fi, block_len,
							   &token);
	} else if (em->block_start < EXTENT_MAP_LAST_BYTE) {
		btrfs_set_token_file_extent_disk_bytenr(leaf, fi,
							em->block_start -
							extent_offset, &token);
		btrfs_set_token_file_extent_disk_num_bytes(leaf, fi, block_len,
							   &token);
	} else {
		btrfs_set_token_file_extent_disk_bytenr(leaf, fi, 0, &token);
		btrfs_set_token_file_extent_disk_num_bytes(leaf, fi, 0,
							   &token);
	}

	btrfs_set_token_file_extent_offset(leaf, fi, extent_offset, &token);
	btrfs_set_token_file_extent_num_bytes(leaf, fi, em->len, &token);
	btrfs_set_token_file_extent_ram_bytes(leaf, fi, em->ram_bytes, &token);
	btrfs_set_token_file_extent_compression(leaf, fi, em->compress_type,
						&token);
	btrfs_set_token_file_extent_encryption(leaf, fi, 0, &token);
	btrfs_set_token_file_extent_other_encoding(leaf, fi, 0, &token);
	btrfs_mark_buffer_dirty(leaf);

	btrfs_release_path(path);

	return ret;
}

/*
 * Log all prealloc extents beyond the inode's i_size to make sure we do not
 * lose them after doing a fast fsync and replaying the log. We scan the
 * subvolume's root instead of iterating the inode's extent map tree because
 * otherwise we can log incorrect extent items based on extent map conversion.
 * That can happen due to the fact that extent maps are merged when they
 * are not in the extent map tree's list of modified extents.
 */
static int btrfs_log_prealloc_extents(struct btrfs_trans_handle *trans,
				      struct btrfs_inode *inode,
				      struct btrfs_path *path)
{
	struct btrfs_root *root = inode->root;
	struct btrfs_key key;
	const u64 i_size = i_size_read(&inode->vfs_inode);
	const u64 ino = btrfs_ino(inode);
	struct btrfs_path *dst_path = NULL;
	bool dropped_extents = false;
	int ins_nr = 0;
	int start_slot;
	int ret;

	if (!(inode->flags & BTRFS_INODE_PREALLOC))
		return 0;

	key.objectid = ino;
	key.type = BTRFS_EXTENT_DATA_KEY;
	key.offset = i_size;
	ret = btrfs_search_slot(NULL, root, &key, path, 0, 0);
	if (ret < 0)
		goto out;

	while (true) {
		struct extent_buffer *leaf = path->nodes[0];
		int slot = path->slots[0];

		if (slot >= btrfs_header_nritems(leaf)) {
			if (ins_nr > 0) {
				ret = copy_items(trans, inode, dst_path, path,
						 start_slot, ins_nr, 1, 0);
				if (ret < 0)
					goto out;
				ins_nr = 0;
			}
			ret = btrfs_next_leaf(root, path);
			if (ret < 0)
				goto out;
			if (ret > 0) {
				ret = 0;
				break;
			}
			continue;
		}

		btrfs_item_key_to_cpu(leaf, &key, slot);
		if (key.objectid > ino)
			break;
		if (WARN_ON_ONCE(key.objectid < ino) ||
		    key.type < BTRFS_EXTENT_DATA_KEY ||
		    key.offset < i_size) {
			path->slots[0]++;
			continue;
		}
		if (!dropped_extents) {
			/*
			 * Avoid logging extent items logged in past fsync calls
			 * and leading to duplicate keys in the log tree.
			 */
			do {
				ret = btrfs_truncate_inode_items(trans,
							 root->log_root,
							 &inode->vfs_inode,
							 i_size,
							 BTRFS_EXTENT_DATA_KEY);
			} while (ret == -EAGAIN);
			if (ret)
				goto out;
			dropped_extents = true;
		}
		if (ins_nr == 0)
			start_slot = slot;
		ins_nr++;
		path->slots[0]++;
		if (!dst_path) {
			dst_path = btrfs_alloc_path();
			if (!dst_path) {
				ret = -ENOMEM;
				goto out;
			}
		}
	}
	if (ins_nr > 0) {
		ret = copy_items(trans, inode, dst_path, path,
				 start_slot, ins_nr, 1, 0);
		if (ret > 0)
			ret = 0;
	}
out:
	btrfs_release_path(path);
	btrfs_free_path(dst_path);
	return ret;
}

static int btrfs_log_changed_extents(struct btrfs_trans_handle *trans,
				     struct btrfs_root *root,
				     struct btrfs_inode *inode,
				     struct btrfs_path *path,
				     struct btrfs_log_ctx *ctx,
				     const u64 start,
				     const u64 end)
{
	struct extent_map *em, *n;
	struct list_head extents;
	struct extent_map_tree *tree = &inode->extent_tree;
	u64 test_gen;
	int ret = 0;
	int num = 0;

	INIT_LIST_HEAD(&extents);

	write_lock(&tree->lock);
	test_gen = root->fs_info->last_trans_committed;

	list_for_each_entry_safe(em, n, &tree->modified_extents, list) {
		/*
		 * Skip extents outside our logging range. It's important to do
		 * it for correctness because if we don't ignore them, we may
		 * log them before their ordered extent completes, and therefore
		 * we could log them without logging their respective checksums
		 * (the checksum items are added to the csum tree at the very
		 * end of btrfs_finish_ordered_io()). Also leave such extents
		 * outside of our range in the list, since we may have another
		 * ranged fsync in the near future that needs them. If an extent
		 * outside our range corresponds to a hole, log it to avoid
		 * leaving gaps between extents (fsck will complain when we are
		 * not using the NO_HOLES feature).
		 */
		if ((em->start > end || em->start + em->len <= start) &&
		    em->block_start != EXTENT_MAP_HOLE)
			continue;

		list_del_init(&em->list);
		/*
		 * Just an arbitrary number, this can be really CPU intensive
		 * once we start getting a lot of extents, and really once we
		 * have a bunch of extents we just want to commit since it will
		 * be faster.
		 */
		if (++num > 32768) {
			list_del_init(&tree->modified_extents);
			ret = -EFBIG;
			goto process;
		}

		if (em->generation <= test_gen)
			continue;

		/* We log prealloc extents beyond eof later. */
		if (test_bit(EXTENT_FLAG_PREALLOC, &em->flags) &&
		    em->start >= i_size_read(&inode->vfs_inode))
			continue;

		/* Need a ref to keep it from getting evicted from cache */
		refcount_inc(&em->refs);
		set_bit(EXTENT_FLAG_LOGGING, &em->flags);
		list_add_tail(&em->list, &extents);
		num++;
	}

	list_sort(NULL, &extents, extent_cmp);
process:
	while (!list_empty(&extents)) {
		em = list_entry(extents.next, struct extent_map, list);

		list_del_init(&em->list);

		/*
		 * If we had an error we just need to delete everybody from our
		 * private list.
		 */
		if (ret) {
			clear_em_logging(tree, em);
			free_extent_map(em);
			continue;
		}

		write_unlock(&tree->lock);

		ret = log_one_extent(trans, inode, root, em, path, ctx);
		write_lock(&tree->lock);
		clear_em_logging(tree, em);
		free_extent_map(em);
	}
	WARN_ON(!list_empty(&extents));
	write_unlock(&tree->lock);

	btrfs_release_path(path);
	if (!ret)
		ret = btrfs_log_prealloc_extents(trans, inode, path);

	return ret;
}

static int logged_inode_size(struct btrfs_root *log, struct btrfs_inode *inode,
			     struct btrfs_path *path, u64 *size_ret)
{
	struct btrfs_key key;
	int ret;

	key.objectid = btrfs_ino(inode);
	key.type = BTRFS_INODE_ITEM_KEY;
	key.offset = 0;

	ret = btrfs_search_slot(NULL, log, &key, path, 0, 0);
	if (ret < 0) {
		return ret;
	} else if (ret > 0) {
		*size_ret = 0;
	} else {
		struct btrfs_inode_item *item;

		item = btrfs_item_ptr(path->nodes[0], path->slots[0],
				      struct btrfs_inode_item);
		*size_ret = btrfs_inode_size(path->nodes[0], item);
		/*
		 * If the in-memory inode's i_size is smaller then the inode
		 * size stored in the btree, return the inode's i_size, so
		 * that we get a correct inode size after replaying the log
		 * when before a power failure we had a shrinking truncate
		 * followed by addition of a new name (rename / new hard link).
		 * Otherwise return the inode size from the btree, to avoid
		 * data loss when replaying a log due to previously doing a
		 * write that expands the inode's size and logging a new name
		 * immediately after.
		 */
		if (*size_ret > inode->vfs_inode.i_size)
			*size_ret = inode->vfs_inode.i_size;
	}

	btrfs_release_path(path);
	return 0;
}

/*
 * At the moment we always log all xattrs. This is to figure out at log replay
 * time which xattrs must have their deletion replayed. If a xattr is missing
 * in the log tree and exists in the fs/subvol tree, we delete it. This is
 * because if a xattr is deleted, the inode is fsynced and a power failure
 * happens, causing the log to be replayed the next time the fs is mounted,
 * we want the xattr to not exist anymore (same behaviour as other filesystems
 * with a journal, ext3/4, xfs, f2fs, etc).
 */
static int btrfs_log_all_xattrs(struct btrfs_trans_handle *trans,
				struct btrfs_root *root,
				struct btrfs_inode *inode,
				struct btrfs_path *path,
				struct btrfs_path *dst_path)
{
	int ret;
	struct btrfs_key key;
	const u64 ino = btrfs_ino(inode);
	int ins_nr = 0;
	int start_slot = 0;

	key.objectid = ino;
	key.type = BTRFS_XATTR_ITEM_KEY;
	key.offset = 0;

	ret = btrfs_search_slot(NULL, root, &key, path, 0, 0);
	if (ret < 0)
		return ret;

	while (true) {
		int slot = path->slots[0];
		struct extent_buffer *leaf = path->nodes[0];
		int nritems = btrfs_header_nritems(leaf);

		if (slot >= nritems) {
			if (ins_nr > 0) {
				ret = copy_items(trans, inode, dst_path, path,
						 start_slot, ins_nr, 1, 0);
				if (ret < 0)
					return ret;
				ins_nr = 0;
			}
			ret = btrfs_next_leaf(root, path);
			if (ret < 0)
				return ret;
			else if (ret > 0)
				break;
			continue;
		}

		btrfs_item_key_to_cpu(leaf, &key, slot);
		if (key.objectid != ino || key.type != BTRFS_XATTR_ITEM_KEY)
			break;

		if (ins_nr == 0)
			start_slot = slot;
		ins_nr++;
		path->slots[0]++;
		cond_resched();
	}
	if (ins_nr > 0) {
		ret = copy_items(trans, inode, dst_path, path,
				 start_slot, ins_nr, 1, 0);
		if (ret < 0)
			return ret;
	}

	return 0;
}

/*
 * When using the NO_HOLES feature if we punched a hole that causes the
 * deletion of entire leafs or all the extent items of the first leaf (the one
 * that contains the inode item and references) we may end up not processing
 * any extents, because there are no leafs with a generation matching the
 * current transaction that have extent items for our inode. So we need to find
 * if any holes exist and then log them. We also need to log holes after any
 * truncate operation that changes the inode's size.
 */
static int btrfs_log_holes(struct btrfs_trans_handle *trans,
			   struct btrfs_root *root,
			   struct btrfs_inode *inode,
			   struct btrfs_path *path)
{
	struct btrfs_fs_info *fs_info = root->fs_info;
	struct btrfs_key key;
	const u64 ino = btrfs_ino(inode);
	const u64 i_size = i_size_read(&inode->vfs_inode);
	u64 prev_extent_end = 0;
	int ret;

	if (!btrfs_fs_incompat(fs_info, NO_HOLES) || i_size == 0)
		return 0;

	key.objectid = ino;
	key.type = BTRFS_EXTENT_DATA_KEY;
	key.offset = 0;

	ret = btrfs_search_slot(NULL, root, &key, path, 0, 0);
	if (ret < 0)
		return ret;

	while (true) {
		struct btrfs_file_extent_item *extent;
		struct extent_buffer *leaf = path->nodes[0];
		u64 len;

		if (path->slots[0] >= btrfs_header_nritems(path->nodes[0])) {
			ret = btrfs_next_leaf(root, path);
			if (ret < 0)
				return ret;
			if (ret > 0) {
				ret = 0;
				break;
			}
			leaf = path->nodes[0];
		}

		btrfs_item_key_to_cpu(leaf, &key, path->slots[0]);
		if (key.objectid != ino || key.type != BTRFS_EXTENT_DATA_KEY)
			break;

		/* We have a hole, log it. */
		if (prev_extent_end < key.offset) {
			const u64 hole_len = key.offset - prev_extent_end;

			/*
			 * Release the path to avoid deadlocks with other code
			 * paths that search the root while holding locks on
			 * leafs from the log root.
			 */
			btrfs_release_path(path);
			ret = btrfs_insert_file_extent(trans, root->log_root,
						       ino, prev_extent_end, 0,
						       0, hole_len, 0, hole_len,
						       0, 0, 0);
			if (ret < 0)
				return ret;

			/*
			 * Search for the same key again in the root. Since it's
			 * an extent item and we are holding the inode lock, the
			 * key must still exist. If it doesn't just emit warning
			 * and return an error to fall back to a transaction
			 * commit.
			 */
			ret = btrfs_search_slot(NULL, root, &key, path, 0, 0);
			if (ret < 0)
				return ret;
			if (WARN_ON(ret > 0))
				return -ENOENT;
			leaf = path->nodes[0];
		}

		extent = btrfs_item_ptr(leaf, path->slots[0],
					struct btrfs_file_extent_item);
		if (btrfs_file_extent_type(leaf, extent) ==
<<<<<<< HEAD
		    BTRFS_FILE_EXTENT_INLINE)
			return 0;
=======
		    BTRFS_FILE_EXTENT_INLINE) {
			len = btrfs_file_extent_ram_bytes(leaf, extent);
			prev_extent_end = ALIGN(key.offset + len,
						fs_info->sectorsize);
		} else {
			len = btrfs_file_extent_num_bytes(leaf, extent);
			prev_extent_end = key.offset + len;
		}
>>>>>>> fa578e9d

		path->slots[0]++;
		cond_resched();
	}

	if (prev_extent_end < i_size) {
		u64 hole_len;

		btrfs_release_path(path);
		hole_len = ALIGN(i_size - prev_extent_end, fs_info->sectorsize);
		ret = btrfs_insert_file_extent(trans, root->log_root,
					       ino, prev_extent_end, 0, 0,
					       hole_len, 0, hole_len,
					       0, 0, 0);
		if (ret < 0)
			return ret;
	}

	return 0;
}

/*
 * When we are logging a new inode X, check if it doesn't have a reference that
 * matches the reference from some other inode Y created in a past transaction
 * and that was renamed in the current transaction. If we don't do this, then at
 * log replay time we can lose inode Y (and all its files if it's a directory):
 *
 * mkdir /mnt/x
 * echo "hello world" > /mnt/x/foobar
 * sync
 * mv /mnt/x /mnt/y
 * mkdir /mnt/x                 # or touch /mnt/x
 * xfs_io -c fsync /mnt/x
 * <power fail>
 * mount fs, trigger log replay
 *
 * After the log replay procedure, we would lose the first directory and all its
 * files (file foobar).
 * For the case where inode Y is not a directory we simply end up losing it:
 *
 * echo "123" > /mnt/foo
 * sync
 * mv /mnt/foo /mnt/bar
 * echo "abc" > /mnt/foo
 * xfs_io -c fsync /mnt/foo
 * <power fail>
 *
 * We also need this for cases where a snapshot entry is replaced by some other
 * entry (file or directory) otherwise we end up with an unreplayable log due to
 * attempts to delete the snapshot entry (entry of type BTRFS_ROOT_ITEM_KEY) as
 * if it were a regular entry:
 *
 * mkdir /mnt/x
 * btrfs subvolume snapshot /mnt /mnt/x/snap
 * btrfs subvolume delete /mnt/x/snap
 * rmdir /mnt/x
 * mkdir /mnt/x
 * fsync /mnt/x or fsync some new file inside it
 * <power fail>
 *
 * The snapshot delete, rmdir of x, mkdir of a new x and the fsync all happen in
 * the same transaction.
 */
static int btrfs_check_ref_name_override(struct extent_buffer *eb,
					 const int slot,
					 const struct btrfs_key *key,
					 struct btrfs_inode *inode,
					 u64 *other_ino, u64 *other_parent)
{
	int ret;
	struct btrfs_path *search_path;
	char *name = NULL;
	u32 name_len = 0;
	u32 item_size = btrfs_item_size_nr(eb, slot);
	u32 cur_offset = 0;
	unsigned long ptr = btrfs_item_ptr_offset(eb, slot);

	search_path = btrfs_alloc_path();
	if (!search_path)
		return -ENOMEM;
	search_path->search_commit_root = 1;
	search_path->skip_locking = 1;

	while (cur_offset < item_size) {
		u64 parent;
		u32 this_name_len;
		u32 this_len;
		unsigned long name_ptr;
		struct btrfs_dir_item *di;

		if (key->type == BTRFS_INODE_REF_KEY) {
			struct btrfs_inode_ref *iref;

			iref = (struct btrfs_inode_ref *)(ptr + cur_offset);
			parent = key->offset;
			this_name_len = btrfs_inode_ref_name_len(eb, iref);
			name_ptr = (unsigned long)(iref + 1);
			this_len = sizeof(*iref) + this_name_len;
		} else {
			struct btrfs_inode_extref *extref;

			extref = (struct btrfs_inode_extref *)(ptr +
							       cur_offset);
			parent = btrfs_inode_extref_parent(eb, extref);
			this_name_len = btrfs_inode_extref_name_len(eb, extref);
			name_ptr = (unsigned long)&extref->name;
			this_len = sizeof(*extref) + this_name_len;
		}

		if (this_name_len > name_len) {
			char *new_name;

			new_name = krealloc(name, this_name_len, GFP_NOFS);
			if (!new_name) {
				ret = -ENOMEM;
				goto out;
			}
			name_len = this_name_len;
			name = new_name;
		}

		read_extent_buffer(eb, name, name_ptr, this_name_len);
		di = btrfs_lookup_dir_item(NULL, inode->root, search_path,
				parent, name, this_name_len, 0);
		if (di && !IS_ERR(di)) {
			struct btrfs_key di_key;

			btrfs_dir_item_key_to_cpu(search_path->nodes[0],
						  di, &di_key);
			if (di_key.type == BTRFS_INODE_ITEM_KEY) {
				if (di_key.objectid != key->objectid) {
					ret = 1;
					*other_ino = di_key.objectid;
					*other_parent = parent;
				} else {
					ret = 0;
				}
			} else {
				ret = -EAGAIN;
			}
			goto out;
		} else if (IS_ERR(di)) {
			ret = PTR_ERR(di);
			goto out;
		}
		btrfs_release_path(search_path);

		cur_offset += this_len;
	}
	ret = 0;
out:
	btrfs_free_path(search_path);
	kfree(name);
	return ret;
}

struct btrfs_ino_list {
	u64 ino;
	u64 parent;
	struct list_head list;
};

static int log_conflicting_inodes(struct btrfs_trans_handle *trans,
				  struct btrfs_root *root,
				  struct btrfs_path *path,
				  struct btrfs_log_ctx *ctx,
				  u64 ino, u64 parent)
{
	struct btrfs_ino_list *ino_elem;
	LIST_HEAD(inode_list);
	int ret = 0;

	ino_elem = kmalloc(sizeof(*ino_elem), GFP_NOFS);
	if (!ino_elem)
		return -ENOMEM;
	ino_elem->ino = ino;
	ino_elem->parent = parent;
	list_add_tail(&ino_elem->list, &inode_list);

	while (!list_empty(&inode_list)) {
		struct btrfs_fs_info *fs_info = root->fs_info;
		struct btrfs_key key;
		struct inode *inode;

		ino_elem = list_first_entry(&inode_list, struct btrfs_ino_list,
					    list);
		ino = ino_elem->ino;
		parent = ino_elem->parent;
		list_del(&ino_elem->list);
		kfree(ino_elem);
		if (ret)
			continue;

		btrfs_release_path(path);

		key.objectid = ino;
		key.type = BTRFS_INODE_ITEM_KEY;
		key.offset = 0;
		inode = btrfs_iget(fs_info->sb, &key, root, NULL);
		/*
		 * If the other inode that had a conflicting dir entry was
		 * deleted in the current transaction, we need to log its parent
		 * directory.
		 */
		if (IS_ERR(inode)) {
			ret = PTR_ERR(inode);
			if (ret == -ENOENT) {
				key.objectid = parent;
				inode = btrfs_iget(fs_info->sb, &key, root,
						   NULL);
				if (IS_ERR(inode)) {
					ret = PTR_ERR(inode);
				} else {
					ret = btrfs_log_inode(trans, root,
						      BTRFS_I(inode),
						      LOG_OTHER_INODE_ALL,
						      0, LLONG_MAX, ctx);
					btrfs_add_delayed_iput(inode);
				}
			}
			continue;
		}
		/*
		 * If the inode was already logged skip it - otherwise we can
		 * hit an infinite loop. Example:
		 *
		 * From the commit root (previous transaction) we have the
		 * following inodes:
		 *
		 * inode 257 a directory
		 * inode 258 with references "zz" and "zz_link" on inode 257
		 * inode 259 with reference "a" on inode 257
		 *
		 * And in the current (uncommitted) transaction we have:
		 *
		 * inode 257 a directory, unchanged
		 * inode 258 with references "a" and "a2" on inode 257
		 * inode 259 with reference "zz_link" on inode 257
		 * inode 261 with reference "zz" on inode 257
		 *
		 * When logging inode 261 the following infinite loop could
		 * happen if we don't skip already logged inodes:
		 *
		 * - we detect inode 258 as a conflicting inode, with inode 261
		 *   on reference "zz", and log it;
		 *
		 * - we detect inode 259 as a conflicting inode, with inode 258
		 *   on reference "a", and log it;
		 *
		 * - we detect inode 258 as a conflicting inode, with inode 259
		 *   on reference "zz_link", and log it - again! After this we
		 *   repeat the above steps forever.
		 */
		spin_lock(&BTRFS_I(inode)->lock);
		/*
		 * Check the inode's logged_trans only instead of
		 * btrfs_inode_in_log(). This is because the last_log_commit of
		 * the inode is not updated when we only log that it exists and
		 * and it has the full sync bit set (see btrfs_log_inode()).
		 */
		if (BTRFS_I(inode)->logged_trans == trans->transid) {
			spin_unlock(&BTRFS_I(inode)->lock);
			btrfs_add_delayed_iput(inode);
			continue;
		}
		spin_unlock(&BTRFS_I(inode)->lock);
		/*
		 * We are safe logging the other inode without acquiring its
		 * lock as long as we log with the LOG_INODE_EXISTS mode. We
		 * are safe against concurrent renames of the other inode as
		 * well because during a rename we pin the log and update the
		 * log with the new name before we unpin it.
		 */
		ret = btrfs_log_inode(trans, root, BTRFS_I(inode),
				      LOG_OTHER_INODE, 0, LLONG_MAX, ctx);
		if (ret) {
			btrfs_add_delayed_iput(inode);
			continue;
		}

		key.objectid = ino;
		key.type = BTRFS_INODE_REF_KEY;
		key.offset = 0;
		ret = btrfs_search_slot(NULL, root, &key, path, 0, 0);
		if (ret < 0) {
			btrfs_add_delayed_iput(inode);
			continue;
		}

		while (true) {
			struct extent_buffer *leaf = path->nodes[0];
			int slot = path->slots[0];
			u64 other_ino = 0;
			u64 other_parent = 0;

			if (slot >= btrfs_header_nritems(leaf)) {
				ret = btrfs_next_leaf(root, path);
				if (ret < 0) {
					break;
				} else if (ret > 0) {
					ret = 0;
					break;
				}
				continue;
			}

			btrfs_item_key_to_cpu(leaf, &key, slot);
			if (key.objectid != ino ||
			    (key.type != BTRFS_INODE_REF_KEY &&
			     key.type != BTRFS_INODE_EXTREF_KEY)) {
				ret = 0;
				break;
			}

			ret = btrfs_check_ref_name_override(leaf, slot, &key,
					BTRFS_I(inode), &other_ino,
					&other_parent);
			if (ret < 0)
				break;
			if (ret > 0) {
				ino_elem = kmalloc(sizeof(*ino_elem), GFP_NOFS);
				if (!ino_elem) {
					ret = -ENOMEM;
					break;
				}
				ino_elem->ino = other_ino;
				ino_elem->parent = other_parent;
				list_add_tail(&ino_elem->list, &inode_list);
				ret = 0;
			}
			path->slots[0]++;
		}
		btrfs_add_delayed_iput(inode);
	}

	return ret;
}

/* log a single inode in the tree log.
 * At least one parent directory for this inode must exist in the tree
 * or be logged already.
 *
 * Any items from this inode changed by the current transaction are copied
 * to the log tree.  An extra reference is taken on any extents in this
 * file, allowing us to avoid a whole pile of corner cases around logging
 * blocks that have been removed from the tree.
 *
 * See LOG_INODE_ALL and related defines for a description of what inode_only
 * does.
 *
 * This handles both files and directories.
 */
static int btrfs_log_inode(struct btrfs_trans_handle *trans,
			   struct btrfs_root *root, struct btrfs_inode *inode,
			   int inode_only,
			   const loff_t start,
			   const loff_t end,
			   struct btrfs_log_ctx *ctx)
{
	struct btrfs_fs_info *fs_info = root->fs_info;
	struct btrfs_path *path;
	struct btrfs_path *dst_path;
	struct btrfs_key min_key;
	struct btrfs_key max_key;
	struct btrfs_root *log = root->log_root;
	int err = 0;
	int ret;
	int nritems;
	int ins_start_slot = 0;
	int ins_nr;
	bool fast_search = false;
	u64 ino = btrfs_ino(inode);
	struct extent_map_tree *em_tree = &inode->extent_tree;
	u64 logged_isize = 0;
	bool need_log_inode_item = true;
	bool xattrs_logged = false;
	bool recursive_logging = false;

	path = btrfs_alloc_path();
	if (!path)
		return -ENOMEM;
	dst_path = btrfs_alloc_path();
	if (!dst_path) {
		btrfs_free_path(path);
		return -ENOMEM;
	}

	min_key.objectid = ino;
	min_key.type = BTRFS_INODE_ITEM_KEY;
	min_key.offset = 0;

	max_key.objectid = ino;


	/* today the code can only do partial logging of directories */
	if (S_ISDIR(inode->vfs_inode.i_mode) ||
	    (!test_bit(BTRFS_INODE_NEEDS_FULL_SYNC,
		       &inode->runtime_flags) &&
	     inode_only >= LOG_INODE_EXISTS))
		max_key.type = BTRFS_XATTR_ITEM_KEY;
	else
		max_key.type = (u8)-1;
	max_key.offset = (u64)-1;

	/*
	 * Only run delayed items if we are a dir or a new file.
	 * Otherwise commit the delayed inode only, which is needed in
	 * order for the log replay code to mark inodes for link count
	 * fixup (create temporary BTRFS_TREE_LOG_FIXUP_OBJECTID items).
	 */
	if (S_ISDIR(inode->vfs_inode.i_mode) ||
	    inode->generation > fs_info->last_trans_committed)
		ret = btrfs_commit_inode_delayed_items(trans, inode);
	else
		ret = btrfs_commit_inode_delayed_inode(inode);

	if (ret) {
		btrfs_free_path(path);
		btrfs_free_path(dst_path);
		return ret;
	}

	if (inode_only == LOG_OTHER_INODE || inode_only == LOG_OTHER_INODE_ALL) {
		recursive_logging = true;
		if (inode_only == LOG_OTHER_INODE)
			inode_only = LOG_INODE_EXISTS;
		else
			inode_only = LOG_INODE_ALL;
		mutex_lock_nested(&inode->log_mutex, SINGLE_DEPTH_NESTING);
	} else {
		mutex_lock(&inode->log_mutex);
	}

	/*
	 * a brute force approach to making sure we get the most uptodate
	 * copies of everything.
	 */
	if (S_ISDIR(inode->vfs_inode.i_mode)) {
		int max_key_type = BTRFS_DIR_LOG_INDEX_KEY;

		if (inode_only == LOG_INODE_EXISTS)
			max_key_type = BTRFS_XATTR_ITEM_KEY;
		ret = drop_objectid_items(trans, log, path, ino, max_key_type);
	} else {
		if (inode_only == LOG_INODE_EXISTS) {
			/*
			 * Make sure the new inode item we write to the log has
			 * the same isize as the current one (if it exists).
			 * This is necessary to prevent data loss after log
			 * replay, and also to prevent doing a wrong expanding
			 * truncate - for e.g. create file, write 4K into offset
			 * 0, fsync, write 4K into offset 4096, add hard link,
			 * fsync some other file (to sync log), power fail - if
			 * we use the inode's current i_size, after log replay
			 * we get a 8Kb file, with the last 4Kb extent as a hole
			 * (zeroes), as if an expanding truncate happened,
			 * instead of getting a file of 4Kb only.
			 */
			err = logged_inode_size(log, inode, path, &logged_isize);
			if (err)
				goto out_unlock;
		}
		if (test_bit(BTRFS_INODE_NEEDS_FULL_SYNC,
			     &inode->runtime_flags)) {
			if (inode_only == LOG_INODE_EXISTS) {
				max_key.type = BTRFS_XATTR_ITEM_KEY;
				ret = drop_objectid_items(trans, log, path, ino,
							  max_key.type);
			} else {
				clear_bit(BTRFS_INODE_NEEDS_FULL_SYNC,
					  &inode->runtime_flags);
				clear_bit(BTRFS_INODE_COPY_EVERYTHING,
					  &inode->runtime_flags);
				while(1) {
					ret = btrfs_truncate_inode_items(trans,
						log, &inode->vfs_inode, 0, 0);
					if (ret != -EAGAIN)
						break;
				}
			}
		} else if (test_and_clear_bit(BTRFS_INODE_COPY_EVERYTHING,
					      &inode->runtime_flags) ||
			   inode_only == LOG_INODE_EXISTS) {
			if (inode_only == LOG_INODE_ALL)
				fast_search = true;
			max_key.type = BTRFS_XATTR_ITEM_KEY;
			ret = drop_objectid_items(trans, log, path, ino,
						  max_key.type);
		} else {
			if (inode_only == LOG_INODE_ALL)
				fast_search = true;
			goto log_extents;
		}

	}
	if (ret) {
		err = ret;
		goto out_unlock;
	}

	while (1) {
		ins_nr = 0;
		ret = btrfs_search_forward(root, &min_key,
					   path, trans->transid);
		if (ret < 0) {
			err = ret;
			goto out_unlock;
		}
		if (ret != 0)
			break;
again:
		/* note, ins_nr might be > 0 here, cleanup outside the loop */
		if (min_key.objectid != ino)
			break;
		if (min_key.type > max_key.type)
			break;

		if (min_key.type == BTRFS_INODE_ITEM_KEY)
			need_log_inode_item = false;

		if ((min_key.type == BTRFS_INODE_REF_KEY ||
		     min_key.type == BTRFS_INODE_EXTREF_KEY) &&
		    inode->generation == trans->transid &&
		    !recursive_logging) {
			u64 other_ino = 0;
			u64 other_parent = 0;

			ret = btrfs_check_ref_name_override(path->nodes[0],
					path->slots[0], &min_key, inode,
					&other_ino, &other_parent);
			if (ret < 0) {
				err = ret;
				goto out_unlock;
			} else if (ret > 0 && ctx &&
				   other_ino != btrfs_ino(BTRFS_I(ctx->inode))) {
				if (ins_nr > 0) {
					ins_nr++;
				} else {
					ins_nr = 1;
					ins_start_slot = path->slots[0];
				}
				ret = copy_items(trans, inode, dst_path, path,
						 ins_start_slot,
						 ins_nr, inode_only,
						 logged_isize);
				if (ret < 0) {
					err = ret;
					goto out_unlock;
				}
				ins_nr = 0;

				err = log_conflicting_inodes(trans, root, path,
						ctx, other_ino, other_parent);
				if (err)
					goto out_unlock;
				btrfs_release_path(path);
				goto next_key;
			}
		}

		/* Skip xattrs, we log them later with btrfs_log_all_xattrs() */
		if (min_key.type == BTRFS_XATTR_ITEM_KEY) {
			if (ins_nr == 0)
				goto next_slot;
			ret = copy_items(trans, inode, dst_path, path,
					 ins_start_slot,
					 ins_nr, inode_only, logged_isize);
			if (ret < 0) {
				err = ret;
				goto out_unlock;
			}
			ins_nr = 0;
			goto next_slot;
		}

		if (ins_nr && ins_start_slot + ins_nr == path->slots[0]) {
			ins_nr++;
			goto next_slot;
		} else if (!ins_nr) {
			ins_start_slot = path->slots[0];
			ins_nr = 1;
			goto next_slot;
		}

		ret = copy_items(trans, inode, dst_path, path,
				 ins_start_slot, ins_nr, inode_only,
				 logged_isize);
		if (ret < 0) {
			err = ret;
			goto out_unlock;
		}
		ins_nr = 1;
		ins_start_slot = path->slots[0];
next_slot:

		nritems = btrfs_header_nritems(path->nodes[0]);
		path->slots[0]++;
		if (path->slots[0] < nritems) {
			btrfs_item_key_to_cpu(path->nodes[0], &min_key,
					      path->slots[0]);
			goto again;
		}
		if (ins_nr) {
			ret = copy_items(trans, inode, dst_path, path,
					 ins_start_slot,
					 ins_nr, inode_only, logged_isize);
			if (ret < 0) {
				err = ret;
				goto out_unlock;
			}
			ins_nr = 0;
		}
		btrfs_release_path(path);
next_key:
		if (min_key.offset < (u64)-1) {
			min_key.offset++;
		} else if (min_key.type < max_key.type) {
			min_key.type++;
			min_key.offset = 0;
		} else {
			break;
		}
	}
	if (ins_nr) {
		ret = copy_items(trans, inode, dst_path, path,
				 ins_start_slot, ins_nr, inode_only,
				 logged_isize);
		if (ret < 0) {
			err = ret;
			goto out_unlock;
		}
		ins_nr = 0;
	}

	btrfs_release_path(path);
	btrfs_release_path(dst_path);
	err = btrfs_log_all_xattrs(trans, root, inode, path, dst_path);
	if (err)
		goto out_unlock;
	xattrs_logged = true;
	if (max_key.type >= BTRFS_EXTENT_DATA_KEY && !fast_search) {
		btrfs_release_path(path);
		btrfs_release_path(dst_path);
		err = btrfs_log_holes(trans, root, inode, path);
		if (err)
			goto out_unlock;
	}
log_extents:
	btrfs_release_path(path);
	btrfs_release_path(dst_path);
	if (need_log_inode_item) {
		err = log_inode_item(trans, log, dst_path, inode);
		if (!err && !xattrs_logged) {
			err = btrfs_log_all_xattrs(trans, root, inode, path,
						   dst_path);
			btrfs_release_path(path);
		}
		if (err)
			goto out_unlock;
	}
	if (fast_search) {
		ret = btrfs_log_changed_extents(trans, root, inode, dst_path,
						ctx, start, end);
		if (ret) {
			err = ret;
			goto out_unlock;
		}
	} else if (inode_only == LOG_INODE_ALL) {
		struct extent_map *em, *n;

		write_lock(&em_tree->lock);
		/*
		 * We can't just remove every em if we're called for a ranged
		 * fsync - that is, one that doesn't cover the whole possible
		 * file range (0 to LLONG_MAX). This is because we can have
		 * em's that fall outside the range we're logging and therefore
		 * their ordered operations haven't completed yet
		 * (btrfs_finish_ordered_io() not invoked yet). This means we
		 * didn't get their respective file extent item in the fs/subvol
		 * tree yet, and need to let the next fast fsync (one which
		 * consults the list of modified extent maps) find the em so
		 * that it logs a matching file extent item and waits for the
		 * respective ordered operation to complete (if it's still
		 * running).
		 *
		 * Removing every em outside the range we're logging would make
		 * the next fast fsync not log their matching file extent items,
		 * therefore making us lose data after a log replay.
		 */
		list_for_each_entry_safe(em, n, &em_tree->modified_extents,
					 list) {
			const u64 mod_end = em->mod_start + em->mod_len - 1;

			if (em->mod_start >= start && mod_end <= end)
				list_del_init(&em->list);
		}
		write_unlock(&em_tree->lock);
	}

	if (inode_only == LOG_INODE_ALL && S_ISDIR(inode->vfs_inode.i_mode)) {
		ret = log_directory_changes(trans, root, inode, path, dst_path,
					ctx);
		if (ret) {
			err = ret;
			goto out_unlock;
		}
	}

	/*
	 * Don't update last_log_commit if we logged that an inode exists after
	 * it was loaded to memory (full_sync bit set).
	 * This is to prevent data loss when we do a write to the inode, then
	 * the inode gets evicted after all delalloc was flushed, then we log
	 * it exists (due to a rename for example) and then fsync it. This last
	 * fsync would do nothing (not logging the extents previously written).
	 */
	spin_lock(&inode->lock);
	inode->logged_trans = trans->transid;
	if (inode_only != LOG_INODE_EXISTS ||
	    !test_bit(BTRFS_INODE_NEEDS_FULL_SYNC, &inode->runtime_flags))
		inode->last_log_commit = inode->last_sub_trans;
	spin_unlock(&inode->lock);
out_unlock:
	mutex_unlock(&inode->log_mutex);

	btrfs_free_path(path);
	btrfs_free_path(dst_path);
	return err;
}

/*
 * Check if we must fallback to a transaction commit when logging an inode.
 * This must be called after logging the inode and is used only in the context
 * when fsyncing an inode requires the need to log some other inode - in which
 * case we can't lock the i_mutex of each other inode we need to log as that
 * can lead to deadlocks with concurrent fsync against other inodes (as we can
 * log inodes up or down in the hierarchy) or rename operations for example. So
 * we take the log_mutex of the inode after we have logged it and then check for
 * its last_unlink_trans value - this is safe because any task setting
 * last_unlink_trans must take the log_mutex and it must do this before it does
 * the actual unlink operation, so if we do this check before a concurrent task
 * sets last_unlink_trans it means we've logged a consistent version/state of
 * all the inode items, otherwise we are not sure and must do a transaction
 * commit (the concurrent task might have only updated last_unlink_trans before
 * we logged the inode or it might have also done the unlink).
 */
static bool btrfs_must_commit_transaction(struct btrfs_trans_handle *trans,
					  struct btrfs_inode *inode)
{
	struct btrfs_fs_info *fs_info = inode->root->fs_info;
	bool ret = false;

	mutex_lock(&inode->log_mutex);
	if (inode->last_unlink_trans > fs_info->last_trans_committed) {
		/*
		 * Make sure any commits to the log are forced to be full
		 * commits.
		 */
		btrfs_set_log_full_commit(trans);
		ret = true;
	}
	mutex_unlock(&inode->log_mutex);

	return ret;
}

/*
 * follow the dentry parent pointers up the chain and see if any
 * of the directories in it require a full commit before they can
 * be logged.  Returns zero if nothing special needs to be done or 1 if
 * a full commit is required.
 */
static noinline int check_parent_dirs_for_sync(struct btrfs_trans_handle *trans,
					       struct btrfs_inode *inode,
					       struct dentry *parent,
					       struct super_block *sb,
					       u64 last_committed)
{
	int ret = 0;
	struct dentry *old_parent = NULL;

	/*
	 * for regular files, if its inode is already on disk, we don't
	 * have to worry about the parents at all.  This is because
	 * we can use the last_unlink_trans field to record renames
	 * and other fun in this file.
	 */
	if (S_ISREG(inode->vfs_inode.i_mode) &&
	    inode->generation <= last_committed &&
	    inode->last_unlink_trans <= last_committed)
		goto out;

	if (!S_ISDIR(inode->vfs_inode.i_mode)) {
		if (!parent || d_really_is_negative(parent) || sb != parent->d_sb)
			goto out;
		inode = BTRFS_I(d_inode(parent));
	}

	while (1) {
		if (btrfs_must_commit_transaction(trans, inode)) {
			ret = 1;
			break;
		}

		if (!parent || d_really_is_negative(parent) || sb != parent->d_sb)
			break;

		if (IS_ROOT(parent)) {
			inode = BTRFS_I(d_inode(parent));
			if (btrfs_must_commit_transaction(trans, inode))
				ret = 1;
			break;
		}

		parent = dget_parent(parent);
		dput(old_parent);
		old_parent = parent;
		inode = BTRFS_I(d_inode(parent));

	}
	dput(old_parent);
out:
	return ret;
}

struct btrfs_dir_list {
	u64 ino;
	struct list_head list;
};

/*
 * Log the inodes of the new dentries of a directory. See log_dir_items() for
 * details about the why it is needed.
 * This is a recursive operation - if an existing dentry corresponds to a
 * directory, that directory's new entries are logged too (same behaviour as
 * ext3/4, xfs, f2fs, reiserfs, nilfs2). Note that when logging the inodes
 * the dentries point to we do not lock their i_mutex, otherwise lockdep
 * complains about the following circular lock dependency / possible deadlock:
 *
 *        CPU0                                        CPU1
 *        ----                                        ----
 * lock(&type->i_mutex_dir_key#3/2);
 *                                            lock(sb_internal#2);
 *                                            lock(&type->i_mutex_dir_key#3/2);
 * lock(&sb->s_type->i_mutex_key#14);
 *
 * Where sb_internal is the lock (a counter that works as a lock) acquired by
 * sb_start_intwrite() in btrfs_start_transaction().
 * Not locking i_mutex of the inodes is still safe because:
 *
 * 1) For regular files we log with a mode of LOG_INODE_EXISTS. It's possible
 *    that while logging the inode new references (names) are added or removed
 *    from the inode, leaving the logged inode item with a link count that does
 *    not match the number of logged inode reference items. This is fine because
 *    at log replay time we compute the real number of links and correct the
 *    link count in the inode item (see replay_one_buffer() and
 *    link_to_fixup_dir());
 *
 * 2) For directories we log with a mode of LOG_INODE_ALL. It's possible that
 *    while logging the inode's items new items with keys BTRFS_DIR_ITEM_KEY and
 *    BTRFS_DIR_INDEX_KEY are added to fs/subvol tree and the logged inode item
 *    has a size that doesn't match the sum of the lengths of all the logged
 *    names. This does not result in a problem because if a dir_item key is
 *    logged but its matching dir_index key is not logged, at log replay time we
 *    don't use it to replay the respective name (see replay_one_name()). On the
 *    other hand if only the dir_index key ends up being logged, the respective
 *    name is added to the fs/subvol tree with both the dir_item and dir_index
 *    keys created (see replay_one_name()).
 *    The directory's inode item with a wrong i_size is not a problem as well,
 *    since we don't use it at log replay time to set the i_size in the inode
 *    item of the fs/subvol tree (see overwrite_item()).
 */
static int log_new_dir_dentries(struct btrfs_trans_handle *trans,
				struct btrfs_root *root,
				struct btrfs_inode *start_inode,
				struct btrfs_log_ctx *ctx)
{
	struct btrfs_fs_info *fs_info = root->fs_info;
	struct btrfs_root *log = root->log_root;
	struct btrfs_path *path;
	LIST_HEAD(dir_list);
	struct btrfs_dir_list *dir_elem;
	int ret = 0;

	path = btrfs_alloc_path();
	if (!path)
		return -ENOMEM;

	dir_elem = kmalloc(sizeof(*dir_elem), GFP_NOFS);
	if (!dir_elem) {
		btrfs_free_path(path);
		return -ENOMEM;
	}
	dir_elem->ino = btrfs_ino(start_inode);
	list_add_tail(&dir_elem->list, &dir_list);

	while (!list_empty(&dir_list)) {
		struct extent_buffer *leaf;
		struct btrfs_key min_key;
		int nritems;
		int i;

		dir_elem = list_first_entry(&dir_list, struct btrfs_dir_list,
					    list);
		if (ret)
			goto next_dir_inode;

		min_key.objectid = dir_elem->ino;
		min_key.type = BTRFS_DIR_ITEM_KEY;
		min_key.offset = 0;
again:
		btrfs_release_path(path);
		ret = btrfs_search_forward(log, &min_key, path, trans->transid);
		if (ret < 0) {
			goto next_dir_inode;
		} else if (ret > 0) {
			ret = 0;
			goto next_dir_inode;
		}

process_leaf:
		leaf = path->nodes[0];
		nritems = btrfs_header_nritems(leaf);
		for (i = path->slots[0]; i < nritems; i++) {
			struct btrfs_dir_item *di;
			struct btrfs_key di_key;
			struct inode *di_inode;
			struct btrfs_dir_list *new_dir_elem;
			int log_mode = LOG_INODE_EXISTS;
			int type;

			btrfs_item_key_to_cpu(leaf, &min_key, i);
			if (min_key.objectid != dir_elem->ino ||
			    min_key.type != BTRFS_DIR_ITEM_KEY)
				goto next_dir_inode;

			di = btrfs_item_ptr(leaf, i, struct btrfs_dir_item);
			type = btrfs_dir_type(leaf, di);
			if (btrfs_dir_transid(leaf, di) < trans->transid &&
			    type != BTRFS_FT_DIR)
				continue;
			btrfs_dir_item_key_to_cpu(leaf, di, &di_key);
			if (di_key.type == BTRFS_ROOT_ITEM_KEY)
				continue;

			btrfs_release_path(path);
			di_inode = btrfs_iget(fs_info->sb, &di_key, root, NULL);
			if (IS_ERR(di_inode)) {
				ret = PTR_ERR(di_inode);
				goto next_dir_inode;
			}

			if (btrfs_inode_in_log(BTRFS_I(di_inode), trans->transid)) {
				btrfs_add_delayed_iput(di_inode);
				break;
			}

			ctx->log_new_dentries = false;
			if (type == BTRFS_FT_DIR || type == BTRFS_FT_SYMLINK)
				log_mode = LOG_INODE_ALL;
			ret = btrfs_log_inode(trans, root, BTRFS_I(di_inode),
					      log_mode, 0, LLONG_MAX, ctx);
			if (!ret &&
			    btrfs_must_commit_transaction(trans, BTRFS_I(di_inode)))
				ret = 1;
			btrfs_add_delayed_iput(di_inode);
			if (ret)
				goto next_dir_inode;
			if (ctx->log_new_dentries) {
				new_dir_elem = kmalloc(sizeof(*new_dir_elem),
						       GFP_NOFS);
				if (!new_dir_elem) {
					ret = -ENOMEM;
					goto next_dir_inode;
				}
				new_dir_elem->ino = di_key.objectid;
				list_add_tail(&new_dir_elem->list, &dir_list);
			}
			break;
		}
		if (i == nritems) {
			ret = btrfs_next_leaf(log, path);
			if (ret < 0) {
				goto next_dir_inode;
			} else if (ret > 0) {
				ret = 0;
				goto next_dir_inode;
			}
			goto process_leaf;
		}
		if (min_key.offset < (u64)-1) {
			min_key.offset++;
			goto again;
		}
next_dir_inode:
		list_del(&dir_elem->list);
		kfree(dir_elem);
	}

	btrfs_free_path(path);
	return ret;
}

static int btrfs_log_all_parents(struct btrfs_trans_handle *trans,
				 struct btrfs_inode *inode,
				 struct btrfs_log_ctx *ctx)
{
	struct btrfs_fs_info *fs_info = trans->fs_info;
	int ret;
	struct btrfs_path *path;
	struct btrfs_key key;
	struct btrfs_root *root = inode->root;
	const u64 ino = btrfs_ino(inode);

	path = btrfs_alloc_path();
	if (!path)
		return -ENOMEM;
	path->skip_locking = 1;
	path->search_commit_root = 1;

	key.objectid = ino;
	key.type = BTRFS_INODE_REF_KEY;
	key.offset = 0;
	ret = btrfs_search_slot(NULL, root, &key, path, 0, 0);
	if (ret < 0)
		goto out;

	while (true) {
		struct extent_buffer *leaf = path->nodes[0];
		int slot = path->slots[0];
		u32 cur_offset = 0;
		u32 item_size;
		unsigned long ptr;

		if (slot >= btrfs_header_nritems(leaf)) {
			ret = btrfs_next_leaf(root, path);
			if (ret < 0)
				goto out;
			else if (ret > 0)
				break;
			continue;
		}

		btrfs_item_key_to_cpu(leaf, &key, slot);
		/* BTRFS_INODE_EXTREF_KEY is BTRFS_INODE_REF_KEY + 1 */
		if (key.objectid != ino || key.type > BTRFS_INODE_EXTREF_KEY)
			break;

		item_size = btrfs_item_size_nr(leaf, slot);
		ptr = btrfs_item_ptr_offset(leaf, slot);
		while (cur_offset < item_size) {
			struct btrfs_key inode_key;
			struct inode *dir_inode;

			inode_key.type = BTRFS_INODE_ITEM_KEY;
			inode_key.offset = 0;

			if (key.type == BTRFS_INODE_EXTREF_KEY) {
				struct btrfs_inode_extref *extref;

				extref = (struct btrfs_inode_extref *)
					(ptr + cur_offset);
				inode_key.objectid = btrfs_inode_extref_parent(
					leaf, extref);
				cur_offset += sizeof(*extref);
				cur_offset += btrfs_inode_extref_name_len(leaf,
					extref);
			} else {
				inode_key.objectid = key.offset;
				cur_offset = item_size;
			}

			dir_inode = btrfs_iget(fs_info->sb, &inode_key,
					       root, NULL);
			/*
			 * If the parent inode was deleted, return an error to
			 * fallback to a transaction commit. This is to prevent
			 * getting an inode that was moved from one parent A to
			 * a parent B, got its former parent A deleted and then
			 * it got fsync'ed, from existing at both parents after
			 * a log replay (and the old parent still existing).
			 * Example:
			 *
			 * mkdir /mnt/A
			 * mkdir /mnt/B
			 * touch /mnt/B/bar
			 * sync
			 * mv /mnt/B/bar /mnt/A/bar
			 * mv -T /mnt/A /mnt/B
			 * fsync /mnt/B/bar
			 * <power fail>
			 *
			 * If we ignore the old parent B which got deleted,
			 * after a log replay we would have file bar linked
			 * at both parents and the old parent B would still
			 * exist.
			 */
			if (IS_ERR(dir_inode)) {
				ret = PTR_ERR(dir_inode);
				goto out;
			}

			if (ctx)
				ctx->log_new_dentries = false;
			ret = btrfs_log_inode(trans, root, BTRFS_I(dir_inode),
					      LOG_INODE_ALL, 0, LLONG_MAX, ctx);
			if (!ret &&
			    btrfs_must_commit_transaction(trans, BTRFS_I(dir_inode)))
				ret = 1;
			if (!ret && ctx && ctx->log_new_dentries)
				ret = log_new_dir_dentries(trans, root,
						   BTRFS_I(dir_inode), ctx);
			btrfs_add_delayed_iput(dir_inode);
			if (ret)
				goto out;
		}
		path->slots[0]++;
	}
	ret = 0;
out:
	btrfs_free_path(path);
	return ret;
}

static int log_new_ancestors(struct btrfs_trans_handle *trans,
			     struct btrfs_root *root,
			     struct btrfs_path *path,
			     struct btrfs_log_ctx *ctx)
{
	struct btrfs_key found_key;

	btrfs_item_key_to_cpu(path->nodes[0], &found_key, path->slots[0]);

	while (true) {
		struct btrfs_fs_info *fs_info = root->fs_info;
		const u64 last_committed = fs_info->last_trans_committed;
		struct extent_buffer *leaf = path->nodes[0];
		int slot = path->slots[0];
		struct btrfs_key search_key;
		struct inode *inode;
		int ret = 0;

		btrfs_release_path(path);

		search_key.objectid = found_key.offset;
		search_key.type = BTRFS_INODE_ITEM_KEY;
		search_key.offset = 0;
		inode = btrfs_iget(fs_info->sb, &search_key, root, NULL);
		if (IS_ERR(inode))
			return PTR_ERR(inode);

		if (BTRFS_I(inode)->generation > last_committed)
			ret = btrfs_log_inode(trans, root, BTRFS_I(inode),
					      LOG_INODE_EXISTS,
					      0, LLONG_MAX, ctx);
		btrfs_add_delayed_iput(inode);
		if (ret)
			return ret;

		if (search_key.objectid == BTRFS_FIRST_FREE_OBJECTID)
			break;

		search_key.type = BTRFS_INODE_REF_KEY;
		ret = btrfs_search_slot(NULL, root, &search_key, path, 0, 0);
		if (ret < 0)
			return ret;

		leaf = path->nodes[0];
		slot = path->slots[0];
		if (slot >= btrfs_header_nritems(leaf)) {
			ret = btrfs_next_leaf(root, path);
			if (ret < 0)
				return ret;
			else if (ret > 0)
				return -ENOENT;
			leaf = path->nodes[0];
			slot = path->slots[0];
		}

		btrfs_item_key_to_cpu(leaf, &found_key, slot);
		if (found_key.objectid != search_key.objectid ||
		    found_key.type != BTRFS_INODE_REF_KEY)
			return -ENOENT;
	}
	return 0;
}

static int log_new_ancestors_fast(struct btrfs_trans_handle *trans,
				  struct btrfs_inode *inode,
				  struct dentry *parent,
				  struct btrfs_log_ctx *ctx)
{
	struct btrfs_root *root = inode->root;
	struct btrfs_fs_info *fs_info = root->fs_info;
	struct dentry *old_parent = NULL;
	struct super_block *sb = inode->vfs_inode.i_sb;
	int ret = 0;

	while (true) {
		if (!parent || d_really_is_negative(parent) ||
		    sb != parent->d_sb)
			break;

		inode = BTRFS_I(d_inode(parent));
		if (root != inode->root)
			break;

		if (inode->generation > fs_info->last_trans_committed) {
			ret = btrfs_log_inode(trans, root, inode,
					LOG_INODE_EXISTS, 0, LLONG_MAX, ctx);
			if (ret)
				break;
		}
		if (IS_ROOT(parent))
			break;

		parent = dget_parent(parent);
		dput(old_parent);
		old_parent = parent;
	}
	dput(old_parent);

	return ret;
}

static int log_all_new_ancestors(struct btrfs_trans_handle *trans,
				 struct btrfs_inode *inode,
				 struct dentry *parent,
				 struct btrfs_log_ctx *ctx)
{
	struct btrfs_root *root = inode->root;
	const u64 ino = btrfs_ino(inode);
	struct btrfs_path *path;
	struct btrfs_key search_key;
	int ret;

	/*
	 * For a single hard link case, go through a fast path that does not
	 * need to iterate the fs/subvolume tree.
	 */
	if (inode->vfs_inode.i_nlink < 2)
		return log_new_ancestors_fast(trans, inode, parent, ctx);

	path = btrfs_alloc_path();
	if (!path)
		return -ENOMEM;

	search_key.objectid = ino;
	search_key.type = BTRFS_INODE_REF_KEY;
	search_key.offset = 0;
again:
	ret = btrfs_search_slot(NULL, root, &search_key, path, 0, 0);
	if (ret < 0)
		goto out;
	if (ret == 0)
		path->slots[0]++;

	while (true) {
		struct extent_buffer *leaf = path->nodes[0];
		int slot = path->slots[0];
		struct btrfs_key found_key;

		if (slot >= btrfs_header_nritems(leaf)) {
			ret = btrfs_next_leaf(root, path);
			if (ret < 0)
				goto out;
			else if (ret > 0)
				break;
			continue;
		}

		btrfs_item_key_to_cpu(leaf, &found_key, slot);
		if (found_key.objectid != ino ||
		    found_key.type > BTRFS_INODE_EXTREF_KEY)
			break;

		/*
		 * Don't deal with extended references because they are rare
		 * cases and too complex to deal with (we would need to keep
		 * track of which subitem we are processing for each item in
		 * this loop, etc). So just return some error to fallback to
		 * a transaction commit.
		 */
		if (found_key.type == BTRFS_INODE_EXTREF_KEY) {
			ret = -EMLINK;
			goto out;
		}

		/*
		 * Logging ancestors needs to do more searches on the fs/subvol
		 * tree, so it releases the path as needed to avoid deadlocks.
		 * Keep track of the last inode ref key and resume from that key
		 * after logging all new ancestors for the current hard link.
		 */
		memcpy(&search_key, &found_key, sizeof(search_key));

		ret = log_new_ancestors(trans, root, path, ctx);
		if (ret)
			goto out;
		btrfs_release_path(path);
		goto again;
	}
	ret = 0;
out:
	btrfs_free_path(path);
	return ret;
}

/*
 * helper function around btrfs_log_inode to make sure newly created
 * parent directories also end up in the log.  A minimal inode and backref
 * only logging is done of any parent directories that are older than
 * the last committed transaction
 */
static int btrfs_log_inode_parent(struct btrfs_trans_handle *trans,
				  struct btrfs_inode *inode,
				  struct dentry *parent,
				  const loff_t start,
				  const loff_t end,
				  int inode_only,
				  struct btrfs_log_ctx *ctx)
{
	struct btrfs_root *root = inode->root;
	struct btrfs_fs_info *fs_info = root->fs_info;
	struct super_block *sb;
	int ret = 0;
	u64 last_committed = fs_info->last_trans_committed;
	bool log_dentries = false;

	sb = inode->vfs_inode.i_sb;

	if (btrfs_test_opt(fs_info, NOTREELOG)) {
		ret = 1;
		goto end_no_trans;
	}

	/*
	 * The prev transaction commit doesn't complete, we need do
	 * full commit by ourselves.
	 */
	if (fs_info->last_trans_log_full_commit >
	    fs_info->last_trans_committed) {
		ret = 1;
		goto end_no_trans;
	}

	if (btrfs_root_refs(&root->root_item) == 0) {
		ret = 1;
		goto end_no_trans;
	}

	ret = check_parent_dirs_for_sync(trans, inode, parent, sb,
			last_committed);
	if (ret)
		goto end_no_trans;

	/*
	 * Skip already logged inodes or inodes corresponding to tmpfiles
	 * (since logging them is pointless, a link count of 0 means they
	 * will never be accessible).
	 */
	if (btrfs_inode_in_log(inode, trans->transid) ||
	    inode->vfs_inode.i_nlink == 0) {
		ret = BTRFS_NO_LOG_SYNC;
		goto end_no_trans;
	}

	ret = start_log_trans(trans, root, ctx);
	if (ret)
		goto end_no_trans;

	ret = btrfs_log_inode(trans, root, inode, inode_only, start, end, ctx);
	if (ret)
		goto end_trans;

	/*
	 * for regular files, if its inode is already on disk, we don't
	 * have to worry about the parents at all.  This is because
	 * we can use the last_unlink_trans field to record renames
	 * and other fun in this file.
	 */
	if (S_ISREG(inode->vfs_inode.i_mode) &&
	    inode->generation <= last_committed &&
	    inode->last_unlink_trans <= last_committed) {
		ret = 0;
		goto end_trans;
	}

	if (S_ISDIR(inode->vfs_inode.i_mode) && ctx && ctx->log_new_dentries)
		log_dentries = true;

	/*
	 * On unlink we must make sure all our current and old parent directory
	 * inodes are fully logged. This is to prevent leaving dangling
	 * directory index entries in directories that were our parents but are
	 * not anymore. Not doing this results in old parent directory being
	 * impossible to delete after log replay (rmdir will always fail with
	 * error -ENOTEMPTY).
	 *
	 * Example 1:
	 *
	 * mkdir testdir
	 * touch testdir/foo
	 * ln testdir/foo testdir/bar
	 * sync
	 * unlink testdir/bar
	 * xfs_io -c fsync testdir/foo
	 * <power failure>
	 * mount fs, triggers log replay
	 *
	 * If we don't log the parent directory (testdir), after log replay the
	 * directory still has an entry pointing to the file inode using the bar
	 * name, but a matching BTRFS_INODE_[REF|EXTREF]_KEY does not exist and
	 * the file inode has a link count of 1.
	 *
	 * Example 2:
	 *
	 * mkdir testdir
	 * touch foo
	 * ln foo testdir/foo2
	 * ln foo testdir/foo3
	 * sync
	 * unlink testdir/foo3
	 * xfs_io -c fsync foo
	 * <power failure>
	 * mount fs, triggers log replay
	 *
	 * Similar as the first example, after log replay the parent directory
	 * testdir still has an entry pointing to the inode file with name foo3
	 * but the file inode does not have a matching BTRFS_INODE_REF_KEY item
	 * and has a link count of 2.
	 */
	if (inode->last_unlink_trans > last_committed) {
		ret = btrfs_log_all_parents(trans, inode, ctx);
		if (ret)
			goto end_trans;
	}

<<<<<<< HEAD
	/*
	 * If a new hard link was added to the inode in the current transaction
	 * and its link count is now greater than 1, we need to fallback to a
	 * transaction commit, otherwise we can end up not logging all its new
	 * parents for all the hard links. Here just from the dentry used to
	 * fsync, we can not visit the ancestor inodes for all the other hard
	 * links to figure out if any is new, so we fallback to a transaction
	 * commit (instead of adding a lot of complexity of scanning a btree,
	 * since this scenario is not a common use case).
	 */
	if (inode->vfs_inode.i_nlink > 1 &&
	    inode->last_link_trans > last_committed) {
		ret = -EMLINK;
		goto end_trans;
	}

	while (1) {
		if (!parent || d_really_is_negative(parent) || sb != parent->d_sb)
			break;

		inode = BTRFS_I(d_inode(parent));
		if (root != inode->root)
			break;

		if (inode->generation > last_committed) {
			ret = btrfs_log_inode(trans, root, inode,
					LOG_INODE_EXISTS, 0, LLONG_MAX, ctx);
			if (ret)
				goto end_trans;
		}
		if (IS_ROOT(parent))
			break;
=======
	ret = log_all_new_ancestors(trans, inode, parent, ctx);
	if (ret)
		goto end_trans;
>>>>>>> fa578e9d

	if (log_dentries)
		ret = log_new_dir_dentries(trans, root, inode, ctx);
	else
		ret = 0;
end_trans:
	if (ret < 0) {
		btrfs_set_log_full_commit(trans);
		ret = 1;
	}

	if (ret)
		btrfs_remove_log_ctx(root, ctx);
	btrfs_end_log_trans(root);
end_no_trans:
	return ret;
}

/*
 * it is not safe to log dentry if the chunk root has added new
 * chunks.  This returns 0 if the dentry was logged, and 1 otherwise.
 * If this returns 1, you must commit the transaction to safely get your
 * data on disk.
 */
int btrfs_log_dentry_safe(struct btrfs_trans_handle *trans,
			  struct dentry *dentry,
			  const loff_t start,
			  const loff_t end,
			  struct btrfs_log_ctx *ctx)
{
	struct dentry *parent = dget_parent(dentry);
	int ret;

	ret = btrfs_log_inode_parent(trans, BTRFS_I(d_inode(dentry)), parent,
				     start, end, LOG_INODE_ALL, ctx);
	dput(parent);

	return ret;
}

/*
 * should be called during mount to recover any replay any log trees
 * from the FS
 */
int btrfs_recover_log_trees(struct btrfs_root *log_root_tree)
{
	int ret;
	struct btrfs_path *path;
	struct btrfs_trans_handle *trans;
	struct btrfs_key key;
	struct btrfs_key found_key;
	struct btrfs_key tmp_key;
	struct btrfs_root *log;
	struct btrfs_fs_info *fs_info = log_root_tree->fs_info;
	struct walk_control wc = {
		.process_func = process_one_buffer,
		.stage = LOG_WALK_PIN_ONLY,
	};

	path = btrfs_alloc_path();
	if (!path)
		return -ENOMEM;

	set_bit(BTRFS_FS_LOG_RECOVERING, &fs_info->flags);

	trans = btrfs_start_transaction(fs_info->tree_root, 0);
	if (IS_ERR(trans)) {
		ret = PTR_ERR(trans);
		goto error;
	}

	wc.trans = trans;
	wc.pin = 1;

	ret = walk_log_tree(trans, log_root_tree, &wc);
	if (ret) {
		btrfs_handle_fs_error(fs_info, ret,
			"Failed to pin buffers while recovering log root tree.");
		goto error;
	}

again:
	key.objectid = BTRFS_TREE_LOG_OBJECTID;
	key.offset = (u64)-1;
	key.type = BTRFS_ROOT_ITEM_KEY;

	while (1) {
		ret = btrfs_search_slot(NULL, log_root_tree, &key, path, 0, 0);

		if (ret < 0) {
			btrfs_handle_fs_error(fs_info, ret,
				    "Couldn't find tree log root.");
			goto error;
		}
		if (ret > 0) {
			if (path->slots[0] == 0)
				break;
			path->slots[0]--;
		}
		btrfs_item_key_to_cpu(path->nodes[0], &found_key,
				      path->slots[0]);
		btrfs_release_path(path);
		if (found_key.objectid != BTRFS_TREE_LOG_OBJECTID)
			break;

		log = btrfs_read_fs_root(log_root_tree, &found_key);
		if (IS_ERR(log)) {
			ret = PTR_ERR(log);
			btrfs_handle_fs_error(fs_info, ret,
				    "Couldn't read tree log root.");
			goto error;
		}

		tmp_key.objectid = found_key.offset;
		tmp_key.type = BTRFS_ROOT_ITEM_KEY;
		tmp_key.offset = (u64)-1;

		wc.replay_dest = btrfs_read_fs_root_no_name(fs_info, &tmp_key);
		if (IS_ERR(wc.replay_dest)) {
			ret = PTR_ERR(wc.replay_dest);

			/*
			 * We didn't find the subvol, likely because it was
			 * deleted.  This is ok, simply skip this log and go to
			 * the next one.
			 *
			 * We need to exclude the root because we can't have
			 * other log replays overwriting this log as we'll read
			 * it back in a few more times.  This will keep our
			 * block from being modified, and we'll just bail for
			 * each subsequent pass.
			 */
			if (ret == -ENOENT)
				ret = btrfs_pin_extent_for_log_replay(fs_info,
							log->node->start,
							log->node->len);
			free_extent_buffer(log->node);
			free_extent_buffer(log->commit_root);
			kfree(log);

			if (!ret)
				goto next;
			btrfs_handle_fs_error(fs_info, ret,
				"Couldn't read target root for tree log recovery.");
			goto error;
		}

		wc.replay_dest->log_root = log;
		btrfs_record_root_in_trans(trans, wc.replay_dest);
		ret = walk_log_tree(trans, log, &wc);

		if (!ret && wc.stage == LOG_WALK_REPLAY_ALL) {
			ret = fixup_inode_link_counts(trans, wc.replay_dest,
						      path);
		}

		if (!ret && wc.stage == LOG_WALK_REPLAY_ALL) {
			struct btrfs_root *root = wc.replay_dest;

			btrfs_release_path(path);

			/*
			 * We have just replayed everything, and the highest
			 * objectid of fs roots probably has changed in case
			 * some inode_item's got replayed.
			 *
			 * root->objectid_mutex is not acquired as log replay
			 * could only happen during mount.
			 */
			ret = btrfs_find_highest_objectid(root,
						  &root->highest_objectid);
		}

		wc.replay_dest->log_root = NULL;
		free_extent_buffer(log->node);
		free_extent_buffer(log->commit_root);
		kfree(log);

		if (ret)
			goto error;
next:
		if (found_key.offset == 0)
			break;
		key.offset = found_key.offset - 1;
	}
	btrfs_release_path(path);

	/* step one is to pin it all, step two is to replay just inodes */
	if (wc.pin) {
		wc.pin = 0;
		wc.process_func = replay_one_buffer;
		wc.stage = LOG_WALK_REPLAY_INODES;
		goto again;
	}
	/* step three is to replay everything */
	if (wc.stage < LOG_WALK_REPLAY_ALL) {
		wc.stage++;
		goto again;
	}

	btrfs_free_path(path);

	/* step 4: commit the transaction, which also unpins the blocks */
	ret = btrfs_commit_transaction(trans);
	if (ret)
		return ret;

	free_extent_buffer(log_root_tree->node);
	log_root_tree->log_root = NULL;
	clear_bit(BTRFS_FS_LOG_RECOVERING, &fs_info->flags);
	kfree(log_root_tree);

	return 0;
error:
	if (wc.trans)
		btrfs_end_transaction(wc.trans);
	btrfs_free_path(path);
	return ret;
}

/*
 * there are some corner cases where we want to force a full
 * commit instead of allowing a directory to be logged.
 *
 * They revolve around files there were unlinked from the directory, and
 * this function updates the parent directory so that a full commit is
 * properly done if it is fsync'd later after the unlinks are done.
 *
 * Must be called before the unlink operations (updates to the subvolume tree,
 * inodes, etc) are done.
 */
void btrfs_record_unlink_dir(struct btrfs_trans_handle *trans,
			     struct btrfs_inode *dir, struct btrfs_inode *inode,
			     int for_rename)
{
	/*
	 * when we're logging a file, if it hasn't been renamed
	 * or unlinked, and its inode is fully committed on disk,
	 * we don't have to worry about walking up the directory chain
	 * to log its parents.
	 *
	 * So, we use the last_unlink_trans field to put this transid
	 * into the file.  When the file is logged we check it and
	 * don't log the parents if the file is fully on disk.
	 */
	mutex_lock(&inode->log_mutex);
	inode->last_unlink_trans = trans->transid;
	mutex_unlock(&inode->log_mutex);

	/*
	 * if this directory was already logged any new
	 * names for this file/dir will get recorded
	 */
	if (dir->logged_trans == trans->transid)
		return;

	/*
	 * if the inode we're about to unlink was logged,
	 * the log will be properly updated for any new names
	 */
	if (inode->logged_trans == trans->transid)
		return;

	/*
	 * when renaming files across directories, if the directory
	 * there we're unlinking from gets fsync'd later on, there's
	 * no way to find the destination directory later and fsync it
	 * properly.  So, we have to be conservative and force commits
	 * so the new name gets discovered.
	 */
	if (for_rename)
		goto record;

	/* we can safely do the unlink without any special recording */
	return;

record:
	mutex_lock(&dir->log_mutex);
	dir->last_unlink_trans = trans->transid;
	mutex_unlock(&dir->log_mutex);
}

/*
 * Make sure that if someone attempts to fsync the parent directory of a deleted
 * snapshot, it ends up triggering a transaction commit. This is to guarantee
 * that after replaying the log tree of the parent directory's root we will not
 * see the snapshot anymore and at log replay time we will not see any log tree
 * corresponding to the deleted snapshot's root, which could lead to replaying
 * it after replaying the log tree of the parent directory (which would replay
 * the snapshot delete operation).
 *
 * Must be called before the actual snapshot destroy operation (updates to the
 * parent root and tree of tree roots trees, etc) are done.
 */
void btrfs_record_snapshot_destroy(struct btrfs_trans_handle *trans,
				   struct btrfs_inode *dir)
{
	mutex_lock(&dir->log_mutex);
	dir->last_unlink_trans = trans->transid;
	mutex_unlock(&dir->log_mutex);
}

/*
 * Call this after adding a new name for a file and it will properly
 * update the log to reflect the new name.
 *
 * @ctx can not be NULL when @sync_log is false, and should be NULL when it's
 * true (because it's not used).
 *
 * Return value depends on whether @sync_log is true or false.
 * When true: returns BTRFS_NEED_TRANS_COMMIT if the transaction needs to be
 *            committed by the caller, and BTRFS_DONT_NEED_TRANS_COMMIT
 *            otherwise.
 * When false: returns BTRFS_DONT_NEED_LOG_SYNC if the caller does not need to
 *             to sync the log, BTRFS_NEED_LOG_SYNC if it needs to sync the log,
 *             or BTRFS_NEED_TRANS_COMMIT if the transaction needs to be
 *             committed (without attempting to sync the log).
 */
int btrfs_log_new_name(struct btrfs_trans_handle *trans,
			struct btrfs_inode *inode, struct btrfs_inode *old_dir,
			struct dentry *parent,
			bool sync_log, struct btrfs_log_ctx *ctx)
{
	struct btrfs_fs_info *fs_info = trans->fs_info;
	int ret;

	/*
	 * this will force the logging code to walk the dentry chain
	 * up for the file
	 */
	if (!S_ISDIR(inode->vfs_inode.i_mode))
		inode->last_unlink_trans = trans->transid;

	/*
	 * if this inode hasn't been logged and directory we're renaming it
	 * from hasn't been logged, we don't need to log it
	 */
	if (inode->logged_trans <= fs_info->last_trans_committed &&
	    (!old_dir || old_dir->logged_trans <= fs_info->last_trans_committed))
		return sync_log ? BTRFS_DONT_NEED_TRANS_COMMIT :
			BTRFS_DONT_NEED_LOG_SYNC;

	if (sync_log) {
		struct btrfs_log_ctx ctx2;

		btrfs_init_log_ctx(&ctx2, &inode->vfs_inode);
		ret = btrfs_log_inode_parent(trans, inode, parent, 0, LLONG_MAX,
					     LOG_INODE_EXISTS, &ctx2);
		if (ret == BTRFS_NO_LOG_SYNC)
			return BTRFS_DONT_NEED_TRANS_COMMIT;
		else if (ret)
			return BTRFS_NEED_TRANS_COMMIT;

		ret = btrfs_sync_log(trans, inode->root, &ctx2);
		if (ret)
			return BTRFS_NEED_TRANS_COMMIT;
		return BTRFS_DONT_NEED_TRANS_COMMIT;
	}

	ASSERT(ctx);
	ret = btrfs_log_inode_parent(trans, inode, parent, 0, LLONG_MAX,
				     LOG_INODE_EXISTS, ctx);
	if (ret == BTRFS_NO_LOG_SYNC)
		return BTRFS_DONT_NEED_LOG_SYNC;
	else if (ret)
		return BTRFS_NEED_TRANS_COMMIT;

	return BTRFS_NEED_LOG_SYNC;
}
<|MERGE_RESOLUTION|>--- conflicted
+++ resolved
@@ -3316,21 +3316,6 @@
 			btrfs_abort_transaction(trans, ret);
 		else
 			btrfs_handle_fs_error(log->fs_info, ret, NULL);
-<<<<<<< HEAD
-	}
-
-	while (1) {
-		ret = find_first_extent_bit(&log->dirty_log_pages,
-				0, &start, &end,
-				EXTENT_DIRTY | EXTENT_NEW | EXTENT_NEED_WAIT,
-				NULL);
-		if (ret)
-			break;
-
-		clear_extent_bits(&log->dirty_log_pages, start, end,
-				  EXTENT_DIRTY | EXTENT_NEW | EXTENT_NEED_WAIT);
-=======
->>>>>>> fa578e9d
 	}
 
 	clear_extent_bits(&log->dirty_log_pages, 0, (u64)-1,
@@ -4098,170 +4083,6 @@
 		kfree(sums);
 	}
 
-<<<<<<< HEAD
-	if (!has_extents)
-		return ret;
-
-	if (need_find_last_extent && *last_extent == first_key.offset) {
-		/*
-		 * We don't have any leafs between our current one and the one
-		 * we processed before that can have file extent items for our
-		 * inode (and have a generation number smaller than our current
-		 * transaction id).
-		 */
-		need_find_last_extent = false;
-	}
-
-	/*
-	 * Because we use btrfs_search_forward we could skip leaves that were
-	 * not modified and then assume *last_extent is valid when it really
-	 * isn't.  So back up to the previous leaf and read the end of the last
-	 * extent before we go and fill in holes.
-	 */
-	if (need_find_last_extent) {
-		u64 len;
-
-		ret = btrfs_prev_leaf(inode->root, src_path);
-		if (ret < 0)
-			return ret;
-		if (ret)
-			goto fill_holes;
-		if (src_path->slots[0])
-			src_path->slots[0]--;
-		src = src_path->nodes[0];
-		btrfs_item_key_to_cpu(src, &key, src_path->slots[0]);
-		if (key.objectid != btrfs_ino(inode) ||
-		    key.type != BTRFS_EXTENT_DATA_KEY)
-			goto fill_holes;
-		extent = btrfs_item_ptr(src, src_path->slots[0],
-					struct btrfs_file_extent_item);
-		if (btrfs_file_extent_type(src, extent) ==
-		    BTRFS_FILE_EXTENT_INLINE) {
-			len = btrfs_file_extent_ram_bytes(src, extent);
-			*last_extent = ALIGN(key.offset + len,
-					     fs_info->sectorsize);
-		} else {
-			len = btrfs_file_extent_num_bytes(src, extent);
-			*last_extent = key.offset + len;
-		}
-	}
-fill_holes:
-	/* So we did prev_leaf, now we need to move to the next leaf, but a few
-	 * things could have happened
-	 *
-	 * 1) A merge could have happened, so we could currently be on a leaf
-	 * that holds what we were copying in the first place.
-	 * 2) A split could have happened, and now not all of the items we want
-	 * are on the same leaf.
-	 *
-	 * So we need to adjust how we search for holes, we need to drop the
-	 * path and re-search for the first extent key we found, and then walk
-	 * forward until we hit the last one we copied.
-	 */
-	if (need_find_last_extent) {
-		/* btrfs_prev_leaf could return 1 without releasing the path */
-		btrfs_release_path(src_path);
-		ret = btrfs_search_slot(NULL, inode->root, &first_key,
-				src_path, 0, 0);
-		if (ret < 0)
-			return ret;
-		ASSERT(ret == 0);
-		src = src_path->nodes[0];
-		i = src_path->slots[0];
-	} else {
-		i = start_slot;
-	}
-
-	/*
-	 * Ok so here we need to go through and fill in any holes we may have
-	 * to make sure that holes are punched for those areas in case they had
-	 * extents previously.
-	 */
-	while (!done) {
-		u64 offset, len;
-		u64 extent_end;
-
-		if (i >= btrfs_header_nritems(src_path->nodes[0])) {
-			ret = btrfs_next_leaf(inode->root, src_path);
-			if (ret < 0)
-				return ret;
-			ASSERT(ret == 0);
-			src = src_path->nodes[0];
-			i = 0;
-			need_find_last_extent = true;
-		}
-
-		btrfs_item_key_to_cpu(src, &key, i);
-		if (!btrfs_comp_cpu_keys(&key, &last_key))
-			done = true;
-		if (key.objectid != btrfs_ino(inode) ||
-		    key.type != BTRFS_EXTENT_DATA_KEY) {
-			i++;
-			continue;
-		}
-		extent = btrfs_item_ptr(src, i, struct btrfs_file_extent_item);
-		if (btrfs_file_extent_type(src, extent) ==
-		    BTRFS_FILE_EXTENT_INLINE) {
-			len = btrfs_file_extent_ram_bytes(src, extent);
-			extent_end = ALIGN(key.offset + len,
-					   fs_info->sectorsize);
-		} else {
-			len = btrfs_file_extent_num_bytes(src, extent);
-			extent_end = key.offset + len;
-		}
-		i++;
-
-		if (*last_extent == key.offset) {
-			*last_extent = extent_end;
-			continue;
-		}
-		offset = *last_extent;
-		len = key.offset - *last_extent;
-		ret = btrfs_insert_file_extent(trans, log, btrfs_ino(inode),
-				offset, 0, 0, len, 0, len, 0, 0, 0);
-		if (ret)
-			break;
-		*last_extent = extent_end;
-	}
-
-	/*
-	 * Check if there is a hole between the last extent found in our leaf
-	 * and the first extent in the next leaf. If there is one, we need to
-	 * log an explicit hole so that at replay time we can punch the hole.
-	 */
-	if (ret == 0 &&
-	    key.objectid == btrfs_ino(inode) &&
-	    key.type == BTRFS_EXTENT_DATA_KEY &&
-	    i == btrfs_header_nritems(src_path->nodes[0])) {
-		ret = btrfs_next_leaf(inode->root, src_path);
-		need_find_last_extent = true;
-		if (ret > 0) {
-			ret = 0;
-		} else if (ret == 0) {
-			btrfs_item_key_to_cpu(src_path->nodes[0], &key,
-					      src_path->slots[0]);
-			if (key.objectid == btrfs_ino(inode) &&
-			    key.type == BTRFS_EXTENT_DATA_KEY &&
-			    *last_extent < key.offset) {
-				const u64 len = key.offset - *last_extent;
-
-				ret = btrfs_insert_file_extent(trans, log,
-							       btrfs_ino(inode),
-							       *last_extent, 0,
-							       0, len, 0, len,
-							       0, 0, 0);
-				*last_extent += len;
-			}
-		}
-	}
-	/*
-	 * Need to let the callers know we dropped the path so they should
-	 * re-search.
-	 */
-	if (!ret && need_find_last_extent)
-		ret = 1;
-=======
->>>>>>> fa578e9d
 	return ret;
 }
 
@@ -4809,10 +4630,6 @@
 		extent = btrfs_item_ptr(leaf, path->slots[0],
 					struct btrfs_file_extent_item);
 		if (btrfs_file_extent_type(leaf, extent) ==
-<<<<<<< HEAD
-		    BTRFS_FILE_EXTENT_INLINE)
-			return 0;
-=======
 		    BTRFS_FILE_EXTENT_INLINE) {
 			len = btrfs_file_extent_ram_bytes(leaf, extent);
 			prev_extent_end = ALIGN(key.offset + len,
@@ -4821,7 +4638,6 @@
 			len = btrfs_file_extent_num_bytes(leaf, extent);
 			prev_extent_end = key.offset + len;
 		}
->>>>>>> fa578e9d
 
 		path->slots[0]++;
 		cond_resched();
@@ -6260,44 +6076,9 @@
 			goto end_trans;
 	}
 
-<<<<<<< HEAD
-	/*
-	 * If a new hard link was added to the inode in the current transaction
-	 * and its link count is now greater than 1, we need to fallback to a
-	 * transaction commit, otherwise we can end up not logging all its new
-	 * parents for all the hard links. Here just from the dentry used to
-	 * fsync, we can not visit the ancestor inodes for all the other hard
-	 * links to figure out if any is new, so we fallback to a transaction
-	 * commit (instead of adding a lot of complexity of scanning a btree,
-	 * since this scenario is not a common use case).
-	 */
-	if (inode->vfs_inode.i_nlink > 1 &&
-	    inode->last_link_trans > last_committed) {
-		ret = -EMLINK;
-		goto end_trans;
-	}
-
-	while (1) {
-		if (!parent || d_really_is_negative(parent) || sb != parent->d_sb)
-			break;
-
-		inode = BTRFS_I(d_inode(parent));
-		if (root != inode->root)
-			break;
-
-		if (inode->generation > last_committed) {
-			ret = btrfs_log_inode(trans, root, inode,
-					LOG_INODE_EXISTS, 0, LLONG_MAX, ctx);
-			if (ret)
-				goto end_trans;
-		}
-		if (IS_ROOT(parent))
-			break;
-=======
 	ret = log_all_new_ancestors(trans, inode, parent, ctx);
 	if (ret)
 		goto end_trans;
->>>>>>> fa578e9d
 
 	if (log_dentries)
 		ret = log_new_dir_dentries(trans, root, inode, ctx);
