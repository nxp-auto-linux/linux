--- conflicted
+++ resolved
@@ -3029,11 +3029,7 @@
 		 */
 		mutex_lock(&head->mutex);
 		mutex_unlock(&head->mutex);
-<<<<<<< HEAD
-		btrfs_put_delayed_ref(&head->node);
-=======
 		btrfs_put_delayed_ref_head(head);
->>>>>>> e021bb4f
 		btrfs_put_transaction(cur_trans);
 		return -EAGAIN;
 	}
@@ -4499,23 +4495,6 @@
 	} while (wait_for_alloc);
 
 	mutex_lock(&fs_info->chunk_mutex);
-<<<<<<< HEAD
-
-	/*
-	 * The chunk_mutex is held throughout the entirety of a chunk
-	 * allocation, so once we've acquired the chunk_mutex we know that the
-	 * other guy is done and we need to recheck and see if we should
-	 * allocate.
-	 */
-	if (wait_for_alloc) {
-		mutex_unlock(&fs_info->chunk_mutex);
-		wait_for_alloc = 0;
-		cond_resched();
-		goto again;
-	}
-
-=======
->>>>>>> e021bb4f
 	trans->allocating_chunk = true;
 
 	/*
@@ -4817,17 +4796,11 @@
 		bytes = 0;
 	else
 		bytes -= delayed_rsv->size;
-<<<<<<< HEAD
-	if (percpu_counter_compare(&space_info->total_bytes_pinned,
-				   bytes) < 0) {
-		spin_unlock(&delayed_rsv->lock);
-=======
 	spin_unlock(&delayed_rsv->lock);
 
 	if (__percpu_counter_compare(&space_info->total_bytes_pinned,
 				   bytes,
 				   BTRFS_TOTAL_BYTES_PINNED_BATCH) < 0) {
->>>>>>> e021bb4f
 		return -ENOSPC;
 	}
 
