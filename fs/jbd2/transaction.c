--- conflicted
+++ resolved
@@ -2296,11 +2296,7 @@
 		set_buffer_freed(bh);
 		if (journal->j_running_transaction && buffer_jbddirty(bh))
 			jh->b_next_transaction = journal->j_running_transaction;
-<<<<<<< HEAD
-=======
 		jh->b_modified = 0;
-		jbd2_journal_put_journal_head(jh);
->>>>>>> f22dcb31
 		spin_unlock(&journal->j_list_lock);
 		spin_unlock(&jh->b_state_lock);
 		write_unlock(&journal->j_state_lock);
