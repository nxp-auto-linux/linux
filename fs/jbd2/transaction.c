// SPDX-License-Identifier: GPL-2.0+
/*
 * linux/fs/jbd2/transaction.c
 *
 * Written by Stephen C. Tweedie <sct@redhat.com>, 1998
 *
 * Copyright 1998 Red Hat corp --- All Rights Reserved
 *
 * Generic filesystem transaction handling code; part of the ext2fs
 * journaling system.
 *
 * This file manages transactions (compound commits managed by the
 * journaling code) and handles (individual atomic operations by the
 * filesystem).
 */

#include <linux/time.h>
#include <linux/fs.h>
#include <linux/jbd2.h>
#include <linux/errno.h>
#include <linux/slab.h>
#include <linux/timer.h>
#include <linux/mm.h>
#include <linux/highmem.h>
#include <linux/hrtimer.h>
#include <linux/backing-dev.h>
#include <linux/bug.h>
#include <linux/module.h>
#include <linux/sched/mm.h>

#include <trace/events/jbd2.h>

static void __jbd2_journal_temp_unlink_buffer(struct journal_head *jh);
static void __jbd2_journal_unfile_buffer(struct journal_head *jh);

static struct kmem_cache *transaction_cache;
int __init jbd2_journal_init_transaction_cache(void)
{
	J_ASSERT(!transaction_cache);
	transaction_cache = kmem_cache_create("jbd2_transaction_s",
					sizeof(transaction_t),
					0,
					SLAB_HWCACHE_ALIGN|SLAB_TEMPORARY,
					NULL);
	if (!transaction_cache) {
		pr_emerg("JBD2: failed to create transaction cache\n");
		return -ENOMEM;
	}
	return 0;
}

void jbd2_journal_destroy_transaction_cache(void)
{
	kmem_cache_destroy(transaction_cache);
	transaction_cache = NULL;
}

void jbd2_journal_free_transaction(transaction_t *transaction)
{
	if (unlikely(ZERO_OR_NULL_PTR(transaction)))
		return;
	kmem_cache_free(transaction_cache, transaction);
}

/*
 * jbd2_get_transaction: obtain a new transaction_t object.
 *
 * Simply initialise a new transaction. Initialize it in
 * RUNNING state and add it to the current journal (which should not
 * have an existing running transaction: we only make a new transaction
 * once we have started to commit the old one).
 *
 * Preconditions:
 *	The journal MUST be locked.  We don't perform atomic mallocs on the
 *	new transaction	and we can't block without protecting against other
 *	processes trying to touch the journal while it is in transition.
 *
 */

static void jbd2_get_transaction(journal_t *journal,
				transaction_t *transaction)
{
	transaction->t_journal = journal;
	transaction->t_state = T_RUNNING;
	transaction->t_start_time = ktime_get();
	transaction->t_tid = journal->j_transaction_sequence++;
	transaction->t_expires = jiffies + journal->j_commit_interval;
	spin_lock_init(&transaction->t_handle_lock);
	atomic_set(&transaction->t_updates, 0);
	atomic_set(&transaction->t_outstanding_credits,
		   atomic_read(&journal->j_reserved_credits));
	atomic_set(&transaction->t_handle_count, 0);
	INIT_LIST_HEAD(&transaction->t_inode_list);
	INIT_LIST_HEAD(&transaction->t_private_list);

	/* Set up the commit timer for the new transaction. */
	journal->j_commit_timer.expires = round_jiffies_up(transaction->t_expires);
	add_timer(&journal->j_commit_timer);

	J_ASSERT(journal->j_running_transaction == NULL);
	journal->j_running_transaction = transaction;
	transaction->t_max_wait = 0;
	transaction->t_start = jiffies;
	transaction->t_requested = 0;
}

/*
 * Handle management.
 *
 * A handle_t is an object which represents a single atomic update to a
 * filesystem, and which tracks all of the modifications which form part
 * of that one update.
 */

/*
 * Update transaction's maximum wait time, if debugging is enabled.
 *
 * In order for t_max_wait to be reliable, it must be protected by a
 * lock.  But doing so will mean that start_this_handle() can not be
 * run in parallel on SMP systems, which limits our scalability.  So
 * unless debugging is enabled, we no longer update t_max_wait, which
 * means that maximum wait time reported by the jbd2_run_stats
 * tracepoint will always be zero.
 */
static inline void update_t_max_wait(transaction_t *transaction,
				     unsigned long ts)
{
#ifdef CONFIG_JBD2_DEBUG
	if (jbd2_journal_enable_debug &&
	    time_after(transaction->t_start, ts)) {
		ts = jbd2_time_diff(ts, transaction->t_start);
		spin_lock(&transaction->t_handle_lock);
		if (ts > transaction->t_max_wait)
			transaction->t_max_wait = ts;
		spin_unlock(&transaction->t_handle_lock);
	}
#endif
}

/*
 * Wait until running transaction passes to T_FLUSH state and new transaction
 * can thus be started. Also starts the commit if needed. The function expects
 * running transaction to exist and releases j_state_lock.
 */
static void wait_transaction_locked(journal_t *journal)
	__releases(journal->j_state_lock)
{
	DEFINE_WAIT(wait);
	int need_to_start;
	tid_t tid = journal->j_running_transaction->t_tid;

	prepare_to_wait(&journal->j_wait_transaction_locked, &wait,
			TASK_UNINTERRUPTIBLE);
	need_to_start = !tid_geq(journal->j_commit_request, tid);
	read_unlock(&journal->j_state_lock);
	if (need_to_start)
		jbd2_log_start_commit(journal, tid);
	jbd2_might_wait_for_commit(journal);
	schedule();
	finish_wait(&journal->j_wait_transaction_locked, &wait);
}

/*
 * Wait until running transaction transitions from T_SWITCH to T_FLUSH
 * state and new transaction can thus be started. The function releases
 * j_state_lock.
 */
static void wait_transaction_switching(journal_t *journal)
	__releases(journal->j_state_lock)
{
	DEFINE_WAIT(wait);

	if (WARN_ON(!journal->j_running_transaction ||
		    journal->j_running_transaction->t_state != T_SWITCH))
		return;
	prepare_to_wait(&journal->j_wait_transaction_locked, &wait,
			TASK_UNINTERRUPTIBLE);
	read_unlock(&journal->j_state_lock);
	/*
	 * We don't call jbd2_might_wait_for_commit() here as there's no
	 * waiting for outstanding handles happening anymore in T_SWITCH state
	 * and handling of reserved handles actually relies on that for
	 * correctness.
	 */
	schedule();
	finish_wait(&journal->j_wait_transaction_locked, &wait);
}

static void sub_reserved_credits(journal_t *journal, int blocks)
{
	atomic_sub(blocks, &journal->j_reserved_credits);
	wake_up(&journal->j_wait_reserved);
}

/*
 * Wait until we can add credits for handle to the running transaction.  Called
 * with j_state_lock held for reading. Returns 0 if handle joined the running
 * transaction. Returns 1 if we had to wait, j_state_lock is dropped, and
 * caller must retry.
 */
static int add_transaction_credits(journal_t *journal, int blocks,
				   int rsv_blocks)
{
	transaction_t *t = journal->j_running_transaction;
	int needed;
	int total = blocks + rsv_blocks;

	/*
	 * If the current transaction is locked down for commit, wait
	 * for the lock to be released.
	 */
	if (t->t_state != T_RUNNING) {
		WARN_ON_ONCE(t->t_state >= T_FLUSH);
		wait_transaction_locked(journal);
		return 1;
	}

	/*
	 * If there is not enough space left in the log to write all
	 * potential buffers requested by this operation, we need to
	 * stall pending a log checkpoint to free some more log space.
	 */
	needed = atomic_add_return(total, &t->t_outstanding_credits);
	if (needed > journal->j_max_transaction_buffers) {
		/*
		 * If the current transaction is already too large,
		 * then start to commit it: we can then go back and
		 * attach this handle to a new transaction.
		 */
		atomic_sub(total, &t->t_outstanding_credits);

		/*
		 * Is the number of reserved credits in the current transaction too
		 * big to fit this handle? Wait until reserved credits are freed.
		 */
		if (atomic_read(&journal->j_reserved_credits) + total >
		    journal->j_max_transaction_buffers) {
			read_unlock(&journal->j_state_lock);
			jbd2_might_wait_for_commit(journal);
			wait_event(journal->j_wait_reserved,
				   atomic_read(&journal->j_reserved_credits) + total <=
				   journal->j_max_transaction_buffers);
			return 1;
		}

		wait_transaction_locked(journal);
		return 1;
	}

	/*
	 * The commit code assumes that it can get enough log space
	 * without forcing a checkpoint.  This is *critical* for
	 * correctness: a checkpoint of a buffer which is also
	 * associated with a committing transaction creates a deadlock,
	 * so commit simply cannot force through checkpoints.
	 *
	 * We must therefore ensure the necessary space in the journal
	 * *before* starting to dirty potentially checkpointed buffers
	 * in the new transaction.
	 */
	if (jbd2_log_space_left(journal) < jbd2_space_needed(journal)) {
		atomic_sub(total, &t->t_outstanding_credits);
		read_unlock(&journal->j_state_lock);
		jbd2_might_wait_for_commit(journal);
		write_lock(&journal->j_state_lock);
		if (jbd2_log_space_left(journal) < jbd2_space_needed(journal))
			__jbd2_log_wait_for_space(journal);
		write_unlock(&journal->j_state_lock);
		return 1;
	}

	/* No reservation? We are done... */
	if (!rsv_blocks)
		return 0;

	needed = atomic_add_return(rsv_blocks, &journal->j_reserved_credits);
	/* We allow at most half of a transaction to be reserved */
	if (needed > journal->j_max_transaction_buffers / 2) {
		sub_reserved_credits(journal, rsv_blocks);
		atomic_sub(total, &t->t_outstanding_credits);
		read_unlock(&journal->j_state_lock);
		jbd2_might_wait_for_commit(journal);
		wait_event(journal->j_wait_reserved,
			 atomic_read(&journal->j_reserved_credits) + rsv_blocks
			 <= journal->j_max_transaction_buffers / 2);
		return 1;
	}
	return 0;
}

/*
 * start_this_handle: Given a handle, deal with any locking or stalling
 * needed to make sure that there is enough journal space for the handle
 * to begin.  Attach the handle to a transaction and set up the
 * transaction's buffer credits.
 */

static int start_this_handle(journal_t *journal, handle_t *handle,
			     gfp_t gfp_mask)
{
	transaction_t	*transaction, *new_transaction = NULL;
	int		blocks = handle->h_buffer_credits;
	int		rsv_blocks = 0;
	unsigned long ts = jiffies;

	if (handle->h_rsv_handle)
		rsv_blocks = handle->h_rsv_handle->h_buffer_credits;

	/*
	 * Limit the number of reserved credits to 1/2 of maximum transaction
	 * size and limit the number of total credits to not exceed maximum
	 * transaction size per operation.
	 */
	if ((rsv_blocks > journal->j_max_transaction_buffers / 2) ||
	    (rsv_blocks + blocks > journal->j_max_transaction_buffers)) {
		printk(KERN_ERR "JBD2: %s wants too many credits "
		       "credits:%d rsv_credits:%d max:%d\n",
		       current->comm, blocks, rsv_blocks,
		       journal->j_max_transaction_buffers);
		WARN_ON(1);
		return -ENOSPC;
	}

alloc_transaction:
	if (!journal->j_running_transaction) {
		/*
		 * If __GFP_FS is not present, then we may be being called from
		 * inside the fs writeback layer, so we MUST NOT fail.
		 */
		if ((gfp_mask & __GFP_FS) == 0)
			gfp_mask |= __GFP_NOFAIL;
		new_transaction = kmem_cache_zalloc(transaction_cache,
						    gfp_mask);
		if (!new_transaction)
			return -ENOMEM;
	}

	jbd_debug(3, "New handle %p going live.\n", handle);

	/*
	 * We need to hold j_state_lock until t_updates has been incremented,
	 * for proper journal barrier handling
	 */
repeat:
	read_lock(&journal->j_state_lock);
	BUG_ON(journal->j_flags & JBD2_UNMOUNT);
	if (is_journal_aborted(journal) ||
	    (journal->j_errno != 0 && !(journal->j_flags & JBD2_ACK_ERR))) {
		read_unlock(&journal->j_state_lock);
		jbd2_journal_free_transaction(new_transaction);
		return -EROFS;
	}

	/*
	 * Wait on the journal's transaction barrier if necessary. Specifically
	 * we allow reserved handles to proceed because otherwise commit could
	 * deadlock on page writeback not being able to complete.
	 */
	if (!handle->h_reserved && journal->j_barrier_count) {
		read_unlock(&journal->j_state_lock);
		wait_event(journal->j_wait_transaction_locked,
				journal->j_barrier_count == 0);
		goto repeat;
	}

	if (!journal->j_running_transaction) {
		read_unlock(&journal->j_state_lock);
		if (!new_transaction)
			goto alloc_transaction;
		write_lock(&journal->j_state_lock);
		if (!journal->j_running_transaction &&
		    (handle->h_reserved || !journal->j_barrier_count)) {
			jbd2_get_transaction(journal, new_transaction);
			new_transaction = NULL;
		}
		write_unlock(&journal->j_state_lock);
		goto repeat;
	}

	transaction = journal->j_running_transaction;

	if (!handle->h_reserved) {
		/* We may have dropped j_state_lock - restart in that case */
		if (add_transaction_credits(journal, blocks, rsv_blocks))
			goto repeat;
	} else {
		/*
		 * We have handle reserved so we are allowed to join T_LOCKED
		 * transaction and we don't have to check for transaction size
		 * and journal space. But we still have to wait while running
		 * transaction is being switched to a committing one as it
		 * won't wait for any handles anymore.
		 */
		if (transaction->t_state == T_SWITCH) {
			wait_transaction_switching(journal);
			goto repeat;
		}
		sub_reserved_credits(journal, blocks);
		handle->h_reserved = 0;
	}

	/* OK, account for the buffers that this operation expects to
	 * use and add the handle to the running transaction. 
	 */
	update_t_max_wait(transaction, ts);
	handle->h_transaction = transaction;
	handle->h_requested_credits = blocks;
	handle->h_start_jiffies = jiffies;
	atomic_inc(&transaction->t_updates);
	atomic_inc(&transaction->t_handle_count);
	jbd_debug(4, "Handle %p given %d credits (total %d, free %lu)\n",
		  handle, blocks,
		  atomic_read(&transaction->t_outstanding_credits),
		  jbd2_log_space_left(journal));
	read_unlock(&journal->j_state_lock);
	current->journal_info = handle;

	rwsem_acquire_read(&journal->j_trans_commit_map, 0, 0, _THIS_IP_);
	jbd2_journal_free_transaction(new_transaction);
	/*
	 * Ensure that no allocations done while the transaction is open are
	 * going to recurse back to the fs layer.
	 */
	handle->saved_alloc_context = memalloc_nofs_save();
	return 0;
}

/* Allocate a new handle.  This should probably be in a slab... */
static handle_t *new_handle(int nblocks)
{
	handle_t *handle = jbd2_alloc_handle(GFP_NOFS);
	if (!handle)
		return NULL;
	handle->h_buffer_credits = nblocks;
	handle->h_ref = 1;

	return handle;
}

handle_t *jbd2__journal_start(journal_t *journal, int nblocks, int rsv_blocks,
			      gfp_t gfp_mask, unsigned int type,
			      unsigned int line_no)
{
	handle_t *handle = journal_current_handle();
	int err;

	if (!journal)
		return ERR_PTR(-EROFS);

	if (handle) {
		J_ASSERT(handle->h_transaction->t_journal == journal);
		handle->h_ref++;
		return handle;
	}

	handle = new_handle(nblocks);
	if (!handle)
		return ERR_PTR(-ENOMEM);
	if (rsv_blocks) {
		handle_t *rsv_handle;

		rsv_handle = new_handle(rsv_blocks);
		if (!rsv_handle) {
			jbd2_free_handle(handle);
			return ERR_PTR(-ENOMEM);
		}
		rsv_handle->h_reserved = 1;
		rsv_handle->h_journal = journal;
		handle->h_rsv_handle = rsv_handle;
	}

	err = start_this_handle(journal, handle, gfp_mask);
	if (err < 0) {
		if (handle->h_rsv_handle)
			jbd2_free_handle(handle->h_rsv_handle);
		jbd2_free_handle(handle);
		return ERR_PTR(err);
	}
	handle->h_type = type;
	handle->h_line_no = line_no;
	trace_jbd2_handle_start(journal->j_fs_dev->bd_dev,
				handle->h_transaction->t_tid, type,
				line_no, nblocks);

	return handle;
}
EXPORT_SYMBOL(jbd2__journal_start);


/**
 * handle_t *jbd2_journal_start() - Obtain a new handle.
 * @journal: Journal to start transaction on.
 * @nblocks: number of block buffer we might modify
 *
 * We make sure that the transaction can guarantee at least nblocks of
 * modified buffers in the log.  We block until the log can guarantee
 * that much space. Additionally, if rsv_blocks > 0, we also create another
 * handle with rsv_blocks reserved blocks in the journal. This handle is
 * is stored in h_rsv_handle. It is not attached to any particular transaction
 * and thus doesn't block transaction commit. If the caller uses this reserved
 * handle, it has to set h_rsv_handle to NULL as otherwise jbd2_journal_stop()
 * on the parent handle will dispose the reserved one. Reserved handle has to
 * be converted to a normal handle using jbd2_journal_start_reserved() before
 * it can be used.
 *
 * Return a pointer to a newly allocated handle, or an ERR_PTR() value
 * on failure.
 */
handle_t *jbd2_journal_start(journal_t *journal, int nblocks)
{
	return jbd2__journal_start(journal, nblocks, 0, GFP_NOFS, 0, 0);
}
EXPORT_SYMBOL(jbd2_journal_start);

void jbd2_journal_free_reserved(handle_t *handle)
{
	journal_t *journal = handle->h_journal;

	WARN_ON(!handle->h_reserved);
	sub_reserved_credits(journal, handle->h_buffer_credits);
	jbd2_free_handle(handle);
}
EXPORT_SYMBOL(jbd2_journal_free_reserved);

/**
 * int jbd2_journal_start_reserved() - start reserved handle
 * @handle: handle to start
 * @type: for handle statistics
 * @line_no: for handle statistics
 *
 * Start handle that has been previously reserved with jbd2_journal_reserve().
 * This attaches @handle to the running transaction (or creates one if there's
 * not transaction running). Unlike jbd2_journal_start() this function cannot
 * block on journal commit, checkpointing, or similar stuff. It can block on
 * memory allocation or frozen journal though.
 *
 * Return 0 on success, non-zero on error - handle is freed in that case.
 */
int jbd2_journal_start_reserved(handle_t *handle, unsigned int type,
				unsigned int line_no)
{
	journal_t *journal = handle->h_journal;
	int ret = -EIO;

	if (WARN_ON(!handle->h_reserved)) {
		/* Someone passed in normal handle? Just stop it. */
		jbd2_journal_stop(handle);
		return ret;
	}
	/*
	 * Usefulness of mixing of reserved and unreserved handles is
	 * questionable. So far nobody seems to need it so just error out.
	 */
	if (WARN_ON(current->journal_info)) {
		jbd2_journal_free_reserved(handle);
		return ret;
	}

	handle->h_journal = NULL;
	/*
	 * GFP_NOFS is here because callers are likely from writeback or
	 * similarly constrained call sites
	 */
	ret = start_this_handle(journal, handle, GFP_NOFS);
	if (ret < 0) {
		handle->h_journal = journal;
		jbd2_journal_free_reserved(handle);
		return ret;
	}
	handle->h_type = type;
	handle->h_line_no = line_no;
	trace_jbd2_handle_start(journal->j_fs_dev->bd_dev,
				handle->h_transaction->t_tid, type,
				line_no, handle->h_buffer_credits);
	return 0;
}
EXPORT_SYMBOL(jbd2_journal_start_reserved);

/**
 * int jbd2_journal_extend() - extend buffer credits.
 * @handle:  handle to 'extend'
 * @nblocks: nr blocks to try to extend by.
 *
 * Some transactions, such as large extends and truncates, can be done
 * atomically all at once or in several stages.  The operation requests
 * a credit for a number of buffer modifications in advance, but can
 * extend its credit if it needs more.
 *
 * jbd2_journal_extend tries to give the running handle more buffer credits.
 * It does not guarantee that allocation - this is a best-effort only.
 * The calling process MUST be able to deal cleanly with a failure to
 * extend here.
 *
 * Return 0 on success, non-zero on failure.
 *
 * return code < 0 implies an error
 * return code > 0 implies normal transaction-full status.
 */
int jbd2_journal_extend(handle_t *handle, int nblocks)
{
	transaction_t *transaction = handle->h_transaction;
	journal_t *journal;
	int result;
	int wanted;

	if (is_handle_aborted(handle))
		return -EROFS;
	journal = transaction->t_journal;

	result = 1;

	read_lock(&journal->j_state_lock);

	/* Don't extend a locked-down transaction! */
	if (transaction->t_state != T_RUNNING) {
		jbd_debug(3, "denied handle %p %d blocks: "
			  "transaction not running\n", handle, nblocks);
		goto error_out;
	}

	spin_lock(&transaction->t_handle_lock);
	wanted = atomic_add_return(nblocks,
				   &transaction->t_outstanding_credits);

	if (wanted > journal->j_max_transaction_buffers) {
		jbd_debug(3, "denied handle %p %d blocks: "
			  "transaction too large\n", handle, nblocks);
		atomic_sub(nblocks, &transaction->t_outstanding_credits);
		goto unlock;
	}

	if (wanted + (wanted >> JBD2_CONTROL_BLOCKS_SHIFT) >
	    jbd2_log_space_left(journal)) {
		jbd_debug(3, "denied handle %p %d blocks: "
			  "insufficient log space\n", handle, nblocks);
		atomic_sub(nblocks, &transaction->t_outstanding_credits);
		goto unlock;
	}

	trace_jbd2_handle_extend(journal->j_fs_dev->bd_dev,
				 transaction->t_tid,
				 handle->h_type, handle->h_line_no,
				 handle->h_buffer_credits,
				 nblocks);

	handle->h_buffer_credits += nblocks;
	handle->h_requested_credits += nblocks;
	result = 0;

	jbd_debug(3, "extended handle %p by %d\n", handle, nblocks);
unlock:
	spin_unlock(&transaction->t_handle_lock);
error_out:
	read_unlock(&journal->j_state_lock);
	return result;
}


/**
 * int jbd2_journal_restart() - restart a handle .
 * @handle:  handle to restart
 * @nblocks: nr credits requested
 * @gfp_mask: memory allocation flags (for start_this_handle)
 *
 * Restart a handle for a multi-transaction filesystem
 * operation.
 *
 * If the jbd2_journal_extend() call above fails to grant new buffer credits
 * to a running handle, a call to jbd2_journal_restart will commit the
 * handle's transaction so far and reattach the handle to a new
 * transaction capable of guaranteeing the requested number of
 * credits. We preserve reserved handle if there's any attached to the
 * passed in handle.
 */
int jbd2__journal_restart(handle_t *handle, int nblocks, gfp_t gfp_mask)
{
	transaction_t *transaction = handle->h_transaction;
	journal_t *journal;
	tid_t		tid;
	int		need_to_start, ret;

	/* If we've had an abort of any type, don't even think about
	 * actually doing the restart! */
	if (is_handle_aborted(handle))
		return 0;
	journal = transaction->t_journal;

	/*
	 * First unlink the handle from its current transaction, and start the
	 * commit on that.
	 */
	J_ASSERT(atomic_read(&transaction->t_updates) > 0);
	J_ASSERT(journal_current_handle() == handle);

	read_lock(&journal->j_state_lock);
	spin_lock(&transaction->t_handle_lock);
	atomic_sub(handle->h_buffer_credits,
		   &transaction->t_outstanding_credits);
	if (handle->h_rsv_handle) {
		sub_reserved_credits(journal,
				     handle->h_rsv_handle->h_buffer_credits);
	}
	if (atomic_dec_and_test(&transaction->t_updates))
		wake_up(&journal->j_wait_updates);
	tid = transaction->t_tid;
	spin_unlock(&transaction->t_handle_lock);
	handle->h_transaction = NULL;
	current->journal_info = NULL;

	jbd_debug(2, "restarting handle %p\n", handle);
	need_to_start = !tid_geq(journal->j_commit_request, tid);
	read_unlock(&journal->j_state_lock);
	if (need_to_start)
		jbd2_log_start_commit(journal, tid);

	rwsem_release(&journal->j_trans_commit_map, 1, _THIS_IP_);
	handle->h_buffer_credits = nblocks;
	/*
	 * Restore the original nofs context because the journal restart
	 * is basically the same thing as journal stop and start.
	 * start_this_handle will start a new nofs context.
	 */
	memalloc_nofs_restore(handle->saved_alloc_context);
	ret = start_this_handle(journal, handle, gfp_mask);
	return ret;
}
EXPORT_SYMBOL(jbd2__journal_restart);


int jbd2_journal_restart(handle_t *handle, int nblocks)
{
	return jbd2__journal_restart(handle, nblocks, GFP_NOFS);
}
EXPORT_SYMBOL(jbd2_journal_restart);

/**
 * void jbd2_journal_lock_updates () - establish a transaction barrier.
 * @journal:  Journal to establish a barrier on.
 *
 * This locks out any further updates from being started, and blocks
 * until all existing updates have completed, returning only once the
 * journal is in a quiescent state with no updates running.
 *
 * The journal lock should not be held on entry.
 */
void jbd2_journal_lock_updates(journal_t *journal)
{
	DEFINE_WAIT(wait);

	jbd2_might_wait_for_commit(journal);

	write_lock(&journal->j_state_lock);
	++journal->j_barrier_count;

	/* Wait until there are no reserved handles */
	if (atomic_read(&journal->j_reserved_credits)) {
		write_unlock(&journal->j_state_lock);
		wait_event(journal->j_wait_reserved,
			   atomic_read(&journal->j_reserved_credits) == 0);
		write_lock(&journal->j_state_lock);
	}

	/* Wait until there are no running updates */
	while (1) {
		transaction_t *transaction = journal->j_running_transaction;

		if (!transaction)
			break;

		spin_lock(&transaction->t_handle_lock);
		prepare_to_wait(&journal->j_wait_updates, &wait,
				TASK_UNINTERRUPTIBLE);
		if (!atomic_read(&transaction->t_updates)) {
			spin_unlock(&transaction->t_handle_lock);
			finish_wait(&journal->j_wait_updates, &wait);
			break;
		}
		spin_unlock(&transaction->t_handle_lock);
		write_unlock(&journal->j_state_lock);
		schedule();
		finish_wait(&journal->j_wait_updates, &wait);
		write_lock(&journal->j_state_lock);
	}
	write_unlock(&journal->j_state_lock);

	/*
	 * We have now established a barrier against other normal updates, but
	 * we also need to barrier against other jbd2_journal_lock_updates() calls
	 * to make sure that we serialise special journal-locked operations
	 * too.
	 */
	mutex_lock(&journal->j_barrier);
}

/**
 * void jbd2_journal_unlock_updates (journal_t* journal) - release barrier
 * @journal:  Journal to release the barrier on.
 *
 * Release a transaction barrier obtained with jbd2_journal_lock_updates().
 *
 * Should be called without the journal lock held.
 */
void jbd2_journal_unlock_updates (journal_t *journal)
{
	J_ASSERT(journal->j_barrier_count != 0);

	mutex_unlock(&journal->j_barrier);
	write_lock(&journal->j_state_lock);
	--journal->j_barrier_count;
	write_unlock(&journal->j_state_lock);
	wake_up(&journal->j_wait_transaction_locked);
}

static void warn_dirty_buffer(struct buffer_head *bh)
{
	printk(KERN_WARNING
	       "JBD2: Spotted dirty metadata buffer (dev = %pg, blocknr = %llu). "
	       "There's a risk of filesystem corruption in case of system "
	       "crash.\n",
	       bh->b_bdev, (unsigned long long)bh->b_blocknr);
}

/* Call t_frozen trigger and copy buffer data into jh->b_frozen_data. */
static void jbd2_freeze_jh_data(struct journal_head *jh)
{
	struct page *page;
	int offset;
	char *source;
	struct buffer_head *bh = jh2bh(jh);

	J_EXPECT_JH(jh, buffer_uptodate(bh), "Possible IO failure.\n");
	page = bh->b_page;
	offset = offset_in_page(bh->b_data);
	source = kmap_atomic(page);
	/* Fire data frozen trigger just before we copy the data */
	jbd2_buffer_frozen_trigger(jh, source + offset, jh->b_triggers);
	memcpy(jh->b_frozen_data, source + offset, bh->b_size);
	kunmap_atomic(source);

	/*
	 * Now that the frozen data is saved off, we need to store any matching
	 * triggers.
	 */
	jh->b_frozen_triggers = jh->b_triggers;
}

/*
 * If the buffer is already part of the current transaction, then there
 * is nothing we need to do.  If it is already part of a prior
 * transaction which we are still committing to disk, then we need to
 * make sure that we do not overwrite the old copy: we do copy-out to
 * preserve the copy going to disk.  We also account the buffer against
 * the handle's metadata buffer credits (unless the buffer is already
 * part of the transaction, that is).
 *
 */
static int
do_get_write_access(handle_t *handle, struct journal_head *jh,
			int force_copy)
{
	struct buffer_head *bh;
	transaction_t *transaction = handle->h_transaction;
	journal_t *journal;
	int error;
	char *frozen_buffer = NULL;
	unsigned long start_lock, time_lock;

	if (is_handle_aborted(handle))
		return -EROFS;
	journal = transaction->t_journal;

	jbd_debug(5, "journal_head %p, force_copy %d\n", jh, force_copy);

	JBUFFER_TRACE(jh, "entry");
repeat:
	bh = jh2bh(jh);

	/* @@@ Need to check for errors here at some point. */

 	start_lock = jiffies;
	lock_buffer(bh);
	jbd_lock_bh_state(bh);

	/* If it takes too long to lock the buffer, trace it */
	time_lock = jbd2_time_diff(start_lock, jiffies);
	if (time_lock > HZ/10)
		trace_jbd2_lock_buffer_stall(bh->b_bdev->bd_dev,
			jiffies_to_msecs(time_lock));

	/* We now hold the buffer lock so it is safe to query the buffer
	 * state.  Is the buffer dirty?
	 *
	 * If so, there are two possibilities.  The buffer may be
	 * non-journaled, and undergoing a quite legitimate writeback.
	 * Otherwise, it is journaled, and we don't expect dirty buffers
	 * in that state (the buffers should be marked JBD_Dirty
	 * instead.)  So either the IO is being done under our own
	 * control and this is a bug, or it's a third party IO such as
	 * dump(8) (which may leave the buffer scheduled for read ---
	 * ie. locked but not dirty) or tune2fs (which may actually have
	 * the buffer dirtied, ugh.)  */

	if (buffer_dirty(bh)) {
		/*
		 * First question: is this buffer already part of the current
		 * transaction or the existing committing transaction?
		 */
		if (jh->b_transaction) {
			J_ASSERT_JH(jh,
				jh->b_transaction == transaction ||
				jh->b_transaction ==
					journal->j_committing_transaction);
			if (jh->b_next_transaction)
				J_ASSERT_JH(jh, jh->b_next_transaction ==
							transaction);
			warn_dirty_buffer(bh);
		}
		/*
		 * In any case we need to clean the dirty flag and we must
		 * do it under the buffer lock to be sure we don't race
		 * with running write-out.
		 */
		JBUFFER_TRACE(jh, "Journalling dirty buffer");
		clear_buffer_dirty(bh);
		set_buffer_jbddirty(bh);
	}

	unlock_buffer(bh);

	error = -EROFS;
	if (is_handle_aborted(handle)) {
		jbd_unlock_bh_state(bh);
		goto out;
	}
	error = 0;

	/*
	 * The buffer is already part of this transaction if b_transaction or
	 * b_next_transaction points to it
	 */
	if (jh->b_transaction == transaction ||
	    jh->b_next_transaction == transaction)
		goto done;

	/*
	 * this is the first time this transaction is touching this buffer,
	 * reset the modified flag
	 */
	jh->b_modified = 0;

	/*
	 * If the buffer is not journaled right now, we need to make sure it
	 * doesn't get written to disk before the caller actually commits the
	 * new data
	 */
	if (!jh->b_transaction) {
		JBUFFER_TRACE(jh, "no transaction");
		J_ASSERT_JH(jh, !jh->b_next_transaction);
		JBUFFER_TRACE(jh, "file as BJ_Reserved");
		/*
		 * Make sure all stores to jh (b_modified, b_frozen_data) are
		 * visible before attaching it to the running transaction.
		 * Paired with barrier in jbd2_write_access_granted()
		 */
		smp_wmb();
		spin_lock(&journal->j_list_lock);
		__jbd2_journal_file_buffer(jh, transaction, BJ_Reserved);
		spin_unlock(&journal->j_list_lock);
		goto done;
	}
	/*
	 * If there is already a copy-out version of this buffer, then we don't
	 * need to make another one
	 */
	if (jh->b_frozen_data) {
		JBUFFER_TRACE(jh, "has frozen data");
		J_ASSERT_JH(jh, jh->b_next_transaction == NULL);
		goto attach_next;
	}

	JBUFFER_TRACE(jh, "owned by older transaction");
	J_ASSERT_JH(jh, jh->b_next_transaction == NULL);
	J_ASSERT_JH(jh, jh->b_transaction == journal->j_committing_transaction);

	/*
	 * There is one case we have to be very careful about.  If the
	 * committing transaction is currently writing this buffer out to disk
	 * and has NOT made a copy-out, then we cannot modify the buffer
	 * contents at all right now.  The essence of copy-out is that it is
	 * the extra copy, not the primary copy, which gets journaled.  If the
	 * primary copy is already going to disk then we cannot do copy-out
	 * here.
	 */
	if (buffer_shadow(bh)) {
		JBUFFER_TRACE(jh, "on shadow: sleep");
		jbd_unlock_bh_state(bh);
		wait_on_bit_io(&bh->b_state, BH_Shadow, TASK_UNINTERRUPTIBLE);
		goto repeat;
	}

	/*
	 * Only do the copy if the currently-owning transaction still needs it.
	 * If buffer isn't on BJ_Metadata list, the committing transaction is
	 * past that stage (here we use the fact that BH_Shadow is set under
	 * bh_state lock together with refiling to BJ_Shadow list and at this
	 * point we know the buffer doesn't have BH_Shadow set).
	 *
	 * Subtle point, though: if this is a get_undo_access, then we will be
	 * relying on the frozen_data to contain the new value of the
	 * committed_data record after the transaction, so we HAVE to force the
	 * frozen_data copy in that case.
	 */
	if (jh->b_jlist == BJ_Metadata || force_copy) {
		JBUFFER_TRACE(jh, "generate frozen data");
		if (!frozen_buffer) {
			JBUFFER_TRACE(jh, "allocate memory for buffer");
			jbd_unlock_bh_state(bh);
			frozen_buffer = jbd2_alloc(jh2bh(jh)->b_size,
						   GFP_NOFS | __GFP_NOFAIL);
			goto repeat;
		}
		jh->b_frozen_data = frozen_buffer;
		frozen_buffer = NULL;
		jbd2_freeze_jh_data(jh);
	}
attach_next:
	/*
	 * Make sure all stores to jh (b_modified, b_frozen_data) are visible
	 * before attaching it to the running transaction. Paired with barrier
	 * in jbd2_write_access_granted()
	 */
	smp_wmb();
	jh->b_next_transaction = transaction;

done:
	jbd_unlock_bh_state(bh);

	/*
	 * If we are about to journal a buffer, then any revoke pending on it is
	 * no longer valid
	 */
	jbd2_journal_cancel_revoke(handle, jh);

out:
	if (unlikely(frozen_buffer))	/* It's usually NULL */
		jbd2_free(frozen_buffer, bh->b_size);

	JBUFFER_TRACE(jh, "exit");
	return error;
}

/* Fast check whether buffer is already attached to the required transaction */
static bool jbd2_write_access_granted(handle_t *handle, struct buffer_head *bh,
							bool undo)
{
	struct journal_head *jh;
	bool ret = false;

	/* Dirty buffers require special handling... */
	if (buffer_dirty(bh))
		return false;

	/*
	 * RCU protects us from dereferencing freed pages. So the checks we do
	 * are guaranteed not to oops. However the jh slab object can get freed
	 * & reallocated while we work with it. So we have to be careful. When
	 * we see jh attached to the running transaction, we know it must stay
	 * so until the transaction is committed. Thus jh won't be freed and
	 * will be attached to the same bh while we run.  However it can
	 * happen jh gets freed, reallocated, and attached to the transaction
	 * just after we get pointer to it from bh. So we have to be careful
	 * and recheck jh still belongs to our bh before we return success.
	 */
	rcu_read_lock();
	if (!buffer_jbd(bh))
		goto out;
	/* This should be bh2jh() but that doesn't work with inline functions */
	jh = READ_ONCE(bh->b_private);
	if (!jh)
		goto out;
	/* For undo access buffer must have data copied */
	if (undo && !jh->b_committed_data)
		goto out;
	if (jh->b_transaction != handle->h_transaction &&
	    jh->b_next_transaction != handle->h_transaction)
		goto out;
	/*
	 * There are two reasons for the barrier here:
	 * 1) Make sure to fetch b_bh after we did previous checks so that we
	 * detect when jh went through free, realloc, attach to transaction
	 * while we were checking. Paired with implicit barrier in that path.
	 * 2) So that access to bh done after jbd2_write_access_granted()
	 * doesn't get reordered and see inconsistent state of concurrent
	 * do_get_write_access().
	 */
	smp_mb();
	if (unlikely(jh->b_bh != bh))
		goto out;
	ret = true;
out:
	rcu_read_unlock();
	return ret;
}

/**
 * int jbd2_journal_get_write_access() - notify intent to modify a buffer for metadata (not data) update.
 * @handle: transaction to add buffer modifications to
 * @bh:     bh to be used for metadata writes
 *
 * Returns: error code or 0 on success.
 *
 * In full data journalling mode the buffer may be of type BJ_AsyncData,
 * because we're ``write()ing`` a buffer which is also part of a shared mapping.
 */

int jbd2_journal_get_write_access(handle_t *handle, struct buffer_head *bh)
{
	struct journal_head *jh;
	int rc;

	if (jbd2_write_access_granted(handle, bh, false))
		return 0;

	jh = jbd2_journal_add_journal_head(bh);
	/* We do not want to get caught playing with fields which the
	 * log thread also manipulates.  Make sure that the buffer
	 * completes any outstanding IO before proceeding. */
	rc = do_get_write_access(handle, jh, 0);
	jbd2_journal_put_journal_head(jh);
	return rc;
}


/*
 * When the user wants to journal a newly created buffer_head
 * (ie. getblk() returned a new buffer and we are going to populate it
 * manually rather than reading off disk), then we need to keep the
 * buffer_head locked until it has been completely filled with new
 * data.  In this case, we should be able to make the assertion that
 * the bh is not already part of an existing transaction.
 *
 * The buffer should already be locked by the caller by this point.
 * There is no lock ranking violation: it was a newly created,
 * unlocked buffer beforehand. */

/**
 * int jbd2_journal_get_create_access () - notify intent to use newly created bh
 * @handle: transaction to new buffer to
 * @bh: new buffer.
 *
 * Call this if you create a new bh.
 */
int jbd2_journal_get_create_access(handle_t *handle, struct buffer_head *bh)
{
	transaction_t *transaction = handle->h_transaction;
	journal_t *journal;
	struct journal_head *jh = jbd2_journal_add_journal_head(bh);
	int err;

	jbd_debug(5, "journal_head %p\n", jh);
	err = -EROFS;
	if (is_handle_aborted(handle))
		goto out;
	journal = transaction->t_journal;
	err = 0;

	JBUFFER_TRACE(jh, "entry");
	/*
	 * The buffer may already belong to this transaction due to pre-zeroing
	 * in the filesystem's new_block code.  It may also be on the previous,
	 * committing transaction's lists, but it HAS to be in Forget state in
	 * that case: the transaction must have deleted the buffer for it to be
	 * reused here.
	 */
	jbd_lock_bh_state(bh);
	J_ASSERT_JH(jh, (jh->b_transaction == transaction ||
		jh->b_transaction == NULL ||
		(jh->b_transaction == journal->j_committing_transaction &&
			  jh->b_jlist == BJ_Forget)));

	J_ASSERT_JH(jh, jh->b_next_transaction == NULL);
	J_ASSERT_JH(jh, buffer_locked(jh2bh(jh)));

	if (jh->b_transaction == NULL) {
		/*
		 * Previous jbd2_journal_forget() could have left the buffer
		 * with jbddirty bit set because it was being committed. When
		 * the commit finished, we've filed the buffer for
		 * checkpointing and marked it dirty. Now we are reallocating
		 * the buffer so the transaction freeing it must have
		 * committed and so it's safe to clear the dirty bit.
		 */
		clear_buffer_dirty(jh2bh(jh));
		/* first access by this transaction */
		jh->b_modified = 0;

		JBUFFER_TRACE(jh, "file as BJ_Reserved");
		spin_lock(&journal->j_list_lock);
		__jbd2_journal_file_buffer(jh, transaction, BJ_Reserved);
		spin_unlock(&journal->j_list_lock);
	} else if (jh->b_transaction == journal->j_committing_transaction) {
		/* first access by this transaction */
		jh->b_modified = 0;

		JBUFFER_TRACE(jh, "set next transaction");
		spin_lock(&journal->j_list_lock);
		jh->b_next_transaction = transaction;
		spin_unlock(&journal->j_list_lock);
	}
	jbd_unlock_bh_state(bh);

	/*
	 * akpm: I added this.  ext3_alloc_branch can pick up new indirect
	 * blocks which contain freed but then revoked metadata.  We need
	 * to cancel the revoke in case we end up freeing it yet again
	 * and the reallocating as data - this would cause a second revoke,
	 * which hits an assertion error.
	 */
	JBUFFER_TRACE(jh, "cancelling revoke");
	jbd2_journal_cancel_revoke(handle, jh);
out:
	jbd2_journal_put_journal_head(jh);
	return err;
}

/**
 * int jbd2_journal_get_undo_access() -  Notify intent to modify metadata with
 *     non-rewindable consequences
 * @handle: transaction
 * @bh: buffer to undo
 *
 * Sometimes there is a need to distinguish between metadata which has
 * been committed to disk and that which has not.  The ext3fs code uses
 * this for freeing and allocating space, we have to make sure that we
 * do not reuse freed space until the deallocation has been committed,
 * since if we overwrote that space we would make the delete
 * un-rewindable in case of a crash.
 *
 * To deal with that, jbd2_journal_get_undo_access requests write access to a
 * buffer for parts of non-rewindable operations such as delete
 * operations on the bitmaps.  The journaling code must keep a copy of
 * the buffer's contents prior to the undo_access call until such time
 * as we know that the buffer has definitely been committed to disk.
 *
 * We never need to know which transaction the committed data is part
 * of, buffers touched here are guaranteed to be dirtied later and so
 * will be committed to a new transaction in due course, at which point
 * we can discard the old committed data pointer.
 *
 * Returns error number or 0 on success.
 */
int jbd2_journal_get_undo_access(handle_t *handle, struct buffer_head *bh)
{
	int err;
	struct journal_head *jh;
	char *committed_data = NULL;

	if (jbd2_write_access_granted(handle, bh, true))
		return 0;

	jh = jbd2_journal_add_journal_head(bh);
	JBUFFER_TRACE(jh, "entry");

	/*
	 * Do this first --- it can drop the journal lock, so we want to
	 * make sure that obtaining the committed_data is done
	 * atomically wrt. completion of any outstanding commits.
	 */
	err = do_get_write_access(handle, jh, 1);
	if (err)
		goto out;

repeat:
	if (!jh->b_committed_data)
		committed_data = jbd2_alloc(jh2bh(jh)->b_size,
					    GFP_NOFS|__GFP_NOFAIL);

	jbd_lock_bh_state(bh);
	if (!jh->b_committed_data) {
		/* Copy out the current buffer contents into the
		 * preserved, committed copy. */
		JBUFFER_TRACE(jh, "generate b_committed data");
		if (!committed_data) {
			jbd_unlock_bh_state(bh);
			goto repeat;
		}

		jh->b_committed_data = committed_data;
		committed_data = NULL;
		memcpy(jh->b_committed_data, bh->b_data, bh->b_size);
	}
	jbd_unlock_bh_state(bh);
out:
	jbd2_journal_put_journal_head(jh);
	if (unlikely(committed_data))
		jbd2_free(committed_data, bh->b_size);
	return err;
}

/**
 * void jbd2_journal_set_triggers() - Add triggers for commit writeout
 * @bh: buffer to trigger on
 * @type: struct jbd2_buffer_trigger_type containing the trigger(s).
 *
 * Set any triggers on this journal_head.  This is always safe, because
 * triggers for a committing buffer will be saved off, and triggers for
 * a running transaction will match the buffer in that transaction.
 *
 * Call with NULL to clear the triggers.
 */
void jbd2_journal_set_triggers(struct buffer_head *bh,
			       struct jbd2_buffer_trigger_type *type)
{
	struct journal_head *jh = jbd2_journal_grab_journal_head(bh);

	if (WARN_ON(!jh))
		return;
	jh->b_triggers = type;
	jbd2_journal_put_journal_head(jh);
}

void jbd2_buffer_frozen_trigger(struct journal_head *jh, void *mapped_data,
				struct jbd2_buffer_trigger_type *triggers)
{
	struct buffer_head *bh = jh2bh(jh);

	if (!triggers || !triggers->t_frozen)
		return;

	triggers->t_frozen(triggers, bh, mapped_data, bh->b_size);
}

void jbd2_buffer_abort_trigger(struct journal_head *jh,
			       struct jbd2_buffer_trigger_type *triggers)
{
	if (!triggers || !triggers->t_abort)
		return;

	triggers->t_abort(triggers, jh2bh(jh));
}

/**
 * int jbd2_journal_dirty_metadata() -  mark a buffer as containing dirty metadata
 * @handle: transaction to add buffer to.
 * @bh: buffer to mark
 *
 * mark dirty metadata which needs to be journaled as part of the current
 * transaction.
 *
 * The buffer must have previously had jbd2_journal_get_write_access()
 * called so that it has a valid journal_head attached to the buffer
 * head.
 *
 * The buffer is placed on the transaction's metadata list and is marked
 * as belonging to the transaction.
 *
 * Returns error number or 0 on success.
 *
 * Special care needs to be taken if the buffer already belongs to the
 * current committing transaction (in which case we should have frozen
 * data present for that commit).  In that case, we don't relink the
 * buffer: that only gets done when the old transaction finally
 * completes its commit.
 */
int jbd2_journal_dirty_metadata(handle_t *handle, struct buffer_head *bh)
{
	transaction_t *transaction = handle->h_transaction;
	journal_t *journal;
	struct journal_head *jh;
	int ret = 0;

	if (is_handle_aborted(handle))
		return -EROFS;
	if (!buffer_jbd(bh))
		return -EUCLEAN;

	/*
	 * We don't grab jh reference here since the buffer must be part
	 * of the running transaction.
	 */
	jh = bh2jh(bh);
	jbd_debug(5, "journal_head %p\n", jh);
	JBUFFER_TRACE(jh, "entry");

	/*
	 * This and the following assertions are unreliable since we may see jh
	 * in inconsistent state unless we grab bh_state lock. But this is
	 * crucial to catch bugs so let's do a reliable check until the
	 * lockless handling is fully proven.
	 */
	if (jh->b_transaction != transaction &&
	    jh->b_next_transaction != transaction) {
		jbd_lock_bh_state(bh);
		J_ASSERT_JH(jh, jh->b_transaction == transaction ||
				jh->b_next_transaction == transaction);
		jbd_unlock_bh_state(bh);
	}
	if (jh->b_modified == 1) {
		/* If it's in our transaction it must be in BJ_Metadata list. */
		if (jh->b_transaction == transaction &&
		    jh->b_jlist != BJ_Metadata) {
			jbd_lock_bh_state(bh);
			if (jh->b_transaction == transaction &&
			    jh->b_jlist != BJ_Metadata)
				pr_err("JBD2: assertion failure: h_type=%u "
				       "h_line_no=%u block_no=%llu jlist=%u\n",
				       handle->h_type, handle->h_line_no,
				       (unsigned long long) bh->b_blocknr,
				       jh->b_jlist);
			J_ASSERT_JH(jh, jh->b_transaction != transaction ||
					jh->b_jlist == BJ_Metadata);
			jbd_unlock_bh_state(bh);
		}
		goto out;
	}

	journal = transaction->t_journal;
	jbd_lock_bh_state(bh);

	if (jh->b_modified == 0) {
		/*
		 * This buffer's got modified and becoming part
		 * of the transaction. This needs to be done
		 * once a transaction -bzzz
		 */
		if (handle->h_buffer_credits <= 0) {
			ret = -ENOSPC;
			goto out_unlock_bh;
		}
		jh->b_modified = 1;
		handle->h_buffer_credits--;
	}

	/*
	 * fastpath, to avoid expensive locking.  If this buffer is already
	 * on the running transaction's metadata list there is nothing to do.
	 * Nobody can take it off again because there is a handle open.
	 * I _think_ we're OK here with SMP barriers - a mistaken decision will
	 * result in this test being false, so we go in and take the locks.
	 */
	if (jh->b_transaction == transaction && jh->b_jlist == BJ_Metadata) {
		JBUFFER_TRACE(jh, "fastpath");
		if (unlikely(jh->b_transaction !=
			     journal->j_running_transaction)) {
			printk(KERN_ERR "JBD2: %s: "
			       "jh->b_transaction (%llu, %p, %u) != "
			       "journal->j_running_transaction (%p, %u)\n",
			       journal->j_devname,
			       (unsigned long long) bh->b_blocknr,
			       jh->b_transaction,
			       jh->b_transaction ? jh->b_transaction->t_tid : 0,
			       journal->j_running_transaction,
			       journal->j_running_transaction ?
			       journal->j_running_transaction->t_tid : 0);
			ret = -EINVAL;
		}
		goto out_unlock_bh;
	}

	set_buffer_jbddirty(bh);

	/*
	 * Metadata already on the current transaction list doesn't
	 * need to be filed.  Metadata on another transaction's list must
	 * be committing, and will be refiled once the commit completes:
	 * leave it alone for now.
	 */
	if (jh->b_transaction != transaction) {
		JBUFFER_TRACE(jh, "already on other transaction");
		if (unlikely(((jh->b_transaction !=
			       journal->j_committing_transaction)) ||
			     (jh->b_next_transaction != transaction))) {
			printk(KERN_ERR "jbd2_journal_dirty_metadata: %s: "
			       "bad jh for block %llu: "
			       "transaction (%p, %u), "
			       "jh->b_transaction (%p, %u), "
			       "jh->b_next_transaction (%p, %u), jlist %u\n",
			       journal->j_devname,
			       (unsigned long long) bh->b_blocknr,
			       transaction, transaction->t_tid,
			       jh->b_transaction,
			       jh->b_transaction ?
			       jh->b_transaction->t_tid : 0,
			       jh->b_next_transaction,
			       jh->b_next_transaction ?
			       jh->b_next_transaction->t_tid : 0,
			       jh->b_jlist);
			WARN_ON(1);
			ret = -EINVAL;
		}
		/* And this case is illegal: we can't reuse another
		 * transaction's data buffer, ever. */
		goto out_unlock_bh;
	}

	/* That test should have eliminated the following case: */
	J_ASSERT_JH(jh, jh->b_frozen_data == NULL);

	JBUFFER_TRACE(jh, "file as BJ_Metadata");
	spin_lock(&journal->j_list_lock);
	__jbd2_journal_file_buffer(jh, transaction, BJ_Metadata);
	spin_unlock(&journal->j_list_lock);
out_unlock_bh:
	jbd_unlock_bh_state(bh);
out:
	JBUFFER_TRACE(jh, "exit");
	return ret;
}

/**
 * void jbd2_journal_forget() - bforget() for potentially-journaled buffers.
 * @handle: transaction handle
 * @bh:     bh to 'forget'
 *
 * We can only do the bforget if there are no commits pending against the
 * buffer.  If the buffer is dirty in the current running transaction we
 * can safely unlink it.
 *
 * bh may not be a journalled buffer at all - it may be a non-JBD
 * buffer which came off the hashtable.  Check for this.
 *
 * Decrements bh->b_count by one.
 *
 * Allow this call even if the handle has aborted --- it may be part of
 * the caller's cleanup after an abort.
 */
int jbd2_journal_forget (handle_t *handle, struct buffer_head *bh)
{
	transaction_t *transaction = handle->h_transaction;
	journal_t *journal;
	struct journal_head *jh;
	int drop_reserve = 0;
	int err = 0;
	int was_modified = 0;

	if (is_handle_aborted(handle))
		return -EROFS;
	journal = transaction->t_journal;

	BUFFER_TRACE(bh, "entry");

	jbd_lock_bh_state(bh);

	if (!buffer_jbd(bh))
		goto not_jbd;
	jh = bh2jh(bh);

	/* Critical error: attempting to delete a bitmap buffer, maybe?
	 * Don't do any jbd operations, and return an error. */
	if (!J_EXPECT_JH(jh, !jh->b_committed_data,
			 "inconsistent data on disk")) {
		err = -EIO;
		goto not_jbd;
	}

	/* keep track of whether or not this transaction modified us */
	was_modified = jh->b_modified;

	/*
	 * The buffer's going from the transaction, we must drop
	 * all references -bzzz
	 */
	jh->b_modified = 0;

	if (jh->b_transaction == transaction) {
		J_ASSERT_JH(jh, !jh->b_frozen_data);

		/* If we are forgetting a buffer which is already part
		 * of this transaction, then we can just drop it from
		 * the transaction immediately. */
		clear_buffer_dirty(bh);
		clear_buffer_jbddirty(bh);

		JBUFFER_TRACE(jh, "belongs to current transaction: unfile");

		/*
		 * we only want to drop a reference if this transaction
		 * modified the buffer
		 */
		if (was_modified)
			drop_reserve = 1;

		/*
		 * We are no longer going to journal this buffer.
		 * However, the commit of this transaction is still
		 * important to the buffer: the delete that we are now
		 * processing might obsolete an old log entry, so by
		 * committing, we can satisfy the buffer's checkpoint.
		 *
		 * So, if we have a checkpoint on the buffer, we should
		 * now refile the buffer on our BJ_Forget list so that
		 * we know to remove the checkpoint after we commit.
		 */

		spin_lock(&journal->j_list_lock);
		if (jh->b_cp_transaction) {
			__jbd2_journal_temp_unlink_buffer(jh);
			__jbd2_journal_file_buffer(jh, transaction, BJ_Forget);
		} else {
			__jbd2_journal_unfile_buffer(jh);
			if (!buffer_jbd(bh)) {
				spin_unlock(&journal->j_list_lock);
				goto not_jbd;
			}
		}
		spin_unlock(&journal->j_list_lock);
	} else if (jh->b_transaction) {
		J_ASSERT_JH(jh, (jh->b_transaction ==
				 journal->j_committing_transaction));
		/* However, if the buffer is still owned by a prior
		 * (committing) transaction, we can't drop it yet... */
		JBUFFER_TRACE(jh, "belongs to older transaction");
		/* ... but we CAN drop it from the new transaction through
		 * marking the buffer as freed and set j_next_transaction to
		 * the new transaction, so that not only the commit code
		 * knows it should clear dirty bits when it is done with the
		 * buffer, but also the buffer can be checkpointed only
		 * after the new transaction commits. */

		set_buffer_freed(bh);

		if (!jh->b_next_transaction) {
			spin_lock(&journal->j_list_lock);
			jh->b_next_transaction = transaction;
			spin_unlock(&journal->j_list_lock);
		} else {
			J_ASSERT(jh->b_next_transaction == transaction);

			/*
			 * only drop a reference if this transaction modified
			 * the buffer
			 */
			if (was_modified)
				drop_reserve = 1;
		}
	} else {
		/*
		 * Finally, if the buffer is not belongs to any
		 * transaction, we can just drop it now if it has no
		 * checkpoint.
		 */
		spin_lock(&journal->j_list_lock);
		if (!jh->b_cp_transaction) {
			JBUFFER_TRACE(jh, "belongs to none transaction");
			spin_unlock(&journal->j_list_lock);
			goto not_jbd;
		}

		/*
		 * Otherwise, if the buffer has been written to disk,
		 * it is safe to remove the checkpoint and drop it.
		 */
		if (!buffer_dirty(bh)) {
			__jbd2_journal_remove_checkpoint(jh);
			spin_unlock(&journal->j_list_lock);
			goto not_jbd;
		}

		/*
		 * The buffer is still not written to disk, we should
		 * attach this buffer to current transaction so that the
		 * buffer can be checkpointed only after the current
		 * transaction commits.
		 */
		clear_buffer_dirty(bh);
		__jbd2_journal_file_buffer(jh, transaction, BJ_Forget);
		spin_unlock(&journal->j_list_lock);
	}

	jbd_unlock_bh_state(bh);
	__brelse(bh);
drop:
	if (drop_reserve) {
		/* no need to reserve log space for this block -bzzz */
		handle->h_buffer_credits++;
	}
	return err;

not_jbd:
	jbd_unlock_bh_state(bh);
	__bforget(bh);
	goto drop;
}

/**
 * int jbd2_journal_stop() - complete a transaction
 * @handle: transaction to complete.
 *
 * All done for a particular handle.
 *
 * There is not much action needed here.  We just return any remaining
 * buffer credits to the transaction and remove the handle.  The only
 * complication is that we need to start a commit operation if the
 * filesystem is marked for synchronous update.
 *
 * jbd2_journal_stop itself will not usually return an error, but it may
 * do so in unusual circumstances.  In particular, expect it to
 * return -EIO if a jbd2_journal_abort has been executed since the
 * transaction began.
 */
int jbd2_journal_stop(handle_t *handle)
{
	transaction_t *transaction = handle->h_transaction;
	journal_t *journal;
	int err = 0, wait_for_commit = 0;
	tid_t tid;
	pid_t pid;

	if (!transaction) {
		/*
		 * Handle is already detached from the transaction so
		 * there is nothing to do other than decrease a refcount,
		 * or free the handle if refcount drops to zero
		 */
		if (--handle->h_ref > 0) {
			jbd_debug(4, "h_ref %d -> %d\n", handle->h_ref + 1,
							 handle->h_ref);
			return err;
		} else {
			if (handle->h_rsv_handle)
				jbd2_free_handle(handle->h_rsv_handle);
			goto free_and_exit;
		}
	}
	journal = transaction->t_journal;

	J_ASSERT(journal_current_handle() == handle);

	if (is_handle_aborted(handle))
		err = -EIO;
	else
		J_ASSERT(atomic_read(&transaction->t_updates) > 0);

	if (--handle->h_ref > 0) {
		jbd_debug(4, "h_ref %d -> %d\n", handle->h_ref + 1,
			  handle->h_ref);
		return err;
	}

	jbd_debug(4, "Handle %p going down\n", handle);
	trace_jbd2_handle_stats(journal->j_fs_dev->bd_dev,
				transaction->t_tid,
				handle->h_type, handle->h_line_no,
				jiffies - handle->h_start_jiffies,
				handle->h_sync, handle->h_requested_credits,
				(handle->h_requested_credits -
				 handle->h_buffer_credits));

	/*
	 * Implement synchronous transaction batching.  If the handle
	 * was synchronous, don't force a commit immediately.  Let's
	 * yield and let another thread piggyback onto this
	 * transaction.  Keep doing that while new threads continue to
	 * arrive.  It doesn't cost much - we're about to run a commit
	 * and sleep on IO anyway.  Speeds up many-threaded, many-dir
	 * operations by 30x or more...
	 *
	 * We try and optimize the sleep time against what the
	 * underlying disk can do, instead of having a static sleep
	 * time.  This is useful for the case where our storage is so
	 * fast that it is more optimal to go ahead and force a flush
	 * and wait for the transaction to be committed than it is to
	 * wait for an arbitrary amount of time for new writers to
	 * join the transaction.  We achieve this by measuring how
	 * long it takes to commit a transaction, and compare it with
	 * how long this transaction has been running, and if run time
	 * < commit time then we sleep for the delta and commit.  This
	 * greatly helps super fast disks that would see slowdowns as
	 * more threads started doing fsyncs.
	 *
	 * But don't do this if this process was the most recent one
	 * to perform a synchronous write.  We do this to detect the
	 * case where a single process is doing a stream of sync
	 * writes.  No point in waiting for joiners in that case.
	 *
	 * Setting max_batch_time to 0 disables this completely.
	 */
	pid = current->pid;
	if (handle->h_sync && journal->j_last_sync_writer != pid &&
	    journal->j_max_batch_time) {
		u64 commit_time, trans_time;

		journal->j_last_sync_writer = pid;

		read_lock(&journal->j_state_lock);
		commit_time = journal->j_average_commit_time;
		read_unlock(&journal->j_state_lock);

		trans_time = ktime_to_ns(ktime_sub(ktime_get(),
						   transaction->t_start_time));

		commit_time = max_t(u64, commit_time,
				    1000*journal->j_min_batch_time);
		commit_time = min_t(u64, commit_time,
				    1000*journal->j_max_batch_time);

		if (trans_time < commit_time) {
			ktime_t expires = ktime_add_ns(ktime_get(),
						       commit_time);
			set_current_state(TASK_UNINTERRUPTIBLE);
			schedule_hrtimeout(&expires, HRTIMER_MODE_ABS);
		}
	}

	if (handle->h_sync)
		transaction->t_synchronous_commit = 1;
	current->journal_info = NULL;
	atomic_sub(handle->h_buffer_credits,
		   &transaction->t_outstanding_credits);

	/*
	 * If the handle is marked SYNC, we need to set another commit
	 * going!  We also want to force a commit if the current
	 * transaction is occupying too much of the log, or if the
	 * transaction is too old now.
	 */
	if (handle->h_sync ||
	    (atomic_read(&transaction->t_outstanding_credits) >
	     journal->j_max_transaction_buffers) ||
	    time_after_eq(jiffies, transaction->t_expires)) {
		/* Do this even for aborted journals: an abort still
		 * completes the commit thread, it just doesn't write
		 * anything to disk. */

		jbd_debug(2, "transaction too old, requesting commit for "
					"handle %p\n", handle);
		/* This is non-blocking */
		jbd2_log_start_commit(journal, transaction->t_tid);

		/*
		 * Special case: JBD2_SYNC synchronous updates require us
		 * to wait for the commit to complete.
		 */
		if (handle->h_sync && !(current->flags & PF_MEMALLOC))
			wait_for_commit = 1;
	}

	/*
	 * Once we drop t_updates, if it goes to zero the transaction
	 * could start committing on us and eventually disappear.  So
	 * once we do this, we must not dereference transaction
	 * pointer again.
	 */
	tid = transaction->t_tid;
	if (atomic_dec_and_test(&transaction->t_updates)) {
		wake_up(&journal->j_wait_updates);
		if (journal->j_barrier_count)
			wake_up(&journal->j_wait_transaction_locked);
	}

	rwsem_release(&journal->j_trans_commit_map, 1, _THIS_IP_);

	if (wait_for_commit)
		err = jbd2_log_wait_commit(journal, tid);

	if (handle->h_rsv_handle)
		jbd2_journal_free_reserved(handle->h_rsv_handle);
free_and_exit:
	/*
	 * Scope of the GFP_NOFS context is over here and so we can restore the
	 * original alloc context.
	 */
	memalloc_nofs_restore(handle->saved_alloc_context);
	jbd2_free_handle(handle);
	return err;
}

/*
 *
 * List management code snippets: various functions for manipulating the
 * transaction buffer lists.
 *
 */

/*
 * Append a buffer to a transaction list, given the transaction's list head
 * pointer.
 *
 * j_list_lock is held.
 *
 * jbd_lock_bh_state(jh2bh(jh)) is held.
 */

static inline void
__blist_add_buffer(struct journal_head **list, struct journal_head *jh)
{
	if (!*list) {
		jh->b_tnext = jh->b_tprev = jh;
		*list = jh;
	} else {
		/* Insert at the tail of the list to preserve order */
		struct journal_head *first = *list, *last = first->b_tprev;
		jh->b_tprev = last;
		jh->b_tnext = first;
		last->b_tnext = first->b_tprev = jh;
	}
}

/*
 * Remove a buffer from a transaction list, given the transaction's list
 * head pointer.
 *
 * Called with j_list_lock held, and the journal may not be locked.
 *
 * jbd_lock_bh_state(jh2bh(jh)) is held.
 */

static inline void
__blist_del_buffer(struct journal_head **list, struct journal_head *jh)
{
	if (*list == jh) {
		*list = jh->b_tnext;
		if (*list == jh)
			*list = NULL;
	}
	jh->b_tprev->b_tnext = jh->b_tnext;
	jh->b_tnext->b_tprev = jh->b_tprev;
}

/*
 * Remove a buffer from the appropriate transaction list.
 *
 * Note that this function can *change* the value of
 * bh->b_transaction->t_buffers, t_forget, t_shadow_list, t_log_list or
 * t_reserved_list.  If the caller is holding onto a copy of one of these
 * pointers, it could go bad.  Generally the caller needs to re-read the
 * pointer from the transaction_t.
 *
 * Called under j_list_lock.
 */
static void __jbd2_journal_temp_unlink_buffer(struct journal_head *jh)
{
	struct journal_head **list = NULL;
	transaction_t *transaction;
	struct buffer_head *bh = jh2bh(jh);

	J_ASSERT_JH(jh, jbd_is_locked_bh_state(bh));
	transaction = jh->b_transaction;
	if (transaction)
		assert_spin_locked(&transaction->t_journal->j_list_lock);

	J_ASSERT_JH(jh, jh->b_jlist < BJ_Types);
	if (jh->b_jlist != BJ_None)
		J_ASSERT_JH(jh, transaction != NULL);

	switch (jh->b_jlist) {
	case BJ_None:
		return;
	case BJ_Metadata:
		transaction->t_nr_buffers--;
		J_ASSERT_JH(jh, transaction->t_nr_buffers >= 0);
		list = &transaction->t_buffers;
		break;
	case BJ_Forget:
		list = &transaction->t_forget;
		break;
	case BJ_Shadow:
		list = &transaction->t_shadow_list;
		break;
	case BJ_Reserved:
		list = &transaction->t_reserved_list;
		break;
	}

	__blist_del_buffer(list, jh);
	jh->b_jlist = BJ_None;
	if (transaction && is_journal_aborted(transaction->t_journal))
		clear_buffer_jbddirty(bh);
	else if (test_clear_buffer_jbddirty(bh))
		mark_buffer_dirty(bh);	/* Expose it to the VM */
}

/*
 * Remove buffer from all transactions.
 *
 * Called with bh_state lock and j_list_lock
 *
 * jh and bh may be already freed when this function returns.
 */
static void __jbd2_journal_unfile_buffer(struct journal_head *jh)
{
	__jbd2_journal_temp_unlink_buffer(jh);
	jh->b_transaction = NULL;
	jbd2_journal_put_journal_head(jh);
}

void jbd2_journal_unfile_buffer(journal_t *journal, struct journal_head *jh)
{
	struct buffer_head *bh = jh2bh(jh);

	/* Get reference so that buffer cannot be freed before we unlock it */
	get_bh(bh);
	jbd_lock_bh_state(bh);
	spin_lock(&journal->j_list_lock);
	__jbd2_journal_unfile_buffer(jh);
	spin_unlock(&journal->j_list_lock);
	jbd_unlock_bh_state(bh);
	__brelse(bh);
}

/*
 * Called from jbd2_journal_try_to_free_buffers().
 *
 * Called under jbd_lock_bh_state(bh)
 */
static void
__journal_try_to_free_buffer(journal_t *journal, struct buffer_head *bh)
{
	struct journal_head *jh;

	jh = bh2jh(bh);

	if (buffer_locked(bh) || buffer_dirty(bh))
		goto out;

	if (jh->b_next_transaction != NULL || jh->b_transaction != NULL)
		goto out;

	spin_lock(&journal->j_list_lock);
	if (jh->b_cp_transaction != NULL) {
		/* written-back checkpointed metadata buffer */
		JBUFFER_TRACE(jh, "remove from checkpoint list");
		__jbd2_journal_remove_checkpoint(jh);
	}
	spin_unlock(&journal->j_list_lock);
out:
	return;
}

/**
 * int jbd2_journal_try_to_free_buffers() - try to free page buffers.
 * @journal: journal for operation
 * @page: to try and free
 * @gfp_mask: we use the mask to detect how hard should we try to release
 * buffers. If __GFP_DIRECT_RECLAIM and __GFP_FS is set, we wait for commit
 * code to release the buffers.
 *
 *
 * For all the buffers on this page,
 * if they are fully written out ordered data, move them onto BUF_CLEAN
 * so try_to_free_buffers() can reap them.
 *
 * This function returns non-zero if we wish try_to_free_buffers()
 * to be called. We do this if the page is releasable by try_to_free_buffers().
 * We also do it if the page has locked or dirty buffers and the caller wants
 * us to perform sync or async writeout.
 *
 * This complicates JBD locking somewhat.  We aren't protected by the
 * BKL here.  We wish to remove the buffer from its committing or
 * running transaction's ->t_datalist via __jbd2_journal_unfile_buffer.
 *
 * This may *change* the value of transaction_t->t_datalist, so anyone
 * who looks at t_datalist needs to lock against this function.
 *
 * Even worse, someone may be doing a jbd2_journal_dirty_data on this
 * buffer.  So we need to lock against that.  jbd2_journal_dirty_data()
 * will come out of the lock with the buffer dirty, which makes it
 * ineligible for release here.
 *
 * Who else is affected by this?  hmm...  Really the only contender
 * is do_get_write_access() - it could be looking at the buffer while
 * journal_try_to_free_buffer() is changing its state.  But that
 * cannot happen because we never reallocate freed data as metadata
 * while the data is part of a transaction.  Yes?
 *
 * Return 0 on failure, 1 on success
 */
int jbd2_journal_try_to_free_buffers(journal_t *journal,
				struct page *page, gfp_t gfp_mask)
{
	struct buffer_head *head;
	struct buffer_head *bh;
	int ret = 0;

	J_ASSERT(PageLocked(page));

	head = page_buffers(page);
	bh = head;
	do {
		struct journal_head *jh;

		/*
		 * We take our own ref against the journal_head here to avoid
		 * having to add tons of locking around each instance of
		 * jbd2_journal_put_journal_head().
		 */
		jh = jbd2_journal_grab_journal_head(bh);
		if (!jh)
			continue;

		jbd_lock_bh_state(bh);
		__journal_try_to_free_buffer(journal, bh);
		jbd2_journal_put_journal_head(jh);
		jbd_unlock_bh_state(bh);
		if (buffer_jbd(bh))
			goto busy;
	} while ((bh = bh->b_this_page) != head);

	ret = try_to_free_buffers(page);

busy:
	return ret;
}

/*
 * This buffer is no longer needed.  If it is on an older transaction's
 * checkpoint list we need to record it on this transaction's forget list
 * to pin this buffer (and hence its checkpointing transaction) down until
 * this transaction commits.  If the buffer isn't on a checkpoint list, we
 * release it.
 * Returns non-zero if JBD no longer has an interest in the buffer.
 *
 * Called under j_list_lock.
 *
 * Called under jbd_lock_bh_state(bh).
 */
static int __dispose_buffer(struct journal_head *jh, transaction_t *transaction)
{
	int may_free = 1;
	struct buffer_head *bh = jh2bh(jh);

	if (jh->b_cp_transaction) {
		JBUFFER_TRACE(jh, "on running+cp transaction");
		__jbd2_journal_temp_unlink_buffer(jh);
		/*
		 * We don't want to write the buffer anymore, clear the
		 * bit so that we don't confuse checks in
		 * __journal_file_buffer
		 */
		clear_buffer_dirty(bh);
		__jbd2_journal_file_buffer(jh, transaction, BJ_Forget);
		may_free = 0;
	} else {
		JBUFFER_TRACE(jh, "on running transaction");
		__jbd2_journal_unfile_buffer(jh);
	}
	return may_free;
}

/*
 * jbd2_journal_invalidatepage
 *
 * This code is tricky.  It has a number of cases to deal with.
 *
 * There are two invariants which this code relies on:
 *
 * i_size must be updated on disk before we start calling invalidatepage on the
 * data.
 *
 *  This is done in ext3 by defining an ext3_setattr method which
 *  updates i_size before truncate gets going.  By maintaining this
 *  invariant, we can be sure that it is safe to throw away any buffers
 *  attached to the current transaction: once the transaction commits,
 *  we know that the data will not be needed.
 *
 *  Note however that we can *not* throw away data belonging to the
 *  previous, committing transaction!
 *
 * Any disk blocks which *are* part of the previous, committing
 * transaction (and which therefore cannot be discarded immediately) are
 * not going to be reused in the new running transaction
 *
 *  The bitmap committed_data images guarantee this: any block which is
 *  allocated in one transaction and removed in the next will be marked
 *  as in-use in the committed_data bitmap, so cannot be reused until
 *  the next transaction to delete the block commits.  This means that
 *  leaving committing buffers dirty is quite safe: the disk blocks
 *  cannot be reallocated to a different file and so buffer aliasing is
 *  not possible.
 *
 *
 * The above applies mainly to ordered data mode.  In writeback mode we
 * don't make guarantees about the order in which data hits disk --- in
 * particular we don't guarantee that new dirty data is flushed before
 * transaction commit --- so it is always safe just to discard data
 * immediately in that mode.  --sct
 */

/*
 * The journal_unmap_buffer helper function returns zero if the buffer
 * concerned remains pinned as an anonymous buffer belonging to an older
 * transaction.
 *
 * We're outside-transaction here.  Either or both of j_running_transaction
 * and j_committing_transaction may be NULL.
 */
static int journal_unmap_buffer(journal_t *journal, struct buffer_head *bh,
				int partial_page)
{
	transaction_t *transaction;
	struct journal_head *jh;
	int may_free = 1;

	BUFFER_TRACE(bh, "entry");

	/*
	 * It is safe to proceed here without the j_list_lock because the
	 * buffers cannot be stolen by try_to_free_buffers as long as we are
	 * holding the page lock. --sct
	 */

	if (!buffer_jbd(bh))
		goto zap_buffer_unlocked;

	/* OK, we have data buffer in journaled mode */
	write_lock(&journal->j_state_lock);
	jbd_lock_bh_state(bh);
	spin_lock(&journal->j_list_lock);

	jh = jbd2_journal_grab_journal_head(bh);
	if (!jh)
		goto zap_buffer_no_jh;

	/*
	 * We cannot remove the buffer from checkpoint lists until the
	 * transaction adding inode to orphan list (let's call it T)
	 * is committed.  Otherwise if the transaction changing the
	 * buffer would be cleaned from the journal before T is
	 * committed, a crash will cause that the correct contents of
	 * the buffer will be lost.  On the other hand we have to
	 * clear the buffer dirty bit at latest at the moment when the
	 * transaction marking the buffer as freed in the filesystem
	 * structures is committed because from that moment on the
	 * block can be reallocated and used by a different page.
	 * Since the block hasn't been freed yet but the inode has
	 * already been added to orphan list, it is safe for us to add
	 * the buffer to BJ_Forget list of the newest transaction.
	 *
	 * Also we have to clear buffer_mapped flag of a truncated buffer
	 * because the buffer_head may be attached to the page straddling
	 * i_size (can happen only when blocksize < pagesize) and thus the
	 * buffer_head can be reused when the file is extended again. So we end
	 * up keeping around invalidated buffers attached to transactions'
	 * BJ_Forget list just to stop checkpointing code from cleaning up
	 * the transaction this buffer was modified in.
	 */
	transaction = jh->b_transaction;
	if (transaction == NULL) {
		/* First case: not on any transaction.  If it
		 * has no checkpoint link, then we can zap it:
		 * it's a writeback-mode buffer so we don't care
		 * if it hits disk safely. */
		if (!jh->b_cp_transaction) {
			JBUFFER_TRACE(jh, "not on any transaction: zap");
			goto zap_buffer;
		}

		if (!buffer_dirty(bh)) {
			/* bdflush has written it.  We can drop it now */
			__jbd2_journal_remove_checkpoint(jh);
			goto zap_buffer;
		}

		/* OK, it must be in the journal but still not
		 * written fully to disk: it's metadata or
		 * journaled data... */

		if (journal->j_running_transaction) {
			/* ... and once the current transaction has
			 * committed, the buffer won't be needed any
			 * longer. */
			JBUFFER_TRACE(jh, "checkpointed: add to BJ_Forget");
			may_free = __dispose_buffer(jh,
					journal->j_running_transaction);
			goto zap_buffer;
		} else {
			/* There is no currently-running transaction. So the
			 * orphan record which we wrote for this file must have
			 * passed into commit.  We must attach this buffer to
			 * the committing transaction, if it exists. */
			if (journal->j_committing_transaction) {
				JBUFFER_TRACE(jh, "give to committing trans");
				may_free = __dispose_buffer(jh,
					journal->j_committing_transaction);
				goto zap_buffer;
			} else {
				/* The orphan record's transaction has
				 * committed.  We can cleanse this buffer */
				clear_buffer_jbddirty(bh);
				__jbd2_journal_remove_checkpoint(jh);
				goto zap_buffer;
			}
		}
	} else if (transaction == journal->j_committing_transaction) {
		JBUFFER_TRACE(jh, "on committing transaction");
		/*
		 * The buffer is committing, we simply cannot touch
		 * it. If the page is straddling i_size we have to wait
		 * for commit and try again.
		 */
		if (partial_page) {
			jbd2_journal_put_journal_head(jh);
			spin_unlock(&journal->j_list_lock);
			jbd_unlock_bh_state(bh);
			write_unlock(&journal->j_state_lock);
			return -EBUSY;
		}
		/*
		 * OK, buffer won't be reachable after truncate. We just set
		 * j_next_transaction to the running transaction (if there is
		 * one) and mark buffer as freed so that commit code knows it
		 * should clear dirty bits when it is done with the buffer.
		 */
		set_buffer_freed(bh);
		if (journal->j_running_transaction && buffer_jbddirty(bh))
			jh->b_next_transaction = journal->j_running_transaction;
		jbd2_journal_put_journal_head(jh);
		spin_unlock(&journal->j_list_lock);
		jbd_unlock_bh_state(bh);
		write_unlock(&journal->j_state_lock);
		return 0;
	} else {
		/* Good, the buffer belongs to the running transaction.
		 * We are writing our own transaction's data, not any
		 * previous one's, so it is safe to throw it away
		 * (remember that we expect the filesystem to have set
		 * i_size already for this truncate so recovery will not
		 * expose the disk blocks we are discarding here.) */
		J_ASSERT_JH(jh, transaction == journal->j_running_transaction);
		JBUFFER_TRACE(jh, "on running transaction");
		may_free = __dispose_buffer(jh, transaction);
	}

zap_buffer:
	/*
	 * This is tricky. Although the buffer is truncated, it may be reused
	 * if blocksize < pagesize and it is attached to the page straddling
	 * EOF. Since the buffer might have been added to BJ_Forget list of the
	 * running transaction, journal_get_write_access() won't clear
	 * b_modified and credit accounting gets confused. So clear b_modified
	 * here.
	 */
	jh->b_modified = 0;
	jbd2_journal_put_journal_head(jh);
zap_buffer_no_jh:
	spin_unlock(&journal->j_list_lock);
	jbd_unlock_bh_state(bh);
	write_unlock(&journal->j_state_lock);
zap_buffer_unlocked:
	clear_buffer_dirty(bh);
	J_ASSERT_BH(bh, !buffer_jbddirty(bh));
	clear_buffer_mapped(bh);
	clear_buffer_req(bh);
	clear_buffer_new(bh);
	clear_buffer_delay(bh);
	clear_buffer_unwritten(bh);
	bh->b_bdev = NULL;
	return may_free;
}

/**
 * void jbd2_journal_invalidatepage()
 * @journal: journal to use for flush...
 * @page:    page to flush
 * @offset:  start of the range to invalidate
 * @length:  length of the range to invalidate
 *
 * Reap page buffers containing data after in the specified range in page.
 * Can return -EBUSY if buffers are part of the committing transaction and
 * the page is straddling i_size. Caller then has to wait for current commit
 * and try again.
 */
int jbd2_journal_invalidatepage(journal_t *journal,
				struct page *page,
				unsigned int offset,
				unsigned int length)
{
	struct buffer_head *head, *bh, *next;
	unsigned int stop = offset + length;
	unsigned int curr_off = 0;
	int partial_page = (offset || length < PAGE_SIZE);
	int may_free = 1;
	int ret = 0;

	if (!PageLocked(page))
		BUG();
	if (!page_has_buffers(page))
		return 0;

	BUG_ON(stop > PAGE_SIZE || stop < length);

	/* We will potentially be playing with lists other than just the
	 * data lists (especially for journaled data mode), so be
	 * cautious in our locking. */

	head = bh = page_buffers(page);
	do {
		unsigned int next_off = curr_off + bh->b_size;
		next = bh->b_this_page;

		if (next_off > stop)
			return 0;

		if (offset <= curr_off) {
			/* This block is wholly outside the truncation point */
			lock_buffer(bh);
			ret = journal_unmap_buffer(journal, bh, partial_page);
			unlock_buffer(bh);
			if (ret < 0)
				return ret;
			may_free &= ret;
		}
		curr_off = next_off;
		bh = next;

	} while (bh != head);

	if (!partial_page) {
		if (may_free && try_to_free_buffers(page))
			J_ASSERT(!page_has_buffers(page));
	}
	return 0;
}

/*
 * File a buffer on the given transaction list.
 */
void __jbd2_journal_file_buffer(struct journal_head *jh,
			transaction_t *transaction, int jlist)
{
	struct journal_head **list = NULL;
	int was_dirty = 0;
	struct buffer_head *bh = jh2bh(jh);

	J_ASSERT_JH(jh, jbd_is_locked_bh_state(bh));
	assert_spin_locked(&transaction->t_journal->j_list_lock);

	J_ASSERT_JH(jh, jh->b_jlist < BJ_Types);
	J_ASSERT_JH(jh, jh->b_transaction == transaction ||
				jh->b_transaction == NULL);

	if (jh->b_transaction && jh->b_jlist == jlist)
		return;

	if (jlist == BJ_Metadata || jlist == BJ_Reserved ||
	    jlist == BJ_Shadow || jlist == BJ_Forget) {
		/*
		 * For metadata buffers, we track dirty bit in buffer_jbddirty
		 * instead of buffer_dirty. We should not see a dirty bit set
		 * here because we clear it in do_get_write_access but e.g.
		 * tune2fs can modify the sb and set the dirty bit at any time
		 * so we try to gracefully handle that.
		 */
		if (buffer_dirty(bh))
			warn_dirty_buffer(bh);
		if (test_clear_buffer_dirty(bh) ||
		    test_clear_buffer_jbddirty(bh))
			was_dirty = 1;
	}

	if (jh->b_transaction)
		__jbd2_journal_temp_unlink_buffer(jh);
	else
		jbd2_journal_grab_journal_head(bh);
	jh->b_transaction = transaction;

	switch (jlist) {
	case BJ_None:
		J_ASSERT_JH(jh, !jh->b_committed_data);
		J_ASSERT_JH(jh, !jh->b_frozen_data);
		return;
	case BJ_Metadata:
		transaction->t_nr_buffers++;
		list = &transaction->t_buffers;
		break;
	case BJ_Forget:
		list = &transaction->t_forget;
		break;
	case BJ_Shadow:
		list = &transaction->t_shadow_list;
		break;
	case BJ_Reserved:
		list = &transaction->t_reserved_list;
		break;
	}

	__blist_add_buffer(list, jh);
	jh->b_jlist = jlist;

	if (was_dirty)
		set_buffer_jbddirty(bh);
}

void jbd2_journal_file_buffer(struct journal_head *jh,
				transaction_t *transaction, int jlist)
{
	jbd_lock_bh_state(jh2bh(jh));
	spin_lock(&transaction->t_journal->j_list_lock);
	__jbd2_journal_file_buffer(jh, transaction, jlist);
	spin_unlock(&transaction->t_journal->j_list_lock);
	jbd_unlock_bh_state(jh2bh(jh));
}

/*
 * Remove a buffer from its current buffer list in preparation for
 * dropping it from its current transaction entirely.  If the buffer has
 * already started to be used by a subsequent transaction, refile the
 * buffer on that transaction's metadata list.
 *
 * Called under j_list_lock
 * Called under jbd_lock_bh_state(jh2bh(jh))
 *
 * jh and bh may be already free when this function returns
 */
void __jbd2_journal_refile_buffer(struct journal_head *jh)
{
	int was_dirty, jlist;
	struct buffer_head *bh = jh2bh(jh);

	J_ASSERT_JH(jh, jbd_is_locked_bh_state(bh));
	if (jh->b_transaction)
		assert_spin_locked(&jh->b_transaction->t_journal->j_list_lock);

	/* If the buffer is now unused, just drop it. */
	if (jh->b_next_transaction == NULL) {
		__jbd2_journal_unfile_buffer(jh);
		return;
	}

	/*
	 * It has been modified by a later transaction: add it to the new
	 * transaction's metadata list.
	 */

	was_dirty = test_clear_buffer_jbddirty(bh);
	__jbd2_journal_temp_unlink_buffer(jh);
	/*
	 * We set b_transaction here because b_next_transaction will inherit
	 * our jh reference and thus __jbd2_journal_file_buffer() must not
	 * take a new one.
	 */
	jh->b_transaction = jh->b_next_transaction;
	jh->b_next_transaction = NULL;
	if (buffer_freed(bh))
		jlist = BJ_Forget;
	else if (jh->b_modified)
		jlist = BJ_Metadata;
	else
		jlist = BJ_Reserved;
	__jbd2_journal_file_buffer(jh, jh->b_transaction, jlist);
	J_ASSERT_JH(jh, jh->b_transaction->t_state == T_RUNNING);

	if (was_dirty)
		set_buffer_jbddirty(bh);
}

/*
 * __jbd2_journal_refile_buffer() with necessary locking added. We take our
 * bh reference so that we can safely unlock bh.
 *
 * The jh and bh may be freed by this call.
 */
void jbd2_journal_refile_buffer(journal_t *journal, struct journal_head *jh)
{
	struct buffer_head *bh = jh2bh(jh);

	/* Get reference so that buffer cannot be freed before we unlock it */
	get_bh(bh);
	jbd_lock_bh_state(bh);
	spin_lock(&journal->j_list_lock);
	__jbd2_journal_refile_buffer(jh);
	jbd_unlock_bh_state(bh);
	spin_unlock(&journal->j_list_lock);
	__brelse(bh);
}

/*
 * File inode in the inode list of the handle's transaction
 */
static int jbd2_journal_file_inode(handle_t *handle, struct jbd2_inode *jinode,
		unsigned long flags, loff_t start_byte, loff_t end_byte)
{
	transaction_t *transaction = handle->h_transaction;
	journal_t *journal;

	if (is_handle_aborted(handle))
		return -EROFS;
	journal = transaction->t_journal;

	jbd_debug(4, "Adding inode %lu, tid:%d\n", jinode->i_vfs_inode->i_ino,
			transaction->t_tid);

	spin_lock(&journal->j_list_lock);
	jinode->i_flags |= flags;

	if (jinode->i_dirty_end) {
		jinode->i_dirty_start = min(jinode->i_dirty_start, start_byte);
		jinode->i_dirty_end = max(jinode->i_dirty_end, end_byte);
	} else {
		jinode->i_dirty_start = start_byte;
		jinode->i_dirty_end = end_byte;
	}

	/* Is inode already attached where we need it? */
	if (jinode->i_transaction == transaction ||
	    jinode->i_next_transaction == transaction)
		goto done;

	/*
	 * We only ever set this variable to 1 so the test is safe. Since
	 * t_need_data_flush is likely to be set, we do the test to save some
	 * cacheline bouncing
	 */
	if (!transaction->t_need_data_flush)
		transaction->t_need_data_flush = 1;
	/* On some different transaction's list - should be
	 * the committing one */
	if (jinode->i_transaction) {
		J_ASSERT(jinode->i_next_transaction == NULL);
		J_ASSERT(jinode->i_transaction ==
					journal->j_committing_transaction);
		jinode->i_next_transaction = transaction;
		goto done;
	}
	/* Not on any transaction list... */
	J_ASSERT(!jinode->i_next_transaction);
	jinode->i_transaction = transaction;
	list_add(&jinode->i_list, &transaction->t_inode_list);
done:
	spin_unlock(&journal->j_list_lock);

	return 0;
}

int jbd2_journal_inode_ranged_write(handle_t *handle,
		struct jbd2_inode *jinode, loff_t start_byte, loff_t length)
{
	return jbd2_journal_file_inode(handle, jinode,
<<<<<<< HEAD
			JI_WRITE_DATA | JI_WAIT_DATA, 0, LLONG_MAX);
=======
			JI_WRITE_DATA | JI_WAIT_DATA, start_byte,
			start_byte + length - 1);
>>>>>>> f7688b48
}

int jbd2_journal_inode_ranged_wait(handle_t *handle, struct jbd2_inode *jinode,
		loff_t start_byte, loff_t length)
{
<<<<<<< HEAD
	return jbd2_journal_file_inode(handle, jinode, JI_WAIT_DATA, 0,
			LLONG_MAX);
}

int jbd2_journal_inode_ranged_write(handle_t *handle,
		struct jbd2_inode *jinode, loff_t start_byte, loff_t length)
{
	return jbd2_journal_file_inode(handle, jinode,
			JI_WRITE_DATA | JI_WAIT_DATA, start_byte,
			start_byte + length - 1);
}

int jbd2_journal_inode_ranged_wait(handle_t *handle, struct jbd2_inode *jinode,
		loff_t start_byte, loff_t length)
{
=======
>>>>>>> f7688b48
	return jbd2_journal_file_inode(handle, jinode, JI_WAIT_DATA,
			start_byte, start_byte + length - 1);
}

/*
 * File truncate and transaction commit interact with each other in a
 * non-trivial way.  If a transaction writing data block A is
 * committing, we cannot discard the data by truncate until we have
 * written them.  Otherwise if we crashed after the transaction with
 * write has committed but before the transaction with truncate has
 * committed, we could see stale data in block A.  This function is a
 * helper to solve this problem.  It starts writeout of the truncated
 * part in case it is in the committing transaction.
 *
 * Filesystem code must call this function when inode is journaled in
 * ordered mode before truncation happens and after the inode has been
 * placed on orphan list with the new inode size. The second condition
 * avoids the race that someone writes new data and we start
 * committing the transaction after this function has been called but
 * before a transaction for truncate is started (and furthermore it
 * allows us to optimize the case where the addition to orphan list
 * happens in the same transaction as write --- we don't have to write
 * any data in such case).
 */
int jbd2_journal_begin_ordered_truncate(journal_t *journal,
					struct jbd2_inode *jinode,
					loff_t new_size)
{
	transaction_t *inode_trans, *commit_trans;
	int ret = 0;

	/* This is a quick check to avoid locking if not necessary */
	if (!jinode->i_transaction)
		goto out;
	/* Locks are here just to force reading of recent values, it is
	 * enough that the transaction was not committing before we started
	 * a transaction adding the inode to orphan list */
	read_lock(&journal->j_state_lock);
	commit_trans = journal->j_committing_transaction;
	read_unlock(&journal->j_state_lock);
	spin_lock(&journal->j_list_lock);
	inode_trans = jinode->i_transaction;
	spin_unlock(&journal->j_list_lock);
	if (inode_trans == commit_trans) {
		ret = filemap_fdatawrite_range(jinode->i_vfs_inode->i_mapping,
			new_size, LLONG_MAX);
		if (ret)
			jbd2_journal_abort(journal, ret);
	}
out:
	return ret;
}<|MERGE_RESOLUTION|>--- conflicted
+++ resolved
@@ -2626,35 +2626,13 @@
 		struct jbd2_inode *jinode, loff_t start_byte, loff_t length)
 {
 	return jbd2_journal_file_inode(handle, jinode,
-<<<<<<< HEAD
-			JI_WRITE_DATA | JI_WAIT_DATA, 0, LLONG_MAX);
-=======
 			JI_WRITE_DATA | JI_WAIT_DATA, start_byte,
 			start_byte + length - 1);
->>>>>>> f7688b48
 }
 
 int jbd2_journal_inode_ranged_wait(handle_t *handle, struct jbd2_inode *jinode,
 		loff_t start_byte, loff_t length)
 {
-<<<<<<< HEAD
-	return jbd2_journal_file_inode(handle, jinode, JI_WAIT_DATA, 0,
-			LLONG_MAX);
-}
-
-int jbd2_journal_inode_ranged_write(handle_t *handle,
-		struct jbd2_inode *jinode, loff_t start_byte, loff_t length)
-{
-	return jbd2_journal_file_inode(handle, jinode,
-			JI_WRITE_DATA | JI_WAIT_DATA, start_byte,
-			start_byte + length - 1);
-}
-
-int jbd2_journal_inode_ranged_wait(handle_t *handle, struct jbd2_inode *jinode,
-		loff_t start_byte, loff_t length)
-{
-=======
->>>>>>> f7688b48
 	return jbd2_journal_file_inode(handle, jinode, JI_WAIT_DATA,
 			start_byte, start_byte + length - 1);
 }
